# SPDX-License-Identifier: GPL-2.0
###
# scripts contains sources for various helper programs used throughout
# the kernel for the build process.

<<<<<<< HEAD
CRYPTO_LIBS = $(shell $(HOSTPKG_CONFIG) --libs libcrypto 2> /dev/null || echo -lcrypto)
CRYPTO_CFLAGS = $(shell $(HOSTPKG_CONFIG) --cflags libcrypto 2> /dev/null)

=======
>>>>>>> d60c95ef
hostprogs-always-$(CONFIG_BUILD_BIN2C)			+= bin2c
hostprogs-always-$(CONFIG_KALLSYMS)			+= kallsyms
hostprogs-always-$(BUILD_C_RECORDMCOUNT)		+= recordmcount
hostprogs-always-$(CONFIG_BUILDTIME_TABLE_SORT)		+= sorttable
hostprogs-always-$(CONFIG_ASN1)				+= asn1_compiler
hostprogs-always-$(CONFIG_MODULE_SIG_FORMAT)		+= sign-file
hostprogs-always-$(CONFIG_SYSTEM_EXTRA_CERTIFICATE)	+= insert-sys-cert
hostprogs-always-$(CONFIG_RUST)				+= generate_rust_target

generate_rust_target-rust := y

HOSTCFLAGS_sorttable.o = -I$(srctree)/tools/include
HOSTLDLIBS_sorttable = -lpthread
HOSTCFLAGS_asn1_compiler.o = -I$(srctree)/include
HOSTCFLAGS_sign-file.o = $(shell $(HOSTPKG_CONFIG) --cflags libcrypto 2> /dev/null)
HOSTLDLIBS_sign-file = $(shell $(HOSTPKG_CONFIG) --libs libcrypto 2> /dev/null || echo -lcrypto)

ifdef CONFIG_UNWINDER_ORC
ifeq ($(ARCH),x86_64)
ARCH := x86
endif
HOSTCFLAGS_sorttable.o += -I$(srctree)/tools/arch/x86/include
HOSTCFLAGS_sorttable.o += -DUNWINDER_ORC_ENABLED
endif

ifdef CONFIG_BUILDTIME_MCOUNT_SORT
HOSTCFLAGS_sorttable.o += -DMCOUNT_SORT_ENABLED
endif

# The following programs are only built on demand
hostprogs += unifdef

# The module linker script is preprocessed on demand
targets += module.lds

subdir-$(CONFIG_GCC_PLUGINS) += gcc-plugins
subdir-$(CONFIG_MODVERSIONS) += genksyms
subdir-$(CONFIG_SECURITY_SELINUX) += selinux

# Let clean descend into subdirs
subdir-	+= basic dtc gdb kconfig mod<|MERGE_RESOLUTION|>--- conflicted
+++ resolved
@@ -3,12 +3,6 @@
 # scripts contains sources for various helper programs used throughout
 # the kernel for the build process.
 
-<<<<<<< HEAD
-CRYPTO_LIBS = $(shell $(HOSTPKG_CONFIG) --libs libcrypto 2> /dev/null || echo -lcrypto)
-CRYPTO_CFLAGS = $(shell $(HOSTPKG_CONFIG) --cflags libcrypto 2> /dev/null)
-
-=======
->>>>>>> d60c95ef
 hostprogs-always-$(CONFIG_BUILD_BIN2C)			+= bin2c
 hostprogs-always-$(CONFIG_KALLSYMS)			+= kallsyms
 hostprogs-always-$(BUILD_C_RECORDMCOUNT)		+= recordmcount
