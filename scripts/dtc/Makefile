# SPDX-License-Identifier: GPL-2.0
# scripts/dtc makefile

# *** Also keep .gitignore in sync when changing ***
hostprogs-always-$(CONFIG_DTC)		+= dtc fdtoverlay
hostprogs-always-$(CHECK_DT_BINDING)	+= dtc

dtc-objs	:= dtc.o flattree.o fstree.o data.o livetree.o treesource.o \
		   srcpos.o checks.o util.o
dtc-objs	+= dtc-lexer.lex.o dtc-parser.tab.o

# The upstream project builds libfdt as a separate library.  We are choosing to
# instead directly link the libfdt object files into fdtoverlay.
libfdt-objs	:= fdt.o fdt_ro.o fdt_wip.o fdt_sw.o fdt_rw.o fdt_strerror.o fdt_empty_tree.o fdt_addresses.o fdt_overlay.o
libfdt		= $(addprefix libfdt/,$(libfdt-objs))
fdtoverlay-objs	:= $(libfdt) fdtoverlay.o util.o

# Source files need to get at the userspace version of libfdt_env.h to compile
HOST_EXTRACFLAGS += -I $(srctree)/$(src)/libfdt
HOST_EXTRACFLAGS += -DNO_YAML
<<<<<<< HEAD
else
dtc-objs	+= yamltree.o
# To include <yaml.h> installed in a non-default path
HOSTCFLAGS_yamltree.o := $(shell pkg-config --cflags yaml-0.1)
# To link libyaml installed in a non-default path
HOSTLDLIBS_dtc	:= $(shell pkg-config --libs yaml-0.1)
endif
=======
>>>>>>> 3a82f341

# Generated files need one more search path to include headers in source tree
HOSTCFLAGS_dtc-lexer.lex.o := -I $(srctree)/$(src)
HOSTCFLAGS_dtc-parser.tab.o := -I $(srctree)/$(src)

# dependencies on generated files need to be listed explicitly
$(obj)/dtc-lexer.lex.o: $(obj)/dtc-parser.tab.h<|MERGE_RESOLUTION|>--- conflicted
+++ resolved
@@ -18,16 +18,6 @@
 # Source files need to get at the userspace version of libfdt_env.h to compile
 HOST_EXTRACFLAGS += -I $(srctree)/$(src)/libfdt
 HOST_EXTRACFLAGS += -DNO_YAML
-<<<<<<< HEAD
-else
-dtc-objs	+= yamltree.o
-# To include <yaml.h> installed in a non-default path
-HOSTCFLAGS_yamltree.o := $(shell pkg-config --cflags yaml-0.1)
-# To link libyaml installed in a non-default path
-HOSTLDLIBS_dtc	:= $(shell pkg-config --libs yaml-0.1)
-endif
-=======
->>>>>>> 3a82f341
 
 # Generated files need one more search path to include headers in source tree
 HOSTCFLAGS_dtc-lexer.lex.o := -I $(srctree)/$(src)
