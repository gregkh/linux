--- conflicted
+++ resolved
@@ -33,11 +33,7 @@
 	fi
 	;;
 rustc)
-<<<<<<< HEAD
-	echo 1.73.0
-=======
 	echo 1.78.0
->>>>>>> a6ad5510
 	;;
 bindgen)
 	echo 0.65.1
