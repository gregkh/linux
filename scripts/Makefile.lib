--- conflicted
+++ resolved
@@ -326,99 +326,6 @@
 quiet_cmd_gzip = GZIP    $@
       cmd_gzip = cat $(real-prereqs) | $(KGZIP) -n -f -9 > $@
 
-<<<<<<< HEAD
-# DTC
-# ---------------------------------------------------------------------------
-DTC ?= $(objtree)/scripts/dtc/dtc
-DTC_FLAGS += -Wno-interrupt_provider \
-	-Wno-unique_unit_address
-
-# Disable noisy checks by default
-ifeq ($(findstring 1,$(KBUILD_EXTRA_WARN)),)
-DTC_FLAGS += -Wno-unit_address_vs_reg \
-	-Wno-avoid_unnecessary_addr_size \
-	-Wno-alias_paths \
-	-Wno-graph_child_address \
-	-Wno-simple_bus_reg
-else
-DTC_FLAGS += \
-        -Wunique_unit_address_if_enabled
-endif
-
-ifneq ($(findstring 2,$(KBUILD_EXTRA_WARN)),)
-DTC_FLAGS += -Wnode_name_chars_strict \
-	-Wproperty_name_chars_strict \
-	-Winterrupt_provider \
-	-Wunique_unit_address
-endif
-
-DTC_FLAGS += $(DTC_FLAGS_$(basetarget))
-
-# Set -@ if the target is a base DTB that overlay is applied onto
-DTC_FLAGS += $(if $(filter $(patsubst $(obj)/%,%,$@), $(base-dtb-y)), -@)
-
-# Generate an assembly file to wrap the output of the device tree compiler
-quiet_cmd_wrap_S_dtb = WRAP    $@
-      cmd_wrap_S_dtb = {								\
-		symbase=__$(patsubst .%,%,$(suffix $<))_$(subst -,_,$(notdir $*));	\
-		echo '\#include <asm-generic/vmlinux.lds.h>';				\
-		echo '.section .dtb.init.rodata,"a"';					\
-		echo '.balign STRUCT_ALIGNMENT';					\
-		echo ".global $${symbase}_begin";					\
-		echo "$${symbase}_begin:";						\
-		echo '.incbin "$<" ';							\
-		echo ".global $${symbase}_end";						\
-		echo "$${symbase}_end:";						\
-		echo '.balign STRUCT_ALIGNMENT';					\
-	} > $@
-
-$(obj)/%.dtb.S: $(obj)/%.dtb FORCE
-	$(call if_changed,wrap_S_dtb)
-
-$(obj)/%.dtbo.S: $(obj)/%.dtbo FORCE
-	$(call if_changed,wrap_S_dtb)
-
-quiet_cmd_dtc = DTC     $@
-cmd_dtc = $(HOSTCC) -E $(dtc_cpp_flags) -x assembler-with-cpp -o $(dtc-tmp) $< ; \
-	$(DTC) -o $@ -b 0 \
-		$(addprefix -i,$(dir $<) $(DTC_INCLUDE)) $(DTC_FLAGS) \
-		-d $(depfile).dtc.tmp $(dtc-tmp) ; \
-	cat $(depfile).pre.tmp $(depfile).dtc.tmp > $(depfile)
-
-# NOTE:
-# Do not replace $(filter %.dtb %.dtbo, $^) with $(real-prereqs). When a single
-# DTB is turned into a multi-blob DTB, $^ will contain header file dependencies
-# recorded in the .*.cmd file.
-quiet_cmd_fdtoverlay = DTOVL   $@
-      cmd_fdtoverlay = $(objtree)/scripts/dtc/fdtoverlay -o $@ -i $(filter %.dtb %.dtbo, $^)
-
-$(multi-dtb-y): FORCE
-	$(call if_changed,fdtoverlay)
-$(call multi_depend, $(multi-dtb-y), .dtb, -dtbs)
-
-ifneq ($(CHECK_DTBS)$(CHECK_DT_BINDING),)
-DT_CHECKER ?= dt-validate
-DT_CHECKER_FLAGS ?= $(if $(DT_SCHEMA_FILES),-l $(DT_SCHEMA_FILES),-m)
-DT_BINDING_DIR := Documentation/devicetree/bindings
-DT_TMP_SCHEMA := $(objtree)/$(DT_BINDING_DIR)/processed-schema.json
-
-quiet_cmd_dtb =	DTC_CHK $@
-      cmd_dtb =	$(cmd_dtc) ; $(DT_CHECKER) $(DT_CHECKER_FLAGS) -u $(srctree)/$(DT_BINDING_DIR) -p $(DT_TMP_SCHEMA) $@ || true
-else
-quiet_cmd_dtb = $(quiet_cmd_dtc)
-      cmd_dtb = $(cmd_dtc)
-endif
-
-$(obj)/%.dtb: $(src)/%.dts $(DTC) $(DT_TMP_SCHEMA) FORCE
-	$(call if_changed_dep,dtb)
-
-$(obj)/%.dtbo: $(src)/%.dtso $(DTC) FORCE
-	$(call if_changed_dep,dtc)
-
-dtc-tmp = $(subst $(comma),_,$(dot-target).dts.tmp)
-
-=======
->>>>>>> a6ad5510
 # Bzip2
 # ---------------------------------------------------------------------------
 
