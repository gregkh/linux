#!/bin/sh
# SPDX-License-Identifier: GPL-2.0
#
# This scripts adds local version information from the version
# control system git.
#
# If something goes wrong, send a mail the kernel build mailinglist
# (see MAINTAINERS) and CC Nico Schottelius
# <nico-linuxsetlocalversion -at- schottelius.org>.
#
#

set -e

usage() {
	echo "Usage: $0 [--no-local] [srctree]" >&2
	exit 1
}

no_local=false
if test "$1" = "--no-local"; then
	no_local=true
	shift
fi

srctree=.
if test $# -gt 0; then
	srctree=$1
	shift
fi
if test $# -gt 0 -o ! -d "$srctree"; then
	usage
fi

try_tag() {
	tag="$1"

	# Is $tag an annotated tag?
<<<<<<< HEAD
	[ "$(git cat-file -t "$tag" 2> /dev/null)" = tag ] || return 1
=======
	if [ "$(git cat-file -t "$tag" 2> /dev/null)" != tag ]; then
		 return
	fi
>>>>>>> 4e3ac415

	# Is it an ancestor of HEAD, and if so, how many commits are in $tag..HEAD?
	# shellcheck disable=SC2046 # word splitting is the point here
	set -- $(git rev-list --count --left-right "$tag"...HEAD 2> /dev/null)

	# $1 is 0 if and only if $tag is an ancestor of HEAD. Use
	# string comparison, because $1 is empty if the 'git rev-list'
	# command somehow failed.
<<<<<<< HEAD
	[ "$1" = 0 ] || return 1

	# $2 is the number of commits in the range $tag..HEAD, possibly 0.
	count="$2"

	return 0
=======
	if [ "$1" != 0 ]; then
		return
	fi

	# $2 is the number of commits in the range $tag..HEAD, possibly 0.
	count="$2"
>>>>>>> 4e3ac415
}

scm_version()
{
	local short=false
	local no_dirty=false
	local tag

	while [ $# -gt 0 ];
	do
		case "$1" in
		--short)
			short=true;;
		--no-dirty)
			no_dirty=true;;
		esac
		shift
	done

	cd "$srctree"

	if test -n "$(git rev-parse --show-cdup 2>/dev/null)"; then
		return
	fi

	if ! head=$(git rev-parse --verify HEAD 2>/dev/null); then
		return
	fi

	# mainline kernel:  6.2.0-rc5  ->  v6.2-rc5
	# stable kernel:    6.1.7      ->  v6.1.7
	version_tag=v$(echo "${KERNELVERSION}" | sed -E 's/^([0-9]+\.[0-9]+)\.0(.*)$/\1\2/')

	# try_tag initializes count if the tag is usable.
	count=

	# If a localversion* file exists, and the corresponding
	# annotated tag exists and is an ancestor of HEAD, use
	# it. This is the case in linux-next.
	if [ -n "${file_localversion#-}" ] ; then
		try_tag "${file_localversion#-}"
	fi

	# Otherwise, if a localversion* file exists, and the tag
	# obtained by appending it to the tag derived from
	# KERNELVERSION exists and is an ancestor of HEAD, use
	# it. This is e.g. the case in linux-rt.
	if [ -z "${count}" ] && [ -n "${file_localversion}" ]; then
		try_tag "${version_tag}${file_localversion}"
	fi

	# Otherwise, default to the annotated tag derived from KERNELVERSION.
	if [ -z "${count}" ]; then
		try_tag "${version_tag}"
	fi

	# If we are at the tagged commit, we ignore it because the
	# version is well-defined. If none of the attempted tags exist
	# or were usable, $count is still empty.
	if [ -z "${count}" ] || [ "${count}" -gt 0 ]; then

		# If only the short version is requested, don't bother
		# running further git commands
		if $short; then
			echo "+"
			return
		fi

		# If we are past the tagged commit, we pretty print it.
		# (like 6.1.0-14595-g292a089d78d3)
		if [ -n "${count}" ]; then
			printf "%s%05d" "-" "${count}"
		fi

		# Add -g and exactly 12 hex chars.
		printf '%s%.12s' -g "$head"
	fi

	if ${no_dirty}; then
		return
	fi

	# Check for uncommitted changes.
	# This script must avoid any write attempt to the source tree, which
	# might be read-only.
	# You cannot use 'git describe --dirty' because it tries to create
	# .git/index.lock .
	# First, with git-status, but --no-optional-locks is only supported in
	# git >= 2.14, so fall back to git-diff-index if it fails. Note that
	# git-diff-index does not refresh the index, so it may give misleading
	# results.
	# See git-update-index(1), git-diff-index(1), and git-status(1).
	if {
		git --no-optional-locks status -uno --porcelain 2>/dev/null ||
		git diff-index --name-only HEAD
	} | read dummy; then
		printf '%s' -dirty
	fi
}

collect_files()
{
	local file res=

	for file; do
		case "$file" in
		*\~*)
			continue
			;;
		esac
		if test -e "$file"; then
			res="$res$(cat "$file")"
		fi
	done
	echo "$res"
}

if [ -z "${KERNELVERSION}" ]; then
	echo "KERNELVERSION is not set" >&2
	exit 1
fi

# localversion* files in the build and source directory
file_localversion="$(collect_files localversion*)"
if test ! "$srctree" -ef .; then
	file_localversion="${file_localversion}$(collect_files "$srctree"/localversion*)"
fi

if ${no_local}; then
	echo "${KERNELVERSION}$(scm_version --no-dirty)"
	exit 0
fi

if ! test -e include/config/auto.conf; then
	echo "Error: kernelrelease not valid - run 'make prepare' to update it" >&2
	exit 1
fi

# version string from CONFIG_LOCALVERSION
config_localversion=$(sed -n 's/^CONFIG_LOCALVERSION=\(.*\)$/\1/p' include/config/auto.conf)

# scm version string if not at the kernel version tag or at the file_localversion
if grep -q "^CONFIG_LOCALVERSION_AUTO=y$" include/config/auto.conf; then
	# full scm version string
	scm_version="$(scm_version)"
elif [ "${LOCALVERSION+set}" != "set" ]; then
	# If the variable LOCALVERSION is not set, append a plus
	# sign if the repository is not in a clean annotated or
	# signed tagged state (as git describe only looks at signed
	# or annotated tags - git tag -a/-s).
	#
	# If the variable LOCALVERSION is set (including being set
	# to an empty string), we don't want to append a plus sign.
	scm_version="$(scm_version --short)"
fi

echo "${KERNELVERSION}${file_localversion}${config_localversion}${LOCALVERSION}${scm_version}"<|MERGE_RESOLUTION|>--- conflicted
+++ resolved
@@ -36,13 +36,9 @@
 	tag="$1"
 
 	# Is $tag an annotated tag?
-<<<<<<< HEAD
-	[ "$(git cat-file -t "$tag" 2> /dev/null)" = tag ] || return 1
-=======
 	if [ "$(git cat-file -t "$tag" 2> /dev/null)" != tag ]; then
 		 return
 	fi
->>>>>>> 4e3ac415
 
 	# Is it an ancestor of HEAD, and if so, how many commits are in $tag..HEAD?
 	# shellcheck disable=SC2046 # word splitting is the point here
@@ -51,21 +47,12 @@
 	# $1 is 0 if and only if $tag is an ancestor of HEAD. Use
 	# string comparison, because $1 is empty if the 'git rev-list'
 	# command somehow failed.
-<<<<<<< HEAD
-	[ "$1" = 0 ] || return 1
+	if [ "$1" != 0 ]; then
+		return
+	fi
 
 	# $2 is the number of commits in the range $tag..HEAD, possibly 0.
 	count="$2"
-
-	return 0
-=======
-	if [ "$1" != 0 ]; then
-		return
-	fi
-
-	# $2 is the number of commits in the range $tag..HEAD, possibly 0.
-	count="$2"
->>>>>>> 4e3ac415
 }
 
 scm_version()
