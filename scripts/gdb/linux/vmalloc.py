# SPDX-License-Identifier: GPL-2.0
#
# Copyright (c) 2023 MediaTek Inc.
#
# Authors:
#  Kuan-Ying Lee <Kuan-Ying.Lee@mediatek.com>
#

import gdb
import re
from linux import lists, utils, stackdepot, constants, mm

if constants.LX_CONFIG_MMU:
    vmap_area_type = utils.CachedType('struct vmap_area')
    vmap_area_ptr_type = vmap_area_type.get_type().pointer()

def is_vmalloc_addr(x):
    pg_ops = mm.page_ops().ops
    addr = pg_ops.kasan_reset_tag(x)
    return addr >= pg_ops.VMALLOC_START and addr < pg_ops.VMALLOC_END

class LxVmallocInfo(gdb.Command):
    """Show vmallocinfo"""

    def __init__(self):
        super(LxVmallocInfo, self).__init__("lx-vmallocinfo", gdb.COMMAND_DATA)

    def invoke(self, arg, from_tty):
        if not constants.LX_CONFIG_MMU:
            raise gdb.GdbError("Requires MMU support")

<<<<<<< HEAD
        vmap_area_list = gdb.parse_and_eval('vmap_area_list')
        for vmap_area in lists.list_for_each_entry(vmap_area_list, vmap_area_ptr_type, "list"):
            if not vmap_area['vm']:
                gdb.write("0x%x-0x%x %10d vm_map_ram\n" % (vmap_area['va_start'], vmap_area['va_end'],
                    vmap_area['va_end'] - vmap_area['va_start']))
                continue
            v = vmap_area['vm']
            gdb.write("0x%x-0x%x %10d" % (v['addr'], v['addr'] + v['size'], v['size']))
            if v['caller']:
                gdb.write(" %s" % str(v['caller']).split(' ')[-1])
            if v['nr_pages']:
                gdb.write(" pages=%d" % v['nr_pages'])
            if v['phys_addr']:
                gdb.write(" phys=0x%x" % v['phys_addr'])
            if v['flags'] & constants.LX_VM_IOREMAP:
                gdb.write(" ioremap")
            if v['flags'] & constants.LX_VM_ALLOC:
                gdb.write(" vmalloc")
            if v['flags'] & constants.LX_VM_MAP:
                gdb.write(" vmap")
            if v['flags'] & constants.LX_VM_USERMAP:
                gdb.write(" user")
            if v['flags'] & constants.LX_VM_DMA_COHERENT:
                gdb.write(" dma-coherent")
            if is_vmalloc_addr(v['pages']):
                gdb.write(" vpages")
            gdb.write("\n")
=======
        nr_vmap_nodes = gdb.parse_and_eval('nr_vmap_nodes')
        for i in range(0, nr_vmap_nodes):
            vn = gdb.parse_and_eval('&vmap_nodes[%d]' % i)
            for vmap_area in lists.list_for_each_entry(vn['busy']['head'], vmap_area_ptr_type, "list"):
                if not vmap_area['vm']:
                    gdb.write("0x%x-0x%x %10d vm_map_ram\n" % (vmap_area['va_start'], vmap_area['va_end'],
                        vmap_area['va_end'] - vmap_area['va_start']))
                    continue
                v = vmap_area['vm']
                gdb.write("0x%x-0x%x %10d" % (v['addr'], v['addr'] + v['size'], v['size']))
                if v['caller']:
                    gdb.write(" %s" % str(v['caller']).split(' ')[-1])
                if v['nr_pages']:
                    gdb.write(" pages=%d" % v['nr_pages'])
                if v['phys_addr']:
                    gdb.write(" phys=0x%x" % v['phys_addr'])
                if v['flags'] & constants.LX_VM_IOREMAP:
                    gdb.write(" ioremap")
                if v['flags'] & constants.LX_VM_ALLOC:
                    gdb.write(" vmalloc")
                if v['flags'] & constants.LX_VM_MAP:
                    gdb.write(" vmap")
                if v['flags'] & constants.LX_VM_USERMAP:
                    gdb.write(" user")
                if v['flags'] & constants.LX_VM_DMA_COHERENT:
                    gdb.write(" dma-coherent")
                if is_vmalloc_addr(v['pages']):
                    gdb.write(" vpages")
                gdb.write("\n")
>>>>>>> a6ad5510

LxVmallocInfo()<|MERGE_RESOLUTION|>--- conflicted
+++ resolved
@@ -29,35 +29,6 @@
         if not constants.LX_CONFIG_MMU:
             raise gdb.GdbError("Requires MMU support")
 
-<<<<<<< HEAD
-        vmap_area_list = gdb.parse_and_eval('vmap_area_list')
-        for vmap_area in lists.list_for_each_entry(vmap_area_list, vmap_area_ptr_type, "list"):
-            if not vmap_area['vm']:
-                gdb.write("0x%x-0x%x %10d vm_map_ram\n" % (vmap_area['va_start'], vmap_area['va_end'],
-                    vmap_area['va_end'] - vmap_area['va_start']))
-                continue
-            v = vmap_area['vm']
-            gdb.write("0x%x-0x%x %10d" % (v['addr'], v['addr'] + v['size'], v['size']))
-            if v['caller']:
-                gdb.write(" %s" % str(v['caller']).split(' ')[-1])
-            if v['nr_pages']:
-                gdb.write(" pages=%d" % v['nr_pages'])
-            if v['phys_addr']:
-                gdb.write(" phys=0x%x" % v['phys_addr'])
-            if v['flags'] & constants.LX_VM_IOREMAP:
-                gdb.write(" ioremap")
-            if v['flags'] & constants.LX_VM_ALLOC:
-                gdb.write(" vmalloc")
-            if v['flags'] & constants.LX_VM_MAP:
-                gdb.write(" vmap")
-            if v['flags'] & constants.LX_VM_USERMAP:
-                gdb.write(" user")
-            if v['flags'] & constants.LX_VM_DMA_COHERENT:
-                gdb.write(" dma-coherent")
-            if is_vmalloc_addr(v['pages']):
-                gdb.write(" vpages")
-            gdb.write("\n")
-=======
         nr_vmap_nodes = gdb.parse_and_eval('nr_vmap_nodes')
         for i in range(0, nr_vmap_nodes):
             vn = gdb.parse_and_eval('&vmap_nodes[%d]' % i)
@@ -87,6 +58,5 @@
                 if is_vmalloc_addr(v['pages']):
                     gdb.write(" vpages")
                 gdb.write("\n")
->>>>>>> a6ad5510
 
 LxVmallocInfo()