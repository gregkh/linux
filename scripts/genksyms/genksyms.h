/* SPDX-License-Identifier: GPL-2.0-or-later */
/* Generate kernel symbol version hashes.
   Copyright 1996, 1997 Linux International.

   New implementation contributed by Richard Henderson <rth@tamu.edu>
   Based on original work by Bjorn Ekwall <bj0rn@blox.se>

   This file is part of the Linux modutils.

 */

#ifndef MODUTILS_GENKSYMS_H
#define MODUTILS_GENKSYMS_H 1

#include <stdbool.h>
#include <stdio.h>

#include <list_types.h>

enum symbol_type {
	SYM_NORMAL, SYM_TYPEDEF, SYM_ENUM, SYM_STRUCT, SYM_UNION,
	SYM_ENUM_CONST
};

enum symbol_status {
	STATUS_UNCHANGED, STATUS_DEFINED, STATUS_MODIFIED
};

struct string_list {
	struct string_list *next;
	enum symbol_type tag;
	int in_source_file;
	char *string;
};

struct symbol {
<<<<<<< HEAD
	struct symbol *hash_next;
=======
	struct hlist_node hnode;
>>>>>>> d12acd7b
	char *name;
	enum symbol_type type;
	struct string_list *defn;
	struct symbol *expansion_trail;
	struct symbol *visited;
	int is_extern;
	int is_declared;
	enum symbol_status status;
	int is_override;
};

typedef struct string_list **yystype;
#define YYSTYPE yystype

extern int cur_line;
extern char *cur_filename;
extern int in_source_file;

struct symbol *find_symbol(const char *name, enum symbol_type ns, int exact);
struct symbol *add_symbol(const char *name, enum symbol_type type,
			  struct string_list *defn, int is_extern);
void export_symbol(const char *);

void free_node(struct string_list *list);
void free_list(struct string_list *s, struct string_list *e);
struct string_list *copy_node(struct string_list *);
struct string_list *copy_list_range(struct string_list *start,
				    struct string_list *end);

int yylex(void);
int yyparse(void);

extern bool dont_want_type_specifier;

void error_with_pos(const char *, ...) __attribute__ ((format(printf, 1, 2)));

/*----------------------------------------------------------------------*/
#define xmalloc(size) ({ void *__ptr = malloc(size);		\
	if(!__ptr && size != 0) {				\
		fprintf(stderr, "out of memory\n");		\
		exit(1);					\
	}							\
	__ptr; })
#define xstrdup(str)  ({ char *__str = strdup(str);		\
	if (!__str) {						\
		fprintf(stderr, "out of memory\n");		\
		exit(1);					\
	}							\
	__str; })

#endif				/* genksyms.h */<|MERGE_RESOLUTION|>--- conflicted
+++ resolved
@@ -34,11 +34,7 @@
 };
 
 struct symbol {
-<<<<<<< HEAD
-	struct symbol *hash_next;
-=======
 	struct hlist_node hnode;
->>>>>>> d12acd7b
 	char *name;
 	enum symbol_type type;
 	struct string_list *defn;
