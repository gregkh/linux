--- conflicted
+++ resolved
@@ -153,8 +153,6 @@
 	}
 }
 
-<<<<<<< HEAD
-=======
 #ifdef CONFIG_MMU
 
 /* Flags for folio_pte_batch(). */
@@ -347,7 +345,6 @@
 }
 #endif /* CONFIG_MMU */
 
->>>>>>> a6ad5510
 void __acct_reclaim_writeback(pg_data_t *pgdat, struct folio *folio,
 						int nr_throttled);
 static inline void acct_reclaim_writeback(struct folio *folio)
@@ -708,12 +705,8 @@
 {
 	struct folio *folio = (struct folio *)page;
 
-<<<<<<< HEAD
-	folio_prep_large_rmappable(folio);
-=======
 	if (folio && folio_test_large(folio))
 		folio_set_large_rmappable(folio);
->>>>>>> a6ad5510
 	return folio;
 }
 
@@ -908,20 +901,6 @@
 	return folio_within_range(folio, vma, vma->vm_start, vma->vm_end);
 }
 
-<<<<<<< HEAD
-/* mm/util.c */
-struct anon_vma *folio_anon_vma(struct folio *folio);
-
-#ifdef CONFIG_MMU
-void unmap_mapping_folio(struct folio *folio);
-extern long populate_vma_page_range(struct vm_area_struct *vma,
-		unsigned long start, unsigned long end, int *locked);
-extern long faultin_page_range(struct mm_struct *mm, unsigned long start,
-		unsigned long end, bool write, int *locked);
-extern bool mlock_future_ok(struct mm_struct *mm, unsigned long flags,
-			       unsigned long bytes);
-=======
->>>>>>> a6ad5510
 /*
  * mlock_vma_folio() and munlock_vma_folio():
  * should be called with vma's mmap_lock held for read or write,
