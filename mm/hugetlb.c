--- conflicted
+++ resolved
@@ -262,15 +262,6 @@
 /*
  * hugetlb vma_lock helper routines
  */
-<<<<<<< HEAD
-static bool __vma_shareable_lock(struct vm_area_struct *vma)
-{
-	return vma->vm_flags & (VM_MAYSHARE | VM_SHARED) &&
-		vma->vm_private_data;
-}
-
-=======
->>>>>>> 98817289
 void hugetlb_vma_lock_read(struct vm_area_struct *vma)
 {
 	if (__vma_shareable_lock(vma)) {
@@ -1635,36 +1626,6 @@
 #endif
 
 static inline void __clear_hugetlb_destructor(struct hstate *h,
-<<<<<<< HEAD
-						struct page *page)
-{
-	lockdep_assert_held(&hugetlb_lock);
-
-	/*
-	 * Very subtle
-	 *
-	 * For non-gigantic pages set the destructor to the normal compound
-	 * page dtor.  This is needed in case someone takes an additional
-	 * temporary ref to the page, and freeing is delayed until they drop
-	 * their reference.
-	 *
-	 * For gigantic pages set the destructor to the null dtor.  This
-	 * destructor will never be called.  Before freeing the gigantic
-	 * page destroy_compound_gigantic_folio will turn the folio into a
-	 * simple group of pages.  After this the destructor does not
-	 * apply.
-	 *
-	 */
-	if (hstate_is_gigantic(h))
-		set_compound_page_dtor(page, NULL_COMPOUND_DTOR);
-	else
-		set_compound_page_dtor(page, COMPOUND_PAGE_DTOR);
-}
-
-/*
- * Remove hugetlb page from lists.
- * If vmemmap exists for the page, update dtor so that the page appears
-=======
 						struct folio *folio)
 {
 	lockdep_assert_held(&hugetlb_lock);
@@ -1675,7 +1636,6 @@
 /*
  * Remove hugetlb folio from lists.
  * If vmemmap exists for the folio, update dtor so that the folio appears
->>>>>>> 98817289
  * as just a compound page.  Otherwise, wait until after allocating vmemmap
  * to update dtor.
  *
@@ -1712,24 +1672,15 @@
 	 * pages.  Otherwise, someone (memory error handling) may try to write
 	 * to tail struct pages.
 	 */
-<<<<<<< HEAD
-	if (!HPageVmemmapOptimized(page))
-		__clear_hugetlb_destructor(h, page);
-=======
 	if (!folio_test_hugetlb_vmemmap_optimized(folio))
 		__clear_hugetlb_destructor(h, folio);
->>>>>>> 98817289
 
 	 /*
 	  * In the case of demote we do not ref count the page as it will soon
 	  * be turned into a page of smaller size.
 	 */
 	if (!demote)
-<<<<<<< HEAD
-		set_page_refcounted(page);
-=======
 		folio_ref_unfreeze(folio, 1);
->>>>>>> 98817289
 
 	h->nr_huge_pages--;
 	h->nr_huge_pages_node[nid]--;
@@ -1796,13 +1747,7 @@
 static void __update_and_free_hugetlb_folio(struct hstate *h,
 						struct folio *folio)
 {
-<<<<<<< HEAD
-	int i;
-	struct page *subpage;
-	bool clear_dtor = HPageVmemmapOptimized(page);
-=======
 	bool clear_dtor = folio_test_hugetlb_vmemmap_optimized(folio);
->>>>>>> 98817289
 
 	if (hstate_is_gigantic(h) && !gigantic_page_runtime_supported())
 		return;
@@ -1839,21 +1784,8 @@
 	 */
 	if (clear_dtor) {
 		spin_lock_irq(&hugetlb_lock);
-<<<<<<< HEAD
-		__clear_hugetlb_destructor(h, page);
-		spin_unlock_irq(&hugetlb_lock);
-	}
-
-	for (i = 0; i < pages_per_huge_page(h); i++) {
-		subpage = nth_page(page, i);
-		subpage->flags &= ~(1 << PG_locked | 1 << PG_error |
-				1 << PG_referenced | 1 << PG_dirty |
-				1 << PG_active | 1 << PG_private |
-				1 << PG_writeback);
-=======
 		__clear_hugetlb_destructor(h, folio);
 		spin_unlock_irq(&hugetlb_lock);
->>>>>>> 98817289
 	}
 
 	/*
@@ -5658,17 +5590,6 @@
 		return 0;
 
 	/*
-	 * Never handle CoW for uffd-wp protected pages.  It should be only
-	 * handled when the uffd-wp protection is removed.
-	 *
-	 * Note that only the CoW optimization path (in hugetlb_no_page())
-	 * can trigger this, because hugetlb_fault() will always resolve
-	 * uffd-wp bit first.
-	 */
-	if (!unshare && huge_pte_uffd_wp(pte))
-		return 0;
-
-	/*
 	 * hugetlb does not support FOLL_FORCE-style write faults that keep the
 	 * PTE mapped R/O such as maybe_mkwrite() would do.
 	 */
@@ -5681,11 +5602,7 @@
 		return 0;
 	}
 
-<<<<<<< HEAD
-	old_page = pte_page(pte);
-=======
 	old_folio = page_folio(pte_page(pte));
->>>>>>> 98817289
 
 	delayacct_wpcopy_start();
 
@@ -6691,15 +6608,10 @@
 			 * pre-allocations to install pte markers.
 			 */
 			ptep = huge_pte_alloc(mm, vma, address, psize);
-<<<<<<< HEAD
-			if (!ptep)
-				break;
-=======
 			if (!ptep) {
 				pages = -ENOMEM;
 				break;
 			}
->>>>>>> 98817289
 		}
 		ptl = huge_pte_lock(h, mm, ptep);
 		if (huge_pmd_unshare(mm, vma, address, ptep)) {
@@ -6739,11 +6651,7 @@
 			else if (uffd_wp_resolve)
 				newpte = pte_swp_clear_uffd_wp(newpte);
 			if (!pte_same(pte, newpte))
-<<<<<<< HEAD
-				set_huge_pte_at(mm, address, ptep, newpte);
-=======
 				set_huge_pte_at(mm, address, ptep, newpte, psize);
->>>>>>> 98817289
 		} else if (unlikely(is_pte_marker(pte))) {
 			/* No other markers apply for now. */
 			WARN_ON_ONCE(!pte_marker_uffd_wp(pte));
