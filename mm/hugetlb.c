--- conflicted
+++ resolved
@@ -5354,19 +5354,6 @@
 
 	if (zap_flags & ZAP_FLAG_UNMAP) {	/* final unmap */
 		/*
-<<<<<<< HEAD
-		 * Clear this flag so that x86's huge_pmd_share
-		 * page_table_shareable test will fail on a vma being torn
-		 * down, and not grab a page table on its way out.  We're lucky
-		 * that the flag has such an appropriate name, and can in fact
-		 * be safely cleared here. We could clear it before the
-		 * __unmap_hugepage_range above, but all that's necessary
-		 * is to clear it before releasing the i_mmap_rwsem. This works
-		 * because in the context this is called, the VMA is about to
-		 * be destroyed and the i_mmap_rwsem is held.
-		 */
-		vma->vm_flags &= ~VM_MAYSHARE;
-=======
 		 * Unlock and free the vma lock before releasing i_mmap_rwsem.
 		 * When the vma_lock is freed, this makes the vma ineligible
 		 * for pmd sharing.  And, i_mmap_rwsem is required to set up
@@ -5380,7 +5367,6 @@
 	} else {
 		i_mmap_unlock_write(vma->vm_file->f_mapping);
 		hugetlb_vma_unlock_write(vma);
->>>>>>> 2cb8e624
 	}
 }
 
@@ -5712,20 +5698,12 @@
 
 	/*
 	 * vma_lock and hugetlb_fault_mutex must be dropped before handling
-<<<<<<< HEAD
-	 * userfault. Also mmap_lock will be dropped during handling
-=======
 	 * userfault. Also mmap_lock could be dropped due to handling
->>>>>>> 2cb8e624
 	 * userfault, any vma operation should be careful from here.
 	 */
 	hugetlb_vma_unlock_read(vma);
 	hash = hugetlb_fault_mutex_hash(mapping, idx);
 	mutex_unlock(&hugetlb_fault_mutex_table[hash]);
-<<<<<<< HEAD
-	i_mmap_unlock_read(mapping);
-	return handle_userfault(&vmf, reason);
-=======
 	return handle_userfault(&vmf, reason);
 }
 
@@ -5744,7 +5722,6 @@
 	spin_unlock(ptl);
 
 	return same;
->>>>>>> 2cb8e624
 }
 
 static vm_fault_t hugetlb_no_page(struct mm_struct *mm,
@@ -5787,12 +5764,6 @@
 		if (idx >= size)
 			goto out;
 		/* Check for page in userfault range */
-<<<<<<< HEAD
-		if (userfaultfd_missing(vma))
-			return hugetlb_handle_userfault(vma, mapping, idx,
-						       flags, haddr, address,
-						       VM_UFFD_MISSING);
-=======
 		if (userfaultfd_missing(vma)) {
 			/*
 			 * Since hugetlb_no_page() was examining pte
@@ -5820,7 +5791,6 @@
 							haddr, address,
 							VM_UFFD_MISSING);
 		}
->>>>>>> 2cb8e624
 
 		page = alloc_huge_page(vma, haddr, 0);
 		if (IS_ERR(page)) {
@@ -5885,11 +5855,6 @@
 		if (userfaultfd_minor(vma)) {
 			unlock_page(page);
 			put_page(page);
-<<<<<<< HEAD
-			return hugetlb_handle_userfault(vma, mapping, idx,
-						       flags, haddr, address,
-						       VM_UFFD_MINOR);
-=======
 			/* See comment in userfaultfd_missing() block above */
 			if (!hugetlb_pte_stable(h, mm, ptep, old_pte)) {
 				ret = 0;
@@ -5898,7 +5863,6 @@
 			return hugetlb_handle_userfault(vma, mapping, idx, flags,
 							haddr, address,
 							VM_UFFD_MINOR);
->>>>>>> 2cb8e624
 		}
 	}
 
@@ -5956,13 +5920,8 @@
 
 	unlock_page(page);
 out:
-<<<<<<< HEAD
-	mutex_unlock(&hugetlb_fault_mutex_table[hash]);
-	i_mmap_unlock_read(mapping);
-=======
 	hugetlb_vma_unlock_read(vma);
 	mutex_unlock(&hugetlb_fault_mutex_table[hash]);
->>>>>>> 2cb8e624
 	return ret;
 
 backout:
@@ -6307,23 +6266,6 @@
 
 	ret = -EIO;
 	if (PageHWPoison(page))
-<<<<<<< HEAD
-		goto out_release_unlock;
-
-	/*
-	 * Recheck the i_size after holding PT lock to make sure not
-	 * to leave any page mapped (as page_mapped()) beyond the end
-	 * of the i_size (remove_inode_hugepages() is strict about
-	 * enforcing that). If we bail out here, we'll also leave a
-	 * page in the radix tree in the vm_shared case beyond the end
-	 * of the i_size, but remove_inode_hugepages() will take care
-	 * of it as soon as we drop the hugetlb_fault_mutex_table.
-	 */
-	size = i_size_read(mapping->host) >> huge_page_shift(h);
-	ret = -EFAULT;
-	if (idx >= size)
-=======
->>>>>>> 2cb8e624
 		goto out_release_unlock;
 
 	/*
