/*
 * Resizable virtual memory filesystem for Linux.
 *
 * Copyright (C) 2000 Linus Torvalds.
 *		 2000 Transmeta Corp.
 *		 2000-2001 Christoph Rohland
 *		 2000-2001 SAP AG
 *		 2002 Red Hat Inc.
 * Copyright (C) 2002-2011 Hugh Dickins.
 * Copyright (C) 2011 Google Inc.
 * Copyright (C) 2002-2005 VERITAS Software Corporation.
 * Copyright (C) 2004 Andi Kleen, SuSE Labs
 *
 * Extended attribute support for tmpfs:
 * Copyright (c) 2004, Luke Kenneth Casson Leighton <lkcl@lkcl.net>
 * Copyright (c) 2004 Red Hat, Inc., James Morris <jmorris@redhat.com>
 *
 * tiny-shmem:
 * Copyright (c) 2004, 2008 Matt Mackall <mpm@selenic.com>
 *
 * This file is released under the GPL.
 */

#include <linux/fs.h>
#include <linux/init.h>
#include <linux/vfs.h>
#include <linux/mount.h>
#include <linux/ramfs.h>
#include <linux/pagemap.h>
#include <linux/file.h>
#include <linux/fileattr.h>
#include <linux/mm.h>
#include <linux/random.h>
#include <linux/sched/signal.h>
#include <linux/export.h>
#include <linux/shmem_fs.h>
#include <linux/swap.h>
#include <linux/uio.h>
#include <linux/hugetlb.h>
#include <linux/fs_parser.h>
#include <linux/swapfile.h>
#include <linux/iversion.h>
#include "swap.h"

static struct vfsmount *shm_mnt __ro_after_init;

#ifdef CONFIG_SHMEM
/*
 * This virtual memory filesystem is heavily based on the ramfs. It
 * extends ramfs by the ability to use swap and honor resource limits
 * which makes it a completely usable filesystem.
 */

#include <linux/xattr.h>
#include <linux/exportfs.h>
#include <linux/posix_acl.h>
#include <linux/posix_acl_xattr.h>
#include <linux/mman.h>
#include <linux/string.h>
#include <linux/slab.h>
#include <linux/backing-dev.h>
#include <linux/writeback.h>
#include <linux/pagevec.h>
#include <linux/percpu_counter.h>
#include <linux/falloc.h>
#include <linux/splice.h>
#include <linux/security.h>
#include <linux/swapops.h>
#include <linux/mempolicy.h>
#include <linux/namei.h>
#include <linux/ctype.h>
#include <linux/migrate.h>
#include <linux/highmem.h>
#include <linux/seq_file.h>
#include <linux/magic.h>
#include <linux/syscalls.h>
#include <linux/fcntl.h>
#include <uapi/linux/memfd.h>
#include <linux/rmap.h>
#include <linux/uuid.h>
#include <linux/quotaops.h>
#include <linux/rcupdate_wait.h>

#include <linux/uaccess.h>

#include "internal.h"

#define BLOCKS_PER_PAGE  (PAGE_SIZE/512)
#define VM_ACCT(size)    (PAGE_ALIGN(size) >> PAGE_SHIFT)

/* Pretend that each entry is of this size in directory's i_size */
#define BOGO_DIRENT_SIZE 20

/* Pretend that one inode + its dentry occupy this much memory */
#define BOGO_INODE_SIZE 1024

/* Symlink up to this size is kmalloc'ed instead of using a swappable page */
#define SHORT_SYMLINK_LEN 128

/*
 * shmem_fallocate communicates with shmem_fault or shmem_writepage via
 * inode->i_private (with i_rwsem making sure that it has only one user at
 * a time): we would prefer not to enlarge the shmem inode just for that.
 */
struct shmem_falloc {
	wait_queue_head_t *waitq; /* faults into hole wait for punch to end */
	pgoff_t start;		/* start of range currently being fallocated */
	pgoff_t next;		/* the next page offset to be fallocated */
	pgoff_t nr_falloced;	/* how many new pages have been fallocated */
	pgoff_t nr_unswapped;	/* how often writepage refused to swap out */
};

struct shmem_options {
	unsigned long long blocks;
	unsigned long long inodes;
	struct mempolicy *mpol;
	kuid_t uid;
	kgid_t gid;
	umode_t mode;
	bool full_inums;
	int huge;
	int seen;
	bool noswap;
	unsigned short quota_types;
	struct shmem_quota_limits qlimits;
#define SHMEM_SEEN_BLOCKS 1
#define SHMEM_SEEN_INODES 2
#define SHMEM_SEEN_HUGE 4
#define SHMEM_SEEN_INUMS 8
#define SHMEM_SEEN_NOSWAP 16
#define SHMEM_SEEN_QUOTA 32
};

#ifdef CONFIG_TRANSPARENT_HUGEPAGE
static unsigned long huge_shmem_orders_always __read_mostly;
static unsigned long huge_shmem_orders_madvise __read_mostly;
static unsigned long huge_shmem_orders_inherit __read_mostly;
static unsigned long huge_shmem_orders_within_size __read_mostly;
#endif

#ifdef CONFIG_TMPFS
static unsigned long shmem_default_max_blocks(void)
{
	return totalram_pages() / 2;
}

static unsigned long shmem_default_max_inodes(void)
{
	unsigned long nr_pages = totalram_pages();

	return min3(nr_pages - totalhigh_pages(), nr_pages / 2,
			ULONG_MAX / BOGO_INODE_SIZE);
}
#endif

static int shmem_swapin_folio(struct inode *inode, pgoff_t index,
			struct folio **foliop, enum sgp_type sgp, gfp_t gfp,
			struct vm_area_struct *vma, vm_fault_t *fault_type);

static inline struct shmem_sb_info *SHMEM_SB(struct super_block *sb)
{
	return sb->s_fs_info;
}

/*
 * shmem_file_setup pre-accounts the whole fixed size of a VM object,
 * for shared memory and for shared anonymous (/dev/zero) mappings
 * (unless MAP_NORESERVE and sysctl_overcommit_memory <= 1),
 * consistent with the pre-accounting of private mappings ...
 */
static inline int shmem_acct_size(unsigned long flags, loff_t size)
{
	return (flags & VM_NORESERVE) ?
		0 : security_vm_enough_memory_mm(current->mm, VM_ACCT(size));
}

static inline void shmem_unacct_size(unsigned long flags, loff_t size)
{
	if (!(flags & VM_NORESERVE))
		vm_unacct_memory(VM_ACCT(size));
}

static inline int shmem_reacct_size(unsigned long flags,
		loff_t oldsize, loff_t newsize)
{
	if (!(flags & VM_NORESERVE)) {
		if (VM_ACCT(newsize) > VM_ACCT(oldsize))
			return security_vm_enough_memory_mm(current->mm,
					VM_ACCT(newsize) - VM_ACCT(oldsize));
		else if (VM_ACCT(newsize) < VM_ACCT(oldsize))
			vm_unacct_memory(VM_ACCT(oldsize) - VM_ACCT(newsize));
	}
	return 0;
}

/*
 * ... whereas tmpfs objects are accounted incrementally as
 * pages are allocated, in order to allow large sparse files.
 * shmem_get_folio reports shmem_acct_blocks failure as -ENOSPC not -ENOMEM,
 * so that a failure on a sparse tmpfs mapping will give SIGBUS not OOM.
 */
static inline int shmem_acct_blocks(unsigned long flags, long pages)
{
	if (!(flags & VM_NORESERVE))
		return 0;

	return security_vm_enough_memory_mm(current->mm,
			pages * VM_ACCT(PAGE_SIZE));
}

static inline void shmem_unacct_blocks(unsigned long flags, long pages)
{
	if (flags & VM_NORESERVE)
		vm_unacct_memory(pages * VM_ACCT(PAGE_SIZE));
}

static int shmem_inode_acct_blocks(struct inode *inode, long pages)
{
	struct shmem_inode_info *info = SHMEM_I(inode);
	struct shmem_sb_info *sbinfo = SHMEM_SB(inode->i_sb);
	int err = -ENOSPC;

	if (shmem_acct_blocks(info->flags, pages))
		return err;

	might_sleep();	/* when quotas */
	if (sbinfo->max_blocks) {
		if (!percpu_counter_limited_add(&sbinfo->used_blocks,
						sbinfo->max_blocks, pages))
			goto unacct;

		err = dquot_alloc_block_nodirty(inode, pages);
		if (err) {
			percpu_counter_sub(&sbinfo->used_blocks, pages);
			goto unacct;
		}
	} else {
		err = dquot_alloc_block_nodirty(inode, pages);
		if (err)
			goto unacct;
	}

	return 0;

unacct:
	shmem_unacct_blocks(info->flags, pages);
	return err;
}

static void shmem_inode_unacct_blocks(struct inode *inode, long pages)
{
	struct shmem_inode_info *info = SHMEM_I(inode);
	struct shmem_sb_info *sbinfo = SHMEM_SB(inode->i_sb);

	might_sleep();	/* when quotas */
	dquot_free_block_nodirty(inode, pages);

	if (sbinfo->max_blocks)
		percpu_counter_sub(&sbinfo->used_blocks, pages);
	shmem_unacct_blocks(info->flags, pages);
}

static const struct super_operations shmem_ops;
static const struct address_space_operations shmem_aops;
static const struct file_operations shmem_file_operations;
static const struct inode_operations shmem_inode_operations;
static const struct inode_operations shmem_dir_inode_operations;
static const struct inode_operations shmem_special_inode_operations;
static const struct vm_operations_struct shmem_vm_ops;
static const struct vm_operations_struct shmem_anon_vm_ops;
static struct file_system_type shmem_fs_type;

bool shmem_mapping(struct address_space *mapping)
{
	return mapping->a_ops == &shmem_aops;
}
EXPORT_SYMBOL_GPL(shmem_mapping);

bool vma_is_anon_shmem(struct vm_area_struct *vma)
{
	return vma->vm_ops == &shmem_anon_vm_ops;
}

bool vma_is_shmem(struct vm_area_struct *vma)
{
	return vma_is_anon_shmem(vma) || vma->vm_ops == &shmem_vm_ops;
}

static LIST_HEAD(shmem_swaplist);
static DEFINE_MUTEX(shmem_swaplist_mutex);

#ifdef CONFIG_TMPFS_QUOTA

static int shmem_enable_quotas(struct super_block *sb,
			       unsigned short quota_types)
{
	int type, err = 0;

	sb_dqopt(sb)->flags |= DQUOT_QUOTA_SYS_FILE | DQUOT_NOLIST_DIRTY;
	for (type = 0; type < SHMEM_MAXQUOTAS; type++) {
		if (!(quota_types & (1 << type)))
			continue;
		err = dquot_load_quota_sb(sb, type, QFMT_SHMEM,
					  DQUOT_USAGE_ENABLED |
					  DQUOT_LIMITS_ENABLED);
		if (err)
			goto out_err;
	}
	return 0;

out_err:
	pr_warn("tmpfs: failed to enable quota tracking (type=%d, err=%d)\n",
		type, err);
	for (type--; type >= 0; type--)
		dquot_quota_off(sb, type);
	return err;
}

static void shmem_disable_quotas(struct super_block *sb)
{
	int type;

	for (type = 0; type < SHMEM_MAXQUOTAS; type++)
		dquot_quota_off(sb, type);
}

static struct dquot __rcu **shmem_get_dquots(struct inode *inode)
{
	return SHMEM_I(inode)->i_dquot;
}
#endif /* CONFIG_TMPFS_QUOTA */

/*
 * shmem_reserve_inode() performs bookkeeping to reserve a shmem inode, and
 * produces a novel ino for the newly allocated inode.
 *
 * It may also be called when making a hard link to permit the space needed by
 * each dentry. However, in that case, no new inode number is needed since that
 * internally draws from another pool of inode numbers (currently global
 * get_next_ino()). This case is indicated by passing NULL as inop.
 */
#define SHMEM_INO_BATCH 1024
static int shmem_reserve_inode(struct super_block *sb, ino_t *inop)
{
	struct shmem_sb_info *sbinfo = SHMEM_SB(sb);
	ino_t ino;

	if (!(sb->s_flags & SB_KERNMOUNT)) {
		raw_spin_lock(&sbinfo->stat_lock);
		if (sbinfo->max_inodes) {
			if (sbinfo->free_ispace < BOGO_INODE_SIZE) {
				raw_spin_unlock(&sbinfo->stat_lock);
				return -ENOSPC;
			}
			sbinfo->free_ispace -= BOGO_INODE_SIZE;
		}
		if (inop) {
			ino = sbinfo->next_ino++;
			if (unlikely(is_zero_ino(ino)))
				ino = sbinfo->next_ino++;
			if (unlikely(!sbinfo->full_inums &&
				     ino > UINT_MAX)) {
				/*
				 * Emulate get_next_ino uint wraparound for
				 * compatibility
				 */
				if (IS_ENABLED(CONFIG_64BIT))
					pr_warn("%s: inode number overflow on device %d, consider using inode64 mount option\n",
						__func__, MINOR(sb->s_dev));
				sbinfo->next_ino = 1;
				ino = sbinfo->next_ino++;
			}
			*inop = ino;
		}
		raw_spin_unlock(&sbinfo->stat_lock);
	} else if (inop) {
		/*
		 * __shmem_file_setup, one of our callers, is lock-free: it
		 * doesn't hold stat_lock in shmem_reserve_inode since
		 * max_inodes is always 0, and is called from potentially
		 * unknown contexts. As such, use a per-cpu batched allocator
		 * which doesn't require the per-sb stat_lock unless we are at
		 * the batch boundary.
		 *
		 * We don't need to worry about inode{32,64} since SB_KERNMOUNT
		 * shmem mounts are not exposed to userspace, so we don't need
		 * to worry about things like glibc compatibility.
		 */
		ino_t *next_ino;

		next_ino = per_cpu_ptr(sbinfo->ino_batch, get_cpu());
		ino = *next_ino;
		if (unlikely(ino % SHMEM_INO_BATCH == 0)) {
			raw_spin_lock(&sbinfo->stat_lock);
			ino = sbinfo->next_ino;
			sbinfo->next_ino += SHMEM_INO_BATCH;
			raw_spin_unlock(&sbinfo->stat_lock);
			if (unlikely(is_zero_ino(ino)))
				ino++;
		}
		*inop = ino;
		*next_ino = ++ino;
		put_cpu();
	}

	return 0;
}

static void shmem_free_inode(struct super_block *sb, size_t freed_ispace)
{
	struct shmem_sb_info *sbinfo = SHMEM_SB(sb);
	if (sbinfo->max_inodes) {
		raw_spin_lock(&sbinfo->stat_lock);
		sbinfo->free_ispace += BOGO_INODE_SIZE + freed_ispace;
		raw_spin_unlock(&sbinfo->stat_lock);
	}
}

/**
 * shmem_recalc_inode - recalculate the block usage of an inode
 * @inode: inode to recalc
 * @alloced: the change in number of pages allocated to inode
 * @swapped: the change in number of pages swapped from inode
 *
 * We have to calculate the free blocks since the mm can drop
 * undirtied hole pages behind our back.
 *
 * But normally   info->alloced == inode->i_mapping->nrpages + info->swapped
 * So mm freed is info->alloced - (inode->i_mapping->nrpages + info->swapped)
 */
static void shmem_recalc_inode(struct inode *inode, long alloced, long swapped)
{
	struct shmem_inode_info *info = SHMEM_I(inode);
	long freed;

	spin_lock(&info->lock);
	info->alloced += alloced;
	info->swapped += swapped;
	freed = info->alloced - info->swapped -
		READ_ONCE(inode->i_mapping->nrpages);
	/*
	 * Special case: whereas normally shmem_recalc_inode() is called
	 * after i_mapping->nrpages has already been adjusted (up or down),
	 * shmem_writepage() has to raise swapped before nrpages is lowered -
	 * to stop a racing shmem_recalc_inode() from thinking that a page has
	 * been freed.  Compensate here, to avoid the need for a followup call.
	 */
	if (swapped > 0)
		freed += swapped;
	if (freed > 0)
		info->alloced -= freed;
	spin_unlock(&info->lock);

	/* The quota case may block */
	if (freed > 0)
		shmem_inode_unacct_blocks(inode, freed);
}

bool shmem_charge(struct inode *inode, long pages)
{
	struct address_space *mapping = inode->i_mapping;

	if (shmem_inode_acct_blocks(inode, pages))
		return false;

	/* nrpages adjustment first, then shmem_recalc_inode() when balanced */
	xa_lock_irq(&mapping->i_pages);
	mapping->nrpages += pages;
	xa_unlock_irq(&mapping->i_pages);

	shmem_recalc_inode(inode, pages, 0);
	return true;
}

void shmem_uncharge(struct inode *inode, long pages)
{
	/* pages argument is currently unused: keep it to help debugging */
	/* nrpages adjustment done by __filemap_remove_folio() or caller */

	shmem_recalc_inode(inode, 0, 0);
}

/*
 * Replace item expected in xarray by a new item, while holding xa_lock.
 */
static int shmem_replace_entry(struct address_space *mapping,
			pgoff_t index, void *expected, void *replacement)
{
	XA_STATE(xas, &mapping->i_pages, index);
	void *item;

	VM_BUG_ON(!expected);
	VM_BUG_ON(!replacement);
	item = xas_load(&xas);
	if (item != expected)
		return -ENOENT;
	xas_store(&xas, replacement);
	return 0;
}

/*
 * Sometimes, before we decide whether to proceed or to fail, we must check
 * that an entry was not already brought back from swap by a racing thread.
 *
 * Checking folio is not enough: by the time a swapcache folio is locked, it
 * might be reused, and again be swapcache, using the same swap as before.
 */
static bool shmem_confirm_swap(struct address_space *mapping,
			       pgoff_t index, swp_entry_t swap)
{
	return xa_load(&mapping->i_pages, index) == swp_to_radix_entry(swap);
}

/*
 * Definitions for "huge tmpfs": tmpfs mounted with the huge= option
 *
 * SHMEM_HUGE_NEVER:
 *	disables huge pages for the mount;
 * SHMEM_HUGE_ALWAYS:
 *	enables huge pages for the mount;
 * SHMEM_HUGE_WITHIN_SIZE:
 *	only allocate huge pages if the page will be fully within i_size,
 *	also respect fadvise()/madvise() hints;
 * SHMEM_HUGE_ADVISE:
 *	only allocate huge pages if requested with fadvise()/madvise();
 */

#define SHMEM_HUGE_NEVER	0
#define SHMEM_HUGE_ALWAYS	1
#define SHMEM_HUGE_WITHIN_SIZE	2
#define SHMEM_HUGE_ADVISE	3

/*
 * Special values.
 * Only can be set via /sys/kernel/mm/transparent_hugepage/shmem_enabled:
 *
 * SHMEM_HUGE_DENY:
 *	disables huge on shm_mnt and all mounts, for emergency use;
 * SHMEM_HUGE_FORCE:
 *	enables huge on shm_mnt and all mounts, w/o needing option, for testing;
 *
 */
#define SHMEM_HUGE_DENY		(-1)
#define SHMEM_HUGE_FORCE	(-2)

#ifdef CONFIG_TRANSPARENT_HUGEPAGE
/* ifdef here to avoid bloating shmem.o when not necessary */

static int shmem_huge __read_mostly = SHMEM_HUGE_NEVER;

static bool __shmem_huge_global_enabled(struct inode *inode, pgoff_t index,
<<<<<<< HEAD
					bool shmem_huge_force, struct vm_area_struct *vma,
=======
					loff_t write_end, bool shmem_huge_force,
					struct vm_area_struct *vma,
>>>>>>> fa10f348
					unsigned long vm_flags)
{
	struct mm_struct *mm = vma ? vma->vm_mm : NULL;
	loff_t i_size;

	if (!S_ISREG(inode->i_mode))
		return false;
	if (mm && ((vm_flags & VM_NOHUGEPAGE) || test_bit(MMF_DISABLE_THP, &mm->flags)))
		return false;
	if (shmem_huge == SHMEM_HUGE_DENY)
		return false;
	if (shmem_huge_force || shmem_huge == SHMEM_HUGE_FORCE)
		return true;

	switch (SHMEM_SB(inode->i_sb)->huge) {
	case SHMEM_HUGE_ALWAYS:
		return true;
	case SHMEM_HUGE_WITHIN_SIZE:
		index = round_up(index + 1, HPAGE_PMD_NR);
		i_size = max(write_end, i_size_read(inode));
		i_size = round_up(i_size, PAGE_SIZE);
		if (i_size >> PAGE_SHIFT >= index)
			return true;
		fallthrough;
	case SHMEM_HUGE_ADVISE:
		if (mm && (vm_flags & VM_HUGEPAGE))
			return true;
		fallthrough;
	default:
		return false;
	}
}

static bool shmem_huge_global_enabled(struct inode *inode, pgoff_t index,
<<<<<<< HEAD
		   bool shmem_huge_force, struct vm_area_struct *vma,
		   unsigned long vm_flags)
=======
		   loff_t write_end, bool shmem_huge_force,
		   struct vm_area_struct *vma, unsigned long vm_flags)
>>>>>>> fa10f348
{
	if (HPAGE_PMD_ORDER > MAX_PAGECACHE_ORDER)
		return false;

<<<<<<< HEAD
	return __shmem_huge_global_enabled(inode, index, shmem_huge_force,
					   vma, vm_flags);
=======
	return __shmem_huge_global_enabled(inode, index, write_end,
					   shmem_huge_force, vma, vm_flags);
>>>>>>> fa10f348
}

#if defined(CONFIG_SYSFS)
static int shmem_parse_huge(const char *str)
{
	if (!strcmp(str, "never"))
		return SHMEM_HUGE_NEVER;
	if (!strcmp(str, "always"))
		return SHMEM_HUGE_ALWAYS;
	if (!strcmp(str, "within_size"))
		return SHMEM_HUGE_WITHIN_SIZE;
	if (!strcmp(str, "advise"))
		return SHMEM_HUGE_ADVISE;
	if (!strcmp(str, "deny"))
		return SHMEM_HUGE_DENY;
	if (!strcmp(str, "force"))
		return SHMEM_HUGE_FORCE;
	return -EINVAL;
}
#endif

#if defined(CONFIG_SYSFS) || defined(CONFIG_TMPFS)
static const char *shmem_format_huge(int huge)
{
	switch (huge) {
	case SHMEM_HUGE_NEVER:
		return "never";
	case SHMEM_HUGE_ALWAYS:
		return "always";
	case SHMEM_HUGE_WITHIN_SIZE:
		return "within_size";
	case SHMEM_HUGE_ADVISE:
		return "advise";
	case SHMEM_HUGE_DENY:
		return "deny";
	case SHMEM_HUGE_FORCE:
		return "force";
	default:
		VM_BUG_ON(1);
		return "bad_val";
	}
}
#endif

static unsigned long shmem_unused_huge_shrink(struct shmem_sb_info *sbinfo,
		struct shrink_control *sc, unsigned long nr_to_free)
{
	LIST_HEAD(list), *pos, *next;
	struct inode *inode;
	struct shmem_inode_info *info;
	struct folio *folio;
	unsigned long batch = sc ? sc->nr_to_scan : 128;
	unsigned long split = 0, freed = 0;

	if (list_empty(&sbinfo->shrinklist))
		return SHRINK_STOP;

	spin_lock(&sbinfo->shrinklist_lock);
	list_for_each_safe(pos, next, &sbinfo->shrinklist) {
		info = list_entry(pos, struct shmem_inode_info, shrinklist);

		/* pin the inode */
		inode = igrab(&info->vfs_inode);

		/* inode is about to be evicted */
		if (!inode) {
			list_del_init(&info->shrinklist);
			goto next;
		}

		list_move(&info->shrinklist, &list);
next:
		sbinfo->shrinklist_len--;
		if (!--batch)
			break;
	}
	spin_unlock(&sbinfo->shrinklist_lock);

	list_for_each_safe(pos, next, &list) {
		pgoff_t next, end;
		loff_t i_size;
		int ret;

		info = list_entry(pos, struct shmem_inode_info, shrinklist);
		inode = &info->vfs_inode;

		if (nr_to_free && freed >= nr_to_free)
			goto move_back;

		i_size = i_size_read(inode);
		folio = filemap_get_entry(inode->i_mapping, i_size / PAGE_SIZE);
		if (!folio || xa_is_value(folio))
			goto drop;

		/* No large folio at the end of the file: nothing to split */
		if (!folio_test_large(folio)) {
			folio_put(folio);
			goto drop;
		}

		/* Check if there is anything to gain from splitting */
		next = folio_next_index(folio);
		end = shmem_fallocend(inode, DIV_ROUND_UP(i_size, PAGE_SIZE));
		if (end <= folio->index || end >= next) {
			folio_put(folio);
			goto drop;
		}

		/*
		 * Move the inode on the list back to shrinklist if we failed
		 * to lock the page at this time.
		 *
		 * Waiting for the lock may lead to deadlock in the
		 * reclaim path.
		 */
		if (!folio_trylock(folio)) {
			folio_put(folio);
			goto move_back;
		}

		ret = split_folio(folio);
		folio_unlock(folio);
		folio_put(folio);

		/* If split failed move the inode on the list back to shrinklist */
		if (ret)
			goto move_back;

		freed += next - end;
		split++;
drop:
		list_del_init(&info->shrinklist);
		goto put;
move_back:
		/*
		 * Make sure the inode is either on the global list or deleted
		 * from any local list before iput() since it could be deleted
		 * in another thread once we put the inode (then the local list
		 * is corrupted).
		 */
		spin_lock(&sbinfo->shrinklist_lock);
		list_move(&info->shrinklist, &sbinfo->shrinklist);
		sbinfo->shrinklist_len++;
		spin_unlock(&sbinfo->shrinklist_lock);
put:
		iput(inode);
	}

	return split;
}

static long shmem_unused_huge_scan(struct super_block *sb,
		struct shrink_control *sc)
{
	struct shmem_sb_info *sbinfo = SHMEM_SB(sb);

	if (!READ_ONCE(sbinfo->shrinklist_len))
		return SHRINK_STOP;

	return shmem_unused_huge_shrink(sbinfo, sc, 0);
}

static long shmem_unused_huge_count(struct super_block *sb,
		struct shrink_control *sc)
{
	struct shmem_sb_info *sbinfo = SHMEM_SB(sb);
	return READ_ONCE(sbinfo->shrinklist_len);
}
#else /* !CONFIG_TRANSPARENT_HUGEPAGE */

#define shmem_huge SHMEM_HUGE_DENY

static unsigned long shmem_unused_huge_shrink(struct shmem_sb_info *sbinfo,
		struct shrink_control *sc, unsigned long nr_to_free)
{
	return 0;
}

static bool shmem_huge_global_enabled(struct inode *inode, pgoff_t index,
<<<<<<< HEAD
		bool shmem_huge_force, struct vm_area_struct *vma,
		unsigned long vm_flags)
=======
		loff_t write_end, bool shmem_huge_force,
		struct vm_area_struct *vma, unsigned long vm_flags)
>>>>>>> fa10f348
{
	return false;
}
#endif /* CONFIG_TRANSPARENT_HUGEPAGE */

/*
 * Somewhat like filemap_add_folio, but error if expected item has gone.
 */
static int shmem_add_to_page_cache(struct folio *folio,
				   struct address_space *mapping,
				   pgoff_t index, void *expected, gfp_t gfp)
{
	XA_STATE_ORDER(xas, &mapping->i_pages, index, folio_order(folio));
	long nr = folio_nr_pages(folio);

	VM_BUG_ON_FOLIO(index != round_down(index, nr), folio);
	VM_BUG_ON_FOLIO(!folio_test_locked(folio), folio);
	VM_BUG_ON_FOLIO(!folio_test_swapbacked(folio), folio);

	folio_ref_add(folio, nr);
	folio->mapping = mapping;
	folio->index = index;

	gfp &= GFP_RECLAIM_MASK;
	folio_throttle_swaprate(folio, gfp);

	do {
		xas_lock_irq(&xas);
		if (expected != xas_find_conflict(&xas)) {
			xas_set_err(&xas, -EEXIST);
			goto unlock;
		}
		if (expected && xas_find_conflict(&xas)) {
			xas_set_err(&xas, -EEXIST);
			goto unlock;
		}
		xas_store(&xas, folio);
		if (xas_error(&xas))
			goto unlock;
		if (folio_test_pmd_mappable(folio))
			__lruvec_stat_mod_folio(folio, NR_SHMEM_THPS, nr);
		__lruvec_stat_mod_folio(folio, NR_FILE_PAGES, nr);
		__lruvec_stat_mod_folio(folio, NR_SHMEM, nr);
		mapping->nrpages += nr;
unlock:
		xas_unlock_irq(&xas);
	} while (xas_nomem(&xas, gfp));

	if (xas_error(&xas)) {
		folio->mapping = NULL;
		folio_ref_sub(folio, nr);
		return xas_error(&xas);
	}

	return 0;
}

/*
 * Somewhat like filemap_remove_folio, but substitutes swap for @folio.
 */
static void shmem_delete_from_page_cache(struct folio *folio, void *radswap)
{
	struct address_space *mapping = folio->mapping;
	long nr = folio_nr_pages(folio);
	int error;

	xa_lock_irq(&mapping->i_pages);
	error = shmem_replace_entry(mapping, folio->index, folio, radswap);
	folio->mapping = NULL;
	mapping->nrpages -= nr;
	__lruvec_stat_mod_folio(folio, NR_FILE_PAGES, -nr);
	__lruvec_stat_mod_folio(folio, NR_SHMEM, -nr);
	xa_unlock_irq(&mapping->i_pages);
	folio_put_refs(folio, nr);
	BUG_ON(error);
}

/*
 * Remove swap entry from page cache, free the swap and its page cache. Returns
 * the number of pages being freed. 0 means entry not found in XArray (0 pages
 * being freed).
 */
static long shmem_free_swap(struct address_space *mapping,
			    pgoff_t index, void *radswap)
{
	int order = xa_get_order(&mapping->i_pages, index);
	void *old;

	old = xa_cmpxchg_irq(&mapping->i_pages, index, radswap, NULL, 0);
	if (old != radswap)
		return 0;
	free_swap_and_cache_nr(radix_to_swp_entry(radswap), 1 << order);

	return 1 << order;
}

/*
 * Determine (in bytes) how many of the shmem object's pages mapped by the
 * given offsets are swapped out.
 *
 * This is safe to call without i_rwsem or the i_pages lock thanks to RCU,
 * as long as the inode doesn't go away and racy results are not a problem.
 */
unsigned long shmem_partial_swap_usage(struct address_space *mapping,
						pgoff_t start, pgoff_t end)
{
	XA_STATE(xas, &mapping->i_pages, start);
	struct page *page;
	unsigned long swapped = 0;
	unsigned long max = end - 1;

	rcu_read_lock();
	xas_for_each(&xas, page, max) {
		if (xas_retry(&xas, page))
			continue;
		if (xa_is_value(page))
			swapped += 1 << xas_get_order(&xas);
		if (xas.xa_index == max)
			break;
		if (need_resched()) {
			xas_pause(&xas);
			cond_resched_rcu();
		}
	}
	rcu_read_unlock();

	return swapped << PAGE_SHIFT;
}

/*
 * Determine (in bytes) how many of the shmem object's pages mapped by the
 * given vma is swapped out.
 *
 * This is safe to call without i_rwsem or the i_pages lock thanks to RCU,
 * as long as the inode doesn't go away and racy results are not a problem.
 */
unsigned long shmem_swap_usage(struct vm_area_struct *vma)
{
	struct inode *inode = file_inode(vma->vm_file);
	struct shmem_inode_info *info = SHMEM_I(inode);
	struct address_space *mapping = inode->i_mapping;
	unsigned long swapped;

	/* Be careful as we don't hold info->lock */
	swapped = READ_ONCE(info->swapped);

	/*
	 * The easier cases are when the shmem object has nothing in swap, or
	 * the vma maps it whole. Then we can simply use the stats that we
	 * already track.
	 */
	if (!swapped)
		return 0;

	if (!vma->vm_pgoff && vma->vm_end - vma->vm_start >= inode->i_size)
		return swapped << PAGE_SHIFT;

	/* Here comes the more involved part */
	return shmem_partial_swap_usage(mapping, vma->vm_pgoff,
					vma->vm_pgoff + vma_pages(vma));
}

/*
 * SysV IPC SHM_UNLOCK restore Unevictable pages to their evictable lists.
 */
void shmem_unlock_mapping(struct address_space *mapping)
{
	struct folio_batch fbatch;
	pgoff_t index = 0;

	folio_batch_init(&fbatch);
	/*
	 * Minor point, but we might as well stop if someone else SHM_LOCKs it.
	 */
	while (!mapping_unevictable(mapping) &&
	       filemap_get_folios(mapping, &index, ~0UL, &fbatch)) {
		check_move_unevictable_folios(&fbatch);
		folio_batch_release(&fbatch);
		cond_resched();
	}
}

static struct folio *shmem_get_partial_folio(struct inode *inode, pgoff_t index)
{
	struct folio *folio;

	/*
	 * At first avoid shmem_get_folio(,,,SGP_READ): that fails
	 * beyond i_size, and reports fallocated folios as holes.
	 */
	folio = filemap_get_entry(inode->i_mapping, index);
	if (!folio)
		return folio;
	if (!xa_is_value(folio)) {
		folio_lock(folio);
		if (folio->mapping == inode->i_mapping)
			return folio;
		/* The folio has been swapped out */
		folio_unlock(folio);
		folio_put(folio);
	}
	/*
	 * But read a folio back from swap if any of it is within i_size
	 * (although in some cases this is just a waste of time).
	 */
	folio = NULL;
	shmem_get_folio(inode, index, 0, &folio, SGP_READ);
	return folio;
}

/*
 * Remove range of pages and swap entries from page cache, and free them.
 * If !unfalloc, truncate or punch hole; if unfalloc, undo failed fallocate.
 */
static void shmem_undo_range(struct inode *inode, loff_t lstart, loff_t lend,
								 bool unfalloc)
{
	struct address_space *mapping = inode->i_mapping;
	struct shmem_inode_info *info = SHMEM_I(inode);
	pgoff_t start = (lstart + PAGE_SIZE - 1) >> PAGE_SHIFT;
	pgoff_t end = (lend + 1) >> PAGE_SHIFT;
	struct folio_batch fbatch;
	pgoff_t indices[PAGEVEC_SIZE];
	struct folio *folio;
	bool same_folio;
	long nr_swaps_freed = 0;
	pgoff_t index;
	int i;

	if (lend == -1)
		end = -1;	/* unsigned, so actually very big */

	if (info->fallocend > start && info->fallocend <= end && !unfalloc)
		info->fallocend = start;

	folio_batch_init(&fbatch);
	index = start;
	while (index < end && find_lock_entries(mapping, &index, end - 1,
			&fbatch, indices)) {
		for (i = 0; i < folio_batch_count(&fbatch); i++) {
			folio = fbatch.folios[i];

			if (xa_is_value(folio)) {
				if (unfalloc)
					continue;
				nr_swaps_freed += shmem_free_swap(mapping,
							indices[i], folio);
				continue;
			}

			if (!unfalloc || !folio_test_uptodate(folio))
				truncate_inode_folio(mapping, folio);
			folio_unlock(folio);
		}
		folio_batch_remove_exceptionals(&fbatch);
		folio_batch_release(&fbatch);
		cond_resched();
	}

	/*
	 * When undoing a failed fallocate, we want none of the partial folio
	 * zeroing and splitting below, but shall want to truncate the whole
	 * folio when !uptodate indicates that it was added by this fallocate,
	 * even when [lstart, lend] covers only a part of the folio.
	 */
	if (unfalloc)
		goto whole_folios;

	same_folio = (lstart >> PAGE_SHIFT) == (lend >> PAGE_SHIFT);
	folio = shmem_get_partial_folio(inode, lstart >> PAGE_SHIFT);
	if (folio) {
		same_folio = lend < folio_pos(folio) + folio_size(folio);
		folio_mark_dirty(folio);
		if (!truncate_inode_partial_folio(folio, lstart, lend)) {
			start = folio_next_index(folio);
			if (same_folio)
				end = folio->index;
		}
		folio_unlock(folio);
		folio_put(folio);
		folio = NULL;
	}

	if (!same_folio)
		folio = shmem_get_partial_folio(inode, lend >> PAGE_SHIFT);
	if (folio) {
		folio_mark_dirty(folio);
		if (!truncate_inode_partial_folio(folio, lstart, lend))
			end = folio->index;
		folio_unlock(folio);
		folio_put(folio);
	}

whole_folios:

	index = start;
	while (index < end) {
		cond_resched();

		if (!find_get_entries(mapping, &index, end - 1, &fbatch,
				indices)) {
			/* If all gone or hole-punch or unfalloc, we're done */
			if (index == start || end != -1)
				break;
			/* But if truncating, restart to make sure all gone */
			index = start;
			continue;
		}
		for (i = 0; i < folio_batch_count(&fbatch); i++) {
			folio = fbatch.folios[i];

			if (xa_is_value(folio)) {
				long swaps_freed;

				if (unfalloc)
					continue;
				swaps_freed = shmem_free_swap(mapping, indices[i], folio);
				if (!swaps_freed) {
					/* Swap was replaced by page: retry */
					index = indices[i];
					break;
				}
				nr_swaps_freed += swaps_freed;
				continue;
			}

			folio_lock(folio);

			if (!unfalloc || !folio_test_uptodate(folio)) {
				if (folio_mapping(folio) != mapping) {
					/* Page was replaced by swap: retry */
					folio_unlock(folio);
					index = indices[i];
					break;
				}
				VM_BUG_ON_FOLIO(folio_test_writeback(folio),
						folio);

				if (!folio_test_large(folio)) {
					truncate_inode_folio(mapping, folio);
				} else if (truncate_inode_partial_folio(folio, lstart, lend)) {
					/*
					 * If we split a page, reset the loop so
					 * that we pick up the new sub pages.
					 * Otherwise the THP was entirely
					 * dropped or the target range was
					 * zeroed, so just continue the loop as
					 * is.
					 */
					if (!folio_test_large(folio)) {
						folio_unlock(folio);
						index = start;
						break;
					}
				}
			}
			folio_unlock(folio);
		}
		folio_batch_remove_exceptionals(&fbatch);
		folio_batch_release(&fbatch);
	}

	shmem_recalc_inode(inode, 0, -nr_swaps_freed);
}

void shmem_truncate_range(struct inode *inode, loff_t lstart, loff_t lend)
{
	shmem_undo_range(inode, lstart, lend, false);
	inode_set_mtime_to_ts(inode, inode_set_ctime_current(inode));
	inode_inc_iversion(inode);
}
EXPORT_SYMBOL_GPL(shmem_truncate_range);

static int shmem_getattr(struct mnt_idmap *idmap,
			 const struct path *path, struct kstat *stat,
			 u32 request_mask, unsigned int query_flags)
{
	struct inode *inode = path->dentry->d_inode;
	struct shmem_inode_info *info = SHMEM_I(inode);

	if (info->alloced - info->swapped != inode->i_mapping->nrpages)
		shmem_recalc_inode(inode, 0, 0);

	if (info->fsflags & FS_APPEND_FL)
		stat->attributes |= STATX_ATTR_APPEND;
	if (info->fsflags & FS_IMMUTABLE_FL)
		stat->attributes |= STATX_ATTR_IMMUTABLE;
	if (info->fsflags & FS_NODUMP_FL)
		stat->attributes |= STATX_ATTR_NODUMP;
	stat->attributes_mask |= (STATX_ATTR_APPEND |
			STATX_ATTR_IMMUTABLE |
			STATX_ATTR_NODUMP);
	generic_fillattr(idmap, request_mask, inode, stat);

<<<<<<< HEAD
	if (shmem_huge_global_enabled(inode, 0, false, NULL, 0))
=======
	if (shmem_huge_global_enabled(inode, 0, 0, false, NULL, 0))
>>>>>>> fa10f348
		stat->blksize = HPAGE_PMD_SIZE;

	if (request_mask & STATX_BTIME) {
		stat->result_mask |= STATX_BTIME;
		stat->btime.tv_sec = info->i_crtime.tv_sec;
		stat->btime.tv_nsec = info->i_crtime.tv_nsec;
	}

	return 0;
}

static int shmem_setattr(struct mnt_idmap *idmap,
			 struct dentry *dentry, struct iattr *attr)
{
	struct inode *inode = d_inode(dentry);
	struct shmem_inode_info *info = SHMEM_I(inode);
	int error;
	bool update_mtime = false;
	bool update_ctime = true;

	error = setattr_prepare(idmap, dentry, attr);
	if (error)
		return error;

	if ((info->seals & F_SEAL_EXEC) && (attr->ia_valid & ATTR_MODE)) {
		if ((inode->i_mode ^ attr->ia_mode) & 0111) {
			return -EPERM;
		}
	}

	if (S_ISREG(inode->i_mode) && (attr->ia_valid & ATTR_SIZE)) {
		loff_t oldsize = inode->i_size;
		loff_t newsize = attr->ia_size;

		/* protected by i_rwsem */
		if ((newsize < oldsize && (info->seals & F_SEAL_SHRINK)) ||
		    (newsize > oldsize && (info->seals & F_SEAL_GROW)))
			return -EPERM;

		if (newsize != oldsize) {
			error = shmem_reacct_size(SHMEM_I(inode)->flags,
					oldsize, newsize);
			if (error)
				return error;
			i_size_write(inode, newsize);
			update_mtime = true;
		} else {
			update_ctime = false;
		}
		if (newsize <= oldsize) {
			loff_t holebegin = round_up(newsize, PAGE_SIZE);
			if (oldsize > holebegin)
				unmap_mapping_range(inode->i_mapping,
							holebegin, 0, 1);
			if (info->alloced)
				shmem_truncate_range(inode,
							newsize, (loff_t)-1);
			/* unmap again to remove racily COWed private pages */
			if (oldsize > holebegin)
				unmap_mapping_range(inode->i_mapping,
							holebegin, 0, 1);
		}
	}

	if (is_quota_modification(idmap, inode, attr)) {
		error = dquot_initialize(inode);
		if (error)
			return error;
	}

	/* Transfer quota accounting */
	if (i_uid_needs_update(idmap, attr, inode) ||
	    i_gid_needs_update(idmap, attr, inode)) {
		error = dquot_transfer(idmap, inode, attr);
		if (error)
			return error;
	}

	setattr_copy(idmap, inode, attr);
	if (attr->ia_valid & ATTR_MODE)
		error = posix_acl_chmod(idmap, dentry, inode->i_mode);
	if (!error && update_ctime) {
		inode_set_ctime_current(inode);
		if (update_mtime)
			inode_set_mtime_to_ts(inode, inode_get_ctime(inode));
		inode_inc_iversion(inode);
	}
	return error;
}

static void shmem_evict_inode(struct inode *inode)
{
	struct shmem_inode_info *info = SHMEM_I(inode);
	struct shmem_sb_info *sbinfo = SHMEM_SB(inode->i_sb);
	size_t freed = 0;

	if (shmem_mapping(inode->i_mapping)) {
		shmem_unacct_size(info->flags, inode->i_size);
		inode->i_size = 0;
		mapping_set_exiting(inode->i_mapping);
		shmem_truncate_range(inode, 0, (loff_t)-1);
		if (!list_empty(&info->shrinklist)) {
			spin_lock(&sbinfo->shrinklist_lock);
			if (!list_empty(&info->shrinklist)) {
				list_del_init(&info->shrinklist);
				sbinfo->shrinklist_len--;
			}
			spin_unlock(&sbinfo->shrinklist_lock);
		}
		while (!list_empty(&info->swaplist)) {
			/* Wait while shmem_unuse() is scanning this inode... */
			wait_var_event(&info->stop_eviction,
				       !atomic_read(&info->stop_eviction));
			mutex_lock(&shmem_swaplist_mutex);
			/* ...but beware of the race if we peeked too early */
			if (!atomic_read(&info->stop_eviction))
				list_del_init(&info->swaplist);
			mutex_unlock(&shmem_swaplist_mutex);
		}
	}

	simple_xattrs_free(&info->xattrs, sbinfo->max_inodes ? &freed : NULL);
	shmem_free_inode(inode->i_sb, freed);
	WARN_ON(inode->i_blocks);
	clear_inode(inode);
#ifdef CONFIG_TMPFS_QUOTA
	dquot_free_inode(inode);
	dquot_drop(inode);
#endif
}

static int shmem_find_swap_entries(struct address_space *mapping,
				   pgoff_t start, struct folio_batch *fbatch,
				   pgoff_t *indices, unsigned int type)
{
	XA_STATE(xas, &mapping->i_pages, start);
	struct folio *folio;
	swp_entry_t entry;

	rcu_read_lock();
	xas_for_each(&xas, folio, ULONG_MAX) {
		if (xas_retry(&xas, folio))
			continue;

		if (!xa_is_value(folio))
			continue;

		entry = radix_to_swp_entry(folio);
		/*
		 * swapin error entries can be found in the mapping. But they're
		 * deliberately ignored here as we've done everything we can do.
		 */
		if (swp_type(entry) != type)
			continue;

		indices[folio_batch_count(fbatch)] = xas.xa_index;
		if (!folio_batch_add(fbatch, folio))
			break;

		if (need_resched()) {
			xas_pause(&xas);
			cond_resched_rcu();
		}
	}
	rcu_read_unlock();

	return xas.xa_index;
}

/*
 * Move the swapped pages for an inode to page cache. Returns the count
 * of pages swapped in, or the error in case of failure.
 */
static int shmem_unuse_swap_entries(struct inode *inode,
		struct folio_batch *fbatch, pgoff_t *indices)
{
	int i = 0;
	int ret = 0;
	int error = 0;
	struct address_space *mapping = inode->i_mapping;

	for (i = 0; i < folio_batch_count(fbatch); i++) {
		struct folio *folio = fbatch->folios[i];

		if (!xa_is_value(folio))
			continue;
		error = shmem_swapin_folio(inode, indices[i], &folio, SGP_CACHE,
					mapping_gfp_mask(mapping), NULL, NULL);
		if (error == 0) {
			folio_unlock(folio);
			folio_put(folio);
			ret++;
		}
		if (error == -ENOMEM)
			break;
		error = 0;
	}
	return error ? error : ret;
}

/*
 * If swap found in inode, free it and move page from swapcache to filecache.
 */
static int shmem_unuse_inode(struct inode *inode, unsigned int type)
{
	struct address_space *mapping = inode->i_mapping;
	pgoff_t start = 0;
	struct folio_batch fbatch;
	pgoff_t indices[PAGEVEC_SIZE];
	int ret = 0;

	do {
		folio_batch_init(&fbatch);
		shmem_find_swap_entries(mapping, start, &fbatch, indices, type);
		if (folio_batch_count(&fbatch) == 0) {
			ret = 0;
			break;
		}

		ret = shmem_unuse_swap_entries(inode, &fbatch, indices);
		if (ret < 0)
			break;

		start = indices[folio_batch_count(&fbatch) - 1];
	} while (true);

	return ret;
}

/*
 * Read all the shared memory data that resides in the swap
 * device 'type' back into memory, so the swap device can be
 * unused.
 */
int shmem_unuse(unsigned int type)
{
	struct shmem_inode_info *info, *next;
	int error = 0;

	if (list_empty(&shmem_swaplist))
		return 0;

	mutex_lock(&shmem_swaplist_mutex);
	list_for_each_entry_safe(info, next, &shmem_swaplist, swaplist) {
		if (!info->swapped) {
			list_del_init(&info->swaplist);
			continue;
		}
		/*
		 * Drop the swaplist mutex while searching the inode for swap;
		 * but before doing so, make sure shmem_evict_inode() will not
		 * remove placeholder inode from swaplist, nor let it be freed
		 * (igrab() would protect from unlink, but not from unmount).
		 */
		atomic_inc(&info->stop_eviction);
		mutex_unlock(&shmem_swaplist_mutex);

		error = shmem_unuse_inode(&info->vfs_inode, type);
		cond_resched();

		mutex_lock(&shmem_swaplist_mutex);
		next = list_next_entry(info, swaplist);
		if (!info->swapped)
			list_del_init(&info->swaplist);
		if (atomic_dec_and_test(&info->stop_eviction))
			wake_up_var(&info->stop_eviction);
		if (error)
			break;
	}
	mutex_unlock(&shmem_swaplist_mutex);

	return error;
}

/*
 * Move the page from the page cache to the swap cache.
 */
static int shmem_writepage(struct page *page, struct writeback_control *wbc)
{
	struct folio *folio = page_folio(page);
	struct address_space *mapping = folio->mapping;
	struct inode *inode = mapping->host;
	struct shmem_inode_info *info = SHMEM_I(inode);
	struct shmem_sb_info *sbinfo = SHMEM_SB(inode->i_sb);
	swp_entry_t swap;
	pgoff_t index;
	int nr_pages;
	bool split = false;

	/*
	 * Our capabilities prevent regular writeback or sync from ever calling
	 * shmem_writepage; but a stacking filesystem might use ->writepage of
	 * its underlying filesystem, in which case tmpfs should write out to
	 * swap only in response to memory pressure, and not for the writeback
	 * threads or sync.
	 */
	if (WARN_ON_ONCE(!wbc->for_reclaim))
		goto redirty;

	if (WARN_ON_ONCE((info->flags & VM_LOCKED) || sbinfo->noswap))
		goto redirty;

	if (!total_swap_pages)
		goto redirty;

	/*
	 * If CONFIG_THP_SWAP is not enabled, the large folio should be
	 * split when swapping.
	 *
	 * And shrinkage of pages beyond i_size does not split swap, so
	 * swapout of a large folio crossing i_size needs to split too
	 * (unless fallocate has been used to preallocate beyond EOF).
	 */
	if (folio_test_large(folio)) {
		index = shmem_fallocend(inode,
			DIV_ROUND_UP(i_size_read(inode), PAGE_SIZE));
		if ((index > folio->index && index < folio_next_index(folio)) ||
		    !IS_ENABLED(CONFIG_THP_SWAP))
			split = true;
	}

	if (split) {
try_split:
		/* Ensure the subpages are still dirty */
		folio_test_set_dirty(folio);
		if (split_huge_page_to_list_to_order(page, wbc->list, 0))
			goto redirty;
		folio = page_folio(page);
		folio_clear_dirty(folio);
	}

	index = folio->index;
	nr_pages = folio_nr_pages(folio);

	/*
	 * This is somewhat ridiculous, but without plumbing a SWAP_MAP_FALLOC
	 * value into swapfile.c, the only way we can correctly account for a
	 * fallocated folio arriving here is now to initialize it and write it.
	 *
	 * That's okay for a folio already fallocated earlier, but if we have
	 * not yet completed the fallocation, then (a) we want to keep track
	 * of this folio in case we have to undo it, and (b) it may not be a
	 * good idea to continue anyway, once we're pushing into swap.  So
	 * reactivate the folio, and let shmem_fallocate() quit when too many.
	 */
	if (!folio_test_uptodate(folio)) {
		if (inode->i_private) {
			struct shmem_falloc *shmem_falloc;
			spin_lock(&inode->i_lock);
			shmem_falloc = inode->i_private;
			if (shmem_falloc &&
			    !shmem_falloc->waitq &&
			    index >= shmem_falloc->start &&
			    index < shmem_falloc->next)
				shmem_falloc->nr_unswapped++;
			else
				shmem_falloc = NULL;
			spin_unlock(&inode->i_lock);
			if (shmem_falloc)
				goto redirty;
		}
		folio_zero_range(folio, 0, folio_size(folio));
		flush_dcache_folio(folio);
		folio_mark_uptodate(folio);
	}

	swap = folio_alloc_swap(folio);
	if (!swap.val) {
		if (nr_pages > 1)
			goto try_split;

		goto redirty;
	}

	/*
	 * Add inode to shmem_unuse()'s list of swapped-out inodes,
	 * if it's not already there.  Do it now before the folio is
	 * moved to swap cache, when its pagelock no longer protects
	 * the inode from eviction.  But don't unlock the mutex until
	 * we've incremented swapped, because shmem_unuse_inode() will
	 * prune a !swapped inode from the swaplist under this mutex.
	 */
	mutex_lock(&shmem_swaplist_mutex);
	if (list_empty(&info->swaplist))
		list_add(&info->swaplist, &shmem_swaplist);

	if (add_to_swap_cache(folio, swap,
			__GFP_HIGH | __GFP_NOMEMALLOC | __GFP_NOWARN,
			NULL) == 0) {
		shmem_recalc_inode(inode, 0, nr_pages);
		swap_shmem_alloc(swap, nr_pages);
		shmem_delete_from_page_cache(folio, swp_to_radix_entry(swap));

		mutex_unlock(&shmem_swaplist_mutex);
		BUG_ON(folio_mapped(folio));
		return swap_writepage(&folio->page, wbc);
	}

	mutex_unlock(&shmem_swaplist_mutex);
	put_swap_folio(folio, swap);
redirty:
	folio_mark_dirty(folio);
	if (wbc->for_reclaim)
		return AOP_WRITEPAGE_ACTIVATE;	/* Return with folio locked */
	folio_unlock(folio);
	return 0;
}

#if defined(CONFIG_NUMA) && defined(CONFIG_TMPFS)
static void shmem_show_mpol(struct seq_file *seq, struct mempolicy *mpol)
{
	char buffer[64];

	if (!mpol || mpol->mode == MPOL_DEFAULT)
		return;		/* show nothing */

	mpol_to_str(buffer, sizeof(buffer), mpol);

	seq_printf(seq, ",mpol=%s", buffer);
}

static struct mempolicy *shmem_get_sbmpol(struct shmem_sb_info *sbinfo)
{
	struct mempolicy *mpol = NULL;
	if (sbinfo->mpol) {
		raw_spin_lock(&sbinfo->stat_lock);	/* prevent replace/use races */
		mpol = sbinfo->mpol;
		mpol_get(mpol);
		raw_spin_unlock(&sbinfo->stat_lock);
	}
	return mpol;
}
#else /* !CONFIG_NUMA || !CONFIG_TMPFS */
static inline void shmem_show_mpol(struct seq_file *seq, struct mempolicy *mpol)
{
}
static inline struct mempolicy *shmem_get_sbmpol(struct shmem_sb_info *sbinfo)
{
	return NULL;
}
#endif /* CONFIG_NUMA && CONFIG_TMPFS */

static struct mempolicy *shmem_get_pgoff_policy(struct shmem_inode_info *info,
			pgoff_t index, unsigned int order, pgoff_t *ilx);

static struct folio *shmem_swapin_cluster(swp_entry_t swap, gfp_t gfp,
			struct shmem_inode_info *info, pgoff_t index)
{
	struct mempolicy *mpol;
	pgoff_t ilx;
	struct folio *folio;

	mpol = shmem_get_pgoff_policy(info, index, 0, &ilx);
	folio = swap_cluster_readahead(swap, gfp, mpol, ilx);
	mpol_cond_put(mpol);

	return folio;
}

/*
 * Make sure huge_gfp is always more limited than limit_gfp.
 * Some of the flags set permissions, while others set limitations.
 */
static gfp_t limit_gfp_mask(gfp_t huge_gfp, gfp_t limit_gfp)
{
	gfp_t allowflags = __GFP_IO | __GFP_FS | __GFP_RECLAIM;
	gfp_t denyflags = __GFP_NOWARN | __GFP_NORETRY;
	gfp_t zoneflags = limit_gfp & GFP_ZONEMASK;
	gfp_t result = huge_gfp & ~(allowflags | GFP_ZONEMASK);

	/* Allow allocations only from the originally specified zones. */
	result |= zoneflags;

	/*
	 * Minimize the result gfp by taking the union with the deny flags,
	 * and the intersection of the allow flags.
	 */
	result |= (limit_gfp & denyflags);
	result |= (huge_gfp & limit_gfp) & allowflags;

	return result;
}

#ifdef CONFIG_TRANSPARENT_HUGEPAGE
unsigned long shmem_allowable_huge_orders(struct inode *inode,
				struct vm_area_struct *vma, pgoff_t index,
<<<<<<< HEAD
				bool shmem_huge_force)
=======
				loff_t write_end, bool shmem_huge_force)
>>>>>>> fa10f348
{
	unsigned long mask = READ_ONCE(huge_shmem_orders_always);
	unsigned long within_size_orders = READ_ONCE(huge_shmem_orders_within_size);
	unsigned long vm_flags = vma ? vma->vm_flags : 0;
	bool global_huge;
	loff_t i_size;
	int order;

	if (thp_disabled_by_hw() || (vma && vma_thp_disabled(vma, vm_flags)))
		return 0;

<<<<<<< HEAD
	global_huge = shmem_huge_global_enabled(inode, index, shmem_huge_force,
						vma, vm_flags);
=======
	global_huge = shmem_huge_global_enabled(inode, index, write_end,
					shmem_huge_force, vma, vm_flags);
>>>>>>> fa10f348
	if (!vma || !vma_is_anon_shmem(vma)) {
		/*
		 * For tmpfs, we now only support PMD sized THP if huge page
		 * is enabled, otherwise fallback to order 0.
		 */
		return global_huge ? BIT(HPAGE_PMD_ORDER) : 0;
	}

	/*
	 * Following the 'deny' semantics of the top level, force the huge
	 * option off from all mounts.
	 */
	if (shmem_huge == SHMEM_HUGE_DENY)
		return 0;

	/*
	 * Only allow inherit orders if the top-level value is 'force', which
	 * means non-PMD sized THP can not override 'huge' mount option now.
	 */
	if (shmem_huge == SHMEM_HUGE_FORCE)
		return READ_ONCE(huge_shmem_orders_inherit);

	/* Allow mTHP that will be fully within i_size. */
	order = highest_order(within_size_orders);
	while (within_size_orders) {
		index = round_up(index + 1, order);
		i_size = round_up(i_size_read(inode), PAGE_SIZE);
		if (i_size >> PAGE_SHIFT >= index) {
			mask |= within_size_orders;
			break;
		}

		order = next_order(&within_size_orders, order);
	}

	if (vm_flags & VM_HUGEPAGE)
		mask |= READ_ONCE(huge_shmem_orders_madvise);

	if (global_huge)
		mask |= READ_ONCE(huge_shmem_orders_inherit);

	return THP_ORDERS_ALL_FILE_DEFAULT & mask;
}

static unsigned long shmem_suitable_orders(struct inode *inode, struct vm_fault *vmf,
					   struct address_space *mapping, pgoff_t index,
					   unsigned long orders)
{
	struct vm_area_struct *vma = vmf ? vmf->vma : NULL;
	pgoff_t aligned_index;
	unsigned long pages;
	int order;

	if (vma) {
		orders = thp_vma_suitable_orders(vma, vmf->address, orders);
		if (!orders)
			return 0;
	}

	/* Find the highest order that can add into the page cache */
	order = highest_order(orders);
	while (orders) {
		pages = 1UL << order;
		aligned_index = round_down(index, pages);
		/*
		 * Check for conflict before waiting on a huge allocation.
		 * Conflict might be that a huge page has just been allocated
		 * and added to page cache by a racing thread, or that there
		 * is already at least one small page in the huge extent.
		 * Be careful to retry when appropriate, but not forever!
		 * Elsewhere -EEXIST would be the right code, but not here.
		 */
		if (!xa_find(&mapping->i_pages, &aligned_index,
			     aligned_index + pages - 1, XA_PRESENT))
			break;
		order = next_order(&orders, order);
	}

	return orders;
}
#else
static unsigned long shmem_suitable_orders(struct inode *inode, struct vm_fault *vmf,
					   struct address_space *mapping, pgoff_t index,
					   unsigned long orders)
{
	return 0;
}
#endif /* CONFIG_TRANSPARENT_HUGEPAGE */

static struct folio *shmem_alloc_folio(gfp_t gfp, int order,
		struct shmem_inode_info *info, pgoff_t index)
{
	struct mempolicy *mpol;
	pgoff_t ilx;
	struct folio *folio;

	mpol = shmem_get_pgoff_policy(info, index, order, &ilx);
	folio = folio_alloc_mpol(gfp, order, mpol, ilx, numa_node_id());
	mpol_cond_put(mpol);

	return folio;
}

static struct folio *shmem_alloc_and_add_folio(struct vm_fault *vmf,
		gfp_t gfp, struct inode *inode, pgoff_t index,
		struct mm_struct *fault_mm, unsigned long orders)
{
	struct address_space *mapping = inode->i_mapping;
	struct shmem_inode_info *info = SHMEM_I(inode);
	unsigned long suitable_orders = 0;
	struct folio *folio = NULL;
	long pages;
	int error, order;

	if (!IS_ENABLED(CONFIG_TRANSPARENT_HUGEPAGE))
		orders = 0;

	if (orders > 0) {
		suitable_orders = shmem_suitable_orders(inode, vmf,
							mapping, index, orders);

		order = highest_order(suitable_orders);
		while (suitable_orders) {
			pages = 1UL << order;
			index = round_down(index, pages);
			folio = shmem_alloc_folio(gfp, order, info, index);
			if (folio)
				goto allocated;

			if (pages == HPAGE_PMD_NR)
				count_vm_event(THP_FILE_FALLBACK);
			count_mthp_stat(order, MTHP_STAT_SHMEM_FALLBACK);
			order = next_order(&suitable_orders, order);
		}
	} else {
		pages = 1;
		folio = shmem_alloc_folio(gfp, 0, info, index);
	}
	if (!folio)
		return ERR_PTR(-ENOMEM);

allocated:
	__folio_set_locked(folio);
	__folio_set_swapbacked(folio);

	gfp &= GFP_RECLAIM_MASK;
	error = mem_cgroup_charge(folio, fault_mm, gfp);
	if (error) {
		if (xa_find(&mapping->i_pages, &index,
				index + pages - 1, XA_PRESENT)) {
			error = -EEXIST;
		} else if (pages > 1) {
			if (pages == HPAGE_PMD_NR) {
				count_vm_event(THP_FILE_FALLBACK);
				count_vm_event(THP_FILE_FALLBACK_CHARGE);
			}
			count_mthp_stat(folio_order(folio), MTHP_STAT_SHMEM_FALLBACK);
			count_mthp_stat(folio_order(folio), MTHP_STAT_SHMEM_FALLBACK_CHARGE);
		}
		goto unlock;
	}

	error = shmem_add_to_page_cache(folio, mapping, index, NULL, gfp);
	if (error)
		goto unlock;

	error = shmem_inode_acct_blocks(inode, pages);
	if (error) {
		struct shmem_sb_info *sbinfo = SHMEM_SB(inode->i_sb);
		long freed;
		/*
		 * Try to reclaim some space by splitting a few
		 * large folios beyond i_size on the filesystem.
		 */
		shmem_unused_huge_shrink(sbinfo, NULL, pages);
		/*
		 * And do a shmem_recalc_inode() to account for freed pages:
		 * except our folio is there in cache, so not quite balanced.
		 */
		spin_lock(&info->lock);
		freed = pages + info->alloced - info->swapped -
			READ_ONCE(mapping->nrpages);
		if (freed > 0)
			info->alloced -= freed;
		spin_unlock(&info->lock);
		if (freed > 0)
			shmem_inode_unacct_blocks(inode, freed);
		error = shmem_inode_acct_blocks(inode, pages);
		if (error) {
			filemap_remove_folio(folio);
			goto unlock;
		}
	}

	shmem_recalc_inode(inode, pages, 0);
	folio_add_lru(folio);
	return folio;

unlock:
	folio_unlock(folio);
	folio_put(folio);
	return ERR_PTR(error);
}

/*
 * When a page is moved from swapcache to shmem filecache (either by the
 * usual swapin of shmem_get_folio_gfp(), or by the less common swapoff of
 * shmem_unuse_inode()), it may have been read in earlier from swap, in
 * ignorance of the mapping it belongs to.  If that mapping has special
 * constraints (like the gma500 GEM driver, which requires RAM below 4GB),
 * we may need to copy to a suitable page before moving to filecache.
 *
 * In a future release, this may well be extended to respect cpuset and
 * NUMA mempolicy, and applied also to anonymous pages in do_swap_page();
 * but for now it is a simple matter of zone.
 */
static bool shmem_should_replace_folio(struct folio *folio, gfp_t gfp)
{
	return folio_zonenum(folio) > gfp_zone(gfp);
}

static int shmem_replace_folio(struct folio **foliop, gfp_t gfp,
				struct shmem_inode_info *info, pgoff_t index,
				struct vm_area_struct *vma)
{
	struct folio *new, *old = *foliop;
	swp_entry_t entry = old->swap;
	struct address_space *swap_mapping = swap_address_space(entry);
	pgoff_t swap_index = swap_cache_index(entry);
	XA_STATE(xas, &swap_mapping->i_pages, swap_index);
	int nr_pages = folio_nr_pages(old);
	int error = 0, i;

	/*
	 * We have arrived here because our zones are constrained, so don't
	 * limit chance of success by further cpuset and node constraints.
	 */
	gfp &= ~GFP_CONSTRAINT_MASK;
#ifdef CONFIG_TRANSPARENT_HUGEPAGE
	if (nr_pages > 1) {
		gfp_t huge_gfp = vma_thp_gfp_mask(vma);

		gfp = limit_gfp_mask(huge_gfp, gfp);
	}
#endif

	new = shmem_alloc_folio(gfp, folio_order(old), info, index);
	if (!new)
		return -ENOMEM;

	folio_ref_add(new, nr_pages);
	folio_copy(new, old);
	flush_dcache_folio(new);

	__folio_set_locked(new);
	__folio_set_swapbacked(new);
	folio_mark_uptodate(new);
	new->swap = entry;
	folio_set_swapcache(new);

	/* Swap cache still stores N entries instead of a high-order entry */
	xa_lock_irq(&swap_mapping->i_pages);
	for (i = 0; i < nr_pages; i++) {
		void *item = xas_load(&xas);

		if (item != old) {
			error = -ENOENT;
			break;
		}

		xas_store(&xas, new);
		xas_next(&xas);
	}
	if (!error) {
		mem_cgroup_replace_folio(old, new);
		__lruvec_stat_mod_folio(new, NR_FILE_PAGES, nr_pages);
		__lruvec_stat_mod_folio(new, NR_SHMEM, nr_pages);
		__lruvec_stat_mod_folio(old, NR_FILE_PAGES, -nr_pages);
		__lruvec_stat_mod_folio(old, NR_SHMEM, -nr_pages);
	}
	xa_unlock_irq(&swap_mapping->i_pages);

	if (unlikely(error)) {
		/*
		 * Is this possible?  I think not, now that our callers
		 * check both the swapcache flag and folio->private
		 * after getting the folio lock; but be defensive.
		 * Reverse old to newpage for clear and free.
		 */
		old = new;
	} else {
		folio_add_lru(new);
		*foliop = new;
	}

	folio_clear_swapcache(old);
	old->private = NULL;

	folio_unlock(old);
	/*
	 * The old folio are removed from swap cache, drop the 'nr_pages'
	 * reference, as well as one temporary reference getting from swap
	 * cache.
	 */
	folio_put_refs(old, nr_pages + 1);
	return error;
}

static void shmem_set_folio_swapin_error(struct inode *inode, pgoff_t index,
					 struct folio *folio, swp_entry_t swap)
{
	struct address_space *mapping = inode->i_mapping;
	swp_entry_t swapin_error;
	void *old;
	int nr_pages;

	swapin_error = make_poisoned_swp_entry();
	old = xa_cmpxchg_irq(&mapping->i_pages, index,
			     swp_to_radix_entry(swap),
			     swp_to_radix_entry(swapin_error), 0);
	if (old != swp_to_radix_entry(swap))
		return;

	nr_pages = folio_nr_pages(folio);
	folio_wait_writeback(folio);
	delete_from_swap_cache(folio);
	/*
	 * Don't treat swapin error folio as alloced. Otherwise inode->i_blocks
	 * won't be 0 when inode is released and thus trigger WARN_ON(i_blocks)
	 * in shmem_evict_inode().
	 */
	shmem_recalc_inode(inode, -nr_pages, -nr_pages);
	swap_free_nr(swap, nr_pages);
}

static int shmem_split_large_entry(struct inode *inode, pgoff_t index,
				   swp_entry_t swap, gfp_t gfp)
{
	struct address_space *mapping = inode->i_mapping;
	XA_STATE_ORDER(xas, &mapping->i_pages, index, 0);
	void *alloced_shadow = NULL;
	int alloced_order = 0, i;

	/* Convert user data gfp flags to xarray node gfp flags */
	gfp &= GFP_RECLAIM_MASK;

	for (;;) {
		int order = -1, split_order = 0;
		void *old = NULL;

		xas_lock_irq(&xas);
		old = xas_load(&xas);
		if (!xa_is_value(old) || swp_to_radix_entry(swap) != old) {
			xas_set_err(&xas, -EEXIST);
			goto unlock;
		}

		order = xas_get_order(&xas);

		/* Swap entry may have changed before we re-acquire the lock */
		if (alloced_order &&
		    (old != alloced_shadow || order != alloced_order)) {
			xas_destroy(&xas);
			alloced_order = 0;
		}

		/* Try to split large swap entry in pagecache */
		if (order > 0) {
			if (!alloced_order) {
				split_order = order;
				goto unlock;
			}
			xas_split(&xas, old, order);

			/*
			 * Re-set the swap entry after splitting, and the swap
			 * offset of the original large entry must be continuous.
			 */
			for (i = 0; i < 1 << order; i++) {
				pgoff_t aligned_index = round_down(index, 1 << order);
				swp_entry_t tmp;

				tmp = swp_entry(swp_type(swap), swp_offset(swap) + i);
				__xa_store(&mapping->i_pages, aligned_index + i,
					   swp_to_radix_entry(tmp), 0);
			}
		}

unlock:
		xas_unlock_irq(&xas);

		/* split needed, alloc here and retry. */
		if (split_order) {
			xas_split_alloc(&xas, old, split_order, gfp);
			if (xas_error(&xas))
				goto error;
			alloced_shadow = old;
			alloced_order = split_order;
			xas_reset(&xas);
			continue;
		}

		if (!xas_nomem(&xas, gfp))
			break;
	}

error:
	if (xas_error(&xas))
		return xas_error(&xas);

	return alloced_order;
}

/*
 * Swap in the folio pointed to by *foliop.
 * Caller has to make sure that *foliop contains a valid swapped folio.
 * Returns 0 and the folio in foliop if success. On failure, returns the
 * error code and NULL in *foliop.
 */
static int shmem_swapin_folio(struct inode *inode, pgoff_t index,
			     struct folio **foliop, enum sgp_type sgp,
			     gfp_t gfp, struct vm_area_struct *vma,
			     vm_fault_t *fault_type)
{
	struct address_space *mapping = inode->i_mapping;
	struct mm_struct *fault_mm = vma ? vma->vm_mm : NULL;
	struct shmem_inode_info *info = SHMEM_I(inode);
	struct swap_info_struct *si;
	struct folio *folio = NULL;
	swp_entry_t swap;
	int error, nr_pages;

	VM_BUG_ON(!*foliop || !xa_is_value(*foliop));
	swap = radix_to_swp_entry(*foliop);
	*foliop = NULL;

	if (is_poisoned_swp_entry(swap))
		return -EIO;

	si = get_swap_device(swap);
	if (!si) {
		if (!shmem_confirm_swap(mapping, index, swap))
			return -EEXIST;
		else
			return -EINVAL;
	}

	/* Look it up and read it in.. */
	folio = swap_cache_get_folio(swap, NULL, 0);
	if (!folio) {
		int split_order;

		/* Or update major stats only when swapin succeeds?? */
		if (fault_type) {
			*fault_type |= VM_FAULT_MAJOR;
			count_vm_event(PGMAJFAULT);
			count_memcg_event_mm(fault_mm, PGMAJFAULT);
		}

		/*
		 * Now swap device can only swap in order 0 folio, then we
		 * should split the large swap entry stored in the pagecache
		 * if necessary.
		 */
		split_order = shmem_split_large_entry(inode, index, swap, gfp);
		if (split_order < 0) {
			error = split_order;
			goto failed;
		}

		/*
		 * If the large swap entry has already been split, it is
		 * necessary to recalculate the new swap entry based on
		 * the old order alignment.
		 */
		if (split_order > 0) {
			pgoff_t offset = index - round_down(index, 1 << split_order);

			swap = swp_entry(swp_type(swap), swp_offset(swap) + offset);
		}

		/* Here we actually start the io */
		folio = shmem_swapin_cluster(swap, gfp, info, index);
		if (!folio) {
			error = -ENOMEM;
			goto failed;
		}
	}

	/* We have to do this with folio locked to prevent races */
	folio_lock(folio);
	if (!folio_test_swapcache(folio) ||
	    folio->swap.val != swap.val ||
	    !shmem_confirm_swap(mapping, index, swap)) {
		error = -EEXIST;
		goto unlock;
	}
	if (!folio_test_uptodate(folio)) {
		error = -EIO;
		goto failed;
	}
	folio_wait_writeback(folio);
	nr_pages = folio_nr_pages(folio);

	/*
	 * Some architectures may have to restore extra metadata to the
	 * folio after reading from swap.
	 */
	arch_swap_restore(folio_swap(swap, folio), folio);

	if (shmem_should_replace_folio(folio, gfp)) {
		error = shmem_replace_folio(&folio, gfp, info, index, vma);
		if (error)
			goto failed;
	}

	error = shmem_add_to_page_cache(folio, mapping,
					round_down(index, nr_pages),
					swp_to_radix_entry(swap), gfp);
	if (error)
		goto failed;

	shmem_recalc_inode(inode, 0, -nr_pages);

	if (sgp == SGP_WRITE)
		folio_mark_accessed(folio);

	delete_from_swap_cache(folio);
	folio_mark_dirty(folio);
	swap_free_nr(swap, nr_pages);
	put_swap_device(si);

	*foliop = folio;
	return 0;
failed:
	if (!shmem_confirm_swap(mapping, index, swap))
		error = -EEXIST;
	if (error == -EIO)
		shmem_set_folio_swapin_error(inode, index, folio, swap);
unlock:
	if (folio) {
		folio_unlock(folio);
		folio_put(folio);
	}
	put_swap_device(si);

	return error;
}

/*
 * shmem_get_folio_gfp - find page in cache, or get from swap, or allocate
 *
 * If we allocate a new one we do not mark it dirty. That's up to the
 * vm. If we swap it in we mark it dirty since we also free the swap
 * entry since a page cannot live in both the swap and page cache.
 *
 * vmf and fault_type are only supplied by shmem_fault: otherwise they are NULL.
 */
static int shmem_get_folio_gfp(struct inode *inode, pgoff_t index,
		loff_t write_end, struct folio **foliop, enum sgp_type sgp,
		gfp_t gfp, struct vm_fault *vmf, vm_fault_t *fault_type)
{
	struct vm_area_struct *vma = vmf ? vmf->vma : NULL;
	struct mm_struct *fault_mm;
	struct folio *folio;
	int error;
	bool alloced;
	unsigned long orders = 0;

	if (WARN_ON_ONCE(!shmem_mapping(inode->i_mapping)))
		return -EINVAL;

	if (index > (MAX_LFS_FILESIZE >> PAGE_SHIFT))
		return -EFBIG;
repeat:
	if (sgp <= SGP_CACHE &&
	    ((loff_t)index << PAGE_SHIFT) >= i_size_read(inode))
		return -EINVAL;

	alloced = false;
	fault_mm = vma ? vma->vm_mm : NULL;

	folio = filemap_get_entry(inode->i_mapping, index);
	if (folio && vma && userfaultfd_minor(vma)) {
		if (!xa_is_value(folio))
			folio_put(folio);
		*fault_type = handle_userfault(vmf, VM_UFFD_MINOR);
		return 0;
	}

	if (xa_is_value(folio)) {
		error = shmem_swapin_folio(inode, index, &folio,
					   sgp, gfp, vma, fault_type);
		if (error == -EEXIST)
			goto repeat;

		*foliop = folio;
		return error;
	}

	if (folio) {
		folio_lock(folio);

		/* Has the folio been truncated or swapped out? */
		if (unlikely(folio->mapping != inode->i_mapping)) {
			folio_unlock(folio);
			folio_put(folio);
			goto repeat;
		}
		if (sgp == SGP_WRITE)
			folio_mark_accessed(folio);
		if (folio_test_uptodate(folio))
			goto out;
		/* fallocated folio */
		if (sgp != SGP_READ)
			goto clear;
		folio_unlock(folio);
		folio_put(folio);
	}

	/*
	 * SGP_READ: succeed on hole, with NULL folio, letting caller zero.
	 * SGP_NOALLOC: fail on hole, with NULL folio, letting caller fail.
	 */
	*foliop = NULL;
	if (sgp == SGP_READ)
		return 0;
	if (sgp == SGP_NOALLOC)
		return -ENOENT;

	/*
	 * Fast cache lookup and swap lookup did not find it: allocate.
	 */

	if (vma && userfaultfd_missing(vma)) {
		*fault_type = handle_userfault(vmf, VM_UFFD_MISSING);
		return 0;
	}

	/* Find hugepage orders that are allowed for anonymous shmem and tmpfs. */
<<<<<<< HEAD
	orders = shmem_allowable_huge_orders(inode, vma, index, false);
=======
	orders = shmem_allowable_huge_orders(inode, vma, index, write_end, false);
>>>>>>> fa10f348
	if (orders > 0) {
		gfp_t huge_gfp;

		huge_gfp = vma_thp_gfp_mask(vma);
		huge_gfp = limit_gfp_mask(huge_gfp, gfp);
		folio = shmem_alloc_and_add_folio(vmf, huge_gfp,
				inode, index, fault_mm, orders);
		if (!IS_ERR(folio)) {
			if (folio_test_pmd_mappable(folio))
				count_vm_event(THP_FILE_ALLOC);
			count_mthp_stat(folio_order(folio), MTHP_STAT_SHMEM_ALLOC);
			goto alloced;
		}
		if (PTR_ERR(folio) == -EEXIST)
			goto repeat;
	}

	folio = shmem_alloc_and_add_folio(vmf, gfp, inode, index, fault_mm, 0);
	if (IS_ERR(folio)) {
		error = PTR_ERR(folio);
		if (error == -EEXIST)
			goto repeat;
		folio = NULL;
		goto unlock;
	}

alloced:
	alloced = true;
	if (folio_test_large(folio) &&
	    DIV_ROUND_UP(i_size_read(inode), PAGE_SIZE) <
					folio_next_index(folio)) {
		struct shmem_sb_info *sbinfo = SHMEM_SB(inode->i_sb);
		struct shmem_inode_info *info = SHMEM_I(inode);
		/*
		 * Part of the large folio is beyond i_size: subject
		 * to shrink under memory pressure.
		 */
		spin_lock(&sbinfo->shrinklist_lock);
		/*
		 * _careful to defend against unlocked access to
		 * ->shrink_list in shmem_unused_huge_shrink()
		 */
		if (list_empty_careful(&info->shrinklist)) {
			list_add_tail(&info->shrinklist,
				      &sbinfo->shrinklist);
			sbinfo->shrinklist_len++;
		}
		spin_unlock(&sbinfo->shrinklist_lock);
	}

	if (sgp == SGP_WRITE)
		folio_set_referenced(folio);
	/*
	 * Let SGP_FALLOC use the SGP_WRITE optimization on a new folio.
	 */
	if (sgp == SGP_FALLOC)
		sgp = SGP_WRITE;
clear:
	/*
	 * Let SGP_WRITE caller clear ends if write does not fill folio;
	 * but SGP_FALLOC on a folio fallocated earlier must initialize
	 * it now, lest undo on failure cancel our earlier guarantee.
	 */
	if (sgp != SGP_WRITE && !folio_test_uptodate(folio)) {
		long i, n = folio_nr_pages(folio);

		for (i = 0; i < n; i++)
			clear_highpage(folio_page(folio, i));
		flush_dcache_folio(folio);
		folio_mark_uptodate(folio);
	}

	/* Perhaps the file has been truncated since we checked */
	if (sgp <= SGP_CACHE &&
	    ((loff_t)index << PAGE_SHIFT) >= i_size_read(inode)) {
		error = -EINVAL;
		goto unlock;
	}
out:
	*foliop = folio;
	return 0;

	/*
	 * Error recovery.
	 */
unlock:
	if (alloced)
		filemap_remove_folio(folio);
	shmem_recalc_inode(inode, 0, 0);
	if (folio) {
		folio_unlock(folio);
		folio_put(folio);
	}
	return error;
}

/**
 * shmem_get_folio - find, and lock a shmem folio.
 * @inode:	inode to search
 * @index:	the page index.
 * @write_end:	end of a write, could extend inode size
 * @foliop:	pointer to the folio if found
 * @sgp:	SGP_* flags to control behavior
 *
 * Looks up the page cache entry at @inode & @index.  If a folio is
 * present, it is returned locked with an increased refcount.
 *
 * If the caller modifies data in the folio, it must call folio_mark_dirty()
 * before unlocking the folio to ensure that the folio is not reclaimed.
 * There is no need to reserve space before calling folio_mark_dirty().
 *
 * When no folio is found, the behavior depends on @sgp:
 *  - for SGP_READ, *@foliop is %NULL and 0 is returned
 *  - for SGP_NOALLOC, *@foliop is %NULL and -ENOENT is returned
 *  - for all other flags a new folio is allocated, inserted into the
 *    page cache and returned locked in @foliop.
 *
 * Context: May sleep.
 * Return: 0 if successful, else a negative error code.
 */
int shmem_get_folio(struct inode *inode, pgoff_t index, loff_t write_end,
		    struct folio **foliop, enum sgp_type sgp)
{
	return shmem_get_folio_gfp(inode, index, write_end, foliop, sgp,
			mapping_gfp_mask(inode->i_mapping), NULL, NULL);
}
EXPORT_SYMBOL_GPL(shmem_get_folio);

/*
 * This is like autoremove_wake_function, but it removes the wait queue
 * entry unconditionally - even if something else had already woken the
 * target.
 */
static int synchronous_wake_function(wait_queue_entry_t *wait,
			unsigned int mode, int sync, void *key)
{
	int ret = default_wake_function(wait, mode, sync, key);
	list_del_init(&wait->entry);
	return ret;
}

/*
 * Trinity finds that probing a hole which tmpfs is punching can
 * prevent the hole-punch from ever completing: which in turn
 * locks writers out with its hold on i_rwsem.  So refrain from
 * faulting pages into the hole while it's being punched.  Although
 * shmem_undo_range() does remove the additions, it may be unable to
 * keep up, as each new page needs its own unmap_mapping_range() call,
 * and the i_mmap tree grows ever slower to scan if new vmas are added.
 *
 * It does not matter if we sometimes reach this check just before the
 * hole-punch begins, so that one fault then races with the punch:
 * we just need to make racing faults a rare case.
 *
 * The implementation below would be much simpler if we just used a
 * standard mutex or completion: but we cannot take i_rwsem in fault,
 * and bloating every shmem inode for this unlikely case would be sad.
 */
static vm_fault_t shmem_falloc_wait(struct vm_fault *vmf, struct inode *inode)
{
	struct shmem_falloc *shmem_falloc;
	struct file *fpin = NULL;
	vm_fault_t ret = 0;

	spin_lock(&inode->i_lock);
	shmem_falloc = inode->i_private;
	if (shmem_falloc &&
	    shmem_falloc->waitq &&
	    vmf->pgoff >= shmem_falloc->start &&
	    vmf->pgoff < shmem_falloc->next) {
		wait_queue_head_t *shmem_falloc_waitq;
		DEFINE_WAIT_FUNC(shmem_fault_wait, synchronous_wake_function);

		ret = VM_FAULT_NOPAGE;
		fpin = maybe_unlock_mmap_for_io(vmf, NULL);
		shmem_falloc_waitq = shmem_falloc->waitq;
		prepare_to_wait(shmem_falloc_waitq, &shmem_fault_wait,
				TASK_UNINTERRUPTIBLE);
		spin_unlock(&inode->i_lock);
		schedule();

		/*
		 * shmem_falloc_waitq points into the shmem_fallocate()
		 * stack of the hole-punching task: shmem_falloc_waitq
		 * is usually invalid by the time we reach here, but
		 * finish_wait() does not dereference it in that case;
		 * though i_lock needed lest racing with wake_up_all().
		 */
		spin_lock(&inode->i_lock);
		finish_wait(shmem_falloc_waitq, &shmem_fault_wait);
	}
	spin_unlock(&inode->i_lock);
	if (fpin) {
		fput(fpin);
		ret = VM_FAULT_RETRY;
	}
	return ret;
}

static vm_fault_t shmem_fault(struct vm_fault *vmf)
{
	struct inode *inode = file_inode(vmf->vma->vm_file);
	gfp_t gfp = mapping_gfp_mask(inode->i_mapping);
	struct folio *folio = NULL;
	vm_fault_t ret = 0;
	int err;

	/*
	 * Trinity finds that probing a hole which tmpfs is punching can
	 * prevent the hole-punch from ever completing: noted in i_private.
	 */
	if (unlikely(inode->i_private)) {
		ret = shmem_falloc_wait(vmf, inode);
		if (ret)
			return ret;
	}

	WARN_ON_ONCE(vmf->page != NULL);
	err = shmem_get_folio_gfp(inode, vmf->pgoff, 0, &folio, SGP_CACHE,
				  gfp, vmf, &ret);
	if (err)
		return vmf_error(err);
	if (folio) {
		vmf->page = folio_file_page(folio, vmf->pgoff);
		ret |= VM_FAULT_LOCKED;
	}
	return ret;
}

unsigned long shmem_get_unmapped_area(struct file *file,
				      unsigned long uaddr, unsigned long len,
				      unsigned long pgoff, unsigned long flags)
{
	unsigned long addr;
	unsigned long offset;
	unsigned long inflated_len;
	unsigned long inflated_addr;
	unsigned long inflated_offset;
	unsigned long hpage_size;

	if (len > TASK_SIZE)
		return -ENOMEM;

	addr = mm_get_unmapped_area(current->mm, file, uaddr, len, pgoff,
				    flags);

	if (!IS_ENABLED(CONFIG_TRANSPARENT_HUGEPAGE))
		return addr;
	if (IS_ERR_VALUE(addr))
		return addr;
	if (addr & ~PAGE_MASK)
		return addr;
	if (addr > TASK_SIZE - len)
		return addr;

	if (shmem_huge == SHMEM_HUGE_DENY)
		return addr;
	if (flags & MAP_FIXED)
		return addr;
	/*
	 * Our priority is to support MAP_SHARED mapped hugely;
	 * and support MAP_PRIVATE mapped hugely too, until it is COWed.
	 * But if caller specified an address hint and we allocated area there
	 * successfully, respect that as before.
	 */
	if (uaddr == addr)
		return addr;

	hpage_size = HPAGE_PMD_SIZE;
	if (shmem_huge != SHMEM_HUGE_FORCE) {
		struct super_block *sb;
		unsigned long __maybe_unused hpage_orders;
		int order = 0;

		if (file) {
			VM_BUG_ON(file->f_op != &shmem_file_operations);
			sb = file_inode(file)->i_sb;
		} else {
			/*
			 * Called directly from mm/mmap.c, or drivers/char/mem.c
			 * for "/dev/zero", to create a shared anonymous object.
			 */
			if (IS_ERR(shm_mnt))
				return addr;
			sb = shm_mnt->mnt_sb;

			/*
			 * Find the highest mTHP order used for anonymous shmem to
			 * provide a suitable alignment address.
			 */
#ifdef CONFIG_TRANSPARENT_HUGEPAGE
			hpage_orders = READ_ONCE(huge_shmem_orders_always);
			hpage_orders |= READ_ONCE(huge_shmem_orders_within_size);
			hpage_orders |= READ_ONCE(huge_shmem_orders_madvise);
			if (SHMEM_SB(sb)->huge != SHMEM_HUGE_NEVER)
				hpage_orders |= READ_ONCE(huge_shmem_orders_inherit);

			if (hpage_orders > 0) {
				order = highest_order(hpage_orders);
				hpage_size = PAGE_SIZE << order;
			}
#endif
		}
		if (SHMEM_SB(sb)->huge == SHMEM_HUGE_NEVER && !order)
			return addr;
	}

	if (len < hpage_size)
		return addr;

	offset = (pgoff << PAGE_SHIFT) & (hpage_size - 1);
	if (offset && offset + len < 2 * hpage_size)
		return addr;
	if ((addr & (hpage_size - 1)) == offset)
		return addr;

	inflated_len = len + hpage_size - PAGE_SIZE;
	if (inflated_len > TASK_SIZE)
		return addr;
	if (inflated_len < len)
		return addr;

	inflated_addr = mm_get_unmapped_area(current->mm, NULL, uaddr,
					     inflated_len, 0, flags);
	if (IS_ERR_VALUE(inflated_addr))
		return addr;
	if (inflated_addr & ~PAGE_MASK)
		return addr;

	inflated_offset = inflated_addr & (hpage_size - 1);
	inflated_addr += offset - inflated_offset;
	if (inflated_offset > offset)
		inflated_addr += hpage_size;

	if (inflated_addr > TASK_SIZE - len)
		return addr;
	return inflated_addr;
}

#ifdef CONFIG_NUMA
static int shmem_set_policy(struct vm_area_struct *vma, struct mempolicy *mpol)
{
	struct inode *inode = file_inode(vma->vm_file);
	return mpol_set_shared_policy(&SHMEM_I(inode)->policy, vma, mpol);
}

static struct mempolicy *shmem_get_policy(struct vm_area_struct *vma,
					  unsigned long addr, pgoff_t *ilx)
{
	struct inode *inode = file_inode(vma->vm_file);
	pgoff_t index;

	/*
	 * Bias interleave by inode number to distribute better across nodes;
	 * but this interface is independent of which page order is used, so
	 * supplies only that bias, letting caller apply the offset (adjusted
	 * by page order, as in shmem_get_pgoff_policy() and get_vma_policy()).
	 */
	*ilx = inode->i_ino;
	index = ((addr - vma->vm_start) >> PAGE_SHIFT) + vma->vm_pgoff;
	return mpol_shared_policy_lookup(&SHMEM_I(inode)->policy, index);
}

static struct mempolicy *shmem_get_pgoff_policy(struct shmem_inode_info *info,
			pgoff_t index, unsigned int order, pgoff_t *ilx)
{
	struct mempolicy *mpol;

	/* Bias interleave by inode number to distribute better across nodes */
	*ilx = info->vfs_inode.i_ino + (index >> order);

	mpol = mpol_shared_policy_lookup(&info->policy, index);
	return mpol ? mpol : get_task_policy(current);
}
#else
static struct mempolicy *shmem_get_pgoff_policy(struct shmem_inode_info *info,
			pgoff_t index, unsigned int order, pgoff_t *ilx)
{
	*ilx = 0;
	return NULL;
}
#endif /* CONFIG_NUMA */

int shmem_lock(struct file *file, int lock, struct ucounts *ucounts)
{
	struct inode *inode = file_inode(file);
	struct shmem_inode_info *info = SHMEM_I(inode);
	int retval = -ENOMEM;

	/*
	 * What serializes the accesses to info->flags?
	 * ipc_lock_object() when called from shmctl_do_lock(),
	 * no serialization needed when called from shm_destroy().
	 */
	if (lock && !(info->flags & VM_LOCKED)) {
		if (!user_shm_lock(inode->i_size, ucounts))
			goto out_nomem;
		info->flags |= VM_LOCKED;
		mapping_set_unevictable(file->f_mapping);
	}
	if (!lock && (info->flags & VM_LOCKED) && ucounts) {
		user_shm_unlock(inode->i_size, ucounts);
		info->flags &= ~VM_LOCKED;
		mapping_clear_unevictable(file->f_mapping);
	}
	retval = 0;

out_nomem:
	return retval;
}

static int shmem_mmap(struct file *file, struct vm_area_struct *vma)
{
	struct inode *inode = file_inode(file);
	struct shmem_inode_info *info = SHMEM_I(inode);
	int ret;

	ret = seal_check_write(info->seals, vma);
	if (ret)
		return ret;

	file_accessed(file);
	/* This is anonymous shared memory if it is unlinked at the time of mmap */
	if (inode->i_nlink)
		vma->vm_ops = &shmem_vm_ops;
	else
		vma->vm_ops = &shmem_anon_vm_ops;
	return 0;
}

static int shmem_file_open(struct inode *inode, struct file *file)
{
	file->f_mode |= FMODE_CAN_ODIRECT;
	return generic_file_open(inode, file);
}

#ifdef CONFIG_TMPFS_XATTR
static int shmem_initxattrs(struct inode *, const struct xattr *, void *);

/*
 * chattr's fsflags are unrelated to extended attributes,
 * but tmpfs has chosen to enable them under the same config option.
 */
static void shmem_set_inode_flags(struct inode *inode, unsigned int fsflags)
{
	unsigned int i_flags = 0;

	if (fsflags & FS_NOATIME_FL)
		i_flags |= S_NOATIME;
	if (fsflags & FS_APPEND_FL)
		i_flags |= S_APPEND;
	if (fsflags & FS_IMMUTABLE_FL)
		i_flags |= S_IMMUTABLE;
	/*
	 * But FS_NODUMP_FL does not require any action in i_flags.
	 */
	inode_set_flags(inode, i_flags, S_NOATIME | S_APPEND | S_IMMUTABLE);
}
#else
static void shmem_set_inode_flags(struct inode *inode, unsigned int fsflags)
{
}
#define shmem_initxattrs NULL
#endif

static struct offset_ctx *shmem_get_offset_ctx(struct inode *inode)
{
	return &SHMEM_I(inode)->dir_offsets;
}

static struct inode *__shmem_get_inode(struct mnt_idmap *idmap,
					     struct super_block *sb,
					     struct inode *dir, umode_t mode,
					     dev_t dev, unsigned long flags)
{
	struct inode *inode;
	struct shmem_inode_info *info;
	struct shmem_sb_info *sbinfo = SHMEM_SB(sb);
	ino_t ino;
	int err;

	err = shmem_reserve_inode(sb, &ino);
	if (err)
		return ERR_PTR(err);

	inode = new_inode(sb);
	if (!inode) {
		shmem_free_inode(sb, 0);
		return ERR_PTR(-ENOSPC);
	}

	inode->i_ino = ino;
	inode_init_owner(idmap, inode, dir, mode);
	inode->i_blocks = 0;
	simple_inode_init_ts(inode);
	inode->i_generation = get_random_u32();
	info = SHMEM_I(inode);
	memset(info, 0, (char *)inode - (char *)info);
	spin_lock_init(&info->lock);
	atomic_set(&info->stop_eviction, 0);
	info->seals = F_SEAL_SEAL;
	info->flags = flags & VM_NORESERVE;
	info->i_crtime = inode_get_mtime(inode);
	info->fsflags = (dir == NULL) ? 0 :
		SHMEM_I(dir)->fsflags & SHMEM_FL_INHERITED;
	if (info->fsflags)
		shmem_set_inode_flags(inode, info->fsflags);
	INIT_LIST_HEAD(&info->shrinklist);
	INIT_LIST_HEAD(&info->swaplist);
	simple_xattrs_init(&info->xattrs);
	cache_no_acl(inode);
	if (sbinfo->noswap)
		mapping_set_unevictable(inode->i_mapping);
	mapping_set_large_folios(inode->i_mapping);

	switch (mode & S_IFMT) {
	default:
		inode->i_op = &shmem_special_inode_operations;
		init_special_inode(inode, mode, dev);
		break;
	case S_IFREG:
		inode->i_mapping->a_ops = &shmem_aops;
		inode->i_op = &shmem_inode_operations;
		inode->i_fop = &shmem_file_operations;
		mpol_shared_policy_init(&info->policy,
					 shmem_get_sbmpol(sbinfo));
		break;
	case S_IFDIR:
		inc_nlink(inode);
		/* Some things misbehave if size == 0 on a directory */
		inode->i_size = 2 * BOGO_DIRENT_SIZE;
		inode->i_op = &shmem_dir_inode_operations;
		inode->i_fop = &simple_offset_dir_operations;
		simple_offset_init(shmem_get_offset_ctx(inode));
		break;
	case S_IFLNK:
		/*
		 * Must not load anything in the rbtree,
		 * mpol_free_shared_policy will not be called.
		 */
		mpol_shared_policy_init(&info->policy, NULL);
		break;
	}

	lockdep_annotate_inode_mutex_key(inode);
	return inode;
}

#ifdef CONFIG_TMPFS_QUOTA
static struct inode *shmem_get_inode(struct mnt_idmap *idmap,
				     struct super_block *sb, struct inode *dir,
				     umode_t mode, dev_t dev, unsigned long flags)
{
	int err;
	struct inode *inode;

	inode = __shmem_get_inode(idmap, sb, dir, mode, dev, flags);
	if (IS_ERR(inode))
		return inode;

	err = dquot_initialize(inode);
	if (err)
		goto errout;

	err = dquot_alloc_inode(inode);
	if (err) {
		dquot_drop(inode);
		goto errout;
	}
	return inode;

errout:
	inode->i_flags |= S_NOQUOTA;
	iput(inode);
	return ERR_PTR(err);
}
#else
static inline struct inode *shmem_get_inode(struct mnt_idmap *idmap,
				     struct super_block *sb, struct inode *dir,
				     umode_t mode, dev_t dev, unsigned long flags)
{
	return __shmem_get_inode(idmap, sb, dir, mode, dev, flags);
}
#endif /* CONFIG_TMPFS_QUOTA */

#ifdef CONFIG_USERFAULTFD
int shmem_mfill_atomic_pte(pmd_t *dst_pmd,
			   struct vm_area_struct *dst_vma,
			   unsigned long dst_addr,
			   unsigned long src_addr,
			   uffd_flags_t flags,
			   struct folio **foliop)
{
	struct inode *inode = file_inode(dst_vma->vm_file);
	struct shmem_inode_info *info = SHMEM_I(inode);
	struct address_space *mapping = inode->i_mapping;
	gfp_t gfp = mapping_gfp_mask(mapping);
	pgoff_t pgoff = linear_page_index(dst_vma, dst_addr);
	void *page_kaddr;
	struct folio *folio;
	int ret;
	pgoff_t max_off;

	if (shmem_inode_acct_blocks(inode, 1)) {
		/*
		 * We may have got a page, returned -ENOENT triggering a retry,
		 * and now we find ourselves with -ENOMEM. Release the page, to
		 * avoid a BUG_ON in our caller.
		 */
		if (unlikely(*foliop)) {
			folio_put(*foliop);
			*foliop = NULL;
		}
		return -ENOMEM;
	}

	if (!*foliop) {
		ret = -ENOMEM;
		folio = shmem_alloc_folio(gfp, 0, info, pgoff);
		if (!folio)
			goto out_unacct_blocks;

		if (uffd_flags_mode_is(flags, MFILL_ATOMIC_COPY)) {
			page_kaddr = kmap_local_folio(folio, 0);
			/*
			 * The read mmap_lock is held here.  Despite the
			 * mmap_lock being read recursive a deadlock is still
			 * possible if a writer has taken a lock.  For example:
			 *
			 * process A thread 1 takes read lock on own mmap_lock
			 * process A thread 2 calls mmap, blocks taking write lock
			 * process B thread 1 takes page fault, read lock on own mmap lock
			 * process B thread 2 calls mmap, blocks taking write lock
			 * process A thread 1 blocks taking read lock on process B
			 * process B thread 1 blocks taking read lock on process A
			 *
			 * Disable page faults to prevent potential deadlock
			 * and retry the copy outside the mmap_lock.
			 */
			pagefault_disable();
			ret = copy_from_user(page_kaddr,
					     (const void __user *)src_addr,
					     PAGE_SIZE);
			pagefault_enable();
			kunmap_local(page_kaddr);

			/* fallback to copy_from_user outside mmap_lock */
			if (unlikely(ret)) {
				*foliop = folio;
				ret = -ENOENT;
				/* don't free the page */
				goto out_unacct_blocks;
			}

			flush_dcache_folio(folio);
		} else {		/* ZEROPAGE */
			clear_user_highpage(&folio->page, dst_addr);
		}
	} else {
		folio = *foliop;
		VM_BUG_ON_FOLIO(folio_test_large(folio), folio);
		*foliop = NULL;
	}

	VM_BUG_ON(folio_test_locked(folio));
	VM_BUG_ON(folio_test_swapbacked(folio));
	__folio_set_locked(folio);
	__folio_set_swapbacked(folio);
	__folio_mark_uptodate(folio);

	ret = -EFAULT;
	max_off = DIV_ROUND_UP(i_size_read(inode), PAGE_SIZE);
	if (unlikely(pgoff >= max_off))
		goto out_release;

	ret = mem_cgroup_charge(folio, dst_vma->vm_mm, gfp);
	if (ret)
		goto out_release;
	ret = shmem_add_to_page_cache(folio, mapping, pgoff, NULL, gfp);
	if (ret)
		goto out_release;

	ret = mfill_atomic_install_pte(dst_pmd, dst_vma, dst_addr,
				       &folio->page, true, flags);
	if (ret)
		goto out_delete_from_cache;

	shmem_recalc_inode(inode, 1, 0);
	folio_unlock(folio);
	return 0;
out_delete_from_cache:
	filemap_remove_folio(folio);
out_release:
	folio_unlock(folio);
	folio_put(folio);
out_unacct_blocks:
	shmem_inode_unacct_blocks(inode, 1);
	return ret;
}
#endif /* CONFIG_USERFAULTFD */

#ifdef CONFIG_TMPFS
static const struct inode_operations shmem_symlink_inode_operations;
static const struct inode_operations shmem_short_symlink_operations;

static int
shmem_write_begin(struct file *file, struct address_space *mapping,
			loff_t pos, unsigned len,
			struct folio **foliop, void **fsdata)
{
	struct inode *inode = mapping->host;
	struct shmem_inode_info *info = SHMEM_I(inode);
	pgoff_t index = pos >> PAGE_SHIFT;
	struct folio *folio;
	int ret = 0;

	/* i_rwsem is held by caller */
	if (unlikely(info->seals & (F_SEAL_GROW |
				   F_SEAL_WRITE | F_SEAL_FUTURE_WRITE))) {
		if (info->seals & (F_SEAL_WRITE | F_SEAL_FUTURE_WRITE))
			return -EPERM;
		if ((info->seals & F_SEAL_GROW) && pos + len > inode->i_size)
			return -EPERM;
	}

	ret = shmem_get_folio(inode, index, pos + len, &folio, SGP_WRITE);
	if (ret)
		return ret;

	if (folio_test_hwpoison(folio) ||
	    (folio_test_large(folio) && folio_test_has_hwpoisoned(folio))) {
		folio_unlock(folio);
		folio_put(folio);
		return -EIO;
	}

	*foliop = folio;
	return 0;
}

static int
shmem_write_end(struct file *file, struct address_space *mapping,
			loff_t pos, unsigned len, unsigned copied,
			struct folio *folio, void *fsdata)
{
	struct inode *inode = mapping->host;

	if (pos + copied > inode->i_size)
		i_size_write(inode, pos + copied);

	if (!folio_test_uptodate(folio)) {
		if (copied < folio_size(folio)) {
			size_t from = offset_in_folio(folio, pos);
			folio_zero_segments(folio, 0, from,
					from + copied, folio_size(folio));
		}
		folio_mark_uptodate(folio);
	}
	folio_mark_dirty(folio);
	folio_unlock(folio);
	folio_put(folio);

	return copied;
}

static ssize_t shmem_file_read_iter(struct kiocb *iocb, struct iov_iter *to)
{
	struct file *file = iocb->ki_filp;
	struct inode *inode = file_inode(file);
	struct address_space *mapping = inode->i_mapping;
	pgoff_t index;
	unsigned long offset;
	int error = 0;
	ssize_t retval = 0;
	loff_t *ppos = &iocb->ki_pos;

	index = *ppos >> PAGE_SHIFT;
	offset = *ppos & ~PAGE_MASK;

	for (;;) {
		struct folio *folio = NULL;
		struct page *page = NULL;
		pgoff_t end_index;
		unsigned long nr, ret;
		loff_t i_size = i_size_read(inode);

		end_index = i_size >> PAGE_SHIFT;
		if (index > end_index)
			break;
		if (index == end_index) {
			nr = i_size & ~PAGE_MASK;
			if (nr <= offset)
				break;
		}

		error = shmem_get_folio(inode, index, 0, &folio, SGP_READ);
		if (error) {
			if (error == -EINVAL)
				error = 0;
			break;
		}
		if (folio) {
			folio_unlock(folio);

			page = folio_file_page(folio, index);
			if (PageHWPoison(page)) {
				folio_put(folio);
				error = -EIO;
				break;
			}
		}

		/*
		 * We must evaluate after, since reads (unlike writes)
		 * are called without i_rwsem protection against truncate
		 */
		nr = PAGE_SIZE;
		i_size = i_size_read(inode);
		end_index = i_size >> PAGE_SHIFT;
		if (index == end_index) {
			nr = i_size & ~PAGE_MASK;
			if (nr <= offset) {
				if (folio)
					folio_put(folio);
				break;
			}
		}
		nr -= offset;

		if (folio) {
			/*
			 * If users can be writing to this page using arbitrary
			 * virtual addresses, take care about potential aliasing
			 * before reading the page on the kernel side.
			 */
			if (mapping_writably_mapped(mapping))
				flush_dcache_page(page);
			/*
			 * Mark the page accessed if we read the beginning.
			 */
			if (!offset)
				folio_mark_accessed(folio);
			/*
			 * Ok, we have the page, and it's up-to-date, so
			 * now we can copy it to user space...
			 */
			ret = copy_page_to_iter(page, offset, nr, to);
			folio_put(folio);

		} else if (user_backed_iter(to)) {
			/*
			 * Copy to user tends to be so well optimized, but
			 * clear_user() not so much, that it is noticeably
			 * faster to copy the zero page instead of clearing.
			 */
			ret = copy_page_to_iter(ZERO_PAGE(0), offset, nr, to);
		} else {
			/*
			 * But submitting the same page twice in a row to
			 * splice() - or others? - can result in confusion:
			 * so don't attempt that optimization on pipes etc.
			 */
			ret = iov_iter_zero(nr, to);
		}

		retval += ret;
		offset += ret;
		index += offset >> PAGE_SHIFT;
		offset &= ~PAGE_MASK;

		if (!iov_iter_count(to))
			break;
		if (ret < nr) {
			error = -EFAULT;
			break;
		}
		cond_resched();
	}

	*ppos = ((loff_t) index << PAGE_SHIFT) + offset;
	file_accessed(file);
	return retval ? retval : error;
}

static ssize_t shmem_file_write_iter(struct kiocb *iocb, struct iov_iter *from)
{
	struct file *file = iocb->ki_filp;
	struct inode *inode = file->f_mapping->host;
	ssize_t ret;

	inode_lock(inode);
	ret = generic_write_checks(iocb, from);
	if (ret <= 0)
		goto unlock;
	ret = file_remove_privs(file);
	if (ret)
		goto unlock;
	ret = file_update_time(file);
	if (ret)
		goto unlock;
	ret = generic_perform_write(iocb, from);
unlock:
	inode_unlock(inode);
	return ret;
}

static bool zero_pipe_buf_get(struct pipe_inode_info *pipe,
			      struct pipe_buffer *buf)
{
	return true;
}

static void zero_pipe_buf_release(struct pipe_inode_info *pipe,
				  struct pipe_buffer *buf)
{
}

static bool zero_pipe_buf_try_steal(struct pipe_inode_info *pipe,
				    struct pipe_buffer *buf)
{
	return false;
}

static const struct pipe_buf_operations zero_pipe_buf_ops = {
	.release	= zero_pipe_buf_release,
	.try_steal	= zero_pipe_buf_try_steal,
	.get		= zero_pipe_buf_get,
};

static size_t splice_zeropage_into_pipe(struct pipe_inode_info *pipe,
					loff_t fpos, size_t size)
{
	size_t offset = fpos & ~PAGE_MASK;

	size = min_t(size_t, size, PAGE_SIZE - offset);

	if (!pipe_full(pipe->head, pipe->tail, pipe->max_usage)) {
		struct pipe_buffer *buf = pipe_head_buf(pipe);

		*buf = (struct pipe_buffer) {
			.ops	= &zero_pipe_buf_ops,
			.page	= ZERO_PAGE(0),
			.offset	= offset,
			.len	= size,
		};
		pipe->head++;
	}

	return size;
}

static ssize_t shmem_file_splice_read(struct file *in, loff_t *ppos,
				      struct pipe_inode_info *pipe,
				      size_t len, unsigned int flags)
{
	struct inode *inode = file_inode(in);
	struct address_space *mapping = inode->i_mapping;
	struct folio *folio = NULL;
	size_t total_spliced = 0, used, npages, n, part;
	loff_t isize;
	int error = 0;

	/* Work out how much data we can actually add into the pipe */
	used = pipe_occupancy(pipe->head, pipe->tail);
	npages = max_t(ssize_t, pipe->max_usage - used, 0);
	len = min_t(size_t, len, npages * PAGE_SIZE);

	do {
		if (*ppos >= i_size_read(inode))
			break;

		error = shmem_get_folio(inode, *ppos / PAGE_SIZE, 0, &folio,
					SGP_READ);
		if (error) {
			if (error == -EINVAL)
				error = 0;
			break;
		}
		if (folio) {
			folio_unlock(folio);

			if (folio_test_hwpoison(folio) ||
			    (folio_test_large(folio) &&
			     folio_test_has_hwpoisoned(folio))) {
				error = -EIO;
				break;
			}
		}

		/*
		 * i_size must be checked after we know the pages are Uptodate.
		 *
		 * Checking i_size after the check allows us to calculate
		 * the correct value for "nr", which means the zero-filled
		 * part of the page is not copied back to userspace (unless
		 * another truncate extends the file - this is desired though).
		 */
		isize = i_size_read(inode);
		if (unlikely(*ppos >= isize))
			break;
		part = min_t(loff_t, isize - *ppos, len);

		if (folio) {
			/*
			 * If users can be writing to this page using arbitrary
			 * virtual addresses, take care about potential aliasing
			 * before reading the page on the kernel side.
			 */
			if (mapping_writably_mapped(mapping))
				flush_dcache_folio(folio);
			folio_mark_accessed(folio);
			/*
			 * Ok, we have the page, and it's up-to-date, so we can
			 * now splice it into the pipe.
			 */
			n = splice_folio_into_pipe(pipe, folio, *ppos, part);
			folio_put(folio);
			folio = NULL;
		} else {
			n = splice_zeropage_into_pipe(pipe, *ppos, part);
		}

		if (!n)
			break;
		len -= n;
		total_spliced += n;
		*ppos += n;
		in->f_ra.prev_pos = *ppos;
		if (pipe_full(pipe->head, pipe->tail, pipe->max_usage))
			break;

		cond_resched();
	} while (len);

	if (folio)
		folio_put(folio);

	file_accessed(in);
	return total_spliced ? total_spliced : error;
}

static loff_t shmem_file_llseek(struct file *file, loff_t offset, int whence)
{
	struct address_space *mapping = file->f_mapping;
	struct inode *inode = mapping->host;

	if (whence != SEEK_DATA && whence != SEEK_HOLE)
		return generic_file_llseek_size(file, offset, whence,
					MAX_LFS_FILESIZE, i_size_read(inode));
	if (offset < 0)
		return -ENXIO;

	inode_lock(inode);
	/* We're holding i_rwsem so we can access i_size directly */
	offset = mapping_seek_hole_data(mapping, offset, inode->i_size, whence);
	if (offset >= 0)
		offset = vfs_setpos(file, offset, MAX_LFS_FILESIZE);
	inode_unlock(inode);
	return offset;
}

static long shmem_fallocate(struct file *file, int mode, loff_t offset,
							 loff_t len)
{
	struct inode *inode = file_inode(file);
	struct shmem_sb_info *sbinfo = SHMEM_SB(inode->i_sb);
	struct shmem_inode_info *info = SHMEM_I(inode);
	struct shmem_falloc shmem_falloc;
	pgoff_t start, index, end, undo_fallocend;
	int error;

	if (mode & ~(FALLOC_FL_KEEP_SIZE | FALLOC_FL_PUNCH_HOLE))
		return -EOPNOTSUPP;

	inode_lock(inode);

	if (mode & FALLOC_FL_PUNCH_HOLE) {
		struct address_space *mapping = file->f_mapping;
		loff_t unmap_start = round_up(offset, PAGE_SIZE);
		loff_t unmap_end = round_down(offset + len, PAGE_SIZE) - 1;
		DECLARE_WAIT_QUEUE_HEAD_ONSTACK(shmem_falloc_waitq);

		/* protected by i_rwsem */
		if (info->seals & (F_SEAL_WRITE | F_SEAL_FUTURE_WRITE)) {
			error = -EPERM;
			goto out;
		}

		shmem_falloc.waitq = &shmem_falloc_waitq;
		shmem_falloc.start = (u64)unmap_start >> PAGE_SHIFT;
		shmem_falloc.next = (unmap_end + 1) >> PAGE_SHIFT;
		spin_lock(&inode->i_lock);
		inode->i_private = &shmem_falloc;
		spin_unlock(&inode->i_lock);

		if ((u64)unmap_end > (u64)unmap_start)
			unmap_mapping_range(mapping, unmap_start,
					    1 + unmap_end - unmap_start, 0);
		shmem_truncate_range(inode, offset, offset + len - 1);
		/* No need to unmap again: hole-punching leaves COWed pages */

		spin_lock(&inode->i_lock);
		inode->i_private = NULL;
		wake_up_all(&shmem_falloc_waitq);
		WARN_ON_ONCE(!list_empty(&shmem_falloc_waitq.head));
		spin_unlock(&inode->i_lock);
		error = 0;
		goto out;
	}

	/* We need to check rlimit even when FALLOC_FL_KEEP_SIZE */
	error = inode_newsize_ok(inode, offset + len);
	if (error)
		goto out;

	if ((info->seals & F_SEAL_GROW) && offset + len > inode->i_size) {
		error = -EPERM;
		goto out;
	}

	start = offset >> PAGE_SHIFT;
	end = (offset + len + PAGE_SIZE - 1) >> PAGE_SHIFT;
	/* Try to avoid a swapstorm if len is impossible to satisfy */
	if (sbinfo->max_blocks && end - start > sbinfo->max_blocks) {
		error = -ENOSPC;
		goto out;
	}

	shmem_falloc.waitq = NULL;
	shmem_falloc.start = start;
	shmem_falloc.next  = start;
	shmem_falloc.nr_falloced = 0;
	shmem_falloc.nr_unswapped = 0;
	spin_lock(&inode->i_lock);
	inode->i_private = &shmem_falloc;
	spin_unlock(&inode->i_lock);

	/*
	 * info->fallocend is only relevant when huge pages might be
	 * involved: to prevent split_huge_page() freeing fallocated
	 * pages when FALLOC_FL_KEEP_SIZE committed beyond i_size.
	 */
	undo_fallocend = info->fallocend;
	if (info->fallocend < end)
		info->fallocend = end;

	for (index = start; index < end; ) {
		struct folio *folio;

		/*
		 * Check for fatal signal so that we abort early in OOM
		 * situations. We don't want to abort in case of non-fatal
		 * signals as large fallocate can take noticeable time and
		 * e.g. periodic timers may result in fallocate constantly
		 * restarting.
		 */
		if (fatal_signal_pending(current))
			error = -EINTR;
		else if (shmem_falloc.nr_unswapped > shmem_falloc.nr_falloced)
			error = -ENOMEM;
		else
			error = shmem_get_folio(inode, index, offset + len,
						&folio, SGP_FALLOC);
		if (error) {
			info->fallocend = undo_fallocend;
			/* Remove the !uptodate folios we added */
			if (index > start) {
				shmem_undo_range(inode,
				    (loff_t)start << PAGE_SHIFT,
				    ((loff_t)index << PAGE_SHIFT) - 1, true);
			}
			goto undone;
		}

		/*
		 * Here is a more important optimization than it appears:
		 * a second SGP_FALLOC on the same large folio will clear it,
		 * making it uptodate and un-undoable if we fail later.
		 */
		index = folio_next_index(folio);
		/* Beware 32-bit wraparound */
		if (!index)
			index--;

		/*
		 * Inform shmem_writepage() how far we have reached.
		 * No need for lock or barrier: we have the page lock.
		 */
		if (!folio_test_uptodate(folio))
			shmem_falloc.nr_falloced += index - shmem_falloc.next;
		shmem_falloc.next = index;

		/*
		 * If !uptodate, leave it that way so that freeable folios
		 * can be recognized if we need to rollback on error later.
		 * But mark it dirty so that memory pressure will swap rather
		 * than free the folios we are allocating (and SGP_CACHE folios
		 * might still be clean: we now need to mark those dirty too).
		 */
		folio_mark_dirty(folio);
		folio_unlock(folio);
		folio_put(folio);
		cond_resched();
	}

	if (!(mode & FALLOC_FL_KEEP_SIZE) && offset + len > inode->i_size)
		i_size_write(inode, offset + len);
undone:
	spin_lock(&inode->i_lock);
	inode->i_private = NULL;
	spin_unlock(&inode->i_lock);
out:
	if (!error)
		file_modified(file);
	inode_unlock(inode);
	return error;
}

static int shmem_statfs(struct dentry *dentry, struct kstatfs *buf)
{
	struct shmem_sb_info *sbinfo = SHMEM_SB(dentry->d_sb);

	buf->f_type = TMPFS_MAGIC;
	buf->f_bsize = PAGE_SIZE;
	buf->f_namelen = NAME_MAX;
	if (sbinfo->max_blocks) {
		buf->f_blocks = sbinfo->max_blocks;
		buf->f_bavail =
		buf->f_bfree  = sbinfo->max_blocks -
				percpu_counter_sum(&sbinfo->used_blocks);
	}
	if (sbinfo->max_inodes) {
		buf->f_files = sbinfo->max_inodes;
		buf->f_ffree = sbinfo->free_ispace / BOGO_INODE_SIZE;
	}
	/* else leave those fields 0 like simple_statfs */

	buf->f_fsid = uuid_to_fsid(dentry->d_sb->s_uuid.b);

	return 0;
}

/*
 * File creation. Allocate an inode, and we're done..
 */
static int
shmem_mknod(struct mnt_idmap *idmap, struct inode *dir,
	    struct dentry *dentry, umode_t mode, dev_t dev)
{
	struct inode *inode;
	int error;

	inode = shmem_get_inode(idmap, dir->i_sb, dir, mode, dev, VM_NORESERVE);
	if (IS_ERR(inode))
		return PTR_ERR(inode);

	error = simple_acl_create(dir, inode);
	if (error)
		goto out_iput;
	error = security_inode_init_security(inode, dir, &dentry->d_name,
					     shmem_initxattrs, NULL);
	if (error && error != -EOPNOTSUPP)
		goto out_iput;

	error = simple_offset_add(shmem_get_offset_ctx(dir), dentry);
	if (error)
		goto out_iput;

	dir->i_size += BOGO_DIRENT_SIZE;
	inode_set_mtime_to_ts(dir, inode_set_ctime_current(dir));
	inode_inc_iversion(dir);
	d_instantiate(dentry, inode);
	dget(dentry); /* Extra count - pin the dentry in core */
	return error;

out_iput:
	iput(inode);
	return error;
}

static int
shmem_tmpfile(struct mnt_idmap *idmap, struct inode *dir,
	      struct file *file, umode_t mode)
{
	struct inode *inode;
	int error;

	inode = shmem_get_inode(idmap, dir->i_sb, dir, mode, 0, VM_NORESERVE);
	if (IS_ERR(inode)) {
		error = PTR_ERR(inode);
		goto err_out;
	}
	error = security_inode_init_security(inode, dir, NULL,
					     shmem_initxattrs, NULL);
	if (error && error != -EOPNOTSUPP)
		goto out_iput;
	error = simple_acl_create(dir, inode);
	if (error)
		goto out_iput;
	d_tmpfile(file, inode);

err_out:
	return finish_open_simple(file, error);
out_iput:
	iput(inode);
	return error;
}

static int shmem_mkdir(struct mnt_idmap *idmap, struct inode *dir,
		       struct dentry *dentry, umode_t mode)
{
	int error;

	error = shmem_mknod(idmap, dir, dentry, mode | S_IFDIR, 0);
	if (error)
		return error;
	inc_nlink(dir);
	return 0;
}

static int shmem_create(struct mnt_idmap *idmap, struct inode *dir,
			struct dentry *dentry, umode_t mode, bool excl)
{
	return shmem_mknod(idmap, dir, dentry, mode | S_IFREG, 0);
}

/*
 * Link a file..
 */
static int shmem_link(struct dentry *old_dentry, struct inode *dir,
		      struct dentry *dentry)
{
	struct inode *inode = d_inode(old_dentry);
	int ret = 0;

	/*
	 * No ordinary (disk based) filesystem counts links as inodes;
	 * but each new link needs a new dentry, pinning lowmem, and
	 * tmpfs dentries cannot be pruned until they are unlinked.
	 * But if an O_TMPFILE file is linked into the tmpfs, the
	 * first link must skip that, to get the accounting right.
	 */
	if (inode->i_nlink) {
		ret = shmem_reserve_inode(inode->i_sb, NULL);
		if (ret)
			goto out;
	}

	ret = simple_offset_add(shmem_get_offset_ctx(dir), dentry);
	if (ret) {
		if (inode->i_nlink)
			shmem_free_inode(inode->i_sb, 0);
		goto out;
	}

	dir->i_size += BOGO_DIRENT_SIZE;
	inode_set_mtime_to_ts(dir,
			      inode_set_ctime_to_ts(dir, inode_set_ctime_current(inode)));
	inode_inc_iversion(dir);
	inc_nlink(inode);
	ihold(inode);	/* New dentry reference */
	dget(dentry);	/* Extra pinning count for the created dentry */
	d_instantiate(dentry, inode);
out:
	return ret;
}

static int shmem_unlink(struct inode *dir, struct dentry *dentry)
{
	struct inode *inode = d_inode(dentry);

	if (inode->i_nlink > 1 && !S_ISDIR(inode->i_mode))
		shmem_free_inode(inode->i_sb, 0);

	simple_offset_remove(shmem_get_offset_ctx(dir), dentry);

	dir->i_size -= BOGO_DIRENT_SIZE;
	inode_set_mtime_to_ts(dir,
			      inode_set_ctime_to_ts(dir, inode_set_ctime_current(inode)));
	inode_inc_iversion(dir);
	drop_nlink(inode);
	dput(dentry);	/* Undo the count from "create" - does all the work */
	return 0;
}

static int shmem_rmdir(struct inode *dir, struct dentry *dentry)
{
	if (!simple_offset_empty(dentry))
		return -ENOTEMPTY;

	drop_nlink(d_inode(dentry));
	drop_nlink(dir);
	return shmem_unlink(dir, dentry);
}

static int shmem_whiteout(struct mnt_idmap *idmap,
			  struct inode *old_dir, struct dentry *old_dentry)
{
	struct dentry *whiteout;
	int error;

	whiteout = d_alloc(old_dentry->d_parent, &old_dentry->d_name);
	if (!whiteout)
		return -ENOMEM;

	error = shmem_mknod(idmap, old_dir, whiteout,
			    S_IFCHR | WHITEOUT_MODE, WHITEOUT_DEV);
	dput(whiteout);
	if (error)
		return error;

	/*
	 * Cheat and hash the whiteout while the old dentry is still in
	 * place, instead of playing games with FS_RENAME_DOES_D_MOVE.
	 *
	 * d_lookup() will consistently find one of them at this point,
	 * not sure which one, but that isn't even important.
	 */
	d_rehash(whiteout);
	return 0;
}

/*
 * The VFS layer already does all the dentry stuff for rename,
 * we just have to decrement the usage count for the target if
 * it exists so that the VFS layer correctly free's it when it
 * gets overwritten.
 */
static int shmem_rename2(struct mnt_idmap *idmap,
			 struct inode *old_dir, struct dentry *old_dentry,
			 struct inode *new_dir, struct dentry *new_dentry,
			 unsigned int flags)
{
	struct inode *inode = d_inode(old_dentry);
	int they_are_dirs = S_ISDIR(inode->i_mode);
	int error;

	if (flags & ~(RENAME_NOREPLACE | RENAME_EXCHANGE | RENAME_WHITEOUT))
		return -EINVAL;

	if (flags & RENAME_EXCHANGE)
		return simple_offset_rename_exchange(old_dir, old_dentry,
						     new_dir, new_dentry);

	if (!simple_offset_empty(new_dentry))
		return -ENOTEMPTY;

	if (flags & RENAME_WHITEOUT) {
		error = shmem_whiteout(idmap, old_dir, old_dentry);
		if (error)
			return error;
	}

	error = simple_offset_rename(old_dir, old_dentry, new_dir, new_dentry);
	if (error)
		return error;

	if (d_really_is_positive(new_dentry)) {
		(void) shmem_unlink(new_dir, new_dentry);
		if (they_are_dirs) {
			drop_nlink(d_inode(new_dentry));
			drop_nlink(old_dir);
		}
	} else if (they_are_dirs) {
		drop_nlink(old_dir);
		inc_nlink(new_dir);
	}

	old_dir->i_size -= BOGO_DIRENT_SIZE;
	new_dir->i_size += BOGO_DIRENT_SIZE;
	simple_rename_timestamp(old_dir, old_dentry, new_dir, new_dentry);
	inode_inc_iversion(old_dir);
	inode_inc_iversion(new_dir);
	return 0;
}

static int shmem_symlink(struct mnt_idmap *idmap, struct inode *dir,
			 struct dentry *dentry, const char *symname)
{
	int error;
	int len;
	struct inode *inode;
	struct folio *folio;

	len = strlen(symname) + 1;
	if (len > PAGE_SIZE)
		return -ENAMETOOLONG;

	inode = shmem_get_inode(idmap, dir->i_sb, dir, S_IFLNK | 0777, 0,
				VM_NORESERVE);
	if (IS_ERR(inode))
		return PTR_ERR(inode);

	error = security_inode_init_security(inode, dir, &dentry->d_name,
					     shmem_initxattrs, NULL);
	if (error && error != -EOPNOTSUPP)
		goto out_iput;

	error = simple_offset_add(shmem_get_offset_ctx(dir), dentry);
	if (error)
		goto out_iput;

	inode->i_size = len-1;
	if (len <= SHORT_SYMLINK_LEN) {
		inode->i_link = kmemdup(symname, len, GFP_KERNEL);
		if (!inode->i_link) {
			error = -ENOMEM;
			goto out_remove_offset;
		}
		inode->i_op = &shmem_short_symlink_operations;
	} else {
		inode_nohighmem(inode);
		inode->i_mapping->a_ops = &shmem_aops;
		error = shmem_get_folio(inode, 0, 0, &folio, SGP_WRITE);
		if (error)
			goto out_remove_offset;
		inode->i_op = &shmem_symlink_inode_operations;
		memcpy(folio_address(folio), symname, len);
		folio_mark_uptodate(folio);
		folio_mark_dirty(folio);
		folio_unlock(folio);
		folio_put(folio);
	}
	dir->i_size += BOGO_DIRENT_SIZE;
	inode_set_mtime_to_ts(dir, inode_set_ctime_current(dir));
	inode_inc_iversion(dir);
	d_instantiate(dentry, inode);
	dget(dentry);
	return 0;

out_remove_offset:
	simple_offset_remove(shmem_get_offset_ctx(dir), dentry);
out_iput:
	iput(inode);
	return error;
}

static void shmem_put_link(void *arg)
{
	folio_mark_accessed(arg);
	folio_put(arg);
}

static const char *shmem_get_link(struct dentry *dentry, struct inode *inode,
				  struct delayed_call *done)
{
	struct folio *folio = NULL;
	int error;

	if (!dentry) {
		folio = filemap_get_folio(inode->i_mapping, 0);
		if (IS_ERR(folio))
			return ERR_PTR(-ECHILD);
		if (PageHWPoison(folio_page(folio, 0)) ||
		    !folio_test_uptodate(folio)) {
			folio_put(folio);
			return ERR_PTR(-ECHILD);
		}
	} else {
		error = shmem_get_folio(inode, 0, 0, &folio, SGP_READ);
		if (error)
			return ERR_PTR(error);
		if (!folio)
			return ERR_PTR(-ECHILD);
		if (PageHWPoison(folio_page(folio, 0))) {
			folio_unlock(folio);
			folio_put(folio);
			return ERR_PTR(-ECHILD);
		}
		folio_unlock(folio);
	}
	set_delayed_call(done, shmem_put_link, folio);
	return folio_address(folio);
}

#ifdef CONFIG_TMPFS_XATTR

static int shmem_fileattr_get(struct dentry *dentry, struct fileattr *fa)
{
	struct shmem_inode_info *info = SHMEM_I(d_inode(dentry));

	fileattr_fill_flags(fa, info->fsflags & SHMEM_FL_USER_VISIBLE);

	return 0;
}

static int shmem_fileattr_set(struct mnt_idmap *idmap,
			      struct dentry *dentry, struct fileattr *fa)
{
	struct inode *inode = d_inode(dentry);
	struct shmem_inode_info *info = SHMEM_I(inode);

	if (fileattr_has_fsx(fa))
		return -EOPNOTSUPP;
	if (fa->flags & ~SHMEM_FL_USER_MODIFIABLE)
		return -EOPNOTSUPP;

	info->fsflags = (info->fsflags & ~SHMEM_FL_USER_MODIFIABLE) |
		(fa->flags & SHMEM_FL_USER_MODIFIABLE);

	shmem_set_inode_flags(inode, info->fsflags);
	inode_set_ctime_current(inode);
	inode_inc_iversion(inode);
	return 0;
}

/*
 * Superblocks without xattr inode operations may get some security.* xattr
 * support from the LSM "for free". As soon as we have any other xattrs
 * like ACLs, we also need to implement the security.* handlers at
 * filesystem level, though.
 */

/*
 * Callback for security_inode_init_security() for acquiring xattrs.
 */
static int shmem_initxattrs(struct inode *inode,
			    const struct xattr *xattr_array, void *fs_info)
{
	struct shmem_inode_info *info = SHMEM_I(inode);
	struct shmem_sb_info *sbinfo = SHMEM_SB(inode->i_sb);
	const struct xattr *xattr;
	struct simple_xattr *new_xattr;
	size_t ispace = 0;
	size_t len;

	if (sbinfo->max_inodes) {
		for (xattr = xattr_array; xattr->name != NULL; xattr++) {
			ispace += simple_xattr_space(xattr->name,
				xattr->value_len + XATTR_SECURITY_PREFIX_LEN);
		}
		if (ispace) {
			raw_spin_lock(&sbinfo->stat_lock);
			if (sbinfo->free_ispace < ispace)
				ispace = 0;
			else
				sbinfo->free_ispace -= ispace;
			raw_spin_unlock(&sbinfo->stat_lock);
			if (!ispace)
				return -ENOSPC;
		}
	}

	for (xattr = xattr_array; xattr->name != NULL; xattr++) {
		new_xattr = simple_xattr_alloc(xattr->value, xattr->value_len);
		if (!new_xattr)
			break;

		len = strlen(xattr->name) + 1;
		new_xattr->name = kmalloc(XATTR_SECURITY_PREFIX_LEN + len,
					  GFP_KERNEL_ACCOUNT);
		if (!new_xattr->name) {
			kvfree(new_xattr);
			break;
		}

		memcpy(new_xattr->name, XATTR_SECURITY_PREFIX,
		       XATTR_SECURITY_PREFIX_LEN);
		memcpy(new_xattr->name + XATTR_SECURITY_PREFIX_LEN,
		       xattr->name, len);

		simple_xattr_add(&info->xattrs, new_xattr);
	}

	if (xattr->name != NULL) {
		if (ispace) {
			raw_spin_lock(&sbinfo->stat_lock);
			sbinfo->free_ispace += ispace;
			raw_spin_unlock(&sbinfo->stat_lock);
		}
		simple_xattrs_free(&info->xattrs, NULL);
		return -ENOMEM;
	}

	return 0;
}

static int shmem_xattr_handler_get(const struct xattr_handler *handler,
				   struct dentry *unused, struct inode *inode,
				   const char *name, void *buffer, size_t size)
{
	struct shmem_inode_info *info = SHMEM_I(inode);

	name = xattr_full_name(handler, name);
	return simple_xattr_get(&info->xattrs, name, buffer, size);
}

static int shmem_xattr_handler_set(const struct xattr_handler *handler,
				   struct mnt_idmap *idmap,
				   struct dentry *unused, struct inode *inode,
				   const char *name, const void *value,
				   size_t size, int flags)
{
	struct shmem_inode_info *info = SHMEM_I(inode);
	struct shmem_sb_info *sbinfo = SHMEM_SB(inode->i_sb);
	struct simple_xattr *old_xattr;
	size_t ispace = 0;

	name = xattr_full_name(handler, name);
	if (value && sbinfo->max_inodes) {
		ispace = simple_xattr_space(name, size);
		raw_spin_lock(&sbinfo->stat_lock);
		if (sbinfo->free_ispace < ispace)
			ispace = 0;
		else
			sbinfo->free_ispace -= ispace;
		raw_spin_unlock(&sbinfo->stat_lock);
		if (!ispace)
			return -ENOSPC;
	}

	old_xattr = simple_xattr_set(&info->xattrs, name, value, size, flags);
	if (!IS_ERR(old_xattr)) {
		ispace = 0;
		if (old_xattr && sbinfo->max_inodes)
			ispace = simple_xattr_space(old_xattr->name,
						    old_xattr->size);
		simple_xattr_free(old_xattr);
		old_xattr = NULL;
		inode_set_ctime_current(inode);
		inode_inc_iversion(inode);
	}
	if (ispace) {
		raw_spin_lock(&sbinfo->stat_lock);
		sbinfo->free_ispace += ispace;
		raw_spin_unlock(&sbinfo->stat_lock);
	}
	return PTR_ERR(old_xattr);
}

static const struct xattr_handler shmem_security_xattr_handler = {
	.prefix = XATTR_SECURITY_PREFIX,
	.get = shmem_xattr_handler_get,
	.set = shmem_xattr_handler_set,
};

static const struct xattr_handler shmem_trusted_xattr_handler = {
	.prefix = XATTR_TRUSTED_PREFIX,
	.get = shmem_xattr_handler_get,
	.set = shmem_xattr_handler_set,
};

static const struct xattr_handler shmem_user_xattr_handler = {
	.prefix = XATTR_USER_PREFIX,
	.get = shmem_xattr_handler_get,
	.set = shmem_xattr_handler_set,
};

static const struct xattr_handler * const shmem_xattr_handlers[] = {
	&shmem_security_xattr_handler,
	&shmem_trusted_xattr_handler,
	&shmem_user_xattr_handler,
	NULL
};

static ssize_t shmem_listxattr(struct dentry *dentry, char *buffer, size_t size)
{
	struct shmem_inode_info *info = SHMEM_I(d_inode(dentry));
	return simple_xattr_list(d_inode(dentry), &info->xattrs, buffer, size);
}
#endif /* CONFIG_TMPFS_XATTR */

static const struct inode_operations shmem_short_symlink_operations = {
	.getattr	= shmem_getattr,
	.setattr	= shmem_setattr,
	.get_link	= simple_get_link,
#ifdef CONFIG_TMPFS_XATTR
	.listxattr	= shmem_listxattr,
#endif
};

static const struct inode_operations shmem_symlink_inode_operations = {
	.getattr	= shmem_getattr,
	.setattr	= shmem_setattr,
	.get_link	= shmem_get_link,
#ifdef CONFIG_TMPFS_XATTR
	.listxattr	= shmem_listxattr,
#endif
};

static struct dentry *shmem_get_parent(struct dentry *child)
{
	return ERR_PTR(-ESTALE);
}

static int shmem_match(struct inode *ino, void *vfh)
{
	__u32 *fh = vfh;
	__u64 inum = fh[2];
	inum = (inum << 32) | fh[1];
	return ino->i_ino == inum && fh[0] == ino->i_generation;
}

/* Find any alias of inode, but prefer a hashed alias */
static struct dentry *shmem_find_alias(struct inode *inode)
{
	struct dentry *alias = d_find_alias(inode);

	return alias ?: d_find_any_alias(inode);
}

static struct dentry *shmem_fh_to_dentry(struct super_block *sb,
		struct fid *fid, int fh_len, int fh_type)
{
	struct inode *inode;
	struct dentry *dentry = NULL;
	u64 inum;

	if (fh_len < 3)
		return NULL;

	inum = fid->raw[2];
	inum = (inum << 32) | fid->raw[1];

	inode = ilookup5(sb, (unsigned long)(inum + fid->raw[0]),
			shmem_match, fid->raw);
	if (inode) {
		dentry = shmem_find_alias(inode);
		iput(inode);
	}

	return dentry;
}

static int shmem_encode_fh(struct inode *inode, __u32 *fh, int *len,
				struct inode *parent)
{
	if (*len < 3) {
		*len = 3;
		return FILEID_INVALID;
	}

	if (inode_unhashed(inode)) {
		/* Unfortunately insert_inode_hash is not idempotent,
		 * so as we hash inodes here rather than at creation
		 * time, we need a lock to ensure we only try
		 * to do it once
		 */
		static DEFINE_SPINLOCK(lock);
		spin_lock(&lock);
		if (inode_unhashed(inode))
			__insert_inode_hash(inode,
					    inode->i_ino + inode->i_generation);
		spin_unlock(&lock);
	}

	fh[0] = inode->i_generation;
	fh[1] = inode->i_ino;
	fh[2] = ((__u64)inode->i_ino) >> 32;

	*len = 3;
	return 1;
}

static const struct export_operations shmem_export_ops = {
	.get_parent     = shmem_get_parent,
	.encode_fh      = shmem_encode_fh,
	.fh_to_dentry	= shmem_fh_to_dentry,
};

enum shmem_param {
	Opt_gid,
	Opt_huge,
	Opt_mode,
	Opt_mpol,
	Opt_nr_blocks,
	Opt_nr_inodes,
	Opt_size,
	Opt_uid,
	Opt_inode32,
	Opt_inode64,
	Opt_noswap,
	Opt_quota,
	Opt_usrquota,
	Opt_grpquota,
	Opt_usrquota_block_hardlimit,
	Opt_usrquota_inode_hardlimit,
	Opt_grpquota_block_hardlimit,
	Opt_grpquota_inode_hardlimit,
};

static const struct constant_table shmem_param_enums_huge[] = {
	{"never",	SHMEM_HUGE_NEVER },
	{"always",	SHMEM_HUGE_ALWAYS },
	{"within_size",	SHMEM_HUGE_WITHIN_SIZE },
	{"advise",	SHMEM_HUGE_ADVISE },
	{}
};

const struct fs_parameter_spec shmem_fs_parameters[] = {
	fsparam_gid   ("gid",		Opt_gid),
	fsparam_enum  ("huge",		Opt_huge,  shmem_param_enums_huge),
	fsparam_u32oct("mode",		Opt_mode),
	fsparam_string("mpol",		Opt_mpol),
	fsparam_string("nr_blocks",	Opt_nr_blocks),
	fsparam_string("nr_inodes",	Opt_nr_inodes),
	fsparam_string("size",		Opt_size),
	fsparam_uid   ("uid",		Opt_uid),
	fsparam_flag  ("inode32",	Opt_inode32),
	fsparam_flag  ("inode64",	Opt_inode64),
	fsparam_flag  ("noswap",	Opt_noswap),
#ifdef CONFIG_TMPFS_QUOTA
	fsparam_flag  ("quota",		Opt_quota),
	fsparam_flag  ("usrquota",	Opt_usrquota),
	fsparam_flag  ("grpquota",	Opt_grpquota),
	fsparam_string("usrquota_block_hardlimit", Opt_usrquota_block_hardlimit),
	fsparam_string("usrquota_inode_hardlimit", Opt_usrquota_inode_hardlimit),
	fsparam_string("grpquota_block_hardlimit", Opt_grpquota_block_hardlimit),
	fsparam_string("grpquota_inode_hardlimit", Opt_grpquota_inode_hardlimit),
#endif
	{}
};

static int shmem_parse_one(struct fs_context *fc, struct fs_parameter *param)
{
	struct shmem_options *ctx = fc->fs_private;
	struct fs_parse_result result;
	unsigned long long size;
	char *rest;
	int opt;
	kuid_t kuid;
	kgid_t kgid;

	opt = fs_parse(fc, shmem_fs_parameters, param, &result);
	if (opt < 0)
		return opt;

	switch (opt) {
	case Opt_size:
		size = memparse(param->string, &rest);
		if (*rest == '%') {
			size <<= PAGE_SHIFT;
			size *= totalram_pages();
			do_div(size, 100);
			rest++;
		}
		if (*rest)
			goto bad_value;
		ctx->blocks = DIV_ROUND_UP(size, PAGE_SIZE);
		ctx->seen |= SHMEM_SEEN_BLOCKS;
		break;
	case Opt_nr_blocks:
		ctx->blocks = memparse(param->string, &rest);
		if (*rest || ctx->blocks > LONG_MAX)
			goto bad_value;
		ctx->seen |= SHMEM_SEEN_BLOCKS;
		break;
	case Opt_nr_inodes:
		ctx->inodes = memparse(param->string, &rest);
		if (*rest || ctx->inodes > ULONG_MAX / BOGO_INODE_SIZE)
			goto bad_value;
		ctx->seen |= SHMEM_SEEN_INODES;
		break;
	case Opt_mode:
		ctx->mode = result.uint_32 & 07777;
		break;
	case Opt_uid:
		kuid = result.uid;

		/*
		 * The requested uid must be representable in the
		 * filesystem's idmapping.
		 */
		if (!kuid_has_mapping(fc->user_ns, kuid))
			goto bad_value;

		ctx->uid = kuid;
		break;
	case Opt_gid:
		kgid = result.gid;

		/*
		 * The requested gid must be representable in the
		 * filesystem's idmapping.
		 */
		if (!kgid_has_mapping(fc->user_ns, kgid))
			goto bad_value;

		ctx->gid = kgid;
		break;
	case Opt_huge:
		ctx->huge = result.uint_32;
		if (ctx->huge != SHMEM_HUGE_NEVER &&
		    !(IS_ENABLED(CONFIG_TRANSPARENT_HUGEPAGE) &&
		      has_transparent_hugepage()))
			goto unsupported_parameter;
		ctx->seen |= SHMEM_SEEN_HUGE;
		break;
	case Opt_mpol:
		if (IS_ENABLED(CONFIG_NUMA)) {
			mpol_put(ctx->mpol);
			ctx->mpol = NULL;
			if (mpol_parse_str(param->string, &ctx->mpol))
				goto bad_value;
			break;
		}
		goto unsupported_parameter;
	case Opt_inode32:
		ctx->full_inums = false;
		ctx->seen |= SHMEM_SEEN_INUMS;
		break;
	case Opt_inode64:
		if (sizeof(ino_t) < 8) {
			return invalfc(fc,
				       "Cannot use inode64 with <64bit inums in kernel\n");
		}
		ctx->full_inums = true;
		ctx->seen |= SHMEM_SEEN_INUMS;
		break;
	case Opt_noswap:
		if ((fc->user_ns != &init_user_ns) || !capable(CAP_SYS_ADMIN)) {
			return invalfc(fc,
				       "Turning off swap in unprivileged tmpfs mounts unsupported");
		}
		ctx->noswap = true;
		ctx->seen |= SHMEM_SEEN_NOSWAP;
		break;
	case Opt_quota:
		if (fc->user_ns != &init_user_ns)
			return invalfc(fc, "Quotas in unprivileged tmpfs mounts are unsupported");
		ctx->seen |= SHMEM_SEEN_QUOTA;
		ctx->quota_types |= (QTYPE_MASK_USR | QTYPE_MASK_GRP);
		break;
	case Opt_usrquota:
		if (fc->user_ns != &init_user_ns)
			return invalfc(fc, "Quotas in unprivileged tmpfs mounts are unsupported");
		ctx->seen |= SHMEM_SEEN_QUOTA;
		ctx->quota_types |= QTYPE_MASK_USR;
		break;
	case Opt_grpquota:
		if (fc->user_ns != &init_user_ns)
			return invalfc(fc, "Quotas in unprivileged tmpfs mounts are unsupported");
		ctx->seen |= SHMEM_SEEN_QUOTA;
		ctx->quota_types |= QTYPE_MASK_GRP;
		break;
	case Opt_usrquota_block_hardlimit:
		size = memparse(param->string, &rest);
		if (*rest || !size)
			goto bad_value;
		if (size > SHMEM_QUOTA_MAX_SPC_LIMIT)
			return invalfc(fc,
				       "User quota block hardlimit too large.");
		ctx->qlimits.usrquota_bhardlimit = size;
		break;
	case Opt_grpquota_block_hardlimit:
		size = memparse(param->string, &rest);
		if (*rest || !size)
			goto bad_value;
		if (size > SHMEM_QUOTA_MAX_SPC_LIMIT)
			return invalfc(fc,
				       "Group quota block hardlimit too large.");
		ctx->qlimits.grpquota_bhardlimit = size;
		break;
	case Opt_usrquota_inode_hardlimit:
		size = memparse(param->string, &rest);
		if (*rest || !size)
			goto bad_value;
		if (size > SHMEM_QUOTA_MAX_INO_LIMIT)
			return invalfc(fc,
				       "User quota inode hardlimit too large.");
		ctx->qlimits.usrquota_ihardlimit = size;
		break;
	case Opt_grpquota_inode_hardlimit:
		size = memparse(param->string, &rest);
		if (*rest || !size)
			goto bad_value;
		if (size > SHMEM_QUOTA_MAX_INO_LIMIT)
			return invalfc(fc,
				       "Group quota inode hardlimit too large.");
		ctx->qlimits.grpquota_ihardlimit = size;
		break;
	}
	return 0;

unsupported_parameter:
	return invalfc(fc, "Unsupported parameter '%s'", param->key);
bad_value:
	return invalfc(fc, "Bad value for '%s'", param->key);
}

static int shmem_parse_options(struct fs_context *fc, void *data)
{
	char *options = data;

	if (options) {
		int err = security_sb_eat_lsm_opts(options, &fc->security);
		if (err)
			return err;
	}

	while (options != NULL) {
		char *this_char = options;
		for (;;) {
			/*
			 * NUL-terminate this option: unfortunately,
			 * mount options form a comma-separated list,
			 * but mpol's nodelist may also contain commas.
			 */
			options = strchr(options, ',');
			if (options == NULL)
				break;
			options++;
			if (!isdigit(*options)) {
				options[-1] = '\0';
				break;
			}
		}
		if (*this_char) {
			char *value = strchr(this_char, '=');
			size_t len = 0;
			int err;

			if (value) {
				*value++ = '\0';
				len = strlen(value);
			}
			err = vfs_parse_fs_string(fc, this_char, value, len);
			if (err < 0)
				return err;
		}
	}
	return 0;
}

/*
 * Reconfigure a shmem filesystem.
 */
static int shmem_reconfigure(struct fs_context *fc)
{
	struct shmem_options *ctx = fc->fs_private;
	struct shmem_sb_info *sbinfo = SHMEM_SB(fc->root->d_sb);
	unsigned long used_isp;
	struct mempolicy *mpol = NULL;
	const char *err;

	raw_spin_lock(&sbinfo->stat_lock);
	used_isp = sbinfo->max_inodes * BOGO_INODE_SIZE - sbinfo->free_ispace;

	if ((ctx->seen & SHMEM_SEEN_BLOCKS) && ctx->blocks) {
		if (!sbinfo->max_blocks) {
			err = "Cannot retroactively limit size";
			goto out;
		}
		if (percpu_counter_compare(&sbinfo->used_blocks,
					   ctx->blocks) > 0) {
			err = "Too small a size for current use";
			goto out;
		}
	}
	if ((ctx->seen & SHMEM_SEEN_INODES) && ctx->inodes) {
		if (!sbinfo->max_inodes) {
			err = "Cannot retroactively limit inodes";
			goto out;
		}
		if (ctx->inodes * BOGO_INODE_SIZE < used_isp) {
			err = "Too few inodes for current use";
			goto out;
		}
	}

	if ((ctx->seen & SHMEM_SEEN_INUMS) && !ctx->full_inums &&
	    sbinfo->next_ino > UINT_MAX) {
		err = "Current inum too high to switch to 32-bit inums";
		goto out;
	}
	if ((ctx->seen & SHMEM_SEEN_NOSWAP) && ctx->noswap && !sbinfo->noswap) {
		err = "Cannot disable swap on remount";
		goto out;
	}
	if (!(ctx->seen & SHMEM_SEEN_NOSWAP) && !ctx->noswap && sbinfo->noswap) {
		err = "Cannot enable swap on remount if it was disabled on first mount";
		goto out;
	}

	if (ctx->seen & SHMEM_SEEN_QUOTA &&
	    !sb_any_quota_loaded(fc->root->d_sb)) {
		err = "Cannot enable quota on remount";
		goto out;
	}

#ifdef CONFIG_TMPFS_QUOTA
#define CHANGED_LIMIT(name)						\
	(ctx->qlimits.name## hardlimit &&				\
	(ctx->qlimits.name## hardlimit != sbinfo->qlimits.name## hardlimit))

	if (CHANGED_LIMIT(usrquota_b) || CHANGED_LIMIT(usrquota_i) ||
	    CHANGED_LIMIT(grpquota_b) || CHANGED_LIMIT(grpquota_i)) {
		err = "Cannot change global quota limit on remount";
		goto out;
	}
#endif /* CONFIG_TMPFS_QUOTA */

	if (ctx->seen & SHMEM_SEEN_HUGE)
		sbinfo->huge = ctx->huge;
	if (ctx->seen & SHMEM_SEEN_INUMS)
		sbinfo->full_inums = ctx->full_inums;
	if (ctx->seen & SHMEM_SEEN_BLOCKS)
		sbinfo->max_blocks  = ctx->blocks;
	if (ctx->seen & SHMEM_SEEN_INODES) {
		sbinfo->max_inodes  = ctx->inodes;
		sbinfo->free_ispace = ctx->inodes * BOGO_INODE_SIZE - used_isp;
	}

	/*
	 * Preserve previous mempolicy unless mpol remount option was specified.
	 */
	if (ctx->mpol) {
		mpol = sbinfo->mpol;
		sbinfo->mpol = ctx->mpol;	/* transfers initial ref */
		ctx->mpol = NULL;
	}

	if (ctx->noswap)
		sbinfo->noswap = true;

	raw_spin_unlock(&sbinfo->stat_lock);
	mpol_put(mpol);
	return 0;
out:
	raw_spin_unlock(&sbinfo->stat_lock);
	return invalfc(fc, "%s", err);
}

static int shmem_show_options(struct seq_file *seq, struct dentry *root)
{
	struct shmem_sb_info *sbinfo = SHMEM_SB(root->d_sb);
	struct mempolicy *mpol;

	if (sbinfo->max_blocks != shmem_default_max_blocks())
		seq_printf(seq, ",size=%luk", K(sbinfo->max_blocks));
	if (sbinfo->max_inodes != shmem_default_max_inodes())
		seq_printf(seq, ",nr_inodes=%lu", sbinfo->max_inodes);
	if (sbinfo->mode != (0777 | S_ISVTX))
		seq_printf(seq, ",mode=%03ho", sbinfo->mode);
	if (!uid_eq(sbinfo->uid, GLOBAL_ROOT_UID))
		seq_printf(seq, ",uid=%u",
				from_kuid_munged(&init_user_ns, sbinfo->uid));
	if (!gid_eq(sbinfo->gid, GLOBAL_ROOT_GID))
		seq_printf(seq, ",gid=%u",
				from_kgid_munged(&init_user_ns, sbinfo->gid));

	/*
	 * Showing inode{64,32} might be useful even if it's the system default,
	 * since then people don't have to resort to checking both here and
	 * /proc/config.gz to confirm 64-bit inums were successfully applied
	 * (which may not even exist if IKCONFIG_PROC isn't enabled).
	 *
	 * We hide it when inode64 isn't the default and we are using 32-bit
	 * inodes, since that probably just means the feature isn't even under
	 * consideration.
	 *
	 * As such:
	 *
	 *                     +-----------------+-----------------+
	 *                     | TMPFS_INODE64=y | TMPFS_INODE64=n |
	 *  +------------------+-----------------+-----------------+
	 *  | full_inums=true  | show            | show            |
	 *  | full_inums=false | show            | hide            |
	 *  +------------------+-----------------+-----------------+
	 *
	 */
	if (IS_ENABLED(CONFIG_TMPFS_INODE64) || sbinfo->full_inums)
		seq_printf(seq, ",inode%d", (sbinfo->full_inums ? 64 : 32));
#ifdef CONFIG_TRANSPARENT_HUGEPAGE
	/* Rightly or wrongly, show huge mount option unmasked by shmem_huge */
	if (sbinfo->huge)
		seq_printf(seq, ",huge=%s", shmem_format_huge(sbinfo->huge));
#endif
	mpol = shmem_get_sbmpol(sbinfo);
	shmem_show_mpol(seq, mpol);
	mpol_put(mpol);
	if (sbinfo->noswap)
		seq_printf(seq, ",noswap");
#ifdef CONFIG_TMPFS_QUOTA
	if (sb_has_quota_active(root->d_sb, USRQUOTA))
		seq_printf(seq, ",usrquota");
	if (sb_has_quota_active(root->d_sb, GRPQUOTA))
		seq_printf(seq, ",grpquota");
	if (sbinfo->qlimits.usrquota_bhardlimit)
		seq_printf(seq, ",usrquota_block_hardlimit=%lld",
			   sbinfo->qlimits.usrquota_bhardlimit);
	if (sbinfo->qlimits.grpquota_bhardlimit)
		seq_printf(seq, ",grpquota_block_hardlimit=%lld",
			   sbinfo->qlimits.grpquota_bhardlimit);
	if (sbinfo->qlimits.usrquota_ihardlimit)
		seq_printf(seq, ",usrquota_inode_hardlimit=%lld",
			   sbinfo->qlimits.usrquota_ihardlimit);
	if (sbinfo->qlimits.grpquota_ihardlimit)
		seq_printf(seq, ",grpquota_inode_hardlimit=%lld",
			   sbinfo->qlimits.grpquota_ihardlimit);
#endif
	return 0;
}

#endif /* CONFIG_TMPFS */

static void shmem_put_super(struct super_block *sb)
{
	struct shmem_sb_info *sbinfo = SHMEM_SB(sb);

#ifdef CONFIG_TMPFS_QUOTA
	shmem_disable_quotas(sb);
#endif
	free_percpu(sbinfo->ino_batch);
	percpu_counter_destroy(&sbinfo->used_blocks);
	mpol_put(sbinfo->mpol);
	kfree(sbinfo);
	sb->s_fs_info = NULL;
}

static int shmem_fill_super(struct super_block *sb, struct fs_context *fc)
{
	struct shmem_options *ctx = fc->fs_private;
	struct inode *inode;
	struct shmem_sb_info *sbinfo;
	int error = -ENOMEM;

	/* Round up to L1_CACHE_BYTES to resist false sharing */
	sbinfo = kzalloc(max((int)sizeof(struct shmem_sb_info),
				L1_CACHE_BYTES), GFP_KERNEL);
	if (!sbinfo)
		return error;

	sb->s_fs_info = sbinfo;

#ifdef CONFIG_TMPFS
	/*
	 * Per default we only allow half of the physical ram per
	 * tmpfs instance, limiting inodes to one per page of lowmem;
	 * but the internal instance is left unlimited.
	 */
	if (!(sb->s_flags & SB_KERNMOUNT)) {
		if (!(ctx->seen & SHMEM_SEEN_BLOCKS))
			ctx->blocks = shmem_default_max_blocks();
		if (!(ctx->seen & SHMEM_SEEN_INODES))
			ctx->inodes = shmem_default_max_inodes();
		if (!(ctx->seen & SHMEM_SEEN_INUMS))
			ctx->full_inums = IS_ENABLED(CONFIG_TMPFS_INODE64);
		sbinfo->noswap = ctx->noswap;
	} else {
		sb->s_flags |= SB_NOUSER;
	}
	sb->s_export_op = &shmem_export_ops;
	sb->s_flags |= SB_NOSEC | SB_I_VERSION;
#else
	sb->s_flags |= SB_NOUSER;
#endif
	sbinfo->max_blocks = ctx->blocks;
	sbinfo->max_inodes = ctx->inodes;
	sbinfo->free_ispace = sbinfo->max_inodes * BOGO_INODE_SIZE;
	if (sb->s_flags & SB_KERNMOUNT) {
		sbinfo->ino_batch = alloc_percpu(ino_t);
		if (!sbinfo->ino_batch)
			goto failed;
	}
	sbinfo->uid = ctx->uid;
	sbinfo->gid = ctx->gid;
	sbinfo->full_inums = ctx->full_inums;
	sbinfo->mode = ctx->mode;
	sbinfo->huge = ctx->huge;
	sbinfo->mpol = ctx->mpol;
	ctx->mpol = NULL;

	raw_spin_lock_init(&sbinfo->stat_lock);
	if (percpu_counter_init(&sbinfo->used_blocks, 0, GFP_KERNEL))
		goto failed;
	spin_lock_init(&sbinfo->shrinklist_lock);
	INIT_LIST_HEAD(&sbinfo->shrinklist);

	sb->s_maxbytes = MAX_LFS_FILESIZE;
	sb->s_blocksize = PAGE_SIZE;
	sb->s_blocksize_bits = PAGE_SHIFT;
	sb->s_magic = TMPFS_MAGIC;
	sb->s_op = &shmem_ops;
	sb->s_time_gran = 1;
#ifdef CONFIG_TMPFS_XATTR
	sb->s_xattr = shmem_xattr_handlers;
#endif
#ifdef CONFIG_TMPFS_POSIX_ACL
	sb->s_flags |= SB_POSIXACL;
#endif
	uuid_t uuid;
	uuid_gen(&uuid);
	super_set_uuid(sb, uuid.b, sizeof(uuid));

#ifdef CONFIG_TMPFS_QUOTA
	if (ctx->seen & SHMEM_SEEN_QUOTA) {
		sb->dq_op = &shmem_quota_operations;
		sb->s_qcop = &dquot_quotactl_sysfile_ops;
		sb->s_quota_types = QTYPE_MASK_USR | QTYPE_MASK_GRP;

		/* Copy the default limits from ctx into sbinfo */
		memcpy(&sbinfo->qlimits, &ctx->qlimits,
		       sizeof(struct shmem_quota_limits));

		if (shmem_enable_quotas(sb, ctx->quota_types))
			goto failed;
	}
#endif /* CONFIG_TMPFS_QUOTA */

	inode = shmem_get_inode(&nop_mnt_idmap, sb, NULL,
				S_IFDIR | sbinfo->mode, 0, VM_NORESERVE);
	if (IS_ERR(inode)) {
		error = PTR_ERR(inode);
		goto failed;
	}
	inode->i_uid = sbinfo->uid;
	inode->i_gid = sbinfo->gid;
	sb->s_root = d_make_root(inode);
	if (!sb->s_root)
		goto failed;
	return 0;

failed:
	shmem_put_super(sb);
	return error;
}

static int shmem_get_tree(struct fs_context *fc)
{
	return get_tree_nodev(fc, shmem_fill_super);
}

static void shmem_free_fc(struct fs_context *fc)
{
	struct shmem_options *ctx = fc->fs_private;

	if (ctx) {
		mpol_put(ctx->mpol);
		kfree(ctx);
	}
}

static const struct fs_context_operations shmem_fs_context_ops = {
	.free			= shmem_free_fc,
	.get_tree		= shmem_get_tree,
#ifdef CONFIG_TMPFS
	.parse_monolithic	= shmem_parse_options,
	.parse_param		= shmem_parse_one,
	.reconfigure		= shmem_reconfigure,
#endif
};

static struct kmem_cache *shmem_inode_cachep __ro_after_init;

static struct inode *shmem_alloc_inode(struct super_block *sb)
{
	struct shmem_inode_info *info;
	info = alloc_inode_sb(sb, shmem_inode_cachep, GFP_KERNEL);
	if (!info)
		return NULL;
	return &info->vfs_inode;
}

static void shmem_free_in_core_inode(struct inode *inode)
{
	if (S_ISLNK(inode->i_mode))
		kfree(inode->i_link);
	kmem_cache_free(shmem_inode_cachep, SHMEM_I(inode));
}

static void shmem_destroy_inode(struct inode *inode)
{
	if (S_ISREG(inode->i_mode))
		mpol_free_shared_policy(&SHMEM_I(inode)->policy);
	if (S_ISDIR(inode->i_mode))
		simple_offset_destroy(shmem_get_offset_ctx(inode));
}

static void shmem_init_inode(void *foo)
{
	struct shmem_inode_info *info = foo;
	inode_init_once(&info->vfs_inode);
}

static void __init shmem_init_inodecache(void)
{
	shmem_inode_cachep = kmem_cache_create("shmem_inode_cache",
				sizeof(struct shmem_inode_info),
				0, SLAB_PANIC|SLAB_ACCOUNT, shmem_init_inode);
}

static void __init shmem_destroy_inodecache(void)
{
	kmem_cache_destroy(shmem_inode_cachep);
}

/* Keep the page in page cache instead of truncating it */
static int shmem_error_remove_folio(struct address_space *mapping,
				   struct folio *folio)
{
	return 0;
}

static const struct address_space_operations shmem_aops = {
	.writepage	= shmem_writepage,
	.dirty_folio	= noop_dirty_folio,
#ifdef CONFIG_TMPFS
	.write_begin	= shmem_write_begin,
	.write_end	= shmem_write_end,
#endif
#ifdef CONFIG_MIGRATION
	.migrate_folio	= migrate_folio,
#endif
	.error_remove_folio = shmem_error_remove_folio,
};

static const struct file_operations shmem_file_operations = {
	.mmap		= shmem_mmap,
	.open		= shmem_file_open,
	.get_unmapped_area = shmem_get_unmapped_area,
#ifdef CONFIG_TMPFS
	.llseek		= shmem_file_llseek,
	.read_iter	= shmem_file_read_iter,
	.write_iter	= shmem_file_write_iter,
	.fsync		= noop_fsync,
	.splice_read	= shmem_file_splice_read,
	.splice_write	= iter_file_splice_write,
	.fallocate	= shmem_fallocate,
#endif
};

static const struct inode_operations shmem_inode_operations = {
	.getattr	= shmem_getattr,
	.setattr	= shmem_setattr,
#ifdef CONFIG_TMPFS_XATTR
	.listxattr	= shmem_listxattr,
	.set_acl	= simple_set_acl,
	.fileattr_get	= shmem_fileattr_get,
	.fileattr_set	= shmem_fileattr_set,
#endif
};

static const struct inode_operations shmem_dir_inode_operations = {
#ifdef CONFIG_TMPFS
	.getattr	= shmem_getattr,
	.create		= shmem_create,
	.lookup		= simple_lookup,
	.link		= shmem_link,
	.unlink		= shmem_unlink,
	.symlink	= shmem_symlink,
	.mkdir		= shmem_mkdir,
	.rmdir		= shmem_rmdir,
	.mknod		= shmem_mknod,
	.rename		= shmem_rename2,
	.tmpfile	= shmem_tmpfile,
	.get_offset_ctx	= shmem_get_offset_ctx,
#endif
#ifdef CONFIG_TMPFS_XATTR
	.listxattr	= shmem_listxattr,
	.fileattr_get	= shmem_fileattr_get,
	.fileattr_set	= shmem_fileattr_set,
#endif
#ifdef CONFIG_TMPFS_POSIX_ACL
	.setattr	= shmem_setattr,
	.set_acl	= simple_set_acl,
#endif
};

static const struct inode_operations shmem_special_inode_operations = {
	.getattr	= shmem_getattr,
#ifdef CONFIG_TMPFS_XATTR
	.listxattr	= shmem_listxattr,
#endif
#ifdef CONFIG_TMPFS_POSIX_ACL
	.setattr	= shmem_setattr,
	.set_acl	= simple_set_acl,
#endif
};

static const struct super_operations shmem_ops = {
	.alloc_inode	= shmem_alloc_inode,
	.free_inode	= shmem_free_in_core_inode,
	.destroy_inode	= shmem_destroy_inode,
#ifdef CONFIG_TMPFS
	.statfs		= shmem_statfs,
	.show_options	= shmem_show_options,
#endif
#ifdef CONFIG_TMPFS_QUOTA
	.get_dquots	= shmem_get_dquots,
#endif
	.evict_inode	= shmem_evict_inode,
	.drop_inode	= generic_delete_inode,
	.put_super	= shmem_put_super,
#ifdef CONFIG_TRANSPARENT_HUGEPAGE
	.nr_cached_objects	= shmem_unused_huge_count,
	.free_cached_objects	= shmem_unused_huge_scan,
#endif
};

static const struct vm_operations_struct shmem_vm_ops = {
	.fault		= shmem_fault,
	.map_pages	= filemap_map_pages,
#ifdef CONFIG_NUMA
	.set_policy     = shmem_set_policy,
	.get_policy     = shmem_get_policy,
#endif
};

static const struct vm_operations_struct shmem_anon_vm_ops = {
	.fault		= shmem_fault,
	.map_pages	= filemap_map_pages,
#ifdef CONFIG_NUMA
	.set_policy     = shmem_set_policy,
	.get_policy     = shmem_get_policy,
#endif
};

int shmem_init_fs_context(struct fs_context *fc)
{
	struct shmem_options *ctx;

	ctx = kzalloc(sizeof(struct shmem_options), GFP_KERNEL);
	if (!ctx)
		return -ENOMEM;

	ctx->mode = 0777 | S_ISVTX;
	ctx->uid = current_fsuid();
	ctx->gid = current_fsgid();

	fc->fs_private = ctx;
	fc->ops = &shmem_fs_context_ops;
	return 0;
}

static struct file_system_type shmem_fs_type = {
	.owner		= THIS_MODULE,
	.name		= "tmpfs",
	.init_fs_context = shmem_init_fs_context,
#ifdef CONFIG_TMPFS
	.parameters	= shmem_fs_parameters,
#endif
	.kill_sb	= kill_litter_super,
	.fs_flags	= FS_USERNS_MOUNT | FS_ALLOW_IDMAP,
};

void __init shmem_init(void)
{
	int error;

	shmem_init_inodecache();

#ifdef CONFIG_TMPFS_QUOTA
	register_quota_format(&shmem_quota_format);
#endif

	error = register_filesystem(&shmem_fs_type);
	if (error) {
		pr_err("Could not register tmpfs\n");
		goto out2;
	}

	shm_mnt = kern_mount(&shmem_fs_type);
	if (IS_ERR(shm_mnt)) {
		error = PTR_ERR(shm_mnt);
		pr_err("Could not kern_mount tmpfs\n");
		goto out1;
	}

#ifdef CONFIG_TRANSPARENT_HUGEPAGE
	if (has_transparent_hugepage() && shmem_huge > SHMEM_HUGE_DENY)
		SHMEM_SB(shm_mnt->mnt_sb)->huge = shmem_huge;
	else
		shmem_huge = SHMEM_HUGE_NEVER; /* just in case it was patched */

	/*
	 * Default to setting PMD-sized THP to inherit the global setting and
	 * disable all other multi-size THPs.
	 */
	huge_shmem_orders_inherit = BIT(HPAGE_PMD_ORDER);
#endif
	return;

out1:
	unregister_filesystem(&shmem_fs_type);
out2:
#ifdef CONFIG_TMPFS_QUOTA
	unregister_quota_format(&shmem_quota_format);
#endif
	shmem_destroy_inodecache();
	shm_mnt = ERR_PTR(error);
}

#if defined(CONFIG_TRANSPARENT_HUGEPAGE) && defined(CONFIG_SYSFS)
static ssize_t shmem_enabled_show(struct kobject *kobj,
				  struct kobj_attribute *attr, char *buf)
{
	static const int values[] = {
		SHMEM_HUGE_ALWAYS,
		SHMEM_HUGE_WITHIN_SIZE,
		SHMEM_HUGE_ADVISE,
		SHMEM_HUGE_NEVER,
		SHMEM_HUGE_DENY,
		SHMEM_HUGE_FORCE,
	};
	int len = 0;
	int i;

	for (i = 0; i < ARRAY_SIZE(values); i++) {
		len += sysfs_emit_at(buf, len,
				shmem_huge == values[i] ? "%s[%s]" : "%s%s",
				i ? " " : "", shmem_format_huge(values[i]));
	}
	len += sysfs_emit_at(buf, len, "\n");

	return len;
}

static ssize_t shmem_enabled_store(struct kobject *kobj,
		struct kobj_attribute *attr, const char *buf, size_t count)
{
	char tmp[16];
	int huge;

	if (count + 1 > sizeof(tmp))
		return -EINVAL;
	memcpy(tmp, buf, count);
	tmp[count] = '\0';
	if (count && tmp[count - 1] == '\n')
		tmp[count - 1] = '\0';

	huge = shmem_parse_huge(tmp);
	if (huge == -EINVAL)
		return -EINVAL;
	if (!has_transparent_hugepage() &&
			huge != SHMEM_HUGE_NEVER && huge != SHMEM_HUGE_DENY)
		return -EINVAL;

	/* Do not override huge allocation policy with non-PMD sized mTHP */
	if (huge == SHMEM_HUGE_FORCE &&
	    huge_shmem_orders_inherit != BIT(HPAGE_PMD_ORDER))
		return -EINVAL;

	shmem_huge = huge;
	if (shmem_huge > SHMEM_HUGE_DENY)
		SHMEM_SB(shm_mnt->mnt_sb)->huge = shmem_huge;
	return count;
}

struct kobj_attribute shmem_enabled_attr = __ATTR_RW(shmem_enabled);
static DEFINE_SPINLOCK(huge_shmem_orders_lock);

static ssize_t thpsize_shmem_enabled_show(struct kobject *kobj,
					  struct kobj_attribute *attr, char *buf)
{
	int order = to_thpsize(kobj)->order;
	const char *output;

	if (test_bit(order, &huge_shmem_orders_always))
		output = "[always] inherit within_size advise never";
	else if (test_bit(order, &huge_shmem_orders_inherit))
		output = "always [inherit] within_size advise never";
	else if (test_bit(order, &huge_shmem_orders_within_size))
		output = "always inherit [within_size] advise never";
	else if (test_bit(order, &huge_shmem_orders_madvise))
		output = "always inherit within_size [advise] never";
	else
		output = "always inherit within_size advise [never]";

	return sysfs_emit(buf, "%s\n", output);
}

static ssize_t thpsize_shmem_enabled_store(struct kobject *kobj,
					   struct kobj_attribute *attr,
					   const char *buf, size_t count)
{
	int order = to_thpsize(kobj)->order;
	ssize_t ret = count;

	if (sysfs_streq(buf, "always")) {
		spin_lock(&huge_shmem_orders_lock);
		clear_bit(order, &huge_shmem_orders_inherit);
		clear_bit(order, &huge_shmem_orders_madvise);
		clear_bit(order, &huge_shmem_orders_within_size);
		set_bit(order, &huge_shmem_orders_always);
		spin_unlock(&huge_shmem_orders_lock);
	} else if (sysfs_streq(buf, "inherit")) {
		/* Do not override huge allocation policy with non-PMD sized mTHP */
		if (shmem_huge == SHMEM_HUGE_FORCE &&
		    order != HPAGE_PMD_ORDER)
			return -EINVAL;

		spin_lock(&huge_shmem_orders_lock);
		clear_bit(order, &huge_shmem_orders_always);
		clear_bit(order, &huge_shmem_orders_madvise);
		clear_bit(order, &huge_shmem_orders_within_size);
		set_bit(order, &huge_shmem_orders_inherit);
		spin_unlock(&huge_shmem_orders_lock);
	} else if (sysfs_streq(buf, "within_size")) {
		spin_lock(&huge_shmem_orders_lock);
		clear_bit(order, &huge_shmem_orders_always);
		clear_bit(order, &huge_shmem_orders_inherit);
		clear_bit(order, &huge_shmem_orders_madvise);
		set_bit(order, &huge_shmem_orders_within_size);
		spin_unlock(&huge_shmem_orders_lock);
	} else if (sysfs_streq(buf, "advise")) {
		spin_lock(&huge_shmem_orders_lock);
		clear_bit(order, &huge_shmem_orders_always);
		clear_bit(order, &huge_shmem_orders_inherit);
		clear_bit(order, &huge_shmem_orders_within_size);
		set_bit(order, &huge_shmem_orders_madvise);
		spin_unlock(&huge_shmem_orders_lock);
	} else if (sysfs_streq(buf, "never")) {
		spin_lock(&huge_shmem_orders_lock);
		clear_bit(order, &huge_shmem_orders_always);
		clear_bit(order, &huge_shmem_orders_inherit);
		clear_bit(order, &huge_shmem_orders_within_size);
		clear_bit(order, &huge_shmem_orders_madvise);
		spin_unlock(&huge_shmem_orders_lock);
	} else {
		ret = -EINVAL;
	}

	return ret;
}

struct kobj_attribute thpsize_shmem_enabled_attr =
	__ATTR(shmem_enabled, 0644, thpsize_shmem_enabled_show, thpsize_shmem_enabled_store);
#endif /* CONFIG_TRANSPARENT_HUGEPAGE && CONFIG_SYSFS */

#else /* !CONFIG_SHMEM */

/*
 * tiny-shmem: simple shmemfs and tmpfs using ramfs code
 *
 * This is intended for small system where the benefits of the full
 * shmem code (swap-backed and resource-limited) are outweighed by
 * their complexity. On systems without swap this code should be
 * effectively equivalent, but much lighter weight.
 */

static struct file_system_type shmem_fs_type = {
	.name		= "tmpfs",
	.init_fs_context = ramfs_init_fs_context,
	.parameters	= ramfs_fs_parameters,
	.kill_sb	= ramfs_kill_sb,
	.fs_flags	= FS_USERNS_MOUNT,
};

void __init shmem_init(void)
{
	BUG_ON(register_filesystem(&shmem_fs_type) != 0);

	shm_mnt = kern_mount(&shmem_fs_type);
	BUG_ON(IS_ERR(shm_mnt));
}

int shmem_unuse(unsigned int type)
{
	return 0;
}

int shmem_lock(struct file *file, int lock, struct ucounts *ucounts)
{
	return 0;
}

void shmem_unlock_mapping(struct address_space *mapping)
{
}

#ifdef CONFIG_MMU
unsigned long shmem_get_unmapped_area(struct file *file,
				      unsigned long addr, unsigned long len,
				      unsigned long pgoff, unsigned long flags)
{
	return mm_get_unmapped_area(current->mm, file, addr, len, pgoff, flags);
}
#endif

void shmem_truncate_range(struct inode *inode, loff_t lstart, loff_t lend)
{
	truncate_inode_pages_range(inode->i_mapping, lstart, lend);
}
EXPORT_SYMBOL_GPL(shmem_truncate_range);

#define shmem_vm_ops				generic_file_vm_ops
#define shmem_anon_vm_ops			generic_file_vm_ops
#define shmem_file_operations			ramfs_file_operations
#define shmem_acct_size(flags, size)		0
#define shmem_unacct_size(flags, size)		do {} while (0)

static inline struct inode *shmem_get_inode(struct mnt_idmap *idmap,
				struct super_block *sb, struct inode *dir,
				umode_t mode, dev_t dev, unsigned long flags)
{
	struct inode *inode = ramfs_get_inode(sb, dir, mode, dev);
	return inode ? inode : ERR_PTR(-ENOSPC);
}

#endif /* CONFIG_SHMEM */

/* common code */

static struct file *__shmem_file_setup(struct vfsmount *mnt, const char *name,
			loff_t size, unsigned long flags, unsigned int i_flags)
{
	struct inode *inode;
	struct file *res;

	if (IS_ERR(mnt))
		return ERR_CAST(mnt);

	if (size < 0 || size > MAX_LFS_FILESIZE)
		return ERR_PTR(-EINVAL);

	if (shmem_acct_size(flags, size))
		return ERR_PTR(-ENOMEM);

	if (is_idmapped_mnt(mnt))
		return ERR_PTR(-EINVAL);

	inode = shmem_get_inode(&nop_mnt_idmap, mnt->mnt_sb, NULL,
				S_IFREG | S_IRWXUGO, 0, flags);
	if (IS_ERR(inode)) {
		shmem_unacct_size(flags, size);
		return ERR_CAST(inode);
	}
	inode->i_flags |= i_flags;
	inode->i_size = size;
	clear_nlink(inode);	/* It is unlinked */
	res = ERR_PTR(ramfs_nommu_expand_for_mapping(inode, size));
	if (!IS_ERR(res))
		res = alloc_file_pseudo(inode, mnt, name, O_RDWR,
				&shmem_file_operations);
	if (IS_ERR(res))
		iput(inode);
	return res;
}

/**
 * shmem_kernel_file_setup - get an unlinked file living in tmpfs which must be
 * 	kernel internal.  There will be NO LSM permission checks against the
 * 	underlying inode.  So users of this interface must do LSM checks at a
 *	higher layer.  The users are the big_key and shm implementations.  LSM
 *	checks are provided at the key or shm level rather than the inode.
 * @name: name for dentry (to be seen in /proc/<pid>/maps
 * @size: size to be set for the file
 * @flags: VM_NORESERVE suppresses pre-accounting of the entire object size
 */
struct file *shmem_kernel_file_setup(const char *name, loff_t size, unsigned long flags)
{
	return __shmem_file_setup(shm_mnt, name, size, flags, S_PRIVATE);
}
EXPORT_SYMBOL_GPL(shmem_kernel_file_setup);

/**
 * shmem_file_setup - get an unlinked file living in tmpfs
 * @name: name for dentry (to be seen in /proc/<pid>/maps
 * @size: size to be set for the file
 * @flags: VM_NORESERVE suppresses pre-accounting of the entire object size
 */
struct file *shmem_file_setup(const char *name, loff_t size, unsigned long flags)
{
	return __shmem_file_setup(shm_mnt, name, size, flags, 0);
}
EXPORT_SYMBOL_GPL(shmem_file_setup);

/**
 * shmem_file_setup_with_mnt - get an unlinked file living in tmpfs
 * @mnt: the tmpfs mount where the file will be created
 * @name: name for dentry (to be seen in /proc/<pid>/maps
 * @size: size to be set for the file
 * @flags: VM_NORESERVE suppresses pre-accounting of the entire object size
 */
struct file *shmem_file_setup_with_mnt(struct vfsmount *mnt, const char *name,
				       loff_t size, unsigned long flags)
{
	return __shmem_file_setup(mnt, name, size, flags, 0);
}
EXPORT_SYMBOL_GPL(shmem_file_setup_with_mnt);

/**
 * shmem_zero_setup - setup a shared anonymous mapping
 * @vma: the vma to be mmapped is prepared by do_mmap
 */
int shmem_zero_setup(struct vm_area_struct *vma)
{
	struct file *file;
	loff_t size = vma->vm_end - vma->vm_start;

	/*
	 * Cloning a new file under mmap_lock leads to a lock ordering conflict
	 * between XFS directory reading and selinux: since this file is only
	 * accessible to the user through its mapping, use S_PRIVATE flag to
	 * bypass file security, in the same way as shmem_kernel_file_setup().
	 */
	file = shmem_kernel_file_setup("dev/zero", size, vma->vm_flags);
	if (IS_ERR(file))
		return PTR_ERR(file);

	if (vma->vm_file)
		fput(vma->vm_file);
	vma->vm_file = file;
	vma->vm_ops = &shmem_anon_vm_ops;

	return 0;
}

/**
 * shmem_read_folio_gfp - read into page cache, using specified page allocation flags.
 * @mapping:	the folio's address_space
 * @index:	the folio index
 * @gfp:	the page allocator flags to use if allocating
 *
 * This behaves as a tmpfs "read_cache_page_gfp(mapping, index, gfp)",
 * with any new page allocations done using the specified allocation flags.
 * But read_cache_page_gfp() uses the ->read_folio() method: which does not
 * suit tmpfs, since it may have pages in swapcache, and needs to find those
 * for itself; although drivers/gpu/drm i915 and ttm rely upon this support.
 *
 * i915_gem_object_get_pages_gtt() mixes __GFP_NORETRY | __GFP_NOWARN in
 * with the mapping_gfp_mask(), to avoid OOMing the machine unnecessarily.
 */
struct folio *shmem_read_folio_gfp(struct address_space *mapping,
		pgoff_t index, gfp_t gfp)
{
#ifdef CONFIG_SHMEM
	struct inode *inode = mapping->host;
	struct folio *folio;
	int error;

	error = shmem_get_folio_gfp(inode, index, 0, &folio, SGP_CACHE,
				    gfp, NULL, NULL);
	if (error)
		return ERR_PTR(error);

	folio_unlock(folio);
	return folio;
#else
	/*
	 * The tiny !SHMEM case uses ramfs without swap
	 */
	return mapping_read_folio_gfp(mapping, index, gfp);
#endif
}
EXPORT_SYMBOL_GPL(shmem_read_folio_gfp);

struct page *shmem_read_mapping_page_gfp(struct address_space *mapping,
					 pgoff_t index, gfp_t gfp)
{
	struct folio *folio = shmem_read_folio_gfp(mapping, index, gfp);
	struct page *page;

	if (IS_ERR(folio))
		return &folio->page;

	page = folio_file_page(folio, index);
	if (PageHWPoison(page)) {
		folio_put(folio);
		return ERR_PTR(-EIO);
	}

	return page;
}
EXPORT_SYMBOL_GPL(shmem_read_mapping_page_gfp);<|MERGE_RESOLUTION|>--- conflicted
+++ resolved
@@ -549,12 +549,8 @@
 static int shmem_huge __read_mostly = SHMEM_HUGE_NEVER;
 
 static bool __shmem_huge_global_enabled(struct inode *inode, pgoff_t index,
-<<<<<<< HEAD
-					bool shmem_huge_force, struct vm_area_struct *vma,
-=======
 					loff_t write_end, bool shmem_huge_force,
 					struct vm_area_struct *vma,
->>>>>>> fa10f348
 					unsigned long vm_flags)
 {
 	struct mm_struct *mm = vma ? vma->vm_mm : NULL;
@@ -589,24 +585,14 @@
 }
 
 static bool shmem_huge_global_enabled(struct inode *inode, pgoff_t index,
-<<<<<<< HEAD
-		   bool shmem_huge_force, struct vm_area_struct *vma,
-		   unsigned long vm_flags)
-=======
 		   loff_t write_end, bool shmem_huge_force,
 		   struct vm_area_struct *vma, unsigned long vm_flags)
->>>>>>> fa10f348
 {
 	if (HPAGE_PMD_ORDER > MAX_PAGECACHE_ORDER)
 		return false;
 
-<<<<<<< HEAD
-	return __shmem_huge_global_enabled(inode, index, shmem_huge_force,
-					   vma, vm_flags);
-=======
 	return __shmem_huge_global_enabled(inode, index, write_end,
 					   shmem_huge_force, vma, vm_flags);
->>>>>>> fa10f348
 }
 
 #if defined(CONFIG_SYSFS)
@@ -786,13 +772,8 @@
 }
 
 static bool shmem_huge_global_enabled(struct inode *inode, pgoff_t index,
-<<<<<<< HEAD
-		bool shmem_huge_force, struct vm_area_struct *vma,
-		unsigned long vm_flags)
-=======
 		loff_t write_end, bool shmem_huge_force,
 		struct vm_area_struct *vma, unsigned long vm_flags)
->>>>>>> fa10f348
 {
 	return false;
 }
@@ -1187,11 +1168,7 @@
 			STATX_ATTR_NODUMP);
 	generic_fillattr(idmap, request_mask, inode, stat);
 
-<<<<<<< HEAD
-	if (shmem_huge_global_enabled(inode, 0, false, NULL, 0))
-=======
 	if (shmem_huge_global_enabled(inode, 0, 0, false, NULL, 0))
->>>>>>> fa10f348
 		stat->blksize = HPAGE_PMD_SIZE;
 
 	if (request_mask & STATX_BTIME) {
@@ -1678,11 +1655,7 @@
 #ifdef CONFIG_TRANSPARENT_HUGEPAGE
 unsigned long shmem_allowable_huge_orders(struct inode *inode,
 				struct vm_area_struct *vma, pgoff_t index,
-<<<<<<< HEAD
-				bool shmem_huge_force)
-=======
 				loff_t write_end, bool shmem_huge_force)
->>>>>>> fa10f348
 {
 	unsigned long mask = READ_ONCE(huge_shmem_orders_always);
 	unsigned long within_size_orders = READ_ONCE(huge_shmem_orders_within_size);
@@ -1694,13 +1667,8 @@
 	if (thp_disabled_by_hw() || (vma && vma_thp_disabled(vma, vm_flags)))
 		return 0;
 
-<<<<<<< HEAD
-	global_huge = shmem_huge_global_enabled(inode, index, shmem_huge_force,
-						vma, vm_flags);
-=======
 	global_huge = shmem_huge_global_enabled(inode, index, write_end,
 					shmem_huge_force, vma, vm_flags);
->>>>>>> fa10f348
 	if (!vma || !vma_is_anon_shmem(vma)) {
 		/*
 		 * For tmpfs, we now only support PMD sized THP if huge page
@@ -2341,11 +2309,7 @@
 	}
 
 	/* Find hugepage orders that are allowed for anonymous shmem and tmpfs. */
-<<<<<<< HEAD
-	orders = shmem_allowable_huge_orders(inode, vma, index, false);
-=======
 	orders = shmem_allowable_huge_orders(inode, vma, index, write_end, false);
->>>>>>> fa10f348
 	if (orders > 0) {
 		gfp_t huge_gfp;
 
