// SPDX-License-Identifier: GPL-2.0-only
/*
 * mm_init.c - Memory initialisation verification and debugging
 *
 * Copyright 2008 IBM Corporation, 2008
 * Author Mel Gorman <mel@csn.ul.ie>
 *
 */
#include <linux/kernel.h>
#include <linux/init.h>
#include <linux/kobject.h>
#include <linux/export.h>
#include <linux/memory.h>
#include <linux/notifier.h>
#include <linux/sched.h>
#include <linux/mman.h>
#include <linux/memblock.h>
#include <linux/page-isolation.h>
#include <linux/padata.h>
#include <linux/nmi.h>
#include <linux/buffer_head.h>
#include <linux/kmemleak.h>
#include <linux/kfence.h>
#include <linux/page_ext.h>
#include <linux/pti.h>
#include <linux/pgtable.h>
#include <linux/stackdepot.h>
#include <linux/swap.h>
#include <linux/cma.h>
#include <linux/crash_dump.h>
#include <linux/execmem.h>
#include <linux/vmstat.h>
#include "internal.h"
#include "slab.h"
#include "shuffle.h"

#include <asm/setup.h>

#ifdef CONFIG_DEBUG_MEMORY_INIT
int __meminitdata mminit_loglevel;

/* The zonelists are simply reported, validation is manual. */
void __init mminit_verify_zonelist(void)
{
	int nid;

	if (mminit_loglevel < MMINIT_VERIFY)
		return;

	for_each_online_node(nid) {
		pg_data_t *pgdat = NODE_DATA(nid);
		struct zone *zone;
		struct zoneref *z;
		struct zonelist *zonelist;
		int i, listid, zoneid;

		for (i = 0; i < MAX_ZONELISTS * MAX_NR_ZONES; i++) {

			/* Identify the zone and nodelist */
			zoneid = i % MAX_NR_ZONES;
			listid = i / MAX_NR_ZONES;
			zonelist = &pgdat->node_zonelists[listid];
			zone = &pgdat->node_zones[zoneid];
			if (!populated_zone(zone))
				continue;

			/* Print information about the zonelist */
			printk(KERN_DEBUG "mminit::zonelist %s %d:%s = ",
				listid > 0 ? "thisnode" : "general", nid,
				zone->name);

			/* Iterate the zonelist */
			for_each_zone_zonelist(zone, z, zonelist, zoneid)
				pr_cont("%d:%s ", zone_to_nid(zone), zone->name);
			pr_cont("\n");
		}
	}
}

void __init mminit_verify_pageflags_layout(void)
{
	int shift, width;
	unsigned long or_mask, add_mask;

	shift = BITS_PER_LONG;
	width = shift - SECTIONS_WIDTH - NODES_WIDTH - ZONES_WIDTH
		- LAST_CPUPID_SHIFT - KASAN_TAG_WIDTH - LRU_GEN_WIDTH - LRU_REFS_WIDTH;
	mminit_dprintk(MMINIT_TRACE, "pageflags_layout_widths",
		"Section %d Node %d Zone %d Lastcpupid %d Kasantag %d Gen %d Tier %d Flags %d\n",
		SECTIONS_WIDTH,
		NODES_WIDTH,
		ZONES_WIDTH,
		LAST_CPUPID_WIDTH,
		KASAN_TAG_WIDTH,
		LRU_GEN_WIDTH,
		LRU_REFS_WIDTH,
		NR_PAGEFLAGS);
	mminit_dprintk(MMINIT_TRACE, "pageflags_layout_shifts",
		"Section %d Node %d Zone %d Lastcpupid %d Kasantag %d\n",
		SECTIONS_SHIFT,
		NODES_SHIFT,
		ZONES_SHIFT,
		LAST_CPUPID_SHIFT,
		KASAN_TAG_WIDTH);
	mminit_dprintk(MMINIT_TRACE, "pageflags_layout_pgshifts",
		"Section %lu Node %lu Zone %lu Lastcpupid %lu Kasantag %lu\n",
		(unsigned long)SECTIONS_PGSHIFT,
		(unsigned long)NODES_PGSHIFT,
		(unsigned long)ZONES_PGSHIFT,
		(unsigned long)LAST_CPUPID_PGSHIFT,
		(unsigned long)KASAN_TAG_PGSHIFT);
	mminit_dprintk(MMINIT_TRACE, "pageflags_layout_nodezoneid",
		"Node/Zone ID: %lu -> %lu\n",
		(unsigned long)(ZONEID_PGOFF + ZONEID_SHIFT),
		(unsigned long)ZONEID_PGOFF);
	mminit_dprintk(MMINIT_TRACE, "pageflags_layout_usage",
		"location: %d -> %d layout %d -> %d unused %d -> %d page-flags\n",
		shift, width, width, NR_PAGEFLAGS, NR_PAGEFLAGS, 0);
#ifdef NODE_NOT_IN_PAGE_FLAGS
	mminit_dprintk(MMINIT_TRACE, "pageflags_layout_nodeflags",
		"Node not in page flags");
#endif
#ifdef LAST_CPUPID_NOT_IN_PAGE_FLAGS
	mminit_dprintk(MMINIT_TRACE, "pageflags_layout_nodeflags",
		"Last cpupid not in page flags");
#endif

	if (SECTIONS_WIDTH) {
		shift -= SECTIONS_WIDTH;
		BUG_ON(shift != SECTIONS_PGSHIFT);
	}
	if (NODES_WIDTH) {
		shift -= NODES_WIDTH;
		BUG_ON(shift != NODES_PGSHIFT);
	}
	if (ZONES_WIDTH) {
		shift -= ZONES_WIDTH;
		BUG_ON(shift != ZONES_PGSHIFT);
	}

	/* Check for bitmask overlaps */
	or_mask = (ZONES_MASK << ZONES_PGSHIFT) |
			(NODES_MASK << NODES_PGSHIFT) |
			(SECTIONS_MASK << SECTIONS_PGSHIFT);
	add_mask = (ZONES_MASK << ZONES_PGSHIFT) +
			(NODES_MASK << NODES_PGSHIFT) +
			(SECTIONS_MASK << SECTIONS_PGSHIFT);
	BUG_ON(or_mask != add_mask);
}

static __init int set_mminit_loglevel(char *str)
{
	get_option(&str, &mminit_loglevel);
	return 0;
}
early_param("mminit_loglevel", set_mminit_loglevel);
#endif /* CONFIG_DEBUG_MEMORY_INIT */

struct kobject *mm_kobj;

#ifdef CONFIG_SMP
s32 vm_committed_as_batch = 32;

void mm_compute_batch(int overcommit_policy)
{
	u64 memsized_batch;
	s32 nr = num_present_cpus();
	s32 batch = max_t(s32, nr*2, 32);
	unsigned long ram_pages = totalram_pages();

	/*
	 * For policy OVERCOMMIT_NEVER, set batch size to 0.4% of
	 * (total memory/#cpus), and lift it to 25% for other policies
	 * to easy the possible lock contention for percpu_counter
	 * vm_committed_as, while the max limit is INT_MAX
	 */
	if (overcommit_policy == OVERCOMMIT_NEVER)
		memsized_batch = min_t(u64, ram_pages/nr/256, INT_MAX);
	else
		memsized_batch = min_t(u64, ram_pages/nr/4, INT_MAX);

	vm_committed_as_batch = max_t(s32, memsized_batch, batch);
}

static int __meminit mm_compute_batch_notifier(struct notifier_block *self,
					unsigned long action, void *arg)
{
	switch (action) {
	case MEM_ONLINE:
	case MEM_OFFLINE:
		mm_compute_batch(sysctl_overcommit_memory);
		break;
	default:
		break;
	}
	return NOTIFY_OK;
}

static int __init mm_compute_batch_init(void)
{
	mm_compute_batch(sysctl_overcommit_memory);
	hotplug_memory_notifier(mm_compute_batch_notifier, MM_COMPUTE_BATCH_PRI);
	return 0;
}

__initcall(mm_compute_batch_init);

#endif

static int __init mm_sysfs_init(void)
{
	mm_kobj = kobject_create_and_add("mm", kernel_kobj);
	if (!mm_kobj)
		return -ENOMEM;

	return 0;
}
postcore_initcall(mm_sysfs_init);

static unsigned long arch_zone_lowest_possible_pfn[MAX_NR_ZONES] __initdata;
static unsigned long arch_zone_highest_possible_pfn[MAX_NR_ZONES] __initdata;
static unsigned long zone_movable_pfn[MAX_NUMNODES] __initdata;

static unsigned long required_kernelcore __initdata;
static unsigned long required_kernelcore_percent __initdata;
static unsigned long required_movablecore __initdata;
static unsigned long required_movablecore_percent __initdata;

static unsigned long nr_kernel_pages __initdata;
static unsigned long nr_all_pages __initdata;

static bool deferred_struct_pages __meminitdata;

static DEFINE_PER_CPU(struct per_cpu_nodestat, boot_nodestats);

static int __init cmdline_parse_core(char *p, unsigned long *core,
				     unsigned long *percent)
{
	unsigned long long coremem;
	char *endptr;

	if (!p)
		return -EINVAL;

	/* Value may be a percentage of total memory, otherwise bytes */
	coremem = simple_strtoull(p, &endptr, 0);
	if (*endptr == '%') {
		/* Paranoid check for percent values greater than 100 */
		WARN_ON(coremem > 100);

		*percent = coremem;
	} else {
		coremem = memparse(p, &p);
		/* Paranoid check that UL is enough for the coremem value */
		WARN_ON((coremem >> PAGE_SHIFT) > ULONG_MAX);

		*core = coremem >> PAGE_SHIFT;
		*percent = 0UL;
	}
	return 0;
}

bool mirrored_kernelcore __initdata_memblock;

/*
 * kernelcore=size sets the amount of memory for use for allocations that
 * cannot be reclaimed or migrated.
 */
static int __init cmdline_parse_kernelcore(char *p)
{
	/* parse kernelcore=mirror */
	if (parse_option_str(p, "mirror")) {
		mirrored_kernelcore = true;
		return 0;
	}

	return cmdline_parse_core(p, &required_kernelcore,
				  &required_kernelcore_percent);
}
early_param("kernelcore", cmdline_parse_kernelcore);

/*
 * movablecore=size sets the amount of memory for use for allocations that
 * can be reclaimed or migrated.
 */
static int __init cmdline_parse_movablecore(char *p)
{
	return cmdline_parse_core(p, &required_movablecore,
				  &required_movablecore_percent);
}
early_param("movablecore", cmdline_parse_movablecore);

/*
 * early_calculate_totalpages()
 * Sum pages in active regions for movable zone.
 * Populate N_MEMORY for calculating usable_nodes.
 */
static unsigned long __init early_calculate_totalpages(void)
{
	unsigned long totalpages = 0;
	unsigned long start_pfn, end_pfn;
	int i, nid;

	for_each_mem_pfn_range(i, MAX_NUMNODES, &start_pfn, &end_pfn, &nid) {
		unsigned long pages = end_pfn - start_pfn;

		totalpages += pages;
		if (pages)
			node_set_state(nid, N_MEMORY);
	}
	return totalpages;
}

/*
 * This finds a zone that can be used for ZONE_MOVABLE pages. The
 * assumption is made that zones within a node are ordered in monotonic
 * increasing memory addresses so that the "highest" populated zone is used
 */
static void __init find_usable_zone_for_movable(void)
{
	int zone_index;
	for (zone_index = MAX_NR_ZONES - 1; zone_index >= 0; zone_index--) {
		if (zone_index == ZONE_MOVABLE)
			continue;

		if (arch_zone_highest_possible_pfn[zone_index] >
				arch_zone_lowest_possible_pfn[zone_index])
			break;
	}

	VM_BUG_ON(zone_index == -1);
	movable_zone = zone_index;
}

/*
 * Find the PFN the Movable zone begins in each node. Kernel memory
 * is spread evenly between nodes as long as the nodes have enough
 * memory. When they don't, some nodes will have more kernelcore than
 * others
 */
static void __init find_zone_movable_pfns_for_nodes(void)
{
	int i, nid;
	unsigned long usable_startpfn;
	unsigned long kernelcore_node, kernelcore_remaining;
	/* save the state before borrow the nodemask */
	nodemask_t saved_node_state = node_states[N_MEMORY];
	unsigned long totalpages = early_calculate_totalpages();
	int usable_nodes = nodes_weight(node_states[N_MEMORY]);
	struct memblock_region *r;

	/* Need to find movable_zone earlier when movable_node is specified. */
	find_usable_zone_for_movable();

	/*
	 * If movable_node is specified, ignore kernelcore and movablecore
	 * options.
	 */
	if (movable_node_is_enabled()) {
		for_each_mem_region(r) {
			if (!memblock_is_hotpluggable(r))
				continue;

			nid = memblock_get_region_node(r);

			usable_startpfn = memblock_region_memory_base_pfn(r);
			zone_movable_pfn[nid] = zone_movable_pfn[nid] ?
				min(usable_startpfn, zone_movable_pfn[nid]) :
				usable_startpfn;
		}

		goto out2;
	}

	/*
	 * If kernelcore=mirror is specified, ignore movablecore option
	 */
	if (mirrored_kernelcore) {
		bool mem_below_4gb_not_mirrored = false;

		if (!memblock_has_mirror()) {
			pr_warn("The system has no mirror memory, ignore kernelcore=mirror.\n");
			goto out;
		}

		if (is_kdump_kernel()) {
			pr_warn("The system is under kdump, ignore kernelcore=mirror.\n");
			goto out;
		}

		for_each_mem_region(r) {
			if (memblock_is_mirror(r))
				continue;

			nid = memblock_get_region_node(r);

			usable_startpfn = memblock_region_memory_base_pfn(r);

			if (usable_startpfn < PHYS_PFN(SZ_4G)) {
				mem_below_4gb_not_mirrored = true;
				continue;
			}

			zone_movable_pfn[nid] = zone_movable_pfn[nid] ?
				min(usable_startpfn, zone_movable_pfn[nid]) :
				usable_startpfn;
		}

		if (mem_below_4gb_not_mirrored)
			pr_warn("This configuration results in unmirrored kernel memory.\n");

		goto out2;
	}

	/*
	 * If kernelcore=nn% or movablecore=nn% was specified, calculate the
	 * amount of necessary memory.
	 */
	if (required_kernelcore_percent)
		required_kernelcore = (totalpages * 100 * required_kernelcore_percent) /
				       10000UL;
	if (required_movablecore_percent)
		required_movablecore = (totalpages * 100 * required_movablecore_percent) /
					10000UL;

	/*
	 * If movablecore= was specified, calculate what size of
	 * kernelcore that corresponds so that memory usable for
	 * any allocation type is evenly spread. If both kernelcore
	 * and movablecore are specified, then the value of kernelcore
	 * will be used for required_kernelcore if it's greater than
	 * what movablecore would have allowed.
	 */
	if (required_movablecore) {
		unsigned long corepages;

		/*
		 * Round-up so that ZONE_MOVABLE is at least as large as what
		 * was requested by the user
		 */
		required_movablecore =
			roundup(required_movablecore, MAX_ORDER_NR_PAGES);
		required_movablecore = min(totalpages, required_movablecore);
		corepages = totalpages - required_movablecore;

		required_kernelcore = max(required_kernelcore, corepages);
	}

	/*
	 * If kernelcore was not specified or kernelcore size is larger
	 * than totalpages, there is no ZONE_MOVABLE.
	 */
	if (!required_kernelcore || required_kernelcore >= totalpages)
		goto out;

	/* usable_startpfn is the lowest possible pfn ZONE_MOVABLE can be at */
	usable_startpfn = arch_zone_lowest_possible_pfn[movable_zone];

restart:
	/* Spread kernelcore memory as evenly as possible throughout nodes */
	kernelcore_node = required_kernelcore / usable_nodes;
	for_each_node_state(nid, N_MEMORY) {
		unsigned long start_pfn, end_pfn;

		/*
		 * Recalculate kernelcore_node if the division per node
		 * now exceeds what is necessary to satisfy the requested
		 * amount of memory for the kernel
		 */
		if (required_kernelcore < kernelcore_node)
			kernelcore_node = required_kernelcore / usable_nodes;

		/*
		 * As the map is walked, we track how much memory is usable
		 * by the kernel using kernelcore_remaining. When it is
		 * 0, the rest of the node is usable by ZONE_MOVABLE
		 */
		kernelcore_remaining = kernelcore_node;

		/* Go through each range of PFNs within this node */
		for_each_mem_pfn_range(i, nid, &start_pfn, &end_pfn, NULL) {
			unsigned long size_pages;

			start_pfn = max(start_pfn, zone_movable_pfn[nid]);
			if (start_pfn >= end_pfn)
				continue;

			/* Account for what is only usable for kernelcore */
			if (start_pfn < usable_startpfn) {
				unsigned long kernel_pages;
				kernel_pages = min(end_pfn, usable_startpfn)
								- start_pfn;

				kernelcore_remaining -= min(kernel_pages,
							kernelcore_remaining);
				required_kernelcore -= min(kernel_pages,
							required_kernelcore);

				/* Continue if range is now fully accounted */
				if (end_pfn <= usable_startpfn) {

					/*
					 * Push zone_movable_pfn to the end so
					 * that if we have to rebalance
					 * kernelcore across nodes, we will
					 * not double account here
					 */
					zone_movable_pfn[nid] = end_pfn;
					continue;
				}
				start_pfn = usable_startpfn;
			}

			/*
			 * The usable PFN range for ZONE_MOVABLE is from
			 * start_pfn->end_pfn. Calculate size_pages as the
			 * number of pages used as kernelcore
			 */
			size_pages = end_pfn - start_pfn;
			if (size_pages > kernelcore_remaining)
				size_pages = kernelcore_remaining;
			zone_movable_pfn[nid] = start_pfn + size_pages;

			/*
			 * Some kernelcore has been met, update counts and
			 * break if the kernelcore for this node has been
			 * satisfied
			 */
			required_kernelcore -= min(required_kernelcore,
								size_pages);
			kernelcore_remaining -= size_pages;
			if (!kernelcore_remaining)
				break;
		}
	}

	/*
	 * If there is still required_kernelcore, we do another pass with one
	 * less node in the count. This will push zone_movable_pfn[nid] further
	 * along on the nodes that still have memory until kernelcore is
	 * satisfied
	 */
	usable_nodes--;
	if (usable_nodes && required_kernelcore > usable_nodes)
		goto restart;

out2:
	/* Align start of ZONE_MOVABLE on all nids to MAX_ORDER_NR_PAGES */
	for (nid = 0; nid < MAX_NUMNODES; nid++) {
		unsigned long start_pfn, end_pfn;

		zone_movable_pfn[nid] =
			roundup(zone_movable_pfn[nid], MAX_ORDER_NR_PAGES);

		get_pfn_range_for_nid(nid, &start_pfn, &end_pfn);
		if (zone_movable_pfn[nid] >= end_pfn)
			zone_movable_pfn[nid] = 0;
	}

out:
	/* restore the node_state */
	node_states[N_MEMORY] = saved_node_state;
}

void __meminit __init_single_page(struct page *page, unsigned long pfn,
				unsigned long zone, int nid)
{
	mm_zero_struct_page(page);
	set_page_links(page, zone, nid, pfn);
	init_page_count(page);
	atomic_set(&page->_mapcount, -1);
	page_cpupid_reset_last(page);
	page_kasan_tag_reset(page);

	INIT_LIST_HEAD(&page->lru);
#ifdef WANT_PAGE_VIRTUAL
	/* The shift won't overflow because ZONE_NORMAL is below 4G. */
	if (!is_highmem_idx(zone))
		set_page_address(page, __va(pfn << PAGE_SHIFT));
#endif
}

#ifdef CONFIG_NUMA
/*
 * During memory init memblocks map pfns to nids. The search is expensive and
 * this caches recent lookups. The implementation of __early_pfn_to_nid
 * treats start/end as pfns.
 */
struct mminit_pfnnid_cache {
	unsigned long last_start;
	unsigned long last_end;
	int last_nid;
};

static struct mminit_pfnnid_cache early_pfnnid_cache __meminitdata;

/*
 * Required by SPARSEMEM. Given a PFN, return what node the PFN is on.
 */
static int __meminit __early_pfn_to_nid(unsigned long pfn,
					struct mminit_pfnnid_cache *state)
{
	unsigned long start_pfn, end_pfn;
	int nid;

	if (state->last_start <= pfn && pfn < state->last_end)
		return state->last_nid;

	nid = memblock_search_pfn_nid(pfn, &start_pfn, &end_pfn);
	if (nid != NUMA_NO_NODE) {
		state->last_start = start_pfn;
		state->last_end = end_pfn;
		state->last_nid = nid;
	}

	return nid;
}

int __meminit early_pfn_to_nid(unsigned long pfn)
{
	static DEFINE_SPINLOCK(early_pfn_lock);
	int nid;

	spin_lock(&early_pfn_lock);
	nid = __early_pfn_to_nid(pfn, &early_pfnnid_cache);
	if (nid < 0)
		nid = first_online_node;
	spin_unlock(&early_pfn_lock);

	return nid;
}

int hashdist = HASHDIST_DEFAULT;

static int __init set_hashdist(char *str)
{
	if (!str)
		return 0;
	hashdist = simple_strtoul(str, &str, 0);
	return 1;
}
__setup("hashdist=", set_hashdist);

static inline void fixup_hashdist(void)
{
	if (num_node_state(N_MEMORY) == 1)
		hashdist = 0;
}
#else
static inline void fixup_hashdist(void) {}
#endif /* CONFIG_NUMA */

#ifdef CONFIG_DEFERRED_STRUCT_PAGE_INIT
static inline void pgdat_set_deferred_range(pg_data_t *pgdat)
{
	pgdat->first_deferred_pfn = ULONG_MAX;
}

/* Returns true if the struct page for the pfn is initialised */
static inline bool __meminit early_page_initialised(unsigned long pfn, int nid)
{
	if (node_online(nid) && pfn >= NODE_DATA(nid)->first_deferred_pfn)
		return false;

	return true;
}

/*
 * Returns true when the remaining initialisation should be deferred until
 * later in the boot cycle when it can be parallelised.
 */
static bool __meminit
defer_init(int nid, unsigned long pfn, unsigned long end_pfn)
{
	static unsigned long prev_end_pfn, nr_initialised;

	if (early_page_ext_enabled())
		return false;

	/* Always populate low zones for address-constrained allocations */
	if (end_pfn < pgdat_end_pfn(NODE_DATA(nid)))
		return false;

	if (NODE_DATA(nid)->first_deferred_pfn != ULONG_MAX)
		return true;

	/*
	 * prev_end_pfn static that contains the end of previous zone
	 * No need to protect because called very early in boot before smp_init.
	 */
	if (prev_end_pfn != end_pfn) {
		prev_end_pfn = end_pfn;
		nr_initialised = 0;
	}

	/*
	 * We start only with one section of pages, more pages are added as
	 * needed until the rest of deferred pages are initialized.
	 */
	nr_initialised++;
	if ((nr_initialised > PAGES_PER_SECTION) &&
	    (pfn & (PAGES_PER_SECTION - 1)) == 0) {
		NODE_DATA(nid)->first_deferred_pfn = pfn;
		return true;
	}
	return false;
}

static void __meminit init_reserved_page(unsigned long pfn, int nid)
{
	pg_data_t *pgdat;
	int zid;

	if (early_page_initialised(pfn, nid))
		return;

	pgdat = NODE_DATA(nid);

	for (zid = 0; zid < MAX_NR_ZONES; zid++) {
		struct zone *zone = &pgdat->node_zones[zid];

		if (zone_spans_pfn(zone, pfn))
			break;
	}
	__init_single_page(pfn_to_page(pfn), pfn, zid, nid);
}
#else
static inline void pgdat_set_deferred_range(pg_data_t *pgdat) {}

static inline bool early_page_initialised(unsigned long pfn, int nid)
{
	return true;
}

static inline bool defer_init(int nid, unsigned long pfn, unsigned long end_pfn)
{
	return false;
}

static inline void init_reserved_page(unsigned long pfn, int nid)
{
}
#endif /* CONFIG_DEFERRED_STRUCT_PAGE_INIT */

/*
 * Initialised pages do not have PageReserved set. This function is
 * called for each range allocated by the bootmem allocator and
 * marks the pages PageReserved. The remaining valid pages are later
 * sent to the buddy page allocator.
 */
void __meminit reserve_bootmem_region(phys_addr_t start,
				      phys_addr_t end, int nid)
{
	unsigned long start_pfn = PFN_DOWN(start);
	unsigned long end_pfn = PFN_UP(end);

	for (; start_pfn < end_pfn; start_pfn++) {
		if (pfn_valid(start_pfn)) {
			struct page *page = pfn_to_page(start_pfn);

			init_reserved_page(start_pfn, nid);

			/*
			 * no need for atomic set_bit because the struct
			 * page is not visible yet so nobody should
			 * access it yet.
			 */
			__SetPageReserved(page);
		}
	}
}

/* If zone is ZONE_MOVABLE but memory is mirrored, it is an overlapped init */
static bool __meminit
overlap_memmap_init(unsigned long zone, unsigned long *pfn)
{
	static struct memblock_region *r;

	if (mirrored_kernelcore && zone == ZONE_MOVABLE) {
		if (!r || *pfn >= memblock_region_memory_end_pfn(r)) {
			for_each_mem_region(r) {
				if (*pfn < memblock_region_memory_end_pfn(r))
					break;
			}
		}
		if (*pfn >= memblock_region_memory_base_pfn(r) &&
		    memblock_is_mirror(r)) {
			*pfn = memblock_region_memory_end_pfn(r);
			return true;
		}
	}
	return false;
}

/*
 * Only struct pages that correspond to ranges defined by memblock.memory
 * are zeroed and initialized by going through __init_single_page() during
 * memmap_init_zone_range().
 *
 * But, there could be struct pages that correspond to holes in
 * memblock.memory. This can happen because of the following reasons:
 * - physical memory bank size is not necessarily the exact multiple of the
 *   arbitrary section size
 * - early reserved memory may not be listed in memblock.memory
 * - non-memory regions covered by the contigious flatmem mapping
 * - memory layouts defined with memmap= kernel parameter may not align
 *   nicely with memmap sections
 *
 * Explicitly initialize those struct pages so that:
 * - PG_Reserved is set
 * - zone and node links point to zone and node that span the page if the
 *   hole is in the middle of a zone
 * - zone and node links point to adjacent zone/node if the hole falls on
 *   the zone boundary; the pages in such holes will be prepended to the
 *   zone/node above the hole except for the trailing pages in the last
 *   section that will be appended to the zone/node below.
 */
static void __init init_unavailable_range(unsigned long spfn,
					  unsigned long epfn,
					  int zone, int node)
{
	unsigned long pfn;
	u64 pgcnt = 0;

	for (pfn = spfn; pfn < epfn; pfn++) {
		if (!pfn_valid(pageblock_start_pfn(pfn))) {
			pfn = pageblock_end_pfn(pfn) - 1;
			continue;
		}
		__init_single_page(pfn_to_page(pfn), pfn, zone, node);
		__SetPageReserved(pfn_to_page(pfn));
		pgcnt++;
	}

	if (pgcnt)
		pr_info("On node %d, zone %s: %lld pages in unavailable ranges\n",
			node, zone_names[zone], pgcnt);
}

/*
 * Initially all pages are reserved - free ones are freed
 * up by memblock_free_all() once the early boot process is
 * done. Non-atomic initialization, single-pass.
 *
 * All aligned pageblocks are initialized to the specified migratetype
 * (usually MIGRATE_MOVABLE). Besides setting the migratetype, no related
 * zone stats (e.g., nr_isolate_pageblock) are touched.
 */
void __meminit memmap_init_range(unsigned long size, int nid, unsigned long zone,
		unsigned long start_pfn, unsigned long zone_end_pfn,
		enum meminit_context context,
		struct vmem_altmap *altmap, int migratetype)
{
	unsigned long pfn, end_pfn = start_pfn + size;
	struct page *page;

	if (highest_memmap_pfn < end_pfn - 1)
		highest_memmap_pfn = end_pfn - 1;

#ifdef CONFIG_ZONE_DEVICE
	/*
	 * Honor reservation requested by the driver for this ZONE_DEVICE
	 * memory. We limit the total number of pages to initialize to just
	 * those that might contain the memory mapping. We will defer the
	 * ZONE_DEVICE page initialization until after we have released
	 * the hotplug lock.
	 */
	if (zone == ZONE_DEVICE) {
		if (!altmap)
			return;

		if (start_pfn == altmap->base_pfn)
			start_pfn += altmap->reserve;
		end_pfn = altmap->base_pfn + vmem_altmap_offset(altmap);
	}
#endif

	for (pfn = start_pfn; pfn < end_pfn; ) {
		/*
		 * There can be holes in boot-time mem_map[]s handed to this
		 * function.  They do not exist on hotplugged memory.
		 */
		if (context == MEMINIT_EARLY) {
			if (overlap_memmap_init(zone, &pfn))
				continue;
			if (defer_init(nid, pfn, zone_end_pfn)) {
				deferred_struct_pages = true;
				break;
			}
		}

		page = pfn_to_page(pfn);
		__init_single_page(page, pfn, zone, nid);
		if (context == MEMINIT_HOTPLUG) {
#ifdef CONFIG_ZONE_DEVICE
			if (zone == ZONE_DEVICE)
				__SetPageReserved(page);
			else
#endif
				__SetPageOffline(page);
		}

		/*
		 * Usually, we want to mark the pageblock MIGRATE_MOVABLE,
		 * such that unmovable allocations won't be scattered all
		 * over the place during system boot.
		 */
		if (pageblock_aligned(pfn)) {
			set_pageblock_migratetype(page, migratetype);
			cond_resched();
		}
		pfn++;
	}
}

static void __init memmap_init_zone_range(struct zone *zone,
					  unsigned long start_pfn,
					  unsigned long end_pfn,
					  unsigned long *hole_pfn)
{
	unsigned long zone_start_pfn = zone->zone_start_pfn;
	unsigned long zone_end_pfn = zone_start_pfn + zone->spanned_pages;
	int nid = zone_to_nid(zone), zone_id = zone_idx(zone);

	start_pfn = clamp(start_pfn, zone_start_pfn, zone_end_pfn);
	end_pfn = clamp(end_pfn, zone_start_pfn, zone_end_pfn);

	if (start_pfn >= end_pfn)
		return;

	memmap_init_range(end_pfn - start_pfn, nid, zone_id, start_pfn,
			  zone_end_pfn, MEMINIT_EARLY, NULL, MIGRATE_MOVABLE);

	if (*hole_pfn < start_pfn)
		init_unavailable_range(*hole_pfn, start_pfn, zone_id, nid);

	*hole_pfn = end_pfn;
}

static void __init memmap_init(void)
{
	unsigned long start_pfn, end_pfn;
	unsigned long hole_pfn = 0;
	int i, j, zone_id = 0, nid;

	for_each_mem_pfn_range(i, MAX_NUMNODES, &start_pfn, &end_pfn, &nid) {
		struct pglist_data *node = NODE_DATA(nid);

		for (j = 0; j < MAX_NR_ZONES; j++) {
			struct zone *zone = node->node_zones + j;

			if (!populated_zone(zone))
				continue;

			memmap_init_zone_range(zone, start_pfn, end_pfn,
					       &hole_pfn);
			zone_id = j;
		}
	}

#ifdef CONFIG_SPARSEMEM
	/*
	 * Initialize the memory map for hole in the range [memory_end,
	 * section_end].
	 * Append the pages in this hole to the highest zone in the last
	 * node.
	 * The call to init_unavailable_range() is outside the ifdef to
	 * silence the compiler warining about zone_id set but not used;
	 * for FLATMEM it is a nop anyway
	 */
	end_pfn = round_up(end_pfn, PAGES_PER_SECTION);
	if (hole_pfn < end_pfn)
#endif
		init_unavailable_range(hole_pfn, end_pfn, zone_id, nid);
}

#ifdef CONFIG_ZONE_DEVICE
static void __ref __init_zone_device_page(struct page *page, unsigned long pfn,
					  unsigned long zone_idx, int nid,
					  struct dev_pagemap *pgmap)
{

	__init_single_page(page, pfn, zone_idx, nid);

	/*
	 * Mark page reserved as it will need to wait for onlining
	 * phase for it to be fully associated with a zone.
	 *
	 * We can use the non-atomic __set_bit operation for setting
	 * the flag as we are still initializing the pages.
	 */
	__SetPageReserved(page);

	/*
	 * ZONE_DEVICE pages union ->lru with a ->pgmap back pointer
	 * and zone_device_data.  It is a bug if a ZONE_DEVICE page is
	 * ever freed or placed on a driver-private list.
	 */
	page->pgmap = pgmap;
	page->zone_device_data = NULL;

	/*
	 * Mark the block movable so that blocks are reserved for
	 * movable at startup. This will force kernel allocations
	 * to reserve their blocks rather than leaking throughout
	 * the address space during boot when many long-lived
	 * kernel allocations are made.
	 *
	 * Please note that MEMINIT_HOTPLUG path doesn't clear memmap
	 * because this is done early in section_activate()
	 */
	if (pageblock_aligned(pfn)) {
		set_pageblock_migratetype(page, MIGRATE_MOVABLE);
		cond_resched();
	}

	/*
	 * ZONE_DEVICE pages are released directly to the driver page allocator
	 * which will set the page count to 1 when allocating the page.
	 */
	if (pgmap->type == MEMORY_DEVICE_PRIVATE ||
	    pgmap->type == MEMORY_DEVICE_COHERENT)
		set_page_count(page, 0);
}

/*
 * With compound page geometry and when struct pages are stored in ram most
 * tail pages are reused. Consequently, the amount of unique struct pages to
 * initialize is a lot smaller that the total amount of struct pages being
 * mapped. This is a paired / mild layering violation with explicit knowledge
 * of how the sparse_vmemmap internals handle compound pages in the lack
 * of an altmap. See vmemmap_populate_compound_pages().
 */
static inline unsigned long compound_nr_pages(struct vmem_altmap *altmap,
					      struct dev_pagemap *pgmap)
{
	if (!vmemmap_can_optimize(altmap, pgmap))
		return pgmap_vmemmap_nr(pgmap);

	return VMEMMAP_RESERVE_NR * (PAGE_SIZE / sizeof(struct page));
}

static void __ref memmap_init_compound(struct page *head,
				       unsigned long head_pfn,
				       unsigned long zone_idx, int nid,
				       struct dev_pagemap *pgmap,
				       unsigned long nr_pages)
{
	unsigned long pfn, end_pfn = head_pfn + nr_pages;
	unsigned int order = pgmap->vmemmap_shift;

	__SetPageHead(head);
	for (pfn = head_pfn + 1; pfn < end_pfn; pfn++) {
		struct page *page = pfn_to_page(pfn);

		__init_zone_device_page(page, pfn, zone_idx, nid, pgmap);
		prep_compound_tail(head, pfn - head_pfn);
		set_page_count(page, 0);

		/*
		 * The first tail page stores important compound page info.
		 * Call prep_compound_head() after the first tail page has
		 * been initialized, to not have the data overwritten.
		 */
		if (pfn == head_pfn + 1)
			prep_compound_head(head, order);
	}
}

void __ref memmap_init_zone_device(struct zone *zone,
				   unsigned long start_pfn,
				   unsigned long nr_pages,
				   struct dev_pagemap *pgmap)
{
	unsigned long pfn, end_pfn = start_pfn + nr_pages;
	struct pglist_data *pgdat = zone->zone_pgdat;
	struct vmem_altmap *altmap = pgmap_altmap(pgmap);
	unsigned int pfns_per_compound = pgmap_vmemmap_nr(pgmap);
	unsigned long zone_idx = zone_idx(zone);
	unsigned long start = jiffies;
	int nid = pgdat->node_id;

	if (WARN_ON_ONCE(!pgmap || zone_idx != ZONE_DEVICE))
		return;

	/*
	 * The call to memmap_init should have already taken care
	 * of the pages reserved for the memmap, so we can just jump to
	 * the end of that region and start processing the device pages.
	 */
	if (altmap) {
		start_pfn = altmap->base_pfn + vmem_altmap_offset(altmap);
		nr_pages = end_pfn - start_pfn;
	}

	for (pfn = start_pfn; pfn < end_pfn; pfn += pfns_per_compound) {
		struct page *page = pfn_to_page(pfn);

		__init_zone_device_page(page, pfn, zone_idx, nid, pgmap);

		if (pfns_per_compound == 1)
			continue;

		memmap_init_compound(page, pfn, zone_idx, nid, pgmap,
				     compound_nr_pages(altmap, pgmap));
	}

	pr_debug("%s initialised %lu pages in %ums\n", __func__,
		nr_pages, jiffies_to_msecs(jiffies - start));
}
#endif

/*
 * The zone ranges provided by the architecture do not include ZONE_MOVABLE
 * because it is sized independent of architecture. Unlike the other zones,
 * the starting point for ZONE_MOVABLE is not fixed. It may be different
 * in each node depending on the size of each node and how evenly kernelcore
 * is distributed. This helper function adjusts the zone ranges
 * provided by the architecture for a given node by using the end of the
 * highest usable zone for ZONE_MOVABLE. This preserves the assumption that
 * zones within a node are in order of monotonic increases memory addresses
 */
static void __init adjust_zone_range_for_zone_movable(int nid,
					unsigned long zone_type,
					unsigned long node_end_pfn,
					unsigned long *zone_start_pfn,
					unsigned long *zone_end_pfn)
{
	/* Only adjust if ZONE_MOVABLE is on this node */
	if (zone_movable_pfn[nid]) {
		/* Size ZONE_MOVABLE */
		if (zone_type == ZONE_MOVABLE) {
			*zone_start_pfn = zone_movable_pfn[nid];
			*zone_end_pfn = min(node_end_pfn,
				arch_zone_highest_possible_pfn[movable_zone]);

		/* Adjust for ZONE_MOVABLE starting within this range */
		} else if (!mirrored_kernelcore &&
			*zone_start_pfn < zone_movable_pfn[nid] &&
			*zone_end_pfn > zone_movable_pfn[nid]) {
			*zone_end_pfn = zone_movable_pfn[nid];

		/* Check if this whole range is within ZONE_MOVABLE */
		} else if (*zone_start_pfn >= zone_movable_pfn[nid])
			*zone_start_pfn = *zone_end_pfn;
	}
}

/*
 * Return the number of holes in a range on a node. If nid is MAX_NUMNODES,
 * then all holes in the requested range will be accounted for.
 */
static unsigned long __init __absent_pages_in_range(int nid,
				unsigned long range_start_pfn,
				unsigned long range_end_pfn)
{
	unsigned long nr_absent = range_end_pfn - range_start_pfn;
	unsigned long start_pfn, end_pfn;
	int i;

	for_each_mem_pfn_range(i, nid, &start_pfn, &end_pfn, NULL) {
		start_pfn = clamp(start_pfn, range_start_pfn, range_end_pfn);
		end_pfn = clamp(end_pfn, range_start_pfn, range_end_pfn);
		nr_absent -= end_pfn - start_pfn;
	}
	return nr_absent;
}

/**
 * absent_pages_in_range - Return number of page frames in holes within a range
 * @start_pfn: The start PFN to start searching for holes
 * @end_pfn: The end PFN to stop searching for holes
 *
 * Return: the number of pages frames in memory holes within a range.
 */
unsigned long __init absent_pages_in_range(unsigned long start_pfn,
							unsigned long end_pfn)
{
	return __absent_pages_in_range(MAX_NUMNODES, start_pfn, end_pfn);
}

/* Return the number of page frames in holes in a zone on a node */
static unsigned long __init zone_absent_pages_in_node(int nid,
					unsigned long zone_type,
					unsigned long zone_start_pfn,
					unsigned long zone_end_pfn)
{
	unsigned long nr_absent;

	/* zone is empty, we don't have any absent pages */
	if (zone_start_pfn == zone_end_pfn)
		return 0;

	nr_absent = __absent_pages_in_range(nid, zone_start_pfn, zone_end_pfn);

	/*
	 * ZONE_MOVABLE handling.
	 * Treat pages to be ZONE_MOVABLE in ZONE_NORMAL as absent pages
	 * and vice versa.
	 */
	if (mirrored_kernelcore && zone_movable_pfn[nid]) {
		unsigned long start_pfn, end_pfn;
		struct memblock_region *r;

		for_each_mem_region(r) {
			start_pfn = clamp(memblock_region_memory_base_pfn(r),
					  zone_start_pfn, zone_end_pfn);
			end_pfn = clamp(memblock_region_memory_end_pfn(r),
					zone_start_pfn, zone_end_pfn);

			if (zone_type == ZONE_MOVABLE &&
			    memblock_is_mirror(r))
				nr_absent += end_pfn - start_pfn;

			if (zone_type == ZONE_NORMAL &&
			    !memblock_is_mirror(r))
				nr_absent += end_pfn - start_pfn;
		}
	}

	return nr_absent;
}

/*
 * Return the number of pages a zone spans in a node, including holes
 * present_pages = zone_spanned_pages_in_node() - zone_absent_pages_in_node()
 */
static unsigned long __init zone_spanned_pages_in_node(int nid,
					unsigned long zone_type,
					unsigned long node_start_pfn,
					unsigned long node_end_pfn,
					unsigned long *zone_start_pfn,
					unsigned long *zone_end_pfn)
{
	unsigned long zone_low = arch_zone_lowest_possible_pfn[zone_type];
	unsigned long zone_high = arch_zone_highest_possible_pfn[zone_type];

	/* Get the start and end of the zone */
	*zone_start_pfn = clamp(node_start_pfn, zone_low, zone_high);
	*zone_end_pfn = clamp(node_end_pfn, zone_low, zone_high);
	adjust_zone_range_for_zone_movable(nid, zone_type, node_end_pfn,
					   zone_start_pfn, zone_end_pfn);

	/* Check that this node has pages within the zone's required range */
	if (*zone_end_pfn < node_start_pfn || *zone_start_pfn > node_end_pfn)
		return 0;

	/* Move the zone boundaries inside the node if necessary */
	*zone_end_pfn = min(*zone_end_pfn, node_end_pfn);
	*zone_start_pfn = max(*zone_start_pfn, node_start_pfn);

	/* Return the spanned pages */
	return *zone_end_pfn - *zone_start_pfn;
}

static void __init reset_memoryless_node_totalpages(struct pglist_data *pgdat)
{
	struct zone *z;

	for (z = pgdat->node_zones; z < pgdat->node_zones + MAX_NR_ZONES; z++) {
		z->zone_start_pfn = 0;
		z->spanned_pages = 0;
		z->present_pages = 0;
#if defined(CONFIG_MEMORY_HOTPLUG)
		z->present_early_pages = 0;
#endif
	}

	pgdat->node_spanned_pages = 0;
	pgdat->node_present_pages = 0;
	pr_debug("On node %d totalpages: 0\n", pgdat->node_id);
}

static void __init calc_nr_kernel_pages(void)
{
	unsigned long start_pfn, end_pfn;
	phys_addr_t start_addr, end_addr;
	u64 u;
#ifdef CONFIG_HIGHMEM
	unsigned long high_zone_low = arch_zone_lowest_possible_pfn[ZONE_HIGHMEM];
#endif

	for_each_free_mem_range(u, NUMA_NO_NODE, MEMBLOCK_NONE, &start_addr, &end_addr, NULL) {
		start_pfn = PFN_UP(start_addr);
		end_pfn   = PFN_DOWN(end_addr);

		if (start_pfn < end_pfn) {
			nr_all_pages += end_pfn - start_pfn;
#ifdef CONFIG_HIGHMEM
			start_pfn = clamp(start_pfn, 0, high_zone_low);
			end_pfn = clamp(end_pfn, 0, high_zone_low);
#endif
			nr_kernel_pages += end_pfn - start_pfn;
		}
	}
}

static void __init calculate_node_totalpages(struct pglist_data *pgdat,
						unsigned long node_start_pfn,
						unsigned long node_end_pfn)
{
	unsigned long realtotalpages = 0, totalpages = 0;
	enum zone_type i;

	for (i = 0; i < MAX_NR_ZONES; i++) {
		struct zone *zone = pgdat->node_zones + i;
		unsigned long zone_start_pfn, zone_end_pfn;
		unsigned long spanned, absent;
		unsigned long real_size;

		spanned = zone_spanned_pages_in_node(pgdat->node_id, i,
						     node_start_pfn,
						     node_end_pfn,
						     &zone_start_pfn,
						     &zone_end_pfn);
		absent = zone_absent_pages_in_node(pgdat->node_id, i,
						   zone_start_pfn,
						   zone_end_pfn);

		real_size = spanned - absent;

		if (spanned)
			zone->zone_start_pfn = zone_start_pfn;
		else
			zone->zone_start_pfn = 0;
		zone->spanned_pages = spanned;
		zone->present_pages = real_size;
#if defined(CONFIG_MEMORY_HOTPLUG)
		zone->present_early_pages = real_size;
#endif

		totalpages += spanned;
		realtotalpages += real_size;
	}

	pgdat->node_spanned_pages = totalpages;
	pgdat->node_present_pages = realtotalpages;
	pr_debug("On node %d totalpages: %lu\n", pgdat->node_id, realtotalpages);
}

#ifdef CONFIG_TRANSPARENT_HUGEPAGE
static void pgdat_init_split_queue(struct pglist_data *pgdat)
{
	struct deferred_split *ds_queue = &pgdat->deferred_split_queue;

	spin_lock_init(&ds_queue->split_queue_lock);
	INIT_LIST_HEAD(&ds_queue->split_queue);
	ds_queue->split_queue_len = 0;
}
#else
static void pgdat_init_split_queue(struct pglist_data *pgdat) {}
#endif

#ifdef CONFIG_COMPACTION
static void pgdat_init_kcompactd(struct pglist_data *pgdat)
{
	init_waitqueue_head(&pgdat->kcompactd_wait);
}
#else
static void pgdat_init_kcompactd(struct pglist_data *pgdat) {}
#endif

static void __meminit pgdat_init_internals(struct pglist_data *pgdat)
{
	int i;

	pgdat_resize_init(pgdat);
	pgdat_kswapd_lock_init(pgdat);

	pgdat_init_split_queue(pgdat);
	pgdat_init_kcompactd(pgdat);

	init_waitqueue_head(&pgdat->kswapd_wait);
	init_waitqueue_head(&pgdat->pfmemalloc_wait);

	for (i = 0; i < NR_VMSCAN_THROTTLE; i++)
		init_waitqueue_head(&pgdat->reclaim_wait[i]);

	pgdat_page_ext_init(pgdat);
	lruvec_init(&pgdat->__lruvec);
}

static void __meminit zone_init_internals(struct zone *zone, enum zone_type idx, int nid,
							unsigned long remaining_pages)
{
	atomic_long_set(&zone->managed_pages, remaining_pages);
	zone_set_nid(zone, nid);
	zone->name = zone_names[idx];
	zone->zone_pgdat = NODE_DATA(nid);
	spin_lock_init(&zone->lock);
	zone_seqlock_init(zone);
	zone_pcp_init(zone);
}

static void __meminit zone_init_free_lists(struct zone *zone)
{
	unsigned int order, t;
	for_each_migratetype_order(order, t) {
		INIT_LIST_HEAD(&zone->free_area[order].free_list[t]);
		zone->free_area[order].nr_free = 0;
	}

#ifdef CONFIG_UNACCEPTED_MEMORY
	INIT_LIST_HEAD(&zone->unaccepted_pages);
#endif
}

void __meminit init_currently_empty_zone(struct zone *zone,
					unsigned long zone_start_pfn,
					unsigned long size)
{
	struct pglist_data *pgdat = zone->zone_pgdat;
	int zone_idx = zone_idx(zone) + 1;

	if (zone_idx > pgdat->nr_zones)
		pgdat->nr_zones = zone_idx;

	zone->zone_start_pfn = zone_start_pfn;

	mminit_dprintk(MMINIT_TRACE, "memmap_init",
			"Initialising map node %d zone %lu pfns %lu -> %lu\n",
			pgdat->node_id,
			(unsigned long)zone_idx(zone),
			zone_start_pfn, (zone_start_pfn + size));

	zone_init_free_lists(zone);
	zone->initialized = 1;
}

#ifndef CONFIG_SPARSEMEM
/*
 * Calculate the size of the zone->blockflags rounded to an unsigned long
 * Start by making sure zonesize is a multiple of pageblock_order by rounding
 * up. Then use 1 NR_PAGEBLOCK_BITS worth of bits per pageblock, finally
 * round what is now in bits to nearest long in bits, then return it in
 * bytes.
 */
static unsigned long __init usemap_size(unsigned long zone_start_pfn, unsigned long zonesize)
{
	unsigned long usemapsize;

	zonesize += zone_start_pfn & (pageblock_nr_pages-1);
	usemapsize = roundup(zonesize, pageblock_nr_pages);
	usemapsize = usemapsize >> pageblock_order;
	usemapsize *= NR_PAGEBLOCK_BITS;
	usemapsize = roundup(usemapsize, BITS_PER_LONG);

	return usemapsize / BITS_PER_BYTE;
}

static void __ref setup_usemap(struct zone *zone)
{
	unsigned long usemapsize = usemap_size(zone->zone_start_pfn,
					       zone->spanned_pages);
	zone->pageblock_flags = NULL;
	if (usemapsize) {
		zone->pageblock_flags =
			memblock_alloc_node(usemapsize, SMP_CACHE_BYTES,
					    zone_to_nid(zone));
		if (!zone->pageblock_flags)
			panic("Failed to allocate %ld bytes for zone %s pageblock flags on node %d\n",
			      usemapsize, zone->name, zone_to_nid(zone));
	}
}
#else
static inline void setup_usemap(struct zone *zone) {}
#endif /* CONFIG_SPARSEMEM */

#ifdef CONFIG_HUGETLB_PAGE_SIZE_VARIABLE

/* Initialise the number of pages represented by NR_PAGEBLOCK_BITS */
void __init set_pageblock_order(void)
{
	unsigned int order = MAX_PAGE_ORDER;

	/* Check that pageblock_nr_pages has not already been setup */
	if (pageblock_order)
		return;

	/* Don't let pageblocks exceed the maximum allocation granularity. */
	if (HPAGE_SHIFT > PAGE_SHIFT && HUGETLB_PAGE_ORDER < order)
		order = HUGETLB_PAGE_ORDER;

	/*
	 * Assume the largest contiguous order of interest is a huge page.
	 * This value may be variable depending on boot parameters on powerpc.
	 */
	pageblock_order = order;
}
#else /* CONFIG_HUGETLB_PAGE_SIZE_VARIABLE */

/*
 * When CONFIG_HUGETLB_PAGE_SIZE_VARIABLE is not set, set_pageblock_order()
 * is unused as pageblock_order is set at compile-time. See
 * include/linux/pageblock-flags.h for the values of pageblock_order based on
 * the kernel config
 */
void __init set_pageblock_order(void)
{
}

#endif /* CONFIG_HUGETLB_PAGE_SIZE_VARIABLE */

/*
 * Set up the zone data structures
 * - init pgdat internals
 * - init all zones belonging to this node
 *
 * NOTE: this function is only called during memory hotplug
 */
#ifdef CONFIG_MEMORY_HOTPLUG
void __ref free_area_init_core_hotplug(struct pglist_data *pgdat)
{
	int nid = pgdat->node_id;
	enum zone_type z;
	int cpu;

	pgdat_init_internals(pgdat);

	if (pgdat->per_cpu_nodestats == &boot_nodestats)
		pgdat->per_cpu_nodestats = alloc_percpu(struct per_cpu_nodestat);

	/*
	 * Reset the nr_zones, order and highest_zoneidx before reuse.
	 * Note that kswapd will init kswapd_highest_zoneidx properly
	 * when it starts in the near future.
	 */
	pgdat->nr_zones = 0;
	pgdat->kswapd_order = 0;
	pgdat->kswapd_highest_zoneidx = 0;
	pgdat->node_start_pfn = 0;
	pgdat->node_present_pages = 0;

	for_each_online_cpu(cpu) {
		struct per_cpu_nodestat *p;

		p = per_cpu_ptr(pgdat->per_cpu_nodestats, cpu);
		memset(p, 0, sizeof(*p));
	}

	/*
	 * When memory is hot-added, all the memory is in offline state. So
	 * clear all zones' present_pages and managed_pages because they will
	 * be updated in online_pages() and offline_pages().
	 */
	for (z = 0; z < MAX_NR_ZONES; z++) {
		struct zone *zone = pgdat->node_zones + z;

		zone->present_pages = 0;
		zone_init_internals(zone, z, nid, 0);
	}
}
#endif

static void __init free_area_init_core(struct pglist_data *pgdat)
{
	enum zone_type j;
	int nid = pgdat->node_id;

	pgdat_init_internals(pgdat);
	pgdat->per_cpu_nodestats = &boot_nodestats;

	for (j = 0; j < MAX_NR_ZONES; j++) {
		struct zone *zone = pgdat->node_zones + j;
		unsigned long size = zone->spanned_pages;

		/*
		 * Initialize zone->managed_pages as 0 , it will be reset
		 * when memblock allocator frees pages into buddy system.
		 */
		zone_init_internals(zone, j, nid, zone->present_pages);

		if (!size)
			continue;

		setup_usemap(zone);
		init_currently_empty_zone(zone, zone->zone_start_pfn, size);
	}
}

void __init *memmap_alloc(phys_addr_t size, phys_addr_t align,
			  phys_addr_t min_addr, int nid, bool exact_nid)
{
	void *ptr;

	if (exact_nid)
		ptr = memblock_alloc_exact_nid_raw(size, align, min_addr,
						   MEMBLOCK_ALLOC_ACCESSIBLE,
						   nid);
	else
		ptr = memblock_alloc_try_nid_raw(size, align, min_addr,
						 MEMBLOCK_ALLOC_ACCESSIBLE,
						 nid);

	if (ptr && size > 0)
		page_init_poison(ptr, size);

	return ptr;
}

#ifdef CONFIG_FLATMEM
static void __init alloc_node_mem_map(struct pglist_data *pgdat)
{
	unsigned long start, offset, size, end;
	struct page *map;

	/* Skip empty nodes */
	if (!pgdat->node_spanned_pages)
		return;

	start = pgdat->node_start_pfn & ~(MAX_ORDER_NR_PAGES - 1);
	offset = pgdat->node_start_pfn - start;
	/*
		 * The zone's endpoints aren't required to be MAX_PAGE_ORDER
	 * aligned but the node_mem_map endpoints must be in order
	 * for the buddy allocator to function correctly.
	 */
	end = ALIGN(pgdat_end_pfn(pgdat), MAX_ORDER_NR_PAGES);
	size =  (end - start) * sizeof(struct page);
	map = memmap_alloc(size, SMP_CACHE_BYTES, MEMBLOCK_LOW_LIMIT,
			   pgdat->node_id, false);
	if (!map)
		panic("Failed to allocate %ld bytes for node %d memory map\n",
		      size, pgdat->node_id);
	pgdat->node_mem_map = map + offset;
	memmap_boot_pages_add(DIV_ROUND_UP(size, PAGE_SIZE));
	pr_debug("%s: node %d, pgdat %08lx, node_mem_map %08lx\n",
		 __func__, pgdat->node_id, (unsigned long)pgdat,
		 (unsigned long)pgdat->node_mem_map);
#ifndef CONFIG_NUMA
	/* the global mem_map is just set as node 0's */
	if (pgdat == NODE_DATA(0)) {
		mem_map = NODE_DATA(0)->node_mem_map;
		if (page_to_pfn(mem_map) != pgdat->node_start_pfn)
			mem_map -= offset;
	}
#endif
}
#else
static inline void alloc_node_mem_map(struct pglist_data *pgdat) { }
#endif /* CONFIG_FLATMEM */

/**
 * get_pfn_range_for_nid - Return the start and end page frames for a node
 * @nid: The nid to return the range for. If MAX_NUMNODES, the min and max PFN are returned.
 * @start_pfn: Passed by reference. On return, it will have the node start_pfn.
 * @end_pfn: Passed by reference. On return, it will have the node end_pfn.
 *
 * It returns the start and end page frame of a node based on information
 * provided by memblock_set_node(). If called for a node
 * with no available memory, the start and end PFNs will be 0.
 */
void __init get_pfn_range_for_nid(unsigned int nid,
			unsigned long *start_pfn, unsigned long *end_pfn)
{
	unsigned long this_start_pfn, this_end_pfn;
	int i;

	*start_pfn = -1UL;
	*end_pfn = 0;

	for_each_mem_pfn_range(i, nid, &this_start_pfn, &this_end_pfn, NULL) {
		*start_pfn = min(*start_pfn, this_start_pfn);
		*end_pfn = max(*end_pfn, this_end_pfn);
	}

	if (*start_pfn == -1UL)
		*start_pfn = 0;
}

static void __init free_area_init_node(int nid)
{
	pg_data_t *pgdat = NODE_DATA(nid);
	unsigned long start_pfn = 0;
	unsigned long end_pfn = 0;

	/* pg_data_t should be reset to zero when it's allocated */
	WARN_ON(pgdat->nr_zones || pgdat->kswapd_highest_zoneidx);

	get_pfn_range_for_nid(nid, &start_pfn, &end_pfn);

	pgdat->node_id = nid;
	pgdat->node_start_pfn = start_pfn;
	pgdat->per_cpu_nodestats = NULL;

	if (start_pfn != end_pfn) {
		pr_info("Initmem setup node %d [mem %#018Lx-%#018Lx]\n", nid,
			(u64)start_pfn << PAGE_SHIFT,
			end_pfn ? ((u64)end_pfn << PAGE_SHIFT) - 1 : 0);

		calculate_node_totalpages(pgdat, start_pfn, end_pfn);
	} else {
		pr_info("Initmem setup node %d as memoryless\n", nid);

		reset_memoryless_node_totalpages(pgdat);
	}

	alloc_node_mem_map(pgdat);
	pgdat_set_deferred_range(pgdat);

	free_area_init_core(pgdat);
	lru_gen_init_pgdat(pgdat);
}

/* Any regular or high memory on that node ? */
static void __init check_for_memory(pg_data_t *pgdat)
{
	enum zone_type zone_type;

	for (zone_type = 0; zone_type <= ZONE_MOVABLE - 1; zone_type++) {
		struct zone *zone = &pgdat->node_zones[zone_type];
		if (populated_zone(zone)) {
			if (IS_ENABLED(CONFIG_HIGHMEM))
				node_set_state(pgdat->node_id, N_HIGH_MEMORY);
			if (zone_type <= ZONE_NORMAL)
				node_set_state(pgdat->node_id, N_NORMAL_MEMORY);
			break;
		}
	}
}

#if MAX_NUMNODES > 1
/*
 * Figure out the number of possible node ids.
 */
void __init setup_nr_node_ids(void)
{
	unsigned int highest;

	highest = find_last_bit(node_possible_map.bits, MAX_NUMNODES);
	nr_node_ids = highest + 1;
}
#endif

/*
 * Some architectures, e.g. ARC may have ZONE_HIGHMEM below ZONE_NORMAL. For
 * such cases we allow max_zone_pfn sorted in the descending order
 */
static bool arch_has_descending_max_zone_pfns(void)
{
	return IS_ENABLED(CONFIG_ARC) && !IS_ENABLED(CONFIG_ARC_HAS_PAE40);
}

/**
 * free_area_init - Initialise all pg_data_t and zone data
 * @max_zone_pfn: an array of max PFNs for each zone
 *
 * This will call free_area_init_node() for each active node in the system.
 * Using the page ranges provided by memblock_set_node(), the size of each
 * zone in each node and their holes is calculated. If the maximum PFN
 * between two adjacent zones match, it is assumed that the zone is empty.
 * For example, if arch_max_dma_pfn == arch_max_dma32_pfn, it is assumed
 * that arch_max_dma32_pfn has no pages. It is also assumed that a zone
 * starts where the previous one ended. For example, ZONE_DMA32 starts
 * at arch_max_dma_pfn.
 */
void __init free_area_init(unsigned long *max_zone_pfn)
{
	unsigned long start_pfn, end_pfn;
	int i, nid, zone;
	bool descending;

	/* Record where the zone boundaries are */
	memset(arch_zone_lowest_possible_pfn, 0,
				sizeof(arch_zone_lowest_possible_pfn));
	memset(arch_zone_highest_possible_pfn, 0,
				sizeof(arch_zone_highest_possible_pfn));

	start_pfn = PHYS_PFN(memblock_start_of_DRAM());
	descending = arch_has_descending_max_zone_pfns();

	for (i = 0; i < MAX_NR_ZONES; i++) {
		if (descending)
			zone = MAX_NR_ZONES - i - 1;
		else
			zone = i;

		if (zone == ZONE_MOVABLE)
			continue;

		end_pfn = max(max_zone_pfn[zone], start_pfn);
		arch_zone_lowest_possible_pfn[zone] = start_pfn;
		arch_zone_highest_possible_pfn[zone] = end_pfn;

		start_pfn = end_pfn;
	}

	/* Find the PFNs that ZONE_MOVABLE begins at in each node */
	memset(zone_movable_pfn, 0, sizeof(zone_movable_pfn));
	find_zone_movable_pfns_for_nodes();

	/* Print out the zone ranges */
	pr_info("Zone ranges:\n");
	for (i = 0; i < MAX_NR_ZONES; i++) {
		if (i == ZONE_MOVABLE)
			continue;
		pr_info("  %-8s ", zone_names[i]);
		if (arch_zone_lowest_possible_pfn[i] ==
				arch_zone_highest_possible_pfn[i])
			pr_cont("empty\n");
		else
			pr_cont("[mem %#018Lx-%#018Lx]\n",
				(u64)arch_zone_lowest_possible_pfn[i]
					<< PAGE_SHIFT,
				((u64)arch_zone_highest_possible_pfn[i]
					<< PAGE_SHIFT) - 1);
	}

	/* Print out the PFNs ZONE_MOVABLE begins at in each node */
	pr_info("Movable zone start for each node\n");
	for (i = 0; i < MAX_NUMNODES; i++) {
		if (zone_movable_pfn[i])
			pr_info("  Node %d: %#018Lx\n", i,
			       (u64)zone_movable_pfn[i] << PAGE_SHIFT);
	}

	/*
	 * Print out the early node map, and initialize the
	 * subsection-map relative to active online memory ranges to
	 * enable future "sub-section" extensions of the memory map.
	 */
	pr_info("Early memory node ranges\n");
	for_each_mem_pfn_range(i, MAX_NUMNODES, &start_pfn, &end_pfn, &nid) {
		pr_info("  node %3d: [mem %#018Lx-%#018Lx]\n", nid,
			(u64)start_pfn << PAGE_SHIFT,
			((u64)end_pfn << PAGE_SHIFT) - 1);
		subsection_map_init(start_pfn, end_pfn - start_pfn);
	}

	/* Initialise every node */
	mminit_verify_pageflags_layout();
	setup_nr_node_ids();
	set_pageblock_order();

	for_each_node(nid) {
		pg_data_t *pgdat;

		if (!node_online(nid)) {
			/* Allocator not initialized yet */
			pgdat = arch_alloc_nodedata(nid);
			if (!pgdat)
				panic("Cannot allocate %zuB for node %d.\n",
				       sizeof(*pgdat), nid);
			arch_refresh_nodedata(nid, pgdat);
		}

		pgdat = NODE_DATA(nid);
		free_area_init_node(nid);

		/*
		 * No sysfs hierarcy will be created via register_one_node()
		 *for memory-less node because here it's not marked as N_MEMORY
		 *and won't be set online later. The benefit is userspace
		 *program won't be confused by sysfs files/directories of
		 *memory-less node. The pgdat will get fully initialized by
		 *hotadd_init_pgdat() when memory is hotplugged into this node.
		 */
		if (pgdat->node_present_pages) {
			node_set_state(nid, N_MEMORY);
			check_for_memory(pgdat);
		}
	}

	calc_nr_kernel_pages();
	memmap_init();

	/* disable hash distribution for systems with a single node */
	fixup_hashdist();
}

/**
 * node_map_pfn_alignment - determine the maximum internode alignment
 *
 * This function should be called after node map is populated and sorted.
 * It calculates the maximum power of two alignment which can distinguish
 * all the nodes.
 *
 * For example, if all nodes are 1GiB and aligned to 1GiB, the return value
 * would indicate 1GiB alignment with (1 << (30 - PAGE_SHIFT)).  If the
 * nodes are shifted by 256MiB, 256MiB.  Note that if only the last node is
 * shifted, 1GiB is enough and this function will indicate so.
 *
 * This is used to test whether pfn -> nid mapping of the chosen memory
 * model has fine enough granularity to avoid incorrect mapping for the
 * populated node map.
 *
 * Return: the determined alignment in pfn's.  0 if there is no alignment
 * requirement (single node).
 */
unsigned long __init node_map_pfn_alignment(void)
{
	unsigned long accl_mask = 0, last_end = 0;
	unsigned long start, end, mask;
	int last_nid = NUMA_NO_NODE;
	int i, nid;

	for_each_mem_pfn_range(i, MAX_NUMNODES, &start, &end, &nid) {
		if (!start || last_nid < 0 || last_nid == nid) {
			last_nid = nid;
			last_end = end;
			continue;
		}

		/*
		 * Start with a mask granular enough to pin-point to the
		 * start pfn and tick off bits one-by-one until it becomes
		 * too coarse to separate the current node from the last.
		 */
		mask = ~((1 << __ffs(start)) - 1);
		while (mask && last_end <= (start & (mask << 1)))
			mask <<= 1;

		/* accumulate all internode masks */
		accl_mask |= mask;
	}

	/* convert mask to number of pages */
	return ~accl_mask + 1;
}

#ifdef CONFIG_DEFERRED_STRUCT_PAGE_INIT
static void __init deferred_free_pages(unsigned long pfn,
		unsigned long nr_pages)
{
	struct page *page;
	unsigned long i;

	if (!nr_pages)
		return;

	page = pfn_to_page(pfn);

	/* Free a large naturally-aligned chunk if possible */
	if (nr_pages == MAX_ORDER_NR_PAGES && IS_MAX_ORDER_ALIGNED(pfn)) {
		for (i = 0; i < nr_pages; i += pageblock_nr_pages)
			set_pageblock_migratetype(page + i, MIGRATE_MOVABLE);
		__free_pages_core(page, MAX_PAGE_ORDER, MEMINIT_EARLY);
		return;
	}

	/* Accept chunks smaller than MAX_PAGE_ORDER upfront */
	accept_memory(PFN_PHYS(pfn), PFN_PHYS(pfn + nr_pages));

	for (i = 0; i < nr_pages; i++, page++, pfn++) {
		if (pageblock_aligned(pfn))
			set_pageblock_migratetype(page, MIGRATE_MOVABLE);
		__free_pages_core(page, 0, MEMINIT_EARLY);
	}
}

/* Completion tracking for deferred_init_memmap() threads */
static atomic_t pgdat_init_n_undone __initdata;
static __initdata DECLARE_COMPLETION(pgdat_init_all_done_comp);

static inline void __init pgdat_init_report_one_done(void)
{
	if (atomic_dec_and_test(&pgdat_init_n_undone))
		complete(&pgdat_init_all_done_comp);
}

/*
 * Initialize struct pages.  We minimize pfn page lookups and scheduler checks
 * by performing it only once every MAX_ORDER_NR_PAGES.
 * Return number of pages initialized.
 */
static unsigned long __init deferred_init_pages(struct zone *zone,
		unsigned long pfn, unsigned long end_pfn)
{
	int nid = zone_to_nid(zone);
	unsigned long nr_pages = end_pfn - pfn;
	int zid = zone_idx(zone);
	struct page *page = pfn_to_page(pfn);

	for (; pfn < end_pfn; pfn++, page++)
		__init_single_page(page, pfn, zid, nid);
	return nr_pages;
}

/*
 * This function is meant to pre-load the iterator for the zone init from
 * a given point.
 * Specifically it walks through the ranges starting with initial index
 * passed to it until we are caught up to the first_init_pfn value and
 * exits there. If we never encounter the value we return false indicating
 * there are no valid ranges left.
 */
static bool __init
deferred_init_mem_pfn_range_in_zone(u64 *i, struct zone *zone,
				    unsigned long *spfn, unsigned long *epfn,
				    unsigned long first_init_pfn)
{
	u64 j = *i;

	if (j == 0)
		__next_mem_pfn_range_in_zone(&j, zone, spfn, epfn);

	/*
	 * Start out by walking through the ranges in this zone that have
	 * already been initialized. We don't need to do anything with them
	 * so we just need to flush them out of the system.
	 */
	for_each_free_mem_pfn_range_in_zone_from(j, zone, spfn, epfn) {
		if (*epfn <= first_init_pfn)
			continue;
		if (*spfn < first_init_pfn)
			*spfn = first_init_pfn;
		*i = j;
		return true;
	}

	return false;
}

/*
 * Initialize and free pages. We do it in two loops: first we initialize
 * struct page, then free to buddy allocator, because while we are
 * freeing pages we can access pages that are ahead (computing buddy
 * page in __free_one_page()).
 *
 * In order to try and keep some memory in the cache we have the loop
 * broken along max page order boundaries. This way we will not cause
 * any issues with the buddy page computation.
 */
static unsigned long __init
deferred_init_maxorder(u64 *i, struct zone *zone, unsigned long *start_pfn,
		       unsigned long *end_pfn)
{
	unsigned long mo_pfn = ALIGN(*start_pfn + 1, MAX_ORDER_NR_PAGES);
	unsigned long spfn = *start_pfn, epfn = *end_pfn;
	unsigned long nr_pages = 0;
	u64 j = *i;

	/* First we loop through and initialize the page values */
	for_each_free_mem_pfn_range_in_zone_from(j, zone, start_pfn, end_pfn) {
		unsigned long t;

		if (mo_pfn <= *start_pfn)
			break;

		t = min(mo_pfn, *end_pfn);
		nr_pages += deferred_init_pages(zone, *start_pfn, t);

		if (mo_pfn < *end_pfn) {
			*start_pfn = mo_pfn;
			break;
		}
	}

	/* Reset values and now loop through freeing pages as needed */
	swap(j, *i);

	for_each_free_mem_pfn_range_in_zone_from(j, zone, &spfn, &epfn) {
		unsigned long t;

		if (mo_pfn <= spfn)
			break;

		t = min(mo_pfn, epfn);
		deferred_free_pages(spfn, t - spfn);

		if (mo_pfn <= epfn)
			break;
	}

	return nr_pages;
}

static void __init
deferred_init_memmap_chunk(unsigned long start_pfn, unsigned long end_pfn,
			   void *arg)
{
	unsigned long spfn, epfn;
	struct zone *zone = arg;
	u64 i = 0;

	deferred_init_mem_pfn_range_in_zone(&i, zone, &spfn, &epfn, start_pfn);

	/*
	 * Initialize and free pages in MAX_PAGE_ORDER sized increments so that
	 * we can avoid introducing any issues with the buddy allocator.
	 */
	while (spfn < end_pfn) {
		deferred_init_maxorder(&i, zone, &spfn, &epfn);
		cond_resched();
	}
}

static unsigned int __init
deferred_page_init_max_threads(const struct cpumask *node_cpumask)
{
	return max(cpumask_weight(node_cpumask), 1U);
}

/* Initialise remaining memory on a node */
static int __init deferred_init_memmap(void *data)
{
	pg_data_t *pgdat = data;
	const struct cpumask *cpumask = cpumask_of_node(pgdat->node_id);
	unsigned long spfn = 0, epfn = 0;
	unsigned long first_init_pfn, flags;
	unsigned long start = jiffies;
	struct zone *zone;
	int max_threads;
	u64 i = 0;

	/* Bind memory initialisation thread to a local node if possible */
	if (!cpumask_empty(cpumask))
		set_cpus_allowed_ptr(current, cpumask);

	pgdat_resize_lock(pgdat, &flags);
	first_init_pfn = pgdat->first_deferred_pfn;
	if (first_init_pfn == ULONG_MAX) {
		pgdat_resize_unlock(pgdat, &flags);
		pgdat_init_report_one_done();
		return 0;
	}

	/* Sanity check boundaries */
	BUG_ON(pgdat->first_deferred_pfn < pgdat->node_start_pfn);
	BUG_ON(pgdat->first_deferred_pfn > pgdat_end_pfn(pgdat));
	pgdat->first_deferred_pfn = ULONG_MAX;

	/*
	 * Once we unlock here, the zone cannot be grown anymore, thus if an
	 * interrupt thread must allocate this early in boot, zone must be
	 * pre-grown prior to start of deferred page initialization.
	 */
	pgdat_resize_unlock(pgdat, &flags);

	/* Only the highest zone is deferred */
	zone = pgdat->node_zones + pgdat->nr_zones - 1;

	max_threads = deferred_page_init_max_threads(cpumask);

	while (deferred_init_mem_pfn_range_in_zone(&i, zone, &spfn, &epfn, first_init_pfn)) {
		first_init_pfn = ALIGN(epfn, PAGES_PER_SECTION);
		struct padata_mt_job job = {
			.thread_fn   = deferred_init_memmap_chunk,
			.fn_arg      = zone,
			.start       = spfn,
			.size        = first_init_pfn - spfn,
			.align       = PAGES_PER_SECTION,
			.min_chunk   = PAGES_PER_SECTION,
			.max_threads = max_threads,
			.numa_aware  = false,
		};

		padata_do_multithreaded(&job);
	}

	/* Sanity check that the next zone really is unpopulated */
	WARN_ON(pgdat->nr_zones < MAX_NR_ZONES && populated_zone(++zone));

	pr_info("node %d deferred pages initialised in %ums\n",
		pgdat->node_id, jiffies_to_msecs(jiffies - start));

	pgdat_init_report_one_done();
	return 0;
}

/*
 * If this zone has deferred pages, try to grow it by initializing enough
 * deferred pages to satisfy the allocation specified by order, rounded up to
 * the nearest PAGES_PER_SECTION boundary.  So we're adding memory in increments
 * of SECTION_SIZE bytes by initializing struct pages in increments of
 * PAGES_PER_SECTION * sizeof(struct page) bytes.
 *
 * Return true when zone was grown, otherwise return false. We return true even
 * when we grow less than requested, to let the caller decide if there are
 * enough pages to satisfy the allocation.
 */
bool __init deferred_grow_zone(struct zone *zone, unsigned int order)
{
	unsigned long nr_pages_needed = ALIGN(1 << order, PAGES_PER_SECTION);
	pg_data_t *pgdat = zone->zone_pgdat;
	unsigned long first_deferred_pfn = pgdat->first_deferred_pfn;
	unsigned long spfn, epfn, flags;
	unsigned long nr_pages = 0;
	u64 i = 0;

	/* Only the last zone may have deferred pages */
	if (zone_end_pfn(zone) != pgdat_end_pfn(pgdat))
		return false;

	pgdat_resize_lock(pgdat, &flags);

	/*
	 * If someone grew this zone while we were waiting for spinlock, return
	 * true, as there might be enough pages already.
	 */
	if (first_deferred_pfn != pgdat->first_deferred_pfn) {
		pgdat_resize_unlock(pgdat, &flags);
		return true;
	}

	/* If the zone is empty somebody else may have cleared out the zone */
	if (!deferred_init_mem_pfn_range_in_zone(&i, zone, &spfn, &epfn,
						 first_deferred_pfn)) {
		pgdat->first_deferred_pfn = ULONG_MAX;
		pgdat_resize_unlock(pgdat, &flags);
		/* Retry only once. */
		return first_deferred_pfn != ULONG_MAX;
	}

	/*
	 * Initialize and free pages in MAX_PAGE_ORDER sized increments so
	 * that we can avoid introducing any issues with the buddy
	 * allocator.
	 */
	while (spfn < epfn) {
		/* update our first deferred PFN for this section */
		first_deferred_pfn = spfn;

		nr_pages += deferred_init_maxorder(&i, zone, &spfn, &epfn);
		touch_nmi_watchdog();

		/* We should only stop along section boundaries */
		if ((first_deferred_pfn ^ spfn) < PAGES_PER_SECTION)
			continue;

		/* If our quota has been met we can stop here */
		if (nr_pages >= nr_pages_needed)
			break;
	}

	pgdat->first_deferred_pfn = spfn;
	pgdat_resize_unlock(pgdat, &flags);

	return nr_pages > 0;
}

#endif /* CONFIG_DEFERRED_STRUCT_PAGE_INIT */

#ifdef CONFIG_CMA
void __init init_cma_reserved_pageblock(struct page *page)
{
	unsigned i = pageblock_nr_pages;
	struct page *p = page;

	do {
		__ClearPageReserved(p);
		set_page_count(p, 0);
	} while (++p, --i);

	set_pageblock_migratetype(page, MIGRATE_CMA);
	set_page_refcounted(page);
	/* pages were reserved and not allocated */
	clear_page_tag_ref(page);
	__free_pages(page, pageblock_order);

	adjust_managed_page_count(page, pageblock_nr_pages);
	page_zone(page)->cma_pages += pageblock_nr_pages;
}
#endif

void set_zone_contiguous(struct zone *zone)
{
	unsigned long block_start_pfn = zone->zone_start_pfn;
	unsigned long block_end_pfn;

	block_end_pfn = pageblock_end_pfn(block_start_pfn);
	for (; block_start_pfn < zone_end_pfn(zone);
			block_start_pfn = block_end_pfn,
			 block_end_pfn += pageblock_nr_pages) {

		block_end_pfn = min(block_end_pfn, zone_end_pfn(zone));

		if (!__pageblock_pfn_to_page(block_start_pfn,
					     block_end_pfn, zone))
			return;
		cond_resched();
	}

	/* We confirm that there is no hole */
	zone->contiguous = true;
}

static void __init mem_init_print_info(void);
void __init page_alloc_init_late(void)
{
	struct zone *zone;
	int nid;

#ifdef CONFIG_DEFERRED_STRUCT_PAGE_INIT

	/* There will be num_node_state(N_MEMORY) threads */
	atomic_set(&pgdat_init_n_undone, num_node_state(N_MEMORY));
	for_each_node_state(nid, N_MEMORY) {
		kthread_run(deferred_init_memmap, NODE_DATA(nid), "pgdatinit%d", nid);
	}

	/* Block until all are initialised */
	wait_for_completion(&pgdat_init_all_done_comp);

	/*
	 * We initialized the rest of the deferred pages.  Permanently disable
	 * on-demand struct page initialization.
	 */
	static_branch_disable(&deferred_pages);

	/* Reinit limits that are based on free pages after the kernel is up */
	files_maxfiles_init();
#endif

	/* Accounting of total+free memory is stable at this point. */
	mem_init_print_info();
	buffer_init();

	/* Discard memblock private memory */
	memblock_discard();

	for_each_node_state(nid, N_MEMORY)
		shuffle_free_memory(NODE_DATA(nid));

	for_each_populated_zone(zone)
		set_zone_contiguous(zone);

	/* Initialize page ext after all struct pages are initialized. */
	if (deferred_struct_pages)
		page_ext_init();

	page_alloc_sysctl_init();
}

/*
 * Adaptive scale is meant to reduce sizes of hash tables on large memory
 * machines. As memory size is increased the scale is also increased but at
 * slower pace.  Starting from ADAPT_SCALE_BASE (64G), every time memory
 * quadruples the scale is increased by one, which means the size of hash table
 * only doubles, instead of quadrupling as well.
 * Because 32-bit systems cannot have large physical memory, where this scaling
 * makes sense, it is disabled on such platforms.
 */
#if __BITS_PER_LONG > 32
#define ADAPT_SCALE_BASE	(64ul << 30)
#define ADAPT_SCALE_SHIFT	2
#define ADAPT_SCALE_NPAGES	(ADAPT_SCALE_BASE >> PAGE_SHIFT)
#endif

/*
 * allocate a large system hash table from bootmem
 * - it is assumed that the hash table must contain an exact power-of-2
 *   quantity of entries
 * - limit is the number of hash buckets, not the total allocation size
 */
void *__init alloc_large_system_hash(const char *tablename,
				     unsigned long bucketsize,
				     unsigned long numentries,
				     int scale,
				     int flags,
				     unsigned int *_hash_shift,
				     unsigned int *_hash_mask,
				     unsigned long low_limit,
				     unsigned long high_limit)
{
	unsigned long long max = high_limit;
	unsigned long log2qty, size;
	void *table;
	gfp_t gfp_flags;
	bool virt;
	bool huge;

	/* allow the kernel cmdline to have a say */
	if (!numentries) {
		/* round applicable memory size up to nearest megabyte */
		numentries = nr_kernel_pages;

		/* It isn't necessary when PAGE_SIZE >= 1MB */
		if (PAGE_SIZE < SZ_1M)
			numentries = round_up(numentries, SZ_1M / PAGE_SIZE);

#if __BITS_PER_LONG > 32
		if (!high_limit) {
			unsigned long adapt;

			for (adapt = ADAPT_SCALE_NPAGES; adapt < numentries;
			     adapt <<= ADAPT_SCALE_SHIFT)
				scale++;
		}
#endif

		/* limit to 1 bucket per 2^scale bytes of low memory */
		if (scale > PAGE_SHIFT)
			numentries >>= (scale - PAGE_SHIFT);
		else
			numentries <<= (PAGE_SHIFT - scale);

		if (unlikely((numentries * bucketsize) < PAGE_SIZE))
			numentries = PAGE_SIZE / bucketsize;
	}
	numentries = roundup_pow_of_two(numentries);

	/* limit allocation size to 1/16 total memory by default */
	if (max == 0) {
		max = ((unsigned long long)nr_all_pages << PAGE_SHIFT) >> 4;
		do_div(max, bucketsize);
	}
	max = min(max, 0x80000000ULL);

	if (numentries < low_limit)
		numentries = low_limit;
	if (numentries > max)
		numentries = max;

	log2qty = ilog2(numentries);

	gfp_flags = (flags & HASH_ZERO) ? GFP_ATOMIC | __GFP_ZERO : GFP_ATOMIC;
	do {
		virt = false;
		size = bucketsize << log2qty;
		if (flags & HASH_EARLY) {
			if (flags & HASH_ZERO)
				table = memblock_alloc(size, SMP_CACHE_BYTES);
			else
				table = memblock_alloc_raw(size,
							   SMP_CACHE_BYTES);
		} else if (get_order(size) > MAX_PAGE_ORDER || hashdist) {
			table = vmalloc_huge(size, gfp_flags);
			virt = true;
			if (table)
				huge = is_vm_area_hugepages(table);
		} else {
			/*
			 * If bucketsize is not a power-of-two, we may free
			 * some pages at the end of hash table which
			 * alloc_pages_exact() automatically does
			 */
			table = alloc_pages_exact(size, gfp_flags);
			kmemleak_alloc(table, size, 1, gfp_flags);
		}
	} while (!table && size > PAGE_SIZE && --log2qty);

	if (!table)
		panic("Failed to allocate %s hash table\n", tablename);

	pr_info("%s hash table entries: %ld (order: %d, %lu bytes, %s)\n",
		tablename, 1UL << log2qty, ilog2(size) - PAGE_SHIFT, size,
		virt ? (huge ? "vmalloc hugepage" : "vmalloc") : "linear");

	if (_hash_shift)
		*_hash_shift = log2qty;
	if (_hash_mask)
		*_hash_mask = (1 << log2qty) - 1;

	return table;
}

void __init memblock_free_pages(struct page *page, unsigned long pfn,
							unsigned int order)
{
	if (IS_ENABLED(CONFIG_DEFERRED_STRUCT_PAGE_INIT)) {
		int nid = early_pfn_to_nid(pfn);

		if (!early_page_initialised(pfn, nid))
			return;
	}

	if (!kmsan_memblock_free_pages(page, order)) {
		/* KMSAN will take care of these pages. */
		return;
	}

	/* pages were reserved and not allocated */
	clear_page_tag_ref(page);
<<<<<<< HEAD
	__free_pages_core(page, order);
=======
	__free_pages_core(page, order, MEMINIT_EARLY);
>>>>>>> 7aa21fec
}

DEFINE_STATIC_KEY_MAYBE(CONFIG_INIT_ON_ALLOC_DEFAULT_ON, init_on_alloc);
EXPORT_SYMBOL(init_on_alloc);

DEFINE_STATIC_KEY_MAYBE(CONFIG_INIT_ON_FREE_DEFAULT_ON, init_on_free);
EXPORT_SYMBOL(init_on_free);

static bool _init_on_alloc_enabled_early __read_mostly
				= IS_ENABLED(CONFIG_INIT_ON_ALLOC_DEFAULT_ON);
static int __init early_init_on_alloc(char *buf)
{

	return kstrtobool(buf, &_init_on_alloc_enabled_early);
}
early_param("init_on_alloc", early_init_on_alloc);

static bool _init_on_free_enabled_early __read_mostly
				= IS_ENABLED(CONFIG_INIT_ON_FREE_DEFAULT_ON);
static int __init early_init_on_free(char *buf)
{
	return kstrtobool(buf, &_init_on_free_enabled_early);
}
early_param("init_on_free", early_init_on_free);

DEFINE_STATIC_KEY_MAYBE(CONFIG_DEBUG_VM, check_pages_enabled);

/*
 * Enable static keys related to various memory debugging and hardening options.
 * Some override others, and depend on early params that are evaluated in the
 * order of appearance. So we need to first gather the full picture of what was
 * enabled, and then make decisions.
 */
static void __init mem_debugging_and_hardening_init(void)
{
	bool page_poisoning_requested = false;
	bool want_check_pages = false;

#ifdef CONFIG_PAGE_POISONING
	/*
	 * Page poisoning is debug page alloc for some arches. If
	 * either of those options are enabled, enable poisoning.
	 */
	if (page_poisoning_enabled() ||
	     (!IS_ENABLED(CONFIG_ARCH_SUPPORTS_DEBUG_PAGEALLOC) &&
	      debug_pagealloc_enabled())) {
		static_branch_enable(&_page_poisoning_enabled);
		page_poisoning_requested = true;
		want_check_pages = true;
	}
#endif

	if ((_init_on_alloc_enabled_early || _init_on_free_enabled_early) &&
	    page_poisoning_requested) {
		pr_info("mem auto-init: CONFIG_PAGE_POISONING is on, "
			"will take precedence over init_on_alloc and init_on_free\n");
		_init_on_alloc_enabled_early = false;
		_init_on_free_enabled_early = false;
	}

	if (_init_on_alloc_enabled_early) {
		want_check_pages = true;
		static_branch_enable(&init_on_alloc);
	} else {
		static_branch_disable(&init_on_alloc);
	}

	if (_init_on_free_enabled_early) {
		want_check_pages = true;
		static_branch_enable(&init_on_free);
	} else {
		static_branch_disable(&init_on_free);
	}

	if (IS_ENABLED(CONFIG_KMSAN) &&
	    (_init_on_alloc_enabled_early || _init_on_free_enabled_early))
		pr_info("mem auto-init: please make sure init_on_alloc and init_on_free are disabled when running KMSAN\n");

#ifdef CONFIG_DEBUG_PAGEALLOC
	if (debug_pagealloc_enabled()) {
		want_check_pages = true;
		static_branch_enable(&_debug_pagealloc_enabled);

		if (debug_guardpage_minorder())
			static_branch_enable(&_debug_guardpage_enabled);
	}
#endif

	/*
	 * Any page debugging or hardening option also enables sanity checking
	 * of struct pages being allocated or freed. With CONFIG_DEBUG_VM it's
	 * enabled already.
	 */
	if (!IS_ENABLED(CONFIG_DEBUG_VM) && want_check_pages)
		static_branch_enable(&check_pages_enabled);
}

/* Report memory auto-initialization states for this boot. */
static void __init report_meminit(void)
{
	const char *stack;

	if (IS_ENABLED(CONFIG_INIT_STACK_ALL_PATTERN))
		stack = "all(pattern)";
	else if (IS_ENABLED(CONFIG_INIT_STACK_ALL_ZERO))
		stack = "all(zero)";
	else if (IS_ENABLED(CONFIG_GCC_PLUGIN_STRUCTLEAK_BYREF_ALL))
		stack = "byref_all(zero)";
	else if (IS_ENABLED(CONFIG_GCC_PLUGIN_STRUCTLEAK_BYREF))
		stack = "byref(zero)";
	else if (IS_ENABLED(CONFIG_GCC_PLUGIN_STRUCTLEAK_USER))
		stack = "__user(zero)";
	else
		stack = "off";

	pr_info("mem auto-init: stack:%s, heap alloc:%s, heap free:%s\n",
		stack, want_init_on_alloc(GFP_KERNEL) ? "on" : "off",
		want_init_on_free() ? "on" : "off");
	if (want_init_on_free())
		pr_info("mem auto-init: clearing system memory may take some time...\n");
}

static void __init mem_init_print_info(void)
{
	unsigned long physpages, codesize, datasize, rosize, bss_size;
	unsigned long init_code_size, init_data_size;

	physpages = get_num_physpages();
	codesize = _etext - _stext;
	datasize = _edata - _sdata;
	rosize = __end_rodata - __start_rodata;
	bss_size = __bss_stop - __bss_start;
	init_data_size = __init_end - __init_begin;
	init_code_size = _einittext - _sinittext;

	/*
	 * Detect special cases and adjust section sizes accordingly:
	 * 1) .init.* may be embedded into .data sections
	 * 2) .init.text.* may be out of [__init_begin, __init_end],
	 *    please refer to arch/tile/kernel/vmlinux.lds.S.
	 * 3) .rodata.* may be embedded into .text or .data sections.
	 */
#define adj_init_size(start, end, size, pos, adj) \
	do { \
		if (&start[0] <= &pos[0] && &pos[0] < &end[0] && size > adj) \
			size -= adj; \
	} while (0)

	adj_init_size(__init_begin, __init_end, init_data_size,
		     _sinittext, init_code_size);
	adj_init_size(_stext, _etext, codesize, _sinittext, init_code_size);
	adj_init_size(_sdata, _edata, datasize, __init_begin, init_data_size);
	adj_init_size(_stext, _etext, codesize, __start_rodata, rosize);
	adj_init_size(_sdata, _edata, datasize, __start_rodata, rosize);

#undef	adj_init_size

	pr_info("Memory: %luK/%luK available (%luK kernel code, %luK rwdata, %luK rodata, %luK init, %luK bss, %luK reserved, %luK cma-reserved"
#ifdef	CONFIG_HIGHMEM
		", %luK highmem"
#endif
		")\n",
		K(nr_free_pages()), K(physpages),
		codesize / SZ_1K, datasize / SZ_1K, rosize / SZ_1K,
		(init_data_size + init_code_size) / SZ_1K, bss_size / SZ_1K,
		K(physpages - totalram_pages() - totalcma_pages),
		K(totalcma_pages)
#ifdef	CONFIG_HIGHMEM
		, K(totalhigh_pages())
#endif
		);
}

/*
 * Set up kernel memory allocators
 */
void __init mm_core_init(void)
{
	/* Initializations relying on SMP setup */
	BUILD_BUG_ON(MAX_ZONELISTS > 2);
	build_all_zonelists(NULL);
	page_alloc_init_cpuhp();

	/*
	 * page_ext requires contiguous pages,
	 * bigger than MAX_PAGE_ORDER unless SPARSEMEM.
	 */
	page_ext_init_flatmem();
	mem_debugging_and_hardening_init();
	kfence_alloc_pool_and_metadata();
	report_meminit();
	kmsan_init_shadow();
	stack_depot_early_init();
	mem_init();
	kmem_cache_init();
	/*
	 * page_owner must be initialized after buddy is ready, and also after
	 * slab is ready so that stack_depot_init() works properly
	 */
	page_ext_init_flatmem_late();
	kmemleak_init();
	ptlock_cache_init();
	pgtable_cache_init();
	debug_objects_mem_init();
	vmalloc_init();
	/* If no deferred init page_ext now, as vmap is fully initialized */
	if (!deferred_struct_pages)
		page_ext_init();
	/* Should be run before the first non-init thread is created */
	init_espfix_bsp();
	/* Should be run after espfix64 is set up. */
	pti_init();
	kmsan_init_runtime();
	mm_cache_init();
	execmem_init();
}<|MERGE_RESOLUTION|>--- conflicted
+++ resolved
@@ -2462,11 +2462,7 @@
 
 	/* pages were reserved and not allocated */
 	clear_page_tag_ref(page);
-<<<<<<< HEAD
-	__free_pages_core(page, order);
-=======
 	__free_pages_core(page, order, MEMINIT_EARLY);
->>>>>>> 7aa21fec
 }
 
 DEFINE_STATIC_KEY_MAYBE(CONFIG_INIT_ON_ALLOC_DEFAULT_ON, init_on_alloc);
