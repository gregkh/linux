--- conflicted
+++ resolved
@@ -59,11 +59,7 @@
 void delete_from_swap_cache(struct folio *folio);
 void clear_shadow_from_swap_cache(int type, unsigned long begin,
 				  unsigned long end);
-<<<<<<< HEAD
-void swapcache_clear(struct swap_info_struct *si, swp_entry_t entry);
-=======
 void swapcache_clear(struct swap_info_struct *si, swp_entry_t entry, int nr);
->>>>>>> a6ad5510
 struct folio *swap_cache_get_folio(swp_entry_t entry,
 		struct vm_area_struct *vma, unsigned long addr);
 struct folio *filemap_get_incore_folio(struct address_space *mapping,
@@ -150,11 +146,7 @@
 	return 0;
 }
 
-<<<<<<< HEAD
-static inline void swapcache_clear(struct swap_info_struct *si, swp_entry_t entry)
-=======
 static inline void swapcache_clear(struct swap_info_struct *si, swp_entry_t entry, int nr)
->>>>>>> a6ad5510
 {
 }
 
