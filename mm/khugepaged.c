--- conflicted
+++ resolved
@@ -938,10 +938,6 @@
 	return SCAN_SUCCEED;
 }
 
-/*
- * See pmd_trans_unstable() for how the result may change out from
- * underneath us, even if we hold mmap_lock in read.
- */
 static int find_pmd_or_thp_or_none(struct mm_struct *mm,
 				   unsigned long address,
 				   pmd_t **pmd)
@@ -1638,18 +1634,6 @@
 		add_mm_counter(mm, mm_counter_file(hpage), -nr_ptes);
 	}
 
-<<<<<<< HEAD
-	/* step 4: remove pte entries */
-	/* we make no change to anon, but protect concurrent anon page lookup */
-	if (vma->anon_vma)
-		anon_vma_lock_write(vma->anon_vma);
-
-	collapse_and_free_pmd(mm, vma, haddr, pmd);
-
-	if (vma->anon_vma)
-		anon_vma_unlock_write(vma->anon_vma);
-	i_mmap_unlock_write(vma->vm_file->f_mapping);
-=======
 	/* step 4: remove empty page table */
 	if (!pml) {
 		pml = pmd_lock(mm, pmd);
@@ -1667,7 +1651,6 @@
 	mm_dec_nr_ptes(mm);
 	page_table_check_pte_clear_range(mm, haddr, pgt_pmd);
 	pte_free_defer(mm, pmd_pgtable(pgt_pmd));
->>>>>>> 98817289
 
 maybe_install_pmd:
 	/* step 5: install pmd entry */
@@ -1712,16 +1695,9 @@
 		 * got written to. These VMAs are likely not worth removing
 		 * page tables from, as PMD-mapping is likely to be split later.
 		 */
-<<<<<<< HEAD
-		if (READ_ONCE(vma->anon_vma)) {
-			result = SCAN_PAGE_ANON;
-			goto next;
-		}
-=======
 		if (READ_ONCE(vma->anon_vma))
 			continue;
 
->>>>>>> 98817289
 		addr = vma->vm_start + ((pgoff - vma->vm_pgoff) << PAGE_SHIFT);
 		if (addr & ~HPAGE_PMD_MASK ||
 		    vma->vm_end < addr + HPAGE_PMD_SIZE)
@@ -1740,49 +1716,6 @@
 		 * skip this one: it will always be mapped in small page size
 		 * for uffd-wp registered ranges.
 		 */
-<<<<<<< HEAD
-		result = SCAN_PTE_MAPPED_HUGEPAGE;
-		if ((cc->is_khugepaged || is_target) &&
-		    mmap_write_trylock(mm)) {
-			/*
-			 * Re-check whether we have an ->anon_vma, because
-			 * collapse_and_free_pmd() requires that either no
-			 * ->anon_vma exists or the anon_vma is locked.
-			 * We already checked ->anon_vma above, but that check
-			 * is racy because ->anon_vma can be populated under the
-			 * mmap lock in read mode.
-			 */
-			if (vma->anon_vma) {
-				result = SCAN_PAGE_ANON;
-				goto unlock_next;
-			}
-			/*
-			 * When a vma is registered with uffd-wp, we can't
-			 * recycle the pmd pgtable because there can be pte
-			 * markers installed.  Skip it only, so the rest mm/vma
-			 * can still have the same file mapped hugely, however
-			 * it'll always mapped in small page size for uffd-wp
-			 * registered ranges.
-			 */
-			if (hpage_collapse_test_exit(mm)) {
-				result = SCAN_ANY_PROCESS;
-				goto unlock_next;
-			}
-			if (userfaultfd_wp(vma)) {
-				result = SCAN_PTE_UFFD_WP;
-				goto unlock_next;
-			}
-			collapse_and_free_pmd(mm, vma, addr, pmd);
-			if (!cc->is_khugepaged && is_target)
-				result = set_huge_pmd(vma, addr, pmd, hpage);
-			else
-				result = SCAN_SUCCEED;
-
-unlock_next:
-			mmap_write_unlock(mm);
-			goto next;
-		}
-=======
 		if (userfaultfd_wp(vma))
 			continue;
 
@@ -1796,7 +1729,6 @@
 		if (ptl != pml)
 			spin_lock_nested(ptl, SINGLE_DEPTH_NESTING);
 
->>>>>>> 98817289
 		/*
 		 * Huge page lock is still held, so normally the page table
 		 * must remain empty; and we have already skipped anon_vma
@@ -1899,13 +1831,8 @@
 	} while (1);
 
 	for (index = start; index < end; index++) {
-<<<<<<< HEAD
-		struct page *page = xas_next(&xas);
-		struct folio *folio;
-=======
 		xas_set(&xas, index);
 		page = xas_load(&xas);
->>>>>>> 98817289
 
 		VM_BUG_ON(index != xas.xa_index);
 		if (is_shmem) {
@@ -2033,11 +1960,7 @@
 			goto out_unlock;
 		}
 
-<<<<<<< HEAD
-		if (folio_isolate_lru(folio)) {
-=======
 		if (!folio_isolate_lru(folio)) {
->>>>>>> 98817289
 			result = SCAN_DEL_PAGE_LRU;
 			goto out_unlock;
 		}
