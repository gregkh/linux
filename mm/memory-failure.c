--- conflicted
+++ resolved
@@ -166,11 +166,7 @@
 
 	/*
 	 * zone_pcp_disable() can't be used here. It will
-<<<<<<< HEAD
-	 * hold pcp_batch_high_lock and dissolve_free_huge_page() might hold
-=======
 	 * hold pcp_batch_high_lock and dissolve_free_hugetlb_folio() might hold
->>>>>>> a6ad5510
 	 * cpu_hotplug_lock via static_key_slow_dec() when hugetlb vmemmap
 	 * optimization is enabled. This will break current lock dependency
 	 * chain and leads to deadlock.
@@ -180,11 +176,7 @@
 	 * but nothing guarantees that those pages do not get back to a PCP
 	 * queue if we need to refill those.
 	 */
-<<<<<<< HEAD
-	ret = dissolve_free_huge_page(page);
-=======
 	ret = dissolve_free_hugetlb_folio(page_folio(page));
->>>>>>> a6ad5510
 	if (!ret) {
 		drain_all_pages(page_zone(page));
 		ret = take_page_off_buddy(page);
@@ -617,10 +609,6 @@
 static void collect_procs_anon(struct folio *folio, struct page *page,
 		struct list_head *to_kill, int force_early)
 {
-<<<<<<< HEAD
-	struct vm_area_struct *vma;
-=======
->>>>>>> a6ad5510
 	struct task_struct *tsk;
 	struct anon_vma *av;
 	pgoff_t pgoff;
@@ -742,15 +730,9 @@
 {
 	if (!folio->mapping)
 		return;
-<<<<<<< HEAD
-	if (unlikely(PageKsm(page)))
-		collect_procs_ksm(page, tokill, force_early);
-	else if (PageAnon(page))
-=======
 	if (unlikely(folio_test_ksm(folio)))
 		collect_procs_ksm(folio, page, tokill, force_early);
 	else if (folio_test_anon(folio))
->>>>>>> a6ad5510
 		collect_procs_anon(folio, page, tokill, force_early);
 	else
 		collect_procs_file(folio, page, tokill, force_early);
@@ -1222,11 +1204,7 @@
 
 	mapping = folio_mapping(folio);
 	if (mapping) {
-<<<<<<< HEAD
-		res = truncate_error_page(&folio->page, page_to_pfn(p), mapping);
-=======
 		res = truncate_error_folio(folio, page_to_pfn(p), mapping);
->>>>>>> a6ad5510
 		/* The page is kept in page cache. */
 		extra_pins = true;
 		folio_unlock(folio);
@@ -1630,11 +1608,7 @@
 	 * This check implies we don't kill processes if their pages
 	 * are in the swap cache early. Those are always late kills.
 	 */
-<<<<<<< HEAD
-	if (!page_mapped(p))
-=======
 	if (!folio_mapped(folio))
->>>>>>> a6ad5510
 		return true;
 
 	if (folio_test_swapcache(folio)) {
@@ -1669,17 +1643,10 @@
 
 	unmap_poisoned_folio(folio, ttu);
 
-<<<<<<< HEAD
-	unmap_success = !page_mapped(p);
-	if (!unmap_success)
-		pr_err("%#lx: failed to unmap page (mapcount=%d)\n",
-		       pfn, page_mapcount(p));
-=======
 	unmap_success = !folio_mapped(folio);
 	if (!unmap_success)
 		pr_err("%#lx: failed to unmap page (folio mapcount=%d)\n",
 		       pfn, folio_mapcount(folio));
->>>>>>> a6ad5510
 
 	/*
 	 * try_to_unmap() might put mlocked page in lru cache, so call
@@ -2604,13 +2571,6 @@
 
 	if (is_huge_zero_folio(folio)) {
 		unpoison_pr_info("%#lx: huge zero page is not supported\n",
-				 pfn, &unpoison_rs);
-		ret = -EOPNOTSUPP;
-		goto unlock_mutex;
-	}
-
-	if (is_huge_zero_page(&folio->page)) {
-		unpoison_pr_info("Unpoison: huge zero page is not supported %#lx\n",
 				 pfn, &unpoison_rs);
 		ret = -EOPNOTSUPP;
 		goto unlock_mutex;
