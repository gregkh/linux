// SPDX-License-Identifier: GPL-2.0
/*
 *	linux/mm/madvise.c
 *
 * Copyright (C) 1999  Linus Torvalds
 * Copyright (C) 2002  Christoph Hellwig
 */

#include <linux/mman.h>
#include <linux/pagemap.h>
#include <linux/syscalls.h>
#include <linux/mempolicy.h>
#include <linux/page-isolation.h>
#include <linux/page_idle.h>
#include <linux/userfaultfd_k.h>
#include <linux/hugetlb.h>
#include <linux/falloc.h>
#include <linux/fadvise.h>
#include <linux/sched.h>
#include <linux/sched/mm.h>
#include <linux/mm_inline.h>
#include <linux/string.h>
#include <linux/uio.h>
#include <linux/ksm.h>
#include <linux/fs.h>
#include <linux/file.h>
#include <linux/blkdev.h>
#include <linux/backing-dev.h>
#include <linux/pagewalk.h>
#include <linux/swap.h>
#include <linux/swapops.h>
#include <linux/shmem_fs.h>
#include <linux/mmu_notifier.h>

#include <asm/tlb.h>

#include "internal.h"
#include "swap.h"

/*
 * Maximum number of attempts we make to install guard pages before we give up
 * and return -ERESTARTNOINTR to have userspace try again.
 */
#define MAX_MADVISE_GUARD_RETRIES 3

struct madvise_walk_private {
	struct mmu_gather *tlb;
	bool pageout;
};

struct madvise_behavior {
	int behavior;
	struct mmu_gather *tlb;
};

/*
 * Any behaviour which results in changes to the vma->vm_flags needs to
 * take mmap_lock for writing. Others, which simply traverse vmas, need
 * to only take it for reading.
 */
static int madvise_need_mmap_write(int behavior)
{
	switch (behavior) {
	case MADV_REMOVE:
	case MADV_WILLNEED:
	case MADV_DONTNEED:
	case MADV_DONTNEED_LOCKED:
	case MADV_COLD:
	case MADV_PAGEOUT:
	case MADV_FREE:
	case MADV_POPULATE_READ:
	case MADV_POPULATE_WRITE:
	case MADV_COLLAPSE:
	case MADV_GUARD_INSTALL:
	case MADV_GUARD_REMOVE:
		return 0;
	default:
		/* be safe, default to 1. list exceptions explicitly */
		return 1;
	}
}

#ifdef CONFIG_ANON_VMA_NAME
struct anon_vma_name *anon_vma_name_alloc(const char *name)
{
	struct anon_vma_name *anon_name;
	size_t count;

	/* Add 1 for NUL terminator at the end of the anon_name->name */
	count = strlen(name) + 1;
	anon_name = kmalloc(struct_size(anon_name, name, count), GFP_KERNEL);
	if (anon_name) {
		kref_init(&anon_name->kref);
		memcpy(anon_name->name, name, count);
	}

	return anon_name;
}

void anon_vma_name_free(struct kref *kref)
{
	struct anon_vma_name *anon_name =
			container_of(kref, struct anon_vma_name, kref);
	kfree(anon_name);
}

struct anon_vma_name *anon_vma_name(struct vm_area_struct *vma)
{
	mmap_assert_locked(vma->vm_mm);

	return vma->anon_name;
}

/* mmap_lock should be write-locked */
static int replace_anon_vma_name(struct vm_area_struct *vma,
				 struct anon_vma_name *anon_name)
{
	struct anon_vma_name *orig_name = anon_vma_name(vma);

	if (!anon_name) {
		vma->anon_name = NULL;
		anon_vma_name_put(orig_name);
		return 0;
	}

	if (anon_vma_name_eq(orig_name, anon_name))
		return 0;

	vma->anon_name = anon_vma_name_reuse(anon_name);
	anon_vma_name_put(orig_name);

	return 0;
}
#else /* CONFIG_ANON_VMA_NAME */
static int replace_anon_vma_name(struct vm_area_struct *vma,
				 struct anon_vma_name *anon_name)
{
	if (anon_name)
		return -EINVAL;

	return 0;
}
#endif /* CONFIG_ANON_VMA_NAME */
/*
 * Update the vm_flags on region of a vma, splitting it or merging it as
 * necessary.  Must be called with mmap_lock held for writing;
 * Caller should ensure anon_name stability by raising its refcount even when
 * anon_name belongs to a valid vma because this function might free that vma.
 */
static int madvise_update_vma(struct vm_area_struct *vma,
			      struct vm_area_struct **prev, unsigned long start,
			      unsigned long end, unsigned long new_flags,
			      struct anon_vma_name *anon_name)
{
	struct mm_struct *mm = vma->vm_mm;
	int error;
	VMA_ITERATOR(vmi, mm, start);

	if (new_flags == vma->vm_flags && anon_vma_name_eq(anon_vma_name(vma), anon_name)) {
		*prev = vma;
		return 0;
	}

	vma = vma_modify_flags_name(&vmi, *prev, vma, start, end, new_flags,
				    anon_name);
	if (IS_ERR(vma))
		return PTR_ERR(vma);

	*prev = vma;

	/* vm_flags is protected by the mmap_lock held in write mode. */
	vma_start_write(vma);
	vm_flags_reset(vma, new_flags);
	if (!vma->vm_file || vma_is_anon_shmem(vma)) {
		error = replace_anon_vma_name(vma, anon_name);
		if (error)
			return error;
	}

	return 0;
}

#ifdef CONFIG_SWAP
static int swapin_walk_pmd_entry(pmd_t *pmd, unsigned long start,
		unsigned long end, struct mm_walk *walk)
{
	struct vm_area_struct *vma = walk->private;
	struct swap_iocb *splug = NULL;
	pte_t *ptep = NULL;
	spinlock_t *ptl;
	unsigned long addr;

	for (addr = start; addr < end; addr += PAGE_SIZE) {
		pte_t pte;
		swp_entry_t entry;
		struct folio *folio;

		if (!ptep++) {
			ptep = pte_offset_map_lock(vma->vm_mm, pmd, addr, &ptl);
			if (!ptep)
				break;
		}

		pte = ptep_get(ptep);
		if (!is_swap_pte(pte))
			continue;
		entry = pte_to_swp_entry(pte);
		if (unlikely(non_swap_entry(entry)))
			continue;

		pte_unmap_unlock(ptep, ptl);
		ptep = NULL;

		folio = read_swap_cache_async(entry, GFP_HIGHUSER_MOVABLE,
					     vma, addr, &splug);
		if (folio)
			folio_put(folio);
	}

	if (ptep)
		pte_unmap_unlock(ptep, ptl);
	swap_read_unplug(splug);
	cond_resched();

	return 0;
}

static const struct mm_walk_ops swapin_walk_ops = {
	.pmd_entry		= swapin_walk_pmd_entry,
	.walk_lock		= PGWALK_RDLOCK,
};

static void shmem_swapin_range(struct vm_area_struct *vma,
		unsigned long start, unsigned long end,
		struct address_space *mapping)
{
	XA_STATE(xas, &mapping->i_pages, linear_page_index(vma, start));
	pgoff_t end_index = linear_page_index(vma, end) - 1;
	struct folio *folio;
	struct swap_iocb *splug = NULL;

	rcu_read_lock();
	xas_for_each(&xas, folio, end_index) {
		unsigned long addr;
		swp_entry_t entry;

		if (!xa_is_value(folio))
			continue;
		entry = radix_to_swp_entry(folio);
		/* There might be swapin error entries in shmem mapping. */
		if (non_swap_entry(entry))
			continue;

		addr = vma->vm_start +
			((xas.xa_index - vma->vm_pgoff) << PAGE_SHIFT);
		xas_pause(&xas);
		rcu_read_unlock();

		folio = read_swap_cache_async(entry, mapping_gfp_mask(mapping),
					     vma, addr, &splug);
		if (folio)
			folio_put(folio);

		rcu_read_lock();
	}
	rcu_read_unlock();
	swap_read_unplug(splug);
}
#endif		/* CONFIG_SWAP */

/*
 * Schedule all required I/O operations.  Do not wait for completion.
 */
static long madvise_willneed(struct vm_area_struct *vma,
			     struct vm_area_struct **prev,
			     unsigned long start, unsigned long end)
{
	struct mm_struct *mm = vma->vm_mm;
	struct file *file = vma->vm_file;
	loff_t offset;

	*prev = vma;
#ifdef CONFIG_SWAP
	if (!file) {
		walk_page_range(vma->vm_mm, start, end, &swapin_walk_ops, vma);
		lru_add_drain(); /* Push any new pages onto the LRU now */
		return 0;
	}

	if (shmem_mapping(file->f_mapping)) {
		shmem_swapin_range(vma, start, end, file->f_mapping);
		lru_add_drain(); /* Push any new pages onto the LRU now */
		return 0;
	}
#else
	if (!file)
		return -EBADF;
#endif

	if (IS_DAX(file_inode(file))) {
		/* no bad return value, but ignore advice */
		return 0;
	}

	/*
	 * Filesystem's fadvise may need to take various locks.  We need to
	 * explicitly grab a reference because the vma (and hence the
	 * vma's reference to the file) can go away as soon as we drop
	 * mmap_lock.
	 */
	*prev = NULL;	/* tell sys_madvise we drop mmap_lock */
	get_file(file);
	offset = (loff_t)(start - vma->vm_start)
			+ ((loff_t)vma->vm_pgoff << PAGE_SHIFT);
	mmap_read_unlock(mm);
	vfs_fadvise(file, offset, end - start, POSIX_FADV_WILLNEED);
	fput(file);
	mmap_read_lock(mm);
	return 0;
}

static inline bool can_do_file_pageout(struct vm_area_struct *vma)
{
	if (!vma->vm_file)
		return false;
	/*
	 * paging out pagecache only for non-anonymous mappings that correspond
	 * to the files the calling process could (if tried) open for writing;
	 * otherwise we'd be including shared non-exclusive mappings, which
	 * opens a side channel.
	 */
	return inode_owner_or_capable(&nop_mnt_idmap,
				      file_inode(vma->vm_file)) ||
	       file_permission(vma->vm_file, MAY_WRITE) == 0;
}

static inline int madvise_folio_pte_batch(unsigned long addr, unsigned long end,
					  struct folio *folio, pte_t *ptep,
					  pte_t pte, bool *any_young,
					  bool *any_dirty)
{
	const fpb_t fpb_flags = FPB_IGNORE_DIRTY | FPB_IGNORE_SOFT_DIRTY;
	int max_nr = (end - addr) / PAGE_SIZE;

	return folio_pte_batch(folio, addr, ptep, pte, max_nr, fpb_flags, NULL,
			       any_young, any_dirty);
}

static int madvise_cold_or_pageout_pte_range(pmd_t *pmd,
				unsigned long addr, unsigned long end,
				struct mm_walk *walk)
{
	struct madvise_walk_private *private = walk->private;
	struct mmu_gather *tlb = private->tlb;
	bool pageout = private->pageout;
	struct mm_struct *mm = tlb->mm;
	struct vm_area_struct *vma = walk->vma;
	pte_t *start_pte, *pte, ptent;
	spinlock_t *ptl;
	struct folio *folio = NULL;
	LIST_HEAD(folio_list);
	bool pageout_anon_only_filter;
	unsigned int batch_count = 0;
	int nr;

	if (fatal_signal_pending(current))
		return -EINTR;

	pageout_anon_only_filter = pageout && !vma_is_anonymous(vma) &&
					!can_do_file_pageout(vma);

#ifdef CONFIG_TRANSPARENT_HUGEPAGE
	if (pmd_trans_huge(*pmd)) {
		pmd_t orig_pmd;
		unsigned long next = pmd_addr_end(addr, end);

		tlb_change_page_size(tlb, HPAGE_PMD_SIZE);
		ptl = pmd_trans_huge_lock(pmd, vma);
		if (!ptl)
			return 0;

		orig_pmd = *pmd;
		if (is_huge_zero_pmd(orig_pmd))
			goto huge_unlock;

		if (unlikely(!pmd_present(orig_pmd))) {
			VM_BUG_ON(thp_migration_supported() &&
					!is_pmd_migration_entry(orig_pmd));
			goto huge_unlock;
		}

		folio = pmd_folio(orig_pmd);

		/* Do not interfere with other mappings of this folio */
		if (folio_maybe_mapped_shared(folio))
			goto huge_unlock;

		if (pageout_anon_only_filter && !folio_test_anon(folio))
			goto huge_unlock;

		if (next - addr != HPAGE_PMD_SIZE) {
			int err;

			folio_get(folio);
			spin_unlock(ptl);
			folio_lock(folio);
			err = split_folio(folio);
			folio_unlock(folio);
			folio_put(folio);
			if (!err)
				goto regular_folio;
			return 0;
		}

		if (!pageout && pmd_young(orig_pmd)) {
			pmdp_invalidate(vma, addr, pmd);
			orig_pmd = pmd_mkold(orig_pmd);

			set_pmd_at(mm, addr, pmd, orig_pmd);
			tlb_remove_pmd_tlb_entry(tlb, pmd, addr);
		}

		folio_clear_referenced(folio);
		folio_test_clear_young(folio);
		if (folio_test_active(folio))
			folio_set_workingset(folio);
		if (pageout) {
			if (folio_isolate_lru(folio)) {
				if (folio_test_unevictable(folio))
					folio_putback_lru(folio);
				else
					list_add(&folio->lru, &folio_list);
			}
		} else
			folio_deactivate(folio);
huge_unlock:
		spin_unlock(ptl);
		if (pageout)
			reclaim_pages(&folio_list);
		return 0;
	}

regular_folio:
#endif
	tlb_change_page_size(tlb, PAGE_SIZE);
restart:
	start_pte = pte = pte_offset_map_lock(vma->vm_mm, pmd, addr, &ptl);
	if (!start_pte)
		return 0;
	flush_tlb_batched_pending(mm);
	arch_enter_lazy_mmu_mode();
	for (; addr < end; pte += nr, addr += nr * PAGE_SIZE) {
		nr = 1;
		ptent = ptep_get(pte);

		if (++batch_count == SWAP_CLUSTER_MAX) {
			batch_count = 0;
			if (need_resched()) {
				arch_leave_lazy_mmu_mode();
				pte_unmap_unlock(start_pte, ptl);
				cond_resched();
				goto restart;
			}
		}

		if (pte_none(ptent))
			continue;

		if (!pte_present(ptent))
			continue;

		folio = vm_normal_folio(vma, addr, ptent);
		if (!folio || folio_is_zone_device(folio))
			continue;

		/*
		 * If we encounter a large folio, only split it if it is not
		 * fully mapped within the range we are operating on. Otherwise
		 * leave it as is so that it can be swapped out whole. If we
		 * fail to split a folio, leave it in place and advance to the
		 * next pte in the range.
		 */
		if (folio_test_large(folio)) {
			bool any_young;

			nr = madvise_folio_pte_batch(addr, end, folio, pte,
						     ptent, &any_young, NULL);
			if (any_young)
				ptent = pte_mkyoung(ptent);

			if (nr < folio_nr_pages(folio)) {
				int err;

				if (folio_maybe_mapped_shared(folio))
					continue;
				if (pageout_anon_only_filter && !folio_test_anon(folio))
					continue;
				if (!folio_trylock(folio))
					continue;
				folio_get(folio);
				arch_leave_lazy_mmu_mode();
				pte_unmap_unlock(start_pte, ptl);
				start_pte = NULL;
				err = split_folio(folio);
				folio_unlock(folio);
				folio_put(folio);
				start_pte = pte =
					pte_offset_map_lock(mm, pmd, addr, &ptl);
				if (!start_pte)
					break;
				flush_tlb_batched_pending(mm);
				arch_enter_lazy_mmu_mode();
				if (!err)
					nr = 0;
				continue;
			}
		}

		/*
		 * Do not interfere with other mappings of this folio and
		 * non-LRU folio. If we have a large folio at this point, we
		 * know it is fully mapped so if its mapcount is the same as its
		 * number of pages, it must be exclusive.
		 */
		if (!folio_test_lru(folio) ||
		    folio_mapcount(folio) != folio_nr_pages(folio))
			continue;

		if (pageout_anon_only_filter && !folio_test_anon(folio))
			continue;

		if (!pageout && pte_young(ptent)) {
			clear_young_dirty_ptes(vma, addr, pte, nr,
					       CYDP_CLEAR_YOUNG);
			tlb_remove_tlb_entries(tlb, pte, nr, addr);
		}

		/*
		 * We are deactivating a folio for accelerating reclaiming.
		 * VM couldn't reclaim the folio unless we clear PG_young.
		 * As a side effect, it makes confuse idle-page tracking
		 * because they will miss recent referenced history.
		 */
		folio_clear_referenced(folio);
		folio_test_clear_young(folio);
		if (folio_test_active(folio))
			folio_set_workingset(folio);
		if (pageout) {
			if (folio_isolate_lru(folio)) {
				if (folio_test_unevictable(folio))
					folio_putback_lru(folio);
				else
					list_add(&folio->lru, &folio_list);
			}
		} else
			folio_deactivate(folio);
	}

	if (start_pte) {
		arch_leave_lazy_mmu_mode();
		pte_unmap_unlock(start_pte, ptl);
	}
	if (pageout)
		reclaim_pages(&folio_list);
	cond_resched();

	return 0;
}

static const struct mm_walk_ops cold_walk_ops = {
	.pmd_entry = madvise_cold_or_pageout_pte_range,
	.walk_lock = PGWALK_RDLOCK,
};

static void madvise_cold_page_range(struct mmu_gather *tlb,
			     struct vm_area_struct *vma,
			     unsigned long addr, unsigned long end)
{
	struct madvise_walk_private walk_private = {
		.pageout = false,
		.tlb = tlb,
	};

	tlb_start_vma(tlb, vma);
	walk_page_range(vma->vm_mm, addr, end, &cold_walk_ops, &walk_private);
	tlb_end_vma(tlb, vma);
}

static inline bool can_madv_lru_vma(struct vm_area_struct *vma)
{
	return !(vma->vm_flags & (VM_LOCKED|VM_PFNMAP|VM_HUGETLB));
}

static long madvise_cold(struct vm_area_struct *vma,
			struct vm_area_struct **prev,
			unsigned long start_addr, unsigned long end_addr)
{
	struct mm_struct *mm = vma->vm_mm;
	struct mmu_gather tlb;

	*prev = vma;
	if (!can_madv_lru_vma(vma))
		return -EINVAL;

	lru_add_drain();
	tlb_gather_mmu(&tlb, mm);
	madvise_cold_page_range(&tlb, vma, start_addr, end_addr);
	tlb_finish_mmu(&tlb);

	return 0;
}

static void madvise_pageout_page_range(struct mmu_gather *tlb,
			     struct vm_area_struct *vma,
			     unsigned long addr, unsigned long end)
{
	struct madvise_walk_private walk_private = {
		.pageout = true,
		.tlb = tlb,
	};

	tlb_start_vma(tlb, vma);
	walk_page_range(vma->vm_mm, addr, end, &cold_walk_ops, &walk_private);
	tlb_end_vma(tlb, vma);
}

static long madvise_pageout(struct vm_area_struct *vma,
			struct vm_area_struct **prev,
			unsigned long start_addr, unsigned long end_addr)
{
	struct mm_struct *mm = vma->vm_mm;
	struct mmu_gather tlb;

	*prev = vma;
	if (!can_madv_lru_vma(vma))
		return -EINVAL;

	/*
	 * If the VMA belongs to a private file mapping, there can be private
	 * dirty pages which can be paged out if even this process is neither
	 * owner nor write capable of the file. We allow private file mappings
	 * further to pageout dirty anon pages.
	 */
	if (!vma_is_anonymous(vma) && (!can_do_file_pageout(vma) &&
				(vma->vm_flags & VM_MAYSHARE)))
		return 0;

	lru_add_drain();
	tlb_gather_mmu(&tlb, mm);
	madvise_pageout_page_range(&tlb, vma, start_addr, end_addr);
	tlb_finish_mmu(&tlb);

	return 0;
}

static int madvise_free_pte_range(pmd_t *pmd, unsigned long addr,
				unsigned long end, struct mm_walk *walk)

{
	const cydp_t cydp_flags = CYDP_CLEAR_YOUNG | CYDP_CLEAR_DIRTY;
	struct mmu_gather *tlb = walk->private;
	struct mm_struct *mm = tlb->mm;
	struct vm_area_struct *vma = walk->vma;
	spinlock_t *ptl;
	pte_t *start_pte, *pte, ptent;
	struct folio *folio;
	int nr_swap = 0;
	unsigned long next;
	int nr, max_nr;

	next = pmd_addr_end(addr, end);
	if (pmd_trans_huge(*pmd))
		if (madvise_free_huge_pmd(tlb, vma, pmd, addr, next))
			return 0;

	tlb_change_page_size(tlb, PAGE_SIZE);
	start_pte = pte = pte_offset_map_lock(mm, pmd, addr, &ptl);
	if (!start_pte)
		return 0;
	flush_tlb_batched_pending(mm);
	arch_enter_lazy_mmu_mode();
	for (; addr != end; pte += nr, addr += PAGE_SIZE * nr) {
		nr = 1;
		ptent = ptep_get(pte);

		if (pte_none(ptent))
			continue;
		/*
		 * If the pte has swp_entry, just clear page table to
		 * prevent swap-in which is more expensive rather than
		 * (page allocation + zeroing).
		 */
		if (!pte_present(ptent)) {
			swp_entry_t entry;

			entry = pte_to_swp_entry(ptent);
			if (!non_swap_entry(entry)) {
				max_nr = (end - addr) / PAGE_SIZE;
				nr = swap_pte_batch(pte, max_nr, ptent);
				nr_swap -= nr;
				free_swap_and_cache_nr(entry, nr);
				clear_not_present_full_ptes(mm, addr, pte, nr, tlb->fullmm);
			} else if (is_hwpoison_entry(entry) ||
				   is_poisoned_swp_entry(entry)) {
				pte_clear_not_present_full(mm, addr, pte, tlb->fullmm);
			}
			continue;
		}

		folio = vm_normal_folio(vma, addr, ptent);
		if (!folio || folio_is_zone_device(folio))
			continue;

		/*
		 * If we encounter a large folio, only split it if it is not
		 * fully mapped within the range we are operating on. Otherwise
		 * leave it as is so that it can be marked as lazyfree. If we
		 * fail to split a folio, leave it in place and advance to the
		 * next pte in the range.
		 */
		if (folio_test_large(folio)) {
			bool any_young, any_dirty;

			nr = madvise_folio_pte_batch(addr, end, folio, pte,
						     ptent, &any_young, &any_dirty);

			if (nr < folio_nr_pages(folio)) {
				int err;

				if (folio_maybe_mapped_shared(folio))
					continue;
				if (!folio_trylock(folio))
					continue;
				folio_get(folio);
				arch_leave_lazy_mmu_mode();
				pte_unmap_unlock(start_pte, ptl);
				start_pte = NULL;
				err = split_folio(folio);
				folio_unlock(folio);
				folio_put(folio);
				pte = pte_offset_map_lock(mm, pmd, addr, &ptl);
				start_pte = pte;
				if (!start_pte)
					break;
				flush_tlb_batched_pending(mm);
				arch_enter_lazy_mmu_mode();
				if (!err)
					nr = 0;
				continue;
			}

			if (any_young)
				ptent = pte_mkyoung(ptent);
			if (any_dirty)
				ptent = pte_mkdirty(ptent);
		}

		if (folio_test_swapcache(folio) || folio_test_dirty(folio)) {
			if (!folio_trylock(folio))
				continue;
			/*
			 * If we have a large folio at this point, we know it is
			 * fully mapped so if its mapcount is the same as its
			 * number of pages, it must be exclusive.
			 */
			if (folio_mapcount(folio) != folio_nr_pages(folio)) {
				folio_unlock(folio);
				continue;
			}

			if (folio_test_swapcache(folio) &&
			    !folio_free_swap(folio)) {
				folio_unlock(folio);
				continue;
			}

			folio_clear_dirty(folio);
			folio_unlock(folio);
		}

		if (pte_young(ptent) || pte_dirty(ptent)) {
			clear_young_dirty_ptes(vma, addr, pte, nr, cydp_flags);
			tlb_remove_tlb_entries(tlb, pte, nr, addr);
		}
		folio_mark_lazyfree(folio);
	}

	if (nr_swap)
		add_mm_counter(mm, MM_SWAPENTS, nr_swap);
	if (start_pte) {
		arch_leave_lazy_mmu_mode();
		pte_unmap_unlock(start_pte, ptl);
	}
	cond_resched();

	return 0;
}

static const struct mm_walk_ops madvise_free_walk_ops = {
	.pmd_entry		= madvise_free_pte_range,
	.walk_lock		= PGWALK_RDLOCK,
};

static int madvise_free_single_vma(struct madvise_behavior *madv_behavior,
			struct vm_area_struct *vma,
			unsigned long start_addr, unsigned long end_addr)
{
	struct mm_struct *mm = vma->vm_mm;
	struct mmu_notifier_range range;
	struct mmu_gather *tlb = madv_behavior->tlb;

	/* MADV_FREE works for only anon vma at the moment */
	if (!vma_is_anonymous(vma))
		return -EINVAL;

	range.start = max(vma->vm_start, start_addr);
	if (range.start >= vma->vm_end)
		return -EINVAL;
	range.end = min(vma->vm_end, end_addr);
	if (range.end <= vma->vm_start)
		return -EINVAL;
	mmu_notifier_range_init(&range, MMU_NOTIFY_CLEAR, 0, mm,
				range.start, range.end);

	lru_add_drain();
	update_hiwater_rss(mm);

	mmu_notifier_invalidate_range_start(&range);
	tlb_start_vma(tlb, vma);
	walk_page_range(vma->vm_mm, range.start, range.end,
			&madvise_free_walk_ops, tlb);
	tlb_end_vma(tlb, vma);
	mmu_notifier_invalidate_range_end(&range);
	return 0;
}

/*
 * Application no longer needs these pages.  If the pages are dirty,
 * it's OK to just throw them away.  The app will be more careful about
 * data it wants to keep.  Be sure to free swap resources too.  The
 * zap_page_range_single call sets things up for shrink_active_list to actually
 * free these pages later if no one else has touched them in the meantime,
 * although we could add these pages to a global reuse list for
 * shrink_active_list to pick up before reclaiming other pages.
 *
 * NB: This interface discards data rather than pushes it out to swap,
 * as some implementations do.  This has performance implications for
 * applications like large transactional databases which want to discard
 * pages in anonymous maps after committing to backing store the data
 * that was kept in them.  There is no reason to write this data out to
 * the swap area if the application is discarding it.
 *
 * An interface that causes the system to free clean pages and flush
 * dirty pages is already available as msync(MS_INVALIDATE).
 */
static long madvise_dontneed_single_vma(struct madvise_behavior *madv_behavior,
					struct vm_area_struct *vma,
					unsigned long start, unsigned long end)
{
	struct zap_details details = {
		.reclaim_pt = true,
		.even_cows = true,
	};

	zap_page_range_single_batched(
			madv_behavior->tlb, vma, start, end - start, &details);
	return 0;
}

static bool madvise_dontneed_free_valid_vma(struct vm_area_struct *vma,
					    unsigned long start,
					    unsigned long *end,
					    int behavior)
{
	if (!is_vm_hugetlb_page(vma)) {
		unsigned int forbidden = VM_PFNMAP;

		if (behavior != MADV_DONTNEED_LOCKED)
			forbidden |= VM_LOCKED;

		return !(vma->vm_flags & forbidden);
	}

	if (behavior != MADV_DONTNEED && behavior != MADV_DONTNEED_LOCKED)
		return false;
	if (start & ~huge_page_mask(hstate_vma(vma)))
		return false;

	/*
	 * Madvise callers expect the length to be rounded up to PAGE_SIZE
	 * boundaries, and may be unaware that this VMA uses huge pages.
	 * Avoid unexpected data loss by rounding down the number of
	 * huge pages freed.
	 */
	*end = ALIGN_DOWN(*end, huge_page_size(hstate_vma(vma)));

	return true;
}

static long madvise_dontneed_free(struct vm_area_struct *vma,
				  struct vm_area_struct **prev,
				  unsigned long start, unsigned long end,
				  struct madvise_behavior *madv_behavior)
{
	int behavior = madv_behavior->behavior;
	struct mm_struct *mm = vma->vm_mm;

	*prev = vma;
	if (!madvise_dontneed_free_valid_vma(vma, start, &end, behavior))
		return -EINVAL;

	if (start == end)
		return 0;

	if (!userfaultfd_remove(vma, start, end)) {
		*prev = NULL; /* mmap_lock has been dropped, prev is stale */

		mmap_read_lock(mm);
		vma = vma_lookup(mm, start);
		if (!vma)
			return -ENOMEM;
		/*
		 * Potential end adjustment for hugetlb vma is OK as
		 * the check below keeps end within vma.
		 */
		if (!madvise_dontneed_free_valid_vma(vma, start, &end,
						     behavior))
			return -EINVAL;
		if (end > vma->vm_end) {
			/*
			 * Don't fail if end > vma->vm_end. If the old
			 * vma was split while the mmap_lock was
			 * released the effect of the concurrent
			 * operation may not cause madvise() to
			 * have an undefined result. There may be an
			 * adjacent next vma that we'll walk
			 * next. userfaultfd_remove() will generate an
			 * UFFD_EVENT_REMOVE repetition on the
			 * end-vma->vm_end range, but the manager can
			 * handle a repetition fine.
			 */
			end = vma->vm_end;
		}
		/*
		 * If the memory region between start and end was
		 * originally backed by 4kB pages and then remapped to
		 * be backed by hugepages while mmap_lock was dropped,
		 * the adjustment for hugetlb vma above may have rounded
		 * end down to the start address.
		 */
		if (start == end)
			return 0;
		VM_WARN_ON(start > end);
	}

	if (behavior == MADV_DONTNEED || behavior == MADV_DONTNEED_LOCKED)
		return madvise_dontneed_single_vma(
				madv_behavior, vma, start, end);
	else if (behavior == MADV_FREE)
		return madvise_free_single_vma(madv_behavior, vma, start, end);
	else
		return -EINVAL;
}

static long madvise_populate(struct mm_struct *mm, unsigned long start,
		unsigned long end, int behavior)
{
	const bool write = behavior == MADV_POPULATE_WRITE;
	int locked = 1;
	long pages;

	while (start < end) {
		/* Populate (prefault) page tables readable/writable. */
		pages = faultin_page_range(mm, start, end, write, &locked);
		if (!locked) {
			mmap_read_lock(mm);
			locked = 1;
		}
		if (pages < 0) {
			switch (pages) {
			case -EINTR:
				return -EINTR;
			case -EINVAL: /* Incompatible mappings / permissions. */
				return -EINVAL;
			case -EHWPOISON:
				return -EHWPOISON;
			case -EFAULT: /* VM_FAULT_SIGBUS or VM_FAULT_SIGSEGV */
				return -EFAULT;
			default:
				pr_warn_once("%s: unhandled return value: %ld\n",
					     __func__, pages);
				fallthrough;
			case -ENOMEM: /* No VMA or out of memory. */
				return -ENOMEM;
			}
		}
		start += pages * PAGE_SIZE;
	}
	return 0;
}

/*
 * Application wants to free up the pages and associated backing store.
 * This is effectively punching a hole into the middle of a file.
 */
static long madvise_remove(struct vm_area_struct *vma,
				struct vm_area_struct **prev,
				unsigned long start, unsigned long end)
{
	loff_t offset;
	int error;
	struct file *f;
	struct mm_struct *mm = vma->vm_mm;

	*prev = NULL;	/* tell sys_madvise we drop mmap_lock */

	if (vma->vm_flags & VM_LOCKED)
		return -EINVAL;

	f = vma->vm_file;

	if (!f || !f->f_mapping || !f->f_mapping->host) {
			return -EINVAL;
	}

	if (!vma_is_shared_maywrite(vma))
		return -EACCES;

	offset = (loff_t)(start - vma->vm_start)
			+ ((loff_t)vma->vm_pgoff << PAGE_SHIFT);

	/*
	 * Filesystem's fallocate may need to take i_rwsem.  We need to
	 * explicitly grab a reference because the vma (and hence the
	 * vma's reference to the file) can go away as soon as we drop
	 * mmap_lock.
	 */
	get_file(f);
	if (userfaultfd_remove(vma, start, end)) {
		/* mmap_lock was not released by userfaultfd_remove() */
		mmap_read_unlock(mm);
	}
	error = vfs_fallocate(f,
				FALLOC_FL_PUNCH_HOLE | FALLOC_FL_KEEP_SIZE,
				offset, end - start);
	fput(f);
	mmap_read_lock(mm);
	return error;
}

static bool is_valid_guard_vma(struct vm_area_struct *vma, bool allow_locked)
{
	vm_flags_t disallowed = VM_SPECIAL | VM_HUGETLB;

	/*
	 * A user could lock after setting a guard range but that's fine, as
	 * they'd not be able to fault in. The issue arises when we try to zap
	 * existing locked VMAs. We don't want to do that.
	 */
	if (!allow_locked)
		disallowed |= VM_LOCKED;

	return !(vma->vm_flags & disallowed);
}

static bool is_guard_pte_marker(pte_t ptent)
{
	return is_pte_marker(ptent) &&
		is_guard_swp_entry(pte_to_swp_entry(ptent));
}

static int guard_install_pud_entry(pud_t *pud, unsigned long addr,
				   unsigned long next, struct mm_walk *walk)
{
	pud_t pudval = pudp_get(pud);

	/* If huge return >0 so we abort the operation + zap. */
	return pud_trans_huge(pudval) || pud_devmap(pudval);
}

static int guard_install_pmd_entry(pmd_t *pmd, unsigned long addr,
				   unsigned long next, struct mm_walk *walk)
{
	pmd_t pmdval = pmdp_get(pmd);

	/* If huge return >0 so we abort the operation + zap. */
	return pmd_trans_huge(pmdval) || pmd_devmap(pmdval);
}

static int guard_install_pte_entry(pte_t *pte, unsigned long addr,
				   unsigned long next, struct mm_walk *walk)
{
	pte_t pteval = ptep_get(pte);
	unsigned long *nr_pages = (unsigned long *)walk->private;

	/* If there is already a guard page marker, we have nothing to do. */
	if (is_guard_pte_marker(pteval)) {
		(*nr_pages)++;

		return 0;
	}

	/* If populated return >0 so we abort the operation + zap. */
	return 1;
}

static int guard_install_set_pte(unsigned long addr, unsigned long next,
				 pte_t *ptep, struct mm_walk *walk)
{
	unsigned long *nr_pages = (unsigned long *)walk->private;

	/* Simply install a PTE marker, this causes segfault on access. */
	*ptep = make_pte_marker(PTE_MARKER_GUARD);
	(*nr_pages)++;

	return 0;
}

static const struct mm_walk_ops guard_install_walk_ops = {
	.pud_entry		= guard_install_pud_entry,
	.pmd_entry		= guard_install_pmd_entry,
	.pte_entry		= guard_install_pte_entry,
	.install_pte		= guard_install_set_pte,
	.walk_lock		= PGWALK_RDLOCK,
};

static long madvise_guard_install(struct vm_area_struct *vma,
				 struct vm_area_struct **prev,
				 unsigned long start, unsigned long end)
{
	long err;
	int i;

	*prev = vma;
	if (!is_valid_guard_vma(vma, /* allow_locked = */false))
		return -EINVAL;

	/*
	 * If we install guard markers, then the range is no longer
	 * empty from a page table perspective and therefore it's
	 * appropriate to have an anon_vma.
	 *
	 * This ensures that on fork, we copy page tables correctly.
	 */
	err = anon_vma_prepare(vma);
	if (err)
		return err;

	/*
	 * Optimistically try to install the guard marker pages first. If any
	 * non-guard pages are encountered, give up and zap the range before
	 * trying again.
	 *
	 * We try a few times before giving up and releasing back to userland to
	 * loop around, releasing locks in the process to avoid contention. This
	 * would only happen if there was a great many racing page faults.
	 *
	 * In most cases we should simply install the guard markers immediately
	 * with no zap or looping.
	 */
	for (i = 0; i < MAX_MADVISE_GUARD_RETRIES; i++) {
		unsigned long nr_pages = 0;

		/* Returns < 0 on error, == 0 if success, > 0 if zap needed. */
		err = walk_page_range_mm(vma->vm_mm, start, end,
					 &guard_install_walk_ops, &nr_pages);
		if (err < 0)
			return err;

		if (err == 0) {
			unsigned long nr_expected_pages = PHYS_PFN(end - start);

			VM_WARN_ON(nr_pages != nr_expected_pages);
			return 0;
		}

		/*
		 * OK some of the range have non-guard pages mapped, zap
		 * them. This leaves existing guard pages in place.
		 */
		zap_page_range_single(vma, start, end - start, NULL);
	}

	/*
	 * We were unable to install the guard pages due to being raced by page
	 * faults. This should not happen ordinarily. We return to userspace and
	 * immediately retry, relieving lock contention.
	 */
	return restart_syscall();
}

static int guard_remove_pud_entry(pud_t *pud, unsigned long addr,
				  unsigned long next, struct mm_walk *walk)
{
	pud_t pudval = pudp_get(pud);

	/* If huge, cannot have guard pages present, so no-op - skip. */
	if (pud_trans_huge(pudval) || pud_devmap(pudval))
		walk->action = ACTION_CONTINUE;

	return 0;
}

static int guard_remove_pmd_entry(pmd_t *pmd, unsigned long addr,
				  unsigned long next, struct mm_walk *walk)
{
	pmd_t pmdval = pmdp_get(pmd);

	/* If huge, cannot have guard pages present, so no-op - skip. */
	if (pmd_trans_huge(pmdval) || pmd_devmap(pmdval))
		walk->action = ACTION_CONTINUE;

	return 0;
}

static int guard_remove_pte_entry(pte_t *pte, unsigned long addr,
				  unsigned long next, struct mm_walk *walk)
{
	pte_t ptent = ptep_get(pte);

	if (is_guard_pte_marker(ptent)) {
		/* Simply clear the PTE marker. */
		pte_clear_not_present_full(walk->mm, addr, pte, false);
		update_mmu_cache(walk->vma, addr, pte);
	}

	return 0;
}

static const struct mm_walk_ops guard_remove_walk_ops = {
	.pud_entry		= guard_remove_pud_entry,
	.pmd_entry		= guard_remove_pmd_entry,
	.pte_entry		= guard_remove_pte_entry,
	.walk_lock		= PGWALK_RDLOCK,
};

static long madvise_guard_remove(struct vm_area_struct *vma,
				 struct vm_area_struct **prev,
				 unsigned long start, unsigned long end)
{
	*prev = vma;
	/*
	 * We're ok with removing guards in mlock()'d ranges, as this is a
	 * non-destructive action.
	 */
	if (!is_valid_guard_vma(vma, /* allow_locked = */true))
		return -EINVAL;

	return walk_page_range(vma->vm_mm, start, end,
			       &guard_remove_walk_ops, NULL);
}

/*
 * Apply an madvise behavior to a region of a vma.  madvise_update_vma
 * will handle splitting a vm area into separate areas, each area with its own
 * behavior.
 */
static int madvise_vma_behavior(struct vm_area_struct *vma,
				struct vm_area_struct **prev,
				unsigned long start, unsigned long end,
				void *behavior_arg)
{
	struct madvise_behavior *arg = behavior_arg;
	int behavior = arg->behavior;
	int error;
	struct anon_vma_name *anon_name;
	unsigned long new_flags = vma->vm_flags;

	if (unlikely(!can_modify_vma_madv(vma, behavior)))
		return -EPERM;

	switch (behavior) {
	case MADV_REMOVE:
		return madvise_remove(vma, prev, start, end);
	case MADV_WILLNEED:
		return madvise_willneed(vma, prev, start, end);
	case MADV_COLD:
		return madvise_cold(vma, prev, start, end);
	case MADV_PAGEOUT:
		return madvise_pageout(vma, prev, start, end);
	case MADV_FREE:
	case MADV_DONTNEED:
	case MADV_DONTNEED_LOCKED:
		return madvise_dontneed_free(vma, prev, start, end, arg);
	case MADV_NORMAL:
		new_flags = new_flags & ~VM_RAND_READ & ~VM_SEQ_READ;
		break;
	case MADV_SEQUENTIAL:
		new_flags = (new_flags & ~VM_RAND_READ) | VM_SEQ_READ;
		break;
	case MADV_RANDOM:
		new_flags = (new_flags & ~VM_SEQ_READ) | VM_RAND_READ;
		break;
	case MADV_DONTFORK:
		new_flags |= VM_DONTCOPY;
		break;
	case MADV_DOFORK:
		if (vma->vm_flags & VM_IO)
			return -EINVAL;
		new_flags &= ~VM_DONTCOPY;
		break;
	case MADV_WIPEONFORK:
		/* MADV_WIPEONFORK is only supported on anonymous memory. */
		if (vma->vm_file || vma->vm_flags & VM_SHARED)
			return -EINVAL;
		new_flags |= VM_WIPEONFORK;
		break;
	case MADV_KEEPONFORK:
		if (vma->vm_flags & VM_DROPPABLE)
			return -EINVAL;
		new_flags &= ~VM_WIPEONFORK;
		break;
	case MADV_DONTDUMP:
		new_flags |= VM_DONTDUMP;
		break;
	case MADV_DODUMP:
		if ((!is_vm_hugetlb_page(vma) && new_flags & VM_SPECIAL) ||
		    (vma->vm_flags & VM_DROPPABLE))
			return -EINVAL;
		new_flags &= ~VM_DONTDUMP;
		break;
	case MADV_MERGEABLE:
	case MADV_UNMERGEABLE:
		error = ksm_madvise(vma, start, end, behavior, &new_flags);
		if (error)
			goto out;
		break;
	case MADV_HUGEPAGE:
	case MADV_NOHUGEPAGE:
		error = hugepage_madvise(vma, &new_flags, behavior);
		if (error)
			goto out;
		break;
	case MADV_COLLAPSE:
		return madvise_collapse(vma, prev, start, end);
	case MADV_GUARD_INSTALL:
		return madvise_guard_install(vma, prev, start, end);
	case MADV_GUARD_REMOVE:
		return madvise_guard_remove(vma, prev, start, end);
	}

	anon_name = anon_vma_name(vma);
	anon_vma_name_get(anon_name);
	error = madvise_update_vma(vma, prev, start, end, new_flags,
				   anon_name);
	anon_vma_name_put(anon_name);

out:
	/*
	 * madvise() returns EAGAIN if kernel resources, such as
	 * slab, are temporarily unavailable.
	 */
	if (error == -ENOMEM)
		error = -EAGAIN;
	return error;
}

#ifdef CONFIG_MEMORY_FAILURE
/*
 * Error injection support for memory error handling.
 */
static int madvise_inject_error(int behavior,
		unsigned long start, unsigned long end)
{
	unsigned long size;

	if (!capable(CAP_SYS_ADMIN))
		return -EPERM;


	for (; start < end; start += size) {
		unsigned long pfn;
		struct page *page;
		int ret;

		ret = get_user_pages_fast(start, 1, 0, &page);
		if (ret != 1)
			return ret;
		pfn = page_to_pfn(page);

		/*
		 * When soft offlining hugepages, after migrating the page
		 * we dissolve it, therefore in the second loop "page" will
		 * no longer be a compound page.
		 */
		size = page_size(compound_head(page));

		if (behavior == MADV_SOFT_OFFLINE) {
			pr_info("Soft offlining pfn %#lx at process virtual address %#lx\n",
				 pfn, start);
			ret = soft_offline_page(pfn, MF_COUNT_INCREASED);
		} else {
			pr_info("Injecting memory failure for pfn %#lx at process virtual address %#lx\n",
				 pfn, start);
			ret = memory_failure(pfn, MF_ACTION_REQUIRED | MF_COUNT_INCREASED | MF_SW_SIMULATED);
			if (ret == -EOPNOTSUPP)
				ret = 0;
		}

		if (ret)
			return ret;
	}

	return 0;
}

static bool is_memory_failure(int behavior)
{
	switch (behavior) {
	case MADV_HWPOISON:
	case MADV_SOFT_OFFLINE:
		return true;
	default:
		return false;
	}
}

#else

static int madvise_inject_error(int behavior,
		unsigned long start, unsigned long end)
{
	return 0;
}

static bool is_memory_failure(int behavior)
{
	return false;
}

#endif	/* CONFIG_MEMORY_FAILURE */

static bool
madvise_behavior_valid(int behavior)
{
	switch (behavior) {
	case MADV_DOFORK:
	case MADV_DONTFORK:
	case MADV_NORMAL:
	case MADV_SEQUENTIAL:
	case MADV_RANDOM:
	case MADV_REMOVE:
	case MADV_WILLNEED:
	case MADV_DONTNEED:
	case MADV_DONTNEED_LOCKED:
	case MADV_FREE:
	case MADV_COLD:
	case MADV_PAGEOUT:
	case MADV_POPULATE_READ:
	case MADV_POPULATE_WRITE:
#ifdef CONFIG_KSM
	case MADV_MERGEABLE:
	case MADV_UNMERGEABLE:
#endif
#ifdef CONFIG_TRANSPARENT_HUGEPAGE
	case MADV_HUGEPAGE:
	case MADV_NOHUGEPAGE:
	case MADV_COLLAPSE:
#endif
	case MADV_DONTDUMP:
	case MADV_DODUMP:
	case MADV_WIPEONFORK:
	case MADV_KEEPONFORK:
	case MADV_GUARD_INSTALL:
	case MADV_GUARD_REMOVE:
#ifdef CONFIG_MEMORY_FAILURE
	case MADV_SOFT_OFFLINE:
	case MADV_HWPOISON:
#endif
		return true;

	default:
		return false;
	}
}

/* Can we invoke process_madvise() on a remote mm for the specified behavior? */
static bool process_madvise_remote_valid(int behavior)
{
	switch (behavior) {
	case MADV_COLD:
	case MADV_PAGEOUT:
	case MADV_WILLNEED:
	case MADV_COLLAPSE:
		return true;
	default:
		return false;
	}
}

/*
 * Walk the vmas in range [start,end), and call the visit function on each one.
 * The visit function will get start and end parameters that cover the overlap
 * between the current vma and the original range.  Any unmapped regions in the
 * original range will result in this function returning -ENOMEM while still
 * calling the visit function on all of the existing vmas in the range.
 * Must be called with the mmap_lock held for reading or writing.
 */
static
int madvise_walk_vmas(struct mm_struct *mm, unsigned long start,
		      unsigned long end, void *arg,
		      int (*visit)(struct vm_area_struct *vma,
				   struct vm_area_struct **prev, unsigned long start,
				   unsigned long end, void *arg))
{
	struct vm_area_struct *vma;
	struct vm_area_struct *prev;
	unsigned long tmp;
	int unmapped_error = 0;

	/*
	 * If the interval [start,end) covers some unmapped address
	 * ranges, just ignore them, but return -ENOMEM at the end.
	 * - different from the way of handling in mlock etc.
	 */
	vma = find_vma_prev(mm, start, &prev);
	if (vma && start > vma->vm_start)
		prev = vma;

	for (;;) {
		int error;

		/* Still start < end. */
		if (!vma)
			return -ENOMEM;

		/* Here start < (end|vma->vm_end). */
		if (start < vma->vm_start) {
			unmapped_error = -ENOMEM;
			start = vma->vm_start;
			if (start >= end)
				break;
		}

		/* Here vma->vm_start <= start < (end|vma->vm_end) */
		tmp = vma->vm_end;
		if (end < tmp)
			tmp = end;

		/* Here vma->vm_start <= start < tmp <= (end|vma->vm_end). */
		error = visit(vma, &prev, start, tmp, arg);
		if (error)
			return error;
		start = tmp;
		if (prev && start < prev->vm_end)
			start = prev->vm_end;
		if (start >= end)
			break;
		if (prev)
			vma = find_vma(mm, prev->vm_end);
		else	/* madvise_remove dropped mmap_lock */
			vma = find_vma(mm, start);
	}

	return unmapped_error;
}

#ifdef CONFIG_ANON_VMA_NAME
static int madvise_vma_anon_name(struct vm_area_struct *vma,
				 struct vm_area_struct **prev,
				 unsigned long start, unsigned long end,
				 void *anon_name)
{
	int error;

	/* Only anonymous mappings can be named */
	if (vma->vm_file && !vma_is_anon_shmem(vma))
		return -EBADF;

	error = madvise_update_vma(vma, prev, start, end, vma->vm_flags,
				   anon_name);

	/*
	 * madvise() returns EAGAIN if kernel resources, such as
	 * slab, are temporarily unavailable.
	 */
	if (error == -ENOMEM)
		error = -EAGAIN;
	return error;
}

int madvise_set_anon_name(struct mm_struct *mm, unsigned long start,
			  unsigned long len_in, struct anon_vma_name *anon_name)
{
	unsigned long end;
	unsigned long len;

	if (start & ~PAGE_MASK)
		return -EINVAL;
	len = (len_in + ~PAGE_MASK) & PAGE_MASK;

	/* Check to see whether len was rounded up from small -ve to zero */
	if (len_in && !len)
		return -EINVAL;

	end = start + len;
	if (end < start)
		return -EINVAL;

	if (end == start)
		return 0;

	return madvise_walk_vmas(mm, start, end, anon_name,
				 madvise_vma_anon_name);
}
#endif /* CONFIG_ANON_VMA_NAME */

static int madvise_lock(struct mm_struct *mm, int behavior)
{
	if (is_memory_failure(behavior))
		return 0;

	if (madvise_need_mmap_write(behavior)) {
		if (mmap_write_lock_killable(mm))
			return -EINTR;
	} else {
		mmap_read_lock(mm);
	}
	return 0;
}

static void madvise_unlock(struct mm_struct *mm, int behavior)
{
	if (is_memory_failure(behavior))
		return;

	if (madvise_need_mmap_write(behavior))
		mmap_write_unlock(mm);
	else
		mmap_read_unlock(mm);
}

static bool madvise_batch_tlb_flush(int behavior)
{
	switch (behavior) {
	case MADV_DONTNEED:
	case MADV_DONTNEED_LOCKED:
	case MADV_FREE:
		return true;
	default:
		return false;
	}
}

static void madvise_init_tlb(struct madvise_behavior *madv_behavior,
		struct mm_struct *mm)
{
	if (madvise_batch_tlb_flush(madv_behavior->behavior))
		tlb_gather_mmu(madv_behavior->tlb, mm);
}

static void madvise_finish_tlb(struct madvise_behavior *madv_behavior)
{
	if (madvise_batch_tlb_flush(madv_behavior->behavior))
		tlb_finish_mmu(madv_behavior->tlb);
}

static bool is_valid_madvise(unsigned long start, size_t len_in, int behavior)
{
	size_t len;

	if (!madvise_behavior_valid(behavior))
		return false;

	if (!PAGE_ALIGNED(start))
		return false;
	len = PAGE_ALIGN(len_in);

	/* Check to see whether len was rounded up from small -ve to zero */
	if (len_in && !len)
		return false;

	if (start + len < start)
		return false;

	return true;
}

/*
 * madvise_should_skip() - Return if the request is invalid or nothing.
 * @start:	Start address of madvise-requested address range.
 * @len_in:	Length of madvise-requested address range.
 * @behavior:	Requested madvise behavor.
 * @err:	Pointer to store an error code from the check.
 *
 * If the specified behaviour is invalid or nothing would occur, we skip the
 * operation.  This function returns true in the cases, otherwise false.  In
 * the former case we store an error on @err.
 */
static bool madvise_should_skip(unsigned long start, size_t len_in,
		int behavior, int *err)
{
	if (!is_valid_madvise(start, len_in, behavior)) {
		*err = -EINVAL;
		return true;
	}
	if (start + PAGE_ALIGN(len_in) == start) {
		*err = 0;
		return true;
	}
	return false;
}

static bool is_madvise_populate(int behavior)
{
	switch (behavior) {
	case MADV_POPULATE_READ:
	case MADV_POPULATE_WRITE:
		return true;
	default:
		return false;
	}
}

static int madvise_do_behavior(struct mm_struct *mm,
		unsigned long start, size_t len_in,
		struct madvise_behavior *madv_behavior)
{
	int behavior = madv_behavior->behavior;
	struct blk_plug plug;
	unsigned long end;
	int error;

	if (is_memory_failure(behavior))
		return madvise_inject_error(behavior, start, start + len_in);
	start = untagged_addr_remote(mm, start);
	end = start + PAGE_ALIGN(len_in);

	blk_start_plug(&plug);
	if (is_madvise_populate(behavior))
		error = madvise_populate(mm, start, end, behavior);
	else
		error = madvise_walk_vmas(mm, start, end, madv_behavior,
					  madvise_vma_behavior);
	blk_finish_plug(&plug);
	return error;
}

/*
 * The madvise(2) system call.
 *
 * Applications can use madvise() to advise the kernel how it should
 * handle paging I/O in this VM area.  The idea is to help the kernel
 * use appropriate read-ahead and caching techniques.  The information
 * provided is advisory only, and can be safely disregarded by the
 * kernel without affecting the correct operation of the application.
 *
 * behavior values:
 *  MADV_NORMAL - the default behavior is to read clusters.  This
 *		results in some read-ahead and read-behind.
 *  MADV_RANDOM - the system should read the minimum amount of data
 *		on any access, since it is unlikely that the appli-
 *		cation will need more than what it asks for.
 *  MADV_SEQUENTIAL - pages in the given range will probably be accessed
 *		once, so they can be aggressively read ahead, and
 *		can be freed soon after they are accessed.
 *  MADV_WILLNEED - the application is notifying the system to read
 *		some pages ahead.
 *  MADV_DONTNEED - the application is finished with the given range,
 *		so the kernel can free resources associated with it.
 *  MADV_FREE - the application marks pages in the given range as lazy free,
 *		where actual purges are postponed until memory pressure happens.
 *  MADV_REMOVE - the application wants to free up the given range of
 *		pages and associated backing store.
 *  MADV_DONTFORK - omit this area from child's address space when forking:
 *		typically, to avoid COWing pages pinned by get_user_pages().
 *  MADV_DOFORK - cancel MADV_DONTFORK: no longer omit this area when forking.
 *  MADV_WIPEONFORK - present the child process with zero-filled memory in this
 *              range after a fork.
 *  MADV_KEEPONFORK - undo the effect of MADV_WIPEONFORK
 *  MADV_HWPOISON - trigger memory error handler as if the given memory range
 *		were corrupted by unrecoverable hardware memory failure.
 *  MADV_SOFT_OFFLINE - try to soft-offline the given range of memory.
 *  MADV_MERGEABLE - the application recommends that KSM try to merge pages in
 *		this area with pages of identical content from other such areas.
 *  MADV_UNMERGEABLE- cancel MADV_MERGEABLE: no longer merge pages with others.
 *  MADV_HUGEPAGE - the application wants to back the given range by transparent
 *		huge pages in the future. Existing pages might be coalesced and
 *		new pages might be allocated as THP.
 *  MADV_NOHUGEPAGE - mark the given range as not worth being backed by
 *		transparent huge pages so the existing pages will not be
 *		coalesced into THP and new pages will not be allocated as THP.
 *  MADV_COLLAPSE - synchronously coalesce pages into new THP.
 *  MADV_DONTDUMP - the application wants to prevent pages in the given range
 *		from being included in its core dump.
 *  MADV_DODUMP - cancel MADV_DONTDUMP: no longer exclude from core dump.
 *  MADV_COLD - the application is not expected to use this memory soon,
 *		deactivate pages in this range so that they can be reclaimed
 *		easily if memory pressure happens.
 *  MADV_PAGEOUT - the application is not expected to use this memory soon,
 *		page out the pages in this range immediately.
 *  MADV_POPULATE_READ - populate (prefault) page tables readable by
 *		triggering read faults if required
 *  MADV_POPULATE_WRITE - populate (prefault) page tables writable by
 *		triggering write faults if required
 *
 * return values:
 *  zero    - success
 *  -EINVAL - start + len < 0, start is not page-aligned,
 *		"behavior" is not a valid value, or application
 *		is attempting to release locked or shared pages,
 *		or the specified address range includes file, Huge TLB,
 *		MAP_SHARED or VMPFNMAP range.
 *  -ENOMEM - addresses in the specified range are not currently
 *		mapped, or are outside the AS of the process.
 *  -EIO    - an I/O error occurred while paging in data.
 *  -EBADF  - map exists, but area maps something that isn't a file.
 *  -EAGAIN - a kernel resource was temporarily unavailable.
 *  -EPERM  - memory is sealed.
 */
int do_madvise(struct mm_struct *mm, unsigned long start, size_t len_in, int behavior)
{
	int error;
	struct mmu_gather tlb;
	struct madvise_behavior madv_behavior = {
		.behavior = behavior,
		.tlb = &tlb,
	};

	if (madvise_should_skip(start, len_in, behavior, &error))
		return error;
	error = madvise_lock(mm, behavior);
	if (error)
		return error;
	madvise_init_tlb(&madv_behavior, mm);
	error = madvise_do_behavior(mm, start, len_in, &madv_behavior);
	madvise_finish_tlb(&madv_behavior);
	madvise_unlock(mm, behavior);

	return error;
}

SYSCALL_DEFINE3(madvise, unsigned long, start, size_t, len_in, int, behavior)
{
	return do_madvise(current->mm, start, len_in, behavior);
}

/* Perform an madvise operation over a vector of addresses and lengths. */
static ssize_t vector_madvise(struct mm_struct *mm, struct iov_iter *iter,
			      int behavior)
{
	ssize_t ret = 0;
	size_t total_len;
	struct mmu_gather tlb;
	struct madvise_behavior madv_behavior = {
		.behavior = behavior,
		.tlb = &tlb,
	};

	total_len = iov_iter_count(iter);

	ret = madvise_lock(mm, behavior);
	if (ret)
		return ret;
	madvise_init_tlb(&madv_behavior, mm);

	while (iov_iter_count(iter)) {
		unsigned long start = (unsigned long)iter_iov_addr(iter);
		size_t len_in = iter_iov_len(iter);
		int error;

		if (madvise_should_skip(start, len_in, behavior, &error))
			ret = error;
		else
			ret = madvise_do_behavior(mm, start, len_in,
					&madv_behavior);
		/*
		 * An madvise operation is attempting to restart the syscall,
		 * but we cannot proceed as it would not be correct to repeat
		 * the operation in aggregate, and would be surprising to the
		 * user.
		 *
		 * We drop and reacquire locks so it is safe to just loop and
		 * try again. We check for fatal signals in case we need exit
		 * early anyway.
		 */
		if (ret == -ERESTARTNOINTR) {
			if (fatal_signal_pending(current)) {
				ret = -EINTR;
				break;
			}

			/* Drop and reacquire lock to unwind race. */
			madvise_finish_tlb(&madv_behavior);
			madvise_unlock(mm, behavior);
			ret = madvise_lock(mm, behavior);
			if (ret)
				goto out;
<<<<<<< HEAD
=======
			madvise_init_tlb(&madv_behavior, mm);
>>>>>>> 25bf10be
			continue;
		}
		if (ret < 0)
			break;
		iov_iter_advance(iter, iter_iov_len(iter));
	}
	madvise_finish_tlb(&madv_behavior);
	madvise_unlock(mm, behavior);

out:
	ret = (total_len - iov_iter_count(iter)) ? : ret;

	return ret;
}

SYSCALL_DEFINE5(process_madvise, int, pidfd, const struct iovec __user *, vec,
		size_t, vlen, int, behavior, unsigned int, flags)
{
	ssize_t ret;
	struct iovec iovstack[UIO_FASTIOV];
	struct iovec *iov = iovstack;
	struct iov_iter iter;
	struct task_struct *task;
	struct mm_struct *mm;
	unsigned int f_flags;

	if (flags != 0) {
		ret = -EINVAL;
		goto out;
	}

	ret = import_iovec(ITER_DEST, vec, vlen, ARRAY_SIZE(iovstack), &iov, &iter);
	if (ret < 0)
		goto out;

	task = pidfd_get_task(pidfd, &f_flags);
	if (IS_ERR(task)) {
		ret = PTR_ERR(task);
		goto free_iov;
	}

	/* Require PTRACE_MODE_READ to avoid leaking ASLR metadata. */
	mm = mm_access(task, PTRACE_MODE_READ_FSCREDS);
	if (IS_ERR(mm)) {
		ret = PTR_ERR(mm);
		goto release_task;
	}

	/*
	 * We need only perform this check if we are attempting to manipulate a
	 * remote process's address space.
	 */
	if (mm != current->mm && !process_madvise_remote_valid(behavior)) {
		ret = -EINVAL;
		goto release_mm;
	}

	/*
	 * Require CAP_SYS_NICE for influencing process performance. Note that
	 * only non-destructive hints are currently supported for remote
	 * processes.
	 */
	if (mm != current->mm && !capable(CAP_SYS_NICE)) {
		ret = -EPERM;
		goto release_mm;
	}

	ret = vector_madvise(mm, &iter, behavior);

release_mm:
	mmput(mm);
release_task:
	put_task_struct(task);
free_iov:
	kfree(iov);
out:
	return ret;
}<|MERGE_RESOLUTION|>--- conflicted
+++ resolved
@@ -1886,10 +1886,7 @@
 			ret = madvise_lock(mm, behavior);
 			if (ret)
 				goto out;
-<<<<<<< HEAD
-=======
 			madvise_init_tlb(&madv_behavior, mm);
->>>>>>> 25bf10be
 			continue;
 		}
 		if (ret < 0)
