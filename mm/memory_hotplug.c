--- conflicted
+++ resolved
@@ -1143,11 +1143,7 @@
 /*
  * Must be called with mem_hotplug_lock in write mode.
  */
-<<<<<<< HEAD
-int __ref online_pages(unsigned long pfn, unsigned long nr_pages,
-=======
 int online_pages(unsigned long pfn, unsigned long nr_pages,
->>>>>>> a6ad5510
 		       struct zone *zone, struct memory_group *group)
 {
 	unsigned long flags;
@@ -1539,22 +1535,6 @@
 			arch_remove_memory(start, size, params.altmap);
 			goto error;
 		}
-<<<<<<< HEAD
-		/* fallback to not using altmap  */
-	}
-
-	/* call arch's memory hotadd */
-	ret = arch_add_memory(nid, start, size, &params);
-	if (ret < 0)
-		goto error_free;
-
-	/* create memory block devices after memory was added */
-	ret = create_memory_block_devices(start, size, params.altmap, group);
-	if (ret) {
-		arch_remove_memory(start, size, params.altmap);
-		goto error_free;
-=======
->>>>>>> a6ad5510
 	}
 
 	if (new_node) {
@@ -1782,12 +1762,7 @@
 		 */
 		if (folio_test_hugetlb_migratable(folio))
 			goto found;
-<<<<<<< HEAD
-		skip = compound_nr(head) - (pfn - page_to_pfn(head));
-		pfn += skip - 1;
-=======
 		pfn |= folio_nr_pages(folio) - 1;
->>>>>>> a6ad5510
 	}
 	return -ENOENT;
 found:
@@ -1957,11 +1932,7 @@
 /*
  * Must be called with mem_hotplug_lock in write mode.
  */
-<<<<<<< HEAD
-int __ref offline_pages(unsigned long start_pfn, unsigned long nr_pages,
-=======
 int offline_pages(unsigned long start_pfn, unsigned long nr_pages,
->>>>>>> a6ad5510
 			struct zone *zone, struct memory_group *group)
 {
 	const unsigned long end_pfn = start_pfn + nr_pages;
