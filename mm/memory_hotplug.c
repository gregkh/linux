// SPDX-License-Identifier: GPL-2.0-only
/*
 *  linux/mm/memory_hotplug.c
 *
 *  Copyright (C)
 */

#include <linux/stddef.h>
#include <linux/mm.h>
#include <linux/sched/signal.h>
#include <linux/swap.h>
#include <linux/interrupt.h>
#include <linux/pagemap.h>
#include <linux/compiler.h>
#include <linux/export.h>
#include <linux/pagevec.h>
#include <linux/writeback.h>
#include <linux/slab.h>
#include <linux/sysctl.h>
#include <linux/cpu.h>
#include <linux/memory.h>
#include <linux/memremap.h>
#include <linux/memory_hotplug.h>
#include <linux/highmem.h>
#include <linux/vmalloc.h>
#include <linux/ioport.h>
#include <linux/delay.h>
#include <linux/migrate.h>
#include <linux/page-isolation.h>
#include <linux/pfn.h>
#include <linux/suspend.h>
#include <linux/mm_inline.h>
#include <linux/firmware-map.h>
#include <linux/stop_machine.h>
#include <linux/hugetlb.h>
#include <linux/memblock.h>
#include <linux/compaction.h>
#include <linux/rmap.h>

#include <asm/tlbflush.h>

#include "internal.h"
#include "shuffle.h"


/*
 * memory_hotplug.memmap_on_memory parameter
 */
static bool memmap_on_memory __ro_after_init;
#ifdef CONFIG_MHP_MEMMAP_ON_MEMORY
module_param(memmap_on_memory, bool, 0444);
MODULE_PARM_DESC(memmap_on_memory, "Enable memmap on memory for memory hotplug");
#endif

enum {
	ONLINE_POLICY_CONTIG_ZONES = 0,
	ONLINE_POLICY_AUTO_MOVABLE,
};

const char *online_policy_to_str[] = {
	[ONLINE_POLICY_CONTIG_ZONES] = "contig-zones",
	[ONLINE_POLICY_AUTO_MOVABLE] = "auto-movable",
};

static int set_online_policy(const char *val, const struct kernel_param *kp)
{
	int ret = sysfs_match_string(online_policy_to_str, val);

	if (ret < 0)
		return ret;
	*((int *)kp->arg) = ret;
	return 0;
}

static int get_online_policy(char *buffer, const struct kernel_param *kp)
{
	return sprintf(buffer, "%s\n", online_policy_to_str[*((int *)kp->arg)]);
}

/*
 * memory_hotplug.online_policy: configure online behavior when onlining without
 * specifying a zone (MMOP_ONLINE)
 *
 * "contig-zones": keep zone contiguous
 * "auto-movable": online memory to ZONE_MOVABLE if the configuration
 *                 (auto_movable_ratio, auto_movable_numa_aware) allows for it
 */
static int online_policy __read_mostly = ONLINE_POLICY_CONTIG_ZONES;
static const struct kernel_param_ops online_policy_ops = {
	.set = set_online_policy,
	.get = get_online_policy,
};
module_param_cb(online_policy, &online_policy_ops, &online_policy, 0644);
MODULE_PARM_DESC(online_policy,
		"Set the online policy (\"contig-zones\", \"auto-movable\") "
		"Default: \"contig-zones\"");

/*
 * memory_hotplug.auto_movable_ratio: specify maximum MOVABLE:KERNEL ratio
 *
 * The ratio represent an upper limit and the kernel might decide to not
 * online some memory to ZONE_MOVABLE -- e.g., because hotplugged KERNEL memory
 * doesn't allow for more MOVABLE memory.
 */
static unsigned int auto_movable_ratio __read_mostly = 301;
module_param(auto_movable_ratio, uint, 0644);
MODULE_PARM_DESC(auto_movable_ratio,
		"Set the maximum ratio of MOVABLE:KERNEL memory in the system "
		"in percent for \"auto-movable\" online policy. Default: 301");

/*
 * memory_hotplug.auto_movable_numa_aware: consider numa node stats
 */
#ifdef CONFIG_NUMA
static bool auto_movable_numa_aware __read_mostly = true;
module_param(auto_movable_numa_aware, bool, 0644);
MODULE_PARM_DESC(auto_movable_numa_aware,
		"Consider numa node stats in addition to global stats in "
		"\"auto-movable\" online policy. Default: true");
#endif /* CONFIG_NUMA */

/*
 * online_page_callback contains pointer to current page onlining function.
 * Initially it is generic_online_page(). If it is required it could be
 * changed by calling set_online_page_callback() for callback registration
 * and restore_online_page_callback() for generic callback restore.
 */

static online_page_callback_t online_page_callback = generic_online_page;
static DEFINE_MUTEX(online_page_callback_lock);

DEFINE_STATIC_PERCPU_RWSEM(mem_hotplug_lock);

void get_online_mems(void)
{
	percpu_down_read(&mem_hotplug_lock);
}

void put_online_mems(void)
{
	percpu_up_read(&mem_hotplug_lock);
}

bool movable_node_enabled = false;

#ifndef CONFIG_MEMORY_HOTPLUG_DEFAULT_ONLINE
int mhp_default_online_type = MMOP_OFFLINE;
#else
int mhp_default_online_type = MMOP_ONLINE;
#endif

static int __init setup_memhp_default_state(char *str)
{
	const int online_type = mhp_online_type_from_str(str);

	if (online_type >= 0)
		mhp_default_online_type = online_type;

	return 1;
}
__setup("memhp_default_state=", setup_memhp_default_state);

void mem_hotplug_begin(void)
{
	cpus_read_lock();
	percpu_down_write(&mem_hotplug_lock);
}

void mem_hotplug_done(void)
{
	percpu_up_write(&mem_hotplug_lock);
	cpus_read_unlock();
}

u64 max_mem_size = U64_MAX;

/* add this memory to iomem resource */
static struct resource *register_memory_resource(u64 start, u64 size,
						 const char *resource_name)
{
	struct resource *res;
	unsigned long flags =  IORESOURCE_SYSTEM_RAM | IORESOURCE_BUSY;

	if (strcmp(resource_name, "System RAM"))
		flags |= IORESOURCE_SYSRAM_DRIVER_MANAGED;

	if (!mhp_range_allowed(start, size, true))
		return ERR_PTR(-E2BIG);

	/*
	 * Make sure value parsed from 'mem=' only restricts memory adding
	 * while booting, so that memory hotplug won't be impacted. Please
	 * refer to document of 'mem=' in kernel-parameters.txt for more
	 * details.
	 */
	if (start + size > max_mem_size && system_state < SYSTEM_RUNNING)
		return ERR_PTR(-E2BIG);

	/*
	 * Request ownership of the new memory range.  This might be
	 * a child of an existing resource that was present but
	 * not marked as busy.
	 */
	res = __request_region(&iomem_resource, start, size,
			       resource_name, flags);

	if (!res) {
		pr_debug("Unable to reserve System RAM region: %016llx->%016llx\n",
				start, start + size);
		return ERR_PTR(-EEXIST);
	}
	return res;
}

static void release_memory_resource(struct resource *res)
{
	if (!res)
		return;
	release_resource(res);
	kfree(res);
}

#ifdef CONFIG_MEMORY_HOTPLUG_SPARSE
static int check_pfn_span(unsigned long pfn, unsigned long nr_pages,
		const char *reason)
{
	/*
	 * Disallow all operations smaller than a sub-section and only
	 * allow operations smaller than a section for
	 * SPARSEMEM_VMEMMAP. Note that check_hotplug_memory_range()
	 * enforces a larger memory_block_size_bytes() granularity for
	 * memory that will be marked online, so this check should only
	 * fire for direct arch_{add,remove}_memory() users outside of
	 * add_memory_resource().
	 */
	unsigned long min_align;

	if (IS_ENABLED(CONFIG_SPARSEMEM_VMEMMAP))
		min_align = PAGES_PER_SUBSECTION;
	else
		min_align = PAGES_PER_SECTION;
	if (!IS_ALIGNED(pfn, min_align)
			|| !IS_ALIGNED(nr_pages, min_align)) {
		WARN(1, "Misaligned __%s_pages start: %#lx end: #%lx\n",
				reason, pfn, pfn + nr_pages - 1);
		return -EINVAL;
	}
	return 0;
}

/*
 * Return page for the valid pfn only if the page is online. All pfn
 * walkers which rely on the fully initialized page->flags and others
 * should use this rather than pfn_valid && pfn_to_page
 */
struct page *pfn_to_online_page(unsigned long pfn)
{
	unsigned long nr = pfn_to_section_nr(pfn);
	struct dev_pagemap *pgmap;
	struct mem_section *ms;

	if (nr >= NR_MEM_SECTIONS)
		return NULL;

	ms = __nr_to_section(nr);
	if (!online_section(ms))
		return NULL;

	/*
	 * Save some code text when online_section() +
	 * pfn_section_valid() are sufficient.
	 */
	if (IS_ENABLED(CONFIG_HAVE_ARCH_PFN_VALID) && !pfn_valid(pfn))
		return NULL;

	if (!pfn_section_valid(ms, pfn))
		return NULL;

	if (!online_device_section(ms))
		return pfn_to_page(pfn);

	/*
	 * Slowpath: when ZONE_DEVICE collides with
	 * ZONE_{NORMAL,MOVABLE} within the same section some pfns in
	 * the section may be 'offline' but 'valid'. Only
	 * get_dev_pagemap() can determine sub-section online status.
	 */
	pgmap = get_dev_pagemap(pfn, NULL);
	put_dev_pagemap(pgmap);

	/* The presence of a pgmap indicates ZONE_DEVICE offline pfn */
	if (pgmap)
		return NULL;

	return pfn_to_page(pfn);
}
EXPORT_SYMBOL_GPL(pfn_to_online_page);

/*
 * Reasonably generic function for adding memory.  It is
 * expected that archs that support memory hotplug will
 * call this function after deciding the zone to which to
 * add the new pages.
 */
int __ref __add_pages(int nid, unsigned long pfn, unsigned long nr_pages,
		struct mhp_params *params)
{
	const unsigned long end_pfn = pfn + nr_pages;
	unsigned long cur_nr_pages;
	int err;
	struct vmem_altmap *altmap = params->altmap;

	if (WARN_ON_ONCE(!params->pgprot.pgprot))
		return -EINVAL;

	VM_BUG_ON(!mhp_range_allowed(PFN_PHYS(pfn), nr_pages * PAGE_SIZE, false));

	if (altmap) {
		/*
		 * Validate altmap is within bounds of the total request
		 */
		if (altmap->base_pfn != pfn
				|| vmem_altmap_offset(altmap) > nr_pages) {
			pr_warn_once("memory add fail, invalid altmap\n");
			return -EINVAL;
		}
		altmap->alloc = 0;
	}

	err = check_pfn_span(pfn, nr_pages, "add");
	if (err)
		return err;

	for (; pfn < end_pfn; pfn += cur_nr_pages) {
		/* Select all remaining pages up to the next section boundary */
		cur_nr_pages = min(end_pfn - pfn,
				   SECTION_ALIGN_UP(pfn + 1) - pfn);
		err = sparse_add_section(nid, pfn, cur_nr_pages, altmap);
		if (err)
			break;
		cond_resched();
	}
	vmemmap_populate_print_last();
	return err;
}

/* find the smallest valid pfn in the range [start_pfn, end_pfn) */
static unsigned long find_smallest_section_pfn(int nid, struct zone *zone,
				     unsigned long start_pfn,
				     unsigned long end_pfn)
{
	for (; start_pfn < end_pfn; start_pfn += PAGES_PER_SUBSECTION) {
		if (unlikely(!pfn_to_online_page(start_pfn)))
			continue;

		if (unlikely(pfn_to_nid(start_pfn) != nid))
			continue;

		if (zone != page_zone(pfn_to_page(start_pfn)))
			continue;

		return start_pfn;
	}

	return 0;
}

/* find the biggest valid pfn in the range [start_pfn, end_pfn). */
static unsigned long find_biggest_section_pfn(int nid, struct zone *zone,
				    unsigned long start_pfn,
				    unsigned long end_pfn)
{
	unsigned long pfn;

	/* pfn is the end pfn of a memory section. */
	pfn = end_pfn - 1;
	for (; pfn >= start_pfn; pfn -= PAGES_PER_SUBSECTION) {
		if (unlikely(!pfn_to_online_page(pfn)))
			continue;

		if (unlikely(pfn_to_nid(pfn) != nid))
			continue;

		if (zone != page_zone(pfn_to_page(pfn)))
			continue;

		return pfn;
	}

	return 0;
}

static void shrink_zone_span(struct zone *zone, unsigned long start_pfn,
			     unsigned long end_pfn)
{
	unsigned long pfn;
	int nid = zone_to_nid(zone);

	if (zone->zone_start_pfn == start_pfn) {
		/*
		 * If the section is smallest section in the zone, it need
		 * shrink zone->zone_start_pfn and zone->zone_spanned_pages.
		 * In this case, we find second smallest valid mem_section
		 * for shrinking zone.
		 */
		pfn = find_smallest_section_pfn(nid, zone, end_pfn,
						zone_end_pfn(zone));
		if (pfn) {
			zone->spanned_pages = zone_end_pfn(zone) - pfn;
			zone->zone_start_pfn = pfn;
		} else {
			zone->zone_start_pfn = 0;
			zone->spanned_pages = 0;
		}
	} else if (zone_end_pfn(zone) == end_pfn) {
		/*
		 * If the section is biggest section in the zone, it need
		 * shrink zone->spanned_pages.
		 * In this case, we find second biggest valid mem_section for
		 * shrinking zone.
		 */
		pfn = find_biggest_section_pfn(nid, zone, zone->zone_start_pfn,
					       start_pfn);
		if (pfn)
			zone->spanned_pages = pfn - zone->zone_start_pfn + 1;
		else {
			zone->zone_start_pfn = 0;
			zone->spanned_pages = 0;
		}
	}
}

static void update_pgdat_span(struct pglist_data *pgdat)
{
	unsigned long node_start_pfn = 0, node_end_pfn = 0;
	struct zone *zone;

	for (zone = pgdat->node_zones;
	     zone < pgdat->node_zones + MAX_NR_ZONES; zone++) {
		unsigned long end_pfn = zone_end_pfn(zone);

		/* No need to lock the zones, they can't change. */
		if (!zone->spanned_pages)
			continue;
		if (!node_end_pfn) {
			node_start_pfn = zone->zone_start_pfn;
			node_end_pfn = end_pfn;
			continue;
		}

		if (end_pfn > node_end_pfn)
			node_end_pfn = end_pfn;
		if (zone->zone_start_pfn < node_start_pfn)
			node_start_pfn = zone->zone_start_pfn;
	}

	pgdat->node_start_pfn = node_start_pfn;
	pgdat->node_spanned_pages = node_end_pfn - node_start_pfn;
}

void __ref remove_pfn_range_from_zone(struct zone *zone,
				      unsigned long start_pfn,
				      unsigned long nr_pages)
{
	const unsigned long end_pfn = start_pfn + nr_pages;
	struct pglist_data *pgdat = zone->zone_pgdat;
	unsigned long pfn, cur_nr_pages;

	/* Poison struct pages because they are now uninitialized again. */
	for (pfn = start_pfn; pfn < end_pfn; pfn += cur_nr_pages) {
		cond_resched();

		/* Select all remaining pages up to the next section boundary */
		cur_nr_pages =
			min(end_pfn - pfn, SECTION_ALIGN_UP(pfn + 1) - pfn);
		page_init_poison(pfn_to_page(pfn),
				 sizeof(struct page) * cur_nr_pages);
	}

	/*
	 * Zone shrinking code cannot properly deal with ZONE_DEVICE. So
	 * we will not try to shrink the zones - which is okay as
	 * set_zone_contiguous() cannot deal with ZONE_DEVICE either way.
	 */
	if (zone_is_zone_device(zone))
		return;

	clear_zone_contiguous(zone);

	shrink_zone_span(zone, start_pfn, start_pfn + nr_pages);
	update_pgdat_span(pgdat);

	set_zone_contiguous(zone);
}

static void __remove_section(unsigned long pfn, unsigned long nr_pages,
			     unsigned long map_offset,
			     struct vmem_altmap *altmap)
{
	struct mem_section *ms = __pfn_to_section(pfn);

	if (WARN_ON_ONCE(!valid_section(ms)))
		return;

	sparse_remove_section(ms, pfn, nr_pages, map_offset, altmap);
}

/**
 * __remove_pages() - remove sections of pages
 * @pfn: starting pageframe (must be aligned to start of a section)
 * @nr_pages: number of pages to remove (must be multiple of section size)
 * @altmap: alternative device page map or %NULL if default memmap is used
 *
 * Generic helper function to remove section mappings and sysfs entries
 * for the section of the memory we are removing. Caller needs to make
 * sure that pages are marked reserved and zones are adjust properly by
 * calling offline_pages().
 */
void __remove_pages(unsigned long pfn, unsigned long nr_pages,
		    struct vmem_altmap *altmap)
{
	const unsigned long end_pfn = pfn + nr_pages;
	unsigned long cur_nr_pages;
	unsigned long map_offset = 0;

	map_offset = vmem_altmap_offset(altmap);

	if (check_pfn_span(pfn, nr_pages, "remove"))
		return;

	for (; pfn < end_pfn; pfn += cur_nr_pages) {
		cond_resched();
		/* Select all remaining pages up to the next section boundary */
		cur_nr_pages = min(end_pfn - pfn,
				   SECTION_ALIGN_UP(pfn + 1) - pfn);
		__remove_section(pfn, cur_nr_pages, map_offset, altmap);
		map_offset = 0;
	}
}

int set_online_page_callback(online_page_callback_t callback)
{
	int rc = -EINVAL;

	get_online_mems();
	mutex_lock(&online_page_callback_lock);

	if (online_page_callback == generic_online_page) {
		online_page_callback = callback;
		rc = 0;
	}

	mutex_unlock(&online_page_callback_lock);
	put_online_mems();

	return rc;
}
EXPORT_SYMBOL_GPL(set_online_page_callback);

int restore_online_page_callback(online_page_callback_t callback)
{
	int rc = -EINVAL;

	get_online_mems();
	mutex_lock(&online_page_callback_lock);

	if (online_page_callback == callback) {
		online_page_callback = generic_online_page;
		rc = 0;
	}

	mutex_unlock(&online_page_callback_lock);
	put_online_mems();

	return rc;
}
EXPORT_SYMBOL_GPL(restore_online_page_callback);

void generic_online_page(struct page *page, unsigned int order)
{
	/*
	 * Freeing the page with debug_pagealloc enabled will try to unmap it,
	 * so we should map it first. This is better than introducing a special
	 * case in page freeing fast path.
	 */
	debug_pagealloc_map_pages(page, 1 << order);
	__free_pages_core(page, order);
	totalram_pages_add(1UL << order);
#ifdef CONFIG_HIGHMEM
	if (PageHighMem(page))
		totalhigh_pages_add(1UL << order);
#endif
}
EXPORT_SYMBOL_GPL(generic_online_page);

static void online_pages_range(unsigned long start_pfn, unsigned long nr_pages)
{
	const unsigned long end_pfn = start_pfn + nr_pages;
	unsigned long pfn;

	/*
	 * Online the pages in MAX_ORDER - 1 aligned chunks. The callback might
	 * decide to not expose all pages to the buddy (e.g., expose them
	 * later). We account all pages as being online and belonging to this
	 * zone ("present").
	 * When using memmap_on_memory, the range might not be aligned to
	 * MAX_ORDER_NR_PAGES - 1, but pageblock aligned. __ffs() will detect
	 * this and the first chunk to online will be pageblock_nr_pages.
	 */
	for (pfn = start_pfn; pfn < end_pfn;) {
		int order = min(MAX_ORDER - 1UL, __ffs(pfn));

		(*online_page_callback)(pfn_to_page(pfn), order);
		pfn += (1UL << order);
	}

	/* mark all involved sections as online */
	online_mem_sections(start_pfn, end_pfn);
}

/* check which state of node_states will be changed when online memory */
static void node_states_check_changes_online(unsigned long nr_pages,
	struct zone *zone, struct memory_notify *arg)
{
	int nid = zone_to_nid(zone);

	arg->status_change_nid = NUMA_NO_NODE;
	arg->status_change_nid_normal = NUMA_NO_NODE;
	arg->status_change_nid_high = NUMA_NO_NODE;

	if (!node_state(nid, N_MEMORY))
		arg->status_change_nid = nid;
	if (zone_idx(zone) <= ZONE_NORMAL && !node_state(nid, N_NORMAL_MEMORY))
		arg->status_change_nid_normal = nid;
#ifdef CONFIG_HIGHMEM
	if (zone_idx(zone) <= ZONE_HIGHMEM && !node_state(nid, N_HIGH_MEMORY))
		arg->status_change_nid_high = nid;
#endif
}

static void node_states_set_node(int node, struct memory_notify *arg)
{
	if (arg->status_change_nid_normal >= 0)
		node_set_state(node, N_NORMAL_MEMORY);

	if (arg->status_change_nid_high >= 0)
		node_set_state(node, N_HIGH_MEMORY);

	if (arg->status_change_nid >= 0)
		node_set_state(node, N_MEMORY);
}

static void __meminit resize_zone_range(struct zone *zone, unsigned long start_pfn,
		unsigned long nr_pages)
{
	unsigned long old_end_pfn = zone_end_pfn(zone);

	if (zone_is_empty(zone) || start_pfn < zone->zone_start_pfn)
		zone->zone_start_pfn = start_pfn;

	zone->spanned_pages = max(start_pfn + nr_pages, old_end_pfn) - zone->zone_start_pfn;
}

static void __meminit resize_pgdat_range(struct pglist_data *pgdat, unsigned long start_pfn,
                                     unsigned long nr_pages)
{
	unsigned long old_end_pfn = pgdat_end_pfn(pgdat);

	if (!pgdat->node_spanned_pages || start_pfn < pgdat->node_start_pfn)
		pgdat->node_start_pfn = start_pfn;

	pgdat->node_spanned_pages = max(start_pfn + nr_pages, old_end_pfn) - pgdat->node_start_pfn;

}

static void section_taint_zone_device(unsigned long pfn)
{
	struct mem_section *ms = __pfn_to_section(pfn);

	ms->section_mem_map |= SECTION_TAINT_ZONE_DEVICE;
}

/*
 * Associate the pfn range with the given zone, initializing the memmaps
 * and resizing the pgdat/zone data to span the added pages. After this
 * call, all affected pages are PG_reserved.
 *
 * All aligned pageblocks are initialized to the specified migratetype
 * (usually MIGRATE_MOVABLE). Besides setting the migratetype, no related
 * zone stats (e.g., nr_isolate_pageblock) are touched.
 */
void __ref move_pfn_range_to_zone(struct zone *zone, unsigned long start_pfn,
				  unsigned long nr_pages,
				  struct vmem_altmap *altmap, int migratetype)
{
	struct pglist_data *pgdat = zone->zone_pgdat;
	int nid = pgdat->node_id;

	clear_zone_contiguous(zone);

	if (zone_is_empty(zone))
		init_currently_empty_zone(zone, start_pfn, nr_pages);
	resize_zone_range(zone, start_pfn, nr_pages);
	resize_pgdat_range(pgdat, start_pfn, nr_pages);

	/*
	 * Subsection population requires care in pfn_to_online_page().
	 * Set the taint to enable the slow path detection of
	 * ZONE_DEVICE pages in an otherwise  ZONE_{NORMAL,MOVABLE}
	 * section.
	 */
	if (zone_is_zone_device(zone)) {
		if (!IS_ALIGNED(start_pfn, PAGES_PER_SECTION))
			section_taint_zone_device(start_pfn);
		if (!IS_ALIGNED(start_pfn + nr_pages, PAGES_PER_SECTION))
			section_taint_zone_device(start_pfn + nr_pages);
	}

	/*
	 * TODO now we have a visible range of pages which are not associated
	 * with their zone properly. Not nice but set_pfnblock_flags_mask
	 * expects the zone spans the pfn range. All the pages in the range
	 * are reserved so nobody should be touching them so we should be safe
	 */
	memmap_init_range(nr_pages, nid, zone_idx(zone), start_pfn, 0,
			 MEMINIT_HOTPLUG, altmap, migratetype);

	set_zone_contiguous(zone);
}

struct auto_movable_stats {
	unsigned long kernel_early_pages;
	unsigned long movable_pages;
};

static void auto_movable_stats_account_zone(struct auto_movable_stats *stats,
					    struct zone *zone)
{
	if (zone_idx(zone) == ZONE_MOVABLE) {
		stats->movable_pages += zone->present_pages;
	} else {
		stats->kernel_early_pages += zone->present_early_pages;
#ifdef CONFIG_CMA
		/*
		 * CMA pages (never on hotplugged memory) behave like
		 * ZONE_MOVABLE.
		 */
		stats->movable_pages += zone->cma_pages;
		stats->kernel_early_pages -= zone->cma_pages;
#endif /* CONFIG_CMA */
	}
}
struct auto_movable_group_stats {
	unsigned long movable_pages;
	unsigned long req_kernel_early_pages;
};

static int auto_movable_stats_account_group(struct memory_group *group,
					   void *arg)
{
	const int ratio = READ_ONCE(auto_movable_ratio);
	struct auto_movable_group_stats *stats = arg;
	long pages;

	/*
	 * We don't support modifying the config while the auto-movable online
	 * policy is already enabled. Just avoid the division by zero below.
	 */
	if (!ratio)
		return 0;

	/*
	 * Calculate how many early kernel pages this group requires to
	 * satisfy the configured zone ratio.
	 */
	pages = group->present_movable_pages * 100 / ratio;
	pages -= group->present_kernel_pages;

	if (pages > 0)
		stats->req_kernel_early_pages += pages;
	stats->movable_pages += group->present_movable_pages;
	return 0;
}

static bool auto_movable_can_online_movable(int nid, struct memory_group *group,
					    unsigned long nr_pages)
{
	unsigned long kernel_early_pages, movable_pages;
	struct auto_movable_group_stats group_stats = {};
	struct auto_movable_stats stats = {};
	pg_data_t *pgdat = NODE_DATA(nid);
	struct zone *zone;
	int i;

	/* Walk all relevant zones and collect MOVABLE vs. KERNEL stats. */
	if (nid == NUMA_NO_NODE) {
		/* TODO: cache values */
		for_each_populated_zone(zone)
			auto_movable_stats_account_zone(&stats, zone);
	} else {
		for (i = 0; i < MAX_NR_ZONES; i++) {
			zone = pgdat->node_zones + i;
			if (populated_zone(zone))
				auto_movable_stats_account_zone(&stats, zone);
		}
	}

	kernel_early_pages = stats.kernel_early_pages;
	movable_pages = stats.movable_pages;

	/*
	 * Kernel memory inside dynamic memory group allows for more MOVABLE
	 * memory within the same group. Remove the effect of all but the
	 * current group from the stats.
	 */
	walk_dynamic_memory_groups(nid, auto_movable_stats_account_group,
				   group, &group_stats);
	if (kernel_early_pages <= group_stats.req_kernel_early_pages)
		return false;
	kernel_early_pages -= group_stats.req_kernel_early_pages;
	movable_pages -= group_stats.movable_pages;

	if (group && group->is_dynamic)
		kernel_early_pages += group->present_kernel_pages;

	/*
	 * Test if we could online the given number of pages to ZONE_MOVABLE
	 * and still stay in the configured ratio.
	 */
	movable_pages += nr_pages;
	return movable_pages <= (auto_movable_ratio * kernel_early_pages) / 100;
}

/*
 * Returns a default kernel memory zone for the given pfn range.
 * If no kernel zone covers this pfn range it will automatically go
 * to the ZONE_NORMAL.
 */
static struct zone *default_kernel_zone_for_pfn(int nid, unsigned long start_pfn,
		unsigned long nr_pages)
{
	struct pglist_data *pgdat = NODE_DATA(nid);
	int zid;

	for (zid = 0; zid <= ZONE_NORMAL; zid++) {
		struct zone *zone = &pgdat->node_zones[zid];

		if (zone_intersects(zone, start_pfn, nr_pages))
			return zone;
	}

	return &pgdat->node_zones[ZONE_NORMAL];
}

/*
 * Determine to which zone to online memory dynamically based on user
 * configuration and system stats. We care about the following ratio:
 *
 *   MOVABLE : KERNEL
 *
 * Whereby MOVABLE is memory in ZONE_MOVABLE and KERNEL is memory in
 * one of the kernel zones. CMA pages inside one of the kernel zones really
 * behaves like ZONE_MOVABLE, so we treat them accordingly.
 *
 * We don't allow for hotplugged memory in a KERNEL zone to increase the
 * amount of MOVABLE memory we can have, so we end up with:
 *
 *   MOVABLE : KERNEL_EARLY
 *
 * Whereby KERNEL_EARLY is memory in one of the kernel zones, available sinze
 * boot. We base our calculation on KERNEL_EARLY internally, because:
 *
 * a) Hotplugged memory in one of the kernel zones can sometimes still get
 *    hotunplugged, especially when hot(un)plugging individual memory blocks.
 *    There is no coordination across memory devices, therefore "automatic"
 *    hotunplugging, as implemented in hypervisors, could result in zone
 *    imbalances.
 * b) Early/boot memory in one of the kernel zones can usually not get
 *    hotunplugged again (e.g., no firmware interface to unplug, fragmented
 *    with unmovable allocations). While there are corner cases where it might
 *    still work, it is barely relevant in practice.
 *
 * Exceptions are dynamic memory groups, which allow for more MOVABLE
 * memory within the same memory group -- because in that case, there is
 * coordination within the single memory device managed by a single driver.
 *
 * We rely on "present pages" instead of "managed pages", as the latter is
 * highly unreliable and dynamic in virtualized environments, and does not
 * consider boot time allocations. For example, memory ballooning adjusts the
 * managed pages when inflating/deflating the balloon, and balloon compaction
 * can even migrate inflated pages between zones.
 *
 * Using "present pages" is better but some things to keep in mind are:
 *
 * a) Some memblock allocations, such as for the crashkernel area, are
 *    effectively unused by the kernel, yet they account to "present pages".
 *    Fortunately, these allocations are comparatively small in relevant setups
 *    (e.g., fraction of system memory).
 * b) Some hotplugged memory blocks in virtualized environments, esecially
 *    hotplugged by virtio-mem, look like they are completely present, however,
 *    only parts of the memory block are actually currently usable.
 *    "present pages" is an upper limit that can get reached at runtime. As
 *    we base our calculations on KERNEL_EARLY, this is not an issue.
 */
static struct zone *auto_movable_zone_for_pfn(int nid,
					      struct memory_group *group,
					      unsigned long pfn,
					      unsigned long nr_pages)
{
	unsigned long online_pages = 0, max_pages, end_pfn;
	struct page *page;

	if (!auto_movable_ratio)
		goto kernel_zone;

	if (group && !group->is_dynamic) {
		max_pages = group->s.max_pages;
		online_pages = group->present_movable_pages;

		/* If anything is !MOVABLE online the rest !MOVABLE. */
		if (group->present_kernel_pages)
			goto kernel_zone;
	} else if (!group || group->d.unit_pages == nr_pages) {
		max_pages = nr_pages;
	} else {
		max_pages = group->d.unit_pages;
		/*
		 * Take a look at all online sections in the current unit.
		 * We can safely assume that all pages within a section belong
		 * to the same zone, because dynamic memory groups only deal
		 * with hotplugged memory.
		 */
		pfn = ALIGN_DOWN(pfn, group->d.unit_pages);
		end_pfn = pfn + group->d.unit_pages;
		for (; pfn < end_pfn; pfn += PAGES_PER_SECTION) {
			page = pfn_to_online_page(pfn);
			if (!page)
				continue;
			/* If anything is !MOVABLE online the rest !MOVABLE. */
			if (page_zonenum(page) != ZONE_MOVABLE)
				goto kernel_zone;
			online_pages += PAGES_PER_SECTION;
		}
	}

	/*
	 * Online MOVABLE if we could *currently* online all remaining parts
	 * MOVABLE. We expect to (add+) online them immediately next, so if
	 * nobody interferes, all will be MOVABLE if possible.
	 */
	nr_pages = max_pages - online_pages;
	if (!auto_movable_can_online_movable(NUMA_NO_NODE, group, nr_pages))
		goto kernel_zone;

#ifdef CONFIG_NUMA
	if (auto_movable_numa_aware &&
	    !auto_movable_can_online_movable(nid, group, nr_pages))
		goto kernel_zone;
#endif /* CONFIG_NUMA */

	return &NODE_DATA(nid)->node_zones[ZONE_MOVABLE];
kernel_zone:
	return default_kernel_zone_for_pfn(nid, pfn, nr_pages);
}

static inline struct zone *default_zone_for_pfn(int nid, unsigned long start_pfn,
		unsigned long nr_pages)
{
	struct zone *kernel_zone = default_kernel_zone_for_pfn(nid, start_pfn,
			nr_pages);
	struct zone *movable_zone = &NODE_DATA(nid)->node_zones[ZONE_MOVABLE];
	bool in_kernel = zone_intersects(kernel_zone, start_pfn, nr_pages);
	bool in_movable = zone_intersects(movable_zone, start_pfn, nr_pages);

	/*
	 * We inherit the existing zone in a simple case where zones do not
	 * overlap in the given range
	 */
	if (in_kernel ^ in_movable)
		return (in_kernel) ? kernel_zone : movable_zone;

	/*
	 * If the range doesn't belong to any zone or two zones overlap in the
	 * given range then we use movable zone only if movable_node is
	 * enabled because we always online to a kernel zone by default.
	 */
	return movable_node_enabled ? movable_zone : kernel_zone;
}

struct zone *zone_for_pfn_range(int online_type, int nid,
<<<<<<< HEAD
		unsigned long start_pfn, unsigned long nr_pages)
=======
		struct memory_group *group, unsigned long start_pfn,
		unsigned long nr_pages)
>>>>>>> 3b17187f
{
	if (online_type == MMOP_ONLINE_KERNEL)
		return default_kernel_zone_for_pfn(nid, start_pfn, nr_pages);

	if (online_type == MMOP_ONLINE_MOVABLE)
		return &NODE_DATA(nid)->node_zones[ZONE_MOVABLE];

	if (online_policy == ONLINE_POLICY_AUTO_MOVABLE)
		return auto_movable_zone_for_pfn(nid, group, start_pfn, nr_pages);

	return default_zone_for_pfn(nid, start_pfn, nr_pages);
}

/*
 * This function should only be called by memory_block_{online,offline},
 * and {online,offline}_pages.
 */
void adjust_present_page_count(struct page *page, struct memory_group *group,
			       long nr_pages)
{
	struct zone *zone = page_zone(page);
	const bool movable = zone_idx(zone) == ZONE_MOVABLE;

	/*
	 * We only support onlining/offlining/adding/removing of complete
	 * memory blocks; therefore, either all is either early or hotplugged.
	 */
	if (early_section(__pfn_to_section(page_to_pfn(page))))
		zone->present_early_pages += nr_pages;
	zone->present_pages += nr_pages;
	zone->zone_pgdat->node_present_pages += nr_pages;

	if (group && movable)
		group->present_movable_pages += nr_pages;
	else if (group && !movable)
		group->present_kernel_pages += nr_pages;
}

int mhp_init_memmap_on_memory(unsigned long pfn, unsigned long nr_pages,
			      struct zone *zone)
{
	unsigned long end_pfn = pfn + nr_pages;
	int ret;

	ret = kasan_add_zero_shadow(__va(PFN_PHYS(pfn)), PFN_PHYS(nr_pages));
	if (ret)
		return ret;

	move_pfn_range_to_zone(zone, pfn, nr_pages, NULL, MIGRATE_UNMOVABLE);

	/*
	 * It might be that the vmemmap_pages fully span sections. If that is
	 * the case, mark those sections online here as otherwise they will be
	 * left offline.
	 */
	if (nr_pages >= PAGES_PER_SECTION)
	        online_mem_sections(pfn, ALIGN_DOWN(end_pfn, PAGES_PER_SECTION));

	return ret;
}

void mhp_deinit_memmap_on_memory(unsigned long pfn, unsigned long nr_pages)
{
	unsigned long end_pfn = pfn + nr_pages;

	/*
	 * It might be that the vmemmap_pages fully span sections. If that is
	 * the case, mark those sections offline here as otherwise they will be
	 * left online.
	 */
	if (nr_pages >= PAGES_PER_SECTION)
		offline_mem_sections(pfn, ALIGN_DOWN(end_pfn, PAGES_PER_SECTION));

        /*
	 * The pages associated with this vmemmap have been offlined, so
	 * we can reset its state here.
	 */
	remove_pfn_range_from_zone(page_zone(pfn_to_page(pfn)), pfn, nr_pages);
	kasan_remove_zero_shadow(__va(PFN_PHYS(pfn)), PFN_PHYS(nr_pages));
}

int __ref online_pages(unsigned long pfn, unsigned long nr_pages,
		       struct zone *zone, struct memory_group *group)
{
	unsigned long flags;
	int need_zonelists_rebuild = 0;
	const int nid = zone_to_nid(zone);
	int ret;
	struct memory_notify arg;

	/*
	 * {on,off}lining is constrained to full memory sections (or more
	 * precisely to memory blocks from the user space POV).
	 * memmap_on_memory is an exception because it reserves initial part
	 * of the physical memory space for vmemmaps. That space is pageblock
	 * aligned.
	 */
	if (WARN_ON_ONCE(!nr_pages ||
			 !IS_ALIGNED(pfn, pageblock_nr_pages) ||
			 !IS_ALIGNED(pfn + nr_pages, PAGES_PER_SECTION)))
		return -EINVAL;

	mem_hotplug_begin();

	/* associate pfn range with the zone */
	move_pfn_range_to_zone(zone, pfn, nr_pages, NULL, MIGRATE_ISOLATE);

	arg.start_pfn = pfn;
	arg.nr_pages = nr_pages;
	node_states_check_changes_online(nr_pages, zone, &arg);

	ret = memory_notify(MEM_GOING_ONLINE, &arg);
	ret = notifier_to_errno(ret);
	if (ret)
		goto failed_addition;

	/*
	 * Fixup the number of isolated pageblocks before marking the sections
	 * onlining, such that undo_isolate_page_range() works correctly.
	 */
	spin_lock_irqsave(&zone->lock, flags);
	zone->nr_isolate_pageblock += nr_pages / pageblock_nr_pages;
	spin_unlock_irqrestore(&zone->lock, flags);

	/*
	 * If this zone is not populated, then it is not in zonelist.
	 * This means the page allocator ignores this zone.
	 * So, zonelist must be updated after online.
	 */
	if (!populated_zone(zone)) {
		need_zonelists_rebuild = 1;
		setup_zone_pageset(zone);
	}

	online_pages_range(pfn, nr_pages);
	adjust_present_page_count(pfn_to_page(pfn), group, nr_pages);

	node_states_set_node(nid, &arg);
	if (need_zonelists_rebuild)
		build_all_zonelists(NULL);

	/* Basic onlining is complete, allow allocation of onlined pages. */
	undo_isolate_page_range(pfn, pfn + nr_pages, MIGRATE_MOVABLE);

	/*
	 * Freshly onlined pages aren't shuffled (e.g., all pages are placed to
	 * the tail of the freelist when undoing isolation). Shuffle the whole
	 * zone to make sure the just onlined pages are properly distributed
	 * across the whole freelist - to create an initial shuffle.
	 */
	shuffle_zone(zone);

	/* reinitialise watermarks and update pcp limits */
	init_per_zone_wmark_min();

	kswapd_run(nid);
	kcompactd_run(nid);

	writeback_set_ratelimit();

	memory_notify(MEM_ONLINE, &arg);
	mem_hotplug_done();
	return 0;

failed_addition:
	pr_debug("online_pages [mem %#010llx-%#010llx] failed\n",
		 (unsigned long long) pfn << PAGE_SHIFT,
		 (((unsigned long long) pfn + nr_pages) << PAGE_SHIFT) - 1);
	memory_notify(MEM_CANCEL_ONLINE, &arg);
	remove_pfn_range_from_zone(zone, pfn, nr_pages);
	mem_hotplug_done();
	return ret;
}
#endif /* CONFIG_MEMORY_HOTPLUG_SPARSE */

static void reset_node_present_pages(pg_data_t *pgdat)
{
	struct zone *z;

	for (z = pgdat->node_zones; z < pgdat->node_zones + MAX_NR_ZONES; z++)
		z->present_pages = 0;

	pgdat->node_present_pages = 0;
}

/* we are OK calling __meminit stuff here - we have CONFIG_MEMORY_HOTPLUG */
static pg_data_t __ref *hotadd_new_pgdat(int nid)
{
	struct pglist_data *pgdat;

	pgdat = NODE_DATA(nid);
	if (!pgdat) {
		pgdat = arch_alloc_nodedata(nid);
		if (!pgdat)
			return NULL;

		pgdat->per_cpu_nodestats =
			alloc_percpu(struct per_cpu_nodestat);
		arch_refresh_nodedata(nid, pgdat);
	} else {
		int cpu;
		/*
		 * Reset the nr_zones, order and highest_zoneidx before reuse.
		 * Note that kswapd will init kswapd_highest_zoneidx properly
		 * when it starts in the near future.
		 */
		pgdat->nr_zones = 0;
		pgdat->kswapd_order = 0;
		pgdat->kswapd_highest_zoneidx = 0;
		for_each_online_cpu(cpu) {
			struct per_cpu_nodestat *p;

			p = per_cpu_ptr(pgdat->per_cpu_nodestats, cpu);
			memset(p, 0, sizeof(*p));
		}
	}

	/* we can use NODE_DATA(nid) from here */
	pgdat->node_id = nid;
	pgdat->node_start_pfn = 0;

	/* init node's zones as empty zones, we don't have any present pages.*/
	free_area_init_core_hotplug(nid);

	/*
	 * The node we allocated has no zone fallback lists. For avoiding
	 * to access not-initialized zonelist, build here.
	 */
	build_all_zonelists(pgdat);

	/*
	 * When memory is hot-added, all the memory is in offline state. So
	 * clear all zones' present_pages because they will be updated in
	 * online_pages() and offline_pages().
	 */
	reset_node_managed_pages(pgdat);
	reset_node_present_pages(pgdat);

	return pgdat;
}

static void rollback_node_hotadd(int nid)
{
	pg_data_t *pgdat = NODE_DATA(nid);

	arch_refresh_nodedata(nid, NULL);
	free_percpu(pgdat->per_cpu_nodestats);
	arch_free_nodedata(pgdat);
}


/*
 * __try_online_node - online a node if offlined
 * @nid: the node ID
 * @set_node_online: Whether we want to online the node
 * called by cpu_up() to online a node without onlined memory.
 *
 * Returns:
 * 1 -> a new node has been allocated
 * 0 -> the node is already online
 * -ENOMEM -> the node could not be allocated
 */
static int __try_online_node(int nid, bool set_node_online)
{
	pg_data_t *pgdat;
	int ret = 1;

	if (node_online(nid))
		return 0;

	pgdat = hotadd_new_pgdat(nid);
	if (!pgdat) {
		pr_err("Cannot online node %d due to NULL pgdat\n", nid);
		ret = -ENOMEM;
		goto out;
	}

	if (set_node_online) {
		node_set_online(nid);
		ret = register_one_node(nid);
		BUG_ON(ret);
	}
out:
	return ret;
}

/*
 * Users of this function always want to online/register the node
 */
int try_online_node(int nid)
{
	int ret;

	mem_hotplug_begin();
	ret =  __try_online_node(nid, true);
	mem_hotplug_done();
	return ret;
}

static int check_hotplug_memory_range(u64 start, u64 size)
{
	/* memory range must be block size aligned */
	if (!size || !IS_ALIGNED(start, memory_block_size_bytes()) ||
	    !IS_ALIGNED(size, memory_block_size_bytes())) {
		pr_err("Block size [%#lx] unaligned hotplug range: start %#llx, size %#llx",
		       memory_block_size_bytes(), start, size);
		return -EINVAL;
	}

	return 0;
}

static int online_memory_block(struct memory_block *mem, void *arg)
{
	mem->online_type = mhp_default_online_type;
	return device_online(&mem->dev);
}

bool mhp_supports_memmap_on_memory(unsigned long size)
{
	unsigned long nr_vmemmap_pages = size / PAGE_SIZE;
	unsigned long vmemmap_size = nr_vmemmap_pages * sizeof(struct page);
	unsigned long remaining_size = size - vmemmap_size;

	/*
	 * Besides having arch support and the feature enabled at runtime, we
	 * need a few more assumptions to hold true:
	 *
	 * a) We span a single memory block: memory onlining/offlinin;g happens
	 *    in memory block granularity. We don't want the vmemmap of online
	 *    memory blocks to reside on offline memory blocks. In the future,
	 *    we might want to support variable-sized memory blocks to make the
	 *    feature more versatile.
	 *
	 * b) The vmemmap pages span complete PMDs: We don't want vmemmap code
	 *    to populate memory from the altmap for unrelated parts (i.e.,
	 *    other memory blocks)
	 *
	 * c) The vmemmap pages (and thereby the pages that will be exposed to
	 *    the buddy) have to cover full pageblocks: memory onlining/offlining
	 *    code requires applicable ranges to be page-aligned, for example, to
	 *    set the migratetypes properly.
	 *
	 * TODO: Although we have a check here to make sure that vmemmap pages
	 *       fully populate a PMD, it is not the right place to check for
	 *       this. A much better solution involves improving vmemmap code
	 *       to fallback to base pages when trying to populate vmemmap using
	 *       altmap as an alternative source of memory, and we do not exactly
	 *       populate a single PMD.
	 */
	return memmap_on_memory &&
	       !hugetlb_free_vmemmap_enabled &&
	       IS_ENABLED(CONFIG_MHP_MEMMAP_ON_MEMORY) &&
	       size == memory_block_size_bytes() &&
	       IS_ALIGNED(vmemmap_size, PMD_SIZE) &&
	       IS_ALIGNED(remaining_size, (pageblock_nr_pages << PAGE_SHIFT));
}

/*
 * NOTE: The caller must call lock_device_hotplug() to serialize hotplug
 * and online/offline operations (triggered e.g. by sysfs).
 *
 * we are OK calling __meminit stuff here - we have CONFIG_MEMORY_HOTPLUG
 */
int __ref add_memory_resource(int nid, struct resource *res, mhp_t mhp_flags)
{
	struct mhp_params params = { .pgprot = pgprot_mhp(PAGE_KERNEL) };
	struct vmem_altmap mhp_altmap = {};
	struct memory_group *group = NULL;
	u64 start, size;
	bool new_node = false;
	int ret;

	start = res->start;
	size = resource_size(res);

	ret = check_hotplug_memory_range(start, size);
	if (ret)
		return ret;

	if (mhp_flags & MHP_NID_IS_MGID) {
		group = memory_group_find_by_id(nid);
		if (!group)
			return -EINVAL;
		nid = group->nid;
	}

	if (!node_possible(nid)) {
		WARN(1, "node %d was absent from the node_possible_map\n", nid);
		return -EINVAL;
	}

	mem_hotplug_begin();

	if (IS_ENABLED(CONFIG_ARCH_KEEP_MEMBLOCK))
		memblock_add_node(start, size, nid);

	ret = __try_online_node(nid, false);
	if (ret < 0)
		goto error;
	new_node = ret;

	/*
	 * Self hosted memmap array
	 */
	if (mhp_flags & MHP_MEMMAP_ON_MEMORY) {
		if (!mhp_supports_memmap_on_memory(size)) {
			ret = -EINVAL;
			goto error;
		}
		mhp_altmap.free = PHYS_PFN(size);
		mhp_altmap.base_pfn = PHYS_PFN(start);
		params.altmap = &mhp_altmap;
	}

	/* call arch's memory hotadd */
	ret = arch_add_memory(nid, start, size, &params);
	if (ret < 0)
		goto error;

	/* create memory block devices after memory was added */
	ret = create_memory_block_devices(start, size, mhp_altmap.alloc,
					  group);
	if (ret) {
		arch_remove_memory(start, size, NULL);
		goto error;
	}

	if (new_node) {
		/* If sysfs file of new node can't be created, cpu on the node
		 * can't be hot-added. There is no rollback way now.
		 * So, check by BUG_ON() to catch it reluctantly..
		 * We online node here. We can't roll back from here.
		 */
		node_set_online(nid);
		ret = __register_one_node(nid);
		BUG_ON(ret);
	}

	/* link memory sections under this node.*/
	link_mem_sections(nid, PFN_DOWN(start), PFN_UP(start + size - 1),
			  MEMINIT_HOTPLUG);

	/* create new memmap entry */
	if (!strcmp(res->name, "System RAM"))
		firmware_map_add_hotplug(start, start + size, "System RAM");

	/* device_online() will take the lock when calling online_pages() */
	mem_hotplug_done();

	/*
	 * In case we're allowed to merge the resource, flag it and trigger
	 * merging now that adding succeeded.
	 */
	if (mhp_flags & MHP_MERGE_RESOURCE)
		merge_system_ram_resource(res);

	/* online pages if requested */
	if (mhp_default_online_type != MMOP_OFFLINE)
		walk_memory_blocks(start, size, NULL, online_memory_block);

	return ret;
error:
	/* rollback pgdat allocation and others */
	if (new_node)
		rollback_node_hotadd(nid);
	if (IS_ENABLED(CONFIG_ARCH_KEEP_MEMBLOCK))
		memblock_remove(start, size);
	mem_hotplug_done();
	return ret;
}

/* requires device_hotplug_lock, see add_memory_resource() */
int __ref __add_memory(int nid, u64 start, u64 size, mhp_t mhp_flags)
{
	struct resource *res;
	int ret;

	res = register_memory_resource(start, size, "System RAM");
	if (IS_ERR(res))
		return PTR_ERR(res);

	ret = add_memory_resource(nid, res, mhp_flags);
	if (ret < 0)
		release_memory_resource(res);
	return ret;
}

int add_memory(int nid, u64 start, u64 size, mhp_t mhp_flags)
{
	int rc;

	lock_device_hotplug();
	rc = __add_memory(nid, start, size, mhp_flags);
	unlock_device_hotplug();

	return rc;
}
EXPORT_SYMBOL_GPL(add_memory);

/*
 * Add special, driver-managed memory to the system as system RAM. Such
 * memory is not exposed via the raw firmware-provided memmap as system
 * RAM, instead, it is detected and added by a driver - during cold boot,
 * after a reboot, and after kexec.
 *
 * Reasons why this memory should not be used for the initial memmap of a
 * kexec kernel or for placing kexec images:
 * - The booting kernel is in charge of determining how this memory will be
 *   used (e.g., use persistent memory as system RAM)
 * - Coordination with a hypervisor is required before this memory
 *   can be used (e.g., inaccessible parts).
 *
 * For this memory, no entries in /sys/firmware/memmap ("raw firmware-provided
 * memory map") are created. Also, the created memory resource is flagged
 * with IORESOURCE_SYSRAM_DRIVER_MANAGED, so in-kernel users can special-case
 * this memory as well (esp., not place kexec images onto it).
 *
 * The resource_name (visible via /proc/iomem) has to have the format
 * "System RAM ($DRIVER)".
 */
int add_memory_driver_managed(int nid, u64 start, u64 size,
			      const char *resource_name, mhp_t mhp_flags)
{
	struct resource *res;
	int rc;

	if (!resource_name ||
	    strstr(resource_name, "System RAM (") != resource_name ||
	    resource_name[strlen(resource_name) - 1] != ')')
		return -EINVAL;

	lock_device_hotplug();

	res = register_memory_resource(start, size, resource_name);
	if (IS_ERR(res)) {
		rc = PTR_ERR(res);
		goto out_unlock;
	}

	rc = add_memory_resource(nid, res, mhp_flags);
	if (rc < 0)
		release_memory_resource(res);

out_unlock:
	unlock_device_hotplug();
	return rc;
}
EXPORT_SYMBOL_GPL(add_memory_driver_managed);

/*
 * Platforms should define arch_get_mappable_range() that provides
 * maximum possible addressable physical memory range for which the
 * linear mapping could be created. The platform returned address
 * range must adhere to these following semantics.
 *
 * - range.start <= range.end
 * - Range includes both end points [range.start..range.end]
 *
 * There is also a fallback definition provided here, allowing the
 * entire possible physical address range in case any platform does
 * not define arch_get_mappable_range().
 */
struct range __weak arch_get_mappable_range(void)
{
	struct range mhp_range = {
		.start = 0UL,
		.end = -1ULL,
	};
	return mhp_range;
}

struct range mhp_get_pluggable_range(bool need_mapping)
{
	const u64 max_phys = (1ULL << MAX_PHYSMEM_BITS) - 1;
	struct range mhp_range;

	if (need_mapping) {
		mhp_range = arch_get_mappable_range();
		if (mhp_range.start > max_phys) {
			mhp_range.start = 0;
			mhp_range.end = 0;
		}
		mhp_range.end = min_t(u64, mhp_range.end, max_phys);
	} else {
		mhp_range.start = 0;
		mhp_range.end = max_phys;
	}
	return mhp_range;
}
EXPORT_SYMBOL_GPL(mhp_get_pluggable_range);

bool mhp_range_allowed(u64 start, u64 size, bool need_mapping)
{
	struct range mhp_range = mhp_get_pluggable_range(need_mapping);
	u64 end = start + size;

	if (start < end && start >= mhp_range.start && (end - 1) <= mhp_range.end)
		return true;

	pr_warn("Hotplug memory [%#llx-%#llx] exceeds maximum addressable range [%#llx-%#llx]\n",
		start, end, mhp_range.start, mhp_range.end);
	return false;
}

#ifdef CONFIG_MEMORY_HOTREMOVE
/*
 * Confirm all pages in a range [start, end) belong to the same zone (skipping
 * memory holes). When true, return the zone.
 */
struct zone *test_pages_in_a_zone(unsigned long start_pfn,
				  unsigned long end_pfn)
{
	unsigned long pfn, sec_end_pfn;
	struct zone *zone = NULL;
	struct page *page;

	for (pfn = start_pfn, sec_end_pfn = SECTION_ALIGN_UP(start_pfn + 1);
	     pfn < end_pfn;
	     pfn = sec_end_pfn, sec_end_pfn += PAGES_PER_SECTION) {
		/* Make sure the memory section is present first */
		if (!present_section_nr(pfn_to_section_nr(pfn)))
			continue;
		for (; pfn < sec_end_pfn && pfn < end_pfn;
		     pfn += MAX_ORDER_NR_PAGES) {
			/* Check if we got outside of the zone */
			if (zone && !zone_spans_pfn(zone, pfn))
				return NULL;
			page = pfn_to_page(pfn);
			if (zone && page_zone(page) != zone)
				return NULL;
			zone = page_zone(page);
		}
	}

	return zone;
}

/*
 * Scan pfn range [start,end) to find movable/migratable pages (LRU pages,
 * non-lru movable pages and hugepages). Will skip over most unmovable
 * pages (esp., pages that can be skipped when offlining), but bail out on
 * definitely unmovable pages.
 *
 * Returns:
 *	0 in case a movable page is found and movable_pfn was updated.
 *	-ENOENT in case no movable page was found.
 *	-EBUSY in case a definitely unmovable page was found.
 */
static int scan_movable_pages(unsigned long start, unsigned long end,
			      unsigned long *movable_pfn)
{
	unsigned long pfn;

	for (pfn = start; pfn < end; pfn++) {
		struct page *page, *head;
		unsigned long skip;

		if (!pfn_valid(pfn))
			continue;
		page = pfn_to_page(pfn);
		if (PageLRU(page))
			goto found;
		if (__PageMovable(page))
			goto found;

		/*
		 * PageOffline() pages that are not marked __PageMovable() and
		 * have a reference count > 0 (after MEM_GOING_OFFLINE) are
		 * definitely unmovable. If their reference count would be 0,
		 * they could at least be skipped when offlining memory.
		 */
		if (PageOffline(page) && page_count(page))
			return -EBUSY;

		if (!PageHuge(page))
			continue;
		head = compound_head(page);
		/*
		 * This test is racy as we hold no reference or lock.  The
		 * hugetlb page could have been free'ed and head is no longer
		 * a hugetlb page before the following check.  In such unlikely
		 * cases false positives and negatives are possible.  Calling
		 * code must deal with these scenarios.
		 */
		if (HPageMigratable(head))
			goto found;
		skip = compound_nr(head) - (page - head);
		pfn += skip - 1;
	}
	return -ENOENT;
found:
	*movable_pfn = pfn;
	return 0;
}

static int
do_migrate_range(unsigned long start_pfn, unsigned long end_pfn)
{
	unsigned long pfn;
	struct page *page, *head;
	int ret = 0;
	LIST_HEAD(source);
	static DEFINE_RATELIMIT_STATE(migrate_rs, DEFAULT_RATELIMIT_INTERVAL,
				      DEFAULT_RATELIMIT_BURST);

	for (pfn = start_pfn; pfn < end_pfn; pfn++) {
		if (!pfn_valid(pfn))
			continue;
		page = pfn_to_page(pfn);
		head = compound_head(page);

		if (PageHuge(page)) {
			pfn = page_to_pfn(head) + compound_nr(head) - 1;
			isolate_huge_page(head, &source);
			continue;
		} else if (PageTransHuge(page))
			pfn = page_to_pfn(head) + thp_nr_pages(page) - 1;

		/*
		 * HWPoison pages have elevated reference counts so the migration would
		 * fail on them. It also doesn't make any sense to migrate them in the
		 * first place. Still try to unmap such a page in case it is still mapped
		 * (e.g. current hwpoison implementation doesn't unmap KSM pages but keep
		 * the unmap as the catch all safety net).
		 */
		if (PageHWPoison(page)) {
			if (WARN_ON(PageLRU(page)))
				isolate_lru_page(page);
			if (page_mapped(page))
				try_to_unmap(page, TTU_IGNORE_MLOCK);
			continue;
		}

		if (!get_page_unless_zero(page))
			continue;
		/*
		 * We can skip free pages. And we can deal with pages on
		 * LRU and non-lru movable pages.
		 */
		if (PageLRU(page))
			ret = isolate_lru_page(page);
		else
			ret = isolate_movable_page(page, ISOLATE_UNEVICTABLE);
		if (!ret) { /* Success */
			list_add_tail(&page->lru, &source);
			if (!__PageMovable(page))
				inc_node_page_state(page, NR_ISOLATED_ANON +
						    page_is_file_lru(page));

		} else {
			if (__ratelimit(&migrate_rs)) {
				pr_warn("failed to isolate pfn %lx\n", pfn);
				dump_page(page, "isolation failed");
			}
		}
		put_page(page);
	}
	if (!list_empty(&source)) {
		nodemask_t nmask = node_states[N_MEMORY];
		struct migration_target_control mtc = {
			.nmask = &nmask,
			.gfp_mask = GFP_USER | __GFP_MOVABLE | __GFP_RETRY_MAYFAIL,
		};

		/*
		 * We have checked that migration range is on a single zone so
		 * we can use the nid of the first page to all the others.
		 */
		mtc.nid = page_to_nid(list_first_entry(&source, struct page, lru));

		/*
		 * try to allocate from a different node but reuse this node
		 * if there are no other online nodes to be used (e.g. we are
		 * offlining a part of the only existing node)
		 */
		node_clear(mtc.nid, nmask);
		if (nodes_empty(nmask))
			node_set(mtc.nid, nmask);
		ret = migrate_pages(&source, alloc_migration_target, NULL,
			(unsigned long)&mtc, MIGRATE_SYNC, MR_MEMORY_HOTPLUG, NULL);
		if (ret) {
			list_for_each_entry(page, &source, lru) {
				if (__ratelimit(&migrate_rs)) {
					pr_warn("migrating pfn %lx failed ret:%d\n",
						page_to_pfn(page), ret);
					dump_page(page, "migration failure");
				}
			}
			putback_movable_pages(&source);
		}
	}

	return ret;
}

static int __init cmdline_parse_movable_node(char *p)
{
	movable_node_enabled = true;
	return 0;
}
early_param("movable_node", cmdline_parse_movable_node);

/* check which state of node_states will be changed when offline memory */
static void node_states_check_changes_offline(unsigned long nr_pages,
		struct zone *zone, struct memory_notify *arg)
{
	struct pglist_data *pgdat = zone->zone_pgdat;
	unsigned long present_pages = 0;
	enum zone_type zt;

	arg->status_change_nid = NUMA_NO_NODE;
	arg->status_change_nid_normal = NUMA_NO_NODE;
	arg->status_change_nid_high = NUMA_NO_NODE;

	/*
	 * Check whether node_states[N_NORMAL_MEMORY] will be changed.
	 * If the memory to be offline is within the range
	 * [0..ZONE_NORMAL], and it is the last present memory there,
	 * the zones in that range will become empty after the offlining,
	 * thus we can determine that we need to clear the node from
	 * node_states[N_NORMAL_MEMORY].
	 */
	for (zt = 0; zt <= ZONE_NORMAL; zt++)
		present_pages += pgdat->node_zones[zt].present_pages;
	if (zone_idx(zone) <= ZONE_NORMAL && nr_pages >= present_pages)
		arg->status_change_nid_normal = zone_to_nid(zone);

#ifdef CONFIG_HIGHMEM
	/*
	 * node_states[N_HIGH_MEMORY] contains nodes which
	 * have normal memory or high memory.
	 * Here we add the present_pages belonging to ZONE_HIGHMEM.
	 * If the zone is within the range of [0..ZONE_HIGHMEM), and
	 * we determine that the zones in that range become empty,
	 * we need to clear the node for N_HIGH_MEMORY.
	 */
	present_pages += pgdat->node_zones[ZONE_HIGHMEM].present_pages;
	if (zone_idx(zone) <= ZONE_HIGHMEM && nr_pages >= present_pages)
		arg->status_change_nid_high = zone_to_nid(zone);
#endif

	/*
	 * We have accounted the pages from [0..ZONE_NORMAL), and
	 * in case of CONFIG_HIGHMEM the pages from ZONE_HIGHMEM
	 * as well.
	 * Here we count the possible pages from ZONE_MOVABLE.
	 * If after having accounted all the pages, we see that the nr_pages
	 * to be offlined is over or equal to the accounted pages,
	 * we know that the node will become empty, and so, we can clear
	 * it for N_MEMORY as well.
	 */
	present_pages += pgdat->node_zones[ZONE_MOVABLE].present_pages;

	if (nr_pages >= present_pages)
		arg->status_change_nid = zone_to_nid(zone);
}

static void node_states_clear_node(int node, struct memory_notify *arg)
{
	if (arg->status_change_nid_normal >= 0)
		node_clear_state(node, N_NORMAL_MEMORY);

	if (arg->status_change_nid_high >= 0)
		node_clear_state(node, N_HIGH_MEMORY);

	if (arg->status_change_nid >= 0)
		node_clear_state(node, N_MEMORY);
}

static int count_system_ram_pages_cb(unsigned long start_pfn,
				     unsigned long nr_pages, void *data)
{
	unsigned long *nr_system_ram_pages = data;

	*nr_system_ram_pages += nr_pages;
	return 0;
}

int __ref offline_pages(unsigned long start_pfn, unsigned long nr_pages,
			struct memory_group *group)
{
	const unsigned long end_pfn = start_pfn + nr_pages;
	unsigned long pfn, system_ram_pages = 0;
	unsigned long flags;
	struct zone *zone;
	struct memory_notify arg;
	int ret, node;
	char *reason;

	/*
	 * {on,off}lining is constrained to full memory sections (or more
	 * precisely to memory blocks from the user space POV).
	 * memmap_on_memory is an exception because it reserves initial part
	 * of the physical memory space for vmemmaps. That space is pageblock
	 * aligned.
	 */
	if (WARN_ON_ONCE(!nr_pages ||
			 !IS_ALIGNED(start_pfn, pageblock_nr_pages) ||
			 !IS_ALIGNED(start_pfn + nr_pages, PAGES_PER_SECTION)))
		return -EINVAL;

	mem_hotplug_begin();

	/*
	 * Don't allow to offline memory blocks that contain holes.
	 * Consequently, memory blocks with holes can never get onlined
	 * via the hotplug path - online_pages() - as hotplugged memory has
	 * no holes. This way, we e.g., don't have to worry about marking
	 * memory holes PG_reserved, don't need pfn_valid() checks, and can
	 * avoid using walk_system_ram_range() later.
	 */
	walk_system_ram_range(start_pfn, nr_pages, &system_ram_pages,
			      count_system_ram_pages_cb);
	if (system_ram_pages != nr_pages) {
		ret = -EINVAL;
		reason = "memory holes";
		goto failed_removal;
	}

	/* This makes hotplug much easier...and readable.
	   we assume this for now. .*/
	zone = test_pages_in_a_zone(start_pfn, end_pfn);
	if (!zone) {
		ret = -EINVAL;
		reason = "multizone range";
		goto failed_removal;
	}
	node = zone_to_nid(zone);

	/*
	 * Disable pcplists so that page isolation cannot race with freeing
	 * in a way that pages from isolated pageblock are left on pcplists.
	 */
	zone_pcp_disable(zone);
	lru_cache_disable();

	/* set above range as isolated */
	ret = start_isolate_page_range(start_pfn, end_pfn,
				       MIGRATE_MOVABLE,
				       MEMORY_OFFLINE | REPORT_FAILURE);
	if (ret) {
		reason = "failure to isolate range";
		goto failed_removal_pcplists_disabled;
	}

	arg.start_pfn = start_pfn;
	arg.nr_pages = nr_pages;
	node_states_check_changes_offline(nr_pages, zone, &arg);

	ret = memory_notify(MEM_GOING_OFFLINE, &arg);
	ret = notifier_to_errno(ret);
	if (ret) {
		reason = "notifier failure";
		goto failed_removal_isolated;
	}

	do {
		pfn = start_pfn;
		do {
			if (signal_pending(current)) {
				ret = -EINTR;
				reason = "signal backoff";
				goto failed_removal_isolated;
			}

			cond_resched();

			ret = scan_movable_pages(pfn, end_pfn, &pfn);
			if (!ret) {
				/*
				 * TODO: fatal migration failures should bail
				 * out
				 */
				do_migrate_range(pfn, end_pfn);
			}
		} while (!ret);

		if (ret != -ENOENT) {
			reason = "unmovable page";
			goto failed_removal_isolated;
		}

		/*
		 * Dissolve free hugepages in the memory block before doing
		 * offlining actually in order to make hugetlbfs's object
		 * counting consistent.
		 */
		ret = dissolve_free_huge_pages(start_pfn, end_pfn);
		if (ret) {
			reason = "failure to dissolve huge pages";
			goto failed_removal_isolated;
		}

		ret = test_pages_isolated(start_pfn, end_pfn, MEMORY_OFFLINE);

	} while (ret);

	/* Mark all sections offline and remove free pages from the buddy. */
	__offline_isolated_pages(start_pfn, end_pfn);
	pr_debug("Offlined Pages %ld\n", nr_pages);

	/*
	 * The memory sections are marked offline, and the pageblock flags
	 * effectively stale; nobody should be touching them. Fixup the number
	 * of isolated pageblocks, memory onlining will properly revert this.
	 */
	spin_lock_irqsave(&zone->lock, flags);
	zone->nr_isolate_pageblock -= nr_pages / pageblock_nr_pages;
	spin_unlock_irqrestore(&zone->lock, flags);

	lru_cache_enable();
	zone_pcp_enable(zone);

	/* removal success */
	adjust_managed_page_count(pfn_to_page(start_pfn), -nr_pages);
	adjust_present_page_count(pfn_to_page(start_pfn), group, -nr_pages);

	/* reinitialise watermarks and update pcp limits */
	init_per_zone_wmark_min();

	if (!populated_zone(zone)) {
		zone_pcp_reset(zone);
		build_all_zonelists(NULL);
	}

	node_states_clear_node(node, &arg);
	if (arg.status_change_nid >= 0) {
		kswapd_stop(node);
		kcompactd_stop(node);
	}

	writeback_set_ratelimit();

	memory_notify(MEM_OFFLINE, &arg);
	remove_pfn_range_from_zone(zone, start_pfn, nr_pages);
	mem_hotplug_done();
	return 0;

failed_removal_isolated:
	undo_isolate_page_range(start_pfn, end_pfn, MIGRATE_MOVABLE);
	memory_notify(MEM_CANCEL_OFFLINE, &arg);
failed_removal_pcplists_disabled:
	lru_cache_enable();
	zone_pcp_enable(zone);
failed_removal:
	pr_debug("memory offlining [mem %#010llx-%#010llx] failed due to %s\n",
		 (unsigned long long) start_pfn << PAGE_SHIFT,
		 ((unsigned long long) end_pfn << PAGE_SHIFT) - 1,
		 reason);
	/* pushback to free area */
	mem_hotplug_done();
	return ret;
}

static int check_memblock_offlined_cb(struct memory_block *mem, void *arg)
{
	int ret = !is_memblock_offlined(mem);
	int *nid = arg;

	*nid = mem->nid;
	if (unlikely(ret)) {
		phys_addr_t beginpa, endpa;

		beginpa = PFN_PHYS(section_nr_to_pfn(mem->start_section_nr));
		endpa = beginpa + memory_block_size_bytes() - 1;
		pr_warn("removing memory fails, because memory [%pa-%pa] is onlined\n",
			&beginpa, &endpa);

		return -EBUSY;
	}
	return 0;
}

static int get_nr_vmemmap_pages_cb(struct memory_block *mem, void *arg)
{
	/*
	 * If not set, continue with the next block.
	 */
	return mem->nr_vmemmap_pages;
}

static int check_cpu_on_node(pg_data_t *pgdat)
{
	int cpu;

	for_each_present_cpu(cpu) {
		if (cpu_to_node(cpu) == pgdat->node_id)
			/*
			 * the cpu on this node isn't removed, and we can't
			 * offline this node.
			 */
			return -EBUSY;
	}

	return 0;
}

static int check_no_memblock_for_node_cb(struct memory_block *mem, void *arg)
{
	int nid = *(int *)arg;

	/*
	 * If a memory block belongs to multiple nodes, the stored nid is not
	 * reliable. However, such blocks are always online (e.g., cannot get
	 * offlined) and, therefore, are still spanned by the node.
	 */
	return mem->nid == nid ? -EEXIST : 0;
}

/**
 * try_offline_node
 * @nid: the node ID
 *
 * Offline a node if all memory sections and cpus of the node are removed.
 *
 * NOTE: The caller must call lock_device_hotplug() to serialize hotplug
 * and online/offline operations before this call.
 */
void try_offline_node(int nid)
{
	pg_data_t *pgdat = NODE_DATA(nid);
	int rc;

	/*
	 * If the node still spans pages (especially ZONE_DEVICE), don't
	 * offline it. A node spans memory after move_pfn_range_to_zone(),
	 * e.g., after the memory block was onlined.
	 */
	if (pgdat->node_spanned_pages)
		return;

	/*
	 * Especially offline memory blocks might not be spanned by the
	 * node. They will get spanned by the node once they get onlined.
	 * However, they link to the node in sysfs and can get onlined later.
	 */
	rc = for_each_memory_block(&nid, check_no_memblock_for_node_cb);
	if (rc)
		return;

	if (check_cpu_on_node(pgdat))
		return;

	/*
	 * all memory/cpu of this node are removed, we can offline this
	 * node now.
	 */
	node_set_offline(nid);
	unregister_one_node(nid);
}
EXPORT_SYMBOL(try_offline_node);

static int __ref try_remove_memory(u64 start, u64 size)
{
	struct vmem_altmap mhp_altmap = {};
	struct vmem_altmap *altmap = NULL;
	unsigned long nr_vmemmap_pages;
	int rc = 0, nid = NUMA_NO_NODE;

	BUG_ON(check_hotplug_memory_range(start, size));

	/*
	 * All memory blocks must be offlined before removing memory.  Check
	 * whether all memory blocks in question are offline and return error
	 * if this is not the case.
	 *
	 * While at it, determine the nid. Note that if we'd have mixed nodes,
	 * we'd only try to offline the last determined one -- which is good
	 * enough for the cases we care about.
	 */
	rc = walk_memory_blocks(start, size, &nid, check_memblock_offlined_cb);
	if (rc)
		return rc;

	/*
	 * We only support removing memory added with MHP_MEMMAP_ON_MEMORY in
	 * the same granularity it was added - a single memory block.
	 */
	if (memmap_on_memory) {
		nr_vmemmap_pages = walk_memory_blocks(start, size, NULL,
						      get_nr_vmemmap_pages_cb);
		if (nr_vmemmap_pages) {
			if (size != memory_block_size_bytes()) {
				pr_warn("Refuse to remove %#llx - %#llx,"
					"wrong granularity\n",
					start, start + size);
				return -EINVAL;
			}

			/*
			 * Let remove_pmd_table->free_hugepage_table do the
			 * right thing if we used vmem_altmap when hot-adding
			 * the range.
			 */
			mhp_altmap.alloc = nr_vmemmap_pages;
			altmap = &mhp_altmap;
		}
	}

	/* remove memmap entry */
	firmware_map_remove(start, start + size, "System RAM");

	/*
	 * Memory block device removal under the device_hotplug_lock is
	 * a barrier against racing online attempts.
	 */
	remove_memory_block_devices(start, size);

	mem_hotplug_begin();

	arch_remove_memory(start, size, altmap);

	if (IS_ENABLED(CONFIG_ARCH_KEEP_MEMBLOCK)) {
		memblock_free(start, size);
		memblock_remove(start, size);
	}

	release_mem_region_adjustable(start, size);

	if (nid != NUMA_NO_NODE)
		try_offline_node(nid);

	mem_hotplug_done();
	return 0;
}

/**
 * __remove_memory - Remove memory if every memory block is offline
 * @start: physical address of the region to remove
 * @size: size of the region to remove
 *
 * NOTE: The caller must call lock_device_hotplug() to serialize hotplug
 * and online/offline operations before this call, as required by
 * try_offline_node().
 */
void __remove_memory(u64 start, u64 size)
{

	/*
	 * trigger BUG() if some memory is not offlined prior to calling this
	 * function
	 */
	if (try_remove_memory(start, size))
		BUG();
}

/*
 * Remove memory if every memory block is offline, otherwise return -EBUSY is
 * some memory is not offline
 */
int remove_memory(u64 start, u64 size)
{
	int rc;

	lock_device_hotplug();
	rc = try_remove_memory(start, size);
	unlock_device_hotplug();

	return rc;
}
EXPORT_SYMBOL_GPL(remove_memory);

static int try_offline_memory_block(struct memory_block *mem, void *arg)
{
	uint8_t online_type = MMOP_ONLINE_KERNEL;
	uint8_t **online_types = arg;
	struct page *page;
	int rc;

	/*
	 * Sense the online_type via the zone of the memory block. Offlining
	 * with multiple zones within one memory block will be rejected
	 * by offlining code ... so we don't care about that.
	 */
	page = pfn_to_online_page(section_nr_to_pfn(mem->start_section_nr));
	if (page && zone_idx(page_zone(page)) == ZONE_MOVABLE)
		online_type = MMOP_ONLINE_MOVABLE;

	rc = device_offline(&mem->dev);
	/*
	 * Default is MMOP_OFFLINE - change it only if offlining succeeded,
	 * so try_reonline_memory_block() can do the right thing.
	 */
	if (!rc)
		**online_types = online_type;

	(*online_types)++;
	/* Ignore if already offline. */
	return rc < 0 ? rc : 0;
}

static int try_reonline_memory_block(struct memory_block *mem, void *arg)
{
	uint8_t **online_types = arg;
	int rc;

	if (**online_types != MMOP_OFFLINE) {
		mem->online_type = **online_types;
		rc = device_online(&mem->dev);
		if (rc < 0)
			pr_warn("%s: Failed to re-online memory: %d",
				__func__, rc);
	}

	/* Continue processing all remaining memory blocks. */
	(*online_types)++;
	return 0;
}

/*
 * Try to offline and remove memory. Might take a long time to finish in case
 * memory is still in use. Primarily useful for memory devices that logically
 * unplugged all memory (so it's no longer in use) and want to offline + remove
 * that memory.
 */
int offline_and_remove_memory(u64 start, u64 size)
{
	const unsigned long mb_count = size / memory_block_size_bytes();
	uint8_t *online_types, *tmp;
	int rc;

	if (!IS_ALIGNED(start, memory_block_size_bytes()) ||
	    !IS_ALIGNED(size, memory_block_size_bytes()) || !size)
		return -EINVAL;

	/*
	 * We'll remember the old online type of each memory block, so we can
	 * try to revert whatever we did when offlining one memory block fails
	 * after offlining some others succeeded.
	 */
	online_types = kmalloc_array(mb_count, sizeof(*online_types),
				     GFP_KERNEL);
	if (!online_types)
		return -ENOMEM;
	/*
	 * Initialize all states to MMOP_OFFLINE, so when we abort processing in
	 * try_offline_memory_block(), we'll skip all unprocessed blocks in
	 * try_reonline_memory_block().
	 */
	memset(online_types, MMOP_OFFLINE, mb_count);

	lock_device_hotplug();

	tmp = online_types;
	rc = walk_memory_blocks(start, size, &tmp, try_offline_memory_block);

	/*
	 * In case we succeeded to offline all memory, remove it.
	 * This cannot fail as it cannot get onlined in the meantime.
	 */
	if (!rc) {
		rc = try_remove_memory(start, size);
		if (rc)
			pr_err("%s: Failed to remove memory: %d", __func__, rc);
	}

	/*
	 * Rollback what we did. While memory onlining might theoretically fail
	 * (nacked by a notifier), it barely ever happens.
	 */
	if (rc) {
		tmp = online_types;
		walk_memory_blocks(start, size, &tmp,
				   try_reonline_memory_block);
	}
	unlock_device_hotplug();

	kfree(online_types);
	return rc;
}
EXPORT_SYMBOL_GPL(offline_and_remove_memory);
#endif /* CONFIG_MEMORY_HOTREMOVE */<|MERGE_RESOLUTION|>--- conflicted
+++ resolved
@@ -988,12 +988,8 @@
 }
 
 struct zone *zone_for_pfn_range(int online_type, int nid,
-<<<<<<< HEAD
-		unsigned long start_pfn, unsigned long nr_pages)
-=======
 		struct memory_group *group, unsigned long start_pfn,
 		unsigned long nr_pages)
->>>>>>> 3b17187f
 {
 	if (online_type == MMOP_ONLINE_KERNEL)
 		return default_kernel_zone_for_pfn(nid, start_pfn, nr_pages);
