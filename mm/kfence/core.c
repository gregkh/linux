--- conflicted
+++ resolved
@@ -845,19 +845,10 @@
 	if (!kfence_sample_interval)
 		return;
 
-<<<<<<< HEAD
-	/* if the pool has already been initialized by arch, skip the below. */
-	if (__kfence_pool)
-		return;
-
-	__kfence_pool = memblock_alloc(KFENCE_POOL_SIZE, PAGE_SIZE);
-
-=======
 	/*
 	 * If the pool has already been initialized by arch, there is no need to
 	 * re-allocate the memory pool.
 	 */
->>>>>>> 98817289
 	if (!__kfence_pool)
 		__kfence_pool = memblock_alloc(KFENCE_POOL_SIZE, PAGE_SIZE);
 
@@ -958,12 +949,6 @@
 		return 0;
 	}
 
-<<<<<<< HEAD
-	kfence_init_enable();
-	kfence_debugfs_init();
-
-	return 0;
-=======
 	pr_err("%s failed\n", __func__);
 	free_size = KFENCE_POOL_SIZE - (addr - (unsigned long)__kfence_pool);
 	err = -EBUSY;
@@ -983,7 +968,6 @@
 	kfence_metadata_init = NULL;
 	__kfence_pool = NULL;
 	return err;
->>>>>>> 98817289
 }
 
 static int kfence_enable_late(void)
