// SPDX-License-Identifier: GPL-2.0-only
/*
 *  linux/mm/memory.c
 *
 *  Copyright (C) 1991, 1992, 1993, 1994  Linus Torvalds
 */

/*
 * demand-loading started 01.12.91 - seems it is high on the list of
 * things wanted, and it should be easy to implement. - Linus
 */

/*
 * Ok, demand-loading was easy, shared pages a little bit tricker. Shared
 * pages started 02.12.91, seems to work. - Linus.
 *
 * Tested sharing by executing about 30 /bin/sh: under the old kernel it
 * would have taken more than the 6M I have free, but it worked well as
 * far as I could see.
 *
 * Also corrected some "invalidate()"s - I wasn't doing enough of them.
 */

/*
 * Real VM (paging to/from disk) started 18.12.91. Much more work and
 * thought has to go into this. Oh, well..
 * 19.12.91  -  works, somewhat. Sometimes I get faults, don't know why.
 *		Found it. Everything seems to work now.
 * 20.12.91  -  Ok, making the swap-device changeable like the root.
 */

/*
 * 05.04.94  -  Multi-page memory management added for v1.1.
 *              Idea by Alex Bligh (alex@cconcepts.co.uk)
 *
 * 16.07.99  -  Support of BIGMEM added by Gerhard Wichert, Siemens AG
 *		(Gerhard.Wichert@pdb.siemens.de)
 *
 * Aug/Sep 2004 Changed to four level page tables (Andi Kleen)
 */

#include <linux/kernel_stat.h>
#include <linux/mm.h>
#include <linux/mm_inline.h>
#include <linux/sched/mm.h>
#include <linux/sched/numa_balancing.h>
#include <linux/sched/task.h>
#include <linux/hugetlb.h>
#include <linux/mman.h>
#include <linux/swap.h>
#include <linux/highmem.h>
#include <linux/pagemap.h>
#include <linux/memremap.h>
#include <linux/kmsan.h>
#include <linux/ksm.h>
#include <linux/rmap.h>
#include <linux/export.h>
#include <linux/delayacct.h>
#include <linux/init.h>
#include <linux/pfn_t.h>
#include <linux/writeback.h>
#include <linux/memcontrol.h>
#include <linux/mmu_notifier.h>
#include <linux/swapops.h>
#include <linux/elf.h>
#include <linux/gfp.h>
#include <linux/migrate.h>
#include <linux/string.h>
#include <linux/memory-tiers.h>
#include <linux/debugfs.h>
#include <linux/userfaultfd_k.h>
#include <linux/dax.h>
#include <linux/oom.h>
#include <linux/numa.h>
#include <linux/perf_event.h>
#include <linux/ptrace.h>
#include <linux/vmalloc.h>
#include <linux/sched/sysctl.h>

#include <trace/events/kmem.h>

#include <asm/io.h>
#include <asm/mmu_context.h>
#include <asm/pgalloc.h>
#include <linux/uaccess.h>
#include <asm/tlb.h>
#include <asm/tlbflush.h>

#include "pgalloc-track.h"
#include "internal.h"
#include "swap.h"

#if defined(LAST_CPUPID_NOT_IN_PAGE_FLAGS) && !defined(CONFIG_COMPILE_TEST)
#warning Unfortunate NUMA and NUMA Balancing config, growing page-frame for last_cpupid.
#endif

static vm_fault_t do_fault(struct vm_fault *vmf);
static vm_fault_t do_anonymous_page(struct vm_fault *vmf);
static bool vmf_pte_changed(struct vm_fault *vmf);

/*
 * Return true if the original pte was a uffd-wp pte marker (so the pte was
 * wr-protected).
 */
static __always_inline bool vmf_orig_pte_uffd_wp(struct vm_fault *vmf)
{
	if (!userfaultfd_wp(vmf->vma))
		return false;
	if (!(vmf->flags & FAULT_FLAG_ORIG_PTE_VALID))
		return false;

	return pte_marker_uffd_wp(vmf->orig_pte);
}

/*
 * Randomize the address space (stacks, mmaps, brk, etc.).
 *
 * ( When CONFIG_COMPAT_BRK=y we exclude brk from randomization,
 *   as ancient (libc5 based) binaries can segfault. )
 */
int randomize_va_space __read_mostly =
#ifdef CONFIG_COMPAT_BRK
					1;
#else
					2;
#endif

#ifndef arch_wants_old_prefaulted_pte
static inline bool arch_wants_old_prefaulted_pte(void)
{
	/*
	 * Transitioning a PTE from 'old' to 'young' can be expensive on
	 * some architectures, even if it's performed in hardware. By
	 * default, "false" means prefaulted entries will be 'young'.
	 */
	return false;
}
#endif

static int __init disable_randmaps(char *s)
{
	randomize_va_space = 0;
	return 1;
}
__setup("norandmaps", disable_randmaps);

unsigned long zero_pfn __read_mostly;
EXPORT_SYMBOL(zero_pfn);

unsigned long highest_memmap_pfn __read_mostly;

/*
 * CONFIG_MMU architectures set up ZERO_PAGE in their paging_init()
 */
static int __init init_zero_pfn(void)
{
	zero_pfn = page_to_pfn(ZERO_PAGE(0));
	return 0;
}
early_initcall(init_zero_pfn);

void mm_trace_rss_stat(struct mm_struct *mm, int member)
{
	trace_rss_stat(mm, member);
}

/*
 * Note: this doesn't free the actual pages themselves. That
 * has been handled earlier when unmapping all the memory regions.
 */
static void free_pte_range(struct mmu_gather *tlb, pmd_t *pmd,
			   unsigned long addr)
{
	pgtable_t token = pmd_pgtable(*pmd);
	pmd_clear(pmd);
	pte_free_tlb(tlb, token, addr);
	mm_dec_nr_ptes(tlb->mm);
}

static inline void free_pmd_range(struct mmu_gather *tlb, pud_t *pud,
				unsigned long addr, unsigned long end,
				unsigned long floor, unsigned long ceiling)
{
	pmd_t *pmd;
	unsigned long next;
	unsigned long start;

	start = addr;
	pmd = pmd_offset(pud, addr);
	do {
		next = pmd_addr_end(addr, end);
		if (pmd_none_or_clear_bad(pmd))
			continue;
		free_pte_range(tlb, pmd, addr);
	} while (pmd++, addr = next, addr != end);

	start &= PUD_MASK;
	if (start < floor)
		return;
	if (ceiling) {
		ceiling &= PUD_MASK;
		if (!ceiling)
			return;
	}
	if (end - 1 > ceiling - 1)
		return;

	pmd = pmd_offset(pud, start);
	pud_clear(pud);
	pmd_free_tlb(tlb, pmd, start);
	mm_dec_nr_pmds(tlb->mm);
}

static inline void free_pud_range(struct mmu_gather *tlb, p4d_t *p4d,
				unsigned long addr, unsigned long end,
				unsigned long floor, unsigned long ceiling)
{
	pud_t *pud;
	unsigned long next;
	unsigned long start;

	start = addr;
	pud = pud_offset(p4d, addr);
	do {
		next = pud_addr_end(addr, end);
		if (pud_none_or_clear_bad(pud))
			continue;
		free_pmd_range(tlb, pud, addr, next, floor, ceiling);
	} while (pud++, addr = next, addr != end);

	start &= P4D_MASK;
	if (start < floor)
		return;
	if (ceiling) {
		ceiling &= P4D_MASK;
		if (!ceiling)
			return;
	}
	if (end - 1 > ceiling - 1)
		return;

	pud = pud_offset(p4d, start);
	p4d_clear(p4d);
	pud_free_tlb(tlb, pud, start);
	mm_dec_nr_puds(tlb->mm);
}

static inline void free_p4d_range(struct mmu_gather *tlb, pgd_t *pgd,
				unsigned long addr, unsigned long end,
				unsigned long floor, unsigned long ceiling)
{
	p4d_t *p4d;
	unsigned long next;
	unsigned long start;

	start = addr;
	p4d = p4d_offset(pgd, addr);
	do {
		next = p4d_addr_end(addr, end);
		if (p4d_none_or_clear_bad(p4d))
			continue;
		free_pud_range(tlb, p4d, addr, next, floor, ceiling);
	} while (p4d++, addr = next, addr != end);

	start &= PGDIR_MASK;
	if (start < floor)
		return;
	if (ceiling) {
		ceiling &= PGDIR_MASK;
		if (!ceiling)
			return;
	}
	if (end - 1 > ceiling - 1)
		return;

	p4d = p4d_offset(pgd, start);
	pgd_clear(pgd);
	p4d_free_tlb(tlb, p4d, start);
}

/**
 * free_pgd_range - Unmap and free page tables in the range
 * @tlb: the mmu_gather containing pending TLB flush info
 * @addr: virtual address start
 * @end: virtual address end
 * @floor: lowest address boundary
 * @ceiling: highest address boundary
 *
 * This function tears down all user-level page tables in the
 * specified virtual address range [@addr..@end). It is part of
 * the memory unmap flow.
 */
void free_pgd_range(struct mmu_gather *tlb,
			unsigned long addr, unsigned long end,
			unsigned long floor, unsigned long ceiling)
{
	pgd_t *pgd;
	unsigned long next;

	/*
	 * The next few lines have given us lots of grief...
	 *
	 * Why are we testing PMD* at this top level?  Because often
	 * there will be no work to do at all, and we'd prefer not to
	 * go all the way down to the bottom just to discover that.
	 *
	 * Why all these "- 1"s?  Because 0 represents both the bottom
	 * of the address space and the top of it (using -1 for the
	 * top wouldn't help much: the masks would do the wrong thing).
	 * The rule is that addr 0 and floor 0 refer to the bottom of
	 * the address space, but end 0 and ceiling 0 refer to the top
	 * Comparisons need to use "end - 1" and "ceiling - 1" (though
	 * that end 0 case should be mythical).
	 *
	 * Wherever addr is brought up or ceiling brought down, we must
	 * be careful to reject "the opposite 0" before it confuses the
	 * subsequent tests.  But what about where end is brought down
	 * by PMD_SIZE below? no, end can't go down to 0 there.
	 *
	 * Whereas we round start (addr) and ceiling down, by different
	 * masks at different levels, in order to test whether a table
	 * now has no other vmas using it, so can be freed, we don't
	 * bother to round floor or end up - the tests don't need that.
	 */

	addr &= PMD_MASK;
	if (addr < floor) {
		addr += PMD_SIZE;
		if (!addr)
			return;
	}
	if (ceiling) {
		ceiling &= PMD_MASK;
		if (!ceiling)
			return;
	}
	if (end - 1 > ceiling - 1)
		end -= PMD_SIZE;
	if (addr > end - 1)
		return;
	/*
	 * We add page table cache pages with PAGE_SIZE,
	 * (see pte_free_tlb()), flush the tlb if we need
	 */
	tlb_change_page_size(tlb, PAGE_SIZE);
	pgd = pgd_offset(tlb->mm, addr);
	do {
		next = pgd_addr_end(addr, end);
		if (pgd_none_or_clear_bad(pgd))
			continue;
		free_p4d_range(tlb, pgd, addr, next, floor, ceiling);
	} while (pgd++, addr = next, addr != end);
}

void free_pgtables(struct mmu_gather *tlb, struct ma_state *mas,
		   struct vm_area_struct *vma, unsigned long floor,
		   unsigned long ceiling, bool mm_wr_locked)
{
	struct unlink_vma_file_batch vb;

	tlb_free_vmas(tlb);

	do {
		unsigned long addr = vma->vm_start;
		struct vm_area_struct *next;

		/*
		 * Note: USER_PGTABLES_CEILING may be passed as ceiling and may
		 * be 0.  This will underflow and is okay.
		 */
		next = mas_find(mas, ceiling - 1);
		if (unlikely(xa_is_zero(next)))
			next = NULL;

		/*
		 * Hide vma from rmap and truncate_pagecache before freeing
		 * pgtables
		 */
		if (mm_wr_locked)
			vma_start_write(vma);
		unlink_anon_vmas(vma);

		if (is_vm_hugetlb_page(vma)) {
			unlink_file_vma(vma);
			hugetlb_free_pgd_range(tlb, addr, vma->vm_end,
				floor, next ? next->vm_start : ceiling);
		} else {
			unlink_file_vma_batch_init(&vb);
			unlink_file_vma_batch_add(&vb, vma);

			/*
			 * Optimization: gather nearby vmas into one call down
			 */
			while (next && next->vm_start <= vma->vm_end + PMD_SIZE
			       && !is_vm_hugetlb_page(next)) {
				vma = next;
				next = mas_find(mas, ceiling - 1);
				if (unlikely(xa_is_zero(next)))
					next = NULL;
				if (mm_wr_locked)
					vma_start_write(vma);
				unlink_anon_vmas(vma);
				unlink_file_vma_batch_add(&vb, vma);
			}
			unlink_file_vma_batch_final(&vb);
			free_pgd_range(tlb, addr, vma->vm_end,
				floor, next ? next->vm_start : ceiling);
		}
		vma = next;
	} while (vma);
}

void pmd_install(struct mm_struct *mm, pmd_t *pmd, pgtable_t *pte)
{
	spinlock_t *ptl = pmd_lock(mm, pmd);

	if (likely(pmd_none(*pmd))) {	/* Has another populated it ? */
		mm_inc_nr_ptes(mm);
		/*
		 * Ensure all pte setup (eg. pte page lock and page clearing) are
		 * visible before the pte is made visible to other CPUs by being
		 * put into page tables.
		 *
		 * The other side of the story is the pointer chasing in the page
		 * table walking code (when walking the page table without locking;
		 * ie. most of the time). Fortunately, these data accesses consist
		 * of a chain of data-dependent loads, meaning most CPUs (alpha
		 * being the notable exception) will already guarantee loads are
		 * seen in-order. See the alpha page table accessors for the
		 * smp_rmb() barriers in page table walking code.
		 */
		smp_wmb(); /* Could be smp_wmb__xxx(before|after)_spin_lock */
		pmd_populate(mm, pmd, *pte);
		*pte = NULL;
	}
	spin_unlock(ptl);
}

int __pte_alloc(struct mm_struct *mm, pmd_t *pmd)
{
	pgtable_t new = pte_alloc_one(mm);
	if (!new)
		return -ENOMEM;

	pmd_install(mm, pmd, &new);
	if (new)
		pte_free(mm, new);
	return 0;
}

int __pte_alloc_kernel(pmd_t *pmd)
{
	pte_t *new = pte_alloc_one_kernel(&init_mm);
	if (!new)
		return -ENOMEM;

	spin_lock(&init_mm.page_table_lock);
	if (likely(pmd_none(*pmd))) {	/* Has another populated it ? */
		smp_wmb(); /* See comment in pmd_install() */
		pmd_populate_kernel(&init_mm, pmd, new);
		new = NULL;
	}
	spin_unlock(&init_mm.page_table_lock);
	if (new)
		pte_free_kernel(&init_mm, new);
	return 0;
}

static inline void init_rss_vec(int *rss)
{
	memset(rss, 0, sizeof(int) * NR_MM_COUNTERS);
}

static inline void add_mm_rss_vec(struct mm_struct *mm, int *rss)
{
	int i;

	for (i = 0; i < NR_MM_COUNTERS; i++)
		if (rss[i])
			add_mm_counter(mm, i, rss[i]);
}

/*
 * This function is called to print an error when a bad pte
 * is found. For example, we might have a PFN-mapped pte in
 * a region that doesn't allow it.
 *
 * The calling function must still handle the error.
 */
static void print_bad_pte(struct vm_area_struct *vma, unsigned long addr,
			  pte_t pte, struct page *page)
{
	pgd_t *pgd = pgd_offset(vma->vm_mm, addr);
	p4d_t *p4d = p4d_offset(pgd, addr);
	pud_t *pud = pud_offset(p4d, addr);
	pmd_t *pmd = pmd_offset(pud, addr);
	struct address_space *mapping;
	pgoff_t index;
	static unsigned long resume;
	static unsigned long nr_shown;
	static unsigned long nr_unshown;

	/*
	 * Allow a burst of 60 reports, then keep quiet for that minute;
	 * or allow a steady drip of one report per second.
	 */
	if (nr_shown == 60) {
		if (time_before(jiffies, resume)) {
			nr_unshown++;
			return;
		}
		if (nr_unshown) {
			pr_alert("BUG: Bad page map: %lu messages suppressed\n",
				 nr_unshown);
			nr_unshown = 0;
		}
		nr_shown = 0;
	}
	if (nr_shown++ == 0)
		resume = jiffies + 60 * HZ;

	mapping = vma->vm_file ? vma->vm_file->f_mapping : NULL;
	index = linear_page_index(vma, addr);

	pr_alert("BUG: Bad page map in process %s  pte:%08llx pmd:%08llx\n",
		 current->comm,
		 (long long)pte_val(pte), (long long)pmd_val(*pmd));
	if (page)
		dump_page(page, "bad pte");
	pr_alert("addr:%px vm_flags:%08lx anon_vma:%px mapping:%px index:%lx\n",
		 (void *)addr, vma->vm_flags, vma->anon_vma, mapping, index);
	pr_alert("file:%pD fault:%ps mmap:%ps mmap_prepare: %ps read_folio:%ps\n",
		 vma->vm_file,
		 vma->vm_ops ? vma->vm_ops->fault : NULL,
		 vma->vm_file ? vma->vm_file->f_op->mmap : NULL,
		 vma->vm_file ? vma->vm_file->f_op->mmap_prepare : NULL,
		 mapping ? mapping->a_ops->read_folio : NULL);
	dump_stack();
	add_taint(TAINT_BAD_PAGE, LOCKDEP_NOW_UNRELIABLE);
}

/*
 * vm_normal_page -- This function gets the "struct page" associated with a pte.
 *
 * "Special" mappings do not wish to be associated with a "struct page" (either
 * it doesn't exist, or it exists but they don't want to touch it). In this
 * case, NULL is returned here. "Normal" mappings do have a struct page.
 *
 * There are 2 broad cases. Firstly, an architecture may define a pte_special()
 * pte bit, in which case this function is trivial. Secondly, an architecture
 * may not have a spare pte bit, which requires a more complicated scheme,
 * described below.
 *
 * A raw VM_PFNMAP mapping (ie. one that is not COWed) is always considered a
 * special mapping (even if there are underlying and valid "struct pages").
 * COWed pages of a VM_PFNMAP are always normal.
 *
 * The way we recognize COWed pages within VM_PFNMAP mappings is through the
 * rules set up by "remap_pfn_range()": the vma will have the VM_PFNMAP bit
 * set, and the vm_pgoff will point to the first PFN mapped: thus every special
 * mapping will always honor the rule
 *
 *	pfn_of_page == vma->vm_pgoff + ((addr - vma->vm_start) >> PAGE_SHIFT)
 *
 * And for normal mappings this is false.
 *
 * This restricts such mappings to be a linear translation from virtual address
 * to pfn. To get around this restriction, we allow arbitrary mappings so long
 * as the vma is not a COW mapping; in that case, we know that all ptes are
 * special (because none can have been COWed).
 *
 *
 * In order to support COW of arbitrary special mappings, we have VM_MIXEDMAP.
 *
 * VM_MIXEDMAP mappings can likewise contain memory with or without "struct
 * page" backing, however the difference is that _all_ pages with a struct
 * page (that is, those where pfn_valid is true) are refcounted and considered
 * normal pages by the VM. The only exception are zeropages, which are
 * *never* refcounted.
 *
 * The disadvantage is that pages are refcounted (which can be slower and
 * simply not an option for some PFNMAP users). The advantage is that we
 * don't have to follow the strict linearity rule of PFNMAP mappings in
 * order to support COWable mappings.
 *
 */
struct page *vm_normal_page(struct vm_area_struct *vma, unsigned long addr,
			    pte_t pte)
{
	unsigned long pfn = pte_pfn(pte);

	if (IS_ENABLED(CONFIG_ARCH_HAS_PTE_SPECIAL)) {
		if (likely(!pte_special(pte)))
			goto check_pfn;
		if (vma->vm_ops && vma->vm_ops->find_special_page)
			return vma->vm_ops->find_special_page(vma, addr);
		if (vma->vm_flags & (VM_PFNMAP | VM_MIXEDMAP))
			return NULL;
		if (is_zero_pfn(pfn))
			return NULL;
		if (pte_devmap(pte))
		/*
		 * NOTE: New users of ZONE_DEVICE will not set pte_devmap()
		 * and will have refcounts incremented on their struct pages
		 * when they are inserted into PTEs, thus they are safe to
		 * return here. Legacy ZONE_DEVICE pages that set pte_devmap()
		 * do not have refcounts. Example of legacy ZONE_DEVICE is
		 * MEMORY_DEVICE_FS_DAX type in pmem or virtio_fs drivers.
		 */
			return NULL;

		print_bad_pte(vma, addr, pte, NULL);
		return NULL;
	}

	/* !CONFIG_ARCH_HAS_PTE_SPECIAL case follows: */

	if (unlikely(vma->vm_flags & (VM_PFNMAP|VM_MIXEDMAP))) {
		if (vma->vm_flags & VM_MIXEDMAP) {
			if (!pfn_valid(pfn))
				return NULL;
			if (is_zero_pfn(pfn))
				return NULL;
			goto out;
		} else {
			unsigned long off;
			off = (addr - vma->vm_start) >> PAGE_SHIFT;
			if (pfn == vma->vm_pgoff + off)
				return NULL;
			if (!is_cow_mapping(vma->vm_flags))
				return NULL;
		}
	}

	if (is_zero_pfn(pfn))
		return NULL;

check_pfn:
	if (unlikely(pfn > highest_memmap_pfn)) {
		print_bad_pte(vma, addr, pte, NULL);
		return NULL;
	}

	/*
	 * NOTE! We still have PageReserved() pages in the page tables.
	 * eg. VDSO mappings can cause them to exist.
	 */
out:
	VM_WARN_ON_ONCE(is_zero_pfn(pfn));
	return pfn_to_page(pfn);
}

struct folio *vm_normal_folio(struct vm_area_struct *vma, unsigned long addr,
			    pte_t pte)
{
	struct page *page = vm_normal_page(vma, addr, pte);

	if (page)
		return page_folio(page);
	return NULL;
}

#ifdef CONFIG_PGTABLE_HAS_HUGE_LEAVES
struct page *vm_normal_page_pmd(struct vm_area_struct *vma, unsigned long addr,
				pmd_t pmd)
{
	unsigned long pfn = pmd_pfn(pmd);

	/* Currently it's only used for huge pfnmaps */
	if (unlikely(pmd_special(pmd)))
		return NULL;

	if (unlikely(vma->vm_flags & (VM_PFNMAP|VM_MIXEDMAP))) {
		if (vma->vm_flags & VM_MIXEDMAP) {
			if (!pfn_valid(pfn))
				return NULL;
			goto out;
		} else {
			unsigned long off;
			off = (addr - vma->vm_start) >> PAGE_SHIFT;
			if (pfn == vma->vm_pgoff + off)
				return NULL;
			if (!is_cow_mapping(vma->vm_flags))
				return NULL;
		}
	}

	if (pmd_devmap(pmd))
		return NULL;
	if (is_huge_zero_pmd(pmd))
		return NULL;
	if (unlikely(pfn > highest_memmap_pfn))
		return NULL;

	/*
	 * NOTE! We still have PageReserved() pages in the page tables.
	 * eg. VDSO mappings can cause them to exist.
	 */
out:
	return pfn_to_page(pfn);
}

struct folio *vm_normal_folio_pmd(struct vm_area_struct *vma,
				  unsigned long addr, pmd_t pmd)
{
	struct page *page = vm_normal_page_pmd(vma, addr, pmd);

	if (page)
		return page_folio(page);
	return NULL;
}
#endif

/**
 * restore_exclusive_pte - Restore a device-exclusive entry
 * @vma: VMA covering @address
 * @folio: the mapped folio
 * @page: the mapped folio page
 * @address: the virtual address
 * @ptep: pte pointer into the locked page table mapping the folio page
 * @orig_pte: pte value at @ptep
 *
 * Restore a device-exclusive non-swap entry to an ordinary present pte.
 *
 * The folio and the page table must be locked, and MMU notifiers must have
 * been called to invalidate any (exclusive) device mappings.
 *
 * Locking the folio makes sure that anybody who just converted the pte to
 * a device-exclusive entry can map it into the device to make forward
 * progress without others converting it back until the folio was unlocked.
 *
 * If the folio lock ever becomes an issue, we can stop relying on the folio
 * lock; it might make some scenarios with heavy thrashing less likely to
 * make forward progress, but these scenarios might not be valid use cases.
 *
 * Note that the folio lock does not protect against all cases of concurrent
 * page table modifications (e.g., MADV_DONTNEED, mprotect), so device drivers
 * must use MMU notifiers to sync against any concurrent changes.
 */
static void restore_exclusive_pte(struct vm_area_struct *vma,
		struct folio *folio, struct page *page, unsigned long address,
		pte_t *ptep, pte_t orig_pte)
{
	pte_t pte;

	VM_WARN_ON_FOLIO(!folio_test_locked(folio), folio);

	pte = pte_mkold(mk_pte(page, READ_ONCE(vma->vm_page_prot)));
	if (pte_swp_soft_dirty(orig_pte))
		pte = pte_mksoft_dirty(pte);

	if (pte_swp_uffd_wp(orig_pte))
		pte = pte_mkuffd_wp(pte);

	if ((vma->vm_flags & VM_WRITE) &&
	    can_change_pte_writable(vma, address, pte)) {
		if (folio_test_dirty(folio))
			pte = pte_mkdirty(pte);
		pte = pte_mkwrite(pte, vma);
	}
	set_pte_at(vma->vm_mm, address, ptep, pte);

	/*
	 * No need to invalidate - it was non-present before. However
	 * secondary CPUs may have mappings that need invalidating.
	 */
	update_mmu_cache(vma, address, ptep);
}

/*
 * Tries to restore an exclusive pte if the page lock can be acquired without
 * sleeping.
 */
static int try_restore_exclusive_pte(struct vm_area_struct *vma,
		unsigned long addr, pte_t *ptep, pte_t orig_pte)
{
	struct page *page = pfn_swap_entry_to_page(pte_to_swp_entry(orig_pte));
	struct folio *folio = page_folio(page);

	if (folio_trylock(folio)) {
		restore_exclusive_pte(vma, folio, page, addr, ptep, orig_pte);
		folio_unlock(folio);
		return 0;
	}

	return -EBUSY;
}

/*
 * copy one vm_area from one task to the other. Assumes the page tables
 * already present in the new task to be cleared in the whole range
 * covered by this vma.
 */

static unsigned long
copy_nonpresent_pte(struct mm_struct *dst_mm, struct mm_struct *src_mm,
		pte_t *dst_pte, pte_t *src_pte, struct vm_area_struct *dst_vma,
		struct vm_area_struct *src_vma, unsigned long addr, int *rss)
{
	unsigned long vm_flags = dst_vma->vm_flags;
	pte_t orig_pte = ptep_get(src_pte);
	pte_t pte = orig_pte;
	struct folio *folio;
	struct page *page;
	swp_entry_t entry = pte_to_swp_entry(orig_pte);

	if (likely(!non_swap_entry(entry))) {
		if (swap_duplicate(entry) < 0)
			return -EIO;

		/* make sure dst_mm is on swapoff's mmlist. */
		if (unlikely(list_empty(&dst_mm->mmlist))) {
			spin_lock(&mmlist_lock);
			if (list_empty(&dst_mm->mmlist))
				list_add(&dst_mm->mmlist,
						&src_mm->mmlist);
			spin_unlock(&mmlist_lock);
		}
		/* Mark the swap entry as shared. */
		if (pte_swp_exclusive(orig_pte)) {
			pte = pte_swp_clear_exclusive(orig_pte);
			set_pte_at(src_mm, addr, src_pte, pte);
		}
		rss[MM_SWAPENTS]++;
	} else if (is_migration_entry(entry)) {
		folio = pfn_swap_entry_folio(entry);

		rss[mm_counter(folio)]++;

		if (!is_readable_migration_entry(entry) &&
				is_cow_mapping(vm_flags)) {
			/*
			 * COW mappings require pages in both parent and child
			 * to be set to read. A previously exclusive entry is
			 * now shared.
			 */
			entry = make_readable_migration_entry(
							swp_offset(entry));
			pte = swp_entry_to_pte(entry);
			if (pte_swp_soft_dirty(orig_pte))
				pte = pte_swp_mksoft_dirty(pte);
			if (pte_swp_uffd_wp(orig_pte))
				pte = pte_swp_mkuffd_wp(pte);
			set_pte_at(src_mm, addr, src_pte, pte);
		}
	} else if (is_device_private_entry(entry)) {
		page = pfn_swap_entry_to_page(entry);
		folio = page_folio(page);

		/*
		 * Update rss count even for unaddressable pages, as
		 * they should treated just like normal pages in this
		 * respect.
		 *
		 * We will likely want to have some new rss counters
		 * for unaddressable pages, at some point. But for now
		 * keep things as they are.
		 */
		folio_get(folio);
		rss[mm_counter(folio)]++;
		/* Cannot fail as these pages cannot get pinned. */
		folio_try_dup_anon_rmap_pte(folio, page, dst_vma, src_vma);

		/*
		 * We do not preserve soft-dirty information, because so
		 * far, checkpoint/restore is the only feature that
		 * requires that. And checkpoint/restore does not work
		 * when a device driver is involved (you cannot easily
		 * save and restore device driver state).
		 */
		if (is_writable_device_private_entry(entry) &&
		    is_cow_mapping(vm_flags)) {
			entry = make_readable_device_private_entry(
							swp_offset(entry));
			pte = swp_entry_to_pte(entry);
			if (pte_swp_uffd_wp(orig_pte))
				pte = pte_swp_mkuffd_wp(pte);
			set_pte_at(src_mm, addr, src_pte, pte);
		}
	} else if (is_device_exclusive_entry(entry)) {
		/*
		 * Make device exclusive entries present by restoring the
		 * original entry then copying as for a present pte. Device
		 * exclusive entries currently only support private writable
		 * (ie. COW) mappings.
		 */
		VM_BUG_ON(!is_cow_mapping(src_vma->vm_flags));
		if (try_restore_exclusive_pte(src_vma, addr, src_pte, orig_pte))
			return -EBUSY;
		return -ENOENT;
	} else if (is_pte_marker_entry(entry)) {
		pte_marker marker = copy_pte_marker(entry, dst_vma);

		if (marker)
			set_pte_at(dst_mm, addr, dst_pte,
				   make_pte_marker(marker));
		return 0;
	}
	if (!userfaultfd_wp(dst_vma))
		pte = pte_swp_clear_uffd_wp(pte);
	set_pte_at(dst_mm, addr, dst_pte, pte);
	return 0;
}

/*
 * Copy a present and normal page.
 *
 * NOTE! The usual case is that this isn't required;
 * instead, the caller can just increase the page refcount
 * and re-use the pte the traditional way.
 *
 * And if we need a pre-allocated page but don't yet have
 * one, return a negative error to let the preallocation
 * code know so that it can do so outside the page table
 * lock.
 */
static inline int
copy_present_page(struct vm_area_struct *dst_vma, struct vm_area_struct *src_vma,
		  pte_t *dst_pte, pte_t *src_pte, unsigned long addr, int *rss,
		  struct folio **prealloc, struct page *page)
{
	struct folio *new_folio;
	pte_t pte;

	new_folio = *prealloc;
	if (!new_folio)
		return -EAGAIN;

	/*
	 * We have a prealloc page, all good!  Take it
	 * over and copy the page & arm it.
	 */

	if (copy_mc_user_highpage(&new_folio->page, page, addr, src_vma))
		return -EHWPOISON;

	*prealloc = NULL;
	__folio_mark_uptodate(new_folio);
	folio_add_new_anon_rmap(new_folio, dst_vma, addr, RMAP_EXCLUSIVE);
	folio_add_lru_vma(new_folio, dst_vma);
	rss[MM_ANONPAGES]++;

	/* All done, just insert the new page copy in the child */
	pte = folio_mk_pte(new_folio, dst_vma->vm_page_prot);
	pte = maybe_mkwrite(pte_mkdirty(pte), dst_vma);
	if (userfaultfd_pte_wp(dst_vma, ptep_get(src_pte)))
		/* Uffd-wp needs to be delivered to dest pte as well */
		pte = pte_mkuffd_wp(pte);
	set_pte_at(dst_vma->vm_mm, addr, dst_pte, pte);
	return 0;
}

static __always_inline void __copy_present_ptes(struct vm_area_struct *dst_vma,
		struct vm_area_struct *src_vma, pte_t *dst_pte, pte_t *src_pte,
		pte_t pte, unsigned long addr, int nr)
{
	struct mm_struct *src_mm = src_vma->vm_mm;

	/* If it's a COW mapping, write protect it both processes. */
	if (is_cow_mapping(src_vma->vm_flags) && pte_write(pte)) {
		wrprotect_ptes(src_mm, addr, src_pte, nr);
		pte = pte_wrprotect(pte);
	}

	/* If it's a shared mapping, mark it clean in the child. */
	if (src_vma->vm_flags & VM_SHARED)
		pte = pte_mkclean(pte);
	pte = pte_mkold(pte);

	if (!userfaultfd_wp(dst_vma))
		pte = pte_clear_uffd_wp(pte);

	set_ptes(dst_vma->vm_mm, addr, dst_pte, pte, nr);
}

/*
 * Copy one present PTE, trying to batch-process subsequent PTEs that map
 * consecutive pages of the same folio by copying them as well.
 *
 * Returns -EAGAIN if one preallocated page is required to copy the next PTE.
 * Otherwise, returns the number of copied PTEs (at least 1).
 */
static inline int
copy_present_ptes(struct vm_area_struct *dst_vma, struct vm_area_struct *src_vma,
		 pte_t *dst_pte, pte_t *src_pte, pte_t pte, unsigned long addr,
		 int max_nr, int *rss, struct folio **prealloc)
{
	struct page *page;
	struct folio *folio;
	bool any_writable;
	fpb_t flags = 0;
	int err, nr;

	page = vm_normal_page(src_vma, addr, pte);
	if (unlikely(!page))
		goto copy_pte;

	folio = page_folio(page);

	/*
	 * If we likely have to copy, just don't bother with batching. Make
	 * sure that the common "small folio" case is as fast as possible
	 * by keeping the batching logic separate.
	 */
	if (unlikely(!*prealloc && folio_test_large(folio) && max_nr != 1)) {
		if (src_vma->vm_flags & VM_SHARED)
			flags |= FPB_IGNORE_DIRTY;
		if (!vma_soft_dirty_enabled(src_vma))
			flags |= FPB_IGNORE_SOFT_DIRTY;

		nr = folio_pte_batch(folio, addr, src_pte, pte, max_nr, flags,
				     &any_writable, NULL, NULL);
		folio_ref_add(folio, nr);
		if (folio_test_anon(folio)) {
			if (unlikely(folio_try_dup_anon_rmap_ptes(folio, page,
								  nr, dst_vma, src_vma))) {
				folio_ref_sub(folio, nr);
				return -EAGAIN;
			}
			rss[MM_ANONPAGES] += nr;
			VM_WARN_ON_FOLIO(PageAnonExclusive(page), folio);
		} else {
			folio_dup_file_rmap_ptes(folio, page, nr, dst_vma);
			rss[mm_counter_file(folio)] += nr;
		}
		if (any_writable)
			pte = pte_mkwrite(pte, src_vma);
		__copy_present_ptes(dst_vma, src_vma, dst_pte, src_pte, pte,
				    addr, nr);
		return nr;
	}

	folio_get(folio);
	if (folio_test_anon(folio)) {
		/*
		 * If this page may have been pinned by the parent process,
		 * copy the page immediately for the child so that we'll always
		 * guarantee the pinned page won't be randomly replaced in the
		 * future.
		 */
		if (unlikely(folio_try_dup_anon_rmap_pte(folio, page, dst_vma, src_vma))) {
			/* Page may be pinned, we have to copy. */
			folio_put(folio);
			err = copy_present_page(dst_vma, src_vma, dst_pte, src_pte,
						addr, rss, prealloc, page);
			return err ? err : 1;
		}
		rss[MM_ANONPAGES]++;
		VM_WARN_ON_FOLIO(PageAnonExclusive(page), folio);
	} else {
		folio_dup_file_rmap_pte(folio, page, dst_vma);
		rss[mm_counter_file(folio)]++;
	}

copy_pte:
	__copy_present_ptes(dst_vma, src_vma, dst_pte, src_pte, pte, addr, 1);
	return 1;
}

static inline struct folio *folio_prealloc(struct mm_struct *src_mm,
		struct vm_area_struct *vma, unsigned long addr, bool need_zero)
{
	struct folio *new_folio;

	if (need_zero)
		new_folio = vma_alloc_zeroed_movable_folio(vma, addr);
	else
		new_folio = vma_alloc_folio(GFP_HIGHUSER_MOVABLE, 0, vma, addr);

	if (!new_folio)
		return NULL;

	if (mem_cgroup_charge(new_folio, src_mm, GFP_KERNEL)) {
		folio_put(new_folio);
		return NULL;
	}
	folio_throttle_swaprate(new_folio, GFP_KERNEL);

	return new_folio;
}

static int
copy_pte_range(struct vm_area_struct *dst_vma, struct vm_area_struct *src_vma,
	       pmd_t *dst_pmd, pmd_t *src_pmd, unsigned long addr,
	       unsigned long end)
{
	struct mm_struct *dst_mm = dst_vma->vm_mm;
	struct mm_struct *src_mm = src_vma->vm_mm;
	pte_t *orig_src_pte, *orig_dst_pte;
	pte_t *src_pte, *dst_pte;
	pmd_t dummy_pmdval;
	pte_t ptent;
	spinlock_t *src_ptl, *dst_ptl;
	int progress, max_nr, ret = 0;
	int rss[NR_MM_COUNTERS];
	swp_entry_t entry = (swp_entry_t){0};
	struct folio *prealloc = NULL;
	int nr;

again:
	progress = 0;
	init_rss_vec(rss);

	/*
	 * copy_pmd_range()'s prior pmd_none_or_clear_bad(src_pmd), and the
	 * error handling here, assume that exclusive mmap_lock on dst and src
	 * protects anon from unexpected THP transitions; with shmem and file
	 * protected by mmap_lock-less collapse skipping areas with anon_vma
	 * (whereas vma_needs_copy() skips areas without anon_vma).  A rework
	 * can remove such assumptions later, but this is good enough for now.
	 */
	dst_pte = pte_alloc_map_lock(dst_mm, dst_pmd, addr, &dst_ptl);
	if (!dst_pte) {
		ret = -ENOMEM;
		goto out;
	}

	/*
	 * We already hold the exclusive mmap_lock, the copy_pte_range() and
	 * retract_page_tables() are using vma->anon_vma to be exclusive, so
	 * the PTE page is stable, and there is no need to get pmdval and do
	 * pmd_same() check.
	 */
	src_pte = pte_offset_map_rw_nolock(src_mm, src_pmd, addr, &dummy_pmdval,
					   &src_ptl);
	if (!src_pte) {
		pte_unmap_unlock(dst_pte, dst_ptl);
		/* ret == 0 */
		goto out;
	}
	spin_lock_nested(src_ptl, SINGLE_DEPTH_NESTING);
	orig_src_pte = src_pte;
	orig_dst_pte = dst_pte;
	arch_enter_lazy_mmu_mode();

	do {
		nr = 1;

		/*
		 * We are holding two locks at this point - either of them
		 * could generate latencies in another task on another CPU.
		 */
		if (progress >= 32) {
			progress = 0;
			if (need_resched() ||
			    spin_needbreak(src_ptl) || spin_needbreak(dst_ptl))
				break;
		}
		ptent = ptep_get(src_pte);
		if (pte_none(ptent)) {
			progress++;
			continue;
		}
		if (unlikely(!pte_present(ptent))) {
			ret = copy_nonpresent_pte(dst_mm, src_mm,
						  dst_pte, src_pte,
						  dst_vma, src_vma,
						  addr, rss);
			if (ret == -EIO) {
				entry = pte_to_swp_entry(ptep_get(src_pte));
				break;
			} else if (ret == -EBUSY) {
				break;
			} else if (!ret) {
				progress += 8;
				continue;
			}
			ptent = ptep_get(src_pte);
			VM_WARN_ON_ONCE(!pte_present(ptent));

			/*
			 * Device exclusive entry restored, continue by copying
			 * the now present pte.
			 */
			WARN_ON_ONCE(ret != -ENOENT);
		}
		/* copy_present_ptes() will clear `*prealloc' if consumed */
		max_nr = (end - addr) / PAGE_SIZE;
		ret = copy_present_ptes(dst_vma, src_vma, dst_pte, src_pte,
					ptent, addr, max_nr, rss, &prealloc);
		/*
		 * If we need a pre-allocated page for this pte, drop the
		 * locks, allocate, and try again.
		 * If copy failed due to hwpoison in source page, break out.
		 */
		if (unlikely(ret == -EAGAIN || ret == -EHWPOISON))
			break;
		if (unlikely(prealloc)) {
			/*
			 * pre-alloc page cannot be reused by next time so as
			 * to strictly follow mempolicy (e.g., alloc_page_vma()
			 * will allocate page according to address).  This
			 * could only happen if one pinned pte changed.
			 */
			folio_put(prealloc);
			prealloc = NULL;
		}
		nr = ret;
		progress += 8 * nr;
	} while (dst_pte += nr, src_pte += nr, addr += PAGE_SIZE * nr,
		 addr != end);

	arch_leave_lazy_mmu_mode();
	pte_unmap_unlock(orig_src_pte, src_ptl);
	add_mm_rss_vec(dst_mm, rss);
	pte_unmap_unlock(orig_dst_pte, dst_ptl);
	cond_resched();

	if (ret == -EIO) {
		VM_WARN_ON_ONCE(!entry.val);
		if (add_swap_count_continuation(entry, GFP_KERNEL) < 0) {
			ret = -ENOMEM;
			goto out;
		}
		entry.val = 0;
	} else if (ret == -EBUSY || unlikely(ret == -EHWPOISON)) {
		goto out;
	} else if (ret ==  -EAGAIN) {
		prealloc = folio_prealloc(src_mm, src_vma, addr, false);
		if (!prealloc)
			return -ENOMEM;
	} else if (ret < 0) {
		VM_WARN_ON_ONCE(1);
	}

	/* We've captured and resolved the error. Reset, try again. */
	ret = 0;

	if (addr != end)
		goto again;
out:
	if (unlikely(prealloc))
		folio_put(prealloc);
	return ret;
}

static inline int
copy_pmd_range(struct vm_area_struct *dst_vma, struct vm_area_struct *src_vma,
	       pud_t *dst_pud, pud_t *src_pud, unsigned long addr,
	       unsigned long end)
{
	struct mm_struct *dst_mm = dst_vma->vm_mm;
	struct mm_struct *src_mm = src_vma->vm_mm;
	pmd_t *src_pmd, *dst_pmd;
	unsigned long next;

	dst_pmd = pmd_alloc(dst_mm, dst_pud, addr);
	if (!dst_pmd)
		return -ENOMEM;
	src_pmd = pmd_offset(src_pud, addr);
	do {
		next = pmd_addr_end(addr, end);
		if (is_swap_pmd(*src_pmd) || pmd_trans_huge(*src_pmd)
			|| pmd_devmap(*src_pmd)) {
			int err;
			VM_BUG_ON_VMA(next-addr != HPAGE_PMD_SIZE, src_vma);
			err = copy_huge_pmd(dst_mm, src_mm, dst_pmd, src_pmd,
					    addr, dst_vma, src_vma);
			if (err == -ENOMEM)
				return -ENOMEM;
			if (!err)
				continue;
			/* fall through */
		}
		if (pmd_none_or_clear_bad(src_pmd))
			continue;
		if (copy_pte_range(dst_vma, src_vma, dst_pmd, src_pmd,
				   addr, next))
			return -ENOMEM;
	} while (dst_pmd++, src_pmd++, addr = next, addr != end);
	return 0;
}

static inline int
copy_pud_range(struct vm_area_struct *dst_vma, struct vm_area_struct *src_vma,
	       p4d_t *dst_p4d, p4d_t *src_p4d, unsigned long addr,
	       unsigned long end)
{
	struct mm_struct *dst_mm = dst_vma->vm_mm;
	struct mm_struct *src_mm = src_vma->vm_mm;
	pud_t *src_pud, *dst_pud;
	unsigned long next;

	dst_pud = pud_alloc(dst_mm, dst_p4d, addr);
	if (!dst_pud)
		return -ENOMEM;
	src_pud = pud_offset(src_p4d, addr);
	do {
		next = pud_addr_end(addr, end);
		if (pud_trans_huge(*src_pud) || pud_devmap(*src_pud)) {
			int err;

			VM_BUG_ON_VMA(next-addr != HPAGE_PUD_SIZE, src_vma);
			err = copy_huge_pud(dst_mm, src_mm,
					    dst_pud, src_pud, addr, src_vma);
			if (err == -ENOMEM)
				return -ENOMEM;
			if (!err)
				continue;
			/* fall through */
		}
		if (pud_none_or_clear_bad(src_pud))
			continue;
		if (copy_pmd_range(dst_vma, src_vma, dst_pud, src_pud,
				   addr, next))
			return -ENOMEM;
	} while (dst_pud++, src_pud++, addr = next, addr != end);
	return 0;
}

static inline int
copy_p4d_range(struct vm_area_struct *dst_vma, struct vm_area_struct *src_vma,
	       pgd_t *dst_pgd, pgd_t *src_pgd, unsigned long addr,
	       unsigned long end)
{
	struct mm_struct *dst_mm = dst_vma->vm_mm;
	p4d_t *src_p4d, *dst_p4d;
	unsigned long next;

	dst_p4d = p4d_alloc(dst_mm, dst_pgd, addr);
	if (!dst_p4d)
		return -ENOMEM;
	src_p4d = p4d_offset(src_pgd, addr);
	do {
		next = p4d_addr_end(addr, end);
		if (p4d_none_or_clear_bad(src_p4d))
			continue;
		if (copy_pud_range(dst_vma, src_vma, dst_p4d, src_p4d,
				   addr, next))
			return -ENOMEM;
	} while (dst_p4d++, src_p4d++, addr = next, addr != end);
	return 0;
}

/*
 * Return true if the vma needs to copy the pgtable during this fork().  Return
 * false when we can speed up fork() by allowing lazy page faults later until
 * when the child accesses the memory range.
 */
static bool
vma_needs_copy(struct vm_area_struct *dst_vma, struct vm_area_struct *src_vma)
{
	/*
	 * Always copy pgtables when dst_vma has uffd-wp enabled even if it's
	 * file-backed (e.g. shmem). Because when uffd-wp is enabled, pgtable
	 * contains uffd-wp protection information, that's something we can't
	 * retrieve from page cache, and skip copying will lose those info.
	 */
	if (userfaultfd_wp(dst_vma))
		return true;

	if (src_vma->vm_flags & (VM_PFNMAP | VM_MIXEDMAP))
		return true;

	if (src_vma->anon_vma)
		return true;

	/*
	 * Don't copy ptes where a page fault will fill them correctly.  Fork
	 * becomes much lighter when there are big shared or private readonly
	 * mappings. The tradeoff is that copy_page_range is more efficient
	 * than faulting.
	 */
	return false;
}

int
copy_page_range(struct vm_area_struct *dst_vma, struct vm_area_struct *src_vma)
{
	pgd_t *src_pgd, *dst_pgd;
	unsigned long addr = src_vma->vm_start;
	unsigned long end = src_vma->vm_end;
	struct mm_struct *dst_mm = dst_vma->vm_mm;
	struct mm_struct *src_mm = src_vma->vm_mm;
	struct mmu_notifier_range range;
	unsigned long next;
	bool is_cow;
	int ret;

	if (!vma_needs_copy(dst_vma, src_vma))
		return 0;

	if (is_vm_hugetlb_page(src_vma))
		return copy_hugetlb_page_range(dst_mm, src_mm, dst_vma, src_vma);

	/*
	 * We need to invalidate the secondary MMU mappings only when
	 * there could be a permission downgrade on the ptes of the
	 * parent mm. And a permission downgrade will only happen if
	 * is_cow_mapping() returns true.
	 */
	is_cow = is_cow_mapping(src_vma->vm_flags);

	if (is_cow) {
		mmu_notifier_range_init(&range, MMU_NOTIFY_PROTECTION_PAGE,
					0, src_mm, addr, end);
		mmu_notifier_invalidate_range_start(&range);
		/*
		 * Disabling preemption is not needed for the write side, as
		 * the read side doesn't spin, but goes to the mmap_lock.
		 *
		 * Use the raw variant of the seqcount_t write API to avoid
		 * lockdep complaining about preemptibility.
		 */
		vma_assert_write_locked(src_vma);
		raw_write_seqcount_begin(&src_mm->write_protect_seq);
	}

	ret = 0;
	dst_pgd = pgd_offset(dst_mm, addr);
	src_pgd = pgd_offset(src_mm, addr);
	do {
		next = pgd_addr_end(addr, end);
		if (pgd_none_or_clear_bad(src_pgd))
			continue;
		if (unlikely(copy_p4d_range(dst_vma, src_vma, dst_pgd, src_pgd,
					    addr, next))) {
			ret = -ENOMEM;
			break;
		}
	} while (dst_pgd++, src_pgd++, addr = next, addr != end);

	if (is_cow) {
		raw_write_seqcount_end(&src_mm->write_protect_seq);
		mmu_notifier_invalidate_range_end(&range);
	}
	return ret;
}

/* Whether we should zap all COWed (private) pages too */
static inline bool should_zap_cows(struct zap_details *details)
{
	/* By default, zap all pages */
	if (!details || details->reclaim_pt)
		return true;

	/* Or, we zap COWed pages only if the caller wants to */
	return details->even_cows;
}

/* Decides whether we should zap this folio with the folio pointer specified */
static inline bool should_zap_folio(struct zap_details *details,
				    struct folio *folio)
{
	/* If we can make a decision without *folio.. */
	if (should_zap_cows(details))
		return true;

	/* Otherwise we should only zap non-anon folios */
	return !folio_test_anon(folio);
}

static inline bool zap_drop_markers(struct zap_details *details)
{
	if (!details)
		return false;

	return details->zap_flags & ZAP_FLAG_DROP_MARKER;
}

/*
 * This function makes sure that we'll replace the none pte with an uffd-wp
 * swap special pte marker when necessary. Must be with the pgtable lock held.
 *
 * Returns true if uffd-wp ptes was installed, false otherwise.
 */
static inline bool
zap_install_uffd_wp_if_needed(struct vm_area_struct *vma,
			      unsigned long addr, pte_t *pte, int nr,
			      struct zap_details *details, pte_t pteval)
{
	bool was_installed = false;

#ifdef CONFIG_PTE_MARKER_UFFD_WP
	/* Zap on anonymous always means dropping everything */
	if (vma_is_anonymous(vma))
		return false;

	if (zap_drop_markers(details))
		return false;

	for (;;) {
		/* the PFN in the PTE is irrelevant. */
		if (pte_install_uffd_wp_if_needed(vma, addr, pte, pteval))
			was_installed = true;
		if (--nr == 0)
			break;
		pte++;
		addr += PAGE_SIZE;
	}
#endif
	return was_installed;
}

static __always_inline void zap_present_folio_ptes(struct mmu_gather *tlb,
		struct vm_area_struct *vma, struct folio *folio,
		struct page *page, pte_t *pte, pte_t ptent, unsigned int nr,
		unsigned long addr, struct zap_details *details, int *rss,
		bool *force_flush, bool *force_break, bool *any_skipped)
{
	struct mm_struct *mm = tlb->mm;
	bool delay_rmap = false;

	if (!folio_test_anon(folio)) {
		ptent = get_and_clear_full_ptes(mm, addr, pte, nr, tlb->fullmm);
		if (pte_dirty(ptent)) {
			folio_mark_dirty(folio);
			if (tlb_delay_rmap(tlb)) {
				delay_rmap = true;
				*force_flush = true;
			}
		}
		if (pte_young(ptent) && likely(vma_has_recency(vma)))
			folio_mark_accessed(folio);
		rss[mm_counter(folio)] -= nr;
	} else {
		/* We don't need up-to-date accessed/dirty bits. */
		clear_full_ptes(mm, addr, pte, nr, tlb->fullmm);
		rss[MM_ANONPAGES] -= nr;
	}
	/* Checking a single PTE in a batch is sufficient. */
	arch_check_zapped_pte(vma, ptent);
	tlb_remove_tlb_entries(tlb, pte, nr, addr);
	if (unlikely(userfaultfd_pte_wp(vma, ptent)))
		*any_skipped = zap_install_uffd_wp_if_needed(vma, addr, pte,
							     nr, details, ptent);

	if (!delay_rmap) {
		folio_remove_rmap_ptes(folio, page, nr, vma);

		if (unlikely(folio_mapcount(folio) < 0))
			print_bad_pte(vma, addr, ptent, page);
	}
	if (unlikely(__tlb_remove_folio_pages(tlb, page, nr, delay_rmap))) {
		*force_flush = true;
		*force_break = true;
	}
}

/*
 * Zap or skip at least one present PTE, trying to batch-process subsequent
 * PTEs that map consecutive pages of the same folio.
 *
 * Returns the number of processed (skipped or zapped) PTEs (at least 1).
 */
static inline int zap_present_ptes(struct mmu_gather *tlb,
		struct vm_area_struct *vma, pte_t *pte, pte_t ptent,
		unsigned int max_nr, unsigned long addr,
		struct zap_details *details, int *rss, bool *force_flush,
		bool *force_break, bool *any_skipped)
{
	const fpb_t fpb_flags = FPB_IGNORE_DIRTY | FPB_IGNORE_SOFT_DIRTY;
	struct mm_struct *mm = tlb->mm;
	struct folio *folio;
	struct page *page;
	int nr;

	page = vm_normal_page(vma, addr, ptent);
	if (!page) {
		/* We don't need up-to-date accessed/dirty bits. */
		ptep_get_and_clear_full(mm, addr, pte, tlb->fullmm);
		arch_check_zapped_pte(vma, ptent);
		tlb_remove_tlb_entry(tlb, pte, addr);
		if (userfaultfd_pte_wp(vma, ptent))
			*any_skipped = zap_install_uffd_wp_if_needed(vma, addr,
						pte, 1, details, ptent);
		ksm_might_unmap_zero_page(mm, ptent);
		return 1;
	}

	folio = page_folio(page);
	if (unlikely(!should_zap_folio(details, folio))) {
		*any_skipped = true;
		return 1;
	}

	/*
	 * Make sure that the common "small folio" case is as fast as possible
	 * by keeping the batching logic separate.
	 */
	if (unlikely(folio_test_large(folio) && max_nr != 1)) {
		nr = folio_pte_batch(folio, addr, pte, ptent, max_nr, fpb_flags,
				     NULL, NULL, NULL);

		zap_present_folio_ptes(tlb, vma, folio, page, pte, ptent, nr,
				       addr, details, rss, force_flush,
				       force_break, any_skipped);
		return nr;
	}
	zap_present_folio_ptes(tlb, vma, folio, page, pte, ptent, 1, addr,
			       details, rss, force_flush, force_break, any_skipped);
	return 1;
}

static inline int zap_nonpresent_ptes(struct mmu_gather *tlb,
		struct vm_area_struct *vma, pte_t *pte, pte_t ptent,
		unsigned int max_nr, unsigned long addr,
		struct zap_details *details, int *rss, bool *any_skipped)
{
	swp_entry_t entry;
	int nr = 1;

	*any_skipped = true;
	entry = pte_to_swp_entry(ptent);
	if (is_device_private_entry(entry) ||
		is_device_exclusive_entry(entry)) {
		struct page *page = pfn_swap_entry_to_page(entry);
		struct folio *folio = page_folio(page);

		if (unlikely(!should_zap_folio(details, folio)))
			return 1;
		/*
		 * Both device private/exclusive mappings should only
		 * work with anonymous page so far, so we don't need to
		 * consider uffd-wp bit when zap. For more information,
		 * see zap_install_uffd_wp_if_needed().
		 */
		WARN_ON_ONCE(!vma_is_anonymous(vma));
		rss[mm_counter(folio)]--;
		folio_remove_rmap_pte(folio, page, vma);
		folio_put(folio);
	} else if (!non_swap_entry(entry)) {
		/* Genuine swap entries, hence a private anon pages */
		if (!should_zap_cows(details))
			return 1;

		nr = swap_pte_batch(pte, max_nr, ptent);
		rss[MM_SWAPENTS] -= nr;
		free_swap_and_cache_nr(entry, nr);
	} else if (is_migration_entry(entry)) {
		struct folio *folio = pfn_swap_entry_folio(entry);

		if (!should_zap_folio(details, folio))
			return 1;
		rss[mm_counter(folio)]--;
	} else if (pte_marker_entry_uffd_wp(entry)) {
		/*
		 * For anon: always drop the marker; for file: only
		 * drop the marker if explicitly requested.
		 */
		if (!vma_is_anonymous(vma) && !zap_drop_markers(details))
			return 1;
	} else if (is_guard_swp_entry(entry)) {
		/*
		 * Ordinary zapping should not remove guard PTE
		 * markers. Only do so if we should remove PTE markers
		 * in general.
		 */
		if (!zap_drop_markers(details))
			return 1;
	} else if (is_hwpoison_entry(entry) || is_poisoned_swp_entry(entry)) {
		if (!should_zap_cows(details))
			return 1;
	} else {
		/* We should have covered all the swap entry types */
		pr_alert("unrecognized swap entry 0x%lx\n", entry.val);
		WARN_ON_ONCE(1);
	}
	clear_not_present_full_ptes(vma->vm_mm, addr, pte, nr, tlb->fullmm);
	*any_skipped = zap_install_uffd_wp_if_needed(vma, addr, pte, nr, details, ptent);

	return nr;
}

static inline int do_zap_pte_range(struct mmu_gather *tlb,
				   struct vm_area_struct *vma, pte_t *pte,
				   unsigned long addr, unsigned long end,
				   struct zap_details *details, int *rss,
				   bool *force_flush, bool *force_break,
				   bool *any_skipped)
{
	pte_t ptent = ptep_get(pte);
	int max_nr = (end - addr) / PAGE_SIZE;
	int nr = 0;

	/* Skip all consecutive none ptes */
	if (pte_none(ptent)) {
		for (nr = 1; nr < max_nr; nr++) {
			ptent = ptep_get(pte + nr);
			if (!pte_none(ptent))
				break;
		}
		max_nr -= nr;
		if (!max_nr)
			return nr;
		pte += nr;
		addr += nr * PAGE_SIZE;
	}

	if (pte_present(ptent))
		nr += zap_present_ptes(tlb, vma, pte, ptent, max_nr, addr,
				       details, rss, force_flush, force_break,
				       any_skipped);
	else
		nr += zap_nonpresent_ptes(tlb, vma, pte, ptent, max_nr, addr,
					  details, rss, any_skipped);

	return nr;
}

static unsigned long zap_pte_range(struct mmu_gather *tlb,
				struct vm_area_struct *vma, pmd_t *pmd,
				unsigned long addr, unsigned long end,
				struct zap_details *details)
{
	bool force_flush = false, force_break = false;
	struct mm_struct *mm = tlb->mm;
	int rss[NR_MM_COUNTERS];
	spinlock_t *ptl;
	pte_t *start_pte;
	pte_t *pte;
	pmd_t pmdval;
	unsigned long start = addr;
	bool can_reclaim_pt = reclaim_pt_is_enabled(start, end, details);
	bool direct_reclaim = true;
	int nr;

retry:
	tlb_change_page_size(tlb, PAGE_SIZE);
	init_rss_vec(rss);
	start_pte = pte = pte_offset_map_lock(mm, pmd, addr, &ptl);
	if (!pte)
		return addr;

	flush_tlb_batched_pending(mm);
	arch_enter_lazy_mmu_mode();
	do {
		bool any_skipped = false;

		if (need_resched()) {
			direct_reclaim = false;
			break;
		}

		nr = do_zap_pte_range(tlb, vma, pte, addr, end, details, rss,
				      &force_flush, &force_break, &any_skipped);
		if (any_skipped)
			can_reclaim_pt = false;
		if (unlikely(force_break)) {
			addr += nr * PAGE_SIZE;
			direct_reclaim = false;
			break;
		}
	} while (pte += nr, addr += PAGE_SIZE * nr, addr != end);

	/*
	 * Fast path: try to hold the pmd lock and unmap the PTE page.
	 *
	 * If the pte lock was released midway (retry case), or if the attempt
	 * to hold the pmd lock failed, then we need to recheck all pte entries
	 * to ensure they are still none, thereby preventing the pte entries
	 * from being repopulated by another thread.
	 */
	if (can_reclaim_pt && direct_reclaim && addr == end)
		direct_reclaim = try_get_and_clear_pmd(mm, pmd, &pmdval);

	add_mm_rss_vec(mm, rss);
	arch_leave_lazy_mmu_mode();

	/* Do the actual TLB flush before dropping ptl */
	if (force_flush) {
		tlb_flush_mmu_tlbonly(tlb);
		tlb_flush_rmaps(tlb, vma);
	}
	pte_unmap_unlock(start_pte, ptl);

	/*
	 * If we forced a TLB flush (either due to running out of
	 * batch buffers or because we needed to flush dirty TLB
	 * entries before releasing the ptl), free the batched
	 * memory too. Come back again if we didn't do everything.
	 */
	if (force_flush)
		tlb_flush_mmu(tlb);

	if (addr != end) {
		cond_resched();
		force_flush = false;
		force_break = false;
		goto retry;
	}

	if (can_reclaim_pt) {
		if (direct_reclaim)
			free_pte(mm, start, tlb, pmdval);
		else
			try_to_free_pte(mm, pmd, start, tlb);
	}

	return addr;
}

static inline unsigned long zap_pmd_range(struct mmu_gather *tlb,
				struct vm_area_struct *vma, pud_t *pud,
				unsigned long addr, unsigned long end,
				struct zap_details *details)
{
	pmd_t *pmd;
	unsigned long next;

	pmd = pmd_offset(pud, addr);
	do {
		next = pmd_addr_end(addr, end);
		if (is_swap_pmd(*pmd) || pmd_trans_huge(*pmd) || pmd_devmap(*pmd)) {
			if (next - addr != HPAGE_PMD_SIZE)
				__split_huge_pmd(vma, pmd, addr, false);
			else if (zap_huge_pmd(tlb, vma, pmd, addr)) {
				addr = next;
				continue;
			}
			/* fall through */
		} else if (details && details->single_folio &&
			   folio_test_pmd_mappable(details->single_folio) &&
			   next - addr == HPAGE_PMD_SIZE && pmd_none(*pmd)) {
			spinlock_t *ptl = pmd_lock(tlb->mm, pmd);
			/*
			 * Take and drop THP pmd lock so that we cannot return
			 * prematurely, while zap_huge_pmd() has cleared *pmd,
			 * but not yet decremented compound_mapcount().
			 */
			spin_unlock(ptl);
		}
		if (pmd_none(*pmd)) {
			addr = next;
			continue;
		}
		addr = zap_pte_range(tlb, vma, pmd, addr, next, details);
		if (addr != next)
			pmd--;
	} while (pmd++, cond_resched(), addr != end);

	return addr;
}

static inline unsigned long zap_pud_range(struct mmu_gather *tlb,
				struct vm_area_struct *vma, p4d_t *p4d,
				unsigned long addr, unsigned long end,
				struct zap_details *details)
{
	pud_t *pud;
	unsigned long next;

	pud = pud_offset(p4d, addr);
	do {
		next = pud_addr_end(addr, end);
		if (pud_trans_huge(*pud) || pud_devmap(*pud)) {
			if (next - addr != HPAGE_PUD_SIZE) {
				mmap_assert_locked(tlb->mm);
				split_huge_pud(vma, pud, addr);
			} else if (zap_huge_pud(tlb, vma, pud, addr))
				goto next;
			/* fall through */
		}
		if (pud_none_or_clear_bad(pud))
			continue;
		next = zap_pmd_range(tlb, vma, pud, addr, next, details);
next:
		cond_resched();
	} while (pud++, addr = next, addr != end);

	return addr;
}

static inline unsigned long zap_p4d_range(struct mmu_gather *tlb,
				struct vm_area_struct *vma, pgd_t *pgd,
				unsigned long addr, unsigned long end,
				struct zap_details *details)
{
	p4d_t *p4d;
	unsigned long next;

	p4d = p4d_offset(pgd, addr);
	do {
		next = p4d_addr_end(addr, end);
		if (p4d_none_or_clear_bad(p4d))
			continue;
		next = zap_pud_range(tlb, vma, p4d, addr, next, details);
	} while (p4d++, addr = next, addr != end);

	return addr;
}

void unmap_page_range(struct mmu_gather *tlb,
			     struct vm_area_struct *vma,
			     unsigned long addr, unsigned long end,
			     struct zap_details *details)
{
	pgd_t *pgd;
	unsigned long next;

	BUG_ON(addr >= end);
	tlb_start_vma(tlb, vma);
	pgd = pgd_offset(vma->vm_mm, addr);
	do {
		next = pgd_addr_end(addr, end);
		if (pgd_none_or_clear_bad(pgd))
			continue;
		next = zap_p4d_range(tlb, vma, pgd, addr, next, details);
	} while (pgd++, addr = next, addr != end);
	tlb_end_vma(tlb, vma);
}


static void unmap_single_vma(struct mmu_gather *tlb,
		struct vm_area_struct *vma, unsigned long start_addr,
		unsigned long end_addr,
		struct zap_details *details, bool mm_wr_locked)
{
	unsigned long start = max(vma->vm_start, start_addr);
	unsigned long end;

	if (start >= vma->vm_end)
		return;
	end = min(vma->vm_end, end_addr);
	if (end <= vma->vm_start)
		return;

	if (vma->vm_file)
		uprobe_munmap(vma, start, end);

	if (start != end) {
		if (unlikely(is_vm_hugetlb_page(vma))) {
			/*
			 * It is undesirable to test vma->vm_file as it
			 * should be non-null for valid hugetlb area.
			 * However, vm_file will be NULL in the error
			 * cleanup path of mmap_region. When
			 * hugetlbfs ->mmap method fails,
			 * mmap_region() nullifies vma->vm_file
			 * before calling this function to clean up.
			 * Since no pte has actually been setup, it is
			 * safe to do nothing in this case.
			 */
			if (vma->vm_file) {
				zap_flags_t zap_flags = details ?
				    details->zap_flags : 0;
				__unmap_hugepage_range(tlb, vma, start, end,
							     NULL, zap_flags);
			}
		} else
			unmap_page_range(tlb, vma, start, end, details);
	}
}

/**
 * unmap_vmas - unmap a range of memory covered by a list of vma's
 * @tlb: address of the caller's struct mmu_gather
 * @mas: the maple state
 * @vma: the starting vma
 * @start_addr: virtual address at which to start unmapping
 * @end_addr: virtual address at which to end unmapping
 * @tree_end: The maximum index to check
 * @mm_wr_locked: lock flag
 *
 * Unmap all pages in the vma list.
 *
 * Only addresses between `start' and `end' will be unmapped.
 *
 * The VMA list must be sorted in ascending virtual address order.
 *
 * unmap_vmas() assumes that the caller will flush the whole unmapped address
 * range after unmap_vmas() returns.  So the only responsibility here is to
 * ensure that any thus-far unmapped pages are flushed before unmap_vmas()
 * drops the lock and schedules.
 */
void unmap_vmas(struct mmu_gather *tlb, struct ma_state *mas,
		struct vm_area_struct *vma, unsigned long start_addr,
		unsigned long end_addr, unsigned long tree_end,
		bool mm_wr_locked)
{
	struct mmu_notifier_range range;
	struct zap_details details = {
		.zap_flags = ZAP_FLAG_DROP_MARKER | ZAP_FLAG_UNMAP,
		/* Careful - we need to zap private pages too! */
		.even_cows = true,
	};

	mmu_notifier_range_init(&range, MMU_NOTIFY_UNMAP, 0, vma->vm_mm,
				start_addr, end_addr);
	mmu_notifier_invalidate_range_start(&range);
	do {
		unsigned long start = start_addr;
		unsigned long end = end_addr;
		hugetlb_zap_begin(vma, &start, &end);
		unmap_single_vma(tlb, vma, start, end, &details,
				 mm_wr_locked);
		hugetlb_zap_end(vma, &details);
		vma = mas_find(mas, tree_end - 1);
	} while (vma && likely(!xa_is_zero(vma)));
	mmu_notifier_invalidate_range_end(&range);
}

/**
 * zap_page_range_single_batched - remove user pages in a given range
 * @tlb: pointer to the caller's struct mmu_gather
 * @vma: vm_area_struct holding the applicable pages
 * @address: starting address of pages to remove
 * @size: number of bytes to remove
 * @details: details of shared cache invalidation
 *
 * @tlb shouldn't be NULL.  The range must fit into one VMA.  If @vma is for
 * hugetlb, @tlb is flushed and re-initialized by this function.
 */
void zap_page_range_single_batched(struct mmu_gather *tlb,
		struct vm_area_struct *vma, unsigned long address,
		unsigned long size, struct zap_details *details)
{
	const unsigned long end = address + size;
	struct mmu_notifier_range range;

	VM_WARN_ON_ONCE(!tlb || tlb->mm != vma->vm_mm);

	mmu_notifier_range_init(&range, MMU_NOTIFY_CLEAR, 0, vma->vm_mm,
				address, end);
	hugetlb_zap_begin(vma, &range.start, &range.end);
	update_hiwater_rss(vma->vm_mm);
	mmu_notifier_invalidate_range_start(&range);
	/*
	 * unmap 'address-end' not 'range.start-range.end' as range
	 * could have been expanded for hugetlb pmd sharing.
	 */
	unmap_single_vma(tlb, vma, address, end, details, false);
	mmu_notifier_invalidate_range_end(&range);
	if (is_vm_hugetlb_page(vma)) {
		/*
		 * flush tlb and free resources before hugetlb_zap_end(), to
		 * avoid concurrent page faults' allocation failure.
		 */
		tlb_finish_mmu(tlb);
		hugetlb_zap_end(vma, details);
		tlb_gather_mmu(tlb, vma->vm_mm);
	}
}

/**
 * zap_page_range_single - remove user pages in a given range
 * @vma: vm_area_struct holding the applicable pages
 * @address: starting address of pages to zap
 * @size: number of bytes to zap
 * @details: details of shared cache invalidation
 *
 * The range must fit into one VMA.
 */
void zap_page_range_single(struct vm_area_struct *vma, unsigned long address,
		unsigned long size, struct zap_details *details)
{
	struct mmu_gather tlb;

	tlb_gather_mmu(&tlb, vma->vm_mm);
	zap_page_range_single_batched(&tlb, vma, address, size, details);
	tlb_finish_mmu(&tlb);
}

/**
 * zap_vma_ptes - remove ptes mapping the vma
 * @vma: vm_area_struct holding ptes to be zapped
 * @address: starting address of pages to zap
 * @size: number of bytes to zap
 *
 * This function only unmaps ptes assigned to VM_PFNMAP vmas.
 *
 * The entire address range must be fully contained within the vma.
 *
 */
void zap_vma_ptes(struct vm_area_struct *vma, unsigned long address,
		unsigned long size)
{
	if (!range_in_vma(vma, address, address + size) ||
	    		!(vma->vm_flags & VM_PFNMAP))
		return;

	zap_page_range_single(vma, address, size, NULL);
}
EXPORT_SYMBOL_GPL(zap_vma_ptes);

static pmd_t *walk_to_pmd(struct mm_struct *mm, unsigned long addr)
{
	pgd_t *pgd;
	p4d_t *p4d;
	pud_t *pud;
	pmd_t *pmd;

	pgd = pgd_offset(mm, addr);
	p4d = p4d_alloc(mm, pgd, addr);
	if (!p4d)
		return NULL;
	pud = pud_alloc(mm, p4d, addr);
	if (!pud)
		return NULL;
	pmd = pmd_alloc(mm, pud, addr);
	if (!pmd)
		return NULL;

	VM_BUG_ON(pmd_trans_huge(*pmd));
	return pmd;
}

pte_t *__get_locked_pte(struct mm_struct *mm, unsigned long addr,
			spinlock_t **ptl)
{
	pmd_t *pmd = walk_to_pmd(mm, addr);

	if (!pmd)
		return NULL;
	return pte_alloc_map_lock(mm, pmd, addr, ptl);
}

static bool vm_mixed_zeropage_allowed(struct vm_area_struct *vma)
{
	VM_WARN_ON_ONCE(vma->vm_flags & VM_PFNMAP);
	/*
	 * Whoever wants to forbid the zeropage after some zeropages
	 * might already have been mapped has to scan the page tables and
	 * bail out on any zeropages. Zeropages in COW mappings can
	 * be unshared using FAULT_FLAG_UNSHARE faults.
	 */
	if (mm_forbids_zeropage(vma->vm_mm))
		return false;
	/* zeropages in COW mappings are common and unproblematic. */
	if (is_cow_mapping(vma->vm_flags))
		return true;
	/* Mappings that do not allow for writable PTEs are unproblematic. */
	if (!(vma->vm_flags & (VM_WRITE | VM_MAYWRITE)))
		return true;
	/*
	 * Why not allow any VMA that has vm_ops->pfn_mkwrite? GUP could
	 * find the shared zeropage and longterm-pin it, which would
	 * be problematic as soon as the zeropage gets replaced by a different
	 * page due to vma->vm_ops->pfn_mkwrite, because what's mapped would
	 * now differ to what GUP looked up. FSDAX is incompatible to
	 * FOLL_LONGTERM and VM_IO is incompatible to GUP completely (see
	 * check_vma_flags).
	 */
	return vma->vm_ops && vma->vm_ops->pfn_mkwrite &&
	       (vma_is_fsdax(vma) || vma->vm_flags & VM_IO);
}

static int validate_page_before_insert(struct vm_area_struct *vma,
				       struct page *page)
{
	struct folio *folio = page_folio(page);

	if (!folio_ref_count(folio))
		return -EINVAL;
	if (unlikely(is_zero_folio(folio))) {
		if (!vm_mixed_zeropage_allowed(vma))
			return -EINVAL;
		return 0;
	}
	if (folio_test_anon(folio) || folio_test_slab(folio) ||
	    page_has_type(page))
		return -EINVAL;
	flush_dcache_folio(folio);
	return 0;
}

static int insert_page_into_pte_locked(struct vm_area_struct *vma, pte_t *pte,
				unsigned long addr, struct page *page,
				pgprot_t prot, bool mkwrite)
{
	struct folio *folio = page_folio(page);
	pte_t pteval = ptep_get(pte);

	if (!pte_none(pteval)) {
		if (!mkwrite)
			return -EBUSY;

		/* see insert_pfn(). */
		if (pte_pfn(pteval) != page_to_pfn(page)) {
			WARN_ON_ONCE(!is_zero_pfn(pte_pfn(pteval)));
			return -EFAULT;
		}
		pteval = maybe_mkwrite(pteval, vma);
		pteval = pte_mkyoung(pteval);
		if (ptep_set_access_flags(vma, addr, pte, pteval, 1))
			update_mmu_cache(vma, addr, pte);
		return 0;
	}

	/* Ok, finally just insert the thing.. */
	pteval = mk_pte(page, prot);
	if (unlikely(is_zero_folio(folio))) {
		pteval = pte_mkspecial(pteval);
	} else {
		folio_get(folio);
		pteval = mk_pte(page, prot);
		if (mkwrite) {
			pteval = pte_mkyoung(pteval);
			pteval = maybe_mkwrite(pte_mkdirty(pteval), vma);
		}
		inc_mm_counter(vma->vm_mm, mm_counter_file(folio));
		folio_add_file_rmap_pte(folio, page, vma);
	}
	set_pte_at(vma->vm_mm, addr, pte, pteval);
	return 0;
}

static int insert_page(struct vm_area_struct *vma, unsigned long addr,
			struct page *page, pgprot_t prot, bool mkwrite)
{
	int retval;
	pte_t *pte;
	spinlock_t *ptl;

	retval = validate_page_before_insert(vma, page);
	if (retval)
		goto out;
	retval = -ENOMEM;
	pte = get_locked_pte(vma->vm_mm, addr, &ptl);
	if (!pte)
		goto out;
	retval = insert_page_into_pte_locked(vma, pte, addr, page, prot,
					mkwrite);
	pte_unmap_unlock(pte, ptl);
out:
	return retval;
}

static int insert_page_in_batch_locked(struct vm_area_struct *vma, pte_t *pte,
			unsigned long addr, struct page *page, pgprot_t prot)
{
	int err;

	err = validate_page_before_insert(vma, page);
	if (err)
		return err;
	return insert_page_into_pte_locked(vma, pte, addr, page, prot, false);
}

/* insert_pages() amortizes the cost of spinlock operations
 * when inserting pages in a loop.
 */
static int insert_pages(struct vm_area_struct *vma, unsigned long addr,
			struct page **pages, unsigned long *num, pgprot_t prot)
{
	pmd_t *pmd = NULL;
	pte_t *start_pte, *pte;
	spinlock_t *pte_lock;
	struct mm_struct *const mm = vma->vm_mm;
	unsigned long curr_page_idx = 0;
	unsigned long remaining_pages_total = *num;
	unsigned long pages_to_write_in_pmd;
	int ret;
more:
	ret = -EFAULT;
	pmd = walk_to_pmd(mm, addr);
	if (!pmd)
		goto out;

	pages_to_write_in_pmd = min_t(unsigned long,
		remaining_pages_total, PTRS_PER_PTE - pte_index(addr));

	/* Allocate the PTE if necessary; takes PMD lock once only. */
	ret = -ENOMEM;
	if (pte_alloc(mm, pmd))
		goto out;

	while (pages_to_write_in_pmd) {
		int pte_idx = 0;
		const int batch_size = min_t(int, pages_to_write_in_pmd, 8);

		start_pte = pte_offset_map_lock(mm, pmd, addr, &pte_lock);
		if (!start_pte) {
			ret = -EFAULT;
			goto out;
		}
		for (pte = start_pte; pte_idx < batch_size; ++pte, ++pte_idx) {
			int err = insert_page_in_batch_locked(vma, pte,
				addr, pages[curr_page_idx], prot);
			if (unlikely(err)) {
				pte_unmap_unlock(start_pte, pte_lock);
				ret = err;
				remaining_pages_total -= pte_idx;
				goto out;
			}
			addr += PAGE_SIZE;
			++curr_page_idx;
		}
		pte_unmap_unlock(start_pte, pte_lock);
		pages_to_write_in_pmd -= batch_size;
		remaining_pages_total -= batch_size;
	}
	if (remaining_pages_total)
		goto more;
	ret = 0;
out:
	*num = remaining_pages_total;
	return ret;
}

/**
 * vm_insert_pages - insert multiple pages into user vma, batching the pmd lock.
 * @vma: user vma to map to
 * @addr: target start user address of these pages
 * @pages: source kernel pages
 * @num: in: number of pages to map. out: number of pages that were *not*
 * mapped. (0 means all pages were successfully mapped).
 *
 * Preferred over vm_insert_page() when inserting multiple pages.
 *
 * In case of error, we may have mapped a subset of the provided
 * pages. It is the caller's responsibility to account for this case.
 *
 * The same restrictions apply as in vm_insert_page().
 */
int vm_insert_pages(struct vm_area_struct *vma, unsigned long addr,
			struct page **pages, unsigned long *num)
{
	const unsigned long end_addr = addr + (*num * PAGE_SIZE) - 1;

	if (addr < vma->vm_start || end_addr >= vma->vm_end)
		return -EFAULT;
	if (!(vma->vm_flags & VM_MIXEDMAP)) {
		BUG_ON(mmap_read_trylock(vma->vm_mm));
		BUG_ON(vma->vm_flags & VM_PFNMAP);
		vm_flags_set(vma, VM_MIXEDMAP);
	}
	/* Defer page refcount checking till we're about to map that page. */
	return insert_pages(vma, addr, pages, num, vma->vm_page_prot);
}
EXPORT_SYMBOL(vm_insert_pages);

/**
 * vm_insert_page - insert single page into user vma
 * @vma: user vma to map to
 * @addr: target user address of this page
 * @page: source kernel page
 *
 * This allows drivers to insert individual pages they've allocated
 * into a user vma. The zeropage is supported in some VMAs,
 * see vm_mixed_zeropage_allowed().
 *
 * The page has to be a nice clean _individual_ kernel allocation.
 * If you allocate a compound page, you need to have marked it as
 * such (__GFP_COMP), or manually just split the page up yourself
 * (see split_page()).
 *
 * NOTE! Traditionally this was done with "remap_pfn_range()" which
 * took an arbitrary page protection parameter. This doesn't allow
 * that. Your vma protection will have to be set up correctly, which
 * means that if you want a shared writable mapping, you'd better
 * ask for a shared writable mapping!
 *
 * The page does not need to be reserved.
 *
 * Usually this function is called from f_op->mmap() handler
 * under mm->mmap_lock write-lock, so it can change vma->vm_flags.
 * Caller must set VM_MIXEDMAP on vma if it wants to call this
 * function from other places, for example from page-fault handler.
 *
 * Return: %0 on success, negative error code otherwise.
 */
int vm_insert_page(struct vm_area_struct *vma, unsigned long addr,
			struct page *page)
{
	if (addr < vma->vm_start || addr >= vma->vm_end)
		return -EFAULT;
	if (!(vma->vm_flags & VM_MIXEDMAP)) {
		BUG_ON(mmap_read_trylock(vma->vm_mm));
		BUG_ON(vma->vm_flags & VM_PFNMAP);
		vm_flags_set(vma, VM_MIXEDMAP);
	}
	return insert_page(vma, addr, page, vma->vm_page_prot, false);
}
EXPORT_SYMBOL(vm_insert_page);

/*
 * __vm_map_pages - maps range of kernel pages into user vma
 * @vma: user vma to map to
 * @pages: pointer to array of source kernel pages
 * @num: number of pages in page array
 * @offset: user's requested vm_pgoff
 *
 * This allows drivers to map range of kernel pages into a user vma.
 * The zeropage is supported in some VMAs, see
 * vm_mixed_zeropage_allowed().
 *
 * Return: 0 on success and error code otherwise.
 */
static int __vm_map_pages(struct vm_area_struct *vma, struct page **pages,
				unsigned long num, unsigned long offset)
{
	unsigned long count = vma_pages(vma);
	unsigned long uaddr = vma->vm_start;
	int ret, i;

	/* Fail if the user requested offset is beyond the end of the object */
	if (offset >= num)
		return -ENXIO;

	/* Fail if the user requested size exceeds available object size */
	if (count > num - offset)
		return -ENXIO;

	for (i = 0; i < count; i++) {
		ret = vm_insert_page(vma, uaddr, pages[offset + i]);
		if (ret < 0)
			return ret;
		uaddr += PAGE_SIZE;
	}

	return 0;
}

/**
 * vm_map_pages - maps range of kernel pages starts with non zero offset
 * @vma: user vma to map to
 * @pages: pointer to array of source kernel pages
 * @num: number of pages in page array
 *
 * Maps an object consisting of @num pages, catering for the user's
 * requested vm_pgoff
 *
 * If we fail to insert any page into the vma, the function will return
 * immediately leaving any previously inserted pages present.  Callers
 * from the mmap handler may immediately return the error as their caller
 * will destroy the vma, removing any successfully inserted pages. Other
 * callers should make their own arrangements for calling unmap_region().
 *
 * Context: Process context. Called by mmap handlers.
 * Return: 0 on success and error code otherwise.
 */
int vm_map_pages(struct vm_area_struct *vma, struct page **pages,
				unsigned long num)
{
	return __vm_map_pages(vma, pages, num, vma->vm_pgoff);
}
EXPORT_SYMBOL(vm_map_pages);

/**
 * vm_map_pages_zero - map range of kernel pages starts with zero offset
 * @vma: user vma to map to
 * @pages: pointer to array of source kernel pages
 * @num: number of pages in page array
 *
 * Similar to vm_map_pages(), except that it explicitly sets the offset
 * to 0. This function is intended for the drivers that did not consider
 * vm_pgoff.
 *
 * Context: Process context. Called by mmap handlers.
 * Return: 0 on success and error code otherwise.
 */
int vm_map_pages_zero(struct vm_area_struct *vma, struct page **pages,
				unsigned long num)
{
	return __vm_map_pages(vma, pages, num, 0);
}
EXPORT_SYMBOL(vm_map_pages_zero);

static vm_fault_t insert_pfn(struct vm_area_struct *vma, unsigned long addr,
			pfn_t pfn, pgprot_t prot, bool mkwrite)
{
	struct mm_struct *mm = vma->vm_mm;
	pte_t *pte, entry;
	spinlock_t *ptl;

	pte = get_locked_pte(mm, addr, &ptl);
	if (!pte)
		return VM_FAULT_OOM;
	entry = ptep_get(pte);
	if (!pte_none(entry)) {
		if (mkwrite) {
			/*
			 * For read faults on private mappings the PFN passed
			 * in may not match the PFN we have mapped if the
			 * mapped PFN is a writeable COW page.  In the mkwrite
			 * case we are creating a writable PTE for a shared
			 * mapping and we expect the PFNs to match. If they
			 * don't match, we are likely racing with block
			 * allocation and mapping invalidation so just skip the
			 * update.
			 */
			if (pte_pfn(entry) != pfn_t_to_pfn(pfn)) {
				WARN_ON_ONCE(!is_zero_pfn(pte_pfn(entry)));
				goto out_unlock;
			}
			entry = pte_mkyoung(entry);
			entry = maybe_mkwrite(pte_mkdirty(entry), vma);
			if (ptep_set_access_flags(vma, addr, pte, entry, 1))
				update_mmu_cache(vma, addr, pte);
		}
		goto out_unlock;
	}

	/* Ok, finally just insert the thing.. */
	if (pfn_t_devmap(pfn))
		entry = pte_mkdevmap(pfn_t_pte(pfn, prot));
	else
		entry = pte_mkspecial(pfn_t_pte(pfn, prot));

	if (mkwrite) {
		entry = pte_mkyoung(entry);
		entry = maybe_mkwrite(pte_mkdirty(entry), vma);
	}

	set_pte_at(mm, addr, pte, entry);
	update_mmu_cache(vma, addr, pte); /* XXX: why not for insert_page? */

out_unlock:
	pte_unmap_unlock(pte, ptl);
	return VM_FAULT_NOPAGE;
}

/**
 * vmf_insert_pfn_prot - insert single pfn into user vma with specified pgprot
 * @vma: user vma to map to
 * @addr: target user address of this page
 * @pfn: source kernel pfn
 * @pgprot: pgprot flags for the inserted page
 *
 * This is exactly like vmf_insert_pfn(), except that it allows drivers
 * to override pgprot on a per-page basis.
 *
 * This only makes sense for IO mappings, and it makes no sense for
 * COW mappings.  In general, using multiple vmas is preferable;
 * vmf_insert_pfn_prot should only be used if using multiple VMAs is
 * impractical.
 *
 * pgprot typically only differs from @vma->vm_page_prot when drivers set
 * caching- and encryption bits different than those of @vma->vm_page_prot,
 * because the caching- or encryption mode may not be known at mmap() time.
 *
 * This is ok as long as @vma->vm_page_prot is not used by the core vm
 * to set caching and encryption bits for those vmas (except for COW pages).
 * This is ensured by core vm only modifying these page table entries using
 * functions that don't touch caching- or encryption bits, using pte_modify()
 * if needed. (See for example mprotect()).
 *
 * Also when new page-table entries are created, this is only done using the
 * fault() callback, and never using the value of vma->vm_page_prot,
 * except for page-table entries that point to anonymous pages as the result
 * of COW.
 *
 * Context: Process context.  May allocate using %GFP_KERNEL.
 * Return: vm_fault_t value.
 */
vm_fault_t vmf_insert_pfn_prot(struct vm_area_struct *vma, unsigned long addr,
			unsigned long pfn, pgprot_t pgprot)
{
	/*
	 * Technically, architectures with pte_special can avoid all these
	 * restrictions (same for remap_pfn_range).  However we would like
	 * consistency in testing and feature parity among all, so we should
	 * try to keep these invariants in place for everybody.
	 */
	BUG_ON(!(vma->vm_flags & (VM_PFNMAP|VM_MIXEDMAP)));
	BUG_ON((vma->vm_flags & (VM_PFNMAP|VM_MIXEDMAP)) ==
						(VM_PFNMAP|VM_MIXEDMAP));
	BUG_ON((vma->vm_flags & VM_PFNMAP) && is_cow_mapping(vma->vm_flags));
	BUG_ON((vma->vm_flags & VM_MIXEDMAP) && pfn_valid(pfn));

	if (addr < vma->vm_start || addr >= vma->vm_end)
		return VM_FAULT_SIGBUS;

	if (!pfn_modify_allowed(pfn, pgprot))
		return VM_FAULT_SIGBUS;

	pfnmap_setup_cachemode_pfn(pfn, &pgprot);

	return insert_pfn(vma, addr, __pfn_to_pfn_t(pfn, PFN_DEV), pgprot,
			false);
}
EXPORT_SYMBOL(vmf_insert_pfn_prot);

/**
 * vmf_insert_pfn - insert single pfn into user vma
 * @vma: user vma to map to
 * @addr: target user address of this page
 * @pfn: source kernel pfn
 *
 * Similar to vm_insert_page, this allows drivers to insert individual pages
 * they've allocated into a user vma. Same comments apply.
 *
 * This function should only be called from a vm_ops->fault handler, and
 * in that case the handler should return the result of this function.
 *
 * vma cannot be a COW mapping.
 *
 * As this is called only for pages that do not currently exist, we
 * do not need to flush old virtual caches or the TLB.
 *
 * Context: Process context.  May allocate using %GFP_KERNEL.
 * Return: vm_fault_t value.
 */
vm_fault_t vmf_insert_pfn(struct vm_area_struct *vma, unsigned long addr,
			unsigned long pfn)
{
	return vmf_insert_pfn_prot(vma, addr, pfn, vma->vm_page_prot);
}
EXPORT_SYMBOL(vmf_insert_pfn);

static bool vm_mixed_ok(struct vm_area_struct *vma, pfn_t pfn, bool mkwrite)
{
	if (unlikely(is_zero_pfn(pfn_t_to_pfn(pfn))) &&
	    (mkwrite || !vm_mixed_zeropage_allowed(vma)))
		return false;
	/* these checks mirror the abort conditions in vm_normal_page */
	if (vma->vm_flags & VM_MIXEDMAP)
		return true;
	if (pfn_t_devmap(pfn))
		return true;
	if (pfn_t_special(pfn))
		return true;
	if (is_zero_pfn(pfn_t_to_pfn(pfn)))
		return true;
	return false;
}

static vm_fault_t __vm_insert_mixed(struct vm_area_struct *vma,
		unsigned long addr, pfn_t pfn, bool mkwrite)
{
	pgprot_t pgprot = vma->vm_page_prot;
	int err;

	if (!vm_mixed_ok(vma, pfn, mkwrite))
		return VM_FAULT_SIGBUS;

	if (addr < vma->vm_start || addr >= vma->vm_end)
		return VM_FAULT_SIGBUS;

	pfnmap_setup_cachemode_pfn(pfn_t_to_pfn(pfn), &pgprot);

	if (!pfn_modify_allowed(pfn_t_to_pfn(pfn), pgprot))
		return VM_FAULT_SIGBUS;

	/*
	 * If we don't have pte special, then we have to use the pfn_valid()
	 * based VM_MIXEDMAP scheme (see vm_normal_page), and thus we *must*
	 * refcount the page if pfn_valid is true (hence insert_page rather
	 * than insert_pfn).  If a zero_pfn were inserted into a VM_MIXEDMAP
	 * without pte special, it would there be refcounted as a normal page.
	 */
	if (!IS_ENABLED(CONFIG_ARCH_HAS_PTE_SPECIAL) &&
	    !pfn_t_devmap(pfn) && pfn_t_valid(pfn)) {
		struct page *page;

		/*
		 * At this point we are committed to insert_page()
		 * regardless of whether the caller specified flags that
		 * result in pfn_t_has_page() == false.
		 */
		page = pfn_to_page(pfn_t_to_pfn(pfn));
		err = insert_page(vma, addr, page, pgprot, mkwrite);
	} else {
		return insert_pfn(vma, addr, pfn, pgprot, mkwrite);
	}

	if (err == -ENOMEM)
		return VM_FAULT_OOM;
	if (err < 0 && err != -EBUSY)
		return VM_FAULT_SIGBUS;

	return VM_FAULT_NOPAGE;
}

vm_fault_t vmf_insert_page_mkwrite(struct vm_fault *vmf, struct page *page,
			bool write)
{
	pgprot_t pgprot = vmf->vma->vm_page_prot;
	unsigned long addr = vmf->address;
	int err;

	if (addr < vmf->vma->vm_start || addr >= vmf->vma->vm_end)
		return VM_FAULT_SIGBUS;

	err = insert_page(vmf->vma, addr, page, pgprot, write);
	if (err == -ENOMEM)
		return VM_FAULT_OOM;
	if (err < 0 && err != -EBUSY)
		return VM_FAULT_SIGBUS;

	return VM_FAULT_NOPAGE;
}
EXPORT_SYMBOL_GPL(vmf_insert_page_mkwrite);

vm_fault_t vmf_insert_mixed(struct vm_area_struct *vma, unsigned long addr,
		pfn_t pfn)
{
	return __vm_insert_mixed(vma, addr, pfn, false);
}
EXPORT_SYMBOL(vmf_insert_mixed);

/*
 *  If the insertion of PTE failed because someone else already added a
 *  different entry in the mean time, we treat that as success as we assume
 *  the same entry was actually inserted.
 */
vm_fault_t vmf_insert_mixed_mkwrite(struct vm_area_struct *vma,
		unsigned long addr, pfn_t pfn)
{
	return __vm_insert_mixed(vma, addr, pfn, true);
}

/*
 * maps a range of physical memory into the requested pages. the old
 * mappings are removed. any references to nonexistent pages results
 * in null mappings (currently treated as "copy-on-access")
 */
static int remap_pte_range(struct mm_struct *mm, pmd_t *pmd,
			unsigned long addr, unsigned long end,
			unsigned long pfn, pgprot_t prot)
{
	pte_t *pte, *mapped_pte;
	spinlock_t *ptl;
	int err = 0;

	mapped_pte = pte = pte_alloc_map_lock(mm, pmd, addr, &ptl);
	if (!pte)
		return -ENOMEM;
	arch_enter_lazy_mmu_mode();
	do {
		BUG_ON(!pte_none(ptep_get(pte)));
		if (!pfn_modify_allowed(pfn, prot)) {
			err = -EACCES;
			break;
		}
		set_pte_at(mm, addr, pte, pte_mkspecial(pfn_pte(pfn, prot)));
		pfn++;
	} while (pte++, addr += PAGE_SIZE, addr != end);
	arch_leave_lazy_mmu_mode();
	pte_unmap_unlock(mapped_pte, ptl);
	return err;
}

static inline int remap_pmd_range(struct mm_struct *mm, pud_t *pud,
			unsigned long addr, unsigned long end,
			unsigned long pfn, pgprot_t prot)
{
	pmd_t *pmd;
	unsigned long next;
	int err;

	pfn -= addr >> PAGE_SHIFT;
	pmd = pmd_alloc(mm, pud, addr);
	if (!pmd)
		return -ENOMEM;
	VM_BUG_ON(pmd_trans_huge(*pmd));
	do {
		next = pmd_addr_end(addr, end);
		err = remap_pte_range(mm, pmd, addr, next,
				pfn + (addr >> PAGE_SHIFT), prot);
		if (err)
			return err;
	} while (pmd++, addr = next, addr != end);
	return 0;
}

static inline int remap_pud_range(struct mm_struct *mm, p4d_t *p4d,
			unsigned long addr, unsigned long end,
			unsigned long pfn, pgprot_t prot)
{
	pud_t *pud;
	unsigned long next;
	int err;

	pfn -= addr >> PAGE_SHIFT;
	pud = pud_alloc(mm, p4d, addr);
	if (!pud)
		return -ENOMEM;
	do {
		next = pud_addr_end(addr, end);
		err = remap_pmd_range(mm, pud, addr, next,
				pfn + (addr >> PAGE_SHIFT), prot);
		if (err)
			return err;
	} while (pud++, addr = next, addr != end);
	return 0;
}

static inline int remap_p4d_range(struct mm_struct *mm, pgd_t *pgd,
			unsigned long addr, unsigned long end,
			unsigned long pfn, pgprot_t prot)
{
	p4d_t *p4d;
	unsigned long next;
	int err;

	pfn -= addr >> PAGE_SHIFT;
	p4d = p4d_alloc(mm, pgd, addr);
	if (!p4d)
		return -ENOMEM;
	do {
		next = p4d_addr_end(addr, end);
		err = remap_pud_range(mm, p4d, addr, next,
				pfn + (addr >> PAGE_SHIFT), prot);
		if (err)
			return err;
	} while (p4d++, addr = next, addr != end);
	return 0;
}

static int remap_pfn_range_internal(struct vm_area_struct *vma, unsigned long addr,
		unsigned long pfn, unsigned long size, pgprot_t prot)
{
	pgd_t *pgd;
	unsigned long next;
	unsigned long end = addr + PAGE_ALIGN(size);
	struct mm_struct *mm = vma->vm_mm;
	int err;

	if (WARN_ON_ONCE(!PAGE_ALIGNED(addr)))
		return -EINVAL;

	/*
	 * Physically remapped pages are special. Tell the
	 * rest of the world about it:
	 *   VM_IO tells people not to look at these pages
	 *	(accesses can have side effects).
	 *   VM_PFNMAP tells the core MM that the base pages are just
	 *	raw PFN mappings, and do not have a "struct page" associated
	 *	with them.
	 *   VM_DONTEXPAND
	 *      Disable vma merging and expanding with mremap().
	 *   VM_DONTDUMP
	 *      Omit vma from core dump, even when VM_IO turned off.
	 *
	 * There's a horrible special case to handle copy-on-write
	 * behaviour that some programs depend on. We mark the "original"
	 * un-COW'ed pages by matching them up with "vma->vm_pgoff".
	 * See vm_normal_page() for details.
	 */
	if (is_cow_mapping(vma->vm_flags)) {
		if (addr != vma->vm_start || end != vma->vm_end)
			return -EINVAL;
		vma->vm_pgoff = pfn;
	}

	vm_flags_set(vma, VM_IO | VM_PFNMAP | VM_DONTEXPAND | VM_DONTDUMP);

	BUG_ON(addr >= end);
	pfn -= addr >> PAGE_SHIFT;
	pgd = pgd_offset(mm, addr);
	flush_cache_range(vma, addr, end);
	do {
		next = pgd_addr_end(addr, end);
		err = remap_p4d_range(mm, pgd, addr, next,
				pfn + (addr >> PAGE_SHIFT), prot);
		if (err)
			return err;
	} while (pgd++, addr = next, addr != end);

	return 0;
}

/*
 * Variant of remap_pfn_range that does not call track_pfn_remap.  The caller
 * must have pre-validated the caching bits of the pgprot_t.
 */
int remap_pfn_range_notrack(struct vm_area_struct *vma, unsigned long addr,
		unsigned long pfn, unsigned long size, pgprot_t prot)
{
	int error = remap_pfn_range_internal(vma, addr, pfn, size, prot);

	if (!error)
		return 0;

	/*
	 * A partial pfn range mapping is dangerous: it does not
	 * maintain page reference counts, and callers may free
	 * pages due to the error. So zap it early.
	 */
	zap_page_range_single(vma, addr, size, NULL);
	return error;
}

#ifdef __HAVE_PFNMAP_TRACKING
static inline struct pfnmap_track_ctx *pfnmap_track_ctx_alloc(unsigned long pfn,
		unsigned long size, pgprot_t *prot)
{
	struct pfnmap_track_ctx *ctx;

	if (pfnmap_track(pfn, size, prot))
		return ERR_PTR(-EINVAL);

	ctx = kmalloc(sizeof(*ctx), GFP_KERNEL);
	if (unlikely(!ctx)) {
		pfnmap_untrack(pfn, size);
		return ERR_PTR(-ENOMEM);
	}

	ctx->pfn = pfn;
	ctx->size = size;
	kref_init(&ctx->kref);
	return ctx;
}

void pfnmap_track_ctx_release(struct kref *ref)
{
	struct pfnmap_track_ctx *ctx = container_of(ref, struct pfnmap_track_ctx, kref);

	pfnmap_untrack(ctx->pfn, ctx->size);
	kfree(ctx);
}
#endif /* __HAVE_PFNMAP_TRACKING */

/**
 * remap_pfn_range - remap kernel memory to userspace
 * @vma: user vma to map to
 * @addr: target page aligned user address to start at
 * @pfn: page frame number of kernel physical memory address
 * @size: size of mapping area
 * @prot: page protection flags for this mapping
 *
 * Note: this is only safe if the mm semaphore is held when called.
 *
 * Return: %0 on success, negative error code otherwise.
 */
#ifdef __HAVE_PFNMAP_TRACKING
int remap_pfn_range(struct vm_area_struct *vma, unsigned long addr,
		    unsigned long pfn, unsigned long size, pgprot_t prot)
{
	struct pfnmap_track_ctx *ctx = NULL;
	int err;

	size = PAGE_ALIGN(size);

	/*
	 * If we cover the full VMA, we'll perform actual tracking, and
	 * remember to untrack when the last reference to our tracking
	 * context from a VMA goes away. We'll keep tracking the whole pfn
	 * range even during VMA splits and partial unmapping.
	 *
	 * If we only cover parts of the VMA, we'll only setup the cachemode
	 * in the pgprot for the pfn range.
	 */
	if (addr == vma->vm_start && addr + size == vma->vm_end) {
		if (vma->pfnmap_track_ctx)
			return -EINVAL;
		ctx = pfnmap_track_ctx_alloc(pfn, size, &prot);
		if (IS_ERR(ctx))
			return PTR_ERR(ctx);
	} else if (pfnmap_setup_cachemode(pfn, size, &prot)) {
		return -EINVAL;
	}

	err = remap_pfn_range_notrack(vma, addr, pfn, size, prot);
	if (ctx) {
		if (err)
			kref_put(&ctx->kref, pfnmap_track_ctx_release);
		else
			vma->pfnmap_track_ctx = ctx;
	}
	return err;
}

#else
int remap_pfn_range(struct vm_area_struct *vma, unsigned long addr,
		    unsigned long pfn, unsigned long size, pgprot_t prot)
{
	return remap_pfn_range_notrack(vma, addr, pfn, size, prot);
}
#endif
EXPORT_SYMBOL(remap_pfn_range);

/**
 * vm_iomap_memory - remap memory to userspace
 * @vma: user vma to map to
 * @start: start of the physical memory to be mapped
 * @len: size of area
 *
 * This is a simplified io_remap_pfn_range() for common driver use. The
 * driver just needs to give us the physical memory range to be mapped,
 * we'll figure out the rest from the vma information.
 *
 * NOTE! Some drivers might want to tweak vma->vm_page_prot first to get
 * whatever write-combining details or similar.
 *
 * Return: %0 on success, negative error code otherwise.
 */
int vm_iomap_memory(struct vm_area_struct *vma, phys_addr_t start, unsigned long len)
{
	unsigned long vm_len, pfn, pages;

	/* Check that the physical memory area passed in looks valid */
	if (start + len < start)
		return -EINVAL;
	/*
	 * You *really* shouldn't map things that aren't page-aligned,
	 * but we've historically allowed it because IO memory might
	 * just have smaller alignment.
	 */
	len += start & ~PAGE_MASK;
	pfn = start >> PAGE_SHIFT;
	pages = (len + ~PAGE_MASK) >> PAGE_SHIFT;
	if (pfn + pages < pfn)
		return -EINVAL;

	/* We start the mapping 'vm_pgoff' pages into the area */
	if (vma->vm_pgoff > pages)
		return -EINVAL;
	pfn += vma->vm_pgoff;
	pages -= vma->vm_pgoff;

	/* Can we fit all of the mapping? */
	vm_len = vma->vm_end - vma->vm_start;
	if (vm_len >> PAGE_SHIFT > pages)
		return -EINVAL;

	/* Ok, let it rip */
	return io_remap_pfn_range(vma, vma->vm_start, pfn, vm_len, vma->vm_page_prot);
}
EXPORT_SYMBOL(vm_iomap_memory);

static int apply_to_pte_range(struct mm_struct *mm, pmd_t *pmd,
				     unsigned long addr, unsigned long end,
				     pte_fn_t fn, void *data, bool create,
				     pgtbl_mod_mask *mask)
{
	pte_t *pte, *mapped_pte;
	int err = 0;
	spinlock_t *ptl;

	if (create) {
		mapped_pte = pte = (mm == &init_mm) ?
			pte_alloc_kernel_track(pmd, addr, mask) :
			pte_alloc_map_lock(mm, pmd, addr, &ptl);
		if (!pte)
			return -ENOMEM;
	} else {
		mapped_pte = pte = (mm == &init_mm) ?
			pte_offset_kernel(pmd, addr) :
			pte_offset_map_lock(mm, pmd, addr, &ptl);
		if (!pte)
			return -EINVAL;
	}

	arch_enter_lazy_mmu_mode();

	if (fn) {
		do {
			if (create || !pte_none(ptep_get(pte))) {
				err = fn(pte, addr, data);
				if (err)
					break;
			}
		} while (pte++, addr += PAGE_SIZE, addr != end);
	}
	*mask |= PGTBL_PTE_MODIFIED;

	arch_leave_lazy_mmu_mode();

	if (mm != &init_mm)
		pte_unmap_unlock(mapped_pte, ptl);
	return err;
}

static int apply_to_pmd_range(struct mm_struct *mm, pud_t *pud,
				     unsigned long addr, unsigned long end,
				     pte_fn_t fn, void *data, bool create,
				     pgtbl_mod_mask *mask)
{
	pmd_t *pmd;
	unsigned long next;
	int err = 0;

	BUG_ON(pud_leaf(*pud));

	if (create) {
		pmd = pmd_alloc_track(mm, pud, addr, mask);
		if (!pmd)
			return -ENOMEM;
	} else {
		pmd = pmd_offset(pud, addr);
	}
	do {
		next = pmd_addr_end(addr, end);
		if (pmd_none(*pmd) && !create)
			continue;
		if (WARN_ON_ONCE(pmd_leaf(*pmd)))
			return -EINVAL;
		if (!pmd_none(*pmd) && WARN_ON_ONCE(pmd_bad(*pmd))) {
			if (!create)
				continue;
			pmd_clear_bad(pmd);
		}
		err = apply_to_pte_range(mm, pmd, addr, next,
					 fn, data, create, mask);
		if (err)
			break;
	} while (pmd++, addr = next, addr != end);

	return err;
}

static int apply_to_pud_range(struct mm_struct *mm, p4d_t *p4d,
				     unsigned long addr, unsigned long end,
				     pte_fn_t fn, void *data, bool create,
				     pgtbl_mod_mask *mask)
{
	pud_t *pud;
	unsigned long next;
	int err = 0;

	if (create) {
		pud = pud_alloc_track(mm, p4d, addr, mask);
		if (!pud)
			return -ENOMEM;
	} else {
		pud = pud_offset(p4d, addr);
	}
	do {
		next = pud_addr_end(addr, end);
		if (pud_none(*pud) && !create)
			continue;
		if (WARN_ON_ONCE(pud_leaf(*pud)))
			return -EINVAL;
		if (!pud_none(*pud) && WARN_ON_ONCE(pud_bad(*pud))) {
			if (!create)
				continue;
			pud_clear_bad(pud);
		}
		err = apply_to_pmd_range(mm, pud, addr, next,
					 fn, data, create, mask);
		if (err)
			break;
	} while (pud++, addr = next, addr != end);

	return err;
}

static int apply_to_p4d_range(struct mm_struct *mm, pgd_t *pgd,
				     unsigned long addr, unsigned long end,
				     pte_fn_t fn, void *data, bool create,
				     pgtbl_mod_mask *mask)
{
	p4d_t *p4d;
	unsigned long next;
	int err = 0;

	if (create) {
		p4d = p4d_alloc_track(mm, pgd, addr, mask);
		if (!p4d)
			return -ENOMEM;
	} else {
		p4d = p4d_offset(pgd, addr);
	}
	do {
		next = p4d_addr_end(addr, end);
		if (p4d_none(*p4d) && !create)
			continue;
		if (WARN_ON_ONCE(p4d_leaf(*p4d)))
			return -EINVAL;
		if (!p4d_none(*p4d) && WARN_ON_ONCE(p4d_bad(*p4d))) {
			if (!create)
				continue;
			p4d_clear_bad(p4d);
		}
		err = apply_to_pud_range(mm, p4d, addr, next,
					 fn, data, create, mask);
		if (err)
			break;
	} while (p4d++, addr = next, addr != end);

	return err;
}

static int __apply_to_page_range(struct mm_struct *mm, unsigned long addr,
				 unsigned long size, pte_fn_t fn,
				 void *data, bool create)
{
	pgd_t *pgd;
	unsigned long start = addr, next;
	unsigned long end = addr + size;
	pgtbl_mod_mask mask = 0;
	int err = 0;

	if (WARN_ON(addr >= end))
		return -EINVAL;

	pgd = pgd_offset(mm, addr);
	do {
		next = pgd_addr_end(addr, end);
		if (pgd_none(*pgd) && !create)
			continue;
		if (WARN_ON_ONCE(pgd_leaf(*pgd))) {
			err = -EINVAL;
			break;
		}
		if (!pgd_none(*pgd) && WARN_ON_ONCE(pgd_bad(*pgd))) {
			if (!create)
				continue;
			pgd_clear_bad(pgd);
		}
		err = apply_to_p4d_range(mm, pgd, addr, next,
					 fn, data, create, &mask);
		if (err)
			break;
	} while (pgd++, addr = next, addr != end);

	if (mask & ARCH_PAGE_TABLE_SYNC_MASK)
		arch_sync_kernel_mappings(start, start + size);

	return err;
}

/*
 * Scan a region of virtual memory, filling in page tables as necessary
 * and calling a provided function on each leaf page table.
 */
int apply_to_page_range(struct mm_struct *mm, unsigned long addr,
			unsigned long size, pte_fn_t fn, void *data)
{
	return __apply_to_page_range(mm, addr, size, fn, data, true);
}
EXPORT_SYMBOL_GPL(apply_to_page_range);

/*
 * Scan a region of virtual memory, calling a provided function on
 * each leaf page table where it exists.
 *
 * Unlike apply_to_page_range, this does _not_ fill in page tables
 * where they are absent.
 */
int apply_to_existing_page_range(struct mm_struct *mm, unsigned long addr,
				 unsigned long size, pte_fn_t fn, void *data)
{
	return __apply_to_page_range(mm, addr, size, fn, data, false);
}

/*
 * handle_pte_fault chooses page fault handler according to an entry which was
 * read non-atomically.  Before making any commitment, on those architectures
 * or configurations (e.g. i386 with PAE) which might give a mix of unmatched
 * parts, do_swap_page must check under lock before unmapping the pte and
 * proceeding (but do_wp_page is only called after already making such a check;
 * and do_anonymous_page can safely check later on).
 */
static inline int pte_unmap_same(struct vm_fault *vmf)
{
	int same = 1;
#if defined(CONFIG_SMP) || defined(CONFIG_PREEMPTION)
	if (sizeof(pte_t) > sizeof(unsigned long)) {
		spin_lock(vmf->ptl);
		same = pte_same(ptep_get(vmf->pte), vmf->orig_pte);
		spin_unlock(vmf->ptl);
	}
#endif
	pte_unmap(vmf->pte);
	vmf->pte = NULL;
	return same;
}

/*
 * Return:
 *	0:		copied succeeded
 *	-EHWPOISON:	copy failed due to hwpoison in source page
 *	-EAGAIN:	copied failed (some other reason)
 */
static inline int __wp_page_copy_user(struct page *dst, struct page *src,
				      struct vm_fault *vmf)
{
	int ret;
	void *kaddr;
	void __user *uaddr;
	struct vm_area_struct *vma = vmf->vma;
	struct mm_struct *mm = vma->vm_mm;
	unsigned long addr = vmf->address;

	if (likely(src)) {
		if (copy_mc_user_highpage(dst, src, addr, vma))
			return -EHWPOISON;
		return 0;
	}

	/*
	 * If the source page was a PFN mapping, we don't have
	 * a "struct page" for it. We do a best-effort copy by
	 * just copying from the original user address. If that
	 * fails, we just zero-fill it. Live with it.
	 */
	kaddr = kmap_local_page(dst);
	pagefault_disable();
	uaddr = (void __user *)(addr & PAGE_MASK);

	/*
	 * On architectures with software "accessed" bits, we would
	 * take a double page fault, so mark it accessed here.
	 */
	vmf->pte = NULL;
	if (!arch_has_hw_pte_young() && !pte_young(vmf->orig_pte)) {
		pte_t entry;

		vmf->pte = pte_offset_map_lock(mm, vmf->pmd, addr, &vmf->ptl);
		if (unlikely(!vmf->pte || !pte_same(ptep_get(vmf->pte), vmf->orig_pte))) {
			/*
			 * Other thread has already handled the fault
			 * and update local tlb only
			 */
			if (vmf->pte)
				update_mmu_tlb(vma, addr, vmf->pte);
			ret = -EAGAIN;
			goto pte_unlock;
		}

		entry = pte_mkyoung(vmf->orig_pte);
		if (ptep_set_access_flags(vma, addr, vmf->pte, entry, 0))
			update_mmu_cache_range(vmf, vma, addr, vmf->pte, 1);
	}

	/*
	 * This really shouldn't fail, because the page is there
	 * in the page tables. But it might just be unreadable,
	 * in which case we just give up and fill the result with
	 * zeroes.
	 */
	if (__copy_from_user_inatomic(kaddr, uaddr, PAGE_SIZE)) {
		if (vmf->pte)
			goto warn;

		/* Re-validate under PTL if the page is still mapped */
		vmf->pte = pte_offset_map_lock(mm, vmf->pmd, addr, &vmf->ptl);
		if (unlikely(!vmf->pte || !pte_same(ptep_get(vmf->pte), vmf->orig_pte))) {
			/* The PTE changed under us, update local tlb */
			if (vmf->pte)
				update_mmu_tlb(vma, addr, vmf->pte);
			ret = -EAGAIN;
			goto pte_unlock;
		}

		/*
		 * The same page can be mapped back since last copy attempt.
		 * Try to copy again under PTL.
		 */
		if (__copy_from_user_inatomic(kaddr, uaddr, PAGE_SIZE)) {
			/*
			 * Give a warn in case there can be some obscure
			 * use-case
			 */
warn:
			WARN_ON_ONCE(1);
			clear_page(kaddr);
		}
	}

	ret = 0;

pte_unlock:
	if (vmf->pte)
		pte_unmap_unlock(vmf->pte, vmf->ptl);
	pagefault_enable();
	kunmap_local(kaddr);
	flush_dcache_page(dst);

	return ret;
}

static gfp_t __get_fault_gfp_mask(struct vm_area_struct *vma)
{
	struct file *vm_file = vma->vm_file;

	if (vm_file)
		return mapping_gfp_mask(vm_file->f_mapping) | __GFP_FS | __GFP_IO;

	/*
	 * Special mappings (e.g. VDSO) do not have any file so fake
	 * a default GFP_KERNEL for them.
	 */
	return GFP_KERNEL;
}

/*
 * Notify the address space that the page is about to become writable so that
 * it can prohibit this or wait for the page to get into an appropriate state.
 *
 * We do this without the lock held, so that it can sleep if it needs to.
 */
static vm_fault_t do_page_mkwrite(struct vm_fault *vmf, struct folio *folio)
{
	vm_fault_t ret;
	unsigned int old_flags = vmf->flags;

	vmf->flags = FAULT_FLAG_WRITE|FAULT_FLAG_MKWRITE;

	if (vmf->vma->vm_file &&
	    IS_SWAPFILE(vmf->vma->vm_file->f_mapping->host))
		return VM_FAULT_SIGBUS;

	ret = vmf->vma->vm_ops->page_mkwrite(vmf);
	/* Restore original flags so that caller is not surprised */
	vmf->flags = old_flags;
	if (unlikely(ret & (VM_FAULT_ERROR | VM_FAULT_NOPAGE)))
		return ret;
	if (unlikely(!(ret & VM_FAULT_LOCKED))) {
		folio_lock(folio);
		if (!folio->mapping) {
			folio_unlock(folio);
			return 0; /* retry */
		}
		ret |= VM_FAULT_LOCKED;
	} else
		VM_BUG_ON_FOLIO(!folio_test_locked(folio), folio);
	return ret;
}

/*
 * Handle dirtying of a page in shared file mapping on a write fault.
 *
 * The function expects the page to be locked and unlocks it.
 */
static vm_fault_t fault_dirty_shared_page(struct vm_fault *vmf)
{
	struct vm_area_struct *vma = vmf->vma;
	struct address_space *mapping;
	struct folio *folio = page_folio(vmf->page);
	bool dirtied;
	bool page_mkwrite = vma->vm_ops && vma->vm_ops->page_mkwrite;

	dirtied = folio_mark_dirty(folio);
	VM_BUG_ON_FOLIO(folio_test_anon(folio), folio);
	/*
	 * Take a local copy of the address_space - folio.mapping may be zeroed
	 * by truncate after folio_unlock().   The address_space itself remains
	 * pinned by vma->vm_file's reference.  We rely on folio_unlock()'s
	 * release semantics to prevent the compiler from undoing this copying.
	 */
	mapping = folio_raw_mapping(folio);
	folio_unlock(folio);

	if (!page_mkwrite)
		file_update_time(vma->vm_file);

	/*
	 * Throttle page dirtying rate down to writeback speed.
	 *
	 * mapping may be NULL here because some device drivers do not
	 * set page.mapping but still dirty their pages
	 *
	 * Drop the mmap_lock before waiting on IO, if we can. The file
	 * is pinning the mapping, as per above.
	 */
	if ((dirtied || page_mkwrite) && mapping) {
		struct file *fpin;

		fpin = maybe_unlock_mmap_for_io(vmf, NULL);
		balance_dirty_pages_ratelimited(mapping);
		if (fpin) {
			fput(fpin);
			return VM_FAULT_COMPLETED;
		}
	}

	return 0;
}

/*
 * Handle write page faults for pages that can be reused in the current vma
 *
 * This can happen either due to the mapping being with the VM_SHARED flag,
 * or due to us being the last reference standing to the page. In either
 * case, all we need to do here is to mark the page as writable and update
 * any related book-keeping.
 */
static inline void wp_page_reuse(struct vm_fault *vmf, struct folio *folio)
	__releases(vmf->ptl)
{
	struct vm_area_struct *vma = vmf->vma;
	pte_t entry;

	VM_BUG_ON(!(vmf->flags & FAULT_FLAG_WRITE));
	VM_WARN_ON(is_zero_pfn(pte_pfn(vmf->orig_pte)));

	if (folio) {
		VM_BUG_ON(folio_test_anon(folio) &&
			  !PageAnonExclusive(vmf->page));
		/*
		 * Clear the folio's cpupid information as the existing
		 * information potentially belongs to a now completely
		 * unrelated process.
		 */
		folio_xchg_last_cpupid(folio, (1 << LAST_CPUPID_SHIFT) - 1);
	}

	flush_cache_page(vma, vmf->address, pte_pfn(vmf->orig_pte));
	entry = pte_mkyoung(vmf->orig_pte);
	entry = maybe_mkwrite(pte_mkdirty(entry), vma);
	if (ptep_set_access_flags(vma, vmf->address, vmf->pte, entry, 1))
		update_mmu_cache_range(vmf, vma, vmf->address, vmf->pte, 1);
	pte_unmap_unlock(vmf->pte, vmf->ptl);
	count_vm_event(PGREUSE);
}

/*
 * We could add a bitflag somewhere, but for now, we know that all
 * vm_ops that have a ->map_pages have been audited and don't need
 * the mmap_lock to be held.
 */
static inline vm_fault_t vmf_can_call_fault(const struct vm_fault *vmf)
{
	struct vm_area_struct *vma = vmf->vma;

	if (vma->vm_ops->map_pages || !(vmf->flags & FAULT_FLAG_VMA_LOCK))
		return 0;
	vma_end_read(vma);
	return VM_FAULT_RETRY;
}

/**
 * __vmf_anon_prepare - Prepare to handle an anonymous fault.
 * @vmf: The vm_fault descriptor passed from the fault handler.
 *
 * When preparing to insert an anonymous page into a VMA from a
 * fault handler, call this function rather than anon_vma_prepare().
 * If this vma does not already have an associated anon_vma and we are
 * only protected by the per-VMA lock, the caller must retry with the
 * mmap_lock held.  __anon_vma_prepare() will look at adjacent VMAs to
 * determine if this VMA can share its anon_vma, and that's not safe to
 * do with only the per-VMA lock held for this VMA.
 *
 * Return: 0 if fault handling can proceed.  Any other value should be
 * returned to the caller.
 */
vm_fault_t __vmf_anon_prepare(struct vm_fault *vmf)
{
	struct vm_area_struct *vma = vmf->vma;
	vm_fault_t ret = 0;

	if (likely(vma->anon_vma))
		return 0;
	if (vmf->flags & FAULT_FLAG_VMA_LOCK) {
		if (!mmap_read_trylock(vma->vm_mm))
			return VM_FAULT_RETRY;
	}
	if (__anon_vma_prepare(vma))
		ret = VM_FAULT_OOM;
	if (vmf->flags & FAULT_FLAG_VMA_LOCK)
		mmap_read_unlock(vma->vm_mm);
	return ret;
}

/*
 * Handle the case of a page which we actually need to copy to a new page,
 * either due to COW or unsharing.
 *
 * Called with mmap_lock locked and the old page referenced, but
 * without the ptl held.
 *
 * High level logic flow:
 *
 * - Allocate a page, copy the content of the old page to the new one.
 * - Handle book keeping and accounting - cgroups, mmu-notifiers, etc.
 * - Take the PTL. If the pte changed, bail out and release the allocated page
 * - If the pte is still the way we remember it, update the page table and all
 *   relevant references. This includes dropping the reference the page-table
 *   held to the old page, as well as updating the rmap.
 * - In any case, unlock the PTL and drop the reference we took to the old page.
 */
static vm_fault_t wp_page_copy(struct vm_fault *vmf)
{
	const bool unshare = vmf->flags & FAULT_FLAG_UNSHARE;
	struct vm_area_struct *vma = vmf->vma;
	struct mm_struct *mm = vma->vm_mm;
	struct folio *old_folio = NULL;
	struct folio *new_folio = NULL;
	pte_t entry;
	int page_copied = 0;
	struct mmu_notifier_range range;
	vm_fault_t ret;
	bool pfn_is_zero;

	delayacct_wpcopy_start();

	if (vmf->page)
		old_folio = page_folio(vmf->page);
	ret = vmf_anon_prepare(vmf);
	if (unlikely(ret))
		goto out;

	pfn_is_zero = is_zero_pfn(pte_pfn(vmf->orig_pte));
	new_folio = folio_prealloc(mm, vma, vmf->address, pfn_is_zero);
	if (!new_folio)
		goto oom;

	if (!pfn_is_zero) {
		int err;

		err = __wp_page_copy_user(&new_folio->page, vmf->page, vmf);
		if (err) {
			/*
			 * COW failed, if the fault was solved by other,
			 * it's fine. If not, userspace would re-fault on
			 * the same address and we will handle the fault
			 * from the second attempt.
			 * The -EHWPOISON case will not be retried.
			 */
			folio_put(new_folio);
			if (old_folio)
				folio_put(old_folio);

			delayacct_wpcopy_end();
			return err == -EHWPOISON ? VM_FAULT_HWPOISON : 0;
		}
		kmsan_copy_page_meta(&new_folio->page, vmf->page);
	}

	__folio_mark_uptodate(new_folio);

	mmu_notifier_range_init(&range, MMU_NOTIFY_CLEAR, 0, mm,
				vmf->address & PAGE_MASK,
				(vmf->address & PAGE_MASK) + PAGE_SIZE);
	mmu_notifier_invalidate_range_start(&range);

	/*
	 * Re-check the pte - we dropped the lock
	 */
	vmf->pte = pte_offset_map_lock(mm, vmf->pmd, vmf->address, &vmf->ptl);
	if (likely(vmf->pte && pte_same(ptep_get(vmf->pte), vmf->orig_pte))) {
		if (old_folio) {
			if (!folio_test_anon(old_folio)) {
				dec_mm_counter(mm, mm_counter_file(old_folio));
				inc_mm_counter(mm, MM_ANONPAGES);
			}
		} else {
			ksm_might_unmap_zero_page(mm, vmf->orig_pte);
			inc_mm_counter(mm, MM_ANONPAGES);
		}
		flush_cache_page(vma, vmf->address, pte_pfn(vmf->orig_pte));
		entry = folio_mk_pte(new_folio, vma->vm_page_prot);
		entry = pte_sw_mkyoung(entry);
		if (unlikely(unshare)) {
			if (pte_soft_dirty(vmf->orig_pte))
				entry = pte_mksoft_dirty(entry);
			if (pte_uffd_wp(vmf->orig_pte))
				entry = pte_mkuffd_wp(entry);
		} else {
			entry = maybe_mkwrite(pte_mkdirty(entry), vma);
		}

		/*
		 * Clear the pte entry and flush it first, before updating the
		 * pte with the new entry, to keep TLBs on different CPUs in
		 * sync. This code used to set the new PTE then flush TLBs, but
		 * that left a window where the new PTE could be loaded into
		 * some TLBs while the old PTE remains in others.
		 */
		ptep_clear_flush(vma, vmf->address, vmf->pte);
		folio_add_new_anon_rmap(new_folio, vma, vmf->address, RMAP_EXCLUSIVE);
		folio_add_lru_vma(new_folio, vma);
		BUG_ON(unshare && pte_write(entry));
		set_pte_at(mm, vmf->address, vmf->pte, entry);
		update_mmu_cache_range(vmf, vma, vmf->address, vmf->pte, 1);
		if (old_folio) {
			/*
			 * Only after switching the pte to the new page may
			 * we remove the mapcount here. Otherwise another
			 * process may come and find the rmap count decremented
			 * before the pte is switched to the new page, and
			 * "reuse" the old page writing into it while our pte
			 * here still points into it and can be read by other
			 * threads.
			 *
			 * The critical issue is to order this
			 * folio_remove_rmap_pte() with the ptp_clear_flush
			 * above. Those stores are ordered by (if nothing else,)
			 * the barrier present in the atomic_add_negative
			 * in folio_remove_rmap_pte();
			 *
			 * Then the TLB flush in ptep_clear_flush ensures that
			 * no process can access the old page before the
			 * decremented mapcount is visible. And the old page
			 * cannot be reused until after the decremented
			 * mapcount is visible. So transitively, TLBs to
			 * old page will be flushed before it can be reused.
			 */
			folio_remove_rmap_pte(old_folio, vmf->page, vma);
		}

		/* Free the old page.. */
		new_folio = old_folio;
		page_copied = 1;
		pte_unmap_unlock(vmf->pte, vmf->ptl);
	} else if (vmf->pte) {
		update_mmu_tlb(vma, vmf->address, vmf->pte);
		pte_unmap_unlock(vmf->pte, vmf->ptl);
	}

	mmu_notifier_invalidate_range_end(&range);

	if (new_folio)
		folio_put(new_folio);
	if (old_folio) {
		if (page_copied)
			free_swap_cache(old_folio);
		folio_put(old_folio);
	}

	delayacct_wpcopy_end();
	return 0;
oom:
	ret = VM_FAULT_OOM;
out:
	if (old_folio)
		folio_put(old_folio);

	delayacct_wpcopy_end();
	return ret;
}

/**
 * finish_mkwrite_fault - finish page fault for a shared mapping, making PTE
 *			  writeable once the page is prepared
 *
 * @vmf: structure describing the fault
 * @folio: the folio of vmf->page
 *
 * This function handles all that is needed to finish a write page fault in a
 * shared mapping due to PTE being read-only once the mapped page is prepared.
 * It handles locking of PTE and modifying it.
 *
 * The function expects the page to be locked or other protection against
 * concurrent faults / writeback (such as DAX radix tree locks).
 *
 * Return: %0 on success, %VM_FAULT_NOPAGE when PTE got changed before
 * we acquired PTE lock.
 */
static vm_fault_t finish_mkwrite_fault(struct vm_fault *vmf, struct folio *folio)
{
	WARN_ON_ONCE(!(vmf->vma->vm_flags & VM_SHARED));
	vmf->pte = pte_offset_map_lock(vmf->vma->vm_mm, vmf->pmd, vmf->address,
				       &vmf->ptl);
	if (!vmf->pte)
		return VM_FAULT_NOPAGE;
	/*
	 * We might have raced with another page fault while we released the
	 * pte_offset_map_lock.
	 */
	if (!pte_same(ptep_get(vmf->pte), vmf->orig_pte)) {
		update_mmu_tlb(vmf->vma, vmf->address, vmf->pte);
		pte_unmap_unlock(vmf->pte, vmf->ptl);
		return VM_FAULT_NOPAGE;
	}
	wp_page_reuse(vmf, folio);
	return 0;
}

/*
 * Handle write page faults for VM_MIXEDMAP or VM_PFNMAP for a VM_SHARED
 * mapping
 */
static vm_fault_t wp_pfn_shared(struct vm_fault *vmf)
{
	struct vm_area_struct *vma = vmf->vma;

	if (vma->vm_ops && vma->vm_ops->pfn_mkwrite) {
		vm_fault_t ret;

		pte_unmap_unlock(vmf->pte, vmf->ptl);
		ret = vmf_can_call_fault(vmf);
		if (ret)
			return ret;

		vmf->flags |= FAULT_FLAG_MKWRITE;
		ret = vma->vm_ops->pfn_mkwrite(vmf);
		if (ret & (VM_FAULT_ERROR | VM_FAULT_NOPAGE))
			return ret;
		return finish_mkwrite_fault(vmf, NULL);
	}
	wp_page_reuse(vmf, NULL);
	return 0;
}

static vm_fault_t wp_page_shared(struct vm_fault *vmf, struct folio *folio)
	__releases(vmf->ptl)
{
	struct vm_area_struct *vma = vmf->vma;
	vm_fault_t ret = 0;

	folio_get(folio);

	if (vma->vm_ops && vma->vm_ops->page_mkwrite) {
		vm_fault_t tmp;

		pte_unmap_unlock(vmf->pte, vmf->ptl);
		tmp = vmf_can_call_fault(vmf);
		if (tmp) {
			folio_put(folio);
			return tmp;
		}

		tmp = do_page_mkwrite(vmf, folio);
		if (unlikely(!tmp || (tmp &
				      (VM_FAULT_ERROR | VM_FAULT_NOPAGE)))) {
			folio_put(folio);
			return tmp;
		}
		tmp = finish_mkwrite_fault(vmf, folio);
		if (unlikely(tmp & (VM_FAULT_ERROR | VM_FAULT_NOPAGE))) {
			folio_unlock(folio);
			folio_put(folio);
			return tmp;
		}
	} else {
		wp_page_reuse(vmf, folio);
		folio_lock(folio);
	}
	ret |= fault_dirty_shared_page(vmf);
	folio_put(folio);

	return ret;
}

#ifdef CONFIG_TRANSPARENT_HUGEPAGE
static bool __wp_can_reuse_large_anon_folio(struct folio *folio,
		struct vm_area_struct *vma)
{
	bool exclusive = false;

	/* Let's just free up a large folio if only a single page is mapped. */
	if (folio_large_mapcount(folio) <= 1)
		return false;

	/*
	 * The assumption for anonymous folios is that each page can only get
	 * mapped once into each MM. The only exception are KSM folios, which
	 * are always small.
	 *
	 * Each taken mapcount must be paired with exactly one taken reference,
	 * whereby the refcount must be incremented before the mapcount when
	 * mapping a page, and the refcount must be decremented after the
	 * mapcount when unmapping a page.
	 *
	 * If all folio references are from mappings, and all mappings are in
	 * the page tables of this MM, then this folio is exclusive to this MM.
	 */
	if (test_bit(FOLIO_MM_IDS_SHARED_BITNUM, &folio->_mm_ids))
		return false;

	VM_WARN_ON_ONCE(folio_test_ksm(folio));

	if (unlikely(folio_test_swapcache(folio))) {
		/*
		 * Note: freeing up the swapcache will fail if some PTEs are
		 * still swap entries.
		 */
		if (!folio_trylock(folio))
			return false;
		folio_free_swap(folio);
		folio_unlock(folio);
	}

	if (folio_large_mapcount(folio) != folio_ref_count(folio))
		return false;

	/* Stabilize the mapcount vs. refcount and recheck. */
	folio_lock_large_mapcount(folio);
	VM_WARN_ON_ONCE_FOLIO(folio_large_mapcount(folio) > folio_ref_count(folio), folio);

	if (test_bit(FOLIO_MM_IDS_SHARED_BITNUM, &folio->_mm_ids))
		goto unlock;
	if (folio_large_mapcount(folio) != folio_ref_count(folio))
		goto unlock;

	VM_WARN_ON_ONCE_FOLIO(folio_large_mapcount(folio) > folio_nr_pages(folio), folio);
	VM_WARN_ON_ONCE_FOLIO(folio_entire_mapcount(folio), folio);
	VM_WARN_ON_ONCE(folio_mm_id(folio, 0) != vma->vm_mm->mm_id &&
			folio_mm_id(folio, 1) != vma->vm_mm->mm_id);

	/*
	 * Do we need the folio lock? Likely not. If there would have been
	 * references from page migration/swapout, we would have detected
	 * an additional folio reference and never ended up here.
	 */
	exclusive = true;
unlock:
	folio_unlock_large_mapcount(folio);
	return exclusive;
}
#else /* !CONFIG_TRANSPARENT_HUGEPAGE */
static bool __wp_can_reuse_large_anon_folio(struct folio *folio,
		struct vm_area_struct *vma)
{
	BUILD_BUG();
}
#endif /* CONFIG_TRANSPARENT_HUGEPAGE */

static bool wp_can_reuse_anon_folio(struct folio *folio,
				    struct vm_area_struct *vma)
{
	if (IS_ENABLED(CONFIG_TRANSPARENT_HUGEPAGE) && folio_test_large(folio))
		return __wp_can_reuse_large_anon_folio(folio, vma);

	/*
	 * We have to verify under folio lock: these early checks are
	 * just an optimization to avoid locking the folio and freeing
	 * the swapcache if there is little hope that we can reuse.
	 *
	 * KSM doesn't necessarily raise the folio refcount.
	 */
	if (folio_test_ksm(folio) || folio_ref_count(folio) > 3)
		return false;
	if (!folio_test_lru(folio))
		/*
		 * We cannot easily detect+handle references from
		 * remote LRU caches or references to LRU folios.
		 */
		lru_add_drain();
	if (folio_ref_count(folio) > 1 + folio_test_swapcache(folio))
		return false;
	if (!folio_trylock(folio))
		return false;
	if (folio_test_swapcache(folio))
		folio_free_swap(folio);
	if (folio_test_ksm(folio) || folio_ref_count(folio) != 1) {
		folio_unlock(folio);
		return false;
	}
	/*
	 * Ok, we've got the only folio reference from our mapping
	 * and the folio is locked, it's dark out, and we're wearing
	 * sunglasses. Hit it.
	 */
	folio_move_anon_rmap(folio, vma);
	folio_unlock(folio);
	return true;
}

/*
 * This routine handles present pages, when
 * * users try to write to a shared page (FAULT_FLAG_WRITE)
 * * GUP wants to take a R/O pin on a possibly shared anonymous page
 *   (FAULT_FLAG_UNSHARE)
 *
 * It is done by copying the page to a new address and decrementing the
 * shared-page counter for the old page.
 *
 * Note that this routine assumes that the protection checks have been
 * done by the caller (the low-level page fault routine in most cases).
 * Thus, with FAULT_FLAG_WRITE, we can safely just mark it writable once we've
 * done any necessary COW.
 *
 * In case of FAULT_FLAG_WRITE, we also mark the page dirty at this point even
 * though the page will change only once the write actually happens. This
 * avoids a few races, and potentially makes it more efficient.
 *
 * We enter with non-exclusive mmap_lock (to exclude vma changes,
 * but allow concurrent faults), with pte both mapped and locked.
 * We return with mmap_lock still held, but pte unmapped and unlocked.
 */
static vm_fault_t do_wp_page(struct vm_fault *vmf)
	__releases(vmf->ptl)
{
	const bool unshare = vmf->flags & FAULT_FLAG_UNSHARE;
	struct vm_area_struct *vma = vmf->vma;
	struct folio *folio = NULL;
	pte_t pte;

	if (likely(!unshare)) {
		if (userfaultfd_pte_wp(vma, ptep_get(vmf->pte))) {
			if (!userfaultfd_wp_async(vma)) {
				pte_unmap_unlock(vmf->pte, vmf->ptl);
				return handle_userfault(vmf, VM_UFFD_WP);
			}

			/*
			 * Nothing needed (cache flush, TLB invalidations,
			 * etc.) because we're only removing the uffd-wp bit,
			 * which is completely invisible to the user.
			 */
			pte = pte_clear_uffd_wp(ptep_get(vmf->pte));

			set_pte_at(vma->vm_mm, vmf->address, vmf->pte, pte);
			/*
			 * Update this to be prepared for following up CoW
			 * handling
			 */
			vmf->orig_pte = pte;
		}

		/*
		 * Userfaultfd write-protect can defer flushes. Ensure the TLB
		 * is flushed in this case before copying.
		 */
		if (unlikely(userfaultfd_wp(vmf->vma) &&
			     mm_tlb_flush_pending(vmf->vma->vm_mm)))
			flush_tlb_page(vmf->vma, vmf->address);
	}

	vmf->page = vm_normal_page(vma, vmf->address, vmf->orig_pte);

	if (vmf->page)
		folio = page_folio(vmf->page);

	/*
	 * Shared mapping: we are guaranteed to have VM_WRITE and
	 * FAULT_FLAG_WRITE set at this point.
	 */
	if (vma->vm_flags & (VM_SHARED | VM_MAYSHARE)) {
		/*
		 * VM_MIXEDMAP !pfn_valid() case, or VM_SOFTDIRTY clear on a
		 * VM_PFNMAP VMA. FS DAX also wants ops->pfn_mkwrite called.
		 *
		 * We should not cow pages in a shared writeable mapping.
		 * Just mark the pages writable and/or call ops->pfn_mkwrite.
		 */
		if (!vmf->page || is_fsdax_page(vmf->page)) {
			vmf->page = NULL;
			return wp_pfn_shared(vmf);
		}
		return wp_page_shared(vmf, folio);
	}

	/*
	 * Private mapping: create an exclusive anonymous page copy if reuse
	 * is impossible. We might miss VM_WRITE for FOLL_FORCE handling.
	 *
	 * If we encounter a page that is marked exclusive, we must reuse
	 * the page without further checks.
	 */
	if (folio && folio_test_anon(folio) &&
	    (PageAnonExclusive(vmf->page) || wp_can_reuse_anon_folio(folio, vma))) {
		if (!PageAnonExclusive(vmf->page))
			SetPageAnonExclusive(vmf->page);
		if (unlikely(unshare)) {
			pte_unmap_unlock(vmf->pte, vmf->ptl);
			return 0;
		}
		wp_page_reuse(vmf, folio);
		return 0;
	}
	/*
	 * Ok, we need to copy. Oh, well..
	 */
	if (folio)
		folio_get(folio);

	pte_unmap_unlock(vmf->pte, vmf->ptl);
#ifdef CONFIG_KSM
	if (folio && folio_test_ksm(folio))
		count_vm_event(COW_KSM);
#endif
	return wp_page_copy(vmf);
}

static void unmap_mapping_range_vma(struct vm_area_struct *vma,
		unsigned long start_addr, unsigned long end_addr,
		struct zap_details *details)
{
	zap_page_range_single(vma, start_addr, end_addr - start_addr, details);
}

static inline void unmap_mapping_range_tree(struct rb_root_cached *root,
					    pgoff_t first_index,
					    pgoff_t last_index,
					    struct zap_details *details)
{
	struct vm_area_struct *vma;
	pgoff_t vba, vea, zba, zea;

	vma_interval_tree_foreach(vma, root, first_index, last_index) {
		vba = vma->vm_pgoff;
		vea = vba + vma_pages(vma) - 1;
		zba = max(first_index, vba);
		zea = min(last_index, vea);

		unmap_mapping_range_vma(vma,
			((zba - vba) << PAGE_SHIFT) + vma->vm_start,
			((zea - vba + 1) << PAGE_SHIFT) + vma->vm_start,
				details);
	}
}

/**
 * unmap_mapping_folio() - Unmap single folio from processes.
 * @folio: The locked folio to be unmapped.
 *
 * Unmap this folio from any userspace process which still has it mmaped.
 * Typically, for efficiency, the range of nearby pages has already been
 * unmapped by unmap_mapping_pages() or unmap_mapping_range().  But once
 * truncation or invalidation holds the lock on a folio, it may find that
 * the page has been remapped again: and then uses unmap_mapping_folio()
 * to unmap it finally.
 */
void unmap_mapping_folio(struct folio *folio)
{
	struct address_space *mapping = folio->mapping;
	struct zap_details details = { };
	pgoff_t	first_index;
	pgoff_t	last_index;

	VM_BUG_ON(!folio_test_locked(folio));

	first_index = folio->index;
	last_index = folio_next_index(folio) - 1;

	details.even_cows = false;
	details.single_folio = folio;
	details.zap_flags = ZAP_FLAG_DROP_MARKER;

	i_mmap_lock_read(mapping);
	if (unlikely(!RB_EMPTY_ROOT(&mapping->i_mmap.rb_root)))
		unmap_mapping_range_tree(&mapping->i_mmap, first_index,
					 last_index, &details);
	i_mmap_unlock_read(mapping);
}

/**
 * unmap_mapping_pages() - Unmap pages from processes.
 * @mapping: The address space containing pages to be unmapped.
 * @start: Index of first page to be unmapped.
 * @nr: Number of pages to be unmapped.  0 to unmap to end of file.
 * @even_cows: Whether to unmap even private COWed pages.
 *
 * Unmap the pages in this address space from any userspace process which
 * has them mmaped.  Generally, you want to remove COWed pages as well when
 * a file is being truncated, but not when invalidating pages from the page
 * cache.
 */
void unmap_mapping_pages(struct address_space *mapping, pgoff_t start,
		pgoff_t nr, bool even_cows)
{
	struct zap_details details = { };
	pgoff_t	first_index = start;
	pgoff_t	last_index = start + nr - 1;

	details.even_cows = even_cows;
	if (last_index < first_index)
		last_index = ULONG_MAX;

	i_mmap_lock_read(mapping);
	if (unlikely(!RB_EMPTY_ROOT(&mapping->i_mmap.rb_root)))
		unmap_mapping_range_tree(&mapping->i_mmap, first_index,
					 last_index, &details);
	i_mmap_unlock_read(mapping);
}
EXPORT_SYMBOL_GPL(unmap_mapping_pages);

/**
 * unmap_mapping_range - unmap the portion of all mmaps in the specified
 * address_space corresponding to the specified byte range in the underlying
 * file.
 *
 * @mapping: the address space containing mmaps to be unmapped.
 * @holebegin: byte in first page to unmap, relative to the start of
 * the underlying file.  This will be rounded down to a PAGE_SIZE
 * boundary.  Note that this is different from truncate_pagecache(), which
 * must keep the partial page.  In contrast, we must get rid of
 * partial pages.
 * @holelen: size of prospective hole in bytes.  This will be rounded
 * up to a PAGE_SIZE boundary.  A holelen of zero truncates to the
 * end of the file.
 * @even_cows: 1 when truncating a file, unmap even private COWed pages;
 * but 0 when invalidating pagecache, don't throw away private data.
 */
void unmap_mapping_range(struct address_space *mapping,
		loff_t const holebegin, loff_t const holelen, int even_cows)
{
	pgoff_t hba = (pgoff_t)(holebegin) >> PAGE_SHIFT;
	pgoff_t hlen = ((pgoff_t)(holelen) + PAGE_SIZE - 1) >> PAGE_SHIFT;

	/* Check for overflow. */
	if (sizeof(holelen) > sizeof(hlen)) {
		long long holeend =
			(holebegin + holelen + PAGE_SIZE - 1) >> PAGE_SHIFT;
		if (holeend & ~(long long)ULONG_MAX)
			hlen = ULONG_MAX - hba + 1;
	}

	unmap_mapping_pages(mapping, hba, hlen, even_cows);
}
EXPORT_SYMBOL(unmap_mapping_range);

/*
 * Restore a potential device exclusive pte to a working pte entry
 */
static vm_fault_t remove_device_exclusive_entry(struct vm_fault *vmf)
{
	struct folio *folio = page_folio(vmf->page);
	struct vm_area_struct *vma = vmf->vma;
	struct mmu_notifier_range range;
	vm_fault_t ret;

	/*
	 * We need a reference to lock the folio because we don't hold
	 * the PTL so a racing thread can remove the device-exclusive
	 * entry and unmap it. If the folio is free the entry must
	 * have been removed already. If it happens to have already
	 * been re-allocated after being freed all we do is lock and
	 * unlock it.
	 */
	if (!folio_try_get(folio))
		return 0;

	ret = folio_lock_or_retry(folio, vmf);
	if (ret) {
		folio_put(folio);
		return ret;
	}
	mmu_notifier_range_init_owner(&range, MMU_NOTIFY_CLEAR, 0,
				vma->vm_mm, vmf->address & PAGE_MASK,
				(vmf->address & PAGE_MASK) + PAGE_SIZE, NULL);
	mmu_notifier_invalidate_range_start(&range);

	vmf->pte = pte_offset_map_lock(vma->vm_mm, vmf->pmd, vmf->address,
				&vmf->ptl);
	if (likely(vmf->pte && pte_same(ptep_get(vmf->pte), vmf->orig_pte)))
		restore_exclusive_pte(vma, folio, vmf->page, vmf->address,
				      vmf->pte, vmf->orig_pte);

	if (vmf->pte)
		pte_unmap_unlock(vmf->pte, vmf->ptl);
	folio_unlock(folio);
	folio_put(folio);

	mmu_notifier_invalidate_range_end(&range);
	return 0;
}

static inline bool should_try_to_free_swap(struct folio *folio,
					   struct vm_area_struct *vma,
					   unsigned int fault_flags)
{
	if (!folio_test_swapcache(folio))
		return false;
	if (mem_cgroup_swap_full(folio) || (vma->vm_flags & VM_LOCKED) ||
	    folio_test_mlocked(folio))
		return true;
	/*
	 * If we want to map a page that's in the swapcache writable, we
	 * have to detect via the refcount if we're really the exclusive
	 * user. Try freeing the swapcache to get rid of the swapcache
	 * reference only in case it's likely that we'll be the exlusive user.
	 */
	return (fault_flags & FAULT_FLAG_WRITE) && !folio_test_ksm(folio) &&
		folio_ref_count(folio) == (1 + folio_nr_pages(folio));
}

static vm_fault_t pte_marker_clear(struct vm_fault *vmf)
{
	vmf->pte = pte_offset_map_lock(vmf->vma->vm_mm, vmf->pmd,
				       vmf->address, &vmf->ptl);
	if (!vmf->pte)
		return 0;
	/*
	 * Be careful so that we will only recover a special uffd-wp pte into a
	 * none pte.  Otherwise it means the pte could have changed, so retry.
	 *
	 * This should also cover the case where e.g. the pte changed
	 * quickly from a PTE_MARKER_UFFD_WP into PTE_MARKER_POISONED.
	 * So is_pte_marker() check is not enough to safely drop the pte.
	 */
	if (pte_same(vmf->orig_pte, ptep_get(vmf->pte)))
		pte_clear(vmf->vma->vm_mm, vmf->address, vmf->pte);
	pte_unmap_unlock(vmf->pte, vmf->ptl);
	return 0;
}

static vm_fault_t do_pte_missing(struct vm_fault *vmf)
{
	if (vma_is_anonymous(vmf->vma))
		return do_anonymous_page(vmf);
	else
		return do_fault(vmf);
}

/*
 * This is actually a page-missing access, but with uffd-wp special pte
 * installed.  It means this pte was wr-protected before being unmapped.
 */
static vm_fault_t pte_marker_handle_uffd_wp(struct vm_fault *vmf)
{
	/*
	 * Just in case there're leftover special ptes even after the region
	 * got unregistered - we can simply clear them.
	 */
	if (unlikely(!userfaultfd_wp(vmf->vma)))
		return pte_marker_clear(vmf);

	return do_pte_missing(vmf);
}

static vm_fault_t handle_pte_marker(struct vm_fault *vmf)
{
	swp_entry_t entry = pte_to_swp_entry(vmf->orig_pte);
	unsigned long marker = pte_marker_get(entry);

	/*
	 * PTE markers should never be empty.  If anything weird happened,
	 * the best thing to do is to kill the process along with its mm.
	 */
	if (WARN_ON_ONCE(!marker))
		return VM_FAULT_SIGBUS;

	/* Higher priority than uffd-wp when data corrupted */
	if (marker & PTE_MARKER_POISONED)
		return VM_FAULT_HWPOISON;

	/* Hitting a guard page is always a fatal condition. */
	if (marker & PTE_MARKER_GUARD)
		return VM_FAULT_SIGSEGV;

	if (pte_marker_entry_uffd_wp(entry))
		return pte_marker_handle_uffd_wp(vmf);

	/* This is an unknown pte marker */
	return VM_FAULT_SIGBUS;
}

static struct folio *__alloc_swap_folio(struct vm_fault *vmf)
{
	struct vm_area_struct *vma = vmf->vma;
	struct folio *folio;
	swp_entry_t entry;

	folio = vma_alloc_folio(GFP_HIGHUSER_MOVABLE, 0, vma, vmf->address);
	if (!folio)
		return NULL;

	entry = pte_to_swp_entry(vmf->orig_pte);
	if (mem_cgroup_swapin_charge_folio(folio, vma->vm_mm,
					   GFP_KERNEL, entry)) {
		folio_put(folio);
		return NULL;
	}

	return folio;
}

#ifdef CONFIG_TRANSPARENT_HUGEPAGE
/*
 * Check if the PTEs within a range are contiguous swap entries
 * and have consistent swapcache, zeromap.
 */
static bool can_swapin_thp(struct vm_fault *vmf, pte_t *ptep, int nr_pages)
{
	unsigned long addr;
	swp_entry_t entry;
	int idx;
	pte_t pte;

	addr = ALIGN_DOWN(vmf->address, nr_pages * PAGE_SIZE);
	idx = (vmf->address - addr) / PAGE_SIZE;
	pte = ptep_get(ptep);

	if (!pte_same(pte, pte_move_swp_offset(vmf->orig_pte, -idx)))
		return false;
	entry = pte_to_swp_entry(pte);
	if (swap_pte_batch(ptep, nr_pages, pte) != nr_pages)
		return false;

	/*
	 * swap_read_folio() can't handle the case a large folio is hybridly
	 * from different backends. And they are likely corner cases. Similar
	 * things might be added once zswap support large folios.
	 */
	if (unlikely(swap_zeromap_batch(entry, nr_pages, NULL) != nr_pages))
		return false;
	if (unlikely(non_swapcache_batch(entry, nr_pages) != nr_pages))
		return false;

	return true;
}

static inline unsigned long thp_swap_suitable_orders(pgoff_t swp_offset,
						     unsigned long addr,
						     unsigned long orders)
{
	int order, nr;

	order = highest_order(orders);

	/*
	 * To swap in a THP with nr pages, we require that its first swap_offset
	 * is aligned with that number, as it was when the THP was swapped out.
	 * This helps filter out most invalid entries.
	 */
	while (orders) {
		nr = 1 << order;
		if ((addr >> PAGE_SHIFT) % nr == swp_offset % nr)
			break;
		order = next_order(&orders, order);
	}

	return orders;
}

static struct folio *alloc_swap_folio(struct vm_fault *vmf)
{
	struct vm_area_struct *vma = vmf->vma;
	unsigned long orders;
	struct folio *folio;
	unsigned long addr;
	swp_entry_t entry;
	spinlock_t *ptl;
	pte_t *pte;
	gfp_t gfp;
	int order;

	/*
	 * If uffd is active for the vma we need per-page fault fidelity to
	 * maintain the uffd semantics.
	 */
	if (unlikely(userfaultfd_armed(vma)))
		goto fallback;

	/*
	 * A large swapped out folio could be partially or fully in zswap. We
	 * lack handling for such cases, so fallback to swapping in order-0
	 * folio.
	 */
	if (!zswap_never_enabled())
		goto fallback;

	entry = pte_to_swp_entry(vmf->orig_pte);
	/*
	 * Get a list of all the (large) orders below PMD_ORDER that are enabled
	 * and suitable for swapping THP.
	 */
	orders = thp_vma_allowable_orders(vma, vma->vm_flags,
			TVA_IN_PF | TVA_ENFORCE_SYSFS, BIT(PMD_ORDER) - 1);
	orders = thp_vma_suitable_orders(vma, vmf->address, orders);
	orders = thp_swap_suitable_orders(swp_offset(entry),
					  vmf->address, orders);

	if (!orders)
		goto fallback;

	pte = pte_offset_map_lock(vmf->vma->vm_mm, vmf->pmd,
				  vmf->address & PMD_MASK, &ptl);
	if (unlikely(!pte))
		goto fallback;

	/*
	 * For do_swap_page, find the highest order where the aligned range is
	 * completely swap entries with contiguous swap offsets.
	 */
	order = highest_order(orders);
	while (orders) {
		addr = ALIGN_DOWN(vmf->address, PAGE_SIZE << order);
		if (can_swapin_thp(vmf, pte + pte_index(addr), 1 << order))
			break;
		order = next_order(&orders, order);
	}

	pte_unmap_unlock(pte, ptl);

	/* Try allocating the highest of the remaining orders. */
	gfp = vma_thp_gfp_mask(vma);
	while (orders) {
		addr = ALIGN_DOWN(vmf->address, PAGE_SIZE << order);
		folio = vma_alloc_folio(gfp, order, vma, addr);
		if (folio) {
			if (!mem_cgroup_swapin_charge_folio(folio, vma->vm_mm,
							    gfp, entry))
				return folio;
			count_mthp_stat(order, MTHP_STAT_SWPIN_FALLBACK_CHARGE);
			folio_put(folio);
		}
		count_mthp_stat(order, MTHP_STAT_SWPIN_FALLBACK);
		order = next_order(&orders, order);
	}

fallback:
	return __alloc_swap_folio(vmf);
}
#else /* !CONFIG_TRANSPARENT_HUGEPAGE */
static struct folio *alloc_swap_folio(struct vm_fault *vmf)
{
	return __alloc_swap_folio(vmf);
}
#endif /* CONFIG_TRANSPARENT_HUGEPAGE */

static DECLARE_WAIT_QUEUE_HEAD(swapcache_wq);

/*
 * We enter with non-exclusive mmap_lock (to exclude vma changes,
 * but allow concurrent faults), and pte mapped but not yet locked.
 * We return with pte unmapped and unlocked.
 *
 * We return with the mmap_lock locked or unlocked in the same cases
 * as does filemap_fault().
 */
vm_fault_t do_swap_page(struct vm_fault *vmf)
{
	struct vm_area_struct *vma = vmf->vma;
	struct folio *swapcache, *folio = NULL;
	DECLARE_WAITQUEUE(wait, current);
	struct page *page;
	struct swap_info_struct *si = NULL;
	rmap_t rmap_flags = RMAP_NONE;
	bool need_clear_cache = false;
	bool exclusive = false;
	swp_entry_t entry;
	pte_t pte;
	vm_fault_t ret = 0;
	void *shadow = NULL;
	int nr_pages;
	unsigned long page_idx;
	unsigned long address;
	pte_t *ptep;

	if (!pte_unmap_same(vmf))
		goto out;

	entry = pte_to_swp_entry(vmf->orig_pte);
	if (unlikely(non_swap_entry(entry))) {
		if (is_migration_entry(entry)) {
			migration_entry_wait(vma->vm_mm, vmf->pmd,
					     vmf->address);
		} else if (is_device_exclusive_entry(entry)) {
			vmf->page = pfn_swap_entry_to_page(entry);
			ret = remove_device_exclusive_entry(vmf);
		} else if (is_device_private_entry(entry)) {
			if (vmf->flags & FAULT_FLAG_VMA_LOCK) {
				/*
				 * migrate_to_ram is not yet ready to operate
				 * under VMA lock.
				 */
				vma_end_read(vma);
				ret = VM_FAULT_RETRY;
				goto out;
			}

			vmf->page = pfn_swap_entry_to_page(entry);
			vmf->pte = pte_offset_map_lock(vma->vm_mm, vmf->pmd,
					vmf->address, &vmf->ptl);
			if (unlikely(!vmf->pte ||
				     !pte_same(ptep_get(vmf->pte),
							vmf->orig_pte)))
				goto unlock;

			/*
			 * Get a page reference while we know the page can't be
			 * freed.
			 */
			if (trylock_page(vmf->page)) {
				struct dev_pagemap *pgmap;

				get_page(vmf->page);
				pte_unmap_unlock(vmf->pte, vmf->ptl);
				pgmap = page_pgmap(vmf->page);
				ret = pgmap->ops->migrate_to_ram(vmf);
				unlock_page(vmf->page);
				put_page(vmf->page);
			} else {
				pte_unmap_unlock(vmf->pte, vmf->ptl);
			}
		} else if (is_hwpoison_entry(entry)) {
			ret = VM_FAULT_HWPOISON;
		} else if (is_pte_marker_entry(entry)) {
			ret = handle_pte_marker(vmf);
		} else {
			print_bad_pte(vma, vmf->address, vmf->orig_pte, NULL);
			ret = VM_FAULT_SIGBUS;
		}
		goto out;
	}

	/* Prevent swapoff from happening to us. */
	si = get_swap_device(entry);
	if (unlikely(!si))
		goto out;

	folio = swap_cache_get_folio(entry, vma, vmf->address);
	if (folio)
		page = folio_file_page(folio, swp_offset(entry));
	swapcache = folio;

	if (!folio) {
		if (data_race(si->flags & SWP_SYNCHRONOUS_IO) &&
		    __swap_count(entry) == 1) {
			/* skip swapcache */
			folio = alloc_swap_folio(vmf);
			if (folio) {
				__folio_set_locked(folio);
				__folio_set_swapbacked(folio);

				nr_pages = folio_nr_pages(folio);
				if (folio_test_large(folio))
					entry.val = ALIGN_DOWN(entry.val, nr_pages);
				/*
				 * Prevent parallel swapin from proceeding with
				 * the cache flag. Otherwise, another thread
				 * may finish swapin first, free the entry, and
				 * swapout reusing the same entry. It's
				 * undetectable as pte_same() returns true due
				 * to entry reuse.
				 */
				if (swapcache_prepare(entry, nr_pages)) {
					/*
					 * Relax a bit to prevent rapid
					 * repeated page faults.
					 */
					add_wait_queue(&swapcache_wq, &wait);
					schedule_timeout_uninterruptible(1);
					remove_wait_queue(&swapcache_wq, &wait);
					goto out_page;
				}
				need_clear_cache = true;

				memcg1_swapin(entry, nr_pages);

				shadow = get_shadow_from_swap_cache(entry);
				if (shadow)
					workingset_refault(folio, shadow);

				folio_add_lru(folio);

				/* To provide entry to swap_read_folio() */
				folio->swap = entry;
				swap_read_folio(folio, NULL);
				folio->private = NULL;
			}
		} else {
			folio = swapin_readahead(entry, GFP_HIGHUSER_MOVABLE,
						vmf);
			swapcache = folio;
		}

		if (!folio) {
			/*
			 * Back out if somebody else faulted in this pte
			 * while we released the pte lock.
			 */
			vmf->pte = pte_offset_map_lock(vma->vm_mm, vmf->pmd,
					vmf->address, &vmf->ptl);
			if (likely(vmf->pte &&
				   pte_same(ptep_get(vmf->pte), vmf->orig_pte)))
				ret = VM_FAULT_OOM;
			goto unlock;
		}

		/* Had to read the page from swap area: Major fault */
		ret = VM_FAULT_MAJOR;
		count_vm_event(PGMAJFAULT);
		count_memcg_event_mm(vma->vm_mm, PGMAJFAULT);
		page = folio_file_page(folio, swp_offset(entry));
	} else if (PageHWPoison(page)) {
		/*
		 * hwpoisoned dirty swapcache pages are kept for killing
		 * owner processes (which may be unknown at hwpoison time)
		 */
		ret = VM_FAULT_HWPOISON;
		goto out_release;
	}

	ret |= folio_lock_or_retry(folio, vmf);
	if (ret & VM_FAULT_RETRY)
		goto out_release;

	if (swapcache) {
		/*
		 * Make sure folio_free_swap() or swapoff did not release the
		 * swapcache from under us.  The page pin, and pte_same test
		 * below, are not enough to exclude that.  Even if it is still
		 * swapcache, we need to check that the page's swap has not
		 * changed.
		 */
		if (unlikely(!folio_test_swapcache(folio) ||
			     page_swap_entry(page).val != entry.val))
			goto out_page;

		/*
		 * KSM sometimes has to copy on read faults, for example, if
		 * folio->index of non-ksm folios would be nonlinear inside the
		 * anon VMA -- the ksm flag is lost on actual swapout.
		 */
		folio = ksm_might_need_to_copy(folio, vma, vmf->address);
		if (unlikely(!folio)) {
			ret = VM_FAULT_OOM;
			folio = swapcache;
			goto out_page;
		} else if (unlikely(folio == ERR_PTR(-EHWPOISON))) {
			ret = VM_FAULT_HWPOISON;
			folio = swapcache;
			goto out_page;
		}
		if (folio != swapcache)
			page = folio_page(folio, 0);

		/*
		 * If we want to map a page that's in the swapcache writable, we
		 * have to detect via the refcount if we're really the exclusive
		 * owner. Try removing the extra reference from the local LRU
		 * caches if required.
		 */
		if ((vmf->flags & FAULT_FLAG_WRITE) && folio == swapcache &&
		    !folio_test_ksm(folio) && !folio_test_lru(folio))
			lru_add_drain();
	}

	folio_throttle_swaprate(folio, GFP_KERNEL);

	/*
	 * Back out if somebody else already faulted in this pte.
	 */
	vmf->pte = pte_offset_map_lock(vma->vm_mm, vmf->pmd, vmf->address,
			&vmf->ptl);
	if (unlikely(!vmf->pte || !pte_same(ptep_get(vmf->pte), vmf->orig_pte)))
		goto out_nomap;

	if (unlikely(!folio_test_uptodate(folio))) {
		ret = VM_FAULT_SIGBUS;
		goto out_nomap;
	}

	/* allocated large folios for SWP_SYNCHRONOUS_IO */
	if (folio_test_large(folio) && !folio_test_swapcache(folio)) {
		unsigned long nr = folio_nr_pages(folio);
		unsigned long folio_start = ALIGN_DOWN(vmf->address, nr * PAGE_SIZE);
		unsigned long idx = (vmf->address - folio_start) / PAGE_SIZE;
		pte_t *folio_ptep = vmf->pte - idx;
		pte_t folio_pte = ptep_get(folio_ptep);

		if (!pte_same(folio_pte, pte_move_swp_offset(vmf->orig_pte, -idx)) ||
		    swap_pte_batch(folio_ptep, nr, folio_pte) != nr)
			goto out_nomap;

		page_idx = idx;
		address = folio_start;
		ptep = folio_ptep;
		goto check_folio;
	}

	nr_pages = 1;
	page_idx = 0;
	address = vmf->address;
	ptep = vmf->pte;
	if (folio_test_large(folio) && folio_test_swapcache(folio)) {
		int nr = folio_nr_pages(folio);
		unsigned long idx = folio_page_idx(folio, page);
		unsigned long folio_start = address - idx * PAGE_SIZE;
		unsigned long folio_end = folio_start + nr * PAGE_SIZE;
		pte_t *folio_ptep;
		pte_t folio_pte;

		if (unlikely(folio_start < max(address & PMD_MASK, vma->vm_start)))
			goto check_folio;
		if (unlikely(folio_end > pmd_addr_end(address, vma->vm_end)))
			goto check_folio;

		folio_ptep = vmf->pte - idx;
		folio_pte = ptep_get(folio_ptep);
		if (!pte_same(folio_pte, pte_move_swp_offset(vmf->orig_pte, -idx)) ||
		    swap_pte_batch(folio_ptep, nr, folio_pte) != nr)
			goto check_folio;

		page_idx = idx;
		address = folio_start;
		ptep = folio_ptep;
		nr_pages = nr;
		entry = folio->swap;
		page = &folio->page;
	}

check_folio:
	/*
	 * PG_anon_exclusive reuses PG_mappedtodisk for anon pages. A swap pte
	 * must never point at an anonymous page in the swapcache that is
	 * PG_anon_exclusive. Sanity check that this holds and especially, that
	 * no filesystem set PG_mappedtodisk on a page in the swapcache. Sanity
	 * check after taking the PT lock and making sure that nobody
	 * concurrently faulted in this page and set PG_anon_exclusive.
	 */
	BUG_ON(!folio_test_anon(folio) && folio_test_mappedtodisk(folio));
	BUG_ON(folio_test_anon(folio) && PageAnonExclusive(page));

	/*
	 * Check under PT lock (to protect against concurrent fork() sharing
	 * the swap entry concurrently) for certainly exclusive pages.
	 */
	if (!folio_test_ksm(folio)) {
		exclusive = pte_swp_exclusive(vmf->orig_pte);
		if (folio != swapcache) {
			/*
			 * We have a fresh page that is not exposed to the
			 * swapcache -> certainly exclusive.
			 */
			exclusive = true;
		} else if (exclusive && folio_test_writeback(folio) &&
			  data_race(si->flags & SWP_STABLE_WRITES)) {
			/*
			 * This is tricky: not all swap backends support
			 * concurrent page modifications while under writeback.
			 *
			 * So if we stumble over such a page in the swapcache
			 * we must not set the page exclusive, otherwise we can
			 * map it writable without further checks and modify it
			 * while still under writeback.
			 *
			 * For these problematic swap backends, simply drop the
			 * exclusive marker: this is perfectly fine as we start
			 * writeback only if we fully unmapped the page and
			 * there are no unexpected references on the page after
			 * unmapping succeeded. After fully unmapped, no
			 * further GUP references (FOLL_GET and FOLL_PIN) can
			 * appear, so dropping the exclusive marker and mapping
			 * it only R/O is fine.
			 */
			exclusive = false;
		}
	}

	/*
	 * Some architectures may have to restore extra metadata to the page
	 * when reading from swap. This metadata may be indexed by swap entry
	 * so this must be called before swap_free().
	 */
	arch_swap_restore(folio_swap(entry, folio), folio);

	/*
	 * Remove the swap entry and conditionally try to free up the swapcache.
	 * We're already holding a reference on the page but haven't mapped it
	 * yet.
	 */
	swap_free_nr(entry, nr_pages);
	if (should_try_to_free_swap(folio, vma, vmf->flags))
		folio_free_swap(folio);

	add_mm_counter(vma->vm_mm, MM_ANONPAGES, nr_pages);
	add_mm_counter(vma->vm_mm, MM_SWAPENTS, -nr_pages);
	pte = mk_pte(page, vma->vm_page_prot);
	if (pte_swp_soft_dirty(vmf->orig_pte))
		pte = pte_mksoft_dirty(pte);
	if (pte_swp_uffd_wp(vmf->orig_pte))
		pte = pte_mkuffd_wp(pte);

	/*
	 * Same logic as in do_wp_page(); however, optimize for pages that are
	 * certainly not shared either because we just allocated them without
	 * exposing them to the swapcache or because the swap entry indicates
	 * exclusivity.
	 */
	if (!folio_test_ksm(folio) &&
	    (exclusive || folio_ref_count(folio) == 1)) {
		if ((vma->vm_flags & VM_WRITE) && !userfaultfd_pte_wp(vma, pte) &&
		    !pte_needs_soft_dirty_wp(vma, pte)) {
			pte = pte_mkwrite(pte, vma);
			if (vmf->flags & FAULT_FLAG_WRITE) {
				pte = pte_mkdirty(pte);
				vmf->flags &= ~FAULT_FLAG_WRITE;
			}
		}
		rmap_flags |= RMAP_EXCLUSIVE;
	}
	folio_ref_add(folio, nr_pages - 1);
	flush_icache_pages(vma, page, nr_pages);
	vmf->orig_pte = pte_advance_pfn(pte, page_idx);

	/* ksm created a completely new copy */
	if (unlikely(folio != swapcache && swapcache)) {
		folio_add_new_anon_rmap(folio, vma, address, RMAP_EXCLUSIVE);
		folio_add_lru_vma(folio, vma);
	} else if (!folio_test_anon(folio)) {
		/*
		 * We currently only expect small !anon folios which are either
		 * fully exclusive or fully shared, or new allocated large
		 * folios which are fully exclusive. If we ever get large
		 * folios within swapcache here, we have to be careful.
		 */
		VM_WARN_ON_ONCE(folio_test_large(folio) && folio_test_swapcache(folio));
		VM_WARN_ON_FOLIO(!folio_test_locked(folio), folio);
		folio_add_new_anon_rmap(folio, vma, address, rmap_flags);
	} else {
		folio_add_anon_rmap_ptes(folio, page, nr_pages, vma, address,
					rmap_flags);
	}

	VM_BUG_ON(!folio_test_anon(folio) ||
			(pte_write(pte) && !PageAnonExclusive(page)));
	set_ptes(vma->vm_mm, address, ptep, pte, nr_pages);
	arch_do_swap_page_nr(vma->vm_mm, vma, address,
			pte, pte, nr_pages);

	folio_unlock(folio);
	if (folio != swapcache && swapcache) {
		/*
		 * Hold the lock to avoid the swap entry to be reused
		 * until we take the PT lock for the pte_same() check
		 * (to avoid false positives from pte_same). For
		 * further safety release the lock after the swap_free
		 * so that the swap count won't change under a
		 * parallel locked swapcache.
		 */
		folio_unlock(swapcache);
		folio_put(swapcache);
	}

	if (vmf->flags & FAULT_FLAG_WRITE) {
		ret |= do_wp_page(vmf);
		if (ret & VM_FAULT_ERROR)
			ret &= VM_FAULT_ERROR;
		goto out;
	}

	/* No need to invalidate - it was non-present before */
	update_mmu_cache_range(vmf, vma, address, ptep, nr_pages);
unlock:
	if (vmf->pte)
		pte_unmap_unlock(vmf->pte, vmf->ptl);
out:
	/* Clear the swap cache pin for direct swapin after PTL unlock */
	if (need_clear_cache) {
		swapcache_clear(si, entry, nr_pages);
		if (waitqueue_active(&swapcache_wq))
			wake_up(&swapcache_wq);
	}
	if (si)
		put_swap_device(si);
	return ret;
out_nomap:
	if (vmf->pte)
		pte_unmap_unlock(vmf->pte, vmf->ptl);
out_page:
	folio_unlock(folio);
out_release:
	folio_put(folio);
	if (folio != swapcache && swapcache) {
		folio_unlock(swapcache);
		folio_put(swapcache);
	}
	if (need_clear_cache) {
		swapcache_clear(si, entry, nr_pages);
		if (waitqueue_active(&swapcache_wq))
			wake_up(&swapcache_wq);
	}
	if (si)
		put_swap_device(si);
	return ret;
}

static bool pte_range_none(pte_t *pte, int nr_pages)
{
	int i;

	for (i = 0; i < nr_pages; i++) {
		if (!pte_none(ptep_get_lockless(pte + i)))
			return false;
	}

	return true;
}

static struct folio *alloc_anon_folio(struct vm_fault *vmf)
{
	struct vm_area_struct *vma = vmf->vma;
#ifdef CONFIG_TRANSPARENT_HUGEPAGE
	unsigned long orders;
	struct folio *folio;
	unsigned long addr;
	pte_t *pte;
	gfp_t gfp;
	int order;

	/*
	 * If uffd is active for the vma we need per-page fault fidelity to
	 * maintain the uffd semantics.
	 */
	if (unlikely(userfaultfd_armed(vma)))
		goto fallback;

	/*
	 * Get a list of all the (large) orders below PMD_ORDER that are enabled
	 * for this vma. Then filter out the orders that can't be allocated over
	 * the faulting address and still be fully contained in the vma.
	 */
	orders = thp_vma_allowable_orders(vma, vma->vm_flags,
			TVA_IN_PF | TVA_ENFORCE_SYSFS, BIT(PMD_ORDER) - 1);
	orders = thp_vma_suitable_orders(vma, vmf->address, orders);

	if (!orders)
		goto fallback;

	pte = pte_offset_map(vmf->pmd, vmf->address & PMD_MASK);
	if (!pte)
		return ERR_PTR(-EAGAIN);

	/*
	 * Find the highest order where the aligned range is completely
	 * pte_none(). Note that all remaining orders will be completely
	 * pte_none().
	 */
	order = highest_order(orders);
	while (orders) {
		addr = ALIGN_DOWN(vmf->address, PAGE_SIZE << order);
		if (pte_range_none(pte + pte_index(addr), 1 << order))
			break;
		order = next_order(&orders, order);
	}

	pte_unmap(pte);

	if (!orders)
		goto fallback;

	/* Try allocating the highest of the remaining orders. */
	gfp = vma_thp_gfp_mask(vma);
	while (orders) {
		addr = ALIGN_DOWN(vmf->address, PAGE_SIZE << order);
		folio = vma_alloc_folio(gfp, order, vma, addr);
		if (folio) {
			if (mem_cgroup_charge(folio, vma->vm_mm, gfp)) {
				count_mthp_stat(order, MTHP_STAT_ANON_FAULT_FALLBACK_CHARGE);
				folio_put(folio);
				goto next;
			}
			folio_throttle_swaprate(folio, gfp);
			/*
			 * When a folio is not zeroed during allocation
			 * (__GFP_ZERO not used) or user folios require special
			 * handling, folio_zero_user() is used to make sure
			 * that the page corresponding to the faulting address
			 * will be hot in the cache after zeroing.
			 */
			if (user_alloc_needs_zeroing())
				folio_zero_user(folio, vmf->address);
			return folio;
		}
next:
		count_mthp_stat(order, MTHP_STAT_ANON_FAULT_FALLBACK);
		order = next_order(&orders, order);
	}

fallback:
#endif
	return folio_prealloc(vma->vm_mm, vma, vmf->address, true);
}

/*
 * We enter with non-exclusive mmap_lock (to exclude vma changes,
 * but allow concurrent faults), and pte mapped but not yet locked.
 * We return with mmap_lock still held, but pte unmapped and unlocked.
 */
static vm_fault_t do_anonymous_page(struct vm_fault *vmf)
{
	struct vm_area_struct *vma = vmf->vma;
	unsigned long addr = vmf->address;
	struct folio *folio;
	vm_fault_t ret = 0;
	int nr_pages = 1;
	pte_t entry;

	/* File mapping without ->vm_ops ? */
	if (vma->vm_flags & VM_SHARED)
		return VM_FAULT_SIGBUS;

	/*
	 * Use pte_alloc() instead of pte_alloc_map(), so that OOM can
	 * be distinguished from a transient failure of pte_offset_map().
	 */
	if (pte_alloc(vma->vm_mm, vmf->pmd))
		return VM_FAULT_OOM;

	/* Use the zero-page for reads */
	if (!(vmf->flags & FAULT_FLAG_WRITE) &&
			!mm_forbids_zeropage(vma->vm_mm)) {
		entry = pte_mkspecial(pfn_pte(my_zero_pfn(vmf->address),
						vma->vm_page_prot));
		vmf->pte = pte_offset_map_lock(vma->vm_mm, vmf->pmd,
				vmf->address, &vmf->ptl);
		if (!vmf->pte)
			goto unlock;
		if (vmf_pte_changed(vmf)) {
			update_mmu_tlb(vma, vmf->address, vmf->pte);
			goto unlock;
		}
		ret = check_stable_address_space(vma->vm_mm);
		if (ret)
			goto unlock;
		/* Deliver the page fault to userland, check inside PT lock */
		if (userfaultfd_missing(vma)) {
			pte_unmap_unlock(vmf->pte, vmf->ptl);
			return handle_userfault(vmf, VM_UFFD_MISSING);
		}
		goto setpte;
	}

	/* Allocate our own private page. */
	ret = vmf_anon_prepare(vmf);
	if (ret)
		return ret;
	/* Returns NULL on OOM or ERR_PTR(-EAGAIN) if we must retry the fault */
	folio = alloc_anon_folio(vmf);
	if (IS_ERR(folio))
		return 0;
	if (!folio)
		goto oom;

	nr_pages = folio_nr_pages(folio);
	addr = ALIGN_DOWN(vmf->address, nr_pages * PAGE_SIZE);

	/*
	 * The memory barrier inside __folio_mark_uptodate makes sure that
	 * preceding stores to the page contents become visible before
	 * the set_pte_at() write.
	 */
	__folio_mark_uptodate(folio);

	entry = folio_mk_pte(folio, vma->vm_page_prot);
	entry = pte_sw_mkyoung(entry);
	if (vma->vm_flags & VM_WRITE)
		entry = pte_mkwrite(pte_mkdirty(entry), vma);

	vmf->pte = pte_offset_map_lock(vma->vm_mm, vmf->pmd, addr, &vmf->ptl);
	if (!vmf->pte)
		goto release;
	if (nr_pages == 1 && vmf_pte_changed(vmf)) {
		update_mmu_tlb(vma, addr, vmf->pte);
		goto release;
	} else if (nr_pages > 1 && !pte_range_none(vmf->pte, nr_pages)) {
		update_mmu_tlb_range(vma, addr, vmf->pte, nr_pages);
		goto release;
	}

	ret = check_stable_address_space(vma->vm_mm);
	if (ret)
		goto release;

	/* Deliver the page fault to userland, check inside PT lock */
	if (userfaultfd_missing(vma)) {
		pte_unmap_unlock(vmf->pte, vmf->ptl);
		folio_put(folio);
		return handle_userfault(vmf, VM_UFFD_MISSING);
	}

	folio_ref_add(folio, nr_pages - 1);
	add_mm_counter(vma->vm_mm, MM_ANONPAGES, nr_pages);
	count_mthp_stat(folio_order(folio), MTHP_STAT_ANON_FAULT_ALLOC);
	folio_add_new_anon_rmap(folio, vma, addr, RMAP_EXCLUSIVE);
	folio_add_lru_vma(folio, vma);
setpte:
	if (vmf_orig_pte_uffd_wp(vmf))
		entry = pte_mkuffd_wp(entry);
	set_ptes(vma->vm_mm, addr, vmf->pte, entry, nr_pages);

	/* No need to invalidate - it was non-present before */
	update_mmu_cache_range(vmf, vma, addr, vmf->pte, nr_pages);
unlock:
	if (vmf->pte)
		pte_unmap_unlock(vmf->pte, vmf->ptl);
	return ret;
release:
	folio_put(folio);
	goto unlock;
oom:
	return VM_FAULT_OOM;
}

/*
 * The mmap_lock must have been held on entry, and may have been
 * released depending on flags and vma->vm_ops->fault() return value.
 * See filemap_fault() and __lock_page_retry().
 */
static vm_fault_t __do_fault(struct vm_fault *vmf)
{
	struct vm_area_struct *vma = vmf->vma;
	struct folio *folio;
	vm_fault_t ret;

	/*
	 * Preallocate pte before we take page_lock because this might lead to
	 * deadlocks for memcg reclaim which waits for pages under writeback:
	 *				lock_page(A)
	 *				SetPageWriteback(A)
	 *				unlock_page(A)
	 * lock_page(B)
	 *				lock_page(B)
	 * pte_alloc_one
	 *   shrink_folio_list
	 *     wait_on_page_writeback(A)
	 *				SetPageWriteback(B)
	 *				unlock_page(B)
	 *				# flush A, B to clear the writeback
	 */
	if (pmd_none(*vmf->pmd) && !vmf->prealloc_pte) {
		vmf->prealloc_pte = pte_alloc_one(vma->vm_mm);
		if (!vmf->prealloc_pte)
			return VM_FAULT_OOM;
	}

	ret = vma->vm_ops->fault(vmf);
	if (unlikely(ret & (VM_FAULT_ERROR | VM_FAULT_NOPAGE | VM_FAULT_RETRY |
			    VM_FAULT_DONE_COW)))
		return ret;

	folio = page_folio(vmf->page);
	if (unlikely(PageHWPoison(vmf->page))) {
		vm_fault_t poisonret = VM_FAULT_HWPOISON;
		if (ret & VM_FAULT_LOCKED) {
			if (page_mapped(vmf->page))
				unmap_mapping_folio(folio);
			/* Retry if a clean folio was removed from the cache. */
			if (mapping_evict_folio(folio->mapping, folio))
				poisonret = VM_FAULT_NOPAGE;
			folio_unlock(folio);
		}
		folio_put(folio);
		vmf->page = NULL;
		return poisonret;
	}

	if (unlikely(!(ret & VM_FAULT_LOCKED)))
		folio_lock(folio);
	else
		VM_BUG_ON_PAGE(!folio_test_locked(folio), vmf->page);

	return ret;
}

#ifdef CONFIG_TRANSPARENT_HUGEPAGE
static void deposit_prealloc_pte(struct vm_fault *vmf)
{
	struct vm_area_struct *vma = vmf->vma;

	pgtable_trans_huge_deposit(vma->vm_mm, vmf->pmd, vmf->prealloc_pte);
	/*
	 * We are going to consume the prealloc table,
	 * count that as nr_ptes.
	 */
	mm_inc_nr_ptes(vma->vm_mm);
	vmf->prealloc_pte = NULL;
}

vm_fault_t do_set_pmd(struct vm_fault *vmf, struct folio *folio, struct page *page)
{
	struct vm_area_struct *vma = vmf->vma;
	bool write = vmf->flags & FAULT_FLAG_WRITE;
	unsigned long haddr = vmf->address & HPAGE_PMD_MASK;
	pmd_t entry;
	vm_fault_t ret = VM_FAULT_FALLBACK;

	/*
	 * It is too late to allocate a small folio, we already have a large
	 * folio in the pagecache: especially s390 KVM cannot tolerate any
	 * PMD mappings, but PTE-mapped THP are fine. So let's simply refuse any
	 * PMD mappings if THPs are disabled.
	 */
	if (thp_disabled_by_hw() || vma_thp_disabled(vma, vma->vm_flags))
		return ret;

	if (!thp_vma_suitable_order(vma, haddr, PMD_ORDER))
		return ret;

	if (folio_order(folio) != HPAGE_PMD_ORDER)
		return ret;
	page = &folio->page;

	/*
	 * Just backoff if any subpage of a THP is corrupted otherwise
	 * the corrupted page may mapped by PMD silently to escape the
	 * check.  This kind of THP just can be PTE mapped.  Access to
	 * the corrupted subpage should trigger SIGBUS as expected.
	 */
	if (unlikely(folio_test_has_hwpoisoned(folio)))
		return ret;

	/*
	 * Archs like ppc64 need additional space to store information
	 * related to pte entry. Use the preallocated table for that.
	 */
	if (arch_needs_pgtable_deposit() && !vmf->prealloc_pte) {
		vmf->prealloc_pte = pte_alloc_one(vma->vm_mm);
		if (!vmf->prealloc_pte)
			return VM_FAULT_OOM;
	}

	vmf->ptl = pmd_lock(vma->vm_mm, vmf->pmd);
	if (unlikely(!pmd_none(*vmf->pmd)))
		goto out;

	flush_icache_pages(vma, page, HPAGE_PMD_NR);

	entry = folio_mk_pmd(folio, vma->vm_page_prot);
	if (write)
		entry = maybe_pmd_mkwrite(pmd_mkdirty(entry), vma);

	add_mm_counter(vma->vm_mm, mm_counter_file(folio), HPAGE_PMD_NR);
	folio_add_file_rmap_pmd(folio, page, vma);

	/*
	 * deposit and withdraw with pmd lock held
	 */
	if (arch_needs_pgtable_deposit())
		deposit_prealloc_pte(vmf);

	set_pmd_at(vma->vm_mm, haddr, vmf->pmd, entry);

	update_mmu_cache_pmd(vma, haddr, vmf->pmd);

	/* fault is handled */
	ret = 0;
	count_vm_event(THP_FILE_MAPPED);
out:
	spin_unlock(vmf->ptl);
	return ret;
}
#else
vm_fault_t do_set_pmd(struct vm_fault *vmf, struct folio *folio, struct page *page)
{
	return VM_FAULT_FALLBACK;
}
#endif

/**
 * set_pte_range - Set a range of PTEs to point to pages in a folio.
 * @vmf: Fault decription.
 * @folio: The folio that contains @page.
 * @page: The first page to create a PTE for.
 * @nr: The number of PTEs to create.
 * @addr: The first address to create a PTE for.
 */
void set_pte_range(struct vm_fault *vmf, struct folio *folio,
		struct page *page, unsigned int nr, unsigned long addr)
{
	struct vm_area_struct *vma = vmf->vma;
	bool write = vmf->flags & FAULT_FLAG_WRITE;
	bool prefault = !in_range(vmf->address, addr, nr * PAGE_SIZE);
	pte_t entry;

	flush_icache_pages(vma, page, nr);
	entry = mk_pte(page, vma->vm_page_prot);

	if (prefault && arch_wants_old_prefaulted_pte())
		entry = pte_mkold(entry);
	else
		entry = pte_sw_mkyoung(entry);

	if (write)
		entry = maybe_mkwrite(pte_mkdirty(entry), vma);
	else if (pte_write(entry) && folio_test_dirty(folio))
		entry = pte_mkdirty(entry);
	if (unlikely(vmf_orig_pte_uffd_wp(vmf)))
		entry = pte_mkuffd_wp(entry);
	/* copy-on-write page */
	if (write && !(vma->vm_flags & VM_SHARED)) {
		VM_BUG_ON_FOLIO(nr != 1, folio);
		folio_add_new_anon_rmap(folio, vma, addr, RMAP_EXCLUSIVE);
		folio_add_lru_vma(folio, vma);
	} else {
		folio_add_file_rmap_ptes(folio, page, nr, vma);
	}
	set_ptes(vma->vm_mm, addr, vmf->pte, entry, nr);

	/* no need to invalidate: a not-present page won't be cached */
	update_mmu_cache_range(vmf, vma, addr, vmf->pte, nr);
}

static bool vmf_pte_changed(struct vm_fault *vmf)
{
	if (vmf->flags & FAULT_FLAG_ORIG_PTE_VALID)
		return !pte_same(ptep_get(vmf->pte), vmf->orig_pte);

	return !pte_none(ptep_get(vmf->pte));
}

/**
 * finish_fault - finish page fault once we have prepared the page to fault
 *
 * @vmf: structure describing the fault
 *
 * This function handles all that is needed to finish a page fault once the
 * page to fault in is prepared. It handles locking of PTEs, inserts PTE for
 * given page, adds reverse page mapping, handles memcg charges and LRU
 * addition.
 *
 * The function expects the page to be locked and on success it consumes a
 * reference of a page being mapped (for the PTE which maps it).
 *
 * Return: %0 on success, %VM_FAULT_ code in case of error.
 */
vm_fault_t finish_fault(struct vm_fault *vmf)
{
	struct vm_area_struct *vma = vmf->vma;
	struct page *page;
	struct folio *folio;
	vm_fault_t ret;
	bool is_cow = (vmf->flags & FAULT_FLAG_WRITE) &&
		      !(vma->vm_flags & VM_SHARED);
	int type, nr_pages;
	unsigned long addr;
	bool needs_fallback = false;

fallback:
	addr = vmf->address;

	/* Did we COW the page? */
	if (is_cow)
		page = vmf->cow_page;
	else
		page = vmf->page;

	folio = page_folio(page);
	/*
	 * check even for read faults because we might have lost our CoWed
	 * page
	 */
	if (!(vma->vm_flags & VM_SHARED)) {
		ret = check_stable_address_space(vma->vm_mm);
		if (ret)
			return ret;
	}

	if (pmd_none(*vmf->pmd)) {
		if (folio_test_pmd_mappable(folio)) {
			ret = do_set_pmd(vmf, folio, page);
			if (ret != VM_FAULT_FALLBACK)
				return ret;
		}

		if (vmf->prealloc_pte)
			pmd_install(vma->vm_mm, vmf->pmd, &vmf->prealloc_pte);
		else if (unlikely(pte_alloc(vma->vm_mm, vmf->pmd)))
			return VM_FAULT_OOM;
	}

	nr_pages = folio_nr_pages(folio);

	/*
	 * Using per-page fault to maintain the uffd semantics, and same
	 * approach also applies to non-anonymous-shmem faults to avoid
	 * inflating the RSS of the process.
	 */
	if (!vma_is_anon_shmem(vma) || unlikely(userfaultfd_armed(vma)) ||
	    unlikely(needs_fallback)) {
		nr_pages = 1;
	} else if (nr_pages > 1) {
		pgoff_t idx = folio_page_idx(folio, page);
		/* The page offset of vmf->address within the VMA. */
		pgoff_t vma_off = vmf->pgoff - vmf->vma->vm_pgoff;
		/* The index of the entry in the pagetable for fault page. */
		pgoff_t pte_off = pte_index(vmf->address);

		/*
		 * Fallback to per-page fault in case the folio size in page
		 * cache beyond the VMA limits and PMD pagetable limits.
		 */
		if (unlikely(vma_off < idx ||
			    vma_off + (nr_pages - idx) > vma_pages(vma) ||
			    pte_off < idx ||
			    pte_off + (nr_pages - idx)  > PTRS_PER_PTE)) {
			nr_pages = 1;
		} else {
			/* Now we can set mappings for the whole large folio. */
			addr = vmf->address - idx * PAGE_SIZE;
			page = &folio->page;
		}
	}

	vmf->pte = pte_offset_map_lock(vma->vm_mm, vmf->pmd,
				       addr, &vmf->ptl);
	if (!vmf->pte)
		return VM_FAULT_NOPAGE;

	/* Re-check under ptl */
	if (nr_pages == 1 && unlikely(vmf_pte_changed(vmf))) {
		update_mmu_tlb(vma, addr, vmf->pte);
		ret = VM_FAULT_NOPAGE;
		goto unlock;
	} else if (nr_pages > 1 && !pte_range_none(vmf->pte, nr_pages)) {
		needs_fallback = true;
		pte_unmap_unlock(vmf->pte, vmf->ptl);
		goto fallback;
	}

	folio_ref_add(folio, nr_pages - 1);
	set_pte_range(vmf, folio, page, nr_pages, addr);
	type = is_cow ? MM_ANONPAGES : mm_counter_file(folio);
	add_mm_counter(vma->vm_mm, type, nr_pages);
	ret = 0;

unlock:
	pte_unmap_unlock(vmf->pte, vmf->ptl);
	return ret;
}

static unsigned long fault_around_pages __read_mostly =
	65536 >> PAGE_SHIFT;

#ifdef CONFIG_DEBUG_FS
static int fault_around_bytes_get(void *data, u64 *val)
{
	*val = fault_around_pages << PAGE_SHIFT;
	return 0;
}

/*
 * fault_around_bytes must be rounded down to the nearest page order as it's
 * what do_fault_around() expects to see.
 */
static int fault_around_bytes_set(void *data, u64 val)
{
	if (val / PAGE_SIZE > PTRS_PER_PTE)
		return -EINVAL;

	/*
	 * The minimum value is 1 page, however this results in no fault-around
	 * at all. See should_fault_around().
	 */
	val = max(val, PAGE_SIZE);
	fault_around_pages = rounddown_pow_of_two(val) >> PAGE_SHIFT;

	return 0;
}
DEFINE_DEBUGFS_ATTRIBUTE(fault_around_bytes_fops,
		fault_around_bytes_get, fault_around_bytes_set, "%llu\n");

static int __init fault_around_debugfs(void)
{
	debugfs_create_file_unsafe("fault_around_bytes", 0644, NULL, NULL,
				   &fault_around_bytes_fops);
	return 0;
}
late_initcall(fault_around_debugfs);
#endif

/*
 * do_fault_around() tries to map few pages around the fault address. The hope
 * is that the pages will be needed soon and this will lower the number of
 * faults to handle.
 *
 * It uses vm_ops->map_pages() to map the pages, which skips the page if it's
 * not ready to be mapped: not up-to-date, locked, etc.
 *
 * This function doesn't cross VMA or page table boundaries, in order to call
 * map_pages() and acquire a PTE lock only once.
 *
 * fault_around_pages defines how many pages we'll try to map.
 * do_fault_around() expects it to be set to a power of two less than or equal
 * to PTRS_PER_PTE.
 *
 * The virtual address of the area that we map is naturally aligned to
 * fault_around_pages * PAGE_SIZE rounded down to the machine page size
 * (and therefore to page order).  This way it's easier to guarantee
 * that we don't cross page table boundaries.
 */
static vm_fault_t do_fault_around(struct vm_fault *vmf)
{
	pgoff_t nr_pages = READ_ONCE(fault_around_pages);
	pgoff_t pte_off = pte_index(vmf->address);
	/* The page offset of vmf->address within the VMA. */
	pgoff_t vma_off = vmf->pgoff - vmf->vma->vm_pgoff;
	pgoff_t from_pte, to_pte;
	vm_fault_t ret;

	/* The PTE offset of the start address, clamped to the VMA. */
	from_pte = max(ALIGN_DOWN(pte_off, nr_pages),
		       pte_off - min(pte_off, vma_off));

	/* The PTE offset of the end address, clamped to the VMA and PTE. */
	to_pte = min3(from_pte + nr_pages, (pgoff_t)PTRS_PER_PTE,
		      pte_off + vma_pages(vmf->vma) - vma_off) - 1;

	if (pmd_none(*vmf->pmd)) {
		vmf->prealloc_pte = pte_alloc_one(vmf->vma->vm_mm);
		if (!vmf->prealloc_pte)
			return VM_FAULT_OOM;
	}

	rcu_read_lock();
	ret = vmf->vma->vm_ops->map_pages(vmf,
			vmf->pgoff + from_pte - pte_off,
			vmf->pgoff + to_pte - pte_off);
	rcu_read_unlock();

	return ret;
}

/* Return true if we should do read fault-around, false otherwise */
static inline bool should_fault_around(struct vm_fault *vmf)
{
	/* No ->map_pages?  No way to fault around... */
	if (!vmf->vma->vm_ops->map_pages)
		return false;

	if (uffd_disable_fault_around(vmf->vma))
		return false;

	/* A single page implies no faulting 'around' at all. */
	return fault_around_pages > 1;
}

static vm_fault_t do_read_fault(struct vm_fault *vmf)
{
	vm_fault_t ret = 0;
	struct folio *folio;

	/*
	 * Let's call ->map_pages() first and use ->fault() as fallback
	 * if page by the offset is not ready to be mapped (cold cache or
	 * something).
	 */
	if (should_fault_around(vmf)) {
		ret = do_fault_around(vmf);
		if (ret)
			return ret;
	}

	ret = vmf_can_call_fault(vmf);
	if (ret)
		return ret;

	ret = __do_fault(vmf);
	if (unlikely(ret & (VM_FAULT_ERROR | VM_FAULT_NOPAGE | VM_FAULT_RETRY)))
		return ret;

	ret |= finish_fault(vmf);
	folio = page_folio(vmf->page);
	folio_unlock(folio);
	if (unlikely(ret & (VM_FAULT_ERROR | VM_FAULT_NOPAGE | VM_FAULT_RETRY)))
		folio_put(folio);
	return ret;
}

static vm_fault_t do_cow_fault(struct vm_fault *vmf)
{
	struct vm_area_struct *vma = vmf->vma;
	struct folio *folio;
	vm_fault_t ret;

	ret = vmf_can_call_fault(vmf);
	if (!ret)
		ret = vmf_anon_prepare(vmf);
	if (ret)
		return ret;

	folio = folio_prealloc(vma->vm_mm, vma, vmf->address, false);
	if (!folio)
		return VM_FAULT_OOM;

	vmf->cow_page = &folio->page;

	ret = __do_fault(vmf);
	if (unlikely(ret & (VM_FAULT_ERROR | VM_FAULT_NOPAGE | VM_FAULT_RETRY)))
		goto uncharge_out;
	if (ret & VM_FAULT_DONE_COW)
		return ret;

	if (copy_mc_user_highpage(vmf->cow_page, vmf->page, vmf->address, vma)) {
		ret = VM_FAULT_HWPOISON;
		goto unlock;
	}
	__folio_mark_uptodate(folio);

	ret |= finish_fault(vmf);
unlock:
	unlock_page(vmf->page);
	put_page(vmf->page);
	if (unlikely(ret & (VM_FAULT_ERROR | VM_FAULT_NOPAGE | VM_FAULT_RETRY)))
		goto uncharge_out;
	return ret;
uncharge_out:
	folio_put(folio);
	return ret;
}

static vm_fault_t do_shared_fault(struct vm_fault *vmf)
{
	struct vm_area_struct *vma = vmf->vma;
	vm_fault_t ret, tmp;
	struct folio *folio;

	ret = vmf_can_call_fault(vmf);
	if (ret)
		return ret;

	ret = __do_fault(vmf);
	if (unlikely(ret & (VM_FAULT_ERROR | VM_FAULT_NOPAGE | VM_FAULT_RETRY)))
		return ret;

	folio = page_folio(vmf->page);

	/*
	 * Check if the backing address space wants to know that the page is
	 * about to become writable
	 */
	if (vma->vm_ops->page_mkwrite) {
		folio_unlock(folio);
		tmp = do_page_mkwrite(vmf, folio);
		if (unlikely(!tmp ||
				(tmp & (VM_FAULT_ERROR | VM_FAULT_NOPAGE)))) {
			folio_put(folio);
			return tmp;
		}
	}

	ret |= finish_fault(vmf);
	if (unlikely(ret & (VM_FAULT_ERROR | VM_FAULT_NOPAGE |
					VM_FAULT_RETRY))) {
		folio_unlock(folio);
		folio_put(folio);
		return ret;
	}

	ret |= fault_dirty_shared_page(vmf);
	return ret;
}

/*
 * We enter with non-exclusive mmap_lock (to exclude vma changes,
 * but allow concurrent faults).
 * The mmap_lock may have been released depending on flags and our
 * return value.  See filemap_fault() and __folio_lock_or_retry().
 * If mmap_lock is released, vma may become invalid (for example
 * by other thread calling munmap()).
 */
static vm_fault_t do_fault(struct vm_fault *vmf)
{
	struct vm_area_struct *vma = vmf->vma;
	struct mm_struct *vm_mm = vma->vm_mm;
	vm_fault_t ret;

	/*
	 * The VMA was not fully populated on mmap() or missing VM_DONTEXPAND
	 */
	if (!vma->vm_ops->fault) {
		vmf->pte = pte_offset_map_lock(vmf->vma->vm_mm, vmf->pmd,
					       vmf->address, &vmf->ptl);
		if (unlikely(!vmf->pte))
			ret = VM_FAULT_SIGBUS;
		else {
			/*
			 * Make sure this is not a temporary clearing of pte
			 * by holding ptl and checking again. A R/M/W update
			 * of pte involves: take ptl, clearing the pte so that
			 * we don't have concurrent modification by hardware
			 * followed by an update.
			 */
			if (unlikely(pte_none(ptep_get(vmf->pte))))
				ret = VM_FAULT_SIGBUS;
			else
				ret = VM_FAULT_NOPAGE;

			pte_unmap_unlock(vmf->pte, vmf->ptl);
		}
	} else if (!(vmf->flags & FAULT_FLAG_WRITE))
		ret = do_read_fault(vmf);
	else if (!(vma->vm_flags & VM_SHARED))
		ret = do_cow_fault(vmf);
	else
		ret = do_shared_fault(vmf);

	/* preallocated pagetable is unused: free it */
	if (vmf->prealloc_pte) {
		pte_free(vm_mm, vmf->prealloc_pte);
		vmf->prealloc_pte = NULL;
	}
	return ret;
}

int numa_migrate_check(struct folio *folio, struct vm_fault *vmf,
		      unsigned long addr, int *flags,
		      bool writable, int *last_cpupid)
{
	struct vm_area_struct *vma = vmf->vma;

	/*
	 * Avoid grouping on RO pages in general. RO pages shouldn't hurt as
	 * much anyway since they can be in shared cache state. This misses
	 * the case where a mapping is writable but the process never writes
	 * to it but pte_write gets cleared during protection updates and
	 * pte_dirty has unpredictable behaviour between PTE scan updates,
	 * background writeback, dirty balancing and application behaviour.
	 */
	if (!writable)
		*flags |= TNF_NO_GROUP;

	/*
	 * Flag if the folio is shared between multiple address spaces. This
	 * is later used when determining whether to group tasks together
	 */
	if (folio_maybe_mapped_shared(folio) && (vma->vm_flags & VM_SHARED))
		*flags |= TNF_SHARED;
	/*
	 * For memory tiering mode, cpupid of slow memory page is used
	 * to record page access time.  So use default value.
	 */
	if (folio_use_access_time(folio))
		*last_cpupid = (-1 & LAST_CPUPID_MASK);
	else
		*last_cpupid = folio_last_cpupid(folio);

	/* Record the current PID acceesing VMA */
	vma_set_access_pid_bit(vma);

	count_vm_numa_event(NUMA_HINT_FAULTS);
#ifdef CONFIG_NUMA_BALANCING
	count_memcg_folio_events(folio, NUMA_HINT_FAULTS, 1);
#endif
	if (folio_nid(folio) == numa_node_id()) {
		count_vm_numa_event(NUMA_HINT_FAULTS_LOCAL);
		*flags |= TNF_FAULT_LOCAL;
	}

	return mpol_misplaced(folio, vmf, addr);
}

static void numa_rebuild_single_mapping(struct vm_fault *vmf, struct vm_area_struct *vma,
					unsigned long fault_addr, pte_t *fault_pte,
					bool writable)
{
	pte_t pte, old_pte;

	old_pte = ptep_modify_prot_start(vma, fault_addr, fault_pte);
	pte = pte_modify(old_pte, vma->vm_page_prot);
	pte = pte_mkyoung(pte);
	if (writable)
		pte = pte_mkwrite(pte, vma);
	ptep_modify_prot_commit(vma, fault_addr, fault_pte, old_pte, pte);
	update_mmu_cache_range(vmf, vma, fault_addr, fault_pte, 1);
}

static void numa_rebuild_large_mapping(struct vm_fault *vmf, struct vm_area_struct *vma,
				       struct folio *folio, pte_t fault_pte,
				       bool ignore_writable, bool pte_write_upgrade)
{
	int nr = pte_pfn(fault_pte) - folio_pfn(folio);
	unsigned long start, end, addr = vmf->address;
	unsigned long addr_start = addr - (nr << PAGE_SHIFT);
	unsigned long pt_start = ALIGN_DOWN(addr, PMD_SIZE);
	pte_t *start_ptep;

	/* Stay within the VMA and within the page table. */
	start = max3(addr_start, pt_start, vma->vm_start);
	end = min3(addr_start + folio_size(folio), pt_start + PMD_SIZE,
		   vma->vm_end);
	start_ptep = vmf->pte - ((addr - start) >> PAGE_SHIFT);

	/* Restore all PTEs' mapping of the large folio */
	for (addr = start; addr != end; start_ptep++, addr += PAGE_SIZE) {
		pte_t ptent = ptep_get(start_ptep);
		bool writable = false;

		if (!pte_present(ptent) || !pte_protnone(ptent))
			continue;

		if (pfn_folio(pte_pfn(ptent)) != folio)
			continue;

		if (!ignore_writable) {
			ptent = pte_modify(ptent, vma->vm_page_prot);
			writable = pte_write(ptent);
			if (!writable && pte_write_upgrade &&
			    can_change_pte_writable(vma, addr, ptent))
				writable = true;
		}

		numa_rebuild_single_mapping(vmf, vma, addr, start_ptep, writable);
	}
}

static vm_fault_t do_numa_page(struct vm_fault *vmf)
{
	struct vm_area_struct *vma = vmf->vma;
	struct folio *folio = NULL;
	int nid = NUMA_NO_NODE;
	bool writable = false, ignore_writable = false;
	bool pte_write_upgrade = vma_wants_manual_pte_write_upgrade(vma);
	int last_cpupid;
	int target_nid;
	pte_t pte, old_pte;
	int flags = 0, nr_pages;

	/*
	 * The pte cannot be used safely until we verify, while holding the page
	 * table lock, that its contents have not changed during fault handling.
	 */
	spin_lock(vmf->ptl);
	/* Read the live PTE from the page tables: */
	old_pte = ptep_get(vmf->pte);

	if (unlikely(!pte_same(old_pte, vmf->orig_pte))) {
		pte_unmap_unlock(vmf->pte, vmf->ptl);
		return 0;
	}

	pte = pte_modify(old_pte, vma->vm_page_prot);

	/*
	 * Detect now whether the PTE could be writable; this information
	 * is only valid while holding the PT lock.
	 */
	writable = pte_write(pte);
	if (!writable && pte_write_upgrade &&
	    can_change_pte_writable(vma, vmf->address, pte))
		writable = true;

	folio = vm_normal_folio(vma, vmf->address, pte);
	if (!folio || folio_is_zone_device(folio))
		goto out_map;

	nid = folio_nid(folio);
	nr_pages = folio_nr_pages(folio);

	target_nid = numa_migrate_check(folio, vmf, vmf->address, &flags,
					writable, &last_cpupid);
	if (target_nid == NUMA_NO_NODE)
		goto out_map;
	if (migrate_misplaced_folio_prepare(folio, vma, target_nid)) {
		flags |= TNF_MIGRATE_FAIL;
		goto out_map;
	}
	/* The folio is isolated and isolation code holds a folio reference. */
	pte_unmap_unlock(vmf->pte, vmf->ptl);
	writable = false;
	ignore_writable = true;

	/* Migrate to the requested node */
	if (!migrate_misplaced_folio(folio, target_nid)) {
		nid = target_nid;
		flags |= TNF_MIGRATED;
		task_numa_fault(last_cpupid, nid, nr_pages, flags);
		return 0;
	}

	flags |= TNF_MIGRATE_FAIL;
	vmf->pte = pte_offset_map_lock(vma->vm_mm, vmf->pmd,
				       vmf->address, &vmf->ptl);
	if (unlikely(!vmf->pte))
		return 0;
	if (unlikely(!pte_same(ptep_get(vmf->pte), vmf->orig_pte))) {
		pte_unmap_unlock(vmf->pte, vmf->ptl);
		return 0;
	}
out_map:
	/*
	 * Make it present again, depending on how arch implements
	 * non-accessible ptes, some can allow access by kernel mode.
	 */
	if (folio && folio_test_large(folio))
		numa_rebuild_large_mapping(vmf, vma, folio, pte, ignore_writable,
					   pte_write_upgrade);
	else
		numa_rebuild_single_mapping(vmf, vma, vmf->address, vmf->pte,
					    writable);
	pte_unmap_unlock(vmf->pte, vmf->ptl);

	if (nid != NUMA_NO_NODE)
		task_numa_fault(last_cpupid, nid, nr_pages, flags);
	return 0;
}

static inline vm_fault_t create_huge_pmd(struct vm_fault *vmf)
{
	struct vm_area_struct *vma = vmf->vma;
	if (vma_is_anonymous(vma))
		return do_huge_pmd_anonymous_page(vmf);
	if (vma->vm_ops->huge_fault)
		return vma->vm_ops->huge_fault(vmf, PMD_ORDER);
	return VM_FAULT_FALLBACK;
}

/* `inline' is required to avoid gcc 4.1.2 build error */
static inline vm_fault_t wp_huge_pmd(struct vm_fault *vmf)
{
	struct vm_area_struct *vma = vmf->vma;
	const bool unshare = vmf->flags & FAULT_FLAG_UNSHARE;
	vm_fault_t ret;

	if (vma_is_anonymous(vma)) {
		if (likely(!unshare) &&
		    userfaultfd_huge_pmd_wp(vma, vmf->orig_pmd)) {
			if (userfaultfd_wp_async(vmf->vma))
				goto split;
			return handle_userfault(vmf, VM_UFFD_WP);
		}
		return do_huge_pmd_wp_page(vmf);
	}

	if (vma->vm_flags & (VM_SHARED | VM_MAYSHARE)) {
		if (vma->vm_ops->huge_fault) {
			ret = vma->vm_ops->huge_fault(vmf, PMD_ORDER);
			if (!(ret & VM_FAULT_FALLBACK))
				return ret;
		}
	}

split:
	/* COW or write-notify handled on pte level: split pmd. */
	__split_huge_pmd(vma, vmf->pmd, vmf->address, false);

	return VM_FAULT_FALLBACK;
}

static vm_fault_t create_huge_pud(struct vm_fault *vmf)
{
#if defined(CONFIG_TRANSPARENT_HUGEPAGE) &&			\
	defined(CONFIG_HAVE_ARCH_TRANSPARENT_HUGEPAGE_PUD)
	struct vm_area_struct *vma = vmf->vma;
	/* No support for anonymous transparent PUD pages yet */
	if (vma_is_anonymous(vma))
		return VM_FAULT_FALLBACK;
	if (vma->vm_ops->huge_fault)
		return vma->vm_ops->huge_fault(vmf, PUD_ORDER);
#endif /* CONFIG_TRANSPARENT_HUGEPAGE */
	return VM_FAULT_FALLBACK;
}

static vm_fault_t wp_huge_pud(struct vm_fault *vmf, pud_t orig_pud)
{
#if defined(CONFIG_TRANSPARENT_HUGEPAGE) &&			\
	defined(CONFIG_HAVE_ARCH_TRANSPARENT_HUGEPAGE_PUD)
	struct vm_area_struct *vma = vmf->vma;
	vm_fault_t ret;

	/* No support for anonymous transparent PUD pages yet */
	if (vma_is_anonymous(vma))
		goto split;
	if (vma->vm_flags & (VM_SHARED | VM_MAYSHARE)) {
		if (vma->vm_ops->huge_fault) {
			ret = vma->vm_ops->huge_fault(vmf, PUD_ORDER);
			if (!(ret & VM_FAULT_FALLBACK))
				return ret;
		}
	}
split:
	/* COW or write-notify not handled on PUD level: split pud.*/
	__split_huge_pud(vma, vmf->pud, vmf->address);
#endif /* CONFIG_TRANSPARENT_HUGEPAGE && CONFIG_HAVE_ARCH_TRANSPARENT_HUGEPAGE_PUD */
	return VM_FAULT_FALLBACK;
}

/*
 * These routines also need to handle stuff like marking pages dirty
 * and/or accessed for architectures that don't do it in hardware (most
 * RISC architectures).  The early dirtying is also good on the i386.
 *
 * There is also a hook called "update_mmu_cache()" that architectures
 * with external mmu caches can use to update those (ie the Sparc or
 * PowerPC hashed page tables that act as extended TLBs).
 *
 * We enter with non-exclusive mmap_lock (to exclude vma changes, but allow
 * concurrent faults).
 *
 * The mmap_lock may have been released depending on flags and our return value.
 * See filemap_fault() and __folio_lock_or_retry().
 */
static vm_fault_t handle_pte_fault(struct vm_fault *vmf)
{
	pte_t entry;

	if (unlikely(pmd_none(*vmf->pmd))) {
		/*
		 * Leave __pte_alloc() until later: because vm_ops->fault may
		 * want to allocate huge page, and if we expose page table
		 * for an instant, it will be difficult to retract from
		 * concurrent faults and from rmap lookups.
		 */
		vmf->pte = NULL;
		vmf->flags &= ~FAULT_FLAG_ORIG_PTE_VALID;
	} else {
		pmd_t dummy_pmdval;

		/*
		 * A regular pmd is established and it can't morph into a huge
		 * pmd by anon khugepaged, since that takes mmap_lock in write
		 * mode; but shmem or file collapse to THP could still morph
		 * it into a huge pmd: just retry later if so.
		 *
		 * Use the maywrite version to indicate that vmf->pte may be
		 * modified, but since we will use pte_same() to detect the
		 * change of the !pte_none() entry, there is no need to recheck
		 * the pmdval. Here we chooes to pass a dummy variable instead
		 * of NULL, which helps new user think about why this place is
		 * special.
		 */
		vmf->pte = pte_offset_map_rw_nolock(vmf->vma->vm_mm, vmf->pmd,
						    vmf->address, &dummy_pmdval,
						    &vmf->ptl);
		if (unlikely(!vmf->pte))
			return 0;
		vmf->orig_pte = ptep_get_lockless(vmf->pte);
		vmf->flags |= FAULT_FLAG_ORIG_PTE_VALID;

		if (pte_none(vmf->orig_pte)) {
			pte_unmap(vmf->pte);
			vmf->pte = NULL;
		}
	}

	if (!vmf->pte)
		return do_pte_missing(vmf);

	if (!pte_present(vmf->orig_pte))
		return do_swap_page(vmf);

	if (pte_protnone(vmf->orig_pte) && vma_is_accessible(vmf->vma))
		return do_numa_page(vmf);

	spin_lock(vmf->ptl);
	entry = vmf->orig_pte;
	if (unlikely(!pte_same(ptep_get(vmf->pte), entry))) {
		update_mmu_tlb(vmf->vma, vmf->address, vmf->pte);
		goto unlock;
	}
	if (vmf->flags & (FAULT_FLAG_WRITE|FAULT_FLAG_UNSHARE)) {
		if (!pte_write(entry))
			return do_wp_page(vmf);
		else if (likely(vmf->flags & FAULT_FLAG_WRITE))
			entry = pte_mkdirty(entry);
	}
	entry = pte_mkyoung(entry);
	if (ptep_set_access_flags(vmf->vma, vmf->address, vmf->pte, entry,
				vmf->flags & FAULT_FLAG_WRITE)) {
		update_mmu_cache_range(vmf, vmf->vma, vmf->address,
				vmf->pte, 1);
	} else {
		/* Skip spurious TLB flush for retried page fault */
		if (vmf->flags & FAULT_FLAG_TRIED)
			goto unlock;
		/*
		 * This is needed only for protection faults but the arch code
		 * is not yet telling us if this is a protection fault or not.
		 * This still avoids useless tlb flushes for .text page faults
		 * with threads.
		 */
		if (vmf->flags & FAULT_FLAG_WRITE)
			flush_tlb_fix_spurious_fault(vmf->vma, vmf->address,
						     vmf->pte);
	}
unlock:
	pte_unmap_unlock(vmf->pte, vmf->ptl);
	return 0;
}

/*
 * On entry, we hold either the VMA lock or the mmap_lock
 * (FAULT_FLAG_VMA_LOCK tells you which).  If VM_FAULT_RETRY is set in
 * the result, the mmap_lock is not held on exit.  See filemap_fault()
 * and __folio_lock_or_retry().
 */
static vm_fault_t __handle_mm_fault(struct vm_area_struct *vma,
		unsigned long address, unsigned int flags)
{
	struct vm_fault vmf = {
		.vma = vma,
		.address = address & PAGE_MASK,
		.real_address = address,
		.flags = flags,
		.pgoff = linear_page_index(vma, address),
		.gfp_mask = __get_fault_gfp_mask(vma),
	};
	struct mm_struct *mm = vma->vm_mm;
	unsigned long vm_flags = vma->vm_flags;
	pgd_t *pgd;
	p4d_t *p4d;
	vm_fault_t ret;

	pgd = pgd_offset(mm, address);
	p4d = p4d_alloc(mm, pgd, address);
	if (!p4d)
		return VM_FAULT_OOM;

	vmf.pud = pud_alloc(mm, p4d, address);
	if (!vmf.pud)
		return VM_FAULT_OOM;
retry_pud:
	if (pud_none(*vmf.pud) &&
	    thp_vma_allowable_order(vma, vm_flags,
				TVA_IN_PF | TVA_ENFORCE_SYSFS, PUD_ORDER)) {
		ret = create_huge_pud(&vmf);
		if (!(ret & VM_FAULT_FALLBACK))
			return ret;
	} else {
		pud_t orig_pud = *vmf.pud;

		barrier();
		if (pud_trans_huge(orig_pud) || pud_devmap(orig_pud)) {

			/*
			 * TODO once we support anonymous PUDs: NUMA case and
			 * FAULT_FLAG_UNSHARE handling.
			 */
			if ((flags & FAULT_FLAG_WRITE) && !pud_write(orig_pud)) {
				ret = wp_huge_pud(&vmf, orig_pud);
				if (!(ret & VM_FAULT_FALLBACK))
					return ret;
			} else {
				huge_pud_set_accessed(&vmf, orig_pud);
				return 0;
			}
		}
	}

	vmf.pmd = pmd_alloc(mm, vmf.pud, address);
	if (!vmf.pmd)
		return VM_FAULT_OOM;

	/* Huge pud page fault raced with pmd_alloc? */
	if (pud_trans_unstable(vmf.pud))
		goto retry_pud;

	if (pmd_none(*vmf.pmd) &&
	    thp_vma_allowable_order(vma, vm_flags,
				TVA_IN_PF | TVA_ENFORCE_SYSFS, PMD_ORDER)) {
		ret = create_huge_pmd(&vmf);
		if (!(ret & VM_FAULT_FALLBACK))
			return ret;
	} else {
		vmf.orig_pmd = pmdp_get_lockless(vmf.pmd);

		if (unlikely(is_swap_pmd(vmf.orig_pmd))) {
			VM_BUG_ON(thp_migration_supported() &&
					  !is_pmd_migration_entry(vmf.orig_pmd));
			if (is_pmd_migration_entry(vmf.orig_pmd))
				pmd_migration_entry_wait(mm, vmf.pmd);
			return 0;
		}
		if (pmd_trans_huge(vmf.orig_pmd) || pmd_devmap(vmf.orig_pmd)) {
			if (pmd_protnone(vmf.orig_pmd) && vma_is_accessible(vma))
				return do_huge_pmd_numa_page(&vmf);

			if ((flags & (FAULT_FLAG_WRITE|FAULT_FLAG_UNSHARE)) &&
			    !pmd_write(vmf.orig_pmd)) {
				ret = wp_huge_pmd(&vmf);
				if (!(ret & VM_FAULT_FALLBACK))
					return ret;
			} else {
				huge_pmd_set_accessed(&vmf);
				return 0;
			}
		}
	}

	return handle_pte_fault(&vmf);
}

/**
 * mm_account_fault - Do page fault accounting
 * @mm: mm from which memcg should be extracted. It can be NULL.
 * @regs: the pt_regs struct pointer.  When set to NULL, will skip accounting
 *        of perf event counters, but we'll still do the per-task accounting to
 *        the task who triggered this page fault.
 * @address: the faulted address.
 * @flags: the fault flags.
 * @ret: the fault retcode.
 *
 * This will take care of most of the page fault accounting.  Meanwhile, it
 * will also include the PERF_COUNT_SW_PAGE_FAULTS_[MAJ|MIN] perf counter
 * updates.  However, note that the handling of PERF_COUNT_SW_PAGE_FAULTS should
 * still be in per-arch page fault handlers at the entry of page fault.
 */
static inline void mm_account_fault(struct mm_struct *mm, struct pt_regs *regs,
				    unsigned long address, unsigned int flags,
				    vm_fault_t ret)
{
	bool major;

	/* Incomplete faults will be accounted upon completion. */
	if (ret & VM_FAULT_RETRY)
		return;

	/*
	 * To preserve the behavior of older kernels, PGFAULT counters record
	 * both successful and failed faults, as opposed to perf counters,
	 * which ignore failed cases.
	 */
	count_vm_event(PGFAULT);
	count_memcg_event_mm(mm, PGFAULT);

	/*
	 * Do not account for unsuccessful faults (e.g. when the address wasn't
	 * valid).  That includes arch_vma_access_permitted() failing before
	 * reaching here. So this is not a "this many hardware page faults"
	 * counter.  We should use the hw profiling for that.
	 */
	if (ret & VM_FAULT_ERROR)
		return;

	/*
	 * We define the fault as a major fault when the final successful fault
	 * is VM_FAULT_MAJOR, or if it retried (which implies that we couldn't
	 * handle it immediately previously).
	 */
	major = (ret & VM_FAULT_MAJOR) || (flags & FAULT_FLAG_TRIED);

	if (major)
		current->maj_flt++;
	else
		current->min_flt++;

	/*
	 * If the fault is done for GUP, regs will be NULL.  We only do the
	 * accounting for the per thread fault counters who triggered the
	 * fault, and we skip the perf event updates.
	 */
	if (!regs)
		return;

	if (major)
		perf_sw_event(PERF_COUNT_SW_PAGE_FAULTS_MAJ, 1, regs, address);
	else
		perf_sw_event(PERF_COUNT_SW_PAGE_FAULTS_MIN, 1, regs, address);
}

#ifdef CONFIG_LRU_GEN
static void lru_gen_enter_fault(struct vm_area_struct *vma)
{
	/* the LRU algorithm only applies to accesses with recency */
	current->in_lru_fault = vma_has_recency(vma);
}

static void lru_gen_exit_fault(void)
{
	current->in_lru_fault = false;
}
#else
static void lru_gen_enter_fault(struct vm_area_struct *vma)
{
}

static void lru_gen_exit_fault(void)
{
}
#endif /* CONFIG_LRU_GEN */

static vm_fault_t sanitize_fault_flags(struct vm_area_struct *vma,
				       unsigned int *flags)
{
	if (unlikely(*flags & FAULT_FLAG_UNSHARE)) {
		if (WARN_ON_ONCE(*flags & FAULT_FLAG_WRITE))
			return VM_FAULT_SIGSEGV;
		/*
		 * FAULT_FLAG_UNSHARE only applies to COW mappings. Let's
		 * just treat it like an ordinary read-fault otherwise.
		 */
		if (!is_cow_mapping(vma->vm_flags))
			*flags &= ~FAULT_FLAG_UNSHARE;
	} else if (*flags & FAULT_FLAG_WRITE) {
		/* Write faults on read-only mappings are impossible ... */
		if (WARN_ON_ONCE(!(vma->vm_flags & VM_MAYWRITE)))
			return VM_FAULT_SIGSEGV;
		/* ... and FOLL_FORCE only applies to COW mappings. */
		if (WARN_ON_ONCE(!(vma->vm_flags & VM_WRITE) &&
				 !is_cow_mapping(vma->vm_flags)))
			return VM_FAULT_SIGSEGV;
	}
#ifdef CONFIG_PER_VMA_LOCK
	/*
	 * Per-VMA locks can't be used with FAULT_FLAG_RETRY_NOWAIT because of
	 * the assumption that lock is dropped on VM_FAULT_RETRY.
	 */
	if (WARN_ON_ONCE((*flags &
			(FAULT_FLAG_VMA_LOCK | FAULT_FLAG_RETRY_NOWAIT)) ==
			(FAULT_FLAG_VMA_LOCK | FAULT_FLAG_RETRY_NOWAIT)))
		return VM_FAULT_SIGSEGV;
#endif

	return 0;
}

/*
 * By the time we get here, we already hold either the VMA lock or the
 * mmap_lock (FAULT_FLAG_VMA_LOCK tells you which).
 *
 * The mmap_lock may have been released depending on flags and our
 * return value.  See filemap_fault() and __folio_lock_or_retry().
 */
vm_fault_t handle_mm_fault(struct vm_area_struct *vma, unsigned long address,
			   unsigned int flags, struct pt_regs *regs)
{
	/* If the fault handler drops the mmap_lock, vma may be freed */
	struct mm_struct *mm = vma->vm_mm;
	vm_fault_t ret;
	bool is_droppable;

	__set_current_state(TASK_RUNNING);

	ret = sanitize_fault_flags(vma, &flags);
	if (ret)
		goto out;

	if (!arch_vma_access_permitted(vma, flags & FAULT_FLAG_WRITE,
					    flags & FAULT_FLAG_INSTRUCTION,
					    flags & FAULT_FLAG_REMOTE)) {
		ret = VM_FAULT_SIGSEGV;
		goto out;
	}

	is_droppable = !!(vma->vm_flags & VM_DROPPABLE);

	/*
	 * Enable the memcg OOM handling for faults triggered in user
	 * space.  Kernel faults are handled more gracefully.
	 */
	if (flags & FAULT_FLAG_USER)
		mem_cgroup_enter_user_fault();

	lru_gen_enter_fault(vma);

	if (unlikely(is_vm_hugetlb_page(vma)))
		ret = hugetlb_fault(vma->vm_mm, vma, address, flags);
	else
		ret = __handle_mm_fault(vma, address, flags);

	/*
	 * Warning: It is no longer safe to dereference vma-> after this point,
	 * because mmap_lock might have been dropped by __handle_mm_fault(), so
	 * vma might be destroyed from underneath us.
	 */

	lru_gen_exit_fault();

	/* If the mapping is droppable, then errors due to OOM aren't fatal. */
	if (is_droppable)
		ret &= ~VM_FAULT_OOM;

	if (flags & FAULT_FLAG_USER) {
		mem_cgroup_exit_user_fault();
		/*
		 * The task may have entered a memcg OOM situation but
		 * if the allocation error was handled gracefully (no
		 * VM_FAULT_OOM), there is no need to kill anything.
		 * Just clean up the OOM state peacefully.
		 */
		if (task_in_memcg_oom(current) && !(ret & VM_FAULT_OOM))
			mem_cgroup_oom_synchronize(false);
	}
out:
	mm_account_fault(mm, regs, address, flags, ret);

	return ret;
}
EXPORT_SYMBOL_GPL(handle_mm_fault);

<<<<<<< HEAD
#ifdef CONFIG_LOCK_MM_AND_FIND_VMA
#include <linux/extable.h>

static inline bool get_mmap_lock_carefully(struct mm_struct *mm, struct pt_regs *regs)
{
	if (likely(mmap_read_trylock(mm)))
		return true;

	if (regs && !user_mode(regs)) {
		unsigned long ip = exception_ip(regs);
		if (!search_exception_tables(ip))
			return false;
	}

	return !mmap_read_lock_killable(mm);
}

static inline bool mmap_upgrade_trylock(struct mm_struct *mm)
{
	/*
	 * We don't have this operation yet.
	 *
	 * It should be easy enough to do: it's basically a
	 *    atomic_long_try_cmpxchg_acquire()
	 * from RWSEM_READER_BIAS -> RWSEM_WRITER_LOCKED, but
	 * it also needs the proper lockdep magic etc.
	 */
	return false;
}

static inline bool upgrade_mmap_lock_carefully(struct mm_struct *mm, struct pt_regs *regs)
{
	mmap_read_unlock(mm);
	if (regs && !user_mode(regs)) {
		unsigned long ip = exception_ip(regs);
		if (!search_exception_tables(ip))
			return false;
	}
	return !mmap_write_lock_killable(mm);
}

/*
 * Helper for page fault handling.
 *
 * This is kind of equivalent to "mmap_read_lock()" followed
 * by "find_extend_vma()", except it's a lot more careful about
 * the locking (and will drop the lock on failure).
 *
 * For example, if we have a kernel bug that causes a page
 * fault, we don't want to just use mmap_read_lock() to get
 * the mm lock, because that would deadlock if the bug were
 * to happen while we're holding the mm lock for writing.
 *
 * So this checks the exception tables on kernel faults in
 * order to only do this all for instructions that are actually
 * expected to fault.
 *
 * We can also actually take the mm lock for writing if we
 * need to extend the vma, which helps the VM layer a lot.
 */
struct vm_area_struct *lock_mm_and_find_vma(struct mm_struct *mm,
			unsigned long addr, struct pt_regs *regs)
{
	struct vm_area_struct *vma;

	if (!get_mmap_lock_carefully(mm, regs))
		return NULL;

	vma = find_vma(mm, addr);
	if (likely(vma && (vma->vm_start <= addr)))
		return vma;

	/*
	 * Well, dang. We might still be successful, but only
	 * if we can extend a vma to do so.
	 */
	if (!vma || !(vma->vm_flags & VM_GROWSDOWN)) {
		mmap_read_unlock(mm);
		return NULL;
	}

	/*
	 * We can try to upgrade the mmap lock atomically,
	 * in which case we can continue to use the vma
	 * we already looked up.
	 *
	 * Otherwise we'll have to drop the mmap lock and
	 * re-take it, and also look up the vma again,
	 * re-checking it.
	 */
	if (!mmap_upgrade_trylock(mm)) {
		if (!upgrade_mmap_lock_carefully(mm, regs))
			return NULL;

		vma = find_vma(mm, addr);
		if (!vma)
			goto fail;
		if (vma->vm_start <= addr)
			goto success;
		if (!(vma->vm_flags & VM_GROWSDOWN))
			goto fail;
	}

	if (expand_stack_locked(vma, addr))
		goto fail;

success:
	mmap_write_downgrade(mm);
	return vma;

fail:
	mmap_write_unlock(mm);
	return NULL;
}
#endif

#ifdef CONFIG_PER_VMA_LOCK
static inline bool __vma_enter_locked(struct vm_area_struct *vma, bool detaching)
{
	unsigned int tgt_refcnt = VMA_LOCK_OFFSET;

	/* Additional refcnt if the vma is attached. */
	if (!detaching)
		tgt_refcnt++;

	/*
	 * If vma is detached then only vma_mark_attached() can raise the
	 * vm_refcnt. mmap_write_lock prevents racing with vma_mark_attached().
	 */
	if (!refcount_add_not_zero(VMA_LOCK_OFFSET, &vma->vm_refcnt))
		return false;

	rwsem_acquire(&vma->vmlock_dep_map, 0, 0, _RET_IP_);
	rcuwait_wait_event(&vma->vm_mm->vma_writer_wait,
		   refcount_read(&vma->vm_refcnt) == tgt_refcnt,
		   TASK_UNINTERRUPTIBLE);
	lock_acquired(&vma->vmlock_dep_map, _RET_IP_);

	return true;
}

static inline void __vma_exit_locked(struct vm_area_struct *vma, bool *detached)
{
	*detached = refcount_sub_and_test(VMA_LOCK_OFFSET, &vma->vm_refcnt);
	rwsem_release(&vma->vmlock_dep_map, _RET_IP_);
}

void __vma_start_write(struct vm_area_struct *vma, unsigned int mm_lock_seq)
{
	bool locked;

	/*
	 * __vma_enter_locked() returns false immediately if the vma is not
	 * attached, otherwise it waits until refcnt is indicating that vma
	 * is attached with no readers.
	 */
	locked = __vma_enter_locked(vma, false);

	/*
	 * We should use WRITE_ONCE() here because we can have concurrent reads
	 * from the early lockless pessimistic check in vma_start_read().
	 * We don't really care about the correctness of that early check, but
	 * we should use WRITE_ONCE() for cleanliness and to keep KCSAN happy.
	 */
	WRITE_ONCE(vma->vm_lock_seq, mm_lock_seq);

	if (locked) {
		bool detached;

		__vma_exit_locked(vma, &detached);
		WARN_ON_ONCE(detached); /* vma should remain attached */
	}
}
EXPORT_SYMBOL_GPL(__vma_start_write);

void vma_mark_detached(struct vm_area_struct *vma)
{
	vma_assert_write_locked(vma);
	vma_assert_attached(vma);

	/*
	 * We are the only writer, so no need to use vma_refcount_put().
	 * The condition below is unlikely because the vma has been already
	 * write-locked and readers can increment vm_refcnt only temporarily
	 * before they check vm_lock_seq, realize the vma is locked and drop
	 * back the vm_refcnt. That is a narrow window for observing a raised
	 * vm_refcnt.
	 */
	if (unlikely(!refcount_dec_and_test(&vma->vm_refcnt))) {
		/* Wait until vma is detached with no readers. */
		if (__vma_enter_locked(vma, true)) {
			bool detached;

			__vma_exit_locked(vma, &detached);
			WARN_ON_ONCE(!detached);
		}
	}
}

/*
 * Lookup and lock a VMA under RCU protection. Returned VMA is guaranteed to be
 * stable and not isolated. If the VMA is not found or is being modified the
 * function returns NULL.
 */
struct vm_area_struct *lock_vma_under_rcu(struct mm_struct *mm,
					  unsigned long address)
{
	MA_STATE(mas, &mm->mm_mt, address, address);
	struct vm_area_struct *vma;

	rcu_read_lock();
retry:
	vma = mas_walk(&mas);
	if (!vma)
		goto inval;

	vma = vma_start_read(mm, vma);
	if (IS_ERR_OR_NULL(vma)) {
		/* Check if the VMA got isolated after we found it */
		if (PTR_ERR(vma) == -EAGAIN) {
			count_vm_vma_lock_event(VMA_LOCK_MISS);
			/* The area was replaced with another one */
			goto retry;
		}

		/* Failed to lock the VMA */
		goto inval;
	}
	/*
	 * At this point, we have a stable reference to a VMA: The VMA is
	 * locked and we know it hasn't already been isolated.
	 * From here on, we can access the VMA without worrying about which
	 * fields are accessible for RCU readers.
	 */

	/* Check if the vma we locked is the right one. */
	if (unlikely(address < vma->vm_start || address >= vma->vm_end))
		goto inval_end_read;

	rcu_read_unlock();
	return vma;

inval_end_read:
	vma_end_read(vma);
inval:
	rcu_read_unlock();
	count_vm_vma_lock_event(VMA_LOCK_ABORT);
	return NULL;
}
#endif /* CONFIG_PER_VMA_LOCK */

=======
>>>>>>> 25bf10be
#ifndef __PAGETABLE_P4D_FOLDED
/*
 * Allocate p4d page table.
 * We've already handled the fast-path in-line.
 */
int __p4d_alloc(struct mm_struct *mm, pgd_t *pgd, unsigned long address)
{
	p4d_t *new = p4d_alloc_one(mm, address);
	if (!new)
		return -ENOMEM;

	spin_lock(&mm->page_table_lock);
	if (pgd_present(*pgd)) {	/* Another has populated it */
		p4d_free(mm, new);
	} else {
		smp_wmb(); /* See comment in pmd_install() */
		pgd_populate(mm, pgd, new);
	}
	spin_unlock(&mm->page_table_lock);
	return 0;
}
#endif /* __PAGETABLE_P4D_FOLDED */

#ifndef __PAGETABLE_PUD_FOLDED
/*
 * Allocate page upper directory.
 * We've already handled the fast-path in-line.
 */
int __pud_alloc(struct mm_struct *mm, p4d_t *p4d, unsigned long address)
{
	pud_t *new = pud_alloc_one(mm, address);
	if (!new)
		return -ENOMEM;

	spin_lock(&mm->page_table_lock);
	if (!p4d_present(*p4d)) {
		mm_inc_nr_puds(mm);
		smp_wmb(); /* See comment in pmd_install() */
		p4d_populate(mm, p4d, new);
	} else	/* Another has populated it */
		pud_free(mm, new);
	spin_unlock(&mm->page_table_lock);
	return 0;
}
#endif /* __PAGETABLE_PUD_FOLDED */

#ifndef __PAGETABLE_PMD_FOLDED
/*
 * Allocate page middle directory.
 * We've already handled the fast-path in-line.
 */
int __pmd_alloc(struct mm_struct *mm, pud_t *pud, unsigned long address)
{
	spinlock_t *ptl;
	pmd_t *new = pmd_alloc_one(mm, address);
	if (!new)
		return -ENOMEM;

	ptl = pud_lock(mm, pud);
	if (!pud_present(*pud)) {
		mm_inc_nr_pmds(mm);
		smp_wmb(); /* See comment in pmd_install() */
		pud_populate(mm, pud, new);
	} else {	/* Another has populated it */
		pmd_free(mm, new);
	}
	spin_unlock(ptl);
	return 0;
}
#endif /* __PAGETABLE_PMD_FOLDED */

static inline void pfnmap_args_setup(struct follow_pfnmap_args *args,
				     spinlock_t *lock, pte_t *ptep,
				     pgprot_t pgprot, unsigned long pfn_base,
				     unsigned long addr_mask, bool writable,
				     bool special)
{
	args->lock = lock;
	args->ptep = ptep;
	args->pfn = pfn_base + ((args->address & ~addr_mask) >> PAGE_SHIFT);
	args->addr_mask = addr_mask;
	args->pgprot = pgprot;
	args->writable = writable;
	args->special = special;
}

static inline void pfnmap_lockdep_assert(struct vm_area_struct *vma)
{
#ifdef CONFIG_LOCKDEP
	struct file *file = vma->vm_file;
	struct address_space *mapping = file ? file->f_mapping : NULL;

	if (mapping)
		lockdep_assert(lockdep_is_held(&mapping->i_mmap_rwsem) ||
			       lockdep_is_held(&vma->vm_mm->mmap_lock));
	else
		lockdep_assert(lockdep_is_held(&vma->vm_mm->mmap_lock));
#endif
}

/**
 * follow_pfnmap_start() - Look up a pfn mapping at a user virtual address
 * @args: Pointer to struct @follow_pfnmap_args
 *
 * The caller needs to setup args->vma and args->address to point to the
 * virtual address as the target of such lookup.  On a successful return,
 * the results will be put into other output fields.
 *
 * After the caller finished using the fields, the caller must invoke
 * another follow_pfnmap_end() to proper releases the locks and resources
 * of such look up request.
 *
 * During the start() and end() calls, the results in @args will be valid
 * as proper locks will be held.  After the end() is called, all the fields
 * in @follow_pfnmap_args will be invalid to be further accessed.  Further
 * use of such information after end() may require proper synchronizations
 * by the caller with page table updates, otherwise it can create a
 * security bug.
 *
 * If the PTE maps a refcounted page, callers are responsible to protect
 * against invalidation with MMU notifiers; otherwise access to the PFN at
 * a later point in time can trigger use-after-free.
 *
 * Only IO mappings and raw PFN mappings are allowed.  The mmap semaphore
 * should be taken for read, and the mmap semaphore cannot be released
 * before the end() is invoked.
 *
 * This function must not be used to modify PTE content.
 *
 * Return: zero on success, negative otherwise.
 */
int follow_pfnmap_start(struct follow_pfnmap_args *args)
{
	struct vm_area_struct *vma = args->vma;
	unsigned long address = args->address;
	struct mm_struct *mm = vma->vm_mm;
	spinlock_t *lock;
	pgd_t *pgdp;
	p4d_t *p4dp, p4d;
	pud_t *pudp, pud;
	pmd_t *pmdp, pmd;
	pte_t *ptep, pte;

	pfnmap_lockdep_assert(vma);

	if (unlikely(address < vma->vm_start || address >= vma->vm_end))
		goto out;

	if (!(vma->vm_flags & (VM_IO | VM_PFNMAP)))
		goto out;
retry:
	pgdp = pgd_offset(mm, address);
	if (pgd_none(*pgdp) || unlikely(pgd_bad(*pgdp)))
		goto out;

	p4dp = p4d_offset(pgdp, address);
	p4d = READ_ONCE(*p4dp);
	if (p4d_none(p4d) || unlikely(p4d_bad(p4d)))
		goto out;

	pudp = pud_offset(p4dp, address);
	pud = READ_ONCE(*pudp);
	if (pud_none(pud))
		goto out;
	if (pud_leaf(pud)) {
		lock = pud_lock(mm, pudp);
		if (!unlikely(pud_leaf(pud))) {
			spin_unlock(lock);
			goto retry;
		}
		pfnmap_args_setup(args, lock, NULL, pud_pgprot(pud),
				  pud_pfn(pud), PUD_MASK, pud_write(pud),
				  pud_special(pud));
		return 0;
	}

	pmdp = pmd_offset(pudp, address);
	pmd = pmdp_get_lockless(pmdp);
	if (pmd_leaf(pmd)) {
		lock = pmd_lock(mm, pmdp);
		if (!unlikely(pmd_leaf(pmd))) {
			spin_unlock(lock);
			goto retry;
		}
		pfnmap_args_setup(args, lock, NULL, pmd_pgprot(pmd),
				  pmd_pfn(pmd), PMD_MASK, pmd_write(pmd),
				  pmd_special(pmd));
		return 0;
	}

	ptep = pte_offset_map_lock(mm, pmdp, address, &lock);
	if (!ptep)
		goto out;
	pte = ptep_get(ptep);
	if (!pte_present(pte))
		goto unlock;
	pfnmap_args_setup(args, lock, ptep, pte_pgprot(pte),
			  pte_pfn(pte), PAGE_MASK, pte_write(pte),
			  pte_special(pte));
	return 0;
unlock:
	pte_unmap_unlock(ptep, lock);
out:
	return -EINVAL;
}
EXPORT_SYMBOL_GPL(follow_pfnmap_start);

/**
 * follow_pfnmap_end(): End a follow_pfnmap_start() process
 * @args: Pointer to struct @follow_pfnmap_args
 *
 * Must be used in pair of follow_pfnmap_start().  See the start() function
 * above for more information.
 */
void follow_pfnmap_end(struct follow_pfnmap_args *args)
{
	if (args->lock)
		spin_unlock(args->lock);
	if (args->ptep)
		pte_unmap(args->ptep);
}
EXPORT_SYMBOL_GPL(follow_pfnmap_end);

#ifdef CONFIG_HAVE_IOREMAP_PROT
/**
 * generic_access_phys - generic implementation for iomem mmap access
 * @vma: the vma to access
 * @addr: userspace address, not relative offset within @vma
 * @buf: buffer to read/write
 * @len: length of transfer
 * @write: set to FOLL_WRITE when writing, otherwise reading
 *
 * This is a generic implementation for &vm_operations_struct.access for an
 * iomem mapping. This callback is used by access_process_vm() when the @vma is
 * not page based.
 */
int generic_access_phys(struct vm_area_struct *vma, unsigned long addr,
			void *buf, int len, int write)
{
	resource_size_t phys_addr;
	pgprot_t prot = __pgprot(0);
	void __iomem *maddr;
	int offset = offset_in_page(addr);
	int ret = -EINVAL;
	bool writable;
	struct follow_pfnmap_args args = { .vma = vma, .address = addr };

retry:
	if (follow_pfnmap_start(&args))
		return -EINVAL;
	prot = args.pgprot;
	phys_addr = (resource_size_t)args.pfn << PAGE_SHIFT;
	writable = args.writable;
	follow_pfnmap_end(&args);

	if ((write & FOLL_WRITE) && !writable)
		return -EINVAL;

	maddr = ioremap_prot(phys_addr, PAGE_ALIGN(len + offset), prot);
	if (!maddr)
		return -ENOMEM;

	if (follow_pfnmap_start(&args))
		goto out_unmap;

	if ((pgprot_val(prot) != pgprot_val(args.pgprot)) ||
	    (phys_addr != (args.pfn << PAGE_SHIFT)) ||
	    (writable != args.writable)) {
		follow_pfnmap_end(&args);
		iounmap(maddr);
		goto retry;
	}

	if (write)
		memcpy_toio(maddr + offset, buf, len);
	else
		memcpy_fromio(buf, maddr + offset, len);
	ret = len;
	follow_pfnmap_end(&args);
out_unmap:
	iounmap(maddr);

	return ret;
}
EXPORT_SYMBOL_GPL(generic_access_phys);
#endif

/*
 * Access another process' address space as given in mm.
 */
static int __access_remote_vm(struct mm_struct *mm, unsigned long addr,
			      void *buf, int len, unsigned int gup_flags)
{
	void *old_buf = buf;
	int write = gup_flags & FOLL_WRITE;

	if (mmap_read_lock_killable(mm))
		return 0;

	/* Untag the address before looking up the VMA */
	addr = untagged_addr_remote(mm, addr);

	/* Avoid triggering the temporary warning in __get_user_pages */
	if (!vma_lookup(mm, addr) && !expand_stack(mm, addr))
		return 0;

	/* ignore errors, just check how much was successfully transferred */
	while (len) {
		int bytes, offset;
		void *maddr;
		struct vm_area_struct *vma = NULL;
		struct page *page = get_user_page_vma_remote(mm, addr,
							     gup_flags, &vma);

		if (IS_ERR(page)) {
			/* We might need to expand the stack to access it */
			vma = vma_lookup(mm, addr);
			if (!vma) {
				vma = expand_stack(mm, addr);

				/* mmap_lock was dropped on failure */
				if (!vma)
					return buf - old_buf;

				/* Try again if stack expansion worked */
				continue;
			}

			/*
			 * Check if this is a VM_IO | VM_PFNMAP VMA, which
			 * we can access using slightly different code.
			 */
			bytes = 0;
#ifdef CONFIG_HAVE_IOREMAP_PROT
			if (vma->vm_ops && vma->vm_ops->access)
				bytes = vma->vm_ops->access(vma, addr, buf,
							    len, write);
#endif
			if (bytes <= 0)
				break;
		} else {
			bytes = len;
			offset = addr & (PAGE_SIZE-1);
			if (bytes > PAGE_SIZE-offset)
				bytes = PAGE_SIZE-offset;

			maddr = kmap_local_page(page);
			if (write) {
				copy_to_user_page(vma, page, addr,
						  maddr + offset, buf, bytes);
				set_page_dirty_lock(page);
			} else {
				copy_from_user_page(vma, page, addr,
						    buf, maddr + offset, bytes);
			}
			unmap_and_put_page(page, maddr);
		}
		len -= bytes;
		buf += bytes;
		addr += bytes;
	}
	mmap_read_unlock(mm);

	return buf - old_buf;
}

/**
 * access_remote_vm - access another process' address space
 * @mm:		the mm_struct of the target address space
 * @addr:	start address to access
 * @buf:	source or destination buffer
 * @len:	number of bytes to transfer
 * @gup_flags:	flags modifying lookup behaviour
 *
 * The caller must hold a reference on @mm.
 *
 * Return: number of bytes copied from source to destination.
 */
int access_remote_vm(struct mm_struct *mm, unsigned long addr,
		void *buf, int len, unsigned int gup_flags)
{
	return __access_remote_vm(mm, addr, buf, len, gup_flags);
}

/*
 * Access another process' address space.
 * Source/target buffer must be kernel space,
 * Do not walk the page table directly, use get_user_pages
 */
int access_process_vm(struct task_struct *tsk, unsigned long addr,
		void *buf, int len, unsigned int gup_flags)
{
	struct mm_struct *mm;
	int ret;

	mm = get_task_mm(tsk);
	if (!mm)
		return 0;

	ret = __access_remote_vm(mm, addr, buf, len, gup_flags);

	mmput(mm);

	return ret;
}
EXPORT_SYMBOL_GPL(access_process_vm);

#ifdef CONFIG_BPF_SYSCALL
/*
 * Copy a string from another process's address space as given in mm.
 * If there is any error return -EFAULT.
 */
static int __copy_remote_vm_str(struct mm_struct *mm, unsigned long addr,
				void *buf, int len, unsigned int gup_flags)
{
	void *old_buf = buf;
	int err = 0;

	*(char *)buf = '\0';

	if (mmap_read_lock_killable(mm))
		return -EFAULT;

	addr = untagged_addr_remote(mm, addr);

	/* Avoid triggering the temporary warning in __get_user_pages */
	if (!vma_lookup(mm, addr)) {
		err = -EFAULT;
		goto out;
	}

	while (len) {
		int bytes, offset, retval;
		void *maddr;
		struct page *page;
		struct vm_area_struct *vma = NULL;

		page = get_user_page_vma_remote(mm, addr, gup_flags, &vma);
		if (IS_ERR(page)) {
			/*
			 * Treat as a total failure for now until we decide how
			 * to handle the CONFIG_HAVE_IOREMAP_PROT case and
			 * stack expansion.
			 */
			*(char *)buf = '\0';
			err = -EFAULT;
			goto out;
		}

		bytes = len;
		offset = addr & (PAGE_SIZE - 1);
		if (bytes > PAGE_SIZE - offset)
			bytes = PAGE_SIZE - offset;

		maddr = kmap_local_page(page);
		retval = strscpy(buf, maddr + offset, bytes);
		if (retval >= 0) {
			/* Found the end of the string */
			buf += retval;
			unmap_and_put_page(page, maddr);
			break;
		}

		buf += bytes - 1;
		/*
		 * Because strscpy always NUL terminates we need to
		 * copy the last byte in the page if we are going to
		 * load more pages
		 */
		if (bytes != len) {
			addr += bytes - 1;
			copy_from_user_page(vma, page, addr, buf, maddr + (PAGE_SIZE - 1), 1);
			buf += 1;
			addr += 1;
		}
		len -= bytes;

		unmap_and_put_page(page, maddr);
	}

out:
	mmap_read_unlock(mm);
	if (err)
		return err;
	return buf - old_buf;
}

/**
 * copy_remote_vm_str - copy a string from another process's address space.
 * @tsk:	the task of the target address space
 * @addr:	start address to read from
 * @buf:	destination buffer
 * @len:	number of bytes to copy
 * @gup_flags:	flags modifying lookup behaviour
 *
 * The caller must hold a reference on @mm.
 *
 * Return: number of bytes copied from @addr (source) to @buf (destination);
 * not including the trailing NUL. Always guaranteed to leave NUL-terminated
 * buffer. On any error, return -EFAULT.
 */
int copy_remote_vm_str(struct task_struct *tsk, unsigned long addr,
		       void *buf, int len, unsigned int gup_flags)
{
	struct mm_struct *mm;
	int ret;

	if (unlikely(len == 0))
		return 0;

	mm = get_task_mm(tsk);
	if (!mm) {
		*(char *)buf = '\0';
		return -EFAULT;
	}

	ret = __copy_remote_vm_str(mm, addr, buf, len, gup_flags);

	mmput(mm);

	return ret;
}
EXPORT_SYMBOL_GPL(copy_remote_vm_str);
#endif /* CONFIG_BPF_SYSCALL */

/*
 * Print the name of a VMA.
 */
void print_vma_addr(char *prefix, unsigned long ip)
{
	struct mm_struct *mm = current->mm;
	struct vm_area_struct *vma;

	/*
	 * we might be running from an atomic context so we cannot sleep
	 */
	if (!mmap_read_trylock(mm))
		return;

	vma = vma_lookup(mm, ip);
	if (vma && vma->vm_file) {
		struct file *f = vma->vm_file;
		ip -= vma->vm_start;
		ip += vma->vm_pgoff << PAGE_SHIFT;
		printk("%s%pD[%lx,%lx+%lx]", prefix, f, ip,
				vma->vm_start,
				vma->vm_end - vma->vm_start);
	}
	mmap_read_unlock(mm);
}

#if defined(CONFIG_PROVE_LOCKING) || defined(CONFIG_DEBUG_ATOMIC_SLEEP)
void __might_fault(const char *file, int line)
{
	if (pagefault_disabled())
		return;
	__might_sleep(file, line);
	if (current->mm)
		might_lock_read(&current->mm->mmap_lock);
}
EXPORT_SYMBOL(__might_fault);
#endif

#if defined(CONFIG_TRANSPARENT_HUGEPAGE) || defined(CONFIG_HUGETLBFS)
/*
 * Process all subpages of the specified huge page with the specified
 * operation.  The target subpage will be processed last to keep its
 * cache lines hot.
 */
static inline int process_huge_page(
	unsigned long addr_hint, unsigned int nr_pages,
	int (*process_subpage)(unsigned long addr, int idx, void *arg),
	void *arg)
{
	int i, n, base, l, ret;
	unsigned long addr = addr_hint &
		~(((unsigned long)nr_pages << PAGE_SHIFT) - 1);

	/* Process target subpage last to keep its cache lines hot */
	might_sleep();
	n = (addr_hint - addr) / PAGE_SIZE;
	if (2 * n <= nr_pages) {
		/* If target subpage in first half of huge page */
		base = 0;
		l = n;
		/* Process subpages at the end of huge page */
		for (i = nr_pages - 1; i >= 2 * n; i--) {
			cond_resched();
			ret = process_subpage(addr + i * PAGE_SIZE, i, arg);
			if (ret)
				return ret;
		}
	} else {
		/* If target subpage in second half of huge page */
		base = nr_pages - 2 * (nr_pages - n);
		l = nr_pages - n;
		/* Process subpages at the begin of huge page */
		for (i = 0; i < base; i++) {
			cond_resched();
			ret = process_subpage(addr + i * PAGE_SIZE, i, arg);
			if (ret)
				return ret;
		}
	}
	/*
	 * Process remaining subpages in left-right-left-right pattern
	 * towards the target subpage
	 */
	for (i = 0; i < l; i++) {
		int left_idx = base + i;
		int right_idx = base + 2 * l - 1 - i;

		cond_resched();
		ret = process_subpage(addr + left_idx * PAGE_SIZE, left_idx, arg);
		if (ret)
			return ret;
		cond_resched();
		ret = process_subpage(addr + right_idx * PAGE_SIZE, right_idx, arg);
		if (ret)
			return ret;
	}
	return 0;
}

static void clear_gigantic_page(struct folio *folio, unsigned long addr_hint,
				unsigned int nr_pages)
{
	unsigned long addr = ALIGN_DOWN(addr_hint, folio_size(folio));
	int i;

	might_sleep();
	for (i = 0; i < nr_pages; i++) {
		cond_resched();
		clear_user_highpage(folio_page(folio, i), addr + i * PAGE_SIZE);
	}
}

static int clear_subpage(unsigned long addr, int idx, void *arg)
{
	struct folio *folio = arg;

	clear_user_highpage(folio_page(folio, idx), addr);
	return 0;
}

/**
 * folio_zero_user - Zero a folio which will be mapped to userspace.
 * @folio: The folio to zero.
 * @addr_hint: The address will be accessed or the base address if uncelar.
 */
void folio_zero_user(struct folio *folio, unsigned long addr_hint)
{
	unsigned int nr_pages = folio_nr_pages(folio);

	if (unlikely(nr_pages > MAX_ORDER_NR_PAGES))
		clear_gigantic_page(folio, addr_hint, nr_pages);
	else
		process_huge_page(addr_hint, nr_pages, clear_subpage, folio);
}

static int copy_user_gigantic_page(struct folio *dst, struct folio *src,
				   unsigned long addr_hint,
				   struct vm_area_struct *vma,
				   unsigned int nr_pages)
{
	unsigned long addr = ALIGN_DOWN(addr_hint, folio_size(dst));
	struct page *dst_page;
	struct page *src_page;
	int i;

	for (i = 0; i < nr_pages; i++) {
		dst_page = folio_page(dst, i);
		src_page = folio_page(src, i);

		cond_resched();
		if (copy_mc_user_highpage(dst_page, src_page,
					  addr + i*PAGE_SIZE, vma))
			return -EHWPOISON;
	}
	return 0;
}

struct copy_subpage_arg {
	struct folio *dst;
	struct folio *src;
	struct vm_area_struct *vma;
};

static int copy_subpage(unsigned long addr, int idx, void *arg)
{
	struct copy_subpage_arg *copy_arg = arg;
	struct page *dst = folio_page(copy_arg->dst, idx);
	struct page *src = folio_page(copy_arg->src, idx);

	if (copy_mc_user_highpage(dst, src, addr, copy_arg->vma))
		return -EHWPOISON;
	return 0;
}

int copy_user_large_folio(struct folio *dst, struct folio *src,
			  unsigned long addr_hint, struct vm_area_struct *vma)
{
	unsigned int nr_pages = folio_nr_pages(dst);
	struct copy_subpage_arg arg = {
		.dst = dst,
		.src = src,
		.vma = vma,
	};

	if (unlikely(nr_pages > MAX_ORDER_NR_PAGES))
		return copy_user_gigantic_page(dst, src, addr_hint, vma, nr_pages);

	return process_huge_page(addr_hint, nr_pages, copy_subpage, &arg);
}

long copy_folio_from_user(struct folio *dst_folio,
			   const void __user *usr_src,
			   bool allow_pagefault)
{
	void *kaddr;
	unsigned long i, rc = 0;
	unsigned int nr_pages = folio_nr_pages(dst_folio);
	unsigned long ret_val = nr_pages * PAGE_SIZE;
	struct page *subpage;

	for (i = 0; i < nr_pages; i++) {
		subpage = folio_page(dst_folio, i);
		kaddr = kmap_local_page(subpage);
		if (!allow_pagefault)
			pagefault_disable();
		rc = copy_from_user(kaddr, usr_src + i * PAGE_SIZE, PAGE_SIZE);
		if (!allow_pagefault)
			pagefault_enable();
		kunmap_local(kaddr);

		ret_val -= (PAGE_SIZE - rc);
		if (rc)
			break;

		flush_dcache_page(subpage);

		cond_resched();
	}
	return ret_val;
}
#endif /* CONFIG_TRANSPARENT_HUGEPAGE || CONFIG_HUGETLBFS */

#if defined(CONFIG_SPLIT_PTE_PTLOCKS) && ALLOC_SPLIT_PTLOCKS

static struct kmem_cache *page_ptl_cachep;

void __init ptlock_cache_init(void)
{
	page_ptl_cachep = kmem_cache_create("page->ptl", sizeof(spinlock_t), 0,
			SLAB_PANIC, NULL);
}

bool ptlock_alloc(struct ptdesc *ptdesc)
{
	spinlock_t *ptl;

	ptl = kmem_cache_alloc(page_ptl_cachep, GFP_KERNEL);
	if (!ptl)
		return false;
	ptdesc->ptl = ptl;
	return true;
}

void ptlock_free(struct ptdesc *ptdesc)
{
	if (ptdesc->ptl)
		kmem_cache_free(page_ptl_cachep, ptdesc->ptl);
}
#endif

void vma_pgtable_walk_begin(struct vm_area_struct *vma)
{
	if (is_vm_hugetlb_page(vma))
		hugetlb_vma_lock_read(vma);
}

void vma_pgtable_walk_end(struct vm_area_struct *vma)
{
	if (is_vm_hugetlb_page(vma))
		hugetlb_vma_unlock_read(vma);
}<|MERGE_RESOLUTION|>--- conflicted
+++ resolved
@@ -6410,260 +6410,6 @@
 }
 EXPORT_SYMBOL_GPL(handle_mm_fault);
 
-<<<<<<< HEAD
-#ifdef CONFIG_LOCK_MM_AND_FIND_VMA
-#include <linux/extable.h>
-
-static inline bool get_mmap_lock_carefully(struct mm_struct *mm, struct pt_regs *regs)
-{
-	if (likely(mmap_read_trylock(mm)))
-		return true;
-
-	if (regs && !user_mode(regs)) {
-		unsigned long ip = exception_ip(regs);
-		if (!search_exception_tables(ip))
-			return false;
-	}
-
-	return !mmap_read_lock_killable(mm);
-}
-
-static inline bool mmap_upgrade_trylock(struct mm_struct *mm)
-{
-	/*
-	 * We don't have this operation yet.
-	 *
-	 * It should be easy enough to do: it's basically a
-	 *    atomic_long_try_cmpxchg_acquire()
-	 * from RWSEM_READER_BIAS -> RWSEM_WRITER_LOCKED, but
-	 * it also needs the proper lockdep magic etc.
-	 */
-	return false;
-}
-
-static inline bool upgrade_mmap_lock_carefully(struct mm_struct *mm, struct pt_regs *regs)
-{
-	mmap_read_unlock(mm);
-	if (regs && !user_mode(regs)) {
-		unsigned long ip = exception_ip(regs);
-		if (!search_exception_tables(ip))
-			return false;
-	}
-	return !mmap_write_lock_killable(mm);
-}
-
-/*
- * Helper for page fault handling.
- *
- * This is kind of equivalent to "mmap_read_lock()" followed
- * by "find_extend_vma()", except it's a lot more careful about
- * the locking (and will drop the lock on failure).
- *
- * For example, if we have a kernel bug that causes a page
- * fault, we don't want to just use mmap_read_lock() to get
- * the mm lock, because that would deadlock if the bug were
- * to happen while we're holding the mm lock for writing.
- *
- * So this checks the exception tables on kernel faults in
- * order to only do this all for instructions that are actually
- * expected to fault.
- *
- * We can also actually take the mm lock for writing if we
- * need to extend the vma, which helps the VM layer a lot.
- */
-struct vm_area_struct *lock_mm_and_find_vma(struct mm_struct *mm,
-			unsigned long addr, struct pt_regs *regs)
-{
-	struct vm_area_struct *vma;
-
-	if (!get_mmap_lock_carefully(mm, regs))
-		return NULL;
-
-	vma = find_vma(mm, addr);
-	if (likely(vma && (vma->vm_start <= addr)))
-		return vma;
-
-	/*
-	 * Well, dang. We might still be successful, but only
-	 * if we can extend a vma to do so.
-	 */
-	if (!vma || !(vma->vm_flags & VM_GROWSDOWN)) {
-		mmap_read_unlock(mm);
-		return NULL;
-	}
-
-	/*
-	 * We can try to upgrade the mmap lock atomically,
-	 * in which case we can continue to use the vma
-	 * we already looked up.
-	 *
-	 * Otherwise we'll have to drop the mmap lock and
-	 * re-take it, and also look up the vma again,
-	 * re-checking it.
-	 */
-	if (!mmap_upgrade_trylock(mm)) {
-		if (!upgrade_mmap_lock_carefully(mm, regs))
-			return NULL;
-
-		vma = find_vma(mm, addr);
-		if (!vma)
-			goto fail;
-		if (vma->vm_start <= addr)
-			goto success;
-		if (!(vma->vm_flags & VM_GROWSDOWN))
-			goto fail;
-	}
-
-	if (expand_stack_locked(vma, addr))
-		goto fail;
-
-success:
-	mmap_write_downgrade(mm);
-	return vma;
-
-fail:
-	mmap_write_unlock(mm);
-	return NULL;
-}
-#endif
-
-#ifdef CONFIG_PER_VMA_LOCK
-static inline bool __vma_enter_locked(struct vm_area_struct *vma, bool detaching)
-{
-	unsigned int tgt_refcnt = VMA_LOCK_OFFSET;
-
-	/* Additional refcnt if the vma is attached. */
-	if (!detaching)
-		tgt_refcnt++;
-
-	/*
-	 * If vma is detached then only vma_mark_attached() can raise the
-	 * vm_refcnt. mmap_write_lock prevents racing with vma_mark_attached().
-	 */
-	if (!refcount_add_not_zero(VMA_LOCK_OFFSET, &vma->vm_refcnt))
-		return false;
-
-	rwsem_acquire(&vma->vmlock_dep_map, 0, 0, _RET_IP_);
-	rcuwait_wait_event(&vma->vm_mm->vma_writer_wait,
-		   refcount_read(&vma->vm_refcnt) == tgt_refcnt,
-		   TASK_UNINTERRUPTIBLE);
-	lock_acquired(&vma->vmlock_dep_map, _RET_IP_);
-
-	return true;
-}
-
-static inline void __vma_exit_locked(struct vm_area_struct *vma, bool *detached)
-{
-	*detached = refcount_sub_and_test(VMA_LOCK_OFFSET, &vma->vm_refcnt);
-	rwsem_release(&vma->vmlock_dep_map, _RET_IP_);
-}
-
-void __vma_start_write(struct vm_area_struct *vma, unsigned int mm_lock_seq)
-{
-	bool locked;
-
-	/*
-	 * __vma_enter_locked() returns false immediately if the vma is not
-	 * attached, otherwise it waits until refcnt is indicating that vma
-	 * is attached with no readers.
-	 */
-	locked = __vma_enter_locked(vma, false);
-
-	/*
-	 * We should use WRITE_ONCE() here because we can have concurrent reads
-	 * from the early lockless pessimistic check in vma_start_read().
-	 * We don't really care about the correctness of that early check, but
-	 * we should use WRITE_ONCE() for cleanliness and to keep KCSAN happy.
-	 */
-	WRITE_ONCE(vma->vm_lock_seq, mm_lock_seq);
-
-	if (locked) {
-		bool detached;
-
-		__vma_exit_locked(vma, &detached);
-		WARN_ON_ONCE(detached); /* vma should remain attached */
-	}
-}
-EXPORT_SYMBOL_GPL(__vma_start_write);
-
-void vma_mark_detached(struct vm_area_struct *vma)
-{
-	vma_assert_write_locked(vma);
-	vma_assert_attached(vma);
-
-	/*
-	 * We are the only writer, so no need to use vma_refcount_put().
-	 * The condition below is unlikely because the vma has been already
-	 * write-locked and readers can increment vm_refcnt only temporarily
-	 * before they check vm_lock_seq, realize the vma is locked and drop
-	 * back the vm_refcnt. That is a narrow window for observing a raised
-	 * vm_refcnt.
-	 */
-	if (unlikely(!refcount_dec_and_test(&vma->vm_refcnt))) {
-		/* Wait until vma is detached with no readers. */
-		if (__vma_enter_locked(vma, true)) {
-			bool detached;
-
-			__vma_exit_locked(vma, &detached);
-			WARN_ON_ONCE(!detached);
-		}
-	}
-}
-
-/*
- * Lookup and lock a VMA under RCU protection. Returned VMA is guaranteed to be
- * stable and not isolated. If the VMA is not found or is being modified the
- * function returns NULL.
- */
-struct vm_area_struct *lock_vma_under_rcu(struct mm_struct *mm,
-					  unsigned long address)
-{
-	MA_STATE(mas, &mm->mm_mt, address, address);
-	struct vm_area_struct *vma;
-
-	rcu_read_lock();
-retry:
-	vma = mas_walk(&mas);
-	if (!vma)
-		goto inval;
-
-	vma = vma_start_read(mm, vma);
-	if (IS_ERR_OR_NULL(vma)) {
-		/* Check if the VMA got isolated after we found it */
-		if (PTR_ERR(vma) == -EAGAIN) {
-			count_vm_vma_lock_event(VMA_LOCK_MISS);
-			/* The area was replaced with another one */
-			goto retry;
-		}
-
-		/* Failed to lock the VMA */
-		goto inval;
-	}
-	/*
-	 * At this point, we have a stable reference to a VMA: The VMA is
-	 * locked and we know it hasn't already been isolated.
-	 * From here on, we can access the VMA without worrying about which
-	 * fields are accessible for RCU readers.
-	 */
-
-	/* Check if the vma we locked is the right one. */
-	if (unlikely(address < vma->vm_start || address >= vma->vm_end))
-		goto inval_end_read;
-
-	rcu_read_unlock();
-	return vma;
-
-inval_end_read:
-	vma_end_read(vma);
-inval:
-	rcu_read_unlock();
-	count_vm_vma_lock_event(VMA_LOCK_ABORT);
-	return NULL;
-}
-#endif /* CONFIG_PER_VMA_LOCK */
-
-=======
->>>>>>> 25bf10be
 #ifndef __PAGETABLE_P4D_FOLDED
 /*
  * Allocate p4d page table.
