// SPDX-License-Identifier: GPL-2.0-only
#include <linux/kernel.h>
#include <linux/errno.h>
#include <linux/err.h>
#include <linux/spinlock.h>

#include <linux/mm.h>
#include <linux/memremap.h>
#include <linux/pagemap.h>
#include <linux/rmap.h>
#include <linux/swap.h>
#include <linux/swapops.h>
#include <linux/secretmem.h>

#include <linux/sched/signal.h>
#include <linux/rwsem.h>
#include <linux/hugetlb.h>
#include <linux/migrate.h>
#include <linux/mm_inline.h>
#include <linux/sched/mm.h>
#include <linux/shmem_fs.h>

#include <asm/mmu_context.h>
#include <asm/tlbflush.h>

#include "internal.h"

struct follow_page_context {
	struct dev_pagemap *pgmap;
	unsigned int page_mask;
};

static inline void sanity_check_pinned_pages(struct page **pages,
					     unsigned long npages)
{
	if (!IS_ENABLED(CONFIG_DEBUG_VM))
		return;

	/*
	 * We only pin anonymous pages if they are exclusive. Once pinned, we
	 * can no longer turn them possibly shared and PageAnonExclusive() will
	 * stick around until the page is freed.
	 *
	 * We'd like to verify that our pinned anonymous pages are still mapped
	 * exclusively. The issue with anon THP is that we don't know how
	 * they are/were mapped when pinning them. However, for anon
	 * THP we can assume that either the given page (PTE-mapped THP) or
	 * the head page (PMD-mapped THP) should be PageAnonExclusive(). If
	 * neither is the case, there is certainly something wrong.
	 */
	for (; npages; npages--, pages++) {
		struct page *page = *pages;
		struct folio *folio = page_folio(page);

		if (is_zero_page(page) ||
		    !folio_test_anon(folio))
			continue;
		if (!folio_test_large(folio) || folio_test_hugetlb(folio))
			VM_BUG_ON_PAGE(!PageAnonExclusive(&folio->page), page);
		else
			/* Either a PTE-mapped or a PMD-mapped THP. */
			VM_BUG_ON_PAGE(!PageAnonExclusive(&folio->page) &&
				       !PageAnonExclusive(page), page);
	}
}

/*
 * Return the folio with ref appropriately incremented,
 * or NULL if that failed.
 */
static inline struct folio *try_get_folio(struct page *page, int refs)
{
	struct folio *folio;

retry:
	folio = page_folio(page);
	if (WARN_ON_ONCE(folio_ref_count(folio) < 0))
		return NULL;
	if (unlikely(!folio_ref_try_add_rcu(folio, refs)))
		return NULL;

	/*
	 * At this point we have a stable reference to the folio; but it
	 * could be that between calling page_folio() and the refcount
	 * increment, the folio was split, in which case we'd end up
	 * holding a reference on a folio that has nothing to do with the page
	 * we were given anymore.
	 * So now that the folio is stable, recheck that the page still
	 * belongs to this folio.
	 */
	if (unlikely(page_folio(page) != folio)) {
		if (!put_devmap_managed_page_refs(&folio->page, refs))
			folio_put_refs(folio, refs);
		goto retry;
	}

	return folio;
}

/**
 * try_grab_folio() - Attempt to get or pin a folio.
 * @page:  pointer to page to be grabbed
 * @refs:  the value to (effectively) add to the folio's refcount
 * @flags: gup flags: these are the FOLL_* flag values.
 *
 * "grab" names in this file mean, "look at flags to decide whether to use
 * FOLL_PIN or FOLL_GET behavior, when incrementing the folio's refcount.
 *
 * Either FOLL_PIN or FOLL_GET (or neither) must be set, but not both at the
 * same time. (That's true throughout the get_user_pages*() and
 * pin_user_pages*() APIs.) Cases:
 *
 *    FOLL_GET: folio's refcount will be incremented by @refs.
 *
 *    FOLL_PIN on large folios: folio's refcount will be incremented by
 *    @refs, and its pincount will be incremented by @refs.
 *
 *    FOLL_PIN on single-page folios: folio's refcount will be incremented by
 *    @refs * GUP_PIN_COUNTING_BIAS.
 *
 * Return: The folio containing @page (with refcount appropriately
 * incremented) for success, or NULL upon failure. If neither FOLL_GET
 * nor FOLL_PIN was set, that's considered failure, and furthermore,
 * a likely bug in the caller, so a warning is also emitted.
 */
struct folio *try_grab_folio(struct page *page, int refs, unsigned int flags)
{
	struct folio *folio;

	if (WARN_ON_ONCE((flags & (FOLL_GET | FOLL_PIN)) == 0))
		return NULL;

	if (unlikely(!(flags & FOLL_PCI_P2PDMA) && is_pci_p2pdma_page(page)))
		return NULL;

	if (flags & FOLL_GET)
		return try_get_folio(page, refs);

	/* FOLL_PIN is set */

	/*
	 * Don't take a pin on the zero page - it's not going anywhere
	 * and it is used in a *lot* of places.
	 */
	if (is_zero_page(page))
		return page_folio(page);

	folio = try_get_folio(page, refs);
	if (!folio)
		return NULL;

	/*
	 * Can't do FOLL_LONGTERM + FOLL_PIN gup fast path if not in a
	 * right zone, so fail and let the caller fall back to the slow
	 * path.
	 */
	if (unlikely((flags & FOLL_LONGTERM) &&
		     !folio_is_longterm_pinnable(folio))) {
		if (!put_devmap_managed_page_refs(&folio->page, refs))
			folio_put_refs(folio, refs);
		return NULL;
	}

	/*
	 * When pinning a large folio, use an exact count to track it.
	 *
	 * However, be sure to *also* increment the normal folio
	 * refcount field at least once, so that the folio really
	 * is pinned.  That's why the refcount from the earlier
	 * try_get_folio() is left intact.
	 */
	if (folio_test_large(folio))
		atomic_add(refs, &folio->_pincount);
	else
		folio_ref_add(folio,
				refs * (GUP_PIN_COUNTING_BIAS - 1));
	/*
	 * Adjust the pincount before re-checking the PTE for changes.
	 * This is essentially a smp_mb() and is paired with a memory
	 * barrier in page_try_share_anon_rmap().
	 */
	smp_mb__after_atomic();

	node_stat_mod_folio(folio, NR_FOLL_PIN_ACQUIRED, refs);

	return folio;
}

static void gup_put_folio(struct folio *folio, int refs, unsigned int flags)
{
	if (flags & FOLL_PIN) {
		if (is_zero_folio(folio))
			return;
		node_stat_mod_folio(folio, NR_FOLL_PIN_RELEASED, refs);
		if (folio_test_large(folio))
			atomic_sub(refs, &folio->_pincount);
		else
			refs *= GUP_PIN_COUNTING_BIAS;
	}

	if (!put_devmap_managed_page_refs(&folio->page, refs))
		folio_put_refs(folio, refs);
}

/**
 * try_grab_page() - elevate a page's refcount by a flag-dependent amount
 * @page:    pointer to page to be grabbed
 * @flags:   gup flags: these are the FOLL_* flag values.
 *
 * This might not do anything at all, depending on the flags argument.
 *
 * "grab" names in this file mean, "look at flags to decide whether to use
 * FOLL_PIN or FOLL_GET behavior, when incrementing the page's refcount.
 *
 * Either FOLL_PIN or FOLL_GET (or neither) may be set, but not both at the same
 * time. Cases: please see the try_grab_folio() documentation, with
 * "refs=1".
 *
 * Return: 0 for success, or if no action was required (if neither FOLL_PIN
 * nor FOLL_GET was set, nothing is done). A negative error code for failure:
 *
 *   -ENOMEM		FOLL_GET or FOLL_PIN was set, but the page could not
 *			be grabbed.
 */
int __must_check try_grab_page(struct page *page, unsigned int flags)
{
	struct folio *folio = page_folio(page);

	if (WARN_ON_ONCE(folio_ref_count(folio) <= 0))
		return -ENOMEM;

	if (unlikely(!(flags & FOLL_PCI_P2PDMA) && is_pci_p2pdma_page(page)))
		return -EREMOTEIO;

	if (flags & FOLL_GET)
		folio_ref_inc(folio);
	else if (flags & FOLL_PIN) {
		/*
		 * Don't take a pin on the zero page - it's not going anywhere
		 * and it is used in a *lot* of places.
		 */
		if (is_zero_page(page))
			return 0;

		/*
		 * Similar to try_grab_folio(): be sure to *also*
		 * increment the normal page refcount field at least once,
		 * so that the page really is pinned.
		 */
		if (folio_test_large(folio)) {
			folio_ref_add(folio, 1);
			atomic_add(1, &folio->_pincount);
		} else {
			folio_ref_add(folio, GUP_PIN_COUNTING_BIAS);
		}

		node_stat_mod_folio(folio, NR_FOLL_PIN_ACQUIRED, 1);
	}

	return 0;
}

/**
 * unpin_user_page() - release a dma-pinned page
 * @page:            pointer to page to be released
 *
 * Pages that were pinned via pin_user_pages*() must be released via either
 * unpin_user_page(), or one of the unpin_user_pages*() routines. This is so
 * that such pages can be separately tracked and uniquely handled. In
 * particular, interactions with RDMA and filesystems need special handling.
 */
void unpin_user_page(struct page *page)
{
	sanity_check_pinned_pages(&page, 1);
	gup_put_folio(page_folio(page), 1, FOLL_PIN);
}
EXPORT_SYMBOL(unpin_user_page);

/**
 * folio_add_pin - Try to get an additional pin on a pinned folio
 * @folio: The folio to be pinned
 *
 * Get an additional pin on a folio we already have a pin on.  Makes no change
 * if the folio is a zero_page.
 */
void folio_add_pin(struct folio *folio)
{
	if (is_zero_folio(folio))
		return;

	/*
	 * Similar to try_grab_folio(): be sure to *also* increment the normal
	 * page refcount field at least once, so that the page really is
	 * pinned.
	 */
	if (folio_test_large(folio)) {
		WARN_ON_ONCE(atomic_read(&folio->_pincount) < 1);
		folio_ref_inc(folio);
		atomic_inc(&folio->_pincount);
	} else {
		WARN_ON_ONCE(folio_ref_count(folio) < GUP_PIN_COUNTING_BIAS);
		folio_ref_add(folio, GUP_PIN_COUNTING_BIAS);
	}
}

static inline struct folio *gup_folio_range_next(struct page *start,
		unsigned long npages, unsigned long i, unsigned int *ntails)
{
	struct page *next = nth_page(start, i);
	struct folio *folio = page_folio(next);
	unsigned int nr = 1;

	if (folio_test_large(folio))
		nr = min_t(unsigned int, npages - i,
			   folio_nr_pages(folio) - folio_page_idx(folio, next));

	*ntails = nr;
	return folio;
}

static inline struct folio *gup_folio_next(struct page **list,
		unsigned long npages, unsigned long i, unsigned int *ntails)
{
	struct folio *folio = page_folio(list[i]);
	unsigned int nr;

	for (nr = i + 1; nr < npages; nr++) {
		if (page_folio(list[nr]) != folio)
			break;
	}

	*ntails = nr - i;
	return folio;
}

/**
 * unpin_user_pages_dirty_lock() - release and optionally dirty gup-pinned pages
 * @pages:  array of pages to be maybe marked dirty, and definitely released.
 * @npages: number of pages in the @pages array.
 * @make_dirty: whether to mark the pages dirty
 *
 * "gup-pinned page" refers to a page that has had one of the get_user_pages()
 * variants called on that page.
 *
 * For each page in the @pages array, make that page (or its head page, if a
 * compound page) dirty, if @make_dirty is true, and if the page was previously
 * listed as clean. In any case, releases all pages using unpin_user_page(),
 * possibly via unpin_user_pages(), for the non-dirty case.
 *
 * Please see the unpin_user_page() documentation for details.
 *
 * set_page_dirty_lock() is used internally. If instead, set_page_dirty() is
 * required, then the caller should a) verify that this is really correct,
 * because _lock() is usually required, and b) hand code it:
 * set_page_dirty_lock(), unpin_user_page().
 *
 */
void unpin_user_pages_dirty_lock(struct page **pages, unsigned long npages,
				 bool make_dirty)
{
	unsigned long i;
	struct folio *folio;
	unsigned int nr;

	if (!make_dirty) {
		unpin_user_pages(pages, npages);
		return;
	}

	sanity_check_pinned_pages(pages, npages);
	for (i = 0; i < npages; i += nr) {
		folio = gup_folio_next(pages, npages, i, &nr);
		/*
		 * Checking PageDirty at this point may race with
		 * clear_page_dirty_for_io(), but that's OK. Two key
		 * cases:
		 *
		 * 1) This code sees the page as already dirty, so it
		 * skips the call to set_page_dirty(). That could happen
		 * because clear_page_dirty_for_io() called
		 * page_mkclean(), followed by set_page_dirty().
		 * However, now the page is going to get written back,
		 * which meets the original intention of setting it
		 * dirty, so all is well: clear_page_dirty_for_io() goes
		 * on to call TestClearPageDirty(), and write the page
		 * back.
		 *
		 * 2) This code sees the page as clean, so it calls
		 * set_page_dirty(). The page stays dirty, despite being
		 * written back, so it gets written back again in the
		 * next writeback cycle. This is harmless.
		 */
		if (!folio_test_dirty(folio)) {
			folio_lock(folio);
			folio_mark_dirty(folio);
			folio_unlock(folio);
		}
		gup_put_folio(folio, nr, FOLL_PIN);
	}
}
EXPORT_SYMBOL(unpin_user_pages_dirty_lock);

/**
 * unpin_user_page_range_dirty_lock() - release and optionally dirty
 * gup-pinned page range
 *
 * @page:  the starting page of a range maybe marked dirty, and definitely released.
 * @npages: number of consecutive pages to release.
 * @make_dirty: whether to mark the pages dirty
 *
 * "gup-pinned page range" refers to a range of pages that has had one of the
 * pin_user_pages() variants called on that page.
 *
 * For the page ranges defined by [page .. page+npages], make that range (or
 * its head pages, if a compound page) dirty, if @make_dirty is true, and if the
 * page range was previously listed as clean.
 *
 * set_page_dirty_lock() is used internally. If instead, set_page_dirty() is
 * required, then the caller should a) verify that this is really correct,
 * because _lock() is usually required, and b) hand code it:
 * set_page_dirty_lock(), unpin_user_page().
 *
 */
void unpin_user_page_range_dirty_lock(struct page *page, unsigned long npages,
				      bool make_dirty)
{
	unsigned long i;
	struct folio *folio;
	unsigned int nr;

	for (i = 0; i < npages; i += nr) {
		folio = gup_folio_range_next(page, npages, i, &nr);
		if (make_dirty && !folio_test_dirty(folio)) {
			folio_lock(folio);
			folio_mark_dirty(folio);
			folio_unlock(folio);
		}
		gup_put_folio(folio, nr, FOLL_PIN);
	}
}
EXPORT_SYMBOL(unpin_user_page_range_dirty_lock);

static void unpin_user_pages_lockless(struct page **pages, unsigned long npages)
{
	unsigned long i;
	struct folio *folio;
	unsigned int nr;

	/*
	 * Don't perform any sanity checks because we might have raced with
	 * fork() and some anonymous pages might now actually be shared --
	 * which is why we're unpinning after all.
	 */
	for (i = 0; i < npages; i += nr) {
		folio = gup_folio_next(pages, npages, i, &nr);
		gup_put_folio(folio, nr, FOLL_PIN);
	}
}

/**
 * unpin_user_pages() - release an array of gup-pinned pages.
 * @pages:  array of pages to be marked dirty and released.
 * @npages: number of pages in the @pages array.
 *
 * For each page in the @pages array, release the page using unpin_user_page().
 *
 * Please see the unpin_user_page() documentation for details.
 */
void unpin_user_pages(struct page **pages, unsigned long npages)
{
	unsigned long i;
	struct folio *folio;
	unsigned int nr;

	/*
	 * If this WARN_ON() fires, then the system *might* be leaking pages (by
	 * leaving them pinned), but probably not. More likely, gup/pup returned
	 * a hard -ERRNO error to the caller, who erroneously passed it here.
	 */
	if (WARN_ON(IS_ERR_VALUE(npages)))
		return;

	sanity_check_pinned_pages(pages, npages);
	for (i = 0; i < npages; i += nr) {
		folio = gup_folio_next(pages, npages, i, &nr);
		gup_put_folio(folio, nr, FOLL_PIN);
	}
}
EXPORT_SYMBOL(unpin_user_pages);

/*
 * Set the MMF_HAS_PINNED if not set yet; after set it'll be there for the mm's
 * lifecycle.  Avoid setting the bit unless necessary, or it might cause write
 * cache bouncing on large SMP machines for concurrent pinned gups.
 */
static inline void mm_set_has_pinned_flag(unsigned long *mm_flags)
{
	if (!test_bit(MMF_HAS_PINNED, mm_flags))
		set_bit(MMF_HAS_PINNED, mm_flags);
}

#ifdef CONFIG_MMU
static struct page *no_page_table(struct vm_area_struct *vma,
		unsigned int flags)
{
	/*
	 * When core dumping an enormous anonymous area that nobody
	 * has touched so far, we don't want to allocate unnecessary pages or
	 * page tables.  Return error instead of NULL to skip handle_mm_fault,
	 * then get_dump_page() will return NULL to leave a hole in the dump.
	 * But we can only make this optimization where a hole would surely
	 * be zero-filled if handle_mm_fault() actually did handle it.
	 */
	if ((flags & FOLL_DUMP) &&
			(vma_is_anonymous(vma) || !vma->vm_ops->fault))
		return ERR_PTR(-EFAULT);
	return NULL;
}

static int follow_pfn_pte(struct vm_area_struct *vma, unsigned long address,
		pte_t *pte, unsigned int flags)
{
	if (flags & FOLL_TOUCH) {
		pte_t orig_entry = ptep_get(pte);
		pte_t entry = orig_entry;

		if (flags & FOLL_WRITE)
			entry = pte_mkdirty(entry);
		entry = pte_mkyoung(entry);

		if (!pte_same(orig_entry, entry)) {
			set_pte_at(vma->vm_mm, address, pte, entry);
			update_mmu_cache(vma, address, pte);
		}
	}

	/* Proper page table entry exists, but no corresponding struct page */
	return -EEXIST;
}

/* FOLL_FORCE can write to even unwritable PTEs in COW mappings. */
static inline bool can_follow_write_pte(pte_t pte, struct page *page,
					struct vm_area_struct *vma,
					unsigned int flags)
{
	/* If the pte is writable, we can write to the page. */
	if (pte_write(pte))
		return true;

	/* Maybe FOLL_FORCE is set to override it? */
	if (!(flags & FOLL_FORCE))
		return false;

	/* But FOLL_FORCE has no effect on shared mappings */
	if (vma->vm_flags & (VM_MAYSHARE | VM_SHARED))
		return false;

	/* ... or read-only private ones */
	if (!(vma->vm_flags & VM_MAYWRITE))
		return false;

	/* ... or already writable ones that just need to take a write fault */
	if (vma->vm_flags & VM_WRITE)
		return false;

	/*
	 * See can_change_pte_writable(): we broke COW and could map the page
	 * writable if we have an exclusive anonymous page ...
	 */
	if (!page || !PageAnon(page) || !PageAnonExclusive(page))
		return false;

	/* ... and a write-fault isn't required for other reasons. */
	if (vma_soft_dirty_enabled(vma) && !pte_soft_dirty(pte))
		return false;
	return !userfaultfd_pte_wp(vma, pte);
}

static struct page *follow_page_pte(struct vm_area_struct *vma,
		unsigned long address, pmd_t *pmd, unsigned int flags,
		struct dev_pagemap **pgmap)
{
	struct mm_struct *mm = vma->vm_mm;
	struct page *page;
	spinlock_t *ptl;
	pte_t *ptep, pte;
	int ret;

	/* FOLL_GET and FOLL_PIN are mutually exclusive. */
	if (WARN_ON_ONCE((flags & (FOLL_PIN | FOLL_GET)) ==
			 (FOLL_PIN | FOLL_GET)))
		return ERR_PTR(-EINVAL);

	ptep = pte_offset_map_lock(mm, pmd, address, &ptl);
	if (!ptep)
		return no_page_table(vma, flags);
	pte = ptep_get(ptep);
	if (!pte_present(pte))
		goto no_page;
	if (pte_protnone(pte) && !gup_can_follow_protnone(vma, flags))
		goto no_page;

	page = vm_normal_page(vma, address, pte);

	/*
	 * We only care about anon pages in can_follow_write_pte() and don't
	 * have to worry about pte_devmap() because they are never anon.
	 */
	if ((flags & FOLL_WRITE) &&
	    !can_follow_write_pte(pte, page, vma, flags)) {
		page = NULL;
		goto out;
	}

	if (!page && pte_devmap(pte) && (flags & (FOLL_GET | FOLL_PIN))) {
		/*
		 * Only return device mapping pages in the FOLL_GET or FOLL_PIN
		 * case since they are only valid while holding the pgmap
		 * reference.
		 */
		*pgmap = get_dev_pagemap(pte_pfn(pte), *pgmap);
		if (*pgmap)
			page = pte_page(pte);
		else
			goto no_page;
	} else if (unlikely(!page)) {
		if (flags & FOLL_DUMP) {
			/* Avoid special (like zero) pages in core dumps */
			page = ERR_PTR(-EFAULT);
			goto out;
		}

		if (is_zero_pfn(pte_pfn(pte))) {
			page = pte_page(pte);
		} else {
			ret = follow_pfn_pte(vma, address, ptep, flags);
			page = ERR_PTR(ret);
			goto out;
		}
	}

	if (!pte_write(pte) && gup_must_unshare(vma, flags, page)) {
		page = ERR_PTR(-EMLINK);
		goto out;
	}

	VM_BUG_ON_PAGE((flags & FOLL_PIN) && PageAnon(page) &&
		       !PageAnonExclusive(page), page);

	/* try_grab_page() does nothing unless FOLL_GET or FOLL_PIN is set. */
	ret = try_grab_page(page, flags);
	if (unlikely(ret)) {
		page = ERR_PTR(ret);
		goto out;
	}

	/*
	 * We need to make the page accessible if and only if we are going
	 * to access its content (the FOLL_PIN case).  Please see
	 * Documentation/core-api/pin_user_pages.rst for details.
	 */
	if (flags & FOLL_PIN) {
		ret = arch_make_page_accessible(page);
		if (ret) {
			unpin_user_page(page);
			page = ERR_PTR(ret);
			goto out;
		}
	}
	if (flags & FOLL_TOUCH) {
		if ((flags & FOLL_WRITE) &&
		    !pte_dirty(pte) && !PageDirty(page))
			set_page_dirty(page);
		/*
		 * pte_mkyoung() would be more correct here, but atomic care
		 * is needed to avoid losing the dirty bit: it is easier to use
		 * mark_page_accessed().
		 */
		mark_page_accessed(page);
	}
out:
	pte_unmap_unlock(ptep, ptl);
	return page;
no_page:
	pte_unmap_unlock(ptep, ptl);
	if (!pte_none(pte))
		return NULL;
	return no_page_table(vma, flags);
}

static struct page *follow_pmd_mask(struct vm_area_struct *vma,
				    unsigned long address, pud_t *pudp,
				    unsigned int flags,
				    struct follow_page_context *ctx)
{
	pmd_t *pmd, pmdval;
	spinlock_t *ptl;
	struct page *page;
	struct mm_struct *mm = vma->vm_mm;

	pmd = pmd_offset(pudp, address);
	pmdval = pmdp_get_lockless(pmd);
	if (pmd_none(pmdval))
		return no_page_table(vma, flags);
	if (!pmd_present(pmdval))
		return no_page_table(vma, flags);
	if (pmd_devmap(pmdval)) {
		ptl = pmd_lock(mm, pmd);
		page = follow_devmap_pmd(vma, address, pmd, flags, &ctx->pgmap);
		spin_unlock(ptl);
		if (page)
			return page;
	}
	if (likely(!pmd_trans_huge(pmdval)))
		return follow_page_pte(vma, address, pmd, flags, &ctx->pgmap);

	if (pmd_protnone(pmdval) && !gup_can_follow_protnone(vma, flags))
		return no_page_table(vma, flags);

	ptl = pmd_lock(mm, pmd);
	if (unlikely(!pmd_present(*pmd))) {
		spin_unlock(ptl);
		return no_page_table(vma, flags);
	}
	if (unlikely(!pmd_trans_huge(*pmd))) {
		spin_unlock(ptl);
		return follow_page_pte(vma, address, pmd, flags, &ctx->pgmap);
	}
	if (flags & FOLL_SPLIT_PMD) {
		spin_unlock(ptl);
		split_huge_pmd(vma, pmd, address);
		/* If pmd was left empty, stuff a page table in there quickly */
		return pte_alloc(mm, pmd) ? ERR_PTR(-ENOMEM) :
			follow_page_pte(vma, address, pmd, flags, &ctx->pgmap);
	}
	page = follow_trans_huge_pmd(vma, address, pmd, flags);
	spin_unlock(ptl);
	ctx->page_mask = HPAGE_PMD_NR - 1;
	return page;
}

static struct page *follow_pud_mask(struct vm_area_struct *vma,
				    unsigned long address, p4d_t *p4dp,
				    unsigned int flags,
				    struct follow_page_context *ctx)
{
	pud_t *pud;
	spinlock_t *ptl;
	struct page *page;
	struct mm_struct *mm = vma->vm_mm;

	pud = pud_offset(p4dp, address);
	if (pud_none(*pud))
		return no_page_table(vma, flags);
	if (pud_devmap(*pud)) {
		ptl = pud_lock(mm, pud);
		page = follow_devmap_pud(vma, address, pud, flags, &ctx->pgmap);
		spin_unlock(ptl);
		if (page)
			return page;
	}
	if (unlikely(pud_bad(*pud)))
		return no_page_table(vma, flags);

	return follow_pmd_mask(vma, address, pud, flags, ctx);
}

static struct page *follow_p4d_mask(struct vm_area_struct *vma,
				    unsigned long address, pgd_t *pgdp,
				    unsigned int flags,
				    struct follow_page_context *ctx)
{
	p4d_t *p4d;

	p4d = p4d_offset(pgdp, address);
	if (p4d_none(*p4d))
		return no_page_table(vma, flags);
	BUILD_BUG_ON(p4d_huge(*p4d));
	if (unlikely(p4d_bad(*p4d)))
		return no_page_table(vma, flags);

	return follow_pud_mask(vma, address, p4d, flags, ctx);
}

/**
 * follow_page_mask - look up a page descriptor from a user-virtual address
 * @vma: vm_area_struct mapping @address
 * @address: virtual address to look up
 * @flags: flags modifying lookup behaviour
 * @ctx: contains dev_pagemap for %ZONE_DEVICE memory pinning and a
 *       pointer to output page_mask
 *
 * @flags can have FOLL_ flags set, defined in <linux/mm.h>
 *
 * When getting pages from ZONE_DEVICE memory, the @ctx->pgmap caches
 * the device's dev_pagemap metadata to avoid repeating expensive lookups.
 *
 * When getting an anonymous page and the caller has to trigger unsharing
 * of a shared anonymous page first, -EMLINK is returned. The caller should
 * trigger a fault with FAULT_FLAG_UNSHARE set. Note that unsharing is only
 * relevant with FOLL_PIN and !FOLL_WRITE.
 *
 * On output, the @ctx->page_mask is set according to the size of the page.
 *
 * Return: the mapped (struct page *), %NULL if no mapping exists, or
 * an error pointer if there is a mapping to something not represented
 * by a page descriptor (see also vm_normal_page()).
 */
static struct page *follow_page_mask(struct vm_area_struct *vma,
			      unsigned long address, unsigned int flags,
			      struct follow_page_context *ctx)
{
	pgd_t *pgd;
	struct mm_struct *mm = vma->vm_mm;

	ctx->page_mask = 0;

	/*
	 * Call hugetlb_follow_page_mask for hugetlb vmas as it will use
	 * special hugetlb page table walking code.  This eliminates the
	 * need to check for hugetlb entries in the general walking code.
	 */
	if (is_vm_hugetlb_page(vma))
		return hugetlb_follow_page_mask(vma, address, flags,
						&ctx->page_mask);

	pgd = pgd_offset(mm, address);

	if (pgd_none(*pgd) || unlikely(pgd_bad(*pgd)))
		return no_page_table(vma, flags);

	return follow_p4d_mask(vma, address, pgd, flags, ctx);
}

struct page *follow_page(struct vm_area_struct *vma, unsigned long address,
			 unsigned int foll_flags)
{
	struct follow_page_context ctx = { NULL };
	struct page *page;

	if (vma_is_secretmem(vma))
		return NULL;

	if (WARN_ON_ONCE(foll_flags & FOLL_PIN))
		return NULL;

	/*
	 * We never set FOLL_HONOR_NUMA_FAULT because callers don't expect
	 * to fail on PROT_NONE-mapped pages.
	 */
	page = follow_page_mask(vma, address, foll_flags, &ctx);
	if (ctx.pgmap)
		put_dev_pagemap(ctx.pgmap);
	return page;
}

static int get_gate_page(struct mm_struct *mm, unsigned long address,
		unsigned int gup_flags, struct vm_area_struct **vma,
		struct page **page)
{
	pgd_t *pgd;
	p4d_t *p4d;
	pud_t *pud;
	pmd_t *pmd;
	pte_t *pte;
	pte_t entry;
	int ret = -EFAULT;

	/* user gate pages are read-only */
	if (gup_flags & FOLL_WRITE)
		return -EFAULT;
	if (address > TASK_SIZE)
		pgd = pgd_offset_k(address);
	else
		pgd = pgd_offset_gate(mm, address);
	if (pgd_none(*pgd))
		return -EFAULT;
	p4d = p4d_offset(pgd, address);
	if (p4d_none(*p4d))
		return -EFAULT;
	pud = pud_offset(p4d, address);
	if (pud_none(*pud))
		return -EFAULT;
	pmd = pmd_offset(pud, address);
	if (!pmd_present(*pmd))
		return -EFAULT;
	pte = pte_offset_map(pmd, address);
	if (!pte)
		return -EFAULT;
	entry = ptep_get(pte);
	if (pte_none(entry))
		goto unmap;
	*vma = get_gate_vma(mm);
	if (!page)
		goto out;
	*page = vm_normal_page(*vma, address, entry);
	if (!*page) {
		if ((gup_flags & FOLL_DUMP) || !is_zero_pfn(pte_pfn(entry)))
			goto unmap;
		*page = pte_page(entry);
	}
	ret = try_grab_page(*page, gup_flags);
	if (unlikely(ret))
		goto unmap;
out:
	ret = 0;
unmap:
	pte_unmap(pte);
	return ret;
}

/*
 * mmap_lock must be held on entry.  If @flags has FOLL_UNLOCKABLE but not
 * FOLL_NOWAIT, the mmap_lock may be released.  If it is, *@locked will be set
 * to 0 and -EBUSY returned.
 */
static int faultin_page(struct vm_area_struct *vma,
		unsigned long address, unsigned int *flags, bool unshare,
		int *locked)
{
	unsigned int fault_flags = 0;
	vm_fault_t ret;

	if (*flags & FOLL_NOFAULT)
		return -EFAULT;
	if (*flags & FOLL_WRITE)
		fault_flags |= FAULT_FLAG_WRITE;
	if (*flags & FOLL_REMOTE)
		fault_flags |= FAULT_FLAG_REMOTE;
	if (*flags & FOLL_UNLOCKABLE) {
		fault_flags |= FAULT_FLAG_ALLOW_RETRY | FAULT_FLAG_KILLABLE;
		/*
		 * FAULT_FLAG_INTERRUPTIBLE is opt-in. GUP callers must set
		 * FOLL_INTERRUPTIBLE to enable FAULT_FLAG_INTERRUPTIBLE.
		 * That's because some callers may not be prepared to
		 * handle early exits caused by non-fatal signals.
		 */
		if (*flags & FOLL_INTERRUPTIBLE)
			fault_flags |= FAULT_FLAG_INTERRUPTIBLE;
	}
	if (*flags & FOLL_NOWAIT)
		fault_flags |= FAULT_FLAG_ALLOW_RETRY | FAULT_FLAG_RETRY_NOWAIT;
	if (*flags & FOLL_TRIED) {
		/*
		 * Note: FAULT_FLAG_ALLOW_RETRY and FAULT_FLAG_TRIED
		 * can co-exist
		 */
		fault_flags |= FAULT_FLAG_TRIED;
	}
	if (unshare) {
		fault_flags |= FAULT_FLAG_UNSHARE;
		/* FAULT_FLAG_WRITE and FAULT_FLAG_UNSHARE are incompatible */
		VM_BUG_ON(fault_flags & FAULT_FLAG_WRITE);
	}

	ret = handle_mm_fault(vma, address, fault_flags, NULL);

	if (ret & VM_FAULT_COMPLETED) {
		/*
		 * With FAULT_FLAG_RETRY_NOWAIT we'll never release the
		 * mmap lock in the page fault handler. Sanity check this.
		 */
		WARN_ON_ONCE(fault_flags & FAULT_FLAG_RETRY_NOWAIT);
		*locked = 0;

		/*
		 * We should do the same as VM_FAULT_RETRY, but let's not
		 * return -EBUSY since that's not reflecting the reality of
		 * what has happened - we've just fully completed a page
		 * fault, with the mmap lock released.  Use -EAGAIN to show
		 * that we want to take the mmap lock _again_.
		 */
		return -EAGAIN;
	}

	if (ret & VM_FAULT_ERROR) {
		int err = vm_fault_to_errno(ret, *flags);

		if (err)
			return err;
		BUG();
	}

	if (ret & VM_FAULT_RETRY) {
		if (!(fault_flags & FAULT_FLAG_RETRY_NOWAIT))
			*locked = 0;
		return -EBUSY;
	}

	return 0;
}

/*
 * Writing to file-backed mappings which require folio dirty tracking using GUP
 * is a fundamentally broken operation, as kernel write access to GUP mappings
 * do not adhere to the semantics expected by a file system.
 *
 * Consider the following scenario:-
 *
 * 1. A folio is written to via GUP which write-faults the memory, notifying
 *    the file system and dirtying the folio.
 * 2. Later, writeback is triggered, resulting in the folio being cleaned and
 *    the PTE being marked read-only.
 * 3. The GUP caller writes to the folio, as it is mapped read/write via the
 *    direct mapping.
 * 4. The GUP caller, now done with the page, unpins it and sets it dirty
 *    (though it does not have to).
 *
 * This results in both data being written to a folio without writenotify, and
 * the folio being dirtied unexpectedly (if the caller decides to do so).
 */
static bool writable_file_mapping_allowed(struct vm_area_struct *vma,
					  unsigned long gup_flags)
{
	/*
	 * If we aren't pinning then no problematic write can occur. A long term
	 * pin is the most egregious case so this is the case we disallow.
	 */
	if ((gup_flags & (FOLL_PIN | FOLL_LONGTERM)) !=
	    (FOLL_PIN | FOLL_LONGTERM))
		return true;

	/*
	 * If the VMA does not require dirty tracking then no problematic write
	 * can occur either.
	 */
	return !vma_needs_dirty_tracking(vma);
}

static int check_vma_flags(struct vm_area_struct *vma, unsigned long gup_flags)
{
	vm_flags_t vm_flags = vma->vm_flags;
	int write = (gup_flags & FOLL_WRITE);
	int foreign = (gup_flags & FOLL_REMOTE);
	bool vma_anon = vma_is_anonymous(vma);

	if (vm_flags & (VM_IO | VM_PFNMAP))
		return -EFAULT;

	if ((gup_flags & FOLL_ANON) && !vma_anon)
		return -EFAULT;

	if ((gup_flags & FOLL_LONGTERM) && vma_is_fsdax(vma))
		return -EOPNOTSUPP;

	if (vma_is_secretmem(vma))
		return -EFAULT;

	if (write) {
		if (!vma_anon &&
		    !writable_file_mapping_allowed(vma, gup_flags))
			return -EFAULT;

		if (!(vm_flags & VM_WRITE) || (vm_flags & VM_SHADOW_STACK)) {
			if (!(gup_flags & FOLL_FORCE))
				return -EFAULT;
			/* hugetlb does not support FOLL_FORCE|FOLL_WRITE. */
			if (is_vm_hugetlb_page(vma))
				return -EFAULT;
			/*
			 * We used to let the write,force case do COW in a
			 * VM_MAYWRITE VM_SHARED !VM_WRITE vma, so ptrace could
			 * set a breakpoint in a read-only mapping of an
			 * executable, without corrupting the file (yet only
			 * when that file had been opened for writing!).
			 * Anon pages in shared mappings are surprising: now
			 * just reject it.
			 */
			if (!is_cow_mapping(vm_flags))
				return -EFAULT;
		}
	} else if (!(vm_flags & VM_READ)) {
		if (!(gup_flags & FOLL_FORCE))
			return -EFAULT;
		/*
		 * Is there actually any vma we can reach here which does not
		 * have VM_MAYREAD set?
		 */
		if (!(vm_flags & VM_MAYREAD))
			return -EFAULT;
	}
	/*
	 * gups are always data accesses, not instruction
	 * fetches, so execute=false here
	 */
	if (!arch_vma_access_permitted(vma, write, false, foreign))
		return -EFAULT;
	return 0;
}

/*
 * This is "vma_lookup()", but with a warning if we would have
 * historically expanded the stack in the GUP code.
 */
static struct vm_area_struct *gup_vma_lookup(struct mm_struct *mm,
	 unsigned long addr)
{
#ifdef CONFIG_STACK_GROWSUP
	return vma_lookup(mm, addr);
#else
	static volatile unsigned long next_warn;
	struct vm_area_struct *vma;
	unsigned long now, next;

	vma = find_vma(mm, addr);
	if (!vma || (addr >= vma->vm_start))
		return vma;

	/* Only warn for half-way relevant accesses */
	if (!(vma->vm_flags & VM_GROWSDOWN))
		return NULL;
	if (vma->vm_start - addr > 65536)
		return NULL;

	/* Let's not warn more than once an hour.. */
	now = jiffies; next = next_warn;
	if (next && time_before(now, next))
		return NULL;
	next_warn = now + 60*60*HZ;

	/* Let people know things may have changed. */
	pr_warn("GUP no longer grows the stack in %s (%d): %lx-%lx (%lx)\n",
		current->comm, task_pid_nr(current),
		vma->vm_start, vma->vm_end, addr);
	dump_stack();
	return NULL;
#endif
}

/**
 * __get_user_pages() - pin user pages in memory
 * @mm:		mm_struct of target mm
 * @start:	starting user address
 * @nr_pages:	number of pages from start to pin
 * @gup_flags:	flags modifying pin behaviour
 * @pages:	array that receives pointers to the pages pinned.
 *		Should be at least nr_pages long. Or NULL, if caller
 *		only intends to ensure the pages are faulted in.
 * @locked:     whether we're still with the mmap_lock held
 *
 * Returns either number of pages pinned (which may be less than the
 * number requested), or an error. Details about the return value:
 *
 * -- If nr_pages is 0, returns 0.
 * -- If nr_pages is >0, but no pages were pinned, returns -errno.
 * -- If nr_pages is >0, and some pages were pinned, returns the number of
 *    pages pinned. Again, this may be less than nr_pages.
 * -- 0 return value is possible when the fault would need to be retried.
 *
 * The caller is responsible for releasing returned @pages, via put_page().
 *
 * Must be called with mmap_lock held.  It may be released.  See below.
 *
 * __get_user_pages walks a process's page tables and takes a reference to
 * each struct page that each user address corresponds to at a given
 * instant. That is, it takes the page that would be accessed if a user
 * thread accesses the given user virtual address at that instant.
 *
 * This does not guarantee that the page exists in the user mappings when
 * __get_user_pages returns, and there may even be a completely different
 * page there in some cases (eg. if mmapped pagecache has been invalidated
 * and subsequently re-faulted). However it does guarantee that the page
 * won't be freed completely. And mostly callers simply care that the page
 * contains data that was valid *at some point in time*. Typically, an IO
 * or similar operation cannot guarantee anything stronger anyway because
 * locks can't be held over the syscall boundary.
 *
 * If @gup_flags & FOLL_WRITE == 0, the page must not be written to. If
 * the page is written to, set_page_dirty (or set_page_dirty_lock, as
 * appropriate) must be called after the page is finished with, and
 * before put_page is called.
 *
 * If FOLL_UNLOCKABLE is set without FOLL_NOWAIT then the mmap_lock may
 * be released. If this happens *@locked will be set to 0 on return.
 *
 * A caller using such a combination of @gup_flags must therefore hold the
 * mmap_lock for reading only, and recognize when it's been released. Otherwise,
 * it must be held for either reading or writing and will not be released.
 *
 * In most cases, get_user_pages or get_user_pages_fast should be used
 * instead of __get_user_pages. __get_user_pages should be used only if
 * you need some special @gup_flags.
 */
static long __get_user_pages(struct mm_struct *mm,
		unsigned long start, unsigned long nr_pages,
		unsigned int gup_flags, struct page **pages,
		int *locked)
{
	long ret = 0, i = 0;
	struct vm_area_struct *vma = NULL;
	struct follow_page_context ctx = { NULL };

	if (!nr_pages)
		return 0;

	start = untagged_addr_remote(mm, start);

	VM_BUG_ON(!!pages != !!(gup_flags & (FOLL_GET | FOLL_PIN)));

	do {
		struct page *page;
		unsigned int foll_flags = gup_flags;
		unsigned int page_increm;

		/* first iteration or cross vma bound */
		if (!vma || start >= vma->vm_end) {
<<<<<<< HEAD
			vma = vma_lookup(mm, start);
=======
			vma = gup_vma_lookup(mm, start);
>>>>>>> 98817289
			if (!vma && in_gate_area(mm, start)) {
				ret = get_gate_page(mm, start & PAGE_MASK,
						gup_flags, &vma,
						pages ? &page : NULL);
				if (ret)
					goto out;
				ctx.page_mask = 0;
				goto next_page;
			}

			if (!vma) {
				ret = -EFAULT;
				goto out;
			}
			ret = check_vma_flags(vma, gup_flags);
			if (ret)
				goto out;
		}
retry:
		/*
		 * If we have a pending SIGKILL, don't keep faulting pages and
		 * potentially allocating memory.
		 */
		if (fatal_signal_pending(current)) {
			ret = -EINTR;
			goto out;
		}
		cond_resched();

		page = follow_page_mask(vma, start, foll_flags, &ctx);
		if (!page || PTR_ERR(page) == -EMLINK) {
			ret = faultin_page(vma, start, &foll_flags,
					   PTR_ERR(page) == -EMLINK, locked);
			switch (ret) {
			case 0:
				goto retry;
			case -EBUSY:
			case -EAGAIN:
				ret = 0;
				fallthrough;
			case -EFAULT:
			case -ENOMEM:
			case -EHWPOISON:
				goto out;
			}
			BUG();
		} else if (PTR_ERR(page) == -EEXIST) {
			/*
			 * Proper page table entry exists, but no corresponding
			 * struct page. If the caller expects **pages to be
			 * filled in, bail out now, because that can't be done
			 * for this page.
			 */
			if (pages) {
				ret = PTR_ERR(page);
				goto out;
			}
		} else if (IS_ERR(page)) {
			ret = PTR_ERR(page);
			goto out;
		}
next_page:
		page_increm = 1 + (~(start >> PAGE_SHIFT) & ctx.page_mask);
		if (page_increm > nr_pages)
			page_increm = nr_pages;

		if (pages) {
			struct page *subpage;
			unsigned int j;

			/*
			 * This must be a large folio (and doesn't need to
			 * be the whole folio; it can be part of it), do
			 * the refcount work for all the subpages too.
			 *
			 * NOTE: here the page may not be the head page
			 * e.g. when start addr is not thp-size aligned.
			 * try_grab_folio() should have taken care of tail
			 * pages.
			 */
			if (page_increm > 1) {
				struct folio *folio;

				/*
				 * Since we already hold refcount on the
				 * large folio, this should never fail.
				 */
				folio = try_grab_folio(page, page_increm - 1,
						       foll_flags);
				if (WARN_ON_ONCE(!folio)) {
					/*
					 * Release the 1st page ref if the
					 * folio is problematic, fail hard.
					 */
					gup_put_folio(page_folio(page), 1,
						      foll_flags);
					ret = -EFAULT;
					goto out;
				}
			}

			for (j = 0; j < page_increm; j++) {
				subpage = nth_page(page, j);
				pages[i + j] = subpage;
				flush_anon_page(vma, subpage, start + j * PAGE_SIZE);
				flush_dcache_page(subpage);
			}
		}

		i += page_increm;
		start += page_increm * PAGE_SIZE;
		nr_pages -= page_increm;
	} while (nr_pages);
out:
	if (ctx.pgmap)
		put_dev_pagemap(ctx.pgmap);
	return i ? i : ret;
}

static bool vma_permits_fault(struct vm_area_struct *vma,
			      unsigned int fault_flags)
{
	bool write   = !!(fault_flags & FAULT_FLAG_WRITE);
	bool foreign = !!(fault_flags & FAULT_FLAG_REMOTE);
	vm_flags_t vm_flags = write ? VM_WRITE : VM_READ;

	if (!(vm_flags & vma->vm_flags))
		return false;

	/*
	 * The architecture might have a hardware protection
	 * mechanism other than read/write that can deny access.
	 *
	 * gup always represents data access, not instruction
	 * fetches, so execute=false here:
	 */
	if (!arch_vma_access_permitted(vma, write, false, foreign))
		return false;

	return true;
}

/**
 * fixup_user_fault() - manually resolve a user page fault
 * @mm:		mm_struct of target mm
 * @address:	user address
 * @fault_flags:flags to pass down to handle_mm_fault()
 * @unlocked:	did we unlock the mmap_lock while retrying, maybe NULL if caller
 *		does not allow retry. If NULL, the caller must guarantee
 *		that fault_flags does not contain FAULT_FLAG_ALLOW_RETRY.
 *
 * This is meant to be called in the specific scenario where for locking reasons
 * we try to access user memory in atomic context (within a pagefault_disable()
 * section), this returns -EFAULT, and we want to resolve the user fault before
 * trying again.
 *
 * Typically this is meant to be used by the futex code.
 *
 * The main difference with get_user_pages() is that this function will
 * unconditionally call handle_mm_fault() which will in turn perform all the
 * necessary SW fixup of the dirty and young bits in the PTE, while
 * get_user_pages() only guarantees to update these in the struct page.
 *
 * This is important for some architectures where those bits also gate the
 * access permission to the page because they are maintained in software.  On
 * such architectures, gup() will not be enough to make a subsequent access
 * succeed.
 *
 * This function will not return with an unlocked mmap_lock. So it has not the
 * same semantics wrt the @mm->mmap_lock as does filemap_fault().
 */
int fixup_user_fault(struct mm_struct *mm,
		     unsigned long address, unsigned int fault_flags,
		     bool *unlocked)
{
	struct vm_area_struct *vma;
	vm_fault_t ret;

	address = untagged_addr_remote(mm, address);

	if (unlocked)
		fault_flags |= FAULT_FLAG_ALLOW_RETRY | FAULT_FLAG_KILLABLE;

retry:
<<<<<<< HEAD
	vma = vma_lookup(mm, address);
=======
	vma = gup_vma_lookup(mm, address);
>>>>>>> 98817289
	if (!vma)
		return -EFAULT;

	if (!vma_permits_fault(vma, fault_flags))
		return -EFAULT;

	if ((fault_flags & FAULT_FLAG_KILLABLE) &&
	    fatal_signal_pending(current))
		return -EINTR;

	ret = handle_mm_fault(vma, address, fault_flags, NULL);

	if (ret & VM_FAULT_COMPLETED) {
		/*
		 * NOTE: it's a pity that we need to retake the lock here
		 * to pair with the unlock() in the callers. Ideally we
		 * could tell the callers so they do not need to unlock.
		 */
		mmap_read_lock(mm);
		*unlocked = true;
		return 0;
	}

	if (ret & VM_FAULT_ERROR) {
		int err = vm_fault_to_errno(ret, 0);

		if (err)
			return err;
		BUG();
	}

	if (ret & VM_FAULT_RETRY) {
		mmap_read_lock(mm);
		*unlocked = true;
		fault_flags |= FAULT_FLAG_TRIED;
		goto retry;
	}

	return 0;
}
EXPORT_SYMBOL_GPL(fixup_user_fault);

/*
 * GUP always responds to fatal signals.  When FOLL_INTERRUPTIBLE is
 * specified, it'll also respond to generic signals.  The caller of GUP
 * that has FOLL_INTERRUPTIBLE should take care of the GUP interruption.
 */
static bool gup_signal_pending(unsigned int flags)
{
	if (fatal_signal_pending(current))
		return true;

	if (!(flags & FOLL_INTERRUPTIBLE))
		return false;

	return signal_pending(current);
}

/*
 * Locking: (*locked == 1) means that the mmap_lock has already been acquired by
 * the caller. This function may drop the mmap_lock. If it does so, then it will
 * set (*locked = 0).
 *
 * (*locked == 0) means that the caller expects this function to acquire and
 * drop the mmap_lock. Therefore, the value of *locked will still be zero when
 * the function returns, even though it may have changed temporarily during
 * function execution.
 *
 * Please note that this function, unlike __get_user_pages(), will not return 0
 * for nr_pages > 0, unless FOLL_NOWAIT is used.
 */
static __always_inline long __get_user_pages_locked(struct mm_struct *mm,
						unsigned long start,
						unsigned long nr_pages,
						struct page **pages,
						int *locked,
						unsigned int flags)
{
	long ret, pages_done;
	bool must_unlock = false;

	/*
	 * The internal caller expects GUP to manage the lock internally and the
	 * lock must be released when this returns.
	 */
	if (!*locked) {
		if (mmap_read_lock_killable(mm))
			return -EAGAIN;
		must_unlock = true;
		*locked = 1;
	}
	else
		mmap_assert_locked(mm);

	if (flags & FOLL_PIN)
		mm_set_has_pinned_flag(&mm->flags);

	/*
	 * FOLL_PIN and FOLL_GET are mutually exclusive. Traditional behavior
	 * is to set FOLL_GET if the caller wants pages[] filled in (but has
	 * carelessly failed to specify FOLL_GET), so keep doing that, but only
	 * for FOLL_GET, not for the newer FOLL_PIN.
	 *
	 * FOLL_PIN always expects pages to be non-null, but no need to assert
	 * that here, as any failures will be obvious enough.
	 */
	if (pages && !(flags & FOLL_PIN))
		flags |= FOLL_GET;

	pages_done = 0;
	for (;;) {
		ret = __get_user_pages(mm, start, nr_pages, flags, pages,
				       locked);
		if (!(flags & FOLL_UNLOCKABLE)) {
			/* VM_FAULT_RETRY couldn't trigger, bypass */
			pages_done = ret;
			break;
		}

		/* VM_FAULT_RETRY or VM_FAULT_COMPLETED cannot return errors */
		if (!*locked) {
			BUG_ON(ret < 0);
			BUG_ON(ret >= nr_pages);
		}

		if (ret > 0) {
			nr_pages -= ret;
			pages_done += ret;
			if (!nr_pages)
				break;
		}
		if (*locked) {
			/*
			 * VM_FAULT_RETRY didn't trigger or it was a
			 * FOLL_NOWAIT.
			 */
			if (!pages_done)
				pages_done = ret;
			break;
		}
		/*
		 * VM_FAULT_RETRY triggered, so seek to the faulting offset.
		 * For the prefault case (!pages) we only update counts.
		 */
		if (likely(pages))
			pages += ret;
		start += ret << PAGE_SHIFT;

		/* The lock was temporarily dropped, so we must unlock later */
		must_unlock = true;

retry:
		/*
		 * Repeat on the address that fired VM_FAULT_RETRY
		 * with both FAULT_FLAG_ALLOW_RETRY and
		 * FAULT_FLAG_TRIED.  Note that GUP can be interrupted
		 * by fatal signals of even common signals, depending on
		 * the caller's request. So we need to check it before we
		 * start trying again otherwise it can loop forever.
		 */
		if (gup_signal_pending(flags)) {
			if (!pages_done)
				pages_done = -EINTR;
			break;
		}

		ret = mmap_read_lock_killable(mm);
		if (ret) {
			BUG_ON(ret > 0);
			if (!pages_done)
				pages_done = ret;
			break;
		}

		*locked = 1;
		ret = __get_user_pages(mm, start, 1, flags | FOLL_TRIED,
				       pages, locked);
		if (!*locked) {
			/* Continue to retry until we succeeded */
			BUG_ON(ret != 0);
			goto retry;
		}
		if (ret != 1) {
			BUG_ON(ret > 1);
			if (!pages_done)
				pages_done = ret;
			break;
		}
		nr_pages--;
		pages_done++;
		if (!nr_pages)
			break;
		if (likely(pages))
			pages++;
		start += PAGE_SIZE;
	}
	if (must_unlock && *locked) {
		/*
		 * We either temporarily dropped the lock, or the caller
		 * requested that we both acquire and drop the lock. Either way,
		 * we must now unlock, and notify the caller of that state.
		 */
		mmap_read_unlock(mm);
		*locked = 0;
	}
	return pages_done;
}

/**
 * populate_vma_page_range() -  populate a range of pages in the vma.
 * @vma:   target vma
 * @start: start address
 * @end:   end address
 * @locked: whether the mmap_lock is still held
 *
 * This takes care of mlocking the pages too if VM_LOCKED is set.
 *
 * Return either number of pages pinned in the vma, or a negative error
 * code on error.
 *
 * vma->vm_mm->mmap_lock must be held.
 *
 * If @locked is NULL, it may be held for read or write and will
 * be unperturbed.
 *
 * If @locked is non-NULL, it must held for read only and may be
 * released.  If it's released, *@locked will be set to 0.
 */
long populate_vma_page_range(struct vm_area_struct *vma,
		unsigned long start, unsigned long end, int *locked)
{
	struct mm_struct *mm = vma->vm_mm;
	unsigned long nr_pages = (end - start) / PAGE_SIZE;
	int local_locked = 1;
	int gup_flags;
	long ret;

	VM_BUG_ON(!PAGE_ALIGNED(start));
	VM_BUG_ON(!PAGE_ALIGNED(end));
	VM_BUG_ON_VMA(start < vma->vm_start, vma);
	VM_BUG_ON_VMA(end   > vma->vm_end, vma);
	mmap_assert_locked(mm);

	/*
	 * Rightly or wrongly, the VM_LOCKONFAULT case has never used
	 * faultin_page() to break COW, so it has no work to do here.
	 */
	if (vma->vm_flags & VM_LOCKONFAULT)
		return nr_pages;

	gup_flags = FOLL_TOUCH;
	/*
	 * We want to touch writable mappings with a write fault in order
	 * to break COW, except for shared mappings because these don't COW
	 * and we would not want to dirty them for nothing.
	 */
	if ((vma->vm_flags & (VM_WRITE | VM_SHARED)) == VM_WRITE)
		gup_flags |= FOLL_WRITE;

	/*
	 * We want mlock to succeed for regions that have any permissions
	 * other than PROT_NONE.
	 */
	if (vma_is_accessible(vma))
		gup_flags |= FOLL_FORCE;

	if (locked)
		gup_flags |= FOLL_UNLOCKABLE;

	/*
	 * We made sure addr is within a VMA, so the following will
	 * not result in a stack expansion that recurses back here.
	 */
	ret = __get_user_pages(mm, start, nr_pages, gup_flags,
			       NULL, locked ? locked : &local_locked);
	lru_add_drain();
	return ret;
}

/*
 * faultin_vma_page_range() - populate (prefault) page tables inside the
 *			      given VMA range readable/writable
 *
 * This takes care of mlocking the pages, too, if VM_LOCKED is set.
 *
 * @vma: target vma
 * @start: start address
 * @end: end address
 * @write: whether to prefault readable or writable
 * @locked: whether the mmap_lock is still held
 *
 * Returns either number of processed pages in the vma, or a negative error
 * code on error (see __get_user_pages()).
 *
 * vma->vm_mm->mmap_lock must be held. The range must be page-aligned and
 * covered by the VMA. If it's released, *@locked will be set to 0.
 */
long faultin_vma_page_range(struct vm_area_struct *vma, unsigned long start,
			    unsigned long end, bool write, int *locked)
{
	struct mm_struct *mm = vma->vm_mm;
	unsigned long nr_pages = (end - start) / PAGE_SIZE;
	int gup_flags;
	long ret;

	VM_BUG_ON(!PAGE_ALIGNED(start));
	VM_BUG_ON(!PAGE_ALIGNED(end));
	VM_BUG_ON_VMA(start < vma->vm_start, vma);
	VM_BUG_ON_VMA(end > vma->vm_end, vma);
	mmap_assert_locked(mm);

	/*
	 * FOLL_TOUCH: Mark page accessed and thereby young; will also mark
	 *	       the page dirty with FOLL_WRITE -- which doesn't make a
	 *	       difference with !FOLL_FORCE, because the page is writable
	 *	       in the page table.
	 * FOLL_HWPOISON: Return -EHWPOISON instead of -EFAULT when we hit
	 *		  a poisoned page.
	 * !FOLL_FORCE: Require proper access permissions.
	 */
	gup_flags = FOLL_TOUCH | FOLL_HWPOISON | FOLL_UNLOCKABLE;
	if (write)
		gup_flags |= FOLL_WRITE;

	/*
	 * We want to report -EINVAL instead of -EFAULT for any permission
	 * problems or incompatible mappings.
	 */
	if (check_vma_flags(vma, gup_flags))
		return -EINVAL;

	ret = __get_user_pages(mm, start, nr_pages, gup_flags,
			       NULL, locked);
	lru_add_drain();
	return ret;
}

/*
 * __mm_populate - populate and/or mlock pages within a range of address space.
 *
 * This is used to implement mlock() and the MAP_POPULATE / MAP_LOCKED mmap
 * flags. VMAs must be already marked with the desired vm_flags, and
 * mmap_lock must not be held.
 */
int __mm_populate(unsigned long start, unsigned long len, int ignore_errors)
{
	struct mm_struct *mm = current->mm;
	unsigned long end, nstart, nend;
	struct vm_area_struct *vma = NULL;
	int locked = 0;
	long ret = 0;

	end = start + len;

	for (nstart = start; nstart < end; nstart = nend) {
		/*
		 * We want to fault in pages for [nstart; end) address range.
		 * Find first corresponding VMA.
		 */
		if (!locked) {
			locked = 1;
			mmap_read_lock(mm);
			vma = find_vma_intersection(mm, nstart, end);
		} else if (nstart >= vma->vm_end)
			vma = find_vma_intersection(mm, vma->vm_end, end);

		if (!vma)
			break;
		/*
		 * Set [nstart; nend) to intersection of desired address
		 * range with the first VMA. Also, skip undesirable VMA types.
		 */
		nend = min(end, vma->vm_end);
		if (vma->vm_flags & (VM_IO | VM_PFNMAP))
			continue;
		if (nstart < vma->vm_start)
			nstart = vma->vm_start;
		/*
		 * Now fault in a range of pages. populate_vma_page_range()
		 * double checks the vma flags, so that it won't mlock pages
		 * if the vma was already munlocked.
		 */
		ret = populate_vma_page_range(vma, nstart, nend, &locked);
		if (ret < 0) {
			if (ignore_errors) {
				ret = 0;
				continue;	/* continue at next VMA */
			}
			break;
		}
		nend = nstart + ret * PAGE_SIZE;
		ret = 0;
	}
	if (locked)
		mmap_read_unlock(mm);
	return ret;	/* 0 or negative error code */
}
#else /* CONFIG_MMU */
static long __get_user_pages_locked(struct mm_struct *mm, unsigned long start,
		unsigned long nr_pages, struct page **pages,
		int *locked, unsigned int foll_flags)
{
	struct vm_area_struct *vma;
	bool must_unlock = false;
	unsigned long vm_flags;
	long i;

	if (!nr_pages)
		return 0;

	/*
	 * The internal caller expects GUP to manage the lock internally and the
	 * lock must be released when this returns.
	 */
	if (!*locked) {
		if (mmap_read_lock_killable(mm))
			return -EAGAIN;
		must_unlock = true;
		*locked = 1;
	}

	/* calculate required read or write permissions.
	 * If FOLL_FORCE is set, we only require the "MAY" flags.
	 */
	vm_flags  = (foll_flags & FOLL_WRITE) ?
			(VM_WRITE | VM_MAYWRITE) : (VM_READ | VM_MAYREAD);
	vm_flags &= (foll_flags & FOLL_FORCE) ?
			(VM_MAYREAD | VM_MAYWRITE) : (VM_READ | VM_WRITE);

	for (i = 0; i < nr_pages; i++) {
		vma = find_vma(mm, start);
		if (!vma)
			break;

		/* protect what we can, including chardevs */
		if ((vma->vm_flags & (VM_IO | VM_PFNMAP)) ||
		    !(vm_flags & vma->vm_flags))
			break;

		if (pages) {
			pages[i] = virt_to_page((void *)start);
			if (pages[i])
				get_page(pages[i]);
		}

		start = (start + PAGE_SIZE) & PAGE_MASK;
	}

	if (must_unlock && *locked) {
		mmap_read_unlock(mm);
		*locked = 0;
	}

	return i ? : -EFAULT;
}
#endif /* !CONFIG_MMU */

/**
 * fault_in_writeable - fault in userspace address range for writing
 * @uaddr: start of address range
 * @size: size of address range
 *
 * Returns the number of bytes not faulted in (like copy_to_user() and
 * copy_from_user()).
 */
size_t fault_in_writeable(char __user *uaddr, size_t size)
{
	char __user *start = uaddr, *end;

	if (unlikely(size == 0))
		return 0;
	if (!user_write_access_begin(uaddr, size))
		return size;
	if (!PAGE_ALIGNED(uaddr)) {
		unsafe_put_user(0, uaddr, out);
		uaddr = (char __user *)PAGE_ALIGN((unsigned long)uaddr);
	}
	end = (char __user *)PAGE_ALIGN((unsigned long)start + size);
	if (unlikely(end < start))
		end = NULL;
	while (uaddr != end) {
		unsafe_put_user(0, uaddr, out);
		uaddr += PAGE_SIZE;
	}

out:
	user_write_access_end();
	if (size > uaddr - start)
		return size - (uaddr - start);
	return 0;
}
EXPORT_SYMBOL(fault_in_writeable);

/**
 * fault_in_subpage_writeable - fault in an address range for writing
 * @uaddr: start of address range
 * @size: size of address range
 *
 * Fault in a user address range for writing while checking for permissions at
 * sub-page granularity (e.g. arm64 MTE). This function should be used when
 * the caller cannot guarantee forward progress of a copy_to_user() loop.
 *
 * Returns the number of bytes not faulted in (like copy_to_user() and
 * copy_from_user()).
 */
size_t fault_in_subpage_writeable(char __user *uaddr, size_t size)
{
	size_t faulted_in;

	/*
	 * Attempt faulting in at page granularity first for page table
	 * permission checking. The arch-specific probe_subpage_writeable()
	 * functions may not check for this.
	 */
	faulted_in = size - fault_in_writeable(uaddr, size);
	if (faulted_in)
		faulted_in -= probe_subpage_writeable(uaddr, faulted_in);

	return size - faulted_in;
}
EXPORT_SYMBOL(fault_in_subpage_writeable);

/*
 * fault_in_safe_writeable - fault in an address range for writing
 * @uaddr: start of address range
 * @size: length of address range
 *
 * Faults in an address range for writing.  This is primarily useful when we
 * already know that some or all of the pages in the address range aren't in
 * memory.
 *
 * Unlike fault_in_writeable(), this function is non-destructive.
 *
 * Note that we don't pin or otherwise hold the pages referenced that we fault
 * in.  There's no guarantee that they'll stay in memory for any duration of
 * time.
 *
 * Returns the number of bytes not faulted in, like copy_to_user() and
 * copy_from_user().
 */
size_t fault_in_safe_writeable(const char __user *uaddr, size_t size)
{
	unsigned long start = (unsigned long)uaddr, end;
	struct mm_struct *mm = current->mm;
	bool unlocked = false;

	if (unlikely(size == 0))
		return 0;
	end = PAGE_ALIGN(start + size);
	if (end < start)
		end = 0;

	mmap_read_lock(mm);
	do {
		if (fixup_user_fault(mm, start, FAULT_FLAG_WRITE, &unlocked))
			break;
		start = (start + PAGE_SIZE) & PAGE_MASK;
	} while (start != end);
	mmap_read_unlock(mm);

	if (size > (unsigned long)uaddr - start)
		return size - ((unsigned long)uaddr - start);
	return 0;
}
EXPORT_SYMBOL(fault_in_safe_writeable);

/**
 * fault_in_readable - fault in userspace address range for reading
 * @uaddr: start of user address range
 * @size: size of user address range
 *
 * Returns the number of bytes not faulted in (like copy_to_user() and
 * copy_from_user()).
 */
size_t fault_in_readable(const char __user *uaddr, size_t size)
{
	const char __user *start = uaddr, *end;
	volatile char c;

	if (unlikely(size == 0))
		return 0;
	if (!user_read_access_begin(uaddr, size))
		return size;
	if (!PAGE_ALIGNED(uaddr)) {
		unsafe_get_user(c, uaddr, out);
		uaddr = (const char __user *)PAGE_ALIGN((unsigned long)uaddr);
	}
	end = (const char __user *)PAGE_ALIGN((unsigned long)start + size);
	if (unlikely(end < start))
		end = NULL;
	while (uaddr != end) {
		unsafe_get_user(c, uaddr, out);
		uaddr += PAGE_SIZE;
	}

out:
	user_read_access_end();
	(void)c;
	if (size > uaddr - start)
		return size - (uaddr - start);
	return 0;
}
EXPORT_SYMBOL(fault_in_readable);

/**
 * get_dump_page() - pin user page in memory while writing it to core dump
 * @addr: user address
 *
 * Returns struct page pointer of user page pinned for dump,
 * to be freed afterwards by put_page().
 *
 * Returns NULL on any kind of failure - a hole must then be inserted into
 * the corefile, to preserve alignment with its headers; and also returns
 * NULL wherever the ZERO_PAGE, or an anonymous pte_none, has been found -
 * allowing a hole to be left in the corefile to save disk space.
 *
 * Called without mmap_lock (takes and releases the mmap_lock by itself).
 */
#ifdef CONFIG_ELF_CORE
struct page *get_dump_page(unsigned long addr)
{
	struct page *page;
	int locked = 0;
	int ret;

	ret = __get_user_pages_locked(current->mm, addr, 1, &page, &locked,
				      FOLL_FORCE | FOLL_DUMP | FOLL_GET);
	return (ret == 1) ? page : NULL;
}
#endif /* CONFIG_ELF_CORE */

#ifdef CONFIG_MIGRATION
/*
 * Returns the number of collected pages. Return value is always >= 0.
 */
static unsigned long collect_longterm_unpinnable_pages(
					struct list_head *movable_page_list,
					unsigned long nr_pages,
					struct page **pages)
{
	unsigned long i, collected = 0;
	struct folio *prev_folio = NULL;
	bool drain_allow = true;

	for (i = 0; i < nr_pages; i++) {
		struct folio *folio = page_folio(pages[i]);

		if (folio == prev_folio)
			continue;
		prev_folio = folio;

		if (folio_is_longterm_pinnable(folio))
			continue;

		collected++;

		if (folio_is_device_coherent(folio))
			continue;

		if (folio_test_hugetlb(folio)) {
			isolate_hugetlb(folio, movable_page_list);
			continue;
		}

		if (!folio_test_lru(folio) && drain_allow) {
			lru_add_drain_all();
			drain_allow = false;
		}

		if (folio_isolate_lru(folio))
			continue;

		list_add_tail(&folio->lru, movable_page_list);
		node_stat_mod_folio(folio,
				    NR_ISOLATED_ANON + folio_is_file_lru(folio),
				    folio_nr_pages(folio));
	}

	return collected;
}

/*
 * Unpins all pages and migrates device coherent pages and movable_page_list.
 * Returns -EAGAIN if all pages were successfully migrated or -errno for failure
 * (or partial success).
 */
static int migrate_longterm_unpinnable_pages(
					struct list_head *movable_page_list,
					unsigned long nr_pages,
					struct page **pages)
{
	int ret;
	unsigned long i;

	for (i = 0; i < nr_pages; i++) {
		struct folio *folio = page_folio(pages[i]);

		if (folio_is_device_coherent(folio)) {
			/*
			 * Migration will fail if the page is pinned, so convert
			 * the pin on the source page to a normal reference.
			 */
			pages[i] = NULL;
			folio_get(folio);
			gup_put_folio(folio, 1, FOLL_PIN);

			if (migrate_device_coherent_page(&folio->page)) {
				ret = -EBUSY;
				goto err;
			}

			continue;
		}

		/*
		 * We can't migrate pages with unexpected references, so drop
		 * the reference obtained by __get_user_pages_locked().
		 * Migrating pages have been added to movable_page_list after
		 * calling folio_isolate_lru() which takes a reference so the
		 * page won't be freed if it's migrating.
		 */
		unpin_user_page(pages[i]);
		pages[i] = NULL;
	}

	if (!list_empty(movable_page_list)) {
		struct migration_target_control mtc = {
			.nid = NUMA_NO_NODE,
			.gfp_mask = GFP_USER | __GFP_NOWARN,
		};

		if (migrate_pages(movable_page_list, alloc_migration_target,
				  NULL, (unsigned long)&mtc, MIGRATE_SYNC,
				  MR_LONGTERM_PIN, NULL)) {
			ret = -ENOMEM;
			goto err;
		}
	}

	putback_movable_pages(movable_page_list);

	return -EAGAIN;

err:
	for (i = 0; i < nr_pages; i++)
		if (pages[i])
			unpin_user_page(pages[i]);
	putback_movable_pages(movable_page_list);

	return ret;
}

/*
 * Check whether all pages are *allowed* to be pinned. Rather confusingly, all
 * pages in the range are required to be pinned via FOLL_PIN, before calling
 * this routine.
 *
 * If any pages in the range are not allowed to be pinned, then this routine
 * will migrate those pages away, unpin all the pages in the range and return
 * -EAGAIN. The caller should re-pin the entire range with FOLL_PIN and then
 * call this routine again.
 *
 * If an error other than -EAGAIN occurs, this indicates a migration failure.
 * The caller should give up, and propagate the error back up the call stack.
 *
 * If everything is OK and all pages in the range are allowed to be pinned, then
 * this routine leaves all pages pinned and returns zero for success.
 */
static long check_and_migrate_movable_pages(unsigned long nr_pages,
					    struct page **pages)
{
	unsigned long collected;
	LIST_HEAD(movable_page_list);

	collected = collect_longterm_unpinnable_pages(&movable_page_list,
						nr_pages, pages);
	if (!collected)
		return 0;

	return migrate_longterm_unpinnable_pages(&movable_page_list, nr_pages,
						pages);
}
#else
static long check_and_migrate_movable_pages(unsigned long nr_pages,
					    struct page **pages)
{
	return 0;
}
#endif /* CONFIG_MIGRATION */

/*
 * __gup_longterm_locked() is a wrapper for __get_user_pages_locked which
 * allows us to process the FOLL_LONGTERM flag.
 */
static long __gup_longterm_locked(struct mm_struct *mm,
				  unsigned long start,
				  unsigned long nr_pages,
				  struct page **pages,
				  int *locked,
				  unsigned int gup_flags)
{
	unsigned int flags;
	long rc, nr_pinned_pages;

	if (!(gup_flags & FOLL_LONGTERM))
		return __get_user_pages_locked(mm, start, nr_pages, pages,
					       locked, gup_flags);

	flags = memalloc_pin_save();
	do {
		nr_pinned_pages = __get_user_pages_locked(mm, start, nr_pages,
							  pages, locked,
							  gup_flags);
		if (nr_pinned_pages <= 0) {
			rc = nr_pinned_pages;
			break;
		}

		/* FOLL_LONGTERM implies FOLL_PIN */
		rc = check_and_migrate_movable_pages(nr_pinned_pages, pages);
	} while (rc == -EAGAIN);
	memalloc_pin_restore(flags);
	return rc ? rc : nr_pinned_pages;
}

/*
 * Check that the given flags are valid for the exported gup/pup interface, and
 * update them with the required flags that the caller must have set.
 */
static bool is_valid_gup_args(struct page **pages, int *locked,
			      unsigned int *gup_flags_p, unsigned int to_set)
{
	unsigned int gup_flags = *gup_flags_p;

	/*
	 * These flags not allowed to be specified externally to the gup
	 * interfaces:
	 * - FOLL_PIN/FOLL_TRIED/FOLL_FAST_ONLY are internal only
	 * - FOLL_REMOTE is internal only and used on follow_page()
	 * - FOLL_UNLOCKABLE is internal only and used if locked is !NULL
	 */
	if (WARN_ON_ONCE(gup_flags & (FOLL_PIN | FOLL_TRIED | FOLL_UNLOCKABLE |
				      FOLL_REMOTE | FOLL_FAST_ONLY)))
		return false;

	gup_flags |= to_set;
	if (locked) {
		/* At the external interface locked must be set */
		if (WARN_ON_ONCE(*locked != 1))
			return false;

		gup_flags |= FOLL_UNLOCKABLE;
	}

	/* FOLL_GET and FOLL_PIN are mutually exclusive. */
	if (WARN_ON_ONCE((gup_flags & (FOLL_PIN | FOLL_GET)) ==
			 (FOLL_PIN | FOLL_GET)))
		return false;

	/* LONGTERM can only be specified when pinning */
	if (WARN_ON_ONCE(!(gup_flags & FOLL_PIN) && (gup_flags & FOLL_LONGTERM)))
		return false;

	/* Pages input must be given if using GET/PIN */
	if (WARN_ON_ONCE((gup_flags & (FOLL_GET | FOLL_PIN)) && !pages))
		return false;

	/* We want to allow the pgmap to be hot-unplugged at all times */
	if (WARN_ON_ONCE((gup_flags & FOLL_LONGTERM) &&
			 (gup_flags & FOLL_PCI_P2PDMA)))
		return false;

	*gup_flags_p = gup_flags;
	return true;
}

#ifdef CONFIG_MMU
/**
 * get_user_pages_remote() - pin user pages in memory
 * @mm:		mm_struct of target mm
 * @start:	starting user address
 * @nr_pages:	number of pages from start to pin
 * @gup_flags:	flags modifying lookup behaviour
 * @pages:	array that receives pointers to the pages pinned.
 *		Should be at least nr_pages long. Or NULL, if caller
 *		only intends to ensure the pages are faulted in.
 * @locked:	pointer to lock flag indicating whether lock is held and
 *		subsequently whether VM_FAULT_RETRY functionality can be
 *		utilised. Lock must initially be held.
 *
 * Returns either number of pages pinned (which may be less than the
 * number requested), or an error. Details about the return value:
 *
 * -- If nr_pages is 0, returns 0.
 * -- If nr_pages is >0, but no pages were pinned, returns -errno.
 * -- If nr_pages is >0, and some pages were pinned, returns the number of
 *    pages pinned. Again, this may be less than nr_pages.
 *
 * The caller is responsible for releasing returned @pages, via put_page().
 *
 * Must be called with mmap_lock held for read or write.
 *
 * get_user_pages_remote walks a process's page tables and takes a reference
 * to each struct page that each user address corresponds to at a given
 * instant. That is, it takes the page that would be accessed if a user
 * thread accesses the given user virtual address at that instant.
 *
 * This does not guarantee that the page exists in the user mappings when
 * get_user_pages_remote returns, and there may even be a completely different
 * page there in some cases (eg. if mmapped pagecache has been invalidated
 * and subsequently re-faulted). However it does guarantee that the page
 * won't be freed completely. And mostly callers simply care that the page
 * contains data that was valid *at some point in time*. Typically, an IO
 * or similar operation cannot guarantee anything stronger anyway because
 * locks can't be held over the syscall boundary.
 *
 * If gup_flags & FOLL_WRITE == 0, the page must not be written to. If the page
 * is written to, set_page_dirty (or set_page_dirty_lock, as appropriate) must
 * be called after the page is finished with, and before put_page is called.
 *
 * get_user_pages_remote is typically used for fewer-copy IO operations,
 * to get a handle on the memory by some means other than accesses
 * via the user virtual addresses. The pages may be submitted for
 * DMA to devices or accessed via their kernel linear mapping (via the
 * kmap APIs). Care should be taken to use the correct cache flushing APIs.
 *
 * See also get_user_pages_fast, for performance critical applications.
 *
 * get_user_pages_remote should be phased out in favor of
 * get_user_pages_locked|unlocked or get_user_pages_fast. Nothing
 * should use get_user_pages_remote because it cannot pass
 * FAULT_FLAG_ALLOW_RETRY to handle_mm_fault.
 */
long get_user_pages_remote(struct mm_struct *mm,
		unsigned long start, unsigned long nr_pages,
		unsigned int gup_flags, struct page **pages,
		int *locked)
{
	int local_locked = 1;

	if (!is_valid_gup_args(pages, locked, &gup_flags,
			       FOLL_TOUCH | FOLL_REMOTE))
		return -EINVAL;

	return __get_user_pages_locked(mm, start, nr_pages, pages,
				       locked ? locked : &local_locked,
				       gup_flags);
}
EXPORT_SYMBOL(get_user_pages_remote);

#else /* CONFIG_MMU */
long get_user_pages_remote(struct mm_struct *mm,
			   unsigned long start, unsigned long nr_pages,
			   unsigned int gup_flags, struct page **pages,
			   int *locked)
{
	return 0;
}
#endif /* !CONFIG_MMU */

/**
 * get_user_pages() - pin user pages in memory
 * @start:      starting user address
 * @nr_pages:   number of pages from start to pin
 * @gup_flags:  flags modifying lookup behaviour
 * @pages:      array that receives pointers to the pages pinned.
 *              Should be at least nr_pages long. Or NULL, if caller
 *              only intends to ensure the pages are faulted in.
 *
 * This is the same as get_user_pages_remote(), just with a less-flexible
 * calling convention where we assume that the mm being operated on belongs to
 * the current task, and doesn't allow passing of a locked parameter.  We also
 * obviously don't pass FOLL_REMOTE in here.
 */
long get_user_pages(unsigned long start, unsigned long nr_pages,
		    unsigned int gup_flags, struct page **pages)
{
	int locked = 1;

	if (!is_valid_gup_args(pages, NULL, &gup_flags, FOLL_TOUCH))
		return -EINVAL;

	return __get_user_pages_locked(current->mm, start, nr_pages, pages,
				       &locked, gup_flags);
}
EXPORT_SYMBOL(get_user_pages);

/*
 * get_user_pages_unlocked() is suitable to replace the form:
 *
 *      mmap_read_lock(mm);
 *      get_user_pages(mm, ..., pages, NULL);
 *      mmap_read_unlock(mm);
 *
 *  with:
 *
 *      get_user_pages_unlocked(mm, ..., pages);
 *
 * It is functionally equivalent to get_user_pages_fast so
 * get_user_pages_fast should be used instead if specific gup_flags
 * (e.g. FOLL_FORCE) are not required.
 */
long get_user_pages_unlocked(unsigned long start, unsigned long nr_pages,
			     struct page **pages, unsigned int gup_flags)
{
	int locked = 0;

	if (!is_valid_gup_args(pages, NULL, &gup_flags,
			       FOLL_TOUCH | FOLL_UNLOCKABLE))
		return -EINVAL;

	return __get_user_pages_locked(current->mm, start, nr_pages, pages,
				       &locked, gup_flags);
}
EXPORT_SYMBOL(get_user_pages_unlocked);

/*
 * Fast GUP
 *
 * get_user_pages_fast attempts to pin user pages by walking the page
 * tables directly and avoids taking locks. Thus the walker needs to be
 * protected from page table pages being freed from under it, and should
 * block any THP splits.
 *
 * One way to achieve this is to have the walker disable interrupts, and
 * rely on IPIs from the TLB flushing code blocking before the page table
 * pages are freed. This is unsuitable for architectures that do not need
 * to broadcast an IPI when invalidating TLBs.
 *
 * Another way to achieve this is to batch up page table containing pages
 * belonging to more than one mm_user, then rcu_sched a callback to free those
 * pages. Disabling interrupts will allow the fast_gup walker to both block
 * the rcu_sched callback, and an IPI that we broadcast for splitting THPs
 * (which is a relatively rare event). The code below adopts this strategy.
 *
 * Before activating this code, please be aware that the following assumptions
 * are currently made:
 *
 *  *) Either MMU_GATHER_RCU_TABLE_FREE is enabled, and tlb_remove_table() is used to
 *  free pages containing page tables or TLB flushing requires IPI broadcast.
 *
 *  *) ptes can be read atomically by the architecture.
 *
 *  *) access_ok is sufficient to validate userspace address ranges.
 *
 * The last two assumptions can be relaxed by the addition of helper functions.
 *
 * This code is based heavily on the PowerPC implementation by Nick Piggin.
 */
#ifdef CONFIG_HAVE_FAST_GUP

/*
 * Used in the GUP-fast path to determine whether a pin is permitted for a
 * specific folio.
 *
 * This call assumes the caller has pinned the folio, that the lowest page table
 * level still points to this folio, and that interrupts have been disabled.
 *
 * Writing to pinned file-backed dirty tracked folios is inherently problematic
 * (see comment describing the writable_file_mapping_allowed() function). We
 * therefore try to avoid the most egregious case of a long-term mapping doing
 * so.
 *
 * This function cannot be as thorough as that one as the VMA is not available
 * in the fast path, so instead we whitelist known good cases and if in doubt,
 * fall back to the slow path.
 */
static bool folio_fast_pin_allowed(struct folio *folio, unsigned int flags)
{
	struct address_space *mapping;
	unsigned long mapping_flags;

	/*
	 * If we aren't pinning then no problematic write can occur. A long term
	 * pin is the most egregious case so this is the one we disallow.
	 */
	if ((flags & (FOLL_PIN | FOLL_LONGTERM | FOLL_WRITE)) !=
	    (FOLL_PIN | FOLL_LONGTERM | FOLL_WRITE))
		return true;

	/* The folio is pinned, so we can safely access folio fields. */

	if (WARN_ON_ONCE(folio_test_slab(folio)))
		return false;

	/* hugetlb mappings do not require dirty-tracking. */
	if (folio_test_hugetlb(folio))
		return true;

	/*
	 * GUP-fast disables IRQs. When IRQS are disabled, RCU grace periods
	 * cannot proceed, which means no actions performed under RCU can
	 * proceed either.
	 *
	 * inodes and thus their mappings are freed under RCU, which means the
	 * mapping cannot be freed beneath us and thus we can safely dereference
	 * it.
	 */
	lockdep_assert_irqs_disabled();

	/*
	 * However, there may be operations which _alter_ the mapping, so ensure
	 * we read it once and only once.
	 */
	mapping = READ_ONCE(folio->mapping);

	/*
	 * The mapping may have been truncated, in any case we cannot determine
	 * if this mapping is safe - fall back to slow path to determine how to
	 * proceed.
	 */
	if (!mapping)
		return false;

	/* Anonymous folios pose no problem. */
	mapping_flags = (unsigned long)mapping & PAGE_MAPPING_FLAGS;
	if (mapping_flags)
		return mapping_flags & PAGE_MAPPING_ANON;

	/*
	 * At this point, we know the mapping is non-null and points to an
	 * address_space object. The only remaining whitelisted file system is
	 * shmem.
	 */
	return shmem_mapping(mapping);
}

static void __maybe_unused undo_dev_pagemap(int *nr, int nr_start,
					    unsigned int flags,
					    struct page **pages)
{
	while ((*nr) - nr_start) {
		struct page *page = pages[--(*nr)];

		ClearPageReferenced(page);
		if (flags & FOLL_PIN)
			unpin_user_page(page);
		else
			put_page(page);
	}
}

#ifdef CONFIG_ARCH_HAS_PTE_SPECIAL
/*
 * Fast-gup relies on pte change detection to avoid concurrent pgtable
 * operations.
 *
 * To pin the page, fast-gup needs to do below in order:
 * (1) pin the page (by prefetching pte), then (2) check pte not changed.
 *
 * For the rest of pgtable operations where pgtable updates can be racy
 * with fast-gup, we need to do (1) clear pte, then (2) check whether page
 * is pinned.
 *
 * Above will work for all pte-level operations, including THP split.
 *
 * For THP collapse, it's a bit more complicated because fast-gup may be
 * walking a pgtable page that is being freed (pte is still valid but pmd
 * can be cleared already).  To avoid race in such condition, we need to
 * also check pmd here to make sure pmd doesn't change (corresponds to
 * pmdp_collapse_flush() in the THP collapse code path).
 */
static int gup_pte_range(pmd_t pmd, pmd_t *pmdp, unsigned long addr,
			 unsigned long end, unsigned int flags,
			 struct page **pages, int *nr)
{
	struct dev_pagemap *pgmap = NULL;
	int nr_start = *nr, ret = 0;
	pte_t *ptep, *ptem;

	ptem = ptep = pte_offset_map(&pmd, addr);
	if (!ptep)
		return 0;
	do {
		pte_t pte = ptep_get_lockless(ptep);
		struct page *page;
		struct folio *folio;

		/*
		 * Always fallback to ordinary GUP on PROT_NONE-mapped pages:
		 * pte_access_permitted() better should reject these pages
		 * either way: otherwise, GUP-fast might succeed in
		 * cases where ordinary GUP would fail due to VMA access
		 * permissions.
		 */
		if (pte_protnone(pte))
			goto pte_unmap;

		if (!pte_access_permitted(pte, flags & FOLL_WRITE))
			goto pte_unmap;

		if (pte_devmap(pte)) {
			if (unlikely(flags & FOLL_LONGTERM))
				goto pte_unmap;

			pgmap = get_dev_pagemap(pte_pfn(pte), pgmap);
			if (unlikely(!pgmap)) {
				undo_dev_pagemap(nr, nr_start, flags, pages);
				goto pte_unmap;
			}
		} else if (pte_special(pte))
			goto pte_unmap;

		VM_BUG_ON(!pfn_valid(pte_pfn(pte)));
		page = pte_page(pte);

		folio = try_grab_folio(page, 1, flags);
		if (!folio)
			goto pte_unmap;

		if (unlikely(folio_is_secretmem(folio))) {
			gup_put_folio(folio, 1, flags);
			goto pte_unmap;
		}

		if (unlikely(pmd_val(pmd) != pmd_val(*pmdp)) ||
		    unlikely(pte_val(pte) != pte_val(ptep_get(ptep)))) {
			gup_put_folio(folio, 1, flags);
			goto pte_unmap;
		}

		if (!folio_fast_pin_allowed(folio, flags)) {
			gup_put_folio(folio, 1, flags);
			goto pte_unmap;
		}

		if (!pte_write(pte) && gup_must_unshare(NULL, flags, page)) {
			gup_put_folio(folio, 1, flags);
			goto pte_unmap;
		}

		/*
		 * We need to make the page accessible if and only if we are
		 * going to access its content (the FOLL_PIN case).  Please
		 * see Documentation/core-api/pin_user_pages.rst for
		 * details.
		 */
		if (flags & FOLL_PIN) {
			ret = arch_make_page_accessible(page);
			if (ret) {
				gup_put_folio(folio, 1, flags);
				goto pte_unmap;
			}
		}
		folio_set_referenced(folio);
		pages[*nr] = page;
		(*nr)++;
	} while (ptep++, addr += PAGE_SIZE, addr != end);

	ret = 1;

pte_unmap:
	if (pgmap)
		put_dev_pagemap(pgmap);
	pte_unmap(ptem);
	return ret;
}
#else

/*
 * If we can't determine whether or not a pte is special, then fail immediately
 * for ptes. Note, we can still pin HugeTLB and THP as these are guaranteed not
 * to be special.
 *
 * For a futex to be placed on a THP tail page, get_futex_key requires a
 * get_user_pages_fast_only implementation that can pin pages. Thus it's still
 * useful to have gup_huge_pmd even if we can't operate on ptes.
 */
static int gup_pte_range(pmd_t pmd, pmd_t *pmdp, unsigned long addr,
			 unsigned long end, unsigned int flags,
			 struct page **pages, int *nr)
{
	return 0;
}
#endif /* CONFIG_ARCH_HAS_PTE_SPECIAL */

#if defined(CONFIG_ARCH_HAS_PTE_DEVMAP) && defined(CONFIG_TRANSPARENT_HUGEPAGE)
static int __gup_device_huge(unsigned long pfn, unsigned long addr,
			     unsigned long end, unsigned int flags,
			     struct page **pages, int *nr)
{
	int nr_start = *nr;
	struct dev_pagemap *pgmap = NULL;

	do {
		struct page *page = pfn_to_page(pfn);

		pgmap = get_dev_pagemap(pfn, pgmap);
		if (unlikely(!pgmap)) {
			undo_dev_pagemap(nr, nr_start, flags, pages);
			break;
		}

		if (!(flags & FOLL_PCI_P2PDMA) && is_pci_p2pdma_page(page)) {
			undo_dev_pagemap(nr, nr_start, flags, pages);
			break;
		}

		SetPageReferenced(page);
		pages[*nr] = page;
		if (unlikely(try_grab_page(page, flags))) {
			undo_dev_pagemap(nr, nr_start, flags, pages);
			break;
		}
		(*nr)++;
		pfn++;
	} while (addr += PAGE_SIZE, addr != end);

	put_dev_pagemap(pgmap);
	return addr == end;
}

static int __gup_device_huge_pmd(pmd_t orig, pmd_t *pmdp, unsigned long addr,
				 unsigned long end, unsigned int flags,
				 struct page **pages, int *nr)
{
	unsigned long fault_pfn;
	int nr_start = *nr;

	fault_pfn = pmd_pfn(orig) + ((addr & ~PMD_MASK) >> PAGE_SHIFT);
	if (!__gup_device_huge(fault_pfn, addr, end, flags, pages, nr))
		return 0;

	if (unlikely(pmd_val(orig) != pmd_val(*pmdp))) {
		undo_dev_pagemap(nr, nr_start, flags, pages);
		return 0;
	}
	return 1;
}

static int __gup_device_huge_pud(pud_t orig, pud_t *pudp, unsigned long addr,
				 unsigned long end, unsigned int flags,
				 struct page **pages, int *nr)
{
	unsigned long fault_pfn;
	int nr_start = *nr;

	fault_pfn = pud_pfn(orig) + ((addr & ~PUD_MASK) >> PAGE_SHIFT);
	if (!__gup_device_huge(fault_pfn, addr, end, flags, pages, nr))
		return 0;

	if (unlikely(pud_val(orig) != pud_val(*pudp))) {
		undo_dev_pagemap(nr, nr_start, flags, pages);
		return 0;
	}
	return 1;
}
#else
static int __gup_device_huge_pmd(pmd_t orig, pmd_t *pmdp, unsigned long addr,
				 unsigned long end, unsigned int flags,
				 struct page **pages, int *nr)
{
	BUILD_BUG();
	return 0;
}

static int __gup_device_huge_pud(pud_t pud, pud_t *pudp, unsigned long addr,
				 unsigned long end, unsigned int flags,
				 struct page **pages, int *nr)
{
	BUILD_BUG();
	return 0;
}
#endif

static int record_subpages(struct page *page, unsigned long addr,
			   unsigned long end, struct page **pages)
{
	int nr;

	for (nr = 0; addr != end; nr++, addr += PAGE_SIZE)
		pages[nr] = nth_page(page, nr);

	return nr;
}

#ifdef CONFIG_ARCH_HAS_HUGEPD
static unsigned long hugepte_addr_end(unsigned long addr, unsigned long end,
				      unsigned long sz)
{
	unsigned long __boundary = (addr + sz) & ~(sz-1);
	return (__boundary - 1 < end - 1) ? __boundary : end;
}

static int gup_hugepte(pte_t *ptep, unsigned long sz, unsigned long addr,
		       unsigned long end, unsigned int flags,
		       struct page **pages, int *nr)
{
	unsigned long pte_end;
	struct page *page;
	struct folio *folio;
	pte_t pte;
	int refs;

	pte_end = (addr + sz) & ~(sz-1);
	if (pte_end < end)
		end = pte_end;

	pte = huge_ptep_get(ptep);

	if (!pte_access_permitted(pte, flags & FOLL_WRITE))
		return 0;

	/* hugepages are never "special" */
	VM_BUG_ON(!pfn_valid(pte_pfn(pte)));

	page = nth_page(pte_page(pte), (addr & (sz - 1)) >> PAGE_SHIFT);
	refs = record_subpages(page, addr, end, pages + *nr);

	folio = try_grab_folio(page, refs, flags);
	if (!folio)
		return 0;

	if (unlikely(pte_val(pte) != pte_val(ptep_get(ptep)))) {
		gup_put_folio(folio, refs, flags);
		return 0;
	}

	if (!folio_fast_pin_allowed(folio, flags)) {
		gup_put_folio(folio, refs, flags);
		return 0;
	}

	if (!pte_write(pte) && gup_must_unshare(NULL, flags, &folio->page)) {
		gup_put_folio(folio, refs, flags);
		return 0;
	}

	*nr += refs;
	folio_set_referenced(folio);
	return 1;
}

static int gup_huge_pd(hugepd_t hugepd, unsigned long addr,
		unsigned int pdshift, unsigned long end, unsigned int flags,
		struct page **pages, int *nr)
{
	pte_t *ptep;
	unsigned long sz = 1UL << hugepd_shift(hugepd);
	unsigned long next;

	ptep = hugepte_offset(hugepd, addr, pdshift);
	do {
		next = hugepte_addr_end(addr, end, sz);
		if (!gup_hugepte(ptep, sz, addr, end, flags, pages, nr))
			return 0;
	} while (ptep++, addr = next, addr != end);

	return 1;
}
#else
static inline int gup_huge_pd(hugepd_t hugepd, unsigned long addr,
		unsigned int pdshift, unsigned long end, unsigned int flags,
		struct page **pages, int *nr)
{
	return 0;
}
#endif /* CONFIG_ARCH_HAS_HUGEPD */

static int gup_huge_pmd(pmd_t orig, pmd_t *pmdp, unsigned long addr,
			unsigned long end, unsigned int flags,
			struct page **pages, int *nr)
{
	struct page *page;
	struct folio *folio;
	int refs;

	if (!pmd_access_permitted(orig, flags & FOLL_WRITE))
		return 0;

	if (pmd_devmap(orig)) {
		if (unlikely(flags & FOLL_LONGTERM))
			return 0;
		return __gup_device_huge_pmd(orig, pmdp, addr, end, flags,
					     pages, nr);
	}

	page = nth_page(pmd_page(orig), (addr & ~PMD_MASK) >> PAGE_SHIFT);
	refs = record_subpages(page, addr, end, pages + *nr);

	folio = try_grab_folio(page, refs, flags);
	if (!folio)
		return 0;

	if (unlikely(pmd_val(orig) != pmd_val(*pmdp))) {
		gup_put_folio(folio, refs, flags);
		return 0;
	}

	if (!folio_fast_pin_allowed(folio, flags)) {
		gup_put_folio(folio, refs, flags);
		return 0;
	}
	if (!pmd_write(orig) && gup_must_unshare(NULL, flags, &folio->page)) {
		gup_put_folio(folio, refs, flags);
		return 0;
	}

	*nr += refs;
	folio_set_referenced(folio);
	return 1;
}

static int gup_huge_pud(pud_t orig, pud_t *pudp, unsigned long addr,
			unsigned long end, unsigned int flags,
			struct page **pages, int *nr)
{
	struct page *page;
	struct folio *folio;
	int refs;

	if (!pud_access_permitted(orig, flags & FOLL_WRITE))
		return 0;

	if (pud_devmap(orig)) {
		if (unlikely(flags & FOLL_LONGTERM))
			return 0;
		return __gup_device_huge_pud(orig, pudp, addr, end, flags,
					     pages, nr);
	}

	page = nth_page(pud_page(orig), (addr & ~PUD_MASK) >> PAGE_SHIFT);
	refs = record_subpages(page, addr, end, pages + *nr);

	folio = try_grab_folio(page, refs, flags);
	if (!folio)
		return 0;

	if (unlikely(pud_val(orig) != pud_val(*pudp))) {
		gup_put_folio(folio, refs, flags);
		return 0;
	}

	if (!folio_fast_pin_allowed(folio, flags)) {
		gup_put_folio(folio, refs, flags);
		return 0;
	}

	if (!pud_write(orig) && gup_must_unshare(NULL, flags, &folio->page)) {
		gup_put_folio(folio, refs, flags);
		return 0;
	}

	*nr += refs;
	folio_set_referenced(folio);
	return 1;
}

static int gup_huge_pgd(pgd_t orig, pgd_t *pgdp, unsigned long addr,
			unsigned long end, unsigned int flags,
			struct page **pages, int *nr)
{
	int refs;
	struct page *page;
	struct folio *folio;

	if (!pgd_access_permitted(orig, flags & FOLL_WRITE))
		return 0;

	BUILD_BUG_ON(pgd_devmap(orig));

	page = nth_page(pgd_page(orig), (addr & ~PGDIR_MASK) >> PAGE_SHIFT);
	refs = record_subpages(page, addr, end, pages + *nr);

	folio = try_grab_folio(page, refs, flags);
	if (!folio)
		return 0;

	if (unlikely(pgd_val(orig) != pgd_val(*pgdp))) {
		gup_put_folio(folio, refs, flags);
		return 0;
	}

	if (!pgd_write(orig) && gup_must_unshare(NULL, flags, &folio->page)) {
		gup_put_folio(folio, refs, flags);
		return 0;
	}

	if (!folio_fast_pin_allowed(folio, flags)) {
		gup_put_folio(folio, refs, flags);
		return 0;
	}

	*nr += refs;
	folio_set_referenced(folio);
	return 1;
}

static int gup_pmd_range(pud_t *pudp, pud_t pud, unsigned long addr, unsigned long end,
		unsigned int flags, struct page **pages, int *nr)
{
	unsigned long next;
	pmd_t *pmdp;

	pmdp = pmd_offset_lockless(pudp, pud, addr);
	do {
		pmd_t pmd = pmdp_get_lockless(pmdp);

		next = pmd_addr_end(addr, end);
		if (!pmd_present(pmd))
			return 0;

		if (unlikely(pmd_trans_huge(pmd) || pmd_huge(pmd) ||
			     pmd_devmap(pmd))) {
			/* See gup_pte_range() */
			if (pmd_protnone(pmd))
				return 0;

			if (!gup_huge_pmd(pmd, pmdp, addr, next, flags,
				pages, nr))
				return 0;

		} else if (unlikely(is_hugepd(__hugepd(pmd_val(pmd))))) {
			/*
			 * architecture have different format for hugetlbfs
			 * pmd format and THP pmd format
			 */
			if (!gup_huge_pd(__hugepd(pmd_val(pmd)), addr,
					 PMD_SHIFT, next, flags, pages, nr))
				return 0;
		} else if (!gup_pte_range(pmd, pmdp, addr, next, flags, pages, nr))
			return 0;
	} while (pmdp++, addr = next, addr != end);

	return 1;
}

static int gup_pud_range(p4d_t *p4dp, p4d_t p4d, unsigned long addr, unsigned long end,
			 unsigned int flags, struct page **pages, int *nr)
{
	unsigned long next;
	pud_t *pudp;

	pudp = pud_offset_lockless(p4dp, p4d, addr);
	do {
		pud_t pud = READ_ONCE(*pudp);

		next = pud_addr_end(addr, end);
		if (unlikely(!pud_present(pud)))
			return 0;
		if (unlikely(pud_huge(pud) || pud_devmap(pud))) {
			if (!gup_huge_pud(pud, pudp, addr, next, flags,
					  pages, nr))
				return 0;
		} else if (unlikely(is_hugepd(__hugepd(pud_val(pud))))) {
			if (!gup_huge_pd(__hugepd(pud_val(pud)), addr,
					 PUD_SHIFT, next, flags, pages, nr))
				return 0;
		} else if (!gup_pmd_range(pudp, pud, addr, next, flags, pages, nr))
			return 0;
	} while (pudp++, addr = next, addr != end);

	return 1;
}

static int gup_p4d_range(pgd_t *pgdp, pgd_t pgd, unsigned long addr, unsigned long end,
			 unsigned int flags, struct page **pages, int *nr)
{
	unsigned long next;
	p4d_t *p4dp;

	p4dp = p4d_offset_lockless(pgdp, pgd, addr);
	do {
		p4d_t p4d = READ_ONCE(*p4dp);

		next = p4d_addr_end(addr, end);
		if (p4d_none(p4d))
			return 0;
		BUILD_BUG_ON(p4d_huge(p4d));
		if (unlikely(is_hugepd(__hugepd(p4d_val(p4d))))) {
			if (!gup_huge_pd(__hugepd(p4d_val(p4d)), addr,
					 P4D_SHIFT, next, flags, pages, nr))
				return 0;
		} else if (!gup_pud_range(p4dp, p4d, addr, next, flags, pages, nr))
			return 0;
	} while (p4dp++, addr = next, addr != end);

	return 1;
}

static void gup_pgd_range(unsigned long addr, unsigned long end,
		unsigned int flags, struct page **pages, int *nr)
{
	unsigned long next;
	pgd_t *pgdp;

	pgdp = pgd_offset(current->mm, addr);
	do {
		pgd_t pgd = READ_ONCE(*pgdp);

		next = pgd_addr_end(addr, end);
		if (pgd_none(pgd))
			return;
		if (unlikely(pgd_huge(pgd))) {
			if (!gup_huge_pgd(pgd, pgdp, addr, next, flags,
					  pages, nr))
				return;
		} else if (unlikely(is_hugepd(__hugepd(pgd_val(pgd))))) {
			if (!gup_huge_pd(__hugepd(pgd_val(pgd)), addr,
					 PGDIR_SHIFT, next, flags, pages, nr))
				return;
		} else if (!gup_p4d_range(pgdp, pgd, addr, next, flags, pages, nr))
			return;
	} while (pgdp++, addr = next, addr != end);
}
#else
static inline void gup_pgd_range(unsigned long addr, unsigned long end,
		unsigned int flags, struct page **pages, int *nr)
{
}
#endif /* CONFIG_HAVE_FAST_GUP */

#ifndef gup_fast_permitted
/*
 * Check if it's allowed to use get_user_pages_fast_only() for the range, or
 * we need to fall back to the slow version:
 */
static bool gup_fast_permitted(unsigned long start, unsigned long end)
{
	return true;
}
#endif

static unsigned long lockless_pages_from_mm(unsigned long start,
					    unsigned long end,
					    unsigned int gup_flags,
					    struct page **pages)
{
	unsigned long flags;
	int nr_pinned = 0;
	unsigned seq;

	if (!IS_ENABLED(CONFIG_HAVE_FAST_GUP) ||
	    !gup_fast_permitted(start, end))
		return 0;

	if (gup_flags & FOLL_PIN) {
		seq = raw_read_seqcount(&current->mm->write_protect_seq);
		if (seq & 1)
			return 0;
	}

	/*
	 * Disable interrupts. The nested form is used, in order to allow full,
	 * general purpose use of this routine.
	 *
	 * With interrupts disabled, we block page table pages from being freed
	 * from under us. See struct mmu_table_batch comments in
	 * include/asm-generic/tlb.h for more details.
	 *
	 * We do not adopt an rcu_read_lock() here as we also want to block IPIs
	 * that come from THPs splitting.
	 */
	local_irq_save(flags);
	gup_pgd_range(start, end, gup_flags, pages, &nr_pinned);
	local_irq_restore(flags);

	/*
	 * When pinning pages for DMA there could be a concurrent write protect
	 * from fork() via copy_page_range(), in this case always fail fast GUP.
	 */
	if (gup_flags & FOLL_PIN) {
		if (read_seqcount_retry(&current->mm->write_protect_seq, seq)) {
			unpin_user_pages_lockless(pages, nr_pinned);
			return 0;
		} else {
			sanity_check_pinned_pages(pages, nr_pinned);
		}
	}
	return nr_pinned;
}

static int internal_get_user_pages_fast(unsigned long start,
					unsigned long nr_pages,
					unsigned int gup_flags,
					struct page **pages)
{
	unsigned long len, end;
	unsigned long nr_pinned;
	int locked = 0;
	int ret;

	if (WARN_ON_ONCE(gup_flags & ~(FOLL_WRITE | FOLL_LONGTERM |
				       FOLL_FORCE | FOLL_PIN | FOLL_GET |
				       FOLL_FAST_ONLY | FOLL_NOFAULT |
				       FOLL_PCI_P2PDMA | FOLL_HONOR_NUMA_FAULT)))
		return -EINVAL;

	if (gup_flags & FOLL_PIN)
		mm_set_has_pinned_flag(&current->mm->flags);

	if (!(gup_flags & FOLL_FAST_ONLY))
		might_lock_read(&current->mm->mmap_lock);

	start = untagged_addr(start) & PAGE_MASK;
	len = nr_pages << PAGE_SHIFT;
	if (check_add_overflow(start, len, &end))
		return -EOVERFLOW;
	if (end > TASK_SIZE_MAX)
		return -EFAULT;
	if (unlikely(!access_ok((void __user *)start, len)))
		return -EFAULT;

	nr_pinned = lockless_pages_from_mm(start, end, gup_flags, pages);
	if (nr_pinned == nr_pages || gup_flags & FOLL_FAST_ONLY)
		return nr_pinned;

	/* Slow path: try to get the remaining pages with get_user_pages */
	start += nr_pinned << PAGE_SHIFT;
	pages += nr_pinned;
	ret = __gup_longterm_locked(current->mm, start, nr_pages - nr_pinned,
				    pages, &locked,
				    gup_flags | FOLL_TOUCH | FOLL_UNLOCKABLE);
	if (ret < 0) {
		/*
		 * The caller has to unpin the pages we already pinned so
		 * returning -errno is not an option
		 */
		if (nr_pinned)
			return nr_pinned;
		return ret;
	}
	return ret + nr_pinned;
}

/**
 * get_user_pages_fast_only() - pin user pages in memory
 * @start:      starting user address
 * @nr_pages:   number of pages from start to pin
 * @gup_flags:  flags modifying pin behaviour
 * @pages:      array that receives pointers to the pages pinned.
 *              Should be at least nr_pages long.
 *
 * Like get_user_pages_fast() except it's IRQ-safe in that it won't fall back to
 * the regular GUP.
 *
 * If the architecture does not support this function, simply return with no
 * pages pinned.
 *
 * Careful, careful! COW breaking can go either way, so a non-write
 * access can get ambiguous page results. If you call this function without
 * 'write' set, you'd better be sure that you're ok with that ambiguity.
 */
int get_user_pages_fast_only(unsigned long start, int nr_pages,
			     unsigned int gup_flags, struct page **pages)
{
	/*
	 * Internally (within mm/gup.c), gup fast variants must set FOLL_GET,
	 * because gup fast is always a "pin with a +1 page refcount" request.
	 *
	 * FOLL_FAST_ONLY is required in order to match the API description of
	 * this routine: no fall back to regular ("slow") GUP.
	 */
	if (!is_valid_gup_args(pages, NULL, &gup_flags,
			       FOLL_GET | FOLL_FAST_ONLY))
		return -EINVAL;

	return internal_get_user_pages_fast(start, nr_pages, gup_flags, pages);
}
EXPORT_SYMBOL_GPL(get_user_pages_fast_only);

/**
 * get_user_pages_fast() - pin user pages in memory
 * @start:      starting user address
 * @nr_pages:   number of pages from start to pin
 * @gup_flags:  flags modifying pin behaviour
 * @pages:      array that receives pointers to the pages pinned.
 *              Should be at least nr_pages long.
 *
 * Attempt to pin user pages in memory without taking mm->mmap_lock.
 * If not successful, it will fall back to taking the lock and
 * calling get_user_pages().
 *
 * Returns number of pages pinned. This may be fewer than the number requested.
 * If nr_pages is 0 or negative, returns 0. If no pages were pinned, returns
 * -errno.
 */
int get_user_pages_fast(unsigned long start, int nr_pages,
			unsigned int gup_flags, struct page **pages)
{
	/*
	 * The caller may or may not have explicitly set FOLL_GET; either way is
	 * OK. However, internally (within mm/gup.c), gup fast variants must set
	 * FOLL_GET, because gup fast is always a "pin with a +1 page refcount"
	 * request.
	 */
	if (!is_valid_gup_args(pages, NULL, &gup_flags, FOLL_GET))
		return -EINVAL;
	return internal_get_user_pages_fast(start, nr_pages, gup_flags, pages);
}
EXPORT_SYMBOL_GPL(get_user_pages_fast);

/**
 * pin_user_pages_fast() - pin user pages in memory without taking locks
 *
 * @start:      starting user address
 * @nr_pages:   number of pages from start to pin
 * @gup_flags:  flags modifying pin behaviour
 * @pages:      array that receives pointers to the pages pinned.
 *              Should be at least nr_pages long.
 *
 * Nearly the same as get_user_pages_fast(), except that FOLL_PIN is set. See
 * get_user_pages_fast() for documentation on the function arguments, because
 * the arguments here are identical.
 *
 * FOLL_PIN means that the pages must be released via unpin_user_page(). Please
 * see Documentation/core-api/pin_user_pages.rst for further details.
 *
 * Note that if a zero_page is amongst the returned pages, it will not have
 * pins in it and unpin_user_page() will not remove pins from it.
 */
int pin_user_pages_fast(unsigned long start, int nr_pages,
			unsigned int gup_flags, struct page **pages)
{
	if (!is_valid_gup_args(pages, NULL, &gup_flags, FOLL_PIN))
		return -EINVAL;
	return internal_get_user_pages_fast(start, nr_pages, gup_flags, pages);
}
EXPORT_SYMBOL_GPL(pin_user_pages_fast);

/**
 * pin_user_pages_remote() - pin pages of a remote process
 *
 * @mm:		mm_struct of target mm
 * @start:	starting user address
 * @nr_pages:	number of pages from start to pin
 * @gup_flags:	flags modifying lookup behaviour
 * @pages:	array that receives pointers to the pages pinned.
 *		Should be at least nr_pages long.
 * @locked:	pointer to lock flag indicating whether lock is held and
 *		subsequently whether VM_FAULT_RETRY functionality can be
 *		utilised. Lock must initially be held.
 *
 * Nearly the same as get_user_pages_remote(), except that FOLL_PIN is set. See
 * get_user_pages_remote() for documentation on the function arguments, because
 * the arguments here are identical.
 *
 * FOLL_PIN means that the pages must be released via unpin_user_page(). Please
 * see Documentation/core-api/pin_user_pages.rst for details.
 *
 * Note that if a zero_page is amongst the returned pages, it will not have
 * pins in it and unpin_user_page*() will not remove pins from it.
 */
long pin_user_pages_remote(struct mm_struct *mm,
			   unsigned long start, unsigned long nr_pages,
			   unsigned int gup_flags, struct page **pages,
			   int *locked)
{
	int local_locked = 1;

	if (!is_valid_gup_args(pages, locked, &gup_flags,
			       FOLL_PIN | FOLL_TOUCH | FOLL_REMOTE))
		return 0;
	return __gup_longterm_locked(mm, start, nr_pages, pages,
				     locked ? locked : &local_locked,
				     gup_flags);
}
EXPORT_SYMBOL(pin_user_pages_remote);

/**
 * pin_user_pages() - pin user pages in memory for use by other devices
 *
 * @start:	starting user address
 * @nr_pages:	number of pages from start to pin
 * @gup_flags:	flags modifying lookup behaviour
 * @pages:	array that receives pointers to the pages pinned.
 *		Should be at least nr_pages long.
 *
 * Nearly the same as get_user_pages(), except that FOLL_TOUCH is not set, and
 * FOLL_PIN is set.
 *
 * FOLL_PIN means that the pages must be released via unpin_user_page(). Please
 * see Documentation/core-api/pin_user_pages.rst for details.
 *
 * Note that if a zero_page is amongst the returned pages, it will not have
 * pins in it and unpin_user_page*() will not remove pins from it.
 */
long pin_user_pages(unsigned long start, unsigned long nr_pages,
		    unsigned int gup_flags, struct page **pages)
{
	int locked = 1;

	if (!is_valid_gup_args(pages, NULL, &gup_flags, FOLL_PIN))
		return 0;
	return __gup_longterm_locked(current->mm, start, nr_pages,
				     pages, &locked, gup_flags);
}
EXPORT_SYMBOL(pin_user_pages);

/*
 * pin_user_pages_unlocked() is the FOLL_PIN variant of
 * get_user_pages_unlocked(). Behavior is the same, except that this one sets
 * FOLL_PIN and rejects FOLL_GET.
 *
 * Note that if a zero_page is amongst the returned pages, it will not have
 * pins in it and unpin_user_page*() will not remove pins from it.
 */
long pin_user_pages_unlocked(unsigned long start, unsigned long nr_pages,
			     struct page **pages, unsigned int gup_flags)
{
	int locked = 0;

	if (!is_valid_gup_args(pages, NULL, &gup_flags,
			       FOLL_PIN | FOLL_TOUCH | FOLL_UNLOCKABLE))
		return 0;

	return __gup_longterm_locked(current->mm, start, nr_pages, pages,
				     &locked, gup_flags);
}
EXPORT_SYMBOL(pin_user_pages_unlocked);<|MERGE_RESOLUTION|>--- conflicted
+++ resolved
@@ -1204,11 +1204,7 @@
 
 		/* first iteration or cross vma bound */
 		if (!vma || start >= vma->vm_end) {
-<<<<<<< HEAD
-			vma = vma_lookup(mm, start);
-=======
 			vma = gup_vma_lookup(mm, start);
->>>>>>> 98817289
 			if (!vma && in_gate_area(mm, start)) {
 				ret = get_gate_page(mm, start & PAGE_MASK,
 						gup_flags, &vma,
@@ -1393,11 +1389,7 @@
 		fault_flags |= FAULT_FLAG_ALLOW_RETRY | FAULT_FLAG_KILLABLE;
 
 retry:
-<<<<<<< HEAD
-	vma = vma_lookup(mm, address);
-=======
 	vma = gup_vma_lookup(mm, address);
->>>>>>> 98817289
 	if (!vma)
 		return -EFAULT;
 
@@ -2067,7 +2059,7 @@
 			drain_allow = false;
 		}
 
-		if (folio_isolate_lru(folio))
+		if (!folio_isolate_lru(folio))
 			continue;
 
 		list_add_tail(&folio->lru, movable_page_list);
