--- conflicted
+++ resolved
@@ -852,18 +852,10 @@
 		struct folio *folio, pgoff_t index, gfp_t gfp, void **shadowp)
 {
 	XA_STATE(xas, &mapping->i_pages, index);
-<<<<<<< HEAD
-	int huge = folio_test_hugetlb(folio);
-	void *alloced_shadow = NULL;
-	int alloced_order = 0;
-	bool charged = false;
-	long nr = 1;
-=======
 	void *alloced_shadow = NULL;
 	int alloced_order = 0;
 	bool huge;
 	long nr;
->>>>>>> a6ad5510
 
 	VM_BUG_ON_FOLIO(!folio_test_locked(folio), folio);
 	VM_BUG_ON_FOLIO(folio_test_swapbacked(folio), folio);
@@ -1955,11 +1947,7 @@
 			gfp_t alloc_gfp = gfp;
 
 			err = -ENOMEM;
-<<<<<<< HEAD
-			if (order > 0)
-=======
 			if (order > min_order)
->>>>>>> a6ad5510
 				alloc_gfp |= __GFP_NORETRY | __GFP_NOWARN;
 			folio = filemap_alloc_folio(alloc_gfp, order);
 			if (!folio)
@@ -2208,13 +2196,10 @@
 		if (xa_is_value(folio))
 			goto update_start;
 
-<<<<<<< HEAD
-=======
 		/* If we landed in the middle of a THP, continue at its end. */
 		if (xa_is_sibling(folio))
 			goto update_start;
 
->>>>>>> a6ad5510
 		if (!folio_try_get(folio))
 			goto retry;
 
@@ -2673,15 +2658,6 @@
 		if (unlikely(iocb->ki_pos >= isize))
 			goto put_folios;
 		end_offset = min_t(loff_t, isize, iocb->ki_pos + iter->count);
-
-		/*
-		 * Pairs with a barrier in
-		 * block_write_end()->mark_buffer_dirty() or other page
-		 * dirtying routines like iomap_write_end() to ensure
-		 * changes to page contents are visible before we see
-		 * increased inode size.
-		 */
-		smp_rmb();
 
 		/*
 		 * Once we start copying data, we don't want to be touching any
@@ -4340,11 +4316,7 @@
 		if (xas_retry(&xas, folio))
 			continue;
 
-<<<<<<< HEAD
-		order = xa_get_order(xas.xa, xas.xa_index);
-=======
 		order = xas_get_order(&xas);
->>>>>>> a6ad5510
 		nr_pages = 1 << order;
 		folio_first_index = round_down(xas.xa_index, 1 << order);
 		folio_last_index = folio_first_index + nr_pages - 1;
