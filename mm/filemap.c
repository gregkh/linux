--- conflicted
+++ resolved
@@ -1595,15 +1595,11 @@
 
 	VM_BUG_ON_FOLIO(!folio_test_locked(folio), folio);
 
-<<<<<<< HEAD
-	if (mapping && !folio_test_writeback(folio) && !folio_test_dirty(folio))
-=======
 	if (folio_test_writeback(folio) || folio_test_dirty(folio))
 		return;
 	if (!folio_test_clear_dropbehind(folio))
 		return;
 	if (mapping)
->>>>>>> 25bf10be
 		folio_unmap_invalidate(mapping, folio, 0);
 }
 
@@ -2657,12 +2653,7 @@
 	if (folio_test_writeback(folio) || folio_test_dirty(folio))
 		return;
 	if (folio_trylock(folio)) {
-<<<<<<< HEAD
-		if (folio_test_clear_dropbehind(folio))
-			filemap_end_dropbehind(folio);
-=======
 		filemap_end_dropbehind(folio);
->>>>>>> 25bf10be
 		folio_unlock(folio);
 	}
 }
