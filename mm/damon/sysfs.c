--- conflicted
+++ resolved
@@ -1268,13 +1268,7 @@
 
 	ctx = kdamond->damon_ctx;
 	if (ctx)
-<<<<<<< HEAD
-		running = damon_sysfs_ctx_running(ctx);
-=======
 		running = damon_is_running(ctx);
-
-	mutex_unlock(&damon_sysfs_lock);
->>>>>>> 449d48b1
 
 	mutex_unlock(&damon_sysfs_lock);
 
