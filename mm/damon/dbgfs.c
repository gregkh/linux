--- conflicted
+++ resolved
@@ -354,10 +354,7 @@
 {
 	struct damon_ctx *ctx = file->private_data;
 	struct damon_target *t, *next_t;
-<<<<<<< HEAD
-=======
 	bool id_is_pid = true;
->>>>>>> 92b4b594
 	char *kbuf, *nrs;
 	unsigned long *targets;
 	ssize_t nr_targets;
@@ -403,16 +400,6 @@
 
 	/* remove previously set targets */
 	damon_for_each_target_safe(t, next_t, ctx) {
-<<<<<<< HEAD
-		if (targetid_is_pid(ctx))
-			put_pid((struct pid *)t->id);
-		damon_destroy_target(t);
-	}
-
-	err = damon_set_targets(ctx, targets, nr_targets);
-	if (err) {
-=======
->>>>>>> 92b4b594
 		if (targetid_is_pid(ctx))
 			put_pid((struct pid *)t->id);
 		damon_destroy_target(t);
@@ -674,10 +661,6 @@
 		damon_destroy_target(t);
 	}
 	mutex_unlock(&ctx->kdamond_lock);
-<<<<<<< HEAD
-	return 0;
-=======
->>>>>>> 92b4b594
 }
 
 static struct damon_ctx *dbgfs_new_ctx(void)
@@ -900,14 +883,6 @@
 	}
 
 	mutex_lock(&damon_dbgfs_lock);
-<<<<<<< HEAD
-	if (!strncmp(kbuf, "on", count))
-		err = damon_start(dbgfs_ctxs, dbgfs_nr_ctxs);
-	else if (!strncmp(kbuf, "off", count))
-		err = damon_stop(dbgfs_ctxs, dbgfs_nr_ctxs);
-	else
-		err = -EINVAL;
-=======
 	if (!strncmp(kbuf, "on", count)) {
 		int i;
 
@@ -924,7 +899,6 @@
 	} else {
 		ret = -EINVAL;
 	}
->>>>>>> 92b4b594
 	mutex_unlock(&damon_dbgfs_lock);
 
 	if (!ret)
