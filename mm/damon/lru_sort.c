--- conflicted
+++ resolved
@@ -186,27 +186,11 @@
 	return damon_lru_sort_new_scheme(&pattern, DAMOS_LRU_DEPRIO);
 }
 
-static void damon_lru_sort_copy_quota_status(struct damos_quota *dst,
-		struct damos_quota *src)
-{
-	dst->total_charged_sz = src->total_charged_sz;
-	dst->total_charged_ns = src->total_charged_ns;
-	dst->charged_sz = src->charged_sz;
-	dst->charged_from = src->charged_from;
-	dst->charge_target_from = src->charge_target_from;
-	dst->charge_addr_from = src->charge_addr_from;
-}
-
 static int damon_lru_sort_apply_parameters(void)
 {
-<<<<<<< HEAD
-	struct damos *scheme, *hot_scheme, *cold_scheme;
-	struct damos *old_hot_scheme = NULL, *old_cold_scheme = NULL;
-=======
 	struct damon_ctx *param_ctx;
 	struct damon_target *param_target;
 	struct damos *hot_scheme, *cold_scheme;
->>>>>>> a6ad5510
 	unsigned int hot_thres, cold_thres;
 	int err;
 
@@ -214,55 +198,26 @@
 	if (err)
 		return err;
 
-<<<<<<< HEAD
-	damon_for_each_scheme(scheme, ctx) {
-		if (!old_hot_scheme) {
-			old_hot_scheme = scheme;
-			continue;
-		}
-		old_cold_scheme = scheme;
-	}
-
-=======
 	err = damon_set_attrs(ctx, &damon_lru_sort_mon_attrs);
 	if (err)
 		goto out;
 
 	err = -ENOMEM;
->>>>>>> a6ad5510
 	hot_thres = damon_max_nr_accesses(&damon_lru_sort_mon_attrs) *
 		hot_thres_access_freq / 1000;
 	hot_scheme = damon_lru_sort_new_hot_scheme(hot_thres);
 	if (!hot_scheme)
-<<<<<<< HEAD
-		return -ENOMEM;
-	if (old_hot_scheme)
-		damon_lru_sort_copy_quota_status(&hot_scheme->quota,
-				&old_hot_scheme->quota);
-=======
 		goto out;
->>>>>>> a6ad5510
 
 	cold_thres = cold_min_age / damon_lru_sort_mon_attrs.aggr_interval;
 	cold_scheme = damon_lru_sort_new_cold_scheme(cold_thres);
 	if (!cold_scheme) {
 		damon_destroy_scheme(hot_scheme);
-<<<<<<< HEAD
-		return -ENOMEM;
-	}
-	if (old_cold_scheme)
-		damon_lru_sort_copy_quota_status(&cold_scheme->quota,
-				&old_cold_scheme->quota);
-
-	damon_set_schemes(ctx, &hot_scheme, 1);
-	damon_add_scheme(ctx, cold_scheme);
-=======
 		goto out;
 	}
 
 	damon_set_schemes(param_ctx, &hot_scheme, 1);
 	damon_add_scheme(param_ctx, cold_scheme);
->>>>>>> a6ad5510
 
 	err = damon_set_region_biggest_system_ram_default(param_target,
 					&monitor_region_start,
