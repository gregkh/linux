--- conflicted
+++ resolved
@@ -354,12 +354,8 @@
 			enum damos_action action,
 			unsigned long apply_interval_us,
 			struct damos_quota *quota,
-<<<<<<< HEAD
-			struct damos_watermarks *wmarks)
-=======
 			struct damos_watermarks *wmarks,
 			int target_nid)
->>>>>>> a6ad5510
 {
 	struct damos *scheme;
 
@@ -1775,10 +1771,7 @@
 
 	new->age = r->age;
 	new->last_nr_accesses = r->last_nr_accesses;
-<<<<<<< HEAD
-=======
 	new->nr_accesses_bp = r->nr_accesses_bp;
->>>>>>> a6ad5510
 	new->nr_accesses = r->nr_accesses;
 
 	damon_insert_region(new, r, damon_next_region(r), t);
