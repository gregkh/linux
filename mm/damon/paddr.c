// SPDX-License-Identifier: GPL-2.0
/*
 * DAMON Primitives for The Physical Address Space
 *
 * Author: SeongJae Park <sj@kernel.org>
 */

#define pr_fmt(fmt) "damon-pa: " fmt

#include <linux/mmu_notifier.h>
#include <linux/page_idle.h>
#include <linux/pagemap.h>
#include <linux/rmap.h>
#include <linux/swap.h>
#include <linux/memory-tiers.h>
#include <linux/migrate.h>
#include <linux/mm_inline.h>

#include "../internal.h"
#include "ops-common.h"

static bool damon_folio_mkold_one(struct folio *folio,
		struct vm_area_struct *vma, unsigned long addr, void *arg)
{
	DEFINE_FOLIO_VMA_WALK(pvmw, folio, vma, addr, 0);

	while (page_vma_mapped_walk(&pvmw)) {
		addr = pvmw.address;
		if (pvmw.pte)
			damon_ptep_mkold(pvmw.pte, vma, addr);
		else
			damon_pmdp_mkold(pvmw.pmd, vma, addr);
	}
	return true;
}

static void damon_folio_mkold(struct folio *folio)
{
	struct rmap_walk_control rwc = {
		.rmap_one = damon_folio_mkold_one,
		.anon_lock = folio_lock_anon_vma_read,
	};
	bool need_lock;

	if (!folio_mapped(folio) || !folio_raw_mapping(folio)) {
		folio_set_idle(folio);
		return;
	}

	need_lock = !folio_test_anon(folio) || folio_test_ksm(folio);
	if (need_lock && !folio_trylock(folio))
		return;

	rmap_walk(folio, &rwc);

	if (need_lock)
		folio_unlock(folio);

}

static void damon_pa_mkold(unsigned long paddr)
{
	struct folio *folio = damon_get_folio(PHYS_PFN(paddr));

	if (!folio)
		return;

	damon_folio_mkold(folio);
	folio_put(folio);
}

static void __damon_pa_prepare_access_check(struct damon_region *r)
{
	r->sampling_addr = damon_rand(r->ar.start, r->ar.end);

	damon_pa_mkold(r->sampling_addr);
}

static void damon_pa_prepare_access_checks(struct damon_ctx *ctx)
{
	struct damon_target *t;
	struct damon_region *r;

	damon_for_each_target(t, ctx) {
		damon_for_each_region(r, t)
			__damon_pa_prepare_access_check(r);
	}
}

static bool damon_folio_young_one(struct folio *folio,
		struct vm_area_struct *vma, unsigned long addr, void *arg)
{
	bool *accessed = arg;
	DEFINE_FOLIO_VMA_WALK(pvmw, folio, vma, addr, 0);

	*accessed = false;
	while (page_vma_mapped_walk(&pvmw)) {
		addr = pvmw.address;
		if (pvmw.pte) {
			*accessed = pte_young(ptep_get(pvmw.pte)) ||
				!folio_test_idle(folio) ||
				mmu_notifier_test_young(vma->vm_mm, addr);
		} else {
#ifdef CONFIG_TRANSPARENT_HUGEPAGE
			*accessed = pmd_young(pmdp_get(pvmw.pmd)) ||
				!folio_test_idle(folio) ||
				mmu_notifier_test_young(vma->vm_mm, addr);
#else
			WARN_ON_ONCE(1);
#endif	/* CONFIG_TRANSPARENT_HUGEPAGE */
		}
		if (*accessed) {
			page_vma_mapped_walk_done(&pvmw);
			break;
		}
	}

	/* If accessed, stop walking */
	return *accessed == false;
}

static bool damon_folio_young(struct folio *folio)
{
	bool accessed = false;
	struct rmap_walk_control rwc = {
		.arg = &accessed,
		.rmap_one = damon_folio_young_one,
		.anon_lock = folio_lock_anon_vma_read,
	};
	bool need_lock;

	if (!folio_mapped(folio) || !folio_raw_mapping(folio)) {
		if (folio_test_idle(folio))
			return false;
		else
			return true;
	}

	need_lock = !folio_test_anon(folio) || folio_test_ksm(folio);
	if (need_lock && !folio_trylock(folio))
		return false;

	rmap_walk(folio, &rwc);

	if (need_lock)
		folio_unlock(folio);

	return accessed;
}

static bool damon_pa_young(unsigned long paddr, unsigned long *folio_sz)
{
	struct folio *folio = damon_get_folio(PHYS_PFN(paddr));
	bool accessed;

	if (!folio)
		return false;

	accessed = damon_folio_young(folio);
	*folio_sz = folio_size(folio);
	folio_put(folio);
	return accessed;
}

static void __damon_pa_check_access(struct damon_region *r,
		struct damon_attrs *attrs)
{
	static unsigned long last_addr;
	static unsigned long last_folio_sz = PAGE_SIZE;
	static bool last_accessed;

	/* If the region is in the last checked page, reuse the result */
	if (ALIGN_DOWN(last_addr, last_folio_sz) ==
				ALIGN_DOWN(r->sampling_addr, last_folio_sz)) {
		damon_update_region_access_rate(r, last_accessed, attrs);
		return;
	}

	last_accessed = damon_pa_young(r->sampling_addr, &last_folio_sz);
	damon_update_region_access_rate(r, last_accessed, attrs);

	last_addr = r->sampling_addr;
}

static unsigned int damon_pa_check_accesses(struct damon_ctx *ctx)
{
	struct damon_target *t;
	struct damon_region *r;
	unsigned int max_nr_accesses = 0;

	damon_for_each_target(t, ctx) {
		damon_for_each_region(r, t) {
			__damon_pa_check_access(r, &ctx->attrs);
			max_nr_accesses = max(r->nr_accesses, max_nr_accesses);
		}
	}

	return max_nr_accesses;
}

static bool damos_pa_filter_match(struct damos_filter *filter,
		struct folio *folio)
{
	bool matched = false;
	struct mem_cgroup *memcg;

	switch (filter->type) {
	case DAMOS_FILTER_TYPE_ANON:
		matched = folio_test_anon(folio);
		break;
	case DAMOS_FILTER_TYPE_MEMCG:
		rcu_read_lock();
		memcg = folio_memcg_check(folio);
		if (!memcg)
			matched = false;
		else
			matched = filter->memcg_id == mem_cgroup_id(memcg);
		rcu_read_unlock();
		break;
	case DAMOS_FILTER_TYPE_YOUNG:
		matched = damon_folio_young(folio);
		if (matched)
			damon_folio_mkold(folio);
		break;
	default:
		break;
	}

	return matched == filter->matching;
}

/*
 * damos_pa_filter_out - Return true if the page should be filtered out.
 */
static bool damos_pa_filter_out(struct damos *scheme, struct folio *folio)
{
	struct damos_filter *filter;

	if (scheme->core_filters_allowed)
		return false;

	damos_for_each_filter(filter, scheme) {
		if (damos_pa_filter_match(filter, folio))
			return !filter->allow;
	}
	return false;
}

static bool damon_pa_invalid_damos_folio(struct folio *folio, struct damos *s)
{
	if (!folio)
		return true;
	if (folio == s->last_applied) {
		folio_put(folio);
		return true;
	}
	return false;
}

static unsigned long damon_pa_pageout(struct damon_region *r, struct damos *s,
		unsigned long *sz_filter_passed)
{
	unsigned long addr, applied;
	LIST_HEAD(folio_list);
	bool install_young_filter = true;
	struct damos_filter *filter;
	struct folio *folio;

	/* check access in page level again by default */
	damos_for_each_filter(filter, s) {
		if (filter->type == DAMOS_FILTER_TYPE_YOUNG) {
			install_young_filter = false;
			break;
		}
	}
	if (install_young_filter) {
		filter = damos_new_filter(
				DAMOS_FILTER_TYPE_YOUNG, true, false);
		if (!filter)
			return 0;
		damos_add_filter(s, filter);
	}

	addr = r->ar.start;
	while (addr < r->ar.end) {
<<<<<<< HEAD
		struct folio *folio = damon_get_folio(PHYS_PFN(addr));

		if (!folio) {
=======
		folio = damon_get_folio(PHYS_PFN(addr));
		if (damon_pa_invalid_damos_folio(folio, s)) {
>>>>>>> d12acd7b
			addr += PAGE_SIZE;
			continue;
		}

		if (damos_pa_filter_out(s, folio))
			goto put_folio;
		else
			*sz_filter_passed += folio_size(folio);

		folio_clear_referenced(folio);
		folio_test_clear_young(folio);
		if (!folio_isolate_lru(folio))
			goto put_folio;
		if (folio_test_unevictable(folio))
			folio_putback_lru(folio);
		else
			list_add(&folio->lru, &folio_list);
put_folio:
		addr += folio_size(folio);
		folio_put(folio);
	}
	if (install_young_filter)
		damos_destroy_filter(filter);
	applied = reclaim_pages(&folio_list);
	cond_resched();
	s->last_applied = folio;
	return applied * PAGE_SIZE;
}

static inline unsigned long damon_pa_mark_accessed_or_deactivate(
		struct damon_region *r, struct damos *s, bool mark_accessed,
		unsigned long *sz_filter_passed)
{
	unsigned long addr, applied = 0;
	struct folio *folio;

	addr = r->ar.start;
	while (addr < r->ar.end) {
<<<<<<< HEAD
		struct folio *folio = damon_get_folio(PHYS_PFN(addr));

		if (!folio) {
=======
		folio = damon_get_folio(PHYS_PFN(addr));
		if (damon_pa_invalid_damos_folio(folio, s)) {
>>>>>>> d12acd7b
			addr += PAGE_SIZE;
			continue;
		}

		if (damos_pa_filter_out(s, folio))
			goto put_folio;
		else
			*sz_filter_passed += folio_size(folio);

		if (mark_accessed)
			folio_mark_accessed(folio);
		else
			folio_deactivate(folio);
		applied += folio_nr_pages(folio);
put_folio:
		addr += folio_size(folio);
		folio_put(folio);
	}
	s->last_applied = folio;
	return applied * PAGE_SIZE;
}

static unsigned long damon_pa_mark_accessed(struct damon_region *r,
	struct damos *s, unsigned long *sz_filter_passed)
{
	return damon_pa_mark_accessed_or_deactivate(r, s, true,
			sz_filter_passed);
}

static unsigned long damon_pa_deactivate_pages(struct damon_region *r,
	struct damos *s, unsigned long *sz_filter_passed)
{
	return damon_pa_mark_accessed_or_deactivate(r, s, false,
			sz_filter_passed);
}

static unsigned int __damon_pa_migrate_folio_list(
		struct list_head *migrate_folios, struct pglist_data *pgdat,
		int target_nid)
{
	unsigned int nr_succeeded = 0;
	nodemask_t allowed_mask = NODE_MASK_NONE;
	struct migration_target_control mtc = {
		/*
		 * Allocate from 'node', or fail quickly and quietly.
		 * When this happens, 'page' will likely just be discarded
		 * instead of migrated.
		 */
		.gfp_mask = (GFP_HIGHUSER_MOVABLE & ~__GFP_RECLAIM) |
			__GFP_NOWARN | __GFP_NOMEMALLOC | GFP_NOWAIT,
		.nid = target_nid,
		.nmask = &allowed_mask
	};

	if (pgdat->node_id == target_nid || target_nid == NUMA_NO_NODE)
		return 0;

	if (list_empty(migrate_folios))
		return 0;

	/* Migration ignores all cpuset and mempolicy settings */
	migrate_pages(migrate_folios, alloc_migrate_folio, NULL,
		      (unsigned long)&mtc, MIGRATE_ASYNC, MR_DAMON,
		      &nr_succeeded);

	return nr_succeeded;
}

static unsigned int damon_pa_migrate_folio_list(struct list_head *folio_list,
						struct pglist_data *pgdat,
						int target_nid)
{
	unsigned int nr_migrated = 0;
	struct folio *folio;
	LIST_HEAD(ret_folios);
	LIST_HEAD(migrate_folios);

	while (!list_empty(folio_list)) {
		struct folio *folio;

		cond_resched();

		folio = lru_to_folio(folio_list);
		list_del(&folio->lru);

		if (!folio_trylock(folio))
			goto keep;

		/* Relocate its contents to another node. */
		list_add(&folio->lru, &migrate_folios);
		folio_unlock(folio);
		continue;
keep:
		list_add(&folio->lru, &ret_folios);
	}
	/* 'folio_list' is always empty here */

	/* Migrate folios selected for migration */
	nr_migrated += __damon_pa_migrate_folio_list(
			&migrate_folios, pgdat, target_nid);
	/*
	 * Folios that could not be migrated are still in @migrate_folios.  Add
	 * those back on @folio_list
	 */
	if (!list_empty(&migrate_folios))
		list_splice_init(&migrate_folios, folio_list);

	try_to_unmap_flush();

	list_splice(&ret_folios, folio_list);

	while (!list_empty(folio_list)) {
		folio = lru_to_folio(folio_list);
		list_del(&folio->lru);
		folio_putback_lru(folio);
	}

	return nr_migrated;
}

static unsigned long damon_pa_migrate_pages(struct list_head *folio_list,
					    int target_nid)
{
	int nid;
	unsigned long nr_migrated = 0;
	LIST_HEAD(node_folio_list);
	unsigned int noreclaim_flag;

	if (list_empty(folio_list))
		return nr_migrated;

	noreclaim_flag = memalloc_noreclaim_save();

	nid = folio_nid(lru_to_folio(folio_list));
	do {
		struct folio *folio = lru_to_folio(folio_list);

		if (nid == folio_nid(folio)) {
			list_move(&folio->lru, &node_folio_list);
			continue;
		}

		nr_migrated += damon_pa_migrate_folio_list(&node_folio_list,
							   NODE_DATA(nid),
							   target_nid);
		nid = folio_nid(lru_to_folio(folio_list));
	} while (!list_empty(folio_list));

	nr_migrated += damon_pa_migrate_folio_list(&node_folio_list,
						   NODE_DATA(nid),
						   target_nid);

	memalloc_noreclaim_restore(noreclaim_flag);

	return nr_migrated;
}

static unsigned long damon_pa_migrate(struct damon_region *r, struct damos *s,
		unsigned long *sz_filter_passed)
{
	unsigned long addr, applied;
	LIST_HEAD(folio_list);
	struct folio *folio;

	addr = r->ar.start;
	while (addr < r->ar.end) {
<<<<<<< HEAD
		struct folio *folio = damon_get_folio(PHYS_PFN(addr));

		if (!folio) {
=======
		folio = damon_get_folio(PHYS_PFN(addr));
		if (damon_pa_invalid_damos_folio(folio, s)) {
>>>>>>> d12acd7b
			addr += PAGE_SIZE;
			continue;
		}

		if (damos_pa_filter_out(s, folio))
			goto put_folio;
		else
			*sz_filter_passed += folio_size(folio);

		if (!folio_isolate_lru(folio))
			goto put_folio;
		list_add(&folio->lru, &folio_list);
put_folio:
		addr += folio_size(folio);
		folio_put(folio);
	}
	applied = damon_pa_migrate_pages(&folio_list, s->target_nid);
	cond_resched();
	s->last_applied = folio;
	return applied * PAGE_SIZE;
}

static bool damon_pa_scheme_has_filter(struct damos *s)
{
	struct damos_filter *f;

	damos_for_each_filter(f, s)
		return true;
	return false;
}

static unsigned long damon_pa_stat(struct damon_region *r, struct damos *s,
		unsigned long *sz_filter_passed)
{
	unsigned long addr;
	LIST_HEAD(folio_list);
	struct folio *folio;

	if (!damon_pa_scheme_has_filter(s))
		return 0;

	addr = r->ar.start;
	while (addr < r->ar.end) {
		folio = damon_get_folio(PHYS_PFN(addr));
		if (damon_pa_invalid_damos_folio(folio, s)) {
			addr += PAGE_SIZE;
			continue;
		}

		if (!damos_pa_filter_out(s, folio))
			*sz_filter_passed += folio_size(folio);
		addr += folio_size(folio);
		folio_put(folio);
	}
	s->last_applied = folio;
	return 0;
}

static unsigned long damon_pa_apply_scheme(struct damon_ctx *ctx,
		struct damon_target *t, struct damon_region *r,
		struct damos *scheme, unsigned long *sz_filter_passed)
{
	switch (scheme->action) {
	case DAMOS_PAGEOUT:
		return damon_pa_pageout(r, scheme, sz_filter_passed);
	case DAMOS_LRU_PRIO:
		return damon_pa_mark_accessed(r, scheme, sz_filter_passed);
	case DAMOS_LRU_DEPRIO:
		return damon_pa_deactivate_pages(r, scheme, sz_filter_passed);
	case DAMOS_MIGRATE_HOT:
	case DAMOS_MIGRATE_COLD:
		return damon_pa_migrate(r, scheme, sz_filter_passed);
	case DAMOS_STAT:
		return damon_pa_stat(r, scheme, sz_filter_passed);
	default:
		/* DAMOS actions that not yet supported by 'paddr'. */
		break;
	}
	return 0;
}

static int damon_pa_scheme_score(struct damon_ctx *context,
		struct damon_target *t, struct damon_region *r,
		struct damos *scheme)
{
	switch (scheme->action) {
	case DAMOS_PAGEOUT:
		return damon_cold_score(context, r, scheme);
	case DAMOS_LRU_PRIO:
		return damon_hot_score(context, r, scheme);
	case DAMOS_LRU_DEPRIO:
		return damon_cold_score(context, r, scheme);
	case DAMOS_MIGRATE_HOT:
		return damon_hot_score(context, r, scheme);
	case DAMOS_MIGRATE_COLD:
		return damon_cold_score(context, r, scheme);
	default:
		break;
	}

	return DAMOS_MAX_SCORE;
}

static int __init damon_pa_initcall(void)
{
	struct damon_operations ops = {
		.id = DAMON_OPS_PADDR,
		.init = NULL,
		.update = NULL,
		.prepare_access_checks = damon_pa_prepare_access_checks,
		.check_accesses = damon_pa_check_accesses,
		.reset_aggregated = NULL,
		.target_valid = NULL,
		.cleanup = NULL,
		.apply_scheme = damon_pa_apply_scheme,
		.get_scheme_score = damon_pa_scheme_score,
	};

	return damon_register_ops(&ops);
};

subsys_initcall(damon_pa_initcall);<|MERGE_RESOLUTION|>--- conflicted
+++ resolved
@@ -283,14 +283,8 @@
 
 	addr = r->ar.start;
 	while (addr < r->ar.end) {
-<<<<<<< HEAD
-		struct folio *folio = damon_get_folio(PHYS_PFN(addr));
-
-		if (!folio) {
-=======
 		folio = damon_get_folio(PHYS_PFN(addr));
 		if (damon_pa_invalid_damos_folio(folio, s)) {
->>>>>>> d12acd7b
 			addr += PAGE_SIZE;
 			continue;
 		}
@@ -329,14 +323,8 @@
 
 	addr = r->ar.start;
 	while (addr < r->ar.end) {
-<<<<<<< HEAD
-		struct folio *folio = damon_get_folio(PHYS_PFN(addr));
-
-		if (!folio) {
-=======
 		folio = damon_get_folio(PHYS_PFN(addr));
 		if (damon_pa_invalid_damos_folio(folio, s)) {
->>>>>>> d12acd7b
 			addr += PAGE_SIZE;
 			continue;
 		}
@@ -503,14 +491,8 @@
 
 	addr = r->ar.start;
 	while (addr < r->ar.end) {
-<<<<<<< HEAD
-		struct folio *folio = damon_get_folio(PHYS_PFN(addr));
-
-		if (!folio) {
-=======
 		folio = damon_get_folio(PHYS_PFN(addr));
 		if (damon_pa_invalid_damos_folio(folio, s)) {
->>>>>>> d12acd7b
 			addr += PAGE_SIZE;
 			continue;
 		}
