--- conflicted
+++ resolved
@@ -198,14 +198,6 @@
 	default y if Z3FOLD_DEPRECATED=y
 	default m if Z3FOLD_DEPRECATED=m
 	depends on Z3FOLD_DEPRECATED
-<<<<<<< HEAD
-
-config HAVE_ZSMALLOC
-	def_bool y
-	depends on MMU
-	depends on PAGE_SIZE_LESS_THAN_256KB # we want <= 64 KiB
-=======
->>>>>>> fa10f348
 
 config ZSMALLOC
 	tristate
