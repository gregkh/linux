/* SPDX-License-Identifier: GPL-2.0-or-later */
/*
 * vma.h
 *
 * Core VMA manipulation API implemented in vma.c.
 */
#ifndef __MM_VMA_H
#define __MM_VMA_H

/*
 * VMA lock generalization
 */
struct vma_prepare {
	struct vm_area_struct *vma;
	struct vm_area_struct *adj_next;
	struct file *file;
	struct address_space *mapping;
	struct anon_vma *anon_vma;
	struct vm_area_struct *insert;
	struct vm_area_struct *remove;
	struct vm_area_struct *remove2;
};

struct unlink_vma_file_batch {
	int count;
	struct vm_area_struct *vmas[8];
};

/*
 * vma munmap operation
 */
struct vma_munmap_struct {
	struct vma_iterator *vmi;
	struct vm_area_struct *vma;     /* The first vma to munmap */
	struct vm_area_struct *prev;    /* vma before the munmap area */
	struct vm_area_struct *next;    /* vma after the munmap area */
	struct list_head *uf;           /* Userfaultfd list_head */
	unsigned long start;            /* Aligned start addr (inclusive) */
	unsigned long end;              /* Aligned end addr (exclusive) */
	unsigned long unmap_start;      /* Unmap PTE start */
	unsigned long unmap_end;        /* Unmap PTE end */
	int vma_count;                  /* Number of vmas that will be removed */
	bool unlock;                    /* Unlock after the munmap */
	bool clear_ptes;                /* If there are outstanding PTE to be cleared */
	/* 2 byte hole */
	unsigned long nr_pages;         /* Number of pages being removed */
	unsigned long locked_vm;        /* Number of locked pages */
	unsigned long nr_accounted;     /* Number of VM_ACCOUNT pages */
	unsigned long exec_vm;
	unsigned long stack_vm;
	unsigned long data_vm;
};

enum vma_merge_state {
	VMA_MERGE_START,
	VMA_MERGE_ERROR_NOMEM,
	VMA_MERGE_NOMERGE,
	VMA_MERGE_SUCCESS,
};

/*
 * Describes a VMA merge operation and is threaded throughout it.
 *
 * Any of the fields may be mutated by the merge operation, so no guarantees are
 * made to the contents of this structure after a merge operation has completed.
 */
struct vma_merge_struct {
	struct mm_struct *mm;
	struct vma_iterator *vmi;
	/*
	 * Adjacent VMAs, any of which may be NULL if not present:
	 *
	 * |------|--------|------|
	 * | prev | middle | next |
	 * |------|--------|------|
	 *
	 * middle may not yet exist in the case of a proposed new VMA being
	 * merged, or it may be an existing VMA.
	 *
	 * next may be assigned by the caller.
	 */
	struct vm_area_struct *prev;
	struct vm_area_struct *middle;
	struct vm_area_struct *next;
	/* This is the VMA we ultimately target to become the merged VMA. */
	struct vm_area_struct *target;
	/*
	 * Initially, the start, end, pgoff fields are provided by the caller
	 * and describe the proposed new VMA range, whether modifying an
	 * existing VMA (which will be 'middle'), or adding a new one.
	 *
	 * During the merge process these fields are updated to describe the new
	 * range _including those VMAs which will be merged_.
	 */
	unsigned long start;
	unsigned long end;
	pgoff_t pgoff;

	unsigned long flags;
	struct file *file;
	struct anon_vma *anon_vma;
	struct mempolicy *policy;
	struct vm_userfaultfd_ctx uffd_ctx;
	struct anon_vma_name *anon_name;
	enum vma_merge_state state;

<<<<<<< HEAD
=======
	/* Flags which callers can use to modify merge behaviour: */

	/*
	 * If we can expand, simply do so. We know there is nothing to merge to
	 * the right. Does not reset state upon failure to merge. The VMA
	 * iterator is assumed to be positioned at the previous VMA, rather than
	 * at the gap.
	 */
	bool just_expand :1;

>>>>>>> fc85704c
	/*
	 * If a merge is possible, but an OOM error occurs, give up and don't
	 * execute the merge, returning NULL.
	 */
	bool give_up_on_oom :1;
<<<<<<< HEAD
=======

	/* Internal flags set during merge process: */

	/*
	 * Internal flag indicating the merge increases vmg->middle->vm_start
	 * (and thereby, vmg->prev->vm_end).
	 */
	bool __adjust_middle_start :1;
	/*
	 * Internal flag indicating the merge decreases vmg->next->vm_start
	 * (and thereby, vmg->middle->vm_end).
	 */
	bool __adjust_next_start :1;
	/*
	 * Internal flag used during the merge operation to indicate we will
	 * remove vmg->middle.
	 */
	bool __remove_middle :1;
	/*
	 * Internal flag used during the merge operationr to indicate we will
	 * remove vmg->next.
	 */
	bool __remove_next :1;

>>>>>>> fc85704c
};

static inline bool vmg_nomem(struct vma_merge_struct *vmg)
{
	return vmg->state == VMA_MERGE_ERROR_NOMEM;
}

/* Assumes addr >= vma->vm_start. */
static inline pgoff_t vma_pgoff_offset(struct vm_area_struct *vma,
				       unsigned long addr)
{
	return vma->vm_pgoff + PHYS_PFN(addr - vma->vm_start);
}

#define VMG_STATE(name, mm_, vmi_, start_, end_, flags_, pgoff_)	\
	struct vma_merge_struct name = {				\
		.mm = mm_,						\
		.vmi = vmi_,						\
		.start = start_,					\
		.end = end_,						\
		.flags = flags_,					\
		.pgoff = pgoff_,					\
		.state = VMA_MERGE_START,				\
	}

#define VMG_VMA_STATE(name, vmi_, prev_, vma_, start_, end_)	\
	struct vma_merge_struct name = {			\
		.mm = vma_->vm_mm,				\
		.vmi = vmi_,					\
		.prev = prev_,					\
		.middle = vma_,					\
		.next = NULL,					\
		.start = start_,				\
		.end = end_,					\
		.flags = vma_->vm_flags,			\
		.pgoff = vma_pgoff_offset(vma_, start_),	\
		.file = vma_->vm_file,				\
		.anon_vma = vma_->anon_vma,			\
		.policy = vma_policy(vma_),			\
		.uffd_ctx = vma_->vm_userfaultfd_ctx,		\
		.anon_name = anon_vma_name(vma_),		\
		.state = VMA_MERGE_START,			\
	}

#ifdef CONFIG_DEBUG_VM_MAPLE_TREE
void validate_mm(struct mm_struct *mm);
#else
#define validate_mm(mm) do { } while (0)
#endif

__must_check int vma_expand(struct vma_merge_struct *vmg);
__must_check int vma_shrink(struct vma_iterator *vmi,
		struct vm_area_struct *vma,
		unsigned long start, unsigned long end, pgoff_t pgoff);

static inline int vma_iter_store_gfp(struct vma_iterator *vmi,
			struct vm_area_struct *vma, gfp_t gfp)

{
	if (vmi->mas.status != ma_start &&
	    ((vmi->mas.index > vma->vm_start) || (vmi->mas.last < vma->vm_start)))
		vma_iter_invalidate(vmi);

	__mas_set_range(&vmi->mas, vma->vm_start, vma->vm_end - 1);
	mas_store_gfp(&vmi->mas, vma, gfp);
	if (unlikely(mas_is_err(&vmi->mas)))
		return -ENOMEM;

	vma_mark_attached(vma);
	return 0;
}

int
do_vmi_align_munmap(struct vma_iterator *vmi, struct vm_area_struct *vma,
		    struct mm_struct *mm, unsigned long start,
		    unsigned long end, struct list_head *uf, bool unlock);

int do_vmi_munmap(struct vma_iterator *vmi, struct mm_struct *mm,
		  unsigned long start, size_t len, struct list_head *uf,
		  bool unlock);

void remove_vma(struct vm_area_struct *vma);

void unmap_region(struct ma_state *mas, struct vm_area_struct *vma,
		struct vm_area_struct *prev, struct vm_area_struct *next);

/* We are about to modify the VMA's flags. */
__must_check struct vm_area_struct
*vma_modify_flags(struct vma_iterator *vmi,
		struct vm_area_struct *prev, struct vm_area_struct *vma,
		unsigned long start, unsigned long end,
		unsigned long new_flags);

/* We are about to modify the VMA's flags and/or anon_name. */
__must_check struct vm_area_struct
*vma_modify_flags_name(struct vma_iterator *vmi,
		       struct vm_area_struct *prev,
		       struct vm_area_struct *vma,
		       unsigned long start,
		       unsigned long end,
		       unsigned long new_flags,
		       struct anon_vma_name *new_name);

/* We are about to modify the VMA's memory policy. */
__must_check struct vm_area_struct
*vma_modify_policy(struct vma_iterator *vmi,
		   struct vm_area_struct *prev,
		   struct vm_area_struct *vma,
		   unsigned long start, unsigned long end,
		   struct mempolicy *new_pol);

/* We are about to modify the VMA's flags and/or uffd context. */
__must_check struct vm_area_struct
*vma_modify_flags_uffd(struct vma_iterator *vmi,
		       struct vm_area_struct *prev,
		       struct vm_area_struct *vma,
		       unsigned long start, unsigned long end,
		       unsigned long new_flags,
		       struct vm_userfaultfd_ctx new_ctx,
		       bool give_up_on_oom);

__must_check struct vm_area_struct
*vma_merge_new_range(struct vma_merge_struct *vmg);

__must_check struct vm_area_struct
*vma_merge_extend(struct vma_iterator *vmi,
		  struct vm_area_struct *vma,
		  unsigned long delta);

void unlink_file_vma_batch_init(struct unlink_vma_file_batch *vb);

void unlink_file_vma_batch_final(struct unlink_vma_file_batch *vb);

void unlink_file_vma_batch_add(struct unlink_vma_file_batch *vb,
			       struct vm_area_struct *vma);

void unlink_file_vma(struct vm_area_struct *vma);

void vma_link_file(struct vm_area_struct *vma);

int vma_link(struct mm_struct *mm, struct vm_area_struct *vma);

struct vm_area_struct *copy_vma(struct vm_area_struct **vmap,
	unsigned long addr, unsigned long len, pgoff_t pgoff,
	bool *need_rmap_locks);

struct anon_vma *find_mergeable_anon_vma(struct vm_area_struct *vma);

bool vma_needs_dirty_tracking(struct vm_area_struct *vma);
bool vma_wants_writenotify(struct vm_area_struct *vma, pgprot_t vm_page_prot);

int mm_take_all_locks(struct mm_struct *mm);
void mm_drop_all_locks(struct mm_struct *mm);

unsigned long mmap_region(struct file *file, unsigned long addr,
		unsigned long len, vm_flags_t vm_flags, unsigned long pgoff,
		struct list_head *uf);

int do_brk_flags(struct vma_iterator *vmi, struct vm_area_struct *brkvma,
		 unsigned long addr, unsigned long request, unsigned long flags);

unsigned long unmapped_area(struct vm_unmapped_area_info *info);
unsigned long unmapped_area_topdown(struct vm_unmapped_area_info *info);

static inline bool vma_wants_manual_pte_write_upgrade(struct vm_area_struct *vma)
{
	/*
	 * We want to check manually if we can change individual PTEs writable
	 * if we can't do that automatically for all PTEs in a mapping. For
	 * private mappings, that's always the case when we have write
	 * permissions as we properly have to handle COW.
	 */
	if (vma->vm_flags & VM_SHARED)
		return vma_wants_writenotify(vma, vma->vm_page_prot);
	return !!(vma->vm_flags & VM_WRITE);
}

#ifdef CONFIG_MMU
static inline pgprot_t vm_pgprot_modify(pgprot_t oldprot, unsigned long vm_flags)
{
	return pgprot_modify(oldprot, vm_get_page_prot(vm_flags));
}
#endif

static inline struct vm_area_struct *vma_prev_limit(struct vma_iterator *vmi,
						    unsigned long min)
{
	return mas_prev(&vmi->mas, min);
}

/*
 * These three helpers classifies VMAs for virtual memory accounting.
 */

/*
 * Executable code area - executable, not writable, not stack
 */
static inline bool is_exec_mapping(vm_flags_t flags)
{
	return (flags & (VM_EXEC | VM_WRITE | VM_STACK)) == VM_EXEC;
}

/*
 * Stack area (including shadow stacks)
 *
 * VM_GROWSUP / VM_GROWSDOWN VMAs are always private anonymous:
 * do_mmap() forbids all other combinations.
 */
static inline bool is_stack_mapping(vm_flags_t flags)
{
	return ((flags & VM_STACK) == VM_STACK) || (flags & VM_SHADOW_STACK);
}

/*
 * Data area - private, writable, not stack
 */
static inline bool is_data_mapping(vm_flags_t flags)
{
	return (flags & (VM_WRITE | VM_SHARED | VM_STACK)) == VM_WRITE;
}


static inline void vma_iter_config(struct vma_iterator *vmi,
		unsigned long index, unsigned long last)
{
	__mas_set_range(&vmi->mas, index, last - 1);
}

static inline void vma_iter_reset(struct vma_iterator *vmi)
{
	mas_reset(&vmi->mas);
}

static inline
struct vm_area_struct *vma_iter_prev_range_limit(struct vma_iterator *vmi, unsigned long min)
{
	return mas_prev_range(&vmi->mas, min);
}

static inline
struct vm_area_struct *vma_iter_next_range_limit(struct vma_iterator *vmi, unsigned long max)
{
	return mas_next_range(&vmi->mas, max);
}

static inline int vma_iter_area_lowest(struct vma_iterator *vmi, unsigned long min,
				       unsigned long max, unsigned long size)
{
	return mas_empty_area(&vmi->mas, min, max - 1, size);
}

static inline int vma_iter_area_highest(struct vma_iterator *vmi, unsigned long min,
					unsigned long max, unsigned long size)
{
	return mas_empty_area_rev(&vmi->mas, min, max - 1, size);
}

/*
 * VMA Iterator functions shared between nommu and mmap
 */
static inline int vma_iter_prealloc(struct vma_iterator *vmi,
		struct vm_area_struct *vma)
{
	return mas_preallocate(&vmi->mas, vma, GFP_KERNEL);
}

static inline void vma_iter_clear(struct vma_iterator *vmi)
{
	mas_store_prealloc(&vmi->mas, NULL);
}

static inline struct vm_area_struct *vma_iter_load(struct vma_iterator *vmi)
{
	return mas_walk(&vmi->mas);
}

/* Store a VMA with preallocated memory */
static inline void vma_iter_store_overwrite(struct vma_iterator *vmi,
					    struct vm_area_struct *vma)
{
	vma_assert_attached(vma);

#if defined(CONFIG_DEBUG_VM_MAPLE_TREE)
	if (MAS_WARN_ON(&vmi->mas, vmi->mas.status != ma_start &&
			vmi->mas.index > vma->vm_start)) {
		pr_warn("%lx > %lx\n store vma %lx-%lx\n into slot %lx-%lx\n",
			vmi->mas.index, vma->vm_start, vma->vm_start,
			vma->vm_end, vmi->mas.index, vmi->mas.last);
	}
	if (MAS_WARN_ON(&vmi->mas, vmi->mas.status != ma_start &&
			vmi->mas.last <  vma->vm_start)) {
		pr_warn("%lx < %lx\nstore vma %lx-%lx\ninto slot %lx-%lx\n",
		       vmi->mas.last, vma->vm_start, vma->vm_start, vma->vm_end,
		       vmi->mas.index, vmi->mas.last);
	}
#endif

	if (vmi->mas.status != ma_start &&
	    ((vmi->mas.index > vma->vm_start) || (vmi->mas.last < vma->vm_start)))
		vma_iter_invalidate(vmi);

	__mas_set_range(&vmi->mas, vma->vm_start, vma->vm_end - 1);
	mas_store_prealloc(&vmi->mas, vma);
}

static inline void vma_iter_store_new(struct vma_iterator *vmi,
				      struct vm_area_struct *vma)
{
	vma_mark_attached(vma);
	vma_iter_store_overwrite(vmi, vma);
}

static inline unsigned long vma_iter_addr(struct vma_iterator *vmi)
{
	return vmi->mas.index;
}

static inline unsigned long vma_iter_end(struct vma_iterator *vmi)
{
	return vmi->mas.last + 1;
}

static inline int vma_iter_bulk_alloc(struct vma_iterator *vmi,
				      unsigned long count)
{
	return mas_expected_entries(&vmi->mas, count);
}

static inline
struct vm_area_struct *vma_iter_prev_range(struct vma_iterator *vmi)
{
	return mas_prev_range(&vmi->mas, 0);
}

/*
 * Retrieve the next VMA and rewind the iterator to end of the previous VMA, or
 * if no previous VMA, to index 0.
 */
static inline
struct vm_area_struct *vma_iter_next_rewind(struct vma_iterator *vmi,
		struct vm_area_struct **pprev)
{
	struct vm_area_struct *next = vma_next(vmi);
	struct vm_area_struct *prev = vma_prev(vmi);

	/*
	 * Consider the case where no previous VMA exists. We advance to the
	 * next VMA, skipping any gap, then rewind to the start of the range.
	 *
	 * If we were to unconditionally advance to the next range we'd wind up
	 * at the next VMA again, so we check to ensure there is a previous VMA
	 * to skip over.
	 */
	if (prev)
		vma_iter_next_range(vmi);

	if (pprev)
		*pprev = prev;

	return next;
}

#ifdef CONFIG_64BIT

static inline bool vma_is_sealed(struct vm_area_struct *vma)
{
	return (vma->vm_flags & VM_SEALED);
}

/*
 * check if a vma is sealed for modification.
 * return true, if modification is allowed.
 */
static inline bool can_modify_vma(struct vm_area_struct *vma)
{
	if (unlikely(vma_is_sealed(vma)))
		return false;

	return true;
}

bool can_modify_vma_madv(struct vm_area_struct *vma, int behavior);

#else

static inline bool can_modify_vma(struct vm_area_struct *vma)
{
	return true;
}

static inline bool can_modify_vma_madv(struct vm_area_struct *vma, int behavior)
{
	return true;
}

#endif

#if defined(CONFIG_STACK_GROWSUP)
int expand_upwards(struct vm_area_struct *vma, unsigned long address);
#endif

int expand_downwards(struct vm_area_struct *vma, unsigned long address);

int __vm_munmap(unsigned long start, size_t len, bool unlock);

#endif	/* __MM_VMA_H */<|MERGE_RESOLUTION|>--- conflicted
+++ resolved
@@ -104,8 +104,6 @@
 	struct anon_vma_name *anon_name;
 	enum vma_merge_state state;
 
-<<<<<<< HEAD
-=======
 	/* Flags which callers can use to modify merge behaviour: */
 
 	/*
@@ -116,14 +114,11 @@
 	 */
 	bool just_expand :1;
 
->>>>>>> fc85704c
 	/*
 	 * If a merge is possible, but an OOM error occurs, give up and don't
 	 * execute the merge, returning NULL.
 	 */
 	bool give_up_on_oom :1;
-<<<<<<< HEAD
-=======
 
 	/* Internal flags set during merge process: */
 
@@ -148,7 +143,6 @@
 	 */
 	bool __remove_next :1;
 
->>>>>>> fc85704c
 };
 
 static inline bool vmg_nomem(struct vma_merge_struct *vmg)
