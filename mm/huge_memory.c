--- conflicted
+++ resolved
@@ -2259,22 +2259,6 @@
 			goto unlock_ptls;
 		}
 
-<<<<<<< HEAD
-	src_pmdval = pmdp_huge_clear_flush(src_vma, src_addr, src_pmd);
-	/* Folio got pinned from under us. Put it back and fail the move. */
-	if (folio_maybe_dma_pinned(src_folio)) {
-		set_pmd_at(mm, src_addr, src_pmd, src_pmdval);
-		err = -EBUSY;
-		goto unlock_ptls;
-	}
-
-	folio_move_anon_rmap(src_folio, dst_vma);
-	WRITE_ONCE(src_folio->index, linear_page_index(dst_vma, dst_addr));
-
-	_dst_pmd = mk_huge_pmd(&src_folio->page, dst_vma->vm_page_prot);
-	/* Follow mremap() behavior and treat the entry dirty after the move */
-	_dst_pmd = pmd_mkwrite(pmd_mkdirty(_dst_pmd), dst_vma);
-=======
 		src_pmdval = pmdp_huge_clear_flush(src_vma, src_addr, src_pmd);
 		/* Folio got pinned from under us. Put it back and fail the move. */
 		if (folio_maybe_dma_pinned(src_folio)) {
@@ -2293,7 +2277,6 @@
 		src_pmdval = pmdp_huge_clear_flush(src_vma, src_addr, src_pmd);
 		_dst_pmd = mk_huge_pmd(src_page, dst_vma->vm_page_prot);
 	}
->>>>>>> 1b4861e3
 	set_pmd_at(mm, dst_addr, dst_pmd, _dst_pmd);
 
 	src_pgtable = pgtable_trans_huge_withdraw(mm, src_pmd);
