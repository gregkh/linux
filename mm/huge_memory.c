--- conflicted
+++ resolved
@@ -1104,13 +1104,7 @@
 	 * best effort that the pinned pages won't be replaced by another
 	 * random page during the coming copy-on-write.
 	 */
-<<<<<<< HEAD
-	if (unlikely(is_cow_mapping(src_vma->vm_flags) &&
-		     atomic_read(&src_mm->has_pinned) &&
-		     page_maybe_dma_pinned(src_page))) {
-=======
 	if (unlikely(page_needs_cow_for_dma(src_vma, src_page))) {
->>>>>>> 3b17187f
 		pte_free(dst_mm, pgtable);
 		spin_unlock(src_ptl);
 		spin_unlock(dst_ptl);
@@ -1994,11 +1988,7 @@
 			swp_entry_t entry;
 
 			entry = pmd_to_swp_entry(old_pmd);
-<<<<<<< HEAD
-			page = migration_entry_to_page(entry);
-=======
 			page = pfn_swap_entry_to_page(entry);
->>>>>>> 3b17187f
 		} else {
 			page = pmd_page(old_pmd);
 			if (!PageDirty(page) && pmd_dirty(old_pmd))
@@ -2293,13 +2283,8 @@
 
 static void unmap_page(struct page *page)
 {
-<<<<<<< HEAD
-	enum ttu_flags ttu_flags = TTU_IGNORE_MLOCK | TTU_SYNC |
-		TTU_RMAP_LOCKED | TTU_SPLIT_HUGE_PMD;
-=======
 	enum ttu_flags ttu_flags = TTU_RMAP_LOCKED | TTU_SPLIT_HUGE_PMD |
 		TTU_SYNC;
->>>>>>> 3b17187f
 
 	VM_BUG_ON_PAGE(!PageHead(page), page);
 
@@ -2313,11 +2298,6 @@
 	else
 		try_to_unmap(page, ttu_flags | TTU_IGNORE_MLOCK);
 
-<<<<<<< HEAD
-	try_to_unmap(page, ttu_flags);
-
-=======
->>>>>>> 3b17187f
 	VM_WARN_ON_ONCE_PAGE(page_mapped(page), page);
 }
 
@@ -2636,10 +2616,6 @@
 	struct anon_vma *anon_vma = NULL;
 	struct address_space *mapping = NULL;
 	int extra_pins, ret;
-<<<<<<< HEAD
-	unsigned long flags;
-=======
->>>>>>> 3b17187f
 	pgoff_t end;
 
 	VM_BUG_ON_PAGE(is_huge_zero_page(head), head);
@@ -2700,12 +2676,6 @@
 	}
 
 	unmap_page(head);
-<<<<<<< HEAD
-
-	/* prevent PageLRU to go away from under us, and freeze lru stats */
-	spin_lock_irqsave(&pgdata->lru_lock, flags);
-=======
->>>>>>> 3b17187f
 
 	/* block interrupt reentry in xa_lock and spinlock */
 	local_irq_disable();
