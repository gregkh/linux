// SPDX-License-Identifier: GPL-2.0-only
/*
 *  Copyright (C) 2009  Red Hat, Inc.
 */

#define pr_fmt(fmt) KBUILD_MODNAME ": " fmt

#include <linux/mm.h>
#include <linux/sched.h>
#include <linux/sched/mm.h>
#include <linux/sched/numa_balancing.h>
#include <linux/highmem.h>
#include <linux/hugetlb.h>
#include <linux/mmu_notifier.h>
#include <linux/rmap.h>
#include <linux/swap.h>
#include <linux/shrinker.h>
#include <linux/mm_inline.h>
#include <linux/swapops.h>
#include <linux/backing-dev.h>
#include <linux/dax.h>
#include <linux/mm_types.h>
#include <linux/khugepaged.h>
#include <linux/freezer.h>
#include <linux/mman.h>
#include <linux/memremap.h>
#include <linux/pagemap.h>
#include <linux/debugfs.h>
#include <linux/migrate.h>
#include <linux/hashtable.h>
#include <linux/userfaultfd_k.h>
#include <linux/page_idle.h>
#include <linux/shmem_fs.h>
#include <linux/oom.h>
#include <linux/numa.h>
#include <linux/page_owner.h>
#include <linux/sched/sysctl.h>
#include <linux/memory-tiers.h>
#include <linux/compat.h>
#include <linux/pgalloc_tag.h>
#include <linux/pagewalk.h>

#include <asm/tlb.h>
#include <asm/pgalloc.h>
#include "internal.h"
#include "swap.h"

#define CREATE_TRACE_POINTS
#include <trace/events/thp.h>

/*
 * By default, transparent hugepage support is disabled in order to avoid
 * risking an increased memory footprint for applications that are not
 * guaranteed to benefit from it. When transparent hugepage support is
 * enabled, it is for all mappings, and khugepaged scans all mappings.
 * Defrag is invoked by khugepaged hugepage allocations and by page faults
 * for all hugepage allocations.
 */
unsigned long transparent_hugepage_flags __read_mostly =
#ifdef CONFIG_TRANSPARENT_HUGEPAGE_ALWAYS
	(1<<TRANSPARENT_HUGEPAGE_FLAG)|
#endif
#ifdef CONFIG_TRANSPARENT_HUGEPAGE_MADVISE
	(1<<TRANSPARENT_HUGEPAGE_REQ_MADV_FLAG)|
#endif
	(1<<TRANSPARENT_HUGEPAGE_DEFRAG_REQ_MADV_FLAG)|
	(1<<TRANSPARENT_HUGEPAGE_DEFRAG_KHUGEPAGED_FLAG)|
	(1<<TRANSPARENT_HUGEPAGE_USE_ZERO_PAGE_FLAG);

static struct shrinker *deferred_split_shrinker;
static unsigned long deferred_split_count(struct shrinker *shrink,
					  struct shrink_control *sc);
static unsigned long deferred_split_scan(struct shrinker *shrink,
					 struct shrink_control *sc);
static bool split_underused_thp = true;

static atomic_t huge_zero_refcount;
struct folio *huge_zero_folio __read_mostly;
unsigned long huge_zero_pfn __read_mostly = ~0UL;
unsigned long huge_anon_orders_always __read_mostly;
unsigned long huge_anon_orders_madvise __read_mostly;
unsigned long huge_anon_orders_inherit __read_mostly;
static bool anon_orders_configured __initdata;

static inline bool file_thp_enabled(struct vm_area_struct *vma)
{
	struct inode *inode;

	if (!IS_ENABLED(CONFIG_READ_ONLY_THP_FOR_FS))
		return false;

	if (!vma->vm_file)
		return false;

	inode = file_inode(vma->vm_file);

	return !inode_is_open_for_write(inode) && S_ISREG(inode->i_mode);
}

unsigned long __thp_vma_allowable_orders(struct vm_area_struct *vma,
					 vm_flags_t vm_flags,
					 unsigned long tva_flags,
					 unsigned long orders)
{
	bool smaps = tva_flags & TVA_SMAPS;
	bool in_pf = tva_flags & TVA_IN_PF;
	bool enforce_sysfs = tva_flags & TVA_ENFORCE_SYSFS;
	unsigned long supported_orders;

	/* Check the intersection of requested and supported orders. */
	if (vma_is_anonymous(vma))
		supported_orders = THP_ORDERS_ALL_ANON;
	else if (vma_is_special_huge(vma))
		supported_orders = THP_ORDERS_ALL_SPECIAL;
	else
		supported_orders = THP_ORDERS_ALL_FILE_DEFAULT;

	orders &= supported_orders;
	if (!orders)
		return 0;

	if (!vma->vm_mm)		/* vdso */
		return 0;

	if (thp_disabled_by_hw() || vma_thp_disabled(vma, vm_flags))
		return 0;

	/* khugepaged doesn't collapse DAX vma, but page fault is fine. */
	if (vma_is_dax(vma))
		return in_pf ? orders : 0;

	/*
	 * khugepaged special VMA and hugetlb VMA.
	 * Must be checked after dax since some dax mappings may have
	 * VM_MIXEDMAP set.
	 */
	if (!in_pf && !smaps && (vm_flags & VM_NO_KHUGEPAGED))
		return 0;

	/*
	 * Check alignment for file vma and size for both file and anon vma by
	 * filtering out the unsuitable orders.
	 *
	 * Skip the check for page fault. Huge fault does the check in fault
	 * handlers.
	 */
	if (!in_pf) {
		int order = highest_order(orders);
		unsigned long addr;

		while (orders) {
			addr = vma->vm_end - (PAGE_SIZE << order);
			if (thp_vma_suitable_order(vma, addr, order))
				break;
			order = next_order(&orders, order);
		}

		if (!orders)
			return 0;
	}

	/*
	 * Enabled via shmem mount options or sysfs settings.
	 * Must be done before hugepage flags check since shmem has its
	 * own flags.
	 */
	if (!in_pf && shmem_file(vma->vm_file))
		return orders & shmem_allowable_huge_orders(file_inode(vma->vm_file),
						   vma, vma->vm_pgoff, 0,
						   !enforce_sysfs);

	if (!vma_is_anonymous(vma)) {
		/*
		 * Enforce sysfs THP requirements as necessary. Anonymous vmas
		 * were already handled in thp_vma_allowable_orders().
		 */
		if (enforce_sysfs &&
		    (!hugepage_global_enabled() || (!(vm_flags & VM_HUGEPAGE) &&
						    !hugepage_global_always())))
			return 0;

		/*
		 * Trust that ->huge_fault() handlers know what they are doing
		 * in fault path.
		 */
		if (((in_pf || smaps)) && vma->vm_ops->huge_fault)
			return orders;
		/* Only regular file is valid in collapse path */
		if (((!in_pf || smaps)) && file_thp_enabled(vma))
			return orders;
		return 0;
	}

	if (vma_is_temporary_stack(vma))
		return 0;

	/*
	 * THPeligible bit of smaps should show 1 for proper VMAs even
	 * though anon_vma is not initialized yet.
	 *
	 * Allow page fault since anon_vma may be not initialized until
	 * the first page fault.
	 */
	if (!vma->anon_vma)
		return (smaps || in_pf) ? orders : 0;

	return orders;
}

static bool get_huge_zero_page(void)
{
	struct folio *zero_folio;
retry:
	if (likely(atomic_inc_not_zero(&huge_zero_refcount)))
		return true;

	zero_folio = folio_alloc((GFP_TRANSHUGE | __GFP_ZERO) & ~__GFP_MOVABLE,
			HPAGE_PMD_ORDER);
	if (!zero_folio) {
		count_vm_event(THP_ZERO_PAGE_ALLOC_FAILED);
		return false;
	}
	/* Ensure zero folio won't have large_rmappable flag set. */
	folio_clear_large_rmappable(zero_folio);
	preempt_disable();
	if (cmpxchg(&huge_zero_folio, NULL, zero_folio)) {
		preempt_enable();
		folio_put(zero_folio);
		goto retry;
	}
	WRITE_ONCE(huge_zero_pfn, folio_pfn(zero_folio));

	/* We take additional reference here. It will be put back by shrinker */
	atomic_set(&huge_zero_refcount, 2);
	preempt_enable();
	count_vm_event(THP_ZERO_PAGE_ALLOC);
	return true;
}

static void put_huge_zero_page(void)
{
	/*
	 * Counter should never go to zero here. Only shrinker can put
	 * last reference.
	 */
	BUG_ON(atomic_dec_and_test(&huge_zero_refcount));
}

struct folio *mm_get_huge_zero_folio(struct mm_struct *mm)
{
	if (test_bit(MMF_HUGE_ZERO_PAGE, &mm->flags))
		return READ_ONCE(huge_zero_folio);

	if (!get_huge_zero_page())
		return NULL;

	if (test_and_set_bit(MMF_HUGE_ZERO_PAGE, &mm->flags))
		put_huge_zero_page();

	return READ_ONCE(huge_zero_folio);
}

void mm_put_huge_zero_folio(struct mm_struct *mm)
{
	if (test_bit(MMF_HUGE_ZERO_PAGE, &mm->flags))
		put_huge_zero_page();
}

static unsigned long shrink_huge_zero_page_count(struct shrinker *shrink,
					struct shrink_control *sc)
{
	/* we can free zero page only if last reference remains */
	return atomic_read(&huge_zero_refcount) == 1 ? HPAGE_PMD_NR : 0;
}

static unsigned long shrink_huge_zero_page_scan(struct shrinker *shrink,
				       struct shrink_control *sc)
{
	if (atomic_cmpxchg(&huge_zero_refcount, 1, 0) == 1) {
		struct folio *zero_folio = xchg(&huge_zero_folio, NULL);
		BUG_ON(zero_folio == NULL);
		WRITE_ONCE(huge_zero_pfn, ~0UL);
		folio_put(zero_folio);
		return HPAGE_PMD_NR;
	}

	return 0;
}

static struct shrinker *huge_zero_page_shrinker;

#ifdef CONFIG_SYSFS
static ssize_t enabled_show(struct kobject *kobj,
			    struct kobj_attribute *attr, char *buf)
{
	const char *output;

	if (test_bit(TRANSPARENT_HUGEPAGE_FLAG, &transparent_hugepage_flags))
		output = "[always] madvise never";
	else if (test_bit(TRANSPARENT_HUGEPAGE_REQ_MADV_FLAG,
			  &transparent_hugepage_flags))
		output = "always [madvise] never";
	else
		output = "always madvise [never]";

	return sysfs_emit(buf, "%s\n", output);
}

static ssize_t enabled_store(struct kobject *kobj,
			     struct kobj_attribute *attr,
			     const char *buf, size_t count)
{
	ssize_t ret = count;

	if (sysfs_streq(buf, "always")) {
		clear_bit(TRANSPARENT_HUGEPAGE_REQ_MADV_FLAG, &transparent_hugepage_flags);
		set_bit(TRANSPARENT_HUGEPAGE_FLAG, &transparent_hugepage_flags);
	} else if (sysfs_streq(buf, "madvise")) {
		clear_bit(TRANSPARENT_HUGEPAGE_FLAG, &transparent_hugepage_flags);
		set_bit(TRANSPARENT_HUGEPAGE_REQ_MADV_FLAG, &transparent_hugepage_flags);
	} else if (sysfs_streq(buf, "never")) {
		clear_bit(TRANSPARENT_HUGEPAGE_FLAG, &transparent_hugepage_flags);
		clear_bit(TRANSPARENT_HUGEPAGE_REQ_MADV_FLAG, &transparent_hugepage_flags);
	} else
		ret = -EINVAL;

	if (ret > 0) {
		int err = start_stop_khugepaged();
		if (err)
			ret = err;
	}
	return ret;
}

static struct kobj_attribute enabled_attr = __ATTR_RW(enabled);

ssize_t single_hugepage_flag_show(struct kobject *kobj,
				  struct kobj_attribute *attr, char *buf,
				  enum transparent_hugepage_flag flag)
{
	return sysfs_emit(buf, "%d\n",
			  !!test_bit(flag, &transparent_hugepage_flags));
}

ssize_t single_hugepage_flag_store(struct kobject *kobj,
				 struct kobj_attribute *attr,
				 const char *buf, size_t count,
				 enum transparent_hugepage_flag flag)
{
	unsigned long value;
	int ret;

	ret = kstrtoul(buf, 10, &value);
	if (ret < 0)
		return ret;
	if (value > 1)
		return -EINVAL;

	if (value)
		set_bit(flag, &transparent_hugepage_flags);
	else
		clear_bit(flag, &transparent_hugepage_flags);

	return count;
}

static ssize_t defrag_show(struct kobject *kobj,
			   struct kobj_attribute *attr, char *buf)
{
	const char *output;

	if (test_bit(TRANSPARENT_HUGEPAGE_DEFRAG_DIRECT_FLAG,
		     &transparent_hugepage_flags))
		output = "[always] defer defer+madvise madvise never";
	else if (test_bit(TRANSPARENT_HUGEPAGE_DEFRAG_KSWAPD_FLAG,
			  &transparent_hugepage_flags))
		output = "always [defer] defer+madvise madvise never";
	else if (test_bit(TRANSPARENT_HUGEPAGE_DEFRAG_KSWAPD_OR_MADV_FLAG,
			  &transparent_hugepage_flags))
		output = "always defer [defer+madvise] madvise never";
	else if (test_bit(TRANSPARENT_HUGEPAGE_DEFRAG_REQ_MADV_FLAG,
			  &transparent_hugepage_flags))
		output = "always defer defer+madvise [madvise] never";
	else
		output = "always defer defer+madvise madvise [never]";

	return sysfs_emit(buf, "%s\n", output);
}

static ssize_t defrag_store(struct kobject *kobj,
			    struct kobj_attribute *attr,
			    const char *buf, size_t count)
{
	if (sysfs_streq(buf, "always")) {
		clear_bit(TRANSPARENT_HUGEPAGE_DEFRAG_KSWAPD_FLAG, &transparent_hugepage_flags);
		clear_bit(TRANSPARENT_HUGEPAGE_DEFRAG_KSWAPD_OR_MADV_FLAG, &transparent_hugepage_flags);
		clear_bit(TRANSPARENT_HUGEPAGE_DEFRAG_REQ_MADV_FLAG, &transparent_hugepage_flags);
		set_bit(TRANSPARENT_HUGEPAGE_DEFRAG_DIRECT_FLAG, &transparent_hugepage_flags);
	} else if (sysfs_streq(buf, "defer+madvise")) {
		clear_bit(TRANSPARENT_HUGEPAGE_DEFRAG_DIRECT_FLAG, &transparent_hugepage_flags);
		clear_bit(TRANSPARENT_HUGEPAGE_DEFRAG_KSWAPD_FLAG, &transparent_hugepage_flags);
		clear_bit(TRANSPARENT_HUGEPAGE_DEFRAG_REQ_MADV_FLAG, &transparent_hugepage_flags);
		set_bit(TRANSPARENT_HUGEPAGE_DEFRAG_KSWAPD_OR_MADV_FLAG, &transparent_hugepage_flags);
	} else if (sysfs_streq(buf, "defer")) {
		clear_bit(TRANSPARENT_HUGEPAGE_DEFRAG_DIRECT_FLAG, &transparent_hugepage_flags);
		clear_bit(TRANSPARENT_HUGEPAGE_DEFRAG_KSWAPD_OR_MADV_FLAG, &transparent_hugepage_flags);
		clear_bit(TRANSPARENT_HUGEPAGE_DEFRAG_REQ_MADV_FLAG, &transparent_hugepage_flags);
		set_bit(TRANSPARENT_HUGEPAGE_DEFRAG_KSWAPD_FLAG, &transparent_hugepage_flags);
	} else if (sysfs_streq(buf, "madvise")) {
		clear_bit(TRANSPARENT_HUGEPAGE_DEFRAG_DIRECT_FLAG, &transparent_hugepage_flags);
		clear_bit(TRANSPARENT_HUGEPAGE_DEFRAG_KSWAPD_FLAG, &transparent_hugepage_flags);
		clear_bit(TRANSPARENT_HUGEPAGE_DEFRAG_KSWAPD_OR_MADV_FLAG, &transparent_hugepage_flags);
		set_bit(TRANSPARENT_HUGEPAGE_DEFRAG_REQ_MADV_FLAG, &transparent_hugepage_flags);
	} else if (sysfs_streq(buf, "never")) {
		clear_bit(TRANSPARENT_HUGEPAGE_DEFRAG_DIRECT_FLAG, &transparent_hugepage_flags);
		clear_bit(TRANSPARENT_HUGEPAGE_DEFRAG_KSWAPD_FLAG, &transparent_hugepage_flags);
		clear_bit(TRANSPARENT_HUGEPAGE_DEFRAG_KSWAPD_OR_MADV_FLAG, &transparent_hugepage_flags);
		clear_bit(TRANSPARENT_HUGEPAGE_DEFRAG_REQ_MADV_FLAG, &transparent_hugepage_flags);
	} else
		return -EINVAL;

	return count;
}
static struct kobj_attribute defrag_attr = __ATTR_RW(defrag);

static ssize_t use_zero_page_show(struct kobject *kobj,
				  struct kobj_attribute *attr, char *buf)
{
	return single_hugepage_flag_show(kobj, attr, buf,
					 TRANSPARENT_HUGEPAGE_USE_ZERO_PAGE_FLAG);
}
static ssize_t use_zero_page_store(struct kobject *kobj,
		struct kobj_attribute *attr, const char *buf, size_t count)
{
	return single_hugepage_flag_store(kobj, attr, buf, count,
				 TRANSPARENT_HUGEPAGE_USE_ZERO_PAGE_FLAG);
}
static struct kobj_attribute use_zero_page_attr = __ATTR_RW(use_zero_page);

static ssize_t hpage_pmd_size_show(struct kobject *kobj,
				   struct kobj_attribute *attr, char *buf)
{
	return sysfs_emit(buf, "%lu\n", HPAGE_PMD_SIZE);
}
static struct kobj_attribute hpage_pmd_size_attr =
	__ATTR_RO(hpage_pmd_size);

static ssize_t split_underused_thp_show(struct kobject *kobj,
			    struct kobj_attribute *attr, char *buf)
{
	return sysfs_emit(buf, "%d\n", split_underused_thp);
}

static ssize_t split_underused_thp_store(struct kobject *kobj,
			     struct kobj_attribute *attr,
			     const char *buf, size_t count)
{
	int err = kstrtobool(buf, &split_underused_thp);

	if (err < 0)
		return err;

	return count;
}

static struct kobj_attribute split_underused_thp_attr = __ATTR(
	shrink_underused, 0644, split_underused_thp_show, split_underused_thp_store);

static struct attribute *hugepage_attr[] = {
	&enabled_attr.attr,
	&defrag_attr.attr,
	&use_zero_page_attr.attr,
	&hpage_pmd_size_attr.attr,
#ifdef CONFIG_SHMEM
	&shmem_enabled_attr.attr,
#endif
	&split_underused_thp_attr.attr,
	NULL,
};

static const struct attribute_group hugepage_attr_group = {
	.attrs = hugepage_attr,
};

static void hugepage_exit_sysfs(struct kobject *hugepage_kobj);
static void thpsize_release(struct kobject *kobj);
static DEFINE_SPINLOCK(huge_anon_orders_lock);
static LIST_HEAD(thpsize_list);

static ssize_t anon_enabled_show(struct kobject *kobj,
				 struct kobj_attribute *attr, char *buf)
{
	int order = to_thpsize(kobj)->order;
	const char *output;

	if (test_bit(order, &huge_anon_orders_always))
		output = "[always] inherit madvise never";
	else if (test_bit(order, &huge_anon_orders_inherit))
		output = "always [inherit] madvise never";
	else if (test_bit(order, &huge_anon_orders_madvise))
		output = "always inherit [madvise] never";
	else
		output = "always inherit madvise [never]";

	return sysfs_emit(buf, "%s\n", output);
}

static ssize_t anon_enabled_store(struct kobject *kobj,
				  struct kobj_attribute *attr,
				  const char *buf, size_t count)
{
	int order = to_thpsize(kobj)->order;
	ssize_t ret = count;

	if (sysfs_streq(buf, "always")) {
		spin_lock(&huge_anon_orders_lock);
		clear_bit(order, &huge_anon_orders_inherit);
		clear_bit(order, &huge_anon_orders_madvise);
		set_bit(order, &huge_anon_orders_always);
		spin_unlock(&huge_anon_orders_lock);
	} else if (sysfs_streq(buf, "inherit")) {
		spin_lock(&huge_anon_orders_lock);
		clear_bit(order, &huge_anon_orders_always);
		clear_bit(order, &huge_anon_orders_madvise);
		set_bit(order, &huge_anon_orders_inherit);
		spin_unlock(&huge_anon_orders_lock);
	} else if (sysfs_streq(buf, "madvise")) {
		spin_lock(&huge_anon_orders_lock);
		clear_bit(order, &huge_anon_orders_always);
		clear_bit(order, &huge_anon_orders_inherit);
		set_bit(order, &huge_anon_orders_madvise);
		spin_unlock(&huge_anon_orders_lock);
	} else if (sysfs_streq(buf, "never")) {
		spin_lock(&huge_anon_orders_lock);
		clear_bit(order, &huge_anon_orders_always);
		clear_bit(order, &huge_anon_orders_inherit);
		clear_bit(order, &huge_anon_orders_madvise);
		spin_unlock(&huge_anon_orders_lock);
	} else
		ret = -EINVAL;

	if (ret > 0) {
		int err;

		err = start_stop_khugepaged();
		if (err)
			ret = err;
	}
	return ret;
}

static struct kobj_attribute anon_enabled_attr =
	__ATTR(enabled, 0644, anon_enabled_show, anon_enabled_store);

static struct attribute *anon_ctrl_attrs[] = {
	&anon_enabled_attr.attr,
	NULL,
};

static const struct attribute_group anon_ctrl_attr_grp = {
	.attrs = anon_ctrl_attrs,
};

static struct attribute *file_ctrl_attrs[] = {
#ifdef CONFIG_SHMEM
	&thpsize_shmem_enabled_attr.attr,
#endif
	NULL,
};

static const struct attribute_group file_ctrl_attr_grp = {
	.attrs = file_ctrl_attrs,
};

static struct attribute *any_ctrl_attrs[] = {
	NULL,
};

static const struct attribute_group any_ctrl_attr_grp = {
	.attrs = any_ctrl_attrs,
};

static const struct kobj_type thpsize_ktype = {
	.release = &thpsize_release,
	.sysfs_ops = &kobj_sysfs_ops,
};

DEFINE_PER_CPU(struct mthp_stat, mthp_stats) = {{{0}}};

static unsigned long sum_mthp_stat(int order, enum mthp_stat_item item)
{
	unsigned long sum = 0;
	int cpu;

	for_each_possible_cpu(cpu) {
		struct mthp_stat *this = &per_cpu(mthp_stats, cpu);

		sum += this->stats[order][item];
	}

	return sum;
}

#define DEFINE_MTHP_STAT_ATTR(_name, _index)				\
static ssize_t _name##_show(struct kobject *kobj,			\
			struct kobj_attribute *attr, char *buf)		\
{									\
	int order = to_thpsize(kobj)->order;				\
									\
	return sysfs_emit(buf, "%lu\n", sum_mthp_stat(order, _index));	\
}									\
static struct kobj_attribute _name##_attr = __ATTR_RO(_name)

DEFINE_MTHP_STAT_ATTR(anon_fault_alloc, MTHP_STAT_ANON_FAULT_ALLOC);
DEFINE_MTHP_STAT_ATTR(anon_fault_fallback, MTHP_STAT_ANON_FAULT_FALLBACK);
DEFINE_MTHP_STAT_ATTR(anon_fault_fallback_charge, MTHP_STAT_ANON_FAULT_FALLBACK_CHARGE);
DEFINE_MTHP_STAT_ATTR(zswpout, MTHP_STAT_ZSWPOUT);
DEFINE_MTHP_STAT_ATTR(swpin, MTHP_STAT_SWPIN);
DEFINE_MTHP_STAT_ATTR(swpin_fallback, MTHP_STAT_SWPIN_FALLBACK);
DEFINE_MTHP_STAT_ATTR(swpin_fallback_charge, MTHP_STAT_SWPIN_FALLBACK_CHARGE);
DEFINE_MTHP_STAT_ATTR(swpout, MTHP_STAT_SWPOUT);
DEFINE_MTHP_STAT_ATTR(swpout_fallback, MTHP_STAT_SWPOUT_FALLBACK);
#ifdef CONFIG_SHMEM
DEFINE_MTHP_STAT_ATTR(shmem_alloc, MTHP_STAT_SHMEM_ALLOC);
DEFINE_MTHP_STAT_ATTR(shmem_fallback, MTHP_STAT_SHMEM_FALLBACK);
DEFINE_MTHP_STAT_ATTR(shmem_fallback_charge, MTHP_STAT_SHMEM_FALLBACK_CHARGE);
#endif
DEFINE_MTHP_STAT_ATTR(split, MTHP_STAT_SPLIT);
DEFINE_MTHP_STAT_ATTR(split_failed, MTHP_STAT_SPLIT_FAILED);
DEFINE_MTHP_STAT_ATTR(split_deferred, MTHP_STAT_SPLIT_DEFERRED);
DEFINE_MTHP_STAT_ATTR(nr_anon, MTHP_STAT_NR_ANON);
DEFINE_MTHP_STAT_ATTR(nr_anon_partially_mapped, MTHP_STAT_NR_ANON_PARTIALLY_MAPPED);

static struct attribute *anon_stats_attrs[] = {
	&anon_fault_alloc_attr.attr,
	&anon_fault_fallback_attr.attr,
	&anon_fault_fallback_charge_attr.attr,
#ifndef CONFIG_SHMEM
	&zswpout_attr.attr,
	&swpin_attr.attr,
	&swpin_fallback_attr.attr,
	&swpin_fallback_charge_attr.attr,
	&swpout_attr.attr,
	&swpout_fallback_attr.attr,
#endif
	&split_deferred_attr.attr,
	&nr_anon_attr.attr,
	&nr_anon_partially_mapped_attr.attr,
	NULL,
};

static struct attribute_group anon_stats_attr_grp = {
	.name = "stats",
	.attrs = anon_stats_attrs,
};

static struct attribute *file_stats_attrs[] = {
#ifdef CONFIG_SHMEM
	&shmem_alloc_attr.attr,
	&shmem_fallback_attr.attr,
	&shmem_fallback_charge_attr.attr,
#endif
	NULL,
};

static struct attribute_group file_stats_attr_grp = {
	.name = "stats",
	.attrs = file_stats_attrs,
};

static struct attribute *any_stats_attrs[] = {
#ifdef CONFIG_SHMEM
	&zswpout_attr.attr,
	&swpin_attr.attr,
	&swpin_fallback_attr.attr,
	&swpin_fallback_charge_attr.attr,
	&swpout_attr.attr,
	&swpout_fallback_attr.attr,
#endif
	&split_attr.attr,
	&split_failed_attr.attr,
	NULL,
};

static struct attribute_group any_stats_attr_grp = {
	.name = "stats",
	.attrs = any_stats_attrs,
};

static int sysfs_add_group(struct kobject *kobj,
			   const struct attribute_group *grp)
{
	int ret = -ENOENT;

	/*
	 * If the group is named, try to merge first, assuming the subdirectory
	 * was already created. This avoids the warning emitted by
	 * sysfs_create_group() if the directory already exists.
	 */
	if (grp->name)
		ret = sysfs_merge_group(kobj, grp);
	if (ret)
		ret = sysfs_create_group(kobj, grp);

	return ret;
}

static struct thpsize *thpsize_create(int order, struct kobject *parent)
{
	unsigned long size = (PAGE_SIZE << order) / SZ_1K;
	struct thpsize *thpsize;
	int ret = -ENOMEM;

	thpsize = kzalloc(sizeof(*thpsize), GFP_KERNEL);
	if (!thpsize)
		goto err;

	thpsize->order = order;

	ret = kobject_init_and_add(&thpsize->kobj, &thpsize_ktype, parent,
				   "hugepages-%lukB", size);
	if (ret) {
		kfree(thpsize);
		goto err;
	}


	ret = sysfs_add_group(&thpsize->kobj, &any_ctrl_attr_grp);
	if (ret)
		goto err_put;

	ret = sysfs_add_group(&thpsize->kobj, &any_stats_attr_grp);
	if (ret)
		goto err_put;

	if (BIT(order) & THP_ORDERS_ALL_ANON) {
		ret = sysfs_add_group(&thpsize->kobj, &anon_ctrl_attr_grp);
		if (ret)
			goto err_put;

		ret = sysfs_add_group(&thpsize->kobj, &anon_stats_attr_grp);
		if (ret)
			goto err_put;
	}

	if (BIT(order) & THP_ORDERS_ALL_FILE_DEFAULT) {
		ret = sysfs_add_group(&thpsize->kobj, &file_ctrl_attr_grp);
		if (ret)
			goto err_put;

		ret = sysfs_add_group(&thpsize->kobj, &file_stats_attr_grp);
		if (ret)
			goto err_put;
	}

	return thpsize;
err_put:
	kobject_put(&thpsize->kobj);
err:
	return ERR_PTR(ret);
}

static void thpsize_release(struct kobject *kobj)
{
	kfree(to_thpsize(kobj));
}

static int __init hugepage_init_sysfs(struct kobject **hugepage_kobj)
{
	int err;
	struct thpsize *thpsize;
	unsigned long orders;
	int order;

	/*
	 * Default to setting PMD-sized THP to inherit the global setting and
	 * disable all other sizes. powerpc's PMD_ORDER isn't a compile-time
	 * constant so we have to do this here.
	 */
	if (!anon_orders_configured)
		huge_anon_orders_inherit = BIT(PMD_ORDER);

	*hugepage_kobj = kobject_create_and_add("transparent_hugepage", mm_kobj);
	if (unlikely(!*hugepage_kobj)) {
		pr_err("failed to create transparent hugepage kobject\n");
		return -ENOMEM;
	}

	err = sysfs_create_group(*hugepage_kobj, &hugepage_attr_group);
	if (err) {
		pr_err("failed to register transparent hugepage group\n");
		goto delete_obj;
	}

	err = sysfs_create_group(*hugepage_kobj, &khugepaged_attr_group);
	if (err) {
		pr_err("failed to register transparent hugepage group\n");
		goto remove_hp_group;
	}

	orders = THP_ORDERS_ALL_ANON | THP_ORDERS_ALL_FILE_DEFAULT;
	order = highest_order(orders);
	while (orders) {
		thpsize = thpsize_create(order, *hugepage_kobj);
		if (IS_ERR(thpsize)) {
			pr_err("failed to create thpsize for order %d\n", order);
			err = PTR_ERR(thpsize);
			goto remove_all;
		}
		list_add(&thpsize->node, &thpsize_list);
		order = next_order(&orders, order);
	}

	return 0;

remove_all:
	hugepage_exit_sysfs(*hugepage_kobj);
	return err;
remove_hp_group:
	sysfs_remove_group(*hugepage_kobj, &hugepage_attr_group);
delete_obj:
	kobject_put(*hugepage_kobj);
	return err;
}

static void __init hugepage_exit_sysfs(struct kobject *hugepage_kobj)
{
	struct thpsize *thpsize, *tmp;

	list_for_each_entry_safe(thpsize, tmp, &thpsize_list, node) {
		list_del(&thpsize->node);
		kobject_put(&thpsize->kobj);
	}

	sysfs_remove_group(hugepage_kobj, &khugepaged_attr_group);
	sysfs_remove_group(hugepage_kobj, &hugepage_attr_group);
	kobject_put(hugepage_kobj);
}
#else
static inline int hugepage_init_sysfs(struct kobject **hugepage_kobj)
{
	return 0;
}

static inline void hugepage_exit_sysfs(struct kobject *hugepage_kobj)
{
}
#endif /* CONFIG_SYSFS */

static int __init thp_shrinker_init(void)
{
	huge_zero_page_shrinker = shrinker_alloc(0, "thp-zero");
	if (!huge_zero_page_shrinker)
		return -ENOMEM;

	deferred_split_shrinker = shrinker_alloc(SHRINKER_NUMA_AWARE |
						 SHRINKER_MEMCG_AWARE |
						 SHRINKER_NONSLAB,
						 "thp-deferred_split");
	if (!deferred_split_shrinker) {
		shrinker_free(huge_zero_page_shrinker);
		return -ENOMEM;
	}

	huge_zero_page_shrinker->count_objects = shrink_huge_zero_page_count;
	huge_zero_page_shrinker->scan_objects = shrink_huge_zero_page_scan;
	shrinker_register(huge_zero_page_shrinker);

	deferred_split_shrinker->count_objects = deferred_split_count;
	deferred_split_shrinker->scan_objects = deferred_split_scan;
	shrinker_register(deferred_split_shrinker);

	return 0;
}

static void __init thp_shrinker_exit(void)
{
	shrinker_free(huge_zero_page_shrinker);
	shrinker_free(deferred_split_shrinker);
}

static int __init hugepage_init(void)
{
	int err;
	struct kobject *hugepage_kobj;

	if (!has_transparent_hugepage()) {
		transparent_hugepage_flags = 1 << TRANSPARENT_HUGEPAGE_UNSUPPORTED;
		return -EINVAL;
	}

	/*
	 * hugepages can't be allocated by the buddy allocator
	 */
	MAYBE_BUILD_BUG_ON(HPAGE_PMD_ORDER > MAX_PAGE_ORDER);

	err = hugepage_init_sysfs(&hugepage_kobj);
	if (err)
		goto err_sysfs;

	err = khugepaged_init();
	if (err)
		goto err_slab;

	err = thp_shrinker_init();
	if (err)
		goto err_shrinker;

	/*
	 * By default disable transparent hugepages on smaller systems,
	 * where the extra memory used could hurt more than TLB overhead
	 * is likely to save.  The admin can still enable it through /sys.
	 */
	if (totalram_pages() < (512 << (20 - PAGE_SHIFT))) {
		transparent_hugepage_flags = 0;
		return 0;
	}

	err = start_stop_khugepaged();
	if (err)
		goto err_khugepaged;

	return 0;
err_khugepaged:
	thp_shrinker_exit();
err_shrinker:
	khugepaged_destroy();
err_slab:
	hugepage_exit_sysfs(hugepage_kobj);
err_sysfs:
	return err;
}
subsys_initcall(hugepage_init);

static int __init setup_transparent_hugepage(char *str)
{
	int ret = 0;
	if (!str)
		goto out;
	if (!strcmp(str, "always")) {
		set_bit(TRANSPARENT_HUGEPAGE_FLAG,
			&transparent_hugepage_flags);
		clear_bit(TRANSPARENT_HUGEPAGE_REQ_MADV_FLAG,
			  &transparent_hugepage_flags);
		ret = 1;
	} else if (!strcmp(str, "madvise")) {
		clear_bit(TRANSPARENT_HUGEPAGE_FLAG,
			  &transparent_hugepage_flags);
		set_bit(TRANSPARENT_HUGEPAGE_REQ_MADV_FLAG,
			&transparent_hugepage_flags);
		ret = 1;
	} else if (!strcmp(str, "never")) {
		clear_bit(TRANSPARENT_HUGEPAGE_FLAG,
			  &transparent_hugepage_flags);
		clear_bit(TRANSPARENT_HUGEPAGE_REQ_MADV_FLAG,
			  &transparent_hugepage_flags);
		ret = 1;
	}
out:
	if (!ret)
		pr_warn("transparent_hugepage= cannot parse, ignored\n");
	return ret;
}
__setup("transparent_hugepage=", setup_transparent_hugepage);

static char str_dup[PAGE_SIZE] __initdata;
static int __init setup_thp_anon(char *str)
{
	char *token, *range, *policy, *subtoken;
	unsigned long always, inherit, madvise;
	char *start_size, *end_size;
	int start, end, nr;
	char *p;

	if (!str || strlen(str) + 1 > PAGE_SIZE)
		goto err;
	strscpy(str_dup, str);

	always = huge_anon_orders_always;
	madvise = huge_anon_orders_madvise;
	inherit = huge_anon_orders_inherit;
	p = str_dup;
	while ((token = strsep(&p, ";")) != NULL) {
		range = strsep(&token, ":");
		policy = token;

		if (!policy)
			goto err;

		while ((subtoken = strsep(&range, ",")) != NULL) {
			if (strchr(subtoken, '-')) {
				start_size = strsep(&subtoken, "-");
				end_size = subtoken;

				start = get_order_from_str(start_size, THP_ORDERS_ALL_ANON);
				end = get_order_from_str(end_size, THP_ORDERS_ALL_ANON);
			} else {
				start_size = end_size = subtoken;
				start = end = get_order_from_str(subtoken,
								 THP_ORDERS_ALL_ANON);
			}

			if (start == -EINVAL) {
				pr_err("invalid size %s in thp_anon boot parameter\n", start_size);
				goto err;
			}

			if (end == -EINVAL) {
				pr_err("invalid size %s in thp_anon boot parameter\n", end_size);
				goto err;
			}

			if (start < 0 || end < 0 || start > end)
				goto err;

			nr = end - start + 1;
			if (!strcmp(policy, "always")) {
				bitmap_set(&always, start, nr);
				bitmap_clear(&inherit, start, nr);
				bitmap_clear(&madvise, start, nr);
			} else if (!strcmp(policy, "madvise")) {
				bitmap_set(&madvise, start, nr);
				bitmap_clear(&inherit, start, nr);
				bitmap_clear(&always, start, nr);
			} else if (!strcmp(policy, "inherit")) {
				bitmap_set(&inherit, start, nr);
				bitmap_clear(&madvise, start, nr);
				bitmap_clear(&always, start, nr);
			} else if (!strcmp(policy, "never")) {
				bitmap_clear(&inherit, start, nr);
				bitmap_clear(&madvise, start, nr);
				bitmap_clear(&always, start, nr);
			} else {
				pr_err("invalid policy %s in thp_anon boot parameter\n", policy);
				goto err;
			}
		}
	}

	huge_anon_orders_always = always;
	huge_anon_orders_madvise = madvise;
	huge_anon_orders_inherit = inherit;
	anon_orders_configured = true;
	return 1;

err:
	pr_warn("thp_anon=%s: error parsing string, ignoring setting\n", str);
	return 0;
}
__setup("thp_anon=", setup_thp_anon);

pmd_t maybe_pmd_mkwrite(pmd_t pmd, struct vm_area_struct *vma)
{
	if (likely(vma->vm_flags & VM_WRITE))
		pmd = pmd_mkwrite(pmd, vma);
	return pmd;
}

#ifdef CONFIG_MEMCG
static inline
struct deferred_split *get_deferred_split_queue(struct folio *folio)
{
	struct mem_cgroup *memcg = folio_memcg(folio);
	struct pglist_data *pgdat = NODE_DATA(folio_nid(folio));

	if (memcg)
		return &memcg->deferred_split_queue;
	else
		return &pgdat->deferred_split_queue;
}
#else
static inline
struct deferred_split *get_deferred_split_queue(struct folio *folio)
{
	struct pglist_data *pgdat = NODE_DATA(folio_nid(folio));

	return &pgdat->deferred_split_queue;
}
#endif

static inline bool is_transparent_hugepage(const struct folio *folio)
{
	if (!folio_test_large(folio))
		return false;

	return is_huge_zero_folio(folio) ||
		folio_test_large_rmappable(folio);
}

static unsigned long __thp_get_unmapped_area(struct file *filp,
		unsigned long addr, unsigned long len,
		loff_t off, unsigned long flags, unsigned long size,
		vm_flags_t vm_flags)
{
	loff_t off_end = off + len;
	loff_t off_align = round_up(off, size);
	unsigned long len_pad, ret, off_sub;

	if (!IS_ENABLED(CONFIG_64BIT) || in_compat_syscall())
		return 0;

	if (off_end <= off_align || (off_end - off_align) < size)
		return 0;

	len_pad = len + size;
	if (len_pad < len || (off + len_pad) < off)
		return 0;

	ret = mm_get_unmapped_area_vmflags(current->mm, filp, addr, len_pad,
					   off >> PAGE_SHIFT, flags, vm_flags);

	/*
	 * The failure might be due to length padding. The caller will retry
	 * without the padding.
	 */
	if (IS_ERR_VALUE(ret))
		return 0;

	/*
	 * Do not try to align to THP boundary if allocation at the address
	 * hint succeeds.
	 */
	if (ret == addr)
		return addr;

	off_sub = (off - ret) & (size - 1);

	if (test_bit(MMF_TOPDOWN, &current->mm->flags) && !off_sub)
		return ret + size;

	ret += off_sub;
	return ret;
}

unsigned long thp_get_unmapped_area_vmflags(struct file *filp, unsigned long addr,
		unsigned long len, unsigned long pgoff, unsigned long flags,
		vm_flags_t vm_flags)
{
	unsigned long ret;
	loff_t off = (loff_t)pgoff << PAGE_SHIFT;

	ret = __thp_get_unmapped_area(filp, addr, len, off, flags, PMD_SIZE, vm_flags);
	if (ret)
		return ret;

	return mm_get_unmapped_area_vmflags(current->mm, filp, addr, len, pgoff, flags,
					    vm_flags);
}

unsigned long thp_get_unmapped_area(struct file *filp, unsigned long addr,
		unsigned long len, unsigned long pgoff, unsigned long flags)
{
	return thp_get_unmapped_area_vmflags(filp, addr, len, pgoff, flags, 0);
}
EXPORT_SYMBOL_GPL(thp_get_unmapped_area);

static struct folio *vma_alloc_anon_folio_pmd(struct vm_area_struct *vma,
		unsigned long addr)
{
	gfp_t gfp = vma_thp_gfp_mask(vma);
	const int order = HPAGE_PMD_ORDER;
	struct folio *folio;

	folio = vma_alloc_folio(gfp, order, vma, addr & HPAGE_PMD_MASK);

	if (unlikely(!folio)) {
		count_vm_event(THP_FAULT_FALLBACK);
		count_mthp_stat(order, MTHP_STAT_ANON_FAULT_FALLBACK);
		return NULL;
	}

	VM_BUG_ON_FOLIO(!folio_test_large(folio), folio);
	if (mem_cgroup_charge(folio, vma->vm_mm, gfp)) {
		folio_put(folio);
		count_vm_event(THP_FAULT_FALLBACK);
		count_vm_event(THP_FAULT_FALLBACK_CHARGE);
		count_mthp_stat(order, MTHP_STAT_ANON_FAULT_FALLBACK);
		count_mthp_stat(order, MTHP_STAT_ANON_FAULT_FALLBACK_CHARGE);
		return NULL;
	}
	folio_throttle_swaprate(folio, gfp);

       /*
	* When a folio is not zeroed during allocation (__GFP_ZERO not used)
	* or user folios require special handling, folio_zero_user() is used to
	* make sure that the page corresponding to the faulting address will be
	* hot in the cache after zeroing.
	*/
	if (user_alloc_needs_zeroing())
		folio_zero_user(folio, addr);
	/*
	 * The memory barrier inside __folio_mark_uptodate makes sure that
	 * folio_zero_user writes become visible before the set_pmd_at()
	 * write.
	 */
	__folio_mark_uptodate(folio);
	return folio;
}

static void map_anon_folio_pmd(struct folio *folio, pmd_t *pmd,
		struct vm_area_struct *vma, unsigned long haddr)
{
	pmd_t entry;

	entry = folio_mk_pmd(folio, vma->vm_page_prot);
	entry = maybe_pmd_mkwrite(pmd_mkdirty(entry), vma);
	folio_add_new_anon_rmap(folio, vma, haddr, RMAP_EXCLUSIVE);
	folio_add_lru_vma(folio, vma);
	set_pmd_at(vma->vm_mm, haddr, pmd, entry);
	update_mmu_cache_pmd(vma, haddr, pmd);
	add_mm_counter(vma->vm_mm, MM_ANONPAGES, HPAGE_PMD_NR);
	count_vm_event(THP_FAULT_ALLOC);
	count_mthp_stat(HPAGE_PMD_ORDER, MTHP_STAT_ANON_FAULT_ALLOC);
	count_memcg_event_mm(vma->vm_mm, THP_FAULT_ALLOC);
}

static vm_fault_t __do_huge_pmd_anonymous_page(struct vm_fault *vmf)
{
	unsigned long haddr = vmf->address & HPAGE_PMD_MASK;
	struct vm_area_struct *vma = vmf->vma;
	struct folio *folio;
	pgtable_t pgtable;
	vm_fault_t ret = 0;

	folio = vma_alloc_anon_folio_pmd(vma, vmf->address);
	if (unlikely(!folio))
		return VM_FAULT_FALLBACK;

	pgtable = pte_alloc_one(vma->vm_mm);
	if (unlikely(!pgtable)) {
		ret = VM_FAULT_OOM;
		goto release;
	}

	vmf->ptl = pmd_lock(vma->vm_mm, vmf->pmd);
	if (unlikely(!pmd_none(*vmf->pmd))) {
		goto unlock_release;
	} else {
		ret = check_stable_address_space(vma->vm_mm);
		if (ret)
			goto unlock_release;

		/* Deliver the page fault to userland */
		if (userfaultfd_missing(vma)) {
			spin_unlock(vmf->ptl);
			folio_put(folio);
			pte_free(vma->vm_mm, pgtable);
			ret = handle_userfault(vmf, VM_UFFD_MISSING);
			VM_BUG_ON(ret & VM_FAULT_FALLBACK);
			return ret;
		}
		pgtable_trans_huge_deposit(vma->vm_mm, vmf->pmd, pgtable);
		map_anon_folio_pmd(folio, vmf->pmd, vma, haddr);
		mm_inc_nr_ptes(vma->vm_mm);
		deferred_split_folio(folio, false);
		spin_unlock(vmf->ptl);
	}

	return 0;
unlock_release:
	spin_unlock(vmf->ptl);
release:
	if (pgtable)
		pte_free(vma->vm_mm, pgtable);
	folio_put(folio);
	return ret;

}

/*
 * always: directly stall for all thp allocations
 * defer: wake kswapd and fail if not immediately available
 * defer+madvise: wake kswapd and directly stall for MADV_HUGEPAGE, otherwise
 *		  fail if not immediately available
 * madvise: directly stall for MADV_HUGEPAGE, otherwise fail if not immediately
 *	    available
 * never: never stall for any thp allocation
 */
gfp_t vma_thp_gfp_mask(struct vm_area_struct *vma)
{
	const bool vma_madvised = vma && (vma->vm_flags & VM_HUGEPAGE);

	/* Always do synchronous compaction */
	if (test_bit(TRANSPARENT_HUGEPAGE_DEFRAG_DIRECT_FLAG, &transparent_hugepage_flags))
		return GFP_TRANSHUGE | (vma_madvised ? 0 : __GFP_NORETRY);

	/* Kick kcompactd and fail quickly */
	if (test_bit(TRANSPARENT_HUGEPAGE_DEFRAG_KSWAPD_FLAG, &transparent_hugepage_flags))
		return GFP_TRANSHUGE_LIGHT | __GFP_KSWAPD_RECLAIM;

	/* Synchronous compaction if madvised, otherwise kick kcompactd */
	if (test_bit(TRANSPARENT_HUGEPAGE_DEFRAG_KSWAPD_OR_MADV_FLAG, &transparent_hugepage_flags))
		return GFP_TRANSHUGE_LIGHT |
			(vma_madvised ? __GFP_DIRECT_RECLAIM :
					__GFP_KSWAPD_RECLAIM);

	/* Only do synchronous compaction if madvised */
	if (test_bit(TRANSPARENT_HUGEPAGE_DEFRAG_REQ_MADV_FLAG, &transparent_hugepage_flags))
		return GFP_TRANSHUGE_LIGHT |
		       (vma_madvised ? __GFP_DIRECT_RECLAIM : 0);

	return GFP_TRANSHUGE_LIGHT;
}

/* Caller must hold page table lock. */
static void set_huge_zero_folio(pgtable_t pgtable, struct mm_struct *mm,
		struct vm_area_struct *vma, unsigned long haddr, pmd_t *pmd,
		struct folio *zero_folio)
{
	pmd_t entry;
	entry = folio_mk_pmd(zero_folio, vma->vm_page_prot);
	pgtable_trans_huge_deposit(mm, pmd, pgtable);
	set_pmd_at(mm, haddr, pmd, entry);
	mm_inc_nr_ptes(mm);
}

vm_fault_t do_huge_pmd_anonymous_page(struct vm_fault *vmf)
{
	struct vm_area_struct *vma = vmf->vma;
	unsigned long haddr = vmf->address & HPAGE_PMD_MASK;
	vm_fault_t ret;

	if (!thp_vma_suitable_order(vma, haddr, PMD_ORDER))
		return VM_FAULT_FALLBACK;
	ret = vmf_anon_prepare(vmf);
	if (ret)
		return ret;
	khugepaged_enter_vma(vma, vma->vm_flags);

	if (!(vmf->flags & FAULT_FLAG_WRITE) &&
			!mm_forbids_zeropage(vma->vm_mm) &&
			transparent_hugepage_use_zero_page()) {
		pgtable_t pgtable;
		struct folio *zero_folio;
		vm_fault_t ret;

		pgtable = pte_alloc_one(vma->vm_mm);
		if (unlikely(!pgtable))
			return VM_FAULT_OOM;
		zero_folio = mm_get_huge_zero_folio(vma->vm_mm);
		if (unlikely(!zero_folio)) {
			pte_free(vma->vm_mm, pgtable);
			count_vm_event(THP_FAULT_FALLBACK);
			return VM_FAULT_FALLBACK;
		}
		vmf->ptl = pmd_lock(vma->vm_mm, vmf->pmd);
		ret = 0;
		if (pmd_none(*vmf->pmd)) {
			ret = check_stable_address_space(vma->vm_mm);
			if (ret) {
				spin_unlock(vmf->ptl);
				pte_free(vma->vm_mm, pgtable);
			} else if (userfaultfd_missing(vma)) {
				spin_unlock(vmf->ptl);
				pte_free(vma->vm_mm, pgtable);
				ret = handle_userfault(vmf, VM_UFFD_MISSING);
				VM_BUG_ON(ret & VM_FAULT_FALLBACK);
			} else {
				set_huge_zero_folio(pgtable, vma->vm_mm, vma,
						   haddr, vmf->pmd, zero_folio);
				update_mmu_cache_pmd(vma, vmf->address, vmf->pmd);
				spin_unlock(vmf->ptl);
			}
		} else {
			spin_unlock(vmf->ptl);
			pte_free(vma->vm_mm, pgtable);
		}
		return ret;
	}

	return __do_huge_pmd_anonymous_page(vmf);
}

struct folio_or_pfn {
	union {
		struct folio *folio;
		unsigned long pfn;
	};
	bool is_folio;
};

static int insert_pmd(struct vm_area_struct *vma, unsigned long addr,
		pmd_t *pmd, struct folio_or_pfn fop, pgprot_t prot,
		bool write, pgtable_t pgtable)
{
	struct mm_struct *mm = vma->vm_mm;
	pmd_t entry;

	lockdep_assert_held(pmd_lockptr(mm, pmd));

	if (!pmd_none(*pmd)) {
		const unsigned long pfn = fop.is_folio ? folio_pfn(fop.folio) :
					  fop.pfn;

		if (write) {
			if (pmd_pfn(*pmd) != pfn) {
				WARN_ON_ONCE(!is_huge_zero_pmd(*pmd));
				return -EEXIST;
			}
			entry = pmd_mkyoung(*pmd);
			entry = maybe_pmd_mkwrite(pmd_mkdirty(entry), vma);
			if (pmdp_set_access_flags(vma, addr, pmd, entry, 1))
				update_mmu_cache_pmd(vma, addr, pmd);
		}

		return -EEXIST;
	}

	if (fop.is_folio) {
		entry = folio_mk_pmd(fop.folio, vma->vm_page_prot);

		folio_get(fop.folio);
		folio_add_file_rmap_pmd(fop.folio, &fop.folio->page, vma);
		add_mm_counter(mm, mm_counter_file(fop.folio), HPAGE_PMD_NR);
	} else {
		entry = pmd_mkhuge(pfn_pmd(fop.pfn, prot));
		entry = pmd_mkspecial(entry);
	}
	if (write) {
		entry = pmd_mkyoung(pmd_mkdirty(entry));
		entry = maybe_pmd_mkwrite(entry, vma);
	}

	if (pgtable) {
		pgtable_trans_huge_deposit(mm, pmd, pgtable);
		mm_inc_nr_ptes(mm);
	}

	set_pmd_at(mm, addr, pmd, entry);
	update_mmu_cache_pmd(vma, addr, pmd);
	return 0;
}

/**
 * vmf_insert_pfn_pmd - insert a pmd size pfn
 * @vmf: Structure describing the fault
 * @pfn: pfn to insert
 * @write: whether it's a write fault
 *
 * Insert a pmd size pfn. See vmf_insert_pfn() for additional info.
 *
 * Return: vm_fault_t value.
 */
vm_fault_t vmf_insert_pfn_pmd(struct vm_fault *vmf, unsigned long pfn,
			      bool write)
{
	unsigned long addr = vmf->address & PMD_MASK;
	struct vm_area_struct *vma = vmf->vma;
	pgprot_t pgprot = vma->vm_page_prot;
	struct folio_or_pfn fop = {
		.pfn = pfn,
	};
	pgtable_t pgtable = NULL;
	spinlock_t *ptl;
	int error;

	/*
	 * If we had pmd_special, we could avoid all these restrictions,
	 * but we need to be consistent with PTEs and architectures that
	 * can't support a 'special' bit.
	 */
	BUG_ON(!(vma->vm_flags & (VM_PFNMAP|VM_MIXEDMAP)));
	BUG_ON((vma->vm_flags & (VM_PFNMAP|VM_MIXEDMAP)) ==
						(VM_PFNMAP|VM_MIXEDMAP));
	BUG_ON((vma->vm_flags & VM_PFNMAP) && is_cow_mapping(vma->vm_flags));

	if (addr < vma->vm_start || addr >= vma->vm_end)
		return VM_FAULT_SIGBUS;

	if (arch_needs_pgtable_deposit()) {
		pgtable = pte_alloc_one(vma->vm_mm);
		if (!pgtable)
			return VM_FAULT_OOM;
	}

	pfnmap_setup_cachemode_pfn(pfn, &pgprot);

	ptl = pmd_lock(vma->vm_mm, vmf->pmd);
	error = insert_pmd(vma, addr, vmf->pmd, fop, pgprot, write,
			   pgtable);
	spin_unlock(ptl);
	if (error && pgtable)
		pte_free(vma->vm_mm, pgtable);

	return VM_FAULT_NOPAGE;
}
EXPORT_SYMBOL_GPL(vmf_insert_pfn_pmd);

vm_fault_t vmf_insert_folio_pmd(struct vm_fault *vmf, struct folio *folio,
				bool write)
{
	struct vm_area_struct *vma = vmf->vma;
	unsigned long addr = vmf->address & PMD_MASK;
	struct mm_struct *mm = vma->vm_mm;
	struct folio_or_pfn fop = {
		.folio = folio,
		.is_folio = true,
	};
	spinlock_t *ptl;
	pgtable_t pgtable = NULL;
	int error;

	if (addr < vma->vm_start || addr >= vma->vm_end)
		return VM_FAULT_SIGBUS;

	if (WARN_ON_ONCE(folio_order(folio) != PMD_ORDER))
		return VM_FAULT_SIGBUS;

	if (arch_needs_pgtable_deposit()) {
		pgtable = pte_alloc_one(vma->vm_mm);
		if (!pgtable)
			return VM_FAULT_OOM;
	}

	ptl = pmd_lock(mm, vmf->pmd);
	error = insert_pmd(vma, addr, vmf->pmd, fop, vma->vm_page_prot,
			   write, pgtable);
	spin_unlock(ptl);
	if (error && pgtable)
		pte_free(mm, pgtable);

	return VM_FAULT_NOPAGE;
}
EXPORT_SYMBOL_GPL(vmf_insert_folio_pmd);

#ifdef CONFIG_HAVE_ARCH_TRANSPARENT_HUGEPAGE_PUD
static pud_t maybe_pud_mkwrite(pud_t pud, struct vm_area_struct *vma)
{
	if (likely(vma->vm_flags & VM_WRITE))
		pud = pud_mkwrite(pud);
	return pud;
}

<<<<<<< HEAD
static void insert_pfn_pud(struct vm_area_struct *vma, unsigned long addr,
		pud_t *pud, pfn_t pfn, pgprot_t prot, bool write)
=======
static void insert_pud(struct vm_area_struct *vma, unsigned long addr,
		pud_t *pud, struct folio_or_pfn fop, pgprot_t prot, bool write)
>>>>>>> 449d48b1
{
	struct mm_struct *mm = vma->vm_mm;
	pud_t entry;

	if (!pud_none(*pud)) {
		const unsigned long pfn = fop.is_folio ? folio_pfn(fop.folio) :
					  fop.pfn;

		if (write) {
			if (WARN_ON_ONCE(pud_pfn(*pud) != pfn))
				return;
			entry = pud_mkyoung(*pud);
			entry = maybe_pud_mkwrite(pud_mkdirty(entry), vma);
			if (pudp_set_access_flags(vma, addr, pud, entry, 1))
				update_mmu_cache_pud(vma, addr, pud);
		}
		return;
	}

	if (fop.is_folio) {
		entry = folio_mk_pud(fop.folio, vma->vm_page_prot);

		folio_get(fop.folio);
		folio_add_file_rmap_pud(fop.folio, &fop.folio->page, vma);
		add_mm_counter(mm, mm_counter_file(fop.folio), HPAGE_PUD_NR);
	} else {
		entry = pud_mkhuge(pfn_pud(fop.pfn, prot));
		entry = pud_mkspecial(entry);
	}
	if (write) {
		entry = pud_mkyoung(pud_mkdirty(entry));
		entry = maybe_pud_mkwrite(entry, vma);
	}
	set_pud_at(mm, addr, pud, entry);
	update_mmu_cache_pud(vma, addr, pud);
}

/**
 * vmf_insert_pfn_pud - insert a pud size pfn
 * @vmf: Structure describing the fault
 * @pfn: pfn to insert
 * @write: whether it's a write fault
 *
 * Insert a pud size pfn. See vmf_insert_pfn() for additional info.
 *
 * Return: vm_fault_t value.
 */
vm_fault_t vmf_insert_pfn_pud(struct vm_fault *vmf, unsigned long pfn,
			      bool write)
{
	unsigned long addr = vmf->address & PUD_MASK;
	struct vm_area_struct *vma = vmf->vma;
	pgprot_t pgprot = vma->vm_page_prot;
	struct folio_or_pfn fop = {
		.pfn = pfn,
	};
	spinlock_t *ptl;

	/*
	 * If we had pud_special, we could avoid all these restrictions,
	 * but we need to be consistent with PTEs and architectures that
	 * can't support a 'special' bit.
	 */
	BUG_ON(!(vma->vm_flags & (VM_PFNMAP|VM_MIXEDMAP)));
	BUG_ON((vma->vm_flags & (VM_PFNMAP|VM_MIXEDMAP)) ==
						(VM_PFNMAP|VM_MIXEDMAP));
	BUG_ON((vma->vm_flags & VM_PFNMAP) && is_cow_mapping(vma->vm_flags));

	if (addr < vma->vm_start || addr >= vma->vm_end)
		return VM_FAULT_SIGBUS;

	pfnmap_setup_cachemode_pfn(pfn, &pgprot);

	ptl = pud_lock(vma->vm_mm, vmf->pud);
<<<<<<< HEAD
	insert_pfn_pud(vma, addr, vmf->pud, pfn, pgprot, write);
=======
	insert_pud(vma, addr, vmf->pud, fop, pgprot, write);
>>>>>>> 449d48b1
	spin_unlock(ptl);

	return VM_FAULT_NOPAGE;
}
EXPORT_SYMBOL_GPL(vmf_insert_pfn_pud);

/**
 * vmf_insert_folio_pud - insert a pud size folio mapped by a pud entry
 * @vmf: Structure describing the fault
 * @folio: folio to insert
 * @write: whether it's a write fault
 *
 * Return: vm_fault_t value.
 */
vm_fault_t vmf_insert_folio_pud(struct vm_fault *vmf, struct folio *folio,
				bool write)
{
	struct vm_area_struct *vma = vmf->vma;
	unsigned long addr = vmf->address & PUD_MASK;
	pud_t *pud = vmf->pud;
	struct mm_struct *mm = vma->vm_mm;
	struct folio_or_pfn fop = {
		.folio = folio,
		.is_folio = true,
	};
	spinlock_t *ptl;

	if (addr < vma->vm_start || addr >= vma->vm_end)
		return VM_FAULT_SIGBUS;

	if (WARN_ON_ONCE(folio_order(folio) != PUD_ORDER))
		return VM_FAULT_SIGBUS;

	ptl = pud_lock(mm, pud);
<<<<<<< HEAD

	/*
	 * If there is already an entry present we assume the folio is
	 * already mapped, hence no need to take another reference. We
	 * still call insert_pfn_pud() though in case the mapping needs
	 * upgrading to writeable.
	 */
	if (pud_none(*vmf->pud)) {
		folio_get(folio);
		folio_add_file_rmap_pud(folio, &folio->page, vma);
		add_mm_counter(mm, mm_counter_file(folio), HPAGE_PUD_NR);
	}
	insert_pfn_pud(vma, addr, vmf->pud, pfn_to_pfn_t(folio_pfn(folio)),
		       vma->vm_page_prot, write);
=======
	insert_pud(vma, addr, vmf->pud, fop, vma->vm_page_prot, write);
>>>>>>> 449d48b1
	spin_unlock(ptl);

	return VM_FAULT_NOPAGE;
}
EXPORT_SYMBOL_GPL(vmf_insert_folio_pud);
#endif /* CONFIG_HAVE_ARCH_TRANSPARENT_HUGEPAGE_PUD */

void touch_pmd(struct vm_area_struct *vma, unsigned long addr,
	       pmd_t *pmd, bool write)
{
	pmd_t _pmd;

	_pmd = pmd_mkyoung(*pmd);
	if (write)
		_pmd = pmd_mkdirty(_pmd);
	if (pmdp_set_access_flags(vma, addr & HPAGE_PMD_MASK,
				  pmd, _pmd, write))
		update_mmu_cache_pmd(vma, addr, pmd);
}

int copy_huge_pmd(struct mm_struct *dst_mm, struct mm_struct *src_mm,
		  pmd_t *dst_pmd, pmd_t *src_pmd, unsigned long addr,
		  struct vm_area_struct *dst_vma, struct vm_area_struct *src_vma)
{
	spinlock_t *dst_ptl, *src_ptl;
	struct page *src_page;
	struct folio *src_folio;
	pmd_t pmd;
	pgtable_t pgtable = NULL;
	int ret = -ENOMEM;

	pmd = pmdp_get_lockless(src_pmd);
	if (unlikely(pmd_present(pmd) && pmd_special(pmd))) {
		dst_ptl = pmd_lock(dst_mm, dst_pmd);
		src_ptl = pmd_lockptr(src_mm, src_pmd);
		spin_lock_nested(src_ptl, SINGLE_DEPTH_NESTING);
		/*
		 * No need to recheck the pmd, it can't change with write
		 * mmap lock held here.
		 *
		 * Meanwhile, making sure it's not a CoW VMA with writable
		 * mapping, otherwise it means either the anon page wrongly
		 * applied special bit, or we made the PRIVATE mapping be
		 * able to wrongly write to the backend MMIO.
		 */
		VM_WARN_ON_ONCE(is_cow_mapping(src_vma->vm_flags) && pmd_write(pmd));
		goto set_pmd;
	}

	/* Skip if can be re-fill on fault */
	if (!vma_is_anonymous(dst_vma))
		return 0;

	pgtable = pte_alloc_one(dst_mm);
	if (unlikely(!pgtable))
		goto out;

	dst_ptl = pmd_lock(dst_mm, dst_pmd);
	src_ptl = pmd_lockptr(src_mm, src_pmd);
	spin_lock_nested(src_ptl, SINGLE_DEPTH_NESTING);

	ret = -EAGAIN;
	pmd = *src_pmd;

#ifdef CONFIG_ARCH_ENABLE_THP_MIGRATION
	if (unlikely(is_swap_pmd(pmd))) {
		swp_entry_t entry = pmd_to_swp_entry(pmd);

		VM_BUG_ON(!is_pmd_migration_entry(pmd));
		if (!is_readable_migration_entry(entry)) {
			entry = make_readable_migration_entry(
							swp_offset(entry));
			pmd = swp_entry_to_pmd(entry);
			if (pmd_swp_soft_dirty(*src_pmd))
				pmd = pmd_swp_mksoft_dirty(pmd);
			if (pmd_swp_uffd_wp(*src_pmd))
				pmd = pmd_swp_mkuffd_wp(pmd);
			set_pmd_at(src_mm, addr, src_pmd, pmd);
		}
		add_mm_counter(dst_mm, MM_ANONPAGES, HPAGE_PMD_NR);
		mm_inc_nr_ptes(dst_mm);
		pgtable_trans_huge_deposit(dst_mm, dst_pmd, pgtable);
		if (!userfaultfd_wp(dst_vma))
			pmd = pmd_swp_clear_uffd_wp(pmd);
		set_pmd_at(dst_mm, addr, dst_pmd, pmd);
		ret = 0;
		goto out_unlock;
	}
#endif

	if (unlikely(!pmd_trans_huge(pmd))) {
		pte_free(dst_mm, pgtable);
		goto out_unlock;
	}
	/*
	 * When page table lock is held, the huge zero pmd should not be
	 * under splitting since we don't split the page itself, only pmd to
	 * a page table.
	 */
	if (is_huge_zero_pmd(pmd)) {
		/*
		 * mm_get_huge_zero_folio() will never allocate a new
		 * folio here, since we already have a zero page to
		 * copy. It just takes a reference.
		 */
		mm_get_huge_zero_folio(dst_mm);
		goto out_zero_page;
	}

	src_page = pmd_page(pmd);
	VM_BUG_ON_PAGE(!PageHead(src_page), src_page);
	src_folio = page_folio(src_page);

	folio_get(src_folio);
	if (unlikely(folio_try_dup_anon_rmap_pmd(src_folio, src_page, dst_vma, src_vma))) {
		/* Page maybe pinned: split and retry the fault on PTEs. */
		folio_put(src_folio);
		pte_free(dst_mm, pgtable);
		spin_unlock(src_ptl);
		spin_unlock(dst_ptl);
		__split_huge_pmd(src_vma, src_pmd, addr, false);
		return -EAGAIN;
	}
	add_mm_counter(dst_mm, MM_ANONPAGES, HPAGE_PMD_NR);
out_zero_page:
	mm_inc_nr_ptes(dst_mm);
	pgtable_trans_huge_deposit(dst_mm, dst_pmd, pgtable);
	pmdp_set_wrprotect(src_mm, addr, src_pmd);
	if (!userfaultfd_wp(dst_vma))
		pmd = pmd_clear_uffd_wp(pmd);
	pmd = pmd_wrprotect(pmd);
set_pmd:
	pmd = pmd_mkold(pmd);
	set_pmd_at(dst_mm, addr, dst_pmd, pmd);

	ret = 0;
out_unlock:
	spin_unlock(src_ptl);
	spin_unlock(dst_ptl);
out:
	return ret;
}

#ifdef CONFIG_HAVE_ARCH_TRANSPARENT_HUGEPAGE_PUD
void touch_pud(struct vm_area_struct *vma, unsigned long addr,
	       pud_t *pud, bool write)
{
	pud_t _pud;

	_pud = pud_mkyoung(*pud);
	if (write)
		_pud = pud_mkdirty(_pud);
	if (pudp_set_access_flags(vma, addr & HPAGE_PUD_MASK,
				  pud, _pud, write))
		update_mmu_cache_pud(vma, addr, pud);
}

int copy_huge_pud(struct mm_struct *dst_mm, struct mm_struct *src_mm,
		  pud_t *dst_pud, pud_t *src_pud, unsigned long addr,
		  struct vm_area_struct *vma)
{
	spinlock_t *dst_ptl, *src_ptl;
	pud_t pud;
	int ret;

	dst_ptl = pud_lock(dst_mm, dst_pud);
	src_ptl = pud_lockptr(src_mm, src_pud);
	spin_lock_nested(src_ptl, SINGLE_DEPTH_NESTING);

	ret = -EAGAIN;
	pud = *src_pud;
	if (unlikely(!pud_trans_huge(pud)))
		goto out_unlock;

	/*
	 * TODO: once we support anonymous pages, use
	 * folio_try_dup_anon_rmap_*() and split if duplicating fails.
	 */
	if (is_cow_mapping(vma->vm_flags) && pud_write(pud)) {
		pudp_set_wrprotect(src_mm, addr, src_pud);
		pud = pud_wrprotect(pud);
	}
	pud = pud_mkold(pud);
	set_pud_at(dst_mm, addr, dst_pud, pud);

	ret = 0;
out_unlock:
	spin_unlock(src_ptl);
	spin_unlock(dst_ptl);
	return ret;
}

void huge_pud_set_accessed(struct vm_fault *vmf, pud_t orig_pud)
{
	bool write = vmf->flags & FAULT_FLAG_WRITE;

	vmf->ptl = pud_lock(vmf->vma->vm_mm, vmf->pud);
	if (unlikely(!pud_same(*vmf->pud, orig_pud)))
		goto unlock;

	touch_pud(vmf->vma, vmf->address, vmf->pud, write);
unlock:
	spin_unlock(vmf->ptl);
}
#endif /* CONFIG_HAVE_ARCH_TRANSPARENT_HUGEPAGE_PUD */

void huge_pmd_set_accessed(struct vm_fault *vmf)
{
	bool write = vmf->flags & FAULT_FLAG_WRITE;

	vmf->ptl = pmd_lock(vmf->vma->vm_mm, vmf->pmd);
	if (unlikely(!pmd_same(*vmf->pmd, vmf->orig_pmd)))
		goto unlock;

	touch_pmd(vmf->vma, vmf->address, vmf->pmd, write);

unlock:
	spin_unlock(vmf->ptl);
}

static vm_fault_t do_huge_zero_wp_pmd(struct vm_fault *vmf)
{
	unsigned long haddr = vmf->address & HPAGE_PMD_MASK;
	struct vm_area_struct *vma = vmf->vma;
	struct mmu_notifier_range range;
	struct folio *folio;
	vm_fault_t ret = 0;

	folio = vma_alloc_anon_folio_pmd(vma, vmf->address);
	if (unlikely(!folio))
		return VM_FAULT_FALLBACK;

	mmu_notifier_range_init(&range, MMU_NOTIFY_CLEAR, 0, vma->vm_mm, haddr,
				haddr + HPAGE_PMD_SIZE);
	mmu_notifier_invalidate_range_start(&range);
	vmf->ptl = pmd_lock(vma->vm_mm, vmf->pmd);
	if (unlikely(!pmd_same(pmdp_get(vmf->pmd), vmf->orig_pmd)))
		goto release;
	ret = check_stable_address_space(vma->vm_mm);
	if (ret)
		goto release;
	(void)pmdp_huge_clear_flush(vma, haddr, vmf->pmd);
	map_anon_folio_pmd(folio, vmf->pmd, vma, haddr);
	goto unlock;
release:
	folio_put(folio);
unlock:
	spin_unlock(vmf->ptl);
	mmu_notifier_invalidate_range_end(&range);
	return ret;
}

vm_fault_t do_huge_pmd_wp_page(struct vm_fault *vmf)
{
	const bool unshare = vmf->flags & FAULT_FLAG_UNSHARE;
	struct vm_area_struct *vma = vmf->vma;
	struct folio *folio;
	struct page *page;
	unsigned long haddr = vmf->address & HPAGE_PMD_MASK;
	pmd_t orig_pmd = vmf->orig_pmd;

	vmf->ptl = pmd_lockptr(vma->vm_mm, vmf->pmd);
	VM_BUG_ON_VMA(!vma->anon_vma, vma);

	if (is_huge_zero_pmd(orig_pmd)) {
		vm_fault_t ret = do_huge_zero_wp_pmd(vmf);

		if (!(ret & VM_FAULT_FALLBACK))
			return ret;

		/* Fallback to splitting PMD if THP cannot be allocated */
		goto fallback;
	}

	spin_lock(vmf->ptl);

	if (unlikely(!pmd_same(*vmf->pmd, orig_pmd))) {
		spin_unlock(vmf->ptl);
		return 0;
	}

	page = pmd_page(orig_pmd);
	folio = page_folio(page);
	VM_BUG_ON_PAGE(!PageHead(page), page);

	/* Early check when only holding the PT lock. */
	if (PageAnonExclusive(page))
		goto reuse;

	if (!folio_trylock(folio)) {
		folio_get(folio);
		spin_unlock(vmf->ptl);
		folio_lock(folio);
		spin_lock(vmf->ptl);
		if (unlikely(!pmd_same(*vmf->pmd, orig_pmd))) {
			spin_unlock(vmf->ptl);
			folio_unlock(folio);
			folio_put(folio);
			return 0;
		}
		folio_put(folio);
	}

	/* Recheck after temporarily dropping the PT lock. */
	if (PageAnonExclusive(page)) {
		folio_unlock(folio);
		goto reuse;
	}

	/*
	 * See do_wp_page(): we can only reuse the folio exclusively if
	 * there are no additional references. Note that we always drain
	 * the LRU cache immediately after adding a THP.
	 */
	if (folio_ref_count(folio) >
			1 + folio_test_swapcache(folio) * folio_nr_pages(folio))
		goto unlock_fallback;
	if (folio_test_swapcache(folio))
		folio_free_swap(folio);
	if (folio_ref_count(folio) == 1) {
		pmd_t entry;

		folio_move_anon_rmap(folio, vma);
		SetPageAnonExclusive(page);
		folio_unlock(folio);
reuse:
		if (unlikely(unshare)) {
			spin_unlock(vmf->ptl);
			return 0;
		}
		entry = pmd_mkyoung(orig_pmd);
		entry = maybe_pmd_mkwrite(pmd_mkdirty(entry), vma);
		if (pmdp_set_access_flags(vma, haddr, vmf->pmd, entry, 1))
			update_mmu_cache_pmd(vma, vmf->address, vmf->pmd);
		spin_unlock(vmf->ptl);
		return 0;
	}

unlock_fallback:
	folio_unlock(folio);
	spin_unlock(vmf->ptl);
fallback:
	__split_huge_pmd(vma, vmf->pmd, vmf->address, false);
	return VM_FAULT_FALLBACK;
}

static inline bool can_change_pmd_writable(struct vm_area_struct *vma,
					   unsigned long addr, pmd_t pmd)
{
	struct page *page;

	if (WARN_ON_ONCE(!(vma->vm_flags & VM_WRITE)))
		return false;

	/* Don't touch entries that are not even readable (NUMA hinting). */
	if (pmd_protnone(pmd))
		return false;

	/* Do we need write faults for softdirty tracking? */
	if (pmd_needs_soft_dirty_wp(vma, pmd))
		return false;

	/* Do we need write faults for uffd-wp tracking? */
	if (userfaultfd_huge_pmd_wp(vma, pmd))
		return false;

	if (!(vma->vm_flags & VM_SHARED)) {
		/* See can_change_pte_writable(). */
		page = vm_normal_page_pmd(vma, addr, pmd);
		return page && PageAnon(page) && PageAnonExclusive(page);
	}

	/* See can_change_pte_writable(). */
	return pmd_dirty(pmd);
}

/* NUMA hinting page fault entry point for trans huge pmds */
vm_fault_t do_huge_pmd_numa_page(struct vm_fault *vmf)
{
	struct vm_area_struct *vma = vmf->vma;
	struct folio *folio;
	unsigned long haddr = vmf->address & HPAGE_PMD_MASK;
	int nid = NUMA_NO_NODE;
	int target_nid, last_cpupid;
	pmd_t pmd, old_pmd;
	bool writable = false;
	int flags = 0;

	vmf->ptl = pmd_lock(vma->vm_mm, vmf->pmd);
	old_pmd = pmdp_get(vmf->pmd);

	if (unlikely(!pmd_same(old_pmd, vmf->orig_pmd))) {
		spin_unlock(vmf->ptl);
		return 0;
	}

	pmd = pmd_modify(old_pmd, vma->vm_page_prot);

	/*
	 * Detect now whether the PMD could be writable; this information
	 * is only valid while holding the PT lock.
	 */
	writable = pmd_write(pmd);
	if (!writable && vma_wants_manual_pte_write_upgrade(vma) &&
	    can_change_pmd_writable(vma, vmf->address, pmd))
		writable = true;

	folio = vm_normal_folio_pmd(vma, haddr, pmd);
	if (!folio)
		goto out_map;

	nid = folio_nid(folio);

	target_nid = numa_migrate_check(folio, vmf, haddr, &flags, writable,
					&last_cpupid);
	if (target_nid == NUMA_NO_NODE)
		goto out_map;
	if (migrate_misplaced_folio_prepare(folio, vma, target_nid)) {
		flags |= TNF_MIGRATE_FAIL;
		goto out_map;
	}
	/* The folio is isolated and isolation code holds a folio reference. */
	spin_unlock(vmf->ptl);
	writable = false;

	if (!migrate_misplaced_folio(folio, target_nid)) {
		flags |= TNF_MIGRATED;
		nid = target_nid;
		task_numa_fault(last_cpupid, nid, HPAGE_PMD_NR, flags);
		return 0;
	}

	flags |= TNF_MIGRATE_FAIL;
	vmf->ptl = pmd_lock(vma->vm_mm, vmf->pmd);
	if (unlikely(!pmd_same(pmdp_get(vmf->pmd), vmf->orig_pmd))) {
		spin_unlock(vmf->ptl);
		return 0;
	}
out_map:
	/* Restore the PMD */
	pmd = pmd_modify(pmdp_get(vmf->pmd), vma->vm_page_prot);
	pmd = pmd_mkyoung(pmd);
	if (writable)
		pmd = pmd_mkwrite(pmd, vma);
	set_pmd_at(vma->vm_mm, haddr, vmf->pmd, pmd);
	update_mmu_cache_pmd(vma, vmf->address, vmf->pmd);
	spin_unlock(vmf->ptl);

	if (nid != NUMA_NO_NODE)
		task_numa_fault(last_cpupid, nid, HPAGE_PMD_NR, flags);
	return 0;
}

/*
 * Return true if we do MADV_FREE successfully on entire pmd page.
 * Otherwise, return false.
 */
bool madvise_free_huge_pmd(struct mmu_gather *tlb, struct vm_area_struct *vma,
		pmd_t *pmd, unsigned long addr, unsigned long next)
{
	spinlock_t *ptl;
	pmd_t orig_pmd;
	struct folio *folio;
	struct mm_struct *mm = tlb->mm;
	bool ret = false;

	tlb_change_page_size(tlb, HPAGE_PMD_SIZE);

	ptl = pmd_trans_huge_lock(pmd, vma);
	if (!ptl)
		goto out_unlocked;

	orig_pmd = *pmd;
	if (is_huge_zero_pmd(orig_pmd))
		goto out;

	if (unlikely(!pmd_present(orig_pmd))) {
		VM_BUG_ON(thp_migration_supported() &&
				  !is_pmd_migration_entry(orig_pmd));
		goto out;
	}

	folio = pmd_folio(orig_pmd);
	/*
	 * If other processes are mapping this folio, we couldn't discard
	 * the folio unless they all do MADV_FREE so let's skip the folio.
	 */
	if (folio_maybe_mapped_shared(folio))
		goto out;

	if (!folio_trylock(folio))
		goto out;

	/*
	 * If user want to discard part-pages of THP, split it so MADV_FREE
	 * will deactivate only them.
	 */
	if (next - addr != HPAGE_PMD_SIZE) {
		folio_get(folio);
		spin_unlock(ptl);
		split_folio(folio);
		folio_unlock(folio);
		folio_put(folio);
		goto out_unlocked;
	}

	if (folio_test_dirty(folio))
		folio_clear_dirty(folio);
	folio_unlock(folio);

	if (pmd_young(orig_pmd) || pmd_dirty(orig_pmd)) {
		pmdp_invalidate(vma, addr, pmd);
		orig_pmd = pmd_mkold(orig_pmd);
		orig_pmd = pmd_mkclean(orig_pmd);

		set_pmd_at(mm, addr, pmd, orig_pmd);
		tlb_remove_pmd_tlb_entry(tlb, pmd, addr);
	}

	folio_mark_lazyfree(folio);
	ret = true;
out:
	spin_unlock(ptl);
out_unlocked:
	return ret;
}

static inline void zap_deposited_table(struct mm_struct *mm, pmd_t *pmd)
{
	pgtable_t pgtable;

	pgtable = pgtable_trans_huge_withdraw(mm, pmd);
	pte_free(mm, pgtable);
	mm_dec_nr_ptes(mm);
}

int zap_huge_pmd(struct mmu_gather *tlb, struct vm_area_struct *vma,
		 pmd_t *pmd, unsigned long addr)
{
	pmd_t orig_pmd;
	spinlock_t *ptl;

	tlb_change_page_size(tlb, HPAGE_PMD_SIZE);

	ptl = __pmd_trans_huge_lock(pmd, vma);
	if (!ptl)
		return 0;
	/*
	 * For architectures like ppc64 we look at deposited pgtable
	 * when calling pmdp_huge_get_and_clear. So do the
	 * pgtable_trans_huge_withdraw after finishing pmdp related
	 * operations.
	 */
	orig_pmd = pmdp_huge_get_and_clear_full(vma, addr, pmd,
						tlb->fullmm);
	arch_check_zapped_pmd(vma, orig_pmd);
	tlb_remove_pmd_tlb_entry(tlb, pmd, addr);
	if (!vma_is_dax(vma) && vma_is_special_huge(vma)) {
		if (arch_needs_pgtable_deposit())
			zap_deposited_table(tlb->mm, pmd);
		spin_unlock(ptl);
	} else if (is_huge_zero_pmd(orig_pmd)) {
		if (!vma_is_dax(vma) || arch_needs_pgtable_deposit())
			zap_deposited_table(tlb->mm, pmd);
		spin_unlock(ptl);
	} else {
		struct folio *folio = NULL;
		int flush_needed = 1;

		if (pmd_present(orig_pmd)) {
			struct page *page = pmd_page(orig_pmd);

			folio = page_folio(page);
			folio_remove_rmap_pmd(folio, page, vma);
			WARN_ON_ONCE(folio_mapcount(folio) < 0);
			VM_BUG_ON_PAGE(!PageHead(page), page);
		} else if (thp_migration_supported()) {
			swp_entry_t entry;

			VM_BUG_ON(!is_pmd_migration_entry(orig_pmd));
			entry = pmd_to_swp_entry(orig_pmd);
			folio = pfn_swap_entry_folio(entry);
			flush_needed = 0;
		} else
			WARN_ONCE(1, "Non present huge pmd without pmd migration enabled!");

		if (folio_test_anon(folio)) {
			zap_deposited_table(tlb->mm, pmd);
			add_mm_counter(tlb->mm, MM_ANONPAGES, -HPAGE_PMD_NR);
		} else {
			if (arch_needs_pgtable_deposit())
				zap_deposited_table(tlb->mm, pmd);
			add_mm_counter(tlb->mm, mm_counter_file(folio),
				       -HPAGE_PMD_NR);

			/*
			 * Use flush_needed to indicate whether the PMD entry
			 * is present, instead of checking pmd_present() again.
			 */
			if (flush_needed && pmd_young(orig_pmd) &&
			    likely(vma_has_recency(vma)))
				folio_mark_accessed(folio);
		}

		spin_unlock(ptl);
		if (flush_needed)
			tlb_remove_page_size(tlb, &folio->page, HPAGE_PMD_SIZE);
	}
	return 1;
}

#ifndef pmd_move_must_withdraw
static inline int pmd_move_must_withdraw(spinlock_t *new_pmd_ptl,
					 spinlock_t *old_pmd_ptl,
					 struct vm_area_struct *vma)
{
	/*
	 * With split pmd lock we also need to move preallocated
	 * PTE page table if new_pmd is on different PMD page table.
	 *
	 * We also don't deposit and withdraw tables for file pages.
	 */
	return (new_pmd_ptl != old_pmd_ptl) && vma_is_anonymous(vma);
}
#endif

static pmd_t move_soft_dirty_pmd(pmd_t pmd)
{
#ifdef CONFIG_MEM_SOFT_DIRTY
	if (unlikely(is_pmd_migration_entry(pmd)))
		pmd = pmd_swp_mksoft_dirty(pmd);
	else if (pmd_present(pmd))
		pmd = pmd_mksoft_dirty(pmd);
#endif
	return pmd;
}

static pmd_t clear_uffd_wp_pmd(pmd_t pmd)
{
	if (pmd_present(pmd))
		pmd = pmd_clear_uffd_wp(pmd);
	else if (is_swap_pmd(pmd))
		pmd = pmd_swp_clear_uffd_wp(pmd);

	return pmd;
}

bool move_huge_pmd(struct vm_area_struct *vma, unsigned long old_addr,
		  unsigned long new_addr, pmd_t *old_pmd, pmd_t *new_pmd)
{
	spinlock_t *old_ptl, *new_ptl;
	pmd_t pmd;
	struct mm_struct *mm = vma->vm_mm;
	bool force_flush = false;

	/*
	 * The destination pmd shouldn't be established, free_pgtables()
	 * should have released it; but move_page_tables() might have already
	 * inserted a page table, if racing against shmem/file collapse.
	 */
	if (!pmd_none(*new_pmd)) {
		VM_BUG_ON(pmd_trans_huge(*new_pmd));
		return false;
	}

	/*
	 * We don't have to worry about the ordering of src and dst
	 * ptlocks because exclusive mmap_lock prevents deadlock.
	 */
	old_ptl = __pmd_trans_huge_lock(old_pmd, vma);
	if (old_ptl) {
		new_ptl = pmd_lockptr(mm, new_pmd);
		if (new_ptl != old_ptl)
			spin_lock_nested(new_ptl, SINGLE_DEPTH_NESTING);
		pmd = pmdp_huge_get_and_clear(mm, old_addr, old_pmd);
		if (pmd_present(pmd))
			force_flush = true;
		VM_BUG_ON(!pmd_none(*new_pmd));

		if (pmd_move_must_withdraw(new_ptl, old_ptl, vma)) {
			pgtable_t pgtable;
			pgtable = pgtable_trans_huge_withdraw(mm, old_pmd);
			pgtable_trans_huge_deposit(mm, new_pmd, pgtable);
		}
		pmd = move_soft_dirty_pmd(pmd);
		if (vma_has_uffd_without_event_remap(vma))
			pmd = clear_uffd_wp_pmd(pmd);
		set_pmd_at(mm, new_addr, new_pmd, pmd);
		if (force_flush)
			flush_pmd_tlb_range(vma, old_addr, old_addr + PMD_SIZE);
		if (new_ptl != old_ptl)
			spin_unlock(new_ptl);
		spin_unlock(old_ptl);
		return true;
	}
	return false;
}

/*
 * Returns
 *  - 0 if PMD could not be locked
 *  - 1 if PMD was locked but protections unchanged and TLB flush unnecessary
 *      or if prot_numa but THP migration is not supported
 *  - HPAGE_PMD_NR if protections changed and TLB flush necessary
 */
int change_huge_pmd(struct mmu_gather *tlb, struct vm_area_struct *vma,
		    pmd_t *pmd, unsigned long addr, pgprot_t newprot,
		    unsigned long cp_flags)
{
	struct mm_struct *mm = vma->vm_mm;
	spinlock_t *ptl;
	pmd_t oldpmd, entry;
	bool prot_numa = cp_flags & MM_CP_PROT_NUMA;
	bool uffd_wp = cp_flags & MM_CP_UFFD_WP;
	bool uffd_wp_resolve = cp_flags & MM_CP_UFFD_WP_RESOLVE;
	int ret = 1;

	tlb_change_page_size(tlb, HPAGE_PMD_SIZE);

	if (prot_numa && !thp_migration_supported())
		return 1;

	ptl = __pmd_trans_huge_lock(pmd, vma);
	if (!ptl)
		return 0;

#ifdef CONFIG_ARCH_ENABLE_THP_MIGRATION
	if (is_swap_pmd(*pmd)) {
		swp_entry_t entry = pmd_to_swp_entry(*pmd);
		struct folio *folio = pfn_swap_entry_folio(entry);
		pmd_t newpmd;

		VM_BUG_ON(!is_pmd_migration_entry(*pmd));
		if (is_writable_migration_entry(entry)) {
			/*
			 * A protection check is difficult so
			 * just be safe and disable write
			 */
			if (folio_test_anon(folio))
				entry = make_readable_exclusive_migration_entry(swp_offset(entry));
			else
				entry = make_readable_migration_entry(swp_offset(entry));
			newpmd = swp_entry_to_pmd(entry);
			if (pmd_swp_soft_dirty(*pmd))
				newpmd = pmd_swp_mksoft_dirty(newpmd);
		} else {
			newpmd = *pmd;
		}

		if (uffd_wp)
			newpmd = pmd_swp_mkuffd_wp(newpmd);
		else if (uffd_wp_resolve)
			newpmd = pmd_swp_clear_uffd_wp(newpmd);
		if (!pmd_same(*pmd, newpmd))
			set_pmd_at(mm, addr, pmd, newpmd);
		goto unlock;
	}
#endif

	if (prot_numa) {
		struct folio *folio;
		bool toptier;
		/*
		 * Avoid trapping faults against the zero page. The read-only
		 * data is likely to be read-cached on the local CPU and
		 * local/remote hits to the zero page are not interesting.
		 */
		if (is_huge_zero_pmd(*pmd))
			goto unlock;

		if (pmd_protnone(*pmd))
			goto unlock;

		folio = pmd_folio(*pmd);
		toptier = node_is_toptier(folio_nid(folio));
		/*
		 * Skip scanning top tier node if normal numa
		 * balancing is disabled
		 */
		if (!(sysctl_numa_balancing_mode & NUMA_BALANCING_NORMAL) &&
		    toptier)
			goto unlock;

		if (folio_use_access_time(folio))
			folio_xchg_access_time(folio,
					       jiffies_to_msecs(jiffies));
	}
	/*
	 * In case prot_numa, we are under mmap_read_lock(mm). It's critical
	 * to not clear pmd intermittently to avoid race with MADV_DONTNEED
	 * which is also under mmap_read_lock(mm):
	 *
	 *	CPU0:				CPU1:
	 *				change_huge_pmd(prot_numa=1)
	 *				 pmdp_huge_get_and_clear_notify()
	 * madvise_dontneed()
	 *  zap_pmd_range()
	 *   pmd_trans_huge(*pmd) == 0 (without ptl)
	 *   // skip the pmd
	 *				 set_pmd_at();
	 *				 // pmd is re-established
	 *
	 * The race makes MADV_DONTNEED miss the huge pmd and don't clear it
	 * which may break userspace.
	 *
	 * pmdp_invalidate_ad() is required to make sure we don't miss
	 * dirty/young flags set by hardware.
	 */
	oldpmd = pmdp_invalidate_ad(vma, addr, pmd);

	entry = pmd_modify(oldpmd, newprot);
	if (uffd_wp)
		entry = pmd_mkuffd_wp(entry);
	else if (uffd_wp_resolve)
		/*
		 * Leave the write bit to be handled by PF interrupt
		 * handler, then things like COW could be properly
		 * handled.
		 */
		entry = pmd_clear_uffd_wp(entry);

	/* See change_pte_range(). */
	if ((cp_flags & MM_CP_TRY_CHANGE_WRITABLE) && !pmd_write(entry) &&
	    can_change_pmd_writable(vma, addr, entry))
		entry = pmd_mkwrite(entry, vma);

	ret = HPAGE_PMD_NR;
	set_pmd_at(mm, addr, pmd, entry);

	if (huge_pmd_needs_flush(oldpmd, entry))
		tlb_flush_pmd_range(tlb, addr, HPAGE_PMD_SIZE);
unlock:
	spin_unlock(ptl);
	return ret;
}

/*
 * Returns:
 *
 * - 0: if pud leaf changed from under us
 * - 1: if pud can be skipped
 * - HPAGE_PUD_NR: if pud was successfully processed
 */
#ifdef CONFIG_HAVE_ARCH_TRANSPARENT_HUGEPAGE_PUD
int change_huge_pud(struct mmu_gather *tlb, struct vm_area_struct *vma,
		    pud_t *pudp, unsigned long addr, pgprot_t newprot,
		    unsigned long cp_flags)
{
	struct mm_struct *mm = vma->vm_mm;
	pud_t oldpud, entry;
	spinlock_t *ptl;

	tlb_change_page_size(tlb, HPAGE_PUD_SIZE);

	/* NUMA balancing doesn't apply to dax */
	if (cp_flags & MM_CP_PROT_NUMA)
		return 1;

	/*
	 * Huge entries on userfault-wp only works with anonymous, while we
	 * don't have anonymous PUDs yet.
	 */
	if (WARN_ON_ONCE(cp_flags & MM_CP_UFFD_WP_ALL))
		return 1;

	ptl = __pud_trans_huge_lock(pudp, vma);
	if (!ptl)
		return 0;

	/*
	 * Can't clear PUD or it can race with concurrent zapping.  See
	 * change_huge_pmd().
	 */
	oldpud = pudp_invalidate(vma, addr, pudp);
	entry = pud_modify(oldpud, newprot);
	set_pud_at(mm, addr, pudp, entry);
	tlb_flush_pud_range(tlb, addr, HPAGE_PUD_SIZE);

	spin_unlock(ptl);
	return HPAGE_PUD_NR;
}
#endif

#ifdef CONFIG_USERFAULTFD
/*
 * The PT lock for src_pmd and dst_vma/src_vma (for reading) are locked by
 * the caller, but it must return after releasing the page_table_lock.
 * Just move the page from src_pmd to dst_pmd if possible.
 * Return zero if succeeded in moving the page, -EAGAIN if it needs to be
 * repeated by the caller, or other errors in case of failure.
 */
int move_pages_huge_pmd(struct mm_struct *mm, pmd_t *dst_pmd, pmd_t *src_pmd, pmd_t dst_pmdval,
			struct vm_area_struct *dst_vma, struct vm_area_struct *src_vma,
			unsigned long dst_addr, unsigned long src_addr)
{
	pmd_t _dst_pmd, src_pmdval;
	struct page *src_page;
	struct folio *src_folio;
	struct anon_vma *src_anon_vma;
	spinlock_t *src_ptl, *dst_ptl;
	pgtable_t src_pgtable;
	struct mmu_notifier_range range;
	int err = 0;

	src_pmdval = *src_pmd;
	src_ptl = pmd_lockptr(mm, src_pmd);

	lockdep_assert_held(src_ptl);
	vma_assert_locked(src_vma);
	vma_assert_locked(dst_vma);

	/* Sanity checks before the operation */
	if (WARN_ON_ONCE(!pmd_none(dst_pmdval)) || WARN_ON_ONCE(src_addr & ~HPAGE_PMD_MASK) ||
	    WARN_ON_ONCE(dst_addr & ~HPAGE_PMD_MASK)) {
		spin_unlock(src_ptl);
		return -EINVAL;
	}

	if (!pmd_trans_huge(src_pmdval)) {
		spin_unlock(src_ptl);
		if (is_pmd_migration_entry(src_pmdval)) {
			pmd_migration_entry_wait(mm, &src_pmdval);
			return -EAGAIN;
		}
		return -ENOENT;
	}

	src_page = pmd_page(src_pmdval);

	if (!is_huge_zero_pmd(src_pmdval)) {
		if (unlikely(!PageAnonExclusive(src_page))) {
			spin_unlock(src_ptl);
			return -EBUSY;
		}

		src_folio = page_folio(src_page);
		folio_get(src_folio);
	} else
		src_folio = NULL;

	spin_unlock(src_ptl);

	flush_cache_range(src_vma, src_addr, src_addr + HPAGE_PMD_SIZE);
	mmu_notifier_range_init(&range, MMU_NOTIFY_CLEAR, 0, mm, src_addr,
				src_addr + HPAGE_PMD_SIZE);
	mmu_notifier_invalidate_range_start(&range);

	if (src_folio) {
		folio_lock(src_folio);

		/*
		 * split_huge_page walks the anon_vma chain without the page
		 * lock. Serialize against it with the anon_vma lock, the page
		 * lock is not enough.
		 */
		src_anon_vma = folio_get_anon_vma(src_folio);
		if (!src_anon_vma) {
			err = -EAGAIN;
			goto unlock_folio;
		}
		anon_vma_lock_write(src_anon_vma);
	} else
		src_anon_vma = NULL;

	dst_ptl = pmd_lockptr(mm, dst_pmd);
	double_pt_lock(src_ptl, dst_ptl);
	if (unlikely(!pmd_same(*src_pmd, src_pmdval) ||
		     !pmd_same(*dst_pmd, dst_pmdval))) {
		err = -EAGAIN;
		goto unlock_ptls;
	}
	if (src_folio) {
		if (folio_maybe_dma_pinned(src_folio) ||
		    !PageAnonExclusive(&src_folio->page)) {
			err = -EBUSY;
			goto unlock_ptls;
		}

		if (WARN_ON_ONCE(!folio_test_head(src_folio)) ||
		    WARN_ON_ONCE(!folio_test_anon(src_folio))) {
			err = -EBUSY;
			goto unlock_ptls;
		}

		src_pmdval = pmdp_huge_clear_flush(src_vma, src_addr, src_pmd);
		/* Folio got pinned from under us. Put it back and fail the move. */
		if (folio_maybe_dma_pinned(src_folio)) {
			set_pmd_at(mm, src_addr, src_pmd, src_pmdval);
			err = -EBUSY;
			goto unlock_ptls;
		}

		folio_move_anon_rmap(src_folio, dst_vma);
		src_folio->index = linear_page_index(dst_vma, dst_addr);

		_dst_pmd = folio_mk_pmd(src_folio, dst_vma->vm_page_prot);
		/* Follow mremap() behavior and treat the entry dirty after the move */
		_dst_pmd = pmd_mkwrite(pmd_mkdirty(_dst_pmd), dst_vma);
	} else {
		src_pmdval = pmdp_huge_clear_flush(src_vma, src_addr, src_pmd);
		_dst_pmd = folio_mk_pmd(src_folio, dst_vma->vm_page_prot);
	}
	set_pmd_at(mm, dst_addr, dst_pmd, _dst_pmd);

	src_pgtable = pgtable_trans_huge_withdraw(mm, src_pmd);
	pgtable_trans_huge_deposit(mm, dst_pmd, src_pgtable);
unlock_ptls:
	double_pt_unlock(src_ptl, dst_ptl);
	if (src_anon_vma) {
		anon_vma_unlock_write(src_anon_vma);
		put_anon_vma(src_anon_vma);
	}
unlock_folio:
	/* unblock rmap walks */
	if (src_folio)
		folio_unlock(src_folio);
	mmu_notifier_invalidate_range_end(&range);
	if (src_folio)
		folio_put(src_folio);
	return err;
}
#endif /* CONFIG_USERFAULTFD */

/*
 * Returns page table lock pointer if a given pmd maps a thp, NULL otherwise.
 *
 * Note that if it returns page table lock pointer, this routine returns without
 * unlocking page table lock. So callers must unlock it.
 */
spinlock_t *__pmd_trans_huge_lock(pmd_t *pmd, struct vm_area_struct *vma)
{
	spinlock_t *ptl;
	ptl = pmd_lock(vma->vm_mm, pmd);
	if (likely(is_swap_pmd(*pmd) || pmd_trans_huge(*pmd)))
		return ptl;
	spin_unlock(ptl);
	return NULL;
}

/*
 * Returns page table lock pointer if a given pud maps a thp, NULL otherwise.
 *
 * Note that if it returns page table lock pointer, this routine returns without
 * unlocking page table lock. So callers must unlock it.
 */
spinlock_t *__pud_trans_huge_lock(pud_t *pud, struct vm_area_struct *vma)
{
	spinlock_t *ptl;

	ptl = pud_lock(vma->vm_mm, pud);
	if (likely(pud_trans_huge(*pud)))
		return ptl;
	spin_unlock(ptl);
	return NULL;
}

#ifdef CONFIG_HAVE_ARCH_TRANSPARENT_HUGEPAGE_PUD
int zap_huge_pud(struct mmu_gather *tlb, struct vm_area_struct *vma,
		 pud_t *pud, unsigned long addr)
{
	spinlock_t *ptl;
	pud_t orig_pud;

	ptl = __pud_trans_huge_lock(pud, vma);
	if (!ptl)
		return 0;

	orig_pud = pudp_huge_get_and_clear_full(vma, addr, pud, tlb->fullmm);
	arch_check_zapped_pud(vma, orig_pud);
	tlb_remove_pud_tlb_entry(tlb, pud, addr);
	if (!vma_is_dax(vma) && vma_is_special_huge(vma)) {
		spin_unlock(ptl);
		/* No zero page support yet */
	} else {
		struct page *page = NULL;
		struct folio *folio;

		/* No support for anonymous PUD pages or migration yet */
		VM_WARN_ON_ONCE(vma_is_anonymous(vma) ||
				!pud_present(orig_pud));

		page = pud_page(orig_pud);
		folio = page_folio(page);
		folio_remove_rmap_pud(folio, page, vma);
		add_mm_counter(tlb->mm, mm_counter_file(folio), -HPAGE_PUD_NR);

		spin_unlock(ptl);
		tlb_remove_page_size(tlb, page, HPAGE_PUD_SIZE);
	}
	return 1;
}

static void __split_huge_pud_locked(struct vm_area_struct *vma, pud_t *pud,
		unsigned long haddr)
{
	struct folio *folio;
	struct page *page;
	pud_t old_pud;

	VM_BUG_ON(haddr & ~HPAGE_PUD_MASK);
	VM_BUG_ON_VMA(vma->vm_start > haddr, vma);
	VM_BUG_ON_VMA(vma->vm_end < haddr + HPAGE_PUD_SIZE, vma);
	VM_BUG_ON(!pud_trans_huge(*pud));

	count_vm_event(THP_SPLIT_PUD);

	old_pud = pudp_huge_clear_flush(vma, haddr, pud);

	if (!vma_is_dax(vma))
		return;

	page = pud_page(old_pud);
	folio = page_folio(page);

	if (!folio_test_dirty(folio) && pud_dirty(old_pud))
		folio_mark_dirty(folio);
	if (!folio_test_referenced(folio) && pud_young(old_pud))
		folio_set_referenced(folio);
	folio_remove_rmap_pud(folio, page, vma);
	folio_put(folio);
	add_mm_counter(vma->vm_mm, mm_counter_file(folio),
		-HPAGE_PUD_NR);
}

void __split_huge_pud(struct vm_area_struct *vma, pud_t *pud,
		unsigned long address)
{
	spinlock_t *ptl;
	struct mmu_notifier_range range;

	mmu_notifier_range_init(&range, MMU_NOTIFY_CLEAR, 0, vma->vm_mm,
				address & HPAGE_PUD_MASK,
				(address & HPAGE_PUD_MASK) + HPAGE_PUD_SIZE);
	mmu_notifier_invalidate_range_start(&range);
	ptl = pud_lock(vma->vm_mm, pud);
	if (unlikely(!pud_trans_huge(*pud)))
		goto out;
	__split_huge_pud_locked(vma, pud, range.start);

out:
	spin_unlock(ptl);
	mmu_notifier_invalidate_range_end(&range);
}
#else
void __split_huge_pud(struct vm_area_struct *vma, pud_t *pud,
		unsigned long address)
{
}
#endif /* CONFIG_HAVE_ARCH_TRANSPARENT_HUGEPAGE_PUD */

static void __split_huge_zero_page_pmd(struct vm_area_struct *vma,
		unsigned long haddr, pmd_t *pmd)
{
	struct mm_struct *mm = vma->vm_mm;
	pgtable_t pgtable;
	pmd_t _pmd, old_pmd;
	unsigned long addr;
	pte_t *pte;
	int i;

	/*
	 * Leave pmd empty until pte is filled note that it is fine to delay
	 * notification until mmu_notifier_invalidate_range_end() as we are
	 * replacing a zero pmd write protected page with a zero pte write
	 * protected page.
	 *
	 * See Documentation/mm/mmu_notifier.rst
	 */
	old_pmd = pmdp_huge_clear_flush(vma, haddr, pmd);

	pgtable = pgtable_trans_huge_withdraw(mm, pmd);
	pmd_populate(mm, &_pmd, pgtable);

	pte = pte_offset_map(&_pmd, haddr);
	VM_BUG_ON(!pte);
	for (i = 0, addr = haddr; i < HPAGE_PMD_NR; i++, addr += PAGE_SIZE) {
		pte_t entry;

		entry = pfn_pte(my_zero_pfn(addr), vma->vm_page_prot);
		entry = pte_mkspecial(entry);
		if (pmd_uffd_wp(old_pmd))
			entry = pte_mkuffd_wp(entry);
		VM_BUG_ON(!pte_none(ptep_get(pte)));
		set_pte_at(mm, addr, pte, entry);
		pte++;
	}
	pte_unmap(pte - 1);
	smp_wmb(); /* make pte visible before pmd */
	pmd_populate(mm, pmd, pgtable);
}

static void __split_huge_pmd_locked(struct vm_area_struct *vma, pmd_t *pmd,
		unsigned long haddr, bool freeze)
{
	struct mm_struct *mm = vma->vm_mm;
	struct folio *folio;
	struct page *page;
	pgtable_t pgtable;
	pmd_t old_pmd, _pmd;
	bool young, write, soft_dirty, pmd_migration = false, uffd_wp = false;
	bool anon_exclusive = false, dirty = false;
	unsigned long addr;
	pte_t *pte;
	int i;

	VM_BUG_ON(haddr & ~HPAGE_PMD_MASK);
	VM_BUG_ON_VMA(vma->vm_start > haddr, vma);
	VM_BUG_ON_VMA(vma->vm_end < haddr + HPAGE_PMD_SIZE, vma);
	VM_BUG_ON(!is_pmd_migration_entry(*pmd) && !pmd_trans_huge(*pmd));

	count_vm_event(THP_SPLIT_PMD);

	if (!vma_is_anonymous(vma)) {
		old_pmd = pmdp_huge_clear_flush(vma, haddr, pmd);
		/*
		 * We are going to unmap this huge page. So
		 * just go ahead and zap it
		 */
		if (arch_needs_pgtable_deposit())
			zap_deposited_table(mm, pmd);
		if (!vma_is_dax(vma) && vma_is_special_huge(vma))
			return;
		if (unlikely(is_pmd_migration_entry(old_pmd))) {
			swp_entry_t entry;

			entry = pmd_to_swp_entry(old_pmd);
			folio = pfn_swap_entry_folio(entry);
		} else if (is_huge_zero_pmd(old_pmd)) {
			return;
		} else {
			page = pmd_page(old_pmd);
			folio = page_folio(page);
			if (!folio_test_dirty(folio) && pmd_dirty(old_pmd))
				folio_mark_dirty(folio);
			if (!folio_test_referenced(folio) && pmd_young(old_pmd))
				folio_set_referenced(folio);
			folio_remove_rmap_pmd(folio, page, vma);
			folio_put(folio);
		}
		add_mm_counter(mm, mm_counter_file(folio), -HPAGE_PMD_NR);
		return;
	}

	if (is_huge_zero_pmd(*pmd)) {
		/*
		 * FIXME: Do we want to invalidate secondary mmu by calling
		 * mmu_notifier_arch_invalidate_secondary_tlbs() see comments below
		 * inside __split_huge_pmd() ?
		 *
		 * We are going from a zero huge page write protected to zero
		 * small page also write protected so it does not seems useful
		 * to invalidate secondary mmu at this time.
		 */
		return __split_huge_zero_page_pmd(vma, haddr, pmd);
	}

	pmd_migration = is_pmd_migration_entry(*pmd);
	if (unlikely(pmd_migration)) {
		swp_entry_t entry;

		old_pmd = *pmd;
		entry = pmd_to_swp_entry(old_pmd);
		page = pfn_swap_entry_to_page(entry);
		write = is_writable_migration_entry(entry);
		if (PageAnon(page))
			anon_exclusive = is_readable_exclusive_migration_entry(entry);
		young = is_migration_entry_young(entry);
		dirty = is_migration_entry_dirty(entry);
		soft_dirty = pmd_swp_soft_dirty(old_pmd);
		uffd_wp = pmd_swp_uffd_wp(old_pmd);
	} else {
		/*
		 * Up to this point the pmd is present and huge and userland has
		 * the whole access to the hugepage during the split (which
		 * happens in place). If we overwrite the pmd with the not-huge
		 * version pointing to the pte here (which of course we could if
		 * all CPUs were bug free), userland could trigger a small page
		 * size TLB miss on the small sized TLB while the hugepage TLB
		 * entry is still established in the huge TLB. Some CPU doesn't
		 * like that. See
		 * http://support.amd.com/TechDocs/41322_10h_Rev_Gd.pdf, Erratum
		 * 383 on page 105. Intel should be safe but is also warns that
		 * it's only safe if the permission and cache attributes of the
		 * two entries loaded in the two TLB is identical (which should
		 * be the case here). But it is generally safer to never allow
		 * small and huge TLB entries for the same virtual address to be
		 * loaded simultaneously. So instead of doing "pmd_populate();
		 * flush_pmd_tlb_range();" we first mark the current pmd
		 * notpresent (atomically because here the pmd_trans_huge must
		 * remain set at all times on the pmd until the split is
		 * complete for this pmd), then we flush the SMP TLB and finally
		 * we write the non-huge version of the pmd entry with
		 * pmd_populate.
		 */
		old_pmd = pmdp_invalidate(vma, haddr, pmd);
		page = pmd_page(old_pmd);
		folio = page_folio(page);
		if (pmd_dirty(old_pmd)) {
			dirty = true;
			folio_set_dirty(folio);
		}
		write = pmd_write(old_pmd);
		young = pmd_young(old_pmd);
		soft_dirty = pmd_soft_dirty(old_pmd);
		uffd_wp = pmd_uffd_wp(old_pmd);

		VM_WARN_ON_FOLIO(!folio_ref_count(folio), folio);
		VM_WARN_ON_FOLIO(!folio_test_anon(folio), folio);

		/*
		 * Without "freeze", we'll simply split the PMD, propagating the
		 * PageAnonExclusive() flag for each PTE by setting it for
		 * each subpage -- no need to (temporarily) clear.
		 *
		 * With "freeze" we want to replace mapped pages by
		 * migration entries right away. This is only possible if we
		 * managed to clear PageAnonExclusive() -- see
		 * set_pmd_migration_entry().
		 *
		 * In case we cannot clear PageAnonExclusive(), split the PMD
		 * only and let try_to_migrate_one() fail later.
		 *
		 * See folio_try_share_anon_rmap_pmd(): invalidate PMD first.
		 */
		anon_exclusive = PageAnonExclusive(page);
		if (freeze && anon_exclusive &&
		    folio_try_share_anon_rmap_pmd(folio, page))
			freeze = false;
		if (!freeze) {
			rmap_t rmap_flags = RMAP_NONE;

			folio_ref_add(folio, HPAGE_PMD_NR - 1);
			if (anon_exclusive)
				rmap_flags |= RMAP_EXCLUSIVE;
			folio_add_anon_rmap_ptes(folio, page, HPAGE_PMD_NR,
						 vma, haddr, rmap_flags);
		}
	}

	/*
	 * Withdraw the table only after we mark the pmd entry invalid.
	 * This's critical for some architectures (Power).
	 */
	pgtable = pgtable_trans_huge_withdraw(mm, pmd);
	pmd_populate(mm, &_pmd, pgtable);

	pte = pte_offset_map(&_pmd, haddr);
	VM_BUG_ON(!pte);

	/*
	 * Note that NUMA hinting access restrictions are not transferred to
	 * avoid any possibility of altering permissions across VMAs.
	 */
	if (freeze || pmd_migration) {
		for (i = 0, addr = haddr; i < HPAGE_PMD_NR; i++, addr += PAGE_SIZE) {
			pte_t entry;
			swp_entry_t swp_entry;

			if (write)
				swp_entry = make_writable_migration_entry(
							page_to_pfn(page + i));
			else if (anon_exclusive)
				swp_entry = make_readable_exclusive_migration_entry(
							page_to_pfn(page + i));
			else
				swp_entry = make_readable_migration_entry(
							page_to_pfn(page + i));
			if (young)
				swp_entry = make_migration_entry_young(swp_entry);
			if (dirty)
				swp_entry = make_migration_entry_dirty(swp_entry);
			entry = swp_entry_to_pte(swp_entry);
			if (soft_dirty)
				entry = pte_swp_mksoft_dirty(entry);
			if (uffd_wp)
				entry = pte_swp_mkuffd_wp(entry);

			VM_WARN_ON(!pte_none(ptep_get(pte + i)));
			set_pte_at(mm, addr, pte + i, entry);
		}
	} else {
		pte_t entry;

		entry = mk_pte(page, READ_ONCE(vma->vm_page_prot));
		if (write)
			entry = pte_mkwrite(entry, vma);
		if (!young)
			entry = pte_mkold(entry);
		/* NOTE: this may set soft-dirty too on some archs */
		if (dirty)
			entry = pte_mkdirty(entry);
		if (soft_dirty)
			entry = pte_mksoft_dirty(entry);
		if (uffd_wp)
			entry = pte_mkuffd_wp(entry);

		for (i = 0; i < HPAGE_PMD_NR; i++)
			VM_WARN_ON(!pte_none(ptep_get(pte + i)));

		set_ptes(mm, haddr, pte, entry, HPAGE_PMD_NR);
	}
	pte_unmap(pte);

	if (!pmd_migration)
		folio_remove_rmap_pmd(folio, page, vma);
	if (freeze)
		put_page(page);

	smp_wmb(); /* make pte visible before pmd */
	pmd_populate(mm, pmd, pgtable);
}

void split_huge_pmd_locked(struct vm_area_struct *vma, unsigned long address,
			   pmd_t *pmd, bool freeze)
{
	VM_WARN_ON_ONCE(!IS_ALIGNED(address, HPAGE_PMD_SIZE));
	if (pmd_trans_huge(*pmd) || is_pmd_migration_entry(*pmd))
		__split_huge_pmd_locked(vma, pmd, address, freeze);
}

void __split_huge_pmd(struct vm_area_struct *vma, pmd_t *pmd,
		unsigned long address, bool freeze)
{
	spinlock_t *ptl;
	struct mmu_notifier_range range;

	mmu_notifier_range_init(&range, MMU_NOTIFY_CLEAR, 0, vma->vm_mm,
				address & HPAGE_PMD_MASK,
				(address & HPAGE_PMD_MASK) + HPAGE_PMD_SIZE);
	mmu_notifier_invalidate_range_start(&range);
	ptl = pmd_lock(vma->vm_mm, pmd);
	split_huge_pmd_locked(vma, range.start, pmd, freeze);
	spin_unlock(ptl);
	mmu_notifier_invalidate_range_end(&range);
}

void split_huge_pmd_address(struct vm_area_struct *vma, unsigned long address,
		bool freeze)
{
	pmd_t *pmd = mm_find_pmd(vma->vm_mm, address);

	if (!pmd)
		return;

	__split_huge_pmd(vma, pmd, address, freeze);
}

static inline void split_huge_pmd_if_needed(struct vm_area_struct *vma, unsigned long address)
{
	/*
	 * If the new address isn't hpage aligned and it could previously
	 * contain an hugepage: check if we need to split an huge pmd.
	 */
	if (!IS_ALIGNED(address, HPAGE_PMD_SIZE) &&
	    range_in_vma(vma, ALIGN_DOWN(address, HPAGE_PMD_SIZE),
			 ALIGN(address, HPAGE_PMD_SIZE)))
		split_huge_pmd_address(vma, address, false);
}

void vma_adjust_trans_huge(struct vm_area_struct *vma,
			   unsigned long start,
			   unsigned long end,
			   struct vm_area_struct *next)
{
	/* Check if we need to split start first. */
	split_huge_pmd_if_needed(vma, start);

	/* Check if we need to split end next. */
	split_huge_pmd_if_needed(vma, end);

	/* If we're incrementing next->vm_start, we might need to split it. */
	if (next)
		split_huge_pmd_if_needed(next, end);
}

static void unmap_folio(struct folio *folio)
{
	enum ttu_flags ttu_flags = TTU_RMAP_LOCKED | TTU_SYNC |
		TTU_BATCH_FLUSH;

	VM_BUG_ON_FOLIO(!folio_test_large(folio), folio);

	if (folio_test_pmd_mappable(folio))
		ttu_flags |= TTU_SPLIT_HUGE_PMD;

	/*
	 * Anon pages need migration entries to preserve them, but file
	 * pages can simply be left unmapped, then faulted back on demand.
	 * If that is ever changed (perhaps for mlock), update remap_page().
	 */
	if (folio_test_anon(folio))
		try_to_migrate(folio, ttu_flags);
	else
		try_to_unmap(folio, ttu_flags | TTU_IGNORE_MLOCK);

	try_to_unmap_flush();
}

static bool __discard_anon_folio_pmd_locked(struct vm_area_struct *vma,
					    unsigned long addr, pmd_t *pmdp,
					    struct folio *folio)
{
	struct mm_struct *mm = vma->vm_mm;
	int ref_count, map_count;
	pmd_t orig_pmd = *pmdp;

	if (pmd_dirty(orig_pmd))
		folio_set_dirty(folio);
	if (folio_test_dirty(folio) && !(vma->vm_flags & VM_DROPPABLE)) {
		folio_set_swapbacked(folio);
		return false;
	}

	orig_pmd = pmdp_huge_clear_flush(vma, addr, pmdp);

	/*
	 * Syncing against concurrent GUP-fast:
	 * - clear PMD; barrier; read refcount
	 * - inc refcount; barrier; read PMD
	 */
	smp_mb();

	ref_count = folio_ref_count(folio);
	map_count = folio_mapcount(folio);

	/*
	 * Order reads for folio refcount and dirty flag
	 * (see comments in __remove_mapping()).
	 */
	smp_rmb();

	/*
	 * If the folio or its PMD is redirtied at this point, or if there
	 * are unexpected references, we will give up to discard this folio
	 * and remap it.
	 *
	 * The only folio refs must be one from isolation plus the rmap(s).
	 */
	if (pmd_dirty(orig_pmd))
		folio_set_dirty(folio);
	if (folio_test_dirty(folio) && !(vma->vm_flags & VM_DROPPABLE)) {
		folio_set_swapbacked(folio);
		set_pmd_at(mm, addr, pmdp, orig_pmd);
		return false;
	}

	if (ref_count != map_count + 1) {
		set_pmd_at(mm, addr, pmdp, orig_pmd);
		return false;
	}

	folio_remove_rmap_pmd(folio, pmd_page(orig_pmd), vma);
	zap_deposited_table(mm, pmdp);
	add_mm_counter(mm, MM_ANONPAGES, -HPAGE_PMD_NR);
	if (vma->vm_flags & VM_LOCKED)
		mlock_drain_local();
	folio_put(folio);

	return true;
}

bool unmap_huge_pmd_locked(struct vm_area_struct *vma, unsigned long addr,
			   pmd_t *pmdp, struct folio *folio)
{
	VM_WARN_ON_FOLIO(!folio_test_pmd_mappable(folio), folio);
	VM_WARN_ON_FOLIO(!folio_test_locked(folio), folio);
	VM_WARN_ON_FOLIO(!folio_test_anon(folio), folio);
	VM_WARN_ON_FOLIO(folio_test_swapbacked(folio), folio);
	VM_WARN_ON_ONCE(!IS_ALIGNED(addr, HPAGE_PMD_SIZE));

	return __discard_anon_folio_pmd_locked(vma, addr, pmdp, folio);
}

static void remap_page(struct folio *folio, unsigned long nr, int flags)
{
	int i = 0;

	/* If unmap_folio() uses try_to_migrate() on file, remove this check */
	if (!folio_test_anon(folio))
		return;
	for (;;) {
		remove_migration_ptes(folio, folio, RMP_LOCKED | flags);
		i += folio_nr_pages(folio);
		if (i >= nr)
			break;
		folio = folio_next(folio);
	}
}

static void lru_add_split_folio(struct folio *folio, struct folio *new_folio,
		struct lruvec *lruvec, struct list_head *list)
{
	VM_BUG_ON_FOLIO(folio_test_lru(new_folio), folio);
	lockdep_assert_held(&lruvec->lru_lock);

	if (list) {
		/* page reclaim is reclaiming a huge page */
		VM_WARN_ON(folio_test_lru(folio));
		folio_get(new_folio);
		list_add_tail(&new_folio->lru, list);
	} else {
		/* head is still on lru (and we have it frozen) */
		VM_WARN_ON(!folio_test_lru(folio));
		if (folio_test_unevictable(folio))
			new_folio->mlock_count = 0;
		else
			list_add_tail(&new_folio->lru, &folio->lru);
		folio_set_lru(new_folio);
	}
}

/* Racy check whether the huge page can be split */
bool can_split_folio(struct folio *folio, int caller_pins, int *pextra_pins)
{
	int extra_pins;

	/* Additional pins from page cache */
	if (folio_test_anon(folio))
		extra_pins = folio_test_swapcache(folio) ?
				folio_nr_pages(folio) : 0;
	else
		extra_pins = folio_nr_pages(folio);
	if (pextra_pins)
		*pextra_pins = extra_pins;
	return folio_mapcount(folio) == folio_ref_count(folio) - extra_pins -
					caller_pins;
}

/*
 * It splits @folio into @new_order folios and copies the @folio metadata to
 * all the resulting folios.
 */
static void __split_folio_to_order(struct folio *folio, int old_order,
		int new_order)
{
	long new_nr_pages = 1 << new_order;
	long nr_pages = 1 << old_order;
	long i;

	/*
	 * Skip the first new_nr_pages, since the new folio from them have all
	 * the flags from the original folio.
	 */
	for (i = new_nr_pages; i < nr_pages; i += new_nr_pages) {
		struct page *new_head = &folio->page + i;

		/*
		 * Careful: new_folio is not a "real" folio before we cleared PageTail.
		 * Don't pass it around before clear_compound_head().
		 */
		struct folio *new_folio = (struct folio *)new_head;

		VM_BUG_ON_PAGE(atomic_read(&new_folio->_mapcount) != -1, new_head);

		/*
		 * Clone page flags before unfreezing refcount.
		 *
		 * After successful get_page_unless_zero() might follow flags change,
		 * for example lock_page() which set PG_waiters.
		 *
		 * Note that for mapped sub-pages of an anonymous THP,
		 * PG_anon_exclusive has been cleared in unmap_folio() and is stored in
		 * the migration entry instead from where remap_page() will restore it.
		 * We can still have PG_anon_exclusive set on effectively unmapped and
		 * unreferenced sub-pages of an anonymous THP: we can simply drop
		 * PG_anon_exclusive (-> PG_mappedtodisk) for these here.
		 */
		new_folio->flags &= ~PAGE_FLAGS_CHECK_AT_PREP;
		new_folio->flags |= (folio->flags &
				((1L << PG_referenced) |
				 (1L << PG_swapbacked) |
				 (1L << PG_swapcache) |
				 (1L << PG_mlocked) |
				 (1L << PG_uptodate) |
				 (1L << PG_active) |
				 (1L << PG_workingset) |
				 (1L << PG_locked) |
				 (1L << PG_unevictable) |
#ifdef CONFIG_ARCH_USES_PG_ARCH_2
				 (1L << PG_arch_2) |
#endif
#ifdef CONFIG_ARCH_USES_PG_ARCH_3
				 (1L << PG_arch_3) |
#endif
				 (1L << PG_dirty) |
				 LRU_GEN_MASK | LRU_REFS_MASK));

		new_folio->mapping = folio->mapping;
		new_folio->index = folio->index + i;

		/*
		 * page->private should not be set in tail pages. Fix up and warn once
		 * if private is unexpectedly set.
		 */
		if (unlikely(new_folio->private)) {
			VM_WARN_ON_ONCE_PAGE(true, new_head);
			new_folio->private = NULL;
		}

		if (folio_test_swapcache(folio))
			new_folio->swap.val = folio->swap.val + i;

		/* Page flags must be visible before we make the page non-compound. */
		smp_wmb();

		/*
		 * Clear PageTail before unfreezing page refcount.
		 *
		 * After successful get_page_unless_zero() might follow put_page()
		 * which needs correct compound_head().
		 */
		clear_compound_head(new_head);
		if (new_order) {
			prep_compound_page(new_head, new_order);
			folio_set_large_rmappable(new_folio);
		}

		if (folio_test_young(folio))
			folio_set_young(new_folio);
		if (folio_test_idle(folio))
			folio_set_idle(new_folio);
#ifdef CONFIG_MEMCG
		new_folio->memcg_data = folio->memcg_data;
#endif

		folio_xchg_last_cpupid(new_folio, folio_last_cpupid(folio));
	}

	if (new_order)
		folio_set_order(folio, new_order);
	else
		ClearPageCompound(&folio->page);
}

/*
 * It splits an unmapped @folio to lower order smaller folios in two ways.
 * @folio: the to-be-split folio
 * @new_order: the smallest order of the after split folios (since buddy
 *             allocator like split generates folios with orders from @folio's
 *             order - 1 to new_order).
 * @split_at: in buddy allocator like split, the folio containing @split_at
 *            will be split until its order becomes @new_order.
 * @xas: xa_state pointing to folio->mapping->i_pages and locked by caller
 * @mapping: @folio->mapping
 * @uniform_split: if the split is uniform or not (buddy allocator like split)
 *
 *
 * 1. uniform split: the given @folio into multiple @new_order small folios,
 *    where all small folios have the same order. This is done when
 *    uniform_split is true.
 * 2. buddy allocator like (non-uniform) split: the given @folio is split into
 *    half and one of the half (containing the given page) is split into half
 *    until the given @page's order becomes @new_order. This is done when
 *    uniform_split is false.
 *
 * The high level flow for these two methods are:
 * 1. uniform split: a single __split_folio_to_order() is called to split the
 *    @folio into @new_order, then we traverse all the resulting folios one by
 *    one in PFN ascending order and perform stats, unfreeze, adding to list,
 *    and file mapping index operations.
 * 2. non-uniform split: in general, folio_order - @new_order calls to
 *    __split_folio_to_order() are made in a for loop to split the @folio
 *    to one lower order at a time. The resulting small folios are processed
 *    like what is done during the traversal in 1, except the one containing
 *    @page, which is split in next for loop.
 *
 * After splitting, the caller's folio reference will be transferred to the
 * folio containing @page. The caller needs to unlock and/or free after-split
 * folios if necessary.
 *
 * For !uniform_split, when -ENOMEM is returned, the original folio might be
 * split. The caller needs to check the input folio.
 */
static int __split_unmapped_folio(struct folio *folio, int new_order,
		struct page *split_at, struct xa_state *xas,
		struct address_space *mapping, bool uniform_split)
{
	int order = folio_order(folio);
	int start_order = uniform_split ? new_order : order - 1;
	bool stop_split = false;
	struct folio *next;
	int split_order;
	int ret = 0;

	if (folio_test_anon(folio))
		mod_mthp_stat(order, MTHP_STAT_NR_ANON, -1);

	folio_clear_has_hwpoisoned(folio);

	/*
	 * split to new_order one order at a time. For uniform split,
	 * folio is split to new_order directly.
	 */
	for (split_order = start_order;
	     split_order >= new_order && !stop_split;
	     split_order--) {
		struct folio *end_folio = folio_next(folio);
		int old_order = folio_order(folio);
		struct folio *new_folio;

		/* order-1 anonymous folio is not supported */
		if (folio_test_anon(folio) && split_order == 1)
			continue;
		if (uniform_split && split_order != new_order)
			continue;

		if (mapping) {
			/*
			 * uniform split has xas_split_alloc() called before
			 * irq is disabled to allocate enough memory, whereas
			 * non-uniform split can handle ENOMEM.
			 */
			if (uniform_split)
				xas_split(xas, folio, old_order);
			else {
				xas_set_order(xas, folio->index, split_order);
				xas_try_split(xas, folio, old_order);
				if (xas_error(xas)) {
					ret = xas_error(xas);
					stop_split = true;
				}
			}
		}

		if (!stop_split) {
			folio_split_memcg_refs(folio, old_order, split_order);
			split_page_owner(&folio->page, old_order, split_order);
			pgalloc_tag_split(folio, old_order, split_order);

			__split_folio_to_order(folio, old_order, split_order);
		}

		/*
		 * Iterate through after-split folios and update folio stats.
		 * But in buddy allocator like split, the folio
		 * containing the specified page is skipped until its order
		 * is new_order, since the folio will be worked on in next
		 * iteration.
		 */
		for (new_folio = folio; new_folio != end_folio; new_folio = next) {
			next = folio_next(new_folio);
			/*
			 * for buddy allocator like split, new_folio containing
			 * @split_at page could be split again, thus do not
			 * change stats yet. Wait until new_folio's order is
			 * @new_order or stop_split is set to true by the above
			 * xas_split() failure.
			 */
			if (new_folio == page_folio(split_at)) {
				folio = new_folio;
				if (split_order != new_order && !stop_split)
					continue;
			}
			if (folio_test_anon(new_folio))
				mod_mthp_stat(folio_order(new_folio),
					      MTHP_STAT_NR_ANON, 1);
		}
	}

	return ret;
}

bool non_uniform_split_supported(struct folio *folio, unsigned int new_order,
		bool warns)
{
	if (folio_test_anon(folio)) {
		/* order-1 is not supported for anonymous THP. */
		VM_WARN_ONCE(warns && new_order == 1,
				"Cannot split to order-1 folio");
		return new_order != 1;
	} else if (IS_ENABLED(CONFIG_READ_ONLY_THP_FOR_FS) &&
	    !mapping_large_folio_support(folio->mapping)) {
		/*
		 * No split if the file system does not support large folio.
		 * Note that we might still have THPs in such mappings due to
		 * CONFIG_READ_ONLY_THP_FOR_FS. But in that case, the mapping
		 * does not actually support large folios properly.
		 */
		VM_WARN_ONCE(warns,
			"Cannot split file folio to non-0 order");
		return false;
	}

	/* Only swapping a whole PMD-mapped folio is supported */
	if (folio_test_swapcache(folio)) {
		VM_WARN_ONCE(warns,
			"Cannot split swapcache folio to non-0 order");
		return false;
	}

	return true;
}

/* See comments in non_uniform_split_supported() */
bool uniform_split_supported(struct folio *folio, unsigned int new_order,
		bool warns)
{
	if (folio_test_anon(folio)) {
		VM_WARN_ONCE(warns && new_order == 1,
				"Cannot split to order-1 folio");
		return new_order != 1;
	} else  if (new_order) {
		if (IS_ENABLED(CONFIG_READ_ONLY_THP_FOR_FS) &&
		    !mapping_large_folio_support(folio->mapping)) {
			VM_WARN_ONCE(warns,
				"Cannot split file folio to non-0 order");
			return false;
		}
	}

	if (new_order && folio_test_swapcache(folio)) {
		VM_WARN_ONCE(warns,
			"Cannot split swapcache folio to non-0 order");
		return false;
	}

	return true;
}

/*
 * __folio_split: split a folio at @split_at to a @new_order folio
 * @folio: folio to split
 * @new_order: the order of the new folio
 * @split_at: a page within the new folio
 * @lock_at: a page within @folio to be left locked to caller
 * @list: after-split folios will be put on it if non NULL
 * @uniform_split: perform uniform split or not (non-uniform split)
 *
 * It calls __split_unmapped_folio() to perform uniform and non-uniform split.
 * It is in charge of checking whether the split is supported or not and
 * preparing @folio for __split_unmapped_folio().
 *
 * After splitting, the after-split folio containing @lock_at remains locked
 * and others are unlocked:
 * 1. for uniform split, @lock_at points to one of @folio's subpages;
 * 2. for buddy allocator like (non-uniform) split, @lock_at points to @folio.
 *
 * return: 0: successful, <0 failed (if -ENOMEM is returned, @folio might be
 * split but not to @new_order, the caller needs to check)
 */
static int __folio_split(struct folio *folio, unsigned int new_order,
		struct page *split_at, struct page *lock_at,
		struct list_head *list, bool uniform_split)
{
	struct deferred_split *ds_queue = get_deferred_split_queue(folio);
	XA_STATE(xas, &folio->mapping->i_pages, folio->index);
	struct folio *end_folio = folio_next(folio);
	bool is_anon = folio_test_anon(folio);
	struct address_space *mapping = NULL;
	struct anon_vma *anon_vma = NULL;
	int order = folio_order(folio);
	struct folio *new_folio, *next;
	int nr_shmem_dropped = 0;
	int remap_flags = 0;
	int extra_pins, ret;
	pgoff_t end;
	bool is_hzp;

	VM_WARN_ON_ONCE_FOLIO(!folio_test_locked(folio), folio);
	VM_WARN_ON_ONCE_FOLIO(!folio_test_large(folio), folio);

	if (folio != page_folio(split_at) || folio != page_folio(lock_at))
		return -EINVAL;

	if (new_order >= folio_order(folio))
		return -EINVAL;

	if (uniform_split && !uniform_split_supported(folio, new_order, true))
		return -EINVAL;

	if (!uniform_split &&
	    !non_uniform_split_supported(folio, new_order, true))
		return -EINVAL;

	is_hzp = is_huge_zero_folio(folio);
	if (is_hzp) {
		pr_warn_ratelimited("Called split_huge_page for huge zero page\n");
		return -EBUSY;
	}

	if (folio_test_writeback(folio))
		return -EBUSY;

	if (is_anon) {
		/*
		 * The caller does not necessarily hold an mmap_lock that would
		 * prevent the anon_vma disappearing so we first we take a
		 * reference to it and then lock the anon_vma for write. This
		 * is similar to folio_lock_anon_vma_read except the write lock
		 * is taken to serialise against parallel split or collapse
		 * operations.
		 */
		anon_vma = folio_get_anon_vma(folio);
		if (!anon_vma) {
			ret = -EBUSY;
			goto out;
		}
		mapping = NULL;
		anon_vma_lock_write(anon_vma);
	} else {
		unsigned int min_order;
		gfp_t gfp;

		mapping = folio->mapping;

		/* Truncated ? */
		/*
		 * TODO: add support for large shmem folio in swap cache.
		 * When shmem is in swap cache, mapping is NULL and
		 * folio_test_swapcache() is true.
		 */
		if (!mapping) {
			ret = -EBUSY;
			goto out;
		}

		min_order = mapping_min_folio_order(folio->mapping);
		if (new_order < min_order) {
			VM_WARN_ONCE(1, "Cannot split mapped folio below min-order: %u",
				     min_order);
			ret = -EINVAL;
			goto out;
		}

		gfp = current_gfp_context(mapping_gfp_mask(mapping) &
							GFP_RECLAIM_MASK);

		if (!filemap_release_folio(folio, gfp)) {
			ret = -EBUSY;
			goto out;
		}

		if (uniform_split) {
			xas_set_order(&xas, folio->index, new_order);
			xas_split_alloc(&xas, folio, folio_order(folio), gfp);
			if (xas_error(&xas)) {
				ret = xas_error(&xas);
				goto out;
			}
		}

		anon_vma = NULL;
		i_mmap_lock_read(mapping);

		/*
		 *__split_unmapped_folio() may need to trim off pages beyond
		 * EOF: but on 32-bit, i_size_read() takes an irq-unsafe
		 * seqlock, which cannot be nested inside the page tree lock.
		 * So note end now: i_size itself may be changed at any moment,
		 * but folio lock is good enough to serialize the trimming.
		 */
		end = DIV_ROUND_UP(i_size_read(mapping->host), PAGE_SIZE);
		if (shmem_mapping(mapping))
			end = shmem_fallocend(mapping->host, end);
	}

	/*
	 * Racy check if we can split the page, before unmap_folio() will
	 * split PMDs
	 */
	if (!can_split_folio(folio, 1, &extra_pins)) {
		ret = -EAGAIN;
		goto out_unlock;
	}

	unmap_folio(folio);

	/* block interrupt reentry in xa_lock and spinlock */
	local_irq_disable();
	if (mapping) {
		/*
		 * Check if the folio is present in page cache.
		 * We assume all tail are present too, if folio is there.
		 */
		xas_lock(&xas);
		xas_reset(&xas);
		if (xas_load(&xas) != folio) {
			ret = -EAGAIN;
			goto fail;
		}
	}

	/* Prevent deferred_split_scan() touching ->_refcount */
	spin_lock(&ds_queue->split_queue_lock);
	if (folio_ref_freeze(folio, 1 + extra_pins)) {
		struct address_space *swap_cache = NULL;
		struct lruvec *lruvec;
		int expected_refs;

		if (folio_order(folio) > 1 &&
		    !list_empty(&folio->_deferred_list)) {
			ds_queue->split_queue_len--;
			if (folio_test_partially_mapped(folio)) {
				folio_clear_partially_mapped(folio);
				mod_mthp_stat(folio_order(folio),
					      MTHP_STAT_NR_ANON_PARTIALLY_MAPPED, -1);
			}
			/*
			 * Reinitialize page_deferred_list after removing the
			 * page from the split_queue, otherwise a subsequent
			 * split will see list corruption when checking the
			 * page_deferred_list.
			 */
			list_del_init(&folio->_deferred_list);
		}
		spin_unlock(&ds_queue->split_queue_lock);
		if (mapping) {
			int nr = folio_nr_pages(folio);

			if (folio_test_pmd_mappable(folio) &&
			    new_order < HPAGE_PMD_ORDER) {
				if (folio_test_swapbacked(folio)) {
					__lruvec_stat_mod_folio(folio,
							NR_SHMEM_THPS, -nr);
				} else {
					__lruvec_stat_mod_folio(folio,
							NR_FILE_THPS, -nr);
					filemap_nr_thps_dec(mapping);
				}
			}
		}

		if (folio_test_swapcache(folio)) {
			if (mapping) {
				VM_WARN_ON_ONCE_FOLIO(mapping, folio);
				ret = -EINVAL;
				goto fail;
			}

			swap_cache = swap_address_space(folio->swap);
			xa_lock(&swap_cache->i_pages);
		}

		/* lock lru list/PageCompound, ref frozen by page_ref_freeze */
		lruvec = folio_lruvec_lock(folio);

		ret = __split_unmapped_folio(folio, new_order, split_at, &xas,
					     mapping, uniform_split);

		/*
		 * Unfreeze after-split folios and put them back to the right
		 * list. @folio should be kept frozon until page cache
		 * entries are updated with all the other after-split folios
		 * to prevent others seeing stale page cache entries.
		 * As a result, new_folio starts from the next folio of
		 * @folio.
		 */
		for (new_folio = folio_next(folio); new_folio != end_folio;
		     new_folio = next) {
			unsigned long nr_pages = folio_nr_pages(new_folio);

			next = folio_next(new_folio);

			expected_refs = folio_expected_ref_count(new_folio) + 1;
			folio_ref_unfreeze(new_folio, expected_refs);

			lru_add_split_folio(folio, new_folio, lruvec, list);

			/*
			 * Anonymous folio with swap cache.
			 * NOTE: shmem in swap cache is not supported yet.
			 */
			if (swap_cache) {
				__xa_store(&swap_cache->i_pages,
					   swap_cache_index(new_folio->swap),
					   new_folio, 0);
				continue;
			}

			/* Anonymous folio without swap cache */
			if (!mapping)
				continue;

			/* Add the new folio to the page cache. */
			if (new_folio->index < end) {
				__xa_store(&mapping->i_pages, new_folio->index,
					   new_folio, 0);
				continue;
			}

			/* Drop folio beyond EOF: ->index >= end */
			if (shmem_mapping(mapping))
				nr_shmem_dropped += nr_pages;
			else if (folio_test_clear_dirty(new_folio))
				folio_account_cleaned(
					new_folio, inode_to_wb(mapping->host));
			__filemap_remove_folio(new_folio, NULL);
			folio_put_refs(new_folio, nr_pages);
		}
		/*
		 * Unfreeze @folio only after all page cache entries, which
		 * used to point to it, have been updated with new folios.
		 * Otherwise, a parallel folio_try_get() can grab @folio
		 * and its caller can see stale page cache entries.
		 */
		expected_refs = folio_expected_ref_count(folio) + 1;
		folio_ref_unfreeze(folio, expected_refs);

		unlock_page_lruvec(lruvec);

		if (swap_cache)
			xa_unlock(&swap_cache->i_pages);
	} else {
		spin_unlock(&ds_queue->split_queue_lock);
		ret = -EAGAIN;
	}
fail:
	if (mapping)
		xas_unlock(&xas);

	local_irq_enable();

	if (nr_shmem_dropped)
		shmem_uncharge(mapping->host, nr_shmem_dropped);

	if (!ret && is_anon)
		remap_flags = RMP_USE_SHARED_ZEROPAGE;
	remap_page(folio, 1 << order, remap_flags);

	/*
	 * Unlock all after-split folios except the one containing
	 * @lock_at page. If @folio is not split, it will be kept locked.
	 */
	for (new_folio = folio; new_folio != end_folio; new_folio = next) {
		next = folio_next(new_folio);
		if (new_folio == page_folio(lock_at))
			continue;

		folio_unlock(new_folio);
		/*
		 * Subpages may be freed if there wasn't any mapping
		 * like if add_to_swap() is running on a lru page that
		 * had its mapping zapped. And freeing these pages
		 * requires taking the lru_lock so we do the put_page
		 * of the tail pages after the split is complete.
		 */
		free_folio_and_swap_cache(new_folio);
	}

out_unlock:
	if (anon_vma) {
		anon_vma_unlock_write(anon_vma);
		put_anon_vma(anon_vma);
	}
	if (mapping)
		i_mmap_unlock_read(mapping);
out:
	xas_destroy(&xas);
	if (order == HPAGE_PMD_ORDER)
		count_vm_event(!ret ? THP_SPLIT_PAGE : THP_SPLIT_PAGE_FAILED);
	count_mthp_stat(order, !ret ? MTHP_STAT_SPLIT : MTHP_STAT_SPLIT_FAILED);
	return ret;
}

/*
 * This function splits a large folio into smaller folios of order @new_order.
 * @page can point to any page of the large folio to split. The split operation
 * does not change the position of @page.
 *
 * Prerequisites:
 *
 * 1) The caller must hold a reference on the @page's owning folio, also known
 *    as the large folio.
 *
 * 2) The large folio must be locked.
 *
 * 3) The folio must not be pinned. Any unexpected folio references, including
 *    GUP pins, will result in the folio not getting split; instead, the caller
 *    will receive an -EAGAIN.
 *
 * 4) @new_order > 1, usually. Splitting to order-1 anonymous folios is not
 *    supported for non-file-backed folios, because folio->_deferred_list, which
 *    is used by partially mapped folios, is stored in subpage 2, but an order-1
 *    folio only has subpages 0 and 1. File-backed order-1 folios are supported,
 *    since they do not use _deferred_list.
 *
 * After splitting, the caller's folio reference will be transferred to @page,
 * resulting in a raised refcount of @page after this call. The other pages may
 * be freed if they are not mapped.
 *
 * If @list is null, tail pages will be added to LRU list, otherwise, to @list.
 *
 * Pages in @new_order will inherit the mapping, flags, and so on from the
 * huge page.
 *
 * Returns 0 if the huge page was split successfully.
 *
 * Returns -EAGAIN if the folio has unexpected reference (e.g., GUP) or if
 * the folio was concurrently removed from the page cache.
 *
 * Returns -EBUSY when trying to split the huge zeropage, if the folio is
 * under writeback, if fs-specific folio metadata cannot currently be
 * released, or if some unexpected race happened (e.g., anon VMA disappeared,
 * truncation).
 *
 * Callers should ensure that the order respects the address space mapping
 * min-order if one is set for non-anonymous folios.
 *
 * Returns -EINVAL when trying to split to an order that is incompatible
 * with the folio. Splitting to order 0 is compatible with all folios.
 */
int split_huge_page_to_list_to_order(struct page *page, struct list_head *list,
				     unsigned int new_order)
{
	struct folio *folio = page_folio(page);

	return __folio_split(folio, new_order, &folio->page, page, list, true);
}

/*
 * folio_split: split a folio at @split_at to a @new_order folio
 * @folio: folio to split
 * @new_order: the order of the new folio
 * @split_at: a page within the new folio
 *
 * return: 0: successful, <0 failed (if -ENOMEM is returned, @folio might be
 * split but not to @new_order, the caller needs to check)
 *
 * It has the same prerequisites and returns as
 * split_huge_page_to_list_to_order().
 *
 * Split a folio at @split_at to a new_order folio, leave the
 * remaining subpages of the original folio as large as possible. For example,
 * in the case of splitting an order-9 folio at its third order-3 subpages to
 * an order-3 folio, there are 2^(9-3)=64 order-3 subpages in the order-9 folio.
 * After the split, there will be a group of folios with different orders and
 * the new folio containing @split_at is marked in bracket:
 * [order-4, {order-3}, order-3, order-5, order-6, order-7, order-8].
 *
 * After split, folio is left locked for caller.
 */
int folio_split(struct folio *folio, unsigned int new_order,
		struct page *split_at, struct list_head *list)
{
	return __folio_split(folio, new_order, split_at, &folio->page, list,
			false);
}

int min_order_for_split(struct folio *folio)
{
	if (folio_test_anon(folio))
		return 0;

	if (!folio->mapping) {
		if (folio_test_pmd_mappable(folio))
			count_vm_event(THP_SPLIT_PAGE_FAILED);
		return -EBUSY;
	}

	return mapping_min_folio_order(folio->mapping);
}

int split_folio_to_list(struct folio *folio, struct list_head *list)
{
	int ret = min_order_for_split(folio);

	if (ret < 0)
		return ret;

	return split_huge_page_to_list_to_order(&folio->page, list, ret);
}

/*
 * __folio_unqueue_deferred_split() is not to be called directly:
 * the folio_unqueue_deferred_split() inline wrapper in mm/internal.h
 * limits its calls to those folios which may have a _deferred_list for
 * queueing THP splits, and that list is (racily observed to be) non-empty.
 *
 * It is unsafe to call folio_unqueue_deferred_split() until folio refcount is
 * zero: because even when split_queue_lock is held, a non-empty _deferred_list
 * might be in use on deferred_split_scan()'s unlocked on-stack list.
 *
 * If memory cgroups are enabled, split_queue_lock is in the mem_cgroup: it is
 * therefore important to unqueue deferred split before changing folio memcg.
 */
bool __folio_unqueue_deferred_split(struct folio *folio)
{
	struct deferred_split *ds_queue;
	unsigned long flags;
	bool unqueued = false;

	WARN_ON_ONCE(folio_ref_count(folio));
	WARN_ON_ONCE(!mem_cgroup_disabled() && !folio_memcg(folio));

	ds_queue = get_deferred_split_queue(folio);
	spin_lock_irqsave(&ds_queue->split_queue_lock, flags);
	if (!list_empty(&folio->_deferred_list)) {
		ds_queue->split_queue_len--;
		if (folio_test_partially_mapped(folio)) {
			folio_clear_partially_mapped(folio);
			mod_mthp_stat(folio_order(folio),
				      MTHP_STAT_NR_ANON_PARTIALLY_MAPPED, -1);
		}
		list_del_init(&folio->_deferred_list);
		unqueued = true;
	}
	spin_unlock_irqrestore(&ds_queue->split_queue_lock, flags);

	return unqueued;	/* useful for debug warnings */
}

/* partially_mapped=false won't clear PG_partially_mapped folio flag */
void deferred_split_folio(struct folio *folio, bool partially_mapped)
{
	struct deferred_split *ds_queue = get_deferred_split_queue(folio);
#ifdef CONFIG_MEMCG
	struct mem_cgroup *memcg = folio_memcg(folio);
#endif
	unsigned long flags;

	/*
	 * Order 1 folios have no space for a deferred list, but we also
	 * won't waste much memory by not adding them to the deferred list.
	 */
	if (folio_order(folio) <= 1)
		return;

	if (!partially_mapped && !split_underused_thp)
		return;

	/*
	 * Exclude swapcache: originally to avoid a corrupt deferred split
	 * queue. Nowadays that is fully prevented by memcg1_swapout();
	 * but if page reclaim is already handling the same folio, it is
	 * unnecessary to handle it again in the shrinker, so excluding
	 * swapcache here may still be a useful optimization.
	 */
	if (folio_test_swapcache(folio))
		return;

	spin_lock_irqsave(&ds_queue->split_queue_lock, flags);
	if (partially_mapped) {
		if (!folio_test_partially_mapped(folio)) {
			folio_set_partially_mapped(folio);
			if (folio_test_pmd_mappable(folio))
				count_vm_event(THP_DEFERRED_SPLIT_PAGE);
			count_mthp_stat(folio_order(folio), MTHP_STAT_SPLIT_DEFERRED);
			mod_mthp_stat(folio_order(folio), MTHP_STAT_NR_ANON_PARTIALLY_MAPPED, 1);

		}
	} else {
		/* partially mapped folios cannot become non-partially mapped */
		VM_WARN_ON_FOLIO(folio_test_partially_mapped(folio), folio);
	}
	if (list_empty(&folio->_deferred_list)) {
		list_add_tail(&folio->_deferred_list, &ds_queue->split_queue);
		ds_queue->split_queue_len++;
#ifdef CONFIG_MEMCG
		if (memcg)
			set_shrinker_bit(memcg, folio_nid(folio),
					 deferred_split_shrinker->id);
#endif
	}
	spin_unlock_irqrestore(&ds_queue->split_queue_lock, flags);
}

static unsigned long deferred_split_count(struct shrinker *shrink,
		struct shrink_control *sc)
{
	struct pglist_data *pgdata = NODE_DATA(sc->nid);
	struct deferred_split *ds_queue = &pgdata->deferred_split_queue;

#ifdef CONFIG_MEMCG
	if (sc->memcg)
		ds_queue = &sc->memcg->deferred_split_queue;
#endif
	return READ_ONCE(ds_queue->split_queue_len);
}

static bool thp_underused(struct folio *folio)
{
	int num_zero_pages = 0, num_filled_pages = 0;
	void *kaddr;
	int i;

	if (khugepaged_max_ptes_none == HPAGE_PMD_NR - 1)
		return false;

	for (i = 0; i < folio_nr_pages(folio); i++) {
		kaddr = kmap_local_folio(folio, i * PAGE_SIZE);
		if (!memchr_inv(kaddr, 0, PAGE_SIZE)) {
			num_zero_pages++;
			if (num_zero_pages > khugepaged_max_ptes_none) {
				kunmap_local(kaddr);
				return true;
			}
		} else {
			/*
			 * Another path for early exit once the number
			 * of non-zero filled pages exceeds threshold.
			 */
			num_filled_pages++;
			if (num_filled_pages >= HPAGE_PMD_NR - khugepaged_max_ptes_none) {
				kunmap_local(kaddr);
				return false;
			}
		}
		kunmap_local(kaddr);
	}
	return false;
}

static unsigned long deferred_split_scan(struct shrinker *shrink,
		struct shrink_control *sc)
{
	struct pglist_data *pgdata = NODE_DATA(sc->nid);
	struct deferred_split *ds_queue = &pgdata->deferred_split_queue;
	unsigned long flags;
	LIST_HEAD(list);
	struct folio *folio, *next, *prev = NULL;
	int split = 0, removed = 0;

#ifdef CONFIG_MEMCG
	if (sc->memcg)
		ds_queue = &sc->memcg->deferred_split_queue;
#endif

	spin_lock_irqsave(&ds_queue->split_queue_lock, flags);
	/* Take pin on all head pages to avoid freeing them under us */
	list_for_each_entry_safe(folio, next, &ds_queue->split_queue,
							_deferred_list) {
		if (folio_try_get(folio)) {
			list_move(&folio->_deferred_list, &list);
		} else {
			/* We lost race with folio_put() */
			if (folio_test_partially_mapped(folio)) {
				folio_clear_partially_mapped(folio);
				mod_mthp_stat(folio_order(folio),
					      MTHP_STAT_NR_ANON_PARTIALLY_MAPPED, -1);
			}
			list_del_init(&folio->_deferred_list);
			ds_queue->split_queue_len--;
		}
		if (!--sc->nr_to_scan)
			break;
	}
	spin_unlock_irqrestore(&ds_queue->split_queue_lock, flags);

	list_for_each_entry_safe(folio, next, &list, _deferred_list) {
		bool did_split = false;
		bool underused = false;

		if (!folio_test_partially_mapped(folio)) {
			underused = thp_underused(folio);
			if (!underused)
				goto next;
		}
		if (!folio_trylock(folio))
			goto next;
		if (!split_folio(folio)) {
			did_split = true;
			if (underused)
				count_vm_event(THP_UNDERUSED_SPLIT_PAGE);
			split++;
		}
		folio_unlock(folio);
next:
		/*
		 * split_folio() removes folio from list on success.
		 * Only add back to the queue if folio is partially mapped.
		 * If thp_underused returns false, or if split_folio fails
		 * in the case it was underused, then consider it used and
		 * don't add it back to split_queue.
		 */
		if (did_split) {
			; /* folio already removed from list */
		} else if (!folio_test_partially_mapped(folio)) {
			list_del_init(&folio->_deferred_list);
			removed++;
		} else {
			/*
			 * That unlocked list_del_init() above would be unsafe,
			 * unless its folio is separated from any earlier folios
			 * left on the list (which may be concurrently unqueued)
			 * by one safe folio with refcount still raised.
			 */
			swap(folio, prev);
		}
		if (folio)
			folio_put(folio);
	}

	spin_lock_irqsave(&ds_queue->split_queue_lock, flags);
	list_splice_tail(&list, &ds_queue->split_queue);
	ds_queue->split_queue_len -= removed;
	spin_unlock_irqrestore(&ds_queue->split_queue_lock, flags);

	if (prev)
		folio_put(prev);

	/*
	 * Stop shrinker if we didn't split any page, but the queue is empty.
	 * This can happen if pages were freed under us.
	 */
	if (!split && list_empty(&ds_queue->split_queue))
		return SHRINK_STOP;
	return split;
}

#ifdef CONFIG_DEBUG_FS
static void split_huge_pages_all(void)
{
	struct zone *zone;
	struct page *page;
	struct folio *folio;
	unsigned long pfn, max_zone_pfn;
	unsigned long total = 0, split = 0;

	pr_debug("Split all THPs\n");
	for_each_zone(zone) {
		if (!managed_zone(zone))
			continue;
		max_zone_pfn = zone_end_pfn(zone);
		for (pfn = zone->zone_start_pfn; pfn < max_zone_pfn; pfn++) {
			int nr_pages;

			page = pfn_to_online_page(pfn);
			if (!page || PageTail(page))
				continue;
			folio = page_folio(page);
			if (!folio_try_get(folio))
				continue;

			if (unlikely(page_folio(page) != folio))
				goto next;

			if (zone != folio_zone(folio))
				goto next;

			if (!folio_test_large(folio)
				|| folio_test_hugetlb(folio)
				|| !folio_test_lru(folio))
				goto next;

			total++;
			folio_lock(folio);
			nr_pages = folio_nr_pages(folio);
			if (!split_folio(folio))
				split++;
			pfn += nr_pages - 1;
			folio_unlock(folio);
next:
			folio_put(folio);
			cond_resched();
		}
	}

	pr_debug("%lu of %lu THP split\n", split, total);
}

static inline bool vma_not_suitable_for_thp_split(struct vm_area_struct *vma)
{
	return vma_is_special_huge(vma) || (vma->vm_flags & VM_IO) ||
		    is_vm_hugetlb_page(vma);
}

static int split_huge_pages_pid(int pid, unsigned long vaddr_start,
				unsigned long vaddr_end, unsigned int new_order,
				long in_folio_offset)
{
	int ret = 0;
	struct task_struct *task;
	struct mm_struct *mm;
	unsigned long total = 0, split = 0;
	unsigned long addr;

	vaddr_start &= PAGE_MASK;
	vaddr_end &= PAGE_MASK;

	task = find_get_task_by_vpid(pid);
	if (!task) {
		ret = -ESRCH;
		goto out;
	}

	/* Find the mm_struct */
	mm = get_task_mm(task);
	put_task_struct(task);

	if (!mm) {
		ret = -EINVAL;
		goto out;
	}

	pr_debug("Split huge pages in pid: %d, vaddr: [0x%lx - 0x%lx]\n",
		 pid, vaddr_start, vaddr_end);

	mmap_read_lock(mm);
	/*
	 * always increase addr by PAGE_SIZE, since we could have a PTE page
	 * table filled with PTE-mapped THPs, each of which is distinct.
	 */
	for (addr = vaddr_start; addr < vaddr_end; addr += PAGE_SIZE) {
		struct vm_area_struct *vma = vma_lookup(mm, addr);
		struct folio_walk fw;
		struct folio *folio;
		struct address_space *mapping;
		unsigned int target_order = new_order;

		if (!vma)
			break;

		/* skip special VMA and hugetlb VMA */
		if (vma_not_suitable_for_thp_split(vma)) {
			addr = vma->vm_end;
			continue;
		}

		folio = folio_walk_start(&fw, vma, addr, 0);
		if (!folio)
			continue;

		if (!is_transparent_hugepage(folio))
			goto next;

		if (!folio_test_anon(folio)) {
			mapping = folio->mapping;
			target_order = max(new_order,
					   mapping_min_folio_order(mapping));
		}

		if (target_order >= folio_order(folio))
			goto next;

		total++;
		/*
		 * For folios with private, split_huge_page_to_list_to_order()
		 * will try to drop it before split and then check if the folio
		 * can be split or not. So skip the check here.
		 */
		if (!folio_test_private(folio) &&
		    !can_split_folio(folio, 0, NULL))
			goto next;

		if (!folio_trylock(folio))
			goto next;
		folio_get(folio);
		folio_walk_end(&fw, vma);

		if (!folio_test_anon(folio) && folio->mapping != mapping)
			goto unlock;

		if (in_folio_offset < 0 ||
		    in_folio_offset >= folio_nr_pages(folio)) {
			if (!split_folio_to_order(folio, target_order))
				split++;
		} else {
			struct page *split_at = folio_page(folio,
							   in_folio_offset);
			if (!folio_split(folio, target_order, split_at, NULL))
				split++;
		}

unlock:

		folio_unlock(folio);
		folio_put(folio);

		cond_resched();
		continue;
next:
		folio_walk_end(&fw, vma);
		cond_resched();
	}
	mmap_read_unlock(mm);
	mmput(mm);

	pr_debug("%lu of %lu THP split\n", split, total);

out:
	return ret;
}

static int split_huge_pages_in_file(const char *file_path, pgoff_t off_start,
				pgoff_t off_end, unsigned int new_order,
				long in_folio_offset)
{
	struct filename *file;
	struct file *candidate;
	struct address_space *mapping;
	int ret = -EINVAL;
	pgoff_t index;
	int nr_pages = 1;
	unsigned long total = 0, split = 0;
	unsigned int min_order;
	unsigned int target_order;

	file = getname_kernel(file_path);
	if (IS_ERR(file))
		return ret;

	candidate = file_open_name(file, O_RDONLY, 0);
	if (IS_ERR(candidate))
		goto out;

	pr_debug("split file-backed THPs in file: %s, page offset: [0x%lx - 0x%lx]\n",
		 file_path, off_start, off_end);

	mapping = candidate->f_mapping;
	min_order = mapping_min_folio_order(mapping);
	target_order = max(new_order, min_order);

	for (index = off_start; index < off_end; index += nr_pages) {
		struct folio *folio = filemap_get_folio(mapping, index);

		nr_pages = 1;
		if (IS_ERR(folio))
			continue;

		if (!folio_test_large(folio))
			goto next;

		total++;
		nr_pages = folio_nr_pages(folio);

		if (target_order >= folio_order(folio))
			goto next;

		if (!folio_trylock(folio))
			goto next;

		if (folio->mapping != mapping)
			goto unlock;

		if (in_folio_offset < 0 || in_folio_offset >= nr_pages) {
			if (!split_folio_to_order(folio, target_order))
				split++;
		} else {
			struct page *split_at = folio_page(folio,
							   in_folio_offset);
			if (!folio_split(folio, target_order, split_at, NULL))
				split++;
		}

unlock:
		folio_unlock(folio);
next:
		folio_put(folio);
		cond_resched();
	}

	filp_close(candidate, NULL);
	ret = 0;

	pr_debug("%lu of %lu file-backed THP split\n", split, total);
out:
	putname(file);
	return ret;
}

#define MAX_INPUT_BUF_SZ 255

static ssize_t split_huge_pages_write(struct file *file, const char __user *buf,
				size_t count, loff_t *ppops)
{
	static DEFINE_MUTEX(split_debug_mutex);
	ssize_t ret;
	/*
	 * hold pid, start_vaddr, end_vaddr, new_order or
	 * file_path, off_start, off_end, new_order
	 */
	char input_buf[MAX_INPUT_BUF_SZ];
	int pid;
	unsigned long vaddr_start, vaddr_end;
	unsigned int new_order = 0;
	long in_folio_offset = -1;

	ret = mutex_lock_interruptible(&split_debug_mutex);
	if (ret)
		return ret;

	ret = -EFAULT;

	memset(input_buf, 0, MAX_INPUT_BUF_SZ);
	if (copy_from_user(input_buf, buf, min_t(size_t, count, MAX_INPUT_BUF_SZ)))
		goto out;

	input_buf[MAX_INPUT_BUF_SZ - 1] = '\0';

	if (input_buf[0] == '/') {
		char *tok;
		char *tok_buf = input_buf;
		char file_path[MAX_INPUT_BUF_SZ];
		pgoff_t off_start = 0, off_end = 0;
		size_t input_len = strlen(input_buf);

		tok = strsep(&tok_buf, ",");
		if (tok && tok_buf) {
			strscpy(file_path, tok);
		} else {
			ret = -EINVAL;
			goto out;
		}

		ret = sscanf(tok_buf, "0x%lx,0x%lx,%d,%ld", &off_start, &off_end,
				&new_order, &in_folio_offset);
		if (ret != 2 && ret != 3 && ret != 4) {
			ret = -EINVAL;
			goto out;
		}
		ret = split_huge_pages_in_file(file_path, off_start, off_end,
				new_order, in_folio_offset);
		if (!ret)
			ret = input_len;

		goto out;
	}

	ret = sscanf(input_buf, "%d,0x%lx,0x%lx,%d,%ld", &pid, &vaddr_start,
			&vaddr_end, &new_order, &in_folio_offset);
	if (ret == 1 && pid == 1) {
		split_huge_pages_all();
		ret = strlen(input_buf);
		goto out;
	} else if (ret != 3 && ret != 4 && ret != 5) {
		ret = -EINVAL;
		goto out;
	}

	ret = split_huge_pages_pid(pid, vaddr_start, vaddr_end, new_order,
			in_folio_offset);
	if (!ret)
		ret = strlen(input_buf);
out:
	mutex_unlock(&split_debug_mutex);
	return ret;

}

static const struct file_operations split_huge_pages_fops = {
	.owner	 = THIS_MODULE,
	.write	 = split_huge_pages_write,
};

static int __init split_huge_pages_debugfs(void)
{
	debugfs_create_file("split_huge_pages", 0200, NULL, NULL,
			    &split_huge_pages_fops);
	return 0;
}
late_initcall(split_huge_pages_debugfs);
#endif

#ifdef CONFIG_ARCH_ENABLE_THP_MIGRATION
int set_pmd_migration_entry(struct page_vma_mapped_walk *pvmw,
		struct page *page)
{
	struct folio *folio = page_folio(page);
	struct vm_area_struct *vma = pvmw->vma;
	struct mm_struct *mm = vma->vm_mm;
	unsigned long address = pvmw->address;
	bool anon_exclusive;
	pmd_t pmdval;
	swp_entry_t entry;
	pmd_t pmdswp;

	if (!(pvmw->pmd && !pvmw->pte))
		return 0;

	flush_cache_range(vma, address, address + HPAGE_PMD_SIZE);
	pmdval = pmdp_invalidate(vma, address, pvmw->pmd);

	/* See folio_try_share_anon_rmap_pmd(): invalidate PMD first. */
	anon_exclusive = folio_test_anon(folio) && PageAnonExclusive(page);
	if (anon_exclusive && folio_try_share_anon_rmap_pmd(folio, page)) {
		set_pmd_at(mm, address, pvmw->pmd, pmdval);
		return -EBUSY;
	}

	if (pmd_dirty(pmdval))
		folio_mark_dirty(folio);
	if (pmd_write(pmdval))
		entry = make_writable_migration_entry(page_to_pfn(page));
	else if (anon_exclusive)
		entry = make_readable_exclusive_migration_entry(page_to_pfn(page));
	else
		entry = make_readable_migration_entry(page_to_pfn(page));
	if (pmd_young(pmdval))
		entry = make_migration_entry_young(entry);
	if (pmd_dirty(pmdval))
		entry = make_migration_entry_dirty(entry);
	pmdswp = swp_entry_to_pmd(entry);
	if (pmd_soft_dirty(pmdval))
		pmdswp = pmd_swp_mksoft_dirty(pmdswp);
	if (pmd_uffd_wp(pmdval))
		pmdswp = pmd_swp_mkuffd_wp(pmdswp);
	set_pmd_at(mm, address, pvmw->pmd, pmdswp);
	folio_remove_rmap_pmd(folio, page, vma);
	folio_put(folio);
	trace_set_migration_pmd(address, pmd_val(pmdswp));

	return 0;
}

void remove_migration_pmd(struct page_vma_mapped_walk *pvmw, struct page *new)
{
	struct folio *folio = page_folio(new);
	struct vm_area_struct *vma = pvmw->vma;
	struct mm_struct *mm = vma->vm_mm;
	unsigned long address = pvmw->address;
	unsigned long haddr = address & HPAGE_PMD_MASK;
	pmd_t pmde;
	swp_entry_t entry;

	if (!(pvmw->pmd && !pvmw->pte))
		return;

	entry = pmd_to_swp_entry(*pvmw->pmd);
	folio_get(folio);
	pmde = folio_mk_pmd(folio, READ_ONCE(vma->vm_page_prot));
	if (pmd_swp_soft_dirty(*pvmw->pmd))
		pmde = pmd_mksoft_dirty(pmde);
	if (is_writable_migration_entry(entry))
		pmde = pmd_mkwrite(pmde, vma);
	if (pmd_swp_uffd_wp(*pvmw->pmd))
		pmde = pmd_mkuffd_wp(pmde);
	if (!is_migration_entry_young(entry))
		pmde = pmd_mkold(pmde);
	/* NOTE: this may contain setting soft-dirty on some archs */
	if (folio_test_dirty(folio) && is_migration_entry_dirty(entry))
		pmde = pmd_mkdirty(pmde);

	if (folio_test_anon(folio)) {
		rmap_t rmap_flags = RMAP_NONE;

		if (!is_readable_migration_entry(entry))
			rmap_flags |= RMAP_EXCLUSIVE;

		folio_add_anon_rmap_pmd(folio, new, vma, haddr, rmap_flags);
	} else {
		folio_add_file_rmap_pmd(folio, new, vma);
	}
	VM_BUG_ON(pmd_write(pmde) && folio_test_anon(folio) && !PageAnonExclusive(new));
	set_pmd_at(mm, haddr, pvmw->pmd, pmde);

	/* No need to invalidate - it was non-present before */
	update_mmu_cache_pmd(vma, address, pvmw->pmd);
	trace_remove_migration_pmd(address, pmd_val(pmde));
}
#endif<|MERGE_RESOLUTION|>--- conflicted
+++ resolved
@@ -1531,13 +1531,8 @@
 	return pud;
 }
 
-<<<<<<< HEAD
-static void insert_pfn_pud(struct vm_area_struct *vma, unsigned long addr,
-		pud_t *pud, pfn_t pfn, pgprot_t prot, bool write)
-=======
 static void insert_pud(struct vm_area_struct *vma, unsigned long addr,
 		pud_t *pud, struct folio_or_pfn fop, pgprot_t prot, bool write)
->>>>>>> 449d48b1
 {
 	struct mm_struct *mm = vma->vm_mm;
 	pud_t entry;
@@ -1612,11 +1607,7 @@
 	pfnmap_setup_cachemode_pfn(pfn, &pgprot);
 
 	ptl = pud_lock(vma->vm_mm, vmf->pud);
-<<<<<<< HEAD
-	insert_pfn_pud(vma, addr, vmf->pud, pfn, pgprot, write);
-=======
 	insert_pud(vma, addr, vmf->pud, fop, pgprot, write);
->>>>>>> 449d48b1
 	spin_unlock(ptl);
 
 	return VM_FAULT_NOPAGE;
@@ -1651,24 +1642,7 @@
 		return VM_FAULT_SIGBUS;
 
 	ptl = pud_lock(mm, pud);
-<<<<<<< HEAD
-
-	/*
-	 * If there is already an entry present we assume the folio is
-	 * already mapped, hence no need to take another reference. We
-	 * still call insert_pfn_pud() though in case the mapping needs
-	 * upgrading to writeable.
-	 */
-	if (pud_none(*vmf->pud)) {
-		folio_get(folio);
-		folio_add_file_rmap_pud(folio, &folio->page, vma);
-		add_mm_counter(mm, mm_counter_file(folio), HPAGE_PUD_NR);
-	}
-	insert_pfn_pud(vma, addr, vmf->pud, pfn_to_pfn_t(folio_pfn(folio)),
-		       vma->vm_page_prot, write);
-=======
 	insert_pud(vma, addr, vmf->pud, fop, vma->vm_page_prot, write);
->>>>>>> 449d48b1
 	spin_unlock(ptl);
 
 	return VM_FAULT_NOPAGE;
