// SPDX-License-Identifier: GPL-2.0-only
/*
 *  Copyright (C) 2009  Red Hat, Inc.
 */

#define pr_fmt(fmt) KBUILD_MODNAME ": " fmt

#include <linux/mm.h>
#include <linux/sched.h>
#include <linux/sched/mm.h>
#include <linux/sched/coredump.h>
#include <linux/sched/numa_balancing.h>
#include <linux/highmem.h>
#include <linux/hugetlb.h>
#include <linux/mmu_notifier.h>
#include <linux/rmap.h>
#include <linux/swap.h>
#include <linux/shrinker.h>
#include <linux/mm_inline.h>
#include <linux/swapops.h>
#include <linux/backing-dev.h>
#include <linux/dax.h>
#include <linux/mm_types.h>
#include <linux/khugepaged.h>
#include <linux/freezer.h>
#include <linux/pfn_t.h>
#include <linux/mman.h>
#include <linux/memremap.h>
#include <linux/pagemap.h>
#include <linux/debugfs.h>
#include <linux/migrate.h>
#include <linux/hashtable.h>
#include <linux/userfaultfd_k.h>
#include <linux/page_idle.h>
#include <linux/shmem_fs.h>
#include <linux/oom.h>
#include <linux/numa.h>
#include <linux/page_owner.h>
#include <linux/sched/sysctl.h>
#include <linux/memory-tiers.h>
#include <linux/compat.h>
<<<<<<< HEAD
=======
#include <linux/pgalloc_tag.h>
#include <linux/pagewalk.h>
>>>>>>> a6ad5510

#include <asm/tlb.h>
#include <asm/pgalloc.h>
#include "internal.h"
#include "swap.h"

#define CREATE_TRACE_POINTS
#include <trace/events/thp.h>

/*
 * By default, transparent hugepage support is disabled in order to avoid
 * risking an increased memory footprint for applications that are not
 * guaranteed to benefit from it. When transparent hugepage support is
 * enabled, it is for all mappings, and khugepaged scans all mappings.
 * Defrag is invoked by khugepaged hugepage allocations and by page faults
 * for all hugepage allocations.
 */
unsigned long transparent_hugepage_flags __read_mostly =
#ifdef CONFIG_TRANSPARENT_HUGEPAGE_ALWAYS
	(1<<TRANSPARENT_HUGEPAGE_FLAG)|
#endif
#ifdef CONFIG_TRANSPARENT_HUGEPAGE_MADVISE
	(1<<TRANSPARENT_HUGEPAGE_REQ_MADV_FLAG)|
#endif
	(1<<TRANSPARENT_HUGEPAGE_DEFRAG_REQ_MADV_FLAG)|
	(1<<TRANSPARENT_HUGEPAGE_DEFRAG_KHUGEPAGED_FLAG)|
	(1<<TRANSPARENT_HUGEPAGE_USE_ZERO_PAGE_FLAG);

static struct shrinker *deferred_split_shrinker;
static unsigned long deferred_split_count(struct shrinker *shrink,
					  struct shrink_control *sc);
static unsigned long deferred_split_scan(struct shrinker *shrink,
					 struct shrink_control *sc);
static bool split_underused_thp = true;

static atomic_t huge_zero_refcount;
struct folio *huge_zero_folio __read_mostly;
unsigned long huge_zero_pfn __read_mostly = ~0UL;
unsigned long huge_anon_orders_always __read_mostly;
unsigned long huge_anon_orders_madvise __read_mostly;
unsigned long huge_anon_orders_inherit __read_mostly;
static bool anon_orders_configured __initdata;

unsigned long __thp_vma_allowable_orders(struct vm_area_struct *vma,
					 unsigned long vm_flags,
					 unsigned long tva_flags,
					 unsigned long orders)
{
	bool smaps = tva_flags & TVA_SMAPS;
	bool in_pf = tva_flags & TVA_IN_PF;
	bool enforce_sysfs = tva_flags & TVA_ENFORCE_SYSFS;
	unsigned long supported_orders;

	/* Check the intersection of requested and supported orders. */
	if (vma_is_anonymous(vma))
		supported_orders = THP_ORDERS_ALL_ANON;
	else if (vma_is_special_huge(vma))
		supported_orders = THP_ORDERS_ALL_SPECIAL;
	else
		supported_orders = THP_ORDERS_ALL_FILE_DEFAULT;

	orders &= supported_orders;
	if (!orders)
		return 0;

	if (!vma->vm_mm)		/* vdso */
		return 0;

	if (thp_disabled_by_hw() || vma_thp_disabled(vma, vm_flags))
<<<<<<< HEAD
		return false;
=======
		return 0;
>>>>>>> a6ad5510

	/* khugepaged doesn't collapse DAX vma, but page fault is fine. */
	if (vma_is_dax(vma))
		return in_pf ? orders : 0;

	/*
	 * khugepaged special VMA and hugetlb VMA.
	 * Must be checked after dax since some dax mappings may have
	 * VM_MIXEDMAP set.
	 */
	if (!in_pf && !smaps && (vm_flags & VM_NO_KHUGEPAGED))
		return 0;

	/*
	 * Check alignment for file vma and size for both file and anon vma by
	 * filtering out the unsuitable orders.
	 *
	 * Skip the check for page fault. Huge fault does the check in fault
	 * handlers.
	 */
	if (!in_pf) {
		int order = highest_order(orders);
		unsigned long addr;

		while (orders) {
			addr = vma->vm_end - (PAGE_SIZE << order);
			if (thp_vma_suitable_order(vma, addr, order))
				break;
			order = next_order(&orders, order);
		}

		if (!orders)
			return 0;
	}

	/*
	 * Enabled via shmem mount options or sysfs settings.
	 * Must be done before hugepage flags check since shmem has its
	 * own flags.
	 */
	if (!in_pf && shmem_file(vma->vm_file))
		return shmem_allowable_huge_orders(file_inode(vma->vm_file),
						   vma, vma->vm_pgoff, 0,
						   !enforce_sysfs);

	if (!vma_is_anonymous(vma)) {
		/*
		 * Enforce sysfs THP requirements as necessary. Anonymous vmas
		 * were already handled in thp_vma_allowable_orders().
		 */
		if (enforce_sysfs &&
		    (!hugepage_global_enabled() || (!(vm_flags & VM_HUGEPAGE) &&
						    !hugepage_global_always())))
			return 0;

		/*
		 * Trust that ->huge_fault() handlers know what they are doing
		 * in fault path.
		 */
		if (((in_pf || smaps)) && vma->vm_ops->huge_fault)
			return orders;
		/* Only regular file is valid in collapse path */
		if (((!in_pf || smaps)) && file_thp_enabled(vma))
			return orders;
		return 0;
	}

	if (vma_is_temporary_stack(vma))
		return 0;

	/*
	 * THPeligible bit of smaps should show 1 for proper VMAs even
	 * though anon_vma is not initialized yet.
	 *
	 * Allow page fault since anon_vma may be not initialized until
	 * the first page fault.
	 */
	if (!vma->anon_vma)
		return (smaps || in_pf) ? orders : 0;

	return orders;
}

static bool get_huge_zero_page(void)
{
	struct folio *zero_folio;
retry:
	if (likely(atomic_inc_not_zero(&huge_zero_refcount)))
		return true;

	zero_folio = folio_alloc((GFP_TRANSHUGE | __GFP_ZERO) & ~__GFP_MOVABLE,
			HPAGE_PMD_ORDER);
	if (!zero_folio) {
		count_vm_event(THP_ZERO_PAGE_ALLOC_FAILED);
		return false;
	}
	/* Ensure zero folio won't have large_rmappable flag set. */
	folio_clear_large_rmappable(zero_folio);
	preempt_disable();
	if (cmpxchg(&huge_zero_folio, NULL, zero_folio)) {
		preempt_enable();
		folio_put(zero_folio);
		goto retry;
	}
	WRITE_ONCE(huge_zero_pfn, folio_pfn(zero_folio));

	/* We take additional reference here. It will be put back by shrinker */
	atomic_set(&huge_zero_refcount, 2);
	preempt_enable();
	count_vm_event(THP_ZERO_PAGE_ALLOC);
	return true;
}

static void put_huge_zero_page(void)
{
	/*
	 * Counter should never go to zero here. Only shrinker can put
	 * last reference.
	 */
	BUG_ON(atomic_dec_and_test(&huge_zero_refcount));
}

struct folio *mm_get_huge_zero_folio(struct mm_struct *mm)
{
	if (test_bit(MMF_HUGE_ZERO_PAGE, &mm->flags))
		return READ_ONCE(huge_zero_folio);

	if (!get_huge_zero_page())
		return NULL;

	if (test_and_set_bit(MMF_HUGE_ZERO_PAGE, &mm->flags))
		put_huge_zero_page();

	return READ_ONCE(huge_zero_folio);
}

void mm_put_huge_zero_folio(struct mm_struct *mm)
{
	if (test_bit(MMF_HUGE_ZERO_PAGE, &mm->flags))
		put_huge_zero_page();
}

static unsigned long shrink_huge_zero_page_count(struct shrinker *shrink,
					struct shrink_control *sc)
{
	/* we can free zero page only if last reference remains */
	return atomic_read(&huge_zero_refcount) == 1 ? HPAGE_PMD_NR : 0;
}

static unsigned long shrink_huge_zero_page_scan(struct shrinker *shrink,
				       struct shrink_control *sc)
{
	if (atomic_cmpxchg(&huge_zero_refcount, 1, 0) == 1) {
		struct folio *zero_folio = xchg(&huge_zero_folio, NULL);
		BUG_ON(zero_folio == NULL);
		WRITE_ONCE(huge_zero_pfn, ~0UL);
		folio_put(zero_folio);
		return HPAGE_PMD_NR;
	}

	return 0;
}

static struct shrinker *huge_zero_page_shrinker;

#ifdef CONFIG_SYSFS
static ssize_t enabled_show(struct kobject *kobj,
			    struct kobj_attribute *attr, char *buf)
{
	const char *output;

	if (test_bit(TRANSPARENT_HUGEPAGE_FLAG, &transparent_hugepage_flags))
		output = "[always] madvise never";
	else if (test_bit(TRANSPARENT_HUGEPAGE_REQ_MADV_FLAG,
			  &transparent_hugepage_flags))
		output = "always [madvise] never";
	else
		output = "always madvise [never]";

	return sysfs_emit(buf, "%s\n", output);
}

static ssize_t enabled_store(struct kobject *kobj,
			     struct kobj_attribute *attr,
			     const char *buf, size_t count)
{
	ssize_t ret = count;

	if (sysfs_streq(buf, "always")) {
		clear_bit(TRANSPARENT_HUGEPAGE_REQ_MADV_FLAG, &transparent_hugepage_flags);
		set_bit(TRANSPARENT_HUGEPAGE_FLAG, &transparent_hugepage_flags);
	} else if (sysfs_streq(buf, "madvise")) {
		clear_bit(TRANSPARENT_HUGEPAGE_FLAG, &transparent_hugepage_flags);
		set_bit(TRANSPARENT_HUGEPAGE_REQ_MADV_FLAG, &transparent_hugepage_flags);
	} else if (sysfs_streq(buf, "never")) {
		clear_bit(TRANSPARENT_HUGEPAGE_FLAG, &transparent_hugepage_flags);
		clear_bit(TRANSPARENT_HUGEPAGE_REQ_MADV_FLAG, &transparent_hugepage_flags);
	} else
		ret = -EINVAL;

	if (ret > 0) {
		int err = start_stop_khugepaged();
		if (err)
			ret = err;
	}
	return ret;
}

static struct kobj_attribute enabled_attr = __ATTR_RW(enabled);

ssize_t single_hugepage_flag_show(struct kobject *kobj,
				  struct kobj_attribute *attr, char *buf,
				  enum transparent_hugepage_flag flag)
{
	return sysfs_emit(buf, "%d\n",
			  !!test_bit(flag, &transparent_hugepage_flags));
}

ssize_t single_hugepage_flag_store(struct kobject *kobj,
				 struct kobj_attribute *attr,
				 const char *buf, size_t count,
				 enum transparent_hugepage_flag flag)
{
	unsigned long value;
	int ret;

	ret = kstrtoul(buf, 10, &value);
	if (ret < 0)
		return ret;
	if (value > 1)
		return -EINVAL;

	if (value)
		set_bit(flag, &transparent_hugepage_flags);
	else
		clear_bit(flag, &transparent_hugepage_flags);

	return count;
}

static ssize_t defrag_show(struct kobject *kobj,
			   struct kobj_attribute *attr, char *buf)
{
	const char *output;

	if (test_bit(TRANSPARENT_HUGEPAGE_DEFRAG_DIRECT_FLAG,
		     &transparent_hugepage_flags))
		output = "[always] defer defer+madvise madvise never";
	else if (test_bit(TRANSPARENT_HUGEPAGE_DEFRAG_KSWAPD_FLAG,
			  &transparent_hugepage_flags))
		output = "always [defer] defer+madvise madvise never";
	else if (test_bit(TRANSPARENT_HUGEPAGE_DEFRAG_KSWAPD_OR_MADV_FLAG,
			  &transparent_hugepage_flags))
		output = "always defer [defer+madvise] madvise never";
	else if (test_bit(TRANSPARENT_HUGEPAGE_DEFRAG_REQ_MADV_FLAG,
			  &transparent_hugepage_flags))
		output = "always defer defer+madvise [madvise] never";
	else
		output = "always defer defer+madvise madvise [never]";

	return sysfs_emit(buf, "%s\n", output);
}

static ssize_t defrag_store(struct kobject *kobj,
			    struct kobj_attribute *attr,
			    const char *buf, size_t count)
{
	if (sysfs_streq(buf, "always")) {
		clear_bit(TRANSPARENT_HUGEPAGE_DEFRAG_KSWAPD_FLAG, &transparent_hugepage_flags);
		clear_bit(TRANSPARENT_HUGEPAGE_DEFRAG_KSWAPD_OR_MADV_FLAG, &transparent_hugepage_flags);
		clear_bit(TRANSPARENT_HUGEPAGE_DEFRAG_REQ_MADV_FLAG, &transparent_hugepage_flags);
		set_bit(TRANSPARENT_HUGEPAGE_DEFRAG_DIRECT_FLAG, &transparent_hugepage_flags);
	} else if (sysfs_streq(buf, "defer+madvise")) {
		clear_bit(TRANSPARENT_HUGEPAGE_DEFRAG_DIRECT_FLAG, &transparent_hugepage_flags);
		clear_bit(TRANSPARENT_HUGEPAGE_DEFRAG_KSWAPD_FLAG, &transparent_hugepage_flags);
		clear_bit(TRANSPARENT_HUGEPAGE_DEFRAG_REQ_MADV_FLAG, &transparent_hugepage_flags);
		set_bit(TRANSPARENT_HUGEPAGE_DEFRAG_KSWAPD_OR_MADV_FLAG, &transparent_hugepage_flags);
	} else if (sysfs_streq(buf, "defer")) {
		clear_bit(TRANSPARENT_HUGEPAGE_DEFRAG_DIRECT_FLAG, &transparent_hugepage_flags);
		clear_bit(TRANSPARENT_HUGEPAGE_DEFRAG_KSWAPD_OR_MADV_FLAG, &transparent_hugepage_flags);
		clear_bit(TRANSPARENT_HUGEPAGE_DEFRAG_REQ_MADV_FLAG, &transparent_hugepage_flags);
		set_bit(TRANSPARENT_HUGEPAGE_DEFRAG_KSWAPD_FLAG, &transparent_hugepage_flags);
	} else if (sysfs_streq(buf, "madvise")) {
		clear_bit(TRANSPARENT_HUGEPAGE_DEFRAG_DIRECT_FLAG, &transparent_hugepage_flags);
		clear_bit(TRANSPARENT_HUGEPAGE_DEFRAG_KSWAPD_FLAG, &transparent_hugepage_flags);
		clear_bit(TRANSPARENT_HUGEPAGE_DEFRAG_KSWAPD_OR_MADV_FLAG, &transparent_hugepage_flags);
		set_bit(TRANSPARENT_HUGEPAGE_DEFRAG_REQ_MADV_FLAG, &transparent_hugepage_flags);
	} else if (sysfs_streq(buf, "never")) {
		clear_bit(TRANSPARENT_HUGEPAGE_DEFRAG_DIRECT_FLAG, &transparent_hugepage_flags);
		clear_bit(TRANSPARENT_HUGEPAGE_DEFRAG_KSWAPD_FLAG, &transparent_hugepage_flags);
		clear_bit(TRANSPARENT_HUGEPAGE_DEFRAG_KSWAPD_OR_MADV_FLAG, &transparent_hugepage_flags);
		clear_bit(TRANSPARENT_HUGEPAGE_DEFRAG_REQ_MADV_FLAG, &transparent_hugepage_flags);
	} else
		return -EINVAL;

	return count;
}
static struct kobj_attribute defrag_attr = __ATTR_RW(defrag);

static ssize_t use_zero_page_show(struct kobject *kobj,
				  struct kobj_attribute *attr, char *buf)
{
	return single_hugepage_flag_show(kobj, attr, buf,
					 TRANSPARENT_HUGEPAGE_USE_ZERO_PAGE_FLAG);
}
static ssize_t use_zero_page_store(struct kobject *kobj,
		struct kobj_attribute *attr, const char *buf, size_t count)
{
	return single_hugepage_flag_store(kobj, attr, buf, count,
				 TRANSPARENT_HUGEPAGE_USE_ZERO_PAGE_FLAG);
}
static struct kobj_attribute use_zero_page_attr = __ATTR_RW(use_zero_page);

static ssize_t hpage_pmd_size_show(struct kobject *kobj,
				   struct kobj_attribute *attr, char *buf)
{
	return sysfs_emit(buf, "%lu\n", HPAGE_PMD_SIZE);
}
static struct kobj_attribute hpage_pmd_size_attr =
	__ATTR_RO(hpage_pmd_size);

static ssize_t split_underused_thp_show(struct kobject *kobj,
			    struct kobj_attribute *attr, char *buf)
{
	return sysfs_emit(buf, "%d\n", split_underused_thp);
}

static ssize_t split_underused_thp_store(struct kobject *kobj,
			     struct kobj_attribute *attr,
			     const char *buf, size_t count)
{
	int err = kstrtobool(buf, &split_underused_thp);

	if (err < 0)
		return err;

	return count;
}

static struct kobj_attribute split_underused_thp_attr = __ATTR(
	shrink_underused, 0644, split_underused_thp_show, split_underused_thp_store);

static struct attribute *hugepage_attr[] = {
	&enabled_attr.attr,
	&defrag_attr.attr,
	&use_zero_page_attr.attr,
	&hpage_pmd_size_attr.attr,
#ifdef CONFIG_SHMEM
	&shmem_enabled_attr.attr,
#endif
	&split_underused_thp_attr.attr,
	NULL,
};

static const struct attribute_group hugepage_attr_group = {
	.attrs = hugepage_attr,
};

static void hugepage_exit_sysfs(struct kobject *hugepage_kobj);
static void thpsize_release(struct kobject *kobj);
static DEFINE_SPINLOCK(huge_anon_orders_lock);
static LIST_HEAD(thpsize_list);

static ssize_t anon_enabled_show(struct kobject *kobj,
				 struct kobj_attribute *attr, char *buf)
{
	int order = to_thpsize(kobj)->order;
	const char *output;

	if (test_bit(order, &huge_anon_orders_always))
		output = "[always] inherit madvise never";
	else if (test_bit(order, &huge_anon_orders_inherit))
		output = "always [inherit] madvise never";
	else if (test_bit(order, &huge_anon_orders_madvise))
		output = "always inherit [madvise] never";
	else
		output = "always inherit madvise [never]";

	return sysfs_emit(buf, "%s\n", output);
}

static ssize_t anon_enabled_store(struct kobject *kobj,
				  struct kobj_attribute *attr,
				  const char *buf, size_t count)
{
	int order = to_thpsize(kobj)->order;
	ssize_t ret = count;

	if (sysfs_streq(buf, "always")) {
		spin_lock(&huge_anon_orders_lock);
		clear_bit(order, &huge_anon_orders_inherit);
		clear_bit(order, &huge_anon_orders_madvise);
		set_bit(order, &huge_anon_orders_always);
		spin_unlock(&huge_anon_orders_lock);
	} else if (sysfs_streq(buf, "inherit")) {
		spin_lock(&huge_anon_orders_lock);
		clear_bit(order, &huge_anon_orders_always);
		clear_bit(order, &huge_anon_orders_madvise);
		set_bit(order, &huge_anon_orders_inherit);
		spin_unlock(&huge_anon_orders_lock);
	} else if (sysfs_streq(buf, "madvise")) {
		spin_lock(&huge_anon_orders_lock);
		clear_bit(order, &huge_anon_orders_always);
		clear_bit(order, &huge_anon_orders_inherit);
		set_bit(order, &huge_anon_orders_madvise);
		spin_unlock(&huge_anon_orders_lock);
	} else if (sysfs_streq(buf, "never")) {
		spin_lock(&huge_anon_orders_lock);
		clear_bit(order, &huge_anon_orders_always);
		clear_bit(order, &huge_anon_orders_inherit);
		clear_bit(order, &huge_anon_orders_madvise);
		spin_unlock(&huge_anon_orders_lock);
	} else
		ret = -EINVAL;

	if (ret > 0) {
		int err;

		err = start_stop_khugepaged();
		if (err)
			ret = err;
	}
	return ret;
}

static struct kobj_attribute anon_enabled_attr =
	__ATTR(enabled, 0644, anon_enabled_show, anon_enabled_store);

static struct attribute *anon_ctrl_attrs[] = {
	&anon_enabled_attr.attr,
	NULL,
};

static const struct attribute_group anon_ctrl_attr_grp = {
	.attrs = anon_ctrl_attrs,
};

static struct attribute *file_ctrl_attrs[] = {
#ifdef CONFIG_SHMEM
	&thpsize_shmem_enabled_attr.attr,
#endif
	NULL,
};

static const struct attribute_group file_ctrl_attr_grp = {
	.attrs = file_ctrl_attrs,
};

static struct attribute *any_ctrl_attrs[] = {
	NULL,
};

static const struct attribute_group any_ctrl_attr_grp = {
	.attrs = any_ctrl_attrs,
};

static const struct kobj_type thpsize_ktype = {
	.release = &thpsize_release,
	.sysfs_ops = &kobj_sysfs_ops,
};

DEFINE_PER_CPU(struct mthp_stat, mthp_stats) = {{{0}}};

static unsigned long sum_mthp_stat(int order, enum mthp_stat_item item)
{
	unsigned long sum = 0;
	int cpu;

	for_each_possible_cpu(cpu) {
		struct mthp_stat *this = &per_cpu(mthp_stats, cpu);

		sum += this->stats[order][item];
	}

	return sum;
}

#define DEFINE_MTHP_STAT_ATTR(_name, _index)				\
static ssize_t _name##_show(struct kobject *kobj,			\
			struct kobj_attribute *attr, char *buf)		\
{									\
	int order = to_thpsize(kobj)->order;				\
									\
	return sysfs_emit(buf, "%lu\n", sum_mthp_stat(order, _index));	\
}									\
static struct kobj_attribute _name##_attr = __ATTR_RO(_name)

DEFINE_MTHP_STAT_ATTR(anon_fault_alloc, MTHP_STAT_ANON_FAULT_ALLOC);
DEFINE_MTHP_STAT_ATTR(anon_fault_fallback, MTHP_STAT_ANON_FAULT_FALLBACK);
DEFINE_MTHP_STAT_ATTR(anon_fault_fallback_charge, MTHP_STAT_ANON_FAULT_FALLBACK_CHARGE);
DEFINE_MTHP_STAT_ATTR(swpout, MTHP_STAT_SWPOUT);
DEFINE_MTHP_STAT_ATTR(swpout_fallback, MTHP_STAT_SWPOUT_FALLBACK);
#ifdef CONFIG_SHMEM
DEFINE_MTHP_STAT_ATTR(shmem_alloc, MTHP_STAT_SHMEM_ALLOC);
DEFINE_MTHP_STAT_ATTR(shmem_fallback, MTHP_STAT_SHMEM_FALLBACK);
DEFINE_MTHP_STAT_ATTR(shmem_fallback_charge, MTHP_STAT_SHMEM_FALLBACK_CHARGE);
#endif
DEFINE_MTHP_STAT_ATTR(split, MTHP_STAT_SPLIT);
DEFINE_MTHP_STAT_ATTR(split_failed, MTHP_STAT_SPLIT_FAILED);
DEFINE_MTHP_STAT_ATTR(split_deferred, MTHP_STAT_SPLIT_DEFERRED);
DEFINE_MTHP_STAT_ATTR(nr_anon, MTHP_STAT_NR_ANON);
DEFINE_MTHP_STAT_ATTR(nr_anon_partially_mapped, MTHP_STAT_NR_ANON_PARTIALLY_MAPPED);

static struct attribute *anon_stats_attrs[] = {
	&anon_fault_alloc_attr.attr,
	&anon_fault_fallback_attr.attr,
	&anon_fault_fallback_charge_attr.attr,
#ifndef CONFIG_SHMEM
	&swpout_attr.attr,
	&swpout_fallback_attr.attr,
#endif
	&split_deferred_attr.attr,
	&nr_anon_attr.attr,
	&nr_anon_partially_mapped_attr.attr,
	NULL,
};

static struct attribute_group anon_stats_attr_grp = {
	.name = "stats",
	.attrs = anon_stats_attrs,
};

static struct attribute *file_stats_attrs[] = {
#ifdef CONFIG_SHMEM
	&shmem_alloc_attr.attr,
	&shmem_fallback_attr.attr,
	&shmem_fallback_charge_attr.attr,
#endif
	NULL,
};

static struct attribute_group file_stats_attr_grp = {
	.name = "stats",
	.attrs = file_stats_attrs,
};

static struct attribute *any_stats_attrs[] = {
#ifdef CONFIG_SHMEM
	&swpout_attr.attr,
	&swpout_fallback_attr.attr,
#endif
	&split_attr.attr,
	&split_failed_attr.attr,
	NULL,
};

static struct attribute_group any_stats_attr_grp = {
	.name = "stats",
	.attrs = any_stats_attrs,
};

static int sysfs_add_group(struct kobject *kobj,
			   const struct attribute_group *grp)
{
	int ret = -ENOENT;

	/*
	 * If the group is named, try to merge first, assuming the subdirectory
	 * was already created. This avoids the warning emitted by
	 * sysfs_create_group() if the directory already exists.
	 */
	if (grp->name)
		ret = sysfs_merge_group(kobj, grp);
	if (ret)
		ret = sysfs_create_group(kobj, grp);

	return ret;
}

static struct thpsize *thpsize_create(int order, struct kobject *parent)
{
	unsigned long size = (PAGE_SIZE << order) / SZ_1K;
	struct thpsize *thpsize;
	int ret = -ENOMEM;

	thpsize = kzalloc(sizeof(*thpsize), GFP_KERNEL);
	if (!thpsize)
		goto err;

	thpsize->order = order;

	ret = kobject_init_and_add(&thpsize->kobj, &thpsize_ktype, parent,
				   "hugepages-%lukB", size);
	if (ret) {
		kfree(thpsize);
		goto err;
	}


	ret = sysfs_add_group(&thpsize->kobj, &any_ctrl_attr_grp);
	if (ret)
		goto err_put;

	ret = sysfs_add_group(&thpsize->kobj, &any_stats_attr_grp);
	if (ret)
		goto err_put;

	if (BIT(order) & THP_ORDERS_ALL_ANON) {
		ret = sysfs_add_group(&thpsize->kobj, &anon_ctrl_attr_grp);
		if (ret)
			goto err_put;

		ret = sysfs_add_group(&thpsize->kobj, &anon_stats_attr_grp);
		if (ret)
			goto err_put;
	}

	if (BIT(order) & THP_ORDERS_ALL_FILE_DEFAULT) {
		ret = sysfs_add_group(&thpsize->kobj, &file_ctrl_attr_grp);
		if (ret)
			goto err_put;

		ret = sysfs_add_group(&thpsize->kobj, &file_stats_attr_grp);
		if (ret)
			goto err_put;
	}

	return thpsize;
err_put:
	kobject_put(&thpsize->kobj);
err:
	return ERR_PTR(ret);
}

static void thpsize_release(struct kobject *kobj)
{
	kfree(to_thpsize(kobj));
}

static int __init hugepage_init_sysfs(struct kobject **hugepage_kobj)
{
	int err;
	struct thpsize *thpsize;
	unsigned long orders;
	int order;

	/*
	 * Default to setting PMD-sized THP to inherit the global setting and
	 * disable all other sizes. powerpc's PMD_ORDER isn't a compile-time
	 * constant so we have to do this here.
	 */
	if (!anon_orders_configured)
		huge_anon_orders_inherit = BIT(PMD_ORDER);

	*hugepage_kobj = kobject_create_and_add("transparent_hugepage", mm_kobj);
	if (unlikely(!*hugepage_kobj)) {
		pr_err("failed to create transparent hugepage kobject\n");
		return -ENOMEM;
	}

	err = sysfs_create_group(*hugepage_kobj, &hugepage_attr_group);
	if (err) {
		pr_err("failed to register transparent hugepage group\n");
		goto delete_obj;
	}

	err = sysfs_create_group(*hugepage_kobj, &khugepaged_attr_group);
	if (err) {
		pr_err("failed to register transparent hugepage group\n");
		goto remove_hp_group;
	}

	orders = THP_ORDERS_ALL_ANON | THP_ORDERS_ALL_FILE_DEFAULT;
	order = highest_order(orders);
	while (orders) {
		thpsize = thpsize_create(order, *hugepage_kobj);
		if (IS_ERR(thpsize)) {
			pr_err("failed to create thpsize for order %d\n", order);
			err = PTR_ERR(thpsize);
			goto remove_all;
		}
		list_add(&thpsize->node, &thpsize_list);
		order = next_order(&orders, order);
	}

	return 0;

remove_all:
	hugepage_exit_sysfs(*hugepage_kobj);
	return err;
remove_hp_group:
	sysfs_remove_group(*hugepage_kobj, &hugepage_attr_group);
delete_obj:
	kobject_put(*hugepage_kobj);
	return err;
}

static void __init hugepage_exit_sysfs(struct kobject *hugepage_kobj)
{
	struct thpsize *thpsize, *tmp;

	list_for_each_entry_safe(thpsize, tmp, &thpsize_list, node) {
		list_del(&thpsize->node);
		kobject_put(&thpsize->kobj);
	}

	sysfs_remove_group(hugepage_kobj, &khugepaged_attr_group);
	sysfs_remove_group(hugepage_kobj, &hugepage_attr_group);
	kobject_put(hugepage_kobj);
}
#else
static inline int hugepage_init_sysfs(struct kobject **hugepage_kobj)
{
	return 0;
}

static inline void hugepage_exit_sysfs(struct kobject *hugepage_kobj)
{
}
#endif /* CONFIG_SYSFS */

static int __init thp_shrinker_init(void)
{
	huge_zero_page_shrinker = shrinker_alloc(0, "thp-zero");
	if (!huge_zero_page_shrinker)
		return -ENOMEM;

	deferred_split_shrinker = shrinker_alloc(SHRINKER_NUMA_AWARE |
						 SHRINKER_MEMCG_AWARE |
						 SHRINKER_NONSLAB,
						 "thp-deferred_split");
	if (!deferred_split_shrinker) {
		shrinker_free(huge_zero_page_shrinker);
		return -ENOMEM;
	}

	huge_zero_page_shrinker->count_objects = shrink_huge_zero_page_count;
	huge_zero_page_shrinker->scan_objects = shrink_huge_zero_page_scan;
	shrinker_register(huge_zero_page_shrinker);

	deferred_split_shrinker->count_objects = deferred_split_count;
	deferred_split_shrinker->scan_objects = deferred_split_scan;
	shrinker_register(deferred_split_shrinker);

	return 0;
}

static void __init thp_shrinker_exit(void)
{
	shrinker_free(huge_zero_page_shrinker);
	shrinker_free(deferred_split_shrinker);
}

static int __init hugepage_init(void)
{
	int err;
	struct kobject *hugepage_kobj;

	if (!has_transparent_hugepage()) {
		transparent_hugepage_flags = 1 << TRANSPARENT_HUGEPAGE_UNSUPPORTED;
		return -EINVAL;
	}

	/*
	 * hugepages can't be allocated by the buddy allocator
	 */
	MAYBE_BUILD_BUG_ON(HPAGE_PMD_ORDER > MAX_PAGE_ORDER);

	err = hugepage_init_sysfs(&hugepage_kobj);
	if (err)
		goto err_sysfs;

	err = khugepaged_init();
	if (err)
		goto err_slab;

	err = thp_shrinker_init();
	if (err)
		goto err_shrinker;

	/*
	 * By default disable transparent hugepages on smaller systems,
	 * where the extra memory used could hurt more than TLB overhead
	 * is likely to save.  The admin can still enable it through /sys.
	 */
	if (totalram_pages() < (512 << (20 - PAGE_SHIFT))) {
		transparent_hugepage_flags = 0;
		return 0;
	}

	err = start_stop_khugepaged();
	if (err)
		goto err_khugepaged;

	return 0;
err_khugepaged:
	thp_shrinker_exit();
err_shrinker:
	khugepaged_destroy();
err_slab:
	hugepage_exit_sysfs(hugepage_kobj);
err_sysfs:
	return err;
}
subsys_initcall(hugepage_init);

static int __init setup_transparent_hugepage(char *str)
{
	int ret = 0;
	if (!str)
		goto out;
	if (!strcmp(str, "always")) {
		set_bit(TRANSPARENT_HUGEPAGE_FLAG,
			&transparent_hugepage_flags);
		clear_bit(TRANSPARENT_HUGEPAGE_REQ_MADV_FLAG,
			  &transparent_hugepage_flags);
		ret = 1;
	} else if (!strcmp(str, "madvise")) {
		clear_bit(TRANSPARENT_HUGEPAGE_FLAG,
			  &transparent_hugepage_flags);
		set_bit(TRANSPARENT_HUGEPAGE_REQ_MADV_FLAG,
			&transparent_hugepage_flags);
		ret = 1;
	} else if (!strcmp(str, "never")) {
		clear_bit(TRANSPARENT_HUGEPAGE_FLAG,
			  &transparent_hugepage_flags);
		clear_bit(TRANSPARENT_HUGEPAGE_REQ_MADV_FLAG,
			  &transparent_hugepage_flags);
		ret = 1;
	}
out:
	if (!ret)
		pr_warn("transparent_hugepage= cannot parse, ignored\n");
	return ret;
}
__setup("transparent_hugepage=", setup_transparent_hugepage);

static inline int get_order_from_str(const char *size_str)
{
	unsigned long size;
	char *endptr;
	int order;

	size = memparse(size_str, &endptr);

	if (!is_power_of_2(size))
		goto err;
	order = get_order(size);
	if (BIT(order) & ~THP_ORDERS_ALL_ANON)
		goto err;

	return order;
err:
	pr_err("invalid size %s in thp_anon boot parameter\n", size_str);
	return -EINVAL;
}

static char str_dup[PAGE_SIZE] __initdata;
static int __init setup_thp_anon(char *str)
{
	char *token, *range, *policy, *subtoken;
	unsigned long always, inherit, madvise;
	char *start_size, *end_size;
	int start, end, nr;
	char *p;

	if (!str || strlen(str) + 1 > PAGE_SIZE)
		goto err;
	strcpy(str_dup, str);

	always = huge_anon_orders_always;
	madvise = huge_anon_orders_madvise;
	inherit = huge_anon_orders_inherit;
	p = str_dup;
	while ((token = strsep(&p, ";")) != NULL) {
		range = strsep(&token, ":");
		policy = token;

		if (!policy)
			goto err;

		while ((subtoken = strsep(&range, ",")) != NULL) {
			if (strchr(subtoken, '-')) {
				start_size = strsep(&subtoken, "-");
				end_size = subtoken;

				start = get_order_from_str(start_size);
				end = get_order_from_str(end_size);
			} else {
				start = end = get_order_from_str(subtoken);
			}

			if (start < 0 || end < 0 || start > end)
				goto err;

			nr = end - start + 1;
			if (!strcmp(policy, "always")) {
				bitmap_set(&always, start, nr);
				bitmap_clear(&inherit, start, nr);
				bitmap_clear(&madvise, start, nr);
			} else if (!strcmp(policy, "madvise")) {
				bitmap_set(&madvise, start, nr);
				bitmap_clear(&inherit, start, nr);
				bitmap_clear(&always, start, nr);
			} else if (!strcmp(policy, "inherit")) {
				bitmap_set(&inherit, start, nr);
				bitmap_clear(&madvise, start, nr);
				bitmap_clear(&always, start, nr);
			} else if (!strcmp(policy, "never")) {
				bitmap_clear(&inherit, start, nr);
				bitmap_clear(&madvise, start, nr);
				bitmap_clear(&always, start, nr);
			} else {
				pr_err("invalid policy %s in thp_anon boot parameter\n", policy);
				goto err;
			}
		}
	}

	huge_anon_orders_always = always;
	huge_anon_orders_madvise = madvise;
	huge_anon_orders_inherit = inherit;
	anon_orders_configured = true;
	return 1;

err:
	pr_warn("thp_anon=%s: error parsing string, ignoring setting\n", str);
	return 0;
}
__setup("thp_anon=", setup_thp_anon);

pmd_t maybe_pmd_mkwrite(pmd_t pmd, struct vm_area_struct *vma)
{
	if (likely(vma->vm_flags & VM_WRITE))
		pmd = pmd_mkwrite(pmd, vma);
	return pmd;
}

#ifdef CONFIG_MEMCG
static inline
struct deferred_split *get_deferred_split_queue(struct folio *folio)
{
	struct mem_cgroup *memcg = folio_memcg(folio);
	struct pglist_data *pgdat = NODE_DATA(folio_nid(folio));

	if (memcg)
		return &memcg->deferred_split_queue;
	else
		return &pgdat->deferred_split_queue;
}
#else
static inline
struct deferred_split *get_deferred_split_queue(struct folio *folio)
{
	struct pglist_data *pgdat = NODE_DATA(folio_nid(folio));

	return &pgdat->deferred_split_queue;
}
#endif

<<<<<<< HEAD
void folio_prep_large_rmappable(struct folio *folio)
{
	if (!folio || !folio_test_large(folio))
		return;
	folio_set_large_rmappable(folio);
}

static inline bool is_transparent_hugepage(struct folio *folio)
=======
static inline bool is_transparent_hugepage(const struct folio *folio)
>>>>>>> a6ad5510
{
	if (!folio_test_large(folio))
		return false;

	return is_huge_zero_folio(folio) ||
		folio_test_large_rmappable(folio);
}

static unsigned long __thp_get_unmapped_area(struct file *filp,
		unsigned long addr, unsigned long len,
		loff_t off, unsigned long flags, unsigned long size,
		vm_flags_t vm_flags)
{
	loff_t off_end = off + len;
	loff_t off_align = round_up(off, size);
	unsigned long len_pad, ret, off_sub;

	if (!IS_ENABLED(CONFIG_64BIT) || in_compat_syscall())
		return 0;

	if (!IS_ENABLED(CONFIG_64BIT) || in_compat_syscall())
		return 0;

	if (off_end <= off_align || (off_end - off_align) < size)
		return 0;

	len_pad = len + size;
	if (len_pad < len || (off + len_pad) < off)
		return 0;

	ret = mm_get_unmapped_area_vmflags(current->mm, filp, addr, len_pad,
					   off >> PAGE_SHIFT, flags, vm_flags);

	/*
	 * The failure might be due to length padding. The caller will retry
	 * without the padding.
	 */
	if (IS_ERR_VALUE(ret))
		return 0;

	/*
	 * Do not try to align to THP boundary if allocation at the address
	 * hint succeeds.
	 */
	if (ret == addr)
		return addr;

	off_sub = (off - ret) & (size - 1);

	if (test_bit(MMF_TOPDOWN, &current->mm->flags) && !off_sub)
		return ret + size;

	ret += off_sub;
	return ret;
}

unsigned long thp_get_unmapped_area_vmflags(struct file *filp, unsigned long addr,
		unsigned long len, unsigned long pgoff, unsigned long flags,
		vm_flags_t vm_flags)
{
	unsigned long ret;
	loff_t off = (loff_t)pgoff << PAGE_SHIFT;

	ret = __thp_get_unmapped_area(filp, addr, len, off, flags, PMD_SIZE, vm_flags);
	if (ret)
		return ret;

	return mm_get_unmapped_area_vmflags(current->mm, filp, addr, len, pgoff, flags,
					    vm_flags);
}

unsigned long thp_get_unmapped_area(struct file *filp, unsigned long addr,
		unsigned long len, unsigned long pgoff, unsigned long flags)
{
	return thp_get_unmapped_area_vmflags(filp, addr, len, pgoff, flags, 0);
}
EXPORT_SYMBOL_GPL(thp_get_unmapped_area);

static vm_fault_t __do_huge_pmd_anonymous_page(struct vm_fault *vmf,
			struct page *page, gfp_t gfp)
{
	struct vm_area_struct *vma = vmf->vma;
	struct folio *folio = page_folio(page);
	pgtable_t pgtable;
	unsigned long haddr = vmf->address & HPAGE_PMD_MASK;
	vm_fault_t ret = 0;

	VM_BUG_ON_FOLIO(!folio_test_large(folio), folio);

	if (mem_cgroup_charge(folio, vma->vm_mm, gfp)) {
		folio_put(folio);
		count_vm_event(THP_FAULT_FALLBACK);
		count_vm_event(THP_FAULT_FALLBACK_CHARGE);
		count_mthp_stat(HPAGE_PMD_ORDER, MTHP_STAT_ANON_FAULT_FALLBACK);
		count_mthp_stat(HPAGE_PMD_ORDER, MTHP_STAT_ANON_FAULT_FALLBACK_CHARGE);
		return VM_FAULT_FALLBACK;
	}
	folio_throttle_swaprate(folio, gfp);

	pgtable = pte_alloc_one(vma->vm_mm);
	if (unlikely(!pgtable)) {
		ret = VM_FAULT_OOM;
		goto release;
	}

	folio_zero_user(folio, vmf->address);
	/*
	 * The memory barrier inside __folio_mark_uptodate makes sure that
	 * folio_zero_user writes become visible before the set_pmd_at()
	 * write.
	 */
	__folio_mark_uptodate(folio);

	vmf->ptl = pmd_lock(vma->vm_mm, vmf->pmd);
	if (unlikely(!pmd_none(*vmf->pmd))) {
		goto unlock_release;
	} else {
		pmd_t entry;

		ret = check_stable_address_space(vma->vm_mm);
		if (ret)
			goto unlock_release;

		/* Deliver the page fault to userland */
		if (userfaultfd_missing(vma)) {
			spin_unlock(vmf->ptl);
			folio_put(folio);
			pte_free(vma->vm_mm, pgtable);
			ret = handle_userfault(vmf, VM_UFFD_MISSING);
			VM_BUG_ON(ret & VM_FAULT_FALLBACK);
			return ret;
		}

		entry = mk_huge_pmd(page, vma->vm_page_prot);
		entry = maybe_pmd_mkwrite(pmd_mkdirty(entry), vma);
		folio_add_new_anon_rmap(folio, vma, haddr, RMAP_EXCLUSIVE);
		folio_add_lru_vma(folio, vma);
		pgtable_trans_huge_deposit(vma->vm_mm, vmf->pmd, pgtable);
		set_pmd_at(vma->vm_mm, haddr, vmf->pmd, entry);
		update_mmu_cache_pmd(vma, vmf->address, vmf->pmd);
		add_mm_counter(vma->vm_mm, MM_ANONPAGES, HPAGE_PMD_NR);
		mm_inc_nr_ptes(vma->vm_mm);
		deferred_split_folio(folio, false);
		spin_unlock(vmf->ptl);
		count_vm_event(THP_FAULT_ALLOC);
		count_mthp_stat(HPAGE_PMD_ORDER, MTHP_STAT_ANON_FAULT_ALLOC);
		count_memcg_event_mm(vma->vm_mm, THP_FAULT_ALLOC);
	}

	return 0;
unlock_release:
	spin_unlock(vmf->ptl);
release:
	if (pgtable)
		pte_free(vma->vm_mm, pgtable);
	folio_put(folio);
	return ret;

}

/*
 * always: directly stall for all thp allocations
 * defer: wake kswapd and fail if not immediately available
 * defer+madvise: wake kswapd and directly stall for MADV_HUGEPAGE, otherwise
 *		  fail if not immediately available
 * madvise: directly stall for MADV_HUGEPAGE, otherwise fail if not immediately
 *	    available
 * never: never stall for any thp allocation
 */
gfp_t vma_thp_gfp_mask(struct vm_area_struct *vma)
{
	const bool vma_madvised = vma && (vma->vm_flags & VM_HUGEPAGE);

	/* Always do synchronous compaction */
	if (test_bit(TRANSPARENT_HUGEPAGE_DEFRAG_DIRECT_FLAG, &transparent_hugepage_flags))
		return GFP_TRANSHUGE | (vma_madvised ? 0 : __GFP_NORETRY);

	/* Kick kcompactd and fail quickly */
	if (test_bit(TRANSPARENT_HUGEPAGE_DEFRAG_KSWAPD_FLAG, &transparent_hugepage_flags))
		return GFP_TRANSHUGE_LIGHT | __GFP_KSWAPD_RECLAIM;

	/* Synchronous compaction if madvised, otherwise kick kcompactd */
	if (test_bit(TRANSPARENT_HUGEPAGE_DEFRAG_KSWAPD_OR_MADV_FLAG, &transparent_hugepage_flags))
		return GFP_TRANSHUGE_LIGHT |
			(vma_madvised ? __GFP_DIRECT_RECLAIM :
					__GFP_KSWAPD_RECLAIM);

	/* Only do synchronous compaction if madvised */
	if (test_bit(TRANSPARENT_HUGEPAGE_DEFRAG_REQ_MADV_FLAG, &transparent_hugepage_flags))
		return GFP_TRANSHUGE_LIGHT |
		       (vma_madvised ? __GFP_DIRECT_RECLAIM : 0);

	return GFP_TRANSHUGE_LIGHT;
}

/* Caller must hold page table lock. */
static void set_huge_zero_folio(pgtable_t pgtable, struct mm_struct *mm,
		struct vm_area_struct *vma, unsigned long haddr, pmd_t *pmd,
		struct folio *zero_folio)
{
	pmd_t entry;
	if (!pmd_none(*pmd))
		return;
	entry = mk_pmd(&zero_folio->page, vma->vm_page_prot);
	entry = pmd_mkhuge(entry);
	pgtable_trans_huge_deposit(mm, pmd, pgtable);
	set_pmd_at(mm, haddr, pmd, entry);
	mm_inc_nr_ptes(mm);
}

vm_fault_t do_huge_pmd_anonymous_page(struct vm_fault *vmf)
{
	struct vm_area_struct *vma = vmf->vma;
	gfp_t gfp;
	struct folio *folio;
	unsigned long haddr = vmf->address & HPAGE_PMD_MASK;
	vm_fault_t ret;

	if (!thp_vma_suitable_order(vma, haddr, PMD_ORDER))
		return VM_FAULT_FALLBACK;
	ret = vmf_anon_prepare(vmf);
	if (ret)
		return ret;
	khugepaged_enter_vma(vma, vma->vm_flags);

	if (!(vmf->flags & FAULT_FLAG_WRITE) &&
			!mm_forbids_zeropage(vma->vm_mm) &&
			transparent_hugepage_use_zero_page()) {
		pgtable_t pgtable;
		struct folio *zero_folio;
		vm_fault_t ret;

		pgtable = pte_alloc_one(vma->vm_mm);
		if (unlikely(!pgtable))
			return VM_FAULT_OOM;
		zero_folio = mm_get_huge_zero_folio(vma->vm_mm);
		if (unlikely(!zero_folio)) {
			pte_free(vma->vm_mm, pgtable);
			count_vm_event(THP_FAULT_FALLBACK);
			return VM_FAULT_FALLBACK;
		}
		vmf->ptl = pmd_lock(vma->vm_mm, vmf->pmd);
		ret = 0;
		if (pmd_none(*vmf->pmd)) {
			ret = check_stable_address_space(vma->vm_mm);
			if (ret) {
				spin_unlock(vmf->ptl);
				pte_free(vma->vm_mm, pgtable);
			} else if (userfaultfd_missing(vma)) {
				spin_unlock(vmf->ptl);
				pte_free(vma->vm_mm, pgtable);
				ret = handle_userfault(vmf, VM_UFFD_MISSING);
				VM_BUG_ON(ret & VM_FAULT_FALLBACK);
			} else {
				set_huge_zero_folio(pgtable, vma->vm_mm, vma,
						   haddr, vmf->pmd, zero_folio);
				update_mmu_cache_pmd(vma, vmf->address, vmf->pmd);
				spin_unlock(vmf->ptl);
			}
		} else {
			spin_unlock(vmf->ptl);
			pte_free(vma->vm_mm, pgtable);
		}
		return ret;
	}
	gfp = vma_thp_gfp_mask(vma);
	folio = vma_alloc_folio(gfp, HPAGE_PMD_ORDER, vma, haddr, true);
	if (unlikely(!folio)) {
		count_vm_event(THP_FAULT_FALLBACK);
		count_mthp_stat(HPAGE_PMD_ORDER, MTHP_STAT_ANON_FAULT_FALLBACK);
		return VM_FAULT_FALLBACK;
	}
	return __do_huge_pmd_anonymous_page(vmf, &folio->page, gfp);
}

static void insert_pfn_pmd(struct vm_area_struct *vma, unsigned long addr,
		pmd_t *pmd, pfn_t pfn, pgprot_t prot, bool write,
		pgtable_t pgtable)
{
	struct mm_struct *mm = vma->vm_mm;
	pmd_t entry;
	spinlock_t *ptl;

	ptl = pmd_lock(mm, pmd);
	if (!pmd_none(*pmd)) {
		if (write) {
			if (pmd_pfn(*pmd) != pfn_t_to_pfn(pfn)) {
				WARN_ON_ONCE(!is_huge_zero_pmd(*pmd));
				goto out_unlock;
			}
			entry = pmd_mkyoung(*pmd);
			entry = maybe_pmd_mkwrite(pmd_mkdirty(entry), vma);
			if (pmdp_set_access_flags(vma, addr, pmd, entry, 1))
				update_mmu_cache_pmd(vma, addr, pmd);
		}

		goto out_unlock;
	}

	entry = pmd_mkhuge(pfn_t_pmd(pfn, prot));
	if (pfn_t_devmap(pfn))
		entry = pmd_mkdevmap(entry);
	else
		entry = pmd_mkspecial(entry);
	if (write) {
		entry = pmd_mkyoung(pmd_mkdirty(entry));
		entry = maybe_pmd_mkwrite(entry, vma);
	}

	if (pgtable) {
		pgtable_trans_huge_deposit(mm, pmd, pgtable);
		mm_inc_nr_ptes(mm);
		pgtable = NULL;
	}

	set_pmd_at(mm, addr, pmd, entry);
	update_mmu_cache_pmd(vma, addr, pmd);

out_unlock:
	spin_unlock(ptl);
	if (pgtable)
		pte_free(mm, pgtable);
}

/**
 * vmf_insert_pfn_pmd - insert a pmd size pfn
 * @vmf: Structure describing the fault
 * @pfn: pfn to insert
 * @write: whether it's a write fault
 *
 * Insert a pmd size pfn. See vmf_insert_pfn() for additional info.
 *
 * Return: vm_fault_t value.
 */
vm_fault_t vmf_insert_pfn_pmd(struct vm_fault *vmf, pfn_t pfn, bool write)
{
	unsigned long addr = vmf->address & PMD_MASK;
	struct vm_area_struct *vma = vmf->vma;
	pgprot_t pgprot = vma->vm_page_prot;
	pgtable_t pgtable = NULL;

	/*
	 * If we had pmd_special, we could avoid all these restrictions,
	 * but we need to be consistent with PTEs and architectures that
	 * can't support a 'special' bit.
	 */
	BUG_ON(!(vma->vm_flags & (VM_PFNMAP|VM_MIXEDMAP)) &&
			!pfn_t_devmap(pfn));
	BUG_ON((vma->vm_flags & (VM_PFNMAP|VM_MIXEDMAP)) ==
						(VM_PFNMAP|VM_MIXEDMAP));
	BUG_ON((vma->vm_flags & VM_PFNMAP) && is_cow_mapping(vma->vm_flags));

	if (addr < vma->vm_start || addr >= vma->vm_end)
		return VM_FAULT_SIGBUS;

	if (arch_needs_pgtable_deposit()) {
		pgtable = pte_alloc_one(vma->vm_mm);
		if (!pgtable)
			return VM_FAULT_OOM;
	}

	track_pfn_insert(vma, &pgprot, pfn);

	insert_pfn_pmd(vma, addr, vmf->pmd, pfn, pgprot, write, pgtable);
	return VM_FAULT_NOPAGE;
}
EXPORT_SYMBOL_GPL(vmf_insert_pfn_pmd);

#ifdef CONFIG_HAVE_ARCH_TRANSPARENT_HUGEPAGE_PUD
static pud_t maybe_pud_mkwrite(pud_t pud, struct vm_area_struct *vma)
{
	if (likely(vma->vm_flags & VM_WRITE))
		pud = pud_mkwrite(pud);
	return pud;
}

static void insert_pfn_pud(struct vm_area_struct *vma, unsigned long addr,
		pud_t *pud, pfn_t pfn, bool write)
{
	struct mm_struct *mm = vma->vm_mm;
	pgprot_t prot = vma->vm_page_prot;
	pud_t entry;
	spinlock_t *ptl;

	ptl = pud_lock(mm, pud);
	if (!pud_none(*pud)) {
		if (write) {
			if (WARN_ON_ONCE(pud_pfn(*pud) != pfn_t_to_pfn(pfn)))
				goto out_unlock;
			entry = pud_mkyoung(*pud);
			entry = maybe_pud_mkwrite(pud_mkdirty(entry), vma);
			if (pudp_set_access_flags(vma, addr, pud, entry, 1))
				update_mmu_cache_pud(vma, addr, pud);
		}
		goto out_unlock;
	}

	entry = pud_mkhuge(pfn_t_pud(pfn, prot));
	if (pfn_t_devmap(pfn))
		entry = pud_mkdevmap(entry);
	else
		entry = pud_mkspecial(entry);
	if (write) {
		entry = pud_mkyoung(pud_mkdirty(entry));
		entry = maybe_pud_mkwrite(entry, vma);
	}
	set_pud_at(mm, addr, pud, entry);
	update_mmu_cache_pud(vma, addr, pud);

out_unlock:
	spin_unlock(ptl);
}

/**
 * vmf_insert_pfn_pud - insert a pud size pfn
 * @vmf: Structure describing the fault
 * @pfn: pfn to insert
 * @write: whether it's a write fault
 *
 * Insert a pud size pfn. See vmf_insert_pfn() for additional info.
 *
 * Return: vm_fault_t value.
 */
vm_fault_t vmf_insert_pfn_pud(struct vm_fault *vmf, pfn_t pfn, bool write)
{
	unsigned long addr = vmf->address & PUD_MASK;
	struct vm_area_struct *vma = vmf->vma;
	pgprot_t pgprot = vma->vm_page_prot;

	/*
	 * If we had pud_special, we could avoid all these restrictions,
	 * but we need to be consistent with PTEs and architectures that
	 * can't support a 'special' bit.
	 */
	BUG_ON(!(vma->vm_flags & (VM_PFNMAP|VM_MIXEDMAP)) &&
			!pfn_t_devmap(pfn));
	BUG_ON((vma->vm_flags & (VM_PFNMAP|VM_MIXEDMAP)) ==
						(VM_PFNMAP|VM_MIXEDMAP));
	BUG_ON((vma->vm_flags & VM_PFNMAP) && is_cow_mapping(vma->vm_flags));

	if (addr < vma->vm_start || addr >= vma->vm_end)
		return VM_FAULT_SIGBUS;

	track_pfn_insert(vma, &pgprot, pfn);

	insert_pfn_pud(vma, addr, vmf->pud, pfn, write);
	return VM_FAULT_NOPAGE;
}
EXPORT_SYMBOL_GPL(vmf_insert_pfn_pud);
#endif /* CONFIG_HAVE_ARCH_TRANSPARENT_HUGEPAGE_PUD */

void touch_pmd(struct vm_area_struct *vma, unsigned long addr,
	       pmd_t *pmd, bool write)
{
	pmd_t _pmd;

	_pmd = pmd_mkyoung(*pmd);
	if (write)
		_pmd = pmd_mkdirty(_pmd);
	if (pmdp_set_access_flags(vma, addr & HPAGE_PMD_MASK,
				  pmd, _pmd, write))
		update_mmu_cache_pmd(vma, addr, pmd);
}

struct page *follow_devmap_pmd(struct vm_area_struct *vma, unsigned long addr,
		pmd_t *pmd, int flags, struct dev_pagemap **pgmap)
{
	unsigned long pfn = pmd_pfn(*pmd);
	struct mm_struct *mm = vma->vm_mm;
	struct page *page;
	int ret;

	assert_spin_locked(pmd_lockptr(mm, pmd));

	if (flags & FOLL_WRITE && !pmd_write(*pmd))
		return NULL;

	if (pmd_present(*pmd) && pmd_devmap(*pmd))
		/* pass */;
	else
		return NULL;

	if (flags & FOLL_TOUCH)
		touch_pmd(vma, addr, pmd, flags & FOLL_WRITE);

	/*
	 * device mapped pages can only be returned if the
	 * caller will manage the page reference count.
	 */
	if (!(flags & (FOLL_GET | FOLL_PIN)))
		return ERR_PTR(-EEXIST);

	pfn += (addr & ~PMD_MASK) >> PAGE_SHIFT;
	*pgmap = get_dev_pagemap(pfn, *pgmap);
	if (!*pgmap)
		return ERR_PTR(-EFAULT);
	page = pfn_to_page(pfn);
	ret = try_grab_folio(page_folio(page), 1, flags);
	if (ret)
		page = ERR_PTR(ret);

	return page;
}

int copy_huge_pmd(struct mm_struct *dst_mm, struct mm_struct *src_mm,
		  pmd_t *dst_pmd, pmd_t *src_pmd, unsigned long addr,
		  struct vm_area_struct *dst_vma, struct vm_area_struct *src_vma)
{
	spinlock_t *dst_ptl, *src_ptl;
	struct page *src_page;
	struct folio *src_folio;
	pmd_t pmd;
	pgtable_t pgtable = NULL;
	int ret = -ENOMEM;

	pmd = pmdp_get_lockless(src_pmd);
	if (unlikely(pmd_present(pmd) && pmd_special(pmd))) {
		dst_ptl = pmd_lock(dst_mm, dst_pmd);
		src_ptl = pmd_lockptr(src_mm, src_pmd);
		spin_lock_nested(src_ptl, SINGLE_DEPTH_NESTING);
		/*
		 * No need to recheck the pmd, it can't change with write
		 * mmap lock held here.
		 *
		 * Meanwhile, making sure it's not a CoW VMA with writable
		 * mapping, otherwise it means either the anon page wrongly
		 * applied special bit, or we made the PRIVATE mapping be
		 * able to wrongly write to the backend MMIO.
		 */
		VM_WARN_ON_ONCE(is_cow_mapping(src_vma->vm_flags) && pmd_write(pmd));
		goto set_pmd;
	}

	/* Skip if can be re-fill on fault */
	if (!vma_is_anonymous(dst_vma))
		return 0;

	pgtable = pte_alloc_one(dst_mm);
	if (unlikely(!pgtable))
		goto out;

	dst_ptl = pmd_lock(dst_mm, dst_pmd);
	src_ptl = pmd_lockptr(src_mm, src_pmd);
	spin_lock_nested(src_ptl, SINGLE_DEPTH_NESTING);

	ret = -EAGAIN;
	pmd = *src_pmd;

#ifdef CONFIG_ARCH_ENABLE_THP_MIGRATION
	if (unlikely(is_swap_pmd(pmd))) {
		swp_entry_t entry = pmd_to_swp_entry(pmd);

		VM_BUG_ON(!is_pmd_migration_entry(pmd));
		if (!is_readable_migration_entry(entry)) {
			entry = make_readable_migration_entry(
							swp_offset(entry));
			pmd = swp_entry_to_pmd(entry);
			if (pmd_swp_soft_dirty(*src_pmd))
				pmd = pmd_swp_mksoft_dirty(pmd);
			if (pmd_swp_uffd_wp(*src_pmd))
				pmd = pmd_swp_mkuffd_wp(pmd);
			set_pmd_at(src_mm, addr, src_pmd, pmd);
		}
		add_mm_counter(dst_mm, MM_ANONPAGES, HPAGE_PMD_NR);
		mm_inc_nr_ptes(dst_mm);
		pgtable_trans_huge_deposit(dst_mm, dst_pmd, pgtable);
		if (!userfaultfd_wp(dst_vma))
			pmd = pmd_swp_clear_uffd_wp(pmd);
		set_pmd_at(dst_mm, addr, dst_pmd, pmd);
		ret = 0;
		goto out_unlock;
	}
#endif

	if (unlikely(!pmd_trans_huge(pmd))) {
		pte_free(dst_mm, pgtable);
		goto out_unlock;
	}
	/*
	 * When page table lock is held, the huge zero pmd should not be
	 * under splitting since we don't split the page itself, only pmd to
	 * a page table.
	 */
	if (is_huge_zero_pmd(pmd)) {
		/*
		 * mm_get_huge_zero_folio() will never allocate a new
		 * folio here, since we already have a zero page to
		 * copy. It just takes a reference.
		 */
		mm_get_huge_zero_folio(dst_mm);
		goto out_zero_page;
	}

	src_page = pmd_page(pmd);
	VM_BUG_ON_PAGE(!PageHead(src_page), src_page);
	src_folio = page_folio(src_page);

	folio_get(src_folio);
	if (unlikely(folio_try_dup_anon_rmap_pmd(src_folio, src_page, src_vma))) {
		/* Page maybe pinned: split and retry the fault on PTEs. */
		folio_put(src_folio);
		pte_free(dst_mm, pgtable);
		spin_unlock(src_ptl);
		spin_unlock(dst_ptl);
		__split_huge_pmd(src_vma, src_pmd, addr, false, NULL);
		return -EAGAIN;
	}
	add_mm_counter(dst_mm, MM_ANONPAGES, HPAGE_PMD_NR);
out_zero_page:
	mm_inc_nr_ptes(dst_mm);
	pgtable_trans_huge_deposit(dst_mm, dst_pmd, pgtable);
	pmdp_set_wrprotect(src_mm, addr, src_pmd);
	if (!userfaultfd_wp(dst_vma))
		pmd = pmd_clear_uffd_wp(pmd);
	pmd = pmd_wrprotect(pmd);
set_pmd:
	pmd = pmd_mkold(pmd);
	set_pmd_at(dst_mm, addr, dst_pmd, pmd);

	ret = 0;
out_unlock:
	spin_unlock(src_ptl);
	spin_unlock(dst_ptl);
out:
	return ret;
}

#ifdef CONFIG_HAVE_ARCH_TRANSPARENT_HUGEPAGE_PUD
void touch_pud(struct vm_area_struct *vma, unsigned long addr,
	       pud_t *pud, bool write)
{
	pud_t _pud;

	_pud = pud_mkyoung(*pud);
	if (write)
		_pud = pud_mkdirty(_pud);
	if (pudp_set_access_flags(vma, addr & HPAGE_PUD_MASK,
				  pud, _pud, write))
		update_mmu_cache_pud(vma, addr, pud);
}

<<<<<<< HEAD
struct page *follow_devmap_pud(struct vm_area_struct *vma, unsigned long addr,
		pud_t *pud, int flags, struct dev_pagemap **pgmap)
{
	unsigned long pfn = pud_pfn(*pud);
	struct mm_struct *mm = vma->vm_mm;
	struct page *page;
	int ret;

	assert_spin_locked(pud_lockptr(mm, pud));

	if (flags & FOLL_WRITE && !pud_write(*pud))
		return NULL;

	if (pud_present(*pud) && pud_devmap(*pud))
		/* pass */;
	else
		return NULL;

	if (flags & FOLL_TOUCH)
		touch_pud(vma, addr, pud, flags & FOLL_WRITE);

	/*
	 * device mapped pages can only be returned if the
	 * caller will manage the page reference count.
	 *
	 * At least one of FOLL_GET | FOLL_PIN must be set, so assert that here:
	 */
	if (!(flags & (FOLL_GET | FOLL_PIN)))
		return ERR_PTR(-EEXIST);

	pfn += (addr & ~PUD_MASK) >> PAGE_SHIFT;
	*pgmap = get_dev_pagemap(pfn, *pgmap);
	if (!*pgmap)
		return ERR_PTR(-EFAULT);
	page = pfn_to_page(pfn);

	ret = try_grab_folio(page_folio(page), 1, flags);
	if (ret)
		page = ERR_PTR(ret);

	return page;
}

=======
>>>>>>> a6ad5510
int copy_huge_pud(struct mm_struct *dst_mm, struct mm_struct *src_mm,
		  pud_t *dst_pud, pud_t *src_pud, unsigned long addr,
		  struct vm_area_struct *vma)
{
	spinlock_t *dst_ptl, *src_ptl;
	pud_t pud;
	int ret;

	dst_ptl = pud_lock(dst_mm, dst_pud);
	src_ptl = pud_lockptr(src_mm, src_pud);
	spin_lock_nested(src_ptl, SINGLE_DEPTH_NESTING);

	ret = -EAGAIN;
	pud = *src_pud;
	if (unlikely(!pud_trans_huge(pud) && !pud_devmap(pud)))
		goto out_unlock;

	/*
	 * TODO: once we support anonymous pages, use
	 * folio_try_dup_anon_rmap_*() and split if duplicating fails.
	 */
	if (is_cow_mapping(vma->vm_flags) && pud_write(pud)) {
		pudp_set_wrprotect(src_mm, addr, src_pud);
		pud = pud_wrprotect(pud);
	}
	pud = pud_mkold(pud);
	set_pud_at(dst_mm, addr, dst_pud, pud);

	ret = 0;
out_unlock:
	spin_unlock(src_ptl);
	spin_unlock(dst_ptl);
	return ret;
}

void huge_pud_set_accessed(struct vm_fault *vmf, pud_t orig_pud)
{
	bool write = vmf->flags & FAULT_FLAG_WRITE;

	vmf->ptl = pud_lock(vmf->vma->vm_mm, vmf->pud);
	if (unlikely(!pud_same(*vmf->pud, orig_pud)))
		goto unlock;

	touch_pud(vmf->vma, vmf->address, vmf->pud, write);
unlock:
	spin_unlock(vmf->ptl);
}
#endif /* CONFIG_HAVE_ARCH_TRANSPARENT_HUGEPAGE_PUD */

void huge_pmd_set_accessed(struct vm_fault *vmf)
{
	bool write = vmf->flags & FAULT_FLAG_WRITE;

	vmf->ptl = pmd_lock(vmf->vma->vm_mm, vmf->pmd);
	if (unlikely(!pmd_same(*vmf->pmd, vmf->orig_pmd)))
		goto unlock;

	touch_pmd(vmf->vma, vmf->address, vmf->pmd, write);

unlock:
	spin_unlock(vmf->ptl);
}

vm_fault_t do_huge_pmd_wp_page(struct vm_fault *vmf)
{
	const bool unshare = vmf->flags & FAULT_FLAG_UNSHARE;
	struct vm_area_struct *vma = vmf->vma;
	struct folio *folio;
	struct page *page;
	unsigned long haddr = vmf->address & HPAGE_PMD_MASK;
	pmd_t orig_pmd = vmf->orig_pmd;

	vmf->ptl = pmd_lockptr(vma->vm_mm, vmf->pmd);
	VM_BUG_ON_VMA(!vma->anon_vma, vma);

	if (is_huge_zero_pmd(orig_pmd))
		goto fallback;

	spin_lock(vmf->ptl);

	if (unlikely(!pmd_same(*vmf->pmd, orig_pmd))) {
		spin_unlock(vmf->ptl);
		return 0;
	}

	page = pmd_page(orig_pmd);
	folio = page_folio(page);
	VM_BUG_ON_PAGE(!PageHead(page), page);

	/* Early check when only holding the PT lock. */
	if (PageAnonExclusive(page))
		goto reuse;

	if (!folio_trylock(folio)) {
		folio_get(folio);
		spin_unlock(vmf->ptl);
		folio_lock(folio);
		spin_lock(vmf->ptl);
		if (unlikely(!pmd_same(*vmf->pmd, orig_pmd))) {
			spin_unlock(vmf->ptl);
			folio_unlock(folio);
			folio_put(folio);
			return 0;
		}
		folio_put(folio);
	}

	/* Recheck after temporarily dropping the PT lock. */
	if (PageAnonExclusive(page)) {
		folio_unlock(folio);
		goto reuse;
	}

	/*
	 * See do_wp_page(): we can only reuse the folio exclusively if
	 * there are no additional references. Note that we always drain
	 * the LRU cache immediately after adding a THP.
	 */
	if (folio_ref_count(folio) >
			1 + folio_test_swapcache(folio) * folio_nr_pages(folio))
		goto unlock_fallback;
	if (folio_test_swapcache(folio))
		folio_free_swap(folio);
	if (folio_ref_count(folio) == 1) {
		pmd_t entry;

		folio_move_anon_rmap(folio, vma);
		SetPageAnonExclusive(page);
		folio_unlock(folio);
reuse:
		if (unlikely(unshare)) {
			spin_unlock(vmf->ptl);
			return 0;
		}
		entry = pmd_mkyoung(orig_pmd);
		entry = maybe_pmd_mkwrite(pmd_mkdirty(entry), vma);
		if (pmdp_set_access_flags(vma, haddr, vmf->pmd, entry, 1))
			update_mmu_cache_pmd(vma, vmf->address, vmf->pmd);
		spin_unlock(vmf->ptl);
		return 0;
	}

unlock_fallback:
	folio_unlock(folio);
	spin_unlock(vmf->ptl);
fallback:
	__split_huge_pmd(vma, vmf->pmd, vmf->address, false, NULL);
	return VM_FAULT_FALLBACK;
}

static inline bool can_change_pmd_writable(struct vm_area_struct *vma,
					   unsigned long addr, pmd_t pmd)
{
	struct page *page;

	if (WARN_ON_ONCE(!(vma->vm_flags & VM_WRITE)))
		return false;

	/* Don't touch entries that are not even readable (NUMA hinting). */
	if (pmd_protnone(pmd))
		return false;

	/* Do we need write faults for softdirty tracking? */
	if (pmd_needs_soft_dirty_wp(vma, pmd))
		return false;

	/* Do we need write faults for uffd-wp tracking? */
	if (userfaultfd_huge_pmd_wp(vma, pmd))
		return false;

	if (!(vma->vm_flags & VM_SHARED)) {
		/* See can_change_pte_writable(). */
		page = vm_normal_page_pmd(vma, addr, pmd);
		return page && PageAnon(page) && PageAnonExclusive(page);
	}

	/* See can_change_pte_writable(). */
	return pmd_dirty(pmd);
}

<<<<<<< HEAD
/* FOLL_FORCE can write to even unwritable PMDs in COW mappings. */
static inline bool can_follow_write_pmd(pmd_t pmd, struct page *page,
					struct vm_area_struct *vma,
					unsigned int flags)
{
	/* If the pmd is writable, we can write to the page. */
	if (pmd_write(pmd))
		return true;

	/* Maybe FOLL_FORCE is set to override it? */
	if (!(flags & FOLL_FORCE))
		return false;

	/* But FOLL_FORCE has no effect on shared mappings */
	if (vma->vm_flags & (VM_MAYSHARE | VM_SHARED))
		return false;

	/* ... or read-only private ones */
	if (!(vma->vm_flags & VM_MAYWRITE))
		return false;

	/* ... or already writable ones that just need to take a write fault */
	if (vma->vm_flags & VM_WRITE)
		return false;

	/*
	 * See can_change_pte_writable(): we broke COW and could map the page
	 * writable if we have an exclusive anonymous page ...
	 */
	if (!page || !PageAnon(page) || !PageAnonExclusive(page))
		return false;

	/* ... and a write-fault isn't required for other reasons. */
	if (vma_soft_dirty_enabled(vma) && !pmd_soft_dirty(pmd))
		return false;
	return !userfaultfd_huge_pmd_wp(vma, pmd);
}

struct page *follow_trans_huge_pmd(struct vm_area_struct *vma,
				   unsigned long addr,
				   pmd_t *pmd,
				   unsigned int flags)
{
	struct mm_struct *mm = vma->vm_mm;
	struct page *page;
	int ret;

	assert_spin_locked(pmd_lockptr(mm, pmd));

	page = pmd_page(*pmd);
	VM_BUG_ON_PAGE(!PageHead(page) && !is_zone_device_page(page), page);

	if ((flags & FOLL_WRITE) &&
	    !can_follow_write_pmd(*pmd, page, vma, flags))
		return NULL;

	/* Avoid dumping huge zero page */
	if ((flags & FOLL_DUMP) && is_huge_zero_pmd(*pmd))
		return ERR_PTR(-EFAULT);

	if (pmd_protnone(*pmd) && !gup_can_follow_protnone(vma, flags))
		return NULL;

	if (!pmd_write(*pmd) && gup_must_unshare(vma, flags, page))
		return ERR_PTR(-EMLINK);

	VM_BUG_ON_PAGE((flags & FOLL_PIN) && PageAnon(page) &&
			!PageAnonExclusive(page), page);

	ret = try_grab_folio(page_folio(page), 1, flags);
	if (ret)
		return ERR_PTR(ret);

	if (flags & FOLL_TOUCH)
		touch_pmd(vma, addr, pmd, flags & FOLL_WRITE);

	page += (addr & ~HPAGE_PMD_MASK) >> PAGE_SHIFT;
	VM_BUG_ON_PAGE(!PageCompound(page) && !is_zone_device_page(page), page);

	return page;
}

=======
>>>>>>> a6ad5510
/* NUMA hinting page fault entry point for trans huge pmds */
vm_fault_t do_huge_pmd_numa_page(struct vm_fault *vmf)
{
	struct vm_area_struct *vma = vmf->vma;
	struct folio *folio;
	unsigned long haddr = vmf->address & HPAGE_PMD_MASK;
	int nid = NUMA_NO_NODE;
	int target_nid, last_cpupid;
	pmd_t pmd, old_pmd;
	bool writable = false;
	int flags = 0;

	vmf->ptl = pmd_lock(vma->vm_mm, vmf->pmd);
	old_pmd = pmdp_get(vmf->pmd);

	if (unlikely(!pmd_same(old_pmd, vmf->orig_pmd))) {
		spin_unlock(vmf->ptl);
		return 0;
	}

	pmd = pmd_modify(old_pmd, vma->vm_page_prot);

	/*
	 * Detect now whether the PMD could be writable; this information
	 * is only valid while holding the PT lock.
	 */
	writable = pmd_write(pmd);
	if (!writable && vma_wants_manual_pte_write_upgrade(vma) &&
	    can_change_pmd_writable(vma, vmf->address, pmd))
		writable = true;

	folio = vm_normal_folio_pmd(vma, haddr, pmd);
	if (!folio)
		goto out_map;

	nid = folio_nid(folio);

	target_nid = numa_migrate_check(folio, vmf, haddr, &flags, writable,
					&last_cpupid);
	if (target_nid == NUMA_NO_NODE)
		goto out_map;
	if (migrate_misplaced_folio_prepare(folio, vma, target_nid)) {
		flags |= TNF_MIGRATE_FAIL;
		goto out_map;
	}
	/* The folio is isolated and isolation code holds a folio reference. */
	spin_unlock(vmf->ptl);
	writable = false;

	if (!migrate_misplaced_folio(folio, vma, target_nid)) {
		flags |= TNF_MIGRATED;
<<<<<<< HEAD
		page_nid = target_nid;
		task_numa_fault(last_cpupid, page_nid, HPAGE_PMD_NR, flags);
=======
		nid = target_nid;
		task_numa_fault(last_cpupid, nid, HPAGE_PMD_NR, flags);
>>>>>>> a6ad5510
		return 0;
	}

	flags |= TNF_MIGRATE_FAIL;
	vmf->ptl = pmd_lock(vma->vm_mm, vmf->pmd);
<<<<<<< HEAD
	if (unlikely(!pmd_same(oldpmd, *vmf->pmd))) {
=======
	if (unlikely(!pmd_same(pmdp_get(vmf->pmd), vmf->orig_pmd))) {
>>>>>>> a6ad5510
		spin_unlock(vmf->ptl);
		return 0;
	}
out_map:
	/* Restore the PMD */
	pmd = pmd_modify(pmdp_get(vmf->pmd), vma->vm_page_prot);
	pmd = pmd_mkyoung(pmd);
	if (writable)
		pmd = pmd_mkwrite(pmd, vma);
	set_pmd_at(vma->vm_mm, haddr, vmf->pmd, pmd);
	update_mmu_cache_pmd(vma, vmf->address, vmf->pmd);
	spin_unlock(vmf->ptl);

<<<<<<< HEAD
	if (page_nid != NUMA_NO_NODE)
		task_numa_fault(last_cpupid, page_nid, HPAGE_PMD_NR, flags);
=======
	if (nid != NUMA_NO_NODE)
		task_numa_fault(last_cpupid, nid, HPAGE_PMD_NR, flags);
>>>>>>> a6ad5510
	return 0;
}

/*
 * Return true if we do MADV_FREE successfully on entire pmd page.
 * Otherwise, return false.
 */
bool madvise_free_huge_pmd(struct mmu_gather *tlb, struct vm_area_struct *vma,
		pmd_t *pmd, unsigned long addr, unsigned long next)
{
	spinlock_t *ptl;
	pmd_t orig_pmd;
	struct folio *folio;
	struct mm_struct *mm = tlb->mm;
	bool ret = false;

	tlb_change_page_size(tlb, HPAGE_PMD_SIZE);

	ptl = pmd_trans_huge_lock(pmd, vma);
	if (!ptl)
		goto out_unlocked;

	orig_pmd = *pmd;
	if (is_huge_zero_pmd(orig_pmd))
		goto out;

	if (unlikely(!pmd_present(orig_pmd))) {
		VM_BUG_ON(thp_migration_supported() &&
				  !is_pmd_migration_entry(orig_pmd));
		goto out;
	}

	folio = pmd_folio(orig_pmd);
	/*
	 * If other processes are mapping this folio, we couldn't discard
	 * the folio unless they all do MADV_FREE so let's skip the folio.
	 */
	if (folio_likely_mapped_shared(folio))
		goto out;

	if (!folio_trylock(folio))
		goto out;

	/*
	 * If user want to discard part-pages of THP, split it so MADV_FREE
	 * will deactivate only them.
	 */
	if (next - addr != HPAGE_PMD_SIZE) {
		folio_get(folio);
		spin_unlock(ptl);
		split_folio(folio);
		folio_unlock(folio);
		folio_put(folio);
		goto out_unlocked;
	}

	if (folio_test_dirty(folio))
		folio_clear_dirty(folio);
	folio_unlock(folio);

	if (pmd_young(orig_pmd) || pmd_dirty(orig_pmd)) {
		pmdp_invalidate(vma, addr, pmd);
		orig_pmd = pmd_mkold(orig_pmd);
		orig_pmd = pmd_mkclean(orig_pmd);

		set_pmd_at(mm, addr, pmd, orig_pmd);
		tlb_remove_pmd_tlb_entry(tlb, pmd, addr);
	}

	folio_mark_lazyfree(folio);
	ret = true;
out:
	spin_unlock(ptl);
out_unlocked:
	return ret;
}

static inline void zap_deposited_table(struct mm_struct *mm, pmd_t *pmd)
{
	pgtable_t pgtable;

	pgtable = pgtable_trans_huge_withdraw(mm, pmd);
	pte_free(mm, pgtable);
	mm_dec_nr_ptes(mm);
}

int zap_huge_pmd(struct mmu_gather *tlb, struct vm_area_struct *vma,
		 pmd_t *pmd, unsigned long addr)
{
	pmd_t orig_pmd;
	spinlock_t *ptl;

	tlb_change_page_size(tlb, HPAGE_PMD_SIZE);

	ptl = __pmd_trans_huge_lock(pmd, vma);
	if (!ptl)
		return 0;
	/*
	 * For architectures like ppc64 we look at deposited pgtable
	 * when calling pmdp_huge_get_and_clear. So do the
	 * pgtable_trans_huge_withdraw after finishing pmdp related
	 * operations.
	 */
	orig_pmd = pmdp_huge_get_and_clear_full(vma, addr, pmd,
						tlb->fullmm);
	arch_check_zapped_pmd(vma, orig_pmd);
	tlb_remove_pmd_tlb_entry(tlb, pmd, addr);
	if (vma_is_special_huge(vma)) {
		if (arch_needs_pgtable_deposit())
			zap_deposited_table(tlb->mm, pmd);
		spin_unlock(ptl);
	} else if (is_huge_zero_pmd(orig_pmd)) {
		zap_deposited_table(tlb->mm, pmd);
		spin_unlock(ptl);
	} else {
		struct folio *folio = NULL;
		int flush_needed = 1;

		if (pmd_present(orig_pmd)) {
			struct page *page = pmd_page(orig_pmd);

			folio = page_folio(page);
			folio_remove_rmap_pmd(folio, page, vma);
			WARN_ON_ONCE(folio_mapcount(folio) < 0);
			VM_BUG_ON_PAGE(!PageHead(page), page);
		} else if (thp_migration_supported()) {
			swp_entry_t entry;

			VM_BUG_ON(!is_pmd_migration_entry(orig_pmd));
			entry = pmd_to_swp_entry(orig_pmd);
			folio = pfn_swap_entry_folio(entry);
			flush_needed = 0;
		} else
			WARN_ONCE(1, "Non present huge pmd without pmd migration enabled!");

		if (folio_test_anon(folio)) {
			zap_deposited_table(tlb->mm, pmd);
			add_mm_counter(tlb->mm, MM_ANONPAGES, -HPAGE_PMD_NR);
		} else {
			if (arch_needs_pgtable_deposit())
				zap_deposited_table(tlb->mm, pmd);
			add_mm_counter(tlb->mm, mm_counter_file(folio),
				       -HPAGE_PMD_NR);
		}

		spin_unlock(ptl);
		if (flush_needed)
			tlb_remove_page_size(tlb, &folio->page, HPAGE_PMD_SIZE);
	}
	return 1;
}

#ifndef pmd_move_must_withdraw
static inline int pmd_move_must_withdraw(spinlock_t *new_pmd_ptl,
					 spinlock_t *old_pmd_ptl,
					 struct vm_area_struct *vma)
{
	/*
	 * With split pmd lock we also need to move preallocated
	 * PTE page table if new_pmd is on different PMD page table.
	 *
	 * We also don't deposit and withdraw tables for file pages.
	 */
	return (new_pmd_ptl != old_pmd_ptl) && vma_is_anonymous(vma);
}
#endif

static pmd_t move_soft_dirty_pmd(pmd_t pmd)
{
#ifdef CONFIG_MEM_SOFT_DIRTY
	if (unlikely(is_pmd_migration_entry(pmd)))
		pmd = pmd_swp_mksoft_dirty(pmd);
	else if (pmd_present(pmd))
		pmd = pmd_mksoft_dirty(pmd);
#endif
	return pmd;
}

bool move_huge_pmd(struct vm_area_struct *vma, unsigned long old_addr,
		  unsigned long new_addr, pmd_t *old_pmd, pmd_t *new_pmd)
{
	spinlock_t *old_ptl, *new_ptl;
	pmd_t pmd;
	struct mm_struct *mm = vma->vm_mm;
	bool force_flush = false;

	/*
	 * The destination pmd shouldn't be established, free_pgtables()
	 * should have released it; but move_page_tables() might have already
	 * inserted a page table, if racing against shmem/file collapse.
	 */
	if (!pmd_none(*new_pmd)) {
		VM_BUG_ON(pmd_trans_huge(*new_pmd));
		return false;
	}

	/*
	 * We don't have to worry about the ordering of src and dst
	 * ptlocks because exclusive mmap_lock prevents deadlock.
	 */
	old_ptl = __pmd_trans_huge_lock(old_pmd, vma);
	if (old_ptl) {
		new_ptl = pmd_lockptr(mm, new_pmd);
		if (new_ptl != old_ptl)
			spin_lock_nested(new_ptl, SINGLE_DEPTH_NESTING);
		pmd = pmdp_huge_get_and_clear(mm, old_addr, old_pmd);
		if (pmd_present(pmd))
			force_flush = true;
		VM_BUG_ON(!pmd_none(*new_pmd));

		if (pmd_move_must_withdraw(new_ptl, old_ptl, vma)) {
			pgtable_t pgtable;
			pgtable = pgtable_trans_huge_withdraw(mm, old_pmd);
			pgtable_trans_huge_deposit(mm, new_pmd, pgtable);
		}
		pmd = move_soft_dirty_pmd(pmd);
		set_pmd_at(mm, new_addr, new_pmd, pmd);
		if (force_flush)
			flush_pmd_tlb_range(vma, old_addr, old_addr + PMD_SIZE);
		if (new_ptl != old_ptl)
			spin_unlock(new_ptl);
		spin_unlock(old_ptl);
		return true;
	}
	return false;
}

/*
 * Returns
 *  - 0 if PMD could not be locked
 *  - 1 if PMD was locked but protections unchanged and TLB flush unnecessary
 *      or if prot_numa but THP migration is not supported
 *  - HPAGE_PMD_NR if protections changed and TLB flush necessary
 */
int change_huge_pmd(struct mmu_gather *tlb, struct vm_area_struct *vma,
		    pmd_t *pmd, unsigned long addr, pgprot_t newprot,
		    unsigned long cp_flags)
{
	struct mm_struct *mm = vma->vm_mm;
	spinlock_t *ptl;
	pmd_t oldpmd, entry;
	bool prot_numa = cp_flags & MM_CP_PROT_NUMA;
	bool uffd_wp = cp_flags & MM_CP_UFFD_WP;
	bool uffd_wp_resolve = cp_flags & MM_CP_UFFD_WP_RESOLVE;
	int ret = 1;

	tlb_change_page_size(tlb, HPAGE_PMD_SIZE);

	if (prot_numa && !thp_migration_supported())
		return 1;

	ptl = __pmd_trans_huge_lock(pmd, vma);
	if (!ptl)
		return 0;

#ifdef CONFIG_ARCH_ENABLE_THP_MIGRATION
	if (is_swap_pmd(*pmd)) {
		swp_entry_t entry = pmd_to_swp_entry(*pmd);
		struct folio *folio = pfn_swap_entry_folio(entry);
		pmd_t newpmd;

		VM_BUG_ON(!is_pmd_migration_entry(*pmd));
		if (is_writable_migration_entry(entry)) {
			/*
			 * A protection check is difficult so
			 * just be safe and disable write
			 */
			if (folio_test_anon(folio))
				entry = make_readable_exclusive_migration_entry(swp_offset(entry));
			else
				entry = make_readable_migration_entry(swp_offset(entry));
			newpmd = swp_entry_to_pmd(entry);
			if (pmd_swp_soft_dirty(*pmd))
				newpmd = pmd_swp_mksoft_dirty(newpmd);
		} else {
			newpmd = *pmd;
		}

		if (uffd_wp)
			newpmd = pmd_swp_mkuffd_wp(newpmd);
		else if (uffd_wp_resolve)
			newpmd = pmd_swp_clear_uffd_wp(newpmd);
		if (!pmd_same(*pmd, newpmd))
			set_pmd_at(mm, addr, pmd, newpmd);
		goto unlock;
	}
#endif

	if (prot_numa) {
		struct folio *folio;
		bool toptier;
		/*
		 * Avoid trapping faults against the zero page. The read-only
		 * data is likely to be read-cached on the local CPU and
		 * local/remote hits to the zero page are not interesting.
		 */
		if (is_huge_zero_pmd(*pmd))
			goto unlock;

		if (pmd_protnone(*pmd))
			goto unlock;

		folio = pmd_folio(*pmd);
		toptier = node_is_toptier(folio_nid(folio));
		/*
		 * Skip scanning top tier node if normal numa
		 * balancing is disabled
		 */
		if (!(sysctl_numa_balancing_mode & NUMA_BALANCING_NORMAL) &&
		    toptier)
			goto unlock;

		if (folio_use_access_time(folio))
			folio_xchg_access_time(folio,
					       jiffies_to_msecs(jiffies));
	}
	/*
	 * In case prot_numa, we are under mmap_read_lock(mm). It's critical
	 * to not clear pmd intermittently to avoid race with MADV_DONTNEED
	 * which is also under mmap_read_lock(mm):
	 *
	 *	CPU0:				CPU1:
	 *				change_huge_pmd(prot_numa=1)
	 *				 pmdp_huge_get_and_clear_notify()
	 * madvise_dontneed()
	 *  zap_pmd_range()
	 *   pmd_trans_huge(*pmd) == 0 (without ptl)
	 *   // skip the pmd
	 *				 set_pmd_at();
	 *				 // pmd is re-established
	 *
	 * The race makes MADV_DONTNEED miss the huge pmd and don't clear it
	 * which may break userspace.
	 *
	 * pmdp_invalidate_ad() is required to make sure we don't miss
	 * dirty/young flags set by hardware.
	 */
	oldpmd = pmdp_invalidate_ad(vma, addr, pmd);

	entry = pmd_modify(oldpmd, newprot);
	if (uffd_wp)
		entry = pmd_mkuffd_wp(entry);
	else if (uffd_wp_resolve)
		/*
		 * Leave the write bit to be handled by PF interrupt
		 * handler, then things like COW could be properly
		 * handled.
		 */
		entry = pmd_clear_uffd_wp(entry);

	/* See change_pte_range(). */
	if ((cp_flags & MM_CP_TRY_CHANGE_WRITABLE) && !pmd_write(entry) &&
	    can_change_pmd_writable(vma, addr, entry))
		entry = pmd_mkwrite(entry, vma);

	ret = HPAGE_PMD_NR;
	set_pmd_at(mm, addr, pmd, entry);

	if (huge_pmd_needs_flush(oldpmd, entry))
		tlb_flush_pmd_range(tlb, addr, HPAGE_PMD_SIZE);
unlock:
	spin_unlock(ptl);
	return ret;
}

/*
 * Returns:
 *
 * - 0: if pud leaf changed from under us
 * - 1: if pud can be skipped
 * - HPAGE_PUD_NR: if pud was successfully processed
 */
#ifdef CONFIG_HAVE_ARCH_TRANSPARENT_HUGEPAGE_PUD
int change_huge_pud(struct mmu_gather *tlb, struct vm_area_struct *vma,
		    pud_t *pudp, unsigned long addr, pgprot_t newprot,
		    unsigned long cp_flags)
{
	struct mm_struct *mm = vma->vm_mm;
	pud_t oldpud, entry;
	spinlock_t *ptl;

	tlb_change_page_size(tlb, HPAGE_PUD_SIZE);

	/* NUMA balancing doesn't apply to dax */
	if (cp_flags & MM_CP_PROT_NUMA)
		return 1;

	/*
	 * Huge entries on userfault-wp only works with anonymous, while we
	 * don't have anonymous PUDs yet.
	 */
	if (WARN_ON_ONCE(cp_flags & MM_CP_UFFD_WP_ALL))
		return 1;

	ptl = __pud_trans_huge_lock(pudp, vma);
	if (!ptl)
		return 0;

	/*
	 * Can't clear PUD or it can race with concurrent zapping.  See
	 * change_huge_pmd().
	 */
	oldpud = pudp_invalidate(vma, addr, pudp);
	entry = pud_modify(oldpud, newprot);
	set_pud_at(mm, addr, pudp, entry);
	tlb_flush_pud_range(tlb, addr, HPAGE_PUD_SIZE);

	spin_unlock(ptl);
	return HPAGE_PUD_NR;
}
#endif

#ifdef CONFIG_USERFAULTFD
/*
 * The PT lock for src_pmd and dst_vma/src_vma (for reading) are locked by
 * the caller, but it must return after releasing the page_table_lock.
 * Just move the page from src_pmd to dst_pmd if possible.
 * Return zero if succeeded in moving the page, -EAGAIN if it needs to be
 * repeated by the caller, or other errors in case of failure.
 */
int move_pages_huge_pmd(struct mm_struct *mm, pmd_t *dst_pmd, pmd_t *src_pmd, pmd_t dst_pmdval,
			struct vm_area_struct *dst_vma, struct vm_area_struct *src_vma,
			unsigned long dst_addr, unsigned long src_addr)
{
	pmd_t _dst_pmd, src_pmdval;
	struct page *src_page;
	struct folio *src_folio;
	struct anon_vma *src_anon_vma;
	spinlock_t *src_ptl, *dst_ptl;
	pgtable_t src_pgtable;
	struct mmu_notifier_range range;
	int err = 0;

	src_pmdval = *src_pmd;
	src_ptl = pmd_lockptr(mm, src_pmd);

	lockdep_assert_held(src_ptl);
	vma_assert_locked(src_vma);
	vma_assert_locked(dst_vma);

	/* Sanity checks before the operation */
	if (WARN_ON_ONCE(!pmd_none(dst_pmdval)) || WARN_ON_ONCE(src_addr & ~HPAGE_PMD_MASK) ||
	    WARN_ON_ONCE(dst_addr & ~HPAGE_PMD_MASK)) {
		spin_unlock(src_ptl);
		return -EINVAL;
	}

	if (!pmd_trans_huge(src_pmdval)) {
		spin_unlock(src_ptl);
		if (is_pmd_migration_entry(src_pmdval)) {
			pmd_migration_entry_wait(mm, &src_pmdval);
			return -EAGAIN;
		}
		return -ENOENT;
	}

	src_page = pmd_page(src_pmdval);

	if (!is_huge_zero_pmd(src_pmdval)) {
		if (unlikely(!PageAnonExclusive(src_page))) {
			spin_unlock(src_ptl);
			return -EBUSY;
		}

		src_folio = page_folio(src_page);
		folio_get(src_folio);
	} else
		src_folio = NULL;

	spin_unlock(src_ptl);

	flush_cache_range(src_vma, src_addr, src_addr + HPAGE_PMD_SIZE);
	mmu_notifier_range_init(&range, MMU_NOTIFY_CLEAR, 0, mm, src_addr,
				src_addr + HPAGE_PMD_SIZE);
	mmu_notifier_invalidate_range_start(&range);

	if (src_folio) {
		folio_lock(src_folio);

		/*
		 * split_huge_page walks the anon_vma chain without the page
		 * lock. Serialize against it with the anon_vma lock, the page
		 * lock is not enough.
		 */
		src_anon_vma = folio_get_anon_vma(src_folio);
		if (!src_anon_vma) {
			err = -EAGAIN;
			goto unlock_folio;
		}
		anon_vma_lock_write(src_anon_vma);
	} else
		src_anon_vma = NULL;

	dst_ptl = pmd_lockptr(mm, dst_pmd);
	double_pt_lock(src_ptl, dst_ptl);
	if (unlikely(!pmd_same(*src_pmd, src_pmdval) ||
		     !pmd_same(*dst_pmd, dst_pmdval))) {
		err = -EAGAIN;
		goto unlock_ptls;
	}
	if (src_folio) {
		if (folio_maybe_dma_pinned(src_folio) ||
		    !PageAnonExclusive(&src_folio->page)) {
			err = -EBUSY;
			goto unlock_ptls;
		}

		if (WARN_ON_ONCE(!folio_test_head(src_folio)) ||
		    WARN_ON_ONCE(!folio_test_anon(src_folio))) {
			err = -EBUSY;
			goto unlock_ptls;
		}

		src_pmdval = pmdp_huge_clear_flush(src_vma, src_addr, src_pmd);
		/* Folio got pinned from under us. Put it back and fail the move. */
		if (folio_maybe_dma_pinned(src_folio)) {
			set_pmd_at(mm, src_addr, src_pmd, src_pmdval);
			err = -EBUSY;
			goto unlock_ptls;
		}

		folio_move_anon_rmap(src_folio, dst_vma);
		src_folio->index = linear_page_index(dst_vma, dst_addr);

		_dst_pmd = mk_huge_pmd(&src_folio->page, dst_vma->vm_page_prot);
		/* Follow mremap() behavior and treat the entry dirty after the move */
		_dst_pmd = pmd_mkwrite(pmd_mkdirty(_dst_pmd), dst_vma);
	} else {
		src_pmdval = pmdp_huge_clear_flush(src_vma, src_addr, src_pmd);
		_dst_pmd = mk_huge_pmd(src_page, dst_vma->vm_page_prot);
	}
	set_pmd_at(mm, dst_addr, dst_pmd, _dst_pmd);

	src_pgtable = pgtable_trans_huge_withdraw(mm, src_pmd);
	pgtable_trans_huge_deposit(mm, dst_pmd, src_pgtable);
unlock_ptls:
	double_pt_unlock(src_ptl, dst_ptl);
	if (src_anon_vma) {
		anon_vma_unlock_write(src_anon_vma);
		put_anon_vma(src_anon_vma);
	}
unlock_folio:
	/* unblock rmap walks */
	if (src_folio)
		folio_unlock(src_folio);
	mmu_notifier_invalidate_range_end(&range);
	if (src_folio)
		folio_put(src_folio);
	return err;
}
#endif /* CONFIG_USERFAULTFD */

/*
 * Returns page table lock pointer if a given pmd maps a thp, NULL otherwise.
 *
 * Note that if it returns page table lock pointer, this routine returns without
 * unlocking page table lock. So callers must unlock it.
 */
spinlock_t *__pmd_trans_huge_lock(pmd_t *pmd, struct vm_area_struct *vma)
{
	spinlock_t *ptl;
	ptl = pmd_lock(vma->vm_mm, pmd);
	if (likely(is_swap_pmd(*pmd) || pmd_trans_huge(*pmd) ||
			pmd_devmap(*pmd)))
		return ptl;
	spin_unlock(ptl);
	return NULL;
}

/*
 * Returns page table lock pointer if a given pud maps a thp, NULL otherwise.
 *
 * Note that if it returns page table lock pointer, this routine returns without
 * unlocking page table lock. So callers must unlock it.
 */
spinlock_t *__pud_trans_huge_lock(pud_t *pud, struct vm_area_struct *vma)
{
	spinlock_t *ptl;

	ptl = pud_lock(vma->vm_mm, pud);
	if (likely(pud_trans_huge(*pud) || pud_devmap(*pud)))
		return ptl;
	spin_unlock(ptl);
	return NULL;
}

#ifdef CONFIG_HAVE_ARCH_TRANSPARENT_HUGEPAGE_PUD
int zap_huge_pud(struct mmu_gather *tlb, struct vm_area_struct *vma,
		 pud_t *pud, unsigned long addr)
{
	spinlock_t *ptl;
	pud_t orig_pud;

	ptl = __pud_trans_huge_lock(pud, vma);
	if (!ptl)
		return 0;

	orig_pud = pudp_huge_get_and_clear_full(vma, addr, pud, tlb->fullmm);
	arch_check_zapped_pud(vma, orig_pud);
	tlb_remove_pud_tlb_entry(tlb, pud, addr);
	if (vma_is_special_huge(vma)) {
		spin_unlock(ptl);
		/* No zero page support yet */
	} else {
		/* No support for anonymous PUD pages yet */
		BUG();
	}
	return 1;
}

static void __split_huge_pud_locked(struct vm_area_struct *vma, pud_t *pud,
		unsigned long haddr)
{
	VM_BUG_ON(haddr & ~HPAGE_PUD_MASK);
	VM_BUG_ON_VMA(vma->vm_start > haddr, vma);
	VM_BUG_ON_VMA(vma->vm_end < haddr + HPAGE_PUD_SIZE, vma);
	VM_BUG_ON(!pud_trans_huge(*pud) && !pud_devmap(*pud));

	count_vm_event(THP_SPLIT_PUD);

	pudp_huge_clear_flush(vma, haddr, pud);
}

void __split_huge_pud(struct vm_area_struct *vma, pud_t *pud,
		unsigned long address)
{
	spinlock_t *ptl;
	struct mmu_notifier_range range;

	mmu_notifier_range_init(&range, MMU_NOTIFY_CLEAR, 0, vma->vm_mm,
				address & HPAGE_PUD_MASK,
				(address & HPAGE_PUD_MASK) + HPAGE_PUD_SIZE);
	mmu_notifier_invalidate_range_start(&range);
	ptl = pud_lock(vma->vm_mm, pud);
	if (unlikely(!pud_trans_huge(*pud) && !pud_devmap(*pud)))
		goto out;
	__split_huge_pud_locked(vma, pud, range.start);

out:
	spin_unlock(ptl);
	mmu_notifier_invalidate_range_end(&range);
}
#else
void __split_huge_pud(struct vm_area_struct *vma, pud_t *pud,
		unsigned long address)
{
}
#endif /* CONFIG_HAVE_ARCH_TRANSPARENT_HUGEPAGE_PUD */

static void __split_huge_zero_page_pmd(struct vm_area_struct *vma,
		unsigned long haddr, pmd_t *pmd)
{
	struct mm_struct *mm = vma->vm_mm;
	pgtable_t pgtable;
	pmd_t _pmd, old_pmd;
	unsigned long addr;
	pte_t *pte;
	int i;

	/*
	 * Leave pmd empty until pte is filled note that it is fine to delay
	 * notification until mmu_notifier_invalidate_range_end() as we are
	 * replacing a zero pmd write protected page with a zero pte write
	 * protected page.
	 *
	 * See Documentation/mm/mmu_notifier.rst
	 */
	old_pmd = pmdp_huge_clear_flush(vma, haddr, pmd);

	pgtable = pgtable_trans_huge_withdraw(mm, pmd);
	pmd_populate(mm, &_pmd, pgtable);

	pte = pte_offset_map(&_pmd, haddr);
	VM_BUG_ON(!pte);
	for (i = 0, addr = haddr; i < HPAGE_PMD_NR; i++, addr += PAGE_SIZE) {
		pte_t entry;

		entry = pfn_pte(my_zero_pfn(addr), vma->vm_page_prot);
		entry = pte_mkspecial(entry);
		if (pmd_uffd_wp(old_pmd))
			entry = pte_mkuffd_wp(entry);
		VM_BUG_ON(!pte_none(ptep_get(pte)));
		set_pte_at(mm, addr, pte, entry);
		pte++;
	}
	pte_unmap(pte - 1);
	smp_wmb(); /* make pte visible before pmd */
	pmd_populate(mm, pmd, pgtable);
}

static void __split_huge_pmd_locked(struct vm_area_struct *vma, pmd_t *pmd,
		unsigned long haddr, bool freeze)
{
	struct mm_struct *mm = vma->vm_mm;
	struct folio *folio;
	struct page *page;
	pgtable_t pgtable;
	pmd_t old_pmd, _pmd;
	bool young, write, soft_dirty, pmd_migration = false, uffd_wp = false;
	bool anon_exclusive = false, dirty = false;
	unsigned long addr;
	pte_t *pte;
	int i;

	VM_BUG_ON(haddr & ~HPAGE_PMD_MASK);
	VM_BUG_ON_VMA(vma->vm_start > haddr, vma);
	VM_BUG_ON_VMA(vma->vm_end < haddr + HPAGE_PMD_SIZE, vma);
	VM_BUG_ON(!is_pmd_migration_entry(*pmd) && !pmd_trans_huge(*pmd)
				&& !pmd_devmap(*pmd));

	count_vm_event(THP_SPLIT_PMD);

	if (!vma_is_anonymous(vma)) {
		old_pmd = pmdp_huge_clear_flush(vma, haddr, pmd);
		/*
		 * We are going to unmap this huge page. So
		 * just go ahead and zap it
		 */
		if (arch_needs_pgtable_deposit())
			zap_deposited_table(mm, pmd);
		if (vma_is_special_huge(vma))
			return;
		if (unlikely(is_pmd_migration_entry(old_pmd))) {
			swp_entry_t entry;

			entry = pmd_to_swp_entry(old_pmd);
			folio = pfn_swap_entry_folio(entry);
		} else {
			page = pmd_page(old_pmd);
			folio = page_folio(page);
			if (!folio_test_dirty(folio) && pmd_dirty(old_pmd))
				folio_mark_dirty(folio);
			if (!folio_test_referenced(folio) && pmd_young(old_pmd))
				folio_set_referenced(folio);
			folio_remove_rmap_pmd(folio, page, vma);
			folio_put(folio);
		}
		add_mm_counter(mm, mm_counter_file(folio), -HPAGE_PMD_NR);
		return;
	}

	if (is_huge_zero_pmd(*pmd)) {
		/*
		 * FIXME: Do we want to invalidate secondary mmu by calling
		 * mmu_notifier_arch_invalidate_secondary_tlbs() see comments below
		 * inside __split_huge_pmd() ?
		 *
		 * We are going from a zero huge page write protected to zero
		 * small page also write protected so it does not seems useful
		 * to invalidate secondary mmu at this time.
		 */
		return __split_huge_zero_page_pmd(vma, haddr, pmd);
	}

	pmd_migration = is_pmd_migration_entry(*pmd);
	if (unlikely(pmd_migration)) {
		swp_entry_t entry;

		old_pmd = *pmd;
		entry = pmd_to_swp_entry(old_pmd);
		page = pfn_swap_entry_to_page(entry);
		write = is_writable_migration_entry(entry);
		if (PageAnon(page))
			anon_exclusive = is_readable_exclusive_migration_entry(entry);
		young = is_migration_entry_young(entry);
		dirty = is_migration_entry_dirty(entry);
		soft_dirty = pmd_swp_soft_dirty(old_pmd);
		uffd_wp = pmd_swp_uffd_wp(old_pmd);
	} else {
		/*
		 * Up to this point the pmd is present and huge and userland has
		 * the whole access to the hugepage during the split (which
		 * happens in place). If we overwrite the pmd with the not-huge
		 * version pointing to the pte here (which of course we could if
		 * all CPUs were bug free), userland could trigger a small page
		 * size TLB miss on the small sized TLB while the hugepage TLB
		 * entry is still established in the huge TLB. Some CPU doesn't
		 * like that. See
		 * http://support.amd.com/TechDocs/41322_10h_Rev_Gd.pdf, Erratum
		 * 383 on page 105. Intel should be safe but is also warns that
		 * it's only safe if the permission and cache attributes of the
		 * two entries loaded in the two TLB is identical (which should
		 * be the case here). But it is generally safer to never allow
		 * small and huge TLB entries for the same virtual address to be
		 * loaded simultaneously. So instead of doing "pmd_populate();
		 * flush_pmd_tlb_range();" we first mark the current pmd
		 * notpresent (atomically because here the pmd_trans_huge must
		 * remain set at all times on the pmd until the split is
		 * complete for this pmd), then we flush the SMP TLB and finally
		 * we write the non-huge version of the pmd entry with
		 * pmd_populate.
		 */
		old_pmd = pmdp_invalidate(vma, haddr, pmd);
		page = pmd_page(old_pmd);
		folio = page_folio(page);
		if (pmd_dirty(old_pmd)) {
			dirty = true;
			folio_set_dirty(folio);
		}
		write = pmd_write(old_pmd);
		young = pmd_young(old_pmd);
		soft_dirty = pmd_soft_dirty(old_pmd);
		uffd_wp = pmd_uffd_wp(old_pmd);

		VM_WARN_ON_FOLIO(!folio_ref_count(folio), folio);
		VM_WARN_ON_FOLIO(!folio_test_anon(folio), folio);

		/*
		 * Without "freeze", we'll simply split the PMD, propagating the
		 * PageAnonExclusive() flag for each PTE by setting it for
		 * each subpage -- no need to (temporarily) clear.
		 *
		 * With "freeze" we want to replace mapped pages by
		 * migration entries right away. This is only possible if we
		 * managed to clear PageAnonExclusive() -- see
		 * set_pmd_migration_entry().
		 *
		 * In case we cannot clear PageAnonExclusive(), split the PMD
		 * only and let try_to_migrate_one() fail later.
		 *
		 * See folio_try_share_anon_rmap_pmd(): invalidate PMD first.
		 */
		anon_exclusive = PageAnonExclusive(page);
		if (freeze && anon_exclusive &&
		    folio_try_share_anon_rmap_pmd(folio, page))
			freeze = false;
		if (!freeze) {
			rmap_t rmap_flags = RMAP_NONE;

			folio_ref_add(folio, HPAGE_PMD_NR - 1);
			if (anon_exclusive)
				rmap_flags |= RMAP_EXCLUSIVE;
			folio_add_anon_rmap_ptes(folio, page, HPAGE_PMD_NR,
						 vma, haddr, rmap_flags);
		}
	}

	/*
	 * Withdraw the table only after we mark the pmd entry invalid.
	 * This's critical for some architectures (Power).
	 */
	pgtable = pgtable_trans_huge_withdraw(mm, pmd);
	pmd_populate(mm, &_pmd, pgtable);

	pte = pte_offset_map(&_pmd, haddr);
	VM_BUG_ON(!pte);

	/*
	 * Note that NUMA hinting access restrictions are not transferred to
	 * avoid any possibility of altering permissions across VMAs.
	 */
	if (freeze || pmd_migration) {
		for (i = 0, addr = haddr; i < HPAGE_PMD_NR; i++, addr += PAGE_SIZE) {
			pte_t entry;
			swp_entry_t swp_entry;

			if (write)
				swp_entry = make_writable_migration_entry(
							page_to_pfn(page + i));
			else if (anon_exclusive)
				swp_entry = make_readable_exclusive_migration_entry(
							page_to_pfn(page + i));
			else
				swp_entry = make_readable_migration_entry(
							page_to_pfn(page + i));
			if (young)
				swp_entry = make_migration_entry_young(swp_entry);
			if (dirty)
				swp_entry = make_migration_entry_dirty(swp_entry);
			entry = swp_entry_to_pte(swp_entry);
			if (soft_dirty)
				entry = pte_swp_mksoft_dirty(entry);
			if (uffd_wp)
				entry = pte_swp_mkuffd_wp(entry);

			VM_WARN_ON(!pte_none(ptep_get(pte + i)));
			set_pte_at(mm, addr, pte + i, entry);
		}
	} else {
		pte_t entry;

		entry = mk_pte(page, READ_ONCE(vma->vm_page_prot));
		if (write)
			entry = pte_mkwrite(entry, vma);
		if (!young)
			entry = pte_mkold(entry);
		/* NOTE: this may set soft-dirty too on some archs */
		if (dirty)
			entry = pte_mkdirty(entry);
		if (soft_dirty)
			entry = pte_mksoft_dirty(entry);
		if (uffd_wp)
			entry = pte_mkuffd_wp(entry);

		for (i = 0; i < HPAGE_PMD_NR; i++)
			VM_WARN_ON(!pte_none(ptep_get(pte + i)));

		set_ptes(mm, haddr, pte, entry, HPAGE_PMD_NR);
	}
	pte_unmap(pte);

	if (!pmd_migration)
		folio_remove_rmap_pmd(folio, page, vma);
	if (freeze)
		put_page(page);

	smp_wmb(); /* make pte visible before pmd */
	pmd_populate(mm, pmd, pgtable);
}

void split_huge_pmd_locked(struct vm_area_struct *vma, unsigned long address,
			   pmd_t *pmd, bool freeze, struct folio *folio)
{
	VM_WARN_ON_ONCE(folio && !folio_test_pmd_mappable(folio));
	VM_WARN_ON_ONCE(!IS_ALIGNED(address, HPAGE_PMD_SIZE));
	VM_WARN_ON_ONCE(folio && !folio_test_locked(folio));
	VM_BUG_ON(freeze && !folio);

	/*
	 * When the caller requests to set up a migration entry, we
	 * require a folio to check the PMD against. Otherwise, there
	 * is a risk of replacing the wrong folio.
	 */
	if (pmd_trans_huge(*pmd) || pmd_devmap(*pmd) ||
	    is_pmd_migration_entry(*pmd)) {
		if (folio && folio != pmd_folio(*pmd))
			return;
		__split_huge_pmd_locked(vma, pmd, address, freeze);
	}
}

void __split_huge_pmd(struct vm_area_struct *vma, pmd_t *pmd,
		unsigned long address, bool freeze, struct folio *folio)
{
	spinlock_t *ptl;
	struct mmu_notifier_range range;

	mmu_notifier_range_init(&range, MMU_NOTIFY_CLEAR, 0, vma->vm_mm,
				address & HPAGE_PMD_MASK,
				(address & HPAGE_PMD_MASK) + HPAGE_PMD_SIZE);
	mmu_notifier_invalidate_range_start(&range);
	ptl = pmd_lock(vma->vm_mm, pmd);
	split_huge_pmd_locked(vma, range.start, pmd, freeze, folio);
	spin_unlock(ptl);
	mmu_notifier_invalidate_range_end(&range);
}

void split_huge_pmd_address(struct vm_area_struct *vma, unsigned long address,
		bool freeze, struct folio *folio)
{
	pmd_t *pmd = mm_find_pmd(vma->vm_mm, address);

	if (!pmd)
		return;

	__split_huge_pmd(vma, pmd, address, freeze, folio);
}

static inline void split_huge_pmd_if_needed(struct vm_area_struct *vma, unsigned long address)
{
	/*
	 * If the new address isn't hpage aligned and it could previously
	 * contain an hugepage: check if we need to split an huge pmd.
	 */
	if (!IS_ALIGNED(address, HPAGE_PMD_SIZE) &&
	    range_in_vma(vma, ALIGN_DOWN(address, HPAGE_PMD_SIZE),
			 ALIGN(address, HPAGE_PMD_SIZE)))
		split_huge_pmd_address(vma, address, false, NULL);
}

void vma_adjust_trans_huge(struct vm_area_struct *vma,
			     unsigned long start,
			     unsigned long end,
			     long adjust_next)
{
	/* Check if we need to split start first. */
	split_huge_pmd_if_needed(vma, start);

	/* Check if we need to split end next. */
	split_huge_pmd_if_needed(vma, end);

	/*
	 * If we're also updating the next vma vm_start,
	 * check if we need to split it.
	 */
	if (adjust_next > 0) {
		struct vm_area_struct *next = find_vma(vma->vm_mm, vma->vm_end);
		unsigned long nstart = next->vm_start;
		nstart += adjust_next;
		split_huge_pmd_if_needed(next, nstart);
	}
}

static void unmap_folio(struct folio *folio)
{
	enum ttu_flags ttu_flags = TTU_RMAP_LOCKED | TTU_SYNC |
		TTU_BATCH_FLUSH;

	VM_BUG_ON_FOLIO(!folio_test_large(folio), folio);

	if (folio_test_pmd_mappable(folio))
		ttu_flags |= TTU_SPLIT_HUGE_PMD;

	/*
	 * Anon pages need migration entries to preserve them, but file
	 * pages can simply be left unmapped, then faulted back on demand.
	 * If that is ever changed (perhaps for mlock), update remap_page().
	 */
	if (folio_test_anon(folio))
		try_to_migrate(folio, ttu_flags);
	else
		try_to_unmap(folio, ttu_flags | TTU_IGNORE_MLOCK);

	try_to_unmap_flush();
}

static bool __discard_anon_folio_pmd_locked(struct vm_area_struct *vma,
					    unsigned long addr, pmd_t *pmdp,
					    struct folio *folio)
{
	struct mm_struct *mm = vma->vm_mm;
	int ref_count, map_count;
	pmd_t orig_pmd = *pmdp;

	if (folio_test_dirty(folio) || pmd_dirty(orig_pmd))
		return false;

	orig_pmd = pmdp_huge_clear_flush(vma, addr, pmdp);

	/*
	 * Syncing against concurrent GUP-fast:
	 * - clear PMD; barrier; read refcount
	 * - inc refcount; barrier; read PMD
	 */
	smp_mb();

	ref_count = folio_ref_count(folio);
	map_count = folio_mapcount(folio);

	/*
	 * Order reads for folio refcount and dirty flag
	 * (see comments in __remove_mapping()).
	 */
	smp_rmb();

	/*
	 * If the folio or its PMD is redirtied at this point, or if there
	 * are unexpected references, we will give up to discard this folio
	 * and remap it.
	 *
	 * The only folio refs must be one from isolation plus the rmap(s).
	 */
	if (folio_test_dirty(folio) || pmd_dirty(orig_pmd) ||
	    ref_count != map_count + 1) {
		set_pmd_at(mm, addr, pmdp, orig_pmd);
		return false;
	}

	folio_remove_rmap_pmd(folio, pmd_page(orig_pmd), vma);
	zap_deposited_table(mm, pmdp);
	add_mm_counter(mm, MM_ANONPAGES, -HPAGE_PMD_NR);
	if (vma->vm_flags & VM_LOCKED)
		mlock_drain_local();
	folio_put(folio);

	return true;
}

bool unmap_huge_pmd_locked(struct vm_area_struct *vma, unsigned long addr,
			   pmd_t *pmdp, struct folio *folio)
{
	VM_WARN_ON_FOLIO(!folio_test_pmd_mappable(folio), folio);
	VM_WARN_ON_FOLIO(!folio_test_locked(folio), folio);
	VM_WARN_ON_ONCE(!IS_ALIGNED(addr, HPAGE_PMD_SIZE));

	if (folio_test_anon(folio) && !folio_test_swapbacked(folio))
		return __discard_anon_folio_pmd_locked(vma, addr, pmdp, folio);

	return false;
}

static void remap_page(struct folio *folio, unsigned long nr, int flags)
{
	int i = 0;

	/* If unmap_folio() uses try_to_migrate() on file, remove this check */
	if (!folio_test_anon(folio))
		return;
	for (;;) {
		remove_migration_ptes(folio, folio, RMP_LOCKED | flags);
		i += folio_nr_pages(folio);
		if (i >= nr)
			break;
		folio = folio_next(folio);
	}
}

static void lru_add_page_tail(struct folio *folio, struct page *tail,
		struct lruvec *lruvec, struct list_head *list)
{
	VM_BUG_ON_FOLIO(!folio_test_large(folio), folio);
	VM_BUG_ON_FOLIO(PageLRU(tail), folio);
	lockdep_assert_held(&lruvec->lru_lock);

	if (list) {
		/* page reclaim is reclaiming a huge page */
		VM_WARN_ON(folio_test_lru(folio));
		get_page(tail);
		list_add_tail(&tail->lru, list);
	} else {
		/* head is still on lru (and we have it frozen) */
		VM_WARN_ON(!folio_test_lru(folio));
		if (folio_test_unevictable(folio))
			tail->mlock_count = 0;
		else
			list_add_tail(&tail->lru, &folio->lru);
		SetPageLRU(tail);
	}
}

static void __split_huge_page_tail(struct folio *folio, int tail,
		struct lruvec *lruvec, struct list_head *list,
		unsigned int new_order)
{
	struct page *head = &folio->page;
	struct page *page_tail = head + tail;
	/*
	 * Careful: new_folio is not a "real" folio before we cleared PageTail.
	 * Don't pass it around before clear_compound_head().
	 */
	struct folio *new_folio = (struct folio *)page_tail;

	VM_BUG_ON_PAGE(atomic_read(&page_tail->_mapcount) != -1, page_tail);

	/*
	 * Clone page flags before unfreezing refcount.
	 *
	 * After successful get_page_unless_zero() might follow flags change,
	 * for example lock_page() which set PG_waiters.
	 *
	 * Note that for mapped sub-pages of an anonymous THP,
	 * PG_anon_exclusive has been cleared in unmap_folio() and is stored in
	 * the migration entry instead from where remap_page() will restore it.
	 * We can still have PG_anon_exclusive set on effectively unmapped and
	 * unreferenced sub-pages of an anonymous THP: we can simply drop
	 * PG_anon_exclusive (-> PG_mappedtodisk) for these here.
	 */
	page_tail->flags &= ~PAGE_FLAGS_CHECK_AT_PREP;
	page_tail->flags |= (head->flags &
			((1L << PG_referenced) |
			 (1L << PG_swapbacked) |
			 (1L << PG_swapcache) |
			 (1L << PG_mlocked) |
			 (1L << PG_uptodate) |
			 (1L << PG_active) |
			 (1L << PG_workingset) |
			 (1L << PG_locked) |
			 (1L << PG_unevictable) |
#ifdef CONFIG_ARCH_USES_PG_ARCH_2
			 (1L << PG_arch_2) |
#endif
#ifdef CONFIG_ARCH_USES_PG_ARCH_3
			 (1L << PG_arch_3) |
#endif
			 (1L << PG_dirty) |
			 LRU_GEN_MASK | LRU_REFS_MASK));

	/* ->mapping in first and second tail page is replaced by other uses */
	VM_BUG_ON_PAGE(tail > 2 && page_tail->mapping != TAIL_MAPPING,
			page_tail);
	page_tail->mapping = head->mapping;
	page_tail->index = head->index + tail;

	/*
	 * page->private should not be set in tail pages. Fix up and warn once
	 * if private is unexpectedly set.
	 */
	if (unlikely(page_tail->private)) {
		VM_WARN_ON_ONCE_PAGE(true, page_tail);
		page_tail->private = 0;
	}
	if (folio_test_swapcache(folio))
		new_folio->swap.val = folio->swap.val + tail;

	/* Page flags must be visible before we make the page non-compound. */
	smp_wmb();

	/*
	 * Clear PageTail before unfreezing page refcount.
	 *
	 * After successful get_page_unless_zero() might follow put_page()
	 * which needs correct compound_head().
	 */
	clear_compound_head(page_tail);
	if (new_order) {
		prep_compound_page(page_tail, new_order);
		folio_set_large_rmappable(new_folio);
	}

	/* Finally unfreeze refcount. Additional reference from page cache. */
	page_ref_unfreeze(page_tail,
		1 + ((!folio_test_anon(folio) || folio_test_swapcache(folio)) ?
			     folio_nr_pages(new_folio) : 0));

	if (folio_test_young(folio))
		folio_set_young(new_folio);
	if (folio_test_idle(folio))
		folio_set_idle(new_folio);

	folio_xchg_last_cpupid(new_folio, folio_last_cpupid(folio));

	/*
	 * always add to the tail because some iterators expect new
	 * pages to show after the currently processed elements - e.g.
	 * migrate_pages
	 */
	lru_add_page_tail(folio, page_tail, lruvec, list);
}

static void __split_huge_page(struct page *page, struct list_head *list,
		pgoff_t end, unsigned int new_order)
{
	struct folio *folio = page_folio(page);
	struct page *head = &folio->page;
	struct lruvec *lruvec;
	struct address_space *swap_cache = NULL;
	unsigned long offset = 0;
	int i, nr_dropped = 0;
	unsigned int new_nr = 1 << new_order;
	int order = folio_order(folio);
	unsigned int nr = 1 << order;

	/* complete memcg works before add pages to LRU */
	split_page_memcg(head, order, new_order);

	if (folio_test_anon(folio) && folio_test_swapcache(folio)) {
		offset = swap_cache_index(folio->swap);
		swap_cache = swap_address_space(folio->swap);
		xa_lock(&swap_cache->i_pages);
	}

	/* lock lru list/PageCompound, ref frozen by page_ref_freeze */
	lruvec = folio_lruvec_lock(folio);

	ClearPageHasHWPoisoned(head);

	for (i = nr - new_nr; i >= new_nr; i -= new_nr) {
		__split_huge_page_tail(folio, i, lruvec, list, new_order);
		/* Some pages can be beyond EOF: drop them from page cache */
		if (head[i].index >= end) {
			struct folio *tail = page_folio(head + i);

			if (shmem_mapping(folio->mapping))
				nr_dropped++;
			else if (folio_test_clear_dirty(tail))
				folio_account_cleaned(tail,
					inode_to_wb(folio->mapping->host));
			__filemap_remove_folio(tail, NULL);
			folio_put(tail);
		} else if (!PageAnon(page)) {
			__xa_store(&folio->mapping->i_pages, head[i].index,
					head + i, 0);
		} else if (swap_cache) {
			__xa_store(&swap_cache->i_pages, offset + i,
					head + i, 0);
		}
	}

	if (!new_order)
		ClearPageCompound(head);
	else {
		struct folio *new_folio = (struct folio *)head;

		folio_set_order(new_folio, new_order);
	}
	unlock_page_lruvec(lruvec);
	/* Caller disabled irqs, so they are still disabled here */

	split_page_owner(head, order, new_order);
	pgalloc_tag_split(folio, order, new_order);

	/* See comment in __split_huge_page_tail() */
	if (folio_test_anon(folio)) {
		/* Additional pin to swap cache */
		if (folio_test_swapcache(folio)) {
			folio_ref_add(folio, 1 + new_nr);
			xa_unlock(&swap_cache->i_pages);
		} else {
			folio_ref_inc(folio);
		}
	} else {
		/* Additional pin to page cache */
		folio_ref_add(folio, 1 + new_nr);
		xa_unlock(&folio->mapping->i_pages);
	}
	local_irq_enable();

	if (nr_dropped)
		shmem_uncharge(folio->mapping->host, nr_dropped);
	remap_page(folio, nr, PageAnon(head) ? RMP_USE_SHARED_ZEROPAGE : 0);

	/*
	 * set page to its compound_head when split to non order-0 pages, so
	 * we can skip unlocking it below, since PG_locked is transferred to
	 * the compound_head of the page and the caller will unlock it.
	 */
	if (new_order)
		page = compound_head(page);

	for (i = 0; i < nr; i += new_nr) {
		struct page *subpage = head + i;
		struct folio *new_folio = page_folio(subpage);
		if (subpage == page)
			continue;
		folio_unlock(new_folio);

		/*
		 * Subpages may be freed if there wasn't any mapping
		 * like if add_to_swap() is running on a lru page that
		 * had its mapping zapped. And freeing these pages
		 * requires taking the lru_lock so we do the put_page
		 * of the tail pages after the split is complete.
		 */
		free_page_and_swap_cache(subpage);
	}
}

/* Racy check whether the huge page can be split */
bool can_split_folio(struct folio *folio, int caller_pins, int *pextra_pins)
{
	int extra_pins;

	/* Additional pins from page cache */
	if (folio_test_anon(folio))
		extra_pins = folio_test_swapcache(folio) ?
				folio_nr_pages(folio) : 0;
	else
		extra_pins = folio_nr_pages(folio);
	if (pextra_pins)
		*pextra_pins = extra_pins;
	return folio_mapcount(folio) == folio_ref_count(folio) - extra_pins -
					caller_pins;
}

/*
 * This function splits a large folio into smaller folios of order @new_order.
 * @page can point to any page of the large folio to split. The split operation
 * does not change the position of @page.
 *
 * Prerequisites:
 *
 * 1) The caller must hold a reference on the @page's owning folio, also known
 *    as the large folio.
 *
 * 2) The large folio must be locked.
 *
 * 3) The folio must not be pinned. Any unexpected folio references, including
 *    GUP pins, will result in the folio not getting split; instead, the caller
 *    will receive an -EAGAIN.
 *
 * 4) @new_order > 1, usually. Splitting to order-1 anonymous folios is not
 *    supported for non-file-backed folios, because folio->_deferred_list, which
 *    is used by partially mapped folios, is stored in subpage 2, but an order-1
 *    folio only has subpages 0 and 1. File-backed order-1 folios are supported,
 *    since they do not use _deferred_list.
 *
 * After splitting, the caller's folio reference will be transferred to @page,
 * resulting in a raised refcount of @page after this call. The other pages may
 * be freed if they are not mapped.
 *
 * If @list is null, tail pages will be added to LRU list, otherwise, to @list.
 *
 * Pages in @new_order will inherit the mapping, flags, and so on from the
 * huge page.
 *
 * Returns 0 if the huge page was split successfully.
 *
 * Returns -EAGAIN if the folio has unexpected reference (e.g., GUP) or if
 * the folio was concurrently removed from the page cache.
 *
 * Returns -EBUSY when trying to split the huge zeropage, if the folio is
 * under writeback, if fs-specific folio metadata cannot currently be
 * released, or if some unexpected race happened (e.g., anon VMA disappeared,
 * truncation).
 *
 * Callers should ensure that the order respects the address space mapping
 * min-order if one is set for non-anonymous folios.
 *
 * Returns -EINVAL when trying to split to an order that is incompatible
 * with the folio. Splitting to order 0 is compatible with all folios.
 */
int split_huge_page_to_list_to_order(struct page *page, struct list_head *list,
				     unsigned int new_order)
{
	struct folio *folio = page_folio(page);
	struct deferred_split *ds_queue = get_deferred_split_queue(folio);
	/* reset xarray order to new order after split */
	XA_STATE_ORDER(xas, &folio->mapping->i_pages, folio->index, new_order);
	bool is_anon = folio_test_anon(folio);
	struct address_space *mapping = NULL;
	struct anon_vma *anon_vma = NULL;
	int order = folio_order(folio);
	int extra_pins, ret;
	pgoff_t end;
	bool is_hzp;

	VM_BUG_ON_FOLIO(!folio_test_locked(folio), folio);
	VM_BUG_ON_FOLIO(!folio_test_large(folio), folio);

	if (new_order >= folio_order(folio))
		return -EINVAL;

	if (is_anon) {
		/* order-1 is not supported for anonymous THP. */
		if (new_order == 1) {
			VM_WARN_ONCE(1, "Cannot split to order-1 folio");
			return -EINVAL;
		}
	} else if (new_order) {
		/* Split shmem folio to non-zero order not supported */
		if (shmem_mapping(folio->mapping)) {
			VM_WARN_ONCE(1,
				"Cannot split shmem folio to non-0 order");
			return -EINVAL;
		}
		/*
		 * No split if the file system does not support large folio.
		 * Note that we might still have THPs in such mappings due to
		 * CONFIG_READ_ONLY_THP_FOR_FS. But in that case, the mapping
		 * does not actually support large folios properly.
		 */
		if (IS_ENABLED(CONFIG_READ_ONLY_THP_FOR_FS) &&
		    !mapping_large_folio_support(folio->mapping)) {
			VM_WARN_ONCE(1,
				"Cannot split file folio to non-0 order");
			return -EINVAL;
		}
	}

	/* Only swapping a whole PMD-mapped folio is supported */
	if (folio_test_swapcache(folio) && new_order)
		return -EINVAL;

	is_hzp = is_huge_zero_folio(folio);
	if (is_hzp) {
		pr_warn_ratelimited("Called split_huge_page for huge zero page\n");
		return -EBUSY;
	}

	if (folio_test_writeback(folio))
		return -EBUSY;

	if (is_anon) {
		/*
		 * The caller does not necessarily hold an mmap_lock that would
		 * prevent the anon_vma disappearing so we first we take a
		 * reference to it and then lock the anon_vma for write. This
		 * is similar to folio_lock_anon_vma_read except the write lock
		 * is taken to serialise against parallel split or collapse
		 * operations.
		 */
		anon_vma = folio_get_anon_vma(folio);
		if (!anon_vma) {
			ret = -EBUSY;
			goto out;
		}
		end = -1;
		mapping = NULL;
		anon_vma_lock_write(anon_vma);
	} else {
		unsigned int min_order;
		gfp_t gfp;

		mapping = folio->mapping;

		/* Truncated ? */
		if (!mapping) {
			ret = -EBUSY;
			goto out;
		}

		min_order = mapping_min_folio_order(folio->mapping);
		if (new_order < min_order) {
			VM_WARN_ONCE(1, "Cannot split mapped folio below min-order: %u",
				     min_order);
			ret = -EINVAL;
			goto out;
		}

		gfp = current_gfp_context(mapping_gfp_mask(mapping) &
							GFP_RECLAIM_MASK);

		if (!filemap_release_folio(folio, gfp)) {
			ret = -EBUSY;
			goto out;
		}

		xas_split_alloc(&xas, folio, folio_order(folio), gfp);
		if (xas_error(&xas)) {
			ret = xas_error(&xas);
			goto out;
		}

		anon_vma = NULL;
		i_mmap_lock_read(mapping);

		/*
		 *__split_huge_page() may need to trim off pages beyond EOF:
		 * but on 32-bit, i_size_read() takes an irq-unsafe seqlock,
		 * which cannot be nested inside the page tree lock. So note
		 * end now: i_size itself may be changed at any moment, but
		 * folio lock is good enough to serialize the trimming.
		 */
		end = DIV_ROUND_UP(i_size_read(mapping->host), PAGE_SIZE);
		if (shmem_mapping(mapping))
			end = shmem_fallocend(mapping->host, end);
	}

	/*
	 * Racy check if we can split the page, before unmap_folio() will
	 * split PMDs
	 */
	if (!can_split_folio(folio, 1, &extra_pins)) {
		ret = -EAGAIN;
		goto out_unlock;
	}

	unmap_folio(folio);

	/* block interrupt reentry in xa_lock and spinlock */
	local_irq_disable();
	if (mapping) {
		/*
		 * Check if the folio is present in page cache.
		 * We assume all tail are present too, if folio is there.
		 */
		xas_lock(&xas);
		xas_reset(&xas);
		if (xas_load(&xas) != folio)
			goto fail;
	}

	/* Prevent deferred_split_scan() touching ->_refcount */
	spin_lock(&ds_queue->split_queue_lock);
	if (folio_ref_freeze(folio, 1 + extra_pins)) {
		if (folio_order(folio) > 1 &&
		    !list_empty(&folio->_deferred_list)) {
			ds_queue->split_queue_len--;
<<<<<<< HEAD
=======
			if (folio_test_partially_mapped(folio)) {
				folio_clear_partially_mapped(folio);
				mod_mthp_stat(folio_order(folio),
					      MTHP_STAT_NR_ANON_PARTIALLY_MAPPED, -1);
			}
			/*
			 * Reinitialize page_deferred_list after removing the
			 * page from the split_queue, otherwise a subsequent
			 * split will see list corruption when checking the
			 * page_deferred_list.
			 */
>>>>>>> a6ad5510
			list_del_init(&folio->_deferred_list);
		}
		spin_unlock(&ds_queue->split_queue_lock);
		if (mapping) {
			int nr = folio_nr_pages(folio);

			xas_split(&xas, folio, folio_order(folio));
<<<<<<< HEAD
			if (folio_test_pmd_mappable(folio)) {
=======
			if (folio_test_pmd_mappable(folio) &&
			    new_order < HPAGE_PMD_ORDER) {
>>>>>>> a6ad5510
				if (folio_test_swapbacked(folio)) {
					__lruvec_stat_mod_folio(folio,
							NR_SHMEM_THPS, -nr);
				} else {
					__lruvec_stat_mod_folio(folio,
							NR_FILE_THPS, -nr);
					filemap_nr_thps_dec(mapping);
				}
			}
		}

		if (is_anon) {
			mod_mthp_stat(order, MTHP_STAT_NR_ANON, -1);
			mod_mthp_stat(new_order, MTHP_STAT_NR_ANON, 1 << (order - new_order));
		}
		__split_huge_page(page, list, end, new_order);
		ret = 0;
	} else {
		spin_unlock(&ds_queue->split_queue_lock);
fail:
		if (mapping)
			xas_unlock(&xas);
		local_irq_enable();
		remap_page(folio, folio_nr_pages(folio), 0);
		ret = -EAGAIN;
	}

out_unlock:
	if (anon_vma) {
		anon_vma_unlock_write(anon_vma);
		put_anon_vma(anon_vma);
	}
	if (mapping)
		i_mmap_unlock_read(mapping);
out:
	xas_destroy(&xas);
	if (order == HPAGE_PMD_ORDER)
		count_vm_event(!ret ? THP_SPLIT_PAGE : THP_SPLIT_PAGE_FAILED);
	count_mthp_stat(order, !ret ? MTHP_STAT_SPLIT : MTHP_STAT_SPLIT_FAILED);
	return ret;
}

<<<<<<< HEAD
=======
int min_order_for_split(struct folio *folio)
{
	if (folio_test_anon(folio))
		return 0;

	if (!folio->mapping) {
		if (folio_test_pmd_mappable(folio))
			count_vm_event(THP_SPLIT_PAGE_FAILED);
		return -EBUSY;
	}

	return mapping_min_folio_order(folio->mapping);
}

int split_folio_to_list(struct folio *folio, struct list_head *list)
{
	int ret = min_order_for_split(folio);

	if (ret < 0)
		return ret;

	return split_huge_page_to_list_to_order(&folio->page, list, ret);
}

>>>>>>> a6ad5510
/*
 * __folio_unqueue_deferred_split() is not to be called directly:
 * the folio_unqueue_deferred_split() inline wrapper in mm/internal.h
 * limits its calls to those folios which may have a _deferred_list for
 * queueing THP splits, and that list is (racily observed to be) non-empty.
 *
 * It is unsafe to call folio_unqueue_deferred_split() until folio refcount is
 * zero: because even when split_queue_lock is held, a non-empty _deferred_list
 * might be in use on deferred_split_scan()'s unlocked on-stack list.
 *
 * If memory cgroups are enabled, split_queue_lock is in the mem_cgroup: it is
 * therefore important to unqueue deferred split before changing folio memcg.
 */
bool __folio_unqueue_deferred_split(struct folio *folio)
{
	struct deferred_split *ds_queue;
	unsigned long flags;
	bool unqueued = false;

	WARN_ON_ONCE(folio_ref_count(folio));
	WARN_ON_ONCE(!mem_cgroup_disabled() && !folio_memcg(folio));

	ds_queue = get_deferred_split_queue(folio);
	spin_lock_irqsave(&ds_queue->split_queue_lock, flags);
	if (!list_empty(&folio->_deferred_list)) {
		ds_queue->split_queue_len--;
<<<<<<< HEAD
=======
		if (folio_test_partially_mapped(folio)) {
			folio_clear_partially_mapped(folio);
			mod_mthp_stat(folio_order(folio),
				      MTHP_STAT_NR_ANON_PARTIALLY_MAPPED, -1);
		}
>>>>>>> a6ad5510
		list_del_init(&folio->_deferred_list);
		unqueued = true;
	}
	spin_unlock_irqrestore(&ds_queue->split_queue_lock, flags);

	return unqueued;	/* useful for debug warnings */
}

/* partially_mapped=false won't clear PG_partially_mapped folio flag */
void deferred_split_folio(struct folio *folio, bool partially_mapped)
{
	struct deferred_split *ds_queue = get_deferred_split_queue(folio);
#ifdef CONFIG_MEMCG
	struct mem_cgroup *memcg = folio_memcg(folio);
#endif
	unsigned long flags;

<<<<<<< HEAD
	/*
	 * Order 1 folios have no space for a deferred list, but we also
	 * won't waste much memory by not adding them to the deferred list.
	 */
	if (folio_order(folio) <= 1)
		return;

	/*
	 * Exclude swapcache: originally to avoid a corrupt deferred split
	 * queue. Nowadays that is fully prevented by mem_cgroup_swapout();
	 * but if page reclaim is already handling the same folio, it is
	 * unnecessary to handle it again in the shrinker, so excluding
	 * swapcache here may still be a useful optimization.
=======
	/*
	 * Order 1 folios have no space for a deferred list, but we also
	 * won't waste much memory by not adding them to the deferred list.
>>>>>>> a6ad5510
	 */
	if (folio_order(folio) <= 1)
		return;

	if (!partially_mapped && !split_underused_thp)
		return;

	/*
	 * Exclude swapcache: originally to avoid a corrupt deferred split
	 * queue. Nowadays that is fully prevented by mem_cgroup_swapout();
	 * but if page reclaim is already handling the same folio, it is
	 * unnecessary to handle it again in the shrinker, so excluding
	 * swapcache here may still be a useful optimization.
	 */
	if (folio_test_swapcache(folio))
		return;

	spin_lock_irqsave(&ds_queue->split_queue_lock, flags);
	if (partially_mapped) {
		if (!folio_test_partially_mapped(folio)) {
			folio_set_partially_mapped(folio);
			if (folio_test_pmd_mappable(folio))
				count_vm_event(THP_DEFERRED_SPLIT_PAGE);
			count_mthp_stat(folio_order(folio), MTHP_STAT_SPLIT_DEFERRED);
			mod_mthp_stat(folio_order(folio), MTHP_STAT_NR_ANON_PARTIALLY_MAPPED, 1);

		}
	} else {
		/* partially mapped folios cannot become non-partially mapped */
		VM_WARN_ON_FOLIO(folio_test_partially_mapped(folio), folio);
	}
	if (list_empty(&folio->_deferred_list)) {
		list_add_tail(&folio->_deferred_list, &ds_queue->split_queue);
		ds_queue->split_queue_len++;
#ifdef CONFIG_MEMCG
		if (memcg)
			set_shrinker_bit(memcg, folio_nid(folio),
					 deferred_split_shrinker->id);
#endif
	}
	spin_unlock_irqrestore(&ds_queue->split_queue_lock, flags);
}

static unsigned long deferred_split_count(struct shrinker *shrink,
		struct shrink_control *sc)
{
	struct pglist_data *pgdata = NODE_DATA(sc->nid);
	struct deferred_split *ds_queue = &pgdata->deferred_split_queue;

#ifdef CONFIG_MEMCG
	if (sc->memcg)
		ds_queue = &sc->memcg->deferred_split_queue;
#endif
	return READ_ONCE(ds_queue->split_queue_len);
}

static bool thp_underused(struct folio *folio)
{
	int num_zero_pages = 0, num_filled_pages = 0;
	void *kaddr;
	int i;

	if (khugepaged_max_ptes_none == HPAGE_PMD_NR - 1)
		return false;

	for (i = 0; i < folio_nr_pages(folio); i++) {
		kaddr = kmap_local_folio(folio, i * PAGE_SIZE);
		if (!memchr_inv(kaddr, 0, PAGE_SIZE)) {
			num_zero_pages++;
			if (num_zero_pages > khugepaged_max_ptes_none) {
				kunmap_local(kaddr);
				return true;
			}
		} else {
			/*
			 * Another path for early exit once the number
			 * of non-zero filled pages exceeds threshold.
			 */
			num_filled_pages++;
			if (num_filled_pages >= HPAGE_PMD_NR - khugepaged_max_ptes_none) {
				kunmap_local(kaddr);
				return false;
			}
		}
		kunmap_local(kaddr);
	}
	return false;
}

static unsigned long deferred_split_scan(struct shrinker *shrink,
		struct shrink_control *sc)
{
	struct pglist_data *pgdata = NODE_DATA(sc->nid);
	struct deferred_split *ds_queue = &pgdata->deferred_split_queue;
	unsigned long flags;
	LIST_HEAD(list);
	struct folio *folio, *next, *prev = NULL;
	int split = 0, removed = 0;

#ifdef CONFIG_MEMCG
	if (sc->memcg)
		ds_queue = &sc->memcg->deferred_split_queue;
#endif

	spin_lock_irqsave(&ds_queue->split_queue_lock, flags);
	/* Take pin on all head pages to avoid freeing them under us */
	list_for_each_entry_safe(folio, next, &ds_queue->split_queue,
							_deferred_list) {
		if (folio_try_get(folio)) {
			list_move(&folio->_deferred_list, &list);
		} else {
			/* We lost race with folio_put() */
			if (folio_test_partially_mapped(folio)) {
				folio_clear_partially_mapped(folio);
				mod_mthp_stat(folio_order(folio),
					      MTHP_STAT_NR_ANON_PARTIALLY_MAPPED, -1);
			}
			list_del_init(&folio->_deferred_list);
			ds_queue->split_queue_len--;
		}
		if (!--sc->nr_to_scan)
			break;
	}
	spin_unlock_irqrestore(&ds_queue->split_queue_lock, flags);

	list_for_each_entry_safe(folio, next, &list, _deferred_list) {
		bool did_split = false;
		bool underused = false;

		if (!folio_test_partially_mapped(folio)) {
			underused = thp_underused(folio);
			if (!underused)
				goto next;
		}
		if (!folio_trylock(folio))
			goto next;
		if (!split_folio(folio)) {
			did_split = true;
			if (underused)
				count_vm_event(THP_UNDERUSED_SPLIT_PAGE);
			split++;
		}
		folio_unlock(folio);
next:
		/*
		 * split_folio() removes folio from list on success.
		 * Only add back to the queue if folio is partially mapped.
		 * If thp_underused returns false, or if split_folio fails
		 * in the case it was underused, then consider it used and
		 * don't add it back to split_queue.
		 */
		if (did_split) {
			; /* folio already removed from list */
		} else if (!folio_test_partially_mapped(folio)) {
			list_del_init(&folio->_deferred_list);
			removed++;
		} else {
			/*
			 * That unlocked list_del_init() above would be unsafe,
			 * unless its folio is separated from any earlier folios
			 * left on the list (which may be concurrently unqueued)
			 * by one safe folio with refcount still raised.
			 */
			swap(folio, prev);
		}
		if (folio)
			folio_put(folio);
	}

	spin_lock_irqsave(&ds_queue->split_queue_lock, flags);
	list_splice_tail(&list, &ds_queue->split_queue);
	ds_queue->split_queue_len -= removed;
	spin_unlock_irqrestore(&ds_queue->split_queue_lock, flags);

	if (prev)
		folio_put(prev);

	/*
	 * Stop shrinker if we didn't split any page, but the queue is empty.
	 * This can happen if pages were freed under us.
	 */
	if (!split && list_empty(&ds_queue->split_queue))
		return SHRINK_STOP;
	return split;
}

#ifdef CONFIG_DEBUG_FS
static void split_huge_pages_all(void)
{
	struct zone *zone;
	struct page *page;
	struct folio *folio;
	unsigned long pfn, max_zone_pfn;
	unsigned long total = 0, split = 0;

	pr_debug("Split all THPs\n");
	for_each_zone(zone) {
		if (!managed_zone(zone))
			continue;
		max_zone_pfn = zone_end_pfn(zone);
		for (pfn = zone->zone_start_pfn; pfn < max_zone_pfn; pfn++) {
			int nr_pages;

			page = pfn_to_online_page(pfn);
			if (!page || PageTail(page))
				continue;
			folio = page_folio(page);
			if (!folio_try_get(folio))
				continue;

			if (unlikely(page_folio(page) != folio))
				goto next;

			if (zone != folio_zone(folio))
				goto next;

			if (!folio_test_large(folio)
				|| folio_test_hugetlb(folio)
				|| !folio_test_lru(folio))
				goto next;

			total++;
			folio_lock(folio);
			nr_pages = folio_nr_pages(folio);
			if (!split_folio(folio))
				split++;
			pfn += nr_pages - 1;
			folio_unlock(folio);
next:
			folio_put(folio);
			cond_resched();
		}
	}

	pr_debug("%lu of %lu THP split\n", split, total);
}

static inline bool vma_not_suitable_for_thp_split(struct vm_area_struct *vma)
{
	return vma_is_special_huge(vma) || (vma->vm_flags & VM_IO) ||
		    is_vm_hugetlb_page(vma);
}

static int split_huge_pages_pid(int pid, unsigned long vaddr_start,
				unsigned long vaddr_end, unsigned int new_order)
{
	int ret = 0;
	struct task_struct *task;
	struct mm_struct *mm;
	unsigned long total = 0, split = 0;
	unsigned long addr;

	vaddr_start &= PAGE_MASK;
	vaddr_end &= PAGE_MASK;

	task = find_get_task_by_vpid(pid);
	if (!task) {
		ret = -ESRCH;
		goto out;
	}

	/* Find the mm_struct */
	mm = get_task_mm(task);
	put_task_struct(task);

	if (!mm) {
		ret = -EINVAL;
		goto out;
	}

	pr_debug("Split huge pages in pid: %d, vaddr: [0x%lx - 0x%lx]\n",
		 pid, vaddr_start, vaddr_end);

	mmap_read_lock(mm);
	/*
	 * always increase addr by PAGE_SIZE, since we could have a PTE page
	 * table filled with PTE-mapped THPs, each of which is distinct.
	 */
	for (addr = vaddr_start; addr < vaddr_end; addr += PAGE_SIZE) {
		struct vm_area_struct *vma = vma_lookup(mm, addr);
		struct folio_walk fw;
		struct folio *folio;
		struct address_space *mapping;
		unsigned int target_order = new_order;

		if (!vma)
			break;

		/* skip special VMA and hugetlb VMA */
		if (vma_not_suitable_for_thp_split(vma)) {
			addr = vma->vm_end;
			continue;
		}

		folio = folio_walk_start(&fw, vma, addr, 0);
		if (!folio)
			continue;

		if (!is_transparent_hugepage(folio))
			goto next;

		if (!folio_test_anon(folio)) {
			mapping = folio->mapping;
			target_order = max(new_order,
					   mapping_min_folio_order(mapping));
		}

		if (target_order >= folio_order(folio))
			goto next;

		total++;
		/*
		 * For folios with private, split_huge_page_to_list_to_order()
		 * will try to drop it before split and then check if the folio
		 * can be split or not. So skip the check here.
		 */
		if (!folio_test_private(folio) &&
		    !can_split_folio(folio, 0, NULL))
			goto next;

		if (!folio_trylock(folio))
			goto next;
		folio_get(folio);
		folio_walk_end(&fw, vma);

		if (!folio_test_anon(folio) && folio->mapping != mapping)
			goto unlock;

		if (!split_folio_to_order(folio, target_order))
			split++;

unlock:

		folio_unlock(folio);
		folio_put(folio);

		cond_resched();
		continue;
next:
		folio_walk_end(&fw, vma);
		cond_resched();
	}
	mmap_read_unlock(mm);
	mmput(mm);

	pr_debug("%lu of %lu THP split\n", split, total);

out:
	return ret;
}

static int split_huge_pages_in_file(const char *file_path, pgoff_t off_start,
				pgoff_t off_end, unsigned int new_order)
{
	struct filename *file;
	struct file *candidate;
	struct address_space *mapping;
	int ret = -EINVAL;
	pgoff_t index;
	int nr_pages = 1;
	unsigned long total = 0, split = 0;
	unsigned int min_order;
	unsigned int target_order;

	file = getname_kernel(file_path);
	if (IS_ERR(file))
		return ret;

	candidate = file_open_name(file, O_RDONLY, 0);
	if (IS_ERR(candidate))
		goto out;

	pr_debug("split file-backed THPs in file: %s, page offset: [0x%lx - 0x%lx]\n",
		 file_path, off_start, off_end);

	mapping = candidate->f_mapping;
	min_order = mapping_min_folio_order(mapping);
	target_order = max(new_order, min_order);

	for (index = off_start; index < off_end; index += nr_pages) {
		struct folio *folio = filemap_get_folio(mapping, index);

		nr_pages = 1;
		if (IS_ERR(folio))
			continue;

		if (!folio_test_large(folio))
			goto next;

		total++;
		nr_pages = folio_nr_pages(folio);

		if (target_order >= folio_order(folio))
			goto next;

		if (!folio_trylock(folio))
			goto next;

		if (folio->mapping != mapping)
			goto unlock;

		if (!split_folio_to_order(folio, target_order))
			split++;

unlock:
		folio_unlock(folio);
next:
		folio_put(folio);
		cond_resched();
	}

	filp_close(candidate, NULL);
	ret = 0;

	pr_debug("%lu of %lu file-backed THP split\n", split, total);
out:
	putname(file);
	return ret;
}

#define MAX_INPUT_BUF_SZ 255

static ssize_t split_huge_pages_write(struct file *file, const char __user *buf,
				size_t count, loff_t *ppops)
{
	static DEFINE_MUTEX(split_debug_mutex);
	ssize_t ret;
	/*
	 * hold pid, start_vaddr, end_vaddr, new_order or
	 * file_path, off_start, off_end, new_order
	 */
	char input_buf[MAX_INPUT_BUF_SZ];
	int pid;
	unsigned long vaddr_start, vaddr_end;
	unsigned int new_order = 0;

	ret = mutex_lock_interruptible(&split_debug_mutex);
	if (ret)
		return ret;

	ret = -EFAULT;

	memset(input_buf, 0, MAX_INPUT_BUF_SZ);
	if (copy_from_user(input_buf, buf, min_t(size_t, count, MAX_INPUT_BUF_SZ)))
		goto out;

	input_buf[MAX_INPUT_BUF_SZ - 1] = '\0';

	if (input_buf[0] == '/') {
		char *tok;
		char *buf = input_buf;
		char file_path[MAX_INPUT_BUF_SZ];
		pgoff_t off_start = 0, off_end = 0;
		size_t input_len = strlen(input_buf);

		tok = strsep(&buf, ",");
		if (tok) {
			strcpy(file_path, tok);
		} else {
			ret = -EINVAL;
			goto out;
		}

		ret = sscanf(buf, "0x%lx,0x%lx,%d", &off_start, &off_end, &new_order);
		if (ret != 2 && ret != 3) {
			ret = -EINVAL;
			goto out;
		}
		ret = split_huge_pages_in_file(file_path, off_start, off_end, new_order);
		if (!ret)
			ret = input_len;

		goto out;
	}

	ret = sscanf(input_buf, "%d,0x%lx,0x%lx,%d", &pid, &vaddr_start, &vaddr_end, &new_order);
	if (ret == 1 && pid == 1) {
		split_huge_pages_all();
		ret = strlen(input_buf);
		goto out;
	} else if (ret != 3 && ret != 4) {
		ret = -EINVAL;
		goto out;
	}

	ret = split_huge_pages_pid(pid, vaddr_start, vaddr_end, new_order);
	if (!ret)
		ret = strlen(input_buf);
out:
	mutex_unlock(&split_debug_mutex);
	return ret;

}

static const struct file_operations split_huge_pages_fops = {
	.owner	 = THIS_MODULE,
	.write	 = split_huge_pages_write,
};

static int __init split_huge_pages_debugfs(void)
{
	debugfs_create_file("split_huge_pages", 0200, NULL, NULL,
			    &split_huge_pages_fops);
	return 0;
}
late_initcall(split_huge_pages_debugfs);
#endif

#ifdef CONFIG_ARCH_ENABLE_THP_MIGRATION
int set_pmd_migration_entry(struct page_vma_mapped_walk *pvmw,
		struct page *page)
{
	struct folio *folio = page_folio(page);
	struct vm_area_struct *vma = pvmw->vma;
	struct mm_struct *mm = vma->vm_mm;
	unsigned long address = pvmw->address;
	bool anon_exclusive;
	pmd_t pmdval;
	swp_entry_t entry;
	pmd_t pmdswp;

	if (!(pvmw->pmd && !pvmw->pte))
		return 0;

	flush_cache_range(vma, address, address + HPAGE_PMD_SIZE);
	pmdval = pmdp_invalidate(vma, address, pvmw->pmd);

	/* See folio_try_share_anon_rmap_pmd(): invalidate PMD first. */
	anon_exclusive = folio_test_anon(folio) && PageAnonExclusive(page);
	if (anon_exclusive && folio_try_share_anon_rmap_pmd(folio, page)) {
		set_pmd_at(mm, address, pvmw->pmd, pmdval);
		return -EBUSY;
	}

	if (pmd_dirty(pmdval))
		folio_mark_dirty(folio);
	if (pmd_write(pmdval))
		entry = make_writable_migration_entry(page_to_pfn(page));
	else if (anon_exclusive)
		entry = make_readable_exclusive_migration_entry(page_to_pfn(page));
	else
		entry = make_readable_migration_entry(page_to_pfn(page));
	if (pmd_young(pmdval))
		entry = make_migration_entry_young(entry);
	if (pmd_dirty(pmdval))
		entry = make_migration_entry_dirty(entry);
	pmdswp = swp_entry_to_pmd(entry);
	if (pmd_soft_dirty(pmdval))
		pmdswp = pmd_swp_mksoft_dirty(pmdswp);
	if (pmd_uffd_wp(pmdval))
		pmdswp = pmd_swp_mkuffd_wp(pmdswp);
	set_pmd_at(mm, address, pvmw->pmd, pmdswp);
	folio_remove_rmap_pmd(folio, page, vma);
	folio_put(folio);
	trace_set_migration_pmd(address, pmd_val(pmdswp));

	return 0;
}

void remove_migration_pmd(struct page_vma_mapped_walk *pvmw, struct page *new)
{
	struct folio *folio = page_folio(new);
	struct vm_area_struct *vma = pvmw->vma;
	struct mm_struct *mm = vma->vm_mm;
	unsigned long address = pvmw->address;
	unsigned long haddr = address & HPAGE_PMD_MASK;
	pmd_t pmde;
	swp_entry_t entry;

	if (!(pvmw->pmd && !pvmw->pte))
		return;

	entry = pmd_to_swp_entry(*pvmw->pmd);
	folio_get(folio);
	pmde = mk_huge_pmd(new, READ_ONCE(vma->vm_page_prot));
	if (pmd_swp_soft_dirty(*pvmw->pmd))
		pmde = pmd_mksoft_dirty(pmde);
	if (is_writable_migration_entry(entry))
		pmde = pmd_mkwrite(pmde, vma);
	if (pmd_swp_uffd_wp(*pvmw->pmd))
		pmde = pmd_mkuffd_wp(pmde);
	if (!is_migration_entry_young(entry))
		pmde = pmd_mkold(pmde);
	/* NOTE: this may contain setting soft-dirty on some archs */
	if (folio_test_dirty(folio) && is_migration_entry_dirty(entry))
		pmde = pmd_mkdirty(pmde);

	if (folio_test_anon(folio)) {
		rmap_t rmap_flags = RMAP_NONE;

		if (!is_readable_migration_entry(entry))
			rmap_flags |= RMAP_EXCLUSIVE;

		folio_add_anon_rmap_pmd(folio, new, vma, haddr, rmap_flags);
	} else {
		folio_add_file_rmap_pmd(folio, new, vma);
	}
	VM_BUG_ON(pmd_write(pmde) && folio_test_anon(folio) && !PageAnonExclusive(new));
	set_pmd_at(mm, haddr, pvmw->pmd, pmde);

	/* No need to invalidate - it was non-present before */
	update_mmu_cache_pmd(vma, address, pvmw->pmd);
	trace_remove_migration_pmd(address, pmd_val(pmde));
}
#endif<|MERGE_RESOLUTION|>--- conflicted
+++ resolved
@@ -39,11 +39,8 @@
 #include <linux/sched/sysctl.h>
 #include <linux/memory-tiers.h>
 #include <linux/compat.h>
-<<<<<<< HEAD
-=======
 #include <linux/pgalloc_tag.h>
 #include <linux/pagewalk.h>
->>>>>>> a6ad5510
 
 #include <asm/tlb.h>
 #include <asm/pgalloc.h>
@@ -113,11 +110,7 @@
 		return 0;
 
 	if (thp_disabled_by_hw() || vma_thp_disabled(vma, vm_flags))
-<<<<<<< HEAD
-		return false;
-=======
 		return 0;
->>>>>>> a6ad5510
 
 	/* khugepaged doesn't collapse DAX vma, but page fault is fine. */
 	if (vma_is_dax(vma))
@@ -1068,18 +1061,7 @@
 }
 #endif
 
-<<<<<<< HEAD
-void folio_prep_large_rmappable(struct folio *folio)
-{
-	if (!folio || !folio_test_large(folio))
-		return;
-	folio_set_large_rmappable(folio);
-}
-
-static inline bool is_transparent_hugepage(struct folio *folio)
-=======
 static inline bool is_transparent_hugepage(const struct folio *folio)
->>>>>>> a6ad5510
 {
 	if (!folio_test_large(folio))
 		return false;
@@ -1096,9 +1078,6 @@
 	loff_t off_end = off + len;
 	loff_t off_align = round_up(off, size);
 	unsigned long len_pad, ret, off_sub;
-
-	if (!IS_ENABLED(CONFIG_64BIT) || in_compat_syscall())
-		return 0;
 
 	if (!IS_ENABLED(CONFIG_64BIT) || in_compat_syscall())
 		return 0;
@@ -1721,52 +1700,6 @@
 		update_mmu_cache_pud(vma, addr, pud);
 }
 
-<<<<<<< HEAD
-struct page *follow_devmap_pud(struct vm_area_struct *vma, unsigned long addr,
-		pud_t *pud, int flags, struct dev_pagemap **pgmap)
-{
-	unsigned long pfn = pud_pfn(*pud);
-	struct mm_struct *mm = vma->vm_mm;
-	struct page *page;
-	int ret;
-
-	assert_spin_locked(pud_lockptr(mm, pud));
-
-	if (flags & FOLL_WRITE && !pud_write(*pud))
-		return NULL;
-
-	if (pud_present(*pud) && pud_devmap(*pud))
-		/* pass */;
-	else
-		return NULL;
-
-	if (flags & FOLL_TOUCH)
-		touch_pud(vma, addr, pud, flags & FOLL_WRITE);
-
-	/*
-	 * device mapped pages can only be returned if the
-	 * caller will manage the page reference count.
-	 *
-	 * At least one of FOLL_GET | FOLL_PIN must be set, so assert that here:
-	 */
-	if (!(flags & (FOLL_GET | FOLL_PIN)))
-		return ERR_PTR(-EEXIST);
-
-	pfn += (addr & ~PUD_MASK) >> PAGE_SHIFT;
-	*pgmap = get_dev_pagemap(pfn, *pgmap);
-	if (!*pgmap)
-		return ERR_PTR(-EFAULT);
-	page = pfn_to_page(pfn);
-
-	ret = try_grab_folio(page_folio(page), 1, flags);
-	if (ret)
-		page = ERR_PTR(ret);
-
-	return page;
-}
-
-=======
->>>>>>> a6ad5510
 int copy_huge_pud(struct mm_struct *dst_mm, struct mm_struct *src_mm,
 		  pud_t *dst_pud, pud_t *src_pud, unsigned long addr,
 		  struct vm_area_struct *vma)
@@ -1947,91 +1880,6 @@
 	return pmd_dirty(pmd);
 }
 
-<<<<<<< HEAD
-/* FOLL_FORCE can write to even unwritable PMDs in COW mappings. */
-static inline bool can_follow_write_pmd(pmd_t pmd, struct page *page,
-					struct vm_area_struct *vma,
-					unsigned int flags)
-{
-	/* If the pmd is writable, we can write to the page. */
-	if (pmd_write(pmd))
-		return true;
-
-	/* Maybe FOLL_FORCE is set to override it? */
-	if (!(flags & FOLL_FORCE))
-		return false;
-
-	/* But FOLL_FORCE has no effect on shared mappings */
-	if (vma->vm_flags & (VM_MAYSHARE | VM_SHARED))
-		return false;
-
-	/* ... or read-only private ones */
-	if (!(vma->vm_flags & VM_MAYWRITE))
-		return false;
-
-	/* ... or already writable ones that just need to take a write fault */
-	if (vma->vm_flags & VM_WRITE)
-		return false;
-
-	/*
-	 * See can_change_pte_writable(): we broke COW and could map the page
-	 * writable if we have an exclusive anonymous page ...
-	 */
-	if (!page || !PageAnon(page) || !PageAnonExclusive(page))
-		return false;
-
-	/* ... and a write-fault isn't required for other reasons. */
-	if (vma_soft_dirty_enabled(vma) && !pmd_soft_dirty(pmd))
-		return false;
-	return !userfaultfd_huge_pmd_wp(vma, pmd);
-}
-
-struct page *follow_trans_huge_pmd(struct vm_area_struct *vma,
-				   unsigned long addr,
-				   pmd_t *pmd,
-				   unsigned int flags)
-{
-	struct mm_struct *mm = vma->vm_mm;
-	struct page *page;
-	int ret;
-
-	assert_spin_locked(pmd_lockptr(mm, pmd));
-
-	page = pmd_page(*pmd);
-	VM_BUG_ON_PAGE(!PageHead(page) && !is_zone_device_page(page), page);
-
-	if ((flags & FOLL_WRITE) &&
-	    !can_follow_write_pmd(*pmd, page, vma, flags))
-		return NULL;
-
-	/* Avoid dumping huge zero page */
-	if ((flags & FOLL_DUMP) && is_huge_zero_pmd(*pmd))
-		return ERR_PTR(-EFAULT);
-
-	if (pmd_protnone(*pmd) && !gup_can_follow_protnone(vma, flags))
-		return NULL;
-
-	if (!pmd_write(*pmd) && gup_must_unshare(vma, flags, page))
-		return ERR_PTR(-EMLINK);
-
-	VM_BUG_ON_PAGE((flags & FOLL_PIN) && PageAnon(page) &&
-			!PageAnonExclusive(page), page);
-
-	ret = try_grab_folio(page_folio(page), 1, flags);
-	if (ret)
-		return ERR_PTR(ret);
-
-	if (flags & FOLL_TOUCH)
-		touch_pmd(vma, addr, pmd, flags & FOLL_WRITE);
-
-	page += (addr & ~HPAGE_PMD_MASK) >> PAGE_SHIFT;
-	VM_BUG_ON_PAGE(!PageCompound(page) && !is_zone_device_page(page), page);
-
-	return page;
-}
-
-=======
->>>>>>> a6ad5510
 /* NUMA hinting page fault entry point for trans huge pmds */
 vm_fault_t do_huge_pmd_numa_page(struct vm_fault *vmf)
 {
@@ -2083,23 +1931,14 @@
 
 	if (!migrate_misplaced_folio(folio, vma, target_nid)) {
 		flags |= TNF_MIGRATED;
-<<<<<<< HEAD
-		page_nid = target_nid;
-		task_numa_fault(last_cpupid, page_nid, HPAGE_PMD_NR, flags);
-=======
 		nid = target_nid;
 		task_numa_fault(last_cpupid, nid, HPAGE_PMD_NR, flags);
->>>>>>> a6ad5510
 		return 0;
 	}
 
 	flags |= TNF_MIGRATE_FAIL;
 	vmf->ptl = pmd_lock(vma->vm_mm, vmf->pmd);
-<<<<<<< HEAD
-	if (unlikely(!pmd_same(oldpmd, *vmf->pmd))) {
-=======
 	if (unlikely(!pmd_same(pmdp_get(vmf->pmd), vmf->orig_pmd))) {
->>>>>>> a6ad5510
 		spin_unlock(vmf->ptl);
 		return 0;
 	}
@@ -2113,13 +1952,8 @@
 	update_mmu_cache_pmd(vma, vmf->address, vmf->pmd);
 	spin_unlock(vmf->ptl);
 
-<<<<<<< HEAD
-	if (page_nid != NUMA_NO_NODE)
-		task_numa_fault(last_cpupid, page_nid, HPAGE_PMD_NR, flags);
-=======
 	if (nid != NUMA_NO_NODE)
 		task_numa_fault(last_cpupid, nid, HPAGE_PMD_NR, flags);
->>>>>>> a6ad5510
 	return 0;
 }
 
@@ -3668,8 +3502,6 @@
 		if (folio_order(folio) > 1 &&
 		    !list_empty(&folio->_deferred_list)) {
 			ds_queue->split_queue_len--;
-<<<<<<< HEAD
-=======
 			if (folio_test_partially_mapped(folio)) {
 				folio_clear_partially_mapped(folio);
 				mod_mthp_stat(folio_order(folio),
@@ -3681,7 +3513,6 @@
 			 * split will see list corruption when checking the
 			 * page_deferred_list.
 			 */
->>>>>>> a6ad5510
 			list_del_init(&folio->_deferred_list);
 		}
 		spin_unlock(&ds_queue->split_queue_lock);
@@ -3689,12 +3520,8 @@
 			int nr = folio_nr_pages(folio);
 
 			xas_split(&xas, folio, folio_order(folio));
-<<<<<<< HEAD
-			if (folio_test_pmd_mappable(folio)) {
-=======
 			if (folio_test_pmd_mappable(folio) &&
 			    new_order < HPAGE_PMD_ORDER) {
->>>>>>> a6ad5510
 				if (folio_test_swapbacked(folio)) {
 					__lruvec_stat_mod_folio(folio,
 							NR_SHMEM_THPS, -nr);
@@ -3737,8 +3564,6 @@
 	return ret;
 }
 
-<<<<<<< HEAD
-=======
 int min_order_for_split(struct folio *folio)
 {
 	if (folio_test_anon(folio))
@@ -3763,7 +3588,6 @@
 	return split_huge_page_to_list_to_order(&folio->page, list, ret);
 }
 
->>>>>>> a6ad5510
 /*
  * __folio_unqueue_deferred_split() is not to be called directly:
  * the folio_unqueue_deferred_split() inline wrapper in mm/internal.h
@@ -3790,14 +3614,11 @@
 	spin_lock_irqsave(&ds_queue->split_queue_lock, flags);
 	if (!list_empty(&folio->_deferred_list)) {
 		ds_queue->split_queue_len--;
-<<<<<<< HEAD
-=======
 		if (folio_test_partially_mapped(folio)) {
 			folio_clear_partially_mapped(folio);
 			mod_mthp_stat(folio_order(folio),
 				      MTHP_STAT_NR_ANON_PARTIALLY_MAPPED, -1);
 		}
->>>>>>> a6ad5510
 		list_del_init(&folio->_deferred_list);
 		unqueued = true;
 	}
@@ -3815,25 +3636,9 @@
 #endif
 	unsigned long flags;
 
-<<<<<<< HEAD
 	/*
 	 * Order 1 folios have no space for a deferred list, but we also
 	 * won't waste much memory by not adding them to the deferred list.
-	 */
-	if (folio_order(folio) <= 1)
-		return;
-
-	/*
-	 * Exclude swapcache: originally to avoid a corrupt deferred split
-	 * queue. Nowadays that is fully prevented by mem_cgroup_swapout();
-	 * but if page reclaim is already handling the same folio, it is
-	 * unnecessary to handle it again in the shrinker, so excluding
-	 * swapcache here may still be a useful optimization.
-=======
-	/*
-	 * Order 1 folios have no space for a deferred list, but we also
-	 * won't waste much memory by not adding them to the deferred list.
->>>>>>> a6ad5510
 	 */
 	if (folio_order(folio) <= 1)
 		return;
