--- conflicted
+++ resolved
@@ -921,12 +921,8 @@
 	mutex_unlock(&acomp_ctx->mutex);
 }
 
-<<<<<<< HEAD
-static bool zswap_compress(struct folio *folio, struct zswap_entry *entry)
-=======
 static bool zswap_compress(struct page *page, struct zswap_entry *entry,
 			   struct zswap_pool *pool)
->>>>>>> 4e3ac415
 {
 	struct crypto_acomp_ctx *acomp_ctx;
 	struct scatterlist input, output;
@@ -938,11 +934,7 @@
 	gfp_t gfp;
 	u8 *dst;
 
-<<<<<<< HEAD
-	acomp_ctx = acomp_ctx_get_cpu_lock(entry->pool);
-=======
 	acomp_ctx = acomp_ctx_get_cpu_lock(pool);
->>>>>>> 4e3ac415
 	dst = acomp_ctx->buffer;
 	sg_init_table(&input, 1);
 	sg_set_page(&input, page, PAGE_SIZE, 0);
