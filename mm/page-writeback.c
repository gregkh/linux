--- conflicted
+++ resolved
@@ -2152,11 +2152,8 @@
  * lock/page writeback access order inversion - we should only ever lock
  * multiple pages in ascending page->index order, and looping back to the start
  * of the file violates that rule and causes deadlocks.
-<<<<<<< HEAD
-=======
  *
  * Return: %0 on success, negative error code otherwise
->>>>>>> f7688b48
  */
 int write_cache_pages(struct address_space *mapping,
 		      struct writeback_control *wbc, writepage_t writepage,
