// SPDX-License-Identifier: GPL-2.0-only
/*
 *  linux/mm/nommu.c
 *
 *  Replacement code for mm functions to support CPU's that don't
 *  have any form of memory management unit (thus no virtual memory).
 *
 *  See Documentation/admin-guide/mm/nommu-mmap.rst
 *
 *  Copyright (c) 2004-2008 David Howells <dhowells@redhat.com>
 *  Copyright (c) 2000-2003 David McCullough <davidm@snapgear.com>
 *  Copyright (c) 2000-2001 D Jeff Dionne <jeff@uClinux.org>
 *  Copyright (c) 2002      Greg Ungerer <gerg@snapgear.com>
 *  Copyright (c) 2007-2010 Paul Mundt <lethal@linux-sh.org>
 */

#define pr_fmt(fmt) KBUILD_MODNAME ": " fmt

#include <linux/export.h>
#include <linux/mm.h>
#include <linux/sched/mm.h>
#include <linux/mman.h>
#include <linux/swap.h>
#include <linux/file.h>
#include <linux/highmem.h>
#include <linux/pagemap.h>
#include <linux/slab.h>
#include <linux/vmalloc.h>
#include <linux/backing-dev.h>
#include <linux/compiler.h>
#include <linux/mount.h>
#include <linux/personality.h>
#include <linux/security.h>
#include <linux/syscalls.h>
#include <linux/audit.h>
#include <linux/printk.h>

#include <linux/uaccess.h>
#include <linux/uio.h>
#include <asm/tlb.h>
#include <asm/tlbflush.h>
#include <asm/mmu_context.h>
#include "internal.h"

void *high_memory;
EXPORT_SYMBOL(high_memory);
struct page *mem_map;
unsigned long max_mapnr;
EXPORT_SYMBOL(max_mapnr);
unsigned long highest_memmap_pfn;
int sysctl_nr_trim_pages = CONFIG_NOMMU_INITIAL_TRIM_EXCESS;
int heap_stack_gap = 0;

atomic_long_t mmap_pages_allocated;

EXPORT_SYMBOL(mem_map);

/* list of mapped, potentially shareable regions */
static struct kmem_cache *vm_region_jar;
struct rb_root nommu_region_tree = RB_ROOT;
DECLARE_RWSEM(nommu_region_sem);

const struct vm_operations_struct generic_file_vm_ops = {
};

/*
 * Return the total memory allocated for this pointer, not
 * just what the caller asked for.
 *
 * Doesn't have to be accurate, i.e. may have races.
 */
unsigned int kobjsize(const void *objp)
{
	struct page *page;

	/*
	 * If the object we have should not have ksize performed on it,
	 * return size of 0
	 */
	if (!objp || !virt_addr_valid(objp))
		return 0;

	page = virt_to_head_page(objp);

	/*
	 * If the allocator sets PageSlab, we know the pointer came from
	 * kmalloc().
	 */
	if (PageSlab(page))
		return ksize(objp);

	/*
	 * If it's not a compound page, see if we have a matching VMA
	 * region. This test is intentionally done in reverse order,
	 * so if there's no VMA, we still fall through and hand back
	 * PAGE_SIZE for 0-order pages.
	 */
	if (!PageCompound(page)) {
		struct vm_area_struct *vma;

		vma = find_vma(current->mm, (unsigned long)objp);
		if (vma)
			return vma->vm_end - vma->vm_start;
	}

	/*
	 * The ksize() function is only guaranteed to work for pointers
	 * returned by kmalloc(). So handle arbitrary pointers here.
	 */
	return page_size(page);
}

/**
 * follow_pfn - look up PFN at a user virtual address
 * @vma: memory mapping
 * @address: user virtual address
 * @pfn: location to store found PFN
 *
 * Only IO mappings and raw PFN mappings are allowed.
 *
 * Returns zero and the pfn at @pfn on success, -ve otherwise.
 */
int follow_pfn(struct vm_area_struct *vma, unsigned long address,
	unsigned long *pfn)
{
	if (!(vma->vm_flags & (VM_IO | VM_PFNMAP)))
		return -EINVAL;

	*pfn = address >> PAGE_SHIFT;
	return 0;
}
EXPORT_SYMBOL(follow_pfn);

LIST_HEAD(vmap_area_list);

void vfree(const void *addr)
{
	kfree(addr);
}
EXPORT_SYMBOL(vfree);

void *__vmalloc(unsigned long size, gfp_t gfp_mask)
{
	/*
	 *  You can't specify __GFP_HIGHMEM with kmalloc() since kmalloc()
	 * returns only a logical address.
	 */
	return kmalloc(size, (gfp_mask | __GFP_COMP) & ~__GFP_HIGHMEM);
}
EXPORT_SYMBOL(__vmalloc);

void *__vmalloc_node_range(unsigned long size, unsigned long align,
		unsigned long start, unsigned long end, gfp_t gfp_mask,
		pgprot_t prot, unsigned long vm_flags, int node,
		const void *caller)
{
	return __vmalloc(size, gfp_mask);
}

void *__vmalloc_node(unsigned long size, unsigned long align, gfp_t gfp_mask,
		int node, const void *caller)
{
	return __vmalloc(size, gfp_mask);
}

static void *__vmalloc_user_flags(unsigned long size, gfp_t flags)
{
	void *ret;

	ret = __vmalloc(size, flags);
	if (ret) {
		struct vm_area_struct *vma;

		mmap_write_lock(current->mm);
		vma = find_vma(current->mm, (unsigned long)ret);
		if (vma)
			vm_flags_set(vma, VM_USERMAP);
		mmap_write_unlock(current->mm);
	}

	return ret;
}

void *vmalloc_user(unsigned long size)
{
	return __vmalloc_user_flags(size, GFP_KERNEL | __GFP_ZERO);
}
EXPORT_SYMBOL(vmalloc_user);

struct page *vmalloc_to_page(const void *addr)
{
	return virt_to_page(addr);
}
EXPORT_SYMBOL(vmalloc_to_page);

unsigned long vmalloc_to_pfn(const void *addr)
{
	return page_to_pfn(virt_to_page(addr));
}
EXPORT_SYMBOL(vmalloc_to_pfn);

long vread_iter(struct iov_iter *iter, const char *addr, size_t count)
{
	/* Don't allow overflow */
	if ((unsigned long) addr + count < count)
		count = -(unsigned long) addr;

	return copy_to_iter(addr, count, iter);
}

/*
 *	vmalloc  -  allocate virtually contiguous memory
 *
 *	@size:		allocation size
 *
 *	Allocate enough pages to cover @size from the page level
 *	allocator and map them into contiguous kernel virtual space.
 *
 *	For tight control over page level allocator and protection flags
 *	use __vmalloc() instead.
 */
void *vmalloc(unsigned long size)
{
	return __vmalloc(size, GFP_KERNEL);
}
EXPORT_SYMBOL(vmalloc);

void *vmalloc_huge(unsigned long size, gfp_t gfp_mask) __weak __alias(__vmalloc);

/*
 *	vzalloc - allocate virtually contiguous memory with zero fill
 *
 *	@size:		allocation size
 *
 *	Allocate enough pages to cover @size from the page level
 *	allocator and map them into contiguous kernel virtual space.
 *	The memory allocated is set to zero.
 *
 *	For tight control over page level allocator and protection flags
 *	use __vmalloc() instead.
 */
void *vzalloc(unsigned long size)
{
	return __vmalloc(size, GFP_KERNEL | __GFP_ZERO);
}
EXPORT_SYMBOL(vzalloc);

/**
 * vmalloc_node - allocate memory on a specific node
 * @size:	allocation size
 * @node:	numa node
 *
 * Allocate enough pages to cover @size from the page level
 * allocator and map them into contiguous kernel virtual space.
 *
 * For tight control over page level allocator and protection flags
 * use __vmalloc() instead.
 */
void *vmalloc_node(unsigned long size, int node)
{
	return vmalloc(size);
}
EXPORT_SYMBOL(vmalloc_node);

/**
 * vzalloc_node - allocate memory on a specific node with zero fill
 * @size:	allocation size
 * @node:	numa node
 *
 * Allocate enough pages to cover @size from the page level
 * allocator and map them into contiguous kernel virtual space.
 * The memory allocated is set to zero.
 *
 * For tight control over page level allocator and protection flags
 * use __vmalloc() instead.
 */
void *vzalloc_node(unsigned long size, int node)
{
	return vzalloc(size);
}
EXPORT_SYMBOL(vzalloc_node);

/**
 * vmalloc_32  -  allocate virtually contiguous memory (32bit addressable)
 *	@size:		allocation size
 *
 *	Allocate enough 32bit PA addressable pages to cover @size from the
 *	page level allocator and map them into contiguous kernel virtual space.
 */
void *vmalloc_32(unsigned long size)
{
	return __vmalloc(size, GFP_KERNEL);
}
EXPORT_SYMBOL(vmalloc_32);

/**
 * vmalloc_32_user - allocate zeroed virtually contiguous 32bit memory
 *	@size:		allocation size
 *
 * The resulting memory area is 32bit addressable and zeroed so it can be
 * mapped to userspace without leaking data.
 *
 * VM_USERMAP is set on the corresponding VMA so that subsequent calls to
 * remap_vmalloc_range() are permissible.
 */
void *vmalloc_32_user(unsigned long size)
{
	/*
	 * We'll have to sort out the ZONE_DMA bits for 64-bit,
	 * but for now this can simply use vmalloc_user() directly.
	 */
	return vmalloc_user(size);
}
EXPORT_SYMBOL(vmalloc_32_user);

void *vmap(struct page **pages, unsigned int count, unsigned long flags, pgprot_t prot)
{
	BUG();
	return NULL;
}
EXPORT_SYMBOL(vmap);

void vunmap(const void *addr)
{
	BUG();
}
EXPORT_SYMBOL(vunmap);

void *vm_map_ram(struct page **pages, unsigned int count, int node)
{
	BUG();
	return NULL;
}
EXPORT_SYMBOL(vm_map_ram);

void vm_unmap_ram(const void *mem, unsigned int count)
{
	BUG();
}
EXPORT_SYMBOL(vm_unmap_ram);

void vm_unmap_aliases(void)
{
}
EXPORT_SYMBOL_GPL(vm_unmap_aliases);

void free_vm_area(struct vm_struct *area)
{
	BUG();
}
EXPORT_SYMBOL_GPL(free_vm_area);

int vm_insert_page(struct vm_area_struct *vma, unsigned long addr,
		   struct page *page)
{
	return -EINVAL;
}
EXPORT_SYMBOL(vm_insert_page);

int vm_map_pages(struct vm_area_struct *vma, struct page **pages,
			unsigned long num)
{
	return -EINVAL;
}
EXPORT_SYMBOL(vm_map_pages);

int vm_map_pages_zero(struct vm_area_struct *vma, struct page **pages,
				unsigned long num)
{
	return -EINVAL;
}
EXPORT_SYMBOL(vm_map_pages_zero);

/*
 *  sys_brk() for the most part doesn't need the global kernel
 *  lock, except when an application is doing something nasty
 *  like trying to un-brk an area that has already been mapped
 *  to a regular file.  in this case, the unmapping will need
 *  to invoke file system routines that need the global lock.
 */
SYSCALL_DEFINE1(brk, unsigned long, brk)
{
	struct mm_struct *mm = current->mm;

	if (brk < mm->start_brk || brk > mm->context.end_brk)
		return mm->brk;

	if (mm->brk == brk)
		return mm->brk;

	/*
	 * Always allow shrinking brk
	 */
	if (brk <= mm->brk) {
		mm->brk = brk;
		return brk;
	}

	/*
	 * Ok, looks good - let it rip.
	 */
	flush_icache_user_range(mm->brk, brk);
	return mm->brk = brk;
}

/*
 * initialise the percpu counter for VM and region record slabs
 */
void __init mmap_init(void)
{
	int ret;

	ret = percpu_counter_init(&vm_committed_as, 0, GFP_KERNEL);
	VM_BUG_ON(ret);
	vm_region_jar = KMEM_CACHE(vm_region, SLAB_PANIC|SLAB_ACCOUNT);
}

/*
 * validate the region tree
 * - the caller must hold the region lock
 */
#ifdef CONFIG_DEBUG_NOMMU_REGIONS
static noinline void validate_nommu_regions(void)
{
	struct vm_region *region, *last;
	struct rb_node *p, *lastp;

	lastp = rb_first(&nommu_region_tree);
	if (!lastp)
		return;

	last = rb_entry(lastp, struct vm_region, vm_rb);
	BUG_ON(last->vm_end <= last->vm_start);
	BUG_ON(last->vm_top < last->vm_end);

	while ((p = rb_next(lastp))) {
		region = rb_entry(p, struct vm_region, vm_rb);
		last = rb_entry(lastp, struct vm_region, vm_rb);

		BUG_ON(region->vm_end <= region->vm_start);
		BUG_ON(region->vm_top < region->vm_end);
		BUG_ON(region->vm_start < last->vm_top);

		lastp = p;
	}
}
#else
static void validate_nommu_regions(void)
{
}
#endif

/*
 * add a region into the global tree
 */
static void add_nommu_region(struct vm_region *region)
{
	struct vm_region *pregion;
	struct rb_node **p, *parent;

	validate_nommu_regions();

	parent = NULL;
	p = &nommu_region_tree.rb_node;
	while (*p) {
		parent = *p;
		pregion = rb_entry(parent, struct vm_region, vm_rb);
		if (region->vm_start < pregion->vm_start)
			p = &(*p)->rb_left;
		else if (region->vm_start > pregion->vm_start)
			p = &(*p)->rb_right;
		else if (pregion == region)
			return;
		else
			BUG();
	}

	rb_link_node(&region->vm_rb, parent, p);
	rb_insert_color(&region->vm_rb, &nommu_region_tree);

	validate_nommu_regions();
}

/*
 * delete a region from the global tree
 */
static void delete_nommu_region(struct vm_region *region)
{
	BUG_ON(!nommu_region_tree.rb_node);

	validate_nommu_regions();
	rb_erase(&region->vm_rb, &nommu_region_tree);
	validate_nommu_regions();
}

/*
 * free a contiguous series of pages
 */
static void free_page_series(unsigned long from, unsigned long to)
{
	for (; from < to; from += PAGE_SIZE) {
		struct page *page = virt_to_page((void *)from);

		atomic_long_dec(&mmap_pages_allocated);
		put_page(page);
	}
}

/*
 * release a reference to a region
 * - the caller must hold the region semaphore for writing, which this releases
 * - the region may not have been added to the tree yet, in which case vm_top
 *   will equal vm_start
 */
static void __put_nommu_region(struct vm_region *region)
	__releases(nommu_region_sem)
{
	BUG_ON(!nommu_region_tree.rb_node);

	if (--region->vm_usage == 0) {
		if (region->vm_top > region->vm_start)
			delete_nommu_region(region);
		up_write(&nommu_region_sem);

		if (region->vm_file)
			fput(region->vm_file);

		/* IO memory and memory shared directly out of the pagecache
		 * from ramfs/tmpfs mustn't be released here */
		if (region->vm_flags & VM_MAPPED_COPY)
			free_page_series(region->vm_start, region->vm_top);
		kmem_cache_free(vm_region_jar, region);
	} else {
		up_write(&nommu_region_sem);
	}
}

/*
 * release a reference to a region
 */
static void put_nommu_region(struct vm_region *region)
{
	down_write(&nommu_region_sem);
	__put_nommu_region(region);
}

static void setup_vma_to_mm(struct vm_area_struct *vma, struct mm_struct *mm)
{
	vma->vm_mm = mm;

	/* add the VMA to the mapping */
	if (vma->vm_file) {
		struct address_space *mapping = vma->vm_file->f_mapping;

		i_mmap_lock_write(mapping);
		flush_dcache_mmap_lock(mapping);
		vma_interval_tree_insert(vma, &mapping->i_mmap);
		flush_dcache_mmap_unlock(mapping);
		i_mmap_unlock_write(mapping);
	}
}

<<<<<<< HEAD
/*
 * mas_add_vma_to_mm() - Maple state variant of add_mas_to_mm().
 * @mas: The maple state with preallocations.
 * @mm: The mm_struct
 * @vma: The vma to add
 *
 */
static void mas_add_vma_to_mm(struct ma_state *mas, struct mm_struct *mm,
			      struct vm_area_struct *vma)
{
	BUG_ON(!vma->vm_region);

	setup_vma_to_mm(vma, mm);
	mm->map_count++;

	/* add the VMA to the tree */
	vma_mas_store(vma, mas);
}

/*
 * add a VMA into a process's mm_struct in the appropriate place in the list
 * and tree and add to the address space's page tree also if not an anonymous
 * page
 * - should be called with mm->mmap_lock held writelocked
 */
static int add_vma_to_mm(struct mm_struct *mm, struct vm_area_struct *vma)
{
	MA_STATE(mas, &mm->mm_mt, vma->vm_start, vma->vm_end);

	if (mas_preallocate(&mas, vma, GFP_KERNEL)) {
		pr_warn("Allocation of vma tree for process %d failed\n",
		       current->pid);
		return -ENOMEM;
	}
	mas_add_vma_to_mm(&mas, mm, vma);
	return 0;
}

=======
>>>>>>> 98817289
static void cleanup_vma_from_mm(struct vm_area_struct *vma)
{
	vma->vm_mm->map_count--;
	/* remove the VMA from the mapping */
	if (vma->vm_file) {
		struct address_space *mapping;
		mapping = vma->vm_file->f_mapping;

		i_mmap_lock_write(mapping);
		flush_dcache_mmap_lock(mapping);
		vma_interval_tree_remove(vma, &mapping->i_mmap);
		flush_dcache_mmap_unlock(mapping);
		i_mmap_unlock_write(mapping);
	}
}

/*
 * delete a VMA from its owning mm_struct and address space
 */
static int delete_vma_from_mm(struct vm_area_struct *vma)
{
	VMA_ITERATOR(vmi, vma->vm_mm, vma->vm_start);

	vma_iter_config(&vmi, vma->vm_start, vma->vm_end);
	if (vma_iter_prealloc(&vmi, vma)) {
		pr_warn("Allocation of vma tree for process %d failed\n",
		       current->pid);
		return -ENOMEM;
	}
	cleanup_vma_from_mm(vma);

	/* remove from the MM's tree and list */
	vma_iter_clear(&vmi);
	return 0;
}
/*
 * destroy a VMA record
 */
static void delete_vma(struct mm_struct *mm, struct vm_area_struct *vma)
{
	if (vma->vm_ops && vma->vm_ops->close)
		vma->vm_ops->close(vma);
	if (vma->vm_file)
		fput(vma->vm_file);
	put_nommu_region(vma->vm_region);
	vm_area_free(vma);
}

struct vm_area_struct *find_vma_intersection(struct mm_struct *mm,
					     unsigned long start_addr,
					     unsigned long end_addr)
{
	unsigned long index = start_addr;

	mmap_assert_locked(mm);
	return mt_find(&mm->mm_mt, &index, end_addr - 1);
}
EXPORT_SYMBOL(find_vma_intersection);

/*
 * look up the first VMA in which addr resides, NULL if none
 * - should be called with mm->mmap_lock at least held readlocked
 */
struct vm_area_struct *find_vma(struct mm_struct *mm, unsigned long addr)
{
	VMA_ITERATOR(vmi, mm, addr);

	return vma_iter_load(&vmi);
}
EXPORT_SYMBOL(find_vma);

/*
 * At least xtensa ends up having protection faults even with no
 * MMU.. No stack expansion, at least.
 */
struct vm_area_struct *lock_mm_and_find_vma(struct mm_struct *mm,
			unsigned long addr, struct pt_regs *regs)
{
	struct vm_area_struct *vma;

	mmap_read_lock(mm);
	vma = vma_lookup(mm, addr);
	if (!vma)
		mmap_read_unlock(mm);
	return vma;
}

/*
 * expand a stack to a given address
 * - not supported under NOMMU conditions
 */
int expand_stack_locked(struct vm_area_struct *vma, unsigned long addr)
{
	return -ENOMEM;
}

struct vm_area_struct *expand_stack(struct mm_struct *mm, unsigned long addr)
{
	mmap_read_unlock(mm);
	return NULL;
}

/*
 * look up the first VMA exactly that exactly matches addr
 * - should be called with mm->mmap_lock at least held readlocked
 */
static struct vm_area_struct *find_vma_exact(struct mm_struct *mm,
					     unsigned long addr,
					     unsigned long len)
{
	struct vm_area_struct *vma;
	unsigned long end = addr + len;
	VMA_ITERATOR(vmi, mm, addr);

	vma = vma_iter_load(&vmi);
	if (!vma)
		return NULL;
	if (vma->vm_start != addr)
		return NULL;
	if (vma->vm_end != end)
		return NULL;

	return vma;
}

/*
 * determine whether a mapping should be permitted and, if so, what sort of
 * mapping we're capable of supporting
 */
static int validate_mmap_request(struct file *file,
				 unsigned long addr,
				 unsigned long len,
				 unsigned long prot,
				 unsigned long flags,
				 unsigned long pgoff,
				 unsigned long *_capabilities)
{
	unsigned long capabilities, rlen;
	int ret;

	/* do the simple checks first */
	if (flags & MAP_FIXED)
		return -EINVAL;

	if ((flags & MAP_TYPE) != MAP_PRIVATE &&
	    (flags & MAP_TYPE) != MAP_SHARED)
		return -EINVAL;

	if (!len)
		return -EINVAL;

	/* Careful about overflows.. */
	rlen = PAGE_ALIGN(len);
	if (!rlen || rlen > TASK_SIZE)
		return -ENOMEM;

	/* offset overflow? */
	if ((pgoff + (rlen >> PAGE_SHIFT)) < pgoff)
		return -EOVERFLOW;

	if (file) {
		/* files must support mmap */
		if (!file->f_op->mmap)
			return -ENODEV;

		/* work out if what we've got could possibly be shared
		 * - we support chardevs that provide their own "memory"
		 * - we support files/blockdevs that are memory backed
		 */
		if (file->f_op->mmap_capabilities) {
			capabilities = file->f_op->mmap_capabilities(file);
		} else {
			/* no explicit capabilities set, so assume some
			 * defaults */
			switch (file_inode(file)->i_mode & S_IFMT) {
			case S_IFREG:
			case S_IFBLK:
				capabilities = NOMMU_MAP_COPY;
				break;

			case S_IFCHR:
				capabilities =
					NOMMU_MAP_DIRECT |
					NOMMU_MAP_READ |
					NOMMU_MAP_WRITE;
				break;

			default:
				return -EINVAL;
			}
		}

		/* eliminate any capabilities that we can't support on this
		 * device */
		if (!file->f_op->get_unmapped_area)
			capabilities &= ~NOMMU_MAP_DIRECT;
		if (!(file->f_mode & FMODE_CAN_READ))
			capabilities &= ~NOMMU_MAP_COPY;

		/* The file shall have been opened with read permission. */
		if (!(file->f_mode & FMODE_READ))
			return -EACCES;

		if (flags & MAP_SHARED) {
			/* do checks for writing, appending and locking */
			if ((prot & PROT_WRITE) &&
			    !(file->f_mode & FMODE_WRITE))
				return -EACCES;

			if (IS_APPEND(file_inode(file)) &&
			    (file->f_mode & FMODE_WRITE))
				return -EACCES;

			if (!(capabilities & NOMMU_MAP_DIRECT))
				return -ENODEV;

			/* we mustn't privatise shared mappings */
			capabilities &= ~NOMMU_MAP_COPY;
		} else {
			/* we're going to read the file into private memory we
			 * allocate */
			if (!(capabilities & NOMMU_MAP_COPY))
				return -ENODEV;

			/* we don't permit a private writable mapping to be
			 * shared with the backing device */
			if (prot & PROT_WRITE)
				capabilities &= ~NOMMU_MAP_DIRECT;
		}

		if (capabilities & NOMMU_MAP_DIRECT) {
			if (((prot & PROT_READ)  && !(capabilities & NOMMU_MAP_READ))  ||
			    ((prot & PROT_WRITE) && !(capabilities & NOMMU_MAP_WRITE)) ||
			    ((prot & PROT_EXEC)  && !(capabilities & NOMMU_MAP_EXEC))
			    ) {
				capabilities &= ~NOMMU_MAP_DIRECT;
				if (flags & MAP_SHARED) {
					pr_warn("MAP_SHARED not completely supported on !MMU\n");
					return -EINVAL;
				}
			}
		}

		/* handle executable mappings and implied executable
		 * mappings */
		if (path_noexec(&file->f_path)) {
			if (prot & PROT_EXEC)
				return -EPERM;
		} else if ((prot & PROT_READ) && !(prot & PROT_EXEC)) {
			/* handle implication of PROT_EXEC by PROT_READ */
			if (current->personality & READ_IMPLIES_EXEC) {
				if (capabilities & NOMMU_MAP_EXEC)
					prot |= PROT_EXEC;
			}
		} else if ((prot & PROT_READ) &&
			 (prot & PROT_EXEC) &&
			 !(capabilities & NOMMU_MAP_EXEC)
			 ) {
			/* backing file is not executable, try to copy */
			capabilities &= ~NOMMU_MAP_DIRECT;
		}
	} else {
		/* anonymous mappings are always memory backed and can be
		 * privately mapped
		 */
		capabilities = NOMMU_MAP_COPY;

		/* handle PROT_EXEC implication by PROT_READ */
		if ((prot & PROT_READ) &&
		    (current->personality & READ_IMPLIES_EXEC))
			prot |= PROT_EXEC;
	}

	/* allow the security API to have its say */
	ret = security_mmap_addr(addr);
	if (ret < 0)
		return ret;

	/* looks okay */
	*_capabilities = capabilities;
	return 0;
}

/*
 * we've determined that we can make the mapping, now translate what we
 * now know into VMA flags
 */
static unsigned long determine_vm_flags(struct file *file,
					unsigned long prot,
					unsigned long flags,
					unsigned long capabilities)
{
	unsigned long vm_flags;

	vm_flags = calc_vm_prot_bits(prot, 0) | calc_vm_flag_bits(flags);

	if (!file) {
		/*
		 * MAP_ANONYMOUS. MAP_SHARED is mapped to MAP_PRIVATE, because
		 * there is no fork().
		 */
		vm_flags |= VM_MAYREAD | VM_MAYWRITE | VM_MAYEXEC;
	} else if (flags & MAP_PRIVATE) {
		/* MAP_PRIVATE file mapping */
		if (capabilities & NOMMU_MAP_DIRECT)
			vm_flags |= (capabilities & NOMMU_VMFLAGS);
		else
			vm_flags |= VM_MAYREAD | VM_MAYWRITE | VM_MAYEXEC;

		if (!(prot & PROT_WRITE) && !current->ptrace)
			/*
			 * R/O private file mapping which cannot be used to
			 * modify memory, especially also not via active ptrace
			 * (e.g., set breakpoints) or later by upgrading
			 * permissions (no mprotect()). We can try overlaying
			 * the file mapping, which will work e.g., on chardevs,
			 * ramfs/tmpfs/shmfs and romfs/cramf.
			 */
			vm_flags |= VM_MAYOVERLAY;
	} else {
		/* MAP_SHARED file mapping: NOMMU_MAP_DIRECT is set. */
		vm_flags |= VM_SHARED | VM_MAYSHARE |
			    (capabilities & NOMMU_VMFLAGS);
	}

	return vm_flags;
}

/*
 * set up a shared mapping on a file (the driver or filesystem provides and
 * pins the storage)
 */
static int do_mmap_shared_file(struct vm_area_struct *vma)
{
	int ret;

	ret = call_mmap(vma->vm_file, vma);
	if (ret == 0) {
		vma->vm_region->vm_top = vma->vm_region->vm_end;
		return 0;
	}
	if (ret != -ENOSYS)
		return ret;

	/* getting -ENOSYS indicates that direct mmap isn't possible (as
	 * opposed to tried but failed) so we can only give a suitable error as
	 * it's not possible to make a private copy if MAP_SHARED was given */
	return -ENODEV;
}

/*
 * set up a private mapping or an anonymous shared mapping
 */
static int do_mmap_private(struct vm_area_struct *vma,
			   struct vm_region *region,
			   unsigned long len,
			   unsigned long capabilities)
{
	unsigned long total, point;
	void *base;
	int ret, order;

	/*
	 * Invoke the file's mapping function so that it can keep track of
	 * shared mappings on devices or memory. VM_MAYOVERLAY will be set if
	 * it may attempt to share, which will make is_nommu_shared_mapping()
	 * happy.
	 */
	if (capabilities & NOMMU_MAP_DIRECT) {
		ret = call_mmap(vma->vm_file, vma);
		/* shouldn't return success if we're not sharing */
		if (WARN_ON_ONCE(!is_nommu_shared_mapping(vma->vm_flags)))
			ret = -ENOSYS;
		if (ret == 0) {
			vma->vm_region->vm_top = vma->vm_region->vm_end;
			return 0;
		}
		if (ret != -ENOSYS)
			return ret;

		/* getting an ENOSYS error indicates that direct mmap isn't
		 * possible (as opposed to tried but failed) so we'll try to
		 * make a private copy of the data and map that instead */
	}


	/* allocate some memory to hold the mapping
	 * - note that this may not return a page-aligned address if the object
	 *   we're allocating is smaller than a page
	 */
	order = get_order(len);
	total = 1 << order;
	point = len >> PAGE_SHIFT;

	/* we don't want to allocate a power-of-2 sized page set */
	if (sysctl_nr_trim_pages && total - point >= sysctl_nr_trim_pages)
		total = point;

	base = alloc_pages_exact(total << PAGE_SHIFT, GFP_KERNEL);
	if (!base)
		goto enomem;

	atomic_long_add(total, &mmap_pages_allocated);

	vm_flags_set(vma, VM_MAPPED_COPY);
	region->vm_flags = vma->vm_flags;
	region->vm_start = (unsigned long) base;
	region->vm_end   = region->vm_start + len;
	region->vm_top   = region->vm_start + (total << PAGE_SHIFT);

	vma->vm_start = region->vm_start;
	vma->vm_end   = region->vm_start + len;

	if (vma->vm_file) {
		/* read the contents of a file into the copy */
		loff_t fpos;

		fpos = vma->vm_pgoff;
		fpos <<= PAGE_SHIFT;

		ret = kernel_read(vma->vm_file, base, len, &fpos);
		if (ret < 0)
			goto error_free;

		/* clear the last little bit */
		if (ret < len)
			memset(base + ret, 0, len - ret);

	} else {
		vma_set_anonymous(vma);
	}

	return 0;

error_free:
	free_page_series(region->vm_start, region->vm_top);
	region->vm_start = vma->vm_start = 0;
	region->vm_end   = vma->vm_end = 0;
	region->vm_top   = 0;
	return ret;

enomem:
	pr_err("Allocation of length %lu from process %d (%s) failed\n",
	       len, current->pid, current->comm);
	show_mem();
	return -ENOMEM;
}

/*
 * handle mapping creation for uClinux
 */
unsigned long do_mmap(struct file *file,
			unsigned long addr,
			unsigned long len,
			unsigned long prot,
			unsigned long flags,
			vm_flags_t vm_flags,
			unsigned long pgoff,
			unsigned long *populate,
			struct list_head *uf)
{
	struct vm_area_struct *vma;
	struct vm_region *region;
	struct rb_node *rb;
	unsigned long capabilities, result;
	int ret;
	VMA_ITERATOR(vmi, current->mm, 0);

	*populate = 0;

	/* decide whether we should attempt the mapping, and if so what sort of
	 * mapping */
	ret = validate_mmap_request(file, addr, len, prot, flags, pgoff,
				    &capabilities);
	if (ret < 0)
		return ret;

	/* we ignore the address hint */
	addr = 0;
	len = PAGE_ALIGN(len);

	/* we've determined that we can make the mapping, now translate what we
	 * now know into VMA flags */
	vm_flags |= determine_vm_flags(file, prot, flags, capabilities);


	/* we're going to need to record the mapping */
	region = kmem_cache_zalloc(vm_region_jar, GFP_KERNEL);
	if (!region)
		goto error_getting_region;

	vma = vm_area_alloc(current->mm);
	if (!vma)
		goto error_getting_vma;

	region->vm_usage = 1;
	region->vm_flags = vm_flags;
	region->vm_pgoff = pgoff;

	vm_flags_init(vma, vm_flags);
	vma->vm_pgoff = pgoff;

	if (file) {
		region->vm_file = get_file(file);
		vma->vm_file = get_file(file);
	}

	down_write(&nommu_region_sem);

	/* if we want to share, we need to check for regions created by other
	 * mmap() calls that overlap with our proposed mapping
	 * - we can only share with a superset match on most regular files
	 * - shared mappings on character devices and memory backed files are
	 *   permitted to overlap inexactly as far as we are concerned for in
	 *   these cases, sharing is handled in the driver or filesystem rather
	 *   than here
	 */
	if (is_nommu_shared_mapping(vm_flags)) {
		struct vm_region *pregion;
		unsigned long pglen, rpglen, pgend, rpgend, start;

		pglen = (len + PAGE_SIZE - 1) >> PAGE_SHIFT;
		pgend = pgoff + pglen;

		for (rb = rb_first(&nommu_region_tree); rb; rb = rb_next(rb)) {
			pregion = rb_entry(rb, struct vm_region, vm_rb);

			if (!is_nommu_shared_mapping(pregion->vm_flags))
				continue;

			/* search for overlapping mappings on the same file */
			if (file_inode(pregion->vm_file) !=
			    file_inode(file))
				continue;

			if (pregion->vm_pgoff >= pgend)
				continue;

			rpglen = pregion->vm_end - pregion->vm_start;
			rpglen = (rpglen + PAGE_SIZE - 1) >> PAGE_SHIFT;
			rpgend = pregion->vm_pgoff + rpglen;
			if (pgoff >= rpgend)
				continue;

			/* handle inexactly overlapping matches between
			 * mappings */
			if ((pregion->vm_pgoff != pgoff || rpglen != pglen) &&
			    !(pgoff >= pregion->vm_pgoff && pgend <= rpgend)) {
				/* new mapping is not a subset of the region */
				if (!(capabilities & NOMMU_MAP_DIRECT))
					goto sharing_violation;
				continue;
			}

			/* we've found a region we can share */
			pregion->vm_usage++;
			vma->vm_region = pregion;
			start = pregion->vm_start;
			start += (pgoff - pregion->vm_pgoff) << PAGE_SHIFT;
			vma->vm_start = start;
			vma->vm_end = start + len;

			if (pregion->vm_flags & VM_MAPPED_COPY)
				vm_flags_set(vma, VM_MAPPED_COPY);
			else {
				ret = do_mmap_shared_file(vma);
				if (ret < 0) {
					vma->vm_region = NULL;
					vma->vm_start = 0;
					vma->vm_end = 0;
					pregion->vm_usage--;
					pregion = NULL;
					goto error_just_free;
				}
			}
			fput(region->vm_file);
			kmem_cache_free(vm_region_jar, region);
			region = pregion;
			result = start;
			goto share;
		}

		/* obtain the address at which to make a shared mapping
		 * - this is the hook for quasi-memory character devices to
		 *   tell us the location of a shared mapping
		 */
		if (capabilities & NOMMU_MAP_DIRECT) {
			addr = file->f_op->get_unmapped_area(file, addr, len,
							     pgoff, flags);
			if (IS_ERR_VALUE(addr)) {
				ret = addr;
				if (ret != -ENOSYS)
					goto error_just_free;

				/* the driver refused to tell us where to site
				 * the mapping so we'll have to attempt to copy
				 * it */
				ret = -ENODEV;
				if (!(capabilities & NOMMU_MAP_COPY))
					goto error_just_free;

				capabilities &= ~NOMMU_MAP_DIRECT;
			} else {
				vma->vm_start = region->vm_start = addr;
				vma->vm_end = region->vm_end = addr + len;
			}
		}
	}

	vma->vm_region = region;

	/* set up the mapping
	 * - the region is filled in if NOMMU_MAP_DIRECT is still set
	 */
	if (file && vma->vm_flags & VM_SHARED)
		ret = do_mmap_shared_file(vma);
	else
		ret = do_mmap_private(vma, region, len, capabilities);
	if (ret < 0)
		goto error_just_free;
	add_nommu_region(region);

	/* clear anonymous mappings that don't ask for uninitialized data */
	if (!vma->vm_file &&
	    (!IS_ENABLED(CONFIG_MMAP_ALLOW_UNINITIALIZED) ||
	     !(flags & MAP_UNINITIALIZED)))
		memset((void *)region->vm_start, 0,
		       region->vm_end - region->vm_start);

	/* okay... we have a mapping; now we have to register it */
	result = vma->vm_start;

	current->mm->total_vm += len >> PAGE_SHIFT;

share:
	BUG_ON(!vma->vm_region);
	vma_iter_config(&vmi, vma->vm_start, vma->vm_end);
	if (vma_iter_prealloc(&vmi, vma))
		goto error_just_free;

	setup_vma_to_mm(vma, current->mm);
	current->mm->map_count++;
	/* add the VMA to the tree */
	vma_iter_store(&vmi, vma);

	/* we flush the region from the icache only when the first executable
	 * mapping of it is made  */
	if (vma->vm_flags & VM_EXEC && !region->vm_icache_flushed) {
		flush_icache_user_range(region->vm_start, region->vm_end);
		region->vm_icache_flushed = true;
	}

	up_write(&nommu_region_sem);

	return result;

error_just_free:
	up_write(&nommu_region_sem);
error:
<<<<<<< HEAD
	mas_destroy(&mas);
=======
	vma_iter_free(&vmi);
>>>>>>> 98817289
	if (region->vm_file)
		fput(region->vm_file);
	kmem_cache_free(vm_region_jar, region);
	if (vma->vm_file)
		fput(vma->vm_file);
	vm_area_free(vma);
	return ret;

sharing_violation:
	up_write(&nommu_region_sem);
	pr_warn("Attempt to share mismatched mappings\n");
	ret = -EINVAL;
	goto error;

error_getting_vma:
	kmem_cache_free(vm_region_jar, region);
	pr_warn("Allocation of vma for %lu byte allocation from process %d failed\n",
			len, current->pid);
	show_mem();
	return -ENOMEM;

error_getting_region:
	pr_warn("Allocation of vm region for %lu byte allocation from process %d failed\n",
			len, current->pid);
	show_mem();
	return -ENOMEM;
}

unsigned long ksys_mmap_pgoff(unsigned long addr, unsigned long len,
			      unsigned long prot, unsigned long flags,
			      unsigned long fd, unsigned long pgoff)
{
	struct file *file = NULL;
	unsigned long retval = -EBADF;

	audit_mmap_fd(fd, flags);
	if (!(flags & MAP_ANONYMOUS)) {
		file = fget(fd);
		if (!file)
			goto out;
	}

	retval = vm_mmap_pgoff(file, addr, len, prot, flags, pgoff);

	if (file)
		fput(file);
out:
	return retval;
}

SYSCALL_DEFINE6(mmap_pgoff, unsigned long, addr, unsigned long, len,
		unsigned long, prot, unsigned long, flags,
		unsigned long, fd, unsigned long, pgoff)
{
	return ksys_mmap_pgoff(addr, len, prot, flags, fd, pgoff);
}

#ifdef __ARCH_WANT_SYS_OLD_MMAP
struct mmap_arg_struct {
	unsigned long addr;
	unsigned long len;
	unsigned long prot;
	unsigned long flags;
	unsigned long fd;
	unsigned long offset;
};

SYSCALL_DEFINE1(old_mmap, struct mmap_arg_struct __user *, arg)
{
	struct mmap_arg_struct a;

	if (copy_from_user(&a, arg, sizeof(a)))
		return -EFAULT;
	if (offset_in_page(a.offset))
		return -EINVAL;

	return ksys_mmap_pgoff(a.addr, a.len, a.prot, a.flags, a.fd,
			       a.offset >> PAGE_SHIFT);
}
#endif /* __ARCH_WANT_SYS_OLD_MMAP */

/*
 * split a vma into two pieces at address 'addr', a new vma is allocated either
 * for the first part or the tail.
 */
int split_vma(struct vma_iterator *vmi, struct vm_area_struct *vma,
	      unsigned long addr, int new_below)
{
	struct vm_area_struct *new;
	struct vm_region *region;
	unsigned long npages;
	struct mm_struct *mm;

	/* we're only permitted to split anonymous regions (these should have
	 * only a single usage on the region) */
	if (vma->vm_file)
		return -ENOMEM;

	mm = vma->vm_mm;
	if (mm->map_count >= sysctl_max_map_count)
		return -ENOMEM;

	region = kmem_cache_alloc(vm_region_jar, GFP_KERNEL);
	if (!region)
		return -ENOMEM;

	new = vm_area_dup(vma);
	if (!new)
		goto err_vma_dup;

	/* most fields are the same, copy all, and then fixup */
	*region = *vma->vm_region;
	new->vm_region = region;

	npages = (addr - vma->vm_start) >> PAGE_SHIFT;

	if (new_below) {
		region->vm_top = region->vm_end = new->vm_end = addr;
	} else {
		region->vm_start = new->vm_start = addr;
		region->vm_pgoff = new->vm_pgoff += npages;
	}

	vma_iter_config(vmi, new->vm_start, new->vm_end);
	if (vma_iter_prealloc(vmi, vma)) {
		pr_warn("Allocation of vma tree for process %d failed\n",
			current->pid);
		goto err_vmi_preallocate;
	}

	if (new->vm_ops && new->vm_ops->open)
		new->vm_ops->open(new);

	down_write(&nommu_region_sem);
	delete_nommu_region(vma->vm_region);
	if (new_below) {
		vma->vm_region->vm_start = vma->vm_start = addr;
		vma->vm_region->vm_pgoff = vma->vm_pgoff += npages;
	} else {
		vma->vm_region->vm_end = vma->vm_end = addr;
		vma->vm_region->vm_top = addr;
	}
	add_nommu_region(vma->vm_region);
	add_nommu_region(new->vm_region);
	up_write(&nommu_region_sem);

	setup_vma_to_mm(vma, mm);
	setup_vma_to_mm(new, mm);
<<<<<<< HEAD
	mas_set_range(&mas, vma->vm_start, vma->vm_end - 1);
	mas_store(&mas, vma);
	vma_mas_store(new, &mas);
=======
	vma_iter_store(vmi, new);
>>>>>>> 98817289
	mm->map_count++;
	return 0;

err_vmi_preallocate:
	vm_area_free(new);
err_vma_dup:
	kmem_cache_free(vm_region_jar, region);
	return -ENOMEM;
}

/*
 * shrink a VMA by removing the specified chunk from either the beginning or
 * the end
 */
static int vmi_shrink_vma(struct vma_iterator *vmi,
		      struct vm_area_struct *vma,
		      unsigned long from, unsigned long to)
{
	struct vm_region *region;

	/* adjust the VMA's pointers, which may reposition it in the MM's tree
	 * and list */
	if (from > vma->vm_start) {
		if (vma_iter_clear_gfp(vmi, from, vma->vm_end, GFP_KERNEL))
			return -ENOMEM;
		vma->vm_end = from;
	} else {
		if (vma_iter_clear_gfp(vmi, vma->vm_start, to, GFP_KERNEL))
			return -ENOMEM;
		vma->vm_start = to;
	}

	/* cut the backing region down to size */
	region = vma->vm_region;
	BUG_ON(region->vm_usage != 1);

	down_write(&nommu_region_sem);
	delete_nommu_region(region);
	if (from > region->vm_start) {
		to = region->vm_top;
		region->vm_top = region->vm_end = from;
	} else {
		region->vm_start = to;
	}
	add_nommu_region(region);
	up_write(&nommu_region_sem);

	free_page_series(from, to);
	return 0;
}

/*
 * release a mapping
 * - under NOMMU conditions the chunk to be unmapped must be backed by a single
 *   VMA, though it need not cover the whole VMA
 */
int do_munmap(struct mm_struct *mm, unsigned long start, size_t len, struct list_head *uf)
{
	VMA_ITERATOR(vmi, mm, start);
	struct vm_area_struct *vma;
	unsigned long end;
	int ret = 0;

	len = PAGE_ALIGN(len);
	if (len == 0)
		return -EINVAL;

	end = start + len;

	/* find the first potentially overlapping VMA */
	vma = vma_find(&vmi, end);
	if (!vma) {
		static int limit;
		if (limit < 5) {
			pr_warn("munmap of memory not mmapped by process %d (%s): 0x%lx-0x%lx\n",
					current->pid, current->comm,
					start, start + len - 1);
			limit++;
		}
		return -EINVAL;
	}

	/* we're allowed to split an anonymous VMA but not a file-backed one */
	if (vma->vm_file) {
		do {
			if (start > vma->vm_start)
				return -EINVAL;
			if (end == vma->vm_end)
				goto erase_whole_vma;
			vma = vma_find(&vmi, end);
		} while (vma);
		return -EINVAL;
	} else {
		/* the chunk must be a subset of the VMA found */
		if (start == vma->vm_start && end == vma->vm_end)
			goto erase_whole_vma;
		if (start < vma->vm_start || end > vma->vm_end)
			return -EINVAL;
		if (offset_in_page(start))
			return -EINVAL;
		if (end != vma->vm_end && offset_in_page(end))
			return -EINVAL;
		if (start != vma->vm_start && end != vma->vm_end) {
			ret = split_vma(&vmi, vma, start, 1);
			if (ret < 0)
				return ret;
		}
		return vmi_shrink_vma(&vmi, vma, start, end);
	}

erase_whole_vma:
	if (delete_vma_from_mm(vma))
		ret = -ENOMEM;
	else
		delete_vma(mm, vma);
	return ret;
}

int vm_munmap(unsigned long addr, size_t len)
{
	struct mm_struct *mm = current->mm;
	int ret;

	mmap_write_lock(mm);
	ret = do_munmap(mm, addr, len, NULL);
	mmap_write_unlock(mm);
	return ret;
}
EXPORT_SYMBOL(vm_munmap);

SYSCALL_DEFINE2(munmap, unsigned long, addr, size_t, len)
{
	return vm_munmap(addr, len);
}

/*
 * release all the mappings made in a process's VM space
 */
void exit_mmap(struct mm_struct *mm)
{
	VMA_ITERATOR(vmi, mm, 0);
	struct vm_area_struct *vma;

	if (!mm)
		return;

	mm->total_vm = 0;

	/*
	 * Lock the mm to avoid assert complaining even though this is the only
	 * user of the mm
	 */
	mmap_write_lock(mm);
	for_each_vma(vmi, vma) {
		cleanup_vma_from_mm(vma);
		delete_vma(mm, vma);
		cond_resched();
	}
	__mt_destroy(&mm->mm_mt);
	mmap_write_unlock(mm);
}

int vm_brk(unsigned long addr, unsigned long len)
{
	return -ENOMEM;
}

/*
 * expand (or shrink) an existing mapping, potentially moving it at the same
 * time (controlled by the MREMAP_MAYMOVE flag and available VM space)
 *
 * under NOMMU conditions, we only permit changing a mapping's size, and only
 * as long as it stays within the region allocated by do_mmap_private() and the
 * block is not shareable
 *
 * MREMAP_FIXED is not supported under NOMMU conditions
 */
static unsigned long do_mremap(unsigned long addr,
			unsigned long old_len, unsigned long new_len,
			unsigned long flags, unsigned long new_addr)
{
	struct vm_area_struct *vma;

	/* insanity checks first */
	old_len = PAGE_ALIGN(old_len);
	new_len = PAGE_ALIGN(new_len);
	if (old_len == 0 || new_len == 0)
		return (unsigned long) -EINVAL;

	if (offset_in_page(addr))
		return -EINVAL;

	if (flags & MREMAP_FIXED && new_addr != addr)
		return (unsigned long) -EINVAL;

	vma = find_vma_exact(current->mm, addr, old_len);
	if (!vma)
		return (unsigned long) -EINVAL;

	if (vma->vm_end != vma->vm_start + old_len)
		return (unsigned long) -EFAULT;

	if (is_nommu_shared_mapping(vma->vm_flags))
		return (unsigned long) -EPERM;

	if (new_len > vma->vm_region->vm_end - vma->vm_region->vm_start)
		return (unsigned long) -ENOMEM;

	/* all checks complete - do it */
	vma->vm_end = vma->vm_start + new_len;
	return vma->vm_start;
}

SYSCALL_DEFINE5(mremap, unsigned long, addr, unsigned long, old_len,
		unsigned long, new_len, unsigned long, flags,
		unsigned long, new_addr)
{
	unsigned long ret;

	mmap_write_lock(current->mm);
	ret = do_mremap(addr, old_len, new_len, flags, new_addr);
	mmap_write_unlock(current->mm);
	return ret;
}

struct page *follow_page(struct vm_area_struct *vma, unsigned long address,
			 unsigned int foll_flags)
{
	return NULL;
}

int remap_pfn_range(struct vm_area_struct *vma, unsigned long addr,
		unsigned long pfn, unsigned long size, pgprot_t prot)
{
	if (addr != (pfn << PAGE_SHIFT))
		return -EINVAL;

	vm_flags_set(vma, VM_IO | VM_PFNMAP | VM_DONTEXPAND | VM_DONTDUMP);
	return 0;
}
EXPORT_SYMBOL(remap_pfn_range);

int vm_iomap_memory(struct vm_area_struct *vma, phys_addr_t start, unsigned long len)
{
	unsigned long pfn = start >> PAGE_SHIFT;
	unsigned long vm_len = vma->vm_end - vma->vm_start;

	pfn += vma->vm_pgoff;
	return io_remap_pfn_range(vma, vma->vm_start, pfn, vm_len, vma->vm_page_prot);
}
EXPORT_SYMBOL(vm_iomap_memory);

int remap_vmalloc_range(struct vm_area_struct *vma, void *addr,
			unsigned long pgoff)
{
	unsigned int size = vma->vm_end - vma->vm_start;

	if (!(vma->vm_flags & VM_USERMAP))
		return -EINVAL;

	vma->vm_start = (unsigned long)(addr + (pgoff << PAGE_SHIFT));
	vma->vm_end = vma->vm_start + size;

	return 0;
}
EXPORT_SYMBOL(remap_vmalloc_range);

vm_fault_t filemap_fault(struct vm_fault *vmf)
{
	BUG();
	return 0;
}
EXPORT_SYMBOL(filemap_fault);

vm_fault_t filemap_map_pages(struct vm_fault *vmf,
		pgoff_t start_pgoff, pgoff_t end_pgoff)
{
	BUG();
	return 0;
}
EXPORT_SYMBOL(filemap_map_pages);

int __access_remote_vm(struct mm_struct *mm, unsigned long addr, void *buf,
		       int len, unsigned int gup_flags)
{
	struct vm_area_struct *vma;
	int write = gup_flags & FOLL_WRITE;

	if (mmap_read_lock_killable(mm))
		return 0;

	/* the access must start within one of the target process's mappings */
	vma = find_vma(mm, addr);
	if (vma) {
		/* don't overrun this mapping */
		if (addr + len >= vma->vm_end)
			len = vma->vm_end - addr;

		/* only read or write mappings where it is permitted */
		if (write && vma->vm_flags & VM_MAYWRITE)
			copy_to_user_page(vma, NULL, addr,
					 (void *) addr, buf, len);
		else if (!write && vma->vm_flags & VM_MAYREAD)
			copy_from_user_page(vma, NULL, addr,
					    buf, (void *) addr, len);
		else
			len = 0;
	} else {
		len = 0;
	}

	mmap_read_unlock(mm);

	return len;
}

/**
 * access_remote_vm - access another process' address space
 * @mm:		the mm_struct of the target address space
 * @addr:	start address to access
 * @buf:	source or destination buffer
 * @len:	number of bytes to transfer
 * @gup_flags:	flags modifying lookup behaviour
 *
 * The caller must hold a reference on @mm.
 */
int access_remote_vm(struct mm_struct *mm, unsigned long addr,
		void *buf, int len, unsigned int gup_flags)
{
	return __access_remote_vm(mm, addr, buf, len, gup_flags);
}

/*
 * Access another process' address space.
 * - source/target buffer must be kernel space
 */
int access_process_vm(struct task_struct *tsk, unsigned long addr, void *buf, int len,
		unsigned int gup_flags)
{
	struct mm_struct *mm;

	if (addr + len < addr)
		return 0;

	mm = get_task_mm(tsk);
	if (!mm)
		return 0;

	len = __access_remote_vm(mm, addr, buf, len, gup_flags);

	mmput(mm);
	return len;
}
EXPORT_SYMBOL_GPL(access_process_vm);

/**
 * nommu_shrink_inode_mappings - Shrink the shared mappings on an inode
 * @inode: The inode to check
 * @size: The current filesize of the inode
 * @newsize: The proposed filesize of the inode
 *
 * Check the shared mappings on an inode on behalf of a shrinking truncate to
 * make sure that any outstanding VMAs aren't broken and then shrink the
 * vm_regions that extend beyond so that do_mmap() doesn't
 * automatically grant mappings that are too large.
 */
int nommu_shrink_inode_mappings(struct inode *inode, size_t size,
				size_t newsize)
{
	struct vm_area_struct *vma;
	struct vm_region *region;
	pgoff_t low, high;
	size_t r_size, r_top;

	low = newsize >> PAGE_SHIFT;
	high = (size + PAGE_SIZE - 1) >> PAGE_SHIFT;

	down_write(&nommu_region_sem);
	i_mmap_lock_read(inode->i_mapping);

	/* search for VMAs that fall within the dead zone */
	vma_interval_tree_foreach(vma, &inode->i_mapping->i_mmap, low, high) {
		/* found one - only interested if it's shared out of the page
		 * cache */
		if (vma->vm_flags & VM_SHARED) {
			i_mmap_unlock_read(inode->i_mapping);
			up_write(&nommu_region_sem);
			return -ETXTBSY; /* not quite true, but near enough */
		}
	}

	/* reduce any regions that overlap the dead zone - if in existence,
	 * these will be pointed to by VMAs that don't overlap the dead zone
	 *
	 * we don't check for any regions that start beyond the EOF as there
	 * shouldn't be any
	 */
	vma_interval_tree_foreach(vma, &inode->i_mapping->i_mmap, 0, ULONG_MAX) {
		if (!(vma->vm_flags & VM_SHARED))
			continue;

		region = vma->vm_region;
		r_size = region->vm_top - region->vm_start;
		r_top = (region->vm_pgoff << PAGE_SHIFT) + r_size;

		if (r_top > newsize) {
			region->vm_top -= r_top - newsize;
			if (region->vm_end > region->vm_top)
				region->vm_end = region->vm_top;
		}
	}

	i_mmap_unlock_read(inode->i_mapping);
	up_write(&nommu_region_sem);
	return 0;
}

/*
 * Initialise sysctl_user_reserve_kbytes.
 *
 * This is intended to prevent a user from starting a single memory hogging
 * process, such that they cannot recover (kill the hog) in OVERCOMMIT_NEVER
 * mode.
 *
 * The default value is min(3% of free memory, 128MB)
 * 128MB is enough to recover with sshd/login, bash, and top/kill.
 */
static int __meminit init_user_reserve(void)
{
	unsigned long free_kbytes;

	free_kbytes = K(global_zone_page_state(NR_FREE_PAGES));

	sysctl_user_reserve_kbytes = min(free_kbytes / 32, 1UL << 17);
	return 0;
}
subsys_initcall(init_user_reserve);

/*
 * Initialise sysctl_admin_reserve_kbytes.
 *
 * The purpose of sysctl_admin_reserve_kbytes is to allow the sys admin
 * to log in and kill a memory hogging process.
 *
 * Systems with more than 256MB will reserve 8MB, enough to recover
 * with sshd, bash, and top in OVERCOMMIT_GUESS. Smaller systems will
 * only reserve 3% of free pages by default.
 */
static int __meminit init_admin_reserve(void)
{
	unsigned long free_kbytes;

	free_kbytes = K(global_zone_page_state(NR_FREE_PAGES));

	sysctl_admin_reserve_kbytes = min(free_kbytes / 32, 1UL << 13);
	return 0;
}
subsys_initcall(init_admin_reserve);<|MERGE_RESOLUTION|>--- conflicted
+++ resolved
@@ -560,47 +560,6 @@
 	}
 }
 
-<<<<<<< HEAD
-/*
- * mas_add_vma_to_mm() - Maple state variant of add_mas_to_mm().
- * @mas: The maple state with preallocations.
- * @mm: The mm_struct
- * @vma: The vma to add
- *
- */
-static void mas_add_vma_to_mm(struct ma_state *mas, struct mm_struct *mm,
-			      struct vm_area_struct *vma)
-{
-	BUG_ON(!vma->vm_region);
-
-	setup_vma_to_mm(vma, mm);
-	mm->map_count++;
-
-	/* add the VMA to the tree */
-	vma_mas_store(vma, mas);
-}
-
-/*
- * add a VMA into a process's mm_struct in the appropriate place in the list
- * and tree and add to the address space's page tree also if not an anonymous
- * page
- * - should be called with mm->mmap_lock held writelocked
- */
-static int add_vma_to_mm(struct mm_struct *mm, struct vm_area_struct *vma)
-{
-	MA_STATE(mas, &mm->mm_mt, vma->vm_start, vma->vm_end);
-
-	if (mas_preallocate(&mas, vma, GFP_KERNEL)) {
-		pr_warn("Allocation of vma tree for process %d failed\n",
-		       current->pid);
-		return -ENOMEM;
-	}
-	mas_add_vma_to_mm(&mas, mm, vma);
-	return 0;
-}
-
-=======
->>>>>>> 98817289
 static void cleanup_vma_from_mm(struct vm_area_struct *vma)
 {
 	vma->vm_mm->map_count--;
@@ -1260,11 +1219,7 @@
 error_just_free:
 	up_write(&nommu_region_sem);
 error:
-<<<<<<< HEAD
-	mas_destroy(&mas);
-=======
 	vma_iter_free(&vmi);
->>>>>>> 98817289
 	if (region->vm_file)
 		fput(region->vm_file);
 	kmem_cache_free(vm_region_jar, region);
@@ -1413,13 +1368,7 @@
 
 	setup_vma_to_mm(vma, mm);
 	setup_vma_to_mm(new, mm);
-<<<<<<< HEAD
-	mas_set_range(&mas, vma->vm_start, vma->vm_end - 1);
-	mas_store(&mas, vma);
-	vma_mas_store(new, &mas);
-=======
 	vma_iter_store(vmi, new);
->>>>>>> 98817289
 	mm->map_count++;
 	return 0;
 
