# SPDX-License-Identifier: GPL-2.0-only
config CC_VERSION_TEXT
	string
	default "$(CC_VERSION_TEXT)"
	help
	  This is used in unclear ways:

	  - Re-run Kconfig when the compiler is updated
	    The 'default' property references the environment variable,
	    CC_VERSION_TEXT so it is recorded in include/config/auto.conf.cmd.
	    When the compiler is updated, Kconfig will be invoked.

	  - Ensure full rebuild when the compiler is updated
	    include/linux/compiler-version.h contains this option in the comment
	    line so fixdep adds include/config/CC_VERSION_TEXT into the
	    auto-generated dependency. When the compiler is updated, syncconfig
	    will touch it and then every file will be rebuilt.

config CC_IS_GCC
	def_bool $(success,test "$(cc-name)" = GCC)

config GCC_VERSION
	int
	default $(cc-version) if CC_IS_GCC
	default 0

config CC_IS_CLANG
	def_bool $(success,test "$(cc-name)" = Clang)

config CLANG_VERSION
	int
	default $(cc-version) if CC_IS_CLANG
	default 0

config AS_IS_GNU
	def_bool $(success,test "$(as-name)" = GNU)

config AS_IS_LLVM
	def_bool $(success,test "$(as-name)" = LLVM)

config AS_VERSION
	int
	# Use clang version if this is the integrated assembler
	default CLANG_VERSION if AS_IS_LLVM
	default $(as-version)

config LD_IS_BFD
	def_bool $(success,test "$(ld-name)" = BFD)

config LD_VERSION
	int
	default $(ld-version) if LD_IS_BFD
	default 0

config LD_IS_LLD
	def_bool $(success,test "$(ld-name)" = LLD)

config LLD_VERSION
	int
	default $(ld-version) if LD_IS_LLD
	default 0

config RUST_IS_AVAILABLE
	def_bool $(success,$(srctree)/scripts/rust_is_available.sh)
	help
	  This shows whether a suitable Rust toolchain is available (found).

	  Please see Documentation/rust/quick-start.rst for instructions on how
	  to satisfy the build requirements of Rust support.

	  In particular, the Makefile target 'rustavailable' is useful to check
	  why the Rust toolchain is not being detected.

config CC_CAN_LINK
	bool
	default $(success,$(srctree)/scripts/cc-can-link.sh $(CC) $(CLANG_FLAGS) $(USERCFLAGS) $(USERLDFLAGS) $(m64-flag)) if 64BIT
	default $(success,$(srctree)/scripts/cc-can-link.sh $(CC) $(CLANG_FLAGS) $(USERCFLAGS) $(USERLDFLAGS) $(m32-flag))

config CC_CAN_LINK_STATIC
	bool
	default $(success,$(srctree)/scripts/cc-can-link.sh $(CC) $(CLANG_FLAGS) $(USERCFLAGS) $(USERLDFLAGS) $(m64-flag) -static) if 64BIT
	default $(success,$(srctree)/scripts/cc-can-link.sh $(CC) $(CLANG_FLAGS) $(USERCFLAGS) $(USERLDFLAGS) $(m32-flag) -static)

config CC_HAS_ASM_GOTO_OUTPUT
	def_bool $(success,echo 'int foo(int x) { asm goto ("": "=r"(x) ::: bar); return x; bar: return 0; }' | $(CC) -x c - -c -o /dev/null)

config CC_HAS_ASM_GOTO_TIED_OUTPUT
	depends on CC_HAS_ASM_GOTO_OUTPUT
	# Detect buggy gcc and clang, fixed in gcc-11 clang-14.
	def_bool $(success,echo 'int foo(int *x) { asm goto (".long (%l[bar]) - .": "+m"(*x) ::: bar); return *x; bar: return 0; }' | $CC -x c - -c -o /dev/null)

config GCC_ASM_GOTO_OUTPUT_WORKAROUND
	bool
	depends on CC_IS_GCC && CC_HAS_ASM_GOTO_OUTPUT
	# Fixed in GCC 14, 13.3, 12.4 and 11.5
	# https://gcc.gnu.org/bugzilla/show_bug.cgi?id=113921
	default y if GCC_VERSION < 110500
	default y if GCC_VERSION >= 120000 && GCC_VERSION < 120400
	default y if GCC_VERSION >= 130000 && GCC_VERSION < 130300

config TOOLS_SUPPORT_RELR
	def_bool $(success,env "CC=$(CC)" "LD=$(LD)" "NM=$(NM)" "OBJCOPY=$(OBJCOPY)" $(srctree)/scripts/tools-support-relr.sh)

config CC_HAS_ASM_INLINE
	def_bool $(success,echo 'void foo(void) { asm inline (""); }' | $(CC) -x c - -c -o /dev/null)

config CC_HAS_NO_PROFILE_FN_ATTR
	def_bool $(success,echo '__attribute__((no_profile_instrument_function)) int x();' | $(CC) -x c - -c -o /dev/null -Werror)

config PAHOLE_VERSION
	int
	default $(shell,$(srctree)/scripts/pahole-version.sh $(PAHOLE))

config CONSTRUCTORS
	bool

config IRQ_WORK
	def_bool y if SMP

config BUILDTIME_TABLE_SORT
	bool

config THREAD_INFO_IN_TASK
	bool
	help
	  Select this to move thread_info off the stack into task_struct.  To
	  make this work, an arch will need to remove all thread_info fields
	  except flags and fix any runtime bugs.

	  One subtle change that will be needed is to use try_get_task_stack()
	  and put_task_stack() in save_thread_stack_tsk() and get_wchan().

menu "General setup"

config BROKEN
	bool

config BROKEN_ON_SMP
	bool
	depends on BROKEN || !SMP
	default y

config INIT_ENV_ARG_LIMIT
	int
	default 32 if !UML
	default 128 if UML
	help
	  Maximum of each of the number of arguments and environment
	  variables passed to init from the kernel command line.

config COMPILE_TEST
	bool "Compile also drivers which will not load"
	depends on HAS_IOMEM
	help
	  Some drivers can be compiled on a different platform than they are
	  intended to be run on. Despite they cannot be loaded there (or even
	  when they load they cannot be used due to missing HW support),
	  developers still, opposing to distributors, might want to build such
	  drivers to compile-test them.

	  If you are a developer and want to build everything available, say Y
	  here. If you are a user/distributor, say N here to exclude useless
	  drivers to be distributed.

config WERROR
	bool "Compile the kernel with warnings as errors"
	default COMPILE_TEST
	help
	  A kernel build should not cause any compiler warnings, and this
	  enables the '-Werror' (for C) and '-Dwarnings' (for Rust) flags
	  to enforce that rule by default. Certain warnings from other tools
	  such as the linker may be upgraded to errors with this option as
	  well.

	  However, if you have a new (or very old) compiler or linker with odd
	  and unusual warnings, or you have some architecture with problems,
	  you may need to disable this config option in order to
	  successfully build the kernel.

	  If in doubt, say Y.

config UAPI_HEADER_TEST
	bool "Compile test UAPI headers"
	depends on HEADERS_INSTALL && CC_CAN_LINK
	help
	  Compile test headers exported to user-space to ensure they are
	  self-contained, i.e. compilable as standalone units.

	  If you are a developer or tester and want to ensure the exported
	  headers are self-contained, say Y here. Otherwise, choose N.

config LOCALVERSION
	string "Local version - append to kernel release"
	help
	  Append an extra string to the end of your kernel version.
	  This will show up when you type uname, for example.
	  The string you set here will be appended after the contents of
	  any files with a filename matching localversion* in your
	  object and source tree, in that order.  Your total string can
	  be a maximum of 64 characters.

config LOCALVERSION_AUTO
	bool "Automatically append version information to the version string"
	default y
	depends on !COMPILE_TEST
	help
	  This will try to automatically determine if the current tree is a
	  release tree by looking for git tags that belong to the current
	  top of tree revision.

	  A string of the format -gxxxxxxxx will be added to the localversion
	  if a git-based tree is found.  The string generated by this will be
	  appended after any matching localversion* files, and after the value
	  set in CONFIG_LOCALVERSION.

	  (The actual string used here is the first 12 characters produced
	  by running the command:

	    $ git rev-parse --verify HEAD

	  which is done within the script "scripts/setlocalversion".)

config BUILD_SALT
	string "Build ID Salt"
	default ""
	help
	  The build ID is used to link binaries and their debug info. Setting
	  this option will use the value in the calculation of the build id.
	  This is mostly useful for distributions which want to ensure the
	  build is unique between builds. It's safe to leave the default.

config HAVE_KERNEL_GZIP
	bool

config HAVE_KERNEL_BZIP2
	bool

config HAVE_KERNEL_LZMA
	bool

config HAVE_KERNEL_XZ
	bool

config HAVE_KERNEL_LZO
	bool

config HAVE_KERNEL_LZ4
	bool

config HAVE_KERNEL_ZSTD
	bool

config HAVE_KERNEL_UNCOMPRESSED
	bool

choice
	prompt "Kernel compression mode"
	default KERNEL_GZIP
	depends on HAVE_KERNEL_GZIP || HAVE_KERNEL_BZIP2 || HAVE_KERNEL_LZMA || HAVE_KERNEL_XZ || HAVE_KERNEL_LZO || HAVE_KERNEL_LZ4 || HAVE_KERNEL_ZSTD || HAVE_KERNEL_UNCOMPRESSED
	help
	  The linux kernel is a kind of self-extracting executable.
	  Several compression algorithms are available, which differ
	  in efficiency, compression and decompression speed.
	  Compression speed is only relevant when building a kernel.
	  Decompression speed is relevant at each boot.

	  If you have any problems with bzip2 or lzma compressed
	  kernels, mail me (Alain Knaff) <alain@knaff.lu>. (An older
	  version of this functionality (bzip2 only), for 2.4, was
	  supplied by Christian Ludwig)

	  High compression options are mostly useful for users, who
	  are low on disk space (embedded systems), but for whom ram
	  size matters less.

	  If in doubt, select 'gzip'

config KERNEL_GZIP
	bool "Gzip"
	depends on HAVE_KERNEL_GZIP
	help
	  The old and tried gzip compression. It provides a good balance
	  between compression ratio and decompression speed.

config KERNEL_BZIP2
	bool "Bzip2"
	depends on HAVE_KERNEL_BZIP2
	help
	  Its compression ratio and speed is intermediate.
	  Decompression speed is slowest among the choices.  The kernel
	  size is about 10% smaller with bzip2, in comparison to gzip.
	  Bzip2 uses a large amount of memory. For modern kernels you
	  will need at least 8MB RAM or more for booting.

config KERNEL_LZMA
	bool "LZMA"
	depends on HAVE_KERNEL_LZMA
	help
	  This compression algorithm's ratio is best.  Decompression speed
	  is between gzip and bzip2.  Compression is slowest.
	  The kernel size is about 33% smaller with LZMA in comparison to gzip.

config KERNEL_XZ
	bool "XZ"
	depends on HAVE_KERNEL_XZ
	help
	  XZ uses the LZMA2 algorithm and instruction set specific
	  BCJ filters which can improve compression ratio of executable
	  code. The size of the kernel is about 30% smaller with XZ in
	  comparison to gzip. On architectures for which there is a BCJ
	  filter (i386, x86_64, ARM, IA-64, PowerPC, and SPARC), XZ
	  will create a few percent smaller kernel than plain LZMA.

	  The speed is about the same as with LZMA: The decompression
	  speed of XZ is better than that of bzip2 but worse than gzip
	  and LZO. Compression is slow.

config KERNEL_LZO
	bool "LZO"
	depends on HAVE_KERNEL_LZO
	help
	  Its compression ratio is the poorest among the choices. The kernel
	  size is about 10% bigger than gzip; however its speed
	  (both compression and decompression) is the fastest.

config KERNEL_LZ4
	bool "LZ4"
	depends on HAVE_KERNEL_LZ4
	help
	  LZ4 is an LZ77-type compressor with a fixed, byte-oriented encoding.
	  A preliminary version of LZ4 de/compression tool is available at
	  <https://code.google.com/p/lz4/>.

	  Its compression ratio is worse than LZO. The size of the kernel
	  is about 8% bigger than LZO. But the decompression speed is
	  faster than LZO.

config KERNEL_ZSTD
	bool "ZSTD"
	depends on HAVE_KERNEL_ZSTD
	help
	  ZSTD is a compression algorithm targeting intermediate compression
	  with fast decompression speed. It will compress better than GZIP and
	  decompress around the same speed as LZO, but slower than LZ4. You
	  will need at least 192 KB RAM or more for booting. The zstd command
	  line tool is required for compression.

config KERNEL_UNCOMPRESSED
	bool "None"
	depends on HAVE_KERNEL_UNCOMPRESSED
	help
	  Produce uncompressed kernel image. This option is usually not what
	  you want. It is useful for debugging the kernel in slow simulation
	  environments, where decompressing and moving the kernel is awfully
	  slow. This option allows early boot code to skip the decompressor
	  and jump right at uncompressed kernel image.

endchoice

config DEFAULT_INIT
	string "Default init path"
	default ""
	help
	  This option determines the default init for the system if no init=
	  option is passed on the kernel command line. If the requested path is
	  not present, we will still then move on to attempting further
	  locations (e.g. /sbin/init, etc). If this is empty, we will just use
	  the fallback list when init= is not passed.

config DEFAULT_HOSTNAME
	string "Default hostname"
	default "(none)"
	help
	  This option determines the default system hostname before userspace
	  calls sethostname(2). The kernel traditionally uses "(none)" here,
	  but you may wish to use a different default here to make a minimal
	  system more usable with less configuration.

config SYSVIPC
	bool "System V IPC"
	help
	  Inter Process Communication is a suite of library functions and
	  system calls which let processes (running programs) synchronize and
	  exchange information. It is generally considered to be a good thing,
	  and some programs won't run unless you say Y here. In particular, if
	  you want to run the DOS emulator dosemu under Linux (read the
	  DOSEMU-HOWTO, available from <http://www.tldp.org/docs.html#howto>),
	  you'll need to say Y here.

	  You can find documentation about IPC with "info ipc" and also in
	  section 6.4 of the Linux Programmer's Guide, available from
	  <http://www.tldp.org/guides.html>.

config SYSVIPC_SYSCTL
	bool
	depends on SYSVIPC
	depends on SYSCTL
	default y

config SYSVIPC_COMPAT
	def_bool y
	depends on COMPAT && SYSVIPC

config POSIX_MQUEUE
	bool "POSIX Message Queues"
	depends on NET
	help
	  POSIX variant of message queues is a part of IPC. In POSIX message
	  queues every message has a priority which decides about succession
	  of receiving it by a process. If you want to compile and run
	  programs written e.g. for Solaris with use of its POSIX message
	  queues (functions mq_*) say Y here.

	  POSIX message queues are visible as a filesystem called 'mqueue'
	  and can be mounted somewhere if you want to do filesystem
	  operations on message queues.

	  If unsure, say Y.

config POSIX_MQUEUE_SYSCTL
	bool
	depends on POSIX_MQUEUE
	depends on SYSCTL
	default y

config WATCH_QUEUE
	bool "General notification queue"
	default n
	help

	  This is a general notification queue for the kernel to pass events to
	  userspace by splicing them into pipes.  It can be used in conjunction
	  with watches for key/keyring change notifications and device
	  notifications.

	  See Documentation/core-api/watch_queue.rst

config CROSS_MEMORY_ATTACH
	bool "Enable process_vm_readv/writev syscalls"
	depends on MMU
	default y
	help
	  Enabling this option adds the system calls process_vm_readv and
	  process_vm_writev which allow a process with the correct privileges
	  to directly read from or write to another process' address space.
	  See the man page for more details.

config USELIB
	bool "uselib syscall (for libc5 and earlier)"
	default ALPHA || M68K || SPARC
	help
	  This option enables the uselib syscall, a system call used in the
	  dynamic linker from libc5 and earlier.  glibc does not use this
	  system call.  If you intend to run programs built on libc5 or
	  earlier, you may need to enable this syscall.  Current systems
	  running glibc can safely disable this.

config AUDIT
	bool "Auditing support"
	depends on NET
	help
	  Enable auditing infrastructure that can be used with another
	  kernel subsystem, such as SELinux (which requires this for
	  logging of avc messages output).  System call auditing is included
	  on architectures which support it.

config HAVE_ARCH_AUDITSYSCALL
	bool

config AUDITSYSCALL
	def_bool y
	depends on AUDIT && HAVE_ARCH_AUDITSYSCALL
	select FSNOTIFY

source "kernel/irq/Kconfig"
source "kernel/time/Kconfig"
source "kernel/bpf/Kconfig"
source "kernel/Kconfig.preempt"

menu "CPU/Task time and stats accounting"

config VIRT_CPU_ACCOUNTING
	bool

choice
	prompt "Cputime accounting"
	default TICK_CPU_ACCOUNTING

# Kind of a stub config for the pure tick based cputime accounting
config TICK_CPU_ACCOUNTING
	bool "Simple tick based cputime accounting"
	depends on !S390 && !NO_HZ_FULL
	help
	  This is the basic tick based cputime accounting that maintains
	  statistics about user, system and idle time spent on per jiffies
	  granularity.

	  If unsure, say Y.

config VIRT_CPU_ACCOUNTING_NATIVE
	bool "Deterministic task and CPU time accounting"
	depends on HAVE_VIRT_CPU_ACCOUNTING && !NO_HZ_FULL
	select VIRT_CPU_ACCOUNTING
	help
	  Select this option to enable more accurate task and CPU time
	  accounting.  This is done by reading a CPU counter on each
	  kernel entry and exit and on transitions within the kernel
	  between system, softirq and hardirq state, so there is a
	  small performance impact.  In the case of s390 or IBM POWER > 5,
	  this also enables accounting of stolen time on logically-partitioned
	  systems.

config VIRT_CPU_ACCOUNTING_GEN
	bool "Full dynticks CPU time accounting"
	depends on HAVE_CONTEXT_TRACKING_USER
	depends on HAVE_VIRT_CPU_ACCOUNTING_GEN
	depends on GENERIC_CLOCKEVENTS
	select VIRT_CPU_ACCOUNTING
	select CONTEXT_TRACKING_USER
	help
	  Select this option to enable task and CPU time accounting on full
	  dynticks systems. This accounting is implemented by watching every
	  kernel-user boundaries using the context tracking subsystem.
	  The accounting is thus performed at the expense of some significant
	  overhead.

	  For now this is only useful if you are working on the full
	  dynticks subsystem development.

	  If unsure, say N.

endchoice

config IRQ_TIME_ACCOUNTING
	bool "Fine granularity task level IRQ time accounting"
	depends on HAVE_IRQ_TIME_ACCOUNTING && !VIRT_CPU_ACCOUNTING_NATIVE
	help
	  Select this option to enable fine granularity task irq time
	  accounting. This is done by reading a timestamp on each
	  transitions between softirq and hardirq state, so there can be a
	  small performance impact.

	  If in doubt, say N here.

config HAVE_SCHED_AVG_IRQ
	def_bool y
	depends on IRQ_TIME_ACCOUNTING || PARAVIRT_TIME_ACCOUNTING
	depends on SMP

config SCHED_HW_PRESSURE
	bool
	default y if ARM && ARM_CPU_TOPOLOGY
	default y if ARM64
	depends on SMP
	depends on CPU_FREQ_THERMAL
	help
	  Select this option to enable HW pressure accounting in the
	  scheduler. HW pressure is the value conveyed to the scheduler
	  that reflects the reduction in CPU compute capacity resulted from
	  HW throttling. HW throttling occurs when the performance of
	  a CPU is capped due to high operating temperatures as an example.

	  If selected, the scheduler will be able to balance tasks accordingly,
	  i.e. put less load on throttled CPUs than on non/less throttled ones.

	  This requires the architecture to implement
	  arch_update_hw_pressure() and arch_scale_thermal_pressure().

config BSD_PROCESS_ACCT
	bool "BSD Process Accounting"
	depends on MULTIUSER
	help
	  If you say Y here, a user level program will be able to instruct the
	  kernel (via a special system call) to write process accounting
	  information to a file: whenever a process exits, information about
	  that process will be appended to the file by the kernel.  The
	  information includes things such as creation time, owning user,
	  command name, memory usage, controlling terminal etc. (the complete
	  list is in the struct acct in <file:include/linux/acct.h>).  It is
	  up to the user level program to do useful things with this
	  information.  This is generally a good idea, so say Y.

config BSD_PROCESS_ACCT_V3
	bool "BSD Process Accounting version 3 file format"
	depends on BSD_PROCESS_ACCT
	default n
	help
	  If you say Y here, the process accounting information is written
	  in a new file format that also logs the process IDs of each
	  process and its parent. Note that this file format is incompatible
	  with previous v0/v1/v2 file formats, so you will need updated tools
	  for processing it. A preliminary version of these tools is available
	  at <http://www.gnu.org/software/acct/>.

config TASKSTATS
	bool "Export task/process statistics through netlink"
	depends on NET
	depends on MULTIUSER
	default n
	help
	  Export selected statistics for tasks/processes through the
	  generic netlink interface. Unlike BSD process accounting, the
	  statistics are available during the lifetime of tasks/processes as
	  responses to commands. Like BSD accounting, they are sent to user
	  space on task exit.

	  Say N if unsure.

config TASK_DELAY_ACCT
	bool "Enable per-task delay accounting"
	depends on TASKSTATS
	select SCHED_INFO
	help
	  Collect information on time spent by a task waiting for system
	  resources like cpu, synchronous block I/O completion and swapping
	  in pages. Such statistics can help in setting a task's priorities
	  relative to other tasks for cpu, io, rss limits etc.

	  Say N if unsure.

config TASK_XACCT
	bool "Enable extended accounting over taskstats"
	depends on TASKSTATS
	help
	  Collect extended task accounting data and send the data
	  to userland for processing over the taskstats interface.

	  Say N if unsure.

config TASK_IO_ACCOUNTING
	bool "Enable per-task storage I/O accounting"
	depends on TASK_XACCT
	help
	  Collect information on the number of bytes of storage I/O which this
	  task has caused.

	  Say N if unsure.

config PSI
	bool "Pressure stall information tracking"
	select KERNFS
	help
	  Collect metrics that indicate how overcommitted the CPU, memory,
	  and IO capacity are in the system.

	  If you say Y here, the kernel will create /proc/pressure/ with the
	  pressure statistics files cpu, memory, and io. These will indicate
	  the share of walltime in which some or all tasks in the system are
	  delayed due to contention of the respective resource.

	  In kernels with cgroup support, cgroups (cgroup2 only) will
	  have cpu.pressure, memory.pressure, and io.pressure files,
	  which aggregate pressure stalls for the grouped tasks only.

	  For more details see Documentation/accounting/psi.rst.

	  Say N if unsure.

config PSI_DEFAULT_DISABLED
	bool "Require boot parameter to enable pressure stall information tracking"
	default n
	depends on PSI
	help
	  If set, pressure stall information tracking will be disabled
	  per default but can be enabled through passing psi=1 on the
	  kernel commandline during boot.

	  This feature adds some code to the task wakeup and sleep
	  paths of the scheduler. The overhead is too low to affect
	  common scheduling-intense workloads in practice (such as
	  webservers, memcache), but it does show up in artificial
	  scheduler stress tests, such as hackbench.

	  If you are paranoid and not sure what the kernel will be
	  used for, say Y.

	  Say N if unsure.

endmenu # "CPU/Task time and stats accounting"

config CPU_ISOLATION
	bool "CPU isolation"
	depends on SMP || COMPILE_TEST
	default y
	help
	  Make sure that CPUs running critical tasks are not disturbed by
	  any source of "noise" such as unbound workqueues, timers, kthreads...
	  Unbound jobs get offloaded to housekeeping CPUs. This is driven by
	  the "isolcpus=" boot parameter.

	  Say Y if unsure.

source "kernel/rcu/Kconfig"

config IKCONFIG
	tristate "Kernel .config support"
	help
	  This option enables the complete Linux kernel ".config" file
	  contents to be saved in the kernel. It provides documentation
	  of which kernel options are used in a running kernel or in an
	  on-disk kernel.  This information can be extracted from the kernel
	  image file with the script scripts/extract-ikconfig and used as
	  input to rebuild the current kernel or to build another kernel.
	  It can also be extracted from a running kernel by reading
	  /proc/config.gz if enabled (below).

config IKCONFIG_PROC
	bool "Enable access to .config through /proc/config.gz"
	depends on IKCONFIG && PROC_FS
	help
	  This option enables access to the kernel configuration file
	  through /proc/config.gz.

config IKHEADERS
	tristate "Enable kernel headers through /sys/kernel/kheaders.tar.xz"
	depends on SYSFS
	help
	  This option enables access to the in-kernel headers that are generated during
	  the build process. These can be used to build eBPF tracing programs,
	  or similar programs.  If you build the headers as a module, a module called
	  kheaders.ko is built which can be loaded on-demand to get access to headers.

config LOG_BUF_SHIFT
	int "Kernel log buffer size (16 => 64KB, 17 => 128KB)"
	range 12 25
	default 17
	depends on PRINTK
	help
	  Select the minimal kernel log buffer size as a power of 2.
	  The final size is affected by LOG_CPU_MAX_BUF_SHIFT config
	  parameter, see below. Any higher size also might be forced
	  by "log_buf_len" boot parameter.

	  Examples:
		     17 => 128 KB
		     16 => 64 KB
		     15 => 32 KB
		     14 => 16 KB
		     13 =>  8 KB
		     12 =>  4 KB

config LOG_CPU_MAX_BUF_SHIFT
	int "CPU kernel log buffer size contribution (13 => 8 KB, 17 => 128KB)"
	depends on SMP
	range 0 21
<<<<<<< HEAD
	default 0 if BASE_SMALL != 0
=======
	default 0 if BASE_SMALL
>>>>>>> 2d002356
	default 12
	depends on PRINTK
	help
	  This option allows to increase the default ring buffer size
	  according to the number of CPUs. The value defines the contribution
	  of each CPU as a power of 2. The used space is typically only few
	  lines however it might be much more when problems are reported,
	  e.g. backtraces.

	  The increased size means that a new buffer has to be allocated and
	  the original static one is unused. It makes sense only on systems
	  with more CPUs. Therefore this value is used only when the sum of
	  contributions is greater than the half of the default kernel ring
	  buffer as defined by LOG_BUF_SHIFT. The default values are set
	  so that more than 16 CPUs are needed to trigger the allocation.

	  Also this option is ignored when "log_buf_len" kernel parameter is
	  used as it forces an exact (power of two) size of the ring buffer.

	  The number of possible CPUs is used for this computation ignoring
	  hotplugging making the computation optimal for the worst case
	  scenario while allowing a simple algorithm to be used from bootup.

	  Examples shift values and their meaning:
		     17 => 128 KB for each CPU
		     16 =>  64 KB for each CPU
		     15 =>  32 KB for each CPU
		     14 =>  16 KB for each CPU
		     13 =>   8 KB for each CPU
		     12 =>   4 KB for each CPU

config PRINTK_INDEX
	bool "Printk indexing debugfs interface"
	depends on PRINTK && DEBUG_FS
	help
	  Add support for indexing of all printk formats known at compile time
	  at <debugfs>/printk/index/<module>.

	  This can be used as part of maintaining daemons which monitor
	  /dev/kmsg, as it permits auditing the printk formats present in a
	  kernel, allowing detection of cases where monitored printks are
	  changed or no longer present.

	  There is no additional runtime cost to printk with this enabled.

#
# Architectures with an unreliable sched_clock() should select this:
#
config HAVE_UNSTABLE_SCHED_CLOCK
	bool

config GENERIC_SCHED_CLOCK
	bool

menu "Scheduler features"

config UCLAMP_TASK
	bool "Enable utilization clamping for RT/FAIR tasks"
	depends on CPU_FREQ_GOV_SCHEDUTIL
	help
	  This feature enables the scheduler to track the clamped utilization
	  of each CPU based on RUNNABLE tasks scheduled on that CPU.

	  With this option, the user can specify the min and max CPU
	  utilization allowed for RUNNABLE tasks. The max utilization defines
	  the maximum frequency a task should use while the min utilization
	  defines the minimum frequency it should use.

	  Both min and max utilization clamp values are hints to the scheduler,
	  aiming at improving its frequency selection policy, but they do not
	  enforce or grant any specific bandwidth for tasks.

	  If in doubt, say N.

config UCLAMP_BUCKETS_COUNT
	int "Number of supported utilization clamp buckets"
	range 5 20
	default 5
	depends on UCLAMP_TASK
	help
	  Defines the number of clamp buckets to use. The range of each bucket
	  will be SCHED_CAPACITY_SCALE/UCLAMP_BUCKETS_COUNT. The higher the
	  number of clamp buckets the finer their granularity and the higher
	  the precision of clamping aggregation and tracking at run-time.

	  For example, with the minimum configuration value we will have 5
	  clamp buckets tracking 20% utilization each. A 25% boosted tasks will
	  be refcounted in the [20..39]% bucket and will set the bucket clamp
	  effective value to 25%.
	  If a second 30% boosted task should be co-scheduled on the same CPU,
	  that task will be refcounted in the same bucket of the first task and
	  it will boost the bucket clamp effective value to 30%.
	  The clamp effective value of a bucket is reset to its nominal value
	  (20% in the example above) when there are no more tasks refcounted in
	  that bucket.

	  An additional boost/capping margin can be added to some tasks. In the
	  example above the 25% task will be boosted to 30% until it exits the
	  CPU. If that should be considered not acceptable on certain systems,
	  it's always possible to reduce the margin by increasing the number of
	  clamp buckets to trade off used memory for run-time tracking
	  precision.

	  If in doubt, use the default value.

endmenu

#
# For architectures that want to enable the support for NUMA-affine scheduler
# balancing logic:
#
config ARCH_SUPPORTS_NUMA_BALANCING
	bool

#
# For architectures that prefer to flush all TLBs after a number of pages
# are unmapped instead of sending one IPI per page to flush. The architecture
# must provide guarantees on what happens if a clean TLB cache entry is
# written after the unmap. Details are in mm/rmap.c near the check for
# should_defer_flush. The architecture should also consider if the full flush
# and the refill costs are offset by the savings of sending fewer IPIs.
config ARCH_WANT_BATCHED_UNMAP_TLB_FLUSH
	bool

config CC_HAS_INT128
	def_bool !$(cc-option,$(m64-flag) -D__SIZEOF_INT128__=0) && 64BIT

config CC_IMPLICIT_FALLTHROUGH
	string
	default "-Wimplicit-fallthrough=5" if CC_IS_GCC && $(cc-option,-Wimplicit-fallthrough=5)
	default "-Wimplicit-fallthrough" if CC_IS_CLANG && $(cc-option,-Wunreachable-code-fallthrough)

# Currently, disable gcc-10+ array-bounds globally.
# It's still broken in gcc-13, so no upper bound yet.
config GCC10_NO_ARRAY_BOUNDS
	def_bool y

config CC_NO_ARRAY_BOUNDS
	bool
	default y if CC_IS_GCC && GCC_VERSION >= 90000 && GCC10_NO_ARRAY_BOUNDS

# Currently, disable -Wstringop-overflow for GCC globally.
config GCC_NO_STRINGOP_OVERFLOW
	def_bool y

config CC_NO_STRINGOP_OVERFLOW
	bool
	default y if CC_IS_GCC && GCC_NO_STRINGOP_OVERFLOW

config CC_STRINGOP_OVERFLOW
	bool
	default y if CC_IS_GCC && !CC_NO_STRINGOP_OVERFLOW

#
# For architectures that know their GCC __int128 support is sound
#
config ARCH_SUPPORTS_INT128
	bool

# For architectures that (ab)use NUMA to represent different memory regions
# all cpu-local but of different latencies, such as SuperH.
#
config ARCH_WANT_NUMA_VARIABLE_LOCALITY
	bool

config NUMA_BALANCING
	bool "Memory placement aware NUMA scheduler"
	depends on ARCH_SUPPORTS_NUMA_BALANCING
	depends on !ARCH_WANT_NUMA_VARIABLE_LOCALITY
	depends on SMP && NUMA && MIGRATION && !PREEMPT_RT
	help
	  This option adds support for automatic NUMA aware memory/task placement.
	  The mechanism is quite primitive and is based on migrating memory when
	  it has references to the node the task is running on.

	  This system will be inactive on UMA systems.

config NUMA_BALANCING_DEFAULT_ENABLED
	bool "Automatically enable NUMA aware memory/task placement"
	default y
	depends on NUMA_BALANCING
	help
	  If set, automatic NUMA balancing will be enabled if running on a NUMA
	  machine.

config SLAB_OBJ_EXT
	bool

menuconfig CGROUPS
	bool "Control Group support"
	select KERNFS
	help
	  This option adds support for grouping sets of processes together, for
	  use with process control subsystems such as Cpusets, CFS, memory
	  controls or device isolation.
	  See
		- Documentation/scheduler/sched-design-CFS.rst	(CFS)
		- Documentation/admin-guide/cgroup-v1/ (features for grouping, isolation
					  and resource control)

	  Say N if unsure.

if CGROUPS

config PAGE_COUNTER
	bool

config CGROUP_FAVOR_DYNMODS
        bool "Favor dynamic modification latency reduction by default"
        help
          This option enables the "favordynmods" mount option by default
          which reduces the latencies of dynamic cgroup modifications such
          as task migrations and controller on/offs at the cost of making
          hot path operations such as forks and exits more expensive.

          Say N if unsure.

config MEMCG
	bool "Memory controller"
	select PAGE_COUNTER
	select EVENTFD
	select SLAB_OBJ_EXT
	help
	  Provides control over the memory footprint of tasks in a cgroup.

config MEMCG_KMEM
	bool
	depends on MEMCG
	default y

config BLK_CGROUP
	bool "IO controller"
	depends on BLOCK
	default n
	help
	Generic block IO controller cgroup interface. This is the common
	cgroup interface which should be used by various IO controlling
	policies.

	Currently, CFQ IO scheduler uses it to recognize task groups and
	control disk bandwidth allocation (proportional time slice allocation)
	to such task groups. It is also used by bio throttling logic in
	block layer to implement upper limit in IO rates on a device.

	This option only enables generic Block IO controller infrastructure.
	One needs to also enable actual IO controlling logic/policy. For
	enabling proportional weight division of disk bandwidth in CFQ, set
	CONFIG_BFQ_GROUP_IOSCHED=y; for enabling throttling policy, set
	CONFIG_BLK_DEV_THROTTLING=y.

	See Documentation/admin-guide/cgroup-v1/blkio-controller.rst for more information.

config CGROUP_WRITEBACK
	bool
	depends on MEMCG && BLK_CGROUP
	default y

menuconfig CGROUP_SCHED
	bool "CPU controller"
	default n
	help
	  This feature lets CPU scheduler recognize task groups and control CPU
	  bandwidth allocation to such task groups. It uses cgroups to group
	  tasks.

if CGROUP_SCHED
config FAIR_GROUP_SCHED
	bool "Group scheduling for SCHED_OTHER"
	depends on CGROUP_SCHED
	default CGROUP_SCHED

config CFS_BANDWIDTH
	bool "CPU bandwidth provisioning for FAIR_GROUP_SCHED"
	depends on FAIR_GROUP_SCHED
	default n
	help
	  This option allows users to define CPU bandwidth rates (limits) for
	  tasks running within the fair group scheduler.  Groups with no limit
	  set are considered to be unconstrained and will run with no
	  restriction.
	  See Documentation/scheduler/sched-bwc.rst for more information.

config RT_GROUP_SCHED
	bool "Group scheduling for SCHED_RR/FIFO"
	depends on CGROUP_SCHED
	default n
	help
	  This feature lets you explicitly allocate real CPU bandwidth
	  to task groups. If enabled, it will also make it impossible to
	  schedule realtime tasks for non-root users until you allocate
	  realtime bandwidth for them.
	  See Documentation/scheduler/sched-rt-group.rst for more information.

endif #CGROUP_SCHED

config SCHED_MM_CID
	def_bool y
	depends on SMP && RSEQ

config UCLAMP_TASK_GROUP
	bool "Utilization clamping per group of tasks"
	depends on CGROUP_SCHED
	depends on UCLAMP_TASK
	default n
	help
	  This feature enables the scheduler to track the clamped utilization
	  of each CPU based on RUNNABLE tasks currently scheduled on that CPU.

	  When this option is enabled, the user can specify a min and max
	  CPU bandwidth which is allowed for each single task in a group.
	  The max bandwidth allows to clamp the maximum frequency a task
	  can use, while the min bandwidth allows to define a minimum
	  frequency a task will always use.

	  When task group based utilization clamping is enabled, an eventually
	  specified task-specific clamp value is constrained by the cgroup
	  specified clamp value. Both minimum and maximum task clamping cannot
	  be bigger than the corresponding clamping defined at task group level.

	  If in doubt, say N.

config CGROUP_PIDS
	bool "PIDs controller"
	help
	  Provides enforcement of process number limits in the scope of a
	  cgroup. Any attempt to fork more processes than is allowed in the
	  cgroup will fail. PIDs are fundamentally a global resource because it
	  is fairly trivial to reach PID exhaustion before you reach even a
	  conservative kmemcg limit. As a result, it is possible to grind a
	  system to halt without being limited by other cgroup policies. The
	  PIDs controller is designed to stop this from happening.

	  It should be noted that organisational operations (such as attaching
	  to a cgroup hierarchy) will *not* be blocked by the PIDs controller,
	  since the PIDs limit only affects a process's ability to fork, not to
	  attach to a cgroup.

config CGROUP_RDMA
	bool "RDMA controller"
	help
	  Provides enforcement of RDMA resources defined by IB stack.
	  It is fairly easy for consumers to exhaust RDMA resources, which
	  can result into resource unavailability to other consumers.
	  RDMA controller is designed to stop this from happening.
	  Attaching processes with active RDMA resources to the cgroup
	  hierarchy is allowed even if can cross the hierarchy's limit.

config CGROUP_FREEZER
	bool "Freezer controller"
	help
	  Provides a way to freeze and unfreeze all tasks in a
	  cgroup.

	  This option affects the ORIGINAL cgroup interface. The cgroup2 memory
	  controller includes important in-kernel memory consumers per default.

	  If you're using cgroup2, say N.

config CGROUP_HUGETLB
	bool "HugeTLB controller"
	depends on HUGETLB_PAGE
	select PAGE_COUNTER
	default n
	help
	  Provides a cgroup controller for HugeTLB pages.
	  When you enable this, you can put a per cgroup limit on HugeTLB usage.
	  The limit is enforced during page fault. Since HugeTLB doesn't
	  support page reclaim, enforcing the limit at page fault time implies
	  that, the application will get SIGBUS signal if it tries to access
	  HugeTLB pages beyond its limit. This requires the application to know
	  beforehand how much HugeTLB pages it would require for its use. The
	  control group is tracked in the third page lru pointer. This means
	  that we cannot use the controller with huge page less than 3 pages.

config CPUSETS
	bool "Cpuset controller"
	depends on SMP
	help
	  This option will let you create and manage CPUSETs which
	  allow dynamically partitioning a system into sets of CPUs and
	  Memory Nodes and assigning tasks to run only within those sets.
	  This is primarily useful on large SMP or NUMA systems.

	  Say N if unsure.

config PROC_PID_CPUSET
	bool "Include legacy /proc/<pid>/cpuset file"
	depends on CPUSETS
	default y

config CGROUP_DEVICE
	bool "Device controller"
	help
	  Provides a cgroup controller implementing whitelists for
	  devices which a process in the cgroup can mknod or open.

config CGROUP_CPUACCT
	bool "Simple CPU accounting controller"
	help
	  Provides a simple controller for monitoring the
	  total CPU consumed by the tasks in a cgroup.

config CGROUP_PERF
	bool "Perf controller"
	depends on PERF_EVENTS
	help
	  This option extends the perf per-cpu mode to restrict monitoring
	  to threads which belong to the cgroup specified and run on the
	  designated cpu.  Or this can be used to have cgroup ID in samples
	  so that it can monitor performance events among cgroups.

	  Say N if unsure.

config CGROUP_BPF
	bool "Support for eBPF programs attached to cgroups"
	depends on BPF_SYSCALL
	select SOCK_CGROUP_DATA
	help
	  Allow attaching eBPF programs to a cgroup using the bpf(2)
	  syscall command BPF_PROG_ATTACH.

	  In which context these programs are accessed depends on the type
	  of attachment. For instance, programs that are attached using
	  BPF_CGROUP_INET_INGRESS will be executed on the ingress path of
	  inet sockets.

config CGROUP_MISC
	bool "Misc resource controller"
	default n
	help
	  Provides a controller for miscellaneous resources on a host.

	  Miscellaneous scalar resources are the resources on the host system
	  which cannot be abstracted like the other cgroups. This controller
	  tracks and limits the miscellaneous resources used by a process
	  attached to a cgroup hierarchy.

	  For more information, please check misc cgroup section in
	  /Documentation/admin-guide/cgroup-v2.rst.

config CGROUP_DEBUG
	bool "Debug controller"
	default n
	depends on DEBUG_KERNEL
	help
	  This option enables a simple controller that exports
	  debugging information about the cgroups framework. This
	  controller is for control cgroup debugging only. Its
	  interfaces are not stable.

	  Say N.

config SOCK_CGROUP_DATA
	bool
	default n

endif # CGROUPS

menuconfig NAMESPACES
	bool "Namespaces support" if EXPERT
	depends on MULTIUSER
	default !EXPERT
	help
	  Provides the way to make tasks work with different objects using
	  the same id. For example same IPC id may refer to different objects
	  or same user id or pid may refer to different tasks when used in
	  different namespaces.

if NAMESPACES

config UTS_NS
	bool "UTS namespace"
	default y
	help
	  In this namespace tasks see different info provided with the
	  uname() system call

config TIME_NS
	bool "TIME namespace"
	depends on GENERIC_VDSO_TIME_NS
	default y
	help
	  In this namespace boottime and monotonic clocks can be set.
	  The time will keep going with the same pace.

config IPC_NS
	bool "IPC namespace"
	depends on (SYSVIPC || POSIX_MQUEUE)
	default y
	help
	  In this namespace tasks work with IPC ids which correspond to
	  different IPC objects in different namespaces.

config USER_NS
	bool "User namespace"
	default n
	help
	  This allows containers, i.e. vservers, to use user namespaces
	  to provide different user info for different servers.

	  When user namespaces are enabled in the kernel it is
	  recommended that the MEMCG option also be enabled and that
	  user-space use the memory control groups to limit the amount
	  of memory a memory unprivileged users can use.

	  If unsure, say N.

config PID_NS
	bool "PID Namespaces"
	default y
	help
	  Support process id namespaces.  This allows having multiple
	  processes with the same pid as long as they are in different
	  pid namespaces.  This is a building block of containers.

config NET_NS
	bool "Network namespace"
	depends on NET
	default y
	help
	  Allow user space to create what appear to be multiple instances
	  of the network stack.

endif # NAMESPACES

config CHECKPOINT_RESTORE
	bool "Checkpoint/restore support"
	depends on PROC_FS
	select PROC_CHILDREN
	select KCMP
	default n
	help
	  Enables additional kernel features in a sake of checkpoint/restore.
	  In particular it adds auxiliary prctl codes to setup process text,
	  data and heap segment sizes, and a few additional /proc filesystem
	  entries.

	  If unsure, say N here.

config SCHED_AUTOGROUP
	bool "Automatic process group scheduling"
	select CGROUPS
	select CGROUP_SCHED
	select FAIR_GROUP_SCHED
	help
	  This option optimizes the scheduler for common desktop workloads by
	  automatically creating and populating task groups.  This separation
	  of workloads isolates aggressive CPU burners (like build jobs) from
	  desktop applications.  Task group autogeneration is currently based
	  upon task session.

config RELAY
	bool "Kernel->user space relay support (formerly relayfs)"
	select IRQ_WORK
	help
	  This option enables support for relay interface support in
	  certain file systems (such as debugfs).
	  It is designed to provide an efficient mechanism for tools and
	  facilities to relay large amounts of data from kernel space to
	  user space.

	  If unsure, say N.

config BLK_DEV_INITRD
	bool "Initial RAM filesystem and RAM disk (initramfs/initrd) support"
	help
	  The initial RAM filesystem is a ramfs which is loaded by the
	  boot loader (loadlin or lilo) and that is mounted as root
	  before the normal boot procedure. It is typically used to
	  load modules needed to mount the "real" root file system,
	  etc. See <file:Documentation/admin-guide/initrd.rst> for details.

	  If RAM disk support (BLK_DEV_RAM) is also included, this
	  also enables initial RAM disk (initrd) support and adds
	  15 Kbytes (more on some other architectures) to the kernel size.

	  If unsure say Y.

if BLK_DEV_INITRD

source "usr/Kconfig"

endif

config BOOT_CONFIG
	bool "Boot config support"
	select BLK_DEV_INITRD if !BOOT_CONFIG_EMBED
	help
	  Extra boot config allows system admin to pass a config file as
	  complemental extension of kernel cmdline when booting.
	  The boot config file must be attached at the end of initramfs
	  with checksum, size and magic word.
	  See <file:Documentation/admin-guide/bootconfig.rst> for details.

	  If unsure, say Y.

config BOOT_CONFIG_FORCE
	bool "Force unconditional bootconfig processing"
	depends on BOOT_CONFIG
	default y if BOOT_CONFIG_EMBED
	help
	  With this Kconfig option set, BOOT_CONFIG processing is carried
	  out even when the "bootconfig" kernel-boot parameter is omitted.
	  In fact, with this Kconfig option set, there is no way to
	  make the kernel ignore the BOOT_CONFIG-supplied kernel-boot
	  parameters.

	  If unsure, say N.

config BOOT_CONFIG_EMBED
	bool "Embed bootconfig file in the kernel"
	depends on BOOT_CONFIG
	help
	  Embed a bootconfig file given by BOOT_CONFIG_EMBED_FILE in the
	  kernel. Usually, the bootconfig file is loaded with the initrd
	  image. But if the system doesn't support initrd, this option will
	  help you by embedding a bootconfig file while building the kernel.

	  If unsure, say N.

config BOOT_CONFIG_EMBED_FILE
	string "Embedded bootconfig file path"
	depends on BOOT_CONFIG_EMBED
	help
	  Specify a bootconfig file which will be embedded to the kernel.
	  This bootconfig will be used if there is no initrd or no other
	  bootconfig in the initrd.

config INITRAMFS_PRESERVE_MTIME
	bool "Preserve cpio archive mtimes in initramfs"
	default y
	help
	  Each entry in an initramfs cpio archive carries an mtime value. When
	  enabled, extracted cpio items take this mtime, with directory mtime
	  setting deferred until after creation of any child entries.

	  If unsure, say Y.

choice
	prompt "Compiler optimization level"
	default CC_OPTIMIZE_FOR_PERFORMANCE

config CC_OPTIMIZE_FOR_PERFORMANCE
	bool "Optimize for performance (-O2)"
	help
	  This is the default optimization level for the kernel, building
	  with the "-O2" compiler flag for best performance and most
	  helpful compile-time warnings.

config CC_OPTIMIZE_FOR_SIZE
	bool "Optimize for size (-Os)"
	help
	  Choosing this option will pass "-Os" to your compiler resulting
	  in a smaller kernel.

endchoice

config HAVE_LD_DEAD_CODE_DATA_ELIMINATION
	bool
	help
	  This requires that the arch annotates or otherwise protects
	  its external entry points from being discarded. Linker scripts
	  must also merge .text.*, .data.*, and .bss.* correctly into
	  output sections. Care must be taken not to pull in unrelated
	  sections (e.g., '.text.init'). Typically '.' in section names
	  is used to distinguish them from label names / C identifiers.

config LD_DEAD_CODE_DATA_ELIMINATION
	bool "Dead code and data elimination (EXPERIMENTAL)"
	depends on HAVE_LD_DEAD_CODE_DATA_ELIMINATION
	depends on EXPERT
	depends on $(cc-option,-ffunction-sections -fdata-sections)
	depends on $(ld-option,--gc-sections)
	help
	  Enable this if you want to do dead code and data elimination with
	  the linker by compiling with -ffunction-sections -fdata-sections,
	  and linking with --gc-sections.

	  This can reduce on disk and in-memory size of the kernel
	  code and static data, particularly for small configs and
	  on small systems. This has the possibility of introducing
	  silently broken kernel if the required annotations are not
	  present. This option is not well tested yet, so use at your
	  own risk.

config LD_ORPHAN_WARN
	def_bool y
	depends on ARCH_WANT_LD_ORPHAN_WARN
	depends on $(ld-option,--orphan-handling=warn)
	depends on $(ld-option,--orphan-handling=error)

config LD_ORPHAN_WARN_LEVEL
        string
        depends on LD_ORPHAN_WARN
        default "error" if WERROR
        default "warn"

config SYSCTL
	bool

config HAVE_UID16
	bool

config SYSCTL_EXCEPTION_TRACE
	bool
	help
	  Enable support for /proc/sys/debug/exception-trace.

config SYSCTL_ARCH_UNALIGN_NO_WARN
	bool
	help
	  Enable support for /proc/sys/kernel/ignore-unaligned-usertrap
	  Allows arch to define/use @no_unaligned_warning to possibly warn
	  about unaligned access emulation going on under the hood.

config SYSCTL_ARCH_UNALIGN_ALLOW
	bool
	help
	  Enable support for /proc/sys/kernel/unaligned-trap
	  Allows arches to define/use @unaligned_enabled to runtime toggle
	  the unaligned access emulation.
	  see arch/parisc/kernel/unaligned.c for reference

config HAVE_PCSPKR_PLATFORM
	bool

menuconfig EXPERT
	bool "Configure standard kernel features (expert users)"
	# Unhide debug options, to make the on-by-default options visible
	select DEBUG_KERNEL
	help
	  This option allows certain base kernel options and settings
	  to be disabled or tweaked. This is for specialized
	  environments which can tolerate a "non-standard" kernel.
	  Only use this if you really know what you are doing.

config UID16
	bool "Enable 16-bit UID system calls" if EXPERT
	depends on HAVE_UID16 && MULTIUSER
	default y
	help
	  This enables the legacy 16-bit UID syscall wrappers.

config MULTIUSER
	bool "Multiple users, groups and capabilities support" if EXPERT
	default y
	help
	  This option enables support for non-root users, groups and
	  capabilities.

	  If you say N here, all processes will run with UID 0, GID 0, and all
	  possible capabilities.  Saying N here also compiles out support for
	  system calls related to UIDs, GIDs, and capabilities, such as setuid,
	  setgid, and capset.

	  If unsure, say Y here.

config SGETMASK_SYSCALL
	bool "sgetmask/ssetmask syscalls support" if EXPERT
	default PARISC || M68K || PPC || MIPS || X86 || SPARC || MICROBLAZE || SUPERH
	help
	  sys_sgetmask and sys_ssetmask are obsolete system calls
	  no longer supported in libc but still enabled by default in some
	  architectures.

	  If unsure, leave the default option here.

config SYSFS_SYSCALL
	bool "Sysfs syscall support" if EXPERT
	default y
	help
	  sys_sysfs is an obsolete system call no longer supported in libc.
	  Note that disabling this option is more secure but might break
	  compatibility with some systems.

	  If unsure say Y here.

config FHANDLE
	bool "open by fhandle syscalls" if EXPERT
	select EXPORTFS
	default y
	help
	  If you say Y here, a user level program will be able to map
	  file names to handle and then later use the handle for
	  different file system operations. This is useful in implementing
	  userspace file servers, which now track files using handles instead
	  of names. The handle would remain the same even if file names
	  get renamed. Enables open_by_handle_at(2) and name_to_handle_at(2)
	  syscalls.

config POSIX_TIMERS
	bool "Posix Clocks & timers" if EXPERT
	default y
	help
	  This includes native support for POSIX timers to the kernel.
	  Some embedded systems have no use for them and therefore they
	  can be configured out to reduce the size of the kernel image.

	  When this option is disabled, the following syscalls won't be
	  available: timer_create, timer_gettime: timer_getoverrun,
	  timer_settime, timer_delete, clock_adjtime, getitimer,
	  setitimer, alarm. Furthermore, the clock_settime, clock_gettime,
	  clock_getres and clock_nanosleep syscalls will be limited to
	  CLOCK_REALTIME, CLOCK_MONOTONIC and CLOCK_BOOTTIME only.

	  If unsure say y.

config PRINTK
	default y
	bool "Enable support for printk" if EXPERT
	select IRQ_WORK
	help
	  This option enables normal printk support. Removing it
	  eliminates most of the message strings from the kernel image
	  and makes the kernel more or less silent. As this makes it
	  very difficult to diagnose system problems, saying N here is
	  strongly discouraged.

config BUG
	bool "BUG() support" if EXPERT
	default y
	help
	  Disabling this option eliminates support for BUG and WARN, reducing
	  the size of your kernel image and potentially quietly ignoring
	  numerous fatal conditions. You should only consider disabling this
	  option for embedded systems with no facilities for reporting errors.
	  Just say Y.

config ELF_CORE
	depends on COREDUMP
	default y
	bool "Enable ELF core dumps" if EXPERT
	help
	  Enable support for generating core dumps. Disabling saves about 4k.


config PCSPKR_PLATFORM
	bool "Enable PC-Speaker support" if EXPERT
	depends on HAVE_PCSPKR_PLATFORM
	select I8253_LOCK
	default y
	help
	  This option allows to disable the internal PC-Speaker
	  support, saving some memory.

config BASE_SMALL
	bool "Enable smaller-sized data structures for core" if EXPERT
	help
	  Enabling this option reduces the size of miscellaneous core
	  kernel data structures. This saves memory on small machines,
	  but may reduce performance.

config FUTEX
	bool "Enable futex support" if EXPERT
	depends on !(SPARC32 && SMP)
	default y
	imply RT_MUTEXES
	help
	  Disabling this option will cause the kernel to be built without
	  support for "fast userspace mutexes".  The resulting kernel may not
	  run glibc-based applications correctly.

config FUTEX_PI
	bool
	depends on FUTEX && RT_MUTEXES
	default y

config EPOLL
	bool "Enable eventpoll support" if EXPERT
	default y
	help
	  Disabling this option will cause the kernel to be built without
	  support for epoll family of system calls.

config SIGNALFD
	bool "Enable signalfd() system call" if EXPERT
	default y
	help
	  Enable the signalfd() system call that allows to receive signals
	  on a file descriptor.

	  If unsure, say Y.

config TIMERFD
	bool "Enable timerfd() system call" if EXPERT
	default y
	help
	  Enable the timerfd() system call that allows to receive timer
	  events on a file descriptor.

	  If unsure, say Y.

config EVENTFD
	bool "Enable eventfd() system call" if EXPERT
	default y
	help
	  Enable the eventfd() system call that allows to receive both
	  kernel notification (ie. KAIO) or userspace notifications.

	  If unsure, say Y.

config SHMEM
	bool "Use full shmem filesystem" if EXPERT
	default y
	depends on MMU
	help
	  The shmem is an internal filesystem used to manage shared memory.
	  It is backed by swap and manages resource limits. It is also exported
	  to userspace as tmpfs if TMPFS is enabled. Disabling this
	  option replaces shmem and tmpfs with the much simpler ramfs code,
	  which may be appropriate on small systems without swap.

config AIO
	bool "Enable AIO support" if EXPERT
	default y
	help
	  This option enables POSIX asynchronous I/O which may by used
	  by some high performance threaded applications. Disabling
	  this option saves about 7k.

config IO_URING
	bool "Enable IO uring support" if EXPERT
	select IO_WQ
	default y
	help
	  This option enables support for the io_uring interface, enabling
	  applications to submit and complete IO through submission and
	  completion rings that are shared between the kernel and application.

config ADVISE_SYSCALLS
	bool "Enable madvise/fadvise syscalls" if EXPERT
	default y
	help
	  This option enables the madvise and fadvise syscalls, used by
	  applications to advise the kernel about their future memory or file
	  usage, improving performance. If building an embedded system where no
	  applications use these syscalls, you can disable this option to save
	  space.

config MEMBARRIER
	bool "Enable membarrier() system call" if EXPERT
	default y
	help
	  Enable the membarrier() system call that allows issuing memory
	  barriers across all running threads, which can be used to distribute
	  the cost of user-space memory barriers asymmetrically by transforming
	  pairs of memory barriers into pairs consisting of membarrier() and a
	  compiler barrier.

	  If unsure, say Y.

config KCMP
	bool "Enable kcmp() system call" if EXPERT
	help
	  Enable the kernel resource comparison system call. It provides
	  user-space with the ability to compare two processes to see if they
	  share a common resource, such as a file descriptor or even virtual
	  memory space.

	  If unsure, say N.

config RSEQ
	bool "Enable rseq() system call" if EXPERT
	default y
	depends on HAVE_RSEQ
	select MEMBARRIER
	help
	  Enable the restartable sequences system call. It provides a
	  user-space cache for the current CPU number value, which
	  speeds up getting the current CPU number from user-space,
	  as well as an ABI to speed up user-space operations on
	  per-CPU data.

	  If unsure, say Y.

config DEBUG_RSEQ
	default n
	bool "Enable debugging of rseq() system call" if EXPERT
	depends on RSEQ && DEBUG_KERNEL
	help
	  Enable extra debugging checks for the rseq system call.

	  If unsure, say N.

config CACHESTAT_SYSCALL
	bool "Enable cachestat() system call" if EXPERT
	default y
	help
	  Enable the cachestat system call, which queries the page cache
	  statistics of a file (number of cached pages, dirty pages,
	  pages marked for writeback, (recently) evicted pages).

	  If unsure say Y here.

config PC104
	bool "PC/104 support" if EXPERT
	help
	  Expose PC/104 form factor device drivers and options available for
	  selection and configuration. Enable this option if your target
	  machine has a PC/104 bus.

config KALLSYMS
	bool "Load all symbols for debugging/ksymoops" if EXPERT
	default y
	help
	  Say Y here to let the kernel print out symbolic crash information and
	  symbolic stack backtraces. This increases the size of the kernel
	  somewhat, as all symbols have to be loaded into the kernel image.

config KALLSYMS_SELFTEST
	bool "Test the basic functions and performance of kallsyms"
	depends on KALLSYMS
	default n
	help
	  Test the basic functions and performance of some interfaces, such as
	  kallsyms_lookup_name. It also calculates the compression rate of the
	  kallsyms compression algorithm for the current symbol set.

	  Start self-test automatically after system startup. Suggest executing
	  "dmesg | grep kallsyms_selftest" to collect test results. "finish" is
	  displayed in the last line, indicating that the test is complete.

config KALLSYMS_ALL
	bool "Include all symbols in kallsyms"
	depends on DEBUG_KERNEL && KALLSYMS
	help
	  Normally kallsyms only contains the symbols of functions for nicer
	  OOPS messages and backtraces (i.e., symbols from the text and inittext
	  sections). This is sufficient for most cases. And only if you want to
	  enable kernel live patching, or other less common use cases (e.g.,
	  when a debugger is used) all symbols are required (i.e., names of
	  variables from the data sections, etc).

	  This option makes sure that all symbols are loaded into the kernel
	  image (i.e., symbols from all sections) in cost of increased kernel
	  size (depending on the kernel configuration, it may be 300KiB or
	  something like this).

	  Say N unless you really need all symbols, or kernel live patching.

config KALLSYMS_ABSOLUTE_PERCPU
	bool
	depends on KALLSYMS
	default X86_64 && SMP

config KALLSYMS_BASE_RELATIVE
	bool
	depends on KALLSYMS
	default y
	help
	  Instead of emitting them as absolute values in the native word size,
	  emit the symbol references in the kallsyms table as 32-bit entries,
	  each containing a relative value in the range [base, base + U32_MAX]
	  or, when KALLSYMS_ABSOLUTE_PERCPU is in effect, each containing either
	  an absolute value in the range [0, S32_MAX] or a relative value in the
	  range [base, base + S32_MAX], where base is the lowest relative symbol
	  address encountered in the image.

	  On 64-bit builds, this reduces the size of the address table by 50%,
	  but more importantly, it results in entries whose values are build
	  time constants, and no relocation pass is required at runtime to fix
	  up the entries based on the runtime load address of the kernel.

# end of the "standard kernel features (expert users)" menu

config ARCH_HAS_MEMBARRIER_CALLBACKS
	bool

config ARCH_HAS_MEMBARRIER_SYNC_CORE
	bool

config HAVE_PERF_EVENTS
	bool
	help
	  See tools/perf/design.txt for details.

config GUEST_PERF_EVENTS
	bool
	depends on HAVE_PERF_EVENTS

config PERF_USE_VMALLOC
	bool
	help
	  See tools/perf/design.txt for details

menu "Kernel Performance Events And Counters"

config PERF_EVENTS
	bool "Kernel performance events and counters"
	default y if PROFILING
	depends on HAVE_PERF_EVENTS
	select IRQ_WORK
	help
	  Enable kernel support for various performance events provided
	  by software and hardware.

	  Software events are supported either built-in or via the
	  use of generic tracepoints.

	  Most modern CPUs support performance events via performance
	  counter registers. These registers count the number of certain
	  types of hw events: such as instructions executed, cachemisses
	  suffered, or branches mis-predicted - without slowing down the
	  kernel or applications. These registers can also trigger interrupts
	  when a threshold number of events have passed - and can thus be
	  used to profile the code that runs on that CPU.

	  The Linux Performance Event subsystem provides an abstraction of
	  these software and hardware event capabilities, available via a
	  system call and used by the "perf" utility in tools/perf/. It
	  provides per task and per CPU counters, and it provides event
	  capabilities on top of those.

	  Say Y if unsure.

config DEBUG_PERF_USE_VMALLOC
	default n
	bool "Debug: use vmalloc to back perf mmap() buffers"
	depends on PERF_EVENTS && DEBUG_KERNEL && !PPC
	select PERF_USE_VMALLOC
	help
	  Use vmalloc memory to back perf mmap() buffers.

	  Mostly useful for debugging the vmalloc code on platforms
	  that don't require it.

	  Say N if unsure.

endmenu

config SYSTEM_DATA_VERIFICATION
	def_bool n
	select SYSTEM_TRUSTED_KEYRING
	select KEYS
	select CRYPTO
	select CRYPTO_RSA
	select ASYMMETRIC_KEY_TYPE
	select ASYMMETRIC_PUBLIC_KEY_SUBTYPE
	select ASN1
	select OID_REGISTRY
	select X509_CERTIFICATE_PARSER
	select PKCS7_MESSAGE_PARSER
	help
	  Provide PKCS#7 message verification using the contents of the system
	  trusted keyring to provide public keys.  This then can be used for
	  module verification, kexec image verification and firmware blob
	  verification.

config PROFILING
	bool "Profiling support"
	help
	  Say Y here to enable the extended profiling support mechanisms used
	  by profilers.

config RUST
	bool "Rust support"
	depends on HAVE_RUST
	depends on RUST_IS_AVAILABLE
	depends on !CFI_CLANG
	depends on !MODVERSIONS
	depends on !GCC_PLUGINS
	depends on !RANDSTRUCT
	depends on !DEBUG_INFO_BTF || PAHOLE_HAS_LANG_EXCLUDE
	help
	  Enables Rust support in the kernel.

	  This allows other Rust-related options, like drivers written in Rust,
	  to be selected.

	  It is also required to be able to load external kernel modules
	  written in Rust.

	  See Documentation/rust/ for more information.

	  If unsure, say N.

config RUSTC_VERSION_TEXT
	string
	depends on RUST
	default $(shell,command -v $(RUSTC) >/dev/null 2>&1 && $(RUSTC) --version || echo n)

config BINDGEN_VERSION_TEXT
	string
	depends on RUST
	default $(shell,command -v $(BINDGEN) >/dev/null 2>&1 && $(BINDGEN) --version || echo n)

#
# Place an empty function call at each tracepoint site. Can be
# dynamically changed for a probe function.
#
config TRACEPOINTS
	bool

source "kernel/Kconfig.kexec"

endmenu		# General setup

source "arch/Kconfig"

config RT_MUTEXES
	bool
	default y if PREEMPT_RT

config MODULE_SIG_FORMAT
	def_bool n
	select SYSTEM_DATA_VERIFICATION

source "kernel/module/Kconfig"

config INIT_ALL_POSSIBLE
	bool
	help
	  Back when each arch used to define their own cpu_online_mask and
	  cpu_possible_mask, some of them chose to initialize cpu_possible_mask
	  with all 1s, and others with all 0s.  When they were centralised,
	  it was better to provide this option than to break all the archs
	  and have several arch maintainers pursuing me down dark alleys.

source "block/Kconfig"

config PREEMPT_NOTIFIERS
	bool

config PADATA
	depends on SMP
	bool

config ASN1
	tristate
	help
	  Build a simple ASN.1 grammar compiler that produces a bytecode output
	  that can be interpreted by the ASN.1 stream decoder and used to
	  inform it as to what tags are to be expected in a stream and what
	  functions to call on what tags.

source "kernel/Kconfig.locks"

config ARCH_HAS_NON_OVERLAPPING_ADDRESS_SPACE
	bool

config ARCH_HAS_PREPARE_SYNC_CORE_CMD
	bool

config ARCH_HAS_SYNC_CORE_BEFORE_USERMODE
	bool

# It may be useful for an architecture to override the definitions of the
# SYSCALL_DEFINE() and __SYSCALL_DEFINEx() macros in <linux/syscalls.h>
# and the COMPAT_ variants in <linux/compat.h>, in particular to use a
# different calling convention for syscalls. They can also override the
# macros for not-implemented syscalls in kernel/sys_ni.c and
# kernel/time/posix-stubs.c. All these overrides need to be available in
# <asm/syscall_wrapper.h>.
config ARCH_HAS_SYSCALL_WRAPPER
	def_bool n<|MERGE_RESOLUTION|>--- conflicted
+++ resolved
@@ -743,11 +743,7 @@
 	int "CPU kernel log buffer size contribution (13 => 8 KB, 17 => 128KB)"
 	depends on SMP
 	range 0 21
-<<<<<<< HEAD
-	default 0 if BASE_SMALL != 0
-=======
 	default 0 if BASE_SMALL
->>>>>>> 2d002356
 	default 12
 	depends on PRINTK
 	help
