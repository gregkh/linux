--- conflicted
+++ resolved
@@ -148,8 +148,6 @@
     type: object
     $ref: /schemas/leds/qcom,spmi-flash-led.yaml#
 
-<<<<<<< HEAD
-=======
   "^nvram@[0-9a-f]+$":
     type: object
     $ref: /schemas/nvmem/qcom,spmi-sdam.yaml#
@@ -162,7 +160,6 @@
     type: object
     $ref: /schemas/power/reset/qcom,pon.yaml#
 
->>>>>>> 98817289
   "^rtc@[0-9a-f]+$":
     type: object
     $ref: /schemas/rtc/qcom-pm8xxx-rtc.yaml#
