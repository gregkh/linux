# SPDX-License-Identifier: GPL-2.0-only
%YAML 1.2
---
$id: http://devicetree.org/schemas/iommu/arm,smmu.yaml#
$schema: http://devicetree.org/meta-schemas/core.yaml#

title: ARM System MMU Architecture Implementation

maintainers:
  - Will Deacon <will@kernel.org>
  - Robin Murphy <Robin.Murphy@arm.com>

description: |+
  ARM SoCs may contain an implementation of the ARM System Memory
  Management Unit Architecture, which can be used to provide 1 or 2 stages
  of address translation to bus masters external to the CPU.

  The SMMU may also raise interrupts in response to various fault
  conditions.

properties:
  $nodename:
    pattern: "^iommu@[0-9a-f]*"
  compatible:
    oneOf:
      - description: Qcom SoCs implementing "arm,smmu-v2"
        items:
          - enum:
              - qcom,msm8996-smmu-v2
              - qcom,msm8998-smmu-v2
              - qcom,sdm630-smmu-v2
              - qcom,sm6375-smmu-v2
          - const: qcom,smmu-v2

      - description: Qcom SoCs implementing "qcom,smmu-500" and "arm,mmu-500"
        items:
          - enum:
              - qcom,qcm2290-smmu-500
              - qcom,qdu1000-smmu-500
              - qcom,sa8775p-smmu-500
              - qcom,sc7180-smmu-500
              - qcom,sc7280-smmu-500
              - qcom,sc8180x-smmu-500
              - qcom,sc8280xp-smmu-500
              - qcom,sdm670-smmu-500
              - qcom,sdm845-smmu-500
              - qcom,sdx55-smmu-500
              - qcom,sdx65-smmu-500
              - qcom,sdx75-smmu-500
              - qcom,sm6115-smmu-500
              - qcom,sm6125-smmu-500
              - qcom,sm6350-smmu-500
              - qcom,sm6375-smmu-500
              - qcom,sm8150-smmu-500
              - qcom,sm8250-smmu-500
              - qcom,sm8350-smmu-500
              - qcom,sm8450-smmu-500
              - qcom,sm8550-smmu-500
          - const: qcom,smmu-500
          - const: arm,mmu-500

      - description: Qcom SoCs implementing "arm,mmu-500" (legacy binding)
        deprecated: true
        items:
          # Do not add additional SoC to this list. Instead use two previous lists.
          - enum:
              - qcom,qcm2290-smmu-500
              - qcom,sc7180-smmu-500
              - qcom,sc7280-smmu-500
              - qcom,sc8180x-smmu-500
              - qcom,sc8280xp-smmu-500
              - qcom,sdm845-smmu-500
              - qcom,sm6115-smmu-500
              - qcom,sm6350-smmu-500
              - qcom,sm6375-smmu-500
              - qcom,sm8150-smmu-500
              - qcom,sm8250-smmu-500
              - qcom,sm8350-smmu-500
              - qcom,sm8450-smmu-500
          - const: arm,mmu-500
      - description: Qcom Adreno GPUs implementing "qcom,smmu-500" and "arm,mmu-500"
        items:
          - enum:
              - qcom,sa8775p-smmu-500
              - qcom,sc7280-smmu-500
              - qcom,sc8280xp-smmu-500
              - qcom,sm6115-smmu-500
              - qcom,sm6125-smmu-500
              - qcom,sm8150-smmu-500
              - qcom,sm8250-smmu-500
              - qcom,sm8350-smmu-500
          - const: qcom,adreno-smmu
          - const: qcom,smmu-500
          - const: arm,mmu-500
      - description: Qcom Adreno GPUs implementing "arm,mmu-500" (legacy binding)
        deprecated: true
        items:
          # Do not add additional SoC to this list. Instead use previous list.
          - enum:
              - qcom,sc7280-smmu-500
              - qcom,sm8150-smmu-500
              - qcom,sm8250-smmu-500
          - const: qcom,adreno-smmu
          - const: arm,mmu-500
      - description: Qcom Adreno GPUs implementing "arm,smmu-v2"
        items:
          - enum:
              - qcom,msm8996-smmu-v2
              - qcom,sc7180-smmu-v2
              - qcom,sdm630-smmu-v2
              - qcom,sdm845-smmu-v2
              - qcom,sm6350-smmu-v2
          - const: qcom,adreno-smmu
          - const: qcom,smmu-v2
      - description: Qcom Adreno GPUs on Google Cheza platform
        items:
          - const: qcom,sdm845-smmu-v2
          - const: qcom,smmu-v2
      - description: Marvell SoCs implementing "arm,mmu-500"
        items:
          - const: marvell,ap806-smmu-500
          - const: arm,mmu-500
      - description: NVIDIA SoCs that require memory controller interaction
          and may program multiple ARM MMU-500s identically with the memory
          controller interleaving translations between multiple instances
          for improved performance.
        items:
          - enum:
              - nvidia,tegra186-smmu
              - nvidia,tegra194-smmu
              - nvidia,tegra234-smmu
          - const: nvidia,smmu-500
      - items:
          - const: arm,mmu-500
          - const: arm,smmu-v2
      - items:
          - enum:
              - arm,mmu-400
              - arm,mmu-401
          - const: arm,smmu-v1
      - enum:
          - arm,smmu-v1
          - arm,smmu-v2
          - arm,mmu-400
          - arm,mmu-401
          - arm,mmu-500
          - cavium,smmu-v2

  reg:
    minItems: 1
    maxItems: 2

  '#global-interrupts':
    description: The number of global interrupts exposed by the device.
    $ref: /schemas/types.yaml#/definitions/uint32
    minimum: 0
    maximum: 260   # 2 secure, 2 non-secure, and up to 256 perf counters

  '#iommu-cells':
    enum: [ 1, 2 ]
    description: |
      See Documentation/devicetree/bindings/iommu/iommu.txt for details. With a
      value of 1, each IOMMU specifier represents a distinct stream ID emitted
      by that device into the relevant SMMU.

      SMMUs with stream matching support and complex masters may use a value of
      2, where the second cell of the IOMMU specifier represents an SMR mask to
      combine with the ID in the first cell.  Care must be taken to ensure the
      set of matched IDs does not result in conflicts.

  interrupts:
    minItems: 1
    maxItems: 388   # 260 plus 128 contexts
    description: |
      Interrupt list, with the first #global-interrupts entries corresponding to
      the global interrupts and any following entries corresponding to context
      interrupts, specified in order of their indexing by the SMMU.

      For SMMUv2 implementations, there must be exactly one interrupt per
      context bank. In the case of a single, combined interrupt, it must be
      listed multiple times.

  dma-coherent:
    description: |
      Present if page table walks made by the SMMU are cache coherent with the
      CPU.

      NOTE: this only applies to the SMMU itself, not masters connected
      upstream of the SMMU.

  calxeda,smmu-secure-config-access:
    type: boolean
    description:
      Enable proper handling of buggy implementations that always use secure
      access to SMMU configuration registers. In this case non-secure aliases of
      secure registers have to be used during SMMU configuration.

  stream-match-mask:
    $ref: /schemas/types.yaml#/definitions/uint32
    description: |
      For SMMUs supporting stream matching and using #iommu-cells = <1>,
      specifies a mask of bits to ignore when matching stream IDs (e.g. this may
      be programmed into the SMRn.MASK field of every stream match register
      used). For cases where it is desirable to ignore some portion of every
      Stream ID (e.g. for certain MMU-500 configurations given globally unique
      input IDs). This property is not valid for SMMUs using stream indexing, or
      using stream matching with #iommu-cells = <2>, and may be ignored if
      present in such cases.

  clock-names:
    minItems: 1
    maxItems: 7

  clocks:
    minItems: 1
    maxItems: 7

  power-domains:
    minItems: 1
    maxItems: 3

  nvidia,memory-controller:
    description: |
      A phandle to the memory controller on NVIDIA Tegra186 and later SoCs.
      The memory controller needs to be programmed with a mapping of memory
      client IDs to ARM SMMU stream IDs.

      If this property is absent, the mapping programmed by early firmware
      will be used and it is not guaranteed that IOMMU translations will be
      enabled for any given device.
    $ref: /schemas/types.yaml#/definitions/phandle

required:
  - compatible
  - reg
  - '#global-interrupts'
  - '#iommu-cells'
  - interrupts

additionalProperties: false

allOf:
  - if:
      properties:
        compatible:
          contains:
            enum:
              - nvidia,tegra186-smmu
              - nvidia,tegra194-smmu
              - nvidia,tegra234-smmu
    then:
      properties:
        reg:
          minItems: 1
          maxItems: 2

      # The reference to the memory controller is required to ensure that the
      # memory client to stream ID mapping can be done synchronously with the
      # IOMMU attachment.
      required:
        - nvidia,memory-controller
    else:
      properties:
        reg:
          maxItems: 1

  - if:
      properties:
        compatible:
          contains:
            enum:
              - qcom,msm8998-smmu-v2
              - qcom,sdm630-smmu-v2
              - qcom,sm6375-smmu-v2
    then:
      anyOf:
        - properties:
            clock-names:
              items:
                - const: bus
            clocks:
              items:
                - description: bus clock required for downstream bus access and for
                    the smmu ptw
        - properties:
            clock-names:
              items:
                - const: iface
                - const: mem
                - const: mem_iface
            clocks:
              items:
                - description: interface clock required to access smmu's registers
                    through the TCU's programming interface.
                - description: bus clock required for memory access
                - description: bus clock required for GPU memory access
        - properties:
            clock-names:
              items:
                - const: iface-mm
                - const: iface-smmu
                - const: bus-mm
                - const: bus-smmu
            clocks:
              items:
                - description: interface clock required to access mnoc's registers
                    through the TCU's programming interface.
                - description: interface clock required to access smmu's registers
                    through the TCU's programming interface.
                - description: bus clock required for downstream bus access
                - description: bus clock required for the smmu ptw

  - if:
      properties:
        compatible:
          contains:
            enum:
              - qcom,msm8996-smmu-v2
              - qcom,sc7180-smmu-v2
              - qcom,sdm845-smmu-v2
    then:
      properties:
        clock-names:
          items:
            - const: bus
            - const: iface

        clocks:
          items:
            - description: bus clock required for downstream bus access and for
                the smmu ptw
            - description: interface clock required to access smmu's registers
                through the TCU's programming interface.

  - if:
      properties:
        compatible:
          contains:
            enum:
<<<<<<< HEAD
=======
              - qcom,sa8775p-smmu-500
>>>>>>> 238589d0
              - qcom,sc7280-smmu-500
              - qcom,sc8280xp-smmu-500
    then:
      properties:
        clock-names:
          items:
            - const: gcc_gpu_memnoc_gfx_clk
            - const: gcc_gpu_snoc_dvm_gfx_clk
            - const: gpu_cc_ahb_clk
            - const: gpu_cc_hlos1_vote_gpu_smmu_clk
            - const: gpu_cc_cx_gmu_clk
            - const: gpu_cc_hub_cx_int_clk
            - const: gpu_cc_hub_aon_clk

        clocks:
          items:
            - description: GPU memnoc_gfx clock
            - description: GPU snoc_dvm_gfx clock
            - description: GPU ahb clock
            - description: GPU hlos1_vote_GPU smmu clock
            - description: GPU cx_gmu clock
            - description: GPU hub_cx_int clock
            - description: GPU hub_aon clock

  - if:
      properties:
        compatible:
          contains:
            enum:
              - qcom,sm6350-smmu-v2
              - qcom,sm8150-smmu-500
              - qcom,sm8250-smmu-500
    then:
      properties:
        clock-names:
          items:
            - const: ahb
            - const: bus
            - const: iface

        clocks:
          items:
            - description: bus clock required for AHB bus access
            - description: bus clock required for downstream bus access and for
                the smmu ptw
            - description: interface clock required to access smmu's registers
                through the TCU's programming interface.

  - if:
      properties:
        compatible:
          items:
            - enum:
                - qcom,sm6115-smmu-500
                - qcom,sm6125-smmu-500
            - const: qcom,adreno-smmu
            - const: qcom,smmu-500
            - const: arm,mmu-500
    then:
      properties:
        clock-names:
          items:
            - const: mem
            - const: hlos
            - const: iface

        clocks:
          items:
            - description: GPU memory bus clock
            - description: Voter clock required for HLOS SMMU access
            - description: Interface clock required for register access

  # Disallow clocks for all other platforms with specific compatibles
  - if:
      properties:
        compatible:
          contains:
            enum:
              - cavium,smmu-v2
              - marvell,ap806-smmu-500
              - nvidia,smmu-500
              - qcom,qcm2290-smmu-500
              - qcom,qdu1000-smmu-500
              - qcom,sc7180-smmu-500
              - qcom,sc8180x-smmu-500
              - qcom,sdm670-smmu-500
              - qcom,sdm845-smmu-500
              - qcom,sdx55-smmu-500
              - qcom,sdx65-smmu-500
              - qcom,sm6350-smmu-500
              - qcom,sm6375-smmu-500
              - qcom,sm8350-smmu-500
              - qcom,sm8450-smmu-500
              - qcom,sm8550-smmu-500
    then:
      properties:
        clock-names: false
        clocks: false

  - if:
      properties:
        compatible:
          contains:
            const: qcom,sm6375-smmu-500
    then:
      properties:
        power-domains:
          items:
            - description: SNoC MMU TBU RT GDSC
            - description: SNoC MMU TBU NRT GDSC
            - description: SNoC TURING MMU TBU0 GDSC

      required:
        - power-domains
    else:
      properties:
        power-domains:
          maxItems: 1

examples:
  - |+
    /* SMMU with stream matching or stream indexing */
    smmu1: iommu@ba5e0000 {
            compatible = "arm,smmu-v1";
            reg = <0xba5e0000 0x10000>;
            #global-interrupts = <2>;
            interrupts = <0 32 4>,
                         <0 33 4>,
                         <0 34 4>, /* This is the first context interrupt */
                         <0 35 4>,
                         <0 36 4>,
                         <0 37 4>;
            #iommu-cells = <1>;
    };

    /* device with two stream IDs, 0 and 7 */
    master1 {
            iommus = <&smmu1 0>,
                     <&smmu1 7>;
    };


    /* SMMU with stream matching */
    smmu2: iommu@ba5f0000 {
            compatible = "arm,smmu-v1";
            reg = <0xba5f0000 0x10000>;
            #global-interrupts = <2>;
            interrupts = <0 38 4>,
                         <0 39 4>,
                         <0 40 4>, /* This is the first context interrupt */
                         <0 41 4>,
                         <0 42 4>,
                         <0 43 4>;
            #iommu-cells = <2>;
    };

    /* device with stream IDs 0 and 7 */
    master2 {
            iommus = <&smmu2 0 0>,
                     <&smmu2 7 0>;
    };

    /* device with stream IDs 1, 17, 33 and 49 */
    master3 {
            iommus = <&smmu2 1 0x30>;
    };


    /* ARM MMU-500 with 10-bit stream ID input configuration */
    smmu3: iommu@ba600000 {
            compatible = "arm,mmu-500", "arm,smmu-v2";
            reg = <0xba600000 0x10000>;
            #global-interrupts = <2>;
            interrupts = <0 44 4>,
                         <0 45 4>,
                         <0 46 4>, /* This is the first context interrupt */
                         <0 47 4>,
                         <0 48 4>,
                         <0 49 4>;
            #iommu-cells = <1>;
            /* always ignore appended 5-bit TBU number */
            stream-match-mask = <0x7c00>;
    };

    bus {
            /* bus whose child devices emit one unique 10-bit stream
               ID each, but may master through multiple SMMU TBUs */
            iommu-map = <0 &smmu3 0 0x400>;


    };

  - |+
    /* Qcom's arm,smmu-v2 implementation */
    #include <dt-bindings/interrupt-controller/arm-gic.h>
    #include <dt-bindings/interrupt-controller/irq.h>
    smmu4: iommu@d00000 {
      compatible = "qcom,msm8996-smmu-v2", "qcom,smmu-v2";
      reg = <0xd00000 0x10000>;

      #global-interrupts = <1>;
      interrupts = <GIC_SPI 73 IRQ_TYPE_LEVEL_HIGH>,
             <GIC_SPI 320 IRQ_TYPE_LEVEL_HIGH>,
             <GIC_SPI 321 IRQ_TYPE_LEVEL_HIGH>;
      #iommu-cells = <1>;
      power-domains = <&mmcc 0>;

      clocks = <&mmcc 123>,
        <&mmcc 124>;
      clock-names = "bus", "iface";
    };<|MERGE_RESOLUTION|>--- conflicted
+++ resolved
@@ -337,10 +337,7 @@
         compatible:
           contains:
             enum:
-<<<<<<< HEAD
-=======
               - qcom,sa8775p-smmu-500
->>>>>>> 238589d0
               - qcom,sc7280-smmu-500
               - qcom,sc8280xp-smmu-500
     then:
