--- conflicted
+++ resolved
@@ -88,11 +88,7 @@
       TX FIFO threshold configuration (in bytes).
 
 patternProperties:
-<<<<<<< HEAD
-  "^(bluetooth|gnss|gps|mcu)$":
-=======
   "^(bluetooth|bluetooth-gnss|gnss|gps|mcu)$":
->>>>>>> 7bbf3b67
     if:
       type: object
     then:
