--- conflicted
+++ resolved
@@ -86,11 +86,7 @@
 
   There are many devices in the list below that run the standard ChromeOS
   bootloader setup and use the open source depthcharge bootloader to boot the
-<<<<<<< HEAD
-  OS. These devices do not use the scheme described above. For details, see:
-=======
   OS. These devices use the bootflow explained at
->>>>>>> a6ad5510
   https://docs.kernel.org/arch/arm/google/chromebook-boot-flow.html
 
 properties:
