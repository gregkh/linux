// SPDX-License-Identifier: GPL-2.0-or-later
/*
 * Copyright (C) 2015-2017 Josh Poimboeuf <jpoimboe@redhat.com>
 */

#include <string.h>
#include <stdlib.h>
#include <inttypes.h>
#include <sys/mman.h>

#include <objtool/builtin.h>
#include <objtool/cfi.h>
#include <objtool/arch.h>
#include <objtool/check.h>
#include <objtool/special.h>
#include <objtool/warn.h>
#include <objtool/endianness.h>

#include <linux/objtool_types.h>
#include <linux/hashtable.h>
#include <linux/kernel.h>
#include <linux/static_call_types.h>

struct alternative {
	struct alternative *next;
	struct instruction *insn;
	bool skip_orig;
};

static unsigned long nr_cfi, nr_cfi_reused, nr_cfi_cache;

static struct cfi_init_state initial_func_cfi;
static struct cfi_state init_cfi;
static struct cfi_state func_cfi;
static struct cfi_state force_undefined_cfi;

struct instruction *find_insn(struct objtool_file *file,
			      struct section *sec, unsigned long offset)
{
	struct instruction *insn;

	hash_for_each_possible(file->insn_hash, insn, hash, sec_offset_hash(sec, offset)) {
		if (insn->sec == sec && insn->offset == offset)
			return insn;
	}

	return NULL;
}

struct instruction *next_insn_same_sec(struct objtool_file *file,
				       struct instruction *insn)
{
	if (insn->idx == INSN_CHUNK_MAX)
		return find_insn(file, insn->sec, insn->offset + insn->len);

	insn++;
	if (!insn->len)
		return NULL;

	return insn;
}

static struct instruction *next_insn_same_func(struct objtool_file *file,
					       struct instruction *insn)
{
	struct instruction *next = next_insn_same_sec(file, insn);
	struct symbol *func = insn_func(insn);

	if (!func)
		return NULL;

	if (next && insn_func(next) == func)
		return next;

	/* Check if we're already in the subfunction: */
	if (func == func->cfunc)
		return NULL;

	/* Move to the subfunction: */
	return find_insn(file, func->cfunc->sec, func->cfunc->offset);
}

static struct instruction *prev_insn_same_sec(struct objtool_file *file,
					      struct instruction *insn)
{
	if (insn->idx == 0) {
		if (insn->prev_len)
			return find_insn(file, insn->sec, insn->offset - insn->prev_len);
		return NULL;
	}

	return insn - 1;
}

static struct instruction *prev_insn_same_sym(struct objtool_file *file,
					      struct instruction *insn)
{
	struct instruction *prev = prev_insn_same_sec(file, insn);

	if (prev && insn_func(prev) == insn_func(insn))
		return prev;

	return NULL;
}

#define for_each_insn(file, insn)					\
	for (struct section *__sec, *__fake = (struct section *)1;	\
	     __fake; __fake = NULL)					\
		for_each_sec(file, __sec)				\
			sec_for_each_insn(file, __sec, insn)

#define func_for_each_insn(file, func, insn)				\
	for (insn = find_insn(file, func->sec, func->offset);		\
	     insn;							\
	     insn = next_insn_same_func(file, insn))

#define sym_for_each_insn(file, sym, insn)				\
	for (insn = find_insn(file, sym->sec, sym->offset);		\
	     insn && insn->offset < sym->offset + sym->len;		\
	     insn = next_insn_same_sec(file, insn))

#define sym_for_each_insn_continue_reverse(file, sym, insn)		\
	for (insn = prev_insn_same_sec(file, insn);			\
	     insn && insn->offset >= sym->offset;			\
	     insn = prev_insn_same_sec(file, insn))

#define sec_for_each_insn_from(file, insn)				\
	for (; insn; insn = next_insn_same_sec(file, insn))

#define sec_for_each_insn_continue(file, insn)				\
	for (insn = next_insn_same_sec(file, insn); insn;		\
	     insn = next_insn_same_sec(file, insn))

static inline struct symbol *insn_call_dest(struct instruction *insn)
{
	if (insn->type == INSN_JUMP_DYNAMIC ||
	    insn->type == INSN_CALL_DYNAMIC)
		return NULL;

	return insn->_call_dest;
}

static inline struct reloc *insn_jump_table(struct instruction *insn)
{
	if (insn->type == INSN_JUMP_DYNAMIC ||
	    insn->type == INSN_CALL_DYNAMIC)
		return insn->_jump_table;

	return NULL;
}

static bool is_jump_table_jump(struct instruction *insn)
{
	struct alt_group *alt_group = insn->alt_group;

	if (insn_jump_table(insn))
		return true;

	/* Retpoline alternative for a jump table? */
	return alt_group && alt_group->orig_group &&
	       insn_jump_table(alt_group->orig_group->first_insn);
}

static bool is_sibling_call(struct instruction *insn)
{
	/*
	 * Assume only STT_FUNC calls have jump-tables.
	 */
	if (insn_func(insn)) {
		/* An indirect jump is either a sibling call or a jump to a table. */
		if (insn->type == INSN_JUMP_DYNAMIC)
			return !is_jump_table_jump(insn);
	}

	/* add_jump_destinations() sets insn_call_dest(insn) for sibling calls. */
	return (is_static_jump(insn) && insn_call_dest(insn));
}

/*
 * This checks to see if the given function is a "noreturn" function.
 *
 * For global functions which are outside the scope of this object file, we
 * have to keep a manual list of them.
 *
 * For local functions, we have to detect them manually by simply looking for
 * the lack of a return instruction.
 */
static bool __dead_end_function(struct objtool_file *file, struct symbol *func,
				int recursion)
{
	int i;
	struct instruction *insn;
	bool empty = true;

#define NORETURN(func) __stringify(func),
	static const char * const global_noreturns[] = {
#include "noreturns.h"
	};
#undef NORETURN

	if (!func)
		return false;

	if (func->bind == STB_GLOBAL || func->bind == STB_WEAK)
		for (i = 0; i < ARRAY_SIZE(global_noreturns); i++)
			if (!strcmp(func->name, global_noreturns[i]))
				return true;

	if (func->bind == STB_WEAK)
		return false;

	if (!func->len)
		return false;

	insn = find_insn(file, func->sec, func->offset);
<<<<<<< HEAD
	if (!insn || !insn->func)
=======
	if (!insn || !insn_func(insn))
>>>>>>> 98817289
		return false;

	func_for_each_insn(file, func, insn) {
		empty = false;

		if (insn->type == INSN_RETURN)
			return false;
	}

	if (empty)
		return false;

	/*
	 * A function can have a sibling call instead of a return.  In that
	 * case, the function's dead-end status depends on whether the target
	 * of the sibling call returns.
	 */
	func_for_each_insn(file, func, insn) {
		if (is_sibling_call(insn)) {
			struct instruction *dest = insn->jump_dest;

			if (!dest)
				/* sibling call to another file */
				return false;

			/* local sibling call */
			if (recursion == 5) {
				/*
				 * Infinite recursion: two functions have
				 * sibling calls to each other.  This is a very
				 * rare case.  It means they aren't dead ends.
				 */
				return false;
			}

			return __dead_end_function(file, insn_func(dest), recursion+1);
		}
	}

	return true;
}

static bool dead_end_function(struct objtool_file *file, struct symbol *func)
{
	return __dead_end_function(file, func, 0);
}

static void init_cfi_state(struct cfi_state *cfi)
{
	int i;

	for (i = 0; i < CFI_NUM_REGS; i++) {
		cfi->regs[i].base = CFI_UNDEFINED;
		cfi->vals[i].base = CFI_UNDEFINED;
	}
	cfi->cfa.base = CFI_UNDEFINED;
	cfi->drap_reg = CFI_UNDEFINED;
	cfi->drap_offset = -1;
}

static void init_insn_state(struct objtool_file *file, struct insn_state *state,
			    struct section *sec)
{
	memset(state, 0, sizeof(*state));
	init_cfi_state(&state->cfi);

	/*
	 * We need the full vmlinux for noinstr validation, otherwise we can
	 * not correctly determine insn_call_dest(insn)->sec (external symbols
	 * do not have a section).
	 */
	if (opts.link && opts.noinstr && sec)
		state->noinstr = sec->noinstr;
}

static struct cfi_state *cfi_alloc(void)
{
	struct cfi_state *cfi = calloc(sizeof(struct cfi_state), 1);
	if (!cfi) {
		WARN("calloc failed");
		exit(1);
	}
	nr_cfi++;
	return cfi;
}

static int cfi_bits;
static struct hlist_head *cfi_hash;

static inline bool cficmp(struct cfi_state *cfi1, struct cfi_state *cfi2)
{
	return memcmp((void *)cfi1 + sizeof(cfi1->hash),
		      (void *)cfi2 + sizeof(cfi2->hash),
		      sizeof(struct cfi_state) - sizeof(struct hlist_node));
}

static inline u32 cfi_key(struct cfi_state *cfi)
{
	return jhash((void *)cfi + sizeof(cfi->hash),
		     sizeof(*cfi) - sizeof(cfi->hash), 0);
}

static struct cfi_state *cfi_hash_find_or_add(struct cfi_state *cfi)
{
	struct hlist_head *head = &cfi_hash[hash_min(cfi_key(cfi), cfi_bits)];
	struct cfi_state *obj;

	hlist_for_each_entry(obj, head, hash) {
		if (!cficmp(cfi, obj)) {
			nr_cfi_cache++;
			return obj;
		}
	}

	obj = cfi_alloc();
	*obj = *cfi;
	hlist_add_head(&obj->hash, head);

	return obj;
}

static void cfi_hash_add(struct cfi_state *cfi)
{
	struct hlist_head *head = &cfi_hash[hash_min(cfi_key(cfi), cfi_bits)];

	hlist_add_head(&cfi->hash, head);
}

static void *cfi_hash_alloc(unsigned long size)
{
	cfi_bits = max(10, ilog2(size));
	cfi_hash = mmap(NULL, sizeof(struct hlist_head) << cfi_bits,
			PROT_READ|PROT_WRITE,
			MAP_PRIVATE|MAP_ANON, -1, 0);
	if (cfi_hash == (void *)-1L) {
		WARN("mmap fail cfi_hash");
		cfi_hash = NULL;
	}  else if (opts.stats) {
		printf("cfi_bits: %d\n", cfi_bits);
	}

	return cfi_hash;
}

static unsigned long nr_insns;
static unsigned long nr_insns_visited;

/*
 * Call the arch-specific instruction decoder for all the instructions and add
 * them to the global instruction list.
 */
static int decode_instructions(struct objtool_file *file)
{
	struct section *sec;
	struct symbol *func;
	unsigned long offset;
	struct instruction *insn;
	int ret;

	for_each_sec(file, sec) {
		struct instruction *insns = NULL;
		u8 prev_len = 0;
		u8 idx = 0;

		if (!(sec->sh.sh_flags & SHF_EXECINSTR))
			continue;

		if (strcmp(sec->name, ".altinstr_replacement") &&
		    strcmp(sec->name, ".altinstr_aux") &&
		    strncmp(sec->name, ".discard.", 9))
			sec->text = true;

		if (!strcmp(sec->name, ".noinstr.text") ||
		    !strcmp(sec->name, ".entry.text") ||
<<<<<<< HEAD
=======
		    !strcmp(sec->name, ".cpuidle.text") ||
>>>>>>> 98817289
		    !strncmp(sec->name, ".text..__x86.", 13))
			sec->noinstr = true;

		/*
		 * .init.text code is ran before userspace and thus doesn't
		 * strictly need retpolines, except for modules which are
		 * loaded late, they very much do need retpoline in their
		 * .init.text
		 */
		if (!strcmp(sec->name, ".init.text") && !opts.module)
			sec->init = true;

		for (offset = 0; offset < sec->sh.sh_size; offset += insn->len) {
			if (!insns || idx == INSN_CHUNK_MAX) {
				insns = calloc(sizeof(*insn), INSN_CHUNK_SIZE);
				if (!insns) {
					WARN("malloc failed");
					return -1;
				}
				idx = 0;
			} else {
				idx++;
			}
			insn = &insns[idx];
			insn->idx = idx;

			INIT_LIST_HEAD(&insn->call_node);
			insn->sec = sec;
			insn->offset = offset;
			insn->prev_len = prev_len;

			ret = arch_decode_instruction(file, sec, offset,
						      sec->sh.sh_size - offset,
						      insn);
			if (ret)
				return ret;

			prev_len = insn->len;

			/*
			 * By default, "ud2" is a dead end unless otherwise
			 * annotated, because GCC 7 inserts it for certain
			 * divide-by-zero cases.
			 */
			if (insn->type == INSN_BUG)
				insn->dead_end = true;

			hash_add(file->insn_hash, &insn->hash, sec_offset_hash(sec, insn->offset));
			nr_insns++;
		}

//		printf("%s: last chunk used: %d\n", sec->name, (int)idx);

		sec_for_each_sym(sec, func) {
			if (func->type != STT_NOTYPE && func->type != STT_FUNC)
				continue;

			if (func->offset == sec->sh.sh_size) {
				/* Heuristic: likely an "end" symbol */
				if (func->type == STT_NOTYPE)
					continue;
				WARN("%s(): STT_FUNC at end of section",
				     func->name);
				return -1;
			}

			if (func->embedded_insn || func->alias != func)
				continue;

			if (!find_insn(file, sec, func->offset)) {
				WARN("%s(): can't find starting instruction",
				     func->name);
				return -1;
			}

			sym_for_each_insn(file, func, insn) {
				insn->sym = func;
				if (func->type == STT_FUNC &&
				    insn->type == INSN_ENDBR &&
				    list_empty(&insn->call_node)) {
					if (insn->offset == func->offset) {
						list_add_tail(&insn->call_node, &file->endbr_list);
						file->nr_endbr++;
					} else {
						file->nr_endbr_int++;
					}
				}
			}
		}
	}

	if (opts.stats)
		printf("nr_insns: %lu\n", nr_insns);

	return 0;
}

/*
 * Read the pv_ops[] .data table to find the static initialized values.
 */
static int add_pv_ops(struct objtool_file *file, const char *symname)
{
	struct symbol *sym, *func;
	unsigned long off, end;
	struct reloc *reloc;
	int idx;

	sym = find_symbol_by_name(file->elf, symname);
	if (!sym)
		return 0;

	off = sym->offset;
	end = off + sym->len;
	for (;;) {
		reloc = find_reloc_by_dest_range(file->elf, sym->sec, off, end - off);
		if (!reloc)
			break;

		func = reloc->sym;
		if (func->type == STT_SECTION)
			func = find_symbol_by_offset(reloc->sym->sec,
						     reloc_addend(reloc));

		idx = (reloc_offset(reloc) - sym->offset) / sizeof(unsigned long);

		objtool_pv_add(file, idx, func);

		off = reloc_offset(reloc) + 1;
		if (off > end)
			break;
	}

	return 0;
}

/*
 * Allocate and initialize file->pv_ops[].
 */
static int init_pv_ops(struct objtool_file *file)
{
	static const char *pv_ops_tables[] = {
		"pv_ops",
		"xen_cpu_ops",
		"xen_irq_ops",
		"xen_mmu_ops",
		NULL,
	};
	const char *pv_ops;
	struct symbol *sym;
	int idx, nr;

	if (!opts.noinstr)
		return 0;

	file->pv_ops = NULL;

	sym = find_symbol_by_name(file->elf, "pv_ops");
	if (!sym)
		return 0;

	nr = sym->len / sizeof(unsigned long);
	file->pv_ops = calloc(sizeof(struct pv_state), nr);
	if (!file->pv_ops)
		return -1;

	for (idx = 0; idx < nr; idx++)
		INIT_LIST_HEAD(&file->pv_ops[idx].targets);

	for (idx = 0; (pv_ops = pv_ops_tables[idx]); idx++)
		add_pv_ops(file, pv_ops);

	return 0;
}

static struct instruction *find_last_insn(struct objtool_file *file,
					  struct section *sec)
{
	struct instruction *insn = NULL;
	unsigned int offset;
	unsigned int end = (sec->sh.sh_size > 10) ? sec->sh.sh_size - 10 : 0;

	for (offset = sec->sh.sh_size - 1; offset >= end && !insn; offset--)
		insn = find_insn(file, sec, offset);

	return insn;
}

/*
 * Mark "ud2" instructions and manually annotated dead ends.
 */
static int add_dead_ends(struct objtool_file *file)
{
	struct section *rsec;
	struct reloc *reloc;
	struct instruction *insn;
	s64 addend;

	/*
	 * Check for manually annotated dead ends.
	 */
	rsec = find_section_by_name(file->elf, ".rela.discard.unreachable");
	if (!rsec)
		goto reachable;

	for_each_reloc(rsec, reloc) {

		if (reloc->sym->type != STT_SECTION) {
			WARN("unexpected relocation symbol type in %s", rsec->name);
			return -1;
		}

		addend = reloc_addend(reloc);

		insn = find_insn(file, reloc->sym->sec, addend);
		if (insn)
			insn = prev_insn_same_sec(file, insn);
		else if (addend == reloc->sym->sec->sh.sh_size) {
			insn = find_last_insn(file, reloc->sym->sec);
			if (!insn) {
				WARN("can't find unreachable insn at %s+0x%" PRIx64,
				     reloc->sym->sec->name, addend);
				return -1;
			}
		} else {
			WARN("can't find unreachable insn at %s+0x%" PRIx64,
			     reloc->sym->sec->name, addend);
			return -1;
		}

		insn->dead_end = true;
	}

reachable:
	/*
	 * These manually annotated reachable checks are needed for GCC 4.4,
	 * where the Linux unreachable() macro isn't supported.  In that case
	 * GCC doesn't know the "ud2" is fatal, so it generates code as if it's
	 * not a dead end.
	 */
	rsec = find_section_by_name(file->elf, ".rela.discard.reachable");
	if (!rsec)
		return 0;

	for_each_reloc(rsec, reloc) {

		if (reloc->sym->type != STT_SECTION) {
			WARN("unexpected relocation symbol type in %s", rsec->name);
			return -1;
		}

		addend = reloc_addend(reloc);

		insn = find_insn(file, reloc->sym->sec, addend);
		if (insn)
			insn = prev_insn_same_sec(file, insn);
		else if (addend == reloc->sym->sec->sh.sh_size) {
			insn = find_last_insn(file, reloc->sym->sec);
			if (!insn) {
				WARN("can't find reachable insn at %s+0x%" PRIx64,
				     reloc->sym->sec->name, addend);
				return -1;
			}
		} else {
			WARN("can't find reachable insn at %s+0x%" PRIx64,
			     reloc->sym->sec->name, addend);
			return -1;
		}

		insn->dead_end = false;
	}

	return 0;
}

static int create_static_call_sections(struct objtool_file *file)
{
	struct static_call_site *site;
	struct section *sec;
	struct instruction *insn;
	struct symbol *key_sym;
	char *key_name, *tmp;
	int idx;

	sec = find_section_by_name(file->elf, ".static_call_sites");
	if (sec) {
		INIT_LIST_HEAD(&file->static_call_list);
		WARN("file already has .static_call_sites section, skipping");
		return 0;
	}

	if (list_empty(&file->static_call_list))
		return 0;

	idx = 0;
	list_for_each_entry(insn, &file->static_call_list, call_node)
		idx++;

	sec = elf_create_section_pair(file->elf, ".static_call_sites",
				      sizeof(*site), idx, idx * 2);
	if (!sec)
		return -1;

	/* Allow modules to modify the low bits of static_call_site::key */
	sec->sh.sh_flags |= SHF_WRITE;

	idx = 0;
	list_for_each_entry(insn, &file->static_call_list, call_node) {

		/* populate reloc for 'addr' */
		if (!elf_init_reloc_text_sym(file->elf, sec,
					     idx * sizeof(*site), idx * 2,
					     insn->sec, insn->offset))
			return -1;

		/* find key symbol */
		key_name = strdup(insn_call_dest(insn)->name);
		if (!key_name) {
			perror("strdup");
			return -1;
		}
		if (strncmp(key_name, STATIC_CALL_TRAMP_PREFIX_STR,
			    STATIC_CALL_TRAMP_PREFIX_LEN)) {
			WARN("static_call: trampoline name malformed: %s", key_name);
			free(key_name);
			return -1;
		}
		tmp = key_name + STATIC_CALL_TRAMP_PREFIX_LEN - STATIC_CALL_KEY_PREFIX_LEN;
		memcpy(tmp, STATIC_CALL_KEY_PREFIX_STR, STATIC_CALL_KEY_PREFIX_LEN);

		key_sym = find_symbol_by_name(file->elf, tmp);
		if (!key_sym) {
			if (!opts.module) {
				WARN("static_call: can't find static_call_key symbol: %s", tmp);
				free(key_name);
				return -1;
			}

			/*
			 * For modules(), the key might not be exported, which
			 * means the module can make static calls but isn't
			 * allowed to change them.
			 *
			 * In that case we temporarily set the key to be the
			 * trampoline address.  This is fixed up in
			 * static_call_add_module().
			 */
			key_sym = insn_call_dest(insn);
		}
		free(key_name);

		/* populate reloc for 'key' */
		if (!elf_init_reloc_data_sym(file->elf, sec,
					     idx * sizeof(*site) + 4,
					     (idx * 2) + 1, key_sym,
					     is_sibling_call(insn) * STATIC_CALL_SITE_TAIL))
			return -1;

		idx++;
	}

	return 0;
}

static int create_retpoline_sites_sections(struct objtool_file *file)
{
	struct instruction *insn;
	struct section *sec;
	int idx;

	sec = find_section_by_name(file->elf, ".retpoline_sites");
	if (sec) {
		WARN("file already has .retpoline_sites, skipping");
		return 0;
	}

	idx = 0;
	list_for_each_entry(insn, &file->retpoline_call_list, call_node)
		idx++;

	if (!idx)
		return 0;

	sec = elf_create_section_pair(file->elf, ".retpoline_sites",
				      sizeof(int), idx, idx);
	if (!sec)
		return -1;

	idx = 0;
	list_for_each_entry(insn, &file->retpoline_call_list, call_node) {

		if (!elf_init_reloc_text_sym(file->elf, sec,
					     idx * sizeof(int), idx,
					     insn->sec, insn->offset))
			return -1;

		idx++;
	}

	return 0;
}

static int create_return_sites_sections(struct objtool_file *file)
{
	struct instruction *insn;
	struct section *sec;
	int idx;

	sec = find_section_by_name(file->elf, ".return_sites");
	if (sec) {
		WARN("file already has .return_sites, skipping");
		return 0;
	}

	idx = 0;
	list_for_each_entry(insn, &file->return_thunk_list, call_node)
		idx++;

	if (!idx)
		return 0;

	sec = elf_create_section_pair(file->elf, ".return_sites",
				      sizeof(int), idx, idx);
	if (!sec)
		return -1;

	idx = 0;
	list_for_each_entry(insn, &file->return_thunk_list, call_node) {

		if (!elf_init_reloc_text_sym(file->elf, sec,
					     idx * sizeof(int), idx,
					     insn->sec, insn->offset))
			return -1;

		idx++;
	}

	return 0;
}

static int create_ibt_endbr_seal_sections(struct objtool_file *file)
{
	struct instruction *insn;
	struct section *sec;
	int idx;

	sec = find_section_by_name(file->elf, ".ibt_endbr_seal");
	if (sec) {
		WARN("file already has .ibt_endbr_seal, skipping");
		return 0;
	}

	idx = 0;
	list_for_each_entry(insn, &file->endbr_list, call_node)
		idx++;

	if (opts.stats) {
		printf("ibt: ENDBR at function start: %d\n", file->nr_endbr);
		printf("ibt: ENDBR inside functions:  %d\n", file->nr_endbr_int);
		printf("ibt: superfluous ENDBR:       %d\n", idx);
	}

	if (!idx)
		return 0;

	sec = elf_create_section_pair(file->elf, ".ibt_endbr_seal",
				      sizeof(int), idx, idx);
	if (!sec)
		return -1;

	idx = 0;
	list_for_each_entry(insn, &file->endbr_list, call_node) {

		int *site = (int *)sec->data->d_buf + idx;
		struct symbol *sym = insn->sym;
		*site = 0;

		if (opts.module && sym && sym->type == STT_FUNC &&
		    insn->offset == sym->offset &&
		    (!strcmp(sym->name, "init_module") ||
		     !strcmp(sym->name, "cleanup_module")))
			WARN("%s(): not an indirect call target", sym->name);

		if (!elf_init_reloc_text_sym(file->elf, sec,
					     idx * sizeof(int), idx,
					     insn->sec, insn->offset))
			return -1;

		idx++;
	}

	return 0;
}

static int create_cfi_sections(struct objtool_file *file)
{
	struct section *sec;
	struct symbol *sym;
	int idx;

	sec = find_section_by_name(file->elf, ".cfi_sites");
	if (sec) {
		INIT_LIST_HEAD(&file->call_list);
		WARN("file already has .cfi_sites section, skipping");
		return 0;
	}

	idx = 0;
	for_each_sym(file, sym) {
		if (sym->type != STT_FUNC)
			continue;

		if (strncmp(sym->name, "__cfi_", 6))
			continue;

		idx++;
	}

	sec = elf_create_section_pair(file->elf, ".cfi_sites",
				      sizeof(unsigned int), idx, idx);
	if (!sec)
		return -1;

	idx = 0;
	for_each_sym(file, sym) {
		if (sym->type != STT_FUNC)
			continue;

		if (strncmp(sym->name, "__cfi_", 6))
			continue;

		if (!elf_init_reloc_text_sym(file->elf, sec,
					     idx * sizeof(unsigned int), idx,
					     sym->sec, sym->offset))
			return -1;

		idx++;
	}

	return 0;
}

static int create_mcount_loc_sections(struct objtool_file *file)
{
	size_t addr_size = elf_addr_size(file->elf);
	struct instruction *insn;
	struct section *sec;
	int idx;

	sec = find_section_by_name(file->elf, "__mcount_loc");
	if (sec) {
		INIT_LIST_HEAD(&file->mcount_loc_list);
		WARN("file already has __mcount_loc section, skipping");
		return 0;
	}

	if (list_empty(&file->mcount_loc_list))
		return 0;

	idx = 0;
	list_for_each_entry(insn, &file->mcount_loc_list, call_node)
		idx++;

	sec = elf_create_section_pair(file->elf, "__mcount_loc", addr_size,
				      idx, idx);
	if (!sec)
		return -1;

	sec->sh.sh_addralign = addr_size;

	idx = 0;
	list_for_each_entry(insn, &file->mcount_loc_list, call_node) {

		struct reloc *reloc;

		reloc = elf_init_reloc_text_sym(file->elf, sec, idx * addr_size, idx,
					       insn->sec, insn->offset);
		if (!reloc)
			return -1;

		set_reloc_type(file->elf, reloc, addr_size == 8 ? R_ABS64 : R_ABS32);

		idx++;
	}

	return 0;
}

static int create_direct_call_sections(struct objtool_file *file)
{
	struct instruction *insn;
	struct section *sec;
	int idx;

	sec = find_section_by_name(file->elf, ".call_sites");
	if (sec) {
		INIT_LIST_HEAD(&file->call_list);
		WARN("file already has .call_sites section, skipping");
		return 0;
	}

	if (list_empty(&file->call_list))
		return 0;

	idx = 0;
	list_for_each_entry(insn, &file->call_list, call_node)
		idx++;

	sec = elf_create_section_pair(file->elf, ".call_sites",
				      sizeof(unsigned int), idx, idx);
	if (!sec)
		return -1;

	idx = 0;
	list_for_each_entry(insn, &file->call_list, call_node) {

		if (!elf_init_reloc_text_sym(file->elf, sec,
					     idx * sizeof(unsigned int), idx,
					     insn->sec, insn->offset))
			return -1;

		idx++;
	}

	return 0;
}

/*
 * Warnings shouldn't be reported for ignored functions.
 */
static void add_ignores(struct objtool_file *file)
{
	struct instruction *insn;
	struct section *rsec;
	struct symbol *func;
	struct reloc *reloc;

	rsec = find_section_by_name(file->elf, ".rela.discard.func_stack_frame_non_standard");
	if (!rsec)
		return;

	for_each_reloc(rsec, reloc) {
		switch (reloc->sym->type) {
		case STT_FUNC:
			func = reloc->sym;
			break;

		case STT_SECTION:
			func = find_func_by_offset(reloc->sym->sec, reloc_addend(reloc));
			if (!func)
				continue;
			break;

		default:
			WARN("unexpected relocation symbol type in %s: %d",
			     rsec->name, reloc->sym->type);
			continue;
		}

		func_for_each_insn(file, func, insn)
			insn->ignore = true;
	}
}

/*
 * This is a whitelist of functions that is allowed to be called with AC set.
 * The list is meant to be minimal and only contains compiler instrumentation
 * ABI and a few functions used to implement *_{to,from}_user() functions.
 *
 * These functions must not directly change AC, but may PUSHF/POPF.
 */
static const char *uaccess_safe_builtin[] = {
	/* KASAN */
	"kasan_report",
	"kasan_check_range",
	/* KASAN out-of-line */
	"__asan_loadN_noabort",
	"__asan_load1_noabort",
	"__asan_load2_noabort",
	"__asan_load4_noabort",
	"__asan_load8_noabort",
	"__asan_load16_noabort",
	"__asan_storeN_noabort",
	"__asan_store1_noabort",
	"__asan_store2_noabort",
	"__asan_store4_noabort",
	"__asan_store8_noabort",
	"__asan_store16_noabort",
	"__kasan_check_read",
	"__kasan_check_write",
	/* KASAN in-line */
	"__asan_report_load_n_noabort",
	"__asan_report_load1_noabort",
	"__asan_report_load2_noabort",
	"__asan_report_load4_noabort",
	"__asan_report_load8_noabort",
	"__asan_report_load16_noabort",
	"__asan_report_store_n_noabort",
	"__asan_report_store1_noabort",
	"__asan_report_store2_noabort",
	"__asan_report_store4_noabort",
	"__asan_report_store8_noabort",
	"__asan_report_store16_noabort",
	/* KCSAN */
	"__kcsan_check_access",
	"__kcsan_mb",
	"__kcsan_wmb",
	"__kcsan_rmb",
	"__kcsan_release",
	"kcsan_found_watchpoint",
	"kcsan_setup_watchpoint",
	"kcsan_check_scoped_accesses",
	"kcsan_disable_current",
	"kcsan_enable_current_nowarn",
	/* KCSAN/TSAN */
	"__tsan_func_entry",
	"__tsan_func_exit",
	"__tsan_read_range",
	"__tsan_write_range",
	"__tsan_read1",
	"__tsan_read2",
	"__tsan_read4",
	"__tsan_read8",
	"__tsan_read16",
	"__tsan_write1",
	"__tsan_write2",
	"__tsan_write4",
	"__tsan_write8",
	"__tsan_write16",
	"__tsan_read_write1",
	"__tsan_read_write2",
	"__tsan_read_write4",
	"__tsan_read_write8",
	"__tsan_read_write16",
	"__tsan_volatile_read1",
	"__tsan_volatile_read2",
	"__tsan_volatile_read4",
	"__tsan_volatile_read8",
	"__tsan_volatile_read16",
	"__tsan_volatile_write1",
	"__tsan_volatile_write2",
	"__tsan_volatile_write4",
	"__tsan_volatile_write8",
	"__tsan_volatile_write16",
	"__tsan_atomic8_load",
	"__tsan_atomic16_load",
	"__tsan_atomic32_load",
	"__tsan_atomic64_load",
	"__tsan_atomic8_store",
	"__tsan_atomic16_store",
	"__tsan_atomic32_store",
	"__tsan_atomic64_store",
	"__tsan_atomic8_exchange",
	"__tsan_atomic16_exchange",
	"__tsan_atomic32_exchange",
	"__tsan_atomic64_exchange",
	"__tsan_atomic8_fetch_add",
	"__tsan_atomic16_fetch_add",
	"__tsan_atomic32_fetch_add",
	"__tsan_atomic64_fetch_add",
	"__tsan_atomic8_fetch_sub",
	"__tsan_atomic16_fetch_sub",
	"__tsan_atomic32_fetch_sub",
	"__tsan_atomic64_fetch_sub",
	"__tsan_atomic8_fetch_and",
	"__tsan_atomic16_fetch_and",
	"__tsan_atomic32_fetch_and",
	"__tsan_atomic64_fetch_and",
	"__tsan_atomic8_fetch_or",
	"__tsan_atomic16_fetch_or",
	"__tsan_atomic32_fetch_or",
	"__tsan_atomic64_fetch_or",
	"__tsan_atomic8_fetch_xor",
	"__tsan_atomic16_fetch_xor",
	"__tsan_atomic32_fetch_xor",
	"__tsan_atomic64_fetch_xor",
	"__tsan_atomic8_fetch_nand",
	"__tsan_atomic16_fetch_nand",
	"__tsan_atomic32_fetch_nand",
	"__tsan_atomic64_fetch_nand",
	"__tsan_atomic8_compare_exchange_strong",
	"__tsan_atomic16_compare_exchange_strong",
	"__tsan_atomic32_compare_exchange_strong",
	"__tsan_atomic64_compare_exchange_strong",
	"__tsan_atomic8_compare_exchange_weak",
	"__tsan_atomic16_compare_exchange_weak",
	"__tsan_atomic32_compare_exchange_weak",
	"__tsan_atomic64_compare_exchange_weak",
	"__tsan_atomic8_compare_exchange_val",
	"__tsan_atomic16_compare_exchange_val",
	"__tsan_atomic32_compare_exchange_val",
	"__tsan_atomic64_compare_exchange_val",
	"__tsan_atomic_thread_fence",
	"__tsan_atomic_signal_fence",
	"__tsan_unaligned_read16",
	"__tsan_unaligned_write16",
	/* KCOV */
	"write_comp_data",
	"check_kcov_mode",
	"__sanitizer_cov_trace_pc",
	"__sanitizer_cov_trace_const_cmp1",
	"__sanitizer_cov_trace_const_cmp2",
	"__sanitizer_cov_trace_const_cmp4",
	"__sanitizer_cov_trace_const_cmp8",
	"__sanitizer_cov_trace_cmp1",
	"__sanitizer_cov_trace_cmp2",
	"__sanitizer_cov_trace_cmp4",
	"__sanitizer_cov_trace_cmp8",
	"__sanitizer_cov_trace_switch",
	/* KMSAN */
	"kmsan_copy_to_user",
	"kmsan_report",
	"kmsan_unpoison_entry_regs",
	"kmsan_unpoison_memory",
	"__msan_chain_origin",
	"__msan_get_context_state",
	"__msan_instrument_asm_store",
	"__msan_metadata_ptr_for_load_1",
	"__msan_metadata_ptr_for_load_2",
	"__msan_metadata_ptr_for_load_4",
	"__msan_metadata_ptr_for_load_8",
	"__msan_metadata_ptr_for_load_n",
	"__msan_metadata_ptr_for_store_1",
	"__msan_metadata_ptr_for_store_2",
	"__msan_metadata_ptr_for_store_4",
	"__msan_metadata_ptr_for_store_8",
	"__msan_metadata_ptr_for_store_n",
	"__msan_poison_alloca",
	"__msan_warning",
	/* UBSAN */
	"ubsan_type_mismatch_common",
	"__ubsan_handle_type_mismatch",
	"__ubsan_handle_type_mismatch_v1",
	"__ubsan_handle_shift_out_of_bounds",
	"__ubsan_handle_load_invalid_value",
	/* STACKLEAK */
	"stackleak_track_stack",
	/* misc */
	"csum_partial_copy_generic",
	"copy_mc_fragile",
	"copy_mc_fragile_handle_tail",
	"copy_mc_enhanced_fast_string",
	"ftrace_likely_update", /* CONFIG_TRACE_BRANCH_PROFILING */
	"rep_stos_alternative",
	"rep_movs_alternative",
	"__copy_user_nocache",
	NULL
};

static void add_uaccess_safe(struct objtool_file *file)
{
	struct symbol *func;
	const char **name;

	if (!opts.uaccess)
		return;

	for (name = uaccess_safe_builtin; *name; name++) {
		func = find_symbol_by_name(file->elf, *name);
		if (!func)
			continue;

		func->uaccess_safe = true;
	}
}

/*
 * FIXME: For now, just ignore any alternatives which add retpolines.  This is
 * a temporary hack, as it doesn't allow ORC to unwind from inside a retpoline.
 * But it at least allows objtool to understand the control flow *around* the
 * retpoline.
 */
static int add_ignore_alternatives(struct objtool_file *file)
{
	struct section *rsec;
	struct reloc *reloc;
	struct instruction *insn;

	rsec = find_section_by_name(file->elf, ".rela.discard.ignore_alts");
	if (!rsec)
		return 0;

	for_each_reloc(rsec, reloc) {
		if (reloc->sym->type != STT_SECTION) {
			WARN("unexpected relocation symbol type in %s", rsec->name);
			return -1;
		}

		insn = find_insn(file, reloc->sym->sec, reloc_addend(reloc));
		if (!insn) {
			WARN("bad .discard.ignore_alts entry");
			return -1;
		}

		insn->ignore_alts = true;
	}

	return 0;
}

/*
 * Symbols that replace INSN_CALL_DYNAMIC, every (tail) call to such a symbol
 * will be added to the .retpoline_sites section.
 */
__weak bool arch_is_retpoline(struct symbol *sym)
{
	return false;
}

/*
 * Symbols that replace INSN_RETURN, every (tail) call to such a symbol
 * will be added to the .return_sites section.
 */
__weak bool arch_is_rethunk(struct symbol *sym)
{
	return false;
}

/*
 * Symbols that are embedded inside other instructions, because sometimes crazy
 * code exists. These are mostly ignored for validation purposes.
 */
__weak bool arch_is_embedded_insn(struct symbol *sym)
{
	return false;
}
<<<<<<< HEAD

#define NEGATIVE_RELOC	((void *)-1L)
=======
>>>>>>> 98817289

static struct reloc *insn_reloc(struct objtool_file *file, struct instruction *insn)
{
	struct reloc *reloc;

	if (insn->no_reloc)
		return NULL;

	if (!file)
		return NULL;

	reloc = find_reloc_by_dest_range(file->elf, insn->sec,
					 insn->offset, insn->len);
	if (!reloc) {
		insn->no_reloc = 1;
		return NULL;
	}

	return reloc;
}

static void remove_insn_ops(struct instruction *insn)
{
	struct stack_op *op, *next;

	for (op = insn->stack_ops; op; op = next) {
		next = op->next;
		free(op);
	}
	insn->stack_ops = NULL;
}

static void annotate_call_site(struct objtool_file *file,
			       struct instruction *insn, bool sibling)
{
	struct reloc *reloc = insn_reloc(file, insn);
	struct symbol *sym = insn_call_dest(insn);

	if (!sym)
		sym = reloc->sym;

	/*
	 * Alternative replacement code is just template code which is
	 * sometimes copied to the original instruction. For now, don't
	 * annotate it. (In the future we might consider annotating the
	 * original instruction if/when it ever makes sense to do so.)
	 */
	if (!strcmp(insn->sec->name, ".altinstr_replacement"))
		return;

	if (sym->static_call_tramp) {
		list_add_tail(&insn->call_node, &file->static_call_list);
		return;
	}

	if (sym->retpoline_thunk) {
		list_add_tail(&insn->call_node, &file->retpoline_call_list);
		return;
	}

	/*
	 * Many compilers cannot disable KCOV or sanitizer calls with a function
	 * attribute so they need a little help, NOP out any such calls from
	 * noinstr text.
	 */
	if (opts.hack_noinstr && insn->sec->noinstr && sym->profiling_func) {
		if (reloc)
			set_reloc_type(file->elf, reloc, R_NONE);

		elf_write_insn(file->elf, insn->sec,
			       insn->offset, insn->len,
			       sibling ? arch_ret_insn(insn->len)
			               : arch_nop_insn(insn->len));

		insn->type = sibling ? INSN_RETURN : INSN_NOP;

		if (sibling) {
			/*
			 * We've replaced the tail-call JMP insn by two new
			 * insn: RET; INT3, except we only have a single struct
			 * insn here. Mark it retpoline_safe to avoid the SLS
			 * warning, instead of adding another insn.
			 */
			insn->retpoline_safe = true;
		}

		return;
	}

	if (opts.mcount && sym->fentry) {
		if (sibling)
			WARN_INSN(insn, "tail call to __fentry__ !?!?");
		if (opts.mnop) {
			if (reloc)
				set_reloc_type(file->elf, reloc, R_NONE);

			elf_write_insn(file->elf, insn->sec,
				       insn->offset, insn->len,
				       arch_nop_insn(insn->len));

			insn->type = INSN_NOP;
		}

		list_add_tail(&insn->call_node, &file->mcount_loc_list);
		return;
	}

	if (insn->type == INSN_CALL && !insn->sec->init)
		list_add_tail(&insn->call_node, &file->call_list);

	if (!sibling && dead_end_function(file, sym))
		insn->dead_end = true;
}

static void add_call_dest(struct objtool_file *file, struct instruction *insn,
			  struct symbol *dest, bool sibling)
{
	insn->_call_dest = dest;
	if (!dest)
		return;

	/*
	 * Whatever stack impact regular CALLs have, should be undone
	 * by the RETURN of the called function.
	 *
	 * Annotated intra-function calls retain the stack_ops but
	 * are converted to JUMP, see read_intra_function_calls().
	 */
	remove_insn_ops(insn);

	annotate_call_site(file, insn, sibling);
}

static void add_retpoline_call(struct objtool_file *file, struct instruction *insn)
{
	/*
	 * Retpoline calls/jumps are really dynamic calls/jumps in disguise,
	 * so convert them accordingly.
	 */
	switch (insn->type) {
	case INSN_CALL:
		insn->type = INSN_CALL_DYNAMIC;
		break;
	case INSN_JUMP_UNCONDITIONAL:
		insn->type = INSN_JUMP_DYNAMIC;
		break;
	case INSN_JUMP_CONDITIONAL:
		insn->type = INSN_JUMP_DYNAMIC_CONDITIONAL;
		break;
	default:
		return;
	}

	insn->retpoline_safe = true;

	/*
	 * Whatever stack impact regular CALLs have, should be undone
	 * by the RETURN of the called function.
	 *
	 * Annotated intra-function calls retain the stack_ops but
	 * are converted to JUMP, see read_intra_function_calls().
	 */
	remove_insn_ops(insn);

	annotate_call_site(file, insn, false);
}

static void add_return_call(struct objtool_file *file, struct instruction *insn, bool add)
{
	/*
	 * Return thunk tail calls are really just returns in disguise,
	 * so convert them accordingly.
	 */
	insn->type = INSN_RETURN;
	insn->retpoline_safe = true;

	if (add)
		list_add_tail(&insn->call_node, &file->return_thunk_list);
}

static bool is_first_func_insn(struct objtool_file *file,
			       struct instruction *insn, struct symbol *sym)
{
	if (insn->offset == sym->offset)
		return true;

	/* Allow direct CALL/JMP past ENDBR */
	if (opts.ibt) {
		struct instruction *prev = prev_insn_same_sym(file, insn);

		if (prev && prev->type == INSN_ENDBR &&
		    insn->offset == sym->offset + prev->len)
			return true;
	}

	return false;
}

/*
 * A sibling call is a tail-call to another symbol -- to differentiate from a
 * recursive tail-call which is to the same symbol.
 */
static bool jump_is_sibling_call(struct objtool_file *file,
				 struct instruction *from, struct instruction *to)
{
	struct symbol *fs = from->sym;
	struct symbol *ts = to->sym;

	/* Not a sibling call if from/to a symbol hole */
	if (!fs || !ts)
		return false;

	/* Not a sibling call if not targeting the start of a symbol. */
	if (!is_first_func_insn(file, to, ts))
		return false;

	/* Disallow sibling calls into STT_NOTYPE */
	if (ts->type == STT_NOTYPE)
		return false;

	/* Must not be self to be a sibling */
	return fs->pfunc != ts->pfunc;
}

/*
 * Find the destination instructions for all jumps.
 */
static int add_jump_destinations(struct objtool_file *file)
{
	struct instruction *insn, *jump_dest;
	struct reloc *reloc;
	struct section *dest_sec;
	unsigned long dest_off;

	for_each_insn(file, insn) {
		if (insn->jump_dest) {
			/*
			 * handle_group_alt() may have previously set
			 * 'jump_dest' for some alternatives.
			 */
			continue;
		}
		if (!is_static_jump(insn))
			continue;

		reloc = insn_reloc(file, insn);
		if (!reloc) {
			dest_sec = insn->sec;
			dest_off = arch_jump_destination(insn);
		} else if (reloc->sym->type == STT_SECTION) {
			dest_sec = reloc->sym->sec;
			dest_off = arch_dest_reloc_offset(reloc_addend(reloc));
		} else if (reloc->sym->retpoline_thunk) {
			add_retpoline_call(file, insn);
			continue;
		} else if (reloc->sym->return_thunk) {
			add_return_call(file, insn, true);
			continue;
		} else if (insn_func(insn)) {
			/*
			 * External sibling call or internal sibling call with
			 * STT_FUNC reloc.
			 */
			add_call_dest(file, insn, reloc->sym, true);
			continue;
		} else if (reloc->sym->sec->idx) {
			dest_sec = reloc->sym->sec;
			dest_off = reloc->sym->sym.st_value +
				   arch_dest_reloc_offset(reloc_addend(reloc));
		} else {
			/* non-func asm code jumping to another file */
			continue;
		}

		jump_dest = find_insn(file, dest_sec, dest_off);
		if (!jump_dest) {
			struct symbol *sym = find_symbol_by_offset(dest_sec, dest_off);

			/*
			 * This is a special case for retbleed_untrain_ret().
			 * It jumps to __x86_return_thunk(), but objtool
			 * can't find the thunk's starting RET
			 * instruction, because the RET is also in the
			 * middle of another instruction.  Objtool only
			 * knows about the outer instruction.
			 */
			if (sym && sym->embedded_insn) {
				add_return_call(file, insn, false);
				continue;
			}

			WARN_INSN(insn, "can't find jump dest instruction at %s+0x%lx",
				  dest_sec->name, dest_off);
			return -1;
		}

		/*
		 * Cross-function jump.
		 */
		if (insn_func(insn) && insn_func(jump_dest) &&
		    insn_func(insn) != insn_func(jump_dest)) {

			/*
			 * For GCC 8+, create parent/child links for any cold
			 * subfunctions.  This is _mostly_ redundant with a
			 * similar initialization in read_symbols().
			 *
			 * If a function has aliases, we want the *first* such
			 * function in the symbol table to be the subfunction's
			 * parent.  In that case we overwrite the
			 * initialization done in read_symbols().
			 *
			 * However this code can't completely replace the
			 * read_symbols() code because this doesn't detect the
			 * case where the parent function's only reference to a
			 * subfunction is through a jump table.
			 */
			if (!strstr(insn_func(insn)->name, ".cold") &&
			    strstr(insn_func(jump_dest)->name, ".cold")) {
				insn_func(insn)->cfunc = insn_func(jump_dest);
				insn_func(jump_dest)->pfunc = insn_func(insn);
			}
		}

		if (jump_is_sibling_call(file, insn, jump_dest)) {
			/*
			 * Internal sibling call without reloc or with
			 * STT_SECTION reloc.
			 */
			add_call_dest(file, insn, insn_func(jump_dest), true);
			continue;
		}

		insn->jump_dest = jump_dest;
	}

	return 0;
}

static struct symbol *find_call_destination(struct section *sec, unsigned long offset)
{
	struct symbol *call_dest;

	call_dest = find_func_by_offset(sec, offset);
	if (!call_dest)
		call_dest = find_symbol_by_offset(sec, offset);

	return call_dest;
}

/*
 * Find the destination instructions for all calls.
 */
static int add_call_destinations(struct objtool_file *file)
{
	struct instruction *insn;
	unsigned long dest_off;
	struct symbol *dest;
	struct reloc *reloc;

	for_each_insn(file, insn) {
		if (insn->type != INSN_CALL)
			continue;

		reloc = insn_reloc(file, insn);
		if (!reloc) {
			dest_off = arch_jump_destination(insn);
			dest = find_call_destination(insn->sec, dest_off);

			add_call_dest(file, insn, dest, false);

			if (insn->ignore)
				continue;

			if (!insn_call_dest(insn)) {
				WARN_INSN(insn, "unannotated intra-function call");
				return -1;
			}

			if (insn_func(insn) && insn_call_dest(insn)->type != STT_FUNC) {
				WARN_INSN(insn, "unsupported call to non-function");
				return -1;
			}

		} else if (reloc->sym->type == STT_SECTION) {
			dest_off = arch_dest_reloc_offset(reloc_addend(reloc));
			dest = find_call_destination(reloc->sym->sec, dest_off);
			if (!dest) {
				WARN_INSN(insn, "can't find call dest symbol at %s+0x%lx",
					  reloc->sym->sec->name, dest_off);
				return -1;
			}

			add_call_dest(file, insn, dest, false);

		} else if (reloc->sym->retpoline_thunk) {
			add_retpoline_call(file, insn);

		} else
			add_call_dest(file, insn, reloc->sym, false);
	}

	return 0;
}

/*
 * The .alternatives section requires some extra special care over and above
 * other special sections because alternatives are patched in place.
 */
static int handle_group_alt(struct objtool_file *file,
			    struct special_alt *special_alt,
			    struct instruction *orig_insn,
			    struct instruction **new_insn)
{
	struct instruction *last_new_insn = NULL, *insn, *nop = NULL;
	struct alt_group *orig_alt_group, *new_alt_group;
	unsigned long dest_off;

	orig_alt_group = orig_insn->alt_group;
	if (!orig_alt_group) {
		struct instruction *last_orig_insn = NULL;

		orig_alt_group = malloc(sizeof(*orig_alt_group));
		if (!orig_alt_group) {
			WARN("malloc failed");
			return -1;
		}
		orig_alt_group->cfi = calloc(special_alt->orig_len,
					     sizeof(struct cfi_state *));
		if (!orig_alt_group->cfi) {
			WARN("calloc failed");
			return -1;
		}

		insn = orig_insn;
		sec_for_each_insn_from(file, insn) {
			if (insn->offset >= special_alt->orig_off + special_alt->orig_len)
				break;

			insn->alt_group = orig_alt_group;
			last_orig_insn = insn;
		}
		orig_alt_group->orig_group = NULL;
		orig_alt_group->first_insn = orig_insn;
		orig_alt_group->last_insn = last_orig_insn;
		orig_alt_group->nop = NULL;
	} else {
		if (orig_alt_group->last_insn->offset + orig_alt_group->last_insn->len -
		    orig_alt_group->first_insn->offset != special_alt->orig_len) {
			WARN_INSN(orig_insn, "weirdly overlapping alternative! %ld != %d",
				  orig_alt_group->last_insn->offset +
				  orig_alt_group->last_insn->len -
				  orig_alt_group->first_insn->offset,
				  special_alt->orig_len);
			return -1;
		}
	}

	new_alt_group = malloc(sizeof(*new_alt_group));
	if (!new_alt_group) {
		WARN("malloc failed");
		return -1;
	}

	if (special_alt->new_len < special_alt->orig_len) {
		/*
		 * Insert a fake nop at the end to make the replacement
		 * alt_group the same size as the original.  This is needed to
		 * allow propagate_alt_cfi() to do its magic.  When the last
		 * instruction affects the stack, the instruction after it (the
		 * nop) will propagate the new state to the shared CFI array.
		 */
		nop = malloc(sizeof(*nop));
		if (!nop) {
			WARN("malloc failed");
			return -1;
		}
		memset(nop, 0, sizeof(*nop));

		nop->sec = special_alt->new_sec;
		nop->offset = special_alt->new_off + special_alt->new_len;
		nop->len = special_alt->orig_len - special_alt->new_len;
		nop->type = INSN_NOP;
		nop->sym = orig_insn->sym;
		nop->alt_group = new_alt_group;
		nop->ignore = orig_insn->ignore_alts;
	}

	if (!special_alt->new_len) {
		*new_insn = nop;
		goto end;
	}

	insn = *new_insn;
	sec_for_each_insn_from(file, insn) {
		struct reloc *alt_reloc;

		if (insn->offset >= special_alt->new_off + special_alt->new_len)
			break;

		last_new_insn = insn;

		insn->ignore = orig_insn->ignore_alts;
		insn->sym = orig_insn->sym;
		insn->alt_group = new_alt_group;

		/*
		 * Since alternative replacement code is copy/pasted by the
		 * kernel after applying relocations, generally such code can't
		 * have relative-address relocation references to outside the
		 * .altinstr_replacement section, unless the arch's
		 * alternatives code can adjust the relative offsets
		 * accordingly.
		 */
		alt_reloc = insn_reloc(file, insn);
		if (alt_reloc && arch_pc_relative_reloc(alt_reloc) &&
		    !arch_support_alt_relocation(special_alt, insn, alt_reloc)) {

			WARN_INSN(insn, "unsupported relocation in alternatives section");
			return -1;
		}

		if (!is_static_jump(insn))
			continue;

		if (!insn->immediate)
			continue;

		dest_off = arch_jump_destination(insn);
		if (dest_off == special_alt->new_off + special_alt->new_len) {
			insn->jump_dest = next_insn_same_sec(file, orig_alt_group->last_insn);
			if (!insn->jump_dest) {
				WARN_INSN(insn, "can't find alternative jump destination");
				return -1;
			}
		}
	}

	if (!last_new_insn) {
		WARN_FUNC("can't find last new alternative instruction",
			  special_alt->new_sec, special_alt->new_off);
		return -1;
	}

end:
	new_alt_group->orig_group = orig_alt_group;
	new_alt_group->first_insn = *new_insn;
	new_alt_group->last_insn = last_new_insn;
	new_alt_group->nop = nop;
	new_alt_group->cfi = orig_alt_group->cfi;
	return 0;
}

/*
 * A jump table entry can either convert a nop to a jump or a jump to a nop.
 * If the original instruction is a jump, make the alt entry an effective nop
 * by just skipping the original instruction.
 */
static int handle_jump_alt(struct objtool_file *file,
			   struct special_alt *special_alt,
			   struct instruction *orig_insn,
			   struct instruction **new_insn)
{
	if (orig_insn->type != INSN_JUMP_UNCONDITIONAL &&
	    orig_insn->type != INSN_NOP) {

		WARN_INSN(orig_insn, "unsupported instruction at jump label");
		return -1;
	}

	if (opts.hack_jump_label && special_alt->key_addend & 2) {
		struct reloc *reloc = insn_reloc(file, orig_insn);

		if (reloc)
			set_reloc_type(file->elf, reloc, R_NONE);
		elf_write_insn(file->elf, orig_insn->sec,
			       orig_insn->offset, orig_insn->len,
			       arch_nop_insn(orig_insn->len));
		orig_insn->type = INSN_NOP;
	}

	if (orig_insn->type == INSN_NOP) {
		if (orig_insn->len == 2)
			file->jl_nop_short++;
		else
			file->jl_nop_long++;

		return 0;
	}

	if (orig_insn->len == 2)
		file->jl_short++;
	else
		file->jl_long++;

	*new_insn = next_insn_same_sec(file, orig_insn);
	return 0;
}

/*
 * Read all the special sections which have alternate instructions which can be
 * patched in or redirected to at runtime.  Each instruction having alternate
 * instruction(s) has them added to its insn->alts list, which will be
 * traversed in validate_branch().
 */
static int add_special_section_alts(struct objtool_file *file)
{
	struct list_head special_alts;
	struct instruction *orig_insn, *new_insn;
	struct special_alt *special_alt, *tmp;
	struct alternative *alt;
	int ret;

	ret = special_get_alts(file->elf, &special_alts);
	if (ret)
		return ret;

	list_for_each_entry_safe(special_alt, tmp, &special_alts, list) {

		orig_insn = find_insn(file, special_alt->orig_sec,
				      special_alt->orig_off);
		if (!orig_insn) {
			WARN_FUNC("special: can't find orig instruction",
				  special_alt->orig_sec, special_alt->orig_off);
			ret = -1;
			goto out;
		}

		new_insn = NULL;
		if (!special_alt->group || special_alt->new_len) {
			new_insn = find_insn(file, special_alt->new_sec,
					     special_alt->new_off);
			if (!new_insn) {
				WARN_FUNC("special: can't find new instruction",
					  special_alt->new_sec,
					  special_alt->new_off);
				ret = -1;
				goto out;
			}
		}

		if (special_alt->group) {
			if (!special_alt->orig_len) {
				WARN_INSN(orig_insn, "empty alternative entry");
				continue;
			}

			ret = handle_group_alt(file, special_alt, orig_insn,
					       &new_insn);
			if (ret)
				goto out;
		} else if (special_alt->jump_or_nop) {
			ret = handle_jump_alt(file, special_alt, orig_insn,
					      &new_insn);
			if (ret)
				goto out;
		}

		alt = malloc(sizeof(*alt));
		if (!alt) {
			WARN("malloc failed");
			ret = -1;
			goto out;
		}

		alt->insn = new_insn;
		alt->skip_orig = special_alt->skip_orig;
		orig_insn->ignore_alts |= special_alt->skip_alt;
		alt->next = orig_insn->alts;
		orig_insn->alts = alt;

		list_del(&special_alt->list);
		free(special_alt);
	}

	if (opts.stats) {
		printf("jl\\\tNOP\tJMP\n");
		printf("short:\t%ld\t%ld\n", file->jl_nop_short, file->jl_short);
		printf("long:\t%ld\t%ld\n", file->jl_nop_long, file->jl_long);
	}

out:
	return ret;
}

static int add_jump_table(struct objtool_file *file, struct instruction *insn,
			  struct reloc *next_table)
{
	struct symbol *pfunc = insn_func(insn)->pfunc;
	struct reloc *table = insn_jump_table(insn);
	struct instruction *dest_insn;
	unsigned int prev_offset = 0;
	struct reloc *reloc = table;
	struct alternative *alt;

	/*
	 * Each @reloc is a switch table relocation which points to the target
	 * instruction.
	 */
	for_each_reloc_from(table->sec, reloc) {

		/* Check for the end of the table: */
		if (reloc != table && reloc == next_table)
			break;

		/* Make sure the table entries are consecutive: */
		if (prev_offset && reloc_offset(reloc) != prev_offset + 8)
			break;

		/* Detect function pointers from contiguous objects: */
		if (reloc->sym->sec == pfunc->sec &&
		    reloc_addend(reloc) == pfunc->offset)
			break;

		dest_insn = find_insn(file, reloc->sym->sec, reloc_addend(reloc));
		if (!dest_insn)
			break;

		/* Make sure the destination is in the same function: */
		if (!insn_func(dest_insn) || insn_func(dest_insn)->pfunc != pfunc)
			break;

		alt = malloc(sizeof(*alt));
		if (!alt) {
			WARN("malloc failed");
			return -1;
		}

		alt->insn = dest_insn;
		alt->next = insn->alts;
		insn->alts = alt;
		prev_offset = reloc_offset(reloc);
	}

	if (!prev_offset) {
		WARN_INSN(insn, "can't find switch jump table");
		return -1;
	}

	return 0;
}

/*
 * find_jump_table() - Given a dynamic jump, find the switch jump table
 * associated with it.
 */
static struct reloc *find_jump_table(struct objtool_file *file,
				      struct symbol *func,
				      struct instruction *insn)
{
	struct reloc *table_reloc;
	struct instruction *dest_insn, *orig_insn = insn;

	/*
	 * Backward search using the @first_jump_src links, these help avoid
	 * much of the 'in between' code. Which avoids us getting confused by
	 * it.
	 */
	for (;
	     insn && insn_func(insn) && insn_func(insn)->pfunc == func;
	     insn = insn->first_jump_src ?: prev_insn_same_sym(file, insn)) {

		if (insn != orig_insn && insn->type == INSN_JUMP_DYNAMIC)
			break;

		/* allow small jumps within the range */
		if (insn->type == INSN_JUMP_UNCONDITIONAL &&
		    insn->jump_dest &&
		    (insn->jump_dest->offset <= insn->offset ||
		     insn->jump_dest->offset > orig_insn->offset))
		    break;

		table_reloc = arch_find_switch_table(file, insn);
		if (!table_reloc)
			continue;
		dest_insn = find_insn(file, table_reloc->sym->sec, reloc_addend(table_reloc));
		if (!dest_insn || !insn_func(dest_insn) || insn_func(dest_insn)->pfunc != func)
			continue;

		return table_reloc;
	}

	return NULL;
}

/*
 * First pass: Mark the head of each jump table so that in the next pass,
 * we know when a given jump table ends and the next one starts.
 */
static void mark_func_jump_tables(struct objtool_file *file,
				    struct symbol *func)
{
	struct instruction *insn, *last = NULL;
	struct reloc *reloc;

	func_for_each_insn(file, func, insn) {
		if (!last)
			last = insn;

		/*
		 * Store back-pointers for unconditional forward jumps such
		 * that find_jump_table() can back-track using those and
		 * avoid some potentially confusing code.
		 */
		if (insn->type == INSN_JUMP_UNCONDITIONAL && insn->jump_dest &&
		    insn->offset > last->offset &&
		    insn->jump_dest->offset > insn->offset &&
		    !insn->jump_dest->first_jump_src) {

			insn->jump_dest->first_jump_src = insn;
			last = insn->jump_dest;
		}

		if (insn->type != INSN_JUMP_DYNAMIC)
			continue;

		reloc = find_jump_table(file, func, insn);
		if (reloc)
			insn->_jump_table = reloc;
	}
}

static int add_func_jump_tables(struct objtool_file *file,
				  struct symbol *func)
{
	struct instruction *insn, *insn_t1 = NULL, *insn_t2;
	int ret = 0;

	func_for_each_insn(file, func, insn) {
		if (!insn_jump_table(insn))
			continue;

		if (!insn_t1) {
			insn_t1 = insn;
			continue;
		}

		insn_t2 = insn;

		ret = add_jump_table(file, insn_t1, insn_jump_table(insn_t2));
		if (ret)
			return ret;

		insn_t1 = insn_t2;
	}

	if (insn_t1)
		ret = add_jump_table(file, insn_t1, NULL);

	return ret;
}

/*
 * For some switch statements, gcc generates a jump table in the .rodata
 * section which contains a list of addresses within the function to jump to.
 * This finds these jump tables and adds them to the insn->alts lists.
 */
static int add_jump_table_alts(struct objtool_file *file)
{
	struct symbol *func;
	int ret;

	if (!file->rodata)
		return 0;

	for_each_sym(file, func) {
		if (func->type != STT_FUNC)
			continue;

		mark_func_jump_tables(file, func);
		ret = add_func_jump_tables(file, func);
		if (ret)
			return ret;
	}

	return 0;
}

static void set_func_state(struct cfi_state *state)
{
	state->cfa = initial_func_cfi.cfa;
	memcpy(&state->regs, &initial_func_cfi.regs,
	       CFI_NUM_REGS * sizeof(struct cfi_reg));
	state->stack_size = initial_func_cfi.cfa.offset;
	state->type = UNWIND_HINT_TYPE_CALL;
}

static int read_unwind_hints(struct objtool_file *file)
{
	struct cfi_state cfi = init_cfi;
	struct section *sec;
	struct unwind_hint *hint;
	struct instruction *insn;
	struct reloc *reloc;
	int i;

	sec = find_section_by_name(file->elf, ".discard.unwind_hints");
	if (!sec)
		return 0;

	if (!sec->rsec) {
		WARN("missing .rela.discard.unwind_hints section");
		return -1;
	}

	if (sec->sh.sh_size % sizeof(struct unwind_hint)) {
		WARN("struct unwind_hint size mismatch");
		return -1;
	}

	file->hints = true;

	for (i = 0; i < sec->sh.sh_size / sizeof(struct unwind_hint); i++) {
		hint = (struct unwind_hint *)sec->data->d_buf + i;

		reloc = find_reloc_by_dest(file->elf, sec, i * sizeof(*hint));
		if (!reloc) {
			WARN("can't find reloc for unwind_hints[%d]", i);
			return -1;
		}

		insn = find_insn(file, reloc->sym->sec, reloc_addend(reloc));
		if (!insn) {
			WARN("can't find insn for unwind_hints[%d]", i);
			return -1;
		}

		insn->hint = true;

		if (hint->type == UNWIND_HINT_TYPE_UNDEFINED) {
			insn->cfi = &force_undefined_cfi;
			continue;
		}

		if (hint->type == UNWIND_HINT_TYPE_SAVE) {
			insn->hint = false;
			insn->save = true;
			continue;
		}

		if (hint->type == UNWIND_HINT_TYPE_RESTORE) {
			insn->restore = true;
			continue;
		}

		if (hint->type == UNWIND_HINT_TYPE_REGS_PARTIAL) {
			struct symbol *sym = find_symbol_by_offset(insn->sec, insn->offset);

			if (sym && sym->bind == STB_GLOBAL) {
				if (opts.ibt && insn->type != INSN_ENDBR && !insn->noendbr) {
					WARN_INSN(insn, "UNWIND_HINT_IRET_REGS without ENDBR");
				}
			}
		}

		if (hint->type == UNWIND_HINT_TYPE_FUNC) {
			insn->cfi = &func_cfi;
			continue;
		}

		if (insn->cfi)
			cfi = *(insn->cfi);

		if (arch_decode_hint_reg(hint->sp_reg, &cfi.cfa.base)) {
			WARN_INSN(insn, "unsupported unwind_hint sp base reg %d", hint->sp_reg);
			return -1;
		}

		cfi.cfa.offset = bswap_if_needed(file->elf, hint->sp_offset);
		cfi.type = hint->type;
		cfi.signal = hint->signal;

		insn->cfi = cfi_hash_find_or_add(&cfi);
	}

	return 0;
}

static int read_noendbr_hints(struct objtool_file *file)
{
	struct instruction *insn;
	struct section *rsec;
	struct reloc *reloc;

	rsec = find_section_by_name(file->elf, ".rela.discard.noendbr");
	if (!rsec)
		return 0;

	for_each_reloc(rsec, reloc) {
		insn = find_insn(file, reloc->sym->sec,
				 reloc->sym->offset + reloc_addend(reloc));
		if (!insn) {
			WARN("bad .discard.noendbr entry");
			return -1;
		}

		insn->noendbr = 1;
	}

	return 0;
}

static int read_retpoline_hints(struct objtool_file *file)
{
	struct section *rsec;
	struct instruction *insn;
	struct reloc *reloc;

	rsec = find_section_by_name(file->elf, ".rela.discard.retpoline_safe");
	if (!rsec)
		return 0;

	for_each_reloc(rsec, reloc) {
		if (reloc->sym->type != STT_SECTION) {
			WARN("unexpected relocation symbol type in %s", rsec->name);
			return -1;
		}

		insn = find_insn(file, reloc->sym->sec, reloc_addend(reloc));
		if (!insn) {
			WARN("bad .discard.retpoline_safe entry");
			return -1;
		}

		if (insn->type != INSN_JUMP_DYNAMIC &&
		    insn->type != INSN_CALL_DYNAMIC &&
		    insn->type != INSN_RETURN &&
		    insn->type != INSN_NOP) {
			WARN_INSN(insn, "retpoline_safe hint not an indirect jump/call/ret/nop");
			return -1;
		}

		insn->retpoline_safe = true;
	}

	return 0;
}

static int read_instr_hints(struct objtool_file *file)
{
	struct section *rsec;
	struct instruction *insn;
	struct reloc *reloc;

	rsec = find_section_by_name(file->elf, ".rela.discard.instr_end");
	if (!rsec)
		return 0;

	for_each_reloc(rsec, reloc) {
		if (reloc->sym->type != STT_SECTION) {
			WARN("unexpected relocation symbol type in %s", rsec->name);
			return -1;
		}

		insn = find_insn(file, reloc->sym->sec, reloc_addend(reloc));
		if (!insn) {
			WARN("bad .discard.instr_end entry");
			return -1;
		}

		insn->instr--;
	}

	rsec = find_section_by_name(file->elf, ".rela.discard.instr_begin");
	if (!rsec)
		return 0;

	for_each_reloc(rsec, reloc) {
		if (reloc->sym->type != STT_SECTION) {
			WARN("unexpected relocation symbol type in %s", rsec->name);
			return -1;
		}

		insn = find_insn(file, reloc->sym->sec, reloc_addend(reloc));
		if (!insn) {
			WARN("bad .discard.instr_begin entry");
			return -1;
		}

		insn->instr++;
	}

	return 0;
}

static int read_validate_unret_hints(struct objtool_file *file)
{
	struct section *rsec;
	struct instruction *insn;
	struct reloc *reloc;

	rsec = find_section_by_name(file->elf, ".rela.discard.validate_unret");
	if (!rsec)
		return 0;

	for_each_reloc(rsec, reloc) {
		if (reloc->sym->type != STT_SECTION) {
			WARN("unexpected relocation symbol type in %s", rsec->name);
			return -1;
		}

		insn = find_insn(file, reloc->sym->sec, reloc_addend(reloc));
		if (!insn) {
			WARN("bad .discard.instr_end entry");
			return -1;
		}
		insn->unret = 1;
	}

	return 0;
}


static int read_intra_function_calls(struct objtool_file *file)
{
	struct instruction *insn;
	struct section *rsec;
	struct reloc *reloc;

	rsec = find_section_by_name(file->elf, ".rela.discard.intra_function_calls");
	if (!rsec)
		return 0;

	for_each_reloc(rsec, reloc) {
		unsigned long dest_off;

		if (reloc->sym->type != STT_SECTION) {
			WARN("unexpected relocation symbol type in %s",
			     rsec->name);
			return -1;
		}

		insn = find_insn(file, reloc->sym->sec, reloc_addend(reloc));
		if (!insn) {
			WARN("bad .discard.intra_function_call entry");
			return -1;
		}

		if (insn->type != INSN_CALL) {
			WARN_INSN(insn, "intra_function_call not a direct call");
			return -1;
		}

		/*
		 * Treat intra-function CALLs as JMPs, but with a stack_op.
		 * See add_call_destinations(), which strips stack_ops from
		 * normal CALLs.
		 */
		insn->type = INSN_JUMP_UNCONDITIONAL;

		dest_off = arch_jump_destination(insn);
		insn->jump_dest = find_insn(file, insn->sec, dest_off);
		if (!insn->jump_dest) {
			WARN_INSN(insn, "can't find call dest at %s+0x%lx",
				  insn->sec->name, dest_off);
			return -1;
		}
	}

	return 0;
}

/*
 * Return true if name matches an instrumentation function, where calls to that
 * function from noinstr code can safely be removed, but compilers won't do so.
 */
static bool is_profiling_func(const char *name)
{
	/*
	 * Many compilers cannot disable KCOV with a function attribute.
	 */
	if (!strncmp(name, "__sanitizer_cov_", 16))
		return true;

	/*
	 * Some compilers currently do not remove __tsan_func_entry/exit nor
	 * __tsan_atomic_signal_fence (used for barrier instrumentation) with
	 * the __no_sanitize_thread attribute, remove them. Once the kernel's
	 * minimum Clang version is 14.0, this can be removed.
	 */
	if (!strncmp(name, "__tsan_func_", 12) ||
	    !strcmp(name, "__tsan_atomic_signal_fence"))
		return true;

	return false;
}

static int classify_symbols(struct objtool_file *file)
{
	struct symbol *func;

	for_each_sym(file, func) {
		if (func->bind != STB_GLOBAL)
			continue;

		if (!strncmp(func->name, STATIC_CALL_TRAMP_PREFIX_STR,
			     strlen(STATIC_CALL_TRAMP_PREFIX_STR)))
			func->static_call_tramp = true;

		if (arch_is_retpoline(func))
			func->retpoline_thunk = true;

		if (arch_is_rethunk(func))
			func->return_thunk = true;

<<<<<<< HEAD
			if (arch_is_embedded_insn(func))
				func->embedded_insn = true;

			if (!strcmp(func->name, "__fentry__"))
				func->fentry = true;
=======
		if (arch_is_embedded_insn(func))
			func->embedded_insn = true;
>>>>>>> 98817289

		if (arch_ftrace_match(func->name))
			func->fentry = true;

		if (is_profiling_func(func->name))
			func->profiling_func = true;
	}

	return 0;
}

static void mark_rodata(struct objtool_file *file)
{
	struct section *sec;
	bool found = false;

	/*
	 * Search for the following rodata sections, each of which can
	 * potentially contain jump tables:
	 *
	 * - .rodata: can contain GCC switch tables
	 * - .rodata.<func>: same, if -fdata-sections is being used
	 * - .rodata..c_jump_table: contains C annotated jump tables
	 *
	 * .rodata.str1.* sections are ignored; they don't contain jump tables.
	 */
	for_each_sec(file, sec) {
		if (!strncmp(sec->name, ".rodata", 7) &&
		    !strstr(sec->name, ".str1.")) {
			sec->rodata = true;
			found = true;
		}
	}

	file->rodata = found;
}

static int decode_sections(struct objtool_file *file)
{
	int ret;

	mark_rodata(file);

	ret = init_pv_ops(file);
	if (ret)
		return ret;

	/*
	 * Must be before add_{jump_call}_destination.
	 */
	ret = classify_symbols(file);
	if (ret)
		return ret;

	ret = decode_instructions(file);
	if (ret)
		return ret;

	add_ignores(file);
	add_uaccess_safe(file);

	ret = add_ignore_alternatives(file);
	if (ret)
		return ret;

	/*
	 * Must be before read_unwind_hints() since that needs insn->noendbr.
	 */
	ret = read_noendbr_hints(file);
	if (ret)
		return ret;

	/*
	 * Must be before add_jump_destinations(), which depends on 'func'
	 * being set for alternatives, to enable proper sibling call detection.
	 */
	if (opts.stackval || opts.orc || opts.uaccess || opts.noinstr) {
		ret = add_special_section_alts(file);
		if (ret)
			return ret;
	}

	ret = add_jump_destinations(file);
	if (ret)
		return ret;

	/*
	 * Must be before add_call_destination(); it changes INSN_CALL to
	 * INSN_JUMP.
	 */
	ret = read_intra_function_calls(file);
	if (ret)
		return ret;

	ret = add_call_destinations(file);
	if (ret)
		return ret;

	/*
	 * Must be after add_call_destinations() such that it can override
	 * dead_end_function() marks.
	 */
	ret = add_dead_ends(file);
	if (ret)
		return ret;

	ret = add_jump_table_alts(file);
	if (ret)
		return ret;

	ret = read_unwind_hints(file);
	if (ret)
		return ret;

	ret = read_retpoline_hints(file);
	if (ret)
		return ret;

	ret = read_instr_hints(file);
	if (ret)
		return ret;

	ret = read_validate_unret_hints(file);
	if (ret)
		return ret;

	return 0;
}

static bool is_special_call(struct instruction *insn)
{
	if (insn->type == INSN_CALL) {
<<<<<<< HEAD
		struct symbol *dest = insn->call_dest;
=======
		struct symbol *dest = insn_call_dest(insn);
>>>>>>> 98817289

		if (!dest)
			return false;

		if (dest->fentry || dest->embedded_insn)
			return true;
	}

	return false;
}

static bool has_modified_stack_frame(struct instruction *insn, struct insn_state *state)
{
	struct cfi_state *cfi = &state->cfi;
	int i;

	if (cfi->cfa.base != initial_func_cfi.cfa.base || cfi->drap)
		return true;

	if (cfi->cfa.offset != initial_func_cfi.cfa.offset)
		return true;

	if (cfi->stack_size != initial_func_cfi.cfa.offset)
		return true;

	for (i = 0; i < CFI_NUM_REGS; i++) {
		if (cfi->regs[i].base != initial_func_cfi.regs[i].base ||
		    cfi->regs[i].offset != initial_func_cfi.regs[i].offset)
			return true;
	}

	return false;
}

static bool check_reg_frame_pos(const struct cfi_reg *reg,
				int expected_offset)
{
	return reg->base == CFI_CFA &&
	       reg->offset == expected_offset;
}

static bool has_valid_stack_frame(struct insn_state *state)
{
	struct cfi_state *cfi = &state->cfi;

	if (cfi->cfa.base == CFI_BP &&
	    check_reg_frame_pos(&cfi->regs[CFI_BP], -cfi->cfa.offset) &&
	    check_reg_frame_pos(&cfi->regs[CFI_RA], -cfi->cfa.offset + 8))
		return true;

	if (cfi->drap && cfi->regs[CFI_BP].base == CFI_BP)
		return true;

	return false;
}

static int update_cfi_state_regs(struct instruction *insn,
				  struct cfi_state *cfi,
				  struct stack_op *op)
{
	struct cfi_reg *cfa = &cfi->cfa;

	if (cfa->base != CFI_SP && cfa->base != CFI_SP_INDIRECT)
		return 0;

	/* push */
	if (op->dest.type == OP_DEST_PUSH || op->dest.type == OP_DEST_PUSHF)
		cfa->offset += 8;

	/* pop */
	if (op->src.type == OP_SRC_POP || op->src.type == OP_SRC_POPF)
		cfa->offset -= 8;

	/* add immediate to sp */
	if (op->dest.type == OP_DEST_REG && op->src.type == OP_SRC_ADD &&
	    op->dest.reg == CFI_SP && op->src.reg == CFI_SP)
		cfa->offset -= op->src.offset;

	return 0;
}

static void save_reg(struct cfi_state *cfi, unsigned char reg, int base, int offset)
{
	if (arch_callee_saved_reg(reg) &&
	    cfi->regs[reg].base == CFI_UNDEFINED) {
		cfi->regs[reg].base = base;
		cfi->regs[reg].offset = offset;
	}
}

static void restore_reg(struct cfi_state *cfi, unsigned char reg)
{
	cfi->regs[reg].base = initial_func_cfi.regs[reg].base;
	cfi->regs[reg].offset = initial_func_cfi.regs[reg].offset;
}

/*
 * A note about DRAP stack alignment:
 *
 * GCC has the concept of a DRAP register, which is used to help keep track of
 * the stack pointer when aligning the stack.  r10 or r13 is used as the DRAP
 * register.  The typical DRAP pattern is:
 *
 *   4c 8d 54 24 08		lea    0x8(%rsp),%r10
 *   48 83 e4 c0		and    $0xffffffffffffffc0,%rsp
 *   41 ff 72 f8		pushq  -0x8(%r10)
 *   55				push   %rbp
 *   48 89 e5			mov    %rsp,%rbp
 *				(more pushes)
 *   41 52			push   %r10
 *				...
 *   41 5a			pop    %r10
 *				(more pops)
 *   5d				pop    %rbp
 *   49 8d 62 f8		lea    -0x8(%r10),%rsp
 *   c3				retq
 *
 * There are some variations in the epilogues, like:
 *
 *   5b				pop    %rbx
 *   41 5a			pop    %r10
 *   41 5c			pop    %r12
 *   41 5d			pop    %r13
 *   41 5e			pop    %r14
 *   c9				leaveq
 *   49 8d 62 f8		lea    -0x8(%r10),%rsp
 *   c3				retq
 *
 * and:
 *
 *   4c 8b 55 e8		mov    -0x18(%rbp),%r10
 *   48 8b 5d e0		mov    -0x20(%rbp),%rbx
 *   4c 8b 65 f0		mov    -0x10(%rbp),%r12
 *   4c 8b 6d f8		mov    -0x8(%rbp),%r13
 *   c9				leaveq
 *   49 8d 62 f8		lea    -0x8(%r10),%rsp
 *   c3				retq
 *
 * Sometimes r13 is used as the DRAP register, in which case it's saved and
 * restored beforehand:
 *
 *   41 55			push   %r13
 *   4c 8d 6c 24 10		lea    0x10(%rsp),%r13
 *   48 83 e4 f0		and    $0xfffffffffffffff0,%rsp
 *				...
 *   49 8d 65 f0		lea    -0x10(%r13),%rsp
 *   41 5d			pop    %r13
 *   c3				retq
 */
static int update_cfi_state(struct instruction *insn,
			    struct instruction *next_insn,
			    struct cfi_state *cfi, struct stack_op *op)
{
	struct cfi_reg *cfa = &cfi->cfa;
	struct cfi_reg *regs = cfi->regs;

	/* ignore UNWIND_HINT_UNDEFINED regions */
	if (cfi->force_undefined)
		return 0;

	/* stack operations don't make sense with an undefined CFA */
	if (cfa->base == CFI_UNDEFINED) {
		if (insn_func(insn)) {
			WARN_INSN(insn, "undefined stack state");
			return -1;
		}
		return 0;
	}

	if (cfi->type == UNWIND_HINT_TYPE_REGS ||
	    cfi->type == UNWIND_HINT_TYPE_REGS_PARTIAL)
		return update_cfi_state_regs(insn, cfi, op);

	switch (op->dest.type) {

	case OP_DEST_REG:
		switch (op->src.type) {

		case OP_SRC_REG:
			if (op->src.reg == CFI_SP && op->dest.reg == CFI_BP &&
			    cfa->base == CFI_SP &&
			    check_reg_frame_pos(&regs[CFI_BP], -cfa->offset)) {

				/* mov %rsp, %rbp */
				cfa->base = op->dest.reg;
				cfi->bp_scratch = false;
			}

			else if (op->src.reg == CFI_SP &&
				 op->dest.reg == CFI_BP && cfi->drap) {

				/* drap: mov %rsp, %rbp */
				regs[CFI_BP].base = CFI_BP;
				regs[CFI_BP].offset = -cfi->stack_size;
				cfi->bp_scratch = false;
			}

			else if (op->src.reg == CFI_SP && cfa->base == CFI_SP) {

				/*
				 * mov %rsp, %reg
				 *
				 * This is needed for the rare case where GCC
				 * does:
				 *
				 *   mov    %rsp, %rax
				 *   ...
				 *   mov    %rax, %rsp
				 */
				cfi->vals[op->dest.reg].base = CFI_CFA;
				cfi->vals[op->dest.reg].offset = -cfi->stack_size;
			}

			else if (op->src.reg == CFI_BP && op->dest.reg == CFI_SP &&
				 (cfa->base == CFI_BP || cfa->base == cfi->drap_reg)) {

				/*
				 * mov %rbp, %rsp
				 *
				 * Restore the original stack pointer (Clang).
				 */
				cfi->stack_size = -cfi->regs[CFI_BP].offset;
			}

			else if (op->dest.reg == cfa->base) {

				/* mov %reg, %rsp */
				if (cfa->base == CFI_SP &&
				    cfi->vals[op->src.reg].base == CFI_CFA) {

					/*
					 * This is needed for the rare case
					 * where GCC does something dumb like:
					 *
					 *   lea    0x8(%rsp), %rcx
					 *   ...
					 *   mov    %rcx, %rsp
					 */
					cfa->offset = -cfi->vals[op->src.reg].offset;
					cfi->stack_size = cfa->offset;

				} else if (cfa->base == CFI_SP &&
					   cfi->vals[op->src.reg].base == CFI_SP_INDIRECT &&
					   cfi->vals[op->src.reg].offset == cfa->offset) {

					/*
					 * Stack swizzle:
					 *
					 * 1: mov %rsp, (%[tos])
					 * 2: mov %[tos], %rsp
					 *    ...
					 * 3: pop %rsp
					 *
					 * Where:
					 *
					 * 1 - places a pointer to the previous
					 *     stack at the Top-of-Stack of the
					 *     new stack.
					 *
					 * 2 - switches to the new stack.
					 *
					 * 3 - pops the Top-of-Stack to restore
					 *     the original stack.
					 *
					 * Note: we set base to SP_INDIRECT
					 * here and preserve offset. Therefore
					 * when the unwinder reaches ToS it
					 * will dereference SP and then add the
					 * offset to find the next frame, IOW:
					 * (%rsp) + offset.
					 */
					cfa->base = CFI_SP_INDIRECT;

				} else {
					cfa->base = CFI_UNDEFINED;
					cfa->offset = 0;
				}
			}

			else if (op->dest.reg == CFI_SP &&
				 cfi->vals[op->src.reg].base == CFI_SP_INDIRECT &&
				 cfi->vals[op->src.reg].offset == cfa->offset) {

				/*
				 * The same stack swizzle case 2) as above. But
				 * because we can't change cfa->base, case 3)
				 * will become a regular POP. Pretend we're a
				 * PUSH so things don't go unbalanced.
				 */
				cfi->stack_size += 8;
			}


			break;

		case OP_SRC_ADD:
			if (op->dest.reg == CFI_SP && op->src.reg == CFI_SP) {

				/* add imm, %rsp */
				cfi->stack_size -= op->src.offset;
				if (cfa->base == CFI_SP)
					cfa->offset -= op->src.offset;
				break;
			}

			if (op->dest.reg == CFI_SP && op->src.reg == CFI_BP) {

				/* lea disp(%rbp), %rsp */
				cfi->stack_size = -(op->src.offset + regs[CFI_BP].offset);
				break;
			}

			if (op->src.reg == CFI_SP && cfa->base == CFI_SP) {

				/* drap: lea disp(%rsp), %drap */
				cfi->drap_reg = op->dest.reg;

				/*
				 * lea disp(%rsp), %reg
				 *
				 * This is needed for the rare case where GCC
				 * does something dumb like:
				 *
				 *   lea    0x8(%rsp), %rcx
				 *   ...
				 *   mov    %rcx, %rsp
				 */
				cfi->vals[op->dest.reg].base = CFI_CFA;
				cfi->vals[op->dest.reg].offset = \
					-cfi->stack_size + op->src.offset;

				break;
			}

			if (cfi->drap && op->dest.reg == CFI_SP &&
			    op->src.reg == cfi->drap_reg) {

				 /* drap: lea disp(%drap), %rsp */
				cfa->base = CFI_SP;
				cfa->offset = cfi->stack_size = -op->src.offset;
				cfi->drap_reg = CFI_UNDEFINED;
				cfi->drap = false;
				break;
			}

			if (op->dest.reg == cfi->cfa.base && !(next_insn && next_insn->hint)) {
				WARN_INSN(insn, "unsupported stack register modification");
				return -1;
			}

			break;

		case OP_SRC_AND:
			if (op->dest.reg != CFI_SP ||
			    (cfi->drap_reg != CFI_UNDEFINED && cfa->base != CFI_SP) ||
			    (cfi->drap_reg == CFI_UNDEFINED && cfa->base != CFI_BP)) {
				WARN_INSN(insn, "unsupported stack pointer realignment");
				return -1;
			}

			if (cfi->drap_reg != CFI_UNDEFINED) {
				/* drap: and imm, %rsp */
				cfa->base = cfi->drap_reg;
				cfa->offset = cfi->stack_size = 0;
				cfi->drap = true;
			}

			/*
			 * Older versions of GCC (4.8ish) realign the stack
			 * without DRAP, with a frame pointer.
			 */

			break;

		case OP_SRC_POP:
		case OP_SRC_POPF:
			if (op->dest.reg == CFI_SP && cfa->base == CFI_SP_INDIRECT) {

				/* pop %rsp; # restore from a stack swizzle */
				cfa->base = CFI_SP;
				break;
			}

			if (!cfi->drap && op->dest.reg == cfa->base) {

				/* pop %rbp */
				cfa->base = CFI_SP;
			}

			if (cfi->drap && cfa->base == CFI_BP_INDIRECT &&
			    op->dest.reg == cfi->drap_reg &&
			    cfi->drap_offset == -cfi->stack_size) {

				/* drap: pop %drap */
				cfa->base = cfi->drap_reg;
				cfa->offset = 0;
				cfi->drap_offset = -1;

			} else if (cfi->stack_size == -regs[op->dest.reg].offset) {

				/* pop %reg */
				restore_reg(cfi, op->dest.reg);
			}

			cfi->stack_size -= 8;
			if (cfa->base == CFI_SP)
				cfa->offset -= 8;

			break;

		case OP_SRC_REG_INDIRECT:
			if (!cfi->drap && op->dest.reg == cfa->base &&
			    op->dest.reg == CFI_BP) {

				/* mov disp(%rsp), %rbp */
				cfa->base = CFI_SP;
				cfa->offset = cfi->stack_size;
			}

			if (cfi->drap && op->src.reg == CFI_BP &&
			    op->src.offset == cfi->drap_offset) {

				/* drap: mov disp(%rbp), %drap */
				cfa->base = cfi->drap_reg;
				cfa->offset = 0;
				cfi->drap_offset = -1;
			}

			if (cfi->drap && op->src.reg == CFI_BP &&
			    op->src.offset == regs[op->dest.reg].offset) {

				/* drap: mov disp(%rbp), %reg */
				restore_reg(cfi, op->dest.reg);

			} else if (op->src.reg == cfa->base &&
			    op->src.offset == regs[op->dest.reg].offset + cfa->offset) {

				/* mov disp(%rbp), %reg */
				/* mov disp(%rsp), %reg */
				restore_reg(cfi, op->dest.reg);

			} else if (op->src.reg == CFI_SP &&
				   op->src.offset == regs[op->dest.reg].offset + cfi->stack_size) {

				/* mov disp(%rsp), %reg */
				restore_reg(cfi, op->dest.reg);
			}

			break;

		default:
			WARN_INSN(insn, "unknown stack-related instruction");
			return -1;
		}

		break;

	case OP_DEST_PUSH:
	case OP_DEST_PUSHF:
		cfi->stack_size += 8;
		if (cfa->base == CFI_SP)
			cfa->offset += 8;

		if (op->src.type != OP_SRC_REG)
			break;

		if (cfi->drap) {
			if (op->src.reg == cfa->base && op->src.reg == cfi->drap_reg) {

				/* drap: push %drap */
				cfa->base = CFI_BP_INDIRECT;
				cfa->offset = -cfi->stack_size;

				/* save drap so we know when to restore it */
				cfi->drap_offset = -cfi->stack_size;

			} else if (op->src.reg == CFI_BP && cfa->base == cfi->drap_reg) {

				/* drap: push %rbp */
				cfi->stack_size = 0;

			} else {

				/* drap: push %reg */
				save_reg(cfi, op->src.reg, CFI_BP, -cfi->stack_size);
			}

		} else {

			/* push %reg */
			save_reg(cfi, op->src.reg, CFI_CFA, -cfi->stack_size);
		}

		/* detect when asm code uses rbp as a scratch register */
		if (opts.stackval && insn_func(insn) && op->src.reg == CFI_BP &&
		    cfa->base != CFI_BP)
			cfi->bp_scratch = true;
		break;

	case OP_DEST_REG_INDIRECT:

		if (cfi->drap) {
			if (op->src.reg == cfa->base && op->src.reg == cfi->drap_reg) {

				/* drap: mov %drap, disp(%rbp) */
				cfa->base = CFI_BP_INDIRECT;
				cfa->offset = op->dest.offset;

				/* save drap offset so we know when to restore it */
				cfi->drap_offset = op->dest.offset;
			} else {

				/* drap: mov reg, disp(%rbp) */
				save_reg(cfi, op->src.reg, CFI_BP, op->dest.offset);
			}

		} else if (op->dest.reg == cfa->base) {

			/* mov reg, disp(%rbp) */
			/* mov reg, disp(%rsp) */
			save_reg(cfi, op->src.reg, CFI_CFA,
				 op->dest.offset - cfi->cfa.offset);

		} else if (op->dest.reg == CFI_SP) {

			/* mov reg, disp(%rsp) */
			save_reg(cfi, op->src.reg, CFI_CFA,
				 op->dest.offset - cfi->stack_size);

		} else if (op->src.reg == CFI_SP && op->dest.offset == 0) {

			/* mov %rsp, (%reg); # setup a stack swizzle. */
			cfi->vals[op->dest.reg].base = CFI_SP_INDIRECT;
			cfi->vals[op->dest.reg].offset = cfa->offset;
		}

		break;

	case OP_DEST_MEM:
		if (op->src.type != OP_SRC_POP && op->src.type != OP_SRC_POPF) {
			WARN_INSN(insn, "unknown stack-related memory operation");
			return -1;
		}

		/* pop mem */
		cfi->stack_size -= 8;
		if (cfa->base == CFI_SP)
			cfa->offset -= 8;

		break;

	default:
		WARN_INSN(insn, "unknown stack-related instruction");
		return -1;
	}

	return 0;
}

/*
 * The stack layouts of alternatives instructions can sometimes diverge when
 * they have stack modifications.  That's fine as long as the potential stack
 * layouts don't conflict at any given potential instruction boundary.
 *
 * Flatten the CFIs of the different alternative code streams (both original
 * and replacement) into a single shared CFI array which can be used to detect
 * conflicts and nicely feed a linear array of ORC entries to the unwinder.
 */
static int propagate_alt_cfi(struct objtool_file *file, struct instruction *insn)
{
	struct cfi_state **alt_cfi;
	int group_off;

	if (!insn->alt_group)
		return 0;

	if (!insn->cfi) {
		WARN("CFI missing");
		return -1;
	}

	alt_cfi = insn->alt_group->cfi;
	group_off = insn->offset - insn->alt_group->first_insn->offset;

	if (!alt_cfi[group_off]) {
		alt_cfi[group_off] = insn->cfi;
	} else {
		if (cficmp(alt_cfi[group_off], insn->cfi)) {
			struct alt_group *orig_group = insn->alt_group->orig_group ?: insn->alt_group;
			struct instruction *orig = orig_group->first_insn;
			char *where = offstr(insn->sec, insn->offset);
			WARN_INSN(orig, "stack layout conflict in alternatives: %s", where);
			free(where);
			return -1;
		}
	}

	return 0;
}

static int handle_insn_ops(struct instruction *insn,
			   struct instruction *next_insn,
			   struct insn_state *state)
{
	struct stack_op *op;

	for (op = insn->stack_ops; op; op = op->next) {

		if (update_cfi_state(insn, next_insn, &state->cfi, op))
			return 1;

		if (!insn->alt_group)
			continue;

		if (op->dest.type == OP_DEST_PUSHF) {
			if (!state->uaccess_stack) {
				state->uaccess_stack = 1;
			} else if (state->uaccess_stack >> 31) {
				WARN_INSN(insn, "PUSHF stack exhausted");
				return 1;
			}
			state->uaccess_stack <<= 1;
			state->uaccess_stack  |= state->uaccess;
		}

		if (op->src.type == OP_SRC_POPF) {
			if (state->uaccess_stack) {
				state->uaccess = state->uaccess_stack & 1;
				state->uaccess_stack >>= 1;
				if (state->uaccess_stack == 1)
					state->uaccess_stack = 0;
			}
		}
	}

	return 0;
}

static bool insn_cfi_match(struct instruction *insn, struct cfi_state *cfi2)
{
	struct cfi_state *cfi1 = insn->cfi;
	int i;

	if (!cfi1) {
		WARN("CFI missing");
		return false;
	}

	if (memcmp(&cfi1->cfa, &cfi2->cfa, sizeof(cfi1->cfa))) {

		WARN_INSN(insn, "stack state mismatch: cfa1=%d%+d cfa2=%d%+d",
			  cfi1->cfa.base, cfi1->cfa.offset,
			  cfi2->cfa.base, cfi2->cfa.offset);

	} else if (memcmp(&cfi1->regs, &cfi2->regs, sizeof(cfi1->regs))) {
		for (i = 0; i < CFI_NUM_REGS; i++) {
			if (!memcmp(&cfi1->regs[i], &cfi2->regs[i],
				    sizeof(struct cfi_reg)))
				continue;

			WARN_INSN(insn, "stack state mismatch: reg1[%d]=%d%+d reg2[%d]=%d%+d",
				  i, cfi1->regs[i].base, cfi1->regs[i].offset,
				  i, cfi2->regs[i].base, cfi2->regs[i].offset);
			break;
		}

	} else if (cfi1->type != cfi2->type) {

		WARN_INSN(insn, "stack state mismatch: type1=%d type2=%d",
			  cfi1->type, cfi2->type);

	} else if (cfi1->drap != cfi2->drap ||
		   (cfi1->drap && cfi1->drap_reg != cfi2->drap_reg) ||
		   (cfi1->drap && cfi1->drap_offset != cfi2->drap_offset)) {

		WARN_INSN(insn, "stack state mismatch: drap1=%d(%d,%d) drap2=%d(%d,%d)",
			  cfi1->drap, cfi1->drap_reg, cfi1->drap_offset,
			  cfi2->drap, cfi2->drap_reg, cfi2->drap_offset);

	} else
		return true;

	return false;
}

static inline bool func_uaccess_safe(struct symbol *func)
{
	if (func)
		return func->uaccess_safe;

	return false;
}

static inline const char *call_dest_name(struct instruction *insn)
{
	static char pvname[19];
	struct reloc *reloc;
	int idx;

	if (insn_call_dest(insn))
		return insn_call_dest(insn)->name;

	reloc = insn_reloc(NULL, insn);
	if (reloc && !strcmp(reloc->sym->name, "pv_ops")) {
		idx = (reloc_addend(reloc) / sizeof(void *));
		snprintf(pvname, sizeof(pvname), "pv_ops[%d]", idx);
		return pvname;
	}

	return "{dynamic}";
}

static bool pv_call_dest(struct objtool_file *file, struct instruction *insn)
{
	struct symbol *target;
	struct reloc *reloc;
	int idx;

	reloc = insn_reloc(file, insn);
	if (!reloc || strcmp(reloc->sym->name, "pv_ops"))
		return false;

	idx = (arch_dest_reloc_offset(reloc_addend(reloc)) / sizeof(void *));

	if (file->pv_ops[idx].clean)
		return true;

	file->pv_ops[idx].clean = true;

	list_for_each_entry(target, &file->pv_ops[idx].targets, pv_target) {
		if (!target->sec->noinstr) {
			WARN("pv_ops[%d]: %s", idx, target->name);
			file->pv_ops[idx].clean = false;
		}
	}

	return file->pv_ops[idx].clean;
}

static inline bool noinstr_call_dest(struct objtool_file *file,
				     struct instruction *insn,
				     struct symbol *func)
{
	/*
	 * We can't deal with indirect function calls at present;
	 * assume they're instrumented.
	 */
	if (!func) {
		if (file->pv_ops)
			return pv_call_dest(file, insn);

		return false;
	}

	/*
	 * If the symbol is from a noinstr section; we good.
	 */
	if (func->sec->noinstr)
		return true;

	/*
	 * If the symbol is a static_call trampoline, we can't tell.
	 */
	if (func->static_call_tramp)
		return true;

	/*
	 * The __ubsan_handle_*() calls are like WARN(), they only happen when
	 * something 'BAD' happened. At the risk of taking the machine down,
	 * let them proceed to get the message out.
	 */
	if (!strncmp(func->name, "__ubsan_handle_", 15))
		return true;

	return false;
}

static int validate_call(struct objtool_file *file,
			 struct instruction *insn,
			 struct insn_state *state)
{
	if (state->noinstr && state->instr <= 0 &&
	    !noinstr_call_dest(file, insn, insn_call_dest(insn))) {
		WARN_INSN(insn, "call to %s() leaves .noinstr.text section", call_dest_name(insn));
		return 1;
	}

	if (state->uaccess && !func_uaccess_safe(insn_call_dest(insn))) {
		WARN_INSN(insn, "call to %s() with UACCESS enabled", call_dest_name(insn));
		return 1;
	}

	if (state->df) {
		WARN_INSN(insn, "call to %s() with DF set", call_dest_name(insn));
		return 1;
	}

	return 0;
}

static int validate_sibling_call(struct objtool_file *file,
				 struct instruction *insn,
				 struct insn_state *state)
{
	if (insn_func(insn) && has_modified_stack_frame(insn, state)) {
		WARN_INSN(insn, "sibling call from callable instruction with modified stack frame");
		return 1;
	}

	return validate_call(file, insn, state);
}

static int validate_return(struct symbol *func, struct instruction *insn, struct insn_state *state)
{
	if (state->noinstr && state->instr > 0) {
		WARN_INSN(insn, "return with instrumentation enabled");
		return 1;
	}

	if (state->uaccess && !func_uaccess_safe(func)) {
		WARN_INSN(insn, "return with UACCESS enabled");
		return 1;
	}

	if (!state->uaccess && func_uaccess_safe(func)) {
		WARN_INSN(insn, "return with UACCESS disabled from a UACCESS-safe function");
		return 1;
	}

	if (state->df) {
		WARN_INSN(insn, "return with DF set");
		return 1;
	}

	if (func && has_modified_stack_frame(insn, state)) {
		WARN_INSN(insn, "return with modified stack frame");
		return 1;
	}

	if (state->cfi.bp_scratch) {
		WARN_INSN(insn, "BP used as a scratch register");
		return 1;
	}

	return 0;
}

static struct instruction *next_insn_to_validate(struct objtool_file *file,
						 struct instruction *insn)
{
	struct alt_group *alt_group = insn->alt_group;

	/*
	 * Simulate the fact that alternatives are patched in-place.  When the
	 * end of a replacement alt_group is reached, redirect objtool flow to
	 * the end of the original alt_group.
	 *
	 * insn->alts->insn -> alt_group->first_insn
	 *		       ...
	 *		       alt_group->last_insn
	 *		       [alt_group->nop]      -> next(orig_group->last_insn)
	 */
	if (alt_group) {
		if (alt_group->nop) {
			/* ->nop implies ->orig_group */
			if (insn == alt_group->last_insn)
				return alt_group->nop;
			if (insn == alt_group->nop)
				goto next_orig;
		}
		if (insn == alt_group->last_insn && alt_group->orig_group)
			goto next_orig;
	}

	return next_insn_same_sec(file, insn);

next_orig:
	return next_insn_same_sec(file, alt_group->orig_group->last_insn);
}

/*
 * Follow the branch starting at the given instruction, and recursively follow
 * any other branches (jumps).  Meanwhile, track the frame pointer state at
 * each instruction and validate all the rules described in
 * tools/objtool/Documentation/objtool.txt.
 */
static int validate_branch(struct objtool_file *file, struct symbol *func,
			   struct instruction *insn, struct insn_state state)
{
	struct alternative *alt;
	struct instruction *next_insn, *prev_insn = NULL;
	struct section *sec;
	u8 visited;
	int ret;

	sec = insn->sec;

	while (1) {
		next_insn = next_insn_to_validate(file, insn);

		if (func && insn_func(insn) && func != insn_func(insn)->pfunc) {
			/* Ignore KCFI type preambles, which always fall through */
			if (!strncmp(func->name, "__cfi_", 6) ||
			    !strncmp(func->name, "__pfx_", 6))
				return 0;

			WARN("%s() falls through to next function %s()",
			     func->name, insn_func(insn)->name);
			return 1;
		}

		if (func && insn->ignore) {
			WARN_INSN(insn, "BUG: why am I validating an ignored function?");
			return 1;
		}

		visited = VISITED_BRANCH << state.uaccess;
		if (insn->visited & VISITED_BRANCH_MASK) {
			if (!insn->hint && !insn_cfi_match(insn, &state.cfi))
				return 1;

			if (insn->visited & visited)
				return 0;
		} else {
			nr_insns_visited++;
		}

		if (state.noinstr)
			state.instr += insn->instr;

		if (insn->hint) {
			if (insn->restore) {
				struct instruction *save_insn, *i;

				i = insn;
				save_insn = NULL;

				sym_for_each_insn_continue_reverse(file, func, i) {
					if (i->save) {
						save_insn = i;
						break;
					}
				}

				if (!save_insn) {
					WARN_INSN(insn, "no corresponding CFI save for CFI restore");
					return 1;
				}

				if (!save_insn->visited) {
					WARN_INSN(insn, "objtool isn't smart enough to handle this CFI save/restore combo");
					return 1;
				}

				insn->cfi = save_insn->cfi;
				nr_cfi_reused++;
			}

			state.cfi = *insn->cfi;
		} else {
			/* XXX track if we actually changed state.cfi */

			if (prev_insn && !cficmp(prev_insn->cfi, &state.cfi)) {
				insn->cfi = prev_insn->cfi;
				nr_cfi_reused++;
			} else {
				insn->cfi = cfi_hash_find_or_add(&state.cfi);
			}
		}

		insn->visited |= visited;

		if (propagate_alt_cfi(file, insn))
			return 1;

		if (!insn->ignore_alts && insn->alts) {
			bool skip_orig = false;

			for (alt = insn->alts; alt; alt = alt->next) {
				if (alt->skip_orig)
					skip_orig = true;

				ret = validate_branch(file, func, alt->insn, state);
				if (ret) {
					BT_INSN(insn, "(alt)");
					return ret;
				}
			}

			if (skip_orig)
				return 0;
		}

		if (handle_insn_ops(insn, next_insn, &state))
			return 1;

		switch (insn->type) {

		case INSN_RETURN:
			return validate_return(func, insn, &state);

		case INSN_CALL:
		case INSN_CALL_DYNAMIC:
			ret = validate_call(file, insn, &state);
			if (ret)
				return ret;

			if (opts.stackval && func && !is_special_call(insn) &&
			    !has_valid_stack_frame(&state)) {
				WARN_INSN(insn, "call without frame pointer save/setup");
				return 1;
			}

			if (insn->dead_end)
				return 0;

			break;

		case INSN_JUMP_CONDITIONAL:
		case INSN_JUMP_UNCONDITIONAL:
			if (is_sibling_call(insn)) {
				ret = validate_sibling_call(file, insn, &state);
				if (ret)
					return ret;

			} else if (insn->jump_dest) {
				ret = validate_branch(file, func,
						      insn->jump_dest, state);
				if (ret) {
					BT_INSN(insn, "(branch)");
					return ret;
				}
			}

			if (insn->type == INSN_JUMP_UNCONDITIONAL)
				return 0;

			break;

		case INSN_JUMP_DYNAMIC:
		case INSN_JUMP_DYNAMIC_CONDITIONAL:
			if (is_sibling_call(insn)) {
				ret = validate_sibling_call(file, insn, &state);
				if (ret)
					return ret;
			}

			if (insn->type == INSN_JUMP_DYNAMIC)
				return 0;

			break;

		case INSN_CONTEXT_SWITCH:
			if (func && (!next_insn || !next_insn->hint)) {
				WARN_INSN(insn, "unsupported instruction in callable function");
				return 1;
			}
			return 0;

		case INSN_STAC:
			if (state.uaccess) {
				WARN_INSN(insn, "recursive UACCESS enable");
				return 1;
			}

			state.uaccess = true;
			break;

		case INSN_CLAC:
			if (!state.uaccess && func) {
				WARN_INSN(insn, "redundant UACCESS disable");
				return 1;
			}

			if (func_uaccess_safe(func) && !state.uaccess_stack) {
				WARN_INSN(insn, "UACCESS-safe disables UACCESS");
				return 1;
			}

			state.uaccess = false;
			break;

		case INSN_STD:
			if (state.df) {
				WARN_INSN(insn, "recursive STD");
				return 1;
			}

			state.df = true;
			break;

		case INSN_CLD:
			if (!state.df && func) {
				WARN_INSN(insn, "redundant CLD");
				return 1;
			}

			state.df = false;
			break;

		default:
			break;
		}

		if (insn->dead_end)
			return 0;

		if (!next_insn) {
			if (state.cfi.cfa.base == CFI_UNDEFINED)
				return 0;
			WARN("%s: unexpected end of section", sec->name);
			return 1;
		}

		prev_insn = insn;
		insn = next_insn;
	}

	return 0;
}

static int validate_unwind_hint(struct objtool_file *file,
				  struct instruction *insn,
				  struct insn_state *state)
{
	if (insn->hint && !insn->visited && !insn->ignore) {
		int ret = validate_branch(file, insn_func(insn), insn, *state);
		if (ret)
			BT_INSN(insn, "<=== (hint)");
		return ret;
	}

	return 0;
}

static int validate_unwind_hints(struct objtool_file *file, struct section *sec)
{
	struct instruction *insn;
	struct insn_state state;
	int warnings = 0;

	if (!file->hints)
		return 0;

	init_insn_state(file, &state, sec);

	if (sec) {
		sec_for_each_insn(file, sec, insn)
			warnings += validate_unwind_hint(file, insn, &state);
	} else {
		for_each_insn(file, insn)
			warnings += validate_unwind_hint(file, insn, &state);
	}

	return warnings;
}

/*
 * Validate rethunk entry constraint: must untrain RET before the first RET.
 *
 * Follow every branch (intra-function) and ensure VALIDATE_UNRET_END comes
 * before an actual RET instruction.
 */
static int validate_unret(struct objtool_file *file, struct instruction *insn)
{
	struct instruction *next, *dest;
	int ret;

	for (;;) {
		next = next_insn_to_validate(file, insn);

		if (insn->visited & VISITED_UNRET)
			return 0;

		insn->visited |= VISITED_UNRET;

		if (!insn->ignore_alts && insn->alts) {
			struct alternative *alt;
			bool skip_orig = false;

			for (alt = insn->alts; alt; alt = alt->next) {
				if (alt->skip_orig)
					skip_orig = true;

				ret = validate_unret(file, alt->insn);
				if (ret) {
					BT_INSN(insn, "(alt)");
					return ret;
				}
			}

			if (skip_orig)
				return 0;
		}

		switch (insn->type) {

		case INSN_CALL_DYNAMIC:
		case INSN_JUMP_DYNAMIC:
		case INSN_JUMP_DYNAMIC_CONDITIONAL:
			WARN_INSN(insn, "early indirect call");
			return 1;

		case INSN_JUMP_UNCONDITIONAL:
		case INSN_JUMP_CONDITIONAL:
			if (!is_sibling_call(insn)) {
				if (!insn->jump_dest) {
					WARN_INSN(insn, "unresolved jump target after linking?!?");
					return -1;
				}
				ret = validate_unret(file, insn->jump_dest);
				if (ret) {
					BT_INSN(insn, "(branch%s)",
						insn->type == INSN_JUMP_CONDITIONAL ? "-cond" : "");
					return ret;
				}

				if (insn->type == INSN_JUMP_UNCONDITIONAL)
					return 0;

				break;
			}

			/* fallthrough */
		case INSN_CALL:
			dest = find_insn(file, insn_call_dest(insn)->sec,
					 insn_call_dest(insn)->offset);
			if (!dest) {
				WARN("Unresolved function after linking!?: %s",
				     insn_call_dest(insn)->name);
				return -1;
			}

			ret = validate_unret(file, dest);
			if (ret) {
				BT_INSN(insn, "(call)");
				return ret;
			}
			/*
			 * If a call returns without error, it must have seen UNTRAIN_RET.
			 * Therefore any non-error return is a success.
			 */
			return 0;

		case INSN_RETURN:
			WARN_INSN(insn, "RET before UNTRAIN");
			return 1;

		case INSN_NOP:
			if (insn->retpoline_safe)
				return 0;
			break;

		default:
			break;
		}

		if (!next) {
			WARN_INSN(insn, "teh end!");
			return -1;
		}
		insn = next;
	}

	return 0;
}

/*
 * Validate that all branches starting at VALIDATE_UNRET_BEGIN encounter
 * VALIDATE_UNRET_END before RET.
 */
static int validate_unrets(struct objtool_file *file)
{
	struct instruction *insn;
	int ret, warnings = 0;

	for_each_insn(file, insn) {
		if (!insn->unret)
			continue;

		ret = validate_unret(file, insn);
		if (ret < 0) {
			WARN_INSN(insn, "Failed UNRET validation");
			return ret;
		}
		warnings += ret;
	}

	return warnings;
}

static int validate_retpoline(struct objtool_file *file)
{
	struct instruction *insn;
	int warnings = 0;

	for_each_insn(file, insn) {
		if (insn->type != INSN_JUMP_DYNAMIC &&
		    insn->type != INSN_CALL_DYNAMIC &&
		    insn->type != INSN_RETURN)
			continue;

		if (insn->retpoline_safe)
			continue;

		if (insn->sec->init)
			continue;

		if (insn->type == INSN_RETURN) {
			if (opts.rethunk) {
				WARN_INSN(insn, "'naked' return found in RETHUNK build");
			} else
				continue;
		} else {
			WARN_INSN(insn, "indirect %s found in RETPOLINE build",
				  insn->type == INSN_JUMP_DYNAMIC ? "jump" : "call");
		}

		warnings++;
	}

	return warnings;
}

static bool is_kasan_insn(struct instruction *insn)
{
	return (insn->type == INSN_CALL &&
		!strcmp(insn_call_dest(insn)->name, "__asan_handle_no_return"));
}

static bool is_ubsan_insn(struct instruction *insn)
{
	return (insn->type == INSN_CALL &&
		!strcmp(insn_call_dest(insn)->name,
			"__ubsan_handle_builtin_unreachable"));
}

static bool ignore_unreachable_insn(struct objtool_file *file, struct instruction *insn)
{
	int i;
	struct instruction *prev_insn;

	if (insn->ignore || insn->type == INSN_NOP || insn->type == INSN_TRAP)
		return true;

	/*
	 * Ignore alternative replacement instructions.  This can happen
	 * when a whitelisted function uses one of the ALTERNATIVE macros.
	 */
	if (!strcmp(insn->sec->name, ".altinstr_replacement") ||
	    !strcmp(insn->sec->name, ".altinstr_aux"))
		return true;

	/*
	 * Whole archive runs might encounter dead code from weak symbols.
	 * This is where the linker will have dropped the weak symbol in
	 * favour of a regular symbol, but leaves the code in place.
	 *
	 * In this case we'll find a piece of code (whole function) that is not
	 * covered by a !section symbol. Ignore them.
	 */
	if (opts.link && !insn_func(insn)) {
		int size = find_symbol_hole_containing(insn->sec, insn->offset);
		unsigned long end = insn->offset + size;

		if (!size) /* not a hole */
			return false;

		if (size < 0) /* hole until the end */
			return true;

		sec_for_each_insn_continue(file, insn) {
			/*
			 * If we reach a visited instruction at or before the
			 * end of the hole, ignore the unreachable.
			 */
			if (insn->visited)
				return true;

			if (insn->offset >= end)
				break;

			/*
			 * If this hole jumps to a .cold function, mark it ignore too.
			 */
			if (insn->jump_dest && insn_func(insn->jump_dest) &&
			    strstr(insn_func(insn->jump_dest)->name, ".cold")) {
				struct instruction *dest = insn->jump_dest;
				func_for_each_insn(file, insn_func(dest), dest)
					dest->ignore = true;
			}
		}

		return false;
	}

	if (!insn_func(insn))
		return false;

	if (insn_func(insn)->static_call_tramp)
		return true;

	/*
	 * CONFIG_UBSAN_TRAP inserts a UD2 when it sees
	 * __builtin_unreachable().  The BUG() macro has an unreachable() after
	 * the UD2, which causes GCC's undefined trap logic to emit another UD2
	 * (or occasionally a JMP to UD2).
	 *
	 * It may also insert a UD2 after calling a __noreturn function.
	 */
	prev_insn = prev_insn_same_sec(file, insn);
	if (prev_insn->dead_end &&
	    (insn->type == INSN_BUG ||
	     (insn->type == INSN_JUMP_UNCONDITIONAL &&
	      insn->jump_dest && insn->jump_dest->type == INSN_BUG)))
		return true;

	/*
	 * Check if this (or a subsequent) instruction is related to
	 * CONFIG_UBSAN or CONFIG_KASAN.
	 *
	 * End the search at 5 instructions to avoid going into the weeds.
	 */
	for (i = 0; i < 5; i++) {

		if (is_kasan_insn(insn) || is_ubsan_insn(insn))
			return true;

		if (insn->type == INSN_JUMP_UNCONDITIONAL) {
			if (insn->jump_dest &&
			    insn_func(insn->jump_dest) == insn_func(insn)) {
				insn = insn->jump_dest;
				continue;
			}

			break;
		}

		if (insn->offset + insn->len >= insn_func(insn)->offset + insn_func(insn)->len)
			break;

		insn = next_insn_same_sec(file, insn);
	}

	return false;
}

static int add_prefix_symbol(struct objtool_file *file, struct symbol *func)
{
	struct instruction *insn, *prev;
	struct cfi_state *cfi;

	insn = find_insn(file, func->sec, func->offset);
	if (!insn)
		return -1;

	for (prev = prev_insn_same_sec(file, insn);
	     prev;
	     prev = prev_insn_same_sec(file, prev)) {
		u64 offset;

		if (prev->type != INSN_NOP)
			return -1;

		offset = func->offset - prev->offset;

		if (offset > opts.prefix)
			return -1;

		if (offset < opts.prefix)
			continue;

		elf_create_prefix_symbol(file->elf, func, opts.prefix);
		break;
	}

	if (!prev)
		return -1;

	if (!insn->cfi) {
		/*
		 * This can happen if stack validation isn't enabled or the
		 * function is annotated with STACK_FRAME_NON_STANDARD.
		 */
		return 0;
	}

	/* Propagate insn->cfi to the prefix code */
	cfi = cfi_hash_find_or_add(insn->cfi);
	for (; prev != insn; prev = next_insn_same_sec(file, prev))
		prev->cfi = cfi;

	return 0;
}

static int add_prefix_symbols(struct objtool_file *file)
{
	struct section *sec;
	struct symbol *func;

	for_each_sec(file, sec) {
		if (!(sec->sh.sh_flags & SHF_EXECINSTR))
			continue;

		sec_for_each_sym(sec, func) {
			if (func->type != STT_FUNC)
				continue;

			add_prefix_symbol(file, func);
		}
	}

	return 0;
}

static int validate_symbol(struct objtool_file *file, struct section *sec,
			   struct symbol *sym, struct insn_state *state)
{
	struct instruction *insn;
	int ret;

	if (!sym->len) {
		WARN("%s() is missing an ELF size annotation", sym->name);
		return 1;
	}

	if (sym->pfunc != sym || sym->alias != sym)
		return 0;

	insn = find_insn(file, sec, sym->offset);
	if (!insn || insn->ignore || insn->visited)
		return 0;

	state->uaccess = sym->uaccess_safe;

	ret = validate_branch(file, insn_func(insn), insn, *state);
	if (ret)
		BT_INSN(insn, "<=== (sym)");
	return ret;
}

static int validate_section(struct objtool_file *file, struct section *sec)
{
	struct insn_state state;
	struct symbol *func;
	int warnings = 0;

	sec_for_each_sym(sec, func) {
		if (func->type != STT_FUNC)
			continue;

		init_insn_state(file, &state, sec);
		set_func_state(&state.cfi);

		warnings += validate_symbol(file, sec, func, &state);
	}

	return warnings;
}

static int validate_noinstr_sections(struct objtool_file *file)
{
	struct section *sec;
	int warnings = 0;

	sec = find_section_by_name(file->elf, ".noinstr.text");
	if (sec) {
		warnings += validate_section(file, sec);
		warnings += validate_unwind_hints(file, sec);
	}

	sec = find_section_by_name(file->elf, ".entry.text");
	if (sec) {
		warnings += validate_section(file, sec);
		warnings += validate_unwind_hints(file, sec);
	}

	sec = find_section_by_name(file->elf, ".cpuidle.text");
	if (sec) {
		warnings += validate_section(file, sec);
		warnings += validate_unwind_hints(file, sec);
	}

	return warnings;
}

static int validate_functions(struct objtool_file *file)
{
	struct section *sec;
	int warnings = 0;

	for_each_sec(file, sec) {
		if (!(sec->sh.sh_flags & SHF_EXECINSTR))
			continue;

		warnings += validate_section(file, sec);
	}

	return warnings;
}

static void mark_endbr_used(struct instruction *insn)
{
	if (!list_empty(&insn->call_node))
		list_del_init(&insn->call_node);
}

static bool noendbr_range(struct objtool_file *file, struct instruction *insn)
{
	struct symbol *sym = find_symbol_containing(insn->sec, insn->offset-1);
	struct instruction *first;

	if (!sym)
		return false;

	first = find_insn(file, sym->sec, sym->offset);
	if (!first)
		return false;

	if (first->type != INSN_ENDBR && !first->noendbr)
		return false;

	return insn->offset == sym->offset + sym->len;
}

static int validate_ibt_insn(struct objtool_file *file, struct instruction *insn)
{
	struct instruction *dest;
	struct reloc *reloc;
	unsigned long off;
	int warnings = 0;

	/*
	 * Looking for function pointer load relocations.  Ignore
	 * direct/indirect branches:
	 */
	switch (insn->type) {
	case INSN_CALL:
	case INSN_CALL_DYNAMIC:
	case INSN_JUMP_CONDITIONAL:
	case INSN_JUMP_UNCONDITIONAL:
	case INSN_JUMP_DYNAMIC:
	case INSN_JUMP_DYNAMIC_CONDITIONAL:
	case INSN_RETURN:
	case INSN_NOP:
		return 0;
	default:
		break;
	}

	for (reloc = insn_reloc(file, insn);
	     reloc;
	     reloc = find_reloc_by_dest_range(file->elf, insn->sec,
					      reloc_offset(reloc) + 1,
					      (insn->offset + insn->len) - (reloc_offset(reloc) + 1))) {

		/*
		 * static_call_update() references the trampoline, which
		 * doesn't have (or need) ENDBR.  Skip warning in that case.
		 */
		if (reloc->sym->static_call_tramp)
			continue;

		off = reloc->sym->offset;
		if (reloc_type(reloc) == R_X86_64_PC32 ||
		    reloc_type(reloc) == R_X86_64_PLT32)
			off += arch_dest_reloc_offset(reloc_addend(reloc));
		else
			off += reloc_addend(reloc);

		dest = find_insn(file, reloc->sym->sec, off);
		if (!dest)
			continue;

		if (dest->type == INSN_ENDBR) {
			mark_endbr_used(dest);
			continue;
		}

		if (insn_func(dest) && insn_func(insn) &&
		    insn_func(dest)->pfunc == insn_func(insn)->pfunc) {
			/*
			 * Anything from->to self is either _THIS_IP_ or
			 * IRET-to-self.
			 *
			 * There is no sane way to annotate _THIS_IP_ since the
			 * compiler treats the relocation as a constant and is
			 * happy to fold in offsets, skewing any annotation we
			 * do, leading to vast amounts of false-positives.
			 *
			 * There's also compiler generated _THIS_IP_ through
			 * KCOV and such which we have no hope of annotating.
			 *
			 * As such, blanket accept self-references without
			 * issue.
			 */
			continue;
		}

		/*
		 * Accept anything ANNOTATE_NOENDBR.
		 */
		if (dest->noendbr)
			continue;

		/*
		 * Accept if this is the instruction after a symbol
		 * that is (no)endbr -- typical code-range usage.
		 */
		if (noendbr_range(file, dest))
			continue;

		WARN_INSN(insn, "relocation to !ENDBR: %s", offstr(dest->sec, dest->offset));

		warnings++;
	}

	return warnings;
}

static int validate_ibt_data_reloc(struct objtool_file *file,
				   struct reloc *reloc)
{
	struct instruction *dest;

	dest = find_insn(file, reloc->sym->sec,
			 reloc->sym->offset + reloc_addend(reloc));
	if (!dest)
		return 0;

	if (dest->type == INSN_ENDBR) {
		mark_endbr_used(dest);
		return 0;
	}

	if (dest->noendbr)
		return 0;

	WARN_FUNC("data relocation to !ENDBR: %s",
		  reloc->sec->base, reloc_offset(reloc),
		  offstr(dest->sec, dest->offset));

	return 1;
}

/*
 * Validate IBT rules and remove used ENDBR instructions from the seal list.
 * Unused ENDBR instructions will be annotated for sealing (i.e., replaced with
 * NOPs) later, in create_ibt_endbr_seal_sections().
 */
static int validate_ibt(struct objtool_file *file)
{
	struct section *sec;
	struct reloc *reloc;
	struct instruction *insn;
	int warnings = 0;

	for_each_insn(file, insn)
		warnings += validate_ibt_insn(file, insn);

	for_each_sec(file, sec) {

		/* Already done by validate_ibt_insn() */
		if (sec->sh.sh_flags & SHF_EXECINSTR)
			continue;

		if (!sec->rsec)
			continue;

		/*
		 * These sections can reference text addresses, but not with
		 * the intent to indirect branch to them.
		 */
		if ((!strncmp(sec->name, ".discard", 8) &&
		     strcmp(sec->name, ".discard.ibt_endbr_noseal"))	||
		    !strncmp(sec->name, ".debug", 6)			||
		    !strcmp(sec->name, ".altinstructions")		||
		    !strcmp(sec->name, ".ibt_endbr_seal")		||
		    !strcmp(sec->name, ".orc_unwind_ip")		||
		    !strcmp(sec->name, ".parainstructions")		||
		    !strcmp(sec->name, ".retpoline_sites")		||
		    !strcmp(sec->name, ".smp_locks")			||
		    !strcmp(sec->name, ".static_call_sites")		||
		    !strcmp(sec->name, "_error_injection_whitelist")	||
		    !strcmp(sec->name, "_kprobe_blacklist")		||
		    !strcmp(sec->name, "__bug_table")			||
		    !strcmp(sec->name, "__ex_table")			||
		    !strcmp(sec->name, "__jump_table")			||
		    !strcmp(sec->name, "__mcount_loc")			||
		    !strcmp(sec->name, ".kcfi_traps")			||
		    strstr(sec->name, "__patchable_function_entries"))
			continue;

		for_each_reloc(sec->rsec, reloc)
			warnings += validate_ibt_data_reloc(file, reloc);
	}

	return warnings;
}

static int validate_sls(struct objtool_file *file)
{
	struct instruction *insn, *next_insn;
	int warnings = 0;

	for_each_insn(file, insn) {
		next_insn = next_insn_same_sec(file, insn);

		if (insn->retpoline_safe)
			continue;

		switch (insn->type) {
		case INSN_RETURN:
			if (!next_insn || next_insn->type != INSN_TRAP) {
				WARN_INSN(insn, "missing int3 after ret");
				warnings++;
			}

			break;
		case INSN_JUMP_DYNAMIC:
			if (!next_insn || next_insn->type != INSN_TRAP) {
				WARN_INSN(insn, "missing int3 after indirect jump");
				warnings++;
			}
			break;
		default:
			break;
		}
	}

	return warnings;
}

static bool ignore_noreturn_call(struct instruction *insn)
{
	struct symbol *call_dest = insn_call_dest(insn);

	/*
	 * FIXME: hack, we need a real noreturn solution
	 *
	 * Problem is, exc_double_fault() may or may not return, depending on
	 * whether CONFIG_X86_ESPFIX64 is set.  But objtool has no visibility
	 * to the kernel config.
	 *
	 * Other potential ways to fix it:
	 *
	 *   - have compiler communicate __noreturn functions somehow
	 *   - remove CONFIG_X86_ESPFIX64
	 *   - read the .config file
	 *   - add a cmdline option
	 *   - create a generic objtool annotation format (vs a bunch of custom
	 *     formats) and annotate it
	 */
	if (!strcmp(call_dest->name, "exc_double_fault")) {
		/* prevent further unreachable warnings for the caller */
		insn->sym->warned = 1;
		return true;
	}

	return false;
}

static int validate_reachable_instructions(struct objtool_file *file)
{
	struct instruction *insn, *prev_insn;
	struct symbol *call_dest;
	int warnings = 0;

	if (file->ignore_unreachables)
		return 0;

	for_each_insn(file, insn) {
		if (insn->visited || ignore_unreachable_insn(file, insn))
			continue;

		prev_insn = prev_insn_same_sec(file, insn);
		if (prev_insn && prev_insn->dead_end) {
			call_dest = insn_call_dest(prev_insn);
			if (call_dest && !ignore_noreturn_call(prev_insn)) {
				WARN_INSN(insn, "%s() is missing a __noreturn annotation",
					  call_dest->name);
				warnings++;
				continue;
			}
		}

		WARN_INSN(insn, "unreachable instruction");
		warnings++;
	}

	return warnings;
}

/* 'funcs' is a space-separated list of function names */
static int disas_funcs(const char *funcs)
{
	const char *objdump_str, *cross_compile;
	int size, ret;
	char *cmd;

	cross_compile = getenv("CROSS_COMPILE");

	objdump_str = "%sobjdump -wdr %s | gawk -M -v _funcs='%s' '"
			"BEGIN { split(_funcs, funcs); }"
			"/^$/ { func_match = 0; }"
			"/<.*>:/ { "
				"f = gensub(/.*<(.*)>:/, \"\\\\1\", 1);"
				"for (i in funcs) {"
					"if (funcs[i] == f) {"
						"func_match = 1;"
						"base = strtonum(\"0x\" $1);"
						"break;"
					"}"
				"}"
			"}"
			"{"
				"if (func_match) {"
					"addr = strtonum(\"0x\" $1);"
					"printf(\"%%04x \", addr - base);"
					"print;"
				"}"
			"}' 1>&2";

	/* fake snprintf() to calculate the size */
	size = snprintf(NULL, 0, objdump_str, cross_compile, objname, funcs) + 1;
	if (size <= 0) {
		WARN("objdump string size calculation failed");
		return -1;
	}

	cmd = malloc(size);

	/* real snprintf() */
	snprintf(cmd, size, objdump_str, cross_compile, objname, funcs);
	ret = system(cmd);
	if (ret) {
		WARN("disassembly failed: %d", ret);
		return -1;
	}

	return 0;
}

static int disas_warned_funcs(struct objtool_file *file)
{
	struct symbol *sym;
	char *funcs = NULL, *tmp;

	for_each_sym(file, sym) {
		if (sym->warned) {
			if (!funcs) {
				funcs = malloc(strlen(sym->name) + 1);
				strcpy(funcs, sym->name);
			} else {
				tmp = malloc(strlen(funcs) + strlen(sym->name) + 2);
				sprintf(tmp, "%s %s", funcs, sym->name);
				free(funcs);
				funcs = tmp;
			}
		}
	}

	if (funcs)
		disas_funcs(funcs);

	return 0;
}

struct insn_chunk {
	void *addr;
	struct insn_chunk *next;
};

/*
 * Reduce peak RSS usage by freeing insns memory before writing the ELF file,
 * which can trigger more allocations for .debug_* sections whose data hasn't
 * been read yet.
 */
static void free_insns(struct objtool_file *file)
{
	struct instruction *insn;
	struct insn_chunk *chunks = NULL, *chunk;

	for_each_insn(file, insn) {
		if (!insn->idx) {
			chunk = malloc(sizeof(*chunk));
			chunk->addr = insn;
			chunk->next = chunks;
			chunks = chunk;
		}
	}

	for (chunk = chunks; chunk; chunk = chunk->next)
		free(chunk->addr);
}

int check(struct objtool_file *file)
{
	int ret, warnings = 0;

	arch_initial_func_cfi_state(&initial_func_cfi);
	init_cfi_state(&init_cfi);
	init_cfi_state(&func_cfi);
	set_func_state(&func_cfi);
	init_cfi_state(&force_undefined_cfi);
	force_undefined_cfi.force_undefined = true;

	if (!cfi_hash_alloc(1UL << (file->elf->symbol_bits - 3)))
		goto out;

	cfi_hash_add(&init_cfi);
	cfi_hash_add(&func_cfi);

	ret = decode_sections(file);
	if (ret < 0)
		goto out;

	warnings += ret;

	if (!nr_insns)
		goto out;

	if (opts.retpoline) {
		ret = validate_retpoline(file);
		if (ret < 0)
			return ret;
		warnings += ret;
	}

	if (opts.stackval || opts.orc || opts.uaccess) {
		ret = validate_functions(file);
		if (ret < 0)
			goto out;
		warnings += ret;

		ret = validate_unwind_hints(file, NULL);
		if (ret < 0)
			goto out;
		warnings += ret;

		if (!warnings) {
			ret = validate_reachable_instructions(file);
			if (ret < 0)
				goto out;
			warnings += ret;
		}

	} else if (opts.noinstr) {
		ret = validate_noinstr_sections(file);
		if (ret < 0)
			goto out;
		warnings += ret;
	}

	if (opts.unret) {
		/*
		 * Must be after validate_branch() and friends, it plays
		 * further games with insn->visited.
		 */
		ret = validate_unrets(file);
		if (ret < 0)
			return ret;
		warnings += ret;
	}

	if (opts.ibt) {
		ret = validate_ibt(file);
		if (ret < 0)
			goto out;
		warnings += ret;
	}

	if (opts.sls) {
		ret = validate_sls(file);
		if (ret < 0)
			goto out;
		warnings += ret;
	}

	if (opts.static_call) {
		ret = create_static_call_sections(file);
		if (ret < 0)
			goto out;
		warnings += ret;
	}

	if (opts.retpoline) {
		ret = create_retpoline_sites_sections(file);
		if (ret < 0)
			goto out;
		warnings += ret;
	}

	if (opts.cfi) {
		ret = create_cfi_sections(file);
		if (ret < 0)
			goto out;
		warnings += ret;
	}

	if (opts.rethunk) {
		ret = create_return_sites_sections(file);
		if (ret < 0)
			goto out;
		warnings += ret;

		if (opts.hack_skylake) {
			ret = create_direct_call_sections(file);
			if (ret < 0)
				goto out;
			warnings += ret;
		}
	}

	if (opts.mcount) {
		ret = create_mcount_loc_sections(file);
		if (ret < 0)
			goto out;
		warnings += ret;
	}

	if (opts.prefix) {
		ret = add_prefix_symbols(file);
		if (ret < 0)
			return ret;
		warnings += ret;
	}

	if (opts.ibt) {
		ret = create_ibt_endbr_seal_sections(file);
		if (ret < 0)
			goto out;
		warnings += ret;
	}

	if (opts.orc && nr_insns) {
		ret = orc_create(file);
		if (ret < 0)
			goto out;
		warnings += ret;
	}

	free_insns(file);

	if (opts.verbose)
		disas_warned_funcs(file);

	if (opts.stats) {
		printf("nr_insns_visited: %ld\n", nr_insns_visited);
		printf("nr_cfi: %ld\n", nr_cfi);
		printf("nr_cfi_reused: %ld\n", nr_cfi_reused);
		printf("nr_cfi_cache: %ld\n", nr_cfi_cache);
	}

out:
	/*
	 *  For now, don't fail the kernel build on fatal warnings.  These
	 *  errors are still fairly common due to the growing matrix of
	 *  supported toolchains and their recent pace of change.
	 */
	return 0;
}<|MERGE_RESOLUTION|>--- conflicted
+++ resolved
@@ -213,11 +213,7 @@
 		return false;
 
 	insn = find_insn(file, func->sec, func->offset);
-<<<<<<< HEAD
-	if (!insn || !insn->func)
-=======
 	if (!insn || !insn_func(insn))
->>>>>>> 98817289
 		return false;
 
 	func_for_each_insn(file, func, insn) {
@@ -392,10 +388,7 @@
 
 		if (!strcmp(sec->name, ".noinstr.text") ||
 		    !strcmp(sec->name, ".entry.text") ||
-<<<<<<< HEAD
-=======
 		    !strcmp(sec->name, ".cpuidle.text") ||
->>>>>>> 98817289
 		    !strncmp(sec->name, ".text..__x86.", 13))
 			sec->noinstr = true;
 
@@ -1321,11 +1314,6 @@
 {
 	return false;
 }
-<<<<<<< HEAD
-
-#define NEGATIVE_RELOC	((void *)-1L)
-=======
->>>>>>> 98817289
 
 static struct reloc *insn_reloc(struct objtool_file *file, struct instruction *insn)
 {
@@ -2531,16 +2519,8 @@
 		if (arch_is_rethunk(func))
 			func->return_thunk = true;
 
-<<<<<<< HEAD
-			if (arch_is_embedded_insn(func))
-				func->embedded_insn = true;
-
-			if (!strcmp(func->name, "__fentry__"))
-				func->fentry = true;
-=======
 		if (arch_is_embedded_insn(func))
 			func->embedded_insn = true;
->>>>>>> 98817289
 
 		if (arch_ftrace_match(func->name))
 			func->fentry = true;
@@ -2673,11 +2653,7 @@
 static bool is_special_call(struct instruction *insn)
 {
 	if (insn->type == INSN_CALL) {
-<<<<<<< HEAD
-		struct symbol *dest = insn->call_dest;
-=======
 		struct symbol *dest = insn_call_dest(insn);
->>>>>>> 98817289
 
 		if (!dest)
 			return false;
