// SPDX-License-Identifier: GPL-2.0
#include <errno.h>
#include <inttypes.h>
#include "builtin.h"
#include "perf.h"

#include "util/evlist.h" // for struct evsel_str_handler
#include "util/evsel.h"
#include "util/symbol.h"
#include "util/thread.h"
#include "util/header.h"
#include "util/target.h"
#include "util/callchain.h"
#include "util/lock-contention.h"
#include "util/bpf_skel/lock_data.h"

#include <subcmd/pager.h>
#include <subcmd/parse-options.h>
#include "util/trace-event.h"
#include "util/tracepoint.h"

#include "util/debug.h"
#include "util/session.h"
#include "util/tool.h"
#include "util/data.h"
#include "util/string2.h"
#include "util/map.h"
#include "util/util.h"

#include <stdio.h>
#include <sys/types.h>
#include <sys/prctl.h>
#include <semaphore.h>
#include <math.h>
#include <limits.h>
#include <ctype.h>

#include <linux/list.h>
#include <linux/hash.h>
#include <linux/kernel.h>
#include <linux/zalloc.h>
#include <linux/err.h>
#include <linux/stringify.h>

static struct perf_session *session;
static struct target target;

/* based on kernel/lockdep.c */
#define LOCKHASH_BITS		12
#define LOCKHASH_SIZE		(1UL << LOCKHASH_BITS)

static struct hlist_head *lockhash_table;

#define __lockhashfn(key)	hash_long((unsigned long)key, LOCKHASH_BITS)
#define lockhashentry(key)	(lockhash_table + __lockhashfn((key)))

static struct rb_root		thread_stats;

static bool combine_locks;
static bool show_thread_stats;
static bool show_lock_addrs;
static bool show_lock_owner;
static bool use_bpf;
static unsigned long bpf_map_entries = MAX_ENTRIES;
static int max_stack_depth = CONTENTION_STACK_DEPTH;
static int stack_skip = CONTENTION_STACK_SKIP;
static int print_nr_entries = INT_MAX / 2;
static LIST_HEAD(callstack_filters);
static const char *output_name = NULL;
static FILE *lock_output;

struct callstack_filter {
	struct list_head list;
	char name[];
};

static struct lock_filter filters;

static enum lock_aggr_mode aggr_mode = LOCK_AGGR_ADDR;

static bool needs_callstack(void)
{
	return !list_empty(&callstack_filters);
}

static struct thread_stat *thread_stat_find(u32 tid)
{
	struct rb_node *node;
	struct thread_stat *st;

	node = thread_stats.rb_node;
	while (node) {
		st = container_of(node, struct thread_stat, rb);
		if (st->tid == tid)
			return st;
		else if (tid < st->tid)
			node = node->rb_left;
		else
			node = node->rb_right;
	}

	return NULL;
}

static void thread_stat_insert(struct thread_stat *new)
{
	struct rb_node **rb = &thread_stats.rb_node;
	struct rb_node *parent = NULL;
	struct thread_stat *p;

	while (*rb) {
		p = container_of(*rb, struct thread_stat, rb);
		parent = *rb;

		if (new->tid < p->tid)
			rb = &(*rb)->rb_left;
		else if (new->tid > p->tid)
			rb = &(*rb)->rb_right;
		else
			BUG_ON("inserting invalid thread_stat\n");
	}

	rb_link_node(&new->rb, parent, rb);
	rb_insert_color(&new->rb, &thread_stats);
}

static struct thread_stat *thread_stat_findnew_after_first(u32 tid)
{
	struct thread_stat *st;

	st = thread_stat_find(tid);
	if (st)
		return st;

	st = zalloc(sizeof(struct thread_stat));
	if (!st) {
		pr_err("memory allocation failed\n");
		return NULL;
	}

	st->tid = tid;
	INIT_LIST_HEAD(&st->seq_list);

	thread_stat_insert(st);

	return st;
}

static struct thread_stat *thread_stat_findnew_first(u32 tid);
static struct thread_stat *(*thread_stat_findnew)(u32 tid) =
	thread_stat_findnew_first;

static struct thread_stat *thread_stat_findnew_first(u32 tid)
{
	struct thread_stat *st;

	st = zalloc(sizeof(struct thread_stat));
	if (!st) {
		pr_err("memory allocation failed\n");
		return NULL;
	}
	st->tid = tid;
	INIT_LIST_HEAD(&st->seq_list);

	rb_link_node(&st->rb, NULL, &thread_stats.rb_node);
	rb_insert_color(&st->rb, &thread_stats);

	thread_stat_findnew = thread_stat_findnew_after_first;
	return st;
}

/* build simple key function one is bigger than two */
#define SINGLE_KEY(member)						\
	static int lock_stat_key_ ## member(struct lock_stat *one,	\
					 struct lock_stat *two)		\
	{								\
		return one->member > two->member;			\
	}

SINGLE_KEY(nr_acquired)
SINGLE_KEY(nr_contended)
SINGLE_KEY(avg_wait_time)
SINGLE_KEY(wait_time_total)
SINGLE_KEY(wait_time_max)

static int lock_stat_key_wait_time_min(struct lock_stat *one,
					struct lock_stat *two)
{
	u64 s1 = one->wait_time_min;
	u64 s2 = two->wait_time_min;
	if (s1 == ULLONG_MAX)
		s1 = 0;
	if (s2 == ULLONG_MAX)
		s2 = 0;
	return s1 > s2;
}

struct lock_key {
	/*
	 * name: the value for specify by user
	 * this should be simpler than raw name of member
	 * e.g. nr_acquired -> acquired, wait_time_total -> wait_total
	 */
	const char		*name;
	/* header: the string printed on the header line */
	const char		*header;
	/* len: the printing width of the field */
	int			len;
	/* key: a pointer to function to compare two lock stats for sorting */
	int			(*key)(struct lock_stat*, struct lock_stat*);
	/* print: a pointer to function to print a given lock stats */
	void			(*print)(struct lock_key*, struct lock_stat*);
	/* list: list entry to link this */
	struct list_head	list;
};

static void lock_stat_key_print_time(unsigned long long nsec, int len)
{
	static const struct {
		float base;
		const char *unit;
	} table[] = {
		{ 1e9 * 3600, "h " },
		{ 1e9 * 60, "m " },
		{ 1e9, "s " },
		{ 1e6, "ms" },
		{ 1e3, "us" },
		{ 0, NULL },
	};

	/* for CSV output */
	if (len == 0) {
		fprintf(lock_output, "%llu", nsec);
		return;
	}

	for (int i = 0; table[i].unit; i++) {
		if (nsec < table[i].base)
			continue;

		fprintf(lock_output, "%*.2f %s", len - 3, nsec / table[i].base, table[i].unit);
		return;
	}

	fprintf(lock_output, "%*llu %s", len - 3, nsec, "ns");
}

#define PRINT_KEY(member)						\
static void lock_stat_key_print_ ## member(struct lock_key *key,	\
					   struct lock_stat *ls)	\
{									\
	fprintf(lock_output, "%*llu", key->len, (unsigned long long)ls->member);\
}

#define PRINT_TIME(member)						\
static void lock_stat_key_print_ ## member(struct lock_key *key,	\
					   struct lock_stat *ls)	\
{									\
	lock_stat_key_print_time((unsigned long long)ls->member, key->len);	\
}

PRINT_KEY(nr_acquired)
PRINT_KEY(nr_contended)
PRINT_TIME(avg_wait_time)
PRINT_TIME(wait_time_total)
PRINT_TIME(wait_time_max)

static void lock_stat_key_print_wait_time_min(struct lock_key *key,
					      struct lock_stat *ls)
{
	u64 wait_time = ls->wait_time_min;

	if (wait_time == ULLONG_MAX)
		wait_time = 0;

	lock_stat_key_print_time(wait_time, key->len);
}


static const char		*sort_key = "acquired";

static int			(*compare)(struct lock_stat *, struct lock_stat *);

static struct rb_root		sorted; /* place to store intermediate data */
static struct rb_root		result;	/* place to store sorted data */

static LIST_HEAD(lock_keys);
static const char		*output_fields;

#define DEF_KEY_LOCK(name, header, fn_suffix, len)			\
	{ #name, header, len, lock_stat_key_ ## fn_suffix, lock_stat_key_print_ ## fn_suffix, {} }
static struct lock_key report_keys[] = {
	DEF_KEY_LOCK(acquired, "acquired", nr_acquired, 10),
	DEF_KEY_LOCK(contended, "contended", nr_contended, 10),
	DEF_KEY_LOCK(avg_wait, "avg wait", avg_wait_time, 12),
	DEF_KEY_LOCK(wait_total, "total wait", wait_time_total, 12),
	DEF_KEY_LOCK(wait_max, "max wait", wait_time_max, 12),
	DEF_KEY_LOCK(wait_min, "min wait", wait_time_min, 12),

	/* extra comparisons much complicated should be here */
	{ }
};

static struct lock_key contention_keys[] = {
	DEF_KEY_LOCK(contended, "contended", nr_contended, 10),
	DEF_KEY_LOCK(wait_total, "total wait", wait_time_total, 12),
	DEF_KEY_LOCK(wait_max, "max wait", wait_time_max, 12),
	DEF_KEY_LOCK(wait_min, "min wait", wait_time_min, 12),
	DEF_KEY_LOCK(avg_wait, "avg wait", avg_wait_time, 12),

	/* extra comparisons much complicated should be here */
	{ }
};

static int select_key(bool contention)
{
	int i;
	struct lock_key *keys = report_keys;

	if (contention)
		keys = contention_keys;

	for (i = 0; keys[i].name; i++) {
		if (!strcmp(keys[i].name, sort_key)) {
			compare = keys[i].key;

			/* selected key should be in the output fields */
			if (list_empty(&keys[i].list))
				list_add_tail(&keys[i].list, &lock_keys);

			return 0;
		}
	}

	pr_err("Unknown compare key: %s\n", sort_key);
	return -1;
}

static int add_output_field(bool contention, char *name)
{
	int i;
	struct lock_key *keys = report_keys;

	if (contention)
		keys = contention_keys;

	for (i = 0; keys[i].name; i++) {
		if (strcmp(keys[i].name, name))
			continue;

		/* prevent double link */
		if (list_empty(&keys[i].list))
			list_add_tail(&keys[i].list, &lock_keys);

		return 0;
	}

	pr_err("Unknown output field: %s\n", name);
	return -1;
}

static int setup_output_field(bool contention, const char *str)
{
	char *tok, *tmp, *orig;
	int i, ret = 0;
	struct lock_key *keys = report_keys;

	if (contention)
		keys = contention_keys;

	/* no output field given: use all of them */
	if (str == NULL) {
		for (i = 0; keys[i].name; i++)
			list_add_tail(&keys[i].list, &lock_keys);
		return 0;
	}

	for (i = 0; keys[i].name; i++)
		INIT_LIST_HEAD(&keys[i].list);

	orig = tmp = strdup(str);
	if (orig == NULL)
		return -ENOMEM;

	while ((tok = strsep(&tmp, ",")) != NULL){
		ret = add_output_field(contention, tok);
		if (ret < 0)
			break;
	}
	free(orig);

	return ret;
}

static void combine_lock_stats(struct lock_stat *st)
{
	struct rb_node **rb = &sorted.rb_node;
	struct rb_node *parent = NULL;
	struct lock_stat *p;
	int ret;

	while (*rb) {
		p = container_of(*rb, struct lock_stat, rb);
		parent = *rb;

		if (st->name && p->name)
			ret = strcmp(st->name, p->name);
		else
			ret = !!st->name - !!p->name;

		if (ret == 0) {
			p->nr_acquired += st->nr_acquired;
			p->nr_contended += st->nr_contended;
			p->wait_time_total += st->wait_time_total;

			if (p->nr_contended)
				p->avg_wait_time = p->wait_time_total / p->nr_contended;

			if (p->wait_time_min > st->wait_time_min)
				p->wait_time_min = st->wait_time_min;
			if (p->wait_time_max < st->wait_time_max)
				p->wait_time_max = st->wait_time_max;

			p->broken |= st->broken;
			st->combined = 1;
			return;
		}

		if (ret < 0)
			rb = &(*rb)->rb_left;
		else
			rb = &(*rb)->rb_right;
	}

	rb_link_node(&st->rb, parent, rb);
	rb_insert_color(&st->rb, &sorted);
}

static void insert_to_result(struct lock_stat *st,
			     int (*bigger)(struct lock_stat *, struct lock_stat *))
{
	struct rb_node **rb = &result.rb_node;
	struct rb_node *parent = NULL;
	struct lock_stat *p;

	if (combine_locks && st->combined)
		return;

	while (*rb) {
		p = container_of(*rb, struct lock_stat, rb);
		parent = *rb;

		if (bigger(st, p))
			rb = &(*rb)->rb_left;
		else
			rb = &(*rb)->rb_right;
	}

	rb_link_node(&st->rb, parent, rb);
	rb_insert_color(&st->rb, &result);
}

/* returns left most element of result, and erase it */
static struct lock_stat *pop_from_result(void)
{
	struct rb_node *node = result.rb_node;

	if (!node)
		return NULL;

	while (node->rb_left)
		node = node->rb_left;

	rb_erase(node, &result);
	return container_of(node, struct lock_stat, rb);
}

struct lock_stat *lock_stat_find(u64 addr)
{
	struct hlist_head *entry = lockhashentry(addr);
	struct lock_stat *ret;

	hlist_for_each_entry(ret, entry, hash_entry) {
		if (ret->addr == addr)
			return ret;
	}
	return NULL;
}

struct lock_stat *lock_stat_findnew(u64 addr, const char *name, int flags)
{
	struct hlist_head *entry = lockhashentry(addr);
	struct lock_stat *ret, *new;

	hlist_for_each_entry(ret, entry, hash_entry) {
		if (ret->addr == addr)
			return ret;
	}

	new = zalloc(sizeof(struct lock_stat));
	if (!new)
		goto alloc_failed;

	new->addr = addr;
	new->name = strdup(name);
	if (!new->name) {
		free(new);
		goto alloc_failed;
	}

	new->flags = flags;
	new->wait_time_min = ULLONG_MAX;

	hlist_add_head(&new->hash_entry, entry);
	return new;

alloc_failed:
	pr_err("memory allocation failed\n");
	return NULL;
}

bool match_callstack_filter(struct machine *machine, u64 *callstack)
{
	struct map *kmap;
	struct symbol *sym;
	u64 ip;
	const char *arch = perf_env__arch(machine->env);

	if (list_empty(&callstack_filters))
		return true;

	for (int i = 0; i < max_stack_depth; i++) {
		struct callstack_filter *filter;

		/*
		 * In powerpc, the callchain saved by kernel always includes
		 * first three entries as the NIP (next instruction pointer),
		 * LR (link register), and the contents of LR save area in the
		 * second stack frame. In certain scenarios its possible to have
		 * invalid kernel instruction addresses in either LR or the second
		 * stack frame's LR. In that case, kernel will store that address as
		 * zero.
		 *
		 * The below check will continue to look into callstack,
		 * incase first or second callstack index entry has 0
		 * address for powerpc.
		 */
		if (!callstack || (!callstack[i] && (strcmp(arch, "powerpc") ||
						(i != 1 && i != 2))))
			break;

		ip = callstack[i];
		sym = machine__find_kernel_symbol(machine, ip, &kmap);
		if (sym == NULL)
			continue;

		list_for_each_entry(filter, &callstack_filters, list) {
			if (strstr(sym->name, filter->name))
				return true;
		}
	}
	return false;
}

struct trace_lock_handler {
	/* it's used on CONFIG_LOCKDEP */
	int (*acquire_event)(struct evsel *evsel,
			     struct perf_sample *sample);

	/* it's used on CONFIG_LOCKDEP && CONFIG_LOCK_STAT */
	int (*acquired_event)(struct evsel *evsel,
			      struct perf_sample *sample);

	/* it's used on CONFIG_LOCKDEP && CONFIG_LOCK_STAT */
	int (*contended_event)(struct evsel *evsel,
			       struct perf_sample *sample);

	/* it's used on CONFIG_LOCKDEP */
	int (*release_event)(struct evsel *evsel,
			     struct perf_sample *sample);

	/* it's used when CONFIG_LOCKDEP is off */
	int (*contention_begin_event)(struct evsel *evsel,
				      struct perf_sample *sample);

	/* it's used when CONFIG_LOCKDEP is off */
	int (*contention_end_event)(struct evsel *evsel,
				    struct perf_sample *sample);
};

static struct lock_seq_stat *get_seq(struct thread_stat *ts, u64 addr)
{
	struct lock_seq_stat *seq;

	list_for_each_entry(seq, &ts->seq_list, list) {
		if (seq->addr == addr)
			return seq;
	}

	seq = zalloc(sizeof(struct lock_seq_stat));
	if (!seq) {
		pr_err("memory allocation failed\n");
		return NULL;
	}
	seq->state = SEQ_STATE_UNINITIALIZED;
	seq->addr = addr;

	list_add(&seq->list, &ts->seq_list);
	return seq;
}

enum broken_state {
	BROKEN_ACQUIRE,
	BROKEN_ACQUIRED,
	BROKEN_CONTENDED,
	BROKEN_RELEASE,
	BROKEN_MAX,
};

static int bad_hist[BROKEN_MAX];

enum acquire_flags {
	TRY_LOCK = 1,
	READ_LOCK = 2,
};

static int get_key_by_aggr_mode_simple(u64 *key, u64 addr, u32 tid)
{
	switch (aggr_mode) {
	case LOCK_AGGR_ADDR:
		*key = addr;
		break;
	case LOCK_AGGR_TASK:
		*key = tid;
		break;
	case LOCK_AGGR_CALLER:
	default:
		pr_err("Invalid aggregation mode: %d\n", aggr_mode);
		return -EINVAL;
	}
	return 0;
}

static u64 callchain_id(struct evsel *evsel, struct perf_sample *sample);

static int get_key_by_aggr_mode(u64 *key, u64 addr, struct evsel *evsel,
				 struct perf_sample *sample)
{
	if (aggr_mode == LOCK_AGGR_CALLER) {
		*key = callchain_id(evsel, sample);
		return 0;
	}
	return get_key_by_aggr_mode_simple(key, addr, sample->tid);
}

static int report_lock_acquire_event(struct evsel *evsel,
				     struct perf_sample *sample)
{
	struct lock_stat *ls;
	struct thread_stat *ts;
	struct lock_seq_stat *seq;
	const char *name = evsel__strval(evsel, sample, "name");
	u64 addr = evsel__intval(evsel, sample, "lockdep_addr");
	int flag = evsel__intval(evsel, sample, "flags");
	u64 key;
	int ret;

	ret = get_key_by_aggr_mode_simple(&key, addr, sample->tid);
	if (ret < 0)
		return ret;

	ls = lock_stat_findnew(key, name, 0);
	if (!ls)
		return -ENOMEM;

	ts = thread_stat_findnew(sample->tid);
	if (!ts)
		return -ENOMEM;

	seq = get_seq(ts, addr);
	if (!seq)
		return -ENOMEM;

	switch (seq->state) {
	case SEQ_STATE_UNINITIALIZED:
	case SEQ_STATE_RELEASED:
		if (!flag) {
			seq->state = SEQ_STATE_ACQUIRING;
		} else {
			if (flag & TRY_LOCK)
				ls->nr_trylock++;
			if (flag & READ_LOCK)
				ls->nr_readlock++;
			seq->state = SEQ_STATE_READ_ACQUIRED;
			seq->read_count = 1;
			ls->nr_acquired++;
		}
		break;
	case SEQ_STATE_READ_ACQUIRED:
		if (flag & READ_LOCK) {
			seq->read_count++;
			ls->nr_acquired++;
			goto end;
		} else {
			goto broken;
		}
		break;
	case SEQ_STATE_ACQUIRED:
	case SEQ_STATE_ACQUIRING:
	case SEQ_STATE_CONTENDED:
broken:
		/* broken lock sequence */
		if (!ls->broken) {
			ls->broken = 1;
			bad_hist[BROKEN_ACQUIRE]++;
		}
		list_del_init(&seq->list);
		free(seq);
		goto end;
	default:
		BUG_ON("Unknown state of lock sequence found!\n");
		break;
	}

	ls->nr_acquire++;
	seq->prev_event_time = sample->time;
end:
	return 0;
}

static int report_lock_acquired_event(struct evsel *evsel,
				      struct perf_sample *sample)
{
	struct lock_stat *ls;
	struct thread_stat *ts;
	struct lock_seq_stat *seq;
	u64 contended_term;
	const char *name = evsel__strval(evsel, sample, "name");
	u64 addr = evsel__intval(evsel, sample, "lockdep_addr");
	u64 key;
	int ret;

	ret = get_key_by_aggr_mode_simple(&key, addr, sample->tid);
	if (ret < 0)
		return ret;

	ls = lock_stat_findnew(key, name, 0);
	if (!ls)
		return -ENOMEM;

	ts = thread_stat_findnew(sample->tid);
	if (!ts)
		return -ENOMEM;

	seq = get_seq(ts, addr);
	if (!seq)
		return -ENOMEM;

	switch (seq->state) {
	case SEQ_STATE_UNINITIALIZED:
		/* orphan event, do nothing */
		return 0;
	case SEQ_STATE_ACQUIRING:
		break;
	case SEQ_STATE_CONTENDED:
		contended_term = sample->time - seq->prev_event_time;
		ls->wait_time_total += contended_term;
		if (contended_term < ls->wait_time_min)
			ls->wait_time_min = contended_term;
		if (ls->wait_time_max < contended_term)
			ls->wait_time_max = contended_term;
		break;
	case SEQ_STATE_RELEASED:
	case SEQ_STATE_ACQUIRED:
	case SEQ_STATE_READ_ACQUIRED:
		/* broken lock sequence */
		if (!ls->broken) {
			ls->broken = 1;
			bad_hist[BROKEN_ACQUIRED]++;
		}
		list_del_init(&seq->list);
		free(seq);
		goto end;
	default:
		BUG_ON("Unknown state of lock sequence found!\n");
		break;
	}

	seq->state = SEQ_STATE_ACQUIRED;
	ls->nr_acquired++;
	ls->avg_wait_time = ls->nr_contended ? ls->wait_time_total/ls->nr_contended : 0;
	seq->prev_event_time = sample->time;
end:
	return 0;
}

static int report_lock_contended_event(struct evsel *evsel,
				       struct perf_sample *sample)
{
	struct lock_stat *ls;
	struct thread_stat *ts;
	struct lock_seq_stat *seq;
	const char *name = evsel__strval(evsel, sample, "name");
	u64 addr = evsel__intval(evsel, sample, "lockdep_addr");
	u64 key;
	int ret;

	ret = get_key_by_aggr_mode_simple(&key, addr, sample->tid);
	if (ret < 0)
		return ret;

	ls = lock_stat_findnew(key, name, 0);
	if (!ls)
		return -ENOMEM;

	ts = thread_stat_findnew(sample->tid);
	if (!ts)
		return -ENOMEM;

	seq = get_seq(ts, addr);
	if (!seq)
		return -ENOMEM;

	switch (seq->state) {
	case SEQ_STATE_UNINITIALIZED:
		/* orphan event, do nothing */
		return 0;
	case SEQ_STATE_ACQUIRING:
		break;
	case SEQ_STATE_RELEASED:
	case SEQ_STATE_ACQUIRED:
	case SEQ_STATE_READ_ACQUIRED:
	case SEQ_STATE_CONTENDED:
		/* broken lock sequence */
		if (!ls->broken) {
			ls->broken = 1;
			bad_hist[BROKEN_CONTENDED]++;
		}
		list_del_init(&seq->list);
		free(seq);
		goto end;
	default:
		BUG_ON("Unknown state of lock sequence found!\n");
		break;
	}

	seq->state = SEQ_STATE_CONTENDED;
	ls->nr_contended++;
	ls->avg_wait_time = ls->wait_time_total/ls->nr_contended;
	seq->prev_event_time = sample->time;
end:
	return 0;
}

static int report_lock_release_event(struct evsel *evsel,
				     struct perf_sample *sample)
{
	struct lock_stat *ls;
	struct thread_stat *ts;
	struct lock_seq_stat *seq;
	const char *name = evsel__strval(evsel, sample, "name");
	u64 addr = evsel__intval(evsel, sample, "lockdep_addr");
	u64 key;
	int ret;

	ret = get_key_by_aggr_mode_simple(&key, addr, sample->tid);
	if (ret < 0)
		return ret;

	ls = lock_stat_findnew(key, name, 0);
	if (!ls)
		return -ENOMEM;

	ts = thread_stat_findnew(sample->tid);
	if (!ts)
		return -ENOMEM;

	seq = get_seq(ts, addr);
	if (!seq)
		return -ENOMEM;

	switch (seq->state) {
	case SEQ_STATE_UNINITIALIZED:
		goto end;
	case SEQ_STATE_ACQUIRED:
		break;
	case SEQ_STATE_READ_ACQUIRED:
		seq->read_count--;
		BUG_ON(seq->read_count < 0);
		if (seq->read_count) {
			ls->nr_release++;
			goto end;
		}
		break;
	case SEQ_STATE_ACQUIRING:
	case SEQ_STATE_CONTENDED:
	case SEQ_STATE_RELEASED:
		/* broken lock sequence */
		if (!ls->broken) {
			ls->broken = 1;
			bad_hist[BROKEN_RELEASE]++;
		}
		goto free_seq;
	default:
		BUG_ON("Unknown state of lock sequence found!\n");
		break;
	}

	ls->nr_release++;
free_seq:
	list_del_init(&seq->list);
	free(seq);
end:
	return 0;
}

static int get_symbol_name_offset(struct map *map, struct symbol *sym, u64 ip,
				  char *buf, int size)
{
	u64 offset;

	if (map == NULL || sym == NULL) {
		buf[0] = '\0';
		return 0;
	}

	offset = map__map_ip(map, ip) - sym->start;

	if (offset)
		return scnprintf(buf, size, "%s+%#lx", sym->name, offset);
	else
		return strlcpy(buf, sym->name, size);
}
static int lock_contention_caller(struct evsel *evsel, struct perf_sample *sample,
				  char *buf, int size)
{
	struct thread *thread;
	struct callchain_cursor *cursor;
	struct machine *machine = &session->machines.host;
	struct symbol *sym;
	int skip = 0;
	int ret;

	/* lock names will be replaced to task name later */
	if (show_thread_stats)
		return -1;

	thread = machine__findnew_thread(machine, -1, sample->pid);
	if (thread == NULL)
		return -1;

	cursor = get_tls_callchain_cursor();

	/* use caller function name from the callchain */
	ret = thread__resolve_callchain(thread, cursor, evsel, sample,
					NULL, NULL, max_stack_depth);
	if (ret != 0) {
		thread__put(thread);
		return -1;
	}

	callchain_cursor_commit(cursor);
	thread__put(thread);

	while (true) {
		struct callchain_cursor_node *node;

		node = callchain_cursor_current(cursor);
		if (node == NULL)
			break;

		/* skip first few entries - for lock functions */
		if (++skip <= stack_skip)
			goto next;

		sym = node->ms.sym;
		if (sym && !machine__is_lock_function(machine, node->ip)) {
			get_symbol_name_offset(node->ms.map, sym, node->ip,
					       buf, size);
			return 0;
		}

next:
		callchain_cursor_advance(cursor);
	}
	return -1;
}

static u64 callchain_id(struct evsel *evsel, struct perf_sample *sample)
{
	struct callchain_cursor *cursor;
	struct machine *machine = &session->machines.host;
	struct thread *thread;
	u64 hash = 0;
	int skip = 0;
	int ret;

	thread = machine__findnew_thread(machine, -1, sample->pid);
	if (thread == NULL)
		return -1;

	cursor = get_tls_callchain_cursor();
	/* use caller function name from the callchain */
	ret = thread__resolve_callchain(thread, cursor, evsel, sample,
					NULL, NULL, max_stack_depth);
	thread__put(thread);

	if (ret != 0)
		return -1;

	callchain_cursor_commit(cursor);

	while (true) {
		struct callchain_cursor_node *node;

		node = callchain_cursor_current(cursor);
		if (node == NULL)
			break;

		/* skip first few entries - for lock functions */
		if (++skip <= stack_skip)
			goto next;

		if (node->ms.sym && machine__is_lock_function(machine, node->ip))
			goto next;

		hash ^= hash_long((unsigned long)node->ip, 64);

next:
		callchain_cursor_advance(cursor);
	}
	return hash;
}

static u64 *get_callstack(struct perf_sample *sample, int max_stack)
{
	u64 *callstack;
	u64 i;
	int c;

	callstack = calloc(max_stack, sizeof(*callstack));
	if (callstack == NULL)
		return NULL;

	for (i = 0, c = 0; i < sample->callchain->nr && c < max_stack; i++) {
		u64 ip = sample->callchain->ips[i];

		if (ip >= PERF_CONTEXT_MAX)
			continue;

		callstack[c++] = ip;
	}
	return callstack;
}

static int report_lock_contention_begin_event(struct evsel *evsel,
					      struct perf_sample *sample)
{
	struct lock_stat *ls;
	struct thread_stat *ts;
	struct lock_seq_stat *seq;
	u64 addr = evsel__intval(evsel, sample, "lock_addr");
	unsigned int flags = evsel__intval(evsel, sample, "flags");
	u64 key;
	int i, ret;
	static bool kmap_loaded;
	struct machine *machine = &session->machines.host;
	struct map *kmap;
	struct symbol *sym;

	ret = get_key_by_aggr_mode(&key, addr, evsel, sample);
	if (ret < 0)
		return ret;

	if (!kmap_loaded) {
		unsigned long *addrs;

		/* make sure it loads the kernel map to find lock symbols */
		map__load(machine__kernel_map(machine));
		kmap_loaded = true;

		/* convert (kernel) symbols to addresses */
		for (i = 0; i < filters.nr_syms; i++) {
			sym = machine__find_kernel_symbol_by_name(machine,
								  filters.syms[i],
								  &kmap);
			if (sym == NULL) {
				pr_warning("ignore unknown symbol: %s\n",
					   filters.syms[i]);
				continue;
			}

			addrs = realloc(filters.addrs,
					(filters.nr_addrs + 1) * sizeof(*addrs));
			if (addrs == NULL) {
				pr_warning("memory allocation failure\n");
				return -ENOMEM;
			}

			addrs[filters.nr_addrs++] = map__unmap_ip(kmap, sym->start);
			filters.addrs = addrs;
		}
	}

	ls = lock_stat_find(key);
	if (!ls) {
		char buf[128];
		const char *name = "";

		switch (aggr_mode) {
		case LOCK_AGGR_ADDR:
			sym = machine__find_kernel_symbol(machine, key, &kmap);
			if (sym)
				name = sym->name;
			break;
		case LOCK_AGGR_CALLER:
			name = buf;
			if (lock_contention_caller(evsel, sample, buf, sizeof(buf)) < 0)
				name = "Unknown";
			break;
		case LOCK_AGGR_TASK:
		default:
			break;
		}

		ls = lock_stat_findnew(key, name, flags);
		if (!ls)
			return -ENOMEM;
	}

	if (filters.nr_types) {
		bool found = false;

		for (i = 0; i < filters.nr_types; i++) {
			if (flags == filters.types[i]) {
				found = true;
				break;
			}
		}

		if (!found)
			return 0;
	}

	if (filters.nr_addrs) {
		bool found = false;

		for (i = 0; i < filters.nr_addrs; i++) {
			if (addr == filters.addrs[i]) {
				found = true;
				break;
			}
		}

		if (!found)
			return 0;
	}

	if (needs_callstack()) {
		u64 *callstack = get_callstack(sample, max_stack_depth);
		if (callstack == NULL)
			return -ENOMEM;

		if (!match_callstack_filter(machine, callstack)) {
			free(callstack);
			return 0;
		}

		if (ls->callstack == NULL)
			ls->callstack = callstack;
		else
			free(callstack);
	}

	ts = thread_stat_findnew(sample->tid);
	if (!ts)
		return -ENOMEM;

	seq = get_seq(ts, addr);
	if (!seq)
		return -ENOMEM;

	switch (seq->state) {
	case SEQ_STATE_UNINITIALIZED:
	case SEQ_STATE_ACQUIRED:
		break;
	case SEQ_STATE_CONTENDED:
		/*
		 * It can have nested contention begin with mutex spinning,
		 * then we would use the original contention begin event and
		 * ignore the second one.
		 */
		goto end;
	case SEQ_STATE_ACQUIRING:
	case SEQ_STATE_READ_ACQUIRED:
	case SEQ_STATE_RELEASED:
		/* broken lock sequence */
		if (!ls->broken) {
			ls->broken = 1;
			bad_hist[BROKEN_CONTENDED]++;
		}
		list_del_init(&seq->list);
		free(seq);
		goto end;
	default:
		BUG_ON("Unknown state of lock sequence found!\n");
		break;
	}

	if (seq->state != SEQ_STATE_CONTENDED) {
		seq->state = SEQ_STATE_CONTENDED;
		seq->prev_event_time = sample->time;
		ls->nr_contended++;
	}
end:
	return 0;
}

static int report_lock_contention_end_event(struct evsel *evsel,
					    struct perf_sample *sample)
{
	struct lock_stat *ls;
	struct thread_stat *ts;
	struct lock_seq_stat *seq;
	u64 contended_term;
	u64 addr = evsel__intval(evsel, sample, "lock_addr");
	u64 key;
	int ret;

	ret = get_key_by_aggr_mode(&key, addr, evsel, sample);
	if (ret < 0)
		return ret;

	ls = lock_stat_find(key);
	if (!ls)
		return 0;

	ts = thread_stat_find(sample->tid);
	if (!ts)
		return 0;

	seq = get_seq(ts, addr);
	if (!seq)
		return -ENOMEM;

	switch (seq->state) {
	case SEQ_STATE_UNINITIALIZED:
		goto end;
	case SEQ_STATE_CONTENDED:
		contended_term = sample->time - seq->prev_event_time;
		ls->wait_time_total += contended_term;
		if (contended_term < ls->wait_time_min)
			ls->wait_time_min = contended_term;
		if (ls->wait_time_max < contended_term)
			ls->wait_time_max = contended_term;
		break;
	case SEQ_STATE_ACQUIRING:
	case SEQ_STATE_ACQUIRED:
	case SEQ_STATE_READ_ACQUIRED:
	case SEQ_STATE_RELEASED:
		/* broken lock sequence */
		if (!ls->broken) {
			ls->broken = 1;
			bad_hist[BROKEN_ACQUIRED]++;
		}
		list_del_init(&seq->list);
		free(seq);
		goto end;
	default:
		BUG_ON("Unknown state of lock sequence found!\n");
		break;
	}

	seq->state = SEQ_STATE_ACQUIRED;
	ls->nr_acquired++;
	ls->avg_wait_time = ls->wait_time_total/ls->nr_acquired;
end:
	return 0;
}

/* lock oriented handlers */
/* TODO: handlers for CPU oriented, thread oriented */
static struct trace_lock_handler report_lock_ops  = {
	.acquire_event		= report_lock_acquire_event,
	.acquired_event		= report_lock_acquired_event,
	.contended_event	= report_lock_contended_event,
	.release_event		= report_lock_release_event,
	.contention_begin_event	= report_lock_contention_begin_event,
	.contention_end_event	= report_lock_contention_end_event,
};

static struct trace_lock_handler contention_lock_ops  = {
	.contention_begin_event	= report_lock_contention_begin_event,
	.contention_end_event	= report_lock_contention_end_event,
};


static struct trace_lock_handler *trace_handler;

static int evsel__process_lock_acquire(struct evsel *evsel, struct perf_sample *sample)
{
	if (trace_handler->acquire_event)
		return trace_handler->acquire_event(evsel, sample);
	return 0;
}

static int evsel__process_lock_acquired(struct evsel *evsel, struct perf_sample *sample)
{
	if (trace_handler->acquired_event)
		return trace_handler->acquired_event(evsel, sample);
	return 0;
}

static int evsel__process_lock_contended(struct evsel *evsel, struct perf_sample *sample)
{
	if (trace_handler->contended_event)
		return trace_handler->contended_event(evsel, sample);
	return 0;
}

static int evsel__process_lock_release(struct evsel *evsel, struct perf_sample *sample)
{
	if (trace_handler->release_event)
		return trace_handler->release_event(evsel, sample);
	return 0;
}

static int evsel__process_contention_begin(struct evsel *evsel, struct perf_sample *sample)
{
	if (trace_handler->contention_begin_event)
		return trace_handler->contention_begin_event(evsel, sample);
	return 0;
}

static int evsel__process_contention_end(struct evsel *evsel, struct perf_sample *sample)
{
	if (trace_handler->contention_end_event)
		return trace_handler->contention_end_event(evsel, sample);
	return 0;
}

static void print_bad_events(int bad, int total)
{
	/* Output for debug, this have to be removed */
	int i;
	int broken = 0;
	const char *name[4] =
		{ "acquire", "acquired", "contended", "release" };

	for (i = 0; i < BROKEN_MAX; i++)
		broken += bad_hist[i];

	if (quiet || total == 0 || (broken == 0 && verbose <= 0))
		return;

	fprintf(lock_output, "\n=== output for debug ===\n\n");
	fprintf(lock_output, "bad: %d, total: %d\n", bad, total);
	fprintf(lock_output, "bad rate: %.2f %%\n", (double)bad / (double)total * 100);
	fprintf(lock_output, "histogram of events caused bad sequence\n");
	for (i = 0; i < BROKEN_MAX; i++)
		fprintf(lock_output, " %10s: %d\n", name[i], bad_hist[i]);
}

/* TODO: various way to print, coloring, nano or milli sec */
static void print_result(void)
{
	struct lock_stat *st;
	struct lock_key *key;
	char cut_name[20];
	int bad, total, printed;

	if (!quiet) {
		fprintf(lock_output, "%20s ", "Name");
		list_for_each_entry(key, &lock_keys, list)
			fprintf(lock_output, "%*s ", key->len, key->header);
		fprintf(lock_output, "\n\n");
	}

	bad = total = printed = 0;
	while ((st = pop_from_result())) {
		total++;
		if (st->broken)
			bad++;
		if (!st->nr_acquired)
			continue;

		bzero(cut_name, 20);

		if (strlen(st->name) < 20) {
			/* output raw name */
			const char *name = st->name;

			if (show_thread_stats) {
				struct thread *t;

				/* st->addr contains tid of thread */
				t = perf_session__findnew(session, st->addr);
				name = thread__comm_str(t);
			}

			fprintf(lock_output, "%20s ", name);
		} else {
			strncpy(cut_name, st->name, 16);
			cut_name[16] = '.';
			cut_name[17] = '.';
			cut_name[18] = '.';
			cut_name[19] = '\0';
			/* cut off name for saving output style */
			fprintf(lock_output, "%20s ", cut_name);
		}

		list_for_each_entry(key, &lock_keys, list) {
			key->print(key, st);
			fprintf(lock_output, " ");
		}
		fprintf(lock_output, "\n");

		if (++printed >= print_nr_entries)
			break;
	}

	print_bad_events(bad, total);
}

static bool info_threads, info_map;

static void dump_threads(void)
{
	struct thread_stat *st;
	struct rb_node *node;
	struct thread *t;

	fprintf(lock_output, "%10s: comm\n", "Thread ID");

	node = rb_first(&thread_stats);
	while (node) {
		st = container_of(node, struct thread_stat, rb);
		t = perf_session__findnew(session, st->tid);
		fprintf(lock_output, "%10d: %s\n", st->tid, thread__comm_str(t));
		node = rb_next(node);
		thread__put(t);
	}
}

static int compare_maps(struct lock_stat *a, struct lock_stat *b)
{
	int ret;

	if (a->name && b->name)
		ret = strcmp(a->name, b->name);
	else
		ret = !!a->name - !!b->name;

	if (!ret)
		return a->addr < b->addr;
	else
		return ret < 0;
}

static void dump_map(void)
{
	unsigned int i;
	struct lock_stat *st;

	fprintf(lock_output, "Address of instance: name of class\n");
	for (i = 0; i < LOCKHASH_SIZE; i++) {
		hlist_for_each_entry(st, &lockhash_table[i], hash_entry) {
			insert_to_result(st, compare_maps);
		}
	}

	while ((st = pop_from_result()))
		fprintf(lock_output, " %#llx: %s\n", (unsigned long long)st->addr, st->name);
}

static int dump_info(void)
{
	int rc = 0;

	if (info_threads)
		dump_threads();
	else if (info_map)
		dump_map();
	else {
		rc = -1;
		pr_err("Unknown type of information\n");
	}

	return rc;
}

static const struct evsel_str_handler lock_tracepoints[] = {
	{ "lock:lock_acquire",	 evsel__process_lock_acquire,   }, /* CONFIG_LOCKDEP */
	{ "lock:lock_acquired",	 evsel__process_lock_acquired,  }, /* CONFIG_LOCKDEP, CONFIG_LOCK_STAT */
	{ "lock:lock_contended", evsel__process_lock_contended, }, /* CONFIG_LOCKDEP, CONFIG_LOCK_STAT */
	{ "lock:lock_release",	 evsel__process_lock_release,   }, /* CONFIG_LOCKDEP */
};

static const struct evsel_str_handler contention_tracepoints[] = {
	{ "lock:contention_begin", evsel__process_contention_begin, },
	{ "lock:contention_end",   evsel__process_contention_end,   },
};

static int process_event_update(struct perf_tool *tool,
				union perf_event *event,
				struct evlist **pevlist)
{
	int ret;

	ret = perf_event__process_event_update(tool, event, pevlist);
	if (ret < 0)
		return ret;

	/* this can return -EEXIST since we call it for each evsel */
	perf_session__set_tracepoints_handlers(session, lock_tracepoints);
	perf_session__set_tracepoints_handlers(session, contention_tracepoints);
	return 0;
}

typedef int (*tracepoint_handler)(struct evsel *evsel,
				  struct perf_sample *sample);

static int process_sample_event(struct perf_tool *tool __maybe_unused,
				union perf_event *event,
				struct perf_sample *sample,
				struct evsel *evsel,
				struct machine *machine)
{
	int err = 0;
	struct thread *thread = machine__findnew_thread(machine, sample->pid,
							sample->tid);

	if (thread == NULL) {
		pr_debug("problem processing %d event, skipping it.\n",
			event->header.type);
		return -1;
	}

	if (evsel->handler != NULL) {
		tracepoint_handler f = evsel->handler;
		err = f(evsel, sample);
	}

	thread__put(thread);

	return err;
}

static void combine_result(void)
{
	unsigned int i;
	struct lock_stat *st;

	if (!combine_locks)
		return;

	for (i = 0; i < LOCKHASH_SIZE; i++) {
		hlist_for_each_entry(st, &lockhash_table[i], hash_entry) {
			combine_lock_stats(st);
		}
	}
}

static void sort_result(void)
{
	unsigned int i;
	struct lock_stat *st;

	for (i = 0; i < LOCKHASH_SIZE; i++) {
		hlist_for_each_entry(st, &lockhash_table[i], hash_entry) {
			insert_to_result(st, compare);
		}
	}
}

static const struct {
	unsigned int flags;
	const char *str;
	const char *name;
} lock_type_table[] = {
	{ 0,				"semaphore",	"semaphore" },
	{ LCB_F_SPIN,			"spinlock",	"spinlock" },
	{ LCB_F_SPIN | LCB_F_READ,	"rwlock:R",	"rwlock" },
	{ LCB_F_SPIN | LCB_F_WRITE,	"rwlock:W",	"rwlock" },
	{ LCB_F_READ,			"rwsem:R",	"rwsem" },
	{ LCB_F_WRITE,			"rwsem:W",	"rwsem" },
	{ LCB_F_RT,			"rt-mutex",	"rt-mutex" },
	{ LCB_F_RT | LCB_F_READ,	"rwlock-rt:R",	"rwlock-rt" },
	{ LCB_F_RT | LCB_F_WRITE,	"rwlock-rt:W",	"rwlock-rt" },
	{ LCB_F_PERCPU | LCB_F_READ,	"pcpu-sem:R",	"percpu-rwsem" },
	{ LCB_F_PERCPU | LCB_F_WRITE,	"pcpu-sem:W",	"percpu-rwsem" },
	{ LCB_F_MUTEX,			"mutex",	"mutex" },
	{ LCB_F_MUTEX | LCB_F_SPIN,	"mutex",	"mutex" },
	/* alias for get_type_flag() */
	{ LCB_F_MUTEX | LCB_F_SPIN,	"mutex-spin",	"mutex" },
};

static const char *get_type_str(unsigned int flags)
{
	flags &= LCB_F_MAX_FLAGS - 1;

	for (unsigned int i = 0; i < ARRAY_SIZE(lock_type_table); i++) {
		if (lock_type_table[i].flags == flags)
			return lock_type_table[i].str;
	}
	return "unknown";
}

static const char *get_type_name(unsigned int flags)
{
	flags &= LCB_F_MAX_FLAGS - 1;

	for (unsigned int i = 0; i < ARRAY_SIZE(lock_type_table); i++) {
		if (lock_type_table[i].flags == flags)
			return lock_type_table[i].name;
	}
	return "unknown";
}

static unsigned int get_type_flag(const char *str)
{
	for (unsigned int i = 0; i < ARRAY_SIZE(lock_type_table); i++) {
		if (!strcmp(lock_type_table[i].name, str))
			return lock_type_table[i].flags;
	}
	for (unsigned int i = 0; i < ARRAY_SIZE(lock_type_table); i++) {
		if (!strcmp(lock_type_table[i].str, str))
			return lock_type_table[i].flags;
	}
	return UINT_MAX;
}

static void lock_filter_finish(void)
{
	zfree(&filters.types);
	filters.nr_types = 0;

	zfree(&filters.addrs);
	filters.nr_addrs = 0;

	for (int i = 0; i < filters.nr_syms; i++)
		free(filters.syms[i]);

	zfree(&filters.syms);
	filters.nr_syms = 0;
}

static void sort_contention_result(void)
{
	sort_result();
}

static void print_header_stdio(void)
{
	struct lock_key *key;

	list_for_each_entry(key, &lock_keys, list)
		fprintf(lock_output, "%*s ", key->len, key->header);

	switch (aggr_mode) {
	case LOCK_AGGR_TASK:
		fprintf(lock_output, "  %10s   %s\n\n", "pid",
			show_lock_owner ? "owner" : "comm");
		break;
	case LOCK_AGGR_CALLER:
		fprintf(lock_output, "  %10s   %s\n\n", "type", "caller");
		break;
	case LOCK_AGGR_ADDR:
		fprintf(lock_output, "  %16s   %s\n\n", "address", "symbol");
		break;
	default:
		break;
	}
}

static void print_header_csv(const char *sep)
{
	struct lock_key *key;

	fprintf(lock_output, "# output: ");
	list_for_each_entry(key, &lock_keys, list)
		fprintf(lock_output, "%s%s ", key->header, sep);

	switch (aggr_mode) {
	case LOCK_AGGR_TASK:
		fprintf(lock_output, "%s%s %s\n", "pid", sep,
			show_lock_owner ? "owner" : "comm");
		break;
	case LOCK_AGGR_CALLER:
		fprintf(lock_output, "%s%s %s", "type", sep, "caller");
		if (verbose > 0)
			fprintf(lock_output, "%s %s", sep, "stacktrace");
		fprintf(lock_output, "\n");
		break;
	case LOCK_AGGR_ADDR:
		fprintf(lock_output, "%s%s %s%s %s\n", "address", sep, "symbol", sep, "type");
		break;
	default:
		break;
	}
}

static void print_header(void)
{
	if (!quiet) {
		if (symbol_conf.field_sep)
			print_header_csv(symbol_conf.field_sep);
		else
			print_header_stdio();
	}
}

static void print_lock_stat_stdio(struct lock_contention *con, struct lock_stat *st)
{
	struct lock_key *key;
	struct thread *t;
	int pid;

	list_for_each_entry(key, &lock_keys, list) {
		key->print(key, st);
		fprintf(lock_output, " ");
	}

	switch (aggr_mode) {
	case LOCK_AGGR_CALLER:
		fprintf(lock_output, "  %10s   %s\n", get_type_str(st->flags), st->name);
		break;
	case LOCK_AGGR_TASK:
		pid = st->addr;
		t = perf_session__findnew(session, pid);
		fprintf(lock_output, "  %10d   %s\n",
			pid, pid == -1 ? "Unknown" : thread__comm_str(t));
		break;
	case LOCK_AGGR_ADDR:
		fprintf(lock_output, "  %016llx   %s (%s)\n", (unsigned long long)st->addr,
			st->name, get_type_name(st->flags));
		break;
	default:
		break;
	}

	if (aggr_mode == LOCK_AGGR_CALLER && verbose > 0) {
		struct map *kmap;
		struct symbol *sym;
		char buf[128];
		u64 ip;

		for (int i = 0; i < max_stack_depth; i++) {
			if (!st->callstack || !st->callstack[i])
				break;

			ip = st->callstack[i];
			sym = machine__find_kernel_symbol(con->machine, ip, &kmap);
			get_symbol_name_offset(kmap, sym, ip, buf, sizeof(buf));
			fprintf(lock_output, "\t\t\t%#lx  %s\n", (unsigned long)ip, buf);
		}
	}
}

static void print_lock_stat_csv(struct lock_contention *con, struct lock_stat *st,
				const char *sep)
{
	struct lock_key *key;
	struct thread *t;
	int pid;

	list_for_each_entry(key, &lock_keys, list) {
		key->print(key, st);
		fprintf(lock_output, "%s ", sep);
	}

	switch (aggr_mode) {
	case LOCK_AGGR_CALLER:
		fprintf(lock_output, "%s%s %s", get_type_str(st->flags), sep, st->name);
		if (verbose <= 0)
			fprintf(lock_output, "\n");
		break;
	case LOCK_AGGR_TASK:
		pid = st->addr;
		t = perf_session__findnew(session, pid);
		fprintf(lock_output, "%d%s %s\n", pid, sep,
			pid == -1 ? "Unknown" : thread__comm_str(t));
		break;
	case LOCK_AGGR_ADDR:
		fprintf(lock_output, "%llx%s %s%s %s\n", (unsigned long long)st->addr, sep,
			st->name, sep, get_type_name(st->flags));
		break;
	default:
		break;
	}

	if (aggr_mode == LOCK_AGGR_CALLER && verbose > 0) {
		struct map *kmap;
		struct symbol *sym;
		char buf[128];
		u64 ip;

		for (int i = 0; i < max_stack_depth; i++) {
			if (!st->callstack || !st->callstack[i])
				break;

			ip = st->callstack[i];
			sym = machine__find_kernel_symbol(con->machine, ip, &kmap);
			get_symbol_name_offset(kmap, sym, ip, buf, sizeof(buf));
			fprintf(lock_output, "%s %#lx %s", i ? ":" : sep, (unsigned long) ip, buf);
		}
		fprintf(lock_output, "\n");
	}
}

static void print_lock_stat(struct lock_contention *con, struct lock_stat *st)
{
	if (symbol_conf.field_sep)
		print_lock_stat_csv(con, st, symbol_conf.field_sep);
	else
		print_lock_stat_stdio(con, st);
}

static void print_footer_stdio(int total, int bad, struct lock_contention_fails *fails)
{
	/* Output for debug, this have to be removed */
	int broken = fails->task + fails->stack + fails->time + fails->data;

	if (!use_bpf)
		print_bad_events(bad, total);

	if (quiet || total == 0 || (broken == 0 && verbose <= 0))
		return;

	total += broken;
	fprintf(lock_output, "\n=== output for debug ===\n\n");
	fprintf(lock_output, "bad: %d, total: %d\n", broken, total);
	fprintf(lock_output, "bad rate: %.2f %%\n", 100.0 * broken / total);

	fprintf(lock_output, "histogram of failure reasons\n");
	fprintf(lock_output, " %10s: %d\n", "task", fails->task);
	fprintf(lock_output, " %10s: %d\n", "stack", fails->stack);
	fprintf(lock_output, " %10s: %d\n", "time", fails->time);
	fprintf(lock_output, " %10s: %d\n", "data", fails->data);
}

static void print_footer_csv(int total, int bad, struct lock_contention_fails *fails,
			     const char *sep)
{
	/* Output for debug, this have to be removed */
	if (use_bpf)
		bad = fails->task + fails->stack + fails->time + fails->data;

	if (quiet || total == 0 || (bad == 0 && verbose <= 0))
		return;

	total += bad;
	fprintf(lock_output, "# debug: total=%d%s bad=%d", total, sep, bad);

	if (use_bpf) {
		fprintf(lock_output, "%s bad_%s=%d", sep, "task", fails->task);
		fprintf(lock_output, "%s bad_%s=%d", sep, "stack", fails->stack);
		fprintf(lock_output, "%s bad_%s=%d", sep, "time", fails->time);
		fprintf(lock_output, "%s bad_%s=%d", sep, "data", fails->data);
	} else {
		int i;
		const char *name[4] = { "acquire", "acquired", "contended", "release" };

		for (i = 0; i < BROKEN_MAX; i++)
			fprintf(lock_output, "%s bad_%s=%d", sep, name[i], bad_hist[i]);
	}
	fprintf(lock_output, "\n");
}

static void print_footer(int total, int bad, struct lock_contention_fails *fails)
{
	if (symbol_conf.field_sep)
		print_footer_csv(total, bad, fails, symbol_conf.field_sep);
	else
		print_footer_stdio(total, bad, fails);
}

static void print_contention_result(struct lock_contention *con)
{
	struct lock_stat *st;
	int bad, total, printed;

	if (!quiet)
		print_header();

	bad = total = printed = 0;

	while ((st = pop_from_result())) {
		total += use_bpf ? st->nr_contended : 1;
		if (st->broken)
			bad++;

		if (!st->wait_time_total)
			continue;

		print_lock_stat(con, st);

		if (++printed >= print_nr_entries)
			break;
	}

	if (print_nr_entries) {
		/* update the total/bad stats */
		while ((st = pop_from_result())) {
			total += use_bpf ? st->nr_contended : 1;
			if (st->broken)
				bad++;
		}
	}
	/* some entries are collected but hidden by the callstack filter */
	total += con->nr_filtered;

	print_footer(total, bad, &con->fails);
}

static bool force;

static int __cmd_report(bool display_info)
{
	int err = -EINVAL;
	struct perf_tool eops = {
		.attr		 = perf_event__process_attr,
		.event_update	 = process_event_update,
		.sample		 = process_sample_event,
		.comm		 = perf_event__process_comm,
		.mmap		 = perf_event__process_mmap,
		.namespaces	 = perf_event__process_namespaces,
		.tracing_data	 = perf_event__process_tracing_data,
		.ordered_events	 = true,
	};
	struct perf_data data = {
		.path  = input_name,
		.mode  = PERF_DATA_MODE_READ,
		.force = force,
	};

	session = perf_session__new(&data, &eops);
	if (IS_ERR(session)) {
		pr_err("Initializing perf session failed\n");
		return PTR_ERR(session);
	}

<<<<<<< HEAD
	/* for lock function check */
	symbol_conf.sort_by_name = true;
=======
>>>>>>> 98817289
	symbol_conf.allow_aliases = true;
	symbol__init(&session->header.env);

	if (!data.is_pipe) {
		if (!perf_session__has_traces(session, "lock record"))
			goto out_delete;

		if (perf_session__set_tracepoints_handlers(session, lock_tracepoints)) {
			pr_err("Initializing perf session tracepoint handlers failed\n");
			goto out_delete;
		}

		if (perf_session__set_tracepoints_handlers(session, contention_tracepoints)) {
			pr_err("Initializing perf session tracepoint handlers failed\n");
			goto out_delete;
		}
	}

	if (setup_output_field(false, output_fields))
		goto out_delete;

	if (select_key(false))
		goto out_delete;

	if (show_thread_stats)
		aggr_mode = LOCK_AGGR_TASK;

	err = perf_session__process_events(session);
	if (err)
		goto out_delete;

	setup_pager();
	if (display_info) /* used for info subcommand */
		err = dump_info();
	else {
		combine_result();
		sort_result();
		print_result();
	}

out_delete:
	perf_session__delete(session);
	return err;
}

static void sighandler(int sig __maybe_unused)
{
}

static int check_lock_contention_options(const struct option *options,
					 const char * const *usage)

{
	if (show_thread_stats && show_lock_addrs) {
		pr_err("Cannot use thread and addr mode together\n");
		parse_options_usage(usage, options, "threads", 0);
		parse_options_usage(NULL, options, "lock-addr", 0);
		return -1;
	}

	if (show_lock_owner && !use_bpf) {
		pr_err("Lock owners are available only with BPF\n");
		parse_options_usage(usage, options, "lock-owner", 0);
		parse_options_usage(NULL, options, "use-bpf", 0);
		return -1;
	}

	if (show_lock_owner && show_lock_addrs) {
		pr_err("Cannot use owner and addr mode together\n");
		parse_options_usage(usage, options, "lock-owner", 0);
		parse_options_usage(NULL, options, "lock-addr", 0);
		return -1;
	}

	if (symbol_conf.field_sep) {
		if (strstr(symbol_conf.field_sep, ":") || /* part of type flags */
		    strstr(symbol_conf.field_sep, "+") || /* part of caller offset */
		    strstr(symbol_conf.field_sep, ".")) { /* can be in a symbol name */
			pr_err("Cannot use the separator that is already used\n");
			parse_options_usage(usage, options, "x", 1);
			return -1;
		}
	}

	if (show_lock_owner)
		show_thread_stats = true;

	return 0;
}

static int __cmd_contention(int argc, const char **argv)
{
	int err = -EINVAL;
	struct perf_tool eops = {
		.attr		 = perf_event__process_attr,
		.event_update	 = process_event_update,
		.sample		 = process_sample_event,
		.comm		 = perf_event__process_comm,
		.mmap		 = perf_event__process_mmap,
		.tracing_data	 = perf_event__process_tracing_data,
		.ordered_events	 = true,
	};
	struct perf_data data = {
		.path  = input_name,
		.mode  = PERF_DATA_MODE_READ,
		.force = force,
	};
	struct lock_contention con = {
		.target = &target,
		.map_nr_entries = bpf_map_entries,
		.max_stack = max_stack_depth,
		.stack_skip = stack_skip,
		.filters = &filters,
		.save_callstack = needs_callstack(),
		.owner = show_lock_owner,
	};

	lockhash_table = calloc(LOCKHASH_SIZE, sizeof(*lockhash_table));
	if (!lockhash_table)
		return -ENOMEM;

	con.result = &lockhash_table[0];

	session = perf_session__new(use_bpf ? NULL : &data, &eops);
	if (IS_ERR(session)) {
		pr_err("Initializing perf session failed\n");
		err = PTR_ERR(session);
		session = NULL;
		goto out_delete;
	}

	con.machine = &session->machines.host;

<<<<<<< HEAD
	/* for lock function check */
	symbol_conf.sort_by_name = true;
=======
	con.aggr_mode = aggr_mode = show_thread_stats ? LOCK_AGGR_TASK :
		show_lock_addrs ? LOCK_AGGR_ADDR : LOCK_AGGR_CALLER;

	if (con.aggr_mode == LOCK_AGGR_CALLER)
		con.save_callstack = true;

>>>>>>> 98817289
	symbol_conf.allow_aliases = true;
	symbol__init(&session->header.env);

	if (use_bpf) {
		err = target__validate(&target);
		if (err) {
			char errbuf[512];

			target__strerror(&target, err, errbuf, 512);
			pr_err("%s\n", errbuf);
			goto out_delete;
		}

		signal(SIGINT, sighandler);
		signal(SIGCHLD, sighandler);
		signal(SIGTERM, sighandler);

		con.evlist = evlist__new();
		if (con.evlist == NULL) {
			err = -ENOMEM;
			goto out_delete;
		}

		err = evlist__create_maps(con.evlist, &target);
		if (err < 0)
			goto out_delete;

		if (argc) {
			err = evlist__prepare_workload(con.evlist, &target,
						       argv, false, NULL);
			if (err < 0)
				goto out_delete;
		}

		if (lock_contention_prepare(&con) < 0) {
			pr_err("lock contention BPF setup failed\n");
			goto out_delete;
		}
	} else if (!data.is_pipe) {
		if (!perf_session__has_traces(session, "lock record"))
			goto out_delete;

		if (!evlist__find_evsel_by_str(session->evlist,
					       "lock:contention_begin")) {
			pr_err("lock contention evsel not found\n");
			goto out_delete;
		}

		if (perf_session__set_tracepoints_handlers(session,
						contention_tracepoints)) {
			pr_err("Initializing perf session tracepoint handlers failed\n");
			goto out_delete;
		}
	}

	if (setup_output_field(true, output_fields))
		goto out_delete;

	if (select_key(true))
		goto out_delete;

	if (symbol_conf.field_sep) {
		int i;
		struct lock_key *keys = contention_keys;

		/* do not align output in CSV format */
		for (i = 0; keys[i].name; i++)
			keys[i].len = 0;
	}

	if (use_bpf) {
		lock_contention_start();
		if (argc)
			evlist__start_workload(con.evlist);

		/* wait for signal */
		pause();

		lock_contention_stop();
		lock_contention_read(&con);
	} else {
		err = perf_session__process_events(session);
		if (err)
			goto out_delete;
	}

	setup_pager();

	sort_contention_result();
	print_contention_result(&con);

out_delete:
	lock_filter_finish();
	evlist__delete(con.evlist);
	lock_contention_finish();
	perf_session__delete(session);
	zfree(&lockhash_table);
	return err;
}


static int __cmd_record(int argc, const char **argv)
{
	const char *record_args[] = {
		"record", "-R", "-m", "1024", "-c", "1", "--synth", "task",
	};
	const char *callgraph_args[] = {
		"--call-graph", "fp," __stringify(CONTENTION_STACK_DEPTH),
	};
	unsigned int rec_argc, i, j, ret;
	unsigned int nr_tracepoints;
	unsigned int nr_callgraph_args = 0;
	const char **rec_argv;
	bool has_lock_stat = true;

	for (i = 0; i < ARRAY_SIZE(lock_tracepoints); i++) {
		if (!is_valid_tracepoint(lock_tracepoints[i].name)) {
			pr_debug("tracepoint %s is not enabled. "
				 "Are CONFIG_LOCKDEP and CONFIG_LOCK_STAT enabled?\n",
				 lock_tracepoints[i].name);
			has_lock_stat = false;
			break;
		}
	}

	if (has_lock_stat)
		goto setup_args;

	for (i = 0; i < ARRAY_SIZE(contention_tracepoints); i++) {
		if (!is_valid_tracepoint(contention_tracepoints[i].name)) {
			pr_err("tracepoint %s is not enabled.\n",
			       contention_tracepoints[i].name);
			return 1;
		}
	}

	nr_callgraph_args = ARRAY_SIZE(callgraph_args);

setup_args:
	rec_argc = ARRAY_SIZE(record_args) + nr_callgraph_args + argc - 1;

	if (has_lock_stat)
		nr_tracepoints = ARRAY_SIZE(lock_tracepoints);
	else
		nr_tracepoints = ARRAY_SIZE(contention_tracepoints);

	/* factor of 2 is for -e in front of each tracepoint */
	rec_argc += 2 * nr_tracepoints;

	rec_argv = calloc(rec_argc + 1, sizeof(char *));
	if (!rec_argv)
		return -ENOMEM;

	for (i = 0; i < ARRAY_SIZE(record_args); i++)
		rec_argv[i] = strdup(record_args[i]);

	for (j = 0; j < nr_tracepoints; j++) {
		const char *ev_name;

		if (has_lock_stat)
			ev_name = strdup(lock_tracepoints[j].name);
		else
			ev_name = strdup(contention_tracepoints[j].name);

		if (!ev_name)
			return -ENOMEM;

		rec_argv[i++] = "-e";
		rec_argv[i++] = ev_name;
	}

	for (j = 0; j < nr_callgraph_args; j++, i++)
		rec_argv[i] = callgraph_args[j];

	for (j = 1; j < (unsigned int)argc; j++, i++)
		rec_argv[i] = argv[j];

	BUG_ON(i != rec_argc);

	ret = cmd_record(i, rec_argv);
	free(rec_argv);
	return ret;
}

static int parse_map_entry(const struct option *opt, const char *str,
			    int unset __maybe_unused)
{
	unsigned long *len = (unsigned long *)opt->value;
	unsigned long val;
	char *endptr;

	errno = 0;
	val = strtoul(str, &endptr, 0);
	if (*endptr != '\0' || errno != 0) {
		pr_err("invalid BPF map length: %s\n", str);
		return -1;
	}

	*len = val;
	return 0;
}

static int parse_max_stack(const struct option *opt, const char *str,
			   int unset __maybe_unused)
{
	unsigned long *len = (unsigned long *)opt->value;
	long val;
	char *endptr;

	errno = 0;
	val = strtol(str, &endptr, 0);
	if (*endptr != '\0' || errno != 0) {
		pr_err("invalid max stack depth: %s\n", str);
		return -1;
	}

	if (val < 0 || val > sysctl__max_stack()) {
		pr_err("invalid max stack depth: %ld\n", val);
		return -1;
	}

	*len = val;
	return 0;
}

static bool add_lock_type(unsigned int flags)
{
	unsigned int *tmp;

	tmp = realloc(filters.types, (filters.nr_types + 1) * sizeof(*filters.types));
	if (tmp == NULL)
		return false;

	tmp[filters.nr_types++] = flags;
	filters.types = tmp;
	return true;
}

static int parse_lock_type(const struct option *opt __maybe_unused, const char *str,
			   int unset __maybe_unused)
{
	char *s, *tmp, *tok;
	int ret = 0;

	s = strdup(str);
	if (s == NULL)
		return -1;

	for (tok = strtok_r(s, ", ", &tmp); tok; tok = strtok_r(NULL, ", ", &tmp)) {
		unsigned int flags = get_type_flag(tok);

		if (flags == -1U) {
			pr_err("Unknown lock flags: %s\n", tok);
			ret = -1;
			break;
		}

		if (!add_lock_type(flags)) {
			ret = -1;
			break;
		}
	}

	free(s);
	return ret;
}

static bool add_lock_addr(unsigned long addr)
{
	unsigned long *tmp;

	tmp = realloc(filters.addrs, (filters.nr_addrs + 1) * sizeof(*filters.addrs));
	if (tmp == NULL) {
		pr_err("Memory allocation failure\n");
		return false;
	}

	tmp[filters.nr_addrs++] = addr;
	filters.addrs = tmp;
	return true;
}

static bool add_lock_sym(char *name)
{
	char **tmp;
	char *sym = strdup(name);

	if (sym == NULL) {
		pr_err("Memory allocation failure\n");
		return false;
	}

	tmp = realloc(filters.syms, (filters.nr_syms + 1) * sizeof(*filters.syms));
	if (tmp == NULL) {
		pr_err("Memory allocation failure\n");
		free(sym);
		return false;
	}

	tmp[filters.nr_syms++] = sym;
	filters.syms = tmp;
	return true;
}

static int parse_lock_addr(const struct option *opt __maybe_unused, const char *str,
			   int unset __maybe_unused)
{
	char *s, *tmp, *tok;
	int ret = 0;
	u64 addr;

	s = strdup(str);
	if (s == NULL)
		return -1;

	for (tok = strtok_r(s, ", ", &tmp); tok; tok = strtok_r(NULL, ", ", &tmp)) {
		char *end;

		addr = strtoul(tok, &end, 16);
		if (*end == '\0') {
			if (!add_lock_addr(addr)) {
				ret = -1;
				break;
			}
			continue;
		}

		/*
		 * At this moment, we don't have kernel symbols.  Save the symbols
		 * in a separate list and resolve them to addresses later.
		 */
		if (!add_lock_sym(tok)) {
			ret = -1;
			break;
		}
	}

	free(s);
	return ret;
}

static int parse_call_stack(const struct option *opt __maybe_unused, const char *str,
			   int unset __maybe_unused)
{
	char *s, *tmp, *tok;
	int ret = 0;

	s = strdup(str);
	if (s == NULL)
		return -1;

	for (tok = strtok_r(s, ", ", &tmp); tok; tok = strtok_r(NULL, ", ", &tmp)) {
		struct callstack_filter *entry;

		entry = malloc(sizeof(*entry) + strlen(tok) + 1);
		if (entry == NULL) {
			pr_err("Memory allocation failure\n");
			return -1;
		}

		strcpy(entry->name, tok);
		list_add_tail(&entry->list, &callstack_filters);
	}

	free(s);
	return ret;
}

static int parse_output(const struct option *opt __maybe_unused, const char *str,
			int unset __maybe_unused)
{
	const char **name = (const char **)opt->value;

	if (str == NULL)
		return -1;

	lock_output = fopen(str, "w");
	if (lock_output == NULL) {
		pr_err("Cannot open %s\n", str);
		return -1;
	}

	*name = str;
	return 0;
}

int cmd_lock(int argc, const char **argv)
{
	const struct option lock_options[] = {
	OPT_STRING('i', "input", &input_name, "file", "input file name"),
	OPT_CALLBACK(0, "output", &output_name, "file", "output file name", parse_output),
	OPT_INCR('v', "verbose", &verbose, "be more verbose (show symbol address, etc)"),
	OPT_BOOLEAN('D', "dump-raw-trace", &dump_trace, "dump raw trace in ASCII"),
	OPT_BOOLEAN('f', "force", &force, "don't complain, do it"),
	OPT_STRING(0, "vmlinux", &symbol_conf.vmlinux_name,
		   "file", "vmlinux pathname"),
	OPT_STRING(0, "kallsyms", &symbol_conf.kallsyms_name,
		   "file", "kallsyms pathname"),
	OPT_BOOLEAN('q', "quiet", &quiet, "Do not show any warnings or messages"),
	OPT_END()
	};

	const struct option info_options[] = {
	OPT_BOOLEAN('t', "threads", &info_threads,
		    "dump thread list in perf.data"),
	OPT_BOOLEAN('m', "map", &info_map,
		    "map of lock instances (address:name table)"),
	OPT_PARENT(lock_options)
	};

	const struct option report_options[] = {
	OPT_STRING('k', "key", &sort_key, "acquired",
		    "key for sorting (acquired / contended / avg_wait / wait_total / wait_max / wait_min)"),
	OPT_STRING('F', "field", &output_fields, NULL,
		    "output fields (acquired / contended / avg_wait / wait_total / wait_max / wait_min)"),
	/* TODO: type */
	OPT_BOOLEAN('c', "combine-locks", &combine_locks,
		    "combine locks in the same class"),
	OPT_BOOLEAN('t', "threads", &show_thread_stats,
		    "show per-thread lock stats"),
	OPT_INTEGER('E', "entries", &print_nr_entries, "display this many functions"),
	OPT_PARENT(lock_options)
	};

	struct option contention_options[] = {
	OPT_STRING('k', "key", &sort_key, "wait_total",
		    "key for sorting (contended / wait_total / wait_max / wait_min / avg_wait)"),
	OPT_STRING('F', "field", &output_fields, "contended,wait_total,wait_max,avg_wait",
		    "output fields (contended / wait_total / wait_max / wait_min / avg_wait)"),
	OPT_BOOLEAN('t', "threads", &show_thread_stats,
		    "show per-thread lock stats"),
	OPT_BOOLEAN('b', "use-bpf", &use_bpf, "use BPF program to collect lock contention stats"),
	OPT_BOOLEAN('a', "all-cpus", &target.system_wide,
		    "System-wide collection from all CPUs"),
	OPT_STRING('C', "cpu", &target.cpu_list, "cpu",
		    "List of cpus to monitor"),
	OPT_STRING('p', "pid", &target.pid, "pid",
		   "Trace on existing process id"),
	OPT_STRING(0, "tid", &target.tid, "tid",
		   "Trace on existing thread id (exclusive to --pid)"),
	OPT_CALLBACK('M', "map-nr-entries", &bpf_map_entries, "num",
		     "Max number of BPF map entries", parse_map_entry),
	OPT_CALLBACK(0, "max-stack", &max_stack_depth, "num",
		     "Set the maximum stack depth when collecting lock contention, "
		     "Default: " __stringify(CONTENTION_STACK_DEPTH), parse_max_stack),
	OPT_INTEGER(0, "stack-skip", &stack_skip,
		    "Set the number of stack depth to skip when finding a lock caller, "
		    "Default: " __stringify(CONTENTION_STACK_SKIP)),
	OPT_INTEGER('E', "entries", &print_nr_entries, "display this many functions"),
	OPT_BOOLEAN('l', "lock-addr", &show_lock_addrs, "show lock stats by address"),
	OPT_CALLBACK('Y', "type-filter", NULL, "FLAGS",
		     "Filter specific type of locks", parse_lock_type),
	OPT_CALLBACK('L', "lock-filter", NULL, "ADDRS/NAMES",
		     "Filter specific address/symbol of locks", parse_lock_addr),
	OPT_CALLBACK('S', "callstack-filter", NULL, "NAMES",
		     "Filter specific function in the callstack", parse_call_stack),
	OPT_BOOLEAN('o', "lock-owner", &show_lock_owner, "show lock owners instead of waiters"),
	OPT_STRING_NOEMPTY('x', "field-separator", &symbol_conf.field_sep, "separator",
		   "print result in CSV format with custom separator"),
	OPT_PARENT(lock_options)
	};

	const char * const info_usage[] = {
		"perf lock info [<options>]",
		NULL
	};
	const char *const lock_subcommands[] = { "record", "report", "script",
						 "info", "contention", NULL };
	const char *lock_usage[] = {
		NULL,
		NULL
	};
	const char * const report_usage[] = {
		"perf lock report [<options>]",
		NULL
	};
	const char * const contention_usage[] = {
		"perf lock contention [<options>]",
		NULL
	};
	unsigned int i;
	int rc = 0;

	lockhash_table = calloc(LOCKHASH_SIZE, sizeof(*lockhash_table));
	if (!lockhash_table)
		return -ENOMEM;

	for (i = 0; i < LOCKHASH_SIZE; i++)
		INIT_HLIST_HEAD(lockhash_table + i);

	lock_output = stderr;
	argc = parse_options_subcommand(argc, argv, lock_options, lock_subcommands,
					lock_usage, PARSE_OPT_STOP_AT_NON_OPTION);
	if (!argc)
		usage_with_options(lock_usage, lock_options);

	if (strlen(argv[0]) > 2 && strstarts("record", argv[0])) {
		return __cmd_record(argc, argv);
	} else if (strlen(argv[0]) > 2 && strstarts("report", argv[0])) {
		trace_handler = &report_lock_ops;
		if (argc) {
			argc = parse_options(argc, argv,
					     report_options, report_usage, 0);
			if (argc)
				usage_with_options(report_usage, report_options);
		}
		rc = __cmd_report(false);
	} else if (!strcmp(argv[0], "script")) {
		/* Aliased to 'perf script' */
		rc = cmd_script(argc, argv);
	} else if (!strcmp(argv[0], "info")) {
		if (argc) {
			argc = parse_options(argc, argv,
					     info_options, info_usage, 0);
			if (argc)
				usage_with_options(info_usage, info_options);
		}
		/* recycling report_lock_ops */
		trace_handler = &report_lock_ops;
		rc = __cmd_report(true);
	} else if (strlen(argv[0]) > 2 && strstarts("contention", argv[0])) {
		trace_handler = &contention_lock_ops;
		sort_key = "wait_total";
		output_fields = "contended,wait_total,wait_max,avg_wait";

#ifndef HAVE_BPF_SKEL
		set_option_nobuild(contention_options, 'b', "use-bpf",
				   "no BUILD_BPF_SKEL=1", false);
#endif
		if (argc) {
			argc = parse_options(argc, argv, contention_options,
					     contention_usage, 0);
		}

		if (check_lock_contention_options(contention_options,
						  contention_usage) < 0)
			return -1;

		rc = __cmd_contention(argc, argv);
	} else {
		usage_with_options(lock_usage, lock_options);
	}

	zfree(&lockhash_table);
	return rc;
}<|MERGE_RESOLUTION|>--- conflicted
+++ resolved
@@ -1940,11 +1940,6 @@
 		return PTR_ERR(session);
 	}
 
-<<<<<<< HEAD
-	/* for lock function check */
-	symbol_conf.sort_by_name = true;
-=======
->>>>>>> 98817289
 	symbol_conf.allow_aliases = true;
 	symbol__init(&session->header.env);
 
@@ -2078,17 +2073,12 @@
 
 	con.machine = &session->machines.host;
 
-<<<<<<< HEAD
-	/* for lock function check */
-	symbol_conf.sort_by_name = true;
-=======
 	con.aggr_mode = aggr_mode = show_thread_stats ? LOCK_AGGR_TASK :
 		show_lock_addrs ? LOCK_AGGR_ADDR : LOCK_AGGR_CALLER;
 
 	if (con.aggr_mode == LOCK_AGGR_CALLER)
 		con.save_callstack = true;
 
->>>>>>> 98817289
 	symbol_conf.allow_aliases = true;
 	symbol__init(&session->header.env);
 
