--- conflicted
+++ resolved
@@ -2254,17 +2254,10 @@
 	for (tok = strtok_r(s, ", ", &tmp); tok; tok = strtok_r(NULL, ", ", &tmp)) {
 		bool found = false;
 
-<<<<<<< HEAD
-		/* `tok` is `str` in `lock_type_table` if it contains ':'. */
-		if (strchr(tok, ':')) {
-			for (unsigned int i = 0; i < ARRAY_SIZE(lock_type_table); i++) {
-				if (!strcmp(lock_type_table[i].str, tok) &&
-=======
 		/* `tok` is a flags name if it contains ':'. */
 		if (strchr(tok, ':')) {
 			for (unsigned int i = 0; i < ARRAY_SIZE(lock_type_table); i++) {
 				if (!strcmp(lock_type_table[i].flags_name, tok) &&
->>>>>>> d12acd7b
 				    add_lock_type(lock_type_table[i].flags)) {
 					found = true;
 					break;
@@ -2281,13 +2274,6 @@
 		}
 
 		/*
-<<<<<<< HEAD
-		 * Otherwise `tok` is `name` in `lock_type_table`.
-		 * Single lock name could contain multiple flags.
-		 */
-		for (unsigned int i = 0; i < ARRAY_SIZE(lock_type_table); i++) {
-			if (!strcmp(lock_type_table[i].name, tok)) {
-=======
 		 * Otherwise `tok` is a lock name.
 		 * Single lock name could contain multiple flags.
 		 * Replace alias `pcpu-sem` with actual name `percpu-rwsem.
@@ -2296,7 +2282,6 @@
 			tok = (char *)"percpu-rwsem";
 		for (unsigned int i = 0; i < ARRAY_SIZE(lock_type_table); i++) {
 			if (!strcmp(lock_type_table[i].lock_name, tok)) {
->>>>>>> d12acd7b
 				if (add_lock_type(lock_type_table[i].flags)) {
 					found = true;
 				} else {
