// SPDX-License-Identifier: GPL-2.0
#include "builtin.h"
#include "perf-sys.h"

#include "util/cpumap.h"
#include "util/evlist.h"
#include "util/evsel.h"
#include "util/evsel_fprintf.h"
#include "util/mutex.h"
#include "util/symbol.h"
#include "util/thread.h"
#include "util/header.h"
#include "util/session.h"
#include "util/tool.h"
#include "util/cloexec.h"
#include "util/thread_map.h"
#include "util/color.h"
#include "util/stat.h"
#include "util/string2.h"
#include "util/callchain.h"
#include "util/time-utils.h"

#include <subcmd/pager.h>
#include <subcmd/parse-options.h>
#include "util/trace-event.h"

#include "util/debug.h"
#include "util/event.h"
#include "util/util.h"

#include <linux/kernel.h>
#include <linux/log2.h>
#include <linux/zalloc.h>
#include <sys/prctl.h>
#include <sys/resource.h>
#include <inttypes.h>

#include <errno.h>
#include <semaphore.h>
#include <pthread.h>
#include <math.h>
#include <api/fs/fs.h>
#include <perf/cpumap.h>
#include <linux/time64.h>
#include <linux/err.h>

#include <linux/ctype.h>

#define PR_SET_NAME		15               /* Set process name */
#define MAX_CPUS		4096
#define COMM_LEN		20
#define SYM_LEN			129
#define MAX_PID			1024000
#define MAX_PRIO		140

static const char *cpu_list;
static DECLARE_BITMAP(cpu_bitmap, MAX_NR_CPUS);

struct sched_atom;

struct task_desc {
	unsigned long		nr;
	unsigned long		pid;
	char			comm[COMM_LEN];

	unsigned long		nr_events;
	unsigned long		curr_event;
	struct sched_atom	**atoms;

	pthread_t		thread;
	sem_t			sleep_sem;

	sem_t			ready_for_work;
	sem_t			work_done_sem;

	u64			cpu_usage;
};

enum sched_event_type {
	SCHED_EVENT_RUN,
	SCHED_EVENT_SLEEP,
	SCHED_EVENT_WAKEUP,
	SCHED_EVENT_MIGRATION,
};

struct sched_atom {
	enum sched_event_type	type;
	int			specific_wait;
	u64			timestamp;
	u64			duration;
	unsigned long		nr;
	sem_t			*wait_sem;
	struct task_desc	*wakee;
};

enum thread_state {
	THREAD_SLEEPING = 0,
	THREAD_WAIT_CPU,
	THREAD_SCHED_IN,
	THREAD_IGNORE
};

struct work_atom {
	struct list_head	list;
	enum thread_state	state;
	u64			sched_out_time;
	u64			wake_up_time;
	u64			sched_in_time;
	u64			runtime;
};

struct work_atoms {
	struct list_head	work_list;
	struct thread		*thread;
	struct rb_node		node;
	u64			max_lat;
	u64			max_lat_start;
	u64			max_lat_end;
	u64			total_lat;
	u64			nb_atoms;
	u64			total_runtime;
	int			num_merged;
};

typedef int (*sort_fn_t)(struct work_atoms *, struct work_atoms *);

struct perf_sched;

struct trace_sched_handler {
	int (*switch_event)(struct perf_sched *sched, struct evsel *evsel,
			    struct perf_sample *sample, struct machine *machine);

	int (*runtime_event)(struct perf_sched *sched, struct evsel *evsel,
			     struct perf_sample *sample, struct machine *machine);

	int (*wakeup_event)(struct perf_sched *sched, struct evsel *evsel,
			    struct perf_sample *sample, struct machine *machine);

	/* PERF_RECORD_FORK event, not sched_process_fork tracepoint */
	int (*fork_event)(struct perf_sched *sched, union perf_event *event,
			  struct machine *machine);

	int (*migrate_task_event)(struct perf_sched *sched,
				  struct evsel *evsel,
				  struct perf_sample *sample,
				  struct machine *machine);
};

#define COLOR_PIDS PERF_COLOR_BLUE
#define COLOR_CPUS PERF_COLOR_BG_RED

struct perf_sched_map {
	DECLARE_BITMAP(comp_cpus_mask, MAX_CPUS);
	struct perf_cpu		*comp_cpus;
	bool			 comp;
	struct perf_thread_map *color_pids;
	const char		*color_pids_str;
	struct perf_cpu_map	*color_cpus;
	const char		*color_cpus_str;
	const char		*task_name;
	struct strlist		*task_names;
	bool			fuzzy;
	struct perf_cpu_map	*cpus;
	const char		*cpus_str;
};

struct perf_sched {
	struct perf_tool tool;
	const char	 *sort_order;
	unsigned long	 nr_tasks;
	struct task_desc **pid_to_task;
	struct task_desc **tasks;
	const struct trace_sched_handler *tp_handler;
	struct mutex	 start_work_mutex;
	struct mutex	 work_done_wait_mutex;
	int		 profile_cpu;
/*
 * Track the current task - that way we can know whether there's any
 * weird events, such as a task being switched away that is not current.
 */
	struct perf_cpu	 max_cpu;
	u32		 *curr_pid;
	struct thread	 **curr_thread;
	struct thread	 **curr_out_thread;
	char		 next_shortname1;
	char		 next_shortname2;
	unsigned int	 replay_repeat;
	unsigned long	 nr_run_events;
	unsigned long	 nr_sleep_events;
	unsigned long	 nr_wakeup_events;
	unsigned long	 nr_sleep_corrections;
	unsigned long	 nr_run_events_optimized;
	unsigned long	 targetless_wakeups;
	unsigned long	 multitarget_wakeups;
	unsigned long	 nr_runs;
	unsigned long	 nr_timestamps;
	unsigned long	 nr_unordered_timestamps;
	unsigned long	 nr_context_switch_bugs;
	unsigned long	 nr_events;
	unsigned long	 nr_lost_chunks;
	unsigned long	 nr_lost_events;
	u64		 run_measurement_overhead;
	u64		 sleep_measurement_overhead;
	u64		 start_time;
	u64		 cpu_usage;
	u64		 runavg_cpu_usage;
	u64		 parent_cpu_usage;
	u64		 runavg_parent_cpu_usage;
	u64		 sum_runtime;
	u64		 sum_fluct;
	u64		 run_avg;
	u64		 all_runtime;
	u64		 all_count;
	u64		 *cpu_last_switched;
	struct rb_root_cached atom_root, sorted_atom_root, merged_atom_root;
	struct list_head sort_list, cmp_pid;
	bool force;
	bool skip_merge;
	struct perf_sched_map map;

	/* options for timehist command */
	bool		summary;
	bool		summary_only;
	bool		idle_hist;
	bool		show_callchain;
	unsigned int	max_stack;
	bool		show_cpu_visual;
	bool		show_wakeups;
	bool		show_next;
	bool		show_migrations;
	bool		show_state;
	bool		show_prio;
	u64		skipped_samples;
	const char	*time_str;
	struct perf_time_interval ptime;
	struct perf_time_interval hist_time;
	volatile bool   thread_funcs_exit;
	const char	*prio_str;
	DECLARE_BITMAP(prio_bitmap, MAX_PRIO);
};

/* per thread run time data */
struct thread_runtime {
	u64 last_time;      /* time of previous sched in/out event */
	u64 dt_run;         /* run time */
	u64 dt_sleep;       /* time between CPU access by sleep (off cpu) */
	u64 dt_iowait;      /* time between CPU access by iowait (off cpu) */
	u64 dt_preempt;     /* time between CPU access by preempt (off cpu) */
	u64 dt_delay;       /* time between wakeup and sched-in */
	u64 ready_to_run;   /* time of wakeup */

	struct stats run_stats;
	u64 total_run_time;
	u64 total_sleep_time;
	u64 total_iowait_time;
	u64 total_preempt_time;
	u64 total_delay_time;

	char last_state;

	char shortname[3];
	bool comm_changed;

	u64 migrations;

	int prio;
};

/* per event run time data */
struct evsel_runtime {
	u64 *last_time; /* time this event was last seen per cpu */
	u32 ncpu;       /* highest cpu slot allocated */
};

/* per cpu idle time data */
struct idle_thread_runtime {
	struct thread_runtime	tr;
	struct thread		*last_thread;
	struct rb_root_cached	sorted_root;
	struct callchain_root	callchain;
	struct callchain_cursor	cursor;
};

/* track idle times per cpu */
static struct thread **idle_threads;
static int idle_max_cpu;
static char idle_comm[] = "<idle>";

static u64 get_nsecs(void)
{
	struct timespec ts;

	clock_gettime(CLOCK_MONOTONIC, &ts);

	return ts.tv_sec * NSEC_PER_SEC + ts.tv_nsec;
}

static void burn_nsecs(struct perf_sched *sched, u64 nsecs)
{
	u64 T0 = get_nsecs(), T1;

	do {
		T1 = get_nsecs();
	} while (T1 + sched->run_measurement_overhead < T0 + nsecs);
}

static void sleep_nsecs(u64 nsecs)
{
	struct timespec ts;

	ts.tv_nsec = nsecs % 999999999;
	ts.tv_sec = nsecs / 999999999;

	nanosleep(&ts, NULL);
}

static void calibrate_run_measurement_overhead(struct perf_sched *sched)
{
	u64 T0, T1, delta, min_delta = NSEC_PER_SEC;
	int i;

	for (i = 0; i < 10; i++) {
		T0 = get_nsecs();
		burn_nsecs(sched, 0);
		T1 = get_nsecs();
		delta = T1-T0;
		min_delta = min(min_delta, delta);
	}
	sched->run_measurement_overhead = min_delta;

	printf("run measurement overhead: %" PRIu64 " nsecs\n", min_delta);
}

static void calibrate_sleep_measurement_overhead(struct perf_sched *sched)
{
	u64 T0, T1, delta, min_delta = NSEC_PER_SEC;
	int i;

	for (i = 0; i < 10; i++) {
		T0 = get_nsecs();
		sleep_nsecs(10000);
		T1 = get_nsecs();
		delta = T1-T0;
		min_delta = min(min_delta, delta);
	}
	min_delta -= 10000;
	sched->sleep_measurement_overhead = min_delta;

	printf("sleep measurement overhead: %" PRIu64 " nsecs\n", min_delta);
}

static struct sched_atom *
get_new_event(struct task_desc *task, u64 timestamp)
{
	struct sched_atom *event = zalloc(sizeof(*event));
	unsigned long idx = task->nr_events;
	size_t size;

	event->timestamp = timestamp;
	event->nr = idx;

	task->nr_events++;
	size = sizeof(struct sched_atom *) * task->nr_events;
	task->atoms = realloc(task->atoms, size);
	BUG_ON(!task->atoms);

	task->atoms[idx] = event;

	return event;
}

static struct sched_atom *last_event(struct task_desc *task)
{
	if (!task->nr_events)
		return NULL;

	return task->atoms[task->nr_events - 1];
}

static void add_sched_event_run(struct perf_sched *sched, struct task_desc *task,
				u64 timestamp, u64 duration)
{
	struct sched_atom *event, *curr_event = last_event(task);

	/*
	 * optimize an existing RUN event by merging this one
	 * to it:
	 */
	if (curr_event && curr_event->type == SCHED_EVENT_RUN) {
		sched->nr_run_events_optimized++;
		curr_event->duration += duration;
		return;
	}

	event = get_new_event(task, timestamp);

	event->type = SCHED_EVENT_RUN;
	event->duration = duration;

	sched->nr_run_events++;
}

static void add_sched_event_wakeup(struct perf_sched *sched, struct task_desc *task,
				   u64 timestamp, struct task_desc *wakee)
{
	struct sched_atom *event, *wakee_event;

	event = get_new_event(task, timestamp);
	event->type = SCHED_EVENT_WAKEUP;
	event->wakee = wakee;

	wakee_event = last_event(wakee);
	if (!wakee_event || wakee_event->type != SCHED_EVENT_SLEEP) {
		sched->targetless_wakeups++;
		return;
	}
	if (wakee_event->wait_sem) {
		sched->multitarget_wakeups++;
		return;
	}

	wakee_event->wait_sem = zalloc(sizeof(*wakee_event->wait_sem));
	sem_init(wakee_event->wait_sem, 0, 0);
	wakee_event->specific_wait = 1;
	event->wait_sem = wakee_event->wait_sem;

	sched->nr_wakeup_events++;
}

static void add_sched_event_sleep(struct perf_sched *sched, struct task_desc *task,
				  u64 timestamp, const char task_state __maybe_unused)
{
	struct sched_atom *event = get_new_event(task, timestamp);

	event->type = SCHED_EVENT_SLEEP;

	sched->nr_sleep_events++;
}

static struct task_desc *register_pid(struct perf_sched *sched,
				      unsigned long pid, const char *comm)
{
	struct task_desc *task;
	static int pid_max;

	if (sched->pid_to_task == NULL) {
		if (sysctl__read_int("kernel/pid_max", &pid_max) < 0)
			pid_max = MAX_PID;
		BUG_ON((sched->pid_to_task = calloc(pid_max, sizeof(struct task_desc *))) == NULL);
	}
	if (pid >= (unsigned long)pid_max) {
		BUG_ON((sched->pid_to_task = realloc(sched->pid_to_task, (pid + 1) *
			sizeof(struct task_desc *))) == NULL);
		while (pid >= (unsigned long)pid_max)
			sched->pid_to_task[pid_max++] = NULL;
	}

	task = sched->pid_to_task[pid];

	if (task)
		return task;

	task = zalloc(sizeof(*task));
	task->pid = pid;
	task->nr = sched->nr_tasks;
	strcpy(task->comm, comm);
	/*
	 * every task starts in sleeping state - this gets ignored
	 * if there's no wakeup pointing to this sleep state:
	 */
	add_sched_event_sleep(sched, task, 0, 0);

	sched->pid_to_task[pid] = task;
	sched->nr_tasks++;
	sched->tasks = realloc(sched->tasks, sched->nr_tasks * sizeof(struct task_desc *));
	BUG_ON(!sched->tasks);
	sched->tasks[task->nr] = task;

	if (verbose > 0)
		printf("registered task #%ld, PID %ld (%s)\n", sched->nr_tasks, pid, comm);

	return task;
}


static void print_task_traces(struct perf_sched *sched)
{
	struct task_desc *task;
	unsigned long i;

	for (i = 0; i < sched->nr_tasks; i++) {
		task = sched->tasks[i];
		printf("task %6ld (%20s:%10ld), nr_events: %ld\n",
			task->nr, task->comm, task->pid, task->nr_events);
	}
}

static void add_cross_task_wakeups(struct perf_sched *sched)
{
	struct task_desc *task1, *task2;
	unsigned long i, j;

	for (i = 0; i < sched->nr_tasks; i++) {
		task1 = sched->tasks[i];
		j = i + 1;
		if (j == sched->nr_tasks)
			j = 0;
		task2 = sched->tasks[j];
		add_sched_event_wakeup(sched, task1, 0, task2);
	}
}

static void perf_sched__process_event(struct perf_sched *sched,
				      struct sched_atom *atom)
{
	int ret = 0;

	switch (atom->type) {
		case SCHED_EVENT_RUN:
			burn_nsecs(sched, atom->duration);
			break;
		case SCHED_EVENT_SLEEP:
			if (atom->wait_sem)
				ret = sem_wait(atom->wait_sem);
			BUG_ON(ret);
			break;
		case SCHED_EVENT_WAKEUP:
			if (atom->wait_sem)
				ret = sem_post(atom->wait_sem);
			BUG_ON(ret);
			break;
		case SCHED_EVENT_MIGRATION:
			break;
		default:
			BUG_ON(1);
	}
}

static u64 get_cpu_usage_nsec_parent(void)
{
	struct rusage ru;
	u64 sum;
	int err;

	err = getrusage(RUSAGE_SELF, &ru);
	BUG_ON(err);

	sum =  ru.ru_utime.tv_sec * NSEC_PER_SEC + ru.ru_utime.tv_usec * NSEC_PER_USEC;
	sum += ru.ru_stime.tv_sec * NSEC_PER_SEC + ru.ru_stime.tv_usec * NSEC_PER_USEC;

	return sum;
}

static int self_open_counters(struct perf_sched *sched, unsigned long cur_task)
{
	struct perf_event_attr attr;
	char sbuf[STRERR_BUFSIZE], info[STRERR_BUFSIZE];
	int fd;
	struct rlimit limit;
	bool need_privilege = false;

	memset(&attr, 0, sizeof(attr));

	attr.type = PERF_TYPE_SOFTWARE;
	attr.config = PERF_COUNT_SW_TASK_CLOCK;

force_again:
	fd = sys_perf_event_open(&attr, 0, -1, -1,
				 perf_event_open_cloexec_flag());

	if (fd < 0) {
		if (errno == EMFILE) {
			if (sched->force) {
				BUG_ON(getrlimit(RLIMIT_NOFILE, &limit) == -1);
				limit.rlim_cur += sched->nr_tasks - cur_task;
				if (limit.rlim_cur > limit.rlim_max) {
					limit.rlim_max = limit.rlim_cur;
					need_privilege = true;
				}
				if (setrlimit(RLIMIT_NOFILE, &limit) == -1) {
					if (need_privilege && errno == EPERM)
						strcpy(info, "Need privilege\n");
				} else
					goto force_again;
			} else
				strcpy(info, "Have a try with -f option\n");
		}
		pr_err("Error: sys_perf_event_open() syscall returned "
		       "with %d (%s)\n%s", fd,
		       str_error_r(errno, sbuf, sizeof(sbuf)), info);
		exit(EXIT_FAILURE);
	}
	return fd;
}

static u64 get_cpu_usage_nsec_self(int fd)
{
	u64 runtime;
	int ret;

	ret = read(fd, &runtime, sizeof(runtime));
	BUG_ON(ret != sizeof(runtime));

	return runtime;
}

struct sched_thread_parms {
	struct task_desc  *task;
	struct perf_sched *sched;
	int fd;
};

static void *thread_func(void *ctx)
{
	struct sched_thread_parms *parms = ctx;
	struct task_desc *this_task = parms->task;
	struct perf_sched *sched = parms->sched;
	u64 cpu_usage_0, cpu_usage_1;
	unsigned long i, ret;
	char comm2[22];
	int fd = parms->fd;

	zfree(&parms);

	sprintf(comm2, ":%s", this_task->comm);
	prctl(PR_SET_NAME, comm2);
	if (fd < 0)
		return NULL;

	while (!sched->thread_funcs_exit) {
		ret = sem_post(&this_task->ready_for_work);
		BUG_ON(ret);
		mutex_lock(&sched->start_work_mutex);
		mutex_unlock(&sched->start_work_mutex);

		cpu_usage_0 = get_cpu_usage_nsec_self(fd);

		for (i = 0; i < this_task->nr_events; i++) {
			this_task->curr_event = i;
			perf_sched__process_event(sched, this_task->atoms[i]);
		}

		cpu_usage_1 = get_cpu_usage_nsec_self(fd);
		this_task->cpu_usage = cpu_usage_1 - cpu_usage_0;
		ret = sem_post(&this_task->work_done_sem);
		BUG_ON(ret);

		mutex_lock(&sched->work_done_wait_mutex);
		mutex_unlock(&sched->work_done_wait_mutex);
	}
	return NULL;
}

static void create_tasks(struct perf_sched *sched)
	EXCLUSIVE_LOCK_FUNCTION(sched->start_work_mutex)
	EXCLUSIVE_LOCK_FUNCTION(sched->work_done_wait_mutex)
{
	struct task_desc *task;
	pthread_attr_t attr;
	unsigned long i;
	int err;

	err = pthread_attr_init(&attr);
	BUG_ON(err);
	err = pthread_attr_setstacksize(&attr,
			(size_t) max(16 * 1024, (int)PTHREAD_STACK_MIN));
	BUG_ON(err);
	mutex_lock(&sched->start_work_mutex);
	mutex_lock(&sched->work_done_wait_mutex);
	for (i = 0; i < sched->nr_tasks; i++) {
		struct sched_thread_parms *parms = malloc(sizeof(*parms));
		BUG_ON(parms == NULL);
		parms->task = task = sched->tasks[i];
		parms->sched = sched;
		parms->fd = self_open_counters(sched, i);
		sem_init(&task->sleep_sem, 0, 0);
		sem_init(&task->ready_for_work, 0, 0);
		sem_init(&task->work_done_sem, 0, 0);
		task->curr_event = 0;
		err = pthread_create(&task->thread, &attr, thread_func, parms);
		BUG_ON(err);
	}
}

static void destroy_tasks(struct perf_sched *sched)
	UNLOCK_FUNCTION(sched->start_work_mutex)
	UNLOCK_FUNCTION(sched->work_done_wait_mutex)
{
	struct task_desc *task;
	unsigned long i;
	int err;

	mutex_unlock(&sched->start_work_mutex);
	mutex_unlock(&sched->work_done_wait_mutex);
	/* Get rid of threads so they won't be upset by mutex destrunction */
	for (i = 0; i < sched->nr_tasks; i++) {
		task = sched->tasks[i];
		err = pthread_join(task->thread, NULL);
		BUG_ON(err);
		sem_destroy(&task->sleep_sem);
		sem_destroy(&task->ready_for_work);
		sem_destroy(&task->work_done_sem);
	}
}

static void wait_for_tasks(struct perf_sched *sched)
	EXCLUSIVE_LOCKS_REQUIRED(sched->work_done_wait_mutex)
	EXCLUSIVE_LOCKS_REQUIRED(sched->start_work_mutex)
{
	u64 cpu_usage_0, cpu_usage_1;
	struct task_desc *task;
	unsigned long i, ret;

	sched->start_time = get_nsecs();
	sched->cpu_usage = 0;
	mutex_unlock(&sched->work_done_wait_mutex);

	for (i = 0; i < sched->nr_tasks; i++) {
		task = sched->tasks[i];
		ret = sem_wait(&task->ready_for_work);
		BUG_ON(ret);
		sem_init(&task->ready_for_work, 0, 0);
	}
	mutex_lock(&sched->work_done_wait_mutex);

	cpu_usage_0 = get_cpu_usage_nsec_parent();

	mutex_unlock(&sched->start_work_mutex);

	for (i = 0; i < sched->nr_tasks; i++) {
		task = sched->tasks[i];
		ret = sem_wait(&task->work_done_sem);
		BUG_ON(ret);
		sem_init(&task->work_done_sem, 0, 0);
		sched->cpu_usage += task->cpu_usage;
		task->cpu_usage = 0;
	}

	cpu_usage_1 = get_cpu_usage_nsec_parent();
	if (!sched->runavg_cpu_usage)
		sched->runavg_cpu_usage = sched->cpu_usage;
	sched->runavg_cpu_usage = (sched->runavg_cpu_usage * (sched->replay_repeat - 1) + sched->cpu_usage) / sched->replay_repeat;

	sched->parent_cpu_usage = cpu_usage_1 - cpu_usage_0;
	if (!sched->runavg_parent_cpu_usage)
		sched->runavg_parent_cpu_usage = sched->parent_cpu_usage;
	sched->runavg_parent_cpu_usage = (sched->runavg_parent_cpu_usage * (sched->replay_repeat - 1) +
					 sched->parent_cpu_usage)/sched->replay_repeat;

	mutex_lock(&sched->start_work_mutex);

	for (i = 0; i < sched->nr_tasks; i++) {
		task = sched->tasks[i];
		sem_init(&task->sleep_sem, 0, 0);
		task->curr_event = 0;
	}
}

static void run_one_test(struct perf_sched *sched)
	EXCLUSIVE_LOCKS_REQUIRED(sched->work_done_wait_mutex)
	EXCLUSIVE_LOCKS_REQUIRED(sched->start_work_mutex)
{
	u64 T0, T1, delta, avg_delta, fluct;

	T0 = get_nsecs();
	wait_for_tasks(sched);
	T1 = get_nsecs();

	delta = T1 - T0;
	sched->sum_runtime += delta;
	sched->nr_runs++;

	avg_delta = sched->sum_runtime / sched->nr_runs;
	if (delta < avg_delta)
		fluct = avg_delta - delta;
	else
		fluct = delta - avg_delta;
	sched->sum_fluct += fluct;
	if (!sched->run_avg)
		sched->run_avg = delta;
	sched->run_avg = (sched->run_avg * (sched->replay_repeat - 1) + delta) / sched->replay_repeat;

	printf("#%-3ld: %0.3f, ", sched->nr_runs, (double)delta / NSEC_PER_MSEC);

	printf("ravg: %0.2f, ", (double)sched->run_avg / NSEC_PER_MSEC);

	printf("cpu: %0.2f / %0.2f",
		(double)sched->cpu_usage / NSEC_PER_MSEC, (double)sched->runavg_cpu_usage / NSEC_PER_MSEC);

#if 0
	/*
	 * rusage statistics done by the parent, these are less
	 * accurate than the sched->sum_exec_runtime based statistics:
	 */
	printf(" [%0.2f / %0.2f]",
		(double)sched->parent_cpu_usage / NSEC_PER_MSEC,
		(double)sched->runavg_parent_cpu_usage / NSEC_PER_MSEC);
#endif

	printf("\n");

	if (sched->nr_sleep_corrections)
		printf(" (%ld sleep corrections)\n", sched->nr_sleep_corrections);
	sched->nr_sleep_corrections = 0;
}

static void test_calibrations(struct perf_sched *sched)
{
	u64 T0, T1;

	T0 = get_nsecs();
	burn_nsecs(sched, NSEC_PER_MSEC);
	T1 = get_nsecs();

	printf("the run test took %" PRIu64 " nsecs\n", T1 - T0);

	T0 = get_nsecs();
	sleep_nsecs(NSEC_PER_MSEC);
	T1 = get_nsecs();

	printf("the sleep test took %" PRIu64 " nsecs\n", T1 - T0);
}

static int
replay_wakeup_event(struct perf_sched *sched,
		    struct evsel *evsel, struct perf_sample *sample,
		    struct machine *machine __maybe_unused)
{
	const char *comm = evsel__strval(evsel, sample, "comm");
	const u32 pid	 = evsel__intval(evsel, sample, "pid");
	struct task_desc *waker, *wakee;

	if (verbose > 0) {
		printf("sched_wakeup event %p\n", evsel);

		printf(" ... pid %d woke up %s/%d\n", sample->tid, comm, pid);
	}

	waker = register_pid(sched, sample->tid, "<unknown>");
	wakee = register_pid(sched, pid, comm);

	add_sched_event_wakeup(sched, waker, sample->time, wakee);
	return 0;
}

static int replay_switch_event(struct perf_sched *sched,
			       struct evsel *evsel,
			       struct perf_sample *sample,
			       struct machine *machine __maybe_unused)
{
	const char *prev_comm  = evsel__strval(evsel, sample, "prev_comm"),
		   *next_comm  = evsel__strval(evsel, sample, "next_comm");
	const u32 prev_pid = evsel__intval(evsel, sample, "prev_pid"),
		  next_pid = evsel__intval(evsel, sample, "next_pid");
	const char prev_state = evsel__taskstate(evsel, sample, "prev_state");
	struct task_desc *prev, __maybe_unused *next;
	u64 timestamp0, timestamp = sample->time;
	int cpu = sample->cpu;
	s64 delta;

	if (verbose > 0)
		printf("sched_switch event %p\n", evsel);

	if (cpu >= MAX_CPUS || cpu < 0)
		return 0;

	timestamp0 = sched->cpu_last_switched[cpu];
	if (timestamp0)
		delta = timestamp - timestamp0;
	else
		delta = 0;

	if (delta < 0) {
		pr_err("hm, delta: %" PRIu64 " < 0 ?\n", delta);
		return -1;
	}

	pr_debug(" ... switch from %s/%d to %s/%d [ran %" PRIu64 " nsecs]\n",
		 prev_comm, prev_pid, next_comm, next_pid, delta);

	prev = register_pid(sched, prev_pid, prev_comm);
	next = register_pid(sched, next_pid, next_comm);

	sched->cpu_last_switched[cpu] = timestamp;

	add_sched_event_run(sched, prev, timestamp, delta);
	add_sched_event_sleep(sched, prev, timestamp, prev_state);

	return 0;
}

static int replay_fork_event(struct perf_sched *sched,
			     union perf_event *event,
			     struct machine *machine)
{
	struct thread *child, *parent;

	child = machine__findnew_thread(machine, event->fork.pid,
					event->fork.tid);
	parent = machine__findnew_thread(machine, event->fork.ppid,
					 event->fork.ptid);

	if (child == NULL || parent == NULL) {
		pr_debug("thread does not exist on fork event: child %p, parent %p\n",
				 child, parent);
		goto out_put;
	}

	if (verbose > 0) {
		printf("fork event\n");
		printf("... parent: %s/%d\n", thread__comm_str(parent), thread__tid(parent));
		printf("...  child: %s/%d\n", thread__comm_str(child), thread__tid(child));
	}

	register_pid(sched, thread__tid(parent), thread__comm_str(parent));
	register_pid(sched, thread__tid(child), thread__comm_str(child));
out_put:
	thread__put(child);
	thread__put(parent);
	return 0;
}

struct sort_dimension {
	const char		*name;
	sort_fn_t		cmp;
	struct list_head	list;
};

static inline void init_prio(struct thread_runtime *r)
{
	r->prio = -1;
}

/*
 * handle runtime stats saved per thread
 */
static struct thread_runtime *thread__init_runtime(struct thread *thread)
{
	struct thread_runtime *r;

	r = zalloc(sizeof(struct thread_runtime));
	if (!r)
		return NULL;

	init_stats(&r->run_stats);
	init_prio(r);
	thread__set_priv(thread, r);

	return r;
}

static struct thread_runtime *thread__get_runtime(struct thread *thread)
{
	struct thread_runtime *tr;

	tr = thread__priv(thread);
	if (tr == NULL) {
		tr = thread__init_runtime(thread);
		if (tr == NULL)
			pr_debug("Failed to malloc memory for runtime data.\n");
	}

	return tr;
}

static int
thread_lat_cmp(struct list_head *list, struct work_atoms *l, struct work_atoms *r)
{
	struct sort_dimension *sort;
	int ret = 0;

	BUG_ON(list_empty(list));

	list_for_each_entry(sort, list, list) {
		ret = sort->cmp(l, r);
		if (ret)
			return ret;
	}

	return ret;
}

static struct work_atoms *
thread_atoms_search(struct rb_root_cached *root, struct thread *thread,
			 struct list_head *sort_list)
{
	struct rb_node *node = root->rb_root.rb_node;
	struct work_atoms key = { .thread = thread };

	while (node) {
		struct work_atoms *atoms;
		int cmp;

		atoms = container_of(node, struct work_atoms, node);

		cmp = thread_lat_cmp(sort_list, &key, atoms);
		if (cmp > 0)
			node = node->rb_left;
		else if (cmp < 0)
			node = node->rb_right;
		else {
			BUG_ON(thread != atoms->thread);
			return atoms;
		}
	}
	return NULL;
}

static void
__thread_latency_insert(struct rb_root_cached *root, struct work_atoms *data,
			 struct list_head *sort_list)
{
	struct rb_node **new = &(root->rb_root.rb_node), *parent = NULL;
	bool leftmost = true;

	while (*new) {
		struct work_atoms *this;
		int cmp;

		this = container_of(*new, struct work_atoms, node);
		parent = *new;

		cmp = thread_lat_cmp(sort_list, data, this);

		if (cmp > 0)
			new = &((*new)->rb_left);
		else {
			new = &((*new)->rb_right);
			leftmost = false;
		}
	}

	rb_link_node(&data->node, parent, new);
	rb_insert_color_cached(&data->node, root, leftmost);
}

static int thread_atoms_insert(struct perf_sched *sched, struct thread *thread)
{
	struct work_atoms *atoms = zalloc(sizeof(*atoms));
	if (!atoms) {
		pr_err("No memory at %s\n", __func__);
		return -1;
	}

	atoms->thread = thread__get(thread);
	INIT_LIST_HEAD(&atoms->work_list);
	__thread_latency_insert(&sched->atom_root, atoms, &sched->cmp_pid);
	return 0;
}

static int
add_sched_out_event(struct work_atoms *atoms,
		    char run_state,
		    u64 timestamp)
{
	struct work_atom *atom = zalloc(sizeof(*atom));
	if (!atom) {
		pr_err("Non memory at %s", __func__);
		return -1;
	}

	atom->sched_out_time = timestamp;

	if (run_state == 'R') {
		atom->state = THREAD_WAIT_CPU;
		atom->wake_up_time = atom->sched_out_time;
	}

	list_add_tail(&atom->list, &atoms->work_list);
	return 0;
}

static void
add_runtime_event(struct work_atoms *atoms, u64 delta,
		  u64 timestamp __maybe_unused)
{
	struct work_atom *atom;

	BUG_ON(list_empty(&atoms->work_list));

	atom = list_entry(atoms->work_list.prev, struct work_atom, list);

	atom->runtime += delta;
	atoms->total_runtime += delta;
}

static void
add_sched_in_event(struct work_atoms *atoms, u64 timestamp)
{
	struct work_atom *atom;
	u64 delta;

	if (list_empty(&atoms->work_list))
		return;

	atom = list_entry(atoms->work_list.prev, struct work_atom, list);

	if (atom->state != THREAD_WAIT_CPU)
		return;

	if (timestamp < atom->wake_up_time) {
		atom->state = THREAD_IGNORE;
		return;
	}

	atom->state = THREAD_SCHED_IN;
	atom->sched_in_time = timestamp;

	delta = atom->sched_in_time - atom->wake_up_time;
	atoms->total_lat += delta;
	if (delta > atoms->max_lat) {
		atoms->max_lat = delta;
		atoms->max_lat_start = atom->wake_up_time;
		atoms->max_lat_end = timestamp;
	}
	atoms->nb_atoms++;
}

static int latency_switch_event(struct perf_sched *sched,
				struct evsel *evsel,
				struct perf_sample *sample,
				struct machine *machine)
{
	const u32 prev_pid = evsel__intval(evsel, sample, "prev_pid"),
		  next_pid = evsel__intval(evsel, sample, "next_pid");
	const char prev_state = evsel__taskstate(evsel, sample, "prev_state");
	struct work_atoms *out_events, *in_events;
	struct thread *sched_out, *sched_in;
	u64 timestamp0, timestamp = sample->time;
	int cpu = sample->cpu, err = -1;
	s64 delta;

	BUG_ON(cpu >= MAX_CPUS || cpu < 0);

	timestamp0 = sched->cpu_last_switched[cpu];
	sched->cpu_last_switched[cpu] = timestamp;
	if (timestamp0)
		delta = timestamp - timestamp0;
	else
		delta = 0;

	if (delta < 0) {
		pr_err("hm, delta: %" PRIu64 " < 0 ?\n", delta);
		return -1;
	}

	sched_out = machine__findnew_thread(machine, -1, prev_pid);
	sched_in = machine__findnew_thread(machine, -1, next_pid);
	if (sched_out == NULL || sched_in == NULL)
		goto out_put;

	out_events = thread_atoms_search(&sched->atom_root, sched_out, &sched->cmp_pid);
	if (!out_events) {
		if (thread_atoms_insert(sched, sched_out))
			goto out_put;
		out_events = thread_atoms_search(&sched->atom_root, sched_out, &sched->cmp_pid);
		if (!out_events) {
			pr_err("out-event: Internal tree error");
			goto out_put;
		}
	}
	if (add_sched_out_event(out_events, prev_state, timestamp))
		return -1;

	in_events = thread_atoms_search(&sched->atom_root, sched_in, &sched->cmp_pid);
	if (!in_events) {
		if (thread_atoms_insert(sched, sched_in))
			goto out_put;
		in_events = thread_atoms_search(&sched->atom_root, sched_in, &sched->cmp_pid);
		if (!in_events) {
			pr_err("in-event: Internal tree error");
			goto out_put;
		}
		/*
		 * Take came in we have not heard about yet,
		 * add in an initial atom in runnable state:
		 */
		if (add_sched_out_event(in_events, 'R', timestamp))
			goto out_put;
	}
	add_sched_in_event(in_events, timestamp);
	err = 0;
out_put:
	thread__put(sched_out);
	thread__put(sched_in);
	return err;
}

static int latency_runtime_event(struct perf_sched *sched,
				 struct evsel *evsel,
				 struct perf_sample *sample,
				 struct machine *machine)
{
	const u32 pid	   = evsel__intval(evsel, sample, "pid");
	const u64 runtime  = evsel__intval(evsel, sample, "runtime");
	struct thread *thread = machine__findnew_thread(machine, -1, pid);
	struct work_atoms *atoms = thread_atoms_search(&sched->atom_root, thread, &sched->cmp_pid);
	u64 timestamp = sample->time;
	int cpu = sample->cpu, err = -1;

	if (thread == NULL)
		return -1;

	BUG_ON(cpu >= MAX_CPUS || cpu < 0);
	if (!atoms) {
		if (thread_atoms_insert(sched, thread))
			goto out_put;
		atoms = thread_atoms_search(&sched->atom_root, thread, &sched->cmp_pid);
		if (!atoms) {
			pr_err("in-event: Internal tree error");
			goto out_put;
		}
		if (add_sched_out_event(atoms, 'R', timestamp))
			goto out_put;
	}

	add_runtime_event(atoms, runtime, timestamp);
	err = 0;
out_put:
	thread__put(thread);
	return err;
}

static int latency_wakeup_event(struct perf_sched *sched,
				struct evsel *evsel,
				struct perf_sample *sample,
				struct machine *machine)
{
	const u32 pid	  = evsel__intval(evsel, sample, "pid");
	struct work_atoms *atoms;
	struct work_atom *atom;
	struct thread *wakee;
	u64 timestamp = sample->time;
	int err = -1;

	wakee = machine__findnew_thread(machine, -1, pid);
	if (wakee == NULL)
		return -1;
	atoms = thread_atoms_search(&sched->atom_root, wakee, &sched->cmp_pid);
	if (!atoms) {
		if (thread_atoms_insert(sched, wakee))
			goto out_put;
		atoms = thread_atoms_search(&sched->atom_root, wakee, &sched->cmp_pid);
		if (!atoms) {
			pr_err("wakeup-event: Internal tree error");
			goto out_put;
		}
		if (add_sched_out_event(atoms, 'S', timestamp))
			goto out_put;
	}

	BUG_ON(list_empty(&atoms->work_list));

	atom = list_entry(atoms->work_list.prev, struct work_atom, list);

	/*
	 * As we do not guarantee the wakeup event happens when
	 * task is out of run queue, also may happen when task is
	 * on run queue and wakeup only change ->state to TASK_RUNNING,
	 * then we should not set the ->wake_up_time when wake up a
	 * task which is on run queue.
	 *
	 * You WILL be missing events if you've recorded only
	 * one CPU, or are only looking at only one, so don't
	 * skip in this case.
	 */
	if (sched->profile_cpu == -1 && atom->state != THREAD_SLEEPING)
		goto out_ok;

	sched->nr_timestamps++;
	if (atom->sched_out_time > timestamp) {
		sched->nr_unordered_timestamps++;
		goto out_ok;
	}

	atom->state = THREAD_WAIT_CPU;
	atom->wake_up_time = timestamp;
out_ok:
	err = 0;
out_put:
	thread__put(wakee);
	return err;
}

static int latency_migrate_task_event(struct perf_sched *sched,
				      struct evsel *evsel,
				      struct perf_sample *sample,
				      struct machine *machine)
{
	const u32 pid = evsel__intval(evsel, sample, "pid");
	u64 timestamp = sample->time;
	struct work_atoms *atoms;
	struct work_atom *atom;
	struct thread *migrant;
	int err = -1;

	/*
	 * Only need to worry about migration when profiling one CPU.
	 */
	if (sched->profile_cpu == -1)
		return 0;

	migrant = machine__findnew_thread(machine, -1, pid);
	if (migrant == NULL)
		return -1;
	atoms = thread_atoms_search(&sched->atom_root, migrant, &sched->cmp_pid);
	if (!atoms) {
		if (thread_atoms_insert(sched, migrant))
			goto out_put;
		register_pid(sched, thread__tid(migrant), thread__comm_str(migrant));
		atoms = thread_atoms_search(&sched->atom_root, migrant, &sched->cmp_pid);
		if (!atoms) {
			pr_err("migration-event: Internal tree error");
			goto out_put;
		}
		if (add_sched_out_event(atoms, 'R', timestamp))
			goto out_put;
	}

	BUG_ON(list_empty(&atoms->work_list));

	atom = list_entry(atoms->work_list.prev, struct work_atom, list);
	atom->sched_in_time = atom->sched_out_time = atom->wake_up_time = timestamp;

	sched->nr_timestamps++;

	if (atom->sched_out_time > timestamp)
		sched->nr_unordered_timestamps++;
	err = 0;
out_put:
	thread__put(migrant);
	return err;
}

static void output_lat_thread(struct perf_sched *sched, struct work_atoms *work_list)
{
	int i;
	int ret;
	u64 avg;
	char max_lat_start[32], max_lat_end[32];

	if (!work_list->nb_atoms)
		return;
	/*
	 * Ignore idle threads:
	 */
	if (!strcmp(thread__comm_str(work_list->thread), "swapper"))
		return;

	sched->all_runtime += work_list->total_runtime;
	sched->all_count   += work_list->nb_atoms;

	if (work_list->num_merged > 1) {
		ret = printf("  %s:(%d) ", thread__comm_str(work_list->thread),
			     work_list->num_merged);
	} else {
		ret = printf("  %s:%d ", thread__comm_str(work_list->thread),
			     thread__tid(work_list->thread));
	}

	for (i = 0; i < 24 - ret; i++)
		printf(" ");

	avg = work_list->total_lat / work_list->nb_atoms;
	timestamp__scnprintf_usec(work_list->max_lat_start, max_lat_start, sizeof(max_lat_start));
	timestamp__scnprintf_usec(work_list->max_lat_end, max_lat_end, sizeof(max_lat_end));

	printf("|%11.3f ms |%9" PRIu64 " | avg:%8.3f ms | max:%8.3f ms | max start: %12s s | max end: %12s s\n",
	      (double)work_list->total_runtime / NSEC_PER_MSEC,
		 work_list->nb_atoms, (double)avg / NSEC_PER_MSEC,
		 (double)work_list->max_lat / NSEC_PER_MSEC,
		 max_lat_start, max_lat_end);
}

static int pid_cmp(struct work_atoms *l, struct work_atoms *r)
{
	pid_t l_tid, r_tid;

	if (RC_CHK_EQUAL(l->thread, r->thread))
		return 0;
	l_tid = thread__tid(l->thread);
	r_tid = thread__tid(r->thread);
	if (l_tid < r_tid)
		return -1;
	if (l_tid > r_tid)
		return 1;
	return (int)(RC_CHK_ACCESS(l->thread) - RC_CHK_ACCESS(r->thread));
}

static int avg_cmp(struct work_atoms *l, struct work_atoms *r)
{
	u64 avgl, avgr;

	if (!l->nb_atoms)
		return -1;

	if (!r->nb_atoms)
		return 1;

	avgl = l->total_lat / l->nb_atoms;
	avgr = r->total_lat / r->nb_atoms;

	if (avgl < avgr)
		return -1;
	if (avgl > avgr)
		return 1;

	return 0;
}

static int max_cmp(struct work_atoms *l, struct work_atoms *r)
{
	if (l->max_lat < r->max_lat)
		return -1;
	if (l->max_lat > r->max_lat)
		return 1;

	return 0;
}

static int switch_cmp(struct work_atoms *l, struct work_atoms *r)
{
	if (l->nb_atoms < r->nb_atoms)
		return -1;
	if (l->nb_atoms > r->nb_atoms)
		return 1;

	return 0;
}

static int runtime_cmp(struct work_atoms *l, struct work_atoms *r)
{
	if (l->total_runtime < r->total_runtime)
		return -1;
	if (l->total_runtime > r->total_runtime)
		return 1;

	return 0;
}

static int sort_dimension__add(const char *tok, struct list_head *list)
{
	size_t i;
	static struct sort_dimension avg_sort_dimension = {
		.name = "avg",
		.cmp  = avg_cmp,
	};
	static struct sort_dimension max_sort_dimension = {
		.name = "max",
		.cmp  = max_cmp,
	};
	static struct sort_dimension pid_sort_dimension = {
		.name = "pid",
		.cmp  = pid_cmp,
	};
	static struct sort_dimension runtime_sort_dimension = {
		.name = "runtime",
		.cmp  = runtime_cmp,
	};
	static struct sort_dimension switch_sort_dimension = {
		.name = "switch",
		.cmp  = switch_cmp,
	};
	struct sort_dimension *available_sorts[] = {
		&pid_sort_dimension,
		&avg_sort_dimension,
		&max_sort_dimension,
		&switch_sort_dimension,
		&runtime_sort_dimension,
	};

	for (i = 0; i < ARRAY_SIZE(available_sorts); i++) {
		if (!strcmp(available_sorts[i]->name, tok)) {
			list_add_tail(&available_sorts[i]->list, list);

			return 0;
		}
	}

	return -1;
}

static void perf_sched__sort_lat(struct perf_sched *sched)
{
	struct rb_node *node;
	struct rb_root_cached *root = &sched->atom_root;
again:
	for (;;) {
		struct work_atoms *data;
		node = rb_first_cached(root);
		if (!node)
			break;

		rb_erase_cached(node, root);
		data = rb_entry(node, struct work_atoms, node);
		__thread_latency_insert(&sched->sorted_atom_root, data, &sched->sort_list);
	}
	if (root == &sched->atom_root) {
		root = &sched->merged_atom_root;
		goto again;
	}
}

static int process_sched_wakeup_event(const struct perf_tool *tool,
				      struct evsel *evsel,
				      struct perf_sample *sample,
				      struct machine *machine)
{
	struct perf_sched *sched = container_of(tool, struct perf_sched, tool);

	if (sched->tp_handler->wakeup_event)
		return sched->tp_handler->wakeup_event(sched, evsel, sample, machine);

	return 0;
}

static int process_sched_wakeup_ignore(const struct perf_tool *tool __maybe_unused,
				      struct evsel *evsel __maybe_unused,
				      struct perf_sample *sample __maybe_unused,
				      struct machine *machine __maybe_unused)
{
	return 0;
}

union map_priv {
	void	*ptr;
	bool	 color;
};

static bool thread__has_color(struct thread *thread)
{
	union map_priv priv = {
		.ptr = thread__priv(thread),
	};

	return priv.color;
}

static struct thread*
map__findnew_thread(struct perf_sched *sched, struct machine *machine, pid_t pid, pid_t tid)
{
	struct thread *thread = machine__findnew_thread(machine, pid, tid);
	union map_priv priv = {
		.color = false,
	};

	if (!sched->map.color_pids || !thread || thread__priv(thread))
		return thread;

	if (thread_map__has(sched->map.color_pids, tid))
		priv.color = true;

	thread__set_priv(thread, priv.ptr);
	return thread;
}

static bool sched_match_task(struct perf_sched *sched, const char *comm_str)
{
	bool fuzzy_match = sched->map.fuzzy;
	struct strlist *task_names = sched->map.task_names;
	struct str_node *node;

	strlist__for_each_entry(node, task_names) {
		bool match_found = fuzzy_match ? !!strstr(comm_str, node->s) :
							!strcmp(comm_str, node->s);
		if (match_found)
			return true;
	}

	return false;
}

static void print_sched_map(struct perf_sched *sched, struct perf_cpu this_cpu, int cpus_nr,
								const char *color, bool sched_out)
{
	for (int i = 0; i < cpus_nr; i++) {
		struct perf_cpu cpu = {
			.cpu = sched->map.comp ? sched->map.comp_cpus[i].cpu : i,
		};
		struct thread *curr_thread = sched->curr_thread[cpu.cpu];
		struct thread *curr_out_thread = sched->curr_out_thread[cpu.cpu];
		struct thread_runtime *curr_tr;
		const char *pid_color = color;
		const char *cpu_color = color;
		char symbol = ' ';
		struct thread *thread_to_check = sched_out ? curr_out_thread : curr_thread;

		if (thread_to_check && thread__has_color(thread_to_check))
			pid_color = COLOR_PIDS;

		if (sched->map.color_cpus && perf_cpu_map__has(sched->map.color_cpus, cpu))
			cpu_color = COLOR_CPUS;

		if (cpu.cpu == this_cpu.cpu)
			symbol = '*';

		color_fprintf(stdout, cpu.cpu != this_cpu.cpu ? color : cpu_color, "%c", symbol);

		thread_to_check = sched_out ? sched->curr_out_thread[cpu.cpu] :
								sched->curr_thread[cpu.cpu];

		if (thread_to_check) {
			curr_tr = thread__get_runtime(thread_to_check);
			if (curr_tr == NULL)
				return;

			if (sched_out) {
				if (cpu.cpu == this_cpu.cpu)
					color_fprintf(stdout, color, "-  ");
				else {
					curr_tr = thread__get_runtime(sched->curr_thread[cpu.cpu]);
					if (curr_tr != NULL)
						color_fprintf(stdout, pid_color, "%2s ",
										curr_tr->shortname);
				}
			} else
				color_fprintf(stdout, pid_color, "%2s ", curr_tr->shortname);
		} else
			color_fprintf(stdout, color, "   ");
	}
}

static int map_switch_event(struct perf_sched *sched, struct evsel *evsel,
			    struct perf_sample *sample, struct machine *machine)
{
	const u32 next_pid = evsel__intval(evsel, sample, "next_pid");
	const u32 prev_pid = evsel__intval(evsel, sample, "prev_pid");
	struct thread *sched_in, *sched_out;
	struct thread_runtime *tr;
	int new_shortname;
	u64 timestamp0, timestamp = sample->time;
	s64 delta;
	struct perf_cpu this_cpu = {
		.cpu = sample->cpu,
	};
	int cpus_nr;
	int proceed;
	bool new_cpu = false;
	const char *color = PERF_COLOR_NORMAL;
	char stimestamp[32];
	const char *str;

	BUG_ON(this_cpu.cpu >= MAX_CPUS || this_cpu.cpu < 0);

	if (this_cpu.cpu > sched->max_cpu.cpu)
		sched->max_cpu = this_cpu;

	if (sched->map.comp) {
		cpus_nr = bitmap_weight(sched->map.comp_cpus_mask, MAX_CPUS);
		if (!__test_and_set_bit(this_cpu.cpu, sched->map.comp_cpus_mask)) {
			sched->map.comp_cpus[cpus_nr++] = this_cpu;
			new_cpu = true;
		}
	} else
		cpus_nr = sched->max_cpu.cpu;

	timestamp0 = sched->cpu_last_switched[this_cpu.cpu];
	sched->cpu_last_switched[this_cpu.cpu] = timestamp;
	if (timestamp0)
		delta = timestamp - timestamp0;
	else
		delta = 0;

	if (delta < 0) {
		pr_err("hm, delta: %" PRIu64 " < 0 ?\n", delta);
		return -1;
	}

	sched_in = map__findnew_thread(sched, machine, -1, next_pid);
	sched_out = map__findnew_thread(sched, machine, -1, prev_pid);
	if (sched_in == NULL || sched_out == NULL)
		return -1;

	tr = thread__get_runtime(sched_in);
	if (tr == NULL) {
		thread__put(sched_in);
		return -1;
	}

	sched->curr_thread[this_cpu.cpu] = thread__get(sched_in);
	sched->curr_out_thread[this_cpu.cpu] = thread__get(sched_out);

	str = thread__comm_str(sched_in);
	new_shortname = 0;
	if (!tr->shortname[0]) {
		if (!strcmp(thread__comm_str(sched_in), "swapper")) {
			/*
			 * Don't allocate a letter-number for swapper:0
			 * as a shortname. Instead, we use '.' for it.
			 */
			tr->shortname[0] = '.';
			tr->shortname[1] = ' ';
		} else if (!sched->map.task_name || sched_match_task(sched, str)) {
			tr->shortname[0] = sched->next_shortname1;
			tr->shortname[1] = sched->next_shortname2;

			if (sched->next_shortname1 < 'Z') {
				sched->next_shortname1++;
			} else {
				sched->next_shortname1 = 'A';
				if (sched->next_shortname2 < '9')
					sched->next_shortname2++;
				else
					sched->next_shortname2 = '0';
			}
		} else {
			tr->shortname[0] = '-';
			tr->shortname[1] = ' ';
		}
		new_shortname = 1;
	}

	if (sched->map.cpus && !perf_cpu_map__has(sched->map.cpus, this_cpu))
		goto out;

	proceed = 0;
	str = thread__comm_str(sched_in);
	/*
	 * Check which of sched_in and sched_out matches the passed --task-name
	 * arguments and call the corresponding print_sched_map.
	 */
	if (sched->map.task_name && !sched_match_task(sched, str)) {
		if (!sched_match_task(sched, thread__comm_str(sched_out)))
			goto out;
		else
			goto sched_out;

	} else {
		str = thread__comm_str(sched_out);
		if (!(sched->map.task_name && !sched_match_task(sched, str)))
			proceed = 1;
	}

	printf("  ");

	print_sched_map(sched, this_cpu, cpus_nr, color, false);

	timestamp__scnprintf_usec(timestamp, stimestamp, sizeof(stimestamp));
	color_fprintf(stdout, color, "  %12s secs ", stimestamp);
	if (new_shortname || tr->comm_changed || (verbose > 0 && thread__tid(sched_in))) {
		const char *pid_color = color;

		if (thread__has_color(sched_in))
			pid_color = COLOR_PIDS;

		color_fprintf(stdout, pid_color, "%s => %s:%d",
			tr->shortname, thread__comm_str(sched_in), thread__tid(sched_in));
		tr->comm_changed = false;
	}

	if (sched->map.comp && new_cpu)
		color_fprintf(stdout, color, " (CPU %d)", this_cpu);

	if (proceed != 1) {
		color_fprintf(stdout, color, "\n");
		goto out;
	}

sched_out:
	if (sched->map.task_name) {
		tr = thread__get_runtime(sched->curr_out_thread[this_cpu.cpu]);
		if (strcmp(tr->shortname, "") == 0)
			goto out;

		if (proceed == 1)
			color_fprintf(stdout, color, "\n");

		printf("  ");
		print_sched_map(sched, this_cpu, cpus_nr, color, true);
		timestamp__scnprintf_usec(timestamp, stimestamp, sizeof(stimestamp));
		color_fprintf(stdout, color, "  %12s secs ", stimestamp);
	}

	color_fprintf(stdout, color, "\n");

out:
	if (sched->map.task_name)
		thread__put(sched_out);

	thread__put(sched_in);

	return 0;
}

static int process_sched_switch_event(const struct perf_tool *tool,
				      struct evsel *evsel,
				      struct perf_sample *sample,
				      struct machine *machine)
{
	struct perf_sched *sched = container_of(tool, struct perf_sched, tool);
	int this_cpu = sample->cpu, err = 0;
	u32 prev_pid = evsel__intval(evsel, sample, "prev_pid"),
	    next_pid = evsel__intval(evsel, sample, "next_pid");

	if (sched->curr_pid[this_cpu] != (u32)-1) {
		/*
		 * Are we trying to switch away a PID that is
		 * not current?
		 */
		if (sched->curr_pid[this_cpu] != prev_pid)
			sched->nr_context_switch_bugs++;
	}

	if (sched->tp_handler->switch_event)
		err = sched->tp_handler->switch_event(sched, evsel, sample, machine);

	sched->curr_pid[this_cpu] = next_pid;
	return err;
}

static int process_sched_runtime_event(const struct perf_tool *tool,
				       struct evsel *evsel,
				       struct perf_sample *sample,
				       struct machine *machine)
{
	struct perf_sched *sched = container_of(tool, struct perf_sched, tool);

	if (sched->tp_handler->runtime_event)
		return sched->tp_handler->runtime_event(sched, evsel, sample, machine);

	return 0;
}

static int perf_sched__process_fork_event(const struct perf_tool *tool,
					  union perf_event *event,
					  struct perf_sample *sample,
					  struct machine *machine)
{
	struct perf_sched *sched = container_of(tool, struct perf_sched, tool);

	/* run the fork event through the perf machinery */
	perf_event__process_fork(tool, event, sample, machine);

	/* and then run additional processing needed for this command */
	if (sched->tp_handler->fork_event)
		return sched->tp_handler->fork_event(sched, event, machine);

	return 0;
}

static int process_sched_migrate_task_event(const struct perf_tool *tool,
					    struct evsel *evsel,
					    struct perf_sample *sample,
					    struct machine *machine)
{
	struct perf_sched *sched = container_of(tool, struct perf_sched, tool);

	if (sched->tp_handler->migrate_task_event)
		return sched->tp_handler->migrate_task_event(sched, evsel, sample, machine);

	return 0;
}

typedef int (*tracepoint_handler)(const struct perf_tool *tool,
				  struct evsel *evsel,
				  struct perf_sample *sample,
				  struct machine *machine);

static int perf_sched__process_tracepoint_sample(const struct perf_tool *tool __maybe_unused,
						 union perf_event *event __maybe_unused,
						 struct perf_sample *sample,
						 struct evsel *evsel,
						 struct machine *machine)
{
	int err = 0;

	if (evsel->handler != NULL) {
		tracepoint_handler f = evsel->handler;
		err = f(tool, evsel, sample, machine);
	}

	return err;
}

static int perf_sched__process_comm(const struct perf_tool *tool __maybe_unused,
				    union perf_event *event,
				    struct perf_sample *sample,
				    struct machine *machine)
{
	struct thread *thread;
	struct thread_runtime *tr;
	int err;

	err = perf_event__process_comm(tool, event, sample, machine);
	if (err)
		return err;

	thread = machine__find_thread(machine, sample->pid, sample->tid);
	if (!thread) {
		pr_err("Internal error: can't find thread\n");
		return -1;
	}

	tr = thread__get_runtime(thread);
	if (tr == NULL) {
		thread__put(thread);
		return -1;
	}

	tr->comm_changed = true;
	thread__put(thread);

	return 0;
}

static int perf_sched__read_events(struct perf_sched *sched)
{
	struct evsel_str_handler handlers[] = {
		{ "sched:sched_switch",	      process_sched_switch_event, },
		{ "sched:sched_stat_runtime", process_sched_runtime_event, },
		{ "sched:sched_wakeup",	      process_sched_wakeup_event, },
		{ "sched:sched_waking",	      process_sched_wakeup_event, },
		{ "sched:sched_wakeup_new",   process_sched_wakeup_event, },
		{ "sched:sched_migrate_task", process_sched_migrate_task_event, },
	};
	struct perf_session *session;
	struct perf_data data = {
		.path  = input_name,
		.mode  = PERF_DATA_MODE_READ,
		.force = sched->force,
	};
	int rc = -1;

	session = perf_session__new(&data, &sched->tool);
	if (IS_ERR(session)) {
		pr_debug("Error creating perf session");
		return PTR_ERR(session);
	}

	symbol__init(&session->header.env);

	/* prefer sched_waking if it is captured */
	if (evlist__find_tracepoint_by_name(session->evlist, "sched:sched_waking"))
		handlers[2].handler = process_sched_wakeup_ignore;

	if (perf_session__set_tracepoints_handlers(session, handlers))
		goto out_delete;

	if (perf_session__has_traces(session, "record -R")) {
		int err = perf_session__process_events(session);
		if (err) {
			pr_err("Failed to process events, error %d", err);
			goto out_delete;
		}

		sched->nr_events      = session->evlist->stats.nr_events[0];
		sched->nr_lost_events = session->evlist->stats.total_lost;
		sched->nr_lost_chunks = session->evlist->stats.nr_events[PERF_RECORD_LOST];
	}

	rc = 0;
out_delete:
	perf_session__delete(session);
	return rc;
}

/*
 * scheduling times are printed as msec.usec
 */
static inline void print_sched_time(unsigned long long nsecs, int width)
{
	unsigned long msecs;
	unsigned long usecs;

	msecs  = nsecs / NSEC_PER_MSEC;
	nsecs -= msecs * NSEC_PER_MSEC;
	usecs  = nsecs / NSEC_PER_USEC;
	printf("%*lu.%03lu ", width, msecs, usecs);
}

/*
 * returns runtime data for event, allocating memory for it the
 * first time it is used.
 */
static struct evsel_runtime *evsel__get_runtime(struct evsel *evsel)
{
	struct evsel_runtime *r = evsel->priv;

	if (r == NULL) {
		r = zalloc(sizeof(struct evsel_runtime));
		evsel->priv = r;
	}

	return r;
}

/*
 * save last time event was seen per cpu
 */
static void evsel__save_time(struct evsel *evsel, u64 timestamp, u32 cpu)
{
	struct evsel_runtime *r = evsel__get_runtime(evsel);

	if (r == NULL)
		return;

	if ((cpu >= r->ncpu) || (r->last_time == NULL)) {
		int i, n = __roundup_pow_of_two(cpu+1);
		void *p = r->last_time;

		p = realloc(r->last_time, n * sizeof(u64));
		if (!p)
			return;

		r->last_time = p;
		for (i = r->ncpu; i < n; ++i)
			r->last_time[i] = (u64) 0;

		r->ncpu = n;
	}

	r->last_time[cpu] = timestamp;
}

/* returns last time this event was seen on the given cpu */
static u64 evsel__get_time(struct evsel *evsel, u32 cpu)
{
	struct evsel_runtime *r = evsel__get_runtime(evsel);

	if ((r == NULL) || (r->last_time == NULL) || (cpu >= r->ncpu))
		return 0;

	return r->last_time[cpu];
}

static int comm_width = 30;

static char *timehist_get_commstr(struct thread *thread)
{
	static char str[32];
	const char *comm = thread__comm_str(thread);
	pid_t tid = thread__tid(thread);
	pid_t pid = thread__pid(thread);
	int n;

	if (pid == 0)
		n = scnprintf(str, sizeof(str), "%s", comm);

	else if (tid != pid)
		n = scnprintf(str, sizeof(str), "%s[%d/%d]", comm, tid, pid);

	else
		n = scnprintf(str, sizeof(str), "%s[%d]", comm, tid);

	if (n > comm_width)
		comm_width = n;

	return str;
}

/* prio field format: xxx or xxx->yyy */
#define MAX_PRIO_STR_LEN 8
static char *timehist_get_priostr(struct evsel *evsel,
				  struct thread *thread,
				  struct perf_sample *sample)
{
	static char prio_str[16];
	int prev_prio = (int)evsel__intval(evsel, sample, "prev_prio");
	struct thread_runtime *tr = thread__priv(thread);

	if (tr->prio != prev_prio && tr->prio != -1)
		scnprintf(prio_str, sizeof(prio_str), "%d->%d", tr->prio, prev_prio);
	else
		scnprintf(prio_str, sizeof(prio_str), "%d", prev_prio);

	return prio_str;
}

static void timehist_header(struct perf_sched *sched)
{
	u32 ncpus = sched->max_cpu.cpu + 1;
	u32 i, j;

	printf("%15s %6s ", "time", "cpu");

	if (sched->show_cpu_visual) {
		printf(" ");
		for (i = 0, j = 0; i < ncpus; ++i) {
			printf("%x", j++);
			if (j > 15)
				j = 0;
		}
		printf(" ");
	}

	if (sched->show_prio) {
		printf(" %-*s  %-*s  %9s  %9s  %9s",
		       comm_width, "task name", MAX_PRIO_STR_LEN, "prio",
		       "wait time", "sch delay", "run time");
	} else {
		printf(" %-*s  %9s  %9s  %9s", comm_width,
		       "task name", "wait time", "sch delay", "run time");
	}

	if (sched->show_state)
		printf("  %s", "state");

	printf("\n");

	/*
	 * units row
	 */
	printf("%15s %-6s ", "", "");

	if (sched->show_cpu_visual)
		printf(" %*s ", ncpus, "");

	if (sched->show_prio) {
		printf(" %-*s  %-*s  %9s  %9s  %9s",
		       comm_width, "[tid/pid]", MAX_PRIO_STR_LEN, "",
		       "(msec)", "(msec)", "(msec)");
	} else {
		printf(" %-*s  %9s  %9s  %9s", comm_width,
		       "[tid/pid]", "(msec)", "(msec)", "(msec)");
	}

	if (sched->show_state)
		printf("  %5s", "");

	printf("\n");

	/*
	 * separator
	 */
	printf("%.15s %.6s ", graph_dotted_line, graph_dotted_line);

	if (sched->show_cpu_visual)
		printf(" %.*s ", ncpus, graph_dotted_line);

	if (sched->show_prio) {
		printf(" %.*s  %.*s  %.9s  %.9s  %.9s",
		       comm_width, graph_dotted_line, MAX_PRIO_STR_LEN, graph_dotted_line,
		       graph_dotted_line, graph_dotted_line, graph_dotted_line);
	} else {
		printf(" %.*s  %.9s  %.9s  %.9s", comm_width,
		       graph_dotted_line, graph_dotted_line, graph_dotted_line,
		       graph_dotted_line);
	}

	if (sched->show_state)
		printf("  %.5s", graph_dotted_line);

	printf("\n");
}

static void timehist_print_sample(struct perf_sched *sched,
				  struct evsel *evsel,
				  struct perf_sample *sample,
				  struct addr_location *al,
				  struct thread *thread,
				  u64 t, const char state)
{
	struct thread_runtime *tr = thread__priv(thread);
	const char *next_comm = evsel__strval(evsel, sample, "next_comm");
	const u32 next_pid = evsel__intval(evsel, sample, "next_pid");
	u32 max_cpus = sched->max_cpu.cpu + 1;
	char tstr[64];
	char nstr[30];
	u64 wait_time;

	if (cpu_list && !test_bit(sample->cpu, cpu_bitmap))
		return;

	timestamp__scnprintf_usec(t, tstr, sizeof(tstr));
	printf("%15s [%04d] ", tstr, sample->cpu);

	if (sched->show_cpu_visual) {
		u32 i;
		char c;

		printf(" ");
		for (i = 0; i < max_cpus; ++i) {
			/* flag idle times with 'i'; others are sched events */
			if (i == sample->cpu)
				c = (thread__tid(thread) == 0) ? 'i' : 's';
			else
				c = ' ';
			printf("%c", c);
		}
		printf(" ");
	}

	printf(" %-*s ", comm_width, timehist_get_commstr(thread));

	if (sched->show_prio)
		printf(" %-*s ", MAX_PRIO_STR_LEN, timehist_get_priostr(evsel, thread, sample));

	wait_time = tr->dt_sleep + tr->dt_iowait + tr->dt_preempt;
	print_sched_time(wait_time, 6);

	print_sched_time(tr->dt_delay, 6);
	print_sched_time(tr->dt_run, 6);

	if (sched->show_state)
		printf(" %5c ", thread__tid(thread) == 0 ? 'I' : state);

	if (sched->show_next) {
		snprintf(nstr, sizeof(nstr), "next: %s[%d]", next_comm, next_pid);
		printf(" %-*s", comm_width, nstr);
	}

	if (sched->show_wakeups && !sched->show_next)
		printf("  %-*s", comm_width, "");

	if (thread__tid(thread) == 0)
		goto out;

	if (sched->show_callchain)
		printf("  ");

	sample__fprintf_sym(sample, al, 0,
			    EVSEL__PRINT_SYM | EVSEL__PRINT_ONELINE |
			    EVSEL__PRINT_CALLCHAIN_ARROW |
			    EVSEL__PRINT_SKIP_IGNORED,
			    get_tls_callchain_cursor(), symbol_conf.bt_stop_list,  stdout);

out:
	printf("\n");
}

/*
 * Explanation of delta-time stats:
 *
 *            t = time of current schedule out event
 *        tprev = time of previous sched out event
 *                also time of schedule-in event for current task
 *    last_time = time of last sched change event for current task
 *                (i.e, time process was last scheduled out)
 * ready_to_run = time of wakeup for current task
 *
 * -----|------------|------------|------------|------
 *    last         ready        tprev          t
 *    time         to run
 *
 *      |-------- dt_wait --------|
 *                   |- dt_delay -|-- dt_run --|
 *
 *   dt_run = run time of current task
 *  dt_wait = time between last schedule out event for task and tprev
 *            represents time spent off the cpu
 * dt_delay = time between wakeup and schedule-in of task
 */

static void timehist_update_runtime_stats(struct thread_runtime *r,
					 u64 t, u64 tprev)
{
	r->dt_delay   = 0;
	r->dt_sleep   = 0;
	r->dt_iowait  = 0;
	r->dt_preempt = 0;
	r->dt_run     = 0;

	if (tprev) {
		r->dt_run = t - tprev;
		if (r->ready_to_run) {
			if (r->ready_to_run > tprev)
				pr_debug("time travel: wakeup time for task > previous sched_switch event\n");
			else
				r->dt_delay = tprev - r->ready_to_run;
		}

		if (r->last_time > tprev)
			pr_debug("time travel: last sched out time for task > previous sched_switch event\n");
		else if (r->last_time) {
			u64 dt_wait = tprev - r->last_time;

			if (r->last_state == 'R')
				r->dt_preempt = dt_wait;
			else if (r->last_state == 'D')
				r->dt_iowait = dt_wait;
			else
				r->dt_sleep = dt_wait;
		}
	}

	update_stats(&r->run_stats, r->dt_run);

	r->total_run_time     += r->dt_run;
	r->total_delay_time   += r->dt_delay;
	r->total_sleep_time   += r->dt_sleep;
	r->total_iowait_time  += r->dt_iowait;
	r->total_preempt_time += r->dt_preempt;
}

static bool is_idle_sample(struct perf_sample *sample,
			   struct evsel *evsel)
{
	/* pid 0 == swapper == idle task */
	if (evsel__name_is(evsel, "sched:sched_switch"))
		return evsel__intval(evsel, sample, "prev_pid") == 0;

	return sample->pid == 0;
}

static void save_task_callchain(struct perf_sched *sched,
				struct perf_sample *sample,
				struct evsel *evsel,
				struct machine *machine)
{
	struct callchain_cursor *cursor;
	struct thread *thread;

	/* want main thread for process - has maps */
	thread = machine__findnew_thread(machine, sample->pid, sample->pid);
	if (thread == NULL) {
		pr_debug("Failed to get thread for pid %d.\n", sample->pid);
		return;
	}

	if (!sched->show_callchain || sample->callchain == NULL)
		return;

	cursor = get_tls_callchain_cursor();

	if (thread__resolve_callchain(thread, cursor, evsel, sample,
				      NULL, NULL, sched->max_stack + 2) != 0) {
		if (verbose > 0)
			pr_err("Failed to resolve callchain. Skipping\n");

		return;
	}

	callchain_cursor_commit(cursor);

	while (true) {
		struct callchain_cursor_node *node;
		struct symbol *sym;

		node = callchain_cursor_current(cursor);
		if (node == NULL)
			break;

		sym = node->ms.sym;
		if (sym) {
			if (!strcmp(sym->name, "schedule") ||
			    !strcmp(sym->name, "__schedule") ||
			    !strcmp(sym->name, "preempt_schedule"))
				sym->ignore = 1;
		}

		callchain_cursor_advance(cursor);
	}
}

static int init_idle_thread(struct thread *thread)
{
	struct idle_thread_runtime *itr;

	thread__set_comm(thread, idle_comm, 0);

	itr = zalloc(sizeof(*itr));
	if (itr == NULL)
		return -ENOMEM;

	init_prio(&itr->tr);
	init_stats(&itr->tr.run_stats);
	callchain_init(&itr->callchain);
	callchain_cursor_reset(&itr->cursor);
	thread__set_priv(thread, itr);

	return 0;
}

/*
 * Track idle stats per cpu by maintaining a local thread
 * struct for the idle task on each cpu.
 */
static int init_idle_threads(int ncpu)
{
	int i, ret;

	idle_threads = zalloc(ncpu * sizeof(struct thread *));
	if (!idle_threads)
		return -ENOMEM;

	idle_max_cpu = ncpu;

	/* allocate the actual thread struct if needed */
	for (i = 0; i < ncpu; ++i) {
		idle_threads[i] = thread__new(0, 0);
		if (idle_threads[i] == NULL)
			return -ENOMEM;

		ret = init_idle_thread(idle_threads[i]);
		if (ret < 0)
			return ret;
	}

	return 0;
}

static void free_idle_threads(void)
{
	int i;

	if (idle_threads == NULL)
		return;

	for (i = 0; i < idle_max_cpu; ++i) {
		if ((idle_threads[i]))
			thread__delete(idle_threads[i]);
	}

	free(idle_threads);
}

static struct thread *get_idle_thread(int cpu)
{
	/*
	 * expand/allocate array of pointers to local thread
	 * structs if needed
	 */
	if ((cpu >= idle_max_cpu) || (idle_threads == NULL)) {
		int i, j = __roundup_pow_of_two(cpu+1);
		void *p;

		p = realloc(idle_threads, j * sizeof(struct thread *));
		if (!p)
			return NULL;

		idle_threads = (struct thread **) p;
		for (i = idle_max_cpu; i < j; ++i)
			idle_threads[i] = NULL;

		idle_max_cpu = j;
	}

	/* allocate a new thread struct if needed */
	if (idle_threads[cpu] == NULL) {
		idle_threads[cpu] = thread__new(0, 0);

		if (idle_threads[cpu]) {
			if (init_idle_thread(idle_threads[cpu]) < 0)
				return NULL;
		}
	}

	return idle_threads[cpu];
}

static void save_idle_callchain(struct perf_sched *sched,
				struct idle_thread_runtime *itr,
				struct perf_sample *sample)
{
	struct callchain_cursor *cursor;

	if (!sched->show_callchain || sample->callchain == NULL)
		return;

	cursor = get_tls_callchain_cursor();
	if (cursor == NULL)
		return;

	callchain_cursor__copy(&itr->cursor, cursor);
}

static struct thread *timehist_get_thread(struct perf_sched *sched,
					  struct perf_sample *sample,
					  struct machine *machine,
					  struct evsel *evsel)
{
	struct thread *thread;

	if (is_idle_sample(sample, evsel)) {
		thread = get_idle_thread(sample->cpu);
		if (thread == NULL)
			pr_err("Failed to get idle thread for cpu %d.\n", sample->cpu);

	} else {
		/* there were samples with tid 0 but non-zero pid */
		thread = machine__findnew_thread(machine, sample->pid,
						 sample->tid ?: sample->pid);
		if (thread == NULL) {
			pr_debug("Failed to get thread for tid %d. skipping sample.\n",
				 sample->tid);
		}

		save_task_callchain(sched, sample, evsel, machine);
		if (sched->idle_hist) {
			struct thread *idle;
			struct idle_thread_runtime *itr;

			idle = get_idle_thread(sample->cpu);
			if (idle == NULL) {
				pr_err("Failed to get idle thread for cpu %d.\n", sample->cpu);
				return NULL;
			}

			itr = thread__priv(idle);
			if (itr == NULL)
				return NULL;

			itr->last_thread = thread;

			/* copy task callchain when entering to idle */
			if (evsel__intval(evsel, sample, "next_pid") == 0)
				save_idle_callchain(sched, itr, sample);
		}
	}

	return thread;
}

static bool timehist_skip_sample(struct perf_sched *sched,
				 struct thread *thread,
				 struct evsel *evsel,
				 struct perf_sample *sample)
{
	bool rc = false;
	int prio = -1;
	struct thread_runtime *tr = NULL;

	if (thread__is_filtered(thread)) {
		rc = true;
		sched->skipped_samples++;
	}

	if (sched->prio_str) {
		/*
		 * Because priority may be changed during task execution,
		 * first read priority from prev sched_in event for current task.
		 * If prev sched_in event is not saved, then read priority from
		 * current task sched_out event.
		 */
		tr = thread__get_runtime(thread);
		if (tr && tr->prio != -1)
			prio = tr->prio;
		else if (evsel__name_is(evsel, "sched:sched_switch"))
			prio = evsel__intval(evsel, sample, "prev_prio");

		if (prio != -1 && !test_bit(prio, sched->prio_bitmap)) {
			rc = true;
			sched->skipped_samples++;
		}
	}

	if (sched->idle_hist) {
		if (!evsel__name_is(evsel, "sched:sched_switch"))
			rc = true;
		else if (evsel__intval(evsel, sample, "prev_pid") != 0 &&
			 evsel__intval(evsel, sample, "next_pid") != 0)
			rc = true;
	}

	return rc;
}

static void timehist_print_wakeup_event(struct perf_sched *sched,
					struct evsel *evsel,
					struct perf_sample *sample,
					struct machine *machine,
					struct thread *awakened)
{
	struct thread *thread;
	char tstr[64];

	thread = machine__findnew_thread(machine, sample->pid, sample->tid);
	if (thread == NULL)
		return;

	/* show wakeup unless both awakee and awaker are filtered */
	if (timehist_skip_sample(sched, thread, evsel, sample) &&
	    timehist_skip_sample(sched, awakened, evsel, sample)) {
		return;
	}

	timestamp__scnprintf_usec(sample->time, tstr, sizeof(tstr));
	printf("%15s [%04d] ", tstr, sample->cpu);
	if (sched->show_cpu_visual)
		printf(" %*s ", sched->max_cpu.cpu + 1, "");

	printf(" %-*s ", comm_width, timehist_get_commstr(thread));

	/* dt spacer */
	printf("  %9s  %9s  %9s ", "", "", "");

	printf("awakened: %s", timehist_get_commstr(awakened));

	printf("\n");
}

static int timehist_sched_wakeup_ignore(const struct perf_tool *tool __maybe_unused,
					union perf_event *event __maybe_unused,
					struct evsel *evsel __maybe_unused,
					struct perf_sample *sample __maybe_unused,
					struct machine *machine __maybe_unused)
{
	return 0;
}

static int timehist_sched_wakeup_event(const struct perf_tool *tool,
				       union perf_event *event __maybe_unused,
				       struct evsel *evsel,
				       struct perf_sample *sample,
				       struct machine *machine)
{
	struct perf_sched *sched = container_of(tool, struct perf_sched, tool);
	struct thread *thread;
	struct thread_runtime *tr = NULL;
	/* want pid of awakened task not pid in sample */
	const u32 pid = evsel__intval(evsel, sample, "pid");

	thread = machine__findnew_thread(machine, 0, pid);
	if (thread == NULL)
		return -1;

	tr = thread__get_runtime(thread);
	if (tr == NULL)
		return -1;

	if (tr->ready_to_run == 0)
		tr->ready_to_run = sample->time;

	/* show wakeups if requested */
	if (sched->show_wakeups &&
	    !perf_time__skip_sample(&sched->ptime, sample->time))
		timehist_print_wakeup_event(sched, evsel, sample, machine, thread);

	return 0;
}

static void timehist_print_migration_event(struct perf_sched *sched,
					struct evsel *evsel,
					struct perf_sample *sample,
					struct machine *machine,
					struct thread *migrated)
{
	struct thread *thread;
	char tstr[64];
	u32 max_cpus;
	u32 ocpu, dcpu;

	if (sched->summary_only)
		return;

	max_cpus = sched->max_cpu.cpu + 1;
	ocpu = evsel__intval(evsel, sample, "orig_cpu");
	dcpu = evsel__intval(evsel, sample, "dest_cpu");

	thread = machine__findnew_thread(machine, sample->pid, sample->tid);
	if (thread == NULL)
		return;

	if (timehist_skip_sample(sched, thread, evsel, sample) &&
	    timehist_skip_sample(sched, migrated, evsel, sample)) {
		return;
	}

	timestamp__scnprintf_usec(sample->time, tstr, sizeof(tstr));
	printf("%15s [%04d] ", tstr, sample->cpu);

	if (sched->show_cpu_visual) {
		u32 i;
		char c;

		printf("  ");
		for (i = 0; i < max_cpus; ++i) {
			c = (i == sample->cpu) ? 'm' : ' ';
			printf("%c", c);
		}
		printf("  ");
	}

	printf(" %-*s ", comm_width, timehist_get_commstr(thread));

	/* dt spacer */
	printf("  %9s  %9s  %9s ", "", "", "");

	printf("migrated: %s", timehist_get_commstr(migrated));
	printf(" cpu %d => %d", ocpu, dcpu);

	printf("\n");
}

static int timehist_migrate_task_event(const struct perf_tool *tool,
				       union perf_event *event __maybe_unused,
				       struct evsel *evsel,
				       struct perf_sample *sample,
				       struct machine *machine)
{
	struct perf_sched *sched = container_of(tool, struct perf_sched, tool);
	struct thread *thread;
	struct thread_runtime *tr = NULL;
	/* want pid of migrated task not pid in sample */
	const u32 pid = evsel__intval(evsel, sample, "pid");

	thread = machine__findnew_thread(machine, 0, pid);
	if (thread == NULL)
		return -1;

	tr = thread__get_runtime(thread);
	if (tr == NULL)
		return -1;

	tr->migrations++;

	/* show migrations if requested */
	timehist_print_migration_event(sched, evsel, sample, machine, thread);

	return 0;
}

static void timehist_update_task_prio(struct evsel *evsel,
				      struct perf_sample *sample,
				      struct machine *machine)
{
	struct thread *thread;
	struct thread_runtime *tr = NULL;
	const u32 next_pid = evsel__intval(evsel, sample, "next_pid");
	const u32 next_prio = evsel__intval(evsel, sample, "next_prio");

	if (next_pid == 0)
		thread = get_idle_thread(sample->cpu);
	else
		thread = machine__findnew_thread(machine, -1, next_pid);

	if (thread == NULL)
		return;

	tr = thread__get_runtime(thread);
	if (tr == NULL)
		return;

	tr->prio = next_prio;
}

static int timehist_sched_change_event(const struct perf_tool *tool,
				       union perf_event *event,
				       struct evsel *evsel,
				       struct perf_sample *sample,
				       struct machine *machine)
{
	struct perf_sched *sched = container_of(tool, struct perf_sched, tool);
	struct perf_time_interval *ptime = &sched->ptime;
	struct addr_location al;
	struct thread *thread;
	struct thread_runtime *tr = NULL;
	u64 tprev, t = sample->time;
	int rc = 0;
	const char state = evsel__taskstate(evsel, sample, "prev_state");

	addr_location__init(&al);
	if (machine__resolve(machine, &al, sample) < 0) {
		pr_err("problem processing %d event. skipping it\n",
		       event->header.type);
		rc = -1;
		goto out;
	}

	if (sched->show_prio || sched->prio_str)
		timehist_update_task_prio(evsel, sample, machine);

	thread = timehist_get_thread(sched, sample, machine, evsel);
	if (thread == NULL) {
		rc = -1;
		goto out;
	}

	if (timehist_skip_sample(sched, thread, evsel, sample))
		goto out;

	tr = thread__get_runtime(thread);
	if (tr == NULL) {
		rc = -1;
		goto out;
	}

	tprev = evsel__get_time(evsel, sample->cpu);

	/*
	 * If start time given:
	 * - sample time is under window user cares about - skip sample
	 * - tprev is under window user cares about  - reset to start of window
	 */
	if (ptime->start && ptime->start > t)
		goto out;

	if (tprev && ptime->start > tprev)
		tprev = ptime->start;

	/*
	 * If end time given:
	 * - previous sched event is out of window - we are done
	 * - sample time is beyond window user cares about - reset it
	 *   to close out stats for time window interest
	 * - If tprev is 0, that is, sched_in event for current task is
	 *   not recorded, cannot determine whether sched_in event is
	 *   within time window interest - ignore it
	 */
	if (ptime->end) {
		if (!tprev || tprev > ptime->end)
			goto out;

		if (t > ptime->end)
			t = ptime->end;
	}

	if (!sched->idle_hist || thread__tid(thread) == 0) {
		if (!cpu_list || test_bit(sample->cpu, cpu_bitmap))
			timehist_update_runtime_stats(tr, t, tprev);

		if (sched->idle_hist) {
			struct idle_thread_runtime *itr = (void *)tr;
			struct thread_runtime *last_tr;

			if (itr->last_thread == NULL)
				goto out;

			/* add current idle time as last thread's runtime */
			last_tr = thread__get_runtime(itr->last_thread);
			if (last_tr == NULL)
				goto out;

			timehist_update_runtime_stats(last_tr, t, tprev);
			/*
			 * remove delta time of last thread as it's not updated
			 * and otherwise it will show an invalid value next
			 * time.  we only care total run time and run stat.
			 */
			last_tr->dt_run = 0;
			last_tr->dt_delay = 0;
			last_tr->dt_sleep = 0;
			last_tr->dt_iowait = 0;
			last_tr->dt_preempt = 0;

			if (itr->cursor.nr)
				callchain_append(&itr->callchain, &itr->cursor, t - tprev);

			itr->last_thread = NULL;
		}

		if (!sched->summary_only)
			timehist_print_sample(sched, evsel, sample, &al, thread, t, state);
	}

out:
	if (sched->hist_time.start == 0 && t >= ptime->start)
		sched->hist_time.start = t;
	if (ptime->end == 0 || t <= ptime->end)
		sched->hist_time.end = t;

	if (tr) {
		/* time of this sched_switch event becomes last time task seen */
		tr->last_time = sample->time;

		/* last state is used to determine where to account wait time */
		tr->last_state = state;

		/* sched out event for task so reset ready to run time */
		if (state == 'R')
			tr->ready_to_run = t;
		else
			tr->ready_to_run = 0;
	}

	evsel__save_time(evsel, sample->time, sample->cpu);

	addr_location__exit(&al);
	return rc;
}

static int timehist_sched_switch_event(const struct perf_tool *tool,
			     union perf_event *event,
			     struct evsel *evsel,
			     struct perf_sample *sample,
			     struct machine *machine __maybe_unused)
{
	return timehist_sched_change_event(tool, event, evsel, sample, machine);
}

static int process_lost(const struct perf_tool *tool __maybe_unused,
			union perf_event *event,
			struct perf_sample *sample,
			struct machine *machine __maybe_unused)
{
	char tstr[64];

	timestamp__scnprintf_usec(sample->time, tstr, sizeof(tstr));
	printf("%15s ", tstr);
	printf("lost %" PRI_lu64 " events on cpu %d\n", event->lost.lost, sample->cpu);

	return 0;
}


static void print_thread_runtime(struct thread *t,
				 struct thread_runtime *r)
{
	double mean = avg_stats(&r->run_stats);
	float stddev;

	printf("%*s   %5d  %9" PRIu64 " ",
	       comm_width, timehist_get_commstr(t), thread__ppid(t),
	       (u64) r->run_stats.n);

	print_sched_time(r->total_run_time, 8);
	stddev = rel_stddev_stats(stddev_stats(&r->run_stats), mean);
	print_sched_time(r->run_stats.min, 6);
	printf(" ");
	print_sched_time((u64) mean, 6);
	printf(" ");
	print_sched_time(r->run_stats.max, 6);
	printf("  ");
	printf("%5.2f", stddev);
	printf("   %5" PRIu64, r->migrations);
	printf("\n");
}

static void print_thread_waittime(struct thread *t,
				  struct thread_runtime *r)
{
	printf("%*s   %5d  %9" PRIu64 " ",
	       comm_width, timehist_get_commstr(t), thread__ppid(t),
	       (u64) r->run_stats.n);

	print_sched_time(r->total_run_time, 8);
	print_sched_time(r->total_sleep_time, 6);
	printf(" ");
	print_sched_time(r->total_iowait_time, 6);
	printf(" ");
	print_sched_time(r->total_preempt_time, 6);
	printf(" ");
	print_sched_time(r->total_delay_time, 6);
	printf("\n");
}

struct total_run_stats {
	struct perf_sched *sched;
	u64  sched_count;
	u64  task_count;
	u64  total_run_time;
};

static int show_thread_runtime(struct thread *t, void *priv)
{
	struct total_run_stats *stats = priv;
	struct thread_runtime *r;

	if (thread__is_filtered(t))
		return 0;

	r = thread__priv(t);
	if (r && r->run_stats.n) {
		stats->task_count++;
		stats->sched_count += r->run_stats.n;
		stats->total_run_time += r->total_run_time;

		if (stats->sched->show_state)
			print_thread_waittime(t, r);
		else
			print_thread_runtime(t, r);
	}

	return 0;
}

static size_t callchain__fprintf_folded(FILE *fp, struct callchain_node *node)
{
	const char *sep = " <- ";
	struct callchain_list *chain;
	size_t ret = 0;
	char bf[1024];
	bool first;

	if (node == NULL)
		return 0;

	ret = callchain__fprintf_folded(fp, node->parent);
	first = (ret == 0);

	list_for_each_entry(chain, &node->val, list) {
		if (chain->ip >= PERF_CONTEXT_MAX)
			continue;
		if (chain->ms.sym && chain->ms.sym->ignore)
			continue;
		ret += fprintf(fp, "%s%s", first ? "" : sep,
			       callchain_list__sym_name(chain, bf, sizeof(bf),
							false));
		first = false;
	}

	return ret;
}

static size_t timehist_print_idlehist_callchain(struct rb_root_cached *root)
{
	size_t ret = 0;
	FILE *fp = stdout;
	struct callchain_node *chain;
	struct rb_node *rb_node = rb_first_cached(root);

	printf("  %16s  %8s  %s\n", "Idle time (msec)", "Count", "Callchains");
	printf("  %.16s  %.8s  %.50s\n", graph_dotted_line, graph_dotted_line,
	       graph_dotted_line);

	while (rb_node) {
		chain = rb_entry(rb_node, struct callchain_node, rb_node);
		rb_node = rb_next(rb_node);

		ret += fprintf(fp, "  ");
		print_sched_time(chain->hit, 12);
		ret += 16;  /* print_sched_time returns 2nd arg + 4 */
		ret += fprintf(fp, " %8d  ", chain->count);
		ret += callchain__fprintf_folded(fp, chain);
		ret += fprintf(fp, "\n");
	}

	return ret;
}

static void timehist_print_summary(struct perf_sched *sched,
				   struct perf_session *session)
{
	struct machine *m = &session->machines.host;
	struct total_run_stats totals;
	u64 task_count;
	struct thread *t;
	struct thread_runtime *r;
	int i;
	u64 hist_time = sched->hist_time.end - sched->hist_time.start;

	memset(&totals, 0, sizeof(totals));
	totals.sched = sched;

	if (sched->idle_hist) {
		printf("\nIdle-time summary\n");
		printf("%*s  parent  sched-out  ", comm_width, "comm");
		printf("  idle-time   min-idle    avg-idle    max-idle  stddev  migrations\n");
	} else if (sched->show_state) {
		printf("\nWait-time summary\n");
		printf("%*s  parent   sched-in  ", comm_width, "comm");
		printf("   run-time      sleep      iowait     preempt       delay\n");
	} else {
		printf("\nRuntime summary\n");
		printf("%*s  parent   sched-in  ", comm_width, "comm");
		printf("   run-time    min-run     avg-run     max-run  stddev  migrations\n");
	}
	printf("%*s            (count)  ", comm_width, "");
	printf("     (msec)     (msec)      (msec)      (msec)       %s\n",
	       sched->show_state ? "(msec)" : "%");
	printf("%.117s\n", graph_dotted_line);

	machine__for_each_thread(m, show_thread_runtime, &totals);
	task_count = totals.task_count;
	if (!task_count)
		printf("<no still running tasks>\n");

	/* CPU idle stats not tracked when samples were skipped */
	if (sched->skipped_samples && !sched->idle_hist)
		return;

	printf("\nIdle stats:\n");
	for (i = 0; i < idle_max_cpu; ++i) {
		if (cpu_list && !test_bit(i, cpu_bitmap))
			continue;

		t = idle_threads[i];
		if (!t)
			continue;

		r = thread__priv(t);
		if (r && r->run_stats.n) {
			totals.sched_count += r->run_stats.n;
			printf("    CPU %2d idle for ", i);
			print_sched_time(r->total_run_time, 6);
			printf(" msec  (%6.2f%%)\n", 100.0 * r->total_run_time / hist_time);
		} else
			printf("    CPU %2d idle entire time window\n", i);
	}

	if (sched->idle_hist && sched->show_callchain) {
		callchain_param.mode  = CHAIN_FOLDED;
		callchain_param.value = CCVAL_PERIOD;

		callchain_register_param(&callchain_param);

		printf("\nIdle stats by callchain:\n");
		for (i = 0; i < idle_max_cpu; ++i) {
			struct idle_thread_runtime *itr;

			t = idle_threads[i];
			if (!t)
				continue;

			itr = thread__priv(t);
			if (itr == NULL)
				continue;

			callchain_param.sort(&itr->sorted_root.rb_root, &itr->callchain,
					     0, &callchain_param);

			printf("  CPU %2d:", i);
			print_sched_time(itr->tr.total_run_time, 6);
			printf(" msec\n");
			timehist_print_idlehist_callchain(&itr->sorted_root);
			printf("\n");
		}
	}

	printf("\n"
	       "    Total number of unique tasks: %" PRIu64 "\n"
	       "Total number of context switches: %" PRIu64 "\n",
	       totals.task_count, totals.sched_count);

	printf("           Total run time (msec): ");
	print_sched_time(totals.total_run_time, 2);
	printf("\n");

	printf("    Total scheduling time (msec): ");
	print_sched_time(hist_time, 2);
	printf(" (x %d)\n", sched->max_cpu.cpu);
}

typedef int (*sched_handler)(const struct perf_tool *tool,
			  union perf_event *event,
			  struct evsel *evsel,
			  struct perf_sample *sample,
			  struct machine *machine);

static int perf_timehist__process_sample(const struct perf_tool *tool,
					 union perf_event *event,
					 struct perf_sample *sample,
					 struct evsel *evsel,
					 struct machine *machine)
{
	struct perf_sched *sched = container_of(tool, struct perf_sched, tool);
	int err = 0;
	struct perf_cpu this_cpu = {
		.cpu = sample->cpu,
	};

	if (this_cpu.cpu > sched->max_cpu.cpu)
		sched->max_cpu = this_cpu;

	if (evsel->handler != NULL) {
		sched_handler f = evsel->handler;

		err = f(tool, event, evsel, sample, machine);
	}

	return err;
}

static int timehist_check_attr(struct perf_sched *sched,
			       struct evlist *evlist)
{
	struct evsel *evsel;
	struct evsel_runtime *er;

	list_for_each_entry(evsel, &evlist->core.entries, core.node) {
		er = evsel__get_runtime(evsel);
		if (er == NULL) {
			pr_err("Failed to allocate memory for evsel runtime data\n");
			return -1;
		}

		/* only need to save callchain related to sched_switch event */
		if (sched->show_callchain &&
		    evsel__name_is(evsel, "sched:sched_switch") &&
		    !evsel__has_callchain(evsel)) {
			pr_info("Samples of sched_switch event do not have callchains.\n");
			sched->show_callchain = 0;
			symbol_conf.use_callchain = 0;
		}
	}

	return 0;
}

static int timehist_parse_prio_str(struct perf_sched *sched)
{
	char *p;
	unsigned long start_prio, end_prio;
	const char *str = sched->prio_str;

	if (!str)
		return 0;

	while (isdigit(*str)) {
		p = NULL;
		start_prio = strtoul(str, &p, 0);
		if (start_prio >= MAX_PRIO || (*p != '\0' && *p != ',' && *p != '-'))
			return -1;

		if (*p == '-') {
			str = ++p;
			p = NULL;
			end_prio = strtoul(str, &p, 0);

			if (end_prio >= MAX_PRIO || (*p != '\0' && *p != ','))
				return -1;

			if (end_prio < start_prio)
				return -1;
		} else {
			end_prio = start_prio;
		}

		for (; start_prio <= end_prio; start_prio++)
			__set_bit(start_prio, sched->prio_bitmap);

		if (*p)
			++p;

		str = p;
	}

	return 0;
}

static int perf_sched__timehist(struct perf_sched *sched)
{
	struct evsel_str_handler handlers[] = {
		{ "sched:sched_switch",       timehist_sched_switch_event, },
		{ "sched:sched_wakeup",	      timehist_sched_wakeup_event, },
		{ "sched:sched_waking",       timehist_sched_wakeup_event, },
		{ "sched:sched_wakeup_new",   timehist_sched_wakeup_event, },
	};
	const struct evsel_str_handler migrate_handlers[] = {
		{ "sched:sched_migrate_task", timehist_migrate_task_event, },
	};
	struct perf_data data = {
		.path  = input_name,
		.mode  = PERF_DATA_MODE_READ,
		.force = sched->force,
	};

	struct perf_session *session;
	struct evlist *evlist;
	int err = -1;

	/*
	 * event handlers for timehist option
	 */
	sched->tool.sample	 = perf_timehist__process_sample;
	sched->tool.mmap	 = perf_event__process_mmap;
	sched->tool.comm	 = perf_event__process_comm;
	sched->tool.exit	 = perf_event__process_exit;
	sched->tool.fork	 = perf_event__process_fork;
	sched->tool.lost	 = process_lost;
	sched->tool.attr	 = perf_event__process_attr;
	sched->tool.tracing_data = perf_event__process_tracing_data;
	sched->tool.build_id	 = perf_event__process_build_id;

	sched->tool.ordering_requires_timestamps = true;

	symbol_conf.use_callchain = sched->show_callchain;

	session = perf_session__new(&data, &sched->tool);
	if (IS_ERR(session))
		return PTR_ERR(session);

	if (cpu_list) {
		err = perf_session__cpu_bitmap(session, cpu_list, cpu_bitmap);
		if (err < 0)
			goto out;
	}

	evlist = session->evlist;

	symbol__init(&session->header.env);

	if (perf_time__parse_str(&sched->ptime, sched->time_str) != 0) {
		pr_err("Invalid time string\n");
		err = -EINVAL;
		goto out;
	}

	if (timehist_check_attr(sched, evlist) != 0)
		goto out;

	if (timehist_parse_prio_str(sched) != 0) {
		pr_err("Invalid prio string\n");
		goto out;
	}

	setup_pager();

	/* prefer sched_waking if it is captured */
	if (evlist__find_tracepoint_by_name(session->evlist, "sched:sched_waking"))
		handlers[1].handler = timehist_sched_wakeup_ignore;

	/* setup per-evsel handlers */
	if (perf_session__set_tracepoints_handlers(session, handlers))
		goto out;

	/* sched_switch event at a minimum needs to exist */
	if (!evlist__find_tracepoint_by_name(session->evlist, "sched:sched_switch")) {
		pr_err("No sched_switch events found. Have you run 'perf sched record'?\n");
		goto out;
	}

	if (sched->show_migrations &&
	    perf_session__set_tracepoints_handlers(session, migrate_handlers))
		goto out;

	/* pre-allocate struct for per-CPU idle stats */
	sched->max_cpu.cpu = session->header.env.nr_cpus_online;
	if (sched->max_cpu.cpu == 0)
		sched->max_cpu.cpu = 4;
	if (init_idle_threads(sched->max_cpu.cpu))
		goto out;

	/* summary_only implies summary option, but don't overwrite summary if set */
	if (sched->summary_only)
		sched->summary = sched->summary_only;

	if (!sched->summary_only)
		timehist_header(sched);

	err = perf_session__process_events(session);
	if (err) {
		pr_err("Failed to process events, error %d", err);
		goto out;
	}

	sched->nr_events      = evlist->stats.nr_events[0];
	sched->nr_lost_events = evlist->stats.total_lost;
	sched->nr_lost_chunks = evlist->stats.nr_events[PERF_RECORD_LOST];

	if (sched->summary)
		timehist_print_summary(sched, session);

out:
	free_idle_threads();
	perf_session__delete(session);

	return err;
}


static void print_bad_events(struct perf_sched *sched)
{
	if (sched->nr_unordered_timestamps && sched->nr_timestamps) {
		printf("  INFO: %.3f%% unordered timestamps (%ld out of %ld)\n",
			(double)sched->nr_unordered_timestamps/(double)sched->nr_timestamps*100.0,
			sched->nr_unordered_timestamps, sched->nr_timestamps);
	}
	if (sched->nr_lost_events && sched->nr_events) {
		printf("  INFO: %.3f%% lost events (%ld out of %ld, in %ld chunks)\n",
			(double)sched->nr_lost_events/(double)sched->nr_events * 100.0,
			sched->nr_lost_events, sched->nr_events, sched->nr_lost_chunks);
	}
	if (sched->nr_context_switch_bugs && sched->nr_timestamps) {
		printf("  INFO: %.3f%% context switch bugs (%ld out of %ld)",
			(double)sched->nr_context_switch_bugs/(double)sched->nr_timestamps*100.0,
			sched->nr_context_switch_bugs, sched->nr_timestamps);
		if (sched->nr_lost_events)
			printf(" (due to lost events?)");
		printf("\n");
	}
}

static void __merge_work_atoms(struct rb_root_cached *root, struct work_atoms *data)
{
	struct rb_node **new = &(root->rb_root.rb_node), *parent = NULL;
	struct work_atoms *this;
	const char *comm = thread__comm_str(data->thread), *this_comm;
	bool leftmost = true;

	while (*new) {
		int cmp;

		this = container_of(*new, struct work_atoms, node);
		parent = *new;

		this_comm = thread__comm_str(this->thread);
		cmp = strcmp(comm, this_comm);
		if (cmp > 0) {
			new = &((*new)->rb_left);
		} else if (cmp < 0) {
			new = &((*new)->rb_right);
			leftmost = false;
		} else {
			this->num_merged++;
			this->total_runtime += data->total_runtime;
			this->nb_atoms += data->nb_atoms;
			this->total_lat += data->total_lat;
			list_splice(&data->work_list, &this->work_list);
			if (this->max_lat < data->max_lat) {
				this->max_lat = data->max_lat;
				this->max_lat_start = data->max_lat_start;
				this->max_lat_end = data->max_lat_end;
			}
			zfree(&data);
			return;
		}
	}

	data->num_merged++;
	rb_link_node(&data->node, parent, new);
	rb_insert_color_cached(&data->node, root, leftmost);
}

static void perf_sched__merge_lat(struct perf_sched *sched)
{
	struct work_atoms *data;
	struct rb_node *node;

	if (sched->skip_merge)
		return;

	while ((node = rb_first_cached(&sched->atom_root))) {
		rb_erase_cached(node, &sched->atom_root);
		data = rb_entry(node, struct work_atoms, node);
		__merge_work_atoms(&sched->merged_atom_root, data);
	}
}

static int setup_cpus_switch_event(struct perf_sched *sched)
{
	unsigned int i;

	sched->cpu_last_switched = calloc(MAX_CPUS, sizeof(*(sched->cpu_last_switched)));
	if (!sched->cpu_last_switched)
		return -1;

	sched->curr_pid = malloc(MAX_CPUS * sizeof(*(sched->curr_pid)));
	if (!sched->curr_pid) {
		zfree(&sched->cpu_last_switched);
		return -1;
	}

	for (i = 0; i < MAX_CPUS; i++)
		sched->curr_pid[i] = -1;

	return 0;
}

static void free_cpus_switch_event(struct perf_sched *sched)
{
	zfree(&sched->curr_pid);
	zfree(&sched->cpu_last_switched);
}

static int perf_sched__lat(struct perf_sched *sched)
{
	int rc = -1;
	struct rb_node *next;

	setup_pager();

	if (setup_cpus_switch_event(sched))
		return rc;

	if (perf_sched__read_events(sched))
		goto out_free_cpus_switch_event;

	perf_sched__merge_lat(sched);
	perf_sched__sort_lat(sched);

	printf("\n -------------------------------------------------------------------------------------------------------------------------------------------\n");
	printf("  Task                  |   Runtime ms  |  Count   | Avg delay ms    | Max delay ms    | Max delay start           | Max delay end          |\n");
	printf(" -------------------------------------------------------------------------------------------------------------------------------------------\n");

	next = rb_first_cached(&sched->sorted_atom_root);

	while (next) {
		struct work_atoms *work_list;

		work_list = rb_entry(next, struct work_atoms, node);
		output_lat_thread(sched, work_list);
		next = rb_next(next);
		thread__zput(work_list->thread);
	}

	printf(" -----------------------------------------------------------------------------------------------------------------\n");
	printf("  TOTAL:                |%11.3f ms |%9" PRIu64 " |\n",
		(double)sched->all_runtime / NSEC_PER_MSEC, sched->all_count);

	printf(" ---------------------------------------------------\n");

	print_bad_events(sched);
	printf("\n");

	rc = 0;

out_free_cpus_switch_event:
	free_cpus_switch_event(sched);
	return rc;
}

static int setup_map_cpus(struct perf_sched *sched)
{
	sched->max_cpu.cpu  = sysconf(_SC_NPROCESSORS_CONF);

	if (sched->map.comp) {
		sched->map.comp_cpus = zalloc(sched->max_cpu.cpu * sizeof(int));
		if (!sched->map.comp_cpus)
			return -1;
	}

	if (sched->map.cpus_str) {
		sched->map.cpus = perf_cpu_map__new(sched->map.cpus_str);
		if (!sched->map.cpus) {
			pr_err("failed to get cpus map from %s\n", sched->map.cpus_str);
			zfree(&sched->map.comp_cpus);
			return -1;
		}
	}

	return 0;
}

static int setup_color_pids(struct perf_sched *sched)
{
	struct perf_thread_map *map;

	if (!sched->map.color_pids_str)
		return 0;

	map = thread_map__new_by_tid_str(sched->map.color_pids_str);
	if (!map) {
		pr_err("failed to get thread map from %s\n", sched->map.color_pids_str);
		return -1;
	}

	sched->map.color_pids = map;
	return 0;
}

static int setup_color_cpus(struct perf_sched *sched)
{
	struct perf_cpu_map *map;

	if (!sched->map.color_cpus_str)
		return 0;

	map = perf_cpu_map__new(sched->map.color_cpus_str);
	if (!map) {
		pr_err("failed to get thread map from %s\n", sched->map.color_cpus_str);
		return -1;
	}

	sched->map.color_cpus = map;
	return 0;
}

static int perf_sched__map(struct perf_sched *sched)
{
	int rc = -1;

	sched->curr_thread = calloc(MAX_CPUS, sizeof(*(sched->curr_thread)));
	if (!sched->curr_thread)
		return rc;

<<<<<<< HEAD
=======
	sched->curr_out_thread = calloc(MAX_CPUS, sizeof(*(sched->curr_out_thread)));
	if (!sched->curr_out_thread)
		return rc;

>>>>>>> a6ad5510
	if (setup_cpus_switch_event(sched))
		goto out_free_curr_thread;

	if (setup_map_cpus(sched))
		goto out_free_cpus_switch_event;

	if (setup_color_pids(sched))
		goto out_put_map_cpus;

	if (setup_color_cpus(sched))
		goto out_put_color_pids;

	setup_pager();
	if (perf_sched__read_events(sched))
		goto out_put_color_cpus;

	rc = 0;
	print_bad_events(sched);

out_put_color_cpus:
	perf_cpu_map__put(sched->map.color_cpus);

out_put_color_pids:
	perf_thread_map__put(sched->map.color_pids);

out_put_map_cpus:
	zfree(&sched->map.comp_cpus);
	perf_cpu_map__put(sched->map.cpus);

out_free_cpus_switch_event:
	free_cpus_switch_event(sched);

out_free_curr_thread:
	zfree(&sched->curr_thread);
	return rc;
}

static int perf_sched__replay(struct perf_sched *sched)
{
	int ret;
	unsigned long i;

	mutex_init(&sched->start_work_mutex);
	mutex_init(&sched->work_done_wait_mutex);

	ret = setup_cpus_switch_event(sched);
	if (ret)
		goto out_mutex_destroy;

	calibrate_run_measurement_overhead(sched);
	calibrate_sleep_measurement_overhead(sched);

	test_calibrations(sched);

	ret = perf_sched__read_events(sched);
	if (ret)
		goto out_free_cpus_switch_event;

	printf("nr_run_events:        %ld\n", sched->nr_run_events);
	printf("nr_sleep_events:      %ld\n", sched->nr_sleep_events);
	printf("nr_wakeup_events:     %ld\n", sched->nr_wakeup_events);

	if (sched->targetless_wakeups)
		printf("target-less wakeups:  %ld\n", sched->targetless_wakeups);
	if (sched->multitarget_wakeups)
		printf("multi-target wakeups: %ld\n", sched->multitarget_wakeups);
	if (sched->nr_run_events_optimized)
		printf("run atoms optimized: %ld\n",
			sched->nr_run_events_optimized);

	print_task_traces(sched);
	add_cross_task_wakeups(sched);

	sched->thread_funcs_exit = false;
	create_tasks(sched);
	printf("------------------------------------------------------------\n");
	if (sched->replay_repeat == 0)
		sched->replay_repeat = UINT_MAX;

	for (i = 0; i < sched->replay_repeat; i++)
		run_one_test(sched);

	sched->thread_funcs_exit = true;
	destroy_tasks(sched);

out_free_cpus_switch_event:
	free_cpus_switch_event(sched);

out_mutex_destroy:
	mutex_destroy(&sched->start_work_mutex);
	mutex_destroy(&sched->work_done_wait_mutex);
	return ret;
}

static void setup_sorting(struct perf_sched *sched, const struct option *options,
			  const char * const usage_msg[])
{
	char *tmp, *tok, *str = strdup(sched->sort_order);

	for (tok = strtok_r(str, ", ", &tmp);
			tok; tok = strtok_r(NULL, ", ", &tmp)) {
		if (sort_dimension__add(tok, &sched->sort_list) < 0) {
			usage_with_options_msg(usage_msg, options,
					"Unknown --sort key: `%s'", tok);
		}
	}

	free(str);

	sort_dimension__add("pid", &sched->cmp_pid);
}

static bool schedstat_events_exposed(void)
{
	/*
	 * Select "sched:sched_stat_wait" event to check
	 * whether schedstat tracepoints are exposed.
	 */
	return IS_ERR(trace_event__tp_format("sched", "sched_stat_wait")) ?
		false : true;
}

static int __cmd_record(int argc, const char **argv)
{
	unsigned int rec_argc, i, j;
	char **rec_argv;
	const char **rec_argv_copy;
	const char * const record_args[] = {
		"record",
		"-a",
		"-R",
		"-m", "1024",
		"-c", "1",
		"-e", "sched:sched_switch",
		"-e", "sched:sched_stat_runtime",
		"-e", "sched:sched_process_fork",
		"-e", "sched:sched_wakeup_new",
		"-e", "sched:sched_migrate_task",
	};

	/*
	 * The tracepoints trace_sched_stat_{wait, sleep, iowait}
	 * are not exposed to user if CONFIG_SCHEDSTATS is not set,
	 * to prevent "perf sched record" execution failure, determine
	 * whether to record schedstat events according to actual situation.
	 */
	const char * const schedstat_args[] = {
		"-e", "sched:sched_stat_wait",
		"-e", "sched:sched_stat_sleep",
		"-e", "sched:sched_stat_iowait",
	};
	unsigned int schedstat_argc = schedstat_events_exposed() ?
		ARRAY_SIZE(schedstat_args) : 0;

	struct tep_event *waking_event;
	int ret;

	/*
	 * +2 for either "-e", "sched:sched_wakeup" or
	 * "-e", "sched:sched_waking"
	 */
	rec_argc = ARRAY_SIZE(record_args) + 2 + schedstat_argc + argc - 1;
	rec_argv = calloc(rec_argc + 1, sizeof(char *));
	if (rec_argv == NULL)
		return -ENOMEM;
	rec_argv_copy = calloc(rec_argc + 1, sizeof(char *));
	if (rec_argv_copy == NULL) {
		free(rec_argv);
		return -ENOMEM;
	}

	for (i = 0; i < ARRAY_SIZE(record_args); i++)
		rec_argv[i] = strdup(record_args[i]);

	rec_argv[i++] = strdup("-e");
	waking_event = trace_event__tp_format("sched", "sched_waking");
	if (!IS_ERR(waking_event))
		rec_argv[i++] = strdup("sched:sched_waking");
	else
		rec_argv[i++] = strdup("sched:sched_wakeup");

	for (j = 0; j < schedstat_argc; j++)
		rec_argv[i++] = strdup(schedstat_args[j]);

	for (j = 1; j < (unsigned int)argc; j++, i++)
		rec_argv[i] = strdup(argv[j]);

	BUG_ON(i != rec_argc);

	memcpy(rec_argv_copy, rec_argv, sizeof(char *) * rec_argc);
	ret = cmd_record(rec_argc, rec_argv_copy);

	for (i = 0; i < rec_argc; i++)
		free(rec_argv[i]);
	free(rec_argv);
	free(rec_argv_copy);

	return ret;
}

int cmd_sched(int argc, const char **argv)
{
	static const char default_sort_order[] = "avg, max, switch, runtime";
	struct perf_sched sched = {
		.cmp_pid	      = LIST_HEAD_INIT(sched.cmp_pid),
		.sort_list	      = LIST_HEAD_INIT(sched.sort_list),
		.sort_order	      = default_sort_order,
		.replay_repeat	      = 10,
		.profile_cpu	      = -1,
		.next_shortname1      = 'A',
		.next_shortname2      = '0',
		.skip_merge           = 0,
		.show_callchain	      = 1,
		.max_stack            = 5,
	};
	const struct option sched_options[] = {
	OPT_STRING('i', "input", &input_name, "file",
		    "input file name"),
	OPT_INCR('v', "verbose", &verbose,
		    "be more verbose (show symbol address, etc)"),
	OPT_BOOLEAN('D', "dump-raw-trace", &dump_trace,
		    "dump raw trace in ASCII"),
	OPT_BOOLEAN('f', "force", &sched.force, "don't complain, do it"),
	OPT_END()
	};
	const struct option latency_options[] = {
	OPT_STRING('s', "sort", &sched.sort_order, "key[,key2...]",
		   "sort by key(s): runtime, switch, avg, max"),
	OPT_INTEGER('C', "CPU", &sched.profile_cpu,
		    "CPU to profile on"),
	OPT_BOOLEAN('p', "pids", &sched.skip_merge,
		    "latency stats per pid instead of per comm"),
	OPT_PARENT(sched_options)
	};
	const struct option replay_options[] = {
	OPT_UINTEGER('r', "repeat", &sched.replay_repeat,
		     "repeat the workload replay N times (0: infinite)"),
	OPT_PARENT(sched_options)
	};
	const struct option map_options[] = {
	OPT_BOOLEAN(0, "compact", &sched.map.comp,
		    "map output in compact mode"),
	OPT_STRING(0, "color-pids", &sched.map.color_pids_str, "pids",
		   "highlight given pids in map"),
	OPT_STRING(0, "color-cpus", &sched.map.color_cpus_str, "cpus",
                    "highlight given CPUs in map"),
	OPT_STRING(0, "cpus", &sched.map.cpus_str, "cpus",
                    "display given CPUs in map"),
	OPT_STRING(0, "task-name", &sched.map.task_name, "task",
		"map output only for the given task name(s)."),
	OPT_BOOLEAN(0, "fuzzy-name", &sched.map.fuzzy,
		"given command name can be partially matched (fuzzy matching)"),
	OPT_PARENT(sched_options)
	};
	const struct option timehist_options[] = {
	OPT_STRING('k', "vmlinux", &symbol_conf.vmlinux_name,
		   "file", "vmlinux pathname"),
	OPT_STRING(0, "kallsyms", &symbol_conf.kallsyms_name,
		   "file", "kallsyms pathname"),
	OPT_BOOLEAN('g', "call-graph", &sched.show_callchain,
		    "Display call chains if present (default on)"),
	OPT_UINTEGER(0, "max-stack", &sched.max_stack,
		   "Maximum number of functions to display backtrace."),
	OPT_STRING(0, "symfs", &symbol_conf.symfs, "directory",
		    "Look for files with symbols relative to this directory"),
	OPT_BOOLEAN('s', "summary", &sched.summary_only,
		    "Show only syscall summary with statistics"),
	OPT_BOOLEAN('S', "with-summary", &sched.summary,
		    "Show all syscalls and summary with statistics"),
	OPT_BOOLEAN('w', "wakeups", &sched.show_wakeups, "Show wakeup events"),
	OPT_BOOLEAN('n', "next", &sched.show_next, "Show next task"),
	OPT_BOOLEAN('M', "migrations", &sched.show_migrations, "Show migration events"),
	OPT_BOOLEAN('V', "cpu-visual", &sched.show_cpu_visual, "Add CPU visual"),
	OPT_BOOLEAN('I', "idle-hist", &sched.idle_hist, "Show idle events only"),
	OPT_STRING(0, "time", &sched.time_str, "str",
		   "Time span for analysis (start,stop)"),
	OPT_BOOLEAN(0, "state", &sched.show_state, "Show task state when sched-out"),
	OPT_STRING('p', "pid", &symbol_conf.pid_list_str, "pid[,pid...]",
		   "analyze events only for given process id(s)"),
	OPT_STRING('t', "tid", &symbol_conf.tid_list_str, "tid[,tid...]",
		   "analyze events only for given thread id(s)"),
	OPT_STRING('C', "cpu", &cpu_list, "cpu", "list of cpus to profile"),
	OPT_BOOLEAN(0, "show-prio", &sched.show_prio, "Show task priority"),
	OPT_STRING(0, "prio", &sched.prio_str, "prio",
		   "analyze events only for given task priority(ies)"),
	OPT_PARENT(sched_options)
	};

	const char * const latency_usage[] = {
		"perf sched latency [<options>]",
		NULL
	};
	const char * const replay_usage[] = {
		"perf sched replay [<options>]",
		NULL
	};
	const char * const map_usage[] = {
		"perf sched map [<options>]",
		NULL
	};
	const char * const timehist_usage[] = {
		"perf sched timehist [<options>]",
		NULL
	};
	const char *const sched_subcommands[] = { "record", "latency", "map",
						  "replay", "script",
						  "timehist", NULL };
	const char *sched_usage[] = {
		NULL,
		NULL
	};
	struct trace_sched_handler lat_ops  = {
		.wakeup_event	    = latency_wakeup_event,
		.switch_event	    = latency_switch_event,
		.runtime_event	    = latency_runtime_event,
		.migrate_task_event = latency_migrate_task_event,
	};
	struct trace_sched_handler map_ops  = {
		.switch_event	    = map_switch_event,
	};
	struct trace_sched_handler replay_ops  = {
		.wakeup_event	    = replay_wakeup_event,
		.switch_event	    = replay_switch_event,
		.fork_event	    = replay_fork_event,
	};
	int ret;
<<<<<<< HEAD
=======

	perf_tool__init(&sched.tool, /*ordered_events=*/true);
	sched.tool.sample	 = perf_sched__process_tracepoint_sample;
	sched.tool.comm		 = perf_sched__process_comm;
	sched.tool.namespaces	 = perf_event__process_namespaces;
	sched.tool.lost		 = perf_event__process_lost;
	sched.tool.fork		 = perf_sched__process_fork_event;
>>>>>>> a6ad5510

	argc = parse_options_subcommand(argc, argv, sched_options, sched_subcommands,
					sched_usage, PARSE_OPT_STOP_AT_NON_OPTION);
	if (!argc)
		usage_with_options(sched_usage, sched_options);

	/*
	 * Aliased to 'perf script' for now:
	 */
	if (!strcmp(argv[0], "script")) {
		return cmd_script(argc, argv);
	} else if (strlen(argv[0]) > 2 && strstarts("record", argv[0])) {
		return __cmd_record(argc, argv);
	} else if (strlen(argv[0]) > 2 && strstarts("latency", argv[0])) {
		sched.tp_handler = &lat_ops;
		if (argc > 1) {
			argc = parse_options(argc, argv, latency_options, latency_usage, 0);
			if (argc)
				usage_with_options(latency_usage, latency_options);
		}
		setup_sorting(&sched, latency_options, latency_usage);
		return perf_sched__lat(&sched);
	} else if (!strcmp(argv[0], "map")) {
		if (argc) {
			argc = parse_options(argc, argv, map_options, map_usage, 0);
			if (argc)
				usage_with_options(map_usage, map_options);

			if (sched.map.task_name) {
				sched.map.task_names = strlist__new(sched.map.task_name, NULL);
				if (sched.map.task_names == NULL) {
					fprintf(stderr, "Failed to parse task names\n");
					return -1;
				}
			}
		}
		sched.tp_handler = &map_ops;
		setup_sorting(&sched, latency_options, latency_usage);
		return perf_sched__map(&sched);
	} else if (strlen(argv[0]) > 2 && strstarts("replay", argv[0])) {
		sched.tp_handler = &replay_ops;
		if (argc) {
			argc = parse_options(argc, argv, replay_options, replay_usage, 0);
			if (argc)
				usage_with_options(replay_usage, replay_options);
		}
		return perf_sched__replay(&sched);
	} else if (!strcmp(argv[0], "timehist")) {
		if (argc) {
			argc = parse_options(argc, argv, timehist_options,
					     timehist_usage, 0);
			if (argc)
				usage_with_options(timehist_usage, timehist_options);
		}
		if ((sched.show_wakeups || sched.show_next) &&
		    sched.summary_only) {
			pr_err(" Error: -s and -[n|w] are mutually exclusive.\n");
			parse_options_usage(timehist_usage, timehist_options, "s", true);
			if (sched.show_wakeups)
				parse_options_usage(NULL, timehist_options, "w", true);
			if (sched.show_next)
				parse_options_usage(NULL, timehist_options, "n", true);
			return -EINVAL;
		}
		ret = symbol__validate_sym_arguments();
		if (ret)
			return ret;

		return perf_sched__timehist(&sched);
	} else {
		usage_with_options(sched_usage, sched_options);
	}

	/* free usage string allocated by parse_options_subcommand */
	free((void *)sched_usage[0]);

	return 0;
}<|MERGE_RESOLUTION|>--- conflicted
+++ resolved
@@ -3544,13 +3544,10 @@
 	if (!sched->curr_thread)
 		return rc;
 
-<<<<<<< HEAD
-=======
 	sched->curr_out_thread = calloc(MAX_CPUS, sizeof(*(sched->curr_out_thread)));
 	if (!sched->curr_out_thread)
 		return rc;
 
->>>>>>> a6ad5510
 	if (setup_cpus_switch_event(sched))
 		goto out_free_curr_thread;
 
@@ -3877,8 +3874,6 @@
 		.fork_event	    = replay_fork_event,
 	};
 	int ret;
-<<<<<<< HEAD
-=======
 
 	perf_tool__init(&sched.tool, /*ordered_events=*/true);
 	sched.tool.sample	 = perf_sched__process_tracepoint_sample;
@@ -3886,7 +3881,6 @@
 	sched.tool.namespaces	 = perf_event__process_namespaces;
 	sched.tool.lost		 = perf_event__process_lost;
 	sched.tool.fork		 = perf_sched__process_fork_event;
->>>>>>> a6ad5510
 
 	argc = parse_options_subcommand(argc, argv, sched_options, sched_subcommands,
 					sched_usage, PARSE_OPT_STOP_AT_NON_OPTION);
