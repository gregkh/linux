--- conflicted
+++ resolved
@@ -32,10 +32,6 @@
 
 # Additional ARCH settings for ppc
 ifeq ($(SRCARCH),powerpc)
-<<<<<<< HEAD
-  CFLAGS += -I$(OUTPUT)arch/powerpc/include/generated
-=======
->>>>>>> d12acd7b
   ifndef NO_LIBUNWIND
     LIBUNWIND_LIBS := -lunwind -lunwind-ppc64
   endif
@@ -65,20 +61,12 @@
 endif
 
 ifeq ($(SRCARCH),arm64)
-<<<<<<< HEAD
-  CFLAGS += -I$(OUTPUT)arch/arm64/include/generated
-=======
->>>>>>> d12acd7b
   ifndef NO_LIBUNWIND
     LIBUNWIND_LIBS = -lunwind -lunwind-aarch64
   endif
 endif
 
 ifeq ($(SRCARCH),loongarch)
-<<<<<<< HEAD
-  CFLAGS += -I$(OUTPUT)arch/loongarch/include/generated
-=======
->>>>>>> d12acd7b
   ifndef NO_LIBUNWIND
     LIBUNWIND_LIBS = -lunwind -lunwind-loongarch64
   endif
@@ -89,20 +77,9 @@
 endif
 
 ifeq ($(ARCH),mips)
-<<<<<<< HEAD
-  CFLAGS += -I$(OUTPUT)arch/mips/include/generated
   ifndef NO_LIBUNWIND
     LIBUNWIND_LIBS = -lunwind -lunwind-mips
   endif
-endif
-
-ifeq ($(ARCH),riscv)
-  CFLAGS += -I$(OUTPUT)arch/riscv/include/generated
-=======
-  ifndef NO_LIBUNWIND
-    LIBUNWIND_LIBS = -lunwind -lunwind-mips
-  endif
->>>>>>> d12acd7b
 endif
 
 # So far there's only x86 and arm libdw unwind support merged in perf.
