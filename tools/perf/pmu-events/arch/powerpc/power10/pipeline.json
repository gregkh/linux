[
  {
<<<<<<< HEAD
    "EventCode": "0x100FE",
    "EventName": "PM_INST_CMPL",
    "BriefDescription": "PowerPC instruction completed."
=======
    "EventCode": "0x10004",
    "EventName": "PM_EXEC_STALL_TRANSLATION",
    "BriefDescription": "Cycles in which the oldest instruction in the pipeline suffered a TLB miss or ERAT miss and waited for it to resolve."
  },
  {
    "EventCode": "0x10006",
    "EventName": "PM_DISP_STALL_HELD_OTHER_CYC",
    "BriefDescription": "Cycles in which the next-to-complete (NTC) instruction is held at dispatch for any other reason."
>>>>>>> 98817289
  },
  {
    "EventCode": "0x1000C",
    "EventName": "PM_LSU_LD0_FIN",
    "BriefDescription": "LSU Finished an internal operation in LD0 port."
  },
  {
    "EventCode": "0x1000E",
    "EventName": "PM_MMA_ISSUED",
    "BriefDescription": "MMA instruction issued."
  },
  {
    "EventCode": "0x10012",
    "EventName": "PM_LSU_ST0_FIN",
    "BriefDescription": "LSU Finished an internal operation in ST0 port."
  },
  {
    "EventCode": "0x10014",
    "EventName": "PM_LSU_ST4_FIN",
    "BriefDescription": "LSU Finished an internal operation in ST4 port."
  },
  {
    "EventCode": "0x10018",
    "EventName": "PM_IC_DEMAND_CYC",
    "BriefDescription": "Cycles in which an instruction reload is pending to satisfy a demand miss."
  },
  {
    "EventCode": "0x10028",
    "EventName": "PM_NTC_FLUSH",
    "BriefDescription": "The instruction was flushed after becoming next-to-complete (NTC)."
  },
  {
    "EventCode": "0x10038",
    "EventName": "PM_DISP_STALL_TRANSLATION",
    "BriefDescription": "Cycles when dispatch was stalled for this thread because the MMU was handling a translation miss."
  },
  {
    "EventCode": "0x1003A",
    "EventName": "PM_DISP_STALL_BR_MPRED_IC_L2",
    "BriefDescription": "Cycles when dispatch was stalled while the instruction was fetched from the local L2 after suffering a branch mispredict."
  },
  {
    "EventCode": "0x1003C",
    "EventName": "PM_EXEC_STALL_DMISS_L2L3",
    "BriefDescription": "Cycles in which the oldest instruction in the pipeline was waiting for a load miss to resolve from either the local L2 or local L3."
  },
  {
    "EventCode": "0x10058",
    "EventName": "PM_EXEC_STALL_FIN_AT_DISP",
    "BriefDescription": "Cycles in which the oldest instruction in the pipeline finished at dispatch and did not require execution in the LSU, BRU or VSU."
  },
  {
    "EventCode": "0x1005A",
    "EventName": "PM_FLUSH_MPRED",
    "BriefDescription": "A flush occurred due to a mispredicted branch. Includes target and direction."
  },
  {
    "EventCode": "0x1C05A",
    "EventName": "PM_DERAT_MISS_2M",
    "BriefDescription": "Data ERAT Miss (Data TLB Access) page size 2M. Implies radix translation. When MMCR1[16]=0 this event counts only DERAT reloads for demand misses. When MMCR1[16]=1 this event includes demand misses and prefetches."
  },
  {
    "EventCode": "0x1D05E",
    "EventName": "PM_DISP_STALL_HELD_HALT_CYC",
    "BriefDescription": "Cycles in which the next-to-complete (NTC) instruction is held at dispatch because of power management."
  },
  {
    "EventCode": "0x1E050",
    "EventName": "PM_DISP_STALL_HELD_STF_MAPPER_CYC",
    "BriefDescription": "Cycles in which the next-to-complete (NTC) instruction is held at dispatch because the STF mapper/SRB was full. Includes GPR (count, link, tar), VSR, VMR, FPR."
  },
  {
    "EventCode": "0x1E054",
    "EventName": "PM_EXEC_STALL_DMISS_L21_L31",
    "BriefDescription": "Cycles in which the oldest instruction in the pipeline was waiting for a load miss to resolve from another core's L2 or L3 on the same chip."
  },
  {
    "EventCode": "0x1E056",
    "EventName": "PM_EXEC_STALL_STORE_PIPE",
    "BriefDescription": "Cycles in which the oldest instruction in the pipeline was executing in the store unit. This does not include cycles spent handling store misses, PTESYNC instructions or TLBIE instructions."
  },
  {
    "EventCode": "0x1E05A",
    "EventName": "PM_CMPL_STALL_LWSYNC",
    "BriefDescription": "Cycles in which the oldest instruction in the pipeline was a lwsync waiting to complete."
  },
  {
    "EventCode": "0x1F058",
    "EventName": "PM_DISP_HELD_CYC",
    "BriefDescription": "Cycles dispatch is held."
  },
  {
    "EventCode": "0x10064",
    "EventName": "PM_DISP_STALL_IC_L2",
    "BriefDescription": "Cycles when dispatch was stalled while the instruction was fetched from the local L2."
  },
  {
    "EventCode": "0x10068",
    "EventName": "PM_BR_FIN",
    "BriefDescription": "A branch instruction finished. Includes predicted/mispredicted/unconditional."
  },
  {
    "EventCode": "0x1006A",
    "EventName": "PM_FX_LSU_FIN",
    "BriefDescription": "Simple fixed point instruction issued to the store unit. Measured at finish time."
  },
  {
    "EventCode": "0x100F8",
    "EventName": "PM_DISP_STALL_CYC",
    "BriefDescription": "Cycles the ICT has no itags assigned to this thread (no instructions were dispatched during these cycles)."
  },
  {
    "EventCode": "0x20004",
    "EventName": "PM_ISSUE_STALL",
    "BriefDescription": "Cycles in which the oldest instruction in the pipeline was dispatched but not issued yet."
  },
  {
    "EventCode": "0x20006",
    "EventName": "PM_DISP_STALL_HELD_ISSQ_FULL_CYC",
    "BriefDescription": "Cycles in which the next-to-complete (NTC) instruction is held at dispatch due to Issue queue full. Includes issue queue and branch queue."
  },
  {
    "EventCode": "0x2000E",
    "EventName": "PM_LSU_LD1_FIN",
    "BriefDescription": "LSU Finished an internal operation in LD1 port."
  },
  {
    "EventCode": "0x2C010",
    "EventName": "PM_EXEC_STALL_LSU",
    "BriefDescription": "Cycles in which the oldest instruction in the pipeline was executing in the Load Store Unit. This does not include simple fixed point instructions."
  },
  {
    "EventCode": "0x2C014",
    "EventName": "PM_CMPL_STALL_SPECIAL",
    "BriefDescription": "Cycles in which the oldest instruction in the pipeline required special handling before completing."
  },
  {
    "EventCode": "0x2C016",
    "EventName": "PM_DISP_STALL_IERAT_ONLY_MISS",
    "BriefDescription": "Cycles when dispatch was stalled while waiting to resolve an instruction ERAT miss."
  },
  {
    "EventCode": "0x2C018",
    "EventName": "PM_EXEC_STALL_DMISS_L3MISS",
    "BriefDescription": "Cycles in which the oldest instruction in the pipeline was waiting for a load miss to resolve from a source beyond the local L2 or local L3."
  },
  {
    "EventCode": "0x2C01C",
    "EventName": "PM_EXEC_STALL_DMISS_OFF_CHIP",
    "BriefDescription": "Cycles in which the oldest instruction in the pipeline was waiting for a load miss to resolve from a remote chip."
  },
  {
    "EventCode": "0x2C01E",
    "EventName": "PM_DISP_STALL_BR_MPRED_IC_L3",
    "BriefDescription": "Cycles when dispatch was stalled while the instruction was fetched from the local L3 after suffering a branch mispredict."
  },
  {
    "EventCode": "0x2D010",
    "EventName": "PM_LSU_ST1_FIN",
    "BriefDescription": "LSU Finished an internal operation in ST1 port."
  },
  {
    "EventCode": "0x10016",
    "EventName": "PM_VSU0_ISSUE",
    "BriefDescription": "VSU instruction issued to VSU pipe 0."
  },
  {
    "EventCode": "0x2D012",
    "EventName": "PM_VSU1_ISSUE",
    "BriefDescription": "VSU instruction issued to VSU pipe 1."
<<<<<<< HEAD
=======
  },
  {
    "EventCode": "0x2505C",
    "EventName": "PM_VSU_ISSUE",
    "BriefDescription": "At least one VSU instruction was issued to one of the VSU pipes. Up to 4 per cycle. Includes fixed point operations."
  },
  {
    "EventCode": "0x4001C",
    "EventName": "PM_VSU_FIN",
    "BriefDescription": "VSU instruction finished."
>>>>>>> 98817289
  },
  {
    "EventCode": "0x2D018",
    "EventName": "PM_EXEC_STALL_VSU",
    "BriefDescription": "Cycles in which the oldest instruction in the pipeline was executing in the VSU (includes FXU, VSU, CRU)."
  },
  {
    "EventCode": "0x2D01A",
    "EventName": "PM_DISP_STALL_IC_MISS",
    "BriefDescription": "Cycles when dispatch was stalled for this thread due to an instruction cache miss."
  },
  {
    "EventCode": "0x2D01C",
    "EventName": "PM_CMPL_STALL_STCX",
    "BriefDescription": "Cycles in which the oldest instruction in the pipeline was a stcx waiting for resolution from the nest before completing."
  },
  {
<<<<<<< HEAD
    "EventCode": "0x2E01E",
    "EventName": "PM_EXEC_STALL_NTC_FLUSH",
    "BriefDescription": "Cycles in which the oldest instruction in the pipeline was executing in any unit before it was flushed. Note that if the flush of the oldest instruction happens after finish, the cycles from dispatch to issue will be included in PM_DISP_STALL and the cycles from issue to finish will be included in PM_EXEC_STALL and its corresponding children. This event will also count cycles when the previous next-to-finish (NTF) instruction is still completing and the new NTF instruction is stalled at dispatch."
=======
    "EventCode": "0x2E018",
    "EventName": "PM_DISP_STALL_FETCH",
    "BriefDescription": "Cycles when dispatch was stalled for this thread because Fetch was being held."
  },
  {
    "EventCode": "0x2E01A",
    "EventName": "PM_DISP_STALL_HELD_XVFC_MAPPER_CYC",
    "BriefDescription": "Cycles in which the next-to-complete (NTC) instruction is held at dispatch because the XVFC mapper/SRB was full."
  },
  {
    "EventCode": "0x2E01C",
    "EventName": "PM_EXEC_STALL_TLBIE",
    "BriefDescription": "Cycles in which the oldest instruction in the pipeline was a TLBIE instruction executing in the Load Store Unit."
>>>>>>> 98817289
  },
  {
    "EventCode": "0x2E01E",
    "EventName": "PM_EXEC_STALL_NTC_FLUSH",
    "BriefDescription": "Cycles in which the oldest instruction in the pipeline was executing in any unit before it was flushed. Note that if the flush of the oldest instruction happens after finish, the cycles from dispatch to issue will be included in PM_DISP_STALL and the cycles from issue to finish will be included in PM_EXEC_STALL and its corresponding children. This event will also count cycles when the previous next-to-finish (NTF) instruction is still completing and the new NTF instruction is stalled at dispatch."
  },
  {
    "EventCode": "0x2405A",
    "EventName": "PM_NTC_FIN",
    "BriefDescription": "Cycles in which the oldest instruction in the pipeline (NTC) finishes. Note that instructions can finish out of order, therefore not all the instructions that finish have a Next-to-complete status."
  },
  {
<<<<<<< HEAD
    "EventCode": "0x201E2",
    "EventName": "PM_MRK_LD_MISS_L1",
    "BriefDescription": "Marked demand data load miss counted at finish time."
=======
    "EventCode": "0x20066",
    "EventName": "PM_DISP_HELD_OTHER_CYC",
    "BriefDescription": "Cycles dispatch is held for any other reason."
  },
  {
    "EventCode": "0x2006A",
    "EventName": "PM_DISP_HELD_STF_MAPPER_CYC",
    "BriefDescription": "Cycles dispatch is held because the STF mapper/SRB was full. Includes GPR (count, link, tar), VSR, VMR, FPR."
>>>>>>> 98817289
  },
  {
    "EventCode": "0x30004",
    "EventName": "PM_DISP_STALL_FLUSH",
    "BriefDescription": "Cycles when dispatch was stalled because of a flush that happened to an instruction(s) that was not yet next-to-complete (NTC). PM_EXEC_STALL_NTC_FLUSH only includes instructions that were flushed after becoming NTC."
  },
  {
    "EventCode": "0x30008",
    "EventName": "PM_EXEC_STALL",
    "BriefDescription": "Cycles in which the oldest instruction in the pipeline was waiting to finish in one of the execution units (BRU, LSU, VSU). Only cycles between issue and finish are counted in this category."
  },
  {
    "EventCode": "0x30014",
    "EventName": "PM_EXEC_STALL_STORE",
    "BriefDescription": "Cycles in which the oldest instruction in the pipeline was a store instruction executing in the Load Store Unit."
  },
  {
    "EventCode": "0x30016",
    "EventName": "PM_EXEC_STALL_DERAT_DTLB_MISS",
    "BriefDescription": "Cycles in which the oldest instruction in the pipeline suffered a TLB miss and waited for it resolve."
  },
  {
    "EventCode": "0x30018",
    "EventName": "PM_DISP_STALL_HELD_SCOREBOARD_CYC",
    "BriefDescription": "Cycles in which the next-to-complete (NTC) instruction is held at dispatch while waiting on the Scoreboard. This event combines VSCR and FPSCR together."
  },
  {
    "EventCode": "0x3001A",
    "EventName": "PM_LSU_ST2_FIN",
    "BriefDescription": "LSU Finished an internal operation in ST2 port."
  },
  {
    "EventCode": "0x30026",
    "EventName": "PM_EXEC_STALL_STORE_MISS",
    "BriefDescription": "Cycles in which the oldest instruction in the pipeline was a store whose cache line was not resident in the L1 and was waiting for allocation of the missing line into the L1."
  },
  {
    "EventCode": "0x30028",
    "EventName": "PM_CMPL_STALL_MEM_ECC",
    "BriefDescription": "Cycles in which the oldest instruction in the pipeline was waiting for the non-speculative finish of either a STCX waiting for its result or a load waiting for non-critical sectors of data and ECC."
  },
  {
    "EventCode": "0x30036",
    "EventName": "PM_EXEC_STALL_SIMPLE_FX",
    "BriefDescription": "Cycles in which the oldest instruction in the pipeline was a simple fixed point instruction executing in the Load Store Unit."
  },
  {
    "EventCode": "0x30038",
    "EventName": "PM_EXEC_STALL_DMISS_LMEM",
    "BriefDescription": "Cycles in which the oldest instruction in the pipeline was waiting for a load miss to resolve from the local memory, local OpenCAPI cache, or local OpenCAPI memory."
  },
  {
    "EventCode": "0x3003A",
    "EventName": "PM_CMPL_STALL_EXCEPTION",
    "BriefDescription": "Cycles in which the oldest instruction in the pipeline was not allowed to complete because it was interrupted by ANY exception, which has to be serviced before the instruction can complete."
  },
  {
    "EventCode": "0x3F044",
    "EventName": "PM_VSU2_ISSUE",
    "BriefDescription": "VSU instruction issued to VSU pipe 2."
  },
  {
    "EventCode": "0x30058",
    "EventName": "PM_TLBIE_FIN",
    "BriefDescription": "TLBIE instruction finished in the LSU. Two TLBIEs can finish each cycle. All will be counted."
<<<<<<< HEAD
=======
  },
  {
    "EventCode": "0x34054",
    "EventName": "PM_EXEC_STALL_DMISS_L2L3_NOCONFLICT",
    "BriefDescription": "Cycles in which the oldest instruction in the pipeline was waiting for a load miss to resolve from the local L2 or local L3, without a dispatch conflict."
  },
  {
    "EventCode": "0x34056",
    "EventName": "PM_EXEC_STALL_LOAD_FINISH",
    "BriefDescription": "Cycles in which the oldest instruction in the pipeline was finishing a load after its data was reloaded from a data source beyond the local L1; cycles in which the LSU was processing an L1-hit; cycles in which the next-to-finish (NTF) instruction merged with another load in the LMQ; cycles in which the NTF instruction is waiting for a data reload for a load miss, but the data comes back with a non-NTF instruction."
  },
  {
    "EventCode": "0x34058",
    "EventName": "PM_DISP_STALL_BR_MPRED_ICMISS",
    "BriefDescription": "Cycles when dispatch was stalled after a mispredicted branch resulted in an instruction cache miss."
  },
  {
    "EventCode": "0x3D05C",
    "EventName": "PM_DISP_STALL_HELD_RENAME_CYC",
    "BriefDescription": "Cycles in which the next-to-complete (NTC) instruction is held at dispatch because the mapper/SRB was full. Includes GPR (count, link, tar), VSR, VMR, FPR and XVFC."
  },
  {
    "EventCode": "0x3E052",
    "EventName": "PM_DISP_STALL_IC_L3",
    "BriefDescription": "Cycles when dispatch was stalled while the instruction was fetched from the local L3."
  },
  {
    "EventCode": "0x30060",
    "EventName": "PM_DISP_HELD_XVFC_MAPPER_CYC",
    "BriefDescription": "Cycles dispatch is held because the XVFC mapper/SRB was full."
>>>>>>> 98817289
  },
  {
    "EventCode": "0x30066",
    "EventName": "PM_LSU_FIN",
    "BriefDescription": "LSU Finished an internal operation (up to 4 per cycle)."
  },
  {
    "EventCode": "0x40004",
    "EventName": "PM_FXU_ISSUE",
    "BriefDescription": "A fixed point instruction was issued to the VSU."
  },
  {
    "EventCode": "0x40008",
    "EventName": "PM_NTC_ALL_FIN",
    "BriefDescription": "Cycles in which both instructions in the ICT entry pair show as finished. These are the cycles between finish and completion for the oldest pair of instructions in the pipeline."
  },
  {
    "EventCode": "0x4C010",
    "EventName": "PM_DISP_STALL_BR_MPRED_IC_L3MISS",
    "BriefDescription": "Cycles when dispatch was stalled while the instruction was fetched from sources beyond the local L3 after suffering a mispredicted branch."
  },
  {
    "EventCode": "0x4C012",
    "EventName": "PM_EXEC_STALL_DERAT_ONLY_MISS",
    "BriefDescription": "Cycles in which the oldest instruction in the pipeline suffered an ERAT miss and waited for it resolve."
  },
  {
    "EventCode": "0x4C016",
    "EventName": "PM_EXEC_STALL_DMISS_L2L3_CONFLICT",
    "BriefDescription": "Cycles in which the oldest instruction in the pipeline was waiting for a load miss to resolve from the local L2 or local L3, with a dispatch conflict."
  },
  {
    "EventCode": "0x4C018",
    "EventName": "PM_CMPL_STALL",
    "BriefDescription": "Cycles in which the oldest instruction in the pipeline cannot complete because the thread was blocked for any reason."
  },
  {
    "EventCode": "0x4C01A",
    "EventName": "PM_EXEC_STALL_DMISS_OFF_NODE",
    "BriefDescription": "Cycles in which the oldest instruction in the pipeline was waiting for a load miss to resolve from a distant chip."
  },
  {
    "EventCode": "0x4C01E",
    "EventName": "PM_LSU_ST3_FIN",
    "BriefDescription": "LSU Finished an internal operation in ST3 port."
  },
  {
    "EventCode": "0x4D014",
    "EventName": "PM_EXEC_STALL_LOAD",
    "BriefDescription": "Cycles in which the oldest instruction in the pipeline was a load instruction executing in the Load Store Unit."
  },
  {
    "EventCode": "0x4D016",
    "EventName": "PM_EXEC_STALL_PTESYNC",
    "BriefDescription": "Cycles in which the oldest instruction in the pipeline was a PTESYNC instruction executing in the Load Store Unit."
  },
  {
    "EventCode": "0x4D018",
    "EventName": "PM_EXEC_STALL_BRU",
    "BriefDescription": "Cycles in which the oldest instruction in the pipeline was executing in the Branch unit."
  },
  {
    "EventCode": "0x4D01A",
    "EventName": "PM_CMPL_STALL_HWSYNC",
    "BriefDescription": "Cycles in which the oldest instruction in the pipeline was a hwsync waiting for response from L2 before completing."
  },
  {
    "EventCode": "0x4D01C",
    "EventName": "PM_EXEC_STALL_TLBIEL",
    "BriefDescription": "Cycles in which the oldest instruction in the pipeline was a TLBIEL instruction executing in the Load Store Unit. TLBIEL instructions have lower overhead than TLBIE instructions because they don't get set to the nest."
  },
  {
    "EventCode": "0x4D01E",
    "EventName": "PM_DISP_STALL_BR_MPRED",
    "BriefDescription": "Cycles when dispatch was stalled for this thread due to a mispredicted branch."
  },
  {
    "EventCode": "0x4E010",
    "EventName": "PM_DISP_STALL_IC_L3MISS",
    "BriefDescription": "Cycles when dispatch was stalled while the instruction was fetched from any source beyond the local L3."
  },
  {
    "EventCode": "0x4E012",
    "EventName": "PM_EXEC_STALL_UNKNOWN",
    "BriefDescription": "Cycles in which the oldest instruction in the pipeline completed without an ntf_type pulse. The ntf_pulse was missed by the ISU because the next-to-finish (NTF) instruction finishes and completions came too close together."
<<<<<<< HEAD
=======
  },
  {
    "EventCode": "0x4E01A",
    "EventName": "PM_DISP_STALL_HELD_CYC",
    "BriefDescription": "Cycles in which the next-to-complete (NTC) instruction is held at dispatch for any reason."
>>>>>>> 98817289
  },
  {
    "EventCode": "0x4D020",
    "EventName": "PM_VSU3_ISSUE",
    "BriefDescription": "VSU instruction was issued to VSU pipe 3."
  },
  {
    "EventCode": "0x4003C",
    "EventName": "PM_DISP_STALL_HELD_SYNC_CYC",
    "BriefDescription": "Cycles in which the next-to-complete (NTC) instruction is held at dispatch because of a synchronizing instruction that requires the ICT to be empty before dispatch."
  },
  {
    "EventCode": "0x45058",
    "EventName": "PM_IC_MISS_CMPL",
    "BriefDescription": "Non-speculative instruction cache miss, counted at completion."
<<<<<<< HEAD
=======
  },
  {
    "EventCode": "0x40060",
    "EventName": "PM_DISP_HELD_SCOREBOARD_CYC",
    "BriefDescription": "Cycles dispatch is held while waiting on the Scoreboard. This event combines VSCR and FPSCR together."
>>>>>>> 98817289
  },
  {
    "EventCode": "0x40062",
    "EventName": "PM_DISP_HELD_RENAME_CYC",
    "BriefDescription": "Cycles dispatch is held because the mapper/SRB was full. Includes GPR (count, link, tar), VSR, VMR, FPR and XVFC."
  },
  {
    "EventCode": "0x400F2",
    "EventName": "PM_1PLUS_PPC_DISP",
    "BriefDescription": "Cycles at least one Instr Dispatched."
  },
  {
    "EventCode": "0x400F8",
    "EventName": "PM_FLUSH",
    "BriefDescription": "Flush (any type)."
  }
]<|MERGE_RESOLUTION|>--- conflicted
+++ resolved
@@ -1,10 +1,5 @@
 [
   {
-<<<<<<< HEAD
-    "EventCode": "0x100FE",
-    "EventName": "PM_INST_CMPL",
-    "BriefDescription": "PowerPC instruction completed."
-=======
     "EventCode": "0x10004",
     "EventName": "PM_EXEC_STALL_TRANSLATION",
     "BriefDescription": "Cycles in which the oldest instruction in the pipeline suffered a TLB miss or ERAT miss and waited for it to resolve."
@@ -13,7 +8,6 @@
     "EventCode": "0x10006",
     "EventName": "PM_DISP_STALL_HELD_OTHER_CYC",
     "BriefDescription": "Cycles in which the next-to-complete (NTC) instruction is held at dispatch for any other reason."
->>>>>>> 98817289
   },
   {
     "EventCode": "0x1000C",
@@ -184,8 +178,6 @@
     "EventCode": "0x2D012",
     "EventName": "PM_VSU1_ISSUE",
     "BriefDescription": "VSU instruction issued to VSU pipe 1."
-<<<<<<< HEAD
-=======
   },
   {
     "EventCode": "0x2505C",
@@ -196,7 +188,6 @@
     "EventCode": "0x4001C",
     "EventName": "PM_VSU_FIN",
     "BriefDescription": "VSU instruction finished."
->>>>>>> 98817289
   },
   {
     "EventCode": "0x2D018",
@@ -214,30 +205,24 @@
     "BriefDescription": "Cycles in which the oldest instruction in the pipeline was a stcx waiting for resolution from the nest before completing."
   },
   {
-<<<<<<< HEAD
+    "EventCode": "0x2E018",
+    "EventName": "PM_DISP_STALL_FETCH",
+    "BriefDescription": "Cycles when dispatch was stalled for this thread because Fetch was being held."
+  },
+  {
+    "EventCode": "0x2E01A",
+    "EventName": "PM_DISP_STALL_HELD_XVFC_MAPPER_CYC",
+    "BriefDescription": "Cycles in which the next-to-complete (NTC) instruction is held at dispatch because the XVFC mapper/SRB was full."
+  },
+  {
+    "EventCode": "0x2E01C",
+    "EventName": "PM_EXEC_STALL_TLBIE",
+    "BriefDescription": "Cycles in which the oldest instruction in the pipeline was a TLBIE instruction executing in the Load Store Unit."
+  },
+  {
     "EventCode": "0x2E01E",
     "EventName": "PM_EXEC_STALL_NTC_FLUSH",
     "BriefDescription": "Cycles in which the oldest instruction in the pipeline was executing in any unit before it was flushed. Note that if the flush of the oldest instruction happens after finish, the cycles from dispatch to issue will be included in PM_DISP_STALL and the cycles from issue to finish will be included in PM_EXEC_STALL and its corresponding children. This event will also count cycles when the previous next-to-finish (NTF) instruction is still completing and the new NTF instruction is stalled at dispatch."
-=======
-    "EventCode": "0x2E018",
-    "EventName": "PM_DISP_STALL_FETCH",
-    "BriefDescription": "Cycles when dispatch was stalled for this thread because Fetch was being held."
-  },
-  {
-    "EventCode": "0x2E01A",
-    "EventName": "PM_DISP_STALL_HELD_XVFC_MAPPER_CYC",
-    "BriefDescription": "Cycles in which the next-to-complete (NTC) instruction is held at dispatch because the XVFC mapper/SRB was full."
-  },
-  {
-    "EventCode": "0x2E01C",
-    "EventName": "PM_EXEC_STALL_TLBIE",
-    "BriefDescription": "Cycles in which the oldest instruction in the pipeline was a TLBIE instruction executing in the Load Store Unit."
->>>>>>> 98817289
-  },
-  {
-    "EventCode": "0x2E01E",
-    "EventName": "PM_EXEC_STALL_NTC_FLUSH",
-    "BriefDescription": "Cycles in which the oldest instruction in the pipeline was executing in any unit before it was flushed. Note that if the flush of the oldest instruction happens after finish, the cycles from dispatch to issue will be included in PM_DISP_STALL and the cycles from issue to finish will be included in PM_EXEC_STALL and its corresponding children. This event will also count cycles when the previous next-to-finish (NTF) instruction is still completing and the new NTF instruction is stalled at dispatch."
   },
   {
     "EventCode": "0x2405A",
@@ -245,11 +230,6 @@
     "BriefDescription": "Cycles in which the oldest instruction in the pipeline (NTC) finishes. Note that instructions can finish out of order, therefore not all the instructions that finish have a Next-to-complete status."
   },
   {
-<<<<<<< HEAD
-    "EventCode": "0x201E2",
-    "EventName": "PM_MRK_LD_MISS_L1",
-    "BriefDescription": "Marked demand data load miss counted at finish time."
-=======
     "EventCode": "0x20066",
     "EventName": "PM_DISP_HELD_OTHER_CYC",
     "BriefDescription": "Cycles dispatch is held for any other reason."
@@ -258,7 +238,6 @@
     "EventCode": "0x2006A",
     "EventName": "PM_DISP_HELD_STF_MAPPER_CYC",
     "BriefDescription": "Cycles dispatch is held because the STF mapper/SRB was full. Includes GPR (count, link, tar), VSR, VMR, FPR."
->>>>>>> 98817289
   },
   {
     "EventCode": "0x30004",
@@ -324,8 +303,6 @@
     "EventCode": "0x30058",
     "EventName": "PM_TLBIE_FIN",
     "BriefDescription": "TLBIE instruction finished in the LSU. Two TLBIEs can finish each cycle. All will be counted."
-<<<<<<< HEAD
-=======
   },
   {
     "EventCode": "0x34054",
@@ -356,7 +333,6 @@
     "EventCode": "0x30060",
     "EventName": "PM_DISP_HELD_XVFC_MAPPER_CYC",
     "BriefDescription": "Cycles dispatch is held because the XVFC mapper/SRB was full."
->>>>>>> 98817289
   },
   {
     "EventCode": "0x30066",
@@ -442,14 +418,11 @@
     "EventCode": "0x4E012",
     "EventName": "PM_EXEC_STALL_UNKNOWN",
     "BriefDescription": "Cycles in which the oldest instruction in the pipeline completed without an ntf_type pulse. The ntf_pulse was missed by the ISU because the next-to-finish (NTF) instruction finishes and completions came too close together."
-<<<<<<< HEAD
-=======
   },
   {
     "EventCode": "0x4E01A",
     "EventName": "PM_DISP_STALL_HELD_CYC",
     "BriefDescription": "Cycles in which the next-to-complete (NTC) instruction is held at dispatch for any reason."
->>>>>>> 98817289
   },
   {
     "EventCode": "0x4D020",
@@ -465,14 +438,11 @@
     "EventCode": "0x45058",
     "EventName": "PM_IC_MISS_CMPL",
     "BriefDescription": "Non-speculative instruction cache miss, counted at completion."
-<<<<<<< HEAD
-=======
   },
   {
     "EventCode": "0x40060",
     "EventName": "PM_DISP_HELD_SCOREBOARD_CYC",
     "BriefDescription": "Cycles dispatch is held while waiting on the Scoreboard. This event combines VSCR and FPSCR together."
->>>>>>> 98817289
   },
   {
     "EventCode": "0x40062",
