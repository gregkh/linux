--- conflicted
+++ resolved
@@ -1105,19 +1105,10 @@
 
 const struct pmu_metrics_table *pmu_metrics_table__find(void)
 {
-<<<<<<< HEAD
-        const struct pmu_events_map *map = map_for_pmu(pmu);
-
-        if (!map)
-                return NULL;
-
-	return &map->metric_table;
-=======
         struct perf_cpu cpu = {-1};
         const struct pmu_events_map *map = map_for_cpu(cpu);
 
         return map ? &map->metric_table : NULL;
->>>>>>> 4e3ac415
 }
 
 const struct pmu_events_table *find_core_events_table(const char *arch, const char *cpuid)
