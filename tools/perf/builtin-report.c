--- conflicted
+++ resolved
@@ -575,8 +575,6 @@
 		hists__fprintf_nr_sample_events(hists, rep, evname, stdout);
 
 		if (rep->total_cycles_mode) {
-<<<<<<< HEAD
-=======
 			char *buf;
 
 			if (!annotation_br_cntr_abbr_list(&buf, pos, true)) {
@@ -584,7 +582,6 @@
 				fprintf(stdout, "#\n");
 				free(buf);
 			}
->>>>>>> a6ad5510
 			report__browse_block_hists(&rep->block_reports[i - 1].hist,
 						   rep->min_percent, pos, NULL);
 			continue;
@@ -1486,11 +1483,7 @@
 	 */
 	symbol_conf.keep_exited_threads = true;
 
-<<<<<<< HEAD
-	annotation_options__init(&annotate_opts);
-=======
 	annotation_options__init();
->>>>>>> a6ad5510
 
 	ret = perf_config(report__config, &report);
 	if (ret)
@@ -1524,11 +1517,7 @@
 			return -ENOMEM;
 	}
 
-<<<<<<< HEAD
-	if (annotate_check_args(&annotate_opts) < 0) {
-=======
 	if (annotate_check_args() < 0) {
->>>>>>> a6ad5510
 		ret = -EINVAL;
 		goto exit;
 	}
@@ -1800,11 +1789,7 @@
 			 */
 			symbol_conf.priv_size += sizeof(u32);
 		}
-<<<<<<< HEAD
-		annotation_config__init(&annotate_opts);
-=======
 		annotation_config__init();
->>>>>>> a6ad5510
 	}
 
 	if (symbol__init(&session->header.env) < 0)
@@ -1860,11 +1845,7 @@
 	zstd_fini(&(session->zstd_data));
 	perf_session__delete(session);
 exit:
-<<<<<<< HEAD
-	annotation_options__exit(&annotate_opts);
-=======
 	annotation_options__exit();
->>>>>>> a6ad5510
 	free(sort_order_help);
 	free(field_order_help);
 	return ret;
