// SPDX-License-Identifier: GPL-2.0
#include <linux/list.h>
#include <linux/compiler.h>
#include <linux/string.h>
#include <linux/zalloc.h>
#include <linux/ctype.h>
#include <sys/types.h>
#include <fcntl.h>
#include <sys/stat.h>
#include <unistd.h>
#include <stdio.h>
#include <stdbool.h>
#include <dirent.h>
#include <api/fs/fs.h>
#include <locale.h>
#include <fnmatch.h>
#include <math.h>
#include "debug.h"
#include "evsel.h"
#include "pmu.h"
#include "pmus.h"
#include <util/pmu-bison.h>
#include <util/pmu-flex.h>
#include "parse-events.h"
#include "print-events.h"
#include "header.h"
#include "string2.h"
#include "strbuf.h"
#include "fncache.h"
#include "util/evsel_config.h"
#include <regex.h>
<<<<<<< HEAD

struct perf_pmu perf_pmu__fake = {
	.name = "fake",
};
=======
>>>>>>> a6ad5510

#define UNIT_MAX_LEN	31 /* max length for event unit name */

enum event_source {
	/* An event loaded from /sys/devices/<pmu>/events. */
	EVENT_SRC_SYSFS,
	/* An event loaded from a CPUID matched json file. */
	EVENT_SRC_CPU_JSON,
	/*
	 * An event loaded from a /sys/devices/<pmu>/identifier matched json
	 * file.
	 */
	EVENT_SRC_SYS_JSON,
};

/**
 * struct perf_pmu_alias - An event either read from sysfs or builtin in
 * pmu-events.c, created by parsing the pmu-events json files.
 */
struct perf_pmu_alias {
	/** @name: Name of the event like "mem-loads". */
	char *name;
	/** @desc: Optional short description of the event. */
	char *desc;
	/** @long_desc: Optional long description. */
	char *long_desc;
	/**
	 * @topic: Optional topic such as cache or pipeline, particularly for
	 * json events.
	 */
	char *topic;
	/** @terms: Owned list of the original parsed parameters. */
	struct parse_events_terms terms;
	/** @list: List element of struct perf_pmu aliases. */
	struct list_head list;
	/**
	 * @pmu_name: The name copied from the json struct pmu_event. This can
	 * differ from the PMU name as it won't have suffixes.
	 */
	char *pmu_name;
	/** @unit: Units for the event, such as bytes or cache lines. */
	char unit[UNIT_MAX_LEN+1];
	/** @scale: Value to scale read counter values by. */
	double scale;
	/**
	 * @per_pkg: Does the file
	 * <sysfs>/bus/event_source/devices/<pmu_name>/events/<name>.per-pkg or
	 * equivalent json value exist and have the value 1.
	 */
	bool per_pkg;
	/**
	 * @snapshot: Does the file
	 * <sysfs>/bus/event_source/devices/<pmu_name>/events/<name>.snapshot
	 * exist and have the value 1.
	 */
	bool snapshot;
	/**
	 * @deprecated: Is the event hidden and so not shown in perf list by
	 * default.
	 */
	bool deprecated;
	/** @from_sysfs: Was the alias from sysfs or a json event? */
	bool from_sysfs;
	/** @info_loaded: Have the scale, unit and other values been read from disk? */
	bool info_loaded;
};

/**
 * struct perf_pmu_format - Values from a format file read from
 * <sysfs>/devices/cpu/format/ held in struct perf_pmu.
 *
 * For example, the contents of <sysfs>/devices/cpu/format/event may be
 * "config:0-7" and will be represented here as name="event",
 * value=PERF_PMU_FORMAT_VALUE_CONFIG and bits 0 to 7 will be set.
 */
struct perf_pmu_format {
	/** @list: Element on list within struct perf_pmu. */
	struct list_head list;
	/** @bits: Which config bits are set by this format value. */
	DECLARE_BITMAP(bits, PERF_PMU_FORMAT_BITS);
	/** @name: The modifier/file name. */
	char *name;
	/**
	 * @value : Which config value the format relates to. Supported values
	 * are from PERF_PMU_FORMAT_VALUE_CONFIG to
	 * PERF_PMU_FORMAT_VALUE_CONFIG_END.
	 */
	u16 value;
	/** @loaded: Has the contents been loaded/parsed. */
	bool loaded;
};

static int pmu_aliases_parse(struct perf_pmu *pmu);

static struct perf_pmu_format *perf_pmu__new_format(struct list_head *list, char *name)
{
	struct perf_pmu_format *format;

	format = zalloc(sizeof(*format));
	if (!format)
		return NULL;

	format->name = strdup(name);
	if (!format->name) {
		free(format);
		return NULL;
	}
	list_add_tail(&format->list, list);
	return format;
}

/* Called at the end of parsing a format. */
void perf_pmu_format__set_value(void *vformat, int config, unsigned long *bits)
{
	struct perf_pmu_format *format = vformat;

	format->value = config;
	memcpy(format->bits, bits, sizeof(format->bits));
}

static void __perf_pmu_format__load(struct perf_pmu_format *format, FILE *file)
{
	void *scanner;
	int ret;

	ret = perf_pmu_lex_init(&scanner);
	if (ret)
		return;

	perf_pmu_set_in(file, scanner);
	ret = perf_pmu_parse(format, scanner);
	perf_pmu_lex_destroy(scanner);
	format->loaded = true;
}

static void perf_pmu_format__load(const struct perf_pmu *pmu, struct perf_pmu_format *format)
{
	char path[PATH_MAX];
	FILE *file = NULL;

	if (format->loaded)
		return;

	if (!perf_pmu__pathname_scnprintf(path, sizeof(path), pmu->name, "format"))
		return;

	assert(strlen(path) + strlen(format->name) + 2 < sizeof(path));
	strcat(path, "/");
	strcat(path, format->name);

	file = fopen(path, "r");
	if (!file)
		return;
	__perf_pmu_format__load(format, file);
	fclose(file);
}

/*
 * Parse & process all the sysfs attributes located under
 * the directory specified in 'dir' parameter.
 */
static int perf_pmu__format_parse(struct perf_pmu *pmu, int dirfd, bool eager_load)
{
	struct dirent *evt_ent;
	DIR *format_dir;
	int ret = 0;

	format_dir = fdopendir(dirfd);
	if (!format_dir)
		return -EINVAL;

	while ((evt_ent = readdir(format_dir)) != NULL) {
		struct perf_pmu_format *format;
		char *name = evt_ent->d_name;

		if (!strcmp(name, ".") || !strcmp(name, ".."))
			continue;

		format = perf_pmu__new_format(&pmu->format, name);
		if (!format) {
			ret = -ENOMEM;
			break;
		}

		if (eager_load) {
			FILE *file;
			int fd = openat(dirfd, name, O_RDONLY);

			if (fd < 0) {
				ret = -errno;
				break;
			}
			file = fdopen(fd, "r");
			if (!file) {
				close(fd);
				break;
			}
			__perf_pmu_format__load(format, file);
			fclose(file);
		}
	}

	closedir(format_dir);
	return ret;
}

/*
 * Reading/parsing the default pmu format definition, which should be
 * located at:
 * /sys/bus/event_source/devices/<dev>/format as sysfs group attributes.
 */
static int pmu_format(struct perf_pmu *pmu, int dirfd, const char *name, bool eager_load)
{
	int fd;

	fd = perf_pmu__pathname_fd(dirfd, name, "format", O_DIRECTORY);
	if (fd < 0)
		return 0;

	/* it'll close the fd */
	if (perf_pmu__format_parse(pmu, fd, eager_load))
		return -1;

	return 0;
}

int perf_pmu__convert_scale(const char *scale, char **end, double *sval)
{
	char *lc;
	int ret = 0;

	/*
	 * save current locale
	 */
	lc = setlocale(LC_NUMERIC, NULL);

	/*
	 * The lc string may be allocated in static storage,
	 * so get a dynamic copy to make it survive setlocale
	 * call below.
	 */
	lc = strdup(lc);
	if (!lc) {
		ret = -ENOMEM;
		goto out;
	}

	/*
	 * force to C locale to ensure kernel
	 * scale string is converted correctly.
	 * kernel uses default C locale.
	 */
	setlocale(LC_NUMERIC, "C");

	*sval = strtod(scale, end);

out:
	/* restore locale */
	setlocale(LC_NUMERIC, lc);
	free(lc);
	return ret;
}

static int perf_pmu__parse_scale(struct perf_pmu *pmu, struct perf_pmu_alias *alias)
{
	struct stat st;
	ssize_t sret;
	size_t len;
	char scale[128];
	int fd, ret = -1;
	char path[PATH_MAX];

	len = perf_pmu__event_source_devices_scnprintf(path, sizeof(path));
	if (!len)
		return 0;
	scnprintf(path + len, sizeof(path) - len, "%s/events/%s.scale", pmu->name, alias->name);

	fd = open(path, O_RDONLY);
	if (fd == -1)
		return -1;

	if (fstat(fd, &st) < 0)
		goto error;

	sret = read(fd, scale, sizeof(scale)-1);
	if (sret < 0)
		goto error;

	if (scale[sret - 1] == '\n')
		scale[sret - 1] = '\0';
	else
		scale[sret] = '\0';

	ret = perf_pmu__convert_scale(scale, NULL, &alias->scale);
error:
	close(fd);
	return ret;
}

static int perf_pmu__parse_unit(struct perf_pmu *pmu, struct perf_pmu_alias *alias)
{
	char path[PATH_MAX];
	size_t len;
	ssize_t sret;
	int fd;


	len = perf_pmu__event_source_devices_scnprintf(path, sizeof(path));
	if (!len)
		return 0;
	scnprintf(path + len, sizeof(path) - len, "%s/events/%s.unit", pmu->name, alias->name);

	fd = open(path, O_RDONLY);
	if (fd == -1)
		return -1;

	sret = read(fd, alias->unit, UNIT_MAX_LEN);
	if (sret < 0)
		goto error;

	close(fd);

	if (alias->unit[sret - 1] == '\n')
		alias->unit[sret - 1] = '\0';
	else
		alias->unit[sret] = '\0';

	return 0;
error:
	close(fd);
	alias->unit[0] = '\0';
	return -1;
}

static bool perf_pmu__parse_event_source_bool(const char *pmu_name, const char *event_name,
					      const char *suffix)
{
	char path[PATH_MAX];
	size_t len;
	int fd;

	len = perf_pmu__event_source_devices_scnprintf(path, sizeof(path));
	if (!len)
		return false;

	scnprintf(path + len, sizeof(path) - len, "%s/events/%s.%s", pmu_name, event_name, suffix);

	fd = open(path, O_RDONLY);
	if (fd == -1)
		return false;

#ifndef NDEBUG
	{
		char buf[8];

		len = read(fd, buf, sizeof(buf));
		assert(len == 1 || len == 2);
		assert(buf[0] == '1');
	}
#endif

	close(fd);
	return true;
}

static void perf_pmu__parse_per_pkg(struct perf_pmu *pmu, struct perf_pmu_alias *alias)
{
	alias->per_pkg = perf_pmu__parse_event_source_bool(pmu->name, alias->name, "per-pkg");
}

static void perf_pmu__parse_snapshot(struct perf_pmu *pmu, struct perf_pmu_alias *alias)
{
	alias->snapshot = perf_pmu__parse_event_source_bool(pmu->name, alias->name, "snapshot");
}

/* Delete an alias entry. */
static void perf_pmu_free_alias(struct perf_pmu_alias *newalias)
{
	zfree(&newalias->name);
	zfree(&newalias->desc);
	zfree(&newalias->long_desc);
	zfree(&newalias->topic);
	zfree(&newalias->pmu_name);
	parse_events_terms__exit(&newalias->terms);
	free(newalias);
}

static void perf_pmu__del_aliases(struct perf_pmu *pmu)
{
	struct perf_pmu_alias *alias, *tmp;

	list_for_each_entry_safe(alias, tmp, &pmu->aliases, list) {
		list_del(&alias->list);
		perf_pmu_free_alias(alias);
	}
}

static struct perf_pmu_alias *perf_pmu__find_alias(struct perf_pmu *pmu,
						   const char *name,
						   bool load)
{
	struct perf_pmu_alias *alias;

	if (load && !pmu->sysfs_aliases_loaded) {
		bool has_sysfs_event;
		char event_file_name[FILENAME_MAX + 8];

		/*
		 * Test if alias/event 'name' exists in the PMU's sysfs/events
		 * directory. If not skip parsing the sysfs aliases. Sysfs event
		 * name must be all lower or all upper case.
		 */
		scnprintf(event_file_name, sizeof(event_file_name), "events/%s", name);
		for (size_t i = 7, n = 7 + strlen(name); i < n; i++)
			event_file_name[i] = tolower(event_file_name[i]);

		has_sysfs_event = perf_pmu__file_exists(pmu, event_file_name);
		if (!has_sysfs_event) {
			for (size_t i = 7, n = 7 + strlen(name); i < n; i++)
				event_file_name[i] = toupper(event_file_name[i]);

			has_sysfs_event = perf_pmu__file_exists(pmu, event_file_name);
		}
		if (has_sysfs_event)
			pmu_aliases_parse(pmu);

	}
	list_for_each_entry(alias, &pmu->aliases, list) {
		if (!strcasecmp(alias->name, name))
			return alias;
	}
	return NULL;
}

static bool assign_str(const char *name, const char *field, char **old_str,
				const char *new_str)
{
	if (!*old_str && new_str) {
		*old_str = strdup(new_str);
		return true;
	}

	if (!new_str || !strcasecmp(*old_str, new_str))
		return false; /* Nothing to update. */

	pr_debug("alias %s differs in field '%s' ('%s' != '%s')\n",
		name, field, *old_str, new_str);
	zfree(old_str);
	*old_str = strdup(new_str);
	return true;
}

static void read_alias_info(struct perf_pmu *pmu, struct perf_pmu_alias *alias)
{
	if (!alias->from_sysfs || alias->info_loaded)
		return;

	/*
	 * load unit name and scale if available
	 */
	perf_pmu__parse_unit(pmu, alias);
	perf_pmu__parse_scale(pmu, alias);
	perf_pmu__parse_per_pkg(pmu, alias);
	perf_pmu__parse_snapshot(pmu, alias);
}

struct update_alias_data {
	struct perf_pmu *pmu;
	struct perf_pmu_alias *alias;
};

static int update_alias(const struct pmu_event *pe,
			const struct pmu_events_table *table __maybe_unused,
			void *vdata)
{
	struct update_alias_data *data = vdata;
	int ret = 0;

	read_alias_info(data->pmu, data->alias);
	assign_str(pe->name, "desc", &data->alias->desc, pe->desc);
	assign_str(pe->name, "long_desc", &data->alias->long_desc, pe->long_desc);
	assign_str(pe->name, "topic", &data->alias->topic, pe->topic);
	data->alias->per_pkg = pe->perpkg;
	if (pe->event) {
		parse_events_terms__exit(&data->alias->terms);
		ret = parse_events_terms(&data->alias->terms, pe->event, /*input=*/NULL);
	}
	if (!ret && pe->unit) {
		char *unit;

		ret = perf_pmu__convert_scale(pe->unit, &unit, &data->alias->scale);
		if (!ret)
			snprintf(data->alias->unit, sizeof(data->alias->unit), "%s", unit);
	}
	return ret;
}

static int perf_pmu__new_alias(struct perf_pmu *pmu, const char *name,
				const char *desc, const char *val, FILE *val_fd,
			        const struct pmu_event *pe, enum event_source src)
{
	struct perf_pmu_alias *alias;
	int ret;
	const char *long_desc = NULL, *topic = NULL, *unit = NULL, *pmu_name = NULL;
	bool deprecated = false, perpkg = false;

	if (perf_pmu__find_alias(pmu, name, /*load=*/ false)) {
		/* Alias was already created/loaded. */
		return 0;
	}

	if (pe) {
		long_desc = pe->long_desc;
		topic = pe->topic;
		unit = pe->unit;
		perpkg = pe->perpkg;
		deprecated = pe->deprecated;
		if (pe->pmu && strcmp(pe->pmu, "default_core"))
			pmu_name = pe->pmu;
	}

	alias = zalloc(sizeof(*alias));
	if (!alias)
		return -ENOMEM;

	parse_events_terms__init(&alias->terms);
	alias->scale = 1.0;
	alias->unit[0] = '\0';
	alias->per_pkg = perpkg;
	alias->snapshot = false;
	alias->deprecated = deprecated;

	ret = parse_events_terms(&alias->terms, val, val_fd);
	if (ret) {
		pr_err("Cannot parse alias %s: %d\n", val, ret);
		free(alias);
		return ret;
	}

	alias->name = strdup(name);
	alias->desc = desc ? strdup(desc) : NULL;
	alias->long_desc = long_desc ? strdup(long_desc) :
				desc ? strdup(desc) : NULL;
	alias->topic = topic ? strdup(topic) : NULL;
	alias->pmu_name = pmu_name ? strdup(pmu_name) : NULL;
	if (unit) {
		if (perf_pmu__convert_scale(unit, (char **)&unit, &alias->scale) < 0) {
			perf_pmu_free_alias(alias);
			return -1;
		}
		snprintf(alias->unit, sizeof(alias->unit), "%s", unit);
	}
	switch (src) {
	default:
	case EVENT_SRC_SYSFS:
		alias->from_sysfs = true;
		if (pmu->events_table) {
			/* Update an event from sysfs with json data. */
			struct update_alias_data data = {
				.pmu = pmu,
				.alias = alias,
			};
			if (pmu_events_table__find_event(pmu->events_table, pmu, name,
							 update_alias, &data) == 0)
				pmu->cpu_json_aliases++;
		}
		pmu->sysfs_aliases++;
		break;
	case  EVENT_SRC_CPU_JSON:
		pmu->cpu_json_aliases++;
		break;
	case  EVENT_SRC_SYS_JSON:
		pmu->sys_json_aliases++;
		break;

	}
	list_add_tail(&alias->list, &pmu->aliases);
	return 0;
}

static inline bool pmu_alias_info_file(const char *name)
{
	size_t len;

	len = strlen(name);
	if (len > 5 && !strcmp(name + len - 5, ".unit"))
		return true;
	if (len > 6 && !strcmp(name + len - 6, ".scale"))
		return true;
	if (len > 8 && !strcmp(name + len - 8, ".per-pkg"))
		return true;
	if (len > 9 && !strcmp(name + len - 9, ".snapshot"))
		return true;

	return false;
}

/*
 * Reading the pmu event aliases definition, which should be located at:
 * /sys/bus/event_source/devices/<dev>/events as sysfs group attributes.
 */
static int __pmu_aliases_parse(struct perf_pmu *pmu, int events_dir_fd)
{
	struct dirent *evt_ent;
	DIR *event_dir;

	event_dir = fdopendir(events_dir_fd);
	if (!event_dir)
		return -EINVAL;

	while ((evt_ent = readdir(event_dir))) {
		char *name = evt_ent->d_name;
		int fd;
		FILE *file;

		if (!strcmp(name, ".") || !strcmp(name, ".."))
			continue;

		/*
		 * skip info files parsed in perf_pmu__new_alias()
		 */
		if (pmu_alias_info_file(name))
			continue;

		fd = openat(events_dir_fd, name, O_RDONLY);
		if (fd == -1) {
			pr_debug("Cannot open %s\n", name);
			continue;
		}
		file = fdopen(fd, "r");
		if (!file) {
			close(fd);
			continue;
		}

		if (perf_pmu__new_alias(pmu, name, /*desc=*/ NULL,
					/*val=*/ NULL, file, /*pe=*/ NULL,
					EVENT_SRC_SYSFS) < 0)
			pr_debug("Cannot set up %s\n", name);
		fclose(file);
	}

	closedir(event_dir);
	pmu->sysfs_aliases_loaded = true;
	return 0;
}

static int pmu_aliases_parse(struct perf_pmu *pmu)
{
	char path[PATH_MAX];
	size_t len;
	int events_dir_fd, ret;

	if (pmu->sysfs_aliases_loaded)
		return 0;

	len = perf_pmu__event_source_devices_scnprintf(path, sizeof(path));
	if (!len)
		return 0;
	scnprintf(path + len, sizeof(path) - len, "%s/events", pmu->name);

	events_dir_fd = open(path, O_DIRECTORY);
	if (events_dir_fd == -1) {
		pmu->sysfs_aliases_loaded = true;
		return 0;
	}
	ret = __pmu_aliases_parse(pmu, events_dir_fd);
	close(events_dir_fd);
	return ret;
}

static int pmu_aliases_parse_eager(struct perf_pmu *pmu, int sysfs_fd)
{
	char path[FILENAME_MAX + 7];
	int ret, events_dir_fd;

	scnprintf(path, sizeof(path), "%s/events", pmu->name);
	events_dir_fd = openat(sysfs_fd, path, O_DIRECTORY, 0);
	if (events_dir_fd == -1) {
		pmu->sysfs_aliases_loaded = true;
		return 0;
	}
	ret = __pmu_aliases_parse(pmu, events_dir_fd);
	close(events_dir_fd);
	return ret;
}

static int pmu_alias_terms(struct perf_pmu_alias *alias, int err_loc, struct list_head *terms)
{
	struct parse_events_term *term, *cloned;
	struct parse_events_terms clone_terms;

	parse_events_terms__init(&clone_terms);
	list_for_each_entry(term, &alias->terms.terms, list) {
		int ret = parse_events_term__clone(&cloned, term);

		if (ret) {
			parse_events_terms__exit(&clone_terms);
			return ret;
		}
		/*
		 * Weak terms don't override command line options,
		 * which we don't want for implicit terms in aliases.
		 */
		cloned->weak = true;
		cloned->err_term = cloned->err_val = err_loc;
		list_add_tail(&cloned->list, &clone_terms.terms);
	}
	list_splice_init(&clone_terms.terms, terms);
	parse_events_terms__exit(&clone_terms);
	return 0;
}

/*
 * Uncore PMUs have a "cpumask" file under sysfs. CPU PMUs (e.g. on arm/arm64)
 * may have a "cpus" file.
 */
static struct perf_cpu_map *pmu_cpumask(int dirfd, const char *name, bool is_core)
{
	struct perf_cpu_map *cpus;
	const char *templates[] = {
		"cpumask",
		"cpus",
		NULL
	};
	const char **template;
	char pmu_name[PATH_MAX];
	struct perf_pmu pmu = {.name = pmu_name};
	FILE *file;

	strlcpy(pmu_name, name, sizeof(pmu_name));
	for (template = templates; *template; template++) {
		file = perf_pmu__open_file_at(&pmu, dirfd, *template);
		if (!file)
			continue;
		cpus = perf_cpu_map__read(file);
		fclose(file);
		if (cpus)
			return cpus;
	}

	/* Nothing found, for core PMUs assume this means all CPUs. */
	return is_core ? perf_cpu_map__get(cpu_map__online()) : NULL;
}

static bool pmu_is_uncore(int dirfd, const char *name)
{
	int fd;

	fd = perf_pmu__pathname_fd(dirfd, name, "cpumask", O_PATH);
	if (fd < 0)
		return false;

	close(fd);
	return true;
}

static char *pmu_id(const char *name)
{
	char path[PATH_MAX], *str;
	size_t len;

	perf_pmu__pathname_scnprintf(path, sizeof(path), name, "identifier");

	if (filename__read_str(path, &str, &len) < 0)
		return NULL;

	str[len - 1] = 0; /* remove line feed */

	return str;
}

/**
 * is_sysfs_pmu_core() - PMU CORE devices have different name other than cpu in
 *         sysfs on some platforms like ARM or Intel hybrid. Looking for
 *         possible the cpus file in sysfs files to identify whether this is a
 *         core device.
 * @name: The PMU name such as "cpu_atom".
 */
static int is_sysfs_pmu_core(const char *name)
{
	char path[PATH_MAX];

	if (!perf_pmu__pathname_scnprintf(path, sizeof(path), name, "cpus"))
		return 0;
	return file_available(path);
}

char *perf_pmu__getcpuid(struct perf_pmu *pmu)
{
	char *cpuid;
	static bool printed;

	cpuid = getenv("PERF_CPUID");
	if (cpuid)
		cpuid = strdup(cpuid);
	if (!cpuid)
		cpuid = get_cpuid_str(pmu);
	if (!cpuid)
		return NULL;

	if (!printed) {
		pr_debug("Using CPUID %s\n", cpuid);
		printed = true;
	}
	return cpuid;
}

__weak const struct pmu_metrics_table *pmu_metrics_table__find(void)
{
	return perf_pmu__find_metrics_table(NULL);
}

/**
 * Return the length of the PMU name not including the suffix for uncore PMUs.
 *
 * We want to deduplicate many similar uncore PMUs by stripping their suffixes,
 * but there are never going to be too many core PMUs and the suffixes might be
 * interesting. "arm_cortex_a53" vs "arm_cortex_a57" or "cpum_cf" for example.
 *
 * @skip_duplicate_pmus: False in verbose mode so all uncore PMUs are visible
 */
static size_t pmu_deduped_name_len(const struct perf_pmu *pmu, const char *name,
				   bool skip_duplicate_pmus)
{
	return skip_duplicate_pmus && !pmu->is_core
		? pmu_name_len_no_suffix(name)
		: strlen(name);
}

/**
 * perf_pmu__match_ignoring_suffix - Does the pmu_name match tok ignoring any
 *                                   trailing suffix? The Suffix must be in form
 *                                   tok_{digits}, or tok{digits}.
 * @pmu_name: The pmu_name with possible suffix.
 * @tok: The possible match to pmu_name without suffix.
 */
static bool perf_pmu__match_ignoring_suffix(const char *pmu_name, const char *tok)
{
	const char *p, *suffix;
	bool has_hex = false;

	if (strncmp(pmu_name, tok, strlen(tok)))
		return false;

	suffix = p = pmu_name + strlen(tok);
	if (*p == 0)
		return true;

	if (*p == '_') {
		++p;
		++suffix;
	}

	/* Ensure we end in a number */
	while (1) {
		if (!isxdigit(*p))
			return false;
		if (!has_hex)
			has_hex = !isdigit(*p);
		if (*(++p) == 0)
			break;
	}

	if (has_hex)
		return (p - suffix) > 2;

	return true;
}

/**
 * pmu_uncore_alias_match - does name match the PMU name?
 * @pmu_name: the json struct pmu_event name. This may lack a suffix (which
 *            matches) or be of the form "socket,pmuname" which will match
 *            "socketX_pmunameY".
 * @name: a real full PMU name as from sysfs.
 */
static bool pmu_uncore_alias_match(const char *pmu_name, const char *name)
{
	char *tmp = NULL, *tok, *str;
	bool res;

	if (strchr(pmu_name, ',') == NULL)
		return perf_pmu__match_ignoring_suffix(name, pmu_name);

	str = strdup(pmu_name);
	if (!str)
		return false;

	/*
	 * uncore alias may be from different PMU with common prefix
	 */
	tok = strtok_r(str, ",", &tmp);
	if (strncmp(pmu_name, tok, strlen(tok))) {
		res = false;
		goto out;
	}

	/*
	 * Match more complex aliases where the alias name is a comma-delimited
	 * list of tokens, orderly contained in the matching PMU name.
	 *
	 * Example: For alias "socket,pmuname" and PMU "socketX_pmunameY", we
	 *	    match "socket" in "socketX_pmunameY" and then "pmuname" in
	 *	    "pmunameY".
	 */
	while (1) {
		char *next_tok = strtok_r(NULL, ",", &tmp);

		name = strstr(name, tok);
		if (!name ||
		    (!next_tok && !perf_pmu__match_ignoring_suffix(name, tok))) {
			res = false;
			goto out;
		}
		if (!next_tok)
			break;
		tok = next_tok;
		name += strlen(tok);
	}

	res = true;
out:
	free(str);
	return res;
}

bool pmu_uncore_identifier_match(const char *compat, const char *id)
{
	regex_t re;
	regmatch_t pmatch[1];
	int match;

	if (regcomp(&re, compat, REG_EXTENDED) != 0) {
		/* Warn unable to generate match particular string. */
		pr_info("Invalid regular expression %s\n", compat);
		return false;
	}

	match = !regexec(&re, id, 1, pmatch, 0);
	if (match) {
		/* Ensure a full match. */
		match = pmatch[0].rm_so == 0 && (size_t)pmatch[0].rm_eo == strlen(id);
	}
	regfree(&re);

	return match;
}

static int pmu_add_cpu_aliases_map_callback(const struct pmu_event *pe,
					const struct pmu_events_table *table __maybe_unused,
					void *vdata)
{
	struct perf_pmu *pmu = vdata;

	perf_pmu__new_alias(pmu, pe->name, pe->desc, pe->event, /*val_fd=*/ NULL,
			    pe, EVENT_SRC_CPU_JSON);
	return 0;
}

/*
 * From the pmu_events_table, find the events that correspond to the given
 * PMU and add them to the list 'head'.
 */
void pmu_add_cpu_aliases_table(struct perf_pmu *pmu, const struct pmu_events_table *table)
{
	pmu_events_table__for_each_event(table, pmu, pmu_add_cpu_aliases_map_callback, pmu);
}

static void pmu_add_cpu_aliases(struct perf_pmu *pmu)
{
	if (!pmu->events_table)
		return;

	if (pmu->cpu_aliases_added)
		return;

	pmu_add_cpu_aliases_table(pmu, pmu->events_table);
	pmu->cpu_aliases_added = true;
}

static int pmu_add_sys_aliases_iter_fn(const struct pmu_event *pe,
				       const struct pmu_events_table *table __maybe_unused,
				       void *vdata)
{
	struct perf_pmu *pmu = vdata;

	if (!pe->compat || !pe->pmu)
		return 0;

	if (pmu_uncore_alias_match(pe->pmu, pmu->name) &&
	    pmu_uncore_identifier_match(pe->compat, pmu->id)) {
		perf_pmu__new_alias(pmu,
				pe->name,
				pe->desc,
				pe->event,
				/*val_fd=*/ NULL,
				pe,
				EVENT_SRC_SYS_JSON);
	}

	return 0;
}

void pmu_add_sys_aliases(struct perf_pmu *pmu)
{
	if (!pmu->id)
		return;

	pmu_for_each_sys_event(pmu_add_sys_aliases_iter_fn, pmu);
}

static char *pmu_find_alias_name(struct perf_pmu *pmu, int dirfd)
{
	FILE *file = perf_pmu__open_file_at(pmu, dirfd, "alias");
	char *line = NULL;
	size_t line_len = 0;
	ssize_t ret;

	if (!file)
		return NULL;

	ret = getline(&line, &line_len, file);
	if (ret < 0) {
		fclose(file);
		return NULL;
	}
	/* Remove trailing newline. */
	if (ret > 0 && line[ret - 1] == '\n')
		line[--ret] = '\0';

	fclose(file);
	return line;
}

static int pmu_max_precise(int dirfd, struct perf_pmu *pmu)
{
	int max_precise = -1;

	perf_pmu__scan_file_at(pmu, dirfd, "caps/max_precise", "%d", &max_precise);
	return max_precise;
}

void __weak
perf_pmu__arch_init(struct perf_pmu *pmu)
{
	if (pmu->is_core)
		pmu->mem_events = perf_mem_events;
}

struct perf_pmu *perf_pmu__lookup(struct list_head *pmus, int dirfd, const char *name,
				  bool eager_load)
{
	struct perf_pmu *pmu;
	__u32 type;

	pmu = zalloc(sizeof(*pmu));
	if (!pmu)
		return NULL;

	pmu->name = strdup(name);
	if (!pmu->name)
		goto err;

	/*
	 * Read type early to fail fast if a lookup name isn't a PMU. Ensure
	 * that type value is successfully assigned (return 1).
	 */
	if (perf_pmu__scan_file_at(pmu, dirfd, "type", "%u", &type) != 1)
		goto err;

	INIT_LIST_HEAD(&pmu->format);
	INIT_LIST_HEAD(&pmu->aliases);
	INIT_LIST_HEAD(&pmu->caps);

	/*
	 * The pmu data we store & need consists of the pmu
	 * type value and format definitions. Load both right
	 * now.
	 */
<<<<<<< HEAD
	if (pmu_format(pmu, dirfd, name))
=======
	if (pmu_format(pmu, dirfd, name, eager_load))
>>>>>>> a6ad5510
		goto err;

	pmu->is_core = is_pmu_core(name);
	pmu->cpus = pmu_cpumask(dirfd, name, pmu->is_core);

	pmu->type = type;
	pmu->is_uncore = pmu_is_uncore(dirfd, name);
	if (pmu->is_uncore)
		pmu->id = pmu_id(name);
	pmu->max_precise = pmu_max_precise(dirfd, pmu);
	pmu->alias_name = pmu_find_alias_name(pmu, dirfd);
	pmu->events_table = perf_pmu__find_events_table(pmu);
	/*
	 * Load the sys json events/aliases when loading the PMU as each event
	 * may have a different compat regular expression. We therefore can't
	 * know the number of sys json events/aliases without computing the
	 * regular expressions for them all.
	 */
	pmu_add_sys_aliases(pmu);
	list_add_tail(&pmu->list, pmus);

	perf_pmu__arch_init(pmu);

	if (eager_load)
		pmu_aliases_parse_eager(pmu, dirfd);

	return pmu;
err:
	zfree(&pmu->name);
	free(pmu);
	return NULL;
}

/* Creates the PMU when sysfs scanning fails. */
struct perf_pmu *perf_pmu__create_placeholder_core_pmu(struct list_head *core_pmus)
{
	struct perf_pmu *pmu = zalloc(sizeof(*pmu));

	if (!pmu)
		return NULL;

	pmu->name = strdup("cpu");
	if (!pmu->name) {
		free(pmu);
		return NULL;
	}

	pmu->is_core = true;
	pmu->type = PERF_TYPE_RAW;
	pmu->cpus = cpu_map__online();

	INIT_LIST_HEAD(&pmu->format);
	INIT_LIST_HEAD(&pmu->aliases);
	INIT_LIST_HEAD(&pmu->caps);
	list_add_tail(&pmu->list, core_pmus);
	return pmu;
}

static bool perf_pmu__is_fake(const struct perf_pmu *pmu)
{
	return pmu->type == PERF_PMU_TYPE_FAKE;
}

void perf_pmu__warn_invalid_formats(struct perf_pmu *pmu)
{
	struct perf_pmu_format *format;

	if (pmu->formats_checked)
		return;

	pmu->formats_checked = true;

	/* fake pmu doesn't have format list */
	if (perf_pmu__is_fake(pmu))
		return;

	list_for_each_entry(format, &pmu->format, list) {
		perf_pmu_format__load(pmu, format);
		if (format->value >= PERF_PMU_FORMAT_VALUE_CONFIG_END) {
			pr_warning("WARNING: '%s' format '%s' requires 'perf_event_attr::config%d'"
				   "which is not supported by this version of perf!\n",
				   pmu->name, format->name, format->value);
			return;
		}
	}
}

bool evsel__is_aux_event(const struct evsel *evsel)
{
	struct perf_pmu *pmu;

	if (evsel->needs_auxtrace_mmap)
		return true;

	pmu = evsel__find_pmu(evsel);
	return pmu && pmu->auxtrace;
}

/*
 * Set @config_name to @val as long as the user hasn't already set or cleared it
 * by passing a config term on the command line.
 *
 * @val is the value to put into the bits specified by @config_name rather than
 * the bit pattern. It is shifted into position by this function, so to set
 * something to true, pass 1 for val rather than a pre shifted value.
 */
#define field_prep(_mask, _val) (((_val) << (ffsll(_mask) - 1)) & (_mask))
void evsel__set_config_if_unset(struct perf_pmu *pmu, struct evsel *evsel,
				const char *config_name, u64 val)
{
	u64 user_bits = 0, bits;
	struct evsel_config_term *term = evsel__get_config_term(evsel, CFG_CHG);

	if (term)
		user_bits = term->val.cfg_chg;

	bits = perf_pmu__format_bits(pmu, config_name);

	/* Do nothing if the user changed the value */
	if (bits & user_bits)
		return;

	/* Otherwise replace it */
	evsel->core.attr.config &= ~bits;
	evsel->core.attr.config |= field_prep(bits, val);
}

static struct perf_pmu_format *
pmu_find_format(const struct list_head *formats, const char *name)
{
	struct perf_pmu_format *format;

	list_for_each_entry(format, formats, list)
		if (!strcmp(format->name, name))
			return format;

	return NULL;
}

__u64 perf_pmu__format_bits(struct perf_pmu *pmu, const char *name)
{
	struct perf_pmu_format *format = pmu_find_format(&pmu->format, name);
	__u64 bits = 0;
	int fbit;

	if (!format)
		return 0;

	for_each_set_bit(fbit, format->bits, PERF_PMU_FORMAT_BITS)
		bits |= 1ULL << fbit;

	return bits;
}

int perf_pmu__format_type(struct perf_pmu *pmu, const char *name)
{
	struct perf_pmu_format *format = pmu_find_format(&pmu->format, name);

	if (!format)
		return -1;

	perf_pmu_format__load(pmu, format);
	return format->value;
}

/*
 * Sets value based on the format definition (format parameter)
 * and unformatted value (value parameter).
 */
static void pmu_format_value(unsigned long *format, __u64 value, __u64 *v,
			     bool zero)
{
	unsigned long fbit, vbit;

	for (fbit = 0, vbit = 0; fbit < PERF_PMU_FORMAT_BITS; fbit++) {

		if (!test_bit(fbit, format))
			continue;

		if (value & (1llu << vbit++))
			*v |= (1llu << fbit);
		else if (zero)
			*v &= ~(1llu << fbit);
	}
}

static __u64 pmu_format_max_value(const unsigned long *format)
{
	int w;

	w = bitmap_weight(format, PERF_PMU_FORMAT_BITS);
	if (!w)
		return 0;
	if (w < 64)
		return (1ULL << w) - 1;
	return -1;
}

/*
 * Term is a string term, and might be a param-term. Try to look up it's value
 * in the remaining terms.
 * - We have a term like "base-or-format-term=param-term",
 * - We need to find the value supplied for "param-term" (with param-term named
 *   in a config string) later on in the term list.
 */
static int pmu_resolve_param_term(struct parse_events_term *term,
				  struct parse_events_terms *head_terms,
				  __u64 *value)
{
	struct parse_events_term *t;

	list_for_each_entry(t, &head_terms->terms, list) {
		if (t->type_val == PARSE_EVENTS__TERM_TYPE_NUM &&
		    t->config && !strcmp(t->config, term->config)) {
			t->used = true;
			*value = t->val.num;
			return 0;
		}
	}

	if (verbose > 0)
		printf("Required parameter '%s' not specified\n", term->config);

	return -1;
}

static char *pmu_formats_string(const struct list_head *formats)
{
	struct perf_pmu_format *format;
	char *str = NULL;
	struct strbuf buf = STRBUF_INIT;
	unsigned int i = 0;

	if (!formats)
		return NULL;

	/* sysfs exported terms */
	list_for_each_entry(format, formats, list)
		if (strbuf_addf(&buf, i++ ? ",%s" : "%s", format->name) < 0)
			goto error;

	str = strbuf_detach(&buf, NULL);
error:
	strbuf_release(&buf);

	return str;
}

/*
 * Setup one of config[12] attr members based on the
 * user input data - term parameter.
 */
static int pmu_config_term(const struct perf_pmu *pmu,
			   struct perf_event_attr *attr,
			   struct parse_events_term *term,
			   struct parse_events_terms *head_terms,
			   bool zero, struct parse_events_error *err)
{
	struct perf_pmu_format *format;
	__u64 *vp;
	__u64 val, max_val;

	/*
	 * If this is a parameter we've already used for parameterized-eval,
	 * skip it in normal eval.
	 */
	if (term->used)
		return 0;

	/*
	 * Hardcoded terms should be already in, so nothing
	 * to be done for them.
	 */
	if (parse_events__is_hardcoded_term(term))
		return 0;

	format = pmu_find_format(&pmu->format, term->config);
	if (!format) {
		char *pmu_term = pmu_formats_string(&pmu->format);
		char *unknown_term;
		char *help_msg;

		if (asprintf(&unknown_term,
				"unknown term '%s' for pmu '%s'",
				term->config, pmu->name) < 0)
			unknown_term = NULL;
		help_msg = parse_events_formats_error_string(pmu_term);
		if (err) {
			parse_events_error__handle(err, term->err_term,
						   unknown_term,
						   help_msg);
		} else {
			pr_debug("%s (%s)\n", unknown_term, help_msg);
			free(unknown_term);
		}
		free(pmu_term);
		return -EINVAL;
	}
	perf_pmu_format__load(pmu, format);
	switch (format->value) {
	case PERF_PMU_FORMAT_VALUE_CONFIG:
		vp = &attr->config;
		break;
	case PERF_PMU_FORMAT_VALUE_CONFIG1:
		vp = &attr->config1;
		break;
	case PERF_PMU_FORMAT_VALUE_CONFIG2:
		vp = &attr->config2;
		break;
	case PERF_PMU_FORMAT_VALUE_CONFIG3:
		vp = &attr->config3;
		break;
	default:
		return -EINVAL;
	}

	/*
	 * Either directly use a numeric term, or try to translate string terms
	 * using event parameters.
	 */
	if (term->type_val == PARSE_EVENTS__TERM_TYPE_NUM) {
		if (term->no_value &&
		    bitmap_weight(format->bits, PERF_PMU_FORMAT_BITS) > 1) {
			if (err) {
				parse_events_error__handle(err, term->err_val,
					   strdup("no value assigned for term"),
					   NULL);
			}
			return -EINVAL;
		}

		val = term->val.num;
	} else if (term->type_val == PARSE_EVENTS__TERM_TYPE_STR) {
		if (strcmp(term->val.str, "?")) {
			if (verbose > 0) {
				pr_info("Invalid sysfs entry %s=%s\n",
						term->config, term->val.str);
			}
			if (err) {
				parse_events_error__handle(err, term->err_val,
					strdup("expected numeric value"),
					NULL);
			}
			return -EINVAL;
		}

		if (pmu_resolve_param_term(term, head_terms, &val))
			return -EINVAL;
	} else
		return -EINVAL;

	max_val = pmu_format_max_value(format->bits);
	if (val > max_val) {
		if (err) {
			char *err_str;

			parse_events_error__handle(err, term->err_val,
				asprintf(&err_str,
				    "value too big for format (%s), maximum is %llu",
				    format->name, (unsigned long long)max_val) < 0
				    ? strdup("value too big for format")
				    : err_str,
				    NULL);
			return -EINVAL;
		}
		/*
		 * Assume we don't care if !err, in which case the value will be
		 * silently truncated.
		 */
	}

	pmu_format_value(format->bits, val, vp, zero);
	return 0;
}

int perf_pmu__config_terms(const struct perf_pmu *pmu,
			   struct perf_event_attr *attr,
			   struct parse_events_terms *terms,
			   bool zero, struct parse_events_error *err)
{
	struct parse_events_term *term;

	list_for_each_entry(term, &terms->terms, list) {
		if (pmu_config_term(pmu, attr, term, terms, zero, err))
			return -EINVAL;
	}

	return 0;
}

/*
 * Configures event's 'attr' parameter based on the:
 * 1) users input - specified in terms parameter
 * 2) pmu format definitions - specified by pmu parameter
 */
int perf_pmu__config(struct perf_pmu *pmu, struct perf_event_attr *attr,
		     struct parse_events_terms *head_terms,
		     struct parse_events_error *err)
{
	bool zero = !!pmu->perf_event_attr_init_default;

	/* Fake PMU doesn't have proper terms so nothing to configure in attr. */
	if (perf_pmu__is_fake(pmu))
		return 0;

	return perf_pmu__config_terms(pmu, attr, head_terms, zero, err);
}

static struct perf_pmu_alias *pmu_find_alias(struct perf_pmu *pmu,
					     struct parse_events_term *term)
{
	struct perf_pmu_alias *alias;
	const char *name;

	if (parse_events__is_hardcoded_term(term))
		return NULL;

	if (term->type_val == PARSE_EVENTS__TERM_TYPE_NUM) {
		if (!term->no_value)
			return NULL;
		if (pmu_find_format(&pmu->format, term->config))
			return NULL;
		name = term->config;

	} else if (term->type_val == PARSE_EVENTS__TERM_TYPE_STR) {
		if (strcasecmp(term->config, "event"))
			return NULL;
		name = term->val.str;
	} else {
		return NULL;
	}

	alias = perf_pmu__find_alias(pmu, name, /*load=*/ true);
	if (alias || pmu->cpu_aliases_added)
		return alias;

	/* Alias doesn't exist, try to get it from the json events. */
	if (pmu->events_table &&
	    pmu_events_table__find_event(pmu->events_table, pmu, name,
				         pmu_add_cpu_aliases_map_callback,
				         pmu) == 0) {
		alias = perf_pmu__find_alias(pmu, name, /*load=*/ false);
	}
	return alias;
}


static int check_info_data(struct perf_pmu *pmu,
			   struct perf_pmu_alias *alias,
			   struct perf_pmu_info *info,
			   struct parse_events_error *err,
			   int column)
{
	read_alias_info(pmu, alias);
	/*
	 * Only one term in event definition can
	 * define unit, scale and snapshot, fail
	 * if there's more than one.
	 */
	if (info->unit && alias->unit[0]) {
		parse_events_error__handle(err, column,
					strdup("Attempt to set event's unit twice"),
					NULL);
		return -EINVAL;
	}
	if (info->scale && alias->scale) {
		parse_events_error__handle(err, column,
					strdup("Attempt to set event's scale twice"),
					NULL);
		return -EINVAL;
	}
	if (info->snapshot && alias->snapshot) {
		parse_events_error__handle(err, column,
					strdup("Attempt to set event snapshot twice"),
					NULL);
		return -EINVAL;
	}

	if (alias->unit[0])
		info->unit = alias->unit;

	if (alias->scale)
		info->scale = alias->scale;

	if (alias->snapshot)
		info->snapshot = alias->snapshot;

	return 0;
}

/*
 * Find alias in the terms list and replace it with the terms
 * defined for the alias
 */
int perf_pmu__check_alias(struct perf_pmu *pmu, struct parse_events_terms *head_terms,
			  struct perf_pmu_info *info, bool *rewrote_terms,
			  struct parse_events_error *err)
{
	struct parse_events_term *term, *h;
	struct perf_pmu_alias *alias;
	int ret;

	*rewrote_terms = false;
	info->per_pkg = false;

	/*
	 * Mark unit and scale as not set
	 * (different from default values, see below)
	 */
	info->unit     = NULL;
	info->scale    = 0.0;
	info->snapshot = false;

	/* Fake PMU doesn't rewrite terms. */
	if (perf_pmu__is_fake(pmu))
		goto out;

	list_for_each_entry_safe(term, h, &head_terms->terms, list) {
		alias = pmu_find_alias(pmu, term);
		if (!alias)
			continue;
		ret = pmu_alias_terms(alias, term->err_term, &term->list);
		if (ret) {
			parse_events_error__handle(err, term->err_term,
						strdup("Failure to duplicate terms"),
						NULL);
			return ret;
		}
		*rewrote_terms = true;
		ret = check_info_data(pmu, alias, info, err, term->err_term);
		if (ret)
			return ret;

		if (alias->per_pkg)
			info->per_pkg = true;

		list_del_init(&term->list);
		parse_events_term__delete(term);
	}
out:
	/*
	 * if no unit or scale found in aliases, then
	 * set defaults as for evsel
	 * unit cannot left to NULL
	 */
	if (info->unit == NULL)
		info->unit   = "";

	if (info->scale == 0.0)
		info->scale  = 1.0;

	return 0;
}

struct find_event_args {
	const char *event;
	void *state;
	pmu_event_callback cb;
};

static int find_event_callback(void *state, struct pmu_event_info *info)
{
	struct find_event_args *args = state;

	if (!strcmp(args->event, info->name))
		return args->cb(args->state, info);

	return 0;
}

int perf_pmu__find_event(struct perf_pmu *pmu, const char *event, void *state, pmu_event_callback cb)
{
	struct find_event_args args = {
		.event = event,
		.state = state,
		.cb = cb,
	};

	/* Sub-optimal, but function is only used by tests. */
	return perf_pmu__for_each_event(pmu, /*skip_duplicate_pmus=*/ false,
					&args, find_event_callback);
}

static void perf_pmu__del_formats(struct list_head *formats)
{
	struct perf_pmu_format *fmt, *tmp;

	list_for_each_entry_safe(fmt, tmp, formats, list) {
		list_del(&fmt->list);
		zfree(&fmt->name);
		free(fmt);
	}
}

bool perf_pmu__has_format(const struct perf_pmu *pmu, const char *name)
{
	struct perf_pmu_format *format;

	list_for_each_entry(format, &pmu->format, list) {
		if (!strcmp(format->name, name))
			return true;
	}
	return false;
}

int perf_pmu__for_each_format(struct perf_pmu *pmu, void *state, pmu_format_callback cb)
{
	static const char *const terms[] = {
		"config=0..0xffffffffffffffff",
		"config1=0..0xffffffffffffffff",
		"config2=0..0xffffffffffffffff",
		"config3=0..0xffffffffffffffff",
		"name=string",
		"period=number",
		"freq=number",
		"branch_type=(u|k|hv|any|...)",
		"time",
		"call-graph=(fp|dwarf|lbr)",
		"stack-size=number",
		"max-stack=number",
		"nr=number",
		"inherit",
		"no-inherit",
		"overwrite",
		"no-overwrite",
		"percore",
		"aux-output",
		"aux-sample-size=number",
	};
	struct perf_pmu_format *format;
	int ret;

	/*
	 * max-events and driver-config are missing above as are the internal
	 * types user, metric-id, raw, legacy cache and hardware. Assert against
	 * the enum parse_events__term_type so they are kept in sync.
	 */
	_Static_assert(ARRAY_SIZE(terms) == __PARSE_EVENTS__TERM_TYPE_NR - 6,
		       "perf_pmu__for_each_format()'s terms must be kept in sync with enum parse_events__term_type");
	list_for_each_entry(format, &pmu->format, list) {
		perf_pmu_format__load(pmu, format);
		ret = cb(state, format->name, (int)format->value, format->bits);
		if (ret)
			return ret;
	}
	if (!pmu->is_core)
		return 0;

	for (size_t i = 0; i < ARRAY_SIZE(terms); i++) {
		int config = PERF_PMU_FORMAT_VALUE_CONFIG;

		if (i < PERF_PMU_FORMAT_VALUE_CONFIG_END)
			config = i;

		ret = cb(state, terms[i], config, /*bits=*/NULL);
		if (ret)
			return ret;
	}
	return 0;
}

bool is_pmu_core(const char *name)
{
	return !strcmp(name, "cpu") || !strcmp(name, "cpum_cf") || is_sysfs_pmu_core(name);
}

bool perf_pmu__supports_legacy_cache(const struct perf_pmu *pmu)
{
	return pmu->is_core;
}

bool perf_pmu__auto_merge_stats(const struct perf_pmu *pmu)
{
	return !pmu->is_core || perf_pmus__num_core_pmus() == 1;
}

bool perf_pmu__have_event(struct perf_pmu *pmu, const char *name)
{
	if (!name)
		return false;
	if (perf_pmu__find_alias(pmu, name, /*load=*/ true) != NULL)
		return true;
	if (pmu->cpu_aliases_added || !pmu->events_table)
		return false;
	return pmu_events_table__find_event(pmu->events_table, pmu, name, NULL, NULL) == 0;
}

size_t perf_pmu__num_events(struct perf_pmu *pmu)
{
	size_t nr;

	pmu_aliases_parse(pmu);
<<<<<<< HEAD
	nr = pmu->sysfs_aliases + pmu->sys_json_aliases;;
=======
	nr = pmu->sysfs_aliases + pmu->sys_json_aliases;
>>>>>>> a6ad5510

	if (pmu->cpu_aliases_added)
		 nr += pmu->cpu_json_aliases;
	else if (pmu->events_table)
		nr += pmu_events_table__num_events(pmu->events_table, pmu) - pmu->cpu_json_aliases;
	else
		assert(pmu->cpu_json_aliases == 0);

	return pmu->selectable ? nr + 1 : nr;
}

static int sub_non_neg(int a, int b)
{
	if (b > a)
		return 0;
	return a - b;
}

static char *format_alias(char *buf, int len, const struct perf_pmu *pmu,
			  const struct perf_pmu_alias *alias, bool skip_duplicate_pmus)
{
	struct parse_events_term *term;
	size_t pmu_name_len = pmu_deduped_name_len(pmu, pmu->name,
						   skip_duplicate_pmus);
	int used = snprintf(buf, len, "%.*s/%s", (int)pmu_name_len, pmu->name, alias->name);

	list_for_each_entry(term, &alias->terms.terms, list) {
		if (term->type_val == PARSE_EVENTS__TERM_TYPE_STR)
			used += snprintf(buf + used, sub_non_neg(len, used),
					",%s=%s", term->config,
					term->val.str);
	}

	if (sub_non_neg(len, used) > 0) {
		buf[used] = '/';
		used++;
	}
	if (sub_non_neg(len, used) > 0) {
		buf[used] = '\0';
		used++;
	} else
		buf[len - 1] = '\0';

	return buf;
}

int perf_pmu__for_each_event(struct perf_pmu *pmu, bool skip_duplicate_pmus,
			     void *state, pmu_event_callback cb)
{
	char buf[1024];
	struct perf_pmu_alias *event;
	struct pmu_event_info info = {
		.pmu = pmu,
		.event_type_desc = "Kernel PMU event",
	};
	int ret = 0;
	struct strbuf sb;

	strbuf_init(&sb, /*hint=*/ 0);
	pmu_aliases_parse(pmu);
	pmu_add_cpu_aliases(pmu);
	list_for_each_entry(event, &pmu->aliases, list) {
		size_t buf_used, pmu_name_len;

		info.pmu_name = event->pmu_name ?: pmu->name;
		pmu_name_len = pmu_deduped_name_len(pmu, info.pmu_name,
						    skip_duplicate_pmus);
		info.alias = NULL;
		if (event->desc) {
			info.name = event->name;
			buf_used = 0;
		} else {
			info.name = format_alias(buf, sizeof(buf), pmu, event,
						 skip_duplicate_pmus);
			if (pmu->is_core) {
				info.alias = info.name;
				info.name = event->name;
			}
			buf_used = strlen(buf) + 1;
		}
		info.scale_unit = NULL;
		if (strlen(event->unit) || event->scale != 1.0) {
			info.scale_unit = buf + buf_used;
			buf_used += snprintf(buf + buf_used, sizeof(buf) - buf_used,
					"%G%s", event->scale, event->unit) + 1;
		}
		info.desc = event->desc;
		info.long_desc = event->long_desc;
		info.encoding_desc = buf + buf_used;
		parse_events_terms__to_strbuf(&event->terms, &sb);
		buf_used += snprintf(buf + buf_used, sizeof(buf) - buf_used,
				"%.*s/%s/", (int)pmu_name_len, info.pmu_name, sb.buf) + 1;
		info.topic = event->topic;
		info.str = sb.buf;
		info.deprecated = event->deprecated;
		ret = cb(state, &info);
		if (ret)
			goto out;
		strbuf_setlen(&sb, /*len=*/ 0);
	}
	if (pmu->selectable) {
		info.name = buf;
		snprintf(buf, sizeof(buf), "%s//", pmu->name);
		info.alias = NULL;
		info.scale_unit = NULL;
		info.desc = NULL;
		info.long_desc = NULL;
		info.encoding_desc = NULL;
		info.topic = NULL;
		info.pmu_name = pmu->name;
		info.deprecated = false;
		ret = cb(state, &info);
	}
out:
	strbuf_release(&sb);
	return ret;
}

bool pmu__name_match(const struct perf_pmu *pmu, const char *pmu_name)
{
	return !strcmp(pmu->name, pmu_name) ||
		(pmu->is_uncore && pmu_uncore_alias_match(pmu_name, pmu->name)) ||
		/*
		 * jevents and tests use default_core as a marker for any core
		 * PMU as the PMU name varies across architectures.
		 */
	        (pmu->is_core && !strcmp(pmu_name, "default_core"));
}

bool perf_pmu__is_software(const struct perf_pmu *pmu)
{
	const char *known_sw_pmus[] = {
		"kprobe",
		"msr",
		"uprobe",
	};

	if (pmu->is_core || pmu->is_uncore || pmu->auxtrace)
		return false;
	switch (pmu->type) {
	case PERF_TYPE_HARDWARE:	return false;
	case PERF_TYPE_SOFTWARE:	return true;
	case PERF_TYPE_TRACEPOINT:	return true;
	case PERF_TYPE_HW_CACHE:	return false;
	case PERF_TYPE_RAW:		return false;
	case PERF_TYPE_BREAKPOINT:	return true;
	default: break;
	}
	for (size_t i = 0; i < ARRAY_SIZE(known_sw_pmus); i++) {
		if (!strcmp(pmu->name, known_sw_pmus[i]))
			return true;
	}
	return false;
}

FILE *perf_pmu__open_file(const struct perf_pmu *pmu, const char *name)
{
	char path[PATH_MAX];

	if (!perf_pmu__pathname_scnprintf(path, sizeof(path), pmu->name, name) ||
	    !file_available(path))
		return NULL;

	return fopen(path, "r");
}

FILE *perf_pmu__open_file_at(const struct perf_pmu *pmu, int dirfd, const char *name)
{
	int fd;

	fd = perf_pmu__pathname_fd(dirfd, pmu->name, name, O_RDONLY);
	if (fd < 0)
		return NULL;

	return fdopen(fd, "r");
}

int perf_pmu__scan_file(const struct perf_pmu *pmu, const char *name, const char *fmt,
			...)
{
	va_list args;
	FILE *file;
	int ret = EOF;

	va_start(args, fmt);
	file = perf_pmu__open_file(pmu, name);
	if (file) {
		ret = vfscanf(file, fmt, args);
		fclose(file);
	}
	va_end(args);
	return ret;
}

int perf_pmu__scan_file_at(const struct perf_pmu *pmu, int dirfd, const char *name,
			   const char *fmt, ...)
{
	va_list args;
	FILE *file;
	int ret = EOF;

	va_start(args, fmt);
	file = perf_pmu__open_file_at(pmu, dirfd, name);
	if (file) {
		ret = vfscanf(file, fmt, args);
		fclose(file);
	}
	va_end(args);
	return ret;
}

bool perf_pmu__file_exists(const struct perf_pmu *pmu, const char *name)
{
	char path[PATH_MAX];

	if (!perf_pmu__pathname_scnprintf(path, sizeof(path), pmu->name, name))
		return false;

	return file_available(path);
}

static int perf_pmu__new_caps(struct list_head *list, char *name, char *value)
{
	struct perf_pmu_caps *caps = zalloc(sizeof(*caps));

	if (!caps)
		return -ENOMEM;

	caps->name = strdup(name);
	if (!caps->name)
		goto free_caps;
	caps->value = strndup(value, strlen(value) - 1);
	if (!caps->value)
		goto free_name;
	list_add_tail(&caps->list, list);
	return 0;

free_name:
	zfree(&caps->name);
free_caps:
	free(caps);

	return -ENOMEM;
}

static void perf_pmu__del_caps(struct perf_pmu *pmu)
{
	struct perf_pmu_caps *caps, *tmp;

	list_for_each_entry_safe(caps, tmp, &pmu->caps, list) {
		list_del(&caps->list);
		zfree(&caps->name);
		zfree(&caps->value);
		free(caps);
	}
}

/*
 * Reading/parsing the given pmu capabilities, which should be located at:
 * /sys/bus/event_source/devices/<dev>/caps as sysfs group attributes.
 * Return the number of capabilities
 */
int perf_pmu__caps_parse(struct perf_pmu *pmu)
{
	struct stat st;
	char caps_path[PATH_MAX];
	DIR *caps_dir;
	struct dirent *evt_ent;
	int caps_fd;

	if (pmu->caps_initialized)
		return pmu->nr_caps;

	pmu->nr_caps = 0;

	if (!perf_pmu__pathname_scnprintf(caps_path, sizeof(caps_path), pmu->name, "caps"))
		return -1;

	if (stat(caps_path, &st) < 0) {
		pmu->caps_initialized = true;
		return 0;	/* no error if caps does not exist */
	}

	caps_dir = opendir(caps_path);
	if (!caps_dir)
		return -EINVAL;

	caps_fd = dirfd(caps_dir);

	while ((evt_ent = readdir(caps_dir)) != NULL) {
		char *name = evt_ent->d_name;
		char value[128];
		FILE *file;
		int fd;

		if (!strcmp(name, ".") || !strcmp(name, ".."))
			continue;

		fd = openat(caps_fd, name, O_RDONLY);
		if (fd == -1)
			continue;
		file = fdopen(fd, "r");
		if (!file) {
			close(fd);
			continue;
		}

		if (!fgets(value, sizeof(value), file) ||
		    (perf_pmu__new_caps(&pmu->caps, name, value) < 0)) {
			fclose(file);
			continue;
		}

		pmu->nr_caps++;
		fclose(file);
	}

	closedir(caps_dir);

	pmu->caps_initialized = true;
	return pmu->nr_caps;
}

static void perf_pmu__compute_config_masks(struct perf_pmu *pmu)
{
	struct perf_pmu_format *format;

	if (pmu->config_masks_computed)
		return;

	list_for_each_entry(format, &pmu->format, list)	{
		unsigned int i;
		__u64 *mask;

		if (format->value >= PERF_PMU_FORMAT_VALUE_CONFIG_END)
			continue;

		pmu->config_masks_present = true;
		mask = &pmu->config_masks[format->value];

		for_each_set_bit(i, format->bits, PERF_PMU_FORMAT_BITS)
			*mask |= 1ULL << i;
	}
	pmu->config_masks_computed = true;
}

void perf_pmu__warn_invalid_config(struct perf_pmu *pmu, __u64 config,
				   const char *name, int config_num,
				   const char *config_name)
{
	__u64 bits;
	char buf[100];

	perf_pmu__compute_config_masks(pmu);

	/*
	 * Kernel doesn't export any valid format bits.
	 */
	if (!pmu->config_masks_present)
		return;

	bits = config & ~pmu->config_masks[config_num];
	if (bits == 0)
		return;

	bitmap_scnprintf((unsigned long *)&bits, sizeof(bits) * 8, buf, sizeof(buf));

	pr_warning("WARNING: event '%s' not valid (bits %s of %s "
		   "'%llx' not supported by kernel)!\n",
		   name ?: "N/A", buf, config_name, config);
}

bool perf_pmu__match(const struct perf_pmu *pmu, const char *tok)
{
	const char *name = pmu->name;
	bool need_fnmatch = strisglob(tok);

	if (!strncmp(tok, "uncore_", 7))
		tok += 7;
	if (!strncmp(name, "uncore_", 7))
		name += 7;

	if (perf_pmu__match_ignoring_suffix(name, tok) ||
	    (need_fnmatch && !fnmatch(tok, name, 0)))
		return true;

	name = pmu->alias_name;
	if (!name)
		return false;

	if (!strncmp(name, "uncore_", 7))
		name += 7;

	return perf_pmu__match_ignoring_suffix(name, tok) ||
		(need_fnmatch && !fnmatch(tok, name, 0));
}

double __weak perf_pmu__cpu_slots_per_cycle(void)
{
	return NAN;
}

int perf_pmu__event_source_devices_scnprintf(char *pathname, size_t size)
{
	const char *sysfs = sysfs__mountpoint();

	if (!sysfs)
		return 0;
	return scnprintf(pathname, size, "%s/bus/event_source/devices/", sysfs);
}

int perf_pmu__event_source_devices_fd(void)
{
	char path[PATH_MAX];
	const char *sysfs = sysfs__mountpoint();

	if (!sysfs)
		return -1;

	scnprintf(path, sizeof(path), "%s/bus/event_source/devices/", sysfs);
	return open(path, O_DIRECTORY);
}

/*
 * Fill 'buf' with the path to a file or folder in 'pmu_name' in
 * sysfs. For example if pmu_name = "cs_etm" and 'filename' = "format"
 * then pathname will be filled with
 * "/sys/bus/event_source/devices/cs_etm/format"
 *
 * Return 0 if the sysfs mountpoint couldn't be found, if no characters were
 * written or if the buffer size is exceeded.
 */
int perf_pmu__pathname_scnprintf(char *buf, size_t size,
				 const char *pmu_name, const char *filename)
{
	size_t len;

	len = perf_pmu__event_source_devices_scnprintf(buf, size);
	if (!len || (len + strlen(pmu_name) + strlen(filename) + 1)  >= size)
		return 0;

	return scnprintf(buf + len, size - len, "%s/%s", pmu_name, filename);
}

int perf_pmu__pathname_fd(int dirfd, const char *pmu_name, const char *filename, int flags)
{
	char path[PATH_MAX];

	scnprintf(path, sizeof(path), "%s/%s", pmu_name, filename);
	return openat(dirfd, path, flags);
}

void perf_pmu__delete(struct perf_pmu *pmu)
{
	perf_pmu__del_formats(&pmu->format);
	perf_pmu__del_aliases(pmu);
	perf_pmu__del_caps(pmu);

	perf_cpu_map__put(pmu->cpus);

	zfree(&pmu->name);
	zfree(&pmu->alias_name);
	zfree(&pmu->id);
	free(pmu);
}

const char *perf_pmu__name_from_config(struct perf_pmu *pmu, u64 config)
{
	struct perf_pmu_alias *event;

	if (!pmu)
		return NULL;

	pmu_aliases_parse(pmu);
	pmu_add_cpu_aliases(pmu);
	list_for_each_entry(event, &pmu->aliases, list) {
		struct perf_event_attr attr = {.config = 0,};
		int ret = perf_pmu__config(pmu, &attr, &event->terms, NULL);

		if (ret == 0 && config == attr.config)
			return event->name;
	}
	return NULL;
}<|MERGE_RESOLUTION|>--- conflicted
+++ resolved
@@ -29,13 +29,6 @@
 #include "fncache.h"
 #include "util/evsel_config.h"
 #include <regex.h>
-<<<<<<< HEAD
-
-struct perf_pmu perf_pmu__fake = {
-	.name = "fake",
-};
-=======
->>>>>>> a6ad5510
 
 #define UNIT_MAX_LEN	31 /* max length for event unit name */
 
@@ -1116,11 +1109,7 @@
 	 * type value and format definitions. Load both right
 	 * now.
 	 */
-<<<<<<< HEAD
-	if (pmu_format(pmu, dirfd, name))
-=======
 	if (pmu_format(pmu, dirfd, name, eager_load))
->>>>>>> a6ad5510
 		goto err;
 
 	pmu->is_core = is_pmu_core(name);
@@ -1813,11 +1802,7 @@
 	size_t nr;
 
 	pmu_aliases_parse(pmu);
-<<<<<<< HEAD
-	nr = pmu->sysfs_aliases + pmu->sys_json_aliases;;
-=======
 	nr = pmu->sysfs_aliases + pmu->sys_json_aliases;
->>>>>>> a6ad5510
 
 	if (pmu->cpu_aliases_added)
 		 nr += pmu->cpu_json_aliases;
