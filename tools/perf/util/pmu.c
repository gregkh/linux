// SPDX-License-Identifier: GPL-2.0
#include <linux/list.h>
#include <linux/compiler.h>
#include <linux/string.h>
#include <linux/zalloc.h>
#include <linux/ctype.h>
#include <sys/types.h>
#include <fcntl.h>
#include <sys/stat.h>
#include <unistd.h>
#include <stdio.h>
#include <stdbool.h>
#include <dirent.h>
#include <api/fs/fs.h>
#include <api/io.h>
#include <locale.h>
#include <fnmatch.h>
#include <math.h>
#include "debug.h"
#include "evsel.h"
#include "pmu.h"
#include "hwmon_pmu.h"
#include "pmus.h"
#include "tool_pmu.h"
#include <util/pmu-bison.h>
#include <util/pmu-flex.h>
#include "parse-events.h"
#include "print-events.h"
#include "header.h"
#include "string2.h"
#include "strbuf.h"
#include "fncache.h"
#include "util/evsel_config.h"
#include <regex.h>

#define UNIT_MAX_LEN	31 /* max length for event unit name */

enum event_source {
	/* An event loaded from /sys/bus/event_source/devices/<pmu>/events. */
	EVENT_SRC_SYSFS,
	/* An event loaded from a CPUID matched json file. */
	EVENT_SRC_CPU_JSON,
	/*
	 * An event loaded from a /sys/bus/event_source/devices/<pmu>/identifier matched json
	 * file.
	 */
	EVENT_SRC_SYS_JSON,
};

/**
 * struct perf_pmu_alias - An event either read from sysfs or builtin in
 * pmu-events.c, created by parsing the pmu-events json files.
 */
struct perf_pmu_alias {
	/** @name: Name of the event like "mem-loads". */
	char *name;
	/** @desc: Optional short description of the event. */
	char *desc;
	/** @long_desc: Optional long description. */
	char *long_desc;
	/**
	 * @topic: Optional topic such as cache or pipeline, particularly for
	 * json events.
	 */
	char *topic;
	/** @terms: Owned list of the original parsed parameters. */
	struct parse_events_terms terms;
	/** @list: List element of struct perf_pmu aliases. */
	struct list_head list;
	/**
	 * @pmu_name: The name copied from the json struct pmu_event. This can
	 * differ from the PMU name as it won't have suffixes.
	 */
	char *pmu_name;
	/** @unit: Units for the event, such as bytes or cache lines. */
	char unit[UNIT_MAX_LEN+1];
	/** @scale: Value to scale read counter values by. */
	double scale;
	/**
	 * @per_pkg: Does the file
	 * <sysfs>/bus/event_source/devices/<pmu_name>/events/<name>.per-pkg or
	 * equivalent json value exist and have the value 1.
	 */
	bool per_pkg;
	/**
	 * @snapshot: Does the file
	 * <sysfs>/bus/event_source/devices/<pmu_name>/events/<name>.snapshot
	 * exist and have the value 1.
	 */
	bool snapshot;
	/**
	 * @deprecated: Is the event hidden and so not shown in perf list by
	 * default.
	 */
	bool deprecated;
	/** @from_sysfs: Was the alias from sysfs or a json event? */
	bool from_sysfs;
	/** @info_loaded: Have the scale, unit and other values been read from disk? */
	bool info_loaded;
};

/**
 * struct perf_pmu_format - Values from a format file read from
 * <sysfs>/devices/cpu/format/ held in struct perf_pmu.
 *
 * For example, the contents of <sysfs>/devices/cpu/format/event may be
 * "config:0-7" and will be represented here as name="event",
 * value=PERF_PMU_FORMAT_VALUE_CONFIG and bits 0 to 7 will be set.
 */
struct perf_pmu_format {
	/** @list: Element on list within struct perf_pmu. */
	struct list_head list;
	/** @bits: Which config bits are set by this format value. */
	DECLARE_BITMAP(bits, PERF_PMU_FORMAT_BITS);
	/** @name: The modifier/file name. */
	char *name;
	/**
	 * @value : Which config value the format relates to. Supported values
	 * are from PERF_PMU_FORMAT_VALUE_CONFIG to
	 * PERF_PMU_FORMAT_VALUE_CONFIG_END.
	 */
	u16 value;
	/** @loaded: Has the contents been loaded/parsed. */
	bool loaded;
};

static int pmu_aliases_parse(struct perf_pmu *pmu);

static struct perf_pmu_format *perf_pmu__new_format(struct list_head *list, char *name)
{
	struct perf_pmu_format *format;

	format = zalloc(sizeof(*format));
	if (!format)
		return NULL;

	format->name = strdup(name);
	if (!format->name) {
		free(format);
		return NULL;
	}
	list_add_tail(&format->list, list);
	return format;
}

/* Called at the end of parsing a format. */
void perf_pmu_format__set_value(void *vformat, int config, unsigned long *bits)
{
	struct perf_pmu_format *format = vformat;

	format->value = config;
	memcpy(format->bits, bits, sizeof(format->bits));
}

static void __perf_pmu_format__load(struct perf_pmu_format *format, FILE *file)
{
	void *scanner;
	int ret;

	ret = perf_pmu_lex_init(&scanner);
	if (ret)
		return;

	perf_pmu_set_in(file, scanner);
	ret = perf_pmu_parse(format, scanner);
	perf_pmu_lex_destroy(scanner);
	format->loaded = true;
}

static void perf_pmu_format__load(const struct perf_pmu *pmu, struct perf_pmu_format *format)
{
	char path[PATH_MAX];
	FILE *file = NULL;

	if (format->loaded)
		return;

	if (!perf_pmu__pathname_scnprintf(path, sizeof(path), pmu->name, "format"))
		return;

	assert(strlen(path) + strlen(format->name) + 2 < sizeof(path));
	strcat(path, "/");
	strcat(path, format->name);

	file = fopen(path, "r");
	if (!file)
		return;
	__perf_pmu_format__load(format, file);
	fclose(file);
}

/*
 * Parse & process all the sysfs attributes located under
 * the directory specified in 'dir' parameter.
 */
static int perf_pmu__format_parse(struct perf_pmu *pmu, int dirfd, bool eager_load)
{
	struct dirent *evt_ent;
	DIR *format_dir;
	int ret = 0;

	format_dir = fdopendir(dirfd);
	if (!format_dir)
		return -EINVAL;

	while ((evt_ent = readdir(format_dir)) != NULL) {
		struct perf_pmu_format *format;
		char *name = evt_ent->d_name;

		if (!strcmp(name, ".") || !strcmp(name, ".."))
			continue;

		format = perf_pmu__new_format(&pmu->format, name);
		if (!format) {
			ret = -ENOMEM;
			break;
		}

		if (eager_load) {
			FILE *file;
			int fd = openat(dirfd, name, O_RDONLY);

			if (fd < 0) {
				ret = -errno;
				break;
			}
			file = fdopen(fd, "r");
			if (!file) {
				close(fd);
				break;
			}
			__perf_pmu_format__load(format, file);
			fclose(file);
		}
	}

	closedir(format_dir);
	return ret;
}

/*
 * Reading/parsing the default pmu format definition, which should be
 * located at:
 * /sys/bus/event_source/devices/<dev>/format as sysfs group attributes.
 */
static int pmu_format(struct perf_pmu *pmu, int dirfd, const char *name, bool eager_load)
{
	int fd;

	fd = perf_pmu__pathname_fd(dirfd, name, "format", O_DIRECTORY);
	if (fd < 0)
		return 0;

	/* it'll close the fd */
	if (perf_pmu__format_parse(pmu, fd, eager_load))
		return -1;

	return 0;
}

int perf_pmu__convert_scale(const char *scale, char **end, double *sval)
{
	char *lc;
	int ret = 0;

	/*
	 * save current locale
	 */
	lc = setlocale(LC_NUMERIC, NULL);

	/*
	 * The lc string may be allocated in static storage,
	 * so get a dynamic copy to make it survive setlocale
	 * call below.
	 */
	lc = strdup(lc);
	if (!lc) {
		ret = -ENOMEM;
		goto out;
	}

	/*
	 * force to C locale to ensure kernel
	 * scale string is converted correctly.
	 * kernel uses default C locale.
	 */
	setlocale(LC_NUMERIC, "C");

	*sval = strtod(scale, end);

out:
	/* restore locale */
	setlocale(LC_NUMERIC, lc);
	free(lc);
	return ret;
}

static int perf_pmu__parse_scale(struct perf_pmu *pmu, struct perf_pmu_alias *alias)
{
	struct stat st;
	ssize_t sret;
	size_t len;
	char scale[128];
	int fd, ret = -1;
	char path[PATH_MAX];

	len = perf_pmu__event_source_devices_scnprintf(path, sizeof(path));
	if (!len)
		return 0;
	scnprintf(path + len, sizeof(path) - len, "%s/events/%s.scale", pmu->name, alias->name);

	fd = open(path, O_RDONLY);
	if (fd == -1)
		return -1;

	if (fstat(fd, &st) < 0)
		goto error;

	sret = read(fd, scale, sizeof(scale)-1);
	if (sret < 0)
		goto error;

	if (scale[sret - 1] == '\n')
		scale[sret - 1] = '\0';
	else
		scale[sret] = '\0';

	ret = perf_pmu__convert_scale(scale, NULL, &alias->scale);
error:
	close(fd);
	return ret;
}

static int perf_pmu__parse_unit(struct perf_pmu *pmu, struct perf_pmu_alias *alias)
{
	char path[PATH_MAX];
	size_t len;
	ssize_t sret;
	int fd;


	len = perf_pmu__event_source_devices_scnprintf(path, sizeof(path));
	if (!len)
		return 0;
	scnprintf(path + len, sizeof(path) - len, "%s/events/%s.unit", pmu->name, alias->name);

	fd = open(path, O_RDONLY);
	if (fd == -1)
		return -1;

	sret = read(fd, alias->unit, UNIT_MAX_LEN);
	if (sret < 0)
		goto error;

	close(fd);

	if (alias->unit[sret - 1] == '\n')
		alias->unit[sret - 1] = '\0';
	else
		alias->unit[sret] = '\0';

	return 0;
error:
	close(fd);
	alias->unit[0] = '\0';
	return -1;
}

static bool perf_pmu__parse_event_source_bool(const char *pmu_name, const char *event_name,
					      const char *suffix)
{
	char path[PATH_MAX];
	size_t len;
	int fd;

	len = perf_pmu__event_source_devices_scnprintf(path, sizeof(path));
	if (!len)
		return false;

	scnprintf(path + len, sizeof(path) - len, "%s/events/%s.%s", pmu_name, event_name, suffix);

	fd = open(path, O_RDONLY);
	if (fd == -1)
		return false;

#ifndef NDEBUG
	{
		char buf[8];

		len = read(fd, buf, sizeof(buf));
		assert(len == 1 || len == 2);
		assert(buf[0] == '1');
	}
#endif

	close(fd);
	return true;
}

static void perf_pmu__parse_per_pkg(struct perf_pmu *pmu, struct perf_pmu_alias *alias)
{
	alias->per_pkg = perf_pmu__parse_event_source_bool(pmu->name, alias->name, "per-pkg");
}

static void perf_pmu__parse_snapshot(struct perf_pmu *pmu, struct perf_pmu_alias *alias)
{
	alias->snapshot = perf_pmu__parse_event_source_bool(pmu->name, alias->name, "snapshot");
}

/* Delete an alias entry. */
static void perf_pmu_free_alias(struct perf_pmu_alias *newalias)
{
	zfree(&newalias->name);
	zfree(&newalias->desc);
	zfree(&newalias->long_desc);
	zfree(&newalias->topic);
	zfree(&newalias->pmu_name);
	parse_events_terms__exit(&newalias->terms);
	free(newalias);
}

static void perf_pmu__del_aliases(struct perf_pmu *pmu)
{
	struct perf_pmu_alias *alias, *tmp;

	list_for_each_entry_safe(alias, tmp, &pmu->aliases, list) {
		list_del(&alias->list);
		perf_pmu_free_alias(alias);
	}
}

static struct perf_pmu_alias *perf_pmu__find_alias(struct perf_pmu *pmu,
						   const char *name,
						   bool load)
{
	struct perf_pmu_alias *alias;

	if (load && !pmu->sysfs_aliases_loaded) {
		bool has_sysfs_event;
		char event_file_name[FILENAME_MAX + 8];

		/*
		 * Test if alias/event 'name' exists in the PMU's sysfs/events
		 * directory. If not skip parsing the sysfs aliases. Sysfs event
		 * name must be all lower or all upper case.
		 */
		scnprintf(event_file_name, sizeof(event_file_name), "events/%s", name);
		for (size_t i = 7, n = 7 + strlen(name); i < n; i++)
			event_file_name[i] = tolower(event_file_name[i]);

		has_sysfs_event = perf_pmu__file_exists(pmu, event_file_name);
		if (!has_sysfs_event) {
			for (size_t i = 7, n = 7 + strlen(name); i < n; i++)
				event_file_name[i] = toupper(event_file_name[i]);

			has_sysfs_event = perf_pmu__file_exists(pmu, event_file_name);
		}
		if (has_sysfs_event)
			pmu_aliases_parse(pmu);

	}
	list_for_each_entry(alias, &pmu->aliases, list) {
		if (!strcasecmp(alias->name, name))
			return alias;
	}
	return NULL;
}

static bool assign_str(const char *name, const char *field, char **old_str,
				const char *new_str)
{
	if (!*old_str && new_str) {
		*old_str = strdup(new_str);
		return true;
	}

	if (!new_str || !strcasecmp(*old_str, new_str))
		return false; /* Nothing to update. */

	pr_debug("alias %s differs in field '%s' ('%s' != '%s')\n",
		name, field, *old_str, new_str);
	zfree(old_str);
	*old_str = strdup(new_str);
	return true;
}

static void read_alias_info(struct perf_pmu *pmu, struct perf_pmu_alias *alias)
{
	if (!alias->from_sysfs || alias->info_loaded)
		return;

	/*
	 * load unit name and scale if available
	 */
	perf_pmu__parse_unit(pmu, alias);
	perf_pmu__parse_scale(pmu, alias);
	perf_pmu__parse_per_pkg(pmu, alias);
	perf_pmu__parse_snapshot(pmu, alias);
}

struct update_alias_data {
	struct perf_pmu *pmu;
	struct perf_pmu_alias *alias;
};

static int update_alias(const struct pmu_event *pe,
			const struct pmu_events_table *table __maybe_unused,
			void *vdata)
{
	struct update_alias_data *data = vdata;
	int ret = 0;

	read_alias_info(data->pmu, data->alias);
	assign_str(pe->name, "desc", &data->alias->desc, pe->desc);
	assign_str(pe->name, "long_desc", &data->alias->long_desc, pe->long_desc);
	assign_str(pe->name, "topic", &data->alias->topic, pe->topic);
	data->alias->per_pkg = pe->perpkg;
	if (pe->event) {
		parse_events_terms__exit(&data->alias->terms);
		ret = parse_events_terms(&data->alias->terms, pe->event, /*input=*/NULL);
	}
	if (!ret && pe->unit) {
		char *unit;

		ret = perf_pmu__convert_scale(pe->unit, &unit, &data->alias->scale);
		if (!ret)
			snprintf(data->alias->unit, sizeof(data->alias->unit), "%s", unit);
	}
	return ret;
}

static int perf_pmu__new_alias(struct perf_pmu *pmu, const char *name,
				const char *desc, const char *val, FILE *val_fd,
			        const struct pmu_event *pe, enum event_source src)
{
	struct perf_pmu_alias *alias;
	int ret;
	const char *long_desc = NULL, *topic = NULL, *unit = NULL, *pmu_name = NULL;
	bool deprecated = false, perpkg = false;

	if (perf_pmu__find_alias(pmu, name, /*load=*/ false)) {
		/* Alias was already created/loaded. */
		return 0;
	}

	if (pe) {
		long_desc = pe->long_desc;
		topic = pe->topic;
		unit = pe->unit;
		perpkg = pe->perpkg;
		deprecated = pe->deprecated;
		if (pe->pmu && strcmp(pe->pmu, "default_core"))
			pmu_name = pe->pmu;
	}

	alias = zalloc(sizeof(*alias));
	if (!alias)
		return -ENOMEM;

	parse_events_terms__init(&alias->terms);
	alias->scale = 1.0;
	alias->unit[0] = '\0';
	alias->per_pkg = perpkg;
	alias->snapshot = false;
	alias->deprecated = deprecated;

	ret = parse_events_terms(&alias->terms, val, val_fd);
	if (ret) {
		pr_err("Cannot parse alias %s: %d\n", val, ret);
		free(alias);
		return ret;
	}

	alias->name = strdup(name);
	alias->desc = desc ? strdup(desc) : NULL;
	alias->long_desc = long_desc ? strdup(long_desc) :
				desc ? strdup(desc) : NULL;
	alias->topic = topic ? strdup(topic) : NULL;
	alias->pmu_name = pmu_name ? strdup(pmu_name) : NULL;
	if (unit) {
		if (perf_pmu__convert_scale(unit, (char **)&unit, &alias->scale) < 0) {
			perf_pmu_free_alias(alias);
			return -1;
		}
		snprintf(alias->unit, sizeof(alias->unit), "%s", unit);
	}
	switch (src) {
	default:
	case EVENT_SRC_SYSFS:
		alias->from_sysfs = true;
		if (pmu->events_table) {
			/* Update an event from sysfs with json data. */
			struct update_alias_data data = {
				.pmu = pmu,
				.alias = alias,
			};
			if (pmu_events_table__find_event(pmu->events_table, pmu, name,
							 update_alias, &data) == 0)
				pmu->cpu_common_json_aliases++;
		}
		pmu->sysfs_aliases++;
		break;
	case  EVENT_SRC_CPU_JSON:
		pmu->cpu_json_aliases++;
		break;
	case  EVENT_SRC_SYS_JSON:
		pmu->sys_json_aliases++;
		break;

	}
	list_add_tail(&alias->list, &pmu->aliases);
	return 0;
}

static inline bool pmu_alias_info_file(const char *name)
{
	size_t len;

	len = strlen(name);
	if (len > 5 && !strcmp(name + len - 5, ".unit"))
		return true;
	if (len > 6 && !strcmp(name + len - 6, ".scale"))
		return true;
	if (len > 8 && !strcmp(name + len - 8, ".per-pkg"))
		return true;
	if (len > 9 && !strcmp(name + len - 9, ".snapshot"))
		return true;

	return false;
}

/*
 * Reading the pmu event aliases definition, which should be located at:
 * /sys/bus/event_source/devices/<dev>/events as sysfs group attributes.
 */
static int __pmu_aliases_parse(struct perf_pmu *pmu, int events_dir_fd)
{
	struct dirent *evt_ent;
	DIR *event_dir;

	event_dir = fdopendir(events_dir_fd);
	if (!event_dir)
		return -EINVAL;

	while ((evt_ent = readdir(event_dir))) {
		char *name = evt_ent->d_name;
		int fd;
		FILE *file;

		if (!strcmp(name, ".") || !strcmp(name, ".."))
			continue;

		/*
		 * skip info files parsed in perf_pmu__new_alias()
		 */
		if (pmu_alias_info_file(name))
			continue;

		fd = openat(events_dir_fd, name, O_RDONLY);
		if (fd == -1) {
			pr_debug("Cannot open %s\n", name);
			continue;
		}
		file = fdopen(fd, "r");
		if (!file) {
			close(fd);
			continue;
		}

		if (perf_pmu__new_alias(pmu, name, /*desc=*/ NULL,
					/*val=*/ NULL, file, /*pe=*/ NULL,
					EVENT_SRC_SYSFS) < 0)
			pr_debug("Cannot set up %s\n", name);
		fclose(file);
	}

	closedir(event_dir);
	pmu->sysfs_aliases_loaded = true;
	return 0;
}

static int pmu_aliases_parse(struct perf_pmu *pmu)
{
	char path[PATH_MAX];
	size_t len;
	int events_dir_fd, ret;

	if (pmu->sysfs_aliases_loaded)
		return 0;

	len = perf_pmu__event_source_devices_scnprintf(path, sizeof(path));
	if (!len)
		return 0;
	scnprintf(path + len, sizeof(path) - len, "%s/events", pmu->name);

	events_dir_fd = open(path, O_DIRECTORY);
	if (events_dir_fd == -1) {
		pmu->sysfs_aliases_loaded = true;
		return 0;
	}
	ret = __pmu_aliases_parse(pmu, events_dir_fd);
	close(events_dir_fd);
	return ret;
}

static int pmu_aliases_parse_eager(struct perf_pmu *pmu, int sysfs_fd)
{
	char path[FILENAME_MAX + 7];
	int ret, events_dir_fd;

	scnprintf(path, sizeof(path), "%s/events", pmu->name);
	events_dir_fd = openat(sysfs_fd, path, O_DIRECTORY, 0);
	if (events_dir_fd == -1) {
		pmu->sysfs_aliases_loaded = true;
		return 0;
	}
	ret = __pmu_aliases_parse(pmu, events_dir_fd);
	close(events_dir_fd);
	return ret;
}

static int pmu_alias_terms(struct perf_pmu_alias *alias, int err_loc, struct list_head *terms)
{
	struct parse_events_term *term, *cloned;
	struct parse_events_terms clone_terms;

	parse_events_terms__init(&clone_terms);
	list_for_each_entry(term, &alias->terms.terms, list) {
		int ret = parse_events_term__clone(&cloned, term);

		if (ret) {
			parse_events_terms__exit(&clone_terms);
			return ret;
		}
		/*
		 * Weak terms don't override command line options,
		 * which we don't want for implicit terms in aliases.
		 */
		cloned->weak = true;
		cloned->err_term = cloned->err_val = err_loc;
		list_add_tail(&cloned->list, &clone_terms.terms);
	}
	list_splice_init(&clone_terms.terms, terms);
	parse_events_terms__exit(&clone_terms);
	return 0;
}

/*
 * Uncore PMUs have a "cpumask" file under sysfs. CPU PMUs (e.g. on arm/arm64)
 * may have a "cpus" file.
 */
static struct perf_cpu_map *pmu_cpumask(int dirfd, const char *pmu_name, bool is_core)
{
	const char *templates[] = {
		"cpumask",
		"cpus",
		NULL
	};
	const char **template;

	for (template = templates; *template; template++) {
		struct io io;
		char buf[128];
		char *cpumask = NULL;
		size_t cpumask_len;
		ssize_t ret;
		struct perf_cpu_map *cpus;

		io.fd = perf_pmu__pathname_fd(dirfd, pmu_name, *template, O_RDONLY);
		if (io.fd < 0)
			continue;

		io__init(&io, io.fd, buf, sizeof(buf));
		ret = io__getline(&io, &cpumask, &cpumask_len);
		close(io.fd);
		if (ret < 0)
			continue;

		cpus = perf_cpu_map__new(cpumask);
		free(cpumask);
		if (cpus)
			return cpus;
	}

	/* Nothing found, for core PMUs assume this means all CPUs. */
	return is_core ? perf_cpu_map__get(cpu_map__online()) : NULL;
}

static bool pmu_is_uncore(int dirfd, const char *name)
{
	int fd;

	fd = perf_pmu__pathname_fd(dirfd, name, "cpumask", O_PATH);
	if (fd < 0)
		return false;

	close(fd);
	return true;
}

static char *pmu_id(const char *name)
{
	char path[PATH_MAX], *str;
	size_t len;

	perf_pmu__pathname_scnprintf(path, sizeof(path), name, "identifier");

	if (filename__read_str(path, &str, &len) < 0)
		return NULL;

	str[len - 1] = 0; /* remove line feed */

	return str;
}

/**
 * is_sysfs_pmu_core() - PMU CORE devices have different name other than cpu in
 *         sysfs on some platforms like ARM or Intel hybrid. Looking for
 *         possible the cpus file in sysfs files to identify whether this is a
 *         core device.
 * @name: The PMU name such as "cpu_atom".
 */
static int is_sysfs_pmu_core(const char *name)
{
	char path[PATH_MAX];

	if (!perf_pmu__pathname_scnprintf(path, sizeof(path), name, "cpus"))
		return 0;
	return file_available(path);
}

/**
 * Return the length of the PMU name not including the suffix for uncore PMUs.
 *
 * We want to deduplicate many similar uncore PMUs by stripping their suffixes,
 * but there are never going to be too many core PMUs and the suffixes might be
 * interesting. "arm_cortex_a53" vs "arm_cortex_a57" or "cpum_cf" for example.
 *
 * @skip_duplicate_pmus: False in verbose mode so all uncore PMUs are visible
 */
static size_t pmu_deduped_name_len(const struct perf_pmu *pmu, const char *name,
				   bool skip_duplicate_pmus)
{
	return skip_duplicate_pmus && !pmu->is_core
		? pmu_name_len_no_suffix(name)
		: strlen(name);
}

/**
 * perf_pmu__match_wildcard - Does the pmu_name start with tok and is then only
 *                            followed by nothing or a suffix? tok may contain
 *                            part of a suffix.
 * @pmu_name: The pmu_name with possible suffix.
 * @tok: The wildcard argument to match.
 */
static bool perf_pmu__match_wildcard(const char *pmu_name, const char *tok)
{
	const char *p, *suffix;
	bool has_hex = false;
	size_t tok_len = strlen(tok);

	/* Check start of pmu_name for equality. */
	if (strncmp(pmu_name, tok, tok_len))
		return false;

	suffix = p = pmu_name + tok_len;
	if (*p == 0)
		return true;

	if (*p == '_') {
		++p;
		++suffix;
	}

	/* Ensure we end in a number */
	while (1) {
		if (!isxdigit(*p))
			return false;
		if (!has_hex)
			has_hex = !isdigit(*p);
		if (*(++p) == 0)
			break;
	}

	if (has_hex)
		return (p - suffix) > 2;

	return true;
}

/**
 * perf_pmu__match_ignoring_suffix_uncore - Does the pmu_name match tok ignoring
 *                                          any trailing suffix on pmu_name and
 *                                          tok?  The Suffix must be in form
 *                                          tok_{digits}, or tok{digits}.
 * @pmu_name: The pmu_name with possible suffix.
 * @tok: The possible match to pmu_name.
 */
static bool perf_pmu__match_ignoring_suffix_uncore(const char *pmu_name, const char *tok)
{
	size_t pmu_name_len, tok_len;

	/* For robustness, check for NULL. */
	if (pmu_name == NULL)
		return tok == NULL;

	/* uncore_ prefixes are ignored. */
	if (!strncmp(pmu_name, "uncore_", 7))
		pmu_name += 7;
	if (!strncmp(tok, "uncore_", 7))
		tok += 7;

	pmu_name_len = pmu_name_len_no_suffix(pmu_name);
	tok_len = pmu_name_len_no_suffix(tok);
	if (pmu_name_len != tok_len)
		return false;

	return strncmp(pmu_name, tok, pmu_name_len) == 0;
}


/**
 * perf_pmu__match_wildcard_uncore - does to_match match the PMU's name?
 * @pmu_name: The pmu->name or pmu->alias to match against.
 * @to_match: the json struct pmu_event name. This may lack a suffix (which
 *            matches) or be of the form "socket,pmuname" which will match
 *            "socketX_pmunameY".
 */
static bool perf_pmu__match_wildcard_uncore(const char *pmu_name, const char *to_match)
{
	char *mutable_to_match, *tok, *tmp;

	if (!pmu_name)
		return false;

	/* uncore_ prefixes are ignored. */
	if (!strncmp(pmu_name, "uncore_", 7))
		pmu_name += 7;
	if (!strncmp(to_match, "uncore_", 7))
		to_match += 7;

	if (strchr(to_match, ',') == NULL)
		return perf_pmu__match_wildcard(pmu_name, to_match);

	/* Process comma separated list of PMU name components. */
	mutable_to_match = strdup(to_match);
	if (!mutable_to_match)
		return false;

	tok = strtok_r(mutable_to_match, ",", &tmp);
	while (tok) {
		size_t tok_len = strlen(tok);

		if (strncmp(pmu_name, tok, tok_len)) {
			/* Mismatch between part of pmu_name and tok. */
			free(mutable_to_match);
			return false;
		}
		/* Move pmu_name forward over tok and suffix. */
		pmu_name += tok_len;
		while (*pmu_name != '\0' && isdigit(*pmu_name))
			pmu_name++;
		if (*pmu_name == '_')
			pmu_name++;

		tok = strtok_r(NULL, ",", &tmp);
	}
	free(mutable_to_match);
	return *pmu_name == '\0';
}

bool pmu_uncore_identifier_match(const char *compat, const char *id)
{
	regex_t re;
	regmatch_t pmatch[1];
	int match;

	if (regcomp(&re, compat, REG_EXTENDED) != 0) {
		/* Warn unable to generate match particular string. */
		pr_info("Invalid regular expression %s\n", compat);
		return false;
	}

	match = !regexec(&re, id, 1, pmatch, 0);
	if (match) {
		/* Ensure a full match. */
		match = pmatch[0].rm_so == 0 && (size_t)pmatch[0].rm_eo == strlen(id);
	}
	regfree(&re);

	return match;
}

static int pmu_add_cpu_aliases_map_callback(const struct pmu_event *pe,
					const struct pmu_events_table *table __maybe_unused,
					void *vdata)
{
	struct perf_pmu *pmu = vdata;

	perf_pmu__new_alias(pmu, pe->name, pe->desc, pe->event, /*val_fd=*/ NULL,
			    pe, EVENT_SRC_CPU_JSON);
	return 0;
}

/*
 * From the pmu_events_table, find the events that correspond to the given
 * PMU and add them to the list 'head'.
 */
void pmu_add_cpu_aliases_table(struct perf_pmu *pmu, const struct pmu_events_table *table)
{
	pmu_events_table__for_each_event(table, pmu, pmu_add_cpu_aliases_map_callback, pmu);
}

static void pmu_add_cpu_aliases(struct perf_pmu *pmu)
{
	if (!pmu->events_table)
		return;

	if (pmu->cpu_aliases_added)
		return;

	pmu_add_cpu_aliases_table(pmu, pmu->events_table);
	pmu->cpu_aliases_added = true;
}

static int pmu_add_sys_aliases_iter_fn(const struct pmu_event *pe,
				       const struct pmu_events_table *table __maybe_unused,
				       void *vdata)
{
	struct perf_pmu *pmu = vdata;

	if (!pe->compat || !pe->pmu) {
		/* No data to match. */
		return 0;
	}
<<<<<<< HEAD

	if (!perf_pmu__match_wildcard_uncore(pmu->name, pe->pmu) &&
	    !perf_pmu__match_wildcard_uncore(pmu->alias_name, pe->pmu)) {
		/* PMU name/alias_name don't match. */
		return 0;
	}

=======

	if (!perf_pmu__match_wildcard_uncore(pmu->name, pe->pmu) &&
	    !perf_pmu__match_wildcard_uncore(pmu->alias_name, pe->pmu)) {
		/* PMU name/alias_name don't match. */
		return 0;
	}

>>>>>>> d12acd7b
	if (pmu_uncore_identifier_match(pe->compat, pmu->id)) {
		/* Id matched. */
		perf_pmu__new_alias(pmu,
				pe->name,
				pe->desc,
				pe->event,
				/*val_fd=*/ NULL,
				pe,
				EVENT_SRC_SYS_JSON);
	}
	return 0;
}

void pmu_add_sys_aliases(struct perf_pmu *pmu)
{
	if (!pmu->id)
		return;

	pmu_for_each_sys_event(pmu_add_sys_aliases_iter_fn, pmu);
}

static char *pmu_find_alias_name(struct perf_pmu *pmu, int dirfd)
{
	FILE *file = perf_pmu__open_file_at(pmu, dirfd, "alias");
	char *line = NULL;
	size_t line_len = 0;
	ssize_t ret;

	if (!file)
		return NULL;

	ret = getline(&line, &line_len, file);
	if (ret < 0) {
		fclose(file);
		return NULL;
	}
	/* Remove trailing newline. */
	if (ret > 0 && line[ret - 1] == '\n')
		line[--ret] = '\0';

	fclose(file);
	return line;
}

static int pmu_max_precise(int dirfd, struct perf_pmu *pmu)
{
	int max_precise = -1;

	perf_pmu__scan_file_at(pmu, dirfd, "caps/max_precise", "%d", &max_precise);
	return max_precise;
}

void __weak
perf_pmu__arch_init(struct perf_pmu *pmu)
{
	if (pmu->is_core)
		pmu->mem_events = perf_mem_events;
}

struct perf_pmu *perf_pmu__lookup(struct list_head *pmus, int dirfd, const char *name,
				  bool eager_load)
{
	struct perf_pmu *pmu;
	__u32 type;

	pmu = zalloc(sizeof(*pmu));
	if (!pmu)
		return NULL;

	pmu->name = strdup(name);
	if (!pmu->name)
		goto err;

	/*
	 * Read type early to fail fast if a lookup name isn't a PMU. Ensure
	 * that type value is successfully assigned (return 1).
	 */
	if (perf_pmu__scan_file_at(pmu, dirfd, "type", "%u", &type) != 1)
		goto err;

	INIT_LIST_HEAD(&pmu->format);
	INIT_LIST_HEAD(&pmu->aliases);
	INIT_LIST_HEAD(&pmu->caps);

	/*
	 * The pmu data we store & need consists of the pmu
	 * type value and format definitions. Load both right
	 * now.
	 */
	if (pmu_format(pmu, dirfd, name, eager_load))
		goto err;

	pmu->is_core = is_pmu_core(name);
	pmu->cpus = pmu_cpumask(dirfd, name, pmu->is_core);

	pmu->type = type;
	pmu->is_uncore = pmu_is_uncore(dirfd, name);
	if (pmu->is_uncore)
		pmu->id = pmu_id(name);
	pmu->max_precise = pmu_max_precise(dirfd, pmu);
	pmu->alias_name = pmu_find_alias_name(pmu, dirfd);
	pmu->events_table = perf_pmu__find_events_table(pmu);
	/*
	 * Load the sys json events/aliases when loading the PMU as each event
	 * may have a different compat regular expression. We therefore can't
	 * know the number of sys json events/aliases without computing the
	 * regular expressions for them all.
	 */
	pmu_add_sys_aliases(pmu);
	list_add_tail(&pmu->list, pmus);

	perf_pmu__arch_init(pmu);

	if (eager_load)
		pmu_aliases_parse_eager(pmu, dirfd);

	return pmu;
err:
	zfree(&pmu->name);
	free(pmu);
	return NULL;
}

/* Creates the PMU when sysfs scanning fails. */
struct perf_pmu *perf_pmu__create_placeholder_core_pmu(struct list_head *core_pmus)
{
	struct perf_pmu *pmu = zalloc(sizeof(*pmu));

	if (!pmu)
		return NULL;

	pmu->name = strdup("cpu");
	if (!pmu->name) {
		free(pmu);
		return NULL;
	}

	pmu->is_core = true;
	pmu->type = PERF_TYPE_RAW;
	pmu->cpus = cpu_map__online();

	INIT_LIST_HEAD(&pmu->format);
	INIT_LIST_HEAD(&pmu->aliases);
	INIT_LIST_HEAD(&pmu->caps);
	list_add_tail(&pmu->list, core_pmus);
	return pmu;
}

bool perf_pmu__is_fake(const struct perf_pmu *pmu)
{
	return pmu->type == PERF_PMU_TYPE_FAKE;
}

void perf_pmu__warn_invalid_formats(struct perf_pmu *pmu)
{
	struct perf_pmu_format *format;

	if (pmu->formats_checked)
		return;

	pmu->formats_checked = true;

	/* fake pmu doesn't have format list */
	if (perf_pmu__is_fake(pmu))
		return;

	list_for_each_entry(format, &pmu->format, list) {
		perf_pmu_format__load(pmu, format);
		if (format->value >= PERF_PMU_FORMAT_VALUE_CONFIG_END) {
			pr_warning("WARNING: '%s' format '%s' requires 'perf_event_attr::config%d'"
				   "which is not supported by this version of perf!\n",
				   pmu->name, format->name, format->value);
			return;
		}
	}
}

bool evsel__is_aux_event(const struct evsel *evsel)
{
	struct perf_pmu *pmu;

	if (evsel->needs_auxtrace_mmap)
		return true;

	pmu = evsel__find_pmu(evsel);
	return pmu && pmu->auxtrace;
}

/*
 * Set @config_name to @val as long as the user hasn't already set or cleared it
 * by passing a config term on the command line.
 *
 * @val is the value to put into the bits specified by @config_name rather than
 * the bit pattern. It is shifted into position by this function, so to set
 * something to true, pass 1 for val rather than a pre shifted value.
 */
#define field_prep(_mask, _val) (((_val) << (ffsll(_mask) - 1)) & (_mask))
void evsel__set_config_if_unset(struct perf_pmu *pmu, struct evsel *evsel,
				const char *config_name, u64 val)
{
	u64 user_bits = 0, bits;
	struct evsel_config_term *term = evsel__get_config_term(evsel, CFG_CHG);

	if (term)
		user_bits = term->val.cfg_chg;

	bits = perf_pmu__format_bits(pmu, config_name);

	/* Do nothing if the user changed the value */
	if (bits & user_bits)
		return;

	/* Otherwise replace it */
	evsel->core.attr.config &= ~bits;
	evsel->core.attr.config |= field_prep(bits, val);
}

static struct perf_pmu_format *
pmu_find_format(const struct list_head *formats, const char *name)
{
	struct perf_pmu_format *format;

	list_for_each_entry(format, formats, list)
		if (!strcmp(format->name, name))
			return format;

	return NULL;
}

__u64 perf_pmu__format_bits(struct perf_pmu *pmu, const char *name)
{
	struct perf_pmu_format *format = pmu_find_format(&pmu->format, name);
	__u64 bits = 0;
	int fbit;

	if (!format)
		return 0;

	for_each_set_bit(fbit, format->bits, PERF_PMU_FORMAT_BITS)
		bits |= 1ULL << fbit;

	return bits;
}

int perf_pmu__format_type(struct perf_pmu *pmu, const char *name)
{
	struct perf_pmu_format *format = pmu_find_format(&pmu->format, name);

	if (!format)
		return -1;

	perf_pmu_format__load(pmu, format);
	return format->value;
}

/*
 * Sets value based on the format definition (format parameter)
 * and unformatted value (value parameter).
 */
static void pmu_format_value(unsigned long *format, __u64 value, __u64 *v,
			     bool zero)
{
	unsigned long fbit, vbit;

	for (fbit = 0, vbit = 0; fbit < PERF_PMU_FORMAT_BITS; fbit++) {

		if (!test_bit(fbit, format))
			continue;

		if (value & (1llu << vbit++))
			*v |= (1llu << fbit);
		else if (zero)
			*v &= ~(1llu << fbit);
	}
}

static __u64 pmu_format_max_value(const unsigned long *format)
{
	int w;

	w = bitmap_weight(format, PERF_PMU_FORMAT_BITS);
	if (!w)
		return 0;
	if (w < 64)
		return (1ULL << w) - 1;
	return -1;
}

/*
 * Term is a string term, and might be a param-term. Try to look up it's value
 * in the remaining terms.
 * - We have a term like "base-or-format-term=param-term",
 * - We need to find the value supplied for "param-term" (with param-term named
 *   in a config string) later on in the term list.
 */
static int pmu_resolve_param_term(struct parse_events_term *term,
				  struct parse_events_terms *head_terms,
				  __u64 *value)
{
	struct parse_events_term *t;

	list_for_each_entry(t, &head_terms->terms, list) {
		if (t->type_val == PARSE_EVENTS__TERM_TYPE_NUM &&
		    t->config && !strcmp(t->config, term->config)) {
			t->used = true;
			*value = t->val.num;
			return 0;
		}
	}

	if (verbose > 0)
		printf("Required parameter '%s' not specified\n", term->config);

	return -1;
}

static char *pmu_formats_string(const struct list_head *formats)
{
	struct perf_pmu_format *format;
	char *str = NULL;
	struct strbuf buf = STRBUF_INIT;
	unsigned int i = 0;

	if (!formats)
		return NULL;

	/* sysfs exported terms */
	list_for_each_entry(format, formats, list)
		if (strbuf_addf(&buf, i++ ? ",%s" : "%s", format->name) < 0)
			goto error;

	str = strbuf_detach(&buf, NULL);
error:
	strbuf_release(&buf);

	return str;
}

/*
 * Setup one of config[12] attr members based on the
 * user input data - term parameter.
 */
static int pmu_config_term(const struct perf_pmu *pmu,
			   struct perf_event_attr *attr,
			   struct parse_events_term *term,
			   struct parse_events_terms *head_terms,
			   bool zero, bool apply_hardcoded,
			   struct parse_events_error *err)
{
	struct perf_pmu_format *format;
	__u64 *vp;
	__u64 val, max_val;

	/*
	 * If this is a parameter we've already used for parameterized-eval,
	 * skip it in normal eval.
	 */
	if (term->used)
		return 0;

	/*
	 * Hardcoded terms are generally handled in event parsing, which
	 * traditionally have had to handle not having a PMU. An alias may
	 * have hard coded config values, optionally apply them below.
	 */
	if (parse_events__is_hardcoded_term(term)) {
		/* Config terms set all bits in the config. */
		DECLARE_BITMAP(bits, PERF_PMU_FORMAT_BITS);

		if (!apply_hardcoded)
			return 0;

		bitmap_fill(bits, PERF_PMU_FORMAT_BITS);

		switch (term->type_term) {
		case PARSE_EVENTS__TERM_TYPE_CONFIG:
			assert(term->type_val == PARSE_EVENTS__TERM_TYPE_NUM);
			pmu_format_value(bits, term->val.num, &attr->config, zero);
			break;
		case PARSE_EVENTS__TERM_TYPE_CONFIG1:
			assert(term->type_val == PARSE_EVENTS__TERM_TYPE_NUM);
			pmu_format_value(bits, term->val.num, &attr->config1, zero);
			break;
		case PARSE_EVENTS__TERM_TYPE_CONFIG2:
			assert(term->type_val == PARSE_EVENTS__TERM_TYPE_NUM);
			pmu_format_value(bits, term->val.num, &attr->config2, zero);
			break;
		case PARSE_EVENTS__TERM_TYPE_CONFIG3:
			assert(term->type_val == PARSE_EVENTS__TERM_TYPE_NUM);
			pmu_format_value(bits, term->val.num, &attr->config3, zero);
			break;
		case PARSE_EVENTS__TERM_TYPE_USER: /* Not hardcoded. */
			return -EINVAL;
		case PARSE_EVENTS__TERM_TYPE_NAME ... PARSE_EVENTS__TERM_TYPE_HARDWARE:
			/* Skip non-config terms. */
			break;
		default:
			break;
		}
		return 0;
	}

	format = pmu_find_format(&pmu->format, term->config);
	if (!format) {
		char *pmu_term = pmu_formats_string(&pmu->format);
		char *unknown_term;
		char *help_msg;

		if (asprintf(&unknown_term,
				"unknown term '%s' for pmu '%s'",
				term->config, pmu->name) < 0)
			unknown_term = NULL;
		help_msg = parse_events_formats_error_string(pmu_term);
		if (err) {
			parse_events_error__handle(err, term->err_term,
						   unknown_term,
						   help_msg);
		} else {
			pr_debug("%s (%s)\n", unknown_term, help_msg);
			free(unknown_term);
		}
		free(pmu_term);
		return -EINVAL;
	}
	perf_pmu_format__load(pmu, format);
	switch (format->value) {
	case PERF_PMU_FORMAT_VALUE_CONFIG:
		vp = &attr->config;
		break;
	case PERF_PMU_FORMAT_VALUE_CONFIG1:
		vp = &attr->config1;
		break;
	case PERF_PMU_FORMAT_VALUE_CONFIG2:
		vp = &attr->config2;
		break;
	case PERF_PMU_FORMAT_VALUE_CONFIG3:
		vp = &attr->config3;
		break;
	default:
		return -EINVAL;
	}

	/*
	 * Either directly use a numeric term, or try to translate string terms
	 * using event parameters.
	 */
	if (term->type_val == PARSE_EVENTS__TERM_TYPE_NUM) {
		if (term->no_value &&
		    bitmap_weight(format->bits, PERF_PMU_FORMAT_BITS) > 1) {
			if (err) {
				parse_events_error__handle(err, term->err_val,
					   strdup("no value assigned for term"),
					   NULL);
			}
			return -EINVAL;
		}

		val = term->val.num;
	} else if (term->type_val == PARSE_EVENTS__TERM_TYPE_STR) {
		if (strcmp(term->val.str, "?")) {
			if (verbose > 0) {
				pr_info("Invalid sysfs entry %s=%s\n",
						term->config, term->val.str);
			}
			if (err) {
				parse_events_error__handle(err, term->err_val,
					strdup("expected numeric value"),
					NULL);
			}
			return -EINVAL;
		}

		if (pmu_resolve_param_term(term, head_terms, &val))
			return -EINVAL;
	} else
		return -EINVAL;

	max_val = pmu_format_max_value(format->bits);
	if (val > max_val) {
		if (err) {
			char *err_str;

			if (asprintf(&err_str,
				     "value too big for format (%s), maximum is %llu",
				     format->name, (unsigned long long)max_val) < 0) {
				err_str = strdup("value too big for format");
			}
			parse_events_error__handle(err, term->err_val, err_str, /*help=*/NULL);
			return -EINVAL;
		}
		/*
		 * Assume we don't care if !err, in which case the value will be
		 * silently truncated.
		 */
	}

	pmu_format_value(format->bits, val, vp, zero);
	return 0;
}

int perf_pmu__config_terms(const struct perf_pmu *pmu,
			   struct perf_event_attr *attr,
			   struct parse_events_terms *terms,
			   bool zero, bool apply_hardcoded,
			   struct parse_events_error *err)
{
	struct parse_events_term *term;

	if (perf_pmu__is_hwmon(pmu))
		return hwmon_pmu__config_terms(pmu, attr, terms, err);

	list_for_each_entry(term, &terms->terms, list) {
		if (pmu_config_term(pmu, attr, term, terms, zero, apply_hardcoded, err))
			return -EINVAL;
	}

	return 0;
}

/*
 * Configures event's 'attr' parameter based on the:
 * 1) users input - specified in terms parameter
 * 2) pmu format definitions - specified by pmu parameter
 */
int perf_pmu__config(struct perf_pmu *pmu, struct perf_event_attr *attr,
		     struct parse_events_terms *head_terms,
		     bool apply_hardcoded,
		     struct parse_events_error *err)
{
	bool zero = !!pmu->perf_event_attr_init_default;

	/* Fake PMU doesn't have proper terms so nothing to configure in attr. */
	if (perf_pmu__is_fake(pmu))
		return 0;

	return perf_pmu__config_terms(pmu, attr, head_terms, zero, apply_hardcoded, err);
}

static struct perf_pmu_alias *pmu_find_alias(struct perf_pmu *pmu,
					     struct parse_events_term *term)
{
	struct perf_pmu_alias *alias;
	const char *name;

	if (parse_events__is_hardcoded_term(term))
		return NULL;

	if (term->type_val == PARSE_EVENTS__TERM_TYPE_NUM) {
		if (!term->no_value)
			return NULL;
		if (pmu_find_format(&pmu->format, term->config))
			return NULL;
		name = term->config;

	} else if (term->type_val == PARSE_EVENTS__TERM_TYPE_STR) {
		if (strcasecmp(term->config, "event"))
			return NULL;
		name = term->val.str;
	} else {
		return NULL;
	}

	alias = perf_pmu__find_alias(pmu, name, /*load=*/ true);
	if (alias || pmu->cpu_aliases_added)
		return alias;

	/* Alias doesn't exist, try to get it from the json events. */
	if (pmu->events_table &&
	    pmu_events_table__find_event(pmu->events_table, pmu, name,
				         pmu_add_cpu_aliases_map_callback,
				         pmu) == 0) {
		alias = perf_pmu__find_alias(pmu, name, /*load=*/ false);
	}
	return alias;
}


static int check_info_data(struct perf_pmu *pmu,
			   struct perf_pmu_alias *alias,
			   struct perf_pmu_info *info,
			   struct parse_events_error *err,
			   int column)
{
	read_alias_info(pmu, alias);
	/*
	 * Only one term in event definition can
	 * define unit, scale and snapshot, fail
	 * if there's more than one.
	 */
	if (info->unit && alias->unit[0]) {
		parse_events_error__handle(err, column,
					strdup("Attempt to set event's unit twice"),
					NULL);
		return -EINVAL;
	}
	if (info->scale && alias->scale) {
		parse_events_error__handle(err, column,
					strdup("Attempt to set event's scale twice"),
					NULL);
		return -EINVAL;
	}
	if (info->snapshot && alias->snapshot) {
		parse_events_error__handle(err, column,
					strdup("Attempt to set event snapshot twice"),
					NULL);
		return -EINVAL;
	}

	if (alias->unit[0])
		info->unit = alias->unit;

	if (alias->scale)
		info->scale = alias->scale;

	if (alias->snapshot)
		info->snapshot = alias->snapshot;

	return 0;
}

/*
 * Find alias in the terms list and replace it with the terms
 * defined for the alias
 */
int perf_pmu__check_alias(struct perf_pmu *pmu, struct parse_events_terms *head_terms,
			  struct perf_pmu_info *info, bool *rewrote_terms,
			  u64 *alternate_hw_config, struct parse_events_error *err)
{
	struct parse_events_term *term, *h;
	struct perf_pmu_alias *alias;
	int ret;

	*rewrote_terms = false;
	info->per_pkg = false;

	/*
	 * Mark unit and scale as not set
	 * (different from default values, see below)
	 */
	info->unit     = NULL;
	info->scale    = 0.0;
	info->snapshot = false;

	if (perf_pmu__is_hwmon(pmu)) {
		ret = hwmon_pmu__check_alias(head_terms, info, err);
		goto out;
	}

	/* Fake PMU doesn't rewrite terms. */
	if (perf_pmu__is_fake(pmu))
		goto out;

	list_for_each_entry_safe(term, h, &head_terms->terms, list) {
		alias = pmu_find_alias(pmu, term);
		if (!alias)
			continue;
		ret = pmu_alias_terms(alias, term->err_term, &term->list);
		if (ret) {
			parse_events_error__handle(err, term->err_term,
						strdup("Failure to duplicate terms"),
						NULL);
			return ret;
		}

		*rewrote_terms = true;
		ret = check_info_data(pmu, alias, info, err, term->err_term);
		if (ret)
			return ret;

		if (alias->per_pkg)
			info->per_pkg = true;

		if (term->alternate_hw_config)
			*alternate_hw_config = term->val.num;

		list_del_init(&term->list);
		parse_events_term__delete(term);
	}
out:
	/*
	 * if no unit or scale found in aliases, then
	 * set defaults as for evsel
	 * unit cannot left to NULL
	 */
	if (info->unit == NULL)
		info->unit   = "";

	if (info->scale == 0.0)
		info->scale  = 1.0;

	return 0;
}

struct find_event_args {
	const char *event;
	void *state;
	pmu_event_callback cb;
};

static int find_event_callback(void *state, struct pmu_event_info *info)
{
	struct find_event_args *args = state;

	if (!strcmp(args->event, info->name))
		return args->cb(args->state, info);

	return 0;
}

int perf_pmu__find_event(struct perf_pmu *pmu, const char *event, void *state, pmu_event_callback cb)
{
	struct find_event_args args = {
		.event = event,
		.state = state,
		.cb = cb,
	};

	/* Sub-optimal, but function is only used by tests. */
	return perf_pmu__for_each_event(pmu, /*skip_duplicate_pmus=*/ false,
					&args, find_event_callback);
}

static void perf_pmu__del_formats(struct list_head *formats)
{
	struct perf_pmu_format *fmt, *tmp;

	list_for_each_entry_safe(fmt, tmp, formats, list) {
		list_del(&fmt->list);
		zfree(&fmt->name);
		free(fmt);
	}
}

bool perf_pmu__has_format(const struct perf_pmu *pmu, const char *name)
{
	struct perf_pmu_format *format;

	list_for_each_entry(format, &pmu->format, list) {
		if (!strcmp(format->name, name))
			return true;
	}
	return false;
}

int perf_pmu__for_each_format(struct perf_pmu *pmu, void *state, pmu_format_callback cb)
{
	static const char *const terms[] = {
		"config=0..0xffffffffffffffff",
		"config1=0..0xffffffffffffffff",
		"config2=0..0xffffffffffffffff",
		"config3=0..0xffffffffffffffff",
		"name=string",
		"period=number",
		"freq=number",
		"branch_type=(u|k|hv|any|...)",
		"time",
		"call-graph=(fp|dwarf|lbr)",
		"stack-size=number",
		"max-stack=number",
		"nr=number",
		"inherit",
		"no-inherit",
		"overwrite",
		"no-overwrite",
		"percore",
		"aux-output",
		"aux-action=(pause|resume|start-paused)",
		"aux-sample-size=number",
	};
	struct perf_pmu_format *format;
	int ret;

	/*
	 * max-events and driver-config are missing above as are the internal
	 * types user, metric-id, raw, legacy cache and hardware. Assert against
	 * the enum parse_events__term_type so they are kept in sync.
	 */
	_Static_assert(ARRAY_SIZE(terms) == __PARSE_EVENTS__TERM_TYPE_NR - 6,
		       "perf_pmu__for_each_format()'s terms must be kept in sync with enum parse_events__term_type");
	list_for_each_entry(format, &pmu->format, list) {
		perf_pmu_format__load(pmu, format);
		ret = cb(state, format->name, (int)format->value, format->bits);
		if (ret)
			return ret;
	}
	if (!pmu->is_core)
		return 0;

	for (size_t i = 0; i < ARRAY_SIZE(terms); i++) {
		int config = PERF_PMU_FORMAT_VALUE_CONFIG;

		if (i < PERF_PMU_FORMAT_VALUE_CONFIG_END)
			config = i;

		ret = cb(state, terms[i], config, /*bits=*/NULL);
		if (ret)
			return ret;
	}
	return 0;
}

bool is_pmu_core(const char *name)
{
	return !strcmp(name, "cpu") || !strcmp(name, "cpum_cf") || is_sysfs_pmu_core(name);
}

bool perf_pmu__supports_legacy_cache(const struct perf_pmu *pmu)
{
	return pmu->is_core;
}

bool perf_pmu__auto_merge_stats(const struct perf_pmu *pmu)
{
	return !pmu->is_core || perf_pmus__num_core_pmus() == 1;
}

bool perf_pmu__have_event(struct perf_pmu *pmu, const char *name)
{
	if (!name)
		return false;
	if (perf_pmu__is_tool(pmu) && tool_pmu__skip_event(name))
		return false;
	if (perf_pmu__is_hwmon(pmu))
		return hwmon_pmu__have_event(pmu, name);
	if (perf_pmu__find_alias(pmu, name, /*load=*/ true) != NULL)
		return true;
	if (pmu->cpu_aliases_added || !pmu->events_table)
		return false;
	return pmu_events_table__find_event(pmu->events_table, pmu, name, NULL, NULL) == 0;
}

size_t perf_pmu__num_events(struct perf_pmu *pmu)
{
	size_t nr;

	if (perf_pmu__is_hwmon(pmu))
		return hwmon_pmu__num_events(pmu);

	pmu_aliases_parse(pmu);
	nr = pmu->sysfs_aliases + pmu->sys_json_aliases;

	if (pmu->cpu_aliases_added)
		 nr += pmu->cpu_json_aliases;
	else if (pmu->events_table)
		nr += pmu_events_table__num_events(pmu->events_table, pmu) -
			pmu->cpu_common_json_aliases;
	else
		assert(pmu->cpu_json_aliases == 0 && pmu->cpu_common_json_aliases == 0);

	if (perf_pmu__is_tool(pmu))
		nr -= tool_pmu__num_skip_events();

	return pmu->selectable ? nr + 1 : nr;
}

static int sub_non_neg(int a, int b)
{
	if (b > a)
		return 0;
	return a - b;
}

static char *format_alias(char *buf, int len, const struct perf_pmu *pmu,
			  const struct perf_pmu_alias *alias, bool skip_duplicate_pmus)
{
	struct parse_events_term *term;
	size_t pmu_name_len = pmu_deduped_name_len(pmu, pmu->name,
						   skip_duplicate_pmus);
	int used = snprintf(buf, len, "%.*s/%s", (int)pmu_name_len, pmu->name, alias->name);

	list_for_each_entry(term, &alias->terms.terms, list) {
		if (term->type_val == PARSE_EVENTS__TERM_TYPE_STR)
			used += snprintf(buf + used, sub_non_neg(len, used),
					",%s=%s", term->config,
					term->val.str);
	}

	if (sub_non_neg(len, used) > 0) {
		buf[used] = '/';
		used++;
	}
	if (sub_non_neg(len, used) > 0) {
		buf[used] = '\0';
		used++;
	} else
		buf[len - 1] = '\0';

	return buf;
}

int perf_pmu__for_each_event(struct perf_pmu *pmu, bool skip_duplicate_pmus,
			     void *state, pmu_event_callback cb)
{
	char buf[1024];
	struct perf_pmu_alias *event;
	struct pmu_event_info info = {
		.pmu = pmu,
		.event_type_desc = "Kernel PMU event",
	};
	int ret = 0;
	struct strbuf sb;

	if (perf_pmu__is_hwmon(pmu))
		return hwmon_pmu__for_each_event(pmu, state, cb);

	strbuf_init(&sb, /*hint=*/ 0);
	pmu_aliases_parse(pmu);
	pmu_add_cpu_aliases(pmu);
	list_for_each_entry(event, &pmu->aliases, list) {
		size_t buf_used, pmu_name_len;

		if (perf_pmu__is_tool(pmu) && tool_pmu__skip_event(event->name))
			continue;

		info.pmu_name = event->pmu_name ?: pmu->name;
		pmu_name_len = pmu_deduped_name_len(pmu, info.pmu_name,
						    skip_duplicate_pmus);
		info.alias = NULL;
		if (event->desc) {
			info.name = event->name;
			buf_used = 0;
		} else {
			info.name = format_alias(buf, sizeof(buf), pmu, event,
						 skip_duplicate_pmus);
			if (pmu->is_core) {
				info.alias = info.name;
				info.name = event->name;
			}
			buf_used = strlen(buf) + 1;
		}
		info.scale_unit = NULL;
		if (strlen(event->unit) || event->scale != 1.0) {
			info.scale_unit = buf + buf_used;
			buf_used += snprintf(buf + buf_used, sizeof(buf) - buf_used,
					"%G%s", event->scale, event->unit) + 1;
		}
		info.desc = event->desc;
		info.long_desc = event->long_desc;
		info.encoding_desc = buf + buf_used;
		parse_events_terms__to_strbuf(&event->terms, &sb);
		buf_used += snprintf(buf + buf_used, sizeof(buf) - buf_used,
				"%.*s/%s/", (int)pmu_name_len, info.pmu_name, sb.buf) + 1;
		info.topic = event->topic;
		info.str = sb.buf;
		info.deprecated = event->deprecated;
		ret = cb(state, &info);
		if (ret)
			goto out;
		strbuf_setlen(&sb, /*len=*/ 0);
	}
	if (pmu->selectable) {
		info.name = buf;
		snprintf(buf, sizeof(buf), "%s//", pmu->name);
		info.alias = NULL;
		info.scale_unit = NULL;
		info.desc = NULL;
		info.long_desc = NULL;
		info.encoding_desc = NULL;
		info.topic = NULL;
		info.pmu_name = pmu->name;
		info.deprecated = false;
		ret = cb(state, &info);
	}
out:
	strbuf_release(&sb);
	return ret;
}

static bool perf_pmu___name_match(const struct perf_pmu *pmu, const char *to_match, bool wildcard)
{
	const char *names[2] = {
		pmu->name,
		pmu->alias_name,
	};
	if (pmu->is_core) {
		for (size_t i = 0; i < ARRAY_SIZE(names); i++) {
			const char *name = names[i];

			if (!name)
				continue;

			if (!strcmp(name, to_match)) {
				/* Exact name match. */
				return true;
			}
		}
		if (!strcmp(to_match, "default_core")) {
			/*
			 * jevents and tests use default_core as a marker for any core
			 * PMU as the PMU name varies across architectures.
			 */
			return true;
		}
		return false;
	}
	if (!pmu->is_uncore) {
		/*
		 * PMU isn't core or uncore, some kind of broken CPU mask
		 * situation. Only match exact name.
		 */
		for (size_t i = 0; i < ARRAY_SIZE(names); i++) {
			const char *name = names[i];

			if (!name)
				continue;

			if (!strcmp(name, to_match)) {
				/* Exact name match. */
				return true;
			}
		}
		return false;
	}
	for (size_t i = 0; i < ARRAY_SIZE(names); i++) {
		const char *name = names[i];

		if (wildcard && perf_pmu__match_wildcard_uncore(name, to_match))
			return true;
		if (!wildcard && perf_pmu__match_ignoring_suffix_uncore(name, to_match))
			return true;
	}
	return false;
}

/**
 * perf_pmu__name_wildcard_match - Called by the jevents generated code to see
 *                                 if pmu matches the json to_match string.
 * @pmu: The pmu whose name/alias to match.
 * @to_match: The possible match to pmu_name.
 */
bool perf_pmu__name_wildcard_match(const struct perf_pmu *pmu, const char *to_match)
{
	return perf_pmu___name_match(pmu, to_match, /*wildcard=*/true);
}

/**
 * perf_pmu__name_no_suffix_match - Does pmu's name match to_match ignoring any
 *                                  trailing suffix on the pmu_name and/or tok?
 * @pmu: The pmu whose name/alias to match.
 * @to_match: The possible match to pmu_name.
 */
bool perf_pmu__name_no_suffix_match(const struct perf_pmu *pmu, const char *to_match)
{
	return perf_pmu___name_match(pmu, to_match, /*wildcard=*/false);
}

bool perf_pmu__is_software(const struct perf_pmu *pmu)
{
	const char *known_sw_pmus[] = {
		"kprobe",
		"msr",
		"uprobe",
	};

	if (pmu->is_core || pmu->is_uncore || pmu->auxtrace)
		return false;
	switch (pmu->type) {
	case PERF_TYPE_HARDWARE:	return false;
	case PERF_TYPE_SOFTWARE:	return true;
	case PERF_TYPE_TRACEPOINT:	return true;
	case PERF_TYPE_HW_CACHE:	return false;
	case PERF_TYPE_RAW:		return false;
	case PERF_TYPE_BREAKPOINT:	return true;
	case PERF_PMU_TYPE_TOOL:	return true;
	default: break;
	}
	for (size_t i = 0; i < ARRAY_SIZE(known_sw_pmus); i++) {
		if (!strcmp(pmu->name, known_sw_pmus[i]))
			return true;
	}
	return false;
}

FILE *perf_pmu__open_file(const struct perf_pmu *pmu, const char *name)
{
	char path[PATH_MAX];

	if (!perf_pmu__pathname_scnprintf(path, sizeof(path), pmu->name, name) ||
	    !file_available(path))
		return NULL;

	return fopen(path, "r");
}

FILE *perf_pmu__open_file_at(const struct perf_pmu *pmu, int dirfd, const char *name)
{
	int fd;

	fd = perf_pmu__pathname_fd(dirfd, pmu->name, name, O_RDONLY);
	if (fd < 0)
		return NULL;

	return fdopen(fd, "r");
}

int perf_pmu__scan_file(const struct perf_pmu *pmu, const char *name, const char *fmt,
			...)
{
	va_list args;
	FILE *file;
	int ret = EOF;

	va_start(args, fmt);
	file = perf_pmu__open_file(pmu, name);
	if (file) {
		ret = vfscanf(file, fmt, args);
		fclose(file);
	}
	va_end(args);
	return ret;
}

int perf_pmu__scan_file_at(const struct perf_pmu *pmu, int dirfd, const char *name,
			   const char *fmt, ...)
{
	va_list args;
	FILE *file;
	int ret = EOF;

	va_start(args, fmt);
	file = perf_pmu__open_file_at(pmu, dirfd, name);
	if (file) {
		ret = vfscanf(file, fmt, args);
		fclose(file);
	}
	va_end(args);
	return ret;
}

bool perf_pmu__file_exists(const struct perf_pmu *pmu, const char *name)
{
	char path[PATH_MAX];

	if (!perf_pmu__pathname_scnprintf(path, sizeof(path), pmu->name, name))
		return false;

	return file_available(path);
}

static int perf_pmu__new_caps(struct list_head *list, char *name, char *value)
{
	struct perf_pmu_caps *caps = zalloc(sizeof(*caps));

	if (!caps)
		return -ENOMEM;

	caps->name = strdup(name);
	if (!caps->name)
		goto free_caps;
	caps->value = strndup(value, strlen(value) - 1);
	if (!caps->value)
		goto free_name;
	list_add_tail(&caps->list, list);
	return 0;

free_name:
	zfree(&caps->name);
free_caps:
	free(caps);

	return -ENOMEM;
}

static void perf_pmu__del_caps(struct perf_pmu *pmu)
{
	struct perf_pmu_caps *caps, *tmp;

	list_for_each_entry_safe(caps, tmp, &pmu->caps, list) {
		list_del(&caps->list);
		zfree(&caps->name);
		zfree(&caps->value);
		free(caps);
	}
}

/*
 * Reading/parsing the given pmu capabilities, which should be located at:
 * /sys/bus/event_source/devices/<dev>/caps as sysfs group attributes.
 * Return the number of capabilities
 */
int perf_pmu__caps_parse(struct perf_pmu *pmu)
{
	struct stat st;
	char caps_path[PATH_MAX];
	DIR *caps_dir;
	struct dirent *evt_ent;
	int caps_fd;

	if (pmu->caps_initialized)
		return pmu->nr_caps;

	pmu->nr_caps = 0;

	if (!perf_pmu__pathname_scnprintf(caps_path, sizeof(caps_path), pmu->name, "caps"))
		return -1;

	if (stat(caps_path, &st) < 0) {
		pmu->caps_initialized = true;
		return 0;	/* no error if caps does not exist */
	}

	caps_dir = opendir(caps_path);
	if (!caps_dir)
		return -EINVAL;

	caps_fd = dirfd(caps_dir);

	while ((evt_ent = readdir(caps_dir)) != NULL) {
		char *name = evt_ent->d_name;
		char value[128];
		FILE *file;
		int fd;

		if (!strcmp(name, ".") || !strcmp(name, ".."))
			continue;

		fd = openat(caps_fd, name, O_RDONLY);
		if (fd == -1)
			continue;
		file = fdopen(fd, "r");
		if (!file) {
			close(fd);
			continue;
		}

		if (!fgets(value, sizeof(value), file) ||
		    (perf_pmu__new_caps(&pmu->caps, name, value) < 0)) {
			fclose(file);
			continue;
		}

		pmu->nr_caps++;
		fclose(file);
	}

	closedir(caps_dir);

	pmu->caps_initialized = true;
	return pmu->nr_caps;
}

static void perf_pmu__compute_config_masks(struct perf_pmu *pmu)
{
	struct perf_pmu_format *format;

	if (pmu->config_masks_computed)
		return;

	list_for_each_entry(format, &pmu->format, list)	{
		unsigned int i;
		__u64 *mask;

		if (format->value >= PERF_PMU_FORMAT_VALUE_CONFIG_END)
			continue;

		pmu->config_masks_present = true;
		mask = &pmu->config_masks[format->value];

		for_each_set_bit(i, format->bits, PERF_PMU_FORMAT_BITS)
			*mask |= 1ULL << i;
	}
	pmu->config_masks_computed = true;
}

void perf_pmu__warn_invalid_config(struct perf_pmu *pmu, __u64 config,
				   const char *name, int config_num,
				   const char *config_name)
{
	__u64 bits;
	char buf[100];

	perf_pmu__compute_config_masks(pmu);

	/*
	 * Kernel doesn't export any valid format bits.
	 */
	if (!pmu->config_masks_present)
		return;

	bits = config & ~pmu->config_masks[config_num];
	if (bits == 0)
		return;

	bitmap_scnprintf((unsigned long *)&bits, sizeof(bits) * 8, buf, sizeof(buf));

	pr_warning("WARNING: event '%s' not valid (bits %s of %s "
		   "'%llx' not supported by kernel)!\n",
		   name ?: "N/A", buf, config_name, config);
}

bool perf_pmu__wildcard_match(const struct perf_pmu *pmu, const char *wildcard_to_match)
{
	const char *names[2] = {
		pmu->name,
		pmu->alias_name,
	};
	bool need_fnmatch = strisglob(wildcard_to_match);

	if (!strncmp(wildcard_to_match, "uncore_", 7))
		wildcard_to_match += 7;

	for (size_t i = 0; i < ARRAY_SIZE(names); i++) {
		const char *pmu_name = names[i];

		if (!pmu_name)
			continue;

		if (!strncmp(pmu_name, "uncore_", 7))
			pmu_name += 7;

		if (perf_pmu__match_wildcard(pmu_name, wildcard_to_match) ||
		    (need_fnmatch && !fnmatch(wildcard_to_match, pmu_name, 0)))
			return true;
	}
	return false;
}

int perf_pmu__event_source_devices_scnprintf(char *pathname, size_t size)
{
	const char *sysfs = sysfs__mountpoint();

	if (!sysfs)
		return 0;
	return scnprintf(pathname, size, "%s/bus/event_source/devices/", sysfs);
}

int perf_pmu__event_source_devices_fd(void)
{
	char path[PATH_MAX];
	const char *sysfs = sysfs__mountpoint();

	if (!sysfs)
		return -1;

	scnprintf(path, sizeof(path), "%s/bus/event_source/devices/", sysfs);
	return open(path, O_DIRECTORY);
}

/*
 * Fill 'buf' with the path to a file or folder in 'pmu_name' in
 * sysfs. For example if pmu_name = "cs_etm" and 'filename' = "format"
 * then pathname will be filled with
 * "/sys/bus/event_source/devices/cs_etm/format"
 *
 * Return 0 if the sysfs mountpoint couldn't be found, if no characters were
 * written or if the buffer size is exceeded.
 */
int perf_pmu__pathname_scnprintf(char *buf, size_t size,
				 const char *pmu_name, const char *filename)
{
	size_t len;

	len = perf_pmu__event_source_devices_scnprintf(buf, size);
	if (!len || (len + strlen(pmu_name) + strlen(filename) + 1)  >= size)
		return 0;

	return scnprintf(buf + len, size - len, "%s/%s", pmu_name, filename);
}

int perf_pmu__pathname_fd(int dirfd, const char *pmu_name, const char *filename, int flags)
{
	char path[PATH_MAX];

	scnprintf(path, sizeof(path), "%s/%s", pmu_name, filename);
	return openat(dirfd, path, flags);
}

void perf_pmu__delete(struct perf_pmu *pmu)
{
	if (perf_pmu__is_hwmon(pmu))
		hwmon_pmu__exit(pmu);

	perf_pmu__del_formats(&pmu->format);
	perf_pmu__del_aliases(pmu);
	perf_pmu__del_caps(pmu);

	perf_cpu_map__put(pmu->cpus);

	zfree(&pmu->name);
	zfree(&pmu->alias_name);
	zfree(&pmu->id);
	free(pmu);
}

const char *perf_pmu__name_from_config(struct perf_pmu *pmu, u64 config)
{
	struct perf_pmu_alias *event;

	if (!pmu)
		return NULL;

	pmu_aliases_parse(pmu);
	pmu_add_cpu_aliases(pmu);
	list_for_each_entry(event, &pmu->aliases, list) {
		struct perf_event_attr attr = {.config = 0,};

		int ret = perf_pmu__config(pmu, &attr, &event->terms, /*apply_hardcoded=*/true,
					   /*err=*/NULL);

		if (ret == 0 && config == attr.config)
			return event->name;
	}
	return NULL;
}<|MERGE_RESOLUTION|>--- conflicted
+++ resolved
@@ -1033,7 +1033,6 @@
 		/* No data to match. */
 		return 0;
 	}
-<<<<<<< HEAD
 
 	if (!perf_pmu__match_wildcard_uncore(pmu->name, pe->pmu) &&
 	    !perf_pmu__match_wildcard_uncore(pmu->alias_name, pe->pmu)) {
@@ -1041,15 +1040,6 @@
 		return 0;
 	}
 
-=======
-
-	if (!perf_pmu__match_wildcard_uncore(pmu->name, pe->pmu) &&
-	    !perf_pmu__match_wildcard_uncore(pmu->alias_name, pe->pmu)) {
-		/* PMU name/alias_name don't match. */
-		return 0;
-	}
-
->>>>>>> d12acd7b
 	if (pmu_uncore_identifier_match(pe->compat, pmu->id)) {
 		/* Id matched. */
 		perf_pmu__new_alias(pmu,
