--- conflicted
+++ resolved
@@ -445,12 +445,8 @@
 				source_count = 0;
 			} else {
 				val = aggr->counts.val;
-<<<<<<< HEAD
-				source_count = evsel__source_count(metric_events[i]);
-=======
 				if (!source_count)
 					source_count = evsel__source_count(metric_events[i]);
->>>>>>> a6ad5510
 			}
 		}
 		n = strdup(evsel__metric_id(metric_events[i]));
