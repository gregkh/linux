--- conflicted
+++ resolved
@@ -2386,11 +2386,7 @@
 		err = add_callchain_ip(thread, cursor, parent,
 				root_al, &cpumode, ip,
 				true, flags, NULL,
-<<<<<<< HEAD
-				*branch_from);
-=======
 				*branch_from, symbols);
->>>>>>> a6ad5510
 		if (err)
 			return err;
 	}
