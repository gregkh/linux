--- conflicted
+++ resolved
@@ -106,13 +106,10 @@
 	char			*fileloc;
 	char			*path;
 	struct cycles_info	*cycles;
-<<<<<<< HEAD
-=======
 	int			 num_aggr;
 	int			 br_cntr_nr;
 	u64			*br_cntr;
 	struct evsel		*evsel;
->>>>>>> a6ad5510
 	int			 jump_sources;
 	u32			 idx;
 	int			 idx_asm;
@@ -276,31 +273,6 @@
  */
 struct annotated_source {
 	struct list_head	source;
-<<<<<<< HEAD
-	size_t			sizeof_sym_hist;
-	struct sym_hist		*histograms;
-	int    			nr_histograms;
-	int			nr_entries;
-	int			nr_asm_entries;
-	u16			max_line_len;
-};
-
-struct annotated_branch {
-	u64			hit_cycles;
-	u64			hit_insn;
-	unsigned int		total_insn;
-	unsigned int		cover_insn;
-	struct cyc_hist		*cycles_hist;
-};
-
-struct LOCKABLE annotation {
-	u64			max_coverage;
-	u64			start;
-	struct annotation_options *options;
-	struct annotation_line	**offsets;
-	int			nr_events;
-	int			max_jump_sources;
-=======
 	struct sym_hist		*histograms;
 	struct hashmap	   	*samples;
 	int    			nr_histograms;
@@ -309,7 +281,6 @@
 	int			nr_asm_entries;
 	int			max_jump_sources;
 	u64			start;
->>>>>>> a6ad5510
 	struct {
 		u8		addr;
 		u8		jumps;
@@ -319,8 +290,6 @@
 		u8		max_ins_name;
 		u16		max_line_len;
 	} widths;
-<<<<<<< HEAD
-=======
 };
 
 struct annotation_line *annotated_source__get_line(struct annotated_source *src,
@@ -359,7 +328,6 @@
 };
 
 struct LOCKABLE annotation {
->>>>>>> a6ad5510
 	struct annotated_source *src;
 	struct annotated_branch *branch;
 };
@@ -375,11 +343,7 @@
 
 static inline int annotation__cycles_width(struct annotation *notes)
 {
-<<<<<<< HEAD
-	if (notes->branch && notes->options->show_minmax_cycle)
-=======
 	if (notes->branch && annotate_opts.show_minmax_cycle)
->>>>>>> a6ad5510
 		return ANNOTATION__IPC_WIDTH + ANNOTATION__MINMAX_CYCLES_WIDTH;
 
 	return notes->branch ? ANNOTATION__IPC_WIDTH + ANNOTATION__CYCLES_WIDTH : 0;
@@ -400,11 +364,6 @@
 	return annotate_opts.show_br_cntr ? ANNOTATION__BR_CNTR_WIDTH : 0;
 }
 
-<<<<<<< HEAD
-void annotation__set_offsets(struct annotation *notes, s64 size);
-void annotation__mark_jump_targets(struct annotation *notes, struct symbol *sym);
-=======
->>>>>>> a6ad5510
 void annotation__update_column_widths(struct annotation *notes);
 void annotation__toggle_full_addr(struct annotation *notes, struct map_symbol *ms);
 
