--- conflicted
+++ resolved
@@ -1376,13 +1376,7 @@
 	if (ret >= 0 && tf.pf.skip_empty_arg)
 		ret = fill_empty_trace_arg(pev, tf.tevs, tf.ntevs);
 
-<<<<<<< HEAD
-#if _ELFUTILS_PREREQ(0, 142)
 	dwarf_cfi_end(tf.pf.cfi_eh);
-#endif
-=======
-	dwarf_cfi_end(tf.pf.cfi_eh);
->>>>>>> 4e3ac415
 
 	if (ret < 0 || tf.ntevs == 0) {
 		for (i = 0; i < tf.ntevs; i++)
