--- conflicted
+++ resolved
@@ -11,52 +11,6 @@
 struct machine;
 struct map;
 struct maps;
-<<<<<<< HEAD
-struct thread;
-
-struct map_rb_node {
-	struct rb_node rb_node;
-	struct map *map;
-};
-
-struct map_list_node {
-	struct list_head node;
-	struct map *map;
-};
-
-static inline struct map_list_node *map_list_node__new(void)
-{
-	return malloc(sizeof(struct map_list_node));
-}
-
-struct map_rb_node *maps__first(struct maps *maps);
-struct map_rb_node *map_rb_node__next(struct map_rb_node *node);
-struct map_rb_node *maps__find_node(struct maps *maps, struct map *map);
-struct map *maps__find(struct maps *maps, u64 addr);
-
-#define maps__for_each_entry(maps, map) \
-	for (map = maps__first(maps); map; map = map_rb_node__next(map))
-
-#define maps__for_each_entry_safe(maps, map, next) \
-	for (map = maps__first(maps), next = map_rb_node__next(map); map; \
-	     map = next, next = map_rb_node__next(map))
-
-DECLARE_RC_STRUCT(maps) {
-	struct rb_root      entries;
-	struct rw_semaphore lock;
-	struct machine	 *machine;
-	struct map	 *last_search_by_name;
-	struct map	 **maps_by_name;
-	refcount_t	 refcnt;
-	unsigned int	 nr_maps;
-	unsigned int	 nr_maps_allocated;
-#ifdef HAVE_LIBUNWIND_SUPPORT
-	void				*addr_space;
-	const struct unwind_libunwind_ops *unwind_libunwind_ops;
-#endif
-};
-=======
->>>>>>> a6ad5510
 
 #define KMAP_NAME_LEN 256
 
@@ -124,6 +78,4 @@
 
 void maps__load_first(struct maps *maps);
 
-void maps__fixup_end(struct maps *maps);
-
 #endif // __PERF_MAPS_H