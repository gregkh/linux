// SPDX-License-Identifier: GPL-2.0
#define _GNU_SOURCE
#define __EXPORTED_HEADERS__

#include <errno.h>
#include <inttypes.h>
#include <limits.h>
#include <linux/falloc.h>
#include <fcntl.h>
#include <linux/memfd.h>
#include <sched.h>
#include <stdio.h>
#include <stdlib.h>
#include <signal.h>
#include <string.h>
#include <sys/mman.h>
#include <sys/stat.h>
#include <sys/syscall.h>
#include <sys/wait.h>
#include <unistd.h>
#include <ctype.h>

#include "common.h"

#define MEMFD_STR	"memfd:"
#define MEMFD_HUGE_STR	"memfd-hugetlb:"
#define SHARED_FT_STR	"(shared file-table)"

#define MFD_DEF_SIZE 8192
#define STACK_SIZE 65536

#define F_SEAL_EXEC	0x0020

#define F_WX_SEALS (F_SEAL_SHRINK | \
		    F_SEAL_GROW | \
		    F_SEAL_WRITE | \
		    F_SEAL_FUTURE_WRITE | \
		    F_SEAL_EXEC)

#define MFD_NOEXEC_SEAL	0x0008U

/*
 * Default is not to test hugetlbfs
 */
static size_t mfd_def_size = MFD_DEF_SIZE;
static const char *memfd_str = MEMFD_STR;
static int newpid_thread_fn2(void *arg);
static void join_newpid_thread(pid_t pid);

static ssize_t fd2name(int fd, char *buf, size_t bufsize)
{
	char buf1[PATH_MAX];
	int size;
	ssize_t nbytes;

	size = snprintf(buf1, PATH_MAX, "/proc/self/fd/%d", fd);
	if (size < 0) {
		printf("snprintf(%d) failed on %m\n", fd);
		abort();
	}

	/*
	 * reserver one byte for string termination.
	 */
	nbytes = readlink(buf1, buf, bufsize-1);
	if (nbytes == -1) {
		printf("readlink(%s) failed %m\n", buf1);
		abort();
	}
	buf[nbytes] = '\0';
	return nbytes;
}

static int mfd_assert_new(const char *name, loff_t sz, unsigned int flags)
{
	int r, fd;

	fd = sys_memfd_create(name, flags);
	if (fd < 0) {
		printf("memfd_create(\"%s\", %u) failed: %m\n",
		       name, flags);
		abort();
	}

	r = ftruncate(fd, sz);
	if (r < 0) {
		printf("ftruncate(%llu) failed: %m\n", (unsigned long long)sz);
		abort();
	}

	return fd;
}

static void sysctl_assert_write(const char *val)
{
	int fd = open("/proc/sys/vm/memfd_noexec", O_WRONLY | O_CLOEXEC);

	if (fd < 0) {
		printf("open sysctl failed: %m\n");
		abort();
	}

	if (write(fd, val, strlen(val)) < 0) {
		printf("write sysctl %s failed: %m\n", val);
		abort();
	}
}

static void sysctl_fail_write(const char *val)
{
	int fd = open("/proc/sys/vm/memfd_noexec", O_WRONLY | O_CLOEXEC);

	if (fd < 0) {
		printf("open sysctl failed: %m\n");
		abort();
	}

	if (write(fd, val, strlen(val)) >= 0) {
		printf("write sysctl %s succeeded, but failure expected\n",
				val);
		abort();
	}
}

static void sysctl_assert_equal(const char *val)
{
	char *p, buf[128] = {};
	int fd = open("/proc/sys/vm/memfd_noexec", O_RDONLY | O_CLOEXEC);

	if (fd < 0) {
		printf("open sysctl failed: %m\n");
		abort();
	}

	if (read(fd, buf, sizeof(buf)) < 0) {
		printf("read sysctl failed: %m\n");
		abort();
	}

	/* Strip trailing whitespace. */
	p = buf;
	while (!isspace(*p))
		p++;
	*p = '\0';

	if (strcmp(buf, val) != 0) {
		printf("unexpected sysctl value: expected %s, got %s\n", val, buf);
		abort();
	}
}

static int mfd_assert_reopen_fd(int fd_in)
{
	int fd;
	char path[100];

	sprintf(path, "/proc/self/fd/%d", fd_in);

	fd = open(path, O_RDWR);
	if (fd < 0) {
		printf("re-open of existing fd %d failed\n", fd_in);
		abort();
	}

	return fd;
}

static void mfd_fail_new(const char *name, unsigned int flags)
{
	int r;

	r = sys_memfd_create(name, flags);
	if (r >= 0) {
		printf("memfd_create(\"%s\", %u) succeeded, but failure expected\n",
		       name, flags);
		close(r);
		abort();
	}
}

static unsigned int mfd_assert_get_seals(int fd)
{
	int r;

	r = fcntl(fd, F_GET_SEALS);
	if (r < 0) {
		printf("GET_SEALS(%d) failed: %m\n", fd);
		abort();
	}

	return (unsigned int)r;
}

static void mfd_assert_has_seals(int fd, unsigned int seals)
{
	char buf[PATH_MAX];
	int nbytes;
	unsigned int s;
	fd2name(fd, buf, PATH_MAX);

	s = mfd_assert_get_seals(fd);
	if (s != seals) {
		printf("%u != %u = GET_SEALS(%s)\n", seals, s, buf);
		abort();
	}
}

static void mfd_assert_add_seals(int fd, unsigned int seals)
{
	int r;
	unsigned int s;

	s = mfd_assert_get_seals(fd);
	r = fcntl(fd, F_ADD_SEALS, seals);
	if (r < 0) {
		printf("ADD_SEALS(%d, %u -> %u) failed: %m\n", fd, s, seals);
		abort();
	}
}

static void mfd_fail_add_seals(int fd, unsigned int seals)
{
	int r;
	unsigned int s;

	r = fcntl(fd, F_GET_SEALS);
	if (r < 0)
		s = 0;
	else
		s = (unsigned int)r;

	r = fcntl(fd, F_ADD_SEALS, seals);
	if (r >= 0) {
		printf("ADD_SEALS(%d, %u -> %u) didn't fail as expected\n",
				fd, s, seals);
		abort();
	}
}

static void mfd_assert_size(int fd, size_t size)
{
	struct stat st;
	int r;

	r = fstat(fd, &st);
	if (r < 0) {
		printf("fstat(%d) failed: %m\n", fd);
		abort();
	} else if (st.st_size != size) {
		printf("wrong file size %lld, but expected %lld\n",
		       (long long)st.st_size, (long long)size);
		abort();
	}
}

static int mfd_assert_dup(int fd)
{
	int r;

	r = dup(fd);
	if (r < 0) {
		printf("dup(%d) failed: %m\n", fd);
		abort();
	}

	return r;
}

static void *mfd_assert_mmap_shared(int fd)
{
	void *p;

	p = mmap(NULL,
		 mfd_def_size,
		 PROT_READ | PROT_WRITE,
		 MAP_SHARED,
		 fd,
		 0);
	if (p == MAP_FAILED) {
		printf("mmap() failed: %m\n");
		abort();
	}

	return p;
}

static void *mfd_assert_mmap_private(int fd)
{
	void *p;

	p = mmap(NULL,
		 mfd_def_size,
		 PROT_READ,
		 MAP_PRIVATE,
		 fd,
		 0);
	if (p == MAP_FAILED) {
		printf("mmap() failed: %m\n");
		abort();
	}

	return p;
}

static int mfd_assert_open(int fd, int flags, mode_t mode)
{
	char buf[512];
	int r;

	sprintf(buf, "/proc/self/fd/%d", fd);
	r = open(buf, flags, mode);
	if (r < 0) {
		printf("open(%s) failed: %m\n", buf);
		abort();
	}

	return r;
}

static void mfd_fail_open(int fd, int flags, mode_t mode)
{
	char buf[512];
	int r;

	sprintf(buf, "/proc/self/fd/%d", fd);
	r = open(buf, flags, mode);
	if (r >= 0) {
		printf("open(%s) didn't fail as expected\n", buf);
		abort();
	}
}

static void mfd_assert_read(int fd)
{
	char buf[16];
	void *p;
	ssize_t l;

	l = read(fd, buf, sizeof(buf));
	if (l != sizeof(buf)) {
		printf("read() failed: %m\n");
		abort();
	}

	/* verify PROT_READ *is* allowed */
	p = mmap(NULL,
		 mfd_def_size,
		 PROT_READ,
		 MAP_PRIVATE,
		 fd,
		 0);
	if (p == MAP_FAILED) {
		printf("mmap() failed: %m\n");
		abort();
	}
	munmap(p, mfd_def_size);

	/* verify MAP_PRIVATE is *always* allowed (even writable) */
	p = mmap(NULL,
		 mfd_def_size,
		 PROT_READ | PROT_WRITE,
		 MAP_PRIVATE,
		 fd,
		 0);
	if (p == MAP_FAILED) {
		printf("mmap() failed: %m\n");
		abort();
	}
	munmap(p, mfd_def_size);
}

/* Test that PROT_READ + MAP_SHARED mappings work. */
static void mfd_assert_read_shared(int fd)
{
	void *p;

	/* verify PROT_READ and MAP_SHARED *is* allowed */
	p = mmap(NULL,
		 mfd_def_size,
		 PROT_READ,
		 MAP_SHARED,
		 fd,
		 0);
	if (p == MAP_FAILED) {
		printf("mmap() failed: %m\n");
		abort();
	}
	munmap(p, mfd_def_size);
}

static void mfd_assert_fork_private_write(int fd)
{
	int *p;
	pid_t pid;

	p = mmap(NULL,
		 mfd_def_size,
		 PROT_READ | PROT_WRITE,
		 MAP_PRIVATE,
		 fd,
		 0);
	if (p == MAP_FAILED) {
		printf("mmap() failed: %m\n");
		abort();
	}

	p[0] = 22;

	pid = fork();
	if (pid == 0) {
		p[0] = 33;
		exit(0);
	} else {
		waitpid(pid, NULL, 0);

		if (p[0] != 22) {
			printf("MAP_PRIVATE copy-on-write failed: %m\n");
			abort();
		}
	}

	munmap(p, mfd_def_size);
}

static void mfd_assert_write(int fd)
{
	ssize_t l;
	void *p;
	int r;

	/*
	 * huegtlbfs does not support write, but we want to
	 * verify everything else here.
	 */
	if (!hugetlbfs_test) {
		/* verify write() succeeds */
		l = write(fd, "\0\0\0\0", 4);
		if (l != 4) {
			printf("write() failed: %m\n");
			abort();
		}
	}

	/* verify PROT_READ | PROT_WRITE is allowed */
	p = mmap(NULL,
		 mfd_def_size,
		 PROT_READ | PROT_WRITE,
		 MAP_SHARED,
		 fd,
		 0);
	if (p == MAP_FAILED) {
		printf("mmap() failed: %m\n");
		abort();
	}
	*(char *)p = 0;
	munmap(p, mfd_def_size);

	/* verify PROT_WRITE is allowed */
	p = mmap(NULL,
		 mfd_def_size,
		 PROT_WRITE,
		 MAP_SHARED,
		 fd,
		 0);
	if (p == MAP_FAILED) {
		printf("mmap() failed: %m\n");
		abort();
	}
	*(char *)p = 0;
	munmap(p, mfd_def_size);

	/* verify PROT_READ with MAP_SHARED is allowed and a following
	 * mprotect(PROT_WRITE) allows writing */
	p = mmap(NULL,
		 mfd_def_size,
		 PROT_READ,
		 MAP_SHARED,
		 fd,
		 0);
	if (p == MAP_FAILED) {
		printf("mmap() failed: %m\n");
		abort();
	}

	r = mprotect(p, mfd_def_size, PROT_READ | PROT_WRITE);
	if (r < 0) {
		printf("mprotect() failed: %m\n");
		abort();
	}

	*(char *)p = 0;
	munmap(p, mfd_def_size);

	/* verify PUNCH_HOLE works */
	r = fallocate(fd,
		      FALLOC_FL_PUNCH_HOLE | FALLOC_FL_KEEP_SIZE,
		      0,
		      mfd_def_size);
	if (r < 0) {
		printf("fallocate(PUNCH_HOLE) failed: %m\n");
		abort();
	}
}

static void mfd_fail_write(int fd)
{
	ssize_t l;
	void *p;
	int r;

	/* verify write() fails */
	l = write(fd, "data", 4);
	if (l != -EPERM) {
		printf("expected EPERM on write(), but got %d: %m\n", (int)l);
		abort();
	}

	/* verify PROT_READ | PROT_WRITE is not allowed */
	p = mmap(NULL,
		 mfd_def_size,
		 PROT_READ | PROT_WRITE,
		 MAP_SHARED,
		 fd,
		 0);
	if (p != MAP_FAILED) {
		printf("mmap() didn't fail as expected\n");
		abort();
	}

	/* verify PROT_WRITE is not allowed */
	p = mmap(NULL,
		 mfd_def_size,
		 PROT_WRITE,
		 MAP_SHARED,
		 fd,
		 0);
	if (p != MAP_FAILED) {
		printf("mmap() didn't fail as expected\n");
		abort();
	}

	/* Verify PROT_READ with MAP_SHARED with a following mprotect is not
	 * allowed. Note that for r/w the kernel already prevents the mmap. */
	p = mmap(NULL,
		 mfd_def_size,
		 PROT_READ,
		 MAP_SHARED,
		 fd,
		 0);
	if (p != MAP_FAILED) {
		r = mprotect(p, mfd_def_size, PROT_READ | PROT_WRITE);
		if (r >= 0) {
			printf("mmap()+mprotect() didn't fail as expected\n");
			abort();
		}
		munmap(p, mfd_def_size);
	}

	/* verify PUNCH_HOLE fails */
	r = fallocate(fd,
		      FALLOC_FL_PUNCH_HOLE | FALLOC_FL_KEEP_SIZE,
		      0,
		      mfd_def_size);
	if (r >= 0) {
		printf("fallocate(PUNCH_HOLE) didn't fail as expected\n");
		abort();
	}
}

static void mfd_assert_shrink(int fd)
{
	int r, fd2;

	r = ftruncate(fd, mfd_def_size / 2);
	if (r < 0) {
		printf("ftruncate(SHRINK) failed: %m\n");
		abort();
	}

	mfd_assert_size(fd, mfd_def_size / 2);

	fd2 = mfd_assert_open(fd,
			      O_RDWR | O_CREAT | O_TRUNC,
			      S_IRUSR | S_IWUSR);
	close(fd2);

	mfd_assert_size(fd, 0);
}

static void mfd_fail_shrink(int fd)
{
	int r;

	r = ftruncate(fd, mfd_def_size / 2);
	if (r >= 0) {
		printf("ftruncate(SHRINK) didn't fail as expected\n");
		abort();
	}

	mfd_fail_open(fd,
		      O_RDWR | O_CREAT | O_TRUNC,
		      S_IRUSR | S_IWUSR);
}

static void mfd_assert_grow(int fd)
{
	int r;

	r = ftruncate(fd, mfd_def_size * 2);
	if (r < 0) {
		printf("ftruncate(GROW) failed: %m\n");
		abort();
	}

	mfd_assert_size(fd, mfd_def_size * 2);

	r = fallocate(fd,
		      0,
		      0,
		      mfd_def_size * 4);
	if (r < 0) {
		printf("fallocate(ALLOC) failed: %m\n");
		abort();
	}

	mfd_assert_size(fd, mfd_def_size * 4);
}

static void mfd_fail_grow(int fd)
{
	int r;

	r = ftruncate(fd, mfd_def_size * 2);
	if (r >= 0) {
		printf("ftruncate(GROW) didn't fail as expected\n");
		abort();
	}

	r = fallocate(fd,
		      0,
		      0,
		      mfd_def_size * 4);
	if (r >= 0) {
		printf("fallocate(ALLOC) didn't fail as expected\n");
		abort();
	}
}

static void mfd_assert_grow_write(int fd)
{
	static char *buf;
	ssize_t l;

	/* hugetlbfs does not support write */
	if (hugetlbfs_test)
		return;

	buf = malloc(mfd_def_size * 8);
	if (!buf) {
		printf("malloc(%zu) failed: %m\n", mfd_def_size * 8);
		abort();
	}

	l = pwrite(fd, buf, mfd_def_size * 8, 0);
	if (l != (mfd_def_size * 8)) {
		printf("pwrite() failed: %m\n");
		abort();
	}

	mfd_assert_size(fd, mfd_def_size * 8);
}

static void mfd_fail_grow_write(int fd)
{
	static char *buf;
	ssize_t l;

	/* hugetlbfs does not support write */
	if (hugetlbfs_test)
		return;

	buf = malloc(mfd_def_size * 8);
	if (!buf) {
		printf("malloc(%zu) failed: %m\n", mfd_def_size * 8);
		abort();
	}

	l = pwrite(fd, buf, mfd_def_size * 8, 0);
	if (l == (mfd_def_size * 8)) {
		printf("pwrite() didn't fail as expected\n");
		abort();
	}
}

static void mfd_assert_mode(int fd, int mode)
{
	struct stat st;
	char buf[PATH_MAX];
	int nbytes;

	fd2name(fd, buf, PATH_MAX);

	if (fstat(fd, &st) < 0) {
		printf("fstat(%s) failed: %m\n", buf);
		abort();
	}

	if ((st.st_mode & 07777) != mode) {
		printf("fstat(%s) wrong file mode 0%04o, but expected 0%04o\n",
		       buf, (int)st.st_mode & 07777, mode);
		abort();
	}
}

static void mfd_assert_chmod(int fd, int mode)
{
	char buf[PATH_MAX];
	int nbytes;

	fd2name(fd, buf, PATH_MAX);

	if (fchmod(fd, mode) < 0) {
		printf("fchmod(%s, 0%04o) failed: %m\n", buf, mode);
		abort();
	}

	mfd_assert_mode(fd, mode);
}

static void mfd_fail_chmod(int fd, int mode)
{
	struct stat st;
	char buf[PATH_MAX];
	int nbytes;

	fd2name(fd, buf, PATH_MAX);

	if (fstat(fd, &st) < 0) {
		printf("fstat(%s) failed: %m\n", buf);
		abort();
	}

	if (fchmod(fd, mode) == 0) {
		printf("fchmod(%s, 0%04o) didn't fail as expected\n",
		       buf, mode);
		abort();
	}

	/* verify that file mode bits did not change */
	mfd_assert_mode(fd, st.st_mode & 07777);
}

static int idle_thread_fn(void *arg)
{
	sigset_t set;
	int sig;

	/* dummy waiter; SIGTERM terminates us anyway */
	sigemptyset(&set);
	sigaddset(&set, SIGTERM);
	sigwait(&set, &sig);

	return 0;
}

static pid_t spawn_thread(unsigned int flags, int (*fn)(void *), void *arg)
{
	uint8_t *stack;
	pid_t pid;

	stack = malloc(STACK_SIZE);
	if (!stack) {
		printf("malloc(STACK_SIZE) failed: %m\n");
		abort();
	}

	pid = clone(fn, stack + STACK_SIZE, SIGCHLD | flags, arg);
	if (pid < 0) {
		printf("clone() failed: %m\n");
		abort();
	}

	return pid;
}

static void join_thread(pid_t pid)
{
	int wstatus;

	if (waitpid(pid, &wstatus, 0) < 0) {
		printf("newpid thread: waitpid() failed: %m\n");
		abort();
	}

	if (WIFEXITED(wstatus) && WEXITSTATUS(wstatus) != 0) {
		printf("newpid thread: exited with non-zero error code %d\n",
		       WEXITSTATUS(wstatus));
		abort();
	}

	if (WIFSIGNALED(wstatus)) {
		printf("newpid thread: killed by signal %d\n",
		       WTERMSIG(wstatus));
		abort();
	}
}

static pid_t spawn_idle_thread(unsigned int flags)
{
	return spawn_thread(flags, idle_thread_fn, NULL);
}

static void join_idle_thread(pid_t pid)
{
	kill(pid, SIGTERM);
	waitpid(pid, NULL, 0);
}

/*
 * Test memfd_create() syscall
 * Verify syscall-argument validation, including name checks, flag validation
 * and more.
 */
static void test_create(void)
{
	char buf[2048];
	int fd;

	printf("%s CREATE\n", memfd_str);

	/* test NULL name */
	mfd_fail_new(NULL, 0);

	/* test over-long name (not zero-terminated) */
	memset(buf, 0xff, sizeof(buf));
	mfd_fail_new(buf, 0);

	/* test over-long zero-terminated name */
	memset(buf, 0xff, sizeof(buf));
	buf[sizeof(buf) - 1] = 0;
	mfd_fail_new(buf, 0);

	/* verify "" is a valid name */
	fd = mfd_assert_new("", 0, 0);
	close(fd);

	/* verify invalid O_* open flags */
	mfd_fail_new("", 0x0100);
	mfd_fail_new("", ~MFD_CLOEXEC);
	mfd_fail_new("", ~MFD_ALLOW_SEALING);
	mfd_fail_new("", ~0);
	mfd_fail_new("", 0x80000000U);

	/* verify EXEC and NOEXEC_SEAL can't both be set */
	mfd_fail_new("", MFD_EXEC | MFD_NOEXEC_SEAL);

	/* verify MFD_CLOEXEC is allowed */
	fd = mfd_assert_new("", 0, MFD_CLOEXEC);
	close(fd);

	/* verify MFD_ALLOW_SEALING is allowed */
	fd = mfd_assert_new("", 0, MFD_ALLOW_SEALING);
	close(fd);

	/* verify MFD_ALLOW_SEALING | MFD_CLOEXEC is allowed */
	fd = mfd_assert_new("", 0, MFD_ALLOW_SEALING | MFD_CLOEXEC);
	close(fd);
}

/*
 * Test basic sealing
 * A very basic sealing test to see whether setting/retrieving seals works.
 */
static void test_basic(void)
{
	int fd;

	printf("%s BASIC\n", memfd_str);

	fd = mfd_assert_new("kern_memfd_basic",
			    mfd_def_size,
			    MFD_CLOEXEC | MFD_ALLOW_SEALING);

	/* add basic seals */
	mfd_assert_has_seals(fd, 0);
	mfd_assert_add_seals(fd, F_SEAL_SHRINK |
				 F_SEAL_WRITE);
	mfd_assert_has_seals(fd, F_SEAL_SHRINK |
				 F_SEAL_WRITE);

	/* add them again */
	mfd_assert_add_seals(fd, F_SEAL_SHRINK |
				 F_SEAL_WRITE);
	mfd_assert_has_seals(fd, F_SEAL_SHRINK |
				 F_SEAL_WRITE);

	/* add more seals and seal against sealing */
	mfd_assert_add_seals(fd, F_SEAL_GROW | F_SEAL_SEAL);
	mfd_assert_has_seals(fd, F_SEAL_SHRINK |
				 F_SEAL_GROW |
				 F_SEAL_WRITE |
				 F_SEAL_SEAL);

	/* verify that sealing no longer works */
	mfd_fail_add_seals(fd, F_SEAL_GROW);
	mfd_fail_add_seals(fd, 0);

	close(fd);

	/* verify sealing does not work without MFD_ALLOW_SEALING */
	fd = mfd_assert_new("kern_memfd_basic",
			    mfd_def_size,
			    MFD_CLOEXEC);
	mfd_assert_has_seals(fd, F_SEAL_SEAL);
	mfd_fail_add_seals(fd, F_SEAL_SHRINK |
			       F_SEAL_GROW |
			       F_SEAL_WRITE);
	mfd_assert_has_seals(fd, F_SEAL_SEAL);
	close(fd);
}

/*
 * Test SEAL_WRITE
 * Test whether SEAL_WRITE actually prevents modifications.
 */
static void test_seal_write(void)
{
	int fd;

	printf("%s SEAL-WRITE\n", memfd_str);

	fd = mfd_assert_new("kern_memfd_seal_write",
			    mfd_def_size,
			    MFD_CLOEXEC | MFD_ALLOW_SEALING);
	mfd_assert_has_seals(fd, 0);
	mfd_assert_add_seals(fd, F_SEAL_WRITE);
	mfd_assert_has_seals(fd, F_SEAL_WRITE);

	mfd_assert_read(fd);
	mfd_fail_write(fd);
	mfd_assert_shrink(fd);
	mfd_assert_grow(fd);
	mfd_fail_grow_write(fd);

	close(fd);
}

/*
 * Test SEAL_FUTURE_WRITE
 * Test whether SEAL_FUTURE_WRITE actually prevents modifications.
 */
static void test_seal_future_write(void)
{
	int fd, fd2;
	void *p;

	printf("%s SEAL-FUTURE-WRITE\n", memfd_str);

	fd = mfd_assert_new("kern_memfd_seal_future_write",
			    mfd_def_size,
			    MFD_CLOEXEC | MFD_ALLOW_SEALING);

	p = mfd_assert_mmap_shared(fd);

	mfd_assert_has_seals(fd, 0);

	mfd_assert_add_seals(fd, F_SEAL_FUTURE_WRITE);
	mfd_assert_has_seals(fd, F_SEAL_FUTURE_WRITE);

	/* read should pass, writes should fail */
	mfd_assert_read(fd);
	mfd_assert_read_shared(fd);
	mfd_fail_write(fd);

	fd2 = mfd_assert_reopen_fd(fd);
	/* read should pass, writes should still fail */
	mfd_assert_read(fd2);
	mfd_assert_read_shared(fd2);
	mfd_fail_write(fd2);

	mfd_assert_fork_private_write(fd);

	munmap(p, mfd_def_size);
	close(fd2);
	close(fd);
}

/*
 * Test SEAL_SHRINK
 * Test whether SEAL_SHRINK actually prevents shrinking
 */
static void test_seal_shrink(void)
{
	int fd;

	printf("%s SEAL-SHRINK\n", memfd_str);

	fd = mfd_assert_new("kern_memfd_seal_shrink",
			    mfd_def_size,
			    MFD_CLOEXEC | MFD_ALLOW_SEALING);
	mfd_assert_has_seals(fd, 0);
	mfd_assert_add_seals(fd, F_SEAL_SHRINK);
	mfd_assert_has_seals(fd, F_SEAL_SHRINK);

	mfd_assert_read(fd);
	mfd_assert_write(fd);
	mfd_fail_shrink(fd);
	mfd_assert_grow(fd);
	mfd_assert_grow_write(fd);

	close(fd);
}

/*
 * Test SEAL_GROW
 * Test whether SEAL_GROW actually prevents growing
 */
static void test_seal_grow(void)
{
	int fd;

	printf("%s SEAL-GROW\n", memfd_str);

	fd = mfd_assert_new("kern_memfd_seal_grow",
			    mfd_def_size,
			    MFD_CLOEXEC | MFD_ALLOW_SEALING);
	mfd_assert_has_seals(fd, 0);
	mfd_assert_add_seals(fd, F_SEAL_GROW);
	mfd_assert_has_seals(fd, F_SEAL_GROW);

	mfd_assert_read(fd);
	mfd_assert_write(fd);
	mfd_assert_shrink(fd);
	mfd_fail_grow(fd);
	mfd_fail_grow_write(fd);

	close(fd);
}

/*
 * Test SEAL_SHRINK | SEAL_GROW
 * Test whether SEAL_SHRINK | SEAL_GROW actually prevents resizing
 */
static void test_seal_resize(void)
{
	int fd;

	printf("%s SEAL-RESIZE\n", memfd_str);

	fd = mfd_assert_new("kern_memfd_seal_resize",
			    mfd_def_size,
			    MFD_CLOEXEC | MFD_ALLOW_SEALING);
	mfd_assert_has_seals(fd, 0);
	mfd_assert_add_seals(fd, F_SEAL_SHRINK | F_SEAL_GROW);
	mfd_assert_has_seals(fd, F_SEAL_SHRINK | F_SEAL_GROW);

	mfd_assert_read(fd);
	mfd_assert_write(fd);
	mfd_fail_shrink(fd);
	mfd_fail_grow(fd);
	mfd_fail_grow_write(fd);

	close(fd);
}

/*
 * Test SEAL_EXEC
 * Test fd is created with exec and allow sealing.
 * chmod() cannot change x bits after sealing.
 */
static void test_exec_seal(void)
{
	int fd;

	printf("%s SEAL-EXEC\n", memfd_str);

	printf("%s	Apply SEAL_EXEC\n", memfd_str);
	fd = mfd_assert_new("kern_memfd_seal_exec",
			    mfd_def_size,
			    MFD_CLOEXEC | MFD_ALLOW_SEALING | MFD_EXEC);

	mfd_assert_mode(fd, 0777);
	mfd_assert_chmod(fd, 0644);

	mfd_assert_has_seals(fd, 0);
	mfd_assert_add_seals(fd, F_SEAL_EXEC);
	mfd_assert_has_seals(fd, F_SEAL_EXEC);

	mfd_assert_chmod(fd, 0600);
	mfd_fail_chmod(fd, 0777);
	mfd_fail_chmod(fd, 0670);
	mfd_fail_chmod(fd, 0605);
	mfd_fail_chmod(fd, 0700);
	mfd_fail_chmod(fd, 0100);
	mfd_assert_chmod(fd, 0666);
	mfd_assert_write(fd);
	close(fd);

	printf("%s	Apply ALL_SEALS\n", memfd_str);
	fd = mfd_assert_new("kern_memfd_seal_exec",
			    mfd_def_size,
			    MFD_CLOEXEC | MFD_ALLOW_SEALING | MFD_EXEC);

	mfd_assert_mode(fd, 0777);
	mfd_assert_chmod(fd, 0700);

	mfd_assert_has_seals(fd, 0);
	mfd_assert_add_seals(fd, F_SEAL_EXEC);
	mfd_assert_has_seals(fd, F_WX_SEALS);

	mfd_fail_chmod(fd, 0711);
	mfd_fail_chmod(fd, 0600);
	mfd_fail_write(fd);
	close(fd);
}

/*
 * Test EXEC_NO_SEAL
 * Test fd is created with exec and not allow sealing.
 */
static void test_exec_no_seal(void)
{
	int fd;

	printf("%s EXEC_NO_SEAL\n", memfd_str);

	/* Create with EXEC but without ALLOW_SEALING */
	fd = mfd_assert_new("kern_memfd_exec_no_sealing",
			    mfd_def_size,
			    MFD_CLOEXEC | MFD_EXEC);
	mfd_assert_mode(fd, 0777);
	mfd_assert_has_seals(fd, F_SEAL_SEAL);
	mfd_assert_chmod(fd, 0666);
	close(fd);
}

/*
 * Test memfd_create with MFD_NOEXEC flag
 */
static void test_noexec_seal(void)
{
	int fd;

	printf("%s NOEXEC_SEAL\n", memfd_str);

	/* Create with NOEXEC and ALLOW_SEALING */
	fd = mfd_assert_new("kern_memfd_noexec",
			    mfd_def_size,
			    MFD_CLOEXEC | MFD_ALLOW_SEALING | MFD_NOEXEC_SEAL);
	mfd_assert_mode(fd, 0666);
	mfd_assert_has_seals(fd, F_SEAL_EXEC);
	mfd_fail_chmod(fd, 0777);
	close(fd);

	/* Create with NOEXEC but without ALLOW_SEALING */
	fd = mfd_assert_new("kern_memfd_noexec",
			    mfd_def_size,
			    MFD_CLOEXEC | MFD_NOEXEC_SEAL);
	mfd_assert_mode(fd, 0666);
	mfd_assert_has_seals(fd, F_SEAL_EXEC);
	mfd_fail_chmod(fd, 0777);
	close(fd);
}

static void test_sysctl_sysctl0(void)
{
	int fd;

	sysctl_assert_equal("0");

	fd = mfd_assert_new("kern_memfd_sysctl_0_dfl",
			    mfd_def_size,
			    MFD_CLOEXEC | MFD_ALLOW_SEALING);
	mfd_assert_mode(fd, 0777);
	mfd_assert_has_seals(fd, 0);
	mfd_assert_chmod(fd, 0644);
	close(fd);
}

static void test_sysctl_set_sysctl0(void)
{
	sysctl_assert_write("0");
	test_sysctl_sysctl0();
}

static void test_sysctl_sysctl1(void)
{
	int fd;

	sysctl_assert_equal("1");

	fd = mfd_assert_new("kern_memfd_sysctl_1_dfl",
			    mfd_def_size,
			    MFD_CLOEXEC | MFD_ALLOW_SEALING);
	mfd_assert_mode(fd, 0666);
	mfd_assert_has_seals(fd, F_SEAL_EXEC);
	mfd_fail_chmod(fd, 0777);
	close(fd);

	fd = mfd_assert_new("kern_memfd_sysctl_1_exec",
			    mfd_def_size,
			    MFD_CLOEXEC | MFD_EXEC | MFD_ALLOW_SEALING);
	mfd_assert_mode(fd, 0777);
	mfd_assert_has_seals(fd, 0);
	mfd_assert_chmod(fd, 0644);
	close(fd);

	fd = mfd_assert_new("kern_memfd_sysctl_1_noexec",
			    mfd_def_size,
			    MFD_CLOEXEC | MFD_NOEXEC_SEAL | MFD_ALLOW_SEALING);
	mfd_assert_mode(fd, 0666);
	mfd_assert_has_seals(fd, F_SEAL_EXEC);
	mfd_fail_chmod(fd, 0777);
	close(fd);
<<<<<<< HEAD

	printf("%s sysctl 2\n", memfd_str);
	sysctl_assert_write("2");
	mfd_fail_new("kern_memfd_sysctl_2_exec",
		     MFD_EXEC | MFD_CLOEXEC | MFD_ALLOW_SEALING);

	fd = mfd_assert_new("kern_memfd_sysctl_2_dfl",
			    mfd_def_size,
			    MFD_CLOEXEC | MFD_ALLOW_SEALING);
	mfd_assert_mode(fd, 0666);
	mfd_assert_has_seals(fd, F_SEAL_EXEC);
	mfd_fail_chmod(fd, 0777);
	close(fd);

	fd = mfd_assert_new("kern_memfd_sysctl_2_noexec_seal",
			    mfd_def_size,
			    MFD_NOEXEC_SEAL | MFD_CLOEXEC | MFD_ALLOW_SEALING);
	mfd_assert_mode(fd, 0666);
	mfd_assert_has_seals(fd, F_SEAL_EXEC);
	mfd_fail_chmod(fd, 0777);
	close(fd);

	sysctl_fail_write("0");
	sysctl_fail_write("1");
=======
>>>>>>> bd3a9e57
}

static void test_sysctl_set_sysctl1(void)
{
	sysctl_assert_write("1");
	test_sysctl_sysctl1();
}

static void test_sysctl_sysctl2(void)
{
	int fd;

	sysctl_assert_equal("2");

	fd = mfd_assert_new("kern_memfd_sysctl_2_dfl",
			    mfd_def_size,
			    MFD_CLOEXEC | MFD_ALLOW_SEALING);
	mfd_assert_mode(fd, 0666);
	mfd_assert_has_seals(fd, F_SEAL_EXEC);
	mfd_fail_chmod(fd, 0777);
	close(fd);

	mfd_fail_new("kern_memfd_sysctl_2_exec",
		     MFD_CLOEXEC | MFD_EXEC | MFD_ALLOW_SEALING);

	fd = mfd_assert_new("kern_memfd_sysctl_2_noexec",
			    mfd_def_size,
			    MFD_CLOEXEC | MFD_NOEXEC_SEAL | MFD_ALLOW_SEALING);
	mfd_assert_mode(fd, 0666);
	mfd_assert_has_seals(fd, F_SEAL_EXEC);
	mfd_fail_chmod(fd, 0777);
	close(fd);
}

static void test_sysctl_set_sysctl2(void)
{
	sysctl_assert_write("2");
	test_sysctl_sysctl2();
}

static int sysctl_simple_child(void *arg)
{
	int fd;
	int pid;

	printf("%s sysctl 0\n", memfd_str);
	test_sysctl_set_sysctl0();

	printf("%s sysctl 1\n", memfd_str);
	test_sysctl_set_sysctl1();

	printf("%s sysctl 0\n", memfd_str);
	test_sysctl_set_sysctl0();

	printf("%s sysctl 2\n", memfd_str);
	test_sysctl_set_sysctl2();

	printf("%s sysctl 1\n", memfd_str);
	test_sysctl_set_sysctl1();

	printf("%s sysctl 0\n", memfd_str);
	test_sysctl_set_sysctl0();

	return 0;
}

/*
 * Test sysctl
 * A very basic test to make sure the core sysctl semantics work.
 */
static void test_sysctl_simple(void)
{
	int pid = spawn_thread(CLONE_NEWPID, sysctl_simple_child, NULL);

	join_thread(pid);
}

static int sysctl_nested(void *arg)
{
	void (*fn)(void) = arg;

	fn();
	return 0;
}

static int sysctl_nested_wait(void *arg)
{
	/* Wait for a SIGCONT. */
	kill(getpid(), SIGSTOP);
	return sysctl_nested(arg);
}

static void test_sysctl_sysctl1_failset(void)
{
	sysctl_fail_write("0");
	test_sysctl_sysctl1();
}

static void test_sysctl_sysctl2_failset(void)
{
	sysctl_fail_write("1");
	test_sysctl_sysctl2();

	sysctl_fail_write("0");
	test_sysctl_sysctl2();
}

static int sysctl_nested_child(void *arg)
{
<<<<<<< HEAD
	int wstatus;

	if (waitpid(pid, &wstatus, 0) < 0) {
		printf("newpid thread: waitpid() failed: %m\n");
		abort();
	}

	if (WIFEXITED(wstatus) && WEXITSTATUS(wstatus) != 0) {
		printf("newpid thread: exited with non-zero error code %d\n",
		       WEXITSTATUS(wstatus));
		abort();
	}

	if (WIFSIGNALED(wstatus)) {
		printf("newpid thread: killed by signal %d\n",
		       WTERMSIG(wstatus));
		abort();
	}
=======
	int fd;
	int pid;

	printf("%s nested sysctl 0\n", memfd_str);
	sysctl_assert_write("0");
	/* A further nested pidns works the same. */
	pid = spawn_thread(CLONE_NEWPID, sysctl_simple_child, NULL);
	join_thread(pid);

	printf("%s nested sysctl 1\n", memfd_str);
	sysctl_assert_write("1");
	/* Child inherits our setting. */
	pid = spawn_thread(CLONE_NEWPID, sysctl_nested, test_sysctl_sysctl1);
	join_thread(pid);
	/* Child cannot raise the setting. */
	pid = spawn_thread(CLONE_NEWPID, sysctl_nested,
			   test_sysctl_sysctl1_failset);
	join_thread(pid);
	/* Child can lower the setting. */
	pid = spawn_thread(CLONE_NEWPID, sysctl_nested,
			   test_sysctl_set_sysctl2);
	join_thread(pid);
	/* Child lowering the setting has no effect on our setting. */
	test_sysctl_sysctl1();

	printf("%s nested sysctl 2\n", memfd_str);
	sysctl_assert_write("2");
	/* Child inherits our setting. */
	pid = spawn_thread(CLONE_NEWPID, sysctl_nested, test_sysctl_sysctl2);
	join_thread(pid);
	/* Child cannot raise the setting. */
	pid = spawn_thread(CLONE_NEWPID, sysctl_nested,
			   test_sysctl_sysctl2_failset);
	join_thread(pid);

	/* Verify that the rules are actually inherited after fork. */
	printf("%s nested sysctl 0 -> 1 after fork\n", memfd_str);
	sysctl_assert_write("0");

	pid = spawn_thread(CLONE_NEWPID, sysctl_nested_wait,
			   test_sysctl_sysctl1_failset);
	sysctl_assert_write("1");
	kill(pid, SIGCONT);
	join_thread(pid);

	printf("%s nested sysctl 0 -> 2 after fork\n", memfd_str);
	sysctl_assert_write("0");

	pid = spawn_thread(CLONE_NEWPID, sysctl_nested_wait,
			   test_sysctl_sysctl2_failset);
	sysctl_assert_write("2");
	kill(pid, SIGCONT);
	join_thread(pid);

	/*
	 * Verify that the current effective setting is saved on fork, meaning
	 * that the parent lowering the sysctl doesn't affect already-forked
	 * children.
	 */
	printf("%s nested sysctl 2 -> 1 after fork\n", memfd_str);
	sysctl_assert_write("2");
	pid = spawn_thread(CLONE_NEWPID, sysctl_nested_wait,
			   test_sysctl_sysctl2);
	sysctl_assert_write("1");
	kill(pid, SIGCONT);
	join_thread(pid);

	printf("%s nested sysctl 2 -> 0 after fork\n", memfd_str);
	sysctl_assert_write("2");
	pid = spawn_thread(CLONE_NEWPID, sysctl_nested_wait,
			   test_sysctl_sysctl2);
	sysctl_assert_write("0");
	kill(pid, SIGCONT);
	join_thread(pid);

	printf("%s nested sysctl 1 -> 0 after fork\n", memfd_str);
	sysctl_assert_write("1");
	pid = spawn_thread(CLONE_NEWPID, sysctl_nested_wait,
			   test_sysctl_sysctl1);
	sysctl_assert_write("0");
	kill(pid, SIGCONT);
	join_thread(pid);

	return 0;
>>>>>>> bd3a9e57
}

/*
 * Test sysctl with nested pid namespaces
 * Make sure that the sysctl nesting semantics work correctly.
 */
static void test_sysctl_nested(void)
{
	int pid = spawn_thread(CLONE_NEWPID, sysctl_nested_child, NULL);

	join_thread(pid);
}

/*
 * Test sharing via dup()
 * Test that seals are shared between dupped FDs and they're all equal.
 */
static void test_share_dup(char *banner, char *b_suffix)
{
	int fd, fd2;

	printf("%s %s %s\n", memfd_str, banner, b_suffix);

	fd = mfd_assert_new("kern_memfd_share_dup",
			    mfd_def_size,
			    MFD_CLOEXEC | MFD_ALLOW_SEALING);
	mfd_assert_has_seals(fd, 0);

	fd2 = mfd_assert_dup(fd);
	mfd_assert_has_seals(fd2, 0);

	mfd_assert_add_seals(fd, F_SEAL_WRITE);
	mfd_assert_has_seals(fd, F_SEAL_WRITE);
	mfd_assert_has_seals(fd2, F_SEAL_WRITE);

	mfd_assert_add_seals(fd2, F_SEAL_SHRINK);
	mfd_assert_has_seals(fd, F_SEAL_WRITE | F_SEAL_SHRINK);
	mfd_assert_has_seals(fd2, F_SEAL_WRITE | F_SEAL_SHRINK);

	mfd_assert_add_seals(fd, F_SEAL_SEAL);
	mfd_assert_has_seals(fd, F_SEAL_WRITE | F_SEAL_SHRINK | F_SEAL_SEAL);
	mfd_assert_has_seals(fd2, F_SEAL_WRITE | F_SEAL_SHRINK | F_SEAL_SEAL);

	mfd_fail_add_seals(fd, F_SEAL_GROW);
	mfd_fail_add_seals(fd2, F_SEAL_GROW);
	mfd_fail_add_seals(fd, F_SEAL_SEAL);
	mfd_fail_add_seals(fd2, F_SEAL_SEAL);

	close(fd2);

	mfd_fail_add_seals(fd, F_SEAL_GROW);
	close(fd);
}

/*
 * Test sealing with active mmap()s
 * Modifying seals is only allowed if no other mmap() refs exist.
 */
static void test_share_mmap(char *banner, char *b_suffix)
{
	int fd;
	void *p;

	printf("%s %s %s\n", memfd_str,  banner, b_suffix);

	fd = mfd_assert_new("kern_memfd_share_mmap",
			    mfd_def_size,
			    MFD_CLOEXEC | MFD_ALLOW_SEALING);
	mfd_assert_has_seals(fd, 0);

	/* shared/writable ref prevents sealing WRITE, but allows others */
	p = mfd_assert_mmap_shared(fd);
	mfd_fail_add_seals(fd, F_SEAL_WRITE);
	mfd_assert_has_seals(fd, 0);
	mfd_assert_add_seals(fd, F_SEAL_SHRINK);
	mfd_assert_has_seals(fd, F_SEAL_SHRINK);
	munmap(p, mfd_def_size);

	/* readable ref allows sealing */
	p = mfd_assert_mmap_private(fd);
	mfd_assert_add_seals(fd, F_SEAL_WRITE);
	mfd_assert_has_seals(fd, F_SEAL_WRITE | F_SEAL_SHRINK);
	munmap(p, mfd_def_size);

	close(fd);
}

/*
 * Test sealing with open(/proc/self/fd/%d)
 * Via /proc we can get access to a separate file-context for the same memfd.
 * This is *not* like dup(), but like a real separate open(). Make sure the
 * semantics are as expected and we correctly check for RDONLY / WRONLY / RDWR.
 */
static void test_share_open(char *banner, char *b_suffix)
{
	int fd, fd2;

	printf("%s %s %s\n", memfd_str, banner, b_suffix);

	fd = mfd_assert_new("kern_memfd_share_open",
			    mfd_def_size,
			    MFD_CLOEXEC | MFD_ALLOW_SEALING);
	mfd_assert_has_seals(fd, 0);

	fd2 = mfd_assert_open(fd, O_RDWR, 0);
	mfd_assert_add_seals(fd, F_SEAL_WRITE);
	mfd_assert_has_seals(fd, F_SEAL_WRITE);
	mfd_assert_has_seals(fd2, F_SEAL_WRITE);

	mfd_assert_add_seals(fd2, F_SEAL_SHRINK);
	mfd_assert_has_seals(fd, F_SEAL_WRITE | F_SEAL_SHRINK);
	mfd_assert_has_seals(fd2, F_SEAL_WRITE | F_SEAL_SHRINK);

	close(fd);
	fd = mfd_assert_open(fd2, O_RDONLY, 0);

	mfd_fail_add_seals(fd, F_SEAL_SEAL);
	mfd_assert_has_seals(fd, F_SEAL_WRITE | F_SEAL_SHRINK);
	mfd_assert_has_seals(fd2, F_SEAL_WRITE | F_SEAL_SHRINK);

	close(fd2);
	fd2 = mfd_assert_open(fd, O_RDWR, 0);

	mfd_assert_add_seals(fd2, F_SEAL_SEAL);
	mfd_assert_has_seals(fd, F_SEAL_WRITE | F_SEAL_SHRINK | F_SEAL_SEAL);
	mfd_assert_has_seals(fd2, F_SEAL_WRITE | F_SEAL_SHRINK | F_SEAL_SEAL);

	close(fd2);
	close(fd);
}

/*
 * Test sharing via fork()
 * Test whether seal-modifications work as expected with forked childs.
 */
static void test_share_fork(char *banner, char *b_suffix)
{
	int fd;
	pid_t pid;

	printf("%s %s %s\n", memfd_str, banner, b_suffix);

	fd = mfd_assert_new("kern_memfd_share_fork",
			    mfd_def_size,
			    MFD_CLOEXEC | MFD_ALLOW_SEALING);
	mfd_assert_has_seals(fd, 0);

	pid = spawn_idle_thread(0);
	mfd_assert_add_seals(fd, F_SEAL_SEAL);
	mfd_assert_has_seals(fd, F_SEAL_SEAL);

	mfd_fail_add_seals(fd, F_SEAL_WRITE);
	mfd_assert_has_seals(fd, F_SEAL_SEAL);

	join_idle_thread(pid);

	mfd_fail_add_seals(fd, F_SEAL_WRITE);
	mfd_assert_has_seals(fd, F_SEAL_SEAL);

	close(fd);
}

int main(int argc, char **argv)
{
	pid_t pid;

	if (argc == 2) {
		if (!strcmp(argv[1], "hugetlbfs")) {
			unsigned long hpage_size = default_huge_page_size();

			if (!hpage_size) {
				printf("Unable to determine huge page size\n");
				abort();
			}

			hugetlbfs_test = 1;
			memfd_str = MEMFD_HUGE_STR;
			mfd_def_size = hpage_size * 2;
		} else {
			printf("Unknown option: %s\n", argv[1]);
			abort();
		}
	}

	test_create();
	test_basic();
	test_exec_seal();
	test_exec_no_seal();
	test_noexec_seal();

	test_seal_write();
	test_seal_future_write();
	test_seal_shrink();
	test_seal_grow();
	test_seal_resize();

	test_sysctl_simple();
	test_sysctl_nested();

	test_share_dup("SHARE-DUP", "");
	test_share_mmap("SHARE-MMAP", "");
	test_share_open("SHARE-OPEN", "");
	test_share_fork("SHARE-FORK", "");

	/* Run test-suite in a multi-threaded environment with a shared
	 * file-table. */
	pid = spawn_idle_thread(CLONE_FILES | CLONE_FS | CLONE_VM);
	test_share_dup("SHARE-DUP", SHARED_FT_STR);
	test_share_mmap("SHARE-MMAP", SHARED_FT_STR);
	test_share_open("SHARE-OPEN", SHARED_FT_STR);
	test_share_fork("SHARE-FORK", SHARED_FT_STR);
	join_idle_thread(pid);

	printf("memfd: DONE\n");

	return 0;
}<|MERGE_RESOLUTION|>--- conflicted
+++ resolved
@@ -1212,33 +1212,6 @@
 	mfd_assert_has_seals(fd, F_SEAL_EXEC);
 	mfd_fail_chmod(fd, 0777);
 	close(fd);
-<<<<<<< HEAD
-
-	printf("%s sysctl 2\n", memfd_str);
-	sysctl_assert_write("2");
-	mfd_fail_new("kern_memfd_sysctl_2_exec",
-		     MFD_EXEC | MFD_CLOEXEC | MFD_ALLOW_SEALING);
-
-	fd = mfd_assert_new("kern_memfd_sysctl_2_dfl",
-			    mfd_def_size,
-			    MFD_CLOEXEC | MFD_ALLOW_SEALING);
-	mfd_assert_mode(fd, 0666);
-	mfd_assert_has_seals(fd, F_SEAL_EXEC);
-	mfd_fail_chmod(fd, 0777);
-	close(fd);
-
-	fd = mfd_assert_new("kern_memfd_sysctl_2_noexec_seal",
-			    mfd_def_size,
-			    MFD_NOEXEC_SEAL | MFD_CLOEXEC | MFD_ALLOW_SEALING);
-	mfd_assert_mode(fd, 0666);
-	mfd_assert_has_seals(fd, F_SEAL_EXEC);
-	mfd_fail_chmod(fd, 0777);
-	close(fd);
-
-	sysctl_fail_write("0");
-	sysctl_fail_write("1");
-=======
->>>>>>> bd3a9e57
 }
 
 static void test_sysctl_set_sysctl1(void)
@@ -1348,26 +1321,6 @@
 
 static int sysctl_nested_child(void *arg)
 {
-<<<<<<< HEAD
-	int wstatus;
-
-	if (waitpid(pid, &wstatus, 0) < 0) {
-		printf("newpid thread: waitpid() failed: %m\n");
-		abort();
-	}
-
-	if (WIFEXITED(wstatus) && WEXITSTATUS(wstatus) != 0) {
-		printf("newpid thread: exited with non-zero error code %d\n",
-		       WEXITSTATUS(wstatus));
-		abort();
-	}
-
-	if (WIFSIGNALED(wstatus)) {
-		printf("newpid thread: killed by signal %d\n",
-		       WTERMSIG(wstatus));
-		abort();
-	}
-=======
 	int fd;
 	int pid;
 
@@ -1452,7 +1405,6 @@
 	join_thread(pid);
 
 	return 0;
->>>>>>> bd3a9e57
 }
 
 /*
