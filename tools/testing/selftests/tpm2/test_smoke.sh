#!/bin/sh
# SPDX-License-Identifier: (GPL-2.0 OR BSD-3-Clause)

<<<<<<< HEAD
python -m unittest -v tpm2_tests.SmokeTest
python -m unittest -v tpm2_tests.AsyncTest
=======
# Kselftest framework requirement - SKIP code is 4.
ksft_skip=4

[ -e /dev/tpm0 ] || exit $ksft_skip

python3 -m unittest -v tpm2_tests.SmokeTest
python3 -m unittest -v tpm2_tests.AsyncTest
>>>>>>> ad8c735b
<|MERGE_RESOLUTION|>--- conflicted
+++ resolved
@@ -1,15 +1,10 @@
 #!/bin/sh
 # SPDX-License-Identifier: (GPL-2.0 OR BSD-3-Clause)
 
-<<<<<<< HEAD
-python -m unittest -v tpm2_tests.SmokeTest
-python -m unittest -v tpm2_tests.AsyncTest
-=======
 # Kselftest framework requirement - SKIP code is 4.
 ksft_skip=4
 
 [ -e /dev/tpm0 ] || exit $ksft_skip
 
 python3 -m unittest -v tpm2_tests.SmokeTest
-python3 -m unittest -v tpm2_tests.AsyncTest
->>>>>>> ad8c735b
+python3 -m unittest -v tpm2_tests.AsyncTest