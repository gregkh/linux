// SPDX-License-Identifier: GPL-2.0
/* Converted from tools/testing/selftests/bpf/verifier/helper_value_access.c */

#include <linux/bpf.h>
#include <bpf/bpf_helpers.h>
#include "bpf_misc.h"

struct other_val {
	long long foo;
	long long bar;
};

struct {
	__uint(type, BPF_MAP_TYPE_HASH);
	__uint(max_entries, 1);
	__type(key, long long);
	__type(value, struct other_val);
} map_hash_16b SEC(".maps");

#define MAX_ENTRIES 11

struct test_val {
	unsigned int index;
	int foo[MAX_ENTRIES];
};

struct {
	__uint(type, BPF_MAP_TYPE_HASH);
	__uint(max_entries, 1);
	__type(key, long long);
	__type(value, struct test_val);
} map_hash_48b SEC(".maps");

struct {
	__uint(type, BPF_MAP_TYPE_HASH);
	__uint(max_entries, 1);
	__type(key, long long);
	__type(value, long long);
} map_hash_8b SEC(".maps");

SEC("tracepoint")
__description("helper access to map: full range")
__success
__naked void access_to_map_full_range(void)
{
	asm volatile ("					\
	r2 = r10;					\
	r2 += -8;					\
	r1 = 0;						\
	*(u64*)(r2 + 0) = r1;				\
	r1 = %[map_hash_48b] ll;			\
	call %[bpf_map_lookup_elem];			\
	if r0 == 0 goto l0_%=;				\
	r1 = r0;					\
	r2 = %[sizeof_test_val];			\
	r3 = 0;						\
	call %[bpf_probe_read_kernel];			\
l0_%=:	exit;						\
"	:
	: __imm(bpf_map_lookup_elem),
	  __imm(bpf_probe_read_kernel),
	  __imm_addr(map_hash_48b),
	  __imm_const(sizeof_test_val, sizeof(struct test_val))
	: __clobber_all);
}

SEC("tracepoint")
__description("helper access to map: partial range")
__success
__naked void access_to_map_partial_range(void)
{
	asm volatile ("					\
	r2 = r10;					\
	r2 += -8;					\
	r1 = 0;						\
	*(u64*)(r2 + 0) = r1;				\
	r1 = %[map_hash_48b] ll;			\
	call %[bpf_map_lookup_elem];			\
	if r0 == 0 goto l0_%=;				\
	r1 = r0;					\
	r2 = 8;						\
	r3 = 0;						\
	call %[bpf_probe_read_kernel];			\
l0_%=:	exit;						\
"	:
	: __imm(bpf_map_lookup_elem),
	  __imm(bpf_probe_read_kernel),
	  __imm_addr(map_hash_48b)
	: __clobber_all);
}

/* Call a function taking a pointer and a size which doesn't allow the size to
 * be zero (i.e. bpf_trace_printk() declares the second argument to be
 * ARG_CONST_SIZE, not ARG_CONST_SIZE_OR_ZERO). We attempt to pass zero for the
 * size and expect to fail.
 */
SEC("tracepoint")
__description("helper access to map: empty range")
<<<<<<< HEAD
__failure __msg("R2 invalid zero-sized read")
=======
__failure __msg("R2 invalid zero-sized read: u64=[0,0]")
>>>>>>> a6ad5510
__naked void access_to_map_empty_range(void)
{
	asm volatile ("					\
	r2 = r10;					\
	r2 += -8;					\
	r1 = 0;						\
	*(u64*)(r2 + 0) = r1;				\
	r1 = %[map_hash_48b] ll;			\
	call %[bpf_map_lookup_elem];			\
	if r0 == 0 goto l0_%=;				\
	r1 = r0;					\
	r2 = 0;						\
	call %[bpf_trace_printk];			\
l0_%=:	exit;						\
"	:
	: __imm(bpf_map_lookup_elem),
	  __imm(bpf_trace_printk),
	  __imm_addr(map_hash_48b)
	: __clobber_all);
}

/* Like the test above, but this time the size register is not known to be zero;
 * its lower-bound is zero though, which is still unacceptable.
 */
SEC("tracepoint")
__description("helper access to map: possibly-empty ange")
__failure __msg("R2 invalid zero-sized read: u64=[0,4]")
__naked void access_to_map_possibly_empty_range(void)
{
	asm volatile ("                                         \
	r2 = r10;                                               \
	r2 += -8;                                               \
	r1 = 0;                                                 \
	*(u64*)(r2 + 0) = r1;                                   \
	r1 = %[map_hash_48b] ll;                                \
	call %[bpf_map_lookup_elem];                            \
	if r0 == 0 goto l0_%=;                                  \
	r1 = r0;                                                \
	/* Read an unknown value */                             \
	r7 = *(u64*)(r0 + 0);                                   \
	/* Make it small and positive, to avoid other errors */ \
	r7 &= 4;                                                \
	r2 = 0;                                                 \
	r2 += r7;                                               \
	call %[bpf_trace_printk];                               \
l0_%=:	exit;                                               \
"	:
	: __imm(bpf_map_lookup_elem),
	  __imm(bpf_trace_printk),
	  __imm_addr(map_hash_48b)
	: __clobber_all);
}

SEC("tracepoint")
__description("helper access to map: out-of-bound range")
__failure __msg("invalid access to map value, value_size=48 off=0 size=56")
__naked void map_out_of_bound_range(void)
{
	asm volatile ("					\
	r2 = r10;					\
	r2 += -8;					\
	r1 = 0;						\
	*(u64*)(r2 + 0) = r1;				\
	r1 = %[map_hash_48b] ll;			\
	call %[bpf_map_lookup_elem];			\
	if r0 == 0 goto l0_%=;				\
	r1 = r0;					\
	r2 = %[__imm_0];				\
	r3 = 0;						\
	call %[bpf_probe_read_kernel];			\
l0_%=:	exit;						\
"	:
	: __imm(bpf_map_lookup_elem),
	  __imm(bpf_probe_read_kernel),
	  __imm_addr(map_hash_48b),
	  __imm_const(__imm_0, sizeof(struct test_val) + 8)
	: __clobber_all);
}

SEC("tracepoint")
__description("helper access to map: negative range")
__failure __msg("R2 min value is negative")
__naked void access_to_map_negative_range(void)
{
	asm volatile ("					\
	r2 = r10;					\
	r2 += -8;					\
	r1 = 0;						\
	*(u64*)(r2 + 0) = r1;				\
	r1 = %[map_hash_48b] ll;			\
	call %[bpf_map_lookup_elem];			\
	if r0 == 0 goto l0_%=;				\
	r1 = r0;					\
	r2 = -8;					\
	r3 = 0;						\
	call %[bpf_probe_read_kernel];			\
l0_%=:	exit;						\
"	:
	: __imm(bpf_map_lookup_elem),
	  __imm(bpf_probe_read_kernel),
	  __imm_addr(map_hash_48b)
	: __clobber_all);
}

SEC("tracepoint")
__description("helper access to adjusted map (via const imm): full range")
__success
__naked void via_const_imm_full_range(void)
{
	asm volatile ("					\
	r2 = r10;					\
	r2 += -8;					\
	r1 = 0;						\
	*(u64*)(r2 + 0) = r1;				\
	r1 = %[map_hash_48b] ll;			\
	call %[bpf_map_lookup_elem];			\
	if r0 == 0 goto l0_%=;				\
	r1 = r0;					\
	r1 += %[test_val_foo];				\
	r2 = %[__imm_0];				\
	r3 = 0;						\
	call %[bpf_probe_read_kernel];			\
l0_%=:	exit;						\
"	:
	: __imm(bpf_map_lookup_elem),
	  __imm(bpf_probe_read_kernel),
	  __imm_addr(map_hash_48b),
	  __imm_const(__imm_0, sizeof(struct test_val) - offsetof(struct test_val, foo)),
	  __imm_const(test_val_foo, offsetof(struct test_val, foo))
	: __clobber_all);
}

SEC("tracepoint")
__description("helper access to adjusted map (via const imm): partial range")
__success
__naked void via_const_imm_partial_range(void)
{
	asm volatile ("					\
	r2 = r10;					\
	r2 += -8;					\
	r1 = 0;						\
	*(u64*)(r2 + 0) = r1;				\
	r1 = %[map_hash_48b] ll;			\
	call %[bpf_map_lookup_elem];			\
	if r0 == 0 goto l0_%=;				\
	r1 = r0;					\
	r1 += %[test_val_foo];				\
	r2 = 8;						\
	r3 = 0;						\
	call %[bpf_probe_read_kernel];			\
l0_%=:	exit;						\
"	:
	: __imm(bpf_map_lookup_elem),
	  __imm(bpf_probe_read_kernel),
	  __imm_addr(map_hash_48b),
	  __imm_const(test_val_foo, offsetof(struct test_val, foo))
	: __clobber_all);
}

SEC("tracepoint")
__description("helper access to adjusted map (via const imm): empty range")
__failure __msg("R2 invalid zero-sized read")
__naked void via_const_imm_empty_range(void)
{
	asm volatile ("					\
	r2 = r10;					\
	r2 += -8;					\
	r1 = 0;						\
	*(u64*)(r2 + 0) = r1;				\
	r1 = %[map_hash_48b] ll;			\
	call %[bpf_map_lookup_elem];			\
	if r0 == 0 goto l0_%=;				\
	r1 = r0;					\
	r1 += %[test_val_foo];				\
	r2 = 0;						\
	call %[bpf_trace_printk];			\
l0_%=:	exit;						\
"	:
	: __imm(bpf_map_lookup_elem),
	  __imm(bpf_trace_printk),
	  __imm_addr(map_hash_48b),
	  __imm_const(test_val_foo, offsetof(struct test_val, foo))
	: __clobber_all);
}

SEC("tracepoint")
__description("helper access to adjusted map (via const imm): out-of-bound range")
__failure __msg("invalid access to map value, value_size=48 off=4 size=52")
__naked void imm_out_of_bound_range(void)
{
	asm volatile ("					\
	r2 = r10;					\
	r2 += -8;					\
	r1 = 0;						\
	*(u64*)(r2 + 0) = r1;				\
	r1 = %[map_hash_48b] ll;			\
	call %[bpf_map_lookup_elem];			\
	if r0 == 0 goto l0_%=;				\
	r1 = r0;					\
	r1 += %[test_val_foo];				\
	r2 = %[__imm_0];				\
	r3 = 0;						\
	call %[bpf_probe_read_kernel];			\
l0_%=:	exit;						\
"	:
	: __imm(bpf_map_lookup_elem),
	  __imm(bpf_probe_read_kernel),
	  __imm_addr(map_hash_48b),
	  __imm_const(__imm_0, sizeof(struct test_val) - offsetof(struct test_val, foo) + 8),
	  __imm_const(test_val_foo, offsetof(struct test_val, foo))
	: __clobber_all);
}

SEC("tracepoint")
__description("helper access to adjusted map (via const imm): negative range (> adjustment)")
__failure __msg("R2 min value is negative")
__naked void const_imm_negative_range_adjustment_1(void)
{
	asm volatile ("					\
	r2 = r10;					\
	r2 += -8;					\
	r1 = 0;						\
	*(u64*)(r2 + 0) = r1;				\
	r1 = %[map_hash_48b] ll;			\
	call %[bpf_map_lookup_elem];			\
	if r0 == 0 goto l0_%=;				\
	r1 = r0;					\
	r1 += %[test_val_foo];				\
	r2 = -8;					\
	r3 = 0;						\
	call %[bpf_probe_read_kernel];			\
l0_%=:	exit;						\
"	:
	: __imm(bpf_map_lookup_elem),
	  __imm(bpf_probe_read_kernel),
	  __imm_addr(map_hash_48b),
	  __imm_const(test_val_foo, offsetof(struct test_val, foo))
	: __clobber_all);
}

SEC("tracepoint")
__description("helper access to adjusted map (via const imm): negative range (< adjustment)")
__failure __msg("R2 min value is negative")
__naked void const_imm_negative_range_adjustment_2(void)
{
	asm volatile ("					\
	r2 = r10;					\
	r2 += -8;					\
	r1 = 0;						\
	*(u64*)(r2 + 0) = r1;				\
	r1 = %[map_hash_48b] ll;			\
	call %[bpf_map_lookup_elem];			\
	if r0 == 0 goto l0_%=;				\
	r1 = r0;					\
	r1 += %[test_val_foo];				\
	r2 = -1;					\
	r3 = 0;						\
	call %[bpf_probe_read_kernel];			\
l0_%=:	exit;						\
"	:
	: __imm(bpf_map_lookup_elem),
	  __imm(bpf_probe_read_kernel),
	  __imm_addr(map_hash_48b),
	  __imm_const(test_val_foo, offsetof(struct test_val, foo))
	: __clobber_all);
}

SEC("tracepoint")
__description("helper access to adjusted map (via const reg): full range")
__success
__naked void via_const_reg_full_range(void)
{
	asm volatile ("					\
	r2 = r10;					\
	r2 += -8;					\
	r1 = 0;						\
	*(u64*)(r2 + 0) = r1;				\
	r1 = %[map_hash_48b] ll;			\
	call %[bpf_map_lookup_elem];			\
	if r0 == 0 goto l0_%=;				\
	r1 = r0;					\
	r3 = %[test_val_foo];				\
	r1 += r3;					\
	r2 = %[__imm_0];				\
	r3 = 0;						\
	call %[bpf_probe_read_kernel];			\
l0_%=:	exit;						\
"	:
	: __imm(bpf_map_lookup_elem),
	  __imm(bpf_probe_read_kernel),
	  __imm_addr(map_hash_48b),
	  __imm_const(__imm_0, sizeof(struct test_val) - offsetof(struct test_val, foo)),
	  __imm_const(test_val_foo, offsetof(struct test_val, foo))
	: __clobber_all);
}

SEC("tracepoint")
__description("helper access to adjusted map (via const reg): partial range")
__success
__naked void via_const_reg_partial_range(void)
{
	asm volatile ("					\
	r2 = r10;					\
	r2 += -8;					\
	r1 = 0;						\
	*(u64*)(r2 + 0) = r1;				\
	r1 = %[map_hash_48b] ll;			\
	call %[bpf_map_lookup_elem];			\
	if r0 == 0 goto l0_%=;				\
	r1 = r0;					\
	r3 = %[test_val_foo];				\
	r1 += r3;					\
	r2 = 8;						\
	r3 = 0;						\
	call %[bpf_probe_read_kernel];			\
l0_%=:	exit;						\
"	:
	: __imm(bpf_map_lookup_elem),
	  __imm(bpf_probe_read_kernel),
	  __imm_addr(map_hash_48b),
	  __imm_const(test_val_foo, offsetof(struct test_val, foo))
	: __clobber_all);
}

SEC("tracepoint")
__description("helper access to adjusted map (via const reg): empty range")
__failure __msg("R2 invalid zero-sized read")
__naked void via_const_reg_empty_range(void)
{
	asm volatile ("					\
	r2 = r10;					\
	r2 += -8;					\
	r1 = 0;						\
	*(u64*)(r2 + 0) = r1;				\
	r1 = %[map_hash_48b] ll;			\
	call %[bpf_map_lookup_elem];			\
	if r0 == 0 goto l0_%=;				\
	r1 = r0;					\
	r3 = 0;						\
	r1 += r3;					\
	r2 = 0;						\
	call %[bpf_trace_printk];			\
l0_%=:	exit;						\
"	:
	: __imm(bpf_map_lookup_elem),
	  __imm(bpf_trace_printk),
	  __imm_addr(map_hash_48b)
	: __clobber_all);
}

SEC("tracepoint")
__description("helper access to adjusted map (via const reg): out-of-bound range")
__failure __msg("invalid access to map value, value_size=48 off=4 size=52")
__naked void reg_out_of_bound_range(void)
{
	asm volatile ("					\
	r2 = r10;					\
	r2 += -8;					\
	r1 = 0;						\
	*(u64*)(r2 + 0) = r1;				\
	r1 = %[map_hash_48b] ll;			\
	call %[bpf_map_lookup_elem];			\
	if r0 == 0 goto l0_%=;				\
	r1 = r0;					\
	r3 = %[test_val_foo];				\
	r1 += r3;					\
	r2 = %[__imm_0];				\
	r3 = 0;						\
	call %[bpf_probe_read_kernel];			\
l0_%=:	exit;						\
"	:
	: __imm(bpf_map_lookup_elem),
	  __imm(bpf_probe_read_kernel),
	  __imm_addr(map_hash_48b),
	  __imm_const(__imm_0, sizeof(struct test_val) - offsetof(struct test_val, foo) + 8),
	  __imm_const(test_val_foo, offsetof(struct test_val, foo))
	: __clobber_all);
}

SEC("tracepoint")
__description("helper access to adjusted map (via const reg): negative range (> adjustment)")
__failure __msg("R2 min value is negative")
__naked void const_reg_negative_range_adjustment_1(void)
{
	asm volatile ("					\
	r2 = r10;					\
	r2 += -8;					\
	r1 = 0;						\
	*(u64*)(r2 + 0) = r1;				\
	r1 = %[map_hash_48b] ll;			\
	call %[bpf_map_lookup_elem];			\
	if r0 == 0 goto l0_%=;				\
	r1 = r0;					\
	r3 = %[test_val_foo];				\
	r1 += r3;					\
	r2 = -8;					\
	r3 = 0;						\
	call %[bpf_probe_read_kernel];			\
l0_%=:	exit;						\
"	:
	: __imm(bpf_map_lookup_elem),
	  __imm(bpf_probe_read_kernel),
	  __imm_addr(map_hash_48b),
	  __imm_const(test_val_foo, offsetof(struct test_val, foo))
	: __clobber_all);
}

SEC("tracepoint")
__description("helper access to adjusted map (via const reg): negative range (< adjustment)")
__failure __msg("R2 min value is negative")
__naked void const_reg_negative_range_adjustment_2(void)
{
	asm volatile ("					\
	r2 = r10;					\
	r2 += -8;					\
	r1 = 0;						\
	*(u64*)(r2 + 0) = r1;				\
	r1 = %[map_hash_48b] ll;			\
	call %[bpf_map_lookup_elem];			\
	if r0 == 0 goto l0_%=;				\
	r1 = r0;					\
	r3 = %[test_val_foo];				\
	r1 += r3;					\
	r2 = -1;					\
	r3 = 0;						\
	call %[bpf_probe_read_kernel];			\
l0_%=:	exit;						\
"	:
	: __imm(bpf_map_lookup_elem),
	  __imm(bpf_probe_read_kernel),
	  __imm_addr(map_hash_48b),
	  __imm_const(test_val_foo, offsetof(struct test_val, foo))
	: __clobber_all);
}

SEC("tracepoint")
__description("helper access to adjusted map (via variable): full range")
__success
__naked void map_via_variable_full_range(void)
{
	asm volatile ("					\
	r2 = r10;					\
	r2 += -8;					\
	r1 = 0;						\
	*(u64*)(r2 + 0) = r1;				\
	r1 = %[map_hash_48b] ll;			\
	call %[bpf_map_lookup_elem];			\
	if r0 == 0 goto l0_%=;				\
	r1 = r0;					\
	r3 = *(u32*)(r0 + 0);				\
	if r3 > %[test_val_foo] goto l0_%=;		\
	r1 += r3;					\
	r2 = %[__imm_0];				\
	r3 = 0;						\
	call %[bpf_probe_read_kernel];			\
l0_%=:	exit;						\
"	:
	: __imm(bpf_map_lookup_elem),
	  __imm(bpf_probe_read_kernel),
	  __imm_addr(map_hash_48b),
	  __imm_const(__imm_0, sizeof(struct test_val) - offsetof(struct test_val, foo)),
	  __imm_const(test_val_foo, offsetof(struct test_val, foo))
	: __clobber_all);
}

SEC("tracepoint")
__description("helper access to adjusted map (via variable): partial range")
__success
__naked void map_via_variable_partial_range(void)
{
	asm volatile ("					\
	r2 = r10;					\
	r2 += -8;					\
	r1 = 0;						\
	*(u64*)(r2 + 0) = r1;				\
	r1 = %[map_hash_48b] ll;			\
	call %[bpf_map_lookup_elem];			\
	if r0 == 0 goto l0_%=;				\
	r1 = r0;					\
	r3 = *(u32*)(r0 + 0);				\
	if r3 > %[test_val_foo] goto l0_%=;		\
	r1 += r3;					\
	r2 = 8;						\
	r3 = 0;						\
	call %[bpf_probe_read_kernel];			\
l0_%=:	exit;						\
"	:
	: __imm(bpf_map_lookup_elem),
	  __imm(bpf_probe_read_kernel),
	  __imm_addr(map_hash_48b),
	  __imm_const(test_val_foo, offsetof(struct test_val, foo))
	: __clobber_all);
}

SEC("tracepoint")
__description("helper access to adjusted map (via variable): empty range")
__failure __msg("R2 invalid zero-sized read")
__naked void map_via_variable_empty_range(void)
{
	asm volatile ("					\
	r2 = r10;					\
	r2 += -8;					\
	r1 = 0;						\
	*(u64*)(r2 + 0) = r1;				\
	r1 = %[map_hash_48b] ll;			\
	call %[bpf_map_lookup_elem];			\
	if r0 == 0 goto l0_%=;				\
	r1 = r0;					\
	r3 = *(u32*)(r0 + 0);				\
	if r3 > %[test_val_foo] goto l0_%=;		\
	r1 += r3;					\
	r2 = 0;						\
	call %[bpf_trace_printk];			\
l0_%=:	exit;						\
"	:
	: __imm(bpf_map_lookup_elem),
	  __imm(bpf_trace_printk),
	  __imm_addr(map_hash_48b),
	  __imm_const(test_val_foo, offsetof(struct test_val, foo))
	: __clobber_all);
}

SEC("tracepoint")
__description("helper access to adjusted map (via variable): no max check")
__failure __msg("R1 unbounded memory access")
__naked void via_variable_no_max_check_1(void)
{
	asm volatile ("					\
	r2 = r10;					\
	r2 += -8;					\
	r1 = 0;						\
	*(u64*)(r2 + 0) = r1;				\
	r1 = %[map_hash_48b] ll;			\
	call %[bpf_map_lookup_elem];			\
	if r0 == 0 goto l0_%=;				\
	r1 = r0;					\
	r3 = *(u32*)(r0 + 0);				\
	r1 += r3;					\
	r2 = 1;						\
	r3 = 0;						\
	call %[bpf_probe_read_kernel];			\
l0_%=:	exit;						\
"	:
	: __imm(bpf_map_lookup_elem),
	  __imm(bpf_probe_read_kernel),
	  __imm_addr(map_hash_48b)
	: __clobber_all);
}

SEC("tracepoint")
__description("helper access to adjusted map (via variable): wrong max check")
__failure __msg("invalid access to map value, value_size=48 off=4 size=45")
__naked void via_variable_wrong_max_check_1(void)
{
	asm volatile ("					\
	r2 = r10;					\
	r2 += -8;					\
	r1 = 0;						\
	*(u64*)(r2 + 0) = r1;				\
	r1 = %[map_hash_48b] ll;			\
	call %[bpf_map_lookup_elem];			\
	if r0 == 0 goto l0_%=;				\
	r1 = r0;					\
	r3 = *(u32*)(r0 + 0);				\
	if r3 > %[test_val_foo] goto l0_%=;		\
	r1 += r3;					\
	r2 = %[__imm_0];				\
	r3 = 0;						\
	call %[bpf_probe_read_kernel];			\
l0_%=:	exit;						\
"	:
	: __imm(bpf_map_lookup_elem),
	  __imm(bpf_probe_read_kernel),
	  __imm_addr(map_hash_48b),
	  __imm_const(__imm_0, sizeof(struct test_val) - offsetof(struct test_val, foo) + 1),
	  __imm_const(test_val_foo, offsetof(struct test_val, foo))
	: __clobber_all);
}

SEC("tracepoint")
__description("helper access to map: bounds check using <, good access")
__success
__naked void bounds_check_using_good_access_1(void)
{
	asm volatile ("					\
	r2 = r10;					\
	r2 += -8;					\
	r1 = 0;						\
	*(u64*)(r2 + 0) = r1;				\
	r1 = %[map_hash_48b] ll;			\
	call %[bpf_map_lookup_elem];			\
	if r0 == 0 goto l0_%=;				\
	r1 = r0;					\
	r3 = *(u32*)(r0 + 0);				\
	if r3 < 32 goto l1_%=;				\
	r0 = 0;						\
l0_%=:	exit;						\
l1_%=:	r1 += r3;					\
	r0 = 0;						\
	*(u8*)(r1 + 0) = r0;				\
	r0 = 0;						\
	exit;						\
"	:
	: __imm(bpf_map_lookup_elem),
	  __imm_addr(map_hash_48b)
	: __clobber_all);
}

SEC("tracepoint")
__description("helper access to map: bounds check using <, bad access")
__failure __msg("R1 unbounded memory access")
__naked void bounds_check_using_bad_access_1(void)
{
	asm volatile ("					\
	r2 = r10;					\
	r2 += -8;					\
	r1 = 0;						\
	*(u64*)(r2 + 0) = r1;				\
	r1 = %[map_hash_48b] ll;			\
	call %[bpf_map_lookup_elem];			\
	if r0 == 0 goto l0_%=;				\
	r1 = r0;					\
	r3 = *(u32*)(r0 + 0);				\
	if r3 < 32 goto l1_%=;				\
	r1 += r3;					\
l0_%=:	r0 = 0;						\
	*(u8*)(r1 + 0) = r0;				\
	r0 = 0;						\
	exit;						\
l1_%=:	r0 = 0;						\
	exit;						\
"	:
	: __imm(bpf_map_lookup_elem),
	  __imm_addr(map_hash_48b)
	: __clobber_all);
}

SEC("tracepoint")
__description("helper access to map: bounds check using <=, good access")
__success
__naked void bounds_check_using_good_access_2(void)
{
	asm volatile ("					\
	r2 = r10;					\
	r2 += -8;					\
	r1 = 0;						\
	*(u64*)(r2 + 0) = r1;				\
	r1 = %[map_hash_48b] ll;			\
	call %[bpf_map_lookup_elem];			\
	if r0 == 0 goto l0_%=;				\
	r1 = r0;					\
	r3 = *(u32*)(r0 + 0);				\
	if r3 <= 32 goto l1_%=;				\
	r0 = 0;						\
l0_%=:	exit;						\
l1_%=:	r1 += r3;					\
	r0 = 0;						\
	*(u8*)(r1 + 0) = r0;				\
	r0 = 0;						\
	exit;						\
"	:
	: __imm(bpf_map_lookup_elem),
	  __imm_addr(map_hash_48b)
	: __clobber_all);
}

SEC("tracepoint")
__description("helper access to map: bounds check using <=, bad access")
__failure __msg("R1 unbounded memory access")
__naked void bounds_check_using_bad_access_2(void)
{
	asm volatile ("					\
	r2 = r10;					\
	r2 += -8;					\
	r1 = 0;						\
	*(u64*)(r2 + 0) = r1;				\
	r1 = %[map_hash_48b] ll;			\
	call %[bpf_map_lookup_elem];			\
	if r0 == 0 goto l0_%=;				\
	r1 = r0;					\
	r3 = *(u32*)(r0 + 0);				\
	if r3 <= 32 goto l1_%=;				\
	r1 += r3;					\
l0_%=:	r0 = 0;						\
	*(u8*)(r1 + 0) = r0;				\
	r0 = 0;						\
	exit;						\
l1_%=:	r0 = 0;						\
	exit;						\
"	:
	: __imm(bpf_map_lookup_elem),
	  __imm_addr(map_hash_48b)
	: __clobber_all);
}

SEC("tracepoint")
__description("helper access to map: bounds check using s<, good access")
__success
__naked void check_using_s_good_access_1(void)
{
	asm volatile ("					\
	r2 = r10;					\
	r2 += -8;					\
	r1 = 0;						\
	*(u64*)(r2 + 0) = r1;				\
	r1 = %[map_hash_48b] ll;			\
	call %[bpf_map_lookup_elem];			\
	if r0 == 0 goto l0_%=;				\
	r1 = r0;					\
	r3 = *(u32*)(r0 + 0);				\
	if r3 s< 32 goto l1_%=;				\
l2_%=:	r0 = 0;						\
l0_%=:	exit;						\
l1_%=:	if r3 s< 0 goto l2_%=;				\
	r1 += r3;					\
	r0 = 0;						\
	*(u8*)(r1 + 0) = r0;				\
	r0 = 0;						\
	exit;						\
"	:
	: __imm(bpf_map_lookup_elem),
	  __imm_addr(map_hash_48b)
	: __clobber_all);
}

SEC("tracepoint")
__description("helper access to map: bounds check using s<, good access 2")
__success
__naked void using_s_good_access_2_1(void)
{
	asm volatile ("					\
	r2 = r10;					\
	r2 += -8;					\
	r1 = 0;						\
	*(u64*)(r2 + 0) = r1;				\
	r1 = %[map_hash_48b] ll;			\
	call %[bpf_map_lookup_elem];			\
	if r0 == 0 goto l0_%=;				\
	r1 = r0;					\
	r3 = *(u32*)(r0 + 0);				\
	if r3 s< 32 goto l1_%=;				\
l2_%=:	r0 = 0;						\
l0_%=:	exit;						\
l1_%=:	if r3 s< -3 goto l2_%=;				\
	r1 += r3;					\
	r0 = 0;						\
	*(u8*)(r1 + 0) = r0;				\
	r0 = 0;						\
	exit;						\
"	:
	: __imm(bpf_map_lookup_elem),
	  __imm_addr(map_hash_48b)
	: __clobber_all);
}

SEC("tracepoint")
__description("helper access to map: bounds check using s<, bad access")
__failure __msg("R1 min value is negative")
__naked void check_using_s_bad_access_1(void)
{
	asm volatile ("					\
	r2 = r10;					\
	r2 += -8;					\
	r1 = 0;						\
	*(u64*)(r2 + 0) = r1;				\
	r1 = %[map_hash_48b] ll;			\
	call %[bpf_map_lookup_elem];			\
	if r0 == 0 goto l0_%=;				\
	r1 = r0;					\
	r3 = *(u64*)(r0 + 0);				\
	if r3 s< 32 goto l1_%=;				\
l2_%=:	r0 = 0;						\
l0_%=:	exit;						\
l1_%=:	if r3 s< -3 goto l2_%=;				\
	r1 += r3;					\
	r0 = 0;						\
	*(u8*)(r1 + 0) = r0;				\
	r0 = 0;						\
	exit;						\
"	:
	: __imm(bpf_map_lookup_elem),
	  __imm_addr(map_hash_48b)
	: __clobber_all);
}

SEC("tracepoint")
__description("helper access to map: bounds check using s<=, good access")
__success
__naked void check_using_s_good_access_2(void)
{
	asm volatile ("					\
	r2 = r10;					\
	r2 += -8;					\
	r1 = 0;						\
	*(u64*)(r2 + 0) = r1;				\
	r1 = %[map_hash_48b] ll;			\
	call %[bpf_map_lookup_elem];			\
	if r0 == 0 goto l0_%=;				\
	r1 = r0;					\
	r3 = *(u32*)(r0 + 0);				\
	if r3 s<= 32 goto l1_%=;			\
l2_%=:	r0 = 0;						\
l0_%=:	exit;						\
l1_%=:	if r3 s<= 0 goto l2_%=;				\
	r1 += r3;					\
	r0 = 0;						\
	*(u8*)(r1 + 0) = r0;				\
	r0 = 0;						\
	exit;						\
"	:
	: __imm(bpf_map_lookup_elem),
	  __imm_addr(map_hash_48b)
	: __clobber_all);
}

SEC("tracepoint")
__description("helper access to map: bounds check using s<=, good access 2")
__success
__naked void using_s_good_access_2_2(void)
{
	asm volatile ("					\
	r2 = r10;					\
	r2 += -8;					\
	r1 = 0;						\
	*(u64*)(r2 + 0) = r1;				\
	r1 = %[map_hash_48b] ll;			\
	call %[bpf_map_lookup_elem];			\
	if r0 == 0 goto l0_%=;				\
	r1 = r0;					\
	r3 = *(u32*)(r0 + 0);				\
	if r3 s<= 32 goto l1_%=;			\
l2_%=:	r0 = 0;						\
l0_%=:	exit;						\
l1_%=:	if r3 s<= -3 goto l2_%=;			\
	r1 += r3;					\
	r0 = 0;						\
	*(u8*)(r1 + 0) = r0;				\
	r0 = 0;						\
	exit;						\
"	:
	: __imm(bpf_map_lookup_elem),
	  __imm_addr(map_hash_48b)
	: __clobber_all);
}

SEC("tracepoint")
__description("helper access to map: bounds check using s<=, bad access")
__failure __msg("R1 min value is negative")
__naked void check_using_s_bad_access_2(void)
{
	asm volatile ("					\
	r2 = r10;					\
	r2 += -8;					\
	r1 = 0;						\
	*(u64*)(r2 + 0) = r1;				\
	r1 = %[map_hash_48b] ll;			\
	call %[bpf_map_lookup_elem];			\
	if r0 == 0 goto l0_%=;				\
	r1 = r0;					\
	r3 = *(u64*)(r0 + 0);				\
	if r3 s<= 32 goto l1_%=;			\
l2_%=:	r0 = 0;						\
l0_%=:	exit;						\
l1_%=:	if r3 s<= -3 goto l2_%=;			\
	r1 += r3;					\
	r0 = 0;						\
	*(u8*)(r1 + 0) = r0;				\
	r0 = 0;						\
	exit;						\
"	:
	: __imm(bpf_map_lookup_elem),
	  __imm_addr(map_hash_48b)
	: __clobber_all);
}

SEC("tracepoint")
__description("map lookup helper access to map")
__success
__naked void lookup_helper_access_to_map(void)
{
	asm volatile ("					\
	r2 = r10;					\
	r2 += -8;					\
	r1 = 0;						\
	*(u64*)(r2 + 0) = r1;				\
	r1 = %[map_hash_16b] ll;			\
	call %[bpf_map_lookup_elem];			\
	if r0 == 0 goto l0_%=;				\
	r2 = r0;					\
	r1 = %[map_hash_16b] ll;			\
	call %[bpf_map_lookup_elem];			\
l0_%=:	exit;						\
"	:
	: __imm(bpf_map_lookup_elem),
	  __imm_addr(map_hash_16b)
	: __clobber_all);
}

SEC("tracepoint")
__description("map update helper access to map")
__success
__naked void update_helper_access_to_map(void)
{
	asm volatile ("					\
	r2 = r10;					\
	r2 += -8;					\
	r1 = 0;						\
	*(u64*)(r2 + 0) = r1;				\
	r1 = %[map_hash_16b] ll;			\
	call %[bpf_map_lookup_elem];			\
	if r0 == 0 goto l0_%=;				\
	r4 = 0;						\
	r3 = r0;					\
	r2 = r0;					\
	r1 = %[map_hash_16b] ll;			\
	call %[bpf_map_update_elem];			\
l0_%=:	exit;						\
"	:
	: __imm(bpf_map_lookup_elem),
	  __imm(bpf_map_update_elem),
	  __imm_addr(map_hash_16b)
	: __clobber_all);
}

SEC("tracepoint")
__description("map update helper access to map: wrong size")
__failure __msg("invalid access to map value, value_size=8 off=0 size=16")
__naked void access_to_map_wrong_size(void)
{
	asm volatile ("					\
	r2 = r10;					\
	r2 += -8;					\
	r1 = 0;						\
	*(u64*)(r2 + 0) = r1;				\
	r1 = %[map_hash_8b] ll;				\
	call %[bpf_map_lookup_elem];			\
	if r0 == 0 goto l0_%=;				\
	r4 = 0;						\
	r3 = r0;					\
	r2 = r0;					\
	r1 = %[map_hash_16b] ll;			\
	call %[bpf_map_update_elem];			\
l0_%=:	exit;						\
"	:
	: __imm(bpf_map_lookup_elem),
	  __imm(bpf_map_update_elem),
	  __imm_addr(map_hash_16b),
	  __imm_addr(map_hash_8b)
	: __clobber_all);
}

SEC("tracepoint")
__description("map helper access to adjusted map (via const imm)")
__success
__naked void adjusted_map_via_const_imm(void)
{
	asm volatile ("					\
	r2 = r10;					\
	r2 += -8;					\
	r1 = 0;						\
	*(u64*)(r2 + 0) = r1;				\
	r1 = %[map_hash_16b] ll;			\
	call %[bpf_map_lookup_elem];			\
	if r0 == 0 goto l0_%=;				\
	r2 = r0;					\
	r2 += %[other_val_bar];				\
	r1 = %[map_hash_16b] ll;			\
	call %[bpf_map_lookup_elem];			\
l0_%=:	exit;						\
"	:
	: __imm(bpf_map_lookup_elem),
	  __imm_addr(map_hash_16b),
	  __imm_const(other_val_bar, offsetof(struct other_val, bar))
	: __clobber_all);
}

SEC("tracepoint")
__description("map helper access to adjusted map (via const imm): out-of-bound 1")
__failure __msg("invalid access to map value, value_size=16 off=12 size=8")
__naked void imm_out_of_bound_1(void)
{
	asm volatile ("					\
	r2 = r10;					\
	r2 += -8;					\
	r1 = 0;						\
	*(u64*)(r2 + 0) = r1;				\
	r1 = %[map_hash_16b] ll;			\
	call %[bpf_map_lookup_elem];			\
	if r0 == 0 goto l0_%=;				\
	r2 = r0;					\
	r2 += %[__imm_0];				\
	r1 = %[map_hash_16b] ll;			\
	call %[bpf_map_lookup_elem];			\
l0_%=:	exit;						\
"	:
	: __imm(bpf_map_lookup_elem),
	  __imm_addr(map_hash_16b),
	  __imm_const(__imm_0, sizeof(struct other_val) - 4)
	: __clobber_all);
}

SEC("tracepoint")
__description("map helper access to adjusted map (via const imm): out-of-bound 2")
__failure __msg("invalid access to map value, value_size=16 off=-4 size=8")
__naked void imm_out_of_bound_2(void)
{
	asm volatile ("					\
	r2 = r10;					\
	r2 += -8;					\
	r1 = 0;						\
	*(u64*)(r2 + 0) = r1;				\
	r1 = %[map_hash_16b] ll;			\
	call %[bpf_map_lookup_elem];			\
	if r0 == 0 goto l0_%=;				\
	r2 = r0;					\
	r2 += -4;					\
	r1 = %[map_hash_16b] ll;			\
	call %[bpf_map_lookup_elem];			\
l0_%=:	exit;						\
"	:
	: __imm(bpf_map_lookup_elem),
	  __imm_addr(map_hash_16b)
	: __clobber_all);
}

SEC("tracepoint")
__description("map helper access to adjusted map (via const reg)")
__success
__naked void adjusted_map_via_const_reg(void)
{
	asm volatile ("					\
	r2 = r10;					\
	r2 += -8;					\
	r1 = 0;						\
	*(u64*)(r2 + 0) = r1;				\
	r1 = %[map_hash_16b] ll;			\
	call %[bpf_map_lookup_elem];			\
	if r0 == 0 goto l0_%=;				\
	r2 = r0;					\
	r3 = %[other_val_bar];				\
	r2 += r3;					\
	r1 = %[map_hash_16b] ll;			\
	call %[bpf_map_lookup_elem];			\
l0_%=:	exit;						\
"	:
	: __imm(bpf_map_lookup_elem),
	  __imm_addr(map_hash_16b),
	  __imm_const(other_val_bar, offsetof(struct other_val, bar))
	: __clobber_all);
}

SEC("tracepoint")
__description("map helper access to adjusted map (via const reg): out-of-bound 1")
__failure __msg("invalid access to map value, value_size=16 off=12 size=8")
__naked void reg_out_of_bound_1(void)
{
	asm volatile ("					\
	r2 = r10;					\
	r2 += -8;					\
	r1 = 0;						\
	*(u64*)(r2 + 0) = r1;				\
	r1 = %[map_hash_16b] ll;			\
	call %[bpf_map_lookup_elem];			\
	if r0 == 0 goto l0_%=;				\
	r2 = r0;					\
	r3 = %[__imm_0];				\
	r2 += r3;					\
	r1 = %[map_hash_16b] ll;			\
	call %[bpf_map_lookup_elem];			\
l0_%=:	exit;						\
"	:
	: __imm(bpf_map_lookup_elem),
	  __imm_addr(map_hash_16b),
	  __imm_const(__imm_0, sizeof(struct other_val) - 4)
	: __clobber_all);
}

SEC("tracepoint")
__description("map helper access to adjusted map (via const reg): out-of-bound 2")
__failure __msg("invalid access to map value, value_size=16 off=-4 size=8")
__naked void reg_out_of_bound_2(void)
{
	asm volatile ("					\
	r2 = r10;					\
	r2 += -8;					\
	r1 = 0;						\
	*(u64*)(r2 + 0) = r1;				\
	r1 = %[map_hash_16b] ll;			\
	call %[bpf_map_lookup_elem];			\
	if r0 == 0 goto l0_%=;				\
	r2 = r0;					\
	r3 = -4;					\
	r2 += r3;					\
	r1 = %[map_hash_16b] ll;			\
	call %[bpf_map_lookup_elem];			\
l0_%=:	exit;						\
"	:
	: __imm(bpf_map_lookup_elem),
	  __imm_addr(map_hash_16b)
	: __clobber_all);
}

SEC("tracepoint")
__description("map helper access to adjusted map (via variable)")
__success
__naked void to_adjusted_map_via_variable(void)
{
	asm volatile ("					\
	r2 = r10;					\
	r2 += -8;					\
	r1 = 0;						\
	*(u64*)(r2 + 0) = r1;				\
	r1 = %[map_hash_16b] ll;			\
	call %[bpf_map_lookup_elem];			\
	if r0 == 0 goto l0_%=;				\
	r2 = r0;					\
	r3 = *(u32*)(r0 + 0);				\
	if r3 > %[other_val_bar] goto l0_%=;		\
	r2 += r3;					\
	r1 = %[map_hash_16b] ll;			\
	call %[bpf_map_lookup_elem];			\
l0_%=:	exit;						\
"	:
	: __imm(bpf_map_lookup_elem),
	  __imm_addr(map_hash_16b),
	  __imm_const(other_val_bar, offsetof(struct other_val, bar))
	: __clobber_all);
}

SEC("tracepoint")
__description("map helper access to adjusted map (via variable): no max check")
__failure
__msg("R2 unbounded memory access, make sure to bounds check any such access")
__naked void via_variable_no_max_check_2(void)
{
	asm volatile ("					\
	r2 = r10;					\
	r2 += -8;					\
	r1 = 0;						\
	*(u64*)(r2 + 0) = r1;				\
	r1 = %[map_hash_16b] ll;			\
	call %[bpf_map_lookup_elem];			\
	if r0 == 0 goto l0_%=;				\
	r2 = r0;					\
	r3 = *(u32*)(r0 + 0);				\
	r2 += r3;					\
	r1 = %[map_hash_16b] ll;			\
	call %[bpf_map_lookup_elem];			\
l0_%=:	exit;						\
"	:
	: __imm(bpf_map_lookup_elem),
	  __imm_addr(map_hash_16b)
	: __clobber_all);
}

SEC("tracepoint")
__description("map helper access to adjusted map (via variable): wrong max check")
__failure __msg("invalid access to map value, value_size=16 off=9 size=8")
__naked void via_variable_wrong_max_check_2(void)
{
	asm volatile ("					\
	r2 = r10;					\
	r2 += -8;					\
	r1 = 0;						\
	*(u64*)(r2 + 0) = r1;				\
	r1 = %[map_hash_16b] ll;			\
	call %[bpf_map_lookup_elem];			\
	if r0 == 0 goto l0_%=;				\
	r2 = r0;					\
	r3 = *(u32*)(r0 + 0);				\
	if r3 > %[__imm_0] goto l0_%=;			\
	r2 += r3;					\
	r1 = %[map_hash_16b] ll;			\
	call %[bpf_map_lookup_elem];			\
l0_%=:	exit;						\
"	:
	: __imm(bpf_map_lookup_elem),
	  __imm_addr(map_hash_16b),
	  __imm_const(__imm_0, offsetof(struct other_val, bar) + 1)
	: __clobber_all);
}

char _license[] SEC("license") = "GPL";<|MERGE_RESOLUTION|>--- conflicted
+++ resolved
@@ -96,11 +96,7 @@
  */
 SEC("tracepoint")
 __description("helper access to map: empty range")
-<<<<<<< HEAD
-__failure __msg("R2 invalid zero-sized read")
-=======
 __failure __msg("R2 invalid zero-sized read: u64=[0,0]")
->>>>>>> a6ad5510
 __naked void access_to_map_empty_range(void)
 {
 	asm volatile ("					\
