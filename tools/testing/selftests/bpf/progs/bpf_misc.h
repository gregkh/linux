--- conflicted
+++ resolved
@@ -31,13 +31,6 @@
  *                   inside the brackets.
  * __msg_unpriv      Same as __msg but for unprivileged mode.
  *
-<<<<<<< HEAD
- * __regex           Same as __msg, but using a regular expression.
- * __regex_unpriv    Same as __msg_unpriv but using a regular expression.
- * __xlated          Expect a line in a disassembly log after verifier applies rewrites.
- *                   Multiple __xlated attributes could be specified.
- * __xlated_unpriv   Same as __xlated but for unprivileged mode.
-=======
  * __xlated          Expect a line in a disassembly log after verifier applies rewrites.
  *                   Multiple __xlated attributes could be specified.
  *                   Regular expressions could be specified same way as in __msg.
@@ -75,7 +68,6 @@
  *
  * __jited_unpriv    Same as __jited but for unprivileged mode.
  *
->>>>>>> fa10f348
  *
  * __success         Expect program load success in privileged mode.
  * __success_unpriv  Expect program load success in unprivileged mode.
@@ -116,24 +108,14 @@
  *                   When test case is not run on current arch it is marked as skipped.
  */
 #define __msg(msg)		__attribute__((btf_decl_tag("comment:test_expect_msg=" XSTR(__COUNTER__) "=" msg)))
-<<<<<<< HEAD
-#define __regex(regex)		__attribute__((btf_decl_tag("comment:test_expect_regex=" XSTR(__COUNTER__) "=" regex)))
-#define __xlated(msg)		__attribute__((btf_decl_tag("comment:test_expect_xlated=" XSTR(__COUNTER__) "=" msg)))
-=======
 #define __xlated(msg)		__attribute__((btf_decl_tag("comment:test_expect_xlated=" XSTR(__COUNTER__) "=" msg)))
 #define __jited(msg)		__attribute__((btf_decl_tag("comment:test_jited=" XSTR(__COUNTER__) "=" msg)))
->>>>>>> fa10f348
 #define __failure		__attribute__((btf_decl_tag("comment:test_expect_failure")))
 #define __success		__attribute__((btf_decl_tag("comment:test_expect_success")))
 #define __description(desc)	__attribute__((btf_decl_tag("comment:test_description=" desc)))
 #define __msg_unpriv(msg)	__attribute__((btf_decl_tag("comment:test_expect_msg_unpriv=" XSTR(__COUNTER__) "=" msg)))
-<<<<<<< HEAD
-#define __regex_unpriv(regex)	__attribute__((btf_decl_tag("comment:test_expect_regex_unpriv=" XSTR(__COUNTER__) "=" regex)))
-#define __xlated_unpriv(msg)	__attribute__((btf_decl_tag("comment:test_expect_xlated_unpriv=" XSTR(__COUNTER__) "=" msg)))
-=======
 #define __xlated_unpriv(msg)	__attribute__((btf_decl_tag("comment:test_expect_xlated_unpriv=" XSTR(__COUNTER__) "=" msg)))
 #define __jited_unpriv(msg)	__attribute__((btf_decl_tag("comment:test_jited=" XSTR(__COUNTER__) "=" msg)))
->>>>>>> fa10f348
 #define __failure_unpriv	__attribute__((btf_decl_tag("comment:test_expect_failure_unpriv")))
 #define __success_unpriv	__attribute__((btf_decl_tag("comment:test_expect_success_unpriv")))
 #define __log_level(lvl)	__attribute__((btf_decl_tag("comment:test_log_level="#lvl)))
