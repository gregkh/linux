--- conflicted
+++ resolved
@@ -37,11 +37,7 @@
 	/* Bypass AF_NETLINK. */
 	sk = ctx->sk;
 	if (sk && sk->family == AF_NETLINK)
-<<<<<<< HEAD
-		return 1;
-=======
-		goto out;
->>>>>>> 98817289
+		goto out;
 
 	/* Make sure bpf_get_netns_cookie is callable.
 	 */
@@ -151,11 +147,7 @@
 	/* Bypass AF_NETLINK. */
 	sk = ctx->sk;
 	if (sk && sk->family == AF_NETLINK)
-<<<<<<< HEAD
-		return 1;
-=======
-		goto out;
->>>>>>> 98817289
+		goto out;
 
 	/* Make sure bpf_get_netns_cookie is callable.
 	 */
