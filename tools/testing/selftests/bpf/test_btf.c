/* SPDX-License-Identifier: GPL-2.0 */
/* Copyright (c) 2018 Facebook */

#include <linux/bpf.h>
#include <linux/btf.h>
#include <linux/err.h>
#include <linux/kernel.h>
#include <linux/filter.h>
#include <linux/unistd.h>
#include <bpf/bpf.h>
#include <sys/resource.h>
#include <libelf.h>
#include <gelf.h>
#include <string.h>
#include <stdlib.h>
#include <stdio.h>
#include <stdarg.h>
#include <unistd.h>
#include <fcntl.h>
#include <errno.h>
#include <assert.h>
#include <bpf/libbpf.h>
#include <bpf/btf.h>

#include "bpf_rlimit.h"
#include "bpf_util.h"
#include "test_btf.h"

#define MAX_INSNS	512
#define MAX_SUBPROGS	16

static uint32_t pass_cnt;
static uint32_t error_cnt;
static uint32_t skip_cnt;

#define CHECK(condition, format...) ({					\
	int __ret = !!(condition);					\
	if (__ret) {							\
		fprintf(stderr, "%s:%d:FAIL ", __func__, __LINE__);	\
		fprintf(stderr, format);				\
	}								\
	__ret;								\
})

static int count_result(int err)
{
	if (err)
		error_cnt++;
	else
		pass_cnt++;

	fprintf(stderr, "\n");
	return err;
}

static int __base_pr(enum libbpf_print_level level __attribute__((unused)),
		     const char *format, va_list args)
{
	return vfprintf(stderr, format, args);
}

#define BTF_END_RAW 0xdeadbeef
#define NAME_TBD 0xdeadb33f

#define NAME_NTH(N) (0xffff0000 | N)
#define IS_NAME_NTH(X) ((X & 0xffff0000) == 0xffff0000)
#define GET_NAME_NTH_IDX(X) (X & 0x0000ffff)

#define MAX_NR_RAW_U32 1024
#define BTF_LOG_BUF_SIZE 65535

static struct args {
	unsigned int raw_test_num;
	unsigned int file_test_num;
	unsigned int get_info_test_num;
	unsigned int info_raw_test_num;
	unsigned int dedup_test_num;
	bool raw_test;
	bool file_test;
	bool get_info_test;
	bool pprint_test;
	bool always_log;
	bool info_raw_test;
	bool dedup_test;
} args;

static char btf_log_buf[BTF_LOG_BUF_SIZE];

static struct btf_header hdr_tmpl = {
	.magic = BTF_MAGIC,
	.version = BTF_VERSION,
	.hdr_len = sizeof(struct btf_header),
};

/* several different mapv kinds(types) supported by pprint */
enum pprint_mapv_kind_t {
	PPRINT_MAPV_KIND_BASIC = 0,
	PPRINT_MAPV_KIND_INT128,
};

struct btf_raw_test {
	const char *descr;
	const char *str_sec;
	const char *map_name;
	const char *err_str;
	__u32 raw_types[MAX_NR_RAW_U32];
	__u32 str_sec_size;
	enum bpf_map_type map_type;
	__u32 key_size;
	__u32 value_size;
	__u32 key_type_id;
	__u32 value_type_id;
	__u32 max_entries;
	bool btf_load_err;
	bool map_create_err;
	bool ordered_map;
	bool lossless_map;
	bool percpu_map;
	int hdr_len_delta;
	int type_off_delta;
	int str_off_delta;
	int str_len_delta;
	enum pprint_mapv_kind_t mapv_kind;
};

#define BTF_STR_SEC(str) \
	.str_sec = str, .str_sec_size = sizeof(str)

static struct btf_raw_test raw_tests[] = {
/* enum E {
 *     E0,
 *     E1,
 * };
 *
 * struct A {
 *	unsigned long long m;
 *	int n;
 *	char o;
 *	[3 bytes hole]
 *	int p[8];
 *	int q[4][8];
 *	enum E r;
 * };
 */
{
	.descr = "struct test #1",
	.raw_types = {
		/* int */
		BTF_TYPE_INT_ENC(0, BTF_INT_SIGNED, 0, 32, 4),	/* [1] */
		/* unsigned long long */
		BTF_TYPE_INT_ENC(0, 0, 0, 64, 8),		/* [2] */
		/* char */
		BTF_TYPE_INT_ENC(0, BTF_INT_SIGNED, 0, 8, 1),	/* [3] */
		/* int[8] */
		BTF_TYPE_ARRAY_ENC(1, 1, 8),			/* [4] */
		/* struct A { */				/* [5] */
		BTF_TYPE_ENC(NAME_TBD, BTF_INFO_ENC(BTF_KIND_STRUCT, 0, 6), 180),
		BTF_MEMBER_ENC(NAME_TBD, 2, 0),	/* unsigned long long m;*/
		BTF_MEMBER_ENC(NAME_TBD, 1, 64),/* int n;		*/
		BTF_MEMBER_ENC(NAME_TBD, 3, 96),/* char o;		*/
		BTF_MEMBER_ENC(NAME_TBD, 4, 128),/* int p[8]		*/
		BTF_MEMBER_ENC(NAME_TBD, 6, 384),/* int q[4][8]		*/
		BTF_MEMBER_ENC(NAME_TBD, 7, 1408), /* enum E r		*/
		/* } */
		/* int[4][8] */
		BTF_TYPE_ARRAY_ENC(4, 1, 4),			/* [6] */
		/* enum E */					/* [7] */
		BTF_TYPE_ENC(NAME_TBD, BTF_INFO_ENC(BTF_KIND_ENUM, 0, 2), sizeof(int)),
		BTF_ENUM_ENC(NAME_TBD, 0),
		BTF_ENUM_ENC(NAME_TBD, 1),
		BTF_END_RAW,
	},
	.str_sec = "\0A\0m\0n\0o\0p\0q\0r\0E\0E0\0E1",
	.str_sec_size = sizeof("\0A\0m\0n\0o\0p\0q\0r\0E\0E0\0E1"),
	.map_type = BPF_MAP_TYPE_ARRAY,
	.map_name = "struct_test1_map",
	.key_size = sizeof(int),
	.value_size = 180,
	.key_type_id = 1,
	.value_type_id = 5,
	.max_entries = 4,
},

/* typedef struct b Struct_B;
 *
 * struct A {
 *     int m;
 *     struct b n[4];
 *     const Struct_B o[4];
 * };
 *
 * struct B {
 *     int m;
 *     int n;
 * };
 */
{
	.descr = "struct test #2",
	.raw_types = {
		/* int */					/* [1] */
		BTF_TYPE_INT_ENC(0, BTF_INT_SIGNED, 0, 32, 4),
		/* struct b [4] */				/* [2] */
		BTF_TYPE_ARRAY_ENC(4, 1, 4),

		/* struct A { */				/* [3] */
		BTF_TYPE_ENC(NAME_TBD, BTF_INFO_ENC(BTF_KIND_STRUCT, 0, 3), 68),
		BTF_MEMBER_ENC(NAME_TBD, 1, 0),	/* int m;		*/
		BTF_MEMBER_ENC(NAME_TBD, 2, 32),/* struct B n[4]	*/
		BTF_MEMBER_ENC(NAME_TBD, 8, 288),/* const Struct_B o[4];*/
		/* } */

		/* struct B { */				/* [4] */
		BTF_TYPE_ENC(NAME_TBD, BTF_INFO_ENC(BTF_KIND_STRUCT, 0, 2), 8),
		BTF_MEMBER_ENC(NAME_TBD, 1, 0),	/* int m; */
		BTF_MEMBER_ENC(NAME_TBD, 1, 32),/* int n; */
		/* } */

		/* const int */					/* [5] */
		BTF_TYPE_ENC(0, BTF_INFO_ENC(BTF_KIND_CONST, 0, 0), 1),
		/* typedef struct b Struct_B */	/* [6] */
		BTF_TYPE_ENC(NAME_TBD, BTF_INFO_ENC(BTF_KIND_TYPEDEF, 0, 0), 4),
		/* const Struct_B */				/* [7] */
		BTF_TYPE_ENC(0, BTF_INFO_ENC(BTF_KIND_CONST, 0, 0), 6),
		/* const Struct_B [4] */			/* [8] */
		BTF_TYPE_ARRAY_ENC(7, 1, 4),
		BTF_END_RAW,
	},
	.str_sec = "\0A\0m\0n\0o\0B\0m\0n\0Struct_B",
	.str_sec_size = sizeof("\0A\0m\0n\0o\0B\0m\0n\0Struct_B"),
	.map_type = BPF_MAP_TYPE_ARRAY,
	.map_name = "struct_test2_map",
	.key_size = sizeof(int),
	.value_size = 68,
	.key_type_id = 1,
	.value_type_id = 3,
	.max_entries = 4,
},
{
	.descr = "struct test #3 Invalid member offset",
	.raw_types = {
		/* int */					/* [1] */
		BTF_TYPE_INT_ENC(0, BTF_INT_SIGNED, 0, 32, 4),
		/* int64 */					/* [2] */
		BTF_TYPE_INT_ENC(0, BTF_INT_SIGNED, 0, 64, 8),

		/* struct A { */				/* [3] */
		BTF_TYPE_ENC(NAME_TBD, BTF_INFO_ENC(BTF_KIND_STRUCT, 0, 2), 16),
		BTF_MEMBER_ENC(NAME_TBD, 1, 64),	/* int m;		*/
		BTF_MEMBER_ENC(NAME_TBD, 2, 0),		/* int64 n; */
		/* } */
		BTF_END_RAW,
	},
	.str_sec = "\0A\0m\0n\0",
	.str_sec_size = sizeof("\0A\0m\0n\0"),
	.map_type = BPF_MAP_TYPE_ARRAY,
	.map_name = "struct_test3_map",
	.key_size = sizeof(int),
	.value_size = 16,
	.key_type_id = 1,
	.value_type_id = 3,
	.max_entries = 4,
	.btf_load_err = true,
	.err_str = "Invalid member bits_offset",
},
/*
 * struct A {
 *	unsigned long long m;
 *	int n;
 *	char o;
 *	[3 bytes hole]
 *	int p[8];
 * };
 */
{
	.descr = "global data test #1",
	.raw_types = {
		/* int */
		BTF_TYPE_INT_ENC(0, BTF_INT_SIGNED, 0, 32, 4),	/* [1] */
		/* unsigned long long */
		BTF_TYPE_INT_ENC(0, 0, 0, 64, 8),		/* [2] */
		/* char */
		BTF_TYPE_INT_ENC(0, BTF_INT_SIGNED, 0, 8, 1),	/* [3] */
		/* int[8] */
		BTF_TYPE_ARRAY_ENC(1, 1, 8),			/* [4] */
		/* struct A { */				/* [5] */
		BTF_TYPE_ENC(NAME_TBD, BTF_INFO_ENC(BTF_KIND_STRUCT, 0, 4), 48),
		BTF_MEMBER_ENC(NAME_TBD, 2, 0),	/* unsigned long long m;*/
		BTF_MEMBER_ENC(NAME_TBD, 1, 64),/* int n;		*/
		BTF_MEMBER_ENC(NAME_TBD, 3, 96),/* char o;		*/
		BTF_MEMBER_ENC(NAME_TBD, 4, 128),/* int p[8]		*/
		/* } */
		BTF_END_RAW,
	},
	.str_sec = "\0A\0m\0n\0o\0p",
	.str_sec_size = sizeof("\0A\0m\0n\0o\0p"),
	.map_type = BPF_MAP_TYPE_ARRAY,
	.map_name = "struct_test1_map",
	.key_size = sizeof(int),
	.value_size = 48,
	.key_type_id = 1,
	.value_type_id = 5,
	.max_entries = 4,
},
/*
 * struct A {
 *	unsigned long long m;
 *	int n;
 *	char o;
 *	[3 bytes hole]
 *	int p[8];
 * };
 * static struct A t; <- in .bss
 */
{
	.descr = "global data test #2",
	.raw_types = {
		/* int */
		BTF_TYPE_INT_ENC(0, BTF_INT_SIGNED, 0, 32, 4),	/* [1] */
		/* unsigned long long */
		BTF_TYPE_INT_ENC(0, 0, 0, 64, 8),		/* [2] */
		/* char */
		BTF_TYPE_INT_ENC(0, BTF_INT_SIGNED, 0, 8, 1),	/* [3] */
		/* int[8] */
		BTF_TYPE_ARRAY_ENC(1, 1, 8),			/* [4] */
		/* struct A { */				/* [5] */
		BTF_TYPE_ENC(NAME_TBD, BTF_INFO_ENC(BTF_KIND_STRUCT, 0, 4), 48),
		BTF_MEMBER_ENC(NAME_TBD, 2, 0),	/* unsigned long long m;*/
		BTF_MEMBER_ENC(NAME_TBD, 1, 64),/* int n;		*/
		BTF_MEMBER_ENC(NAME_TBD, 3, 96),/* char o;		*/
		BTF_MEMBER_ENC(NAME_TBD, 4, 128),/* int p[8]		*/
		/* } */
		/* static struct A t */
		BTF_VAR_ENC(NAME_TBD, 5, 0),			/* [6] */
		/* .bss section */				/* [7] */
		BTF_TYPE_ENC(NAME_TBD, BTF_INFO_ENC(BTF_KIND_DATASEC, 0, 1), 48),
		BTF_VAR_SECINFO_ENC(6, 0, 48),
		BTF_END_RAW,
	},
	.str_sec = "\0A\0m\0n\0o\0p\0t\0.bss",
	.str_sec_size = sizeof("\0A\0m\0n\0o\0p\0t\0.bss"),
	.map_type = BPF_MAP_TYPE_ARRAY,
	.map_name = ".bss",
	.key_size = sizeof(int),
	.value_size = 48,
	.key_type_id = 0,
	.value_type_id = 7,
	.max_entries = 1,
},
{
	.descr = "global data test #3",
	.raw_types = {
		/* int */
		BTF_TYPE_INT_ENC(0, BTF_INT_SIGNED, 0, 32, 4),	/* [1] */
		/* static int t */
		BTF_VAR_ENC(NAME_TBD, 1, 0),			/* [2] */
		/* .bss section */				/* [3] */
		BTF_TYPE_ENC(NAME_TBD, BTF_INFO_ENC(BTF_KIND_DATASEC, 0, 1), 4),
		BTF_VAR_SECINFO_ENC(2, 0, 4),
		BTF_END_RAW,
	},
	.str_sec = "\0t\0.bss",
	.str_sec_size = sizeof("\0t\0.bss"),
	.map_type = BPF_MAP_TYPE_ARRAY,
	.map_name = ".bss",
	.key_size = sizeof(int),
	.value_size = 4,
	.key_type_id = 0,
	.value_type_id = 3,
	.max_entries = 1,
},
{
	.descr = "global data test #4, unsupported linkage",
	.raw_types = {
		/* int */
		BTF_TYPE_INT_ENC(0, BTF_INT_SIGNED, 0, 32, 4),	/* [1] */
		/* static int t */
		BTF_VAR_ENC(NAME_TBD, 1, 2),			/* [2] */
		/* .bss section */				/* [3] */
		BTF_TYPE_ENC(NAME_TBD, BTF_INFO_ENC(BTF_KIND_DATASEC, 0, 1), 4),
		BTF_VAR_SECINFO_ENC(2, 0, 4),
		BTF_END_RAW,
	},
	.str_sec = "\0t\0.bss",
	.str_sec_size = sizeof("\0t\0.bss"),
	.map_type = BPF_MAP_TYPE_ARRAY,
	.map_name = ".bss",
	.key_size = sizeof(int),
	.value_size = 4,
	.key_type_id = 0,
	.value_type_id = 3,
	.max_entries = 1,
	.btf_load_err = true,
	.err_str = "Linkage not supported",
},
{
	.descr = "global data test #5, invalid var type",
	.raw_types = {
<<<<<<< HEAD
		/* int */		/* [1] */
		BTF_TYPE_INT_ENC(0, BTF_INT_SIGNED, 0, 32, 4),
		/* const void */	/* [2] */
		BTF_TYPE_ENC(0, BTF_INFO_ENC(BTF_KIND_CONST, 0, 0), 0),
		/* const void* */	/* [3] */
		BTF_TYPE_ENC(0, BTF_INFO_ENC(BTF_KIND_PTR, 0, 0), 2),
		/* typedef const void * const_void_ptr */
		BTF_TYPEDEF_ENC(NAME_TBD, 3),	/* [4] */
		/* struct A { */	/* [5] */
		BTF_TYPE_ENC(NAME_TBD, BTF_INFO_ENC(BTF_KIND_STRUCT, 0, 1), sizeof(void *)),
		/* const_void_ptr m; */
		BTF_MEMBER_ENC(NAME_TBD, 4, 0),
		/* } */
=======
		/* static void t */
		BTF_VAR_ENC(NAME_TBD, 0, 0),			/* [1] */
		/* .bss section */				/* [2] */
		BTF_TYPE_ENC(NAME_TBD, BTF_INFO_ENC(BTF_KIND_DATASEC, 0, 1), 4),
		BTF_VAR_SECINFO_ENC(1, 0, 4),
>>>>>>> f7688b48
		BTF_END_RAW,
	},
	.str_sec = "\0t\0.bss",
	.str_sec_size = sizeof("\0t\0.bss"),
	.map_type = BPF_MAP_TYPE_ARRAY,
	.map_name = ".bss",
	.key_size = sizeof(int),
	.value_size = 4,
	.key_type_id = 0,
	.value_type_id = 2,
	.max_entries = 1,
	.btf_load_err = true,
	.err_str = "Invalid type_id",
},
{
	.descr = "global data test #6, invalid var type (fwd type)",
	.raw_types = {
		/* union A */
		BTF_TYPE_ENC(NAME_TBD,
			     BTF_INFO_ENC(BTF_KIND_FWD, 1, 0), 0), /* [1] */
		/* static union A t */
		BTF_VAR_ENC(NAME_TBD, 1, 0),			/* [2] */
		/* .bss section */				/* [3] */
		BTF_TYPE_ENC(NAME_TBD, BTF_INFO_ENC(BTF_KIND_DATASEC, 0, 1), 4),
		BTF_VAR_SECINFO_ENC(2, 0, 4),
		BTF_END_RAW,
	},
	.str_sec = "\0A\0t\0.bss",
	.str_sec_size = sizeof("\0A\0t\0.bss"),
	.map_type = BPF_MAP_TYPE_ARRAY,
	.map_name = ".bss",
	.key_size = sizeof(int),
	.value_size = 4,
	.key_type_id = 0,
	.value_type_id = 2,
	.max_entries = 1,
	.btf_load_err = true,
	.err_str = "Invalid type",
},
{
	.descr = "global data test #7, invalid var type (fwd type)",
	.raw_types = {
<<<<<<< HEAD
		/* int */		/* [1] */
		BTF_TYPE_INT_ENC(0, BTF_INT_SIGNED, 0, 32, 4),
		/* const void */	/* [2] */
		BTF_TYPE_ENC(0, BTF_INFO_ENC(BTF_KIND_CONST, 0, 0), 0),
		/* const void* */	/* [3] */
		BTF_TYPE_ENC(0, BTF_INFO_ENC(BTF_KIND_PTR, 0, 0), 2),
		/* typedef const void * const_void_ptr */
		BTF_TYPEDEF_ENC(NAME_TBD, 3),	/* [4] */
		/* const_void_ptr[4] */
		BTF_TYPE_ARRAY_ENC(4, 1, 4),	/* [5] */
=======
		/* union A */
		BTF_TYPE_ENC(NAME_TBD,
			     BTF_INFO_ENC(BTF_KIND_FWD, 1, 0), 0), /* [1] */
		/* static union A t */
		BTF_VAR_ENC(NAME_TBD, 1, 0),			/* [2] */
		/* .bss section */				/* [3] */
		BTF_TYPE_ENC(NAME_TBD, BTF_INFO_ENC(BTF_KIND_DATASEC, 0, 1), 4),
		BTF_VAR_SECINFO_ENC(1, 0, 4),
>>>>>>> f7688b48
		BTF_END_RAW,
	},
	.str_sec = "\0A\0t\0.bss",
	.str_sec_size = sizeof("\0A\0t\0.bss"),
	.map_type = BPF_MAP_TYPE_ARRAY,
	.map_name = ".bss",
	.key_size = sizeof(int),
	.value_size = 4,
	.key_type_id = 0,
	.value_type_id = 2,
	.max_entries = 1,
	.btf_load_err = true,
	.err_str = "Invalid type",
},
{
	.descr = "global data test #8, invalid var size",
	.raw_types = {
		/* int */
		BTF_TYPE_INT_ENC(0, BTF_INT_SIGNED, 0, 32, 4),	/* [1] */
		/* unsigned long long */
		BTF_TYPE_INT_ENC(0, 0, 0, 64, 8),		/* [2] */
		/* char */
		BTF_TYPE_INT_ENC(0, BTF_INT_SIGNED, 0, 8, 1),	/* [3] */
		/* int[8] */
		BTF_TYPE_ARRAY_ENC(1, 1, 8),			/* [4] */
		/* struct A { */				/* [5] */
		BTF_TYPE_ENC(NAME_TBD, BTF_INFO_ENC(BTF_KIND_STRUCT, 0, 4), 48),
		BTF_MEMBER_ENC(NAME_TBD, 2, 0),	/* unsigned long long m;*/
		BTF_MEMBER_ENC(NAME_TBD, 1, 64),/* int n;		*/
		BTF_MEMBER_ENC(NAME_TBD, 3, 96),/* char o;		*/
		BTF_MEMBER_ENC(NAME_TBD, 4, 128),/* int p[8]		*/
		/* } */
		/* static struct A t */
		BTF_VAR_ENC(NAME_TBD, 5, 0),			/* [6] */
		/* .bss section */				/* [7] */
		BTF_TYPE_ENC(NAME_TBD, BTF_INFO_ENC(BTF_KIND_DATASEC, 0, 1), 48),
		BTF_VAR_SECINFO_ENC(6, 0, 47),
		BTF_END_RAW,
	},
	.str_sec = "\0A\0m\0n\0o\0p\0t\0.bss",
	.str_sec_size = sizeof("\0A\0m\0n\0o\0p\0t\0.bss"),
	.map_type = BPF_MAP_TYPE_ARRAY,
	.map_name = ".bss",
	.key_size = sizeof(int),
	.value_size = 48,
	.key_type_id = 0,
	.value_type_id = 7,
	.max_entries = 1,
	.btf_load_err = true,
	.err_str = "Invalid size",
},
{
	.descr = "global data test #9, invalid var size",
	.raw_types = {
		/* int */
		BTF_TYPE_INT_ENC(0, BTF_INT_SIGNED, 0, 32, 4),	/* [1] */
		/* unsigned long long */
		BTF_TYPE_INT_ENC(0, 0, 0, 64, 8),		/* [2] */
		/* char */
		BTF_TYPE_INT_ENC(0, BTF_INT_SIGNED, 0, 8, 1),	/* [3] */
		/* int[8] */
		BTF_TYPE_ARRAY_ENC(1, 1, 8),			/* [4] */
		/* struct A { */				/* [5] */
		BTF_TYPE_ENC(NAME_TBD, BTF_INFO_ENC(BTF_KIND_STRUCT, 0, 4), 48),
		BTF_MEMBER_ENC(NAME_TBD, 2, 0),	/* unsigned long long m;*/
		BTF_MEMBER_ENC(NAME_TBD, 1, 64),/* int n;		*/
		BTF_MEMBER_ENC(NAME_TBD, 3, 96),/* char o;		*/
		BTF_MEMBER_ENC(NAME_TBD, 4, 128),/* int p[8]		*/
		/* } */
		/* static struct A t */
		BTF_VAR_ENC(NAME_TBD, 5, 0),			/* [6] */
		/* .bss section */				/* [7] */
		BTF_TYPE_ENC(NAME_TBD, BTF_INFO_ENC(BTF_KIND_DATASEC, 0, 1), 46),
		BTF_VAR_SECINFO_ENC(6, 0, 48),
		BTF_END_RAW,
	},
	.str_sec = "\0A\0m\0n\0o\0p\0t\0.bss",
	.str_sec_size = sizeof("\0A\0m\0n\0o\0p\0t\0.bss"),
	.map_type = BPF_MAP_TYPE_ARRAY,
	.map_name = ".bss",
	.key_size = sizeof(int),
	.value_size = 48,
	.key_type_id = 0,
	.value_type_id = 7,
	.max_entries = 1,
	.btf_load_err = true,
	.err_str = "Invalid size",
},
{
	.descr = "global data test #10, invalid var size",
	.raw_types = {
		/* int */
		BTF_TYPE_INT_ENC(0, BTF_INT_SIGNED, 0, 32, 4),	/* [1] */
		/* unsigned long long */
		BTF_TYPE_INT_ENC(0, 0, 0, 64, 8),		/* [2] */
		/* char */
		BTF_TYPE_INT_ENC(0, BTF_INT_SIGNED, 0, 8, 1),	/* [3] */
		/* int[8] */
		BTF_TYPE_ARRAY_ENC(1, 1, 8),			/* [4] */
		/* struct A { */				/* [5] */
		BTF_TYPE_ENC(NAME_TBD, BTF_INFO_ENC(BTF_KIND_STRUCT, 0, 4), 48),
		BTF_MEMBER_ENC(NAME_TBD, 2, 0),	/* unsigned long long m;*/
		BTF_MEMBER_ENC(NAME_TBD, 1, 64),/* int n;		*/
		BTF_MEMBER_ENC(NAME_TBD, 3, 96),/* char o;		*/
		BTF_MEMBER_ENC(NAME_TBD, 4, 128),/* int p[8]		*/
		/* } */
		/* static struct A t */
		BTF_VAR_ENC(NAME_TBD, 5, 0),			/* [6] */
		/* .bss section */				/* [7] */
		BTF_TYPE_ENC(NAME_TBD, BTF_INFO_ENC(BTF_KIND_DATASEC, 0, 1), 46),
		BTF_VAR_SECINFO_ENC(6, 0, 46),
		BTF_END_RAW,
	},
	.str_sec = "\0A\0m\0n\0o\0p\0t\0.bss",
	.str_sec_size = sizeof("\0A\0m\0n\0o\0p\0t\0.bss"),
	.map_type = BPF_MAP_TYPE_ARRAY,
	.map_name = ".bss",
	.key_size = sizeof(int),
	.value_size = 48,
	.key_type_id = 0,
	.value_type_id = 7,
	.max_entries = 1,
	.btf_load_err = true,
	.err_str = "Invalid size",
},
{
	.descr = "global data test #11, multiple section members",
	.raw_types = {
		/* int */
		BTF_TYPE_INT_ENC(0, BTF_INT_SIGNED, 0, 32, 4),	/* [1] */
		/* unsigned long long */
		BTF_TYPE_INT_ENC(0, 0, 0, 64, 8),		/* [2] */
		/* char */
		BTF_TYPE_INT_ENC(0, BTF_INT_SIGNED, 0, 8, 1),	/* [3] */
		/* int[8] */
		BTF_TYPE_ARRAY_ENC(1, 1, 8),			/* [4] */
		/* struct A { */				/* [5] */
		BTF_TYPE_ENC(NAME_TBD, BTF_INFO_ENC(BTF_KIND_STRUCT, 0, 4), 48),
		BTF_MEMBER_ENC(NAME_TBD, 2, 0),	/* unsigned long long m;*/
		BTF_MEMBER_ENC(NAME_TBD, 1, 64),/* int n;		*/
		BTF_MEMBER_ENC(NAME_TBD, 3, 96),/* char o;		*/
		BTF_MEMBER_ENC(NAME_TBD, 4, 128),/* int p[8]		*/
		/* } */
		/* static struct A t */
		BTF_VAR_ENC(NAME_TBD, 5, 0),			/* [6] */
		/* static int u */
		BTF_VAR_ENC(NAME_TBD, 1, 0),			/* [7] */
		/* .bss section */				/* [8] */
		BTF_TYPE_ENC(NAME_TBD, BTF_INFO_ENC(BTF_KIND_DATASEC, 0, 2), 62),
		BTF_VAR_SECINFO_ENC(6, 10, 48),
		BTF_VAR_SECINFO_ENC(7, 58, 4),
		BTF_END_RAW,
	},
	.str_sec = "\0A\0m\0n\0o\0p\0t\0u\0.bss",
	.str_sec_size = sizeof("\0A\0m\0n\0o\0p\0t\0u\0.bss"),
	.map_type = BPF_MAP_TYPE_ARRAY,
	.map_name = ".bss",
	.key_size = sizeof(int),
	.value_size = 62,
	.key_type_id = 0,
	.value_type_id = 8,
	.max_entries = 1,
},
{
	.descr = "global data test #12, invalid offset",
	.raw_types = {
		/* int */
		BTF_TYPE_INT_ENC(0, BTF_INT_SIGNED, 0, 32, 4),	/* [1] */
		/* unsigned long long */
		BTF_TYPE_INT_ENC(0, 0, 0, 64, 8),		/* [2] */
		/* char */
		BTF_TYPE_INT_ENC(0, BTF_INT_SIGNED, 0, 8, 1),	/* [3] */
		/* int[8] */
		BTF_TYPE_ARRAY_ENC(1, 1, 8),			/* [4] */
		/* struct A { */				/* [5] */
		BTF_TYPE_ENC(NAME_TBD, BTF_INFO_ENC(BTF_KIND_STRUCT, 0, 4), 48),
		BTF_MEMBER_ENC(NAME_TBD, 2, 0),	/* unsigned long long m;*/
		BTF_MEMBER_ENC(NAME_TBD, 1, 64),/* int n;		*/
		BTF_MEMBER_ENC(NAME_TBD, 3, 96),/* char o;		*/
		BTF_MEMBER_ENC(NAME_TBD, 4, 128),/* int p[8]		*/
		/* } */
		/* static struct A t */
		BTF_VAR_ENC(NAME_TBD, 5, 0),			/* [6] */
		/* static int u */
		BTF_VAR_ENC(NAME_TBD, 1, 0),			/* [7] */
		/* .bss section */				/* [8] */
		BTF_TYPE_ENC(NAME_TBD, BTF_INFO_ENC(BTF_KIND_DATASEC, 0, 2), 62),
		BTF_VAR_SECINFO_ENC(6, 10, 48),
		BTF_VAR_SECINFO_ENC(7, 60, 4),
		BTF_END_RAW,
	},
	.str_sec = "\0A\0m\0n\0o\0p\0t\0u\0.bss",
	.str_sec_size = sizeof("\0A\0m\0n\0o\0p\0t\0u\0.bss"),
	.map_type = BPF_MAP_TYPE_ARRAY,
	.map_name = ".bss",
	.key_size = sizeof(int),
	.value_size = 62,
	.key_type_id = 0,
	.value_type_id = 8,
	.max_entries = 1,
	.btf_load_err = true,
	.err_str = "Invalid offset+size",
},
{
	.descr = "global data test #13, invalid offset",
	.raw_types = {
		/* int */
		BTF_TYPE_INT_ENC(0, BTF_INT_SIGNED, 0, 32, 4),	/* [1] */
		/* unsigned long long */
		BTF_TYPE_INT_ENC(0, 0, 0, 64, 8),		/* [2] */
		/* char */
		BTF_TYPE_INT_ENC(0, BTF_INT_SIGNED, 0, 8, 1),	/* [3] */
		/* int[8] */
		BTF_TYPE_ARRAY_ENC(1, 1, 8),			/* [4] */
		/* struct A { */				/* [5] */
		BTF_TYPE_ENC(NAME_TBD, BTF_INFO_ENC(BTF_KIND_STRUCT, 0, 4), 48),
		BTF_MEMBER_ENC(NAME_TBD, 2, 0),	/* unsigned long long m;*/
		BTF_MEMBER_ENC(NAME_TBD, 1, 64),/* int n;		*/
		BTF_MEMBER_ENC(NAME_TBD, 3, 96),/* char o;		*/
		BTF_MEMBER_ENC(NAME_TBD, 4, 128),/* int p[8]		*/
		/* } */
		/* static struct A t */
		BTF_VAR_ENC(NAME_TBD, 5, 0),			/* [6] */
		/* static int u */
		BTF_VAR_ENC(NAME_TBD, 1, 0),			/* [7] */
		/* .bss section */				/* [8] */
		BTF_TYPE_ENC(NAME_TBD, BTF_INFO_ENC(BTF_KIND_DATASEC, 0, 2), 62),
		BTF_VAR_SECINFO_ENC(6, 10, 48),
		BTF_VAR_SECINFO_ENC(7, 12, 4),
		BTF_END_RAW,
	},
	.str_sec = "\0A\0m\0n\0o\0p\0t\0u\0.bss",
	.str_sec_size = sizeof("\0A\0m\0n\0o\0p\0t\0u\0.bss"),
	.map_type = BPF_MAP_TYPE_ARRAY,
	.map_name = ".bss",
	.key_size = sizeof(int),
	.value_size = 62,
	.key_type_id = 0,
	.value_type_id = 8,
	.max_entries = 1,
	.btf_load_err = true,
	.err_str = "Invalid offset",
},
{
	.descr = "global data test #14, invalid offset",
	.raw_types = {
		/* int */
		BTF_TYPE_INT_ENC(0, BTF_INT_SIGNED, 0, 32, 4),	/* [1] */
		/* unsigned long long */
		BTF_TYPE_INT_ENC(0, 0, 0, 64, 8),		/* [2] */
		/* char */
		BTF_TYPE_INT_ENC(0, BTF_INT_SIGNED, 0, 8, 1),	/* [3] */
		/* int[8] */
		BTF_TYPE_ARRAY_ENC(1, 1, 8),			/* [4] */
		/* struct A { */				/* [5] */
		BTF_TYPE_ENC(NAME_TBD, BTF_INFO_ENC(BTF_KIND_STRUCT, 0, 4), 48),
		BTF_MEMBER_ENC(NAME_TBD, 2, 0),	/* unsigned long long m;*/
		BTF_MEMBER_ENC(NAME_TBD, 1, 64),/* int n;		*/
		BTF_MEMBER_ENC(NAME_TBD, 3, 96),/* char o;		*/
		BTF_MEMBER_ENC(NAME_TBD, 4, 128),/* int p[8]		*/
		/* } */
		/* static struct A t */
		BTF_VAR_ENC(NAME_TBD, 5, 0),			/* [6] */
		/* static int u */
		BTF_VAR_ENC(NAME_TBD, 1, 0),			/* [7] */
		/* .bss section */				/* [8] */
		BTF_TYPE_ENC(NAME_TBD, BTF_INFO_ENC(BTF_KIND_DATASEC, 0, 2), 62),
		BTF_VAR_SECINFO_ENC(7, 58, 4),
		BTF_VAR_SECINFO_ENC(6, 10, 48),
		BTF_END_RAW,
	},
	.str_sec = "\0A\0m\0n\0o\0p\0t\0u\0.bss",
	.str_sec_size = sizeof("\0A\0m\0n\0o\0p\0t\0u\0.bss"),
	.map_type = BPF_MAP_TYPE_ARRAY,
	.map_name = ".bss",
	.key_size = sizeof(int),
	.value_size = 62,
	.key_type_id = 0,
	.value_type_id = 8,
	.max_entries = 1,
	.btf_load_err = true,
	.err_str = "Invalid offset",
},
{
	.descr = "global data test #15, not var kind",
	.raw_types = {
		/* int */
		BTF_TYPE_INT_ENC(0, BTF_INT_SIGNED, 0, 32, 4),	/* [1] */
		BTF_VAR_ENC(NAME_TBD, 1, 0),			/* [2] */
		/* .bss section */				/* [3] */
		BTF_TYPE_ENC(NAME_TBD, BTF_INFO_ENC(BTF_KIND_DATASEC, 0, 1), 4),
		BTF_VAR_SECINFO_ENC(1, 0, 4),
		BTF_END_RAW,
	},
	.str_sec = "\0A\0t\0.bss",
	.str_sec_size = sizeof("\0A\0t\0.bss"),
	.map_type = BPF_MAP_TYPE_ARRAY,
	.map_name = ".bss",
	.key_size = sizeof(int),
	.value_size = 4,
	.key_type_id = 0,
	.value_type_id = 3,
	.max_entries = 1,
	.btf_load_err = true,
	.err_str = "Not a VAR kind member",
},
{
	.descr = "global data test #16, invalid var referencing sec",
	.raw_types = {
		/* int */
		BTF_TYPE_INT_ENC(0, BTF_INT_SIGNED, 0, 32, 4),	/* [1] */
		BTF_VAR_ENC(NAME_TBD, 5, 0),			/* [2] */
		BTF_VAR_ENC(NAME_TBD, 2, 0),			/* [3] */
		/* a section */					/* [4] */
		BTF_TYPE_ENC(NAME_TBD, BTF_INFO_ENC(BTF_KIND_DATASEC, 0, 1), 4),
		BTF_VAR_SECINFO_ENC(3, 0, 4),
		/* a section */					/* [5] */
		BTF_TYPE_ENC(NAME_TBD, BTF_INFO_ENC(BTF_KIND_DATASEC, 0, 1), 4),
		BTF_VAR_SECINFO_ENC(6, 0, 4),
		BTF_VAR_ENC(NAME_TBD, 1, 0),			/* [6] */
		BTF_END_RAW,
	},
	.str_sec = "\0A\0t\0s\0a\0a",
	.str_sec_size = sizeof("\0A\0t\0s\0a\0a"),
	.map_type = BPF_MAP_TYPE_ARRAY,
	.map_name = ".bss",
	.key_size = sizeof(int),
	.value_size = 4,
	.key_type_id = 0,
	.value_type_id = 4,
	.max_entries = 1,
	.btf_load_err = true,
	.err_str = "Invalid type_id",
},
{
	.descr = "global data test #17, invalid var referencing var",
	.raw_types = {
		/* int */
		BTF_TYPE_INT_ENC(0, BTF_INT_SIGNED, 0, 32, 4),	/* [1] */
		BTF_VAR_ENC(NAME_TBD, 1, 0),			/* [2] */
		BTF_VAR_ENC(NAME_TBD, 2, 0),			/* [3] */
		/* a section */					/* [4] */
		BTF_TYPE_ENC(NAME_TBD, BTF_INFO_ENC(BTF_KIND_DATASEC, 0, 1), 4),
		BTF_VAR_SECINFO_ENC(3, 0, 4),
		BTF_END_RAW,
	},
	.str_sec = "\0A\0t\0s\0a\0a",
	.str_sec_size = sizeof("\0A\0t\0s\0a\0a"),
	.map_type = BPF_MAP_TYPE_ARRAY,
	.map_name = ".bss",
	.key_size = sizeof(int),
	.value_size = 4,
	.key_type_id = 0,
	.value_type_id = 4,
	.max_entries = 1,
	.btf_load_err = true,
	.err_str = "Invalid type_id",
},
{
	.descr = "global data test #18, invalid var loop",
	.raw_types = {
		/* int */
		BTF_TYPE_INT_ENC(0, BTF_INT_SIGNED, 0, 32, 4),	/* [1] */
		BTF_VAR_ENC(NAME_TBD, 2, 0),			/* [2] */
		/* .bss section */				/* [3] */
		BTF_TYPE_ENC(NAME_TBD, BTF_INFO_ENC(BTF_KIND_DATASEC, 0, 1), 4),
		BTF_VAR_SECINFO_ENC(2, 0, 4),
		BTF_END_RAW,
	},
	.str_sec = "\0A\0t\0aaa",
	.str_sec_size = sizeof("\0A\0t\0aaa"),
	.map_type = BPF_MAP_TYPE_ARRAY,
	.map_name = ".bss",
	.key_size = sizeof(int),
	.value_size = 4,
	.key_type_id = 0,
	.value_type_id = 4,
	.max_entries = 1,
	.btf_load_err = true,
	.err_str = "Invalid type_id",
},
{
	.descr = "global data test #19, invalid var referencing var",
	.raw_types = {
		/* int */
		BTF_TYPE_INT_ENC(0, BTF_INT_SIGNED, 0, 32, 4),	/* [1] */
		BTF_VAR_ENC(NAME_TBD, 3, 0),			/* [2] */
		BTF_VAR_ENC(NAME_TBD, 1, 0),			/* [3] */
		BTF_END_RAW,
	},
	.str_sec = "\0A\0t\0s\0a\0a",
	.str_sec_size = sizeof("\0A\0t\0s\0a\0a"),
	.map_type = BPF_MAP_TYPE_ARRAY,
	.map_name = ".bss",
	.key_size = sizeof(int),
	.value_size = 4,
	.key_type_id = 0,
	.value_type_id = 4,
	.max_entries = 1,
	.btf_load_err = true,
	.err_str = "Invalid type_id",
},
{
	.descr = "global data test #20, invalid ptr referencing var",
	.raw_types = {
		/* int */
		BTF_TYPE_INT_ENC(0, BTF_INT_SIGNED, 0, 32, 4),	/* [1] */
		/* PTR type_id=3	*/			/* [2] */
		BTF_TYPE_ENC(0, BTF_INFO_ENC(BTF_KIND_PTR, 0, 0), 3),
		BTF_VAR_ENC(NAME_TBD, 1, 0),			/* [3] */
		BTF_END_RAW,
	},
	.str_sec = "\0A\0t\0s\0a\0a",
	.str_sec_size = sizeof("\0A\0t\0s\0a\0a"),
	.map_type = BPF_MAP_TYPE_ARRAY,
	.map_name = ".bss",
	.key_size = sizeof(int),
	.value_size = 4,
	.key_type_id = 0,
	.value_type_id = 4,
	.max_entries = 1,
	.btf_load_err = true,
	.err_str = "Invalid type_id",
},
{
	.descr = "global data test #21, var included in struct",
	.raw_types = {
		/* int */
		BTF_TYPE_INT_ENC(0, BTF_INT_SIGNED, 0, 32, 4),	/* [1] */
		/* struct A { */				/* [2] */
		BTF_TYPE_ENC(NAME_TBD, BTF_INFO_ENC(BTF_KIND_STRUCT, 0, 2), sizeof(int) * 2),
		BTF_MEMBER_ENC(NAME_TBD, 1, 0),	/* int m; */
		BTF_MEMBER_ENC(NAME_TBD, 3, 32),/* VAR type_id=3; */
		/* } */
		BTF_VAR_ENC(NAME_TBD, 1, 0),			/* [3] */
		BTF_END_RAW,
	},
	.str_sec = "\0A\0t\0s\0a\0a",
	.str_sec_size = sizeof("\0A\0t\0s\0a\0a"),
	.map_type = BPF_MAP_TYPE_ARRAY,
	.map_name = ".bss",
	.key_size = sizeof(int),
	.value_size = 4,
	.key_type_id = 0,
	.value_type_id = 4,
	.max_entries = 1,
	.btf_load_err = true,
	.err_str = "Invalid member",
},
{
	.descr = "global data test #22, array of var",
	.raw_types = {
		/* int */
		BTF_TYPE_INT_ENC(0, BTF_INT_SIGNED, 0, 32, 4),	/* [1] */
		BTF_TYPE_ARRAY_ENC(3, 1, 4),			/* [2] */
		BTF_VAR_ENC(NAME_TBD, 1, 0),			/* [3] */
		BTF_END_RAW,
	},
	.str_sec = "\0A\0t\0s\0a\0a",
	.str_sec_size = sizeof("\0A\0t\0s\0a\0a"),
	.map_type = BPF_MAP_TYPE_ARRAY,
	.map_name = ".bss",
	.key_size = sizeof(int),
	.value_size = 4,
	.key_type_id = 0,
	.value_type_id = 4,
	.max_entries = 1,
	.btf_load_err = true,
	.err_str = "Invalid elem",
},
/* Test member exceeds the size of struct.
 *
 * struct A {
 *     int m;
 *     int n;
 * };
 */
{
	.descr = "size check test #1",
	.raw_types = {
		/* int */					/* [1] */
		BTF_TYPE_INT_ENC(0, BTF_INT_SIGNED, 0, 32, 4),
		/* struct A { */				/* [2] */
		BTF_TYPE_ENC(NAME_TBD, BTF_INFO_ENC(BTF_KIND_STRUCT, 0, 2), sizeof(int) * 2 -  1),
		BTF_MEMBER_ENC(NAME_TBD, 1, 0),	/* int m; */
		BTF_MEMBER_ENC(NAME_TBD, 1, 32),/* int n; */
		/* } */
		BTF_END_RAW,
	},
	.str_sec = "\0A\0m\0n",
	.str_sec_size = sizeof("\0A\0m\0n"),
	.map_type = BPF_MAP_TYPE_ARRAY,
	.map_name = "size_check1_map",
	.key_size = sizeof(int),
	.value_size = 1,
	.key_type_id = 1,
	.value_type_id = 2,
	.max_entries = 4,
	.btf_load_err = true,
	.err_str = "Member exceeds struct_size",
},

/* Test member exeeds the size of struct
 *
 * struct A {
 *     int m;
 *     int n[2];
 * };
 */
{
	.descr = "size check test #2",
	.raw_types = {
		/* int */					/* [1] */
		BTF_TYPE_INT_ENC(0, BTF_INT_SIGNED, 0, 32, sizeof(int)),
		/* int[2] */					/* [2] */
		BTF_TYPE_ARRAY_ENC(1, 1, 2),
		/* struct A { */				/* [3] */
		BTF_TYPE_ENC(NAME_TBD, BTF_INFO_ENC(BTF_KIND_STRUCT, 0, 2), sizeof(int) * 3 - 1),
		BTF_MEMBER_ENC(NAME_TBD, 1, 0),	/* int m; */
		BTF_MEMBER_ENC(NAME_TBD, 2, 32),/* int n[2]; */
		/* } */
		BTF_END_RAW,
	},
	.str_sec = "\0A\0m\0n",
	.str_sec_size = sizeof("\0A\0m\0n"),
	.map_type = BPF_MAP_TYPE_ARRAY,
	.map_name = "size_check2_map",
	.key_size = sizeof(int),
	.value_size = 1,
	.key_type_id = 1,
	.value_type_id = 3,
	.max_entries = 4,
	.btf_load_err = true,
	.err_str = "Member exceeds struct_size",
},

/* Test member exeeds the size of struct
 *
 * struct A {
 *     int m;
 *     void *n;
 * };
 */
{
	.descr = "size check test #3",
	.raw_types = {
		/* int */					/* [1] */
		BTF_TYPE_INT_ENC(0, BTF_INT_SIGNED, 0, 32, sizeof(int)),
		/* void* */					/* [2] */
		BTF_TYPE_ENC(0, BTF_INFO_ENC(BTF_KIND_PTR, 0, 0), 0),
		/* struct A { */				/* [3] */
		BTF_TYPE_ENC(NAME_TBD, BTF_INFO_ENC(BTF_KIND_STRUCT, 0, 2), sizeof(int) + sizeof(void *) - 1),
		BTF_MEMBER_ENC(NAME_TBD, 1, 0),	/* int m; */
		BTF_MEMBER_ENC(NAME_TBD, 2, 32),/* void *n; */
		/* } */
		BTF_END_RAW,
	},
	.str_sec = "\0A\0m\0n",
	.str_sec_size = sizeof("\0A\0m\0n"),
	.map_type = BPF_MAP_TYPE_ARRAY,
	.map_name = "size_check3_map",
	.key_size = sizeof(int),
	.value_size = 1,
	.key_type_id = 1,
	.value_type_id = 3,
	.max_entries = 4,
	.btf_load_err = true,
	.err_str = "Member exceeds struct_size",
},

/* Test member exceeds the size of struct
 *
 * enum E {
 *     E0,
 *     E1,
 * };
 *
 * struct A {
 *     int m;
 *     enum E n;
 * };
 */
{
	.descr = "size check test #4",
	.raw_types = {
		/* int */			/* [1] */
		BTF_TYPE_INT_ENC(0, BTF_INT_SIGNED, 0, 32, sizeof(int)),
		/* enum E { */			/* [2] */
		BTF_TYPE_ENC(NAME_TBD, BTF_INFO_ENC(BTF_KIND_ENUM, 0, 2), sizeof(int)),
		BTF_ENUM_ENC(NAME_TBD, 0),
		BTF_ENUM_ENC(NAME_TBD, 1),
		/* } */
		/* struct A { */		/* [3] */
		BTF_TYPE_ENC(NAME_TBD, BTF_INFO_ENC(BTF_KIND_STRUCT, 0, 2), sizeof(int) * 2 - 1),
		BTF_MEMBER_ENC(NAME_TBD, 1, 0),	/* int m; */
		BTF_MEMBER_ENC(NAME_TBD, 2, 32),/* enum E n; */
		/* } */
		BTF_END_RAW,
	},
	.str_sec = "\0E\0E0\0E1\0A\0m\0n",
	.str_sec_size = sizeof("\0E\0E0\0E1\0A\0m\0n"),
	.map_type = BPF_MAP_TYPE_ARRAY,
	.map_name = "size_check4_map",
	.key_size = sizeof(int),
	.value_size = 1,
	.key_type_id = 1,
	.value_type_id = 3,
	.max_entries = 4,
	.btf_load_err = true,
	.err_str = "Member exceeds struct_size",
},

/* typedef const void * const_void_ptr;
 * struct A {
 *	const_void_ptr m;
 * };
 */
{
	.descr = "void test #1",
	.raw_types = {
		/* int */		/* [1] */
		BTF_TYPE_INT_ENC(0, BTF_INT_SIGNED, 0, 32, 4),
		/* const void */	/* [2] */
		BTF_TYPE_ENC(0, BTF_INFO_ENC(BTF_KIND_CONST, 0, 0), 0),
		/* const void* */	/* [3] */
		BTF_TYPE_ENC(0, BTF_INFO_ENC(BTF_KIND_PTR, 0, 0), 2),
		/* typedef const void * const_void_ptr */
		BTF_TYPEDEF_ENC(NAME_TBD, 3),	/* [4] */
		/* struct A { */	/* [5] */
		BTF_TYPE_ENC(NAME_TBD, BTF_INFO_ENC(BTF_KIND_STRUCT, 0, 1), sizeof(void *)),
		/* const_void_ptr m; */
		BTF_MEMBER_ENC(NAME_TBD, 4, 0),
		/* } */
		BTF_END_RAW,
	},
	.str_sec = "\0const_void_ptr\0A\0m",
	.str_sec_size = sizeof("\0const_void_ptr\0A\0m"),
	.map_type = BPF_MAP_TYPE_ARRAY,
	.map_name = "void_test1_map",
	.key_size = sizeof(int),
	.value_size = sizeof(void *),
	.key_type_id = 1,
	.value_type_id = 4,
	.max_entries = 4,
},

/* struct A {
 *     const void m;
 * };
 */
{
	.descr = "void test #2",
	.raw_types = {
		/* int */		/* [1] */
		BTF_TYPE_INT_ENC(0, BTF_INT_SIGNED, 0, 32, 4),
		/* const void */	/* [2] */
		BTF_TYPE_ENC(0, BTF_INFO_ENC(BTF_KIND_CONST, 0, 0), 0),
		/* struct A { */	/* [3] */
		BTF_TYPE_ENC(NAME_TBD, BTF_INFO_ENC(BTF_KIND_STRUCT, 0, 1), 8),
		/* const void m; */
		BTF_MEMBER_ENC(NAME_TBD, 2, 0),
		/* } */
		BTF_END_RAW,
	},
	.str_sec = "\0A\0m",
	.str_sec_size = sizeof("\0A\0m"),
	.map_type = BPF_MAP_TYPE_ARRAY,
	.map_name = "void_test2_map",
	.key_size = sizeof(int),
	.value_size = sizeof(void *),
	.key_type_id = 1,
	.value_type_id = 3,
	.max_entries = 4,
	.btf_load_err = true,
	.err_str = "Invalid member",
},

/* typedef const void * const_void_ptr;
 * const_void_ptr[4]
 */
{
	.descr = "void test #3",
	.raw_types = {
		/* int */		/* [1] */
		BTF_TYPE_INT_ENC(0, BTF_INT_SIGNED, 0, 32, 4),
		/* const void */	/* [2] */
		BTF_TYPE_ENC(0, BTF_INFO_ENC(BTF_KIND_CONST, 0, 0), 0),
		/* const void* */	/* [3] */
		BTF_TYPE_ENC(0, BTF_INFO_ENC(BTF_KIND_PTR, 0, 0), 2),
		/* typedef const void * const_void_ptr */
		BTF_TYPEDEF_ENC(NAME_TBD, 3),	/* [4] */
		/* const_void_ptr[4] */
		BTF_TYPE_ARRAY_ENC(4, 1, 4),	/* [5] */
		BTF_END_RAW,
	},
	.str_sec = "\0const_void_ptr",
	.str_sec_size = sizeof("\0const_void_ptr"),
	.map_type = BPF_MAP_TYPE_ARRAY,
	.map_name = "void_test3_map",
	.key_size = sizeof(int),
	.value_size = sizeof(void *) * 4,
	.key_type_id = 1,
	.value_type_id = 5,
	.max_entries = 4,
},

/* const void[4]  */
{
	.descr = "void test #4",
	.raw_types = {
		/* int */		/* [1] */
		BTF_TYPE_INT_ENC(0, BTF_INT_SIGNED, 0, 32, 4),
		/* const void */	/* [2] */
		BTF_TYPE_ENC(0, BTF_INFO_ENC(BTF_KIND_CONST, 0, 0), 0),
		/* const void[4] */	/* [3] */
		BTF_TYPE_ARRAY_ENC(2, 1, 4),
		BTF_END_RAW,
	},
	.str_sec = "\0A\0m",
	.str_sec_size = sizeof("\0A\0m"),
	.map_type = BPF_MAP_TYPE_ARRAY,
	.map_name = "void_test4_map",
	.key_size = sizeof(int),
	.value_size = sizeof(void *) * 4,
	.key_type_id = 1,
	.value_type_id = 3,
	.max_entries = 4,
	.btf_load_err = true,
	.err_str = "Invalid elem",
},

/* Array_A  <------------------+
 *     elem_type == Array_B    |
 *                    |        |
 *                    |        |
 * Array_B  <-------- +        |
 *      elem_type == Array A --+
 */
{
	.descr = "loop test #1",
	.raw_types = {
		/* int */			/* [1] */
		BTF_TYPE_INT_ENC(0, BTF_INT_SIGNED, 0, 32, 4),
		/* Array_A */			/* [2] */
		BTF_TYPE_ARRAY_ENC(3, 1, 8),
		/* Array_B */			/* [3] */
		BTF_TYPE_ARRAY_ENC(2, 1, 8),
		BTF_END_RAW,
	},
	.str_sec = "",
	.str_sec_size = sizeof(""),
	.map_type = BPF_MAP_TYPE_ARRAY,
	.map_name = "loop_test1_map",
	.key_size = sizeof(int),
	.value_size = sizeof(sizeof(int) * 8),
	.key_type_id = 1,
	.value_type_id = 2,
	.max_entries = 4,
	.btf_load_err = true,
	.err_str = "Loop detected",
},

/* typedef is _before_ the BTF type of Array_A and Array_B
 *
 * typedef Array_B int_array;
 *
 * Array_A  <------------------+
 *     elem_type == int_array  |
 *                    |        |
 *                    |        |
 * Array_B  <-------- +        |
 *      elem_type == Array_A --+
 */
{
	.descr = "loop test #2",
	.raw_types = {
		/* int */
		BTF_TYPE_INT_ENC(0, BTF_INT_SIGNED, 0, 32, 4),	/* [1] */
		/* typedef Array_B int_array */
		BTF_TYPEDEF_ENC(1, 4),				/* [2] */
		/* Array_A */
		BTF_TYPE_ARRAY_ENC(2, 1, 8),			/* [3] */
		/* Array_B */
		BTF_TYPE_ARRAY_ENC(3, 1, 8),			/* [4] */
		BTF_END_RAW,
	},
	.str_sec = "\0int_array\0",
	.str_sec_size = sizeof("\0int_array"),
	.map_type = BPF_MAP_TYPE_ARRAY,
	.map_name = "loop_test2_map",
	.key_size = sizeof(int),
	.value_size = sizeof(sizeof(int) * 8),
	.key_type_id = 1,
	.value_type_id = 2,
	.max_entries = 4,
	.btf_load_err = true,
	.err_str = "Loop detected",
},

/* Array_A  <------------------+
 *     elem_type == Array_B    |
 *                    |        |
 *                    |        |
 * Array_B  <-------- +        |
 *      elem_type == Array_A --+
 */
{
	.descr = "loop test #3",
	.raw_types = {
		/* int */				/* [1] */
		BTF_TYPE_INT_ENC(0, BTF_INT_SIGNED, 0, 32, 4),
		/* Array_A */				/* [2] */
		BTF_TYPE_ARRAY_ENC(3, 1, 8),
		/* Array_B */				/* [3] */
		BTF_TYPE_ARRAY_ENC(2, 1, 8),
		BTF_END_RAW,
	},
	.str_sec = "",
	.str_sec_size = sizeof(""),
	.map_type = BPF_MAP_TYPE_ARRAY,
	.map_name = "loop_test3_map",
	.key_size = sizeof(int),
	.value_size = sizeof(sizeof(int) * 8),
	.key_type_id = 1,
	.value_type_id = 2,
	.max_entries = 4,
	.btf_load_err = true,
	.err_str = "Loop detected",
},

/* typedef is _between_ the BTF type of Array_A and Array_B
 *
 * typedef Array_B int_array;
 *
 * Array_A  <------------------+
 *     elem_type == int_array  |
 *                    |        |
 *                    |        |
 * Array_B  <-------- +        |
 *      elem_type == Array_A --+
 */
{
	.descr = "loop test #4",
	.raw_types = {
		/* int */				/* [1] */
		BTF_TYPE_INT_ENC(0, BTF_INT_SIGNED, 0, 32, 4),
		/* Array_A */				/* [2] */
		BTF_TYPE_ARRAY_ENC(3, 1, 8),
		/* typedef Array_B int_array */		/* [3] */
		BTF_TYPEDEF_ENC(NAME_TBD, 4),
		/* Array_B */				/* [4] */
		BTF_TYPE_ARRAY_ENC(2, 1, 8),
		BTF_END_RAW,
	},
	.str_sec = "\0int_array\0",
	.str_sec_size = sizeof("\0int_array"),
	.map_type = BPF_MAP_TYPE_ARRAY,
	.map_name = "loop_test4_map",
	.key_size = sizeof(int),
	.value_size = sizeof(sizeof(int) * 8),
	.key_type_id = 1,
	.value_type_id = 2,
	.max_entries = 4,
	.btf_load_err = true,
	.err_str = "Loop detected",
},

/* typedef struct B Struct_B
 *
 * struct A {
 *     int x;
 *     Struct_B y;
 * };
 *
 * struct B {
 *     int x;
 *     struct A y;
 * };
 */
{
	.descr = "loop test #5",
	.raw_types = {
		/* int */
		BTF_TYPE_INT_ENC(0, BTF_INT_SIGNED, 0, 32, 4),	/* [1] */
		/* struct A */					/* [2] */
		BTF_TYPE_ENC(NAME_TBD, BTF_INFO_ENC(BTF_KIND_STRUCT, 0, 2), 8),
		BTF_MEMBER_ENC(NAME_TBD, 1, 0),	/* int x;	*/
		BTF_MEMBER_ENC(NAME_TBD, 3, 32),/* Struct_B y;	*/
		/* typedef struct B Struct_B */
		BTF_TYPEDEF_ENC(NAME_TBD, 4),			/* [3] */
		/* struct B */					/* [4] */
		BTF_TYPE_ENC(NAME_TBD, BTF_INFO_ENC(BTF_KIND_STRUCT, 0, 2), 8),
		BTF_MEMBER_ENC(NAME_TBD, 1, 0),	/* int x;	*/
		BTF_MEMBER_ENC(NAME_TBD, 2, 32),/* struct A y;	*/
		BTF_END_RAW,
	},
	.str_sec = "\0A\0x\0y\0Struct_B\0B\0x\0y",
	.str_sec_size = sizeof("\0A\0x\0y\0Struct_B\0B\0x\0y"),
	.map_type = BPF_MAP_TYPE_ARRAY,
	.map_name = "loop_test5_map",
	.key_size = sizeof(int),
	.value_size = 8,
	.key_type_id = 1,
	.value_type_id = 2,
	.max_entries = 4,
	.btf_load_err = true,
	.err_str = "Loop detected",
},

/* struct A {
 *     int x;
 *     struct A array_a[4];
 * };
 */
{
	.descr = "loop test #6",
	.raw_types = {
		/* int */
		BTF_TYPE_INT_ENC(0, BTF_INT_SIGNED, 0, 32, 4),	/* [1] */
		BTF_TYPE_ARRAY_ENC(3, 1, 4),			/* [2] */
		/* struct A */					/* [3] */
		BTF_TYPE_ENC(NAME_TBD, BTF_INFO_ENC(BTF_KIND_STRUCT, 0, 2), 8),
		BTF_MEMBER_ENC(NAME_TBD, 1, 0),	/* int x;		*/
		BTF_MEMBER_ENC(NAME_TBD, 2, 32),/* struct A array_a[4];	*/
		BTF_END_RAW,
	},
	.str_sec = "\0A\0x\0y",
	.str_sec_size = sizeof("\0A\0x\0y"),
	.map_type = BPF_MAP_TYPE_ARRAY,
	.map_name = "loop_test6_map",
	.key_size = sizeof(int),
	.value_size = 8,
	.key_type_id = 1,
	.value_type_id = 2,
	.max_entries = 4,
	.btf_load_err = true,
	.err_str = "Loop detected",
},

{
	.descr = "loop test #7",
	.raw_types = {
		/* int */				/* [1] */
		BTF_TYPE_INT_ENC(0, BTF_INT_SIGNED, 0, 32, 4),
		/* struct A { */			/* [2] */
		BTF_TYPE_ENC(NAME_TBD, BTF_INFO_ENC(BTF_KIND_STRUCT, 0, 1), sizeof(void *)),
		/*     const void *m;	*/
		BTF_MEMBER_ENC(NAME_TBD, 3, 0),
		/* CONST type_id=3	*/		/* [3] */
		BTF_TYPE_ENC(0, BTF_INFO_ENC(BTF_KIND_CONST, 0, 0), 4),
		/* PTR type_id=2	*/		/* [4] */
		BTF_TYPE_ENC(0, BTF_INFO_ENC(BTF_KIND_PTR, 0, 0), 3),
		BTF_END_RAW,
	},
	.str_sec = "\0A\0m",
	.str_sec_size = sizeof("\0A\0m"),
	.map_type = BPF_MAP_TYPE_ARRAY,
	.map_name = "loop_test7_map",
	.key_size = sizeof(int),
	.value_size = sizeof(void *),
	.key_type_id = 1,
	.value_type_id = 2,
	.max_entries = 4,
	.btf_load_err = true,
	.err_str = "Loop detected",
},

{
	.descr = "loop test #8",
	.raw_types = {
		/* int */				/* [1] */
		BTF_TYPE_INT_ENC(0, BTF_INT_SIGNED, 0, 32, 4),
		/* struct A { */			/* [2] */
		BTF_TYPE_ENC(NAME_TBD, BTF_INFO_ENC(BTF_KIND_STRUCT, 0, 1), sizeof(void *)),
		/*     const void *m;	*/
		BTF_MEMBER_ENC(NAME_TBD, 4, 0),
		/* struct B { */			/* [3] */
		BTF_TYPE_ENC(NAME_TBD, BTF_INFO_ENC(BTF_KIND_STRUCT, 0, 1), sizeof(void *)),
		/*     const void *n;	*/
		BTF_MEMBER_ENC(NAME_TBD, 6, 0),
		/* CONST type_id=5	*/		/* [4] */
		BTF_TYPE_ENC(0, BTF_INFO_ENC(BTF_KIND_CONST, 0, 0), 5),
		/* PTR type_id=6	*/		/* [5] */
		BTF_TYPE_ENC(0, BTF_INFO_ENC(BTF_KIND_PTR, 0, 0), 6),
		/* CONST type_id=7	*/		/* [6] */
		BTF_TYPE_ENC(0, BTF_INFO_ENC(BTF_KIND_CONST, 0, 0), 7),
		/* PTR type_id=4	*/		/* [7] */
		BTF_TYPE_ENC(0, BTF_INFO_ENC(BTF_KIND_PTR, 0, 0), 4),
		BTF_END_RAW,
	},
	.str_sec = "\0A\0m\0B\0n",
	.str_sec_size = sizeof("\0A\0m\0B\0n"),
	.map_type = BPF_MAP_TYPE_ARRAY,
	.map_name = "loop_test8_map",
	.key_size = sizeof(int),
	.value_size = sizeof(void *),
	.key_type_id = 1,
	.value_type_id = 2,
	.max_entries = 4,
	.btf_load_err = true,
	.err_str = "Loop detected",
},

{
<<<<<<< HEAD
	.descr = "typedef (invalid name, name_off = 0)",
	.raw_types = {
		BTF_TYPE_INT_ENC(0, BTF_INT_SIGNED, 0, 32, 4),	/* [1] */
		BTF_TYPEDEF_ENC(0, 1),				/* [2] */
		BTF_END_RAW,
	},
	.str_sec = "\0__int",
	.str_sec_size = sizeof("\0__int"),
	.map_type = BPF_MAP_TYPE_ARRAY,
	.map_name = "typedef_check_btf",
	.key_size = sizeof(int),
	.value_size = sizeof(int),
	.key_type_id = 1,
	.value_type_id = 1,
	.max_entries = 4,
	.btf_load_err = true,
	.err_str = "Invalid name",
},

{
	.descr = "typedef (invalid name, invalid identifier)",
	.raw_types = {
		BTF_TYPE_INT_ENC(0, BTF_INT_SIGNED, 0, 32, 4),	/* [1] */
		BTF_TYPEDEF_ENC(NAME_TBD, 1),			/* [2] */
		BTF_END_RAW,
	},
	.str_sec = "\0__!int",
	.str_sec_size = sizeof("\0__!int"),
	.map_type = BPF_MAP_TYPE_ARRAY,
	.map_name = "typedef_check_btf",
	.key_size = sizeof(int),
	.value_size = sizeof(int),
	.key_type_id = 1,
	.value_type_id = 1,
	.max_entries = 4,
	.btf_load_err = true,
	.err_str = "Invalid name",
},

{
	.descr = "ptr type (invalid name, name_off <> 0)",
	.raw_types = {
		BTF_TYPE_INT_ENC(0, BTF_INT_SIGNED, 0, 32, 4),		/* [1] */
		BTF_TYPE_ENC(NAME_TBD,
			     BTF_INFO_ENC(BTF_KIND_PTR, 0, 0), 1),	/* [2] */
		BTF_END_RAW,
	},
	.str_sec = "\0__int",
	.str_sec_size = sizeof("\0__int"),
	.map_type = BPF_MAP_TYPE_ARRAY,
	.map_name = "ptr_type_check_btf",
	.key_size = sizeof(int),
	.value_size = sizeof(int),
	.key_type_id = 1,
	.value_type_id = 1,
	.max_entries = 4,
	.btf_load_err = true,
	.err_str = "Invalid name",
},

{
	.descr = "volatile type (invalid name, name_off <> 0)",
	.raw_types = {
		BTF_TYPE_INT_ENC(0, BTF_INT_SIGNED, 0, 32, 4),		/* [1] */
		BTF_TYPE_ENC(NAME_TBD,
			     BTF_INFO_ENC(BTF_KIND_VOLATILE, 0, 0), 1),	/* [2] */
		BTF_END_RAW,
	},
	.str_sec = "\0__int",
	.str_sec_size = sizeof("\0__int"),
	.map_type = BPF_MAP_TYPE_ARRAY,
	.map_name = "volatile_type_check_btf",
	.key_size = sizeof(int),
	.value_size = sizeof(int),
	.key_type_id = 1,
	.value_type_id = 1,
	.max_entries = 4,
	.btf_load_err = true,
	.err_str = "Invalid name",
},

{
	.descr = "const type (invalid name, name_off <> 0)",
	.raw_types = {
		BTF_TYPE_INT_ENC(0, BTF_INT_SIGNED, 0, 32, 4),		/* [1] */
		BTF_TYPE_ENC(NAME_TBD,
			     BTF_INFO_ENC(BTF_KIND_CONST, 0, 0), 1),	/* [2] */
		BTF_END_RAW,
	},
	.str_sec = "\0__int",
	.str_sec_size = sizeof("\0__int"),
	.map_type = BPF_MAP_TYPE_ARRAY,
	.map_name = "const_type_check_btf",
	.key_size = sizeof(int),
	.value_size = sizeof(int),
	.key_type_id = 1,
	.value_type_id = 1,
	.max_entries = 4,
	.btf_load_err = true,
	.err_str = "Invalid name",
},

{
	.descr = "restrict type (invalid name, name_off <> 0)",
	.raw_types = {
		BTF_TYPE_INT_ENC(0, BTF_INT_SIGNED, 0, 32, 4),		/* [1] */
		BTF_TYPE_ENC(0, BTF_INFO_ENC(BTF_KIND_PTR, 0, 0), 1),	/* [2] */
		BTF_TYPE_ENC(NAME_TBD,
			     BTF_INFO_ENC(BTF_KIND_RESTRICT, 0, 0), 2),	/* [3] */
		BTF_END_RAW,
	},
	.str_sec = "\0__int",
	.str_sec_size = sizeof("\0__int"),
	.map_type = BPF_MAP_TYPE_ARRAY,
	.map_name = "restrict_type_check_btf",
	.key_size = sizeof(int),
	.value_size = sizeof(int),
	.key_type_id = 1,
	.value_type_id = 1,
	.max_entries = 4,
	.btf_load_err = true,
	.err_str = "Invalid name",
},

{
	.descr = "fwd type (invalid name, name_off = 0)",
	.raw_types = {
		BTF_TYPE_INT_ENC(0, BTF_INT_SIGNED, 0, 32, 4),		/* [1] */
		BTF_TYPE_ENC(0, BTF_INFO_ENC(BTF_KIND_FWD, 0, 0), 0),	/* [2] */
		BTF_END_RAW,
	},
	.str_sec = "\0__skb",
	.str_sec_size = sizeof("\0__skb"),
	.map_type = BPF_MAP_TYPE_ARRAY,
	.map_name = "fwd_type_check_btf",
	.key_size = sizeof(int),
	.value_size = sizeof(int),
	.key_type_id = 1,
	.value_type_id = 1,
	.max_entries = 4,
	.btf_load_err = true,
	.err_str = "Invalid name",
},

{
	.descr = "fwd type (invalid name, invalid identifier)",
	.raw_types = {
		BTF_TYPE_INT_ENC(0, BTF_INT_SIGNED, 0, 32, 4),		/* [1] */
		BTF_TYPE_ENC(NAME_TBD,
			     BTF_INFO_ENC(BTF_KIND_FWD, 0, 0), 0),	/* [2] */
		BTF_END_RAW,
	},
	.str_sec = "\0__!skb",
	.str_sec_size = sizeof("\0__!skb"),
	.map_type = BPF_MAP_TYPE_ARRAY,
	.map_name = "fwd_type_check_btf",
	.key_size = sizeof(int),
	.value_size = sizeof(int),
	.key_type_id = 1,
	.value_type_id = 1,
	.max_entries = 4,
	.btf_load_err = true,
	.err_str = "Invalid name",
},

{
	.descr = "array type (invalid name, name_off <> 0)",
	.raw_types = {
		BTF_TYPE_INT_ENC(0, BTF_INT_SIGNED, 0, 32, 4),		/* [1] */
		BTF_TYPE_ENC(NAME_TBD,
			     BTF_INFO_ENC(BTF_KIND_ARRAY, 0, 0), 0),	/* [2] */
		BTF_ARRAY_ENC(1, 1, 4),
		BTF_END_RAW,
	},
	.str_sec = "\0__skb",
	.str_sec_size = sizeof("\0__skb"),
	.map_type = BPF_MAP_TYPE_ARRAY,
	.map_name = "array_type_check_btf",
	.key_size = sizeof(int),
	.value_size = sizeof(int),
	.key_type_id = 1,
	.value_type_id = 1,
	.max_entries = 4,
	.btf_load_err = true,
	.err_str = "Invalid name",
},

{
	.descr = "struct type (name_off = 0)",
	.raw_types = {
		BTF_TYPE_INT_ENC(0, BTF_INT_SIGNED, 0, 32, 4),		/* [1] */
		BTF_TYPE_ENC(0,
			     BTF_INFO_ENC(BTF_KIND_STRUCT, 0, 1), 4),	/* [2] */
		BTF_MEMBER_ENC(NAME_TBD, 1, 0),
		BTF_END_RAW,
	},
	.str_sec = "\0A",
	.str_sec_size = sizeof("\0A"),
	.map_type = BPF_MAP_TYPE_ARRAY,
	.map_name = "struct_type_check_btf",
	.key_size = sizeof(int),
	.value_size = sizeof(int),
	.key_type_id = 1,
	.value_type_id = 1,
	.max_entries = 4,
},

{
	.descr = "struct type (invalid name, invalid identifier)",
	.raw_types = {
		BTF_TYPE_INT_ENC(0, BTF_INT_SIGNED, 0, 32, 4),		/* [1] */
		BTF_TYPE_ENC(NAME_TBD,
			     BTF_INFO_ENC(BTF_KIND_STRUCT, 0, 1), 4),	/* [2] */
		BTF_MEMBER_ENC(NAME_TBD, 1, 0),
		BTF_END_RAW,
	},
	.str_sec = "\0A!\0B",
	.str_sec_size = sizeof("\0A!\0B"),
	.map_type = BPF_MAP_TYPE_ARRAY,
	.map_name = "struct_type_check_btf",
	.key_size = sizeof(int),
	.value_size = sizeof(int),
	.key_type_id = 1,
	.value_type_id = 1,
	.max_entries = 4,
	.btf_load_err = true,
	.err_str = "Invalid name",
},

{
	.descr = "struct member (name_off = 0)",
	.raw_types = {
		BTF_TYPE_INT_ENC(0, BTF_INT_SIGNED, 0, 32, 4),		/* [1] */
		BTF_TYPE_ENC(0,
			     BTF_INFO_ENC(BTF_KIND_STRUCT, 0, 1), 4),	/* [2] */
		BTF_MEMBER_ENC(NAME_TBD, 1, 0),
		BTF_END_RAW,
	},
	.str_sec = "\0A",
	.str_sec_size = sizeof("\0A"),
	.map_type = BPF_MAP_TYPE_ARRAY,
	.map_name = "struct_type_check_btf",
	.key_size = sizeof(int),
	.value_size = sizeof(int),
	.key_type_id = 1,
	.value_type_id = 1,
	.max_entries = 4,
},

{
	.descr = "struct member (invalid name, invalid identifier)",
	.raw_types = {
		BTF_TYPE_INT_ENC(0, BTF_INT_SIGNED, 0, 32, 4),		/* [1] */
		BTF_TYPE_ENC(NAME_TBD,
			     BTF_INFO_ENC(BTF_KIND_STRUCT, 0, 1), 4),	/* [2] */
		BTF_MEMBER_ENC(NAME_TBD, 1, 0),
		BTF_END_RAW,
	},
	.str_sec = "\0A\0B*",
	.str_sec_size = sizeof("\0A\0B*"),
	.map_type = BPF_MAP_TYPE_ARRAY,
	.map_name = "struct_type_check_btf",
	.key_size = sizeof(int),
	.value_size = sizeof(int),
	.key_type_id = 1,
	.value_type_id = 1,
	.max_entries = 4,
	.btf_load_err = true,
	.err_str = "Invalid name",
},

{
	.descr = "enum type (name_off = 0)",
	.raw_types = {
		BTF_TYPE_INT_ENC(0, BTF_INT_SIGNED, 0, 32, 4),		/* [1] */
		BTF_TYPE_ENC(0,
			     BTF_INFO_ENC(BTF_KIND_ENUM, 0, 1),
			     sizeof(int)),				/* [2] */
		BTF_ENUM_ENC(NAME_TBD, 0),
		BTF_END_RAW,
	},
	.str_sec = "\0A\0B",
	.str_sec_size = sizeof("\0A\0B"),
	.map_type = BPF_MAP_TYPE_ARRAY,
	.map_name = "enum_type_check_btf",
	.key_size = sizeof(int),
	.value_size = sizeof(int),
	.key_type_id = 1,
	.value_type_id = 1,
	.max_entries = 4,
},

{
	.descr = "enum type (invalid name, invalid identifier)",
	.raw_types = {
		BTF_TYPE_INT_ENC(0, BTF_INT_SIGNED, 0, 32, 4),		/* [1] */
		BTF_TYPE_ENC(NAME_TBD,
			     BTF_INFO_ENC(BTF_KIND_ENUM, 0, 1),
			     sizeof(int)),				/* [2] */
		BTF_ENUM_ENC(NAME_TBD, 0),
		BTF_END_RAW,
	},
	.str_sec = "\0A!\0B",
	.str_sec_size = sizeof("\0A!\0B"),
	.map_type = BPF_MAP_TYPE_ARRAY,
	.map_name = "enum_type_check_btf",
	.key_size = sizeof(int),
	.value_size = sizeof(int),
	.key_type_id = 1,
	.value_type_id = 1,
	.max_entries = 4,
	.btf_load_err = true,
	.err_str = "Invalid name",
},

{
	.descr = "enum member (invalid name, name_off = 0)",
	.raw_types = {
		BTF_TYPE_INT_ENC(0, BTF_INT_SIGNED, 0, 32, 4),		/* [1] */
		BTF_TYPE_ENC(0,
			     BTF_INFO_ENC(BTF_KIND_ENUM, 0, 1),
			     sizeof(int)),				/* [2] */
		BTF_ENUM_ENC(0, 0),
		BTF_END_RAW,
	},
	.str_sec = "",
	.str_sec_size = sizeof(""),
	.map_type = BPF_MAP_TYPE_ARRAY,
	.map_name = "enum_type_check_btf",
	.key_size = sizeof(int),
	.value_size = sizeof(int),
	.key_type_id = 1,
	.value_type_id = 1,
	.max_entries = 4,
	.btf_load_err = true,
	.err_str = "Invalid name",
},

{
	.descr = "enum member (invalid name, invalid identifier)",
	.raw_types = {
		BTF_TYPE_INT_ENC(0, BTF_INT_SIGNED, 0, 32, 4),		/* [1] */
		BTF_TYPE_ENC(0,
			     BTF_INFO_ENC(BTF_KIND_ENUM, 0, 1),
			     sizeof(int)),				/* [2] */
		BTF_ENUM_ENC(NAME_TBD, 0),
		BTF_END_RAW,
	},
	.str_sec = "\0A!",
	.str_sec_size = sizeof("\0A!"),
	.map_type = BPF_MAP_TYPE_ARRAY,
	.map_name = "enum_type_check_btf",
	.key_size = sizeof(int),
	.value_size = sizeof(int),
	.key_type_id = 1,
	.value_type_id = 1,
	.max_entries = 4,
	.btf_load_err = true,
	.err_str = "Invalid name",
},
{
	.descr = "arraymap invalid btf key (a bit field)",
=======
	.descr = "string section does not end with null",
>>>>>>> f7688b48
	.raw_types = {
		/* int */				/* [1] */
		BTF_TYPE_INT_ENC(NAME_TBD, BTF_INT_SIGNED, 0, 32, 4),
		BTF_END_RAW,
	},
	.str_sec = "\0int",
	.str_sec_size = sizeof("\0int") - 1,
	.map_type = BPF_MAP_TYPE_ARRAY,
	.map_name = "hdr_test_map",
	.key_size = sizeof(int),
	.value_size = sizeof(int),
	.key_type_id = 1,
	.value_type_id = 1,
	.max_entries = 4,
	.btf_load_err = true,
	.err_str = "Invalid string section",
},

{
	.descr = "empty string section",
	.raw_types = {
		/* int */				/* [1] */
		BTF_TYPE_INT_ENC(0, BTF_INT_SIGNED, 0, 32, 4),
		BTF_END_RAW,
	},
	.str_sec = "",
	.str_sec_size = 0,
	.map_type = BPF_MAP_TYPE_ARRAY,
	.map_name = "hdr_test_map",
	.key_size = sizeof(int),
	.value_size = sizeof(int),
	.key_type_id = 1,
	.value_type_id = 1,
	.max_entries = 4,
	.btf_load_err = true,
	.err_str = "Invalid string section",
},

{
	.descr = "empty type section",
	.raw_types = {
		BTF_END_RAW,
	},
	.str_sec = "\0int",
	.str_sec_size = sizeof("\0int"),
	.map_type = BPF_MAP_TYPE_ARRAY,
	.map_name = "hdr_test_map",
	.key_size = sizeof(int),
	.value_size = sizeof(int),
	.key_type_id = 1,
	.value_type_id = 1,
	.max_entries = 4,
	.btf_load_err = true,
	.err_str = "No type found",
},

{
	.descr = "btf_header test. Longer hdr_len",
	.raw_types = {
		/* int */				/* [1] */
		BTF_TYPE_INT_ENC(NAME_TBD, BTF_INT_SIGNED, 0, 32, 4),
		BTF_END_RAW,
	},
	.str_sec = "\0int",
	.str_sec_size = sizeof("\0int"),
	.map_type = BPF_MAP_TYPE_ARRAY,
	.map_name = "hdr_test_map",
	.key_size = sizeof(int),
	.value_size = sizeof(int),
	.key_type_id = 1,
	.value_type_id = 1,
	.max_entries = 4,
	.btf_load_err = true,
	.hdr_len_delta = 4,
	.err_str = "Unsupported btf_header",
},

{
	.descr = "btf_header test. Gap between hdr and type",
	.raw_types = {
		/* int */				/* [1] */
		BTF_TYPE_INT_ENC(NAME_TBD, BTF_INT_SIGNED, 0, 32, 4),
		BTF_END_RAW,
	},
	.str_sec = "\0int",
	.str_sec_size = sizeof("\0int"),
	.map_type = BPF_MAP_TYPE_ARRAY,
	.map_name = "hdr_test_map",
	.key_size = sizeof(int),
	.value_size = sizeof(int),
	.key_type_id = 1,
	.value_type_id = 1,
	.max_entries = 4,
	.btf_load_err = true,
	.type_off_delta = 4,
	.err_str = "Unsupported section found",
},

{
	.descr = "btf_header test. Gap between type and str",
	.raw_types = {
		/* int */				/* [1] */
		BTF_TYPE_INT_ENC(NAME_TBD, BTF_INT_SIGNED, 0, 32, 4),
		BTF_END_RAW,
	},
	.str_sec = "\0int",
	.str_sec_size = sizeof("\0int"),
	.map_type = BPF_MAP_TYPE_ARRAY,
	.map_name = "hdr_test_map",
	.key_size = sizeof(int),
	.value_size = sizeof(int),
	.key_type_id = 1,
	.value_type_id = 1,
	.max_entries = 4,
	.btf_load_err = true,
	.str_off_delta = 4,
	.err_str = "Unsupported section found",
},

{
	.descr = "btf_header test. Overlap between type and str",
	.raw_types = {
		/* int */				/* [1] */
		BTF_TYPE_INT_ENC(NAME_TBD, BTF_INT_SIGNED, 0, 32, 4),
		BTF_END_RAW,
	},
	.str_sec = "\0int",
	.str_sec_size = sizeof("\0int"),
	.map_type = BPF_MAP_TYPE_ARRAY,
	.map_name = "hdr_test_map",
	.key_size = sizeof(int),
	.value_size = sizeof(int),
	.key_type_id = 1,
	.value_type_id = 1,
	.max_entries = 4,
	.btf_load_err = true,
	.str_off_delta = -4,
	.err_str = "Section overlap found",
},

{
	.descr = "btf_header test. Larger BTF size",
	.raw_types = {
		/* int */				/* [1] */
		BTF_TYPE_INT_ENC(NAME_TBD, BTF_INT_SIGNED, 0, 32, 4),
		BTF_END_RAW,
	},
	.str_sec = "\0int",
	.str_sec_size = sizeof("\0int"),
	.map_type = BPF_MAP_TYPE_ARRAY,
	.map_name = "hdr_test_map",
	.key_size = sizeof(int),
	.value_size = sizeof(int),
	.key_type_id = 1,
	.value_type_id = 1,
	.max_entries = 4,
	.btf_load_err = true,
	.str_len_delta = -4,
	.err_str = "Unsupported section found",
},

{
	.descr = "btf_header test. Smaller BTF size",
	.raw_types = {
		/* int */				/* [1] */
		BTF_TYPE_INT_ENC(NAME_TBD, BTF_INT_SIGNED, 0, 32, 4),
		BTF_END_RAW,
	},
	.str_sec = "\0int",
	.str_sec_size = sizeof("\0int"),
	.map_type = BPF_MAP_TYPE_ARRAY,
	.map_name = "hdr_test_map",
	.key_size = sizeof(int),
	.value_size = sizeof(int),
	.key_type_id = 1,
	.value_type_id = 1,
	.max_entries = 4,
	.btf_load_err = true,
	.str_len_delta = 4,
	.err_str = "Total section length too long",
},

{
	.descr = "array test. index_type/elem_type \"int\"",
	.raw_types = {
		/* int */				/* [1] */
		BTF_TYPE_INT_ENC(0, BTF_INT_SIGNED, 0, 32, 4),
		/* int[16] */				/* [2] */
		BTF_TYPE_ARRAY_ENC(1, 1, 16),
		BTF_END_RAW,
	},
	.str_sec = "",
	.str_sec_size = sizeof(""),
	.map_type = BPF_MAP_TYPE_ARRAY,
	.map_name = "array_test_map",
	.key_size = sizeof(int),
	.value_size = sizeof(int),
	.key_type_id = 1,
	.value_type_id = 1,
	.max_entries = 4,
},

{
	.descr = "array test. index_type/elem_type \"const int\"",
	.raw_types = {
		/* int */				/* [1] */
		BTF_TYPE_INT_ENC(0, BTF_INT_SIGNED, 0, 32, 4),
		/* int[16] */				/* [2] */
		BTF_TYPE_ARRAY_ENC(3, 3, 16),
		/* CONST type_id=1 */			/* [3] */
		BTF_TYPE_ENC(0, BTF_INFO_ENC(BTF_KIND_CONST, 0, 0), 1),
		BTF_END_RAW,
	},
	.str_sec = "",
	.str_sec_size = sizeof(""),
	.map_type = BPF_MAP_TYPE_ARRAY,
	.map_name = "array_test_map",
	.key_size = sizeof(int),
	.value_size = sizeof(int),
	.key_type_id = 1,
	.value_type_id = 1,
	.max_entries = 4,
},

{
	.descr = "array test. index_type \"const int:31\"",
	.raw_types = {
		/* int */				/* [1] */
		BTF_TYPE_INT_ENC(0, BTF_INT_SIGNED, 0, 32, 4),
		/* int:31 */				/* [2] */
		BTF_TYPE_INT_ENC(0, BTF_INT_SIGNED, 0, 31, 4),
		/* int[16] */				/* [3] */
		BTF_TYPE_ARRAY_ENC(1, 4, 16),
		/* CONST type_id=2 */			/* [4] */
		BTF_TYPE_ENC(0, BTF_INFO_ENC(BTF_KIND_CONST, 0, 0), 2),
		BTF_END_RAW,
	},
	.str_sec = "",
	.str_sec_size = sizeof(""),
	.map_type = BPF_MAP_TYPE_ARRAY,
	.map_name = "array_test_map",
	.key_size = sizeof(int),
	.value_size = sizeof(int),
	.key_type_id = 1,
	.value_type_id = 1,
	.max_entries = 4,
	.btf_load_err = true,
	.err_str = "Invalid index",
},

{
	.descr = "array test. elem_type \"const int:31\"",
	.raw_types = {
		/* int */				/* [1] */
		BTF_TYPE_INT_ENC(0, BTF_INT_SIGNED, 0, 32, 4),
		/* int:31 */				/* [2] */
		BTF_TYPE_INT_ENC(0, BTF_INT_SIGNED, 0, 31, 4),
		/* int[16] */				/* [3] */
		BTF_TYPE_ARRAY_ENC(4, 1, 16),
		/* CONST type_id=2 */			/* [4] */
		BTF_TYPE_ENC(0, BTF_INFO_ENC(BTF_KIND_CONST, 0, 0), 2),
		BTF_END_RAW,
	},
	.str_sec = "",
	.str_sec_size = sizeof(""),
	.map_type = BPF_MAP_TYPE_ARRAY,
	.map_name = "array_test_map",
	.key_size = sizeof(int),
	.value_size = sizeof(int),
	.key_type_id = 1,
	.value_type_id = 1,
	.max_entries = 4,
	.btf_load_err = true,
	.err_str = "Invalid array of int",
},

{
	.descr = "array test. index_type \"void\"",
	.raw_types = {
		/* int */				/* [1] */
		BTF_TYPE_INT_ENC(0, BTF_INT_SIGNED, 0, 32, 4),
		/* int[16] */				/* [2] */
		BTF_TYPE_ARRAY_ENC(1, 0, 16),
		BTF_END_RAW,
	},
	.str_sec = "",
	.str_sec_size = sizeof(""),
	.map_type = BPF_MAP_TYPE_ARRAY,
	.map_name = "array_test_map",
	.key_size = sizeof(int),
	.value_size = sizeof(int),
	.key_type_id = 1,
	.value_type_id = 1,
	.max_entries = 4,
	.btf_load_err = true,
	.err_str = "Invalid index",
},

{
	.descr = "array test. index_type \"const void\"",
	.raw_types = {
		/* int */				/* [1] */
		BTF_TYPE_INT_ENC(0, BTF_INT_SIGNED, 0, 32, 4),
		/* int[16] */				/* [2] */
		BTF_TYPE_ARRAY_ENC(1, 3, 16),
		/* CONST type_id=0 (void) */		/* [3] */
		BTF_TYPE_ENC(0, BTF_INFO_ENC(BTF_KIND_CONST, 0, 0), 0),
		BTF_END_RAW,
	},
	.str_sec = "",
	.str_sec_size = sizeof(""),
	.map_type = BPF_MAP_TYPE_ARRAY,
	.map_name = "array_test_map",
	.key_size = sizeof(int),
	.value_size = sizeof(int),
	.key_type_id = 1,
	.value_type_id = 1,
	.max_entries = 4,
	.btf_load_err = true,
	.err_str = "Invalid index",
},

{
	.descr = "array test. elem_type \"const void\"",
	.raw_types = {
		/* int */				/* [1] */
		BTF_TYPE_INT_ENC(0, BTF_INT_SIGNED, 0, 32, 4),
		/* int[16] */				/* [2] */
		BTF_TYPE_ARRAY_ENC(3, 1, 16),
		/* CONST type_id=0 (void) */		/* [3] */
		BTF_TYPE_ENC(0, BTF_INFO_ENC(BTF_KIND_CONST, 0, 0), 0),
		BTF_END_RAW,
	},
	.str_sec = "",
	.str_sec_size = sizeof(""),
	.map_type = BPF_MAP_TYPE_ARRAY,
	.map_name = "array_test_map",
	.key_size = sizeof(int),
	.value_size = sizeof(int),
	.key_type_id = 1,
	.value_type_id = 1,
	.max_entries = 4,
	.btf_load_err = true,
	.err_str = "Invalid elem",
},

{
	.descr = "array test. elem_type \"const void *\"",
	.raw_types = {
		/* int */				/* [1] */
		BTF_TYPE_INT_ENC(0, BTF_INT_SIGNED, 0, 32, 4),
		/* const void *[16] */			/* [2] */
		BTF_TYPE_ARRAY_ENC(3, 1, 16),
		/* CONST type_id=4 */			/* [3] */
		BTF_TYPE_ENC(0, BTF_INFO_ENC(BTF_KIND_CONST, 0, 0), 4),
		/* void* */				/* [4] */
		BTF_TYPE_ENC(0, BTF_INFO_ENC(BTF_KIND_PTR, 0, 0), 0),
		BTF_END_RAW,
	},
	.str_sec = "",
	.str_sec_size = sizeof(""),
	.map_type = BPF_MAP_TYPE_ARRAY,
	.map_name = "array_test_map",
	.key_size = sizeof(int),
	.value_size = sizeof(int),
	.key_type_id = 1,
	.value_type_id = 1,
	.max_entries = 4,
},

{
	.descr = "array test. index_type \"const void *\"",
	.raw_types = {
		/* int */				/* [1] */
		BTF_TYPE_INT_ENC(0, BTF_INT_SIGNED, 0, 32, 4),
		/* const void *[16] */			/* [2] */
		BTF_TYPE_ARRAY_ENC(3, 3, 16),
		/* CONST type_id=4 */			/* [3] */
		BTF_TYPE_ENC(0, BTF_INFO_ENC(BTF_KIND_CONST, 0, 0), 4),
		/* void* */				/* [4] */
		BTF_TYPE_ENC(0, BTF_INFO_ENC(BTF_KIND_PTR, 0, 0), 0),
		BTF_END_RAW,
	},
	.str_sec = "",
	.str_sec_size = sizeof(""),
	.map_type = BPF_MAP_TYPE_ARRAY,
	.map_name = "array_test_map",
	.key_size = sizeof(int),
	.value_size = sizeof(int),
	.key_type_id = 1,
	.value_type_id = 1,
	.max_entries = 4,
	.btf_load_err = true,
	.err_str = "Invalid index",
},

{
	.descr = "array test. t->size != 0\"",
	.raw_types = {
		/* int */				/* [1] */
		BTF_TYPE_INT_ENC(0, BTF_INT_SIGNED, 0, 32, 4),
		/* int[16] */				/* [2] */
		BTF_TYPE_ENC(0, BTF_INFO_ENC(BTF_KIND_ARRAY, 0, 0), 1),
		BTF_ARRAY_ENC(1, 1, 16),
		BTF_END_RAW,
	},
	.str_sec = "",
	.str_sec_size = sizeof(""),
	.map_type = BPF_MAP_TYPE_ARRAY,
	.map_name = "array_test_map",
	.key_size = sizeof(int),
	.value_size = sizeof(int),
	.key_type_id = 1,
	.value_type_id = 1,
	.max_entries = 4,
	.btf_load_err = true,
	.err_str = "size != 0",
},

{
	.descr = "int test. invalid int_data",
	.raw_types = {
		BTF_TYPE_ENC(0, BTF_INFO_ENC(BTF_KIND_INT, 0, 0), 4),
		0x10000000,
		BTF_END_RAW,
	},
	.str_sec = "",
	.str_sec_size = sizeof(""),
	.map_type = BPF_MAP_TYPE_ARRAY,
	.map_name = "array_test_map",
	.key_size = sizeof(int),
	.value_size = sizeof(int),
	.key_type_id = 1,
	.value_type_id = 1,
	.max_entries = 4,
	.btf_load_err = true,
	.err_str = "Invalid int_data",
},

{
	.descr = "invalid BTF_INFO",
	.raw_types = {
		/* int */				/* [1] */
		BTF_TYPE_INT_ENC(0, BTF_INT_SIGNED, 0, 32, 4),
		BTF_TYPE_ENC(0, 0x10000000, 4),
		BTF_END_RAW,
	},
	.str_sec = "",
	.str_sec_size = sizeof(""),
	.map_type = BPF_MAP_TYPE_ARRAY,
	.map_name = "array_test_map",
	.key_size = sizeof(int),
	.value_size = sizeof(int),
	.key_type_id = 1,
	.value_type_id = 1,
	.max_entries = 4,
	.btf_load_err = true,
	.err_str = "Invalid btf_info",
},

{
	.descr = "fwd test. t->type != 0\"",
	.raw_types = {
		/* int */				/* [1] */
		BTF_TYPE_INT_ENC(0, BTF_INT_SIGNED, 0, 32, 4),
		/* fwd type */				/* [2] */
		BTF_TYPE_ENC(0, BTF_INFO_ENC(BTF_KIND_FWD, 0, 0), 1),
		BTF_END_RAW,
	},
	.str_sec = "",
	.str_sec_size = sizeof(""),
	.map_type = BPF_MAP_TYPE_ARRAY,
	.map_name = "fwd_test_map",
	.key_size = sizeof(int),
	.value_size = sizeof(int),
	.key_type_id = 1,
	.value_type_id = 1,
	.max_entries = 4,
	.btf_load_err = true,
	.err_str = "type != 0",
},

{
	.descr = "typedef (invalid name, name_off = 0)",
	.raw_types = {
		BTF_TYPE_INT_ENC(0, BTF_INT_SIGNED, 0, 32, 4),	/* [1] */
		BTF_TYPEDEF_ENC(0, 1),				/* [2] */
		BTF_END_RAW,
	},
	.str_sec = "\0__int",
	.str_sec_size = sizeof("\0__int"),
	.map_type = BPF_MAP_TYPE_ARRAY,
	.map_name = "typedef_check_btf",
	.key_size = sizeof(int),
	.value_size = sizeof(int),
	.key_type_id = 1,
	.value_type_id = 1,
	.max_entries = 4,
	.btf_load_err = true,
	.err_str = "Invalid name",
},

{
	.descr = "typedef (invalid name, invalid identifier)",
	.raw_types = {
		BTF_TYPE_INT_ENC(0, BTF_INT_SIGNED, 0, 32, 4),	/* [1] */
		BTF_TYPEDEF_ENC(NAME_TBD, 1),			/* [2] */
		BTF_END_RAW,
	},
	.str_sec = "\0__!int",
	.str_sec_size = sizeof("\0__!int"),
	.map_type = BPF_MAP_TYPE_ARRAY,
	.map_name = "typedef_check_btf",
	.key_size = sizeof(int),
	.value_size = sizeof(int),
	.key_type_id = 1,
	.value_type_id = 1,
	.max_entries = 4,
	.btf_load_err = true,
	.err_str = "Invalid name",
},

{
	.descr = "ptr type (invalid name, name_off <> 0)",
	.raw_types = {
		BTF_TYPE_INT_ENC(0, BTF_INT_SIGNED, 0, 32, 4),		/* [1] */
		BTF_TYPE_ENC(NAME_TBD,
			     BTF_INFO_ENC(BTF_KIND_PTR, 0, 0), 1),	/* [2] */
		BTF_END_RAW,
	},
	.str_sec = "\0__int",
	.str_sec_size = sizeof("\0__int"),
	.map_type = BPF_MAP_TYPE_ARRAY,
	.map_name = "ptr_type_check_btf",
	.key_size = sizeof(int),
	.value_size = sizeof(int),
	.key_type_id = 1,
	.value_type_id = 1,
	.max_entries = 4,
	.btf_load_err = true,
	.err_str = "Invalid name",
},

{
	.descr = "volatile type (invalid name, name_off <> 0)",
	.raw_types = {
		BTF_TYPE_INT_ENC(0, BTF_INT_SIGNED, 0, 32, 4),		/* [1] */
		BTF_TYPE_ENC(NAME_TBD,
			     BTF_INFO_ENC(BTF_KIND_VOLATILE, 0, 0), 1),	/* [2] */
		BTF_END_RAW,
	},
	.str_sec = "\0__int",
	.str_sec_size = sizeof("\0__int"),
	.map_type = BPF_MAP_TYPE_ARRAY,
	.map_name = "volatile_type_check_btf",
	.key_size = sizeof(int),
	.value_size = sizeof(int),
	.key_type_id = 1,
	.value_type_id = 1,
	.max_entries = 4,
	.btf_load_err = true,
	.err_str = "Invalid name",
},

{
	.descr = "const type (invalid name, name_off <> 0)",
	.raw_types = {
		BTF_TYPE_INT_ENC(0, BTF_INT_SIGNED, 0, 32, 4),		/* [1] */
		BTF_TYPE_ENC(NAME_TBD,
			     BTF_INFO_ENC(BTF_KIND_CONST, 0, 0), 1),	/* [2] */
		BTF_END_RAW,
	},
	.str_sec = "\0__int",
	.str_sec_size = sizeof("\0__int"),
	.map_type = BPF_MAP_TYPE_ARRAY,
	.map_name = "const_type_check_btf",
	.key_size = sizeof(int),
	.value_size = sizeof(int),
	.key_type_id = 1,
	.value_type_id = 1,
	.max_entries = 4,
	.btf_load_err = true,
	.err_str = "Invalid name",
},

{
	.descr = "restrict type (invalid name, name_off <> 0)",
	.raw_types = {
		BTF_TYPE_INT_ENC(0, BTF_INT_SIGNED, 0, 32, 4),		/* [1] */
		BTF_TYPE_ENC(0, BTF_INFO_ENC(BTF_KIND_PTR, 0, 0), 1),	/* [2] */
		BTF_TYPE_ENC(NAME_TBD,
			     BTF_INFO_ENC(BTF_KIND_RESTRICT, 0, 0), 2),	/* [3] */
		BTF_END_RAW,
	},
	.str_sec = "\0__int",
	.str_sec_size = sizeof("\0__int"),
	.map_type = BPF_MAP_TYPE_ARRAY,
	.map_name = "restrict_type_check_btf",
	.key_size = sizeof(int),
	.value_size = sizeof(int),
	.key_type_id = 1,
	.value_type_id = 1,
	.max_entries = 4,
	.btf_load_err = true,
	.err_str = "Invalid name",
},

{
	.descr = "fwd type (invalid name, name_off = 0)",
	.raw_types = {
		BTF_TYPE_INT_ENC(0, BTF_INT_SIGNED, 0, 32, 4),		/* [1] */
		BTF_TYPE_ENC(0, BTF_INFO_ENC(BTF_KIND_FWD, 0, 0), 0),	/* [2] */
		BTF_END_RAW,
	},
	.str_sec = "\0__skb",
	.str_sec_size = sizeof("\0__skb"),
	.map_type = BPF_MAP_TYPE_ARRAY,
	.map_name = "fwd_type_check_btf",
	.key_size = sizeof(int),
	.value_size = sizeof(int),
	.key_type_id = 1,
	.value_type_id = 1,
	.max_entries = 4,
	.btf_load_err = true,
	.err_str = "Invalid name",
},

{
	.descr = "fwd type (invalid name, invalid identifier)",
	.raw_types = {
		BTF_TYPE_INT_ENC(0, BTF_INT_SIGNED, 0, 32, 4),		/* [1] */
		BTF_TYPE_ENC(NAME_TBD,
			     BTF_INFO_ENC(BTF_KIND_FWD, 0, 0), 0),	/* [2] */
		BTF_END_RAW,
	},
	.str_sec = "\0__!skb",
	.str_sec_size = sizeof("\0__!skb"),
	.map_type = BPF_MAP_TYPE_ARRAY,
	.map_name = "fwd_type_check_btf",
	.key_size = sizeof(int),
	.value_size = sizeof(int),
	.key_type_id = 1,
	.value_type_id = 1,
	.max_entries = 4,
	.btf_load_err = true,
	.err_str = "Invalid name",
},

{
	.descr = "array type (invalid name, name_off <> 0)",
	.raw_types = {
		BTF_TYPE_INT_ENC(0, BTF_INT_SIGNED, 0, 32, 4),		/* [1] */
		BTF_TYPE_ENC(NAME_TBD,
			     BTF_INFO_ENC(BTF_KIND_ARRAY, 0, 0), 0),	/* [2] */
		BTF_ARRAY_ENC(1, 1, 4),
		BTF_END_RAW,
	},
	.str_sec = "\0__skb",
	.str_sec_size = sizeof("\0__skb"),
	.map_type = BPF_MAP_TYPE_ARRAY,
	.map_name = "array_type_check_btf",
	.key_size = sizeof(int),
	.value_size = sizeof(int),
	.key_type_id = 1,
	.value_type_id = 1,
	.max_entries = 4,
	.btf_load_err = true,
	.err_str = "Invalid name",
},

{
	.descr = "struct type (name_off = 0)",
	.raw_types = {
		BTF_TYPE_INT_ENC(0, BTF_INT_SIGNED, 0, 32, 4),		/* [1] */
		BTF_TYPE_ENC(0,
			     BTF_INFO_ENC(BTF_KIND_STRUCT, 0, 1), 4),	/* [2] */
		BTF_MEMBER_ENC(NAME_TBD, 1, 0),
		BTF_END_RAW,
	},
	.str_sec = "\0A",
	.str_sec_size = sizeof("\0A"),
	.map_type = BPF_MAP_TYPE_ARRAY,
	.map_name = "struct_type_check_btf",
	.key_size = sizeof(int),
	.value_size = sizeof(int),
	.key_type_id = 1,
	.value_type_id = 1,
	.max_entries = 4,
},

{
	.descr = "struct type (invalid name, invalid identifier)",
	.raw_types = {
		BTF_TYPE_INT_ENC(0, BTF_INT_SIGNED, 0, 32, 4),		/* [1] */
		BTF_TYPE_ENC(NAME_TBD,
			     BTF_INFO_ENC(BTF_KIND_STRUCT, 0, 1), 4),	/* [2] */
		BTF_MEMBER_ENC(NAME_TBD, 1, 0),
		BTF_END_RAW,
	},
	.str_sec = "\0A!\0B",
	.str_sec_size = sizeof("\0A!\0B"),
	.map_type = BPF_MAP_TYPE_ARRAY,
	.map_name = "struct_type_check_btf",
	.key_size = sizeof(int),
	.value_size = sizeof(int),
	.key_type_id = 1,
	.value_type_id = 1,
	.max_entries = 4,
	.btf_load_err = true,
	.err_str = "Invalid name",
},

{
	.descr = "struct member (name_off = 0)",
	.raw_types = {
		BTF_TYPE_INT_ENC(0, BTF_INT_SIGNED, 0, 32, 4),		/* [1] */
		BTF_TYPE_ENC(0,
			     BTF_INFO_ENC(BTF_KIND_STRUCT, 0, 1), 4),	/* [2] */
		BTF_MEMBER_ENC(NAME_TBD, 1, 0),
		BTF_END_RAW,
	},
	.str_sec = "\0A",
	.str_sec_size = sizeof("\0A"),
	.map_type = BPF_MAP_TYPE_ARRAY,
	.map_name = "struct_type_check_btf",
	.key_size = sizeof(int),
	.value_size = sizeof(int),
	.key_type_id = 1,
	.value_type_id = 1,
	.max_entries = 4,
},

{
	.descr = "struct member (invalid name, invalid identifier)",
	.raw_types = {
		BTF_TYPE_INT_ENC(0, BTF_INT_SIGNED, 0, 32, 4),		/* [1] */
		BTF_TYPE_ENC(NAME_TBD,
			     BTF_INFO_ENC(BTF_KIND_STRUCT, 0, 1), 4),	/* [2] */
		BTF_MEMBER_ENC(NAME_TBD, 1, 0),
		BTF_END_RAW,
	},
	.str_sec = "\0A\0B*",
	.str_sec_size = sizeof("\0A\0B*"),
	.map_type = BPF_MAP_TYPE_ARRAY,
	.map_name = "struct_type_check_btf",
	.key_size = sizeof(int),
	.value_size = sizeof(int),
	.key_type_id = 1,
	.value_type_id = 1,
	.max_entries = 4,
	.btf_load_err = true,
	.err_str = "Invalid name",
},

{
	.descr = "enum type (name_off = 0)",
	.raw_types = {
		BTF_TYPE_INT_ENC(0, BTF_INT_SIGNED, 0, 32, 4),		/* [1] */
		BTF_TYPE_ENC(0,
			     BTF_INFO_ENC(BTF_KIND_ENUM, 0, 1),
			     sizeof(int)),				/* [2] */
		BTF_ENUM_ENC(NAME_TBD, 0),
		BTF_END_RAW,
	},
	.str_sec = "\0A\0B",
	.str_sec_size = sizeof("\0A\0B"),
	.map_type = BPF_MAP_TYPE_ARRAY,
	.map_name = "enum_type_check_btf",
	.key_size = sizeof(int),
	.value_size = sizeof(int),
	.key_type_id = 1,
	.value_type_id = 1,
	.max_entries = 4,
},

{
	.descr = "enum type (invalid name, invalid identifier)",
	.raw_types = {
		BTF_TYPE_INT_ENC(0, BTF_INT_SIGNED, 0, 32, 4),		/* [1] */
		BTF_TYPE_ENC(NAME_TBD,
			     BTF_INFO_ENC(BTF_KIND_ENUM, 0, 1),
			     sizeof(int)),				/* [2] */
		BTF_ENUM_ENC(NAME_TBD, 0),
		BTF_END_RAW,
	},
	.str_sec = "\0A!\0B",
	.str_sec_size = sizeof("\0A!\0B"),
	.map_type = BPF_MAP_TYPE_ARRAY,
	.map_name = "enum_type_check_btf",
	.key_size = sizeof(int),
	.value_size = sizeof(int),
	.key_type_id = 1,
	.value_type_id = 1,
	.max_entries = 4,
	.btf_load_err = true,
	.err_str = "Invalid name",
},

{
	.descr = "enum member (invalid name, name_off = 0)",
	.raw_types = {
		BTF_TYPE_INT_ENC(0, BTF_INT_SIGNED, 0, 32, 4),		/* [1] */
		BTF_TYPE_ENC(0,
			     BTF_INFO_ENC(BTF_KIND_ENUM, 0, 1),
			     sizeof(int)),				/* [2] */
		BTF_ENUM_ENC(0, 0),
		BTF_END_RAW,
	},
	.str_sec = "",
	.str_sec_size = sizeof(""),
	.map_type = BPF_MAP_TYPE_ARRAY,
	.map_name = "enum_type_check_btf",
	.key_size = sizeof(int),
	.value_size = sizeof(int),
	.key_type_id = 1,
	.value_type_id = 1,
	.max_entries = 4,
	.btf_load_err = true,
	.err_str = "Invalid name",
},

{
	.descr = "enum member (invalid name, invalid identifier)",
	.raw_types = {
		BTF_TYPE_INT_ENC(0, BTF_INT_SIGNED, 0, 32, 4),		/* [1] */
		BTF_TYPE_ENC(0,
			     BTF_INFO_ENC(BTF_KIND_ENUM, 0, 1),
			     sizeof(int)),				/* [2] */
		BTF_ENUM_ENC(NAME_TBD, 0),
		BTF_END_RAW,
	},
	.str_sec = "\0A!",
	.str_sec_size = sizeof("\0A!"),
	.map_type = BPF_MAP_TYPE_ARRAY,
	.map_name = "enum_type_check_btf",
	.key_size = sizeof(int),
	.value_size = sizeof(int),
	.key_type_id = 1,
	.value_type_id = 1,
	.max_entries = 4,
	.btf_load_err = true,
	.err_str = "Invalid name",
},
{
	.descr = "arraymap invalid btf key (a bit field)",
	.raw_types = {
		/* int */				/* [1] */
		BTF_TYPE_INT_ENC(0, BTF_INT_SIGNED, 0, 32, 4),
		/* 32 bit int with 32 bit offset */	/* [2] */
		BTF_TYPE_INT_ENC(0, BTF_INT_SIGNED, 32, 32, 8),
		BTF_END_RAW,
	},
	.str_sec = "",
	.str_sec_size = sizeof(""),
	.map_type = BPF_MAP_TYPE_ARRAY,
	.map_name = "array_map_check_btf",
	.key_size = sizeof(int),
	.value_size = sizeof(int),
	.key_type_id = 2,
	.value_type_id = 1,
	.max_entries = 4,
	.map_create_err = true,
},

{
	.descr = "arraymap invalid btf key (!= 32 bits)",
	.raw_types = {
		/* int */				/* [1] */
		BTF_TYPE_INT_ENC(0, BTF_INT_SIGNED, 0, 32, 4),
		/* 16 bit int with 0 bit offset */	/* [2] */
		BTF_TYPE_INT_ENC(0, BTF_INT_SIGNED, 0, 16, 2),
		BTF_END_RAW,
	},
	.str_sec = "",
	.str_sec_size = sizeof(""),
	.map_type = BPF_MAP_TYPE_ARRAY,
	.map_name = "array_map_check_btf",
	.key_size = sizeof(int),
	.value_size = sizeof(int),
	.key_type_id = 2,
	.value_type_id = 1,
	.max_entries = 4,
	.map_create_err = true,
},

{
	.descr = "arraymap invalid btf value (too small)",
	.raw_types = {
		/* int */				/* [1] */
		BTF_TYPE_INT_ENC(0, BTF_INT_SIGNED, 0, 32, 4),
		BTF_END_RAW,
	},
	.str_sec = "",
	.str_sec_size = sizeof(""),
	.map_type = BPF_MAP_TYPE_ARRAY,
	.map_name = "array_map_check_btf",
	.key_size = sizeof(int),
	/* btf_value_size < map->value_size */
	.value_size = sizeof(__u64),
	.key_type_id = 1,
	.value_type_id = 1,
	.max_entries = 4,
	.map_create_err = true,
},

{
	.descr = "arraymap invalid btf value (too big)",
	.raw_types = {
		/* int */				/* [1] */
		BTF_TYPE_INT_ENC(0, BTF_INT_SIGNED, 0, 32, 4),
		BTF_END_RAW,
	},
	.str_sec = "",
	.str_sec_size = sizeof(""),
	.map_type = BPF_MAP_TYPE_ARRAY,
	.map_name = "array_map_check_btf",
	.key_size = sizeof(int),
	/* btf_value_size > map->value_size */
	.value_size = sizeof(__u16),
	.key_type_id = 1,
	.value_type_id = 1,
	.max_entries = 4,
	.map_create_err = true,
},

{
	.descr = "func proto (int (*)(int, unsigned int))",
	.raw_types = {
		BTF_TYPE_INT_ENC(0, BTF_INT_SIGNED, 0, 32, 4), /* [1] */
		BTF_TYPE_INT_ENC(0, 0, 0, 32, 4),		/* [2] */
		/* int (*)(int, unsigned int) */
		BTF_FUNC_PROTO_ENC(1, 2),			/* [3] */
			BTF_FUNC_PROTO_ARG_ENC(0, 1),
			BTF_FUNC_PROTO_ARG_ENC(0, 2),
		BTF_END_RAW,
	},
	.str_sec = "",
	.str_sec_size = sizeof(""),
	.map_type = BPF_MAP_TYPE_ARRAY,
	.map_name = "func_proto_type_check_btf",
	.key_size = sizeof(int),
	.value_size = sizeof(int),
	.key_type_id = 1,
	.value_type_id = 1,
	.max_entries = 4,
},

{
	.descr = "func proto (vararg)",
	.raw_types = {
		BTF_TYPE_INT_ENC(0, BTF_INT_SIGNED, 0, 32, 4),	/* [1] */
		BTF_TYPE_INT_ENC(0, 0, 0, 32, 4),		/* [2] */
		/* void (*)(int, unsigned int, ...) */
		BTF_FUNC_PROTO_ENC(0, 3),			/* [3] */
			BTF_FUNC_PROTO_ARG_ENC(0, 1),
			BTF_FUNC_PROTO_ARG_ENC(0, 2),
			BTF_FUNC_PROTO_ARG_ENC(0, 0),
		BTF_END_RAW,
	},
	.str_sec = "",
	.str_sec_size = sizeof(""),
	.map_type = BPF_MAP_TYPE_ARRAY,
	.map_name = "func_proto_type_check_btf",
	.key_size = sizeof(int),
	.value_size = sizeof(int),
	.key_type_id = 1,
	.value_type_id = 1,
	.max_entries = 4,
},

{
	.descr = "func proto (vararg with name)",
	.raw_types = {
		BTF_TYPE_INT_ENC(0, BTF_INT_SIGNED, 0, 32, 4),	/* [1] */
		BTF_TYPE_INT_ENC(0, 0, 0, 32, 4),		/* [2] */
		/* void (*)(int a, unsigned int b, ... c) */
		BTF_FUNC_PROTO_ENC(0, 3),			/* [3] */
			BTF_FUNC_PROTO_ARG_ENC(NAME_TBD, 1),
			BTF_FUNC_PROTO_ARG_ENC(NAME_TBD, 2),
			BTF_FUNC_PROTO_ARG_ENC(NAME_TBD, 0),
		BTF_END_RAW,
	},
	.str_sec = "\0a\0b\0c",
	.str_sec_size = sizeof("\0a\0b\0c"),
	.map_type = BPF_MAP_TYPE_ARRAY,
	.map_name = "func_proto_type_check_btf",
	.key_size = sizeof(int),
	.value_size = sizeof(int),
	.key_type_id = 1,
	.value_type_id = 1,
	.max_entries = 4,
	.btf_load_err = true,
	.err_str = "Invalid arg#3",
},

{
	.descr = "func proto (arg after vararg)",
	.raw_types = {
		BTF_TYPE_INT_ENC(0, BTF_INT_SIGNED, 0, 32, 4),	/* [1] */
		BTF_TYPE_INT_ENC(0, 0, 0, 32, 4),		/* [2] */
		/* void (*)(int a, ..., unsigned int b) */
		BTF_FUNC_PROTO_ENC(0, 3),			/* [3] */
			BTF_FUNC_PROTO_ARG_ENC(NAME_TBD, 1),
			BTF_FUNC_PROTO_ARG_ENC(0, 0),
			BTF_FUNC_PROTO_ARG_ENC(NAME_TBD, 2),
		BTF_END_RAW,
	},
	.str_sec = "\0a\0b",
	.str_sec_size = sizeof("\0a\0b"),
	.map_type = BPF_MAP_TYPE_ARRAY,
	.map_name = "func_proto_type_check_btf",
	.key_size = sizeof(int),
	.value_size = sizeof(int),
	.key_type_id = 1,
	.value_type_id = 1,
	.max_entries = 4,
	.btf_load_err = true,
	.err_str = "Invalid arg#2",
},

{
	.descr = "func proto (CONST=>TYPEDEF=>PTR=>FUNC_PROTO)",
	.raw_types = {
		BTF_TYPE_INT_ENC(0, BTF_INT_SIGNED, 0, 32, 4),	/* [1] */
		BTF_TYPE_INT_ENC(0, 0, 0, 32, 4),		/* [2] */
		/* typedef void (*func_ptr)(int, unsigned int) */
		BTF_TYPEDEF_ENC(NAME_TBD, 5),			/* [3] */
		/* const func_ptr */
		BTF_CONST_ENC(3),				/* [4] */
		BTF_PTR_ENC(6),					/* [5] */
		BTF_FUNC_PROTO_ENC(0, 2),			/* [6] */
			BTF_FUNC_PROTO_ARG_ENC(0, 1),
			BTF_FUNC_PROTO_ARG_ENC(0, 2),
		BTF_END_RAW,
	},
	.str_sec = "\0func_ptr",
	.str_sec_size = sizeof("\0func_ptr"),
	.map_type = BPF_MAP_TYPE_ARRAY,
	.map_name = "func_proto_type_check_btf",
	.key_size = sizeof(int),
	.value_size = sizeof(int),
	.key_type_id = 1,
	.value_type_id = 1,
	.max_entries = 4,
},

{
	.descr = "func proto (TYPEDEF=>FUNC_PROTO)",
	.raw_types = {
		BTF_TYPE_INT_ENC(0, BTF_INT_SIGNED, 0, 32, 4),	/* [1] */
		BTF_TYPE_INT_ENC(0, 0, 0, 32, 4),		/* [2] */
		BTF_TYPEDEF_ENC(NAME_TBD, 4),			/* [3] */
		BTF_FUNC_PROTO_ENC(0, 2),			/* [4] */
			BTF_FUNC_PROTO_ARG_ENC(0, 1),
			BTF_FUNC_PROTO_ARG_ENC(0, 2),
		BTF_END_RAW,
	},
	.str_sec = "\0func_typedef",
	.str_sec_size = sizeof("\0func_typedef"),
	.map_type = BPF_MAP_TYPE_ARRAY,
	.map_name = "func_proto_type_check_btf",
	.key_size = sizeof(int),
	.value_size = sizeof(int),
	.key_type_id = 1,
	.value_type_id = 1,
	.max_entries = 4,
},

{
	.descr = "func proto (btf_resolve(arg))",
	.raw_types = {
		BTF_TYPE_INT_ENC(0, BTF_INT_SIGNED, 0, 32, 4),	/* [1] */
		/* void (*)(const void *) */
		BTF_FUNC_PROTO_ENC(0, 1),			/* [2] */
			BTF_FUNC_PROTO_ARG_ENC(0, 3),
		BTF_CONST_ENC(4),				/* [3] */
		BTF_PTR_ENC(0),					/* [4] */
		BTF_END_RAW,
	},
	.str_sec = "",
	.str_sec_size = sizeof(""),
	.map_type = BPF_MAP_TYPE_ARRAY,
	.map_name = "func_proto_type_check_btf",
	.key_size = sizeof(int),
	.value_size = sizeof(int),
	.key_type_id = 1,
	.value_type_id = 1,
	.max_entries = 4,
},

{
	.descr = "func proto (Not all arg has name)",
	.raw_types = {
		BTF_TYPE_INT_ENC(0, BTF_INT_SIGNED, 0, 32, 4),	/* [1] */
		BTF_TYPE_INT_ENC(0, 0, 0, 32, 4),		/* [2] */
		/* void (*)(int, unsigned int b) */
		BTF_FUNC_PROTO_ENC(0, 2),			/* [3] */
			BTF_FUNC_PROTO_ARG_ENC(0, 1),
			BTF_FUNC_PROTO_ARG_ENC(NAME_TBD, 2),
		BTF_END_RAW,
	},
	.str_sec = "\0b",
	.str_sec_size = sizeof("\0b"),
	.map_type = BPF_MAP_TYPE_ARRAY,
	.map_name = "func_proto_type_check_btf",
	.key_size = sizeof(int),
	.value_size = sizeof(int),
	.key_type_id = 1,
	.value_type_id = 1,
	.max_entries = 4,
},

{
	.descr = "func proto (Bad arg name_off)",
	.raw_types = {
		BTF_TYPE_INT_ENC(0, BTF_INT_SIGNED, 0, 32, 4),	/* [1] */
		BTF_TYPE_INT_ENC(0, 0, 0, 32, 4),		/* [2] */
		/* void (*)(int a, unsigned int <bad_name_off>) */
		BTF_FUNC_PROTO_ENC(0, 2),			/* [3] */
			BTF_FUNC_PROTO_ARG_ENC(NAME_TBD, 1),
			BTF_FUNC_PROTO_ARG_ENC(0x0fffffff, 2),
		BTF_END_RAW,
	},
	.str_sec = "\0a",
	.str_sec_size = sizeof("\0a"),
	.map_type = BPF_MAP_TYPE_ARRAY,
	.map_name = "func_proto_type_check_btf",
	.key_size = sizeof(int),
	.value_size = sizeof(int),
	.key_type_id = 1,
	.value_type_id = 1,
	.max_entries = 4,
	.btf_load_err = true,
	.err_str = "Invalid arg#2",
},

{
	.descr = "func proto (Bad arg name)",
	.raw_types = {
		BTF_TYPE_INT_ENC(0, BTF_INT_SIGNED, 0, 32, 4),	/* [1] */
		BTF_TYPE_INT_ENC(0, 0, 0, 32, 4),		/* [2] */
		/* void (*)(int a, unsigned int !!!) */
		BTF_FUNC_PROTO_ENC(0, 2),			/* [3] */
			BTF_FUNC_PROTO_ARG_ENC(NAME_TBD, 1),
			BTF_FUNC_PROTO_ARG_ENC(NAME_TBD, 2),
		BTF_END_RAW,
	},
	.str_sec = "\0a\0!!!",
	.str_sec_size = sizeof("\0a\0!!!"),
	.map_type = BPF_MAP_TYPE_ARRAY,
	.map_name = "func_proto_type_check_btf",
	.key_size = sizeof(int),
	.value_size = sizeof(int),
	.key_type_id = 1,
	.value_type_id = 1,
	.max_entries = 4,
	.btf_load_err = true,
	.err_str = "Invalid arg#2",
},

{
	.descr = "func proto (Invalid return type)",
	.raw_types = {
		BTF_TYPE_INT_ENC(0, BTF_INT_SIGNED, 0, 32, 4),	/* [1] */
		BTF_TYPE_INT_ENC(0, 0, 0, 32, 4),		/* [2] */
		/* <bad_ret_type> (*)(int, unsigned int) */
		BTF_FUNC_PROTO_ENC(100, 2),			/* [3] */
			BTF_FUNC_PROTO_ARG_ENC(0, 1),
			BTF_FUNC_PROTO_ARG_ENC(0, 2),
		BTF_END_RAW,
	},
	.str_sec = "",
	.str_sec_size = sizeof(""),
	.map_type = BPF_MAP_TYPE_ARRAY,
	.map_name = "func_proto_type_check_btf",
	.key_size = sizeof(int),
	.value_size = sizeof(int),
	.key_type_id = 1,
	.value_type_id = 1,
	.max_entries = 4,
	.btf_load_err = true,
	.err_str = "Invalid return type",
},

{
	.descr = "func proto (with func name)",
	.raw_types = {
		BTF_TYPE_INT_ENC(0, BTF_INT_SIGNED, 0, 32, 4),	/* [1] */
		BTF_TYPE_INT_ENC(0, 0, 0, 32, 4),		/* [2] */
		/* void func_proto(int, unsigned int) */
		BTF_TYPE_ENC(NAME_TBD, BTF_INFO_ENC(BTF_KIND_FUNC_PROTO, 0, 2), 0),	/* [3] */
			BTF_FUNC_PROTO_ARG_ENC(0, 1),
			BTF_FUNC_PROTO_ARG_ENC(0, 2),
		BTF_END_RAW,
	},
	.str_sec = "\0func_proto",
	.str_sec_size = sizeof("\0func_proto"),
	.map_type = BPF_MAP_TYPE_ARRAY,
	.map_name = "func_proto_type_check_btf",
	.key_size = sizeof(int),
	.value_size = sizeof(int),
	.key_type_id = 1,
	.value_type_id = 1,
	.max_entries = 4,
	.btf_load_err = true,
	.err_str = "Invalid name",
},

{
	.descr = "func proto (const void arg)",
	.raw_types = {
		BTF_TYPE_INT_ENC(0, BTF_INT_SIGNED, 0, 32, 4),	/* [1] */
		BTF_TYPE_INT_ENC(0, 0, 0, 32, 4),		/* [2] */
		/* void (*)(const void) */
		BTF_FUNC_PROTO_ENC(0, 1),			/* [3] */
			BTF_FUNC_PROTO_ARG_ENC(0, 4),
		BTF_CONST_ENC(0),				/* [4] */
		BTF_END_RAW,
	},
	.str_sec = "",
	.str_sec_size = sizeof(""),
	.map_type = BPF_MAP_TYPE_ARRAY,
	.map_name = "func_proto_type_check_btf",
	.key_size = sizeof(int),
	.value_size = sizeof(int),
	.key_type_id = 1,
	.value_type_id = 1,
	.max_entries = 4,
	.btf_load_err = true,
	.err_str = "Invalid arg#1",
},

{
	.descr = "func (void func(int a, unsigned int b))",
	.raw_types = {
		BTF_TYPE_INT_ENC(0, BTF_INT_SIGNED, 0, 32, 4),	/* [1] */
		BTF_TYPE_INT_ENC(0, 0, 0, 32, 4),		/* [2] */
		/* void (*)(int a, unsigned int b) */
		BTF_FUNC_PROTO_ENC(0, 2),			/* [3] */
			BTF_FUNC_PROTO_ARG_ENC(NAME_TBD, 1),
			BTF_FUNC_PROTO_ARG_ENC(NAME_TBD, 2),
		/* void func(int a, unsigned int b) */
		BTF_FUNC_ENC(NAME_TBD, 3),			/* [4] */
		BTF_END_RAW,
	},
	.str_sec = "\0a\0b\0func",
	.str_sec_size = sizeof("\0a\0b\0func"),
	.map_type = BPF_MAP_TYPE_ARRAY,
	.map_name = "func_type_check_btf",
	.key_size = sizeof(int),
	.value_size = sizeof(int),
	.key_type_id = 1,
	.value_type_id = 1,
	.max_entries = 4,
},

{
	.descr = "func (No func name)",
	.raw_types = {
		BTF_TYPE_INT_ENC(0, BTF_INT_SIGNED, 0, 32, 4),	/* [1] */
		BTF_TYPE_INT_ENC(0, 0, 0, 32, 4),		/* [2] */
		/* void (*)(int a, unsigned int b) */
		BTF_FUNC_PROTO_ENC(0, 2),			/* [3] */
			BTF_FUNC_PROTO_ARG_ENC(NAME_TBD, 1),
			BTF_FUNC_PROTO_ARG_ENC(NAME_TBD, 2),
		/* void <no_name>(int a, unsigned int b) */
		BTF_FUNC_ENC(0, 3),				/* [4] */
		BTF_END_RAW,
	},
	.str_sec = "\0a\0b",
	.str_sec_size = sizeof("\0a\0b"),
	.map_type = BPF_MAP_TYPE_ARRAY,
	.map_name = "func_type_check_btf",
	.key_size = sizeof(int),
	.value_size = sizeof(int),
	.key_type_id = 1,
	.value_type_id = 1,
	.max_entries = 4,
	.btf_load_err = true,
	.err_str = "Invalid name",
},

{
	.descr = "func (Invalid func name)",
	.raw_types = {
		BTF_TYPE_INT_ENC(0, BTF_INT_SIGNED, 0, 32, 4),	/* [1] */
		BTF_TYPE_INT_ENC(0, 0, 0, 32, 4),		/* [2] */
		/* void (*)(int a, unsigned int b) */
		BTF_FUNC_PROTO_ENC(0, 2),			/* [3] */
			BTF_FUNC_PROTO_ARG_ENC(NAME_TBD, 1),
			BTF_FUNC_PROTO_ARG_ENC(NAME_TBD, 2),
		/* void !!!(int a, unsigned int b) */
		BTF_FUNC_ENC(NAME_TBD, 3),			/* [4] */
		BTF_END_RAW,
	},
	.str_sec = "\0a\0b\0!!!",
	.str_sec_size = sizeof("\0a\0b\0!!!"),
	.map_type = BPF_MAP_TYPE_ARRAY,
	.map_name = "func_type_check_btf",
	.key_size = sizeof(int),
	.value_size = sizeof(int),
	.key_type_id = 1,
	.value_type_id = 1,
	.max_entries = 4,
	.btf_load_err = true,
	.err_str = "Invalid name",
},

{
	.descr = "func (Some arg has no name)",
	.raw_types = {
		BTF_TYPE_INT_ENC(0, BTF_INT_SIGNED, 0, 32, 4),	/* [1] */
		BTF_TYPE_INT_ENC(0, 0, 0, 32, 4),		/* [2] */
		/* void (*)(int a, unsigned int) */
		BTF_FUNC_PROTO_ENC(0, 2),			/* [3] */
			BTF_FUNC_PROTO_ARG_ENC(NAME_TBD, 1),
			BTF_FUNC_PROTO_ARG_ENC(0, 2),
		/* void func(int a, unsigned int) */
		BTF_FUNC_ENC(NAME_TBD, 3),			/* [4] */
		BTF_END_RAW,
	},
	.str_sec = "\0a\0func",
	.str_sec_size = sizeof("\0a\0func"),
	.map_type = BPF_MAP_TYPE_ARRAY,
	.map_name = "func_type_check_btf",
	.key_size = sizeof(int),
	.value_size = sizeof(int),
	.key_type_id = 1,
	.value_type_id = 1,
	.max_entries = 4,
	.btf_load_err = true,
	.err_str = "Invalid arg#2",
},

{
	.descr = "func (Non zero vlen)",
	.raw_types = {
		BTF_TYPE_INT_ENC(0, BTF_INT_SIGNED, 0, 32, 4),	/* [1] */
		BTF_TYPE_INT_ENC(0, 0, 0, 32, 4),		/* [2] */
		/* void (*)(int a, unsigned int b) */
		BTF_FUNC_PROTO_ENC(0, 2),			/* [3] */
			BTF_FUNC_PROTO_ARG_ENC(NAME_TBD, 1),
			BTF_FUNC_PROTO_ARG_ENC(NAME_TBD, 2),
		/* void func(int a, unsigned int b) */
		BTF_TYPE_ENC(NAME_TBD, BTF_INFO_ENC(BTF_KIND_FUNC, 0, 2), 3), 	/* [4] */
		BTF_END_RAW,
	},
	.str_sec = "\0a\0b\0func",
	.str_sec_size = sizeof("\0a\0b\0func"),
	.map_type = BPF_MAP_TYPE_ARRAY,
	.map_name = "func_type_check_btf",
	.key_size = sizeof(int),
	.value_size = sizeof(int),
	.key_type_id = 1,
	.value_type_id = 1,
	.max_entries = 4,
	.btf_load_err = true,
	.err_str = "vlen != 0",
},

{
	.descr = "func (Not referring to FUNC_PROTO)",
	.raw_types = {
		BTF_TYPE_INT_ENC(0, BTF_INT_SIGNED, 0, 32, 4),	/* [1] */
		BTF_FUNC_ENC(NAME_TBD, 1),			/* [2] */
		BTF_END_RAW,
	},
	.str_sec = "\0func",
	.str_sec_size = sizeof("\0func"),
	.map_type = BPF_MAP_TYPE_ARRAY,
	.map_name = "func_type_check_btf",
	.key_size = sizeof(int),
	.value_size = sizeof(int),
	.key_type_id = 1,
	.value_type_id = 1,
	.max_entries = 4,
	.btf_load_err = true,
	.err_str = "Invalid type_id",
},

{
	.descr = "invalid int kind_flag",
	.raw_types = {
		BTF_TYPE_INT_ENC(0, BTF_INT_SIGNED, 0, 32, 4),		/* [1] */
		BTF_TYPE_ENC(0, BTF_INFO_ENC(BTF_KIND_INT, 1, 0), 4),	/* [2] */
		BTF_INT_ENC(0, 0, 32),
		BTF_END_RAW,
	},
	BTF_STR_SEC(""),
	.map_type = BPF_MAP_TYPE_ARRAY,
	.map_name = "int_type_check_btf",
	.key_size = sizeof(int),
	.value_size = sizeof(int),
	.key_type_id = 1,
	.value_type_id = 1,
	.max_entries = 4,
	.btf_load_err = true,
	.err_str = "Invalid btf_info kind_flag",
},

{
	.descr = "invalid ptr kind_flag",
	.raw_types = {
		BTF_TYPE_INT_ENC(0, BTF_INT_SIGNED, 0, 32, 4),		/* [1] */
		BTF_TYPE_ENC(0, BTF_INFO_ENC(BTF_KIND_PTR, 1, 0), 1),	/* [2] */
		BTF_END_RAW,
	},
	BTF_STR_SEC(""),
	.map_type = BPF_MAP_TYPE_ARRAY,
	.map_name = "ptr_type_check_btf",
	.key_size = sizeof(int),
	.value_size = sizeof(int),
	.key_type_id = 1,
	.value_type_id = 1,
	.max_entries = 4,
	.btf_load_err = true,
	.err_str = "Invalid btf_info kind_flag",
},

{
	.descr = "invalid array kind_flag",
	.raw_types = {
		BTF_TYPE_INT_ENC(0, BTF_INT_SIGNED, 0, 32, 4),		/* [1] */
		BTF_TYPE_ENC(0, BTF_INFO_ENC(BTF_KIND_ARRAY, 1, 0), 0),	/* [2] */
		BTF_ARRAY_ENC(1, 1, 1),
		BTF_END_RAW,
	},
	BTF_STR_SEC(""),
	.map_type = BPF_MAP_TYPE_ARRAY,
	.map_name = "array_type_check_btf",
	.key_size = sizeof(int),
	.value_size = sizeof(int),
	.key_type_id = 1,
	.value_type_id = 1,
	.max_entries = 4,
	.btf_load_err = true,
	.err_str = "Invalid btf_info kind_flag",
},

{
	.descr = "invalid enum kind_flag",
	.raw_types = {
		BTF_TYPE_INT_ENC(0, BTF_INT_SIGNED, 0, 32, 4),		/* [1] */
		BTF_TYPE_ENC(0, BTF_INFO_ENC(BTF_KIND_ENUM, 1, 1), 4),	/* [2] */
		BTF_ENUM_ENC(NAME_TBD, 0),
		BTF_END_RAW,
	},
	BTF_STR_SEC("\0A"),
	.map_type = BPF_MAP_TYPE_ARRAY,
	.map_name = "enum_type_check_btf",
	.key_size = sizeof(int),
	.value_size = sizeof(int),
	.key_type_id = 1,
	.value_type_id = 1,
	.max_entries = 4,
	.btf_load_err = true,
	.err_str = "Invalid btf_info kind_flag",
},

{
	.descr = "valid fwd kind_flag",
	.raw_types = {
		BTF_TYPE_INT_ENC(0, BTF_INT_SIGNED, 0, 32, 4),		/* [1] */
		BTF_TYPE_ENC(NAME_TBD,
			     BTF_INFO_ENC(BTF_KIND_FWD, 1, 0), 0),	/* [2] */
		BTF_END_RAW,
	},
	BTF_STR_SEC("\0A"),
	.map_type = BPF_MAP_TYPE_ARRAY,
	.map_name = "fwd_type_check_btf",
	.key_size = sizeof(int),
	.value_size = sizeof(int),
	.key_type_id = 1,
	.value_type_id = 1,
	.max_entries = 4,
},

{
	.descr = "invalid typedef kind_flag",
	.raw_types = {
		BTF_TYPE_INT_ENC(0, BTF_INT_SIGNED, 0, 32, 4),		/* [1] */
		BTF_TYPE_ENC(NAME_TBD,
			     BTF_INFO_ENC(BTF_KIND_TYPEDEF, 1, 0), 1),	/* [2] */
		BTF_END_RAW,
	},
	BTF_STR_SEC("\0A"),
	.map_type = BPF_MAP_TYPE_ARRAY,
	.map_name = "typedef_type_check_btf",
	.key_size = sizeof(int),
	.value_size = sizeof(int),
	.key_type_id = 1,
	.value_type_id = 1,
	.max_entries = 4,
	.btf_load_err = true,
	.err_str = "Invalid btf_info kind_flag",
},

{
	.descr = "invalid volatile kind_flag",
	.raw_types = {
		BTF_TYPE_INT_ENC(0, BTF_INT_SIGNED, 0, 32, 4),			/* [1] */
		BTF_TYPE_ENC(0, BTF_INFO_ENC(BTF_KIND_VOLATILE, 1, 0), 1),	/* [2] */
		BTF_END_RAW,
	},
	BTF_STR_SEC(""),
	.map_type = BPF_MAP_TYPE_ARRAY,
	.map_name = "volatile_type_check_btf",
	.key_size = sizeof(int),
	.value_size = sizeof(int),
	.key_type_id = 1,
	.value_type_id = 1,
	.max_entries = 4,
	.btf_load_err = true,
	.err_str = "Invalid btf_info kind_flag",
},

{
	.descr = "invalid const kind_flag",
	.raw_types = {
		BTF_TYPE_INT_ENC(0, BTF_INT_SIGNED, 0, 32, 4),		/* [1] */
		BTF_TYPE_ENC(0, BTF_INFO_ENC(BTF_KIND_CONST, 1, 0), 1),	/* [2] */
		BTF_END_RAW,
	},
	BTF_STR_SEC(""),
	.map_type = BPF_MAP_TYPE_ARRAY,
	.map_name = "const_type_check_btf",
	.key_size = sizeof(int),
	.value_size = sizeof(int),
	.key_type_id = 1,
	.value_type_id = 1,
	.max_entries = 4,
	.btf_load_err = true,
	.err_str = "Invalid btf_info kind_flag",
},

{
	.descr = "invalid restrict kind_flag",
	.raw_types = {
		BTF_TYPE_INT_ENC(0, BTF_INT_SIGNED, 0, 32, 4),			/* [1] */
		BTF_TYPE_ENC(0, BTF_INFO_ENC(BTF_KIND_RESTRICT, 1, 0), 1),	/* [2] */
		BTF_END_RAW,
	},
	BTF_STR_SEC(""),
	.map_type = BPF_MAP_TYPE_ARRAY,
	.map_name = "restrict_type_check_btf",
	.key_size = sizeof(int),
	.value_size = sizeof(int),
	.key_type_id = 1,
	.value_type_id = 1,
	.max_entries = 4,
	.btf_load_err = true,
	.err_str = "Invalid btf_info kind_flag",
},

{
	.descr = "invalid func kind_flag",
	.raw_types = {
		BTF_TYPE_INT_ENC(0, BTF_INT_SIGNED, 0, 32, 4),			/* [1] */
		BTF_TYPE_ENC(0, BTF_INFO_ENC(BTF_KIND_FUNC_PROTO, 0, 0), 0),	/* [2] */
		BTF_TYPE_ENC(NAME_TBD, BTF_INFO_ENC(BTF_KIND_FUNC, 1, 0), 2),	/* [3] */
		BTF_END_RAW,
	},
	BTF_STR_SEC("\0A"),
	.map_type = BPF_MAP_TYPE_ARRAY,
	.map_name = "func_type_check_btf",
	.key_size = sizeof(int),
	.value_size = sizeof(int),
	.key_type_id = 1,
	.value_type_id = 1,
	.max_entries = 4,
	.btf_load_err = true,
	.err_str = "Invalid btf_info kind_flag",
},

{
	.descr = "invalid func_proto kind_flag",
	.raw_types = {
		BTF_TYPE_INT_ENC(0, BTF_INT_SIGNED, 0, 32, 4),			/* [1] */
		BTF_TYPE_ENC(0, BTF_INFO_ENC(BTF_KIND_FUNC_PROTO, 1, 0), 0),	/* [2] */
		BTF_END_RAW,
	},
	BTF_STR_SEC(""),
	.map_type = BPF_MAP_TYPE_ARRAY,
	.map_name = "func_proto_type_check_btf",
	.key_size = sizeof(int),
	.value_size = sizeof(int),
	.key_type_id = 1,
	.value_type_id = 1,
	.max_entries = 4,
	.btf_load_err = true,
	.err_str = "Invalid btf_info kind_flag",
},

{
	.descr = "valid struct, kind_flag, bitfield_size = 0",
	.raw_types = {
		BTF_TYPE_INT_ENC(0, BTF_INT_SIGNED, 0, 32, 4),			/* [1] */
		BTF_TYPE_ENC(0, BTF_INFO_ENC(BTF_KIND_STRUCT, 1, 2), 8),	/* [2] */
		BTF_MEMBER_ENC(NAME_TBD, 1, BTF_MEMBER_OFFSET(0, 0)),
		BTF_MEMBER_ENC(NAME_TBD, 1, BTF_MEMBER_OFFSET(0, 32)),
		BTF_END_RAW,
	},
	BTF_STR_SEC("\0A\0B"),
	.map_type = BPF_MAP_TYPE_ARRAY,
	.map_name = "struct_type_check_btf",
	.key_size = sizeof(int),
	.value_size = sizeof(int),
	.key_type_id = 1,
	.value_type_id = 1,
	.max_entries = 4,
},

{
	.descr = "valid struct, kind_flag, int member, bitfield_size != 0",
	.raw_types = {
		BTF_TYPE_INT_ENC(0, BTF_INT_SIGNED, 0, 32, 4),			/* [1] */
		BTF_TYPE_ENC(0, BTF_INFO_ENC(BTF_KIND_STRUCT, 1, 2), 4),	/* [2] */
		BTF_MEMBER_ENC(NAME_TBD, 1, BTF_MEMBER_OFFSET(4, 0)),
		BTF_MEMBER_ENC(NAME_TBD, 1, BTF_MEMBER_OFFSET(4, 4)),
		BTF_END_RAW,
	},
	BTF_STR_SEC("\0A\0B"),
	.map_type = BPF_MAP_TYPE_ARRAY,
	.map_name = "struct_type_check_btf",
	.key_size = sizeof(int),
	.value_size = sizeof(int),
	.key_type_id = 1,
	.value_type_id = 1,
	.max_entries = 4,
},

{
	.descr = "valid union, kind_flag, int member, bitfield_size != 0",
	.raw_types = {
		BTF_TYPE_INT_ENC(0, BTF_INT_SIGNED, 0, 32, 4),		/* [1] */
		BTF_TYPE_ENC(0, BTF_INFO_ENC(BTF_KIND_UNION, 1, 2), 4),	/* [2] */
		BTF_MEMBER_ENC(NAME_TBD, 1, BTF_MEMBER_OFFSET(4, 0)),
		BTF_MEMBER_ENC(NAME_TBD, 1, BTF_MEMBER_OFFSET(4, 0)),
		BTF_END_RAW,
	},
	BTF_STR_SEC("\0A\0B"),
	.map_type = BPF_MAP_TYPE_ARRAY,
	.map_name = "union_type_check_btf",
	.key_size = sizeof(int),
	.value_size = sizeof(int),
	.key_type_id = 1,
	.value_type_id = 1,
	.max_entries = 4,
},

{
	.descr = "valid struct, kind_flag, enum member, bitfield_size != 0",
	.raw_types = {
		BTF_TYPE_INT_ENC(0, BTF_INT_SIGNED, 0, 32, 4),		/* [1] */
		BTF_TYPE_ENC(0, BTF_INFO_ENC(BTF_KIND_ENUM, 0, 1), 4),	/* [2] */
		BTF_ENUM_ENC(NAME_TBD, 0),
		BTF_TYPE_ENC(0, BTF_INFO_ENC(BTF_KIND_STRUCT, 1, 2), 4),/* [3] */
		BTF_MEMBER_ENC(NAME_TBD, 2, BTF_MEMBER_OFFSET(4, 0)),
		BTF_MEMBER_ENC(NAME_TBD, 2, BTF_MEMBER_OFFSET(4, 4)),
		BTF_END_RAW,
	},
	BTF_STR_SEC("\0A\0B\0C"),
	.map_type = BPF_MAP_TYPE_ARRAY,
	.map_name = "struct_type_check_btf",
	.key_size = sizeof(int),
	.value_size = sizeof(int),
	.key_type_id = 1,
	.value_type_id = 1,
	.max_entries = 4,
},

{
	.descr = "valid union, kind_flag, enum member, bitfield_size != 0",
	.raw_types = {
		BTF_TYPE_INT_ENC(0, BTF_INT_SIGNED, 0, 32, 4),		/* [1] */
		BTF_TYPE_ENC(0, BTF_INFO_ENC(BTF_KIND_ENUM, 0, 1), 4),	/* [2] */
		BTF_ENUM_ENC(NAME_TBD, 0),
		BTF_TYPE_ENC(0, BTF_INFO_ENC(BTF_KIND_UNION, 1, 2), 4),	/* [3] */
		BTF_MEMBER_ENC(NAME_TBD, 2, BTF_MEMBER_OFFSET(4, 0)),
		BTF_MEMBER_ENC(NAME_TBD, 2, BTF_MEMBER_OFFSET(4, 0)),
		BTF_END_RAW,
	},
	BTF_STR_SEC("\0A\0B\0C"),
	.map_type = BPF_MAP_TYPE_ARRAY,
	.map_name = "union_type_check_btf",
	.key_size = sizeof(int),
	.value_size = sizeof(int),
	.key_type_id = 1,
	.value_type_id = 1,
	.max_entries = 4,
},

{
	.descr = "valid struct, kind_flag, typedef member, bitfield_size != 0",
	.raw_types = {
		BTF_TYPE_INT_ENC(0, BTF_INT_SIGNED, 0, 32, 4),		/* [1] */
		BTF_TYPE_ENC(0, BTF_INFO_ENC(BTF_KIND_ENUM, 0, 1), 4),	/* [2] */
		BTF_ENUM_ENC(NAME_TBD, 0),
		BTF_TYPE_ENC(0, BTF_INFO_ENC(BTF_KIND_STRUCT, 1, 2), 4),/* [3] */
		BTF_MEMBER_ENC(NAME_TBD, 4, BTF_MEMBER_OFFSET(4, 0)),
		BTF_MEMBER_ENC(NAME_TBD, 5, BTF_MEMBER_OFFSET(4, 4)),
		BTF_TYPEDEF_ENC(NAME_TBD, 1),				/* [4] */
		BTF_TYPEDEF_ENC(NAME_TBD, 2),				/* [5] */
		BTF_END_RAW,
	},
	BTF_STR_SEC("\0A\0B\0C\0D\0E"),
	.map_type = BPF_MAP_TYPE_ARRAY,
	.map_name = "struct_type_check_btf",
	.key_size = sizeof(int),
	.value_size = sizeof(int),
	.key_type_id = 1,
	.value_type_id = 1,
	.max_entries = 4,
},

{
	.descr = "valid union, kind_flag, typedef member, bitfield_size != 0",
	.raw_types = {
		BTF_TYPE_INT_ENC(0, BTF_INT_SIGNED, 0, 32, 4),		/* [1] */
		BTF_TYPE_ENC(0, BTF_INFO_ENC(BTF_KIND_ENUM, 0, 1), 4),	/* [2] */
		BTF_ENUM_ENC(NAME_TBD, 0),
		BTF_TYPE_ENC(0, BTF_INFO_ENC(BTF_KIND_UNION, 1, 2), 4),	/* [3] */
		BTF_MEMBER_ENC(NAME_TBD, 4, BTF_MEMBER_OFFSET(4, 0)),
		BTF_MEMBER_ENC(NAME_TBD, 5, BTF_MEMBER_OFFSET(4, 0)),
		BTF_TYPEDEF_ENC(NAME_TBD, 1),				/* [4] */
		BTF_TYPEDEF_ENC(NAME_TBD, 2),				/* [5] */
		BTF_END_RAW,
	},
	BTF_STR_SEC("\0A\0B\0C\0D\0E"),
	.map_type = BPF_MAP_TYPE_ARRAY,
	.map_name = "union_type_check_btf",
	.key_size = sizeof(int),
	.value_size = sizeof(int),
	.key_type_id = 1,
	.value_type_id = 1,
	.max_entries = 4,
},

{
	.descr = "invalid struct, kind_flag, bitfield_size greater than struct size",
	.raw_types = {
		BTF_TYPE_INT_ENC(0, BTF_INT_SIGNED, 0, 32, 4),			/* [1] */
		BTF_TYPE_ENC(0, BTF_INFO_ENC(BTF_KIND_STRUCT, 1, 2), 4),	/* [2] */
		BTF_MEMBER_ENC(NAME_TBD, 1, BTF_MEMBER_OFFSET(20, 0)),
		BTF_MEMBER_ENC(NAME_TBD, 1, BTF_MEMBER_OFFSET(20, 20)),
		BTF_END_RAW,
	},
	BTF_STR_SEC("\0A\0B"),
	.map_type = BPF_MAP_TYPE_ARRAY,
	.map_name = "struct_type_check_btf",
	.key_size = sizeof(int),
	.value_size = sizeof(int),
	.key_type_id = 1,
	.value_type_id = 1,
	.max_entries = 4,
	.btf_load_err = true,
	.err_str = "Member exceeds struct_size",
},

{
	.descr = "invalid struct, kind_flag, bitfield base_type int not regular",
	.raw_types = {
		BTF_TYPE_INT_ENC(0, BTF_INT_SIGNED, 0, 32, 4),			/* [1] */
		BTF_TYPE_INT_ENC(0, BTF_INT_SIGNED, 0, 20, 4),			/* [2] */
		BTF_TYPE_ENC(0, BTF_INFO_ENC(BTF_KIND_STRUCT, 1, 2), 4),	/* [3] */
		BTF_MEMBER_ENC(NAME_TBD, 2, BTF_MEMBER_OFFSET(20, 0)),
		BTF_MEMBER_ENC(NAME_TBD, 2, BTF_MEMBER_OFFSET(20, 20)),
		BTF_END_RAW,
	},
	BTF_STR_SEC("\0A\0B"),
	.map_type = BPF_MAP_TYPE_ARRAY,
	.map_name = "struct_type_check_btf",
	.key_size = sizeof(int),
	.value_size = sizeof(int),
	.key_type_id = 1,
	.value_type_id = 1,
	.max_entries = 4,
	.btf_load_err = true,
	.err_str = "Invalid member base type",
},

{
	.descr = "invalid struct, kind_flag, base_type int not regular",
	.raw_types = {
		BTF_TYPE_INT_ENC(0, BTF_INT_SIGNED, 0, 32, 4),			/* [1] */
		BTF_TYPE_INT_ENC(0, BTF_INT_SIGNED, 0, 12, 4),			/* [2] */
		BTF_TYPE_ENC(0, BTF_INFO_ENC(BTF_KIND_STRUCT, 1, 2), 4),	/* [3] */
		BTF_MEMBER_ENC(NAME_TBD, 2, BTF_MEMBER_OFFSET(8, 0)),
		BTF_MEMBER_ENC(NAME_TBD, 2, BTF_MEMBER_OFFSET(8, 8)),
		BTF_END_RAW,
	},
	BTF_STR_SEC("\0A\0B"),
	.map_type = BPF_MAP_TYPE_ARRAY,
	.map_name = "struct_type_check_btf",
	.key_size = sizeof(int),
	.value_size = sizeof(int),
	.key_type_id = 1,
	.value_type_id = 1,
	.max_entries = 4,
	.btf_load_err = true,
	.err_str = "Invalid member base type",
},

{
	.descr = "invalid union, kind_flag, bitfield_size greater than struct size",
	.raw_types = {
		BTF_TYPE_INT_ENC(0, BTF_INT_SIGNED, 0, 32, 4),		/* [1] */
		BTF_TYPE_ENC(0, BTF_INFO_ENC(BTF_KIND_UNION, 1, 2), 2),	/* [2] */
		BTF_MEMBER_ENC(NAME_TBD, 1, BTF_MEMBER_OFFSET(8, 0)),
		BTF_MEMBER_ENC(NAME_TBD, 1, BTF_MEMBER_OFFSET(20, 0)),
		BTF_END_RAW,
	},
	BTF_STR_SEC("\0A\0B"),
	.map_type = BPF_MAP_TYPE_ARRAY,
	.map_name = "union_type_check_btf",
	.key_size = sizeof(int),
	.value_size = sizeof(int),
	.key_type_id = 1,
	.value_type_id = 1,
	.max_entries = 4,
	.btf_load_err = true,
	.err_str = "Member exceeds struct_size",
},

{
	.descr = "invalid struct, kind_flag, int member, bitfield_size = 0, wrong byte alignment",
	.raw_types = {
		BTF_TYPE_INT_ENC(0, BTF_INT_SIGNED, 0, 32, 4),			/* [1] */
		BTF_TYPE_INT_ENC(0, BTF_INT_SIGNED, 0, 32, 4),			/* [2] */
		BTF_TYPE_ENC(0, BTF_INFO_ENC(BTF_KIND_STRUCT, 1, 2), 12),	/* [3] */
		BTF_MEMBER_ENC(NAME_TBD, 2, BTF_MEMBER_OFFSET(0, 0)),
		BTF_MEMBER_ENC(NAME_TBD, 2, BTF_MEMBER_OFFSET(0, 36)),
		BTF_END_RAW,
	},
	BTF_STR_SEC("\0A\0B"),
	.map_type = BPF_MAP_TYPE_ARRAY,
	.map_name = "struct_type_check_btf",
	.key_size = sizeof(int),
	.value_size = sizeof(int),
	.key_type_id = 1,
	.value_type_id = 1,
	.max_entries = 4,
	.btf_load_err = true,
	.err_str = "Invalid member offset",
},

{
	.descr = "invalid struct, kind_flag, enum member, bitfield_size = 0, wrong byte alignment",
	.raw_types = {
		BTF_TYPE_INT_ENC(0, BTF_INT_SIGNED, 0, 32, 4),			/* [1] */
		BTF_TYPE_INT_ENC(0, BTF_INT_SIGNED, 0, 32, 4),			/* [2] */
		BTF_TYPE_ENC(0, BTF_INFO_ENC(BTF_KIND_ENUM, 0, 1), 4),	/* [2] */
		BTF_ENUM_ENC(NAME_TBD, 0),
		BTF_TYPE_ENC(0, BTF_INFO_ENC(BTF_KIND_STRUCT, 1, 2), 12),	/* [3] */
		BTF_MEMBER_ENC(NAME_TBD, 2, BTF_MEMBER_OFFSET(0, 0)),
		BTF_MEMBER_ENC(NAME_TBD, 2, BTF_MEMBER_OFFSET(0, 36)),
		BTF_END_RAW,
	},
	BTF_STR_SEC("\0A\0B\0C"),
	.map_type = BPF_MAP_TYPE_ARRAY,
	.map_name = "struct_type_check_btf",
	.key_size = sizeof(int),
	.value_size = sizeof(int),
	.key_type_id = 1,
	.value_type_id = 1,
	.max_entries = 4,
	.btf_load_err = true,
	.err_str = "Invalid member offset",
},

{
	.descr = "128-bit int",
	.raw_types = {
		BTF_TYPE_INT_ENC(0, BTF_INT_SIGNED, 0, 32, 4),			/* [1] */
		BTF_TYPE_INT_ENC(0, BTF_INT_SIGNED, 0, 128, 16),		/* [2] */
		BTF_END_RAW,
	},
	BTF_STR_SEC("\0A"),
	.map_type = BPF_MAP_TYPE_ARRAY,
	.map_name = "int_type_check_btf",
	.key_size = sizeof(int),
	.value_size = sizeof(int),
	.key_type_id = 1,
	.value_type_id = 1,
	.max_entries = 4,
},

{
	.descr = "struct, 128-bit int member",
	.raw_types = {
		BTF_TYPE_INT_ENC(0, BTF_INT_SIGNED, 0, 32, 4),			/* [1] */
		BTF_TYPE_INT_ENC(0, BTF_INT_SIGNED, 0, 128, 16),		/* [2] */
		BTF_TYPE_ENC(0, BTF_INFO_ENC(BTF_KIND_STRUCT, 0, 1), 16),	/* [3] */
		BTF_MEMBER_ENC(NAME_TBD, 2, 0),
		BTF_END_RAW,
	},
	BTF_STR_SEC("\0A"),
	.map_type = BPF_MAP_TYPE_ARRAY,
	.map_name = "struct_type_check_btf",
	.key_size = sizeof(int),
	.value_size = sizeof(int),
	.key_type_id = 1,
	.value_type_id = 1,
	.max_entries = 4,
},

{
	.descr = "struct, 120-bit int member bitfield",
	.raw_types = {
		BTF_TYPE_INT_ENC(0, BTF_INT_SIGNED, 0, 32, 4),			/* [1] */
		BTF_TYPE_INT_ENC(0, BTF_INT_SIGNED, 0, 120, 16),		/* [2] */
		BTF_TYPE_ENC(0, BTF_INFO_ENC(BTF_KIND_STRUCT, 0, 1), 16),	/* [3] */
		BTF_MEMBER_ENC(NAME_TBD, 2, 0),
		BTF_END_RAW,
	},
	BTF_STR_SEC("\0A"),
	.map_type = BPF_MAP_TYPE_ARRAY,
	.map_name = "struct_type_check_btf",
	.key_size = sizeof(int),
	.value_size = sizeof(int),
	.key_type_id = 1,
	.value_type_id = 1,
	.max_entries = 4,
},

{
	.descr = "struct, kind_flag, 128-bit int member",
	.raw_types = {
		BTF_TYPE_INT_ENC(0, BTF_INT_SIGNED, 0, 32, 4),			/* [1] */
		BTF_TYPE_INT_ENC(0, BTF_INT_SIGNED, 0, 128, 16),		/* [2] */
		BTF_TYPE_ENC(0, BTF_INFO_ENC(BTF_KIND_STRUCT, 1, 1), 16),	/* [3] */
		BTF_MEMBER_ENC(NAME_TBD, 2, BTF_MEMBER_OFFSET(0, 0)),
		BTF_END_RAW,
	},
	BTF_STR_SEC("\0A"),
	.map_type = BPF_MAP_TYPE_ARRAY,
	.map_name = "struct_type_check_btf",
	.key_size = sizeof(int),
	.value_size = sizeof(int),
	.key_type_id = 1,
	.value_type_id = 1,
	.max_entries = 4,
},

{
	.descr = "struct, kind_flag, 120-bit int member bitfield",
	.raw_types = {
		BTF_TYPE_INT_ENC(0, BTF_INT_SIGNED, 0, 32, 4),			/* [1] */
		BTF_TYPE_INT_ENC(0, BTF_INT_SIGNED, 0, 128, 16),		/* [2] */
		BTF_TYPE_ENC(0, BTF_INFO_ENC(BTF_KIND_STRUCT, 1, 1), 16),	/* [3] */
		BTF_MEMBER_ENC(NAME_TBD, 2, BTF_MEMBER_OFFSET(120, 0)),
		BTF_END_RAW,
	},
	BTF_STR_SEC("\0A"),
	.map_type = BPF_MAP_TYPE_ARRAY,
	.map_name = "struct_type_check_btf",
	.key_size = sizeof(int),
	.value_size = sizeof(int),
	.key_type_id = 1,
	.value_type_id = 1,
	.max_entries = 4,
},
/*
 * typedef int arr_t[16];
 * struct s {
 *	arr_t *a;
 * };
 */
{
	.descr = "struct->ptr->typedef->array->int size resolution",
	.raw_types = {
		BTF_STRUCT_ENC(NAME_TBD, 1, 8),			/* [1] */
		BTF_MEMBER_ENC(NAME_TBD, 2, 0),
		BTF_PTR_ENC(3),					/* [2] */
		BTF_TYPEDEF_ENC(NAME_TBD, 4),			/* [3] */
		BTF_TYPE_ARRAY_ENC(5, 5, 16),			/* [4] */
		BTF_TYPE_INT_ENC(0, BTF_INT_SIGNED, 0, 32, 4),	/* [5] */
		BTF_END_RAW,
	},
	BTF_STR_SEC("\0s\0a\0arr_t"),
	.map_type = BPF_MAP_TYPE_ARRAY,
	.map_name = "ptr_mod_chain_size_resolve_map",
	.key_size = sizeof(int),
	.value_size = sizeof(int) * 16,
	.key_type_id = 5 /* int */,
	.value_type_id = 3 /* arr_t */,
	.max_entries = 4,
},
/*
 * typedef int arr_t[16][8][4];
 * struct s {
 *	arr_t *a;
 * };
 */
{
	.descr = "struct->ptr->typedef->multi-array->int size resolution",
	.raw_types = {
		BTF_STRUCT_ENC(NAME_TBD, 1, 8),			/* [1] */
		BTF_MEMBER_ENC(NAME_TBD, 2, 0),
		BTF_PTR_ENC(3),					/* [2] */
		BTF_TYPEDEF_ENC(NAME_TBD, 4),			/* [3] */
		BTF_TYPE_ARRAY_ENC(5, 7, 16),			/* [4] */
		BTF_TYPE_ARRAY_ENC(6, 7, 8),			/* [5] */
		BTF_TYPE_ARRAY_ENC(7, 7, 4),			/* [6] */
		BTF_TYPE_INT_ENC(0, BTF_INT_SIGNED, 0, 32, 4),	/* [7] */
		BTF_END_RAW,
	},
	BTF_STR_SEC("\0s\0a\0arr_t"),
	.map_type = BPF_MAP_TYPE_ARRAY,
	.map_name = "multi_arr_size_resolve_map",
	.key_size = sizeof(int),
	.value_size = sizeof(int) * 16 * 8 * 4,
	.key_type_id = 7 /* int */,
	.value_type_id = 3 /* arr_t */,
	.max_entries = 4,
},
/*
 * typedef int int_t;
 * typedef int_t arr3_t[4];
 * typedef arr3_t arr2_t[8];
 * typedef arr2_t arr1_t[16];
 * struct s {
 *	arr1_t *a;
 * };
 */
{
	.descr = "typedef/multi-arr mix size resolution",
	.raw_types = {
		BTF_STRUCT_ENC(NAME_TBD, 1, 8),			/* [1] */
		BTF_MEMBER_ENC(NAME_TBD, 2, 0),
		BTF_PTR_ENC(3),					/* [2] */
		BTF_TYPEDEF_ENC(NAME_TBD, 4),			/* [3] */
		BTF_TYPE_ARRAY_ENC(5, 10, 16),			/* [4] */
		BTF_TYPEDEF_ENC(NAME_TBD, 6),			/* [5] */
		BTF_TYPE_ARRAY_ENC(7, 10, 8),			/* [6] */
		BTF_TYPEDEF_ENC(NAME_TBD, 8),			/* [7] */
		BTF_TYPE_ARRAY_ENC(9, 10, 4),			/* [8] */
		BTF_TYPEDEF_ENC(NAME_TBD, 10),			/* [9] */
		BTF_TYPE_INT_ENC(0, BTF_INT_SIGNED, 0, 32, 4),	/* [10] */
		BTF_END_RAW,
	},
	BTF_STR_SEC("\0s\0a\0arr1_t\0arr2_t\0arr3_t\0int_t"),
	.map_type = BPF_MAP_TYPE_ARRAY,
	.map_name = "typedef_arra_mix_size_resolve_map",
	.key_size = sizeof(int),
	.value_size = sizeof(int) * 16 * 8 * 4,
	.key_type_id = 10 /* int */,
	.value_type_id = 3 /* arr_t */,
	.max_entries = 4,
},

}; /* struct btf_raw_test raw_tests[] */

static const char *get_next_str(const char *start, const char *end)
{
	return start < end - 1 ? start + 1 : NULL;
}

static int get_raw_sec_size(const __u32 *raw_types)
{
	int i;

	for (i = MAX_NR_RAW_U32 - 1;
	     i >= 0 && raw_types[i] != BTF_END_RAW;
	     i--)
		;

	return i < 0 ? i : i * sizeof(raw_types[0]);
}

static void *btf_raw_create(const struct btf_header *hdr,
			    const __u32 *raw_types,
			    const char *str,
			    unsigned int str_sec_size,
			    unsigned int *btf_size,
			    const char **ret_next_str)
{
	const char *next_str = str, *end_str = str + str_sec_size;
	const char **strs_idx = NULL, **tmp_strs_idx;
	int strs_cap = 0, strs_cnt = 0, next_str_idx = 0;
	unsigned int size_needed, offset;
	struct btf_header *ret_hdr;
	int i, type_sec_size, err = 0;
	uint32_t *ret_types;
	void *raw_btf = NULL;

	type_sec_size = get_raw_sec_size(raw_types);
	if (CHECK(type_sec_size < 0, "Cannot get nr_raw_types"))
		return NULL;

	size_needed = sizeof(*hdr) + type_sec_size + str_sec_size;
	raw_btf = malloc(size_needed);
	if (CHECK(!raw_btf, "Cannot allocate memory for raw_btf"))
		return NULL;

	/* Copy header */
	memcpy(raw_btf, hdr, sizeof(*hdr));
	offset = sizeof(*hdr);

	/* Index strings */
	while ((next_str = get_next_str(next_str, end_str))) {
		if (strs_cnt == strs_cap) {
			strs_cap += max(16, strs_cap / 2);
			tmp_strs_idx = realloc(strs_idx,
					       sizeof(*strs_idx) * strs_cap);
			if (CHECK(!tmp_strs_idx,
				  "Cannot allocate memory for strs_idx")) {
				err = -1;
				goto done;
			}
			strs_idx = tmp_strs_idx;
		}
		strs_idx[strs_cnt++] = next_str;
		next_str += strlen(next_str);
	}

	/* Copy type section */
	ret_types = raw_btf + offset;
	for (i = 0; i < type_sec_size / sizeof(raw_types[0]); i++) {
		if (raw_types[i] == NAME_TBD) {
			if (CHECK(next_str_idx == strs_cnt,
				  "Error in getting next_str #%d",
				  next_str_idx)) {
				err = -1;
				goto done;
			}
			ret_types[i] = strs_idx[next_str_idx++] - str;
		} else if (IS_NAME_NTH(raw_types[i])) {
			int idx = GET_NAME_NTH_IDX(raw_types[i]);

			if (CHECK(idx <= 0 || idx > strs_cnt,
				  "Error getting string #%d, strs_cnt:%d",
				  idx, strs_cnt)) {
				err = -1;
				goto done;
			}
			ret_types[i] = strs_idx[idx-1] - str;
		} else {
			ret_types[i] = raw_types[i];
		}
	}
	offset += type_sec_size;

	/* Copy string section */
	memcpy(raw_btf + offset, str, str_sec_size);

	ret_hdr = (struct btf_header *)raw_btf;
	ret_hdr->type_len = type_sec_size;
	ret_hdr->str_off = type_sec_size;
	ret_hdr->str_len = str_sec_size;

	*btf_size = size_needed;
	if (ret_next_str)
		*ret_next_str =
			next_str_idx < strs_cnt ? strs_idx[next_str_idx] : NULL;

done:
	if (err) {
		if (raw_btf)
			free(raw_btf);
		if (strs_idx)
			free(strs_idx);
		return NULL;
	}
	return raw_btf;
}

static int do_test_raw(unsigned int test_num)
{
	struct btf_raw_test *test = &raw_tests[test_num - 1];
	struct bpf_create_map_attr create_attr = {};
	int map_fd = -1, btf_fd = -1;
	unsigned int raw_btf_size;
	struct btf_header *hdr;
	void *raw_btf;
	int err;

	fprintf(stderr, "BTF raw test[%u] (%s): ", test_num, test->descr);
	raw_btf = btf_raw_create(&hdr_tmpl,
				 test->raw_types,
				 test->str_sec,
				 test->str_sec_size,
				 &raw_btf_size, NULL);

	if (!raw_btf)
		return -1;

	hdr = raw_btf;

	hdr->hdr_len = (int)hdr->hdr_len + test->hdr_len_delta;
	hdr->type_off = (int)hdr->type_off + test->type_off_delta;
	hdr->str_off = (int)hdr->str_off + test->str_off_delta;
	hdr->str_len = (int)hdr->str_len + test->str_len_delta;

	*btf_log_buf = '\0';
	btf_fd = bpf_load_btf(raw_btf, raw_btf_size,
			      btf_log_buf, BTF_LOG_BUF_SIZE,
			      args.always_log);
	free(raw_btf);

	err = ((btf_fd == -1) != test->btf_load_err);
	if (CHECK(err, "btf_fd:%d test->btf_load_err:%u",
		  btf_fd, test->btf_load_err) ||
	    CHECK(test->err_str && !strstr(btf_log_buf, test->err_str),
		  "expected err_str:%s", test->err_str)) {
		err = -1;
		goto done;
	}

	if (err || btf_fd == -1)
		goto done;

	create_attr.name = test->map_name;
	create_attr.map_type = test->map_type;
	create_attr.key_size = test->key_size;
	create_attr.value_size = test->value_size;
	create_attr.max_entries = test->max_entries;
	create_attr.btf_fd = btf_fd;
	create_attr.btf_key_type_id = test->key_type_id;
	create_attr.btf_value_type_id = test->value_type_id;

	map_fd = bpf_create_map_xattr(&create_attr);

	err = ((map_fd == -1) != test->map_create_err);
	CHECK(err, "map_fd:%d test->map_create_err:%u",
	      map_fd, test->map_create_err);

done:
	if (!err)
		fprintf(stderr, "OK");

	if (*btf_log_buf && (err || args.always_log))
		fprintf(stderr, "\n%s", btf_log_buf);

	if (btf_fd != -1)
		close(btf_fd);
	if (map_fd != -1)
		close(map_fd);

	return err;
}

static int test_raw(void)
{
	unsigned int i;
	int err = 0;

	if (args.raw_test_num)
		return count_result(do_test_raw(args.raw_test_num));

	for (i = 1; i <= ARRAY_SIZE(raw_tests); i++)
		err |= count_result(do_test_raw(i));

	return err;
}

struct btf_get_info_test {
	const char *descr;
	const char *str_sec;
	__u32 raw_types[MAX_NR_RAW_U32];
	__u32 str_sec_size;
	int btf_size_delta;
	int (*special_test)(unsigned int test_num);
};

static int test_big_btf_info(unsigned int test_num);
static int test_btf_id(unsigned int test_num);

const struct btf_get_info_test get_info_tests[] = {
{
	.descr = "== raw_btf_size+1",
	.raw_types = {
		/* int */				/* [1] */
		BTF_TYPE_INT_ENC(0, BTF_INT_SIGNED, 0, 32, 4),
		BTF_END_RAW,
	},
	.str_sec = "",
	.str_sec_size = sizeof(""),
	.btf_size_delta = 1,
},
{
	.descr = "== raw_btf_size-3",
	.raw_types = {
		/* int */				/* [1] */
		BTF_TYPE_INT_ENC(0, BTF_INT_SIGNED, 0, 32, 4),
		BTF_END_RAW,
	},
	.str_sec = "",
	.str_sec_size = sizeof(""),
	.btf_size_delta = -3,
},
{
	.descr = "Large bpf_btf_info",
	.raw_types = {
		/* int */				/* [1] */
		BTF_TYPE_INT_ENC(0, BTF_INT_SIGNED, 0, 32, 4),
		BTF_END_RAW,
	},
	.str_sec = "",
	.str_sec_size = sizeof(""),
	.special_test = test_big_btf_info,
},
{
	.descr = "BTF ID",
	.raw_types = {
		/* int */				/* [1] */
		BTF_TYPE_INT_ENC(0, BTF_INT_SIGNED, 0, 32, 4),
		/* unsigned int */			/* [2] */
		BTF_TYPE_INT_ENC(0, 0, 0, 32, 4),
		BTF_END_RAW,
	},
	.str_sec = "",
	.str_sec_size = sizeof(""),
	.special_test = test_btf_id,
},
};

static inline __u64 ptr_to_u64(const void *ptr)
{
	return (__u64)(unsigned long)ptr;
}

static int test_big_btf_info(unsigned int test_num)
{
	const struct btf_get_info_test *test = &get_info_tests[test_num - 1];
	uint8_t *raw_btf = NULL, *user_btf = NULL;
	unsigned int raw_btf_size;
	struct {
		struct bpf_btf_info info;
		uint64_t garbage;
	} info_garbage;
	struct bpf_btf_info *info;
	int btf_fd = -1, err;
	uint32_t info_len;

	raw_btf = btf_raw_create(&hdr_tmpl,
				 test->raw_types,
				 test->str_sec,
				 test->str_sec_size,
				 &raw_btf_size, NULL);

	if (!raw_btf)
		return -1;

	*btf_log_buf = '\0';

	user_btf = malloc(raw_btf_size);
	if (CHECK(!user_btf, "!user_btf")) {
		err = -1;
		goto done;
	}

	btf_fd = bpf_load_btf(raw_btf, raw_btf_size,
			      btf_log_buf, BTF_LOG_BUF_SIZE,
			      args.always_log);
	if (CHECK(btf_fd == -1, "errno:%d", errno)) {
		err = -1;
		goto done;
	}

	/*
	 * GET_INFO should error out if the userspace info
	 * has non zero tailing bytes.
	 */
	info = &info_garbage.info;
	memset(info, 0, sizeof(*info));
	info_garbage.garbage = 0xdeadbeef;
	info_len = sizeof(info_garbage);
	info->btf = ptr_to_u64(user_btf);
	info->btf_size = raw_btf_size;

	err = bpf_obj_get_info_by_fd(btf_fd, info, &info_len);
	if (CHECK(!err, "!err")) {
		err = -1;
		goto done;
	}

	/*
	 * GET_INFO should succeed even info_len is larger than
	 * the kernel supported as long as tailing bytes are zero.
	 * The kernel supported info len should also be returned
	 * to userspace.
	 */
	info_garbage.garbage = 0;
	err = bpf_obj_get_info_by_fd(btf_fd, info, &info_len);
	if (CHECK(err || info_len != sizeof(*info),
		  "err:%d errno:%d info_len:%u sizeof(*info):%lu",
		  err, errno, info_len, sizeof(*info))) {
		err = -1;
		goto done;
	}

	fprintf(stderr, "OK");

done:
	if (*btf_log_buf && (err || args.always_log))
		fprintf(stderr, "\n%s", btf_log_buf);

	free(raw_btf);
	free(user_btf);

	if (btf_fd != -1)
		close(btf_fd);

	return err;
}

static int test_btf_id(unsigned int test_num)
{
	const struct btf_get_info_test *test = &get_info_tests[test_num - 1];
	struct bpf_create_map_attr create_attr = {};
	uint8_t *raw_btf = NULL, *user_btf[2] = {};
	int btf_fd[2] = {-1, -1}, map_fd = -1;
	struct bpf_map_info map_info = {};
	struct bpf_btf_info info[2] = {};
	unsigned int raw_btf_size;
	uint32_t info_len;
	int err, i, ret;

	raw_btf = btf_raw_create(&hdr_tmpl,
				 test->raw_types,
				 test->str_sec,
				 test->str_sec_size,
				 &raw_btf_size, NULL);

	if (!raw_btf)
		return -1;

	*btf_log_buf = '\0';

	for (i = 0; i < 2; i++) {
		user_btf[i] = malloc(raw_btf_size);
		if (CHECK(!user_btf[i], "!user_btf[%d]", i)) {
			err = -1;
			goto done;
		}
		info[i].btf = ptr_to_u64(user_btf[i]);
		info[i].btf_size = raw_btf_size;
	}

	btf_fd[0] = bpf_load_btf(raw_btf, raw_btf_size,
				 btf_log_buf, BTF_LOG_BUF_SIZE,
				 args.always_log);
	if (CHECK(btf_fd[0] == -1, "errno:%d", errno)) {
		err = -1;
		goto done;
	}

	/* Test BPF_OBJ_GET_INFO_BY_ID on btf_id */
	info_len = sizeof(info[0]);
	err = bpf_obj_get_info_by_fd(btf_fd[0], &info[0], &info_len);
	if (CHECK(err, "errno:%d", errno)) {
		err = -1;
		goto done;
	}

	btf_fd[1] = bpf_btf_get_fd_by_id(info[0].id);
	if (CHECK(btf_fd[1] == -1, "errno:%d", errno)) {
		err = -1;
		goto done;
	}

	ret = 0;
	err = bpf_obj_get_info_by_fd(btf_fd[1], &info[1], &info_len);
	if (CHECK(err || info[0].id != info[1].id ||
		  info[0].btf_size != info[1].btf_size ||
		  (ret = memcmp(user_btf[0], user_btf[1], info[0].btf_size)),
		  "err:%d errno:%d id0:%u id1:%u btf_size0:%u btf_size1:%u memcmp:%d",
		  err, errno, info[0].id, info[1].id,
		  info[0].btf_size, info[1].btf_size, ret)) {
		err = -1;
		goto done;
	}

	/* Test btf members in struct bpf_map_info */
	create_attr.name = "test_btf_id";
	create_attr.map_type = BPF_MAP_TYPE_ARRAY;
	create_attr.key_size = sizeof(int);
	create_attr.value_size = sizeof(unsigned int);
	create_attr.max_entries = 4;
	create_attr.btf_fd = btf_fd[0];
	create_attr.btf_key_type_id = 1;
	create_attr.btf_value_type_id = 2;

	map_fd = bpf_create_map_xattr(&create_attr);
	if (CHECK(map_fd == -1, "errno:%d", errno)) {
		err = -1;
		goto done;
	}

	info_len = sizeof(map_info);
	err = bpf_obj_get_info_by_fd(map_fd, &map_info, &info_len);
	if (CHECK(err || map_info.btf_id != info[0].id ||
		  map_info.btf_key_type_id != 1 || map_info.btf_value_type_id != 2,
		  "err:%d errno:%d info.id:%u btf_id:%u btf_key_type_id:%u btf_value_type_id:%u",
		  err, errno, info[0].id, map_info.btf_id, map_info.btf_key_type_id,
		  map_info.btf_value_type_id)) {
		err = -1;
		goto done;
	}

	for (i = 0; i < 2; i++) {
		close(btf_fd[i]);
		btf_fd[i] = -1;
	}

	/* Test BTF ID is removed from the kernel */
	btf_fd[0] = bpf_btf_get_fd_by_id(map_info.btf_id);
	if (CHECK(btf_fd[0] == -1, "errno:%d", errno)) {
		err = -1;
		goto done;
	}
	close(btf_fd[0]);
	btf_fd[0] = -1;

	/* The map holds the last ref to BTF and its btf_id */
	close(map_fd);
	map_fd = -1;
	btf_fd[0] = bpf_btf_get_fd_by_id(map_info.btf_id);
	if (CHECK(btf_fd[0] != -1, "BTF lingers")) {
		err = -1;
		goto done;
	}

	fprintf(stderr, "OK");

done:
	if (*btf_log_buf && (err || args.always_log))
		fprintf(stderr, "\n%s", btf_log_buf);

	free(raw_btf);
	if (map_fd != -1)
		close(map_fd);
	for (i = 0; i < 2; i++) {
		free(user_btf[i]);
		if (btf_fd[i] != -1)
			close(btf_fd[i]);
	}

	return err;
}

static int do_test_get_info(unsigned int test_num)
{
	const struct btf_get_info_test *test = &get_info_tests[test_num - 1];
	unsigned int raw_btf_size, user_btf_size, expected_nbytes;
	uint8_t *raw_btf = NULL, *user_btf = NULL;
	struct bpf_btf_info info = {};
	int btf_fd = -1, err, ret;
	uint32_t info_len;

	fprintf(stderr, "BTF GET_INFO test[%u] (%s): ",
		test_num, test->descr);

	if (test->special_test)
		return test->special_test(test_num);

	raw_btf = btf_raw_create(&hdr_tmpl,
				 test->raw_types,
				 test->str_sec,
				 test->str_sec_size,
				 &raw_btf_size, NULL);

	if (!raw_btf)
		return -1;

	*btf_log_buf = '\0';

	user_btf = malloc(raw_btf_size);
	if (CHECK(!user_btf, "!user_btf")) {
		err = -1;
		goto done;
	}

	btf_fd = bpf_load_btf(raw_btf, raw_btf_size,
			      btf_log_buf, BTF_LOG_BUF_SIZE,
			      args.always_log);
	if (CHECK(btf_fd == -1, "errno:%d", errno)) {
		err = -1;
		goto done;
	}

	user_btf_size = (int)raw_btf_size + test->btf_size_delta;
	expected_nbytes = min(raw_btf_size, user_btf_size);
	if (raw_btf_size > expected_nbytes)
		memset(user_btf + expected_nbytes, 0xff,
		       raw_btf_size - expected_nbytes);

	info_len = sizeof(info);
	info.btf = ptr_to_u64(user_btf);
	info.btf_size = user_btf_size;

	ret = 0;
	err = bpf_obj_get_info_by_fd(btf_fd, &info, &info_len);
	if (CHECK(err || !info.id || info_len != sizeof(info) ||
		  info.btf_size != raw_btf_size ||
		  (ret = memcmp(raw_btf, user_btf, expected_nbytes)),
		  "err:%d errno:%d info.id:%u info_len:%u sizeof(info):%lu raw_btf_size:%u info.btf_size:%u expected_nbytes:%u memcmp:%d",
		  err, errno, info.id, info_len, sizeof(info),
		  raw_btf_size, info.btf_size, expected_nbytes, ret)) {
		err = -1;
		goto done;
	}

	while (expected_nbytes < raw_btf_size) {
		fprintf(stderr, "%u...", expected_nbytes);
		if (CHECK(user_btf[expected_nbytes++] != 0xff,
			  "user_btf[%u]:%x != 0xff", expected_nbytes - 1,
			  user_btf[expected_nbytes - 1])) {
			err = -1;
			goto done;
		}
	}

	fprintf(stderr, "OK");

done:
	if (*btf_log_buf && (err || args.always_log))
		fprintf(stderr, "\n%s", btf_log_buf);

	free(raw_btf);
	free(user_btf);

	if (btf_fd != -1)
		close(btf_fd);

	return err;
}

static int test_get_info(void)
{
	unsigned int i;
	int err = 0;

	if (args.get_info_test_num)
		return count_result(do_test_get_info(args.get_info_test_num));

	for (i = 1; i <= ARRAY_SIZE(get_info_tests); i++)
		err |= count_result(do_test_get_info(i));

	return err;
}

struct btf_file_test {
	const char *file;
	bool btf_kv_notfound;
};

static struct btf_file_test file_tests[] = {
	{ .file = "test_btf_haskv.o", },
	{ .file = "test_btf_newkv.o", },
	{ .file = "test_btf_nokv.o", .btf_kv_notfound = true, },
};

static int do_test_file(unsigned int test_num)
{
	const struct btf_file_test *test = &file_tests[test_num - 1];
	const char *expected_fnames[] = {"_dummy_tracepoint",
					 "test_long_fname_1",
					 "test_long_fname_2"};
	struct btf_ext *btf_ext = NULL;
	struct bpf_prog_info info = {};
	struct bpf_object *obj = NULL;
	struct bpf_func_info *finfo;
	struct bpf_program *prog;
	__u32 info_len, rec_size;
	bool has_btf_ext = false;
	struct btf *btf = NULL;
	void *func_info = NULL;
	struct bpf_map *map;
	int i, err, prog_fd;

	fprintf(stderr, "BTF libbpf test[%u] (%s): ", test_num,
		test->file);

	btf = btf__parse_elf(test->file, &btf_ext);
	if (IS_ERR(btf)) {
		if (PTR_ERR(btf) == -ENOENT) {
			fprintf(stderr, "SKIP. No ELF %s found", BTF_ELF_SEC);
			skip_cnt++;
			return 0;
		}
		return PTR_ERR(btf);
	}
	btf__free(btf);

	has_btf_ext = btf_ext != NULL;
	btf_ext__free(btf_ext);

	obj = bpf_object__open(test->file);
	if (CHECK(IS_ERR(obj), "obj: %ld", PTR_ERR(obj)))
		return PTR_ERR(obj);

	err = bpf_object__btf_fd(obj);
	if (CHECK(err == -1, "bpf_object__btf_fd: -1"))
		goto done;

	prog = bpf_program__next(NULL, obj);
	if (CHECK(!prog, "Cannot find bpf_prog")) {
		err = -1;
		goto done;
	}

	bpf_program__set_type(prog, BPF_PROG_TYPE_TRACEPOINT);
	err = bpf_object__load(obj);
	if (CHECK(err < 0, "bpf_object__load: %d", err))
		goto done;
	prog_fd = bpf_program__fd(prog);

	map = bpf_object__find_map_by_name(obj, "btf_map");
	if (CHECK(!map, "btf_map not found")) {
		err = -1;
		goto done;
	}

	err = (bpf_map__btf_key_type_id(map) == 0 || bpf_map__btf_value_type_id(map) == 0)
		!= test->btf_kv_notfound;
	if (CHECK(err, "btf_key_type_id:%u btf_value_type_id:%u test->btf_kv_notfound:%u",
		  bpf_map__btf_key_type_id(map), bpf_map__btf_value_type_id(map),
		  test->btf_kv_notfound))
		goto done;

	if (!has_btf_ext)
		goto skip;

	/* get necessary program info */
	info_len = sizeof(struct bpf_prog_info);
	err = bpf_obj_get_info_by_fd(prog_fd, &info, &info_len);

	if (CHECK(err == -1, "invalid get info (1st) errno:%d", errno)) {
		fprintf(stderr, "%s\n", btf_log_buf);
		err = -1;
		goto done;
	}
	if (CHECK(info.nr_func_info != 3,
		  "incorrect info.nr_func_info (1st) %d",
		  info.nr_func_info)) {
		err = -1;
		goto done;
	}
	rec_size = info.func_info_rec_size;
	if (CHECK(rec_size != sizeof(struct bpf_func_info),
		  "incorrect info.func_info_rec_size (1st) %d\n", rec_size)) {
		err = -1;
		goto done;
	}

	func_info = malloc(info.nr_func_info * rec_size);
	if (CHECK(!func_info, "out of memory")) {
		err = -1;
		goto done;
	}

	/* reset info to only retrieve func_info related data */
	memset(&info, 0, sizeof(info));
	info.nr_func_info = 3;
	info.func_info_rec_size = rec_size;
	info.func_info = ptr_to_u64(func_info);

	err = bpf_obj_get_info_by_fd(prog_fd, &info, &info_len);

	if (CHECK(err == -1, "invalid get info (2nd) errno:%d", errno)) {
		fprintf(stderr, "%s\n", btf_log_buf);
		err = -1;
		goto done;
	}
	if (CHECK(info.nr_func_info != 3,
		  "incorrect info.nr_func_info (2nd) %d",
		  info.nr_func_info)) {
		err = -1;
		goto done;
	}
	if (CHECK(info.func_info_rec_size != rec_size,
		  "incorrect info.func_info_rec_size (2nd) %d",
		  info.func_info_rec_size)) {
		err = -1;
		goto done;
	}

	err = btf__get_from_id(info.btf_id, &btf);
	if (CHECK(err, "cannot get btf from kernel, err: %d", err))
		goto done;

	/* check three functions */
	finfo = func_info;
	for (i = 0; i < 3; i++) {
		const struct btf_type *t;
		const char *fname;

		t = btf__type_by_id(btf, finfo->type_id);
		if (CHECK(!t, "btf__type_by_id failure: id %u",
			  finfo->type_id)) {
			err = -1;
			goto done;
		}

		fname = btf__name_by_offset(btf, t->name_off);
		err = strcmp(fname, expected_fnames[i]);
		/* for the second and third functions in .text section,
		 * the compiler may order them either way.
		 */
		if (i && err)
			err = strcmp(fname, expected_fnames[3 - i]);
		if (CHECK(err, "incorrect fname %s", fname ? : "")) {
			err = -1;
			goto done;
		}

		finfo = (void *)finfo + rec_size;
	}

skip:
	fprintf(stderr, "OK");

done:
	free(func_info);
	bpf_object__close(obj);
	return err;
}

static int test_file(void)
{
	unsigned int i;
	int err = 0;

	if (args.file_test_num)
		return count_result(do_test_file(args.file_test_num));

	for (i = 1; i <= ARRAY_SIZE(file_tests); i++)
		err |= count_result(do_test_file(i));

	return err;
}

const char *pprint_enum_str[] = {
	"ENUM_ZERO",
	"ENUM_ONE",
	"ENUM_TWO",
	"ENUM_THREE",
};

struct pprint_mapv {
	uint32_t ui32;
	uint16_t ui16;
	/* 2 bytes hole */
	int32_t si32;
	uint32_t unused_bits2a:2,
		bits28:28,
		unused_bits2b:2;
	union {
		uint64_t ui64;
		uint8_t ui8a[8];
	};
	enum {
		ENUM_ZERO,
		ENUM_ONE,
		ENUM_TWO,
		ENUM_THREE,
	} aenum;
	uint32_t ui32b;
	uint32_t bits2c:2;
	uint8_t si8_4[2][2];
};

#ifdef __SIZEOF_INT128__
struct pprint_mapv_int128 {
	__int128 si128a;
	__int128 si128b;
	unsigned __int128 bits3:3;
	unsigned __int128 bits80:80;
	unsigned __int128 ui128;
};
#endif

static struct btf_raw_test pprint_test_template[] = {
{
	.raw_types = {
		/* unsighed char */			/* [1] */
		BTF_TYPE_INT_ENC(NAME_TBD, 0, 0, 8, 1),
		/* unsigned short */			/* [2] */
		BTF_TYPE_INT_ENC(NAME_TBD, 0, 0, 16, 2),
		/* unsigned int */			/* [3] */
		BTF_TYPE_INT_ENC(NAME_TBD, 0, 0, 32, 4),
		/* int */				/* [4] */
		BTF_TYPE_INT_ENC(NAME_TBD, BTF_INT_SIGNED, 0, 32, 4),
		/* unsigned long long */		/* [5] */
		BTF_TYPE_INT_ENC(NAME_TBD, 0, 0, 64, 8),
		/* 2 bits */				/* [6] */
		BTF_TYPE_INT_ENC(0, 0, 0, 2, 2),
		/* 28 bits */				/* [7] */
		BTF_TYPE_INT_ENC(0, 0, 0, 28, 4),
		/* uint8_t[8] */			/* [8] */
		BTF_TYPE_ARRAY_ENC(9, 1, 8),
		/* typedef unsigned char uint8_t */	/* [9] */
		BTF_TYPEDEF_ENC(NAME_TBD, 1),
		/* typedef unsigned short uint16_t */	/* [10] */
		BTF_TYPEDEF_ENC(NAME_TBD, 2),
		/* typedef unsigned int uint32_t */	/* [11] */
		BTF_TYPEDEF_ENC(NAME_TBD, 3),
		/* typedef int int32_t */		/* [12] */
		BTF_TYPEDEF_ENC(NAME_TBD, 4),
		/* typedef unsigned long long uint64_t *//* [13] */
		BTF_TYPEDEF_ENC(NAME_TBD, 5),
		/* union (anon) */			/* [14] */
		BTF_TYPE_ENC(0, BTF_INFO_ENC(BTF_KIND_UNION, 0, 2), 8),
		BTF_MEMBER_ENC(NAME_TBD, 13, 0),/* uint64_t ui64; */
		BTF_MEMBER_ENC(NAME_TBD, 8, 0),	/* uint8_t ui8a[8]; */
		/* enum (anon) */			/* [15] */
		BTF_TYPE_ENC(0, BTF_INFO_ENC(BTF_KIND_ENUM, 0, 4), 4),
		BTF_ENUM_ENC(NAME_TBD, 0),
		BTF_ENUM_ENC(NAME_TBD, 1),
		BTF_ENUM_ENC(NAME_TBD, 2),
		BTF_ENUM_ENC(NAME_TBD, 3),
		/* struct pprint_mapv */		/* [16] */
		BTF_TYPE_ENC(NAME_TBD, BTF_INFO_ENC(BTF_KIND_STRUCT, 0, 11), 40),
		BTF_MEMBER_ENC(NAME_TBD, 11, 0),	/* uint32_t ui32 */
		BTF_MEMBER_ENC(NAME_TBD, 10, 32),	/* uint16_t ui16 */
		BTF_MEMBER_ENC(NAME_TBD, 12, 64),	/* int32_t si32 */
		BTF_MEMBER_ENC(NAME_TBD, 6, 96),	/* unused_bits2a */
		BTF_MEMBER_ENC(NAME_TBD, 7, 98),	/* bits28 */
		BTF_MEMBER_ENC(NAME_TBD, 6, 126),	/* unused_bits2b */
		BTF_MEMBER_ENC(0, 14, 128),		/* union (anon) */
		BTF_MEMBER_ENC(NAME_TBD, 15, 192),	/* aenum */
		BTF_MEMBER_ENC(NAME_TBD, 11, 224),	/* uint32_t ui32b */
		BTF_MEMBER_ENC(NAME_TBD, 6, 256),	/* bits2c */
		BTF_MEMBER_ENC(NAME_TBD, 17, 264),	/* si8_4 */
		BTF_TYPE_ARRAY_ENC(18, 1, 2),		/* [17] */
		BTF_TYPE_ARRAY_ENC(1, 1, 2),		/* [18] */
		BTF_END_RAW,
	},
	BTF_STR_SEC("\0unsigned char\0unsigned short\0unsigned int\0int\0unsigned long long\0uint8_t\0uint16_t\0uint32_t\0int32_t\0uint64_t\0ui64\0ui8a\0ENUM_ZERO\0ENUM_ONE\0ENUM_TWO\0ENUM_THREE\0pprint_mapv\0ui32\0ui16\0si32\0unused_bits2a\0bits28\0unused_bits2b\0aenum\0ui32b\0bits2c\0si8_4"),
	.key_size = sizeof(unsigned int),
	.value_size = sizeof(struct pprint_mapv),
	.key_type_id = 3,	/* unsigned int */
	.value_type_id = 16,	/* struct pprint_mapv */
	.max_entries = 128 * 1024,
},

{
	/* this type will have the same type as the
	 * first .raw_types definition, but struct type will
	 * be encoded with kind_flag set.
	 */
	.raw_types = {
		/* unsighed char */			/* [1] */
		BTF_TYPE_INT_ENC(NAME_TBD, 0, 0, 8, 1),
		/* unsigned short */			/* [2] */
		BTF_TYPE_INT_ENC(NAME_TBD, 0, 0, 16, 2),
		/* unsigned int */			/* [3] */
		BTF_TYPE_INT_ENC(NAME_TBD, 0, 0, 32, 4),
		/* int */				/* [4] */
		BTF_TYPE_INT_ENC(NAME_TBD, BTF_INT_SIGNED, 0, 32, 4),
		/* unsigned long long */		/* [5] */
		BTF_TYPE_INT_ENC(NAME_TBD, 0, 0, 64, 8),
		BTF_TYPE_INT_ENC(0, 0, 0, 32, 4),	/* [6] */
		BTF_TYPE_INT_ENC(0, 0, 0, 32, 4),	/* [7] */
		/* uint8_t[8] */			/* [8] */
		BTF_TYPE_ARRAY_ENC(9, 1, 8),
		/* typedef unsigned char uint8_t */	/* [9] */
		BTF_TYPEDEF_ENC(NAME_TBD, 1),
		/* typedef unsigned short uint16_t */	/* [10] */
		BTF_TYPEDEF_ENC(NAME_TBD, 2),
		/* typedef unsigned int uint32_t */	/* [11] */
		BTF_TYPEDEF_ENC(NAME_TBD, 3),
		/* typedef int int32_t */		/* [12] */
		BTF_TYPEDEF_ENC(NAME_TBD, 4),
		/* typedef unsigned long long uint64_t *//* [13] */
		BTF_TYPEDEF_ENC(NAME_TBD, 5),
		/* union (anon) */			/* [14] */
		BTF_TYPE_ENC(0, BTF_INFO_ENC(BTF_KIND_UNION, 0, 2), 8),
		BTF_MEMBER_ENC(NAME_TBD, 13, 0),/* uint64_t ui64; */
		BTF_MEMBER_ENC(NAME_TBD, 8, 0),	/* uint8_t ui8a[8]; */
		/* enum (anon) */			/* [15] */
		BTF_TYPE_ENC(0, BTF_INFO_ENC(BTF_KIND_ENUM, 0, 4), 4),
		BTF_ENUM_ENC(NAME_TBD, 0),
		BTF_ENUM_ENC(NAME_TBD, 1),
		BTF_ENUM_ENC(NAME_TBD, 2),
		BTF_ENUM_ENC(NAME_TBD, 3),
		/* struct pprint_mapv */		/* [16] */
		BTF_TYPE_ENC(NAME_TBD, BTF_INFO_ENC(BTF_KIND_STRUCT, 1, 11), 40),
		BTF_MEMBER_ENC(NAME_TBD, 11, BTF_MEMBER_OFFSET(0, 0)),	/* uint32_t ui32 */
		BTF_MEMBER_ENC(NAME_TBD, 10, BTF_MEMBER_OFFSET(0, 32)),	/* uint16_t ui16 */
		BTF_MEMBER_ENC(NAME_TBD, 12, BTF_MEMBER_OFFSET(0, 64)),	/* int32_t si32 */
		BTF_MEMBER_ENC(NAME_TBD, 6, BTF_MEMBER_OFFSET(2, 96)),	/* unused_bits2a */
		BTF_MEMBER_ENC(NAME_TBD, 7, BTF_MEMBER_OFFSET(28, 98)),	/* bits28 */
		BTF_MEMBER_ENC(NAME_TBD, 6, BTF_MEMBER_OFFSET(2, 126)),	/* unused_bits2b */
		BTF_MEMBER_ENC(0, 14, BTF_MEMBER_OFFSET(0, 128)),	/* union (anon) */
		BTF_MEMBER_ENC(NAME_TBD, 15, BTF_MEMBER_OFFSET(0, 192)),	/* aenum */
		BTF_MEMBER_ENC(NAME_TBD, 11, BTF_MEMBER_OFFSET(0, 224)),	/* uint32_t ui32b */
		BTF_MEMBER_ENC(NAME_TBD, 6, BTF_MEMBER_OFFSET(2, 256)),	/* bits2c */
		BTF_MEMBER_ENC(NAME_TBD, 17, 264),	/* si8_4 */
		BTF_TYPE_ARRAY_ENC(18, 1, 2),		/* [17] */
		BTF_TYPE_ARRAY_ENC(1, 1, 2),		/* [18] */
		BTF_END_RAW,
	},
	BTF_STR_SEC("\0unsigned char\0unsigned short\0unsigned int\0int\0unsigned long long\0uint8_t\0uint16_t\0uint32_t\0int32_t\0uint64_t\0ui64\0ui8a\0ENUM_ZERO\0ENUM_ONE\0ENUM_TWO\0ENUM_THREE\0pprint_mapv\0ui32\0ui16\0si32\0unused_bits2a\0bits28\0unused_bits2b\0aenum\0ui32b\0bits2c\0si8_4"),
	.key_size = sizeof(unsigned int),
	.value_size = sizeof(struct pprint_mapv),
	.key_type_id = 3,	/* unsigned int */
	.value_type_id = 16,	/* struct pprint_mapv */
	.max_entries = 128 * 1024,
},

{
	/* this type will have the same layout as the
	 * first .raw_types definition. The struct type will
	 * be encoded with kind_flag set, bitfield members
	 * are added typedef/const/volatile, and bitfield members
	 * will have both int and enum types.
	 */
	.raw_types = {
		/* unsighed char */			/* [1] */
		BTF_TYPE_INT_ENC(NAME_TBD, 0, 0, 8, 1),
		/* unsigned short */			/* [2] */
		BTF_TYPE_INT_ENC(NAME_TBD, 0, 0, 16, 2),
		/* unsigned int */			/* [3] */
		BTF_TYPE_INT_ENC(NAME_TBD, 0, 0, 32, 4),
		/* int */				/* [4] */
		BTF_TYPE_INT_ENC(NAME_TBD, BTF_INT_SIGNED, 0, 32, 4),
		/* unsigned long long */		/* [5] */
		BTF_TYPE_INT_ENC(NAME_TBD, 0, 0, 64, 8),
		BTF_TYPE_INT_ENC(0, 0, 0, 32, 4),	/* [6] */
		BTF_TYPE_INT_ENC(0, 0, 0, 32, 4),	/* [7] */
		/* uint8_t[8] */			/* [8] */
		BTF_TYPE_ARRAY_ENC(9, 1, 8),
		/* typedef unsigned char uint8_t */	/* [9] */
		BTF_TYPEDEF_ENC(NAME_TBD, 1),
		/* typedef unsigned short uint16_t */	/* [10] */
		BTF_TYPEDEF_ENC(NAME_TBD, 2),
		/* typedef unsigned int uint32_t */	/* [11] */
		BTF_TYPEDEF_ENC(NAME_TBD, 3),
		/* typedef int int32_t */		/* [12] */
		BTF_TYPEDEF_ENC(NAME_TBD, 4),
		/* typedef unsigned long long uint64_t *//* [13] */
		BTF_TYPEDEF_ENC(NAME_TBD, 5),
		/* union (anon) */			/* [14] */
		BTF_TYPE_ENC(0, BTF_INFO_ENC(BTF_KIND_UNION, 0, 2), 8),
		BTF_MEMBER_ENC(NAME_TBD, 13, 0),/* uint64_t ui64; */
		BTF_MEMBER_ENC(NAME_TBD, 8, 0),	/* uint8_t ui8a[8]; */
		/* enum (anon) */			/* [15] */
		BTF_TYPE_ENC(0, BTF_INFO_ENC(BTF_KIND_ENUM, 0, 4), 4),
		BTF_ENUM_ENC(NAME_TBD, 0),
		BTF_ENUM_ENC(NAME_TBD, 1),
		BTF_ENUM_ENC(NAME_TBD, 2),
		BTF_ENUM_ENC(NAME_TBD, 3),
		/* struct pprint_mapv */		/* [16] */
		BTF_TYPE_ENC(NAME_TBD, BTF_INFO_ENC(BTF_KIND_STRUCT, 1, 11), 40),
		BTF_MEMBER_ENC(NAME_TBD, 11, BTF_MEMBER_OFFSET(0, 0)),	/* uint32_t ui32 */
		BTF_MEMBER_ENC(NAME_TBD, 10, BTF_MEMBER_OFFSET(0, 32)),	/* uint16_t ui16 */
		BTF_MEMBER_ENC(NAME_TBD, 12, BTF_MEMBER_OFFSET(0, 64)),	/* int32_t si32 */
		BTF_MEMBER_ENC(NAME_TBD, 17, BTF_MEMBER_OFFSET(2, 96)),	/* unused_bits2a */
		BTF_MEMBER_ENC(NAME_TBD, 7, BTF_MEMBER_OFFSET(28, 98)),	/* bits28 */
		BTF_MEMBER_ENC(NAME_TBD, 19, BTF_MEMBER_OFFSET(2, 126)),/* unused_bits2b */
		BTF_MEMBER_ENC(0, 14, BTF_MEMBER_OFFSET(0, 128)),	/* union (anon) */
		BTF_MEMBER_ENC(NAME_TBD, 15, BTF_MEMBER_OFFSET(0, 192)),	/* aenum */
		BTF_MEMBER_ENC(NAME_TBD, 11, BTF_MEMBER_OFFSET(0, 224)),	/* uint32_t ui32b */
		BTF_MEMBER_ENC(NAME_TBD, 17, BTF_MEMBER_OFFSET(2, 256)),	/* bits2c */
		BTF_MEMBER_ENC(NAME_TBD, 20, BTF_MEMBER_OFFSET(0, 264)),	/* si8_4 */
		/* typedef unsigned int ___int */	/* [17] */
		BTF_TYPEDEF_ENC(NAME_TBD, 18),
		BTF_TYPE_ENC(0, BTF_INFO_ENC(BTF_KIND_VOLATILE, 0, 0), 6),	/* [18] */
		BTF_TYPE_ENC(0, BTF_INFO_ENC(BTF_KIND_CONST, 0, 0), 15),	/* [19] */
		BTF_TYPE_ARRAY_ENC(21, 1, 2),					/* [20] */
		BTF_TYPE_ARRAY_ENC(1, 1, 2),					/* [21] */
		BTF_END_RAW,
	},
	BTF_STR_SEC("\0unsigned char\0unsigned short\0unsigned int\0int\0unsigned long long\0uint8_t\0uint16_t\0uint32_t\0int32_t\0uint64_t\0ui64\0ui8a\0ENUM_ZERO\0ENUM_ONE\0ENUM_TWO\0ENUM_THREE\0pprint_mapv\0ui32\0ui16\0si32\0unused_bits2a\0bits28\0unused_bits2b\0aenum\0ui32b\0bits2c\0___int\0si8_4"),
	.key_size = sizeof(unsigned int),
	.value_size = sizeof(struct pprint_mapv),
	.key_type_id = 3,	/* unsigned int */
	.value_type_id = 16,	/* struct pprint_mapv */
	.max_entries = 128 * 1024,
},

#ifdef __SIZEOF_INT128__
{
	/* test int128 */
	.raw_types = {
		/* unsigned int */				/* [1] */
		BTF_TYPE_INT_ENC(NAME_TBD, 0, 0, 32, 4),
		/* __int128 */					/* [2] */
		BTF_TYPE_INT_ENC(NAME_TBD, BTF_INT_SIGNED, 0, 128, 16),
		/* unsigned __int128 */				/* [3] */
		BTF_TYPE_INT_ENC(NAME_TBD, 0, 0, 128, 16),
		/* struct pprint_mapv_int128 */			/* [4] */
		BTF_TYPE_ENC(NAME_TBD, BTF_INFO_ENC(BTF_KIND_STRUCT, 1, 5), 64),
		BTF_MEMBER_ENC(NAME_TBD, 2, BTF_MEMBER_OFFSET(0, 0)),		/* si128a */
		BTF_MEMBER_ENC(NAME_TBD, 2, BTF_MEMBER_OFFSET(0, 128)),		/* si128b */
		BTF_MEMBER_ENC(NAME_TBD, 3, BTF_MEMBER_OFFSET(3, 256)),		/* bits3 */
		BTF_MEMBER_ENC(NAME_TBD, 3, BTF_MEMBER_OFFSET(80, 259)),	/* bits80 */
		BTF_MEMBER_ENC(NAME_TBD, 3, BTF_MEMBER_OFFSET(0, 384)),		/* ui128 */
		BTF_END_RAW,
	},
	BTF_STR_SEC("\0unsigned int\0__int128\0unsigned __int128\0pprint_mapv_int128\0si128a\0si128b\0bits3\0bits80\0ui128"),
	.key_size = sizeof(unsigned int),
	.value_size = sizeof(struct pprint_mapv_int128),
	.key_type_id = 1,
	.value_type_id = 4,
	.max_entries = 128 * 1024,
	.mapv_kind = PPRINT_MAPV_KIND_INT128,
},
#endif

};

static struct btf_pprint_test_meta {
	const char *descr;
	enum bpf_map_type map_type;
	const char *map_name;
	bool ordered_map;
	bool lossless_map;
	bool percpu_map;
} pprint_tests_meta[] = {
{
	.descr = "BTF pretty print array",
	.map_type = BPF_MAP_TYPE_ARRAY,
	.map_name = "pprint_test_array",
	.ordered_map = true,
	.lossless_map = true,
	.percpu_map = false,
},

{
	.descr = "BTF pretty print hash",
	.map_type = BPF_MAP_TYPE_HASH,
	.map_name = "pprint_test_hash",
	.ordered_map = false,
	.lossless_map = true,
	.percpu_map = false,
},

{
	.descr = "BTF pretty print lru hash",
	.map_type = BPF_MAP_TYPE_LRU_HASH,
	.map_name = "pprint_test_lru_hash",
	.ordered_map = false,
	.lossless_map = false,
	.percpu_map = false,
},

{
	.descr = "BTF pretty print percpu array",
	.map_type = BPF_MAP_TYPE_PERCPU_ARRAY,
	.map_name = "pprint_test_percpu_array",
	.ordered_map = true,
	.lossless_map = true,
	.percpu_map = true,
},

{
	.descr = "BTF pretty print percpu hash",
	.map_type = BPF_MAP_TYPE_PERCPU_HASH,
	.map_name = "pprint_test_percpu_hash",
	.ordered_map = false,
	.lossless_map = true,
	.percpu_map = true,
},

{
	.descr = "BTF pretty print lru percpu hash",
	.map_type = BPF_MAP_TYPE_LRU_PERCPU_HASH,
	.map_name = "pprint_test_lru_percpu_hash",
	.ordered_map = false,
	.lossless_map = false,
	.percpu_map = true,
},

};

static size_t get_pprint_mapv_size(enum pprint_mapv_kind_t mapv_kind)
{
	if (mapv_kind == PPRINT_MAPV_KIND_BASIC)
		return sizeof(struct pprint_mapv);

#ifdef __SIZEOF_INT128__
	if (mapv_kind == PPRINT_MAPV_KIND_INT128)
		return sizeof(struct pprint_mapv_int128);
#endif

	assert(0);
}

static void set_pprint_mapv(enum pprint_mapv_kind_t mapv_kind,
			    void *mapv, uint32_t i,
			    int num_cpus, int rounded_value_size)
{
	int cpu;

	if (mapv_kind == PPRINT_MAPV_KIND_BASIC) {
		struct pprint_mapv *v = mapv;

		for (cpu = 0; cpu < num_cpus; cpu++) {
			v->ui32 = i + cpu;
			v->si32 = -i;
			v->unused_bits2a = 3;
			v->bits28 = i;
			v->unused_bits2b = 3;
			v->ui64 = i;
			v->aenum = i & 0x03;
			v->ui32b = 4;
			v->bits2c = 1;
			v->si8_4[0][0] = (cpu + i) & 0xff;
			v->si8_4[0][1] = (cpu + i + 1) & 0xff;
			v->si8_4[1][0] = (cpu + i + 2) & 0xff;
			v->si8_4[1][1] = (cpu + i + 3) & 0xff;
			v = (void *)v + rounded_value_size;
		}
	}

#ifdef __SIZEOF_INT128__
	if (mapv_kind == PPRINT_MAPV_KIND_INT128) {
		struct pprint_mapv_int128 *v = mapv;

		for (cpu = 0; cpu < num_cpus; cpu++) {
			v->si128a = i;
			v->si128b = -i;
			v->bits3 = i & 0x07;
			v->bits80 = (((unsigned __int128)1) << 64) + i;
			v->ui128 = (((unsigned __int128)2) << 64) + i;
			v = (void *)v + rounded_value_size;
		}
	}
#endif
}

ssize_t get_pprint_expected_line(enum pprint_mapv_kind_t mapv_kind,
				 char *expected_line, ssize_t line_size,
				 bool percpu_map, unsigned int next_key,
				 int cpu, void *mapv)
{
	ssize_t nexpected_line = -1;

	if (mapv_kind == PPRINT_MAPV_KIND_BASIC) {
		struct pprint_mapv *v = mapv;

		nexpected_line = snprintf(expected_line, line_size,
					  "%s%u: {%u,0,%d,0x%x,0x%x,0x%x,"
					  "{%lu|[%u,%u,%u,%u,%u,%u,%u,%u]},%s,"
					  "%u,0x%x,[[%d,%d],[%d,%d]]}\n",
					  percpu_map ? "\tcpu" : "",
					  percpu_map ? cpu : next_key,
					  v->ui32, v->si32,
					  v->unused_bits2a,
					  v->bits28,
					  v->unused_bits2b,
					  v->ui64,
					  v->ui8a[0], v->ui8a[1],
					  v->ui8a[2], v->ui8a[3],
					  v->ui8a[4], v->ui8a[5],
					  v->ui8a[6], v->ui8a[7],
					  pprint_enum_str[v->aenum],
					  v->ui32b,
					  v->bits2c,
					  v->si8_4[0][0], v->si8_4[0][1],
					  v->si8_4[1][0], v->si8_4[1][1]);
	}

#ifdef __SIZEOF_INT128__
	if (mapv_kind == PPRINT_MAPV_KIND_INT128) {
		struct pprint_mapv_int128 *v = mapv;

		nexpected_line = snprintf(expected_line, line_size,
					  "%s%u: {0x%lx,0x%lx,0x%lx,"
					  "0x%lx%016lx,0x%lx%016lx}\n",
					  percpu_map ? "\tcpu" : "",
					  percpu_map ? cpu : next_key,
					  (uint64_t)v->si128a,
					  (uint64_t)v->si128b,
					  (uint64_t)v->bits3,
					  (uint64_t)(v->bits80 >> 64),
					  (uint64_t)v->bits80,
					  (uint64_t)(v->ui128 >> 64),
					  (uint64_t)v->ui128);
	}
#endif

	return nexpected_line;
}

static int check_line(const char *expected_line, int nexpected_line,
		      int expected_line_len, const char *line)
{
	if (CHECK(nexpected_line == expected_line_len,
		  "expected_line is too long"))
		return -1;

	if (strcmp(expected_line, line)) {
		fprintf(stderr, "unexpected pprint output\n");
		fprintf(stderr, "expected: %s", expected_line);
		fprintf(stderr, "    read: %s", line);
		return -1;
	}

	return 0;
}


static int do_test_pprint(int test_num)
{
	const struct btf_raw_test *test = &pprint_test_template[test_num];
	enum pprint_mapv_kind_t mapv_kind = test->mapv_kind;
	struct bpf_create_map_attr create_attr = {};
	bool ordered_map, lossless_map, percpu_map;
	int err, ret, num_cpus, rounded_value_size;
	unsigned int key, nr_read_elems;
	int map_fd = -1, btf_fd = -1;
	unsigned int raw_btf_size;
	char expected_line[255];
	FILE *pin_file = NULL;
	char pin_path[255];
	size_t line_len = 0;
	char *line = NULL;
	void *mapv = NULL;
	uint8_t *raw_btf;
	ssize_t nread;

	fprintf(stderr, "%s(#%d)......", test->descr, test_num);
	raw_btf = btf_raw_create(&hdr_tmpl, test->raw_types,
				 test->str_sec, test->str_sec_size,
				 &raw_btf_size, NULL);

	if (!raw_btf)
		return -1;

	*btf_log_buf = '\0';
	btf_fd = bpf_load_btf(raw_btf, raw_btf_size,
			      btf_log_buf, BTF_LOG_BUF_SIZE,
			      args.always_log);
	free(raw_btf);

	if (CHECK(btf_fd == -1, "errno:%d", errno)) {
		err = -1;
		goto done;
	}

	create_attr.name = test->map_name;
	create_attr.map_type = test->map_type;
	create_attr.key_size = test->key_size;
	create_attr.value_size = test->value_size;
	create_attr.max_entries = test->max_entries;
	create_attr.btf_fd = btf_fd;
	create_attr.btf_key_type_id = test->key_type_id;
	create_attr.btf_value_type_id = test->value_type_id;

	map_fd = bpf_create_map_xattr(&create_attr);
	if (CHECK(map_fd == -1, "errno:%d", errno)) {
		err = -1;
		goto done;
	}

	ret = snprintf(pin_path, sizeof(pin_path), "%s/%s",
		       "/sys/fs/bpf", test->map_name);

	if (CHECK(ret == sizeof(pin_path), "pin_path %s/%s is too long",
		  "/sys/fs/bpf", test->map_name)) {
		err = -1;
		goto done;
	}

	err = bpf_obj_pin(map_fd, pin_path);
	if (CHECK(err, "bpf_obj_pin(%s): errno:%d.", pin_path, errno))
		goto done;

	percpu_map = test->percpu_map;
	num_cpus = percpu_map ? bpf_num_possible_cpus() : 1;
	rounded_value_size = round_up(get_pprint_mapv_size(mapv_kind), 8);
	mapv = calloc(num_cpus, rounded_value_size);
	if (CHECK(!mapv, "mapv allocation failure")) {
		err = -1;
		goto done;
	}

	for (key = 0; key < test->max_entries; key++) {
		set_pprint_mapv(mapv_kind, mapv, key, num_cpus, rounded_value_size);
		bpf_map_update_elem(map_fd, &key, mapv, 0);
	}

	pin_file = fopen(pin_path, "r");
	if (CHECK(!pin_file, "fopen(%s): errno:%d", pin_path, errno)) {
		err = -1;
		goto done;
	}

	/* Skip lines start with '#' */
	while ((nread = getline(&line, &line_len, pin_file)) > 0 &&
	       *line == '#')
		;

	if (CHECK(nread <= 0, "Unexpected EOF")) {
		err = -1;
		goto done;
	}

	nr_read_elems = 0;
	ordered_map = test->ordered_map;
	lossless_map = test->lossless_map;
	do {
		ssize_t nexpected_line;
		unsigned int next_key;
		void *cmapv;
		int cpu;

		next_key = ordered_map ? nr_read_elems : atoi(line);
		set_pprint_mapv(mapv_kind, mapv, next_key, num_cpus, rounded_value_size);
		cmapv = mapv;

		for (cpu = 0; cpu < num_cpus; cpu++) {
			if (percpu_map) {
				/* for percpu map, the format looks like:
				 * <key>: {
				 *	cpu0: <value_on_cpu0>
				 *	cpu1: <value_on_cpu1>
				 *	...
				 *	cpun: <value_on_cpun>
				 * }
				 *
				 * let us verify the line containing the key here.
				 */
				if (cpu == 0) {
					nexpected_line = snprintf(expected_line,
								  sizeof(expected_line),
								  "%u: {\n",
								  next_key);

					err = check_line(expected_line, nexpected_line,
							 sizeof(expected_line), line);
					if (err == -1)
						goto done;
				}

				/* read value@cpu */
				nread = getline(&line, &line_len, pin_file);
				if (nread < 0)
					break;
			}

			nexpected_line = get_pprint_expected_line(mapv_kind, expected_line,
								  sizeof(expected_line),
								  percpu_map, next_key,
								  cpu, cmapv);
			err = check_line(expected_line, nexpected_line,
					 sizeof(expected_line), line);
			if (err == -1)
				goto done;

			cmapv = cmapv + rounded_value_size;
		}

		if (percpu_map) {
			/* skip the last bracket for the percpu map */
			nread = getline(&line, &line_len, pin_file);
			if (nread < 0)
				break;
		}

		nread = getline(&line, &line_len, pin_file);
	} while (++nr_read_elems < test->max_entries && nread > 0);

	if (lossless_map &&
	    CHECK(nr_read_elems < test->max_entries,
		  "Unexpected EOF. nr_read_elems:%u test->max_entries:%u",
		  nr_read_elems, test->max_entries)) {
		err = -1;
		goto done;
	}

	if (CHECK(nread > 0, "Unexpected extra pprint output: %s", line)) {
		err = -1;
		goto done;
	}

	err = 0;

done:
	if (mapv)
		free(mapv);
	if (!err)
		fprintf(stderr, "OK");
	if (*btf_log_buf && (err || args.always_log))
		fprintf(stderr, "\n%s", btf_log_buf);
	if (btf_fd != -1)
		close(btf_fd);
	if (map_fd != -1)
		close(map_fd);
	if (pin_file)
		fclose(pin_file);
	unlink(pin_path);
	free(line);

	return err;
}

static int test_pprint(void)
{
	unsigned int i;
	int err = 0;

	/* test various maps with the first test template */
	for (i = 0; i < ARRAY_SIZE(pprint_tests_meta); i++) {
		pprint_test_template[0].descr = pprint_tests_meta[i].descr;
		pprint_test_template[0].map_type = pprint_tests_meta[i].map_type;
		pprint_test_template[0].map_name = pprint_tests_meta[i].map_name;
		pprint_test_template[0].ordered_map = pprint_tests_meta[i].ordered_map;
		pprint_test_template[0].lossless_map = pprint_tests_meta[i].lossless_map;
		pprint_test_template[0].percpu_map = pprint_tests_meta[i].percpu_map;

		err |= count_result(do_test_pprint(0));
	}

	/* test rest test templates with the first map */
	for (i = 1; i < ARRAY_SIZE(pprint_test_template); i++) {
		pprint_test_template[i].descr = pprint_tests_meta[0].descr;
		pprint_test_template[i].map_type = pprint_tests_meta[0].map_type;
		pprint_test_template[i].map_name = pprint_tests_meta[0].map_name;
		pprint_test_template[i].ordered_map = pprint_tests_meta[0].ordered_map;
		pprint_test_template[i].lossless_map = pprint_tests_meta[0].lossless_map;
		pprint_test_template[i].percpu_map = pprint_tests_meta[0].percpu_map;
		err |= count_result(do_test_pprint(i));
	}

	return err;
}

#define BPF_LINE_INFO_ENC(insn_off, file_off, line_off, line_num, line_col) \
	(insn_off), (file_off), (line_off), ((line_num) << 10 | ((line_col) & 0x3ff))

static struct prog_info_raw_test {
	const char *descr;
	const char *str_sec;
	const char *err_str;
	__u32 raw_types[MAX_NR_RAW_U32];
	__u32 str_sec_size;
	struct bpf_insn insns[MAX_INSNS];
	__u32 prog_type;
	__u32 func_info[MAX_SUBPROGS][2];
	__u32 func_info_rec_size;
	__u32 func_info_cnt;
	__u32 line_info[MAX_NR_RAW_U32];
	__u32 line_info_rec_size;
	__u32 nr_jited_ksyms;
	bool expected_prog_load_failure;
	__u32 dead_code_cnt;
	__u32 dead_code_mask;
	__u32 dead_func_cnt;
	__u32 dead_func_mask;
} info_raw_tests[] = {
{
	.descr = "func_type (main func + one sub)",
	.raw_types = {
		BTF_TYPE_INT_ENC(NAME_TBD, BTF_INT_SIGNED, 0, 32, 4),	/* [1] */
		BTF_TYPE_INT_ENC(NAME_TBD, 0, 0, 32, 4),	/* [2] */
		BTF_FUNC_PROTO_ENC(1, 2),			/* [3] */
			BTF_FUNC_PROTO_ARG_ENC(NAME_TBD, 1),
			BTF_FUNC_PROTO_ARG_ENC(NAME_TBD, 2),
		BTF_FUNC_PROTO_ENC(1, 2),			/* [4] */
			BTF_FUNC_PROTO_ARG_ENC(NAME_TBD, 2),
			BTF_FUNC_PROTO_ARG_ENC(NAME_TBD, 1),
		BTF_FUNC_ENC(NAME_TBD, 3),			/* [5] */
		BTF_FUNC_ENC(NAME_TBD, 4),			/* [6] */
		BTF_END_RAW,
	},
	.str_sec = "\0int\0unsigned int\0a\0b\0c\0d\0funcA\0funcB",
	.str_sec_size = sizeof("\0int\0unsigned int\0a\0b\0c\0d\0funcA\0funcB"),
	.insns = {
		BPF_RAW_INSN(BPF_JMP | BPF_CALL, 0, 1, 0, 2),
		BPF_MOV64_IMM(BPF_REG_0, 1),
		BPF_EXIT_INSN(),
		BPF_MOV64_IMM(BPF_REG_0, 2),
		BPF_EXIT_INSN(),
	},
	.prog_type = BPF_PROG_TYPE_TRACEPOINT,
	.func_info = { {0, 5}, {3, 6} },
	.func_info_rec_size = 8,
	.func_info_cnt = 2,
	.line_info = { BTF_END_RAW },
},

{
	.descr = "func_type (Incorrect func_info_rec_size)",
	.raw_types = {
		BTF_TYPE_INT_ENC(NAME_TBD, BTF_INT_SIGNED, 0, 32, 4),	/* [1] */
		BTF_TYPE_INT_ENC(NAME_TBD, 0, 0, 32, 4),	/* [2] */
		BTF_FUNC_PROTO_ENC(1, 2),			/* [3] */
			BTF_FUNC_PROTO_ARG_ENC(NAME_TBD, 1),
			BTF_FUNC_PROTO_ARG_ENC(NAME_TBD, 2),
		BTF_FUNC_PROTO_ENC(1, 2),			/* [4] */
			BTF_FUNC_PROTO_ARG_ENC(NAME_TBD, 2),
			BTF_FUNC_PROTO_ARG_ENC(NAME_TBD, 1),
		BTF_FUNC_ENC(NAME_TBD, 3),			/* [5] */
		BTF_FUNC_ENC(NAME_TBD, 4),			/* [6] */
		BTF_END_RAW,
	},
	.str_sec = "\0int\0unsigned int\0a\0b\0c\0d\0funcA\0funcB",
	.str_sec_size = sizeof("\0int\0unsigned int\0a\0b\0c\0d\0funcA\0funcB"),
	.insns = {
		BPF_RAW_INSN(BPF_JMP | BPF_CALL, 0, 1, 0, 2),
		BPF_MOV64_IMM(BPF_REG_0, 1),
		BPF_EXIT_INSN(),
		BPF_MOV64_IMM(BPF_REG_0, 2),
		BPF_EXIT_INSN(),
	},
	.prog_type = BPF_PROG_TYPE_TRACEPOINT,
	.func_info = { {0, 5}, {3, 6} },
	.func_info_rec_size = 4,
	.func_info_cnt = 2,
	.line_info = { BTF_END_RAW },
	.expected_prog_load_failure = true,
},

{
	.descr = "func_type (Incorrect func_info_cnt)",
	.raw_types = {
		BTF_TYPE_INT_ENC(NAME_TBD, BTF_INT_SIGNED, 0, 32, 4),	/* [1] */
		BTF_TYPE_INT_ENC(NAME_TBD, 0, 0, 32, 4),	/* [2] */
		BTF_FUNC_PROTO_ENC(1, 2),			/* [3] */
			BTF_FUNC_PROTO_ARG_ENC(NAME_TBD, 1),
			BTF_FUNC_PROTO_ARG_ENC(NAME_TBD, 2),
		BTF_FUNC_PROTO_ENC(1, 2),			/* [4] */
			BTF_FUNC_PROTO_ARG_ENC(NAME_TBD, 2),
			BTF_FUNC_PROTO_ARG_ENC(NAME_TBD, 1),
		BTF_FUNC_ENC(NAME_TBD, 3),			/* [5] */
		BTF_FUNC_ENC(NAME_TBD, 4),			/* [6] */
		BTF_END_RAW,
	},
	.str_sec = "\0int\0unsigned int\0a\0b\0c\0d\0funcA\0funcB",
	.str_sec_size = sizeof("\0int\0unsigned int\0a\0b\0c\0d\0funcA\0funcB"),
	.insns = {
		BPF_RAW_INSN(BPF_JMP | BPF_CALL, 0, 1, 0, 2),
		BPF_MOV64_IMM(BPF_REG_0, 1),
		BPF_EXIT_INSN(),
		BPF_MOV64_IMM(BPF_REG_0, 2),
		BPF_EXIT_INSN(),
	},
	.prog_type = BPF_PROG_TYPE_TRACEPOINT,
	.func_info = { {0, 5}, {3, 6} },
	.func_info_rec_size = 8,
	.func_info_cnt = 1,
	.line_info = { BTF_END_RAW },
	.expected_prog_load_failure = true,
},

{
	.descr = "func_type (Incorrect bpf_func_info.insn_off)",
	.raw_types = {
		BTF_TYPE_INT_ENC(NAME_TBD, BTF_INT_SIGNED, 0, 32, 4),	/* [1] */
		BTF_TYPE_INT_ENC(NAME_TBD, 0, 0, 32, 4),	/* [2] */
		BTF_FUNC_PROTO_ENC(1, 2),			/* [3] */
			BTF_FUNC_PROTO_ARG_ENC(NAME_TBD, 1),
			BTF_FUNC_PROTO_ARG_ENC(NAME_TBD, 2),
		BTF_FUNC_PROTO_ENC(1, 2),			/* [4] */
			BTF_FUNC_PROTO_ARG_ENC(NAME_TBD, 2),
			BTF_FUNC_PROTO_ARG_ENC(NAME_TBD, 1),
		BTF_FUNC_ENC(NAME_TBD, 3),			/* [5] */
		BTF_FUNC_ENC(NAME_TBD, 4),			/* [6] */
		BTF_END_RAW,
	},
	.str_sec = "\0int\0unsigned int\0a\0b\0c\0d\0funcA\0funcB",
	.str_sec_size = sizeof("\0int\0unsigned int\0a\0b\0c\0d\0funcA\0funcB"),
	.insns = {
		BPF_RAW_INSN(BPF_JMP | BPF_CALL, 0, 1, 0, 2),
		BPF_MOV64_IMM(BPF_REG_0, 1),
		BPF_EXIT_INSN(),
		BPF_MOV64_IMM(BPF_REG_0, 2),
		BPF_EXIT_INSN(),
	},
	.prog_type = BPF_PROG_TYPE_TRACEPOINT,
	.func_info = { {0, 5}, {2, 6} },
	.func_info_rec_size = 8,
	.func_info_cnt = 2,
	.line_info = { BTF_END_RAW },
	.expected_prog_load_failure = true,
},

{
	.descr = "line_info (No subprog)",
	.raw_types = {
		BTF_TYPE_INT_ENC(NAME_TBD, BTF_INT_SIGNED, 0, 32, 4),	/* [1] */
		BTF_END_RAW,
	},
	BTF_STR_SEC("\0int\0int a=1;\0int b=2;\0return a + b;\0return a + b;"),
	.insns = {
		BPF_MOV64_IMM(BPF_REG_0, 1),
		BPF_MOV64_IMM(BPF_REG_1, 2),
		BPF_ALU64_REG(BPF_ADD, BPF_REG_0, BPF_REG_1),
		BPF_EXIT_INSN(),
	},
	.prog_type = BPF_PROG_TYPE_TRACEPOINT,
	.func_info_cnt = 0,
	.line_info = {
		BPF_LINE_INFO_ENC(0, 0, NAME_TBD, 1, 10),
		BPF_LINE_INFO_ENC(1, 0, NAME_TBD, 2, 9),
		BPF_LINE_INFO_ENC(2, 0, NAME_TBD, 3, 8),
		BPF_LINE_INFO_ENC(3, 0, NAME_TBD, 4, 7),
		BTF_END_RAW,
	},
	.line_info_rec_size = sizeof(struct bpf_line_info),
	.nr_jited_ksyms = 1,
},

{
	.descr = "line_info (No subprog. insn_off >= prog->len)",
	.raw_types = {
		BTF_TYPE_INT_ENC(NAME_TBD, BTF_INT_SIGNED, 0, 32, 4),	/* [1] */
		BTF_END_RAW,
	},
	BTF_STR_SEC("\0int\0int a=1;\0int b=2;\0return a + b;\0return a + b;"),
	.insns = {
		BPF_MOV64_IMM(BPF_REG_0, 1),
		BPF_MOV64_IMM(BPF_REG_1, 2),
		BPF_ALU64_REG(BPF_ADD, BPF_REG_0, BPF_REG_1),
		BPF_EXIT_INSN(),
	},
	.prog_type = BPF_PROG_TYPE_TRACEPOINT,
	.func_info_cnt = 0,
	.line_info = {
		BPF_LINE_INFO_ENC(0, 0, NAME_TBD, 1, 10),
		BPF_LINE_INFO_ENC(1, 0, NAME_TBD, 2, 9),
		BPF_LINE_INFO_ENC(2, 0, NAME_TBD, 3, 8),
		BPF_LINE_INFO_ENC(3, 0, NAME_TBD, 4, 7),
		BPF_LINE_INFO_ENC(4, 0, 0, 5, 6),
		BTF_END_RAW,
	},
	.line_info_rec_size = sizeof(struct bpf_line_info),
	.nr_jited_ksyms = 1,
	.err_str = "line_info[4].insn_off",
	.expected_prog_load_failure = true,
},

{
	.descr = "line_info (Zero bpf insn code)",
	.raw_types = {
		BTF_TYPE_INT_ENC(NAME_TBD, BTF_INT_SIGNED, 0, 32, 4),	/* [1] */
		BTF_TYPE_INT_ENC(NAME_TBD, 0, 0, 64, 8),	/* [2] */
		BTF_TYPEDEF_ENC(NAME_TBD, 2),			/* [3] */
		BTF_END_RAW,
	},
	BTF_STR_SEC("\0int\0unsigned long\0u64\0u64 a=1;\0return a;"),
	.insns = {
		BPF_LD_IMM64(BPF_REG_0, 1),
		BPF_EXIT_INSN(),
	},
	.prog_type = BPF_PROG_TYPE_TRACEPOINT,
	.func_info_cnt = 0,
	.line_info = {
		BPF_LINE_INFO_ENC(0, 0, NAME_TBD, 1, 10),
		BPF_LINE_INFO_ENC(1, 0, 0, 2, 9),
		BPF_LINE_INFO_ENC(2, 0, NAME_TBD, 3, 8),
		BTF_END_RAW,
	},
	.line_info_rec_size = sizeof(struct bpf_line_info),
	.nr_jited_ksyms = 1,
	.err_str = "Invalid insn code at line_info[1]",
	.expected_prog_load_failure = true,
},

{
	.descr = "line_info (No subprog. zero tailing line_info",
	.raw_types = {
		BTF_TYPE_INT_ENC(NAME_TBD, BTF_INT_SIGNED, 0, 32, 4),	/* [1] */
		BTF_END_RAW,
	},
	BTF_STR_SEC("\0int\0int a=1;\0int b=2;\0return a + b;\0return a + b;"),
	.insns = {
		BPF_MOV64_IMM(BPF_REG_0, 1),
		BPF_MOV64_IMM(BPF_REG_1, 2),
		BPF_ALU64_REG(BPF_ADD, BPF_REG_0, BPF_REG_1),
		BPF_EXIT_INSN(),
	},
	.prog_type = BPF_PROG_TYPE_TRACEPOINT,
	.func_info_cnt = 0,
	.line_info = {
		BPF_LINE_INFO_ENC(0, 0, NAME_TBD, 1, 10), 0,
		BPF_LINE_INFO_ENC(1, 0, NAME_TBD, 2, 9), 0,
		BPF_LINE_INFO_ENC(2, 0, NAME_TBD, 3, 8), 0,
		BPF_LINE_INFO_ENC(3, 0, NAME_TBD, 4, 7), 0,
		BTF_END_RAW,
	},
	.line_info_rec_size = sizeof(struct bpf_line_info) + sizeof(__u32),
	.nr_jited_ksyms = 1,
},

{
	.descr = "line_info (No subprog. nonzero tailing line_info)",
	.raw_types = {
		BTF_TYPE_INT_ENC(NAME_TBD, BTF_INT_SIGNED, 0, 32, 4),	/* [1] */
		BTF_END_RAW,
	},
	BTF_STR_SEC("\0int\0int a=1;\0int b=2;\0return a + b;\0return a + b;"),
	.insns = {
		BPF_MOV64_IMM(BPF_REG_0, 1),
		BPF_MOV64_IMM(BPF_REG_1, 2),
		BPF_ALU64_REG(BPF_ADD, BPF_REG_0, BPF_REG_1),
		BPF_EXIT_INSN(),
	},
	.prog_type = BPF_PROG_TYPE_TRACEPOINT,
	.func_info_cnt = 0,
	.line_info = {
		BPF_LINE_INFO_ENC(0, 0, NAME_TBD, 1, 10), 0,
		BPF_LINE_INFO_ENC(1, 0, NAME_TBD, 2, 9), 0,
		BPF_LINE_INFO_ENC(2, 0, NAME_TBD, 3, 8), 0,
		BPF_LINE_INFO_ENC(3, 0, NAME_TBD, 4, 7), 1,
		BTF_END_RAW,
	},
	.line_info_rec_size = sizeof(struct bpf_line_info) + sizeof(__u32),
	.nr_jited_ksyms = 1,
	.err_str = "nonzero tailing record in line_info",
	.expected_prog_load_failure = true,
},

{
	.descr = "line_info (subprog)",
	.raw_types = {
		BTF_TYPE_INT_ENC(NAME_TBD, BTF_INT_SIGNED, 0, 32, 4),	/* [1] */
		BTF_END_RAW,
	},
	BTF_STR_SEC("\0int\0int a=1+1;\0return func(a);\0b+=1;\0return b;"),
	.insns = {
		BPF_MOV64_IMM(BPF_REG_2, 1),
		BPF_ALU64_IMM(BPF_ADD, BPF_REG_2, 1),
		BPF_MOV64_REG(BPF_REG_1, BPF_REG_2),
		BPF_CALL_REL(1),
		BPF_EXIT_INSN(),
		BPF_MOV64_REG(BPF_REG_0, BPF_REG_1),
		BPF_ALU64_IMM(BPF_ADD, BPF_REG_0, 1),
		BPF_EXIT_INSN(),
	},
	.prog_type = BPF_PROG_TYPE_TRACEPOINT,
	.func_info_cnt = 0,
	.line_info = {
		BPF_LINE_INFO_ENC(0, 0, NAME_TBD, 1, 10),
		BPF_LINE_INFO_ENC(2, 0, NAME_TBD, 2, 9),
		BPF_LINE_INFO_ENC(5, 0, NAME_TBD, 3, 8),
		BPF_LINE_INFO_ENC(7, 0, NAME_TBD, 4, 7),
		BTF_END_RAW,
	},
	.line_info_rec_size = sizeof(struct bpf_line_info),
	.nr_jited_ksyms = 2,
},

{
	.descr = "line_info (subprog + func_info)",
	.raw_types = {
		BTF_TYPE_INT_ENC(NAME_TBD, BTF_INT_SIGNED, 0, 32, 4),	/* [1] */
		BTF_FUNC_PROTO_ENC(1, 1),			/* [2] */
			BTF_FUNC_PROTO_ARG_ENC(NAME_TBD, 1),
		BTF_FUNC_ENC(NAME_TBD, 2),			/* [3] */
		BTF_FUNC_ENC(NAME_TBD, 2),			/* [4] */
		BTF_END_RAW,
	},
	BTF_STR_SEC("\0int\0x\0sub\0main\0int a=1+1;\0return func(a);\0b+=1;\0return b;"),
	.insns = {
		BPF_MOV64_IMM(BPF_REG_2, 1),
		BPF_ALU64_IMM(BPF_ADD, BPF_REG_2, 1),
		BPF_MOV64_REG(BPF_REG_1, BPF_REG_2),
		BPF_CALL_REL(1),
		BPF_EXIT_INSN(),
		BPF_MOV64_REG(BPF_REG_0, BPF_REG_1),
		BPF_ALU64_IMM(BPF_ADD, BPF_REG_0, 1),
		BPF_EXIT_INSN(),
	},
	.prog_type = BPF_PROG_TYPE_TRACEPOINT,
	.func_info_cnt = 2,
	.func_info_rec_size = 8,
	.func_info = { {0, 4}, {5, 3} },
	.line_info = {
		BPF_LINE_INFO_ENC(0, 0, NAME_TBD, 1, 10),
		BPF_LINE_INFO_ENC(2, 0, NAME_TBD, 2, 9),
		BPF_LINE_INFO_ENC(5, 0, NAME_TBD, 3, 8),
		BPF_LINE_INFO_ENC(7, 0, NAME_TBD, 4, 7),
		BTF_END_RAW,
	},
	.line_info_rec_size = sizeof(struct bpf_line_info),
	.nr_jited_ksyms = 2,
},

{
	.descr = "line_info (subprog. missing 1st func line info)",
	.raw_types = {
		BTF_TYPE_INT_ENC(NAME_TBD, BTF_INT_SIGNED, 0, 32, 4),	/* [1] */
		BTF_END_RAW,
	},
	BTF_STR_SEC("\0int\0int a=1+1;\0return func(a);\0b+=1;\0return b;"),
	.insns = {
		BPF_MOV64_IMM(BPF_REG_2, 1),
		BPF_ALU64_IMM(BPF_ADD, BPF_REG_2, 1),
		BPF_MOV64_REG(BPF_REG_1, BPF_REG_2),
		BPF_CALL_REL(1),
		BPF_EXIT_INSN(),
		BPF_MOV64_REG(BPF_REG_0, BPF_REG_1),
		BPF_ALU64_IMM(BPF_ADD, BPF_REG_0, 1),
		BPF_EXIT_INSN(),
	},
	.prog_type = BPF_PROG_TYPE_TRACEPOINT,
	.func_info_cnt = 0,
	.line_info = {
		BPF_LINE_INFO_ENC(1, 0, NAME_TBD, 1, 10),
		BPF_LINE_INFO_ENC(2, 0, NAME_TBD, 2, 9),
		BPF_LINE_INFO_ENC(5, 0, NAME_TBD, 3, 8),
		BPF_LINE_INFO_ENC(7, 0, NAME_TBD, 4, 7),
		BTF_END_RAW,
	},
	.line_info_rec_size = sizeof(struct bpf_line_info),
	.nr_jited_ksyms = 2,
	.err_str = "missing bpf_line_info for func#0",
	.expected_prog_load_failure = true,
},

{
	.descr = "line_info (subprog. missing 2nd func line info)",
	.raw_types = {
		BTF_TYPE_INT_ENC(NAME_TBD, BTF_INT_SIGNED, 0, 32, 4),	/* [1] */
		BTF_END_RAW,
	},
	BTF_STR_SEC("\0int\0int a=1+1;\0return func(a);\0b+=1;\0return b;"),
	.insns = {
		BPF_MOV64_IMM(BPF_REG_2, 1),
		BPF_ALU64_IMM(BPF_ADD, BPF_REG_2, 1),
		BPF_MOV64_REG(BPF_REG_1, BPF_REG_2),
		BPF_CALL_REL(1),
		BPF_EXIT_INSN(),
		BPF_MOV64_REG(BPF_REG_0, BPF_REG_1),
		BPF_ALU64_IMM(BPF_ADD, BPF_REG_0, 1),
		BPF_EXIT_INSN(),
	},
	.prog_type = BPF_PROG_TYPE_TRACEPOINT,
	.func_info_cnt = 0,
	.line_info = {
		BPF_LINE_INFO_ENC(0, 0, NAME_TBD, 1, 10),
		BPF_LINE_INFO_ENC(2, 0, NAME_TBD, 2, 9),
		BPF_LINE_INFO_ENC(6, 0, NAME_TBD, 3, 8),
		BPF_LINE_INFO_ENC(7, 0, NAME_TBD, 4, 7),
		BTF_END_RAW,
	},
	.line_info_rec_size = sizeof(struct bpf_line_info),
	.nr_jited_ksyms = 2,
	.err_str = "missing bpf_line_info for func#1",
	.expected_prog_load_failure = true,
},

{
	.descr = "line_info (subprog. unordered insn offset)",
	.raw_types = {
		BTF_TYPE_INT_ENC(NAME_TBD, BTF_INT_SIGNED, 0, 32, 4),	/* [1] */
		BTF_END_RAW,
	},
	BTF_STR_SEC("\0int\0int a=1+1;\0return func(a);\0b+=1;\0return b;"),
	.insns = {
		BPF_MOV64_IMM(BPF_REG_2, 1),
		BPF_ALU64_IMM(BPF_ADD, BPF_REG_2, 1),
		BPF_MOV64_REG(BPF_REG_1, BPF_REG_2),
		BPF_CALL_REL(1),
		BPF_EXIT_INSN(),
		BPF_MOV64_REG(BPF_REG_0, BPF_REG_1),
		BPF_ALU64_IMM(BPF_ADD, BPF_REG_0, 1),
		BPF_EXIT_INSN(),
	},
	.prog_type = BPF_PROG_TYPE_TRACEPOINT,
	.func_info_cnt = 0,
	.line_info = {
		BPF_LINE_INFO_ENC(0, 0, NAME_TBD, 1, 10),
		BPF_LINE_INFO_ENC(5, 0, NAME_TBD, 2, 9),
		BPF_LINE_INFO_ENC(2, 0, NAME_TBD, 3, 8),
		BPF_LINE_INFO_ENC(7, 0, NAME_TBD, 4, 7),
		BTF_END_RAW,
	},
	.line_info_rec_size = sizeof(struct bpf_line_info),
	.nr_jited_ksyms = 2,
	.err_str = "Invalid line_info[2].insn_off",
	.expected_prog_load_failure = true,
},

{
	.descr = "line_info (dead start)",
	.raw_types = {
		BTF_TYPE_INT_ENC(NAME_TBD, BTF_INT_SIGNED, 0, 32, 4),	/* [1] */
		BTF_END_RAW,
	},
	BTF_STR_SEC("\0int\0/* dead jmp */\0int a=1;\0int b=2;\0return a + b;\0return a + b;"),
	.insns = {
		BPF_JMP_IMM(BPF_JA, 0, 0, 0),
		BPF_MOV64_IMM(BPF_REG_0, 1),
		BPF_MOV64_IMM(BPF_REG_1, 2),
		BPF_ALU64_REG(BPF_ADD, BPF_REG_0, BPF_REG_1),
		BPF_EXIT_INSN(),
	},
	.prog_type = BPF_PROG_TYPE_TRACEPOINT,
	.func_info_cnt = 0,
	.line_info = {
		BPF_LINE_INFO_ENC(0, 0, NAME_TBD, 1, 10),
		BPF_LINE_INFO_ENC(1, 0, NAME_TBD, 2, 9),
		BPF_LINE_INFO_ENC(2, 0, NAME_TBD, 3, 8),
		BPF_LINE_INFO_ENC(3, 0, NAME_TBD, 4, 7),
		BPF_LINE_INFO_ENC(4, 0, NAME_TBD, 5, 6),
		BTF_END_RAW,
	},
	.line_info_rec_size = sizeof(struct bpf_line_info),
	.nr_jited_ksyms = 1,
	.dead_code_cnt = 1,
	.dead_code_mask = 0x01,
},

{
	.descr = "line_info (dead end)",
	.raw_types = {
		BTF_TYPE_INT_ENC(NAME_TBD, BTF_INT_SIGNED, 0, 32, 4),	/* [1] */
		BTF_END_RAW,
	},
	BTF_STR_SEC("\0int\0int a=1;\0int b=2;\0return a + b;\0/* dead jmp */\0return a + b;\0/* dead exit */"),
	.insns = {
		BPF_MOV64_IMM(BPF_REG_0, 1),
		BPF_MOV64_IMM(BPF_REG_1, 2),
		BPF_ALU64_REG(BPF_ADD, BPF_REG_0, BPF_REG_1),
		BPF_JMP_IMM(BPF_JGE, BPF_REG_0, 10, 1),
		BPF_EXIT_INSN(),
		BPF_EXIT_INSN(),
	},
	.prog_type = BPF_PROG_TYPE_TRACEPOINT,
	.func_info_cnt = 0,
	.line_info = {
		BPF_LINE_INFO_ENC(0, 0, NAME_TBD, 1, 12),
		BPF_LINE_INFO_ENC(1, 0, NAME_TBD, 2, 11),
		BPF_LINE_INFO_ENC(2, 0, NAME_TBD, 3, 10),
		BPF_LINE_INFO_ENC(3, 0, NAME_TBD, 4, 9),
		BPF_LINE_INFO_ENC(4, 0, NAME_TBD, 5, 8),
		BPF_LINE_INFO_ENC(5, 0, NAME_TBD, 6, 7),
		BTF_END_RAW,
	},
	.line_info_rec_size = sizeof(struct bpf_line_info),
	.nr_jited_ksyms = 1,
	.dead_code_cnt = 2,
	.dead_code_mask = 0x28,
},

{
	.descr = "line_info (dead code + subprog + func_info)",
	.raw_types = {
		BTF_TYPE_INT_ENC(NAME_TBD, BTF_INT_SIGNED, 0, 32, 4),	/* [1] */
		BTF_FUNC_PROTO_ENC(1, 1),			/* [2] */
			BTF_FUNC_PROTO_ARG_ENC(NAME_TBD, 1),
		BTF_FUNC_ENC(NAME_TBD, 2),			/* [3] */
		BTF_FUNC_ENC(NAME_TBD, 2),			/* [4] */
		BTF_END_RAW,
	},
	BTF_STR_SEC("\0int\0x\0sub\0main\0int a=1+1;\0/* dead jmp */"
		    "\0/* dead */\0/* dead */\0/* dead */\0/* dead */"
		    "\0/* dead */\0/* dead */\0/* dead */\0/* dead */"
		    "\0return func(a);\0b+=1;\0return b;"),
	.insns = {
		BPF_MOV64_IMM(BPF_REG_2, 1),
		BPF_ALU64_IMM(BPF_ADD, BPF_REG_2, 1),
		BPF_MOV64_REG(BPF_REG_1, BPF_REG_2),
		BPF_JMP_IMM(BPF_JGE, BPF_REG_2, 0, 8),
		BPF_MOV64_IMM(BPF_REG_2, 1),
		BPF_MOV64_IMM(BPF_REG_2, 1),
		BPF_MOV64_IMM(BPF_REG_2, 1),
		BPF_MOV64_IMM(BPF_REG_2, 1),
		BPF_MOV64_IMM(BPF_REG_2, 1),
		BPF_MOV64_IMM(BPF_REG_2, 1),
		BPF_MOV64_IMM(BPF_REG_2, 1),
		BPF_MOV64_IMM(BPF_REG_2, 1),
		BPF_CALL_REL(1),
		BPF_EXIT_INSN(),
		BPF_MOV64_REG(BPF_REG_0, BPF_REG_1),
		BPF_ALU64_IMM(BPF_ADD, BPF_REG_0, 1),
		BPF_EXIT_INSN(),
	},
	.prog_type = BPF_PROG_TYPE_TRACEPOINT,
	.func_info_cnt = 2,
	.func_info_rec_size = 8,
	.func_info = { {0, 4}, {14, 3} },
	.line_info = {
		BPF_LINE_INFO_ENC(0, 0, NAME_TBD, 1, 10),
		BPF_LINE_INFO_ENC(3, 0, NAME_TBD, 1, 10),
		BPF_LINE_INFO_ENC(4, 0, NAME_TBD, 1, 10),
		BPF_LINE_INFO_ENC(5, 0, NAME_TBD, 1, 10),
		BPF_LINE_INFO_ENC(6, 0, NAME_TBD, 1, 10),
		BPF_LINE_INFO_ENC(7, 0, NAME_TBD, 1, 10),
		BPF_LINE_INFO_ENC(8, 0, NAME_TBD, 1, 10),
		BPF_LINE_INFO_ENC(9, 0, NAME_TBD, 1, 10),
		BPF_LINE_INFO_ENC(10, 0, NAME_TBD, 1, 10),
		BPF_LINE_INFO_ENC(11, 0, NAME_TBD, 2, 9),
		BPF_LINE_INFO_ENC(12, 0, NAME_TBD, 2, 9),
		BPF_LINE_INFO_ENC(14, 0, NAME_TBD, 3, 8),
		BPF_LINE_INFO_ENC(16, 0, NAME_TBD, 4, 7),
		BTF_END_RAW,
	},
	.line_info_rec_size = sizeof(struct bpf_line_info),
	.nr_jited_ksyms = 2,
	.dead_code_cnt = 9,
	.dead_code_mask = 0x3fe,
},

{
	.descr = "line_info (dead subprog)",
	.raw_types = {
		BTF_TYPE_INT_ENC(NAME_TBD, BTF_INT_SIGNED, 0, 32, 4),	/* [1] */
		BTF_FUNC_PROTO_ENC(1, 1),			/* [2] */
			BTF_FUNC_PROTO_ARG_ENC(NAME_TBD, 1),
		BTF_FUNC_ENC(NAME_TBD, 2),			/* [3] */
		BTF_FUNC_ENC(NAME_TBD, 2),			/* [4] */
		BTF_FUNC_ENC(NAME_TBD, 2),			/* [5] */
		BTF_END_RAW,
	},
	BTF_STR_SEC("\0int\0x\0dead\0main\0func\0int a=1+1;\0/* live call */"
		    "\0return 0;\0return 0;\0/* dead */\0/* dead */"
		    "\0/* dead */\0return bla + 1;\0return bla + 1;"
		    "\0return bla + 1;\0return func(a);\0b+=1;\0return b;"),
	.insns = {
		BPF_MOV64_IMM(BPF_REG_2, 1),
		BPF_JMP_IMM(BPF_JGE, BPF_REG_2, 0, 1),
		BPF_CALL_REL(3),
		BPF_CALL_REL(5),
		BPF_MOV64_IMM(BPF_REG_0, 0),
		BPF_EXIT_INSN(),
		BPF_MOV64_IMM(BPF_REG_0, 0),
		BPF_CALL_REL(1),
		BPF_EXIT_INSN(),
		BPF_MOV64_REG(BPF_REG_0, 2),
		BPF_ALU64_IMM(BPF_ADD, BPF_REG_0, 1),
		BPF_EXIT_INSN(),
	},
	.prog_type = BPF_PROG_TYPE_TRACEPOINT,
	.func_info_cnt = 3,
	.func_info_rec_size = 8,
		.func_info = { {0, 4}, {6, 3}, {9, 5} },
	.line_info = {
		BPF_LINE_INFO_ENC(0, 0, NAME_TBD, 1, 10),
		BPF_LINE_INFO_ENC(3, 0, NAME_TBD, 1, 10),
		BPF_LINE_INFO_ENC(4, 0, NAME_TBD, 1, 10),
		BPF_LINE_INFO_ENC(5, 0, NAME_TBD, 1, 10),
		BPF_LINE_INFO_ENC(6, 0, NAME_TBD, 1, 10),
		BPF_LINE_INFO_ENC(7, 0, NAME_TBD, 1, 10),
		BPF_LINE_INFO_ENC(8, 0, NAME_TBD, 1, 10),
		BPF_LINE_INFO_ENC(9, 0, NAME_TBD, 1, 10),
		BPF_LINE_INFO_ENC(10, 0, NAME_TBD, 1, 10),
		BPF_LINE_INFO_ENC(11, 0, NAME_TBD, 2, 9),
		BTF_END_RAW,
	},
	.line_info_rec_size = sizeof(struct bpf_line_info),
	.nr_jited_ksyms = 2,
	.dead_code_cnt = 3,
	.dead_code_mask = 0x70,
	.dead_func_cnt = 1,
	.dead_func_mask = 0x2,
},

{
	.descr = "line_info (dead last subprog)",
	.raw_types = {
		BTF_TYPE_INT_ENC(NAME_TBD, BTF_INT_SIGNED, 0, 32, 4),	/* [1] */
		BTF_FUNC_PROTO_ENC(1, 1),			/* [2] */
			BTF_FUNC_PROTO_ARG_ENC(NAME_TBD, 1),
		BTF_FUNC_ENC(NAME_TBD, 2),			/* [3] */
		BTF_FUNC_ENC(NAME_TBD, 2),			/* [5] */
		BTF_END_RAW,
	},
	BTF_STR_SEC("\0int\0x\0dead\0main\0int a=1+1;\0/* live call */"
		    "\0return 0;\0/* dead */\0/* dead */"),
	.insns = {
		BPF_MOV64_IMM(BPF_REG_2, 1),
		BPF_JMP_IMM(BPF_JGE, BPF_REG_2, 0, 1),
		BPF_CALL_REL(2),
		BPF_MOV64_IMM(BPF_REG_0, 0),
		BPF_EXIT_INSN(),
		BPF_MOV64_IMM(BPF_REG_0, 0),
		BPF_EXIT_INSN(),
	},
	.prog_type = BPF_PROG_TYPE_TRACEPOINT,
	.func_info_cnt = 2,
	.func_info_rec_size = 8,
		.func_info = { {0, 4}, {5, 3} },
	.line_info = {
		BPF_LINE_INFO_ENC(0, 0, NAME_TBD, 1, 10),
		BPF_LINE_INFO_ENC(3, 0, NAME_TBD, 1, 10),
		BPF_LINE_INFO_ENC(4, 0, NAME_TBD, 1, 10),
		BPF_LINE_INFO_ENC(5, 0, NAME_TBD, 1, 10),
		BPF_LINE_INFO_ENC(6, 0, NAME_TBD, 1, 10),
		BTF_END_RAW,
	},
	.line_info_rec_size = sizeof(struct bpf_line_info),
	.nr_jited_ksyms = 1,
	.dead_code_cnt = 2,
	.dead_code_mask = 0x18,
	.dead_func_cnt = 1,
	.dead_func_mask = 0x2,
},

{
	.descr = "line_info (dead subprog + dead start)",
	.raw_types = {
		BTF_TYPE_INT_ENC(NAME_TBD, BTF_INT_SIGNED, 0, 32, 4),	/* [1] */
		BTF_FUNC_PROTO_ENC(1, 1),			/* [2] */
			BTF_FUNC_PROTO_ARG_ENC(NAME_TBD, 1),
		BTF_FUNC_ENC(NAME_TBD, 2),			/* [3] */
		BTF_FUNC_ENC(NAME_TBD, 2),			/* [4] */
		BTF_FUNC_ENC(NAME_TBD, 2),			/* [5] */
		BTF_END_RAW,
	},
	BTF_STR_SEC("\0int\0x\0dead\0main\0func\0int a=1+1;\0/* dead */"
		    "\0return 0;\0return 0;\0return 0;"
		    "\0/* dead */\0/* dead */\0/* dead */\0/* dead */"
		    "\0return b + 1;\0return b + 1;\0return b + 1;"),
	.insns = {
		BPF_JMP_IMM(BPF_JA, 0, 0, 0),
		BPF_MOV64_IMM(BPF_REG_2, 1),
		BPF_JMP_IMM(BPF_JGE, BPF_REG_2, 0, 1),
		BPF_CALL_REL(3),
		BPF_CALL_REL(5),
		BPF_MOV64_IMM(BPF_REG_0, 0),
		BPF_EXIT_INSN(),
		BPF_MOV64_IMM(BPF_REG_0, 0),
		BPF_CALL_REL(1),
		BPF_EXIT_INSN(),
		BPF_JMP_IMM(BPF_JA, 0, 0, 0),
		BPF_MOV64_REG(BPF_REG_0, 2),
		BPF_ALU64_IMM(BPF_ADD, BPF_REG_0, 1),
		BPF_EXIT_INSN(),
	},
	.prog_type = BPF_PROG_TYPE_TRACEPOINT,
	.func_info_cnt = 3,
	.func_info_rec_size = 8,
		.func_info = { {0, 4}, {7, 3}, {10, 5} },
	.line_info = {
		BPF_LINE_INFO_ENC(0, 0, NAME_TBD, 1, 10),
		BPF_LINE_INFO_ENC(3, 0, NAME_TBD, 1, 10),
		BPF_LINE_INFO_ENC(4, 0, NAME_TBD, 1, 10),
		BPF_LINE_INFO_ENC(5, 0, NAME_TBD, 1, 10),
		BPF_LINE_INFO_ENC(6, 0, NAME_TBD, 1, 10),
		BPF_LINE_INFO_ENC(7, 0, NAME_TBD, 1, 10),
		BPF_LINE_INFO_ENC(8, 0, NAME_TBD, 1, 10),
		BPF_LINE_INFO_ENC(9, 0, NAME_TBD, 1, 10),
		BPF_LINE_INFO_ENC(10, 0, NAME_TBD, 1, 10),
		BPF_LINE_INFO_ENC(11, 0, NAME_TBD, 2, 9),
		BPF_LINE_INFO_ENC(12, 0, NAME_TBD, 2, 9),
		BPF_LINE_INFO_ENC(13, 0, NAME_TBD, 2, 9),
		BTF_END_RAW,
	},
	.line_info_rec_size = sizeof(struct bpf_line_info),
	.nr_jited_ksyms = 2,
	.dead_code_cnt = 5,
	.dead_code_mask = 0x1e2,
	.dead_func_cnt = 1,
	.dead_func_mask = 0x2,
},

{
	.descr = "line_info (dead subprog + dead start w/ move)",
	.raw_types = {
		BTF_TYPE_INT_ENC(NAME_TBD, BTF_INT_SIGNED, 0, 32, 4),	/* [1] */
		BTF_FUNC_PROTO_ENC(1, 1),			/* [2] */
			BTF_FUNC_PROTO_ARG_ENC(NAME_TBD, 1),
		BTF_FUNC_ENC(NAME_TBD, 2),			/* [3] */
		BTF_FUNC_ENC(NAME_TBD, 2),			/* [4] */
		BTF_FUNC_ENC(NAME_TBD, 2),			/* [5] */
		BTF_END_RAW,
	},
	BTF_STR_SEC("\0int\0x\0dead\0main\0func\0int a=1+1;\0/* live call */"
		    "\0return 0;\0return 0;\0/* dead */\0/* dead */"
		    "\0/* dead */\0return bla + 1;\0return bla + 1;"
		    "\0return bla + 1;\0return func(a);\0b+=1;\0return b;"),
	.insns = {
		BPF_MOV64_IMM(BPF_REG_2, 1),
		BPF_JMP_IMM(BPF_JGE, BPF_REG_2, 0, 1),
		BPF_CALL_REL(3),
		BPF_CALL_REL(5),
		BPF_MOV64_IMM(BPF_REG_0, 0),
		BPF_EXIT_INSN(),
		BPF_MOV64_IMM(BPF_REG_0, 0),
		BPF_CALL_REL(1),
		BPF_EXIT_INSN(),
		BPF_JMP_IMM(BPF_JA, 0, 0, 0),
		BPF_MOV64_REG(BPF_REG_0, 2),
		BPF_ALU64_IMM(BPF_ADD, BPF_REG_0, 1),
		BPF_EXIT_INSN(),
	},
	.prog_type = BPF_PROG_TYPE_TRACEPOINT,
	.func_info_cnt = 3,
	.func_info_rec_size = 8,
		.func_info = { {0, 4}, {6, 3}, {9, 5} },
	.line_info = {
		BPF_LINE_INFO_ENC(0, 0, NAME_TBD, 1, 10),
		BPF_LINE_INFO_ENC(3, 0, NAME_TBD, 1, 10),
		BPF_LINE_INFO_ENC(4, 0, NAME_TBD, 1, 10),
		BPF_LINE_INFO_ENC(5, 0, NAME_TBD, 1, 10),
		BPF_LINE_INFO_ENC(6, 0, NAME_TBD, 1, 10),
		BPF_LINE_INFO_ENC(7, 0, NAME_TBD, 1, 10),
		BPF_LINE_INFO_ENC(8, 0, NAME_TBD, 1, 10),
		BPF_LINE_INFO_ENC(9, 0, NAME_TBD, 1, 10),
		BPF_LINE_INFO_ENC(11, 0, NAME_TBD, 1, 10),
		BPF_LINE_INFO_ENC(12, 0, NAME_TBD, 2, 9),
		BTF_END_RAW,
	},
	.line_info_rec_size = sizeof(struct bpf_line_info),
	.nr_jited_ksyms = 2,
	.dead_code_cnt = 3,
	.dead_code_mask = 0x70,
	.dead_func_cnt = 1,
	.dead_func_mask = 0x2,
},

{
	.descr = "line_info (dead end + subprog start w/ no linfo)",
	.raw_types = {
		BTF_TYPE_INT_ENC(NAME_TBD, BTF_INT_SIGNED, 0, 32, 4),	/* [1] */
		BTF_FUNC_PROTO_ENC(1, 1),			/* [2] */
			BTF_FUNC_PROTO_ARG_ENC(NAME_TBD, 1),
		BTF_FUNC_ENC(NAME_TBD, 2),			/* [3] */
		BTF_FUNC_ENC(NAME_TBD, 2),			/* [4] */
		BTF_END_RAW,
	},
	BTF_STR_SEC("\0int\0x\0main\0func\0/* main linfo */\0/* func linfo */"),
	.insns = {
		BPF_MOV64_IMM(BPF_REG_0, 0),
		BPF_JMP_IMM(BPF_JGE, BPF_REG_0, 1, 3),
		BPF_CALL_REL(3),
		BPF_MOV64_IMM(BPF_REG_0, 0),
		BPF_EXIT_INSN(),
		BPF_EXIT_INSN(),
		BPF_JMP_IMM(BPF_JA, 0, 0, 0),
		BPF_EXIT_INSN(),
	},
	.prog_type = BPF_PROG_TYPE_TRACEPOINT,
	.func_info_cnt = 2,
	.func_info_rec_size = 8,
	.func_info = { {0, 3}, {6, 4}, },
	.line_info = {
		BPF_LINE_INFO_ENC(0, 0, NAME_TBD, 1, 10),
		BPF_LINE_INFO_ENC(6, 0, NAME_TBD, 1, 10),
		BTF_END_RAW,
	},
	.line_info_rec_size = sizeof(struct bpf_line_info),
	.nr_jited_ksyms = 2,
},

};

static size_t probe_prog_length(const struct bpf_insn *fp)
{
	size_t len;

	for (len = MAX_INSNS - 1; len > 0; --len)
		if (fp[len].code != 0 || fp[len].imm != 0)
			break;
	return len + 1;
}

static __u32 *patch_name_tbd(const __u32 *raw_u32,
			     const char *str, __u32 str_off,
			     unsigned int str_sec_size,
			     unsigned int *ret_size)
{
	int i, raw_u32_size = get_raw_sec_size(raw_u32);
	const char *end_str = str + str_sec_size;
	const char *next_str = str + str_off;
	__u32 *new_u32 = NULL;

	if (raw_u32_size == -1)
		return ERR_PTR(-EINVAL);

	if (!raw_u32_size) {
		*ret_size = 0;
		return NULL;
	}

	new_u32 = malloc(raw_u32_size);
	if (!new_u32)
		return ERR_PTR(-ENOMEM);

	for (i = 0; i < raw_u32_size / sizeof(raw_u32[0]); i++) {
		if (raw_u32[i] == NAME_TBD) {
			next_str = get_next_str(next_str, end_str);
			if (CHECK(!next_str, "Error in getting next_str\n")) {
				free(new_u32);
				return ERR_PTR(-EINVAL);
			}
			new_u32[i] = next_str - str;
			next_str += strlen(next_str);
		} else {
			new_u32[i] = raw_u32[i];
		}
	}

	*ret_size = raw_u32_size;
	return new_u32;
}

static int test_get_finfo(const struct prog_info_raw_test *test,
			  int prog_fd)
{
	struct bpf_prog_info info = {};
	struct bpf_func_info *finfo;
	__u32 info_len, rec_size, i;
	void *func_info = NULL;
	__u32 nr_func_info;
	int err;

	/* get necessary lens */
	info_len = sizeof(struct bpf_prog_info);
	err = bpf_obj_get_info_by_fd(prog_fd, &info, &info_len);
	if (CHECK(err == -1, "invalid get info (1st) errno:%d", errno)) {
		fprintf(stderr, "%s\n", btf_log_buf);
		return -1;
	}
	nr_func_info = test->func_info_cnt - test->dead_func_cnt;
	if (CHECK(info.nr_func_info != nr_func_info,
		  "incorrect info.nr_func_info (1st) %d",
		  info.nr_func_info)) {
		return -1;
	}

	rec_size = info.func_info_rec_size;
	if (CHECK(rec_size != sizeof(struct bpf_func_info),
		  "incorrect info.func_info_rec_size (1st) %d", rec_size)) {
		return -1;
	}

	if (!info.nr_func_info)
		return 0;

	func_info = malloc(info.nr_func_info * rec_size);
	if (CHECK(!func_info, "out of memory"))
		return -1;

	/* reset info to only retrieve func_info related data */
	memset(&info, 0, sizeof(info));
	info.nr_func_info = nr_func_info;
	info.func_info_rec_size = rec_size;
	info.func_info = ptr_to_u64(func_info);
	err = bpf_obj_get_info_by_fd(prog_fd, &info, &info_len);
	if (CHECK(err == -1, "invalid get info (2nd) errno:%d", errno)) {
		fprintf(stderr, "%s\n", btf_log_buf);
		err = -1;
		goto done;
	}
	if (CHECK(info.nr_func_info != nr_func_info,
		  "incorrect info.nr_func_info (2nd) %d",
		  info.nr_func_info)) {
		err = -1;
		goto done;
	}
	if (CHECK(info.func_info_rec_size != rec_size,
		  "incorrect info.func_info_rec_size (2nd) %d",
		  info.func_info_rec_size)) {
		err = -1;
		goto done;
	}

	finfo = func_info;
	for (i = 0; i < nr_func_info; i++) {
		if (test->dead_func_mask & (1 << i))
			continue;
		if (CHECK(finfo->type_id != test->func_info[i][1],
			  "incorrect func_type %u expected %u",
			  finfo->type_id, test->func_info[i][1])) {
			err = -1;
			goto done;
		}
		finfo = (void *)finfo + rec_size;
	}

	err = 0;

done:
	free(func_info);
	return err;
}

static int test_get_linfo(const struct prog_info_raw_test *test,
			  const void *patched_linfo,
			  __u32 cnt, int prog_fd)
{
	__u32 i, info_len, nr_jited_ksyms, nr_jited_func_lens;
	__u64 *jited_linfo = NULL, *jited_ksyms = NULL;
	__u32 rec_size, jited_rec_size, jited_cnt;
	struct bpf_line_info *linfo = NULL;
	__u32 cur_func_len, ksyms_found;
	struct bpf_prog_info info = {};
	__u32 *jited_func_lens = NULL;
	__u64 cur_func_ksyms;
	__u32 dead_insns;
	int err;

	jited_cnt = cnt;
	rec_size = sizeof(*linfo);
	jited_rec_size = sizeof(*jited_linfo);
	if (test->nr_jited_ksyms)
		nr_jited_ksyms = test->nr_jited_ksyms;
	else
		nr_jited_ksyms = test->func_info_cnt - test->dead_func_cnt;
	nr_jited_func_lens = nr_jited_ksyms;

	info_len = sizeof(struct bpf_prog_info);
	err = bpf_obj_get_info_by_fd(prog_fd, &info, &info_len);
	if (CHECK(err == -1, "err:%d errno:%d", err, errno)) {
		err = -1;
		goto done;
	}

	if (!info.jited_prog_len) {
		/* prog is not jited */
		jited_cnt = 0;
		nr_jited_ksyms = 1;
		nr_jited_func_lens = 1;
	}

	if (CHECK(info.nr_line_info != cnt ||
		  info.nr_jited_line_info != jited_cnt ||
		  info.nr_jited_ksyms != nr_jited_ksyms ||
		  info.nr_jited_func_lens != nr_jited_func_lens ||
		  (!info.nr_line_info && info.nr_jited_line_info),
		  "info: nr_line_info:%u(expected:%u) nr_jited_line_info:%u(expected:%u) nr_jited_ksyms:%u(expected:%u) nr_jited_func_lens:%u(expected:%u)",
		  info.nr_line_info, cnt,
		  info.nr_jited_line_info, jited_cnt,
		  info.nr_jited_ksyms, nr_jited_ksyms,
		  info.nr_jited_func_lens, nr_jited_func_lens)) {
		err = -1;
		goto done;
	}

	if (CHECK(info.line_info_rec_size != sizeof(struct bpf_line_info) ||
		  info.jited_line_info_rec_size != sizeof(__u64),
		  "info: line_info_rec_size:%u(userspace expected:%u) jited_line_info_rec_size:%u(userspace expected:%u)",
		  info.line_info_rec_size, rec_size,
		  info.jited_line_info_rec_size, jited_rec_size)) {
		err = -1;
		goto done;
	}

	if (!cnt)
		return 0;

	rec_size = info.line_info_rec_size;
	jited_rec_size = info.jited_line_info_rec_size;

	memset(&info, 0, sizeof(info));

	linfo = calloc(cnt, rec_size);
	if (CHECK(!linfo, "!linfo")) {
		err = -1;
		goto done;
	}
	info.nr_line_info = cnt;
	info.line_info_rec_size = rec_size;
	info.line_info = ptr_to_u64(linfo);

	if (jited_cnt) {
		jited_linfo = calloc(jited_cnt, jited_rec_size);
		jited_ksyms = calloc(nr_jited_ksyms, sizeof(*jited_ksyms));
		jited_func_lens = calloc(nr_jited_func_lens,
					 sizeof(*jited_func_lens));
		if (CHECK(!jited_linfo || !jited_ksyms || !jited_func_lens,
			  "jited_linfo:%p jited_ksyms:%p jited_func_lens:%p",
			  jited_linfo, jited_ksyms, jited_func_lens)) {
			err = -1;
			goto done;
		}

		info.nr_jited_line_info = jited_cnt;
		info.jited_line_info_rec_size = jited_rec_size;
		info.jited_line_info = ptr_to_u64(jited_linfo);
		info.nr_jited_ksyms = nr_jited_ksyms;
		info.jited_ksyms = ptr_to_u64(jited_ksyms);
		info.nr_jited_func_lens = nr_jited_func_lens;
		info.jited_func_lens = ptr_to_u64(jited_func_lens);
	}

	err = bpf_obj_get_info_by_fd(prog_fd, &info, &info_len);

	/*
	 * Only recheck the info.*line_info* fields.
	 * Other fields are not the concern of this test.
	 */
	if (CHECK(err == -1 ||
		  info.nr_line_info != cnt ||
		  (jited_cnt && !info.jited_line_info) ||
		  info.nr_jited_line_info != jited_cnt ||
		  info.line_info_rec_size != rec_size ||
		  info.jited_line_info_rec_size != jited_rec_size,
		  "err:%d errno:%d info: nr_line_info:%u(expected:%u) nr_jited_line_info:%u(expected:%u) line_info_rec_size:%u(expected:%u) jited_linfo_rec_size:%u(expected:%u) line_info:%p jited_line_info:%p",
		  err, errno,
		  info.nr_line_info, cnt,
		  info.nr_jited_line_info, jited_cnt,
		  info.line_info_rec_size, rec_size,
		  info.jited_line_info_rec_size, jited_rec_size,
		  (void *)(long)info.line_info,
		  (void *)(long)info.jited_line_info)) {
		err = -1;
		goto done;
	}

	dead_insns = 0;
	while (test->dead_code_mask & (1 << dead_insns))
		dead_insns++;

	CHECK(linfo[0].insn_off, "linfo[0].insn_off:%u",
	      linfo[0].insn_off);
	for (i = 1; i < cnt; i++) {
		const struct bpf_line_info *expected_linfo;

		while (test->dead_code_mask & (1 << (i + dead_insns)))
			dead_insns++;

		expected_linfo = patched_linfo +
			((i + dead_insns) * test->line_info_rec_size);
		if (CHECK(linfo[i].insn_off <= linfo[i - 1].insn_off,
			  "linfo[%u].insn_off:%u <= linfo[%u].insn_off:%u",
			  i, linfo[i].insn_off,
			  i - 1, linfo[i - 1].insn_off)) {
			err = -1;
			goto done;
		}
		if (CHECK(linfo[i].file_name_off != expected_linfo->file_name_off ||
			  linfo[i].line_off != expected_linfo->line_off ||
			  linfo[i].line_col != expected_linfo->line_col,
			  "linfo[%u] (%u, %u, %u) != (%u, %u, %u)", i,
			  linfo[i].file_name_off,
			  linfo[i].line_off,
			  linfo[i].line_col,
			  expected_linfo->file_name_off,
			  expected_linfo->line_off,
			  expected_linfo->line_col)) {
			err = -1;
			goto done;
		}
	}

	if (!jited_cnt) {
		fprintf(stderr, "not jited. skipping jited_line_info check. ");
		err = 0;
		goto done;
	}

	if (CHECK(jited_linfo[0] != jited_ksyms[0],
		  "jited_linfo[0]:%lx != jited_ksyms[0]:%lx",
		  (long)(jited_linfo[0]), (long)(jited_ksyms[0]))) {
		err = -1;
		goto done;
	}

	ksyms_found = 1;
	cur_func_len = jited_func_lens[0];
	cur_func_ksyms = jited_ksyms[0];
	for (i = 1; i < jited_cnt; i++) {
		if (ksyms_found < nr_jited_ksyms &&
		    jited_linfo[i] == jited_ksyms[ksyms_found]) {
			cur_func_ksyms = jited_ksyms[ksyms_found];
			cur_func_len = jited_ksyms[ksyms_found];
			ksyms_found++;
			continue;
		}

		if (CHECK(jited_linfo[i] <= jited_linfo[i - 1],
			  "jited_linfo[%u]:%lx <= jited_linfo[%u]:%lx",
			  i, (long)jited_linfo[i],
			  i - 1, (long)(jited_linfo[i - 1]))) {
			err = -1;
			goto done;
		}

		if (CHECK(jited_linfo[i] - cur_func_ksyms > cur_func_len,
			  "jited_linfo[%u]:%lx - %lx > %u",
			  i, (long)jited_linfo[i], (long)cur_func_ksyms,
			  cur_func_len)) {
			err = -1;
			goto done;
		}
	}

	if (CHECK(ksyms_found != nr_jited_ksyms,
		  "ksyms_found:%u != nr_jited_ksyms:%u",
		  ksyms_found, nr_jited_ksyms)) {
		err = -1;
		goto done;
	}

	err = 0;

done:
	free(linfo);
	free(jited_linfo);
	free(jited_ksyms);
	free(jited_func_lens);
	return err;
}

static int do_test_info_raw(unsigned int test_num)
{
	const struct prog_info_raw_test *test = &info_raw_tests[test_num - 1];
	unsigned int raw_btf_size, linfo_str_off, linfo_size;
	int btf_fd = -1, prog_fd = -1, err = 0;
	void *raw_btf, *patched_linfo = NULL;
	const char *ret_next_str;
	union bpf_attr attr = {};

	fprintf(stderr, "BTF prog info raw test[%u] (%s): ", test_num, test->descr);
	raw_btf = btf_raw_create(&hdr_tmpl, test->raw_types,
				 test->str_sec, test->str_sec_size,
				 &raw_btf_size, &ret_next_str);

	if (!raw_btf)
		return -1;

	*btf_log_buf = '\0';
	btf_fd = bpf_load_btf(raw_btf, raw_btf_size,
			      btf_log_buf, BTF_LOG_BUF_SIZE,
			      args.always_log);
	free(raw_btf);

	if (CHECK(btf_fd == -1, "invalid btf_fd errno:%d", errno)) {
		err = -1;
		goto done;
	}

	if (*btf_log_buf && args.always_log)
		fprintf(stderr, "\n%s", btf_log_buf);
	*btf_log_buf = '\0';

	linfo_str_off = ret_next_str - test->str_sec;
	patched_linfo = patch_name_tbd(test->line_info,
				       test->str_sec, linfo_str_off,
				       test->str_sec_size, &linfo_size);
	if (IS_ERR(patched_linfo)) {
		fprintf(stderr, "error in creating raw bpf_line_info");
		err = -1;
		goto done;
	}

	attr.prog_type = test->prog_type;
	attr.insns = ptr_to_u64(test->insns);
	attr.insn_cnt = probe_prog_length(test->insns);
	attr.license = ptr_to_u64("GPL");
	attr.prog_btf_fd = btf_fd;
	attr.func_info_rec_size = test->func_info_rec_size;
	attr.func_info_cnt = test->func_info_cnt;
	attr.func_info = ptr_to_u64(test->func_info);
	attr.log_buf = ptr_to_u64(btf_log_buf);
	attr.log_size = BTF_LOG_BUF_SIZE;
	attr.log_level = 1;
	if (linfo_size) {
		attr.line_info_rec_size = test->line_info_rec_size;
		attr.line_info = ptr_to_u64(patched_linfo);
		attr.line_info_cnt = linfo_size / attr.line_info_rec_size;
	}

	prog_fd = syscall(__NR_bpf, BPF_PROG_LOAD, &attr, sizeof(attr));
	err = ((prog_fd == -1) != test->expected_prog_load_failure);
	if (CHECK(err, "prog_fd:%d expected_prog_load_failure:%u errno:%d",
		  prog_fd, test->expected_prog_load_failure, errno) ||
	    CHECK(test->err_str && !strstr(btf_log_buf, test->err_str),
		  "expected err_str:%s", test->err_str)) {
		err = -1;
		goto done;
	}

	if (prog_fd == -1)
		goto done;

	err = test_get_finfo(test, prog_fd);
	if (err)
		goto done;

	err = test_get_linfo(test, patched_linfo,
			     attr.line_info_cnt - test->dead_code_cnt,
			     prog_fd);
	if (err)
		goto done;

done:
	if (!err)
		fprintf(stderr, "OK");

	if (*btf_log_buf && (err || args.always_log))
		fprintf(stderr, "\n%s", btf_log_buf);

	if (btf_fd != -1)
		close(btf_fd);
	if (prog_fd != -1)
		close(prog_fd);

	if (!IS_ERR(patched_linfo))
		free(patched_linfo);

	return err;
}

static int test_info_raw(void)
{
	unsigned int i;
	int err = 0;

	if (args.info_raw_test_num)
		return count_result(do_test_info_raw(args.info_raw_test_num));

	for (i = 1; i <= ARRAY_SIZE(info_raw_tests); i++)
		err |= count_result(do_test_info_raw(i));

	return err;
}

struct btf_raw_data {
	__u32 raw_types[MAX_NR_RAW_U32];
	const char *str_sec;
	__u32 str_sec_size;
};

struct btf_dedup_test {
	const char *descr;
	struct btf_raw_data input;
	struct btf_raw_data expect;
	struct btf_dedup_opts opts;
};

const struct btf_dedup_test dedup_tests[] = {

{
	.descr = "dedup: unused strings filtering",
	.input = {
		.raw_types = {
			BTF_TYPE_INT_ENC(NAME_NTH(2), BTF_INT_SIGNED, 0, 32, 4),
			BTF_TYPE_INT_ENC(NAME_NTH(5), BTF_INT_SIGNED, 0, 64, 8),
			BTF_END_RAW,
		},
		BTF_STR_SEC("\0unused\0int\0foo\0bar\0long"),
	},
	.expect = {
		.raw_types = {
			BTF_TYPE_INT_ENC(NAME_NTH(1), BTF_INT_SIGNED, 0, 32, 4),
			BTF_TYPE_INT_ENC(NAME_NTH(2), BTF_INT_SIGNED, 0, 64, 8),
			BTF_END_RAW,
		},
		BTF_STR_SEC("\0int\0long"),
	},
	.opts = {
		.dont_resolve_fwds = false,
	},
},
{
	.descr = "dedup: strings deduplication",
	.input = {
		.raw_types = {
			BTF_TYPE_INT_ENC(NAME_NTH(1), BTF_INT_SIGNED, 0, 32, 4),
			BTF_TYPE_INT_ENC(NAME_NTH(2), BTF_INT_SIGNED, 0, 64, 8),
			BTF_TYPE_INT_ENC(NAME_NTH(3), BTF_INT_SIGNED, 0, 32, 4),
			BTF_TYPE_INT_ENC(NAME_NTH(4), BTF_INT_SIGNED, 0, 64, 8),
			BTF_TYPE_INT_ENC(NAME_NTH(5), BTF_INT_SIGNED, 0, 32, 4),
			BTF_END_RAW,
		},
		BTF_STR_SEC("\0int\0long int\0int\0long int\0int"),
	},
	.expect = {
		.raw_types = {
			BTF_TYPE_INT_ENC(NAME_NTH(1), BTF_INT_SIGNED, 0, 32, 4),
			BTF_TYPE_INT_ENC(NAME_NTH(2), BTF_INT_SIGNED, 0, 64, 8),
			BTF_END_RAW,
		},
		BTF_STR_SEC("\0int\0long int"),
	},
	.opts = {
		.dont_resolve_fwds = false,
	},
},
{
	.descr = "dedup: struct example #1",
	/*
	 * struct s {
	 *	struct s *next;
	 *	const int *a;
	 *	int b[16];
	 *	int c;
	 * }
	 */
	.input = {
		.raw_types = {
			/* int */
			BTF_TYPE_INT_ENC(NAME_NTH(1), BTF_INT_SIGNED, 0, 32, 4),	/* [1] */
			/* int[16] */
			BTF_TYPE_ARRAY_ENC(1, 1, 16),					/* [2] */
			/* struct s { */
			BTF_STRUCT_ENC(NAME_NTH(2), 4, 84),				/* [3] */
				BTF_MEMBER_ENC(NAME_NTH(3), 4, 0),	/* struct s *next;	*/
				BTF_MEMBER_ENC(NAME_NTH(4), 5, 64),	/* const int *a;	*/
				BTF_MEMBER_ENC(NAME_NTH(5), 2, 128),	/* int b[16];		*/
				BTF_MEMBER_ENC(NAME_NTH(6), 1, 640),	/* int c;		*/
			/* ptr -> [3] struct s */
			BTF_PTR_ENC(3),							/* [4] */
			/* ptr -> [6] const int */
			BTF_PTR_ENC(6),							/* [5] */
			/* const -> [1] int */
			BTF_CONST_ENC(1),						/* [6] */

			/* full copy of the above */
			BTF_TYPE_INT_ENC(NAME_NTH(1), BTF_INT_SIGNED, 0, 32, 4),	/* [7] */
			BTF_TYPE_ARRAY_ENC(7, 7, 16),					/* [8] */
			BTF_STRUCT_ENC(NAME_NTH(2), 4, 84),				/* [9] */
				BTF_MEMBER_ENC(NAME_NTH(3), 10, 0),
				BTF_MEMBER_ENC(NAME_NTH(4), 11, 64),
				BTF_MEMBER_ENC(NAME_NTH(5), 8, 128),
				BTF_MEMBER_ENC(NAME_NTH(6), 7, 640),
			BTF_PTR_ENC(9),							/* [10] */
			BTF_PTR_ENC(12),						/* [11] */
			BTF_CONST_ENC(7),						/* [12] */
			BTF_END_RAW,
		},
		BTF_STR_SEC("\0int\0s\0next\0a\0b\0c\0"),
	},
	.expect = {
		.raw_types = {
			/* int */
			BTF_TYPE_INT_ENC(NAME_NTH(4), BTF_INT_SIGNED, 0, 32, 4),	/* [1] */
			/* int[16] */
			BTF_TYPE_ARRAY_ENC(1, 1, 16),					/* [2] */
			/* struct s { */
			BTF_STRUCT_ENC(NAME_NTH(6), 4, 84),				/* [3] */
				BTF_MEMBER_ENC(NAME_NTH(5), 4, 0),	/* struct s *next;	*/
				BTF_MEMBER_ENC(NAME_NTH(1), 5, 64),	/* const int *a;	*/
				BTF_MEMBER_ENC(NAME_NTH(2), 2, 128),	/* int b[16];		*/
				BTF_MEMBER_ENC(NAME_NTH(3), 1, 640),	/* int c;		*/
			/* ptr -> [3] struct s */
			BTF_PTR_ENC(3),							/* [4] */
			/* ptr -> [6] const int */
			BTF_PTR_ENC(6),							/* [5] */
			/* const -> [1] int */
			BTF_CONST_ENC(1),						/* [6] */
			BTF_END_RAW,
		},
		BTF_STR_SEC("\0a\0b\0c\0int\0next\0s"),
	},
	.opts = {
		.dont_resolve_fwds = false,
	},
},
{
	.descr = "dedup: struct <-> fwd resolution w/ hash collision",
	/*
	 * // CU 1:
	 * struct x;
	 * struct s {
	 *	struct x *x;
	 * };
	 * // CU 2:
	 * struct x {};
	 * struct s {
	 *	struct x *x;
	 * };
	 */
	.input = {
		.raw_types = {
			/* CU 1 */
			BTF_FWD_ENC(NAME_TBD, 0 /* struct fwd */),	/* [1] fwd x      */
			BTF_PTR_ENC(1),					/* [2] ptr -> [1] */
			BTF_STRUCT_ENC(NAME_TBD, 1, 8),			/* [3] struct s   */
				BTF_MEMBER_ENC(NAME_TBD, 2, 0),
			/* CU 2 */
			BTF_STRUCT_ENC(NAME_TBD, 0, 0),			/* [4] struct x   */
			BTF_PTR_ENC(4),					/* [5] ptr -> [4] */
			BTF_STRUCT_ENC(NAME_TBD, 1, 8),			/* [6] struct s   */
				BTF_MEMBER_ENC(NAME_TBD, 5, 0),
			BTF_END_RAW,
		},
		BTF_STR_SEC("\0x\0s\0x\0x\0s\0x\0"),
	},
	.expect = {
		.raw_types = {
			BTF_PTR_ENC(3),					/* [1] ptr -> [3] */
			BTF_STRUCT_ENC(NAME_TBD, 1, 8),			/* [2] struct s   */
				BTF_MEMBER_ENC(NAME_TBD, 1, 0),
			BTF_STRUCT_ENC(NAME_NTH(2), 0, 0),		/* [3] struct x   */
			BTF_END_RAW,
		},
		BTF_STR_SEC("\0s\0x"),
	},
	.opts = {
		.dont_resolve_fwds = false,
		.dedup_table_size = 1, /* force hash collisions */
	},
},
{
	.descr = "dedup: void equiv check",
	/*
	 * // CU 1:
	 * struct s {
	 *	struct {} *x;
	 * };
	 * // CU 2:
	 * struct s {
	 *	int *x;
	 * };
	 */
	.input = {
		.raw_types = {
			/* CU 1 */
			BTF_STRUCT_ENC(0, 0, 1),				/* [1] struct {}  */
			BTF_PTR_ENC(1),						/* [2] ptr -> [1] */
			BTF_STRUCT_ENC(NAME_NTH(1), 1, 8),			/* [3] struct s   */
				BTF_MEMBER_ENC(NAME_NTH(2), 2, 0),
			/* CU 2 */
			BTF_PTR_ENC(0),						/* [4] ptr -> void */
			BTF_STRUCT_ENC(NAME_NTH(1), 1, 8),			/* [5] struct s   */
				BTF_MEMBER_ENC(NAME_NTH(2), 4, 0),
			BTF_END_RAW,
		},
		BTF_STR_SEC("\0s\0x"),
	},
	.expect = {
		.raw_types = {
			/* CU 1 */
			BTF_STRUCT_ENC(0, 0, 1),				/* [1] struct {}  */
			BTF_PTR_ENC(1),						/* [2] ptr -> [1] */
			BTF_STRUCT_ENC(NAME_NTH(1), 1, 8),			/* [3] struct s   */
				BTF_MEMBER_ENC(NAME_NTH(2), 2, 0),
			/* CU 2 */
			BTF_PTR_ENC(0),						/* [4] ptr -> void */
			BTF_STRUCT_ENC(NAME_NTH(1), 1, 8),			/* [5] struct s   */
				BTF_MEMBER_ENC(NAME_NTH(2), 4, 0),
			BTF_END_RAW,
		},
		BTF_STR_SEC("\0s\0x"),
	},
	.opts = {
		.dont_resolve_fwds = false,
		.dedup_table_size = 1, /* force hash collisions */
	},
},
{
	.descr = "dedup: all possible kinds (no duplicates)",
	.input = {
		.raw_types = {
			BTF_TYPE_INT_ENC(NAME_TBD, BTF_INT_SIGNED, 0, 32, 8),		/* [1] int */
			BTF_TYPE_ENC(NAME_TBD, BTF_INFO_ENC(BTF_KIND_ENUM, 0, 2), 4),	/* [2] enum */
				BTF_ENUM_ENC(NAME_TBD, 0),
				BTF_ENUM_ENC(NAME_TBD, 1),
			BTF_FWD_ENC(NAME_TBD, 1 /* union kind_flag */),			/* [3] fwd */
			BTF_TYPE_ARRAY_ENC(2, 1, 7),					/* [4] array */
			BTF_STRUCT_ENC(NAME_TBD, 1, 4),					/* [5] struct */
				BTF_MEMBER_ENC(NAME_TBD, 1, 0),
			BTF_UNION_ENC(NAME_TBD, 1, 4),					/* [6] union */
				BTF_MEMBER_ENC(NAME_TBD, 1, 0),
			BTF_TYPEDEF_ENC(NAME_TBD, 1),					/* [7] typedef */
			BTF_PTR_ENC(0),							/* [8] ptr */
			BTF_CONST_ENC(8),						/* [9] const */
			BTF_VOLATILE_ENC(8),						/* [10] volatile */
			BTF_RESTRICT_ENC(8),						/* [11] restrict */
			BTF_FUNC_PROTO_ENC(1, 2),					/* [12] func_proto */
				BTF_FUNC_PROTO_ARG_ENC(NAME_TBD, 1),
				BTF_FUNC_PROTO_ARG_ENC(NAME_TBD, 8),
			BTF_FUNC_ENC(NAME_TBD, 12),					/* [13] func */
			BTF_END_RAW,
		},
		BTF_STR_SEC("\0A\0B\0C\0D\0E\0F\0G\0H\0I\0J\0K\0L\0M"),
	},
	.expect = {
		.raw_types = {
			BTF_TYPE_INT_ENC(NAME_TBD, BTF_INT_SIGNED, 0, 32, 8),		/* [1] int */
			BTF_TYPE_ENC(NAME_TBD, BTF_INFO_ENC(BTF_KIND_ENUM, 0, 2), 4),	/* [2] enum */
				BTF_ENUM_ENC(NAME_TBD, 0),
				BTF_ENUM_ENC(NAME_TBD, 1),
			BTF_FWD_ENC(NAME_TBD, 1 /* union kind_flag */),			/* [3] fwd */
			BTF_TYPE_ARRAY_ENC(2, 1, 7),					/* [4] array */
			BTF_STRUCT_ENC(NAME_TBD, 1, 4),					/* [5] struct */
				BTF_MEMBER_ENC(NAME_TBD, 1, 0),
			BTF_UNION_ENC(NAME_TBD, 1, 4),					/* [6] union */
				BTF_MEMBER_ENC(NAME_TBD, 1, 0),
			BTF_TYPEDEF_ENC(NAME_TBD, 1),					/* [7] typedef */
			BTF_PTR_ENC(0),							/* [8] ptr */
			BTF_CONST_ENC(8),						/* [9] const */
			BTF_VOLATILE_ENC(8),						/* [10] volatile */
			BTF_RESTRICT_ENC(8),						/* [11] restrict */
			BTF_FUNC_PROTO_ENC(1, 2),					/* [12] func_proto */
				BTF_FUNC_PROTO_ARG_ENC(NAME_TBD, 1),
				BTF_FUNC_PROTO_ARG_ENC(NAME_TBD, 8),
			BTF_FUNC_ENC(NAME_TBD, 12),					/* [13] func */
			BTF_END_RAW,
		},
		BTF_STR_SEC("\0A\0B\0C\0D\0E\0F\0G\0H\0I\0J\0K\0L\0M"),
	},
	.opts = {
		.dont_resolve_fwds = false,
	},
},
{
	.descr = "dedup: no int duplicates",
	.input = {
		.raw_types = {
			BTF_TYPE_INT_ENC(NAME_NTH(1), BTF_INT_SIGNED, 0, 32, 8),
			/* different name */
			BTF_TYPE_INT_ENC(NAME_NTH(2), BTF_INT_SIGNED, 0, 32, 8),
			/* different encoding */
			BTF_TYPE_INT_ENC(NAME_NTH(1), BTF_INT_CHAR, 0, 32, 8),
			BTF_TYPE_INT_ENC(NAME_NTH(1), BTF_INT_BOOL, 0, 32, 8),
			/* different bit offset */
			BTF_TYPE_INT_ENC(NAME_NTH(1), BTF_INT_SIGNED, 8, 32, 8),
			/* different bit size */
			BTF_TYPE_INT_ENC(NAME_NTH(1), BTF_INT_SIGNED, 0, 27, 8),
			/* different byte size */
			BTF_TYPE_INT_ENC(NAME_NTH(1), BTF_INT_SIGNED, 0, 32, 4),
			BTF_END_RAW,
		},
		BTF_STR_SEC("\0int\0some other int"),
	},
	.expect = {
		.raw_types = {
			BTF_TYPE_INT_ENC(NAME_NTH(1), BTF_INT_SIGNED, 0, 32, 8),
			/* different name */
			BTF_TYPE_INT_ENC(NAME_NTH(2), BTF_INT_SIGNED, 0, 32, 8),
			/* different encoding */
			BTF_TYPE_INT_ENC(NAME_NTH(1), BTF_INT_CHAR, 0, 32, 8),
			BTF_TYPE_INT_ENC(NAME_NTH(1), BTF_INT_BOOL, 0, 32, 8),
			/* different bit offset */
			BTF_TYPE_INT_ENC(NAME_NTH(1), BTF_INT_SIGNED, 8, 32, 8),
			/* different bit size */
			BTF_TYPE_INT_ENC(NAME_NTH(1), BTF_INT_SIGNED, 0, 27, 8),
			/* different byte size */
			BTF_TYPE_INT_ENC(NAME_NTH(1), BTF_INT_SIGNED, 0, 32, 4),
			BTF_END_RAW,
		},
		BTF_STR_SEC("\0int\0some other int"),
	},
	.opts = {
		.dont_resolve_fwds = false,
	},
},
{
	.descr = "dedup: enum fwd resolution",
	.input = {
		.raw_types = {
			/* [1] fwd enum 'e1' before full enum */
			BTF_TYPE_ENC(NAME_NTH(1), BTF_INFO_ENC(BTF_KIND_ENUM, 0, 0), 4),
			/* [2] full enum 'e1' after fwd */
			BTF_TYPE_ENC(NAME_NTH(1), BTF_INFO_ENC(BTF_KIND_ENUM, 0, 1), 4),
				BTF_ENUM_ENC(NAME_NTH(2), 123),
			/* [3] full enum 'e2' before fwd */
			BTF_TYPE_ENC(NAME_NTH(3), BTF_INFO_ENC(BTF_KIND_ENUM, 0, 1), 4),
				BTF_ENUM_ENC(NAME_NTH(4), 456),
			/* [4] fwd enum 'e2' after full enum */
			BTF_TYPE_ENC(NAME_NTH(3), BTF_INFO_ENC(BTF_KIND_ENUM, 0, 0), 4),
			/* [5] incompatible fwd enum with different size */
			BTF_TYPE_ENC(NAME_NTH(1), BTF_INFO_ENC(BTF_KIND_ENUM, 0, 0), 1),
			/* [6] incompatible full enum with different value */
			BTF_TYPE_ENC(NAME_NTH(1), BTF_INFO_ENC(BTF_KIND_ENUM, 0, 1), 4),
				BTF_ENUM_ENC(NAME_NTH(2), 321),
			BTF_END_RAW,
		},
		BTF_STR_SEC("\0e1\0e1_val\0e2\0e2_val"),
	},
	.expect = {
		.raw_types = {
			/* [1] full enum 'e1' */
			BTF_TYPE_ENC(NAME_NTH(1), BTF_INFO_ENC(BTF_KIND_ENUM, 0, 1), 4),
				BTF_ENUM_ENC(NAME_NTH(2), 123),
			/* [2] full enum 'e2' */
			BTF_TYPE_ENC(NAME_NTH(3), BTF_INFO_ENC(BTF_KIND_ENUM, 0, 1), 4),
				BTF_ENUM_ENC(NAME_NTH(4), 456),
			/* [3] incompatible fwd enum with different size */
			BTF_TYPE_ENC(NAME_NTH(1), BTF_INFO_ENC(BTF_KIND_ENUM, 0, 0), 1),
			/* [4] incompatible full enum with different value */
			BTF_TYPE_ENC(NAME_NTH(1), BTF_INFO_ENC(BTF_KIND_ENUM, 0, 1), 4),
				BTF_ENUM_ENC(NAME_NTH(2), 321),
			BTF_END_RAW,
		},
		BTF_STR_SEC("\0e1\0e1_val\0e2\0e2_val"),
	},
	.opts = {
		.dont_resolve_fwds = false,
	},
},
{
	.descr = "dedup: datasec and vars pass-through",
	.input = {
		.raw_types = {
			/* int */
			BTF_TYPE_INT_ENC(0, BTF_INT_SIGNED, 0, 32, 4),	/* [1] */
			/* static int t */
			BTF_VAR_ENC(NAME_NTH(2), 1, 0),			/* [2] */
			/* .bss section */				/* [3] */
			BTF_TYPE_ENC(NAME_NTH(1), BTF_INFO_ENC(BTF_KIND_DATASEC, 0, 1), 4),
			BTF_VAR_SECINFO_ENC(2, 0, 4),
			/* int, referenced from [5] */
			BTF_TYPE_INT_ENC(0, BTF_INT_SIGNED, 0, 32, 4),	/* [4] */
			/* another static int t */
			BTF_VAR_ENC(NAME_NTH(2), 4, 0),			/* [5] */
			/* another .bss section */			/* [6] */
			BTF_TYPE_ENC(NAME_NTH(1), BTF_INFO_ENC(BTF_KIND_DATASEC, 0, 1), 4),
			BTF_VAR_SECINFO_ENC(5, 0, 4),
			BTF_END_RAW,
		},
		BTF_STR_SEC("\0.bss\0t"),
	},
	.expect = {
		.raw_types = {
			/* int */
			BTF_TYPE_INT_ENC(0, BTF_INT_SIGNED, 0, 32, 4),	/* [1] */
			/* static int t */
			BTF_VAR_ENC(NAME_NTH(2), 1, 0),			/* [2] */
			/* .bss section */				/* [3] */
			BTF_TYPE_ENC(NAME_NTH(1), BTF_INFO_ENC(BTF_KIND_DATASEC, 0, 1), 4),
			BTF_VAR_SECINFO_ENC(2, 0, 4),
			/* another static int t */
			BTF_VAR_ENC(NAME_NTH(2), 1, 0),			/* [4] */
			/* another .bss section */			/* [5] */
			BTF_TYPE_ENC(NAME_NTH(1), BTF_INFO_ENC(BTF_KIND_DATASEC, 0, 1), 4),
			BTF_VAR_SECINFO_ENC(4, 0, 4),
			BTF_END_RAW,
		},
		BTF_STR_SEC("\0.bss\0t"),
	},
	.opts = {
		.dont_resolve_fwds = false,
		.dedup_table_size = 1
	},
},

};

static int btf_type_size(const struct btf_type *t)
{
	int base_size = sizeof(struct btf_type);
	__u16 vlen = BTF_INFO_VLEN(t->info);
	__u16 kind = BTF_INFO_KIND(t->info);

	switch (kind) {
	case BTF_KIND_FWD:
	case BTF_KIND_CONST:
	case BTF_KIND_VOLATILE:
	case BTF_KIND_RESTRICT:
	case BTF_KIND_PTR:
	case BTF_KIND_TYPEDEF:
	case BTF_KIND_FUNC:
		return base_size;
	case BTF_KIND_INT:
		return base_size + sizeof(__u32);
	case BTF_KIND_ENUM:
		return base_size + vlen * sizeof(struct btf_enum);
	case BTF_KIND_ARRAY:
		return base_size + sizeof(struct btf_array);
	case BTF_KIND_STRUCT:
	case BTF_KIND_UNION:
		return base_size + vlen * sizeof(struct btf_member);
	case BTF_KIND_FUNC_PROTO:
		return base_size + vlen * sizeof(struct btf_param);
	case BTF_KIND_VAR:
		return base_size + sizeof(struct btf_var);
	case BTF_KIND_DATASEC:
		return base_size + vlen * sizeof(struct btf_var_secinfo);
	default:
		fprintf(stderr, "Unsupported BTF_KIND:%u\n", kind);
		return -EINVAL;
	}
}

static void dump_btf_strings(const char *strs, __u32 len)
{
	const char *cur = strs;
	int i = 0;

	while (cur < strs + len) {
		fprintf(stderr, "string #%d: '%s'\n", i, cur);
		cur += strlen(cur) + 1;
		i++;
	}
}

static int do_test_dedup(unsigned int test_num)
{
	const struct btf_dedup_test *test = &dedup_tests[test_num - 1];
	__u32 test_nr_types, expect_nr_types, test_btf_size, expect_btf_size;
	const struct btf_header *test_hdr, *expect_hdr;
	struct btf *test_btf = NULL, *expect_btf = NULL;
	const void *test_btf_data, *expect_btf_data;
	const char *ret_test_next_str, *ret_expect_next_str;
	const char *test_strs, *expect_strs;
	const char *test_str_cur, *test_str_end;
	const char *expect_str_cur, *expect_str_end;
	unsigned int raw_btf_size;
	void *raw_btf;
	int err = 0, i;

	fprintf(stderr, "BTF dedup test[%u] (%s):", test_num, test->descr);

	raw_btf = btf_raw_create(&hdr_tmpl, test->input.raw_types,
				 test->input.str_sec, test->input.str_sec_size,
				 &raw_btf_size, &ret_test_next_str);
	if (!raw_btf)
		return -1;
	test_btf = btf__new((__u8 *)raw_btf, raw_btf_size);
	free(raw_btf);
	if (CHECK(IS_ERR(test_btf), "invalid test_btf errno:%ld",
		  PTR_ERR(test_btf))) {
		err = -1;
		goto done;
	}

	raw_btf = btf_raw_create(&hdr_tmpl, test->expect.raw_types,
				 test->expect.str_sec,
				 test->expect.str_sec_size,
				 &raw_btf_size, &ret_expect_next_str);
	if (!raw_btf)
		return -1;
	expect_btf = btf__new((__u8 *)raw_btf, raw_btf_size);
	free(raw_btf);
	if (CHECK(IS_ERR(expect_btf), "invalid expect_btf errno:%ld",
		  PTR_ERR(expect_btf))) {
		err = -1;
		goto done;
	}

	err = btf__dedup(test_btf, NULL, &test->opts);
	if (CHECK(err, "btf_dedup failed errno:%d", err)) {
		err = -1;
		goto done;
	}

	test_btf_data = btf__get_raw_data(test_btf, &test_btf_size);
	expect_btf_data = btf__get_raw_data(expect_btf, &expect_btf_size);
	if (CHECK(test_btf_size != expect_btf_size,
		  "test_btf_size:%u != expect_btf_size:%u",
		  test_btf_size, expect_btf_size)) {
		err = -1;
		goto done;
	}

	test_hdr = test_btf_data;
	test_strs = test_btf_data + sizeof(*test_hdr) + test_hdr->str_off;
	expect_hdr = expect_btf_data;
	expect_strs = expect_btf_data + sizeof(*test_hdr) + expect_hdr->str_off;
	if (CHECK(test_hdr->str_len != expect_hdr->str_len,
		  "test_hdr->str_len:%u != expect_hdr->str_len:%u",
		  test_hdr->str_len, expect_hdr->str_len)) {
		fprintf(stderr, "\ntest strings:\n");
		dump_btf_strings(test_strs, test_hdr->str_len);
		fprintf(stderr, "\nexpected strings:\n");
		dump_btf_strings(expect_strs, expect_hdr->str_len);
		err = -1;
		goto done;
	}

	test_str_cur = test_strs;
	test_str_end = test_strs + test_hdr->str_len;
	expect_str_cur = expect_strs;
	expect_str_end = expect_strs + expect_hdr->str_len;
	while (test_str_cur < test_str_end && expect_str_cur < expect_str_end) {
		size_t test_len, expect_len;

		test_len = strlen(test_str_cur);
		expect_len = strlen(expect_str_cur);
		if (CHECK(test_len != expect_len,
			  "test_len:%zu != expect_len:%zu "
			  "(test_str:%s, expect_str:%s)",
			  test_len, expect_len, test_str_cur, expect_str_cur)) {
			err = -1;
			goto done;
		}
		if (CHECK(strcmp(test_str_cur, expect_str_cur),
			  "test_str:%s != expect_str:%s",
			  test_str_cur, expect_str_cur)) {
			err = -1;
			goto done;
		}
		test_str_cur += test_len + 1;
		expect_str_cur += expect_len + 1;
	}
	if (CHECK(test_str_cur != test_str_end,
		  "test_str_cur:%p != test_str_end:%p",
		  test_str_cur, test_str_end)) {
		err = -1;
		goto done;
	}

	test_nr_types = btf__get_nr_types(test_btf);
	expect_nr_types = btf__get_nr_types(expect_btf);
	if (CHECK(test_nr_types != expect_nr_types,
		  "test_nr_types:%u != expect_nr_types:%u",
		  test_nr_types, expect_nr_types)) {
		err = -1;
		goto done;
	}

	for (i = 1; i <= test_nr_types; i++) {
		const struct btf_type *test_type, *expect_type;
		int test_size, expect_size;

		test_type = btf__type_by_id(test_btf, i);
		expect_type = btf__type_by_id(expect_btf, i);
		test_size = btf_type_size(test_type);
		expect_size = btf_type_size(expect_type);

		if (CHECK(test_size != expect_size,
			  "type #%d: test_size:%d != expect_size:%u",
			  i, test_size, expect_size)) {
			err = -1;
			goto done;
		}
		if (CHECK(memcmp((void *)test_type,
				 (void *)expect_type,
				 test_size),
			  "type #%d: contents differ", i)) {
			err = -1;
			goto done;
		}
	}

done:
	if (!err)
		fprintf(stderr, "OK");
	if (!IS_ERR(test_btf))
		btf__free(test_btf);
	if (!IS_ERR(expect_btf))
		btf__free(expect_btf);

	return err;
}

static int test_dedup(void)
{
	unsigned int i;
	int err = 0;

	if (args.dedup_test_num)
		return count_result(do_test_dedup(args.dedup_test_num));

	for (i = 1; i <= ARRAY_SIZE(dedup_tests); i++)
		err |= count_result(do_test_dedup(i));

	return err;
}

static void usage(const char *cmd)
{
	fprintf(stderr, "Usage: %s [-l] [[-r btf_raw_test_num (1 - %zu)] |\n"
			"\t[-g btf_get_info_test_num (1 - %zu)] |\n"
			"\t[-f btf_file_test_num (1 - %zu)] |\n"
			"\t[-k btf_prog_info_raw_test_num (1 - %zu)] |\n"
			"\t[-p (pretty print test)] |\n"
			"\t[-d btf_dedup_test_num (1 - %zu)]]\n",
		cmd, ARRAY_SIZE(raw_tests), ARRAY_SIZE(get_info_tests),
		ARRAY_SIZE(file_tests), ARRAY_SIZE(info_raw_tests),
		ARRAY_SIZE(dedup_tests));
}

static int parse_args(int argc, char **argv)
{
	const char *optstr = "hlpk:f:r:g:d:";
	int opt;

	while ((opt = getopt(argc, argv, optstr)) != -1) {
		switch (opt) {
		case 'l':
			args.always_log = true;
			break;
		case 'f':
			args.file_test_num = atoi(optarg);
			args.file_test = true;
			break;
		case 'r':
			args.raw_test_num = atoi(optarg);
			args.raw_test = true;
			break;
		case 'g':
			args.get_info_test_num = atoi(optarg);
			args.get_info_test = true;
			break;
		case 'p':
			args.pprint_test = true;
			break;
		case 'k':
			args.info_raw_test_num = atoi(optarg);
			args.info_raw_test = true;
			break;
		case 'd':
			args.dedup_test_num = atoi(optarg);
			args.dedup_test = true;
			break;
		case 'h':
			usage(argv[0]);
			exit(0);
		default:
			usage(argv[0]);
			return -1;
		}
	}

	if (args.raw_test_num &&
	    (args.raw_test_num < 1 ||
	     args.raw_test_num > ARRAY_SIZE(raw_tests))) {
		fprintf(stderr, "BTF raw test number must be [1 - %zu]\n",
			ARRAY_SIZE(raw_tests));
		return -1;
	}

	if (args.file_test_num &&
	    (args.file_test_num < 1 ||
	     args.file_test_num > ARRAY_SIZE(file_tests))) {
		fprintf(stderr, "BTF file test number must be [1 - %zu]\n",
			ARRAY_SIZE(file_tests));
		return -1;
	}

	if (args.get_info_test_num &&
	    (args.get_info_test_num < 1 ||
	     args.get_info_test_num > ARRAY_SIZE(get_info_tests))) {
		fprintf(stderr, "BTF get info test number must be [1 - %zu]\n",
			ARRAY_SIZE(get_info_tests));
		return -1;
	}

	if (args.info_raw_test_num &&
	    (args.info_raw_test_num < 1 ||
	     args.info_raw_test_num > ARRAY_SIZE(info_raw_tests))) {
		fprintf(stderr, "BTF prog info raw test number must be [1 - %zu]\n",
			ARRAY_SIZE(info_raw_tests));
		return -1;
	}

	if (args.dedup_test_num &&
	    (args.dedup_test_num < 1 ||
	     args.dedup_test_num > ARRAY_SIZE(dedup_tests))) {
		fprintf(stderr, "BTF dedup test number must be [1 - %zu]\n",
			ARRAY_SIZE(dedup_tests));
		return -1;
	}

	return 0;
}

static void print_summary(void)
{
	fprintf(stderr, "PASS:%u SKIP:%u FAIL:%u\n",
		pass_cnt - skip_cnt, skip_cnt, error_cnt);
}

int main(int argc, char **argv)
{
	int err = 0;

	err = parse_args(argc, argv);
	if (err)
		return err;

	if (args.always_log)
		libbpf_set_print(__base_pr);

	if (args.raw_test)
		err |= test_raw();

	if (args.get_info_test)
		err |= test_get_info();

	if (args.file_test)
		err |= test_file();

	if (args.pprint_test)
		err |= test_pprint();

	if (args.info_raw_test)
		err |= test_info_raw();

	if (args.dedup_test)
		err |= test_dedup();

	if (args.raw_test || args.get_info_test || args.file_test ||
	    args.pprint_test || args.info_raw_test || args.dedup_test)
		goto done;

	err |= test_raw();
	err |= test_get_info();
	err |= test_file();
	err |= test_info_raw();
	err |= test_dedup();

done:
	print_summary();
	return err;
}<|MERGE_RESOLUTION|>--- conflicted
+++ resolved
@@ -395,27 +395,11 @@
 {
 	.descr = "global data test #5, invalid var type",
 	.raw_types = {
-<<<<<<< HEAD
-		/* int */		/* [1] */
-		BTF_TYPE_INT_ENC(0, BTF_INT_SIGNED, 0, 32, 4),
-		/* const void */	/* [2] */
-		BTF_TYPE_ENC(0, BTF_INFO_ENC(BTF_KIND_CONST, 0, 0), 0),
-		/* const void* */	/* [3] */
-		BTF_TYPE_ENC(0, BTF_INFO_ENC(BTF_KIND_PTR, 0, 0), 2),
-		/* typedef const void * const_void_ptr */
-		BTF_TYPEDEF_ENC(NAME_TBD, 3),	/* [4] */
-		/* struct A { */	/* [5] */
-		BTF_TYPE_ENC(NAME_TBD, BTF_INFO_ENC(BTF_KIND_STRUCT, 0, 1), sizeof(void *)),
-		/* const_void_ptr m; */
-		BTF_MEMBER_ENC(NAME_TBD, 4, 0),
-		/* } */
-=======
 		/* static void t */
 		BTF_VAR_ENC(NAME_TBD, 0, 0),			/* [1] */
 		/* .bss section */				/* [2] */
 		BTF_TYPE_ENC(NAME_TBD, BTF_INFO_ENC(BTF_KIND_DATASEC, 0, 1), 4),
 		BTF_VAR_SECINFO_ENC(1, 0, 4),
->>>>>>> f7688b48
 		BTF_END_RAW,
 	},
 	.str_sec = "\0t\0.bss",
@@ -458,18 +442,6 @@
 {
 	.descr = "global data test #7, invalid var type (fwd type)",
 	.raw_types = {
-<<<<<<< HEAD
-		/* int */		/* [1] */
-		BTF_TYPE_INT_ENC(0, BTF_INT_SIGNED, 0, 32, 4),
-		/* const void */	/* [2] */
-		BTF_TYPE_ENC(0, BTF_INFO_ENC(BTF_KIND_CONST, 0, 0), 0),
-		/* const void* */	/* [3] */
-		BTF_TYPE_ENC(0, BTF_INFO_ENC(BTF_KIND_PTR, 0, 0), 2),
-		/* typedef const void * const_void_ptr */
-		BTF_TYPEDEF_ENC(NAME_TBD, 3),	/* [4] */
-		/* const_void_ptr[4] */
-		BTF_TYPE_ARRAY_ENC(4, 1, 4),	/* [5] */
-=======
 		/* union A */
 		BTF_TYPE_ENC(NAME_TBD,
 			     BTF_INFO_ENC(BTF_KIND_FWD, 1, 0), 0), /* [1] */
@@ -478,7 +450,6 @@
 		/* .bss section */				/* [3] */
 		BTF_TYPE_ENC(NAME_TBD, BTF_INFO_ENC(BTF_KIND_DATASEC, 0, 1), 4),
 		BTF_VAR_SECINFO_ENC(1, 0, 4),
->>>>>>> f7688b48
 		BTF_END_RAW,
 	},
 	.str_sec = "\0A\0t\0.bss",
@@ -1483,372 +1454,7 @@
 },
 
 {
-<<<<<<< HEAD
-	.descr = "typedef (invalid name, name_off = 0)",
-	.raw_types = {
-		BTF_TYPE_INT_ENC(0, BTF_INT_SIGNED, 0, 32, 4),	/* [1] */
-		BTF_TYPEDEF_ENC(0, 1),				/* [2] */
-		BTF_END_RAW,
-	},
-	.str_sec = "\0__int",
-	.str_sec_size = sizeof("\0__int"),
-	.map_type = BPF_MAP_TYPE_ARRAY,
-	.map_name = "typedef_check_btf",
-	.key_size = sizeof(int),
-	.value_size = sizeof(int),
-	.key_type_id = 1,
-	.value_type_id = 1,
-	.max_entries = 4,
-	.btf_load_err = true,
-	.err_str = "Invalid name",
-},
-
-{
-	.descr = "typedef (invalid name, invalid identifier)",
-	.raw_types = {
-		BTF_TYPE_INT_ENC(0, BTF_INT_SIGNED, 0, 32, 4),	/* [1] */
-		BTF_TYPEDEF_ENC(NAME_TBD, 1),			/* [2] */
-		BTF_END_RAW,
-	},
-	.str_sec = "\0__!int",
-	.str_sec_size = sizeof("\0__!int"),
-	.map_type = BPF_MAP_TYPE_ARRAY,
-	.map_name = "typedef_check_btf",
-	.key_size = sizeof(int),
-	.value_size = sizeof(int),
-	.key_type_id = 1,
-	.value_type_id = 1,
-	.max_entries = 4,
-	.btf_load_err = true,
-	.err_str = "Invalid name",
-},
-
-{
-	.descr = "ptr type (invalid name, name_off <> 0)",
-	.raw_types = {
-		BTF_TYPE_INT_ENC(0, BTF_INT_SIGNED, 0, 32, 4),		/* [1] */
-		BTF_TYPE_ENC(NAME_TBD,
-			     BTF_INFO_ENC(BTF_KIND_PTR, 0, 0), 1),	/* [2] */
-		BTF_END_RAW,
-	},
-	.str_sec = "\0__int",
-	.str_sec_size = sizeof("\0__int"),
-	.map_type = BPF_MAP_TYPE_ARRAY,
-	.map_name = "ptr_type_check_btf",
-	.key_size = sizeof(int),
-	.value_size = sizeof(int),
-	.key_type_id = 1,
-	.value_type_id = 1,
-	.max_entries = 4,
-	.btf_load_err = true,
-	.err_str = "Invalid name",
-},
-
-{
-	.descr = "volatile type (invalid name, name_off <> 0)",
-	.raw_types = {
-		BTF_TYPE_INT_ENC(0, BTF_INT_SIGNED, 0, 32, 4),		/* [1] */
-		BTF_TYPE_ENC(NAME_TBD,
-			     BTF_INFO_ENC(BTF_KIND_VOLATILE, 0, 0), 1),	/* [2] */
-		BTF_END_RAW,
-	},
-	.str_sec = "\0__int",
-	.str_sec_size = sizeof("\0__int"),
-	.map_type = BPF_MAP_TYPE_ARRAY,
-	.map_name = "volatile_type_check_btf",
-	.key_size = sizeof(int),
-	.value_size = sizeof(int),
-	.key_type_id = 1,
-	.value_type_id = 1,
-	.max_entries = 4,
-	.btf_load_err = true,
-	.err_str = "Invalid name",
-},
-
-{
-	.descr = "const type (invalid name, name_off <> 0)",
-	.raw_types = {
-		BTF_TYPE_INT_ENC(0, BTF_INT_SIGNED, 0, 32, 4),		/* [1] */
-		BTF_TYPE_ENC(NAME_TBD,
-			     BTF_INFO_ENC(BTF_KIND_CONST, 0, 0), 1),	/* [2] */
-		BTF_END_RAW,
-	},
-	.str_sec = "\0__int",
-	.str_sec_size = sizeof("\0__int"),
-	.map_type = BPF_MAP_TYPE_ARRAY,
-	.map_name = "const_type_check_btf",
-	.key_size = sizeof(int),
-	.value_size = sizeof(int),
-	.key_type_id = 1,
-	.value_type_id = 1,
-	.max_entries = 4,
-	.btf_load_err = true,
-	.err_str = "Invalid name",
-},
-
-{
-	.descr = "restrict type (invalid name, name_off <> 0)",
-	.raw_types = {
-		BTF_TYPE_INT_ENC(0, BTF_INT_SIGNED, 0, 32, 4),		/* [1] */
-		BTF_TYPE_ENC(0, BTF_INFO_ENC(BTF_KIND_PTR, 0, 0), 1),	/* [2] */
-		BTF_TYPE_ENC(NAME_TBD,
-			     BTF_INFO_ENC(BTF_KIND_RESTRICT, 0, 0), 2),	/* [3] */
-		BTF_END_RAW,
-	},
-	.str_sec = "\0__int",
-	.str_sec_size = sizeof("\0__int"),
-	.map_type = BPF_MAP_TYPE_ARRAY,
-	.map_name = "restrict_type_check_btf",
-	.key_size = sizeof(int),
-	.value_size = sizeof(int),
-	.key_type_id = 1,
-	.value_type_id = 1,
-	.max_entries = 4,
-	.btf_load_err = true,
-	.err_str = "Invalid name",
-},
-
-{
-	.descr = "fwd type (invalid name, name_off = 0)",
-	.raw_types = {
-		BTF_TYPE_INT_ENC(0, BTF_INT_SIGNED, 0, 32, 4),		/* [1] */
-		BTF_TYPE_ENC(0, BTF_INFO_ENC(BTF_KIND_FWD, 0, 0), 0),	/* [2] */
-		BTF_END_RAW,
-	},
-	.str_sec = "\0__skb",
-	.str_sec_size = sizeof("\0__skb"),
-	.map_type = BPF_MAP_TYPE_ARRAY,
-	.map_name = "fwd_type_check_btf",
-	.key_size = sizeof(int),
-	.value_size = sizeof(int),
-	.key_type_id = 1,
-	.value_type_id = 1,
-	.max_entries = 4,
-	.btf_load_err = true,
-	.err_str = "Invalid name",
-},
-
-{
-	.descr = "fwd type (invalid name, invalid identifier)",
-	.raw_types = {
-		BTF_TYPE_INT_ENC(0, BTF_INT_SIGNED, 0, 32, 4),		/* [1] */
-		BTF_TYPE_ENC(NAME_TBD,
-			     BTF_INFO_ENC(BTF_KIND_FWD, 0, 0), 0),	/* [2] */
-		BTF_END_RAW,
-	},
-	.str_sec = "\0__!skb",
-	.str_sec_size = sizeof("\0__!skb"),
-	.map_type = BPF_MAP_TYPE_ARRAY,
-	.map_name = "fwd_type_check_btf",
-	.key_size = sizeof(int),
-	.value_size = sizeof(int),
-	.key_type_id = 1,
-	.value_type_id = 1,
-	.max_entries = 4,
-	.btf_load_err = true,
-	.err_str = "Invalid name",
-},
-
-{
-	.descr = "array type (invalid name, name_off <> 0)",
-	.raw_types = {
-		BTF_TYPE_INT_ENC(0, BTF_INT_SIGNED, 0, 32, 4),		/* [1] */
-		BTF_TYPE_ENC(NAME_TBD,
-			     BTF_INFO_ENC(BTF_KIND_ARRAY, 0, 0), 0),	/* [2] */
-		BTF_ARRAY_ENC(1, 1, 4),
-		BTF_END_RAW,
-	},
-	.str_sec = "\0__skb",
-	.str_sec_size = sizeof("\0__skb"),
-	.map_type = BPF_MAP_TYPE_ARRAY,
-	.map_name = "array_type_check_btf",
-	.key_size = sizeof(int),
-	.value_size = sizeof(int),
-	.key_type_id = 1,
-	.value_type_id = 1,
-	.max_entries = 4,
-	.btf_load_err = true,
-	.err_str = "Invalid name",
-},
-
-{
-	.descr = "struct type (name_off = 0)",
-	.raw_types = {
-		BTF_TYPE_INT_ENC(0, BTF_INT_SIGNED, 0, 32, 4),		/* [1] */
-		BTF_TYPE_ENC(0,
-			     BTF_INFO_ENC(BTF_KIND_STRUCT, 0, 1), 4),	/* [2] */
-		BTF_MEMBER_ENC(NAME_TBD, 1, 0),
-		BTF_END_RAW,
-	},
-	.str_sec = "\0A",
-	.str_sec_size = sizeof("\0A"),
-	.map_type = BPF_MAP_TYPE_ARRAY,
-	.map_name = "struct_type_check_btf",
-	.key_size = sizeof(int),
-	.value_size = sizeof(int),
-	.key_type_id = 1,
-	.value_type_id = 1,
-	.max_entries = 4,
-},
-
-{
-	.descr = "struct type (invalid name, invalid identifier)",
-	.raw_types = {
-		BTF_TYPE_INT_ENC(0, BTF_INT_SIGNED, 0, 32, 4),		/* [1] */
-		BTF_TYPE_ENC(NAME_TBD,
-			     BTF_INFO_ENC(BTF_KIND_STRUCT, 0, 1), 4),	/* [2] */
-		BTF_MEMBER_ENC(NAME_TBD, 1, 0),
-		BTF_END_RAW,
-	},
-	.str_sec = "\0A!\0B",
-	.str_sec_size = sizeof("\0A!\0B"),
-	.map_type = BPF_MAP_TYPE_ARRAY,
-	.map_name = "struct_type_check_btf",
-	.key_size = sizeof(int),
-	.value_size = sizeof(int),
-	.key_type_id = 1,
-	.value_type_id = 1,
-	.max_entries = 4,
-	.btf_load_err = true,
-	.err_str = "Invalid name",
-},
-
-{
-	.descr = "struct member (name_off = 0)",
-	.raw_types = {
-		BTF_TYPE_INT_ENC(0, BTF_INT_SIGNED, 0, 32, 4),		/* [1] */
-		BTF_TYPE_ENC(0,
-			     BTF_INFO_ENC(BTF_KIND_STRUCT, 0, 1), 4),	/* [2] */
-		BTF_MEMBER_ENC(NAME_TBD, 1, 0),
-		BTF_END_RAW,
-	},
-	.str_sec = "\0A",
-	.str_sec_size = sizeof("\0A"),
-	.map_type = BPF_MAP_TYPE_ARRAY,
-	.map_name = "struct_type_check_btf",
-	.key_size = sizeof(int),
-	.value_size = sizeof(int),
-	.key_type_id = 1,
-	.value_type_id = 1,
-	.max_entries = 4,
-},
-
-{
-	.descr = "struct member (invalid name, invalid identifier)",
-	.raw_types = {
-		BTF_TYPE_INT_ENC(0, BTF_INT_SIGNED, 0, 32, 4),		/* [1] */
-		BTF_TYPE_ENC(NAME_TBD,
-			     BTF_INFO_ENC(BTF_KIND_STRUCT, 0, 1), 4),	/* [2] */
-		BTF_MEMBER_ENC(NAME_TBD, 1, 0),
-		BTF_END_RAW,
-	},
-	.str_sec = "\0A\0B*",
-	.str_sec_size = sizeof("\0A\0B*"),
-	.map_type = BPF_MAP_TYPE_ARRAY,
-	.map_name = "struct_type_check_btf",
-	.key_size = sizeof(int),
-	.value_size = sizeof(int),
-	.key_type_id = 1,
-	.value_type_id = 1,
-	.max_entries = 4,
-	.btf_load_err = true,
-	.err_str = "Invalid name",
-},
-
-{
-	.descr = "enum type (name_off = 0)",
-	.raw_types = {
-		BTF_TYPE_INT_ENC(0, BTF_INT_SIGNED, 0, 32, 4),		/* [1] */
-		BTF_TYPE_ENC(0,
-			     BTF_INFO_ENC(BTF_KIND_ENUM, 0, 1),
-			     sizeof(int)),				/* [2] */
-		BTF_ENUM_ENC(NAME_TBD, 0),
-		BTF_END_RAW,
-	},
-	.str_sec = "\0A\0B",
-	.str_sec_size = sizeof("\0A\0B"),
-	.map_type = BPF_MAP_TYPE_ARRAY,
-	.map_name = "enum_type_check_btf",
-	.key_size = sizeof(int),
-	.value_size = sizeof(int),
-	.key_type_id = 1,
-	.value_type_id = 1,
-	.max_entries = 4,
-},
-
-{
-	.descr = "enum type (invalid name, invalid identifier)",
-	.raw_types = {
-		BTF_TYPE_INT_ENC(0, BTF_INT_SIGNED, 0, 32, 4),		/* [1] */
-		BTF_TYPE_ENC(NAME_TBD,
-			     BTF_INFO_ENC(BTF_KIND_ENUM, 0, 1),
-			     sizeof(int)),				/* [2] */
-		BTF_ENUM_ENC(NAME_TBD, 0),
-		BTF_END_RAW,
-	},
-	.str_sec = "\0A!\0B",
-	.str_sec_size = sizeof("\0A!\0B"),
-	.map_type = BPF_MAP_TYPE_ARRAY,
-	.map_name = "enum_type_check_btf",
-	.key_size = sizeof(int),
-	.value_size = sizeof(int),
-	.key_type_id = 1,
-	.value_type_id = 1,
-	.max_entries = 4,
-	.btf_load_err = true,
-	.err_str = "Invalid name",
-},
-
-{
-	.descr = "enum member (invalid name, name_off = 0)",
-	.raw_types = {
-		BTF_TYPE_INT_ENC(0, BTF_INT_SIGNED, 0, 32, 4),		/* [1] */
-		BTF_TYPE_ENC(0,
-			     BTF_INFO_ENC(BTF_KIND_ENUM, 0, 1),
-			     sizeof(int)),				/* [2] */
-		BTF_ENUM_ENC(0, 0),
-		BTF_END_RAW,
-	},
-	.str_sec = "",
-	.str_sec_size = sizeof(""),
-	.map_type = BPF_MAP_TYPE_ARRAY,
-	.map_name = "enum_type_check_btf",
-	.key_size = sizeof(int),
-	.value_size = sizeof(int),
-	.key_type_id = 1,
-	.value_type_id = 1,
-	.max_entries = 4,
-	.btf_load_err = true,
-	.err_str = "Invalid name",
-},
-
-{
-	.descr = "enum member (invalid name, invalid identifier)",
-	.raw_types = {
-		BTF_TYPE_INT_ENC(0, BTF_INT_SIGNED, 0, 32, 4),		/* [1] */
-		BTF_TYPE_ENC(0,
-			     BTF_INFO_ENC(BTF_KIND_ENUM, 0, 1),
-			     sizeof(int)),				/* [2] */
-		BTF_ENUM_ENC(NAME_TBD, 0),
-		BTF_END_RAW,
-	},
-	.str_sec = "\0A!",
-	.str_sec_size = sizeof("\0A!"),
-	.map_type = BPF_MAP_TYPE_ARRAY,
-	.map_name = "enum_type_check_btf",
-	.key_size = sizeof(int),
-	.value_size = sizeof(int),
-	.key_type_id = 1,
-	.value_type_id = 1,
-	.max_entries = 4,
-	.btf_load_err = true,
-	.err_str = "Invalid name",
-},
-{
-	.descr = "arraymap invalid btf key (a bit field)",
-=======
 	.descr = "string section does not end with null",
->>>>>>> f7688b48
 	.raw_types = {
 		/* int */				/* [1] */
 		BTF_TYPE_INT_ENC(NAME_TBD, BTF_INT_SIGNED, 0, 32, 4),
