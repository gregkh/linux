// SPDX-License-Identifier: GPL-2.0-only
/* Copyright (c) 2017 Facebook
 */
#define _GNU_SOURCE
#include "test_progs.h"
#include "testing_helpers.h"
#include "cgroup_helpers.h"
#include <argp.h>
#include <pthread.h>
#include <sched.h>
#include <signal.h>
#include <string.h>
#include <sys/sysinfo.h> /* get_nprocs */
#include <netinet/in.h>
#include <sys/select.h>
#include <sys/socket.h>
#include <sys/un.h>
#include <bpf/btf.h>
#include "json_writer.h"

<<<<<<< HEAD
#ifdef __GLIBC__
#include <execinfo.h> /* backtrace */
#endif

/* Default backtrace funcs if missing at link */
=======
#include "network_helpers.h"

/* backtrace() and backtrace_symbols_fd() are glibc specific,
 * use header file when glibc is available and provide stub
 * implementations when another libc implementation is used.
 */
#ifdef __GLIBC__
#include <execinfo.h> /* backtrace */
#else
>>>>>>> a6ad5510
__weak int backtrace(void **buffer, int size)
{
	return 0;
}

__weak void backtrace_symbols_fd(void *const *buffer, int size, int fd)
{
	dprintf(fd, "<backtrace not supported>\n");
}
<<<<<<< HEAD
=======
#endif /*__GLIBC__ */

int env_verbosity = 0;
>>>>>>> a6ad5510

static bool verbose(void)
{
	return env.verbosity > VERBOSE_NONE;
}

static void stdio_hijack_init(char **log_buf, size_t *log_cnt)
{
#ifdef __GLIBC__
	if (verbose() && env.worker_id == -1) {
		/* nothing to do, output to stdout by default */
		return;
	}

	fflush(stdout);
	fflush(stderr);

	stdout = open_memstream(log_buf, log_cnt);
	if (!stdout) {
		stdout = env.stdout_saved;
		perror("open_memstream");
		return;
	}

	if (env.subtest_state)
		env.subtest_state->stdout_saved = stdout;
	else
		env.test_state->stdout_saved = stdout;

	stderr = stdout;
#endif
}

static void stdio_hijack(char **log_buf, size_t *log_cnt)
{
#ifdef __GLIBC__
	if (verbose() && env.worker_id == -1) {
		/* nothing to do, output to stdout by default */
		return;
	}

	env.stdout_saved = stdout;
	env.stderr_saved = stderr;

	stdio_hijack_init(log_buf, log_cnt);
#endif
}

static void stdio_restore_cleanup(void)
{
#ifdef __GLIBC__
	if (verbose() && env.worker_id == -1) {
		/* nothing to do, output to stdout by default */
		return;
	}

	fflush(stdout);

	if (env.subtest_state) {
		fclose(env.subtest_state->stdout_saved);
		env.subtest_state->stdout_saved = NULL;
		stdout = env.test_state->stdout_saved;
		stderr = env.test_state->stdout_saved;
	} else {
		fclose(env.test_state->stdout_saved);
		env.test_state->stdout_saved = NULL;
	}
#endif
}

static void stdio_restore(void)
{
#ifdef __GLIBC__
	if (verbose() && env.worker_id == -1) {
		/* nothing to do, output to stdout by default */
		return;
	}

	if (stdout == env.stdout_saved)
		return;

	stdio_restore_cleanup();

	stdout = env.stdout_saved;
	stderr = env.stderr_saved;
#endif
}

/* Adapted from perf/util/string.c */
static bool glob_match(const char *str, const char *pat)
{
	while (*str && *pat && *pat != '*') {
		if (*str != *pat)
			return false;
		str++;
		pat++;
	}
	/* Check wild card */
	if (*pat == '*') {
		while (*pat == '*')
			pat++;
		if (!*pat) /* Tail wild card matches all */
			return true;
		while (*str)
			if (glob_match(str++, pat))
				return true;
	}
	return !*str && !*pat;
}

#define EXIT_NO_TEST		2
#define EXIT_ERR_SETUP_INFRA	3

/* defined in test_progs.h */
struct test_env env = {};

struct prog_test_def {
	const char *test_name;
	int test_num;
	void (*run_test)(void);
	void (*run_serial_test)(void);
	bool should_run;
	bool need_cgroup_cleanup;
	bool should_tmon;
};

/* Override C runtime library's usleep() implementation to ensure nanosleep()
 * is always called. Usleep is frequently used in selftests as a way to
 * trigger kprobe and tracepoints.
 */
int usleep(useconds_t usec)
{
	struct timespec ts = {
		.tv_sec = usec / 1000000,
		.tv_nsec = (usec % 1000000) * 1000,
	};

	return syscall(__NR_nanosleep, &ts, NULL);
}

static bool should_run(struct test_selector *sel, int num, const char *name)
{
	int i;

	for (i = 0; i < sel->blacklist.cnt; i++) {
		if (glob_match(name, sel->blacklist.tests[i].name) &&
		    !sel->blacklist.tests[i].subtest_cnt)
			return false;
	}

	for (i = 0; i < sel->whitelist.cnt; i++) {
		if (glob_match(name, sel->whitelist.tests[i].name))
			return true;
	}

	if (!sel->whitelist.cnt && !sel->num_set)
		return true;

	return num < sel->num_set_len && sel->num_set[num];
}

static bool match_subtest(struct test_filter_set *filter,
			  const char *test_name,
			  const char *subtest_name)
{
	int i, j;

	for (i = 0; i < filter->cnt; i++) {
		if (glob_match(test_name, filter->tests[i].name)) {
			if (!filter->tests[i].subtest_cnt)
				return true;

			for (j = 0; j < filter->tests[i].subtest_cnt; j++) {
				if (glob_match(subtest_name,
					       filter->tests[i].subtests[j]))
					return true;
			}
		}
	}

	return false;
}

static bool should_run_subtest(struct test_selector *sel,
			       struct test_selector *subtest_sel,
			       int subtest_num,
			       const char *test_name,
			       const char *subtest_name)
{
	if (match_subtest(&sel->blacklist, test_name, subtest_name))
		return false;

	if (match_subtest(&sel->whitelist, test_name, subtest_name))
		return true;

	if (!sel->whitelist.cnt && !subtest_sel->num_set)
		return true;

	return subtest_num < subtest_sel->num_set_len && subtest_sel->num_set[subtest_num];
}

static bool should_tmon(struct test_selector *sel, const char *name)
{
	int i;

	for (i = 0; i < sel->whitelist.cnt; i++) {
		if (glob_match(name, sel->whitelist.tests[i].name) &&
		    !sel->whitelist.tests[i].subtest_cnt)
			return true;
	}

	return false;
}

static char *test_result(bool failed, bool skipped)
{
	return failed ? "FAIL" : (skipped ? "SKIP" : "OK");
}

#define TEST_NUM_WIDTH 7

static void print_test_result(const struct prog_test_def *test, const struct test_state *test_state)
{
	int skipped_cnt = test_state->skip_cnt;
	int subtests_cnt = test_state->subtest_num;

	fprintf(env.stdout_saved, "#%-*d %s:", TEST_NUM_WIDTH, test->test_num, test->test_name);
	if (test_state->error_cnt)
		fprintf(env.stdout_saved, "FAIL");
	else if (!skipped_cnt)
		fprintf(env.stdout_saved, "OK");
	else if (skipped_cnt == subtests_cnt || !subtests_cnt)
		fprintf(env.stdout_saved, "SKIP");
	else
		fprintf(env.stdout_saved, "OK (SKIP: %d/%d)", skipped_cnt, subtests_cnt);

	fprintf(env.stdout_saved, "\n");
}

static void print_test_log(char *log_buf, size_t log_cnt)
{
	log_buf[log_cnt] = '\0';
	fprintf(env.stdout_saved, "%s", log_buf);
	if (log_buf[log_cnt - 1] != '\n')
		fprintf(env.stdout_saved, "\n");
}

static void print_subtest_name(int test_num, int subtest_num,
			       const char *test_name, char *subtest_name,
			       char *result)
{
	char test_num_str[32];

	snprintf(test_num_str, sizeof(test_num_str), "%d/%d", test_num, subtest_num);

	fprintf(env.stdout_saved, "#%-*s %s/%s",
		TEST_NUM_WIDTH, test_num_str,
		test_name, subtest_name);

	if (result)
		fprintf(env.stdout_saved, ":%s", result);

	fprintf(env.stdout_saved, "\n");
}

static void jsonw_write_log_message(json_writer_t *w, char *log_buf, size_t log_cnt)
{
	/* open_memstream (from stdio_hijack_init) ensures that log_bug is terminated by a
	 * null byte. Yet in parallel mode, log_buf will be NULL if there is no message.
	 */
	if (log_cnt) {
		jsonw_string_field(w, "message", log_buf);
	} else {
		jsonw_string_field(w, "message", "");
	}
}

static void dump_test_log(const struct prog_test_def *test,
			  const struct test_state *test_state,
			  bool skip_ok_subtests,
			  bool par_exec_result,
			  json_writer_t *w)
{
	bool test_failed = test_state->error_cnt > 0;
	bool force_log = test_state->force_log;
	bool print_test = verbose() || force_log || test_failed;
	int i;
	struct subtest_state *subtest_state;
	bool subtest_failed;
	bool subtest_filtered;
	bool print_subtest;

	/* we do not print anything in the worker thread */
	if (env.worker_id != -1)
		return;

	/* there is nothing to print when verbose log is used and execution
	 * is not in parallel mode
	 */
	if (verbose() && !par_exec_result)
		return;

	if (test_state->log_cnt && print_test)
		print_test_log(test_state->log_buf, test_state->log_cnt);

	if (w && print_test) {
		jsonw_start_object(w);
		jsonw_string_field(w, "name", test->test_name);
		jsonw_uint_field(w, "number", test->test_num);
		jsonw_write_log_message(w, test_state->log_buf, test_state->log_cnt);
		jsonw_bool_field(w, "failed", test_failed);
		jsonw_name(w, "subtests");
		jsonw_start_array(w);
	}

	for (i = 0; i < test_state->subtest_num; i++) {
		subtest_state = &test_state->subtest_states[i];
		subtest_failed = subtest_state->error_cnt;
		subtest_filtered = subtest_state->filtered;
		print_subtest = verbose() || force_log || subtest_failed;

		if ((skip_ok_subtests && !subtest_failed) || subtest_filtered)
			continue;

		if (subtest_state->log_cnt && print_subtest) {
			print_test_log(subtest_state->log_buf,
				       subtest_state->log_cnt);
		}

		print_subtest_name(test->test_num, i + 1,
				   test->test_name, subtest_state->name,
				   test_result(subtest_state->error_cnt,
					       subtest_state->skipped));

		if (w && print_subtest) {
			jsonw_start_object(w);
			jsonw_string_field(w, "name", subtest_state->name);
			jsonw_uint_field(w, "number", i+1);
			jsonw_write_log_message(w, subtest_state->log_buf, subtest_state->log_cnt);
			jsonw_bool_field(w, "failed", subtest_failed);
			jsonw_end_object(w);
		}
	}

	if (w && print_test) {
		jsonw_end_array(w);
		jsonw_end_object(w);
	}

	print_test_result(test, test_state);
}

static void stdio_restore(void);

/* A bunch of tests set custom affinity per-thread and/or per-process. Reset
 * it after each test/sub-test.
 */
static void reset_affinity(void)
{
	cpu_set_t cpuset;
	int i, err;

	CPU_ZERO(&cpuset);
	for (i = 0; i < env.nr_cpus; i++)
		CPU_SET(i, &cpuset);

	err = sched_setaffinity(0, sizeof(cpuset), &cpuset);
	if (err < 0) {
		stdio_restore();
		fprintf(stderr, "Failed to reset process affinity: %d!\n", err);
		exit(EXIT_ERR_SETUP_INFRA);
	}
	err = pthread_setaffinity_np(pthread_self(), sizeof(cpuset), &cpuset);
	if (err < 0) {
		stdio_restore();
		fprintf(stderr, "Failed to reset thread affinity: %d!\n", err);
		exit(EXIT_ERR_SETUP_INFRA);
	}
}

static void save_netns(void)
{
	env.saved_netns_fd = open("/proc/self/ns/net", O_RDONLY);
	if (env.saved_netns_fd == -1) {
		perror("open(/proc/self/ns/net)");
		exit(EXIT_ERR_SETUP_INFRA);
	}
}

static void restore_netns(void)
{
	if (setns(env.saved_netns_fd, CLONE_NEWNET) == -1) {
		stdio_restore();
		perror("setns(CLONE_NEWNS)");
		exit(EXIT_ERR_SETUP_INFRA);
	}
}

void test__end_subtest(void)
{
	struct prog_test_def *test = env.test;
	struct test_state *test_state = env.test_state;
	struct subtest_state *subtest_state = env.subtest_state;

	if (subtest_state->error_cnt) {
		test_state->error_cnt++;
	} else {
		if (!subtest_state->skipped)
			test_state->sub_succ_cnt++;
		else
			test_state->skip_cnt++;
	}

	if (verbose() && !env.workers)
		print_subtest_name(test->test_num, test_state->subtest_num,
				   test->test_name, subtest_state->name,
				   test_result(subtest_state->error_cnt,
					       subtest_state->skipped));

	stdio_restore_cleanup();
	env.subtest_state = NULL;
}

bool test__start_subtest(const char *subtest_name)
{
	struct prog_test_def *test = env.test;
	struct test_state *state = env.test_state;
	struct subtest_state *subtest_state;
	size_t sub_state_size = sizeof(*subtest_state);

	if (env.subtest_state)
		test__end_subtest();

	state->subtest_num++;
	state->subtest_states =
		realloc(state->subtest_states,
			state->subtest_num * sub_state_size);
	if (!state->subtest_states) {
		fprintf(stderr, "Not enough memory to allocate subtest result\n");
		return false;
	}

	subtest_state = &state->subtest_states[state->subtest_num - 1];

	memset(subtest_state, 0, sub_state_size);

	if (!subtest_name || !subtest_name[0]) {
		fprintf(env.stderr_saved,
			"Subtest #%d didn't provide sub-test name!\n",
			state->subtest_num);
		return false;
	}

	subtest_state->name = strdup(subtest_name);
	if (!subtest_state->name) {
		fprintf(env.stderr_saved,
			"Subtest #%d: failed to copy subtest name!\n",
			state->subtest_num);
		return false;
	}

	if (!should_run_subtest(&env.test_selector,
				&env.subtest_selector,
				state->subtest_num,
				test->test_name,
				subtest_name)) {
		subtest_state->filtered = true;
		return false;
	}

	subtest_state->should_tmon = match_subtest(&env.tmon_selector.whitelist,
						   test->test_name,
						   subtest_name);

	env.subtest_state = subtest_state;
	stdio_hijack_init(&subtest_state->log_buf, &subtest_state->log_cnt);

	return true;
}

void test__force_log(void)
{
	env.test_state->force_log = true;
}

void test__skip(void)
{
	if (env.subtest_state)
		env.subtest_state->skipped = true;
	else
		env.test_state->skip_cnt++;
}

void test__fail(void)
{
	if (env.subtest_state)
		env.subtest_state->error_cnt++;
	else
		env.test_state->error_cnt++;
}

int test__join_cgroup(const char *path)
{
	int fd;

	if (!env.test->need_cgroup_cleanup) {
		if (setup_cgroup_environment()) {
			fprintf(stderr,
				"#%d %s: Failed to setup cgroup environment\n",
				env.test->test_num, env.test->test_name);
			return -1;
		}

		env.test->need_cgroup_cleanup = true;
	}

	fd = create_and_get_cgroup(path);
	if (fd < 0) {
		fprintf(stderr,
			"#%d %s: Failed to create cgroup '%s' (errno=%d)\n",
			env.test->test_num, env.test->test_name, path, errno);
		return fd;
	}

	if (join_cgroup(path)) {
		fprintf(stderr,
			"#%d %s: Failed to join cgroup '%s' (errno=%d)\n",
			env.test->test_num, env.test->test_name, path, errno);
		return -1;
	}

	return fd;
}

int bpf_find_map(const char *test, struct bpf_object *obj, const char *name)
{
	struct bpf_map *map;

	map = bpf_object__find_map_by_name(obj, name);
	if (!map) {
		fprintf(stdout, "%s:FAIL:map '%s' not found\n", test, name);
		test__fail();
		return -1;
	}
	return bpf_map__fd(map);
}

int compare_map_keys(int map1_fd, int map2_fd)
{
	__u32 key, next_key;
	char val_buf[PERF_MAX_STACK_DEPTH *
		     sizeof(struct bpf_stack_build_id)];
	int err;

	err = bpf_map_get_next_key(map1_fd, NULL, &key);
	if (err)
		return err;
	err = bpf_map_lookup_elem(map2_fd, &key, val_buf);
	if (err)
		return err;

	while (bpf_map_get_next_key(map1_fd, &key, &next_key) == 0) {
		err = bpf_map_lookup_elem(map2_fd, &next_key, val_buf);
		if (err)
			return err;

		key = next_key;
	}
	if (errno != ENOENT)
		return -1;

	return 0;
}

int compare_stack_ips(int smap_fd, int amap_fd, int stack_trace_len)
{
	__u32 key, next_key, *cur_key_p, *next_key_p;
	char *val_buf1, *val_buf2;
	int i, err = 0;

	val_buf1 = malloc(stack_trace_len);
	val_buf2 = malloc(stack_trace_len);
	cur_key_p = NULL;
	next_key_p = &key;
	while (bpf_map_get_next_key(smap_fd, cur_key_p, next_key_p) == 0) {
		err = bpf_map_lookup_elem(smap_fd, next_key_p, val_buf1);
		if (err)
			goto out;
		err = bpf_map_lookup_elem(amap_fd, next_key_p, val_buf2);
		if (err)
			goto out;
		for (i = 0; i < stack_trace_len; i++) {
			if (val_buf1[i] != val_buf2[i]) {
				err = -1;
				goto out;
			}
		}
		key = *next_key_p;
		cur_key_p = &key;
		next_key_p = &next_key;
	}
	if (errno != ENOENT)
		err = -1;

out:
	free(val_buf1);
	free(val_buf2);
	return err;
}

struct netns_obj {
	char *nsname;
	struct tmonitor_ctx *tmon;
	struct nstoken *nstoken;
};

/* Create a new network namespace with the given name.
 *
 * Create a new network namespace and set the network namespace of the
 * current process to the new network namespace if the argument "open" is
 * true. This function should be paired with netns_free() to release the
 * resource and delete the network namespace.
 *
 * It also implements the functionality of the option "-m" by starting
 * traffic monitor on the background to capture the packets in this network
 * namespace if the current test or subtest matching the pattern.
 *
 * nsname: the name of the network namespace to create.
 * open: open the network namespace if true.
 *
 * Return: the network namespace object on success, NULL on failure.
 */
struct netns_obj *netns_new(const char *nsname, bool open)
{
	struct netns_obj *netns_obj = malloc(sizeof(*netns_obj));
	const char *test_name, *subtest_name;
	int r;

	if (!netns_obj)
		return NULL;
	memset(netns_obj, 0, sizeof(*netns_obj));

	netns_obj->nsname = strdup(nsname);
	if (!netns_obj->nsname)
		goto fail;

	/* Create the network namespace */
	r = make_netns(nsname);
	if (r)
		goto fail;

	/* Start traffic monitor */
	if (env.test->should_tmon ||
	    (env.subtest_state && env.subtest_state->should_tmon)) {
		test_name = env.test->test_name;
		subtest_name = env.subtest_state ? env.subtest_state->name : NULL;
		netns_obj->tmon = traffic_monitor_start(nsname, test_name, subtest_name);
		if (!netns_obj->tmon) {
			fprintf(stderr, "Failed to start traffic monitor for %s\n", nsname);
			goto fail;
		}
	} else {
		netns_obj->tmon = NULL;
	}

	if (open) {
		netns_obj->nstoken = open_netns(nsname);
		if (!netns_obj->nstoken)
			goto fail;
	}

	return netns_obj;
fail:
	traffic_monitor_stop(netns_obj->tmon);
	remove_netns(nsname);
	free(netns_obj->nsname);
	free(netns_obj);
	return NULL;
}

/* Delete the network namespace.
 *
 * This function should be paired with netns_new() to delete the namespace
 * created by netns_new().
 */
void netns_free(struct netns_obj *netns_obj)
{
	if (!netns_obj)
		return;
	traffic_monitor_stop(netns_obj->tmon);
	close_netns(netns_obj->nstoken);
	remove_netns(netns_obj->nsname);
	free(netns_obj->nsname);
	free(netns_obj);
}

/* extern declarations for test funcs */
#define DEFINE_TEST(name)				\
	extern void test_##name(void) __weak;		\
	extern void serial_test_##name(void) __weak;
#include <prog_tests/tests.h>
#undef DEFINE_TEST

static struct prog_test_def prog_test_defs[] = {
#define DEFINE_TEST(name) {			\
	.test_name = #name,			\
	.run_test = &test_##name,		\
	.run_serial_test = &serial_test_##name,	\
},
#include <prog_tests/tests.h>
#undef DEFINE_TEST
};

static const int prog_test_cnt = ARRAY_SIZE(prog_test_defs);

static struct test_state test_states[ARRAY_SIZE(prog_test_defs)];

const char *argp_program_version = "test_progs 0.1";
const char *argp_program_bug_address = "<bpf@vger.kernel.org>";
static const char argp_program_doc[] =
"BPF selftests test runner\v"
"Options accepting the NAMES parameter take either a comma-separated list\n"
"of test names, or a filename prefixed with @. The file contains one name\n"
"(or wildcard pattern) per line, and comments beginning with # are ignored.\n"
"\n"
"These options can be passed repeatedly to read multiple files.\n";

enum ARG_KEYS {
	ARG_TEST_NUM = 'n',
	ARG_TEST_NAME = 't',
	ARG_TEST_NAME_BLACKLIST = 'b',
	ARG_VERIFIER_STATS = 's',
	ARG_VERBOSE = 'v',
	ARG_GET_TEST_CNT = 'c',
	ARG_LIST_TEST_NAMES = 'l',
	ARG_TEST_NAME_GLOB_ALLOWLIST = 'a',
	ARG_TEST_NAME_GLOB_DENYLIST = 'd',
	ARG_NUM_WORKERS = 'j',
	ARG_DEBUG = -1,
	ARG_JSON_SUMMARY = 'J',
	ARG_TRAFFIC_MONITOR = 'm',
};

static const struct argp_option opts[] = {
	{ "num", ARG_TEST_NUM, "NUM", 0,
	  "Run test number NUM only " },
	{ "name", ARG_TEST_NAME, "NAMES", 0,
	  "Run tests with names containing any string from NAMES list" },
	{ "name-blacklist", ARG_TEST_NAME_BLACKLIST, "NAMES", 0,
	  "Don't run tests with names containing any string from NAMES list" },
	{ "verifier-stats", ARG_VERIFIER_STATS, NULL, 0,
	  "Output verifier statistics", },
	{ "verbose", ARG_VERBOSE, "LEVEL", OPTION_ARG_OPTIONAL,
	  "Verbose output (use -vv or -vvv for progressively verbose output)" },
	{ "count", ARG_GET_TEST_CNT, NULL, 0,
	  "Get number of selected top-level tests " },
	{ "list", ARG_LIST_TEST_NAMES, NULL, 0,
	  "List test names that would run (without running them) " },
	{ "allow", ARG_TEST_NAME_GLOB_ALLOWLIST, "NAMES", 0,
	  "Run tests with name matching the pattern (supports '*' wildcard)." },
	{ "deny", ARG_TEST_NAME_GLOB_DENYLIST, "NAMES", 0,
	  "Don't run tests with name matching the pattern (supports '*' wildcard)." },
	{ "workers", ARG_NUM_WORKERS, "WORKERS", OPTION_ARG_OPTIONAL,
	  "Number of workers to run in parallel, default to number of cpus." },
	{ "debug", ARG_DEBUG, NULL, 0,
	  "print extra debug information for test_progs." },
	{ "json-summary", ARG_JSON_SUMMARY, "FILE", 0, "Write report in json format to this file."},
#ifdef TRAFFIC_MONITOR
	{ "traffic-monitor", ARG_TRAFFIC_MONITOR, "NAMES", 0,
	  "Monitor network traffic of tests with name matching the pattern (supports '*' wildcard)." },
#endif
	{},
};

static FILE *libbpf_capture_stream;

static struct {
	char *buf;
	size_t buf_sz;
} libbpf_output_capture;

/* Creates a global memstream capturing INFO and WARN level output
 * passed to libbpf_print_fn.
 * Returns 0 on success, negative value on failure.
 * On failure the description is printed using PRINT_FAIL and
 * current test case is marked as fail.
 */
int start_libbpf_log_capture(void)
{
	if (libbpf_capture_stream) {
		PRINT_FAIL("%s: libbpf_capture_stream != NULL\n", __func__);
		return -EINVAL;
	}

	libbpf_capture_stream = open_memstream(&libbpf_output_capture.buf,
					       &libbpf_output_capture.buf_sz);
	if (!libbpf_capture_stream) {
		PRINT_FAIL("%s: open_memstream failed errno=%d\n", __func__, errno);
		return -EINVAL;
	}

	return 0;
}

/* Destroys global memstream created by start_libbpf_log_capture().
 * Returns a pointer to captured data which has to be freed.
 * Returned buffer is null terminated.
 */
char *stop_libbpf_log_capture(void)
{
	char *buf;

	if (!libbpf_capture_stream)
		return NULL;

	fputc(0, libbpf_capture_stream);
	fclose(libbpf_capture_stream);
	libbpf_capture_stream = NULL;
	/* get 'buf' after fclose(), see open_memstream() documentation */
	buf = libbpf_output_capture.buf;
	memset(&libbpf_output_capture, 0, sizeof(libbpf_output_capture));
	return buf;
}

static int libbpf_print_fn(enum libbpf_print_level level,
			   const char *format, va_list args)
{
	if (libbpf_capture_stream && level != LIBBPF_DEBUG) {
		va_list args2;

		va_copy(args2, args);
		vfprintf(libbpf_capture_stream, format, args2);
	}

	if (env.verbosity < VERBOSE_VERY && level == LIBBPF_DEBUG)
		return 0;

	vfprintf(stdout, format, args);
	return 0;
}

static void free_test_filter_set(const struct test_filter_set *set)
{
	int i, j;

	if (!set)
		return;

	for (i = 0; i < set->cnt; i++) {
		free((void *)set->tests[i].name);
		for (j = 0; j < set->tests[i].subtest_cnt; j++)
			free((void *)set->tests[i].subtests[j]);

		free((void *)set->tests[i].subtests);
	}

	free((void *)set->tests);
}

static void free_test_selector(struct test_selector *test_selector)
{
	free_test_filter_set(&test_selector->blacklist);
	free_test_filter_set(&test_selector->whitelist);
	free(test_selector->num_set);
}

extern int extra_prog_load_log_flags;

static error_t parse_arg(int key, char *arg, struct argp_state *state)
{
	struct test_env *env = state->input;
	int err = 0;

	switch (key) {
	case ARG_TEST_NUM: {
		char *subtest_str = strchr(arg, '/');

		if (subtest_str) {
			*subtest_str = '\0';
			if (parse_num_list(subtest_str + 1,
					   &env->subtest_selector.num_set,
					   &env->subtest_selector.num_set_len)) {
				fprintf(stderr,
					"Failed to parse subtest numbers.\n");
				return -EINVAL;
			}
		}
		if (parse_num_list(arg, &env->test_selector.num_set,
				   &env->test_selector.num_set_len)) {
			fprintf(stderr, "Failed to parse test numbers.\n");
			return -EINVAL;
		}
		break;
	}
	case ARG_TEST_NAME_GLOB_ALLOWLIST:
	case ARG_TEST_NAME: {
		if (arg[0] == '@')
			err = parse_test_list_file(arg + 1,
						   &env->test_selector.whitelist,
						   key == ARG_TEST_NAME_GLOB_ALLOWLIST);
		else
			err = parse_test_list(arg,
					      &env->test_selector.whitelist,
					      key == ARG_TEST_NAME_GLOB_ALLOWLIST);

		break;
	}
	case ARG_TEST_NAME_GLOB_DENYLIST:
	case ARG_TEST_NAME_BLACKLIST: {
		if (arg[0] == '@')
			err = parse_test_list_file(arg + 1,
						   &env->test_selector.blacklist,
						   key == ARG_TEST_NAME_GLOB_DENYLIST);
		else
			err = parse_test_list(arg,
					      &env->test_selector.blacklist,
					      key == ARG_TEST_NAME_GLOB_DENYLIST);

		break;
	}
	case ARG_VERIFIER_STATS:
		env->verifier_stats = true;
		break;
	case ARG_VERBOSE:
		env->verbosity = VERBOSE_NORMAL;
		if (arg) {
			if (strcmp(arg, "v") == 0) {
				env->verbosity = VERBOSE_VERY;
				extra_prog_load_log_flags = 1;
			} else if (strcmp(arg, "vv") == 0) {
				env->verbosity = VERBOSE_SUPER;
				extra_prog_load_log_flags = 2;
			} else {
				fprintf(stderr,
					"Unrecognized verbosity setting ('%s'), only -v and -vv are supported\n",
					arg);
				return -EINVAL;
			}
		}
		env_verbosity = env->verbosity;

		if (verbose()) {
			if (setenv("SELFTESTS_VERBOSE", "1", 1) == -1) {
				fprintf(stderr,
					"Unable to setenv SELFTESTS_VERBOSE=1 (errno=%d)",
					errno);
				return -EINVAL;
			}
		}

		break;
	case ARG_GET_TEST_CNT:
		env->get_test_cnt = true;
		break;
	case ARG_LIST_TEST_NAMES:
		env->list_test_names = true;
		break;
	case ARG_NUM_WORKERS:
		if (arg) {
			env->workers = atoi(arg);
			if (!env->workers) {
				fprintf(stderr, "Invalid number of worker: %s.", arg);
				return -EINVAL;
			}
		} else {
			env->workers = get_nprocs();
		}
		break;
	case ARG_DEBUG:
		env->debug = true;
		break;
	case ARG_JSON_SUMMARY:
		env->json = fopen(arg, "w");
		if (env->json == NULL) {
			perror("Failed to open json summary file");
			return -errno;
		}
		break;
	case ARGP_KEY_ARG:
		argp_usage(state);
		break;
	case ARGP_KEY_END:
		break;
#ifdef TRAFFIC_MONITOR
	case ARG_TRAFFIC_MONITOR:
		if (arg[0] == '@')
			err = parse_test_list_file(arg + 1,
						   &env->tmon_selector.whitelist,
						   true);
		else
			err = parse_test_list(arg,
					      &env->tmon_selector.whitelist,
					      true);
		break;
#endif
	default:
		return ARGP_ERR_UNKNOWN;
	}
	return err;
}

/*
 * Determine if test_progs is running as a "flavored" test runner and switch
 * into corresponding sub-directory to load correct BPF objects.
 *
 * This is done by looking at executable name. If it contains "-flavor"
 * suffix, then we are running as a flavored test runner.
 */
int cd_flavor_subdir(const char *exec_name)
{
	/* General form of argv[0] passed here is:
	 * some/path/to/test_progs[-flavor], where -flavor part is optional.
	 * First cut out "test_progs[-flavor]" part, then extract "flavor"
	 * part, if it's there.
	 */
	const char *flavor = strrchr(exec_name, '/');

	if (!flavor)
		flavor = exec_name;
	else
		flavor++;

	flavor = strrchr(flavor, '-');
	if (!flavor)
		return 0;
	flavor++;
	if (verbose())
		fprintf(stdout,	"Switching to flavor '%s' subdirectory...\n", flavor);

	return chdir(flavor);
}

int trigger_module_test_read(int read_sz)
{
	int fd, err;

	fd = open(BPF_TESTMOD_TEST_FILE, O_RDONLY);
	err = -errno;
	if (!ASSERT_GE(fd, 0, "testmod_file_open"))
		return err;

	read(fd, NULL, read_sz);
	close(fd);

	return 0;
}

int trigger_module_test_write(int write_sz)
{
	int fd, err;
	char *buf = malloc(write_sz);

	if (!buf)
		return -ENOMEM;

	memset(buf, 'a', write_sz);
	buf[write_sz-1] = '\0';

	fd = open(BPF_TESTMOD_TEST_FILE, O_WRONLY);
	err = -errno;
	if (!ASSERT_GE(fd, 0, "testmod_file_open")) {
		free(buf);
		return err;
	}

	write(fd, buf, write_sz);
	close(fd);
	free(buf);
	return 0;
}

int write_sysctl(const char *sysctl, const char *value)
{
	int fd, err, len;

	fd = open(sysctl, O_WRONLY);
	if (!ASSERT_NEQ(fd, -1, "open sysctl"))
		return -1;

	len = strlen(value);
	err = write(fd, value, len);
	close(fd);
	if (!ASSERT_EQ(err, len, "write sysctl"))
		return -1;

	return 0;
}

int get_bpf_max_tramp_links_from(struct btf *btf)
{
	const struct btf_enum *e;
	const struct btf_type *t;
	__u32 i, type_cnt;
	const char *name;
	__u16 j, vlen;

	for (i = 1, type_cnt = btf__type_cnt(btf); i < type_cnt; i++) {
		t = btf__type_by_id(btf, i);
		if (!t || !btf_is_enum(t) || t->name_off)
			continue;
		e = btf_enum(t);
		for (j = 0, vlen = btf_vlen(t); j < vlen; j++, e++) {
			name = btf__str_by_offset(btf, e->name_off);
			if (name && !strcmp(name, "BPF_MAX_TRAMP_LINKS"))
				return e->val;
		}
	}

	return -1;
}

int get_bpf_max_tramp_links(void)
{
	struct btf *vmlinux_btf;
	int ret;

	vmlinux_btf = btf__load_vmlinux_btf();
	if (!ASSERT_OK_PTR(vmlinux_btf, "vmlinux btf"))
		return -1;
	ret = get_bpf_max_tramp_links_from(vmlinux_btf);
	btf__free(vmlinux_btf);

	return ret;
}

#define MAX_BACKTRACE_SZ 128
void crash_handler(int signum)
{
	void *bt[MAX_BACKTRACE_SZ];
	size_t sz;

	sz = backtrace(bt, ARRAY_SIZE(bt));

	if (env.stdout_saved)
		stdio_restore();
	if (env.test) {
		env.test_state->error_cnt++;
		dump_test_log(env.test, env.test_state, true, false, NULL);
	}
	if (env.worker_id != -1)
		fprintf(stderr, "[%d]: ", env.worker_id);
	fprintf(stderr, "Caught signal #%d!\nStack trace:\n", signum);
	backtrace_symbols_fd(bt, sz, STDERR_FILENO);
}

static void sigint_handler(int signum)
{
	int i;

	for (i = 0; i < env.workers; i++)
		if (env.worker_socks[i] > 0)
			close(env.worker_socks[i]);
}

static int current_test_idx;
static pthread_mutex_t current_test_lock;
static pthread_mutex_t stdout_output_lock;

static inline const char *str_msg(const struct msg *msg, char *buf)
{
	switch (msg->type) {
	case MSG_DO_TEST:
		sprintf(buf, "MSG_DO_TEST %d", msg->do_test.num);
		break;
	case MSG_TEST_DONE:
		sprintf(buf, "MSG_TEST_DONE %d (log: %d)",
			msg->test_done.num,
			msg->test_done.have_log);
		break;
	case MSG_SUBTEST_DONE:
		sprintf(buf, "MSG_SUBTEST_DONE %d (log: %d)",
			msg->subtest_done.num,
			msg->subtest_done.have_log);
		break;
	case MSG_TEST_LOG:
		sprintf(buf, "MSG_TEST_LOG (cnt: %zu, last: %d)",
			strlen(msg->test_log.log_buf),
			msg->test_log.is_last);
		break;
	case MSG_EXIT:
		sprintf(buf, "MSG_EXIT");
		break;
	default:
		sprintf(buf, "UNKNOWN");
		break;
	}

	return buf;
}

static int send_message(int sock, const struct msg *msg)
{
	char buf[256];

	if (env.debug)
		fprintf(stderr, "Sending msg: %s\n", str_msg(msg, buf));
	return send(sock, msg, sizeof(*msg), 0);
}

static int recv_message(int sock, struct msg *msg)
{
	int ret;
	char buf[256];

	memset(msg, 0, sizeof(*msg));
	ret = recv(sock, msg, sizeof(*msg), 0);
	if (ret >= 0) {
		if (env.debug)
			fprintf(stderr, "Received msg: %s\n", str_msg(msg, buf));
	}
	return ret;
}

static void run_one_test(int test_num)
{
	struct prog_test_def *test = &prog_test_defs[test_num];
	struct test_state *state = &test_states[test_num];

	env.test = test;
	env.test_state = state;

	stdio_hijack(&state->log_buf, &state->log_cnt);

	if (test->run_test)
		test->run_test();
	else if (test->run_serial_test)
		test->run_serial_test();

	/* ensure last sub-test is finalized properly */
	if (env.subtest_state)
		test__end_subtest();

	state->tested = true;

	if (verbose() && env.worker_id == -1)
		print_test_result(test, state);

	reset_affinity();
	restore_netns();
	if (test->need_cgroup_cleanup)
		cleanup_cgroup_environment();

	stdio_restore();
	free(stop_libbpf_log_capture());

	dump_test_log(test, state, false, false, NULL);
}

struct dispatch_data {
	int worker_id;
	int sock_fd;
};

static int read_prog_test_msg(int sock_fd, struct msg *msg, enum msg_type type)
{
	if (recv_message(sock_fd, msg) < 0)
		return 1;

	if (msg->type != type) {
		printf("%s: unexpected message type %d. expected %d\n", __func__, msg->type, type);
		return 1;
	}

	return 0;
}

static int dispatch_thread_read_log(int sock_fd, char **log_buf, size_t *log_cnt)
{
	FILE *log_fp = NULL;
	int result = 0;

	log_fp = open_memstream(log_buf, log_cnt);
	if (!log_fp)
		return 1;

	while (true) {
		struct msg msg;

		if (read_prog_test_msg(sock_fd, &msg, MSG_TEST_LOG)) {
			result = 1;
			goto out;
		}

		fprintf(log_fp, "%s", msg.test_log.log_buf);
		if (msg.test_log.is_last)
			break;
	}

out:
	fclose(log_fp);
	log_fp = NULL;
	return result;
}

static int dispatch_thread_send_subtests(int sock_fd, struct test_state *state)
{
	struct msg msg;
	struct subtest_state *subtest_state;
	int subtest_num = state->subtest_num;

	state->subtest_states = malloc(subtest_num * sizeof(*subtest_state));

	for (int i = 0; i < subtest_num; i++) {
		subtest_state = &state->subtest_states[i];

		memset(subtest_state, 0, sizeof(*subtest_state));

		if (read_prog_test_msg(sock_fd, &msg, MSG_SUBTEST_DONE))
			return 1;

		subtest_state->name = strdup(msg.subtest_done.name);
		subtest_state->error_cnt = msg.subtest_done.error_cnt;
		subtest_state->skipped = msg.subtest_done.skipped;
		subtest_state->filtered = msg.subtest_done.filtered;

		/* collect all logs */
		if (msg.subtest_done.have_log)
			if (dispatch_thread_read_log(sock_fd,
						     &subtest_state->log_buf,
						     &subtest_state->log_cnt))
				return 1;
	}

	return 0;
}

static void *dispatch_thread(void *ctx)
{
	struct dispatch_data *data = ctx;
	int sock_fd;

	sock_fd = data->sock_fd;

	while (true) {
		int test_to_run = -1;
		struct prog_test_def *test;
		struct test_state *state;

		/* grab a test */
		{
			pthread_mutex_lock(&current_test_lock);

			if (current_test_idx >= prog_test_cnt) {
				pthread_mutex_unlock(&current_test_lock);
				goto done;
			}

			test = &prog_test_defs[current_test_idx];
			test_to_run = current_test_idx;
			current_test_idx++;

			pthread_mutex_unlock(&current_test_lock);
		}

		if (!test->should_run || test->run_serial_test)
			continue;

		/* run test through worker */
		{
			struct msg msg_do_test;

			memset(&msg_do_test, 0, sizeof(msg_do_test));
			msg_do_test.type = MSG_DO_TEST;
			msg_do_test.do_test.num = test_to_run;
			if (send_message(sock_fd, &msg_do_test) < 0) {
				perror("Fail to send command");
				goto done;
			}
			env.worker_current_test[data->worker_id] = test_to_run;
		}

		/* wait for test done */
		do {
			struct msg msg;

			if (read_prog_test_msg(sock_fd, &msg, MSG_TEST_DONE))
				goto error;
			if (test_to_run != msg.test_done.num)
				goto error;

			state = &test_states[test_to_run];
			state->tested = true;
			state->error_cnt = msg.test_done.error_cnt;
			state->skip_cnt = msg.test_done.skip_cnt;
			state->sub_succ_cnt = msg.test_done.sub_succ_cnt;
			state->subtest_num = msg.test_done.subtest_num;

			/* collect all logs */
			if (msg.test_done.have_log) {
				if (dispatch_thread_read_log(sock_fd,
							     &state->log_buf,
							     &state->log_cnt))
					goto error;
			}

			/* collect all subtests and subtest logs */
			if (!state->subtest_num)
				break;

			if (dispatch_thread_send_subtests(sock_fd, state))
				goto error;
		} while (false);

		pthread_mutex_lock(&stdout_output_lock);
		dump_test_log(test, state, false, true, NULL);
		pthread_mutex_unlock(&stdout_output_lock);
	} /* while (true) */
error:
	if (env.debug)
		fprintf(stderr, "[%d]: Protocol/IO error: %s.\n", data->worker_id, strerror(errno));

done:
	{
		struct msg msg_exit;

		msg_exit.type = MSG_EXIT;
		if (send_message(sock_fd, &msg_exit) < 0) {
			if (env.debug)
				fprintf(stderr, "[%d]: send_message msg_exit: %s.\n",
					data->worker_id, strerror(errno));
		}
	}
	return NULL;
}

static void calculate_summary_and_print_errors(struct test_env *env)
{
	int i;
	int succ_cnt = 0, fail_cnt = 0, sub_succ_cnt = 0, skip_cnt = 0;
	json_writer_t *w = NULL;

	for (i = 0; i < prog_test_cnt; i++) {
		struct test_state *state = &test_states[i];

		if (!state->tested)
			continue;

		sub_succ_cnt += state->sub_succ_cnt;
		skip_cnt += state->skip_cnt;

		if (state->error_cnt)
			fail_cnt++;
		else
			succ_cnt++;
	}

	if (env->json) {
		w = jsonw_new(env->json);
		if (!w)
			fprintf(env->stderr_saved, "Failed to create new JSON stream.");
	}

	if (w) {
		jsonw_start_object(w);
		jsonw_uint_field(w, "success", succ_cnt);
		jsonw_uint_field(w, "success_subtest", sub_succ_cnt);
		jsonw_uint_field(w, "skipped", skip_cnt);
		jsonw_uint_field(w, "failed", fail_cnt);
		jsonw_name(w, "results");
		jsonw_start_array(w);
	}

	/*
	 * We only print error logs summary when there are failed tests and
	 * verbose mode is not enabled. Otherwise, results may be inconsistent.
	 *
	 */
	if (!verbose() && fail_cnt) {
		printf("\nAll error logs:\n");

		/* print error logs again */
		for (i = 0; i < prog_test_cnt; i++) {
			struct prog_test_def *test = &prog_test_defs[i];
			struct test_state *state = &test_states[i];

			if (!state->tested || !state->error_cnt)
				continue;

			dump_test_log(test, state, true, true, w);
		}
	}

	if (w) {
		jsonw_end_array(w);
		jsonw_end_object(w);
		jsonw_destroy(&w);
	}

	if (env->json)
		fclose(env->json);

	printf("Summary: %d/%d PASSED, %d SKIPPED, %d FAILED\n",
	       succ_cnt, sub_succ_cnt, skip_cnt, fail_cnt);

	env->succ_cnt = succ_cnt;
	env->sub_succ_cnt = sub_succ_cnt;
	env->fail_cnt = fail_cnt;
	env->skip_cnt = skip_cnt;
}

static void server_main(void)
{
	pthread_t *dispatcher_threads;
	struct dispatch_data *data;
	struct sigaction sigact_int = {
		.sa_handler = sigint_handler,
		.sa_flags = SA_RESETHAND,
	};
	int i;

	sigaction(SIGINT, &sigact_int, NULL);

	dispatcher_threads = calloc(sizeof(pthread_t), env.workers);
	data = calloc(sizeof(struct dispatch_data), env.workers);

	env.worker_current_test = calloc(sizeof(int), env.workers);
	for (i = 0; i < env.workers; i++) {
		int rc;

		data[i].worker_id = i;
		data[i].sock_fd = env.worker_socks[i];
		rc = pthread_create(&dispatcher_threads[i], NULL, dispatch_thread, &data[i]);
		if (rc < 0) {
			perror("Failed to launch dispatcher thread");
			exit(EXIT_ERR_SETUP_INFRA);
		}
	}

	/* wait for all dispatcher to finish */
	for (i = 0; i < env.workers; i++) {
		while (true) {
			int ret = pthread_tryjoin_np(dispatcher_threads[i], NULL);

			if (!ret) {
				break;
			} else if (ret == EBUSY) {
				if (env.debug)
					fprintf(stderr, "Still waiting for thread %d (test %d).\n",
						i,  env.worker_current_test[i] + 1);
				usleep(1000 * 1000);
				continue;
			} else {
				fprintf(stderr, "Unexpected error joining dispatcher thread: %d", ret);
				break;
			}
		}
	}
	free(dispatcher_threads);
	free(env.worker_current_test);
	free(data);

	/* run serial tests */
	save_netns();

	for (int i = 0; i < prog_test_cnt; i++) {
		struct prog_test_def *test = &prog_test_defs[i];

		if (!test->should_run || !test->run_serial_test)
			continue;

		run_one_test(i);
	}

	/* generate summary */
	fflush(stderr);
	fflush(stdout);

	calculate_summary_and_print_errors(&env);

	/* reap all workers */
	for (i = 0; i < env.workers; i++) {
		int wstatus, pid;

		pid = waitpid(env.worker_pids[i], &wstatus, 0);
		if (pid != env.worker_pids[i])
			perror("Unable to reap worker");
	}
}

static void worker_main_send_log(int sock, char *log_buf, size_t log_cnt)
{
	char *src;
	size_t slen;

	src = log_buf;
	slen = log_cnt;
	while (slen) {
		struct msg msg_log;
		char *dest;
		size_t len;

		memset(&msg_log, 0, sizeof(msg_log));
		msg_log.type = MSG_TEST_LOG;
		dest = msg_log.test_log.log_buf;
		len = slen >= MAX_LOG_TRUNK_SIZE ? MAX_LOG_TRUNK_SIZE : slen;
		memcpy(dest, src, len);

		src += len;
		slen -= len;
		if (!slen)
			msg_log.test_log.is_last = true;

		assert(send_message(sock, &msg_log) >= 0);
	}
}

static void free_subtest_state(struct subtest_state *state)
{
	if (state->log_buf) {
		free(state->log_buf);
		state->log_buf = NULL;
		state->log_cnt = 0;
	}
	free(state->name);
	state->name = NULL;
}

static int worker_main_send_subtests(int sock, struct test_state *state)
{
	int i, result = 0;
	struct msg msg;
	struct subtest_state *subtest_state;

	memset(&msg, 0, sizeof(msg));
	msg.type = MSG_SUBTEST_DONE;

	for (i = 0; i < state->subtest_num; i++) {
		subtest_state = &state->subtest_states[i];

		msg.subtest_done.num = i;

		strncpy(msg.subtest_done.name, subtest_state->name, MAX_SUBTEST_NAME);

		msg.subtest_done.error_cnt = subtest_state->error_cnt;
		msg.subtest_done.skipped = subtest_state->skipped;
		msg.subtest_done.filtered = subtest_state->filtered;
		msg.subtest_done.have_log = false;

		if (verbose() || state->force_log || subtest_state->error_cnt) {
			if (subtest_state->log_cnt)
				msg.subtest_done.have_log = true;
		}

		if (send_message(sock, &msg) < 0) {
			perror("Fail to send message done");
			result = 1;
			goto out;
		}

		/* send logs */
		if (msg.subtest_done.have_log)
			worker_main_send_log(sock, subtest_state->log_buf, subtest_state->log_cnt);

		free_subtest_state(subtest_state);
		free(subtest_state->name);
	}

out:
	for (; i < state->subtest_num; i++)
		free_subtest_state(&state->subtest_states[i]);
	free(state->subtest_states);
	return result;
}

static int worker_main(int sock)
{
	save_netns();

	while (true) {
		/* receive command */
		struct msg msg;

		if (recv_message(sock, &msg) < 0)
			goto out;

		switch (msg.type) {
		case MSG_EXIT:
			if (env.debug)
				fprintf(stderr, "[%d]: worker exit.\n",
					env.worker_id);
			goto out;
		case MSG_DO_TEST: {
			int test_to_run = msg.do_test.num;
			struct prog_test_def *test = &prog_test_defs[test_to_run];
			struct test_state *state = &test_states[test_to_run];
			struct msg msg;

			if (env.debug)
				fprintf(stderr, "[%d]: #%d:%s running.\n",
					env.worker_id,
					test_to_run + 1,
					test->test_name);

			run_one_test(test_to_run);

			memset(&msg, 0, sizeof(msg));
			msg.type = MSG_TEST_DONE;
			msg.test_done.num = test_to_run;
			msg.test_done.error_cnt = state->error_cnt;
			msg.test_done.skip_cnt = state->skip_cnt;
			msg.test_done.sub_succ_cnt = state->sub_succ_cnt;
			msg.test_done.subtest_num = state->subtest_num;
			msg.test_done.have_log = false;

			if (verbose() || state->force_log || state->error_cnt) {
				if (state->log_cnt)
					msg.test_done.have_log = true;
			}
			if (send_message(sock, &msg) < 0) {
				perror("Fail to send message done");
				goto out;
			}

			/* send logs */
			if (msg.test_done.have_log)
				worker_main_send_log(sock, state->log_buf, state->log_cnt);

			if (state->log_buf) {
				free(state->log_buf);
				state->log_buf = NULL;
				state->log_cnt = 0;
			}

			if (state->subtest_num)
				if (worker_main_send_subtests(sock, state))
					goto out;

			if (env.debug)
				fprintf(stderr, "[%d]: #%d:%s done.\n",
					env.worker_id,
					test_to_run + 1,
					test->test_name);
			break;
		} /* case MSG_DO_TEST */
		default:
			if (env.debug)
				fprintf(stderr, "[%d]: unknown message.\n",  env.worker_id);
			return -1;
		}
	}
out:
	return 0;
}

static void free_test_states(void)
{
	int i, j;

	for (i = 0; i < ARRAY_SIZE(prog_test_defs); i++) {
		struct test_state *test_state = &test_states[i];

		for (j = 0; j < test_state->subtest_num; j++)
			free_subtest_state(&test_state->subtest_states[j]);

		free(test_state->subtest_states);
		free(test_state->log_buf);
		test_state->subtest_states = NULL;
		test_state->log_buf = NULL;
	}
}

int main(int argc, char **argv)
{
	static const struct argp argp = {
		.options = opts,
		.parser = parse_arg,
		.doc = argp_program_doc,
	};
	struct sigaction sigact = {
		.sa_handler = crash_handler,
		.sa_flags = SA_RESETHAND,
		};
	int err, i;

	sigaction(SIGSEGV, &sigact, NULL);

	err = argp_parse(&argp, argc, argv, 0, NULL, &env);
	if (err)
		return err;

	err = cd_flavor_subdir(argv[0]);
	if (err)
		return err;

	/* Use libbpf 1.0 API mode */
	libbpf_set_strict_mode(LIBBPF_STRICT_ALL);
	libbpf_set_print(libbpf_print_fn);

	srand(time(NULL));

	env.jit_enabled = is_jit_enabled();
	env.nr_cpus = libbpf_num_possible_cpus();
	if (env.nr_cpus < 0) {
		fprintf(stderr, "Failed to get number of CPUs: %d!\n",
			env.nr_cpus);
		return -1;
	}

	env.stdout_saved = stdout;
	env.stderr_saved = stderr;

	env.has_testmod = true;
	if (!env.list_test_names) {
		/* ensure previous instance of the module is unloaded */
		unload_bpf_testmod(verbose());

		if (load_bpf_testmod(verbose())) {
			fprintf(env.stderr_saved, "WARNING! Selftests relying on bpf_testmod.ko will be skipped.\n");
			env.has_testmod = false;
		}
	}

	/* initializing tests */
	for (i = 0; i < prog_test_cnt; i++) {
		struct prog_test_def *test = &prog_test_defs[i];

		test->test_num = i + 1;
		test->should_run = should_run(&env.test_selector,
					      test->test_num, test->test_name);

		if ((test->run_test == NULL && test->run_serial_test == NULL) ||
		    (test->run_test != NULL && test->run_serial_test != NULL)) {
			fprintf(stderr, "Test %d:%s must have either test_%s() or serial_test_%sl() defined.\n",
				test->test_num, test->test_name, test->test_name, test->test_name);
			exit(EXIT_ERR_SETUP_INFRA);
		}
		if (test->should_run)
			test->should_tmon = should_tmon(&env.tmon_selector, test->test_name);
	}

	/* ignore workers if we are just listing */
	if (env.get_test_cnt || env.list_test_names)
		env.workers = 0;

	/* launch workers if requested */
	env.worker_id = -1; /* main process */
	if (env.workers) {
		env.worker_pids = calloc(sizeof(pid_t), env.workers);
		env.worker_socks = calloc(sizeof(int), env.workers);
		if (env.debug)
			fprintf(stdout, "Launching %d workers.\n", env.workers);
		for (i = 0; i < env.workers; i++) {
			int sv[2];
			pid_t pid;

			if (socketpair(AF_UNIX, SOCK_SEQPACKET | SOCK_CLOEXEC, 0, sv) < 0) {
				perror("Fail to create worker socket");
				return -1;
			}
			pid = fork();
			if (pid < 0) {
				perror("Failed to fork worker");
				return -1;
			} else if (pid != 0) { /* main process */
				close(sv[1]);
				env.worker_pids[i] = pid;
				env.worker_socks[i] = sv[0];
			} else { /* inside each worker process */
				close(sv[0]);
				env.worker_id = i;
				return worker_main(sv[1]);
			}
		}

		if (env.worker_id == -1) {
			server_main();
			goto out;
		}
	}

	/* The rest of the main process */

	/* on single mode */
	save_netns();

	for (i = 0; i < prog_test_cnt; i++) {
		struct prog_test_def *test = &prog_test_defs[i];

		if (!test->should_run)
			continue;

		if (env.get_test_cnt) {
			env.succ_cnt++;
			continue;
		}

		if (env.list_test_names) {
			fprintf(env.stdout_saved, "%s\n", test->test_name);
			env.succ_cnt++;
			continue;
		}

		run_one_test(i);
	}

	if (env.get_test_cnt) {
		printf("%d\n", env.succ_cnt);
		goto out;
	}

	if (env.list_test_names)
		goto out;

	calculate_summary_and_print_errors(&env);

	close(env.saved_netns_fd);
out:
	if (!env.list_test_names && env.has_testmod)
		unload_bpf_testmod(verbose());

	free_test_selector(&env.test_selector);
	free_test_selector(&env.subtest_selector);
	free_test_selector(&env.tmon_selector);
	free_test_states();

	if (env.succ_cnt + env.fail_cnt + env.skip_cnt == 0)
		return EXIT_NO_TEST;

	return env.fail_cnt ? EXIT_FAILURE : EXIT_SUCCESS;
}<|MERGE_RESOLUTION|>--- conflicted
+++ resolved
@@ -18,13 +18,6 @@
 #include <bpf/btf.h>
 #include "json_writer.h"
 
-<<<<<<< HEAD
-#ifdef __GLIBC__
-#include <execinfo.h> /* backtrace */
-#endif
-
-/* Default backtrace funcs if missing at link */
-=======
 #include "network_helpers.h"
 
 /* backtrace() and backtrace_symbols_fd() are glibc specific,
@@ -34,7 +27,6 @@
 #ifdef __GLIBC__
 #include <execinfo.h> /* backtrace */
 #else
->>>>>>> a6ad5510
 __weak int backtrace(void **buffer, int size)
 {
 	return 0;
@@ -44,12 +36,9 @@
 {
 	dprintf(fd, "<backtrace not supported>\n");
 }
-<<<<<<< HEAD
-=======
 #endif /*__GLIBC__ */
 
 int env_verbosity = 0;
->>>>>>> a6ad5510
 
 static bool verbose(void)
 {
