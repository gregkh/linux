--- conflicted
+++ resolved
@@ -179,21 +179,7 @@
 	$(call msg,CC,,$@)
 	$(Q)$(CC) -c $(CFLAGS) -o $@ $<
 
-<<<<<<< HEAD
-VMLINUX_BTF_PATHS ?= $(if $(O),$(O)/vmlinux)				\
-		     $(if $(KBUILD_OUTPUT),$(KBUILD_OUTPUT)/vmlinux)	\
-		     ../../../../vmlinux				\
-		     /sys/kernel/btf/vmlinux				\
-		     /boot/vmlinux-$(shell uname -r)
-VMLINUX_BTF ?= $(abspath $(firstword $(wildcard $(VMLINUX_BTF_PATHS))))
-ifeq ($(VMLINUX_BTF),)
-$(error Cannot find a vmlinux for VMLINUX_BTF at any of "$(VMLINUX_BTF_PATHS)")
-endif
-
-DEFAULT_BPFTOOL := $(SCRATCH_DIR)/sbin/bpftool
-=======
 DEFAULT_BPFTOOL := $(HOST_SCRATCH_DIR)/sbin/bpftool
->>>>>>> 3b17187f
 
 $(OUTPUT)/runqslower: $(BPFOBJ) | $(DEFAULT_BPFTOOL)
 	$(Q)$(MAKE) $(submake_extras) -C $(TOOLSDIR)/bpf/runqslower	\
@@ -394,14 +380,7 @@
 	$$(call $(TRUNNER_BPF_BUILD_RULE),$$<,$$@,			\
 					  $(TRUNNER_BPF_CFLAGS))
 
-<<<<<<< HEAD
-$(TRUNNER_BPF_SKELS): $(TRUNNER_OUTPUT)/%.skel.h:			\
-		      $(TRUNNER_OUTPUT)/%.o				\
-		      $(BPFTOOL)					\
-		      | $(TRUNNER_OUTPUT)
-=======
 $(TRUNNER_BPF_SKELS): %.skel.h: %.o $(BPFTOOL) | $(TRUNNER_OUTPUT)
->>>>>>> 3b17187f
 	$$(call msg,GEN-SKEL,$(TRUNNER_BINARY),$$@)
 	$(Q)$$(BPFTOOL) gen object $$(<:.o=.linked1.o) $$<
 	$(Q)$$(BPFTOOL) gen object $$(<:.o=.linked2.o) $$(<:.o=.linked1.o)
