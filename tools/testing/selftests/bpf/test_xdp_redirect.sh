#!/bin/bash
# Create 2 namespaces with two veth peers, and
# forward packets in-between using generic XDP
#
# NS1(veth11)     NS2(veth22)
#     |               |
#     |               |
#   (veth1, ------ (veth2,
#   id:111)         id:222)
#     | xdp forwarding |
#     ------------------

readonly NS1="ns1-$(mktemp -u XXXXXX)"
readonly NS2="ns2-$(mktemp -u XXXXXX)"
ret=0

setup()
{

	local xdpmode=$1

	ip netns add ${NS1}
	ip netns add ${NS2}

	ip link add veth1 index 111 type veth peer name veth11 netns ${NS1}
	ip link add veth2 index 222 type veth peer name veth22 netns ${NS2}

	ip link set veth1 up
	ip link set veth2 up
	ip -n ${NS1} link set dev veth11 up
	ip -n ${NS2} link set dev veth22 up

	ip -n ${NS1} addr add 10.1.1.11/24 dev veth11
	ip -n ${NS2} addr add 10.1.1.22/24 dev veth22
}

cleanup()
{
	ip link del veth1 2> /dev/null
	ip link del veth2 2> /dev/null
	ip netns del ${NS1} 2> /dev/null
	ip netns del ${NS2} 2> /dev/null
}

test_xdp_redirect()
{
	local xdpmode=$1

	setup

	ip link set dev veth1 $xdpmode off &> /dev/null
	if [ $? -ne 0 ];then
		echo "selftests: test_xdp_redirect $xdpmode [SKIP]"
		return 0
	fi

<<<<<<< HEAD
	ip -n ns1 link set veth11 $xdpmode obj xdp_dummy.o sec xdp &> /dev/null
	ip -n ns2 link set veth22 $xdpmode obj xdp_dummy.o sec xdp &> /dev/null
	ip link set dev veth1 $xdpmode obj test_xdp_redirect.o sec redirect_to_222 &> /dev/null
	ip link set dev veth2 $xdpmode obj test_xdp_redirect.o sec redirect_to_111 &> /dev/null
=======
	ip -n ${NS1} link set veth11 $xdpmode obj xdp_dummy.bpf.o sec xdp &> /dev/null
	ip -n ${NS2} link set veth22 $xdpmode obj xdp_dummy.bpf.o sec xdp &> /dev/null
	ip link set dev veth1 $xdpmode obj test_xdp_redirect.bpf.o sec redirect_to_222 &> /dev/null
	ip link set dev veth2 $xdpmode obj test_xdp_redirect.bpf.o sec redirect_to_111 &> /dev/null
>>>>>>> d60c95ef

	if ip netns exec ${NS1} ping -c 1 10.1.1.22 &> /dev/null &&
	   ip netns exec ${NS2} ping -c 1 10.1.1.11 &> /dev/null; then
		echo "selftests: test_xdp_redirect $xdpmode [PASS]";
	else
		ret=1
		echo "selftests: test_xdp_redirect $xdpmode [FAILED]";
	fi

	cleanup
}

set -e
trap cleanup 2 3 6 9

test_xdp_redirect xdpgeneric
test_xdp_redirect xdpdrv

exit $ret<|MERGE_RESOLUTION|>--- conflicted
+++ resolved
@@ -54,17 +54,10 @@
 		return 0
 	fi
 
-<<<<<<< HEAD
-	ip -n ns1 link set veth11 $xdpmode obj xdp_dummy.o sec xdp &> /dev/null
-	ip -n ns2 link set veth22 $xdpmode obj xdp_dummy.o sec xdp &> /dev/null
-	ip link set dev veth1 $xdpmode obj test_xdp_redirect.o sec redirect_to_222 &> /dev/null
-	ip link set dev veth2 $xdpmode obj test_xdp_redirect.o sec redirect_to_111 &> /dev/null
-=======
 	ip -n ${NS1} link set veth11 $xdpmode obj xdp_dummy.bpf.o sec xdp &> /dev/null
 	ip -n ${NS2} link set veth22 $xdpmode obj xdp_dummy.bpf.o sec xdp &> /dev/null
 	ip link set dev veth1 $xdpmode obj test_xdp_redirect.bpf.o sec redirect_to_222 &> /dev/null
 	ip link set dev veth2 $xdpmode obj test_xdp_redirect.bpf.o sec redirect_to_111 &> /dev/null
->>>>>>> d60c95ef
 
 	if ip netns exec ${NS1} ping -c 1 10.1.1.22 &> /dev/null &&
 	   ip netns exec ${NS2} ping -c 1 10.1.1.11 &> /dev/null; then
