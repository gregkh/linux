// SPDX-License-Identifier: GPL-2.0-only
/* Copyright (c) 2022 Meta Platforms, Inc. and affiliates. */
#include <linux/capability.h>
#include <stdlib.h>
#include <regex.h>
#include <test_progs.h>
#include <bpf/btf.h>

#include "autoconf_helper.h"
#include "disasm_helpers.h"
#include "unpriv_helpers.h"
#include "cap_helpers.h"
#include "jit_disasm_helpers.h"

#define str_has_pfx(str, pfx) \
	(strncmp(str, pfx, __builtin_constant_p(pfx) ? sizeof(pfx) - 1 : strlen(pfx)) == 0)

#define TEST_LOADER_LOG_BUF_SZ 2097152

#define TEST_TAG_EXPECT_FAILURE "comment:test_expect_failure"
#define TEST_TAG_EXPECT_SUCCESS "comment:test_expect_success"
#define TEST_TAG_EXPECT_MSG_PFX "comment:test_expect_msg="
<<<<<<< HEAD
#define TEST_TAG_EXPECT_REGEX_PFX "comment:test_expect_regex="
=======
>>>>>>> fa10f348
#define TEST_TAG_EXPECT_XLATED_PFX "comment:test_expect_xlated="
#define TEST_TAG_EXPECT_FAILURE_UNPRIV "comment:test_expect_failure_unpriv"
#define TEST_TAG_EXPECT_SUCCESS_UNPRIV "comment:test_expect_success_unpriv"
#define TEST_TAG_EXPECT_MSG_PFX_UNPRIV "comment:test_expect_msg_unpriv="
<<<<<<< HEAD
#define TEST_TAG_EXPECT_REGEX_PFX_UNPRIV "comment:test_expect_regex_unpriv="
=======
>>>>>>> fa10f348
#define TEST_TAG_EXPECT_XLATED_PFX_UNPRIV "comment:test_expect_xlated_unpriv="
#define TEST_TAG_LOG_LEVEL_PFX "comment:test_log_level="
#define TEST_TAG_PROG_FLAGS_PFX "comment:test_prog_flags="
#define TEST_TAG_DESCRIPTION_PFX "comment:test_description="
#define TEST_TAG_RETVAL_PFX "comment:test_retval="
#define TEST_TAG_RETVAL_PFX_UNPRIV "comment:test_retval_unpriv="
#define TEST_TAG_AUXILIARY "comment:test_auxiliary"
#define TEST_TAG_AUXILIARY_UNPRIV "comment:test_auxiliary_unpriv"
#define TEST_BTF_PATH "comment:test_btf_path="
#define TEST_TAG_ARCH "comment:test_arch="
<<<<<<< HEAD
=======
#define TEST_TAG_JITED_PFX "comment:test_jited="
#define TEST_TAG_JITED_PFX_UNPRIV "comment:test_jited_unpriv="
>>>>>>> fa10f348

/* Warning: duplicated in bpf_misc.h */
#define POINTER_VALUE	0xcafe4all
#define TEST_DATA_LEN	64

#ifdef CONFIG_HAVE_EFFICIENT_UNALIGNED_ACCESS
#define EFFICIENT_UNALIGNED_ACCESS 1
#else
#define EFFICIENT_UNALIGNED_ACCESS 0
#endif

static int sysctl_unpriv_disabled = -1;

enum mode {
	PRIV = 1,
	UNPRIV = 2
};

struct expect_msg {
	const char *substr; /* substring match */
	regex_t regex;
	bool is_regex;
	bool on_next_line;
};

struct expected_msgs {
	struct expect_msg *patterns;
	size_t cnt;
};

struct expected_msgs {
	struct expect_msg *patterns;
	size_t cnt;
};

struct test_subspec {
	char *name;
	bool expect_failure;
	struct expected_msgs expect_msgs;
	struct expected_msgs expect_xlated;
<<<<<<< HEAD
=======
	struct expected_msgs jited;
>>>>>>> fa10f348
	int retval;
	bool execute;
};

struct test_spec {
	const char *prog_name;
	struct test_subspec priv;
	struct test_subspec unpriv;
	const char *btf_custom_path;
	int log_level;
	int prog_flags;
	int mode_mask;
	int arch_mask;
	bool auxiliary;
	bool valid;
};

static int tester_init(struct test_loader *tester)
{
	if (!tester->log_buf) {
		tester->log_buf_sz = TEST_LOADER_LOG_BUF_SZ;
		tester->log_buf = calloc(tester->log_buf_sz, 1);
		if (!ASSERT_OK_PTR(tester->log_buf, "tester_log_buf"))
			return -ENOMEM;
	}

	return 0;
}

void test_loader_fini(struct test_loader *tester)
{
	if (!tester)
		return;

	free(tester->log_buf);
}

static void free_msgs(struct expected_msgs *msgs)
{
	int i;

	for (i = 0; i < msgs->cnt; i++)
<<<<<<< HEAD
		if (msgs->patterns[i].regex_str)
=======
		if (msgs->patterns[i].is_regex)
>>>>>>> fa10f348
			regfree(&msgs->patterns[i].regex);
	free(msgs->patterns);
	msgs->patterns = NULL;
	msgs->cnt = 0;
}

static void free_test_spec(struct test_spec *spec)
{
	/* Deallocate expect_msgs arrays. */
	free_msgs(&spec->priv.expect_msgs);
	free_msgs(&spec->unpriv.expect_msgs);
	free_msgs(&spec->priv.expect_xlated);
	free_msgs(&spec->unpriv.expect_xlated);
<<<<<<< HEAD
=======
	free_msgs(&spec->priv.jited);
	free_msgs(&spec->unpriv.jited);
>>>>>>> fa10f348

	free(spec->priv.name);
	free(spec->unpriv.name);
	spec->priv.name = NULL;
	spec->unpriv.name = NULL;
}

<<<<<<< HEAD
static int push_msg(const char *substr, const char *regex_str, struct expected_msgs *msgs)
=======
/* Compiles regular expression matching pattern.
 * Pattern has a special syntax:
 *
 *   pattern := (<verbatim text> | regex)*
 *   regex := "{{" <posix extended regular expression> "}}"
 *
 * In other words, pattern is a verbatim text with inclusion
 * of regular expressions enclosed in "{{" "}}" pairs.
 * For example, pattern "foo{{[0-9]+}}" matches strings like
 * "foo0", "foo007", etc.
 */
static int compile_regex(const char *pattern, regex_t *regex)
{
	char err_buf[256], buf[256] = {}, *ptr, *buf_end;
	const char *original_pattern = pattern;
	bool in_regex = false;
	int err;

	buf_end = buf + sizeof(buf);
	ptr = buf;
	while (*pattern && ptr < buf_end - 2) {
		if (!in_regex && str_has_pfx(pattern, "{{")) {
			in_regex = true;
			pattern += 2;
			continue;
		}
		if (in_regex && str_has_pfx(pattern, "}}")) {
			in_regex = false;
			pattern += 2;
			continue;
		}
		if (in_regex) {
			*ptr++ = *pattern++;
			continue;
		}
		/* list of characters that need escaping for extended posix regex */
		if (strchr(".[]\\()*+?{}|^$", *pattern)) {
			*ptr++ = '\\';
			*ptr++ = *pattern++;
			continue;
		}
		*ptr++ = *pattern++;
	}
	if (*pattern) {
		PRINT_FAIL("Regexp too long: '%s'\n", original_pattern);
		return -EINVAL;
	}
	if (in_regex) {
		PRINT_FAIL("Regexp has open '{{' but no closing '}}': '%s'\n", original_pattern);
		return -EINVAL;
	}
	err = regcomp(regex, buf, REG_EXTENDED | REG_NEWLINE);
	if (err != 0) {
		regerror(err, regex, err_buf, sizeof(err_buf));
		PRINT_FAIL("Regexp compilation error in '%s': '%s'\n", buf, err_buf);
		return -EINVAL;
	}
	return 0;
}

static int __push_msg(const char *pattern, bool on_next_line, struct expected_msgs *msgs)
>>>>>>> fa10f348
{
	struct expect_msg *msg;
	void *tmp;
	int err;

	tmp = realloc(msgs->patterns,
		      (1 + msgs->cnt) * sizeof(struct expect_msg));
	if (!tmp) {
		ASSERT_FAIL("failed to realloc memory for messages\n");
		return -ENOMEM;
	}
	msgs->patterns = tmp;
	msg = &msgs->patterns[msgs->cnt];
<<<<<<< HEAD
=======
	msg->on_next_line = on_next_line;
	msg->substr = pattern;
	msg->is_regex = false;
	if (strstr(pattern, "{{")) {
		err = compile_regex(pattern, &msg->regex);
		if (err)
			return err;
		msg->is_regex = true;
	}
	msgs->cnt += 1;
	return 0;
}
>>>>>>> fa10f348

static int clone_msgs(struct expected_msgs *from, struct expected_msgs *to)
{
	struct expect_msg *msg;
	int i, err;

	for (i = 0; i < from->cnt; i++) {
		msg = &from->patterns[i];
		err = __push_msg(msg->substr, msg->on_next_line, to);
		if (err)
			return err;
	}
	return 0;
}

static int push_msg(const char *substr, struct expected_msgs *msgs)
{
	return __push_msg(substr, false, msgs);
}

<<<<<<< HEAD
	msgs->cnt += 1;
=======
static int push_disasm_msg(const char *regex_str, bool *on_next_line, struct expected_msgs *msgs)
{
	int err;

	if (strcmp(regex_str, "...") == 0) {
		*on_next_line = false;
		return 0;
	}
	err = __push_msg(regex_str, *on_next_line, msgs);
	if (err)
		return err;
	*on_next_line = true;
>>>>>>> fa10f348
	return 0;
}

static int parse_int(const char *str, int *val, const char *name)
{
	char *end;
	long tmp;

	errno = 0;
	if (str_has_pfx(str, "0x"))
		tmp = strtol(str + 2, &end, 16);
	else
		tmp = strtol(str, &end, 10);
	if (errno || end[0] != '\0') {
		PRINT_FAIL("failed to parse %s from '%s'\n", name, str);
		return -EINVAL;
	}
	*val = tmp;
	return 0;
}

static int parse_retval(const char *str, int *val, const char *name)
{
	struct {
		char *name;
		int val;
	} named_values[] = {
		{ "INT_MIN"      , INT_MIN },
		{ "POINTER_VALUE", POINTER_VALUE },
		{ "TEST_DATA_LEN", TEST_DATA_LEN },
	};
	int i;

	for (i = 0; i < ARRAY_SIZE(named_values); ++i) {
		if (strcmp(str, named_values[i].name) != 0)
			continue;
		*val = named_values[i].val;
		return 0;
	}

	return parse_int(str, val, name);
}

static void update_flags(int *flags, int flag, bool clear)
{
	if (clear)
		*flags &= ~flag;
	else
		*flags |= flag;
}

/* Matches a string of form '<pfx>[^=]=.*' and returns it's suffix.
 * Used to parse btf_decl_tag values.
 * Such values require unique prefix because compiler does not add
 * same __attribute__((btf_decl_tag(...))) twice.
 * Test suite uses two-component tags for such cases:
 *
 *   <pfx> __COUNTER__ '='
 *
 * For example, two consecutive __msg tags '__msg("foo") __msg("foo")'
 * would be encoded as:
 *
 *   [18] DECL_TAG 'comment:test_expect_msg=0=foo' type_id=15 component_idx=-1
 *   [19] DECL_TAG 'comment:test_expect_msg=1=foo' type_id=15 component_idx=-1
 *
 * And the purpose of this function is to extract 'foo' from the above.
 */
static const char *skip_dynamic_pfx(const char *s, const char *pfx)
{
	const char *msg;

	if (strncmp(s, pfx, strlen(pfx)) != 0)
		return NULL;
	msg = s + strlen(pfx);
	msg = strchr(msg, '=');
	if (!msg)
		return NULL;
	return msg + 1;
}

enum arch {
<<<<<<< HEAD
	ARCH_X86_64	= 0x1,
	ARCH_ARM64	= 0x2,
	ARCH_RISCV64	= 0x4,
};

=======
	ARCH_UNKNOWN	= 0x1,
	ARCH_X86_64	= 0x2,
	ARCH_ARM64	= 0x4,
	ARCH_RISCV64	= 0x8,
};

static int get_current_arch(void)
{
#if defined(__x86_64__)
	return ARCH_X86_64;
#elif defined(__aarch64__)
	return ARCH_ARM64;
#elif defined(__riscv) && __riscv_xlen == 64
	return ARCH_RISCV64;
#endif
	return ARCH_UNKNOWN;
}

>>>>>>> fa10f348
/* Uses btf_decl_tag attributes to describe the expected test
 * behavior, see bpf_misc.h for detailed description of each attribute
 * and attribute combinations.
 */
static int parse_test_spec(struct test_loader *tester,
			   struct bpf_object *obj,
			   struct bpf_program *prog,
			   struct test_spec *spec)
{
	const char *description = NULL;
	bool has_unpriv_result = false;
	bool has_unpriv_retval = false;
	bool unpriv_xlated_on_next_line = true;
	bool xlated_on_next_line = true;
	bool unpriv_jit_on_next_line;
	bool jit_on_next_line;
	bool collect_jit = false;
	int func_id, i, err = 0;
	u32 arch_mask = 0;
	struct btf *btf;
	enum arch arch;

	memset(spec, 0, sizeof(*spec));

	spec->prog_name = bpf_program__name(prog);
	spec->prog_flags = testing_prog_flags();

	btf = bpf_object__btf(obj);
	if (!btf) {
		ASSERT_FAIL("BPF object has no BTF");
		return -EINVAL;
	}

	func_id = btf__find_by_name_kind(btf, spec->prog_name, BTF_KIND_FUNC);
	if (func_id < 0) {
		ASSERT_FAIL("failed to find FUNC BTF type for '%s'", spec->prog_name);
		return -EINVAL;
	}

	for (i = 1; i < btf__type_cnt(btf); i++) {
		const char *s, *val, *msg;
		const struct btf_type *t;
		bool clear;
		int flags;

		t = btf__type_by_id(btf, i);
		if (!btf_is_decl_tag(t))
			continue;

		if (t->type != func_id || btf_decl_tag(t)->component_idx != -1)
			continue;

		s = btf__str_by_offset(btf, t->name_off);
		if (str_has_pfx(s, TEST_TAG_DESCRIPTION_PFX)) {
			description = s + sizeof(TEST_TAG_DESCRIPTION_PFX) - 1;
		} else if (strcmp(s, TEST_TAG_EXPECT_FAILURE) == 0) {
			spec->priv.expect_failure = true;
			spec->mode_mask |= PRIV;
		} else if (strcmp(s, TEST_TAG_EXPECT_SUCCESS) == 0) {
			spec->priv.expect_failure = false;
			spec->mode_mask |= PRIV;
		} else if (strcmp(s, TEST_TAG_EXPECT_FAILURE_UNPRIV) == 0) {
			spec->unpriv.expect_failure = true;
			spec->mode_mask |= UNPRIV;
			has_unpriv_result = true;
		} else if (strcmp(s, TEST_TAG_EXPECT_SUCCESS_UNPRIV) == 0) {
			spec->unpriv.expect_failure = false;
			spec->mode_mask |= UNPRIV;
			has_unpriv_result = true;
		} else if (strcmp(s, TEST_TAG_AUXILIARY) == 0) {
			spec->auxiliary = true;
			spec->mode_mask |= PRIV;
		} else if (strcmp(s, TEST_TAG_AUXILIARY_UNPRIV) == 0) {
			spec->auxiliary = true;
			spec->mode_mask |= UNPRIV;
		} else if ((msg = skip_dynamic_pfx(s, TEST_TAG_EXPECT_MSG_PFX))) {
<<<<<<< HEAD
			err = push_msg(msg, NULL, &spec->priv.expect_msgs);
=======
			err = push_msg(msg, &spec->priv.expect_msgs);
>>>>>>> fa10f348
			if (err)
				goto cleanup;
			spec->mode_mask |= PRIV;
		} else if ((msg = skip_dynamic_pfx(s, TEST_TAG_EXPECT_MSG_PFX_UNPRIV))) {
<<<<<<< HEAD
			err = push_msg(msg, NULL, &spec->unpriv.expect_msgs);
			if (err)
				goto cleanup;
			spec->mode_mask |= UNPRIV;
		} else if ((msg = skip_dynamic_pfx(s, TEST_TAG_EXPECT_REGEX_PFX))) {
			err = push_msg(NULL, msg, &spec->priv.expect_msgs);
			if (err)
				goto cleanup;
			spec->mode_mask |= PRIV;
		} else if ((msg = skip_dynamic_pfx(s, TEST_TAG_EXPECT_REGEX_PFX_UNPRIV))) {
			err = push_msg(NULL, msg, &spec->unpriv.expect_msgs);
			if (err)
				goto cleanup;
			spec->mode_mask |= UNPRIV;
		} else if ((msg = skip_dynamic_pfx(s, TEST_TAG_EXPECT_XLATED_PFX))) {
			err = push_msg(msg, NULL, &spec->priv.expect_xlated);
			if (err)
				goto cleanup;
			spec->mode_mask |= PRIV;
		} else if ((msg = skip_dynamic_pfx(s, TEST_TAG_EXPECT_XLATED_PFX_UNPRIV))) {
			err = push_msg(msg, NULL, &spec->unpriv.expect_xlated);
=======
			err = push_msg(msg, &spec->unpriv.expect_msgs);
			if (err)
				goto cleanup;
			spec->mode_mask |= UNPRIV;
		} else if ((msg = skip_dynamic_pfx(s, TEST_TAG_JITED_PFX))) {
			if (arch_mask == 0) {
				PRINT_FAIL("__jited used before __arch_*");
				goto cleanup;
			}
			if (collect_jit) {
				err = push_disasm_msg(msg, &jit_on_next_line,
						      &spec->priv.jited);
				if (err)
					goto cleanup;
				spec->mode_mask |= PRIV;
			}
		} else if ((msg = skip_dynamic_pfx(s, TEST_TAG_JITED_PFX_UNPRIV))) {
			if (arch_mask == 0) {
				PRINT_FAIL("__unpriv_jited used before __arch_*");
				goto cleanup;
			}
			if (collect_jit) {
				err = push_disasm_msg(msg, &unpriv_jit_on_next_line,
						      &spec->unpriv.jited);
				if (err)
					goto cleanup;
				spec->mode_mask |= UNPRIV;
			}
		} else if ((msg = skip_dynamic_pfx(s, TEST_TAG_EXPECT_XLATED_PFX))) {
			err = push_disasm_msg(msg, &xlated_on_next_line,
					      &spec->priv.expect_xlated);
			if (err)
				goto cleanup;
			spec->mode_mask |= PRIV;
		} else if ((msg = skip_dynamic_pfx(s, TEST_TAG_EXPECT_XLATED_PFX_UNPRIV))) {
			err = push_disasm_msg(msg, &unpriv_xlated_on_next_line,
					      &spec->unpriv.expect_xlated);
>>>>>>> fa10f348
			if (err)
				goto cleanup;
			spec->mode_mask |= UNPRIV;
		} else if (str_has_pfx(s, TEST_TAG_RETVAL_PFX)) {
			val = s + sizeof(TEST_TAG_RETVAL_PFX) - 1;
			err = parse_retval(val, &spec->priv.retval, "__retval");
			if (err)
				goto cleanup;
			spec->priv.execute = true;
			spec->mode_mask |= PRIV;
		} else if (str_has_pfx(s, TEST_TAG_RETVAL_PFX_UNPRIV)) {
			val = s + sizeof(TEST_TAG_RETVAL_PFX_UNPRIV) - 1;
			err = parse_retval(val, &spec->unpriv.retval, "__retval_unpriv");
			if (err)
				goto cleanup;
			spec->mode_mask |= UNPRIV;
			spec->unpriv.execute = true;
			has_unpriv_retval = true;
		} else if (str_has_pfx(s, TEST_TAG_LOG_LEVEL_PFX)) {
			val = s + sizeof(TEST_TAG_LOG_LEVEL_PFX) - 1;
			err = parse_int(val, &spec->log_level, "test log level");
			if (err)
				goto cleanup;
		} else if (str_has_pfx(s, TEST_TAG_PROG_FLAGS_PFX)) {
			val = s + sizeof(TEST_TAG_PROG_FLAGS_PFX) - 1;

			clear = val[0] == '!';
			if (clear)
				val++;

			if (strcmp(val, "BPF_F_STRICT_ALIGNMENT") == 0) {
				update_flags(&spec->prog_flags, BPF_F_STRICT_ALIGNMENT, clear);
			} else if (strcmp(val, "BPF_F_ANY_ALIGNMENT") == 0) {
				update_flags(&spec->prog_flags, BPF_F_ANY_ALIGNMENT, clear);
			} else if (strcmp(val, "BPF_F_TEST_RND_HI32") == 0) {
				update_flags(&spec->prog_flags, BPF_F_TEST_RND_HI32, clear);
			} else if (strcmp(val, "BPF_F_TEST_STATE_FREQ") == 0) {
				update_flags(&spec->prog_flags, BPF_F_TEST_STATE_FREQ, clear);
			} else if (strcmp(val, "BPF_F_SLEEPABLE") == 0) {
				update_flags(&spec->prog_flags, BPF_F_SLEEPABLE, clear);
			} else if (strcmp(val, "BPF_F_XDP_HAS_FRAGS") == 0) {
				update_flags(&spec->prog_flags, BPF_F_XDP_HAS_FRAGS, clear);
			} else if (strcmp(val, "BPF_F_TEST_REG_INVARIANTS") == 0) {
				update_flags(&spec->prog_flags, BPF_F_TEST_REG_INVARIANTS, clear);
			} else /* assume numeric value */ {
				err = parse_int(val, &flags, "test prog flags");
				if (err)
					goto cleanup;
				update_flags(&spec->prog_flags, flags, clear);
			}
		} else if (str_has_pfx(s, TEST_TAG_ARCH)) {
			val = s + sizeof(TEST_TAG_ARCH) - 1;
			if (strcmp(val, "X86_64") == 0) {
<<<<<<< HEAD
				arch_mask |= ARCH_X86_64;
			} else if (strcmp(val, "ARM64") == 0) {
				arch_mask |= ARCH_ARM64;
			} else if (strcmp(val, "RISCV64") == 0) {
				arch_mask |= ARCH_RISCV64;
=======
				arch = ARCH_X86_64;
			} else if (strcmp(val, "ARM64") == 0) {
				arch = ARCH_ARM64;
			} else if (strcmp(val, "RISCV64") == 0) {
				arch = ARCH_RISCV64;
>>>>>>> fa10f348
			} else {
				PRINT_FAIL("bad arch spec: '%s'", val);
				err = -EINVAL;
				goto cleanup;
			}
<<<<<<< HEAD
=======
			arch_mask |= arch;
			collect_jit = get_current_arch() == arch;
			unpriv_jit_on_next_line = true;
			jit_on_next_line = true;
>>>>>>> fa10f348
		} else if (str_has_pfx(s, TEST_BTF_PATH)) {
			spec->btf_custom_path = s + sizeof(TEST_BTF_PATH) - 1;
		}
	}

<<<<<<< HEAD
	spec->arch_mask = arch_mask;
=======
	spec->arch_mask = arch_mask ?: -1;
>>>>>>> fa10f348

	if (spec->mode_mask == 0)
		spec->mode_mask = PRIV;

	if (!description)
		description = spec->prog_name;

	if (spec->mode_mask & PRIV) {
		spec->priv.name = strdup(description);
		if (!spec->priv.name) {
			PRINT_FAIL("failed to allocate memory for priv.name\n");
			err = -ENOMEM;
			goto cleanup;
		}
	}

	if (spec->mode_mask & UNPRIV) {
		int descr_len = strlen(description);
		const char *suffix = " @unpriv";
		char *name;

		name = malloc(descr_len + strlen(suffix) + 1);
		if (!name) {
			PRINT_FAIL("failed to allocate memory for unpriv.name\n");
			err = -ENOMEM;
			goto cleanup;
		}

		strcpy(name, description);
		strcpy(&name[descr_len], suffix);
		spec->unpriv.name = name;
	}

	if (spec->mode_mask & (PRIV | UNPRIV)) {
		if (!has_unpriv_result)
			spec->unpriv.expect_failure = spec->priv.expect_failure;

		if (!has_unpriv_retval) {
			spec->unpriv.retval = spec->priv.retval;
			spec->unpriv.execute = spec->priv.execute;
		}

<<<<<<< HEAD
		if (spec->unpriv.expect_msgs.cnt == 0) {
			for (i = 0; i < spec->priv.expect_msgs.cnt; i++) {
				struct expect_msg *msg = &spec->priv.expect_msgs.patterns[i];

				err = push_msg(msg->substr, msg->regex_str,
					       &spec->unpriv.expect_msgs);
				if (err)
					goto cleanup;
			}
		}
		if (spec->unpriv.expect_xlated.cnt == 0) {
			for (i = 0; i < spec->priv.expect_xlated.cnt; i++) {
				struct expect_msg *msg = &spec->priv.expect_xlated.patterns[i];

				err = push_msg(msg->substr, msg->regex_str,
					       &spec->unpriv.expect_xlated);
				if (err)
					goto cleanup;
			}
		}
=======
		if (spec->unpriv.expect_msgs.cnt == 0)
			clone_msgs(&spec->priv.expect_msgs, &spec->unpriv.expect_msgs);
		if (spec->unpriv.expect_xlated.cnt == 0)
			clone_msgs(&spec->priv.expect_xlated, &spec->unpriv.expect_xlated);
		if (spec->unpriv.jited.cnt == 0)
			clone_msgs(&spec->priv.jited, &spec->unpriv.jited);
>>>>>>> fa10f348
	}

	spec->valid = true;

	return 0;

cleanup:
	free_test_spec(spec);
	return err;
}

static void prepare_case(struct test_loader *tester,
			 struct test_spec *spec,
			 struct bpf_object *obj,
			 struct bpf_program *prog)
{
	int min_log_level = 0, prog_flags;

	if (env.verbosity > VERBOSE_NONE)
		min_log_level = 1;
	if (env.verbosity > VERBOSE_VERY)
		min_log_level = 2;

	bpf_program__set_log_buf(prog, tester->log_buf, tester->log_buf_sz);

	/* Make sure we set at least minimal log level, unless test requires
	 * even higher level already. Make sure to preserve independent log
	 * level 4 (verifier stats), though.
	 */
	if ((spec->log_level & 3) < min_log_level)
		bpf_program__set_log_level(prog, (spec->log_level & 4) | min_log_level);
	else
		bpf_program__set_log_level(prog, spec->log_level);

	prog_flags = bpf_program__flags(prog);
	bpf_program__set_flags(prog, prog_flags | spec->prog_flags);

	tester->log_buf[0] = '\0';
}

static void emit_verifier_log(const char *log_buf, bool force)
{
	if (!force && env.verbosity == VERBOSE_NONE)
		return;
	fprintf(stdout, "VERIFIER LOG:\n=============\n%s=============\n", log_buf);
}

static void emit_xlated(const char *xlated, bool force)
<<<<<<< HEAD
{
	if (!force && env.verbosity == VERBOSE_NONE)
		return;
	fprintf(stdout, "XLATED:\n=============\n%s=============\n", xlated);
}

static void validate_msgs(char *log_buf, struct expected_msgs *msgs,
			  void (*emit_fn)(const char *buf, bool force))
{
	regmatch_t reg_match[1];
	const char *log = log_buf;
	int i, j, err;

	for (i = 0; i < msgs->cnt; i++) {
		struct expect_msg *msg = &msgs->patterns[i];
		const char *match = NULL;

		if (msg->substr) {
=======
{
	if (!force && env.verbosity == VERBOSE_NONE)
		return;
	fprintf(stdout, "XLATED:\n=============\n%s=============\n", xlated);
}

static void emit_jited(const char *jited, bool force)
{
	if (!force && env.verbosity == VERBOSE_NONE)
		return;
	fprintf(stdout, "JITED:\n=============\n%s=============\n", jited);
}

static void validate_msgs(char *log_buf, struct expected_msgs *msgs,
			  void (*emit_fn)(const char *buf, bool force))
{
	const char *log = log_buf, *prev_match;
	regmatch_t reg_match[1];
	int prev_match_line;
	int match_line;
	int i, j, err;

	prev_match_line = -1;
	match_line = 0;
	prev_match = log;
	for (i = 0; i < msgs->cnt; i++) {
		struct expect_msg *msg = &msgs->patterns[i];
		const char *match = NULL, *pat_status;
		bool wrong_line = false;

		if (!msg->is_regex) {
>>>>>>> fa10f348
			match = strstr(log, msg->substr);
			if (match)
				log = match + strlen(msg->substr);
		} else {
			err = regexec(&msg->regex, log, 1, reg_match, 0);
			if (err == 0) {
				match = log + reg_match[0].rm_so;
				log += reg_match[0].rm_eo;
			}
		}

		if (match) {
			for (; prev_match < match; ++prev_match)
				if (*prev_match == '\n')
					++match_line;
			wrong_line = msg->on_next_line && prev_match_line >= 0 &&
				     prev_match_line + 1 != match_line;
		}

		if (!match || wrong_line) {
			PRINT_FAIL("expect_msg\n");
			if (env.verbosity == VERBOSE_NONE)
				emit_fn(log_buf, true /*force*/);
			for (j = 0; j <= i; j++) {
				msg = &msgs->patterns[j];
<<<<<<< HEAD
=======
				if (j < i)
					pat_status = "MATCHED   ";
				else if (wrong_line)
					pat_status = "WRONG LINE";
				else
					pat_status = "EXPECTED  ";
				msg = &msgs->patterns[j];
>>>>>>> fa10f348
				fprintf(stderr, "%s %s: '%s'\n",
					pat_status,
					msg->is_regex ? " REGEX" : "SUBSTR",
					msg->substr);
			}
			if (wrong_line) {
				fprintf(stderr,
					"expecting match at line %d, actual match is at line %d\n",
					prev_match_line + 1, match_line);
			}
			break;
		}

		prev_match_line = match_line;
	}
}

struct cap_state {
	__u64 old_caps;
	bool initialized;
};

static int drop_capabilities(struct cap_state *caps)
{
	const __u64 caps_to_drop = (1ULL << CAP_SYS_ADMIN | 1ULL << CAP_NET_ADMIN |
				    1ULL << CAP_PERFMON   | 1ULL << CAP_BPF);
	int err;

	err = cap_disable_effective(caps_to_drop, &caps->old_caps);
	if (err) {
		PRINT_FAIL("failed to drop capabilities: %i, %s\n", err, strerror(err));
		return err;
	}

	caps->initialized = true;
	return 0;
}

static int restore_capabilities(struct cap_state *caps)
{
	int err;

	if (!caps->initialized)
		return 0;

	err = cap_enable_effective(caps->old_caps, NULL);
	if (err)
		PRINT_FAIL("failed to restore capabilities: %i, %s\n", err, strerror(err));
	caps->initialized = false;
	return err;
}

static bool can_execute_unpriv(struct test_loader *tester, struct test_spec *spec)
{
	if (sysctl_unpriv_disabled < 0)
		sysctl_unpriv_disabled = get_unpriv_disabled() ? 1 : 0;
	if (sysctl_unpriv_disabled)
		return false;
	if ((spec->prog_flags & BPF_F_ANY_ALIGNMENT) && !EFFICIENT_UNALIGNED_ACCESS)
		return false;
	return true;
}

static bool is_unpriv_capable_map(struct bpf_map *map)
{
	enum bpf_map_type type;
	__u32 flags;

	type = bpf_map__type(map);

	switch (type) {
	case BPF_MAP_TYPE_HASH:
	case BPF_MAP_TYPE_PERCPU_HASH:
	case BPF_MAP_TYPE_HASH_OF_MAPS:
		flags = bpf_map__map_flags(map);
		return !(flags & BPF_F_ZERO_SEED);
	case BPF_MAP_TYPE_PERCPU_CGROUP_STORAGE:
	case BPF_MAP_TYPE_ARRAY:
	case BPF_MAP_TYPE_RINGBUF:
	case BPF_MAP_TYPE_PROG_ARRAY:
	case BPF_MAP_TYPE_CGROUP_ARRAY:
	case BPF_MAP_TYPE_PERCPU_ARRAY:
	case BPF_MAP_TYPE_USER_RINGBUF:
	case BPF_MAP_TYPE_ARRAY_OF_MAPS:
	case BPF_MAP_TYPE_CGROUP_STORAGE:
	case BPF_MAP_TYPE_PERF_EVENT_ARRAY:
		return true;
	default:
		return false;
	}
}

static int do_prog_test_run(int fd_prog, int *retval, bool empty_opts)
{
	__u8 tmp_out[TEST_DATA_LEN << 2] = {};
	__u8 tmp_in[TEST_DATA_LEN] = {};
	int err, saved_errno;
	LIBBPF_OPTS(bpf_test_run_opts, topts,
		.data_in = tmp_in,
		.data_size_in = sizeof(tmp_in),
		.data_out = tmp_out,
		.data_size_out = sizeof(tmp_out),
		.repeat = 1,
	);

	if (empty_opts) {
		memset(&topts, 0, sizeof(struct bpf_test_run_opts));
		topts.sz = sizeof(struct bpf_test_run_opts);
	}
	err = bpf_prog_test_run_opts(fd_prog, &topts);
	saved_errno = errno;

	if (err) {
		PRINT_FAIL("FAIL: Unexpected bpf_prog_test_run error: %d (%s) ",
			   saved_errno, strerror(saved_errno));
		return err;
	}

	ASSERT_OK(0, "bpf_prog_test_run");
	*retval = topts.retval;

	return 0;
}

static bool should_do_test_run(struct test_spec *spec, struct test_subspec *subspec)
{
	if (!subspec->execute)
		return false;

	if (subspec->expect_failure)
		return false;

	if ((spec->prog_flags & BPF_F_ANY_ALIGNMENT) && !EFFICIENT_UNALIGNED_ACCESS) {
		if (env.verbosity != VERBOSE_NONE)
			printf("alignment prevents execution\n");
		return false;
	}

	return true;
}

/* Get a disassembly of BPF program after verifier applies all rewrites */
static int get_xlated_program_text(int prog_fd, char *text, size_t text_sz)
{
	struct bpf_insn *insn_start = NULL, *insn, *insn_end;
	__u32 insns_cnt = 0, i;
	char buf[64];
	FILE *out = NULL;
	int err;

	err = get_xlated_program(prog_fd, &insn_start, &insns_cnt);
	if (!ASSERT_OK(err, "get_xlated_program"))
		goto out;
	out = fmemopen(text, text_sz, "w");
	if (!ASSERT_OK_PTR(out, "open_memstream"))
		goto out;
	insn_end = insn_start + insns_cnt;
	insn = insn_start;
	while (insn < insn_end) {
		i = insn - insn_start;
		insn = disasm_insn(insn, buf, sizeof(buf));
		fprintf(out, "%d: %s\n", i, buf);
	}
	fflush(out);

out:
	free(insn_start);
	if (out)
		fclose(out);
	return err;
}

<<<<<<< HEAD
static bool run_on_current_arch(int arch_mask)
{
	if (arch_mask == 0)
		return true;
#if defined(__x86_64__)
	return arch_mask & ARCH_X86_64;
#elif defined(__aarch64__)
	return arch_mask & ARCH_ARM64;
#elif defined(__riscv) && __riscv_xlen == 64
	return arch_mask & ARCH_RISCV64;
#endif
	return false;
}

=======
>>>>>>> fa10f348
/* this function is forced noinline and has short generic name to look better
 * in test_progs output (in case of a failure)
 */
static noinline
void run_subtest(struct test_loader *tester,
		 struct bpf_object_open_opts *open_opts,
		 const void *obj_bytes,
		 size_t obj_byte_cnt,
		 struct test_spec *specs,
		 struct test_spec *spec,
		 bool unpriv)
{
	struct test_subspec *subspec = unpriv ? &spec->unpriv : &spec->priv;
	struct bpf_program *tprog = NULL, *tprog_iter;
	struct bpf_link *link, *links[32] = {};
	struct test_spec *spec_iter;
	struct cap_state caps = {};
	struct bpf_object *tobj;
	struct bpf_map *map;
	int retval, err, i;
	int links_cnt = 0;
	bool should_load;

	if (!test__start_subtest(subspec->name))
		return;

<<<<<<< HEAD
	if (!run_on_current_arch(spec->arch_mask)) {
=======
	if ((get_current_arch() & spec->arch_mask) == 0) {
>>>>>>> fa10f348
		test__skip();
		return;
	}

	if (unpriv) {
		if (!can_execute_unpriv(tester, spec)) {
			test__skip();
			test__end_subtest();
			return;
		}
		if (drop_capabilities(&caps)) {
			test__end_subtest();
			return;
		}
	}

	/* Implicitly reset to NULL if next test case doesn't specify */
	open_opts->btf_custom_path = spec->btf_custom_path;

	tobj = bpf_object__open_mem(obj_bytes, obj_byte_cnt, open_opts);
	if (!ASSERT_OK_PTR(tobj, "obj_open_mem")) /* shouldn't happen */
		goto subtest_cleanup;

	i = 0;
	bpf_object__for_each_program(tprog_iter, tobj) {
		spec_iter = &specs[i++];
		should_load = false;

		if (spec_iter->valid) {
			if (strcmp(bpf_program__name(tprog_iter), spec->prog_name) == 0) {
				tprog = tprog_iter;
				should_load = true;
			}

			if (spec_iter->auxiliary &&
			    spec_iter->mode_mask & (unpriv ? UNPRIV : PRIV))
				should_load = true;
		}

		bpf_program__set_autoload(tprog_iter, should_load);
	}

	prepare_case(tester, spec, tobj, tprog);

	/* By default bpf_object__load() automatically creates all
	 * maps declared in the skeleton. Some map types are only
	 * allowed in priv mode. Disable autoload for such maps in
	 * unpriv mode.
	 */
	bpf_object__for_each_map(map, tobj)
		bpf_map__set_autocreate(map, !unpriv || is_unpriv_capable_map(map));

	err = bpf_object__load(tobj);
	if (subspec->expect_failure) {
		if (!ASSERT_ERR(err, "unexpected_load_success")) {
			emit_verifier_log(tester->log_buf, false /*force*/);
			goto tobj_cleanup;
		}
	} else {
		if (!ASSERT_OK(err, "unexpected_load_failure")) {
			emit_verifier_log(tester->log_buf, true /*force*/);
			goto tobj_cleanup;
		}
	}
	emit_verifier_log(tester->log_buf, false /*force*/);
	validate_msgs(tester->log_buf, &subspec->expect_msgs, emit_verifier_log);

	if (subspec->expect_xlated.cnt) {
		err = get_xlated_program_text(bpf_program__fd(tprog),
					      tester->log_buf, tester->log_buf_sz);
		if (err)
			goto tobj_cleanup;
		emit_xlated(tester->log_buf, false /*force*/);
		validate_msgs(tester->log_buf, &subspec->expect_xlated, emit_xlated);
	}
<<<<<<< HEAD
=======

	if (subspec->jited.cnt) {
		err = get_jited_program_text(bpf_program__fd(tprog),
					     tester->log_buf, tester->log_buf_sz);
		if (err == -EOPNOTSUPP) {
			printf("%s:SKIP: jited programs disassembly is not supported,\n", __func__);
			printf("%s:SKIP: tests are built w/o LLVM development libs\n", __func__);
			test__skip();
			goto tobj_cleanup;
		}
		if (!ASSERT_EQ(err, 0, "get_jited_program_text"))
			goto tobj_cleanup;
		emit_jited(tester->log_buf, false /*force*/);
		validate_msgs(tester->log_buf, &subspec->jited, emit_jited);
	}
>>>>>>> fa10f348

	if (should_do_test_run(spec, subspec)) {
		/* For some reason test_verifier executes programs
		 * with all capabilities restored. Do the same here.
		 */
		if (restore_capabilities(&caps))
			goto tobj_cleanup;

		/* Do bpf_map__attach_struct_ops() for each struct_ops map.
		 * This should trigger bpf_struct_ops->reg callback on kernel side.
		 */
		bpf_object__for_each_map(map, tobj) {
			if (!bpf_map__autocreate(map) ||
			    bpf_map__type(map) != BPF_MAP_TYPE_STRUCT_OPS)
				continue;
			if (links_cnt >= ARRAY_SIZE(links)) {
				PRINT_FAIL("too many struct_ops maps");
				goto tobj_cleanup;
			}
			link = bpf_map__attach_struct_ops(map);
			if (!link) {
				PRINT_FAIL("bpf_map__attach_struct_ops failed for map %s: err=%d\n",
					   bpf_map__name(map), err);
				goto tobj_cleanup;
			}
			links[links_cnt++] = link;
		}

		if (tester->pre_execution_cb) {
			err = tester->pre_execution_cb(tobj);
			if (err) {
				PRINT_FAIL("pre_execution_cb failed: %d\n", err);
				goto tobj_cleanup;
			}
		}

		do_prog_test_run(bpf_program__fd(tprog), &retval,
				 bpf_program__type(tprog) == BPF_PROG_TYPE_SYSCALL ? true : false);
		if (retval != subspec->retval && subspec->retval != POINTER_VALUE) {
			PRINT_FAIL("Unexpected retval: %d != %d\n", retval, subspec->retval);
			goto tobj_cleanup;
		}
		/* redo bpf_map__attach_struct_ops for each test */
		while (links_cnt > 0)
			bpf_link__destroy(links[--links_cnt]);
	}

tobj_cleanup:
	while (links_cnt > 0)
		bpf_link__destroy(links[--links_cnt]);
	bpf_object__close(tobj);
subtest_cleanup:
	test__end_subtest();
	restore_capabilities(&caps);
}

static void process_subtest(struct test_loader *tester,
			    const char *skel_name,
			    skel_elf_bytes_fn elf_bytes_factory)
{
	LIBBPF_OPTS(bpf_object_open_opts, open_opts, .object_name = skel_name);
	struct test_spec *specs = NULL;
	struct bpf_object *obj = NULL;
	struct bpf_program *prog;
	const void *obj_bytes;
	int err, i, nr_progs;
	size_t obj_byte_cnt;

	if (tester_init(tester) < 0)
		return; /* failed to initialize tester */

	obj_bytes = elf_bytes_factory(&obj_byte_cnt);
	obj = bpf_object__open_mem(obj_bytes, obj_byte_cnt, &open_opts);
	if (!ASSERT_OK_PTR(obj, "obj_open_mem"))
		return;

	nr_progs = 0;
	bpf_object__for_each_program(prog, obj)
		++nr_progs;

	specs = calloc(nr_progs, sizeof(struct test_spec));
	if (!ASSERT_OK_PTR(specs, "specs_alloc"))
		return;

	i = 0;
	bpf_object__for_each_program(prog, obj) {
		/* ignore tests for which  we can't derive test specification */
		err = parse_test_spec(tester, obj, prog, &specs[i++]);
		if (err)
			PRINT_FAIL("Can't parse test spec for program '%s'\n",
				   bpf_program__name(prog));
	}

	i = 0;
	bpf_object__for_each_program(prog, obj) {
		struct test_spec *spec = &specs[i++];

		if (!spec->valid || spec->auxiliary)
			continue;

		if (spec->mode_mask & PRIV)
			run_subtest(tester, &open_opts, obj_bytes, obj_byte_cnt,
				    specs, spec, false);
		if (spec->mode_mask & UNPRIV)
			run_subtest(tester, &open_opts, obj_bytes, obj_byte_cnt,
				    specs, spec, true);

	}

	for (i = 0; i < nr_progs; ++i)
		free_test_spec(&specs[i]);
	free(specs);
	bpf_object__close(obj);
}

void test_loader__run_subtests(struct test_loader *tester,
			       const char *skel_name,
			       skel_elf_bytes_fn elf_bytes_factory)
{
	/* see comment in run_subtest() for why we do this function nesting */
	process_subtest(tester, skel_name, elf_bytes_factory);
}<|MERGE_RESOLUTION|>--- conflicted
+++ resolved
@@ -20,18 +20,10 @@
 #define TEST_TAG_EXPECT_FAILURE "comment:test_expect_failure"
 #define TEST_TAG_EXPECT_SUCCESS "comment:test_expect_success"
 #define TEST_TAG_EXPECT_MSG_PFX "comment:test_expect_msg="
-<<<<<<< HEAD
-#define TEST_TAG_EXPECT_REGEX_PFX "comment:test_expect_regex="
-=======
->>>>>>> fa10f348
 #define TEST_TAG_EXPECT_XLATED_PFX "comment:test_expect_xlated="
 #define TEST_TAG_EXPECT_FAILURE_UNPRIV "comment:test_expect_failure_unpriv"
 #define TEST_TAG_EXPECT_SUCCESS_UNPRIV "comment:test_expect_success_unpriv"
 #define TEST_TAG_EXPECT_MSG_PFX_UNPRIV "comment:test_expect_msg_unpriv="
-<<<<<<< HEAD
-#define TEST_TAG_EXPECT_REGEX_PFX_UNPRIV "comment:test_expect_regex_unpriv="
-=======
->>>>>>> fa10f348
 #define TEST_TAG_EXPECT_XLATED_PFX_UNPRIV "comment:test_expect_xlated_unpriv="
 #define TEST_TAG_LOG_LEVEL_PFX "comment:test_log_level="
 #define TEST_TAG_PROG_FLAGS_PFX "comment:test_prog_flags="
@@ -42,11 +34,8 @@
 #define TEST_TAG_AUXILIARY_UNPRIV "comment:test_auxiliary_unpriv"
 #define TEST_BTF_PATH "comment:test_btf_path="
 #define TEST_TAG_ARCH "comment:test_arch="
-<<<<<<< HEAD
-=======
 #define TEST_TAG_JITED_PFX "comment:test_jited="
 #define TEST_TAG_JITED_PFX_UNPRIV "comment:test_jited_unpriv="
->>>>>>> fa10f348
 
 /* Warning: duplicated in bpf_misc.h */
 #define POINTER_VALUE	0xcafe4all
@@ -77,20 +66,12 @@
 	size_t cnt;
 };
 
-struct expected_msgs {
-	struct expect_msg *patterns;
-	size_t cnt;
-};
-
 struct test_subspec {
 	char *name;
 	bool expect_failure;
 	struct expected_msgs expect_msgs;
 	struct expected_msgs expect_xlated;
-<<<<<<< HEAD
-=======
 	struct expected_msgs jited;
->>>>>>> fa10f348
 	int retval;
 	bool execute;
 };
@@ -133,11 +114,7 @@
 	int i;
 
 	for (i = 0; i < msgs->cnt; i++)
-<<<<<<< HEAD
-		if (msgs->patterns[i].regex_str)
-=======
 		if (msgs->patterns[i].is_regex)
->>>>>>> fa10f348
 			regfree(&msgs->patterns[i].regex);
 	free(msgs->patterns);
 	msgs->patterns = NULL;
@@ -151,11 +128,8 @@
 	free_msgs(&spec->unpriv.expect_msgs);
 	free_msgs(&spec->priv.expect_xlated);
 	free_msgs(&spec->unpriv.expect_xlated);
-<<<<<<< HEAD
-=======
 	free_msgs(&spec->priv.jited);
 	free_msgs(&spec->unpriv.jited);
->>>>>>> fa10f348
 
 	free(spec->priv.name);
 	free(spec->unpriv.name);
@@ -163,9 +137,6 @@
 	spec->unpriv.name = NULL;
 }
 
-<<<<<<< HEAD
-static int push_msg(const char *substr, const char *regex_str, struct expected_msgs *msgs)
-=======
 /* Compiles regular expression matching pattern.
  * Pattern has a special syntax:
  *
@@ -227,7 +198,6 @@
 }
 
 static int __push_msg(const char *pattern, bool on_next_line, struct expected_msgs *msgs)
->>>>>>> fa10f348
 {
 	struct expect_msg *msg;
 	void *tmp;
@@ -241,8 +211,6 @@
 	}
 	msgs->patterns = tmp;
 	msg = &msgs->patterns[msgs->cnt];
-<<<<<<< HEAD
-=======
 	msg->on_next_line = on_next_line;
 	msg->substr = pattern;
 	msg->is_regex = false;
@@ -255,7 +223,6 @@
 	msgs->cnt += 1;
 	return 0;
 }
->>>>>>> fa10f348
 
 static int clone_msgs(struct expected_msgs *from, struct expected_msgs *to)
 {
@@ -276,9 +243,6 @@
 	return __push_msg(substr, false, msgs);
 }
 
-<<<<<<< HEAD
-	msgs->cnt += 1;
-=======
 static int push_disasm_msg(const char *regex_str, bool *on_next_line, struct expected_msgs *msgs)
 {
 	int err;
@@ -291,7 +255,6 @@
 	if (err)
 		return err;
 	*on_next_line = true;
->>>>>>> fa10f348
 	return 0;
 }
 
@@ -373,13 +336,6 @@
 }
 
 enum arch {
-<<<<<<< HEAD
-	ARCH_X86_64	= 0x1,
-	ARCH_ARM64	= 0x2,
-	ARCH_RISCV64	= 0x4,
-};
-
-=======
 	ARCH_UNKNOWN	= 0x1,
 	ARCH_X86_64	= 0x2,
 	ARCH_ARM64	= 0x4,
@@ -398,7 +354,6 @@
 	return ARCH_UNKNOWN;
 }
 
->>>>>>> fa10f348
 /* Uses btf_decl_tag attributes to describe the expected test
  * behavior, see bpf_misc.h for detailed description of each attribute
  * and attribute combinations.
@@ -475,38 +430,11 @@
 			spec->auxiliary = true;
 			spec->mode_mask |= UNPRIV;
 		} else if ((msg = skip_dynamic_pfx(s, TEST_TAG_EXPECT_MSG_PFX))) {
-<<<<<<< HEAD
-			err = push_msg(msg, NULL, &spec->priv.expect_msgs);
-=======
 			err = push_msg(msg, &spec->priv.expect_msgs);
->>>>>>> fa10f348
 			if (err)
 				goto cleanup;
 			spec->mode_mask |= PRIV;
 		} else if ((msg = skip_dynamic_pfx(s, TEST_TAG_EXPECT_MSG_PFX_UNPRIV))) {
-<<<<<<< HEAD
-			err = push_msg(msg, NULL, &spec->unpriv.expect_msgs);
-			if (err)
-				goto cleanup;
-			spec->mode_mask |= UNPRIV;
-		} else if ((msg = skip_dynamic_pfx(s, TEST_TAG_EXPECT_REGEX_PFX))) {
-			err = push_msg(NULL, msg, &spec->priv.expect_msgs);
-			if (err)
-				goto cleanup;
-			spec->mode_mask |= PRIV;
-		} else if ((msg = skip_dynamic_pfx(s, TEST_TAG_EXPECT_REGEX_PFX_UNPRIV))) {
-			err = push_msg(NULL, msg, &spec->unpriv.expect_msgs);
-			if (err)
-				goto cleanup;
-			spec->mode_mask |= UNPRIV;
-		} else if ((msg = skip_dynamic_pfx(s, TEST_TAG_EXPECT_XLATED_PFX))) {
-			err = push_msg(msg, NULL, &spec->priv.expect_xlated);
-			if (err)
-				goto cleanup;
-			spec->mode_mask |= PRIV;
-		} else if ((msg = skip_dynamic_pfx(s, TEST_TAG_EXPECT_XLATED_PFX_UNPRIV))) {
-			err = push_msg(msg, NULL, &spec->unpriv.expect_xlated);
-=======
 			err = push_msg(msg, &spec->unpriv.expect_msgs);
 			if (err)
 				goto cleanup;
@@ -544,7 +472,6 @@
 		} else if ((msg = skip_dynamic_pfx(s, TEST_TAG_EXPECT_XLATED_PFX_UNPRIV))) {
 			err = push_disasm_msg(msg, &unpriv_xlated_on_next_line,
 					      &spec->unpriv.expect_xlated);
->>>>>>> fa10f348
 			if (err)
 				goto cleanup;
 			spec->mode_mask |= UNPRIV;
@@ -598,41 +525,26 @@
 		} else if (str_has_pfx(s, TEST_TAG_ARCH)) {
 			val = s + sizeof(TEST_TAG_ARCH) - 1;
 			if (strcmp(val, "X86_64") == 0) {
-<<<<<<< HEAD
-				arch_mask |= ARCH_X86_64;
-			} else if (strcmp(val, "ARM64") == 0) {
-				arch_mask |= ARCH_ARM64;
-			} else if (strcmp(val, "RISCV64") == 0) {
-				arch_mask |= ARCH_RISCV64;
-=======
 				arch = ARCH_X86_64;
 			} else if (strcmp(val, "ARM64") == 0) {
 				arch = ARCH_ARM64;
 			} else if (strcmp(val, "RISCV64") == 0) {
 				arch = ARCH_RISCV64;
->>>>>>> fa10f348
 			} else {
 				PRINT_FAIL("bad arch spec: '%s'", val);
 				err = -EINVAL;
 				goto cleanup;
 			}
-<<<<<<< HEAD
-=======
 			arch_mask |= arch;
 			collect_jit = get_current_arch() == arch;
 			unpriv_jit_on_next_line = true;
 			jit_on_next_line = true;
->>>>>>> fa10f348
 		} else if (str_has_pfx(s, TEST_BTF_PATH)) {
 			spec->btf_custom_path = s + sizeof(TEST_BTF_PATH) - 1;
 		}
 	}
 
-<<<<<<< HEAD
-	spec->arch_mask = arch_mask;
-=======
 	spec->arch_mask = arch_mask ?: -1;
->>>>>>> fa10f348
 
 	if (spec->mode_mask == 0)
 		spec->mode_mask = PRIV;
@@ -675,35 +587,12 @@
 			spec->unpriv.execute = spec->priv.execute;
 		}
 
-<<<<<<< HEAD
-		if (spec->unpriv.expect_msgs.cnt == 0) {
-			for (i = 0; i < spec->priv.expect_msgs.cnt; i++) {
-				struct expect_msg *msg = &spec->priv.expect_msgs.patterns[i];
-
-				err = push_msg(msg->substr, msg->regex_str,
-					       &spec->unpriv.expect_msgs);
-				if (err)
-					goto cleanup;
-			}
-		}
-		if (spec->unpriv.expect_xlated.cnt == 0) {
-			for (i = 0; i < spec->priv.expect_xlated.cnt; i++) {
-				struct expect_msg *msg = &spec->priv.expect_xlated.patterns[i];
-
-				err = push_msg(msg->substr, msg->regex_str,
-					       &spec->unpriv.expect_xlated);
-				if (err)
-					goto cleanup;
-			}
-		}
-=======
 		if (spec->unpriv.expect_msgs.cnt == 0)
 			clone_msgs(&spec->priv.expect_msgs, &spec->unpriv.expect_msgs);
 		if (spec->unpriv.expect_xlated.cnt == 0)
 			clone_msgs(&spec->priv.expect_xlated, &spec->unpriv.expect_xlated);
 		if (spec->unpriv.jited.cnt == 0)
 			clone_msgs(&spec->priv.jited, &spec->unpriv.jited);
->>>>>>> fa10f348
 	}
 
 	spec->valid = true;
@@ -752,26 +641,6 @@
 }
 
 static void emit_xlated(const char *xlated, bool force)
-<<<<<<< HEAD
-{
-	if (!force && env.verbosity == VERBOSE_NONE)
-		return;
-	fprintf(stdout, "XLATED:\n=============\n%s=============\n", xlated);
-}
-
-static void validate_msgs(char *log_buf, struct expected_msgs *msgs,
-			  void (*emit_fn)(const char *buf, bool force))
-{
-	regmatch_t reg_match[1];
-	const char *log = log_buf;
-	int i, j, err;
-
-	for (i = 0; i < msgs->cnt; i++) {
-		struct expect_msg *msg = &msgs->patterns[i];
-		const char *match = NULL;
-
-		if (msg->substr) {
-=======
 {
 	if (!force && env.verbosity == VERBOSE_NONE)
 		return;
@@ -803,7 +672,6 @@
 		bool wrong_line = false;
 
 		if (!msg->is_regex) {
->>>>>>> fa10f348
 			match = strstr(log, msg->substr);
 			if (match)
 				log = match + strlen(msg->substr);
@@ -829,8 +697,6 @@
 				emit_fn(log_buf, true /*force*/);
 			for (j = 0; j <= i; j++) {
 				msg = &msgs->patterns[j];
-<<<<<<< HEAD
-=======
 				if (j < i)
 					pat_status = "MATCHED   ";
 				else if (wrong_line)
@@ -838,7 +704,6 @@
 				else
 					pat_status = "EXPECTED  ";
 				msg = &msgs->patterns[j];
->>>>>>> fa10f348
 				fprintf(stderr, "%s %s: '%s'\n",
 					pat_status,
 					msg->is_regex ? " REGEX" : "SUBSTR",
@@ -1011,23 +876,6 @@
 	return err;
 }
 
-<<<<<<< HEAD
-static bool run_on_current_arch(int arch_mask)
-{
-	if (arch_mask == 0)
-		return true;
-#if defined(__x86_64__)
-	return arch_mask & ARCH_X86_64;
-#elif defined(__aarch64__)
-	return arch_mask & ARCH_ARM64;
-#elif defined(__riscv) && __riscv_xlen == 64
-	return arch_mask & ARCH_RISCV64;
-#endif
-	return false;
-}
-
-=======
->>>>>>> fa10f348
 /* this function is forced noinline and has short generic name to look better
  * in test_progs output (in case of a failure)
  */
@@ -1054,11 +902,7 @@
 	if (!test__start_subtest(subspec->name))
 		return;
 
-<<<<<<< HEAD
-	if (!run_on_current_arch(spec->arch_mask)) {
-=======
 	if ((get_current_arch() & spec->arch_mask) == 0) {
->>>>>>> fa10f348
 		test__skip();
 		return;
 	}
@@ -1134,8 +978,6 @@
 		emit_xlated(tester->log_buf, false /*force*/);
 		validate_msgs(tester->log_buf, &subspec->expect_xlated, emit_xlated);
 	}
-<<<<<<< HEAD
-=======
 
 	if (subspec->jited.cnt) {
 		err = get_jited_program_text(bpf_program__fd(tprog),
@@ -1151,7 +993,6 @@
 		emit_jited(tester->log_buf, false /*force*/);
 		validate_msgs(tester->log_buf, &subspec->jited, emit_jited);
 	}
->>>>>>> fa10f348
 
 	if (should_do_test_run(spec, subspec)) {
 		/* For some reason test_verifier executes programs
