--- conflicted
+++ resolved
@@ -43,14 +43,6 @@
 
 #define DEFAULT_SPAN		(250 * MB)
 
-<<<<<<< HEAD
-#define PARENT_EXIT()				\
-	do {					\
-		kill(ppid, SIGKILL);		\
-		umount_resctrlfs();		\
-		exit(EXIT_FAILURE);		\
-	} while (0)
-=======
 /*
  * user_params:		User supplied parameters
  * @cpu:		CPU number to which the benchmark will be bound to
@@ -86,31 +78,19 @@
 				    const struct user_params *uparams);
 	void		(*cleanup)(void);
 };
->>>>>>> a6ad5510
 
 /*
  * resctrl_val_param:	resctrl test parameters
  * @ctrlgrp:		Name of the control monitor group (con_mon grp)
  * @mongrp:		Name of the monitor group (mon grp)
-<<<<<<< HEAD
- * @cpu_no:		CPU number to which the benchmark would be binded
-=======
->>>>>>> a6ad5510
  * @filename:		Name of file to which the o/p should be written
  * @init:		Callback function to initialize test environment
  * @setup:		Callback function to setup per test run environment
  * @measure:		Callback that performs the measurement (a single test)
  */
 struct resctrl_val_param {
-<<<<<<< HEAD
-	char		*resctrl_val;
-	char		ctrlgrp[64];
-	char		mongrp[64];
-	int		cpu_no;
-=======
 	const char	*ctrlgrp;
 	const char	*mongrp;
->>>>>>> a6ad5510
 	char		filename[64];
 	unsigned long	mask;
 	int		num_of_runs;
@@ -146,27 +126,6 @@
 int get_domain_id(const char *resource, int cpu_no, int *domain_id);
 int mount_resctrlfs(void);
 int umount_resctrlfs(void);
-<<<<<<< HEAD
-int validate_bw_report_request(char *bw_report);
-bool validate_resctrl_feature_request(const char *resource, const char *feature);
-char *fgrep(FILE *inf, const char *str);
-int taskset_benchmark(pid_t bm_pid, int cpu_no);
-int write_schemata(char *ctrlgrp, char *schemata, int cpu_no,
-		   char *resctrl_val);
-int write_bm_pid_to_resctrl(pid_t bm_pid, char *ctrlgrp, char *mongrp,
-			    char *resctrl_val);
-int perf_event_open(struct perf_event_attr *hw_event, pid_t pid, int cpu,
-		    int group_fd, unsigned long flags);
-int run_fill_buf(size_t buf_size, int memflush, int op, bool once);
-int resctrl_val(const char * const *benchmark_cmd, struct resctrl_val_param *param);
-int mbm_bw_change(int cpu_no, const char * const *benchmark_cmd);
-void tests_cleanup(void);
-void mbm_test_cleanup(void);
-int mba_schemata_change(int cpu_no, const char * const *benchmark_cmd);
-void mba_test_cleanup(void);
-int get_cbm_mask(char *cache_type, char *cbm_mask);
-int get_cache_size(int cpu_no, char *cache_type, unsigned long *cache_size);
-=======
 const char *get_bw_report_type(const char *bw_report);
 bool resctrl_resource_exists(const char *resource);
 bool resctrl_mon_feature_exists(const char *resource, const char *feature);
@@ -200,17 +159,9 @@
 int get_mask_no_shareable(const char *cache_type, unsigned long *mask);
 int get_cache_size(int cpu_no, const char *cache_type, unsigned long *cache_size);
 int resource_info_unsigned_get(const char *resource, const char *filename, unsigned int *val);
->>>>>>> a6ad5510
 void ctrlc_handler(int signum, siginfo_t *info, void *ptr);
 int signal_handler_register(const struct resctrl_test *test);
 void signal_handler_unregister(void);
-<<<<<<< HEAD
-int cat_val(struct resctrl_val_param *param, size_t span);
-void cat_test_cleanup(void);
-int cat_perf_miss_val(int cpu_no, int no_of_bits, char *cache_type);
-int cmt_resctrl_val(int cpu_no, int n, const char * const *benchmark_cmd);
-=======
->>>>>>> a6ad5510
 unsigned int count_bits(unsigned long n);
 
 void perf_event_attr_initialize(struct perf_event_attr *pea, __u64 config);
