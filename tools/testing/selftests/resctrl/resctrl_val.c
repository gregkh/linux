--- conflicted
+++ resolved
@@ -292,36 +292,20 @@
  */
 static int perf_open_imc_mem_bw(int cpu_no)
 {
-<<<<<<< HEAD
-	float reads, writes, of_mul_read, of_mul_write;
 	int imc, ret;
 
 	for (imc = 0; imc < imcs; imc++) {
 		imc_counters_config[imc][READ].fd = -1;
 		imc_counters_config[imc][WRITE].fd = -1;
 	}
-=======
-	int imc, ret;
->>>>>>> a6ad5510
 
 	for (imc = 0; imc < imcs; imc++) {
-<<<<<<< HEAD
-=======
-		imc_counters_config[imc][READ].fd = -1;
-		imc_counters_config[imc][WRITE].fd = -1;
-	}
-
-	for (imc = 0; imc < imcs; imc++) {
->>>>>>> a6ad5510
 		ret = open_perf_event(imc, cpu_no, READ);
 		if (ret)
 			goto close_fds;
 		ret = open_perf_event(imc, cpu_no, WRITE);
 		if (ret)
 			goto close_fds;
-<<<<<<< HEAD
-
-=======
 	}
 
 	return 0;
@@ -342,7 +326,6 @@
 	int imc;
 
 	for (imc = 0; imc < imcs; imc++) {
->>>>>>> a6ad5510
 		membw_ioctl_perf_event_ioc_reset_enable(imc, READ);
 		membw_ioctl_perf_event_ioc_reset_enable(imc, WRITE);
 	}
@@ -385,24 +368,14 @@
 
 		if (read(r->fd, &r->return_value,
 			 sizeof(struct membw_read_format)) == -1) {
-<<<<<<< HEAD
-			ksft_perror("Couldn't get read b/w through iMC");
-			goto close_fds;
-=======
 			ksft_perror("Couldn't get read bandwidth through iMC");
 			return -1;
->>>>>>> a6ad5510
 		}
 
 		if (read(w->fd, &w->return_value,
 			 sizeof(struct membw_read_format)) == -1) {
-<<<<<<< HEAD
-			ksft_perror("Couldn't get write bw through iMC");
-			goto close_fds;
-=======
 			ksft_perror("Couldn't get write bandwidth through iMC");
 			return -1;
->>>>>>> a6ad5510
 		}
 
 		__u64 r_time_enabled = r->return_value.time_enabled;
@@ -422,11 +395,6 @@
 		writes += w->return_value.value * of_mul_write * SCALE;
 	}
 
-<<<<<<< HEAD
-	perf_close_imc_mem_bw();
-
-=======
->>>>>>> a6ad5510
 	if (strcmp(bw_report, "reads") == 0) {
 		*bw_imc = reads;
 		return 0;
@@ -439,10 +407,6 @@
 
 	*bw_imc = reads + writes;
 	return 0;
-
-close_fds:
-	perf_close_imc_mem_bw();
-	return -1;
 }
 
 /*
@@ -462,16 +426,7 @@
  */
 static FILE *open_mem_bw_resctrl(const char *mbm_bw_file)
 {
-<<<<<<< HEAD
-	int resource_id;
-
-	if (get_resource_id(cpu_no, &resource_id) < 0) {
-		ksft_print_msg("Could not get resource_id\n");
-		return;
-	}
-=======
 	FILE *fp;
->>>>>>> a6ad5510
 
 	fp = fopen(mbm_bw_file, "r");
 	if (!fp)
@@ -485,29 +440,10 @@
  */
 static int get_mem_bw_resctrl(FILE *fp, unsigned long *mbm_total)
 {
-<<<<<<< HEAD
-	FILE *fp;
-
-	fp = fopen(mbm_total_path, "r");
-	if (!fp) {
-		ksft_perror("Failed to open total bw file");
-
-		return -1;
-	}
-	if (fscanf(fp, "%lu", mbm_total) <= 0) {
-		ksft_perror("Could not get mbm local bytes");
-		fclose(fp);
-
-		return -1;
-	}
-	fclose(fp);
-
-=======
 	if (fscanf(fp, "%lu\n", mbm_total) <= 0) {
 		ksft_perror("Could not get MBM local bytes");
 		return -1;
 	}
->>>>>>> a6ad5510
 	return 0;
 }
 
@@ -537,10 +473,7 @@
 
 	bm_pid = 0;
 
-<<<<<<< HEAD
-=======
 	current_test = test;
->>>>>>> a6ad5510
 	sigact.sa_sigaction = ctrlc_handler;
 	sigemptyset(&sigact.sa_mask);
 	sigact.sa_flags = SA_SIGINFO;
@@ -605,11 +538,7 @@
 			return -1;
 		}
 		if (fprintf(fp, "Pid: %d \t Mem_BW_iMC: %f \t Mem_BW_resc: %lu \t Difference: %lu\n",
-<<<<<<< HEAD
-			    bm_pid, bw_imc, bw_resc, diff) <= 0) {
-=======
 			    (int)bm_pid, bw_imc, bw_resc, diff) <= 0) {
->>>>>>> a6ad5510
 			ksft_print_msg("Could not log results\n");
 			fclose(fp);
 
@@ -642,16 +571,9 @@
 	float bw_imc;
 	int ret;
 
-<<<<<<< HEAD
-	if (get_resource_id(cpu_no, &resource_id) < 0) {
-		ksft_print_msg("Could not get resource_id\n");
-		return;
-	}
-=======
 	bw_report = get_bw_report_type(bw_report);
 	if (!bw_report)
 		return -1;
->>>>>>> a6ad5510
 
 	mem_bw_fp = open_mem_bw_resctrl(mbm_total_path);
 	if (!mem_bw_fp)
@@ -747,61 +669,6 @@
 }
 
 /*
- * run_benchmark - Run a specified benchmark or fill_buf (default benchmark)
- *		   in specified signal. Direct benchmark stdio to /dev/null.
- * @signum:	signal number
- * @info:	signal info
- * @ucontext:	user context in signal handling
- */
-static void run_benchmark(int signum, siginfo_t *info, void *ucontext)
-{
-	int operation, ret, memflush;
-	char **benchmark_cmd;
-	size_t span;
-	bool once;
-	FILE *fp;
-
-	benchmark_cmd = info->si_ptr;
-
-	/*
-	 * Direct stdio of child to /dev/null, so that only parent writes to
-	 * stdio (console)
-	 */
-	fp = freopen("/dev/null", "w", stdout);
-	if (!fp) {
-		ksft_perror("Unable to direct benchmark status to /dev/null");
-		PARENT_EXIT();
-	}
-
-	if (strcmp(benchmark_cmd[0], "fill_buf") == 0) {
-		/* Execute default fill_buf benchmark */
-		span = strtoul(benchmark_cmd[1], NULL, 10);
-		memflush =  atoi(benchmark_cmd[2]);
-		operation = atoi(benchmark_cmd[3]);
-		if (!strcmp(benchmark_cmd[4], "true")) {
-			once = true;
-		} else if (!strcmp(benchmark_cmd[4], "false")) {
-			once = false;
-		} else {
-			ksft_print_msg("Invalid once parameter\n");
-			PARENT_EXIT();
-		}
-
-		if (run_fill_buf(span, memflush, operation, once))
-			fprintf(stderr, "Error in running fill buffer\n");
-	} else {
-		/* Execute specified benchmark */
-		ret = execvp(benchmark_cmd[0], benchmark_cmd);
-		if (ret)
-			ksft_perror("execvp");
-	}
-
-	fclose(stdout);
-	ksft_print_msg("Unable to run specified benchmark\n");
-	PARENT_EXIT();
-}
-
-/*
  * resctrl_val:	execute benchmark and measure memory bandwidth on
  *			the benchmark
  * @test:		test information structure
@@ -811,14 +678,10 @@
  *
  * Return:		0 when the test was run, < 0 on error.
  */
-<<<<<<< HEAD
-int resctrl_val(const char * const *benchmark_cmd, struct resctrl_val_param *param)
-=======
 int resctrl_val(const struct resctrl_test *test,
 		const struct user_params *uparams,
 		const char * const *benchmark_cmd,
 		struct resctrl_val_param *param)
->>>>>>> a6ad5510
 {
 	struct sigaction sigact;
 	int ret = 0, pipefd[2];
@@ -873,11 +736,7 @@
 		/* Register for "SIGUSR1" signal from parent */
 		if (sigaction(SIGUSR1, &sigact, NULL)) {
 			ksft_perror("Can't register child for signal");
-<<<<<<< HEAD
-			PARENT_EXIT();
-=======
 			parent_exit(ppid);
->>>>>>> a6ad5510
 		}
 
 		/* Tell parent that child is ready */
@@ -895,11 +754,7 @@
 		sigsuspend(&sigact.sa_mask);
 
 		ksft_perror("Child is done");
-<<<<<<< HEAD
-		PARENT_EXIT();
-=======
 		parent_exit(ppid);
->>>>>>> a6ad5510
 	}
 
 	ksft_print_msg("Benchmark PID: %d\n", (int)bm_pid);
@@ -926,16 +781,7 @@
 		ret = param->init(param, domain_id);
 		if (ret)
 			goto out;
-<<<<<<< HEAD
-
-		initialize_mem_bw_resctrl(param->ctrlgrp, param->mongrp,
-					  param->cpu_no, resctrl_val);
-	} else if (!strncmp(resctrl_val, CMT_STR, sizeof(CMT_STR)))
-		initialize_llc_occu_resctrl(param->ctrlgrp, param->mongrp,
-					    param->cpu_no, resctrl_val);
-=======
-	}
->>>>>>> a6ad5510
+	}
 
 	/* Parent waits for child to be ready. */
 	close(pipefd[1]);
@@ -952,11 +798,7 @@
 	/* Signal child to start benchmark */
 	if (sigqueue(bm_pid, SIGUSR1, value) == -1) {
 		ksft_perror("sigqueue SIGUSR1 to child");
-<<<<<<< HEAD
-		ret = errno;
-=======
 		ret = -1;
->>>>>>> a6ad5510
 		goto out;
 	}
 
