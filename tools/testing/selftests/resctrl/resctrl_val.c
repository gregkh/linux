--- conflicted
+++ resolved
@@ -546,13 +546,8 @@
 		return;
 	}
 
-<<<<<<< HEAD
-	if (!strncmp(resctrl_val, CQM_STR, sizeof(CQM_STR)))
-		set_cqm_path(ctrlgrp, mongrp, resource_id);
-=======
 	if (!strncmp(resctrl_val, CMT_STR, sizeof(CMT_STR)))
 		set_cmt_path(ctrlgrp, mongrp, resource_id);
->>>>>>> 25423f4b
 }
 
 static int
@@ -710,11 +705,7 @@
 
 		initialize_mem_bw_resctrl(param->ctrlgrp, param->mongrp,
 					  param->cpu_no, resctrl_val);
-<<<<<<< HEAD
-	} else if (!strncmp(resctrl_val, CQM_STR, sizeof(CQM_STR)))
-=======
 	} else if (!strncmp(resctrl_val, CMT_STR, sizeof(CMT_STR)))
->>>>>>> 25423f4b
 		initialize_llc_occu_resctrl(param->ctrlgrp, param->mongrp,
 					    param->cpu_no, resctrl_val);
 
@@ -753,11 +744,7 @@
 			ret = measure_vals(param, &bw_resc_start);
 			if (ret)
 				break;
-<<<<<<< HEAD
-		} else if (!strncmp(resctrl_val, CQM_STR, sizeof(CQM_STR))) {
-=======
 		} else if (!strncmp(resctrl_val, CMT_STR, sizeof(CMT_STR))) {
->>>>>>> 25423f4b
 			ret = param->setup(1, param);
 			if (ret) {
 				ret = 0;
