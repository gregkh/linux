--- conflicted
+++ resolved
@@ -10,8 +10,6 @@
  */
 #include "resctrl.h"
 
-<<<<<<< HEAD
-=======
 /* Volatile memory sink to prevent compiler optimizations */
 static volatile int sink_target;
 volatile int *value_sink = &sink_target;
@@ -25,7 +23,6 @@
 	&l2_noncont_cat_test,
 };
 
->>>>>>> a6ad5510
 static int detect_vendor(void)
 {
 	FILE *inf = fopen("/proc/cpuinfo", "r");
@@ -84,20 +81,11 @@
 	printf("\t-h: help\n");
 }
 
-<<<<<<< HEAD
-void tests_cleanup(void)
-{
-	mbm_test_cleanup();
-	mba_test_cleanup();
-	cmt_test_cleanup();
-	cat_test_cleanup();
-}
-
-static int test_prepare(void)
+static int test_prepare(const struct resctrl_test *test)
 {
 	int res;
 
-	res = signal_handler_register();
+	res = signal_handler_register(test);
 	if (res) {
 		ksft_print_msg("Failed to register signal handler\n");
 		return res;
@@ -112,61 +100,6 @@
 	return 0;
 }
 
-static void test_cleanup(void)
-{
-	umount_resctrlfs();
-	signal_handler_unregister();
-}
-
-static void run_mbm_test(const char * const *benchmark_cmd, int cpu_no)
-{
-	int res;
-
-	ksft_print_msg("Starting MBM BW change ...\n");
-
-	if (test_prepare()) {
-		ksft_exit_fail_msg("Abnormal failure when preparing for the test\n");
-		return;
-	}
-
-	if (!validate_resctrl_feature_request("L3_MON", "mbm_total_bytes") ||
-	    !validate_resctrl_feature_request("L3_MON", "mbm_local_bytes") ||
-	    (get_vendor() != ARCH_INTEL)) {
-		ksft_test_result_skip("Hardware does not support MBM or MBM is disabled\n");
-		goto cleanup;
-=======
-static int test_prepare(const struct resctrl_test *test)
-{
-	int res;
-
-	res = signal_handler_register(test);
-	if (res) {
-		ksft_print_msg("Failed to register signal handler\n");
-		return res;
-	}
-
-	res = mount_resctrlfs();
-	if (res) {
-		signal_handler_unregister();
-		ksft_print_msg("Failed to mount resctrl FS\n");
-		return res;
->>>>>>> a6ad5510
-	}
-	return 0;
-}
-
-<<<<<<< HEAD
-	res = mbm_bw_change(cpu_no, benchmark_cmd);
-	ksft_test_result(!res, "MBM: bw change\n");
-	if ((get_vendor() == ARCH_INTEL) && res)
-		ksft_print_msg("Intel MBM may be inaccurate when Sub-NUMA Clustering is enabled. Check BIOS configuration.\n");
-
-cleanup:
-	test_cleanup();
-}
-
-static void run_mba_test(const char * const *benchmark_cmd, int cpu_no)
-=======
 static void test_cleanup(const struct resctrl_test *test)
 {
 	if (test->cleanup)
@@ -176,7 +109,6 @@
 }
 
 static bool test_vendor_specific_check(const struct resctrl_test *test)
->>>>>>> a6ad5510
 {
 	if (!test->vendor_specific)
 		return true;
@@ -184,41 +116,13 @@
 	return get_vendor() & test->vendor_specific;
 }
 
-<<<<<<< HEAD
-	if (test_prepare()) {
-		ksft_exit_fail_msg("Abnormal failure when preparing for the test\n");
-=======
 static void run_single_test(const struct resctrl_test *test, const struct user_params *uparams)
 {
 	int ret;
 
 	if (test->disabled)
->>>>>>> a6ad5510
 		return;
 
-<<<<<<< HEAD
-	if (!validate_resctrl_feature_request("MB", NULL) ||
-	    !validate_resctrl_feature_request("L3_MON", "mbm_local_bytes") ||
-	    (get_vendor() != ARCH_INTEL)) {
-		ksft_test_result_skip("Hardware does not support MBA or MBA is disabled\n");
-		goto cleanup;
-	}
-
-	res = mba_schemata_change(cpu_no, benchmark_cmd);
-	ksft_test_result(!res, "MBA: schemata change\n");
-
-cleanup:
-	test_cleanup();
-}
-
-static void run_cmt_test(const char * const *benchmark_cmd, int cpu_no)
-{
-	int res;
-
-	ksft_print_msg("Starting CMT test ...\n");
-
-	if (test_prepare()) {
-=======
 	if (!test_vendor_specific_check(test)) {
 		ksft_test_result_skip("Hardware does not support %s\n", test->name);
 		return;
@@ -227,20 +131,13 @@
 	ksft_print_msg("Starting %s test ...\n", test->name);
 
 	if (test_prepare(test)) {
->>>>>>> a6ad5510
 		ksft_exit_fail_msg("Abnormal failure when preparing for the test\n");
 		return;
 	}
 
-<<<<<<< HEAD
-	if (!validate_resctrl_feature_request("L3_MON", "llc_occupancy") ||
-	    !validate_resctrl_feature_request("L3", NULL)) {
-		ksft_test_result_skip("Hardware does not support CMT or CMT is disabled\n");
-=======
 	if (!test->feature_check(test)) {
 		ksft_test_result_skip("Hardware does not support %s or %s is disabled\n",
 				      test->name, test->name);
->>>>>>> a6ad5510
 		goto cleanup;
 	}
 
@@ -248,60 +145,19 @@
 	ksft_test_result(!ret, "%s: test\n", test->name);
 
 cleanup:
-<<<<<<< HEAD
-	test_cleanup();
-=======
 	test_cleanup(test);
->>>>>>> a6ad5510
 }
 
 static void init_user_params(struct user_params *uparams)
 {
 	memset(uparams, 0, sizeof(*uparams));
 
-<<<<<<< HEAD
-	if (test_prepare()) {
-		ksft_exit_fail_msg("Abnormal failure when preparing for the test\n");
-		return;
-	}
-
-	if (!validate_resctrl_feature_request("L3", NULL)) {
-		ksft_test_result_skip("Hardware does not support CAT or CAT is disabled\n");
-		goto cleanup;
-	}
-
-	res = cat_perf_miss_val(cpu_no, no_of_bits, "L3");
-	ksft_test_result(!res, "CAT: test\n");
-
-cleanup:
-	test_cleanup();
-=======
 	uparams->cpu = 1;
 	uparams->bits = 0;
->>>>>>> a6ad5510
 }
 
 int main(int argc, char **argv)
 {
-<<<<<<< HEAD
-	bool has_ben = false, mbm_test = true, mba_test = true, cmt_test = true;
-	int c, cpu_no = 1, argc_new = argc, i, no_of_bits = 0;
-	const char *benchmark_cmd[BENCHMARK_ARGS];
-	int ben_ind, ben_count, tests = 0;
-	char *span_str = NULL;
-	bool cat_test = true;
-	int ret;
-
-	for (i = 0; i < argc; i++) {
-		if (strcmp(argv[i], "-b") == 0) {
-			ben_ind = i + 1;
-			ben_count = argc - ben_ind;
-			argc_new = ben_ind - 1;
-			has_ben = true;
-			break;
-		}
-	}
-=======
 	int tests = ARRAY_SIZE(resctrl_tests);
 	bool test_param_seen = false;
 	struct user_params uparams;
@@ -309,7 +165,6 @@
 	int ret, c, i;
 
 	init_user_params(&uparams);
->>>>>>> a6ad5510
 
 	while ((c = getopt(argc, argv, "ht:b:n:p:")) != -1) {
 		char *token;
@@ -392,32 +247,7 @@
 	 * 2. We execute perf commands
 	 */
 	if (geteuid() != 0)
-<<<<<<< HEAD
-		return ksft_exit_skip("Not running as root. Skipping...\n");
-
-	if (has_ben) {
-		if (argc - ben_ind >= BENCHMARK_ARGS)
-			ksft_exit_fail_msg("Too long benchmark command.\n");
-
-		/* Extract benchmark command from command line. */
-		for (i = 0; i < argc - ben_ind; i++)
-			benchmark_cmd[i] = argv[i + ben_ind];
-		benchmark_cmd[ben_count] = NULL;
-	} else {
-		/* If no benchmark is given by "-b" argument, use fill_buf. */
-		benchmark_cmd[0] = "fill_buf";
-		ret = asprintf(&span_str, "%u", DEFAULT_SPAN);
-		if (ret < 0)
-			ksft_exit_fail_msg("Out of memory!\n");
-		benchmark_cmd[1] = span_str;
-		benchmark_cmd[2] = "1";
-		benchmark_cmd[3] = "0";
-		benchmark_cmd[4] = "false";
-		benchmark_cmd[5] = NULL;
-	}
-=======
 		ksft_exit_skip("Not running as root. Skipping...\n");
->>>>>>> a6ad5510
 
 	if (!check_resctrlfs_support())
 		ksft_exit_skip("resctrl FS does not exist. Enable X86_CPU_RESCTRL config option.\n");
@@ -427,15 +257,6 @@
 
 	filter_dmesg();
 
-<<<<<<< HEAD
-	ksft_set_plan(tests ? : 4);
-
-	if (mbm_test)
-		run_mbm_test(benchmark_cmd, cpu_no);
-
-	if (mba_test)
-		run_mba_test(benchmark_cmd, cpu_no);
-=======
 	if (!uparams.benchmark_cmd[0]) {
 		/* If no benchmark is given by "-b" argument, use fill_buf. */
 		uparams.benchmark_cmd[0] = "fill_buf";
@@ -448,7 +269,6 @@
 		uparams.benchmark_cmd[4] = "false";
 		uparams.benchmark_cmd[5] = NULL;
 	}
->>>>>>> a6ad5510
 
 	ksft_set_plan(tests);
 
