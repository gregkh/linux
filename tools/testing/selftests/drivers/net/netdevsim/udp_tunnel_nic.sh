--- conflicted
+++ resolved
@@ -270,11 +270,7 @@
 	echo 1 > $NSIM_DEV_SYS/new_port
     fi
     NSIM_NETDEV=`get_netdev_name old_netdevs`
-<<<<<<< HEAD
-    ifconfig $NSIM_NETDEV up
-=======
     ip link set dev $NSIM_NETDEV up
->>>>>>> a6ad5510
 
     msg="new NIC device created"
     exp0=( 0 0 0 0 )
@@ -437,11 +433,7 @@
 
     echo $port > $NSIM_DEV_SYS/new_port
     NSIM_NETDEV=`get_netdev_name old_netdevs`
-<<<<<<< HEAD
-    ifconfig $NSIM_NETDEV up
-=======
     ip link set dev $NSIM_NETDEV up
->>>>>>> a6ad5510
 
     overflow_table0 "overflow NIC table"
     overflow_table1 "overflow NIC table"
@@ -499,11 +491,7 @@
 
     echo $port > $NSIM_DEV_SYS/new_port
     NSIM_NETDEV=`get_netdev_name old_netdevs`
-<<<<<<< HEAD
-    ifconfig $NSIM_NETDEV up
-=======
     ip link set dev $NSIM_NETDEV up
->>>>>>> a6ad5510
 
     overflow_table0 "overflow NIC table"
     overflow_table1 "overflow NIC table"
@@ -560,11 +548,7 @@
 
     echo $port > $NSIM_DEV_SYS/new_port
     NSIM_NETDEV=`get_netdev_name old_netdevs`
-<<<<<<< HEAD
-    ifconfig $NSIM_NETDEV up
-=======
     ip link set dev $NSIM_NETDEV up
->>>>>>> a6ad5510
 
     overflow_table0 "destroy NIC"
     overflow_table1 "destroy NIC"
@@ -594,11 +578,7 @@
 
     echo $port > $NSIM_DEV_SYS/new_port
     NSIM_NETDEV=`get_netdev_name old_netdevs`
-<<<<<<< HEAD
-    ifconfig $NSIM_NETDEV up
-=======
     ip link set dev $NSIM_NETDEV up
->>>>>>> a6ad5510
 
     msg="create VxLANs v6"
     new_vxlan vxlanA0 10000 $NSIM_NETDEV 6
@@ -659,11 +639,7 @@
 
     echo $port > $NSIM_DEV_SYS/new_port
     NSIM_NETDEV=`get_netdev_name old_netdevs`
-<<<<<<< HEAD
-    ifconfig $NSIM_NETDEV up
-=======
     ip link set dev $NSIM_NETDEV up
->>>>>>> a6ad5510
 
     echo 110 > $NSIM_DEV_DFS/ports/$port/udp_ports_inject_error
 
@@ -719,11 +695,7 @@
 
     echo $port > $NSIM_DEV_SYS/new_port
     NSIM_NETDEV=`get_netdev_name old_netdevs`
-<<<<<<< HEAD
-    ifconfig $NSIM_NETDEV up
-=======
     ip link set dev $NSIM_NETDEV up
->>>>>>> a6ad5510
 
     msg="create VxLANs v6"
     exp0=( `mke 10000 1` 0 0 0 )
@@ -783,11 +755,7 @@
 
     echo $port > $NSIM_DEV_SYS/new_port
     NSIM_NETDEV=`get_netdev_name old_netdevs`
-<<<<<<< HEAD
-    ifconfig $NSIM_NETDEV up
-=======
     ip link set dev $NSIM_NETDEV up
->>>>>>> a6ad5510
 
     msg="create VxLANs v6"
     exp0=( `mke 10000 1` 0 0 0 )
