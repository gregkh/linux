--- conflicted
+++ resolved
@@ -135,35 +135,6 @@
 	return 0
 }
 
-<<<<<<< HEAD
-print_file_err()
-{
-	ls -l "$1" 1>&2
-	echo "Trailing bytes are: "
-	tail -c 27 "$1"
-}
-
-check_transfer()
-{
-	local in=$1
-	local out=$2
-	local what=$3
-
-	cmp "$in" "$out" > /dev/null 2>&1
-	if [ $? -ne 0 ] ;then
-		echo "[ FAIL ] $what does not match (in, out):"
-		print_file_err "$in"
-		print_file_err "$out"
-		ret=1
-
-		return 1
-	fi
-
-	return 0
-}
-
-=======
->>>>>>> 03a22b59
 do_transfer()
 {
 	local listener_ns="$1"
