--- conflicted
+++ resolved
@@ -310,26 +310,6 @@
 	return 0
 }
 
-<<<<<<< HEAD
-# $1: ns, $2: port
-wait_local_port_listen()
-{
-	local listener_ns="${1}"
-	local port="${2}"
-
-	local port_hex i
-
-	port_hex="$(printf "%04X" "${port}")"
-	for i in $(seq 10); do
-		ip netns exec "${listener_ns}" cat /proc/net/tcp* | \
-			awk "BEGIN {rc=1} {if (\$2 ~ /:${port_hex}\$/ && \$4 ~ /0A/) {rc=0; exit}} END {exit rc}" &&
-			break
-		sleep 0.1
-	done
-}
-
-=======
->>>>>>> 03a22b59
 do_transfer()
 {
 	local listener_ns="$1"
