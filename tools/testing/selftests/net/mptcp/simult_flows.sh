#!/bin/bash
# SPDX-License-Identifier: GPL-2.0

# Double quotes to prevent globbing and word splitting is recommended in new
# code but we accept it, especially because there were too many before having
# address all other issues detected by shellcheck.
#shellcheck disable=SC2086

. "$(dirname "${0}")/mptcp_lib.sh"

ns1=""
ns2=""
ns3=""
capture=false
timeout_poll=30
timeout_test=$((timeout_poll * 2 + 1))
# a bit more space: because we have more to display
MPTCP_LIB_TEST_FORMAT="%02u %-60s"
ret=0
bail=0
slack=50
large=""
small=""
sout=""
cout=""
capout=""
size=0

usage() {
	echo "Usage: $0 [ -b ] [ -c ] [ -d ] [ -i]"
	echo -e "\t-b: bail out after first error, otherwise runs al testcases"
	echo -e "\t-c: capture packets for each test using tcpdump (default: no capture)"
	echo -e "\t-d: debug this script"
	echo -e "\t-i: use 'ip mptcp' instead of 'pm_nl_ctl'"
}

# This function is used in the cleanup trap
#shellcheck disable=SC2317
cleanup()
{
	rm -f "$cout" "$sout"
	rm -f "$large" "$small"
	rm -f "$capout"

	mptcp_lib_ns_exit "${ns1}" "${ns2}" "${ns3}"
}

mptcp_lib_check_mptcp
mptcp_lib_check_tools ip tc

#  "$ns1"              ns2                    ns3
#     ns1eth1    ns2eth1   ns2eth3      ns3eth1
#            netem
#     ns1eth2    ns2eth2
#            netem

setup()
{
	large=$(mktemp)
	small=$(mktemp)
	sout=$(mktemp)
	cout=$(mktemp)
	capout=$(mktemp)
	size=$((2 * 2048 * 4096))

	dd if=/dev/zero of=$small bs=4096 count=20 >/dev/null 2>&1
	dd if=/dev/zero of=$large bs=4096 count=$((size / 4096)) >/dev/null 2>&1

	trap cleanup EXIT

	mptcp_lib_ns_init ns1 ns2 ns3

	ip link add ns1eth1 netns "$ns1" type veth peer name ns2eth1 netns "$ns2"
	ip link add ns1eth2 netns "$ns1" type veth peer name ns2eth2 netns "$ns2"
	ip link add ns2eth3 netns "$ns2" type veth peer name ns3eth1 netns "$ns3"

	ip -net "$ns1" addr add 10.0.1.1/24 dev ns1eth1
	ip -net "$ns1" addr add dead:beef:1::1/64 dev ns1eth1 nodad
	ip -net "$ns1" link set ns1eth1 up mtu 1500
	ip -net "$ns1" route add default via 10.0.1.2
	ip -net "$ns1" route add default via dead:beef:1::2

	ip -net "$ns1" addr add 10.0.2.1/24 dev ns1eth2
	ip -net "$ns1" addr add dead:beef:2::1/64 dev ns1eth2 nodad
	ip -net "$ns1" link set ns1eth2 up mtu 1500
	ip -net "$ns1" route add default via 10.0.2.2 metric 101
	ip -net "$ns1" route add default via dead:beef:2::2 metric 101

	mptcp_lib_pm_nl_set_limits "${ns1}" 1 1
	mptcp_lib_pm_nl_add_endpoint "${ns1}" 10.0.2.1 dev ns1eth2 flags subflow

	ip -net "$ns2" addr add 10.0.1.2/24 dev ns2eth1
	ip -net "$ns2" addr add dead:beef:1::2/64 dev ns2eth1 nodad
	ip -net "$ns2" link set ns2eth1 up mtu 1500

	ip -net "$ns2" addr add 10.0.2.2/24 dev ns2eth2
	ip -net "$ns2" addr add dead:beef:2::2/64 dev ns2eth2 nodad
	ip -net "$ns2" link set ns2eth2 up mtu 1500

	ip -net "$ns2" addr add 10.0.3.2/24 dev ns2eth3
	ip -net "$ns2" addr add dead:beef:3::2/64 dev ns2eth3 nodad
	ip -net "$ns2" link set ns2eth3 up mtu 1500
	ip netns exec "$ns2" sysctl -q net.ipv4.ip_forward=1
	ip netns exec "$ns2" sysctl -q net.ipv6.conf.all.forwarding=1

	ip -net "$ns3" addr add 10.0.3.3/24 dev ns3eth1
	ip -net "$ns3" addr add dead:beef:3::3/64 dev ns3eth1 nodad
	ip -net "$ns3" link set ns3eth1 up mtu 1500
	ip -net "$ns3" route add default via 10.0.3.2
	ip -net "$ns3" route add default via dead:beef:3::2

	mptcp_lib_pm_nl_set_limits "${ns3}" 1 1

	# debug build can slow down measurably the test program
	# we use quite tight time limit on the run-time, to ensure
	# maximum B/W usage.
	# Use kmemleak/lockdep/kasan/prove_locking presence as a rough
	# estimate for this being a debug kernel and increase the
	# maximum run-time accordingly. Observed run times for CI builds
	# running selftests, including kbuild, were used to determine the
	# amount of time to add.
	grep -q ' kmemleak_init$\| lockdep_init$\| kasan_init$\| prove_locking$' /proc/kallsyms && slack=$((slack+550))
}

do_transfer()
{
	local cin=$1
	local sin=$2
	local max_time=$3
	local port
	port=$((10000+MPTCP_LIB_TEST_COUNTER))

	:> "$cout"
	:> "$sout"
	:> "$capout"

	if $capture; then
		local capuser
		local rndh="${ns1:4}"
		if [ -z $SUDO_USER ] ; then
			capuser=""
		else
			capuser="-Z $SUDO_USER"
		fi

		local capfile="${rndh}-${port}"
		local capopt="-i any -s 65535 -B 32768 ${capuser}"

		ip netns exec ${ns3}  tcpdump ${capopt} -w "${capfile}-listener.pcap"  >> "${capout}" 2>&1 &
		local cappid_listener=$!

		ip netns exec ${ns1} tcpdump ${capopt} -w "${capfile}-connector.pcap" >> "${capout}" 2>&1 &
		local cappid_connector=$!

		sleep 1
	fi

	timeout ${timeout_test} \
		ip netns exec ${ns3} \
			./mptcp_connect -jt ${timeout_poll} -l -p $port -T $max_time \
				0.0.0.0 < "$sin" > "$sout" &
	local spid=$!

	mptcp_lib_wait_local_port_listen "${ns3}" "${port}"

	timeout ${timeout_test} \
		ip netns exec ${ns1} \
			./mptcp_connect -jt ${timeout_poll} -p $port -T $max_time \
				10.0.3.3 < "$cin" > "$cout" &
	local cpid=$!

	wait $cpid
	local retc=$?
	wait $spid
	local rets=$?

	if $capture; then
		sleep 1
		kill ${cappid_listener}
		kill ${cappid_connector}
	fi

	cmp $sin $cout > /dev/null 2>&1
	local cmps=$?
	cmp $cin $sout > /dev/null 2>&1
	local cmpc=$?

	printf "%-16s" " max $max_time "
	if [ $retc -eq 0 ] && [ $rets -eq 0 ] && \
	   [ $cmpc -eq 0 ] && [ $cmps -eq 0 ]; then
		mptcp_lib_pr_ok
		cat "$capout"
		return 0
	fi

	mptcp_lib_pr_fail
	echo "client exit code $retc, server $rets" 1>&2
	echo -e "\nnetns ${ns3} socket stat for $port:" 1>&2
	ip netns exec ${ns3} ss -nita 1>&2 -o "sport = :$port"
	echo -e "\nnetns ${ns1} socket stat for $port:" 1>&2
	ip netns exec ${ns1} ss -nita 1>&2 -o "dport = :$port"
	ls -l $sin $cout
	ls -l $cin $sout

	cat "$capout"
	return 1
}

run_test()
{
	local rate1=$1
	local rate2=$2
	local delay1=$3
	local delay2=$4
	local lret
	local dev
	shift 4
	local msg=$*

	[ $delay1 -gt 0 ] && delay1="delay ${delay1}ms" || delay1=""
	[ $delay2 -gt 0 ] && delay2="delay ${delay2}ms" || delay2=""

	for dev in ns1eth1 ns1eth2; do
		tc -n $ns1 qdisc del dev $dev root >/dev/null 2>&1
	done
	for dev in ns2eth1 ns2eth2; do
		tc -n $ns2 qdisc del dev $dev root >/dev/null 2>&1
	done
	tc -n $ns1 qdisc add dev ns1eth1 root netem rate ${rate1}mbit $delay1
	tc -n $ns1 qdisc add dev ns1eth2 root netem rate ${rate2}mbit $delay2
	tc -n $ns2 qdisc add dev ns2eth1 root netem rate ${rate1}mbit $delay1
	tc -n $ns2 qdisc add dev ns2eth2 root netem rate ${rate2}mbit $delay2

	# time is measured in ms, account for transfer size, aggregated link speed
	# and header overhead (10%)
	#              ms    byte -> bit   10%        mbit      -> kbit -> bit  10%
	local time=$((1000 * size  *  8  * 10 / ((rate1 + rate2) * 1000 * 1000 * 9) ))

	# mptcp_connect will do some sleeps to allow the mp_join handshake
	# completion (see mptcp_connect): 200ms on each side, add some slack
	time=$((time + 400 + slack))

	mptcp_lib_print_title "$msg"
	do_transfer $small $large $time
	lret=$?
	mptcp_lib_result_code "${lret}" "${msg}"
	if [ $lret -ne 0 ] && ! mptcp_lib_subtest_is_flaky; then
		ret=$lret
		[ $bail -eq 0 ] || exit $ret
	fi

	msg+=" - reverse direction"
<<<<<<< HEAD
	printf "%-60s" "${msg}"
=======
	mptcp_lib_print_title "${msg}"
>>>>>>> a6ad5510
	do_transfer $large $small $time
	lret=$?
	mptcp_lib_result_code "${lret}" "${msg}"
	if [ $lret -ne 0 ] && ! mptcp_lib_subtest_is_flaky; then
		ret=$lret
		[ $bail -eq 0 ] || exit $ret
	fi
}

while getopts "bcdhi" option;do
	case "$option" in
	"h")
		usage $0
		exit ${KSFT_PASS}
		;;
	"b")
		bail=1
		;;
	"c")
		capture=true
		;;
	"d")
		set -x
		;;
	"i")
		mptcp_lib_set_ip_mptcp
		;;
	"?")
		usage $0
		exit ${KSFT_FAIL}
		;;
	esac
done

setup
mptcp_lib_subtests_last_ts_reset
run_test 10 10 0 0 "balanced bwidth"
run_test 10 10 1 25 "balanced bwidth with unbalanced delay"

# we still need some additional infrastructure to pass the following test-cases
<<<<<<< HEAD
run_test 10 3 0 0 "unbalanced bwidth"
=======
MPTCP_LIB_SUBTEST_FLAKY=1 run_test 10 3 0 0 "unbalanced bwidth"
>>>>>>> a6ad5510
run_test 10 3 1 25 "unbalanced bwidth with unbalanced delay"
run_test 10 3 25 1 "unbalanced bwidth with opposed, unbalanced delay"

mptcp_lib_result_print_all_tap
exit $ret<|MERGE_RESOLUTION|>--- conflicted
+++ resolved
@@ -250,11 +250,7 @@
 	fi
 
 	msg+=" - reverse direction"
-<<<<<<< HEAD
-	printf "%-60s" "${msg}"
-=======
 	mptcp_lib_print_title "${msg}"
->>>>>>> a6ad5510
 	do_transfer $large $small $time
 	lret=$?
 	mptcp_lib_result_code "${lret}" "${msg}"
@@ -295,11 +291,7 @@
 run_test 10 10 1 25 "balanced bwidth with unbalanced delay"
 
 # we still need some additional infrastructure to pass the following test-cases
-<<<<<<< HEAD
-run_test 10 3 0 0 "unbalanced bwidth"
-=======
 MPTCP_LIB_SUBTEST_FLAKY=1 run_test 10 3 0 0 "unbalanced bwidth"
->>>>>>> a6ad5510
 run_test 10 3 1 25 "unbalanced bwidth with unbalanced delay"
 run_test 10 3 25 1 "unbalanced bwidth with opposed, unbalanced delay"
 
