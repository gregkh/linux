--- conflicted
+++ resolved
@@ -300,15 +300,12 @@
 	for subtest in "${MPTCP_LIB_SUBTESTS[@]}"; do
 		printf "%s\n" "${subtest}"
 	done
-<<<<<<< HEAD
-=======
 
 	if [ "${MPTCP_LIB_SUBTESTS_DUPLICATED}" = 1 ] &&
 	   mptcp_lib_expect_all_features; then
 		mptcp_lib_print_err "Duplicated test entries"
 		exit ${KSFT_FAIL}
 	fi
->>>>>>> a6ad5510
 }
 
 # get the value of keyword $1 in the line marked by keyword $2
@@ -351,8 +348,6 @@
 	echo "${count}"
 }
 
-<<<<<<< HEAD
-=======
 mptcp_lib_make_file() {
 	local name="${1}"
 	local bs="${2}"
@@ -474,7 +469,6 @@
 	done
 }
 
->>>>>>> a6ad5510
 mptcp_lib_events() {
 	local ns="${1}"
 	local evts="${2}"
@@ -485,8 +479,6 @@
 	mptcp_lib_kill_wait "${pid:-0}"
 	ip netns exec "${ns}" ./pm_nl_ctl events >> "${evts}" 2>&1 &
 	pid=$!
-<<<<<<< HEAD
-=======
 }
 
 mptcp_lib_print_title() {
@@ -679,5 +671,4 @@
 	else
 		ip netns exec "${ns}" ./pm_nl_ctl set id "${id}" flags "${flags}"
 	fi
->>>>>>> a6ad5510
 }