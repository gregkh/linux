#!/bin/bash
# SPDX-License-Identifier: GPL-2.0

. "$(dirname "${0}")/mptcp_lib.sh"

<<<<<<< HEAD
=======
sec=$(date +%s)
>>>>>>> 98817289
rndh=$(printf %x $sec)-$(mktemp -u XXXXXX)
ns="ns1-$rndh"
ksft_skip=4
test_cnt=1
timeout_poll=100
timeout_test=$((timeout_poll * 2 + 1))
ret=0

flush_pids()
{
	# mptcp_connect in join mode will sleep a bit before completing,
	# give it some time
	sleep 1.1

	ip netns pids "${ns}" | xargs --no-run-if-empty kill -SIGUSR1 &>/dev/null

	for _ in $(seq 10); do
		[ -z "$(ip netns pids "${ns}")" ] && break
		sleep 0.1
	done
}

cleanup()
{
	ip netns pids "${ns}" | xargs --no-run-if-empty kill -SIGKILL &>/dev/null

	ip netns del $ns
}

mptcp_lib_check_mptcp

ip -Version > /dev/null 2>&1
if [ $? -ne 0 ];then
	echo "SKIP: Could not run test without ip tool"
	exit $ksft_skip
fi
ss -h | grep -q MPTCP
if [ $? -ne 0 ];then
	echo "SKIP: ss tool does not support MPTCP"
	exit $ksft_skip
fi

get_msk_inuse()
{
	ip netns exec $ns cat /proc/net/protocols | awk '$1~/^MPTCP$/{print $3}'
}

__chk_nr()
{
	local command="$1"
	local expected=$2
	local msg="$3"
	local skip="${4:-SKIP}"
	local nr

	nr=$(eval $command)

	printf "%-50s" "$msg"
	if [ $nr != $expected ]; then
		if [ $nr = "$skip" ] && ! mptcp_lib_expect_all_features; then
			echo "[ skip ] Feature probably not supported"
<<<<<<< HEAD
		else
			echo "[ fail ] expected $expected found $nr"
=======
			mptcp_lib_result_skip "${msg}"
		else
			echo "[ fail ] expected $expected found $nr"
			mptcp_lib_result_fail "${msg}"
>>>>>>> 98817289
			ret=$test_cnt
		fi
	else
		echo "[  ok  ]"
		mptcp_lib_result_pass "${msg}"
	fi
	test_cnt=$((test_cnt+1))
}

__chk_msk_nr()
{
	local condition=$1
	shift 1

	__chk_nr "ss -inmHMN $ns | $condition" "$@"
}

chk_msk_nr()
{
	__chk_msk_nr "grep -c token:" "$@"
}

wait_msk_nr()
{
	local condition="grep -c token:"
	local expected=$1
	local timeout=20
	local msg nr
	local max=0
	local i=0

	shift 1
	msg=$*

	while [ $i -lt $timeout ]; do
		nr=$(ss -inmHMN $ns | $condition)
		[ $nr == $expected ] && break;
		[ $nr -gt $max ] && max=$nr
		i=$((i + 1))
		sleep 1
	done

	printf "%-50s" "$msg"
	if [ $i -ge $timeout ]; then
		echo "[ fail ] timeout while expecting $expected max $max last $nr"
		mptcp_lib_result_fail "${msg} # timeout"
		ret=$test_cnt
	elif [ $nr != $expected ]; then
		echo "[ fail ] expected $expected found $nr"
		mptcp_lib_result_fail "${msg} # unexpected result"
		ret=$test_cnt
	else
		echo "[  ok  ]"
		mptcp_lib_result_pass "${msg}"
	fi
	test_cnt=$((test_cnt+1))
}

chk_msk_fallback_nr()
{
	__chk_msk_nr "grep -c fallback" "$@"
}

chk_msk_remote_key_nr()
{
	__chk_msk_nr "grep -c remote_key" "$@"
}

__chk_listen()
{
	local filter="$1"
	local expected=$2
	local msg="$3"

	__chk_nr "ss -N $ns -Ml '$filter' | grep -c LISTEN" "$expected" "$msg" 0
}

chk_msk_listen()
{
	lport=$1

	# destination port search should always return empty list
	__chk_listen "dport $lport" 0 "listen match for dport $lport"

	# should return 'our' mptcp listen socket
	__chk_listen "sport $lport" 1 "listen match for sport $lport"

	__chk_listen "src inet:0.0.0.0:$lport" 1 "listen match for saddr and sport"

	__chk_listen "" 1 "all listen sockets"

	nr=$(ss -Ml $filter | wc -l)
}

chk_msk_inuse()
{
	local expected=$1
	local msg="$2"
	local listen_nr

	listen_nr=$(ss -N "${ns}" -Ml | grep -c LISTEN)
	expected=$((expected + listen_nr))

	for _ in $(seq 10); do
		if [ $(get_msk_inuse) -eq $expected ];then
			break
		fi
		sleep 0.1
	done

	__chk_nr get_msk_inuse $expected "$msg" 0
}

# $1: ns, $2: port
wait_local_port_listen()
{
	local listener_ns="${1}"
	local port="${2}"

	local port_hex i

	port_hex="$(printf "%04X" "${port}")"
	for i in $(seq 10); do
		ip netns exec "${listener_ns}" cat /proc/net/tcp | \
			awk "BEGIN {rc=1} {if (\$2 ~ /:${port_hex}\$/ && \$4 ~ /0A/) {rc=0; exit}} END {exit rc}" &&
			break
		sleep 0.1
	done
}

wait_connected()
{
	local listener_ns="${1}"
	local port="${2}"

	local port_hex i

	port_hex="$(printf "%04X" "${port}")"
	for i in $(seq 10); do
		ip netns exec ${listener_ns} grep -q " 0100007F:${port_hex} " /proc/net/tcp && break
		sleep 0.1
	done
}

trap cleanup EXIT
ip netns add $ns
ip -n $ns link set dev lo up

echo "a" | \
	timeout ${timeout_test} \
		ip netns exec $ns \
			./mptcp_connect -p 10000 -l -t ${timeout_poll} -w 20 \
				0.0.0.0 >/dev/null &
wait_local_port_listen $ns 10000
chk_msk_nr 0 "no msk on netns creation"
chk_msk_listen 10000

echo "b" | \
	timeout ${timeout_test} \
		ip netns exec $ns \
			./mptcp_connect -p 10000 -r 0 -t ${timeout_poll} -w 20 \
				127.0.0.1 >/dev/null &
wait_connected $ns 10000
chk_msk_nr 2 "after MPC handshake "
chk_msk_remote_key_nr 2 "....chk remote_key"
chk_msk_fallback_nr 0 "....chk no fallback"
chk_msk_inuse 2 "....chk 2 msk in use"
flush_pids

chk_msk_inuse 0 "....chk 0 msk in use after flush"

echo "a" | \
	timeout ${timeout_test} \
		ip netns exec $ns \
			./mptcp_connect -p 10001 -l -s TCP -t ${timeout_poll} -w 20 \
				0.0.0.0 >/dev/null &
wait_local_port_listen $ns 10001
echo "b" | \
	timeout ${timeout_test} \
		ip netns exec $ns \
			./mptcp_connect -p 10001 -r 0 -t ${timeout_poll} -w 20 \
				127.0.0.1 >/dev/null &
wait_connected $ns 10001
chk_msk_fallback_nr 1 "check fallback"
chk_msk_inuse 1 "....chk 1 msk in use"
flush_pids

chk_msk_inuse 0 "....chk 0 msk in use after flush"

NR_CLIENTS=100
for I in `seq 1 $NR_CLIENTS`; do
	echo "a" | \
		timeout ${timeout_test} \
			ip netns exec $ns \
				./mptcp_connect -p $((I+10001)) -l -w 20 \
					-t ${timeout_poll} 0.0.0.0 >/dev/null &
done
wait_local_port_listen $ns $((NR_CLIENTS + 10001))

for I in `seq 1 $NR_CLIENTS`; do
	echo "b" | \
		timeout ${timeout_test} \
			ip netns exec $ns \
				./mptcp_connect -p $((I+10001)) -w 20 \
					-t ${timeout_poll} 127.0.0.1 >/dev/null &
done

wait_msk_nr $((NR_CLIENTS*2)) "many msk socket present"
chk_msk_inuse $((NR_CLIENTS*2)) "....chk many msk in use"
flush_pids

chk_msk_inuse 0 "....chk 0 msk in use after flush"

mptcp_lib_result_print_all_tap
exit $ret<|MERGE_RESOLUTION|>--- conflicted
+++ resolved
@@ -3,10 +3,7 @@
 
 . "$(dirname "${0}")/mptcp_lib.sh"
 
-<<<<<<< HEAD
-=======
 sec=$(date +%s)
->>>>>>> 98817289
 rndh=$(printf %x $sec)-$(mktemp -u XXXXXX)
 ns="ns1-$rndh"
 ksft_skip=4
@@ -68,15 +65,10 @@
 	if [ $nr != $expected ]; then
 		if [ $nr = "$skip" ] && ! mptcp_lib_expect_all_features; then
 			echo "[ skip ] Feature probably not supported"
-<<<<<<< HEAD
-		else
-			echo "[ fail ] expected $expected found $nr"
-=======
 			mptcp_lib_result_skip "${msg}"
 		else
 			echo "[ fail ] expected $expected found $nr"
 			mptcp_lib_result_fail "${msg}"
->>>>>>> 98817289
 			ret=$test_cnt
 		fi
 	else
