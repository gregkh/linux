--- conflicted
+++ resolved
@@ -97,17 +97,6 @@
 
 static void die_usage(void)
 {
-<<<<<<< HEAD
-	fprintf(stderr, "Usage: mptcp_connect [-6] [-u] [-s MPTCP|TCP] [-p port] [-m mode]"
-		"[-l] [-w sec] [-t num] [-T num] connect_address\n");
-	fprintf(stderr, "\t-6 use ipv6\n");
-	fprintf(stderr, "\t-t num -- set poll timeout to num\n");
-	fprintf(stderr, "\t-T num -- set expected runtime to num ms\n");
-	fprintf(stderr, "\t-S num -- set SO_SNDBUF to num\n");
-	fprintf(stderr, "\t-R num -- set SO_RCVBUF to num\n");
-	fprintf(stderr, "\t-p num -- use port num\n");
-	fprintf(stderr, "\t-s [MPTCP|TCP] -- use mptcp(default) or tcp sockets\n");
-=======
 	fprintf(stderr, "Usage: mptcp_connect [-6] [-c cmsg] [-f offset] [-i file] [-I num] [-j] [-l] "
 		"[-m mode] [-M mark] [-o option] [-p port] [-P mode] [-j] [-l] [-r num] "
 		"[-s MPTCP|TCP] [-S num] [-r num] [-t num] [-T num] [-u] [-w sec] connect_address\n");
@@ -123,7 +112,6 @@
 	fprintf(stderr, "\t-j     -- add additional sleep at connection start and tear down "
 		"-- for MPJ tests\n");
 	fprintf(stderr, "\t-l     -- listens mode, accepts incoming connection\n");
->>>>>>> d60c95ef
 	fprintf(stderr, "\t-m [poll|mmap|sendfile] -- use poll(default)/mmap+write/sendfile\n");
 	fprintf(stderr, "\t-M mark -- set socket packet mark\n");
 	fprintf(stderr, "\t-o option -- test sockopt <option>\n");
@@ -889,12 +877,9 @@
 
 	if (ret)
 		return ret;
-<<<<<<< HEAD
-=======
 
 	if (close_peerfd)
 		close(peerfd);
->>>>>>> d60c95ef
 
 	if (cfg_time) {
 		unsigned int delta_ms;
@@ -1315,11 +1300,7 @@
 {
 	int c;
 
-<<<<<<< HEAD
-	while ((c = getopt(argc, argv, "6jr:lp:s:hut:T:m:S:R:w:M:P:c:")) != -1) {
-=======
 	while ((c = getopt(argc, argv, "6c:f:hi:I:jlm:M:o:p:P:r:R:s:S:t:T:w:")) != -1) {
->>>>>>> d60c95ef
 		switch (c) {
 		case 'f':
 			cfg_truncate = atoi(optarg);
