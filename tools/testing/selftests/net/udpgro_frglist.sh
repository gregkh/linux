#!/bin/bash
# SPDX-License-Identifier: GPL-2.0
#
# Run a series of udpgro benchmarks

source net_helper.sh

readonly PEER_NS="ns-peer-$(mktemp -u XXXXXX)"

<<<<<<< HEAD
BPF_FILE="xdp_dummy.o"
=======
BPF_FILE="xdp_dummy.bpf.o"
>>>>>>> a6ad5510

cleanup() {
	local -r jobs="$(jobs -p)"
	local -r ns="$(ip netns list|grep $PEER_NS)"

	[ -n "${jobs}" ] && kill -INT ${jobs} 2>/dev/null
	[ -n "$ns" ] && ip netns del $ns 2>/dev/null
}
trap cleanup EXIT

run_one() {
	# use 'rx' as separator between sender args and receiver args
	local -r all="$@"
	local -r tx_args=${all%rx*}
	local rx_args=${all#*rx}



	ip netns add "${PEER_NS}"
	ip -netns "${PEER_NS}" link set lo up
	ip link add type veth
	ip link set dev veth0 up
	ip addr add dev veth0 192.168.1.2/24
	ip addr add dev veth0 2001:db8::2/64 nodad

	ip link set dev veth1 netns "${PEER_NS}"
	ip -netns "${PEER_NS}" addr add dev veth1 192.168.1.1/24
	ip -netns "${PEER_NS}" addr add dev veth1 2001:db8::1/64 nodad
	ip -netns "${PEER_NS}" link set dev veth1 up
	ip netns exec "${PEER_NS}" ethtool -K veth1 rx-gro-list on


	ip -n "${PEER_NS}" link set veth1 xdp object ${BPF_FILE} section xdp
	tc -n "${PEER_NS}" qdisc add dev veth1 clsact
	tc -n "${PEER_NS}" filter add dev veth1 ingress prio 4 protocol ipv6 bpf object-file nat6to4.bpf.o section schedcls/ingress6/nat_6  direct-action
	tc -n "${PEER_NS}" filter add dev veth1 egress prio 4 protocol ip bpf object-file nat6to4.bpf.o section schedcls/egress4/snat4 direct-action
        echo ${rx_args}
	ip netns exec "${PEER_NS}" ./udpgso_bench_rx ${rx_args} -r &

	wait_local_port_listen "${PEER_NS}" 8000 udp
	./udpgso_bench_tx ${tx_args}
}

run_in_netns() {
	local -r args=$@
  echo ${args}
	./in_netns.sh $0 __subprocess ${args}
}

run_udp() {
	local -r args=$@

	echo "udp gso - over veth touching data"
	run_in_netns ${args} -u -S 0 rx -4 -v

	echo "udp gso and gro - over veth touching data"
	run_in_netns ${args} -S 0 rx -4 -G
}

run_tcp() {
	local -r args=$@

	echo "tcp - over veth touching data"
	run_in_netns ${args} -t rx -4 -t
}

run_all() {
	local -r core_args="-l 4"
	local -r ipv4_args="${core_args} -4  -D 192.168.1.1"
	local -r ipv6_args="${core_args} -6  -D 2001:db8::1"

	echo "ipv6"
	run_tcp "${ipv6_args}"
	run_udp "${ipv6_args}"
}

if [ ! -f ${BPF_FILE} ]; then
	echo "Missing ${BPF_FILE}. Run 'make' first"
	exit -1
fi

<<<<<<< HEAD
if [ ! -f nat6to4.o ]; then
=======
if [ ! -f nat6to4.bpf.o ]; then
>>>>>>> a6ad5510
	echo "Missing nat6to4 helper. Run 'make' first"
	exit -1
fi

if [[ $# -eq 0 ]]; then
	run_all
elif [[ $1 == "__subprocess" ]]; then
	shift
	run_one $@
else
	run_in_netns $@
fi<|MERGE_RESOLUTION|>--- conflicted
+++ resolved
@@ -7,11 +7,7 @@
 
 readonly PEER_NS="ns-peer-$(mktemp -u XXXXXX)"
 
-<<<<<<< HEAD
-BPF_FILE="xdp_dummy.o"
-=======
 BPF_FILE="xdp_dummy.bpf.o"
->>>>>>> a6ad5510
 
 cleanup() {
 	local -r jobs="$(jobs -p)"
@@ -93,11 +89,7 @@
 	exit -1
 fi
 
-<<<<<<< HEAD
-if [ ! -f nat6to4.o ]; then
-=======
 if [ ! -f nat6to4.bpf.o ]; then
->>>>>>> a6ad5510
 	echo "Missing nat6to4 helper. Run 'make' first"
 	exit -1
 fi
