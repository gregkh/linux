#!/bin/bash
# SPDX-License-Identifier: GPL-2.0
#
# Validate cached routes in fib{6}_nh that is used by multiple prefixes.
# Validate a different # exception is generated in h0 for each remote host.
#
#               h1
#            /
#    h0 - r1 -  h2
#            \
#               h3
#
# routing in h0 to hN is done with nexthop objects.

source lib.sh
PAUSE_ON_FAIL=no
VERBOSE=0

which ping6 > /dev/null 2>&1 && ping6=$(which ping6) || ping6=$(which ping)

################################################################################
# helpers

log_test()
{
	local rc=$1
	local expected=$2
	local msg="$3"

	if [ ${rc} -eq ${expected} ]; then
		printf "TEST: %-60s  [ OK ]\n" "${msg}"
		nsuccess=$((nsuccess+1))
	else
		ret=1
		nfail=$((nfail+1))
		printf "TEST: %-60s  [FAIL]\n" "${msg}"
		if [ "${PAUSE_ON_FAIL}" = "yes" ]; then
			echo
			echo "hit enter to continue, 'q' to quit"
			read a
			[ "$a" = "q" ] && exit 1
		fi
	fi

	[ "$VERBOSE" = "1" ] && echo
}

run_cmd()
{
	local cmd="$*"
	local out
	local rc

	if [ "$VERBOSE" = "1" ]; then
		echo "COMMAND: $cmd"
	fi

	out=$(eval $cmd 2>&1)
	rc=$?
	if [ "$VERBOSE" = "1" -a -n "$out" ]; then
		echo "$out"
	fi

	[ "$VERBOSE" = "1" ] && echo

	return $rc
}

################################################################################
# config

create_ns()
{
	local ns=${1}

	ip netns exec ${ns} sysctl -q -w net.ipv6.conf.all.keep_addr_on_down=1
	case ${ns} in
	h*)
		ip netns exec $ns sysctl -q -w net.ipv6.conf.all.forwarding=0
		;;
	r*)
		ip netns exec $ns sysctl -q -w net.ipv4.ip_forward=1
		ip netns exec $ns sysctl -q -w net.ipv6.conf.all.forwarding=1
		;;
	esac
}

setup()
{
	local ns
	local i

	#set -e

	setup_ns h0 r1 h1 h2 h3
	h[0]=$h0
	h[1]=$h1
	h[2]=$h2
	h[3]=$h3
	r[1]=$r1
	for ns in ${h[0]} ${r[1]} ${h[1]} ${h[2]} ${h[3]}
	do
		create_ns ${ns}
	done

	#
	# create interconnects
	#

	for i in 0 1 2 3
	do
		ip -netns ${h[$i]} li add eth0 type veth peer name r1h${i}
		ip -netns ${h[$i]} li set eth0 up
		ip -netns ${h[$i]} li set r1h${i} netns ${r[1]} name eth${i} up

		ip -netns ${h[$i]}    addr add dev eth0 172.16.10${i}.1/24
		ip -netns ${h[$i]} -6 addr add dev eth0 2001:db8:10${i}::1/64
		ip -netns ${r[1]}    addr add dev eth${i} 172.16.10${i}.254/24
		ip -netns ${r[1]} -6 addr add dev eth${i} 2001:db8:10${i}::64/64
	done

	ip -netns ${h[0]} nexthop add id 4 via 172.16.100.254 dev eth0
	ip -netns ${h[0]} nexthop add id 6 via 2001:db8:100::64 dev eth0

	# routing from ${h[0]} to h1-h3 and back
	for i in 1 2 3
	do
		ip -netns ${h[0]}    ro add 172.16.10${i}.0/24 nhid 4
		ip -netns ${h[$i]} ro add 172.16.100.0/24 via 172.16.10${i}.254

		ip -netns ${h[0]}    -6 ro add 2001:db8:10${i}::/64 nhid 6
		ip -netns ${h[$i]} -6 ro add 2001:db8:100::/64 via 2001:db8:10${i}::64
	done

	if [ "$VERBOSE" = "1" ]; then
		echo
		echo "host 1 config"
		ip -netns ${h[0]} li sh
		ip -netns ${h[0]} ro sh
		ip -netns ${h[0]} -6 ro sh
	fi

	#set +e
}

cleanup()
{
	cleanup_all_ns
}

change_mtu()
{
	local hostid=$1
	local mtu=$2

	run_cmd ip -netns h${hostid} li set eth0 mtu ${mtu}
	run_cmd ip -netns ${r1} li set eth${hostid} mtu ${mtu}
}

################################################################################
# validate exceptions

validate_v4_exception()
{
	local i=$1
	local mtu=$2
	local ping_sz=$3
	local dst="172.16.10${i}.1"
	local h0_ip=172.16.100.1
	local r1_ip=172.16.100.254
	local rc

	if [ ${ping_sz} != "0" ]; then
		run_cmd ip netns exec ${h0} ping -s ${ping_sz} -c5 -w5 ${dst}
	fi

	if [ "$VERBOSE" = "1" ]; then
		echo "Route get"
		ip -netns ${h0} ro get ${dst}
		echo "Searching for:"
		echo "    cache .* mtu ${mtu}"
		echo
	fi

	ip -netns ${h0} ro get ${dst} | \
	grep -q "cache .* mtu ${mtu}"
	rc=$?

	log_test $rc 0 "IPv4: host 0 to host ${i}, mtu ${mtu}"
}

validate_v6_exception()
{
	local i=$1
	local mtu=$2
	local ping_sz=$3
	local dst="2001:db8:10${i}::1"
	local h0_ip=2001:db8:100::1
	local r1_ip=2001:db8:100::64
	local rc

	if [ ${ping_sz} != "0" ]; then
		run_cmd ip netns exec ${h0} ${ping6} -s ${ping_sz} -c5 -w5 ${dst}
	fi

	if [ "$VERBOSE" = "1" ]; then
		echo "Route get"
		ip -netns ${h0} -6 ro get ${dst}
		echo "Searching for:"
<<<<<<< HEAD
		echo "    ${dst}.* via ${r1} dev eth0 src ${h0} .* mtu ${mtu}"
		echo
	fi

	ip -netns h0 -6 ro get ${dst} | \
	grep -q "${dst}.* via ${r1} dev eth0 src ${h0} .* mtu ${mtu}"
=======
		echo "    ${dst}.* via ${r1_ip} dev eth0 src ${h0_ip} .* mtu ${mtu}"
		echo
	fi

	ip -netns ${h0} -6 ro get ${dst} | \
	grep -q "${dst}.* via ${r1_ip} dev eth0 src ${h0_ip} .* mtu ${mtu}"
>>>>>>> 03a22b59
	rc=$?

	log_test $rc 0 "IPv6: host 0 to host ${i}, mtu ${mtu}"
}

################################################################################
# main

while getopts :pv o
do
	case $o in
		p) PAUSE_ON_FAIL=yes;;
		v) VERBOSE=1;;
	esac
done

cleanup
setup
sleep 2

cpus=$(cat  /sys/devices/system/cpu/online)
cpus="$(seq ${cpus/-/ })"
ret=0
for i in 1 2 3
do
	# generate a cached route per-cpu
	for c in ${cpus}; do
		run_cmd taskset -c ${c} ip netns exec ${h0} ping -c1 -w1 172.16.10${i}.1
		[ $? -ne 0 ] && printf "\nERROR: ping to ${h[$i]} failed\n" && ret=1

		run_cmd taskset -c ${c} ip netns exec ${h0} ${ping6} -c1 -w1 2001:db8:10${i}::1
		[ $? -ne 0 ] && printf "\nERROR: ping6 to ${h[$i]} failed\n" && ret=1

		[ $ret -ne 0 ] && break
	done
	[ $ret -ne 0 ] && break
done

if [ $ret -eq 0 ]; then
	# generate different exceptions in h0 for h1, h2 and h3
	change_mtu 1 1300
	validate_v4_exception 1 1300 1350
	validate_v6_exception 1 1300 1350
	echo

	change_mtu 2 1350
	validate_v4_exception 2 1350 1400
	validate_v6_exception 2 1350 1400
	echo

	change_mtu 3 1400
	validate_v4_exception 3 1400 1450
	validate_v6_exception 3 1400 1450
	echo

	validate_v4_exception 1 1300 0
	validate_v6_exception 1 1300 0
	echo

	validate_v4_exception 2 1350 0
	validate_v6_exception 2 1350 0
	echo

	validate_v4_exception 3 1400 0
	validate_v6_exception 3 1400 0

	# targeted deletes to trigger cleanup paths in kernel
	ip -netns ${h0} ro del 172.16.102.0/24 nhid 4
	ip -netns ${h0} -6 ro del 2001:db8:102::/64 nhid 6

	ip -netns ${h0} nexthop del id 4
	ip -netns ${h0} nexthop del id 6
fi

cleanup<|MERGE_RESOLUTION|>--- conflicted
+++ resolved
@@ -207,21 +207,12 @@
 		echo "Route get"
 		ip -netns ${h0} -6 ro get ${dst}
 		echo "Searching for:"
-<<<<<<< HEAD
-		echo "    ${dst}.* via ${r1} dev eth0 src ${h0} .* mtu ${mtu}"
-		echo
-	fi
-
-	ip -netns h0 -6 ro get ${dst} | \
-	grep -q "${dst}.* via ${r1} dev eth0 src ${h0} .* mtu ${mtu}"
-=======
 		echo "    ${dst}.* via ${r1_ip} dev eth0 src ${h0_ip} .* mtu ${mtu}"
 		echo
 	fi
 
 	ip -netns ${h0} -6 ro get ${dst} | \
 	grep -q "${dst}.* via ${r1_ip} dev eth0 src ${h0_ip} .* mtu ${mtu}"
->>>>>>> 03a22b59
 	rc=$?
 
 	log_test $rc 0 "IPv6: host 0 to host ${i}, mtu ${mtu}"
