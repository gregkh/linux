--- conflicted
+++ resolved
@@ -1291,12 +1291,9 @@
 	log_test_addr ${a} $? 1 "No server, device client, local conn"
 
 	[ "$fips_enabled" = "1" ] || ipv4_tcp_md5_novrf
-<<<<<<< HEAD
-=======
 
 	ipv4_tcp_dontroute 0
 	ipv4_tcp_dontroute 2
->>>>>>> 98817289
 }
 
 ipv4_tcp_vrf()
