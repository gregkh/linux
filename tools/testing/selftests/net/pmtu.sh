#!/bin/bash
# SPDX-License-Identifier: GPL-2.0
#
# Check that route PMTU values match expectations, and that initial device MTU
# values are assigned correctly
#
# Tests currently implemented:
#
# - pmtu_ipv4
#	Set up two namespaces, A and B, with two paths between them over routers
#	R1 and R2 (also implemented with namespaces), with different MTUs:
#
#	  segment a_r1    segment b_r1		a_r1: 2000
#	.--------------R1--------------.	b_r1: 1400
#	A                               B	a_r2: 2000
#	'--------------R2--------------'	b_r2: 1500
#	  segment a_r2    segment b_r2
#
#	Check that PMTU exceptions with the correct PMTU are created. Then
#	decrease and increase the MTU of the local link for one of the paths,
#	A to R1, checking that route exception PMTU changes accordingly over
#	this path. Also check that locked exceptions are created when an ICMP
#	message advertising a PMTU smaller than net.ipv4.route.min_pmtu is
#	received
#
# - pmtu_ipv6
#	Same as pmtu_ipv4, except for locked PMTU tests, using IPv6
#
# - pmtu_ipv4_dscp_icmp_exception
#	Set up the same network topology as pmtu_ipv4, but use non-default
#	routing table in A. A fib-rule is used to jump to this routing table
#	based on DSCP. Send ICMPv4 packets with the expected DSCP value and
#	verify that ECN doesn't interfere with the creation of PMTU exceptions.
#
# - pmtu_ipv4_dscp_udp_exception
#	Same as pmtu_ipv4_dscp_icmp_exception, but use UDP instead of ICMP.
#
# - pmtu_ipv4_vxlan4_exception
#	Set up the same network topology as pmtu_ipv4, create a VXLAN tunnel
#	over IPv4 between A and B, routed via R1. On the link between R1 and B,
#	set a MTU lower than the VXLAN MTU and the MTU on the link between A and
#	R1. Send IPv4 packets, exceeding the MTU between R1 and B, over VXLAN
#	from A to B and check that the PMTU exception is created with the right
#	value on A
#
# - pmtu_ipv6_vxlan4_exception
#	Same as pmtu_ipv4_vxlan4_exception, but send IPv6 packets from A to B
#
# - pmtu_ipv4_vxlan6_exception
#	Same as pmtu_ipv4_vxlan4_exception, but use IPv6 transport from A to B
#
# - pmtu_ipv6_vxlan6_exception
#	Same as pmtu_ipv4_vxlan6_exception, but send IPv6 packets from A to B
#
# - pmtu_ipv4_geneve4_exception
#	Same as pmtu_ipv4_vxlan4_exception, but using a GENEVE tunnel instead of
#	VXLAN
#
# - pmtu_ipv6_geneve4_exception
#	Same as pmtu_ipv6_vxlan4_exception, but using a GENEVE tunnel instead of
#	VXLAN
#
# - pmtu_ipv4_geneve6_exception
#	Same as pmtu_ipv4_vxlan6_exception, but using a GENEVE tunnel instead of
#	VXLAN
#
# - pmtu_ipv6_geneve6_exception
#	Same as pmtu_ipv6_vxlan6_exception, but using a GENEVE tunnel instead of
#	VXLAN
#
# - pmtu_ipv{4,6}_br_vxlan{4,6}_exception
#	Set up three namespaces, A, B, and C, with routing between A and B over
#	R1. R2 is unused in these tests. A has a veth connection to C, and is
#	connected to B via a VXLAN endpoint, which is directly bridged to C.
#	MTU on the B-R1 link is lower than other MTUs.
#
#	Check that both C and A are able to communicate with B over the VXLAN
#	tunnel, and that PMTU exceptions with the correct values are created.
#
#	                  segment a_r1    segment b_r1            b_r1: 4000
#	                .--------------R1--------------.    everything
#	   C---veth     A                               B         else: 5000
#	        ' bridge                                |
#	            '---- - - - - - VXLAN - - - - - - - '
#
# - pmtu_ipv{4,6}_br_geneve{4,6}_exception
#	Same as pmtu_ipv{4,6}_br_vxlan{4,6}_exception, with a GENEVE tunnel
#	instead.
#
# - pmtu_ipv{4,6}_ovs_vxlan{4,6}_exception
#	Set up two namespaces, B, and C, with routing between the init namespace
#	and B over R1. A and R2 are unused in these tests. The init namespace
#	has a veth connection to C, and is connected to B via a VXLAN endpoint,
#	which is handled by Open vSwitch and bridged to C. MTU on the B-R1 link
#	is lower than other MTUs.
#
#	Check that C is able to communicate with B over the VXLAN tunnel, and
#	that PMTU exceptions with the correct values are created.
#
#	                  segment a_r1    segment b_r1            b_r1: 4000
#	                .--------------R1--------------.    everything
#	   C---veth    init                             B         else: 5000
#	        '- ovs                                  |
#	            '---- - - - - - VXLAN - - - - - - - '
#
# - pmtu_ipv{4,6}_ovs_geneve{4,6}_exception
#	Same as pmtu_ipv{4,6}_ovs_vxlan{4,6}_exception, with a GENEVE tunnel
#	instead.
#
# - pmtu_ipv{4,6}_fou{4,6}_exception
#	Same as pmtu_ipv4_vxlan4, but using a direct IPv4/IPv6 encapsulation
#	(FoU) over IPv4/IPv6, instead of VXLAN
#
# - pmtu_ipv{4,6}_fou{4,6}_exception
#	Same as pmtu_ipv4_vxlan4, but using a generic UDP IPv4/IPv6
#	encapsulation (GUE) over IPv4/IPv6, instead of VXLAN
#
# - pmtu_ipv{4,6}_ipv{4,6}_exception
#	Same as pmtu_ipv4_vxlan4, but using a IPv4/IPv6 tunnel over IPv4/IPv6,
#	instead of VXLAN
#
# - pmtu_vti4_exception
#	Set up vti tunnel on top of veth, with xfrm states and policies, in two
#	namespaces with matching endpoints. Check that route exception is not
#	created if link layer MTU is not exceeded, then exceed it and check that
#	exception is created with the expected PMTU. The approach described
#	below for IPv6 doesn't apply here, because, on IPv4, administrative MTU
#	changes alone won't affect PMTU
#
# - pmtu_vti4_udp_exception
#       Same as pmtu_vti4_exception, but using ESP-in-UDP
#
# - pmtu_vti4_udp_routed_exception
#       Set up vti tunnel on top of veth connected through routing namespace and
#	add xfrm states and policies with ESP-in-UDP encapsulation. Check that
#	route exception is not created if link layer MTU is not exceeded, then
#	lower MTU on second part of routed environment and check that exception
#	is created with the expected PMTU.
#
# - pmtu_vti6_exception
#	Set up vti6 tunnel on top of veth, with xfrm states and policies, in two
#	namespaces with matching endpoints. Check that route exception is
#	created by exceeding link layer MTU with ping to other endpoint. Then
#	decrease and increase MTU of tunnel, checking that route exception PMTU
#	changes accordingly
#
# - pmtu_vti6_udp_exception
#       Same as pmtu_vti6_exception, but using ESP-in-UDP
#
# - pmtu_vti6_udp_routed_exception
#	Same as pmtu_vti6_udp_routed_exception but with routing between vti
#	endpoints
#
# - pmtu_vti4_default_mtu
#	Set up vti4 tunnel on top of veth, in two namespaces with matching
#	endpoints. Check that MTU assigned to vti interface is the MTU of the
#	lower layer (veth) minus additional lower layer headers (zero, for veth)
#	minus IPv4 header length
#
# - pmtu_vti6_default_mtu
#	Same as above, for IPv6
#
# - pmtu_vti4_link_add_mtu
#	Set up vti4 interface passing MTU value at link creation, check MTU is
#	configured, and that link is not created with invalid MTU values
#
# - pmtu_vti6_link_add_mtu
#	Same as above, for IPv6
#
# - pmtu_vti6_link_change_mtu
#	Set up two dummy interfaces with different MTUs, create a vti6 tunnel
#	and check that configured MTU is used on link creation and changes, and
#	that MTU is properly calculated instead when MTU is not configured from
#	userspace
#
# - cleanup_ipv4_exception
#	Similar to pmtu_ipv4_vxlan4_exception, but explicitly generate PMTU
#	exceptions on multiple CPUs and check that the veth device tear-down
# 	happens in a timely manner
#
# - cleanup_ipv6_exception
#	Same as above, but use IPv6 transport from A to B
#
# - list_flush_ipv4_exception
#	Using the same topology as in pmtu_ipv4, create exceptions, and check
#	they are shown when listing exception caches, gone after flushing them
#
# - list_flush_ipv6_exception
#	Using the same topology as in pmtu_ipv6, create exceptions, and check
#	they are shown when listing exception caches, gone after flushing them
#
# - pmtu_ipv4_route_change
#	Use the same topology as in pmtu_ipv4, but issue a route replacement
#	command and delete the corresponding device afterward. This tests for
#	proper cleanup of the PMTU exceptions by the route replacement path.
#	Device unregistration should complete successfully
#
# - pmtu_ipv6_route_change
#	Same as above but with IPv6

source lib.sh
source net_helper.sh

PAUSE_ON_FAIL=no
VERBOSE=0
TRACING=0

# Some systems don't have a ping6 binary anymore
which ping6 > /dev/null 2>&1 && ping6=$(which ping6) || ping6=$(which ping)

#               Name                          Description                  re-run with nh
tests="
	pmtu_ipv4_exception		ipv4: PMTU exceptions			1
	pmtu_ipv6_exception		ipv6: PMTU exceptions			1
	pmtu_ipv4_dscp_icmp_exception	ICMPv4 with DSCP and ECN: PMTU exceptions	1
	pmtu_ipv4_dscp_udp_exception	UDPv4 with DSCP and ECN: PMTU exceptions	1
	pmtu_ipv4_vxlan4_exception	IPv4 over vxlan4: PMTU exceptions	1
	pmtu_ipv6_vxlan4_exception	IPv6 over vxlan4: PMTU exceptions	1
	pmtu_ipv4_vxlan6_exception	IPv4 over vxlan6: PMTU exceptions	1
	pmtu_ipv6_vxlan6_exception	IPv6 over vxlan6: PMTU exceptions	1
	pmtu_ipv4_geneve4_exception	IPv4 over geneve4: PMTU exceptions	1
	pmtu_ipv6_geneve4_exception	IPv6 over geneve4: PMTU exceptions	1
	pmtu_ipv4_geneve6_exception	IPv4 over geneve6: PMTU exceptions	1
	pmtu_ipv6_geneve6_exception	IPv6 over geneve6: PMTU exceptions	1
	pmtu_ipv4_br_vxlan4_exception	IPv4, bridged vxlan4: PMTU exceptions	1
	pmtu_ipv6_br_vxlan4_exception	IPv6, bridged vxlan4: PMTU exceptions	1
	pmtu_ipv4_br_vxlan6_exception	IPv4, bridged vxlan6: PMTU exceptions	1
	pmtu_ipv6_br_vxlan6_exception	IPv6, bridged vxlan6: PMTU exceptions	1
	pmtu_ipv4_br_geneve4_exception	IPv4, bridged geneve4: PMTU exceptions	1
	pmtu_ipv6_br_geneve4_exception	IPv6, bridged geneve4: PMTU exceptions	1
	pmtu_ipv4_br_geneve6_exception	IPv4, bridged geneve6: PMTU exceptions	1
	pmtu_ipv6_br_geneve6_exception	IPv6, bridged geneve6: PMTU exceptions	1
	pmtu_ipv4_ovs_vxlan4_exception	IPv4, OVS vxlan4: PMTU exceptions	1
	pmtu_ipv6_ovs_vxlan4_exception	IPv6, OVS vxlan4: PMTU exceptions	1
	pmtu_ipv4_ovs_vxlan6_exception	IPv4, OVS vxlan6: PMTU exceptions	1
	pmtu_ipv6_ovs_vxlan6_exception	IPv6, OVS vxlan6: PMTU exceptions	1
	pmtu_ipv4_ovs_geneve4_exception	IPv4, OVS geneve4: PMTU exceptions	1
	pmtu_ipv6_ovs_geneve4_exception	IPv6, OVS geneve4: PMTU exceptions	1
	pmtu_ipv4_ovs_geneve6_exception	IPv4, OVS geneve6: PMTU exceptions	1
	pmtu_ipv6_ovs_geneve6_exception	IPv6, OVS geneve6: PMTU exceptions	1
	pmtu_ipv4_fou4_exception	IPv4 over fou4: PMTU exceptions		1
	pmtu_ipv6_fou4_exception	IPv6 over fou4: PMTU exceptions		1
	pmtu_ipv4_fou6_exception	IPv4 over fou6: PMTU exceptions		1
	pmtu_ipv6_fou6_exception	IPv6 over fou6: PMTU exceptions		1
	pmtu_ipv4_gue4_exception	IPv4 over gue4: PMTU exceptions		1
	pmtu_ipv6_gue4_exception	IPv6 over gue4: PMTU exceptions		1
	pmtu_ipv4_gue6_exception	IPv4 over gue6: PMTU exceptions		1
	pmtu_ipv6_gue6_exception	IPv6 over gue6: PMTU exceptions		1
	pmtu_ipv4_ipv4_exception	IPv4 over IPv4: PMTU exceptions		1
	pmtu_ipv6_ipv4_exception	IPv6 over IPv4: PMTU exceptions		1
	pmtu_ipv4_ipv6_exception	IPv4 over IPv6: PMTU exceptions		1
	pmtu_ipv6_ipv6_exception	IPv6 over IPv6: PMTU exceptions		1
	pmtu_vti6_exception		vti6: PMTU exceptions			0
	pmtu_vti4_exception		vti4: PMTU exceptions			0
	pmtu_vti6_udp_exception		vti6: PMTU exceptions (ESP-in-UDP)	0
	pmtu_vti4_udp_exception		vti4: PMTU exceptions (ESP-in-UDP)	0
	pmtu_vti6_udp_routed_exception	vti6: PMTU exceptions, routed (ESP-in-UDP)	0
	pmtu_vti4_udp_routed_exception	vti4: PMTU exceptions, routed (ESP-in-UDP)	0
	pmtu_vti4_default_mtu		vti4: default MTU assignment		0
	pmtu_vti6_default_mtu		vti6: default MTU assignment		0
	pmtu_vti4_link_add_mtu		vti4: MTU setting on link creation	0
	pmtu_vti6_link_add_mtu		vti6: MTU setting on link creation	0
	pmtu_vti6_link_change_mtu	vti6: MTU changes on link changes	0
	cleanup_ipv4_exception		ipv4: cleanup of cached exceptions	1
	cleanup_ipv6_exception		ipv6: cleanup of cached exceptions	1
	list_flush_ipv4_exception	ipv4: list and flush cached exceptions	1
	list_flush_ipv6_exception	ipv6: list and flush cached exceptions	1
	pmtu_ipv4_route_change		ipv4: PMTU exception w/route replace	1
	pmtu_ipv6_route_change		ipv6: PMTU exception w/route replace	1"

# Addressing and routing for tests with routers: four network segments, with
# index SEGMENT between 1 and 4, a common prefix (PREFIX4 or PREFIX6) and an
# identifier ID, which is 1 for hosts (A and B), 2 for routers (R1 and R2).
# Addresses are:
# - IPv4: PREFIX4.SEGMENT.ID (/24)
# - IPv6: PREFIX6:SEGMENT::ID (/64)
prefix4="10.0"
prefix6="fc00"
a_r1=1
a_r2=2
b_r1=3
b_r2=4
#	ns	peer	segment
routing_addrs="
	A	R1	${a_r1}
	A	R2	${a_r2}
	B	R1	${b_r1}
	B	R2	${b_r2}
"
# Traffic from A to B goes through R1 by default, and through R2, if destined to
# B's address on the b_r2 segment.
# Traffic from B to A goes through R1.
#	ns	destination		gateway
routes="
	A	default			${prefix4}.${a_r1}.2
	A	${prefix4}.${b_r2}.1	${prefix4}.${a_r2}.2
	B	default			${prefix4}.${b_r1}.2

	A	default			${prefix6}:${a_r1}::2
	A	${prefix6}:${b_r2}::1	${prefix6}:${a_r2}::2
	B	default			${prefix6}:${b_r1}::2
"
USE_NH="no"
#	ns	family	nh id	   destination		gateway
nexthops="
	A	4	41	${prefix4}.${a_r1}.2	veth_A-R1
	A	4	42	${prefix4}.${a_r2}.2	veth_A-R2
	B	4	41	${prefix4}.${b_r1}.2	veth_B-R1

	A	6	61	${prefix6}:${a_r1}::2	veth_A-R1
	A	6	62	${prefix6}:${a_r2}::2	veth_A-R2
	B	6	61	${prefix6}:${b_r1}::2	veth_B-R1
"

# nexthop id correlates to id in nexthops config above
#	ns    family	prefix			nh id
routes_nh="
	A	4	default			41
	A	4	${prefix4}.${b_r2}.1	42
	B	4	default			41

	A	6	default			61
	A	6	${prefix6}:${b_r2}::1	62
	B	6	default			61
"

policy_mark=0x04
rt_table=main

veth4_a_addr="192.168.1.1"
veth4_b_addr="192.168.1.2"
veth4_c_addr="192.168.2.10"
veth4_mask="24"
veth6_a_addr="fd00:1::a"
veth6_b_addr="fd00:1::b"
veth6_c_addr="fd00:2::c"
veth6_mask="64"

tunnel4_a_addr="192.168.2.1"
tunnel4_b_addr="192.168.2.2"
tunnel4_mask="24"
tunnel6_a_addr="fd00:2::a"
tunnel6_b_addr="fd00:2::b"
tunnel6_mask="64"

dummy6_0_prefix="fc00:1000::"
dummy6_1_prefix="fc00:1001::"
dummy6_mask="64"

err_buf=
tcpdump_pids=
nettest_pids=
socat_pids=
tmpoutfile=

err() {
	err_buf="${err_buf}${1}
"
}

err_flush() {
	echo -n "${err_buf}"
	err_buf=
}

run_cmd() {
	cmd="$*"

	if [ "$VERBOSE" = "1" ]; then
		printf "    COMMAND: $cmd\n"
	fi

	out="$($cmd 2>&1)"
	rc=$?
	if [ "$VERBOSE" = "1" -a -n "$out" ]; then
		echo "    $out"
		echo
	fi

	return $rc
}

run_cmd_bg() {
	cmd="$*"

	if [ "$VERBOSE" = "1" ]; then
		printf "    COMMAND: %s &\n" "${cmd}"
	fi

	$cmd 2>&1 &
}

# Find the auto-generated name for this namespace
nsname() {
	eval echo \$NS_$1
}

setup_fou_or_gue() {
	outer="${1}"
	inner="${2}"
	encap="${3}"

	if [ "${outer}" = "4" ]; then
		modprobe fou || return $ksft_skip
		a_addr="${prefix4}.${a_r1}.1"
		b_addr="${prefix4}.${b_r1}.1"
		if [ "${inner}" = "4" ]; then
			type="ipip"
			ipproto="4"
		else
			type="sit"
			ipproto="41"
		fi
	else
		modprobe fou6 || return $ksft_skip
		a_addr="${prefix6}:${a_r1}::1"
		b_addr="${prefix6}:${b_r1}::1"
		if [ "${inner}" = "4" ]; then
			type="ip6tnl"
			mode="mode ipip6"
			ipproto="4 -6"
		else
			type="ip6tnl"
			mode="mode ip6ip6"
			ipproto="41 -6"
		fi
	fi

	run_cmd ${ns_a} ip fou add port 5555 ipproto ${ipproto} || return $ksft_skip
	run_cmd ${ns_a} ip link add ${encap}_a type ${type} ${mode} local ${a_addr} remote ${b_addr} encap ${encap} encap-sport auto encap-dport 5556 || return $ksft_skip

	run_cmd ${ns_b} ip fou add port 5556 ipproto ${ipproto}
	run_cmd ${ns_b} ip link add ${encap}_b type ${type} ${mode} local ${b_addr} remote ${a_addr} encap ${encap} encap-sport auto encap-dport 5555

	if [ "${inner}" = "4" ]; then
		run_cmd ${ns_a} ip addr add ${tunnel4_a_addr}/${tunnel4_mask} dev ${encap}_a
		run_cmd ${ns_b} ip addr add ${tunnel4_b_addr}/${tunnel4_mask} dev ${encap}_b
	else
		run_cmd ${ns_a} ip addr add ${tunnel6_a_addr}/${tunnel6_mask} dev ${encap}_a
		run_cmd ${ns_b} ip addr add ${tunnel6_b_addr}/${tunnel6_mask} dev ${encap}_b
	fi

	run_cmd ${ns_a} ip link set ${encap}_a up
	run_cmd ${ns_b} ip link set ${encap}_b up
}

setup_fou44() {
	setup_fou_or_gue 4 4 fou
}

setup_fou46() {
	setup_fou_or_gue 4 6 fou
}

setup_fou64() {
	setup_fou_or_gue 6 4 fou
}

setup_fou66() {
	setup_fou_or_gue 6 6 fou
}

setup_gue44() {
	setup_fou_or_gue 4 4 gue
}

setup_gue46() {
	setup_fou_or_gue 4 6 gue
}

setup_gue64() {
	setup_fou_or_gue 6 4 gue
}

setup_gue66() {
	setup_fou_or_gue 6 6 gue
}

setup_ipvX_over_ipvY() {
	inner=${1}
	outer=${2}

	if [ "${outer}" -eq 4 ]; then
		a_addr="${prefix4}.${a_r1}.1"
		b_addr="${prefix4}.${b_r1}.1"
		if [ "${inner}" -eq 4 ]; then
			type="ipip"
			mode="ipip"
		else
			type="sit"
			mode="ip6ip"
		fi
	else
		a_addr="${prefix6}:${a_r1}::1"
		b_addr="${prefix6}:${b_r1}::1"
		type="ip6tnl"
		if [ "${inner}" -eq 4 ]; then
			mode="ipip6"
		else
			mode="ip6ip6"
		fi
	fi

	run_cmd ${ns_a} ip link add ip_a type ${type} local ${a_addr} remote ${b_addr} mode ${mode} || return $ksft_skip
	run_cmd ${ns_b} ip link add ip_b type ${type} local ${b_addr} remote ${a_addr} mode ${mode}

	run_cmd ${ns_a} ip link set ip_a up
	run_cmd ${ns_b} ip link set ip_b up

	if [ "${inner}" = "4" ]; then
		run_cmd ${ns_a} ip addr add ${tunnel4_a_addr}/${tunnel4_mask} dev ip_a
		run_cmd ${ns_b} ip addr add ${tunnel4_b_addr}/${tunnel4_mask} dev ip_b
	else
		run_cmd ${ns_a} ip addr add ${tunnel6_a_addr}/${tunnel6_mask} dev ip_a
		run_cmd ${ns_b} ip addr add ${tunnel6_b_addr}/${tunnel6_mask} dev ip_b
	fi
}

setup_ip4ip4() {
	setup_ipvX_over_ipvY 4 4
}

setup_ip6ip4() {
	setup_ipvX_over_ipvY 6 4
}

setup_ip4ip6() {
	setup_ipvX_over_ipvY 4 6
}

setup_ip6ip6() {
	setup_ipvX_over_ipvY 6 6
}

setup_namespaces() {
	setup_ns NS_A NS_B NS_C NS_R1 NS_R2
	for n in ${NS_A} ${NS_B} ${NS_C} ${NS_R1} ${NS_R2}; do
		# Disable DAD, so that we don't have to wait to use the
		# configured IPv6 addresses
		ip netns exec ${n} sysctl -q net/ipv6/conf/default/accept_dad=0
	done
	ns_a="ip netns exec ${NS_A}"
	ns_b="ip netns exec ${NS_B}"
	ns_c="ip netns exec ${NS_C}"
	ns_r1="ip netns exec ${NS_R1}"
	ns_r2="ip netns exec ${NS_R2}"
}

setup_veth() {
	run_cmd ${ns_a} ip link add veth_a type veth peer name veth_b || return 1
	run_cmd ${ns_a} ip link set veth_b netns ${NS_B}

	run_cmd ${ns_a} ip addr add ${veth4_a_addr}/${veth4_mask} dev veth_a
	run_cmd ${ns_b} ip addr add ${veth4_b_addr}/${veth4_mask} dev veth_b

	run_cmd ${ns_a} ip addr add ${veth6_a_addr}/${veth6_mask} dev veth_a
	run_cmd ${ns_b} ip addr add ${veth6_b_addr}/${veth6_mask} dev veth_b

	run_cmd ${ns_a} ip link set veth_a up
	run_cmd ${ns_b} ip link set veth_b up
}

setup_vti() {
	proto=${1}
	veth_a_addr="${2}"
	veth_b_addr="${3}"
	vti_a_addr="${4}"
	vti_b_addr="${5}"
	vti_mask=${6}

	[ ${proto} -eq 6 ] && vti_type="vti6" || vti_type="vti"

	run_cmd ${ns_a} ip link add vti${proto}_a type ${vti_type} local ${veth_a_addr} remote ${veth_b_addr} key 10 || return 1
	run_cmd ${ns_b} ip link add vti${proto}_b type ${vti_type} local ${veth_b_addr} remote ${veth_a_addr} key 10

	run_cmd ${ns_a} ip addr add ${vti_a_addr}/${vti_mask} dev vti${proto}_a
	run_cmd ${ns_b} ip addr add ${vti_b_addr}/${vti_mask} dev vti${proto}_b

	run_cmd ${ns_a} ip link set vti${proto}_a up
	run_cmd ${ns_b} ip link set vti${proto}_b up
}

setup_vti4() {
	setup_vti 4 ${veth4_a_addr} ${veth4_b_addr} ${tunnel4_a_addr} ${tunnel4_b_addr} ${tunnel4_mask}
}

setup_vti6() {
	setup_vti 6 ${veth6_a_addr} ${veth6_b_addr} ${tunnel6_a_addr} ${tunnel6_b_addr} ${tunnel6_mask}
}

setup_vti4routed() {
	setup_vti 4 ${prefix4}.${a_r1}.1 ${prefix4}.${b_r1}.1 ${tunnel4_a_addr} ${tunnel4_b_addr} ${tunnel4_mask}
}

setup_vti6routed() {
	setup_vti 6 ${prefix6}:${a_r1}::1 ${prefix6}:${b_r1}::1 ${tunnel6_a_addr} ${tunnel6_b_addr} ${tunnel6_mask}
}

setup_vxlan_or_geneve() {
	type="${1}"
	a_addr="${2}"
	b_addr="${3}"
	opts="${4}"
	br_if_a="${5}"

	if [ "${type}" = "vxlan" ]; then
		opts="${opts} ttl 64 dstport 4789"
		opts_a="local ${a_addr}"
		opts_b="local ${b_addr}"
	else
		opts_a=""
		opts_b=""
	fi

	run_cmd ${ns_a} ip link add ${type}_a type ${type} id 1 ${opts_a} remote ${b_addr} ${opts} || return 1
	run_cmd ${ns_b} ip link add ${type}_b type ${type} id 1 ${opts_b} remote ${a_addr} ${opts}

	if [ -n "${br_if_a}" ]; then
		run_cmd ${ns_a} ip addr add ${tunnel4_a_addr}/${tunnel4_mask} dev ${br_if_a}
		run_cmd ${ns_a} ip addr add ${tunnel6_a_addr}/${tunnel6_mask} dev ${br_if_a}
		run_cmd ${ns_a} ip link set ${type}_a master ${br_if_a}
	else
		run_cmd ${ns_a} ip addr add ${tunnel4_a_addr}/${tunnel4_mask} dev ${type}_a
		run_cmd ${ns_a} ip addr add ${tunnel6_a_addr}/${tunnel6_mask} dev ${type}_a
	fi

	run_cmd ${ns_b} ip addr add ${tunnel4_b_addr}/${tunnel4_mask} dev ${type}_b
	run_cmd ${ns_b} ip addr add ${tunnel6_b_addr}/${tunnel6_mask} dev ${type}_b

	run_cmd ${ns_a} ip link set ${type}_a up
	run_cmd ${ns_b} ip link set ${type}_b up
}

setup_geneve4() {
	setup_vxlan_or_geneve geneve ${prefix4}.${a_r1}.1  ${prefix4}.${b_r1}.1  "df set"
}

setup_vxlan4() {
	setup_vxlan_or_geneve vxlan  ${prefix4}.${a_r1}.1  ${prefix4}.${b_r1}.1  "df set"
}

setup_geneve6() {
	setup_vxlan_or_geneve geneve ${prefix6}:${a_r1}::1 ${prefix6}:${b_r1}::1 ""
}

setup_vxlan6() {
	setup_vxlan_or_geneve vxlan  ${prefix6}:${a_r1}::1 ${prefix6}:${b_r1}::1 ""
}

setup_bridged_geneve4() {
	setup_vxlan_or_geneve geneve ${prefix4}.${a_r1}.1  ${prefix4}.${b_r1}.1  "df set" "br0"
}

setup_bridged_vxlan4() {
	setup_vxlan_or_geneve vxlan  ${prefix4}.${a_r1}.1  ${prefix4}.${b_r1}.1  "df set" "br0"
}

setup_bridged_geneve6() {
	setup_vxlan_or_geneve geneve ${prefix6}:${a_r1}::1 ${prefix6}:${b_r1}::1 "" "br0"
}

setup_bridged_vxlan6() {
	setup_vxlan_or_geneve vxlan  ${prefix6}:${a_r1}::1 ${prefix6}:${b_r1}::1 "" "br0"
}

setup_xfrm() {
	proto=${1}
	veth_a_addr="${2}"
	veth_b_addr="${3}"
	encap=${4}

	run_cmd ${ns_a} ip -${proto} xfrm state add src ${veth_a_addr} dst ${veth_b_addr} spi 0x1000 proto esp aead 'rfc4106(gcm(aes))' 0x0f0f0f0f0f0f0f0f0f0f0f0f0f0f0f0f0f0f0f0f 128 mode tunnel ${encap} || return 1
	run_cmd ${ns_a} ip -${proto} xfrm state add src ${veth_b_addr} dst ${veth_a_addr} spi 0x1001 proto esp aead 'rfc4106(gcm(aes))' 0x0f0f0f0f0f0f0f0f0f0f0f0f0f0f0f0f0f0f0f0f 128 mode tunnel ${encap}
	run_cmd ${ns_a} ip -${proto} xfrm policy add dir out mark 10 tmpl src ${veth_a_addr} dst ${veth_b_addr} proto esp mode tunnel
	run_cmd ${ns_a} ip -${proto} xfrm policy add dir in mark 10 tmpl src ${veth_b_addr} dst ${veth_a_addr} proto esp mode tunnel

	run_cmd ${ns_b} ip -${proto} xfrm state add src ${veth_a_addr} dst ${veth_b_addr} spi 0x1000 proto esp aead 'rfc4106(gcm(aes))' 0x0f0f0f0f0f0f0f0f0f0f0f0f0f0f0f0f0f0f0f0f 128 mode tunnel ${encap}
	run_cmd ${ns_b} ip -${proto} xfrm state add src ${veth_b_addr} dst ${veth_a_addr} spi 0x1001 proto esp aead 'rfc4106(gcm(aes))' 0x0f0f0f0f0f0f0f0f0f0f0f0f0f0f0f0f0f0f0f0f 128 mode tunnel ${encap}
	run_cmd ${ns_b} ip -${proto} xfrm policy add dir out mark 10 tmpl src ${veth_b_addr} dst ${veth_a_addr} proto esp mode tunnel
	run_cmd ${ns_b} ip -${proto} xfrm policy add dir in mark 10 tmpl src ${veth_a_addr} dst ${veth_b_addr} proto esp mode tunnel
}

setup_nettest_xfrm() {
	if ! which nettest >/dev/null; then
		PATH=$PWD:$PATH
		if ! which nettest >/dev/null; then
			echo "'nettest' command not found; skipping tests"
			return 1
		fi
	fi

	[ ${1} -eq 6 ] && proto="-6" || proto=""
	port=${2}

	run_cmd_bg "${ns_a}" nettest "${proto}" -q -D -s -x -p "${port}" -t 5
	nettest_pids="${nettest_pids} $!"

	run_cmd_bg "${ns_b}" nettest "${proto}" -q -D -s -x -p "${port}" -t 5
	nettest_pids="${nettest_pids} $!"
}

setup_xfrm4() {
	setup_xfrm 4 ${veth4_a_addr} ${veth4_b_addr}
}

setup_xfrm6() {
	setup_xfrm 6 ${veth6_a_addr} ${veth6_b_addr}
}

setup_xfrm4udp() {
	setup_xfrm 4 ${veth4_a_addr} ${veth4_b_addr} "encap espinudp 4500 4500 0.0.0.0" && \
		setup_nettest_xfrm 4 4500
}

setup_xfrm6udp() {
	setup_xfrm 6 ${veth6_a_addr} ${veth6_b_addr} "encap espinudp 4500 4500 0.0.0.0" && \
		setup_nettest_xfrm 6 4500
}

setup_xfrm4udprouted() {
	setup_xfrm 4 ${prefix4}.${a_r1}.1 ${prefix4}.${b_r1}.1 "encap espinudp 4500 4500 0.0.0.0" && \
		setup_nettest_xfrm 4 4500
}

setup_xfrm6udprouted() {
	setup_xfrm 6 ${prefix6}:${a_r1}::1 ${prefix6}:${b_r1}::1 "encap espinudp 4500 4500 0.0.0.0" && \
		setup_nettest_xfrm 6 4500
}

setup_routing_old() {
	for i in ${routes}; do
		[ "${ns}" = "" ]	&& ns="${i}"		&& continue
		[ "${addr}" = "" ]	&& addr="${i}"		&& continue
		[ "${gw}" = "" ]	&& gw="${i}"

		ns_name="$(nsname ${ns})"

		ip -n "${ns_name}" route add "${addr}" table "${rt_table}" via "${gw}"

		ns=""; addr=""; gw=""
	done
}

setup_routing_new() {
	for i in ${nexthops}; do
		[ "${ns}" = "" ]	&& ns="${i}"		&& continue
		[ "${fam}" = "" ]	&& fam="${i}"		&& continue
		[ "${nhid}" = "" ]	&& nhid="${i}"		&& continue
		[ "${gw}" = "" ]	&& gw="${i}"		&& continue
		[ "${dev}" = "" ]	&& dev="${i}"

		ns_name="$(nsname ${ns})"

		ip -n ${ns_name} -${fam} nexthop add id ${nhid} via ${gw} dev ${dev}

		ns=""; fam=""; nhid=""; gw=""; dev=""

	done

	for i in ${routes_nh}; do
		[ "${ns}" = "" ]	&& ns="${i}"		&& continue
		[ "${fam}" = "" ]	&& fam="${i}"		&& continue
		[ "${addr}" = "" ]	&& addr="${i}"		&& continue
		[ "${nhid}" = "" ]	&& nhid="${i}"

		ns_name="$(nsname ${ns})"

		ip -n "${ns_name}" -"${fam}" route add "${addr}" table "${rt_table}" nhid "${nhid}"

		ns=""; fam=""; addr=""; nhid=""
	done
}

setup_routing() {
	for i in ${NS_R1} ${NS_R2}; do
		ip netns exec ${i} sysctl -q net/ipv4/ip_forward=1
		ip netns exec ${i} sysctl -q net/ipv6/conf/all/forwarding=1
	done

	for i in ${routing_addrs}; do
		[ "${ns}" = "" ]	&& ns="${i}"		&& continue
		[ "${peer}" = "" ]	&& peer="${i}"		&& continue
		[ "${segment}" = "" ]	&& segment="${i}"

		ns_name="$(nsname ${ns})"
		peer_name="$(nsname ${peer})"
		if="veth_${ns}-${peer}"
		ifpeer="veth_${peer}-${ns}"

		# Create veth links
		ip link add ${if} up netns ${ns_name} type veth peer name ${ifpeer} netns ${peer_name} || return 1
		ip -n ${peer_name} link set dev ${ifpeer} up

		# Add addresses
		ip -n ${ns_name}   addr add ${prefix4}.${segment}.1/24  dev ${if}
		ip -n ${ns_name}   addr add ${prefix6}:${segment}::1/64 dev ${if}

		ip -n ${peer_name} addr add ${prefix4}.${segment}.2/24  dev ${ifpeer}
		ip -n ${peer_name} addr add ${prefix6}:${segment}::2/64 dev ${ifpeer}

		ns=""; peer=""; segment=""
	done

	if [ "$USE_NH" = "yes" ]; then
		setup_routing_new
	else
		setup_routing_old
	fi

	return 0
}

setup_policy_routing() {
	setup_routing

	ip -netns "${NS_A}" -4 rule add dsfield "${policy_mark}" \
		table "${rt_table}"

	# Set the IPv4 Don't Fragment bit with tc, since socat doesn't seem to
	# have an option do to it.
	tc -netns "${NS_A}" qdisc replace dev veth_A-R1 root prio
	tc -netns "${NS_A}" qdisc replace dev veth_A-R2 root prio
	tc -netns "${NS_A}" filter add dev veth_A-R1                      \
		protocol ipv4 flower ip_proto udp                         \
		action pedit ex munge ip df set 0x40 pipe csum ip and udp
	tc -netns "${NS_A}" filter add dev veth_A-R2                      \
		protocol ipv4 flower ip_proto udp                         \
		action pedit ex munge ip df set 0x40 pipe csum ip and udp
}

setup_bridge() {
	run_cmd ${ns_a} ip link add br0 type bridge || return $ksft_skip
	run_cmd ${ns_a} ip link set br0 up

	run_cmd ${ns_c} ip link add veth_C-A type veth peer name veth_A-C
	run_cmd ${ns_c} ip link set veth_A-C netns ${NS_A}

	run_cmd ${ns_a} ip link set veth_A-C up
	run_cmd ${ns_c} ip link set veth_C-A up
	run_cmd ${ns_c} ip addr add ${veth4_c_addr}/${veth4_mask} dev veth_C-A
	run_cmd ${ns_c} ip addr add ${veth6_c_addr}/${veth6_mask} dev veth_C-A
	run_cmd ${ns_a} ip link set veth_A-C master br0
}

setup_ovs_vxlan_or_geneve() {
	type="${1}"
	a_addr="${2}"
	b_addr="${3}"

	if [ "${type}" = "vxlan" ]; then
		opts="${opts} ttl 64 dstport 4789"
		opts_b="local ${b_addr}"
	fi

	run_cmd ovs-vsctl add-port ovs_br0 ${type}_a -- \
		set interface ${type}_a type=${type} \
		options:remote_ip=${b_addr} options:key=1 options:csum=true || return 1

	run_cmd ${ns_b} ip link add ${type}_b type ${type} id 1 ${opts_b} remote ${a_addr} ${opts} || return 1

	run_cmd ${ns_b} ip addr add ${tunnel4_b_addr}/${tunnel4_mask} dev ${type}_b
	run_cmd ${ns_b} ip addr add ${tunnel6_b_addr}/${tunnel6_mask} dev ${type}_b

	run_cmd ${ns_b} ip link set ${type}_b up
}

setup_ovs_geneve4() {
	setup_ovs_vxlan_or_geneve geneve ${prefix4}.${a_r1}.1  ${prefix4}.${b_r1}.1
}

setup_ovs_vxlan4() {
	setup_ovs_vxlan_or_geneve vxlan  ${prefix4}.${a_r1}.1  ${prefix4}.${b_r1}.1
}

setup_ovs_geneve6() {
	setup_ovs_vxlan_or_geneve geneve ${prefix6}:${a_r1}::1 ${prefix6}:${b_r1}::1
}

setup_ovs_vxlan6() {
	setup_ovs_vxlan_or_geneve vxlan  ${prefix6}:${a_r1}::1 ${prefix6}:${b_r1}::1
}

setup_ovs_bridge() {
	run_cmd ovs-vsctl add-br ovs_br0 || return $ksft_skip
	run_cmd ip link set ovs_br0 up

	run_cmd ${ns_c} ip link add veth_C-A type veth peer name veth_A-C
	run_cmd ${ns_c} ip link set veth_A-C netns 1

	run_cmd         ip link set veth_A-C up
	run_cmd ${ns_c} ip link set veth_C-A up
	run_cmd ${ns_c} ip addr add ${veth4_c_addr}/${veth4_mask} dev veth_C-A
	run_cmd ${ns_c} ip addr add ${veth6_c_addr}/${veth6_mask} dev veth_C-A
	run_cmd ovs-vsctl add-port ovs_br0 veth_A-C

	# Move veth_A-R1 to init
	run_cmd ${ns_a} ip link set veth_A-R1 netns 1
	run_cmd ip addr add ${prefix4}.${a_r1}.1/${veth4_mask} dev veth_A-R1
	run_cmd ip addr add ${prefix6}:${a_r1}::1/${veth6_mask} dev veth_A-R1
	run_cmd ip link set veth_A-R1 up
	run_cmd ip route add ${prefix4}.${b_r1}.1 via ${prefix4}.${a_r1}.2
	run_cmd ip route add ${prefix6}:${b_r1}::1 via ${prefix6}:${a_r1}::2
}

setup() {
	[ "$(id -u)" -ne 0 ] && echo "  need to run as root" && return $ksft_skip

	for arg do
		eval setup_${arg} || { echo "  ${arg} not supported"; return 1; }
	done
}

trace() {
	[ $TRACING -eq 0 ] && return

	for arg do
		[ "${ns_cmd}" = "" ] && ns_cmd="${arg}" && continue
		${ns_cmd} tcpdump --immediate-mode -s 0 -i "${arg}" -w "${name}_${arg}.pcap" 2> /dev/null &
		tcpdump_pids="${tcpdump_pids} $!"
		ns_cmd=
	done
	sleep 1
}

cleanup() {
	for pid in ${tcpdump_pids}; do
		kill ${pid}
	done
	tcpdump_pids=

	for pid in ${nettest_pids}; do
		kill ${pid}
	done
	nettest_pids=

	for pid in ${socat_pids}; do
		kill "${pid}"
	done
	socat_pids=

	cleanup_all_ns

	ip link del veth_A-C			2>/dev/null
	ip link del veth_A-R1			2>/dev/null
	ovs-vsctl --if-exists del-port vxlan_a	2>/dev/null
	ovs-vsctl --if-exists del-br ovs_br0	2>/dev/null
	rm -f "$tmpoutfile"
}

mtu() {
	ns_cmd="${1}"
	dev="${2}"
	mtu="${3}"

	${ns_cmd} ip link set dev ${dev} mtu ${mtu}
}

mtu_parse() {
	input="${1}"

	next=0
	for i in ${input}; do
		[ ${next} -eq 1 -a "${i}" = "lock" ] && next=2 && continue
		[ ${next} -eq 1 ] && echo "${i}" && return
		[ ${next} -eq 2 ] && echo "lock ${i}" && return
		[ "${i}" = "mtu" ] && next=1
	done
}

link_get() {
	ns_cmd="${1}"
	name="${2}"

	${ns_cmd} ip link show dev "${name}"
}

link_get_mtu() {
	ns_cmd="${1}"
	name="${2}"

	mtu_parse "$(link_get "${ns_cmd}" ${name})"
}

route_get_dst_exception() {
	ns_cmd="${1}"
	dst="${2}"
	dsfield="${3}"

	if [ -z "${dsfield}" ]; then
		dsfield=0
	fi

	${ns_cmd} ip route get "${dst}" dsfield "${dsfield}"
}

route_get_dst_pmtu_from_exception() {
	ns_cmd="${1}"
	dst="${2}"
	dsfield="${3}"

	mtu_parse "$(route_get_dst_exception "${ns_cmd}" "${dst}" "${dsfield}")"
}

check_pmtu_value() {
	expected="${1}"
	value="${2}"
	event="${3}"

	[ "${expected}" = "any" ] && [ -n "${value}" ] && return 0
	[ "${value}" = "${expected}" ] && return 0
	[ -z "${value}" ] &&    err "  PMTU exception wasn't created after ${event}" && return 1
	[ -z "${expected}" ] && err "  PMTU exception shouldn't exist after ${event}" && return 1
	err "  found PMTU exception with incorrect MTU ${value}, expected ${expected}, after ${event}"
	return 1
}

test_pmtu_ipvX() {
	family=${1}

	setup namespaces routing || return $ksft_skip
	trace "${ns_a}"  veth_A-R1    "${ns_r1}" veth_R1-A \
	      "${ns_r1}" veth_R1-B    "${ns_b}"  veth_B-R1 \
	      "${ns_a}"  veth_A-R2    "${ns_r2}" veth_R2-A \
	      "${ns_r2}" veth_R2-B    "${ns_b}"  veth_B-R2

	if [ ${family} -eq 4 ]; then
		ping=ping
		dst1="${prefix4}.${b_r1}.1"
		dst2="${prefix4}.${b_r2}.1"
	else
		ping=${ping6}
		dst1="${prefix6}:${b_r1}::1"
		dst2="${prefix6}:${b_r2}::1"
	fi

	# Set up initial MTU values
	mtu "${ns_a}"  veth_A-R1 2000
	mtu "${ns_r1}" veth_R1-A 2000
	mtu "${ns_r1}" veth_R1-B 1400
	mtu "${ns_b}"  veth_B-R1 1400

	mtu "${ns_a}"  veth_A-R2 2000
	mtu "${ns_r2}" veth_R2-A 2000
	mtu "${ns_r2}" veth_R2-B 1500
	mtu "${ns_b}"  veth_B-R2 1500

	# Create route exceptions
	run_cmd ${ns_a} ${ping} -q -M want -i 0.1 -w 1 -s 1800 ${dst1}
	run_cmd ${ns_a} ${ping} -q -M want -i 0.1 -w 1 -s 1800 ${dst2}

	# Check that exceptions have been created with the correct PMTU
	pmtu_1="$(route_get_dst_pmtu_from_exception "${ns_a}" ${dst1})"
	check_pmtu_value "1400" "${pmtu_1}" "exceeding MTU" || return 1
	pmtu_2="$(route_get_dst_pmtu_from_exception "${ns_a}" ${dst2})"
	check_pmtu_value "1500" "${pmtu_2}" "exceeding MTU" || return 1

	# Decrease local MTU below PMTU, check for PMTU decrease in route exception
	mtu "${ns_a}"  veth_A-R1 1300
	mtu "${ns_r1}" veth_R1-A 1300
	pmtu_1="$(route_get_dst_pmtu_from_exception "${ns_a}" ${dst1})"
	check_pmtu_value "1300" "${pmtu_1}" "decreasing local MTU" || return 1
	# Second exception shouldn't be modified
	pmtu_2="$(route_get_dst_pmtu_from_exception "${ns_a}" ${dst2})"
	check_pmtu_value "1500" "${pmtu_2}" "changing local MTU on a link not on this path" || return 1

	# Increase MTU, check for PMTU increase in route exception
	mtu "${ns_a}"  veth_A-R1 1700
	mtu "${ns_r1}" veth_R1-A 1700
	pmtu_1="$(route_get_dst_pmtu_from_exception "${ns_a}" ${dst1})"
	check_pmtu_value "1700" "${pmtu_1}" "increasing local MTU" || return 1
	# Second exception shouldn't be modified
	pmtu_2="$(route_get_dst_pmtu_from_exception "${ns_a}" ${dst2})"
	check_pmtu_value "1500" "${pmtu_2}" "changing local MTU on a link not on this path" || return 1

	# Skip PMTU locking tests for IPv6
	[ $family -eq 6 ] && return 0

	# Decrease remote MTU on path via R2, get new exception
	mtu "${ns_r2}" veth_R2-B 400
	mtu "${ns_b}"  veth_B-R2 400
	run_cmd ${ns_a} ${ping} -q -M want -i 0.1 -w 1 -s 1400 ${dst2}
	pmtu_2="$(route_get_dst_pmtu_from_exception "${ns_a}" ${dst2})"
	check_pmtu_value "lock 552" "${pmtu_2}" "exceeding MTU, with MTU < min_pmtu" || return 1

	# Decrease local MTU below PMTU
	mtu "${ns_a}"  veth_A-R2 500
	mtu "${ns_r2}" veth_R2-A 500
	pmtu_2="$(route_get_dst_pmtu_from_exception "${ns_a}" ${dst2})"
	check_pmtu_value "500" "${pmtu_2}" "decreasing local MTU" || return 1

	# Increase local MTU
	mtu "${ns_a}"  veth_A-R2 1500
	mtu "${ns_r2}" veth_R2-A 1500
	pmtu_2="$(route_get_dst_pmtu_from_exception "${ns_a}" ${dst2})"
	check_pmtu_value "1500" "${pmtu_2}" "increasing local MTU" || return 1

	# Get new exception
	run_cmd ${ns_a} ${ping} -q -M want -i 0.1 -w 1 -s 1400 ${dst2}
	pmtu_2="$(route_get_dst_pmtu_from_exception "${ns_a}" ${dst2})"
	check_pmtu_value "lock 552" "${pmtu_2}" "exceeding MTU, with MTU < min_pmtu" || return 1
}

test_pmtu_ipv4_exception() {
	test_pmtu_ipvX 4
}

test_pmtu_ipv6_exception() {
	test_pmtu_ipvX 6
}

test_pmtu_ipv4_dscp_icmp_exception() {
	rt_table=100

	setup namespaces policy_routing || return $ksft_skip
	trace "${ns_a}"  veth_A-R1    "${ns_r1}" veth_R1-A \
	      "${ns_r1}" veth_R1-B    "${ns_b}"  veth_B-R1 \
	      "${ns_a}"  veth_A-R2    "${ns_r2}" veth_R2-A \
	      "${ns_r2}" veth_R2-B    "${ns_b}"  veth_B-R2

	# Set up initial MTU values
	mtu "${ns_a}"  veth_A-R1 2000
	mtu "${ns_r1}" veth_R1-A 2000
	mtu "${ns_r1}" veth_R1-B 1400
	mtu "${ns_b}"  veth_B-R1 1400

	mtu "${ns_a}"  veth_A-R2 2000
	mtu "${ns_r2}" veth_R2-A 2000
	mtu "${ns_r2}" veth_R2-B 1500
	mtu "${ns_b}"  veth_B-R2 1500

	len=$((2000 - 20 - 8)) # Fills MTU of veth_A-R1

	dst1="${prefix4}.${b_r1}.1"
	dst2="${prefix4}.${b_r2}.1"

	# Create route exceptions
	dsfield=${policy_mark} # No ECN bit set (Not-ECT)
	run_cmd "${ns_a}" ping -q -M want -Q "${dsfield}" -c 1 -w 1 -s "${len}" "${dst1}"

	dsfield=$(printf "%#x" $((policy_mark + 0x02))) # ECN=2 (ECT(0))
	run_cmd "${ns_a}" ping -q -M want -Q "${dsfield}" -c 1 -w 1 -s "${len}" "${dst2}"

	# Check that exceptions have been created with the correct PMTU
	pmtu_1="$(route_get_dst_pmtu_from_exception "${ns_a}" "${dst1}" "${policy_mark}")"
	check_pmtu_value "1400" "${pmtu_1}" "exceeding MTU" || return 1

	pmtu_2="$(route_get_dst_pmtu_from_exception "${ns_a}" "${dst2}" "${policy_mark}")"
	check_pmtu_value "1500" "${pmtu_2}" "exceeding MTU" || return 1
}

test_pmtu_ipv4_dscp_udp_exception() {
	rt_table=100

	if ! which socat > /dev/null 2>&1; then
		echo "'socat' command not found; skipping tests"
		return $ksft_skip
	fi

	setup namespaces policy_routing || return $ksft_skip
	trace "${ns_a}"  veth_A-R1    "${ns_r1}" veth_R1-A \
	      "${ns_r1}" veth_R1-B    "${ns_b}"  veth_B-R1 \
	      "${ns_a}"  veth_A-R2    "${ns_r2}" veth_R2-A \
	      "${ns_r2}" veth_R2-B    "${ns_b}"  veth_B-R2

	# Set up initial MTU values
	mtu "${ns_a}"  veth_A-R1 2000
	mtu "${ns_r1}" veth_R1-A 2000
	mtu "${ns_r1}" veth_R1-B 1400
	mtu "${ns_b}"  veth_B-R1 1400

	mtu "${ns_a}"  veth_A-R2 2000
	mtu "${ns_r2}" veth_R2-A 2000
	mtu "${ns_r2}" veth_R2-B 1500
	mtu "${ns_b}"  veth_B-R2 1500

	len=$((2000 - 20 - 8)) # Fills MTU of veth_A-R1

	dst1="${prefix4}.${b_r1}.1"
	dst2="${prefix4}.${b_r2}.1"

	# Create route exceptions
	run_cmd_bg "${ns_b}" socat UDP-LISTEN:50000 OPEN:/dev/null,wronly=1
	socat_pids="${socat_pids} $!"

	dsfield=${policy_mark} # No ECN bit set (Not-ECT)
	run_cmd "${ns_a}" socat OPEN:/dev/zero,rdonly=1,readbytes="${len}" \
		UDP:"${dst1}":50000,tos="${dsfield}"

	dsfield=$(printf "%#x" $((policy_mark + 0x02))) # ECN=2 (ECT(0))
	run_cmd "${ns_a}" socat OPEN:/dev/zero,rdonly=1,readbytes="${len}" \
		UDP:"${dst2}":50000,tos="${dsfield}"

	# Check that exceptions have been created with the correct PMTU
	pmtu_1="$(route_get_dst_pmtu_from_exception "${ns_a}" "${dst1}" "${policy_mark}")"
	check_pmtu_value "1400" "${pmtu_1}" "exceeding MTU" || return 1
	pmtu_2="$(route_get_dst_pmtu_from_exception "${ns_a}" "${dst2}" "${policy_mark}")"
	check_pmtu_value "1500" "${pmtu_2}" "exceeding MTU" || return 1
}

test_pmtu_ipvX_over_vxlanY_or_geneveY_exception() {
	type=${1}
	family=${2}
	outer_family=${3}
	ll_mtu=4000

	if [ ${outer_family} -eq 4 ]; then
		setup namespaces routing ${type}4 || return $ksft_skip
		#                      IPv4 header   UDP header   VXLAN/GENEVE header   Ethernet header
		exp_mtu=$((${ll_mtu} - 20          - 8          - 8                   - 14))
	else
		setup namespaces routing ${type}6 || return $ksft_skip
		#                      IPv6 header   UDP header   VXLAN/GENEVE header   Ethernet header
		exp_mtu=$((${ll_mtu} - 40          - 8          - 8                   - 14))
	fi

	trace "${ns_a}" ${type}_a    "${ns_b}"  ${type}_b \
	      "${ns_a}" veth_A-R1    "${ns_r1}" veth_R1-A \
	      "${ns_b}" veth_B-R1    "${ns_r1}" veth_R1-B

	if [ ${family} -eq 4 ]; then
		ping=ping
		dst=${tunnel4_b_addr}
	else
		ping=${ping6}
		dst=${tunnel6_b_addr}
	fi

	# Create route exception by exceeding link layer MTU
	mtu "${ns_a}"  veth_A-R1 $((${ll_mtu} + 1000))
	mtu "${ns_r1}" veth_R1-A $((${ll_mtu} + 1000))
	mtu "${ns_b}"  veth_B-R1 ${ll_mtu}
	mtu "${ns_r1}" veth_R1-B ${ll_mtu}

	mtu "${ns_a}" ${type}_a $((${ll_mtu} + 1000))
	mtu "${ns_b}" ${type}_b $((${ll_mtu} + 1000))
	run_cmd ${ns_a} ${ping} -q -M want -i 0.1 -w 1 -s $((${ll_mtu} + 500)) ${dst}

	# Check that exception was created
	pmtu="$(route_get_dst_pmtu_from_exception "${ns_a}" ${dst})"
	check_pmtu_value ${exp_mtu} "${pmtu}" "exceeding link layer MTU on ${type} interface"
}

test_pmtu_ipv4_vxlan4_exception() {
	test_pmtu_ipvX_over_vxlanY_or_geneveY_exception vxlan  4 4
}

test_pmtu_ipv6_vxlan4_exception() {
	test_pmtu_ipvX_over_vxlanY_or_geneveY_exception vxlan  6 4
}

test_pmtu_ipv4_geneve4_exception() {
	test_pmtu_ipvX_over_vxlanY_or_geneveY_exception geneve 4 4
}

test_pmtu_ipv6_geneve4_exception() {
	test_pmtu_ipvX_over_vxlanY_or_geneveY_exception geneve 6 4
}

test_pmtu_ipv4_vxlan6_exception() {
	test_pmtu_ipvX_over_vxlanY_or_geneveY_exception vxlan  4 6
}

test_pmtu_ipv6_vxlan6_exception() {
	test_pmtu_ipvX_over_vxlanY_or_geneveY_exception vxlan  6 6
}

test_pmtu_ipv4_geneve6_exception() {
	test_pmtu_ipvX_over_vxlanY_or_geneveY_exception geneve 4 6
}

test_pmtu_ipv6_geneve6_exception() {
	test_pmtu_ipvX_over_vxlanY_or_geneveY_exception geneve 6 6
}

test_pmtu_ipvX_over_bridged_vxlanY_or_geneveY_exception() {
	type=${1}
	family=${2}
	outer_family=${3}
	ll_mtu=4000

	if [ ${outer_family} -eq 4 ]; then
		setup namespaces routing bridge bridged_${type}4 || return $ksft_skip
		#                      IPv4 header   UDP header   VXLAN/GENEVE header   Ethernet header
		exp_mtu=$((${ll_mtu} - 20          - 8          - 8                   - 14))
	else
		setup namespaces routing bridge bridged_${type}6 || return $ksft_skip
		#                      IPv6 header   UDP header   VXLAN/GENEVE header   Ethernet header
		exp_mtu=$((${ll_mtu} - 40          - 8          - 8                   - 14))
	fi

	trace "${ns_a}" ${type}_a    "${ns_b}"  ${type}_b \
	      "${ns_a}" veth_A-R1    "${ns_r1}" veth_R1-A \
	      "${ns_b}" veth_B-R1    "${ns_r1}" veth_R1-B \
	      "${ns_a}" br0          "${ns_a}"  veth-A-C  \
	      "${ns_c}" veth_C-A

	if [ ${family} -eq 4 ]; then
		ping=ping
		dst=${tunnel4_b_addr}
	else
		ping=${ping6}
		dst=${tunnel6_b_addr}
	fi

	# Create route exception by exceeding link layer MTU
	mtu "${ns_a}"  veth_A-R1 $((${ll_mtu} + 1000))
	mtu "${ns_a}"  br0       $((${ll_mtu} + 1000))
	mtu "${ns_a}"  veth_A-C  $((${ll_mtu} + 1000))
	mtu "${ns_c}"  veth_C-A  $((${ll_mtu} + 1000))
	mtu "${ns_r1}" veth_R1-A $((${ll_mtu} + 1000))
	mtu "${ns_b}"  veth_B-R1 ${ll_mtu}
	mtu "${ns_r1}" veth_R1-B ${ll_mtu}

	mtu "${ns_a}" ${type}_a $((${ll_mtu} + 1000))
	mtu "${ns_b}" ${type}_b $((${ll_mtu} + 1000))

	run_cmd ${ns_c} ${ping} -q -M want -i 0.1 -c 10 -s $((${ll_mtu} + 500)) ${dst} || return 1
	run_cmd ${ns_a} ${ping} -q -M want -i 0.1 -w 1  -s $((${ll_mtu} + 500)) ${dst} || return 1

	# Check that exceptions were created
	pmtu="$(route_get_dst_pmtu_from_exception "${ns_c}" ${dst})"
	check_pmtu_value ${exp_mtu} "${pmtu}" "exceeding link layer MTU on bridged ${type} interface"
	pmtu="$(route_get_dst_pmtu_from_exception "${ns_a}" ${dst})"
	check_pmtu_value ${exp_mtu} "${pmtu}" "exceeding link layer MTU on locally bridged ${type} interface"

	tmpoutfile=$(mktemp)

	# Flush Exceptions, retry with TCP
	run_cmd ${ns_a} ip route flush cached ${dst}
	run_cmd ${ns_b} ip route flush cached ${dst}
	run_cmd ${ns_c} ip route flush cached ${dst}

	for target in "${ns_a}" "${ns_c}" ; do
		if [ ${family} -eq 4 ]; then
			TCPDST=TCP:${dst}:50000
		else
			TCPDST="TCP:[${dst}]:50000"
		fi
<<<<<<< HEAD
		${ns_b} socat -T 3 -u -6 TCP-LISTEN:50000 STDOUT > $tmpoutfile &
=======
		${ns_b} socat -T 3 -u -6 TCP-LISTEN:50000,reuseaddr STDOUT > $tmpoutfile &
>>>>>>> 03a22b59
		local socat_pid=$!

		wait_local_port_listen ${NS_B} 50000 tcp

		dd if=/dev/zero status=none bs=1M count=1 | ${target} socat -T 3 -u STDIN $TCPDST,connect-timeout=3

		wait ${socat_pid}
		size=$(du -sb $tmpoutfile)
		size=${size%%/tmp/*}
		wait ${socat_pid}

		[ $size -ne 1048576 ] && err "File size $size mismatches exepcted value in locally bridged vxlan test" && return 1
	done

	rm -f "$tmpoutfile"

	# Check that exceptions were created
	pmtu="$(route_get_dst_pmtu_from_exception "${ns_c}" ${dst})"
	check_pmtu_value ${exp_mtu} "${pmtu}" "tcp: exceeding link layer MTU on bridged ${type} interface"
	pmtu="$(route_get_dst_pmtu_from_exception "${ns_a}" ${dst})"
	check_pmtu_value ${exp_mtu} "${pmtu}" "tcp exceeding link layer MTU on locally bridged ${type} interface"
}

test_pmtu_ipv4_br_vxlan4_exception() {
	test_pmtu_ipvX_over_bridged_vxlanY_or_geneveY_exception vxlan  4 4
}

test_pmtu_ipv6_br_vxlan4_exception() {
	test_pmtu_ipvX_over_bridged_vxlanY_or_geneveY_exception vxlan  6 4
}

test_pmtu_ipv4_br_geneve4_exception() {
	test_pmtu_ipvX_over_bridged_vxlanY_or_geneveY_exception geneve 4 4
}

test_pmtu_ipv6_br_geneve4_exception() {
	test_pmtu_ipvX_over_bridged_vxlanY_or_geneveY_exception geneve 6 4
}

test_pmtu_ipv4_br_vxlan6_exception() {
	test_pmtu_ipvX_over_bridged_vxlanY_or_geneveY_exception vxlan  4 6
}

test_pmtu_ipv6_br_vxlan6_exception() {
	test_pmtu_ipvX_over_bridged_vxlanY_or_geneveY_exception vxlan  6 6
}

test_pmtu_ipv4_br_geneve6_exception() {
	test_pmtu_ipvX_over_bridged_vxlanY_or_geneveY_exception geneve 4 6
}

test_pmtu_ipv6_br_geneve6_exception() {
	test_pmtu_ipvX_over_bridged_vxlanY_or_geneveY_exception geneve 6 6
}

test_pmtu_ipvX_over_ovs_vxlanY_or_geneveY_exception() {
	type=${1}
	family=${2}
	outer_family=${3}
	ll_mtu=4000

	if [ ${outer_family} -eq 4 ]; then
		setup namespaces routing ovs_bridge ovs_${type}4 || return $ksft_skip
		#                      IPv4 header   UDP header   VXLAN/GENEVE header   Ethernet header
		exp_mtu=$((${ll_mtu} - 20          - 8          - 8                   - 14))
	else
		setup namespaces routing ovs_bridge ovs_${type}6 || return $ksft_skip
		#                      IPv6 header   UDP header   VXLAN/GENEVE header   Ethernet header
		exp_mtu=$((${ll_mtu} - 40          - 8          - 8                   - 14))
	fi

	if [ "${type}" = "vxlan" ]; then
		tun_a="vxlan_sys_4789"
	elif [ "${type}" = "geneve" ]; then
		tun_a="genev_sys_6081"
	fi

	trace ""        "${tun_a}"  "${ns_b}"  ${type}_b \
	      ""        veth_A-R1   "${ns_r1}" veth_R1-A \
	      "${ns_b}" veth_B-R1   "${ns_r1}" veth_R1-B \
	      ""        ovs_br0     ""         veth-A-C  \
	      "${ns_c}" veth_C-A

	if [ ${family} -eq 4 ]; then
		ping=ping
		dst=${tunnel4_b_addr}
	else
		ping=${ping6}
		dst=${tunnel6_b_addr}
	fi

	# Create route exception by exceeding link layer MTU
	mtu ""         veth_A-R1 $((${ll_mtu} + 1000))
	mtu ""         ovs_br0   $((${ll_mtu} + 1000))
	mtu ""         veth_A-C  $((${ll_mtu} + 1000))
	mtu "${ns_c}"  veth_C-A  $((${ll_mtu} + 1000))
	mtu "${ns_r1}" veth_R1-A $((${ll_mtu} + 1000))
	mtu "${ns_b}"  veth_B-R1 ${ll_mtu}
	mtu "${ns_r1}" veth_R1-B ${ll_mtu}

	mtu ""        ${tun_a}  $((${ll_mtu} + 1000))
	mtu "${ns_b}" ${type}_b $((${ll_mtu} + 1000))

	run_cmd ${ns_c} ${ping} -q -M want -i 0.1 -c 20 -s $((${ll_mtu} + 500)) ${dst} || return 1

	# Check that exceptions were created
	pmtu="$(route_get_dst_pmtu_from_exception "${ns_c}" ${dst})"
	check_pmtu_value ${exp_mtu} "${pmtu}" "exceeding link layer MTU on Open vSwitch ${type} interface"
}

test_pmtu_ipv4_ovs_vxlan4_exception() {
	test_pmtu_ipvX_over_ovs_vxlanY_or_geneveY_exception vxlan  4 4
}

test_pmtu_ipv6_ovs_vxlan4_exception() {
	test_pmtu_ipvX_over_ovs_vxlanY_or_geneveY_exception vxlan  6 4
}

test_pmtu_ipv4_ovs_geneve4_exception() {
	test_pmtu_ipvX_over_ovs_vxlanY_or_geneveY_exception geneve 4 4
}

test_pmtu_ipv6_ovs_geneve4_exception() {
	test_pmtu_ipvX_over_ovs_vxlanY_or_geneveY_exception geneve 6 4
}

test_pmtu_ipv4_ovs_vxlan6_exception() {
	test_pmtu_ipvX_over_ovs_vxlanY_or_geneveY_exception vxlan  4 6
}

test_pmtu_ipv6_ovs_vxlan6_exception() {
	test_pmtu_ipvX_over_ovs_vxlanY_or_geneveY_exception vxlan  6 6
}

test_pmtu_ipv4_ovs_geneve6_exception() {
	test_pmtu_ipvX_over_ovs_vxlanY_or_geneveY_exception geneve 4 6
}

test_pmtu_ipv6_ovs_geneve6_exception() {
	test_pmtu_ipvX_over_ovs_vxlanY_or_geneveY_exception geneve 6 6
}

test_pmtu_ipvX_over_fouY_or_gueY() {
	inner_family=${1}
	outer_family=${2}
	encap=${3}
	ll_mtu=4000

	setup namespaces routing ${encap}${outer_family}${inner_family} || return $ksft_skip
	trace "${ns_a}" ${encap}_a   "${ns_b}"  ${encap}_b \
	      "${ns_a}" veth_A-R1    "${ns_r1}" veth_R1-A \
	      "${ns_b}" veth_B-R1    "${ns_r1}" veth_R1-B

	if [ ${inner_family} -eq 4 ]; then
		ping=ping
		dst=${tunnel4_b_addr}
	else
		ping=${ping6}
		dst=${tunnel6_b_addr}
	fi

	if [ "${encap}" = "gue" ]; then
		encap_overhead=4
	else
		encap_overhead=0
	fi

	if [ ${outer_family} -eq 4 ]; then
		#                      IPv4 header   UDP header
		exp_mtu=$((${ll_mtu} - 20          - 8         - ${encap_overhead}))
	else
		#                      IPv6 header   Option 4   UDP header
		exp_mtu=$((${ll_mtu} - 40          - 8        - 8       - ${encap_overhead}))
	fi

	# Create route exception by exceeding link layer MTU
	mtu "${ns_a}"  veth_A-R1 $((${ll_mtu} + 1000))
	mtu "${ns_r1}" veth_R1-A $((${ll_mtu} + 1000))
	mtu "${ns_b}"  veth_B-R1 ${ll_mtu}
	mtu "${ns_r1}" veth_R1-B ${ll_mtu}

	mtu "${ns_a}" ${encap}_a $((${ll_mtu} + 1000))
	mtu "${ns_b}" ${encap}_b $((${ll_mtu} + 1000))
	run_cmd ${ns_a} ${ping} -q -M want -i 0.1 -w 1 -s $((${ll_mtu} + 500)) ${dst}

	# Check that exception was created
	pmtu="$(route_get_dst_pmtu_from_exception "${ns_a}" ${dst})"
	check_pmtu_value ${exp_mtu} "${pmtu}" "exceeding link layer MTU on ${encap} interface"
}

test_pmtu_ipv4_fou4_exception() {
	test_pmtu_ipvX_over_fouY_or_gueY 4 4 fou
}

test_pmtu_ipv6_fou4_exception() {
	test_pmtu_ipvX_over_fouY_or_gueY 6 4 fou
}

test_pmtu_ipv4_fou6_exception() {
	test_pmtu_ipvX_over_fouY_or_gueY 4 6 fou
}

test_pmtu_ipv6_fou6_exception() {
	test_pmtu_ipvX_over_fouY_or_gueY 6 6 fou
}

test_pmtu_ipv4_gue4_exception() {
	test_pmtu_ipvX_over_fouY_or_gueY 4 4 gue
}

test_pmtu_ipv6_gue4_exception() {
	test_pmtu_ipvX_over_fouY_or_gueY 6 4 gue
}

test_pmtu_ipv4_gue6_exception() {
	test_pmtu_ipvX_over_fouY_or_gueY 4 6 gue
}

test_pmtu_ipv6_gue6_exception() {
	test_pmtu_ipvX_over_fouY_or_gueY 6 6 gue
}

test_pmtu_ipvX_over_ipvY_exception() {
	inner=${1}
	outer=${2}
	ll_mtu=4000

	setup namespaces routing ip${inner}ip${outer} || return $ksft_skip

	trace "${ns_a}" ip_a         "${ns_b}"  ip_b  \
	      "${ns_a}" veth_A-R1    "${ns_r1}" veth_R1-A \
	      "${ns_b}" veth_B-R1    "${ns_r1}" veth_R1-B

	if [ ${inner} -eq 4 ]; then
		ping=ping
		dst=${tunnel4_b_addr}
	else
		ping=${ping6}
		dst=${tunnel6_b_addr}
	fi

	if [ ${outer} -eq 4 ]; then
		#                      IPv4 header
		exp_mtu=$((${ll_mtu} - 20))
	else
		#                      IPv6 header   Option 4
		exp_mtu=$((${ll_mtu} - 40          - 8))
	fi

	# Create route exception by exceeding link layer MTU
	mtu "${ns_a}"  veth_A-R1 $((${ll_mtu} + 1000))
	mtu "${ns_r1}" veth_R1-A $((${ll_mtu} + 1000))
	mtu "${ns_b}"  veth_B-R1 ${ll_mtu}
	mtu "${ns_r1}" veth_R1-B ${ll_mtu}

	mtu "${ns_a}" ip_a $((${ll_mtu} + 1000)) || return
	mtu "${ns_b}" ip_b $((${ll_mtu} + 1000)) || return
	run_cmd ${ns_a} ${ping} -q -M want -i 0.1 -w 1 -s $((${ll_mtu} + 500)) ${dst}

	# Check that exception was created
	pmtu="$(route_get_dst_pmtu_from_exception "${ns_a}" ${dst})"
	check_pmtu_value ${exp_mtu} "${pmtu}" "exceeding link layer MTU on ip${inner}ip${outer} interface"
}

test_pmtu_ipv4_ipv4_exception() {
	test_pmtu_ipvX_over_ipvY_exception 4 4
}

test_pmtu_ipv6_ipv4_exception() {
	test_pmtu_ipvX_over_ipvY_exception 6 4
}

test_pmtu_ipv4_ipv6_exception() {
	test_pmtu_ipvX_over_ipvY_exception 4 6
}

test_pmtu_ipv6_ipv6_exception() {
	test_pmtu_ipvX_over_ipvY_exception 6 6
}

test_pmtu_vti4_exception() {
	setup namespaces veth vti4 xfrm4 || return $ksft_skip
	trace "${ns_a}" veth_a    "${ns_b}" veth_b \
	      "${ns_a}" vti4_a    "${ns_b}" vti4_b

	veth_mtu=1500
	vti_mtu=$((veth_mtu - 20))

	#                                SPI   SN   IV  ICV   pad length   next header
	esp_payload_rfc4106=$((vti_mtu - 4   - 4  - 8 - 16  - 1          - 1))
	ping_payload=$((esp_payload_rfc4106 - 28))

	mtu "${ns_a}" veth_a ${veth_mtu}
	mtu "${ns_b}" veth_b ${veth_mtu}
	mtu "${ns_a}" vti4_a ${vti_mtu}
	mtu "${ns_b}" vti4_b ${vti_mtu}

	# Send DF packet without exceeding link layer MTU, check that no
	# exception is created
	run_cmd ${ns_a} ping -q -M want -i 0.1 -w 1 -s ${ping_payload} ${tunnel4_b_addr}
	pmtu="$(route_get_dst_pmtu_from_exception "${ns_a}" ${tunnel4_b_addr})"
	check_pmtu_value "" "${pmtu}" "sending packet smaller than PMTU (IP payload length ${esp_payload_rfc4106})" || return 1

	# Now exceed link layer MTU by one byte, check that exception is created
	# with the right PMTU value
	run_cmd ${ns_a} ping -q -M want -i 0.1 -w 1 -s $((ping_payload + 1)) ${tunnel4_b_addr}
	pmtu="$(route_get_dst_pmtu_from_exception "${ns_a}" ${tunnel4_b_addr})"
	check_pmtu_value "${esp_payload_rfc4106}" "${pmtu}" "exceeding PMTU (IP payload length $((esp_payload_rfc4106 + 1)))"
}

test_pmtu_vti6_exception() {
	setup namespaces veth vti6 xfrm6 || return $ksft_skip
	trace "${ns_a}" veth_a    "${ns_b}" veth_b \
	      "${ns_a}" vti6_a    "${ns_b}" vti6_b
	fail=0

	# Create route exception by exceeding link layer MTU
	mtu "${ns_a}" veth_a 4000
	mtu "${ns_b}" veth_b 4000
	mtu "${ns_a}" vti6_a 5000
	mtu "${ns_b}" vti6_b 5000
	run_cmd ${ns_a} ${ping6} -q -i 0.1 -w 1 -s 60000 ${tunnel6_b_addr}

	# Check that exception was created
	pmtu="$(route_get_dst_pmtu_from_exception "${ns_a}" ${tunnel6_b_addr})"
	check_pmtu_value any "${pmtu}" "creating tunnel exceeding link layer MTU" || return 1

	# Decrease tunnel MTU, check for PMTU decrease in route exception
	mtu "${ns_a}" vti6_a 3000
	pmtu="$(route_get_dst_pmtu_from_exception "${ns_a}" ${tunnel6_b_addr})"
	check_pmtu_value "3000" "${pmtu}" "decreasing tunnel MTU" || fail=1

	# Increase tunnel MTU, check for PMTU increase in route exception
	mtu "${ns_a}" vti6_a 9000
	pmtu="$(route_get_dst_pmtu_from_exception "${ns_a}" ${tunnel6_b_addr})"
	check_pmtu_value "9000" "${pmtu}" "increasing tunnel MTU" || fail=1

	return ${fail}
}

test_pmtu_vti4_udp_exception() {
	setup namespaces veth vti4 xfrm4udp || return $ksft_skip
	trace "${ns_a}" veth_a    "${ns_b}" veth_b \
	      "${ns_a}" vti4_a    "${ns_b}" vti4_b

	veth_mtu=1500
	vti_mtu=$((veth_mtu - 20))

	#                                UDP   SPI   SN   IV  ICV   pad length   next header
	esp_payload_rfc4106=$((vti_mtu - 8   - 4   - 4  - 8 - 16  - 1          - 1))
	ping_payload=$((esp_payload_rfc4106 - 28))

	mtu "${ns_a}" veth_a ${veth_mtu}
	mtu "${ns_b}" veth_b ${veth_mtu}
	mtu "${ns_a}" vti4_a ${vti_mtu}
	mtu "${ns_b}" vti4_b ${vti_mtu}

	# Send DF packet without exceeding link layer MTU, check that no
	# exception is created
	run_cmd ${ns_a} ping -q -M want -i 0.1 -w 1 -s ${ping_payload} ${tunnel4_b_addr}
	pmtu="$(route_get_dst_pmtu_from_exception "${ns_a}" ${tunnel4_b_addr})"
	check_pmtu_value "" "${pmtu}" "sending packet smaller than PMTU (IP payload length ${esp_payload_rfc4106})" || return 1

	# Now exceed link layer MTU by one byte, check that exception is created
	# with the right PMTU value
	run_cmd ${ns_a} ping -q -M want -i 0.1 -w 1 -s $((ping_payload + 1)) ${tunnel4_b_addr}
	pmtu="$(route_get_dst_pmtu_from_exception "${ns_a}" ${tunnel4_b_addr})"
	check_pmtu_value "${esp_payload_rfc4106}" "${pmtu}" "exceeding PMTU (IP payload length $((esp_payload_rfc4106 + 1)))"
}

test_pmtu_vti6_udp_exception() {
	setup namespaces veth vti6 xfrm6udp || return $ksft_skip
	trace "${ns_a}" veth_a    "${ns_b}" veth_b \
	      "${ns_a}" vti6_a    "${ns_b}" vti6_b
	fail=0

	# Create route exception by exceeding link layer MTU
	mtu "${ns_a}" veth_a 4000
	mtu "${ns_b}" veth_b 4000
	mtu "${ns_a}" vti6_a 5000
	mtu "${ns_b}" vti6_b 5000
	run_cmd ${ns_a} ${ping6} -q -i 0.1 -w 1 -s 60000 ${tunnel6_b_addr}

	# Check that exception was created
	pmtu="$(route_get_dst_pmtu_from_exception "${ns_a}" ${tunnel6_b_addr})"
	check_pmtu_value any "${pmtu}" "creating tunnel exceeding link layer MTU" || return 1

	# Decrease tunnel MTU, check for PMTU decrease in route exception
	mtu "${ns_a}" vti6_a 3000
	pmtu="$(route_get_dst_pmtu_from_exception "${ns_a}" ${tunnel6_b_addr})"
	check_pmtu_value "3000" "${pmtu}" "decreasing tunnel MTU" || fail=1

	# Increase tunnel MTU, check for PMTU increase in route exception
	mtu "${ns_a}" vti6_a 9000
	pmtu="$(route_get_dst_pmtu_from_exception "${ns_a}" ${tunnel6_b_addr})"
	check_pmtu_value "9000" "${pmtu}" "increasing tunnel MTU" || fail=1

	return ${fail}
}

test_pmtu_vti4_udp_routed_exception() {
	setup namespaces routing vti4routed xfrm4udprouted || return $ksft_skip
	trace "${ns_a}" veth_A-R1    "${ns_b}" veth_B-R1 \
	      "${ns_a}" vti4_a       "${ns_b}" vti4_b

	veth_mtu=1500
	vti_mtu=$((veth_mtu - 20))

	#                                UDP   SPI   SN   IV  ICV   pad length   next header
	esp_payload_rfc4106=$((vti_mtu - 8   - 4   - 4  - 8 - 16  - 1          - 1))
	ping_payload=$((esp_payload_rfc4106 - 28))

        mtu "${ns_a}"  veth_A-R1 ${veth_mtu}
        mtu "${ns_r1}" veth_R1-A ${veth_mtu}
        mtu "${ns_b}"  veth_B-R1 ${veth_mtu}
        mtu "${ns_r1}" veth_R1-B ${veth_mtu}

	mtu "${ns_a}" vti4_a ${vti_mtu}
	mtu "${ns_b}" vti4_b ${vti_mtu}

	# Send DF packet without exceeding link layer MTU, check that no
	# exception is created
	run_cmd ${ns_a} ping -q -M want -i 0.1 -w 1 -s ${ping_payload} ${tunnel4_b_addr}
	pmtu="$(route_get_dst_pmtu_from_exception "${ns_a}" ${tunnel4_b_addr})"
	check_pmtu_value "" "${pmtu}" "sending packet smaller than PMTU (IP payload length ${esp_payload_rfc4106})" || return 1

	# Now decrease link layer MTU by 8 bytes on R1, check that exception is created
	# with the right PMTU value
        mtu "${ns_r1}" veth_R1-B $((veth_mtu - 8))
	run_cmd ${ns_a} ping -q -M want -i 0.1 -w 1 -s $((ping_payload)) ${tunnel4_b_addr}
	pmtu="$(route_get_dst_pmtu_from_exception "${ns_a}" ${tunnel4_b_addr})"
	check_pmtu_value "$((esp_payload_rfc4106 - 8))" "${pmtu}" "exceeding PMTU (IP payload length $((esp_payload_rfc4106)))"
}

test_pmtu_vti6_udp_routed_exception() {
	setup namespaces routing vti6routed xfrm6udprouted || return $ksft_skip
	trace "${ns_a}" veth_A-R1    "${ns_b}" veth_B-R1 \
	      "${ns_a}" vti6_a       "${ns_b}" vti6_b

	veth_mtu=1500
	vti_mtu=$((veth_mtu - 40))

	#                                UDP   SPI   SN   IV  ICV   pad length   next header
	esp_payload_rfc4106=$((vti_mtu - 8   - 4   - 4  - 8 - 16  - 1          - 1))
	ping_payload=$((esp_payload_rfc4106 - 48))

        mtu "${ns_a}"  veth_A-R1 ${veth_mtu}
        mtu "${ns_r1}" veth_R1-A ${veth_mtu}
        mtu "${ns_b}"  veth_B-R1 ${veth_mtu}
        mtu "${ns_r1}" veth_R1-B ${veth_mtu}

	# mtu "${ns_a}" vti6_a ${vti_mtu}
	# mtu "${ns_b}" vti6_b ${vti_mtu}

	run_cmd ${ns_a} ${ping6} -q -M want -i 0.1 -w 1 -s ${ping_payload} ${tunnel6_b_addr}

	# Check that exception was not created
	pmtu="$(route_get_dst_pmtu_from_exception "${ns_a}" ${tunnel6_b_addr})"
	check_pmtu_value "" "${pmtu}" "sending packet smaller than PMTU (IP payload length ${esp_payload_rfc4106})" || return 1

	# Now decrease link layer MTU by 8 bytes on R1, check that exception is created
	# with the right PMTU value
        mtu "${ns_r1}" veth_R1-B $((veth_mtu - 8))
	run_cmd ${ns_a} ${ping6} -q -M want -i 0.1 -w 1 -s $((ping_payload)) ${tunnel6_b_addr}
	pmtu="$(route_get_dst_pmtu_from_exception "${ns_a}" ${tunnel6_b_addr})"
	check_pmtu_value "$((esp_payload_rfc4106 - 8))" "${pmtu}" "exceeding PMTU (IP payload length $((esp_payload_rfc4106)))"

}

test_pmtu_vti4_default_mtu() {
	setup namespaces veth vti4 || return $ksft_skip

	# Check that MTU of vti device is MTU of veth minus IPv4 header length
	veth_mtu="$(link_get_mtu "${ns_a}" veth_a)"
	vti4_mtu="$(link_get_mtu "${ns_a}" vti4_a)"
	if [ $((veth_mtu - vti4_mtu)) -ne 20 ]; then
		err "  vti MTU ${vti4_mtu} is not veth MTU ${veth_mtu} minus IPv4 header length"
		return 1
	fi
}

test_pmtu_vti6_default_mtu() {
	setup namespaces veth vti6 || return $ksft_skip

	# Check that MTU of vti device is MTU of veth minus IPv6 header length
	veth_mtu="$(link_get_mtu "${ns_a}" veth_a)"
	vti6_mtu="$(link_get_mtu "${ns_a}" vti6_a)"
	if [ $((veth_mtu - vti6_mtu)) -ne 40 ]; then
		err "  vti MTU ${vti6_mtu} is not veth MTU ${veth_mtu} minus IPv6 header length"
		return 1
	fi
}

test_pmtu_vti4_link_add_mtu() {
	setup namespaces || return $ksft_skip

	run_cmd ${ns_a} ip link add vti4_a type vti local ${veth4_a_addr} remote ${veth4_b_addr} key 10
	[ $? -ne 0 ] && err "  vti not supported" && return $ksft_skip
	run_cmd ${ns_a} ip link del vti4_a

	fail=0

	min=68
	max=$((65535 - 20))
	# Check invalid values first
	for v in $((min - 1)) $((max + 1)); do
		run_cmd ${ns_a} ip link add vti4_a mtu ${v} type vti local ${veth4_a_addr} remote ${veth4_b_addr} key 10
		# This can fail, or MTU can be adjusted to a proper value
		[ $? -ne 0 ] && continue
		mtu="$(link_get_mtu "${ns_a}" vti4_a)"
		if [ ${mtu} -lt ${min} -o ${mtu} -gt ${max} ]; then
			err "  vti tunnel created with invalid MTU ${mtu}"
			fail=1
		fi
		run_cmd ${ns_a} ip link del vti4_a
	done

	# Now check valid values
	for v in ${min} 1300 ${max}; do
		run_cmd ${ns_a} ip link add vti4_a mtu ${v} type vti local ${veth4_a_addr} remote ${veth4_b_addr} key 10
		mtu="$(link_get_mtu "${ns_a}" vti4_a)"
		run_cmd ${ns_a} ip link del vti4_a
		if [ "${mtu}" != "${v}" ]; then
			err "  vti MTU ${mtu} doesn't match configured value ${v}"
			fail=1
		fi
	done

	return ${fail}
}

test_pmtu_vti6_link_add_mtu() {
	setup namespaces || return $ksft_skip

	run_cmd ${ns_a} ip link add vti6_a type vti6 local ${veth6_a_addr} remote ${veth6_b_addr} key 10
	[ $? -ne 0 ] && err "  vti6 not supported" && return $ksft_skip
	run_cmd ${ns_a} ip link del vti6_a

	fail=0

	min=68			# vti6 can carry IPv4 packets too
	max=$((65535 - 40))
	# Check invalid values first
	for v in $((min - 1)) $((max + 1)); do
		run_cmd ${ns_a} ip link add vti6_a mtu ${v} type vti6 local ${veth6_a_addr} remote ${veth6_b_addr} key 10
		# This can fail, or MTU can be adjusted to a proper value
		[ $? -ne 0 ] && continue
		mtu="$(link_get_mtu "${ns_a}" vti6_a)"
		if [ ${mtu} -lt ${min} -o ${mtu} -gt ${max} ]; then
			err "  vti6 tunnel created with invalid MTU ${v}"
			fail=1
		fi
		run_cmd ${ns_a} ip link del vti6_a
	done

	# Now check valid values
	for v in 68 1280 1300 $((65535 - 40)); do
		run_cmd ${ns_a} ip link add vti6_a mtu ${v} type vti6 local ${veth6_a_addr} remote ${veth6_b_addr} key 10
		mtu="$(link_get_mtu "${ns_a}" vti6_a)"
		run_cmd ${ns_a} ip link del vti6_a
		if [ "${mtu}" != "${v}" ]; then
			err "  vti6 MTU ${mtu} doesn't match configured value ${v}"
			fail=1
		fi
	done

	return ${fail}
}

test_pmtu_vti6_link_change_mtu() {
	setup namespaces || return $ksft_skip

	run_cmd ${ns_a} ip link add dummy0 mtu 1500 type dummy
	[ $? -ne 0 ] && err "  dummy not supported" && return $ksft_skip
	run_cmd ${ns_a} ip link add dummy1 mtu 3000 type dummy
	run_cmd ${ns_a} ip link set dummy0 up
	run_cmd ${ns_a} ip link set dummy1 up

	run_cmd ${ns_a} ip addr add ${dummy6_0_prefix}1/${dummy6_mask} dev dummy0
	run_cmd ${ns_a} ip addr add ${dummy6_1_prefix}1/${dummy6_mask} dev dummy1

	fail=0

	# Create vti6 interface bound to device, passing MTU, check it
	run_cmd ${ns_a} ip link add vti6_a mtu 1300 type vti6 remote ${dummy6_0_prefix}2 local ${dummy6_0_prefix}1
	mtu="$(link_get_mtu "${ns_a}" vti6_a)"
	if [ ${mtu} -ne 1300 ]; then
		err "  vti6 MTU ${mtu} doesn't match configured value 1300"
		fail=1
	fi

	# Move to another device with different MTU, without passing MTU, check
	# MTU is adjusted
	run_cmd ${ns_a} ip link set vti6_a type vti6 remote ${dummy6_1_prefix}2 local ${dummy6_1_prefix}1
	mtu="$(link_get_mtu "${ns_a}" vti6_a)"
	if [ ${mtu} -ne $((3000 - 40)) ]; then
		err "  vti MTU ${mtu} is not dummy MTU 3000 minus IPv6 header length"
		fail=1
	fi

	# Move it back, passing MTU, check MTU is not overridden
	run_cmd ${ns_a} ip link set vti6_a mtu 1280 type vti6 remote ${dummy6_0_prefix}2 local ${dummy6_0_prefix}1
	mtu="$(link_get_mtu "${ns_a}" vti6_a)"
	if [ ${mtu} -ne 1280 ]; then
		err "  vti6 MTU ${mtu} doesn't match configured value 1280"
		fail=1
	fi

	return ${fail}
}

check_command() {
	cmd=${1}

	if ! which ${cmd} > /dev/null 2>&1; then
		err "  missing required command: '${cmd}'"
		return 1
	fi
	return 0
}

check_running() {
	pid=${1}
	cmd=${2}

	[ "$(cat /proc/${pid}/cmdline 2>/dev/null | tr -d '\0')" = "{cmd}" ]
}

test_cleanup_vxlanX_exception() {
	outer="${1}"
	encap="vxlan"
	ll_mtu=4000

	check_command taskset || return $ksft_skip
	cpu_list=$(grep -m 2 processor /proc/cpuinfo | cut -d ' ' -f 2)

	setup namespaces routing ${encap}${outer} || return $ksft_skip
	trace "${ns_a}" ${encap}_a   "${ns_b}"  ${encap}_b \
	      "${ns_a}" veth_A-R1    "${ns_r1}" veth_R1-A \
	      "${ns_b}" veth_B-R1    "${ns_r1}" veth_R1-B

	# Create route exception by exceeding link layer MTU
	mtu "${ns_a}"  veth_A-R1 $((${ll_mtu} + 1000))
	mtu "${ns_r1}" veth_R1-A $((${ll_mtu} + 1000))
	mtu "${ns_b}"  veth_B-R1 ${ll_mtu}
	mtu "${ns_r1}" veth_R1-B ${ll_mtu}

	mtu "${ns_a}" ${encap}_a $((${ll_mtu} + 1000))
	mtu "${ns_b}" ${encap}_b $((${ll_mtu} + 1000))

	# Fill exception cache for multiple CPUs (2)
	# we can always use inner IPv4 for that
	for cpu in ${cpu_list}; do
		run_cmd taskset --cpu-list ${cpu} ${ns_a} ping -q -M want -i 0.1 -w 1 -s $((${ll_mtu} + 500)) ${tunnel4_b_addr}
	done

	${ns_a} ip link del dev veth_A-R1 &
	iplink_pid=$!
	for i in $(seq 1 20); do
		check_running ${iplink_pid} "iplinkdeldevveth_A-R1" || return 0
		sleep 0.1
	done
	err "  can't delete veth device in a timely manner, PMTU dst likely leaked"
	return 1
}

test_cleanup_ipv6_exception() {
	test_cleanup_vxlanX_exception 6
}

test_cleanup_ipv4_exception() {
	test_cleanup_vxlanX_exception 4
}

run_test() {
	(
	tname="$1"
	tdesc="$2"

	unset IFS

	# Since cleanup() relies on variables modified by this subshell, it
	# has to run in this context.
	trap cleanup EXIT

	if [ "$VERBOSE" = "1" ]; then
		printf "\n##########################################################################\n\n"
	fi

	eval test_${tname}
	ret=$?

	if [ $ret -eq 0 ]; then
		printf "TEST: %-60s  [ OK ]\n" "${tdesc}"
	elif [ $ret -eq 1 ]; then
		printf "TEST: %-60s  [FAIL]\n" "${tdesc}"
		if [ "${PAUSE_ON_FAIL}" = "yes" ]; then
			echo
			echo "Pausing. Hit enter to continue"
			read a
		fi
		err_flush
		exit 1
	elif [ $ret -eq $ksft_skip ]; then
		printf "TEST: %-60s  [SKIP]\n" "${tdesc}"
		err_flush
	fi

	return $ret
	)
	ret=$?
	case $ret in
		0)
			all_skipped=false
			[ $exitcode -eq $ksft_skip ] && exitcode=0
		;;
		$ksft_skip)
			[ $all_skipped = true ] && exitcode=$ksft_skip
		;;
		*)
			all_skipped=false
			exitcode=1
		;;
	esac

	return $ret
}

run_test_nh() {
	tname="$1"
	tdesc="$2"

	USE_NH=yes
	run_test "${tname}" "${tdesc} - nexthop objects"
	USE_NH=no
}

test_list_flush_ipv4_exception() {
	setup namespaces routing || return $ksft_skip
	trace "${ns_a}"  veth_A-R1    "${ns_r1}" veth_R1-A \
	      "${ns_r1}" veth_R1-B    "${ns_b}"  veth_B-R1 \
	      "${ns_a}"  veth_A-R2    "${ns_r2}" veth_R2-A \
	      "${ns_r2}" veth_R2-B    "${ns_b}"  veth_B-R2

	dst_prefix1="${prefix4}.${b_r1}."
	dst2="${prefix4}.${b_r2}.1"

	# Set up initial MTU values
	mtu "${ns_a}"  veth_A-R1 2000
	mtu "${ns_r1}" veth_R1-A 2000
	mtu "${ns_r1}" veth_R1-B 1500
	mtu "${ns_b}"  veth_B-R1 1500

	mtu "${ns_a}"  veth_A-R2 2000
	mtu "${ns_r2}" veth_R2-A 2000
	mtu "${ns_r2}" veth_R2-B 1500
	mtu "${ns_b}"  veth_B-R2 1500

	fail=0

	# Add 100 addresses for veth endpoint on B reached by default A route
	for i in $(seq 100 199); do
		run_cmd ${ns_b} ip addr add "${dst_prefix1}${i}" dev veth_B-R1
	done

	# Create 100 cached route exceptions for path via R1, one via R2. Note
	# that with IPv4 we need to actually cause a route lookup that matches
	# the exception caused by ICMP, in order to actually have a cached
	# route, so we need to ping each destination twice
	for i in $(seq 100 199); do
		run_cmd ${ns_a} ping -q -M want -i 0.1 -c 2 -s 1800 "${dst_prefix1}${i}"
	done
	run_cmd ${ns_a} ping -q -M want -i 0.1 -c 2 -s 1800 "${dst2}"

	if [ "$(${ns_a} ip -oneline route list cache | wc -l)" -ne 101 ]; then
		err "  can't list cached exceptions"
		fail=1
	fi

	run_cmd ${ns_a} ip route flush cache
	pmtu1="$(route_get_dst_pmtu_from_exception "${ns_a}" ${dst_prefix}1)"
	pmtu2="$(route_get_dst_pmtu_from_exception "${ns_a}" ${dst_prefix}2)"
	if [ -n "${pmtu1}" ] || [ -n "${pmtu2}" ] || \
	   [ -n "$(${ns_a} ip route list cache)" ]; then
		err "  can't flush cached exceptions"
		fail=1
	fi

	return ${fail}
}

test_list_flush_ipv6_exception() {
	setup namespaces routing || return $ksft_skip
	trace "${ns_a}"  veth_A-R1    "${ns_r1}" veth_R1-A \
	      "${ns_r1}" veth_R1-B    "${ns_b}"  veth_B-R1 \
	      "${ns_a}"  veth_A-R2    "${ns_r2}" veth_R2-A \
	      "${ns_r2}" veth_R2-B    "${ns_b}"  veth_B-R2

	dst_prefix1="${prefix6}:${b_r1}::"
	dst2="${prefix6}:${b_r2}::1"

	# Set up initial MTU values
	mtu "${ns_a}"  veth_A-R1 2000
	mtu "${ns_r1}" veth_R1-A 2000
	mtu "${ns_r1}" veth_R1-B 1500
	mtu "${ns_b}"  veth_B-R1 1500

	mtu "${ns_a}"  veth_A-R2 2000
	mtu "${ns_r2}" veth_R2-A 2000
	mtu "${ns_r2}" veth_R2-B 1500
	mtu "${ns_b}"  veth_B-R2 1500

	fail=0

	# Add 100 addresses for veth endpoint on B reached by default A route
	for i in $(seq 100 199); do
		run_cmd ${ns_b} ip addr add "${dst_prefix1}${i}" dev veth_B-R1
	done

	# Create 100 cached route exceptions for path via R1, one via R2
	for i in $(seq 100 199); do
		run_cmd ${ns_a} ping -q -M want -i 0.1 -w 1 -s 1800 "${dst_prefix1}${i}"
	done
	run_cmd ${ns_a} ping -q -M want -i 0.1 -w 1 -s 1800 "${dst2}"
	if [ "$(${ns_a} ip -oneline -6 route list cache | wc -l)" -ne 101 ]; then
		err "  can't list cached exceptions"
		fail=1
	fi

	run_cmd ${ns_a} ip -6 route flush cache
	pmtu1="$(route_get_dst_pmtu_from_exception "${ns_a}" "${dst_prefix1}100")"
	pmtu2="$(route_get_dst_pmtu_from_exception "${ns_a}" ${dst2})"
	if [ -n "${pmtu1}" ] || [ -n "${pmtu2}" ] || \
	   [ -n "$(${ns_a} ip -6 route list cache)" ]; then
		err "  can't flush cached exceptions"
		fail=1
	fi

	return ${fail}
}

test_pmtu_ipvX_route_change() {
	family=${1}

	setup namespaces routing || return 2
	trace "${ns_a}"  veth_A-R1    "${ns_r1}" veth_R1-A \
	      "${ns_r1}" veth_R1-B    "${ns_b}"  veth_B-R1 \
	      "${ns_a}"  veth_A-R2    "${ns_r2}" veth_R2-A \
	      "${ns_r2}" veth_R2-B    "${ns_b}"  veth_B-R2

	if [ ${family} -eq 4 ]; then
		ping=ping
		dst1="${prefix4}.${b_r1}.1"
		dst2="${prefix4}.${b_r2}.1"
		gw="${prefix4}.${a_r1}.2"
	else
		ping=${ping6}
		dst1="${prefix6}:${b_r1}::1"
		dst2="${prefix6}:${b_r2}::1"
		gw="${prefix6}:${a_r1}::2"
	fi

	# Set up initial MTU values
	mtu "${ns_a}"  veth_A-R1 2000
	mtu "${ns_r1}" veth_R1-A 2000
	mtu "${ns_r1}" veth_R1-B 1400
	mtu "${ns_b}"  veth_B-R1 1400

	mtu "${ns_a}"  veth_A-R2 2000
	mtu "${ns_r2}" veth_R2-A 2000
	mtu "${ns_r2}" veth_R2-B 1500
	mtu "${ns_b}"  veth_B-R2 1500

	# Create route exceptions
	run_cmd ${ns_a} ${ping} -q -M want -i 0.1 -w 1 -s 1800 ${dst1}
	run_cmd ${ns_a} ${ping} -q -M want -i 0.1 -w 1 -s 1800 ${dst2}

	# Check that exceptions have been created with the correct PMTU
	pmtu_1="$(route_get_dst_pmtu_from_exception "${ns_a}" ${dst1})"
	check_pmtu_value "1400" "${pmtu_1}" "exceeding MTU" || return 1
	pmtu_2="$(route_get_dst_pmtu_from_exception "${ns_a}" ${dst2})"
	check_pmtu_value "1500" "${pmtu_2}" "exceeding MTU" || return 1

	# Replace the route from A to R1
	run_cmd ${ns_a} ip route change default via ${gw}

	# Delete the device in A
	run_cmd ${ns_a} ip link del "veth_A-R1"
}

test_pmtu_ipv4_route_change() {
	test_pmtu_ipvX_route_change 4
}

test_pmtu_ipv6_route_change() {
	test_pmtu_ipvX_route_change 6
}

usage() {
	echo
	echo "$0 [OPTIONS] [TEST]..."
	echo "If no TEST argument is given, all tests will be run."
	echo
	echo "Options"
	echo "  --trace: capture traffic to TEST_INTERFACE.pcap"
	echo
	echo "Available tests${tests}"
	exit 1
}

################################################################################
#
exitcode=0
desc=0
all_skipped=true

while getopts :ptv o
do
	case $o in
	p) PAUSE_ON_FAIL=yes;;
	v) VERBOSE=1;;
	t) if which tcpdump > /dev/null 2>&1; then
		TRACING=1
	   else
		echo "=== tcpdump not available, tracing disabled"
	   fi
	   ;;
	*) usage;;
	esac
done
shift $(($OPTIND-1))

IFS="	
"

for arg do
	# Check first that all requested tests are available before running any
	command -v > /dev/null "test_${arg}" || { echo "=== Test ${arg} not found"; usage; }
done

trap cleanup EXIT

# start clean
cleanup

HAVE_NH=no
ip nexthop ls >/dev/null 2>&1
[ $? -eq 0 ] && HAVE_NH=yes

name=""
desc=""
rerun_nh=0
for t in ${tests}; do
	[ "${name}" = "" ]	&& name="${t}"	&& continue
	[ "${desc}" = "" ]	&& desc="${t}"	&& continue

	if [ "${HAVE_NH}" = "yes" ]; then
		rerun_nh="${t}"
	fi

	run_this=1
	for arg do
		[ "${arg}" != "${arg#--*}" ] && continue
		[ "${arg}" = "${name}" ] && run_this=1 && break
		run_this=0
	done
	if [ $run_this -eq 1 ]; then
		run_test "${name}" "${desc}"
		# if test was skipped no need to retry with nexthop objects
		[ $? -eq $ksft_skip ] && rerun_nh=0

		if [ "${rerun_nh}" = "1" ]; then
			run_test_nh "${name}" "${desc}"
		fi
	fi
	name=""
	desc=""
	rerun_nh=0
done

exit ${exitcode}<|MERGE_RESOLUTION|>--- conflicted
+++ resolved
@@ -1336,11 +1336,7 @@
 		else
 			TCPDST="TCP:[${dst}]:50000"
 		fi
-<<<<<<< HEAD
-		${ns_b} socat -T 3 -u -6 TCP-LISTEN:50000 STDOUT > $tmpoutfile &
-=======
 		${ns_b} socat -T 3 -u -6 TCP-LISTEN:50000,reuseaddr STDOUT > $tmpoutfile &
->>>>>>> 03a22b59
 		local socat_pid=$!
 
 		wait_local_port_listen ${NS_B} 50000 tcp
@@ -1350,7 +1346,6 @@
 		wait ${socat_pid}
 		size=$(du -sb $tmpoutfile)
 		size=${size%%/tmp/*}
-		wait ${socat_pid}
 
 		[ $size -ne 1048576 ] && err "File size $size mismatches exepcted value in locally bridged vxlan test" && return 1
 	done
