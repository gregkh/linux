// SPDX-License-Identifier: GPL-2.0
/*
 * Landlock tests - Common user space base
 *
 * Copyright © 2017-2020 Mickaël Salaün <mic@digikod.net>
 * Copyright © 2019-2020 ANSSI
 */

#define _GNU_SOURCE
#include <errno.h>
#include <fcntl.h>
#include <linux/keyctl.h>
#include <linux/landlock.h>
#include <string.h>
#include <sys/prctl.h>
#include <sys/socket.h>
#include <sys/types.h>

#include "common.h"

#ifndef O_PATH
#define O_PATH 010000000
#endif

TEST(inconsistent_attr)
{
	const long page_size = sysconf(_SC_PAGESIZE);
	char *const buf = malloc(page_size + 1);
	struct landlock_ruleset_attr *const ruleset_attr = (void *)buf;

	ASSERT_NE(NULL, buf);

	/* Checks copy_from_user(). */
	ASSERT_EQ(-1, landlock_create_ruleset(ruleset_attr, 0, 0));
	/* The size if less than sizeof(struct landlock_attr_enforce). */
	ASSERT_EQ(EINVAL, errno);
	ASSERT_EQ(-1, landlock_create_ruleset(ruleset_attr, 1, 0));
	ASSERT_EQ(EINVAL, errno);
	ASSERT_EQ(-1, landlock_create_ruleset(ruleset_attr, 7, 0));
	ASSERT_EQ(EINVAL, errno);

	ASSERT_EQ(-1, landlock_create_ruleset(NULL, 1, 0));
	/* The size if less than sizeof(struct landlock_attr_enforce). */
	ASSERT_EQ(EFAULT, errno);

	ASSERT_EQ(-1, landlock_create_ruleset(
			      NULL, sizeof(struct landlock_ruleset_attr), 0));
	ASSERT_EQ(EFAULT, errno);

	ASSERT_EQ(-1, landlock_create_ruleset(ruleset_attr, page_size + 1, 0));
	ASSERT_EQ(E2BIG, errno);

	/* Checks minimal valid attribute size. */
	ASSERT_EQ(-1, landlock_create_ruleset(ruleset_attr, 8, 0));
	ASSERT_EQ(ENOMSG, errno);
	ASSERT_EQ(-1, landlock_create_ruleset(
			      ruleset_attr,
			      sizeof(struct landlock_ruleset_attr), 0));
	ASSERT_EQ(ENOMSG, errno);
	ASSERT_EQ(-1, landlock_create_ruleset(ruleset_attr, page_size, 0));
	ASSERT_EQ(ENOMSG, errno);

	/* Checks non-zero value. */
	buf[page_size - 2] = '.';
	ASSERT_EQ(-1, landlock_create_ruleset(ruleset_attr, page_size, 0));
	ASSERT_EQ(E2BIG, errno);

	ASSERT_EQ(-1, landlock_create_ruleset(ruleset_attr, page_size + 1, 0));
	ASSERT_EQ(E2BIG, errno);

	free(buf);
}

TEST(abi_version)
{
	const struct landlock_ruleset_attr ruleset_attr = {
		.handled_access_fs = LANDLOCK_ACCESS_FS_READ_FILE,
	};
	ASSERT_EQ(6, landlock_create_ruleset(NULL, 0,
					     LANDLOCK_CREATE_RULESET_VERSION));

	ASSERT_EQ(-1, landlock_create_ruleset(&ruleset_attr, 0,
					      LANDLOCK_CREATE_RULESET_VERSION));
	ASSERT_EQ(EINVAL, errno);

	ASSERT_EQ(-1, landlock_create_ruleset(NULL, sizeof(ruleset_attr),
					      LANDLOCK_CREATE_RULESET_VERSION));
	ASSERT_EQ(EINVAL, errno);

	ASSERT_EQ(-1,
		  landlock_create_ruleset(&ruleset_attr, sizeof(ruleset_attr),
					  LANDLOCK_CREATE_RULESET_VERSION));
	ASSERT_EQ(EINVAL, errno);

	ASSERT_EQ(-1, landlock_create_ruleset(NULL, 0,
					      LANDLOCK_CREATE_RULESET_VERSION |
						      1 << 31));
	ASSERT_EQ(EINVAL, errno);
}

/* Tests ordering of syscall argument checks. */
TEST(create_ruleset_checks_ordering)
{
	const int last_flag = LANDLOCK_CREATE_RULESET_VERSION;
	const int invalid_flag = last_flag << 1;
	int ruleset_fd;
	const struct landlock_ruleset_attr ruleset_attr = {
		.handled_access_fs = LANDLOCK_ACCESS_FS_READ_FILE,
	};

	/* Checks priority for invalid flags. */
	ASSERT_EQ(-1, landlock_create_ruleset(NULL, 0, invalid_flag));
	ASSERT_EQ(EINVAL, errno);

	ASSERT_EQ(-1, landlock_create_ruleset(&ruleset_attr, 0, invalid_flag));
	ASSERT_EQ(EINVAL, errno);

	ASSERT_EQ(-1, landlock_create_ruleset(NULL, sizeof(ruleset_attr),
					      invalid_flag));
	ASSERT_EQ(EINVAL, errno);

	ASSERT_EQ(-1,
		  landlock_create_ruleset(&ruleset_attr, sizeof(ruleset_attr),
					  invalid_flag));
	ASSERT_EQ(EINVAL, errno);

	/* Checks too big ruleset_attr size. */
	ASSERT_EQ(-1, landlock_create_ruleset(&ruleset_attr, -1, 0));
	ASSERT_EQ(E2BIG, errno);

	/* Checks too small ruleset_attr size. */
	ASSERT_EQ(-1, landlock_create_ruleset(&ruleset_attr, 0, 0));
	ASSERT_EQ(EINVAL, errno);
	ASSERT_EQ(-1, landlock_create_ruleset(&ruleset_attr, 1, 0));
	ASSERT_EQ(EINVAL, errno);

	/* Checks valid call. */
	ruleset_fd =
		landlock_create_ruleset(&ruleset_attr, sizeof(ruleset_attr), 0);
	ASSERT_LE(0, ruleset_fd);
	ASSERT_EQ(0, close(ruleset_fd));
}

/* Tests ordering of syscall argument checks. */
TEST(add_rule_checks_ordering)
{
	const struct landlock_ruleset_attr ruleset_attr = {
		.handled_access_fs = LANDLOCK_ACCESS_FS_EXECUTE,
	};
	struct landlock_path_beneath_attr path_beneath_attr = {
		.allowed_access = LANDLOCK_ACCESS_FS_EXECUTE,
		.parent_fd = -1,
	};
	const int ruleset_fd =
		landlock_create_ruleset(&ruleset_attr, sizeof(ruleset_attr), 0);

	ASSERT_LE(0, ruleset_fd);

	/* Checks invalid flags. */
	ASSERT_EQ(-1, landlock_add_rule(-1, 0, NULL, 1));
	ASSERT_EQ(EINVAL, errno);

	/* Checks invalid ruleset FD. */
	ASSERT_EQ(-1, landlock_add_rule(-1, 0, NULL, 0));
	ASSERT_EQ(EBADF, errno);

	/* Checks invalid rule type. */
	ASSERT_EQ(-1, landlock_add_rule(ruleset_fd, 0, NULL, 0));
	ASSERT_EQ(EINVAL, errno);

	/* Checks invalid rule attr. */
	ASSERT_EQ(-1, landlock_add_rule(ruleset_fd, LANDLOCK_RULE_PATH_BENEATH,
					NULL, 0));
	ASSERT_EQ(EFAULT, errno);

	/* Checks invalid path_beneath.parent_fd. */
	ASSERT_EQ(-1, landlock_add_rule(ruleset_fd, LANDLOCK_RULE_PATH_BENEATH,
					&path_beneath_attr, 0));
	ASSERT_EQ(EBADF, errno);

	/* Checks valid call. */
	path_beneath_attr.parent_fd =
		open("/tmp", O_PATH | O_NOFOLLOW | O_DIRECTORY | O_CLOEXEC);
	ASSERT_LE(0, path_beneath_attr.parent_fd);
	ASSERT_EQ(0, landlock_add_rule(ruleset_fd, LANDLOCK_RULE_PATH_BENEATH,
				       &path_beneath_attr, 0));
	ASSERT_EQ(0, close(path_beneath_attr.parent_fd));
	ASSERT_EQ(0, close(ruleset_fd));
}

/* Tests ordering of syscall argument and permission checks. */
TEST(restrict_self_checks_ordering)
{
	const struct landlock_ruleset_attr ruleset_attr = {
		.handled_access_fs = LANDLOCK_ACCESS_FS_EXECUTE,
	};
	struct landlock_path_beneath_attr path_beneath_attr = {
		.allowed_access = LANDLOCK_ACCESS_FS_EXECUTE,
		.parent_fd = -1,
	};
	const int ruleset_fd =
		landlock_create_ruleset(&ruleset_attr, sizeof(ruleset_attr), 0);

	ASSERT_LE(0, ruleset_fd);
	path_beneath_attr.parent_fd =
		open("/tmp", O_PATH | O_NOFOLLOW | O_DIRECTORY | O_CLOEXEC);
	ASSERT_LE(0, path_beneath_attr.parent_fd);
	ASSERT_EQ(0, landlock_add_rule(ruleset_fd, LANDLOCK_RULE_PATH_BENEATH,
				       &path_beneath_attr, 0));
	ASSERT_EQ(0, close(path_beneath_attr.parent_fd));

	/* Checks unprivileged enforcement without no_new_privs. */
	drop_caps(_metadata);
	ASSERT_EQ(-1, landlock_restrict_self(-1, -1));
	ASSERT_EQ(EPERM, errno);
	ASSERT_EQ(-1, landlock_restrict_self(-1, 0));
	ASSERT_EQ(EPERM, errno);
	ASSERT_EQ(-1, landlock_restrict_self(ruleset_fd, 0));
	ASSERT_EQ(EPERM, errno);

	ASSERT_EQ(0, prctl(PR_SET_NO_NEW_PRIVS, 1, 0, 0, 0));

	/* Checks invalid flags. */
	ASSERT_EQ(-1, landlock_restrict_self(-1, -1));
	ASSERT_EQ(EINVAL, errno);

	/* Checks invalid ruleset FD. */
	ASSERT_EQ(-1, landlock_restrict_self(-1, 0));
	ASSERT_EQ(EBADF, errno);

	/* Checks valid call. */
	ASSERT_EQ(0, landlock_restrict_self(ruleset_fd, 0));
	ASSERT_EQ(0, close(ruleset_fd));
}

TEST(ruleset_fd_io)
{
	struct landlock_ruleset_attr ruleset_attr = {
		.handled_access_fs = LANDLOCK_ACCESS_FS_READ_FILE,
	};
	int ruleset_fd;
	char buf;

	drop_caps(_metadata);
	ruleset_fd =
		landlock_create_ruleset(&ruleset_attr, sizeof(ruleset_attr), 0);
	ASSERT_LE(0, ruleset_fd);

	ASSERT_EQ(-1, write(ruleset_fd, ".", 1));
	ASSERT_EQ(EINVAL, errno);
	ASSERT_EQ(-1, read(ruleset_fd, &buf, 1));
	ASSERT_EQ(EINVAL, errno);

	ASSERT_EQ(0, close(ruleset_fd));
}

/* Tests enforcement of a ruleset FD transferred through a UNIX socket. */
TEST(ruleset_fd_transfer)
{
	struct landlock_ruleset_attr ruleset_attr = {
		.handled_access_fs = LANDLOCK_ACCESS_FS_READ_DIR,
	};
	struct landlock_path_beneath_attr path_beneath_attr = {
		.allowed_access = LANDLOCK_ACCESS_FS_READ_DIR,
	};
	int ruleset_fd_tx, dir_fd;
	int socket_fds[2];
	pid_t child;
	int status;

	drop_caps(_metadata);

	/* Creates a test ruleset with a simple rule. */
	ruleset_fd_tx =
		landlock_create_ruleset(&ruleset_attr, sizeof(ruleset_attr), 0);
	ASSERT_LE(0, ruleset_fd_tx);
	path_beneath_attr.parent_fd =
		open("/tmp", O_PATH | O_NOFOLLOW | O_DIRECTORY | O_CLOEXEC);
	ASSERT_LE(0, path_beneath_attr.parent_fd);
	ASSERT_EQ(0,
		  landlock_add_rule(ruleset_fd_tx, LANDLOCK_RULE_PATH_BENEATH,
				    &path_beneath_attr, 0));
	ASSERT_EQ(0, close(path_beneath_attr.parent_fd));

	/* Sends the ruleset FD over a socketpair and then close it. */
	ASSERT_EQ(0, socketpair(AF_UNIX, SOCK_STREAM | SOCK_CLOEXEC, 0,
				socket_fds));
	ASSERT_EQ(0, send_fd(socket_fds[0], ruleset_fd_tx));
	ASSERT_EQ(0, close(socket_fds[0]));
	ASSERT_EQ(0, close(ruleset_fd_tx));

	child = fork();
	ASSERT_LE(0, child);
	if (child == 0) {
		const int ruleset_fd_rx = recv_fd(socket_fds[1]);

		ASSERT_LE(0, ruleset_fd_rx);
		ASSERT_EQ(0, close(socket_fds[1]));

		/* Enforces the received ruleset on the child. */
		ASSERT_EQ(0, prctl(PR_SET_NO_NEW_PRIVS, 1, 0, 0, 0));
		ASSERT_EQ(0, landlock_restrict_self(ruleset_fd_rx, 0));
		ASSERT_EQ(0, close(ruleset_fd_rx));

		/* Checks that the ruleset enforcement. */
		ASSERT_EQ(-1, open("/", O_RDONLY | O_DIRECTORY | O_CLOEXEC));
		ASSERT_EQ(EACCES, errno);
		dir_fd = open("/tmp", O_RDONLY | O_DIRECTORY | O_CLOEXEC);
		ASSERT_LE(0, dir_fd);
		ASSERT_EQ(0, close(dir_fd));
		_exit(_metadata->exit_code);
		return;
	}

	ASSERT_EQ(0, close(socket_fds[1]));

	/* Checks that the parent is unrestricted. */
	dir_fd = open("/", O_RDONLY | O_DIRECTORY | O_CLOEXEC);
	ASSERT_LE(0, dir_fd);
	ASSERT_EQ(0, close(dir_fd));
	dir_fd = open("/tmp", O_RDONLY | O_DIRECTORY | O_CLOEXEC);
	ASSERT_LE(0, dir_fd);
	ASSERT_EQ(0, close(dir_fd));

	ASSERT_EQ(child, waitpid(child, &status, 0));
	ASSERT_EQ(1, WIFEXITED(status));
	ASSERT_EQ(EXIT_SUCCESS, WEXITSTATUS(status));
}

TEST(cred_transfer)
{
	struct landlock_ruleset_attr ruleset_attr = {
		.handled_access_fs = LANDLOCK_ACCESS_FS_READ_DIR,
	};
	int ruleset_fd, dir_fd;
	pid_t child;
	int status;

	drop_caps(_metadata);

	dir_fd = open("/", O_RDONLY | O_DIRECTORY | O_CLOEXEC);
	EXPECT_LE(0, dir_fd);
	EXPECT_EQ(0, close(dir_fd));

	/* Denies opening directories. */
	ruleset_fd =
		landlock_create_ruleset(&ruleset_attr, sizeof(ruleset_attr), 0);
	ASSERT_LE(0, ruleset_fd);
	EXPECT_EQ(0, prctl(PR_SET_NO_NEW_PRIVS, 1, 0, 0, 0));
	ASSERT_EQ(0, landlock_restrict_self(ruleset_fd, 0));
	EXPECT_EQ(0, close(ruleset_fd));

	/* Checks ruleset enforcement. */
	EXPECT_EQ(-1, open("/", O_RDONLY | O_DIRECTORY | O_CLOEXEC));
	EXPECT_EQ(EACCES, errno);

	/* Needed for KEYCTL_SESSION_TO_PARENT permission checks */
	EXPECT_NE(-1, syscall(__NR_keyctl, KEYCTL_JOIN_SESSION_KEYRING, NULL, 0,
			      0, 0))
	{
		TH_LOG("Failed to join session keyring: %s", strerror(errno));
	}

	child = fork();
	ASSERT_LE(0, child);
	if (child == 0) {
		/* Checks ruleset enforcement. */
		EXPECT_EQ(-1, open("/", O_RDONLY | O_DIRECTORY | O_CLOEXEC));
		EXPECT_EQ(EACCES, errno);

		/*
		 * KEYCTL_SESSION_TO_PARENT is a no-op unless we have a
		 * different session keyring in the child, so make that happen.
		 */
		EXPECT_NE(-1, syscall(__NR_keyctl, KEYCTL_JOIN_SESSION_KEYRING,
				      NULL, 0, 0, 0));

		/*
		 * KEYCTL_SESSION_TO_PARENT installs credentials on the parent
		 * that never go through the cred_prepare hook, this path uses
		 * cred_transfer instead.
		 */
		EXPECT_EQ(0, syscall(__NR_keyctl, KEYCTL_SESSION_TO_PARENT, 0,
				     0, 0, 0));

		/* Re-checks ruleset enforcement. */
		EXPECT_EQ(-1, open("/", O_RDONLY | O_DIRECTORY | O_CLOEXEC));
		EXPECT_EQ(EACCES, errno);

<<<<<<< HEAD
		_exit(_metadata->passed ? EXIT_SUCCESS : EXIT_FAILURE);
=======
		_exit(_metadata->exit_code);
>>>>>>> a6ad5510
		return;
	}

	EXPECT_EQ(child, waitpid(child, &status, 0));
	EXPECT_EQ(1, WIFEXITED(status));
	EXPECT_EQ(EXIT_SUCCESS, WEXITSTATUS(status));

	/* Re-checks ruleset enforcement. */
	EXPECT_EQ(-1, open("/", O_RDONLY | O_DIRECTORY | O_CLOEXEC));
	EXPECT_EQ(EACCES, errno);
}

TEST_HARNESS_MAIN<|MERGE_RESOLUTION|>--- conflicted
+++ resolved
@@ -387,11 +387,7 @@
 		EXPECT_EQ(-1, open("/", O_RDONLY | O_DIRECTORY | O_CLOEXEC));
 		EXPECT_EQ(EACCES, errno);
 
-<<<<<<< HEAD
-		_exit(_metadata->passed ? EXIT_SUCCESS : EXIT_FAILURE);
-=======
 		_exit(_metadata->exit_code);
->>>>>>> a6ad5510
 		return;
 	}
 
