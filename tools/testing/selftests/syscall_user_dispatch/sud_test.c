--- conflicted
+++ resolved
@@ -137,18 +137,11 @@
 	/*
 	 * Dispatcher range overflows unsigned long
 	 */
-<<<<<<< HEAD
-	prctl_invalid(_metadata, PR_SYS_DISPATCH_ON, 1, -1L, &sel, EINVAL);
-=======
 	prctl_invalid(_metadata, PR_SYS_DISPATCH_EXCLUSIVE_ON, 1, -1L, &sel, EINVAL);
->>>>>>> 449d48b1
 
 	/*
 	 * Allowed range overflows usigned long
 	 */
-<<<<<<< HEAD
-	prctl_invalid(_metadata, PR_SYS_DISPATCH_ON, -1L, 0x1, &sel, EINVAL);
-=======
 	prctl_invalid(_metadata, PR_SYS_DISPATCH_EXCLUSIVE_ON, -1L, 0x1, &sel, EINVAL);
 
 	/* 0 len should fail for PR_SYS_DISPATCH_INCLUSIVE_ON */
@@ -162,7 +155,6 @@
 
 	/* Invalid selector */
 	prctl_invalid(_metadata, PR_SYS_DISPATCH_INCLUSIVE_ON, 2, 3, (void *) -1, EFAULT);
->>>>>>> 449d48b1
 }
 
 /*
