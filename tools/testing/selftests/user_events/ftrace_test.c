// SPDX-License-Identifier: GPL-2.0
/*
 * User Events FTrace Test Program
 *
 * Copyright (c) 2021 Beau Belgrave <beaub@linux.microsoft.com>
 */

#include <errno.h>
#include <linux/user_events.h>
#include <stdio.h>
#include <stdlib.h>
#include <fcntl.h>
#include <sys/ioctl.h>
#include <sys/stat.h>
#include <sys/uio.h>
#include <unistd.h>

#include "../kselftest_harness.h"

const char *data_file = "/sys/kernel/tracing/user_events_data";
const char *status_file = "/sys/kernel/tracing/user_events_status";
const char *enable_file = "/sys/kernel/tracing/events/user_events/__test_event/enable";
const char *trace_file = "/sys/kernel/tracing/trace";
const char *fmt_file = "/sys/kernel/tracing/events/user_events/__test_event/format";

static int trace_bytes(void)
{
	int fd = open(trace_file, O_RDONLY);
	char buf[256];
	int bytes = 0, got;

	if (fd == -1)
		return -1;

	while (true) {
		got = read(fd, buf, sizeof(buf));

		if (got == -1)
			return -1;

		if (got == 0)
			break;

		bytes += got;
	}

	close(fd);

	return bytes;
}

static int skip_until_empty_line(FILE *fp)
{
	int c, last = 0;

	while (true) {
		c = getc(fp);

		if (c == EOF)
			break;

		if (last == '\n' && c == '\n')
			return 0;

		last = c;
	}

	return -1;
}

static int get_print_fmt(char *buffer, int len)
{
	FILE *fp = fopen(fmt_file, "r");
	char *newline;

	if (!fp)
		return -1;

	/* Read until empty line (Skip Common) */
	if (skip_until_empty_line(fp) < 0)
		goto err;

	/* Read until empty line (Skip Properties) */
	if (skip_until_empty_line(fp) < 0)
		goto err;

	/* Read in print_fmt: */
	if (fgets(buffer, len, fp) == NULL)
		goto err;

	newline = strchr(buffer, '\n');

	if (newline)
		*newline = '\0';

	fclose(fp);

	return 0;
err:
	fclose(fp);

	return -1;
}

static bool wait_for_delete(void)
{
	int i;

	for (i = 0; i < 1000; ++i) {
		int fd = open(enable_file, O_RDONLY);

		if (fd == -1)
			return true;

		close(fd);
		usleep(1000);
	}

	return false;
}

static int clear(int *check)
{
	struct user_unreg unreg = {0};
	int fd;

	unreg.size = sizeof(unreg);
	unreg.disable_bit = 31;
	unreg.disable_addr = (__u64)check;

	fd = open(data_file, O_RDWR);

	if (fd == -1)
		return -1;

	if (ioctl(fd, DIAG_IOCSUNREG, &unreg) == -1)
		if (errno != ENOENT)
			goto fail;

	if (ioctl(fd, DIAG_IOCSDEL, "__test_event") == -1) {
		if (errno == EBUSY) {
			if (!wait_for_delete())
				goto fail;
		} else if (errno != ENOENT)
			goto fail;
	}

	close(fd);

	return 0;
fail:
	close(fd);

	return -1;
}

static int check_print_fmt(const char *event, const char *expected, int *check)
{
	struct user_reg reg = {0};
	char print_fmt[256];
	int ret;
	int fd;

	/* Ensure cleared */
	ret = clear(check);

	if (ret != 0)
		return ret;

	fd = open(data_file, O_RDWR);

	if (fd == -1)
		return fd;

	reg.size = sizeof(reg);
	reg.name_args = (__u64)event;
	reg.enable_bit = 31;
	reg.enable_addr = (__u64)check;
	reg.enable_size = sizeof(*check);

	/* Register should work */
	ret = ioctl(fd, DIAG_IOCSREG, &reg);

	if (ret != 0) {
		close(fd);
		printf("Reg failed in fmt\n");
		return ret;
	}

	/* Ensure correct print_fmt */
	ret = get_print_fmt(print_fmt, sizeof(print_fmt));

	close(fd);

	if (ret != 0)
		return ret;

	return strcmp(print_fmt, expected);
}

FIXTURE(user) {
	int status_fd;
	int data_fd;
	int enable_fd;
	int check;
};

FIXTURE_SETUP(user) {
	self->status_fd = open(status_file, O_RDONLY);
	ASSERT_NE(-1, self->status_fd);

	self->data_fd = open(data_file, O_RDWR);
	ASSERT_NE(-1, self->data_fd);

	self->enable_fd = -1;
}

FIXTURE_TEARDOWN(user) {
	close(self->status_fd);
	close(self->data_fd);

	if (self->enable_fd != -1) {
		write(self->enable_fd, "0", sizeof("0"));
		close(self->enable_fd);
	}

	if (clear(&self->check) != 0)
		printf("WARNING: Clear didn't work!\n");
}

TEST_F(user, register_events) {
	struct user_reg reg = {0};
	struct user_unreg unreg = {0};

	reg.size = sizeof(reg);
	reg.name_args = (__u64)"__test_event u32 field1; u32 field2";
	reg.enable_bit = 31;
	reg.enable_addr = (__u64)&self->check;
	reg.enable_size = sizeof(self->check);

	unreg.size = sizeof(unreg);
	unreg.disable_bit = 31;
	unreg.disable_addr = (__u64)&self->check;

	/* Register should work */
	ASSERT_EQ(0, ioctl(self->data_fd, DIAG_IOCSREG, &reg));
	ASSERT_EQ(0, reg.write_index);

	/* Multiple registers to the same addr + bit should fail */
	ASSERT_EQ(-1, ioctl(self->data_fd, DIAG_IOCSREG, &reg));
	ASSERT_EQ(EADDRINUSE, errno);

	/* Multiple registers to same name should result in same index */
	reg.enable_bit = 30;
	ASSERT_EQ(0, ioctl(self->data_fd, DIAG_IOCSREG, &reg));
	ASSERT_EQ(0, reg.write_index);

	/* Multiple registers to same name but different args should fail */
	reg.enable_bit = 29;
	reg.name_args = (__u64)"__test_event u32 field1;";
	ASSERT_EQ(-1, ioctl(self->data_fd, DIAG_IOCSREG, &reg));
	ASSERT_EQ(EADDRINUSE, errno);

	/* Ensure disabled */
	self->enable_fd = open(enable_file, O_RDWR);
	ASSERT_NE(-1, self->enable_fd);
	ASSERT_NE(-1, write(self->enable_fd, "0", sizeof("0")))

	/* Enable event and ensure bits updated in status */
	ASSERT_NE(-1, write(self->enable_fd, "1", sizeof("1")))
	ASSERT_EQ(1 << reg.enable_bit, self->check);

	/* Disable event and ensure bits updated in status */
	ASSERT_NE(-1, write(self->enable_fd, "0", sizeof("0")))
	ASSERT_EQ(0, self->check);

	/* File still open should return -EBUSY for delete */
	ASSERT_EQ(-1, ioctl(self->data_fd, DIAG_IOCSDEL, "__test_event"));
	ASSERT_EQ(EBUSY, errno);

	/* Unregister */
	ASSERT_EQ(0, ioctl(self->data_fd, DIAG_IOCSUNREG, &unreg));
	unreg.disable_bit = 30;
	ASSERT_EQ(0, ioctl(self->data_fd, DIAG_IOCSUNREG, &unreg));

	/* Delete should have been auto-done after close and unregister */
	close(self->data_fd);

	ASSERT_EQ(true, wait_for_delete());
}

TEST_F(user, write_events) {
	struct user_reg reg = {0};
	struct iovec io[3];
	__u32 field1, field2;
	int before = 0, after = 0;

	reg.size = sizeof(reg);
	reg.name_args = (__u64)"__test_event u32 field1; u32 field2";
	reg.enable_bit = 31;
	reg.enable_addr = (__u64)&self->check;
	reg.enable_size = sizeof(self->check);

	field1 = 1;
	field2 = 2;

	io[0].iov_base = &reg.write_index;
	io[0].iov_len = sizeof(reg.write_index);
	io[1].iov_base = &field1;
	io[1].iov_len = sizeof(field1);
	io[2].iov_base = &field2;
	io[2].iov_len = sizeof(field2);

	/* Register should work */
	ASSERT_EQ(0, ioctl(self->data_fd, DIAG_IOCSREG, &reg));
	ASSERT_EQ(0, reg.write_index);
	ASSERT_EQ(0, self->check);

	/* Write should fail on invalid slot with ENOENT */
	io[0].iov_base = &field2;
	io[0].iov_len = sizeof(field2);
	ASSERT_EQ(-1, writev(self->data_fd, (const struct iovec *)io, 3));
	ASSERT_EQ(ENOENT, errno);
	io[0].iov_base = &reg.write_index;
	io[0].iov_len = sizeof(reg.write_index);

	/* Enable event */
	self->enable_fd = open(enable_file, O_RDWR);
	ASSERT_NE(-1, write(self->enable_fd, "1", sizeof("1")))

	/* Event should now be enabled */
	ASSERT_NE(1 << reg.enable_bit, self->check);

	/* Write should make it out to ftrace buffers */
	before = trace_bytes();
	ASSERT_NE(-1, writev(self->data_fd, (const struct iovec *)io, 3));
	after = trace_bytes();
	ASSERT_GT(after, before);

	/* Negative index should fail with EINVAL */
	reg.write_index = -1;
	ASSERT_EQ(-1, writev(self->data_fd, (const struct iovec *)io, 3));
	ASSERT_EQ(EINVAL, errno);
<<<<<<< HEAD
=======
}

TEST_F(user, write_empty_events) {
	struct user_reg reg = {0};
	struct iovec io[1];
	int before = 0, after = 0;

	reg.size = sizeof(reg);
	reg.name_args = (__u64)"__test_event";
	reg.enable_bit = 31;
	reg.enable_addr = (__u64)&self->check;
	reg.enable_size = sizeof(self->check);

	io[0].iov_base = &reg.write_index;
	io[0].iov_len = sizeof(reg.write_index);

	/* Register should work */
	ASSERT_EQ(0, ioctl(self->data_fd, DIAG_IOCSREG, &reg));
	ASSERT_EQ(0, reg.write_index);
	ASSERT_EQ(0, self->check);

	/* Enable event */
	self->enable_fd = open(enable_file, O_RDWR);
	ASSERT_NE(-1, write(self->enable_fd, "1", sizeof("1")))

	/* Event should now be enabled */
	ASSERT_EQ(1 << reg.enable_bit, self->check);

	/* Write should make it out to ftrace buffers */
	before = trace_bytes();
	ASSERT_NE(-1, writev(self->data_fd, (const struct iovec *)io, 1));
	after = trace_bytes();
	ASSERT_GT(after, before);
>>>>>>> 160f4124
}

TEST_F(user, write_fault) {
	struct user_reg reg = {0};
	struct iovec io[2];
	int l = sizeof(__u64);
	void *anon;

	reg.size = sizeof(reg);
	reg.name_args = (__u64)"__test_event u64 anon";
	reg.enable_bit = 31;
	reg.enable_addr = (__u64)&self->check;
	reg.enable_size = sizeof(self->check);

	anon = mmap(NULL, l, PROT_READ, MAP_PRIVATE | MAP_ANONYMOUS, -1, 0);
	ASSERT_NE(MAP_FAILED, anon);

	io[0].iov_base = &reg.write_index;
	io[0].iov_len = sizeof(reg.write_index);
	io[1].iov_base = anon;
	io[1].iov_len = l;

	/* Register should work */
	ASSERT_EQ(0, ioctl(self->data_fd, DIAG_IOCSREG, &reg));
	ASSERT_EQ(0, reg.write_index);

	/* Write should work normally */
	ASSERT_NE(-1, writev(self->data_fd, (const struct iovec *)io, 2));

	/* Faulted data should zero fill and work */
	ASSERT_EQ(0, madvise(anon, l, MADV_DONTNEED));
	ASSERT_NE(-1, writev(self->data_fd, (const struct iovec *)io, 2));
	ASSERT_EQ(0, munmap(anon, l));
}

TEST_F(user, write_validator) {
	struct user_reg reg = {0};
	struct iovec io[3];
	int loc, bytes;
	char data[8];
	int before = 0, after = 0;

	reg.size = sizeof(reg);
	reg.name_args = (__u64)"__test_event __rel_loc char[] data";
	reg.enable_bit = 31;
	reg.enable_addr = (__u64)&self->check;
	reg.enable_size = sizeof(self->check);

	/* Register should work */
	ASSERT_EQ(0, ioctl(self->data_fd, DIAG_IOCSREG, &reg));
	ASSERT_EQ(0, reg.write_index);
	ASSERT_EQ(0, self->check);

	io[0].iov_base = &reg.write_index;
	io[0].iov_len = sizeof(reg.write_index);
	io[1].iov_base = &loc;
	io[1].iov_len = sizeof(loc);
	io[2].iov_base = data;
	bytes = snprintf(data, sizeof(data), "Test") + 1;
	io[2].iov_len = bytes;

	/* Undersized write should fail */
	ASSERT_EQ(-1, writev(self->data_fd, (const struct iovec *)io, 1));
	ASSERT_EQ(EINVAL, errno);

	/* Enable event */
	self->enable_fd = open(enable_file, O_RDWR);
	ASSERT_NE(-1, write(self->enable_fd, "1", sizeof("1")))

	/* Event should now be enabled */
	ASSERT_EQ(1 << reg.enable_bit, self->check);

	/* Full in-bounds write should work */
	before = trace_bytes();
	loc = DYN_LOC(0, bytes);
	ASSERT_NE(-1, writev(self->data_fd, (const struct iovec *)io, 3));
	after = trace_bytes();
	ASSERT_GT(after, before);

	/* Out of bounds write should fault (offset way out) */
	loc = DYN_LOC(1024, bytes);
	ASSERT_EQ(-1, writev(self->data_fd, (const struct iovec *)io, 3));
	ASSERT_EQ(EFAULT, errno);

	/* Out of bounds write should fault (offset 1 byte out) */
	loc = DYN_LOC(1, bytes);
	ASSERT_EQ(-1, writev(self->data_fd, (const struct iovec *)io, 3));
	ASSERT_EQ(EFAULT, errno);

	/* Out of bounds write should fault (size way out) */
	loc = DYN_LOC(0, bytes + 1024);
	ASSERT_EQ(-1, writev(self->data_fd, (const struct iovec *)io, 3));
	ASSERT_EQ(EFAULT, errno);

	/* Out of bounds write should fault (size 1 byte out) */
	loc = DYN_LOC(0, bytes + 1);
	ASSERT_EQ(-1, writev(self->data_fd, (const struct iovec *)io, 3));
	ASSERT_EQ(EFAULT, errno);

	/* Non-Null should fault */
	memset(data, 'A', sizeof(data));
	loc = DYN_LOC(0, bytes);
	ASSERT_EQ(-1, writev(self->data_fd, (const struct iovec *)io, 3));
	ASSERT_EQ(EFAULT, errno);
}

TEST_F(user, print_fmt) {
	int ret;

	ret = check_print_fmt("__test_event __rel_loc char[] data",
			      "print fmt: \"data=%s\", __get_rel_str(data)",
			      &self->check);
	ASSERT_EQ(0, ret);

	ret = check_print_fmt("__test_event __data_loc char[] data",
			      "print fmt: \"data=%s\", __get_str(data)",
			      &self->check);
	ASSERT_EQ(0, ret);

	ret = check_print_fmt("__test_event s64 data",
			      "print fmt: \"data=%lld\", REC->data",
			      &self->check);
	ASSERT_EQ(0, ret);

	ret = check_print_fmt("__test_event u64 data",
			      "print fmt: \"data=%llu\", REC->data",
			      &self->check);
	ASSERT_EQ(0, ret);

	ret = check_print_fmt("__test_event s32 data",
			      "print fmt: \"data=%d\", REC->data",
			      &self->check);
	ASSERT_EQ(0, ret);

	ret = check_print_fmt("__test_event u32 data",
			      "print fmt: \"data=%u\", REC->data",
			      &self->check);
	ASSERT_EQ(0, ret);

	ret = check_print_fmt("__test_event int data",
			      "print fmt: \"data=%d\", REC->data",
			      &self->check);
	ASSERT_EQ(0, ret);

	ret = check_print_fmt("__test_event unsigned int data",
			      "print fmt: \"data=%u\", REC->data",
			      &self->check);
	ASSERT_EQ(0, ret);

	ret = check_print_fmt("__test_event s16 data",
			      "print fmt: \"data=%d\", REC->data",
			      &self->check);
	ASSERT_EQ(0, ret);

	ret = check_print_fmt("__test_event u16 data",
			      "print fmt: \"data=%u\", REC->data",
			      &self->check);
	ASSERT_EQ(0, ret);

	ret = check_print_fmt("__test_event short data",
			      "print fmt: \"data=%d\", REC->data",
			      &self->check);
	ASSERT_EQ(0, ret);

	ret = check_print_fmt("__test_event unsigned short data",
			      "print fmt: \"data=%u\", REC->data",
			      &self->check);
	ASSERT_EQ(0, ret);

	ret = check_print_fmt("__test_event s8 data",
			      "print fmt: \"data=%d\", REC->data",
			      &self->check);
	ASSERT_EQ(0, ret);

	ret = check_print_fmt("__test_event u8 data",
			      "print fmt: \"data=%u\", REC->data",
			      &self->check);
	ASSERT_EQ(0, ret);

	ret = check_print_fmt("__test_event char data",
			      "print fmt: \"data=%d\", REC->data",
			      &self->check);
	ASSERT_EQ(0, ret);

	ret = check_print_fmt("__test_event unsigned char data",
			      "print fmt: \"data=%u\", REC->data",
			      &self->check);
	ASSERT_EQ(0, ret);

	ret = check_print_fmt("__test_event char[4] data",
			      "print fmt: \"data=%s\", REC->data",
			      &self->check);
	ASSERT_EQ(0, ret);
}

int main(int argc, char **argv)
{
	return test_harness_run(argc, argv);
}<|MERGE_RESOLUTION|>--- conflicted
+++ resolved
@@ -341,8 +341,6 @@
 	reg.write_index = -1;
 	ASSERT_EQ(-1, writev(self->data_fd, (const struct iovec *)io, 3));
 	ASSERT_EQ(EINVAL, errno);
-<<<<<<< HEAD
-=======
 }
 
 TEST_F(user, write_empty_events) {
@@ -376,7 +374,6 @@
 	ASSERT_NE(-1, writev(self->data_fd, (const struct iovec *)io, 1));
 	after = trace_bytes();
 	ASSERT_GT(after, before);
->>>>>>> 160f4124
 }
 
 TEST_F(user, write_fault) {
