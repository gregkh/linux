--- conflicted
+++ resolved
@@ -183,19 +183,11 @@
 
 	/* For increased accuracy, take mean rdtsc() before and afrer ioctl */
 	r1 = rdtsc();
-<<<<<<< HEAD
-	t1 = vcpu_get_msr(vm, VCPU_ID, HV_X64_MSR_TIME_REF_COUNT);
-	r1 = (r1 + rdtsc()) / 2;
-	nop_loop();
-	r2 = rdtsc();
-	t2 = vcpu_get_msr(vm, VCPU_ID, HV_X64_MSR_TIME_REF_COUNT);
-=======
 	t1 = vcpu_get_msr(vcpu, HV_X64_MSR_TIME_REF_COUNT);
 	r1 = (r1 + rdtsc()) / 2;
 	nop_loop();
 	r2 = rdtsc();
 	t2 = vcpu_get_msr(vcpu, HV_X64_MSR_TIME_REF_COUNT);
->>>>>>> d60c95ef
 	r2 = (r2 + rdtsc()) / 2;
 
 	TEST_ASSERT(t2 > t1, "Time reference MSR is not monotonic (%ld <= %ld)", t1, t2);
