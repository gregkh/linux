// SPDX-License-Identifier: GPL-2.0-only
/*
 * kvm_create_max_vcpus
 *
 * Copyright (C) 2019, Google LLC.
 *
 * Test for KVM_CAP_MAX_VCPUS and KVM_CAP_MAX_VCPU_ID.
 */

#define _GNU_SOURCE /* for program_invocation_short_name */
#include <fcntl.h>
#include <stdio.h>
#include <stdlib.h>
#include <string.h>
#include <sys/resource.h>

#include "test_util.h"

#include "kvm_util.h"
#include "asm/kvm.h"
#include "linux/kvm.h"

void test_vcpu_creation(int first_vcpu_id, int num_vcpus)
{
	struct kvm_vm *vm;
	int i;

	pr_info("Testing creating %d vCPUs, with IDs %d...%d.\n",
		num_vcpus, first_vcpu_id, first_vcpu_id + num_vcpus - 1);

	vm = vm_create_barebones();

	for (i = first_vcpu_id; i < first_vcpu_id + num_vcpus; i++)
		/* This asserts that the vCPU was created. */
		__vm_vcpu_add(vm, i);

	kvm_vm_free(vm);
}

int main(int argc, char *argv[])
{
	int kvm_max_vcpu_id = kvm_check_cap(KVM_CAP_MAX_VCPU_ID);
	int kvm_max_vcpus = kvm_check_cap(KVM_CAP_MAX_VCPUS);
	/*
	 * Number of file descriptors reqired, KVM_CAP_MAX_VCPUS for vCPU fds +
	 * an arbitrary number for everything else.
	 */
	int nr_fds_wanted = kvm_max_vcpus + 100;
	struct rlimit rl;

	pr_info("KVM_CAP_MAX_VCPU_ID: %d\n", kvm_max_vcpu_id);
	pr_info("KVM_CAP_MAX_VCPUS: %d\n", kvm_max_vcpus);

	/*
	 * Check that we're allowed to open nr_fds_wanted file descriptors and
	 * try raising the limits if needed.
	 */
	TEST_ASSERT(!getrlimit(RLIMIT_NOFILE, &rl), "getrlimit() failed!");

	if (rl.rlim_cur < nr_fds_wanted) {
		rl.rlim_cur = nr_fds_wanted;
		if (rl.rlim_max < nr_fds_wanted) {
			int old_rlim_max = rl.rlim_max;
			rl.rlim_max = nr_fds_wanted;

			int r = setrlimit(RLIMIT_NOFILE, &rl);
<<<<<<< HEAD
			if (r < 0) {
				printf("RLIMIT_NOFILE hard limit is too low (%d, wanted %d)\n",
				       old_rlim_max, nr_fds_wanted);
				exit(KSFT_SKIP);
			}
=======
			__TEST_REQUIRE(r >= 0,
				       "RLIMIT_NOFILE hard limit is too low (%d, wanted %d)\n",
				       old_rlim_max, nr_fds_wanted);
>>>>>>> d60c95ef
		} else {
			TEST_ASSERT(!setrlimit(RLIMIT_NOFILE, &rl), "setrlimit() failed!");
		}
	}

	/*
	 * Upstream KVM prior to 4.8 does not support KVM_CAP_MAX_VCPU_ID.
	 * Userspace is supposed to use KVM_CAP_MAX_VCPUS as the maximum ID
	 * in this case.
	 */
	if (!kvm_max_vcpu_id)
		kvm_max_vcpu_id = kvm_max_vcpus;

	TEST_ASSERT(kvm_max_vcpu_id >= kvm_max_vcpus,
		    "KVM_MAX_VCPU_IDS (%d) must be at least as large as KVM_MAX_VCPUS (%d).",
		    kvm_max_vcpu_id, kvm_max_vcpus);

	test_vcpu_creation(0, kvm_max_vcpus);

	if (kvm_max_vcpu_id > kvm_max_vcpus)
		test_vcpu_creation(
			kvm_max_vcpu_id - kvm_max_vcpus, kvm_max_vcpus);

	return 0;
}<|MERGE_RESOLUTION|>--- conflicted
+++ resolved
@@ -64,17 +64,9 @@
 			rl.rlim_max = nr_fds_wanted;
 
 			int r = setrlimit(RLIMIT_NOFILE, &rl);
-<<<<<<< HEAD
-			if (r < 0) {
-				printf("RLIMIT_NOFILE hard limit is too low (%d, wanted %d)\n",
-				       old_rlim_max, nr_fds_wanted);
-				exit(KSFT_SKIP);
-			}
-=======
 			__TEST_REQUIRE(r >= 0,
 				       "RLIMIT_NOFILE hard limit is too low (%d, wanted %d)\n",
 				       old_rlim_max, nr_fds_wanted);
->>>>>>> d60c95ef
 		} else {
 			TEST_ASSERT(!setrlimit(RLIMIT_NOFILE, &rl), "setrlimit() failed!");
 		}
