// SPDX-License-Identifier: GPL-2.0-only
/*
 * tools/testing/selftests/kvm/lib/x86_64/processor.c
 *
 * Copyright (C) 2018, Google LLC.
 */

#include "test_util.h"
#include "kvm_util.h"
#include "processor.h"

#ifndef NUM_INTERRUPTS
#define NUM_INTERRUPTS 256
#endif

#define DEFAULT_CODE_SELECTOR 0x8
#define DEFAULT_DATA_SELECTOR 0x10

#define MAX_NR_CPUID_ENTRIES 100

vm_vaddr_t exception_handlers;

<<<<<<< HEAD
void regs_dump(FILE *stream, struct kvm_regs *regs,
	       uint8_t indent)
=======
static void regs_dump(FILE *stream, struct kvm_regs *regs, uint8_t indent)
>>>>>>> d60c95ef
{
	fprintf(stream, "%*srax: 0x%.16llx rbx: 0x%.16llx "
		"rcx: 0x%.16llx rdx: 0x%.16llx\n",
		indent, "",
		regs->rax, regs->rbx, regs->rcx, regs->rdx);
	fprintf(stream, "%*srsi: 0x%.16llx rdi: 0x%.16llx "
		"rsp: 0x%.16llx rbp: 0x%.16llx\n",
		indent, "",
		regs->rsi, regs->rdi, regs->rsp, regs->rbp);
	fprintf(stream, "%*sr8:  0x%.16llx r9:  0x%.16llx "
		"r10: 0x%.16llx r11: 0x%.16llx\n",
		indent, "",
		regs->r8, regs->r9, regs->r10, regs->r11);
	fprintf(stream, "%*sr12: 0x%.16llx r13: 0x%.16llx "
		"r14: 0x%.16llx r15: 0x%.16llx\n",
		indent, "",
		regs->r12, regs->r13, regs->r14, regs->r15);
	fprintf(stream, "%*srip: 0x%.16llx rfl: 0x%.16llx\n",
		indent, "",
		regs->rip, regs->rflags);
}

static void segment_dump(FILE *stream, struct kvm_segment *segment,
			 uint8_t indent)
{
	fprintf(stream, "%*sbase: 0x%.16llx limit: 0x%.8x "
		"selector: 0x%.4x type: 0x%.2x\n",
		indent, "", segment->base, segment->limit,
		segment->selector, segment->type);
	fprintf(stream, "%*spresent: 0x%.2x dpl: 0x%.2x "
		"db: 0x%.2x s: 0x%.2x l: 0x%.2x\n",
		indent, "", segment->present, segment->dpl,
		segment->db, segment->s, segment->l);
	fprintf(stream, "%*sg: 0x%.2x avl: 0x%.2x "
		"unusable: 0x%.2x padding: 0x%.2x\n",
		indent, "", segment->g, segment->avl,
		segment->unusable, segment->padding);
}

static void dtable_dump(FILE *stream, struct kvm_dtable *dtable,
			uint8_t indent)
{
	fprintf(stream, "%*sbase: 0x%.16llx limit: 0x%.4x "
		"padding: 0x%.4x 0x%.4x 0x%.4x\n",
		indent, "", dtable->base, dtable->limit,
		dtable->padding[0], dtable->padding[1], dtable->padding[2]);
}

static void sregs_dump(FILE *stream, struct kvm_sregs *sregs, uint8_t indent)
{
	unsigned int i;

	fprintf(stream, "%*scs:\n", indent, "");
	segment_dump(stream, &sregs->cs, indent + 2);
	fprintf(stream, "%*sds:\n", indent, "");
	segment_dump(stream, &sregs->ds, indent + 2);
	fprintf(stream, "%*ses:\n", indent, "");
	segment_dump(stream, &sregs->es, indent + 2);
	fprintf(stream, "%*sfs:\n", indent, "");
	segment_dump(stream, &sregs->fs, indent + 2);
	fprintf(stream, "%*sgs:\n", indent, "");
	segment_dump(stream, &sregs->gs, indent + 2);
	fprintf(stream, "%*sss:\n", indent, "");
	segment_dump(stream, &sregs->ss, indent + 2);
	fprintf(stream, "%*str:\n", indent, "");
	segment_dump(stream, &sregs->tr, indent + 2);
	fprintf(stream, "%*sldt:\n", indent, "");
	segment_dump(stream, &sregs->ldt, indent + 2);

	fprintf(stream, "%*sgdt:\n", indent, "");
	dtable_dump(stream, &sregs->gdt, indent + 2);
	fprintf(stream, "%*sidt:\n", indent, "");
	dtable_dump(stream, &sregs->idt, indent + 2);

	fprintf(stream, "%*scr0: 0x%.16llx cr2: 0x%.16llx "
		"cr3: 0x%.16llx cr4: 0x%.16llx\n",
		indent, "",
		sregs->cr0, sregs->cr2, sregs->cr3, sregs->cr4);
	fprintf(stream, "%*scr8: 0x%.16llx efer: 0x%.16llx "
		"apic_base: 0x%.16llx\n",
		indent, "",
		sregs->cr8, sregs->efer, sregs->apic_base);

	fprintf(stream, "%*sinterrupt_bitmap:\n", indent, "");
	for (i = 0; i < (KVM_NR_INTERRUPTS + 63) / 64; i++) {
		fprintf(stream, "%*s%.16llx\n", indent + 2, "",
			sregs->interrupt_bitmap[i]);
	}
}

bool kvm_is_tdp_enabled(void)
{
	if (is_intel_cpu())
		return get_kvm_intel_param_bool("ept");
	else
		return get_kvm_amd_param_bool("npt");
}

void virt_arch_pgd_alloc(struct kvm_vm *vm)
{
	TEST_ASSERT(vm->mode == VM_MODE_PXXV48_4K, "Attempt to use "
		"unknown or unsupported guest mode, mode: 0x%x", vm->mode);

	/* If needed, create page map l4 table. */
	if (!vm->pgd_created) {
		vm->pgd = vm_alloc_page_table(vm);
		vm->pgd_created = true;
	}
}

static void *virt_get_pte(struct kvm_vm *vm, uint64_t pt_pfn, uint64_t vaddr,
			  int level)
{
	uint64_t *page_table = addr_gpa2hva(vm, pt_pfn << vm->page_shift);
	int index = (vaddr >> PG_LEVEL_SHIFT(level)) & 0x1ffu;

	return &page_table[index];
}

static uint64_t *virt_create_upper_pte(struct kvm_vm *vm,
				       uint64_t pt_pfn,
				       uint64_t vaddr,
				       uint64_t paddr,
<<<<<<< HEAD
				       int level,
				       enum x86_page_size page_size)
{
	uint64_t *pte = virt_get_pte(vm, pt_pfn, vaddr, level);

	if (!(*pte & PTE_PRESENT_MASK)) {
		*pte = PTE_PRESENT_MASK | PTE_WRITABLE_MASK;
		if (level == page_size)
=======
				       int current_level,
				       int target_level)
{
	uint64_t *pte = virt_get_pte(vm, pt_pfn, vaddr, current_level);

	if (!(*pte & PTE_PRESENT_MASK)) {
		*pte = PTE_PRESENT_MASK | PTE_WRITABLE_MASK;
		if (current_level == target_level)
>>>>>>> d60c95ef
			*pte |= PTE_LARGE_MASK | (paddr & PHYSICAL_PAGE_MASK);
		else
			*pte |= vm_alloc_page_table(vm) & PHYSICAL_PAGE_MASK;
	} else {
		/*
		 * Entry already present.  Assert that the caller doesn't want
		 * a hugepage at this level, and that there isn't a hugepage at
		 * this level.
		 */
		TEST_ASSERT(current_level != target_level,
			    "Cannot create hugepage at level: %u, vaddr: 0x%lx\n",
<<<<<<< HEAD
			    page_size, vaddr);
=======
			    current_level, vaddr);
>>>>>>> d60c95ef
		TEST_ASSERT(!(*pte & PTE_LARGE_MASK),
			    "Cannot create page table at level: %u, vaddr: 0x%lx\n",
			    current_level, vaddr);
	}
	return pte;
}

void __virt_pg_map(struct kvm_vm *vm, uint64_t vaddr, uint64_t paddr, int level)
{
<<<<<<< HEAD
	const uint64_t pg_size = 1ull << ((page_size * 9) + 12);
=======
	const uint64_t pg_size = PG_LEVEL_SIZE(level);
>>>>>>> d60c95ef
	uint64_t *pml4e, *pdpe, *pde;
	uint64_t *pte;

	TEST_ASSERT(vm->mode == VM_MODE_PXXV48_4K,
		    "Unknown or unsupported guest mode, mode: 0x%x", vm->mode);

	TEST_ASSERT((vaddr % pg_size) == 0,
		    "Virtual address not aligned,\n"
		    "vaddr: 0x%lx page size: 0x%lx", vaddr, pg_size);
	TEST_ASSERT(sparsebit_is_set(vm->vpages_valid, (vaddr >> vm->page_shift)),
		    "Invalid virtual address, vaddr: 0x%lx", vaddr);
	TEST_ASSERT((paddr % pg_size) == 0,
		    "Physical address not aligned,\n"
		    "  paddr: 0x%lx page size: 0x%lx", paddr, pg_size);
	TEST_ASSERT((paddr >> vm->page_shift) <= vm->max_gfn,
		    "Physical address beyond maximum supported,\n"
		    "  paddr: 0x%lx vm->max_gfn: 0x%lx vm->page_size: 0x%x",
		    paddr, vm->max_gfn, vm->page_size);

	/*
	 * Allocate upper level page tables, if not already present.  Return
	 * early if a hugepage was created.
	 */
	pml4e = virt_create_upper_pte(vm, vm->pgd >> vm->page_shift,
<<<<<<< HEAD
				      vaddr, paddr, 3, page_size);
	if (*pml4e & PTE_LARGE_MASK)
		return;

	pdpe = virt_create_upper_pte(vm, PTE_GET_PFN(*pml4e), vaddr, paddr, 2, page_size);
	if (*pdpe & PTE_LARGE_MASK)
		return;

	pde = virt_create_upper_pte(vm, PTE_GET_PFN(*pdpe), vaddr, paddr, 1, page_size);
=======
				      vaddr, paddr, PG_LEVEL_512G, level);
	if (*pml4e & PTE_LARGE_MASK)
		return;

	pdpe = virt_create_upper_pte(vm, PTE_GET_PFN(*pml4e), vaddr, paddr, PG_LEVEL_1G, level);
	if (*pdpe & PTE_LARGE_MASK)
		return;

	pde = virt_create_upper_pte(vm, PTE_GET_PFN(*pdpe), vaddr, paddr, PG_LEVEL_2M, level);
>>>>>>> d60c95ef
	if (*pde & PTE_LARGE_MASK)
		return;

	/* Fill in page table entry. */
<<<<<<< HEAD
	pte = virt_get_pte(vm, PTE_GET_PFN(*pde), vaddr, 0);
	TEST_ASSERT(!(*pte & PTE_PRESENT_MASK),
		    "PTE already present for 4k page at vaddr: 0x%lx\n", vaddr);
	*pte = PTE_PRESENT_MASK | PTE_WRITABLE_MASK | (paddr & PHYSICAL_PAGE_MASK);
=======
	pte = virt_get_pte(vm, PTE_GET_PFN(*pde), vaddr, PG_LEVEL_4K);
	TEST_ASSERT(!(*pte & PTE_PRESENT_MASK),
		    "PTE already present for 4k page at vaddr: 0x%lx\n", vaddr);
	*pte = PTE_PRESENT_MASK | PTE_WRITABLE_MASK | (paddr & PHYSICAL_PAGE_MASK);
}

void virt_arch_pg_map(struct kvm_vm *vm, uint64_t vaddr, uint64_t paddr)
{
	__virt_pg_map(vm, vaddr, paddr, PG_LEVEL_4K);
>>>>>>> d60c95ef
}

void virt_map_level(struct kvm_vm *vm, uint64_t vaddr, uint64_t paddr,
		    uint64_t nr_bytes, int level)
{
	uint64_t pg_size = PG_LEVEL_SIZE(level);
	uint64_t nr_pages = nr_bytes / pg_size;
	int i;

	TEST_ASSERT(nr_bytes % pg_size == 0,
		    "Region size not aligned: nr_bytes: 0x%lx, page size: 0x%lx",
		    nr_bytes, pg_size);

	for (i = 0; i < nr_pages; i++) {
		__virt_pg_map(vm, vaddr, paddr, level);

		vaddr += pg_size;
		paddr += pg_size;
	}
}

<<<<<<< HEAD
static uint64_t *_vm_get_page_table_entry(struct kvm_vm *vm, int vcpuid,
						       uint64_t vaddr)
=======
static uint64_t *_vm_get_page_table_entry(struct kvm_vm *vm,
					  struct kvm_vcpu *vcpu,
					  uint64_t vaddr)
>>>>>>> d60c95ef
{
	uint16_t index[4];
	uint64_t *pml4e, *pdpe, *pde;
	uint64_t *pte;
<<<<<<< HEAD
	struct kvm_cpuid_entry2 *entry;
=======
>>>>>>> d60c95ef
	struct kvm_sregs sregs;
	uint64_t rsvd_mask = 0;

	/* Set the high bits in the reserved mask. */
	if (vm->pa_bits < 52)
		rsvd_mask = GENMASK_ULL(51, vm->pa_bits);

	/*
	 * SDM vol 3, fig 4-11 "Formats of CR3 and Paging-Structure Entries
	 * with 4-Level Paging and 5-Level Paging".
	 * If IA32_EFER.NXE = 0 and the P flag of a paging-structure entry is 1,
	 * the XD flag (bit 63) is reserved.
	 */
	vcpu_sregs_get(vcpu, &sregs);
	if ((sregs.efer & EFER_NX) == 0) {
		rsvd_mask |= PTE_NX_MASK;
	}

	TEST_ASSERT(vm->mode == VM_MODE_PXXV48_4K, "Attempt to use "
		"unknown or unsupported guest mode, mode: 0x%x", vm->mode);
	TEST_ASSERT(sparsebit_is_set(vm->vpages_valid,
		(vaddr >> vm->page_shift)),
		"Invalid virtual address, vaddr: 0x%lx",
		vaddr);
	/*
	 * Based on the mode check above there are 48 bits in the vaddr, so
	 * shift 16 to sign extend the last bit (bit-47),
	 */
	TEST_ASSERT(vaddr == (((int64_t)vaddr << 16) >> 16),
		"Canonical check failed.  The virtual address is invalid.");

	index[0] = (vaddr >> 12) & 0x1ffu;
	index[1] = (vaddr >> 21) & 0x1ffu;
	index[2] = (vaddr >> 30) & 0x1ffu;
	index[3] = (vaddr >> 39) & 0x1ffu;

	pml4e = addr_gpa2hva(vm, vm->pgd);
	TEST_ASSERT(pml4e[index[3]] & PTE_PRESENT_MASK,
		"Expected pml4e to be present for gva: 0x%08lx", vaddr);
	TEST_ASSERT((pml4e[index[3]] & (rsvd_mask | PTE_LARGE_MASK)) == 0,
		"Unexpected reserved bits set.");

	pdpe = addr_gpa2hva(vm, PTE_GET_PFN(pml4e[index[3]]) * vm->page_size);
	TEST_ASSERT(pdpe[index[2]] & PTE_PRESENT_MASK,
		"Expected pdpe to be present for gva: 0x%08lx", vaddr);
	TEST_ASSERT(!(pdpe[index[2]] & PTE_LARGE_MASK),
		"Expected pdpe to map a pde not a 1-GByte page.");
	TEST_ASSERT((pdpe[index[2]] & rsvd_mask) == 0,
		"Unexpected reserved bits set.");

	pde = addr_gpa2hva(vm, PTE_GET_PFN(pdpe[index[2]]) * vm->page_size);
	TEST_ASSERT(pde[index[1]] & PTE_PRESENT_MASK,
		"Expected pde to be present for gva: 0x%08lx", vaddr);
	TEST_ASSERT(!(pde[index[1]] & PTE_LARGE_MASK),
		"Expected pde to map a pte not a 2-MByte page.");
	TEST_ASSERT((pde[index[1]] & rsvd_mask) == 0,
		"Unexpected reserved bits set.");

	pte = addr_gpa2hva(vm, PTE_GET_PFN(pde[index[1]]) * vm->page_size);
	TEST_ASSERT(pte[index[0]] & PTE_PRESENT_MASK,
		"Expected pte to be present for gva: 0x%08lx", vaddr);

	return &pte[index[0]];
}

uint64_t vm_get_page_table_entry(struct kvm_vm *vm, struct kvm_vcpu *vcpu,
				 uint64_t vaddr)
{
<<<<<<< HEAD
	uint64_t *pte = _vm_get_page_table_entry(vm, vcpuid, vaddr);
=======
	uint64_t *pte = _vm_get_page_table_entry(vm, vcpu, vaddr);
>>>>>>> d60c95ef

	return *(uint64_t *)pte;
}

void vm_set_page_table_entry(struct kvm_vm *vm, struct kvm_vcpu *vcpu,
			     uint64_t vaddr, uint64_t pte)
{
<<<<<<< HEAD
	uint64_t *new_pte = _vm_get_page_table_entry(vm, vcpuid, vaddr);
=======
	uint64_t *new_pte = _vm_get_page_table_entry(vm, vcpu, vaddr);
>>>>>>> d60c95ef

	*(uint64_t *)new_pte = pte;
}

void virt_arch_dump(FILE *stream, struct kvm_vm *vm, uint8_t indent)
{
	uint64_t *pml4e, *pml4e_start;
	uint64_t *pdpe, *pdpe_start;
	uint64_t *pde, *pde_start;
	uint64_t *pte, *pte_start;

	if (!vm->pgd_created)
		return;

	fprintf(stream, "%*s                                          "
		"                no\n", indent, "");
	fprintf(stream, "%*s      index hvaddr         gpaddr         "
		"addr         w exec dirty\n",
		indent, "");
	pml4e_start = (uint64_t *) addr_gpa2hva(vm, vm->pgd);
	for (uint16_t n1 = 0; n1 <= 0x1ffu; n1++) {
		pml4e = &pml4e_start[n1];
		if (!(*pml4e & PTE_PRESENT_MASK))
			continue;
		fprintf(stream, "%*spml4e 0x%-3zx %p 0x%-12lx 0x%-10llx %u "
			" %u\n",
			indent, "",
			pml4e - pml4e_start, pml4e,
			addr_hva2gpa(vm, pml4e), PTE_GET_PFN(*pml4e),
			!!(*pml4e & PTE_WRITABLE_MASK), !!(*pml4e & PTE_NX_MASK));

		pdpe_start = addr_gpa2hva(vm, *pml4e & PHYSICAL_PAGE_MASK);
		for (uint16_t n2 = 0; n2 <= 0x1ffu; n2++) {
			pdpe = &pdpe_start[n2];
			if (!(*pdpe & PTE_PRESENT_MASK))
				continue;
			fprintf(stream, "%*spdpe  0x%-3zx %p 0x%-12lx 0x%-10llx "
				"%u  %u\n",
				indent, "",
				pdpe - pdpe_start, pdpe,
				addr_hva2gpa(vm, pdpe),
				PTE_GET_PFN(*pdpe), !!(*pdpe & PTE_WRITABLE_MASK),
				!!(*pdpe & PTE_NX_MASK));

			pde_start = addr_gpa2hva(vm, *pdpe & PHYSICAL_PAGE_MASK);
			for (uint16_t n3 = 0; n3 <= 0x1ffu; n3++) {
				pde = &pde_start[n3];
				if (!(*pde & PTE_PRESENT_MASK))
					continue;
				fprintf(stream, "%*spde   0x%-3zx %p "
					"0x%-12lx 0x%-10llx %u  %u\n",
					indent, "", pde - pde_start, pde,
					addr_hva2gpa(vm, pde),
					PTE_GET_PFN(*pde), !!(*pde & PTE_WRITABLE_MASK),
					!!(*pde & PTE_NX_MASK));

				pte_start = addr_gpa2hva(vm, *pde & PHYSICAL_PAGE_MASK);
				for (uint16_t n4 = 0; n4 <= 0x1ffu; n4++) {
					pte = &pte_start[n4];
					if (!(*pte & PTE_PRESENT_MASK))
						continue;
					fprintf(stream, "%*spte   0x%-3zx %p "
						"0x%-12lx 0x%-10llx %u  %u "
						"    %u    0x%-10lx\n",
						indent, "",
						pte - pte_start, pte,
						addr_hva2gpa(vm, pte),
						PTE_GET_PFN(*pte),
						!!(*pte & PTE_WRITABLE_MASK),
						!!(*pte & PTE_NX_MASK),
						!!(*pte & PTE_DIRTY_MASK),
						((uint64_t) n1 << 27)
							| ((uint64_t) n2 << 18)
							| ((uint64_t) n3 << 9)
							| ((uint64_t) n4));
				}
			}
		}
	}
}

/*
 * Set Unusable Segment
 *
 * Input Args: None
 *
 * Output Args:
 *   segp - Pointer to segment register
 *
 * Return: None
 *
 * Sets the segment register pointed to by @segp to an unusable state.
 */
static void kvm_seg_set_unusable(struct kvm_segment *segp)
{
	memset(segp, 0, sizeof(*segp));
	segp->unusable = true;
}

static void kvm_seg_fill_gdt_64bit(struct kvm_vm *vm, struct kvm_segment *segp)
{
	void *gdt = addr_gva2hva(vm, vm->gdt);
	struct desc64 *desc = gdt + (segp->selector >> 3) * 8;

	desc->limit0 = segp->limit & 0xFFFF;
	desc->base0 = segp->base & 0xFFFF;
	desc->base1 = segp->base >> 16;
	desc->type = segp->type;
	desc->s = segp->s;
	desc->dpl = segp->dpl;
	desc->p = segp->present;
	desc->limit1 = segp->limit >> 16;
	desc->avl = segp->avl;
	desc->l = segp->l;
	desc->db = segp->db;
	desc->g = segp->g;
	desc->base2 = segp->base >> 24;
	if (!segp->s)
		desc->base3 = segp->base >> 32;
}


/*
 * Set Long Mode Flat Kernel Code Segment
 *
 * Input Args:
 *   vm - VM whose GDT is being filled, or NULL to only write segp
 *   selector - selector value
 *
 * Output Args:
 *   segp - Pointer to KVM segment
 *
 * Return: None
 *
 * Sets up the KVM segment pointed to by @segp, to be a code segment
 * with the selector value given by @selector.
 */
static void kvm_seg_set_kernel_code_64bit(struct kvm_vm *vm, uint16_t selector,
	struct kvm_segment *segp)
{
	memset(segp, 0, sizeof(*segp));
	segp->selector = selector;
	segp->limit = 0xFFFFFFFFu;
	segp->s = 0x1; /* kTypeCodeData */
	segp->type = 0x08 | 0x01 | 0x02; /* kFlagCode | kFlagCodeAccessed
					  * | kFlagCodeReadable
					  */
	segp->g = true;
	segp->l = true;
	segp->present = 1;
	if (vm)
		kvm_seg_fill_gdt_64bit(vm, segp);
}

/*
 * Set Long Mode Flat Kernel Data Segment
 *
 * Input Args:
 *   vm - VM whose GDT is being filled, or NULL to only write segp
 *   selector - selector value
 *
 * Output Args:
 *   segp - Pointer to KVM segment
 *
 * Return: None
 *
 * Sets up the KVM segment pointed to by @segp, to be a data segment
 * with the selector value given by @selector.
 */
static void kvm_seg_set_kernel_data_64bit(struct kvm_vm *vm, uint16_t selector,
	struct kvm_segment *segp)
{
	memset(segp, 0, sizeof(*segp));
	segp->selector = selector;
	segp->limit = 0xFFFFFFFFu;
	segp->s = 0x1; /* kTypeCodeData */
	segp->type = 0x00 | 0x01 | 0x02; /* kFlagData | kFlagDataAccessed
					  * | kFlagDataWritable
					  */
	segp->g = true;
	segp->present = true;
	if (vm)
		kvm_seg_fill_gdt_64bit(vm, segp);
}

vm_paddr_t addr_arch_gva2gpa(struct kvm_vm *vm, vm_vaddr_t gva)
{
	uint16_t index[4];
	uint64_t *pml4e, *pdpe, *pde;
	uint64_t *pte;

	TEST_ASSERT(vm->mode == VM_MODE_PXXV48_4K, "Attempt to use "
		"unknown or unsupported guest mode, mode: 0x%x", vm->mode);

	index[0] = (gva >> 12) & 0x1ffu;
	index[1] = (gva >> 21) & 0x1ffu;
	index[2] = (gva >> 30) & 0x1ffu;
	index[3] = (gva >> 39) & 0x1ffu;

	if (!vm->pgd_created)
		goto unmapped_gva;
	pml4e = addr_gpa2hva(vm, vm->pgd);
	if (!(pml4e[index[3]] & PTE_PRESENT_MASK))
		goto unmapped_gva;

	pdpe = addr_gpa2hva(vm, PTE_GET_PFN(pml4e[index[3]]) * vm->page_size);
	if (!(pdpe[index[2]] & PTE_PRESENT_MASK))
		goto unmapped_gva;

	pde = addr_gpa2hva(vm, PTE_GET_PFN(pdpe[index[2]]) * vm->page_size);
	if (!(pde[index[1]] & PTE_PRESENT_MASK))
		goto unmapped_gva;

	pte = addr_gpa2hva(vm, PTE_GET_PFN(pde[index[1]]) * vm->page_size);
	if (!(pte[index[0]] & PTE_PRESENT_MASK))
		goto unmapped_gva;

<<<<<<< HEAD
	return (PTE_GET_PFN(pte[index[0]]) * vm->page_size) + (gva & 0xfffu);
=======
	return (PTE_GET_PFN(pte[index[0]]) * vm->page_size) + (gva & ~PAGE_MASK);
>>>>>>> d60c95ef

unmapped_gva:
	TEST_FAIL("No mapping for vm virtual address, gva: 0x%lx", gva);
	exit(EXIT_FAILURE);
}

static void kvm_setup_gdt(struct kvm_vm *vm, struct kvm_dtable *dt)
{
	if (!vm->gdt)
		vm->gdt = vm_vaddr_alloc_page(vm);

	dt->base = vm->gdt;
	dt->limit = getpagesize();
}

static void kvm_setup_tss_64bit(struct kvm_vm *vm, struct kvm_segment *segp,
				int selector)
{
	if (!vm->tss)
		vm->tss = vm_vaddr_alloc_page(vm);

	memset(segp, 0, sizeof(*segp));
	segp->base = vm->tss;
	segp->limit = 0x67;
	segp->selector = selector;
	segp->type = 0xb;
	segp->present = 1;
	kvm_seg_fill_gdt_64bit(vm, segp);
}

static void vcpu_setup(struct kvm_vm *vm, struct kvm_vcpu *vcpu)
{
	struct kvm_sregs sregs;

	/* Set mode specific system register values. */
	vcpu_sregs_get(vcpu, &sregs);

	sregs.idt.limit = 0;

	kvm_setup_gdt(vm, &sregs.gdt);

	switch (vm->mode) {
	case VM_MODE_PXXV48_4K:
		sregs.cr0 = X86_CR0_PE | X86_CR0_NE | X86_CR0_PG;
		sregs.cr4 |= X86_CR4_PAE | X86_CR4_OSFXSR;
		sregs.efer |= (EFER_LME | EFER_LMA | EFER_NX);

		kvm_seg_set_unusable(&sregs.ldt);
		kvm_seg_set_kernel_code_64bit(vm, DEFAULT_CODE_SELECTOR, &sregs.cs);
		kvm_seg_set_kernel_data_64bit(vm, DEFAULT_DATA_SELECTOR, &sregs.ds);
		kvm_seg_set_kernel_data_64bit(vm, DEFAULT_DATA_SELECTOR, &sregs.es);
		kvm_setup_tss_64bit(vm, &sregs.tr, 0x18);
		break;

	default:
		TEST_FAIL("Unknown guest mode, mode: 0x%x", vm->mode);
	}

	sregs.cr3 = vm->pgd;
	vcpu_sregs_set(vcpu, &sregs);
}

void __vm_xsave_require_permission(int bit, const char *name)
{
	int kvm_fd;
	u64 bitmask;
	long rc;
	struct kvm_device_attr attr = {
		.group = 0,
		.attr = KVM_X86_XCOMP_GUEST_SUPP,
		.addr = (unsigned long) &bitmask
	};

	TEST_REQUIRE(kvm_cpu_has(X86_FEATURE_XFD));

	kvm_fd = open_kvm_dev_path_or_exit();
	rc = __kvm_ioctl(kvm_fd, KVM_GET_DEVICE_ATTR, &attr);
	close(kvm_fd);

	if (rc == -1 && (errno == ENXIO || errno == EINVAL))
		__TEST_REQUIRE(0, "KVM_X86_XCOMP_GUEST_SUPP not supported");

	TEST_ASSERT(rc == 0, "KVM_GET_DEVICE_ATTR(0, KVM_X86_XCOMP_GUEST_SUPP) error: %ld", rc);

	__TEST_REQUIRE(bitmask & (1ULL << bit),
		       "Required XSAVE feature '%s' not supported", name);

	TEST_REQUIRE(!syscall(SYS_arch_prctl, ARCH_REQ_XCOMP_GUEST_PERM, bit));

	rc = syscall(SYS_arch_prctl, ARCH_GET_XCOMP_GUEST_PERM, &bitmask);
	TEST_ASSERT(rc == 0, "prctl(ARCH_GET_XCOMP_GUEST_PERM) error: %ld", rc);
	TEST_ASSERT(bitmask & (1ULL << bit),
		    "prctl(ARCH_REQ_XCOMP_GUEST_PERM) failure bitmask=0x%lx",
		    bitmask);
}

struct kvm_vcpu *vm_arch_vcpu_add(struct kvm_vm *vm, uint32_t vcpu_id,
				  void *guest_code)
{
	struct kvm_mp_state mp_state;
	struct kvm_regs regs;
	vm_vaddr_t stack_vaddr;
	struct kvm_vcpu *vcpu;

	stack_vaddr = vm_vaddr_alloc(vm, DEFAULT_STACK_PGS * getpagesize(),
				     DEFAULT_GUEST_STACK_VADDR_MIN);

	vcpu = __vm_vcpu_add(vm, vcpu_id);
	vcpu_init_cpuid(vcpu, kvm_get_supported_cpuid());
	vcpu_setup(vm, vcpu);

	/* Setup guest general purpose registers */
	vcpu_regs_get(vcpu, &regs);
	regs.rflags = regs.rflags | 0x2;
	regs.rsp = stack_vaddr + (DEFAULT_STACK_PGS * getpagesize());
	regs.rip = (unsigned long) guest_code;
	vcpu_regs_set(vcpu, &regs);

	/* Setup the MP state */
	mp_state.mp_state = 0;
	vcpu_mp_state_set(vcpu, &mp_state);

	return vcpu;
}

struct kvm_vcpu *vm_arch_vcpu_recreate(struct kvm_vm *vm, uint32_t vcpu_id)
{
	struct kvm_vcpu *vcpu = __vm_vcpu_add(vm, vcpu_id);

	vcpu_init_cpuid(vcpu, kvm_get_supported_cpuid());

	return vcpu;
}

void vcpu_arch_free(struct kvm_vcpu *vcpu)
{
	if (vcpu->cpuid)
		free(vcpu->cpuid);
}

const struct kvm_cpuid2 *kvm_get_supported_cpuid(void)
{
	static struct kvm_cpuid2 *cpuid;
	int kvm_fd;

	if (cpuid)
		return cpuid;

	cpuid = allocate_kvm_cpuid2(MAX_NR_CPUID_ENTRIES);
	kvm_fd = open_kvm_dev_path_or_exit();

	kvm_ioctl(kvm_fd, KVM_GET_SUPPORTED_CPUID, cpuid);

	close(kvm_fd);
	return cpuid;
}

bool kvm_cpuid_has(const struct kvm_cpuid2 *cpuid,
		   struct kvm_x86_cpu_feature feature)
{
	const struct kvm_cpuid_entry2 *entry;
	int i;

	for (i = 0; i < cpuid->nent; i++) {
		entry = &cpuid->entries[i];

		/*
		 * The output registers in kvm_cpuid_entry2 are in alphabetical
		 * order, but kvm_x86_cpu_feature matches that mess, so yay
		 * pointer shenanigans!
		 */
		if (entry->function == feature.function &&
		    entry->index == feature.index)
			return (&entry->eax)[feature.reg] & BIT(feature.bit);
	}

	return false;
}

uint64_t kvm_get_feature_msr(uint64_t msr_index)
{
	struct {
		struct kvm_msrs header;
		struct kvm_msr_entry entry;
	} buffer = {};
	int r, kvm_fd;

	buffer.header.nmsrs = 1;
	buffer.entry.index = msr_index;
	kvm_fd = open_kvm_dev_path_or_exit();

	r = __kvm_ioctl(kvm_fd, KVM_GET_MSRS, &buffer.header);
	TEST_ASSERT(r == 1, KVM_IOCTL_ERROR(KVM_GET_MSRS, r));

	close(kvm_fd);
	return buffer.entry.data;
}

void vcpu_init_cpuid(struct kvm_vcpu *vcpu, const struct kvm_cpuid2 *cpuid)
{
	TEST_ASSERT(cpuid != vcpu->cpuid, "@cpuid can't be the vCPU's CPUID");

	/* Allow overriding the default CPUID. */
	if (vcpu->cpuid && vcpu->cpuid->nent < cpuid->nent) {
		free(vcpu->cpuid);
		vcpu->cpuid = NULL;
	}

	if (!vcpu->cpuid)
		vcpu->cpuid = allocate_kvm_cpuid2(cpuid->nent);

	memcpy(vcpu->cpuid, cpuid, kvm_cpuid2_size(cpuid->nent));
	vcpu_set_cpuid(vcpu);
}

void vcpu_set_cpuid_maxphyaddr(struct kvm_vcpu *vcpu, uint8_t maxphyaddr)
{
	struct kvm_cpuid_entry2 *entry = vcpu_get_cpuid_entry(vcpu, 0x80000008);

	entry->eax = (entry->eax & ~0xff) | maxphyaddr;
	vcpu_set_cpuid(vcpu);
}

void vcpu_clear_cpuid_entry(struct kvm_vcpu *vcpu, uint32_t function)
{
	struct kvm_cpuid_entry2 *entry = vcpu_get_cpuid_entry(vcpu, function);

	entry->eax = 0;
	entry->ebx = 0;
	entry->ecx = 0;
	entry->edx = 0;
	vcpu_set_cpuid(vcpu);
}

void vcpu_set_or_clear_cpuid_feature(struct kvm_vcpu *vcpu,
				     struct kvm_x86_cpu_feature feature,
				     bool set)
{
	struct kvm_cpuid_entry2 *entry;
	u32 *reg;

	entry = __vcpu_get_cpuid_entry(vcpu, feature.function, feature.index);
	reg = (&entry->eax) + feature.reg;

	if (set)
		*reg |= BIT(feature.bit);
	else
		*reg &= ~BIT(feature.bit);

	vcpu_set_cpuid(vcpu);
}

uint64_t vcpu_get_msr(struct kvm_vcpu *vcpu, uint64_t msr_index)
{
	struct {
		struct kvm_msrs header;
		struct kvm_msr_entry entry;
	} buffer = {};

	buffer.header.nmsrs = 1;
	buffer.entry.index = msr_index;

	vcpu_msrs_get(vcpu, &buffer.header);

	return buffer.entry.data;
}

int _vcpu_set_msr(struct kvm_vcpu *vcpu, uint64_t msr_index, uint64_t msr_value)
{
	struct {
		struct kvm_msrs header;
		struct kvm_msr_entry entry;
	} buffer = {};

	memset(&buffer, 0, sizeof(buffer));
	buffer.header.nmsrs = 1;
	buffer.entry.index = msr_index;
	buffer.entry.data = msr_value;

	return __vcpu_ioctl(vcpu, KVM_SET_MSRS, &buffer.header);
}

void vcpu_args_set(struct kvm_vcpu *vcpu, unsigned int num, ...)
{
	va_list ap;
	struct kvm_regs regs;

	TEST_ASSERT(num >= 1 && num <= 6, "Unsupported number of args,\n"
		    "  num: %u\n",
		    num);

	va_start(ap, num);
	vcpu_regs_get(vcpu, &regs);

	if (num >= 1)
		regs.rdi = va_arg(ap, uint64_t);

	if (num >= 2)
		regs.rsi = va_arg(ap, uint64_t);

	if (num >= 3)
		regs.rdx = va_arg(ap, uint64_t);

	if (num >= 4)
		regs.rcx = va_arg(ap, uint64_t);

	if (num >= 5)
		regs.r8 = va_arg(ap, uint64_t);

	if (num >= 6)
		regs.r9 = va_arg(ap, uint64_t);

	vcpu_regs_set(vcpu, &regs);
	va_end(ap);
}

void vcpu_arch_dump(FILE *stream, struct kvm_vcpu *vcpu, uint8_t indent)
{
	struct kvm_regs regs;
	struct kvm_sregs sregs;

	fprintf(stream, "%*svCPU ID: %u\n", indent, "", vcpu->id);

	fprintf(stream, "%*sregs:\n", indent + 2, "");
	vcpu_regs_get(vcpu, &regs);
	regs_dump(stream, &regs, indent + 4);

	fprintf(stream, "%*ssregs:\n", indent + 2, "");
	vcpu_sregs_get(vcpu, &sregs);
	sregs_dump(stream, &sregs, indent + 4);
}

static struct kvm_msr_list *__kvm_get_msr_index_list(bool feature_msrs)
{
	struct kvm_msr_list *list;
	struct kvm_msr_list nmsrs;
	int kvm_fd, r;

	kvm_fd = open_kvm_dev_path_or_exit();

	nmsrs.nmsrs = 0;
	if (!feature_msrs)
		r = __kvm_ioctl(kvm_fd, KVM_GET_MSR_INDEX_LIST, &nmsrs);
	else
		r = __kvm_ioctl(kvm_fd, KVM_GET_MSR_FEATURE_INDEX_LIST, &nmsrs);

	TEST_ASSERT(r == -1 && errno == E2BIG,
		    "Expected -E2BIG, got rc: %i errno: %i (%s)",
		    r, errno, strerror(errno));

	list = malloc(sizeof(*list) + nmsrs.nmsrs * sizeof(list->indices[0]));
	TEST_ASSERT(list, "-ENOMEM when allocating MSR index list");
	list->nmsrs = nmsrs.nmsrs;

	if (!feature_msrs)
		kvm_ioctl(kvm_fd, KVM_GET_MSR_INDEX_LIST, list);
	else
		kvm_ioctl(kvm_fd, KVM_GET_MSR_FEATURE_INDEX_LIST, list);
	close(kvm_fd);

	TEST_ASSERT(list->nmsrs == nmsrs.nmsrs,
		    "Number of MSRs in list changed, was %d, now %d",
		    nmsrs.nmsrs, list->nmsrs);
	return list;
}

const struct kvm_msr_list *kvm_get_msr_index_list(void)
{
	static const struct kvm_msr_list *list;

	if (!list)
		list = __kvm_get_msr_index_list(false);
	return list;
}


const struct kvm_msr_list *kvm_get_feature_msr_index_list(void)
{
	static const struct kvm_msr_list *list;

	if (!list)
		list = __kvm_get_msr_index_list(true);
	return list;
}

bool kvm_msr_is_in_save_restore_list(uint32_t msr_index)
{
	const struct kvm_msr_list *list = kvm_get_msr_index_list();
	int i;

	for (i = 0; i < list->nmsrs; ++i) {
		if (list->indices[i] == msr_index)
			return true;
	}

	return false;
}

static void vcpu_save_xsave_state(struct kvm_vcpu *vcpu,
				  struct kvm_x86_state *state)
{
	int size = vm_check_cap(vcpu->vm, KVM_CAP_XSAVE2);

	if (size) {
		state->xsave = malloc(size);
		vcpu_xsave2_get(vcpu, state->xsave);
	} else {
		state->xsave = malloc(sizeof(struct kvm_xsave));
		vcpu_xsave_get(vcpu, state->xsave);
	}
}

struct kvm_x86_state *vcpu_save_state(struct kvm_vcpu *vcpu)
{
	const struct kvm_msr_list *msr_list = kvm_get_msr_index_list();
	struct kvm_x86_state *state;
	int i;

	static int nested_size = -1;

	if (nested_size == -1) {
		nested_size = kvm_check_cap(KVM_CAP_NESTED_STATE);
		TEST_ASSERT(nested_size <= sizeof(state->nested_),
			    "Nested state size too big, %i > %zi",
			    nested_size, sizeof(state->nested_));
	}

	/*
	 * When KVM exits to userspace with KVM_EXIT_IO, KVM guarantees
	 * guest state is consistent only after userspace re-enters the
	 * kernel with KVM_RUN.  Complete IO prior to migrating state
	 * to a new VM.
	 */
	vcpu_run_complete_io(vcpu);

	state = malloc(sizeof(*state) + msr_list->nmsrs * sizeof(state->msrs.entries[0]));

	vcpu_events_get(vcpu, &state->events);
	vcpu_mp_state_get(vcpu, &state->mp_state);
	vcpu_regs_get(vcpu, &state->regs);
	vcpu_save_xsave_state(vcpu, state);

	if (kvm_has_cap(KVM_CAP_XCRS))
		vcpu_xcrs_get(vcpu, &state->xcrs);

	vcpu_sregs_get(vcpu, &state->sregs);

	if (nested_size) {
		state->nested.size = sizeof(state->nested_);

		vcpu_nested_state_get(vcpu, &state->nested);
		TEST_ASSERT(state->nested.size <= nested_size,
			    "Nested state size too big, %i (KVM_CHECK_CAP gave %i)",
			    state->nested.size, nested_size);
	} else {
		state->nested.size = 0;
	}

	state->msrs.nmsrs = msr_list->nmsrs;
	for (i = 0; i < msr_list->nmsrs; i++)
		state->msrs.entries[i].index = msr_list->indices[i];
	vcpu_msrs_get(vcpu, &state->msrs);

	vcpu_debugregs_get(vcpu, &state->debugregs);

	return state;
}

void vcpu_load_state(struct kvm_vcpu *vcpu, struct kvm_x86_state *state)
{
	vcpu_sregs_set(vcpu, &state->sregs);
	vcpu_msrs_set(vcpu, &state->msrs);

	if (kvm_has_cap(KVM_CAP_XCRS))
		vcpu_xcrs_set(vcpu, &state->xcrs);

	vcpu_xsave_set(vcpu,  state->xsave);
	vcpu_events_set(vcpu, &state->events);
	vcpu_mp_state_set(vcpu, &state->mp_state);
	vcpu_debugregs_set(vcpu, &state->debugregs);
	vcpu_regs_set(vcpu, &state->regs);

	if (state->nested.size)
		vcpu_nested_state_set(vcpu, &state->nested);
}

void kvm_x86_state_cleanup(struct kvm_x86_state *state)
{
	free(state->xsave);
	free(state);
}

static bool cpu_vendor_string_is(const char *vendor)
{
	const uint32_t *chunk = (const uint32_t *)vendor;
	uint32_t eax, ebx, ecx, edx;

	cpuid(0, &eax, &ebx, &ecx, &edx);
	return (ebx == chunk[0] && edx == chunk[1] && ecx == chunk[2]);
}

bool is_intel_cpu(void)
{
	return cpu_vendor_string_is("GenuineIntel");
}

/*
 * Exclude early K5 samples with a vendor string of "AMDisbetter!"
 */
bool is_amd_cpu(void)
{
	return cpu_vendor_string_is("AuthenticAMD");
}

void kvm_get_cpu_address_width(unsigned int *pa_bits, unsigned int *va_bits)
{
	const struct kvm_cpuid_entry2 *entry;
	bool pae;

	/* SDM 4.1.4 */
	if (kvm_get_cpuid_max_extended() < 0x80000008) {
		pae = kvm_get_supported_cpuid_entry(1)->edx & (1 << 6);
		*pa_bits = pae ? 36 : 32;
		*va_bits = 32;
	} else {
		entry = kvm_get_supported_cpuid_entry(0x80000008);
		*pa_bits = entry->eax & 0xff;
		*va_bits = (entry->eax >> 8) & 0xff;
	}
}

static void set_idt_entry(struct kvm_vm *vm, int vector, unsigned long addr,
			  int dpl, unsigned short selector)
{
	struct idt_entry *base =
		(struct idt_entry *)addr_gva2hva(vm, vm->idt);
	struct idt_entry *e = &base[vector];

	memset(e, 0, sizeof(*e));
	e->offset0 = addr;
	e->selector = selector;
	e->ist = 0;
	e->type = 14;
	e->dpl = dpl;
	e->p = 1;
	e->offset1 = addr >> 16;
	e->offset2 = addr >> 32;
}


static bool kvm_fixup_exception(struct ex_regs *regs)
{
	if (regs->r9 != KVM_EXCEPTION_MAGIC || regs->rip != regs->r10)
		return false;

	if (regs->vector == DE_VECTOR)
		return false;

	regs->rip = regs->r11;
	regs->r9 = regs->vector;
	return true;
}

void kvm_exit_unexpected_vector(uint32_t value)
{
	ucall(UCALL_UNHANDLED, 1, value);
}

void route_exception(struct ex_regs *regs)
{
	typedef void(*handler)(struct ex_regs *);
	handler *handlers = (handler *)exception_handlers;

	if (handlers && handlers[regs->vector]) {
		handlers[regs->vector](regs);
		return;
	}

	if (kvm_fixup_exception(regs))
		return;

	kvm_exit_unexpected_vector(regs->vector);
}

void vm_init_descriptor_tables(struct kvm_vm *vm)
{
	extern void *idt_handlers;
	int i;

	vm->idt = vm_vaddr_alloc_page(vm);
	vm->handlers = vm_vaddr_alloc_page(vm);
	/* Handlers have the same address in both address spaces.*/
	for (i = 0; i < NUM_INTERRUPTS; i++)
		set_idt_entry(vm, i, (unsigned long)(&idt_handlers)[i], 0,
			DEFAULT_CODE_SELECTOR);
}

void vcpu_init_descriptor_tables(struct kvm_vcpu *vcpu)
{
	struct kvm_vm *vm = vcpu->vm;
	struct kvm_sregs sregs;

	vcpu_sregs_get(vcpu, &sregs);
	sregs.idt.base = vm->idt;
	sregs.idt.limit = NUM_INTERRUPTS * sizeof(struct idt_entry) - 1;
	sregs.gdt.base = vm->gdt;
	sregs.gdt.limit = getpagesize() - 1;
	kvm_seg_set_kernel_data_64bit(NULL, DEFAULT_DATA_SELECTOR, &sregs.gs);
	vcpu_sregs_set(vcpu, &sregs);
	*(vm_vaddr_t *)addr_gva2hva(vm, (vm_vaddr_t)(&exception_handlers)) = vm->handlers;
}

void vm_install_exception_handler(struct kvm_vm *vm, int vector,
			       void (*handler)(struct ex_regs *))
{
	vm_vaddr_t *handlers = (vm_vaddr_t *)addr_gva2hva(vm, vm->handlers);

	handlers[vector] = (vm_vaddr_t)handler;
}

void assert_on_unhandled_exception(struct kvm_vcpu *vcpu)
{
	struct ucall uc;

	if (get_ucall(vcpu, &uc) == UCALL_UNHANDLED) {
		uint64_t vector = uc.args[0];

		TEST_FAIL("Unexpected vectored event in guest (vector:0x%lx)",
			  vector);
	}
}

const struct kvm_cpuid_entry2 *get_cpuid_entry(const struct kvm_cpuid2 *cpuid,
					       uint32_t function, uint32_t index)
{
	int i;

	for (i = 0; i < cpuid->nent; i++) {
		if (cpuid->entries[i].function == function &&
		    cpuid->entries[i].index == index)
			return &cpuid->entries[i];
	}

	TEST_FAIL("CPUID function 0x%x index 0x%x not found ", function, index);

	return NULL;
}

uint64_t kvm_hypercall(uint64_t nr, uint64_t a0, uint64_t a1, uint64_t a2,
		       uint64_t a3)
{
	uint64_t r;

	asm volatile("vmcall"
		     : "=a"(r)
		     : "a"(nr), "b"(a0), "c"(a1), "d"(a2), "S"(a3));
	return r;
}

const struct kvm_cpuid2 *kvm_get_supported_hv_cpuid(void)
{
	static struct kvm_cpuid2 *cpuid;
	int kvm_fd;

	if (cpuid)
		return cpuid;

	cpuid = allocate_kvm_cpuid2(MAX_NR_CPUID_ENTRIES);
	kvm_fd = open_kvm_dev_path_or_exit();

	kvm_ioctl(kvm_fd, KVM_GET_SUPPORTED_HV_CPUID, cpuid);

	close(kvm_fd);
	return cpuid;
}

void vcpu_set_hv_cpuid(struct kvm_vcpu *vcpu)
{
	static struct kvm_cpuid2 *cpuid_full;
	const struct kvm_cpuid2 *cpuid_sys, *cpuid_hv;
	int i, nent = 0;

	if (!cpuid_full) {
		cpuid_sys = kvm_get_supported_cpuid();
		cpuid_hv = kvm_get_supported_hv_cpuid();

		cpuid_full = allocate_kvm_cpuid2(cpuid_sys->nent + cpuid_hv->nent);
		if (!cpuid_full) {
			perror("malloc");
			abort();
		}

		/* Need to skip KVM CPUID leaves 0x400000xx */
		for (i = 0; i < cpuid_sys->nent; i++) {
			if (cpuid_sys->entries[i].function >= 0x40000000 &&
			    cpuid_sys->entries[i].function < 0x40000100)
				continue;
			cpuid_full->entries[nent] = cpuid_sys->entries[i];
			nent++;
		}

		memcpy(&cpuid_full->entries[nent], cpuid_hv->entries,
		       cpuid_hv->nent * sizeof(struct kvm_cpuid_entry2));
		cpuid_full->nent = nent + cpuid_hv->nent;
	}

	vcpu_init_cpuid(vcpu, cpuid_full);
}

const struct kvm_cpuid2 *vcpu_get_supported_hv_cpuid(struct kvm_vcpu *vcpu)
{
	struct kvm_cpuid2 *cpuid = allocate_kvm_cpuid2(MAX_NR_CPUID_ENTRIES);

	vcpu_ioctl(vcpu, KVM_GET_SUPPORTED_HV_CPUID, cpuid);

	return cpuid;
}

<<<<<<< HEAD
#define X86EMUL_CPUID_VENDOR_AuthenticAMD_ebx 0x68747541
#define X86EMUL_CPUID_VENDOR_AuthenticAMD_ecx 0x444d4163
#define X86EMUL_CPUID_VENDOR_AuthenticAMD_edx 0x69746e65

static inline unsigned x86_family(unsigned int eax)
{
        unsigned int x86;

        x86 = (eax >> 8) & 0xf;

        if (x86 == 0xf)
                x86 += (eax >> 20) & 0xff;

        return x86;
}

=======
>>>>>>> d60c95ef
unsigned long vm_compute_max_gfn(struct kvm_vm *vm)
{
	const unsigned long num_ht_pages = 12 << (30 - vm->page_shift); /* 12 GiB */
	unsigned long ht_gfn, max_gfn, max_pfn;
	uint32_t eax, ebx, ecx, edx, max_ext_leaf;

	max_gfn = (1ULL << (vm->pa_bits - vm->page_shift)) - 1;

	/* Avoid reserved HyperTransport region on AMD processors.  */
<<<<<<< HEAD
	eax = ecx = 0;
	cpuid(&eax, &ebx, &ecx, &edx);
	if (ebx != X86EMUL_CPUID_VENDOR_AuthenticAMD_ebx ||
	    ecx != X86EMUL_CPUID_VENDOR_AuthenticAMD_ecx ||
	    edx != X86EMUL_CPUID_VENDOR_AuthenticAMD_edx)
=======
	if (!is_amd_cpu())
>>>>>>> d60c95ef
		return max_gfn;

	/* On parts with <40 physical address bits, the area is fully hidden */
	if (vm->pa_bits < 40)
		return max_gfn;

	/* Before family 17h, the HyperTransport area is just below 1T.  */
	ht_gfn = (1 << 28) - num_ht_pages;
<<<<<<< HEAD
	eax = 1;
	cpuid(&eax, &ebx, &ecx, &edx);
=======
	cpuid(1, &eax, &ebx, &ecx, &edx);
>>>>>>> d60c95ef
	if (x86_family(eax) < 0x17)
		goto done;

	/*
	 * Otherwise it's at the top of the physical address space, possibly
	 * reduced due to SME by bits 11:6 of CPUID[0x8000001f].EBX.  Use
	 * the old conservative value if MAXPHYADDR is not enumerated.
	 */
<<<<<<< HEAD
	eax = 0x80000000;
	cpuid(&eax, &ebx, &ecx, &edx);
=======
	cpuid(0x80000000, &eax, &ebx, &ecx, &edx);
>>>>>>> d60c95ef
	max_ext_leaf = eax;
	if (max_ext_leaf < 0x80000008)
		goto done;

<<<<<<< HEAD
	eax = 0x80000008;
	cpuid(&eax, &ebx, &ecx, &edx);
	max_pfn = (1ULL << ((eax & 0xff) - vm->page_shift)) - 1;
	if (max_ext_leaf >= 0x8000001f) {
		eax = 0x8000001f;
		cpuid(&eax, &ebx, &ecx, &edx);
=======
	cpuid(0x80000008, &eax, &ebx, &ecx, &edx);
	max_pfn = (1ULL << ((eax & 0xff) - vm->page_shift)) - 1;
	if (max_ext_leaf >= 0x8000001f) {
		cpuid(0x8000001f, &eax, &ebx, &ecx, &edx);
>>>>>>> d60c95ef
		max_pfn >>= (ebx >> 6) & 0x3f;
	}

	ht_gfn = max_pfn - num_ht_pages;
done:
	return min(max_gfn, ht_gfn - 1);
<<<<<<< HEAD
=======
}

/* Returns true if kvm_intel was loaded with unrestricted_guest=1. */
bool vm_is_unrestricted_guest(struct kvm_vm *vm)
{
	/* Ensure that a KVM vendor-specific module is loaded. */
	if (vm == NULL)
		close(open_kvm_dev_path_or_exit());

	return get_kvm_intel_param_bool("unrestricted_guest");
>>>>>>> d60c95ef
}<|MERGE_RESOLUTION|>--- conflicted
+++ resolved
@@ -20,12 +20,7 @@
 
 vm_vaddr_t exception_handlers;
 
-<<<<<<< HEAD
-void regs_dump(FILE *stream, struct kvm_regs *regs,
-	       uint8_t indent)
-=======
 static void regs_dump(FILE *stream, struct kvm_regs *regs, uint8_t indent)
->>>>>>> d60c95ef
 {
 	fprintf(stream, "%*srax: 0x%.16llx rbx: 0x%.16llx "
 		"rcx: 0x%.16llx rdx: 0x%.16llx\n",
@@ -149,16 +144,6 @@
 				       uint64_t pt_pfn,
 				       uint64_t vaddr,
 				       uint64_t paddr,
-<<<<<<< HEAD
-				       int level,
-				       enum x86_page_size page_size)
-{
-	uint64_t *pte = virt_get_pte(vm, pt_pfn, vaddr, level);
-
-	if (!(*pte & PTE_PRESENT_MASK)) {
-		*pte = PTE_PRESENT_MASK | PTE_WRITABLE_MASK;
-		if (level == page_size)
-=======
 				       int current_level,
 				       int target_level)
 {
@@ -167,7 +152,6 @@
 	if (!(*pte & PTE_PRESENT_MASK)) {
 		*pte = PTE_PRESENT_MASK | PTE_WRITABLE_MASK;
 		if (current_level == target_level)
->>>>>>> d60c95ef
 			*pte |= PTE_LARGE_MASK | (paddr & PHYSICAL_PAGE_MASK);
 		else
 			*pte |= vm_alloc_page_table(vm) & PHYSICAL_PAGE_MASK;
@@ -179,11 +163,7 @@
 		 */
 		TEST_ASSERT(current_level != target_level,
 			    "Cannot create hugepage at level: %u, vaddr: 0x%lx\n",
-<<<<<<< HEAD
-			    page_size, vaddr);
-=======
 			    current_level, vaddr);
->>>>>>> d60c95ef
 		TEST_ASSERT(!(*pte & PTE_LARGE_MASK),
 			    "Cannot create page table at level: %u, vaddr: 0x%lx\n",
 			    current_level, vaddr);
@@ -193,11 +173,7 @@
 
 void __virt_pg_map(struct kvm_vm *vm, uint64_t vaddr, uint64_t paddr, int level)
 {
-<<<<<<< HEAD
-	const uint64_t pg_size = 1ull << ((page_size * 9) + 12);
-=======
 	const uint64_t pg_size = PG_LEVEL_SIZE(level);
->>>>>>> d60c95ef
 	uint64_t *pml4e, *pdpe, *pde;
 	uint64_t *pte;
 
@@ -222,17 +198,6 @@
 	 * early if a hugepage was created.
 	 */
 	pml4e = virt_create_upper_pte(vm, vm->pgd >> vm->page_shift,
-<<<<<<< HEAD
-				      vaddr, paddr, 3, page_size);
-	if (*pml4e & PTE_LARGE_MASK)
-		return;
-
-	pdpe = virt_create_upper_pte(vm, PTE_GET_PFN(*pml4e), vaddr, paddr, 2, page_size);
-	if (*pdpe & PTE_LARGE_MASK)
-		return;
-
-	pde = virt_create_upper_pte(vm, PTE_GET_PFN(*pdpe), vaddr, paddr, 1, page_size);
-=======
 				      vaddr, paddr, PG_LEVEL_512G, level);
 	if (*pml4e & PTE_LARGE_MASK)
 		return;
@@ -242,17 +207,10 @@
 		return;
 
 	pde = virt_create_upper_pte(vm, PTE_GET_PFN(*pdpe), vaddr, paddr, PG_LEVEL_2M, level);
->>>>>>> d60c95ef
 	if (*pde & PTE_LARGE_MASK)
 		return;
 
 	/* Fill in page table entry. */
-<<<<<<< HEAD
-	pte = virt_get_pte(vm, PTE_GET_PFN(*pde), vaddr, 0);
-	TEST_ASSERT(!(*pte & PTE_PRESENT_MASK),
-		    "PTE already present for 4k page at vaddr: 0x%lx\n", vaddr);
-	*pte = PTE_PRESENT_MASK | PTE_WRITABLE_MASK | (paddr & PHYSICAL_PAGE_MASK);
-=======
 	pte = virt_get_pte(vm, PTE_GET_PFN(*pde), vaddr, PG_LEVEL_4K);
 	TEST_ASSERT(!(*pte & PTE_PRESENT_MASK),
 		    "PTE already present for 4k page at vaddr: 0x%lx\n", vaddr);
@@ -262,7 +220,6 @@
 void virt_arch_pg_map(struct kvm_vm *vm, uint64_t vaddr, uint64_t paddr)
 {
 	__virt_pg_map(vm, vaddr, paddr, PG_LEVEL_4K);
->>>>>>> d60c95ef
 }
 
 void virt_map_level(struct kvm_vm *vm, uint64_t vaddr, uint64_t paddr,
@@ -284,22 +241,13 @@
 	}
 }
 
-<<<<<<< HEAD
-static uint64_t *_vm_get_page_table_entry(struct kvm_vm *vm, int vcpuid,
-						       uint64_t vaddr)
-=======
 static uint64_t *_vm_get_page_table_entry(struct kvm_vm *vm,
 					  struct kvm_vcpu *vcpu,
 					  uint64_t vaddr)
->>>>>>> d60c95ef
 {
 	uint16_t index[4];
 	uint64_t *pml4e, *pdpe, *pde;
 	uint64_t *pte;
-<<<<<<< HEAD
-	struct kvm_cpuid_entry2 *entry;
-=======
->>>>>>> d60c95ef
 	struct kvm_sregs sregs;
 	uint64_t rsvd_mask = 0;
 
@@ -368,11 +316,7 @@
 uint64_t vm_get_page_table_entry(struct kvm_vm *vm, struct kvm_vcpu *vcpu,
 				 uint64_t vaddr)
 {
-<<<<<<< HEAD
-	uint64_t *pte = _vm_get_page_table_entry(vm, vcpuid, vaddr);
-=======
 	uint64_t *pte = _vm_get_page_table_entry(vm, vcpu, vaddr);
->>>>>>> d60c95ef
 
 	return *(uint64_t *)pte;
 }
@@ -380,11 +324,7 @@
 void vm_set_page_table_entry(struct kvm_vm *vm, struct kvm_vcpu *vcpu,
 			     uint64_t vaddr, uint64_t pte)
 {
-<<<<<<< HEAD
-	uint64_t *new_pte = _vm_get_page_table_entry(vm, vcpuid, vaddr);
-=======
 	uint64_t *new_pte = _vm_get_page_table_entry(vm, vcpu, vaddr);
->>>>>>> d60c95ef
 
 	*(uint64_t *)new_pte = pte;
 }
@@ -602,11 +542,7 @@
 	if (!(pte[index[0]] & PTE_PRESENT_MASK))
 		goto unmapped_gva;
 
-<<<<<<< HEAD
-	return (PTE_GET_PFN(pte[index[0]]) * vm->page_size) + (gva & 0xfffu);
-=======
 	return (PTE_GET_PFN(pte[index[0]]) * vm->page_size) + (gva & ~PAGE_MASK);
->>>>>>> d60c95ef
 
 unmapped_gva:
 	TEST_FAIL("No mapping for vm virtual address, gva: 0x%lx", gva);
@@ -1325,25 +1261,6 @@
 	return cpuid;
 }
 
-<<<<<<< HEAD
-#define X86EMUL_CPUID_VENDOR_AuthenticAMD_ebx 0x68747541
-#define X86EMUL_CPUID_VENDOR_AuthenticAMD_ecx 0x444d4163
-#define X86EMUL_CPUID_VENDOR_AuthenticAMD_edx 0x69746e65
-
-static inline unsigned x86_family(unsigned int eax)
-{
-        unsigned int x86;
-
-        x86 = (eax >> 8) & 0xf;
-
-        if (x86 == 0xf)
-                x86 += (eax >> 20) & 0xff;
-
-        return x86;
-}
-
-=======
->>>>>>> d60c95ef
 unsigned long vm_compute_max_gfn(struct kvm_vm *vm)
 {
 	const unsigned long num_ht_pages = 12 << (30 - vm->page_shift); /* 12 GiB */
@@ -1353,15 +1270,7 @@
 	max_gfn = (1ULL << (vm->pa_bits - vm->page_shift)) - 1;
 
 	/* Avoid reserved HyperTransport region on AMD processors.  */
-<<<<<<< HEAD
-	eax = ecx = 0;
-	cpuid(&eax, &ebx, &ecx, &edx);
-	if (ebx != X86EMUL_CPUID_VENDOR_AuthenticAMD_ebx ||
-	    ecx != X86EMUL_CPUID_VENDOR_AuthenticAMD_ecx ||
-	    edx != X86EMUL_CPUID_VENDOR_AuthenticAMD_edx)
-=======
 	if (!is_amd_cpu())
->>>>>>> d60c95ef
 		return max_gfn;
 
 	/* On parts with <40 physical address bits, the area is fully hidden */
@@ -1370,12 +1279,7 @@
 
 	/* Before family 17h, the HyperTransport area is just below 1T.  */
 	ht_gfn = (1 << 28) - num_ht_pages;
-<<<<<<< HEAD
-	eax = 1;
-	cpuid(&eax, &ebx, &ecx, &edx);
-=======
 	cpuid(1, &eax, &ebx, &ecx, &edx);
->>>>>>> d60c95ef
 	if (x86_family(eax) < 0x17)
 		goto done;
 
@@ -1384,37 +1288,21 @@
 	 * reduced due to SME by bits 11:6 of CPUID[0x8000001f].EBX.  Use
 	 * the old conservative value if MAXPHYADDR is not enumerated.
 	 */
-<<<<<<< HEAD
-	eax = 0x80000000;
-	cpuid(&eax, &ebx, &ecx, &edx);
-=======
 	cpuid(0x80000000, &eax, &ebx, &ecx, &edx);
->>>>>>> d60c95ef
 	max_ext_leaf = eax;
 	if (max_ext_leaf < 0x80000008)
 		goto done;
 
-<<<<<<< HEAD
-	eax = 0x80000008;
-	cpuid(&eax, &ebx, &ecx, &edx);
-	max_pfn = (1ULL << ((eax & 0xff) - vm->page_shift)) - 1;
-	if (max_ext_leaf >= 0x8000001f) {
-		eax = 0x8000001f;
-		cpuid(&eax, &ebx, &ecx, &edx);
-=======
 	cpuid(0x80000008, &eax, &ebx, &ecx, &edx);
 	max_pfn = (1ULL << ((eax & 0xff) - vm->page_shift)) - 1;
 	if (max_ext_leaf >= 0x8000001f) {
 		cpuid(0x8000001f, &eax, &ebx, &ecx, &edx);
->>>>>>> d60c95ef
 		max_pfn >>= (ebx >> 6) & 0x3f;
 	}
 
 	ht_gfn = max_pfn - num_ht_pages;
 done:
 	return min(max_gfn, ht_gfn - 1);
-<<<<<<< HEAD
-=======
 }
 
 /* Returns true if kvm_intel was loaded with unrestricted_guest=1. */
@@ -1425,5 +1313,4 @@
 		close(open_kvm_dev_path_or_exit());
 
 	return get_kvm_intel_param_bool("unrestricted_guest");
->>>>>>> d60c95ef
 }