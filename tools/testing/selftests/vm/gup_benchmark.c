--- conflicted
+++ resolved
@@ -63,8 +63,6 @@
 		case 'w':
 			write = 1;
 			break;
-<<<<<<< HEAD
-=======
 		case 'f':
 			file = optarg;
 			break;
@@ -75,7 +73,6 @@
 		case 'H':
 			flags |= (MAP_HUGETLB | MAP_ANONYMOUS);
 			break;
->>>>>>> f7688b48
 		default:
 			return -1;
 		}
