--- conflicted
+++ resolved
@@ -4,11 +4,8 @@
 include ../../lib.mk
 include ../flags.mk
 
-<<<<<<< HEAD
-=======
 CFLAGS += $(KHDR_INCLUDES)
 
->>>>>>> 2d002356
 $(OUTPUT)/hashchk_test: CFLAGS += -fno-pie -no-pie $(call cc-option,-mno-rop-protect)
 
 $(TEST_GEN_PROGS): ../harness.c ../utils.c ./dexcr.c
