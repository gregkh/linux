// SPDX-License-Identifier: GPL-2.0-only
// Copyright(c) 2021 Intel Corporation. All rights reserved.

#include <linux/platform_device.h>
#include <linux/mod_devicetable.h>
#include <linux/module.h>
#include <linux/delay.h>
#include <linux/sizes.h>
#include <linux/bits.h>
#include <asm/unaligned.h>
#include <crypto/sha2.h>
#include <cxlmem.h>

#include "trace.h"

#define LSA_SIZE SZ_128K
#define FW_SIZE SZ_64M
#define FW_SLOTS 3
#define DEV_SIZE SZ_2G
#define EFFECT(x) (1U << x)

#define MOCK_INJECT_DEV_MAX 8
#define MOCK_INJECT_TEST_MAX 128

static unsigned int poison_inject_dev_max = MOCK_INJECT_DEV_MAX;

enum cxl_command_effects {
	CONF_CHANGE_COLD_RESET = 0,
	CONF_CHANGE_IMMEDIATE,
	DATA_CHANGE_IMMEDIATE,
	POLICY_CHANGE_IMMEDIATE,
	LOG_CHANGE_IMMEDIATE,
	SECURITY_CHANGE_IMMEDIATE,
	BACKGROUND_OP,
	SECONDARY_MBOX_SUPPORTED,
};

#define CXL_CMD_EFFECT_NONE cpu_to_le16(0)

static struct cxl_cel_entry mock_cel[] = {
	{
		.opcode = cpu_to_le16(CXL_MBOX_OP_GET_SUPPORTED_LOGS),
		.effect = CXL_CMD_EFFECT_NONE,
	},
	{
		.opcode = cpu_to_le16(CXL_MBOX_OP_IDENTIFY),
		.effect = CXL_CMD_EFFECT_NONE,
	},
	{
		.opcode = cpu_to_le16(CXL_MBOX_OP_GET_LSA),
		.effect = CXL_CMD_EFFECT_NONE,
	},
	{
		.opcode = cpu_to_le16(CXL_MBOX_OP_GET_PARTITION_INFO),
		.effect = CXL_CMD_EFFECT_NONE,
	},
	{
		.opcode = cpu_to_le16(CXL_MBOX_OP_SET_LSA),
		.effect = cpu_to_le16(EFFECT(CONF_CHANGE_IMMEDIATE) |
				      EFFECT(DATA_CHANGE_IMMEDIATE)),
	},
	{
		.opcode = cpu_to_le16(CXL_MBOX_OP_GET_HEALTH_INFO),
		.effect = CXL_CMD_EFFECT_NONE,
	},
	{
		.opcode = cpu_to_le16(CXL_MBOX_OP_GET_POISON),
		.effect = CXL_CMD_EFFECT_NONE,
	},
	{
		.opcode = cpu_to_le16(CXL_MBOX_OP_INJECT_POISON),
		.effect = cpu_to_le16(EFFECT(DATA_CHANGE_IMMEDIATE)),
	},
	{
		.opcode = cpu_to_le16(CXL_MBOX_OP_CLEAR_POISON),
		.effect = cpu_to_le16(EFFECT(DATA_CHANGE_IMMEDIATE)),
	},
	{
		.opcode = cpu_to_le16(CXL_MBOX_OP_GET_FW_INFO),
		.effect = CXL_CMD_EFFECT_NONE,
	},
	{
		.opcode = cpu_to_le16(CXL_MBOX_OP_TRANSFER_FW),
		.effect = cpu_to_le16(EFFECT(CONF_CHANGE_COLD_RESET) |
				      EFFECT(BACKGROUND_OP)),
	},
	{
		.opcode = cpu_to_le16(CXL_MBOX_OP_ACTIVATE_FW),
		.effect = cpu_to_le16(EFFECT(CONF_CHANGE_COLD_RESET) |
				      EFFECT(CONF_CHANGE_IMMEDIATE)),
	},
	{
		.opcode = cpu_to_le16(CXL_MBOX_OP_SANITIZE),
		.effect = cpu_to_le16(EFFECT(DATA_CHANGE_IMMEDIATE) |
				      EFFECT(SECURITY_CHANGE_IMMEDIATE) |
				      EFFECT(BACKGROUND_OP)),
	},
};

/* See CXL 2.0 Table 181 Get Health Info Output Payload */
struct cxl_mbox_health_info {
	u8 health_status;
	u8 media_status;
	u8 ext_status;
	u8 life_used;
	__le16 temperature;
	__le32 dirty_shutdowns;
	__le32 volatile_errors;
	__le32 pmem_errors;
} __packed;

static struct {
	struct cxl_mbox_get_supported_logs gsl;
	struct cxl_gsl_entry entry;
} mock_gsl_payload = {
	.gsl = {
		.entries = cpu_to_le16(1),
	},
	.entry = {
		.uuid = DEFINE_CXL_CEL_UUID,
		.size = cpu_to_le32(sizeof(mock_cel)),
	},
};

#define PASS_TRY_LIMIT 3

#define CXL_TEST_EVENT_CNT_MAX 15

/* Set a number of events to return at a time for simulation.  */
#define CXL_TEST_EVENT_CNT 3

struct mock_event_log {
	u16 clear_idx;
	u16 cur_idx;
	u16 nr_events;
	u16 nr_overflow;
	u16 overflow_reset;
	struct cxl_event_record_raw *events[CXL_TEST_EVENT_CNT_MAX];
};

struct mock_event_store {
	struct mock_event_log mock_logs[CXL_EVENT_TYPE_MAX];
	u32 ev_status;
};

struct cxl_mockmem_data {
	void *lsa;
	void *fw;
	int fw_slot;
	int fw_staged;
	size_t fw_size;
	u32 security_state;
	u8 user_pass[NVDIMM_PASSPHRASE_LEN];
	u8 master_pass[NVDIMM_PASSPHRASE_LEN];
	int user_limit;
	int master_limit;
	struct mock_event_store mes;
	struct cxl_memdev_state *mds;
	u8 event_buf[SZ_4K];
	u64 timestamp;
	unsigned long sanitize_timeout;
};

static struct mock_event_log *event_find_log(struct device *dev, int log_type)
{
	struct cxl_mockmem_data *mdata = dev_get_drvdata(dev);

	if (log_type >= CXL_EVENT_TYPE_MAX)
		return NULL;
	return &mdata->mes.mock_logs[log_type];
}

static struct cxl_event_record_raw *event_get_current(struct mock_event_log *log)
{
	return log->events[log->cur_idx];
}

static void event_reset_log(struct mock_event_log *log)
{
	log->cur_idx = 0;
	log->clear_idx = 0;
	log->nr_overflow = log->overflow_reset;
}

/* Handle can never be 0 use 1 based indexing for handle */
static u16 event_get_clear_handle(struct mock_event_log *log)
{
	return log->clear_idx + 1;
}

/* Handle can never be 0 use 1 based indexing for handle */
static __le16 event_get_cur_event_handle(struct mock_event_log *log)
{
	u16 cur_handle = log->cur_idx + 1;

	return cpu_to_le16(cur_handle);
}

static bool event_log_empty(struct mock_event_log *log)
{
	return log->cur_idx == log->nr_events;
}

static void mes_add_event(struct mock_event_store *mes,
			  enum cxl_event_log_type log_type,
			  struct cxl_event_record_raw *event)
{
	struct mock_event_log *log;

	if (WARN_ON(log_type >= CXL_EVENT_TYPE_MAX))
		return;

	log = &mes->mock_logs[log_type];

	if ((log->nr_events + 1) > CXL_TEST_EVENT_CNT_MAX) {
		log->nr_overflow++;
		log->overflow_reset = log->nr_overflow;
		return;
	}

	log->events[log->nr_events] = event;
	log->nr_events++;
}

static int mock_get_event(struct device *dev, struct cxl_mbox_cmd *cmd)
{
	struct cxl_get_event_payload *pl;
	struct mock_event_log *log;
	u16 nr_overflow;
	u8 log_type;
	int i;

	if (cmd->size_in != sizeof(log_type))
		return -EINVAL;

	if (cmd->size_out < struct_size(pl, records, CXL_TEST_EVENT_CNT))
		return -EINVAL;

	log_type = *((u8 *)cmd->payload_in);
	if (log_type >= CXL_EVENT_TYPE_MAX)
		return -EINVAL;

	memset(cmd->payload_out, 0, cmd->size_out);

	log = event_find_log(dev, log_type);
	if (!log || event_log_empty(log))
		return 0;

	pl = cmd->payload_out;

	for (i = 0; i < CXL_TEST_EVENT_CNT && !event_log_empty(log); i++) {
		memcpy(&pl->records[i], event_get_current(log),
		       sizeof(pl->records[i]));
		pl->records[i].hdr.handle = event_get_cur_event_handle(log);
		log->cur_idx++;
	}

	pl->record_count = cpu_to_le16(i);
	if (!event_log_empty(log))
		pl->flags |= CXL_GET_EVENT_FLAG_MORE_RECORDS;

	if (log->nr_overflow) {
		u64 ns;

		pl->flags |= CXL_GET_EVENT_FLAG_OVERFLOW;
		pl->overflow_err_count = cpu_to_le16(nr_overflow);
		ns = ktime_get_real_ns();
		ns -= 5000000000; /* 5s ago */
		pl->first_overflow_timestamp = cpu_to_le64(ns);
		ns = ktime_get_real_ns();
		ns -= 1000000000; /* 1s ago */
		pl->last_overflow_timestamp = cpu_to_le64(ns);
	}

	return 0;
}

static int mock_clear_event(struct device *dev, struct cxl_mbox_cmd *cmd)
{
	struct cxl_mbox_clear_event_payload *pl = cmd->payload_in;
	struct mock_event_log *log;
	u8 log_type = pl->event_log;
	u16 handle;
	int nr;

	if (log_type >= CXL_EVENT_TYPE_MAX)
		return -EINVAL;

	log = event_find_log(dev, log_type);
	if (!log)
		return 0; /* No mock data in this log */

	/*
	 * This check is technically not invalid per the specification AFAICS.
	 * (The host could 'guess' handles and clear them in order).
	 * However, this is not good behavior for the host so test it.
	 */
	if (log->clear_idx + pl->nr_recs > log->cur_idx) {
		dev_err(dev,
			"Attempting to clear more events than returned!\n");
		return -EINVAL;
	}

	/* Check handle order prior to clearing events */
	for (nr = 0, handle = event_get_clear_handle(log);
	     nr < pl->nr_recs;
	     nr++, handle++) {
		if (handle != le16_to_cpu(pl->handles[nr])) {
			dev_err(dev, "Clearing events out of order\n");
			return -EINVAL;
		}
	}

	if (log->nr_overflow)
		log->nr_overflow = 0;

	/* Clear events */
	log->clear_idx += pl->nr_recs;
	return 0;
}

static void cxl_mock_event_trigger(struct device *dev)
{
	struct cxl_mockmem_data *mdata = dev_get_drvdata(dev);
	struct mock_event_store *mes = &mdata->mes;
	int i;

	for (i = CXL_EVENT_TYPE_INFO; i < CXL_EVENT_TYPE_MAX; i++) {
		struct mock_event_log *log;

		log = event_find_log(dev, i);
		if (log)
			event_reset_log(log);
	}

	cxl_mem_get_event_records(mdata->mds, mes->ev_status);
}

struct cxl_event_record_raw maint_needed = {
	.hdr = {
		.id = UUID_INIT(0xBA5EBA11, 0xABCD, 0xEFEB,
				0xa5, 0x5a, 0xa5, 0x5a, 0xa5, 0xa5, 0x5a, 0xa5),
		.length = sizeof(struct cxl_event_record_raw),
		.flags[0] = CXL_EVENT_RECORD_FLAG_MAINT_NEEDED,
		/* .handle = Set dynamically */
		.related_handle = cpu_to_le16(0xa5b6),
	},
	.data = { 0xDE, 0xAD, 0xBE, 0xEF },
};

struct cxl_event_record_raw hardware_replace = {
	.hdr = {
		.id = UUID_INIT(0xABCDEFEB, 0xBA11, 0xBA5E,
				0xa5, 0x5a, 0xa5, 0x5a, 0xa5, 0xa5, 0x5a, 0xa5),
		.length = sizeof(struct cxl_event_record_raw),
		.flags[0] = CXL_EVENT_RECORD_FLAG_HW_REPLACE,
		/* .handle = Set dynamically */
		.related_handle = cpu_to_le16(0xb6a5),
	},
	.data = { 0xDE, 0xAD, 0xBE, 0xEF },
};

struct cxl_event_gen_media gen_media = {
	.hdr = {
		.id = UUID_INIT(0xfbcd0a77, 0xc260, 0x417f,
				0x85, 0xa9, 0x08, 0x8b, 0x16, 0x21, 0xeb, 0xa6),
		.length = sizeof(struct cxl_event_gen_media),
		.flags[0] = CXL_EVENT_RECORD_FLAG_PERMANENT,
		/* .handle = Set dynamically */
		.related_handle = cpu_to_le16(0),
	},
	.phys_addr = cpu_to_le64(0x2000),
	.descriptor = CXL_GMER_EVT_DESC_UNCORECTABLE_EVENT,
	.type = CXL_GMER_MEM_EVT_TYPE_DATA_PATH_ERROR,
	.transaction_type = CXL_GMER_TRANS_HOST_WRITE,
	/* .validity_flags = <set below> */
	.channel = 1,
	.rank = 30
};

struct cxl_event_dram dram = {
	.hdr = {
		.id = UUID_INIT(0x601dcbb3, 0x9c06, 0x4eab,
				0xb8, 0xaf, 0x4e, 0x9b, 0xfb, 0x5c, 0x96, 0x24),
		.length = sizeof(struct cxl_event_dram),
		.flags[0] = CXL_EVENT_RECORD_FLAG_PERF_DEGRADED,
		/* .handle = Set dynamically */
		.related_handle = cpu_to_le16(0),
	},
	.phys_addr = cpu_to_le64(0x8000),
	.descriptor = CXL_GMER_EVT_DESC_THRESHOLD_EVENT,
	.type = CXL_GMER_MEM_EVT_TYPE_INV_ADDR,
	.transaction_type = CXL_GMER_TRANS_INTERNAL_MEDIA_SCRUB,
	/* .validity_flags = <set below> */
	.channel = 1,
	.bank_group = 5,
	.bank = 2,
	.column = {0xDE, 0xAD},
};

struct cxl_event_mem_module mem_module = {
	.hdr = {
		.id = UUID_INIT(0xfe927475, 0xdd59, 0x4339,
				0xa5, 0x86, 0x79, 0xba, 0xb1, 0x13, 0xb7, 0x74),
		.length = sizeof(struct cxl_event_mem_module),
		/* .handle = Set dynamically */
		.related_handle = cpu_to_le16(0),
	},
	.event_type = CXL_MMER_TEMP_CHANGE,
	.info = {
		.health_status = CXL_DHI_HS_PERFORMANCE_DEGRADED,
		.media_status = CXL_DHI_MS_ALL_DATA_LOST,
		.add_status = (CXL_DHI_AS_CRITICAL << 2) |
			      (CXL_DHI_AS_WARNING << 4) |
			      (CXL_DHI_AS_WARNING << 5),
		.device_temp = { 0xDE, 0xAD},
		.dirty_shutdown_cnt = { 0xde, 0xad, 0xbe, 0xef },
		.cor_vol_err_cnt = { 0xde, 0xad, 0xbe, 0xef },
		.cor_per_err_cnt = { 0xde, 0xad, 0xbe, 0xef },
	}
};

static int mock_set_timestamp(struct cxl_dev_state *cxlds,
			      struct cxl_mbox_cmd *cmd)
{
	struct cxl_mockmem_data *mdata = dev_get_drvdata(cxlds->dev);
	struct cxl_mbox_set_timestamp_in *ts = cmd->payload_in;

	if (cmd->size_in != sizeof(*ts))
		return -EINVAL;

	if (cmd->size_out != 0)
		return -EINVAL;

	mdata->timestamp = le64_to_cpu(ts->timestamp);
	return 0;
}

static void cxl_mock_add_event_logs(struct mock_event_store *mes)
{
	put_unaligned_le16(CXL_GMER_VALID_CHANNEL | CXL_GMER_VALID_RANK,
			   &gen_media.validity_flags);

	put_unaligned_le16(CXL_DER_VALID_CHANNEL | CXL_DER_VALID_BANK_GROUP |
			   CXL_DER_VALID_BANK | CXL_DER_VALID_COLUMN,
			   &dram.validity_flags);

	mes_add_event(mes, CXL_EVENT_TYPE_INFO, &maint_needed);
	mes_add_event(mes, CXL_EVENT_TYPE_INFO,
		      (struct cxl_event_record_raw *)&gen_media);
	mes_add_event(mes, CXL_EVENT_TYPE_INFO,
		      (struct cxl_event_record_raw *)&mem_module);
	mes->ev_status |= CXLDEV_EVENT_STATUS_INFO;

	mes_add_event(mes, CXL_EVENT_TYPE_FAIL, &maint_needed);
	mes_add_event(mes, CXL_EVENT_TYPE_FAIL, &hardware_replace);
	mes_add_event(mes, CXL_EVENT_TYPE_FAIL,
		      (struct cxl_event_record_raw *)&dram);
	mes_add_event(mes, CXL_EVENT_TYPE_FAIL,
		      (struct cxl_event_record_raw *)&gen_media);
	mes_add_event(mes, CXL_EVENT_TYPE_FAIL,
		      (struct cxl_event_record_raw *)&mem_module);
	mes_add_event(mes, CXL_EVENT_TYPE_FAIL, &hardware_replace);
	mes_add_event(mes, CXL_EVENT_TYPE_FAIL,
		      (struct cxl_event_record_raw *)&dram);
	/* Overflow this log */
	mes_add_event(mes, CXL_EVENT_TYPE_FAIL, &hardware_replace);
	mes_add_event(mes, CXL_EVENT_TYPE_FAIL, &hardware_replace);
	mes_add_event(mes, CXL_EVENT_TYPE_FAIL, &hardware_replace);
	mes_add_event(mes, CXL_EVENT_TYPE_FAIL, &hardware_replace);
	mes_add_event(mes, CXL_EVENT_TYPE_FAIL, &hardware_replace);
	mes_add_event(mes, CXL_EVENT_TYPE_FAIL, &hardware_replace);
	mes_add_event(mes, CXL_EVENT_TYPE_FAIL, &hardware_replace);
	mes_add_event(mes, CXL_EVENT_TYPE_FAIL, &hardware_replace);
	mes_add_event(mes, CXL_EVENT_TYPE_FAIL, &hardware_replace);
	mes_add_event(mes, CXL_EVENT_TYPE_FAIL, &hardware_replace);
	mes->ev_status |= CXLDEV_EVENT_STATUS_FAIL;

	mes_add_event(mes, CXL_EVENT_TYPE_FATAL, &hardware_replace);
	mes_add_event(mes, CXL_EVENT_TYPE_FATAL,
		      (struct cxl_event_record_raw *)&dram);
	mes->ev_status |= CXLDEV_EVENT_STATUS_FATAL;
}

static int mock_gsl(struct cxl_mbox_cmd *cmd)
{
	if (cmd->size_out < sizeof(mock_gsl_payload))
		return -EINVAL;

	memcpy(cmd->payload_out, &mock_gsl_payload, sizeof(mock_gsl_payload));
	cmd->size_out = sizeof(mock_gsl_payload);

	return 0;
}

static int mock_get_log(struct cxl_memdev_state *mds, struct cxl_mbox_cmd *cmd)
{
	struct cxl_mbox_get_log *gl = cmd->payload_in;
	u32 offset = le32_to_cpu(gl->offset);
	u32 length = le32_to_cpu(gl->length);
	uuid_t uuid = DEFINE_CXL_CEL_UUID;
	void *data = &mock_cel;

	if (cmd->size_in < sizeof(*gl))
		return -EINVAL;
	if (length > mds->payload_size)
		return -EINVAL;
	if (offset + length > sizeof(mock_cel))
		return -EINVAL;
	if (!uuid_equal(&gl->uuid, &uuid))
		return -EINVAL;
	if (length > cmd->size_out)
		return -EINVAL;

	memcpy(cmd->payload_out, data + offset, length);

	return 0;
}

static int mock_rcd_id(struct cxl_mbox_cmd *cmd)
{
	struct cxl_mbox_identify id = {
		.fw_revision = { "mock fw v1 " },
		.total_capacity =
			cpu_to_le64(DEV_SIZE / CXL_CAPACITY_MULTIPLIER),
		.volatile_capacity =
			cpu_to_le64(DEV_SIZE / CXL_CAPACITY_MULTIPLIER),
	};

	if (cmd->size_out < sizeof(id))
		return -EINVAL;

	memcpy(cmd->payload_out, &id, sizeof(id));

	return 0;
}

static int mock_id(struct cxl_mbox_cmd *cmd)
{
	struct cxl_mbox_identify id = {
		.fw_revision = { "mock fw v1 " },
		.lsa_size = cpu_to_le32(LSA_SIZE),
		.partition_align =
			cpu_to_le64(SZ_256M / CXL_CAPACITY_MULTIPLIER),
		.total_capacity =
			cpu_to_le64(DEV_SIZE / CXL_CAPACITY_MULTIPLIER),
		.inject_poison_limit = cpu_to_le16(MOCK_INJECT_TEST_MAX),
	};

	put_unaligned_le24(CXL_POISON_LIST_MAX, id.poison_list_max_mer);

	if (cmd->size_out < sizeof(id))
		return -EINVAL;

	memcpy(cmd->payload_out, &id, sizeof(id));

	return 0;
}

static int mock_partition_info(struct cxl_mbox_cmd *cmd)
{
	struct cxl_mbox_get_partition_info pi = {
		.active_volatile_cap =
			cpu_to_le64(DEV_SIZE / 2 / CXL_CAPACITY_MULTIPLIER),
		.active_persistent_cap =
			cpu_to_le64(DEV_SIZE / 2 / CXL_CAPACITY_MULTIPLIER),
	};

	if (cmd->size_out < sizeof(pi))
		return -EINVAL;

	memcpy(cmd->payload_out, &pi, sizeof(pi));

	return 0;
}

void cxl_mockmem_sanitize_work(struct work_struct *work)
{
	struct cxl_memdev_state *mds =
		container_of(work, typeof(*mds), security.poll_dwork.work);

	mutex_lock(&mds->mbox_mutex);
	if (mds->security.sanitize_node)
		sysfs_notify_dirent(mds->security.sanitize_node);
	mds->security.sanitize_active = false;
	mutex_unlock(&mds->mbox_mutex);

	dev_dbg(mds->cxlds.dev, "sanitize complete\n");
}

static int mock_sanitize(struct cxl_mockmem_data *mdata,
			 struct cxl_mbox_cmd *cmd)
{
	struct cxl_memdev_state *mds = mdata->mds;
	int rc = 0;

	if (cmd->size_in != 0)
		return -EINVAL;

	if (cmd->size_out != 0)
		return -EINVAL;

	if (mdata->security_state & CXL_PMEM_SEC_STATE_USER_PASS_SET) {
		cmd->return_code = CXL_MBOX_CMD_RC_SECURITY;
		return -ENXIO;
	}
	if (mdata->security_state & CXL_PMEM_SEC_STATE_LOCKED) {
		cmd->return_code = CXL_MBOX_CMD_RC_SECURITY;
		return -ENXIO;
	}

	mutex_lock(&mds->mbox_mutex);
	if (schedule_delayed_work(&mds->security.poll_dwork,
				  msecs_to_jiffies(mdata->sanitize_timeout))) {
		mds->security.sanitize_active = true;
		dev_dbg(mds->cxlds.dev, "sanitize issued\n");
	} else
		rc = -EBUSY;
	mutex_unlock(&mds->mbox_mutex);

	return rc;
}

static int mock_secure_erase(struct cxl_mockmem_data *mdata,
			     struct cxl_mbox_cmd *cmd)
{
	if (cmd->size_in != 0)
		return -EINVAL;

	if (cmd->size_out != 0)
		return -EINVAL;

	if (mdata->security_state & CXL_PMEM_SEC_STATE_USER_PASS_SET) {
		cmd->return_code = CXL_MBOX_CMD_RC_SECURITY;
		return -ENXIO;
	}

	if (mdata->security_state & CXL_PMEM_SEC_STATE_LOCKED) {
		cmd->return_code = CXL_MBOX_CMD_RC_SECURITY;
		return -ENXIO;
	}

	return 0;
}

static int mock_get_security_state(struct cxl_mockmem_data *mdata,
				   struct cxl_mbox_cmd *cmd)
{
	if (cmd->size_in)
		return -EINVAL;

	if (cmd->size_out != sizeof(u32))
		return -EINVAL;

	memcpy(cmd->payload_out, &mdata->security_state, sizeof(u32));

	return 0;
}

static void master_plimit_check(struct cxl_mockmem_data *mdata)
{
	if (mdata->master_limit == PASS_TRY_LIMIT)
		return;
	mdata->master_limit++;
	if (mdata->master_limit == PASS_TRY_LIMIT)
		mdata->security_state |= CXL_PMEM_SEC_STATE_MASTER_PLIMIT;
}

static void user_plimit_check(struct cxl_mockmem_data *mdata)
{
	if (mdata->user_limit == PASS_TRY_LIMIT)
		return;
	mdata->user_limit++;
	if (mdata->user_limit == PASS_TRY_LIMIT)
		mdata->security_state |= CXL_PMEM_SEC_STATE_USER_PLIMIT;
}

static int mock_set_passphrase(struct cxl_mockmem_data *mdata,
			       struct cxl_mbox_cmd *cmd)
{
	struct cxl_set_pass *set_pass;

	if (cmd->size_in != sizeof(*set_pass))
		return -EINVAL;

	if (cmd->size_out != 0)
		return -EINVAL;

	if (mdata->security_state & CXL_PMEM_SEC_STATE_FROZEN) {
		cmd->return_code = CXL_MBOX_CMD_RC_SECURITY;
		return -ENXIO;
	}

	set_pass = cmd->payload_in;
	switch (set_pass->type) {
	case CXL_PMEM_SEC_PASS_MASTER:
		if (mdata->security_state & CXL_PMEM_SEC_STATE_MASTER_PLIMIT) {
			cmd->return_code = CXL_MBOX_CMD_RC_SECURITY;
			return -ENXIO;
		}
		/*
		 * CXL spec rev3.0 8.2.9.8.6.2, The master pasphrase shall only be set in
		 * the security disabled state when the user passphrase is not set.
		 */
		if (mdata->security_state & CXL_PMEM_SEC_STATE_USER_PASS_SET) {
			cmd->return_code = CXL_MBOX_CMD_RC_SECURITY;
			return -ENXIO;
		}
		if (memcmp(mdata->master_pass, set_pass->old_pass, NVDIMM_PASSPHRASE_LEN)) {
			master_plimit_check(mdata);
			cmd->return_code = CXL_MBOX_CMD_RC_PASSPHRASE;
			return -ENXIO;
		}
		memcpy(mdata->master_pass, set_pass->new_pass, NVDIMM_PASSPHRASE_LEN);
		mdata->security_state |= CXL_PMEM_SEC_STATE_MASTER_PASS_SET;
		return 0;

	case CXL_PMEM_SEC_PASS_USER:
		if (mdata->security_state & CXL_PMEM_SEC_STATE_USER_PLIMIT) {
			cmd->return_code = CXL_MBOX_CMD_RC_SECURITY;
			return -ENXIO;
		}
		if (memcmp(mdata->user_pass, set_pass->old_pass, NVDIMM_PASSPHRASE_LEN)) {
			user_plimit_check(mdata);
			cmd->return_code = CXL_MBOX_CMD_RC_PASSPHRASE;
			return -ENXIO;
		}
		memcpy(mdata->user_pass, set_pass->new_pass, NVDIMM_PASSPHRASE_LEN);
		mdata->security_state |= CXL_PMEM_SEC_STATE_USER_PASS_SET;
		return 0;

	default:
		cmd->return_code = CXL_MBOX_CMD_RC_INPUT;
	}
	return -EINVAL;
}

static int mock_disable_passphrase(struct cxl_mockmem_data *mdata,
				   struct cxl_mbox_cmd *cmd)
{
	struct cxl_disable_pass *dis_pass;

	if (cmd->size_in != sizeof(*dis_pass))
		return -EINVAL;

	if (cmd->size_out != 0)
		return -EINVAL;

	if (mdata->security_state & CXL_PMEM_SEC_STATE_FROZEN) {
		cmd->return_code = CXL_MBOX_CMD_RC_SECURITY;
		return -ENXIO;
	}

	dis_pass = cmd->payload_in;
	switch (dis_pass->type) {
	case CXL_PMEM_SEC_PASS_MASTER:
		if (mdata->security_state & CXL_PMEM_SEC_STATE_MASTER_PLIMIT) {
			cmd->return_code = CXL_MBOX_CMD_RC_SECURITY;
			return -ENXIO;
		}

		if (!(mdata->security_state & CXL_PMEM_SEC_STATE_MASTER_PASS_SET)) {
			cmd->return_code = CXL_MBOX_CMD_RC_SECURITY;
			return -ENXIO;
		}

		if (memcmp(dis_pass->pass, mdata->master_pass, NVDIMM_PASSPHRASE_LEN)) {
			master_plimit_check(mdata);
			cmd->return_code = CXL_MBOX_CMD_RC_PASSPHRASE;
			return -ENXIO;
		}

		mdata->master_limit = 0;
		memset(mdata->master_pass, 0, NVDIMM_PASSPHRASE_LEN);
		mdata->security_state &= ~CXL_PMEM_SEC_STATE_MASTER_PASS_SET;
		return 0;

	case CXL_PMEM_SEC_PASS_USER:
		if (mdata->security_state & CXL_PMEM_SEC_STATE_USER_PLIMIT) {
			cmd->return_code = CXL_MBOX_CMD_RC_SECURITY;
			return -ENXIO;
		}

		if (!(mdata->security_state & CXL_PMEM_SEC_STATE_USER_PASS_SET)) {
			cmd->return_code = CXL_MBOX_CMD_RC_SECURITY;
			return -ENXIO;
		}

		if (memcmp(dis_pass->pass, mdata->user_pass, NVDIMM_PASSPHRASE_LEN)) {
			user_plimit_check(mdata);
			cmd->return_code = CXL_MBOX_CMD_RC_PASSPHRASE;
			return -ENXIO;
		}

		mdata->user_limit = 0;
		memset(mdata->user_pass, 0, NVDIMM_PASSPHRASE_LEN);
		mdata->security_state &= ~(CXL_PMEM_SEC_STATE_USER_PASS_SET |
					   CXL_PMEM_SEC_STATE_LOCKED);
		return 0;

	default:
		cmd->return_code = CXL_MBOX_CMD_RC_INPUT;
		return -EINVAL;
	}

	return 0;
}

static int mock_freeze_security(struct cxl_mockmem_data *mdata,
				struct cxl_mbox_cmd *cmd)
{
	if (cmd->size_in != 0)
		return -EINVAL;

	if (cmd->size_out != 0)
		return -EINVAL;

	if (mdata->security_state & CXL_PMEM_SEC_STATE_FROZEN)
		return 0;

	mdata->security_state |= CXL_PMEM_SEC_STATE_FROZEN;
	return 0;
}

static int mock_unlock_security(struct cxl_mockmem_data *mdata,
				struct cxl_mbox_cmd *cmd)
{
	if (cmd->size_in != NVDIMM_PASSPHRASE_LEN)
		return -EINVAL;

	if (cmd->size_out != 0)
		return -EINVAL;

	if (mdata->security_state & CXL_PMEM_SEC_STATE_FROZEN) {
		cmd->return_code = CXL_MBOX_CMD_RC_SECURITY;
		return -ENXIO;
	}

	if (!(mdata->security_state & CXL_PMEM_SEC_STATE_USER_PASS_SET)) {
		cmd->return_code = CXL_MBOX_CMD_RC_SECURITY;
		return -ENXIO;
	}

	if (mdata->security_state & CXL_PMEM_SEC_STATE_USER_PLIMIT) {
		cmd->return_code = CXL_MBOX_CMD_RC_SECURITY;
		return -ENXIO;
	}

	if (!(mdata->security_state & CXL_PMEM_SEC_STATE_LOCKED)) {
		cmd->return_code = CXL_MBOX_CMD_RC_SECURITY;
		return -ENXIO;
	}

	if (memcmp(cmd->payload_in, mdata->user_pass, NVDIMM_PASSPHRASE_LEN)) {
		if (++mdata->user_limit == PASS_TRY_LIMIT)
			mdata->security_state |= CXL_PMEM_SEC_STATE_USER_PLIMIT;
		cmd->return_code = CXL_MBOX_CMD_RC_PASSPHRASE;
		return -ENXIO;
	}

	mdata->user_limit = 0;
	mdata->security_state &= ~CXL_PMEM_SEC_STATE_LOCKED;
	return 0;
}

static int mock_passphrase_secure_erase(struct cxl_mockmem_data *mdata,
					struct cxl_mbox_cmd *cmd)
{
	struct cxl_pass_erase *erase;

	if (cmd->size_in != sizeof(*erase))
		return -EINVAL;

	if (cmd->size_out != 0)
		return -EINVAL;

	erase = cmd->payload_in;
	if (mdata->security_state & CXL_PMEM_SEC_STATE_FROZEN) {
		cmd->return_code = CXL_MBOX_CMD_RC_SECURITY;
		return -ENXIO;
	}

	if (mdata->security_state & CXL_PMEM_SEC_STATE_USER_PLIMIT &&
	    erase->type == CXL_PMEM_SEC_PASS_USER) {
		cmd->return_code = CXL_MBOX_CMD_RC_SECURITY;
		return -ENXIO;
	}

	if (mdata->security_state & CXL_PMEM_SEC_STATE_MASTER_PLIMIT &&
	    erase->type == CXL_PMEM_SEC_PASS_MASTER) {
		cmd->return_code = CXL_MBOX_CMD_RC_SECURITY;
		return -ENXIO;
	}

	switch (erase->type) {
	case CXL_PMEM_SEC_PASS_MASTER:
		/*
		 * The spec does not clearly define the behavior of the scenario
		 * where a master passphrase is passed in while the master
		 * passphrase is not set and user passphrase is not set. The
		 * code will take the assumption that it will behave the same
		 * as a CXL secure erase command without passphrase (0x4401).
		 */
		if (mdata->security_state & CXL_PMEM_SEC_STATE_MASTER_PASS_SET) {
			if (memcmp(mdata->master_pass, erase->pass,
				   NVDIMM_PASSPHRASE_LEN)) {
				master_plimit_check(mdata);
				cmd->return_code = CXL_MBOX_CMD_RC_PASSPHRASE;
				return -ENXIO;
			}
			mdata->master_limit = 0;
			mdata->user_limit = 0;
			mdata->security_state &= ~CXL_PMEM_SEC_STATE_USER_PASS_SET;
			memset(mdata->user_pass, 0, NVDIMM_PASSPHRASE_LEN);
			mdata->security_state &= ~CXL_PMEM_SEC_STATE_LOCKED;
		} else {
			/*
			 * CXL rev3 8.2.9.8.6.3 Disable Passphrase
			 * When master passphrase is disabled, the device shall
			 * return Invalid Input for the Passphrase Secure Erase
			 * command with master passphrase.
			 */
			return -EINVAL;
		}
		/* Scramble encryption keys so that data is effectively erased */
		break;
	case CXL_PMEM_SEC_PASS_USER:
		/*
		 * The spec does not clearly define the behavior of the scenario
		 * where a user passphrase is passed in while the user
		 * passphrase is not set. The code will take the assumption that
		 * it will behave the same as a CXL secure erase command without
		 * passphrase (0x4401).
		 */
		if (mdata->security_state & CXL_PMEM_SEC_STATE_USER_PASS_SET) {
			if (memcmp(mdata->user_pass, erase->pass,
				   NVDIMM_PASSPHRASE_LEN)) {
				user_plimit_check(mdata);
				cmd->return_code = CXL_MBOX_CMD_RC_PASSPHRASE;
				return -ENXIO;
			}
			mdata->user_limit = 0;
			mdata->security_state &= ~CXL_PMEM_SEC_STATE_USER_PASS_SET;
			memset(mdata->user_pass, 0, NVDIMM_PASSPHRASE_LEN);
		}

		/*
		 * CXL rev3 Table 8-118
		 * If user passphrase is not set or supported by device, current
		 * passphrase value is ignored. Will make the assumption that
		 * the operation will proceed as secure erase w/o passphrase
		 * since spec is not explicit.
		 */

		/* Scramble encryption keys so that data is effectively erased */
		break;
	default:
		return -EINVAL;
	}

	return 0;
}

static int mock_get_lsa(struct cxl_mockmem_data *mdata,
			struct cxl_mbox_cmd *cmd)
{
	struct cxl_mbox_get_lsa *get_lsa = cmd->payload_in;
	void *lsa = mdata->lsa;
	u32 offset, length;

	if (sizeof(*get_lsa) > cmd->size_in)
		return -EINVAL;
	offset = le32_to_cpu(get_lsa->offset);
	length = le32_to_cpu(get_lsa->length);
	if (offset + length > LSA_SIZE)
		return -EINVAL;
	if (length > cmd->size_out)
		return -EINVAL;

	memcpy(cmd->payload_out, lsa + offset, length);
	return 0;
}

static int mock_set_lsa(struct cxl_mockmem_data *mdata,
			struct cxl_mbox_cmd *cmd)
{
	struct cxl_mbox_set_lsa *set_lsa = cmd->payload_in;
	void *lsa = mdata->lsa;
	u32 offset, length;

	if (sizeof(*set_lsa) > cmd->size_in)
		return -EINVAL;
	offset = le32_to_cpu(set_lsa->offset);
	length = cmd->size_in - sizeof(*set_lsa);
	if (offset + length > LSA_SIZE)
		return -EINVAL;

	memcpy(lsa + offset, &set_lsa->data[0], length);
	return 0;
}

static int mock_health_info(struct cxl_mbox_cmd *cmd)
{
	struct cxl_mbox_health_info health_info = {
		/* set flags for maint needed, perf degraded, hw replacement */
		.health_status = 0x7,
		/* set media status to "All Data Lost" */
		.media_status = 0x3,
		/*
		 * set ext_status flags for:
		 *  ext_life_used: normal,
		 *  ext_temperature: critical,
		 *  ext_corrected_volatile: warning,
		 *  ext_corrected_persistent: normal,
		 */
		.ext_status = 0x18,
		.life_used = 15,
		.temperature = cpu_to_le16(25),
		.dirty_shutdowns = cpu_to_le32(10),
		.volatile_errors = cpu_to_le32(20),
		.pmem_errors = cpu_to_le32(30),
	};

	if (cmd->size_out < sizeof(health_info))
		return -EINVAL;

	memcpy(cmd->payload_out, &health_info, sizeof(health_info));
	return 0;
}

static struct mock_poison {
	struct cxl_dev_state *cxlds;
	u64 dpa;
} mock_poison_list[MOCK_INJECT_TEST_MAX];

static struct cxl_mbox_poison_out *
cxl_get_injected_po(struct cxl_dev_state *cxlds, u64 offset, u64 length)
{
	struct cxl_mbox_poison_out *po;
	int nr_records = 0;
	u64 dpa;

	po = kzalloc(struct_size(po, record, poison_inject_dev_max), GFP_KERNEL);
	if (!po)
		return NULL;

	for (int i = 0; i < MOCK_INJECT_TEST_MAX; i++) {
		if (mock_poison_list[i].cxlds != cxlds)
			continue;
		if (mock_poison_list[i].dpa < offset ||
		    mock_poison_list[i].dpa > offset + length - 1)
			continue;

		dpa = mock_poison_list[i].dpa + CXL_POISON_SOURCE_INJECTED;
		po->record[nr_records].address = cpu_to_le64(dpa);
		po->record[nr_records].length = cpu_to_le32(1);
		nr_records++;
		if (nr_records == poison_inject_dev_max)
			break;
	}

	/* Always return count, even when zero */
	po->count = cpu_to_le16(nr_records);

	return po;
}

static int mock_get_poison(struct cxl_dev_state *cxlds,
			   struct cxl_mbox_cmd *cmd)
{
	struct cxl_mbox_poison_in *pi = cmd->payload_in;
	struct cxl_mbox_poison_out *po;
	u64 offset = le64_to_cpu(pi->offset);
	u64 length = le64_to_cpu(pi->length);
	int nr_records;

	po = cxl_get_injected_po(cxlds, offset, length);
	if (!po)
		return -ENOMEM;
	nr_records = le16_to_cpu(po->count);
	memcpy(cmd->payload_out, po, struct_size(po, record, nr_records));
	cmd->size_out = struct_size(po, record, nr_records);
	kfree(po);

	return 0;
}

static bool mock_poison_dev_max_injected(struct cxl_dev_state *cxlds)
{
	int count = 0;

	for (int i = 0; i < MOCK_INJECT_TEST_MAX; i++) {
		if (mock_poison_list[i].cxlds == cxlds)
			count++;
	}
	return (count >= poison_inject_dev_max);
}

static bool mock_poison_add(struct cxl_dev_state *cxlds, u64 dpa)
{
	if (mock_poison_dev_max_injected(cxlds)) {
		dev_dbg(cxlds->dev,
			"Device poison injection limit has been reached: %d\n",
			MOCK_INJECT_DEV_MAX);
		return false;
	}

	for (int i = 0; i < MOCK_INJECT_TEST_MAX; i++) {
		if (!mock_poison_list[i].cxlds) {
			mock_poison_list[i].cxlds = cxlds;
			mock_poison_list[i].dpa = dpa;
			return true;
		}
	}
	dev_dbg(cxlds->dev,
		"Mock test poison injection limit has been reached: %d\n",
		MOCK_INJECT_TEST_MAX);

	return false;
}

static bool mock_poison_found(struct cxl_dev_state *cxlds, u64 dpa)
{
	for (int i = 0; i < MOCK_INJECT_TEST_MAX; i++) {
		if (mock_poison_list[i].cxlds == cxlds &&
		    mock_poison_list[i].dpa == dpa)
			return true;
	}
	return false;
}

static int mock_inject_poison(struct cxl_dev_state *cxlds,
			      struct cxl_mbox_cmd *cmd)
{
	struct cxl_mbox_inject_poison *pi = cmd->payload_in;
	u64 dpa = le64_to_cpu(pi->address);

	if (mock_poison_found(cxlds, dpa)) {
		/* Not an error to inject poison if already poisoned */
		dev_dbg(cxlds->dev, "DPA: 0x%llx already poisoned\n", dpa);
		return 0;
	}
	if (!mock_poison_add(cxlds, dpa))
		return -ENXIO;

	return 0;
}

static bool mock_poison_del(struct cxl_dev_state *cxlds, u64 dpa)
{
	for (int i = 0; i < MOCK_INJECT_TEST_MAX; i++) {
		if (mock_poison_list[i].cxlds == cxlds &&
		    mock_poison_list[i].dpa == dpa) {
			mock_poison_list[i].cxlds = NULL;
			return true;
		}
	}
	return false;
}

static int mock_clear_poison(struct cxl_dev_state *cxlds,
			     struct cxl_mbox_cmd *cmd)
{
	struct cxl_mbox_clear_poison *pi = cmd->payload_in;
	u64 dpa = le64_to_cpu(pi->address);

	/*
	 * A real CXL device will write pi->write_data to the address
	 * being cleared. In this mock, just delete this address from
	 * the mock poison list.
	 */
	if (!mock_poison_del(cxlds, dpa))
		dev_dbg(cxlds->dev, "DPA: 0x%llx not in poison list\n", dpa);

	return 0;
}

static bool mock_poison_list_empty(void)
{
	for (int i = 0; i < MOCK_INJECT_TEST_MAX; i++) {
		if (mock_poison_list[i].cxlds)
			return false;
	}
	return true;
}

static ssize_t poison_inject_max_show(struct device_driver *drv, char *buf)
{
	return sysfs_emit(buf, "%u\n", poison_inject_dev_max);
}

static ssize_t poison_inject_max_store(struct device_driver *drv,
				       const char *buf, size_t len)
{
	int val;

	if (kstrtoint(buf, 0, &val) < 0)
		return -EINVAL;

	if (!mock_poison_list_empty())
		return -EBUSY;

	if (val <= MOCK_INJECT_TEST_MAX)
		poison_inject_dev_max = val;
	else
		return -EINVAL;

	return len;
}

static DRIVER_ATTR_RW(poison_inject_max);

static struct attribute *cxl_mock_mem_core_attrs[] = {
	&driver_attr_poison_inject_max.attr,
	NULL
};
ATTRIBUTE_GROUPS(cxl_mock_mem_core);

static int mock_fw_info(struct cxl_mockmem_data *mdata,
			struct cxl_mbox_cmd *cmd)
{
	struct cxl_mbox_get_fw_info fw_info = {
		.num_slots = FW_SLOTS,
		.slot_info = (mdata->fw_slot & 0x7) |
			     ((mdata->fw_staged & 0x7) << 3),
		.activation_cap = 0,
	};

	strcpy(fw_info.slot_1_revision, "cxl_test_fw_001");
	strcpy(fw_info.slot_2_revision, "cxl_test_fw_002");
	strcpy(fw_info.slot_3_revision, "cxl_test_fw_003");
	strcpy(fw_info.slot_4_revision, "");

	if (cmd->size_out < sizeof(fw_info))
		return -EINVAL;

	memcpy(cmd->payload_out, &fw_info, sizeof(fw_info));
	return 0;
}

static int mock_transfer_fw(struct cxl_mockmem_data *mdata,
			    struct cxl_mbox_cmd *cmd)
{
	struct cxl_mbox_transfer_fw *transfer = cmd->payload_in;
	void *fw = mdata->fw;
	size_t offset, length;

	offset = le32_to_cpu(transfer->offset) * CXL_FW_TRANSFER_ALIGNMENT;
	length = cmd->size_in - sizeof(*transfer);
	if (offset + length > FW_SIZE)
		return -EINVAL;

	switch (transfer->action) {
	case CXL_FW_TRANSFER_ACTION_FULL:
		if (offset != 0)
			return -EINVAL;
		fallthrough;
	case CXL_FW_TRANSFER_ACTION_END:
		if (transfer->slot == 0 || transfer->slot > FW_SLOTS)
			return -EINVAL;
		mdata->fw_size = offset + length;
		break;
	case CXL_FW_TRANSFER_ACTION_INITIATE:
	case CXL_FW_TRANSFER_ACTION_CONTINUE:
		break;
	case CXL_FW_TRANSFER_ACTION_ABORT:
		return 0;
	default:
		return -EINVAL;
	}

	memcpy(fw + offset, transfer->data, length);
	usleep_range(1500, 2000);
	return 0;
}

static int mock_activate_fw(struct cxl_mockmem_data *mdata,
			    struct cxl_mbox_cmd *cmd)
{
	struct cxl_mbox_activate_fw *activate = cmd->payload_in;

	if (activate->slot == 0 || activate->slot > FW_SLOTS)
		return -EINVAL;

	switch (activate->action) {
	case CXL_FW_ACTIVATE_ONLINE:
		mdata->fw_slot = activate->slot;
		mdata->fw_staged = 0;
		return 0;
	case CXL_FW_ACTIVATE_OFFLINE:
		mdata->fw_staged = activate->slot;
		return 0;
	}

	return -EINVAL;
}

static int cxl_mock_mbox_send(struct cxl_memdev_state *mds,
			      struct cxl_mbox_cmd *cmd)
{
	struct cxl_dev_state *cxlds = &mds->cxlds;
	struct device *dev = cxlds->dev;
	struct cxl_mockmem_data *mdata = dev_get_drvdata(dev);
	int rc = -EIO;

	switch (cmd->opcode) {
	case CXL_MBOX_OP_SET_TIMESTAMP:
		rc = mock_set_timestamp(cxlds, cmd);
		break;
	case CXL_MBOX_OP_GET_SUPPORTED_LOGS:
		rc = mock_gsl(cmd);
		break;
	case CXL_MBOX_OP_GET_LOG:
		rc = mock_get_log(mds, cmd);
		break;
	case CXL_MBOX_OP_IDENTIFY:
		if (cxlds->rcd)
			rc = mock_rcd_id(cmd);
		else
			rc = mock_id(cmd);
		break;
	case CXL_MBOX_OP_GET_LSA:
		rc = mock_get_lsa(mdata, cmd);
		break;
	case CXL_MBOX_OP_GET_PARTITION_INFO:
		rc = mock_partition_info(cmd);
		break;
	case CXL_MBOX_OP_GET_EVENT_RECORD:
		rc = mock_get_event(dev, cmd);
		break;
	case CXL_MBOX_OP_CLEAR_EVENT_RECORD:
		rc = mock_clear_event(dev, cmd);
		break;
	case CXL_MBOX_OP_SET_LSA:
		rc = mock_set_lsa(mdata, cmd);
		break;
	case CXL_MBOX_OP_GET_HEALTH_INFO:
		rc = mock_health_info(cmd);
		break;
	case CXL_MBOX_OP_SANITIZE:
		rc = mock_sanitize(mdata, cmd);
		break;
	case CXL_MBOX_OP_SECURE_ERASE:
		rc = mock_secure_erase(mdata, cmd);
		break;
	case CXL_MBOX_OP_GET_SECURITY_STATE:
		rc = mock_get_security_state(mdata, cmd);
		break;
	case CXL_MBOX_OP_SET_PASSPHRASE:
		rc = mock_set_passphrase(mdata, cmd);
		break;
	case CXL_MBOX_OP_DISABLE_PASSPHRASE:
		rc = mock_disable_passphrase(mdata, cmd);
		break;
	case CXL_MBOX_OP_FREEZE_SECURITY:
		rc = mock_freeze_security(mdata, cmd);
		break;
	case CXL_MBOX_OP_UNLOCK:
		rc = mock_unlock_security(mdata, cmd);
		break;
	case CXL_MBOX_OP_PASSPHRASE_SECURE_ERASE:
		rc = mock_passphrase_secure_erase(mdata, cmd);
		break;
	case CXL_MBOX_OP_GET_POISON:
		rc = mock_get_poison(cxlds, cmd);
		break;
	case CXL_MBOX_OP_INJECT_POISON:
		rc = mock_inject_poison(cxlds, cmd);
		break;
	case CXL_MBOX_OP_CLEAR_POISON:
		rc = mock_clear_poison(cxlds, cmd);
		break;
	case CXL_MBOX_OP_GET_FW_INFO:
		rc = mock_fw_info(mdata, cmd);
		break;
	case CXL_MBOX_OP_TRANSFER_FW:
		rc = mock_transfer_fw(mdata, cmd);
		break;
	case CXL_MBOX_OP_ACTIVATE_FW:
		rc = mock_activate_fw(mdata, cmd);
		break;
	default:
		break;
	}

	dev_dbg(dev, "opcode: %#x sz_in: %zd sz_out: %zd rc: %d\n", cmd->opcode,
		cmd->size_in, cmd->size_out, rc);

	return rc;
}

static void label_area_release(void *lsa)
{
	vfree(lsa);
}

static void fw_buf_release(void *buf)
{
	vfree(buf);
}

static bool is_rcd(struct platform_device *pdev)
{
	const struct platform_device_id *id = platform_get_device_id(pdev);

	return !!id->driver_data;
}

static ssize_t event_trigger_store(struct device *dev,
				   struct device_attribute *attr,
				   const char *buf, size_t count)
{
	cxl_mock_event_trigger(dev);
	return count;
}
static DEVICE_ATTR_WO(event_trigger);

static int cxl_mock_mem_probe(struct platform_device *pdev)
{
	struct device *dev = &pdev->dev;
	struct cxl_memdev *cxlmd;
	struct cxl_memdev_state *mds;
	struct cxl_dev_state *cxlds;
	struct cxl_mockmem_data *mdata;
	int rc;

	mdata = devm_kzalloc(dev, sizeof(*mdata), GFP_KERNEL);
	if (!mdata)
		return -ENOMEM;
	dev_set_drvdata(dev, mdata);

	mdata->lsa = vmalloc(LSA_SIZE);
	if (!mdata->lsa)
		return -ENOMEM;
	mdata->fw = vmalloc(FW_SIZE);
	if (!mdata->fw)
		return -ENOMEM;
	mdata->fw_slot = 2;

	rc = devm_add_action_or_reset(dev, label_area_release, mdata->lsa);
	if (rc)
		return rc;

	rc = devm_add_action_or_reset(dev, fw_buf_release, mdata->fw);
	if (rc)
		return rc;

	mds = cxl_memdev_state_create(dev);
	if (IS_ERR(mds))
		return PTR_ERR(mds);

	mdata->mds = mds;
	mds->mbox_send = cxl_mock_mbox_send;
	mds->payload_size = SZ_4K;
	mds->event.buf = (struct cxl_get_event_payload *) mdata->event_buf;
	INIT_DELAYED_WORK(&mds->security.poll_dwork, cxl_mockmem_sanitize_work);

	cxlds = &mds->cxlds;
	cxlds->serial = pdev->id;
	if (is_rcd(pdev))
		cxlds->rcd = true;

	rc = cxl_enumerate_cmds(mds);
	if (rc)
		return rc;

	rc = cxl_poison_state_init(mds);
	if (rc)
		return rc;

	rc = cxl_set_timestamp(mds);
	if (rc)
		return rc;

	cxlds->media_ready = true;
	rc = cxl_dev_state_identify(mds);
	if (rc)
		return rc;

	rc = cxl_mem_create_range_info(mds);
	if (rc)
		return rc;

	cxl_mock_add_event_logs(&mdata->mes);

	cxlmd = devm_cxl_add_memdev(&pdev->dev, cxlds);
	if (IS_ERR(cxlmd))
		return PTR_ERR(cxlmd);

	rc = devm_cxl_setup_fw_upload(&pdev->dev, mds);
<<<<<<< HEAD
=======
	if (rc)
		return rc;

	rc = devm_cxl_sanitize_setup_notifier(&pdev->dev, cxlmd);
>>>>>>> 7bbf3b67
	if (rc)
		return rc;

	cxl_mem_get_event_records(mds, CXLDEV_EVENT_STATUS_ALL);

	return 0;
}

static ssize_t security_lock_show(struct device *dev,
				  struct device_attribute *attr, char *buf)
{
	struct cxl_mockmem_data *mdata = dev_get_drvdata(dev);

	return sysfs_emit(buf, "%u\n",
			  !!(mdata->security_state & CXL_PMEM_SEC_STATE_LOCKED));
}

static ssize_t security_lock_store(struct device *dev, struct device_attribute *attr,
				   const char *buf, size_t count)
{
	struct cxl_mockmem_data *mdata = dev_get_drvdata(dev);
	u32 mask = CXL_PMEM_SEC_STATE_FROZEN | CXL_PMEM_SEC_STATE_USER_PLIMIT |
		   CXL_PMEM_SEC_STATE_MASTER_PLIMIT;
	int val;

	if (kstrtoint(buf, 0, &val) < 0)
		return -EINVAL;

	if (val == 1) {
		if (!(mdata->security_state & CXL_PMEM_SEC_STATE_USER_PASS_SET))
			return -ENXIO;
		mdata->security_state |= CXL_PMEM_SEC_STATE_LOCKED;
		mdata->security_state &= ~mask;
	} else {
		return -EINVAL;
	}
	return count;
}

static DEVICE_ATTR_RW(security_lock);

static ssize_t fw_buf_checksum_show(struct device *dev,
				    struct device_attribute *attr, char *buf)
{
	struct cxl_mockmem_data *mdata = dev_get_drvdata(dev);
	u8 hash[SHA256_DIGEST_SIZE];
	unsigned char *hstr, *hptr;
	struct sha256_state sctx;
	ssize_t written = 0;
	int i;

	sha256_init(&sctx);
	sha256_update(&sctx, mdata->fw, mdata->fw_size);
	sha256_final(&sctx, hash);

	hstr = kzalloc((SHA256_DIGEST_SIZE * 2) + 1, GFP_KERNEL);
	if (!hstr)
		return -ENOMEM;

	hptr = hstr;
	for (i = 0; i < SHA256_DIGEST_SIZE; i++)
		hptr += sprintf(hptr, "%02x", hash[i]);

	written = sysfs_emit(buf, "%s\n", hstr);

	kfree(hstr);
	return written;
}

static DEVICE_ATTR_RO(fw_buf_checksum);

static ssize_t sanitize_timeout_show(struct device *dev,
				  struct device_attribute *attr, char *buf)
{
	struct cxl_mockmem_data *mdata = dev_get_drvdata(dev);

	return sysfs_emit(buf, "%lu\n", mdata->sanitize_timeout);
}

static ssize_t sanitize_timeout_store(struct device *dev,
				      struct device_attribute *attr,
				      const char *buf, size_t count)
{
	struct cxl_mockmem_data *mdata = dev_get_drvdata(dev);
	unsigned long val;
	int rc;

	rc = kstrtoul(buf, 0, &val);
	if (rc)
		return rc;

	mdata->sanitize_timeout = val;

	return count;
}

static DEVICE_ATTR_RW(sanitize_timeout);

static struct attribute *cxl_mock_mem_attrs[] = {
	&dev_attr_security_lock.attr,
	&dev_attr_event_trigger.attr,
	&dev_attr_fw_buf_checksum.attr,
	&dev_attr_sanitize_timeout.attr,
	NULL
};
ATTRIBUTE_GROUPS(cxl_mock_mem);

static const struct platform_device_id cxl_mock_mem_ids[] = {
	{ .name = "cxl_mem", 0 },
	{ .name = "cxl_rcd", 1 },
	{ },
};
MODULE_DEVICE_TABLE(platform, cxl_mock_mem_ids);

static struct platform_driver cxl_mock_mem_driver = {
	.probe = cxl_mock_mem_probe,
	.id_table = cxl_mock_mem_ids,
	.driver = {
		.name = KBUILD_MODNAME,
		.dev_groups = cxl_mock_mem_groups,
		.groups = cxl_mock_mem_core_groups,
	},
};

module_platform_driver(cxl_mock_mem_driver);
MODULE_LICENSE("GPL v2");
MODULE_IMPORT_NS(CXL);<|MERGE_RESOLUTION|>--- conflicted
+++ resolved
@@ -1488,13 +1488,10 @@
 		return PTR_ERR(cxlmd);
 
 	rc = devm_cxl_setup_fw_upload(&pdev->dev, mds);
-<<<<<<< HEAD
-=======
 	if (rc)
 		return rc;
 
 	rc = devm_cxl_sanitize_setup_notifier(&pdev->dev, cxlmd);
->>>>>>> 7bbf3b67
 	if (rc)
 		return rc;
 
