--- conflicted
+++ resolved
@@ -4508,21 +4508,6 @@
 	}
 }
 
-<<<<<<< HEAD
-static bool btf_dedup_identical_ptrs(struct btf_dedup *d, __u32 id1, __u32 id2)
-{
-	struct btf_type *t1, *t2;
-
-	t1 = btf_type_by_id(d->btf, id1);
-	t2 = btf_type_by_id(d->btf, id2);
-
-	if (!btf_is_ptr(t1) || !btf_is_ptr(t2))
-		return false;
-
-	return t1->type == t2->type;
-}
-=======
->>>>>>> 25bf10be
 
 /*
  * Check equivalence of BTF type graph formed by candidate struct/union (we'll
@@ -4649,9 +4634,6 @@
 		 * loops by limiting the depth up to which we check.
 		 */
 		if (btf_dedup_identical_types(d, hypot_type_id, cand_id, 16))
-			return 1;
-		/* A similar case is again observed for PTRs. */
-		if (btf_dedup_identical_ptrs(d, hypot_type_id, cand_id))
 			return 1;
 		return 0;
 	}
