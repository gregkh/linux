// SPDX-License-Identifier: (LGPL-2.1 OR BSD-2-Clause)

/*
 * common eBPF ELF operations.
 *
 * Copyright (C) 2013-2015 Alexei Starovoitov <ast@kernel.org>
 * Copyright (C) 2015 Wang Nan <wangnan0@huawei.com>
 * Copyright (C) 2015 Huawei Inc.
 *
 * This program is free software; you can redistribute it and/or
 * modify it under the terms of the GNU Lesser General Public
 * License as published by the Free Software Foundation;
 * version 2.1 of the License (not later!)
 *
 * This program is distributed in the hope that it will be useful,
 * but WITHOUT ANY WARRANTY; without even the implied warranty of
 * MERCHANTABILITY or FITNESS FOR A PARTICULAR PURPOSE.  See the
 * GNU Lesser General Public License for more details.
 *
 * You should have received a copy of the GNU Lesser General Public
 * License along with this program; if not,  see <http://www.gnu.org/licenses>
 */

#include <stdlib.h>
#include <string.h>
#include <memory.h>
#include <unistd.h>
#include <asm/unistd.h>
#include <errno.h>
#include <linux/bpf.h>
#include "bpf.h"
#include "libbpf.h"
#include "libbpf_internal.h"

/*
 * When building perf, unistd.h is overridden. __NR_bpf is
 * required to be defined explicitly.
 */
#ifndef __NR_bpf
# if defined(__i386__)
#  define __NR_bpf 357
# elif defined(__x86_64__)
#  define __NR_bpf 321
# elif defined(__aarch64__)
#  define __NR_bpf 280
# elif defined(__sparc__)
#  define __NR_bpf 349
# elif defined(__s390__)
#  define __NR_bpf 351
# elif defined(__arc__)
#  define __NR_bpf 280
# else
#  error __NR_bpf not defined. libbpf does not support your arch.
# endif
#endif

static inline __u64 ptr_to_u64(const void *ptr)
{
	return (__u64) (unsigned long) ptr;
}

static inline int sys_bpf(enum bpf_cmd cmd, union bpf_attr *attr,
			  unsigned int size)
{
	return syscall(__NR_bpf, cmd, attr, size);
}

static inline int sys_bpf_prog_load(union bpf_attr *attr, unsigned int size)
{
	int fd;

	do {
		fd = sys_bpf(BPF_PROG_LOAD, attr, size);
	} while (fd < 0 && errno == EAGAIN);

	return fd;
}

int bpf_create_map_xattr(const struct bpf_create_map_attr *create_attr)
{
	union bpf_attr attr;
	int ret;

	memset(&attr, '\0', sizeof(attr));

	attr.map_type = create_attr->map_type;
	attr.key_size = create_attr->key_size;
	attr.value_size = create_attr->value_size;
	attr.max_entries = create_attr->max_entries;
	attr.map_flags = create_attr->map_flags;
	if (create_attr->name)
		memcpy(attr.map_name, create_attr->name,
		       min(strlen(create_attr->name), BPF_OBJ_NAME_LEN - 1));
	attr.numa_node = create_attr->numa_node;
	attr.btf_fd = create_attr->btf_fd;
	attr.btf_key_type_id = create_attr->btf_key_type_id;
	attr.btf_value_type_id = create_attr->btf_value_type_id;
	attr.map_ifindex = create_attr->map_ifindex;
	attr.inner_map_fd = create_attr->inner_map_fd;

	ret = sys_bpf(BPF_MAP_CREATE, &attr, sizeof(attr));
	if (ret < 0 && errno == EINVAL && create_attr->name) {
		/* Retry the same syscall, but without the name.
		 * Pre v4.14 kernels don't support map names.
		 */
		memset(attr.map_name, 0, sizeof(attr.map_name));
		return sys_bpf(BPF_MAP_CREATE, &attr, sizeof(attr));
	}
	return ret;
}

int bpf_create_map_node(enum bpf_map_type map_type, const char *name,
			int key_size, int value_size, int max_entries,
			__u32 map_flags, int node)
{
	struct bpf_create_map_attr map_attr = {};

	map_attr.name = name;
	map_attr.map_type = map_type;
	map_attr.map_flags = map_flags;
	map_attr.key_size = key_size;
	map_attr.value_size = value_size;
	map_attr.max_entries = max_entries;
	if (node >= 0) {
		map_attr.numa_node = node;
		map_attr.map_flags |= BPF_F_NUMA_NODE;
	}

	return bpf_create_map_xattr(&map_attr);
}

int bpf_create_map(enum bpf_map_type map_type, int key_size,
		   int value_size, int max_entries, __u32 map_flags)
{
	struct bpf_create_map_attr map_attr = {};

	map_attr.map_type = map_type;
	map_attr.map_flags = map_flags;
	map_attr.key_size = key_size;
	map_attr.value_size = value_size;
	map_attr.max_entries = max_entries;

	return bpf_create_map_xattr(&map_attr);
}

int bpf_create_map_name(enum bpf_map_type map_type, const char *name,
			int key_size, int value_size, int max_entries,
			__u32 map_flags)
{
	struct bpf_create_map_attr map_attr = {};

	map_attr.name = name;
	map_attr.map_type = map_type;
	map_attr.map_flags = map_flags;
	map_attr.key_size = key_size;
	map_attr.value_size = value_size;
	map_attr.max_entries = max_entries;

	return bpf_create_map_xattr(&map_attr);
}

int bpf_create_map_in_map_node(enum bpf_map_type map_type, const char *name,
			       int key_size, int inner_map_fd, int max_entries,
			       __u32 map_flags, int node)
{
	union bpf_attr attr;

	memset(&attr, '\0', sizeof(attr));

	attr.map_type = map_type;
	attr.key_size = key_size;
	attr.value_size = 4;
	attr.inner_map_fd = inner_map_fd;
	attr.max_entries = max_entries;
	attr.map_flags = map_flags;
	if (name)
		memcpy(attr.map_name, name,
		       min(strlen(name), BPF_OBJ_NAME_LEN - 1));

	if (node >= 0) {
		attr.map_flags |= BPF_F_NUMA_NODE;
		attr.numa_node = node;
	}

	return sys_bpf(BPF_MAP_CREATE, &attr, sizeof(attr));
}

int bpf_create_map_in_map(enum bpf_map_type map_type, const char *name,
			  int key_size, int inner_map_fd, int max_entries,
			  __u32 map_flags)
{
	return bpf_create_map_in_map_node(map_type, name, key_size,
					  inner_map_fd, max_entries, map_flags,
					  -1);
}

static void *
alloc_zero_tailing_info(const void *orecord, __u32 cnt,
			__u32 actual_rec_size, __u32 expected_rec_size)
{
	__u64 info_len = actual_rec_size * cnt;
	void *info, *nrecord;
	int i;

	info = malloc(info_len);
	if (!info)
		return NULL;

	/* zero out bytes kernel does not understand */
	nrecord = info;
	for (i = 0; i < cnt; i++) {
		memcpy(nrecord, orecord, expected_rec_size);
		memset(nrecord + expected_rec_size, 0,
		       actual_rec_size - expected_rec_size);
		orecord += actual_rec_size;
		nrecord += actual_rec_size;
	}

	return info;
}

int bpf_load_program_xattr(const struct bpf_load_program_attr *load_attr,
			   char *log_buf, size_t log_buf_sz)
{
	void *finfo = NULL, *linfo = NULL;
	union bpf_attr attr;
	__u32 log_level;
	int fd;

	if (!load_attr || !log_buf != !log_buf_sz)
		return -EINVAL;

	log_level = load_attr->log_level;
	if (log_level > (4 | 2 | 1) || (log_level && !log_buf))
		return -EINVAL;

	memset(&attr, 0, sizeof(attr));
	attr.prog_type = load_attr->prog_type;
	attr.expected_attach_type = load_attr->expected_attach_type;
	attr.insn_cnt = (__u32)load_attr->insns_cnt;
	attr.insns = ptr_to_u64(load_attr->insns);
	attr.license = ptr_to_u64(load_attr->license);

	attr.log_level = log_level;
	if (log_level) {
		attr.log_buf = ptr_to_u64(log_buf);
		attr.log_size = log_buf_sz;
	} else {
		attr.log_buf = ptr_to_u64(NULL);
		attr.log_size = 0;
	}

	attr.kern_version = load_attr->kern_version;
	attr.prog_ifindex = load_attr->prog_ifindex;
<<<<<<< HEAD
	memcpy(attr.prog_name, load_attr->name,
	       min(name_len, BPF_OBJ_NAME_LEN - 1));

	fd = sys_bpf_prog_load(&attr, sizeof(attr));
	if (fd >= 0 || !log_buf || !log_buf_sz)
=======
	attr.prog_btf_fd = load_attr->prog_btf_fd;
	attr.func_info_rec_size = load_attr->func_info_rec_size;
	attr.func_info_cnt = load_attr->func_info_cnt;
	attr.func_info = ptr_to_u64(load_attr->func_info);
	attr.line_info_rec_size = load_attr->line_info_rec_size;
	attr.line_info_cnt = load_attr->line_info_cnt;
	attr.line_info = ptr_to_u64(load_attr->line_info);
	if (load_attr->name)
		memcpy(attr.prog_name, load_attr->name,
		       min(strlen(load_attr->name), BPF_OBJ_NAME_LEN - 1));
	attr.prog_flags = load_attr->prog_flags;

	fd = sys_bpf_prog_load(&attr, sizeof(attr));
	if (fd >= 0)
>>>>>>> f7688b48
		return fd;

	/* After bpf_prog_load, the kernel may modify certain attributes
	 * to give user space a hint how to deal with loading failure.
	 * Check to see whether we can make some changes and load again.
	 */
	while (errno == E2BIG && (!finfo || !linfo)) {
		if (!finfo && attr.func_info_cnt &&
		    attr.func_info_rec_size < load_attr->func_info_rec_size) {
			/* try with corrected func info records */
			finfo = alloc_zero_tailing_info(load_attr->func_info,
							load_attr->func_info_cnt,
							load_attr->func_info_rec_size,
							attr.func_info_rec_size);
			if (!finfo)
				goto done;

			attr.func_info = ptr_to_u64(finfo);
			attr.func_info_rec_size = load_attr->func_info_rec_size;
		} else if (!linfo && attr.line_info_cnt &&
			   attr.line_info_rec_size <
			   load_attr->line_info_rec_size) {
			linfo = alloc_zero_tailing_info(load_attr->line_info,
							load_attr->line_info_cnt,
							load_attr->line_info_rec_size,
							attr.line_info_rec_size);
			if (!linfo)
				goto done;

			attr.line_info = ptr_to_u64(linfo);
			attr.line_info_rec_size = load_attr->line_info_rec_size;
		} else {
			break;
		}

		fd = sys_bpf_prog_load(&attr, sizeof(attr));

		if (fd >= 0)
			goto done;
	}

	if (log_level || !log_buf)
		goto done;

	/* Try again with log */
	attr.log_buf = ptr_to_u64(log_buf);
	attr.log_size = log_buf_sz;
	attr.log_level = 1;
	log_buf[0] = 0;
<<<<<<< HEAD
	return sys_bpf_prog_load(&attr, sizeof(attr));
=======
	fd = sys_bpf_prog_load(&attr, sizeof(attr));
done:
	free(finfo);
	free(linfo);
	return fd;
>>>>>>> f7688b48
}

int bpf_load_program(enum bpf_prog_type type, const struct bpf_insn *insns,
		     size_t insns_cnt, const char *license,
		     __u32 kern_version, char *log_buf,
		     size_t log_buf_sz)
{
	struct bpf_load_program_attr load_attr;

	memset(&load_attr, 0, sizeof(struct bpf_load_program_attr));
	load_attr.prog_type = type;
	load_attr.expected_attach_type = 0;
	load_attr.name = NULL;
	load_attr.insns = insns;
	load_attr.insns_cnt = insns_cnt;
	load_attr.license = license;
	load_attr.kern_version = kern_version;

	return bpf_load_program_xattr(&load_attr, log_buf, log_buf_sz);
}

int bpf_verify_program(enum bpf_prog_type type, const struct bpf_insn *insns,
		       size_t insns_cnt, __u32 prog_flags, const char *license,
		       __u32 kern_version, char *log_buf, size_t log_buf_sz,
		       int log_level)
{
	union bpf_attr attr;

	memset(&attr, 0, sizeof(attr));
	attr.prog_type = type;
	attr.insn_cnt = (__u32)insns_cnt;
	attr.insns = ptr_to_u64(insns);
	attr.license = ptr_to_u64(license);
	attr.log_buf = ptr_to_u64(log_buf);
	attr.log_size = log_buf_sz;
	attr.log_level = log_level;
	log_buf[0] = 0;
	attr.kern_version = kern_version;
	attr.prog_flags = prog_flags;

	return sys_bpf_prog_load(&attr, sizeof(attr));
}

int bpf_map_update_elem(int fd, const void *key, const void *value,
			__u64 flags)
{
	union bpf_attr attr;

	memset(&attr, 0, sizeof(attr));
	attr.map_fd = fd;
	attr.key = ptr_to_u64(key);
	attr.value = ptr_to_u64(value);
	attr.flags = flags;

	return sys_bpf(BPF_MAP_UPDATE_ELEM, &attr, sizeof(attr));
}

int bpf_map_lookup_elem(int fd, const void *key, void *value)
{
	union bpf_attr attr;

	memset(&attr, 0, sizeof(attr));
	attr.map_fd = fd;
	attr.key = ptr_to_u64(key);
	attr.value = ptr_to_u64(value);

	return sys_bpf(BPF_MAP_LOOKUP_ELEM, &attr, sizeof(attr));
}

int bpf_map_lookup_elem_flags(int fd, const void *key, void *value, __u64 flags)
{
	union bpf_attr attr;

	memset(&attr, 0, sizeof(attr));
	attr.map_fd = fd;
	attr.key = ptr_to_u64(key);
	attr.value = ptr_to_u64(value);
	attr.flags = flags;

	return sys_bpf(BPF_MAP_LOOKUP_ELEM, &attr, sizeof(attr));
}

int bpf_map_lookup_and_delete_elem(int fd, const void *key, void *value)
{
	union bpf_attr attr;

	memset(&attr, 0, sizeof(attr));
	attr.map_fd = fd;
	attr.key = ptr_to_u64(key);
	attr.value = ptr_to_u64(value);

	return sys_bpf(BPF_MAP_LOOKUP_AND_DELETE_ELEM, &attr, sizeof(attr));
}

int bpf_map_delete_elem(int fd, const void *key)
{
	union bpf_attr attr;

	memset(&attr, 0, sizeof(attr));
	attr.map_fd = fd;
	attr.key = ptr_to_u64(key);

	return sys_bpf(BPF_MAP_DELETE_ELEM, &attr, sizeof(attr));
}

int bpf_map_get_next_key(int fd, const void *key, void *next_key)
{
	union bpf_attr attr;

	memset(&attr, 0, sizeof(attr));
	attr.map_fd = fd;
	attr.key = ptr_to_u64(key);
	attr.next_key = ptr_to_u64(next_key);

	return sys_bpf(BPF_MAP_GET_NEXT_KEY, &attr, sizeof(attr));
}

int bpf_map_freeze(int fd)
{
	union bpf_attr attr;

	memset(&attr, 0, sizeof(attr));
	attr.map_fd = fd;

	return sys_bpf(BPF_MAP_FREEZE, &attr, sizeof(attr));
}

int bpf_obj_pin(int fd, const char *pathname)
{
	union bpf_attr attr;

	memset(&attr, 0, sizeof(attr));
	attr.pathname = ptr_to_u64((void *)pathname);
	attr.bpf_fd = fd;

	return sys_bpf(BPF_OBJ_PIN, &attr, sizeof(attr));
}

int bpf_obj_get(const char *pathname)
{
	union bpf_attr attr;

	memset(&attr, 0, sizeof(attr));
	attr.pathname = ptr_to_u64((void *)pathname);

	return sys_bpf(BPF_OBJ_GET, &attr, sizeof(attr));
}

int bpf_prog_attach(int prog_fd, int target_fd, enum bpf_attach_type type,
		    unsigned int flags)
{
	union bpf_attr attr;

	memset(&attr, 0, sizeof(attr));
	attr.target_fd	   = target_fd;
	attr.attach_bpf_fd = prog_fd;
	attr.attach_type   = type;
	attr.attach_flags  = flags;

	return sys_bpf(BPF_PROG_ATTACH, &attr, sizeof(attr));
}

int bpf_prog_detach(int target_fd, enum bpf_attach_type type)
{
	union bpf_attr attr;

	memset(&attr, 0, sizeof(attr));
	attr.target_fd	 = target_fd;
	attr.attach_type = type;

	return sys_bpf(BPF_PROG_DETACH, &attr, sizeof(attr));
}

int bpf_prog_detach2(int prog_fd, int target_fd, enum bpf_attach_type type)
{
	union bpf_attr attr;

	memset(&attr, 0, sizeof(attr));
	attr.target_fd	 = target_fd;
	attr.attach_bpf_fd = prog_fd;
	attr.attach_type = type;

	return sys_bpf(BPF_PROG_DETACH, &attr, sizeof(attr));
}

int bpf_prog_query(int target_fd, enum bpf_attach_type type, __u32 query_flags,
		   __u32 *attach_flags, __u32 *prog_ids, __u32 *prog_cnt)
{
	union bpf_attr attr;
	int ret;

	memset(&attr, 0, sizeof(attr));
	attr.query.target_fd	= target_fd;
	attr.query.attach_type	= type;
	attr.query.query_flags	= query_flags;
	attr.query.prog_cnt	= *prog_cnt;
	attr.query.prog_ids	= ptr_to_u64(prog_ids);

	ret = sys_bpf(BPF_PROG_QUERY, &attr, sizeof(attr));
	if (attach_flags)
		*attach_flags = attr.query.attach_flags;
	*prog_cnt = attr.query.prog_cnt;
	return ret;
}

int bpf_prog_test_run(int prog_fd, int repeat, void *data, __u32 size,
		      void *data_out, __u32 *size_out, __u32 *retval,
		      __u32 *duration)
{
	union bpf_attr attr;
	int ret;

	memset(&attr, 0, sizeof(attr));
	attr.test.prog_fd = prog_fd;
	attr.test.data_in = ptr_to_u64(data);
	attr.test.data_out = ptr_to_u64(data_out);
	attr.test.data_size_in = size;
	attr.test.repeat = repeat;

	ret = sys_bpf(BPF_PROG_TEST_RUN, &attr, sizeof(attr));
	if (size_out)
		*size_out = attr.test.data_size_out;
	if (retval)
		*retval = attr.test.retval;
	if (duration)
		*duration = attr.test.duration;
	return ret;
}

int bpf_prog_test_run_xattr(struct bpf_prog_test_run_attr *test_attr)
{
	union bpf_attr attr;
	int ret;

	if (!test_attr->data_out && test_attr->data_size_out > 0)
		return -EINVAL;

	memset(&attr, 0, sizeof(attr));
	attr.test.prog_fd = test_attr->prog_fd;
	attr.test.data_in = ptr_to_u64(test_attr->data_in);
	attr.test.data_out = ptr_to_u64(test_attr->data_out);
	attr.test.data_size_in = test_attr->data_size_in;
	attr.test.data_size_out = test_attr->data_size_out;
	attr.test.ctx_in = ptr_to_u64(test_attr->ctx_in);
	attr.test.ctx_out = ptr_to_u64(test_attr->ctx_out);
	attr.test.ctx_size_in = test_attr->ctx_size_in;
	attr.test.ctx_size_out = test_attr->ctx_size_out;
	attr.test.repeat = test_attr->repeat;

	ret = sys_bpf(BPF_PROG_TEST_RUN, &attr, sizeof(attr));
	test_attr->data_size_out = attr.test.data_size_out;
	test_attr->ctx_size_out = attr.test.ctx_size_out;
	test_attr->retval = attr.test.retval;
	test_attr->duration = attr.test.duration;
	return ret;
}

static int bpf_obj_get_next_id(__u32 start_id, __u32 *next_id, int cmd)
{
	union bpf_attr attr;
	int err;

	memset(&attr, 0, sizeof(attr));
	attr.start_id = start_id;

	err = sys_bpf(cmd, &attr, sizeof(attr));
	if (!err)
		*next_id = attr.next_id;

	return err;
}

int bpf_prog_get_next_id(__u32 start_id, __u32 *next_id)
{
	return bpf_obj_get_next_id(start_id, next_id, BPF_PROG_GET_NEXT_ID);
}

int bpf_map_get_next_id(__u32 start_id, __u32 *next_id)
{
	return bpf_obj_get_next_id(start_id, next_id, BPF_MAP_GET_NEXT_ID);
}

int bpf_btf_get_next_id(__u32 start_id, __u32 *next_id)
{
	return bpf_obj_get_next_id(start_id, next_id, BPF_BTF_GET_NEXT_ID);
}

int bpf_prog_get_fd_by_id(__u32 id)
{
	union bpf_attr attr;

	memset(&attr, 0, sizeof(attr));
	attr.prog_id = id;

	return sys_bpf(BPF_PROG_GET_FD_BY_ID, &attr, sizeof(attr));
}

int bpf_map_get_fd_by_id(__u32 id)
{
	union bpf_attr attr;

	memset(&attr, 0, sizeof(attr));
	attr.map_id = id;

	return sys_bpf(BPF_MAP_GET_FD_BY_ID, &attr, sizeof(attr));
}

int bpf_btf_get_fd_by_id(__u32 id)
{
	union bpf_attr attr;

	memset(&attr, 0, sizeof(attr));
	attr.btf_id = id;

	return sys_bpf(BPF_BTF_GET_FD_BY_ID, &attr, sizeof(attr));
}

int bpf_obj_get_info_by_fd(int prog_fd, void *info, __u32 *info_len)
{
	union bpf_attr attr;
	int err;

	memset(&attr, 0, sizeof(attr));
	attr.info.bpf_fd = prog_fd;
	attr.info.info_len = *info_len;
	attr.info.info = ptr_to_u64(info);

	err = sys_bpf(BPF_OBJ_GET_INFO_BY_FD, &attr, sizeof(attr));
	if (!err)
		*info_len = attr.info.info_len;

	return err;
}

int bpf_raw_tracepoint_open(const char *name, int prog_fd)
{
	union bpf_attr attr;

	memset(&attr, 0, sizeof(attr));
	attr.raw_tracepoint.name = ptr_to_u64(name);
	attr.raw_tracepoint.prog_fd = prog_fd;

	return sys_bpf(BPF_RAW_TRACEPOINT_OPEN, &attr, sizeof(attr));
}

int bpf_load_btf(void *btf, __u32 btf_size, char *log_buf, __u32 log_buf_size,
		 bool do_log)
{
	union bpf_attr attr = {};
	int fd;

	attr.btf = ptr_to_u64(btf);
	attr.btf_size = btf_size;

retry:
	if (do_log && log_buf && log_buf_size) {
		attr.btf_log_level = 1;
		attr.btf_log_size = log_buf_size;
		attr.btf_log_buf = ptr_to_u64(log_buf);
	}

	fd = sys_bpf(BPF_BTF_LOAD, &attr, sizeof(attr));
	if (fd == -1 && !do_log && log_buf && log_buf_size) {
		do_log = true;
		goto retry;
	}

	return fd;
}

int bpf_task_fd_query(int pid, int fd, __u32 flags, char *buf, __u32 *buf_len,
		      __u32 *prog_id, __u32 *fd_type, __u64 *probe_offset,
		      __u64 *probe_addr)
{
	union bpf_attr attr = {};
	int err;

	attr.task_fd_query.pid = pid;
	attr.task_fd_query.fd = fd;
	attr.task_fd_query.flags = flags;
	attr.task_fd_query.buf = ptr_to_u64(buf);
	attr.task_fd_query.buf_len = *buf_len;

	err = sys_bpf(BPF_TASK_FD_QUERY, &attr, sizeof(attr));
	*buf_len = attr.task_fd_query.buf_len;
	*prog_id = attr.task_fd_query.prog_id;
	*fd_type = attr.task_fd_query.fd_type;
	*probe_offset = attr.task_fd_query.probe_offset;
	*probe_addr = attr.task_fd_query.probe_addr;

	return err;
}<|MERGE_RESOLUTION|>--- conflicted
+++ resolved
@@ -79,7 +79,6 @@
 int bpf_create_map_xattr(const struct bpf_create_map_attr *create_attr)
 {
 	union bpf_attr attr;
-	int ret;
 
 	memset(&attr, '\0', sizeof(attr));
 
@@ -98,15 +97,7 @@
 	attr.map_ifindex = create_attr->map_ifindex;
 	attr.inner_map_fd = create_attr->inner_map_fd;
 
-	ret = sys_bpf(BPF_MAP_CREATE, &attr, sizeof(attr));
-	if (ret < 0 && errno == EINVAL && create_attr->name) {
-		/* Retry the same syscall, but without the name.
-		 * Pre v4.14 kernels don't support map names.
-		 */
-		memset(attr.map_name, 0, sizeof(attr.map_name));
-		return sys_bpf(BPF_MAP_CREATE, &attr, sizeof(attr));
-	}
-	return ret;
+	return sys_bpf(BPF_MAP_CREATE, &attr, sizeof(attr));
 }
 
 int bpf_create_map_node(enum bpf_map_type map_type, const char *name,
@@ -252,13 +243,6 @@
 
 	attr.kern_version = load_attr->kern_version;
 	attr.prog_ifindex = load_attr->prog_ifindex;
-<<<<<<< HEAD
-	memcpy(attr.prog_name, load_attr->name,
-	       min(name_len, BPF_OBJ_NAME_LEN - 1));
-
-	fd = sys_bpf_prog_load(&attr, sizeof(attr));
-	if (fd >= 0 || !log_buf || !log_buf_sz)
-=======
 	attr.prog_btf_fd = load_attr->prog_btf_fd;
 	attr.func_info_rec_size = load_attr->func_info_rec_size;
 	attr.func_info_cnt = load_attr->func_info_cnt;
@@ -273,7 +257,6 @@
 
 	fd = sys_bpf_prog_load(&attr, sizeof(attr));
 	if (fd >= 0)
->>>>>>> f7688b48
 		return fd;
 
 	/* After bpf_prog_load, the kernel may modify certain attributes
@@ -323,15 +306,11 @@
 	attr.log_size = log_buf_sz;
 	attr.log_level = 1;
 	log_buf[0] = 0;
-<<<<<<< HEAD
-	return sys_bpf_prog_load(&attr, sizeof(attr));
-=======
 	fd = sys_bpf_prog_load(&attr, sizeof(attr));
 done:
 	free(finfo);
 	free(linfo);
 	return fd;
->>>>>>> f7688b48
 }
 
 int bpf_load_program(enum bpf_prog_type type, const struct bpf_insn *insns,
