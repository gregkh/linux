// SPDX-License-Identifier: (LGPL-2.1 OR BSD-2-Clause)

/*
 * Common eBPF ELF object loading operations.
 *
 * Copyright (C) 2013-2015 Alexei Starovoitov <ast@kernel.org>
 * Copyright (C) 2015 Wang Nan <wangnan0@huawei.com>
 * Copyright (C) 2015 Huawei Inc.
 * Copyright (C) 2017 Nicira, Inc.
 * Copyright (C) 2019 Isovalent, Inc.
 */

#ifndef _GNU_SOURCE
#define _GNU_SOURCE
#endif
#include <stdlib.h>
#include <stdio.h>
#include <stdarg.h>
#include <libgen.h>
#include <inttypes.h>
#include <limits.h>
#include <string.h>
#include <unistd.h>
#include <endian.h>
#include <fcntl.h>
#include <errno.h>
#include <ctype.h>
#include <asm/unistd.h>
#include <linux/err.h>
#include <linux/kernel.h>
#include <linux/bpf.h>
#include <linux/btf.h>
#include <linux/filter.h>
#include <linux/limits.h>
#include <linux/perf_event.h>
#include <linux/bpf_perf_event.h>
#include <linux/ring_buffer.h>
#include <sys/epoll.h>
#include <sys/ioctl.h>
#include <sys/mman.h>
#include <sys/stat.h>
#include <sys/types.h>
#include <sys/vfs.h>
#include <sys/utsname.h>
#include <sys/resource.h>
#include <libelf.h>
#include <gelf.h>
#include <zlib.h>

#include "libbpf.h"
#include "bpf.h"
#include "btf.h"
#include "str_error.h"
#include "libbpf_internal.h"
#include "hashmap.h"
#include "bpf_gen_internal.h"
#include "zip.h"

#ifndef BPF_FS_MAGIC
#define BPF_FS_MAGIC		0xcafe4a11
#endif

#define BPF_FS_DEFAULT_PATH "/sys/fs/bpf"

#define BPF_INSN_SZ (sizeof(struct bpf_insn))

/* vsprintf() in __base_pr() uses nonliteral format string. It may break
 * compilation if user enables corresponding warning. Disable it explicitly.
 */
#pragma GCC diagnostic ignored "-Wformat-nonliteral"

#define __printf(a, b)	__attribute__((format(printf, a, b)))

static struct bpf_map *bpf_object__add_map(struct bpf_object *obj);
static bool prog_is_subprog(const struct bpf_object *obj, const struct bpf_program *prog);
static int map_set_def_max_entries(struct bpf_map *map);

static const char * const attach_type_name[] = {
	[BPF_CGROUP_INET_INGRESS]	= "cgroup_inet_ingress",
	[BPF_CGROUP_INET_EGRESS]	= "cgroup_inet_egress",
	[BPF_CGROUP_INET_SOCK_CREATE]	= "cgroup_inet_sock_create",
	[BPF_CGROUP_INET_SOCK_RELEASE]	= "cgroup_inet_sock_release",
	[BPF_CGROUP_SOCK_OPS]		= "cgroup_sock_ops",
	[BPF_CGROUP_DEVICE]		= "cgroup_device",
	[BPF_CGROUP_INET4_BIND]		= "cgroup_inet4_bind",
	[BPF_CGROUP_INET6_BIND]		= "cgroup_inet6_bind",
	[BPF_CGROUP_INET4_CONNECT]	= "cgroup_inet4_connect",
	[BPF_CGROUP_INET6_CONNECT]	= "cgroup_inet6_connect",
	[BPF_CGROUP_UNIX_CONNECT]       = "cgroup_unix_connect",
	[BPF_CGROUP_INET4_POST_BIND]	= "cgroup_inet4_post_bind",
	[BPF_CGROUP_INET6_POST_BIND]	= "cgroup_inet6_post_bind",
	[BPF_CGROUP_INET4_GETPEERNAME]	= "cgroup_inet4_getpeername",
	[BPF_CGROUP_INET6_GETPEERNAME]	= "cgroup_inet6_getpeername",
	[BPF_CGROUP_UNIX_GETPEERNAME]	= "cgroup_unix_getpeername",
	[BPF_CGROUP_INET4_GETSOCKNAME]	= "cgroup_inet4_getsockname",
	[BPF_CGROUP_INET6_GETSOCKNAME]	= "cgroup_inet6_getsockname",
	[BPF_CGROUP_UNIX_GETSOCKNAME]	= "cgroup_unix_getsockname",
	[BPF_CGROUP_UDP4_SENDMSG]	= "cgroup_udp4_sendmsg",
	[BPF_CGROUP_UDP6_SENDMSG]	= "cgroup_udp6_sendmsg",
	[BPF_CGROUP_UNIX_SENDMSG]	= "cgroup_unix_sendmsg",
	[BPF_CGROUP_SYSCTL]		= "cgroup_sysctl",
	[BPF_CGROUP_UDP4_RECVMSG]	= "cgroup_udp4_recvmsg",
	[BPF_CGROUP_UDP6_RECVMSG]	= "cgroup_udp6_recvmsg",
	[BPF_CGROUP_UNIX_RECVMSG]	= "cgroup_unix_recvmsg",
	[BPF_CGROUP_GETSOCKOPT]		= "cgroup_getsockopt",
	[BPF_CGROUP_SETSOCKOPT]		= "cgroup_setsockopt",
	[BPF_SK_SKB_STREAM_PARSER]	= "sk_skb_stream_parser",
	[BPF_SK_SKB_STREAM_VERDICT]	= "sk_skb_stream_verdict",
	[BPF_SK_SKB_VERDICT]		= "sk_skb_verdict",
	[BPF_SK_MSG_VERDICT]		= "sk_msg_verdict",
	[BPF_LIRC_MODE2]		= "lirc_mode2",
	[BPF_FLOW_DISSECTOR]		= "flow_dissector",
	[BPF_TRACE_RAW_TP]		= "trace_raw_tp",
	[BPF_TRACE_FENTRY]		= "trace_fentry",
	[BPF_TRACE_FEXIT]		= "trace_fexit",
	[BPF_MODIFY_RETURN]		= "modify_return",
	[BPF_LSM_MAC]			= "lsm_mac",
	[BPF_LSM_CGROUP]		= "lsm_cgroup",
	[BPF_SK_LOOKUP]			= "sk_lookup",
	[BPF_TRACE_ITER]		= "trace_iter",
	[BPF_XDP_DEVMAP]		= "xdp_devmap",
	[BPF_XDP_CPUMAP]		= "xdp_cpumap",
	[BPF_XDP]			= "xdp",
	[BPF_SK_REUSEPORT_SELECT]	= "sk_reuseport_select",
	[BPF_SK_REUSEPORT_SELECT_OR_MIGRATE]	= "sk_reuseport_select_or_migrate",
	[BPF_PERF_EVENT]		= "perf_event",
	[BPF_TRACE_KPROBE_MULTI]	= "trace_kprobe_multi",
	[BPF_STRUCT_OPS]		= "struct_ops",
	[BPF_NETFILTER]			= "netfilter",
	[BPF_TCX_INGRESS]		= "tcx_ingress",
	[BPF_TCX_EGRESS]		= "tcx_egress",
	[BPF_TRACE_UPROBE_MULTI]	= "trace_uprobe_multi",
	[BPF_NETKIT_PRIMARY]		= "netkit_primary",
	[BPF_NETKIT_PEER]		= "netkit_peer",
	[BPF_TRACE_KPROBE_SESSION]	= "trace_kprobe_session",
};

static const char * const link_type_name[] = {
	[BPF_LINK_TYPE_UNSPEC]			= "unspec",
	[BPF_LINK_TYPE_RAW_TRACEPOINT]		= "raw_tracepoint",
	[BPF_LINK_TYPE_TRACING]			= "tracing",
	[BPF_LINK_TYPE_CGROUP]			= "cgroup",
	[BPF_LINK_TYPE_ITER]			= "iter",
	[BPF_LINK_TYPE_NETNS]			= "netns",
	[BPF_LINK_TYPE_XDP]			= "xdp",
	[BPF_LINK_TYPE_PERF_EVENT]		= "perf_event",
	[BPF_LINK_TYPE_KPROBE_MULTI]		= "kprobe_multi",
	[BPF_LINK_TYPE_STRUCT_OPS]		= "struct_ops",
	[BPF_LINK_TYPE_NETFILTER]		= "netfilter",
	[BPF_LINK_TYPE_TCX]			= "tcx",
	[BPF_LINK_TYPE_UPROBE_MULTI]		= "uprobe_multi",
	[BPF_LINK_TYPE_NETKIT]			= "netkit",
	[BPF_LINK_TYPE_SOCKMAP]			= "sockmap",
};

static const char * const map_type_name[] = {
	[BPF_MAP_TYPE_UNSPEC]			= "unspec",
	[BPF_MAP_TYPE_HASH]			= "hash",
	[BPF_MAP_TYPE_ARRAY]			= "array",
	[BPF_MAP_TYPE_PROG_ARRAY]		= "prog_array",
	[BPF_MAP_TYPE_PERF_EVENT_ARRAY]		= "perf_event_array",
	[BPF_MAP_TYPE_PERCPU_HASH]		= "percpu_hash",
	[BPF_MAP_TYPE_PERCPU_ARRAY]		= "percpu_array",
	[BPF_MAP_TYPE_STACK_TRACE]		= "stack_trace",
	[BPF_MAP_TYPE_CGROUP_ARRAY]		= "cgroup_array",
	[BPF_MAP_TYPE_LRU_HASH]			= "lru_hash",
	[BPF_MAP_TYPE_LRU_PERCPU_HASH]		= "lru_percpu_hash",
	[BPF_MAP_TYPE_LPM_TRIE]			= "lpm_trie",
	[BPF_MAP_TYPE_ARRAY_OF_MAPS]		= "array_of_maps",
	[BPF_MAP_TYPE_HASH_OF_MAPS]		= "hash_of_maps",
	[BPF_MAP_TYPE_DEVMAP]			= "devmap",
	[BPF_MAP_TYPE_DEVMAP_HASH]		= "devmap_hash",
	[BPF_MAP_TYPE_SOCKMAP]			= "sockmap",
	[BPF_MAP_TYPE_CPUMAP]			= "cpumap",
	[BPF_MAP_TYPE_XSKMAP]			= "xskmap",
	[BPF_MAP_TYPE_SOCKHASH]			= "sockhash",
	[BPF_MAP_TYPE_CGROUP_STORAGE]		= "cgroup_storage",
	[BPF_MAP_TYPE_REUSEPORT_SOCKARRAY]	= "reuseport_sockarray",
	[BPF_MAP_TYPE_PERCPU_CGROUP_STORAGE]	= "percpu_cgroup_storage",
	[BPF_MAP_TYPE_QUEUE]			= "queue",
	[BPF_MAP_TYPE_STACK]			= "stack",
	[BPF_MAP_TYPE_SK_STORAGE]		= "sk_storage",
	[BPF_MAP_TYPE_STRUCT_OPS]		= "struct_ops",
	[BPF_MAP_TYPE_RINGBUF]			= "ringbuf",
	[BPF_MAP_TYPE_INODE_STORAGE]		= "inode_storage",
	[BPF_MAP_TYPE_TASK_STORAGE]		= "task_storage",
	[BPF_MAP_TYPE_BLOOM_FILTER]		= "bloom_filter",
	[BPF_MAP_TYPE_USER_RINGBUF]             = "user_ringbuf",
	[BPF_MAP_TYPE_CGRP_STORAGE]		= "cgrp_storage",
	[BPF_MAP_TYPE_ARENA]			= "arena",
};

static const char * const prog_type_name[] = {
	[BPF_PROG_TYPE_UNSPEC]			= "unspec",
	[BPF_PROG_TYPE_SOCKET_FILTER]		= "socket_filter",
	[BPF_PROG_TYPE_KPROBE]			= "kprobe",
	[BPF_PROG_TYPE_SCHED_CLS]		= "sched_cls",
	[BPF_PROG_TYPE_SCHED_ACT]		= "sched_act",
	[BPF_PROG_TYPE_TRACEPOINT]		= "tracepoint",
	[BPF_PROG_TYPE_XDP]			= "xdp",
	[BPF_PROG_TYPE_PERF_EVENT]		= "perf_event",
	[BPF_PROG_TYPE_CGROUP_SKB]		= "cgroup_skb",
	[BPF_PROG_TYPE_CGROUP_SOCK]		= "cgroup_sock",
	[BPF_PROG_TYPE_LWT_IN]			= "lwt_in",
	[BPF_PROG_TYPE_LWT_OUT]			= "lwt_out",
	[BPF_PROG_TYPE_LWT_XMIT]		= "lwt_xmit",
	[BPF_PROG_TYPE_SOCK_OPS]		= "sock_ops",
	[BPF_PROG_TYPE_SK_SKB]			= "sk_skb",
	[BPF_PROG_TYPE_CGROUP_DEVICE]		= "cgroup_device",
	[BPF_PROG_TYPE_SK_MSG]			= "sk_msg",
	[BPF_PROG_TYPE_RAW_TRACEPOINT]		= "raw_tracepoint",
	[BPF_PROG_TYPE_CGROUP_SOCK_ADDR]	= "cgroup_sock_addr",
	[BPF_PROG_TYPE_LWT_SEG6LOCAL]		= "lwt_seg6local",
	[BPF_PROG_TYPE_LIRC_MODE2]		= "lirc_mode2",
	[BPF_PROG_TYPE_SK_REUSEPORT]		= "sk_reuseport",
	[BPF_PROG_TYPE_FLOW_DISSECTOR]		= "flow_dissector",
	[BPF_PROG_TYPE_CGROUP_SYSCTL]		= "cgroup_sysctl",
	[BPF_PROG_TYPE_RAW_TRACEPOINT_WRITABLE]	= "raw_tracepoint_writable",
	[BPF_PROG_TYPE_CGROUP_SOCKOPT]		= "cgroup_sockopt",
	[BPF_PROG_TYPE_TRACING]			= "tracing",
	[BPF_PROG_TYPE_STRUCT_OPS]		= "struct_ops",
	[BPF_PROG_TYPE_EXT]			= "ext",
	[BPF_PROG_TYPE_LSM]			= "lsm",
	[BPF_PROG_TYPE_SK_LOOKUP]		= "sk_lookup",
	[BPF_PROG_TYPE_SYSCALL]			= "syscall",
	[BPF_PROG_TYPE_NETFILTER]		= "netfilter",
};

static int __base_pr(enum libbpf_print_level level, const char *format,
		     va_list args)
{
	const char *env_var = "LIBBPF_LOG_LEVEL";
	static enum libbpf_print_level min_level = LIBBPF_INFO;
	static bool initialized;

	if (!initialized) {
		char *verbosity;

		initialized = true;
		verbosity = getenv(env_var);
		if (verbosity) {
			if (strcasecmp(verbosity, "warn") == 0)
				min_level = LIBBPF_WARN;
			else if (strcasecmp(verbosity, "debug") == 0)
				min_level = LIBBPF_DEBUG;
			else if (strcasecmp(verbosity, "info") == 0)
				min_level = LIBBPF_INFO;
			else
				fprintf(stderr, "libbpf: unrecognized '%s' envvar value: '%s', should be one of 'warn', 'debug', or 'info'.\n",
					env_var, verbosity);
		}
	}

	/* if too verbose, skip logging  */
	if (level > min_level)
		return 0;

	return vfprintf(stderr, format, args);
}

static libbpf_print_fn_t __libbpf_pr = __base_pr;

libbpf_print_fn_t libbpf_set_print(libbpf_print_fn_t fn)
{
	libbpf_print_fn_t old_print_fn;

	old_print_fn = __atomic_exchange_n(&__libbpf_pr, fn, __ATOMIC_RELAXED);

	return old_print_fn;
}

__printf(2, 3)
void libbpf_print(enum libbpf_print_level level, const char *format, ...)
{
	va_list args;
	int old_errno;
	libbpf_print_fn_t print_fn;

	print_fn = __atomic_load_n(&__libbpf_pr, __ATOMIC_RELAXED);
	if (!print_fn)
		return;

	old_errno = errno;

	va_start(args, format);
	__libbpf_pr(level, format, args);
	va_end(args);

	errno = old_errno;
}

static void pr_perm_msg(int err)
{
	struct rlimit limit;
	char buf[100];

	if (err != -EPERM || geteuid() != 0)
		return;

	err = getrlimit(RLIMIT_MEMLOCK, &limit);
	if (err)
		return;

	if (limit.rlim_cur == RLIM_INFINITY)
		return;

	if (limit.rlim_cur < 1024)
		snprintf(buf, sizeof(buf), "%zu bytes", (size_t)limit.rlim_cur);
	else if (limit.rlim_cur < 1024*1024)
		snprintf(buf, sizeof(buf), "%.1f KiB", (double)limit.rlim_cur / 1024);
	else
		snprintf(buf, sizeof(buf), "%.1f MiB", (double)limit.rlim_cur / (1024*1024));

	pr_warn("permission error while running as root; try raising 'ulimit -l'? current value: %s\n",
		buf);
}

#define STRERR_BUFSIZE  128

/* Copied from tools/perf/util/util.h */
#ifndef zfree
# define zfree(ptr) ({ free(*ptr); *ptr = NULL; })
#endif

#ifndef zclose
# define zclose(fd) ({			\
	int ___err = 0;			\
	if ((fd) >= 0)			\
		___err = close((fd));	\
	fd = -1;			\
	___err; })
#endif

static inline __u64 ptr_to_u64(const void *ptr)
{
	return (__u64) (unsigned long) ptr;
}

int libbpf_set_strict_mode(enum libbpf_strict_mode mode)
{
	/* as of v1.0 libbpf_set_strict_mode() is a no-op */
	return 0;
}

__u32 libbpf_major_version(void)
{
	return LIBBPF_MAJOR_VERSION;
}

__u32 libbpf_minor_version(void)
{
	return LIBBPF_MINOR_VERSION;
}

const char *libbpf_version_string(void)
{
#define __S(X) #X
#define _S(X) __S(X)
	return  "v" _S(LIBBPF_MAJOR_VERSION) "." _S(LIBBPF_MINOR_VERSION);
#undef _S
#undef __S
}

enum reloc_type {
	RELO_LD64,
	RELO_CALL,
	RELO_DATA,
	RELO_EXTERN_LD64,
	RELO_EXTERN_CALL,
	RELO_SUBPROG_ADDR,
	RELO_CORE,
};

struct reloc_desc {
	enum reloc_type type;
	int insn_idx;
	union {
		const struct bpf_core_relo *core_relo; /* used when type == RELO_CORE */
		struct {
			int map_idx;
			int sym_off;
			int ext_idx;
		};
	};
};

/* stored as sec_def->cookie for all libbpf-supported SEC()s */
enum sec_def_flags {
	SEC_NONE = 0,
	/* expected_attach_type is optional, if kernel doesn't support that */
	SEC_EXP_ATTACH_OPT = 1,
	/* legacy, only used by libbpf_get_type_names() and
	 * libbpf_attach_type_by_name(), not used by libbpf itself at all.
	 * This used to be associated with cgroup (and few other) BPF programs
	 * that were attachable through BPF_PROG_ATTACH command. Pretty
	 * meaningless nowadays, though.
	 */
	SEC_ATTACHABLE = 2,
	SEC_ATTACHABLE_OPT = SEC_ATTACHABLE | SEC_EXP_ATTACH_OPT,
	/* attachment target is specified through BTF ID in either kernel or
	 * other BPF program's BTF object
	 */
	SEC_ATTACH_BTF = 4,
	/* BPF program type allows sleeping/blocking in kernel */
	SEC_SLEEPABLE = 8,
	/* BPF program support non-linear XDP buffer */
	SEC_XDP_FRAGS = 16,
	/* Setup proper attach type for usdt probes. */
	SEC_USDT = 32,
};

struct bpf_sec_def {
	char *sec;
	enum bpf_prog_type prog_type;
	enum bpf_attach_type expected_attach_type;
	long cookie;
	int handler_id;

	libbpf_prog_setup_fn_t prog_setup_fn;
	libbpf_prog_prepare_load_fn_t prog_prepare_load_fn;
	libbpf_prog_attach_fn_t prog_attach_fn;
};

/*
 * bpf_prog should be a better name but it has been used in
 * linux/filter.h.
 */
struct bpf_program {
	char *name;
	char *sec_name;
	size_t sec_idx;
	const struct bpf_sec_def *sec_def;
	/* this program's instruction offset (in number of instructions)
	 * within its containing ELF section
	 */
	size_t sec_insn_off;
	/* number of original instructions in ELF section belonging to this
	 * program, not taking into account subprogram instructions possible
	 * appended later during relocation
	 */
	size_t sec_insn_cnt;
	/* Offset (in number of instructions) of the start of instruction
	 * belonging to this BPF program  within its containing main BPF
	 * program. For the entry-point (main) BPF program, this is always
	 * zero. For a sub-program, this gets reset before each of main BPF
	 * programs are processed and relocated and is used to determined
	 * whether sub-program was already appended to the main program, and
	 * if yes, at which instruction offset.
	 */
	size_t sub_insn_off;

	/* instructions that belong to BPF program; insns[0] is located at
	 * sec_insn_off instruction within its ELF section in ELF file, so
	 * when mapping ELF file instruction index to the local instruction,
	 * one needs to subtract sec_insn_off; and vice versa.
	 */
	struct bpf_insn *insns;
	/* actual number of instruction in this BPF program's image; for
	 * entry-point BPF programs this includes the size of main program
	 * itself plus all the used sub-programs, appended at the end
	 */
	size_t insns_cnt;

	struct reloc_desc *reloc_desc;
	int nr_reloc;

	/* BPF verifier log settings */
	char *log_buf;
	size_t log_size;
	__u32 log_level;

	struct bpf_object *obj;

	int fd;
	bool autoload;
	bool autoattach;
	bool sym_global;
	bool mark_btf_static;
	enum bpf_prog_type type;
	enum bpf_attach_type expected_attach_type;
	int exception_cb_idx;

	int prog_ifindex;
	__u32 attach_btf_obj_fd;
	__u32 attach_btf_id;
	__u32 attach_prog_fd;

	void *func_info;
	__u32 func_info_rec_size;
	__u32 func_info_cnt;

	void *line_info;
	__u32 line_info_rec_size;
	__u32 line_info_cnt;
	__u32 prog_flags;
};

struct bpf_struct_ops {
	struct bpf_program **progs;
	__u32 *kern_func_off;
	/* e.g. struct tcp_congestion_ops in bpf_prog's btf format */
	void *data;
	/* e.g. struct bpf_struct_ops_tcp_congestion_ops in
	 *      btf_vmlinux's format.
	 * struct bpf_struct_ops_tcp_congestion_ops {
	 *	[... some other kernel fields ...]
	 *	struct tcp_congestion_ops data;
	 * }
	 * kern_vdata-size == sizeof(struct bpf_struct_ops_tcp_congestion_ops)
	 * bpf_map__init_kern_struct_ops() will populate the "kern_vdata"
	 * from "data".
	 */
	void *kern_vdata;
	__u32 type_id;
};

#define DATA_SEC ".data"
#define BSS_SEC ".bss"
#define RODATA_SEC ".rodata"
#define KCONFIG_SEC ".kconfig"
#define KSYMS_SEC ".ksyms"
#define STRUCT_OPS_SEC ".struct_ops"
#define STRUCT_OPS_LINK_SEC ".struct_ops.link"
#define ARENA_SEC ".addr_space.1"

enum libbpf_map_type {
	LIBBPF_MAP_UNSPEC,
	LIBBPF_MAP_DATA,
	LIBBPF_MAP_BSS,
	LIBBPF_MAP_RODATA,
	LIBBPF_MAP_KCONFIG,
};

struct bpf_map_def {
	unsigned int type;
	unsigned int key_size;
	unsigned int value_size;
	unsigned int max_entries;
	unsigned int map_flags;
};

struct bpf_map {
	struct bpf_object *obj;
	char *name;
	/* real_name is defined for special internal maps (.rodata*,
	 * .data*, .bss, .kconfig) and preserves their original ELF section
	 * name. This is important to be able to find corresponding BTF
	 * DATASEC information.
	 */
	char *real_name;
	int fd;
	int sec_idx;
	size_t sec_offset;
	int map_ifindex;
	int inner_map_fd;
	struct bpf_map_def def;
	__u32 numa_node;
	__u32 btf_var_idx;
	int mod_btf_fd;
	__u32 btf_key_type_id;
	__u32 btf_value_type_id;
	__u32 btf_vmlinux_value_type_id;
	enum libbpf_map_type libbpf_type;
	void *mmaped;
	struct bpf_struct_ops *st_ops;
	struct bpf_map *inner_map;
	void **init_slots;
	int init_slots_sz;
	char *pin_path;
	bool pinned;
	bool reused;
	bool autocreate;
	bool autoattach;
	__u64 map_extra;
};

enum extern_type {
	EXT_UNKNOWN,
	EXT_KCFG,
	EXT_KSYM,
};

enum kcfg_type {
	KCFG_UNKNOWN,
	KCFG_CHAR,
	KCFG_BOOL,
	KCFG_INT,
	KCFG_TRISTATE,
	KCFG_CHAR_ARR,
};

struct extern_desc {
	enum extern_type type;
	int sym_idx;
	int btf_id;
	int sec_btf_id;
	const char *name;
	char *essent_name;
	bool is_set;
	bool is_weak;
	union {
		struct {
			enum kcfg_type type;
			int sz;
			int align;
			int data_off;
			bool is_signed;
		} kcfg;
		struct {
			unsigned long long addr;

			/* target btf_id of the corresponding kernel var. */
			int kernel_btf_obj_fd;
			int kernel_btf_id;

			/* local btf_id of the ksym extern's type. */
			__u32 type_id;
			/* BTF fd index to be patched in for insn->off, this is
			 * 0 for vmlinux BTF, index in obj->fd_array for module
			 * BTF
			 */
			__s16 btf_fd_idx;
		} ksym;
	};
};

struct module_btf {
	struct btf *btf;
	char *name;
	__u32 id;
	int fd;
	int fd_array_idx;
};

enum sec_type {
	SEC_UNUSED = 0,
	SEC_RELO,
	SEC_BSS,
	SEC_DATA,
	SEC_RODATA,
	SEC_ST_OPS,
};

struct elf_sec_desc {
	enum sec_type sec_type;
	Elf64_Shdr *shdr;
	Elf_Data *data;
};

struct elf_state {
	int fd;
	const void *obj_buf;
	size_t obj_buf_sz;
	Elf *elf;
	Elf64_Ehdr *ehdr;
	Elf_Data *symbols;
	Elf_Data *arena_data;
	size_t shstrndx; /* section index for section name strings */
	size_t strtabidx;
	struct elf_sec_desc *secs;
	size_t sec_cnt;
	int btf_maps_shndx;
	__u32 btf_maps_sec_btf_id;
	int text_shndx;
	int symbols_shndx;
	bool has_st_ops;
	int arena_data_shndx;
};

struct usdt_manager;

struct bpf_object {
	char name[BPF_OBJ_NAME_LEN];
	char license[64];
	__u32 kern_version;

	struct bpf_program *programs;
	size_t nr_programs;
	struct bpf_map *maps;
	size_t nr_maps;
	size_t maps_cap;

	char *kconfig;
	struct extern_desc *externs;
	int nr_extern;
	int kconfig_map_idx;

	bool loaded;
	bool has_subcalls;
	bool has_rodata;

	struct bpf_gen *gen_loader;

	/* Information when doing ELF related work. Only valid if efile.elf is not NULL */
	struct elf_state efile;

	struct btf *btf;
	struct btf_ext *btf_ext;

	/* Parse and load BTF vmlinux if any of the programs in the object need
	 * it at load time.
	 */
	struct btf *btf_vmlinux;
	/* Path to the custom BTF to be used for BPF CO-RE relocations as an
	 * override for vmlinux BTF.
	 */
	char *btf_custom_path;
	/* vmlinux BTF override for CO-RE relocations */
	struct btf *btf_vmlinux_override;
	/* Lazily initialized kernel module BTFs */
	struct module_btf *btf_modules;
	bool btf_modules_loaded;
	size_t btf_module_cnt;
	size_t btf_module_cap;

	/* optional log settings passed to BPF_BTF_LOAD and BPF_PROG_LOAD commands */
	char *log_buf;
	size_t log_size;
	__u32 log_level;

	int *fd_array;
	size_t fd_array_cap;
	size_t fd_array_cnt;

	struct usdt_manager *usdt_man;

	struct bpf_map *arena_map;
	void *arena_data;
	size_t arena_data_sz;

	struct kern_feature_cache *feat_cache;
	char *token_path;
	int token_fd;

	char path[];
};

static const char *elf_sym_str(const struct bpf_object *obj, size_t off);
static const char *elf_sec_str(const struct bpf_object *obj, size_t off);
static Elf_Scn *elf_sec_by_idx(const struct bpf_object *obj, size_t idx);
static Elf_Scn *elf_sec_by_name(const struct bpf_object *obj, const char *name);
static Elf64_Shdr *elf_sec_hdr(const struct bpf_object *obj, Elf_Scn *scn);
static const char *elf_sec_name(const struct bpf_object *obj, Elf_Scn *scn);
static Elf_Data *elf_sec_data(const struct bpf_object *obj, Elf_Scn *scn);
static Elf64_Sym *elf_sym_by_idx(const struct bpf_object *obj, size_t idx);
static Elf64_Rel *elf_rel_by_idx(Elf_Data *data, size_t idx);

void bpf_program__unload(struct bpf_program *prog)
{
	if (!prog)
		return;

	zclose(prog->fd);

	zfree(&prog->func_info);
	zfree(&prog->line_info);
}

static void bpf_program__exit(struct bpf_program *prog)
{
	if (!prog)
		return;

	bpf_program__unload(prog);
	zfree(&prog->name);
	zfree(&prog->sec_name);
	zfree(&prog->insns);
	zfree(&prog->reloc_desc);

	prog->nr_reloc = 0;
	prog->insns_cnt = 0;
	prog->sec_idx = -1;
}

static bool insn_is_subprog_call(const struct bpf_insn *insn)
{
	return BPF_CLASS(insn->code) == BPF_JMP &&
	       BPF_OP(insn->code) == BPF_CALL &&
	       BPF_SRC(insn->code) == BPF_K &&
	       insn->src_reg == BPF_PSEUDO_CALL &&
	       insn->dst_reg == 0 &&
	       insn->off == 0;
}

static bool is_call_insn(const struct bpf_insn *insn)
{
	return insn->code == (BPF_JMP | BPF_CALL);
}

static bool insn_is_pseudo_func(struct bpf_insn *insn)
{
	return is_ldimm64_insn(insn) && insn->src_reg == BPF_PSEUDO_FUNC;
}

static int
bpf_object__init_prog(struct bpf_object *obj, struct bpf_program *prog,
		      const char *name, size_t sec_idx, const char *sec_name,
		      size_t sec_off, void *insn_data, size_t insn_data_sz)
{
	if (insn_data_sz == 0 || insn_data_sz % BPF_INSN_SZ || sec_off % BPF_INSN_SZ) {
		pr_warn("sec '%s': corrupted program '%s', offset %zu, size %zu\n",
			sec_name, name, sec_off, insn_data_sz);
		return -EINVAL;
	}

	memset(prog, 0, sizeof(*prog));
	prog->obj = obj;

	prog->sec_idx = sec_idx;
	prog->sec_insn_off = sec_off / BPF_INSN_SZ;
	prog->sec_insn_cnt = insn_data_sz / BPF_INSN_SZ;
	/* insns_cnt can later be increased by appending used subprograms */
	prog->insns_cnt = prog->sec_insn_cnt;

	prog->type = BPF_PROG_TYPE_UNSPEC;
	prog->fd = -1;
	prog->exception_cb_idx = -1;

	/* libbpf's convention for SEC("?abc...") is that it's just like
	 * SEC("abc...") but the corresponding bpf_program starts out with
	 * autoload set to false.
	 */
	if (sec_name[0] == '?') {
		prog->autoload = false;
		/* from now on forget there was ? in section name */
		sec_name++;
	} else {
		prog->autoload = true;
	}

	prog->autoattach = true;

	/* inherit object's log_level */
	prog->log_level = obj->log_level;

	prog->sec_name = strdup(sec_name);
	if (!prog->sec_name)
		goto errout;

	prog->name = strdup(name);
	if (!prog->name)
		goto errout;

	prog->insns = malloc(insn_data_sz);
	if (!prog->insns)
		goto errout;
	memcpy(prog->insns, insn_data, insn_data_sz);

	return 0;
errout:
	pr_warn("sec '%s': failed to allocate memory for prog '%s'\n", sec_name, name);
	bpf_program__exit(prog);
	return -ENOMEM;
}

static int
bpf_object__add_programs(struct bpf_object *obj, Elf_Data *sec_data,
			 const char *sec_name, int sec_idx)
{
	Elf_Data *symbols = obj->efile.symbols;
	struct bpf_program *prog, *progs;
	void *data = sec_data->d_buf;
	size_t sec_sz = sec_data->d_size, sec_off, prog_sz, nr_syms;
	int nr_progs, err, i;
	const char *name;
	Elf64_Sym *sym;

	progs = obj->programs;
	nr_progs = obj->nr_programs;
	nr_syms = symbols->d_size / sizeof(Elf64_Sym);

	for (i = 0; i < nr_syms; i++) {
		sym = elf_sym_by_idx(obj, i);

		if (sym->st_shndx != sec_idx)
			continue;
		if (ELF64_ST_TYPE(sym->st_info) != STT_FUNC)
			continue;

		prog_sz = sym->st_size;
		sec_off = sym->st_value;

		name = elf_sym_str(obj, sym->st_name);
		if (!name) {
			pr_warn("sec '%s': failed to get symbol name for offset %zu\n",
				sec_name, sec_off);
			return -LIBBPF_ERRNO__FORMAT;
		}

		if (sec_off + prog_sz > sec_sz) {
			pr_warn("sec '%s': program at offset %zu crosses section boundary\n",
				sec_name, sec_off);
			return -LIBBPF_ERRNO__FORMAT;
		}

		if (sec_idx != obj->efile.text_shndx && ELF64_ST_BIND(sym->st_info) == STB_LOCAL) {
			pr_warn("sec '%s': program '%s' is static and not supported\n", sec_name, name);
			return -ENOTSUP;
		}

		pr_debug("sec '%s': found program '%s' at insn offset %zu (%zu bytes), code size %zu insns (%zu bytes)\n",
			 sec_name, name, sec_off / BPF_INSN_SZ, sec_off, prog_sz / BPF_INSN_SZ, prog_sz);

		progs = libbpf_reallocarray(progs, nr_progs + 1, sizeof(*progs));
		if (!progs) {
			/*
			 * In this case the original obj->programs
			 * is still valid, so don't need special treat for
			 * bpf_close_object().
			 */
			pr_warn("sec '%s': failed to alloc memory for new program '%s'\n",
				sec_name, name);
			return -ENOMEM;
		}
		obj->programs = progs;

		prog = &progs[nr_progs];

		err = bpf_object__init_prog(obj, prog, name, sec_idx, sec_name,
					    sec_off, data + sec_off, prog_sz);
		if (err)
			return err;

		if (ELF64_ST_BIND(sym->st_info) != STB_LOCAL)
			prog->sym_global = true;

		/* if function is a global/weak symbol, but has restricted
		 * (STV_HIDDEN or STV_INTERNAL) visibility, mark its BTF FUNC
		 * as static to enable more permissive BPF verification mode
		 * with more outside context available to BPF verifier
		 */
		if (prog->sym_global && (ELF64_ST_VISIBILITY(sym->st_other) == STV_HIDDEN
		    || ELF64_ST_VISIBILITY(sym->st_other) == STV_INTERNAL))
			prog->mark_btf_static = true;

		nr_progs++;
		obj->nr_programs = nr_progs;
	}

	return 0;
}

static const struct btf_member *
find_member_by_offset(const struct btf_type *t, __u32 bit_offset)
{
	struct btf_member *m;
	int i;

	for (i = 0, m = btf_members(t); i < btf_vlen(t); i++, m++) {
		if (btf_member_bit_offset(t, i) == bit_offset)
			return m;
	}

	return NULL;
}

static const struct btf_member *
find_member_by_name(const struct btf *btf, const struct btf_type *t,
		    const char *name)
{
	struct btf_member *m;
	int i;

	for (i = 0, m = btf_members(t); i < btf_vlen(t); i++, m++) {
		if (!strcmp(btf__name_by_offset(btf, m->name_off), name))
			return m;
	}

	return NULL;
}

static int find_ksym_btf_id(struct bpf_object *obj, const char *ksym_name,
			    __u16 kind, struct btf **res_btf,
			    struct module_btf **res_mod_btf);

#define STRUCT_OPS_VALUE_PREFIX "bpf_struct_ops_"
static int find_btf_by_prefix_kind(const struct btf *btf, const char *prefix,
				   const char *name, __u32 kind);

static int
find_struct_ops_kern_types(struct bpf_object *obj, const char *tname_raw,
			   struct module_btf **mod_btf,
			   const struct btf_type **type, __u32 *type_id,
			   const struct btf_type **vtype, __u32 *vtype_id,
			   const struct btf_member **data_member)
{
	const struct btf_type *kern_type, *kern_vtype;
	const struct btf_member *kern_data_member;
	struct btf *btf = NULL;
	__s32 kern_vtype_id, kern_type_id;
	char tname[256];
	__u32 i;

	snprintf(tname, sizeof(tname), "%.*s",
		 (int)bpf_core_essential_name_len(tname_raw), tname_raw);

	kern_type_id = find_ksym_btf_id(obj, tname, BTF_KIND_STRUCT,
					&btf, mod_btf);
	if (kern_type_id < 0) {
		pr_warn("struct_ops init_kern: struct %s is not found in kernel BTF\n",
			tname);
		return kern_type_id;
	}
	kern_type = btf__type_by_id(btf, kern_type_id);

	/* Find the corresponding "map_value" type that will be used
	 * in map_update(BPF_MAP_TYPE_STRUCT_OPS).  For example,
	 * find "struct bpf_struct_ops_tcp_congestion_ops" from the
	 * btf_vmlinux.
	 */
	kern_vtype_id = find_btf_by_prefix_kind(btf, STRUCT_OPS_VALUE_PREFIX,
						tname, BTF_KIND_STRUCT);
	if (kern_vtype_id < 0) {
		pr_warn("struct_ops init_kern: struct %s%s is not found in kernel BTF\n",
			STRUCT_OPS_VALUE_PREFIX, tname);
		return kern_vtype_id;
	}
	kern_vtype = btf__type_by_id(btf, kern_vtype_id);

	/* Find "struct tcp_congestion_ops" from
	 * struct bpf_struct_ops_tcp_congestion_ops {
	 *	[ ... ]
	 *	struct tcp_congestion_ops data;
	 * }
	 */
	kern_data_member = btf_members(kern_vtype);
	for (i = 0; i < btf_vlen(kern_vtype); i++, kern_data_member++) {
		if (kern_data_member->type == kern_type_id)
			break;
	}
	if (i == btf_vlen(kern_vtype)) {
		pr_warn("struct_ops init_kern: struct %s data is not found in struct %s%s\n",
			tname, STRUCT_OPS_VALUE_PREFIX, tname);
		return -EINVAL;
	}

	*type = kern_type;
	*type_id = kern_type_id;
	*vtype = kern_vtype;
	*vtype_id = kern_vtype_id;
	*data_member = kern_data_member;

	return 0;
}

static bool bpf_map__is_struct_ops(const struct bpf_map *map)
{
	return map->def.type == BPF_MAP_TYPE_STRUCT_OPS;
}

static bool is_valid_st_ops_program(struct bpf_object *obj,
				    const struct bpf_program *prog)
{
	int i;

	for (i = 0; i < obj->nr_programs; i++) {
		if (&obj->programs[i] == prog)
			return prog->type == BPF_PROG_TYPE_STRUCT_OPS;
	}

	return false;
}

/* For each struct_ops program P, referenced from some struct_ops map M,
 * enable P.autoload if there are Ms for which M.autocreate is true,
 * disable P.autoload if for all Ms M.autocreate is false.
 * Don't change P.autoload for programs that are not referenced from any maps.
 */
static int bpf_object_adjust_struct_ops_autoload(struct bpf_object *obj)
{
	struct bpf_program *prog, *slot_prog;
	struct bpf_map *map;
	int i, j, k, vlen;

	for (i = 0; i < obj->nr_programs; ++i) {
		int should_load = false;
		int use_cnt = 0;

		prog = &obj->programs[i];
		if (prog->type != BPF_PROG_TYPE_STRUCT_OPS)
			continue;

		for (j = 0; j < obj->nr_maps; ++j) {
			const struct btf_type *type;

			map = &obj->maps[j];
			if (!bpf_map__is_struct_ops(map))
				continue;

			type = btf__type_by_id(obj->btf, map->st_ops->type_id);
			vlen = btf_vlen(type);
			for (k = 0; k < vlen; ++k) {
				slot_prog = map->st_ops->progs[k];
				if (prog != slot_prog)
					continue;

				use_cnt++;
				if (map->autocreate)
					should_load = true;
			}
		}
		if (use_cnt)
			prog->autoload = should_load;
	}

	return 0;
}

/* Init the map's fields that depend on kern_btf */
static int bpf_map__init_kern_struct_ops(struct bpf_map *map)
{
	const struct btf_member *member, *kern_member, *kern_data_member;
	const struct btf_type *type, *kern_type, *kern_vtype;
	__u32 i, kern_type_id, kern_vtype_id, kern_data_off;
	struct bpf_object *obj = map->obj;
	const struct btf *btf = obj->btf;
	struct bpf_struct_ops *st_ops;
	const struct btf *kern_btf;
	struct module_btf *mod_btf = NULL;
	void *data, *kern_data;
	const char *tname;
	int err;

	st_ops = map->st_ops;
	type = btf__type_by_id(btf, st_ops->type_id);
	tname = btf__name_by_offset(btf, type->name_off);
	err = find_struct_ops_kern_types(obj, tname, &mod_btf,
					 &kern_type, &kern_type_id,
					 &kern_vtype, &kern_vtype_id,
					 &kern_data_member);
	if (err)
		return err;

	kern_btf = mod_btf ? mod_btf->btf : obj->btf_vmlinux;

	pr_debug("struct_ops init_kern %s: type_id:%u kern_type_id:%u kern_vtype_id:%u\n",
		 map->name, st_ops->type_id, kern_type_id, kern_vtype_id);

	map->mod_btf_fd = mod_btf ? mod_btf->fd : -1;
	map->def.value_size = kern_vtype->size;
	map->btf_vmlinux_value_type_id = kern_vtype_id;

	st_ops->kern_vdata = calloc(1, kern_vtype->size);
	if (!st_ops->kern_vdata)
		return -ENOMEM;

	data = st_ops->data;
	kern_data_off = kern_data_member->offset / 8;
	kern_data = st_ops->kern_vdata + kern_data_off;

	member = btf_members(type);
	for (i = 0; i < btf_vlen(type); i++, member++) {
		const struct btf_type *mtype, *kern_mtype;
		__u32 mtype_id, kern_mtype_id;
		void *mdata, *kern_mdata;
		struct bpf_program *prog;
		__s64 msize, kern_msize;
		__u32 moff, kern_moff;
		__u32 kern_member_idx;
		const char *mname;

		mname = btf__name_by_offset(btf, member->name_off);
		moff = member->offset / 8;
		mdata = data + moff;
		msize = btf__resolve_size(btf, member->type);
		if (msize < 0) {
			pr_warn("struct_ops init_kern %s: failed to resolve the size of member %s\n",
				map->name, mname);
			return msize;
		}

		kern_member = find_member_by_name(kern_btf, kern_type, mname);
		if (!kern_member) {
			if (!libbpf_is_mem_zeroed(mdata, msize)) {
				pr_warn("struct_ops init_kern %s: Cannot find member %s in kernel BTF\n",
					map->name, mname);
				return -ENOTSUP;
			}

			if (st_ops->progs[i]) {
				/* If we had declaratively set struct_ops callback, we need to
				 * force its autoload to false, because it doesn't have
				 * a chance of succeeding from POV of the current struct_ops map.
				 * If this program is still referenced somewhere else, though,
				 * then bpf_object_adjust_struct_ops_autoload() will update its
				 * autoload accordingly.
				 */
				st_ops->progs[i]->autoload = false;
				st_ops->progs[i] = NULL;
			}

			/* Skip all-zero/NULL fields if they are not present in the kernel BTF */
			pr_info("struct_ops %s: member %s not found in kernel, skipping it as it's set to zero\n",
				map->name, mname);
			continue;
		}

		kern_member_idx = kern_member - btf_members(kern_type);
		if (btf_member_bitfield_size(type, i) ||
		    btf_member_bitfield_size(kern_type, kern_member_idx)) {
			pr_warn("struct_ops init_kern %s: bitfield %s is not supported\n",
				map->name, mname);
			return -ENOTSUP;
		}

		kern_moff = kern_member->offset / 8;
		kern_mdata = kern_data + kern_moff;

		mtype = skip_mods_and_typedefs(btf, member->type, &mtype_id);
		kern_mtype = skip_mods_and_typedefs(kern_btf, kern_member->type,
						    &kern_mtype_id);
		if (BTF_INFO_KIND(mtype->info) !=
		    BTF_INFO_KIND(kern_mtype->info)) {
			pr_warn("struct_ops init_kern %s: Unmatched member type %s %u != %u(kernel)\n",
				map->name, mname, BTF_INFO_KIND(mtype->info),
				BTF_INFO_KIND(kern_mtype->info));
			return -ENOTSUP;
		}

		if (btf_is_ptr(mtype)) {
			prog = *(void **)mdata;
			/* just like for !kern_member case above, reset declaratively
			 * set (at compile time) program's autload to false,
			 * if user replaced it with another program or NULL
			 */
			if (st_ops->progs[i] && st_ops->progs[i] != prog)
				st_ops->progs[i]->autoload = false;

			/* Update the value from the shadow type */
			st_ops->progs[i] = prog;
			if (!prog)
				continue;

			if (!is_valid_st_ops_program(obj, prog)) {
				pr_warn("struct_ops init_kern %s: member %s is not a struct_ops program\n",
					map->name, mname);
				return -ENOTSUP;
			}

			kern_mtype = skip_mods_and_typedefs(kern_btf,
							    kern_mtype->type,
							    &kern_mtype_id);

			/* mtype->type must be a func_proto which was
			 * guaranteed in bpf_object__collect_st_ops_relos(),
			 * so only check kern_mtype for func_proto here.
			 */
			if (!btf_is_func_proto(kern_mtype)) {
				pr_warn("struct_ops init_kern %s: kernel member %s is not a func ptr\n",
					map->name, mname);
				return -ENOTSUP;
			}

			if (mod_btf)
				prog->attach_btf_obj_fd = mod_btf->fd;

			/* if we haven't yet processed this BPF program, record proper
			 * attach_btf_id and member_idx
			 */
			if (!prog->attach_btf_id) {
				prog->attach_btf_id = kern_type_id;
				prog->expected_attach_type = kern_member_idx;
			}

			/* struct_ops BPF prog can be re-used between multiple
			 * .struct_ops & .struct_ops.link as long as it's the
			 * same struct_ops struct definition and the same
			 * function pointer field
			 */
			if (prog->attach_btf_id != kern_type_id) {
				pr_warn("struct_ops init_kern %s func ptr %s: invalid reuse of prog %s in sec %s with type %u: attach_btf_id %u != kern_type_id %u\n",
					map->name, mname, prog->name, prog->sec_name, prog->type,
					prog->attach_btf_id, kern_type_id);
				return -EINVAL;
			}
			if (prog->expected_attach_type != kern_member_idx) {
				pr_warn("struct_ops init_kern %s func ptr %s: invalid reuse of prog %s in sec %s with type %u: expected_attach_type %u != kern_member_idx %u\n",
					map->name, mname, prog->name, prog->sec_name, prog->type,
					prog->expected_attach_type, kern_member_idx);
				return -EINVAL;
			}

			st_ops->kern_func_off[i] = kern_data_off + kern_moff;

			pr_debug("struct_ops init_kern %s: func ptr %s is set to prog %s from data(+%u) to kern_data(+%u)\n",
				 map->name, mname, prog->name, moff,
				 kern_moff);

			continue;
		}

		kern_msize = btf__resolve_size(kern_btf, kern_mtype_id);
		if (kern_msize < 0 || msize != kern_msize) {
			pr_warn("struct_ops init_kern %s: Error in size of member %s: %zd != %zd(kernel)\n",
				map->name, mname, (ssize_t)msize,
				(ssize_t)kern_msize);
			return -ENOTSUP;
		}

		pr_debug("struct_ops init_kern %s: copy %s %u bytes from data(+%u) to kern_data(+%u)\n",
			 map->name, mname, (unsigned int)msize,
			 moff, kern_moff);
		memcpy(kern_mdata, mdata, msize);
	}

	return 0;
}

static int bpf_object__init_kern_struct_ops_maps(struct bpf_object *obj)
{
	struct bpf_map *map;
	size_t i;
	int err;

	for (i = 0; i < obj->nr_maps; i++) {
		map = &obj->maps[i];

		if (!bpf_map__is_struct_ops(map))
			continue;

		if (!map->autocreate)
			continue;

		err = bpf_map__init_kern_struct_ops(map);
		if (err)
			return err;
	}

	return 0;
}

static int init_struct_ops_maps(struct bpf_object *obj, const char *sec_name,
				int shndx, Elf_Data *data)
{
	const struct btf_type *type, *datasec;
	const struct btf_var_secinfo *vsi;
	struct bpf_struct_ops *st_ops;
	const char *tname, *var_name;
	__s32 type_id, datasec_id;
	const struct btf *btf;
	struct bpf_map *map;
	__u32 i;

	if (shndx == -1)
		return 0;

	btf = obj->btf;
	datasec_id = btf__find_by_name_kind(btf, sec_name,
					    BTF_KIND_DATASEC);
	if (datasec_id < 0) {
		pr_warn("struct_ops init: DATASEC %s not found\n",
			sec_name);
		return -EINVAL;
	}

	datasec = btf__type_by_id(btf, datasec_id);
	vsi = btf_var_secinfos(datasec);
	for (i = 0; i < btf_vlen(datasec); i++, vsi++) {
		type = btf__type_by_id(obj->btf, vsi->type);
		var_name = btf__name_by_offset(obj->btf, type->name_off);

		type_id = btf__resolve_type(obj->btf, vsi->type);
		if (type_id < 0) {
			pr_warn("struct_ops init: Cannot resolve var type_id %u in DATASEC %s\n",
				vsi->type, sec_name);
			return -EINVAL;
		}

		type = btf__type_by_id(obj->btf, type_id);
		tname = btf__name_by_offset(obj->btf, type->name_off);
		if (!tname[0]) {
			pr_warn("struct_ops init: anonymous type is not supported\n");
			return -ENOTSUP;
		}
		if (!btf_is_struct(type)) {
			pr_warn("struct_ops init: %s is not a struct\n", tname);
			return -EINVAL;
		}

		map = bpf_object__add_map(obj);
		if (IS_ERR(map))
			return PTR_ERR(map);

		map->sec_idx = shndx;
		map->sec_offset = vsi->offset;
		map->name = strdup(var_name);
		if (!map->name)
			return -ENOMEM;
		map->btf_value_type_id = type_id;

		/* Follow same convention as for programs autoload:
		 * SEC("?.struct_ops") means map is not created by default.
		 */
		if (sec_name[0] == '?') {
			map->autocreate = false;
			/* from now on forget there was ? in section name */
			sec_name++;
		}

		map->def.type = BPF_MAP_TYPE_STRUCT_OPS;
		map->def.key_size = sizeof(int);
		map->def.value_size = type->size;
		map->def.max_entries = 1;
		map->def.map_flags = strcmp(sec_name, STRUCT_OPS_LINK_SEC) == 0 ? BPF_F_LINK : 0;
		map->autoattach = true;

		map->st_ops = calloc(1, sizeof(*map->st_ops));
		if (!map->st_ops)
			return -ENOMEM;
		st_ops = map->st_ops;
		st_ops->data = malloc(type->size);
		st_ops->progs = calloc(btf_vlen(type), sizeof(*st_ops->progs));
		st_ops->kern_func_off = malloc(btf_vlen(type) *
					       sizeof(*st_ops->kern_func_off));
		if (!st_ops->data || !st_ops->progs || !st_ops->kern_func_off)
			return -ENOMEM;

		if (vsi->offset + type->size > data->d_size) {
			pr_warn("struct_ops init: var %s is beyond the end of DATASEC %s\n",
				var_name, sec_name);
			return -EINVAL;
		}

		memcpy(st_ops->data,
		       data->d_buf + vsi->offset,
		       type->size);
		st_ops->type_id = type_id;

		pr_debug("struct_ops init: struct %s(type_id=%u) %s found at offset %u\n",
			 tname, type_id, var_name, vsi->offset);
	}

	return 0;
}

static int bpf_object_init_struct_ops(struct bpf_object *obj)
{
	const char *sec_name;
	int sec_idx, err;

	for (sec_idx = 0; sec_idx < obj->efile.sec_cnt; ++sec_idx) {
		struct elf_sec_desc *desc = &obj->efile.secs[sec_idx];

		if (desc->sec_type != SEC_ST_OPS)
			continue;

		sec_name = elf_sec_name(obj, elf_sec_by_idx(obj, sec_idx));
		if (!sec_name)
			return -LIBBPF_ERRNO__FORMAT;

		err = init_struct_ops_maps(obj, sec_name, sec_idx, desc->data);
		if (err)
			return err;
	}

	return 0;
}

static struct bpf_object *bpf_object__new(const char *path,
					  const void *obj_buf,
					  size_t obj_buf_sz,
					  const char *obj_name)
{
	struct bpf_object *obj;
	char *end;

	obj = calloc(1, sizeof(struct bpf_object) + strlen(path) + 1);
	if (!obj) {
		pr_warn("alloc memory failed for %s\n", path);
		return ERR_PTR(-ENOMEM);
	}

	strcpy(obj->path, path);
	if (obj_name) {
		libbpf_strlcpy(obj->name, obj_name, sizeof(obj->name));
	} else {
		/* Using basename() GNU version which doesn't modify arg. */
		libbpf_strlcpy(obj->name, basename((void *)path), sizeof(obj->name));
		end = strchr(obj->name, '.');
		if (end)
			*end = 0;
	}

	obj->efile.fd = -1;
	/*
	 * Caller of this function should also call
	 * bpf_object__elf_finish() after data collection to return
	 * obj_buf to user. If not, we should duplicate the buffer to
	 * avoid user freeing them before elf finish.
	 */
	obj->efile.obj_buf = obj_buf;
	obj->efile.obj_buf_sz = obj_buf_sz;
	obj->efile.btf_maps_shndx = -1;
	obj->kconfig_map_idx = -1;

	obj->kern_version = get_kernel_version();
	obj->loaded = false;

	return obj;
}

static void bpf_object__elf_finish(struct bpf_object *obj)
{
	if (!obj->efile.elf)
		return;

	elf_end(obj->efile.elf);
	obj->efile.elf = NULL;
	obj->efile.symbols = NULL;
	obj->efile.arena_data = NULL;

	zfree(&obj->efile.secs);
	obj->efile.sec_cnt = 0;
	zclose(obj->efile.fd);
	obj->efile.obj_buf = NULL;
	obj->efile.obj_buf_sz = 0;
}

static int bpf_object__elf_init(struct bpf_object *obj)
{
	Elf64_Ehdr *ehdr;
	int err = 0;
	Elf *elf;

	if (obj->efile.elf) {
		pr_warn("elf: init internal error\n");
		return -LIBBPF_ERRNO__LIBELF;
	}

	if (obj->efile.obj_buf_sz > 0) {
		/* obj_buf should have been validated by bpf_object__open_mem(). */
		elf = elf_memory((char *)obj->efile.obj_buf, obj->efile.obj_buf_sz);
	} else {
		obj->efile.fd = open(obj->path, O_RDONLY | O_CLOEXEC);
		if (obj->efile.fd < 0) {
			char errmsg[STRERR_BUFSIZE], *cp;

			err = -errno;
			cp = libbpf_strerror_r(err, errmsg, sizeof(errmsg));
			pr_warn("elf: failed to open %s: %s\n", obj->path, cp);
			return err;
		}

		elf = elf_begin(obj->efile.fd, ELF_C_READ_MMAP, NULL);
	}

	if (!elf) {
		pr_warn("elf: failed to open %s as ELF file: %s\n", obj->path, elf_errmsg(-1));
		err = -LIBBPF_ERRNO__LIBELF;
		goto errout;
	}

	obj->efile.elf = elf;

	if (elf_kind(elf) != ELF_K_ELF) {
		err = -LIBBPF_ERRNO__FORMAT;
		pr_warn("elf: '%s' is not a proper ELF object\n", obj->path);
		goto errout;
	}

	if (gelf_getclass(elf) != ELFCLASS64) {
		err = -LIBBPF_ERRNO__FORMAT;
		pr_warn("elf: '%s' is not a 64-bit ELF object\n", obj->path);
		goto errout;
	}

	obj->efile.ehdr = ehdr = elf64_getehdr(elf);
	if (!obj->efile.ehdr) {
		pr_warn("elf: failed to get ELF header from %s: %s\n", obj->path, elf_errmsg(-1));
		err = -LIBBPF_ERRNO__FORMAT;
		goto errout;
	}

	if (elf_getshdrstrndx(elf, &obj->efile.shstrndx)) {
		pr_warn("elf: failed to get section names section index for %s: %s\n",
			obj->path, elf_errmsg(-1));
		err = -LIBBPF_ERRNO__FORMAT;
		goto errout;
	}

	/* ELF is corrupted/truncated, avoid calling elf_strptr. */
	if (!elf_rawdata(elf_getscn(elf, obj->efile.shstrndx), NULL)) {
		pr_warn("elf: failed to get section names strings from %s: %s\n",
			obj->path, elf_errmsg(-1));
		err = -LIBBPF_ERRNO__FORMAT;
		goto errout;
	}

	/* Old LLVM set e_machine to EM_NONE */
	if (ehdr->e_type != ET_REL || (ehdr->e_machine && ehdr->e_machine != EM_BPF)) {
		pr_warn("elf: %s is not a valid eBPF object file\n", obj->path);
		err = -LIBBPF_ERRNO__FORMAT;
		goto errout;
	}

	return 0;
errout:
	bpf_object__elf_finish(obj);
	return err;
}

static int bpf_object__check_endianness(struct bpf_object *obj)
{
#if __BYTE_ORDER__ == __ORDER_LITTLE_ENDIAN__
	if (obj->efile.ehdr->e_ident[EI_DATA] == ELFDATA2LSB)
		return 0;
#elif __BYTE_ORDER__ == __ORDER_BIG_ENDIAN__
	if (obj->efile.ehdr->e_ident[EI_DATA] == ELFDATA2MSB)
		return 0;
#else
# error "Unrecognized __BYTE_ORDER__"
#endif
	pr_warn("elf: endianness mismatch in %s.\n", obj->path);
	return -LIBBPF_ERRNO__ENDIAN;
}

static int
bpf_object__init_license(struct bpf_object *obj, void *data, size_t size)
{
	if (!data) {
		pr_warn("invalid license section in %s\n", obj->path);
		return -LIBBPF_ERRNO__FORMAT;
	}
	/* libbpf_strlcpy() only copies first N - 1 bytes, so size + 1 won't
	 * go over allowed ELF data section buffer
	 */
	libbpf_strlcpy(obj->license, data, min(size + 1, sizeof(obj->license)));
	pr_debug("license of %s is %s\n", obj->path, obj->license);
	return 0;
}

static int
bpf_object__init_kversion(struct bpf_object *obj, void *data, size_t size)
{
	__u32 kver;

	if (!data || size != sizeof(kver)) {
		pr_warn("invalid kver section in %s\n", obj->path);
		return -LIBBPF_ERRNO__FORMAT;
	}
	memcpy(&kver, data, sizeof(kver));
	obj->kern_version = kver;
	pr_debug("kernel version of %s is %x\n", obj->path, obj->kern_version);
	return 0;
}

static bool bpf_map_type__is_map_in_map(enum bpf_map_type type)
{
	if (type == BPF_MAP_TYPE_ARRAY_OF_MAPS ||
	    type == BPF_MAP_TYPE_HASH_OF_MAPS)
		return true;
	return false;
}

static int find_elf_sec_sz(const struct bpf_object *obj, const char *name, __u32 *size)
{
	Elf_Data *data;
	Elf_Scn *scn;

	if (!name)
		return -EINVAL;

	scn = elf_sec_by_name(obj, name);
	data = elf_sec_data(obj, scn);
	if (data) {
		*size = data->d_size;
		return 0; /* found it */
	}

	return -ENOENT;
}

static Elf64_Sym *find_elf_var_sym(const struct bpf_object *obj, const char *name)
{
	Elf_Data *symbols = obj->efile.symbols;
	const char *sname;
	size_t si;

	for (si = 0; si < symbols->d_size / sizeof(Elf64_Sym); si++) {
		Elf64_Sym *sym = elf_sym_by_idx(obj, si);

		if (ELF64_ST_TYPE(sym->st_info) != STT_OBJECT)
			continue;

		if (ELF64_ST_BIND(sym->st_info) != STB_GLOBAL &&
		    ELF64_ST_BIND(sym->st_info) != STB_WEAK)
			continue;

		sname = elf_sym_str(obj, sym->st_name);
		if (!sname) {
			pr_warn("failed to get sym name string for var %s\n", name);
			return ERR_PTR(-EIO);
		}
		if (strcmp(name, sname) == 0)
			return sym;
	}

	return ERR_PTR(-ENOENT);
}

/* Some versions of Android don't provide memfd_create() in their libc
 * implementation, so avoid complications and just go straight to Linux
 * syscall.
 */
static int sys_memfd_create(const char *name, unsigned flags)
{
	return syscall(__NR_memfd_create, name, flags);
}

#ifndef MFD_CLOEXEC
#define MFD_CLOEXEC 0x0001U
#endif

static int create_placeholder_fd(void)
{
	int fd;

	fd = ensure_good_fd(sys_memfd_create("libbpf-placeholder-fd", MFD_CLOEXEC));
	if (fd < 0)
		return -errno;
	return fd;
}

static struct bpf_map *bpf_object__add_map(struct bpf_object *obj)
{
	struct bpf_map *map;
	int err;

	err = libbpf_ensure_mem((void **)&obj->maps, &obj->maps_cap,
				sizeof(*obj->maps), obj->nr_maps + 1);
	if (err)
		return ERR_PTR(err);

	map = &obj->maps[obj->nr_maps++];
	map->obj = obj;
	/* Preallocate map FD without actually creating BPF map just yet.
	 * These map FD "placeholders" will be reused later without changing
	 * FD value when map is actually created in the kernel.
	 *
	 * This is useful to be able to perform BPF program relocations
	 * without having to create BPF maps before that step. This allows us
	 * to finalize and load BTF very late in BPF object's loading phase,
	 * right before BPF maps have to be created and BPF programs have to
	 * be loaded. By having these map FD placeholders we can perform all
	 * the sanitizations, relocations, and any other adjustments before we
	 * start creating actual BPF kernel objects (BTF, maps, progs).
	 */
	map->fd = create_placeholder_fd();
	if (map->fd < 0)
		return ERR_PTR(map->fd);
	map->inner_map_fd = -1;
	map->autocreate = true;

	return map;
}

static size_t array_map_mmap_sz(unsigned int value_sz, unsigned int max_entries)
{
	const long page_sz = sysconf(_SC_PAGE_SIZE);
	size_t map_sz;

	map_sz = (size_t)roundup(value_sz, 8) * max_entries;
	map_sz = roundup(map_sz, page_sz);
	return map_sz;
}

static size_t bpf_map_mmap_sz(const struct bpf_map *map)
{
	const long page_sz = sysconf(_SC_PAGE_SIZE);

	switch (map->def.type) {
	case BPF_MAP_TYPE_ARRAY:
		return array_map_mmap_sz(map->def.value_size, map->def.max_entries);
	case BPF_MAP_TYPE_ARENA:
		return page_sz * map->def.max_entries;
	default:
		return 0; /* not supported */
	}
}

static int bpf_map_mmap_resize(struct bpf_map *map, size_t old_sz, size_t new_sz)
{
	void *mmaped;

	if (!map->mmaped)
		return -EINVAL;

	if (old_sz == new_sz)
		return 0;

	mmaped = mmap(NULL, new_sz, PROT_READ | PROT_WRITE, MAP_SHARED | MAP_ANONYMOUS, -1, 0);
	if (mmaped == MAP_FAILED)
		return -errno;

	memcpy(mmaped, map->mmaped, min(old_sz, new_sz));
	munmap(map->mmaped, old_sz);
	map->mmaped = mmaped;
	return 0;
}

static char *internal_map_name(struct bpf_object *obj, const char *real_name)
{
	char map_name[BPF_OBJ_NAME_LEN], *p;
	int pfx_len, sfx_len = max((size_t)7, strlen(real_name));

	/* This is one of the more confusing parts of libbpf for various
	 * reasons, some of which are historical. The original idea for naming
	 * internal names was to include as much of BPF object name prefix as
	 * possible, so that it can be distinguished from similar internal
	 * maps of a different BPF object.
	 * As an example, let's say we have bpf_object named 'my_object_name'
	 * and internal map corresponding to '.rodata' ELF section. The final
	 * map name advertised to user and to the kernel will be
	 * 'my_objec.rodata', taking first 8 characters of object name and
	 * entire 7 characters of '.rodata'.
	 * Somewhat confusingly, if internal map ELF section name is shorter
	 * than 7 characters, e.g., '.bss', we still reserve 7 characters
	 * for the suffix, even though we only have 4 actual characters, and
	 * resulting map will be called 'my_objec.bss', not even using all 15
	 * characters allowed by the kernel. Oh well, at least the truncated
	 * object name is somewhat consistent in this case. But if the map
	 * name is '.kconfig', we'll still have entirety of '.kconfig' added
	 * (8 chars) and thus will be left with only first 7 characters of the
	 * object name ('my_obje'). Happy guessing, user, that the final map
	 * name will be "my_obje.kconfig".
	 * Now, with libbpf starting to support arbitrarily named .rodata.*
	 * and .data.* data sections, it's possible that ELF section name is
	 * longer than allowed 15 chars, so we now need to be careful to take
	 * only up to 15 first characters of ELF name, taking no BPF object
	 * name characters at all. So '.rodata.abracadabra' will result in
	 * '.rodata.abracad' kernel and user-visible name.
	 * We need to keep this convoluted logic intact for .data, .bss and
	 * .rodata maps, but for new custom .data.custom and .rodata.custom
	 * maps we use their ELF names as is, not prepending bpf_object name
	 * in front. We still need to truncate them to 15 characters for the
	 * kernel. Full name can be recovered for such maps by using DATASEC
	 * BTF type associated with such map's value type, though.
	 */
	if (sfx_len >= BPF_OBJ_NAME_LEN)
		sfx_len = BPF_OBJ_NAME_LEN - 1;

	/* if there are two or more dots in map name, it's a custom dot map */
	if (strchr(real_name + 1, '.') != NULL)
		pfx_len = 0;
	else
		pfx_len = min((size_t)BPF_OBJ_NAME_LEN - sfx_len - 1, strlen(obj->name));

	snprintf(map_name, sizeof(map_name), "%.*s%.*s", pfx_len, obj->name,
		 sfx_len, real_name);

	/* sanities map name to characters allowed by kernel */
	for (p = map_name; *p && p < map_name + sizeof(map_name); p++)
		if (!isalnum(*p) && *p != '_' && *p != '.')
			*p = '_';

	return strdup(map_name);
}

static int
map_fill_btf_type_info(struct bpf_object *obj, struct bpf_map *map);

/* Internal BPF map is mmap()'able only if at least one of corresponding
 * DATASEC's VARs are to be exposed through BPF skeleton. I.e., it's a GLOBAL
 * variable and it's not marked as __hidden (which turns it into, effectively,
 * a STATIC variable).
 */
static bool map_is_mmapable(struct bpf_object *obj, struct bpf_map *map)
{
	const struct btf_type *t, *vt;
	struct btf_var_secinfo *vsi;
	int i, n;

	if (!map->btf_value_type_id)
		return false;

	t = btf__type_by_id(obj->btf, map->btf_value_type_id);
	if (!btf_is_datasec(t))
		return false;

	vsi = btf_var_secinfos(t);
	for (i = 0, n = btf_vlen(t); i < n; i++, vsi++) {
		vt = btf__type_by_id(obj->btf, vsi->type);
		if (!btf_is_var(vt))
			continue;

		if (btf_var(vt)->linkage != BTF_VAR_STATIC)
			return true;
	}

	return false;
}

static int
bpf_object__init_internal_map(struct bpf_object *obj, enum libbpf_map_type type,
			      const char *real_name, int sec_idx, void *data, size_t data_sz)
{
	struct bpf_map_def *def;
	struct bpf_map *map;
	size_t mmap_sz;
	int err;

	map = bpf_object__add_map(obj);
	if (IS_ERR(map))
		return PTR_ERR(map);

	map->libbpf_type = type;
	map->sec_idx = sec_idx;
	map->sec_offset = 0;
	map->real_name = strdup(real_name);
	map->name = internal_map_name(obj, real_name);
	if (!map->real_name || !map->name) {
		zfree(&map->real_name);
		zfree(&map->name);
		return -ENOMEM;
	}

	def = &map->def;
	def->type = BPF_MAP_TYPE_ARRAY;
	def->key_size = sizeof(int);
	def->value_size = data_sz;
	def->max_entries = 1;
	def->map_flags = type == LIBBPF_MAP_RODATA || type == LIBBPF_MAP_KCONFIG
		? BPF_F_RDONLY_PROG : 0;

	/* failures are fine because of maps like .rodata.str1.1 */
	(void) map_fill_btf_type_info(obj, map);

	if (map_is_mmapable(obj, map))
		def->map_flags |= BPF_F_MMAPABLE;

	pr_debug("map '%s' (global data): at sec_idx %d, offset %zu, flags %x.\n",
		 map->name, map->sec_idx, map->sec_offset, def->map_flags);

	mmap_sz = bpf_map_mmap_sz(map);
	map->mmaped = mmap(NULL, mmap_sz, PROT_READ | PROT_WRITE,
			   MAP_SHARED | MAP_ANONYMOUS, -1, 0);
	if (map->mmaped == MAP_FAILED) {
		err = -errno;
		map->mmaped = NULL;
		pr_warn("failed to alloc map '%s' content buffer: %d\n",
			map->name, err);
		zfree(&map->real_name);
		zfree(&map->name);
		return err;
	}

	if (data)
		memcpy(map->mmaped, data, data_sz);

	pr_debug("map %td is \"%s\"\n", map - obj->maps, map->name);
	return 0;
}

static int bpf_object__init_global_data_maps(struct bpf_object *obj)
{
	struct elf_sec_desc *sec_desc;
	const char *sec_name;
	int err = 0, sec_idx;

	/*
	 * Populate obj->maps with libbpf internal maps.
	 */
	for (sec_idx = 1; sec_idx < obj->efile.sec_cnt; sec_idx++) {
		sec_desc = &obj->efile.secs[sec_idx];

		/* Skip recognized sections with size 0. */
		if (!sec_desc->data || sec_desc->data->d_size == 0)
			continue;

		switch (sec_desc->sec_type) {
		case SEC_DATA:
			sec_name = elf_sec_name(obj, elf_sec_by_idx(obj, sec_idx));
			err = bpf_object__init_internal_map(obj, LIBBPF_MAP_DATA,
							    sec_name, sec_idx,
							    sec_desc->data->d_buf,
							    sec_desc->data->d_size);
			break;
		case SEC_RODATA:
			obj->has_rodata = true;
			sec_name = elf_sec_name(obj, elf_sec_by_idx(obj, sec_idx));
			err = bpf_object__init_internal_map(obj, LIBBPF_MAP_RODATA,
							    sec_name, sec_idx,
							    sec_desc->data->d_buf,
							    sec_desc->data->d_size);
			break;
		case SEC_BSS:
			sec_name = elf_sec_name(obj, elf_sec_by_idx(obj, sec_idx));
			err = bpf_object__init_internal_map(obj, LIBBPF_MAP_BSS,
							    sec_name, sec_idx,
							    NULL,
							    sec_desc->data->d_size);
			break;
		default:
			/* skip */
			break;
		}
		if (err)
			return err;
	}
	return 0;
}


static struct extern_desc *find_extern_by_name(const struct bpf_object *obj,
					       const void *name)
{
	int i;

	for (i = 0; i < obj->nr_extern; i++) {
		if (strcmp(obj->externs[i].name, name) == 0)
			return &obj->externs[i];
	}
	return NULL;
}

static struct extern_desc *find_extern_by_name_with_len(const struct bpf_object *obj,
							const void *name, int len)
{
	const char *ext_name;
	int i;

	for (i = 0; i < obj->nr_extern; i++) {
		ext_name = obj->externs[i].name;
		if (strlen(ext_name) == len && strncmp(ext_name, name, len) == 0)
			return &obj->externs[i];
	}
	return NULL;
}

static int set_kcfg_value_tri(struct extern_desc *ext, void *ext_val,
			      char value)
{
	switch (ext->kcfg.type) {
	case KCFG_BOOL:
		if (value == 'm') {
			pr_warn("extern (kcfg) '%s': value '%c' implies tristate or char type\n",
				ext->name, value);
			return -EINVAL;
		}
		*(bool *)ext_val = value == 'y' ? true : false;
		break;
	case KCFG_TRISTATE:
		if (value == 'y')
			*(enum libbpf_tristate *)ext_val = TRI_YES;
		else if (value == 'm')
			*(enum libbpf_tristate *)ext_val = TRI_MODULE;
		else /* value == 'n' */
			*(enum libbpf_tristate *)ext_val = TRI_NO;
		break;
	case KCFG_CHAR:
		*(char *)ext_val = value;
		break;
	case KCFG_UNKNOWN:
	case KCFG_INT:
	case KCFG_CHAR_ARR:
	default:
		pr_warn("extern (kcfg) '%s': value '%c' implies bool, tristate, or char type\n",
			ext->name, value);
		return -EINVAL;
	}
	ext->is_set = true;
	return 0;
}

static int set_kcfg_value_str(struct extern_desc *ext, char *ext_val,
			      const char *value)
{
	size_t len;

	if (ext->kcfg.type != KCFG_CHAR_ARR) {
		pr_warn("extern (kcfg) '%s': value '%s' implies char array type\n",
			ext->name, value);
		return -EINVAL;
	}

	len = strlen(value);
	if (value[len - 1] != '"') {
		pr_warn("extern (kcfg) '%s': invalid string config '%s'\n",
			ext->name, value);
		return -EINVAL;
	}

	/* strip quotes */
	len -= 2;
	if (len >= ext->kcfg.sz) {
		pr_warn("extern (kcfg) '%s': long string '%s' of (%zu bytes) truncated to %d bytes\n",
			ext->name, value, len, ext->kcfg.sz - 1);
		len = ext->kcfg.sz - 1;
	}
	memcpy(ext_val, value + 1, len);
	ext_val[len] = '\0';
	ext->is_set = true;
	return 0;
}

static int parse_u64(const char *value, __u64 *res)
{
	char *value_end;
	int err;

	errno = 0;
	*res = strtoull(value, &value_end, 0);
	if (errno) {
		err = -errno;
		pr_warn("failed to parse '%s' as integer: %d\n", value, err);
		return err;
	}
	if (*value_end) {
		pr_warn("failed to parse '%s' as integer completely\n", value);
		return -EINVAL;
	}
	return 0;
}

static bool is_kcfg_value_in_range(const struct extern_desc *ext, __u64 v)
{
	int bit_sz = ext->kcfg.sz * 8;

	if (ext->kcfg.sz == 8)
		return true;

	/* Validate that value stored in u64 fits in integer of `ext->sz`
	 * bytes size without any loss of information. If the target integer
	 * is signed, we rely on the following limits of integer type of
	 * Y bits and subsequent transformation:
	 *
	 *     -2^(Y-1) <= X           <= 2^(Y-1) - 1
	 *            0 <= X + 2^(Y-1) <= 2^Y - 1
	 *            0 <= X + 2^(Y-1) <  2^Y
	 *
	 *  For unsigned target integer, check that all the (64 - Y) bits are
	 *  zero.
	 */
	if (ext->kcfg.is_signed)
		return v + (1ULL << (bit_sz - 1)) < (1ULL << bit_sz);
	else
		return (v >> bit_sz) == 0;
}

static int set_kcfg_value_num(struct extern_desc *ext, void *ext_val,
			      __u64 value)
{
	if (ext->kcfg.type != KCFG_INT && ext->kcfg.type != KCFG_CHAR &&
	    ext->kcfg.type != KCFG_BOOL) {
		pr_warn("extern (kcfg) '%s': value '%llu' implies integer, char, or boolean type\n",
			ext->name, (unsigned long long)value);
		return -EINVAL;
	}
	if (ext->kcfg.type == KCFG_BOOL && value > 1) {
		pr_warn("extern (kcfg) '%s': value '%llu' isn't boolean compatible\n",
			ext->name, (unsigned long long)value);
		return -EINVAL;

	}
	if (!is_kcfg_value_in_range(ext, value)) {
		pr_warn("extern (kcfg) '%s': value '%llu' doesn't fit in %d bytes\n",
			ext->name, (unsigned long long)value, ext->kcfg.sz);
		return -ERANGE;
	}
	switch (ext->kcfg.sz) {
	case 1:
		*(__u8 *)ext_val = value;
		break;
	case 2:
		*(__u16 *)ext_val = value;
		break;
	case 4:
		*(__u32 *)ext_val = value;
		break;
	case 8:
		*(__u64 *)ext_val = value;
		break;
	default:
		return -EINVAL;
	}
	ext->is_set = true;
	return 0;
}

static int bpf_object__process_kconfig_line(struct bpf_object *obj,
					    char *buf, void *data)
{
	struct extern_desc *ext;
	char *sep, *value;
	int len, err = 0;
	void *ext_val;
	__u64 num;

	if (!str_has_pfx(buf, "CONFIG_"))
		return 0;

	sep = strchr(buf, '=');
	if (!sep) {
		pr_warn("failed to parse '%s': no separator\n", buf);
		return -EINVAL;
	}

	/* Trim ending '\n' */
	len = strlen(buf);
	if (buf[len - 1] == '\n')
		buf[len - 1] = '\0';
	/* Split on '=' and ensure that a value is present. */
	*sep = '\0';
	if (!sep[1]) {
		*sep = '=';
		pr_warn("failed to parse '%s': no value\n", buf);
		return -EINVAL;
	}

	ext = find_extern_by_name(obj, buf);
	if (!ext || ext->is_set)
		return 0;

	ext_val = data + ext->kcfg.data_off;
	value = sep + 1;

	switch (*value) {
	case 'y': case 'n': case 'm':
		err = set_kcfg_value_tri(ext, ext_val, *value);
		break;
	case '"':
		err = set_kcfg_value_str(ext, ext_val, value);
		break;
	default:
		/* assume integer */
		err = parse_u64(value, &num);
		if (err) {
			pr_warn("extern (kcfg) '%s': value '%s' isn't a valid integer\n", ext->name, value);
			return err;
		}
		if (ext->kcfg.type != KCFG_INT && ext->kcfg.type != KCFG_CHAR) {
			pr_warn("extern (kcfg) '%s': value '%s' implies integer type\n", ext->name, value);
			return -EINVAL;
		}
		err = set_kcfg_value_num(ext, ext_val, num);
		break;
	}
	if (err)
		return err;
	pr_debug("extern (kcfg) '%s': set to %s\n", ext->name, value);
	return 0;
}

static int bpf_object__read_kconfig_file(struct bpf_object *obj, void *data)
{
	char buf[PATH_MAX];
	struct utsname uts;
	int len, err = 0;
	gzFile file;

	uname(&uts);
	len = snprintf(buf, PATH_MAX, "/boot/config-%s", uts.release);
	if (len < 0)
		return -EINVAL;
	else if (len >= PATH_MAX)
		return -ENAMETOOLONG;

	/* gzopen also accepts uncompressed files. */
	file = gzopen(buf, "re");
	if (!file)
		file = gzopen("/proc/config.gz", "re");

	if (!file) {
		pr_warn("failed to open system Kconfig\n");
		return -ENOENT;
	}

	while (gzgets(file, buf, sizeof(buf))) {
		err = bpf_object__process_kconfig_line(obj, buf, data);
		if (err) {
			pr_warn("error parsing system Kconfig line '%s': %d\n",
				buf, err);
			goto out;
		}
	}

out:
	gzclose(file);
	return err;
}

static int bpf_object__read_kconfig_mem(struct bpf_object *obj,
					const char *config, void *data)
{
	char buf[PATH_MAX];
	int err = 0;
	FILE *file;

	file = fmemopen((void *)config, strlen(config), "r");
	if (!file) {
		err = -errno;
		pr_warn("failed to open in-memory Kconfig: %d\n", err);
		return err;
	}

	while (fgets(buf, sizeof(buf), file)) {
		err = bpf_object__process_kconfig_line(obj, buf, data);
		if (err) {
			pr_warn("error parsing in-memory Kconfig line '%s': %d\n",
				buf, err);
			break;
		}
	}

	fclose(file);
	return err;
}

static int bpf_object__init_kconfig_map(struct bpf_object *obj)
{
	struct extern_desc *last_ext = NULL, *ext;
	size_t map_sz;
	int i, err;

	for (i = 0; i < obj->nr_extern; i++) {
		ext = &obj->externs[i];
		if (ext->type == EXT_KCFG)
			last_ext = ext;
	}

	if (!last_ext)
		return 0;

	map_sz = last_ext->kcfg.data_off + last_ext->kcfg.sz;
	err = bpf_object__init_internal_map(obj, LIBBPF_MAP_KCONFIG,
					    ".kconfig", obj->efile.symbols_shndx,
					    NULL, map_sz);
	if (err)
		return err;

	obj->kconfig_map_idx = obj->nr_maps - 1;

	return 0;
}

const struct btf_type *
skip_mods_and_typedefs(const struct btf *btf, __u32 id, __u32 *res_id)
{
	const struct btf_type *t = btf__type_by_id(btf, id);

	if (res_id)
		*res_id = id;

	while (btf_is_mod(t) || btf_is_typedef(t)) {
		if (res_id)
			*res_id = t->type;
		t = btf__type_by_id(btf, t->type);
	}

	return t;
}

static const struct btf_type *
resolve_func_ptr(const struct btf *btf, __u32 id, __u32 *res_id)
{
	const struct btf_type *t;

	t = skip_mods_and_typedefs(btf, id, NULL);
	if (!btf_is_ptr(t))
		return NULL;

	t = skip_mods_and_typedefs(btf, t->type, res_id);

	return btf_is_func_proto(t) ? t : NULL;
}

static const char *__btf_kind_str(__u16 kind)
{
	switch (kind) {
	case BTF_KIND_UNKN: return "void";
	case BTF_KIND_INT: return "int";
	case BTF_KIND_PTR: return "ptr";
	case BTF_KIND_ARRAY: return "array";
	case BTF_KIND_STRUCT: return "struct";
	case BTF_KIND_UNION: return "union";
	case BTF_KIND_ENUM: return "enum";
	case BTF_KIND_FWD: return "fwd";
	case BTF_KIND_TYPEDEF: return "typedef";
	case BTF_KIND_VOLATILE: return "volatile";
	case BTF_KIND_CONST: return "const";
	case BTF_KIND_RESTRICT: return "restrict";
	case BTF_KIND_FUNC: return "func";
	case BTF_KIND_FUNC_PROTO: return "func_proto";
	case BTF_KIND_VAR: return "var";
	case BTF_KIND_DATASEC: return "datasec";
	case BTF_KIND_FLOAT: return "float";
	case BTF_KIND_DECL_TAG: return "decl_tag";
	case BTF_KIND_TYPE_TAG: return "type_tag";
	case BTF_KIND_ENUM64: return "enum64";
	default: return "unknown";
	}
}

const char *btf_kind_str(const struct btf_type *t)
{
	return __btf_kind_str(btf_kind(t));
}

/*
 * Fetch integer attribute of BTF map definition. Such attributes are
 * represented using a pointer to an array, in which dimensionality of array
 * encodes specified integer value. E.g., int (*type)[BPF_MAP_TYPE_ARRAY];
 * encodes `type => BPF_MAP_TYPE_ARRAY` key/value pair completely using BTF
 * type definition, while using only sizeof(void *) space in ELF data section.
 */
static bool get_map_field_int(const char *map_name, const struct btf *btf,
			      const struct btf_member *m, __u32 *res)
{
	const struct btf_type *t = skip_mods_and_typedefs(btf, m->type, NULL);
	const char *name = btf__name_by_offset(btf, m->name_off);
	const struct btf_array *arr_info;
	const struct btf_type *arr_t;

	if (!btf_is_ptr(t)) {
		pr_warn("map '%s': attr '%s': expected PTR, got %s.\n",
			map_name, name, btf_kind_str(t));
		return false;
	}

	arr_t = btf__type_by_id(btf, t->type);
	if (!arr_t) {
		pr_warn("map '%s': attr '%s': type [%u] not found.\n",
			map_name, name, t->type);
		return false;
	}
	if (!btf_is_array(arr_t)) {
		pr_warn("map '%s': attr '%s': expected ARRAY, got %s.\n",
			map_name, name, btf_kind_str(arr_t));
		return false;
	}
	arr_info = btf_array(arr_t);
	*res = arr_info->nelems;
	return true;
}

static bool get_map_field_long(const char *map_name, const struct btf *btf,
			       const struct btf_member *m, __u64 *res)
{
	const struct btf_type *t = skip_mods_and_typedefs(btf, m->type, NULL);
	const char *name = btf__name_by_offset(btf, m->name_off);

	if (btf_is_ptr(t)) {
		__u32 res32;
		bool ret;

		ret = get_map_field_int(map_name, btf, m, &res32);
		if (ret)
			*res = (__u64)res32;
		return ret;
	}

	if (!btf_is_enum(t) && !btf_is_enum64(t)) {
		pr_warn("map '%s': attr '%s': expected ENUM or ENUM64, got %s.\n",
			map_name, name, btf_kind_str(t));
		return false;
	}

	if (btf_vlen(t) != 1) {
		pr_warn("map '%s': attr '%s': invalid __ulong\n",
			map_name, name);
		return false;
	}

	if (btf_is_enum(t)) {
		const struct btf_enum *e = btf_enum(t);

		*res = e->val;
	} else {
		const struct btf_enum64 *e = btf_enum64(t);

		*res = btf_enum64_value(e);
	}
	return true;
}

static int pathname_concat(char *buf, size_t buf_sz, const char *path, const char *name)
{
	int len;

	len = snprintf(buf, buf_sz, "%s/%s", path, name);
	if (len < 0)
		return -EINVAL;
	if (len >= buf_sz)
		return -ENAMETOOLONG;

	return 0;
}

static int build_map_pin_path(struct bpf_map *map, const char *path)
{
	char buf[PATH_MAX];
	int err;

	if (!path)
		path = BPF_FS_DEFAULT_PATH;

	err = pathname_concat(buf, sizeof(buf), path, bpf_map__name(map));
	if (err)
		return err;

	return bpf_map__set_pin_path(map, buf);
}

/* should match definition in bpf_helpers.h */
enum libbpf_pin_type {
	LIBBPF_PIN_NONE,
	/* PIN_BY_NAME: pin maps by name (in /sys/fs/bpf by default) */
	LIBBPF_PIN_BY_NAME,
};

int parse_btf_map_def(const char *map_name, struct btf *btf,
		      const struct btf_type *def_t, bool strict,
		      struct btf_map_def *map_def, struct btf_map_def *inner_def)
{
	const struct btf_type *t;
	const struct btf_member *m;
	bool is_inner = inner_def == NULL;
	int vlen, i;

	vlen = btf_vlen(def_t);
	m = btf_members(def_t);
	for (i = 0; i < vlen; i++, m++) {
		const char *name = btf__name_by_offset(btf, m->name_off);

		if (!name) {
			pr_warn("map '%s': invalid field #%d.\n", map_name, i);
			return -EINVAL;
		}
		if (strcmp(name, "type") == 0) {
			if (!get_map_field_int(map_name, btf, m, &map_def->map_type))
				return -EINVAL;
			map_def->parts |= MAP_DEF_MAP_TYPE;
		} else if (strcmp(name, "max_entries") == 0) {
			if (!get_map_field_int(map_name, btf, m, &map_def->max_entries))
				return -EINVAL;
			map_def->parts |= MAP_DEF_MAX_ENTRIES;
		} else if (strcmp(name, "map_flags") == 0) {
			if (!get_map_field_int(map_name, btf, m, &map_def->map_flags))
				return -EINVAL;
			map_def->parts |= MAP_DEF_MAP_FLAGS;
		} else if (strcmp(name, "numa_node") == 0) {
			if (!get_map_field_int(map_name, btf, m, &map_def->numa_node))
				return -EINVAL;
			map_def->parts |= MAP_DEF_NUMA_NODE;
		} else if (strcmp(name, "key_size") == 0) {
			__u32 sz;

			if (!get_map_field_int(map_name, btf, m, &sz))
				return -EINVAL;
			if (map_def->key_size && map_def->key_size != sz) {
				pr_warn("map '%s': conflicting key size %u != %u.\n",
					map_name, map_def->key_size, sz);
				return -EINVAL;
			}
			map_def->key_size = sz;
			map_def->parts |= MAP_DEF_KEY_SIZE;
		} else if (strcmp(name, "key") == 0) {
			__s64 sz;

			t = btf__type_by_id(btf, m->type);
			if (!t) {
				pr_warn("map '%s': key type [%d] not found.\n",
					map_name, m->type);
				return -EINVAL;
			}
			if (!btf_is_ptr(t)) {
				pr_warn("map '%s': key spec is not PTR: %s.\n",
					map_name, btf_kind_str(t));
				return -EINVAL;
			}
			sz = btf__resolve_size(btf, t->type);
			if (sz < 0) {
				pr_warn("map '%s': can't determine key size for type [%u]: %zd.\n",
					map_name, t->type, (ssize_t)sz);
				return sz;
			}
			if (map_def->key_size && map_def->key_size != sz) {
				pr_warn("map '%s': conflicting key size %u != %zd.\n",
					map_name, map_def->key_size, (ssize_t)sz);
				return -EINVAL;
			}
			map_def->key_size = sz;
			map_def->key_type_id = t->type;
			map_def->parts |= MAP_DEF_KEY_SIZE | MAP_DEF_KEY_TYPE;
		} else if (strcmp(name, "value_size") == 0) {
			__u32 sz;

			if (!get_map_field_int(map_name, btf, m, &sz))
				return -EINVAL;
			if (map_def->value_size && map_def->value_size != sz) {
				pr_warn("map '%s': conflicting value size %u != %u.\n",
					map_name, map_def->value_size, sz);
				return -EINVAL;
			}
			map_def->value_size = sz;
			map_def->parts |= MAP_DEF_VALUE_SIZE;
		} else if (strcmp(name, "value") == 0) {
			__s64 sz;

			t = btf__type_by_id(btf, m->type);
			if (!t) {
				pr_warn("map '%s': value type [%d] not found.\n",
					map_name, m->type);
				return -EINVAL;
			}
			if (!btf_is_ptr(t)) {
				pr_warn("map '%s': value spec is not PTR: %s.\n",
					map_name, btf_kind_str(t));
				return -EINVAL;
			}
			sz = btf__resolve_size(btf, t->type);
			if (sz < 0) {
				pr_warn("map '%s': can't determine value size for type [%u]: %zd.\n",
					map_name, t->type, (ssize_t)sz);
				return sz;
			}
			if (map_def->value_size && map_def->value_size != sz) {
				pr_warn("map '%s': conflicting value size %u != %zd.\n",
					map_name, map_def->value_size, (ssize_t)sz);
				return -EINVAL;
			}
			map_def->value_size = sz;
			map_def->value_type_id = t->type;
			map_def->parts |= MAP_DEF_VALUE_SIZE | MAP_DEF_VALUE_TYPE;
		}
		else if (strcmp(name, "values") == 0) {
			bool is_map_in_map = bpf_map_type__is_map_in_map(map_def->map_type);
			bool is_prog_array = map_def->map_type == BPF_MAP_TYPE_PROG_ARRAY;
			const char *desc = is_map_in_map ? "map-in-map inner" : "prog-array value";
			char inner_map_name[128];
			int err;

			if (is_inner) {
				pr_warn("map '%s': multi-level inner maps not supported.\n",
					map_name);
				return -ENOTSUP;
			}
			if (i != vlen - 1) {
				pr_warn("map '%s': '%s' member should be last.\n",
					map_name, name);
				return -EINVAL;
			}
			if (!is_map_in_map && !is_prog_array) {
				pr_warn("map '%s': should be map-in-map or prog-array.\n",
					map_name);
				return -ENOTSUP;
			}
			if (map_def->value_size && map_def->value_size != 4) {
				pr_warn("map '%s': conflicting value size %u != 4.\n",
					map_name, map_def->value_size);
				return -EINVAL;
			}
			map_def->value_size = 4;
			t = btf__type_by_id(btf, m->type);
			if (!t) {
				pr_warn("map '%s': %s type [%d] not found.\n",
					map_name, desc, m->type);
				return -EINVAL;
			}
			if (!btf_is_array(t) || btf_array(t)->nelems) {
				pr_warn("map '%s': %s spec is not a zero-sized array.\n",
					map_name, desc);
				return -EINVAL;
			}
			t = skip_mods_and_typedefs(btf, btf_array(t)->type, NULL);
			if (!btf_is_ptr(t)) {
				pr_warn("map '%s': %s def is of unexpected kind %s.\n",
					map_name, desc, btf_kind_str(t));
				return -EINVAL;
			}
			t = skip_mods_and_typedefs(btf, t->type, NULL);
			if (is_prog_array) {
				if (!btf_is_func_proto(t)) {
					pr_warn("map '%s': prog-array value def is of unexpected kind %s.\n",
						map_name, btf_kind_str(t));
					return -EINVAL;
				}
				continue;
			}
			if (!btf_is_struct(t)) {
				pr_warn("map '%s': map-in-map inner def is of unexpected kind %s.\n",
					map_name, btf_kind_str(t));
				return -EINVAL;
			}

			snprintf(inner_map_name, sizeof(inner_map_name), "%s.inner", map_name);
			err = parse_btf_map_def(inner_map_name, btf, t, strict, inner_def, NULL);
			if (err)
				return err;

			map_def->parts |= MAP_DEF_INNER_MAP;
		} else if (strcmp(name, "pinning") == 0) {
			__u32 val;

			if (is_inner) {
				pr_warn("map '%s': inner def can't be pinned.\n", map_name);
				return -EINVAL;
			}
			if (!get_map_field_int(map_name, btf, m, &val))
				return -EINVAL;
			if (val != LIBBPF_PIN_NONE && val != LIBBPF_PIN_BY_NAME) {
				pr_warn("map '%s': invalid pinning value %u.\n",
					map_name, val);
				return -EINVAL;
			}
			map_def->pinning = val;
			map_def->parts |= MAP_DEF_PINNING;
		} else if (strcmp(name, "map_extra") == 0) {
			__u64 map_extra;

			if (!get_map_field_long(map_name, btf, m, &map_extra))
				return -EINVAL;
			map_def->map_extra = map_extra;
			map_def->parts |= MAP_DEF_MAP_EXTRA;
		} else {
			if (strict) {
				pr_warn("map '%s': unknown field '%s'.\n", map_name, name);
				return -ENOTSUP;
			}
			pr_debug("map '%s': ignoring unknown field '%s'.\n", map_name, name);
		}
	}

	if (map_def->map_type == BPF_MAP_TYPE_UNSPEC) {
		pr_warn("map '%s': map type isn't specified.\n", map_name);
		return -EINVAL;
	}

	return 0;
}

static size_t adjust_ringbuf_sz(size_t sz)
{
	__u32 page_sz = sysconf(_SC_PAGE_SIZE);
	__u32 mul;

	/* if user forgot to set any size, make sure they see error */
	if (sz == 0)
		return 0;
	/* Kernel expects BPF_MAP_TYPE_RINGBUF's max_entries to be
	 * a power-of-2 multiple of kernel's page size. If user diligently
	 * satisified these conditions, pass the size through.
	 */
	if ((sz % page_sz) == 0 && is_pow_of_2(sz / page_sz))
		return sz;

	/* Otherwise find closest (page_sz * power_of_2) product bigger than
	 * user-set size to satisfy both user size request and kernel
	 * requirements and substitute correct max_entries for map creation.
	 */
	for (mul = 1; mul <= UINT_MAX / page_sz; mul <<= 1) {
		if (mul * page_sz > sz)
			return mul * page_sz;
	}

	/* if it's impossible to satisfy the conditions (i.e., user size is
	 * very close to UINT_MAX but is not a power-of-2 multiple of
	 * page_size) then just return original size and let kernel reject it
	 */
	return sz;
}

static bool map_is_ringbuf(const struct bpf_map *map)
{
	return map->def.type == BPF_MAP_TYPE_RINGBUF ||
	       map->def.type == BPF_MAP_TYPE_USER_RINGBUF;
}

static void fill_map_from_def(struct bpf_map *map, const struct btf_map_def *def)
{
	map->def.type = def->map_type;
	map->def.key_size = def->key_size;
	map->def.value_size = def->value_size;
	map->def.max_entries = def->max_entries;
	map->def.map_flags = def->map_flags;
	map->map_extra = def->map_extra;

	map->numa_node = def->numa_node;
	map->btf_key_type_id = def->key_type_id;
	map->btf_value_type_id = def->value_type_id;

	/* auto-adjust BPF ringbuf map max_entries to be a multiple of page size */
	if (map_is_ringbuf(map))
		map->def.max_entries = adjust_ringbuf_sz(map->def.max_entries);

	if (def->parts & MAP_DEF_MAP_TYPE)
		pr_debug("map '%s': found type = %u.\n", map->name, def->map_type);

	if (def->parts & MAP_DEF_KEY_TYPE)
		pr_debug("map '%s': found key [%u], sz = %u.\n",
			 map->name, def->key_type_id, def->key_size);
	else if (def->parts & MAP_DEF_KEY_SIZE)
		pr_debug("map '%s': found key_size = %u.\n", map->name, def->key_size);

	if (def->parts & MAP_DEF_VALUE_TYPE)
		pr_debug("map '%s': found value [%u], sz = %u.\n",
			 map->name, def->value_type_id, def->value_size);
	else if (def->parts & MAP_DEF_VALUE_SIZE)
		pr_debug("map '%s': found value_size = %u.\n", map->name, def->value_size);

	if (def->parts & MAP_DEF_MAX_ENTRIES)
		pr_debug("map '%s': found max_entries = %u.\n", map->name, def->max_entries);
	if (def->parts & MAP_DEF_MAP_FLAGS)
		pr_debug("map '%s': found map_flags = 0x%x.\n", map->name, def->map_flags);
	if (def->parts & MAP_DEF_MAP_EXTRA)
		pr_debug("map '%s': found map_extra = 0x%llx.\n", map->name,
			 (unsigned long long)def->map_extra);
	if (def->parts & MAP_DEF_PINNING)
		pr_debug("map '%s': found pinning = %u.\n", map->name, def->pinning);
	if (def->parts & MAP_DEF_NUMA_NODE)
		pr_debug("map '%s': found numa_node = %u.\n", map->name, def->numa_node);

	if (def->parts & MAP_DEF_INNER_MAP)
		pr_debug("map '%s': found inner map definition.\n", map->name);
}

static const char *btf_var_linkage_str(__u32 linkage)
{
	switch (linkage) {
	case BTF_VAR_STATIC: return "static";
	case BTF_VAR_GLOBAL_ALLOCATED: return "global";
	case BTF_VAR_GLOBAL_EXTERN: return "extern";
	default: return "unknown";
	}
}

static int bpf_object__init_user_btf_map(struct bpf_object *obj,
					 const struct btf_type *sec,
					 int var_idx, int sec_idx,
					 const Elf_Data *data, bool strict,
					 const char *pin_root_path)
{
	struct btf_map_def map_def = {}, inner_def = {};
	const struct btf_type *var, *def;
	const struct btf_var_secinfo *vi;
	const struct btf_var *var_extra;
	const char *map_name;
	struct bpf_map *map;
	int err;

	vi = btf_var_secinfos(sec) + var_idx;
	var = btf__type_by_id(obj->btf, vi->type);
	var_extra = btf_var(var);
	map_name = btf__name_by_offset(obj->btf, var->name_off);

	if (map_name == NULL || map_name[0] == '\0') {
		pr_warn("map #%d: empty name.\n", var_idx);
		return -EINVAL;
	}
	if ((__u64)vi->offset + vi->size > data->d_size) {
		pr_warn("map '%s' BTF data is corrupted.\n", map_name);
		return -EINVAL;
	}
	if (!btf_is_var(var)) {
		pr_warn("map '%s': unexpected var kind %s.\n",
			map_name, btf_kind_str(var));
		return -EINVAL;
	}
	if (var_extra->linkage != BTF_VAR_GLOBAL_ALLOCATED) {
		pr_warn("map '%s': unsupported map linkage %s.\n",
			map_name, btf_var_linkage_str(var_extra->linkage));
		return -EOPNOTSUPP;
	}

	def = skip_mods_and_typedefs(obj->btf, var->type, NULL);
	if (!btf_is_struct(def)) {
		pr_warn("map '%s': unexpected def kind %s.\n",
			map_name, btf_kind_str(var));
		return -EINVAL;
	}
	if (def->size > vi->size) {
		pr_warn("map '%s': invalid def size.\n", map_name);
		return -EINVAL;
	}

	map = bpf_object__add_map(obj);
	if (IS_ERR(map))
		return PTR_ERR(map);
	map->name = strdup(map_name);
	if (!map->name) {
		pr_warn("map '%s': failed to alloc map name.\n", map_name);
		return -ENOMEM;
	}
	map->libbpf_type = LIBBPF_MAP_UNSPEC;
	map->def.type = BPF_MAP_TYPE_UNSPEC;
	map->sec_idx = sec_idx;
	map->sec_offset = vi->offset;
	map->btf_var_idx = var_idx;
	pr_debug("map '%s': at sec_idx %d, offset %zu.\n",
		 map_name, map->sec_idx, map->sec_offset);

	err = parse_btf_map_def(map->name, obj->btf, def, strict, &map_def, &inner_def);
	if (err)
		return err;

	fill_map_from_def(map, &map_def);

	if (map_def.pinning == LIBBPF_PIN_BY_NAME) {
		err = build_map_pin_path(map, pin_root_path);
		if (err) {
			pr_warn("map '%s': couldn't build pin path.\n", map->name);
			return err;
		}
	}

	if (map_def.parts & MAP_DEF_INNER_MAP) {
		map->inner_map = calloc(1, sizeof(*map->inner_map));
		if (!map->inner_map)
			return -ENOMEM;
		map->inner_map->fd = create_placeholder_fd();
		if (map->inner_map->fd < 0)
			return map->inner_map->fd;
		map->inner_map->sec_idx = sec_idx;
		map->inner_map->name = malloc(strlen(map_name) + sizeof(".inner") + 1);
		if (!map->inner_map->name)
			return -ENOMEM;
		sprintf(map->inner_map->name, "%s.inner", map_name);

		fill_map_from_def(map->inner_map, &inner_def);
	}

	err = map_fill_btf_type_info(obj, map);
	if (err)
		return err;

	return 0;
}

static int init_arena_map_data(struct bpf_object *obj, struct bpf_map *map,
			       const char *sec_name, int sec_idx,
			       void *data, size_t data_sz)
{
	const long page_sz = sysconf(_SC_PAGE_SIZE);
	size_t mmap_sz;

	mmap_sz = bpf_map_mmap_sz(obj->arena_map);
	if (roundup(data_sz, page_sz) > mmap_sz) {
		pr_warn("elf: sec '%s': declared ARENA map size (%zu) is too small to hold global __arena variables of size %zu\n",
			sec_name, mmap_sz, data_sz);
		return -E2BIG;
	}

	obj->arena_data = malloc(data_sz);
	if (!obj->arena_data)
		return -ENOMEM;
	memcpy(obj->arena_data, data, data_sz);
	obj->arena_data_sz = data_sz;

	/* make bpf_map__init_value() work for ARENA maps */
	map->mmaped = obj->arena_data;

	return 0;
}

static int bpf_object__init_user_btf_maps(struct bpf_object *obj, bool strict,
					  const char *pin_root_path)
{
	const struct btf_type *sec = NULL;
	int nr_types, i, vlen, err;
	const struct btf_type *t;
	const char *name;
	Elf_Data *data;
	Elf_Scn *scn;

	if (obj->efile.btf_maps_shndx < 0)
		return 0;

	scn = elf_sec_by_idx(obj, obj->efile.btf_maps_shndx);
	data = elf_sec_data(obj, scn);
	if (!scn || !data) {
		pr_warn("elf: failed to get %s map definitions for %s\n",
			MAPS_ELF_SEC, obj->path);
		return -EINVAL;
	}

	nr_types = btf__type_cnt(obj->btf);
	for (i = 1; i < nr_types; i++) {
		t = btf__type_by_id(obj->btf, i);
		if (!btf_is_datasec(t))
			continue;
		name = btf__name_by_offset(obj->btf, t->name_off);
		if (strcmp(name, MAPS_ELF_SEC) == 0) {
			sec = t;
			obj->efile.btf_maps_sec_btf_id = i;
			break;
		}
	}

	if (!sec) {
		pr_warn("DATASEC '%s' not found.\n", MAPS_ELF_SEC);
		return -ENOENT;
	}

	vlen = btf_vlen(sec);
	for (i = 0; i < vlen; i++) {
		err = bpf_object__init_user_btf_map(obj, sec, i,
						    obj->efile.btf_maps_shndx,
						    data, strict,
						    pin_root_path);
		if (err)
			return err;
	}

	for (i = 0; i < obj->nr_maps; i++) {
		struct bpf_map *map = &obj->maps[i];

		if (map->def.type != BPF_MAP_TYPE_ARENA)
			continue;

		if (obj->arena_map) {
			pr_warn("map '%s': only single ARENA map is supported (map '%s' is also ARENA)\n",
				map->name, obj->arena_map->name);
			return -EINVAL;
		}
		obj->arena_map = map;

		if (obj->efile.arena_data) {
			err = init_arena_map_data(obj, map, ARENA_SEC, obj->efile.arena_data_shndx,
						  obj->efile.arena_data->d_buf,
						  obj->efile.arena_data->d_size);
			if (err)
				return err;
		}
	}
	if (obj->efile.arena_data && !obj->arena_map) {
		pr_warn("elf: sec '%s': to use global __arena variables the ARENA map should be explicitly declared in SEC(\".maps\")\n",
			ARENA_SEC);
		return -ENOENT;
	}

	return 0;
}

static int bpf_object__init_maps(struct bpf_object *obj,
				 const struct bpf_object_open_opts *opts)
{
	const char *pin_root_path;
	bool strict;
	int err = 0;

	strict = !OPTS_GET(opts, relaxed_maps, false);
	pin_root_path = OPTS_GET(opts, pin_root_path, NULL);

	err = bpf_object__init_user_btf_maps(obj, strict, pin_root_path);
	err = err ?: bpf_object__init_global_data_maps(obj);
	err = err ?: bpf_object__init_kconfig_map(obj);
	err = err ?: bpf_object_init_struct_ops(obj);

	return err;
}

static bool section_have_execinstr(struct bpf_object *obj, int idx)
{
	Elf64_Shdr *sh;

	sh = elf_sec_hdr(obj, elf_sec_by_idx(obj, idx));
	if (!sh)
		return false;

	return sh->sh_flags & SHF_EXECINSTR;
}

static bool starts_with_qmark(const char *s)
{
	return s && s[0] == '?';
}

static bool btf_needs_sanitization(struct bpf_object *obj)
{
	bool has_func_global = kernel_supports(obj, FEAT_BTF_GLOBAL_FUNC);
	bool has_datasec = kernel_supports(obj, FEAT_BTF_DATASEC);
	bool has_float = kernel_supports(obj, FEAT_BTF_FLOAT);
	bool has_func = kernel_supports(obj, FEAT_BTF_FUNC);
	bool has_decl_tag = kernel_supports(obj, FEAT_BTF_DECL_TAG);
	bool has_type_tag = kernel_supports(obj, FEAT_BTF_TYPE_TAG);
	bool has_enum64 = kernel_supports(obj, FEAT_BTF_ENUM64);
	bool has_qmark_datasec = kernel_supports(obj, FEAT_BTF_QMARK_DATASEC);

	return !has_func || !has_datasec || !has_func_global || !has_float ||
	       !has_decl_tag || !has_type_tag || !has_enum64 || !has_qmark_datasec;
}

static int bpf_object__sanitize_btf(struct bpf_object *obj, struct btf *btf)
{
	bool has_func_global = kernel_supports(obj, FEAT_BTF_GLOBAL_FUNC);
	bool has_datasec = kernel_supports(obj, FEAT_BTF_DATASEC);
	bool has_float = kernel_supports(obj, FEAT_BTF_FLOAT);
	bool has_func = kernel_supports(obj, FEAT_BTF_FUNC);
	bool has_decl_tag = kernel_supports(obj, FEAT_BTF_DECL_TAG);
	bool has_type_tag = kernel_supports(obj, FEAT_BTF_TYPE_TAG);
	bool has_enum64 = kernel_supports(obj, FEAT_BTF_ENUM64);
	bool has_qmark_datasec = kernel_supports(obj, FEAT_BTF_QMARK_DATASEC);
	int enum64_placeholder_id = 0;
	struct btf_type *t;
	int i, j, vlen;

	for (i = 1; i < btf__type_cnt(btf); i++) {
		t = (struct btf_type *)btf__type_by_id(btf, i);

		if ((!has_datasec && btf_is_var(t)) || (!has_decl_tag && btf_is_decl_tag(t))) {
			/* replace VAR/DECL_TAG with INT */
			t->info = BTF_INFO_ENC(BTF_KIND_INT, 0, 0);
			/*
			 * using size = 1 is the safest choice, 4 will be too
			 * big and cause kernel BTF validation failure if
			 * original variable took less than 4 bytes
			 */
			t->size = 1;
			*(int *)(t + 1) = BTF_INT_ENC(0, 0, 8);
		} else if (!has_datasec && btf_is_datasec(t)) {
			/* replace DATASEC with STRUCT */
			const struct btf_var_secinfo *v = btf_var_secinfos(t);
			struct btf_member *m = btf_members(t);
			struct btf_type *vt;
			char *name;

			name = (char *)btf__name_by_offset(btf, t->name_off);
			while (*name) {
				if (*name == '.' || *name == '?')
					*name = '_';
				name++;
			}

			vlen = btf_vlen(t);
			t->info = BTF_INFO_ENC(BTF_KIND_STRUCT, 0, vlen);
			for (j = 0; j < vlen; j++, v++, m++) {
				/* order of field assignments is important */
				m->offset = v->offset * 8;
				m->type = v->type;
				/* preserve variable name as member name */
				vt = (void *)btf__type_by_id(btf, v->type);
				m->name_off = vt->name_off;
			}
		} else if (!has_qmark_datasec && btf_is_datasec(t) &&
			   starts_with_qmark(btf__name_by_offset(btf, t->name_off))) {
			/* replace '?' prefix with '_' for DATASEC names */
			char *name;

			name = (char *)btf__name_by_offset(btf, t->name_off);
			if (name[0] == '?')
				name[0] = '_';
		} else if (!has_func && btf_is_func_proto(t)) {
			/* replace FUNC_PROTO with ENUM */
			vlen = btf_vlen(t);
			t->info = BTF_INFO_ENC(BTF_KIND_ENUM, 0, vlen);
			t->size = sizeof(__u32); /* kernel enforced */
		} else if (!has_func && btf_is_func(t)) {
			/* replace FUNC with TYPEDEF */
			t->info = BTF_INFO_ENC(BTF_KIND_TYPEDEF, 0, 0);
		} else if (!has_func_global && btf_is_func(t)) {
			/* replace BTF_FUNC_GLOBAL with BTF_FUNC_STATIC */
			t->info = BTF_INFO_ENC(BTF_KIND_FUNC, 0, 0);
		} else if (!has_float && btf_is_float(t)) {
			/* replace FLOAT with an equally-sized empty STRUCT;
			 * since C compilers do not accept e.g. "float" as a
			 * valid struct name, make it anonymous
			 */
			t->name_off = 0;
			t->info = BTF_INFO_ENC(BTF_KIND_STRUCT, 0, 0);
		} else if (!has_type_tag && btf_is_type_tag(t)) {
			/* replace TYPE_TAG with a CONST */
			t->name_off = 0;
			t->info = BTF_INFO_ENC(BTF_KIND_CONST, 0, 0);
		} else if (!has_enum64 && btf_is_enum(t)) {
			/* clear the kflag */
			t->info = btf_type_info(btf_kind(t), btf_vlen(t), false);
		} else if (!has_enum64 && btf_is_enum64(t)) {
			/* replace ENUM64 with a union */
			struct btf_member *m;

			if (enum64_placeholder_id == 0) {
				enum64_placeholder_id = btf__add_int(btf, "enum64_placeholder", 1, 0);
				if (enum64_placeholder_id < 0)
					return enum64_placeholder_id;

				t = (struct btf_type *)btf__type_by_id(btf, i);
			}

			m = btf_members(t);
			vlen = btf_vlen(t);
			t->info = BTF_INFO_ENC(BTF_KIND_UNION, 0, vlen);
			for (j = 0; j < vlen; j++, m++) {
				m->type = enum64_placeholder_id;
				m->offset = 0;
			}
		}
	}

	return 0;
}

static bool libbpf_needs_btf(const struct bpf_object *obj)
{
	return obj->efile.btf_maps_shndx >= 0 ||
	       obj->efile.has_st_ops ||
	       obj->nr_extern > 0;
}

static bool kernel_needs_btf(const struct bpf_object *obj)
{
	return obj->efile.has_st_ops;
}

static int bpf_object__init_btf(struct bpf_object *obj,
				Elf_Data *btf_data,
				Elf_Data *btf_ext_data)
{
	int err = -ENOENT;

	if (btf_data) {
		obj->btf = btf__new(btf_data->d_buf, btf_data->d_size);
		err = libbpf_get_error(obj->btf);
		if (err) {
			obj->btf = NULL;
			pr_warn("Error loading ELF section %s: %d.\n", BTF_ELF_SEC, err);
			goto out;
		}
		/* enforce 8-byte pointers for BPF-targeted BTFs */
		btf__set_pointer_size(obj->btf, 8);
	}
	if (btf_ext_data) {
		struct btf_ext_info *ext_segs[3];
		int seg_num, sec_num;

		if (!obj->btf) {
			pr_debug("Ignore ELF section %s because its depending ELF section %s is not found.\n",
				 BTF_EXT_ELF_SEC, BTF_ELF_SEC);
			goto out;
		}
		obj->btf_ext = btf_ext__new(btf_ext_data->d_buf, btf_ext_data->d_size);
		err = libbpf_get_error(obj->btf_ext);
		if (err) {
			pr_warn("Error loading ELF section %s: %d. Ignored and continue.\n",
				BTF_EXT_ELF_SEC, err);
			obj->btf_ext = NULL;
			goto out;
		}

		/* setup .BTF.ext to ELF section mapping */
		ext_segs[0] = &obj->btf_ext->func_info;
		ext_segs[1] = &obj->btf_ext->line_info;
		ext_segs[2] = &obj->btf_ext->core_relo_info;
		for (seg_num = 0; seg_num < ARRAY_SIZE(ext_segs); seg_num++) {
			struct btf_ext_info *seg = ext_segs[seg_num];
			const struct btf_ext_info_sec *sec;
			const char *sec_name;
			Elf_Scn *scn;

			if (seg->sec_cnt == 0)
				continue;

			seg->sec_idxs = calloc(seg->sec_cnt, sizeof(*seg->sec_idxs));
			if (!seg->sec_idxs) {
				err = -ENOMEM;
				goto out;
			}

			sec_num = 0;
			for_each_btf_ext_sec(seg, sec) {
				/* preventively increment index to avoid doing
				 * this before every continue below
				 */
				sec_num++;

				sec_name = btf__name_by_offset(obj->btf, sec->sec_name_off);
				if (str_is_empty(sec_name))
					continue;
				scn = elf_sec_by_name(obj, sec_name);
				if (!scn)
					continue;

				seg->sec_idxs[sec_num - 1] = elf_ndxscn(scn);
			}
		}
	}
out:
	if (err && libbpf_needs_btf(obj)) {
		pr_warn("BTF is required, but is missing or corrupted.\n");
		return err;
	}
	return 0;
}

static int compare_vsi_off(const void *_a, const void *_b)
{
	const struct btf_var_secinfo *a = _a;
	const struct btf_var_secinfo *b = _b;

	return a->offset - b->offset;
}

static int btf_fixup_datasec(struct bpf_object *obj, struct btf *btf,
			     struct btf_type *t)
{
	__u32 size = 0, i, vars = btf_vlen(t);
	const char *sec_name = btf__name_by_offset(btf, t->name_off);
	struct btf_var_secinfo *vsi;
	bool fixup_offsets = false;
	int err;

	if (!sec_name) {
		pr_debug("No name found in string section for DATASEC kind.\n");
		return -ENOENT;
	}

	/* Extern-backing datasecs (.ksyms, .kconfig) have their size and
	 * variable offsets set at the previous step. Further, not every
	 * extern BTF VAR has corresponding ELF symbol preserved, so we skip
	 * all fixups altogether for such sections and go straight to sorting
	 * VARs within their DATASEC.
	 */
	if (strcmp(sec_name, KCONFIG_SEC) == 0 || strcmp(sec_name, KSYMS_SEC) == 0)
		goto sort_vars;

	/* Clang leaves DATASEC size and VAR offsets as zeroes, so we need to
	 * fix this up. But BPF static linker already fixes this up and fills
	 * all the sizes and offsets during static linking. So this step has
	 * to be optional. But the STV_HIDDEN handling is non-optional for any
	 * non-extern DATASEC, so the variable fixup loop below handles both
	 * functions at the same time, paying the cost of BTF VAR <-> ELF
	 * symbol matching just once.
	 */
	if (t->size == 0) {
		err = find_elf_sec_sz(obj, sec_name, &size);
		if (err || !size) {
			pr_debug("sec '%s': failed to determine size from ELF: size %u, err %d\n",
				 sec_name, size, err);
			return -ENOENT;
		}

		t->size = size;
		fixup_offsets = true;
	}

	for (i = 0, vsi = btf_var_secinfos(t); i < vars; i++, vsi++) {
		const struct btf_type *t_var;
		struct btf_var *var;
		const char *var_name;
		Elf64_Sym *sym;

		t_var = btf__type_by_id(btf, vsi->type);
		if (!t_var || !btf_is_var(t_var)) {
			pr_debug("sec '%s': unexpected non-VAR type found\n", sec_name);
			return -EINVAL;
		}

		var = btf_var(t_var);
		if (var->linkage == BTF_VAR_STATIC || var->linkage == BTF_VAR_GLOBAL_EXTERN)
			continue;

		var_name = btf__name_by_offset(btf, t_var->name_off);
		if (!var_name) {
			pr_debug("sec '%s': failed to find name of DATASEC's member #%d\n",
				 sec_name, i);
			return -ENOENT;
		}

		sym = find_elf_var_sym(obj, var_name);
		if (IS_ERR(sym)) {
			pr_debug("sec '%s': failed to find ELF symbol for VAR '%s'\n",
				 sec_name, var_name);
			return -ENOENT;
		}

		if (fixup_offsets)
			vsi->offset = sym->st_value;

		/* if variable is a global/weak symbol, but has restricted
		 * (STV_HIDDEN or STV_INTERNAL) visibility, mark its BTF VAR
		 * as static. This follows similar logic for functions (BPF
		 * subprogs) and influences libbpf's further decisions about
		 * whether to make global data BPF array maps as
		 * BPF_F_MMAPABLE.
		 */
		if (ELF64_ST_VISIBILITY(sym->st_other) == STV_HIDDEN
		    || ELF64_ST_VISIBILITY(sym->st_other) == STV_INTERNAL)
			var->linkage = BTF_VAR_STATIC;
	}

sort_vars:
	qsort(btf_var_secinfos(t), vars, sizeof(*vsi), compare_vsi_off);
	return 0;
}

static int bpf_object_fixup_btf(struct bpf_object *obj)
{
	int i, n, err = 0;

	if (!obj->btf)
		return 0;

	n = btf__type_cnt(obj->btf);
	for (i = 1; i < n; i++) {
		struct btf_type *t = btf_type_by_id(obj->btf, i);

		/* Loader needs to fix up some of the things compiler
		 * couldn't get its hands on while emitting BTF. This
		 * is section size and global variable offset. We use
		 * the info from the ELF itself for this purpose.
		 */
		if (btf_is_datasec(t)) {
			err = btf_fixup_datasec(obj, obj->btf, t);
			if (err)
				return err;
		}
	}

	return 0;
}

static bool prog_needs_vmlinux_btf(struct bpf_program *prog)
{
	if (prog->type == BPF_PROG_TYPE_STRUCT_OPS ||
	    prog->type == BPF_PROG_TYPE_LSM)
		return true;

	/* BPF_PROG_TYPE_TRACING programs which do not attach to other programs
	 * also need vmlinux BTF
	 */
	if (prog->type == BPF_PROG_TYPE_TRACING && !prog->attach_prog_fd)
		return true;

	return false;
}

static bool map_needs_vmlinux_btf(struct bpf_map *map)
{
	return bpf_map__is_struct_ops(map);
}

static bool obj_needs_vmlinux_btf(const struct bpf_object *obj)
{
	struct bpf_program *prog;
	struct bpf_map *map;
	int i;

	/* CO-RE relocations need kernel BTF, only when btf_custom_path
	 * is not specified
	 */
	if (obj->btf_ext && obj->btf_ext->core_relo_info.len && !obj->btf_custom_path)
		return true;

	/* Support for typed ksyms needs kernel BTF */
	for (i = 0; i < obj->nr_extern; i++) {
		const struct extern_desc *ext;

		ext = &obj->externs[i];
		if (ext->type == EXT_KSYM && ext->ksym.type_id)
			return true;
	}

	bpf_object__for_each_program(prog, obj) {
		if (!prog->autoload)
			continue;
		if (prog_needs_vmlinux_btf(prog))
			return true;
	}

	bpf_object__for_each_map(map, obj) {
		if (map_needs_vmlinux_btf(map))
			return true;
	}

	return false;
}

static int bpf_object__load_vmlinux_btf(struct bpf_object *obj, bool force)
{
	int err;

	/* btf_vmlinux could be loaded earlier */
	if (obj->btf_vmlinux || obj->gen_loader)
		return 0;

	if (!force && !obj_needs_vmlinux_btf(obj))
		return 0;

	obj->btf_vmlinux = btf__load_vmlinux_btf();
	err = libbpf_get_error(obj->btf_vmlinux);
	if (err) {
		pr_warn("Error loading vmlinux BTF: %d\n", err);
		obj->btf_vmlinux = NULL;
		return err;
	}
	return 0;
}

static int bpf_object__sanitize_and_load_btf(struct bpf_object *obj)
{
	struct btf *kern_btf = obj->btf;
	bool btf_mandatory, sanitize;
	int i, err = 0;

	if (!obj->btf)
		return 0;

	if (!kernel_supports(obj, FEAT_BTF)) {
		if (kernel_needs_btf(obj)) {
			err = -EOPNOTSUPP;
			goto report;
		}
		pr_debug("Kernel doesn't support BTF, skipping uploading it.\n");
		return 0;
	}

	/* Even though some subprogs are global/weak, user might prefer more
	 * permissive BPF verification process that BPF verifier performs for
	 * static functions, taking into account more context from the caller
	 * functions. In such case, they need to mark such subprogs with
	 * __attribute__((visibility("hidden"))) and libbpf will adjust
	 * corresponding FUNC BTF type to be marked as static and trigger more
	 * involved BPF verification process.
	 */
	for (i = 0; i < obj->nr_programs; i++) {
		struct bpf_program *prog = &obj->programs[i];
		struct btf_type *t;
		const char *name;
		int j, n;

		if (!prog->mark_btf_static || !prog_is_subprog(obj, prog))
			continue;

		n = btf__type_cnt(obj->btf);
		for (j = 1; j < n; j++) {
			t = btf_type_by_id(obj->btf, j);
			if (!btf_is_func(t) || btf_func_linkage(t) != BTF_FUNC_GLOBAL)
				continue;

			name = btf__str_by_offset(obj->btf, t->name_off);
			if (strcmp(name, prog->name) != 0)
				continue;

			t->info = btf_type_info(BTF_KIND_FUNC, BTF_FUNC_STATIC, 0);
			break;
		}
	}

	sanitize = btf_needs_sanitization(obj);
	if (sanitize) {
		const void *raw_data;
		__u32 sz;

		/* clone BTF to sanitize a copy and leave the original intact */
		raw_data = btf__raw_data(obj->btf, &sz);
		kern_btf = btf__new(raw_data, sz);
		err = libbpf_get_error(kern_btf);
		if (err)
			return err;

		/* enforce 8-byte pointers for BPF-targeted BTFs */
		btf__set_pointer_size(obj->btf, 8);
		err = bpf_object__sanitize_btf(obj, kern_btf);
		if (err)
			return err;
	}

	if (obj->gen_loader) {
		__u32 raw_size = 0;
		const void *raw_data = btf__raw_data(kern_btf, &raw_size);

		if (!raw_data)
			return -ENOMEM;
		bpf_gen__load_btf(obj->gen_loader, raw_data, raw_size);
		/* Pretend to have valid FD to pass various fd >= 0 checks.
		 * This fd == 0 will not be used with any syscall and will be reset to -1 eventually.
		 */
		btf__set_fd(kern_btf, 0);
	} else {
		/* currently BPF_BTF_LOAD only supports log_level 1 */
		err = btf_load_into_kernel(kern_btf, obj->log_buf, obj->log_size,
					   obj->log_level ? 1 : 0, obj->token_fd);
	}
	if (sanitize) {
		if (!err) {
			/* move fd to libbpf's BTF */
			btf__set_fd(obj->btf, btf__fd(kern_btf));
			btf__set_fd(kern_btf, -1);
		}
		btf__free(kern_btf);
	}
report:
	if (err) {
		btf_mandatory = kernel_needs_btf(obj);
		pr_warn("Error loading .BTF into kernel: %d. %s\n", err,
			btf_mandatory ? "BTF is mandatory, can't proceed."
				      : "BTF is optional, ignoring.");
		if (!btf_mandatory)
			err = 0;
	}
	return err;
}

static const char *elf_sym_str(const struct bpf_object *obj, size_t off)
{
	const char *name;

	name = elf_strptr(obj->efile.elf, obj->efile.strtabidx, off);
	if (!name) {
		pr_warn("elf: failed to get section name string at offset %zu from %s: %s\n",
			off, obj->path, elf_errmsg(-1));
		return NULL;
	}

	return name;
}

static const char *elf_sec_str(const struct bpf_object *obj, size_t off)
{
	const char *name;

	name = elf_strptr(obj->efile.elf, obj->efile.shstrndx, off);
	if (!name) {
		pr_warn("elf: failed to get section name string at offset %zu from %s: %s\n",
			off, obj->path, elf_errmsg(-1));
		return NULL;
	}

	return name;
}

static Elf_Scn *elf_sec_by_idx(const struct bpf_object *obj, size_t idx)
{
	Elf_Scn *scn;

	scn = elf_getscn(obj->efile.elf, idx);
	if (!scn) {
		pr_warn("elf: failed to get section(%zu) from %s: %s\n",
			idx, obj->path, elf_errmsg(-1));
		return NULL;
	}
	return scn;
}

static Elf_Scn *elf_sec_by_name(const struct bpf_object *obj, const char *name)
{
	Elf_Scn *scn = NULL;
	Elf *elf = obj->efile.elf;
	const char *sec_name;

	while ((scn = elf_nextscn(elf, scn)) != NULL) {
		sec_name = elf_sec_name(obj, scn);
		if (!sec_name)
			return NULL;

		if (strcmp(sec_name, name) != 0)
			continue;

		return scn;
	}
	return NULL;
}

static Elf64_Shdr *elf_sec_hdr(const struct bpf_object *obj, Elf_Scn *scn)
{
	Elf64_Shdr *shdr;

	if (!scn)
		return NULL;

	shdr = elf64_getshdr(scn);
	if (!shdr) {
		pr_warn("elf: failed to get section(%zu) header from %s: %s\n",
			elf_ndxscn(scn), obj->path, elf_errmsg(-1));
		return NULL;
	}

	return shdr;
}

static const char *elf_sec_name(const struct bpf_object *obj, Elf_Scn *scn)
{
	const char *name;
	Elf64_Shdr *sh;

	if (!scn)
		return NULL;

	sh = elf_sec_hdr(obj, scn);
	if (!sh)
		return NULL;

	name = elf_sec_str(obj, sh->sh_name);
	if (!name) {
		pr_warn("elf: failed to get section(%zu) name from %s: %s\n",
			elf_ndxscn(scn), obj->path, elf_errmsg(-1));
		return NULL;
	}

	return name;
}

static Elf_Data *elf_sec_data(const struct bpf_object *obj, Elf_Scn *scn)
{
	Elf_Data *data;

	if (!scn)
		return NULL;

	data = elf_getdata(scn, 0);
	if (!data) {
		pr_warn("elf: failed to get section(%zu) %s data from %s: %s\n",
			elf_ndxscn(scn), elf_sec_name(obj, scn) ?: "<?>",
			obj->path, elf_errmsg(-1));
		return NULL;
	}

	return data;
}

static Elf64_Sym *elf_sym_by_idx(const struct bpf_object *obj, size_t idx)
{
	if (idx >= obj->efile.symbols->d_size / sizeof(Elf64_Sym))
		return NULL;

	return (Elf64_Sym *)obj->efile.symbols->d_buf + idx;
}

static Elf64_Rel *elf_rel_by_idx(Elf_Data *data, size_t idx)
{
	if (idx >= data->d_size / sizeof(Elf64_Rel))
		return NULL;

	return (Elf64_Rel *)data->d_buf + idx;
}

static bool is_sec_name_dwarf(const char *name)
{
	/* approximation, but the actual list is too long */
	return str_has_pfx(name, ".debug_");
}

static bool ignore_elf_section(Elf64_Shdr *hdr, const char *name)
{
	/* no special handling of .strtab */
	if (hdr->sh_type == SHT_STRTAB)
		return true;

	/* ignore .llvm_addrsig section as well */
	if (hdr->sh_type == SHT_LLVM_ADDRSIG)
		return true;

	/* no subprograms will lead to an empty .text section, ignore it */
	if (hdr->sh_type == SHT_PROGBITS && hdr->sh_size == 0 &&
	    strcmp(name, ".text") == 0)
		return true;

	/* DWARF sections */
	if (is_sec_name_dwarf(name))
		return true;

	if (str_has_pfx(name, ".rel")) {
		name += sizeof(".rel") - 1;
		/* DWARF section relocations */
		if (is_sec_name_dwarf(name))
			return true;

		/* .BTF and .BTF.ext don't need relocations */
		if (strcmp(name, BTF_ELF_SEC) == 0 ||
		    strcmp(name, BTF_EXT_ELF_SEC) == 0)
			return true;
	}

	return false;
}

static int cmp_progs(const void *_a, const void *_b)
{
	const struct bpf_program *a = _a;
	const struct bpf_program *b = _b;

	if (a->sec_idx != b->sec_idx)
		return a->sec_idx < b->sec_idx ? -1 : 1;

	/* sec_insn_off can't be the same within the section */
	return a->sec_insn_off < b->sec_insn_off ? -1 : 1;
}

static int bpf_object__elf_collect(struct bpf_object *obj)
{
	struct elf_sec_desc *sec_desc;
	Elf *elf = obj->efile.elf;
	Elf_Data *btf_ext_data = NULL;
	Elf_Data *btf_data = NULL;
	int idx = 0, err = 0;
	const char *name;
	Elf_Data *data;
	Elf_Scn *scn;
	Elf64_Shdr *sh;

	/* ELF section indices are 0-based, but sec #0 is special "invalid"
	 * section. Since section count retrieved by elf_getshdrnum() does
	 * include sec #0, it is already the necessary size of an array to keep
	 * all the sections.
	 */
	if (elf_getshdrnum(obj->efile.elf, &obj->efile.sec_cnt)) {
		pr_warn("elf: failed to get the number of sections for %s: %s\n",
			obj->path, elf_errmsg(-1));
		return -LIBBPF_ERRNO__FORMAT;
	}
	obj->efile.secs = calloc(obj->efile.sec_cnt, sizeof(*obj->efile.secs));
	if (!obj->efile.secs)
		return -ENOMEM;

	/* a bunch of ELF parsing functionality depends on processing symbols,
	 * so do the first pass and find the symbol table
	 */
	scn = NULL;
	while ((scn = elf_nextscn(elf, scn)) != NULL) {
		sh = elf_sec_hdr(obj, scn);
		if (!sh)
			return -LIBBPF_ERRNO__FORMAT;

		if (sh->sh_type == SHT_SYMTAB) {
			if (obj->efile.symbols) {
				pr_warn("elf: multiple symbol tables in %s\n", obj->path);
				return -LIBBPF_ERRNO__FORMAT;
			}

			data = elf_sec_data(obj, scn);
			if (!data)
				return -LIBBPF_ERRNO__FORMAT;

			idx = elf_ndxscn(scn);

			obj->efile.symbols = data;
			obj->efile.symbols_shndx = idx;
			obj->efile.strtabidx = sh->sh_link;
		}
	}

	if (!obj->efile.symbols) {
		pr_warn("elf: couldn't find symbol table in %s, stripped object file?\n",
			obj->path);
		return -ENOENT;
	}

	scn = NULL;
	while ((scn = elf_nextscn(elf, scn)) != NULL) {
		idx = elf_ndxscn(scn);
		sec_desc = &obj->efile.secs[idx];

		sh = elf_sec_hdr(obj, scn);
		if (!sh)
			return -LIBBPF_ERRNO__FORMAT;

		name = elf_sec_str(obj, sh->sh_name);
		if (!name)
			return -LIBBPF_ERRNO__FORMAT;

		if (ignore_elf_section(sh, name))
			continue;

		data = elf_sec_data(obj, scn);
		if (!data)
			return -LIBBPF_ERRNO__FORMAT;

		pr_debug("elf: section(%d) %s, size %ld, link %d, flags %lx, type=%d\n",
			 idx, name, (unsigned long)data->d_size,
			 (int)sh->sh_link, (unsigned long)sh->sh_flags,
			 (int)sh->sh_type);

		if (strcmp(name, "license") == 0) {
			err = bpf_object__init_license(obj, data->d_buf, data->d_size);
			if (err)
				return err;
		} else if (strcmp(name, "version") == 0) {
			err = bpf_object__init_kversion(obj, data->d_buf, data->d_size);
			if (err)
				return err;
		} else if (strcmp(name, "maps") == 0) {
			pr_warn("elf: legacy map definitions in 'maps' section are not supported by libbpf v1.0+\n");
			return -ENOTSUP;
		} else if (strcmp(name, MAPS_ELF_SEC) == 0) {
			obj->efile.btf_maps_shndx = idx;
		} else if (strcmp(name, BTF_ELF_SEC) == 0) {
			if (sh->sh_type != SHT_PROGBITS)
				return -LIBBPF_ERRNO__FORMAT;
			btf_data = data;
		} else if (strcmp(name, BTF_EXT_ELF_SEC) == 0) {
			if (sh->sh_type != SHT_PROGBITS)
				return -LIBBPF_ERRNO__FORMAT;
			btf_ext_data = data;
		} else if (sh->sh_type == SHT_SYMTAB) {
			/* already processed during the first pass above */
		} else if (sh->sh_type == SHT_PROGBITS && data->d_size > 0) {
			if (sh->sh_flags & SHF_EXECINSTR) {
				if (strcmp(name, ".text") == 0)
					obj->efile.text_shndx = idx;
				err = bpf_object__add_programs(obj, data, name, idx);
				if (err)
					return err;
			} else if (strcmp(name, DATA_SEC) == 0 ||
				   str_has_pfx(name, DATA_SEC ".")) {
				sec_desc->sec_type = SEC_DATA;
				sec_desc->shdr = sh;
				sec_desc->data = data;
			} else if (strcmp(name, RODATA_SEC) == 0 ||
				   str_has_pfx(name, RODATA_SEC ".")) {
				sec_desc->sec_type = SEC_RODATA;
				sec_desc->shdr = sh;
				sec_desc->data = data;
			} else if (strcmp(name, STRUCT_OPS_SEC) == 0 ||
				   strcmp(name, STRUCT_OPS_LINK_SEC) == 0 ||
				   strcmp(name, "?" STRUCT_OPS_SEC) == 0 ||
				   strcmp(name, "?" STRUCT_OPS_LINK_SEC) == 0) {
				sec_desc->sec_type = SEC_ST_OPS;
				sec_desc->shdr = sh;
				sec_desc->data = data;
				obj->efile.has_st_ops = true;
			} else if (strcmp(name, ARENA_SEC) == 0) {
				obj->efile.arena_data = data;
				obj->efile.arena_data_shndx = idx;
			} else {
				pr_info("elf: skipping unrecognized data section(%d) %s\n",
					idx, name);
			}
		} else if (sh->sh_type == SHT_REL) {
			int targ_sec_idx = sh->sh_info; /* points to other section */

			if (sh->sh_entsize != sizeof(Elf64_Rel) ||
			    targ_sec_idx >= obj->efile.sec_cnt)
				return -LIBBPF_ERRNO__FORMAT;

			/* Only do relo for section with exec instructions */
			if (!section_have_execinstr(obj, targ_sec_idx) &&
			    strcmp(name, ".rel" STRUCT_OPS_SEC) &&
			    strcmp(name, ".rel" STRUCT_OPS_LINK_SEC) &&
			    strcmp(name, ".rel?" STRUCT_OPS_SEC) &&
			    strcmp(name, ".rel?" STRUCT_OPS_LINK_SEC) &&
			    strcmp(name, ".rel" MAPS_ELF_SEC)) {
				pr_info("elf: skipping relo section(%d) %s for section(%d) %s\n",
					idx, name, targ_sec_idx,
					elf_sec_name(obj, elf_sec_by_idx(obj, targ_sec_idx)) ?: "<?>");
				continue;
			}

			sec_desc->sec_type = SEC_RELO;
			sec_desc->shdr = sh;
			sec_desc->data = data;
		} else if (sh->sh_type == SHT_NOBITS && (strcmp(name, BSS_SEC) == 0 ||
							 str_has_pfx(name, BSS_SEC "."))) {
			sec_desc->sec_type = SEC_BSS;
			sec_desc->shdr = sh;
			sec_desc->data = data;
		} else {
			pr_info("elf: skipping section(%d) %s (size %zu)\n", idx, name,
				(size_t)sh->sh_size);
		}
	}

	if (!obj->efile.strtabidx || obj->efile.strtabidx > idx) {
		pr_warn("elf: symbol strings section missing or invalid in %s\n", obj->path);
		return -LIBBPF_ERRNO__FORMAT;
	}

	/* sort BPF programs by section name and in-section instruction offset
	 * for faster search
	 */
	if (obj->nr_programs)
		qsort(obj->programs, obj->nr_programs, sizeof(*obj->programs), cmp_progs);

	return bpf_object__init_btf(obj, btf_data, btf_ext_data);
}

static bool sym_is_extern(const Elf64_Sym *sym)
{
	int bind = ELF64_ST_BIND(sym->st_info);
	/* externs are symbols w/ type=NOTYPE, bind=GLOBAL|WEAK, section=UND */
	return sym->st_shndx == SHN_UNDEF &&
	       (bind == STB_GLOBAL || bind == STB_WEAK) &&
	       ELF64_ST_TYPE(sym->st_info) == STT_NOTYPE;
}

static bool sym_is_subprog(const Elf64_Sym *sym, int text_shndx)
{
	int bind = ELF64_ST_BIND(sym->st_info);
	int type = ELF64_ST_TYPE(sym->st_info);

	/* in .text section */
	if (sym->st_shndx != text_shndx)
		return false;

	/* local function */
	if (bind == STB_LOCAL && type == STT_SECTION)
		return true;

	/* global function */
	return (bind == STB_GLOBAL || bind == STB_WEAK) && type == STT_FUNC;
}

static int find_extern_btf_id(const struct btf *btf, const char *ext_name)
{
	const struct btf_type *t;
	const char *tname;
	int i, n;

	if (!btf)
		return -ESRCH;

	n = btf__type_cnt(btf);
	for (i = 1; i < n; i++) {
		t = btf__type_by_id(btf, i);

		if (!btf_is_var(t) && !btf_is_func(t))
			continue;

		tname = btf__name_by_offset(btf, t->name_off);
		if (strcmp(tname, ext_name))
			continue;

		if (btf_is_var(t) &&
		    btf_var(t)->linkage != BTF_VAR_GLOBAL_EXTERN)
			return -EINVAL;

		if (btf_is_func(t) && btf_func_linkage(t) != BTF_FUNC_EXTERN)
			return -EINVAL;

		return i;
	}

	return -ENOENT;
}

static int find_extern_sec_btf_id(struct btf *btf, int ext_btf_id) {
	const struct btf_var_secinfo *vs;
	const struct btf_type *t;
	int i, j, n;

	if (!btf)
		return -ESRCH;

	n = btf__type_cnt(btf);
	for (i = 1; i < n; i++) {
		t = btf__type_by_id(btf, i);

		if (!btf_is_datasec(t))
			continue;

		vs = btf_var_secinfos(t);
		for (j = 0; j < btf_vlen(t); j++, vs++) {
			if (vs->type == ext_btf_id)
				return i;
		}
	}

	return -ENOENT;
}

static enum kcfg_type find_kcfg_type(const struct btf *btf, int id,
				     bool *is_signed)
{
	const struct btf_type *t;
	const char *name;

	t = skip_mods_and_typedefs(btf, id, NULL);
	name = btf__name_by_offset(btf, t->name_off);

	if (is_signed)
		*is_signed = false;
	switch (btf_kind(t)) {
	case BTF_KIND_INT: {
		int enc = btf_int_encoding(t);

		if (enc & BTF_INT_BOOL)
			return t->size == 1 ? KCFG_BOOL : KCFG_UNKNOWN;
		if (is_signed)
			*is_signed = enc & BTF_INT_SIGNED;
		if (t->size == 1)
			return KCFG_CHAR;
		if (t->size < 1 || t->size > 8 || (t->size & (t->size - 1)))
			return KCFG_UNKNOWN;
		return KCFG_INT;
	}
	case BTF_KIND_ENUM:
		if (t->size != 4)
			return KCFG_UNKNOWN;
		if (strcmp(name, "libbpf_tristate"))
			return KCFG_UNKNOWN;
		return KCFG_TRISTATE;
	case BTF_KIND_ENUM64:
		if (strcmp(name, "libbpf_tristate"))
			return KCFG_UNKNOWN;
		return KCFG_TRISTATE;
	case BTF_KIND_ARRAY:
		if (btf_array(t)->nelems == 0)
			return KCFG_UNKNOWN;
		if (find_kcfg_type(btf, btf_array(t)->type, NULL) != KCFG_CHAR)
			return KCFG_UNKNOWN;
		return KCFG_CHAR_ARR;
	default:
		return KCFG_UNKNOWN;
	}
}

static int cmp_externs(const void *_a, const void *_b)
{
	const struct extern_desc *a = _a;
	const struct extern_desc *b = _b;

	if (a->type != b->type)
		return a->type < b->type ? -1 : 1;

	if (a->type == EXT_KCFG) {
		/* descending order by alignment requirements */
		if (a->kcfg.align != b->kcfg.align)
			return a->kcfg.align > b->kcfg.align ? -1 : 1;
		/* ascending order by size, within same alignment class */
		if (a->kcfg.sz != b->kcfg.sz)
			return a->kcfg.sz < b->kcfg.sz ? -1 : 1;
	}

	/* resolve ties by name */
	return strcmp(a->name, b->name);
}

static int find_int_btf_id(const struct btf *btf)
{
	const struct btf_type *t;
	int i, n;

	n = btf__type_cnt(btf);
	for (i = 1; i < n; i++) {
		t = btf__type_by_id(btf, i);

		if (btf_is_int(t) && btf_int_bits(t) == 32)
			return i;
	}

	return 0;
}

static int add_dummy_ksym_var(struct btf *btf)
{
	int i, int_btf_id, sec_btf_id, dummy_var_btf_id;
	const struct btf_var_secinfo *vs;
	const struct btf_type *sec;

	if (!btf)
		return 0;

	sec_btf_id = btf__find_by_name_kind(btf, KSYMS_SEC,
					    BTF_KIND_DATASEC);
	if (sec_btf_id < 0)
		return 0;

	sec = btf__type_by_id(btf, sec_btf_id);
	vs = btf_var_secinfos(sec);
	for (i = 0; i < btf_vlen(sec); i++, vs++) {
		const struct btf_type *vt;

		vt = btf__type_by_id(btf, vs->type);
		if (btf_is_func(vt))
			break;
	}

	/* No func in ksyms sec.  No need to add dummy var. */
	if (i == btf_vlen(sec))
		return 0;

	int_btf_id = find_int_btf_id(btf);
	dummy_var_btf_id = btf__add_var(btf,
					"dummy_ksym",
					BTF_VAR_GLOBAL_ALLOCATED,
					int_btf_id);
	if (dummy_var_btf_id < 0)
		pr_warn("cannot create a dummy_ksym var\n");

	return dummy_var_btf_id;
}

static int bpf_object__collect_externs(struct bpf_object *obj)
{
	struct btf_type *sec, *kcfg_sec = NULL, *ksym_sec = NULL;
	const struct btf_type *t;
	struct extern_desc *ext;
	int i, n, off, dummy_var_btf_id;
	const char *ext_name, *sec_name;
	size_t ext_essent_len;
	Elf_Scn *scn;
	Elf64_Shdr *sh;

	if (!obj->efile.symbols)
		return 0;

	scn = elf_sec_by_idx(obj, obj->efile.symbols_shndx);
	sh = elf_sec_hdr(obj, scn);
	if (!sh || sh->sh_entsize != sizeof(Elf64_Sym))
		return -LIBBPF_ERRNO__FORMAT;

	dummy_var_btf_id = add_dummy_ksym_var(obj->btf);
	if (dummy_var_btf_id < 0)
		return dummy_var_btf_id;

	n = sh->sh_size / sh->sh_entsize;
	pr_debug("looking for externs among %d symbols...\n", n);

	for (i = 0; i < n; i++) {
		Elf64_Sym *sym = elf_sym_by_idx(obj, i);

		if (!sym)
			return -LIBBPF_ERRNO__FORMAT;
		if (!sym_is_extern(sym))
			continue;
		ext_name = elf_sym_str(obj, sym->st_name);
		if (!ext_name || !ext_name[0])
			continue;

		ext = obj->externs;
		ext = libbpf_reallocarray(ext, obj->nr_extern + 1, sizeof(*ext));
		if (!ext)
			return -ENOMEM;
		obj->externs = ext;
		ext = &ext[obj->nr_extern];
		memset(ext, 0, sizeof(*ext));
		obj->nr_extern++;

		ext->btf_id = find_extern_btf_id(obj->btf, ext_name);
		if (ext->btf_id <= 0) {
			pr_warn("failed to find BTF for extern '%s': %d\n",
				ext_name, ext->btf_id);
			return ext->btf_id;
		}
		t = btf__type_by_id(obj->btf, ext->btf_id);
		ext->name = btf__name_by_offset(obj->btf, t->name_off);
		ext->sym_idx = i;
		ext->is_weak = ELF64_ST_BIND(sym->st_info) == STB_WEAK;

		ext_essent_len = bpf_core_essential_name_len(ext->name);
		ext->essent_name = NULL;
		if (ext_essent_len != strlen(ext->name)) {
			ext->essent_name = strndup(ext->name, ext_essent_len);
			if (!ext->essent_name)
				return -ENOMEM;
		}

		ext->sec_btf_id = find_extern_sec_btf_id(obj->btf, ext->btf_id);
		if (ext->sec_btf_id <= 0) {
			pr_warn("failed to find BTF for extern '%s' [%d] section: %d\n",
				ext_name, ext->btf_id, ext->sec_btf_id);
			return ext->sec_btf_id;
		}
		sec = (void *)btf__type_by_id(obj->btf, ext->sec_btf_id);
		sec_name = btf__name_by_offset(obj->btf, sec->name_off);

		if (strcmp(sec_name, KCONFIG_SEC) == 0) {
			if (btf_is_func(t)) {
				pr_warn("extern function %s is unsupported under %s section\n",
					ext->name, KCONFIG_SEC);
				return -ENOTSUP;
			}
			kcfg_sec = sec;
			ext->type = EXT_KCFG;
			ext->kcfg.sz = btf__resolve_size(obj->btf, t->type);
			if (ext->kcfg.sz <= 0) {
				pr_warn("failed to resolve size of extern (kcfg) '%s': %d\n",
					ext_name, ext->kcfg.sz);
				return ext->kcfg.sz;
			}
			ext->kcfg.align = btf__align_of(obj->btf, t->type);
			if (ext->kcfg.align <= 0) {
				pr_warn("failed to determine alignment of extern (kcfg) '%s': %d\n",
					ext_name, ext->kcfg.align);
				return -EINVAL;
			}
			ext->kcfg.type = find_kcfg_type(obj->btf, t->type,
							&ext->kcfg.is_signed);
			if (ext->kcfg.type == KCFG_UNKNOWN) {
				pr_warn("extern (kcfg) '%s': type is unsupported\n", ext_name);
				return -ENOTSUP;
			}
		} else if (strcmp(sec_name, KSYMS_SEC) == 0) {
			ksym_sec = sec;
			ext->type = EXT_KSYM;
			skip_mods_and_typedefs(obj->btf, t->type,
					       &ext->ksym.type_id);
		} else {
			pr_warn("unrecognized extern section '%s'\n", sec_name);
			return -ENOTSUP;
		}
	}
	pr_debug("collected %d externs total\n", obj->nr_extern);

	if (!obj->nr_extern)
		return 0;

	/* sort externs by type, for kcfg ones also by (align, size, name) */
	qsort(obj->externs, obj->nr_extern, sizeof(*ext), cmp_externs);

	/* for .ksyms section, we need to turn all externs into allocated
	 * variables in BTF to pass kernel verification; we do this by
	 * pretending that each extern is a 8-byte variable
	 */
	if (ksym_sec) {
		/* find existing 4-byte integer type in BTF to use for fake
		 * extern variables in DATASEC
		 */
		int int_btf_id = find_int_btf_id(obj->btf);
		/* For extern function, a dummy_var added earlier
		 * will be used to replace the vs->type and
		 * its name string will be used to refill
		 * the missing param's name.
		 */
		const struct btf_type *dummy_var;

		dummy_var = btf__type_by_id(obj->btf, dummy_var_btf_id);
		for (i = 0; i < obj->nr_extern; i++) {
			ext = &obj->externs[i];
			if (ext->type != EXT_KSYM)
				continue;
			pr_debug("extern (ksym) #%d: symbol %d, name %s\n",
				 i, ext->sym_idx, ext->name);
		}

		sec = ksym_sec;
		n = btf_vlen(sec);
		for (i = 0, off = 0; i < n; i++, off += sizeof(int)) {
			struct btf_var_secinfo *vs = btf_var_secinfos(sec) + i;
			struct btf_type *vt;

			vt = (void *)btf__type_by_id(obj->btf, vs->type);
			ext_name = btf__name_by_offset(obj->btf, vt->name_off);
			ext = find_extern_by_name(obj, ext_name);
			if (!ext) {
				pr_warn("failed to find extern definition for BTF %s '%s'\n",
					btf_kind_str(vt), ext_name);
				return -ESRCH;
			}
			if (btf_is_func(vt)) {
				const struct btf_type *func_proto;
				struct btf_param *param;
				int j;

				func_proto = btf__type_by_id(obj->btf,
							     vt->type);
				param = btf_params(func_proto);
				/* Reuse the dummy_var string if the
				 * func proto does not have param name.
				 */
				for (j = 0; j < btf_vlen(func_proto); j++)
					if (param[j].type && !param[j].name_off)
						param[j].name_off =
							dummy_var->name_off;
				vs->type = dummy_var_btf_id;
				vt->info &= ~0xffff;
				vt->info |= BTF_FUNC_GLOBAL;
			} else {
				btf_var(vt)->linkage = BTF_VAR_GLOBAL_ALLOCATED;
				vt->type = int_btf_id;
			}
			vs->offset = off;
			vs->size = sizeof(int);
		}
		sec->size = off;
	}

	if (kcfg_sec) {
		sec = kcfg_sec;
		/* for kcfg externs calculate their offsets within a .kconfig map */
		off = 0;
		for (i = 0; i < obj->nr_extern; i++) {
			ext = &obj->externs[i];
			if (ext->type != EXT_KCFG)
				continue;

			ext->kcfg.data_off = roundup(off, ext->kcfg.align);
			off = ext->kcfg.data_off + ext->kcfg.sz;
			pr_debug("extern (kcfg) #%d: symbol %d, off %u, name %s\n",
				 i, ext->sym_idx, ext->kcfg.data_off, ext->name);
		}
		sec->size = off;
		n = btf_vlen(sec);
		for (i = 0; i < n; i++) {
			struct btf_var_secinfo *vs = btf_var_secinfos(sec) + i;

			t = btf__type_by_id(obj->btf, vs->type);
			ext_name = btf__name_by_offset(obj->btf, t->name_off);
			ext = find_extern_by_name(obj, ext_name);
			if (!ext) {
				pr_warn("failed to find extern definition for BTF var '%s'\n",
					ext_name);
				return -ESRCH;
			}
			btf_var(t)->linkage = BTF_VAR_GLOBAL_ALLOCATED;
			vs->offset = ext->kcfg.data_off;
		}
	}
	return 0;
}

static bool prog_is_subprog(const struct bpf_object *obj, const struct bpf_program *prog)
{
	return prog->sec_idx == obj->efile.text_shndx;
}

struct bpf_program *
bpf_object__find_program_by_name(const struct bpf_object *obj,
				 const char *name)
{
	struct bpf_program *prog;

	bpf_object__for_each_program(prog, obj) {
		if (prog_is_subprog(obj, prog))
			continue;
		if (!strcmp(prog->name, name))
			return prog;
	}
	return errno = ENOENT, NULL;
}

static bool bpf_object__shndx_is_data(const struct bpf_object *obj,
				      int shndx)
{
	switch (obj->efile.secs[shndx].sec_type) {
	case SEC_BSS:
	case SEC_DATA:
	case SEC_RODATA:
		return true;
	default:
		return false;
	}
}

static bool bpf_object__shndx_is_maps(const struct bpf_object *obj,
				      int shndx)
{
	return shndx == obj->efile.btf_maps_shndx;
}

static enum libbpf_map_type
bpf_object__section_to_libbpf_map_type(const struct bpf_object *obj, int shndx)
{
	if (shndx == obj->efile.symbols_shndx)
		return LIBBPF_MAP_KCONFIG;

	switch (obj->efile.secs[shndx].sec_type) {
	case SEC_BSS:
		return LIBBPF_MAP_BSS;
	case SEC_DATA:
		return LIBBPF_MAP_DATA;
	case SEC_RODATA:
		return LIBBPF_MAP_RODATA;
	default:
		return LIBBPF_MAP_UNSPEC;
	}
}

static int bpf_program__record_reloc(struct bpf_program *prog,
				     struct reloc_desc *reloc_desc,
				     __u32 insn_idx, const char *sym_name,
				     const Elf64_Sym *sym, const Elf64_Rel *rel)
{
	struct bpf_insn *insn = &prog->insns[insn_idx];
	size_t map_idx, nr_maps = prog->obj->nr_maps;
	struct bpf_object *obj = prog->obj;
	__u32 shdr_idx = sym->st_shndx;
	enum libbpf_map_type type;
	const char *sym_sec_name;
	struct bpf_map *map;

	if (!is_call_insn(insn) && !is_ldimm64_insn(insn)) {
		pr_warn("prog '%s': invalid relo against '%s' for insns[%d].code 0x%x\n",
			prog->name, sym_name, insn_idx, insn->code);
		return -LIBBPF_ERRNO__RELOC;
	}

	if (sym_is_extern(sym)) {
		int sym_idx = ELF64_R_SYM(rel->r_info);
		int i, n = obj->nr_extern;
		struct extern_desc *ext;

		for (i = 0; i < n; i++) {
			ext = &obj->externs[i];
			if (ext->sym_idx == sym_idx)
				break;
		}
		if (i >= n) {
			pr_warn("prog '%s': extern relo failed to find extern for '%s' (%d)\n",
				prog->name, sym_name, sym_idx);
			return -LIBBPF_ERRNO__RELOC;
		}
		pr_debug("prog '%s': found extern #%d '%s' (sym %d) for insn #%u\n",
			 prog->name, i, ext->name, ext->sym_idx, insn_idx);
		if (insn->code == (BPF_JMP | BPF_CALL))
			reloc_desc->type = RELO_EXTERN_CALL;
		else
			reloc_desc->type = RELO_EXTERN_LD64;
		reloc_desc->insn_idx = insn_idx;
		reloc_desc->ext_idx = i;
		return 0;
	}

	/* sub-program call relocation */
	if (is_call_insn(insn)) {
		if (insn->src_reg != BPF_PSEUDO_CALL) {
			pr_warn("prog '%s': incorrect bpf_call opcode\n", prog->name);
			return -LIBBPF_ERRNO__RELOC;
		}
		/* text_shndx can be 0, if no default "main" program exists */
		if (!shdr_idx || shdr_idx != obj->efile.text_shndx) {
			sym_sec_name = elf_sec_name(obj, elf_sec_by_idx(obj, shdr_idx));
			pr_warn("prog '%s': bad call relo against '%s' in section '%s'\n",
				prog->name, sym_name, sym_sec_name);
			return -LIBBPF_ERRNO__RELOC;
		}
		if (sym->st_value % BPF_INSN_SZ) {
			pr_warn("prog '%s': bad call relo against '%s' at offset %zu\n",
				prog->name, sym_name, (size_t)sym->st_value);
			return -LIBBPF_ERRNO__RELOC;
		}
		reloc_desc->type = RELO_CALL;
		reloc_desc->insn_idx = insn_idx;
		reloc_desc->sym_off = sym->st_value;
		return 0;
	}

	if (!shdr_idx || shdr_idx >= SHN_LORESERVE) {
		pr_warn("prog '%s': invalid relo against '%s' in special section 0x%x; forgot to initialize global var?..\n",
			prog->name, sym_name, shdr_idx);
		return -LIBBPF_ERRNO__RELOC;
	}

	/* loading subprog addresses */
	if (sym_is_subprog(sym, obj->efile.text_shndx)) {
		/* global_func: sym->st_value = offset in the section, insn->imm = 0.
		 * local_func: sym->st_value = 0, insn->imm = offset in the section.
		 */
		if ((sym->st_value % BPF_INSN_SZ) || (insn->imm % BPF_INSN_SZ)) {
			pr_warn("prog '%s': bad subprog addr relo against '%s' at offset %zu+%d\n",
				prog->name, sym_name, (size_t)sym->st_value, insn->imm);
			return -LIBBPF_ERRNO__RELOC;
		}

		reloc_desc->type = RELO_SUBPROG_ADDR;
		reloc_desc->insn_idx = insn_idx;
		reloc_desc->sym_off = sym->st_value;
		return 0;
	}

	type = bpf_object__section_to_libbpf_map_type(obj, shdr_idx);
	sym_sec_name = elf_sec_name(obj, elf_sec_by_idx(obj, shdr_idx));

	/* arena data relocation */
	if (shdr_idx == obj->efile.arena_data_shndx) {
		reloc_desc->type = RELO_DATA;
		reloc_desc->insn_idx = insn_idx;
		reloc_desc->map_idx = obj->arena_map - obj->maps;
		reloc_desc->sym_off = sym->st_value;
		return 0;
	}

	/* generic map reference relocation */
	if (type == LIBBPF_MAP_UNSPEC) {
		if (!bpf_object__shndx_is_maps(obj, shdr_idx)) {
			pr_warn("prog '%s': bad map relo against '%s' in section '%s'\n",
				prog->name, sym_name, sym_sec_name);
			return -LIBBPF_ERRNO__RELOC;
		}
		for (map_idx = 0; map_idx < nr_maps; map_idx++) {
			map = &obj->maps[map_idx];
			if (map->libbpf_type != type ||
			    map->sec_idx != sym->st_shndx ||
			    map->sec_offset != sym->st_value)
				continue;
			pr_debug("prog '%s': found map %zd (%s, sec %d, off %zu) for insn #%u\n",
				 prog->name, map_idx, map->name, map->sec_idx,
				 map->sec_offset, insn_idx);
			break;
		}
		if (map_idx >= nr_maps) {
			pr_warn("prog '%s': map relo failed to find map for section '%s', off %zu\n",
				prog->name, sym_sec_name, (size_t)sym->st_value);
			return -LIBBPF_ERRNO__RELOC;
		}
		reloc_desc->type = RELO_LD64;
		reloc_desc->insn_idx = insn_idx;
		reloc_desc->map_idx = map_idx;
		reloc_desc->sym_off = 0; /* sym->st_value determines map_idx */
		return 0;
	}

	/* global data map relocation */
	if (!bpf_object__shndx_is_data(obj, shdr_idx)) {
		pr_warn("prog '%s': bad data relo against section '%s'\n",
			prog->name, sym_sec_name);
		return -LIBBPF_ERRNO__RELOC;
	}
	for (map_idx = 0; map_idx < nr_maps; map_idx++) {
		map = &obj->maps[map_idx];
		if (map->libbpf_type != type || map->sec_idx != sym->st_shndx)
			continue;
		pr_debug("prog '%s': found data map %zd (%s, sec %d, off %zu) for insn %u\n",
			 prog->name, map_idx, map->name, map->sec_idx,
			 map->sec_offset, insn_idx);
		break;
	}
	if (map_idx >= nr_maps) {
		pr_warn("prog '%s': data relo failed to find map for section '%s'\n",
			prog->name, sym_sec_name);
		return -LIBBPF_ERRNO__RELOC;
	}

	reloc_desc->type = RELO_DATA;
	reloc_desc->insn_idx = insn_idx;
	reloc_desc->map_idx = map_idx;
	reloc_desc->sym_off = sym->st_value;
	return 0;
}

static bool prog_contains_insn(const struct bpf_program *prog, size_t insn_idx)
{
	return insn_idx >= prog->sec_insn_off &&
	       insn_idx < prog->sec_insn_off + prog->sec_insn_cnt;
}

static struct bpf_program *find_prog_by_sec_insn(const struct bpf_object *obj,
						 size_t sec_idx, size_t insn_idx)
{
	int l = 0, r = obj->nr_programs - 1, m;
	struct bpf_program *prog;

	if (!obj->nr_programs)
		return NULL;

	while (l < r) {
		m = l + (r - l + 1) / 2;
		prog = &obj->programs[m];

		if (prog->sec_idx < sec_idx ||
		    (prog->sec_idx == sec_idx && prog->sec_insn_off <= insn_idx))
			l = m;
		else
			r = m - 1;
	}
	/* matching program could be at index l, but it still might be the
	 * wrong one, so we need to double check conditions for the last time
	 */
	prog = &obj->programs[l];
	if (prog->sec_idx == sec_idx && prog_contains_insn(prog, insn_idx))
		return prog;
	return NULL;
}

static int
bpf_object__collect_prog_relos(struct bpf_object *obj, Elf64_Shdr *shdr, Elf_Data *data)
{
	const char *relo_sec_name, *sec_name;
	size_t sec_idx = shdr->sh_info, sym_idx;
	struct bpf_program *prog;
	struct reloc_desc *relos;
	int err, i, nrels;
	const char *sym_name;
	__u32 insn_idx;
	Elf_Scn *scn;
	Elf_Data *scn_data;
	Elf64_Sym *sym;
	Elf64_Rel *rel;

	if (sec_idx >= obj->efile.sec_cnt)
		return -EINVAL;

	scn = elf_sec_by_idx(obj, sec_idx);
	scn_data = elf_sec_data(obj, scn);
	if (!scn_data)
		return -LIBBPF_ERRNO__FORMAT;

	relo_sec_name = elf_sec_str(obj, shdr->sh_name);
	sec_name = elf_sec_name(obj, scn);
	if (!relo_sec_name || !sec_name)
		return -EINVAL;

	pr_debug("sec '%s': collecting relocation for section(%zu) '%s'\n",
		 relo_sec_name, sec_idx, sec_name);
	nrels = shdr->sh_size / shdr->sh_entsize;

	for (i = 0; i < nrels; i++) {
		rel = elf_rel_by_idx(data, i);
		if (!rel) {
			pr_warn("sec '%s': failed to get relo #%d\n", relo_sec_name, i);
			return -LIBBPF_ERRNO__FORMAT;
		}

		sym_idx = ELF64_R_SYM(rel->r_info);
		sym = elf_sym_by_idx(obj, sym_idx);
		if (!sym) {
			pr_warn("sec '%s': symbol #%zu not found for relo #%d\n",
				relo_sec_name, sym_idx, i);
			return -LIBBPF_ERRNO__FORMAT;
		}

		if (sym->st_shndx >= obj->efile.sec_cnt) {
			pr_warn("sec '%s': corrupted symbol #%zu pointing to invalid section #%zu for relo #%d\n",
				relo_sec_name, sym_idx, (size_t)sym->st_shndx, i);
			return -LIBBPF_ERRNO__FORMAT;
		}

		if (rel->r_offset % BPF_INSN_SZ || rel->r_offset >= scn_data->d_size) {
			pr_warn("sec '%s': invalid offset 0x%zx for relo #%d\n",
				relo_sec_name, (size_t)rel->r_offset, i);
			return -LIBBPF_ERRNO__FORMAT;
		}

		insn_idx = rel->r_offset / BPF_INSN_SZ;
		/* relocations against static functions are recorded as
		 * relocations against the section that contains a function;
		 * in such case, symbol will be STT_SECTION and sym.st_name
		 * will point to empty string (0), so fetch section name
		 * instead
		 */
		if (ELF64_ST_TYPE(sym->st_info) == STT_SECTION && sym->st_name == 0)
			sym_name = elf_sec_name(obj, elf_sec_by_idx(obj, sym->st_shndx));
		else
			sym_name = elf_sym_str(obj, sym->st_name);
		sym_name = sym_name ?: "<?";

		pr_debug("sec '%s': relo #%d: insn #%u against '%s'\n",
			 relo_sec_name, i, insn_idx, sym_name);

		prog = find_prog_by_sec_insn(obj, sec_idx, insn_idx);
		if (!prog) {
			pr_debug("sec '%s': relo #%d: couldn't find program in section '%s' for insn #%u, probably overridden weak function, skipping...\n",
				relo_sec_name, i, sec_name, insn_idx);
			continue;
		}

		relos = libbpf_reallocarray(prog->reloc_desc,
					    prog->nr_reloc + 1, sizeof(*relos));
		if (!relos)
			return -ENOMEM;
		prog->reloc_desc = relos;

		/* adjust insn_idx to local BPF program frame of reference */
		insn_idx -= prog->sec_insn_off;
		err = bpf_program__record_reloc(prog, &relos[prog->nr_reloc],
						insn_idx, sym_name, sym, rel);
		if (err)
			return err;

		prog->nr_reloc++;
	}
	return 0;
}

static int map_fill_btf_type_info(struct bpf_object *obj, struct bpf_map *map)
{
	int id;

	if (!obj->btf)
		return -ENOENT;

	/* if it's BTF-defined map, we don't need to search for type IDs.
	 * For struct_ops map, it does not need btf_key_type_id and
	 * btf_value_type_id.
	 */
	if (map->sec_idx == obj->efile.btf_maps_shndx || bpf_map__is_struct_ops(map))
		return 0;

	/*
	 * LLVM annotates global data differently in BTF, that is,
	 * only as '.data', '.bss' or '.rodata'.
	 */
	if (!bpf_map__is_internal(map))
		return -ENOENT;

	id = btf__find_by_name(obj->btf, map->real_name);
	if (id < 0)
		return id;

	map->btf_key_type_id = 0;
	map->btf_value_type_id = id;
	return 0;
}

static int bpf_get_map_info_from_fdinfo(int fd, struct bpf_map_info *info)
{
	char file[PATH_MAX], buff[4096];
	FILE *fp;
	__u32 val;
	int err;

	snprintf(file, sizeof(file), "/proc/%d/fdinfo/%d", getpid(), fd);
	memset(info, 0, sizeof(*info));

	fp = fopen(file, "re");
	if (!fp) {
		err = -errno;
		pr_warn("failed to open %s: %d. No procfs support?\n", file,
			err);
		return err;
	}

	while (fgets(buff, sizeof(buff), fp)) {
		if (sscanf(buff, "map_type:\t%u", &val) == 1)
			info->type = val;
		else if (sscanf(buff, "key_size:\t%u", &val) == 1)
			info->key_size = val;
		else if (sscanf(buff, "value_size:\t%u", &val) == 1)
			info->value_size = val;
		else if (sscanf(buff, "max_entries:\t%u", &val) == 1)
			info->max_entries = val;
		else if (sscanf(buff, "map_flags:\t%i", &val) == 1)
			info->map_flags = val;
	}

	fclose(fp);

	return 0;
}

bool bpf_map__autocreate(const struct bpf_map *map)
{
	return map->autocreate;
}

int bpf_map__set_autocreate(struct bpf_map *map, bool autocreate)
{
	if (map->obj->loaded)
		return libbpf_err(-EBUSY);

	map->autocreate = autocreate;
	return 0;
}

int bpf_map__set_autoattach(struct bpf_map *map, bool autoattach)
{
	if (!bpf_map__is_struct_ops(map))
		return libbpf_err(-EINVAL);

	map->autoattach = autoattach;
	return 0;
}

bool bpf_map__autoattach(const struct bpf_map *map)
{
	return map->autoattach;
}

int bpf_map__reuse_fd(struct bpf_map *map, int fd)
{
	struct bpf_map_info info;
	__u32 len = sizeof(info), name_len;
	int new_fd, err;
	char *new_name;

	memset(&info, 0, len);
	err = bpf_map_get_info_by_fd(fd, &info, &len);
	if (err && errno == EINVAL)
		err = bpf_get_map_info_from_fdinfo(fd, &info);
	if (err)
		return libbpf_err(err);

	name_len = strlen(info.name);
	if (name_len == BPF_OBJ_NAME_LEN - 1 && strncmp(map->name, info.name, name_len) == 0)
		new_name = strdup(map->name);
	else
		new_name = strdup(info.name);

	if (!new_name)
		return libbpf_err(-errno);

	/*
	 * Like dup(), but make sure new FD is >= 3 and has O_CLOEXEC set.
	 * This is similar to what we do in ensure_good_fd(), but without
	 * closing original FD.
	 */
	new_fd = fcntl(fd, F_DUPFD_CLOEXEC, 3);
	if (new_fd < 0) {
		err = -errno;
		goto err_free_new_name;
	}

	err = reuse_fd(map->fd, new_fd);
	if (err)
		goto err_free_new_name;

	free(map->name);

	map->name = new_name;
	map->def.type = info.type;
	map->def.key_size = info.key_size;
	map->def.value_size = info.value_size;
	map->def.max_entries = info.max_entries;
	map->def.map_flags = info.map_flags;
	map->btf_key_type_id = info.btf_key_type_id;
	map->btf_value_type_id = info.btf_value_type_id;
	map->reused = true;
	map->map_extra = info.map_extra;

	return 0;

err_free_new_name:
	free(new_name);
	return libbpf_err(err);
}

__u32 bpf_map__max_entries(const struct bpf_map *map)
{
	return map->def.max_entries;
}

struct bpf_map *bpf_map__inner_map(struct bpf_map *map)
{
	if (!bpf_map_type__is_map_in_map(map->def.type))
		return errno = EINVAL, NULL;

	return map->inner_map;
}

int bpf_map__set_max_entries(struct bpf_map *map, __u32 max_entries)
{
	if (map->obj->loaded)
		return libbpf_err(-EBUSY);

	map->def.max_entries = max_entries;

	/* auto-adjust BPF ringbuf map max_entries to be a multiple of page size */
	if (map_is_ringbuf(map))
		map->def.max_entries = adjust_ringbuf_sz(map->def.max_entries);

	return 0;
}

static int bpf_object_prepare_token(struct bpf_object *obj)
{
	const char *bpffs_path;
	int bpffs_fd = -1, token_fd, err;
	bool mandatory;
	enum libbpf_print_level level;

	/* token is explicitly prevented */
	if (obj->token_path && obj->token_path[0] == '\0') {
		pr_debug("object '%s': token is prevented, skipping...\n", obj->name);
		return 0;
	}

	mandatory = obj->token_path != NULL;
	level = mandatory ? LIBBPF_WARN : LIBBPF_DEBUG;

	bpffs_path = obj->token_path ?: BPF_FS_DEFAULT_PATH;
	bpffs_fd = open(bpffs_path, O_DIRECTORY, O_RDWR);
	if (bpffs_fd < 0) {
		err = -errno;
		__pr(level, "object '%s': failed (%d) to open BPF FS mount at '%s'%s\n",
		     obj->name, err, bpffs_path,
		     mandatory ? "" : ", skipping optional step...");
		return mandatory ? err : 0;
	}

	token_fd = bpf_token_create(bpffs_fd, 0);
	close(bpffs_fd);
	if (token_fd < 0) {
		if (!mandatory && token_fd == -ENOENT) {
			pr_debug("object '%s': BPF FS at '%s' doesn't have BPF token delegation set up, skipping...\n",
				 obj->name, bpffs_path);
			return 0;
		}
		__pr(level, "object '%s': failed (%d) to create BPF token from '%s'%s\n",
		     obj->name, token_fd, bpffs_path,
		     mandatory ? "" : ", skipping optional step...");
		return mandatory ? token_fd : 0;
	}

	obj->feat_cache = calloc(1, sizeof(*obj->feat_cache));
	if (!obj->feat_cache) {
		close(token_fd);
		return -ENOMEM;
	}

	obj->token_fd = token_fd;
	obj->feat_cache->token_fd = token_fd;

	return 0;
}

static int
bpf_object__probe_loading(struct bpf_object *obj)
{
	char *cp, errmsg[STRERR_BUFSIZE];
	struct bpf_insn insns[] = {
		BPF_MOV64_IMM(BPF_REG_0, 0),
		BPF_EXIT_INSN(),
	};
	int ret, insn_cnt = ARRAY_SIZE(insns);
	LIBBPF_OPTS(bpf_prog_load_opts, opts,
		.token_fd = obj->token_fd,
		.prog_flags = obj->token_fd ? BPF_F_TOKEN_FD : 0,
	);

	if (obj->gen_loader)
		return 0;

	ret = bump_rlimit_memlock();
	if (ret)
		pr_warn("Failed to bump RLIMIT_MEMLOCK (err = %d), you might need to do it explicitly!\n", ret);

	/* make sure basic loading works */
	ret = bpf_prog_load(BPF_PROG_TYPE_SOCKET_FILTER, NULL, "GPL", insns, insn_cnt, &opts);
	if (ret < 0)
		ret = bpf_prog_load(BPF_PROG_TYPE_TRACEPOINT, NULL, "GPL", insns, insn_cnt, &opts);
	if (ret < 0) {
		ret = errno;
		cp = libbpf_strerror_r(ret, errmsg, sizeof(errmsg));
		pr_warn("Error in %s():%s(%d). Couldn't load trivial BPF "
			"program. Make sure your kernel supports BPF "
			"(CONFIG_BPF_SYSCALL=y) and/or that RLIMIT_MEMLOCK is "
			"set to big enough value.\n", __func__, cp, ret);
		return -ret;
	}
	close(ret);

	return 0;
}

bool kernel_supports(const struct bpf_object *obj, enum kern_feature_id feat_id)
{
	if (obj->gen_loader)
		/* To generate loader program assume the latest kernel
		 * to avoid doing extra prog_load, map_create syscalls.
		 */
		return true;

	if (obj->token_fd)
		return feat_supported(obj->feat_cache, feat_id);

	return feat_supported(NULL, feat_id);
}

static bool map_is_reuse_compat(const struct bpf_map *map, int map_fd)
{
	struct bpf_map_info map_info;
	char msg[STRERR_BUFSIZE];
	__u32 map_info_len = sizeof(map_info);
	int err;

	memset(&map_info, 0, map_info_len);
	err = bpf_map_get_info_by_fd(map_fd, &map_info, &map_info_len);
	if (err && errno == EINVAL)
		err = bpf_get_map_info_from_fdinfo(map_fd, &map_info);
	if (err) {
		pr_warn("failed to get map info for map FD %d: %s\n", map_fd,
			libbpf_strerror_r(errno, msg, sizeof(msg)));
		return false;
	}

	return (map_info.type == map->def.type &&
		map_info.key_size == map->def.key_size &&
		map_info.value_size == map->def.value_size &&
		map_info.max_entries == map->def.max_entries &&
		map_info.map_flags == map->def.map_flags &&
		map_info.map_extra == map->map_extra);
}

static int
bpf_object__reuse_map(struct bpf_map *map)
{
	char *cp, errmsg[STRERR_BUFSIZE];
	int err, pin_fd;

	pin_fd = bpf_obj_get(map->pin_path);
	if (pin_fd < 0) {
		err = -errno;
		if (err == -ENOENT) {
			pr_debug("found no pinned map to reuse at '%s'\n",
				 map->pin_path);
			return 0;
		}

		cp = libbpf_strerror_r(-err, errmsg, sizeof(errmsg));
		pr_warn("couldn't retrieve pinned map '%s': %s\n",
			map->pin_path, cp);
		return err;
	}

	if (!map_is_reuse_compat(map, pin_fd)) {
		pr_warn("couldn't reuse pinned map at '%s': parameter mismatch\n",
			map->pin_path);
		close(pin_fd);
		return -EINVAL;
	}

	err = bpf_map__reuse_fd(map, pin_fd);
	close(pin_fd);
	if (err)
		return err;

	map->pinned = true;
	pr_debug("reused pinned map at '%s'\n", map->pin_path);

	return 0;
}

static int
bpf_object__populate_internal_map(struct bpf_object *obj, struct bpf_map *map)
{
	enum libbpf_map_type map_type = map->libbpf_type;
	char *cp, errmsg[STRERR_BUFSIZE];
	int err, zero = 0;
	size_t mmap_sz;

	if (obj->gen_loader) {
		bpf_gen__map_update_elem(obj->gen_loader, map - obj->maps,
					 map->mmaped, map->def.value_size);
		if (map_type == LIBBPF_MAP_RODATA || map_type == LIBBPF_MAP_KCONFIG)
			bpf_gen__map_freeze(obj->gen_loader, map - obj->maps);
		return 0;
	}

	err = bpf_map_update_elem(map->fd, &zero, map->mmaped, 0);
	if (err) {
		err = -errno;
		cp = libbpf_strerror_r(err, errmsg, sizeof(errmsg));
		pr_warn("map '%s': failed to set initial contents: %s\n",
			bpf_map__name(map), cp);
		return err;
	}

	/* Freeze .rodata and .kconfig map as read-only from syscall side. */
	if (map_type == LIBBPF_MAP_RODATA || map_type == LIBBPF_MAP_KCONFIG) {
		err = bpf_map_freeze(map->fd);
		if (err) {
			err = -errno;
			cp = libbpf_strerror_r(err, errmsg, sizeof(errmsg));
			pr_warn("map '%s': failed to freeze as read-only: %s\n",
				bpf_map__name(map), cp);
<<<<<<< HEAD
=======
			return err;
		}
	}

	/* Remap anonymous mmap()-ed "map initialization image" as
	 * a BPF map-backed mmap()-ed memory, but preserving the same
	 * memory address. This will cause kernel to change process'
	 * page table to point to a different piece of kernel memory,
	 * but from userspace point of view memory address (and its
	 * contents, being identical at this point) will stay the
	 * same. This mapping will be released by bpf_object__close()
	 * as per normal clean up procedure.
	 */
	mmap_sz = bpf_map_mmap_sz(map);
	if (map->def.map_flags & BPF_F_MMAPABLE) {
		void *mmaped;
		int prot;

		if (map->def.map_flags & BPF_F_RDONLY_PROG)
			prot = PROT_READ;
		else
			prot = PROT_READ | PROT_WRITE;
		mmaped = mmap(map->mmaped, mmap_sz, prot, MAP_SHARED | MAP_FIXED, map->fd, 0);
		if (mmaped == MAP_FAILED) {
			err = -errno;
			pr_warn("map '%s': failed to re-mmap() contents: %d\n",
				bpf_map__name(map), err);
>>>>>>> fa10f348
			return err;
		}
		map->mmaped = mmaped;
	} else if (map->mmaped) {
		munmap(map->mmaped, mmap_sz);
		map->mmaped = NULL;
	}

<<<<<<< HEAD
	/* Remap anonymous mmap()-ed "map initialization image" as
	 * a BPF map-backed mmap()-ed memory, but preserving the same
	 * memory address. This will cause kernel to change process'
	 * page table to point to a different piece of kernel memory,
	 * but from userspace point of view memory address (and its
	 * contents, being identical at this point) will stay the
	 * same. This mapping will be released by bpf_object__close()
	 * as per normal clean up procedure.
	 */
	mmap_sz = bpf_map_mmap_sz(map);
	if (map->def.map_flags & BPF_F_MMAPABLE) {
		void *mmaped;
		int prot;

		if (map->def.map_flags & BPF_F_RDONLY_PROG)
			prot = PROT_READ;
		else
			prot = PROT_READ | PROT_WRITE;
		mmaped = mmap(map->mmaped, mmap_sz, prot, MAP_SHARED | MAP_FIXED, map->fd, 0);
		if (mmaped == MAP_FAILED) {
			err = -errno;
			pr_warn("map '%s': failed to re-mmap() contents: %d\n",
				bpf_map__name(map), err);
			return err;
		}
		map->mmaped = mmaped;
	} else if (map->mmaped) {
		munmap(map->mmaped, mmap_sz);
		map->mmaped = NULL;
	}

=======
>>>>>>> fa10f348
	return 0;
}

static void bpf_map__destroy(struct bpf_map *map);

static bool map_is_created(const struct bpf_map *map)
{
	return map->obj->loaded || map->reused;
}

static int bpf_object__create_map(struct bpf_object *obj, struct bpf_map *map, bool is_inner)
{
	LIBBPF_OPTS(bpf_map_create_opts, create_attr);
	struct bpf_map_def *def = &map->def;
	const char *map_name = NULL;
	int err = 0, map_fd;

	if (kernel_supports(obj, FEAT_PROG_NAME))
		map_name = map->name;
	create_attr.map_ifindex = map->map_ifindex;
	create_attr.map_flags = def->map_flags;
	create_attr.numa_node = map->numa_node;
	create_attr.map_extra = map->map_extra;
	create_attr.token_fd = obj->token_fd;
	if (obj->token_fd)
		create_attr.map_flags |= BPF_F_TOKEN_FD;

	if (bpf_map__is_struct_ops(map)) {
		create_attr.btf_vmlinux_value_type_id = map->btf_vmlinux_value_type_id;
		if (map->mod_btf_fd >= 0) {
			create_attr.value_type_btf_obj_fd = map->mod_btf_fd;
			create_attr.map_flags |= BPF_F_VTYPE_BTF_OBJ_FD;
		}
	}

	if (obj->btf && btf__fd(obj->btf) >= 0) {
		create_attr.btf_fd = btf__fd(obj->btf);
		create_attr.btf_key_type_id = map->btf_key_type_id;
		create_attr.btf_value_type_id = map->btf_value_type_id;
	}

	if (bpf_map_type__is_map_in_map(def->type)) {
		if (map->inner_map) {
			err = map_set_def_max_entries(map->inner_map);
			if (err)
				return err;
			err = bpf_object__create_map(obj, map->inner_map, true);
			if (err) {
				pr_warn("map '%s': failed to create inner map: %d\n",
					map->name, err);
				return err;
			}
			map->inner_map_fd = map->inner_map->fd;
		}
		if (map->inner_map_fd >= 0)
			create_attr.inner_map_fd = map->inner_map_fd;
	}

	switch (def->type) {
	case BPF_MAP_TYPE_PERF_EVENT_ARRAY:
	case BPF_MAP_TYPE_CGROUP_ARRAY:
	case BPF_MAP_TYPE_STACK_TRACE:
	case BPF_MAP_TYPE_ARRAY_OF_MAPS:
	case BPF_MAP_TYPE_HASH_OF_MAPS:
	case BPF_MAP_TYPE_DEVMAP:
	case BPF_MAP_TYPE_DEVMAP_HASH:
	case BPF_MAP_TYPE_CPUMAP:
	case BPF_MAP_TYPE_XSKMAP:
	case BPF_MAP_TYPE_SOCKMAP:
	case BPF_MAP_TYPE_SOCKHASH:
	case BPF_MAP_TYPE_QUEUE:
	case BPF_MAP_TYPE_STACK:
	case BPF_MAP_TYPE_ARENA:
		create_attr.btf_fd = 0;
		create_attr.btf_key_type_id = 0;
		create_attr.btf_value_type_id = 0;
		map->btf_key_type_id = 0;
		map->btf_value_type_id = 0;
		break;
	case BPF_MAP_TYPE_STRUCT_OPS:
		create_attr.btf_value_type_id = 0;
		break;
	default:
		break;
	}

	if (obj->gen_loader) {
		bpf_gen__map_create(obj->gen_loader, def->type, map_name,
				    def->key_size, def->value_size, def->max_entries,
				    &create_attr, is_inner ? -1 : map - obj->maps);
		/* We keep pretenting we have valid FD to pass various fd >= 0
		 * checks by just keeping original placeholder FDs in place.
		 * See bpf_object__add_map() comment.
		 * This placeholder fd will not be used with any syscall and
		 * will be reset to -1 eventually.
		 */
		map_fd = map->fd;
	} else {
		map_fd = bpf_map_create(def->type, map_name,
					def->key_size, def->value_size,
					def->max_entries, &create_attr);
	}
	if (map_fd < 0 && (create_attr.btf_key_type_id || create_attr.btf_value_type_id)) {
		char *cp, errmsg[STRERR_BUFSIZE];

		err = -errno;
		cp = libbpf_strerror_r(err, errmsg, sizeof(errmsg));
		pr_warn("Error in bpf_create_map_xattr(%s):%s(%d). Retrying without BTF.\n",
			map->name, cp, err);
		create_attr.btf_fd = 0;
		create_attr.btf_key_type_id = 0;
		create_attr.btf_value_type_id = 0;
		map->btf_key_type_id = 0;
		map->btf_value_type_id = 0;
		map_fd = bpf_map_create(def->type, map_name,
					def->key_size, def->value_size,
					def->max_entries, &create_attr);
	}

	if (bpf_map_type__is_map_in_map(def->type) && map->inner_map) {
		if (obj->gen_loader)
			map->inner_map->fd = -1;
		bpf_map__destroy(map->inner_map);
		zfree(&map->inner_map);
	}

	if (map_fd < 0)
		return map_fd;

	/* obj->gen_loader case, prevent reuse_fd() from closing map_fd */
	if (map->fd == map_fd)
		return 0;

	/* Keep placeholder FD value but now point it to the BPF map object.
	 * This way everything that relied on this map's FD (e.g., relocated
	 * ldimm64 instructions) will stay valid and won't need adjustments.
	 * map->fd stays valid but now point to what map_fd points to.
	 */
	return reuse_fd(map->fd, map_fd);
}

static int init_map_in_map_slots(struct bpf_object *obj, struct bpf_map *map)
{
	const struct bpf_map *targ_map;
	unsigned int i;
	int fd, err = 0;

	for (i = 0; i < map->init_slots_sz; i++) {
		if (!map->init_slots[i])
			continue;

		targ_map = map->init_slots[i];
		fd = targ_map->fd;

		if (obj->gen_loader) {
			bpf_gen__populate_outer_map(obj->gen_loader,
						    map - obj->maps, i,
						    targ_map - obj->maps);
		} else {
			err = bpf_map_update_elem(map->fd, &i, &fd, 0);
		}
		if (err) {
			err = -errno;
			pr_warn("map '%s': failed to initialize slot [%d] to map '%s' fd=%d: %d\n",
				map->name, i, targ_map->name, fd, err);
			return err;
		}
		pr_debug("map '%s': slot [%d] set to map '%s' fd=%d\n",
			 map->name, i, targ_map->name, fd);
	}

	zfree(&map->init_slots);
	map->init_slots_sz = 0;

	return 0;
}

static int init_prog_array_slots(struct bpf_object *obj, struct bpf_map *map)
{
	const struct bpf_program *targ_prog;
	unsigned int i;
	int fd, err;

	if (obj->gen_loader)
		return -ENOTSUP;

	for (i = 0; i < map->init_slots_sz; i++) {
		if (!map->init_slots[i])
			continue;

		targ_prog = map->init_slots[i];
		fd = bpf_program__fd(targ_prog);

		err = bpf_map_update_elem(map->fd, &i, &fd, 0);
		if (err) {
			err = -errno;
			pr_warn("map '%s': failed to initialize slot [%d] to prog '%s' fd=%d: %d\n",
				map->name, i, targ_prog->name, fd, err);
			return err;
		}
		pr_debug("map '%s': slot [%d] set to prog '%s' fd=%d\n",
			 map->name, i, targ_prog->name, fd);
	}

	zfree(&map->init_slots);
	map->init_slots_sz = 0;

	return 0;
}

static int bpf_object_init_prog_arrays(struct bpf_object *obj)
{
	struct bpf_map *map;
	int i, err;

	for (i = 0; i < obj->nr_maps; i++) {
		map = &obj->maps[i];

		if (!map->init_slots_sz || map->def.type != BPF_MAP_TYPE_PROG_ARRAY)
			continue;

		err = init_prog_array_slots(obj, map);
		if (err < 0)
			return err;
	}
	return 0;
}

static int map_set_def_max_entries(struct bpf_map *map)
{
	if (map->def.type == BPF_MAP_TYPE_PERF_EVENT_ARRAY && !map->def.max_entries) {
		int nr_cpus;

		nr_cpus = libbpf_num_possible_cpus();
		if (nr_cpus < 0) {
			pr_warn("map '%s': failed to determine number of system CPUs: %d\n",
				map->name, nr_cpus);
			return nr_cpus;
		}
		pr_debug("map '%s': setting size to %d\n", map->name, nr_cpus);
		map->def.max_entries = nr_cpus;
	}

	return 0;
}

static int
bpf_object__create_maps(struct bpf_object *obj)
{
	struct bpf_map *map;
	char *cp, errmsg[STRERR_BUFSIZE];
	unsigned int i, j;
	int err;
	bool retried;

	for (i = 0; i < obj->nr_maps; i++) {
		map = &obj->maps[i];

		/* To support old kernels, we skip creating global data maps
		 * (.rodata, .data, .kconfig, etc); later on, during program
		 * loading, if we detect that at least one of the to-be-loaded
		 * programs is referencing any global data map, we'll error
		 * out with program name and relocation index logged.
		 * This approach allows to accommodate Clang emitting
		 * unnecessary .rodata.str1.1 sections for string literals,
		 * but also it allows to have CO-RE applications that use
		 * global variables in some of BPF programs, but not others.
		 * If those global variable-using programs are not loaded at
		 * runtime due to bpf_program__set_autoload(prog, false),
		 * bpf_object loading will succeed just fine even on old
		 * kernels.
		 */
		if (bpf_map__is_internal(map) && !kernel_supports(obj, FEAT_GLOBAL_DATA))
			map->autocreate = false;

		if (!map->autocreate) {
			pr_debug("map '%s': skipped auto-creating...\n", map->name);
			continue;
		}

		err = map_set_def_max_entries(map);
		if (err)
			goto err_out;

		retried = false;
retry:
		if (map->pin_path) {
			err = bpf_object__reuse_map(map);
			if (err) {
				pr_warn("map '%s': error reusing pinned map\n",
					map->name);
				goto err_out;
			}
			if (retried && map->fd < 0) {
				pr_warn("map '%s': cannot find pinned map\n",
					map->name);
				err = -ENOENT;
				goto err_out;
			}
		}

		if (map->reused) {
			pr_debug("map '%s': skipping creation (preset fd=%d)\n",
				 map->name, map->fd);
		} else {
			err = bpf_object__create_map(obj, map, false);
			if (err)
				goto err_out;

			pr_debug("map '%s': created successfully, fd=%d\n",
				 map->name, map->fd);

			if (bpf_map__is_internal(map)) {
				err = bpf_object__populate_internal_map(obj, map);
				if (err < 0)
					goto err_out;
			} else if (map->def.type == BPF_MAP_TYPE_ARENA) {
				map->mmaped = mmap((void *)(long)map->map_extra,
						   bpf_map_mmap_sz(map), PROT_READ | PROT_WRITE,
						   map->map_extra ? MAP_SHARED | MAP_FIXED : MAP_SHARED,
						   map->fd, 0);
				if (map->mmaped == MAP_FAILED) {
					err = -errno;
					map->mmaped = NULL;
					pr_warn("map '%s': failed to mmap arena: %d\n",
						map->name, err);
					return err;
				}
				if (obj->arena_data) {
					memcpy(map->mmaped, obj->arena_data, obj->arena_data_sz);
					zfree(&obj->arena_data);
				}
			}
			if (map->init_slots_sz && map->def.type != BPF_MAP_TYPE_PROG_ARRAY) {
				err = init_map_in_map_slots(obj, map);
				if (err < 0)
					goto err_out;
			}
		}

		if (map->pin_path && !map->pinned) {
			err = bpf_map__pin(map, NULL);
			if (err) {
				if (!retried && err == -EEXIST) {
					retried = true;
					goto retry;
				}
				pr_warn("map '%s': failed to auto-pin at '%s': %d\n",
					map->name, map->pin_path, err);
				goto err_out;
			}
		}
	}

	return 0;

err_out:
	cp = libbpf_strerror_r(err, errmsg, sizeof(errmsg));
	pr_warn("map '%s': failed to create: %s(%d)\n", map->name, cp, err);
	pr_perm_msg(err);
	for (j = 0; j < i; j++)
		zclose(obj->maps[j].fd);
	return err;
}

static bool bpf_core_is_flavor_sep(const char *s)
{
	/* check X___Y name pattern, where X and Y are not underscores */
	return s[0] != '_' &&				      /* X */
	       s[1] == '_' && s[2] == '_' && s[3] == '_' &&   /* ___ */
	       s[4] != '_';				      /* Y */
}

/* Given 'some_struct_name___with_flavor' return the length of a name prefix
 * before last triple underscore. Struct name part after last triple
 * underscore is ignored by BPF CO-RE relocation during relocation matching.
 */
size_t bpf_core_essential_name_len(const char *name)
{
	size_t n = strlen(name);
	int i;

	for (i = n - 5; i >= 0; i--) {
		if (bpf_core_is_flavor_sep(name + i))
			return i + 1;
	}
	return n;
}

void bpf_core_free_cands(struct bpf_core_cand_list *cands)
{
	if (!cands)
		return;

	free(cands->cands);
	free(cands);
}

int bpf_core_add_cands(struct bpf_core_cand *local_cand,
		       size_t local_essent_len,
		       const struct btf *targ_btf,
		       const char *targ_btf_name,
		       int targ_start_id,
		       struct bpf_core_cand_list *cands)
{
	struct bpf_core_cand *new_cands, *cand;
	const struct btf_type *t, *local_t;
	const char *targ_name, *local_name;
	size_t targ_essent_len;
	int n, i;

	local_t = btf__type_by_id(local_cand->btf, local_cand->id);
	local_name = btf__str_by_offset(local_cand->btf, local_t->name_off);

	n = btf__type_cnt(targ_btf);
	for (i = targ_start_id; i < n; i++) {
		t = btf__type_by_id(targ_btf, i);
		if (!btf_kind_core_compat(t, local_t))
			continue;

		targ_name = btf__name_by_offset(targ_btf, t->name_off);
		if (str_is_empty(targ_name))
			continue;

		targ_essent_len = bpf_core_essential_name_len(targ_name);
		if (targ_essent_len != local_essent_len)
			continue;

		if (strncmp(local_name, targ_name, local_essent_len) != 0)
			continue;

		pr_debug("CO-RE relocating [%d] %s %s: found target candidate [%d] %s %s in [%s]\n",
			 local_cand->id, btf_kind_str(local_t),
			 local_name, i, btf_kind_str(t), targ_name,
			 targ_btf_name);
		new_cands = libbpf_reallocarray(cands->cands, cands->len + 1,
					      sizeof(*cands->cands));
		if (!new_cands)
			return -ENOMEM;

		cand = &new_cands[cands->len];
		cand->btf = targ_btf;
		cand->id = i;

		cands->cands = new_cands;
		cands->len++;
	}
	return 0;
}

static int load_module_btfs(struct bpf_object *obj)
{
	struct bpf_btf_info info;
	struct module_btf *mod_btf;
	struct btf *btf;
	char name[64];
	__u32 id = 0, len;
	int err, fd;

	if (obj->btf_modules_loaded)
		return 0;

	if (obj->gen_loader)
		return 0;

	/* don't do this again, even if we find no module BTFs */
	obj->btf_modules_loaded = true;

	/* kernel too old to support module BTFs */
	if (!kernel_supports(obj, FEAT_MODULE_BTF))
		return 0;

	while (true) {
		err = bpf_btf_get_next_id(id, &id);
		if (err && errno == ENOENT)
			return 0;
		if (err && errno == EPERM) {
			pr_debug("skipping module BTFs loading, missing privileges\n");
			return 0;
		}
		if (err) {
			err = -errno;
			pr_warn("failed to iterate BTF objects: %d\n", err);
			return err;
		}

		fd = bpf_btf_get_fd_by_id(id);
		if (fd < 0) {
			if (errno == ENOENT)
				continue; /* expected race: BTF was unloaded */
			err = -errno;
			pr_warn("failed to get BTF object #%d FD: %d\n", id, err);
			return err;
		}

		len = sizeof(info);
		memset(&info, 0, sizeof(info));
		info.name = ptr_to_u64(name);
		info.name_len = sizeof(name);

		err = bpf_btf_get_info_by_fd(fd, &info, &len);
		if (err) {
			err = -errno;
			pr_warn("failed to get BTF object #%d info: %d\n", id, err);
			goto err_out;
		}

		/* ignore non-module BTFs */
		if (!info.kernel_btf || strcmp(name, "vmlinux") == 0) {
			close(fd);
			continue;
		}

		btf = btf_get_from_fd(fd, obj->btf_vmlinux);
		err = libbpf_get_error(btf);
		if (err) {
			pr_warn("failed to load module [%s]'s BTF object #%d: %d\n",
				name, id, err);
			goto err_out;
		}

		err = libbpf_ensure_mem((void **)&obj->btf_modules, &obj->btf_module_cap,
					sizeof(*obj->btf_modules), obj->btf_module_cnt + 1);
		if (err)
			goto err_out;

		mod_btf = &obj->btf_modules[obj->btf_module_cnt++];

		mod_btf->btf = btf;
		mod_btf->id = id;
		mod_btf->fd = fd;
		mod_btf->name = strdup(name);
		if (!mod_btf->name) {
			err = -ENOMEM;
			goto err_out;
		}
		continue;

err_out:
		close(fd);
		return err;
	}

	return 0;
}

static struct bpf_core_cand_list *
bpf_core_find_cands(struct bpf_object *obj, const struct btf *local_btf, __u32 local_type_id)
{
	struct bpf_core_cand local_cand = {};
	struct bpf_core_cand_list *cands;
	const struct btf *main_btf;
	const struct btf_type *local_t;
	const char *local_name;
	size_t local_essent_len;
	int err, i;

	local_cand.btf = local_btf;
	local_cand.id = local_type_id;
	local_t = btf__type_by_id(local_btf, local_type_id);
	if (!local_t)
		return ERR_PTR(-EINVAL);

	local_name = btf__name_by_offset(local_btf, local_t->name_off);
	if (str_is_empty(local_name))
		return ERR_PTR(-EINVAL);
	local_essent_len = bpf_core_essential_name_len(local_name);

	cands = calloc(1, sizeof(*cands));
	if (!cands)
		return ERR_PTR(-ENOMEM);

	/* Attempt to find target candidates in vmlinux BTF first */
	main_btf = obj->btf_vmlinux_override ?: obj->btf_vmlinux;
	err = bpf_core_add_cands(&local_cand, local_essent_len, main_btf, "vmlinux", 1, cands);
	if (err)
		goto err_out;

	/* if vmlinux BTF has any candidate, don't got for module BTFs */
	if (cands->len)
		return cands;

	/* if vmlinux BTF was overridden, don't attempt to load module BTFs */
	if (obj->btf_vmlinux_override)
		return cands;

	/* now look through module BTFs, trying to still find candidates */
	err = load_module_btfs(obj);
	if (err)
		goto err_out;

	for (i = 0; i < obj->btf_module_cnt; i++) {
		err = bpf_core_add_cands(&local_cand, local_essent_len,
					 obj->btf_modules[i].btf,
					 obj->btf_modules[i].name,
					 btf__type_cnt(obj->btf_vmlinux),
					 cands);
		if (err)
			goto err_out;
	}

	return cands;
err_out:
	bpf_core_free_cands(cands);
	return ERR_PTR(err);
}

/* Check local and target types for compatibility. This check is used for
 * type-based CO-RE relocations and follow slightly different rules than
 * field-based relocations. This function assumes that root types were already
 * checked for name match. Beyond that initial root-level name check, names
 * are completely ignored. Compatibility rules are as follows:
 *   - any two STRUCTs/UNIONs/FWDs/ENUMs/INTs are considered compatible, but
 *     kind should match for local and target types (i.e., STRUCT is not
 *     compatible with UNION);
 *   - for ENUMs, the size is ignored;
 *   - for INT, size and signedness are ignored;
 *   - for ARRAY, dimensionality is ignored, element types are checked for
 *     compatibility recursively;
 *   - CONST/VOLATILE/RESTRICT modifiers are ignored;
 *   - TYPEDEFs/PTRs are compatible if types they pointing to are compatible;
 *   - FUNC_PROTOs are compatible if they have compatible signature: same
 *     number of input args and compatible return and argument types.
 * These rules are not set in stone and probably will be adjusted as we get
 * more experience with using BPF CO-RE relocations.
 */
int bpf_core_types_are_compat(const struct btf *local_btf, __u32 local_id,
			      const struct btf *targ_btf, __u32 targ_id)
{
	return __bpf_core_types_are_compat(local_btf, local_id, targ_btf, targ_id, 32);
}

int bpf_core_types_match(const struct btf *local_btf, __u32 local_id,
			 const struct btf *targ_btf, __u32 targ_id)
{
	return __bpf_core_types_match(local_btf, local_id, targ_btf, targ_id, false, 32);
}

static size_t bpf_core_hash_fn(const long key, void *ctx)
{
	return key;
}

static bool bpf_core_equal_fn(const long k1, const long k2, void *ctx)
{
	return k1 == k2;
}

static int record_relo_core(struct bpf_program *prog,
			    const struct bpf_core_relo *core_relo, int insn_idx)
{
	struct reloc_desc *relos, *relo;

	relos = libbpf_reallocarray(prog->reloc_desc,
				    prog->nr_reloc + 1, sizeof(*relos));
	if (!relos)
		return -ENOMEM;
	relo = &relos[prog->nr_reloc];
	relo->type = RELO_CORE;
	relo->insn_idx = insn_idx;
	relo->core_relo = core_relo;
	prog->reloc_desc = relos;
	prog->nr_reloc++;
	return 0;
}

static const struct bpf_core_relo *find_relo_core(struct bpf_program *prog, int insn_idx)
{
	struct reloc_desc *relo;
	int i;

	for (i = 0; i < prog->nr_reloc; i++) {
		relo = &prog->reloc_desc[i];
		if (relo->type != RELO_CORE || relo->insn_idx != insn_idx)
			continue;

		return relo->core_relo;
	}

	return NULL;
}

static int bpf_core_resolve_relo(struct bpf_program *prog,
				 const struct bpf_core_relo *relo,
				 int relo_idx,
				 const struct btf *local_btf,
				 struct hashmap *cand_cache,
				 struct bpf_core_relo_res *targ_res)
{
	struct bpf_core_spec specs_scratch[3] = {};
	struct bpf_core_cand_list *cands = NULL;
	const char *prog_name = prog->name;
	const struct btf_type *local_type;
	const char *local_name;
	__u32 local_id = relo->type_id;
	int err;

	local_type = btf__type_by_id(local_btf, local_id);
	if (!local_type)
		return -EINVAL;

	local_name = btf__name_by_offset(local_btf, local_type->name_off);
	if (!local_name)
		return -EINVAL;

	if (relo->kind != BPF_CORE_TYPE_ID_LOCAL &&
	    !hashmap__find(cand_cache, local_id, &cands)) {
		cands = bpf_core_find_cands(prog->obj, local_btf, local_id);
		if (IS_ERR(cands)) {
			pr_warn("prog '%s': relo #%d: target candidate search failed for [%d] %s %s: %ld\n",
				prog_name, relo_idx, local_id, btf_kind_str(local_type),
				local_name, PTR_ERR(cands));
			return PTR_ERR(cands);
		}
		err = hashmap__set(cand_cache, local_id, cands, NULL, NULL);
		if (err) {
			bpf_core_free_cands(cands);
			return err;
		}
	}

	return bpf_core_calc_relo_insn(prog_name, relo, relo_idx, local_btf, cands, specs_scratch,
				       targ_res);
}

static int
bpf_object__relocate_core(struct bpf_object *obj, const char *targ_btf_path)
{
	const struct btf_ext_info_sec *sec;
	struct bpf_core_relo_res targ_res;
	const struct bpf_core_relo *rec;
	const struct btf_ext_info *seg;
	struct hashmap_entry *entry;
	struct hashmap *cand_cache = NULL;
	struct bpf_program *prog;
	struct bpf_insn *insn;
	const char *sec_name;
	int i, err = 0, insn_idx, sec_idx, sec_num;

	if (obj->btf_ext->core_relo_info.len == 0)
		return 0;

	if (targ_btf_path) {
		obj->btf_vmlinux_override = btf__parse(targ_btf_path, NULL);
		err = libbpf_get_error(obj->btf_vmlinux_override);
		if (err) {
			pr_warn("failed to parse target BTF: %d\n", err);
			return err;
		}
	}

	cand_cache = hashmap__new(bpf_core_hash_fn, bpf_core_equal_fn, NULL);
	if (IS_ERR(cand_cache)) {
		err = PTR_ERR(cand_cache);
		goto out;
	}

	seg = &obj->btf_ext->core_relo_info;
	sec_num = 0;
	for_each_btf_ext_sec(seg, sec) {
		sec_idx = seg->sec_idxs[sec_num];
		sec_num++;

		sec_name = btf__name_by_offset(obj->btf, sec->sec_name_off);
		if (str_is_empty(sec_name)) {
			err = -EINVAL;
			goto out;
		}

		pr_debug("sec '%s': found %d CO-RE relocations\n", sec_name, sec->num_info);

		for_each_btf_ext_rec(seg, sec, i, rec) {
			if (rec->insn_off % BPF_INSN_SZ)
				return -EINVAL;
			insn_idx = rec->insn_off / BPF_INSN_SZ;
			prog = find_prog_by_sec_insn(obj, sec_idx, insn_idx);
			if (!prog) {
				/* When __weak subprog is "overridden" by another instance
				 * of the subprog from a different object file, linker still
				 * appends all the .BTF.ext info that used to belong to that
				 * eliminated subprogram.
				 * This is similar to what x86-64 linker does for relocations.
				 * So just ignore such relocations just like we ignore
				 * subprog instructions when discovering subprograms.
				 */
				pr_debug("sec '%s': skipping CO-RE relocation #%d for insn #%d belonging to eliminated weak subprogram\n",
					 sec_name, i, insn_idx);
				continue;
			}
			/* no need to apply CO-RE relocation if the program is
			 * not going to be loaded
			 */
			if (!prog->autoload)
				continue;

			/* adjust insn_idx from section frame of reference to the local
			 * program's frame of reference; (sub-)program code is not yet
			 * relocated, so it's enough to just subtract in-section offset
			 */
			insn_idx = insn_idx - prog->sec_insn_off;
			if (insn_idx >= prog->insns_cnt)
				return -EINVAL;
			insn = &prog->insns[insn_idx];

			err = record_relo_core(prog, rec, insn_idx);
			if (err) {
				pr_warn("prog '%s': relo #%d: failed to record relocation: %d\n",
					prog->name, i, err);
				goto out;
			}

			if (prog->obj->gen_loader)
				continue;

			err = bpf_core_resolve_relo(prog, rec, i, obj->btf, cand_cache, &targ_res);
			if (err) {
				pr_warn("prog '%s': relo #%d: failed to relocate: %d\n",
					prog->name, i, err);
				goto out;
			}

			err = bpf_core_patch_insn(prog->name, insn, insn_idx, rec, i, &targ_res);
			if (err) {
				pr_warn("prog '%s': relo #%d: failed to patch insn #%u: %d\n",
					prog->name, i, insn_idx, err);
				goto out;
			}
		}
	}

out:
	/* obj->btf_vmlinux and module BTFs are freed after object load */
	btf__free(obj->btf_vmlinux_override);
	obj->btf_vmlinux_override = NULL;

	if (!IS_ERR_OR_NULL(cand_cache)) {
		hashmap__for_each_entry(cand_cache, entry, i) {
			bpf_core_free_cands(entry->pvalue);
		}
		hashmap__free(cand_cache);
	}
	return err;
}

/* base map load ldimm64 special constant, used also for log fixup logic */
#define POISON_LDIMM64_MAP_BASE 2001000000
#define POISON_LDIMM64_MAP_PFX "200100"

static void poison_map_ldimm64(struct bpf_program *prog, int relo_idx,
			       int insn_idx, struct bpf_insn *insn,
			       int map_idx, const struct bpf_map *map)
{
	int i;

	pr_debug("prog '%s': relo #%d: poisoning insn #%d that loads map #%d '%s'\n",
		 prog->name, relo_idx, insn_idx, map_idx, map->name);

	/* we turn single ldimm64 into two identical invalid calls */
	for (i = 0; i < 2; i++) {
		insn->code = BPF_JMP | BPF_CALL;
		insn->dst_reg = 0;
		insn->src_reg = 0;
		insn->off = 0;
		/* if this instruction is reachable (not a dead code),
		 * verifier will complain with something like:
		 * invalid func unknown#2001000123
		 * where lower 123 is map index into obj->maps[] array
		 */
		insn->imm = POISON_LDIMM64_MAP_BASE + map_idx;

		insn++;
	}
}

/* unresolved kfunc call special constant, used also for log fixup logic */
#define POISON_CALL_KFUNC_BASE 2002000000
#define POISON_CALL_KFUNC_PFX "2002"

static void poison_kfunc_call(struct bpf_program *prog, int relo_idx,
			      int insn_idx, struct bpf_insn *insn,
			      int ext_idx, const struct extern_desc *ext)
{
	pr_debug("prog '%s': relo #%d: poisoning insn #%d that calls kfunc '%s'\n",
		 prog->name, relo_idx, insn_idx, ext->name);

	/* we turn kfunc call into invalid helper call with identifiable constant */
	insn->code = BPF_JMP | BPF_CALL;
	insn->dst_reg = 0;
	insn->src_reg = 0;
	insn->off = 0;
	/* if this instruction is reachable (not a dead code),
	 * verifier will complain with something like:
	 * invalid func unknown#2001000123
	 * where lower 123 is extern index into obj->externs[] array
	 */
	insn->imm = POISON_CALL_KFUNC_BASE + ext_idx;
}

/* Relocate data references within program code:
 *  - map references;
 *  - global variable references;
 *  - extern references.
 */
static int
bpf_object__relocate_data(struct bpf_object *obj, struct bpf_program *prog)
{
	int i;

	for (i = 0; i < prog->nr_reloc; i++) {
		struct reloc_desc *relo = &prog->reloc_desc[i];
		struct bpf_insn *insn = &prog->insns[relo->insn_idx];
		const struct bpf_map *map;
		struct extern_desc *ext;

		switch (relo->type) {
		case RELO_LD64:
			map = &obj->maps[relo->map_idx];
			if (obj->gen_loader) {
				insn[0].src_reg = BPF_PSEUDO_MAP_IDX;
				insn[0].imm = relo->map_idx;
			} else if (map->autocreate) {
				insn[0].src_reg = BPF_PSEUDO_MAP_FD;
				insn[0].imm = map->fd;
			} else {
				poison_map_ldimm64(prog, i, relo->insn_idx, insn,
						   relo->map_idx, map);
			}
			break;
		case RELO_DATA:
			map = &obj->maps[relo->map_idx];
			insn[1].imm = insn[0].imm + relo->sym_off;
			if (obj->gen_loader) {
				insn[0].src_reg = BPF_PSEUDO_MAP_IDX_VALUE;
				insn[0].imm = relo->map_idx;
			} else if (map->autocreate) {
				insn[0].src_reg = BPF_PSEUDO_MAP_VALUE;
				insn[0].imm = map->fd;
			} else {
				poison_map_ldimm64(prog, i, relo->insn_idx, insn,
						   relo->map_idx, map);
			}
			break;
		case RELO_EXTERN_LD64:
			ext = &obj->externs[relo->ext_idx];
			if (ext->type == EXT_KCFG) {
				if (obj->gen_loader) {
					insn[0].src_reg = BPF_PSEUDO_MAP_IDX_VALUE;
					insn[0].imm = obj->kconfig_map_idx;
				} else {
					insn[0].src_reg = BPF_PSEUDO_MAP_VALUE;
					insn[0].imm = obj->maps[obj->kconfig_map_idx].fd;
				}
				insn[1].imm = ext->kcfg.data_off;
			} else /* EXT_KSYM */ {
				if (ext->ksym.type_id && ext->is_set) { /* typed ksyms */
					insn[0].src_reg = BPF_PSEUDO_BTF_ID;
					insn[0].imm = ext->ksym.kernel_btf_id;
					insn[1].imm = ext->ksym.kernel_btf_obj_fd;
				} else { /* typeless ksyms or unresolved typed ksyms */
					insn[0].imm = (__u32)ext->ksym.addr;
					insn[1].imm = ext->ksym.addr >> 32;
				}
			}
			break;
		case RELO_EXTERN_CALL:
			ext = &obj->externs[relo->ext_idx];
			insn[0].src_reg = BPF_PSEUDO_KFUNC_CALL;
			if (ext->is_set) {
				insn[0].imm = ext->ksym.kernel_btf_id;
				insn[0].off = ext->ksym.btf_fd_idx;
			} else { /* unresolved weak kfunc call */
				poison_kfunc_call(prog, i, relo->insn_idx, insn,
						  relo->ext_idx, ext);
			}
			break;
		case RELO_SUBPROG_ADDR:
			if (insn[0].src_reg != BPF_PSEUDO_FUNC) {
				pr_warn("prog '%s': relo #%d: bad insn\n",
					prog->name, i);
				return -EINVAL;
			}
			/* handled already */
			break;
		case RELO_CALL:
			/* handled already */
			break;
		case RELO_CORE:
			/* will be handled by bpf_program_record_relos() */
			break;
		default:
			pr_warn("prog '%s': relo #%d: bad relo type %d\n",
				prog->name, i, relo->type);
			return -EINVAL;
		}
	}

	return 0;
}

static int adjust_prog_btf_ext_info(const struct bpf_object *obj,
				    const struct bpf_program *prog,
				    const struct btf_ext_info *ext_info,
				    void **prog_info, __u32 *prog_rec_cnt,
				    __u32 *prog_rec_sz)
{
	void *copy_start = NULL, *copy_end = NULL;
	void *rec, *rec_end, *new_prog_info;
	const struct btf_ext_info_sec *sec;
	size_t old_sz, new_sz;
	int i, sec_num, sec_idx, off_adj;

	sec_num = 0;
	for_each_btf_ext_sec(ext_info, sec) {
		sec_idx = ext_info->sec_idxs[sec_num];
		sec_num++;
		if (prog->sec_idx != sec_idx)
			continue;

		for_each_btf_ext_rec(ext_info, sec, i, rec) {
			__u32 insn_off = *(__u32 *)rec / BPF_INSN_SZ;

			if (insn_off < prog->sec_insn_off)
				continue;
			if (insn_off >= prog->sec_insn_off + prog->sec_insn_cnt)
				break;

			if (!copy_start)
				copy_start = rec;
			copy_end = rec + ext_info->rec_size;
		}

		if (!copy_start)
			return -ENOENT;

		/* append func/line info of a given (sub-)program to the main
		 * program func/line info
		 */
		old_sz = (size_t)(*prog_rec_cnt) * ext_info->rec_size;
		new_sz = old_sz + (copy_end - copy_start);
		new_prog_info = realloc(*prog_info, new_sz);
		if (!new_prog_info)
			return -ENOMEM;
		*prog_info = new_prog_info;
		*prog_rec_cnt = new_sz / ext_info->rec_size;
		memcpy(new_prog_info + old_sz, copy_start, copy_end - copy_start);

		/* Kernel instruction offsets are in units of 8-byte
		 * instructions, while .BTF.ext instruction offsets generated
		 * by Clang are in units of bytes. So convert Clang offsets
		 * into kernel offsets and adjust offset according to program
		 * relocated position.
		 */
		off_adj = prog->sub_insn_off - prog->sec_insn_off;
		rec = new_prog_info + old_sz;
		rec_end = new_prog_info + new_sz;
		for (; rec < rec_end; rec += ext_info->rec_size) {
			__u32 *insn_off = rec;

			*insn_off = *insn_off / BPF_INSN_SZ + off_adj;
		}
		*prog_rec_sz = ext_info->rec_size;
		return 0;
	}

	return -ENOENT;
}

static int
reloc_prog_func_and_line_info(const struct bpf_object *obj,
			      struct bpf_program *main_prog,
			      const struct bpf_program *prog)
{
	int err;

	/* no .BTF.ext relocation if .BTF.ext is missing or kernel doesn't
	 * support func/line info
	 */
	if (!obj->btf_ext || !kernel_supports(obj, FEAT_BTF_FUNC))
		return 0;

	/* only attempt func info relocation if main program's func_info
	 * relocation was successful
	 */
	if (main_prog != prog && !main_prog->func_info)
		goto line_info;

	err = adjust_prog_btf_ext_info(obj, prog, &obj->btf_ext->func_info,
				       &main_prog->func_info,
				       &main_prog->func_info_cnt,
				       &main_prog->func_info_rec_size);
	if (err) {
		if (err != -ENOENT) {
			pr_warn("prog '%s': error relocating .BTF.ext function info: %d\n",
				prog->name, err);
			return err;
		}
		if (main_prog->func_info) {
			/*
			 * Some info has already been found but has problem
			 * in the last btf_ext reloc. Must have to error out.
			 */
			pr_warn("prog '%s': missing .BTF.ext function info.\n", prog->name);
			return err;
		}
		/* Have problem loading the very first info. Ignore the rest. */
		pr_warn("prog '%s': missing .BTF.ext function info for the main program, skipping all of .BTF.ext func info.\n",
			prog->name);
	}

line_info:
	/* don't relocate line info if main program's relocation failed */
	if (main_prog != prog && !main_prog->line_info)
		return 0;

	err = adjust_prog_btf_ext_info(obj, prog, &obj->btf_ext->line_info,
				       &main_prog->line_info,
				       &main_prog->line_info_cnt,
				       &main_prog->line_info_rec_size);
	if (err) {
		if (err != -ENOENT) {
			pr_warn("prog '%s': error relocating .BTF.ext line info: %d\n",
				prog->name, err);
			return err;
		}
		if (main_prog->line_info) {
			/*
			 * Some info has already been found but has problem
			 * in the last btf_ext reloc. Must have to error out.
			 */
			pr_warn("prog '%s': missing .BTF.ext line info.\n", prog->name);
			return err;
		}
		/* Have problem loading the very first info. Ignore the rest. */
		pr_warn("prog '%s': missing .BTF.ext line info for the main program, skipping all of .BTF.ext line info.\n",
			prog->name);
	}
	return 0;
}

static int cmp_relo_by_insn_idx(const void *key, const void *elem)
{
	size_t insn_idx = *(const size_t *)key;
	const struct reloc_desc *relo = elem;

	if (insn_idx == relo->insn_idx)
		return 0;
	return insn_idx < relo->insn_idx ? -1 : 1;
}

static struct reloc_desc *find_prog_insn_relo(const struct bpf_program *prog, size_t insn_idx)
{
	if (!prog->nr_reloc)
		return NULL;
	return bsearch(&insn_idx, prog->reloc_desc, prog->nr_reloc,
		       sizeof(*prog->reloc_desc), cmp_relo_by_insn_idx);
}

static int append_subprog_relos(struct bpf_program *main_prog, struct bpf_program *subprog)
{
	int new_cnt = main_prog->nr_reloc + subprog->nr_reloc;
	struct reloc_desc *relos;
	int i;

	if (main_prog == subprog)
		return 0;
	relos = libbpf_reallocarray(main_prog->reloc_desc, new_cnt, sizeof(*relos));
	/* if new count is zero, reallocarray can return a valid NULL result;
	 * in this case the previous pointer will be freed, so we *have to*
	 * reassign old pointer to the new value (even if it's NULL)
	 */
	if (!relos && new_cnt)
		return -ENOMEM;
	if (subprog->nr_reloc)
		memcpy(relos + main_prog->nr_reloc, subprog->reloc_desc,
		       sizeof(*relos) * subprog->nr_reloc);

	for (i = main_prog->nr_reloc; i < new_cnt; i++)
		relos[i].insn_idx += subprog->sub_insn_off;
	/* After insn_idx adjustment the 'relos' array is still sorted
	 * by insn_idx and doesn't break bsearch.
	 */
	main_prog->reloc_desc = relos;
	main_prog->nr_reloc = new_cnt;
	return 0;
}

static int
bpf_object__append_subprog_code(struct bpf_object *obj, struct bpf_program *main_prog,
				struct bpf_program *subprog)
{
       struct bpf_insn *insns;
       size_t new_cnt;
       int err;

       subprog->sub_insn_off = main_prog->insns_cnt;

       new_cnt = main_prog->insns_cnt + subprog->insns_cnt;
       insns = libbpf_reallocarray(main_prog->insns, new_cnt, sizeof(*insns));
       if (!insns) {
               pr_warn("prog '%s': failed to realloc prog code\n", main_prog->name);
               return -ENOMEM;
       }
       main_prog->insns = insns;
       main_prog->insns_cnt = new_cnt;

       memcpy(main_prog->insns + subprog->sub_insn_off, subprog->insns,
              subprog->insns_cnt * sizeof(*insns));

       pr_debug("prog '%s': added %zu insns from sub-prog '%s'\n",
                main_prog->name, subprog->insns_cnt, subprog->name);

       /* The subprog insns are now appended. Append its relos too. */
       err = append_subprog_relos(main_prog, subprog);
       if (err)
               return err;
       return 0;
}

static int
bpf_object__reloc_code(struct bpf_object *obj, struct bpf_program *main_prog,
		       struct bpf_program *prog)
{
	size_t sub_insn_idx, insn_idx;
	struct bpf_program *subprog;
	struct reloc_desc *relo;
	struct bpf_insn *insn;
	int err;

	err = reloc_prog_func_and_line_info(obj, main_prog, prog);
	if (err)
		return err;

	for (insn_idx = 0; insn_idx < prog->sec_insn_cnt; insn_idx++) {
		insn = &main_prog->insns[prog->sub_insn_off + insn_idx];
		if (!insn_is_subprog_call(insn) && !insn_is_pseudo_func(insn))
			continue;

		relo = find_prog_insn_relo(prog, insn_idx);
		if (relo && relo->type == RELO_EXTERN_CALL)
			/* kfunc relocations will be handled later
			 * in bpf_object__relocate_data()
			 */
			continue;
		if (relo && relo->type != RELO_CALL && relo->type != RELO_SUBPROG_ADDR) {
			pr_warn("prog '%s': unexpected relo for insn #%zu, type %d\n",
				prog->name, insn_idx, relo->type);
			return -LIBBPF_ERRNO__RELOC;
		}
		if (relo) {
			/* sub-program instruction index is a combination of
			 * an offset of a symbol pointed to by relocation and
			 * call instruction's imm field; for global functions,
			 * call always has imm = -1, but for static functions
			 * relocation is against STT_SECTION and insn->imm
			 * points to a start of a static function
			 *
			 * for subprog addr relocation, the relo->sym_off + insn->imm is
			 * the byte offset in the corresponding section.
			 */
			if (relo->type == RELO_CALL)
				sub_insn_idx = relo->sym_off / BPF_INSN_SZ + insn->imm + 1;
			else
				sub_insn_idx = (relo->sym_off + insn->imm) / BPF_INSN_SZ;
		} else if (insn_is_pseudo_func(insn)) {
			/*
			 * RELO_SUBPROG_ADDR relo is always emitted even if both
			 * functions are in the same section, so it shouldn't reach here.
			 */
			pr_warn("prog '%s': missing subprog addr relo for insn #%zu\n",
				prog->name, insn_idx);
			return -LIBBPF_ERRNO__RELOC;
		} else {
			/* if subprogram call is to a static function within
			 * the same ELF section, there won't be any relocation
			 * emitted, but it also means there is no additional
			 * offset necessary, insns->imm is relative to
			 * instruction's original position within the section
			 */
			sub_insn_idx = prog->sec_insn_off + insn_idx + insn->imm + 1;
		}

		/* we enforce that sub-programs should be in .text section */
		subprog = find_prog_by_sec_insn(obj, obj->efile.text_shndx, sub_insn_idx);
		if (!subprog) {
			pr_warn("prog '%s': no .text section found yet sub-program call exists\n",
				prog->name);
			return -LIBBPF_ERRNO__RELOC;
		}

		/* if it's the first call instruction calling into this
		 * subprogram (meaning this subprog hasn't been processed
		 * yet) within the context of current main program:
		 *   - append it at the end of main program's instructions blog;
		 *   - process is recursively, while current program is put on hold;
		 *   - if that subprogram calls some other not yet processes
		 *   subprogram, same thing will happen recursively until
		 *   there are no more unprocesses subprograms left to append
		 *   and relocate.
		 */
		if (subprog->sub_insn_off == 0) {
			err = bpf_object__append_subprog_code(obj, main_prog, subprog);
			if (err)
				return err;
			err = bpf_object__reloc_code(obj, main_prog, subprog);
			if (err)
				return err;
		}

		/* main_prog->insns memory could have been re-allocated, so
		 * calculate pointer again
		 */
		insn = &main_prog->insns[prog->sub_insn_off + insn_idx];
		/* calculate correct instruction position within current main
		 * prog; each main prog can have a different set of
		 * subprograms appended (potentially in different order as
		 * well), so position of any subprog can be different for
		 * different main programs
		 */
		insn->imm = subprog->sub_insn_off - (prog->sub_insn_off + insn_idx) - 1;

		pr_debug("prog '%s': insn #%zu relocated, imm %d points to subprog '%s' (now at %zu offset)\n",
			 prog->name, insn_idx, insn->imm, subprog->name, subprog->sub_insn_off);
	}

	return 0;
}

/*
 * Relocate sub-program calls.
 *
 * Algorithm operates as follows. Each entry-point BPF program (referred to as
 * main prog) is processed separately. For each subprog (non-entry functions,
 * that can be called from either entry progs or other subprogs) gets their
 * sub_insn_off reset to zero. This serves as indicator that this subprogram
 * hasn't been yet appended and relocated within current main prog. Once its
 * relocated, sub_insn_off will point at the position within current main prog
 * where given subprog was appended. This will further be used to relocate all
 * the call instructions jumping into this subprog.
 *
 * We start with main program and process all call instructions. If the call
 * is into a subprog that hasn't been processed (i.e., subprog->sub_insn_off
 * is zero), subprog instructions are appended at the end of main program's
 * instruction array. Then main program is "put on hold" while we recursively
 * process newly appended subprogram. If that subprogram calls into another
 * subprogram that hasn't been appended, new subprogram is appended again to
 * the *main* prog's instructions (subprog's instructions are always left
 * untouched, as they need to be in unmodified state for subsequent main progs
 * and subprog instructions are always sent only as part of a main prog) and
 * the process continues recursively. Once all the subprogs called from a main
 * prog or any of its subprogs are appended (and relocated), all their
 * positions within finalized instructions array are known, so it's easy to
 * rewrite call instructions with correct relative offsets, corresponding to
 * desired target subprog.
 *
 * Its important to realize that some subprogs might not be called from some
 * main prog and any of its called/used subprogs. Those will keep their
 * subprog->sub_insn_off as zero at all times and won't be appended to current
 * main prog and won't be relocated within the context of current main prog.
 * They might still be used from other main progs later.
 *
 * Visually this process can be shown as below. Suppose we have two main
 * programs mainA and mainB and BPF object contains three subprogs: subA,
 * subB, and subC. mainA calls only subA, mainB calls only subC, but subA and
 * subC both call subB:
 *
 *        +--------+ +-------+
 *        |        v v       |
 *     +--+---+ +--+-+-+ +---+--+
 *     | subA | | subB | | subC |
 *     +--+---+ +------+ +---+--+
 *        ^                  ^
 *        |                  |
 *    +---+-------+   +------+----+
 *    |   mainA   |   |   mainB   |
 *    +-----------+   +-----------+
 *
 * We'll start relocating mainA, will find subA, append it and start
 * processing sub A recursively:
 *
 *    +-----------+------+
 *    |   mainA   | subA |
 *    +-----------+------+
 *
 * At this point we notice that subB is used from subA, so we append it and
 * relocate (there are no further subcalls from subB):
 *
 *    +-----------+------+------+
 *    |   mainA   | subA | subB |
 *    +-----------+------+------+
 *
 * At this point, we relocate subA calls, then go one level up and finish with
 * relocatin mainA calls. mainA is done.
 *
 * For mainB process is similar but results in different order. We start with
 * mainB and skip subA and subB, as mainB never calls them (at least
 * directly), but we see subC is needed, so we append and start processing it:
 *
 *    +-----------+------+
 *    |   mainB   | subC |
 *    +-----------+------+
 * Now we see subC needs subB, so we go back to it, append and relocate it:
 *
 *    +-----------+------+------+
 *    |   mainB   | subC | subB |
 *    +-----------+------+------+
 *
 * At this point we unwind recursion, relocate calls in subC, then in mainB.
 */
static int
bpf_object__relocate_calls(struct bpf_object *obj, struct bpf_program *prog)
{
	struct bpf_program *subprog;
	int i, err;

	/* mark all subprogs as not relocated (yet) within the context of
	 * current main program
	 */
	for (i = 0; i < obj->nr_programs; i++) {
		subprog = &obj->programs[i];
		if (!prog_is_subprog(obj, subprog))
			continue;

		subprog->sub_insn_off = 0;
	}

	err = bpf_object__reloc_code(obj, prog, prog);
	if (err)
		return err;

	return 0;
}

static void
bpf_object__free_relocs(struct bpf_object *obj)
{
	struct bpf_program *prog;
	int i;

	/* free up relocation descriptors */
	for (i = 0; i < obj->nr_programs; i++) {
		prog = &obj->programs[i];
		zfree(&prog->reloc_desc);
		prog->nr_reloc = 0;
	}
}

static int cmp_relocs(const void *_a, const void *_b)
{
	const struct reloc_desc *a = _a;
	const struct reloc_desc *b = _b;

	if (a->insn_idx != b->insn_idx)
		return a->insn_idx < b->insn_idx ? -1 : 1;

	/* no two relocations should have the same insn_idx, but ... */
	if (a->type != b->type)
		return a->type < b->type ? -1 : 1;

	return 0;
}

static void bpf_object__sort_relos(struct bpf_object *obj)
{
	int i;

	for (i = 0; i < obj->nr_programs; i++) {
		struct bpf_program *p = &obj->programs[i];

		if (!p->nr_reloc)
			continue;

		qsort(p->reloc_desc, p->nr_reloc, sizeof(*p->reloc_desc), cmp_relocs);
	}
}

static int bpf_prog_assign_exc_cb(struct bpf_object *obj, struct bpf_program *prog)
{
	const char *str = "exception_callback:";
	size_t pfx_len = strlen(str);
	int i, j, n;

	if (!obj->btf || !kernel_supports(obj, FEAT_BTF_DECL_TAG))
		return 0;

	n = btf__type_cnt(obj->btf);
	for (i = 1; i < n; i++) {
		const char *name;
		struct btf_type *t;

		t = btf_type_by_id(obj->btf, i);
		if (!btf_is_decl_tag(t) || btf_decl_tag(t)->component_idx != -1)
			continue;

		name = btf__str_by_offset(obj->btf, t->name_off);
		if (strncmp(name, str, pfx_len) != 0)
			continue;

		t = btf_type_by_id(obj->btf, t->type);
		if (!btf_is_func(t) || btf_func_linkage(t) != BTF_FUNC_GLOBAL) {
			pr_warn("prog '%s': exception_callback:<value> decl tag not applied to the main program\n",
				prog->name);
			return -EINVAL;
		}
		if (strcmp(prog->name, btf__str_by_offset(obj->btf, t->name_off)) != 0)
			continue;
		/* Multiple callbacks are specified for the same prog,
		 * the verifier will eventually return an error for this
		 * case, hence simply skip appending a subprog.
		 */
		if (prog->exception_cb_idx >= 0) {
			prog->exception_cb_idx = -1;
			break;
		}

		name += pfx_len;
		if (str_is_empty(name)) {
			pr_warn("prog '%s': exception_callback:<value> decl tag contains empty value\n",
				prog->name);
			return -EINVAL;
		}

		for (j = 0; j < obj->nr_programs; j++) {
			struct bpf_program *subprog = &obj->programs[j];

			if (!prog_is_subprog(obj, subprog))
				continue;
			if (strcmp(name, subprog->name) != 0)
				continue;
			/* Enforce non-hidden, as from verifier point of
			 * view it expects global functions, whereas the
			 * mark_btf_static fixes up linkage as static.
			 */
			if (!subprog->sym_global || subprog->mark_btf_static) {
				pr_warn("prog '%s': exception callback %s must be a global non-hidden function\n",
					prog->name, subprog->name);
				return -EINVAL;
			}
			/* Let's see if we already saw a static exception callback with the same name */
			if (prog->exception_cb_idx >= 0) {
				pr_warn("prog '%s': multiple subprogs with same name as exception callback '%s'\n",
					prog->name, subprog->name);
				return -EINVAL;
			}
			prog->exception_cb_idx = j;
			break;
		}

		if (prog->exception_cb_idx >= 0)
			continue;

		pr_warn("prog '%s': cannot find exception callback '%s'\n", prog->name, name);
		return -ENOENT;
	}

	return 0;
}

static struct {
	enum bpf_prog_type prog_type;
	const char *ctx_name;
} global_ctx_map[] = {
	{ BPF_PROG_TYPE_CGROUP_DEVICE,           "bpf_cgroup_dev_ctx" },
	{ BPF_PROG_TYPE_CGROUP_SKB,              "__sk_buff" },
	{ BPF_PROG_TYPE_CGROUP_SOCK,             "bpf_sock" },
	{ BPF_PROG_TYPE_CGROUP_SOCK_ADDR,        "bpf_sock_addr" },
	{ BPF_PROG_TYPE_CGROUP_SOCKOPT,          "bpf_sockopt" },
	{ BPF_PROG_TYPE_CGROUP_SYSCTL,           "bpf_sysctl" },
	{ BPF_PROG_TYPE_FLOW_DISSECTOR,          "__sk_buff" },
	{ BPF_PROG_TYPE_KPROBE,                  "bpf_user_pt_regs_t" },
	{ BPF_PROG_TYPE_LWT_IN,                  "__sk_buff" },
	{ BPF_PROG_TYPE_LWT_OUT,                 "__sk_buff" },
	{ BPF_PROG_TYPE_LWT_SEG6LOCAL,           "__sk_buff" },
	{ BPF_PROG_TYPE_LWT_XMIT,                "__sk_buff" },
	{ BPF_PROG_TYPE_NETFILTER,               "bpf_nf_ctx" },
	{ BPF_PROG_TYPE_PERF_EVENT,              "bpf_perf_event_data" },
	{ BPF_PROG_TYPE_RAW_TRACEPOINT,          "bpf_raw_tracepoint_args" },
	{ BPF_PROG_TYPE_RAW_TRACEPOINT_WRITABLE, "bpf_raw_tracepoint_args" },
	{ BPF_PROG_TYPE_SCHED_ACT,               "__sk_buff" },
	{ BPF_PROG_TYPE_SCHED_CLS,               "__sk_buff" },
	{ BPF_PROG_TYPE_SK_LOOKUP,               "bpf_sk_lookup" },
	{ BPF_PROG_TYPE_SK_MSG,                  "sk_msg_md" },
	{ BPF_PROG_TYPE_SK_REUSEPORT,            "sk_reuseport_md" },
	{ BPF_PROG_TYPE_SK_SKB,                  "__sk_buff" },
	{ BPF_PROG_TYPE_SOCK_OPS,                "bpf_sock_ops" },
	{ BPF_PROG_TYPE_SOCKET_FILTER,           "__sk_buff" },
	{ BPF_PROG_TYPE_XDP,                     "xdp_md" },
	/* all other program types don't have "named" context structs */
};

/* forward declarations for arch-specific underlying types of bpf_user_pt_regs_t typedef,
 * for below __builtin_types_compatible_p() checks;
 * with this approach we don't need any extra arch-specific #ifdef guards
 */
struct pt_regs;
struct user_pt_regs;
struct user_regs_struct;

static bool need_func_arg_type_fixup(const struct btf *btf, const struct bpf_program *prog,
				     const char *subprog_name, int arg_idx,
				     int arg_type_id, const char *ctx_name)
{
	const struct btf_type *t;
	const char *tname;

	/* check if existing parameter already matches verifier expectations */
	t = skip_mods_and_typedefs(btf, arg_type_id, NULL);
	if (!btf_is_ptr(t))
		goto out_warn;

	/* typedef bpf_user_pt_regs_t is a special PITA case, valid for kprobe
	 * and perf_event programs, so check this case early on and forget
	 * about it for subsequent checks
	 */
	while (btf_is_mod(t))
		t = btf__type_by_id(btf, t->type);
	if (btf_is_typedef(t) &&
	    (prog->type == BPF_PROG_TYPE_KPROBE || prog->type == BPF_PROG_TYPE_PERF_EVENT)) {
		tname = btf__str_by_offset(btf, t->name_off) ?: "<anon>";
		if (strcmp(tname, "bpf_user_pt_regs_t") == 0)
			return false; /* canonical type for kprobe/perf_event */
	}

	/* now we can ignore typedefs moving forward */
	t = skip_mods_and_typedefs(btf, t->type, NULL);

	/* if it's `void *`, definitely fix up BTF info */
	if (btf_is_void(t))
		return true;

	/* if it's already proper canonical type, no need to fix up */
	tname = btf__str_by_offset(btf, t->name_off) ?: "<anon>";
	if (btf_is_struct(t) && strcmp(tname, ctx_name) == 0)
		return false;

	/* special cases */
	switch (prog->type) {
	case BPF_PROG_TYPE_KPROBE:
		/* `struct pt_regs *` is expected, but we need to fix up */
		if (btf_is_struct(t) && strcmp(tname, "pt_regs") == 0)
			return true;
		break;
	case BPF_PROG_TYPE_PERF_EVENT:
		if (__builtin_types_compatible_p(bpf_user_pt_regs_t, struct pt_regs) &&
		    btf_is_struct(t) && strcmp(tname, "pt_regs") == 0)
			return true;
		if (__builtin_types_compatible_p(bpf_user_pt_regs_t, struct user_pt_regs) &&
		    btf_is_struct(t) && strcmp(tname, "user_pt_regs") == 0)
			return true;
		if (__builtin_types_compatible_p(bpf_user_pt_regs_t, struct user_regs_struct) &&
		    btf_is_struct(t) && strcmp(tname, "user_regs_struct") == 0)
			return true;
		break;
	case BPF_PROG_TYPE_RAW_TRACEPOINT:
	case BPF_PROG_TYPE_RAW_TRACEPOINT_WRITABLE:
		/* allow u64* as ctx */
		if (btf_is_int(t) && t->size == 8)
			return true;
		break;
	default:
		break;
	}

out_warn:
	pr_warn("prog '%s': subprog '%s' arg#%d is expected to be of `struct %s *` type\n",
		prog->name, subprog_name, arg_idx, ctx_name);
	return false;
}

static int clone_func_btf_info(struct btf *btf, int orig_fn_id, struct bpf_program *prog)
{
	int fn_id, fn_proto_id, ret_type_id, orig_proto_id;
	int i, err, arg_cnt, fn_name_off, linkage;
	struct btf_type *fn_t, *fn_proto_t, *t;
	struct btf_param *p;

	/* caller already validated FUNC -> FUNC_PROTO validity */
	fn_t = btf_type_by_id(btf, orig_fn_id);
	fn_proto_t = btf_type_by_id(btf, fn_t->type);

	/* Note that each btf__add_xxx() operation invalidates
	 * all btf_type and string pointers, so we need to be
	 * very careful when cloning BTF types. BTF type
	 * pointers have to be always refetched. And to avoid
	 * problems with invalidated string pointers, we
	 * add empty strings initially, then just fix up
	 * name_off offsets in place. Offsets are stable for
	 * existing strings, so that works out.
	 */
	fn_name_off = fn_t->name_off; /* we are about to invalidate fn_t */
	linkage = btf_func_linkage(fn_t);
	orig_proto_id = fn_t->type; /* original FUNC_PROTO ID */
	ret_type_id = fn_proto_t->type; /* fn_proto_t will be invalidated */
	arg_cnt = btf_vlen(fn_proto_t);

	/* clone FUNC_PROTO and its params */
	fn_proto_id = btf__add_func_proto(btf, ret_type_id);
	if (fn_proto_id < 0)
		return -EINVAL;

	for (i = 0; i < arg_cnt; i++) {
		int name_off;

		/* copy original parameter data */
		t = btf_type_by_id(btf, orig_proto_id);
		p = &btf_params(t)[i];
		name_off = p->name_off;

		err = btf__add_func_param(btf, "", p->type);
		if (err)
			return err;

		fn_proto_t = btf_type_by_id(btf, fn_proto_id);
		p = &btf_params(fn_proto_t)[i];
		p->name_off = name_off; /* use remembered str offset */
	}

	/* clone FUNC now, btf__add_func() enforces non-empty name, so use
	 * entry program's name as a placeholder, which we replace immediately
	 * with original name_off
	 */
	fn_id = btf__add_func(btf, prog->name, linkage, fn_proto_id);
	if (fn_id < 0)
		return -EINVAL;

	fn_t = btf_type_by_id(btf, fn_id);
	fn_t->name_off = fn_name_off; /* reuse original string */

	return fn_id;
}

/* Check if main program or global subprog's function prototype has `arg:ctx`
 * argument tags, and, if necessary, substitute correct type to match what BPF
 * verifier would expect, taking into account specific program type. This
 * allows to support __arg_ctx tag transparently on old kernels that don't yet
 * have a native support for it in the verifier, making user's life much
 * easier.
 */
static int bpf_program_fixup_func_info(struct bpf_object *obj, struct bpf_program *prog)
{
	const char *ctx_name = NULL, *ctx_tag = "arg:ctx", *fn_name;
	struct bpf_func_info_min *func_rec;
	struct btf_type *fn_t, *fn_proto_t;
	struct btf *btf = obj->btf;
	const struct btf_type *t;
	struct btf_param *p;
	int ptr_id = 0, struct_id, tag_id, orig_fn_id;
	int i, n, arg_idx, arg_cnt, err, rec_idx;
	int *orig_ids;

	/* no .BTF.ext, no problem */
	if (!obj->btf_ext || !prog->func_info)
		return 0;

	/* don't do any fix ups if kernel natively supports __arg_ctx */
	if (kernel_supports(obj, FEAT_ARG_CTX_TAG))
		return 0;

	/* some BPF program types just don't have named context structs, so
	 * this fallback mechanism doesn't work for them
	 */
	for (i = 0; i < ARRAY_SIZE(global_ctx_map); i++) {
		if (global_ctx_map[i].prog_type != prog->type)
			continue;
		ctx_name = global_ctx_map[i].ctx_name;
		break;
	}
	if (!ctx_name)
		return 0;

	/* remember original func BTF IDs to detect if we already cloned them */
	orig_ids = calloc(prog->func_info_cnt, sizeof(*orig_ids));
	if (!orig_ids)
		return -ENOMEM;
	for (i = 0; i < prog->func_info_cnt; i++) {
		func_rec = prog->func_info + prog->func_info_rec_size * i;
		orig_ids[i] = func_rec->type_id;
	}

	/* go through each DECL_TAG with "arg:ctx" and see if it points to one
	 * of our subprogs; if yes and subprog is global and needs adjustment,
	 * clone and adjust FUNC -> FUNC_PROTO combo
	 */
	for (i = 1, n = btf__type_cnt(btf); i < n; i++) {
		/* only DECL_TAG with "arg:ctx" value are interesting */
		t = btf__type_by_id(btf, i);
		if (!btf_is_decl_tag(t))
			continue;
		if (strcmp(btf__str_by_offset(btf, t->name_off), ctx_tag) != 0)
			continue;

		/* only global funcs need adjustment, if at all */
		orig_fn_id = t->type;
		fn_t = btf_type_by_id(btf, orig_fn_id);
		if (!btf_is_func(fn_t) || btf_func_linkage(fn_t) != BTF_FUNC_GLOBAL)
			continue;

		/* sanity check FUNC -> FUNC_PROTO chain, just in case */
		fn_proto_t = btf_type_by_id(btf, fn_t->type);
		if (!fn_proto_t || !btf_is_func_proto(fn_proto_t))
			continue;

		/* find corresponding func_info record */
		func_rec = NULL;
		for (rec_idx = 0; rec_idx < prog->func_info_cnt; rec_idx++) {
			if (orig_ids[rec_idx] == t->type) {
				func_rec = prog->func_info + prog->func_info_rec_size * rec_idx;
				break;
			}
		}
		/* current main program doesn't call into this subprog */
		if (!func_rec)
			continue;

		/* some more sanity checking of DECL_TAG */
		arg_cnt = btf_vlen(fn_proto_t);
		arg_idx = btf_decl_tag(t)->component_idx;
		if (arg_idx < 0 || arg_idx >= arg_cnt)
			continue;

		/* check if we should fix up argument type */
		p = &btf_params(fn_proto_t)[arg_idx];
		fn_name = btf__str_by_offset(btf, fn_t->name_off) ?: "<anon>";
		if (!need_func_arg_type_fixup(btf, prog, fn_name, arg_idx, p->type, ctx_name))
			continue;

		/* clone fn/fn_proto, unless we already did it for another arg */
		if (func_rec->type_id == orig_fn_id) {
			int fn_id;

			fn_id = clone_func_btf_info(btf, orig_fn_id, prog);
			if (fn_id < 0) {
				err = fn_id;
				goto err_out;
			}

			/* point func_info record to a cloned FUNC type */
			func_rec->type_id = fn_id;
		}

		/* create PTR -> STRUCT type chain to mark PTR_TO_CTX argument;
		 * we do it just once per main BPF program, as all global
		 * funcs share the same program type, so need only PTR ->
		 * STRUCT type chain
		 */
		if (ptr_id == 0) {
			struct_id = btf__add_struct(btf, ctx_name, 0);
			ptr_id = btf__add_ptr(btf, struct_id);
			if (ptr_id < 0 || struct_id < 0) {
				err = -EINVAL;
				goto err_out;
			}
		}

		/* for completeness, clone DECL_TAG and point it to cloned param */
		tag_id = btf__add_decl_tag(btf, ctx_tag, func_rec->type_id, arg_idx);
		if (tag_id < 0) {
			err = -EINVAL;
			goto err_out;
		}

		/* all the BTF manipulations invalidated pointers, refetch them */
		fn_t = btf_type_by_id(btf, func_rec->type_id);
		fn_proto_t = btf_type_by_id(btf, fn_t->type);

		/* fix up type ID pointed to by param */
		p = &btf_params(fn_proto_t)[arg_idx];
		p->type = ptr_id;
	}

	free(orig_ids);
	return 0;
err_out:
	free(orig_ids);
	return err;
}

static int bpf_object__relocate(struct bpf_object *obj, const char *targ_btf_path)
{
	struct bpf_program *prog;
	size_t i, j;
	int err;

	if (obj->btf_ext) {
		err = bpf_object__relocate_core(obj, targ_btf_path);
		if (err) {
			pr_warn("failed to perform CO-RE relocations: %d\n",
				err);
			return err;
		}
		bpf_object__sort_relos(obj);
	}

	/* Before relocating calls pre-process relocations and mark
	 * few ld_imm64 instructions that points to subprogs.
	 * Otherwise bpf_object__reloc_code() later would have to consider
	 * all ld_imm64 insns as relocation candidates. That would
	 * reduce relocation speed, since amount of find_prog_insn_relo()
	 * would increase and most of them will fail to find a relo.
	 */
	for (i = 0; i < obj->nr_programs; i++) {
		prog = &obj->programs[i];
		for (j = 0; j < prog->nr_reloc; j++) {
			struct reloc_desc *relo = &prog->reloc_desc[j];
			struct bpf_insn *insn = &prog->insns[relo->insn_idx];

			/* mark the insn, so it's recognized by insn_is_pseudo_func() */
			if (relo->type == RELO_SUBPROG_ADDR)
				insn[0].src_reg = BPF_PSEUDO_FUNC;
		}
	}

	/* relocate subprogram calls and append used subprograms to main
	 * programs; each copy of subprogram code needs to be relocated
	 * differently for each main program, because its code location might
	 * have changed.
	 * Append subprog relos to main programs to allow data relos to be
	 * processed after text is completely relocated.
	 */
	for (i = 0; i < obj->nr_programs; i++) {
		prog = &obj->programs[i];
		/* sub-program's sub-calls are relocated within the context of
		 * its main program only
		 */
		if (prog_is_subprog(obj, prog))
			continue;
		if (!prog->autoload)
			continue;

		err = bpf_object__relocate_calls(obj, prog);
		if (err) {
			pr_warn("prog '%s': failed to relocate calls: %d\n",
				prog->name, err);
			return err;
		}

		err = bpf_prog_assign_exc_cb(obj, prog);
		if (err)
			return err;
		/* Now, also append exception callback if it has not been done already. */
		if (prog->exception_cb_idx >= 0) {
			struct bpf_program *subprog = &obj->programs[prog->exception_cb_idx];

			/* Calling exception callback directly is disallowed, which the
			 * verifier will reject later. In case it was processed already,
			 * we can skip this step, otherwise for all other valid cases we
			 * have to append exception callback now.
			 */
			if (subprog->sub_insn_off == 0) {
				err = bpf_object__append_subprog_code(obj, prog, subprog);
				if (err)
					return err;
				err = bpf_object__reloc_code(obj, prog, subprog);
				if (err)
					return err;
			}
		}
	}
	for (i = 0; i < obj->nr_programs; i++) {
		prog = &obj->programs[i];
		if (prog_is_subprog(obj, prog))
			continue;
		if (!prog->autoload)
			continue;

		/* Process data relos for main programs */
		err = bpf_object__relocate_data(obj, prog);
		if (err) {
			pr_warn("prog '%s': failed to relocate data references: %d\n",
				prog->name, err);
			return err;
		}

		/* Fix up .BTF.ext information, if necessary */
		err = bpf_program_fixup_func_info(obj, prog);
		if (err) {
			pr_warn("prog '%s': failed to perform .BTF.ext fix ups: %d\n",
				prog->name, err);
			return err;
		}
	}

	return 0;
}

static int bpf_object__collect_st_ops_relos(struct bpf_object *obj,
					    Elf64_Shdr *shdr, Elf_Data *data);

static int bpf_object__collect_map_relos(struct bpf_object *obj,
					 Elf64_Shdr *shdr, Elf_Data *data)
{
	const int bpf_ptr_sz = 8, host_ptr_sz = sizeof(void *);
	int i, j, nrels, new_sz;
	const struct btf_var_secinfo *vi = NULL;
	const struct btf_type *sec, *var, *def;
	struct bpf_map *map = NULL, *targ_map = NULL;
	struct bpf_program *targ_prog = NULL;
	bool is_prog_array, is_map_in_map;
	const struct btf_member *member;
	const char *name, *mname, *type;
	unsigned int moff;
	Elf64_Sym *sym;
	Elf64_Rel *rel;
	void *tmp;

	if (!obj->efile.btf_maps_sec_btf_id || !obj->btf)
		return -EINVAL;
	sec = btf__type_by_id(obj->btf, obj->efile.btf_maps_sec_btf_id);
	if (!sec)
		return -EINVAL;

	nrels = shdr->sh_size / shdr->sh_entsize;
	for (i = 0; i < nrels; i++) {
		rel = elf_rel_by_idx(data, i);
		if (!rel) {
			pr_warn(".maps relo #%d: failed to get ELF relo\n", i);
			return -LIBBPF_ERRNO__FORMAT;
		}

		sym = elf_sym_by_idx(obj, ELF64_R_SYM(rel->r_info));
		if (!sym) {
			pr_warn(".maps relo #%d: symbol %zx not found\n",
				i, (size_t)ELF64_R_SYM(rel->r_info));
			return -LIBBPF_ERRNO__FORMAT;
		}
		name = elf_sym_str(obj, sym->st_name) ?: "<?>";

		pr_debug(".maps relo #%d: for %zd value %zd rel->r_offset %zu name %d ('%s')\n",
			 i, (ssize_t)(rel->r_info >> 32), (size_t)sym->st_value,
			 (size_t)rel->r_offset, sym->st_name, name);

		for (j = 0; j < obj->nr_maps; j++) {
			map = &obj->maps[j];
			if (map->sec_idx != obj->efile.btf_maps_shndx)
				continue;

			vi = btf_var_secinfos(sec) + map->btf_var_idx;
			if (vi->offset <= rel->r_offset &&
			    rel->r_offset + bpf_ptr_sz <= vi->offset + vi->size)
				break;
		}
		if (j == obj->nr_maps) {
			pr_warn(".maps relo #%d: cannot find map '%s' at rel->r_offset %zu\n",
				i, name, (size_t)rel->r_offset);
			return -EINVAL;
		}

		is_map_in_map = bpf_map_type__is_map_in_map(map->def.type);
		is_prog_array = map->def.type == BPF_MAP_TYPE_PROG_ARRAY;
		type = is_map_in_map ? "map" : "prog";
		if (is_map_in_map) {
			if (sym->st_shndx != obj->efile.btf_maps_shndx) {
				pr_warn(".maps relo #%d: '%s' isn't a BTF-defined map\n",
					i, name);
				return -LIBBPF_ERRNO__RELOC;
			}
			if (map->def.type == BPF_MAP_TYPE_HASH_OF_MAPS &&
			    map->def.key_size != sizeof(int)) {
				pr_warn(".maps relo #%d: hash-of-maps '%s' should have key size %zu.\n",
					i, map->name, sizeof(int));
				return -EINVAL;
			}
			targ_map = bpf_object__find_map_by_name(obj, name);
			if (!targ_map) {
				pr_warn(".maps relo #%d: '%s' isn't a valid map reference\n",
					i, name);
				return -ESRCH;
			}
		} else if (is_prog_array) {
			targ_prog = bpf_object__find_program_by_name(obj, name);
			if (!targ_prog) {
				pr_warn(".maps relo #%d: '%s' isn't a valid program reference\n",
					i, name);
				return -ESRCH;
			}
			if (targ_prog->sec_idx != sym->st_shndx ||
			    targ_prog->sec_insn_off * 8 != sym->st_value ||
			    prog_is_subprog(obj, targ_prog)) {
				pr_warn(".maps relo #%d: '%s' isn't an entry-point program\n",
					i, name);
				return -LIBBPF_ERRNO__RELOC;
			}
		} else {
			return -EINVAL;
		}

		var = btf__type_by_id(obj->btf, vi->type);
		def = skip_mods_and_typedefs(obj->btf, var->type, NULL);
		if (btf_vlen(def) == 0)
			return -EINVAL;
		member = btf_members(def) + btf_vlen(def) - 1;
		mname = btf__name_by_offset(obj->btf, member->name_off);
		if (strcmp(mname, "values"))
			return -EINVAL;

		moff = btf_member_bit_offset(def, btf_vlen(def) - 1) / 8;
		if (rel->r_offset - vi->offset < moff)
			return -EINVAL;

		moff = rel->r_offset - vi->offset - moff;
		/* here we use BPF pointer size, which is always 64 bit, as we
		 * are parsing ELF that was built for BPF target
		 */
		if (moff % bpf_ptr_sz)
			return -EINVAL;
		moff /= bpf_ptr_sz;
		if (moff >= map->init_slots_sz) {
			new_sz = moff + 1;
			tmp = libbpf_reallocarray(map->init_slots, new_sz, host_ptr_sz);
			if (!tmp)
				return -ENOMEM;
			map->init_slots = tmp;
			memset(map->init_slots + map->init_slots_sz, 0,
			       (new_sz - map->init_slots_sz) * host_ptr_sz);
			map->init_slots_sz = new_sz;
		}
		map->init_slots[moff] = is_map_in_map ? (void *)targ_map : (void *)targ_prog;

		pr_debug(".maps relo #%d: map '%s' slot [%d] points to %s '%s'\n",
			 i, map->name, moff, type, name);
	}

	return 0;
}

static int bpf_object__collect_relos(struct bpf_object *obj)
{
	int i, err;

	for (i = 0; i < obj->efile.sec_cnt; i++) {
		struct elf_sec_desc *sec_desc = &obj->efile.secs[i];
		Elf64_Shdr *shdr;
		Elf_Data *data;
		int idx;

		if (sec_desc->sec_type != SEC_RELO)
			continue;

		shdr = sec_desc->shdr;
		data = sec_desc->data;
		idx = shdr->sh_info;

		if (shdr->sh_type != SHT_REL || idx < 0 || idx >= obj->efile.sec_cnt) {
			pr_warn("internal error at %d\n", __LINE__);
			return -LIBBPF_ERRNO__INTERNAL;
		}

		if (obj->efile.secs[idx].sec_type == SEC_ST_OPS)
			err = bpf_object__collect_st_ops_relos(obj, shdr, data);
		else if (idx == obj->efile.btf_maps_shndx)
			err = bpf_object__collect_map_relos(obj, shdr, data);
		else
			err = bpf_object__collect_prog_relos(obj, shdr, data);
		if (err)
			return err;
	}

	bpf_object__sort_relos(obj);
	return 0;
}

static bool insn_is_helper_call(struct bpf_insn *insn, enum bpf_func_id *func_id)
{
	if (BPF_CLASS(insn->code) == BPF_JMP &&
	    BPF_OP(insn->code) == BPF_CALL &&
	    BPF_SRC(insn->code) == BPF_K &&
	    insn->src_reg == 0 &&
	    insn->dst_reg == 0) {
		    *func_id = insn->imm;
		    return true;
	}
	return false;
}

static int bpf_object__sanitize_prog(struct bpf_object *obj, struct bpf_program *prog)
{
	struct bpf_insn *insn = prog->insns;
	enum bpf_func_id func_id;
	int i;

	if (obj->gen_loader)
		return 0;

	for (i = 0; i < prog->insns_cnt; i++, insn++) {
		if (!insn_is_helper_call(insn, &func_id))
			continue;

		/* on kernels that don't yet support
		 * bpf_probe_read_{kernel,user}[_str] helpers, fall back
		 * to bpf_probe_read() which works well for old kernels
		 */
		switch (func_id) {
		case BPF_FUNC_probe_read_kernel:
		case BPF_FUNC_probe_read_user:
			if (!kernel_supports(obj, FEAT_PROBE_READ_KERN))
				insn->imm = BPF_FUNC_probe_read;
			break;
		case BPF_FUNC_probe_read_kernel_str:
		case BPF_FUNC_probe_read_user_str:
			if (!kernel_supports(obj, FEAT_PROBE_READ_KERN))
				insn->imm = BPF_FUNC_probe_read_str;
			break;
		default:
			break;
		}
	}
	return 0;
}

static int libbpf_find_attach_btf_id(struct bpf_program *prog, const char *attach_name,
				     int *btf_obj_fd, int *btf_type_id);

/* this is called as prog->sec_def->prog_prepare_load_fn for libbpf-supported sec_defs */
static int libbpf_prepare_prog_load(struct bpf_program *prog,
				    struct bpf_prog_load_opts *opts, long cookie)
{
	enum sec_def_flags def = cookie;

	/* old kernels might not support specifying expected_attach_type */
	if ((def & SEC_EXP_ATTACH_OPT) && !kernel_supports(prog->obj, FEAT_EXP_ATTACH_TYPE))
		opts->expected_attach_type = 0;

	if (def & SEC_SLEEPABLE)
		opts->prog_flags |= BPF_F_SLEEPABLE;

	if (prog->type == BPF_PROG_TYPE_XDP && (def & SEC_XDP_FRAGS))
		opts->prog_flags |= BPF_F_XDP_HAS_FRAGS;

	/* special check for usdt to use uprobe_multi link */
	if ((def & SEC_USDT) && kernel_supports(prog->obj, FEAT_UPROBE_MULTI_LINK)) {
		/* for BPF_TRACE_UPROBE_MULTI, user might want to query expected_attach_type
		 * in prog, and expected_attach_type we set in kernel is from opts, so we
		 * update both.
		 */
		prog->expected_attach_type = BPF_TRACE_UPROBE_MULTI;
		opts->expected_attach_type = BPF_TRACE_UPROBE_MULTI;
	}

	if ((def & SEC_ATTACH_BTF) && !prog->attach_btf_id) {
		int btf_obj_fd = 0, btf_type_id = 0, err;
		const char *attach_name;

		attach_name = strchr(prog->sec_name, '/');
		if (!attach_name) {
			/* if BPF program is annotated with just SEC("fentry")
			 * (or similar) without declaratively specifying
			 * target, then it is expected that target will be
			 * specified with bpf_program__set_attach_target() at
			 * runtime before BPF object load step. If not, then
			 * there is nothing to load into the kernel as BPF
			 * verifier won't be able to validate BPF program
			 * correctness anyways.
			 */
			pr_warn("prog '%s': no BTF-based attach target is specified, use bpf_program__set_attach_target()\n",
				prog->name);
			return -EINVAL;
		}
		attach_name++; /* skip over / */

		err = libbpf_find_attach_btf_id(prog, attach_name, &btf_obj_fd, &btf_type_id);
		if (err)
			return err;

		/* cache resolved BTF FD and BTF type ID in the prog */
		prog->attach_btf_obj_fd = btf_obj_fd;
		prog->attach_btf_id = btf_type_id;

		/* but by now libbpf common logic is not utilizing
		 * prog->atach_btf_obj_fd/prog->attach_btf_id anymore because
		 * this callback is called after opts were populated by
		 * libbpf, so this callback has to update opts explicitly here
		 */
		opts->attach_btf_obj_fd = btf_obj_fd;
		opts->attach_btf_id = btf_type_id;
	}
	return 0;
}

static void fixup_verifier_log(struct bpf_program *prog, char *buf, size_t buf_sz);

static int bpf_object_load_prog(struct bpf_object *obj, struct bpf_program *prog,
				struct bpf_insn *insns, int insns_cnt,
				const char *license, __u32 kern_version, int *prog_fd)
{
	LIBBPF_OPTS(bpf_prog_load_opts, load_attr);
	const char *prog_name = NULL;
	char *cp, errmsg[STRERR_BUFSIZE];
	size_t log_buf_size = 0;
	char *log_buf = NULL, *tmp;
	bool own_log_buf = true;
	__u32 log_level = prog->log_level;
	int ret, err;

	/* Be more helpful by rejecting programs that can't be validated early
	 * with more meaningful and actionable error message.
	 */
	switch (prog->type) {
	case BPF_PROG_TYPE_UNSPEC:
		/*
		 * The program type must be set.  Most likely we couldn't find a proper
		 * section definition at load time, and thus we didn't infer the type.
		 */
		pr_warn("prog '%s': missing BPF prog type, check ELF section name '%s'\n",
			prog->name, prog->sec_name);
		return -EINVAL;
	case BPF_PROG_TYPE_STRUCT_OPS:
		if (prog->attach_btf_id == 0) {
			pr_warn("prog '%s': SEC(\"struct_ops\") program isn't referenced anywhere, did you forget to use it?\n",
				prog->name);
			return -EINVAL;
		}
		break;
	default:
		break;
	}

	if (!insns || !insns_cnt)
		return -EINVAL;

	if (kernel_supports(obj, FEAT_PROG_NAME))
		prog_name = prog->name;
	load_attr.attach_prog_fd = prog->attach_prog_fd;
	load_attr.attach_btf_obj_fd = prog->attach_btf_obj_fd;
	load_attr.attach_btf_id = prog->attach_btf_id;
	load_attr.kern_version = kern_version;
	load_attr.prog_ifindex = prog->prog_ifindex;
	load_attr.expected_attach_type = prog->expected_attach_type;

	/* specify func_info/line_info only if kernel supports them */
	if (obj->btf && btf__fd(obj->btf) >= 0 && kernel_supports(obj, FEAT_BTF_FUNC)) {
		load_attr.prog_btf_fd = btf__fd(obj->btf);
		load_attr.func_info = prog->func_info;
		load_attr.func_info_rec_size = prog->func_info_rec_size;
		load_attr.func_info_cnt = prog->func_info_cnt;
		load_attr.line_info = prog->line_info;
		load_attr.line_info_rec_size = prog->line_info_rec_size;
		load_attr.line_info_cnt = prog->line_info_cnt;
	}
	load_attr.log_level = log_level;
	load_attr.prog_flags = prog->prog_flags;
	load_attr.fd_array = obj->fd_array;

	load_attr.token_fd = obj->token_fd;
	if (obj->token_fd)
		load_attr.prog_flags |= BPF_F_TOKEN_FD;

	/* adjust load_attr if sec_def provides custom preload callback */
	if (prog->sec_def && prog->sec_def->prog_prepare_load_fn) {
		err = prog->sec_def->prog_prepare_load_fn(prog, &load_attr, prog->sec_def->cookie);
		if (err < 0) {
			pr_warn("prog '%s': failed to prepare load attributes: %d\n",
				prog->name, err);
			return err;
		}
		insns = prog->insns;
		insns_cnt = prog->insns_cnt;
	}

	if (obj->gen_loader) {
		bpf_gen__prog_load(obj->gen_loader, prog->type, prog->name,
				   license, insns, insns_cnt, &load_attr,
				   prog - obj->programs);
		*prog_fd = -1;
		return 0;
	}

retry_load:
	/* if log_level is zero, we don't request logs initially even if
	 * custom log_buf is specified; if the program load fails, then we'll
	 * bump log_level to 1 and use either custom log_buf or we'll allocate
	 * our own and retry the load to get details on what failed
	 */
	if (log_level) {
		if (prog->log_buf) {
			log_buf = prog->log_buf;
			log_buf_size = prog->log_size;
			own_log_buf = false;
		} else if (obj->log_buf) {
			log_buf = obj->log_buf;
			log_buf_size = obj->log_size;
			own_log_buf = false;
		} else {
			log_buf_size = max((size_t)BPF_LOG_BUF_SIZE, log_buf_size * 2);
			tmp = realloc(log_buf, log_buf_size);
			if (!tmp) {
				ret = -ENOMEM;
				goto out;
			}
			log_buf = tmp;
			log_buf[0] = '\0';
			own_log_buf = true;
		}
	}

	load_attr.log_buf = log_buf;
	load_attr.log_size = log_buf_size;
	load_attr.log_level = log_level;

	ret = bpf_prog_load(prog->type, prog_name, license, insns, insns_cnt, &load_attr);
	if (ret >= 0) {
		if (log_level && own_log_buf) {
			pr_debug("prog '%s': -- BEGIN PROG LOAD LOG --\n%s-- END PROG LOAD LOG --\n",
				 prog->name, log_buf);
		}

		if (obj->has_rodata && kernel_supports(obj, FEAT_PROG_BIND_MAP)) {
			struct bpf_map *map;
			int i;

			for (i = 0; i < obj->nr_maps; i++) {
				map = &prog->obj->maps[i];
				if (map->libbpf_type != LIBBPF_MAP_RODATA)
					continue;

				if (bpf_prog_bind_map(ret, map->fd, NULL)) {
					cp = libbpf_strerror_r(errno, errmsg, sizeof(errmsg));
					pr_warn("prog '%s': failed to bind map '%s': %s\n",
						prog->name, map->real_name, cp);
					/* Don't fail hard if can't bind rodata. */
				}
			}
		}

		*prog_fd = ret;
		ret = 0;
		goto out;
	}

	if (log_level == 0) {
		log_level = 1;
		goto retry_load;
	}
	/* On ENOSPC, increase log buffer size and retry, unless custom
	 * log_buf is specified.
	 * Be careful to not overflow u32, though. Kernel's log buf size limit
	 * isn't part of UAPI so it can always be bumped to full 4GB. So don't
	 * multiply by 2 unless we are sure we'll fit within 32 bits.
	 * Currently, we'll get -EINVAL when we reach (UINT_MAX >> 2).
	 */
	if (own_log_buf && errno == ENOSPC && log_buf_size <= UINT_MAX / 2)
		goto retry_load;

	ret = -errno;

	/* post-process verifier log to improve error descriptions */
	fixup_verifier_log(prog, log_buf, log_buf_size);

	cp = libbpf_strerror_r(errno, errmsg, sizeof(errmsg));
	pr_warn("prog '%s': BPF program load failed: %s\n", prog->name, cp);
	pr_perm_msg(ret);

	if (own_log_buf && log_buf && log_buf[0] != '\0') {
		pr_warn("prog '%s': -- BEGIN PROG LOAD LOG --\n%s-- END PROG LOAD LOG --\n",
			prog->name, log_buf);
	}

out:
	if (own_log_buf)
		free(log_buf);
	return ret;
}

static char *find_prev_line(char *buf, char *cur)
{
	char *p;

	if (cur == buf) /* end of a log buf */
		return NULL;

	p = cur - 1;
	while (p - 1 >= buf && *(p - 1) != '\n')
		p--;

	return p;
}

static void patch_log(char *buf, size_t buf_sz, size_t log_sz,
		      char *orig, size_t orig_sz, const char *patch)
{
	/* size of the remaining log content to the right from the to-be-replaced part */
	size_t rem_sz = (buf + log_sz) - (orig + orig_sz);
	size_t patch_sz = strlen(patch);

	if (patch_sz != orig_sz) {
		/* If patch line(s) are longer than original piece of verifier log,
		 * shift log contents by (patch_sz - orig_sz) bytes to the right
		 * starting from after to-be-replaced part of the log.
		 *
		 * If patch line(s) are shorter than original piece of verifier log,
		 * shift log contents by (orig_sz - patch_sz) bytes to the left
		 * starting from after to-be-replaced part of the log
		 *
		 * We need to be careful about not overflowing available
		 * buf_sz capacity. If that's the case, we'll truncate the end
		 * of the original log, as necessary.
		 */
		if (patch_sz > orig_sz) {
			if (orig + patch_sz >= buf + buf_sz) {
				/* patch is big enough to cover remaining space completely */
				patch_sz -= (orig + patch_sz) - (buf + buf_sz) + 1;
				rem_sz = 0;
			} else if (patch_sz - orig_sz > buf_sz - log_sz) {
				/* patch causes part of remaining log to be truncated */
				rem_sz -= (patch_sz - orig_sz) - (buf_sz - log_sz);
			}
		}
		/* shift remaining log to the right by calculated amount */
		memmove(orig + patch_sz, orig + orig_sz, rem_sz);
	}

	memcpy(orig, patch, patch_sz);
}

static void fixup_log_failed_core_relo(struct bpf_program *prog,
				       char *buf, size_t buf_sz, size_t log_sz,
				       char *line1, char *line2, char *line3)
{
	/* Expected log for failed and not properly guarded CO-RE relocation:
	 * line1 -> 123: (85) call unknown#195896080
	 * line2 -> invalid func unknown#195896080
	 * line3 -> <anything else or end of buffer>
	 *
	 * "123" is the index of the instruction that was poisoned. We extract
	 * instruction index to find corresponding CO-RE relocation and
	 * replace this part of the log with more relevant information about
	 * failed CO-RE relocation.
	 */
	const struct bpf_core_relo *relo;
	struct bpf_core_spec spec;
	char patch[512], spec_buf[256];
	int insn_idx, err, spec_len;

	if (sscanf(line1, "%d: (%*d) call unknown#195896080\n", &insn_idx) != 1)
		return;

	relo = find_relo_core(prog, insn_idx);
	if (!relo)
		return;

	err = bpf_core_parse_spec(prog->name, prog->obj->btf, relo, &spec);
	if (err)
		return;

	spec_len = bpf_core_format_spec(spec_buf, sizeof(spec_buf), &spec);
	snprintf(patch, sizeof(patch),
		 "%d: <invalid CO-RE relocation>\n"
		 "failed to resolve CO-RE relocation %s%s\n",
		 insn_idx, spec_buf, spec_len >= sizeof(spec_buf) ? "..." : "");

	patch_log(buf, buf_sz, log_sz, line1, line3 - line1, patch);
}

static void fixup_log_missing_map_load(struct bpf_program *prog,
				       char *buf, size_t buf_sz, size_t log_sz,
				       char *line1, char *line2, char *line3)
{
	/* Expected log for failed and not properly guarded map reference:
	 * line1 -> 123: (85) call unknown#2001000345
	 * line2 -> invalid func unknown#2001000345
	 * line3 -> <anything else or end of buffer>
	 *
	 * "123" is the index of the instruction that was poisoned.
	 * "345" in "2001000345" is a map index in obj->maps to fetch map name.
	 */
	struct bpf_object *obj = prog->obj;
	const struct bpf_map *map;
	int insn_idx, map_idx;
	char patch[128];

	if (sscanf(line1, "%d: (%*d) call unknown#%d\n", &insn_idx, &map_idx) != 2)
		return;

	map_idx -= POISON_LDIMM64_MAP_BASE;
	if (map_idx < 0 || map_idx >= obj->nr_maps)
		return;
	map = &obj->maps[map_idx];

	snprintf(patch, sizeof(patch),
		 "%d: <invalid BPF map reference>\n"
		 "BPF map '%s' is referenced but wasn't created\n",
		 insn_idx, map->name);

	patch_log(buf, buf_sz, log_sz, line1, line3 - line1, patch);
}

static void fixup_log_missing_kfunc_call(struct bpf_program *prog,
					 char *buf, size_t buf_sz, size_t log_sz,
					 char *line1, char *line2, char *line3)
{
	/* Expected log for failed and not properly guarded kfunc call:
	 * line1 -> 123: (85) call unknown#2002000345
	 * line2 -> invalid func unknown#2002000345
	 * line3 -> <anything else or end of buffer>
	 *
	 * "123" is the index of the instruction that was poisoned.
	 * "345" in "2002000345" is an extern index in obj->externs to fetch kfunc name.
	 */
	struct bpf_object *obj = prog->obj;
	const struct extern_desc *ext;
	int insn_idx, ext_idx;
	char patch[128];

	if (sscanf(line1, "%d: (%*d) call unknown#%d\n", &insn_idx, &ext_idx) != 2)
		return;

	ext_idx -= POISON_CALL_KFUNC_BASE;
	if (ext_idx < 0 || ext_idx >= obj->nr_extern)
		return;
	ext = &obj->externs[ext_idx];

	snprintf(patch, sizeof(patch),
		 "%d: <invalid kfunc call>\n"
		 "kfunc '%s' is referenced but wasn't resolved\n",
		 insn_idx, ext->name);

	patch_log(buf, buf_sz, log_sz, line1, line3 - line1, patch);
}

static void fixup_verifier_log(struct bpf_program *prog, char *buf, size_t buf_sz)
{
	/* look for familiar error patterns in last N lines of the log */
	const size_t max_last_line_cnt = 10;
	char *prev_line, *cur_line, *next_line;
	size_t log_sz;
	int i;

	if (!buf)
		return;

	log_sz = strlen(buf) + 1;
	next_line = buf + log_sz - 1;

	for (i = 0; i < max_last_line_cnt; i++, next_line = cur_line) {
		cur_line = find_prev_line(buf, next_line);
		if (!cur_line)
			return;

		if (str_has_pfx(cur_line, "invalid func unknown#195896080\n")) {
			prev_line = find_prev_line(buf, cur_line);
			if (!prev_line)
				continue;

			/* failed CO-RE relocation case */
			fixup_log_failed_core_relo(prog, buf, buf_sz, log_sz,
						   prev_line, cur_line, next_line);
			return;
		} else if (str_has_pfx(cur_line, "invalid func unknown#"POISON_LDIMM64_MAP_PFX)) {
			prev_line = find_prev_line(buf, cur_line);
			if (!prev_line)
				continue;

			/* reference to uncreated BPF map */
			fixup_log_missing_map_load(prog, buf, buf_sz, log_sz,
						   prev_line, cur_line, next_line);
			return;
		} else if (str_has_pfx(cur_line, "invalid func unknown#"POISON_CALL_KFUNC_PFX)) {
			prev_line = find_prev_line(buf, cur_line);
			if (!prev_line)
				continue;

			/* reference to unresolved kfunc */
			fixup_log_missing_kfunc_call(prog, buf, buf_sz, log_sz,
						     prev_line, cur_line, next_line);
			return;
		}
	}
}

static int bpf_program_record_relos(struct bpf_program *prog)
{
	struct bpf_object *obj = prog->obj;
	int i;

	for (i = 0; i < prog->nr_reloc; i++) {
		struct reloc_desc *relo = &prog->reloc_desc[i];
		struct extern_desc *ext = &obj->externs[relo->ext_idx];
		int kind;

		switch (relo->type) {
		case RELO_EXTERN_LD64:
			if (ext->type != EXT_KSYM)
				continue;
			kind = btf_is_var(btf__type_by_id(obj->btf, ext->btf_id)) ?
				BTF_KIND_VAR : BTF_KIND_FUNC;
			bpf_gen__record_extern(obj->gen_loader, ext->name,
					       ext->is_weak, !ext->ksym.type_id,
					       true, kind, relo->insn_idx);
			break;
		case RELO_EXTERN_CALL:
			bpf_gen__record_extern(obj->gen_loader, ext->name,
					       ext->is_weak, false, false, BTF_KIND_FUNC,
					       relo->insn_idx);
			break;
		case RELO_CORE: {
			struct bpf_core_relo cr = {
				.insn_off = relo->insn_idx * 8,
				.type_id = relo->core_relo->type_id,
				.access_str_off = relo->core_relo->access_str_off,
				.kind = relo->core_relo->kind,
			};

			bpf_gen__record_relo_core(obj->gen_loader, &cr);
			break;
		}
		default:
			continue;
		}
	}
	return 0;
}

static int
bpf_object__load_progs(struct bpf_object *obj, int log_level)
{
	struct bpf_program *prog;
	size_t i;
	int err;

	for (i = 0; i < obj->nr_programs; i++) {
		prog = &obj->programs[i];
		err = bpf_object__sanitize_prog(obj, prog);
		if (err)
			return err;
	}

	for (i = 0; i < obj->nr_programs; i++) {
		prog = &obj->programs[i];
		if (prog_is_subprog(obj, prog))
			continue;
		if (!prog->autoload) {
			pr_debug("prog '%s': skipped loading\n", prog->name);
			continue;
		}
		prog->log_level |= log_level;

		if (obj->gen_loader)
			bpf_program_record_relos(prog);

		err = bpf_object_load_prog(obj, prog, prog->insns, prog->insns_cnt,
					   obj->license, obj->kern_version, &prog->fd);
		if (err) {
			pr_warn("prog '%s': failed to load: %d\n", prog->name, err);
			return err;
		}
	}

	bpf_object__free_relocs(obj);
	return 0;
}

static const struct bpf_sec_def *find_sec_def(const char *sec_name);

static int bpf_object_init_progs(struct bpf_object *obj, const struct bpf_object_open_opts *opts)
{
	struct bpf_program *prog;
	int err;

	bpf_object__for_each_program(prog, obj) {
		prog->sec_def = find_sec_def(prog->sec_name);
		if (!prog->sec_def) {
			/* couldn't guess, but user might manually specify */
			pr_debug("prog '%s': unrecognized ELF section name '%s'\n",
				prog->name, prog->sec_name);
			continue;
		}

		prog->type = prog->sec_def->prog_type;
		prog->expected_attach_type = prog->sec_def->expected_attach_type;

		/* sec_def can have custom callback which should be called
		 * after bpf_program is initialized to adjust its properties
		 */
		if (prog->sec_def->prog_setup_fn) {
			err = prog->sec_def->prog_setup_fn(prog, prog->sec_def->cookie);
			if (err < 0) {
				pr_warn("prog '%s': failed to initialize: %d\n",
					prog->name, err);
				return err;
			}
		}
	}

	return 0;
}

static struct bpf_object *bpf_object_open(const char *path, const void *obj_buf, size_t obj_buf_sz,
					  const char *obj_name,
					  const struct bpf_object_open_opts *opts)
{
	const char *kconfig, *btf_tmp_path, *token_path;
	struct bpf_object *obj;
	int err;
	char *log_buf;
	size_t log_size;
	__u32 log_level;

	if (obj_buf && !obj_name)
		return ERR_PTR(-EINVAL);

	if (elf_version(EV_CURRENT) == EV_NONE) {
		pr_warn("failed to init libelf for %s\n",
			path ? : "(mem buf)");
		return ERR_PTR(-LIBBPF_ERRNO__LIBELF);
	}

	if (!OPTS_VALID(opts, bpf_object_open_opts))
		return ERR_PTR(-EINVAL);

	obj_name = OPTS_GET(opts, object_name, NULL) ?: obj_name;
	if (obj_buf) {
		path = obj_name;
		pr_debug("loading object '%s' from buffer\n", obj_name);
	} else {
		pr_debug("loading object from %s\n", path);
	}

	log_buf = OPTS_GET(opts, kernel_log_buf, NULL);
	log_size = OPTS_GET(opts, kernel_log_size, 0);
	log_level = OPTS_GET(opts, kernel_log_level, 0);
	if (log_size > UINT_MAX)
		return ERR_PTR(-EINVAL);
	if (log_size && !log_buf)
		return ERR_PTR(-EINVAL);

	token_path = OPTS_GET(opts, bpf_token_path, NULL);
	/* if user didn't specify bpf_token_path explicitly, check if
	 * LIBBPF_BPF_TOKEN_PATH envvar was set and treat it as bpf_token_path
	 * option
	 */
	if (!token_path)
		token_path = getenv("LIBBPF_BPF_TOKEN_PATH");
	if (token_path && strlen(token_path) >= PATH_MAX)
		return ERR_PTR(-ENAMETOOLONG);

	obj = bpf_object__new(path, obj_buf, obj_buf_sz, obj_name);
	if (IS_ERR(obj))
		return obj;

	obj->log_buf = log_buf;
	obj->log_size = log_size;
	obj->log_level = log_level;

	if (token_path) {
		obj->token_path = strdup(token_path);
		if (!obj->token_path) {
			err = -ENOMEM;
			goto out;
		}
	}

	btf_tmp_path = OPTS_GET(opts, btf_custom_path, NULL);
	if (btf_tmp_path) {
		if (strlen(btf_tmp_path) >= PATH_MAX) {
			err = -ENAMETOOLONG;
			goto out;
		}
		obj->btf_custom_path = strdup(btf_tmp_path);
		if (!obj->btf_custom_path) {
			err = -ENOMEM;
			goto out;
		}
	}

	kconfig = OPTS_GET(opts, kconfig, NULL);
	if (kconfig) {
		obj->kconfig = strdup(kconfig);
		if (!obj->kconfig) {
			err = -ENOMEM;
			goto out;
		}
	}

	err = bpf_object__elf_init(obj);
	err = err ? : bpf_object__check_endianness(obj);
	err = err ? : bpf_object__elf_collect(obj);
	err = err ? : bpf_object__collect_externs(obj);
	err = err ? : bpf_object_fixup_btf(obj);
	err = err ? : bpf_object__init_maps(obj, opts);
	err = err ? : bpf_object_init_progs(obj, opts);
	err = err ? : bpf_object__collect_relos(obj);
	if (err)
		goto out;

	bpf_object__elf_finish(obj);

	return obj;
out:
	bpf_object__close(obj);
	return ERR_PTR(err);
}

struct bpf_object *
bpf_object__open_file(const char *path, const struct bpf_object_open_opts *opts)
{
	if (!path)
		return libbpf_err_ptr(-EINVAL);

	return libbpf_ptr(bpf_object_open(path, NULL, 0, NULL, opts));
}

struct bpf_object *bpf_object__open(const char *path)
{
	return bpf_object__open_file(path, NULL);
}

struct bpf_object *
bpf_object__open_mem(const void *obj_buf, size_t obj_buf_sz,
		     const struct bpf_object_open_opts *opts)
{
	char tmp_name[64];

	if (!obj_buf || obj_buf_sz == 0)
		return libbpf_err_ptr(-EINVAL);

	/* create a (quite useless) default "name" for this memory buffer object */
	snprintf(tmp_name, sizeof(tmp_name), "%lx-%zx", (unsigned long)obj_buf, obj_buf_sz);

	return libbpf_ptr(bpf_object_open(NULL, obj_buf, obj_buf_sz, tmp_name, opts));
}

static int bpf_object_unload(struct bpf_object *obj)
{
	size_t i;

	if (!obj)
		return libbpf_err(-EINVAL);

	for (i = 0; i < obj->nr_maps; i++) {
		zclose(obj->maps[i].fd);
		if (obj->maps[i].st_ops)
			zfree(&obj->maps[i].st_ops->kern_vdata);
	}

	for (i = 0; i < obj->nr_programs; i++)
		bpf_program__unload(&obj->programs[i]);

	return 0;
}

static int bpf_object__sanitize_maps(struct bpf_object *obj)
{
	struct bpf_map *m;

	bpf_object__for_each_map(m, obj) {
		if (!bpf_map__is_internal(m))
			continue;
		if (!kernel_supports(obj, FEAT_ARRAY_MMAP))
			m->def.map_flags &= ~BPF_F_MMAPABLE;
	}

	return 0;
}

typedef int (*kallsyms_cb_t)(unsigned long long sym_addr, char sym_type,
			     const char *sym_name, void *ctx);

static int libbpf_kallsyms_parse(kallsyms_cb_t cb, void *ctx)
{
	char sym_type, sym_name[500];
	unsigned long long sym_addr;
	int ret, err = 0;
	FILE *f;

	f = fopen("/proc/kallsyms", "re");
	if (!f) {
		err = -errno;
		pr_warn("failed to open /proc/kallsyms: %d\n", err);
		return err;
	}

	while (true) {
		ret = fscanf(f, "%llx %c %499s%*[^\n]\n",
			     &sym_addr, &sym_type, sym_name);
		if (ret == EOF && feof(f))
			break;
		if (ret != 3) {
			pr_warn("failed to read kallsyms entry: %d\n", ret);
			err = -EINVAL;
			break;
		}

		err = cb(sym_addr, sym_type, sym_name, ctx);
		if (err)
			break;
	}

	fclose(f);
	return err;
}

static int kallsyms_cb(unsigned long long sym_addr, char sym_type,
		       const char *sym_name, void *ctx)
{
	struct bpf_object *obj = ctx;
	const struct btf_type *t;
	struct extern_desc *ext;
	char *res;

	res = strstr(sym_name, ".llvm.");
	if (sym_type == 'd' && res)
		ext = find_extern_by_name_with_len(obj, sym_name, res - sym_name);
	else
		ext = find_extern_by_name(obj, sym_name);
	if (!ext || ext->type != EXT_KSYM)
		return 0;

	t = btf__type_by_id(obj->btf, ext->btf_id);
	if (!btf_is_var(t))
		return 0;

	if (ext->is_set && ext->ksym.addr != sym_addr) {
		pr_warn("extern (ksym) '%s': resolution is ambiguous: 0x%llx or 0x%llx\n",
			sym_name, ext->ksym.addr, sym_addr);
		return -EINVAL;
	}
	if (!ext->is_set) {
		ext->is_set = true;
		ext->ksym.addr = sym_addr;
		pr_debug("extern (ksym) '%s': set to 0x%llx\n", sym_name, sym_addr);
	}
	return 0;
}

static int bpf_object__read_kallsyms_file(struct bpf_object *obj)
{
	return libbpf_kallsyms_parse(kallsyms_cb, obj);
}

static int find_ksym_btf_id(struct bpf_object *obj, const char *ksym_name,
			    __u16 kind, struct btf **res_btf,
			    struct module_btf **res_mod_btf)
{
	struct module_btf *mod_btf;
	struct btf *btf;
	int i, id, err;

	btf = obj->btf_vmlinux;
	mod_btf = NULL;
	id = btf__find_by_name_kind(btf, ksym_name, kind);

	if (id == -ENOENT) {
		err = load_module_btfs(obj);
		if (err)
			return err;

		for (i = 0; i < obj->btf_module_cnt; i++) {
			/* we assume module_btf's BTF FD is always >0 */
			mod_btf = &obj->btf_modules[i];
			btf = mod_btf->btf;
			id = btf__find_by_name_kind_own(btf, ksym_name, kind);
			if (id != -ENOENT)
				break;
		}
	}
	if (id <= 0)
		return -ESRCH;

	*res_btf = btf;
	*res_mod_btf = mod_btf;
	return id;
}

static int bpf_object__resolve_ksym_var_btf_id(struct bpf_object *obj,
					       struct extern_desc *ext)
{
	const struct btf_type *targ_var, *targ_type;
	__u32 targ_type_id, local_type_id;
	struct module_btf *mod_btf = NULL;
	const char *targ_var_name;
	struct btf *btf = NULL;
	int id, err;

	id = find_ksym_btf_id(obj, ext->name, BTF_KIND_VAR, &btf, &mod_btf);
	if (id < 0) {
		if (id == -ESRCH && ext->is_weak)
			return 0;
		pr_warn("extern (var ksym) '%s': not found in kernel BTF\n",
			ext->name);
		return id;
	}

	/* find local type_id */
	local_type_id = ext->ksym.type_id;

	/* find target type_id */
	targ_var = btf__type_by_id(btf, id);
	targ_var_name = btf__name_by_offset(btf, targ_var->name_off);
	targ_type = skip_mods_and_typedefs(btf, targ_var->type, &targ_type_id);

	err = bpf_core_types_are_compat(obj->btf, local_type_id,
					btf, targ_type_id);
	if (err <= 0) {
		const struct btf_type *local_type;
		const char *targ_name, *local_name;

		local_type = btf__type_by_id(obj->btf, local_type_id);
		local_name = btf__name_by_offset(obj->btf, local_type->name_off);
		targ_name = btf__name_by_offset(btf, targ_type->name_off);

		pr_warn("extern (var ksym) '%s': incompatible types, expected [%d] %s %s, but kernel has [%d] %s %s\n",
			ext->name, local_type_id,
			btf_kind_str(local_type), local_name, targ_type_id,
			btf_kind_str(targ_type), targ_name);
		return -EINVAL;
	}

	ext->is_set = true;
	ext->ksym.kernel_btf_obj_fd = mod_btf ? mod_btf->fd : 0;
	ext->ksym.kernel_btf_id = id;
	pr_debug("extern (var ksym) '%s': resolved to [%d] %s %s\n",
		 ext->name, id, btf_kind_str(targ_var), targ_var_name);

	return 0;
}

static int bpf_object__resolve_ksym_func_btf_id(struct bpf_object *obj,
						struct extern_desc *ext)
{
	int local_func_proto_id, kfunc_proto_id, kfunc_id;
	struct module_btf *mod_btf = NULL;
	const struct btf_type *kern_func;
	struct btf *kern_btf = NULL;
	int ret;

	local_func_proto_id = ext->ksym.type_id;

	kfunc_id = find_ksym_btf_id(obj, ext->essent_name ?: ext->name, BTF_KIND_FUNC, &kern_btf,
				    &mod_btf);
	if (kfunc_id < 0) {
		if (kfunc_id == -ESRCH && ext->is_weak)
			return 0;
		pr_warn("extern (func ksym) '%s': not found in kernel or module BTFs\n",
			ext->name);
		return kfunc_id;
	}

	kern_func = btf__type_by_id(kern_btf, kfunc_id);
	kfunc_proto_id = kern_func->type;

	ret = bpf_core_types_are_compat(obj->btf, local_func_proto_id,
					kern_btf, kfunc_proto_id);
	if (ret <= 0) {
		if (ext->is_weak)
			return 0;

		pr_warn("extern (func ksym) '%s': func_proto [%d] incompatible with %s [%d]\n",
			ext->name, local_func_proto_id,
			mod_btf ? mod_btf->name : "vmlinux", kfunc_proto_id);
		return -EINVAL;
	}

	/* set index for module BTF fd in fd_array, if unset */
	if (mod_btf && !mod_btf->fd_array_idx) {
		/* insn->off is s16 */
		if (obj->fd_array_cnt == INT16_MAX) {
			pr_warn("extern (func ksym) '%s': module BTF fd index %d too big to fit in bpf_insn offset\n",
				ext->name, mod_btf->fd_array_idx);
			return -E2BIG;
		}
		/* Cannot use index 0 for module BTF fd */
		if (!obj->fd_array_cnt)
			obj->fd_array_cnt = 1;

		ret = libbpf_ensure_mem((void **)&obj->fd_array, &obj->fd_array_cap, sizeof(int),
					obj->fd_array_cnt + 1);
		if (ret)
			return ret;
		mod_btf->fd_array_idx = obj->fd_array_cnt;
		/* we assume module BTF FD is always >0 */
		obj->fd_array[obj->fd_array_cnt++] = mod_btf->fd;
	}

	ext->is_set = true;
	ext->ksym.kernel_btf_id = kfunc_id;
	ext->ksym.btf_fd_idx = mod_btf ? mod_btf->fd_array_idx : 0;
	/* Also set kernel_btf_obj_fd to make sure that bpf_object__relocate_data()
	 * populates FD into ld_imm64 insn when it's used to point to kfunc.
	 * {kernel_btf_id, btf_fd_idx} -> fixup bpf_call.
	 * {kernel_btf_id, kernel_btf_obj_fd} -> fixup ld_imm64.
	 */
	ext->ksym.kernel_btf_obj_fd = mod_btf ? mod_btf->fd : 0;
	pr_debug("extern (func ksym) '%s': resolved to %s [%d]\n",
		 ext->name, mod_btf ? mod_btf->name : "vmlinux", kfunc_id);

	return 0;
}

static int bpf_object__resolve_ksyms_btf_id(struct bpf_object *obj)
{
	const struct btf_type *t;
	struct extern_desc *ext;
	int i, err;

	for (i = 0; i < obj->nr_extern; i++) {
		ext = &obj->externs[i];
		if (ext->type != EXT_KSYM || !ext->ksym.type_id)
			continue;

		if (obj->gen_loader) {
			ext->is_set = true;
			ext->ksym.kernel_btf_obj_fd = 0;
			ext->ksym.kernel_btf_id = 0;
			continue;
		}
		t = btf__type_by_id(obj->btf, ext->btf_id);
		if (btf_is_var(t))
			err = bpf_object__resolve_ksym_var_btf_id(obj, ext);
		else
			err = bpf_object__resolve_ksym_func_btf_id(obj, ext);
		if (err)
			return err;
	}
	return 0;
}

static int bpf_object__resolve_externs(struct bpf_object *obj,
				       const char *extra_kconfig)
{
	bool need_config = false, need_kallsyms = false;
	bool need_vmlinux_btf = false;
	struct extern_desc *ext;
	void *kcfg_data = NULL;
	int err, i;

	if (obj->nr_extern == 0)
		return 0;

	if (obj->kconfig_map_idx >= 0)
		kcfg_data = obj->maps[obj->kconfig_map_idx].mmaped;

	for (i = 0; i < obj->nr_extern; i++) {
		ext = &obj->externs[i];

		if (ext->type == EXT_KSYM) {
			if (ext->ksym.type_id)
				need_vmlinux_btf = true;
			else
				need_kallsyms = true;
			continue;
		} else if (ext->type == EXT_KCFG) {
			void *ext_ptr = kcfg_data + ext->kcfg.data_off;
			__u64 value = 0;

			/* Kconfig externs need actual /proc/config.gz */
			if (str_has_pfx(ext->name, "CONFIG_")) {
				need_config = true;
				continue;
			}

			/* Virtual kcfg externs are customly handled by libbpf */
			if (strcmp(ext->name, "LINUX_KERNEL_VERSION") == 0) {
				value = get_kernel_version();
				if (!value) {
					pr_warn("extern (kcfg) '%s': failed to get kernel version\n", ext->name);
					return -EINVAL;
				}
			} else if (strcmp(ext->name, "LINUX_HAS_BPF_COOKIE") == 0) {
				value = kernel_supports(obj, FEAT_BPF_COOKIE);
			} else if (strcmp(ext->name, "LINUX_HAS_SYSCALL_WRAPPER") == 0) {
				value = kernel_supports(obj, FEAT_SYSCALL_WRAPPER);
			} else if (!str_has_pfx(ext->name, "LINUX_") || !ext->is_weak) {
				/* Currently libbpf supports only CONFIG_ and LINUX_ prefixed
				 * __kconfig externs, where LINUX_ ones are virtual and filled out
				 * customly by libbpf (their values don't come from Kconfig).
				 * If LINUX_xxx variable is not recognized by libbpf, but is marked
				 * __weak, it defaults to zero value, just like for CONFIG_xxx
				 * externs.
				 */
				pr_warn("extern (kcfg) '%s': unrecognized virtual extern\n", ext->name);
				return -EINVAL;
			}

			err = set_kcfg_value_num(ext, ext_ptr, value);
			if (err)
				return err;
			pr_debug("extern (kcfg) '%s': set to 0x%llx\n",
				 ext->name, (long long)value);
		} else {
			pr_warn("extern '%s': unrecognized extern kind\n", ext->name);
			return -EINVAL;
		}
	}
	if (need_config && extra_kconfig) {
		err = bpf_object__read_kconfig_mem(obj, extra_kconfig, kcfg_data);
		if (err)
			return -EINVAL;
		need_config = false;
		for (i = 0; i < obj->nr_extern; i++) {
			ext = &obj->externs[i];
			if (ext->type == EXT_KCFG && !ext->is_set) {
				need_config = true;
				break;
			}
		}
	}
	if (need_config) {
		err = bpf_object__read_kconfig_file(obj, kcfg_data);
		if (err)
			return -EINVAL;
	}
	if (need_kallsyms) {
		err = bpf_object__read_kallsyms_file(obj);
		if (err)
			return -EINVAL;
	}
	if (need_vmlinux_btf) {
		err = bpf_object__resolve_ksyms_btf_id(obj);
		if (err)
			return -EINVAL;
	}
	for (i = 0; i < obj->nr_extern; i++) {
		ext = &obj->externs[i];

		if (!ext->is_set && !ext->is_weak) {
			pr_warn("extern '%s' (strong): not resolved\n", ext->name);
			return -ESRCH;
		} else if (!ext->is_set) {
			pr_debug("extern '%s' (weak): not resolved, defaulting to zero\n",
				 ext->name);
		}
	}

	return 0;
}

static void bpf_map_prepare_vdata(const struct bpf_map *map)
{
	const struct btf_type *type;
	struct bpf_struct_ops *st_ops;
	__u32 i;

	st_ops = map->st_ops;
	type = btf__type_by_id(map->obj->btf, st_ops->type_id);
	for (i = 0; i < btf_vlen(type); i++) {
		struct bpf_program *prog = st_ops->progs[i];
		void *kern_data;
		int prog_fd;

		if (!prog)
			continue;

		prog_fd = bpf_program__fd(prog);
		kern_data = st_ops->kern_vdata + st_ops->kern_func_off[i];
		*(unsigned long *)kern_data = prog_fd;
	}
}

static int bpf_object_prepare_struct_ops(struct bpf_object *obj)
{
	struct bpf_map *map;
	int i;

	for (i = 0; i < obj->nr_maps; i++) {
		map = &obj->maps[i];

		if (!bpf_map__is_struct_ops(map))
			continue;

		if (!map->autocreate)
			continue;

		bpf_map_prepare_vdata(map);
	}

	return 0;
}

static int bpf_object_load(struct bpf_object *obj, int extra_log_level, const char *target_btf_path)
{
	int err, i;

	if (!obj)
		return libbpf_err(-EINVAL);

	if (obj->loaded) {
		pr_warn("object '%s': load can't be attempted twice\n", obj->name);
		return libbpf_err(-EINVAL);
	}

	if (obj->gen_loader)
		bpf_gen__init(obj->gen_loader, extra_log_level, obj->nr_programs, obj->nr_maps);

	err = bpf_object_prepare_token(obj);
	err = err ? : bpf_object__probe_loading(obj);
	err = err ? : bpf_object__load_vmlinux_btf(obj, false);
	err = err ? : bpf_object__resolve_externs(obj, obj->kconfig);
	err = err ? : bpf_object__sanitize_maps(obj);
	err = err ? : bpf_object__init_kern_struct_ops_maps(obj);
	err = err ? : bpf_object_adjust_struct_ops_autoload(obj);
	err = err ? : bpf_object__relocate(obj, obj->btf_custom_path ? : target_btf_path);
	err = err ? : bpf_object__sanitize_and_load_btf(obj);
	err = err ? : bpf_object__create_maps(obj);
	err = err ? : bpf_object__load_progs(obj, extra_log_level);
	err = err ? : bpf_object_init_prog_arrays(obj);
	err = err ? : bpf_object_prepare_struct_ops(obj);

	if (obj->gen_loader) {
		/* reset FDs */
		if (obj->btf)
			btf__set_fd(obj->btf, -1);
		if (!err)
			err = bpf_gen__finish(obj->gen_loader, obj->nr_programs, obj->nr_maps);
	}

	/* clean up fd_array */
	zfree(&obj->fd_array);

	/* clean up module BTFs */
	for (i = 0; i < obj->btf_module_cnt; i++) {
		close(obj->btf_modules[i].fd);
		btf__free(obj->btf_modules[i].btf);
		free(obj->btf_modules[i].name);
	}
	free(obj->btf_modules);

	/* clean up vmlinux BTF */
	btf__free(obj->btf_vmlinux);
	obj->btf_vmlinux = NULL;

	obj->loaded = true; /* doesn't matter if successfully or not */

	if (err)
		goto out;

	return 0;
out:
	/* unpin any maps that were auto-pinned during load */
	for (i = 0; i < obj->nr_maps; i++)
		if (obj->maps[i].pinned && !obj->maps[i].reused)
			bpf_map__unpin(&obj->maps[i], NULL);

	bpf_object_unload(obj);
	pr_warn("failed to load object '%s'\n", obj->path);
	return libbpf_err(err);
}

int bpf_object__load(struct bpf_object *obj)
{
	return bpf_object_load(obj, 0, NULL);
}

static int make_parent_dir(const char *path)
{
	char *cp, errmsg[STRERR_BUFSIZE];
	char *dname, *dir;
	int err = 0;

	dname = strdup(path);
	if (dname == NULL)
		return -ENOMEM;

	dir = dirname(dname);
	if (mkdir(dir, 0700) && errno != EEXIST)
		err = -errno;

	free(dname);
	if (err) {
		cp = libbpf_strerror_r(-err, errmsg, sizeof(errmsg));
		pr_warn("failed to mkdir %s: %s\n", path, cp);
	}
	return err;
}

static int check_path(const char *path)
{
	char *cp, errmsg[STRERR_BUFSIZE];
	struct statfs st_fs;
	char *dname, *dir;
	int err = 0;

	if (path == NULL)
		return -EINVAL;

	dname = strdup(path);
	if (dname == NULL)
		return -ENOMEM;

	dir = dirname(dname);
	if (statfs(dir, &st_fs)) {
		cp = libbpf_strerror_r(errno, errmsg, sizeof(errmsg));
		pr_warn("failed to statfs %s: %s\n", dir, cp);
		err = -errno;
	}
	free(dname);

	if (!err && st_fs.f_type != BPF_FS_MAGIC) {
		pr_warn("specified path %s is not on BPF FS\n", path);
		err = -EINVAL;
	}

	return err;
}

int bpf_program__pin(struct bpf_program *prog, const char *path)
{
	char *cp, errmsg[STRERR_BUFSIZE];
	int err;

	if (prog->fd < 0) {
		pr_warn("prog '%s': can't pin program that wasn't loaded\n", prog->name);
		return libbpf_err(-EINVAL);
	}

	err = make_parent_dir(path);
	if (err)
		return libbpf_err(err);

	err = check_path(path);
	if (err)
		return libbpf_err(err);

	if (bpf_obj_pin(prog->fd, path)) {
		err = -errno;
		cp = libbpf_strerror_r(err, errmsg, sizeof(errmsg));
		pr_warn("prog '%s': failed to pin at '%s': %s\n", prog->name, path, cp);
		return libbpf_err(err);
	}

	pr_debug("prog '%s': pinned at '%s'\n", prog->name, path);
	return 0;
}

int bpf_program__unpin(struct bpf_program *prog, const char *path)
{
	int err;

	if (prog->fd < 0) {
		pr_warn("prog '%s': can't unpin program that wasn't loaded\n", prog->name);
		return libbpf_err(-EINVAL);
	}

	err = check_path(path);
	if (err)
		return libbpf_err(err);

	err = unlink(path);
	if (err)
		return libbpf_err(-errno);

	pr_debug("prog '%s': unpinned from '%s'\n", prog->name, path);
	return 0;
}

int bpf_map__pin(struct bpf_map *map, const char *path)
{
	char *cp, errmsg[STRERR_BUFSIZE];
	int err;

	if (map == NULL) {
		pr_warn("invalid map pointer\n");
		return libbpf_err(-EINVAL);
	}

	if (map->fd < 0) {
		pr_warn("map '%s': can't pin BPF map without FD (was it created?)\n", map->name);
		return libbpf_err(-EINVAL);
	}

	if (map->pin_path) {
		if (path && strcmp(path, map->pin_path)) {
			pr_warn("map '%s' already has pin path '%s' different from '%s'\n",
				bpf_map__name(map), map->pin_path, path);
			return libbpf_err(-EINVAL);
		} else if (map->pinned) {
			pr_debug("map '%s' already pinned at '%s'; not re-pinning\n",
				 bpf_map__name(map), map->pin_path);
			return 0;
		}
	} else {
		if (!path) {
			pr_warn("missing a path to pin map '%s' at\n",
				bpf_map__name(map));
			return libbpf_err(-EINVAL);
		} else if (map->pinned) {
			pr_warn("map '%s' already pinned\n", bpf_map__name(map));
			return libbpf_err(-EEXIST);
		}

		map->pin_path = strdup(path);
		if (!map->pin_path) {
			err = -errno;
			goto out_err;
		}
	}

	err = make_parent_dir(map->pin_path);
	if (err)
		return libbpf_err(err);

	err = check_path(map->pin_path);
	if (err)
		return libbpf_err(err);

	if (bpf_obj_pin(map->fd, map->pin_path)) {
		err = -errno;
		goto out_err;
	}

	map->pinned = true;
	pr_debug("pinned map '%s'\n", map->pin_path);

	return 0;

out_err:
	cp = libbpf_strerror_r(-err, errmsg, sizeof(errmsg));
	pr_warn("failed to pin map: %s\n", cp);
	return libbpf_err(err);
}

int bpf_map__unpin(struct bpf_map *map, const char *path)
{
	int err;

	if (map == NULL) {
		pr_warn("invalid map pointer\n");
		return libbpf_err(-EINVAL);
	}

	if (map->pin_path) {
		if (path && strcmp(path, map->pin_path)) {
			pr_warn("map '%s' already has pin path '%s' different from '%s'\n",
				bpf_map__name(map), map->pin_path, path);
			return libbpf_err(-EINVAL);
		}
		path = map->pin_path;
	} else if (!path) {
		pr_warn("no path to unpin map '%s' from\n",
			bpf_map__name(map));
		return libbpf_err(-EINVAL);
	}

	err = check_path(path);
	if (err)
		return libbpf_err(err);

	err = unlink(path);
	if (err != 0)
		return libbpf_err(-errno);

	map->pinned = false;
	pr_debug("unpinned map '%s' from '%s'\n", bpf_map__name(map), path);

	return 0;
}

int bpf_map__set_pin_path(struct bpf_map *map, const char *path)
{
	char *new = NULL;

	if (path) {
		new = strdup(path);
		if (!new)
			return libbpf_err(-errno);
	}

	free(map->pin_path);
	map->pin_path = new;
	return 0;
}

__alias(bpf_map__pin_path)
const char *bpf_map__get_pin_path(const struct bpf_map *map);

const char *bpf_map__pin_path(const struct bpf_map *map)
{
	return map->pin_path;
}

bool bpf_map__is_pinned(const struct bpf_map *map)
{
	return map->pinned;
}

static void sanitize_pin_path(char *s)
{
	/* bpffs disallows periods in path names */
	while (*s) {
		if (*s == '.')
			*s = '_';
		s++;
	}
}

int bpf_object__pin_maps(struct bpf_object *obj, const char *path)
{
	struct bpf_map *map;
	int err;

	if (!obj)
		return libbpf_err(-ENOENT);

	if (!obj->loaded) {
		pr_warn("object not yet loaded; load it first\n");
		return libbpf_err(-ENOENT);
	}

	bpf_object__for_each_map(map, obj) {
		char *pin_path = NULL;
		char buf[PATH_MAX];

		if (!map->autocreate)
			continue;

		if (path) {
			err = pathname_concat(buf, sizeof(buf), path, bpf_map__name(map));
			if (err)
				goto err_unpin_maps;
			sanitize_pin_path(buf);
			pin_path = buf;
		} else if (!map->pin_path) {
			continue;
		}

		err = bpf_map__pin(map, pin_path);
		if (err)
			goto err_unpin_maps;
	}

	return 0;

err_unpin_maps:
	while ((map = bpf_object__prev_map(obj, map))) {
		if (!map->pin_path)
			continue;

		bpf_map__unpin(map, NULL);
	}

	return libbpf_err(err);
}

int bpf_object__unpin_maps(struct bpf_object *obj, const char *path)
{
	struct bpf_map *map;
	int err;

	if (!obj)
		return libbpf_err(-ENOENT);

	bpf_object__for_each_map(map, obj) {
		char *pin_path = NULL;
		char buf[PATH_MAX];

		if (path) {
			err = pathname_concat(buf, sizeof(buf), path, bpf_map__name(map));
			if (err)
				return libbpf_err(err);
			sanitize_pin_path(buf);
			pin_path = buf;
		} else if (!map->pin_path) {
			continue;
		}

		err = bpf_map__unpin(map, pin_path);
		if (err)
			return libbpf_err(err);
	}

	return 0;
}

int bpf_object__pin_programs(struct bpf_object *obj, const char *path)
{
	struct bpf_program *prog;
	char buf[PATH_MAX];
	int err;

	if (!obj)
		return libbpf_err(-ENOENT);

	if (!obj->loaded) {
		pr_warn("object not yet loaded; load it first\n");
		return libbpf_err(-ENOENT);
	}

	bpf_object__for_each_program(prog, obj) {
		err = pathname_concat(buf, sizeof(buf), path, prog->name);
		if (err)
			goto err_unpin_programs;

		err = bpf_program__pin(prog, buf);
		if (err)
			goto err_unpin_programs;
	}

	return 0;

err_unpin_programs:
	while ((prog = bpf_object__prev_program(obj, prog))) {
		if (pathname_concat(buf, sizeof(buf), path, prog->name))
			continue;

		bpf_program__unpin(prog, buf);
	}

	return libbpf_err(err);
}

int bpf_object__unpin_programs(struct bpf_object *obj, const char *path)
{
	struct bpf_program *prog;
	int err;

	if (!obj)
		return libbpf_err(-ENOENT);

	bpf_object__for_each_program(prog, obj) {
		char buf[PATH_MAX];

		err = pathname_concat(buf, sizeof(buf), path, prog->name);
		if (err)
			return libbpf_err(err);

		err = bpf_program__unpin(prog, buf);
		if (err)
			return libbpf_err(err);
	}

	return 0;
}

int bpf_object__pin(struct bpf_object *obj, const char *path)
{
	int err;

	err = bpf_object__pin_maps(obj, path);
	if (err)
		return libbpf_err(err);

	err = bpf_object__pin_programs(obj, path);
	if (err) {
		bpf_object__unpin_maps(obj, path);
		return libbpf_err(err);
	}

	return 0;
}

int bpf_object__unpin(struct bpf_object *obj, const char *path)
{
	int err;

	err = bpf_object__unpin_programs(obj, path);
	if (err)
		return libbpf_err(err);

	err = bpf_object__unpin_maps(obj, path);
	if (err)
		return libbpf_err(err);

	return 0;
}

static void bpf_map__destroy(struct bpf_map *map)
{
	if (map->inner_map) {
		bpf_map__destroy(map->inner_map);
		zfree(&map->inner_map);
	}

	zfree(&map->init_slots);
	map->init_slots_sz = 0;

	if (map->mmaped && map->mmaped != map->obj->arena_data)
		munmap(map->mmaped, bpf_map_mmap_sz(map));
	map->mmaped = NULL;

	if (map->st_ops) {
		zfree(&map->st_ops->data);
		zfree(&map->st_ops->progs);
		zfree(&map->st_ops->kern_func_off);
		zfree(&map->st_ops);
	}

	zfree(&map->name);
	zfree(&map->real_name);
	zfree(&map->pin_path);

	if (map->fd >= 0)
		zclose(map->fd);
}

void bpf_object__close(struct bpf_object *obj)
{
	size_t i;

	if (IS_ERR_OR_NULL(obj))
		return;

	usdt_manager_free(obj->usdt_man);
	obj->usdt_man = NULL;

	bpf_gen__free(obj->gen_loader);
	bpf_object__elf_finish(obj);
	bpf_object_unload(obj);
	btf__free(obj->btf);
	btf__free(obj->btf_vmlinux);
	btf_ext__free(obj->btf_ext);

	for (i = 0; i < obj->nr_maps; i++)
		bpf_map__destroy(&obj->maps[i]);

	zfree(&obj->btf_custom_path);
	zfree(&obj->kconfig);

	for (i = 0; i < obj->nr_extern; i++)
		zfree(&obj->externs[i].essent_name);

	zfree(&obj->externs);
	obj->nr_extern = 0;

	zfree(&obj->maps);
	obj->nr_maps = 0;

	if (obj->programs && obj->nr_programs) {
		for (i = 0; i < obj->nr_programs; i++)
			bpf_program__exit(&obj->programs[i]);
	}
	zfree(&obj->programs);

	zfree(&obj->feat_cache);
	zfree(&obj->token_path);
	if (obj->token_fd > 0)
		close(obj->token_fd);

	zfree(&obj->arena_data);

	free(obj);
}

const char *bpf_object__name(const struct bpf_object *obj)
{
	return obj ? obj->name : libbpf_err_ptr(-EINVAL);
}

unsigned int bpf_object__kversion(const struct bpf_object *obj)
{
	return obj ? obj->kern_version : 0;
}

int bpf_object__token_fd(const struct bpf_object *obj)
{
	return obj->token_fd ?: -1;
}

struct btf *bpf_object__btf(const struct bpf_object *obj)
{
	return obj ? obj->btf : NULL;
}

int bpf_object__btf_fd(const struct bpf_object *obj)
{
	return obj->btf ? btf__fd(obj->btf) : -1;
}

int bpf_object__set_kversion(struct bpf_object *obj, __u32 kern_version)
{
	if (obj->loaded)
		return libbpf_err(-EINVAL);

	obj->kern_version = kern_version;

	return 0;
}

int bpf_object__gen_loader(struct bpf_object *obj, struct gen_loader_opts *opts)
{
	struct bpf_gen *gen;

	if (!opts)
		return -EFAULT;
	if (!OPTS_VALID(opts, gen_loader_opts))
		return -EINVAL;
	gen = calloc(sizeof(*gen), 1);
	if (!gen)
		return -ENOMEM;
	gen->opts = opts;
	obj->gen_loader = gen;
	return 0;
}

static struct bpf_program *
__bpf_program__iter(const struct bpf_program *p, const struct bpf_object *obj,
		    bool forward)
{
	size_t nr_programs = obj->nr_programs;
	ssize_t idx;

	if (!nr_programs)
		return NULL;

	if (!p)
		/* Iter from the beginning */
		return forward ? &obj->programs[0] :
			&obj->programs[nr_programs - 1];

	if (p->obj != obj) {
		pr_warn("error: program handler doesn't match object\n");
		return errno = EINVAL, NULL;
	}

	idx = (p - obj->programs) + (forward ? 1 : -1);
	if (idx >= obj->nr_programs || idx < 0)
		return NULL;
	return &obj->programs[idx];
}

struct bpf_program *
bpf_object__next_program(const struct bpf_object *obj, struct bpf_program *prev)
{
	struct bpf_program *prog = prev;

	do {
		prog = __bpf_program__iter(prog, obj, true);
	} while (prog && prog_is_subprog(obj, prog));

	return prog;
}

struct bpf_program *
bpf_object__prev_program(const struct bpf_object *obj, struct bpf_program *next)
{
	struct bpf_program *prog = next;

	do {
		prog = __bpf_program__iter(prog, obj, false);
	} while (prog && prog_is_subprog(obj, prog));

	return prog;
}

void bpf_program__set_ifindex(struct bpf_program *prog, __u32 ifindex)
{
	prog->prog_ifindex = ifindex;
}

const char *bpf_program__name(const struct bpf_program *prog)
{
	return prog->name;
}

const char *bpf_program__section_name(const struct bpf_program *prog)
{
	return prog->sec_name;
}

bool bpf_program__autoload(const struct bpf_program *prog)
{
	return prog->autoload;
}

int bpf_program__set_autoload(struct bpf_program *prog, bool autoload)
{
	if (prog->obj->loaded)
		return libbpf_err(-EINVAL);

	prog->autoload = autoload;
	return 0;
}

bool bpf_program__autoattach(const struct bpf_program *prog)
{
	return prog->autoattach;
}

void bpf_program__set_autoattach(struct bpf_program *prog, bool autoattach)
{
	prog->autoattach = autoattach;
}

const struct bpf_insn *bpf_program__insns(const struct bpf_program *prog)
{
	return prog->insns;
}

size_t bpf_program__insn_cnt(const struct bpf_program *prog)
{
	return prog->insns_cnt;
}

int bpf_program__set_insns(struct bpf_program *prog,
			   struct bpf_insn *new_insns, size_t new_insn_cnt)
{
	struct bpf_insn *insns;

	if (prog->obj->loaded)
		return -EBUSY;

	insns = libbpf_reallocarray(prog->insns, new_insn_cnt, sizeof(*insns));
	/* NULL is a valid return from reallocarray if the new count is zero */
	if (!insns && new_insn_cnt) {
		pr_warn("prog '%s': failed to realloc prog code\n", prog->name);
		return -ENOMEM;
	}
	memcpy(insns, new_insns, new_insn_cnt * sizeof(*insns));

	prog->insns = insns;
	prog->insns_cnt = new_insn_cnt;
	return 0;
}

int bpf_program__fd(const struct bpf_program *prog)
{
	if (!prog)
		return libbpf_err(-EINVAL);

	if (prog->fd < 0)
		return libbpf_err(-ENOENT);

	return prog->fd;
}

__alias(bpf_program__type)
enum bpf_prog_type bpf_program__get_type(const struct bpf_program *prog);

enum bpf_prog_type bpf_program__type(const struct bpf_program *prog)
{
	return prog->type;
}

static size_t custom_sec_def_cnt;
static struct bpf_sec_def *custom_sec_defs;
static struct bpf_sec_def custom_fallback_def;
static bool has_custom_fallback_def;
static int last_custom_sec_def_handler_id;

int bpf_program__set_type(struct bpf_program *prog, enum bpf_prog_type type)
{
	if (prog->obj->loaded)
		return libbpf_err(-EBUSY);

	/* if type is not changed, do nothing */
	if (prog->type == type)
		return 0;

	prog->type = type;

	/* If a program type was changed, we need to reset associated SEC()
	 * handler, as it will be invalid now. The only exception is a generic
	 * fallback handler, which by definition is program type-agnostic and
	 * is a catch-all custom handler, optionally set by the application,
	 * so should be able to handle any type of BPF program.
	 */
	if (prog->sec_def != &custom_fallback_def)
		prog->sec_def = NULL;
	return 0;
}

__alias(bpf_program__expected_attach_type)
enum bpf_attach_type bpf_program__get_expected_attach_type(const struct bpf_program *prog);

enum bpf_attach_type bpf_program__expected_attach_type(const struct bpf_program *prog)
{
	return prog->expected_attach_type;
}

int bpf_program__set_expected_attach_type(struct bpf_program *prog,
					   enum bpf_attach_type type)
{
	if (prog->obj->loaded)
		return libbpf_err(-EBUSY);

	prog->expected_attach_type = type;
	return 0;
}

__u32 bpf_program__flags(const struct bpf_program *prog)
{
	return prog->prog_flags;
}

int bpf_program__set_flags(struct bpf_program *prog, __u32 flags)
{
	if (prog->obj->loaded)
		return libbpf_err(-EBUSY);

	prog->prog_flags = flags;
	return 0;
}

__u32 bpf_program__log_level(const struct bpf_program *prog)
{
	return prog->log_level;
}

int bpf_program__set_log_level(struct bpf_program *prog, __u32 log_level)
{
	if (prog->obj->loaded)
		return libbpf_err(-EBUSY);

	prog->log_level = log_level;
	return 0;
}

const char *bpf_program__log_buf(const struct bpf_program *prog, size_t *log_size)
{
	*log_size = prog->log_size;
	return prog->log_buf;
}

int bpf_program__set_log_buf(struct bpf_program *prog, char *log_buf, size_t log_size)
{
	if (log_size && !log_buf)
		return -EINVAL;
	if (prog->log_size > UINT_MAX)
		return -EINVAL;
	if (prog->obj->loaded)
		return -EBUSY;

	prog->log_buf = log_buf;
	prog->log_size = log_size;
	return 0;
}

#define SEC_DEF(sec_pfx, ptype, atype, flags, ...) {			    \
	.sec = (char *)sec_pfx,						    \
	.prog_type = BPF_PROG_TYPE_##ptype,				    \
	.expected_attach_type = atype,					    \
	.cookie = (long)(flags),					    \
	.prog_prepare_load_fn = libbpf_prepare_prog_load,		    \
	__VA_ARGS__							    \
}

static int attach_kprobe(const struct bpf_program *prog, long cookie, struct bpf_link **link);
static int attach_uprobe(const struct bpf_program *prog, long cookie, struct bpf_link **link);
static int attach_ksyscall(const struct bpf_program *prog, long cookie, struct bpf_link **link);
static int attach_usdt(const struct bpf_program *prog, long cookie, struct bpf_link **link);
static int attach_tp(const struct bpf_program *prog, long cookie, struct bpf_link **link);
static int attach_raw_tp(const struct bpf_program *prog, long cookie, struct bpf_link **link);
static int attach_trace(const struct bpf_program *prog, long cookie, struct bpf_link **link);
static int attach_kprobe_multi(const struct bpf_program *prog, long cookie, struct bpf_link **link);
static int attach_kprobe_session(const struct bpf_program *prog, long cookie, struct bpf_link **link);
static int attach_uprobe_multi(const struct bpf_program *prog, long cookie, struct bpf_link **link);
static int attach_lsm(const struct bpf_program *prog, long cookie, struct bpf_link **link);
static int attach_iter(const struct bpf_program *prog, long cookie, struct bpf_link **link);

static const struct bpf_sec_def section_defs[] = {
	SEC_DEF("socket",		SOCKET_FILTER, 0, SEC_NONE),
	SEC_DEF("sk_reuseport/migrate",	SK_REUSEPORT, BPF_SK_REUSEPORT_SELECT_OR_MIGRATE, SEC_ATTACHABLE),
	SEC_DEF("sk_reuseport",		SK_REUSEPORT, BPF_SK_REUSEPORT_SELECT, SEC_ATTACHABLE),
	SEC_DEF("kprobe+",		KPROBE,	0, SEC_NONE, attach_kprobe),
	SEC_DEF("uprobe+",		KPROBE,	0, SEC_NONE, attach_uprobe),
	SEC_DEF("uprobe.s+",		KPROBE,	0, SEC_SLEEPABLE, attach_uprobe),
	SEC_DEF("kretprobe+",		KPROBE, 0, SEC_NONE, attach_kprobe),
	SEC_DEF("uretprobe+",		KPROBE, 0, SEC_NONE, attach_uprobe),
	SEC_DEF("uretprobe.s+",		KPROBE, 0, SEC_SLEEPABLE, attach_uprobe),
	SEC_DEF("kprobe.multi+",	KPROBE,	BPF_TRACE_KPROBE_MULTI, SEC_NONE, attach_kprobe_multi),
	SEC_DEF("kretprobe.multi+",	KPROBE,	BPF_TRACE_KPROBE_MULTI, SEC_NONE, attach_kprobe_multi),
	SEC_DEF("kprobe.session+",	KPROBE,	BPF_TRACE_KPROBE_SESSION, SEC_NONE, attach_kprobe_session),
	SEC_DEF("uprobe.multi+",	KPROBE,	BPF_TRACE_UPROBE_MULTI, SEC_NONE, attach_uprobe_multi),
	SEC_DEF("uretprobe.multi+",	KPROBE,	BPF_TRACE_UPROBE_MULTI, SEC_NONE, attach_uprobe_multi),
	SEC_DEF("uprobe.multi.s+",	KPROBE,	BPF_TRACE_UPROBE_MULTI, SEC_SLEEPABLE, attach_uprobe_multi),
	SEC_DEF("uretprobe.multi.s+",	KPROBE,	BPF_TRACE_UPROBE_MULTI, SEC_SLEEPABLE, attach_uprobe_multi),
	SEC_DEF("ksyscall+",		KPROBE,	0, SEC_NONE, attach_ksyscall),
	SEC_DEF("kretsyscall+",		KPROBE, 0, SEC_NONE, attach_ksyscall),
	SEC_DEF("usdt+",		KPROBE,	0, SEC_USDT, attach_usdt),
	SEC_DEF("usdt.s+",		KPROBE,	0, SEC_USDT | SEC_SLEEPABLE, attach_usdt),
	SEC_DEF("tc/ingress",		SCHED_CLS, BPF_TCX_INGRESS, SEC_NONE), /* alias for tcx */
	SEC_DEF("tc/egress",		SCHED_CLS, BPF_TCX_EGRESS, SEC_NONE),  /* alias for tcx */
	SEC_DEF("tcx/ingress",		SCHED_CLS, BPF_TCX_INGRESS, SEC_NONE),
	SEC_DEF("tcx/egress",		SCHED_CLS, BPF_TCX_EGRESS, SEC_NONE),
	SEC_DEF("tc",			SCHED_CLS, 0, SEC_NONE), /* deprecated / legacy, use tcx */
	SEC_DEF("classifier",		SCHED_CLS, 0, SEC_NONE), /* deprecated / legacy, use tcx */
	SEC_DEF("action",		SCHED_ACT, 0, SEC_NONE), /* deprecated / legacy, use tcx */
	SEC_DEF("netkit/primary",	SCHED_CLS, BPF_NETKIT_PRIMARY, SEC_NONE),
	SEC_DEF("netkit/peer",		SCHED_CLS, BPF_NETKIT_PEER, SEC_NONE),
	SEC_DEF("tracepoint+",		TRACEPOINT, 0, SEC_NONE, attach_tp),
	SEC_DEF("tp+",			TRACEPOINT, 0, SEC_NONE, attach_tp),
	SEC_DEF("raw_tracepoint+",	RAW_TRACEPOINT, 0, SEC_NONE, attach_raw_tp),
	SEC_DEF("raw_tp+",		RAW_TRACEPOINT, 0, SEC_NONE, attach_raw_tp),
	SEC_DEF("raw_tracepoint.w+",	RAW_TRACEPOINT_WRITABLE, 0, SEC_NONE, attach_raw_tp),
	SEC_DEF("raw_tp.w+",		RAW_TRACEPOINT_WRITABLE, 0, SEC_NONE, attach_raw_tp),
	SEC_DEF("tp_btf+",		TRACING, BPF_TRACE_RAW_TP, SEC_ATTACH_BTF, attach_trace),
	SEC_DEF("fentry+",		TRACING, BPF_TRACE_FENTRY, SEC_ATTACH_BTF, attach_trace),
	SEC_DEF("fmod_ret+",		TRACING, BPF_MODIFY_RETURN, SEC_ATTACH_BTF, attach_trace),
	SEC_DEF("fexit+",		TRACING, BPF_TRACE_FEXIT, SEC_ATTACH_BTF, attach_trace),
	SEC_DEF("fentry.s+",		TRACING, BPF_TRACE_FENTRY, SEC_ATTACH_BTF | SEC_SLEEPABLE, attach_trace),
	SEC_DEF("fmod_ret.s+",		TRACING, BPF_MODIFY_RETURN, SEC_ATTACH_BTF | SEC_SLEEPABLE, attach_trace),
	SEC_DEF("fexit.s+",		TRACING, BPF_TRACE_FEXIT, SEC_ATTACH_BTF | SEC_SLEEPABLE, attach_trace),
	SEC_DEF("freplace+",		EXT, 0, SEC_ATTACH_BTF, attach_trace),
	SEC_DEF("lsm+",			LSM, BPF_LSM_MAC, SEC_ATTACH_BTF, attach_lsm),
	SEC_DEF("lsm.s+",		LSM, BPF_LSM_MAC, SEC_ATTACH_BTF | SEC_SLEEPABLE, attach_lsm),
	SEC_DEF("lsm_cgroup+",		LSM, BPF_LSM_CGROUP, SEC_ATTACH_BTF),
	SEC_DEF("iter+",		TRACING, BPF_TRACE_ITER, SEC_ATTACH_BTF, attach_iter),
	SEC_DEF("iter.s+",		TRACING, BPF_TRACE_ITER, SEC_ATTACH_BTF | SEC_SLEEPABLE, attach_iter),
	SEC_DEF("syscall",		SYSCALL, 0, SEC_SLEEPABLE),
	SEC_DEF("xdp.frags/devmap",	XDP, BPF_XDP_DEVMAP, SEC_XDP_FRAGS),
	SEC_DEF("xdp/devmap",		XDP, BPF_XDP_DEVMAP, SEC_ATTACHABLE),
	SEC_DEF("xdp.frags/cpumap",	XDP, BPF_XDP_CPUMAP, SEC_XDP_FRAGS),
	SEC_DEF("xdp/cpumap",		XDP, BPF_XDP_CPUMAP, SEC_ATTACHABLE),
	SEC_DEF("xdp.frags",		XDP, BPF_XDP, SEC_XDP_FRAGS),
	SEC_DEF("xdp",			XDP, BPF_XDP, SEC_ATTACHABLE_OPT),
	SEC_DEF("perf_event",		PERF_EVENT, 0, SEC_NONE),
	SEC_DEF("lwt_in",		LWT_IN, 0, SEC_NONE),
	SEC_DEF("lwt_out",		LWT_OUT, 0, SEC_NONE),
	SEC_DEF("lwt_xmit",		LWT_XMIT, 0, SEC_NONE),
	SEC_DEF("lwt_seg6local",	LWT_SEG6LOCAL, 0, SEC_NONE),
	SEC_DEF("sockops",		SOCK_OPS, BPF_CGROUP_SOCK_OPS, SEC_ATTACHABLE_OPT),
	SEC_DEF("sk_skb/stream_parser",	SK_SKB, BPF_SK_SKB_STREAM_PARSER, SEC_ATTACHABLE_OPT),
	SEC_DEF("sk_skb/stream_verdict",SK_SKB, BPF_SK_SKB_STREAM_VERDICT, SEC_ATTACHABLE_OPT),
	SEC_DEF("sk_skb/verdict",	SK_SKB, BPF_SK_SKB_VERDICT, SEC_ATTACHABLE_OPT),
	SEC_DEF("sk_skb",		SK_SKB, 0, SEC_NONE),
	SEC_DEF("sk_msg",		SK_MSG, BPF_SK_MSG_VERDICT, SEC_ATTACHABLE_OPT),
	SEC_DEF("lirc_mode2",		LIRC_MODE2, BPF_LIRC_MODE2, SEC_ATTACHABLE_OPT),
	SEC_DEF("flow_dissector",	FLOW_DISSECTOR, BPF_FLOW_DISSECTOR, SEC_ATTACHABLE_OPT),
	SEC_DEF("cgroup_skb/ingress",	CGROUP_SKB, BPF_CGROUP_INET_INGRESS, SEC_ATTACHABLE_OPT),
	SEC_DEF("cgroup_skb/egress",	CGROUP_SKB, BPF_CGROUP_INET_EGRESS, SEC_ATTACHABLE_OPT),
	SEC_DEF("cgroup/skb",		CGROUP_SKB, 0, SEC_NONE),
	SEC_DEF("cgroup/sock_create",	CGROUP_SOCK, BPF_CGROUP_INET_SOCK_CREATE, SEC_ATTACHABLE),
	SEC_DEF("cgroup/sock_release",	CGROUP_SOCK, BPF_CGROUP_INET_SOCK_RELEASE, SEC_ATTACHABLE),
	SEC_DEF("cgroup/sock",		CGROUP_SOCK, BPF_CGROUP_INET_SOCK_CREATE, SEC_ATTACHABLE_OPT),
	SEC_DEF("cgroup/post_bind4",	CGROUP_SOCK, BPF_CGROUP_INET4_POST_BIND, SEC_ATTACHABLE),
	SEC_DEF("cgroup/post_bind6",	CGROUP_SOCK, BPF_CGROUP_INET6_POST_BIND, SEC_ATTACHABLE),
	SEC_DEF("cgroup/bind4",		CGROUP_SOCK_ADDR, BPF_CGROUP_INET4_BIND, SEC_ATTACHABLE),
	SEC_DEF("cgroup/bind6",		CGROUP_SOCK_ADDR, BPF_CGROUP_INET6_BIND, SEC_ATTACHABLE),
	SEC_DEF("cgroup/connect4",	CGROUP_SOCK_ADDR, BPF_CGROUP_INET4_CONNECT, SEC_ATTACHABLE),
	SEC_DEF("cgroup/connect6",	CGROUP_SOCK_ADDR, BPF_CGROUP_INET6_CONNECT, SEC_ATTACHABLE),
	SEC_DEF("cgroup/connect_unix",	CGROUP_SOCK_ADDR, BPF_CGROUP_UNIX_CONNECT, SEC_ATTACHABLE),
	SEC_DEF("cgroup/sendmsg4",	CGROUP_SOCK_ADDR, BPF_CGROUP_UDP4_SENDMSG, SEC_ATTACHABLE),
	SEC_DEF("cgroup/sendmsg6",	CGROUP_SOCK_ADDR, BPF_CGROUP_UDP6_SENDMSG, SEC_ATTACHABLE),
	SEC_DEF("cgroup/sendmsg_unix",	CGROUP_SOCK_ADDR, BPF_CGROUP_UNIX_SENDMSG, SEC_ATTACHABLE),
	SEC_DEF("cgroup/recvmsg4",	CGROUP_SOCK_ADDR, BPF_CGROUP_UDP4_RECVMSG, SEC_ATTACHABLE),
	SEC_DEF("cgroup/recvmsg6",	CGROUP_SOCK_ADDR, BPF_CGROUP_UDP6_RECVMSG, SEC_ATTACHABLE),
	SEC_DEF("cgroup/recvmsg_unix",	CGROUP_SOCK_ADDR, BPF_CGROUP_UNIX_RECVMSG, SEC_ATTACHABLE),
	SEC_DEF("cgroup/getpeername4",	CGROUP_SOCK_ADDR, BPF_CGROUP_INET4_GETPEERNAME, SEC_ATTACHABLE),
	SEC_DEF("cgroup/getpeername6",	CGROUP_SOCK_ADDR, BPF_CGROUP_INET6_GETPEERNAME, SEC_ATTACHABLE),
	SEC_DEF("cgroup/getpeername_unix", CGROUP_SOCK_ADDR, BPF_CGROUP_UNIX_GETPEERNAME, SEC_ATTACHABLE),
	SEC_DEF("cgroup/getsockname4",	CGROUP_SOCK_ADDR, BPF_CGROUP_INET4_GETSOCKNAME, SEC_ATTACHABLE),
	SEC_DEF("cgroup/getsockname6",	CGROUP_SOCK_ADDR, BPF_CGROUP_INET6_GETSOCKNAME, SEC_ATTACHABLE),
	SEC_DEF("cgroup/getsockname_unix", CGROUP_SOCK_ADDR, BPF_CGROUP_UNIX_GETSOCKNAME, SEC_ATTACHABLE),
	SEC_DEF("cgroup/sysctl",	CGROUP_SYSCTL, BPF_CGROUP_SYSCTL, SEC_ATTACHABLE),
	SEC_DEF("cgroup/getsockopt",	CGROUP_SOCKOPT, BPF_CGROUP_GETSOCKOPT, SEC_ATTACHABLE),
	SEC_DEF("cgroup/setsockopt",	CGROUP_SOCKOPT, BPF_CGROUP_SETSOCKOPT, SEC_ATTACHABLE),
	SEC_DEF("cgroup/dev",		CGROUP_DEVICE, BPF_CGROUP_DEVICE, SEC_ATTACHABLE_OPT),
	SEC_DEF("struct_ops+",		STRUCT_OPS, 0, SEC_NONE),
	SEC_DEF("struct_ops.s+",	STRUCT_OPS, 0, SEC_SLEEPABLE),
	SEC_DEF("sk_lookup",		SK_LOOKUP, BPF_SK_LOOKUP, SEC_ATTACHABLE),
	SEC_DEF("netfilter",		NETFILTER, BPF_NETFILTER, SEC_NONE),
};

int libbpf_register_prog_handler(const char *sec,
				 enum bpf_prog_type prog_type,
				 enum bpf_attach_type exp_attach_type,
				 const struct libbpf_prog_handler_opts *opts)
{
	struct bpf_sec_def *sec_def;

	if (!OPTS_VALID(opts, libbpf_prog_handler_opts))
		return libbpf_err(-EINVAL);

	if (last_custom_sec_def_handler_id == INT_MAX) /* prevent overflow */
		return libbpf_err(-E2BIG);

	if (sec) {
		sec_def = libbpf_reallocarray(custom_sec_defs, custom_sec_def_cnt + 1,
					      sizeof(*sec_def));
		if (!sec_def)
			return libbpf_err(-ENOMEM);

		custom_sec_defs = sec_def;
		sec_def = &custom_sec_defs[custom_sec_def_cnt];
	} else {
		if (has_custom_fallback_def)
			return libbpf_err(-EBUSY);

		sec_def = &custom_fallback_def;
	}

	sec_def->sec = sec ? strdup(sec) : NULL;
	if (sec && !sec_def->sec)
		return libbpf_err(-ENOMEM);

	sec_def->prog_type = prog_type;
	sec_def->expected_attach_type = exp_attach_type;
	sec_def->cookie = OPTS_GET(opts, cookie, 0);

	sec_def->prog_setup_fn = OPTS_GET(opts, prog_setup_fn, NULL);
	sec_def->prog_prepare_load_fn = OPTS_GET(opts, prog_prepare_load_fn, NULL);
	sec_def->prog_attach_fn = OPTS_GET(opts, prog_attach_fn, NULL);

	sec_def->handler_id = ++last_custom_sec_def_handler_id;

	if (sec)
		custom_sec_def_cnt++;
	else
		has_custom_fallback_def = true;

	return sec_def->handler_id;
}

int libbpf_unregister_prog_handler(int handler_id)
{
	struct bpf_sec_def *sec_defs;
	int i;

	if (handler_id <= 0)
		return libbpf_err(-EINVAL);

	if (has_custom_fallback_def && custom_fallback_def.handler_id == handler_id) {
		memset(&custom_fallback_def, 0, sizeof(custom_fallback_def));
		has_custom_fallback_def = false;
		return 0;
	}

	for (i = 0; i < custom_sec_def_cnt; i++) {
		if (custom_sec_defs[i].handler_id == handler_id)
			break;
	}

	if (i == custom_sec_def_cnt)
		return libbpf_err(-ENOENT);

	free(custom_sec_defs[i].sec);
	for (i = i + 1; i < custom_sec_def_cnt; i++)
		custom_sec_defs[i - 1] = custom_sec_defs[i];
	custom_sec_def_cnt--;

	/* try to shrink the array, but it's ok if we couldn't */
	sec_defs = libbpf_reallocarray(custom_sec_defs, custom_sec_def_cnt, sizeof(*sec_defs));
	/* if new count is zero, reallocarray can return a valid NULL result;
	 * in this case the previous pointer will be freed, so we *have to*
	 * reassign old pointer to the new value (even if it's NULL)
	 */
	if (sec_defs || custom_sec_def_cnt == 0)
		custom_sec_defs = sec_defs;

	return 0;
}

static bool sec_def_matches(const struct bpf_sec_def *sec_def, const char *sec_name)
{
	size_t len = strlen(sec_def->sec);

	/* "type/" always has to have proper SEC("type/extras") form */
	if (sec_def->sec[len - 1] == '/') {
		if (str_has_pfx(sec_name, sec_def->sec))
			return true;
		return false;
	}

	/* "type+" means it can be either exact SEC("type") or
	 * well-formed SEC("type/extras") with proper '/' separator
	 */
	if (sec_def->sec[len - 1] == '+') {
		len--;
		/* not even a prefix */
		if (strncmp(sec_name, sec_def->sec, len) != 0)
			return false;
		/* exact match or has '/' separator */
		if (sec_name[len] == '\0' || sec_name[len] == '/')
			return true;
		return false;
	}

	return strcmp(sec_name, sec_def->sec) == 0;
}

static const struct bpf_sec_def *find_sec_def(const char *sec_name)
{
	const struct bpf_sec_def *sec_def;
	int i, n;

	n = custom_sec_def_cnt;
	for (i = 0; i < n; i++) {
		sec_def = &custom_sec_defs[i];
		if (sec_def_matches(sec_def, sec_name))
			return sec_def;
	}

	n = ARRAY_SIZE(section_defs);
	for (i = 0; i < n; i++) {
		sec_def = &section_defs[i];
		if (sec_def_matches(sec_def, sec_name))
			return sec_def;
	}

	if (has_custom_fallback_def)
		return &custom_fallback_def;

	return NULL;
}

#define MAX_TYPE_NAME_SIZE 32

static char *libbpf_get_type_names(bool attach_type)
{
	int i, len = ARRAY_SIZE(section_defs) * MAX_TYPE_NAME_SIZE;
	char *buf;

	buf = malloc(len);
	if (!buf)
		return NULL;

	buf[0] = '\0';
	/* Forge string buf with all available names */
	for (i = 0; i < ARRAY_SIZE(section_defs); i++) {
		const struct bpf_sec_def *sec_def = &section_defs[i];

		if (attach_type) {
			if (sec_def->prog_prepare_load_fn != libbpf_prepare_prog_load)
				continue;

			if (!(sec_def->cookie & SEC_ATTACHABLE))
				continue;
		}

		if (strlen(buf) + strlen(section_defs[i].sec) + 2 > len) {
			free(buf);
			return NULL;
		}
		strcat(buf, " ");
		strcat(buf, section_defs[i].sec);
	}

	return buf;
}

int libbpf_prog_type_by_name(const char *name, enum bpf_prog_type *prog_type,
			     enum bpf_attach_type *expected_attach_type)
{
	const struct bpf_sec_def *sec_def;
	char *type_names;

	if (!name)
		return libbpf_err(-EINVAL);

	sec_def = find_sec_def(name);
	if (sec_def) {
		*prog_type = sec_def->prog_type;
		*expected_attach_type = sec_def->expected_attach_type;
		return 0;
	}

	pr_debug("failed to guess program type from ELF section '%s'\n", name);
	type_names = libbpf_get_type_names(false);
	if (type_names != NULL) {
		pr_debug("supported section(type) names are:%s\n", type_names);
		free(type_names);
	}

	return libbpf_err(-ESRCH);
}

const char *libbpf_bpf_attach_type_str(enum bpf_attach_type t)
{
	if (t < 0 || t >= ARRAY_SIZE(attach_type_name))
		return NULL;

	return attach_type_name[t];
}

const char *libbpf_bpf_link_type_str(enum bpf_link_type t)
{
	if (t < 0 || t >= ARRAY_SIZE(link_type_name))
		return NULL;

	return link_type_name[t];
}

const char *libbpf_bpf_map_type_str(enum bpf_map_type t)
{
	if (t < 0 || t >= ARRAY_SIZE(map_type_name))
		return NULL;

	return map_type_name[t];
}

const char *libbpf_bpf_prog_type_str(enum bpf_prog_type t)
{
	if (t < 0 || t >= ARRAY_SIZE(prog_type_name))
		return NULL;

	return prog_type_name[t];
}

static struct bpf_map *find_struct_ops_map_by_offset(struct bpf_object *obj,
						     int sec_idx,
						     size_t offset)
{
	struct bpf_map *map;
	size_t i;

	for (i = 0; i < obj->nr_maps; i++) {
		map = &obj->maps[i];
		if (!bpf_map__is_struct_ops(map))
			continue;
		if (map->sec_idx == sec_idx &&
		    map->sec_offset <= offset &&
		    offset - map->sec_offset < map->def.value_size)
			return map;
	}

	return NULL;
}

/* Collect the reloc from ELF, populate the st_ops->progs[], and update
 * st_ops->data for shadow type.
 */
static int bpf_object__collect_st_ops_relos(struct bpf_object *obj,
					    Elf64_Shdr *shdr, Elf_Data *data)
{
	const struct btf_type *type;
	const struct btf_member *member;
	struct bpf_struct_ops *st_ops;
	struct bpf_program *prog;
	unsigned int shdr_idx;
	const struct btf *btf;
	struct bpf_map *map;
	unsigned int moff, insn_idx;
	const char *name;
	__u32 member_idx;
	Elf64_Sym *sym;
	Elf64_Rel *rel;
	int i, nrels;

	btf = obj->btf;
	nrels = shdr->sh_size / shdr->sh_entsize;
	for (i = 0; i < nrels; i++) {
		rel = elf_rel_by_idx(data, i);
		if (!rel) {
			pr_warn("struct_ops reloc: failed to get %d reloc\n", i);
			return -LIBBPF_ERRNO__FORMAT;
		}

		sym = elf_sym_by_idx(obj, ELF64_R_SYM(rel->r_info));
		if (!sym) {
			pr_warn("struct_ops reloc: symbol %zx not found\n",
				(size_t)ELF64_R_SYM(rel->r_info));
			return -LIBBPF_ERRNO__FORMAT;
		}

		name = elf_sym_str(obj, sym->st_name) ?: "<?>";
		map = find_struct_ops_map_by_offset(obj, shdr->sh_info, rel->r_offset);
		if (!map) {
			pr_warn("struct_ops reloc: cannot find map at rel->r_offset %zu\n",
				(size_t)rel->r_offset);
			return -EINVAL;
		}

		moff = rel->r_offset - map->sec_offset;
		shdr_idx = sym->st_shndx;
		st_ops = map->st_ops;
		pr_debug("struct_ops reloc %s: for %lld value %lld shdr_idx %u rel->r_offset %zu map->sec_offset %zu name %d (\'%s\')\n",
			 map->name,
			 (long long)(rel->r_info >> 32),
			 (long long)sym->st_value,
			 shdr_idx, (size_t)rel->r_offset,
			 map->sec_offset, sym->st_name, name);

		if (shdr_idx >= SHN_LORESERVE) {
			pr_warn("struct_ops reloc %s: rel->r_offset %zu shdr_idx %u unsupported non-static function\n",
				map->name, (size_t)rel->r_offset, shdr_idx);
			return -LIBBPF_ERRNO__RELOC;
		}
		if (sym->st_value % BPF_INSN_SZ) {
			pr_warn("struct_ops reloc %s: invalid target program offset %llu\n",
				map->name, (unsigned long long)sym->st_value);
			return -LIBBPF_ERRNO__FORMAT;
		}
		insn_idx = sym->st_value / BPF_INSN_SZ;

		type = btf__type_by_id(btf, st_ops->type_id);
		member = find_member_by_offset(type, moff * 8);
		if (!member) {
			pr_warn("struct_ops reloc %s: cannot find member at moff %u\n",
				map->name, moff);
			return -EINVAL;
		}
		member_idx = member - btf_members(type);
		name = btf__name_by_offset(btf, member->name_off);

		if (!resolve_func_ptr(btf, member->type, NULL)) {
			pr_warn("struct_ops reloc %s: cannot relocate non func ptr %s\n",
				map->name, name);
			return -EINVAL;
		}

		prog = find_prog_by_sec_insn(obj, shdr_idx, insn_idx);
		if (!prog) {
			pr_warn("struct_ops reloc %s: cannot find prog at shdr_idx %u to relocate func ptr %s\n",
				map->name, shdr_idx, name);
			return -EINVAL;
		}

		/* prevent the use of BPF prog with invalid type */
		if (prog->type != BPF_PROG_TYPE_STRUCT_OPS) {
			pr_warn("struct_ops reloc %s: prog %s is not struct_ops BPF program\n",
				map->name, prog->name);
			return -EINVAL;
		}

		st_ops->progs[member_idx] = prog;

		/* st_ops->data will be exposed to users, being returned by
		 * bpf_map__initial_value() as a pointer to the shadow
		 * type. All function pointers in the original struct type
		 * should be converted to a pointer to struct bpf_program
		 * in the shadow type.
		 */
		*((struct bpf_program **)(st_ops->data + moff)) = prog;
	}

	return 0;
}

#define BTF_TRACE_PREFIX "btf_trace_"
#define BTF_LSM_PREFIX "bpf_lsm_"
#define BTF_ITER_PREFIX "bpf_iter_"
#define BTF_MAX_NAME_SIZE 128

void btf_get_kernel_prefix_kind(enum bpf_attach_type attach_type,
				const char **prefix, int *kind)
{
	switch (attach_type) {
	case BPF_TRACE_RAW_TP:
		*prefix = BTF_TRACE_PREFIX;
		*kind = BTF_KIND_TYPEDEF;
		break;
	case BPF_LSM_MAC:
	case BPF_LSM_CGROUP:
		*prefix = BTF_LSM_PREFIX;
		*kind = BTF_KIND_FUNC;
		break;
	case BPF_TRACE_ITER:
		*prefix = BTF_ITER_PREFIX;
		*kind = BTF_KIND_FUNC;
		break;
	default:
		*prefix = "";
		*kind = BTF_KIND_FUNC;
	}
}

static int find_btf_by_prefix_kind(const struct btf *btf, const char *prefix,
				   const char *name, __u32 kind)
{
	char btf_type_name[BTF_MAX_NAME_SIZE];
	int ret;

	ret = snprintf(btf_type_name, sizeof(btf_type_name),
		       "%s%s", prefix, name);
	/* snprintf returns the number of characters written excluding the
	 * terminating null. So, if >= BTF_MAX_NAME_SIZE are written, it
	 * indicates truncation.
	 */
	if (ret < 0 || ret >= sizeof(btf_type_name))
		return -ENAMETOOLONG;
	return btf__find_by_name_kind(btf, btf_type_name, kind);
}

static inline int find_attach_btf_id(struct btf *btf, const char *name,
				     enum bpf_attach_type attach_type)
{
	const char *prefix;
	int kind;

	btf_get_kernel_prefix_kind(attach_type, &prefix, &kind);
	return find_btf_by_prefix_kind(btf, prefix, name, kind);
}

int libbpf_find_vmlinux_btf_id(const char *name,
			       enum bpf_attach_type attach_type)
{
	struct btf *btf;
	int err;

	btf = btf__load_vmlinux_btf();
	err = libbpf_get_error(btf);
	if (err) {
		pr_warn("vmlinux BTF is not found\n");
		return libbpf_err(err);
	}

	err = find_attach_btf_id(btf, name, attach_type);
	if (err <= 0)
		pr_warn("%s is not found in vmlinux BTF\n", name);

	btf__free(btf);
	return libbpf_err(err);
}

static int libbpf_find_prog_btf_id(const char *name, __u32 attach_prog_fd)
{
	struct bpf_prog_info info;
	__u32 info_len = sizeof(info);
	struct btf *btf;
	int err;

	memset(&info, 0, info_len);
	err = bpf_prog_get_info_by_fd(attach_prog_fd, &info, &info_len);
	if (err) {
		pr_warn("failed bpf_prog_get_info_by_fd for FD %d: %d\n",
			attach_prog_fd, err);
		return err;
	}

	err = -EINVAL;
	if (!info.btf_id) {
		pr_warn("The target program doesn't have BTF\n");
		goto out;
	}
	btf = btf__load_from_kernel_by_id(info.btf_id);
	err = libbpf_get_error(btf);
	if (err) {
		pr_warn("Failed to get BTF %d of the program: %d\n", info.btf_id, err);
		goto out;
	}
	err = btf__find_by_name_kind(btf, name, BTF_KIND_FUNC);
	btf__free(btf);
	if (err <= 0) {
		pr_warn("%s is not found in prog's BTF\n", name);
		goto out;
	}
out:
	return err;
}

static int find_kernel_btf_id(struct bpf_object *obj, const char *attach_name,
			      enum bpf_attach_type attach_type,
			      int *btf_obj_fd, int *btf_type_id)
{
	int ret, i, mod_len;
	const char *fn_name, *mod_name = NULL;

	fn_name = strchr(attach_name, ':');
	if (fn_name) {
		mod_name = attach_name;
		mod_len = fn_name - mod_name;
		fn_name++;
	}

	if (!mod_name || strncmp(mod_name, "vmlinux", mod_len) == 0) {
		ret = find_attach_btf_id(obj->btf_vmlinux,
					 mod_name ? fn_name : attach_name,
					 attach_type);
		if (ret > 0) {
			*btf_obj_fd = 0; /* vmlinux BTF */
			*btf_type_id = ret;
			return 0;
		}
		if (ret != -ENOENT)
			return ret;
	}

	ret = load_module_btfs(obj);
	if (ret)
		return ret;

	for (i = 0; i < obj->btf_module_cnt; i++) {
		const struct module_btf *mod = &obj->btf_modules[i];

		if (mod_name && strncmp(mod->name, mod_name, mod_len) != 0)
			continue;

		ret = find_attach_btf_id(mod->btf,
					 mod_name ? fn_name : attach_name,
					 attach_type);
		if (ret > 0) {
			*btf_obj_fd = mod->fd;
			*btf_type_id = ret;
			return 0;
		}
		if (ret == -ENOENT)
			continue;

		return ret;
	}

	return -ESRCH;
}

static int libbpf_find_attach_btf_id(struct bpf_program *prog, const char *attach_name,
				     int *btf_obj_fd, int *btf_type_id)
{
	enum bpf_attach_type attach_type = prog->expected_attach_type;
	__u32 attach_prog_fd = prog->attach_prog_fd;
	int err = 0;

	/* BPF program's BTF ID */
	if (prog->type == BPF_PROG_TYPE_EXT || attach_prog_fd) {
		if (!attach_prog_fd) {
			pr_warn("prog '%s': attach program FD is not set\n", prog->name);
			return -EINVAL;
		}
		err = libbpf_find_prog_btf_id(attach_name, attach_prog_fd);
		if (err < 0) {
			pr_warn("prog '%s': failed to find BPF program (FD %d) BTF ID for '%s': %d\n",
				 prog->name, attach_prog_fd, attach_name, err);
			return err;
		}
		*btf_obj_fd = 0;
		*btf_type_id = err;
		return 0;
	}

	/* kernel/module BTF ID */
	if (prog->obj->gen_loader) {
		bpf_gen__record_attach_target(prog->obj->gen_loader, attach_name, attach_type);
		*btf_obj_fd = 0;
		*btf_type_id = 1;
	} else {
		err = find_kernel_btf_id(prog->obj, attach_name,
					 attach_type, btf_obj_fd,
					 btf_type_id);
	}
	if (err) {
		pr_warn("prog '%s': failed to find kernel BTF type ID of '%s': %d\n",
			prog->name, attach_name, err);
		return err;
	}
	return 0;
}

int libbpf_attach_type_by_name(const char *name,
			       enum bpf_attach_type *attach_type)
{
	char *type_names;
	const struct bpf_sec_def *sec_def;

	if (!name)
		return libbpf_err(-EINVAL);

	sec_def = find_sec_def(name);
	if (!sec_def) {
		pr_debug("failed to guess attach type based on ELF section name '%s'\n", name);
		type_names = libbpf_get_type_names(true);
		if (type_names != NULL) {
			pr_debug("attachable section(type) names are:%s\n", type_names);
			free(type_names);
		}

		return libbpf_err(-EINVAL);
	}

	if (sec_def->prog_prepare_load_fn != libbpf_prepare_prog_load)
		return libbpf_err(-EINVAL);
	if (!(sec_def->cookie & SEC_ATTACHABLE))
		return libbpf_err(-EINVAL);

	*attach_type = sec_def->expected_attach_type;
	return 0;
}

int bpf_map__fd(const struct bpf_map *map)
{
	if (!map)
		return libbpf_err(-EINVAL);
	if (!map_is_created(map))
		return -1;
	return map->fd;
}

static bool map_uses_real_name(const struct bpf_map *map)
{
	/* Since libbpf started to support custom .data.* and .rodata.* maps,
	 * their user-visible name differs from kernel-visible name. Users see
	 * such map's corresponding ELF section name as a map name.
	 * This check distinguishes .data/.rodata from .data.* and .rodata.*
	 * maps to know which name has to be returned to the user.
	 */
	if (map->libbpf_type == LIBBPF_MAP_DATA && strcmp(map->real_name, DATA_SEC) != 0)
		return true;
	if (map->libbpf_type == LIBBPF_MAP_RODATA && strcmp(map->real_name, RODATA_SEC) != 0)
		return true;
	return false;
}

const char *bpf_map__name(const struct bpf_map *map)
{
	if (!map)
		return NULL;

	if (map_uses_real_name(map))
		return map->real_name;

	return map->name;
}

enum bpf_map_type bpf_map__type(const struct bpf_map *map)
{
	return map->def.type;
}

int bpf_map__set_type(struct bpf_map *map, enum bpf_map_type type)
{
	if (map_is_created(map))
		return libbpf_err(-EBUSY);
	map->def.type = type;
	return 0;
}

__u32 bpf_map__map_flags(const struct bpf_map *map)
{
	return map->def.map_flags;
}

int bpf_map__set_map_flags(struct bpf_map *map, __u32 flags)
{
	if (map_is_created(map))
		return libbpf_err(-EBUSY);
	map->def.map_flags = flags;
	return 0;
}

__u64 bpf_map__map_extra(const struct bpf_map *map)
{
	return map->map_extra;
}

int bpf_map__set_map_extra(struct bpf_map *map, __u64 map_extra)
{
	if (map_is_created(map))
		return libbpf_err(-EBUSY);
	map->map_extra = map_extra;
	return 0;
}

__u32 bpf_map__numa_node(const struct bpf_map *map)
{
	return map->numa_node;
}

int bpf_map__set_numa_node(struct bpf_map *map, __u32 numa_node)
{
	if (map_is_created(map))
		return libbpf_err(-EBUSY);
	map->numa_node = numa_node;
	return 0;
}

__u32 bpf_map__key_size(const struct bpf_map *map)
{
	return map->def.key_size;
}

int bpf_map__set_key_size(struct bpf_map *map, __u32 size)
{
	if (map_is_created(map))
		return libbpf_err(-EBUSY);
	map->def.key_size = size;
	return 0;
}

__u32 bpf_map__value_size(const struct bpf_map *map)
{
	return map->def.value_size;
}

static int map_btf_datasec_resize(struct bpf_map *map, __u32 size)
{
	struct btf *btf;
	struct btf_type *datasec_type, *var_type;
	struct btf_var_secinfo *var;
	const struct btf_type *array_type;
	const struct btf_array *array;
	int vlen, element_sz, new_array_id;
	__u32 nr_elements;

	/* check btf existence */
	btf = bpf_object__btf(map->obj);
	if (!btf)
		return -ENOENT;

	/* verify map is datasec */
	datasec_type = btf_type_by_id(btf, bpf_map__btf_value_type_id(map));
	if (!btf_is_datasec(datasec_type)) {
		pr_warn("map '%s': cannot be resized, map value type is not a datasec\n",
			bpf_map__name(map));
		return -EINVAL;
	}

	/* verify datasec has at least one var */
	vlen = btf_vlen(datasec_type);
	if (vlen == 0) {
		pr_warn("map '%s': cannot be resized, map value datasec is empty\n",
			bpf_map__name(map));
		return -EINVAL;
	}

	/* verify last var in the datasec is an array */
	var = &btf_var_secinfos(datasec_type)[vlen - 1];
	var_type = btf_type_by_id(btf, var->type);
	array_type = skip_mods_and_typedefs(btf, var_type->type, NULL);
	if (!btf_is_array(array_type)) {
		pr_warn("map '%s': cannot be resized, last var must be an array\n",
			bpf_map__name(map));
		return -EINVAL;
	}

	/* verify request size aligns with array */
	array = btf_array(array_type);
	element_sz = btf__resolve_size(btf, array->type);
	if (element_sz <= 0 || (size - var->offset) % element_sz != 0) {
		pr_warn("map '%s': cannot be resized, element size (%d) doesn't align with new total size (%u)\n",
			bpf_map__name(map), element_sz, size);
		return -EINVAL;
	}

	/* create a new array based on the existing array, but with new length */
	nr_elements = (size - var->offset) / element_sz;
	new_array_id = btf__add_array(btf, array->index_type, array->type, nr_elements);
	if (new_array_id < 0)
		return new_array_id;

	/* adding a new btf type invalidates existing pointers to btf objects,
	 * so refresh pointers before proceeding
	 */
	datasec_type = btf_type_by_id(btf, map->btf_value_type_id);
	var = &btf_var_secinfos(datasec_type)[vlen - 1];
	var_type = btf_type_by_id(btf, var->type);

	/* finally update btf info */
	datasec_type->size = size;
	var->size = size - var->offset;
	var_type->type = new_array_id;

	return 0;
}

int bpf_map__set_value_size(struct bpf_map *map, __u32 size)
{
	if (map->obj->loaded || map->reused)
		return libbpf_err(-EBUSY);

	if (map->mmaped) {
		size_t mmap_old_sz, mmap_new_sz;
		int err;

		if (map->def.type != BPF_MAP_TYPE_ARRAY)
			return -EOPNOTSUPP;

		mmap_old_sz = bpf_map_mmap_sz(map);
		mmap_new_sz = array_map_mmap_sz(size, map->def.max_entries);
		err = bpf_map_mmap_resize(map, mmap_old_sz, mmap_new_sz);
		if (err) {
			pr_warn("map '%s': failed to resize memory-mapped region: %d\n",
				bpf_map__name(map), err);
			return err;
		}
		err = map_btf_datasec_resize(map, size);
		if (err && err != -ENOENT) {
			pr_warn("map '%s': failed to adjust resized BTF, clearing BTF key/value info: %d\n",
				bpf_map__name(map), err);
			map->btf_value_type_id = 0;
			map->btf_key_type_id = 0;
		}
	}

	map->def.value_size = size;
	return 0;
}

__u32 bpf_map__btf_key_type_id(const struct bpf_map *map)
{
	return map ? map->btf_key_type_id : 0;
}

__u32 bpf_map__btf_value_type_id(const struct bpf_map *map)
{
	return map ? map->btf_value_type_id : 0;
}

int bpf_map__set_initial_value(struct bpf_map *map,
			       const void *data, size_t size)
{
	size_t actual_sz;

	if (map->obj->loaded || map->reused)
		return libbpf_err(-EBUSY);

	if (!map->mmaped || map->libbpf_type == LIBBPF_MAP_KCONFIG)
		return libbpf_err(-EINVAL);

	if (map->def.type == BPF_MAP_TYPE_ARENA)
		actual_sz = map->obj->arena_data_sz;
	else
		actual_sz = map->def.value_size;
	if (size != actual_sz)
		return libbpf_err(-EINVAL);

	memcpy(map->mmaped, data, size);
	return 0;
}

void *bpf_map__initial_value(const struct bpf_map *map, size_t *psize)
{
	if (bpf_map__is_struct_ops(map)) {
		if (psize)
			*psize = map->def.value_size;
		return map->st_ops->data;
	}

	if (!map->mmaped)
		return NULL;

	if (map->def.type == BPF_MAP_TYPE_ARENA)
		*psize = map->obj->arena_data_sz;
	else
		*psize = map->def.value_size;

	return map->mmaped;
}

bool bpf_map__is_internal(const struct bpf_map *map)
{
	return map->libbpf_type != LIBBPF_MAP_UNSPEC;
}

__u32 bpf_map__ifindex(const struct bpf_map *map)
{
	return map->map_ifindex;
}

int bpf_map__set_ifindex(struct bpf_map *map, __u32 ifindex)
{
	if (map_is_created(map))
		return libbpf_err(-EBUSY);
	map->map_ifindex = ifindex;
	return 0;
}

int bpf_map__set_inner_map_fd(struct bpf_map *map, int fd)
{
	if (!bpf_map_type__is_map_in_map(map->def.type)) {
		pr_warn("error: unsupported map type\n");
		return libbpf_err(-EINVAL);
	}
	if (map->inner_map_fd != -1) {
		pr_warn("error: inner_map_fd already specified\n");
		return libbpf_err(-EINVAL);
	}
	if (map->inner_map) {
		bpf_map__destroy(map->inner_map);
		zfree(&map->inner_map);
	}
	map->inner_map_fd = fd;
	return 0;
}

static struct bpf_map *
__bpf_map__iter(const struct bpf_map *m, const struct bpf_object *obj, int i)
{
	ssize_t idx;
	struct bpf_map *s, *e;

	if (!obj || !obj->maps)
		return errno = EINVAL, NULL;

	s = obj->maps;
	e = obj->maps + obj->nr_maps;

	if ((m < s) || (m >= e)) {
		pr_warn("error in %s: map handler doesn't belong to object\n",
			 __func__);
		return errno = EINVAL, NULL;
	}

	idx = (m - obj->maps) + i;
	if (idx >= obj->nr_maps || idx < 0)
		return NULL;
	return &obj->maps[idx];
}

struct bpf_map *
bpf_object__next_map(const struct bpf_object *obj, const struct bpf_map *prev)
{
	if (prev == NULL && obj != NULL)
		return obj->maps;

	return __bpf_map__iter(prev, obj, 1);
}

struct bpf_map *
bpf_object__prev_map(const struct bpf_object *obj, const struct bpf_map *next)
{
	if (next == NULL && obj != NULL) {
		if (!obj->nr_maps)
			return NULL;
		return obj->maps + obj->nr_maps - 1;
	}

	return __bpf_map__iter(next, obj, -1);
}

struct bpf_map *
bpf_object__find_map_by_name(const struct bpf_object *obj, const char *name)
{
	struct bpf_map *pos;

	bpf_object__for_each_map(pos, obj) {
		/* if it's a special internal map name (which always starts
		 * with dot) then check if that special name matches the
		 * real map name (ELF section name)
		 */
		if (name[0] == '.') {
			if (pos->real_name && strcmp(pos->real_name, name) == 0)
				return pos;
			continue;
		}
		/* otherwise map name has to be an exact match */
		if (map_uses_real_name(pos)) {
			if (strcmp(pos->real_name, name) == 0)
				return pos;
			continue;
		}
		if (strcmp(pos->name, name) == 0)
			return pos;
	}
	return errno = ENOENT, NULL;
}

int
bpf_object__find_map_fd_by_name(const struct bpf_object *obj, const char *name)
{
	return bpf_map__fd(bpf_object__find_map_by_name(obj, name));
}

static int validate_map_op(const struct bpf_map *map, size_t key_sz,
			   size_t value_sz, bool check_value_sz)
{
	if (!map_is_created(map)) /* map is not yet created */
		return -ENOENT;

	if (map->def.key_size != key_sz) {
		pr_warn("map '%s': unexpected key size %zu provided, expected %u\n",
			map->name, key_sz, map->def.key_size);
		return -EINVAL;
	}

	if (map->fd < 0) {
		pr_warn("map '%s': can't use BPF map without FD (was it created?)\n", map->name);
		return -EINVAL;
	}

	if (!check_value_sz)
		return 0;

	switch (map->def.type) {
	case BPF_MAP_TYPE_PERCPU_ARRAY:
	case BPF_MAP_TYPE_PERCPU_HASH:
	case BPF_MAP_TYPE_LRU_PERCPU_HASH:
	case BPF_MAP_TYPE_PERCPU_CGROUP_STORAGE: {
		int num_cpu = libbpf_num_possible_cpus();
		size_t elem_sz = roundup(map->def.value_size, 8);

		if (value_sz != num_cpu * elem_sz) {
			pr_warn("map '%s': unexpected value size %zu provided for per-CPU map, expected %d * %zu = %zd\n",
				map->name, value_sz, num_cpu, elem_sz, num_cpu * elem_sz);
			return -EINVAL;
		}
		break;
	}
	default:
		if (map->def.value_size != value_sz) {
			pr_warn("map '%s': unexpected value size %zu provided, expected %u\n",
				map->name, value_sz, map->def.value_size);
			return -EINVAL;
		}
		break;
	}
	return 0;
}

int bpf_map__lookup_elem(const struct bpf_map *map,
			 const void *key, size_t key_sz,
			 void *value, size_t value_sz, __u64 flags)
{
	int err;

	err = validate_map_op(map, key_sz, value_sz, true);
	if (err)
		return libbpf_err(err);

	return bpf_map_lookup_elem_flags(map->fd, key, value, flags);
}

int bpf_map__update_elem(const struct bpf_map *map,
			 const void *key, size_t key_sz,
			 const void *value, size_t value_sz, __u64 flags)
{
	int err;

	err = validate_map_op(map, key_sz, value_sz, true);
	if (err)
		return libbpf_err(err);

	return bpf_map_update_elem(map->fd, key, value, flags);
}

int bpf_map__delete_elem(const struct bpf_map *map,
			 const void *key, size_t key_sz, __u64 flags)
{
	int err;

	err = validate_map_op(map, key_sz, 0, false /* check_value_sz */);
	if (err)
		return libbpf_err(err);

	return bpf_map_delete_elem_flags(map->fd, key, flags);
}

int bpf_map__lookup_and_delete_elem(const struct bpf_map *map,
				    const void *key, size_t key_sz,
				    void *value, size_t value_sz, __u64 flags)
{
	int err;

	err = validate_map_op(map, key_sz, value_sz, true);
	if (err)
		return libbpf_err(err);

	return bpf_map_lookup_and_delete_elem_flags(map->fd, key, value, flags);
}

int bpf_map__get_next_key(const struct bpf_map *map,
			  const void *cur_key, void *next_key, size_t key_sz)
{
	int err;

	err = validate_map_op(map, key_sz, 0, false /* check_value_sz */);
	if (err)
		return libbpf_err(err);

	return bpf_map_get_next_key(map->fd, cur_key, next_key);
}

long libbpf_get_error(const void *ptr)
{
	if (!IS_ERR_OR_NULL(ptr))
		return 0;

	if (IS_ERR(ptr))
		errno = -PTR_ERR(ptr);

	/* If ptr == NULL, then errno should be already set by the failing
	 * API, because libbpf never returns NULL on success and it now always
	 * sets errno on error. So no extra errno handling for ptr == NULL
	 * case.
	 */
	return -errno;
}

/* Replace link's underlying BPF program with the new one */
int bpf_link__update_program(struct bpf_link *link, struct bpf_program *prog)
{
	int ret;
	int prog_fd = bpf_program__fd(prog);

	if (prog_fd < 0) {
		pr_warn("prog '%s': can't use BPF program without FD (was it loaded?)\n",
			prog->name);
		return libbpf_err(-EINVAL);
	}

	ret = bpf_link_update(bpf_link__fd(link), prog_fd, NULL);
	return libbpf_err_errno(ret);
}

/* Release "ownership" of underlying BPF resource (typically, BPF program
 * attached to some BPF hook, e.g., tracepoint, kprobe, etc). Disconnected
 * link, when destructed through bpf_link__destroy() call won't attempt to
 * detach/unregisted that BPF resource. This is useful in situations where,
 * say, attached BPF program has to outlive userspace program that attached it
 * in the system. Depending on type of BPF program, though, there might be
 * additional steps (like pinning BPF program in BPF FS) necessary to ensure
 * exit of userspace program doesn't trigger automatic detachment and clean up
 * inside the kernel.
 */
void bpf_link__disconnect(struct bpf_link *link)
{
	link->disconnected = true;
}

int bpf_link__destroy(struct bpf_link *link)
{
	int err = 0;

	if (IS_ERR_OR_NULL(link))
		return 0;

	if (!link->disconnected && link->detach)
		err = link->detach(link);
	if (link->pin_path)
		free(link->pin_path);
	if (link->dealloc)
		link->dealloc(link);
	else
		free(link);

	return libbpf_err(err);
}

int bpf_link__fd(const struct bpf_link *link)
{
	return link->fd;
}

const char *bpf_link__pin_path(const struct bpf_link *link)
{
	return link->pin_path;
}

static int bpf_link__detach_fd(struct bpf_link *link)
{
	return libbpf_err_errno(close(link->fd));
}

struct bpf_link *bpf_link__open(const char *path)
{
	struct bpf_link *link;
	int fd;

	fd = bpf_obj_get(path);
	if (fd < 0) {
		fd = -errno;
		pr_warn("failed to open link at %s: %d\n", path, fd);
		return libbpf_err_ptr(fd);
	}

	link = calloc(1, sizeof(*link));
	if (!link) {
		close(fd);
		return libbpf_err_ptr(-ENOMEM);
	}
	link->detach = &bpf_link__detach_fd;
	link->fd = fd;

	link->pin_path = strdup(path);
	if (!link->pin_path) {
		bpf_link__destroy(link);
		return libbpf_err_ptr(-ENOMEM);
	}

	return link;
}

int bpf_link__detach(struct bpf_link *link)
{
	return bpf_link_detach(link->fd) ? -errno : 0;
}

int bpf_link__pin(struct bpf_link *link, const char *path)
{
	int err;

	if (link->pin_path)
		return libbpf_err(-EBUSY);
	err = make_parent_dir(path);
	if (err)
		return libbpf_err(err);
	err = check_path(path);
	if (err)
		return libbpf_err(err);

	link->pin_path = strdup(path);
	if (!link->pin_path)
		return libbpf_err(-ENOMEM);

	if (bpf_obj_pin(link->fd, link->pin_path)) {
		err = -errno;
		zfree(&link->pin_path);
		return libbpf_err(err);
	}

	pr_debug("link fd=%d: pinned at %s\n", link->fd, link->pin_path);
	return 0;
}

int bpf_link__unpin(struct bpf_link *link)
{
	int err;

	if (!link->pin_path)
		return libbpf_err(-EINVAL);

	err = unlink(link->pin_path);
	if (err != 0)
		return -errno;

	pr_debug("link fd=%d: unpinned from %s\n", link->fd, link->pin_path);
	zfree(&link->pin_path);
	return 0;
}

struct bpf_link_perf {
	struct bpf_link link;
	int perf_event_fd;
	/* legacy kprobe support: keep track of probe identifier and type */
	char *legacy_probe_name;
	bool legacy_is_kprobe;
	bool legacy_is_retprobe;
};

static int remove_kprobe_event_legacy(const char *probe_name, bool retprobe);
static int remove_uprobe_event_legacy(const char *probe_name, bool retprobe);

static int bpf_link_perf_detach(struct bpf_link *link)
{
	struct bpf_link_perf *perf_link = container_of(link, struct bpf_link_perf, link);
	int err = 0;

	if (ioctl(perf_link->perf_event_fd, PERF_EVENT_IOC_DISABLE, 0) < 0)
		err = -errno;

	if (perf_link->perf_event_fd != link->fd)
		close(perf_link->perf_event_fd);
	close(link->fd);

	/* legacy uprobe/kprobe needs to be removed after perf event fd closure */
	if (perf_link->legacy_probe_name) {
		if (perf_link->legacy_is_kprobe) {
			err = remove_kprobe_event_legacy(perf_link->legacy_probe_name,
							 perf_link->legacy_is_retprobe);
		} else {
			err = remove_uprobe_event_legacy(perf_link->legacy_probe_name,
							 perf_link->legacy_is_retprobe);
		}
	}

	return err;
}

static void bpf_link_perf_dealloc(struct bpf_link *link)
{
	struct bpf_link_perf *perf_link = container_of(link, struct bpf_link_perf, link);

	free(perf_link->legacy_probe_name);
	free(perf_link);
}

struct bpf_link *bpf_program__attach_perf_event_opts(const struct bpf_program *prog, int pfd,
						     const struct bpf_perf_event_opts *opts)
{
	char errmsg[STRERR_BUFSIZE];
	struct bpf_link_perf *link;
	int prog_fd, link_fd = -1, err;
	bool force_ioctl_attach;

	if (!OPTS_VALID(opts, bpf_perf_event_opts))
		return libbpf_err_ptr(-EINVAL);

	if (pfd < 0) {
		pr_warn("prog '%s': invalid perf event FD %d\n",
			prog->name, pfd);
		return libbpf_err_ptr(-EINVAL);
	}
	prog_fd = bpf_program__fd(prog);
	if (prog_fd < 0) {
		pr_warn("prog '%s': can't attach BPF program without FD (was it loaded?)\n",
			prog->name);
		return libbpf_err_ptr(-EINVAL);
	}

	link = calloc(1, sizeof(*link));
	if (!link)
		return libbpf_err_ptr(-ENOMEM);
	link->link.detach = &bpf_link_perf_detach;
	link->link.dealloc = &bpf_link_perf_dealloc;
	link->perf_event_fd = pfd;

	force_ioctl_attach = OPTS_GET(opts, force_ioctl_attach, false);
	if (kernel_supports(prog->obj, FEAT_PERF_LINK) && !force_ioctl_attach) {
		DECLARE_LIBBPF_OPTS(bpf_link_create_opts, link_opts,
			.perf_event.bpf_cookie = OPTS_GET(opts, bpf_cookie, 0));

		link_fd = bpf_link_create(prog_fd, pfd, BPF_PERF_EVENT, &link_opts);
		if (link_fd < 0) {
			err = -errno;
			pr_warn("prog '%s': failed to create BPF link for perf_event FD %d: %d (%s)\n",
				prog->name, pfd,
				err, libbpf_strerror_r(err, errmsg, sizeof(errmsg)));
			goto err_out;
		}
		link->link.fd = link_fd;
	} else {
		if (OPTS_GET(opts, bpf_cookie, 0)) {
			pr_warn("prog '%s': user context value is not supported\n", prog->name);
			err = -EOPNOTSUPP;
			goto err_out;
		}

		if (ioctl(pfd, PERF_EVENT_IOC_SET_BPF, prog_fd) < 0) {
			err = -errno;
			pr_warn("prog '%s': failed to attach to perf_event FD %d: %s\n",
				prog->name, pfd, libbpf_strerror_r(err, errmsg, sizeof(errmsg)));
			if (err == -EPROTO)
				pr_warn("prog '%s': try add PERF_SAMPLE_CALLCHAIN to or remove exclude_callchain_[kernel|user] from pfd %d\n",
					prog->name, pfd);
			goto err_out;
		}
		link->link.fd = pfd;
	}
	if (ioctl(pfd, PERF_EVENT_IOC_ENABLE, 0) < 0) {
		err = -errno;
		pr_warn("prog '%s': failed to enable perf_event FD %d: %s\n",
			prog->name, pfd, libbpf_strerror_r(err, errmsg, sizeof(errmsg)));
		goto err_out;
	}

	return &link->link;
err_out:
	if (link_fd >= 0)
		close(link_fd);
	free(link);
	return libbpf_err_ptr(err);
}

struct bpf_link *bpf_program__attach_perf_event(const struct bpf_program *prog, int pfd)
{
	return bpf_program__attach_perf_event_opts(prog, pfd, NULL);
}

/*
 * this function is expected to parse integer in the range of [0, 2^31-1] from
 * given file using scanf format string fmt. If actual parsed value is
 * negative, the result might be indistinguishable from error
 */
static int parse_uint_from_file(const char *file, const char *fmt)
{
	char buf[STRERR_BUFSIZE];
	int err, ret;
	FILE *f;

	f = fopen(file, "re");
	if (!f) {
		err = -errno;
		pr_debug("failed to open '%s': %s\n", file,
			 libbpf_strerror_r(err, buf, sizeof(buf)));
		return err;
	}
	err = fscanf(f, fmt, &ret);
	if (err != 1) {
		err = err == EOF ? -EIO : -errno;
		pr_debug("failed to parse '%s': %s\n", file,
			libbpf_strerror_r(err, buf, sizeof(buf)));
		fclose(f);
		return err;
	}
	fclose(f);
	return ret;
}

static int determine_kprobe_perf_type(void)
{
	const char *file = "/sys/bus/event_source/devices/kprobe/type";

	return parse_uint_from_file(file, "%d\n");
}

static int determine_uprobe_perf_type(void)
{
	const char *file = "/sys/bus/event_source/devices/uprobe/type";

	return parse_uint_from_file(file, "%d\n");
}

static int determine_kprobe_retprobe_bit(void)
{
	const char *file = "/sys/bus/event_source/devices/kprobe/format/retprobe";

	return parse_uint_from_file(file, "config:%d\n");
}

static int determine_uprobe_retprobe_bit(void)
{
	const char *file = "/sys/bus/event_source/devices/uprobe/format/retprobe";

	return parse_uint_from_file(file, "config:%d\n");
}

#define PERF_UPROBE_REF_CTR_OFFSET_BITS 32
#define PERF_UPROBE_REF_CTR_OFFSET_SHIFT 32

static int perf_event_open_probe(bool uprobe, bool retprobe, const char *name,
				 uint64_t offset, int pid, size_t ref_ctr_off)
{
	const size_t attr_sz = sizeof(struct perf_event_attr);
	struct perf_event_attr attr;
	char errmsg[STRERR_BUFSIZE];
	int type, pfd;

	if ((__u64)ref_ctr_off >= (1ULL << PERF_UPROBE_REF_CTR_OFFSET_BITS))
		return -EINVAL;

	memset(&attr, 0, attr_sz);

	type = uprobe ? determine_uprobe_perf_type()
		      : determine_kprobe_perf_type();
	if (type < 0) {
		pr_warn("failed to determine %s perf type: %s\n",
			uprobe ? "uprobe" : "kprobe",
			libbpf_strerror_r(type, errmsg, sizeof(errmsg)));
		return type;
	}
	if (retprobe) {
		int bit = uprobe ? determine_uprobe_retprobe_bit()
				 : determine_kprobe_retprobe_bit();

		if (bit < 0) {
			pr_warn("failed to determine %s retprobe bit: %s\n",
				uprobe ? "uprobe" : "kprobe",
				libbpf_strerror_r(bit, errmsg, sizeof(errmsg)));
			return bit;
		}
		attr.config |= 1 << bit;
	}
	attr.size = attr_sz;
	attr.type = type;
	attr.config |= (__u64)ref_ctr_off << PERF_UPROBE_REF_CTR_OFFSET_SHIFT;
	attr.config1 = ptr_to_u64(name); /* kprobe_func or uprobe_path */
	attr.config2 = offset;		 /* kprobe_addr or probe_offset */

	/* pid filter is meaningful only for uprobes */
	pfd = syscall(__NR_perf_event_open, &attr,
		      pid < 0 ? -1 : pid /* pid */,
		      pid == -1 ? 0 : -1 /* cpu */,
		      -1 /* group_fd */, PERF_FLAG_FD_CLOEXEC);
	return pfd >= 0 ? pfd : -errno;
}

static int append_to_file(const char *file, const char *fmt, ...)
{
	int fd, n, err = 0;
	va_list ap;
	char buf[1024];

	va_start(ap, fmt);
	n = vsnprintf(buf, sizeof(buf), fmt, ap);
	va_end(ap);

	if (n < 0 || n >= sizeof(buf))
		return -EINVAL;

	fd = open(file, O_WRONLY | O_APPEND | O_CLOEXEC, 0);
	if (fd < 0)
		return -errno;

	if (write(fd, buf, n) < 0)
		err = -errno;

	close(fd);
	return err;
}

#define DEBUGFS "/sys/kernel/debug/tracing"
#define TRACEFS "/sys/kernel/tracing"

static bool use_debugfs(void)
{
	static int has_debugfs = -1;

	if (has_debugfs < 0)
		has_debugfs = faccessat(AT_FDCWD, DEBUGFS, F_OK, AT_EACCESS) == 0;

	return has_debugfs == 1;
}

static const char *tracefs_path(void)
{
	return use_debugfs() ? DEBUGFS : TRACEFS;
}

static const char *tracefs_kprobe_events(void)
{
	return use_debugfs() ? DEBUGFS"/kprobe_events" : TRACEFS"/kprobe_events";
}

static const char *tracefs_uprobe_events(void)
{
	return use_debugfs() ? DEBUGFS"/uprobe_events" : TRACEFS"/uprobe_events";
}

static const char *tracefs_available_filter_functions(void)
{
	return use_debugfs() ? DEBUGFS"/available_filter_functions"
			     : TRACEFS"/available_filter_functions";
}

static const char *tracefs_available_filter_functions_addrs(void)
{
	return use_debugfs() ? DEBUGFS"/available_filter_functions_addrs"
			     : TRACEFS"/available_filter_functions_addrs";
}

static void gen_kprobe_legacy_event_name(char *buf, size_t buf_sz,
					 const char *kfunc_name, size_t offset)
{
	static int index = 0;
	int i;

	snprintf(buf, buf_sz, "libbpf_%u_%s_0x%zx_%d", getpid(), kfunc_name, offset,
		 __sync_fetch_and_add(&index, 1));

	/* sanitize binary_path in the probe name */
	for (i = 0; buf[i]; i++) {
		if (!isalnum(buf[i]))
			buf[i] = '_';
	}
}

static int add_kprobe_event_legacy(const char *probe_name, bool retprobe,
				   const char *kfunc_name, size_t offset)
{
	return append_to_file(tracefs_kprobe_events(), "%c:%s/%s %s+0x%zx",
			      retprobe ? 'r' : 'p',
			      retprobe ? "kretprobes" : "kprobes",
			      probe_name, kfunc_name, offset);
}

static int remove_kprobe_event_legacy(const char *probe_name, bool retprobe)
{
	return append_to_file(tracefs_kprobe_events(), "-:%s/%s",
			      retprobe ? "kretprobes" : "kprobes", probe_name);
}

static int determine_kprobe_perf_type_legacy(const char *probe_name, bool retprobe)
{
	char file[256];

	snprintf(file, sizeof(file), "%s/events/%s/%s/id",
		 tracefs_path(), retprobe ? "kretprobes" : "kprobes", probe_name);

	return parse_uint_from_file(file, "%d\n");
}

static int perf_event_kprobe_open_legacy(const char *probe_name, bool retprobe,
					 const char *kfunc_name, size_t offset, int pid)
{
	const size_t attr_sz = sizeof(struct perf_event_attr);
	struct perf_event_attr attr;
	char errmsg[STRERR_BUFSIZE];
	int type, pfd, err;

	err = add_kprobe_event_legacy(probe_name, retprobe, kfunc_name, offset);
	if (err < 0) {
		pr_warn("failed to add legacy kprobe event for '%s+0x%zx': %s\n",
			kfunc_name, offset,
			libbpf_strerror_r(err, errmsg, sizeof(errmsg)));
		return err;
	}
	type = determine_kprobe_perf_type_legacy(probe_name, retprobe);
	if (type < 0) {
		err = type;
		pr_warn("failed to determine legacy kprobe event id for '%s+0x%zx': %s\n",
			kfunc_name, offset,
			libbpf_strerror_r(err, errmsg, sizeof(errmsg)));
		goto err_clean_legacy;
	}

	memset(&attr, 0, attr_sz);
	attr.size = attr_sz;
	attr.config = type;
	attr.type = PERF_TYPE_TRACEPOINT;

	pfd = syscall(__NR_perf_event_open, &attr,
		      pid < 0 ? -1 : pid, /* pid */
		      pid == -1 ? 0 : -1, /* cpu */
		      -1 /* group_fd */,  PERF_FLAG_FD_CLOEXEC);
	if (pfd < 0) {
		err = -errno;
		pr_warn("legacy kprobe perf_event_open() failed: %s\n",
			libbpf_strerror_r(err, errmsg, sizeof(errmsg)));
		goto err_clean_legacy;
	}
	return pfd;

err_clean_legacy:
	/* Clear the newly added legacy kprobe_event */
	remove_kprobe_event_legacy(probe_name, retprobe);
	return err;
}

static const char *arch_specific_syscall_pfx(void)
{
#if defined(__x86_64__)
	return "x64";
#elif defined(__i386__)
	return "ia32";
#elif defined(__s390x__)
	return "s390x";
#elif defined(__s390__)
	return "s390";
#elif defined(__arm__)
	return "arm";
#elif defined(__aarch64__)
	return "arm64";
#elif defined(__mips__)
	return "mips";
#elif defined(__riscv)
	return "riscv";
#elif defined(__powerpc__)
	return "powerpc";
#elif defined(__powerpc64__)
	return "powerpc64";
#else
	return NULL;
#endif
}

int probe_kern_syscall_wrapper(int token_fd)
{
	char syscall_name[64];
	const char *ksys_pfx;

	ksys_pfx = arch_specific_syscall_pfx();
	if (!ksys_pfx)
		return 0;

	snprintf(syscall_name, sizeof(syscall_name), "__%s_sys_bpf", ksys_pfx);

	if (determine_kprobe_perf_type() >= 0) {
		int pfd;

		pfd = perf_event_open_probe(false, false, syscall_name, 0, getpid(), 0);
		if (pfd >= 0)
			close(pfd);

		return pfd >= 0 ? 1 : 0;
	} else { /* legacy mode */
		char probe_name[128];

		gen_kprobe_legacy_event_name(probe_name, sizeof(probe_name), syscall_name, 0);
		if (add_kprobe_event_legacy(probe_name, false, syscall_name, 0) < 0)
			return 0;

		(void)remove_kprobe_event_legacy(probe_name, false);
		return 1;
	}
}

struct bpf_link *
bpf_program__attach_kprobe_opts(const struct bpf_program *prog,
				const char *func_name,
				const struct bpf_kprobe_opts *opts)
{
	DECLARE_LIBBPF_OPTS(bpf_perf_event_opts, pe_opts);
	enum probe_attach_mode attach_mode;
	char errmsg[STRERR_BUFSIZE];
	char *legacy_probe = NULL;
	struct bpf_link *link;
	size_t offset;
	bool retprobe, legacy;
	int pfd, err;

	if (!OPTS_VALID(opts, bpf_kprobe_opts))
		return libbpf_err_ptr(-EINVAL);

	attach_mode = OPTS_GET(opts, attach_mode, PROBE_ATTACH_MODE_DEFAULT);
	retprobe = OPTS_GET(opts, retprobe, false);
	offset = OPTS_GET(opts, offset, 0);
	pe_opts.bpf_cookie = OPTS_GET(opts, bpf_cookie, 0);

	legacy = determine_kprobe_perf_type() < 0;
	switch (attach_mode) {
	case PROBE_ATTACH_MODE_LEGACY:
		legacy = true;
		pe_opts.force_ioctl_attach = true;
		break;
	case PROBE_ATTACH_MODE_PERF:
		if (legacy)
			return libbpf_err_ptr(-ENOTSUP);
		pe_opts.force_ioctl_attach = true;
		break;
	case PROBE_ATTACH_MODE_LINK:
		if (legacy || !kernel_supports(prog->obj, FEAT_PERF_LINK))
			return libbpf_err_ptr(-ENOTSUP);
		break;
	case PROBE_ATTACH_MODE_DEFAULT:
		break;
	default:
		return libbpf_err_ptr(-EINVAL);
	}

	if (!legacy) {
		pfd = perf_event_open_probe(false /* uprobe */, retprobe,
					    func_name, offset,
					    -1 /* pid */, 0 /* ref_ctr_off */);
	} else {
		char probe_name[256];

		gen_kprobe_legacy_event_name(probe_name, sizeof(probe_name),
					     func_name, offset);

		legacy_probe = strdup(probe_name);
		if (!legacy_probe)
			return libbpf_err_ptr(-ENOMEM);

		pfd = perf_event_kprobe_open_legacy(legacy_probe, retprobe, func_name,
						    offset, -1 /* pid */);
	}
	if (pfd < 0) {
		err = -errno;
		pr_warn("prog '%s': failed to create %s '%s+0x%zx' perf event: %s\n",
			prog->name, retprobe ? "kretprobe" : "kprobe",
			func_name, offset,
			libbpf_strerror_r(err, errmsg, sizeof(errmsg)));
		goto err_out;
	}
	link = bpf_program__attach_perf_event_opts(prog, pfd, &pe_opts);
	err = libbpf_get_error(link);
	if (err) {
		close(pfd);
		pr_warn("prog '%s': failed to attach to %s '%s+0x%zx': %s\n",
			prog->name, retprobe ? "kretprobe" : "kprobe",
			func_name, offset,
			libbpf_strerror_r(err, errmsg, sizeof(errmsg)));
		goto err_clean_legacy;
	}
	if (legacy) {
		struct bpf_link_perf *perf_link = container_of(link, struct bpf_link_perf, link);

		perf_link->legacy_probe_name = legacy_probe;
		perf_link->legacy_is_kprobe = true;
		perf_link->legacy_is_retprobe = retprobe;
	}

	return link;

err_clean_legacy:
	if (legacy)
		remove_kprobe_event_legacy(legacy_probe, retprobe);
err_out:
	free(legacy_probe);
	return libbpf_err_ptr(err);
}

struct bpf_link *bpf_program__attach_kprobe(const struct bpf_program *prog,
					    bool retprobe,
					    const char *func_name)
{
	DECLARE_LIBBPF_OPTS(bpf_kprobe_opts, opts,
		.retprobe = retprobe,
	);

	return bpf_program__attach_kprobe_opts(prog, func_name, &opts);
}

struct bpf_link *bpf_program__attach_ksyscall(const struct bpf_program *prog,
					      const char *syscall_name,
					      const struct bpf_ksyscall_opts *opts)
{
	LIBBPF_OPTS(bpf_kprobe_opts, kprobe_opts);
	char func_name[128];

	if (!OPTS_VALID(opts, bpf_ksyscall_opts))
		return libbpf_err_ptr(-EINVAL);

	if (kernel_supports(prog->obj, FEAT_SYSCALL_WRAPPER)) {
		/* arch_specific_syscall_pfx() should never return NULL here
		 * because it is guarded by kernel_supports(). However, since
		 * compiler does not know that we have an explicit conditional
		 * as well.
		 */
		snprintf(func_name, sizeof(func_name), "__%s_sys_%s",
			 arch_specific_syscall_pfx() ? : "", syscall_name);
	} else {
		snprintf(func_name, sizeof(func_name), "__se_sys_%s", syscall_name);
	}

	kprobe_opts.retprobe = OPTS_GET(opts, retprobe, false);
	kprobe_opts.bpf_cookie = OPTS_GET(opts, bpf_cookie, 0);

	return bpf_program__attach_kprobe_opts(prog, func_name, &kprobe_opts);
}

/* Adapted from perf/util/string.c */
bool glob_match(const char *str, const char *pat)
{
	while (*str && *pat && *pat != '*') {
		if (*pat == '?') {      /* Matches any single character */
			str++;
			pat++;
			continue;
		}
		if (*str != *pat)
			return false;
		str++;
		pat++;
	}
	/* Check wild card */
	if (*pat == '*') {
		while (*pat == '*')
			pat++;
		if (!*pat) /* Tail wild card matches all */
			return true;
		while (*str)
			if (glob_match(str++, pat))
				return true;
	}
	return !*str && !*pat;
}

struct kprobe_multi_resolve {
	const char *pattern;
	unsigned long *addrs;
	size_t cap;
	size_t cnt;
};

struct avail_kallsyms_data {
	char **syms;
	size_t cnt;
	struct kprobe_multi_resolve *res;
};

static int avail_func_cmp(const void *a, const void *b)
{
	return strcmp(*(const char **)a, *(const char **)b);
}

static int avail_kallsyms_cb(unsigned long long sym_addr, char sym_type,
			     const char *sym_name, void *ctx)
{
	struct avail_kallsyms_data *data = ctx;
	struct kprobe_multi_resolve *res = data->res;
	int err;

	if (!bsearch(&sym_name, data->syms, data->cnt, sizeof(*data->syms), avail_func_cmp))
		return 0;

	err = libbpf_ensure_mem((void **)&res->addrs, &res->cap, sizeof(*res->addrs), res->cnt + 1);
	if (err)
		return err;

	res->addrs[res->cnt++] = (unsigned long)sym_addr;
	return 0;
}

static int libbpf_available_kallsyms_parse(struct kprobe_multi_resolve *res)
{
	const char *available_functions_file = tracefs_available_filter_functions();
	struct avail_kallsyms_data data;
	char sym_name[500];
	FILE *f;
	int err = 0, ret, i;
	char **syms = NULL;
	size_t cap = 0, cnt = 0;

	f = fopen(available_functions_file, "re");
	if (!f) {
		err = -errno;
		pr_warn("failed to open %s: %d\n", available_functions_file, err);
		return err;
	}

	while (true) {
		char *name;

		ret = fscanf(f, "%499s%*[^\n]\n", sym_name);
		if (ret == EOF && feof(f))
			break;

		if (ret != 1) {
			pr_warn("failed to parse available_filter_functions entry: %d\n", ret);
			err = -EINVAL;
			goto cleanup;
		}

		if (!glob_match(sym_name, res->pattern))
			continue;

		err = libbpf_ensure_mem((void **)&syms, &cap, sizeof(*syms), cnt + 1);
		if (err)
			goto cleanup;

		name = strdup(sym_name);
		if (!name) {
			err = -errno;
			goto cleanup;
		}

		syms[cnt++] = name;
	}

	/* no entries found, bail out */
	if (cnt == 0) {
		err = -ENOENT;
		goto cleanup;
	}

	/* sort available functions */
	qsort(syms, cnt, sizeof(*syms), avail_func_cmp);

	data.syms = syms;
	data.res = res;
	data.cnt = cnt;
	libbpf_kallsyms_parse(avail_kallsyms_cb, &data);

	if (res->cnt == 0)
		err = -ENOENT;

cleanup:
	for (i = 0; i < cnt; i++)
		free((char *)syms[i]);
	free(syms);

	fclose(f);
	return err;
}

static bool has_available_filter_functions_addrs(void)
{
	return access(tracefs_available_filter_functions_addrs(), R_OK) != -1;
}

static int libbpf_available_kprobes_parse(struct kprobe_multi_resolve *res)
{
	const char *available_path = tracefs_available_filter_functions_addrs();
	char sym_name[500];
	FILE *f;
	int ret, err = 0;
	unsigned long long sym_addr;

	f = fopen(available_path, "re");
	if (!f) {
		err = -errno;
		pr_warn("failed to open %s: %d\n", available_path, err);
		return err;
	}

	while (true) {
		ret = fscanf(f, "%llx %499s%*[^\n]\n", &sym_addr, sym_name);
		if (ret == EOF && feof(f))
			break;

		if (ret != 2) {
			pr_warn("failed to parse available_filter_functions_addrs entry: %d\n",
				ret);
			err = -EINVAL;
			goto cleanup;
		}

		if (!glob_match(sym_name, res->pattern))
			continue;

		err = libbpf_ensure_mem((void **)&res->addrs, &res->cap,
					sizeof(*res->addrs), res->cnt + 1);
		if (err)
			goto cleanup;

		res->addrs[res->cnt++] = (unsigned long)sym_addr;
	}

	if (res->cnt == 0)
		err = -ENOENT;

cleanup:
	fclose(f);
	return err;
}

struct bpf_link *
bpf_program__attach_kprobe_multi_opts(const struct bpf_program *prog,
				      const char *pattern,
				      const struct bpf_kprobe_multi_opts *opts)
{
	LIBBPF_OPTS(bpf_link_create_opts, lopts);
	struct kprobe_multi_resolve res = {
		.pattern = pattern,
	};
	enum bpf_attach_type attach_type;
	struct bpf_link *link = NULL;
	char errmsg[STRERR_BUFSIZE];
	const unsigned long *addrs;
	int err, link_fd, prog_fd;
	bool retprobe, session;
	const __u64 *cookies;
	const char **syms;
	size_t cnt;

	if (!OPTS_VALID(opts, bpf_kprobe_multi_opts))
		return libbpf_err_ptr(-EINVAL);

	prog_fd = bpf_program__fd(prog);
	if (prog_fd < 0) {
		pr_warn("prog '%s': can't attach BPF program without FD (was it loaded?)\n",
			prog->name);
		return libbpf_err_ptr(-EINVAL);
	}

	syms    = OPTS_GET(opts, syms, false);
	addrs   = OPTS_GET(opts, addrs, false);
	cnt     = OPTS_GET(opts, cnt, false);
	cookies = OPTS_GET(opts, cookies, false);

	if (!pattern && !addrs && !syms)
		return libbpf_err_ptr(-EINVAL);
	if (pattern && (addrs || syms || cookies || cnt))
		return libbpf_err_ptr(-EINVAL);
	if (!pattern && !cnt)
		return libbpf_err_ptr(-EINVAL);
	if (addrs && syms)
		return libbpf_err_ptr(-EINVAL);

	if (pattern) {
		if (has_available_filter_functions_addrs())
			err = libbpf_available_kprobes_parse(&res);
		else
			err = libbpf_available_kallsyms_parse(&res);
		if (err)
			goto error;
		addrs = res.addrs;
		cnt = res.cnt;
	}

	retprobe = OPTS_GET(opts, retprobe, false);
	session  = OPTS_GET(opts, session, false);

	if (retprobe && session)
		return libbpf_err_ptr(-EINVAL);

	attach_type = session ? BPF_TRACE_KPROBE_SESSION : BPF_TRACE_KPROBE_MULTI;

	lopts.kprobe_multi.syms = syms;
	lopts.kprobe_multi.addrs = addrs;
	lopts.kprobe_multi.cookies = cookies;
	lopts.kprobe_multi.cnt = cnt;
	lopts.kprobe_multi.flags = retprobe ? BPF_F_KPROBE_MULTI_RETURN : 0;

	link = calloc(1, sizeof(*link));
	if (!link) {
		err = -ENOMEM;
		goto error;
	}
	link->detach = &bpf_link__detach_fd;

	link_fd = bpf_link_create(prog_fd, 0, attach_type, &lopts);
	if (link_fd < 0) {
		err = -errno;
		pr_warn("prog '%s': failed to attach: %s\n",
			prog->name, libbpf_strerror_r(err, errmsg, sizeof(errmsg)));
		goto error;
	}
	link->fd = link_fd;
	free(res.addrs);
	return link;

error:
	free(link);
	free(res.addrs);
	return libbpf_err_ptr(err);
}

static int attach_kprobe(const struct bpf_program *prog, long cookie, struct bpf_link **link)
{
	DECLARE_LIBBPF_OPTS(bpf_kprobe_opts, opts);
	unsigned long offset = 0;
	const char *func_name;
	char *func;
	int n;

	*link = NULL;

	/* no auto-attach for SEC("kprobe") and SEC("kretprobe") */
	if (strcmp(prog->sec_name, "kprobe") == 0 || strcmp(prog->sec_name, "kretprobe") == 0)
		return 0;

	opts.retprobe = str_has_pfx(prog->sec_name, "kretprobe/");
	if (opts.retprobe)
		func_name = prog->sec_name + sizeof("kretprobe/") - 1;
	else
		func_name = prog->sec_name + sizeof("kprobe/") - 1;

	n = sscanf(func_name, "%m[a-zA-Z0-9_.]+%li", &func, &offset);
	if (n < 1) {
		pr_warn("kprobe name is invalid: %s\n", func_name);
		return -EINVAL;
	}
	if (opts.retprobe && offset != 0) {
		free(func);
		pr_warn("kretprobes do not support offset specification\n");
		return -EINVAL;
	}

	opts.offset = offset;
	*link = bpf_program__attach_kprobe_opts(prog, func, &opts);
	free(func);
	return libbpf_get_error(*link);
}

static int attach_ksyscall(const struct bpf_program *prog, long cookie, struct bpf_link **link)
{
	LIBBPF_OPTS(bpf_ksyscall_opts, opts);
	const char *syscall_name;

	*link = NULL;

	/* no auto-attach for SEC("ksyscall") and SEC("kretsyscall") */
	if (strcmp(prog->sec_name, "ksyscall") == 0 || strcmp(prog->sec_name, "kretsyscall") == 0)
		return 0;

	opts.retprobe = str_has_pfx(prog->sec_name, "kretsyscall/");
	if (opts.retprobe)
		syscall_name = prog->sec_name + sizeof("kretsyscall/") - 1;
	else
		syscall_name = prog->sec_name + sizeof("ksyscall/") - 1;

	*link = bpf_program__attach_ksyscall(prog, syscall_name, &opts);
	return *link ? 0 : -errno;
}

static int attach_kprobe_multi(const struct bpf_program *prog, long cookie, struct bpf_link **link)
{
	LIBBPF_OPTS(bpf_kprobe_multi_opts, opts);
	const char *spec;
	char *pattern;
	int n;

	*link = NULL;

	/* no auto-attach for SEC("kprobe.multi") and SEC("kretprobe.multi") */
	if (strcmp(prog->sec_name, "kprobe.multi") == 0 ||
	    strcmp(prog->sec_name, "kretprobe.multi") == 0)
		return 0;

	opts.retprobe = str_has_pfx(prog->sec_name, "kretprobe.multi/");
	if (opts.retprobe)
		spec = prog->sec_name + sizeof("kretprobe.multi/") - 1;
	else
		spec = prog->sec_name + sizeof("kprobe.multi/") - 1;

	n = sscanf(spec, "%m[a-zA-Z0-9_.*?]", &pattern);
	if (n < 1) {
		pr_warn("kprobe multi pattern is invalid: %s\n", spec);
		return -EINVAL;
	}

	*link = bpf_program__attach_kprobe_multi_opts(prog, pattern, &opts);
	free(pattern);
	return libbpf_get_error(*link);
}

static int attach_kprobe_session(const struct bpf_program *prog, long cookie,
				 struct bpf_link **link)
{
	LIBBPF_OPTS(bpf_kprobe_multi_opts, opts, .session = true);
	const char *spec;
	char *pattern;
	int n;

	*link = NULL;

	/* no auto-attach for SEC("kprobe.session") */
	if (strcmp(prog->sec_name, "kprobe.session") == 0)
		return 0;

	spec = prog->sec_name + sizeof("kprobe.session/") - 1;
	n = sscanf(spec, "%m[a-zA-Z0-9_.*?]", &pattern);
	if (n < 1) {
		pr_warn("kprobe session pattern is invalid: %s\n", spec);
		return -EINVAL;
	}

	*link = bpf_program__attach_kprobe_multi_opts(prog, pattern, &opts);
	free(pattern);
	return *link ? 0 : -errno;
}

static int attach_uprobe_multi(const struct bpf_program *prog, long cookie, struct bpf_link **link)
{
	char *probe_type = NULL, *binary_path = NULL, *func_name = NULL;
	LIBBPF_OPTS(bpf_uprobe_multi_opts, opts);
	int n, ret = -EINVAL;

	*link = NULL;

	n = sscanf(prog->sec_name, "%m[^/]/%m[^:]:%m[^\n]",
		   &probe_type, &binary_path, &func_name);
	switch (n) {
	case 1:
		/* handle SEC("u[ret]probe") - format is valid, but auto-attach is impossible. */
		ret = 0;
		break;
	case 3:
		opts.retprobe = str_has_pfx(probe_type, "uretprobe.multi");
		*link = bpf_program__attach_uprobe_multi(prog, -1, binary_path, func_name, &opts);
		ret = libbpf_get_error(*link);
		break;
	default:
		pr_warn("prog '%s': invalid format of section definition '%s'\n", prog->name,
			prog->sec_name);
		break;
	}
	free(probe_type);
	free(binary_path);
	free(func_name);
	return ret;
}

static void gen_uprobe_legacy_event_name(char *buf, size_t buf_sz,
					 const char *binary_path, uint64_t offset)
{
	int i;

	snprintf(buf, buf_sz, "libbpf_%u_%s_0x%zx", getpid(), binary_path, (size_t)offset);

	/* sanitize binary_path in the probe name */
	for (i = 0; buf[i]; i++) {
		if (!isalnum(buf[i]))
			buf[i] = '_';
	}
}

static inline int add_uprobe_event_legacy(const char *probe_name, bool retprobe,
					  const char *binary_path, size_t offset)
{
	return append_to_file(tracefs_uprobe_events(), "%c:%s/%s %s:0x%zx",
			      retprobe ? 'r' : 'p',
			      retprobe ? "uretprobes" : "uprobes",
			      probe_name, binary_path, offset);
}

static inline int remove_uprobe_event_legacy(const char *probe_name, bool retprobe)
{
	return append_to_file(tracefs_uprobe_events(), "-:%s/%s",
			      retprobe ? "uretprobes" : "uprobes", probe_name);
}

static int determine_uprobe_perf_type_legacy(const char *probe_name, bool retprobe)
{
	char file[512];

	snprintf(file, sizeof(file), "%s/events/%s/%s/id",
		 tracefs_path(), retprobe ? "uretprobes" : "uprobes", probe_name);

	return parse_uint_from_file(file, "%d\n");
}

static int perf_event_uprobe_open_legacy(const char *probe_name, bool retprobe,
					 const char *binary_path, size_t offset, int pid)
{
	const size_t attr_sz = sizeof(struct perf_event_attr);
	struct perf_event_attr attr;
	int type, pfd, err;

	err = add_uprobe_event_legacy(probe_name, retprobe, binary_path, offset);
	if (err < 0) {
		pr_warn("failed to add legacy uprobe event for %s:0x%zx: %d\n",
			binary_path, (size_t)offset, err);
		return err;
	}
	type = determine_uprobe_perf_type_legacy(probe_name, retprobe);
	if (type < 0) {
		err = type;
		pr_warn("failed to determine legacy uprobe event id for %s:0x%zx: %d\n",
			binary_path, offset, err);
		goto err_clean_legacy;
	}

	memset(&attr, 0, attr_sz);
	attr.size = attr_sz;
	attr.config = type;
	attr.type = PERF_TYPE_TRACEPOINT;

	pfd = syscall(__NR_perf_event_open, &attr,
		      pid < 0 ? -1 : pid, /* pid */
		      pid == -1 ? 0 : -1, /* cpu */
		      -1 /* group_fd */,  PERF_FLAG_FD_CLOEXEC);
	if (pfd < 0) {
		err = -errno;
		pr_warn("legacy uprobe perf_event_open() failed: %d\n", err);
		goto err_clean_legacy;
	}
	return pfd;

err_clean_legacy:
	/* Clear the newly added legacy uprobe_event */
	remove_uprobe_event_legacy(probe_name, retprobe);
	return err;
}

/* Find offset of function name in archive specified by path. Currently
 * supported are .zip files that do not compress their contents, as used on
 * Android in the form of APKs, for example. "file_name" is the name of the ELF
 * file inside the archive. "func_name" matches symbol name or name@@LIB for
 * library functions.
 *
 * An overview of the APK format specifically provided here:
 * https://en.wikipedia.org/w/index.php?title=Apk_(file_format)&oldid=1139099120#Package_contents
 */
static long elf_find_func_offset_from_archive(const char *archive_path, const char *file_name,
					      const char *func_name)
{
	struct zip_archive *archive;
	struct zip_entry entry;
	long ret;
	Elf *elf;

	archive = zip_archive_open(archive_path);
	if (IS_ERR(archive)) {
		ret = PTR_ERR(archive);
		pr_warn("zip: failed to open %s: %ld\n", archive_path, ret);
		return ret;
	}

	ret = zip_archive_find_entry(archive, file_name, &entry);
	if (ret) {
		pr_warn("zip: could not find archive member %s in %s: %ld\n", file_name,
			archive_path, ret);
		goto out;
	}
	pr_debug("zip: found entry for %s in %s at 0x%lx\n", file_name, archive_path,
		 (unsigned long)entry.data_offset);

	if (entry.compression) {
		pr_warn("zip: entry %s of %s is compressed and cannot be handled\n", file_name,
			archive_path);
		ret = -LIBBPF_ERRNO__FORMAT;
		goto out;
	}

	elf = elf_memory((void *)entry.data, entry.data_length);
	if (!elf) {
		pr_warn("elf: could not read elf file %s from %s: %s\n", file_name, archive_path,
			elf_errmsg(-1));
		ret = -LIBBPF_ERRNO__LIBELF;
		goto out;
	}

	ret = elf_find_func_offset(elf, file_name, func_name);
	if (ret > 0) {
		pr_debug("elf: symbol address match for %s of %s in %s: 0x%x + 0x%lx = 0x%lx\n",
			 func_name, file_name, archive_path, entry.data_offset, ret,
			 ret + entry.data_offset);
		ret += entry.data_offset;
	}
	elf_end(elf);

out:
	zip_archive_close(archive);
	return ret;
}

static const char *arch_specific_lib_paths(void)
{
	/*
	 * Based on https://packages.debian.org/sid/libc6.
	 *
	 * Assume that the traced program is built for the same architecture
	 * as libbpf, which should cover the vast majority of cases.
	 */
#if defined(__x86_64__)
	return "/lib/x86_64-linux-gnu";
#elif defined(__i386__)
	return "/lib/i386-linux-gnu";
#elif defined(__s390x__)
	return "/lib/s390x-linux-gnu";
#elif defined(__s390__)
	return "/lib/s390-linux-gnu";
#elif defined(__arm__) && defined(__SOFTFP__)
	return "/lib/arm-linux-gnueabi";
#elif defined(__arm__) && !defined(__SOFTFP__)
	return "/lib/arm-linux-gnueabihf";
#elif defined(__aarch64__)
	return "/lib/aarch64-linux-gnu";
#elif defined(__mips__) && defined(__MIPSEL__) && _MIPS_SZLONG == 64
	return "/lib/mips64el-linux-gnuabi64";
#elif defined(__mips__) && defined(__MIPSEL__) && _MIPS_SZLONG == 32
	return "/lib/mipsel-linux-gnu";
#elif defined(__powerpc64__) && __BYTE_ORDER__ == __ORDER_LITTLE_ENDIAN__
	return "/lib/powerpc64le-linux-gnu";
#elif defined(__sparc__) && defined(__arch64__)
	return "/lib/sparc64-linux-gnu";
#elif defined(__riscv) && __riscv_xlen == 64
	return "/lib/riscv64-linux-gnu";
#else
	return NULL;
#endif
}

/* Get full path to program/shared library. */
static int resolve_full_path(const char *file, char *result, size_t result_sz)
{
	const char *search_paths[3] = {};
	int i, perm;

	if (str_has_sfx(file, ".so") || strstr(file, ".so.")) {
		search_paths[0] = getenv("LD_LIBRARY_PATH");
		search_paths[1] = "/usr/lib64:/usr/lib";
		search_paths[2] = arch_specific_lib_paths();
		perm = R_OK;
	} else {
		search_paths[0] = getenv("PATH");
		search_paths[1] = "/usr/bin:/usr/sbin";
		perm = R_OK | X_OK;
	}

	for (i = 0; i < ARRAY_SIZE(search_paths); i++) {
		const char *s;

		if (!search_paths[i])
			continue;
		for (s = search_paths[i]; s != NULL; s = strchr(s, ':')) {
			char *next_path;
			int seg_len;

			if (s[0] == ':')
				s++;
			next_path = strchr(s, ':');
			seg_len = next_path ? next_path - s : strlen(s);
			if (!seg_len)
				continue;
			snprintf(result, result_sz, "%.*s/%s", seg_len, s, file);
			/* ensure it has required permissions */
			if (faccessat(AT_FDCWD, result, perm, AT_EACCESS) < 0)
				continue;
			pr_debug("resolved '%s' to '%s'\n", file, result);
			return 0;
		}
	}
	return -ENOENT;
}

struct bpf_link *
bpf_program__attach_uprobe_multi(const struct bpf_program *prog,
				 pid_t pid,
				 const char *path,
				 const char *func_pattern,
				 const struct bpf_uprobe_multi_opts *opts)
{
	const unsigned long *ref_ctr_offsets = NULL, *offsets = NULL;
	LIBBPF_OPTS(bpf_link_create_opts, lopts);
	unsigned long *resolved_offsets = NULL;
	int err = 0, link_fd, prog_fd;
	struct bpf_link *link = NULL;
	char errmsg[STRERR_BUFSIZE];
	char full_path[PATH_MAX];
	const __u64 *cookies;
	const char **syms;
	size_t cnt;

	if (!OPTS_VALID(opts, bpf_uprobe_multi_opts))
		return libbpf_err_ptr(-EINVAL);

	prog_fd = bpf_program__fd(prog);
	if (prog_fd < 0) {
		pr_warn("prog '%s': can't attach BPF program without FD (was it loaded?)\n",
			prog->name);
		return libbpf_err_ptr(-EINVAL);
	}

	syms = OPTS_GET(opts, syms, NULL);
	offsets = OPTS_GET(opts, offsets, NULL);
	ref_ctr_offsets = OPTS_GET(opts, ref_ctr_offsets, NULL);
	cookies = OPTS_GET(opts, cookies, NULL);
	cnt = OPTS_GET(opts, cnt, 0);

	/*
	 * User can specify 2 mutually exclusive set of inputs:
	 *
	 * 1) use only path/func_pattern/pid arguments
	 *
	 * 2) use path/pid with allowed combinations of:
	 *    syms/offsets/ref_ctr_offsets/cookies/cnt
	 *
	 *    - syms and offsets are mutually exclusive
	 *    - ref_ctr_offsets and cookies are optional
	 *
	 * Any other usage results in error.
	 */

	if (!path)
		return libbpf_err_ptr(-EINVAL);
	if (!func_pattern && cnt == 0)
		return libbpf_err_ptr(-EINVAL);

	if (func_pattern) {
		if (syms || offsets || ref_ctr_offsets || cookies || cnt)
			return libbpf_err_ptr(-EINVAL);
	} else {
		if (!!syms == !!offsets)
			return libbpf_err_ptr(-EINVAL);
	}

	if (func_pattern) {
		if (!strchr(path, '/')) {
			err = resolve_full_path(path, full_path, sizeof(full_path));
			if (err) {
				pr_warn("prog '%s': failed to resolve full path for '%s': %d\n",
					prog->name, path, err);
				return libbpf_err_ptr(err);
			}
			path = full_path;
		}

		err = elf_resolve_pattern_offsets(path, func_pattern,
						  &resolved_offsets, &cnt);
		if (err < 0)
			return libbpf_err_ptr(err);
		offsets = resolved_offsets;
	} else if (syms) {
		err = elf_resolve_syms_offsets(path, cnt, syms, &resolved_offsets, STT_FUNC);
		if (err < 0)
			return libbpf_err_ptr(err);
		offsets = resolved_offsets;
	}

	lopts.uprobe_multi.path = path;
	lopts.uprobe_multi.offsets = offsets;
	lopts.uprobe_multi.ref_ctr_offsets = ref_ctr_offsets;
	lopts.uprobe_multi.cookies = cookies;
	lopts.uprobe_multi.cnt = cnt;
	lopts.uprobe_multi.flags = OPTS_GET(opts, retprobe, false) ? BPF_F_UPROBE_MULTI_RETURN : 0;

	if (pid == 0)
		pid = getpid();
	if (pid > 0)
		lopts.uprobe_multi.pid = pid;

	link = calloc(1, sizeof(*link));
	if (!link) {
		err = -ENOMEM;
		goto error;
	}
	link->detach = &bpf_link__detach_fd;

	link_fd = bpf_link_create(prog_fd, 0, BPF_TRACE_UPROBE_MULTI, &lopts);
	if (link_fd < 0) {
		err = -errno;
		pr_warn("prog '%s': failed to attach multi-uprobe: %s\n",
			prog->name, libbpf_strerror_r(err, errmsg, sizeof(errmsg)));
		goto error;
	}
	link->fd = link_fd;
	free(resolved_offsets);
	return link;

error:
	free(resolved_offsets);
	free(link);
	return libbpf_err_ptr(err);
}

LIBBPF_API struct bpf_link *
bpf_program__attach_uprobe_opts(const struct bpf_program *prog, pid_t pid,
				const char *binary_path, size_t func_offset,
				const struct bpf_uprobe_opts *opts)
{
	const char *archive_path = NULL, *archive_sep = NULL;
	char errmsg[STRERR_BUFSIZE], *legacy_probe = NULL;
	DECLARE_LIBBPF_OPTS(bpf_perf_event_opts, pe_opts);
	enum probe_attach_mode attach_mode;
	char full_path[PATH_MAX];
	struct bpf_link *link;
	size_t ref_ctr_off;
	int pfd, err;
	bool retprobe, legacy;
	const char *func_name;

	if (!OPTS_VALID(opts, bpf_uprobe_opts))
		return libbpf_err_ptr(-EINVAL);

	attach_mode = OPTS_GET(opts, attach_mode, PROBE_ATTACH_MODE_DEFAULT);
	retprobe = OPTS_GET(opts, retprobe, false);
	ref_ctr_off = OPTS_GET(opts, ref_ctr_offset, 0);
	pe_opts.bpf_cookie = OPTS_GET(opts, bpf_cookie, 0);

	if (!binary_path)
		return libbpf_err_ptr(-EINVAL);

	/* Check if "binary_path" refers to an archive. */
	archive_sep = strstr(binary_path, "!/");
	if (archive_sep) {
		full_path[0] = '\0';
		libbpf_strlcpy(full_path, binary_path,
			       min(sizeof(full_path), (size_t)(archive_sep - binary_path + 1)));
		archive_path = full_path;
		binary_path = archive_sep + 2;
	} else if (!strchr(binary_path, '/')) {
		err = resolve_full_path(binary_path, full_path, sizeof(full_path));
		if (err) {
			pr_warn("prog '%s': failed to resolve full path for '%s': %d\n",
				prog->name, binary_path, err);
			return libbpf_err_ptr(err);
		}
		binary_path = full_path;
	}
	func_name = OPTS_GET(opts, func_name, NULL);
	if (func_name) {
		long sym_off;

		if (archive_path) {
			sym_off = elf_find_func_offset_from_archive(archive_path, binary_path,
								    func_name);
			binary_path = archive_path;
		} else {
			sym_off = elf_find_func_offset_from_file(binary_path, func_name);
		}
		if (sym_off < 0)
			return libbpf_err_ptr(sym_off);
		func_offset += sym_off;
	}

	legacy = determine_uprobe_perf_type() < 0;
	switch (attach_mode) {
	case PROBE_ATTACH_MODE_LEGACY:
		legacy = true;
		pe_opts.force_ioctl_attach = true;
		break;
	case PROBE_ATTACH_MODE_PERF:
		if (legacy)
			return libbpf_err_ptr(-ENOTSUP);
		pe_opts.force_ioctl_attach = true;
		break;
	case PROBE_ATTACH_MODE_LINK:
		if (legacy || !kernel_supports(prog->obj, FEAT_PERF_LINK))
			return libbpf_err_ptr(-ENOTSUP);
		break;
	case PROBE_ATTACH_MODE_DEFAULT:
		break;
	default:
		return libbpf_err_ptr(-EINVAL);
	}

	if (!legacy) {
		pfd = perf_event_open_probe(true /* uprobe */, retprobe, binary_path,
					    func_offset, pid, ref_ctr_off);
	} else {
		char probe_name[PATH_MAX + 64];

		if (ref_ctr_off)
			return libbpf_err_ptr(-EINVAL);

		gen_uprobe_legacy_event_name(probe_name, sizeof(probe_name),
					     binary_path, func_offset);

		legacy_probe = strdup(probe_name);
		if (!legacy_probe)
			return libbpf_err_ptr(-ENOMEM);

		pfd = perf_event_uprobe_open_legacy(legacy_probe, retprobe,
						    binary_path, func_offset, pid);
	}
	if (pfd < 0) {
		err = -errno;
		pr_warn("prog '%s': failed to create %s '%s:0x%zx' perf event: %s\n",
			prog->name, retprobe ? "uretprobe" : "uprobe",
			binary_path, func_offset,
			libbpf_strerror_r(err, errmsg, sizeof(errmsg)));
		goto err_out;
	}

	link = bpf_program__attach_perf_event_opts(prog, pfd, &pe_opts);
	err = libbpf_get_error(link);
	if (err) {
		close(pfd);
		pr_warn("prog '%s': failed to attach to %s '%s:0x%zx': %s\n",
			prog->name, retprobe ? "uretprobe" : "uprobe",
			binary_path, func_offset,
			libbpf_strerror_r(err, errmsg, sizeof(errmsg)));
		goto err_clean_legacy;
	}
	if (legacy) {
		struct bpf_link_perf *perf_link = container_of(link, struct bpf_link_perf, link);

		perf_link->legacy_probe_name = legacy_probe;
		perf_link->legacy_is_kprobe = false;
		perf_link->legacy_is_retprobe = retprobe;
	}
	return link;

err_clean_legacy:
	if (legacy)
		remove_uprobe_event_legacy(legacy_probe, retprobe);
err_out:
	free(legacy_probe);
	return libbpf_err_ptr(err);
}

/* Format of u[ret]probe section definition supporting auto-attach:
 * u[ret]probe/binary:function[+offset]
 *
 * binary can be an absolute/relative path or a filename; the latter is resolved to a
 * full binary path via bpf_program__attach_uprobe_opts.
 *
 * Specifying uprobe+ ensures we carry out strict matching; either "uprobe" must be
 * specified (and auto-attach is not possible) or the above format is specified for
 * auto-attach.
 */
static int attach_uprobe(const struct bpf_program *prog, long cookie, struct bpf_link **link)
{
	DECLARE_LIBBPF_OPTS(bpf_uprobe_opts, opts);
	char *probe_type = NULL, *binary_path = NULL, *func_name = NULL, *func_off;
	int n, c, ret = -EINVAL;
	long offset = 0;

	*link = NULL;

	n = sscanf(prog->sec_name, "%m[^/]/%m[^:]:%m[^\n]",
		   &probe_type, &binary_path, &func_name);
	switch (n) {
	case 1:
		/* handle SEC("u[ret]probe") - format is valid, but auto-attach is impossible. */
		ret = 0;
		break;
	case 2:
		pr_warn("prog '%s': section '%s' missing ':function[+offset]' specification\n",
			prog->name, prog->sec_name);
		break;
	case 3:
		/* check if user specifies `+offset`, if yes, this should be
		 * the last part of the string, make sure sscanf read to EOL
		 */
		func_off = strrchr(func_name, '+');
		if (func_off) {
			n = sscanf(func_off, "+%li%n", &offset, &c);
			if (n == 1 && *(func_off + c) == '\0')
				func_off[0] = '\0';
			else
				offset = 0;
		}
		opts.retprobe = strcmp(probe_type, "uretprobe") == 0 ||
				strcmp(probe_type, "uretprobe.s") == 0;
		if (opts.retprobe && offset != 0) {
			pr_warn("prog '%s': uretprobes do not support offset specification\n",
				prog->name);
			break;
		}
		opts.func_name = func_name;
		*link = bpf_program__attach_uprobe_opts(prog, -1, binary_path, offset, &opts);
		ret = libbpf_get_error(*link);
		break;
	default:
		pr_warn("prog '%s': invalid format of section definition '%s'\n", prog->name,
			prog->sec_name);
		break;
	}
	free(probe_type);
	free(binary_path);
	free(func_name);

	return ret;
}

struct bpf_link *bpf_program__attach_uprobe(const struct bpf_program *prog,
					    bool retprobe, pid_t pid,
					    const char *binary_path,
					    size_t func_offset)
{
	DECLARE_LIBBPF_OPTS(bpf_uprobe_opts, opts, .retprobe = retprobe);

	return bpf_program__attach_uprobe_opts(prog, pid, binary_path, func_offset, &opts);
}

struct bpf_link *bpf_program__attach_usdt(const struct bpf_program *prog,
					  pid_t pid, const char *binary_path,
					  const char *usdt_provider, const char *usdt_name,
					  const struct bpf_usdt_opts *opts)
{
	char resolved_path[512];
	struct bpf_object *obj = prog->obj;
	struct bpf_link *link;
	__u64 usdt_cookie;
	int err;

	if (!OPTS_VALID(opts, bpf_uprobe_opts))
		return libbpf_err_ptr(-EINVAL);

	if (bpf_program__fd(prog) < 0) {
		pr_warn("prog '%s': can't attach BPF program without FD (was it loaded?)\n",
			prog->name);
		return libbpf_err_ptr(-EINVAL);
	}

	if (!binary_path)
		return libbpf_err_ptr(-EINVAL);

	if (!strchr(binary_path, '/')) {
		err = resolve_full_path(binary_path, resolved_path, sizeof(resolved_path));
		if (err) {
			pr_warn("prog '%s': failed to resolve full path for '%s': %d\n",
				prog->name, binary_path, err);
			return libbpf_err_ptr(err);
		}
		binary_path = resolved_path;
	}

	/* USDT manager is instantiated lazily on first USDT attach. It will
	 * be destroyed together with BPF object in bpf_object__close().
	 */
	if (IS_ERR(obj->usdt_man))
		return libbpf_ptr(obj->usdt_man);
	if (!obj->usdt_man) {
		obj->usdt_man = usdt_manager_new(obj);
		if (IS_ERR(obj->usdt_man))
			return libbpf_ptr(obj->usdt_man);
	}

	usdt_cookie = OPTS_GET(opts, usdt_cookie, 0);
	link = usdt_manager_attach_usdt(obj->usdt_man, prog, pid, binary_path,
					usdt_provider, usdt_name, usdt_cookie);
	err = libbpf_get_error(link);
	if (err)
		return libbpf_err_ptr(err);
	return link;
}

static int attach_usdt(const struct bpf_program *prog, long cookie, struct bpf_link **link)
{
	char *path = NULL, *provider = NULL, *name = NULL;
	const char *sec_name;
	int n, err;

	sec_name = bpf_program__section_name(prog);
	if (strcmp(sec_name, "usdt") == 0) {
		/* no auto-attach for just SEC("usdt") */
		*link = NULL;
		return 0;
	}

	n = sscanf(sec_name, "usdt/%m[^:]:%m[^:]:%m[^:]", &path, &provider, &name);
	if (n != 3) {
		pr_warn("invalid section '%s', expected SEC(\"usdt/<path>:<provider>:<name>\")\n",
			sec_name);
		err = -EINVAL;
	} else {
		*link = bpf_program__attach_usdt(prog, -1 /* any process */, path,
						 provider, name, NULL);
		err = libbpf_get_error(*link);
	}
	free(path);
	free(provider);
	free(name);
	return err;
}

static int determine_tracepoint_id(const char *tp_category,
				   const char *tp_name)
{
	char file[PATH_MAX];
	int ret;

	ret = snprintf(file, sizeof(file), "%s/events/%s/%s/id",
		       tracefs_path(), tp_category, tp_name);
	if (ret < 0)
		return -errno;
	if (ret >= sizeof(file)) {
		pr_debug("tracepoint %s/%s path is too long\n",
			 tp_category, tp_name);
		return -E2BIG;
	}
	return parse_uint_from_file(file, "%d\n");
}

static int perf_event_open_tracepoint(const char *tp_category,
				      const char *tp_name)
{
	const size_t attr_sz = sizeof(struct perf_event_attr);
	struct perf_event_attr attr;
	char errmsg[STRERR_BUFSIZE];
	int tp_id, pfd, err;

	tp_id = determine_tracepoint_id(tp_category, tp_name);
	if (tp_id < 0) {
		pr_warn("failed to determine tracepoint '%s/%s' perf event ID: %s\n",
			tp_category, tp_name,
			libbpf_strerror_r(tp_id, errmsg, sizeof(errmsg)));
		return tp_id;
	}

	memset(&attr, 0, attr_sz);
	attr.type = PERF_TYPE_TRACEPOINT;
	attr.size = attr_sz;
	attr.config = tp_id;

	pfd = syscall(__NR_perf_event_open, &attr, -1 /* pid */, 0 /* cpu */,
		      -1 /* group_fd */, PERF_FLAG_FD_CLOEXEC);
	if (pfd < 0) {
		err = -errno;
		pr_warn("tracepoint '%s/%s' perf_event_open() failed: %s\n",
			tp_category, tp_name,
			libbpf_strerror_r(err, errmsg, sizeof(errmsg)));
		return err;
	}
	return pfd;
}

struct bpf_link *bpf_program__attach_tracepoint_opts(const struct bpf_program *prog,
						     const char *tp_category,
						     const char *tp_name,
						     const struct bpf_tracepoint_opts *opts)
{
	DECLARE_LIBBPF_OPTS(bpf_perf_event_opts, pe_opts);
	char errmsg[STRERR_BUFSIZE];
	struct bpf_link *link;
	int pfd, err;

	if (!OPTS_VALID(opts, bpf_tracepoint_opts))
		return libbpf_err_ptr(-EINVAL);

	pe_opts.bpf_cookie = OPTS_GET(opts, bpf_cookie, 0);

	pfd = perf_event_open_tracepoint(tp_category, tp_name);
	if (pfd < 0) {
		pr_warn("prog '%s': failed to create tracepoint '%s/%s' perf event: %s\n",
			prog->name, tp_category, tp_name,
			libbpf_strerror_r(pfd, errmsg, sizeof(errmsg)));
		return libbpf_err_ptr(pfd);
	}
	link = bpf_program__attach_perf_event_opts(prog, pfd, &pe_opts);
	err = libbpf_get_error(link);
	if (err) {
		close(pfd);
		pr_warn("prog '%s': failed to attach to tracepoint '%s/%s': %s\n",
			prog->name, tp_category, tp_name,
			libbpf_strerror_r(err, errmsg, sizeof(errmsg)));
		return libbpf_err_ptr(err);
	}
	return link;
}

struct bpf_link *bpf_program__attach_tracepoint(const struct bpf_program *prog,
						const char *tp_category,
						const char *tp_name)
{
	return bpf_program__attach_tracepoint_opts(prog, tp_category, tp_name, NULL);
}

static int attach_tp(const struct bpf_program *prog, long cookie, struct bpf_link **link)
{
	char *sec_name, *tp_cat, *tp_name;

	*link = NULL;

	/* no auto-attach for SEC("tp") or SEC("tracepoint") */
	if (strcmp(prog->sec_name, "tp") == 0 || strcmp(prog->sec_name, "tracepoint") == 0)
		return 0;

	sec_name = strdup(prog->sec_name);
	if (!sec_name)
		return -ENOMEM;

	/* extract "tp/<category>/<name>" or "tracepoint/<category>/<name>" */
	if (str_has_pfx(prog->sec_name, "tp/"))
		tp_cat = sec_name + sizeof("tp/") - 1;
	else
		tp_cat = sec_name + sizeof("tracepoint/") - 1;
	tp_name = strchr(tp_cat, '/');
	if (!tp_name) {
		free(sec_name);
		return -EINVAL;
	}
	*tp_name = '\0';
	tp_name++;

	*link = bpf_program__attach_tracepoint(prog, tp_cat, tp_name);
	free(sec_name);
	return libbpf_get_error(*link);
}

struct bpf_link *
bpf_program__attach_raw_tracepoint_opts(const struct bpf_program *prog,
					const char *tp_name,
					struct bpf_raw_tracepoint_opts *opts)
{
	LIBBPF_OPTS(bpf_raw_tp_opts, raw_opts);
	char errmsg[STRERR_BUFSIZE];
	struct bpf_link *link;
	int prog_fd, pfd;

	if (!OPTS_VALID(opts, bpf_raw_tracepoint_opts))
		return libbpf_err_ptr(-EINVAL);

	prog_fd = bpf_program__fd(prog);
	if (prog_fd < 0) {
		pr_warn("prog '%s': can't attach before loaded\n", prog->name);
		return libbpf_err_ptr(-EINVAL);
	}

	link = calloc(1, sizeof(*link));
	if (!link)
		return libbpf_err_ptr(-ENOMEM);
	link->detach = &bpf_link__detach_fd;

	raw_opts.tp_name = tp_name;
	raw_opts.cookie = OPTS_GET(opts, cookie, 0);
	pfd = bpf_raw_tracepoint_open_opts(prog_fd, &raw_opts);
	if (pfd < 0) {
		pfd = -errno;
		free(link);
		pr_warn("prog '%s': failed to attach to raw tracepoint '%s': %s\n",
			prog->name, tp_name, libbpf_strerror_r(pfd, errmsg, sizeof(errmsg)));
		return libbpf_err_ptr(pfd);
	}
	link->fd = pfd;
	return link;
}

struct bpf_link *bpf_program__attach_raw_tracepoint(const struct bpf_program *prog,
						    const char *tp_name)
{
	return bpf_program__attach_raw_tracepoint_opts(prog, tp_name, NULL);
}

static int attach_raw_tp(const struct bpf_program *prog, long cookie, struct bpf_link **link)
{
	static const char *const prefixes[] = {
		"raw_tp",
		"raw_tracepoint",
		"raw_tp.w",
		"raw_tracepoint.w",
	};
	size_t i;
	const char *tp_name = NULL;

	*link = NULL;

	for (i = 0; i < ARRAY_SIZE(prefixes); i++) {
		size_t pfx_len;

		if (!str_has_pfx(prog->sec_name, prefixes[i]))
			continue;

		pfx_len = strlen(prefixes[i]);
		/* no auto-attach case of, e.g., SEC("raw_tp") */
		if (prog->sec_name[pfx_len] == '\0')
			return 0;

		if (prog->sec_name[pfx_len] != '/')
			continue;

		tp_name = prog->sec_name + pfx_len + 1;
		break;
	}

	if (!tp_name) {
		pr_warn("prog '%s': invalid section name '%s'\n",
			prog->name, prog->sec_name);
		return -EINVAL;
	}

	*link = bpf_program__attach_raw_tracepoint(prog, tp_name);
	return libbpf_get_error(*link);
}

/* Common logic for all BPF program types that attach to a btf_id */
static struct bpf_link *bpf_program__attach_btf_id(const struct bpf_program *prog,
						   const struct bpf_trace_opts *opts)
{
	LIBBPF_OPTS(bpf_link_create_opts, link_opts);
	char errmsg[STRERR_BUFSIZE];
	struct bpf_link *link;
	int prog_fd, pfd;

	if (!OPTS_VALID(opts, bpf_trace_opts))
		return libbpf_err_ptr(-EINVAL);

	prog_fd = bpf_program__fd(prog);
	if (prog_fd < 0) {
		pr_warn("prog '%s': can't attach before loaded\n", prog->name);
		return libbpf_err_ptr(-EINVAL);
	}

	link = calloc(1, sizeof(*link));
	if (!link)
		return libbpf_err_ptr(-ENOMEM);
	link->detach = &bpf_link__detach_fd;

	/* libbpf is smart enough to redirect to BPF_RAW_TRACEPOINT_OPEN on old kernels */
	link_opts.tracing.cookie = OPTS_GET(opts, cookie, 0);
	pfd = bpf_link_create(prog_fd, 0, bpf_program__expected_attach_type(prog), &link_opts);
	if (pfd < 0) {
		pfd = -errno;
		free(link);
		pr_warn("prog '%s': failed to attach: %s\n",
			prog->name, libbpf_strerror_r(pfd, errmsg, sizeof(errmsg)));
		return libbpf_err_ptr(pfd);
	}
	link->fd = pfd;
	return link;
}

struct bpf_link *bpf_program__attach_trace(const struct bpf_program *prog)
{
	return bpf_program__attach_btf_id(prog, NULL);
}

struct bpf_link *bpf_program__attach_trace_opts(const struct bpf_program *prog,
						const struct bpf_trace_opts *opts)
{
	return bpf_program__attach_btf_id(prog, opts);
}

struct bpf_link *bpf_program__attach_lsm(const struct bpf_program *prog)
{
	return bpf_program__attach_btf_id(prog, NULL);
}

static int attach_trace(const struct bpf_program *prog, long cookie, struct bpf_link **link)
{
	*link = bpf_program__attach_trace(prog);
	return libbpf_get_error(*link);
}

static int attach_lsm(const struct bpf_program *prog, long cookie, struct bpf_link **link)
{
	*link = bpf_program__attach_lsm(prog);
	return libbpf_get_error(*link);
}

static struct bpf_link *
bpf_program_attach_fd(const struct bpf_program *prog,
		      int target_fd, const char *target_name,
		      const struct bpf_link_create_opts *opts)
{
	enum bpf_attach_type attach_type;
	char errmsg[STRERR_BUFSIZE];
	struct bpf_link *link;
	int prog_fd, link_fd;

	prog_fd = bpf_program__fd(prog);
	if (prog_fd < 0) {
		pr_warn("prog '%s': can't attach before loaded\n", prog->name);
		return libbpf_err_ptr(-EINVAL);
	}

	link = calloc(1, sizeof(*link));
	if (!link)
		return libbpf_err_ptr(-ENOMEM);
	link->detach = &bpf_link__detach_fd;

	attach_type = bpf_program__expected_attach_type(prog);
	link_fd = bpf_link_create(prog_fd, target_fd, attach_type, opts);
	if (link_fd < 0) {
		link_fd = -errno;
		free(link);
		pr_warn("prog '%s': failed to attach to %s: %s\n",
			prog->name, target_name,
			libbpf_strerror_r(link_fd, errmsg, sizeof(errmsg)));
		return libbpf_err_ptr(link_fd);
	}
	link->fd = link_fd;
	return link;
}

struct bpf_link *
bpf_program__attach_cgroup(const struct bpf_program *prog, int cgroup_fd)
{
	return bpf_program_attach_fd(prog, cgroup_fd, "cgroup", NULL);
}

struct bpf_link *
bpf_program__attach_netns(const struct bpf_program *prog, int netns_fd)
{
	return bpf_program_attach_fd(prog, netns_fd, "netns", NULL);
}

struct bpf_link *
bpf_program__attach_sockmap(const struct bpf_program *prog, int map_fd)
{
	return bpf_program_attach_fd(prog, map_fd, "sockmap", NULL);
}

struct bpf_link *bpf_program__attach_xdp(const struct bpf_program *prog, int ifindex)
{
	/* target_fd/target_ifindex use the same field in LINK_CREATE */
	return bpf_program_attach_fd(prog, ifindex, "xdp", NULL);
}

struct bpf_link *
bpf_program__attach_tcx(const struct bpf_program *prog, int ifindex,
			const struct bpf_tcx_opts *opts)
{
	LIBBPF_OPTS(bpf_link_create_opts, link_create_opts);
	__u32 relative_id;
	int relative_fd;

	if (!OPTS_VALID(opts, bpf_tcx_opts))
		return libbpf_err_ptr(-EINVAL);

	relative_id = OPTS_GET(opts, relative_id, 0);
	relative_fd = OPTS_GET(opts, relative_fd, 0);

	/* validate we don't have unexpected combinations of non-zero fields */
	if (!ifindex) {
		pr_warn("prog '%s': target netdevice ifindex cannot be zero\n",
			prog->name);
		return libbpf_err_ptr(-EINVAL);
	}
	if (relative_fd && relative_id) {
		pr_warn("prog '%s': relative_fd and relative_id cannot be set at the same time\n",
			prog->name);
		return libbpf_err_ptr(-EINVAL);
	}

	link_create_opts.tcx.expected_revision = OPTS_GET(opts, expected_revision, 0);
	link_create_opts.tcx.relative_fd = relative_fd;
	link_create_opts.tcx.relative_id = relative_id;
	link_create_opts.flags = OPTS_GET(opts, flags, 0);

	/* target_fd/target_ifindex use the same field in LINK_CREATE */
	return bpf_program_attach_fd(prog, ifindex, "tcx", &link_create_opts);
}

struct bpf_link *
bpf_program__attach_netkit(const struct bpf_program *prog, int ifindex,
			   const struct bpf_netkit_opts *opts)
{
	LIBBPF_OPTS(bpf_link_create_opts, link_create_opts);
	__u32 relative_id;
	int relative_fd;

	if (!OPTS_VALID(opts, bpf_netkit_opts))
		return libbpf_err_ptr(-EINVAL);

	relative_id = OPTS_GET(opts, relative_id, 0);
	relative_fd = OPTS_GET(opts, relative_fd, 0);

	/* validate we don't have unexpected combinations of non-zero fields */
	if (!ifindex) {
		pr_warn("prog '%s': target netdevice ifindex cannot be zero\n",
			prog->name);
		return libbpf_err_ptr(-EINVAL);
	}
	if (relative_fd && relative_id) {
		pr_warn("prog '%s': relative_fd and relative_id cannot be set at the same time\n",
			prog->name);
		return libbpf_err_ptr(-EINVAL);
	}

	link_create_opts.netkit.expected_revision = OPTS_GET(opts, expected_revision, 0);
	link_create_opts.netkit.relative_fd = relative_fd;
	link_create_opts.netkit.relative_id = relative_id;
	link_create_opts.flags = OPTS_GET(opts, flags, 0);

	return bpf_program_attach_fd(prog, ifindex, "netkit", &link_create_opts);
}

struct bpf_link *bpf_program__attach_freplace(const struct bpf_program *prog,
					      int target_fd,
					      const char *attach_func_name)
{
	int btf_id;

	if (!!target_fd != !!attach_func_name) {
		pr_warn("prog '%s': supply none or both of target_fd and attach_func_name\n",
			prog->name);
		return libbpf_err_ptr(-EINVAL);
	}

	if (prog->type != BPF_PROG_TYPE_EXT) {
		pr_warn("prog '%s': only BPF_PROG_TYPE_EXT can attach as freplace",
			prog->name);
		return libbpf_err_ptr(-EINVAL);
	}

	if (target_fd) {
		LIBBPF_OPTS(bpf_link_create_opts, target_opts);

		btf_id = libbpf_find_prog_btf_id(attach_func_name, target_fd);
		if (btf_id < 0)
			return libbpf_err_ptr(btf_id);

		target_opts.target_btf_id = btf_id;

		return bpf_program_attach_fd(prog, target_fd, "freplace",
					     &target_opts);
	} else {
		/* no target, so use raw_tracepoint_open for compatibility
		 * with old kernels
		 */
		return bpf_program__attach_trace(prog);
	}
}

struct bpf_link *
bpf_program__attach_iter(const struct bpf_program *prog,
			 const struct bpf_iter_attach_opts *opts)
{
	DECLARE_LIBBPF_OPTS(bpf_link_create_opts, link_create_opts);
	char errmsg[STRERR_BUFSIZE];
	struct bpf_link *link;
	int prog_fd, link_fd;
	__u32 target_fd = 0;

	if (!OPTS_VALID(opts, bpf_iter_attach_opts))
		return libbpf_err_ptr(-EINVAL);

	link_create_opts.iter_info = OPTS_GET(opts, link_info, (void *)0);
	link_create_opts.iter_info_len = OPTS_GET(opts, link_info_len, 0);

	prog_fd = bpf_program__fd(prog);
	if (prog_fd < 0) {
		pr_warn("prog '%s': can't attach before loaded\n", prog->name);
		return libbpf_err_ptr(-EINVAL);
	}

	link = calloc(1, sizeof(*link));
	if (!link)
		return libbpf_err_ptr(-ENOMEM);
	link->detach = &bpf_link__detach_fd;

	link_fd = bpf_link_create(prog_fd, target_fd, BPF_TRACE_ITER,
				  &link_create_opts);
	if (link_fd < 0) {
		link_fd = -errno;
		free(link);
		pr_warn("prog '%s': failed to attach to iterator: %s\n",
			prog->name, libbpf_strerror_r(link_fd, errmsg, sizeof(errmsg)));
		return libbpf_err_ptr(link_fd);
	}
	link->fd = link_fd;
	return link;
}

static int attach_iter(const struct bpf_program *prog, long cookie, struct bpf_link **link)
{
	*link = bpf_program__attach_iter(prog, NULL);
	return libbpf_get_error(*link);
}

struct bpf_link *bpf_program__attach_netfilter(const struct bpf_program *prog,
					       const struct bpf_netfilter_opts *opts)
{
	LIBBPF_OPTS(bpf_link_create_opts, lopts);
	struct bpf_link *link;
	int prog_fd, link_fd;

	if (!OPTS_VALID(opts, bpf_netfilter_opts))
		return libbpf_err_ptr(-EINVAL);

	prog_fd = bpf_program__fd(prog);
	if (prog_fd < 0) {
		pr_warn("prog '%s': can't attach before loaded\n", prog->name);
		return libbpf_err_ptr(-EINVAL);
	}

	link = calloc(1, sizeof(*link));
	if (!link)
		return libbpf_err_ptr(-ENOMEM);

	link->detach = &bpf_link__detach_fd;

	lopts.netfilter.pf = OPTS_GET(opts, pf, 0);
	lopts.netfilter.hooknum = OPTS_GET(opts, hooknum, 0);
	lopts.netfilter.priority = OPTS_GET(opts, priority, 0);
	lopts.netfilter.flags = OPTS_GET(opts, flags, 0);

	link_fd = bpf_link_create(prog_fd, 0, BPF_NETFILTER, &lopts);
	if (link_fd < 0) {
		char errmsg[STRERR_BUFSIZE];

		link_fd = -errno;
		free(link);
		pr_warn("prog '%s': failed to attach to netfilter: %s\n",
			prog->name, libbpf_strerror_r(link_fd, errmsg, sizeof(errmsg)));
		return libbpf_err_ptr(link_fd);
	}
	link->fd = link_fd;

	return link;
}

struct bpf_link *bpf_program__attach(const struct bpf_program *prog)
{
	struct bpf_link *link = NULL;
	int err;

	if (!prog->sec_def || !prog->sec_def->prog_attach_fn)
		return libbpf_err_ptr(-EOPNOTSUPP);

	if (bpf_program__fd(prog) < 0) {
		pr_warn("prog '%s': can't attach BPF program without FD (was it loaded?)\n",
			prog->name);
		return libbpf_err_ptr(-EINVAL);
	}

	err = prog->sec_def->prog_attach_fn(prog, prog->sec_def->cookie, &link);
	if (err)
		return libbpf_err_ptr(err);

	/* When calling bpf_program__attach() explicitly, auto-attach support
	 * is expected to work, so NULL returned link is considered an error.
	 * This is different for skeleton's attach, see comment in
	 * bpf_object__attach_skeleton().
	 */
	if (!link)
		return libbpf_err_ptr(-EOPNOTSUPP);

	return link;
}

struct bpf_link_struct_ops {
	struct bpf_link link;
	int map_fd;
};

static int bpf_link__detach_struct_ops(struct bpf_link *link)
{
	struct bpf_link_struct_ops *st_link;
	__u32 zero = 0;

	st_link = container_of(link, struct bpf_link_struct_ops, link);

	if (st_link->map_fd < 0)
		/* w/o a real link */
		return bpf_map_delete_elem(link->fd, &zero);

	return close(link->fd);
}

struct bpf_link *bpf_map__attach_struct_ops(const struct bpf_map *map)
{
	struct bpf_link_struct_ops *link;
	__u32 zero = 0;
	int err, fd;

	if (!bpf_map__is_struct_ops(map)) {
		pr_warn("map '%s': can't attach non-struct_ops map\n", map->name);
		return libbpf_err_ptr(-EINVAL);
	}

	if (map->fd < 0) {
		pr_warn("map '%s': can't attach BPF map without FD (was it created?)\n", map->name);
		return libbpf_err_ptr(-EINVAL);
	}

	link = calloc(1, sizeof(*link));
	if (!link)
		return libbpf_err_ptr(-EINVAL);

	/* kern_vdata should be prepared during the loading phase. */
	err = bpf_map_update_elem(map->fd, &zero, map->st_ops->kern_vdata, 0);
	/* It can be EBUSY if the map has been used to create or
	 * update a link before.  We don't allow updating the value of
	 * a struct_ops once it is set.  That ensures that the value
	 * never changed.  So, it is safe to skip EBUSY.
	 */
	if (err && (!(map->def.map_flags & BPF_F_LINK) || err != -EBUSY)) {
		free(link);
		return libbpf_err_ptr(err);
	}

	link->link.detach = bpf_link__detach_struct_ops;

	if (!(map->def.map_flags & BPF_F_LINK)) {
		/* w/o a real link */
		link->link.fd = map->fd;
		link->map_fd = -1;
		return &link->link;
	}

	fd = bpf_link_create(map->fd, 0, BPF_STRUCT_OPS, NULL);
	if (fd < 0) {
		free(link);
		return libbpf_err_ptr(fd);
	}

	link->link.fd = fd;
	link->map_fd = map->fd;

	return &link->link;
}

/*
 * Swap the back struct_ops of a link with a new struct_ops map.
 */
int bpf_link__update_map(struct bpf_link *link, const struct bpf_map *map)
{
	struct bpf_link_struct_ops *st_ops_link;
	__u32 zero = 0;
	int err;

	if (!bpf_map__is_struct_ops(map))
		return -EINVAL;

	if (map->fd < 0) {
		pr_warn("map '%s': can't use BPF map without FD (was it created?)\n", map->name);
		return -EINVAL;
	}

	st_ops_link = container_of(link, struct bpf_link_struct_ops, link);
	/* Ensure the type of a link is correct */
	if (st_ops_link->map_fd < 0)
		return -EINVAL;

	err = bpf_map_update_elem(map->fd, &zero, map->st_ops->kern_vdata, 0);
	/* It can be EBUSY if the map has been used to create or
	 * update a link before.  We don't allow updating the value of
	 * a struct_ops once it is set.  That ensures that the value
	 * never changed.  So, it is safe to skip EBUSY.
	 */
	if (err && err != -EBUSY)
		return err;

	err = bpf_link_update(link->fd, map->fd, NULL);
	if (err < 0)
		return err;

	st_ops_link->map_fd = map->fd;

	return 0;
}

typedef enum bpf_perf_event_ret (*bpf_perf_event_print_t)(struct perf_event_header *hdr,
							  void *private_data);

static enum bpf_perf_event_ret
perf_event_read_simple(void *mmap_mem, size_t mmap_size, size_t page_size,
		       void **copy_mem, size_t *copy_size,
		       bpf_perf_event_print_t fn, void *private_data)
{
	struct perf_event_mmap_page *header = mmap_mem;
	__u64 data_head = ring_buffer_read_head(header);
	__u64 data_tail = header->data_tail;
	void *base = ((__u8 *)header) + page_size;
	int ret = LIBBPF_PERF_EVENT_CONT;
	struct perf_event_header *ehdr;
	size_t ehdr_size;

	while (data_head != data_tail) {
		ehdr = base + (data_tail & (mmap_size - 1));
		ehdr_size = ehdr->size;

		if (((void *)ehdr) + ehdr_size > base + mmap_size) {
			void *copy_start = ehdr;
			size_t len_first = base + mmap_size - copy_start;
			size_t len_secnd = ehdr_size - len_first;

			if (*copy_size < ehdr_size) {
				free(*copy_mem);
				*copy_mem = malloc(ehdr_size);
				if (!*copy_mem) {
					*copy_size = 0;
					ret = LIBBPF_PERF_EVENT_ERROR;
					break;
				}
				*copy_size = ehdr_size;
			}

			memcpy(*copy_mem, copy_start, len_first);
			memcpy(*copy_mem + len_first, base, len_secnd);
			ehdr = *copy_mem;
		}

		ret = fn(ehdr, private_data);
		data_tail += ehdr_size;
		if (ret != LIBBPF_PERF_EVENT_CONT)
			break;
	}

	ring_buffer_write_tail(header, data_tail);
	return libbpf_err(ret);
}

struct perf_buffer;

struct perf_buffer_params {
	struct perf_event_attr *attr;
	/* if event_cb is specified, it takes precendence */
	perf_buffer_event_fn event_cb;
	/* sample_cb and lost_cb are higher-level common-case callbacks */
	perf_buffer_sample_fn sample_cb;
	perf_buffer_lost_fn lost_cb;
	void *ctx;
	int cpu_cnt;
	int *cpus;
	int *map_keys;
};

struct perf_cpu_buf {
	struct perf_buffer *pb;
	void *base; /* mmap()'ed memory */
	void *buf; /* for reconstructing segmented data */
	size_t buf_size;
	int fd;
	int cpu;
	int map_key;
};

struct perf_buffer {
	perf_buffer_event_fn event_cb;
	perf_buffer_sample_fn sample_cb;
	perf_buffer_lost_fn lost_cb;
	void *ctx; /* passed into callbacks */

	size_t page_size;
	size_t mmap_size;
	struct perf_cpu_buf **cpu_bufs;
	struct epoll_event *events;
	int cpu_cnt; /* number of allocated CPU buffers */
	int epoll_fd; /* perf event FD */
	int map_fd; /* BPF_MAP_TYPE_PERF_EVENT_ARRAY BPF map FD */
};

static void perf_buffer__free_cpu_buf(struct perf_buffer *pb,
				      struct perf_cpu_buf *cpu_buf)
{
	if (!cpu_buf)
		return;
	if (cpu_buf->base &&
	    munmap(cpu_buf->base, pb->mmap_size + pb->page_size))
		pr_warn("failed to munmap cpu_buf #%d\n", cpu_buf->cpu);
	if (cpu_buf->fd >= 0) {
		ioctl(cpu_buf->fd, PERF_EVENT_IOC_DISABLE, 0);
		close(cpu_buf->fd);
	}
	free(cpu_buf->buf);
	free(cpu_buf);
}

void perf_buffer__free(struct perf_buffer *pb)
{
	int i;

	if (IS_ERR_OR_NULL(pb))
		return;
	if (pb->cpu_bufs) {
		for (i = 0; i < pb->cpu_cnt; i++) {
			struct perf_cpu_buf *cpu_buf = pb->cpu_bufs[i];

			if (!cpu_buf)
				continue;

			bpf_map_delete_elem(pb->map_fd, &cpu_buf->map_key);
			perf_buffer__free_cpu_buf(pb, cpu_buf);
		}
		free(pb->cpu_bufs);
	}
	if (pb->epoll_fd >= 0)
		close(pb->epoll_fd);
	free(pb->events);
	free(pb);
}

static struct perf_cpu_buf *
perf_buffer__open_cpu_buf(struct perf_buffer *pb, struct perf_event_attr *attr,
			  int cpu, int map_key)
{
	struct perf_cpu_buf *cpu_buf;
	char msg[STRERR_BUFSIZE];
	int err;

	cpu_buf = calloc(1, sizeof(*cpu_buf));
	if (!cpu_buf)
		return ERR_PTR(-ENOMEM);

	cpu_buf->pb = pb;
	cpu_buf->cpu = cpu;
	cpu_buf->map_key = map_key;

	cpu_buf->fd = syscall(__NR_perf_event_open, attr, -1 /* pid */, cpu,
			      -1, PERF_FLAG_FD_CLOEXEC);
	if (cpu_buf->fd < 0) {
		err = -errno;
		pr_warn("failed to open perf buffer event on cpu #%d: %s\n",
			cpu, libbpf_strerror_r(err, msg, sizeof(msg)));
		goto error;
	}

	cpu_buf->base = mmap(NULL, pb->mmap_size + pb->page_size,
			     PROT_READ | PROT_WRITE, MAP_SHARED,
			     cpu_buf->fd, 0);
	if (cpu_buf->base == MAP_FAILED) {
		cpu_buf->base = NULL;
		err = -errno;
		pr_warn("failed to mmap perf buffer on cpu #%d: %s\n",
			cpu, libbpf_strerror_r(err, msg, sizeof(msg)));
		goto error;
	}

	if (ioctl(cpu_buf->fd, PERF_EVENT_IOC_ENABLE, 0) < 0) {
		err = -errno;
		pr_warn("failed to enable perf buffer event on cpu #%d: %s\n",
			cpu, libbpf_strerror_r(err, msg, sizeof(msg)));
		goto error;
	}

	return cpu_buf;

error:
	perf_buffer__free_cpu_buf(pb, cpu_buf);
	return (struct perf_cpu_buf *)ERR_PTR(err);
}

static struct perf_buffer *__perf_buffer__new(int map_fd, size_t page_cnt,
					      struct perf_buffer_params *p);

struct perf_buffer *perf_buffer__new(int map_fd, size_t page_cnt,
				     perf_buffer_sample_fn sample_cb,
				     perf_buffer_lost_fn lost_cb,
				     void *ctx,
				     const struct perf_buffer_opts *opts)
{
	const size_t attr_sz = sizeof(struct perf_event_attr);
	struct perf_buffer_params p = {};
	struct perf_event_attr attr;
	__u32 sample_period;

	if (!OPTS_VALID(opts, perf_buffer_opts))
		return libbpf_err_ptr(-EINVAL);

	sample_period = OPTS_GET(opts, sample_period, 1);
	if (!sample_period)
		sample_period = 1;

	memset(&attr, 0, attr_sz);
	attr.size = attr_sz;
	attr.config = PERF_COUNT_SW_BPF_OUTPUT;
	attr.type = PERF_TYPE_SOFTWARE;
	attr.sample_type = PERF_SAMPLE_RAW;
	attr.sample_period = sample_period;
	attr.wakeup_events = sample_period;

	p.attr = &attr;
	p.sample_cb = sample_cb;
	p.lost_cb = lost_cb;
	p.ctx = ctx;

	return libbpf_ptr(__perf_buffer__new(map_fd, page_cnt, &p));
}

struct perf_buffer *perf_buffer__new_raw(int map_fd, size_t page_cnt,
					 struct perf_event_attr *attr,
					 perf_buffer_event_fn event_cb, void *ctx,
					 const struct perf_buffer_raw_opts *opts)
{
	struct perf_buffer_params p = {};

	if (!attr)
		return libbpf_err_ptr(-EINVAL);

	if (!OPTS_VALID(opts, perf_buffer_raw_opts))
		return libbpf_err_ptr(-EINVAL);

	p.attr = attr;
	p.event_cb = event_cb;
	p.ctx = ctx;
	p.cpu_cnt = OPTS_GET(opts, cpu_cnt, 0);
	p.cpus = OPTS_GET(opts, cpus, NULL);
	p.map_keys = OPTS_GET(opts, map_keys, NULL);

	return libbpf_ptr(__perf_buffer__new(map_fd, page_cnt, &p));
}

static struct perf_buffer *__perf_buffer__new(int map_fd, size_t page_cnt,
					      struct perf_buffer_params *p)
{
	const char *online_cpus_file = "/sys/devices/system/cpu/online";
	struct bpf_map_info map;
	char msg[STRERR_BUFSIZE];
	struct perf_buffer *pb;
	bool *online = NULL;
	__u32 map_info_len;
	int err, i, j, n;

	if (page_cnt == 0 || (page_cnt & (page_cnt - 1))) {
		pr_warn("page count should be power of two, but is %zu\n",
			page_cnt);
		return ERR_PTR(-EINVAL);
	}

	/* best-effort sanity checks */
	memset(&map, 0, sizeof(map));
	map_info_len = sizeof(map);
	err = bpf_map_get_info_by_fd(map_fd, &map, &map_info_len);
	if (err) {
		err = -errno;
		/* if BPF_OBJ_GET_INFO_BY_FD is supported, will return
		 * -EBADFD, -EFAULT, or -E2BIG on real error
		 */
		if (err != -EINVAL) {
			pr_warn("failed to get map info for map FD %d: %s\n",
				map_fd, libbpf_strerror_r(err, msg, sizeof(msg)));
			return ERR_PTR(err);
		}
		pr_debug("failed to get map info for FD %d; API not supported? Ignoring...\n",
			 map_fd);
	} else {
		if (map.type != BPF_MAP_TYPE_PERF_EVENT_ARRAY) {
			pr_warn("map '%s' should be BPF_MAP_TYPE_PERF_EVENT_ARRAY\n",
				map.name);
			return ERR_PTR(-EINVAL);
		}
	}

	pb = calloc(1, sizeof(*pb));
	if (!pb)
		return ERR_PTR(-ENOMEM);

	pb->event_cb = p->event_cb;
	pb->sample_cb = p->sample_cb;
	pb->lost_cb = p->lost_cb;
	pb->ctx = p->ctx;

	pb->page_size = getpagesize();
	pb->mmap_size = pb->page_size * page_cnt;
	pb->map_fd = map_fd;

	pb->epoll_fd = epoll_create1(EPOLL_CLOEXEC);
	if (pb->epoll_fd < 0) {
		err = -errno;
		pr_warn("failed to create epoll instance: %s\n",
			libbpf_strerror_r(err, msg, sizeof(msg)));
		goto error;
	}

	if (p->cpu_cnt > 0) {
		pb->cpu_cnt = p->cpu_cnt;
	} else {
		pb->cpu_cnt = libbpf_num_possible_cpus();
		if (pb->cpu_cnt < 0) {
			err = pb->cpu_cnt;
			goto error;
		}
		if (map.max_entries && map.max_entries < pb->cpu_cnt)
			pb->cpu_cnt = map.max_entries;
	}

	pb->events = calloc(pb->cpu_cnt, sizeof(*pb->events));
	if (!pb->events) {
		err = -ENOMEM;
		pr_warn("failed to allocate events: out of memory\n");
		goto error;
	}
	pb->cpu_bufs = calloc(pb->cpu_cnt, sizeof(*pb->cpu_bufs));
	if (!pb->cpu_bufs) {
		err = -ENOMEM;
		pr_warn("failed to allocate buffers: out of memory\n");
		goto error;
	}

	err = parse_cpu_mask_file(online_cpus_file, &online, &n);
	if (err) {
		pr_warn("failed to get online CPU mask: %d\n", err);
		goto error;
	}

	for (i = 0, j = 0; i < pb->cpu_cnt; i++) {
		struct perf_cpu_buf *cpu_buf;
		int cpu, map_key;

		cpu = p->cpu_cnt > 0 ? p->cpus[i] : i;
		map_key = p->cpu_cnt > 0 ? p->map_keys[i] : i;

		/* in case user didn't explicitly requested particular CPUs to
		 * be attached to, skip offline/not present CPUs
		 */
		if (p->cpu_cnt <= 0 && (cpu >= n || !online[cpu]))
			continue;

		cpu_buf = perf_buffer__open_cpu_buf(pb, p->attr, cpu, map_key);
		if (IS_ERR(cpu_buf)) {
			err = PTR_ERR(cpu_buf);
			goto error;
		}

		pb->cpu_bufs[j] = cpu_buf;

		err = bpf_map_update_elem(pb->map_fd, &map_key,
					  &cpu_buf->fd, 0);
		if (err) {
			err = -errno;
			pr_warn("failed to set cpu #%d, key %d -> perf FD %d: %s\n",
				cpu, map_key, cpu_buf->fd,
				libbpf_strerror_r(err, msg, sizeof(msg)));
			goto error;
		}

		pb->events[j].events = EPOLLIN;
		pb->events[j].data.ptr = cpu_buf;
		if (epoll_ctl(pb->epoll_fd, EPOLL_CTL_ADD, cpu_buf->fd,
			      &pb->events[j]) < 0) {
			err = -errno;
			pr_warn("failed to epoll_ctl cpu #%d perf FD %d: %s\n",
				cpu, cpu_buf->fd,
				libbpf_strerror_r(err, msg, sizeof(msg)));
			goto error;
		}
		j++;
	}
	pb->cpu_cnt = j;
	free(online);

	return pb;

error:
	free(online);
	if (pb)
		perf_buffer__free(pb);
	return ERR_PTR(err);
}

struct perf_sample_raw {
	struct perf_event_header header;
	uint32_t size;
	char data[];
};

struct perf_sample_lost {
	struct perf_event_header header;
	uint64_t id;
	uint64_t lost;
	uint64_t sample_id;
};

static enum bpf_perf_event_ret
perf_buffer__process_record(struct perf_event_header *e, void *ctx)
{
	struct perf_cpu_buf *cpu_buf = ctx;
	struct perf_buffer *pb = cpu_buf->pb;
	void *data = e;

	/* user wants full control over parsing perf event */
	if (pb->event_cb)
		return pb->event_cb(pb->ctx, cpu_buf->cpu, e);

	switch (e->type) {
	case PERF_RECORD_SAMPLE: {
		struct perf_sample_raw *s = data;

		if (pb->sample_cb)
			pb->sample_cb(pb->ctx, cpu_buf->cpu, s->data, s->size);
		break;
	}
	case PERF_RECORD_LOST: {
		struct perf_sample_lost *s = data;

		if (pb->lost_cb)
			pb->lost_cb(pb->ctx, cpu_buf->cpu, s->lost);
		break;
	}
	default:
		pr_warn("unknown perf sample type %d\n", e->type);
		return LIBBPF_PERF_EVENT_ERROR;
	}
	return LIBBPF_PERF_EVENT_CONT;
}

static int perf_buffer__process_records(struct perf_buffer *pb,
					struct perf_cpu_buf *cpu_buf)
{
	enum bpf_perf_event_ret ret;

	ret = perf_event_read_simple(cpu_buf->base, pb->mmap_size,
				     pb->page_size, &cpu_buf->buf,
				     &cpu_buf->buf_size,
				     perf_buffer__process_record, cpu_buf);
	if (ret != LIBBPF_PERF_EVENT_CONT)
		return ret;
	return 0;
}

int perf_buffer__epoll_fd(const struct perf_buffer *pb)
{
	return pb->epoll_fd;
}

int perf_buffer__poll(struct perf_buffer *pb, int timeout_ms)
{
	int i, cnt, err;

	cnt = epoll_wait(pb->epoll_fd, pb->events, pb->cpu_cnt, timeout_ms);
	if (cnt < 0)
		return -errno;

	for (i = 0; i < cnt; i++) {
		struct perf_cpu_buf *cpu_buf = pb->events[i].data.ptr;

		err = perf_buffer__process_records(pb, cpu_buf);
		if (err) {
			pr_warn("error while processing records: %d\n", err);
			return libbpf_err(err);
		}
	}
	return cnt;
}

/* Return number of PERF_EVENT_ARRAY map slots set up by this perf_buffer
 * manager.
 */
size_t perf_buffer__buffer_cnt(const struct perf_buffer *pb)
{
	return pb->cpu_cnt;
}

/*
 * Return perf_event FD of a ring buffer in *buf_idx* slot of
 * PERF_EVENT_ARRAY BPF map. This FD can be polled for new data using
 * select()/poll()/epoll() Linux syscalls.
 */
int perf_buffer__buffer_fd(const struct perf_buffer *pb, size_t buf_idx)
{
	struct perf_cpu_buf *cpu_buf;

	if (buf_idx >= pb->cpu_cnt)
		return libbpf_err(-EINVAL);

	cpu_buf = pb->cpu_bufs[buf_idx];
	if (!cpu_buf)
		return libbpf_err(-ENOENT);

	return cpu_buf->fd;
}

int perf_buffer__buffer(struct perf_buffer *pb, int buf_idx, void **buf, size_t *buf_size)
{
	struct perf_cpu_buf *cpu_buf;

	if (buf_idx >= pb->cpu_cnt)
		return libbpf_err(-EINVAL);

	cpu_buf = pb->cpu_bufs[buf_idx];
	if (!cpu_buf)
		return libbpf_err(-ENOENT);

	*buf = cpu_buf->base;
	*buf_size = pb->mmap_size;
	return 0;
}

/*
 * Consume data from perf ring buffer corresponding to slot *buf_idx* in
 * PERF_EVENT_ARRAY BPF map without waiting/polling. If there is no data to
 * consume, do nothing and return success.
 * Returns:
 *   - 0 on success;
 *   - <0 on failure.
 */
int perf_buffer__consume_buffer(struct perf_buffer *pb, size_t buf_idx)
{
	struct perf_cpu_buf *cpu_buf;

	if (buf_idx >= pb->cpu_cnt)
		return libbpf_err(-EINVAL);

	cpu_buf = pb->cpu_bufs[buf_idx];
	if (!cpu_buf)
		return libbpf_err(-ENOENT);

	return perf_buffer__process_records(pb, cpu_buf);
}

int perf_buffer__consume(struct perf_buffer *pb)
{
	int i, err;

	for (i = 0; i < pb->cpu_cnt; i++) {
		struct perf_cpu_buf *cpu_buf = pb->cpu_bufs[i];

		if (!cpu_buf)
			continue;

		err = perf_buffer__process_records(pb, cpu_buf);
		if (err) {
			pr_warn("perf_buffer: failed to process records in buffer #%d: %d\n", i, err);
			return libbpf_err(err);
		}
	}
	return 0;
}

int bpf_program__set_attach_target(struct bpf_program *prog,
				   int attach_prog_fd,
				   const char *attach_func_name)
{
	int btf_obj_fd = 0, btf_id = 0, err;

	if (!prog || attach_prog_fd < 0)
		return libbpf_err(-EINVAL);

	if (prog->obj->loaded)
		return libbpf_err(-EINVAL);

	if (attach_prog_fd && !attach_func_name) {
		/* remember attach_prog_fd and let bpf_program__load() find
		 * BTF ID during the program load
		 */
		prog->attach_prog_fd = attach_prog_fd;
		return 0;
	}

	if (attach_prog_fd) {
		btf_id = libbpf_find_prog_btf_id(attach_func_name,
						 attach_prog_fd);
		if (btf_id < 0)
			return libbpf_err(btf_id);
	} else {
		if (!attach_func_name)
			return libbpf_err(-EINVAL);

		/* load btf_vmlinux, if not yet */
		err = bpf_object__load_vmlinux_btf(prog->obj, true);
		if (err)
			return libbpf_err(err);
		err = find_kernel_btf_id(prog->obj, attach_func_name,
					 prog->expected_attach_type,
					 &btf_obj_fd, &btf_id);
		if (err)
			return libbpf_err(err);
	}

	prog->attach_btf_id = btf_id;
	prog->attach_btf_obj_fd = btf_obj_fd;
	prog->attach_prog_fd = attach_prog_fd;
	return 0;
}

int parse_cpu_mask_str(const char *s, bool **mask, int *mask_sz)
{
	int err = 0, n, len, start, end = -1;
	bool *tmp;

	*mask = NULL;
	*mask_sz = 0;

	/* Each sub string separated by ',' has format \d+-\d+ or \d+ */
	while (*s) {
		if (*s == ',' || *s == '\n') {
			s++;
			continue;
		}
		n = sscanf(s, "%d%n-%d%n", &start, &len, &end, &len);
		if (n <= 0 || n > 2) {
			pr_warn("Failed to get CPU range %s: %d\n", s, n);
			err = -EINVAL;
			goto cleanup;
		} else if (n == 1) {
			end = start;
		}
		if (start < 0 || start > end) {
			pr_warn("Invalid CPU range [%d,%d] in %s\n",
				start, end, s);
			err = -EINVAL;
			goto cleanup;
		}
		tmp = realloc(*mask, end + 1);
		if (!tmp) {
			err = -ENOMEM;
			goto cleanup;
		}
		*mask = tmp;
		memset(tmp + *mask_sz, 0, start - *mask_sz);
		memset(tmp + start, 1, end - start + 1);
		*mask_sz = end + 1;
		s += len;
	}
	if (!*mask_sz) {
		pr_warn("Empty CPU range\n");
		return -EINVAL;
	}
	return 0;
cleanup:
	free(*mask);
	*mask = NULL;
	return err;
}

int parse_cpu_mask_file(const char *fcpu, bool **mask, int *mask_sz)
{
	int fd, err = 0, len;
	char buf[128];

	fd = open(fcpu, O_RDONLY | O_CLOEXEC);
	if (fd < 0) {
		err = -errno;
		pr_warn("Failed to open cpu mask file %s: %d\n", fcpu, err);
		return err;
	}
	len = read(fd, buf, sizeof(buf));
	close(fd);
	if (len <= 0) {
		err = len ? -errno : -EINVAL;
		pr_warn("Failed to read cpu mask from %s: %d\n", fcpu, err);
		return err;
	}
	if (len >= sizeof(buf)) {
		pr_warn("CPU mask is too big in file %s\n", fcpu);
		return -E2BIG;
	}
	buf[len] = '\0';

	return parse_cpu_mask_str(buf, mask, mask_sz);
}

int libbpf_num_possible_cpus(void)
{
	static const char *fcpu = "/sys/devices/system/cpu/possible";
	static int cpus;
	int err, n, i, tmp_cpus;
	bool *mask;

	tmp_cpus = READ_ONCE(cpus);
	if (tmp_cpus > 0)
		return tmp_cpus;

	err = parse_cpu_mask_file(fcpu, &mask, &n);
	if (err)
		return libbpf_err(err);

	tmp_cpus = 0;
	for (i = 0; i < n; i++) {
		if (mask[i])
			tmp_cpus++;
	}
	free(mask);

	WRITE_ONCE(cpus, tmp_cpus);
	return tmp_cpus;
}

static int populate_skeleton_maps(const struct bpf_object *obj,
				  struct bpf_map_skeleton *maps,
				  size_t map_cnt, size_t map_skel_sz)
{
	int i;

	for (i = 0; i < map_cnt; i++) {
		struct bpf_map_skeleton *map_skel = (void *)maps + i * map_skel_sz;
		struct bpf_map **map = map_skel->map;
		const char *name = map_skel->name;
		void **mmaped = map_skel->mmaped;

		*map = bpf_object__find_map_by_name(obj, name);
		if (!*map) {
			pr_warn("failed to find skeleton map '%s'\n", name);
			return -ESRCH;
		}

		/* externs shouldn't be pre-setup from user code */
		if (mmaped && (*map)->libbpf_type != LIBBPF_MAP_KCONFIG)
			*mmaped = (*map)->mmaped;
	}
	return 0;
}

static int populate_skeleton_progs(const struct bpf_object *obj,
				   struct bpf_prog_skeleton *progs,
				   size_t prog_cnt, size_t prog_skel_sz)
{
	int i;

	for (i = 0; i < prog_cnt; i++) {
		struct bpf_prog_skeleton *prog_skel = (void *)progs + i * prog_skel_sz;
		struct bpf_program **prog = prog_skel->prog;
		const char *name = prog_skel->name;

		*prog = bpf_object__find_program_by_name(obj, name);
		if (!*prog) {
			pr_warn("failed to find skeleton program '%s'\n", name);
			return -ESRCH;
		}
	}
	return 0;
}

int bpf_object__open_skeleton(struct bpf_object_skeleton *s,
			      const struct bpf_object_open_opts *opts)
{
	struct bpf_object *obj;
	int err;

	obj = bpf_object_open(NULL, s->data, s->data_sz, s->name, opts);
	if (IS_ERR(obj)) {
		err = PTR_ERR(obj);
		pr_warn("failed to initialize skeleton BPF object '%s': %d\n", s->name, err);
		return libbpf_err(err);
	}

	*s->obj = obj;
	err = populate_skeleton_maps(obj, s->maps, s->map_cnt, s->map_skel_sz);
	if (err) {
		pr_warn("failed to populate skeleton maps for '%s': %d\n", s->name, err);
		return libbpf_err(err);
	}

	err = populate_skeleton_progs(obj, s->progs, s->prog_cnt, s->prog_skel_sz);
	if (err) {
		pr_warn("failed to populate skeleton progs for '%s': %d\n", s->name, err);
		return libbpf_err(err);
	}

	return 0;
}

int bpf_object__open_subskeleton(struct bpf_object_subskeleton *s)
{
	int err, len, var_idx, i;
	const char *var_name;
	const struct bpf_map *map;
	struct btf *btf;
	__u32 map_type_id;
	const struct btf_type *map_type, *var_type;
	const struct bpf_var_skeleton *var_skel;
	struct btf_var_secinfo *var;

	if (!s->obj)
		return libbpf_err(-EINVAL);

	btf = bpf_object__btf(s->obj);
	if (!btf) {
		pr_warn("subskeletons require BTF at runtime (object %s)\n",
			bpf_object__name(s->obj));
		return libbpf_err(-errno);
	}

	err = populate_skeleton_maps(s->obj, s->maps, s->map_cnt, s->map_skel_sz);
	if (err) {
		pr_warn("failed to populate subskeleton maps: %d\n", err);
		return libbpf_err(err);
	}

	err = populate_skeleton_progs(s->obj, s->progs, s->prog_cnt, s->prog_skel_sz);
	if (err) {
		pr_warn("failed to populate subskeleton maps: %d\n", err);
		return libbpf_err(err);
	}

	for (var_idx = 0; var_idx < s->var_cnt; var_idx++) {
		var_skel = (void *)s->vars + var_idx * s->var_skel_sz;
		map = *var_skel->map;
		map_type_id = bpf_map__btf_value_type_id(map);
		map_type = btf__type_by_id(btf, map_type_id);

		if (!btf_is_datasec(map_type)) {
			pr_warn("type for map '%1$s' is not a datasec: %2$s",
				bpf_map__name(map),
				__btf_kind_str(btf_kind(map_type)));
			return libbpf_err(-EINVAL);
		}

		len = btf_vlen(map_type);
		var = btf_var_secinfos(map_type);
		for (i = 0; i < len; i++, var++) {
			var_type = btf__type_by_id(btf, var->type);
			var_name = btf__name_by_offset(btf, var_type->name_off);
			if (strcmp(var_name, var_skel->name) == 0) {
				*var_skel->addr = map->mmaped + var->offset;
				break;
			}
		}
	}
	return 0;
}

void bpf_object__destroy_subskeleton(struct bpf_object_subskeleton *s)
{
	if (!s)
		return;
	free(s->maps);
	free(s->progs);
	free(s->vars);
	free(s);
}

int bpf_object__load_skeleton(struct bpf_object_skeleton *s)
{
	int i, err;

	err = bpf_object__load(*s->obj);
	if (err) {
		pr_warn("failed to load BPF skeleton '%s': %d\n", s->name, err);
		return libbpf_err(err);
	}

	for (i = 0; i < s->map_cnt; i++) {
		struct bpf_map_skeleton *map_skel = (void *)s->maps + i * s->map_skel_sz;
		struct bpf_map *map = *map_skel->map;

		if (!map_skel->mmaped)
			continue;

		*map_skel->mmaped = map->mmaped;
	}

	return 0;
}

int bpf_object__attach_skeleton(struct bpf_object_skeleton *s)
{
	int i, err;

	for (i = 0; i < s->prog_cnt; i++) {
		struct bpf_prog_skeleton *prog_skel = (void *)s->progs + i * s->prog_skel_sz;
		struct bpf_program *prog = *prog_skel->prog;
		struct bpf_link **link = prog_skel->link;

		if (!prog->autoload || !prog->autoattach)
			continue;

		/* auto-attaching not supported for this program */
		if (!prog->sec_def || !prog->sec_def->prog_attach_fn)
			continue;

		/* if user already set the link manually, don't attempt auto-attach */
		if (*link)
			continue;

		err = prog->sec_def->prog_attach_fn(prog, prog->sec_def->cookie, link);
		if (err) {
			pr_warn("prog '%s': failed to auto-attach: %d\n",
				bpf_program__name(prog), err);
			return libbpf_err(err);
		}

		/* It's possible that for some SEC() definitions auto-attach
		 * is supported in some cases (e.g., if definition completely
		 * specifies target information), but is not in other cases.
		 * SEC("uprobe") is one such case. If user specified target
		 * binary and function name, such BPF program can be
		 * auto-attached. But if not, it shouldn't trigger skeleton's
		 * attach to fail. It should just be skipped.
		 * attach_fn signals such case with returning 0 (no error) and
		 * setting link to NULL.
		 */
	}


	for (i = 0; i < s->map_cnt; i++) {
		struct bpf_map_skeleton *map_skel = (void *)s->maps + i * s->map_skel_sz;
		struct bpf_map *map = *map_skel->map;
		struct bpf_link **link;

		if (!map->autocreate || !map->autoattach)
			continue;

		/* only struct_ops maps can be attached */
		if (!bpf_map__is_struct_ops(map))
			continue;

		/* skeleton is created with earlier version of bpftool, notify user */
		if (s->map_skel_sz < offsetofend(struct bpf_map_skeleton, link)) {
			pr_warn("map '%s': BPF skeleton version is old, skipping map auto-attachment...\n",
				bpf_map__name(map));
			continue;
		}

		link = map_skel->link;
		if (*link)
			continue;

		*link = bpf_map__attach_struct_ops(map);
		if (!*link) {
			err = -errno;
			pr_warn("map '%s': failed to auto-attach: %d\n", bpf_map__name(map), err);
			return libbpf_err(err);
		}
	}

	return 0;
}

void bpf_object__detach_skeleton(struct bpf_object_skeleton *s)
{
	int i;

	for (i = 0; i < s->prog_cnt; i++) {
		struct bpf_prog_skeleton *prog_skel = (void *)s->progs + i * s->prog_skel_sz;
		struct bpf_link **link = prog_skel->link;

		bpf_link__destroy(*link);
		*link = NULL;
	}

	if (s->map_skel_sz < sizeof(struct bpf_map_skeleton))
		return;

	for (i = 0; i < s->map_cnt; i++) {
		struct bpf_map_skeleton *map_skel = (void *)s->maps + i * s->map_skel_sz;
		struct bpf_link **link = map_skel->link;

		if (link) {
			bpf_link__destroy(*link);
			*link = NULL;
		}
	}
}

void bpf_object__destroy_skeleton(struct bpf_object_skeleton *s)
{
	if (!s)
		return;

	bpf_object__detach_skeleton(s);
	if (s->obj)
		bpf_object__close(*s->obj);
	free(s->maps);
	free(s->progs);
	free(s);
}<|MERGE_RESOLUTION|>--- conflicted
+++ resolved
@@ -5121,8 +5121,6 @@
 			cp = libbpf_strerror_r(err, errmsg, sizeof(errmsg));
 			pr_warn("map '%s': failed to freeze as read-only: %s\n",
 				bpf_map__name(map), cp);
-<<<<<<< HEAD
-=======
 			return err;
 		}
 	}
@@ -5150,7 +5148,6 @@
 			err = -errno;
 			pr_warn("map '%s': failed to re-mmap() contents: %d\n",
 				bpf_map__name(map), err);
->>>>>>> fa10f348
 			return err;
 		}
 		map->mmaped = mmaped;
@@ -5159,40 +5156,6 @@
 		map->mmaped = NULL;
 	}
 
-<<<<<<< HEAD
-	/* Remap anonymous mmap()-ed "map initialization image" as
-	 * a BPF map-backed mmap()-ed memory, but preserving the same
-	 * memory address. This will cause kernel to change process'
-	 * page table to point to a different piece of kernel memory,
-	 * but from userspace point of view memory address (and its
-	 * contents, being identical at this point) will stay the
-	 * same. This mapping will be released by bpf_object__close()
-	 * as per normal clean up procedure.
-	 */
-	mmap_sz = bpf_map_mmap_sz(map);
-	if (map->def.map_flags & BPF_F_MMAPABLE) {
-		void *mmaped;
-		int prot;
-
-		if (map->def.map_flags & BPF_F_RDONLY_PROG)
-			prot = PROT_READ;
-		else
-			prot = PROT_READ | PROT_WRITE;
-		mmaped = mmap(map->mmaped, mmap_sz, prot, MAP_SHARED | MAP_FIXED, map->fd, 0);
-		if (mmaped == MAP_FAILED) {
-			err = -errno;
-			pr_warn("map '%s': failed to re-mmap() contents: %d\n",
-				bpf_map__name(map), err);
-			return err;
-		}
-		map->mmaped = mmaped;
-	} else if (map->mmaped) {
-		munmap(map->mmaped, mmap_sz);
-		map->mmaped = NULL;
-	}
-
-=======
->>>>>>> fa10f348
 	return 0;
 }
 
