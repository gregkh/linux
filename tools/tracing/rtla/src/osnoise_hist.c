--- conflicted
+++ resolved
@@ -858,11 +858,7 @@
 
 	return_value = 0;
 
-<<<<<<< HEAD
-	if (!tracefs_trace_is_on(trace->inst)) {
-=======
 	if (trace_is_off(&tool->trace, &record->trace)) {
->>>>>>> 3a82f341
 		printf("rtla osnoise hit stop tracing\n");
 		if (params->trace_output) {
 			printf("  Saving trace to %s\n", params->trace_output);
