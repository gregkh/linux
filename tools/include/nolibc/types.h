/* SPDX-License-Identifier: LGPL-2.1 OR MIT */
/*
 * Special types used by various syscalls for NOLIBC
 * Copyright (C) 2017-2021 Willy Tarreau <w@1wt.eu>
 */

#ifndef _NOLIBC_TYPES_H
#define _NOLIBC_TYPES_H

#include "std.h"
#include <linux/mman.h>
#include <linux/reboot.h> /* for LINUX_REBOOT_* */
#include <linux/stat.h>
#include <linux/time.h>


/* Only the generic macros and types may be defined here. The arch-specific
 * ones such as the O_RDONLY and related macros used by fcntl() and open()
 * must not be defined here.
 */

/* stat flags (WARNING, octal here). We need to check for an existing
 * definition because linux/stat.h may omit to define those if it finds
 * that any glibc header was already included.
 */
#if !defined(S_IFMT)
#define S_IFDIR        0040000
#define S_IFCHR        0020000
#define S_IFBLK        0060000
#define S_IFREG        0100000
#define S_IFIFO        0010000
#define S_IFLNK        0120000
#define S_IFSOCK       0140000
#define S_IFMT         0170000

#define S_ISDIR(mode)  (((mode) & S_IFMT) == S_IFDIR)
#define S_ISCHR(mode)  (((mode) & S_IFMT) == S_IFCHR)
#define S_ISBLK(mode)  (((mode) & S_IFMT) == S_IFBLK)
#define S_ISREG(mode)  (((mode) & S_IFMT) == S_IFREG)
#define S_ISFIFO(mode) (((mode) & S_IFMT) == S_IFIFO)
#define S_ISLNK(mode)  (((mode) & S_IFMT) == S_IFLNK)
#define S_ISSOCK(mode) (((mode) & S_IFMT) == S_IFSOCK)
<<<<<<< HEAD
=======

#define S_IRWXU 00700
#define S_IRUSR 00400
#define S_IWUSR 00200
#define S_IXUSR 00100

#define S_IRWXG 00070
#define S_IRGRP 00040
#define S_IWGRP 00020
#define S_IXGRP 00010

#define S_IRWXO 00007
#define S_IROTH 00004
#define S_IWOTH 00002
#define S_IXOTH 00001
#endif
>>>>>>> 98817289

/* dirent types */
#define DT_UNKNOWN     0x0
#define DT_FIFO        0x1
#define DT_CHR         0x2
#define DT_DIR         0x4
#define DT_BLK         0x6
#define DT_REG         0x8
#define DT_LNK         0xa
#define DT_SOCK        0xc

/* commonly an fd_set represents 256 FDs */
#ifndef FD_SETSIZE
#define FD_SETSIZE     256
#endif

/* PATH_MAX and MAXPATHLEN are often used and found with plenty of different
 * values.
 */
#ifndef PATH_MAX
#define PATH_MAX       4096
#endif

#ifndef MAXPATHLEN
#define MAXPATHLEN     (PATH_MAX)
#endif

/* flags for mmap */
#ifndef MAP_FAILED
#define MAP_FAILED ((void *)-1)
#endif

/* whence values for lseek() */
#define SEEK_SET       0
#define SEEK_CUR       1
#define SEEK_END       2

/* flags for reboot */
#define RB_AUTOBOOT     LINUX_REBOOT_CMD_RESTART
#define RB_HALT_SYSTEM  LINUX_REBOOT_CMD_HALT
#define RB_ENABLE_CAD   LINUX_REBOOT_CMD_CAD_ON
#define RB_DISABLE_CAD  LINUX_REBOOT_CMD_CAD_OFF
#define RB_POWER_OFF    LINUX_REBOOT_CMD_POWER_OFF
#define RB_SW_SUSPEND   LINUX_REBOOT_CMD_SW_SUSPEND
#define RB_KEXEC        LINUX_REBOOT_CMD_KEXEC

/* Macros used on waitpid()'s return status */
#define WEXITSTATUS(status) (((status) & 0xff00) >> 8)
#define WIFEXITED(status)   (((status) & 0x7f) == 0)
#define WTERMSIG(status)    ((status) & 0x7f)
#define WIFSIGNALED(status) ((status) - 1 < 0xff)

/* waitpid() flags */
#define WNOHANG      1

/* standard exit() codes */
#define EXIT_SUCCESS 0
#define EXIT_FAILURE 1

#define FD_SETIDXMASK (8 * sizeof(unsigned long))
#define FD_SETBITMASK (8 * sizeof(unsigned long)-1)

/* for select() */
typedef struct {
	unsigned long fds[(FD_SETSIZE + FD_SETBITMASK) / FD_SETIDXMASK];
} fd_set;

#define FD_CLR(fd, set) do {						\
		fd_set *__set = (set);					\
		int __fd = (fd);					\
		if (__fd >= 0)						\
			__set->fds[__fd / FD_SETIDXMASK] &=		\
				~(1U << (__fd & FX_SETBITMASK));	\
	} while (0)

#define FD_SET(fd, set) do {						\
		fd_set *__set = (set);					\
		int __fd = (fd);					\
		if (__fd >= 0)						\
			__set->fds[__fd / FD_SETIDXMASK] |=		\
				1 << (__fd & FD_SETBITMASK);		\
	} while (0)

#define FD_ISSET(fd, set) ({						\
			fd_set *__set = (set);				\
			int __fd = (fd);				\
		int __r = 0;						\
		if (__fd >= 0)						\
			__r = !!(__set->fds[__fd / FD_SETIDXMASK] &	\
1U << (__fd & FD_SET_BITMASK));						\
		__r;							\
	})

#define FD_ZERO(set) do {						\
		fd_set *__set = (set);					\
		int __idx;						\
		int __size = (FD_SETSIZE+FD_SETBITMASK) / FD_SETIDXMASK;\
		for (__idx = 0; __idx < __size; __idx++)		\
			__set->fds[__idx] = 0;				\
	} while (0)

/* for poll() */
#define POLLIN          0x0001
#define POLLPRI         0x0002
#define POLLOUT         0x0004
#define POLLERR         0x0008
#define POLLHUP         0x0010
#define POLLNVAL        0x0020

struct pollfd {
	int fd;
	short int events;
	short int revents;
};

/* for getdents64() */
struct linux_dirent64 {
	uint64_t       d_ino;
	int64_t        d_off;
	unsigned short d_reclen;
	unsigned char  d_type;
	char           d_name[];
};

/* needed by wait4() */
struct rusage {
	struct timeval ru_utime;
	struct timeval ru_stime;
	long   ru_maxrss;
	long   ru_ixrss;
	long   ru_idrss;
	long   ru_isrss;
	long   ru_minflt;
	long   ru_majflt;
	long   ru_nswap;
	long   ru_inblock;
	long   ru_oublock;
	long   ru_msgsnd;
	long   ru_msgrcv;
	long   ru_nsignals;
	long   ru_nvcsw;
	long   ru_nivcsw;
};

/* The format of the struct as returned by the libc to the application, which
 * significantly differs from the format returned by the stat() syscall flavours.
 */
struct stat {
	dev_t     st_dev;     /* ID of device containing file */
	ino_t     st_ino;     /* inode number */
	mode_t    st_mode;    /* protection */
	nlink_t   st_nlink;   /* number of hard links */
	uid_t     st_uid;     /* user ID of owner */
	gid_t     st_gid;     /* group ID of owner */
	dev_t     st_rdev;    /* device ID (if special file) */
	off_t     st_size;    /* total size, in bytes */
	blksize_t st_blksize; /* blocksize for file system I/O */
	blkcnt_t  st_blocks;  /* number of 512B blocks allocated */
	union { time_t st_atime; struct timespec st_atim; }; /* time of last access */
	union { time_t st_mtime; struct timespec st_mtim; }; /* time of last modification */
	union { time_t st_ctime; struct timespec st_ctim; }; /* time of last status change */
};

/* WARNING, it only deals with the 4096 first majors and 256 first minors */
#define makedev(major, minor) ((dev_t)((((major) & 0xfff) << 8) | ((minor) & 0xff)))
#define major(dev) ((unsigned int)(((dev) >> 8) & 0xfff))
#define minor(dev) ((unsigned int)(((dev) & 0xff))

#ifndef offsetof
#define offsetof(TYPE, FIELD) ((size_t) &((TYPE *)0)->FIELD)
#endif

#ifndef container_of
#define container_of(PTR, TYPE, FIELD) ({			\
	__typeof__(((TYPE *)0)->FIELD) *__FIELD_PTR = (PTR);	\
	(TYPE *)((char *) __FIELD_PTR - offsetof(TYPE, FIELD));	\
})
#endif

/* make sure to include all global symbols */
#include "nolibc.h"

#endif /* _NOLIBC_TYPES_H */<|MERGE_RESOLUTION|>--- conflicted
+++ resolved
@@ -40,8 +40,6 @@
 #define S_ISFIFO(mode) (((mode) & S_IFMT) == S_IFIFO)
 #define S_ISLNK(mode)  (((mode) & S_IFMT) == S_IFLNK)
 #define S_ISSOCK(mode) (((mode) & S_IFMT) == S_IFSOCK)
-<<<<<<< HEAD
-=======
 
 #define S_IRWXU 00700
 #define S_IRUSR 00400
@@ -58,7 +56,6 @@
 #define S_IWOTH 00002
 #define S_IXOTH 00001
 #endif
->>>>>>> 98817289
 
 /* dirent types */
 #define DT_UNKNOWN     0x0
