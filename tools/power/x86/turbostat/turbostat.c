--- conflicted
+++ resolved
@@ -88,8 +88,6 @@
 #define COUNTER_KIND_PERF_PREFIX_LEN strlen(COUNTER_KIND_PERF_PREFIX)
 #define PERF_DEV_NAME_BYTES 32
 #define PERF_EVT_NAME_BYTES 32
-
-#define MAX_NOFILE 0x8000
 
 enum counter_scope { SCOPE_CPU, SCOPE_CORE, SCOPE_PACKAGE };
 enum counter_type { COUNTER_ITEMS, COUNTER_CYCLES, COUNTER_SECONDS, COUNTER_USEC, COUNTER_K2M };
@@ -628,20 +626,6 @@
 	.has_fixed_rapl_unit = 1,
 };
 
-<<<<<<< HEAD
-struct topo_params {
-	int num_packages;
-	int num_die;
-	int num_cpus;
-	int num_cores;
-	int max_cpu_num;
-	int max_die_id;
-	int max_node_num;
-	int nodes_per_pkg;
-	int cores_per_node;
-	int threads_per_core;
-} topo;
-=======
 static const struct platform_features hswl_features = {
 	.has_msr_misc_feature_control = 1,
 	.has_msr_misc_pwr_mgmt = 1,
@@ -655,7 +639,6 @@
 	.plr_msrs = PLR_CORE | PLR_GFX | PLR_RING,
 	.rapl_msrs = RAPL_PKG | RAPL_CORE_ALL | RAPL_GFX | RAPL_PKG_POWER_INFO,
 };
->>>>>>> a6ad5510
 
 static const struct platform_features hswg_features = {
 	.has_msr_misc_feature_control = 1,
@@ -4221,15 +4204,6 @@
 	write_rapl_counter(&p->rapl_dram_perf_status, rci, RAPL_RCI_INDEX_DRAM_PERF_STATUS);
 	write_rapl_counter(&c->core_energy, rci, RAPL_RCI_INDEX_CORE_ENERGY);
 
-<<<<<<< HEAD
-	for (i = 0, mp = sys.pp; mp; i++, mp = mp->next) {
-		if ((mp->format == FORMAT_RAW) && (topo.num_packages == 0))
-			average.packages.counter[i] = p->counter[i];
-		else
-			average.packages.counter[i] += p->counter[i];
-	}
-=======
->>>>>>> a6ad5510
 	return 0;
 }
 
@@ -4383,14 +4357,9 @@
 {
 	size_t ret = 0;
 
-<<<<<<< HEAD
-	sprintf(path, "/sys/devices/system/cpu/intel_uncore_frequency/package_%02d_die_%02d/current_freq_khz", package,
-		die);
-=======
 	for (int i = 0; i < NUM_MSR_COUNTERS; ++i)
 		if (mci->source[i] == COUNTER_SOURCE_PERF)
 			++ret;
->>>>>>> a6ad5510
 
 	return ret;
 }
@@ -4565,24 +4534,10 @@
 	if (!is_cpu_first_thread_in_core(t, c, p))
 		goto done;
 
-<<<<<<< HEAD
-	if (DO_BIC(BIC_CPU_c3) || soft_c1_residency_display(BIC_CPU_c3)) {
-		if (get_msr(cpu, MSR_CORE_C3_RESIDENCY, &c->c3))
-			return -6;
-	}
-
-	if ((DO_BIC(BIC_CPU_c6) || soft_c1_residency_display(BIC_CPU_c6)) && !do_knl_cstates) {
-		if (get_msr(cpu, MSR_CORE_C6_RESIDENCY, &c->c6))
-			return -7;
-	} else if (do_knl_cstates && soft_c1_residency_display(BIC_CPU_c6)) {
-		if (get_msr(cpu, MSR_KNL_CORE_C6_RESIDENCY, &c->c6))
-			return -7;
-=======
 	if (platform->has_per_core_rapl) {
 		status = get_rapl_counters(cpu, c->core_id, c, p);
 		if (status != 0)
 			return status;
->>>>>>> a6ad5510
 	}
 
 	if (DO_BIC(BIC_CPU_c7) && t->is_atom) {
@@ -7927,13 +7882,6 @@
 {
 	probe_cst_limit();
 
-<<<<<<< HEAD
-	fd = open(path, O_RDONLY);
-	if (fd < 0) {
-		if (debug)
-			warnx("Read %s failed", path);
-		return;
-=======
 	if (platform->has_msr_module_c6_res_ms)
 		BIC_PRESENT(BIC_Mod_c6);
 
@@ -7942,7 +7890,6 @@
 		BIC_PRESENT(BIC_Any_c0);
 		BIC_PRESENT(BIC_GFX_c0);
 		BIC_PRESENT(BIC_CPUGFX);
->>>>>>> a6ad5510
 	}
 
 	if (quiet)
@@ -8026,19 +7973,12 @@
 	ecx_flags = ecx;
 	edx_flags = edx;
 
-<<<<<<< HEAD
-	if (get_msr(sched_getcpu(), MSR_IA32_UCODE_REV, &ucode_patch))
-		warnx("get_msr(UCODE)");
-	else
-		ucode_patch_valid = true;
-=======
 	if (!no_msr) {
 		if (get_msr(sched_getcpu(), MSR_IA32_UCODE_REV, &ucode_patch))
 			warnx("get_msr(UCODE)");
 		else
 			ucode_patch_valid = true;
 	}
->>>>>>> a6ad5510
 
 	/*
 	 * check max extended function levels of CPUID.
@@ -8200,15 +8140,8 @@
 		if (platform->has_msr_knl_core_c6_residency && cai->msr == MSR_CORE_C6_RESIDENCY)
 			cai->msr = MSR_KNL_CORE_C6_RESIDENCY;
 
-<<<<<<< HEAD
-	rapl_probe(family, model);
-	perf_limit_reasons_probe(family, model);
-	automatic_cstate_conversion_probe(family, model);
-	prewake_cstate_probe(family, model);
-=======
 		if (!platform->has_msr_core_c1_res && cai->msr == MSR_CORE_C1_RES)
 			cai->msr = 0;
->>>>>>> a6ad5510
 
 		if (platform->has_msr_atom_pkg_c6_residency && cai->msr == MSR_PKG_C6_RESIDENCY)
 			cai->msr = MSR_ATOM_PKG_C6_RESIDENCY;
