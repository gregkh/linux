/* SPDX-License-Identifier: GPL-2.0-or-later */
/*
 * Support for SATA devices on Serial Attached SCSI (SAS) controllers
 *
 * Copyright (C) 2006 IBM Corporation
 *
 * Written by: Darrick J. Wong <djwong@us.ibm.com>, IBM Corporation
 */

#ifndef _SAS_ATA_H_
#define _SAS_ATA_H_

#include <linux/libata.h>
#include <scsi/libsas.h>

#ifdef CONFIG_SCSI_SAS_ATA

static inline int dev_is_sata(struct domain_device *dev)
{
	return dev->dev_type == SAS_SATA_DEV || dev->dev_type == SAS_SATA_PM ||
	       dev->dev_type == SAS_SATA_PM_PORT || dev->dev_type == SAS_SATA_PENDING;
}

int sas_get_ata_info(struct domain_device *dev, struct ex_phy *phy);
int sas_ata_init(struct domain_device *dev);
void sas_ata_task_abort(struct sas_task *task);
void sas_ata_strategy_handler(struct Scsi_Host *shost);
void sas_ata_eh(struct Scsi_Host *shost, struct list_head *work_q);
void sas_ata_schedule_reset(struct domain_device *dev);
void sas_ata_wait_eh(struct domain_device *dev);
void sas_probe_sata(struct asd_sas_port *port);
void sas_suspend_sata(struct asd_sas_port *port);
void sas_resume_sata(struct asd_sas_port *port);
void sas_ata_end_eh(struct ata_port *ap);
void sas_ata_device_link_abort(struct domain_device *dev, bool force_reset);
int sas_execute_ata_cmd(struct domain_device *device, u8 *fis,
			int force_phy_id);
<<<<<<< HEAD
int sas_ata_wait_after_reset(struct domain_device *dev, unsigned long deadline);
int smp_ata_check_ready_type(struct ata_link *link);
=======
int smp_ata_check_ready_type(struct ata_link *link);
int sas_discover_sata(struct domain_device *dev);
int sas_ata_add_dev(struct domain_device *parent, struct ex_phy *phy,
		    struct domain_device *child, int phy_id);
>>>>>>> 98817289
#else

static inline void sas_ata_disabled_notice(void)
{
	pr_notice_once("ATA device seen but CONFIG_SCSI_SAS_ATA=N\n");
}

static inline int dev_is_sata(struct domain_device *dev)
{
	return 0;
}
static inline int sas_ata_init(struct domain_device *dev)
{
	return 0;
}
static inline void sas_ata_task_abort(struct sas_task *task)
{
}

static inline void sas_ata_strategy_handler(struct Scsi_Host *shost)
{
}

static inline void sas_ata_eh(struct Scsi_Host *shost, struct list_head *work_q)
{
}

static inline void sas_ata_schedule_reset(struct domain_device *dev)
{
}

static inline void sas_ata_wait_eh(struct domain_device *dev)
{
}

static inline void sas_probe_sata(struct asd_sas_port *port)
{
}

static inline void sas_suspend_sata(struct asd_sas_port *port)
{
}

static inline void sas_resume_sata(struct asd_sas_port *port)
{
}

static inline int sas_get_ata_info(struct domain_device *dev, struct ex_phy *phy)
{
	return 0;
}

static inline void sas_ata_end_eh(struct ata_port *ap)
{
}

static inline void sas_ata_device_link_abort(struct domain_device *dev,
					     bool force_reset)
{
}

static inline int sas_execute_ata_cmd(struct domain_device *device, u8 *fis,
				      int force_phy_id)
{
	return 0;
}

static inline int smp_ata_check_ready_type(struct ata_link *link)
{
	return 0;
}

static inline int sas_discover_sata(struct domain_device *dev)
{
	sas_ata_disabled_notice();
	return -ENXIO;
}

static inline int sas_ata_add_dev(struct domain_device *parent, struct ex_phy *phy,
				  struct domain_device *child, int phy_id)
{
	sas_ata_disabled_notice();
	return -ENODEV;
}

static inline int smp_ata_check_ready_type(struct ata_link *link)
{
	return 0;
}
#endif

#endif /* _SAS_ATA_H_ */<|MERGE_RESOLUTION|>--- conflicted
+++ resolved
@@ -35,15 +35,10 @@
 void sas_ata_device_link_abort(struct domain_device *dev, bool force_reset);
 int sas_execute_ata_cmd(struct domain_device *device, u8 *fis,
 			int force_phy_id);
-<<<<<<< HEAD
-int sas_ata_wait_after_reset(struct domain_device *dev, unsigned long deadline);
-int smp_ata_check_ready_type(struct ata_link *link);
-=======
 int smp_ata_check_ready_type(struct ata_link *link);
 int sas_discover_sata(struct domain_device *dev);
 int sas_ata_add_dev(struct domain_device *parent, struct ex_phy *phy,
 		    struct domain_device *child, int phy_id);
->>>>>>> 98817289
 #else
 
 static inline void sas_ata_disabled_notice(void)
@@ -128,11 +123,6 @@
 	sas_ata_disabled_notice();
 	return -ENODEV;
 }
-
-static inline int smp_ata_check_ready_type(struct ata_link *link)
-{
-	return 0;
-}
 #endif
 
 #endif /* _SAS_ATA_H_ */