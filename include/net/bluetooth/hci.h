/*
   BlueZ - Bluetooth protocol stack for Linux
   Copyright (C) 2000-2001 Qualcomm Incorporated
<<<<<<< HEAD
   Copyright 2023 NXP
=======
   Copyright 2023-2024 NXP
>>>>>>> a6ad5510

   Written 2000,2001 by Maxim Krasnyansky <maxk@qualcomm.com>

   This program is free software; you can redistribute it and/or modify
   it under the terms of the GNU General Public License version 2 as
   published by the Free Software Foundation;

   THE SOFTWARE IS PROVIDED "AS IS", WITHOUT WARRANTY OF ANY KIND, EXPRESS
   OR IMPLIED, INCLUDING BUT NOT LIMITED TO THE WARRANTIES OF MERCHANTABILITY,
   FITNESS FOR A PARTICULAR PURPOSE AND NONINFRINGEMENT OF THIRD PARTY RIGHTS.
   IN NO EVENT SHALL THE COPYRIGHT HOLDER(S) AND AUTHOR(S) BE LIABLE FOR ANY
   CLAIM, OR ANY SPECIAL INDIRECT OR CONSEQUENTIAL DAMAGES, OR ANY DAMAGES
   WHATSOEVER RESULTING FROM LOSS OF USE, DATA OR PROFITS, WHETHER IN AN
   ACTION OF CONTRACT, NEGLIGENCE OR OTHER TORTIOUS ACTION, ARISING OUT OF
   OR IN CONNECTION WITH THE USE OR PERFORMANCE OF THIS SOFTWARE.

   ALL LIABILITY, INCLUDING LIABILITY FOR INFRINGEMENT OF ANY PATENTS,
   COPYRIGHTS, TRADEMARKS OR OTHER RIGHTS, RELATING TO USE OF THIS
   SOFTWARE IS DISCLAIMED.
*/

#ifndef __HCI_H
#define __HCI_H

#define HCI_MAX_ACL_SIZE	1024
#define HCI_MAX_SCO_SIZE	255
#define HCI_MAX_ISO_SIZE	251
#define HCI_MAX_ISO_BIS		31
#define HCI_MAX_EVENT_SIZE	260
#define HCI_MAX_FRAME_SIZE	(HCI_MAX_ACL_SIZE + 4)

#define HCI_LINK_KEY_SIZE	16

#define HCI_MAX_CPB_DATA_SIZE	252

/* HCI dev events */
#define HCI_DEV_REG			1
#define HCI_DEV_UNREG			2
#define HCI_DEV_UP			3
#define HCI_DEV_DOWN			4
#define HCI_DEV_SUSPEND			5
#define HCI_DEV_RESUME			6
#define HCI_DEV_OPEN			7
#define HCI_DEV_CLOSE			8
#define HCI_DEV_SETUP			9

/* HCI notify events */
#define HCI_NOTIFY_CONN_ADD		1
#define HCI_NOTIFY_CONN_DEL		2
#define HCI_NOTIFY_VOICE_SETTING	3
#define HCI_NOTIFY_ENABLE_SCO_CVSD	4
#define HCI_NOTIFY_ENABLE_SCO_TRANSP	5
#define HCI_NOTIFY_DISABLE_SCO		6

/* HCI bus types */
#define HCI_VIRTUAL	0
#define HCI_USB		1
#define HCI_PCCARD	2
#define HCI_UART	3
#define HCI_RS232	4
#define HCI_PCI		5
#define HCI_SDIO	6
#define HCI_SPI		7
#define HCI_I2C		8
#define HCI_SMD		9
#define HCI_VIRTIO	10

/* HCI device quirks */
enum {
	/* When this quirk is set, the HCI Reset command is send when
	 * closing the transport instead of when opening it.
	 *
	 * This quirk must be set before hci_register_dev is called.
	 */
	HCI_QUIRK_RESET_ON_CLOSE,

	/* When this quirk is set, the device is turned into a raw-only
	 * device and it will stay in unconfigured state.
	 *
	 * This quirk must be set before hci_register_dev is called.
	 */
	HCI_QUIRK_RAW_DEVICE,

	/* When this quirk is set, the buffer sizes reported by
	 * HCI Read Buffer Size command are corrected if invalid.
	 *
	 * This quirk must be set before hci_register_dev is called.
	 */
	HCI_QUIRK_FIXUP_BUFFER_SIZE,

	/* When this quirk is set, then a controller that does not
	 * indicate support for Inquiry Result with RSSI is assumed to
	 * support it anyway. Some early Bluetooth 1.2 controllers had
	 * wrongly configured local features that will require forcing
	 * them to enable this mode. Getting RSSI information with the
	 * inquiry responses is preferred since it allows for a better
	 * user experience.
	 *
	 * This quirk must be set before hci_register_dev is called.
	 */
	HCI_QUIRK_FIXUP_INQUIRY_MODE,

	/* When this quirk is set, then the HCI Read Local Supported
	 * Commands command is not supported. In general Bluetooth 1.2
	 * and later controllers should support this command. However
	 * some controllers indicate Bluetooth 1.2 support, but do
	 * not support this command.
	 *
	 * This quirk must be set before hci_register_dev is called.
	 */
	HCI_QUIRK_BROKEN_LOCAL_COMMANDS,

	/* When this quirk is set, then no stored link key handling
	 * is performed. This is mainly due to the fact that the
	 * HCI Delete Stored Link Key command is advertised, but
	 * not supported.
	 *
	 * This quirk must be set before hci_register_dev is called.
	 */
	HCI_QUIRK_BROKEN_STORED_LINK_KEY,

	/* When this quirk is set, an external configuration step
	 * is required and will be indicated with the controller
	 * configuration.
	 *
	 * This quirk can be set before hci_register_dev is called or
	 * during the hdev->setup vendor callback.
	 */
	HCI_QUIRK_EXTERNAL_CONFIG,

	/* When this quirk is set, the public Bluetooth address
	 * initially reported by HCI Read BD Address command
	 * is considered invalid. Controller configuration is
	 * required before this device can be used.
	 *
	 * This quirk can be set before hci_register_dev is called or
	 * during the hdev->setup vendor callback.
	 */
	HCI_QUIRK_INVALID_BDADDR,

	/* When this quirk is set, the public Bluetooth address
	 * initially reported by HCI Read BD Address command
	 * is considered invalid. The public BD Address can be
	 * specified in the fwnode property 'local-bd-address'.
	 * If this property does not exist or is invalid controller
	 * configuration is required before this device can be used.
	 *
	 * This quirk can be set before hci_register_dev is called or
	 * during the hdev->setup vendor callback.
	 */
	HCI_QUIRK_USE_BDADDR_PROPERTY,

	/* When this quirk is set, the Bluetooth Device Address provided by
	 * the 'local-bd-address' fwnode property is incorrectly specified in
	 * big-endian order.
	 *
	 * This quirk can be set before hci_register_dev is called or
	 * during the hdev->setup vendor callback.
	 */
	HCI_QUIRK_BDADDR_PROPERTY_BROKEN,

	/* When this quirk is set, the duplicate filtering during
	 * scanning is based on Bluetooth devices addresses. To allow
	 * RSSI based updates, restart scanning if needed.
	 *
	 * This quirk can be set before hci_register_dev is called or
	 * during the hdev->setup vendor callback.
	 */
	HCI_QUIRK_STRICT_DUPLICATE_FILTER,

	/* When this quirk is set, LE scan and BR/EDR inquiry is done
	 * simultaneously, otherwise it's interleaved.
	 *
	 * This quirk can be set before hci_register_dev is called or
	 * during the hdev->setup vendor callback.
	 */
	HCI_QUIRK_SIMULTANEOUS_DISCOVERY,

	/* When this quirk is set, the enabling of diagnostic mode is
	 * not persistent over HCI Reset. Every time the controller
	 * is brought up it needs to be reprogrammed.
	 *
	 * This quirk can be set before hci_register_dev is called or
	 * during the hdev->setup vendor callback.
	 */
	HCI_QUIRK_NON_PERSISTENT_DIAG,

	/* When this quirk is set, setup() would be run after every
	 * open() and not just after the first open().
	 *
	 * This quirk can be set before hci_register_dev is called or
	 * during the hdev->setup vendor callback.
	 *
	 */
	HCI_QUIRK_NON_PERSISTENT_SETUP,

	/* When this quirk is set, wide band speech is supported by
	 * the driver since no reliable mechanism exist to report
	 * this from the hardware, a driver flag is use to convey
	 * this support
	 *
	 * This quirk must be set before hci_register_dev is called.
	 */
	HCI_QUIRK_WIDEBAND_SPEECH_SUPPORTED,

	/* When this quirk is set, the LE states reported through the
	 * HCI_LE_READ_SUPPORTED_STATES are invalid/broken.
	 *
	 * This mechanism is necessary as many controllers have been seen has
	 * having trouble initiating a connectable advertisement despite the
	 * state combination being reported as supported.
	 *
	 * This quirk can be set before hci_register_dev is called or
	 * during the hdev->setup vendor callback.
	 */
	HCI_QUIRK_BROKEN_LE_STATES,

	/* When this quirk is set, then erroneous data reporting
	 * is ignored. This is mainly due to the fact that the HCI
	 * Read Default Erroneous Data Reporting command is advertised,
	 * but not supported; these controllers often reply with unknown
	 * command and tend to lock up randomly. Needing a hard reset.
	 *
	 * This quirk can be set before hci_register_dev is called or
	 * during the hdev->setup vendor callback.
	 */
	HCI_QUIRK_BROKEN_ERR_DATA_REPORTING,

	/*
	 * When this quirk is set, then the hci_suspend_notifier is not
	 * registered. This is intended for devices which drop completely
	 * from the bus on system-suspend and which will show up as a new
	 * HCI after resume.
	 */
	HCI_QUIRK_NO_SUSPEND_NOTIFIER,

	/*
	 * When this quirk is set, LE tx power is not queried on startup
	 * and the min/max tx power values default to HCI_TX_POWER_INVALID.
	 *
	 * This quirk can be set before hci_register_dev is called or
	 * during the hdev->setup vendor callback.
	 */
	HCI_QUIRK_BROKEN_READ_TRANSMIT_POWER,

	/* When this quirk is set, HCI_OP_SET_EVENT_FLT requests with
	 * HCI_FLT_CLEAR_ALL are ignored and event filtering is
	 * completely avoided. A subset of the CSR controller
	 * clones struggle with this and instantly lock up.
	 *
	 * Note that devices using this must (separately) disable
	 * runtime suspend, because event filtering takes place there.
	 */
	HCI_QUIRK_BROKEN_FILTER_CLEAR_ALL,

	/*
	 * When this quirk is set, disables the use of
	 * HCI_OP_ENHANCED_SETUP_SYNC_CONN command to setup SCO connections.
	 *
	 * This quirk can be set before hci_register_dev is called or
	 * during the hdev->setup vendor callback.
	 */
	HCI_QUIRK_BROKEN_ENHANCED_SETUP_SYNC_CONN,

	/*
	 * When this quirk is set, the HCI_OP_LE_SET_EXT_SCAN_ENABLE command is
	 * disabled. This is required for some Broadcom controllers which
	 * erroneously claim to support extended scanning.
	 *
	 * This quirk can be set before hci_register_dev is called or
	 * during the hdev->setup vendor callback.
	 */
	HCI_QUIRK_BROKEN_EXT_SCAN,

	/*
	 * When this quirk is set, the HCI_OP_GET_MWS_TRANSPORT_CONFIG command is
	 * disabled. This is required for some Broadcom controllers which
	 * erroneously claim to support MWS Transport Layer Configuration.
	 *
	 * This quirk can be set before hci_register_dev is called or
	 * during the hdev->setup vendor callback.
	 */
	HCI_QUIRK_BROKEN_MWS_TRANSPORT_CONFIG,

	/* When this quirk is set, max_page for local extended features
	 * is set to 1, even if controller reports higher number. Some
	 * controllers (e.g. RTL8723CS) report more pages, but they
	 * don't actually support features declared there.
	 */
	HCI_QUIRK_BROKEN_LOCAL_EXT_FEATURES_PAGE_2,

	/*
	 * When this quirk is set, the HCI_OP_LE_SET_RPA_TIMEOUT command is
	 * skipped during initialization. This is required for the Actions
	 * Semiconductor ATS2851 based controllers, which erroneously claims
	 * to support it.
	 */
	HCI_QUIRK_BROKEN_SET_RPA_TIMEOUT,

	/*
	 * When this quirk is set, the HCI_OP_LE_EXT_CREATE_CONN command is
	 * disabled. This is required for the Actions Semiconductor ATS2851
	 * based controllers, which erroneously claims to support it.
	 */
	HCI_QUIRK_BROKEN_EXT_CREATE_CONN,

	/*
	 * When this quirk is set, the command WRITE_AUTH_PAYLOAD_TIMEOUT is
	 * skipped. This is required for the Actions Semiconductor ATS2851
	 * based controllers, due to a race condition in pairing process.
	 */
	HCI_QUIRK_BROKEN_WRITE_AUTH_PAYLOAD_TIMEOUT,

	/* When this quirk is set, MSFT extension monitor tracking by
	 * address filter is supported. Since tracking quantity of each
	 * pattern is limited, this feature supports tracking multiple
	 * devices concurrently if controller supports multiple
	 * address filters.
	 *
	 * This quirk must be set before hci_register_dev is called.
	 */
	HCI_QUIRK_USE_MSFT_EXT_ADDRESS_FILTER,

	/*
	 * When this quirk is set, LE Coded PHY shall not be used. This is
	 * required for some Intel controllers which erroneously claim to
	 * support it but it causes problems with extended scanning.
	 *
	 * This quirk can be set before hci_register_dev is called or
	 * during the hdev->setup vendor callback.
	 */
	HCI_QUIRK_BROKEN_LE_CODED,

	/*
	 * When this quirk is set, the HCI_OP_READ_ENC_KEY_SIZE command is
	 * skipped during an HCI_EV_ENCRYPT_CHANGE event. This is required
	 * for Actions Semiconductor ATS2851 based controllers, which erroneously
	 * claim to support it.
	 */
	HCI_QUIRK_BROKEN_READ_ENC_KEY_SIZE,
<<<<<<< HEAD
=======

	/*
	 * When this quirk is set, the reserved bits of Primary/Secondary_PHY
	 * inside the LE Extended Advertising Report events are discarded.
	 * This is required for some Apple/Broadcom controllers which
	 * abuse these reserved bits for unrelated flags.
	 *
	 * This quirk can be set before hci_register_dev is called or
	 * during the hdev->setup vendor callback.
	 */
	HCI_QUIRK_FIXUP_LE_EXT_ADV_REPORT_PHY,
>>>>>>> a6ad5510
};

/* HCI device flags */
enum {
	HCI_UP,
	HCI_INIT,
	HCI_RUNNING,

	HCI_PSCAN,
	HCI_ISCAN,
	HCI_AUTH,
	HCI_ENCRYPT,
	HCI_INQUIRY,

	HCI_RAW,

	HCI_RESET,
};

/* HCI socket flags */
enum {
	HCI_SOCK_TRUSTED,
	HCI_MGMT_INDEX_EVENTS,
	HCI_MGMT_UNCONF_INDEX_EVENTS,
	HCI_MGMT_EXT_INDEX_EVENTS,
	HCI_MGMT_EXT_INFO_EVENTS,
	HCI_MGMT_OPTION_EVENTS,
	HCI_MGMT_SETTING_EVENTS,
	HCI_MGMT_DEV_CLASS_EVENTS,
	HCI_MGMT_LOCAL_NAME_EVENTS,
	HCI_MGMT_OOB_DATA_EVENTS,
	HCI_MGMT_EXP_FEATURE_EVENTS,
};

/*
 * BR/EDR and/or LE controller flags: the flags defined here should represent
 * states from the controller.
 */
enum {
	HCI_SETUP,
	HCI_CONFIG,
	HCI_DEBUGFS_CREATED,
	HCI_POWERING_DOWN,
	HCI_AUTO_OFF,
	HCI_RFKILLED,
	HCI_MGMT,
	HCI_BONDABLE,
	HCI_SERVICE_CACHE,
	HCI_KEEP_DEBUG_KEYS,
	HCI_USE_DEBUG_KEYS,
	HCI_UNREGISTER,
	HCI_UNCONFIGURED,
	HCI_USER_CHANNEL,
	HCI_EXT_CONFIGURED,
	HCI_LE_ADV,
	HCI_LE_PER_ADV,
	HCI_LE_SCAN,
	HCI_SSP_ENABLED,
	HCI_SC_ENABLED,
	HCI_SC_ONLY,
	HCI_PRIVACY,
	HCI_LIMITED_PRIVACY,
	HCI_RPA_EXPIRED,
	HCI_RPA_RESOLVING,
	HCI_LE_ENABLED,
	HCI_ADVERTISING,
	HCI_ADVERTISING_CONNECTABLE,
	HCI_CONNECTABLE,
	HCI_DISCOVERABLE,
	HCI_LIMITED_DISCOVERABLE,
	HCI_LINK_SECURITY,
	HCI_PERIODIC_INQ,
	HCI_FAST_CONNECTABLE,
	HCI_BREDR_ENABLED,
	HCI_LE_SCAN_INTERRUPTED,
	HCI_WIDEBAND_SPEECH_ENABLED,
	HCI_EVENT_FILTER_CONFIGURED,
	HCI_PA_SYNC,

	HCI_DUT_MODE,
	HCI_VENDOR_DIAG,
	HCI_FORCE_BREDR_SMP,
	HCI_FORCE_STATIC_ADDR,
	HCI_LL_RPA_RESOLUTION,
	HCI_ENABLE_LL_PRIVACY,
	HCI_CMD_PENDING,
	HCI_FORCE_NO_MITM,
	HCI_QUALITY_REPORT,
	HCI_OFFLOAD_CODECS_ENABLED,
	HCI_LE_SIMULTANEOUS_ROLES,
	HCI_CMD_DRAIN_WORKQUEUE,

	HCI_MESH_EXPERIMENTAL,
	HCI_MESH,
	HCI_MESH_SENDING,

	__HCI_NUM_FLAGS,
};

/* HCI timeouts */
#define HCI_DISCONN_TIMEOUT	msecs_to_jiffies(2000)	/* 2 seconds */
#define HCI_PAIRING_TIMEOUT	msecs_to_jiffies(60000)	/* 60 seconds */
#define HCI_INIT_TIMEOUT	msecs_to_jiffies(10000)	/* 10 seconds */
#define HCI_CMD_TIMEOUT		msecs_to_jiffies(2000)	/* 2 seconds */
#define HCI_NCMD_TIMEOUT	msecs_to_jiffies(4000)	/* 4 seconds */
#define HCI_ACL_TX_TIMEOUT	msecs_to_jiffies(45000)	/* 45 seconds */
#define HCI_AUTO_OFF_TIMEOUT	msecs_to_jiffies(2000)	/* 2 seconds */
#define HCI_ACL_CONN_TIMEOUT	msecs_to_jiffies(20000)	/* 20 seconds */
#define HCI_LE_CONN_TIMEOUT	msecs_to_jiffies(20000)	/* 20 seconds */

/* HCI data types */
#define HCI_COMMAND_PKT		0x01
#define HCI_ACLDATA_PKT		0x02
#define HCI_SCODATA_PKT		0x03
#define HCI_EVENT_PKT		0x04
#define HCI_ISODATA_PKT		0x05
#define HCI_DIAG_PKT		0xf0
#define HCI_VENDOR_PKT		0xff

/* HCI packet types */
#define HCI_DM1		0x0008
#define HCI_DM3		0x0400
#define HCI_DM5		0x4000
#define HCI_DH1		0x0010
#define HCI_DH3		0x0800
#define HCI_DH5		0x8000

/* HCI packet types inverted masks */
#define HCI_2DH1	0x0002
#define HCI_3DH1	0x0004
#define HCI_2DH3	0x0100
#define HCI_3DH3	0x0200
#define HCI_2DH5	0x1000
#define HCI_3DH5	0x2000

#define HCI_HV1		0x0020
#define HCI_HV2		0x0040
#define HCI_HV3		0x0080

#define SCO_PTYPE_MASK	(HCI_HV1 | HCI_HV2 | HCI_HV3)
#define ACL_PTYPE_MASK	(~SCO_PTYPE_MASK)

/* eSCO packet types */
#define ESCO_HV1	0x0001
#define ESCO_HV2	0x0002
#define ESCO_HV3	0x0004
#define ESCO_EV3	0x0008
#define ESCO_EV4	0x0010
#define ESCO_EV5	0x0020
#define ESCO_2EV3	0x0040
#define ESCO_3EV3	0x0080
#define ESCO_2EV5	0x0100
#define ESCO_3EV5	0x0200

#define SCO_ESCO_MASK  (ESCO_HV1 | ESCO_HV2 | ESCO_HV3)
#define EDR_ESCO_MASK  (ESCO_2EV3 | ESCO_3EV3 | ESCO_2EV5 | ESCO_3EV5)

/* ACL flags */
#define ACL_START_NO_FLUSH	0x00
#define ACL_CONT		0x01
#define ACL_START		0x02
#define ACL_COMPLETE		0x03
#define ACL_ACTIVE_BCAST	0x04
#define ACL_PICO_BCAST		0x08

/* ISO PB flags */
#define ISO_START		0x00
#define ISO_CONT		0x01
#define ISO_SINGLE		0x02
#define ISO_END			0x03

/* ISO TS flags */
#define ISO_TS			0x01

/* Baseband links */
#define SCO_LINK	0x00
#define ACL_LINK	0x01
#define ESCO_LINK	0x02
/* Low Energy links do not have defined link type. Use invented one */
#define LE_LINK		0x80
#define ISO_LINK	0x82
#define INVALID_LINK	0xff

/* LMP features */
#define LMP_3SLOT	0x01
#define LMP_5SLOT	0x02
#define LMP_ENCRYPT	0x04
#define LMP_SOFFSET	0x08
#define LMP_TACCURACY	0x10
#define LMP_RSWITCH	0x20
#define LMP_HOLD	0x40
#define LMP_SNIFF	0x80

#define LMP_PARK	0x01
#define LMP_RSSI	0x02
#define LMP_QUALITY	0x04
#define LMP_SCO		0x08
#define LMP_HV2		0x10
#define LMP_HV3		0x20
#define LMP_ULAW	0x40
#define LMP_ALAW	0x80

#define LMP_CVSD	0x01
#define LMP_PSCHEME	0x02
#define LMP_PCONTROL	0x04
#define LMP_TRANSPARENT	0x08

#define LMP_EDR_2M		0x02
#define LMP_EDR_3M		0x04
#define LMP_RSSI_INQ	0x40
#define LMP_ESCO	0x80

#define LMP_EV4		0x01
#define LMP_EV5		0x02
#define LMP_NO_BREDR	0x20
#define LMP_LE		0x40
#define LMP_EDR_3SLOT	0x80

#define LMP_EDR_5SLOT	0x01
#define LMP_SNIFF_SUBR	0x02
#define LMP_PAUSE_ENC	0x04
#define LMP_EDR_ESCO_2M	0x20
#define LMP_EDR_ESCO_3M	0x40
#define LMP_EDR_3S_ESCO	0x80

#define LMP_EXT_INQ	0x01
#define LMP_SIMUL_LE_BR	0x02
#define LMP_SIMPLE_PAIR	0x08
#define LMP_ERR_DATA_REPORTING 0x20
#define LMP_NO_FLUSH	0x40

#define LMP_LSTO	0x01
#define LMP_INQ_TX_PWR	0x02
#define LMP_EXTFEATURES	0x80

/* Extended LMP features */
#define LMP_CPB_CENTRAL		0x01
#define LMP_CPB_PERIPHERAL	0x02
#define LMP_SYNC_TRAIN		0x04
#define LMP_SYNC_SCAN		0x08

#define LMP_SC		0x01
#define LMP_PING	0x02

/* Host features */
#define LMP_HOST_SSP		0x01
#define LMP_HOST_LE		0x02
#define LMP_HOST_LE_BREDR	0x04
#define LMP_HOST_SC		0x08

/* LE features */
#define HCI_LE_ENCRYPTION		0x01
#define HCI_LE_CONN_PARAM_REQ_PROC	0x02
#define HCI_LE_PERIPHERAL_FEATURES	0x08
#define HCI_LE_PING			0x10
#define HCI_LE_DATA_LEN_EXT		0x20
#define HCI_LE_LL_PRIVACY		0x40
#define HCI_LE_EXT_SCAN_POLICY		0x80
#define HCI_LE_PHY_2M			0x01
#define HCI_LE_PHY_CODED		0x08
#define HCI_LE_EXT_ADV			0x10
#define HCI_LE_PERIODIC_ADV		0x20
#define HCI_LE_CHAN_SEL_ALG2		0x40
#define HCI_LE_CIS_CENTRAL		0x10
#define HCI_LE_CIS_PERIPHERAL		0x20
#define HCI_LE_ISO_BROADCASTER		0x40
#define HCI_LE_ISO_SYNC_RECEIVER	0x80

/* Connection modes */
#define HCI_CM_ACTIVE	0x0000
#define HCI_CM_HOLD	0x0001
#define HCI_CM_SNIFF	0x0002
#define HCI_CM_PARK	0x0003

/* Link policies */
#define HCI_LP_RSWITCH	0x0001
#define HCI_LP_HOLD	0x0002
#define HCI_LP_SNIFF	0x0004
#define HCI_LP_PARK	0x0008

/* Link modes */
#define HCI_LM_ACCEPT	0x8000
#define HCI_LM_MASTER	0x0001
#define HCI_LM_AUTH	0x0002
#define HCI_LM_ENCRYPT	0x0004
#define HCI_LM_TRUSTED	0x0008
#define HCI_LM_RELIABLE	0x0010
#define HCI_LM_SECURE	0x0020
#define HCI_LM_FIPS	0x0040

/* Authentication types */
#define HCI_AT_NO_BONDING		0x00
#define HCI_AT_NO_BONDING_MITM		0x01
#define HCI_AT_DEDICATED_BONDING	0x02
#define HCI_AT_DEDICATED_BONDING_MITM	0x03
#define HCI_AT_GENERAL_BONDING		0x04
#define HCI_AT_GENERAL_BONDING_MITM	0x05

/* I/O capabilities */
#define HCI_IO_DISPLAY_ONLY	0x00
#define HCI_IO_DISPLAY_YESNO	0x01
#define HCI_IO_KEYBOARD_ONLY	0x02
#define HCI_IO_NO_INPUT_OUTPUT	0x03

/* Link Key types */
#define HCI_LK_COMBINATION		0x00
#define HCI_LK_LOCAL_UNIT		0x01
#define HCI_LK_REMOTE_UNIT		0x02
#define HCI_LK_DEBUG_COMBINATION	0x03
#define HCI_LK_UNAUTH_COMBINATION_P192	0x04
#define HCI_LK_AUTH_COMBINATION_P192	0x05
#define HCI_LK_CHANGED_COMBINATION	0x06
#define HCI_LK_UNAUTH_COMBINATION_P256	0x07
#define HCI_LK_AUTH_COMBINATION_P256	0x08

/* ---- HCI Error Codes ---- */
#define HCI_ERROR_UNKNOWN_CONN_ID	0x02
#define HCI_ERROR_AUTH_FAILURE		0x05
#define HCI_ERROR_PIN_OR_KEY_MISSING	0x06
#define HCI_ERROR_MEMORY_EXCEEDED	0x07
#define HCI_ERROR_CONNECTION_TIMEOUT	0x08
#define HCI_ERROR_COMMAND_DISALLOWED	0x0c
#define HCI_ERROR_REJ_LIMITED_RESOURCES	0x0d
#define HCI_ERROR_REJ_BAD_ADDR		0x0f
#define HCI_ERROR_INVALID_PARAMETERS	0x12
#define HCI_ERROR_REMOTE_USER_TERM	0x13
#define HCI_ERROR_REMOTE_LOW_RESOURCES	0x14
#define HCI_ERROR_REMOTE_POWER_OFF	0x15
#define HCI_ERROR_LOCAL_HOST_TERM	0x16
#define HCI_ERROR_PAIRING_NOT_ALLOWED	0x18
#define HCI_ERROR_UNSUPPORTED_REMOTE_FEATURE	0x1e
#define HCI_ERROR_INVALID_LL_PARAMS	0x1e
#define HCI_ERROR_UNSPECIFIED		0x1f
#define HCI_ERROR_ADVERTISING_TIMEOUT	0x3c
#define HCI_ERROR_CANCELLED_BY_HOST	0x44

/* Flow control modes */
#define HCI_FLOW_CTL_MODE_PACKET_BASED	0x00
#define HCI_FLOW_CTL_MODE_BLOCK_BASED	0x01

/* The core spec defines 127 as the "not available" value */
#define HCI_TX_POWER_INVALID	127
#define HCI_RSSI_INVALID	127

#define HCI_SYNC_HANDLE_INVALID	0xffff
<<<<<<< HEAD
=======
#define HCI_SID_INVALID		0xff
>>>>>>> a6ad5510

#define HCI_ROLE_MASTER		0x00
#define HCI_ROLE_SLAVE		0x01

/* Extended Inquiry Response field types */
#define EIR_FLAGS		0x01 /* flags */
#define EIR_UUID16_SOME		0x02 /* 16-bit UUID, more available */
#define EIR_UUID16_ALL		0x03 /* 16-bit UUID, all listed */
#define EIR_UUID32_SOME		0x04 /* 32-bit UUID, more available */
#define EIR_UUID32_ALL		0x05 /* 32-bit UUID, all listed */
#define EIR_UUID128_SOME	0x06 /* 128-bit UUID, more available */
#define EIR_UUID128_ALL		0x07 /* 128-bit UUID, all listed */
#define EIR_NAME_SHORT		0x08 /* shortened local name */
#define EIR_NAME_COMPLETE	0x09 /* complete local name */
#define EIR_TX_POWER		0x0A /* transmit power level */
#define EIR_CLASS_OF_DEV	0x0D /* Class of Device */
#define EIR_SSP_HASH_C192	0x0E /* Simple Pairing Hash C-192 */
#define EIR_SSP_RAND_R192	0x0F /* Simple Pairing Randomizer R-192 */
#define EIR_DEVICE_ID		0x10 /* device ID */
#define EIR_APPEARANCE		0x19 /* Device appearance */
#define EIR_SERVICE_DATA	0x16 /* Service Data */
#define EIR_LE_BDADDR		0x1B /* LE Bluetooth device address */
#define EIR_LE_ROLE		0x1C /* LE role */
#define EIR_SSP_HASH_C256	0x1D /* Simple Pairing Hash C-256 */
#define EIR_SSP_RAND_R256	0x1E /* Simple Pairing Rand R-256 */
#define EIR_LE_SC_CONFIRM	0x22 /* LE SC Confirmation Value */
#define EIR_LE_SC_RANDOM	0x23 /* LE SC Random Value */

/* Low Energy Advertising Flags */
#define LE_AD_LIMITED		0x01 /* Limited Discoverable */
#define LE_AD_GENERAL		0x02 /* General Discoverable */
#define LE_AD_NO_BREDR		0x04 /* BR/EDR not supported */
#define LE_AD_SIM_LE_BREDR_CTRL	0x08 /* Simultaneous LE & BR/EDR Controller */
#define LE_AD_SIM_LE_BREDR_HOST	0x10 /* Simultaneous LE & BR/EDR Host */

/* -----  HCI Commands ---- */
#define HCI_OP_NOP			0x0000

#define HCI_OP_INQUIRY			0x0401
struct hci_cp_inquiry {
	__u8     lap[3];
	__u8     length;
	__u8     num_rsp;
} __packed;

#define HCI_OP_INQUIRY_CANCEL		0x0402

#define HCI_OP_PERIODIC_INQ		0x0403

#define HCI_OP_EXIT_PERIODIC_INQ	0x0404

#define HCI_OP_CREATE_CONN		0x0405
struct hci_cp_create_conn {
	bdaddr_t bdaddr;
	__le16   pkt_type;
	__u8     pscan_rep_mode;
	__u8     pscan_mode;
	__le16   clock_offset;
	__u8     role_switch;
} __packed;

#define HCI_OP_DISCONNECT		0x0406
struct hci_cp_disconnect {
	__le16   handle;
	__u8     reason;
} __packed;

#define HCI_OP_ADD_SCO			0x0407
struct hci_cp_add_sco {
	__le16   handle;
	__le16   pkt_type;
} __packed;

#define HCI_OP_CREATE_CONN_CANCEL	0x0408
struct hci_cp_create_conn_cancel {
	bdaddr_t bdaddr;
} __packed;

#define HCI_OP_ACCEPT_CONN_REQ		0x0409
struct hci_cp_accept_conn_req {
	bdaddr_t bdaddr;
	__u8     role;
} __packed;

#define HCI_OP_REJECT_CONN_REQ		0x040a
struct hci_cp_reject_conn_req {
	bdaddr_t bdaddr;
	__u8     reason;
} __packed;

#define HCI_OP_LINK_KEY_REPLY		0x040b
struct hci_cp_link_key_reply {
	bdaddr_t bdaddr;
	__u8     link_key[HCI_LINK_KEY_SIZE];
} __packed;

#define HCI_OP_LINK_KEY_NEG_REPLY	0x040c
struct hci_cp_link_key_neg_reply {
	bdaddr_t bdaddr;
} __packed;

#define HCI_OP_PIN_CODE_REPLY		0x040d
struct hci_cp_pin_code_reply {
	bdaddr_t bdaddr;
	__u8     pin_len;
	__u8     pin_code[16];
} __packed;
struct hci_rp_pin_code_reply {
	__u8     status;
	bdaddr_t bdaddr;
} __packed;

#define HCI_OP_PIN_CODE_NEG_REPLY	0x040e
struct hci_cp_pin_code_neg_reply {
	bdaddr_t bdaddr;
} __packed;
struct hci_rp_pin_code_neg_reply {
	__u8     status;
	bdaddr_t bdaddr;
} __packed;

#define HCI_OP_CHANGE_CONN_PTYPE	0x040f
struct hci_cp_change_conn_ptype {
	__le16   handle;
	__le16   pkt_type;
} __packed;

#define HCI_OP_AUTH_REQUESTED		0x0411
struct hci_cp_auth_requested {
	__le16   handle;
} __packed;

#define HCI_OP_SET_CONN_ENCRYPT		0x0413
struct hci_cp_set_conn_encrypt {
	__le16   handle;
	__u8     encrypt;
} __packed;

#define HCI_OP_CHANGE_CONN_LINK_KEY	0x0415
struct hci_cp_change_conn_link_key {
	__le16   handle;
} __packed;

#define HCI_OP_REMOTE_NAME_REQ		0x0419
struct hci_cp_remote_name_req {
	bdaddr_t bdaddr;
	__u8     pscan_rep_mode;
	__u8     pscan_mode;
	__le16   clock_offset;
} __packed;

#define HCI_OP_REMOTE_NAME_REQ_CANCEL	0x041a
struct hci_cp_remote_name_req_cancel {
	bdaddr_t bdaddr;
} __packed;

#define HCI_OP_READ_REMOTE_FEATURES	0x041b
struct hci_cp_read_remote_features {
	__le16   handle;
} __packed;

#define HCI_OP_READ_REMOTE_EXT_FEATURES	0x041c
struct hci_cp_read_remote_ext_features {
	__le16   handle;
	__u8     page;
} __packed;

#define HCI_OP_READ_REMOTE_VERSION	0x041d
struct hci_cp_read_remote_version {
	__le16   handle;
} __packed;

#define HCI_OP_READ_CLOCK_OFFSET	0x041f
struct hci_cp_read_clock_offset {
	__le16   handle;
} __packed;

#define HCI_OP_SETUP_SYNC_CONN		0x0428
struct hci_cp_setup_sync_conn {
	__le16   handle;
	__le32   tx_bandwidth;
	__le32   rx_bandwidth;
	__le16   max_latency;
	__le16   voice_setting;
	__u8     retrans_effort;
	__le16   pkt_type;
} __packed;

#define HCI_OP_ACCEPT_SYNC_CONN_REQ	0x0429
struct hci_cp_accept_sync_conn_req {
	bdaddr_t bdaddr;
	__le32   tx_bandwidth;
	__le32   rx_bandwidth;
	__le16   max_latency;
	__le16   content_format;
	__u8     retrans_effort;
	__le16   pkt_type;
} __packed;

#define HCI_OP_REJECT_SYNC_CONN_REQ	0x042a
struct hci_cp_reject_sync_conn_req {
	bdaddr_t bdaddr;
	__u8     reason;
} __packed;

#define HCI_OP_IO_CAPABILITY_REPLY	0x042b
struct hci_cp_io_capability_reply {
	bdaddr_t bdaddr;
	__u8     capability;
	__u8     oob_data;
	__u8     authentication;
} __packed;

#define HCI_OP_USER_CONFIRM_REPLY		0x042c
struct hci_cp_user_confirm_reply {
	bdaddr_t bdaddr;
} __packed;
struct hci_rp_user_confirm_reply {
	__u8     status;
	bdaddr_t bdaddr;
} __packed;

#define HCI_OP_USER_CONFIRM_NEG_REPLY	0x042d

#define HCI_OP_USER_PASSKEY_REPLY		0x042e
struct hci_cp_user_passkey_reply {
	bdaddr_t bdaddr;
	__le32	passkey;
} __packed;

#define HCI_OP_USER_PASSKEY_NEG_REPLY	0x042f

#define HCI_OP_REMOTE_OOB_DATA_REPLY	0x0430
struct hci_cp_remote_oob_data_reply {
	bdaddr_t bdaddr;
	__u8     hash[16];
	__u8     rand[16];
} __packed;

#define HCI_OP_REMOTE_OOB_DATA_NEG_REPLY	0x0433
struct hci_cp_remote_oob_data_neg_reply {
	bdaddr_t bdaddr;
} __packed;

#define HCI_OP_IO_CAPABILITY_NEG_REPLY	0x0434
struct hci_cp_io_capability_neg_reply {
	bdaddr_t bdaddr;
	__u8     reason;
} __packed;

#define HCI_OP_ENHANCED_SETUP_SYNC_CONN		0x043d
struct hci_coding_format {
	__u8	id;
	__le16	cid;
	__le16	vid;
} __packed;

struct hci_cp_enhanced_setup_sync_conn {
	__le16   handle;
	__le32   tx_bandwidth;
	__le32   rx_bandwidth;
	struct	 hci_coding_format tx_coding_format;
	struct	 hci_coding_format rx_coding_format;
	__le16	 tx_codec_frame_size;
	__le16	 rx_codec_frame_size;
	__le32	 in_bandwidth;
	__le32	 out_bandwidth;
	struct	 hci_coding_format in_coding_format;
	struct	 hci_coding_format out_coding_format;
	__le16   in_coded_data_size;
	__le16	 out_coded_data_size;
	__u8	 in_pcm_data_format;
	__u8	 out_pcm_data_format;
	__u8	 in_pcm_sample_payload_msb_pos;
	__u8	 out_pcm_sample_payload_msb_pos;
	__u8	 in_data_path;
	__u8	 out_data_path;
	__u8	 in_transport_unit_size;
	__u8	 out_transport_unit_size;
	__le16   max_latency;
	__le16   pkt_type;
	__u8     retrans_effort;
} __packed;

struct hci_rp_logical_link_cancel {
	__u8     status;
	__u8     phy_handle;
	__u8     flow_spec_id;
} __packed;

#define HCI_OP_SET_CPB			0x0441
struct hci_cp_set_cpb {
	__u8	enable;
	__u8	lt_addr;
	__u8	lpo_allowed;
	__le16	packet_type;
	__le16	interval_min;
	__le16	interval_max;
	__le16	cpb_sv_tout;
} __packed;
struct hci_rp_set_cpb {
	__u8	status;
	__u8	lt_addr;
	__le16	interval;
} __packed;

#define HCI_OP_START_SYNC_TRAIN		0x0443

#define HCI_OP_REMOTE_OOB_EXT_DATA_REPLY	0x0445
struct hci_cp_remote_oob_ext_data_reply {
	bdaddr_t bdaddr;
	__u8     hash192[16];
	__u8     rand192[16];
	__u8     hash256[16];
	__u8     rand256[16];
} __packed;

#define HCI_OP_SNIFF_MODE		0x0803
struct hci_cp_sniff_mode {
	__le16   handle;
	__le16   max_interval;
	__le16   min_interval;
	__le16   attempt;
	__le16   timeout;
} __packed;

#define HCI_OP_EXIT_SNIFF_MODE		0x0804
struct hci_cp_exit_sniff_mode {
	__le16   handle;
} __packed;

#define HCI_OP_ROLE_DISCOVERY		0x0809
struct hci_cp_role_discovery {
	__le16   handle;
} __packed;
struct hci_rp_role_discovery {
	__u8     status;
	__le16   handle;
	__u8     role;
} __packed;

#define HCI_OP_SWITCH_ROLE		0x080b
struct hci_cp_switch_role {
	bdaddr_t bdaddr;
	__u8     role;
} __packed;

#define HCI_OP_READ_LINK_POLICY		0x080c
struct hci_cp_read_link_policy {
	__le16   handle;
} __packed;
struct hci_rp_read_link_policy {
	__u8     status;
	__le16   handle;
	__le16   policy;
} __packed;

#define HCI_OP_WRITE_LINK_POLICY	0x080d
struct hci_cp_write_link_policy {
	__le16   handle;
	__le16   policy;
} __packed;
struct hci_rp_write_link_policy {
	__u8     status;
	__le16   handle;
} __packed;

#define HCI_OP_READ_DEF_LINK_POLICY	0x080e
struct hci_rp_read_def_link_policy {
	__u8     status;
	__le16   policy;
} __packed;

#define HCI_OP_WRITE_DEF_LINK_POLICY	0x080f
struct hci_cp_write_def_link_policy {
	__le16   policy;
} __packed;

#define HCI_OP_SNIFF_SUBRATE		0x0811
struct hci_cp_sniff_subrate {
	__le16   handle;
	__le16   max_latency;
	__le16   min_remote_timeout;
	__le16   min_local_timeout;
} __packed;

#define HCI_OP_SET_EVENT_MASK		0x0c01

#define HCI_OP_RESET			0x0c03

#define HCI_OP_SET_EVENT_FLT		0x0c05
#define HCI_SET_EVENT_FLT_SIZE		9
struct hci_cp_set_event_filter {
	__u8		flt_type;
	__u8		cond_type;
	struct {
		bdaddr_t bdaddr;
		__u8 auto_accept;
	} __packed	addr_conn_flt;
} __packed;

/* Filter types */
#define HCI_FLT_CLEAR_ALL	0x00
#define HCI_FLT_INQ_RESULT	0x01
#define HCI_FLT_CONN_SETUP	0x02

/* CONN_SETUP Condition types */
#define HCI_CONN_SETUP_ALLOW_ALL	0x00
#define HCI_CONN_SETUP_ALLOW_CLASS	0x01
#define HCI_CONN_SETUP_ALLOW_BDADDR	0x02

/* CONN_SETUP Conditions */
#define HCI_CONN_SETUP_AUTO_OFF		0x01
#define HCI_CONN_SETUP_AUTO_ON		0x02
#define HCI_CONN_SETUP_AUTO_ON_WITH_RS	0x03

#define HCI_OP_READ_STORED_LINK_KEY	0x0c0d
struct hci_cp_read_stored_link_key {
	bdaddr_t bdaddr;
	__u8     read_all;
} __packed;
struct hci_rp_read_stored_link_key {
	__u8     status;
	__le16   max_keys;
	__le16   num_keys;
} __packed;

#define HCI_OP_DELETE_STORED_LINK_KEY	0x0c12
struct hci_cp_delete_stored_link_key {
	bdaddr_t bdaddr;
	__u8     delete_all;
} __packed;
struct hci_rp_delete_stored_link_key {
	__u8     status;
	__le16   num_keys;
} __packed;

#define HCI_MAX_NAME_LENGTH		248

#define HCI_OP_WRITE_LOCAL_NAME		0x0c13
struct hci_cp_write_local_name {
	__u8     name[HCI_MAX_NAME_LENGTH];
} __packed;

#define HCI_OP_READ_LOCAL_NAME		0x0c14
struct hci_rp_read_local_name {
	__u8     status;
	__u8     name[HCI_MAX_NAME_LENGTH];
} __packed;

#define HCI_OP_WRITE_CA_TIMEOUT		0x0c16

#define HCI_OP_WRITE_PG_TIMEOUT		0x0c18

#define HCI_OP_WRITE_SCAN_ENABLE	0x0c1a
	#define SCAN_DISABLED		0x00
	#define SCAN_INQUIRY		0x01
	#define SCAN_PAGE		0x02

#define HCI_OP_READ_AUTH_ENABLE		0x0c1f

#define HCI_OP_WRITE_AUTH_ENABLE	0x0c20
	#define AUTH_DISABLED		0x00
	#define AUTH_ENABLED		0x01

#define HCI_OP_READ_ENCRYPT_MODE	0x0c21

#define HCI_OP_WRITE_ENCRYPT_MODE	0x0c22
	#define ENCRYPT_DISABLED	0x00
	#define ENCRYPT_P2P		0x01
	#define ENCRYPT_BOTH		0x02

#define HCI_OP_READ_CLASS_OF_DEV	0x0c23
struct hci_rp_read_class_of_dev {
	__u8     status;
	__u8     dev_class[3];
} __packed;

#define HCI_OP_WRITE_CLASS_OF_DEV	0x0c24
struct hci_cp_write_class_of_dev {
	__u8     dev_class[3];
} __packed;

#define HCI_OP_READ_VOICE_SETTING	0x0c25
struct hci_rp_read_voice_setting {
	__u8     status;
	__le16   voice_setting;
} __packed;

#define HCI_OP_WRITE_VOICE_SETTING	0x0c26
struct hci_cp_write_voice_setting {
	__le16   voice_setting;
} __packed;

#define HCI_OP_HOST_BUFFER_SIZE		0x0c33
struct hci_cp_host_buffer_size {
	__le16   acl_mtu;
	__u8     sco_mtu;
	__le16   acl_max_pkt;
	__le16   sco_max_pkt;
} __packed;

#define HCI_OP_READ_NUM_SUPPORTED_IAC	0x0c38
struct hci_rp_read_num_supported_iac {
	__u8	status;
	__u8	num_iac;
} __packed;

#define HCI_OP_READ_CURRENT_IAC_LAP	0x0c39

#define HCI_OP_WRITE_CURRENT_IAC_LAP	0x0c3a
struct hci_cp_write_current_iac_lap {
	__u8	num_iac;
	__u8	iac_lap[6];
} __packed;

#define HCI_OP_WRITE_INQUIRY_MODE	0x0c45

#define HCI_MAX_EIR_LENGTH		240

#define HCI_OP_WRITE_EIR		0x0c52
struct hci_cp_write_eir {
	__u8	fec;
	__u8	data[HCI_MAX_EIR_LENGTH];
} __packed;

#define HCI_OP_READ_SSP_MODE		0x0c55
struct hci_rp_read_ssp_mode {
	__u8     status;
	__u8     mode;
} __packed;

#define HCI_OP_WRITE_SSP_MODE		0x0c56
struct hci_cp_write_ssp_mode {
	__u8     mode;
} __packed;

#define HCI_OP_READ_LOCAL_OOB_DATA		0x0c57
struct hci_rp_read_local_oob_data {
	__u8     status;
	__u8     hash[16];
	__u8     rand[16];
} __packed;

#define HCI_OP_READ_INQ_RSP_TX_POWER	0x0c58
struct hci_rp_read_inq_rsp_tx_power {
	__u8     status;
	__s8     tx_power;
} __packed;

#define HCI_OP_READ_DEF_ERR_DATA_REPORTING	0x0c5a
	#define ERR_DATA_REPORTING_DISABLED	0x00
	#define ERR_DATA_REPORTING_ENABLED	0x01
struct hci_rp_read_def_err_data_reporting {
	__u8     status;
	__u8     err_data_reporting;
} __packed;

#define HCI_OP_WRITE_DEF_ERR_DATA_REPORTING	0x0c5b
struct hci_cp_write_def_err_data_reporting {
	__u8     err_data_reporting;
} __packed;

#define HCI_OP_SET_EVENT_MASK_PAGE_2	0x0c63

#define HCI_OP_READ_LOCATION_DATA	0x0c64

#define HCI_OP_READ_FLOW_CONTROL_MODE	0x0c66
struct hci_rp_read_flow_control_mode {
	__u8     status;
	__u8     mode;
} __packed;

#define HCI_OP_WRITE_LE_HOST_SUPPORTED	0x0c6d
struct hci_cp_write_le_host_supported {
	__u8	le;
	__u8	simul;
} __packed;

#define HCI_OP_SET_RESERVED_LT_ADDR	0x0c74
struct hci_cp_set_reserved_lt_addr {
	__u8	lt_addr;
} __packed;
struct hci_rp_set_reserved_lt_addr {
	__u8	status;
	__u8	lt_addr;
} __packed;

#define HCI_OP_DELETE_RESERVED_LT_ADDR	0x0c75
struct hci_cp_delete_reserved_lt_addr {
	__u8	lt_addr;
} __packed;
struct hci_rp_delete_reserved_lt_addr {
	__u8	status;
	__u8	lt_addr;
} __packed;

#define HCI_OP_SET_CPB_DATA		0x0c76
struct hci_cp_set_cpb_data {
	__u8	lt_addr;
	__u8	fragment;
	__u8	data_length;
	__u8	data[HCI_MAX_CPB_DATA_SIZE];
} __packed;
struct hci_rp_set_cpb_data {
	__u8	status;
	__u8	lt_addr;
} __packed;

#define HCI_OP_READ_SYNC_TRAIN_PARAMS	0x0c77

#define HCI_OP_WRITE_SYNC_TRAIN_PARAMS	0x0c78
struct hci_cp_write_sync_train_params {
	__le16	interval_min;
	__le16	interval_max;
	__le32	sync_train_tout;
	__u8	service_data;
} __packed;
struct hci_rp_write_sync_train_params {
	__u8	status;
	__le16	sync_train_int;
} __packed;

#define HCI_OP_READ_SC_SUPPORT		0x0c79
struct hci_rp_read_sc_support {
	__u8	status;
	__u8	support;
} __packed;

#define HCI_OP_WRITE_SC_SUPPORT		0x0c7a
struct hci_cp_write_sc_support {
	__u8	support;
} __packed;

#define HCI_OP_READ_AUTH_PAYLOAD_TO    0x0c7b
struct hci_cp_read_auth_payload_to {
	__le16  handle;
} __packed;
struct hci_rp_read_auth_payload_to {
	__u8    status;
	__le16  handle;
	__le16  timeout;
} __packed;

#define HCI_OP_WRITE_AUTH_PAYLOAD_TO    0x0c7c
struct hci_cp_write_auth_payload_to {
	__le16  handle;
	__le16  timeout;
} __packed;
struct hci_rp_write_auth_payload_to {
	__u8    status;
	__le16  handle;
} __packed;

#define HCI_OP_READ_LOCAL_OOB_EXT_DATA	0x0c7d
struct hci_rp_read_local_oob_ext_data {
	__u8     status;
	__u8     hash192[16];
	__u8     rand192[16];
	__u8     hash256[16];
	__u8     rand256[16];
} __packed;

#define HCI_CONFIGURE_DATA_PATH	0x0c83
struct hci_op_configure_data_path {
	__u8	direction;
	__u8	data_path_id;
	__u8	vnd_len;
	__u8	vnd_data[];
} __packed;

#define HCI_OP_READ_LOCAL_VERSION	0x1001
struct hci_rp_read_local_version {
	__u8     status;
	__u8     hci_ver;
	__le16   hci_rev;
	__u8     lmp_ver;
	__le16   manufacturer;
	__le16   lmp_subver;
} __packed;

#define HCI_OP_READ_LOCAL_COMMANDS	0x1002
struct hci_rp_read_local_commands {
	__u8     status;
	__u8     commands[64];
} __packed;

#define HCI_OP_READ_LOCAL_FEATURES	0x1003
struct hci_rp_read_local_features {
	__u8     status;
	__u8     features[8];
} __packed;

#define HCI_OP_READ_LOCAL_EXT_FEATURES	0x1004
struct hci_cp_read_local_ext_features {
	__u8     page;
} __packed;
struct hci_rp_read_local_ext_features {
	__u8     status;
	__u8     page;
	__u8     max_page;
	__u8     features[8];
} __packed;

#define HCI_OP_READ_BUFFER_SIZE		0x1005
struct hci_rp_read_buffer_size {
	__u8     status;
	__le16   acl_mtu;
	__u8     sco_mtu;
	__le16   acl_max_pkt;
	__le16   sco_max_pkt;
} __packed;

#define HCI_OP_READ_BD_ADDR		0x1009
struct hci_rp_read_bd_addr {
	__u8     status;
	bdaddr_t bdaddr;
} __packed;

#define HCI_OP_READ_DATA_BLOCK_SIZE	0x100a
struct hci_rp_read_data_block_size {
	__u8     status;
	__le16   max_acl_len;
	__le16   block_len;
	__le16   num_blocks;
} __packed;

#define HCI_OP_READ_LOCAL_CODECS	0x100b
struct hci_std_codecs {
	__u8	num;
	__u8	codec[];
} __packed;

struct hci_vnd_codec {
	/* company id */
	__le16	cid;
	/* vendor codec id */
	__le16	vid;
} __packed;

struct hci_vnd_codecs {
	__u8	num;
	struct hci_vnd_codec codec[];
} __packed;

struct hci_rp_read_local_supported_codecs {
	__u8	status;
	struct hci_std_codecs std_codecs;
	struct hci_vnd_codecs vnd_codecs;
} __packed;

#define HCI_OP_READ_LOCAL_PAIRING_OPTS	0x100c
struct hci_rp_read_local_pairing_opts {
	__u8     status;
	__u8     pairing_opts;
	__u8     max_key_size;
} __packed;

#define HCI_OP_READ_LOCAL_CODECS_V2	0x100d
struct hci_std_codec_v2 {
	__u8	id;
	__u8	transport;
} __packed;

struct hci_std_codecs_v2 {
	__u8	num;
	struct hci_std_codec_v2 codec[];
} __packed;

struct hci_vnd_codec_v2 {
	__le16	cid;
	__le16	vid;
	__u8	transport;
} __packed;

struct hci_vnd_codecs_v2 {
	__u8	num;
	struct hci_vnd_codec_v2 codec[];
} __packed;

struct hci_rp_read_local_supported_codecs_v2 {
	__u8	status;
	struct hci_std_codecs_v2 std_codecs;
	struct hci_vnd_codecs_v2 vendor_codecs;
} __packed;

#define HCI_OP_READ_LOCAL_CODEC_CAPS	0x100e
struct hci_op_read_local_codec_caps {
	__u8	id;
	__le16	cid;
	__le16	vid;
	__u8	transport;
	__u8	direction;
} __packed;

struct hci_codec_caps {
	__u8	len;
	__u8	data[];
} __packed;

struct hci_rp_read_local_codec_caps {
	__u8	status;
	__u8	num_caps;
} __packed;

#define HCI_OP_READ_PAGE_SCAN_ACTIVITY	0x0c1b
struct hci_rp_read_page_scan_activity {
	__u8     status;
	__le16   interval;
	__le16   window;
} __packed;

#define HCI_OP_WRITE_PAGE_SCAN_ACTIVITY	0x0c1c
struct hci_cp_write_page_scan_activity {
	__le16   interval;
	__le16   window;
} __packed;

#define HCI_OP_READ_TX_POWER		0x0c2d
struct hci_cp_read_tx_power {
	__le16   handle;
	__u8     type;
} __packed;
struct hci_rp_read_tx_power {
	__u8     status;
	__le16   handle;
	__s8     tx_power;
} __packed;

#define HCI_OP_READ_PAGE_SCAN_TYPE	0x0c46
struct hci_rp_read_page_scan_type {
	__u8     status;
	__u8     type;
} __packed;

#define HCI_OP_WRITE_PAGE_SCAN_TYPE	0x0c47
	#define PAGE_SCAN_TYPE_STANDARD		0x00
	#define PAGE_SCAN_TYPE_INTERLACED	0x01

#define HCI_OP_READ_RSSI		0x1405
struct hci_cp_read_rssi {
	__le16   handle;
} __packed;
struct hci_rp_read_rssi {
	__u8     status;
	__le16   handle;
	__s8     rssi;
} __packed;

#define HCI_OP_READ_CLOCK		0x1407
struct hci_cp_read_clock {
	__le16   handle;
	__u8     which;
} __packed;
struct hci_rp_read_clock {
	__u8     status;
	__le16   handle;
	__le32   clock;
	__le16   accuracy;
} __packed;

#define HCI_OP_READ_ENC_KEY_SIZE	0x1408
struct hci_cp_read_enc_key_size {
	__le16   handle;
} __packed;
struct hci_rp_read_enc_key_size {
	__u8     status;
	__le16   handle;
	__u8     key_size;
} __packed;

#define HCI_OP_GET_MWS_TRANSPORT_CONFIG	0x140c

#define HCI_OP_ENABLE_DUT_MODE		0x1803

#define HCI_OP_WRITE_SSP_DEBUG_MODE	0x1804

#define HCI_OP_LE_SET_EVENT_MASK	0x2001
struct hci_cp_le_set_event_mask {
	__u8     mask[8];
} __packed;

/* BLUETOOTH CORE SPECIFICATION Version 5.4 | Vol 4, Part E
 * 7.8.2 LE Read Buffer Size command
 * MAX_LE_MTU is 0xffff.
 * 0 is also valid. It means that no dedicated LE Buffer exists.
 * It should use the HCI_Read_Buffer_Size command and mtu is shared
 * between BR/EDR and LE.
 */
#define HCI_MIN_LE_MTU 0x001b

#define HCI_OP_LE_READ_BUFFER_SIZE	0x2002
struct hci_rp_le_read_buffer_size {
	__u8     status;
	__le16   le_mtu;
	__u8     le_max_pkt;
} __packed;

#define HCI_OP_LE_READ_LOCAL_FEATURES	0x2003
struct hci_rp_le_read_local_features {
	__u8     status;
	__u8     features[8];
} __packed;

#define HCI_OP_LE_SET_RANDOM_ADDR	0x2005

#define HCI_OP_LE_SET_ADV_PARAM		0x2006
struct hci_cp_le_set_adv_param {
	__le16   min_interval;
	__le16   max_interval;
	__u8     type;
	__u8     own_address_type;
	__u8     direct_addr_type;
	bdaddr_t direct_addr;
	__u8     channel_map;
	__u8     filter_policy;
} __packed;

#define HCI_OP_LE_READ_ADV_TX_POWER	0x2007
struct hci_rp_le_read_adv_tx_power {
	__u8	status;
	__s8	tx_power;
} __packed;

#define HCI_MAX_AD_LENGTH		31

#define HCI_OP_LE_SET_ADV_DATA		0x2008
struct hci_cp_le_set_adv_data {
	__u8	length;
	__u8	data[HCI_MAX_AD_LENGTH];
} __packed;

#define HCI_OP_LE_SET_SCAN_RSP_DATA	0x2009
struct hci_cp_le_set_scan_rsp_data {
	__u8	length;
	__u8	data[HCI_MAX_AD_LENGTH];
} __packed;

#define HCI_OP_LE_SET_ADV_ENABLE	0x200a

#define LE_SCAN_PASSIVE			0x00
#define LE_SCAN_ACTIVE			0x01

#define HCI_OP_LE_SET_SCAN_PARAM	0x200b
struct hci_cp_le_set_scan_param {
	__u8    type;
	__le16  interval;
	__le16  window;
	__u8    own_address_type;
	__u8    filter_policy;
} __packed;

#define LE_SCAN_DISABLE			0x00
#define LE_SCAN_ENABLE			0x01
#define LE_SCAN_FILTER_DUP_DISABLE	0x00
#define LE_SCAN_FILTER_DUP_ENABLE	0x01

#define HCI_OP_LE_SET_SCAN_ENABLE	0x200c
struct hci_cp_le_set_scan_enable {
	__u8     enable;
	__u8     filter_dup;
} __packed;

#define HCI_LE_USE_PEER_ADDR		0x00
#define HCI_LE_USE_ACCEPT_LIST		0x01

#define HCI_OP_LE_CREATE_CONN		0x200d
struct hci_cp_le_create_conn {
	__le16   scan_interval;
	__le16   scan_window;
	__u8     filter_policy;
	__u8     peer_addr_type;
	bdaddr_t peer_addr;
	__u8     own_address_type;
	__le16   conn_interval_min;
	__le16   conn_interval_max;
	__le16   conn_latency;
	__le16   supervision_timeout;
	__le16   min_ce_len;
	__le16   max_ce_len;
} __packed;

#define HCI_OP_LE_CREATE_CONN_CANCEL	0x200e

#define HCI_OP_LE_READ_ACCEPT_LIST_SIZE	0x200f
struct hci_rp_le_read_accept_list_size {
	__u8	status;
	__u8	size;
} __packed;

#define HCI_OP_LE_CLEAR_ACCEPT_LIST	0x2010

#define HCI_OP_LE_ADD_TO_ACCEPT_LIST	0x2011
struct hci_cp_le_add_to_accept_list {
	__u8     bdaddr_type;
	bdaddr_t bdaddr;
} __packed;

#define HCI_OP_LE_DEL_FROM_ACCEPT_LIST	0x2012
struct hci_cp_le_del_from_accept_list {
	__u8     bdaddr_type;
	bdaddr_t bdaddr;
} __packed;

#define HCI_OP_LE_CONN_UPDATE		0x2013
struct hci_cp_le_conn_update {
	__le16   handle;
	__le16   conn_interval_min;
	__le16   conn_interval_max;
	__le16   conn_latency;
	__le16   supervision_timeout;
	__le16   min_ce_len;
	__le16   max_ce_len;
} __packed;

#define HCI_OP_LE_READ_REMOTE_FEATURES	0x2016
struct hci_cp_le_read_remote_features {
	__le16	 handle;
} __packed;

#define HCI_OP_LE_START_ENC		0x2019
struct hci_cp_le_start_enc {
	__le16	handle;
	__le64	rand;
	__le16	ediv;
	__u8	ltk[16];
} __packed;

#define HCI_OP_LE_LTK_REPLY		0x201a
struct hci_cp_le_ltk_reply {
	__le16	handle;
	__u8	ltk[16];
} __packed;
struct hci_rp_le_ltk_reply {
	__u8	status;
	__le16	handle;
} __packed;

#define HCI_OP_LE_LTK_NEG_REPLY		0x201b
struct hci_cp_le_ltk_neg_reply {
	__le16	handle;
} __packed;
struct hci_rp_le_ltk_neg_reply {
	__u8	status;
	__le16	handle;
} __packed;

#define HCI_OP_LE_READ_SUPPORTED_STATES	0x201c
struct hci_rp_le_read_supported_states {
	__u8	status;
	__u8	le_states[8];
} __packed;

#define HCI_OP_LE_CONN_PARAM_REQ_REPLY	0x2020
struct hci_cp_le_conn_param_req_reply {
	__le16	handle;
	__le16	interval_min;
	__le16	interval_max;
	__le16	latency;
	__le16	timeout;
	__le16	min_ce_len;
	__le16	max_ce_len;
} __packed;

#define HCI_OP_LE_CONN_PARAM_REQ_NEG_REPLY	0x2021
struct hci_cp_le_conn_param_req_neg_reply {
	__le16	handle;
	__u8	reason;
} __packed;

#define HCI_OP_LE_SET_DATA_LEN		0x2022
struct hci_cp_le_set_data_len {
	__le16	handle;
	__le16	tx_len;
	__le16	tx_time;
} __packed;
struct hci_rp_le_set_data_len {
	__u8	status;
	__le16	handle;
} __packed;

#define HCI_OP_LE_READ_DEF_DATA_LEN	0x2023
struct hci_rp_le_read_def_data_len {
	__u8	status;
	__le16	tx_len;
	__le16	tx_time;
} __packed;

#define HCI_OP_LE_WRITE_DEF_DATA_LEN	0x2024
struct hci_cp_le_write_def_data_len {
	__le16	tx_len;
	__le16	tx_time;
} __packed;

#define HCI_OP_LE_ADD_TO_RESOLV_LIST	0x2027
struct hci_cp_le_add_to_resolv_list {
	__u8	 bdaddr_type;
	bdaddr_t bdaddr;
	__u8	 peer_irk[16];
	__u8	 local_irk[16];
} __packed;

#define HCI_OP_LE_DEL_FROM_RESOLV_LIST	0x2028
struct hci_cp_le_del_from_resolv_list {
	__u8	 bdaddr_type;
	bdaddr_t bdaddr;
} __packed;

#define HCI_OP_LE_CLEAR_RESOLV_LIST	0x2029

#define HCI_OP_LE_READ_RESOLV_LIST_SIZE	0x202a
struct hci_rp_le_read_resolv_list_size {
	__u8	status;
	__u8	size;
} __packed;

#define HCI_OP_LE_SET_ADDR_RESOLV_ENABLE 0x202d

#define HCI_OP_LE_SET_RPA_TIMEOUT	0x202e

#define HCI_OP_LE_READ_MAX_DATA_LEN	0x202f
struct hci_rp_le_read_max_data_len {
	__u8	status;
	__le16	tx_len;
	__le16	tx_time;
	__le16	rx_len;
	__le16	rx_time;
} __packed;

#define HCI_OP_LE_SET_DEFAULT_PHY	0x2031
struct hci_cp_le_set_default_phy {
	__u8    all_phys;
	__u8    tx_phys;
	__u8    rx_phys;
} __packed;

#define HCI_LE_SET_PHY_1M		0x01
#define HCI_LE_SET_PHY_2M		0x02
#define HCI_LE_SET_PHY_CODED		0x04

#define HCI_OP_LE_SET_EXT_SCAN_PARAMS   0x2041
struct hci_cp_le_set_ext_scan_params {
	__u8    own_addr_type;
	__u8    filter_policy;
	__u8    scanning_phys;
	__u8    data[];
} __packed;

#define LE_SCAN_PHY_1M		0x01
#define LE_SCAN_PHY_2M		0x02
#define LE_SCAN_PHY_CODED	0x04

struct hci_cp_le_scan_phy_params {
	__u8    type;
	__le16  interval;
	__le16  window;
} __packed;

#define HCI_OP_LE_SET_EXT_SCAN_ENABLE   0x2042
struct hci_cp_le_set_ext_scan_enable {
	__u8    enable;
	__u8    filter_dup;
	__le16  duration;
	__le16  period;
} __packed;

#define HCI_OP_LE_EXT_CREATE_CONN    0x2043
struct hci_cp_le_ext_create_conn {
	__u8      filter_policy;
	__u8      own_addr_type;
	__u8      peer_addr_type;
	bdaddr_t  peer_addr;
	__u8      phys;
	__u8      data[];
} __packed;

struct hci_cp_le_ext_conn_param {
	__le16 scan_interval;
	__le16 scan_window;
	__le16 conn_interval_min;
	__le16 conn_interval_max;
	__le16 conn_latency;
	__le16 supervision_timeout;
	__le16 min_ce_len;
	__le16 max_ce_len;
} __packed;

#define HCI_OP_LE_PA_CREATE_SYNC	0x2044
struct hci_cp_le_pa_create_sync {
	__u8      options;
	__u8      sid;
	__u8      addr_type;
	bdaddr_t  addr;
	__le16    skip;
	__le16    sync_timeout;
	__u8      sync_cte_type;
} __packed;

#define HCI_OP_LE_PA_TERM_SYNC		0x2046
struct hci_cp_le_pa_term_sync {
	__le16    handle;
} __packed;

#define HCI_OP_LE_READ_NUM_SUPPORTED_ADV_SETS	0x203b
struct hci_rp_le_read_num_supported_adv_sets {
	__u8  status;
	__u8  num_of_sets;
} __packed;

#define HCI_OP_LE_SET_EXT_ADV_PARAMS		0x2036
struct hci_cp_le_set_ext_adv_params {
	__u8      handle;
	__le16    evt_properties;
	__u8      min_interval[3];
	__u8      max_interval[3];
	__u8      channel_map;
	__u8      own_addr_type;
	__u8      peer_addr_type;
	bdaddr_t  peer_addr;
	__u8      filter_policy;
	__u8      tx_power;
	__u8      primary_phy;
	__u8      secondary_max_skip;
	__u8      secondary_phy;
	__u8      sid;
	__u8      notif_enable;
} __packed;

#define HCI_ADV_PHY_1M		0X01
#define HCI_ADV_PHY_2M		0x02
#define HCI_ADV_PHY_CODED	0x03

struct hci_rp_le_set_ext_adv_params {
	__u8  status;
	__u8  tx_power;
} __packed;

struct hci_cp_ext_adv_set {
	__u8  handle;
	__le16 duration;
	__u8  max_events;
} __packed;

#define HCI_MAX_EXT_AD_LENGTH	251

#define HCI_OP_LE_SET_EXT_ADV_DATA		0x2037
struct hci_cp_le_set_ext_adv_data {
	__u8  handle;
	__u8  operation;
	__u8  frag_pref;
	__u8  length;
	__u8  data[] __counted_by(length);
} __packed;

#define HCI_OP_LE_SET_EXT_SCAN_RSP_DATA		0x2038
struct hci_cp_le_set_ext_scan_rsp_data {
	__u8  handle;
	__u8  operation;
	__u8  frag_pref;
	__u8  length;
	__u8  data[] __counted_by(length);
} __packed;

#define HCI_OP_LE_SET_EXT_ADV_ENABLE		0x2039
struct hci_cp_le_set_ext_adv_enable {
	__u8  enable;
	__u8  num_of_sets;
	__u8  data[];
} __packed;

#define HCI_OP_LE_SET_PER_ADV_PARAMS		0x203e
struct hci_cp_le_set_per_adv_params {
	__u8      handle;
	__le16    min_interval;
	__le16    max_interval;
	__le16    periodic_properties;
} __packed;

#define HCI_MAX_PER_AD_LENGTH	252
#define HCI_MAX_PER_AD_TOT_LEN	1650

#define HCI_OP_LE_SET_PER_ADV_DATA		0x203f
struct hci_cp_le_set_per_adv_data {
	__u8  handle;
	__u8  operation;
	__u8  length;
	__u8  data[] __counted_by(length);
} __packed;

#define HCI_OP_LE_SET_PER_ADV_ENABLE		0x2040
struct hci_cp_le_set_per_adv_enable {
	__u8  enable;
	__u8  handle;
} __packed;

#define LE_SET_ADV_DATA_OP_COMPLETE	0x03

#define LE_SET_ADV_DATA_NO_FRAG		0x01

#define HCI_OP_LE_REMOVE_ADV_SET	0x203c

#define HCI_OP_LE_CLEAR_ADV_SETS	0x203d

#define HCI_OP_LE_SET_ADV_SET_RAND_ADDR	0x2035
struct hci_cp_le_set_adv_set_rand_addr {
	__u8  handle;
	bdaddr_t  bdaddr;
} __packed;

#define HCI_OP_LE_READ_TRANSMIT_POWER	0x204b
struct hci_rp_le_read_transmit_power {
	__u8  status;
	__s8  min_le_tx_power;
	__s8  max_le_tx_power;
} __packed;

#define HCI_NETWORK_PRIVACY		0x00
#define HCI_DEVICE_PRIVACY		0x01

#define HCI_OP_LE_SET_PRIVACY_MODE	0x204e
struct hci_cp_le_set_privacy_mode {
	__u8  bdaddr_type;
	bdaddr_t  bdaddr;
	__u8  mode;
} __packed;

#define HCI_OP_LE_READ_BUFFER_SIZE_V2	0x2060
struct hci_rp_le_read_buffer_size_v2 {
	__u8    status;
	__le16  acl_mtu;
	__u8    acl_max_pkt;
	__le16  iso_mtu;
	__u8    iso_max_pkt;
} __packed;

#define HCI_OP_LE_READ_ISO_TX_SYNC		0x2061
struct hci_cp_le_read_iso_tx_sync {
	__le16  handle;
} __packed;

struct hci_rp_le_read_iso_tx_sync {
	__u8    status;
	__le16  handle;
	__le16  seq;
	__le32  imestamp;
	__u8    offset[3];
} __packed;

#define HCI_OP_LE_SET_CIG_PARAMS		0x2062
struct hci_cis_params {
	__u8    cis_id;
	__le16  c_sdu;
	__le16  p_sdu;
	__u8    c_phy;
	__u8    p_phy;
	__u8    c_rtn;
	__u8    p_rtn;
} __packed;

struct hci_cp_le_set_cig_params {
	__u8    cig_id;
	__u8    c_interval[3];
	__u8    p_interval[3];
	__u8    sca;
	__u8    packing;
	__u8    framing;
	__le16  c_latency;
	__le16  p_latency;
	__u8    num_cis;
	struct hci_cis_params cis[] __counted_by(num_cis);
} __packed;

struct hci_rp_le_set_cig_params {
	__u8    status;
	__u8    cig_id;
	__u8    num_handles;
	__le16  handle[];
} __packed;

#define HCI_OP_LE_CREATE_CIS			0x2064
struct hci_cis {
	__le16  cis_handle;
	__le16  acl_handle;
} __packed;

struct hci_cp_le_create_cis {
	__u8    num_cis;
	struct hci_cis cis[] __counted_by(num_cis);
} __packed;

#define HCI_OP_LE_REMOVE_CIG			0x2065
struct hci_cp_le_remove_cig {
	__u8    cig_id;
} __packed;

#define HCI_OP_LE_ACCEPT_CIS			0x2066
struct hci_cp_le_accept_cis {
	__le16  handle;
} __packed;

#define HCI_OP_LE_REJECT_CIS			0x2067
struct hci_cp_le_reject_cis {
	__le16  handle;
	__u8    reason;
} __packed;

#define HCI_OP_LE_CREATE_BIG			0x2068
struct hci_bis {
	__u8    sdu_interval[3];
	__le16  sdu;
	__le16  latency;
	__u8    rtn;
	__u8    phy;
	__u8    packing;
	__u8    framing;
	__u8    encryption;
	__u8    bcode[16];
} __packed;

struct hci_cp_le_create_big {
	__u8    handle;
	__u8    adv_handle;
	__u8    num_bis;
	struct hci_bis bis;
} __packed;

#define HCI_OP_LE_TERM_BIG			0x206a
struct hci_cp_le_term_big {
	__u8    handle;
	__u8    reason;
} __packed;

#define HCI_OP_LE_BIG_CREATE_SYNC		0x206b
struct hci_cp_le_big_create_sync {
	__u8    handle;
	__le16  sync_handle;
	__u8    encryption;
	__u8    bcode[16];
	__u8    mse;
	__le16  timeout;
	__u8    num_bis;
	__u8    bis[] __counted_by(num_bis);
} __packed;

#define HCI_OP_LE_BIG_TERM_SYNC			0x206c
struct hci_cp_le_big_term_sync {
	__u8    handle;
} __packed;

#define HCI_OP_LE_SETUP_ISO_PATH		0x206e
struct hci_cp_le_setup_iso_path {
	__le16  handle;
	__u8    direction;
	__u8    path;
	__u8    codec;
	__le16  codec_cid;
	__le16  codec_vid;
	__u8    delay[3];
	__u8    codec_cfg_len;
	__u8    codec_cfg[];
} __packed;

struct hci_rp_le_setup_iso_path {
	__u8    status;
	__le16  handle;
} __packed;

#define HCI_OP_LE_SET_HOST_FEATURE		0x2074
struct hci_cp_le_set_host_feature {
	__u8     bit_number;
	__u8     bit_value;
} __packed;

/* ---- HCI Events ---- */
struct hci_ev_status {
	__u8    status;
} __packed;

#define HCI_EV_INQUIRY_COMPLETE		0x01

#define HCI_EV_INQUIRY_RESULT		0x02
struct inquiry_info {
	bdaddr_t bdaddr;
	__u8     pscan_rep_mode;
	__u8     pscan_period_mode;
	__u8     pscan_mode;
	__u8     dev_class[3];
	__le16   clock_offset;
} __packed;

struct hci_ev_inquiry_result {
	__u8    num;
	struct inquiry_info info[];
};

#define HCI_EV_CONN_COMPLETE		0x03
struct hci_ev_conn_complete {
	__u8     status;
	__le16   handle;
	bdaddr_t bdaddr;
	__u8     link_type;
	__u8     encr_mode;
} __packed;

#define HCI_EV_CONN_REQUEST		0x04
struct hci_ev_conn_request {
	bdaddr_t bdaddr;
	__u8     dev_class[3];
	__u8     link_type;
} __packed;

#define HCI_EV_DISCONN_COMPLETE		0x05
struct hci_ev_disconn_complete {
	__u8     status;
	__le16   handle;
	__u8     reason;
} __packed;

#define HCI_EV_AUTH_COMPLETE		0x06
struct hci_ev_auth_complete {
	__u8     status;
	__le16   handle;
} __packed;

#define HCI_EV_REMOTE_NAME		0x07
struct hci_ev_remote_name {
	__u8     status;
	bdaddr_t bdaddr;
	__u8     name[HCI_MAX_NAME_LENGTH];
} __packed;

#define HCI_EV_ENCRYPT_CHANGE		0x08
struct hci_ev_encrypt_change {
	__u8     status;
	__le16   handle;
	__u8     encrypt;
} __packed;

#define HCI_EV_CHANGE_LINK_KEY_COMPLETE	0x09
struct hci_ev_change_link_key_complete {
	__u8     status;
	__le16   handle;
} __packed;

#define HCI_EV_REMOTE_FEATURES		0x0b
struct hci_ev_remote_features {
	__u8     status;
	__le16   handle;
	__u8     features[8];
} __packed;

#define HCI_EV_REMOTE_VERSION		0x0c
struct hci_ev_remote_version {
	__u8     status;
	__le16   handle;
	__u8     lmp_ver;
	__le16   manufacturer;
	__le16   lmp_subver;
} __packed;

#define HCI_EV_QOS_SETUP_COMPLETE	0x0d
struct hci_qos {
	__u8     service_type;
	__u32    token_rate;
	__u32    peak_bandwidth;
	__u32    latency;
	__u32    delay_variation;
} __packed;
struct hci_ev_qos_setup_complete {
	__u8     status;
	__le16   handle;
	struct   hci_qos qos;
} __packed;

#define HCI_EV_CMD_COMPLETE		0x0e
struct hci_ev_cmd_complete {
	__u8     ncmd;
	__le16   opcode;
} __packed;

#define HCI_EV_CMD_STATUS		0x0f
struct hci_ev_cmd_status {
	__u8     status;
	__u8     ncmd;
	__le16   opcode;
} __packed;

#define HCI_EV_HARDWARE_ERROR		0x10
struct hci_ev_hardware_error {
	__u8     code;
} __packed;

#define HCI_EV_ROLE_CHANGE		0x12
struct hci_ev_role_change {
	__u8     status;
	bdaddr_t bdaddr;
	__u8     role;
} __packed;

#define HCI_EV_NUM_COMP_PKTS		0x13
struct hci_comp_pkts_info {
	__le16   handle;
	__le16   count;
} __packed;

struct hci_ev_num_comp_pkts {
	__u8     num;
	struct hci_comp_pkts_info handles[];
} __packed;

#define HCI_EV_MODE_CHANGE		0x14
struct hci_ev_mode_change {
	__u8     status;
	__le16   handle;
	__u8     mode;
	__le16   interval;
} __packed;

#define HCI_EV_PIN_CODE_REQ		0x16
struct hci_ev_pin_code_req {
	bdaddr_t bdaddr;
} __packed;

#define HCI_EV_LINK_KEY_REQ		0x17
struct hci_ev_link_key_req {
	bdaddr_t bdaddr;
} __packed;

#define HCI_EV_LINK_KEY_NOTIFY		0x18
struct hci_ev_link_key_notify {
	bdaddr_t bdaddr;
	__u8     link_key[HCI_LINK_KEY_SIZE];
	__u8     key_type;
} __packed;

#define HCI_EV_CLOCK_OFFSET		0x1c
struct hci_ev_clock_offset {
	__u8     status;
	__le16   handle;
	__le16   clock_offset;
} __packed;

#define HCI_EV_PKT_TYPE_CHANGE		0x1d
struct hci_ev_pkt_type_change {
	__u8     status;
	__le16   handle;
	__le16   pkt_type;
} __packed;

#define HCI_EV_PSCAN_REP_MODE		0x20
struct hci_ev_pscan_rep_mode {
	bdaddr_t bdaddr;
	__u8     pscan_rep_mode;
} __packed;

#define HCI_EV_INQUIRY_RESULT_WITH_RSSI	0x22
struct inquiry_info_rssi {
	bdaddr_t bdaddr;
	__u8     pscan_rep_mode;
	__u8     pscan_period_mode;
	__u8     dev_class[3];
	__le16   clock_offset;
	__s8     rssi;
} __packed;
struct inquiry_info_rssi_pscan {
	bdaddr_t bdaddr;
	__u8     pscan_rep_mode;
	__u8     pscan_period_mode;
	__u8     pscan_mode;
	__u8     dev_class[3];
	__le16   clock_offset;
	__s8     rssi;
} __packed;
struct hci_ev_inquiry_result_rssi {
	__u8     num;
	__u8     data[];
} __packed;

#define HCI_EV_REMOTE_EXT_FEATURES	0x23
struct hci_ev_remote_ext_features {
	__u8     status;
	__le16   handle;
	__u8     page;
	__u8     max_page;
	__u8     features[8];
} __packed;

#define HCI_EV_SYNC_CONN_COMPLETE	0x2c
struct hci_ev_sync_conn_complete {
	__u8     status;
	__le16   handle;
	bdaddr_t bdaddr;
	__u8     link_type;
	__u8     tx_interval;
	__u8     retrans_window;
	__le16   rx_pkt_len;
	__le16   tx_pkt_len;
	__u8     air_mode;
} __packed;

#define HCI_EV_SYNC_CONN_CHANGED	0x2d
struct hci_ev_sync_conn_changed {
	__u8     status;
	__le16   handle;
	__u8     tx_interval;
	__u8     retrans_window;
	__le16   rx_pkt_len;
	__le16   tx_pkt_len;
} __packed;

#define HCI_EV_SNIFF_SUBRATE		0x2e
struct hci_ev_sniff_subrate {
	__u8     status;
	__le16   handle;
	__le16   max_tx_latency;
	__le16   max_rx_latency;
	__le16   max_remote_timeout;
	__le16   max_local_timeout;
} __packed;

#define HCI_EV_EXTENDED_INQUIRY_RESULT	0x2f
struct extended_inquiry_info {
	bdaddr_t bdaddr;
	__u8     pscan_rep_mode;
	__u8     pscan_period_mode;
	__u8     dev_class[3];
	__le16   clock_offset;
	__s8     rssi;
	__u8     data[240];
} __packed;

struct hci_ev_ext_inquiry_result {
	__u8     num;
	struct extended_inquiry_info info[];
} __packed;

#define HCI_EV_KEY_REFRESH_COMPLETE	0x30
struct hci_ev_key_refresh_complete {
	__u8	status;
	__le16	handle;
} __packed;

#define HCI_EV_IO_CAPA_REQUEST		0x31
struct hci_ev_io_capa_request {
	bdaddr_t bdaddr;
} __packed;

#define HCI_EV_IO_CAPA_REPLY		0x32
struct hci_ev_io_capa_reply {
	bdaddr_t bdaddr;
	__u8     capability;
	__u8     oob_data;
	__u8     authentication;
} __packed;

#define HCI_EV_USER_CONFIRM_REQUEST	0x33
struct hci_ev_user_confirm_req {
	bdaddr_t	bdaddr;
	__le32		passkey;
} __packed;

#define HCI_EV_USER_PASSKEY_REQUEST	0x34
struct hci_ev_user_passkey_req {
	bdaddr_t	bdaddr;
} __packed;

#define HCI_EV_REMOTE_OOB_DATA_REQUEST	0x35
struct hci_ev_remote_oob_data_request {
	bdaddr_t bdaddr;
} __packed;

#define HCI_EV_SIMPLE_PAIR_COMPLETE	0x36
struct hci_ev_simple_pair_complete {
	__u8     status;
	bdaddr_t bdaddr;
} __packed;

#define HCI_EV_USER_PASSKEY_NOTIFY	0x3b
struct hci_ev_user_passkey_notify {
	bdaddr_t	bdaddr;
	__le32		passkey;
} __packed;

#define HCI_KEYPRESS_STARTED		0
#define HCI_KEYPRESS_ENTERED		1
#define HCI_KEYPRESS_ERASED		2
#define HCI_KEYPRESS_CLEARED		3
#define HCI_KEYPRESS_COMPLETED		4

#define HCI_EV_KEYPRESS_NOTIFY		0x3c
struct hci_ev_keypress_notify {
	bdaddr_t	bdaddr;
	__u8		type;
} __packed;

#define HCI_EV_REMOTE_HOST_FEATURES	0x3d
struct hci_ev_remote_host_features {
	bdaddr_t bdaddr;
	__u8     features[8];
} __packed;

#define HCI_EV_LE_META			0x3e
struct hci_ev_le_meta {
	__u8     subevent;
} __packed;

#define HCI_EV_PHY_LINK_COMPLETE	0x40
struct hci_ev_phy_link_complete {
	__u8     status;
	__u8     phy_handle;
} __packed;

#define HCI_EV_CHANNEL_SELECTED		0x41
struct hci_ev_channel_selected {
	__u8     phy_handle;
} __packed;

#define HCI_EV_DISCONN_PHY_LINK_COMPLETE	0x42
struct hci_ev_disconn_phy_link_complete {
	__u8     status;
	__u8     phy_handle;
	__u8     reason;
} __packed;

#define HCI_EV_LOGICAL_LINK_COMPLETE		0x45
struct hci_ev_logical_link_complete {
	__u8     status;
	__le16   handle;
	__u8     phy_handle;
	__u8     flow_spec_id;
} __packed;

#define HCI_EV_DISCONN_LOGICAL_LINK_COMPLETE	0x46
struct hci_ev_disconn_logical_link_complete {
	__u8     status;
	__le16   handle;
	__u8     reason;
} __packed;

#define HCI_EV_NUM_COMP_BLOCKS		0x48
struct hci_comp_blocks_info {
	__le16   handle;
	__le16   pkts;
	__le16   blocks;
} __packed;

struct hci_ev_num_comp_blocks {
	__le16   num_blocks;
	__u8     num_hndl;
	struct hci_comp_blocks_info handles[];
} __packed;

#define HCI_EV_SYNC_TRAIN_COMPLETE	0x4F
struct hci_ev_sync_train_complete {
	__u8	status;
} __packed;

#define HCI_EV_PERIPHERAL_PAGE_RESP_TIMEOUT	0x54

#define HCI_EV_LE_CONN_COMPLETE		0x01
struct hci_ev_le_conn_complete {
	__u8     status;
	__le16   handle;
	__u8     role;
	__u8     bdaddr_type;
	bdaddr_t bdaddr;
	__le16   interval;
	__le16   latency;
	__le16   supervision_timeout;
	__u8     clk_accurancy;
} __packed;

/* Advertising report event types */
#define LE_ADV_IND		0x00
#define LE_ADV_DIRECT_IND	0x01
#define LE_ADV_SCAN_IND		0x02
#define LE_ADV_NONCONN_IND	0x03
#define LE_ADV_SCAN_RSP		0x04
#define LE_ADV_INVALID		0x05

/* Legacy event types in extended adv report */
#define LE_LEGACY_ADV_IND		0x0013
#define LE_LEGACY_ADV_DIRECT_IND 	0x0015
#define LE_LEGACY_ADV_SCAN_IND		0x0012
#define LE_LEGACY_NONCONN_IND		0x0010
#define LE_LEGACY_SCAN_RSP_ADV		0x001b
#define LE_LEGACY_SCAN_RSP_ADV_SCAN	0x001a

/* Extended Advertising event types */
#define LE_EXT_ADV_NON_CONN_IND		0x0000
#define LE_EXT_ADV_CONN_IND		0x0001
#define LE_EXT_ADV_SCAN_IND		0x0002
#define LE_EXT_ADV_DIRECT_IND		0x0004
#define LE_EXT_ADV_SCAN_RSP		0x0008
#define LE_EXT_ADV_LEGACY_PDU		0x0010
#define LE_EXT_ADV_EVT_TYPE_MASK	0x007f

#define ADDR_LE_DEV_PUBLIC		0x00
#define ADDR_LE_DEV_RANDOM		0x01
#define ADDR_LE_DEV_PUBLIC_RESOLVED	0x02
#define ADDR_LE_DEV_RANDOM_RESOLVED	0x03

#define HCI_EV_LE_ADVERTISING_REPORT	0x02
struct hci_ev_le_advertising_info {
	__u8	 type;
	__u8	 bdaddr_type;
	bdaddr_t bdaddr;
	__u8	 length;
	__u8	 data[];
} __packed;

struct hci_ev_le_advertising_report {
	__u8    num;
	struct hci_ev_le_advertising_info info[];
} __packed;

#define HCI_EV_LE_CONN_UPDATE_COMPLETE	0x03
struct hci_ev_le_conn_update_complete {
	__u8     status;
	__le16   handle;
	__le16   interval;
	__le16   latency;
	__le16   supervision_timeout;
} __packed;

#define HCI_EV_LE_REMOTE_FEAT_COMPLETE	0x04
struct hci_ev_le_remote_feat_complete {
	__u8     status;
	__le16   handle;
	__u8     features[8];
} __packed;

#define HCI_EV_LE_LTK_REQ		0x05
struct hci_ev_le_ltk_req {
	__le16	handle;
	__le64	rand;
	__le16	ediv;
} __packed;

#define HCI_EV_LE_REMOTE_CONN_PARAM_REQ	0x06
struct hci_ev_le_remote_conn_param_req {
	__le16 handle;
	__le16 interval_min;
	__le16 interval_max;
	__le16 latency;
	__le16 timeout;
} __packed;

#define HCI_EV_LE_DATA_LEN_CHANGE	0x07
struct hci_ev_le_data_len_change {
	__le16	handle;
	__le16	tx_len;
	__le16	tx_time;
	__le16	rx_len;
	__le16	rx_time;
} __packed;

#define HCI_EV_LE_DIRECT_ADV_REPORT	0x0B
struct hci_ev_le_direct_adv_info {
	__u8	 type;
	__u8	 bdaddr_type;
	bdaddr_t bdaddr;
	__u8	 direct_addr_type;
	bdaddr_t direct_addr;
	__s8	 rssi;
} __packed;

struct hci_ev_le_direct_adv_report {
	__u8	 num;
	struct hci_ev_le_direct_adv_info info[];
} __packed;

#define HCI_EV_LE_PHY_UPDATE_COMPLETE	0x0c
struct hci_ev_le_phy_update_complete {
	__u8  status;
	__le16 handle;
	__u8  tx_phy;
	__u8  rx_phy;
} __packed;

#define HCI_EV_LE_EXT_ADV_REPORT    0x0d
struct hci_ev_le_ext_adv_info {
	__le16   type;
	__u8	 bdaddr_type;
	bdaddr_t bdaddr;
	__u8	 primary_phy;
	__u8	 secondary_phy;
	__u8	 sid;
	__u8	 tx_power;
	__s8	 rssi;
	__le16   interval;
	__u8     direct_addr_type;
	bdaddr_t direct_addr;
	__u8     length;
	__u8     data[];
} __packed;

struct hci_ev_le_ext_adv_report {
	__u8     num;
	struct hci_ev_le_ext_adv_info info[];
} __packed;

#define HCI_EV_LE_PA_SYNC_ESTABLISHED	0x0e
struct hci_ev_le_pa_sync_established {
	__u8      status;
	__le16    handle;
	__u8      sid;
	__u8      bdaddr_type;
	bdaddr_t  bdaddr;
	__u8      phy;
	__le16    interval;
	__u8      clock_accuracy;
} __packed;

#define HCI_EV_LE_ENHANCED_CONN_COMPLETE    0x0a
struct hci_ev_le_enh_conn_complete {
	__u8      status;
	__le16    handle;
	__u8      role;
	__u8      bdaddr_type;
	bdaddr_t  bdaddr;
	bdaddr_t  local_rpa;
	bdaddr_t  peer_rpa;
	__le16    interval;
	__le16    latency;
	__le16    supervision_timeout;
	__u8      clk_accurancy;
} __packed;

#define HCI_EV_LE_PER_ADV_REPORT    0x0f
struct hci_ev_le_per_adv_report {
	__le16	 sync_handle;
	__u8	 tx_power;
	__u8	 rssi;
	__u8	 cte_type;
	__u8	 data_status;
	__u8     length;
	__u8     data[];
} __packed;

#define LE_PA_DATA_COMPLETE	0x00
#define LE_PA_DATA_MORE_TO_COME	0x01
#define LE_PA_DATA_TRUNCATED	0x02

#define HCI_EV_LE_EXT_ADV_SET_TERM	0x12
struct hci_evt_le_ext_adv_set_term {
	__u8	status;
	__u8	handle;
	__le16	conn_handle;
	__u8	num_evts;
} __packed;

#define HCI_EVT_LE_CIS_ESTABLISHED	0x19
struct hci_evt_le_cis_established {
	__u8  status;
	__le16 handle;
	__u8  cig_sync_delay[3];
	__u8  cis_sync_delay[3];
	__u8  c_latency[3];
	__u8  p_latency[3];
	__u8  c_phy;
	__u8  p_phy;
	__u8  nse;
	__u8  c_bn;
	__u8  p_bn;
	__u8  c_ft;
	__u8  p_ft;
	__le16 c_mtu;
	__le16 p_mtu;
	__le16 interval;
} __packed;

#define HCI_EVT_LE_CIS_REQ		0x1a
struct hci_evt_le_cis_req {
	__le16 acl_handle;
	__le16 cis_handle;
	__u8  cig_id;
	__u8  cis_id;
} __packed;

#define HCI_EVT_LE_CREATE_BIG_COMPLETE	0x1b
struct hci_evt_le_create_big_complete {
	__u8    status;
	__u8    handle;
	__u8    sync_delay[3];
	__u8    transport_delay[3];
	__u8    phy;
	__u8    nse;
	__u8    bn;
	__u8    pto;
	__u8    irc;
	__le16  max_pdu;
	__le16  interval;
	__u8    num_bis;
	__le16  bis_handle[];
} __packed;

#define HCI_EVT_LE_BIG_SYNC_ESTABILISHED 0x1d
struct hci_evt_le_big_sync_estabilished {
	__u8    status;
	__u8    handle;
	__u8    latency[3];
	__u8    nse;
	__u8    bn;
	__u8    pto;
	__u8    irc;
	__le16  max_pdu;
	__le16  interval;
	__u8    num_bis;
	__le16  bis[];
} __packed;

#define HCI_EVT_LE_BIG_INFO_ADV_REPORT	0x22
struct hci_evt_le_big_info_adv_report {
	__le16  sync_handle;
	__u8    num_bis;
	__u8    nse;
	__le16  iso_interval;
	__u8    bn;
	__u8    pto;
	__u8    irc;
	__le16  max_pdu;
	__u8    sdu_interval[3];
	__le16  max_sdu;
	__u8    phy;
	__u8    framing;
	__u8    encryption;
} __packed;

#define HCI_EV_VENDOR			0xff

/* Internal events generated by Bluetooth stack */
#define HCI_EV_STACK_INTERNAL	0xfd
struct hci_ev_stack_internal {
	__u16    type;
	__u8     data[];
} __packed;

#define HCI_EV_SI_DEVICE	0x01
struct hci_ev_si_device {
	__u16    event;
	__u16    dev_id;
} __packed;

#define HCI_EV_SI_SECURITY	0x02
struct hci_ev_si_security {
	__u16    event;
	__u16    proto;
	__u16    subproto;
	__u8     incoming;
} __packed;

/* ---- HCI Packet structures ---- */
#define HCI_COMMAND_HDR_SIZE 3
#define HCI_EVENT_HDR_SIZE   2
#define HCI_ACL_HDR_SIZE     4
#define HCI_SCO_HDR_SIZE     3
#define HCI_ISO_HDR_SIZE     4

struct hci_command_hdr {
	__le16	opcode;		/* OCF & OGF */
	__u8	plen;
} __packed;

struct hci_event_hdr {
	__u8	evt;
	__u8	plen;
} __packed;

struct hci_acl_hdr {
	__le16	handle;		/* Handle & Flags(PB, BC) */
	__le16	dlen;
} __packed;

struct hci_sco_hdr {
	__le16	handle;
	__u8	dlen;
} __packed;

struct hci_iso_hdr {
	__le16	handle;
	__le16	dlen;
	__u8	data[];
} __packed;

/* ISO data packet status flags */
#define HCI_ISO_STATUS_VALID	0x00
#define HCI_ISO_STATUS_INVALID	0x01
#define HCI_ISO_STATUS_NOP	0x02

#define HCI_ISO_DATA_HDR_SIZE	4
struct hci_iso_data_hdr {
	__le16	sn;
	__le16	slen;
};

#define HCI_ISO_TS_DATA_HDR_SIZE 8
struct hci_iso_ts_data_hdr {
	__le32	ts;
	__le16	sn;
	__le16	slen;
};

static inline struct hci_event_hdr *hci_event_hdr(const struct sk_buff *skb)
{
	return (struct hci_event_hdr *) skb->data;
}

static inline struct hci_acl_hdr *hci_acl_hdr(const struct sk_buff *skb)
{
	return (struct hci_acl_hdr *) skb->data;
}

static inline struct hci_sco_hdr *hci_sco_hdr(const struct sk_buff *skb)
{
	return (struct hci_sco_hdr *) skb->data;
}

static inline struct hci_iso_hdr *hci_iso_hdr(const struct sk_buff *skb)
{
	return (struct hci_iso_hdr *)skb->data;
}

/* Command opcode pack/unpack */
#define hci_opcode_pack(ogf, ocf)	((__u16) ((ocf & 0x03ff)|(ogf << 10)))
#define hci_opcode_ogf(op)		(op >> 10)
#define hci_opcode_ocf(op)		(op & 0x03ff)

/* ACL handle and flags pack/unpack */
#define hci_handle_pack(h, f)	((__u16) ((h & 0x0fff)|(f << 12)))
#define hci_handle(h)		(h & 0x0fff)
#define hci_flags(h)		(h >> 12)

/* ISO handle and flags pack/unpack */
#define hci_iso_flags_pb(f)		(f & 0x0003)
#define hci_iso_flags_ts(f)		((f >> 2) & 0x0001)
#define hci_iso_flags_pack(pb, ts)	((pb & 0x03) | ((ts & 0x01) << 2))

/* ISO data length and flags pack/unpack */
#define hci_iso_data_len_pack(h, f)	((__u16) ((h) | ((f) << 14)))
#define hci_iso_data_len(h)		((h) & 0x3fff)
#define hci_iso_data_flags(h)		((h) >> 14)

/* codec transport types */
#define HCI_TRANSPORT_SCO_ESCO	0x01

/* le24 support */
static inline void hci_cpu_to_le24(__u32 val, __u8 dst[3])
{
	dst[0] = val & 0xff;
	dst[1] = (val & 0xff00) >> 8;
	dst[2] = (val & 0xff0000) >> 16;
}

#endif /* __HCI_H */<|MERGE_RESOLUTION|>--- conflicted
+++ resolved
@@ -1,11 +1,7 @@
 /*
    BlueZ - Bluetooth protocol stack for Linux
    Copyright (C) 2000-2001 Qualcomm Incorporated
-<<<<<<< HEAD
-   Copyright 2023 NXP
-=======
    Copyright 2023-2024 NXP
->>>>>>> a6ad5510
 
    Written 2000,2001 by Maxim Krasnyansky <maxk@qualcomm.com>
 
@@ -346,8 +342,6 @@
 	 * claim to support it.
 	 */
 	HCI_QUIRK_BROKEN_READ_ENC_KEY_SIZE,
-<<<<<<< HEAD
-=======
 
 	/*
 	 * When this quirk is set, the reserved bits of Primary/Secondary_PHY
@@ -359,7 +353,6 @@
 	 * during the hdev->setup vendor callback.
 	 */
 	HCI_QUIRK_FIXUP_LE_EXT_ADV_REPORT_PHY,
->>>>>>> a6ad5510
 };
 
 /* HCI device flags */
@@ -705,10 +698,7 @@
 #define HCI_RSSI_INVALID	127
 
 #define HCI_SYNC_HANDLE_INVALID	0xffff
-<<<<<<< HEAD
-=======
 #define HCI_SID_INVALID		0xff
->>>>>>> a6ad5510
 
 #define HCI_ROLE_MASTER		0x00
 #define HCI_ROLE_SLAVE		0x01
