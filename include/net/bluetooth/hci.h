/*
   BlueZ - Bluetooth protocol stack for Linux
   Copyright (C) 2000-2001 Qualcomm Incorporated

   Written 2000,2001 by Maxim Krasnyansky <maxk@qualcomm.com>

   This program is free software; you can redistribute it and/or modify
   it under the terms of the GNU General Public License version 2 as
   published by the Free Software Foundation;

   THE SOFTWARE IS PROVIDED "AS IS", WITHOUT WARRANTY OF ANY KIND, EXPRESS
   OR IMPLIED, INCLUDING BUT NOT LIMITED TO THE WARRANTIES OF MERCHANTABILITY,
   FITNESS FOR A PARTICULAR PURPOSE AND NONINFRINGEMENT OF THIRD PARTY RIGHTS.
   IN NO EVENT SHALL THE COPYRIGHT HOLDER(S) AND AUTHOR(S) BE LIABLE FOR ANY
   CLAIM, OR ANY SPECIAL INDIRECT OR CONSEQUENTIAL DAMAGES, OR ANY DAMAGES
   WHATSOEVER RESULTING FROM LOSS OF USE, DATA OR PROFITS, WHETHER IN AN
   ACTION OF CONTRACT, NEGLIGENCE OR OTHER TORTIOUS ACTION, ARISING OUT OF
   OR IN CONNECTION WITH THE USE OR PERFORMANCE OF THIS SOFTWARE.

   ALL LIABILITY, INCLUDING LIABILITY FOR INFRINGEMENT OF ANY PATENTS,
   COPYRIGHTS, TRADEMARKS OR OTHER RIGHTS, RELATING TO USE OF THIS
   SOFTWARE IS DISCLAIMED.
*/

#ifndef __HCI_H
#define __HCI_H

#define HCI_MAX_ACL_SIZE	1024
#define HCI_MAX_SCO_SIZE	255
#define HCI_MAX_ISO_SIZE	251
#define HCI_MAX_EVENT_SIZE	260
#define HCI_MAX_FRAME_SIZE	(HCI_MAX_ACL_SIZE + 4)

#define HCI_LINK_KEY_SIZE	16
#define HCI_AMP_LINK_KEY_SIZE	(2 * HCI_LINK_KEY_SIZE)

#define HCI_MAX_AMP_ASSOC_SIZE	672

#define HCI_MAX_CPB_DATA_SIZE	252

/* HCI dev events */
#define HCI_DEV_REG			1
#define HCI_DEV_UNREG			2
#define HCI_DEV_UP			3
#define HCI_DEV_DOWN			4
#define HCI_DEV_SUSPEND			5
#define HCI_DEV_RESUME			6
#define HCI_DEV_OPEN			7
#define HCI_DEV_CLOSE			8
#define HCI_DEV_SETUP			9

/* HCI notify events */
#define HCI_NOTIFY_CONN_ADD		1
#define HCI_NOTIFY_CONN_DEL		2
#define HCI_NOTIFY_VOICE_SETTING	3
#define HCI_NOTIFY_ENABLE_SCO_CVSD	4
#define HCI_NOTIFY_ENABLE_SCO_TRANSP	5
#define HCI_NOTIFY_DISABLE_SCO		6

/* HCI bus types */
#define HCI_VIRTUAL	0
#define HCI_USB		1
#define HCI_PCCARD	2
#define HCI_UART	3
#define HCI_RS232	4
#define HCI_PCI		5
#define HCI_SDIO	6
#define HCI_SPI		7
#define HCI_I2C		8
#define HCI_SMD		9
#define HCI_VIRTIO	10

/* HCI controller types */
#define HCI_PRIMARY	0x00
#define HCI_AMP		0x01

/* First BR/EDR Controller shall have ID = 0 */
#define AMP_ID_BREDR	0x00

/* AMP controller types */
#define AMP_TYPE_BREDR	0x00
#define AMP_TYPE_80211	0x01

/* AMP controller status */
#define AMP_STATUS_POWERED_DOWN			0x00
#define AMP_STATUS_BLUETOOTH_ONLY		0x01
#define AMP_STATUS_NO_CAPACITY			0x02
#define AMP_STATUS_LOW_CAPACITY			0x03
#define AMP_STATUS_MEDIUM_CAPACITY		0x04
#define AMP_STATUS_HIGH_CAPACITY		0x05
#define AMP_STATUS_FULL_CAPACITY		0x06

/* HCI device quirks */
enum {
	/* When this quirk is set, the HCI Reset command is send when
	 * closing the transport instead of when opening it.
	 *
	 * This quirk must be set before hci_register_dev is called.
	 */
	HCI_QUIRK_RESET_ON_CLOSE,

	/* When this quirk is set, the device is turned into a raw-only
	 * device and it will stay in unconfigured state.
	 *
	 * This quirk must be set before hci_register_dev is called.
	 */
	HCI_QUIRK_RAW_DEVICE,

	/* When this quirk is set, the buffer sizes reported by
	 * HCI Read Buffer Size command are corrected if invalid.
	 *
	 * This quirk must be set before hci_register_dev is called.
	 */
	HCI_QUIRK_FIXUP_BUFFER_SIZE,

	/* When this quirk is set, then a controller that does not
	 * indicate support for Inquiry Result with RSSI is assumed to
	 * support it anyway. Some early Bluetooth 1.2 controllers had
	 * wrongly configured local features that will require forcing
	 * them to enable this mode. Getting RSSI information with the
	 * inquiry responses is preferred since it allows for a better
	 * user experience.
	 *
	 * This quirk must be set before hci_register_dev is called.
	 */
	HCI_QUIRK_FIXUP_INQUIRY_MODE,

	/* When this quirk is set, then the HCI Read Local Supported
	 * Commands command is not supported. In general Bluetooth 1.2
	 * and later controllers should support this command. However
	 * some controllers indicate Bluetooth 1.2 support, but do
	 * not support this command.
	 *
	 * This quirk must be set before hci_register_dev is called.
	 */
	HCI_QUIRK_BROKEN_LOCAL_COMMANDS,

	/* When this quirk is set, then no stored link key handling
	 * is performed. This is mainly due to the fact that the
	 * HCI Delete Stored Link Key command is advertised, but
	 * not supported.
	 *
	 * This quirk must be set before hci_register_dev is called.
	 */
	HCI_QUIRK_BROKEN_STORED_LINK_KEY,

	/* When this quirk is set, an external configuration step
	 * is required and will be indicated with the controller
	 * configuration.
	 *
	 * This quirk can be set before hci_register_dev is called or
	 * during the hdev->setup vendor callback.
	 */
	HCI_QUIRK_EXTERNAL_CONFIG,

	/* When this quirk is set, the public Bluetooth address
	 * initially reported by HCI Read BD Address command
	 * is considered invalid. Controller configuration is
	 * required before this device can be used.
	 *
	 * This quirk can be set before hci_register_dev is called or
	 * during the hdev->setup vendor callback.
	 */
	HCI_QUIRK_INVALID_BDADDR,

	/* When this quirk is set, the public Bluetooth address
	 * initially reported by HCI Read BD Address command
	 * is considered invalid. The public BD Address can be
	 * specified in the fwnode property 'local-bd-address'.
	 * If this property does not exist or is invalid controller
	 * configuration is required before this device can be used.
	 *
	 * This quirk can be set before hci_register_dev is called or
	 * during the hdev->setup vendor callback.
	 */
	HCI_QUIRK_USE_BDADDR_PROPERTY,

	/* When this quirk is set, the duplicate filtering during
	 * scanning is based on Bluetooth devices addresses. To allow
	 * RSSI based updates, restart scanning if needed.
	 *
	 * This quirk can be set before hci_register_dev is called or
	 * during the hdev->setup vendor callback.
	 */
	HCI_QUIRK_STRICT_DUPLICATE_FILTER,

	/* When this quirk is set, LE scan and BR/EDR inquiry is done
	 * simultaneously, otherwise it's interleaved.
	 *
	 * This quirk can be set before hci_register_dev is called or
	 * during the hdev->setup vendor callback.
	 */
	HCI_QUIRK_SIMULTANEOUS_DISCOVERY,

	/* When this quirk is set, the enabling of diagnostic mode is
	 * not persistent over HCI Reset. Every time the controller
	 * is brought up it needs to be reprogrammed.
	 *
	 * This quirk can be set before hci_register_dev is called or
	 * during the hdev->setup vendor callback.
	 */
	HCI_QUIRK_NON_PERSISTENT_DIAG,

	/* When this quirk is set, setup() would be run after every
	 * open() and not just after the first open().
	 *
	 * This quirk can be set before hci_register_dev is called or
	 * during the hdev->setup vendor callback.
	 *
	 */
	HCI_QUIRK_NON_PERSISTENT_SETUP,

	/* When this quirk is set, wide band speech is supported by
	 * the driver since no reliable mechanism exist to report
	 * this from the hardware, a driver flag is use to convey
	 * this support
	 *
	 * This quirk must be set before hci_register_dev is called.
	 */
	HCI_QUIRK_WIDEBAND_SPEECH_SUPPORTED,

	/* When this quirk is set, the controller has validated that
	 * LE states reported through the HCI_LE_READ_SUPPORTED_STATES are
	 * valid.  This mechanism is necessary as many controllers have
	 * been seen has having trouble initiating a connectable
	 * advertisement despite the state combination being reported as
	 * supported.
	 */
	HCI_QUIRK_VALID_LE_STATES,

	/* When this quirk is set, then erroneous data reporting
	 * is ignored. This is mainly due to the fact that the HCI
	 * Read Default Erroneous Data Reporting command is advertised,
	 * but not supported; these controllers often reply with unknown
	 * command and tend to lock up randomly. Needing a hard reset.
	 *
	 * This quirk can be set before hci_register_dev is called or
	 * during the hdev->setup vendor callback.
	 */
	HCI_QUIRK_BROKEN_ERR_DATA_REPORTING,

	/*
	 * When this quirk is set, then the hci_suspend_notifier is not
	 * registered. This is intended for devices which drop completely
	 * from the bus on system-suspend and which will show up as a new
	 * HCI after resume.
	 */
	HCI_QUIRK_NO_SUSPEND_NOTIFIER,

	/*
	 * When this quirk is set, LE tx power is not queried on startup
	 * and the min/max tx power values default to HCI_TX_POWER_INVALID.
	 *
	 * This quirk can be set before hci_register_dev is called or
	 * during the hdev->setup vendor callback.
	 */
	HCI_QUIRK_BROKEN_READ_TRANSMIT_POWER,
<<<<<<< HEAD
=======

	/* When this quirk is set, HCI_OP_SET_EVENT_FLT requests with
	 * HCI_FLT_CLEAR_ALL are ignored and event filtering is
	 * completely avoided. A subset of the CSR controller
	 * clones struggle with this and instantly lock up.
	 *
	 * Note that devices using this must (separately) disable
	 * runtime suspend, because event filtering takes place there.
	 */
	HCI_QUIRK_BROKEN_FILTER_CLEAR_ALL,

	/*
	 * When this quirk is set, disables the use of
	 * HCI_OP_ENHANCED_SETUP_SYNC_CONN command to setup SCO connections.
	 *
	 * This quirk can be set before hci_register_dev is called or
	 * during the hdev->setup vendor callback.
	 */
	HCI_QUIRK_BROKEN_ENHANCED_SETUP_SYNC_CONN,

	/*
	 * When this quirk is set, the HCI_OP_LE_SET_EXT_SCAN_ENABLE command is
	 * disabled. This is required for some Broadcom controllers which
	 * erroneously claim to support extended scanning.
	 *
	 * This quirk can be set before hci_register_dev is called or
	 * during the hdev->setup vendor callback.
	 */
	HCI_QUIRK_BROKEN_EXT_SCAN,

	/*
	 * When this quirk is set, the HCI_OP_GET_MWS_TRANSPORT_CONFIG command is
	 * disabled. This is required for some Broadcom controllers which
	 * erroneously claim to support MWS Transport Layer Configuration.
	 *
	 * This quirk can be set before hci_register_dev is called or
	 * during the hdev->setup vendor callback.
	 */
	HCI_QUIRK_BROKEN_MWS_TRANSPORT_CONFIG,
>>>>>>> d60c95ef
};

/* HCI device flags */
enum {
	HCI_UP,
	HCI_INIT,
	HCI_RUNNING,

	HCI_PSCAN,
	HCI_ISCAN,
	HCI_AUTH,
	HCI_ENCRYPT,
	HCI_INQUIRY,

	HCI_RAW,

	HCI_RESET,
};

/* HCI socket flags */
enum {
	HCI_SOCK_TRUSTED,
	HCI_MGMT_INDEX_EVENTS,
	HCI_MGMT_UNCONF_INDEX_EVENTS,
	HCI_MGMT_EXT_INDEX_EVENTS,
	HCI_MGMT_EXT_INFO_EVENTS,
	HCI_MGMT_OPTION_EVENTS,
	HCI_MGMT_SETTING_EVENTS,
	HCI_MGMT_DEV_CLASS_EVENTS,
	HCI_MGMT_LOCAL_NAME_EVENTS,
	HCI_MGMT_OOB_DATA_EVENTS,
	HCI_MGMT_EXP_FEATURE_EVENTS,
};

/*
 * BR/EDR and/or LE controller flags: the flags defined here should represent
 * states from the controller.
 */
enum {
	HCI_SETUP,
	HCI_CONFIG,
	HCI_AUTO_OFF,
	HCI_RFKILLED,
	HCI_MGMT,
	HCI_BONDABLE,
	HCI_SERVICE_CACHE,
	HCI_KEEP_DEBUG_KEYS,
	HCI_USE_DEBUG_KEYS,
	HCI_UNREGISTER,
	HCI_UNCONFIGURED,
	HCI_USER_CHANNEL,
	HCI_EXT_CONFIGURED,
	HCI_LE_ADV,
	HCI_LE_PER_ADV,
	HCI_LE_SCAN,
	HCI_SSP_ENABLED,
	HCI_SC_ENABLED,
	HCI_SC_ONLY,
	HCI_PRIVACY,
	HCI_LIMITED_PRIVACY,
	HCI_RPA_EXPIRED,
	HCI_RPA_RESOLVING,
	HCI_HS_ENABLED,
	HCI_LE_ENABLED,
	HCI_ADVERTISING,
	HCI_ADVERTISING_CONNECTABLE,
	HCI_CONNECTABLE,
	HCI_DISCOVERABLE,
	HCI_LIMITED_DISCOVERABLE,
	HCI_LINK_SECURITY,
	HCI_PERIODIC_INQ,
	HCI_FAST_CONNECTABLE,
	HCI_BREDR_ENABLED,
	HCI_LE_SCAN_INTERRUPTED,
	HCI_WIDEBAND_SPEECH_ENABLED,
	HCI_EVENT_FILTER_CONFIGURED,
	HCI_PA_SYNC,

	HCI_DUT_MODE,
	HCI_VENDOR_DIAG,
	HCI_FORCE_BREDR_SMP,
	HCI_FORCE_STATIC_ADDR,
	HCI_LL_RPA_RESOLUTION,
	HCI_ENABLE_LL_PRIVACY,
	HCI_CMD_PENDING,
	HCI_FORCE_NO_MITM,
	HCI_QUALITY_REPORT,
	HCI_OFFLOAD_CODECS_ENABLED,
	HCI_LE_SIMULTANEOUS_ROLES,
	HCI_CMD_DRAIN_WORKQUEUE,

	HCI_MESH_EXPERIMENTAL,
	HCI_MESH,
	HCI_MESH_SENDING,

	__HCI_NUM_FLAGS,
};

/* HCI timeouts */
#define HCI_DISCONN_TIMEOUT	msecs_to_jiffies(2000)	/* 2 seconds */
#define HCI_PAIRING_TIMEOUT	msecs_to_jiffies(60000)	/* 60 seconds */
#define HCI_INIT_TIMEOUT	msecs_to_jiffies(10000)	/* 10 seconds */
#define HCI_CMD_TIMEOUT		msecs_to_jiffies(2000)	/* 2 seconds */
#define HCI_NCMD_TIMEOUT	msecs_to_jiffies(4000)	/* 4 seconds */
#define HCI_ACL_TX_TIMEOUT	msecs_to_jiffies(45000)	/* 45 seconds */
#define HCI_AUTO_OFF_TIMEOUT	msecs_to_jiffies(2000)	/* 2 seconds */
#define HCI_POWER_OFF_TIMEOUT	msecs_to_jiffies(5000)	/* 5 seconds */
#define HCI_LE_CONN_TIMEOUT	msecs_to_jiffies(20000)	/* 20 seconds */
#define HCI_LE_AUTOCONN_TIMEOUT	msecs_to_jiffies(4000)	/* 4 seconds */

/* HCI data types */
#define HCI_COMMAND_PKT		0x01
#define HCI_ACLDATA_PKT		0x02
#define HCI_SCODATA_PKT		0x03
#define HCI_EVENT_PKT		0x04
#define HCI_ISODATA_PKT		0x05
#define HCI_DIAG_PKT		0xf0
#define HCI_VENDOR_PKT		0xff

/* HCI packet types */
#define HCI_DM1		0x0008
#define HCI_DM3		0x0400
#define HCI_DM5		0x4000
#define HCI_DH1		0x0010
#define HCI_DH3		0x0800
#define HCI_DH5		0x8000

/* HCI packet types inverted masks */
#define HCI_2DH1	0x0002
#define HCI_3DH1	0x0004
#define HCI_2DH3	0x0100
#define HCI_3DH3	0x0200
#define HCI_2DH5	0x1000
#define HCI_3DH5	0x2000

#define HCI_HV1		0x0020
#define HCI_HV2		0x0040
#define HCI_HV3		0x0080

#define SCO_PTYPE_MASK	(HCI_HV1 | HCI_HV2 | HCI_HV3)
#define ACL_PTYPE_MASK	(~SCO_PTYPE_MASK)

/* eSCO packet types */
#define ESCO_HV1	0x0001
#define ESCO_HV2	0x0002
#define ESCO_HV3	0x0004
#define ESCO_EV3	0x0008
#define ESCO_EV4	0x0010
#define ESCO_EV5	0x0020
#define ESCO_2EV3	0x0040
#define ESCO_3EV3	0x0080
#define ESCO_2EV5	0x0100
#define ESCO_3EV5	0x0200

#define SCO_ESCO_MASK  (ESCO_HV1 | ESCO_HV2 | ESCO_HV3)
#define EDR_ESCO_MASK  (ESCO_2EV3 | ESCO_3EV3 | ESCO_2EV5 | ESCO_3EV5)

/* ACL flags */
#define ACL_START_NO_FLUSH	0x00
#define ACL_CONT		0x01
#define ACL_START		0x02
#define ACL_COMPLETE		0x03
#define ACL_ACTIVE_BCAST	0x04
#define ACL_PICO_BCAST		0x08

/* ISO PB flags */
#define ISO_START		0x00
#define ISO_CONT		0x01
#define ISO_SINGLE		0x02
#define ISO_END			0x03

/* ISO TS flags */
#define ISO_TS			0x01

/* Baseband links */
#define SCO_LINK	0x00
#define ACL_LINK	0x01
#define ESCO_LINK	0x02
/* Low Energy links do not have defined link type. Use invented one */
#define LE_LINK		0x80
#define AMP_LINK	0x81
#define ISO_LINK	0x82
#define INVALID_LINK	0xff

/* LMP features */
#define LMP_3SLOT	0x01
#define LMP_5SLOT	0x02
#define LMP_ENCRYPT	0x04
#define LMP_SOFFSET	0x08
#define LMP_TACCURACY	0x10
#define LMP_RSWITCH	0x20
#define LMP_HOLD	0x40
#define LMP_SNIFF	0x80

#define LMP_PARK	0x01
#define LMP_RSSI	0x02
#define LMP_QUALITY	0x04
#define LMP_SCO		0x08
#define LMP_HV2		0x10
#define LMP_HV3		0x20
#define LMP_ULAW	0x40
#define LMP_ALAW	0x80

#define LMP_CVSD	0x01
#define LMP_PSCHEME	0x02
#define LMP_PCONTROL	0x04
#define LMP_TRANSPARENT	0x08

#define LMP_EDR_2M		0x02
#define LMP_EDR_3M		0x04
#define LMP_RSSI_INQ	0x40
#define LMP_ESCO	0x80

#define LMP_EV4		0x01
#define LMP_EV5		0x02
#define LMP_NO_BREDR	0x20
#define LMP_LE		0x40
#define LMP_EDR_3SLOT	0x80

#define LMP_EDR_5SLOT	0x01
#define LMP_SNIFF_SUBR	0x02
#define LMP_PAUSE_ENC	0x04
#define LMP_EDR_ESCO_2M	0x20
#define LMP_EDR_ESCO_3M	0x40
#define LMP_EDR_3S_ESCO	0x80

#define LMP_EXT_INQ	0x01
#define LMP_SIMUL_LE_BR	0x02
#define LMP_SIMPLE_PAIR	0x08
#define LMP_ERR_DATA_REPORTING 0x20
#define LMP_NO_FLUSH	0x40

#define LMP_LSTO	0x01
#define LMP_INQ_TX_PWR	0x02
#define LMP_EXTFEATURES	0x80

/* Extended LMP features */
#define LMP_CPB_CENTRAL		0x01
#define LMP_CPB_PERIPHERAL	0x02
#define LMP_SYNC_TRAIN		0x04
#define LMP_SYNC_SCAN		0x08

#define LMP_SC		0x01
#define LMP_PING	0x02

/* Host features */
#define LMP_HOST_SSP		0x01
#define LMP_HOST_LE		0x02
#define LMP_HOST_LE_BREDR	0x04
#define LMP_HOST_SC		0x08

/* LE features */
#define HCI_LE_ENCRYPTION		0x01
#define HCI_LE_CONN_PARAM_REQ_PROC	0x02
#define HCI_LE_PERIPHERAL_FEATURES	0x08
#define HCI_LE_PING			0x10
#define HCI_LE_DATA_LEN_EXT		0x20
#define HCI_LE_LL_PRIVACY		0x40
#define HCI_LE_EXT_SCAN_POLICY		0x80
#define HCI_LE_PHY_2M			0x01
#define HCI_LE_PHY_CODED		0x08
#define HCI_LE_EXT_ADV			0x10
#define HCI_LE_PERIODIC_ADV		0x20
#define HCI_LE_CHAN_SEL_ALG2		0x40
#define HCI_LE_CIS_CENTRAL		0x10
#define HCI_LE_CIS_PERIPHERAL		0x20
#define HCI_LE_ISO_BROADCASTER		0x40

/* Connection modes */
#define HCI_CM_ACTIVE	0x0000
#define HCI_CM_HOLD	0x0001
#define HCI_CM_SNIFF	0x0002
#define HCI_CM_PARK	0x0003

/* Link policies */
#define HCI_LP_RSWITCH	0x0001
#define HCI_LP_HOLD	0x0002
#define HCI_LP_SNIFF	0x0004
#define HCI_LP_PARK	0x0008

/* Link modes */
#define HCI_LM_ACCEPT	0x8000
#define HCI_LM_MASTER	0x0001
#define HCI_LM_AUTH	0x0002
#define HCI_LM_ENCRYPT	0x0004
#define HCI_LM_TRUSTED	0x0008
#define HCI_LM_RELIABLE	0x0010
#define HCI_LM_SECURE	0x0020
#define HCI_LM_FIPS	0x0040

/* Authentication types */
#define HCI_AT_NO_BONDING		0x00
#define HCI_AT_NO_BONDING_MITM		0x01
#define HCI_AT_DEDICATED_BONDING	0x02
#define HCI_AT_DEDICATED_BONDING_MITM	0x03
#define HCI_AT_GENERAL_BONDING		0x04
#define HCI_AT_GENERAL_BONDING_MITM	0x05

/* I/O capabilities */
#define HCI_IO_DISPLAY_ONLY	0x00
#define HCI_IO_DISPLAY_YESNO	0x01
#define HCI_IO_KEYBOARD_ONLY	0x02
#define HCI_IO_NO_INPUT_OUTPUT	0x03

/* Link Key types */
#define HCI_LK_COMBINATION		0x00
#define HCI_LK_LOCAL_UNIT		0x01
#define HCI_LK_REMOTE_UNIT		0x02
#define HCI_LK_DEBUG_COMBINATION	0x03
#define HCI_LK_UNAUTH_COMBINATION_P192	0x04
#define HCI_LK_AUTH_COMBINATION_P192	0x05
#define HCI_LK_CHANGED_COMBINATION	0x06
#define HCI_LK_UNAUTH_COMBINATION_P256	0x07
#define HCI_LK_AUTH_COMBINATION_P256	0x08

/* ---- HCI Error Codes ---- */
#define HCI_ERROR_UNKNOWN_CONN_ID	0x02
#define HCI_ERROR_AUTH_FAILURE		0x05
#define HCI_ERROR_PIN_OR_KEY_MISSING	0x06
#define HCI_ERROR_MEMORY_EXCEEDED	0x07
#define HCI_ERROR_CONNECTION_TIMEOUT	0x08
#define HCI_ERROR_REJ_LIMITED_RESOURCES	0x0d
#define HCI_ERROR_REJ_BAD_ADDR		0x0f
#define HCI_ERROR_INVALID_PARAMETERS	0x12
#define HCI_ERROR_REMOTE_USER_TERM	0x13
#define HCI_ERROR_REMOTE_LOW_RESOURCES	0x14
#define HCI_ERROR_REMOTE_POWER_OFF	0x15
#define HCI_ERROR_LOCAL_HOST_TERM	0x16
#define HCI_ERROR_PAIRING_NOT_ALLOWED	0x18
#define HCI_ERROR_INVALID_LL_PARAMS	0x1e
#define HCI_ERROR_UNSPECIFIED		0x1f
#define HCI_ERROR_ADVERTISING_TIMEOUT	0x3c
#define HCI_ERROR_CANCELLED_BY_HOST	0x44

/* Flow control modes */
#define HCI_FLOW_CTL_MODE_PACKET_BASED	0x00
#define HCI_FLOW_CTL_MODE_BLOCK_BASED	0x01

/* The core spec defines 127 as the "not available" value */
#define HCI_TX_POWER_INVALID	127
#define HCI_RSSI_INVALID	127

#define HCI_ROLE_MASTER		0x00
#define HCI_ROLE_SLAVE		0x01

/* Extended Inquiry Response field types */
#define EIR_FLAGS		0x01 /* flags */
#define EIR_UUID16_SOME		0x02 /* 16-bit UUID, more available */
#define EIR_UUID16_ALL		0x03 /* 16-bit UUID, all listed */
#define EIR_UUID32_SOME		0x04 /* 32-bit UUID, more available */
#define EIR_UUID32_ALL		0x05 /* 32-bit UUID, all listed */
#define EIR_UUID128_SOME	0x06 /* 128-bit UUID, more available */
#define EIR_UUID128_ALL		0x07 /* 128-bit UUID, all listed */
#define EIR_NAME_SHORT		0x08 /* shortened local name */
#define EIR_NAME_COMPLETE	0x09 /* complete local name */
#define EIR_TX_POWER		0x0A /* transmit power level */
#define EIR_CLASS_OF_DEV	0x0D /* Class of Device */
#define EIR_SSP_HASH_C192	0x0E /* Simple Pairing Hash C-192 */
#define EIR_SSP_RAND_R192	0x0F /* Simple Pairing Randomizer R-192 */
#define EIR_DEVICE_ID		0x10 /* device ID */
#define EIR_APPEARANCE		0x19 /* Device appearance */
#define EIR_SERVICE_DATA	0x16 /* Service Data */
#define EIR_LE_BDADDR		0x1B /* LE Bluetooth device address */
#define EIR_LE_ROLE		0x1C /* LE role */
#define EIR_SSP_HASH_C256	0x1D /* Simple Pairing Hash C-256 */
#define EIR_SSP_RAND_R256	0x1E /* Simple Pairing Rand R-256 */
#define EIR_LE_SC_CONFIRM	0x22 /* LE SC Confirmation Value */
#define EIR_LE_SC_RANDOM	0x23 /* LE SC Random Value */

/* Low Energy Advertising Flags */
#define LE_AD_LIMITED		0x01 /* Limited Discoverable */
#define LE_AD_GENERAL		0x02 /* General Discoverable */
#define LE_AD_NO_BREDR		0x04 /* BR/EDR not supported */
#define LE_AD_SIM_LE_BREDR_CTRL	0x08 /* Simultaneous LE & BR/EDR Controller */
#define LE_AD_SIM_LE_BREDR_HOST	0x10 /* Simultaneous LE & BR/EDR Host */

/* -----  HCI Commands ---- */
#define HCI_OP_NOP			0x0000

#define HCI_OP_INQUIRY			0x0401
struct hci_cp_inquiry {
	__u8     lap[3];
	__u8     length;
	__u8     num_rsp;
} __packed;

#define HCI_OP_INQUIRY_CANCEL		0x0402

#define HCI_OP_PERIODIC_INQ		0x0403

#define HCI_OP_EXIT_PERIODIC_INQ	0x0404

#define HCI_OP_CREATE_CONN		0x0405
struct hci_cp_create_conn {
	bdaddr_t bdaddr;
	__le16   pkt_type;
	__u8     pscan_rep_mode;
	__u8     pscan_mode;
	__le16   clock_offset;
	__u8     role_switch;
} __packed;

#define HCI_OP_DISCONNECT		0x0406
struct hci_cp_disconnect {
	__le16   handle;
	__u8     reason;
} __packed;

#define HCI_OP_ADD_SCO			0x0407
struct hci_cp_add_sco {
	__le16   handle;
	__le16   pkt_type;
} __packed;

#define HCI_OP_CREATE_CONN_CANCEL	0x0408
struct hci_cp_create_conn_cancel {
	bdaddr_t bdaddr;
} __packed;

#define HCI_OP_ACCEPT_CONN_REQ		0x0409
struct hci_cp_accept_conn_req {
	bdaddr_t bdaddr;
	__u8     role;
} __packed;

#define HCI_OP_REJECT_CONN_REQ		0x040a
struct hci_cp_reject_conn_req {
	bdaddr_t bdaddr;
	__u8     reason;
} __packed;

#define HCI_OP_LINK_KEY_REPLY		0x040b
struct hci_cp_link_key_reply {
	bdaddr_t bdaddr;
	__u8     link_key[HCI_LINK_KEY_SIZE];
} __packed;

#define HCI_OP_LINK_KEY_NEG_REPLY	0x040c
struct hci_cp_link_key_neg_reply {
	bdaddr_t bdaddr;
} __packed;

#define HCI_OP_PIN_CODE_REPLY		0x040d
struct hci_cp_pin_code_reply {
	bdaddr_t bdaddr;
	__u8     pin_len;
	__u8     pin_code[16];
} __packed;
struct hci_rp_pin_code_reply {
	__u8     status;
	bdaddr_t bdaddr;
} __packed;

#define HCI_OP_PIN_CODE_NEG_REPLY	0x040e
struct hci_cp_pin_code_neg_reply {
	bdaddr_t bdaddr;
} __packed;
struct hci_rp_pin_code_neg_reply {
	__u8     status;
	bdaddr_t bdaddr;
} __packed;

#define HCI_OP_CHANGE_CONN_PTYPE	0x040f
struct hci_cp_change_conn_ptype {
	__le16   handle;
	__le16   pkt_type;
} __packed;

#define HCI_OP_AUTH_REQUESTED		0x0411
struct hci_cp_auth_requested {
	__le16   handle;
} __packed;

#define HCI_OP_SET_CONN_ENCRYPT		0x0413
struct hci_cp_set_conn_encrypt {
	__le16   handle;
	__u8     encrypt;
} __packed;

#define HCI_OP_CHANGE_CONN_LINK_KEY	0x0415
struct hci_cp_change_conn_link_key {
	__le16   handle;
} __packed;

#define HCI_OP_REMOTE_NAME_REQ		0x0419
struct hci_cp_remote_name_req {
	bdaddr_t bdaddr;
	__u8     pscan_rep_mode;
	__u8     pscan_mode;
	__le16   clock_offset;
} __packed;

#define HCI_OP_REMOTE_NAME_REQ_CANCEL	0x041a
struct hci_cp_remote_name_req_cancel {
	bdaddr_t bdaddr;
} __packed;

#define HCI_OP_READ_REMOTE_FEATURES	0x041b
struct hci_cp_read_remote_features {
	__le16   handle;
} __packed;

#define HCI_OP_READ_REMOTE_EXT_FEATURES	0x041c
struct hci_cp_read_remote_ext_features {
	__le16   handle;
	__u8     page;
} __packed;

#define HCI_OP_READ_REMOTE_VERSION	0x041d
struct hci_cp_read_remote_version {
	__le16   handle;
} __packed;

#define HCI_OP_READ_CLOCK_OFFSET	0x041f
struct hci_cp_read_clock_offset {
	__le16   handle;
} __packed;

#define HCI_OP_SETUP_SYNC_CONN		0x0428
struct hci_cp_setup_sync_conn {
	__le16   handle;
	__le32   tx_bandwidth;
	__le32   rx_bandwidth;
	__le16   max_latency;
	__le16   voice_setting;
	__u8     retrans_effort;
	__le16   pkt_type;
} __packed;

#define HCI_OP_ACCEPT_SYNC_CONN_REQ	0x0429
struct hci_cp_accept_sync_conn_req {
	bdaddr_t bdaddr;
	__le32   tx_bandwidth;
	__le32   rx_bandwidth;
	__le16   max_latency;
	__le16   content_format;
	__u8     retrans_effort;
	__le16   pkt_type;
} __packed;

#define HCI_OP_REJECT_SYNC_CONN_REQ	0x042a
struct hci_cp_reject_sync_conn_req {
	bdaddr_t bdaddr;
	__u8     reason;
} __packed;

#define HCI_OP_IO_CAPABILITY_REPLY	0x042b
struct hci_cp_io_capability_reply {
	bdaddr_t bdaddr;
	__u8     capability;
	__u8     oob_data;
	__u8     authentication;
} __packed;

#define HCI_OP_USER_CONFIRM_REPLY		0x042c
struct hci_cp_user_confirm_reply {
	bdaddr_t bdaddr;
} __packed;
struct hci_rp_user_confirm_reply {
	__u8     status;
	bdaddr_t bdaddr;
} __packed;

#define HCI_OP_USER_CONFIRM_NEG_REPLY	0x042d

#define HCI_OP_USER_PASSKEY_REPLY		0x042e
struct hci_cp_user_passkey_reply {
	bdaddr_t bdaddr;
	__le32	passkey;
} __packed;

#define HCI_OP_USER_PASSKEY_NEG_REPLY	0x042f

#define HCI_OP_REMOTE_OOB_DATA_REPLY	0x0430
struct hci_cp_remote_oob_data_reply {
	bdaddr_t bdaddr;
	__u8     hash[16];
	__u8     rand[16];
} __packed;

#define HCI_OP_REMOTE_OOB_DATA_NEG_REPLY	0x0433
struct hci_cp_remote_oob_data_neg_reply {
	bdaddr_t bdaddr;
} __packed;

#define HCI_OP_IO_CAPABILITY_NEG_REPLY	0x0434
struct hci_cp_io_capability_neg_reply {
	bdaddr_t bdaddr;
	__u8     reason;
} __packed;

#define HCI_OP_CREATE_PHY_LINK		0x0435
struct hci_cp_create_phy_link {
	__u8     phy_handle;
	__u8     key_len;
	__u8     key_type;
	__u8     key[HCI_AMP_LINK_KEY_SIZE];
} __packed;

#define HCI_OP_ACCEPT_PHY_LINK		0x0436
struct hci_cp_accept_phy_link {
	__u8     phy_handle;
	__u8     key_len;
	__u8     key_type;
	__u8     key[HCI_AMP_LINK_KEY_SIZE];
} __packed;

#define HCI_OP_DISCONN_PHY_LINK		0x0437
struct hci_cp_disconn_phy_link {
	__u8     phy_handle;
	__u8     reason;
} __packed;

struct ext_flow_spec {
	__u8       id;
	__u8       stype;
	__le16     msdu;
	__le32     sdu_itime;
	__le32     acc_lat;
	__le32     flush_to;
} __packed;

#define HCI_OP_CREATE_LOGICAL_LINK	0x0438
#define HCI_OP_ACCEPT_LOGICAL_LINK	0x0439
struct hci_cp_create_accept_logical_link {
	__u8                  phy_handle;
	struct ext_flow_spec  tx_flow_spec;
	struct ext_flow_spec  rx_flow_spec;
} __packed;

#define HCI_OP_DISCONN_LOGICAL_LINK	0x043a
struct hci_cp_disconn_logical_link {
	__le16   log_handle;
} __packed;

#define HCI_OP_LOGICAL_LINK_CANCEL	0x043b
struct hci_cp_logical_link_cancel {
	__u8     phy_handle;
	__u8     flow_spec_id;
} __packed;

#define HCI_OP_ENHANCED_SETUP_SYNC_CONN		0x043d
struct hci_coding_format {
	__u8	id;
	__le16	cid;
	__le16	vid;
} __packed;

struct hci_cp_enhanced_setup_sync_conn {
	__le16   handle;
	__le32   tx_bandwidth;
	__le32   rx_bandwidth;
	struct	 hci_coding_format tx_coding_format;
	struct	 hci_coding_format rx_coding_format;
	__le16	 tx_codec_frame_size;
	__le16	 rx_codec_frame_size;
	__le32	 in_bandwidth;
	__le32	 out_bandwidth;
	struct	 hci_coding_format in_coding_format;
	struct	 hci_coding_format out_coding_format;
	__le16   in_coded_data_size;
	__le16	 out_coded_data_size;
	__u8	 in_pcm_data_format;
	__u8	 out_pcm_data_format;
	__u8	 in_pcm_sample_payload_msb_pos;
	__u8	 out_pcm_sample_payload_msb_pos;
	__u8	 in_data_path;
	__u8	 out_data_path;
	__u8	 in_transport_unit_size;
	__u8	 out_transport_unit_size;
	__le16   max_latency;
	__le16   pkt_type;
	__u8     retrans_effort;
} __packed;

struct hci_rp_logical_link_cancel {
	__u8     status;
	__u8     phy_handle;
	__u8     flow_spec_id;
} __packed;

#define HCI_OP_SET_CPB			0x0441
struct hci_cp_set_cpb {
	__u8	enable;
	__u8	lt_addr;
	__u8	lpo_allowed;
	__le16	packet_type;
	__le16	interval_min;
	__le16	interval_max;
	__le16	cpb_sv_tout;
} __packed;
struct hci_rp_set_cpb {
	__u8	status;
	__u8	lt_addr;
	__le16	interval;
} __packed;

#define HCI_OP_START_SYNC_TRAIN		0x0443

#define HCI_OP_REMOTE_OOB_EXT_DATA_REPLY	0x0445
struct hci_cp_remote_oob_ext_data_reply {
	bdaddr_t bdaddr;
	__u8     hash192[16];
	__u8     rand192[16];
	__u8     hash256[16];
	__u8     rand256[16];
} __packed;

#define HCI_OP_SNIFF_MODE		0x0803
struct hci_cp_sniff_mode {
	__le16   handle;
	__le16   max_interval;
	__le16   min_interval;
	__le16   attempt;
	__le16   timeout;
} __packed;

#define HCI_OP_EXIT_SNIFF_MODE		0x0804
struct hci_cp_exit_sniff_mode {
	__le16   handle;
} __packed;

#define HCI_OP_ROLE_DISCOVERY		0x0809
struct hci_cp_role_discovery {
	__le16   handle;
} __packed;
struct hci_rp_role_discovery {
	__u8     status;
	__le16   handle;
	__u8     role;
} __packed;

#define HCI_OP_SWITCH_ROLE		0x080b
struct hci_cp_switch_role {
	bdaddr_t bdaddr;
	__u8     role;
} __packed;

#define HCI_OP_READ_LINK_POLICY		0x080c
struct hci_cp_read_link_policy {
	__le16   handle;
} __packed;
struct hci_rp_read_link_policy {
	__u8     status;
	__le16   handle;
	__le16   policy;
} __packed;

#define HCI_OP_WRITE_LINK_POLICY	0x080d
struct hci_cp_write_link_policy {
	__le16   handle;
	__le16   policy;
} __packed;
struct hci_rp_write_link_policy {
	__u8     status;
	__le16   handle;
} __packed;

#define HCI_OP_READ_DEF_LINK_POLICY	0x080e
struct hci_rp_read_def_link_policy {
	__u8     status;
	__le16   policy;
} __packed;

#define HCI_OP_WRITE_DEF_LINK_POLICY	0x080f
struct hci_cp_write_def_link_policy {
	__le16   policy;
} __packed;

#define HCI_OP_SNIFF_SUBRATE		0x0811
struct hci_cp_sniff_subrate {
	__le16   handle;
	__le16   max_latency;
	__le16   min_remote_timeout;
	__le16   min_local_timeout;
} __packed;

#define HCI_OP_SET_EVENT_MASK		0x0c01

#define HCI_OP_RESET			0x0c03

#define HCI_OP_SET_EVENT_FLT		0x0c05
#define HCI_SET_EVENT_FLT_SIZE		9
struct hci_cp_set_event_filter {
	__u8		flt_type;
	__u8		cond_type;
	struct {
		bdaddr_t bdaddr;
		__u8 auto_accept;
	} __packed	addr_conn_flt;
} __packed;

/* Filter types */
#define HCI_FLT_CLEAR_ALL	0x00
#define HCI_FLT_INQ_RESULT	0x01
#define HCI_FLT_CONN_SETUP	0x02

/* CONN_SETUP Condition types */
#define HCI_CONN_SETUP_ALLOW_ALL	0x00
#define HCI_CONN_SETUP_ALLOW_CLASS	0x01
#define HCI_CONN_SETUP_ALLOW_BDADDR	0x02

/* CONN_SETUP Conditions */
#define HCI_CONN_SETUP_AUTO_OFF		0x01
#define HCI_CONN_SETUP_AUTO_ON		0x02
#define HCI_CONN_SETUP_AUTO_ON_WITH_RS	0x03

#define HCI_OP_READ_STORED_LINK_KEY	0x0c0d
struct hci_cp_read_stored_link_key {
	bdaddr_t bdaddr;
	__u8     read_all;
} __packed;
struct hci_rp_read_stored_link_key {
	__u8     status;
	__le16   max_keys;
	__le16   num_keys;
} __packed;

#define HCI_OP_DELETE_STORED_LINK_KEY	0x0c12
struct hci_cp_delete_stored_link_key {
	bdaddr_t bdaddr;
	__u8     delete_all;
} __packed;
struct hci_rp_delete_stored_link_key {
	__u8     status;
	__le16   num_keys;
} __packed;

#define HCI_MAX_NAME_LENGTH		248

#define HCI_OP_WRITE_LOCAL_NAME		0x0c13
struct hci_cp_write_local_name {
	__u8     name[HCI_MAX_NAME_LENGTH];
} __packed;

#define HCI_OP_READ_LOCAL_NAME		0x0c14
struct hci_rp_read_local_name {
	__u8     status;
	__u8     name[HCI_MAX_NAME_LENGTH];
} __packed;

#define HCI_OP_WRITE_CA_TIMEOUT		0x0c16

#define HCI_OP_WRITE_PG_TIMEOUT		0x0c18

#define HCI_OP_WRITE_SCAN_ENABLE	0x0c1a
	#define SCAN_DISABLED		0x00
	#define SCAN_INQUIRY		0x01
	#define SCAN_PAGE		0x02

#define HCI_OP_READ_AUTH_ENABLE		0x0c1f

#define HCI_OP_WRITE_AUTH_ENABLE	0x0c20
	#define AUTH_DISABLED		0x00
	#define AUTH_ENABLED		0x01

#define HCI_OP_READ_ENCRYPT_MODE	0x0c21

#define HCI_OP_WRITE_ENCRYPT_MODE	0x0c22
	#define ENCRYPT_DISABLED	0x00
	#define ENCRYPT_P2P		0x01
	#define ENCRYPT_BOTH		0x02

#define HCI_OP_READ_CLASS_OF_DEV	0x0c23
struct hci_rp_read_class_of_dev {
	__u8     status;
	__u8     dev_class[3];
} __packed;

#define HCI_OP_WRITE_CLASS_OF_DEV	0x0c24
struct hci_cp_write_class_of_dev {
	__u8     dev_class[3];
} __packed;

#define HCI_OP_READ_VOICE_SETTING	0x0c25
struct hci_rp_read_voice_setting {
	__u8     status;
	__le16   voice_setting;
} __packed;

#define HCI_OP_WRITE_VOICE_SETTING	0x0c26
struct hci_cp_write_voice_setting {
	__le16   voice_setting;
} __packed;

#define HCI_OP_HOST_BUFFER_SIZE		0x0c33
struct hci_cp_host_buffer_size {
	__le16   acl_mtu;
	__u8     sco_mtu;
	__le16   acl_max_pkt;
	__le16   sco_max_pkt;
} __packed;

#define HCI_OP_READ_NUM_SUPPORTED_IAC	0x0c38
struct hci_rp_read_num_supported_iac {
	__u8	status;
	__u8	num_iac;
} __packed;

#define HCI_OP_READ_CURRENT_IAC_LAP	0x0c39

#define HCI_OP_WRITE_CURRENT_IAC_LAP	0x0c3a
struct hci_cp_write_current_iac_lap {
	__u8	num_iac;
	__u8	iac_lap[6];
} __packed;

#define HCI_OP_WRITE_INQUIRY_MODE	0x0c45

#define HCI_MAX_EIR_LENGTH		240

#define HCI_OP_WRITE_EIR		0x0c52
struct hci_cp_write_eir {
	__u8	fec;
	__u8	data[HCI_MAX_EIR_LENGTH];
} __packed;

#define HCI_OP_READ_SSP_MODE		0x0c55
struct hci_rp_read_ssp_mode {
	__u8     status;
	__u8     mode;
} __packed;

#define HCI_OP_WRITE_SSP_MODE		0x0c56
struct hci_cp_write_ssp_mode {
	__u8     mode;
} __packed;

#define HCI_OP_READ_LOCAL_OOB_DATA		0x0c57
struct hci_rp_read_local_oob_data {
	__u8     status;
	__u8     hash[16];
	__u8     rand[16];
} __packed;

#define HCI_OP_READ_INQ_RSP_TX_POWER	0x0c58
struct hci_rp_read_inq_rsp_tx_power {
	__u8     status;
	__s8     tx_power;
} __packed;

#define HCI_OP_READ_DEF_ERR_DATA_REPORTING	0x0c5a
	#define ERR_DATA_REPORTING_DISABLED	0x00
	#define ERR_DATA_REPORTING_ENABLED	0x01
struct hci_rp_read_def_err_data_reporting {
	__u8     status;
	__u8     err_data_reporting;
} __packed;

#define HCI_OP_WRITE_DEF_ERR_DATA_REPORTING	0x0c5b
struct hci_cp_write_def_err_data_reporting {
	__u8     err_data_reporting;
} __packed;

#define HCI_OP_SET_EVENT_MASK_PAGE_2	0x0c63

#define HCI_OP_READ_LOCATION_DATA	0x0c64

#define HCI_OP_READ_FLOW_CONTROL_MODE	0x0c66
struct hci_rp_read_flow_control_mode {
	__u8     status;
	__u8     mode;
} __packed;

#define HCI_OP_WRITE_LE_HOST_SUPPORTED	0x0c6d
struct hci_cp_write_le_host_supported {
	__u8	le;
	__u8	simul;
} __packed;

#define HCI_OP_SET_RESERVED_LT_ADDR	0x0c74
struct hci_cp_set_reserved_lt_addr {
	__u8	lt_addr;
} __packed;
struct hci_rp_set_reserved_lt_addr {
	__u8	status;
	__u8	lt_addr;
} __packed;

#define HCI_OP_DELETE_RESERVED_LT_ADDR	0x0c75
struct hci_cp_delete_reserved_lt_addr {
	__u8	lt_addr;
} __packed;
struct hci_rp_delete_reserved_lt_addr {
	__u8	status;
	__u8	lt_addr;
} __packed;

#define HCI_OP_SET_CPB_DATA		0x0c76
struct hci_cp_set_cpb_data {
	__u8	lt_addr;
	__u8	fragment;
	__u8	data_length;
	__u8	data[HCI_MAX_CPB_DATA_SIZE];
} __packed;
struct hci_rp_set_cpb_data {
	__u8	status;
	__u8	lt_addr;
} __packed;

#define HCI_OP_READ_SYNC_TRAIN_PARAMS	0x0c77

#define HCI_OP_WRITE_SYNC_TRAIN_PARAMS	0x0c78
struct hci_cp_write_sync_train_params {
	__le16	interval_min;
	__le16	interval_max;
	__le32	sync_train_tout;
	__u8	service_data;
} __packed;
struct hci_rp_write_sync_train_params {
	__u8	status;
	__le16	sync_train_int;
} __packed;

#define HCI_OP_READ_SC_SUPPORT		0x0c79
struct hci_rp_read_sc_support {
	__u8	status;
	__u8	support;
} __packed;

#define HCI_OP_WRITE_SC_SUPPORT		0x0c7a
struct hci_cp_write_sc_support {
	__u8	support;
} __packed;

#define HCI_OP_READ_AUTH_PAYLOAD_TO    0x0c7b
struct hci_cp_read_auth_payload_to {
	__le16  handle;
} __packed;
struct hci_rp_read_auth_payload_to {
	__u8    status;
	__le16  handle;
	__le16  timeout;
} __packed;

#define HCI_OP_WRITE_AUTH_PAYLOAD_TO    0x0c7c
struct hci_cp_write_auth_payload_to {
	__le16  handle;
	__le16  timeout;
} __packed;
struct hci_rp_write_auth_payload_to {
	__u8    status;
	__le16  handle;
} __packed;

#define HCI_OP_READ_LOCAL_OOB_EXT_DATA	0x0c7d
struct hci_rp_read_local_oob_ext_data {
	__u8     status;
	__u8     hash192[16];
	__u8     rand192[16];
	__u8     hash256[16];
	__u8     rand256[16];
} __packed;

#define HCI_CONFIGURE_DATA_PATH	0x0c83
struct hci_op_configure_data_path {
	__u8	direction;
	__u8	data_path_id;
	__u8	vnd_len;
	__u8	vnd_data[];
} __packed;

#define HCI_OP_READ_LOCAL_VERSION	0x1001
struct hci_rp_read_local_version {
	__u8     status;
	__u8     hci_ver;
	__le16   hci_rev;
	__u8     lmp_ver;
	__le16   manufacturer;
	__le16   lmp_subver;
} __packed;

#define HCI_OP_READ_LOCAL_COMMANDS	0x1002
struct hci_rp_read_local_commands {
	__u8     status;
	__u8     commands[64];
} __packed;

#define HCI_OP_READ_LOCAL_FEATURES	0x1003
struct hci_rp_read_local_features {
	__u8     status;
	__u8     features[8];
} __packed;

#define HCI_OP_READ_LOCAL_EXT_FEATURES	0x1004
struct hci_cp_read_local_ext_features {
	__u8     page;
} __packed;
struct hci_rp_read_local_ext_features {
	__u8     status;
	__u8     page;
	__u8     max_page;
	__u8     features[8];
} __packed;

#define HCI_OP_READ_BUFFER_SIZE		0x1005
struct hci_rp_read_buffer_size {
	__u8     status;
	__le16   acl_mtu;
	__u8     sco_mtu;
	__le16   acl_max_pkt;
	__le16   sco_max_pkt;
} __packed;

#define HCI_OP_READ_BD_ADDR		0x1009
struct hci_rp_read_bd_addr {
	__u8     status;
	bdaddr_t bdaddr;
} __packed;

#define HCI_OP_READ_DATA_BLOCK_SIZE	0x100a
struct hci_rp_read_data_block_size {
	__u8     status;
	__le16   max_acl_len;
	__le16   block_len;
	__le16   num_blocks;
} __packed;

#define HCI_OP_READ_LOCAL_CODECS	0x100b
struct hci_std_codecs {
	__u8	num;
	__u8	codec[];
} __packed;

struct hci_vnd_codec {
	/* company id */
	__le16	cid;
	/* vendor codec id */
	__le16	vid;
} __packed;

struct hci_vnd_codecs {
	__u8	num;
	struct hci_vnd_codec codec[];
} __packed;

struct hci_rp_read_local_supported_codecs {
	__u8	status;
	struct hci_std_codecs std_codecs;
	struct hci_vnd_codecs vnd_codecs;
} __packed;

#define HCI_OP_READ_LOCAL_PAIRING_OPTS	0x100c
struct hci_rp_read_local_pairing_opts {
	__u8     status;
	__u8     pairing_opts;
	__u8     max_key_size;
} __packed;

#define HCI_OP_READ_LOCAL_CODECS_V2	0x100d
struct hci_std_codec_v2 {
	__u8	id;
	__u8	transport;
} __packed;

struct hci_std_codecs_v2 {
	__u8	num;
	struct hci_std_codec_v2 codec[];
} __packed;

struct hci_vnd_codec_v2 {
	__le16	cid;
	__le16	vid;
	__u8	transport;
} __packed;

struct hci_vnd_codecs_v2 {
	__u8	num;
	struct hci_vnd_codec_v2 codec[];
} __packed;

struct hci_rp_read_local_supported_codecs_v2 {
	__u8	status;
	struct hci_std_codecs_v2 std_codecs;
	struct hci_vnd_codecs_v2 vendor_codecs;
} __packed;

#define HCI_OP_READ_LOCAL_CODEC_CAPS	0x100e
struct hci_op_read_local_codec_caps {
	__u8	id;
	__le16	cid;
	__le16	vid;
	__u8	transport;
	__u8	direction;
} __packed;

struct hci_codec_caps {
	__u8	len;
	__u8	data[];
} __packed;

struct hci_rp_read_local_codec_caps {
	__u8	status;
	__u8	num_caps;
} __packed;

#define HCI_OP_READ_PAGE_SCAN_ACTIVITY	0x0c1b
struct hci_rp_read_page_scan_activity {
	__u8     status;
	__le16   interval;
	__le16   window;
} __packed;

#define HCI_OP_WRITE_PAGE_SCAN_ACTIVITY	0x0c1c
struct hci_cp_write_page_scan_activity {
	__le16   interval;
	__le16   window;
} __packed;

#define HCI_OP_READ_TX_POWER		0x0c2d
struct hci_cp_read_tx_power {
	__le16   handle;
	__u8     type;
} __packed;
struct hci_rp_read_tx_power {
	__u8     status;
	__le16   handle;
	__s8     tx_power;
} __packed;

#define HCI_OP_READ_PAGE_SCAN_TYPE	0x0c46
struct hci_rp_read_page_scan_type {
	__u8     status;
	__u8     type;
} __packed;

#define HCI_OP_WRITE_PAGE_SCAN_TYPE	0x0c47
	#define PAGE_SCAN_TYPE_STANDARD		0x00
	#define PAGE_SCAN_TYPE_INTERLACED	0x01

#define HCI_OP_READ_RSSI		0x1405
struct hci_cp_read_rssi {
	__le16   handle;
} __packed;
struct hci_rp_read_rssi {
	__u8     status;
	__le16   handle;
	__s8     rssi;
} __packed;

#define HCI_OP_READ_CLOCK		0x1407
struct hci_cp_read_clock {
	__le16   handle;
	__u8     which;
} __packed;
struct hci_rp_read_clock {
	__u8     status;
	__le16   handle;
	__le32   clock;
	__le16   accuracy;
} __packed;

#define HCI_OP_READ_ENC_KEY_SIZE	0x1408
struct hci_cp_read_enc_key_size {
	__le16   handle;
} __packed;
struct hci_rp_read_enc_key_size {
	__u8     status;
	__le16   handle;
	__u8     key_size;
} __packed;

#define HCI_OP_READ_LOCAL_AMP_INFO	0x1409
struct hci_rp_read_local_amp_info {
	__u8     status;
	__u8     amp_status;
	__le32   total_bw;
	__le32   max_bw;
	__le32   min_latency;
	__le32   max_pdu;
	__u8     amp_type;
	__le16   pal_cap;
	__le16   max_assoc_size;
	__le32   max_flush_to;
	__le32   be_flush_to;
} __packed;

#define HCI_OP_READ_LOCAL_AMP_ASSOC	0x140a
struct hci_cp_read_local_amp_assoc {
	__u8     phy_handle;
	__le16   len_so_far;
	__le16   max_len;
} __packed;
struct hci_rp_read_local_amp_assoc {
	__u8     status;
	__u8     phy_handle;
	__le16   rem_len;
	__u8     frag[];
} __packed;

#define HCI_OP_WRITE_REMOTE_AMP_ASSOC	0x140b
struct hci_cp_write_remote_amp_assoc {
	__u8     phy_handle;
	__le16   len_so_far;
	__le16   rem_len;
	__u8     frag[];
} __packed;
struct hci_rp_write_remote_amp_assoc {
	__u8     status;
	__u8     phy_handle;
} __packed;

#define HCI_OP_GET_MWS_TRANSPORT_CONFIG	0x140c

#define HCI_OP_ENABLE_DUT_MODE		0x1803

#define HCI_OP_WRITE_SSP_DEBUG_MODE	0x1804

#define HCI_OP_LE_SET_EVENT_MASK	0x2001
struct hci_cp_le_set_event_mask {
	__u8     mask[8];
} __packed;

#define HCI_OP_LE_READ_BUFFER_SIZE	0x2002
struct hci_rp_le_read_buffer_size {
	__u8     status;
	__le16   le_mtu;
	__u8     le_max_pkt;
} __packed;

#define HCI_OP_LE_READ_LOCAL_FEATURES	0x2003
struct hci_rp_le_read_local_features {
	__u8     status;
	__u8     features[8];
} __packed;

#define HCI_OP_LE_SET_RANDOM_ADDR	0x2005

#define HCI_OP_LE_SET_ADV_PARAM		0x2006
struct hci_cp_le_set_adv_param {
	__le16   min_interval;
	__le16   max_interval;
	__u8     type;
	__u8     own_address_type;
	__u8     direct_addr_type;
	bdaddr_t direct_addr;
	__u8     channel_map;
	__u8     filter_policy;
} __packed;

#define HCI_OP_LE_READ_ADV_TX_POWER	0x2007
struct hci_rp_le_read_adv_tx_power {
	__u8	status;
	__s8	tx_power;
} __packed;

#define HCI_MAX_AD_LENGTH		31

#define HCI_OP_LE_SET_ADV_DATA		0x2008
struct hci_cp_le_set_adv_data {
	__u8	length;
	__u8	data[HCI_MAX_AD_LENGTH];
} __packed;

#define HCI_OP_LE_SET_SCAN_RSP_DATA	0x2009
struct hci_cp_le_set_scan_rsp_data {
	__u8	length;
	__u8	data[HCI_MAX_AD_LENGTH];
} __packed;

#define HCI_OP_LE_SET_ADV_ENABLE	0x200a

#define LE_SCAN_PASSIVE			0x00
#define LE_SCAN_ACTIVE			0x01

#define HCI_OP_LE_SET_SCAN_PARAM	0x200b
struct hci_cp_le_set_scan_param {
	__u8    type;
	__le16  interval;
	__le16  window;
	__u8    own_address_type;
	__u8    filter_policy;
} __packed;

#define LE_SCAN_DISABLE			0x00
#define LE_SCAN_ENABLE			0x01
#define LE_SCAN_FILTER_DUP_DISABLE	0x00
#define LE_SCAN_FILTER_DUP_ENABLE	0x01

#define HCI_OP_LE_SET_SCAN_ENABLE	0x200c
struct hci_cp_le_set_scan_enable {
	__u8     enable;
	__u8     filter_dup;
} __packed;

#define HCI_LE_USE_PEER_ADDR		0x00
#define HCI_LE_USE_ACCEPT_LIST		0x01

#define HCI_OP_LE_CREATE_CONN		0x200d
struct hci_cp_le_create_conn {
	__le16   scan_interval;
	__le16   scan_window;
	__u8     filter_policy;
	__u8     peer_addr_type;
	bdaddr_t peer_addr;
	__u8     own_address_type;
	__le16   conn_interval_min;
	__le16   conn_interval_max;
	__le16   conn_latency;
	__le16   supervision_timeout;
	__le16   min_ce_len;
	__le16   max_ce_len;
} __packed;

#define HCI_OP_LE_CREATE_CONN_CANCEL	0x200e

#define HCI_OP_LE_READ_ACCEPT_LIST_SIZE	0x200f
struct hci_rp_le_read_accept_list_size {
	__u8	status;
	__u8	size;
} __packed;

#define HCI_OP_LE_CLEAR_ACCEPT_LIST	0x2010

#define HCI_OP_LE_ADD_TO_ACCEPT_LIST	0x2011
struct hci_cp_le_add_to_accept_list {
	__u8     bdaddr_type;
	bdaddr_t bdaddr;
} __packed;

#define HCI_OP_LE_DEL_FROM_ACCEPT_LIST	0x2012
struct hci_cp_le_del_from_accept_list {
	__u8     bdaddr_type;
	bdaddr_t bdaddr;
} __packed;

#define HCI_OP_LE_CONN_UPDATE		0x2013
struct hci_cp_le_conn_update {
	__le16   handle;
	__le16   conn_interval_min;
	__le16   conn_interval_max;
	__le16   conn_latency;
	__le16   supervision_timeout;
	__le16   min_ce_len;
	__le16   max_ce_len;
} __packed;

#define HCI_OP_LE_READ_REMOTE_FEATURES	0x2016
struct hci_cp_le_read_remote_features {
	__le16	 handle;
} __packed;

#define HCI_OP_LE_START_ENC		0x2019
struct hci_cp_le_start_enc {
	__le16	handle;
	__le64	rand;
	__le16	ediv;
	__u8	ltk[16];
} __packed;

#define HCI_OP_LE_LTK_REPLY		0x201a
struct hci_cp_le_ltk_reply {
	__le16	handle;
	__u8	ltk[16];
} __packed;
struct hci_rp_le_ltk_reply {
	__u8	status;
	__le16	handle;
} __packed;

#define HCI_OP_LE_LTK_NEG_REPLY		0x201b
struct hci_cp_le_ltk_neg_reply {
	__le16	handle;
} __packed;
struct hci_rp_le_ltk_neg_reply {
	__u8	status;
	__le16	handle;
} __packed;

#define HCI_OP_LE_READ_SUPPORTED_STATES	0x201c
struct hci_rp_le_read_supported_states {
	__u8	status;
	__u8	le_states[8];
} __packed;

#define HCI_OP_LE_CONN_PARAM_REQ_REPLY	0x2020
struct hci_cp_le_conn_param_req_reply {
	__le16	handle;
	__le16	interval_min;
	__le16	interval_max;
	__le16	latency;
	__le16	timeout;
	__le16	min_ce_len;
	__le16	max_ce_len;
} __packed;

#define HCI_OP_LE_CONN_PARAM_REQ_NEG_REPLY	0x2021
struct hci_cp_le_conn_param_req_neg_reply {
	__le16	handle;
	__u8	reason;
} __packed;

#define HCI_OP_LE_SET_DATA_LEN		0x2022
struct hci_cp_le_set_data_len {
	__le16	handle;
	__le16	tx_len;
	__le16	tx_time;
} __packed;
struct hci_rp_le_set_data_len {
	__u8	status;
	__le16	handle;
} __packed;

#define HCI_OP_LE_READ_DEF_DATA_LEN	0x2023
struct hci_rp_le_read_def_data_len {
	__u8	status;
	__le16	tx_len;
	__le16	tx_time;
} __packed;

#define HCI_OP_LE_WRITE_DEF_DATA_LEN	0x2024
struct hci_cp_le_write_def_data_len {
	__le16	tx_len;
	__le16	tx_time;
} __packed;

#define HCI_OP_LE_ADD_TO_RESOLV_LIST	0x2027
struct hci_cp_le_add_to_resolv_list {
	__u8	 bdaddr_type;
	bdaddr_t bdaddr;
	__u8	 peer_irk[16];
	__u8	 local_irk[16];
} __packed;

#define HCI_OP_LE_DEL_FROM_RESOLV_LIST	0x2028
struct hci_cp_le_del_from_resolv_list {
	__u8	 bdaddr_type;
	bdaddr_t bdaddr;
} __packed;

#define HCI_OP_LE_CLEAR_RESOLV_LIST	0x2029

#define HCI_OP_LE_READ_RESOLV_LIST_SIZE	0x202a
struct hci_rp_le_read_resolv_list_size {
	__u8	status;
	__u8	size;
} __packed;

#define HCI_OP_LE_SET_ADDR_RESOLV_ENABLE 0x202d

#define HCI_OP_LE_SET_RPA_TIMEOUT	0x202e

#define HCI_OP_LE_READ_MAX_DATA_LEN	0x202f
struct hci_rp_le_read_max_data_len {
	__u8	status;
	__le16	tx_len;
	__le16	tx_time;
	__le16	rx_len;
	__le16	rx_time;
} __packed;

#define HCI_OP_LE_SET_DEFAULT_PHY	0x2031
struct hci_cp_le_set_default_phy {
	__u8    all_phys;
	__u8    tx_phys;
	__u8    rx_phys;
} __packed;

#define HCI_LE_SET_PHY_1M		0x01
#define HCI_LE_SET_PHY_2M		0x02
#define HCI_LE_SET_PHY_CODED		0x04

#define HCI_OP_LE_SET_EXT_SCAN_PARAMS   0x2041
struct hci_cp_le_set_ext_scan_params {
	__u8    own_addr_type;
	__u8    filter_policy;
	__u8    scanning_phys;
	__u8    data[];
} __packed;

#define LE_SCAN_PHY_1M		0x01
#define LE_SCAN_PHY_2M		0x02
#define LE_SCAN_PHY_CODED	0x04

struct hci_cp_le_scan_phy_params {
	__u8    type;
	__le16  interval;
	__le16  window;
} __packed;

#define HCI_OP_LE_SET_EXT_SCAN_ENABLE   0x2042
struct hci_cp_le_set_ext_scan_enable {
	__u8    enable;
	__u8    filter_dup;
	__le16  duration;
	__le16  period;
} __packed;

#define HCI_OP_LE_EXT_CREATE_CONN    0x2043
struct hci_cp_le_ext_create_conn {
	__u8      filter_policy;
	__u8      own_addr_type;
	__u8      peer_addr_type;
	bdaddr_t  peer_addr;
	__u8      phys;
	__u8      data[];
} __packed;

struct hci_cp_le_ext_conn_param {
	__le16 scan_interval;
	__le16 scan_window;
	__le16 conn_interval_min;
	__le16 conn_interval_max;
	__le16 conn_latency;
	__le16 supervision_timeout;
	__le16 min_ce_len;
	__le16 max_ce_len;
} __packed;

#define HCI_OP_LE_PA_CREATE_SYNC	0x2044
struct hci_cp_le_pa_create_sync {
	__u8      options;
	__u8      sid;
	__u8      addr_type;
	bdaddr_t  addr;
	__le16    skip;
	__le16    sync_timeout;
	__u8      sync_cte_type;
} __packed;

#define HCI_OP_LE_PA_TERM_SYNC		0x2046
struct hci_cp_le_pa_term_sync {
	__le16    handle;
} __packed;

#define HCI_OP_LE_READ_NUM_SUPPORTED_ADV_SETS	0x203b
struct hci_rp_le_read_num_supported_adv_sets {
	__u8  status;
	__u8  num_of_sets;
} __packed;

#define HCI_OP_LE_SET_EXT_ADV_PARAMS		0x2036
struct hci_cp_le_set_ext_adv_params {
	__u8      handle;
	__le16    evt_properties;
	__u8      min_interval[3];
	__u8      max_interval[3];
	__u8      channel_map;
	__u8      own_addr_type;
	__u8      peer_addr_type;
	bdaddr_t  peer_addr;
	__u8      filter_policy;
	__u8      tx_power;
	__u8      primary_phy;
	__u8      secondary_max_skip;
	__u8      secondary_phy;
	__u8      sid;
	__u8      notif_enable;
} __packed;

#define HCI_ADV_PHY_1M		0X01
#define HCI_ADV_PHY_2M		0x02
#define HCI_ADV_PHY_CODED	0x03

struct hci_rp_le_set_ext_adv_params {
	__u8  status;
	__u8  tx_power;
} __packed;

struct hci_cp_ext_adv_set {
	__u8  handle;
	__le16 duration;
	__u8  max_events;
} __packed;

#define HCI_MAX_EXT_AD_LENGTH	251

#define HCI_OP_LE_SET_EXT_ADV_DATA		0x2037
struct hci_cp_le_set_ext_adv_data {
	__u8  handle;
	__u8  operation;
	__u8  frag_pref;
	__u8  length;
	__u8  data[];
} __packed;

#define HCI_OP_LE_SET_EXT_SCAN_RSP_DATA		0x2038
struct hci_cp_le_set_ext_scan_rsp_data {
	__u8  handle;
	__u8  operation;
	__u8  frag_pref;
	__u8  length;
	__u8  data[];
} __packed;

#define HCI_OP_LE_SET_EXT_ADV_ENABLE		0x2039
struct hci_cp_le_set_ext_adv_enable {
	__u8  enable;
	__u8  num_of_sets;
	__u8  data[];
} __packed;

#define HCI_OP_LE_SET_PER_ADV_PARAMS		0x203e
struct hci_cp_le_set_per_adv_params {
	__u8      handle;
	__le16    min_interval;
	__le16    max_interval;
	__le16    periodic_properties;
} __packed;

#define HCI_MAX_PER_AD_LENGTH	252

#define HCI_OP_LE_SET_PER_ADV_DATA		0x203f
struct hci_cp_le_set_per_adv_data {
	__u8  handle;
	__u8  operation;
	__u8  length;
	__u8  data[];
} __packed;

#define HCI_OP_LE_SET_PER_ADV_ENABLE		0x2040
struct hci_cp_le_set_per_adv_enable {
	__u8  enable;
	__u8  handle;
} __packed;

#define LE_SET_ADV_DATA_OP_COMPLETE	0x03

#define LE_SET_ADV_DATA_NO_FRAG		0x01

#define HCI_OP_LE_REMOVE_ADV_SET	0x203c

#define HCI_OP_LE_CLEAR_ADV_SETS	0x203d

#define HCI_OP_LE_SET_ADV_SET_RAND_ADDR	0x2035
struct hci_cp_le_set_adv_set_rand_addr {
	__u8  handle;
	bdaddr_t  bdaddr;
} __packed;

#define HCI_OP_LE_READ_TRANSMIT_POWER	0x204b
struct hci_rp_le_read_transmit_power {
	__u8  status;
	__s8  min_le_tx_power;
	__s8  max_le_tx_power;
} __packed;

#define HCI_NETWORK_PRIVACY		0x00
#define HCI_DEVICE_PRIVACY		0x01

#define HCI_OP_LE_SET_PRIVACY_MODE	0x204e
struct hci_cp_le_set_privacy_mode {
	__u8  bdaddr_type;
	bdaddr_t  bdaddr;
	__u8  mode;
} __packed;

#define HCI_OP_LE_READ_BUFFER_SIZE_V2	0x2060
struct hci_rp_le_read_buffer_size_v2 {
	__u8    status;
	__le16  acl_mtu;
	__u8    acl_max_pkt;
	__le16  iso_mtu;
	__u8    iso_max_pkt;
} __packed;

#define HCI_OP_LE_READ_ISO_TX_SYNC		0x2061
struct hci_cp_le_read_iso_tx_sync {
	__le16  handle;
} __packed;

struct hci_rp_le_read_iso_tx_sync {
	__u8    status;
	__le16  handle;
	__le16  seq;
	__le32  imestamp;
	__u8    offset[3];
} __packed;

#define HCI_OP_LE_SET_CIG_PARAMS		0x2062
struct hci_cis_params {
	__u8    cis_id;
	__le16  c_sdu;
	__le16  p_sdu;
	__u8    c_phy;
	__u8    p_phy;
	__u8    c_rtn;
	__u8    p_rtn;
} __packed;

struct hci_cp_le_set_cig_params {
	__u8    cig_id;
	__u8    c_interval[3];
	__u8    p_interval[3];
	__u8    sca;
	__u8    packing;
	__u8    framing;
	__le16  c_latency;
	__le16  p_latency;
	__u8    num_cis;
	struct hci_cis_params cis[];
} __packed;

struct hci_rp_le_set_cig_params {
	__u8    status;
	__u8    cig_id;
	__u8    num_handles;
	__le16  handle[];
} __packed;

#define HCI_OP_LE_CREATE_CIS			0x2064
struct hci_cis {
	__le16  cis_handle;
	__le16  acl_handle;
} __packed;

struct hci_cp_le_create_cis {
	__u8    num_cis;
	struct hci_cis cis[];
} __packed;

#define HCI_OP_LE_REMOVE_CIG			0x2065
struct hci_cp_le_remove_cig {
	__u8    cig_id;
} __packed;

#define HCI_OP_LE_ACCEPT_CIS			0x2066
struct hci_cp_le_accept_cis {
	__le16  handle;
} __packed;

#define HCI_OP_LE_REJECT_CIS			0x2067
struct hci_cp_le_reject_cis {
	__le16  handle;
	__u8    reason;
} __packed;

#define HCI_OP_LE_CREATE_BIG			0x2068
struct hci_bis {
	__u8    sdu_interval[3];
	__le16  sdu;
	__le16  latency;
	__u8    rtn;
	__u8    phy;
	__u8    packing;
	__u8    framing;
	__u8    encryption;
	__u8    bcode[16];
} __packed;

struct hci_cp_le_create_big {
	__u8    handle;
	__u8    adv_handle;
	__u8    num_bis;
	struct hci_bis bis;
} __packed;

#define HCI_OP_LE_TERM_BIG			0x206a
struct hci_cp_le_term_big {
	__u8    handle;
	__u8    reason;
} __packed;

#define HCI_OP_LE_BIG_CREATE_SYNC		0x206b
struct hci_cp_le_big_create_sync {
	__u8    handle;
	__le16  sync_handle;
	__u8    encryption;
	__u8    bcode[16];
	__u8    mse;
	__le16  timeout;
	__u8    num_bis;
	__u8    bis[0];
} __packed;

#define HCI_OP_LE_BIG_TERM_SYNC			0x206c
struct hci_cp_le_big_term_sync {
	__u8    handle;
} __packed;

#define HCI_OP_LE_SETUP_ISO_PATH		0x206e
struct hci_cp_le_setup_iso_path {
	__le16  handle;
	__u8    direction;
	__u8    path;
	__u8    codec;
	__le16  codec_cid;
	__le16  codec_vid;
	__u8    delay[3];
	__u8    codec_cfg_len;
	__u8    codec_cfg[0];
} __packed;

struct hci_rp_le_setup_iso_path {
	__u8    status;
	__le16  handle;
} __packed;

#define HCI_OP_LE_SET_HOST_FEATURE		0x2074
struct hci_cp_le_set_host_feature {
	__u8     bit_number;
	__u8     bit_value;
} __packed;

/* ---- HCI Events ---- */
struct hci_ev_status {
	__u8    status;
} __packed;

#define HCI_EV_INQUIRY_COMPLETE		0x01

#define HCI_EV_INQUIRY_RESULT		0x02
struct inquiry_info {
	bdaddr_t bdaddr;
	__u8     pscan_rep_mode;
	__u8     pscan_period_mode;
	__u8     pscan_mode;
	__u8     dev_class[3];
	__le16   clock_offset;
} __packed;

struct hci_ev_inquiry_result {
	__u8    num;
	struct inquiry_info info[];
};

#define HCI_EV_CONN_COMPLETE		0x03
struct hci_ev_conn_complete {
	__u8     status;
	__le16   handle;
	bdaddr_t bdaddr;
	__u8     link_type;
	__u8     encr_mode;
} __packed;

#define HCI_EV_CONN_REQUEST		0x04
struct hci_ev_conn_request {
	bdaddr_t bdaddr;
	__u8     dev_class[3];
	__u8     link_type;
} __packed;

#define HCI_EV_DISCONN_COMPLETE		0x05
struct hci_ev_disconn_complete {
	__u8     status;
	__le16   handle;
	__u8     reason;
} __packed;

#define HCI_EV_AUTH_COMPLETE		0x06
struct hci_ev_auth_complete {
	__u8     status;
	__le16   handle;
} __packed;

#define HCI_EV_REMOTE_NAME		0x07
struct hci_ev_remote_name {
	__u8     status;
	bdaddr_t bdaddr;
	__u8     name[HCI_MAX_NAME_LENGTH];
} __packed;

#define HCI_EV_ENCRYPT_CHANGE		0x08
struct hci_ev_encrypt_change {
	__u8     status;
	__le16   handle;
	__u8     encrypt;
} __packed;

#define HCI_EV_CHANGE_LINK_KEY_COMPLETE	0x09
struct hci_ev_change_link_key_complete {
	__u8     status;
	__le16   handle;
} __packed;

#define HCI_EV_REMOTE_FEATURES		0x0b
struct hci_ev_remote_features {
	__u8     status;
	__le16   handle;
	__u8     features[8];
} __packed;

#define HCI_EV_REMOTE_VERSION		0x0c
struct hci_ev_remote_version {
	__u8     status;
	__le16   handle;
	__u8     lmp_ver;
	__le16   manufacturer;
	__le16   lmp_subver;
} __packed;

#define HCI_EV_QOS_SETUP_COMPLETE	0x0d
struct hci_qos {
	__u8     service_type;
	__u32    token_rate;
	__u32    peak_bandwidth;
	__u32    latency;
	__u32    delay_variation;
} __packed;
struct hci_ev_qos_setup_complete {
	__u8     status;
	__le16   handle;
	struct   hci_qos qos;
} __packed;

#define HCI_EV_CMD_COMPLETE		0x0e
struct hci_ev_cmd_complete {
	__u8     ncmd;
	__le16   opcode;
} __packed;

#define HCI_EV_CMD_STATUS		0x0f
struct hci_ev_cmd_status {
	__u8     status;
	__u8     ncmd;
	__le16   opcode;
} __packed;

#define HCI_EV_HARDWARE_ERROR		0x10
struct hci_ev_hardware_error {
	__u8     code;
} __packed;

#define HCI_EV_ROLE_CHANGE		0x12
struct hci_ev_role_change {
	__u8     status;
	bdaddr_t bdaddr;
	__u8     role;
} __packed;

#define HCI_EV_NUM_COMP_PKTS		0x13
struct hci_comp_pkts_info {
	__le16   handle;
	__le16   count;
} __packed;

struct hci_ev_num_comp_pkts {
	__u8     num;
	struct hci_comp_pkts_info handles[];
} __packed;

#define HCI_EV_MODE_CHANGE		0x14
struct hci_ev_mode_change {
	__u8     status;
	__le16   handle;
	__u8     mode;
	__le16   interval;
} __packed;

#define HCI_EV_PIN_CODE_REQ		0x16
struct hci_ev_pin_code_req {
	bdaddr_t bdaddr;
} __packed;

#define HCI_EV_LINK_KEY_REQ		0x17
struct hci_ev_link_key_req {
	bdaddr_t bdaddr;
} __packed;

#define HCI_EV_LINK_KEY_NOTIFY		0x18
struct hci_ev_link_key_notify {
	bdaddr_t bdaddr;
	__u8     link_key[HCI_LINK_KEY_SIZE];
	__u8     key_type;
} __packed;

#define HCI_EV_CLOCK_OFFSET		0x1c
struct hci_ev_clock_offset {
	__u8     status;
	__le16   handle;
	__le16   clock_offset;
} __packed;

#define HCI_EV_PKT_TYPE_CHANGE		0x1d
struct hci_ev_pkt_type_change {
	__u8     status;
	__le16   handle;
	__le16   pkt_type;
} __packed;

#define HCI_EV_PSCAN_REP_MODE		0x20
struct hci_ev_pscan_rep_mode {
	bdaddr_t bdaddr;
	__u8     pscan_rep_mode;
} __packed;

#define HCI_EV_INQUIRY_RESULT_WITH_RSSI	0x22
struct inquiry_info_rssi {
	bdaddr_t bdaddr;
	__u8     pscan_rep_mode;
	__u8     pscan_period_mode;
	__u8     dev_class[3];
	__le16   clock_offset;
	__s8     rssi;
} __packed;
struct inquiry_info_rssi_pscan {
	bdaddr_t bdaddr;
	__u8     pscan_rep_mode;
	__u8     pscan_period_mode;
	__u8     pscan_mode;
	__u8     dev_class[3];
	__le16   clock_offset;
	__s8     rssi;
} __packed;
struct hci_ev_inquiry_result_rssi {
	__u8     num;
	__u8     data[];
} __packed;

#define HCI_EV_REMOTE_EXT_FEATURES	0x23
struct hci_ev_remote_ext_features {
	__u8     status;
	__le16   handle;
	__u8     page;
	__u8     max_page;
	__u8     features[8];
} __packed;

#define HCI_EV_SYNC_CONN_COMPLETE	0x2c
struct hci_ev_sync_conn_complete {
	__u8     status;
	__le16   handle;
	bdaddr_t bdaddr;
	__u8     link_type;
	__u8     tx_interval;
	__u8     retrans_window;
	__le16   rx_pkt_len;
	__le16   tx_pkt_len;
	__u8     air_mode;
} __packed;

#define HCI_EV_SYNC_CONN_CHANGED	0x2d
struct hci_ev_sync_conn_changed {
	__u8     status;
	__le16   handle;
	__u8     tx_interval;
	__u8     retrans_window;
	__le16   rx_pkt_len;
	__le16   tx_pkt_len;
} __packed;

#define HCI_EV_SNIFF_SUBRATE		0x2e
struct hci_ev_sniff_subrate {
	__u8     status;
	__le16   handle;
	__le16   max_tx_latency;
	__le16   max_rx_latency;
	__le16   max_remote_timeout;
	__le16   max_local_timeout;
} __packed;

#define HCI_EV_EXTENDED_INQUIRY_RESULT	0x2f
struct extended_inquiry_info {
	bdaddr_t bdaddr;
	__u8     pscan_rep_mode;
	__u8     pscan_period_mode;
	__u8     dev_class[3];
	__le16   clock_offset;
	__s8     rssi;
	__u8     data[240];
} __packed;

struct hci_ev_ext_inquiry_result {
	__u8     num;
	struct extended_inquiry_info info[];
} __packed;

#define HCI_EV_KEY_REFRESH_COMPLETE	0x30
struct hci_ev_key_refresh_complete {
	__u8	status;
	__le16	handle;
} __packed;

#define HCI_EV_IO_CAPA_REQUEST		0x31
struct hci_ev_io_capa_request {
	bdaddr_t bdaddr;
} __packed;

#define HCI_EV_IO_CAPA_REPLY		0x32
struct hci_ev_io_capa_reply {
	bdaddr_t bdaddr;
	__u8     capability;
	__u8     oob_data;
	__u8     authentication;
} __packed;

#define HCI_EV_USER_CONFIRM_REQUEST	0x33
struct hci_ev_user_confirm_req {
	bdaddr_t	bdaddr;
	__le32		passkey;
} __packed;

#define HCI_EV_USER_PASSKEY_REQUEST	0x34
struct hci_ev_user_passkey_req {
	bdaddr_t	bdaddr;
} __packed;

#define HCI_EV_REMOTE_OOB_DATA_REQUEST	0x35
struct hci_ev_remote_oob_data_request {
	bdaddr_t bdaddr;
} __packed;

#define HCI_EV_SIMPLE_PAIR_COMPLETE	0x36
struct hci_ev_simple_pair_complete {
	__u8     status;
	bdaddr_t bdaddr;
} __packed;

#define HCI_EV_USER_PASSKEY_NOTIFY	0x3b
struct hci_ev_user_passkey_notify {
	bdaddr_t	bdaddr;
	__le32		passkey;
} __packed;

#define HCI_KEYPRESS_STARTED		0
#define HCI_KEYPRESS_ENTERED		1
#define HCI_KEYPRESS_ERASED		2
#define HCI_KEYPRESS_CLEARED		3
#define HCI_KEYPRESS_COMPLETED		4

#define HCI_EV_KEYPRESS_NOTIFY		0x3c
struct hci_ev_keypress_notify {
	bdaddr_t	bdaddr;
	__u8		type;
} __packed;

#define HCI_EV_REMOTE_HOST_FEATURES	0x3d
struct hci_ev_remote_host_features {
	bdaddr_t bdaddr;
	__u8     features[8];
} __packed;

#define HCI_EV_LE_META			0x3e
struct hci_ev_le_meta {
	__u8     subevent;
} __packed;

#define HCI_EV_PHY_LINK_COMPLETE	0x40
struct hci_ev_phy_link_complete {
	__u8     status;
	__u8     phy_handle;
} __packed;

#define HCI_EV_CHANNEL_SELECTED		0x41
struct hci_ev_channel_selected {
	__u8     phy_handle;
} __packed;

#define HCI_EV_DISCONN_PHY_LINK_COMPLETE	0x42
struct hci_ev_disconn_phy_link_complete {
	__u8     status;
	__u8     phy_handle;
	__u8     reason;
} __packed;

#define HCI_EV_LOGICAL_LINK_COMPLETE		0x45
struct hci_ev_logical_link_complete {
	__u8     status;
	__le16   handle;
	__u8     phy_handle;
	__u8     flow_spec_id;
} __packed;

#define HCI_EV_DISCONN_LOGICAL_LINK_COMPLETE	0x46
struct hci_ev_disconn_logical_link_complete {
	__u8     status;
	__le16   handle;
	__u8     reason;
} __packed;

#define HCI_EV_NUM_COMP_BLOCKS		0x48
struct hci_comp_blocks_info {
	__le16   handle;
	__le16   pkts;
	__le16   blocks;
} __packed;

struct hci_ev_num_comp_blocks {
	__le16   num_blocks;
	__u8     num_hndl;
	struct hci_comp_blocks_info handles[];
} __packed;

#define HCI_EV_SYNC_TRAIN_COMPLETE	0x4F
struct hci_ev_sync_train_complete {
	__u8	status;
} __packed;

#define HCI_EV_PERIPHERAL_PAGE_RESP_TIMEOUT	0x54

#define HCI_EV_LE_CONN_COMPLETE		0x01
struct hci_ev_le_conn_complete {
	__u8     status;
	__le16   handle;
	__u8     role;
	__u8     bdaddr_type;
	bdaddr_t bdaddr;
	__le16   interval;
	__le16   latency;
	__le16   supervision_timeout;
	__u8     clk_accurancy;
} __packed;

/* Advertising report event types */
#define LE_ADV_IND		0x00
#define LE_ADV_DIRECT_IND	0x01
#define LE_ADV_SCAN_IND		0x02
#define LE_ADV_NONCONN_IND	0x03
#define LE_ADV_SCAN_RSP		0x04
#define LE_ADV_INVALID		0x05

/* Legacy event types in extended adv report */
#define LE_LEGACY_ADV_IND		0x0013
#define LE_LEGACY_ADV_DIRECT_IND 	0x0015
#define LE_LEGACY_ADV_SCAN_IND		0x0012
#define LE_LEGACY_NONCONN_IND		0x0010
#define LE_LEGACY_SCAN_RSP_ADV		0x001b
#define LE_LEGACY_SCAN_RSP_ADV_SCAN	0x001a

/* Extended Advertising event types */
#define LE_EXT_ADV_NON_CONN_IND		0x0000
#define LE_EXT_ADV_CONN_IND		0x0001
#define LE_EXT_ADV_SCAN_IND		0x0002
#define LE_EXT_ADV_DIRECT_IND		0x0004
#define LE_EXT_ADV_SCAN_RSP		0x0008
#define LE_EXT_ADV_LEGACY_PDU		0x0010

#define ADDR_LE_DEV_PUBLIC		0x00
#define ADDR_LE_DEV_RANDOM		0x01
#define ADDR_LE_DEV_PUBLIC_RESOLVED	0x02
#define ADDR_LE_DEV_RANDOM_RESOLVED	0x03

#define HCI_EV_LE_ADVERTISING_REPORT	0x02
struct hci_ev_le_advertising_info {
	__u8	 type;
	__u8	 bdaddr_type;
	bdaddr_t bdaddr;
	__u8	 length;
	__u8	 data[];
} __packed;

struct hci_ev_le_advertising_report {
	__u8    num;
	struct hci_ev_le_advertising_info info[];
} __packed;

#define HCI_EV_LE_CONN_UPDATE_COMPLETE	0x03
struct hci_ev_le_conn_update_complete {
	__u8     status;
	__le16   handle;
	__le16   interval;
	__le16   latency;
	__le16   supervision_timeout;
} __packed;

#define HCI_EV_LE_REMOTE_FEAT_COMPLETE	0x04
struct hci_ev_le_remote_feat_complete {
	__u8     status;
	__le16   handle;
	__u8     features[8];
} __packed;

#define HCI_EV_LE_LTK_REQ		0x05
struct hci_ev_le_ltk_req {
	__le16	handle;
	__le64	rand;
	__le16	ediv;
} __packed;

#define HCI_EV_LE_REMOTE_CONN_PARAM_REQ	0x06
struct hci_ev_le_remote_conn_param_req {
	__le16 handle;
	__le16 interval_min;
	__le16 interval_max;
	__le16 latency;
	__le16 timeout;
} __packed;

#define HCI_EV_LE_DATA_LEN_CHANGE	0x07
struct hci_ev_le_data_len_change {
	__le16	handle;
	__le16	tx_len;
	__le16	tx_time;
	__le16	rx_len;
	__le16	rx_time;
} __packed;

#define HCI_EV_LE_DIRECT_ADV_REPORT	0x0B
struct hci_ev_le_direct_adv_info {
	__u8	 type;
	__u8	 bdaddr_type;
	bdaddr_t bdaddr;
	__u8	 direct_addr_type;
	bdaddr_t direct_addr;
	__s8	 rssi;
} __packed;

struct hci_ev_le_direct_adv_report {
	__u8	 num;
	struct hci_ev_le_direct_adv_info info[];
} __packed;

#define HCI_EV_LE_PHY_UPDATE_COMPLETE	0x0c
struct hci_ev_le_phy_update_complete {
	__u8  status;
	__le16 handle;
	__u8  tx_phy;
	__u8  rx_phy;
} __packed;

#define HCI_EV_LE_EXT_ADV_REPORT    0x0d
struct hci_ev_le_ext_adv_info {
	__le16   type;
	__u8	 bdaddr_type;
	bdaddr_t bdaddr;
	__u8	 primary_phy;
	__u8	 secondary_phy;
	__u8	 sid;
	__u8	 tx_power;
	__s8	 rssi;
	__le16   interval;
	__u8     direct_addr_type;
	bdaddr_t direct_addr;
	__u8     length;
	__u8     data[];
} __packed;

struct hci_ev_le_ext_adv_report {
	__u8     num;
	struct hci_ev_le_ext_adv_info info[];
} __packed;

#define HCI_EV_LE_PA_SYNC_ESTABLISHED	0x0e
struct hci_ev_le_pa_sync_established {
	__u8      status;
	__le16    handle;
	__u8      sid;
	__u8      bdaddr_type;
	bdaddr_t  bdaddr;
	__u8      phy;
	__le16    interval;
	__u8      clock_accuracy;
} __packed;

#define HCI_EV_LE_ENHANCED_CONN_COMPLETE    0x0a
struct hci_ev_le_enh_conn_complete {
	__u8      status;
	__le16    handle;
	__u8      role;
	__u8      bdaddr_type;
	bdaddr_t  bdaddr;
	bdaddr_t  local_rpa;
	bdaddr_t  peer_rpa;
	__le16    interval;
	__le16    latency;
	__le16    supervision_timeout;
	__u8      clk_accurancy;
} __packed;

#define HCI_EV_LE_EXT_ADV_SET_TERM	0x12
struct hci_evt_le_ext_adv_set_term {
	__u8	status;
	__u8	handle;
	__le16	conn_handle;
	__u8	num_evts;
} __packed;

#define HCI_EVT_LE_CIS_ESTABLISHED	0x19
struct hci_evt_le_cis_established {
	__u8  status;
	__le16 handle;
	__u8  cig_sync_delay[3];
	__u8  cis_sync_delay[3];
	__u8  c_latency[3];
	__u8  p_latency[3];
	__u8  c_phy;
	__u8  p_phy;
	__u8  nse;
	__u8  c_bn;
	__u8  p_bn;
	__u8  c_ft;
	__u8  p_ft;
	__le16 c_mtu;
	__le16 p_mtu;
	__le16 interval;
} __packed;

#define HCI_EVT_LE_CIS_REQ		0x1a
struct hci_evt_le_cis_req {
	__le16 acl_handle;
	__le16 cis_handle;
	__u8  cig_id;
	__u8  cis_id;
} __packed;

#define HCI_EVT_LE_CREATE_BIG_COMPLETE	0x1b
struct hci_evt_le_create_big_complete {
	__u8    status;
	__u8    handle;
	__u8    sync_delay[3];
	__u8    transport_delay[3];
	__u8    phy;
	__u8    nse;
	__u8    bn;
	__u8    pto;
	__u8    irc;
	__le16  max_pdu;
	__le16  interval;
	__u8    num_bis;
	__le16  bis_handle[];
} __packed;

#define HCI_EVT_LE_BIG_SYNC_ESTABILISHED 0x1d
struct hci_evt_le_big_sync_estabilished {
	__u8    status;
	__u8    handle;
	__u8    latency[3];
	__u8    nse;
	__u8    bn;
	__u8    pto;
	__u8    irc;
	__le16  max_pdu;
	__le16  interval;
	__u8    num_bis;
	__le16  bis[];
} __packed;

#define HCI_EVT_LE_BIG_INFO_ADV_REPORT	0x22
struct hci_evt_le_big_info_adv_report {
	__le16  sync_handle;
	__u8    num_bis;
	__u8    nse;
	__le16  iso_interval;
	__u8    bn;
	__u8    pto;
	__u8    irc;
	__le16  max_pdu;
	__u8    sdu_interval[3];
	__le16  max_sdu;
	__u8    phy;
	__u8    framing;
	__u8    encryption;
} __packed;

#define HCI_EV_VENDOR			0xff

/* Internal events generated by Bluetooth stack */
#define HCI_EV_STACK_INTERNAL	0xfd
struct hci_ev_stack_internal {
	__u16    type;
	__u8     data[];
} __packed;

#define HCI_EV_SI_DEVICE	0x01
struct hci_ev_si_device {
	__u16    event;
	__u16    dev_id;
} __packed;

#define HCI_EV_SI_SECURITY	0x02
struct hci_ev_si_security {
	__u16    event;
	__u16    proto;
	__u16    subproto;
	__u8     incoming;
} __packed;

/* ---- HCI Packet structures ---- */
#define HCI_COMMAND_HDR_SIZE 3
#define HCI_EVENT_HDR_SIZE   2
#define HCI_ACL_HDR_SIZE     4
#define HCI_SCO_HDR_SIZE     3
#define HCI_ISO_HDR_SIZE     4

struct hci_command_hdr {
	__le16	opcode;		/* OCF & OGF */
	__u8	plen;
} __packed;

struct hci_event_hdr {
	__u8	evt;
	__u8	plen;
} __packed;

struct hci_acl_hdr {
	__le16	handle;		/* Handle & Flags(PB, BC) */
	__le16	dlen;
} __packed;

struct hci_sco_hdr {
	__le16	handle;
	__u8	dlen;
} __packed;

struct hci_iso_hdr {
	__le16	handle;
	__le16	dlen;
	__u8	data[];
} __packed;

/* ISO data packet status flags */
#define HCI_ISO_STATUS_VALID	0x00
#define HCI_ISO_STATUS_INVALID	0x01
#define HCI_ISO_STATUS_NOP	0x02

#define HCI_ISO_DATA_HDR_SIZE	4
struct hci_iso_data_hdr {
	__le16	sn;
	__le16	slen;
};

#define HCI_ISO_TS_DATA_HDR_SIZE 8
struct hci_iso_ts_data_hdr {
	__le32	ts;
	__le16	sn;
	__le16	slen;
};

static inline struct hci_event_hdr *hci_event_hdr(const struct sk_buff *skb)
{
	return (struct hci_event_hdr *) skb->data;
}

static inline struct hci_acl_hdr *hci_acl_hdr(const struct sk_buff *skb)
{
	return (struct hci_acl_hdr *) skb->data;
}

static inline struct hci_sco_hdr *hci_sco_hdr(const struct sk_buff *skb)
{
	return (struct hci_sco_hdr *) skb->data;
}

/* Command opcode pack/unpack */
#define hci_opcode_pack(ogf, ocf)	((__u16) ((ocf & 0x03ff)|(ogf << 10)))
#define hci_opcode_ogf(op)		(op >> 10)
#define hci_opcode_ocf(op)		(op & 0x03ff)

/* ACL handle and flags pack/unpack */
#define hci_handle_pack(h, f)	((__u16) ((h & 0x0fff)|(f << 12)))
#define hci_handle(h)		(h & 0x0fff)
#define hci_flags(h)		(h >> 12)

/* ISO handle and flags pack/unpack */
#define hci_iso_flags_pb(f)		(f & 0x0003)
#define hci_iso_flags_ts(f)		((f >> 2) & 0x0001)
#define hci_iso_flags_pack(pb, ts)	((pb & 0x03) | ((ts & 0x01) << 2))

/* ISO data length and flags pack/unpack */
#define hci_iso_data_len_pack(h, f)	((__u16) ((h) | ((f) << 14)))
#define hci_iso_data_len(h)		((h) & 0x3fff)
#define hci_iso_data_flags(h)		((h) >> 14)

/* codec transport types */
#define HCI_TRANSPORT_SCO_ESCO	0x01

/* le24 support */
static inline void hci_cpu_to_le24(__u32 val, __u8 dst[3])
{
	dst[0] = val & 0xff;
	dst[1] = (val & 0xff00) >> 8;
	dst[2] = (val & 0xff0000) >> 16;
}

#endif /* __HCI_H */<|MERGE_RESOLUTION|>--- conflicted
+++ resolved
@@ -255,8 +255,6 @@
 	 * during the hdev->setup vendor callback.
 	 */
 	HCI_QUIRK_BROKEN_READ_TRANSMIT_POWER,
-<<<<<<< HEAD
-=======
 
 	/* When this quirk is set, HCI_OP_SET_EVENT_FLT requests with
 	 * HCI_FLT_CLEAR_ALL are ignored and event filtering is
@@ -296,7 +294,6 @@
 	 * during the hdev->setup vendor callback.
 	 */
 	HCI_QUIRK_BROKEN_MWS_TRANSPORT_CONFIG,
->>>>>>> d60c95ef
 };
 
 /* HCI device flags */
