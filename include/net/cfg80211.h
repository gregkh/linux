/* SPDX-License-Identifier: GPL-2.0-only */
#ifndef __NET_CFG80211_H
#define __NET_CFG80211_H
/*
 * 802.11 device and configuration interface
 *
 * Copyright 2006-2010	Johannes Berg <johannes@sipsolutions.net>
 * Copyright 2013-2014 Intel Mobile Communications GmbH
 * Copyright 2015-2017	Intel Deutschland GmbH
 * Copyright (C) 2018-2024 Intel Corporation
 */

#include <linux/ethtool.h>
#include <uapi/linux/rfkill.h>
#include <linux/netdevice.h>
#include <linux/debugfs.h>
#include <linux/list.h>
#include <linux/bug.h>
#include <linux/netlink.h>
#include <linux/skbuff.h>
#include <linux/nl80211.h>
#include <linux/if_ether.h>
#include <linux/ieee80211.h>
#include <linux/net.h>
#include <linux/rfkill.h>
#include <net/regulatory.h>

/**
 * DOC: Introduction
 *
 * cfg80211 is the configuration API for 802.11 devices in Linux. It bridges
 * userspace and drivers, and offers some utility functionality associated
 * with 802.11. cfg80211 must, directly or indirectly via mac80211, be used
 * by all modern wireless drivers in Linux, so that they offer a consistent
 * API through nl80211. For backward compatibility, cfg80211 also offers
 * wireless extensions to userspace, but hides them from drivers completely.
 *
 * Additionally, cfg80211 contains code to help enforce regulatory spectrum
 * use restrictions.
 */


/**
 * DOC: Device registration
 *
 * In order for a driver to use cfg80211, it must register the hardware device
 * with cfg80211. This happens through a number of hardware capability structs
 * described below.
 *
 * The fundamental structure for each device is the 'wiphy', of which each
 * instance describes a physical wireless device connected to the system. Each
 * such wiphy can have zero, one, or many virtual interfaces associated with
 * it, which need to be identified as such by pointing the network interface's
 * @ieee80211_ptr pointer to a &struct wireless_dev which further describes
 * the wireless part of the interface. Normally this struct is embedded in the
 * network interface's private data area. Drivers can optionally allow creating
 * or destroying virtual interfaces on the fly, but without at least one or the
 * ability to create some the wireless device isn't useful.
 *
 * Each wiphy structure contains device capability information, and also has
 * a pointer to the various operations the driver offers. The definitions and
 * structures here describe these capabilities in detail.
 */

struct wiphy;

/*
 * wireless hardware capability structures
 */

/**
 * enum ieee80211_channel_flags - channel flags
 *
 * Channel flags set by the regulatory control code.
 *
 * @IEEE80211_CHAN_DISABLED: This channel is disabled.
 * @IEEE80211_CHAN_NO_IR: do not initiate radiation, this includes
 *	sending probe requests or beaconing.
 * @IEEE80211_CHAN_PSD: Power spectral density (in dBm) is set for this
 *	channel.
 * @IEEE80211_CHAN_RADAR: Radar detection is required on this channel.
 * @IEEE80211_CHAN_NO_HT40PLUS: extension channel above this channel
 *	is not permitted.
 * @IEEE80211_CHAN_NO_HT40MINUS: extension channel below this channel
 *	is not permitted.
 * @IEEE80211_CHAN_NO_OFDM: OFDM is not allowed on this channel.
 * @IEEE80211_CHAN_NO_80MHZ: If the driver supports 80 MHz on the band,
 *	this flag indicates that an 80 MHz channel cannot use this
 *	channel as the control or any of the secondary channels.
 *	This may be due to the driver or due to regulatory bandwidth
 *	restrictions.
 * @IEEE80211_CHAN_NO_160MHZ: If the driver supports 160 MHz on the band,
 *	this flag indicates that an 160 MHz channel cannot use this
 *	channel as the control or any of the secondary channels.
 *	This may be due to the driver or due to regulatory bandwidth
 *	restrictions.
 * @IEEE80211_CHAN_INDOOR_ONLY: see %NL80211_FREQUENCY_ATTR_INDOOR_ONLY
 * @IEEE80211_CHAN_IR_CONCURRENT: see %NL80211_FREQUENCY_ATTR_IR_CONCURRENT
 * @IEEE80211_CHAN_NO_20MHZ: 20 MHz bandwidth is not permitted
 *	on this channel.
 * @IEEE80211_CHAN_NO_10MHZ: 10 MHz bandwidth is not permitted
 *	on this channel.
 * @IEEE80211_CHAN_NO_HE: HE operation is not permitted on this channel.
 * @IEEE80211_CHAN_1MHZ: 1 MHz bandwidth is permitted
 *	on this channel.
 * @IEEE80211_CHAN_2MHZ: 2 MHz bandwidth is permitted
 *	on this channel.
 * @IEEE80211_CHAN_4MHZ: 4 MHz bandwidth is permitted
 *	on this channel.
 * @IEEE80211_CHAN_8MHZ: 8 MHz bandwidth is permitted
 *	on this channel.
 * @IEEE80211_CHAN_16MHZ: 16 MHz bandwidth is permitted
 *	on this channel.
 * @IEEE80211_CHAN_NO_320MHZ: If the driver supports 320 MHz on the band,
 *	this flag indicates that a 320 MHz channel cannot use this
 *	channel as the control or any of the secondary channels.
 *	This may be due to the driver or due to regulatory bandwidth
 *	restrictions.
 * @IEEE80211_CHAN_NO_EHT: EHT operation is not permitted on this channel.
 * @IEEE80211_CHAN_DFS_CONCURRENT: See %NL80211_RRF_DFS_CONCURRENT
 * @IEEE80211_CHAN_NO_6GHZ_VLP_CLIENT: Client connection with VLP AP
 *	not permitted using this channel
 * @IEEE80211_CHAN_NO_6GHZ_AFC_CLIENT: Client connection with AFC AP
 *	not permitted using this channel
 * @IEEE80211_CHAN_CAN_MONITOR: This channel can be used for monitor
 *	mode even in the presence of other (regulatory) restrictions,
 *	even if it is otherwise disabled.
 * @IEEE80211_CHAN_ALLOW_6GHZ_VLP_AP: Allow using this channel for AP operation
 *	with very low power (VLP), even if otherwise set to NO_IR.
 */
enum ieee80211_channel_flags {
	IEEE80211_CHAN_DISABLED			= BIT(0),
	IEEE80211_CHAN_NO_IR			= BIT(1),
	IEEE80211_CHAN_PSD			= BIT(2),
	IEEE80211_CHAN_RADAR			= BIT(3),
	IEEE80211_CHAN_NO_HT40PLUS		= BIT(4),
	IEEE80211_CHAN_NO_HT40MINUS		= BIT(5),
	IEEE80211_CHAN_NO_OFDM			= BIT(6),
	IEEE80211_CHAN_NO_80MHZ			= BIT(7),
	IEEE80211_CHAN_NO_160MHZ		= BIT(8),
	IEEE80211_CHAN_INDOOR_ONLY		= BIT(9),
	IEEE80211_CHAN_IR_CONCURRENT		= BIT(10),
	IEEE80211_CHAN_NO_20MHZ			= BIT(11),
	IEEE80211_CHAN_NO_10MHZ			= BIT(12),
	IEEE80211_CHAN_NO_HE			= BIT(13),
	IEEE80211_CHAN_1MHZ			= BIT(14),
	IEEE80211_CHAN_2MHZ			= BIT(15),
	IEEE80211_CHAN_4MHZ			= BIT(16),
	IEEE80211_CHAN_8MHZ			= BIT(17),
	IEEE80211_CHAN_16MHZ			= BIT(18),
	IEEE80211_CHAN_NO_320MHZ		= BIT(19),
	IEEE80211_CHAN_NO_EHT			= BIT(20),
	IEEE80211_CHAN_DFS_CONCURRENT		= BIT(21),
	IEEE80211_CHAN_NO_6GHZ_VLP_CLIENT	= BIT(22),
	IEEE80211_CHAN_NO_6GHZ_AFC_CLIENT	= BIT(23),
	IEEE80211_CHAN_CAN_MONITOR		= BIT(24),
	IEEE80211_CHAN_ALLOW_6GHZ_VLP_AP	= BIT(25),
};

#define IEEE80211_CHAN_NO_HT40 \
	(IEEE80211_CHAN_NO_HT40PLUS | IEEE80211_CHAN_NO_HT40MINUS)

#define IEEE80211_DFS_MIN_CAC_TIME_MS		60000
#define IEEE80211_DFS_MIN_NOP_TIME_MS		(30 * 60 * 1000)

/**
 * struct ieee80211_channel - channel definition
 *
 * This structure describes a single channel for use
 * with cfg80211.
 *
 * @center_freq: center frequency in MHz
 * @freq_offset: offset from @center_freq, in KHz
 * @hw_value: hardware-specific value for the channel
 * @flags: channel flags from &enum ieee80211_channel_flags.
 * @orig_flags: channel flags at registration time, used by regulatory
 *	code to support devices with additional restrictions
 * @band: band this channel belongs to.
 * @max_antenna_gain: maximum antenna gain in dBi
 * @max_power: maximum transmission power (in dBm)
 * @max_reg_power: maximum regulatory transmission power (in dBm)
 * @beacon_found: helper to regulatory code to indicate when a beacon
 *	has been found on this channel. Use regulatory_hint_found_beacon()
 *	to enable this, this is useful only on 5 GHz band.
 * @orig_mag: internal use
 * @orig_mpwr: internal use
 * @dfs_state: current state of this channel. Only relevant if radar is required
 *	on this channel.
 * @dfs_state_entered: timestamp (jiffies) when the dfs state was entered.
 * @dfs_cac_ms: DFS CAC time in milliseconds, this is valid for DFS channels.
 * @psd: power spectral density (in dBm)
 */
struct ieee80211_channel {
	enum nl80211_band band;
	u32 center_freq;
	u16 freq_offset;
	u16 hw_value;
	u32 flags;
	int max_antenna_gain;
	int max_power;
	int max_reg_power;
	bool beacon_found;
	u32 orig_flags;
	int orig_mag, orig_mpwr;
	enum nl80211_dfs_state dfs_state;
	unsigned long dfs_state_entered;
	unsigned int dfs_cac_ms;
	s8 psd;
};

/**
 * enum ieee80211_rate_flags - rate flags
 *
 * Hardware/specification flags for rates. These are structured
 * in a way that allows using the same bitrate structure for
 * different bands/PHY modes.
 *
 * @IEEE80211_RATE_SHORT_PREAMBLE: Hardware can send with short
 *	preamble on this bitrate; only relevant in 2.4GHz band and
 *	with CCK rates.
 * @IEEE80211_RATE_MANDATORY_A: This bitrate is a mandatory rate
 *	when used with 802.11a (on the 5 GHz band); filled by the
 *	core code when registering the wiphy.
 * @IEEE80211_RATE_MANDATORY_B: This bitrate is a mandatory rate
 *	when used with 802.11b (on the 2.4 GHz band); filled by the
 *	core code when registering the wiphy.
 * @IEEE80211_RATE_MANDATORY_G: This bitrate is a mandatory rate
 *	when used with 802.11g (on the 2.4 GHz band); filled by the
 *	core code when registering the wiphy.
 * @IEEE80211_RATE_ERP_G: This is an ERP rate in 802.11g mode.
 * @IEEE80211_RATE_SUPPORTS_5MHZ: Rate can be used in 5 MHz mode
 * @IEEE80211_RATE_SUPPORTS_10MHZ: Rate can be used in 10 MHz mode
 */
enum ieee80211_rate_flags {
	IEEE80211_RATE_SHORT_PREAMBLE	= BIT(0),
	IEEE80211_RATE_MANDATORY_A	= BIT(1),
	IEEE80211_RATE_MANDATORY_B	= BIT(2),
	IEEE80211_RATE_MANDATORY_G	= BIT(3),
	IEEE80211_RATE_ERP_G		= BIT(4),
	IEEE80211_RATE_SUPPORTS_5MHZ	= BIT(5),
	IEEE80211_RATE_SUPPORTS_10MHZ	= BIT(6),
};

/**
 * enum ieee80211_bss_type - BSS type filter
 *
 * @IEEE80211_BSS_TYPE_ESS: Infrastructure BSS
 * @IEEE80211_BSS_TYPE_PBSS: Personal BSS
 * @IEEE80211_BSS_TYPE_IBSS: Independent BSS
 * @IEEE80211_BSS_TYPE_MBSS: Mesh BSS
 * @IEEE80211_BSS_TYPE_ANY: Wildcard value for matching any BSS type
 */
enum ieee80211_bss_type {
	IEEE80211_BSS_TYPE_ESS,
	IEEE80211_BSS_TYPE_PBSS,
	IEEE80211_BSS_TYPE_IBSS,
	IEEE80211_BSS_TYPE_MBSS,
	IEEE80211_BSS_TYPE_ANY
};

/**
 * enum ieee80211_privacy - BSS privacy filter
 *
 * @IEEE80211_PRIVACY_ON: privacy bit set
 * @IEEE80211_PRIVACY_OFF: privacy bit clear
 * @IEEE80211_PRIVACY_ANY: Wildcard value for matching any privacy setting
 */
enum ieee80211_privacy {
	IEEE80211_PRIVACY_ON,
	IEEE80211_PRIVACY_OFF,
	IEEE80211_PRIVACY_ANY
};

#define IEEE80211_PRIVACY(x)	\
	((x) ? IEEE80211_PRIVACY_ON : IEEE80211_PRIVACY_OFF)

/**
 * struct ieee80211_rate - bitrate definition
 *
 * This structure describes a bitrate that an 802.11 PHY can
 * operate with. The two values @hw_value and @hw_value_short
 * are only for driver use when pointers to this structure are
 * passed around.
 *
 * @flags: rate-specific flags from &enum ieee80211_rate_flags
 * @bitrate: bitrate in units of 100 Kbps
 * @hw_value: driver/hardware value for this rate
 * @hw_value_short: driver/hardware value for this rate when
 *	short preamble is used
 */
struct ieee80211_rate {
	u32 flags;
	u16 bitrate;
	u16 hw_value, hw_value_short;
};

/**
 * struct ieee80211_he_obss_pd - AP settings for spatial reuse
 *
 * @enable: is the feature enabled.
 * @sr_ctrl: The SR Control field of SRP element.
 * @non_srg_max_offset: non-SRG maximum tx power offset
 * @min_offset: minimal tx power offset an associated station shall use
 * @max_offset: maximum tx power offset an associated station shall use
 * @bss_color_bitmap: bitmap that indicates the BSS color values used by
 *	members of the SRG
 * @partial_bssid_bitmap: bitmap that indicates the partial BSSID values
 *	used by members of the SRG
 */
struct ieee80211_he_obss_pd {
	bool enable;
	u8 sr_ctrl;
	u8 non_srg_max_offset;
	u8 min_offset;
	u8 max_offset;
	u8 bss_color_bitmap[8];
	u8 partial_bssid_bitmap[8];
};

/**
 * struct cfg80211_he_bss_color - AP settings for BSS coloring
 *
 * @color: the current color.
 * @enabled: HE BSS color is used
 * @partial: define the AID equation.
 */
struct cfg80211_he_bss_color {
	u8 color;
	bool enabled;
	bool partial;
};

/**
 * struct ieee80211_sta_ht_cap - STA's HT capabilities
 *
 * This structure describes most essential parameters needed
 * to describe 802.11n HT capabilities for an STA.
 *
 * @ht_supported: is HT supported by the STA
 * @cap: HT capabilities map as described in 802.11n spec
 * @ampdu_factor: Maximum A-MPDU length factor
 * @ampdu_density: Minimum A-MPDU spacing
 * @mcs: Supported MCS rates
 */
struct ieee80211_sta_ht_cap {
	u16 cap; /* use IEEE80211_HT_CAP_ */
	bool ht_supported;
	u8 ampdu_factor;
	u8 ampdu_density;
	struct ieee80211_mcs_info mcs;
};

/**
 * struct ieee80211_sta_vht_cap - STA's VHT capabilities
 *
 * This structure describes most essential parameters needed
 * to describe 802.11ac VHT capabilities for an STA.
 *
 * @vht_supported: is VHT supported by the STA
 * @cap: VHT capabilities map as described in 802.11ac spec
 * @vht_mcs: Supported VHT MCS rates
 */
struct ieee80211_sta_vht_cap {
	bool vht_supported;
	u32 cap; /* use IEEE80211_VHT_CAP_ */
	struct ieee80211_vht_mcs_info vht_mcs;
};

#define IEEE80211_HE_PPE_THRES_MAX_LEN		25

/**
 * struct ieee80211_sta_he_cap - STA's HE capabilities
 *
 * This structure describes most essential parameters needed
 * to describe 802.11ax HE capabilities for a STA.
 *
 * @has_he: true iff HE data is valid.
 * @he_cap_elem: Fixed portion of the HE capabilities element.
 * @he_mcs_nss_supp: The supported NSS/MCS combinations.
 * @ppe_thres: Holds the PPE Thresholds data.
 */
struct ieee80211_sta_he_cap {
	bool has_he;
	struct ieee80211_he_cap_elem he_cap_elem;
	struct ieee80211_he_mcs_nss_supp he_mcs_nss_supp;
	u8 ppe_thres[IEEE80211_HE_PPE_THRES_MAX_LEN];
};

/**
 * struct ieee80211_eht_mcs_nss_supp - EHT max supported NSS per MCS
 *
 * See P802.11be_D1.3 Table 9-401k - "Subfields of the Supported EHT-MCS
 * and NSS Set field"
 *
 * @only_20mhz: MCS/NSS support for 20 MHz-only STA.
 * @bw: MCS/NSS support for 80, 160 and 320 MHz
 * @bw._80: MCS/NSS support for BW <= 80 MHz
 * @bw._160: MCS/NSS support for BW = 160 MHz
 * @bw._320: MCS/NSS support for BW = 320 MHz
 */
struct ieee80211_eht_mcs_nss_supp {
	union {
		struct ieee80211_eht_mcs_nss_supp_20mhz_only only_20mhz;
		struct {
			struct ieee80211_eht_mcs_nss_supp_bw _80;
			struct ieee80211_eht_mcs_nss_supp_bw _160;
			struct ieee80211_eht_mcs_nss_supp_bw _320;
		} __packed bw;
	} __packed;
} __packed;

#define IEEE80211_EHT_PPE_THRES_MAX_LEN		32

/**
 * struct ieee80211_sta_eht_cap - STA's EHT capabilities
 *
 * This structure describes most essential parameters needed
 * to describe 802.11be EHT capabilities for a STA.
 *
 * @has_eht: true iff EHT data is valid.
 * @eht_cap_elem: Fixed portion of the eht capabilities element.
 * @eht_mcs_nss_supp: The supported NSS/MCS combinations.
 * @eht_ppe_thres: Holds the PPE Thresholds data.
 */
struct ieee80211_sta_eht_cap {
	bool has_eht;
	struct ieee80211_eht_cap_elem_fixed eht_cap_elem;
	struct ieee80211_eht_mcs_nss_supp eht_mcs_nss_supp;
	u8 eht_ppe_thres[IEEE80211_EHT_PPE_THRES_MAX_LEN];
};

/* sparse defines __CHECKER__; see Documentation/dev-tools/sparse.rst */
#ifdef __CHECKER__
/*
 * This is used to mark the sband->iftype_data pointer which is supposed
 * to be an array with special access semantics (per iftype), but a lot
 * of code got it wrong in the past, so with this marking sparse will be
 * noisy when the pointer is used directly.
 */
# define __iftd		__attribute__((noderef, address_space(__iftype_data)))
#else
# define __iftd
#endif /* __CHECKER__ */

/**
 * struct ieee80211_sband_iftype_data - sband data per interface type
 *
 * This structure encapsulates sband data that is relevant for the
 * interface types defined in @types_mask.  Each type in the
 * @types_mask must be unique across all instances of iftype_data.
 *
 * @types_mask: interface types mask
 * @he_cap: holds the HE capabilities
 * @he_6ghz_capa: HE 6 GHz capabilities, must be filled in for a
 *	6 GHz band channel (and 0 may be valid value).
 * @eht_cap: STA's EHT capabilities
 * @vendor_elems: vendor element(s) to advertise
 * @vendor_elems.data: vendor element(s) data
 * @vendor_elems.len: vendor element(s) length
 */
struct ieee80211_sband_iftype_data {
	u16 types_mask;
	struct ieee80211_sta_he_cap he_cap;
	struct ieee80211_he_6ghz_capa he_6ghz_capa;
	struct ieee80211_sta_eht_cap eht_cap;
	struct {
		const u8 *data;
		unsigned int len;
	} vendor_elems;
};

/**
 * enum ieee80211_edmg_bw_config - allowed channel bandwidth configurations
 *
 * @IEEE80211_EDMG_BW_CONFIG_4: 2.16GHz
 * @IEEE80211_EDMG_BW_CONFIG_5: 2.16GHz and 4.32GHz
 * @IEEE80211_EDMG_BW_CONFIG_6: 2.16GHz, 4.32GHz and 6.48GHz
 * @IEEE80211_EDMG_BW_CONFIG_7: 2.16GHz, 4.32GHz, 6.48GHz and 8.64GHz
 * @IEEE80211_EDMG_BW_CONFIG_8: 2.16GHz and 2.16GHz + 2.16GHz
 * @IEEE80211_EDMG_BW_CONFIG_9: 2.16GHz, 4.32GHz and 2.16GHz + 2.16GHz
 * @IEEE80211_EDMG_BW_CONFIG_10: 2.16GHz, 4.32GHz, 6.48GHz and 2.16GHz+2.16GHz
 * @IEEE80211_EDMG_BW_CONFIG_11: 2.16GHz, 4.32GHz, 6.48GHz, 8.64GHz and
 *	2.16GHz+2.16GHz
 * @IEEE80211_EDMG_BW_CONFIG_12: 2.16GHz, 2.16GHz + 2.16GHz and
 *	4.32GHz + 4.32GHz
 * @IEEE80211_EDMG_BW_CONFIG_13: 2.16GHz, 4.32GHz, 2.16GHz + 2.16GHz and
 *	4.32GHz + 4.32GHz
 * @IEEE80211_EDMG_BW_CONFIG_14: 2.16GHz, 4.32GHz, 6.48GHz, 2.16GHz + 2.16GHz
 *	and 4.32GHz + 4.32GHz
 * @IEEE80211_EDMG_BW_CONFIG_15: 2.16GHz, 4.32GHz, 6.48GHz, 8.64GHz,
 *	2.16GHz + 2.16GHz and 4.32GHz + 4.32GHz
 */
enum ieee80211_edmg_bw_config {
	IEEE80211_EDMG_BW_CONFIG_4	= 4,
	IEEE80211_EDMG_BW_CONFIG_5	= 5,
	IEEE80211_EDMG_BW_CONFIG_6	= 6,
	IEEE80211_EDMG_BW_CONFIG_7	= 7,
	IEEE80211_EDMG_BW_CONFIG_8	= 8,
	IEEE80211_EDMG_BW_CONFIG_9	= 9,
	IEEE80211_EDMG_BW_CONFIG_10	= 10,
	IEEE80211_EDMG_BW_CONFIG_11	= 11,
	IEEE80211_EDMG_BW_CONFIG_12	= 12,
	IEEE80211_EDMG_BW_CONFIG_13	= 13,
	IEEE80211_EDMG_BW_CONFIG_14	= 14,
	IEEE80211_EDMG_BW_CONFIG_15	= 15,
};

/**
 * struct ieee80211_edmg - EDMG configuration
 *
 * This structure describes most essential parameters needed
 * to describe 802.11ay EDMG configuration
 *
 * @channels: bitmap that indicates the 2.16 GHz channel(s)
 *	that are allowed to be used for transmissions.
 *	Bit 0 indicates channel 1, bit 1 indicates channel 2, etc.
 *	Set to 0 indicate EDMG not supported.
 * @bw_config: Channel BW Configuration subfield encodes
 *	the allowed channel bandwidth configurations
 */
struct ieee80211_edmg {
	u8 channels;
	enum ieee80211_edmg_bw_config bw_config;
};

/**
 * struct ieee80211_sta_s1g_cap - STA's S1G capabilities
 *
 * This structure describes most essential parameters needed
 * to describe 802.11ah S1G capabilities for a STA.
 *
 * @s1g: is STA an S1G STA
 * @cap: S1G capabilities information
 * @nss_mcs: Supported NSS MCS set
 */
struct ieee80211_sta_s1g_cap {
	bool s1g;
	u8 cap[10]; /* use S1G_CAPAB_ */
	u8 nss_mcs[5];
};

/**
 * struct ieee80211_supported_band - frequency band definition
 *
 * This structure describes a frequency band a wiphy
 * is able to operate in.
 *
 * @channels: Array of channels the hardware can operate with
 *	in this band.
 * @band: the band this structure represents
 * @n_channels: Number of channels in @channels
 * @bitrates: Array of bitrates the hardware can operate with
 *	in this band. Must be sorted to give a valid "supported
 *	rates" IE, i.e. CCK rates first, then OFDM.
 * @n_bitrates: Number of bitrates in @bitrates
 * @ht_cap: HT capabilities in this band
 * @vht_cap: VHT capabilities in this band
 * @s1g_cap: S1G capabilities in this band
 * @edmg_cap: EDMG capabilities in this band
 * @s1g_cap: S1G capabilities in this band (S1B band only, of course)
 * @n_iftype_data: number of iftype data entries
 * @iftype_data: interface type data entries.  Note that the bits in
 *	@types_mask inside this structure cannot overlap (i.e. only
 *	one occurrence of each type is allowed across all instances of
 *	iftype_data).
 */
struct ieee80211_supported_band {
	struct ieee80211_channel *channels;
	struct ieee80211_rate *bitrates;
	enum nl80211_band band;
	int n_channels;
	int n_bitrates;
	struct ieee80211_sta_ht_cap ht_cap;
	struct ieee80211_sta_vht_cap vht_cap;
	struct ieee80211_sta_s1g_cap s1g_cap;
	struct ieee80211_edmg edmg_cap;
	u16 n_iftype_data;
	const struct ieee80211_sband_iftype_data __iftd *iftype_data;
};

/**
 * _ieee80211_set_sband_iftype_data - set sband iftype data array
 * @sband: the sband to initialize
 * @iftd: the iftype data array pointer
 * @n_iftd: the length of the iftype data array
 *
 * Set the sband iftype data array; use this where the length cannot
 * be derived from the ARRAY_SIZE() of the argument, but prefer
 * ieee80211_set_sband_iftype_data() where it can be used.
 */
static inline void
_ieee80211_set_sband_iftype_data(struct ieee80211_supported_band *sband,
				 const struct ieee80211_sband_iftype_data *iftd,
				 u16 n_iftd)
{
	sband->iftype_data = (const void __iftd __force *)iftd;
	sband->n_iftype_data = n_iftd;
}

/**
 * ieee80211_set_sband_iftype_data - set sband iftype data array
 * @sband: the sband to initialize
 * @iftd: the iftype data array
 */
#define ieee80211_set_sband_iftype_data(sband, iftd)	\
	_ieee80211_set_sband_iftype_data(sband, iftd, ARRAY_SIZE(iftd))

/**
 * for_each_sband_iftype_data - iterate sband iftype data entries
 * @sband: the sband whose iftype_data array to iterate
 * @i: iterator counter
 * @iftd: iftype data pointer to set
 */
#define for_each_sband_iftype_data(sband, i, iftd)				\
	for (i = 0, iftd = (const void __force *)&(sband)->iftype_data[i];	\
	     i < (sband)->n_iftype_data;					\
	     i++, iftd = (const void __force *)&(sband)->iftype_data[i])

/**
 * ieee80211_get_sband_iftype_data - return sband data for a given iftype
 * @sband: the sband to search for the STA on
 * @iftype: enum nl80211_iftype
 *
 * Return: pointer to struct ieee80211_sband_iftype_data, or NULL is none found
 */
static inline const struct ieee80211_sband_iftype_data *
ieee80211_get_sband_iftype_data(const struct ieee80211_supported_band *sband,
				u8 iftype)
{
	const struct ieee80211_sband_iftype_data *data;
	int i;

	if (WARN_ON(iftype >= NL80211_IFTYPE_MAX))
		return NULL;

	if (iftype == NL80211_IFTYPE_AP_VLAN)
		iftype = NL80211_IFTYPE_AP;

	for_each_sband_iftype_data(sband, i, data) {
		if (data->types_mask & BIT(iftype))
			return data;
	}

	return NULL;
}

/**
 * ieee80211_get_he_iftype_cap - return HE capabilities for an sband's iftype
 * @sband: the sband to search for the iftype on
 * @iftype: enum nl80211_iftype
 *
 * Return: pointer to the struct ieee80211_sta_he_cap, or NULL is none found
 */
static inline const struct ieee80211_sta_he_cap *
ieee80211_get_he_iftype_cap(const struct ieee80211_supported_band *sband,
			    u8 iftype)
{
	const struct ieee80211_sband_iftype_data *data =
		ieee80211_get_sband_iftype_data(sband, iftype);

	if (data && data->he_cap.has_he)
		return &data->he_cap;

	return NULL;
}

/**
 * ieee80211_get_he_6ghz_capa - return HE 6 GHz capabilities
 * @sband: the sband to search for the STA on
 * @iftype: the iftype to search for
 *
 * Return: the 6GHz capabilities
 */
static inline __le16
ieee80211_get_he_6ghz_capa(const struct ieee80211_supported_band *sband,
			   enum nl80211_iftype iftype)
{
	const struct ieee80211_sband_iftype_data *data =
		ieee80211_get_sband_iftype_data(sband, iftype);

	if (WARN_ON(!data || !data->he_cap.has_he))
		return 0;

	return data->he_6ghz_capa.capa;
}

/**
 * ieee80211_get_eht_iftype_cap - return ETH capabilities for an sband's iftype
 * @sband: the sband to search for the iftype on
 * @iftype: enum nl80211_iftype
 *
 * Return: pointer to the struct ieee80211_sta_eht_cap, or NULL is none found
 */
static inline const struct ieee80211_sta_eht_cap *
ieee80211_get_eht_iftype_cap(const struct ieee80211_supported_band *sband,
			     enum nl80211_iftype iftype)
{
	const struct ieee80211_sband_iftype_data *data =
		ieee80211_get_sband_iftype_data(sband, iftype);

	if (data && data->eht_cap.has_eht)
		return &data->eht_cap;

	return NULL;
}

/**
 * wiphy_read_of_freq_limits - read frequency limits from device tree
 *
 * @wiphy: the wireless device to get extra limits for
 *
 * Some devices may have extra limitations specified in DT. This may be useful
 * for chipsets that normally support more bands but are limited due to board
 * design (e.g. by antennas or external power amplifier).
 *
 * This function reads info from DT and uses it to *modify* channels (disable
 * unavailable ones). It's usually a *bad* idea to use it in drivers with
 * shared channel data as DT limitations are device specific. You should make
 * sure to call it only if channels in wiphy are copied and can be modified
 * without affecting other devices.
 *
 * As this function access device node it has to be called after set_wiphy_dev.
 * It also modifies channels so they have to be set first.
 * If using this helper, call it before wiphy_register().
 */
#ifdef CONFIG_OF
void wiphy_read_of_freq_limits(struct wiphy *wiphy);
#else /* CONFIG_OF */
static inline void wiphy_read_of_freq_limits(struct wiphy *wiphy)
{
}
#endif /* !CONFIG_OF */


/*
 * Wireless hardware/device configuration structures and methods
 */

/**
 * DOC: Actions and configuration
 *
 * Each wireless device and each virtual interface offer a set of configuration
 * operations and other actions that are invoked by userspace. Each of these
 * actions is described in the operations structure, and the parameters these
 * operations use are described separately.
 *
 * Additionally, some operations are asynchronous and expect to get status
 * information via some functions that drivers need to call.
 *
 * Scanning and BSS list handling with its associated functionality is described
 * in a separate chapter.
 */

#define VHT_MUMIMO_GROUPS_DATA_LEN (WLAN_MEMBERSHIP_LEN +\
				    WLAN_USER_POSITION_LEN)

/**
 * struct vif_params - describes virtual interface parameters
 * @flags: monitor interface flags, unchanged if 0, otherwise
 *	%MONITOR_FLAG_CHANGED will be set
 * @use_4addr: use 4-address frames
 * @macaddr: address to use for this virtual interface.
 *	If this parameter is set to zero address the driver may
 *	determine the address as needed.
 *	This feature is only fully supported by drivers that enable the
 *	%NL80211_FEATURE_MAC_ON_CREATE flag.  Others may support creating
 **	only p2p devices with specified MAC.
 * @vht_mumimo_groups: MU-MIMO groupID, used for monitoring MU-MIMO packets
 *	belonging to that MU-MIMO groupID; %NULL if not changed
 * @vht_mumimo_follow_addr: MU-MIMO follow address, used for monitoring
 *	MU-MIMO packets going to the specified station; %NULL if not changed
 */
struct vif_params {
	u32 flags;
	int use_4addr;
	u8 macaddr[ETH_ALEN];
	const u8 *vht_mumimo_groups;
	const u8 *vht_mumimo_follow_addr;
};

/**
 * struct key_params - key information
 *
 * Information about a key
 *
 * @key: key material
 * @key_len: length of key material
 * @cipher: cipher suite selector
 * @seq: sequence counter (IV/PN) for TKIP and CCMP keys, only used
 *	with the get_key() callback, must be in little endian,
 *	length given by @seq_len.
 * @seq_len: length of @seq.
 * @vlan_id: vlan_id for VLAN group key (if nonzero)
 * @mode: key install mode (RX_TX, NO_TX or SET_TX)
 */
struct key_params {
	const u8 *key;
	const u8 *seq;
	int key_len;
	int seq_len;
	u16 vlan_id;
	u32 cipher;
	enum nl80211_key_mode mode;
};

/**
 * struct cfg80211_chan_def - channel definition
 * @chan: the (control) channel
 * @width: channel width
 * @center_freq1: center frequency of first segment
 * @center_freq2: center frequency of second segment
 *	(only with 80+80 MHz)
 * @edmg: define the EDMG channels configuration.
 *	If edmg is requested (i.e. the .channels member is non-zero),
 *	chan will define the primary channel and all other
 *	parameters are ignored.
 * @freq1_offset: offset from @center_freq1, in KHz
 * @punctured: mask of the punctured 20 MHz subchannels, with
 *	bits turned on being disabled (punctured); numbered
 *	from lower to higher frequency (like in the spec)
 */
struct cfg80211_chan_def {
	struct ieee80211_channel *chan;
	enum nl80211_chan_width width;
	u32 center_freq1;
	u32 center_freq2;
	struct ieee80211_edmg edmg;
	u16 freq1_offset;
	u16 punctured;
};

/*
 * cfg80211_bitrate_mask - masks for bitrate control
 */
struct cfg80211_bitrate_mask {
	struct {
		u32 legacy;
		u8 ht_mcs[IEEE80211_HT_MCS_MASK_LEN];
		u16 vht_mcs[NL80211_VHT_NSS_MAX];
		u16 he_mcs[NL80211_HE_NSS_MAX];
		enum nl80211_txrate_gi gi;
		enum nl80211_he_gi he_gi;
		enum nl80211_he_ltf he_ltf;
	} control[NUM_NL80211_BANDS];
};


/**
 * struct cfg80211_tid_cfg - TID specific configuration
 * @config_override: Flag to notify driver to reset TID configuration
 *	of the peer.
 * @tids: bitmap of TIDs to modify
 * @mask: bitmap of attributes indicating which parameter changed,
 *	similar to &nl80211_tid_config_supp.
 * @noack: noack configuration value for the TID
 * @retry_long: retry count value
 * @retry_short: retry count value
 * @ampdu: Enable/Disable MPDU aggregation
 * @rtscts: Enable/Disable RTS/CTS
 * @amsdu: Enable/Disable MSDU aggregation
 * @txrate_type: Tx bitrate mask type
 * @txrate_mask: Tx bitrate to be applied for the TID
 */
struct cfg80211_tid_cfg {
	bool config_override;
	u8 tids;
	u64 mask;
	enum nl80211_tid_config noack;
	u8 retry_long, retry_short;
	enum nl80211_tid_config ampdu;
	enum nl80211_tid_config rtscts;
	enum nl80211_tid_config amsdu;
	enum nl80211_tx_rate_setting txrate_type;
	struct cfg80211_bitrate_mask txrate_mask;
};

/**
 * struct cfg80211_tid_config - TID configuration
 * @peer: Station's MAC address
 * @n_tid_conf: Number of TID specific configurations to be applied
 * @tid_conf: Configuration change info
 */
struct cfg80211_tid_config {
	const u8 *peer;
	u32 n_tid_conf;
	struct cfg80211_tid_cfg tid_conf[] __counted_by(n_tid_conf);
};

/**
 * struct cfg80211_fils_aad - FILS AAD data
 * @macaddr: STA MAC address
 * @kek: FILS KEK
 * @kek_len: FILS KEK length
 * @snonce: STA Nonce
 * @anonce: AP Nonce
 */
struct cfg80211_fils_aad {
	const u8 *macaddr;
	const u8 *kek;
	u8 kek_len;
	const u8 *snonce;
	const u8 *anonce;
};

/**
 * struct cfg80211_set_hw_timestamp - enable/disable HW timestamping
 * @macaddr: peer MAC address. NULL to enable/disable HW timestamping for all
 *	addresses.
 * @enable: if set, enable HW timestamping for the specified MAC address.
 *	Otherwise disable HW timestamping for the specified MAC address.
 */
struct cfg80211_set_hw_timestamp {
	const u8 *macaddr;
	bool enable;
};

/**
 * cfg80211_get_chandef_type - return old channel type from chandef
 * @chandef: the channel definition
 *
 * Return: The old channel type (NOHT, HT20, HT40+/-) from a given
 * chandef, which must have a bandwidth allowing this conversion.
 */
static inline enum nl80211_channel_type
cfg80211_get_chandef_type(const struct cfg80211_chan_def *chandef)
{
	switch (chandef->width) {
	case NL80211_CHAN_WIDTH_20_NOHT:
		return NL80211_CHAN_NO_HT;
	case NL80211_CHAN_WIDTH_20:
		return NL80211_CHAN_HT20;
	case NL80211_CHAN_WIDTH_40:
		if (chandef->center_freq1 > chandef->chan->center_freq)
			return NL80211_CHAN_HT40PLUS;
		return NL80211_CHAN_HT40MINUS;
	default:
		WARN_ON(1);
		return NL80211_CHAN_NO_HT;
	}
}

/**
 * cfg80211_chandef_create - create channel definition using channel type
 * @chandef: the channel definition struct to fill
 * @channel: the control channel
 * @chantype: the channel type
 *
 * Given a channel type, create a channel definition.
 */
void cfg80211_chandef_create(struct cfg80211_chan_def *chandef,
			     struct ieee80211_channel *channel,
			     enum nl80211_channel_type chantype);

/**
 * cfg80211_chandef_identical - check if two channel definitions are identical
 * @chandef1: first channel definition
 * @chandef2: second channel definition
 *
 * Return: %true if the channels defined by the channel definitions are
 * identical, %false otherwise.
 */
static inline bool
cfg80211_chandef_identical(const struct cfg80211_chan_def *chandef1,
			   const struct cfg80211_chan_def *chandef2)
{
	return (chandef1->chan == chandef2->chan &&
		chandef1->width == chandef2->width &&
		chandef1->center_freq1 == chandef2->center_freq1 &&
		chandef1->freq1_offset == chandef2->freq1_offset &&
		chandef1->center_freq2 == chandef2->center_freq2 &&
		chandef1->punctured == chandef2->punctured);
}

/**
 * cfg80211_chandef_is_edmg - check if chandef represents an EDMG channel
 *
 * @chandef: the channel definition
 *
 * Return: %true if EDMG defined, %false otherwise.
 */
static inline bool
cfg80211_chandef_is_edmg(const struct cfg80211_chan_def *chandef)
{
	return chandef->edmg.channels || chandef->edmg.bw_config;
}

/**
 * cfg80211_chandef_compatible - check if two channel definitions are compatible
 * @chandef1: first channel definition
 * @chandef2: second channel definition
 *
 * Return: %NULL if the given channel definitions are incompatible,
 * chandef1 or chandef2 otherwise.
 */
const struct cfg80211_chan_def *
cfg80211_chandef_compatible(const struct cfg80211_chan_def *chandef1,
			    const struct cfg80211_chan_def *chandef2);

/**
 * nl80211_chan_width_to_mhz - get the channel width in MHz
 * @chan_width: the channel width from &enum nl80211_chan_width
 *
 * Return: channel width in MHz if the chan_width from &enum nl80211_chan_width
 * is valid. -1 otherwise.
 */
int nl80211_chan_width_to_mhz(enum nl80211_chan_width chan_width);

/**
 * cfg80211_chandef_valid - check if a channel definition is valid
 * @chandef: the channel definition to check
 * Return: %true if the channel definition is valid. %false otherwise.
 */
bool cfg80211_chandef_valid(const struct cfg80211_chan_def *chandef);

/**
 * cfg80211_chandef_usable - check if secondary channels can be used
 * @wiphy: the wiphy to validate against
 * @chandef: the channel definition to check
 * @prohibited_flags: the regulatory channel flags that must not be set
 * Return: %true if secondary channels are usable. %false otherwise.
 */
bool cfg80211_chandef_usable(struct wiphy *wiphy,
			     const struct cfg80211_chan_def *chandef,
			     u32 prohibited_flags);

/**
 * cfg80211_chandef_dfs_required - checks if radar detection is required
 * @wiphy: the wiphy to validate against
 * @chandef: the channel definition to check
 * @iftype: the interface type as specified in &enum nl80211_iftype
 * Returns:
 *	1 if radar detection is required, 0 if it is not, < 0 on error
 */
int cfg80211_chandef_dfs_required(struct wiphy *wiphy,
				  const struct cfg80211_chan_def *chandef,
				  enum nl80211_iftype iftype);

/**
 * cfg80211_chandef_dfs_usable - checks if chandef is DFS usable and we
 *				 can/need start CAC on such channel
 * @wiphy: the wiphy to validate against
 * @chandef: the channel definition to check
 *
 * Return: true if all channels available and at least
 *	   one channel requires CAC (NL80211_DFS_USABLE)
 */
bool cfg80211_chandef_dfs_usable(struct wiphy *wiphy,
				 const struct cfg80211_chan_def *chandef);

/**
 * cfg80211_chandef_dfs_cac_time - get the DFS CAC time (in ms) for given
 *				   channel definition
 * @wiphy: the wiphy to validate against
 * @chandef: the channel definition to check
 *
 * Returns: DFS CAC time (in ms) which applies for this channel definition
 */
unsigned int
cfg80211_chandef_dfs_cac_time(struct wiphy *wiphy,
			      const struct cfg80211_chan_def *chandef);

/**
 * cfg80211_chandef_primary - calculate primary 40/80/160 MHz freq
 * @chandef: chandef to calculate for
 * @primary_chan_width: primary channel width to calculate center for
 * @punctured: punctured sub-channel bitmap, will be recalculated
 *	according to the new bandwidth, can be %NULL
 *
 * Returns: the primary 40/80/160 MHz channel center frequency, or -1
 *	for errors, updating the punctured bitmap
 */
int cfg80211_chandef_primary(const struct cfg80211_chan_def *chandef,
			     enum nl80211_chan_width primary_chan_width,
			     u16 *punctured);

/**
 * nl80211_send_chandef - sends the channel definition.
 * @msg: the msg to send channel definition
 * @chandef: the channel definition to check
 *
 * Returns: 0 if sent the channel definition to msg, < 0 on error
 **/
int nl80211_send_chandef(struct sk_buff *msg, const struct cfg80211_chan_def *chandef);

/**
 * ieee80211_chanwidth_rate_flags - return rate flags for channel width
 * @width: the channel width of the channel
 *
 * In some channel types, not all rates may be used - for example CCK
 * rates may not be used in 5/10 MHz channels.
 *
 * Returns: rate flags which apply for this channel width
 */
static inline enum ieee80211_rate_flags
ieee80211_chanwidth_rate_flags(enum nl80211_chan_width width)
{
	switch (width) {
	case NL80211_CHAN_WIDTH_5:
		return IEEE80211_RATE_SUPPORTS_5MHZ;
	case NL80211_CHAN_WIDTH_10:
		return IEEE80211_RATE_SUPPORTS_10MHZ;
	default:
		break;
	}
	return 0;
}

/**
 * ieee80211_chandef_rate_flags - returns rate flags for a channel
 * @chandef: channel definition for the channel
 *
 * See ieee80211_chanwidth_rate_flags().
 *
 * Returns: rate flags which apply for this channel
 */
static inline enum ieee80211_rate_flags
ieee80211_chandef_rate_flags(struct cfg80211_chan_def *chandef)
{
	return ieee80211_chanwidth_rate_flags(chandef->width);
}

/**
 * ieee80211_chandef_max_power - maximum transmission power for the chandef
 *
 * In some regulations, the transmit power may depend on the configured channel
 * bandwidth which may be defined as dBm/MHz. This function returns the actual
 * max_power for non-standard (20 MHz) channels.
 *
 * @chandef: channel definition for the channel
 *
 * Returns: maximum allowed transmission power in dBm for the chandef
 */
static inline int
ieee80211_chandef_max_power(struct cfg80211_chan_def *chandef)
{
	switch (chandef->width) {
	case NL80211_CHAN_WIDTH_5:
		return min(chandef->chan->max_reg_power - 6,
			   chandef->chan->max_power);
	case NL80211_CHAN_WIDTH_10:
		return min(chandef->chan->max_reg_power - 3,
			   chandef->chan->max_power);
	default:
		break;
	}
	return chandef->chan->max_power;
}

/**
 * cfg80211_any_usable_channels - check for usable channels
 * @wiphy: the wiphy to check for
 * @band_mask: which bands to check on
 * @prohibited_flags: which channels to not consider usable,
 *	%IEEE80211_CHAN_DISABLED is always taken into account
 *
 * Return: %true if usable channels found, %false otherwise
 */
bool cfg80211_any_usable_channels(struct wiphy *wiphy,
				  unsigned long band_mask,
				  u32 prohibited_flags);

/**
 * enum survey_info_flags - survey information flags
 *
 * @SURVEY_INFO_NOISE_DBM: noise (in dBm) was filled in
 * @SURVEY_INFO_IN_USE: channel is currently being used
 * @SURVEY_INFO_TIME: active time (in ms) was filled in
 * @SURVEY_INFO_TIME_BUSY: busy time was filled in
 * @SURVEY_INFO_TIME_EXT_BUSY: extension channel busy time was filled in
 * @SURVEY_INFO_TIME_RX: receive time was filled in
 * @SURVEY_INFO_TIME_TX: transmit time was filled in
 * @SURVEY_INFO_TIME_SCAN: scan time was filled in
 * @SURVEY_INFO_TIME_BSS_RX: local BSS receive time was filled in
 *
 * Used by the driver to indicate which info in &struct survey_info
 * it has filled in during the get_survey().
 */
enum survey_info_flags {
	SURVEY_INFO_NOISE_DBM		= BIT(0),
	SURVEY_INFO_IN_USE		= BIT(1),
	SURVEY_INFO_TIME		= BIT(2),
	SURVEY_INFO_TIME_BUSY		= BIT(3),
	SURVEY_INFO_TIME_EXT_BUSY	= BIT(4),
	SURVEY_INFO_TIME_RX		= BIT(5),
	SURVEY_INFO_TIME_TX		= BIT(6),
	SURVEY_INFO_TIME_SCAN		= BIT(7),
	SURVEY_INFO_TIME_BSS_RX		= BIT(8),
};

/**
 * struct survey_info - channel survey response
 *
 * @channel: the channel this survey record reports, may be %NULL for a single
 *	record to report global statistics
 * @filled: bitflag of flags from &enum survey_info_flags
 * @noise: channel noise in dBm. This and all following fields are
 *	optional
 * @time: amount of time in ms the radio was turn on (on the channel)
 * @time_busy: amount of time the primary channel was sensed busy
 * @time_ext_busy: amount of time the extension channel was sensed busy
 * @time_rx: amount of time the radio spent receiving data
 * @time_tx: amount of time the radio spent transmitting data
 * @time_scan: amount of time the radio spent for scanning
 * @time_bss_rx: amount of time the radio spent receiving data on a local BSS
 *
 * Used by dump_survey() to report back per-channel survey information.
 *
 * This structure can later be expanded with things like
 * channel duty cycle etc.
 */
struct survey_info {
	struct ieee80211_channel *channel;
	u64 time;
	u64 time_busy;
	u64 time_ext_busy;
	u64 time_rx;
	u64 time_tx;
	u64 time_scan;
	u64 time_bss_rx;
	u32 filled;
	s8 noise;
};

#define CFG80211_MAX_NUM_AKM_SUITES	10

/**
 * struct cfg80211_crypto_settings - Crypto settings
 * @wpa_versions: indicates which, if any, WPA versions are enabled
 *	(from enum nl80211_wpa_versions)
 * @cipher_group: group key cipher suite (or 0 if unset)
 * @n_ciphers_pairwise: number of AP supported unicast ciphers
 * @ciphers_pairwise: unicast key cipher suites
 * @n_akm_suites: number of AKM suites
 * @akm_suites: AKM suites
 * @control_port: Whether user space controls IEEE 802.1X port, i.e.,
 *	sets/clears %NL80211_STA_FLAG_AUTHORIZED. If true, the driver is
 *	required to assume that the port is unauthorized until authorized by
 *	user space. Otherwise, port is marked authorized by default.
 * @control_port_ethertype: the control port protocol that should be
 *	allowed through even on unauthorized ports
 * @control_port_no_encrypt: TRUE to prevent encryption of control port
 *	protocol frames.
 * @control_port_over_nl80211: TRUE if userspace expects to exchange control
 *	port frames over NL80211 instead of the network interface.
 * @control_port_no_preauth: disables pre-auth rx over the nl80211 control
 *	port for mac80211
 * @psk: PSK (for devices supporting 4-way-handshake offload)
 * @sae_pwd: password for SAE authentication (for devices supporting SAE
 *	offload)
 * @sae_pwd_len: length of SAE password (for devices supporting SAE offload)
 * @sae_pwe: The mechanisms allowed for SAE PWE derivation:
 *
 *	NL80211_SAE_PWE_UNSPECIFIED
 *	  Not-specified, used to indicate userspace did not specify any
 *	  preference. The driver should follow its internal policy in
 *	  such a scenario.
 *
 *	NL80211_SAE_PWE_HUNT_AND_PECK
 *	  Allow hunting-and-pecking loop only
 *
 *	NL80211_SAE_PWE_HASH_TO_ELEMENT
 *	  Allow hash-to-element only
 *
 *	NL80211_SAE_PWE_BOTH
 *	  Allow either hunting-and-pecking loop or hash-to-element
 */
struct cfg80211_crypto_settings {
	u32 wpa_versions;
	u32 cipher_group;
	int n_ciphers_pairwise;
	u32 ciphers_pairwise[NL80211_MAX_NR_CIPHER_SUITES];
	int n_akm_suites;
	u32 akm_suites[CFG80211_MAX_NUM_AKM_SUITES];
	bool control_port;
	__be16 control_port_ethertype;
	bool control_port_no_encrypt;
	bool control_port_over_nl80211;
	bool control_port_no_preauth;
	const u8 *psk;
	const u8 *sae_pwd;
	u8 sae_pwd_len;
	enum nl80211_sae_pwe_mechanism sae_pwe;
};

/**
 * struct cfg80211_mbssid_config - AP settings for multi bssid
 *
 * @tx_wdev: pointer to the transmitted interface in the MBSSID set
 * @index: index of this AP in the multi bssid group.
 * @ema: set to true if the beacons should be sent out in EMA mode.
 */
struct cfg80211_mbssid_config {
	struct wireless_dev *tx_wdev;
	u8 index;
	bool ema;
};

/**
 * struct cfg80211_mbssid_elems - Multiple BSSID elements
 *
 * @cnt: Number of elements in array %elems.
 *
 * @elem: Array of multiple BSSID element(s) to be added into Beacon frames.
 * @elem.data: Data for multiple BSSID elements.
 * @elem.len: Length of data.
 */
struct cfg80211_mbssid_elems {
	u8 cnt;
	struct {
		const u8 *data;
		size_t len;
	} elem[] __counted_by(cnt);
};

/**
 * struct cfg80211_rnr_elems - Reduced neighbor report (RNR) elements
 *
 * @cnt: Number of elements in array %elems.
 *
 * @elem: Array of RNR element(s) to be added into Beacon frames.
 * @elem.data: Data for RNR elements.
 * @elem.len: Length of data.
 */
struct cfg80211_rnr_elems {
	u8 cnt;
	struct {
		const u8 *data;
		size_t len;
	} elem[] __counted_by(cnt);
};

/**
 * struct cfg80211_beacon_data - beacon data
 * @link_id: the link ID for the AP MLD link sending this beacon
 * @head: head portion of beacon (before TIM IE)
 *	or %NULL if not changed
 * @tail: tail portion of beacon (after TIM IE)
 *	or %NULL if not changed
 * @head_len: length of @head
 * @tail_len: length of @tail
 * @beacon_ies: extra information element(s) to add into Beacon frames or %NULL
 * @beacon_ies_len: length of beacon_ies in octets
 * @proberesp_ies: extra information element(s) to add into Probe Response
 *	frames or %NULL
 * @proberesp_ies_len: length of proberesp_ies in octets
 * @assocresp_ies: extra information element(s) to add into (Re)Association
 *	Response frames or %NULL
 * @assocresp_ies_len: length of assocresp_ies in octets
 * @probe_resp_len: length of probe response template (@probe_resp)
 * @probe_resp: probe response template (AP mode only)
 * @mbssid_ies: multiple BSSID elements
 * @rnr_ies: reduced neighbor report elements
 * @ftm_responder: enable FTM responder functionality; -1 for no change
 *	(which also implies no change in LCI/civic location data)
 * @lci: Measurement Report element content, starting with Measurement Token
 *	(measurement type 8)
 * @civicloc: Measurement Report element content, starting with Measurement
 *	Token (measurement type 11)
 * @lci_len: LCI data length
 * @civicloc_len: Civic location data length
 * @he_bss_color: BSS Color settings
 * @he_bss_color_valid: indicates whether bss color
 *	attribute is present in beacon data or not.
 */
struct cfg80211_beacon_data {
	unsigned int link_id;

	const u8 *head, *tail;
	const u8 *beacon_ies;
	const u8 *proberesp_ies;
	const u8 *assocresp_ies;
	const u8 *probe_resp;
	const u8 *lci;
	const u8 *civicloc;
	struct cfg80211_mbssid_elems *mbssid_ies;
	struct cfg80211_rnr_elems *rnr_ies;
	s8 ftm_responder;

	size_t head_len, tail_len;
	size_t beacon_ies_len;
	size_t proberesp_ies_len;
	size_t assocresp_ies_len;
	size_t probe_resp_len;
	size_t lci_len;
	size_t civicloc_len;
	struct cfg80211_he_bss_color he_bss_color;
	bool he_bss_color_valid;
};

struct mac_address {
	u8 addr[ETH_ALEN];
};

/**
 * struct cfg80211_acl_data - Access control list data
 *
 * @acl_policy: ACL policy to be applied on the station's
 *	entry specified by mac_addr
 * @n_acl_entries: Number of MAC address entries passed
 * @mac_addrs: List of MAC addresses of stations to be used for ACL
 */
struct cfg80211_acl_data {
	enum nl80211_acl_policy acl_policy;
	int n_acl_entries;

	/* Keep it last */
	struct mac_address mac_addrs[] __counted_by(n_acl_entries);
};

/**
 * struct cfg80211_fils_discovery - FILS discovery parameters from
 * IEEE Std 802.11ai-2016, Annex C.3 MIB detail.
 *
 * @update: Set to true if the feature configuration should be updated.
 * @min_interval: Minimum packet interval in TUs (0 - 10000)
 * @max_interval: Maximum packet interval in TUs (0 - 10000)
 * @tmpl_len: Template length
 * @tmpl: Template data for FILS discovery frame including the action
 *	frame headers.
 */
struct cfg80211_fils_discovery {
	bool update;
	u32 min_interval;
	u32 max_interval;
	size_t tmpl_len;
	const u8 *tmpl;
};

/**
 * struct cfg80211_unsol_bcast_probe_resp - Unsolicited broadcast probe
 *	response parameters in 6GHz.
 *
 * @update: Set to true if the feature configuration should be updated.
 * @interval: Packet interval in TUs. Maximum allowed is 20 TU, as mentioned
 *	in IEEE P802.11ax/D6.0 26.17.2.3.2 - AP behavior for fast passive
 *	scanning
 * @tmpl_len: Template length
 * @tmpl: Template data for probe response
 */
struct cfg80211_unsol_bcast_probe_resp {
	bool update;
	u32 interval;
	size_t tmpl_len;
	const u8 *tmpl;
};

/**
 * struct cfg80211_ap_settings - AP configuration
 *
 * Used to configure an AP interface.
 *
 * @chandef: defines the channel to use
 * @beacon: beacon data
 * @beacon_interval: beacon interval
 * @dtim_period: DTIM period
 * @ssid: SSID to be used in the BSS (note: may be %NULL if not provided from
 *	user space)
 * @ssid_len: length of @ssid
 * @hidden_ssid: whether to hide the SSID in Beacon/Probe Response frames
 * @crypto: crypto settings
 * @privacy: the BSS uses privacy
 * @auth_type: Authentication type (algorithm)
 * @smps_mode: SMPS mode
 * @inactivity_timeout: time in seconds to determine station's inactivity.
 * @p2p_ctwindow: P2P CT Window
 * @p2p_opp_ps: P2P opportunistic PS
 * @acl: ACL configuration used by the drivers which has support for
 *	MAC address based access control
 * @pbss: If set, start as a PCP instead of AP. Relevant for DMG
 *	networks.
 * @beacon_rate: bitrate to be used for beacons
 * @ht_cap: HT capabilities (or %NULL if HT isn't enabled)
 * @vht_cap: VHT capabilities (or %NULL if VHT isn't enabled)
 * @he_cap: HE capabilities (or %NULL if HE isn't enabled)
 * @eht_cap: EHT capabilities (or %NULL if EHT isn't enabled)
 * @eht_oper: EHT operation IE (or %NULL if EHT isn't enabled)
 * @ht_required: stations must support HT
 * @vht_required: stations must support VHT
 * @twt_responder: Enable Target Wait Time
 * @he_required: stations must support HE
 * @sae_h2e_required: stations must support direct H2E technique in SAE
 * @flags: flags, as defined in &enum nl80211_ap_settings_flags
 * @he_obss_pd: OBSS Packet Detection settings
 * @he_oper: HE operation IE (or %NULL if HE isn't enabled)
 * @fils_discovery: FILS discovery transmission parameters
 * @unsol_bcast_probe_resp: Unsolicited broadcast probe response parameters
 * @mbssid_config: AP settings for multiple bssid
 */
struct cfg80211_ap_settings {
	struct cfg80211_chan_def chandef;

	struct cfg80211_beacon_data beacon;

	int beacon_interval, dtim_period;
	const u8 *ssid;
	size_t ssid_len;
	enum nl80211_hidden_ssid hidden_ssid;
	struct cfg80211_crypto_settings crypto;
	bool privacy;
	enum nl80211_auth_type auth_type;
	enum nl80211_smps_mode smps_mode;
	int inactivity_timeout;
	u8 p2p_ctwindow;
	bool p2p_opp_ps;
	const struct cfg80211_acl_data *acl;
	bool pbss;
	struct cfg80211_bitrate_mask beacon_rate;

	const struct ieee80211_ht_cap *ht_cap;
	const struct ieee80211_vht_cap *vht_cap;
	const struct ieee80211_he_cap_elem *he_cap;
	const struct ieee80211_he_operation *he_oper;
	const struct ieee80211_eht_cap_elem *eht_cap;
	const struct ieee80211_eht_operation *eht_oper;
	bool ht_required, vht_required, he_required, sae_h2e_required;
	bool twt_responder;
	u32 flags;
	struct ieee80211_he_obss_pd he_obss_pd;
	struct cfg80211_fils_discovery fils_discovery;
	struct cfg80211_unsol_bcast_probe_resp unsol_bcast_probe_resp;
	struct cfg80211_mbssid_config mbssid_config;
};


/**
 * struct cfg80211_ap_update - AP configuration update
 *
 * Subset of &struct cfg80211_ap_settings, for updating a running AP.
 *
 * @beacon: beacon data
 * @fils_discovery: FILS discovery transmission parameters
 * @unsol_bcast_probe_resp: Unsolicited broadcast probe response parameters
 */
struct cfg80211_ap_update {
	struct cfg80211_beacon_data beacon;
	struct cfg80211_fils_discovery fils_discovery;
	struct cfg80211_unsol_bcast_probe_resp unsol_bcast_probe_resp;
};

/**
 * struct cfg80211_csa_settings - channel switch settings
 *
 * Used for channel switch
 *
 * @chandef: defines the channel to use after the switch
 * @beacon_csa: beacon data while performing the switch
 * @counter_offsets_beacon: offsets of the counters within the beacon (tail)
 * @counter_offsets_presp: offsets of the counters within the probe response
 * @n_counter_offsets_beacon: number of csa counters the beacon (tail)
 * @n_counter_offsets_presp: number of csa counters in the probe response
 * @beacon_after: beacon data to be used on the new channel
 * @radar_required: whether radar detection is required on the new channel
 * @block_tx: whether transmissions should be blocked while changing
 * @count: number of beacons until switch
 * @link_id: defines the link on which channel switch is expected during
 *	MLO. 0 in case of non-MLO.
 */
struct cfg80211_csa_settings {
	struct cfg80211_chan_def chandef;
	struct cfg80211_beacon_data beacon_csa;
	const u16 *counter_offsets_beacon;
	const u16 *counter_offsets_presp;
	unsigned int n_counter_offsets_beacon;
	unsigned int n_counter_offsets_presp;
	struct cfg80211_beacon_data beacon_after;
	bool radar_required;
	bool block_tx;
	u8 count;
	u8 link_id;
};

/**
 * struct cfg80211_color_change_settings - color change settings
 *
 * Used for bss color change
 *
 * @beacon_color_change: beacon data while performing the color countdown
 * @counter_offset_beacon: offsets of the counters within the beacon (tail)
 * @counter_offset_presp: offsets of the counters within the probe response
 * @beacon_next: beacon data to be used after the color change
 * @count: number of beacons until the color change
 * @color: the color used after the change
 * @link_id: defines the link on which color change is expected during MLO.
 *	0 in case of non-MLO.
 */
struct cfg80211_color_change_settings {
	struct cfg80211_beacon_data beacon_color_change;
	u16 counter_offset_beacon;
	u16 counter_offset_presp;
	struct cfg80211_beacon_data beacon_next;
	u8 count;
	u8 color;
	u8 link_id;
};

/**
 * struct iface_combination_params - input parameters for interface combinations
 *
 * Used to pass interface combination parameters
 *
 * @radio_idx: wiphy radio index or -1 for global
 * @num_different_channels: the number of different channels we want
 *	to use for verification
 * @radar_detect: a bitmap where each bit corresponds to a channel
 *	width where radar detection is needed, as in the definition of
 *	&struct ieee80211_iface_combination.@radar_detect_widths
 * @iftype_num: array with the number of interfaces of each interface
 *	type.  The index is the interface type as specified in &enum
 *	nl80211_iftype.
 * @new_beacon_int: set this to the beacon interval of a new interface
 *	that's not operating yet, if such is to be checked as part of
 *	the verification
 */
struct iface_combination_params {
	int radio_idx;
	int num_different_channels;
	u8 radar_detect;
	int iftype_num[NUM_NL80211_IFTYPES];
	u32 new_beacon_int;
};

/**
 * enum station_parameters_apply_mask - station parameter values to apply
 * @STATION_PARAM_APPLY_UAPSD: apply new uAPSD parameters (uapsd_queues, max_sp)
 * @STATION_PARAM_APPLY_CAPABILITY: apply new capability
 * @STATION_PARAM_APPLY_PLINK_STATE: apply new plink state
 *
 * Not all station parameters have in-band "no change" signalling,
 * for those that don't these flags will are used.
 */
enum station_parameters_apply_mask {
	STATION_PARAM_APPLY_UAPSD = BIT(0),
	STATION_PARAM_APPLY_CAPABILITY = BIT(1),
	STATION_PARAM_APPLY_PLINK_STATE = BIT(2),
};

/**
 * struct sta_txpwr - station txpower configuration
 *
 * Used to configure txpower for station.
 *
 * @power: tx power (in dBm) to be used for sending data traffic. If tx power
 *	is not provided, the default per-interface tx power setting will be
 *	overriding. Driver should be picking up the lowest tx power, either tx
 *	power per-interface or per-station.
 * @type: In particular if TPC %type is NL80211_TX_POWER_LIMITED then tx power
 *	will be less than or equal to specified from userspace, whereas if TPC
 *	%type is NL80211_TX_POWER_AUTOMATIC then it indicates default tx power.
 *	NL80211_TX_POWER_FIXED is not a valid configuration option for
 *	per peer TPC.
 */
struct sta_txpwr {
	s16 power;
	enum nl80211_tx_power_setting type;
};

/**
 * struct link_station_parameters - link station parameters
 *
 * Used to change and create a new link station.
 *
 * @mld_mac: MAC address of the station
 * @link_id: the link id (-1 for non-MLD station)
 * @link_mac: MAC address of the link
 * @supported_rates: supported rates in IEEE 802.11 format
 *	(or NULL for no change)
 * @supported_rates_len: number of supported rates
 * @ht_capa: HT capabilities of station
 * @vht_capa: VHT capabilities of station
 * @opmode_notif: operating mode field from Operating Mode Notification
 * @opmode_notif_used: information if operating mode field is used
 * @he_capa: HE capabilities of station
 * @he_capa_len: the length of the HE capabilities
 * @txpwr: transmit power for an associated station
 * @txpwr_set: txpwr field is set
 * @he_6ghz_capa: HE 6 GHz Band capabilities of station
 * @eht_capa: EHT capabilities of station
 * @eht_capa_len: the length of the EHT capabilities
 */
struct link_station_parameters {
	const u8 *mld_mac;
	int link_id;
	const u8 *link_mac;
	const u8 *supported_rates;
	u8 supported_rates_len;
	const struct ieee80211_ht_cap *ht_capa;
	const struct ieee80211_vht_cap *vht_capa;
	u8 opmode_notif;
	bool opmode_notif_used;
	const struct ieee80211_he_cap_elem *he_capa;
	u8 he_capa_len;
	struct sta_txpwr txpwr;
	bool txpwr_set;
	const struct ieee80211_he_6ghz_capa *he_6ghz_capa;
	const struct ieee80211_eht_cap_elem *eht_capa;
	u8 eht_capa_len;
};

/**
 * struct link_station_del_parameters - link station deletion parameters
 *
 * Used to delete a link station entry (or all stations).
 *
 * @mld_mac: MAC address of the station
 * @link_id: the link id
 */
struct link_station_del_parameters {
	const u8 *mld_mac;
	u32 link_id;
};

/**
 * struct cfg80211_ttlm_params: TID to link mapping parameters
 *
 * Used for setting a TID to link mapping.
 *
 * @dlink: Downlink TID to link mapping, as defined in section 9.4.2.314
 *     (TID-To-Link Mapping element) in Draft P802.11be_D4.0.
 * @ulink: Uplink TID to link mapping, as defined in section 9.4.2.314
 *     (TID-To-Link Mapping element) in Draft P802.11be_D4.0.
 */
struct cfg80211_ttlm_params {
	u16 dlink[8];
	u16 ulink[8];
};

/**
 * struct station_parameters - station parameters
 *
 * Used to change and create a new station.
 *
 * @vlan: vlan interface station should belong to
 * @sta_flags_mask: station flags that changed
 *	(bitmask of BIT(%NL80211_STA_FLAG_...))
 * @sta_flags_set: station flags values
 *	(bitmask of BIT(%NL80211_STA_FLAG_...))
 * @listen_interval: listen interval or -1 for no change
 * @aid: AID or zero for no change
 * @vlan_id: VLAN ID for station (if nonzero)
 * @peer_aid: mesh peer AID or zero for no change
 * @plink_action: plink action to take
 * @plink_state: set the peer link state for a station
 * @uapsd_queues: bitmap of queues configured for uapsd. same format
 *	as the AC bitmap in the QoS info field
 * @max_sp: max Service Period. same format as the MAX_SP in the
 *	QoS info field (but already shifted down)
 * @sta_modify_mask: bitmap indicating which parameters changed
 *	(for those that don't have a natural "no change" value),
 *	see &enum station_parameters_apply_mask
 * @local_pm: local link-specific mesh power save mode (no change when set
 *	to unknown)
 * @capability: station capability
 * @ext_capab: extended capabilities of the station
 * @ext_capab_len: number of extended capabilities
 * @supported_channels: supported channels in IEEE 802.11 format
 * @supported_channels_len: number of supported channels
 * @supported_oper_classes: supported oper classes in IEEE 802.11 format
 * @supported_oper_classes_len: number of supported operating classes
 * @support_p2p_ps: information if station supports P2P PS mechanism
 * @airtime_weight: airtime scheduler weight for this station
 * @link_sta_params: link related params.
 */
struct station_parameters {
	struct net_device *vlan;
	u32 sta_flags_mask, sta_flags_set;
	u32 sta_modify_mask;
	int listen_interval;
	u16 aid;
	u16 vlan_id;
	u16 peer_aid;
	u8 plink_action;
	u8 plink_state;
	u8 uapsd_queues;
	u8 max_sp;
	enum nl80211_mesh_power_mode local_pm;
	u16 capability;
	const u8 *ext_capab;
	u8 ext_capab_len;
	const u8 *supported_channels;
	u8 supported_channels_len;
	const u8 *supported_oper_classes;
	u8 supported_oper_classes_len;
	int support_p2p_ps;
	u16 airtime_weight;
	struct link_station_parameters link_sta_params;
};

/**
 * struct station_del_parameters - station deletion parameters
 *
 * Used to delete a station entry (or all stations).
 *
 * @mac: MAC address of the station to remove or NULL to remove all stations
 * @subtype: Management frame subtype to use for indicating removal
 *	(10 = Disassociation, 12 = Deauthentication)
 * @reason_code: Reason code for the Disassociation/Deauthentication frame
 * @link_id: Link ID indicating a link that stations to be flushed must be
 *	using; valid only for MLO, but can also be -1 for MLO to really
 *	remove all stations.
 */
struct station_del_parameters {
	const u8 *mac;
	u8 subtype;
	u16 reason_code;
	int link_id;
};

/**
 * enum cfg80211_station_type - the type of station being modified
 * @CFG80211_STA_AP_CLIENT: client of an AP interface
 * @CFG80211_STA_AP_CLIENT_UNASSOC: client of an AP interface that is still
 *	unassociated (update properties for this type of client is permitted)
 * @CFG80211_STA_AP_MLME_CLIENT: client of an AP interface that has
 *	the AP MLME in the device
 * @CFG80211_STA_AP_STA: AP station on managed interface
 * @CFG80211_STA_IBSS: IBSS station
 * @CFG80211_STA_TDLS_PEER_SETUP: TDLS peer on managed interface (dummy entry
 *	while TDLS setup is in progress, it moves out of this state when
 *	being marked authorized; use this only if TDLS with external setup is
 *	supported/used)
 * @CFG80211_STA_TDLS_PEER_ACTIVE: TDLS peer on managed interface (active
 *	entry that is operating, has been marked authorized by userspace)
 * @CFG80211_STA_MESH_PEER_KERNEL: peer on mesh interface (kernel managed)
 * @CFG80211_STA_MESH_PEER_USER: peer on mesh interface (user managed)
 */
enum cfg80211_station_type {
	CFG80211_STA_AP_CLIENT,
	CFG80211_STA_AP_CLIENT_UNASSOC,
	CFG80211_STA_AP_MLME_CLIENT,
	CFG80211_STA_AP_STA,
	CFG80211_STA_IBSS,
	CFG80211_STA_TDLS_PEER_SETUP,
	CFG80211_STA_TDLS_PEER_ACTIVE,
	CFG80211_STA_MESH_PEER_KERNEL,
	CFG80211_STA_MESH_PEER_USER,
};

/**
 * cfg80211_check_station_change - validate parameter changes
 * @wiphy: the wiphy this operates on
 * @params: the new parameters for a station
 * @statype: the type of station being modified
 *
 * Utility function for the @change_station driver method. Call this function
 * with the appropriate station type looking up the station (and checking that
 * it exists). It will verify whether the station change is acceptable.
 *
 * Return: 0 if the change is acceptable, otherwise an error code. Note that
 * it may modify the parameters for backward compatibility reasons, so don't
 * use them before calling this.
 */
int cfg80211_check_station_change(struct wiphy *wiphy,
				  struct station_parameters *params,
				  enum cfg80211_station_type statype);

/**
 * enum rate_info_flags - bitrate info flags
 *
 * Used by the driver to indicate the specific rate transmission
 * type for 802.11n transmissions.
 *
 * @RATE_INFO_FLAGS_MCS: mcs field filled with HT MCS
 * @RATE_INFO_FLAGS_VHT_MCS: mcs field filled with VHT MCS
 * @RATE_INFO_FLAGS_SHORT_GI: 400ns guard interval
 * @RATE_INFO_FLAGS_DMG: 60GHz MCS
 * @RATE_INFO_FLAGS_HE_MCS: HE MCS information
 * @RATE_INFO_FLAGS_EDMG: 60GHz MCS in EDMG mode
 * @RATE_INFO_FLAGS_EXTENDED_SC_DMG: 60GHz extended SC MCS
 * @RATE_INFO_FLAGS_EHT_MCS: EHT MCS information
 * @RATE_INFO_FLAGS_S1G_MCS: MCS field filled with S1G MCS
 */
enum rate_info_flags {
	RATE_INFO_FLAGS_MCS			= BIT(0),
	RATE_INFO_FLAGS_VHT_MCS			= BIT(1),
	RATE_INFO_FLAGS_SHORT_GI		= BIT(2),
	RATE_INFO_FLAGS_DMG			= BIT(3),
	RATE_INFO_FLAGS_HE_MCS			= BIT(4),
	RATE_INFO_FLAGS_EDMG			= BIT(5),
	RATE_INFO_FLAGS_EXTENDED_SC_DMG		= BIT(6),
	RATE_INFO_FLAGS_EHT_MCS			= BIT(7),
	RATE_INFO_FLAGS_S1G_MCS			= BIT(8),
};

/**
 * enum rate_info_bw - rate bandwidth information
 *
 * Used by the driver to indicate the rate bandwidth.
 *
 * @RATE_INFO_BW_5: 5 MHz bandwidth
 * @RATE_INFO_BW_10: 10 MHz bandwidth
 * @RATE_INFO_BW_20: 20 MHz bandwidth
 * @RATE_INFO_BW_40: 40 MHz bandwidth
 * @RATE_INFO_BW_80: 80 MHz bandwidth
 * @RATE_INFO_BW_160: 160 MHz bandwidth
 * @RATE_INFO_BW_HE_RU: bandwidth determined by HE RU allocation
 * @RATE_INFO_BW_320: 320 MHz bandwidth
 * @RATE_INFO_BW_EHT_RU: bandwidth determined by EHT RU allocation
 * @RATE_INFO_BW_1: 1 MHz bandwidth
 * @RATE_INFO_BW_2: 2 MHz bandwidth
 * @RATE_INFO_BW_4: 4 MHz bandwidth
 * @RATE_INFO_BW_8: 8 MHz bandwidth
 * @RATE_INFO_BW_16: 16 MHz bandwidth
 */
enum rate_info_bw {
	RATE_INFO_BW_20 = 0,
	RATE_INFO_BW_5,
	RATE_INFO_BW_10,
	RATE_INFO_BW_40,
	RATE_INFO_BW_80,
	RATE_INFO_BW_160,
	RATE_INFO_BW_HE_RU,
	RATE_INFO_BW_320,
	RATE_INFO_BW_EHT_RU,
	RATE_INFO_BW_1,
	RATE_INFO_BW_2,
	RATE_INFO_BW_4,
	RATE_INFO_BW_8,
	RATE_INFO_BW_16,
};

/**
 * struct rate_info - bitrate information
 *
 * Information about a receiving or transmitting bitrate
 *
 * @flags: bitflag of flags from &enum rate_info_flags
 * @legacy: bitrate in 100kbit/s for 802.11abg
 * @mcs: mcs index if struct describes an HT/VHT/HE/EHT/S1G rate
 * @nss: number of streams (VHT & HE only)
 * @bw: bandwidth (from &enum rate_info_bw)
 * @he_gi: HE guard interval (from &enum nl80211_he_gi)
 * @he_dcm: HE DCM value
 * @he_ru_alloc: HE RU allocation (from &enum nl80211_he_ru_alloc,
 *	only valid if bw is %RATE_INFO_BW_HE_RU)
 * @n_bonded_ch: In case of EDMG the number of bonded channels (1-4)
 * @eht_gi: EHT guard interval (from &enum nl80211_eht_gi)
 * @eht_ru_alloc: EHT RU allocation (from &enum nl80211_eht_ru_alloc,
 *	only valid if bw is %RATE_INFO_BW_EHT_RU)
 */
struct rate_info {
	u16 flags;
	u16 legacy;
	u8 mcs;
	u8 nss;
	u8 bw;
	u8 he_gi;
	u8 he_dcm;
	u8 he_ru_alloc;
	u8 n_bonded_ch;
	u8 eht_gi;
	u8 eht_ru_alloc;
};

/**
 * enum bss_param_flags - bitrate info flags
 *
 * Used by the driver to indicate the specific rate transmission
 * type for 802.11n transmissions.
 *
 * @BSS_PARAM_FLAGS_CTS_PROT: whether CTS protection is enabled
 * @BSS_PARAM_FLAGS_SHORT_PREAMBLE: whether short preamble is enabled
 * @BSS_PARAM_FLAGS_SHORT_SLOT_TIME: whether short slot time is enabled
 */
enum bss_param_flags {
	BSS_PARAM_FLAGS_CTS_PROT	= BIT(0),
	BSS_PARAM_FLAGS_SHORT_PREAMBLE	= BIT(1),
	BSS_PARAM_FLAGS_SHORT_SLOT_TIME	= BIT(2),
};

/**
 * struct sta_bss_parameters - BSS parameters for the attached station
 *
 * Information about the currently associated BSS
 *
 * @flags: bitflag of flags from &enum bss_param_flags
 * @dtim_period: DTIM period for the BSS
 * @beacon_interval: beacon interval
 */
struct sta_bss_parameters {
	u8 flags;
	u8 dtim_period;
	u16 beacon_interval;
};

/**
 * struct cfg80211_txq_stats - TXQ statistics for this TID
 * @filled: bitmap of flags using the bits of &enum nl80211_txq_stats to
 *	indicate the relevant values in this struct are filled
 * @backlog_bytes: total number of bytes currently backlogged
 * @backlog_packets: total number of packets currently backlogged
 * @flows: number of new flows seen
 * @drops: total number of packets dropped
 * @ecn_marks: total number of packets marked with ECN CE
 * @overlimit: number of drops due to queue space overflow
 * @overmemory: number of drops due to memory limit overflow
 * @collisions: number of hash collisions
 * @tx_bytes: total number of bytes dequeued
 * @tx_packets: total number of packets dequeued
 * @max_flows: maximum number of flows supported
 */
struct cfg80211_txq_stats {
	u32 filled;
	u32 backlog_bytes;
	u32 backlog_packets;
	u32 flows;
	u32 drops;
	u32 ecn_marks;
	u32 overlimit;
	u32 overmemory;
	u32 collisions;
	u32 tx_bytes;
	u32 tx_packets;
	u32 max_flows;
};

/**
 * struct cfg80211_tid_stats - per-TID statistics
 * @filled: bitmap of flags using the bits of &enum nl80211_tid_stats to
 *	indicate the relevant values in this struct are filled
 * @rx_msdu: number of received MSDUs
 * @tx_msdu: number of (attempted) transmitted MSDUs
 * @tx_msdu_retries: number of retries (not counting the first) for
 *	transmitted MSDUs
 * @tx_msdu_failed: number of failed transmitted MSDUs
 * @txq_stats: TXQ statistics
 */
struct cfg80211_tid_stats {
	u32 filled;
	u64 rx_msdu;
	u64 tx_msdu;
	u64 tx_msdu_retries;
	u64 tx_msdu_failed;
	struct cfg80211_txq_stats txq_stats;
};

#define IEEE80211_MAX_CHAINS	4

/**
 * struct station_info - station information
 *
 * Station information filled by driver for get_station() and dump_station.
 *
 * @filled: bitflag of flags using the bits of &enum nl80211_sta_info to
 *	indicate the relevant values in this struct for them
 * @connected_time: time(in secs) since a station is last connected
 * @inactive_time: time since last station activity (tx/rx) in milliseconds
 * @assoc_at: bootime (ns) of the last association
 * @rx_bytes: bytes (size of MPDUs) received from this station
 * @tx_bytes: bytes (size of MPDUs) transmitted to this station
 * @llid: mesh local link id
 * @plid: mesh peer link id
 * @plink_state: mesh peer link state
 * @signal: The signal strength, type depends on the wiphy's signal_type.
 *	For CFG80211_SIGNAL_TYPE_MBM, value is expressed in _dBm_.
 * @signal_avg: Average signal strength, type depends on the wiphy's signal_type.
 *	For CFG80211_SIGNAL_TYPE_MBM, value is expressed in _dBm_.
 * @chains: bitmask for filled values in @chain_signal, @chain_signal_avg
 * @chain_signal: per-chain signal strength of last received packet in dBm
 * @chain_signal_avg: per-chain signal strength average in dBm
 * @txrate: current unicast bitrate from this station
 * @rxrate: current unicast bitrate to this station
 * @rx_packets: packets (MSDUs & MMPDUs) received from this station
 * @tx_packets: packets (MSDUs & MMPDUs) transmitted to this station
 * @tx_retries: cumulative retry counts (MPDUs)
 * @tx_failed: number of failed transmissions (MPDUs) (retries exceeded, no ACK)
 * @rx_dropped_misc:  Dropped for un-specified reason.
 * @bss_param: current BSS parameters
 * @generation: generation number for nl80211 dumps.
 *	This number should increase every time the list of stations
 *	changes, i.e. when a station is added or removed, so that
 *	userspace can tell whether it got a consistent snapshot.
 * @assoc_req_ies: IEs from (Re)Association Request.
 *	This is used only when in AP mode with drivers that do not use
 *	user space MLME/SME implementation. The information is provided for
 *	the cfg80211_new_sta() calls to notify user space of the IEs.
 * @assoc_req_ies_len: Length of assoc_req_ies buffer in octets.
 * @sta_flags: station flags mask & values
 * @beacon_loss_count: Number of times beacon loss event has triggered.
 * @t_offset: Time offset of the station relative to this host.
 * @local_pm: local mesh STA power save mode
 * @peer_pm: peer mesh STA power save mode
 * @nonpeer_pm: non-peer mesh STA power save mode
 * @expected_throughput: expected throughput in kbps (including 802.11 headers)
 *	towards this station.
 * @rx_beacon: number of beacons received from this peer
 * @rx_beacon_signal_avg: signal strength average (in dBm) for beacons received
 *	from this peer
 * @connected_to_gate: true if mesh STA has a path to mesh gate
 * @rx_duration: aggregate PPDU duration(usecs) for all the frames from a peer
 * @tx_duration: aggregate PPDU duration(usecs) for all the frames to a peer
 * @airtime_weight: current airtime scheduling weight
 * @pertid: per-TID statistics, see &struct cfg80211_tid_stats, using the last
 *	(IEEE80211_NUM_TIDS) index for MSDUs not encapsulated in QoS-MPDUs.
 *	Note that this doesn't use the @filled bit, but is used if non-NULL.
 * @ack_signal: signal strength (in dBm) of the last ACK frame.
 * @avg_ack_signal: average rssi value of ack packet for the no of msdu's has
 *	been sent.
 * @rx_mpdu_count: number of MPDUs received from this station
 * @fcs_err_count: number of packets (MPDUs) received from this station with
 *	an FCS error. This counter should be incremented only when TA of the
 *	received packet with an FCS error matches the peer MAC address.
 * @airtime_link_metric: mesh airtime link metric.
 * @connected_to_as: true if mesh STA has a path to authentication server
 * @mlo_params_valid: Indicates @assoc_link_id and @mld_addr fields are filled
 *	by driver. Drivers use this only in cfg80211_new_sta() calls when AP
 *	MLD's MLME/SME is offload to driver. Drivers won't fill this
 *	information in cfg80211_del_sta_sinfo(), get_station() and
 *	dump_station() callbacks.
 * @assoc_link_id: Indicates MLO link ID of the AP, with which the station
 *	completed (re)association. This information filled for both MLO
 *	and non-MLO STA connections when the AP affiliated with an MLD.
 * @mld_addr: For MLO STA connection, filled with MLD address of the station.
 *	For non-MLO STA connection, filled with all zeros.
 * @assoc_resp_ies: IEs from (Re)Association Response.
 *	This is used only when in AP mode with drivers that do not use user
 *	space MLME/SME implementation. The information is provided only for the
 *	cfg80211_new_sta() calls to notify user space of the IEs. Drivers won't
 *	fill this information in cfg80211_del_sta_sinfo(), get_station() and
 *	dump_station() callbacks. User space needs this information to determine
 *	the accepted and rejected affiliated links of the connected station.
 * @assoc_resp_ies_len: Length of @assoc_resp_ies buffer in octets.
 */
struct station_info {
	u64 filled;
	u32 connected_time;
	u32 inactive_time;
	u64 assoc_at;
	u64 rx_bytes;
	u64 tx_bytes;
	u16 llid;
	u16 plid;
	u8 plink_state;
	s8 signal;
	s8 signal_avg;

	u8 chains;
	s8 chain_signal[IEEE80211_MAX_CHAINS];
	s8 chain_signal_avg[IEEE80211_MAX_CHAINS];

	struct rate_info txrate;
	struct rate_info rxrate;
	u32 rx_packets;
	u32 tx_packets;
	u32 tx_retries;
	u32 tx_failed;
	u32 rx_dropped_misc;
	struct sta_bss_parameters bss_param;
	struct nl80211_sta_flag_update sta_flags;

	int generation;

	const u8 *assoc_req_ies;
	size_t assoc_req_ies_len;

	u32 beacon_loss_count;
	s64 t_offset;
	enum nl80211_mesh_power_mode local_pm;
	enum nl80211_mesh_power_mode peer_pm;
	enum nl80211_mesh_power_mode nonpeer_pm;

	u32 expected_throughput;

	u64 tx_duration;
	u64 rx_duration;
	u64 rx_beacon;
	u8 rx_beacon_signal_avg;
	u8 connected_to_gate;

	struct cfg80211_tid_stats *pertid;
	s8 ack_signal;
	s8 avg_ack_signal;

	u16 airtime_weight;

	u32 rx_mpdu_count;
	u32 fcs_err_count;

	u32 airtime_link_metric;

	u8 connected_to_as;

	bool mlo_params_valid;
	u8 assoc_link_id;
	u8 mld_addr[ETH_ALEN] __aligned(2);
	const u8 *assoc_resp_ies;
	size_t assoc_resp_ies_len;
};

/**
 * struct cfg80211_sar_sub_specs - sub specs limit
 * @power: power limitation in 0.25dbm
 * @freq_range_index: index the power limitation applies to
 */
struct cfg80211_sar_sub_specs {
	s32 power;
	u32 freq_range_index;
};

/**
 * struct cfg80211_sar_specs - sar limit specs
 * @type: it's set with power in 0.25dbm or other types
 * @num_sub_specs: number of sar sub specs
 * @sub_specs: memory to hold the sar sub specs
 */
struct cfg80211_sar_specs {
	enum nl80211_sar_type type;
	u32 num_sub_specs;
	struct cfg80211_sar_sub_specs sub_specs[] __counted_by(num_sub_specs);
};


/**
 * struct cfg80211_sar_freq_ranges - sar frequency ranges
 * @start_freq:  start range edge frequency
 * @end_freq:    end range edge frequency
 */
struct cfg80211_sar_freq_ranges {
	u32 start_freq;
	u32 end_freq;
};

/**
 * struct cfg80211_sar_capa - sar limit capability
 * @type: it's set via power in 0.25dbm or other types
 * @num_freq_ranges: number of frequency ranges
 * @freq_ranges: memory to hold the freq ranges.
 *
 * Note: WLAN driver may append new ranges or split an existing
 * range to small ones and then append them.
 */
struct cfg80211_sar_capa {
	enum nl80211_sar_type type;
	u32 num_freq_ranges;
	const struct cfg80211_sar_freq_ranges *freq_ranges;
};

#if IS_ENABLED(CONFIG_CFG80211)
/**
 * cfg80211_get_station - retrieve information about a given station
 * @dev: the device where the station is supposed to be connected to
 * @mac_addr: the mac address of the station of interest
 * @sinfo: pointer to the structure to fill with the information
 *
 * Return: 0 on success and sinfo is filled with the available information
 * otherwise returns a negative error code and the content of sinfo has to be
 * considered undefined.
 */
int cfg80211_get_station(struct net_device *dev, const u8 *mac_addr,
			 struct station_info *sinfo);
#else
static inline int cfg80211_get_station(struct net_device *dev,
				       const u8 *mac_addr,
				       struct station_info *sinfo)
{
	return -ENOENT;
}
#endif

/**
 * enum monitor_flags - monitor flags
 *
 * Monitor interface configuration flags. Note that these must be the bits
 * according to the nl80211 flags.
 *
 * @MONITOR_FLAG_CHANGED: set if the flags were changed
 * @MONITOR_FLAG_FCSFAIL: pass frames with bad FCS
 * @MONITOR_FLAG_PLCPFAIL: pass frames with bad PLCP
 * @MONITOR_FLAG_CONTROL: pass control frames
 * @MONITOR_FLAG_OTHER_BSS: disable BSSID filtering
 * @MONITOR_FLAG_COOK_FRAMES: report frames after processing
 * @MONITOR_FLAG_ACTIVE: active monitor, ACKs frames on its MAC address
 */
enum monitor_flags {
	MONITOR_FLAG_CHANGED		= BIT(__NL80211_MNTR_FLAG_INVALID),
	MONITOR_FLAG_FCSFAIL		= BIT(NL80211_MNTR_FLAG_FCSFAIL),
	MONITOR_FLAG_PLCPFAIL		= BIT(NL80211_MNTR_FLAG_PLCPFAIL),
	MONITOR_FLAG_CONTROL		= BIT(NL80211_MNTR_FLAG_CONTROL),
	MONITOR_FLAG_OTHER_BSS		= BIT(NL80211_MNTR_FLAG_OTHER_BSS),
	MONITOR_FLAG_COOK_FRAMES	= BIT(NL80211_MNTR_FLAG_COOK_FRAMES),
	MONITOR_FLAG_ACTIVE		= BIT(NL80211_MNTR_FLAG_ACTIVE),
};

/**
 * enum mpath_info_flags -  mesh path information flags
 *
 * Used by the driver to indicate which info in &struct mpath_info it has filled
 * in during get_station() or dump_station().
 *
 * @MPATH_INFO_FRAME_QLEN: @frame_qlen filled
 * @MPATH_INFO_SN: @sn filled
 * @MPATH_INFO_METRIC: @metric filled
 * @MPATH_INFO_EXPTIME: @exptime filled
 * @MPATH_INFO_DISCOVERY_TIMEOUT: @discovery_timeout filled
 * @MPATH_INFO_DISCOVERY_RETRIES: @discovery_retries filled
 * @MPATH_INFO_FLAGS: @flags filled
 * @MPATH_INFO_HOP_COUNT: @hop_count filled
 * @MPATH_INFO_PATH_CHANGE: @path_change_count filled
 */
enum mpath_info_flags {
	MPATH_INFO_FRAME_QLEN		= BIT(0),
	MPATH_INFO_SN			= BIT(1),
	MPATH_INFO_METRIC		= BIT(2),
	MPATH_INFO_EXPTIME		= BIT(3),
	MPATH_INFO_DISCOVERY_TIMEOUT	= BIT(4),
	MPATH_INFO_DISCOVERY_RETRIES	= BIT(5),
	MPATH_INFO_FLAGS		= BIT(6),
	MPATH_INFO_HOP_COUNT		= BIT(7),
	MPATH_INFO_PATH_CHANGE		= BIT(8),
};

/**
 * struct mpath_info - mesh path information
 *
 * Mesh path information filled by driver for get_mpath() and dump_mpath().
 *
 * @filled: bitfield of flags from &enum mpath_info_flags
 * @frame_qlen: number of queued frames for this destination
 * @sn: target sequence number
 * @metric: metric (cost) of this mesh path
 * @exptime: expiration time for the mesh path from now, in msecs
 * @flags: mesh path flags from &enum mesh_path_flags
 * @discovery_timeout: total mesh path discovery timeout, in msecs
 * @discovery_retries: mesh path discovery retries
 * @generation: generation number for nl80211 dumps.
 *	This number should increase every time the list of mesh paths
 *	changes, i.e. when a station is added or removed, so that
 *	userspace can tell whether it got a consistent snapshot.
 * @hop_count: hops to destination
 * @path_change_count: total number of path changes to destination
 */
struct mpath_info {
	u32 filled;
	u32 frame_qlen;
	u32 sn;
	u32 metric;
	u32 exptime;
	u32 discovery_timeout;
	u8 discovery_retries;
	u8 flags;
	u8 hop_count;
	u32 path_change_count;

	int generation;
};

/**
 * struct bss_parameters - BSS parameters
 *
 * Used to change BSS parameters (mainly for AP mode).
 *
 * @link_id: link_id or -1 for non-MLD
 * @use_cts_prot: Whether to use CTS protection
 *	(0 = no, 1 = yes, -1 = do not change)
 * @use_short_preamble: Whether the use of short preambles is allowed
 *	(0 = no, 1 = yes, -1 = do not change)
 * @use_short_slot_time: Whether the use of short slot time is allowed
 *	(0 = no, 1 = yes, -1 = do not change)
 * @basic_rates: basic rates in IEEE 802.11 format
 *	(or NULL for no change)
 * @basic_rates_len: number of basic rates
 * @ap_isolate: do not forward packets between connected stations
 *	(0 = no, 1 = yes, -1 = do not change)
 * @ht_opmode: HT Operation mode
 *	(u16 = opmode, -1 = do not change)
 * @p2p_ctwindow: P2P CT Window (-1 = no change)
 * @p2p_opp_ps: P2P opportunistic PS (-1 = no change)
 */
struct bss_parameters {
	int link_id;
	int use_cts_prot;
	int use_short_preamble;
	int use_short_slot_time;
	const u8 *basic_rates;
	u8 basic_rates_len;
	int ap_isolate;
	int ht_opmode;
	s8 p2p_ctwindow, p2p_opp_ps;
};

/**
 * struct mesh_config - 802.11s mesh configuration
 *
 * These parameters can be changed while the mesh is active.
 *
 * @dot11MeshRetryTimeout: the initial retry timeout in millisecond units used
 *	by the Mesh Peering Open message
 * @dot11MeshConfirmTimeout: the initial retry timeout in millisecond units
 *	used by the Mesh Peering Open message
 * @dot11MeshHoldingTimeout: the confirm timeout in millisecond units used by
 *	the mesh peering management to close a mesh peering
 * @dot11MeshMaxPeerLinks: the maximum number of peer links allowed on this
 *	mesh interface
 * @dot11MeshMaxRetries: the maximum number of peer link open retries that can
 *	be sent to establish a new peer link instance in a mesh
 * @dot11MeshTTL: the value of TTL field set at a source mesh STA
 * @element_ttl: the value of TTL field set at a mesh STA for path selection
 *	elements
 * @auto_open_plinks: whether we should automatically open peer links when we
 *	detect compatible mesh peers
 * @dot11MeshNbrOffsetMaxNeighbor: the maximum number of neighbors to
 *	synchronize to for 11s default synchronization method
 * @dot11MeshHWMPmaxPREQretries: the number of action frames containing a PREQ
 *	that an originator mesh STA can send to a particular path target
 * @path_refresh_time: how frequently to refresh mesh paths in milliseconds
 * @min_discovery_timeout: the minimum length of time to wait until giving up on
 *	a path discovery in milliseconds
 * @dot11MeshHWMPactivePathTimeout: the time (in TUs) for which mesh STAs
 *	receiving a PREQ shall consider the forwarding information from the
 *	root to be valid. (TU = time unit)
 * @dot11MeshHWMPpreqMinInterval: the minimum interval of time (in TUs) during
 *	which a mesh STA can send only one action frame containing a PREQ
 *	element
 * @dot11MeshHWMPperrMinInterval: the minimum interval of time (in TUs) during
 *	which a mesh STA can send only one Action frame containing a PERR
 *	element
 * @dot11MeshHWMPnetDiameterTraversalTime: the interval of time (in TUs) that
 *	it takes for an HWMP information element to propagate across the mesh
 * @dot11MeshHWMPRootMode: the configuration of a mesh STA as root mesh STA
 * @dot11MeshHWMPRannInterval: the interval of time (in TUs) between root
 *	announcements are transmitted
 * @dot11MeshGateAnnouncementProtocol: whether to advertise that this mesh
 *	station has access to a broader network beyond the MBSS. (This is
 *	missnamed in draft 12.0: dot11MeshGateAnnouncementProtocol set to true
 *	only means that the station will announce others it's a mesh gate, but
 *	not necessarily using the gate announcement protocol. Still keeping the
 *	same nomenclature to be in sync with the spec)
 * @dot11MeshForwarding: whether the Mesh STA is forwarding or non-forwarding
 *	entity (default is TRUE - forwarding entity)
 * @rssi_threshold: the threshold for average signal strength of candidate
 *	station to establish a peer link
 * @ht_opmode: mesh HT protection mode
 *
 * @dot11MeshHWMPactivePathToRootTimeout: The time (in TUs) for which mesh STAs
 *	receiving a proactive PREQ shall consider the forwarding information to
 *	the root mesh STA to be valid.
 *
 * @dot11MeshHWMProotInterval: The interval of time (in TUs) between proactive
 *	PREQs are transmitted.
 * @dot11MeshHWMPconfirmationInterval: The minimum interval of time (in TUs)
 *	during which a mesh STA can send only one Action frame containing
 *	a PREQ element for root path confirmation.
 * @power_mode: The default mesh power save mode which will be the initial
 *	setting for new peer links.
 * @dot11MeshAwakeWindowDuration: The duration in TUs the STA will remain awake
 *	after transmitting its beacon.
 * @plink_timeout: If no tx activity is seen from a STA we've established
 *	peering with for longer than this time (in seconds), then remove it
 *	from the STA's list of peers.  Default is 30 minutes.
 * @dot11MeshConnectedToAuthServer: if set to true then this mesh STA
 *	will advertise that it is connected to a authentication server
 *	in the mesh formation field.
 * @dot11MeshConnectedToMeshGate: if set to true, advertise that this STA is
 *      connected to a mesh gate in mesh formation info.  If false, the
 *      value in mesh formation is determined by the presence of root paths
 *      in the mesh path table
 * @dot11MeshNolearn: Try to avoid multi-hop path discovery (e.g. PREQ/PREP
 *      for HWMP) if the destination is a direct neighbor. Note that this might
 *      not be the optimal decision as a multi-hop route might be better. So
 *      if using this setting you will likely also want to disable
 *      dot11MeshForwarding and use another mesh routing protocol on top.
 */
struct mesh_config {
	u16 dot11MeshRetryTimeout;
	u16 dot11MeshConfirmTimeout;
	u16 dot11MeshHoldingTimeout;
	u16 dot11MeshMaxPeerLinks;
	u8 dot11MeshMaxRetries;
	u8 dot11MeshTTL;
	u8 element_ttl;
	bool auto_open_plinks;
	u32 dot11MeshNbrOffsetMaxNeighbor;
	u8 dot11MeshHWMPmaxPREQretries;
	u32 path_refresh_time;
	u16 min_discovery_timeout;
	u32 dot11MeshHWMPactivePathTimeout;
	u16 dot11MeshHWMPpreqMinInterval;
	u16 dot11MeshHWMPperrMinInterval;
	u16 dot11MeshHWMPnetDiameterTraversalTime;
	u8 dot11MeshHWMPRootMode;
	bool dot11MeshConnectedToMeshGate;
	bool dot11MeshConnectedToAuthServer;
	u16 dot11MeshHWMPRannInterval;
	bool dot11MeshGateAnnouncementProtocol;
	bool dot11MeshForwarding;
	s32 rssi_threshold;
	u16 ht_opmode;
	u32 dot11MeshHWMPactivePathToRootTimeout;
	u16 dot11MeshHWMProotInterval;
	u16 dot11MeshHWMPconfirmationInterval;
	enum nl80211_mesh_power_mode power_mode;
	u16 dot11MeshAwakeWindowDuration;
	u32 plink_timeout;
	bool dot11MeshNolearn;
};

/**
 * struct mesh_setup - 802.11s mesh setup configuration
 * @chandef: defines the channel to use
 * @mesh_id: the mesh ID
 * @mesh_id_len: length of the mesh ID, at least 1 and at most 32 bytes
 * @sync_method: which synchronization method to use
 * @path_sel_proto: which path selection protocol to use
 * @path_metric: which metric to use
 * @auth_id: which authentication method this mesh is using
 * @ie: vendor information elements (optional)
 * @ie_len: length of vendor information elements
 * @is_authenticated: this mesh requires authentication
 * @is_secure: this mesh uses security
 * @user_mpm: userspace handles all MPM functions
 * @dtim_period: DTIM period to use
 * @beacon_interval: beacon interval to use
 * @mcast_rate: multicast rate for Mesh Node [6Mbps is the default for 802.11a]
 * @basic_rates: basic rates to use when creating the mesh
 * @beacon_rate: bitrate to be used for beacons
 * @userspace_handles_dfs: whether user space controls DFS operation, i.e.
 *	changes the channel when a radar is detected. This is required
 *	to operate on DFS channels.
 * @control_port_over_nl80211: TRUE if userspace expects to exchange control
 *	port frames over NL80211 instead of the network interface.
 *
 * These parameters are fixed when the mesh is created.
 */
struct mesh_setup {
	struct cfg80211_chan_def chandef;
	const u8 *mesh_id;
	u8 mesh_id_len;
	u8 sync_method;
	u8 path_sel_proto;
	u8 path_metric;
	u8 auth_id;
	const u8 *ie;
	u8 ie_len;
	bool is_authenticated;
	bool is_secure;
	bool user_mpm;
	u8 dtim_period;
	u16 beacon_interval;
	int mcast_rate[NUM_NL80211_BANDS];
	u32 basic_rates;
	struct cfg80211_bitrate_mask beacon_rate;
	bool userspace_handles_dfs;
	bool control_port_over_nl80211;
};

/**
 * struct ocb_setup - 802.11p OCB mode setup configuration
 * @chandef: defines the channel to use
 *
 * These parameters are fixed when connecting to the network
 */
struct ocb_setup {
	struct cfg80211_chan_def chandef;
};

/**
 * struct ieee80211_txq_params - TX queue parameters
 * @ac: AC identifier
 * @txop: Maximum burst time in units of 32 usecs, 0 meaning disabled
 * @cwmin: Minimum contention window [a value of the form 2^n-1 in the range
 *	1..32767]
 * @cwmax: Maximum contention window [a value of the form 2^n-1 in the range
 *	1..32767]
 * @aifs: Arbitration interframe space [0..255]
 * @link_id: link_id or -1 for non-MLD
 */
struct ieee80211_txq_params {
	enum nl80211_ac ac;
	u16 txop;
	u16 cwmin;
	u16 cwmax;
	u8 aifs;
	int link_id;
};

/**
 * DOC: Scanning and BSS list handling
 *
 * The scanning process itself is fairly simple, but cfg80211 offers quite
 * a bit of helper functionality. To start a scan, the scan operation will
 * be invoked with a scan definition. This scan definition contains the
 * channels to scan, and the SSIDs to send probe requests for (including the
 * wildcard, if desired). A passive scan is indicated by having no SSIDs to
 * probe. Additionally, a scan request may contain extra information elements
 * that should be added to the probe request. The IEs are guaranteed to be
 * well-formed, and will not exceed the maximum length the driver advertised
 * in the wiphy structure.
 *
 * When scanning finds a BSS, cfg80211 needs to be notified of that, because
 * it is responsible for maintaining the BSS list; the driver should not
 * maintain a list itself. For this notification, various functions exist.
 *
 * Since drivers do not maintain a BSS list, there are also a number of
 * functions to search for a BSS and obtain information about it from the
 * BSS structure cfg80211 maintains. The BSS list is also made available
 * to userspace.
 */

/**
 * struct cfg80211_ssid - SSID description
 * @ssid: the SSID
 * @ssid_len: length of the ssid
 */
struct cfg80211_ssid {
	u8 ssid[IEEE80211_MAX_SSID_LEN];
	u8 ssid_len;
};

/**
 * struct cfg80211_scan_info - information about completed scan
 * @scan_start_tsf: scan start time in terms of the TSF of the BSS that the
 *	wireless device that requested the scan is connected to. If this
 *	information is not available, this field is left zero.
 * @tsf_bssid: the BSSID according to which %scan_start_tsf is set.
 * @aborted: set to true if the scan was aborted for any reason,
 *	userspace will be notified of that
 */
struct cfg80211_scan_info {
	u64 scan_start_tsf;
	u8 tsf_bssid[ETH_ALEN] __aligned(2);
	bool aborted;
};

/**
 * struct cfg80211_scan_6ghz_params - relevant for 6 GHz only
 *
 * @short_ssid: short ssid to scan for
 * @bssid: bssid to scan for
 * @channel_idx: idx of the channel in the channel array in the scan request
 *	 which the above info is relevant to
 * @unsolicited_probe: the AP transmits unsolicited probe response every 20 TU
 * @short_ssid_valid: @short_ssid is valid and can be used
 * @psc_no_listen: when set, and the channel is a PSC channel, no need to wait
 *       20 TUs before starting to send probe requests.
 * @psd_20: The AP's 20 MHz PSD value.
 */
struct cfg80211_scan_6ghz_params {
	u32 short_ssid;
	u32 channel_idx;
	u8 bssid[ETH_ALEN];
	bool unsolicited_probe;
	bool short_ssid_valid;
	bool psc_no_listen;
	s8 psd_20;
};

/**
 * struct cfg80211_scan_request - scan request description
 *
 * @ssids: SSIDs to scan for (active scan only)
 * @n_ssids: number of SSIDs
 * @channels: channels to scan on.
 * @n_channels: total number of channels to scan
 * @ie: optional information element(s) to add into Probe Request or %NULL
 * @ie_len: length of ie in octets
 * @duration: how long to listen on each channel, in TUs. If
 *	%duration_mandatory is not set, this is the maximum dwell time and
 *	the actual dwell time may be shorter.
 * @duration_mandatory: if set, the scan duration must be as specified by the
 *	%duration field.
 * @flags: control flags from &enum nl80211_scan_flags
 * @rates: bitmap of rates to advertise for each band
 * @wiphy: the wiphy this was for
 * @scan_start: time (in jiffies) when the scan started
 * @wdev: the wireless device to scan for
 * @info: (internal) information about completed scan
 * @notified: (internal) scan request was notified as done or aborted
 * @no_cck: used to send probe requests at non CCK rate in 2GHz band
 * @mac_addr: MAC address used with randomisation
 * @mac_addr_mask: MAC address mask used with randomisation, bits that
 *	are 0 in the mask should be randomised, bits that are 1 should
 *	be taken from the @mac_addr
 * @scan_6ghz: relevant for split scan request only,
 *	true if this is the second scan request
 * @n_6ghz_params: number of 6 GHz params
 * @scan_6ghz_params: 6 GHz params
 * @bssid: BSSID to scan for (most commonly, the wildcard BSSID)
 * @tsf_report_link_id: for MLO, indicates the link ID of the BSS that should be
 *      used for TSF reporting. Can be set to -1 to indicate no preference.
 */
struct cfg80211_scan_request {
	struct cfg80211_ssid *ssids;
	int n_ssids;
	u32 n_channels;
	const u8 *ie;
	size_t ie_len;
	u16 duration;
	bool duration_mandatory;
	u32 flags;

	u32 rates[NUM_NL80211_BANDS];

	struct wireless_dev *wdev;

	u8 mac_addr[ETH_ALEN] __aligned(2);
	u8 mac_addr_mask[ETH_ALEN] __aligned(2);
	u8 bssid[ETH_ALEN] __aligned(2);

	/* internal */
	struct wiphy *wiphy;
	unsigned long scan_start;
	struct cfg80211_scan_info info;
	bool notified;
	bool no_cck;
	bool scan_6ghz;
	u32 n_6ghz_params;
	struct cfg80211_scan_6ghz_params *scan_6ghz_params;
	s8 tsf_report_link_id;

	/* keep last */
	struct ieee80211_channel *channels[] __counted_by(n_channels);
};

static inline void get_random_mask_addr(u8 *buf, const u8 *addr, const u8 *mask)
{
	int i;

	get_random_bytes(buf, ETH_ALEN);
	for (i = 0; i < ETH_ALEN; i++) {
		buf[i] &= ~mask[i];
		buf[i] |= addr[i] & mask[i];
	}
}

/**
 * struct cfg80211_match_set - sets of attributes to match
 *
 * @ssid: SSID to be matched; may be zero-length in case of BSSID match
 *	or no match (RSSI only)
 * @bssid: BSSID to be matched; may be all-zero BSSID in case of SSID match
 *	or no match (RSSI only)
 * @rssi_thold: don't report scan results below this threshold (in s32 dBm)
 */
struct cfg80211_match_set {
	struct cfg80211_ssid ssid;
	u8 bssid[ETH_ALEN];
	s32 rssi_thold;
};

/**
 * struct cfg80211_sched_scan_plan - scan plan for scheduled scan
 *
 * @interval: interval between scheduled scan iterations. In seconds.
 * @iterations: number of scan iterations in this scan plan. Zero means
 *	infinite loop.
 *	The last scan plan will always have this parameter set to zero,
 *	all other scan plans will have a finite number of iterations.
 */
struct cfg80211_sched_scan_plan {
	u32 interval;
	u32 iterations;
};

/**
 * struct cfg80211_bss_select_adjust - BSS selection with RSSI adjustment.
 *
 * @band: band of BSS which should match for RSSI level adjustment.
 * @delta: value of RSSI level adjustment.
 */
struct cfg80211_bss_select_adjust {
	enum nl80211_band band;
	s8 delta;
};

/**
 * struct cfg80211_sched_scan_request - scheduled scan request description
 *
 * @reqid: identifies this request.
 * @ssids: SSIDs to scan for (passed in the probe_reqs in active scans)
 * @n_ssids: number of SSIDs
 * @n_channels: total number of channels to scan
 * @ie: optional information element(s) to add into Probe Request or %NULL
 * @ie_len: length of ie in octets
 * @flags: control flags from &enum nl80211_scan_flags
 * @match_sets: sets of parameters to be matched for a scan result
 *	entry to be considered valid and to be passed to the host
 *	(others are filtered out).
 *	If omitted, all results are passed.
 * @n_match_sets: number of match sets
 * @report_results: indicates that results were reported for this request
 * @wiphy: the wiphy this was for
 * @dev: the interface
 * @scan_start: start time of the scheduled scan
 * @channels: channels to scan
 * @min_rssi_thold: for drivers only supporting a single threshold, this
 *	contains the minimum over all matchsets
 * @mac_addr: MAC address used with randomisation
 * @mac_addr_mask: MAC address mask used with randomisation, bits that
 *	are 0 in the mask should be randomised, bits that are 1 should
 *	be taken from the @mac_addr
 * @scan_plans: scan plans to be executed in this scheduled scan. Lowest
 *	index must be executed first.
 * @n_scan_plans: number of scan plans, at least 1.
 * @rcu_head: RCU callback used to free the struct
 * @owner_nlportid: netlink portid of owner (if this should is a request
 *	owned by a particular socket)
 * @nl_owner_dead: netlink owner socket was closed - this request be freed
 * @list: for keeping list of requests.
 * @delay: delay in seconds to use before starting the first scan
 *	cycle.  The driver may ignore this parameter and start
 *	immediately (or at any other time), if this feature is not
 *	supported.
 * @relative_rssi_set: Indicates whether @relative_rssi is set or not.
 * @relative_rssi: Relative RSSI threshold in dB to restrict scan result
 *	reporting in connected state to cases where a matching BSS is determined
 *	to have better or slightly worse RSSI than the current connected BSS.
 *	The relative RSSI threshold values are ignored in disconnected state.
 * @rssi_adjust: delta dB of RSSI preference to be given to the BSSs that belong
 *	to the specified band while deciding whether a better BSS is reported
 *	using @relative_rssi. If delta is a negative number, the BSSs that
 *	belong to the specified band will be penalized by delta dB in relative
 *	comparisons.
 */
struct cfg80211_sched_scan_request {
	u64 reqid;
	struct cfg80211_ssid *ssids;
	int n_ssids;
	u32 n_channels;
	const u8 *ie;
	size_t ie_len;
	u32 flags;
	struct cfg80211_match_set *match_sets;
	int n_match_sets;
	s32 min_rssi_thold;
	u32 delay;
	struct cfg80211_sched_scan_plan *scan_plans;
	int n_scan_plans;

	u8 mac_addr[ETH_ALEN] __aligned(2);
	u8 mac_addr_mask[ETH_ALEN] __aligned(2);

	bool relative_rssi_set;
	s8 relative_rssi;
	struct cfg80211_bss_select_adjust rssi_adjust;

	/* internal */
	struct wiphy *wiphy;
	struct net_device *dev;
	unsigned long scan_start;
	bool report_results;
	struct rcu_head rcu_head;
	u32 owner_nlportid;
	bool nl_owner_dead;
	struct list_head list;

	/* keep last */
	struct ieee80211_channel *channels[] __counted_by(n_channels);
};

/**
 * enum cfg80211_signal_type - signal type
 *
 * @CFG80211_SIGNAL_TYPE_NONE: no signal strength information available
 * @CFG80211_SIGNAL_TYPE_MBM: signal strength in mBm (100*dBm)
 * @CFG80211_SIGNAL_TYPE_UNSPEC: signal strength, increasing from 0 through 100
 */
enum cfg80211_signal_type {
	CFG80211_SIGNAL_TYPE_NONE,
	CFG80211_SIGNAL_TYPE_MBM,
	CFG80211_SIGNAL_TYPE_UNSPEC,
};

/**
 * struct cfg80211_inform_bss - BSS inform data
 * @chan: channel the frame was received on
 * @signal: signal strength value, according to the wiphy's
 *	signal type
 * @boottime_ns: timestamp (CLOCK_BOOTTIME) when the information was
 *	received; should match the time when the frame was actually
 *	received by the device (not just by the host, in case it was
 *	buffered on the device) and be accurate to about 10ms.
 *	If the frame isn't buffered, just passing the return value of
 *	ktime_get_boottime_ns() is likely appropriate.
 * @parent_tsf: the time at the start of reception of the first octet of the
 *	timestamp field of the frame. The time is the TSF of the BSS specified
 *	by %parent_bssid.
 * @parent_bssid: the BSS according to which %parent_tsf is set. This is set to
 *	the BSS that requested the scan in which the beacon/probe was received.
 * @chains: bitmask for filled values in @chain_signal.
 * @chain_signal: per-chain signal strength of last received BSS in dBm.
 * @restrict_use: restrict usage, if not set, assume @use_for is
 *	%NL80211_BSS_USE_FOR_NORMAL.
 * @use_for: bitmap of possible usage for this BSS, see
 *	&enum nl80211_bss_use_for
 * @cannot_use_reasons: the reasons (bitmap) for not being able to connect,
 *	if @restrict_use is set and @use_for is zero (empty); may be 0 for
 *	unspecified reasons; see &enum nl80211_bss_cannot_use_reasons
 * @drv_data: Data to be passed through to @inform_bss
 */
struct cfg80211_inform_bss {
	struct ieee80211_channel *chan;
	s32 signal;
	u64 boottime_ns;
	u64 parent_tsf;
	u8 parent_bssid[ETH_ALEN] __aligned(2);
	u8 chains;
	s8 chain_signal[IEEE80211_MAX_CHAINS];

	u8 restrict_use:1, use_for:7;
	u8 cannot_use_reasons;

	void *drv_data;
};

/**
 * struct cfg80211_bss_ies - BSS entry IE data
 * @tsf: TSF contained in the frame that carried these IEs
 * @rcu_head: internal use, for freeing
 * @len: length of the IEs
 * @from_beacon: these IEs are known to come from a beacon
 * @data: IE data
 */
struct cfg80211_bss_ies {
	u64 tsf;
	struct rcu_head rcu_head;
	int len;
	bool from_beacon;
	u8 data[];
};

/**
 * struct cfg80211_bss - BSS description
 *
 * This structure describes a BSS (which may also be a mesh network)
 * for use in scan results and similar.
 *
 * @channel: channel this BSS is on
 * @bssid: BSSID of the BSS
 * @beacon_interval: the beacon interval as from the frame
 * @capability: the capability field in host byte order
 * @ies: the information elements (Note that there is no guarantee that these
 *	are well-formed!); this is a pointer to either the beacon_ies or
 *	proberesp_ies depending on whether Probe Response frame has been
 *	received. It is always non-%NULL.
 * @beacon_ies: the information elements from the last Beacon frame
 *	(implementation note: if @hidden_beacon_bss is set this struct doesn't
 *	own the beacon_ies, but they're just pointers to the ones from the
 *	@hidden_beacon_bss struct)
 * @proberesp_ies: the information elements from the last Probe Response frame
 * @proberesp_ecsa_stuck: ECSA element is stuck in the Probe Response frame,
 *	cannot rely on it having valid data
 * @hidden_beacon_bss: in case this BSS struct represents a probe response from
 *	a BSS that hides the SSID in its beacon, this points to the BSS struct
 *	that holds the beacon data. @beacon_ies is still valid, of course, and
 *	points to the same data as hidden_beacon_bss->beacon_ies in that case.
 * @transmitted_bss: pointer to the transmitted BSS, if this is a
 *	non-transmitted one (multi-BSSID support)
 * @nontrans_list: list of non-transmitted BSS, if this is a transmitted one
 *	(multi-BSSID support)
 * @signal: signal strength value (type depends on the wiphy's signal_type)
 * @chains: bitmask for filled values in @chain_signal.
 * @chain_signal: per-chain signal strength of last received BSS in dBm.
 * @bssid_index: index in the multiple BSS set
 * @max_bssid_indicator: max number of members in the BSS set
 * @use_for: bitmap of possible usage for this BSS, see
 *	&enum nl80211_bss_use_for
 * @cannot_use_reasons: the reasons (bitmap) for not being able to connect,
 *	if @restrict_use is set and @use_for is zero (empty); may be 0 for
 *	unspecified reasons; see &enum nl80211_bss_cannot_use_reasons
 * @priv: private area for driver use, has at least wiphy->bss_priv_size bytes
 */
struct cfg80211_bss {
	struct ieee80211_channel *channel;

	const struct cfg80211_bss_ies __rcu *ies;
	const struct cfg80211_bss_ies __rcu *beacon_ies;
	const struct cfg80211_bss_ies __rcu *proberesp_ies;

	struct cfg80211_bss *hidden_beacon_bss;
	struct cfg80211_bss *transmitted_bss;
	struct list_head nontrans_list;

	s32 signal;

	u16 beacon_interval;
	u16 capability;

	u8 bssid[ETH_ALEN];
	u8 chains;
	s8 chain_signal[IEEE80211_MAX_CHAINS];

	u8 proberesp_ecsa_stuck:1;

	u8 bssid_index;
	u8 max_bssid_indicator;

	u8 use_for;
	u8 cannot_use_reasons;

	u8 priv[] __aligned(sizeof(void *));
};

/**
 * ieee80211_bss_get_elem - find element with given ID
 * @bss: the bss to search
 * @id: the element ID
 *
 * Note that the return value is an RCU-protected pointer, so
 * rcu_read_lock() must be held when calling this function.
 * Return: %NULL if not found.
 */
const struct element *ieee80211_bss_get_elem(struct cfg80211_bss *bss, u8 id);

/**
 * ieee80211_bss_get_ie - find IE with given ID
 * @bss: the bss to search
 * @id: the element ID
 *
 * Note that the return value is an RCU-protected pointer, so
 * rcu_read_lock() must be held when calling this function.
 * Return: %NULL if not found.
 */
static inline const u8 *ieee80211_bss_get_ie(struct cfg80211_bss *bss, u8 id)
{
	return (const void *)ieee80211_bss_get_elem(bss, id);
}


/**
 * struct cfg80211_auth_request - Authentication request data
 *
 * This structure provides information needed to complete IEEE 802.11
 * authentication.
 *
 * @bss: The BSS to authenticate with, the callee must obtain a reference
 *	to it if it needs to keep it.
 * @auth_type: Authentication type (algorithm)
 * @ie: Extra IEs to add to Authentication frame or %NULL
 * @ie_len: Length of ie buffer in octets
 * @key_len: length of WEP key for shared key authentication
 * @key_idx: index of WEP key for shared key authentication
 * @key: WEP key for shared key authentication
 * @auth_data: Fields and elements in Authentication frames. This contains
 *	the authentication frame body (non-IE and IE data), excluding the
 *	Authentication algorithm number, i.e., starting at the Authentication
 *	transaction sequence number field.
 * @auth_data_len: Length of auth_data buffer in octets
 * @link_id: if >= 0, indicates authentication should be done as an MLD,
 *	the interface address is included as the MLD address and the
 *	necessary link (with the given link_id) will be created (and
 *	given an MLD address) by the driver
 * @ap_mld_addr: AP MLD address in case of authentication request with
 *	an AP MLD, valid iff @link_id >= 0
 */
struct cfg80211_auth_request {
	struct cfg80211_bss *bss;
	const u8 *ie;
	size_t ie_len;
	enum nl80211_auth_type auth_type;
	const u8 *key;
	u8 key_len;
	s8 key_idx;
	const u8 *auth_data;
	size_t auth_data_len;
	s8 link_id;
	const u8 *ap_mld_addr;
};

/**
 * struct cfg80211_assoc_link - per-link information for MLO association
 * @bss: the BSS pointer, see also &struct cfg80211_assoc_request::bss;
 *	if this is %NULL for a link, that link is not requested
 * @elems: extra elements for the per-STA profile for this link
 * @elems_len: length of the elements
 * @disabled: If set this link should be included during association etc. but it
 *	should not be used until enabled by the AP MLD.
 * @error: per-link error code, must be <= 0. If there is an error, then the
 *	operation as a whole must fail.
 */
struct cfg80211_assoc_link {
	struct cfg80211_bss *bss;
	const u8 *elems;
	size_t elems_len;
	bool disabled;
	int error;
};

/**
 * enum cfg80211_assoc_req_flags - Over-ride default behaviour in association.
 *
 * @ASSOC_REQ_DISABLE_HT:  Disable HT (802.11n)
 * @ASSOC_REQ_DISABLE_VHT:  Disable VHT
 * @ASSOC_REQ_USE_RRM: Declare RRM capability in this association
 * @CONNECT_REQ_EXTERNAL_AUTH_SUPPORT: User space indicates external
 *	authentication capability. Drivers can offload authentication to
 *	userspace if this flag is set. Only applicable for cfg80211_connect()
 *	request (connect callback).
 * @ASSOC_REQ_DISABLE_HE:  Disable HE
 * @ASSOC_REQ_DISABLE_EHT:  Disable EHT
 * @CONNECT_REQ_MLO_SUPPORT: Userspace indicates support for handling MLD links.
 *	Drivers shall disable MLO features for the current association if this
 *	flag is not set.
 * @ASSOC_REQ_SPP_AMSDU: SPP A-MSDUs will be used on this connection (if any)
 */
enum cfg80211_assoc_req_flags {
	ASSOC_REQ_DISABLE_HT			= BIT(0),
	ASSOC_REQ_DISABLE_VHT			= BIT(1),
	ASSOC_REQ_USE_RRM			= BIT(2),
	CONNECT_REQ_EXTERNAL_AUTH_SUPPORT	= BIT(3),
	ASSOC_REQ_DISABLE_HE			= BIT(4),
	ASSOC_REQ_DISABLE_EHT			= BIT(5),
	CONNECT_REQ_MLO_SUPPORT			= BIT(6),
	ASSOC_REQ_SPP_AMSDU			= BIT(7),
};

/**
 * struct cfg80211_assoc_request - (Re)Association request data
 *
 * This structure provides information needed to complete IEEE 802.11
 * (re)association.
 * @bss: The BSS to associate with. If the call is successful the driver is
 *	given a reference that it must give back to cfg80211_send_rx_assoc()
 *	or to cfg80211_assoc_timeout(). To ensure proper refcounting, new
 *	association requests while already associating must be rejected.
 *	This also applies to the @links.bss parameter, which is used instead
 *	of this one (it is %NULL) for MLO associations.
 * @ie: Extra IEs to add to (Re)Association Request frame or %NULL
 * @ie_len: Length of ie buffer in octets
 * @use_mfp: Use management frame protection (IEEE 802.11w) in this association
 * @crypto: crypto settings
 * @prev_bssid: previous BSSID, if not %NULL use reassociate frame. This is used
 *	to indicate a request to reassociate within the ESS instead of a request
 *	do the initial association with the ESS. When included, this is set to
 *	the BSSID of the current association, i.e., to the value that is
 *	included in the Current AP address field of the Reassociation Request
 *	frame.
 * @flags:  See &enum cfg80211_assoc_req_flags
 * @ht_capa:  HT Capabilities over-rides.  Values set in ht_capa_mask
 *	will be used in ht_capa.  Un-supported values will be ignored.
 * @ht_capa_mask:  The bits of ht_capa which are to be used.
 * @vht_capa: VHT capability override
 * @vht_capa_mask: VHT capability mask indicating which fields to use
 * @fils_kek: FILS KEK for protecting (Re)Association Request/Response frame or
 *	%NULL if FILS is not used.
 * @fils_kek_len: Length of fils_kek in octets
 * @fils_nonces: FILS nonces (part of AAD) for protecting (Re)Association
 *	Request/Response frame or %NULL if FILS is not used. This field starts
 *	with 16 octets of STA Nonce followed by 16 octets of AP Nonce.
 * @s1g_capa: S1G capability override
 * @s1g_capa_mask: S1G capability override mask
 * @links: per-link information for MLO connections
 * @link_id: >= 0 for MLO connections, where links are given, and indicates
 *	the link on which the association request should be sent
 * @ap_mld_addr: AP MLD address in case of MLO association request,
 *	valid iff @link_id >= 0
 */
struct cfg80211_assoc_request {
	struct cfg80211_bss *bss;
	const u8 *ie, *prev_bssid;
	size_t ie_len;
	struct cfg80211_crypto_settings crypto;
	bool use_mfp;
	u32 flags;
	struct ieee80211_ht_cap ht_capa;
	struct ieee80211_ht_cap ht_capa_mask;
	struct ieee80211_vht_cap vht_capa, vht_capa_mask;
	const u8 *fils_kek;
	size_t fils_kek_len;
	const u8 *fils_nonces;
	struct ieee80211_s1g_cap s1g_capa, s1g_capa_mask;
	struct cfg80211_assoc_link links[IEEE80211_MLD_MAX_NUM_LINKS];
	const u8 *ap_mld_addr;
	s8 link_id;
};

/**
 * struct cfg80211_deauth_request - Deauthentication request data
 *
 * This structure provides information needed to complete IEEE 802.11
 * deauthentication.
 *
 * @bssid: the BSSID or AP MLD address to deauthenticate from
 * @ie: Extra IEs to add to Deauthentication frame or %NULL
 * @ie_len: Length of ie buffer in octets
 * @reason_code: The reason code for the deauthentication
 * @local_state_change: if set, change local state only and
 *	do not set a deauth frame
 */
struct cfg80211_deauth_request {
	const u8 *bssid;
	const u8 *ie;
	size_t ie_len;
	u16 reason_code;
	bool local_state_change;
};

/**
 * struct cfg80211_disassoc_request - Disassociation request data
 *
 * This structure provides information needed to complete IEEE 802.11
 * disassociation.
 *
 * @ap_addr: the BSSID or AP MLD address to disassociate from
 * @ie: Extra IEs to add to Disassociation frame or %NULL
 * @ie_len: Length of ie buffer in octets
 * @reason_code: The reason code for the disassociation
 * @local_state_change: This is a request for a local state only, i.e., no
 *	Disassociation frame is to be transmitted.
 */
struct cfg80211_disassoc_request {
	const u8 *ap_addr;
	const u8 *ie;
	size_t ie_len;
	u16 reason_code;
	bool local_state_change;
};

/**
 * struct cfg80211_ibss_params - IBSS parameters
 *
 * This structure defines the IBSS parameters for the join_ibss()
 * method.
 *
 * @ssid: The SSID, will always be non-null.
 * @ssid_len: The length of the SSID, will always be non-zero.
 * @bssid: Fixed BSSID requested, maybe be %NULL, if set do not
 *	search for IBSSs with a different BSSID.
 * @chandef: defines the channel to use if no other IBSS to join can be found
 * @channel_fixed: The channel should be fixed -- do not search for
 *	IBSSs to join on other channels.
 * @ie: information element(s) to include in the beacon
 * @ie_len: length of that
 * @beacon_interval: beacon interval to use
 * @privacy: this is a protected network, keys will be configured
 *	after joining
 * @control_port: whether user space controls IEEE 802.1X port, i.e.,
 *	sets/clears %NL80211_STA_FLAG_AUTHORIZED. If true, the driver is
 *	required to assume that the port is unauthorized until authorized by
 *	user space. Otherwise, port is marked authorized by default.
 * @control_port_over_nl80211: TRUE if userspace expects to exchange control
 *	port frames over NL80211 instead of the network interface.
 * @userspace_handles_dfs: whether user space controls DFS operation, i.e.
 *	changes the channel when a radar is detected. This is required
 *	to operate on DFS channels.
 * @basic_rates: bitmap of basic rates to use when creating the IBSS
 * @mcast_rate: per-band multicast rate index + 1 (0: disabled)
 * @ht_capa:  HT Capabilities over-rides.  Values set in ht_capa_mask
 *	will be used in ht_capa.  Un-supported values will be ignored.
 * @ht_capa_mask:  The bits of ht_capa which are to be used.
 * @wep_keys: static WEP keys, if not NULL points to an array of
 *	CFG80211_MAX_WEP_KEYS WEP keys
 * @wep_tx_key: key index (0..3) of the default TX static WEP key
 */
struct cfg80211_ibss_params {
	const u8 *ssid;
	const u8 *bssid;
	struct cfg80211_chan_def chandef;
	const u8 *ie;
	u8 ssid_len, ie_len;
	u16 beacon_interval;
	u32 basic_rates;
	bool channel_fixed;
	bool privacy;
	bool control_port;
	bool control_port_over_nl80211;
	bool userspace_handles_dfs;
	int mcast_rate[NUM_NL80211_BANDS];
	struct ieee80211_ht_cap ht_capa;
	struct ieee80211_ht_cap ht_capa_mask;
	struct key_params *wep_keys;
	int wep_tx_key;
};

/**
 * struct cfg80211_bss_selection - connection parameters for BSS selection.
 *
 * @behaviour: requested BSS selection behaviour.
 * @param: parameters for requestion behaviour.
 * @param.band_pref: preferred band for %NL80211_BSS_SELECT_ATTR_BAND_PREF.
 * @param.adjust: parameters for %NL80211_BSS_SELECT_ATTR_RSSI_ADJUST.
 */
struct cfg80211_bss_selection {
	enum nl80211_bss_select_attr behaviour;
	union {
		enum nl80211_band band_pref;
		struct cfg80211_bss_select_adjust adjust;
	} param;
};

/**
 * struct cfg80211_connect_params - Connection parameters
 *
 * This structure provides information needed to complete IEEE 802.11
 * authentication and association.
 *
 * @channel: The channel to use or %NULL if not specified (auto-select based
 *	on scan results)
 * @channel_hint: The channel of the recommended BSS for initial connection or
 *	%NULL if not specified
 * @bssid: The AP BSSID or %NULL if not specified (auto-select based on scan
 *	results)
 * @bssid_hint: The recommended AP BSSID for initial connection to the BSS or
 *	%NULL if not specified. Unlike the @bssid parameter, the driver is
 *	allowed to ignore this @bssid_hint if it has knowledge of a better BSS
 *	to use.
 * @ssid: SSID
 * @ssid_len: Length of ssid in octets
 * @auth_type: Authentication type (algorithm)
 * @ie: IEs for association request
 * @ie_len: Length of assoc_ie in octets
 * @privacy: indicates whether privacy-enabled APs should be used
 * @mfp: indicate whether management frame protection is used
 * @crypto: crypto settings
 * @key_len: length of WEP key for shared key authentication
 * @key_idx: index of WEP key for shared key authentication
 * @key: WEP key for shared key authentication
 * @flags:  See &enum cfg80211_assoc_req_flags
 * @bg_scan_period:  Background scan period in seconds
 *	or -1 to indicate that default value is to be used.
 * @ht_capa:  HT Capabilities over-rides.  Values set in ht_capa_mask
 *	will be used in ht_capa.  Un-supported values will be ignored.
 * @ht_capa_mask:  The bits of ht_capa which are to be used.
 * @vht_capa:  VHT Capability overrides
 * @vht_capa_mask: The bits of vht_capa which are to be used.
 * @pbss: if set, connect to a PCP instead of AP. Valid for DMG
 *	networks.
 * @bss_select: criteria to be used for BSS selection.
 * @prev_bssid: previous BSSID, if not %NULL use reassociate frame. This is used
 *	to indicate a request to reassociate within the ESS instead of a request
 *	do the initial association with the ESS. When included, this is set to
 *	the BSSID of the current association, i.e., to the value that is
 *	included in the Current AP address field of the Reassociation Request
 *	frame.
 * @fils_erp_username: EAP re-authentication protocol (ERP) username part of the
 *	NAI or %NULL if not specified. This is used to construct FILS wrapped
 *	data IE.
 * @fils_erp_username_len: Length of @fils_erp_username in octets.
 * @fils_erp_realm: EAP re-authentication protocol (ERP) realm part of NAI or
 *	%NULL if not specified. This specifies the domain name of ER server and
 *	is used to construct FILS wrapped data IE.
 * @fils_erp_realm_len: Length of @fils_erp_realm in octets.
 * @fils_erp_next_seq_num: The next sequence number to use in the FILS ERP
 *	messages. This is also used to construct FILS wrapped data IE.
 * @fils_erp_rrk: ERP re-authentication Root Key (rRK) used to derive additional
 *	keys in FILS or %NULL if not specified.
 * @fils_erp_rrk_len: Length of @fils_erp_rrk in octets.
 * @want_1x: indicates user-space supports and wants to use 802.1X driver
 *	offload of 4-way handshake.
 * @edmg: define the EDMG channels.
 *	This may specify multiple channels and bonding options for the driver
 *	to choose from, based on BSS configuration.
 */
struct cfg80211_connect_params {
	struct ieee80211_channel *channel;
	struct ieee80211_channel *channel_hint;
	const u8 *bssid;
	const u8 *bssid_hint;
	const u8 *ssid;
	size_t ssid_len;
	enum nl80211_auth_type auth_type;
	const u8 *ie;
	size_t ie_len;
	bool privacy;
	enum nl80211_mfp mfp;
	struct cfg80211_crypto_settings crypto;
	const u8 *key;
	u8 key_len, key_idx;
	u32 flags;
	int bg_scan_period;
	struct ieee80211_ht_cap ht_capa;
	struct ieee80211_ht_cap ht_capa_mask;
	struct ieee80211_vht_cap vht_capa;
	struct ieee80211_vht_cap vht_capa_mask;
	bool pbss;
	struct cfg80211_bss_selection bss_select;
	const u8 *prev_bssid;
	const u8 *fils_erp_username;
	size_t fils_erp_username_len;
	const u8 *fils_erp_realm;
	size_t fils_erp_realm_len;
	u16 fils_erp_next_seq_num;
	const u8 *fils_erp_rrk;
	size_t fils_erp_rrk_len;
	bool want_1x;
	struct ieee80211_edmg edmg;
};

/**
 * enum cfg80211_connect_params_changed - Connection parameters being updated
 *
 * This enum provides information of all connect parameters that
 * have to be updated as part of update_connect_params() call.
 *
 * @UPDATE_ASSOC_IES: Indicates whether association request IEs are updated
 * @UPDATE_FILS_ERP_INFO: Indicates that FILS connection parameters (realm,
 *	username, erp sequence number and rrk) are updated
 * @UPDATE_AUTH_TYPE: Indicates that authentication type is updated
 */
enum cfg80211_connect_params_changed {
	UPDATE_ASSOC_IES		= BIT(0),
	UPDATE_FILS_ERP_INFO		= BIT(1),
	UPDATE_AUTH_TYPE		= BIT(2),
};

/**
 * enum wiphy_params_flags - set_wiphy_params bitfield values
 * @WIPHY_PARAM_RETRY_SHORT: wiphy->retry_short has changed
 * @WIPHY_PARAM_RETRY_LONG: wiphy->retry_long has changed
 * @WIPHY_PARAM_FRAG_THRESHOLD: wiphy->frag_threshold has changed
 * @WIPHY_PARAM_RTS_THRESHOLD: wiphy->rts_threshold has changed
 * @WIPHY_PARAM_COVERAGE_CLASS: coverage class changed
 * @WIPHY_PARAM_DYN_ACK: dynack has been enabled
 * @WIPHY_PARAM_TXQ_LIMIT: TXQ packet limit has been changed
 * @WIPHY_PARAM_TXQ_MEMORY_LIMIT: TXQ memory limit has been changed
 * @WIPHY_PARAM_TXQ_QUANTUM: TXQ scheduler quantum
 */
enum wiphy_params_flags {
	WIPHY_PARAM_RETRY_SHORT		= BIT(0),
	WIPHY_PARAM_RETRY_LONG		= BIT(1),
	WIPHY_PARAM_FRAG_THRESHOLD	= BIT(2),
	WIPHY_PARAM_RTS_THRESHOLD	= BIT(3),
	WIPHY_PARAM_COVERAGE_CLASS	= BIT(4),
	WIPHY_PARAM_DYN_ACK		= BIT(5),
	WIPHY_PARAM_TXQ_LIMIT		= BIT(6),
	WIPHY_PARAM_TXQ_MEMORY_LIMIT	= BIT(7),
	WIPHY_PARAM_TXQ_QUANTUM		= BIT(8),
};

#define IEEE80211_DEFAULT_AIRTIME_WEIGHT	256

/* The per TXQ device queue limit in airtime */
#define IEEE80211_DEFAULT_AQL_TXQ_LIMIT_L	5000
#define IEEE80211_DEFAULT_AQL_TXQ_LIMIT_H	12000

/* The per interface airtime threshold to switch to lower queue limit */
#define IEEE80211_AQL_THRESHOLD			24000

/**
 * struct cfg80211_pmksa - PMK Security Association
 *
 * This structure is passed to the set/del_pmksa() method for PMKSA
 * caching.
 *
 * @bssid: The AP's BSSID (may be %NULL).
 * @pmkid: The identifier to refer a PMKSA.
 * @pmk: The PMK for the PMKSA identified by @pmkid. This is used for key
 *	derivation by a FILS STA. Otherwise, %NULL.
 * @pmk_len: Length of the @pmk. The length of @pmk can differ depending on
 *	the hash algorithm used to generate this.
 * @ssid: SSID to specify the ESS within which a PMKSA is valid when using FILS
 *	cache identifier (may be %NULL).
 * @ssid_len: Length of the @ssid in octets.
 * @cache_id: 2-octet cache identifier advertized by a FILS AP identifying the
 *	scope of PMKSA. This is valid only if @ssid_len is non-zero (may be
 *	%NULL).
 * @pmk_lifetime: Maximum lifetime for PMKSA in seconds
 *	(dot11RSNAConfigPMKLifetime) or 0 if not specified.
 *	The configured PMKSA must not be used for PMKSA caching after
 *	expiration and any keys derived from this PMK become invalid on
 *	expiration, i.e., the current association must be dropped if the PMK
 *	used for it expires.
 * @pmk_reauth_threshold: Threshold time for reauthentication (percentage of
 *	PMK lifetime, dot11RSNAConfigPMKReauthThreshold) or 0 if not specified.
 *	Drivers are expected to trigger a full authentication instead of using
 *	this PMKSA for caching when reassociating to a new BSS after this
 *	threshold to generate a new PMK before the current one expires.
 */
struct cfg80211_pmksa {
	const u8 *bssid;
	const u8 *pmkid;
	const u8 *pmk;
	size_t pmk_len;
	const u8 *ssid;
	size_t ssid_len;
	const u8 *cache_id;
	u32 pmk_lifetime;
	u8 pmk_reauth_threshold;
};

/**
 * struct cfg80211_pkt_pattern - packet pattern
 * @mask: bitmask where to match pattern and where to ignore bytes,
 *	one bit per byte, in same format as nl80211
 * @pattern: bytes to match where bitmask is 1
 * @pattern_len: length of pattern (in bytes)
 * @pkt_offset: packet offset (in bytes)
 *
 * Internal note: @mask and @pattern are allocated in one chunk of
 * memory, free @mask only!
 */
struct cfg80211_pkt_pattern {
	const u8 *mask, *pattern;
	int pattern_len;
	int pkt_offset;
};

/**
 * struct cfg80211_wowlan_tcp - TCP connection parameters
 *
 * @sock: (internal) socket for source port allocation
 * @src: source IP address
 * @dst: destination IP address
 * @dst_mac: destination MAC address
 * @src_port: source port
 * @dst_port: destination port
 * @payload_len: data payload length
 * @payload: data payload buffer
 * @payload_seq: payload sequence stamping configuration
 * @data_interval: interval at which to send data packets
 * @wake_len: wakeup payload match length
 * @wake_data: wakeup payload match data
 * @wake_mask: wakeup payload match mask
 * @tokens_size: length of the tokens buffer
 * @payload_tok: payload token usage configuration
 */
struct cfg80211_wowlan_tcp {
	struct socket *sock;
	__be32 src, dst;
	u16 src_port, dst_port;
	u8 dst_mac[ETH_ALEN];
	int payload_len;
	const u8 *payload;
	struct nl80211_wowlan_tcp_data_seq payload_seq;
	u32 data_interval;
	u32 wake_len;
	const u8 *wake_data, *wake_mask;
	u32 tokens_size;
	/* must be last, variable member */
	struct nl80211_wowlan_tcp_data_token payload_tok;
};

/**
 * struct cfg80211_wowlan - Wake on Wireless-LAN support info
 *
 * This structure defines the enabled WoWLAN triggers for the device.
 * @any: wake up on any activity -- special trigger if device continues
 *	operating as normal during suspend
 * @disconnect: wake up if getting disconnected
 * @magic_pkt: wake up on receiving magic packet
 * @patterns: wake up on receiving packet matching a pattern
 * @n_patterns: number of patterns
 * @gtk_rekey_failure: wake up on GTK rekey failure
 * @eap_identity_req: wake up on EAP identity request packet
 * @four_way_handshake: wake up on 4-way handshake
 * @rfkill_release: wake up when rfkill is released
 * @tcp: TCP connection establishment/wakeup parameters, see nl80211.h.
 *	NULL if not configured.
 * @nd_config: configuration for the scan to be used for net detect wake.
 */
struct cfg80211_wowlan {
	bool any, disconnect, magic_pkt, gtk_rekey_failure,
	     eap_identity_req, four_way_handshake,
	     rfkill_release;
	struct cfg80211_pkt_pattern *patterns;
	struct cfg80211_wowlan_tcp *tcp;
	int n_patterns;
	struct cfg80211_sched_scan_request *nd_config;
};

/**
 * struct cfg80211_coalesce_rules - Coalesce rule parameters
 *
 * This structure defines coalesce rule for the device.
 * @delay: maximum coalescing delay in msecs.
 * @condition: condition for packet coalescence.
 *	see &enum nl80211_coalesce_condition.
 * @patterns: array of packet patterns
 * @n_patterns: number of patterns
 */
struct cfg80211_coalesce_rules {
	int delay;
	enum nl80211_coalesce_condition condition;
	struct cfg80211_pkt_pattern *patterns;
	int n_patterns;
};

/**
 * struct cfg80211_coalesce - Packet coalescing settings
 *
 * This structure defines coalescing settings.
 * @rules: array of coalesce rules
 * @n_rules: number of rules
 */
struct cfg80211_coalesce {
	int n_rules;
	struct cfg80211_coalesce_rules rules[] __counted_by(n_rules);
};

/**
 * struct cfg80211_wowlan_nd_match - information about the match
 *
 * @ssid: SSID of the match that triggered the wake up
 * @n_channels: Number of channels where the match occurred.  This
 *	value may be zero if the driver can't report the channels.
 * @channels: center frequencies of the channels where a match
 *	occurred (in MHz)
 */
struct cfg80211_wowlan_nd_match {
	struct cfg80211_ssid ssid;
	int n_channels;
	u32 channels[] __counted_by(n_channels);
};

/**
 * struct cfg80211_wowlan_nd_info - net detect wake up information
 *
 * @n_matches: Number of match information instances provided in
 *	@matches.  This value may be zero if the driver can't provide
 *	match information.
 * @matches: Array of pointers to matches containing information about
 *	the matches that triggered the wake up.
 */
struct cfg80211_wowlan_nd_info {
	int n_matches;
	struct cfg80211_wowlan_nd_match *matches[] __counted_by(n_matches);
};

/**
 * struct cfg80211_wowlan_wakeup - wakeup report
 * @disconnect: woke up by getting disconnected
 * @magic_pkt: woke up by receiving magic packet
 * @gtk_rekey_failure: woke up by GTK rekey failure
 * @eap_identity_req: woke up by EAP identity request packet
 * @four_way_handshake: woke up by 4-way handshake
 * @rfkill_release: woke up by rfkill being released
 * @pattern_idx: pattern that caused wakeup, -1 if not due to pattern
 * @packet_present_len: copied wakeup packet data
 * @packet_len: original wakeup packet length
 * @packet: The packet causing the wakeup, if any.
 * @packet_80211:  For pattern match, magic packet and other data
 *	frame triggers an 802.3 frame should be reported, for
 *	disconnect due to deauth 802.11 frame. This indicates which
 *	it is.
 * @tcp_match: TCP wakeup packet received
 * @tcp_connlost: TCP connection lost or failed to establish
 * @tcp_nomoretokens: TCP data ran out of tokens
 * @net_detect: if not %NULL, woke up because of net detect
 * @unprot_deauth_disassoc: woke up due to unprotected deauth or
 *	disassoc frame (in MFP).
 */
struct cfg80211_wowlan_wakeup {
	bool disconnect, magic_pkt, gtk_rekey_failure,
	     eap_identity_req, four_way_handshake,
	     rfkill_release, packet_80211,
	     tcp_match, tcp_connlost, tcp_nomoretokens,
	     unprot_deauth_disassoc;
	s32 pattern_idx;
	u32 packet_present_len, packet_len;
	const void *packet;
	struct cfg80211_wowlan_nd_info *net_detect;
};

/**
 * struct cfg80211_gtk_rekey_data - rekey data
 * @kek: key encryption key (@kek_len bytes)
 * @kck: key confirmation key (@kck_len bytes)
 * @replay_ctr: replay counter (NL80211_REPLAY_CTR_LEN bytes)
 * @kek_len: length of kek
 * @kck_len: length of kck
 * @akm: akm (oui, id)
 */
struct cfg80211_gtk_rekey_data {
	const u8 *kek, *kck, *replay_ctr;
	u32 akm;
	u8 kek_len, kck_len;
};

/**
 * struct cfg80211_update_ft_ies_params - FT IE Information
 *
 * This structure provides information needed to update the fast transition IE
 *
 * @md: The Mobility Domain ID, 2 Octet value
 * @ie: Fast Transition IEs
 * @ie_len: Length of ft_ie in octets
 */
struct cfg80211_update_ft_ies_params {
	u16 md;
	const u8 *ie;
	size_t ie_len;
};

/**
 * struct cfg80211_mgmt_tx_params - mgmt tx parameters
 *
 * This structure provides information needed to transmit a mgmt frame
 *
 * @chan: channel to use
 * @offchan: indicates whether off channel operation is required
 * @wait: duration for ROC
 * @buf: buffer to transmit
 * @len: buffer length
 * @no_cck: don't use cck rates for this frame
 * @dont_wait_for_ack: tells the low level not to wait for an ack
 * @n_csa_offsets: length of csa_offsets array
 * @csa_offsets: array of all the csa offsets in the frame
 * @link_id: for MLO, the link ID to transmit on, -1 if not given; note
 *	that the link ID isn't validated (much), it's in range but the
 *	link might not exist (or be used by the receiver STA)
 */
struct cfg80211_mgmt_tx_params {
	struct ieee80211_channel *chan;
	bool offchan;
	unsigned int wait;
	const u8 *buf;
	size_t len;
	bool no_cck;
	bool dont_wait_for_ack;
	int n_csa_offsets;
	const u16 *csa_offsets;
	int link_id;
};

/**
 * struct cfg80211_dscp_exception - DSCP exception
 *
 * @dscp: DSCP value that does not adhere to the user priority range definition
 * @up: user priority value to which the corresponding DSCP value belongs
 */
struct cfg80211_dscp_exception {
	u8 dscp;
	u8 up;
};

/**
 * struct cfg80211_dscp_range - DSCP range definition for user priority
 *
 * @low: lowest DSCP value of this user priority range, inclusive
 * @high: highest DSCP value of this user priority range, inclusive
 */
struct cfg80211_dscp_range {
	u8 low;
	u8 high;
};

/* QoS Map Set element length defined in IEEE Std 802.11-2012, 8.4.2.97 */
#define IEEE80211_QOS_MAP_MAX_EX	21
#define IEEE80211_QOS_MAP_LEN_MIN	16
#define IEEE80211_QOS_MAP_LEN_MAX \
	(IEEE80211_QOS_MAP_LEN_MIN + 2 * IEEE80211_QOS_MAP_MAX_EX)

/**
 * struct cfg80211_qos_map - QoS Map Information
 *
 * This struct defines the Interworking QoS map setting for DSCP values
 *
 * @num_des: number of DSCP exceptions (0..21)
 * @dscp_exception: optionally up to maximum of 21 DSCP exceptions from
 *	the user priority DSCP range definition
 * @up: DSCP range definition for a particular user priority
 */
struct cfg80211_qos_map {
	u8 num_des;
	struct cfg80211_dscp_exception dscp_exception[IEEE80211_QOS_MAP_MAX_EX];
	struct cfg80211_dscp_range up[8];
};

/**
 * struct cfg80211_nan_conf - NAN configuration
 *
 * This struct defines NAN configuration parameters
 *
 * @master_pref: master preference (1 - 255)
 * @bands: operating bands, a bitmap of &enum nl80211_band values.
 *	For instance, for NL80211_BAND_2GHZ, bit 0 would be set
 *	(i.e. BIT(NL80211_BAND_2GHZ)).
 */
struct cfg80211_nan_conf {
	u8 master_pref;
	u8 bands;
};

/**
 * enum cfg80211_nan_conf_changes - indicates changed fields in NAN
 * configuration
 *
 * @CFG80211_NAN_CONF_CHANGED_PREF: master preference
 * @CFG80211_NAN_CONF_CHANGED_BANDS: operating bands
 */
enum cfg80211_nan_conf_changes {
	CFG80211_NAN_CONF_CHANGED_PREF = BIT(0),
	CFG80211_NAN_CONF_CHANGED_BANDS = BIT(1),
};

/**
 * struct cfg80211_nan_func_filter - a NAN function Rx / Tx filter
 *
 * @filter: the content of the filter
 * @len: the length of the filter
 */
struct cfg80211_nan_func_filter {
	const u8 *filter;
	u8 len;
};

/**
 * struct cfg80211_nan_func - a NAN function
 *
 * @type: &enum nl80211_nan_function_type
 * @service_id: the service ID of the function
 * @publish_type: &nl80211_nan_publish_type
 * @close_range: if true, the range should be limited. Threshold is
 *	implementation specific.
 * @publish_bcast: if true, the solicited publish should be broadcasted
 * @subscribe_active: if true, the subscribe is active
 * @followup_id: the instance ID for follow up
 * @followup_reqid: the requester instance ID for follow up
 * @followup_dest: MAC address of the recipient of the follow up
 * @ttl: time to live counter in DW.
 * @serv_spec_info: Service Specific Info
 * @serv_spec_info_len: Service Specific Info length
 * @srf_include: if true, SRF is inclusive
 * @srf_bf: Bloom Filter
 * @srf_bf_len: Bloom Filter length
 * @srf_bf_idx: Bloom Filter index
 * @srf_macs: SRF MAC addresses
 * @srf_num_macs: number of MAC addresses in SRF
 * @rx_filters: rx filters that are matched with corresponding peer's tx_filter
 * @tx_filters: filters that should be transmitted in the SDF.
 * @num_rx_filters: length of &rx_filters.
 * @num_tx_filters: length of &tx_filters.
 * @instance_id: driver allocated id of the function.
 * @cookie: unique NAN function identifier.
 */
struct cfg80211_nan_func {
	enum nl80211_nan_function_type type;
	u8 service_id[NL80211_NAN_FUNC_SERVICE_ID_LEN];
	u8 publish_type;
	bool close_range;
	bool publish_bcast;
	bool subscribe_active;
	u8 followup_id;
	u8 followup_reqid;
	struct mac_address followup_dest;
	u32 ttl;
	const u8 *serv_spec_info;
	u8 serv_spec_info_len;
	bool srf_include;
	const u8 *srf_bf;
	u8 srf_bf_len;
	u8 srf_bf_idx;
	struct mac_address *srf_macs;
	int srf_num_macs;
	struct cfg80211_nan_func_filter *rx_filters;
	struct cfg80211_nan_func_filter *tx_filters;
	u8 num_tx_filters;
	u8 num_rx_filters;
	u8 instance_id;
	u64 cookie;
};

/**
 * struct cfg80211_pmk_conf - PMK configuration
 *
 * @aa: authenticator address
 * @pmk_len: PMK length in bytes.
 * @pmk: the PMK material
 * @pmk_r0_name: PMK-R0 Name. NULL if not applicable (i.e., the PMK
 *	is not PMK-R0). When pmk_r0_name is not NULL, the pmk field
 *	holds PMK-R0.
 */
struct cfg80211_pmk_conf {
	const u8 *aa;
	u8 pmk_len;
	const u8 *pmk;
	const u8 *pmk_r0_name;
};

/**
 * struct cfg80211_external_auth_params - Trigger External authentication.
 *
 * Commonly used across the external auth request and event interfaces.
 *
 * @action: action type / trigger for external authentication. Only significant
 *	for the authentication request event interface (driver to user space).
 * @bssid: BSSID of the peer with which the authentication has
 *	to happen. Used by both the authentication request event and
 *	authentication response command interface.
 * @ssid: SSID of the AP.  Used by both the authentication request event and
 *	authentication response command interface.
 * @key_mgmt_suite: AKM suite of the respective authentication. Used by the
 *	authentication request event interface.
 * @status: status code, %WLAN_STATUS_SUCCESS for successful authentication,
 *	use %WLAN_STATUS_UNSPECIFIED_FAILURE if user space cannot give you
 *	the real status code for failures. Used only for the authentication
 *	response command interface (user space to driver).
 * @pmkid: The identifier to refer a PMKSA.
 * @mld_addr: MLD address of the peer. Used by the authentication request event
 *	interface. Driver indicates this to enable MLO during the authentication
 *	offload to user space. Driver shall look at %NL80211_ATTR_MLO_SUPPORT
 *	flag capability in NL80211_CMD_CONNECT to know whether the user space
 *	supports enabling MLO during the authentication offload.
 *	User space should use the address of the interface (on which the
 *	authentication request event reported) as self MLD address. User space
 *	and driver should use MLD addresses in RA, TA and BSSID fields of
 *	authentication frames sent or received via cfg80211. The driver
 *	translates the MLD addresses to/from link addresses based on the link
 *	chosen for the authentication.
 */
struct cfg80211_external_auth_params {
	enum nl80211_external_auth_action action;
	u8 bssid[ETH_ALEN] __aligned(2);
	struct cfg80211_ssid ssid;
	unsigned int key_mgmt_suite;
	u16 status;
	const u8 *pmkid;
	u8 mld_addr[ETH_ALEN] __aligned(2);
};

/**
 * struct cfg80211_ftm_responder_stats - FTM responder statistics
 *
 * @filled: bitflag of flags using the bits of &enum nl80211_ftm_stats to
 *	indicate the relevant values in this struct for them
 * @success_num: number of FTM sessions in which all frames were successfully
 *	answered
 * @partial_num: number of FTM sessions in which part of frames were
 *	successfully answered
 * @failed_num: number of failed FTM sessions
 * @asap_num: number of ASAP FTM sessions
 * @non_asap_num: number of  non-ASAP FTM sessions
 * @total_duration_ms: total sessions durations - gives an indication
 *	of how much time the responder was busy
 * @unknown_triggers_num: number of unknown FTM triggers - triggers from
 *	initiators that didn't finish successfully the negotiation phase with
 *	the responder
 * @reschedule_requests_num: number of FTM reschedule requests - initiator asks
 *	for a new scheduling although it already has scheduled FTM slot
 * @out_of_window_triggers_num: total FTM triggers out of scheduled window
 */
struct cfg80211_ftm_responder_stats {
	u32 filled;
	u32 success_num;
	u32 partial_num;
	u32 failed_num;
	u32 asap_num;
	u32 non_asap_num;
	u64 total_duration_ms;
	u32 unknown_triggers_num;
	u32 reschedule_requests_num;
	u32 out_of_window_triggers_num;
};

/**
 * struct cfg80211_pmsr_ftm_result - FTM result
 * @failure_reason: if this measurement failed (PMSR status is
 *	%NL80211_PMSR_STATUS_FAILURE), this gives a more precise
 *	reason than just "failure"
 * @burst_index: if reporting partial results, this is the index
 *	in [0 .. num_bursts-1] of the burst that's being reported
 * @num_ftmr_attempts: number of FTM request frames transmitted
 * @num_ftmr_successes: number of FTM request frames acked
 * @busy_retry_time: if failure_reason is %NL80211_PMSR_FTM_FAILURE_PEER_BUSY,
 *	fill this to indicate in how many seconds a retry is deemed possible
 *	by the responder
 * @num_bursts_exp: actual number of bursts exponent negotiated
 * @burst_duration: actual burst duration negotiated
 * @ftms_per_burst: actual FTMs per burst negotiated
 * @lci_len: length of LCI information (if present)
 * @civicloc_len: length of civic location information (if present)
 * @lci: LCI data (may be %NULL)
 * @civicloc: civic location data (may be %NULL)
 * @rssi_avg: average RSSI over FTM action frames reported
 * @rssi_spread: spread of the RSSI over FTM action frames reported
 * @tx_rate: bitrate for transmitted FTM action frame response
 * @rx_rate: bitrate of received FTM action frame
 * @rtt_avg: average of RTTs measured (must have either this or @dist_avg)
 * @rtt_variance: variance of RTTs measured (note that standard deviation is
 *	the square root of the variance)
 * @rtt_spread: spread of the RTTs measured
 * @dist_avg: average of distances (mm) measured
 *	(must have either this or @rtt_avg)
 * @dist_variance: variance of distances measured (see also @rtt_variance)
 * @dist_spread: spread of distances measured (see also @rtt_spread)
 * @num_ftmr_attempts_valid: @num_ftmr_attempts is valid
 * @num_ftmr_successes_valid: @num_ftmr_successes is valid
 * @rssi_avg_valid: @rssi_avg is valid
 * @rssi_spread_valid: @rssi_spread is valid
 * @tx_rate_valid: @tx_rate is valid
 * @rx_rate_valid: @rx_rate is valid
 * @rtt_avg_valid: @rtt_avg is valid
 * @rtt_variance_valid: @rtt_variance is valid
 * @rtt_spread_valid: @rtt_spread is valid
 * @dist_avg_valid: @dist_avg is valid
 * @dist_variance_valid: @dist_variance is valid
 * @dist_spread_valid: @dist_spread is valid
 */
struct cfg80211_pmsr_ftm_result {
	const u8 *lci;
	const u8 *civicloc;
	unsigned int lci_len;
	unsigned int civicloc_len;
	enum nl80211_peer_measurement_ftm_failure_reasons failure_reason;
	u32 num_ftmr_attempts, num_ftmr_successes;
	s16 burst_index;
	u8 busy_retry_time;
	u8 num_bursts_exp;
	u8 burst_duration;
	u8 ftms_per_burst;
	s32 rssi_avg;
	s32 rssi_spread;
	struct rate_info tx_rate, rx_rate;
	s64 rtt_avg;
	s64 rtt_variance;
	s64 rtt_spread;
	s64 dist_avg;
	s64 dist_variance;
	s64 dist_spread;

	u16 num_ftmr_attempts_valid:1,
	    num_ftmr_successes_valid:1,
	    rssi_avg_valid:1,
	    rssi_spread_valid:1,
	    tx_rate_valid:1,
	    rx_rate_valid:1,
	    rtt_avg_valid:1,
	    rtt_variance_valid:1,
	    rtt_spread_valid:1,
	    dist_avg_valid:1,
	    dist_variance_valid:1,
	    dist_spread_valid:1;
};

/**
 * struct cfg80211_pmsr_result - peer measurement result
 * @addr: address of the peer
 * @host_time: host time (use ktime_get_boottime() adjust to the time when the
 *	measurement was made)
 * @ap_tsf: AP's TSF at measurement time
 * @status: status of the measurement
 * @final: if reporting partial results, mark this as the last one; if not
 *	reporting partial results always set this flag
 * @ap_tsf_valid: indicates the @ap_tsf value is valid
 * @type: type of the measurement reported, note that we only support reporting
 *	one type at a time, but you can report multiple results separately and
 *	they're all aggregated for userspace.
 * @ftm: FTM result
 */
struct cfg80211_pmsr_result {
	u64 host_time, ap_tsf;
	enum nl80211_peer_measurement_status status;

	u8 addr[ETH_ALEN];

	u8 final:1,
	   ap_tsf_valid:1;

	enum nl80211_peer_measurement_type type;

	union {
		struct cfg80211_pmsr_ftm_result ftm;
	};
};

/**
 * struct cfg80211_pmsr_ftm_request_peer - FTM request data
 * @requested: indicates FTM is requested
 * @preamble: frame preamble to use
 * @burst_period: burst period to use
 * @asap: indicates to use ASAP mode
 * @num_bursts_exp: number of bursts exponent
 * @burst_duration: burst duration
 * @ftms_per_burst: number of FTMs per burst
 * @ftmr_retries: number of retries for FTM request
 * @request_lci: request LCI information
 * @request_civicloc: request civic location information
 * @trigger_based: use trigger based ranging for the measurement
 *		 If neither @trigger_based nor @non_trigger_based is set,
 *		 EDCA based ranging will be used.
 * @non_trigger_based: use non trigger based ranging for the measurement
 *		 If neither @trigger_based nor @non_trigger_based is set,
 *		 EDCA based ranging will be used.
 * @lmr_feedback: negotiate for I2R LMR feedback. Only valid if either
 *		 @trigger_based or @non_trigger_based is set.
 * @bss_color: the bss color of the responder. Optional. Set to zero to
 *	indicate the driver should set the BSS color. Only valid if
 *	@non_trigger_based or @trigger_based is set.
 *
 * See also nl80211 for the respective attribute documentation.
 */
struct cfg80211_pmsr_ftm_request_peer {
	enum nl80211_preamble preamble;
	u16 burst_period;
	u8 requested:1,
	   asap:1,
	   request_lci:1,
	   request_civicloc:1,
	   trigger_based:1,
	   non_trigger_based:1,
	   lmr_feedback:1;
	u8 num_bursts_exp;
	u8 burst_duration;
	u8 ftms_per_burst;
	u8 ftmr_retries;
	u8 bss_color;
};

/**
 * struct cfg80211_pmsr_request_peer - peer data for a peer measurement request
 * @addr: MAC address
 * @chandef: channel to use
 * @report_ap_tsf: report the associated AP's TSF
 * @ftm: FTM data, see &struct cfg80211_pmsr_ftm_request_peer
 */
struct cfg80211_pmsr_request_peer {
	u8 addr[ETH_ALEN];
	struct cfg80211_chan_def chandef;
	u8 report_ap_tsf:1;
	struct cfg80211_pmsr_ftm_request_peer ftm;
};

/**
 * struct cfg80211_pmsr_request - peer measurement request
 * @cookie: cookie, set by cfg80211
 * @nl_portid: netlink portid - used by cfg80211
 * @drv_data: driver data for this request, if required for aborting,
 *	not otherwise freed or anything by cfg80211
 * @mac_addr: MAC address used for (randomised) request
 * @mac_addr_mask: MAC address mask used for randomisation, bits that
 *	are 0 in the mask should be randomised, bits that are 1 should
 *	be taken from the @mac_addr
 * @list: used by cfg80211 to hold on to the request
 * @timeout: timeout (in milliseconds) for the whole operation, if
 *	zero it means there's no timeout
 * @n_peers: number of peers to do measurements with
 * @peers: per-peer measurement request data
 */
struct cfg80211_pmsr_request {
	u64 cookie;
	void *drv_data;
	u32 n_peers;
	u32 nl_portid;

	u32 timeout;

	u8 mac_addr[ETH_ALEN] __aligned(2);
	u8 mac_addr_mask[ETH_ALEN] __aligned(2);

	struct list_head list;

	struct cfg80211_pmsr_request_peer peers[] __counted_by(n_peers);
};

/**
 * struct cfg80211_update_owe_info - OWE Information
 *
 * This structure provides information needed for the drivers to offload OWE
 * (Opportunistic Wireless Encryption) processing to the user space.
 *
 * Commonly used across update_owe_info request and event interfaces.
 *
 * @peer: MAC address of the peer device for which the OWE processing
 *	has to be done.
 * @status: status code, %WLAN_STATUS_SUCCESS for successful OWE info
 *	processing, use %WLAN_STATUS_UNSPECIFIED_FAILURE if user space
 *	cannot give you the real status code for failures. Used only for
 *	OWE update request command interface (user space to driver).
 * @ie: IEs obtained from the peer or constructed by the user space. These are
 *	the IEs of the remote peer in the event from the host driver and
 *	the constructed IEs by the user space in the request interface.
 * @ie_len: Length of IEs in octets.
 * @assoc_link_id: MLO link ID of the AP, with which (re)association requested
 *	by peer. This will be filled by driver for both MLO and non-MLO station
 *	connections when the AP affiliated with an MLD. For non-MLD AP mode, it
 *	will be -1. Used only with OWE update event (driver to user space).
 * @peer_mld_addr: For MLO connection, MLD address of the peer. For non-MLO
 *	connection, it will be all zeros. This is applicable only when
 *	@assoc_link_id is not -1, i.e., the AP affiliated with an MLD. Used only
 *	with OWE update event (driver to user space).
 */
struct cfg80211_update_owe_info {
	u8 peer[ETH_ALEN] __aligned(2);
	u16 status;
	const u8 *ie;
	size_t ie_len;
	int assoc_link_id;
	u8 peer_mld_addr[ETH_ALEN] __aligned(2);
};

/**
 * struct mgmt_frame_regs - management frame registrations data
 * @global_stypes: bitmap of management frame subtypes registered
 *	for the entire device
 * @interface_stypes: bitmap of management frame subtypes registered
 *	for the given interface
 * @global_mcast_stypes: mcast RX is needed globally for these subtypes
 * @interface_mcast_stypes: mcast RX is needed on this interface
 *	for these subtypes
 */
struct mgmt_frame_regs {
	u32 global_stypes, interface_stypes;
	u32 global_mcast_stypes, interface_mcast_stypes;
};

/**
 * struct cfg80211_ops - backend description for wireless configuration
 *
 * This struct is registered by fullmac card drivers and/or wireless stacks
 * in order to handle configuration requests on their interfaces.
 *
 * All callbacks except where otherwise noted should return 0
 * on success or a negative error code.
 *
 * All operations are invoked with the wiphy mutex held. The RTNL may be
 * held in addition (due to wireless extensions) but this cannot be relied
 * upon except in cases where documented below. Note that due to ordering,
 * the RTNL also cannot be acquired in any handlers.
 *
 * @suspend: wiphy device needs to be suspended. The variable @wow will
 *	be %NULL or contain the enabled Wake-on-Wireless triggers that are
 *	configured for the device.
 * @resume: wiphy device needs to be resumed
 * @set_wakeup: Called when WoWLAN is enabled/disabled, use this callback
 *	to call device_set_wakeup_enable() to enable/disable wakeup from
 *	the device.
 *
 * @add_virtual_intf: create a new virtual interface with the given name,
 *	must set the struct wireless_dev's iftype. Beware: You must create
 *	the new netdev in the wiphy's network namespace! Returns the struct
 *	wireless_dev, or an ERR_PTR. For P2P device wdevs, the driver must
 *	also set the address member in the wdev.
 *	This additionally holds the RTNL to be able to do netdev changes.
 *
 * @del_virtual_intf: remove the virtual interface
 *	This additionally holds the RTNL to be able to do netdev changes.
 *
 * @change_virtual_intf: change type/configuration of virtual interface,
 *	keep the struct wireless_dev's iftype updated.
 *	This additionally holds the RTNL to be able to do netdev changes.
 *
 * @add_intf_link: Add a new MLO link to the given interface. Note that
 *	the wdev->link[] data structure has been updated, so the new link
 *	address is available.
 * @del_intf_link: Remove an MLO link from the given interface.
 *
 * @add_key: add a key with the given parameters. @mac_addr will be %NULL
 *	when adding a group key. @link_id will be -1 for non-MLO connection.
 *	For MLO connection, @link_id will be >= 0 for group key and -1 for
 *	pairwise key, @mac_addr will be peer's MLD address for MLO pairwise key.
 *
 * @get_key: get information about the key with the given parameters.
 *	@mac_addr will be %NULL when requesting information for a group
 *	key. All pointers given to the @callback function need not be valid
 *	after it returns. This function should return an error if it is
 *	not possible to retrieve the key, -ENOENT if it doesn't exist.
 *	@link_id will be -1 for non-MLO connection. For MLO connection,
 *	@link_id will be >= 0 for group key and -1 for pairwise key, @mac_addr
 *	will be peer's MLD address for MLO pairwise key.
 *
 * @del_key: remove a key given the @mac_addr (%NULL for a group key)
 *	and @key_index, return -ENOENT if the key doesn't exist. @link_id will
 *	be -1 for non-MLO connection. For MLO connection, @link_id will be >= 0
 *	for group key and -1 for pairwise key, @mac_addr will be peer's MLD
 *	address for MLO pairwise key.
 *
 * @set_default_key: set the default key on an interface. @link_id will be >= 0
 *	for MLO connection and -1 for non-MLO connection.
 *
 * @set_default_mgmt_key: set the default management frame key on an interface.
 *	@link_id will be >= 0 for MLO connection and -1 for non-MLO connection.
 *
 * @set_default_beacon_key: set the default Beacon frame key on an interface.
 *	@link_id will be >= 0 for MLO connection and -1 for non-MLO connection.
 *
 * @set_rekey_data: give the data necessary for GTK rekeying to the driver
 *
 * @start_ap: Start acting in AP mode defined by the parameters.
 * @change_beacon: Change the beacon parameters for an access point mode
 *	interface. This should reject the call when AP mode wasn't started.
 * @stop_ap: Stop being an AP, including stopping beaconing.
 *
 * @add_station: Add a new station.
 * @del_station: Remove a station
 * @change_station: Modify a given station. Note that flags changes are not much
 *	validated in cfg80211, in particular the auth/assoc/authorized flags
 *	might come to the driver in invalid combinations -- make sure to check
 *	them, also against the existing state! Drivers must call
 *	cfg80211_check_station_change() to validate the information.
 * @get_station: get station information for the station identified by @mac
 * @dump_station: dump station callback -- resume dump at index @idx
 *
 * @add_mpath: add a fixed mesh path
 * @del_mpath: delete a given mesh path
 * @change_mpath: change a given mesh path
 * @get_mpath: get a mesh path for the given parameters
 * @dump_mpath: dump mesh path callback -- resume dump at index @idx
 * @get_mpp: get a mesh proxy path for the given parameters
 * @dump_mpp: dump mesh proxy path callback -- resume dump at index @idx
 * @join_mesh: join the mesh network with the specified parameters
 *	(invoked with the wireless_dev mutex held)
 * @leave_mesh: leave the current mesh network
 *	(invoked with the wireless_dev mutex held)
 *
 * @get_mesh_config: Get the current mesh configuration
 *
 * @update_mesh_config: Update mesh parameters on a running mesh.
 *	The mask is a bitfield which tells us which parameters to
 *	set, and which to leave alone.
 *
 * @change_bss: Modify parameters for a given BSS.
 *
 * @inform_bss: Called by cfg80211 while being informed about new BSS data
 *	for every BSS found within the reported data or frame. This is called
 *	from within the cfg8011 inform_bss handlers while holding the bss_lock.
 *	The data parameter is passed through from drv_data inside
 *	struct cfg80211_inform_bss.
 *	The new IE data for the BSS is explicitly passed.
 *
 * @set_txq_params: Set TX queue parameters
 *
 * @libertas_set_mesh_channel: Only for backward compatibility for libertas,
 *	as it doesn't implement join_mesh and needs to set the channel to
 *	join the mesh instead.
 *
 * @set_monitor_channel: Set the monitor mode channel for the device. If other
 *	interfaces are active this callback should reject the configuration.
 *	If no interfaces are active or the device is down, the channel should
 *	be stored for when a monitor interface becomes active.
 *
 * @scan: Request to do a scan. If returning zero, the scan request is given
 *	the driver, and will be valid until passed to cfg80211_scan_done().
 *	For scan results, call cfg80211_inform_bss(); you can call this outside
 *	the scan/scan_done bracket too.
 * @abort_scan: Tell the driver to abort an ongoing scan. The driver shall
 *	indicate the status of the scan through cfg80211_scan_done().
 *
 * @auth: Request to authenticate with the specified peer
 *	(invoked with the wireless_dev mutex held)
 * @assoc: Request to (re)associate with the specified peer
 *	(invoked with the wireless_dev mutex held)
 * @deauth: Request to deauthenticate from the specified peer
 *	(invoked with the wireless_dev mutex held)
 * @disassoc: Request to disassociate from the specified peer
 *	(invoked with the wireless_dev mutex held)
 *
 * @connect: Connect to the ESS with the specified parameters. When connected,
 *	call cfg80211_connect_result()/cfg80211_connect_bss() with status code
 *	%WLAN_STATUS_SUCCESS. If the connection fails for some reason, call
 *	cfg80211_connect_result()/cfg80211_connect_bss() with the status code
 *	from the AP or cfg80211_connect_timeout() if no frame with status code
 *	was received.
 *	The driver is allowed to roam to other BSSes within the ESS when the
 *	other BSS matches the connect parameters. When such roaming is initiated
 *	by the driver, the driver is expected to verify that the target matches
 *	the configured security parameters and to use Reassociation Request
 *	frame instead of Association Request frame.
 *	The connect function can also be used to request the driver to perform a
 *	specific roam when connected to an ESS. In that case, the prev_bssid
 *	parameter is set to the BSSID of the currently associated BSS as an
 *	indication of requesting reassociation.
 *	In both the driver-initiated and new connect() call initiated roaming
 *	cases, the result of roaming is indicated with a call to
 *	cfg80211_roamed(). (invoked with the wireless_dev mutex held)
 * @update_connect_params: Update the connect parameters while connected to a
 *	BSS. The updated parameters can be used by driver/firmware for
 *	subsequent BSS selection (roaming) decisions and to form the
 *	Authentication/(Re)Association Request frames. This call does not
 *	request an immediate disassociation or reassociation with the current
 *	BSS, i.e., this impacts only subsequent (re)associations. The bits in
 *	changed are defined in &enum cfg80211_connect_params_changed.
 *	(invoked with the wireless_dev mutex held)
 * @disconnect: Disconnect from the BSS/ESS or stop connection attempts if
 *      connection is in progress. Once done, call cfg80211_disconnected() in
 *      case connection was already established (invoked with the
 *      wireless_dev mutex held), otherwise call cfg80211_connect_timeout().
 *
 * @join_ibss: Join the specified IBSS (or create if necessary). Once done, call
 *	cfg80211_ibss_joined(), also call that function when changing BSSID due
 *	to a merge.
 *	(invoked with the wireless_dev mutex held)
 * @leave_ibss: Leave the IBSS.
 *	(invoked with the wireless_dev mutex held)
 *
 * @set_mcast_rate: Set the specified multicast rate (only if vif is in ADHOC or
 *	MESH mode)
 *
 * @set_wiphy_params: Notify that wiphy parameters have changed;
 *	@changed bitfield (see &enum wiphy_params_flags) describes which values
 *	have changed. The actual parameter values are available in
 *	struct wiphy. If returning an error, no value should be changed.
 *
 * @set_tx_power: set the transmit power according to the parameters,
 *	the power passed is in mBm, to get dBm use MBM_TO_DBM(). The
 *	wdev may be %NULL if power was set for the wiphy, and will
 *	always be %NULL unless the driver supports per-vif TX power
 *	(as advertised by the nl80211 feature flag.)
 * @get_tx_power: store the current TX power into the dbm variable;
 *	return 0 if successful
 *
 * @rfkill_poll: polls the hw rfkill line, use cfg80211 reporting
 *	functions to adjust rfkill hw state
 *
 * @dump_survey: get site survey information.
 *
 * @remain_on_channel: Request the driver to remain awake on the specified
 *	channel for the specified duration to complete an off-channel
 *	operation (e.g., public action frame exchange). When the driver is
 *	ready on the requested channel, it must indicate this with an event
 *	notification by calling cfg80211_ready_on_channel().
 * @cancel_remain_on_channel: Cancel an on-going remain-on-channel operation.
 *	This allows the operation to be terminated prior to timeout based on
 *	the duration value.
 * @mgmt_tx: Transmit a management frame.
 * @mgmt_tx_cancel_wait: Cancel the wait time from transmitting a management
 *	frame on another channel
 *
 * @testmode_cmd: run a test mode command; @wdev may be %NULL
 * @testmode_dump: Implement a test mode dump. The cb->args[2] and up may be
 *	used by the function, but 0 and 1 must not be touched. Additionally,
 *	return error codes other than -ENOBUFS and -ENOENT will terminate the
 *	dump and return to userspace with an error, so be careful. If any data
 *	was passed in from userspace then the data/len arguments will be present
 *	and point to the data contained in %NL80211_ATTR_TESTDATA.
 *
 * @set_bitrate_mask: set the bitrate mask configuration
 *
 * @set_pmksa: Cache a PMKID for a BSSID. This is mostly useful for fullmac
 *	devices running firmwares capable of generating the (re) association
 *	RSN IE. It allows for faster roaming between WPA2 BSSIDs.
 * @del_pmksa: Delete a cached PMKID.
 * @flush_pmksa: Flush all cached PMKIDs.
 * @set_power_mgmt: Configure WLAN power management. A timeout value of -1
 *	allows the driver to adjust the dynamic ps timeout value.
 * @set_cqm_rssi_config: Configure connection quality monitor RSSI threshold.
 *	After configuration, the driver should (soon) send an event indicating
 *	the current level is above/below the configured threshold; this may
 *	need some care when the configuration is changed (without first being
 *	disabled.)
 * @set_cqm_rssi_range_config: Configure two RSSI thresholds in the
 *	connection quality monitor.  An event is to be sent only when the
 *	signal level is found to be outside the two values.  The driver should
 *	set %NL80211_EXT_FEATURE_CQM_RSSI_LIST if this method is implemented.
 *	If it is provided then there's no point providing @set_cqm_rssi_config.
 * @set_cqm_txe_config: Configure connection quality monitor TX error
 *	thresholds.
 * @sched_scan_start: Tell the driver to start a scheduled scan.
 * @sched_scan_stop: Tell the driver to stop an ongoing scheduled scan with
 *	given request id. This call must stop the scheduled scan and be ready
 *	for starting a new one before it returns, i.e. @sched_scan_start may be
 *	called immediately after that again and should not fail in that case.
 *	The driver should not call cfg80211_sched_scan_stopped() for a requested
 *	stop (when this method returns 0).
 *
 * @update_mgmt_frame_registrations: Notify the driver that management frame
 *	registrations were updated. The callback is allowed to sleep.
 *
 * @set_antenna: Set antenna configuration (tx_ant, rx_ant) on the device.
 *	Parameters are bitmaps of allowed antennas to use for TX/RX. Drivers may
 *	reject TX/RX mask combinations they cannot support by returning -EINVAL
 *	(also see nl80211.h @NL80211_ATTR_WIPHY_ANTENNA_TX).
 *
 * @get_antenna: Get current antenna configuration from device (tx_ant, rx_ant).
 *
 * @tdls_mgmt: Transmit a TDLS management frame.
 * @tdls_oper: Perform a high-level TDLS operation (e.g. TDLS link setup).
 *
 * @probe_client: probe an associated client, must return a cookie that it
 *	later passes to cfg80211_probe_status().
 *
 * @set_noack_map: Set the NoAck Map for the TIDs.
 *
 * @get_channel: Get the current operating channel for the virtual interface.
 *	For monitor interfaces, it should return %NULL unless there's a single
 *	current monitoring channel.
 *
 * @start_p2p_device: Start the given P2P device.
 * @stop_p2p_device: Stop the given P2P device.
 *
 * @set_mac_acl: Sets MAC address control list in AP and P2P GO mode.
 *	Parameters include ACL policy, an array of MAC address of stations
 *	and the number of MAC addresses. If there is already a list in driver
 *	this new list replaces the existing one. Driver has to clear its ACL
 *	when number of MAC addresses entries is passed as 0. Drivers which
 *	advertise the support for MAC based ACL have to implement this callback.
 *
 * @start_radar_detection: Start radar detection in the driver.
 *
 * @end_cac: End running CAC, probably because a related CAC
 *	was finished on another phy.
 *
 * @update_ft_ies: Provide updated Fast BSS Transition information to the
 *	driver. If the SME is in the driver/firmware, this information can be
 *	used in building Authentication and Reassociation Request frames.
 *
 * @crit_proto_start: Indicates a critical protocol needs more link reliability
 *	for a given duration (milliseconds). The protocol is provided so the
 *	driver can take the most appropriate actions.
 * @crit_proto_stop: Indicates critical protocol no longer needs increased link
 *	reliability. This operation can not fail.
 * @set_coalesce: Set coalesce parameters.
 *
 * @channel_switch: initiate channel-switch procedure (with CSA). Driver is
 *	responsible for veryfing if the switch is possible. Since this is
 *	inherently tricky driver may decide to disconnect an interface later
 *	with cfg80211_stop_iface(). This doesn't mean driver can accept
 *	everything. It should do it's best to verify requests and reject them
 *	as soon as possible.
 *
 * @set_qos_map: Set QoS mapping information to the driver
 *
 * @set_ap_chanwidth: Set the AP (including P2P GO) mode channel width for the
 *	given interface This is used e.g. for dynamic HT 20/40 MHz channel width
 *	changes during the lifetime of the BSS.
 *
 * @add_tx_ts: validate (if admitted_time is 0) or add a TX TS to the device
 *	with the given parameters; action frame exchange has been handled by
 *	userspace so this just has to modify the TX path to take the TS into
 *	account.
 *	If the admitted time is 0 just validate the parameters to make sure
 *	the session can be created at all; it is valid to just always return
 *	success for that but that may result in inefficient behaviour (handshake
 *	with the peer followed by immediate teardown when the addition is later
 *	rejected)
 * @del_tx_ts: remove an existing TX TS
 *
 * @join_ocb: join the OCB network with the specified parameters
 *	(invoked with the wireless_dev mutex held)
 * @leave_ocb: leave the current OCB network
 *	(invoked with the wireless_dev mutex held)
 *
 * @tdls_channel_switch: Start channel-switching with a TDLS peer. The driver
 *	is responsible for continually initiating channel-switching operations
 *	and returning to the base channel for communication with the AP.
 * @tdls_cancel_channel_switch: Stop channel-switching with a TDLS peer. Both
 *	peers must be on the base channel when the call completes.
 * @start_nan: Start the NAN interface.
 * @stop_nan: Stop the NAN interface.
 * @add_nan_func: Add a NAN function. Returns negative value on failure.
 *	On success @nan_func ownership is transferred to the driver and
 *	it may access it outside of the scope of this function. The driver
 *	should free the @nan_func when no longer needed by calling
 *	cfg80211_free_nan_func().
 *	On success the driver should assign an instance_id in the
 *	provided @nan_func.
 * @del_nan_func: Delete a NAN function.
 * @nan_change_conf: changes NAN configuration. The changed parameters must
 *	be specified in @changes (using &enum cfg80211_nan_conf_changes);
 *	All other parameters must be ignored.
 *
 * @set_multicast_to_unicast: configure multicast to unicast conversion for BSS
 *
 * @get_txq_stats: Get TXQ stats for interface or phy. If wdev is %NULL, this
 *      function should return phy stats, and interface stats otherwise.
 *
 * @set_pmk: configure the PMK to be used for offloaded 802.1X 4-Way handshake.
 *	If not deleted through @del_pmk the PMK remains valid until disconnect
 *	upon which the driver should clear it.
 *	(invoked with the wireless_dev mutex held)
 * @del_pmk: delete the previously configured PMK for the given authenticator.
 *	(invoked with the wireless_dev mutex held)
 *
 * @external_auth: indicates result of offloaded authentication processing from
 *     user space
 *
 * @tx_control_port: TX a control port frame (EAPoL).  The noencrypt parameter
 *	tells the driver that the frame should not be encrypted.
 *
 * @get_ftm_responder_stats: Retrieve FTM responder statistics, if available.
 *	Statistics should be cumulative, currently no way to reset is provided.
 * @start_pmsr: start peer measurement (e.g. FTM)
 * @abort_pmsr: abort peer measurement
 *
 * @update_owe_info: Provide updated OWE info to driver. Driver implementing SME
 *	but offloading OWE processing to the user space will get the updated
 *	DH IE through this interface.
 *
 * @probe_mesh_link: Probe direct Mesh peer's link quality by sending data frame
 *	and overrule HWMP path selection algorithm.
 * @set_tid_config: TID specific configuration, this can be peer or BSS specific
 *	This callback may sleep.
 * @reset_tid_config: Reset TID specific configuration for the peer, for the
 *	given TIDs. This callback may sleep.
 *
 * @set_sar_specs: Update the SAR (TX power) settings.
 *
 * @color_change: Initiate a color change.
 *
 * @set_fils_aad: Set FILS AAD data to the AP driver so that the driver can use
 *	those to decrypt (Re)Association Request and encrypt (Re)Association
 *	Response frame.
 *
 * @set_radar_background: Configure dedicated offchannel chain available for
 *	radar/CAC detection on some hw. This chain can't be used to transmit
 *	or receive frames and it is bounded to a running wdev.
 *	Background radar/CAC detection allows to avoid the CAC downtime
 *	switching to a different channel during CAC detection on the selected
 *	radar channel.
 *	The caller is expected to set chandef pointer to NULL in order to
 *	disable background CAC/radar detection.
 * @add_link_station: Add a link to a station.
 * @mod_link_station: Modify a link of a station.
 * @del_link_station: Remove a link of a station.
 *
 * @set_hw_timestamp: Enable/disable HW timestamping of TM/FTM frames.
 * @set_ttlm: set the TID to link mapping.
 * @get_radio_mask: get bitmask of radios in use.
 *	(invoked with the wiphy mutex held)
 */
struct cfg80211_ops {
	int	(*suspend)(struct wiphy *wiphy, struct cfg80211_wowlan *wow);
	int	(*resume)(struct wiphy *wiphy);
	void	(*set_wakeup)(struct wiphy *wiphy, bool enabled);

	struct wireless_dev * (*add_virtual_intf)(struct wiphy *wiphy,
						  const char *name,
						  unsigned char name_assign_type,
						  enum nl80211_iftype type,
						  struct vif_params *params);
	int	(*del_virtual_intf)(struct wiphy *wiphy,
				    struct wireless_dev *wdev);
	int	(*change_virtual_intf)(struct wiphy *wiphy,
				       struct net_device *dev,
				       enum nl80211_iftype type,
				       struct vif_params *params);

	int	(*add_intf_link)(struct wiphy *wiphy,
				 struct wireless_dev *wdev,
				 unsigned int link_id);
	void	(*del_intf_link)(struct wiphy *wiphy,
				 struct wireless_dev *wdev,
				 unsigned int link_id);

	int	(*add_key)(struct wiphy *wiphy, struct net_device *netdev,
			   int link_id, u8 key_index, bool pairwise,
			   const u8 *mac_addr, struct key_params *params);
	int	(*get_key)(struct wiphy *wiphy, struct net_device *netdev,
			   int link_id, u8 key_index, bool pairwise,
			   const u8 *mac_addr, void *cookie,
			   void (*callback)(void *cookie, struct key_params*));
	int	(*del_key)(struct wiphy *wiphy, struct net_device *netdev,
			   int link_id, u8 key_index, bool pairwise,
			   const u8 *mac_addr);
	int	(*set_default_key)(struct wiphy *wiphy,
				   struct net_device *netdev, int link_id,
				   u8 key_index, bool unicast, bool multicast);
	int	(*set_default_mgmt_key)(struct wiphy *wiphy,
					struct net_device *netdev, int link_id,
					u8 key_index);
	int	(*set_default_beacon_key)(struct wiphy *wiphy,
					  struct net_device *netdev,
					  int link_id,
					  u8 key_index);

	int	(*start_ap)(struct wiphy *wiphy, struct net_device *dev,
			    struct cfg80211_ap_settings *settings);
	int	(*change_beacon)(struct wiphy *wiphy, struct net_device *dev,
				 struct cfg80211_ap_update *info);
	int	(*stop_ap)(struct wiphy *wiphy, struct net_device *dev,
			   unsigned int link_id);


	int	(*add_station)(struct wiphy *wiphy, struct net_device *dev,
			       const u8 *mac,
			       struct station_parameters *params);
	int	(*del_station)(struct wiphy *wiphy, struct net_device *dev,
			       struct station_del_parameters *params);
	int	(*change_station)(struct wiphy *wiphy, struct net_device *dev,
				  const u8 *mac,
				  struct station_parameters *params);
	int	(*get_station)(struct wiphy *wiphy, struct net_device *dev,
			       const u8 *mac, struct station_info *sinfo);
	int	(*dump_station)(struct wiphy *wiphy, struct net_device *dev,
				int idx, u8 *mac, struct station_info *sinfo);

	int	(*add_mpath)(struct wiphy *wiphy, struct net_device *dev,
			       const u8 *dst, const u8 *next_hop);
	int	(*del_mpath)(struct wiphy *wiphy, struct net_device *dev,
			       const u8 *dst);
	int	(*change_mpath)(struct wiphy *wiphy, struct net_device *dev,
				  const u8 *dst, const u8 *next_hop);
	int	(*get_mpath)(struct wiphy *wiphy, struct net_device *dev,
			     u8 *dst, u8 *next_hop, struct mpath_info *pinfo);
	int	(*dump_mpath)(struct wiphy *wiphy, struct net_device *dev,
			      int idx, u8 *dst, u8 *next_hop,
			      struct mpath_info *pinfo);
	int	(*get_mpp)(struct wiphy *wiphy, struct net_device *dev,
			   u8 *dst, u8 *mpp, struct mpath_info *pinfo);
	int	(*dump_mpp)(struct wiphy *wiphy, struct net_device *dev,
			    int idx, u8 *dst, u8 *mpp,
			    struct mpath_info *pinfo);
	int	(*get_mesh_config)(struct wiphy *wiphy,
				struct net_device *dev,
				struct mesh_config *conf);
	int	(*update_mesh_config)(struct wiphy *wiphy,
				      struct net_device *dev, u32 mask,
				      const struct mesh_config *nconf);
	int	(*join_mesh)(struct wiphy *wiphy, struct net_device *dev,
			     const struct mesh_config *conf,
			     const struct mesh_setup *setup);
	int	(*leave_mesh)(struct wiphy *wiphy, struct net_device *dev);

	int	(*join_ocb)(struct wiphy *wiphy, struct net_device *dev,
			    struct ocb_setup *setup);
	int	(*leave_ocb)(struct wiphy *wiphy, struct net_device *dev);

	int	(*change_bss)(struct wiphy *wiphy, struct net_device *dev,
			      struct bss_parameters *params);

	void	(*inform_bss)(struct wiphy *wiphy, struct cfg80211_bss *bss,
			      const struct cfg80211_bss_ies *ies, void *data);

	int	(*set_txq_params)(struct wiphy *wiphy, struct net_device *dev,
				  struct ieee80211_txq_params *params);

	int	(*libertas_set_mesh_channel)(struct wiphy *wiphy,
					     struct net_device *dev,
					     struct ieee80211_channel *chan);

	int	(*set_monitor_channel)(struct wiphy *wiphy,
				       struct cfg80211_chan_def *chandef);

	int	(*scan)(struct wiphy *wiphy,
			struct cfg80211_scan_request *request);
	void	(*abort_scan)(struct wiphy *wiphy, struct wireless_dev *wdev);

	int	(*auth)(struct wiphy *wiphy, struct net_device *dev,
			struct cfg80211_auth_request *req);
	int	(*assoc)(struct wiphy *wiphy, struct net_device *dev,
			 struct cfg80211_assoc_request *req);
	int	(*deauth)(struct wiphy *wiphy, struct net_device *dev,
			  struct cfg80211_deauth_request *req);
	int	(*disassoc)(struct wiphy *wiphy, struct net_device *dev,
			    struct cfg80211_disassoc_request *req);

	int	(*connect)(struct wiphy *wiphy, struct net_device *dev,
			   struct cfg80211_connect_params *sme);
	int	(*update_connect_params)(struct wiphy *wiphy,
					 struct net_device *dev,
					 struct cfg80211_connect_params *sme,
					 u32 changed);
	int	(*disconnect)(struct wiphy *wiphy, struct net_device *dev,
			      u16 reason_code);

	int	(*join_ibss)(struct wiphy *wiphy, struct net_device *dev,
			     struct cfg80211_ibss_params *params);
	int	(*leave_ibss)(struct wiphy *wiphy, struct net_device *dev);

	int	(*set_mcast_rate)(struct wiphy *wiphy, struct net_device *dev,
				  int rate[NUM_NL80211_BANDS]);

	int	(*set_wiphy_params)(struct wiphy *wiphy, u32 changed);

	int	(*set_tx_power)(struct wiphy *wiphy, struct wireless_dev *wdev,
				enum nl80211_tx_power_setting type, int mbm);
	int	(*get_tx_power)(struct wiphy *wiphy, struct wireless_dev *wdev,
				int *dbm);

	void	(*rfkill_poll)(struct wiphy *wiphy);

#ifdef CONFIG_NL80211_TESTMODE
	int	(*testmode_cmd)(struct wiphy *wiphy, struct wireless_dev *wdev,
				void *data, int len);
	int	(*testmode_dump)(struct wiphy *wiphy, struct sk_buff *skb,
				 struct netlink_callback *cb,
				 void *data, int len);
#endif

	int	(*set_bitrate_mask)(struct wiphy *wiphy,
				    struct net_device *dev,
				    unsigned int link_id,
				    const u8 *peer,
				    const struct cfg80211_bitrate_mask *mask);

	int	(*dump_survey)(struct wiphy *wiphy, struct net_device *netdev,
			int idx, struct survey_info *info);

	int	(*set_pmksa)(struct wiphy *wiphy, struct net_device *netdev,
			     struct cfg80211_pmksa *pmksa);
	int	(*del_pmksa)(struct wiphy *wiphy, struct net_device *netdev,
			     struct cfg80211_pmksa *pmksa);
	int	(*flush_pmksa)(struct wiphy *wiphy, struct net_device *netdev);

	int	(*remain_on_channel)(struct wiphy *wiphy,
				     struct wireless_dev *wdev,
				     struct ieee80211_channel *chan,
				     unsigned int duration,
				     u64 *cookie);
	int	(*cancel_remain_on_channel)(struct wiphy *wiphy,
					    struct wireless_dev *wdev,
					    u64 cookie);

	int	(*mgmt_tx)(struct wiphy *wiphy, struct wireless_dev *wdev,
			   struct cfg80211_mgmt_tx_params *params,
			   u64 *cookie);
	int	(*mgmt_tx_cancel_wait)(struct wiphy *wiphy,
				       struct wireless_dev *wdev,
				       u64 cookie);

	int	(*set_power_mgmt)(struct wiphy *wiphy, struct net_device *dev,
				  bool enabled, int timeout);

	int	(*set_cqm_rssi_config)(struct wiphy *wiphy,
				       struct net_device *dev,
				       s32 rssi_thold, u32 rssi_hyst);

	int	(*set_cqm_rssi_range_config)(struct wiphy *wiphy,
					     struct net_device *dev,
					     s32 rssi_low, s32 rssi_high);

	int	(*set_cqm_txe_config)(struct wiphy *wiphy,
				      struct net_device *dev,
				      u32 rate, u32 pkts, u32 intvl);

	void	(*update_mgmt_frame_registrations)(struct wiphy *wiphy,
						   struct wireless_dev *wdev,
						   struct mgmt_frame_regs *upd);

	int	(*set_antenna)(struct wiphy *wiphy, u32 tx_ant, u32 rx_ant);
	int	(*get_antenna)(struct wiphy *wiphy, u32 *tx_ant, u32 *rx_ant);

	int	(*sched_scan_start)(struct wiphy *wiphy,
				struct net_device *dev,
				struct cfg80211_sched_scan_request *request);
	int	(*sched_scan_stop)(struct wiphy *wiphy, struct net_device *dev,
				   u64 reqid);

	int	(*set_rekey_data)(struct wiphy *wiphy, struct net_device *dev,
				  struct cfg80211_gtk_rekey_data *data);

	int	(*tdls_mgmt)(struct wiphy *wiphy, struct net_device *dev,
			     const u8 *peer, int link_id,
			     u8 action_code, u8 dialog_token, u16 status_code,
			     u32 peer_capability, bool initiator,
			     const u8 *buf, size_t len);
	int	(*tdls_oper)(struct wiphy *wiphy, struct net_device *dev,
			     const u8 *peer, enum nl80211_tdls_operation oper);

	int	(*probe_client)(struct wiphy *wiphy, struct net_device *dev,
				const u8 *peer, u64 *cookie);

	int	(*set_noack_map)(struct wiphy *wiphy,
				  struct net_device *dev,
				  u16 noack_map);

	int	(*get_channel)(struct wiphy *wiphy,
			       struct wireless_dev *wdev,
			       unsigned int link_id,
			       struct cfg80211_chan_def *chandef);

	int	(*start_p2p_device)(struct wiphy *wiphy,
				    struct wireless_dev *wdev);
	void	(*stop_p2p_device)(struct wiphy *wiphy,
				   struct wireless_dev *wdev);

	int	(*set_mac_acl)(struct wiphy *wiphy, struct net_device *dev,
			       const struct cfg80211_acl_data *params);

	int	(*start_radar_detection)(struct wiphy *wiphy,
					 struct net_device *dev,
					 struct cfg80211_chan_def *chandef,
					 u32 cac_time_ms, int link_id);
	void	(*end_cac)(struct wiphy *wiphy,
			   struct net_device *dev, unsigned int link_id);
	int	(*update_ft_ies)(struct wiphy *wiphy, struct net_device *dev,
				 struct cfg80211_update_ft_ies_params *ftie);
	int	(*crit_proto_start)(struct wiphy *wiphy,
				    struct wireless_dev *wdev,
				    enum nl80211_crit_proto_id protocol,
				    u16 duration);
	void	(*crit_proto_stop)(struct wiphy *wiphy,
				   struct wireless_dev *wdev);
	int	(*set_coalesce)(struct wiphy *wiphy,
				struct cfg80211_coalesce *coalesce);

	int	(*channel_switch)(struct wiphy *wiphy,
				  struct net_device *dev,
				  struct cfg80211_csa_settings *params);

	int     (*set_qos_map)(struct wiphy *wiphy,
			       struct net_device *dev,
			       struct cfg80211_qos_map *qos_map);

	int	(*set_ap_chanwidth)(struct wiphy *wiphy, struct net_device *dev,
				    unsigned int link_id,
				    struct cfg80211_chan_def *chandef);

	int	(*add_tx_ts)(struct wiphy *wiphy, struct net_device *dev,
			     u8 tsid, const u8 *peer, u8 user_prio,
			     u16 admitted_time);
	int	(*del_tx_ts)(struct wiphy *wiphy, struct net_device *dev,
			     u8 tsid, const u8 *peer);

	int	(*tdls_channel_switch)(struct wiphy *wiphy,
				       struct net_device *dev,
				       const u8 *addr, u8 oper_class,
				       struct cfg80211_chan_def *chandef);
	void	(*tdls_cancel_channel_switch)(struct wiphy *wiphy,
					      struct net_device *dev,
					      const u8 *addr);
	int	(*start_nan)(struct wiphy *wiphy, struct wireless_dev *wdev,
			     struct cfg80211_nan_conf *conf);
	void	(*stop_nan)(struct wiphy *wiphy, struct wireless_dev *wdev);
	int	(*add_nan_func)(struct wiphy *wiphy, struct wireless_dev *wdev,
				struct cfg80211_nan_func *nan_func);
	void	(*del_nan_func)(struct wiphy *wiphy, struct wireless_dev *wdev,
			       u64 cookie);
	int	(*nan_change_conf)(struct wiphy *wiphy,
				   struct wireless_dev *wdev,
				   struct cfg80211_nan_conf *conf,
				   u32 changes);

	int	(*set_multicast_to_unicast)(struct wiphy *wiphy,
					    struct net_device *dev,
					    const bool enabled);

	int	(*get_txq_stats)(struct wiphy *wiphy,
				 struct wireless_dev *wdev,
				 struct cfg80211_txq_stats *txqstats);

	int	(*set_pmk)(struct wiphy *wiphy, struct net_device *dev,
			   const struct cfg80211_pmk_conf *conf);
	int	(*del_pmk)(struct wiphy *wiphy, struct net_device *dev,
			   const u8 *aa);
	int     (*external_auth)(struct wiphy *wiphy, struct net_device *dev,
				 struct cfg80211_external_auth_params *params);

	int	(*tx_control_port)(struct wiphy *wiphy,
				   struct net_device *dev,
				   const u8 *buf, size_t len,
				   const u8 *dest, const __be16 proto,
				   const bool noencrypt, int link_id,
				   u64 *cookie);

	int	(*get_ftm_responder_stats)(struct wiphy *wiphy,
				struct net_device *dev,
				struct cfg80211_ftm_responder_stats *ftm_stats);

	int	(*start_pmsr)(struct wiphy *wiphy, struct wireless_dev *wdev,
			      struct cfg80211_pmsr_request *request);
	void	(*abort_pmsr)(struct wiphy *wiphy, struct wireless_dev *wdev,
			      struct cfg80211_pmsr_request *request);
	int	(*update_owe_info)(struct wiphy *wiphy, struct net_device *dev,
				   struct cfg80211_update_owe_info *owe_info);
	int	(*probe_mesh_link)(struct wiphy *wiphy, struct net_device *dev,
				   const u8 *buf, size_t len);
	int     (*set_tid_config)(struct wiphy *wiphy, struct net_device *dev,
				  struct cfg80211_tid_config *tid_conf);
	int	(*reset_tid_config)(struct wiphy *wiphy, struct net_device *dev,
				    const u8 *peer, u8 tids);
	int	(*set_sar_specs)(struct wiphy *wiphy,
				 struct cfg80211_sar_specs *sar);
	int	(*color_change)(struct wiphy *wiphy,
				struct net_device *dev,
				struct cfg80211_color_change_settings *params);
	int     (*set_fils_aad)(struct wiphy *wiphy, struct net_device *dev,
				struct cfg80211_fils_aad *fils_aad);
	int	(*set_radar_background)(struct wiphy *wiphy,
					struct cfg80211_chan_def *chandef);
	int	(*add_link_station)(struct wiphy *wiphy, struct net_device *dev,
				    struct link_station_parameters *params);
	int	(*mod_link_station)(struct wiphy *wiphy, struct net_device *dev,
				    struct link_station_parameters *params);
	int	(*del_link_station)(struct wiphy *wiphy, struct net_device *dev,
				    struct link_station_del_parameters *params);
	int	(*set_hw_timestamp)(struct wiphy *wiphy, struct net_device *dev,
				    struct cfg80211_set_hw_timestamp *hwts);
	int	(*set_ttlm)(struct wiphy *wiphy, struct net_device *dev,
			    struct cfg80211_ttlm_params *params);
	u32	(*get_radio_mask)(struct wiphy *wiphy, struct net_device *dev);
};

/*
 * wireless hardware and networking interfaces structures
 * and registration/helper functions
 */

/**
 * enum wiphy_flags - wiphy capability flags
 *
 * @WIPHY_FLAG_SPLIT_SCAN_6GHZ: if set to true, the scan request will be split
 *	 into two, first for legacy bands and second for 6 GHz.
 * @WIPHY_FLAG_NETNS_OK: if not set, do not allow changing the netns of this
 *	wiphy at all
 * @WIPHY_FLAG_PS_ON_BY_DEFAULT: if set to true, powersave will be enabled
 *	by default -- this flag will be set depending on the kernel's default
 *	on wiphy_new(), but can be changed by the driver if it has a good
 *	reason to override the default
 * @WIPHY_FLAG_4ADDR_AP: supports 4addr mode even on AP (with a single station
 *	on a VLAN interface). This flag also serves an extra purpose of
 *	supporting 4ADDR AP mode on devices which do not support AP/VLAN iftype.
 * @WIPHY_FLAG_4ADDR_STATION: supports 4addr mode even as a station
 * @WIPHY_FLAG_CONTROL_PORT_PROTOCOL: This device supports setting the
 *	control port protocol ethertype. The device also honours the
 *	control_port_no_encrypt flag.
 * @WIPHY_FLAG_IBSS_RSN: The device supports IBSS RSN.
 * @WIPHY_FLAG_MESH_AUTH: The device supports mesh authentication by routing
 *	auth frames to userspace. See @NL80211_MESH_SETUP_USERSPACE_AUTH.
 * @WIPHY_FLAG_SUPPORTS_FW_ROAM: The device supports roaming feature in the
 *	firmware.
 * @WIPHY_FLAG_AP_UAPSD: The device supports uapsd on AP.
 * @WIPHY_FLAG_SUPPORTS_TDLS: The device supports TDLS (802.11z) operation.
 * @WIPHY_FLAG_TDLS_EXTERNAL_SETUP: The device does not handle TDLS (802.11z)
 *	link setup/discovery operations internally. Setup, discovery and
 *	teardown packets should be sent through the @NL80211_CMD_TDLS_MGMT
 *	command. When this flag is not set, @NL80211_CMD_TDLS_OPER should be
 *	used for asking the driver/firmware to perform a TDLS operation.
 * @WIPHY_FLAG_HAVE_AP_SME: device integrates AP SME
 * @WIPHY_FLAG_REPORTS_OBSS: the device will report beacons from other BSSes
 *	when there are virtual interfaces in AP mode by calling
 *	cfg80211_report_obss_beacon().
 * @WIPHY_FLAG_AP_PROBE_RESP_OFFLOAD: When operating as an AP, the device
 *	responds to probe-requests in hardware.
 * @WIPHY_FLAG_OFFCHAN_TX: Device supports direct off-channel TX.
 * @WIPHY_FLAG_HAS_REMAIN_ON_CHANNEL: Device supports remain-on-channel call.
 * @WIPHY_FLAG_SUPPORTS_5_10_MHZ: Device supports 5 MHz and 10 MHz channels.
 * @WIPHY_FLAG_HAS_CHANNEL_SWITCH: Device supports channel switch in
 *	beaconing mode (AP, IBSS, Mesh, ...).
 * @WIPHY_FLAG_SUPPORTS_EXT_KEK_KCK: The device supports bigger kek and kck keys
 * @WIPHY_FLAG_SUPPORTS_MLO: This is a temporary flag gating the MLO APIs,
 *	in order to not have them reachable in normal drivers, until we have
 *	complete feature/interface combinations/etc. advertisement. No driver
 *	should set this flag for now.
 * @WIPHY_FLAG_SUPPORTS_EXT_KCK_32: The device supports 32-byte KCK keys.
 * @WIPHY_FLAG_NOTIFY_REGDOM_BY_DRIVER: The device could handle reg notify for
 *	NL80211_REGDOM_SET_BY_DRIVER.
<<<<<<< HEAD
=======
 * @WIPHY_FLAG_CHANNEL_CHANGE_ON_BEACON: reg_call_notifier() is called if driver
 *	set this flag to update channels on beacon hints.
 * @WIPHY_FLAG_SUPPORTS_NSTR_NONPRIMARY: support connection to non-primary link
 *	of an NSTR mobile AP MLD.
>>>>>>> a6ad5510
 * @WIPHY_FLAG_DISABLE_WEXT: disable wireless extensions for this device
 */
enum wiphy_flags {
	WIPHY_FLAG_SUPPORTS_EXT_KEK_KCK		= BIT(0),
	WIPHY_FLAG_SUPPORTS_MLO			= BIT(1),
	WIPHY_FLAG_SPLIT_SCAN_6GHZ		= BIT(2),
	WIPHY_FLAG_NETNS_OK			= BIT(3),
	WIPHY_FLAG_PS_ON_BY_DEFAULT		= BIT(4),
	WIPHY_FLAG_4ADDR_AP			= BIT(5),
	WIPHY_FLAG_4ADDR_STATION		= BIT(6),
	WIPHY_FLAG_CONTROL_PORT_PROTOCOL	= BIT(7),
	WIPHY_FLAG_IBSS_RSN			= BIT(8),
	WIPHY_FLAG_DISABLE_WEXT			= BIT(9),
	WIPHY_FLAG_MESH_AUTH			= BIT(10),
	WIPHY_FLAG_SUPPORTS_EXT_KCK_32          = BIT(11),
	WIPHY_FLAG_SUPPORTS_NSTR_NONPRIMARY	= BIT(12),
	WIPHY_FLAG_SUPPORTS_FW_ROAM		= BIT(13),
	WIPHY_FLAG_AP_UAPSD			= BIT(14),
	WIPHY_FLAG_SUPPORTS_TDLS		= BIT(15),
	WIPHY_FLAG_TDLS_EXTERNAL_SETUP		= BIT(16),
	WIPHY_FLAG_HAVE_AP_SME			= BIT(17),
	WIPHY_FLAG_REPORTS_OBSS			= BIT(18),
	WIPHY_FLAG_AP_PROBE_RESP_OFFLOAD	= BIT(19),
	WIPHY_FLAG_OFFCHAN_TX			= BIT(20),
	WIPHY_FLAG_HAS_REMAIN_ON_CHANNEL	= BIT(21),
	WIPHY_FLAG_SUPPORTS_5_10_MHZ		= BIT(22),
	WIPHY_FLAG_HAS_CHANNEL_SWITCH		= BIT(23),
	WIPHY_FLAG_NOTIFY_REGDOM_BY_DRIVER	= BIT(24),
	WIPHY_FLAG_CHANNEL_CHANGE_ON_BEACON     = BIT(25),
};

/**
 * struct ieee80211_iface_limit - limit on certain interface types
 * @max: maximum number of interfaces of these types
 * @types: interface types (bits)
 */
struct ieee80211_iface_limit {
	u16 max;
	u16 types;
};

/**
 * struct ieee80211_iface_combination - possible interface combination
 *
 * With this structure the driver can describe which interface
 * combinations it supports concurrently. When set in a struct wiphy_radio,
 * the combinations refer to combinations of interfaces currently active on
 * that radio.
 *
 * Examples:
 *
 * 1. Allow #STA <= 1, #AP <= 1, matching BI, channels = 1, 2 total:
 *
 *    .. code-block:: c
 *
 *	struct ieee80211_iface_limit limits1[] = {
 *		{ .max = 1, .types = BIT(NL80211_IFTYPE_STATION), },
 *		{ .max = 1, .types = BIT(NL80211_IFTYPE_AP), },
 *	};
 *	struct ieee80211_iface_combination combination1 = {
 *		.limits = limits1,
 *		.n_limits = ARRAY_SIZE(limits1),
 *		.max_interfaces = 2,
 *		.beacon_int_infra_match = true,
 *	};
 *
 *
 * 2. Allow #{AP, P2P-GO} <= 8, channels = 1, 8 total:
 *
 *    .. code-block:: c
 *
 *	struct ieee80211_iface_limit limits2[] = {
 *		{ .max = 8, .types = BIT(NL80211_IFTYPE_AP) |
 *				     BIT(NL80211_IFTYPE_P2P_GO), },
 *	};
 *	struct ieee80211_iface_combination combination2 = {
 *		.limits = limits2,
 *		.n_limits = ARRAY_SIZE(limits2),
 *		.max_interfaces = 8,
 *		.num_different_channels = 1,
 *	};
 *
 *
 * 3. Allow #STA <= 1, #{P2P-client,P2P-GO} <= 3 on two channels, 4 total.
 *
 *    This allows for an infrastructure connection and three P2P connections.
 *
 *    .. code-block:: c
 *
 *	struct ieee80211_iface_limit limits3[] = {
 *		{ .max = 1, .types = BIT(NL80211_IFTYPE_STATION), },
 *		{ .max = 3, .types = BIT(NL80211_IFTYPE_P2P_GO) |
 *				     BIT(NL80211_IFTYPE_P2P_CLIENT), },
 *	};
 *	struct ieee80211_iface_combination combination3 = {
 *		.limits = limits3,
 *		.n_limits = ARRAY_SIZE(limits3),
 *		.max_interfaces = 4,
 *		.num_different_channels = 2,
 *	};
 *
 */
struct ieee80211_iface_combination {
	/**
	 * @limits:
	 * limits for the given interface types
	 */
	const struct ieee80211_iface_limit *limits;

	/**
	 * @num_different_channels:
	 * can use up to this many different channels
	 */
	u32 num_different_channels;

	/**
	 * @max_interfaces:
	 * maximum number of interfaces in total allowed in this group
	 */
	u16 max_interfaces;

	/**
	 * @n_limits:
	 * number of limitations
	 */
	u8 n_limits;

	/**
	 * @beacon_int_infra_match:
	 * In this combination, the beacon intervals between infrastructure
	 * and AP types must match. This is required only in special cases.
	 */
	bool beacon_int_infra_match;

	/**
	 * @radar_detect_widths:
	 * bitmap of channel widths supported for radar detection
	 */
	u8 radar_detect_widths;

	/**
	 * @radar_detect_regions:
	 * bitmap of regions supported for radar detection
	 */
	u8 radar_detect_regions;

	/**
	 * @beacon_int_min_gcd:
	 * This interface combination supports different beacon intervals.
	 *
	 * = 0
	 *   all beacon intervals for different interface must be same.
	 * > 0
	 *   any beacon interval for the interface part of this combination AND
	 *   GCD of all beacon intervals from beaconing interfaces of this
	 *   combination must be greater or equal to this value.
	 */
	u32 beacon_int_min_gcd;
};

struct ieee80211_txrx_stypes {
	u16 tx, rx;
};

/**
 * enum wiphy_wowlan_support_flags - WoWLAN support flags
 * @WIPHY_WOWLAN_ANY: supports wakeup for the special "any"
 *	trigger that keeps the device operating as-is and
 *	wakes up the host on any activity, for example a
 *	received packet that passed filtering; note that the
 *	packet should be preserved in that case
 * @WIPHY_WOWLAN_MAGIC_PKT: supports wakeup on magic packet
 *	(see nl80211.h)
 * @WIPHY_WOWLAN_DISCONNECT: supports wakeup on disconnect
 * @WIPHY_WOWLAN_SUPPORTS_GTK_REKEY: supports GTK rekeying while asleep
 * @WIPHY_WOWLAN_GTK_REKEY_FAILURE: supports wakeup on GTK rekey failure
 * @WIPHY_WOWLAN_EAP_IDENTITY_REQ: supports wakeup on EAP identity request
 * @WIPHY_WOWLAN_4WAY_HANDSHAKE: supports wakeup on 4-way handshake failure
 * @WIPHY_WOWLAN_RFKILL_RELEASE: supports wakeup on RF-kill release
 * @WIPHY_WOWLAN_NET_DETECT: supports wakeup on network detection
 */
enum wiphy_wowlan_support_flags {
	WIPHY_WOWLAN_ANY		= BIT(0),
	WIPHY_WOWLAN_MAGIC_PKT		= BIT(1),
	WIPHY_WOWLAN_DISCONNECT		= BIT(2),
	WIPHY_WOWLAN_SUPPORTS_GTK_REKEY	= BIT(3),
	WIPHY_WOWLAN_GTK_REKEY_FAILURE	= BIT(4),
	WIPHY_WOWLAN_EAP_IDENTITY_REQ	= BIT(5),
	WIPHY_WOWLAN_4WAY_HANDSHAKE	= BIT(6),
	WIPHY_WOWLAN_RFKILL_RELEASE	= BIT(7),
	WIPHY_WOWLAN_NET_DETECT		= BIT(8),
};

struct wiphy_wowlan_tcp_support {
	const struct nl80211_wowlan_tcp_data_token_feature *tok;
	u32 data_payload_max;
	u32 data_interval_max;
	u32 wake_payload_max;
	bool seq;
};

/**
 * struct wiphy_wowlan_support - WoWLAN support data
 * @flags: see &enum wiphy_wowlan_support_flags
 * @n_patterns: number of supported wakeup patterns
 *	(see nl80211.h for the pattern definition)
 * @pattern_max_len: maximum length of each pattern
 * @pattern_min_len: minimum length of each pattern
 * @max_pkt_offset: maximum Rx packet offset
 * @max_nd_match_sets: maximum number of matchsets for net-detect,
 *	similar, but not necessarily identical, to max_match_sets for
 *	scheduled scans.
 *	See &struct cfg80211_sched_scan_request.@match_sets for more
 *	details.
 * @tcp: TCP wakeup support information
 */
struct wiphy_wowlan_support {
	u32 flags;
	int n_patterns;
	int pattern_max_len;
	int pattern_min_len;
	int max_pkt_offset;
	int max_nd_match_sets;
	const struct wiphy_wowlan_tcp_support *tcp;
};

/**
 * struct wiphy_coalesce_support - coalesce support data
 * @n_rules: maximum number of coalesce rules
 * @max_delay: maximum supported coalescing delay in msecs
 * @n_patterns: number of supported patterns in a rule
 *	(see nl80211.h for the pattern definition)
 * @pattern_max_len: maximum length of each pattern
 * @pattern_min_len: minimum length of each pattern
 * @max_pkt_offset: maximum Rx packet offset
 */
struct wiphy_coalesce_support {
	int n_rules;
	int max_delay;
	int n_patterns;
	int pattern_max_len;
	int pattern_min_len;
	int max_pkt_offset;
};

/**
 * enum wiphy_vendor_command_flags - validation flags for vendor commands
 * @WIPHY_VENDOR_CMD_NEED_WDEV: vendor command requires wdev
 * @WIPHY_VENDOR_CMD_NEED_NETDEV: vendor command requires netdev
 * @WIPHY_VENDOR_CMD_NEED_RUNNING: interface/wdev must be up & running
 *	(must be combined with %_WDEV or %_NETDEV)
 */
enum wiphy_vendor_command_flags {
	WIPHY_VENDOR_CMD_NEED_WDEV = BIT(0),
	WIPHY_VENDOR_CMD_NEED_NETDEV = BIT(1),
	WIPHY_VENDOR_CMD_NEED_RUNNING = BIT(2),
};

/**
 * enum wiphy_opmode_flag - Station's ht/vht operation mode information flags
 *
 * @STA_OPMODE_MAX_BW_CHANGED: Max Bandwidth changed
 * @STA_OPMODE_SMPS_MODE_CHANGED: SMPS mode changed
 * @STA_OPMODE_N_SS_CHANGED: max N_SS (number of spatial streams) changed
 *
 */
enum wiphy_opmode_flag {
	STA_OPMODE_MAX_BW_CHANGED	= BIT(0),
	STA_OPMODE_SMPS_MODE_CHANGED	= BIT(1),
	STA_OPMODE_N_SS_CHANGED		= BIT(2),
};

/**
 * struct sta_opmode_info - Station's ht/vht operation mode information
 * @changed: contains value from &enum wiphy_opmode_flag
 * @smps_mode: New SMPS mode value from &enum nl80211_smps_mode of a station
 * @bw: new max bandwidth value from &enum nl80211_chan_width of a station
 * @rx_nss: new rx_nss value of a station
 */

struct sta_opmode_info {
	u32 changed;
	enum nl80211_smps_mode smps_mode;
	enum nl80211_chan_width bw;
	u8 rx_nss;
};

#define VENDOR_CMD_RAW_DATA ((const struct nla_policy *)(long)(-ENODATA))

/**
 * struct wiphy_vendor_command - vendor command definition
 * @info: vendor command identifying information, as used in nl80211
 * @flags: flags, see &enum wiphy_vendor_command_flags
 * @doit: callback for the operation, note that wdev is %NULL if the
 *	flags didn't ask for a wdev and non-%NULL otherwise; the data
 *	pointer may be %NULL if userspace provided no data at all
 * @dumpit: dump callback, for transferring bigger/multiple items. The
 *	@storage points to cb->args[5], ie. is preserved over the multiple
 *	dumpit calls.
 * @policy: policy pointer for attributes within %NL80211_ATTR_VENDOR_DATA.
 *	Set this to %VENDOR_CMD_RAW_DATA if no policy can be given and the
 *	attribute is just raw data (e.g. a firmware command).
 * @maxattr: highest attribute number in policy
 * It's recommended to not have the same sub command with both @doit and
 * @dumpit, so that userspace can assume certain ones are get and others
 * are used with dump requests.
 */
struct wiphy_vendor_command {
	struct nl80211_vendor_cmd_info info;
	u32 flags;
	int (*doit)(struct wiphy *wiphy, struct wireless_dev *wdev,
		    const void *data, int data_len);
	int (*dumpit)(struct wiphy *wiphy, struct wireless_dev *wdev,
		      struct sk_buff *skb, const void *data, int data_len,
		      unsigned long *storage);
	const struct nla_policy *policy;
	unsigned int maxattr;
};

/**
 * struct wiphy_iftype_ext_capab - extended capabilities per interface type
 * @iftype: interface type
 * @extended_capabilities: extended capabilities supported by the driver,
 *	additional capabilities might be supported by userspace; these are the
 *	802.11 extended capabilities ("Extended Capabilities element") and are
 *	in the same format as in the information element. See IEEE Std
 *	802.11-2012 8.4.2.29 for the defined fields.
 * @extended_capabilities_mask: mask of the valid values
 * @extended_capabilities_len: length of the extended capabilities
 * @eml_capabilities: EML capabilities (for MLO)
 * @mld_capa_and_ops: MLD capabilities and operations (for MLO)
 */
struct wiphy_iftype_ext_capab {
	enum nl80211_iftype iftype;
	const u8 *extended_capabilities;
	const u8 *extended_capabilities_mask;
	u8 extended_capabilities_len;
	u16 eml_capabilities;
	u16 mld_capa_and_ops;
};

/**
 * cfg80211_get_iftype_ext_capa - lookup interface type extended capability
 * @wiphy: the wiphy to look up from
 * @type: the interface type to look up
 *
 * Return: The extended capability for the given interface @type, may be %NULL
 */
const struct wiphy_iftype_ext_capab *
cfg80211_get_iftype_ext_capa(struct wiphy *wiphy, enum nl80211_iftype type);

/**
 * struct cfg80211_pmsr_capabilities - cfg80211 peer measurement capabilities
 * @max_peers: maximum number of peers in a single measurement
 * @report_ap_tsf: can report assoc AP's TSF for radio resource measurement
 * @randomize_mac_addr: can randomize MAC address for measurement
 * @ftm: FTM measurement data
 * @ftm.supported: FTM measurement is supported
 * @ftm.asap: ASAP-mode is supported
 * @ftm.non_asap: non-ASAP-mode is supported
 * @ftm.request_lci: can request LCI data
 * @ftm.request_civicloc: can request civic location data
 * @ftm.preambles: bitmap of preambles supported (&enum nl80211_preamble)
 * @ftm.bandwidths: bitmap of bandwidths supported (&enum nl80211_chan_width)
 * @ftm.max_bursts_exponent: maximum burst exponent supported
 *	(set to -1 if not limited; note that setting this will necessarily
 *	forbid using the value 15 to let the responder pick)
 * @ftm.max_ftms_per_burst: maximum FTMs per burst supported (set to 0 if
 *	not limited)
 * @ftm.trigger_based: trigger based ranging measurement is supported
 * @ftm.non_trigger_based: non trigger based ranging measurement is supported
 */
struct cfg80211_pmsr_capabilities {
	unsigned int max_peers;
	u8 report_ap_tsf:1,
	   randomize_mac_addr:1;

	struct {
		u32 preambles;
		u32 bandwidths;
		s8 max_bursts_exponent;
		u8 max_ftms_per_burst;
		u8 supported:1,
		   asap:1,
		   non_asap:1,
		   request_lci:1,
		   request_civicloc:1,
		   trigger_based:1,
		   non_trigger_based:1;
	} ftm;
};

/**
 * struct wiphy_iftype_akm_suites - This structure encapsulates supported akm
 * suites for interface types defined in @iftypes_mask. Each type in the
 * @iftypes_mask must be unique across all instances of iftype_akm_suites.
 *
 * @iftypes_mask: bitmask of interfaces types
 * @akm_suites: points to an array of supported akm suites
 * @n_akm_suites: number of supported AKM suites
 */
struct wiphy_iftype_akm_suites {
	u16 iftypes_mask;
	const u32 *akm_suites;
	int n_akm_suites;
};

/**
 * struct wiphy_radio_freq_range - wiphy frequency range
 * @start_freq:  start range edge frequency (kHz)
 * @end_freq:    end range edge frequency (kHz)
 */
struct wiphy_radio_freq_range {
	u32 start_freq;
	u32 end_freq;
};


/**
 * struct wiphy_radio - physical radio of a wiphy
 * This structure describes a physical radio belonging to a wiphy.
 * It is used to describe concurrent-channel capabilities. Only one channel
 * can be active on the radio described by struct wiphy_radio.
 *
 * @freq_range: frequency range that the radio can operate on.
 * @n_freq_range: number of elements in @freq_range
 *
 * @iface_combinations: Valid interface combinations array, should not
 *	list single interface types.
 * @n_iface_combinations: number of entries in @iface_combinations array.
 */
struct wiphy_radio {
	const struct wiphy_radio_freq_range *freq_range;
	int n_freq_range;

	const struct ieee80211_iface_combination *iface_combinations;
	int n_iface_combinations;
};

#define CFG80211_HW_TIMESTAMP_ALL_PEERS	0xffff

/**
 * struct wiphy - wireless hardware description
 * @mtx: mutex for the data (structures) of this device
 * @reg_notifier: the driver's regulatory notification callback,
 *	note that if your driver uses wiphy_apply_custom_regulatory()
 *	the reg_notifier's request can be passed as NULL
 * @regd: the driver's regulatory domain, if one was requested via
 *	the regulatory_hint() API. This can be used by the driver
 *	on the reg_notifier() if it chooses to ignore future
 *	regulatory domain changes caused by other drivers.
 * @signal_type: signal type reported in &struct cfg80211_bss.
 * @cipher_suites: supported cipher suites
 * @n_cipher_suites: number of supported cipher suites
 * @akm_suites: supported AKM suites. These are the default AKMs supported if
 *	the supported AKMs not advertized for a specific interface type in
 *	iftype_akm_suites.
 * @n_akm_suites: number of supported AKM suites
 * @iftype_akm_suites: array of supported akm suites info per interface type.
 *	Note that the bits in @iftypes_mask inside this structure cannot
 *	overlap (i.e. only one occurrence of each type is allowed across all
 *	instances of iftype_akm_suites).
 * @num_iftype_akm_suites: number of interface types for which supported akm
 *	suites are specified separately.
 * @retry_short: Retry limit for short frames (dot11ShortRetryLimit)
 * @retry_long: Retry limit for long frames (dot11LongRetryLimit)
 * @frag_threshold: Fragmentation threshold (dot11FragmentationThreshold);
 *	-1 = fragmentation disabled, only odd values >= 256 used
 * @rts_threshold: RTS threshold (dot11RTSThreshold); -1 = RTS/CTS disabled
 * @_net: the network namespace this wiphy currently lives in
 * @perm_addr: permanent MAC address of this device
 * @addr_mask: If the device supports multiple MAC addresses by masking,
 *	set this to a mask with variable bits set to 1, e.g. if the last
 *	four bits are variable then set it to 00-00-00-00-00-0f. The actual
 *	variable bits shall be determined by the interfaces added, with
 *	interfaces not matching the mask being rejected to be brought up.
 * @n_addresses: number of addresses in @addresses.
 * @addresses: If the device has more than one address, set this pointer
 *	to a list of addresses (6 bytes each). The first one will be used
 *	by default for perm_addr. In this case, the mask should be set to
 *	all-zeroes. In this case it is assumed that the device can handle
 *	the same number of arbitrary MAC addresses.
 * @registered: protects ->resume and ->suspend sysfs callbacks against
 *	unregister hardware
 * @debugfsdir: debugfs directory used for this wiphy (ieee80211/<wiphyname>).
 *	It will be renamed automatically on wiphy renames
 * @dev: (virtual) struct device for this wiphy. The item in
 *	/sys/class/ieee80211/ points to this. You need use set_wiphy_dev()
 *	(see below).
 * @wext: wireless extension handlers
 * @priv: driver private data (sized according to wiphy_new() parameter)
 * @interface_modes: bitmask of interfaces types valid for this wiphy,
 *	must be set by driver
 * @iface_combinations: Valid interface combinations array, should not
 *	list single interface types.
 * @n_iface_combinations: number of entries in @iface_combinations array.
 * @software_iftypes: bitmask of software interface types, these are not
 *	subject to any restrictions since they are purely managed in SW.
 * @flags: wiphy flags, see &enum wiphy_flags
 * @regulatory_flags: wiphy regulatory flags, see
 *	&enum ieee80211_regulatory_flags
 * @features: features advertised to nl80211, see &enum nl80211_feature_flags.
 * @ext_features: extended features advertised to nl80211, see
 *	&enum nl80211_ext_feature_index.
 * @bss_priv_size: each BSS struct has private data allocated with it,
 *	this variable determines its size
 * @max_scan_ssids: maximum number of SSIDs the device can scan for in
 *	any given scan
 * @max_sched_scan_reqs: maximum number of scheduled scan requests that
 *	the device can run concurrently.
 * @max_sched_scan_ssids: maximum number of SSIDs the device can scan
 *	for in any given scheduled scan
 * @max_match_sets: maximum number of match sets the device can handle
 *	when performing a scheduled scan, 0 if filtering is not
 *	supported.
 * @max_scan_ie_len: maximum length of user-controlled IEs device can
 *	add to probe request frames transmitted during a scan, must not
 *	include fixed IEs like supported rates
 * @max_sched_scan_ie_len: same as max_scan_ie_len, but for scheduled
 *	scans
 * @max_sched_scan_plans: maximum number of scan plans (scan interval and number
 *	of iterations) for scheduled scan supported by the device.
 * @max_sched_scan_plan_interval: maximum interval (in seconds) for a
 *	single scan plan supported by the device.
 * @max_sched_scan_plan_iterations: maximum number of iterations for a single
 *	scan plan supported by the device.
 * @coverage_class: current coverage class
 * @fw_version: firmware version for ethtool reporting
 * @hw_version: hardware version for ethtool reporting
 * @max_num_pmkids: maximum number of PMKIDs supported by device
 * @privid: a pointer that drivers can use to identify if an arbitrary
 *	wiphy is theirs, e.g. in global notifiers
 * @bands: information about bands/channels supported by this device
 *
 * @mgmt_stypes: bitmasks of frame subtypes that can be subscribed to or
 *	transmitted through nl80211, points to an array indexed by interface
 *	type
 *
 * @available_antennas_tx: bitmap of antennas which are available to be
 *	configured as TX antennas. Antenna configuration commands will be
 *	rejected unless this or @available_antennas_rx is set.
 *
 * @available_antennas_rx: bitmap of antennas which are available to be
 *	configured as RX antennas. Antenna configuration commands will be
 *	rejected unless this or @available_antennas_tx is set.
 *
 * @probe_resp_offload:
 *	 Bitmap of supported protocols for probe response offloading.
 *	 See &enum nl80211_probe_resp_offload_support_attr. Only valid
 *	 when the wiphy flag @WIPHY_FLAG_AP_PROBE_RESP_OFFLOAD is set.
 *
 * @max_remain_on_channel_duration: Maximum time a remain-on-channel operation
 *	may request, if implemented.
 *
 * @wowlan: WoWLAN support information
 * @wowlan_config: current WoWLAN configuration; this should usually not be
 *	used since access to it is necessarily racy, use the parameter passed
 *	to the suspend() operation instead.
 *
 * @ap_sme_capa: AP SME capabilities, flags from &enum nl80211_ap_sme_features.
 * @ht_capa_mod_mask:  Specify what ht_cap values can be over-ridden.
 *	If null, then none can be over-ridden.
 * @vht_capa_mod_mask:  Specify what VHT capabilities can be over-ridden.
 *	If null, then none can be over-ridden.
 *
 * @wdev_list: the list of associated (virtual) interfaces; this list must
 *	not be modified by the driver, but can be read with RTNL/RCU protection.
 *
 * @max_acl_mac_addrs: Maximum number of MAC addresses that the device
 *	supports for ACL.
 *
 * @extended_capabilities: extended capabilities supported by the driver,
 *	additional capabilities might be supported by userspace; these are
 *	the 802.11 extended capabilities ("Extended Capabilities element")
 *	and are in the same format as in the information element. See
 *	802.11-2012 8.4.2.29 for the defined fields. These are the default
 *	extended capabilities to be used if the capabilities are not specified
 *	for a specific interface type in iftype_ext_capab.
 * @extended_capabilities_mask: mask of the valid values
 * @extended_capabilities_len: length of the extended capabilities
 * @iftype_ext_capab: array of extended capabilities per interface type
 * @num_iftype_ext_capab: number of interface types for which extended
 *	capabilities are specified separately.
 * @coalesce: packet coalescing support information
 *
 * @vendor_commands: array of vendor commands supported by the hardware
 * @n_vendor_commands: number of vendor commands
 * @vendor_events: array of vendor events supported by the hardware
 * @n_vendor_events: number of vendor events
 *
 * @max_ap_assoc_sta: maximum number of associated stations supported in AP mode
 *	(including P2P GO) or 0 to indicate no such limit is advertised. The
 *	driver is allowed to advertise a theoretical limit that it can reach in
 *	some cases, but may not always reach.
 *
 * @max_num_csa_counters: Number of supported csa_counters in beacons
 *	and probe responses.  This value should be set if the driver
 *	wishes to limit the number of csa counters. Default (0) means
 *	infinite.
 * @bss_select_support: bitmask indicating the BSS selection criteria supported
 *	by the driver in the .connect() callback. The bit position maps to the
 *	attribute indices defined in &enum nl80211_bss_select_attr.
 *
 * @nan_supported_bands: bands supported by the device in NAN mode, a
 *	bitmap of &enum nl80211_band values.  For instance, for
 *	NL80211_BAND_2GHZ, bit 0 would be set
 *	(i.e. BIT(NL80211_BAND_2GHZ)).
 *
 * @txq_limit: configuration of internal TX queue frame limit
 * @txq_memory_limit: configuration internal TX queue memory limit
 * @txq_quantum: configuration of internal TX queue scheduler quantum
 *
 * @tx_queue_len: allow setting transmit queue len for drivers not using
 *	wake_tx_queue
 *
 * @support_mbssid: can HW support association with nontransmitted AP
 * @support_only_he_mbssid: don't parse MBSSID elements if it is not
 *	HE AP, in order to avoid compatibility issues.
 *	@support_mbssid must be set for this to have any effect.
 *
 * @pmsr_capa: peer measurement capabilities
 *
 * @tid_config_support: describes the per-TID config support that the
 *	device has
 * @tid_config_support.vif: bitmap of attributes (configurations)
 *	supported by the driver for each vif
 * @tid_config_support.peer: bitmap of attributes (configurations)
 *	supported by the driver for each peer
 * @tid_config_support.max_retry: maximum supported retry count for
 *	long/short retry configuration
 *
 * @max_data_retry_count: maximum supported per TID retry count for
 *	configuration through the %NL80211_TID_CONFIG_ATTR_RETRY_SHORT and
 *	%NL80211_TID_CONFIG_ATTR_RETRY_LONG attributes
 * @sar_capa: SAR control capabilities
 * @rfkill: a pointer to the rfkill structure
 *
 * @mbssid_max_interfaces: maximum number of interfaces supported by the driver
 *	in a multiple BSSID set. This field must be set to a non-zero value
 *	by the driver to advertise MBSSID support.
 * @ema_max_profile_periodicity: maximum profile periodicity supported by
 *	the driver. Setting this field to a non-zero value indicates that the
 *	driver supports enhanced multi-BSSID advertisements (EMA AP).
 * @max_num_akm_suites: maximum number of AKM suites allowed for
 *	configuration through %NL80211_CMD_CONNECT, %NL80211_CMD_ASSOCIATE and
 *	%NL80211_CMD_START_AP. Set to NL80211_MAX_NR_AKM_SUITES if not set by
 *	driver. If set by driver minimum allowed value is
 *	NL80211_MAX_NR_AKM_SUITES in order to avoid compatibility issues with
 *	legacy userspace and maximum allowed value is
 *	CFG80211_MAX_NUM_AKM_SUITES.
 *
 * @hw_timestamp_max_peers: maximum number of peers that the driver supports
 *	enabling HW timestamping for concurrently. Setting this field to a
 *	non-zero value indicates that the driver supports HW timestamping.
 *	A value of %CFG80211_HW_TIMESTAMP_ALL_PEERS indicates the driver
 *	supports enabling HW timestamping for all peers (i.e. no need to
 *	specify a mac address).
 *
 * @radio: radios belonging to this wiphy
 * @n_radio: number of radios
 */
struct wiphy {
	struct mutex mtx;

	/* assign these fields before you register the wiphy */

	u8 perm_addr[ETH_ALEN];
	u8 addr_mask[ETH_ALEN];

	struct mac_address *addresses;

	const struct ieee80211_txrx_stypes *mgmt_stypes;

	const struct ieee80211_iface_combination *iface_combinations;
	int n_iface_combinations;
	u16 software_iftypes;

	u16 n_addresses;

	/* Supported interface modes, OR together BIT(NL80211_IFTYPE_...) */
	u16 interface_modes;

	u16 max_acl_mac_addrs;

	u32 flags, regulatory_flags, features;
	u8 ext_features[DIV_ROUND_UP(NUM_NL80211_EXT_FEATURES, 8)];

	u32 ap_sme_capa;

	enum cfg80211_signal_type signal_type;

	int bss_priv_size;
	u8 max_scan_ssids;
	u8 max_sched_scan_reqs;
	u8 max_sched_scan_ssids;
	u8 max_match_sets;
	u16 max_scan_ie_len;
	u16 max_sched_scan_ie_len;
	u32 max_sched_scan_plans;
	u32 max_sched_scan_plan_interval;
	u32 max_sched_scan_plan_iterations;

	int n_cipher_suites;
	const u32 *cipher_suites;

	int n_akm_suites;
	const u32 *akm_suites;

	const struct wiphy_iftype_akm_suites *iftype_akm_suites;
	unsigned int num_iftype_akm_suites;

	u8 retry_short;
	u8 retry_long;
	u32 frag_threshold;
	u32 rts_threshold;
	u8 coverage_class;

	char fw_version[ETHTOOL_FWVERS_LEN];
	u32 hw_version;

#ifdef CONFIG_PM
	const struct wiphy_wowlan_support *wowlan;
	struct cfg80211_wowlan *wowlan_config;
#endif

	u16 max_remain_on_channel_duration;

	u8 max_num_pmkids;

	u32 available_antennas_tx;
	u32 available_antennas_rx;

	u32 probe_resp_offload;

	const u8 *extended_capabilities, *extended_capabilities_mask;
	u8 extended_capabilities_len;

	const struct wiphy_iftype_ext_capab *iftype_ext_capab;
	unsigned int num_iftype_ext_capab;

	const void *privid;

	struct ieee80211_supported_band *bands[NUM_NL80211_BANDS];

	void (*reg_notifier)(struct wiphy *wiphy,
			     struct regulatory_request *request);

	/* fields below are read-only, assigned by cfg80211 */

	const struct ieee80211_regdomain __rcu *regd;

	struct device dev;

	bool registered;

	struct dentry *debugfsdir;

	const struct ieee80211_ht_cap *ht_capa_mod_mask;
	const struct ieee80211_vht_cap *vht_capa_mod_mask;

	struct list_head wdev_list;

	possible_net_t _net;

#ifdef CONFIG_CFG80211_WEXT
	const struct iw_handler_def *wext;
#endif

	const struct wiphy_coalesce_support *coalesce;

	const struct wiphy_vendor_command *vendor_commands;
	const struct nl80211_vendor_cmd_info *vendor_events;
	int n_vendor_commands, n_vendor_events;

	u16 max_ap_assoc_sta;

	u8 max_num_csa_counters;

	u32 bss_select_support;

	u8 nan_supported_bands;

	u32 txq_limit;
	u32 txq_memory_limit;
	u32 txq_quantum;

	unsigned long tx_queue_len;

	u8 support_mbssid:1,
	   support_only_he_mbssid:1;

	const struct cfg80211_pmsr_capabilities *pmsr_capa;

	struct {
		u64 peer, vif;
		u8 max_retry;
	} tid_config_support;

	u8 max_data_retry_count;

	const struct cfg80211_sar_capa *sar_capa;

	struct rfkill *rfkill;

	u8 mbssid_max_interfaces;
	u8 ema_max_profile_periodicity;
	u16 max_num_akm_suites;

	u16 hw_timestamp_max_peers;

	int n_radio;
	const struct wiphy_radio *radio;

	char priv[] __aligned(NETDEV_ALIGN);
};

static inline struct net *wiphy_net(struct wiphy *wiphy)
{
	return read_pnet(&wiphy->_net);
}

static inline void wiphy_net_set(struct wiphy *wiphy, struct net *net)
{
	write_pnet(&wiphy->_net, net);
}

/**
 * wiphy_priv - return priv from wiphy
 *
 * @wiphy: the wiphy whose priv pointer to return
 * Return: The priv of @wiphy.
 */
static inline void *wiphy_priv(struct wiphy *wiphy)
{
	BUG_ON(!wiphy);
	return &wiphy->priv;
}

/**
 * priv_to_wiphy - return the wiphy containing the priv
 *
 * @priv: a pointer previously returned by wiphy_priv
 * Return: The wiphy of @priv.
 */
static inline struct wiphy *priv_to_wiphy(void *priv)
{
	BUG_ON(!priv);
	return container_of(priv, struct wiphy, priv);
}

/**
 * set_wiphy_dev - set device pointer for wiphy
 *
 * @wiphy: The wiphy whose device to bind
 * @dev: The device to parent it to
 */
static inline void set_wiphy_dev(struct wiphy *wiphy, struct device *dev)
{
	wiphy->dev.parent = dev;
}

/**
 * wiphy_dev - get wiphy dev pointer
 *
 * @wiphy: The wiphy whose device struct to look up
 * Return: The dev of @wiphy.
 */
static inline struct device *wiphy_dev(struct wiphy *wiphy)
{
	return wiphy->dev.parent;
}

/**
 * wiphy_name - get wiphy name
 *
 * @wiphy: The wiphy whose name to return
 * Return: The name of @wiphy.
 */
static inline const char *wiphy_name(const struct wiphy *wiphy)
{
	return dev_name(&wiphy->dev);
}

/**
 * wiphy_new_nm - create a new wiphy for use with cfg80211
 *
 * @ops: The configuration operations for this device
 * @sizeof_priv: The size of the private area to allocate
 * @requested_name: Request a particular name.
 *	NULL is valid value, and means use the default phy%d naming.
 *
 * Create a new wiphy and associate the given operations with it.
 * @sizeof_priv bytes are allocated for private use.
 *
 * Return: A pointer to the new wiphy. This pointer must be
 * assigned to each netdev's ieee80211_ptr for proper operation.
 */
struct wiphy *wiphy_new_nm(const struct cfg80211_ops *ops, int sizeof_priv,
			   const char *requested_name);

/**
 * wiphy_new - create a new wiphy for use with cfg80211
 *
 * @ops: The configuration operations for this device
 * @sizeof_priv: The size of the private area to allocate
 *
 * Create a new wiphy and associate the given operations with it.
 * @sizeof_priv bytes are allocated for private use.
 *
 * Return: A pointer to the new wiphy. This pointer must be
 * assigned to each netdev's ieee80211_ptr for proper operation.
 */
static inline struct wiphy *wiphy_new(const struct cfg80211_ops *ops,
				      int sizeof_priv)
{
	return wiphy_new_nm(ops, sizeof_priv, NULL);
}

/**
 * wiphy_register - register a wiphy with cfg80211
 *
 * @wiphy: The wiphy to register.
 *
 * Return: A non-negative wiphy index or a negative error code.
 */
int wiphy_register(struct wiphy *wiphy);

/* this is a define for better error reporting (file/line) */
#define lockdep_assert_wiphy(wiphy) lockdep_assert_held(&(wiphy)->mtx)

/**
 * rcu_dereference_wiphy - rcu_dereference with debug checking
 * @wiphy: the wiphy to check the locking on
 * @p: The pointer to read, prior to dereferencing
 *
 * Do an rcu_dereference(p), but check caller either holds rcu_read_lock()
 * or RTNL. Note: Please prefer wiphy_dereference() or rcu_dereference().
 */
#define rcu_dereference_wiphy(wiphy, p)				\
        rcu_dereference_check(p, lockdep_is_held(&wiphy->mtx))

/**
 * wiphy_dereference - fetch RCU pointer when updates are prevented by wiphy mtx
 * @wiphy: the wiphy to check the locking on
 * @p: The pointer to read, prior to dereferencing
 *
 * Return the value of the specified RCU-protected pointer, but omit the
 * READ_ONCE(), because caller holds the wiphy mutex used for updates.
 */
#define wiphy_dereference(wiphy, p)				\
        rcu_dereference_protected(p, lockdep_is_held(&wiphy->mtx))

/**
 * get_wiphy_regdom - get custom regdomain for the given wiphy
 * @wiphy: the wiphy to get the regdomain from
 *
 * Context: Requires any of RTNL, wiphy mutex or RCU protection.
 *
 * Return: pointer to the regulatory domain associated with the wiphy
 */
const struct ieee80211_regdomain *get_wiphy_regdom(struct wiphy *wiphy);

/**
 * wiphy_unregister - deregister a wiphy from cfg80211
 *
 * @wiphy: The wiphy to unregister.
 *
 * After this call, no more requests can be made with this priv
 * pointer, but the call may sleep to wait for an outstanding
 * request that is being handled.
 */
void wiphy_unregister(struct wiphy *wiphy);

/**
 * wiphy_free - free wiphy
 *
 * @wiphy: The wiphy to free
 */
void wiphy_free(struct wiphy *wiphy);

/* internal structs */
struct cfg80211_conn;
struct cfg80211_internal_bss;
struct cfg80211_cached_keys;
struct cfg80211_cqm_config;

/**
 * wiphy_lock - lock the wiphy
 * @wiphy: the wiphy to lock
 *
 * This is needed around registering and unregistering netdevs that
 * aren't created through cfg80211 calls, since that requires locking
 * in cfg80211 when the notifiers is called, but that cannot
 * differentiate which way it's called.
 *
 * It can also be used by drivers for their own purposes.
 *
 * When cfg80211 ops are called, the wiphy is already locked.
 *
 * Note that this makes sure that no workers that have been queued
 * with wiphy_queue_work() are running.
 */
static inline void wiphy_lock(struct wiphy *wiphy)
	__acquires(&wiphy->mtx)
{
	mutex_lock(&wiphy->mtx);
	__acquire(&wiphy->mtx);
}

/**
 * wiphy_unlock - unlock the wiphy again
 * @wiphy: the wiphy to unlock
 */
static inline void wiphy_unlock(struct wiphy *wiphy)
	__releases(&wiphy->mtx)
{
	__release(&wiphy->mtx);
	mutex_unlock(&wiphy->mtx);
}

struct wiphy_work;
typedef void (*wiphy_work_func_t)(struct wiphy *, struct wiphy_work *);

struct wiphy_work {
	struct list_head entry;
	wiphy_work_func_t func;
};

static inline void wiphy_work_init(struct wiphy_work *work,
				   wiphy_work_func_t func)
{
	INIT_LIST_HEAD(&work->entry);
	work->func = func;
}

/**
 * wiphy_work_queue - queue work for the wiphy
 * @wiphy: the wiphy to queue for
 * @work: the work item
 *
 * This is useful for work that must be done asynchronously, and work
 * queued here has the special property that the wiphy mutex will be
 * held as if wiphy_lock() was called, and that it cannot be running
 * after wiphy_lock() was called. Therefore, wiphy_cancel_work() can
 * use just cancel_work() instead of cancel_work_sync(), it requires
 * being in a section protected by wiphy_lock().
 */
void wiphy_work_queue(struct wiphy *wiphy, struct wiphy_work *work);

/**
 * wiphy_work_cancel - cancel previously queued work
 * @wiphy: the wiphy, for debug purposes
 * @work: the work to cancel
 *
 * Cancel the work *without* waiting for it, this assumes being
 * called under the wiphy mutex acquired by wiphy_lock().
 */
void wiphy_work_cancel(struct wiphy *wiphy, struct wiphy_work *work);

/**
 * wiphy_work_flush - flush previously queued work
 * @wiphy: the wiphy, for debug purposes
 * @work: the work to flush, this can be %NULL to flush all work
 *
 * Flush the work (i.e. run it if pending). This must be called
 * under the wiphy mutex acquired by wiphy_lock().
 */
void wiphy_work_flush(struct wiphy *wiphy, struct wiphy_work *work);

struct wiphy_delayed_work {
	struct wiphy_work work;
	struct wiphy *wiphy;
	struct timer_list timer;
};

void wiphy_delayed_work_timer(struct timer_list *t);

static inline void wiphy_delayed_work_init(struct wiphy_delayed_work *dwork,
					   wiphy_work_func_t func)
{
	timer_setup(&dwork->timer, wiphy_delayed_work_timer, 0);
	wiphy_work_init(&dwork->work, func);
}

/**
 * wiphy_delayed_work_queue - queue delayed work for the wiphy
 * @wiphy: the wiphy to queue for
 * @dwork: the delayable worker
 * @delay: number of jiffies to wait before queueing
 *
 * This is useful for work that must be done asynchronously, and work
 * queued here has the special property that the wiphy mutex will be
 * held as if wiphy_lock() was called, and that it cannot be running
 * after wiphy_lock() was called. Therefore, wiphy_cancel_work() can
 * use just cancel_work() instead of cancel_work_sync(), it requires
 * being in a section protected by wiphy_lock().
 */
void wiphy_delayed_work_queue(struct wiphy *wiphy,
			      struct wiphy_delayed_work *dwork,
			      unsigned long delay);

/**
 * wiphy_delayed_work_cancel - cancel previously queued delayed work
 * @wiphy: the wiphy, for debug purposes
 * @dwork: the delayed work to cancel
 *
 * Cancel the work *without* waiting for it, this assumes being
 * called under the wiphy mutex acquired by wiphy_lock().
 */
void wiphy_delayed_work_cancel(struct wiphy *wiphy,
			       struct wiphy_delayed_work *dwork);

/**
 * wiphy_delayed_work_flush - flush previously queued delayed work
 * @wiphy: the wiphy, for debug purposes
<<<<<<< HEAD
 * @work: the work to flush
=======
 * @dwork: the delayed work to flush
>>>>>>> a6ad5510
 *
 * Flush the work (i.e. run it if pending). This must be called
 * under the wiphy mutex acquired by wiphy_lock().
 */
void wiphy_delayed_work_flush(struct wiphy *wiphy,
			      struct wiphy_delayed_work *dwork);

/**
<<<<<<< HEAD
=======
 * wiphy_delayed_work_pending - Find out whether a wiphy delayable
 * work item is currently pending.
 *
 * @wiphy: the wiphy, for debug purposes
 * @dwork: the delayed work in question
 *
 * Return: true if timer is pending, false otherwise
 *
 * How wiphy_delayed_work_queue() works is by setting a timer which
 * when it expires calls wiphy_work_queue() to queue the wiphy work.
 * Because wiphy_delayed_work_queue() uses mod_timer(), if it is
 * called twice and the second call happens before the first call
 * deadline, the work will rescheduled for the second deadline and
 * won't run before that.
 *
 * wiphy_delayed_work_pending() can be used to detect if calling
 * wiphy_work_delayed_work_queue() would start a new work schedule
 * or delayed a previous one. As seen below it cannot be used to
 * detect precisely if the work has finished to execute nor if it
 * is currently executing.
 *
 *      CPU0                                CPU1
 * wiphy_delayed_work_queue(wk)
 *  mod_timer(wk->timer)
 *                                     wiphy_delayed_work_pending(wk) -> true
 *
 * [...]
 * expire_timers(wk->timer)
 *  detach_timer(wk->timer)
 *                                     wiphy_delayed_work_pending(wk) -> false
 *  wk->timer->function()                          |
 *   wiphy_work_queue(wk)                          | delayed work pending
 *    list_add_tail()                              | returns false but
 *    queue_work(cfg80211_wiphy_work)              | wk->func() has not
 *                                                 | been run yet
 * [...]                                           |
 *  cfg80211_wiphy_work()                          |
 *   wk->func()                                    V
 *
 */
bool wiphy_delayed_work_pending(struct wiphy *wiphy,
				struct wiphy_delayed_work *dwork);

/**
 * enum ieee80211_ap_reg_power - regulatory power for an Access Point
 *
 * @IEEE80211_REG_UNSET_AP: Access Point has no regulatory power mode
 * @IEEE80211_REG_LPI_AP: Indoor Access Point
 * @IEEE80211_REG_SP_AP: Standard power Access Point
 * @IEEE80211_REG_VLP_AP: Very low power Access Point
 */
enum ieee80211_ap_reg_power {
	IEEE80211_REG_UNSET_AP,
	IEEE80211_REG_LPI_AP,
	IEEE80211_REG_SP_AP,
	IEEE80211_REG_VLP_AP,
};

/**
>>>>>>> a6ad5510
 * struct wireless_dev - wireless device state
 *
 * For netdevs, this structure must be allocated by the driver
 * that uses the ieee80211_ptr field in struct net_device (this
 * is intentional so it can be allocated along with the netdev.)
 * It need not be registered then as netdev registration will
 * be intercepted by cfg80211 to see the new wireless device,
 * however, drivers must lock the wiphy before registering or
 * unregistering netdevs if they pre-create any netdevs (in ops
 * called from cfg80211, the wiphy is already locked.)
 *
 * For non-netdev uses, it must also be allocated by the driver
 * in response to the cfg80211 callbacks that require it, as
 * there's no netdev registration in that case it may not be
 * allocated outside of callback operations that return it.
 *
 * @wiphy: pointer to hardware description
 * @iftype: interface type
 * @registered: is this wdev already registered with cfg80211
 * @registering: indicates we're doing registration under wiphy lock
 *	for the notifier
 * @list: (private) Used to collect the interfaces
 * @netdev: (private) Used to reference back to the netdev, may be %NULL
 * @identifier: (private) Identifier used in nl80211 to identify this
 *	wireless device if it has no netdev
 * @u: union containing data specific to @iftype
 * @connected: indicates if connected or not (STA mode)
 * @wext: (private) Used by the internal wireless extensions compat code
 * @wext.ibss: (private) IBSS data part of wext handling
 * @wext.connect: (private) connection handling data
 * @wext.keys: (private) (WEP) key data
 * @wext.ie: (private) extra elements for association
 * @wext.ie_len: (private) length of extra elements
 * @wext.bssid: (private) selected network BSSID
 * @wext.ssid: (private) selected network SSID
 * @wext.default_key: (private) selected default key index
 * @wext.default_mgmt_key: (private) selected default management key index
 * @wext.prev_bssid: (private) previous BSSID for reassociation
 * @wext.prev_bssid_valid: (private) previous BSSID validity
 * @use_4addr: indicates 4addr mode is used on this interface, must be
 *	set by driver (if supported) on add_interface BEFORE registering the
 *	netdev and may otherwise be used by driver read-only, will be update
 *	by cfg80211 on change_interface
 * @mgmt_registrations: list of registrations for management frames
 * @mgmt_registrations_need_update: mgmt registrations were updated,
 *	need to propagate the update to the driver
 * @address: The address for this device, valid only if @netdev is %NULL
 * @is_running: true if this is a non-netdev device that has been started, e.g.
 *	the P2P Device.
 * @ps: powersave mode is enabled
 * @ps_timeout: dynamic powersave timeout
 * @ap_unexpected_nlportid: (private) netlink port ID of application
 *	registered for unexpected class 3 frames (AP mode)
 * @conn: (private) cfg80211 software SME connection state machine data
 * @connect_keys: (private) keys to set after connection is established
 * @conn_bss_type: connecting/connected BSS type
 * @conn_owner_nlportid: (private) connection owner socket port ID
 * @disconnect_wk: (private) auto-disconnect work
 * @disconnect_bssid: (private) the BSSID to use for auto-disconnect
 * @event_list: (private) list for internal event processing
 * @event_lock: (private) lock for event list
 * @owner_nlportid: (private) owner socket port ID
 * @nl_owner_dead: (private) owner socket went away
 * @cqm_rssi_work: (private) CQM RSSI reporting work
 * @cqm_config: (private) nl80211 RSSI monitor state
 * @pmsr_list: (private) peer measurement requests
 * @pmsr_lock: (private) peer measurements requests/results lock
 * @pmsr_free_wk: (private) peer measurements cleanup work
 * @unprot_beacon_reported: (private) timestamp of last
 *	unprotected beacon report
 * @links: array of %IEEE80211_MLD_MAX_NUM_LINKS elements containing @addr
 *	@ap and @client for each link
 * @links.cac_started: true if DFS channel availability check has been
 *	started
 * @links.cac_start_time: timestamp (jiffies) when the dfs state was
 *	entered.
 * @links.cac_time_ms: CAC time in ms
 * @valid_links: bitmap describing what elements of @links are valid
 */
struct wireless_dev {
	struct wiphy *wiphy;
	enum nl80211_iftype iftype;

	/* the remainder of this struct should be private to cfg80211 */
	struct list_head list;
	struct net_device *netdev;

	u32 identifier;

	struct list_head mgmt_registrations;
	u8 mgmt_registrations_need_update:1;

	bool use_4addr, is_running, registered, registering;

	u8 address[ETH_ALEN] __aligned(sizeof(u16));

	/* currently used for IBSS and SME - might be rearranged later */
	struct cfg80211_conn *conn;
	struct cfg80211_cached_keys *connect_keys;
	enum ieee80211_bss_type conn_bss_type;
	u32 conn_owner_nlportid;

	struct work_struct disconnect_wk;
	u8 disconnect_bssid[ETH_ALEN];

	struct list_head event_list;
	spinlock_t event_lock;

	u8 connected:1;

	bool ps;
	int ps_timeout;

	u32 ap_unexpected_nlportid;

	u32 owner_nlportid;
	bool nl_owner_dead;

#ifdef CONFIG_CFG80211_WEXT
	/* wext data */
	struct {
		struct cfg80211_ibss_params ibss;
		struct cfg80211_connect_params connect;
		struct cfg80211_cached_keys *keys;
		const u8 *ie;
		size_t ie_len;
		u8 bssid[ETH_ALEN];
		u8 prev_bssid[ETH_ALEN];
		u8 ssid[IEEE80211_MAX_SSID_LEN];
		s8 default_key, default_mgmt_key;
		bool prev_bssid_valid;
	} wext;
#endif

	struct wiphy_work cqm_rssi_work;
	struct cfg80211_cqm_config __rcu *cqm_config;

	struct list_head pmsr_list;
	spinlock_t pmsr_lock;
	struct work_struct pmsr_free_wk;

	unsigned long unprot_beacon_reported;

	union {
		struct {
			u8 connected_addr[ETH_ALEN] __aligned(2);
			u8 ssid[IEEE80211_MAX_SSID_LEN];
			u8 ssid_len;
		} client;
		struct {
			int beacon_interval;
			struct cfg80211_chan_def preset_chandef;
			struct cfg80211_chan_def chandef;
			u8 id[IEEE80211_MAX_MESH_ID_LEN];
			u8 id_len, id_up_len;
		} mesh;
		struct {
			struct cfg80211_chan_def preset_chandef;
			u8 ssid[IEEE80211_MAX_SSID_LEN];
			u8 ssid_len;
		} ap;
		struct {
			struct cfg80211_internal_bss *current_bss;
			struct cfg80211_chan_def chandef;
			int beacon_interval;
			u8 ssid[IEEE80211_MAX_SSID_LEN];
			u8 ssid_len;
		} ibss;
		struct {
			struct cfg80211_chan_def chandef;
		} ocb;
	} u;

	struct {
		u8 addr[ETH_ALEN] __aligned(2);
		union {
			struct {
				unsigned int beacon_interval;
				struct cfg80211_chan_def chandef;
			} ap;
			struct {
				struct cfg80211_internal_bss *current_bss;
			} client;
		};

		bool cac_started;
		unsigned long cac_start_time;
		unsigned int cac_time_ms;
	} links[IEEE80211_MLD_MAX_NUM_LINKS];
	u16 valid_links;
};

static inline const u8 *wdev_address(struct wireless_dev *wdev)
{
	if (wdev->netdev)
		return wdev->netdev->dev_addr;
	return wdev->address;
}

static inline bool wdev_running(struct wireless_dev *wdev)
{
	if (wdev->netdev)
		return netif_running(wdev->netdev);
	return wdev->is_running;
}

/**
 * wdev_priv - return wiphy priv from wireless_dev
 *
 * @wdev: The wireless device whose wiphy's priv pointer to return
 * Return: The wiphy priv of @wdev.
 */
static inline void *wdev_priv(struct wireless_dev *wdev)
{
	BUG_ON(!wdev);
	return wiphy_priv(wdev->wiphy);
}

/**
 * wdev_chandef - return chandef pointer from wireless_dev
 * @wdev: the wdev
 * @link_id: the link ID for MLO
 *
 * Return: The chandef depending on the mode, or %NULL.
 */
struct cfg80211_chan_def *wdev_chandef(struct wireless_dev *wdev,
				       unsigned int link_id);

static inline void WARN_INVALID_LINK_ID(struct wireless_dev *wdev,
					unsigned int link_id)
{
	WARN_ON(link_id && !wdev->valid_links);
	WARN_ON(wdev->valid_links &&
		!(wdev->valid_links & BIT(link_id)));
}

#define for_each_valid_link(link_info, link_id)			\
	for (link_id = 0;					\
	     link_id < ((link_info)->valid_links ?		\
			ARRAY_SIZE((link_info)->links) : 1);	\
	     link_id++)						\
		if (!(link_info)->valid_links ||		\
		    ((link_info)->valid_links & BIT(link_id)))

/**
 * DOC: Utility functions
 *
 * cfg80211 offers a number of utility functions that can be useful.
 */

/**
 * ieee80211_channel_equal - compare two struct ieee80211_channel
 *
 * @a: 1st struct ieee80211_channel
 * @b: 2nd struct ieee80211_channel
 * Return: true if center frequency of @a == @b
 */
static inline bool
ieee80211_channel_equal(struct ieee80211_channel *a,
			struct ieee80211_channel *b)
{
	return (a->center_freq == b->center_freq &&
		a->freq_offset == b->freq_offset);
}

/**
 * ieee80211_channel_to_khz - convert ieee80211_channel to frequency in KHz
 * @chan: struct ieee80211_channel to convert
 * Return: The corresponding frequency (in KHz)
 */
static inline u32
ieee80211_channel_to_khz(const struct ieee80211_channel *chan)
{
	return MHZ_TO_KHZ(chan->center_freq) + chan->freq_offset;
}

/**
 * ieee80211_s1g_channel_width - get allowed channel width from @chan
 *
 * Only allowed for band NL80211_BAND_S1GHZ
 * @chan: channel
 * Return: The allowed channel width for this center_freq
 */
enum nl80211_chan_width
ieee80211_s1g_channel_width(const struct ieee80211_channel *chan);

/**
 * ieee80211_channel_to_freq_khz - convert channel number to frequency
 * @chan: channel number
 * @band: band, necessary due to channel number overlap
 * Return: The corresponding frequency (in KHz), or 0 if the conversion failed.
 */
u32 ieee80211_channel_to_freq_khz(int chan, enum nl80211_band band);

/**
 * ieee80211_channel_to_frequency - convert channel number to frequency
 * @chan: channel number
 * @band: band, necessary due to channel number overlap
 * Return: The corresponding frequency (in MHz), or 0 if the conversion failed.
 */
static inline int
ieee80211_channel_to_frequency(int chan, enum nl80211_band band)
{
	return KHZ_TO_MHZ(ieee80211_channel_to_freq_khz(chan, band));
}

/**
 * ieee80211_freq_khz_to_channel - convert frequency to channel number
 * @freq: center frequency in KHz
 * Return: The corresponding channel, or 0 if the conversion failed.
 */
int ieee80211_freq_khz_to_channel(u32 freq);

/**
 * ieee80211_frequency_to_channel - convert frequency to channel number
 * @freq: center frequency in MHz
 * Return: The corresponding channel, or 0 if the conversion failed.
 */
static inline int
ieee80211_frequency_to_channel(int freq)
{
	return ieee80211_freq_khz_to_channel(MHZ_TO_KHZ(freq));
}

/**
 * ieee80211_get_channel_khz - get channel struct from wiphy for specified
 * frequency
 * @wiphy: the struct wiphy to get the channel for
 * @freq: the center frequency (in KHz) of the channel
 * Return: The channel struct from @wiphy at @freq.
 */
struct ieee80211_channel *
ieee80211_get_channel_khz(struct wiphy *wiphy, u32 freq);

/**
 * ieee80211_get_channel - get channel struct from wiphy for specified frequency
 *
 * @wiphy: the struct wiphy to get the channel for
 * @freq: the center frequency (in MHz) of the channel
 * Return: The channel struct from @wiphy at @freq.
 */
static inline struct ieee80211_channel *
ieee80211_get_channel(struct wiphy *wiphy, int freq)
{
	return ieee80211_get_channel_khz(wiphy, MHZ_TO_KHZ(freq));
}

/**
 * cfg80211_channel_is_psc - Check if the channel is a 6 GHz PSC
 * @chan: control channel to check
 *
 * The Preferred Scanning Channels (PSC) are defined in
 * Draft IEEE P802.11ax/D5.0, 26.17.2.3.3
 *
 * Return: %true if channel is a PSC, %false otherwise
 */
static inline bool cfg80211_channel_is_psc(struct ieee80211_channel *chan)
{
	if (chan->band != NL80211_BAND_6GHZ)
		return false;

	return ieee80211_frequency_to_channel(chan->center_freq) % 16 == 5;
}

/**
 * cfg80211_radio_chandef_valid - Check if the radio supports the chandef
 *
 * @radio: wiphy radio
 * @chandef: chandef for current channel
 *
 * Return: whether or not the given chandef is valid for the given radio
 */
bool cfg80211_radio_chandef_valid(const struct wiphy_radio *radio,
				  const struct cfg80211_chan_def *chandef);

/**
 * ieee80211_get_response_rate - get basic rate for a given rate
 *
 * @sband: the band to look for rates in
 * @basic_rates: bitmap of basic rates
 * @bitrate: the bitrate for which to find the basic rate
 *
 * Return: The basic rate corresponding to a given bitrate, that
 * is the next lower bitrate contained in the basic rate map,
 * which is, for this function, given as a bitmap of indices of
 * rates in the band's bitrate table.
 */
const struct ieee80211_rate *
ieee80211_get_response_rate(struct ieee80211_supported_band *sband,
			    u32 basic_rates, int bitrate);

/**
 * ieee80211_mandatory_rates - get mandatory rates for a given band
 * @sband: the band to look for rates in
 *
 * Return: a bitmap of the mandatory rates for the given band, bits
 * are set according to the rate position in the bitrates array.
 */
u32 ieee80211_mandatory_rates(struct ieee80211_supported_band *sband);

/*
 * Radiotap parsing functions -- for controlled injection support
 *
 * Implemented in net/wireless/radiotap.c
 * Documentation in Documentation/networking/radiotap-headers.rst
 */

struct radiotap_align_size {
	uint8_t align:4, size:4;
};

struct ieee80211_radiotap_namespace {
	const struct radiotap_align_size *align_size;
	int n_bits;
	uint32_t oui;
	uint8_t subns;
};

struct ieee80211_radiotap_vendor_namespaces {
	const struct ieee80211_radiotap_namespace *ns;
	int n_ns;
};

/**
 * struct ieee80211_radiotap_iterator - tracks walk thru present radiotap args
 * @this_arg_index: index of current arg, valid after each successful call
 *	to ieee80211_radiotap_iterator_next()
 * @this_arg: pointer to current radiotap arg; it is valid after each
 *	call to ieee80211_radiotap_iterator_next() but also after
 *	ieee80211_radiotap_iterator_init() where it will point to
 *	the beginning of the actual data portion
 * @this_arg_size: length of the current arg, for convenience
 * @current_namespace: pointer to the current namespace definition
 *	(or internally %NULL if the current namespace is unknown)
 * @is_radiotap_ns: indicates whether the current namespace is the default
 *	radiotap namespace or not
 *
 * @_rtheader: pointer to the radiotap header we are walking through
 * @_max_length: length of radiotap header in cpu byte ordering
 * @_arg_index: next argument index
 * @_arg: next argument pointer
 * @_next_bitmap: internal pointer to next present u32
 * @_bitmap_shifter: internal shifter for curr u32 bitmap, b0 set == arg present
 * @_vns: vendor namespace definitions
 * @_next_ns_data: beginning of the next namespace's data
 * @_reset_on_ext: internal; reset the arg index to 0 when going to the
 *	next bitmap word
 *
 * Describes the radiotap parser state. Fields prefixed with an underscore
 * must not be used by users of the parser, only by the parser internally.
 */

struct ieee80211_radiotap_iterator {
	struct ieee80211_radiotap_header *_rtheader;
	const struct ieee80211_radiotap_vendor_namespaces *_vns;
	const struct ieee80211_radiotap_namespace *current_namespace;

	unsigned char *_arg, *_next_ns_data;
	__le32 *_next_bitmap;

	unsigned char *this_arg;
	int this_arg_index;
	int this_arg_size;

	int is_radiotap_ns;

	int _max_length;
	int _arg_index;
	uint32_t _bitmap_shifter;
	int _reset_on_ext;
};

int
ieee80211_radiotap_iterator_init(struct ieee80211_radiotap_iterator *iterator,
				 struct ieee80211_radiotap_header *radiotap_header,
				 int max_length,
				 const struct ieee80211_radiotap_vendor_namespaces *vns);

int
ieee80211_radiotap_iterator_next(struct ieee80211_radiotap_iterator *iterator);


extern const unsigned char rfc1042_header[6];
extern const unsigned char bridge_tunnel_header[6];

/**
 * ieee80211_get_hdrlen_from_skb - get header length from data
 *
 * @skb: the frame
 *
 * Given an skb with a raw 802.11 header at the data pointer this function
 * returns the 802.11 header length.
 *
 * Return: The 802.11 header length in bytes (not including encryption
 * headers). Or 0 if the data in the sk_buff is too short to contain a valid
 * 802.11 header.
 */
unsigned int ieee80211_get_hdrlen_from_skb(const struct sk_buff *skb);

/**
 * ieee80211_hdrlen - get header length in bytes from frame control
 * @fc: frame control field in little-endian format
 * Return: The header length in bytes.
 */
unsigned int __attribute_const__ ieee80211_hdrlen(__le16 fc);

/**
 * ieee80211_get_mesh_hdrlen - get mesh extension header length
 * @meshhdr: the mesh extension header, only the flags field
 *	(first byte) will be accessed
 * Return: The length of the extension header, which is always at
 * least 6 bytes and at most 18 if address 5 and 6 are present.
 */
unsigned int ieee80211_get_mesh_hdrlen(struct ieee80211s_hdr *meshhdr);

/**
 * DOC: Data path helpers
 *
 * In addition to generic utilities, cfg80211 also offers
 * functions that help implement the data path for devices
 * that do not do the 802.11/802.3 conversion on the device.
 */

/**
 * ieee80211_data_to_8023_exthdr - convert an 802.11 data frame to 802.3
 * @skb: the 802.11 data frame
 * @ehdr: pointer to a &struct ethhdr that will get the header, instead
 *	of it being pushed into the SKB
 * @addr: the device MAC address
 * @iftype: the virtual interface type
 * @data_offset: offset of payload after the 802.11 header
 * @is_amsdu: true if the 802.11 header is A-MSDU
 * Return: 0 on success. Non-zero on error.
 */
int ieee80211_data_to_8023_exthdr(struct sk_buff *skb, struct ethhdr *ehdr,
				  const u8 *addr, enum nl80211_iftype iftype,
				  u8 data_offset, bool is_amsdu);

/**
 * ieee80211_data_to_8023 - convert an 802.11 data frame to 802.3
 * @skb: the 802.11 data frame
 * @addr: the device MAC address
 * @iftype: the virtual interface type
 * Return: 0 on success. Non-zero on error.
 */
static inline int ieee80211_data_to_8023(struct sk_buff *skb, const u8 *addr,
					 enum nl80211_iftype iftype)
{
	return ieee80211_data_to_8023_exthdr(skb, NULL, addr, iftype, 0, false);
}

/**
 * ieee80211_is_valid_amsdu - check if subframe lengths of an A-MSDU are valid
 *
 * This is used to detect non-standard A-MSDU frames, e.g. the ones generated
 * by ath10k and ath11k, where the subframe length includes the length of the
 * mesh control field.
 *
 * @skb: The input A-MSDU frame without any headers.
 * @mesh_hdr: the type of mesh header to test
 *	0: non-mesh A-MSDU length field
 *	1: big-endian mesh A-MSDU length field
 *	2: little-endian mesh A-MSDU length field
 * Returns: true if subframe header lengths are valid for the @mesh_hdr mode
 */
bool ieee80211_is_valid_amsdu(struct sk_buff *skb, u8 mesh_hdr);

/**
 * ieee80211_amsdu_to_8023s - decode an IEEE 802.11n A-MSDU frame
 *
 * Decode an IEEE 802.11 A-MSDU and convert it to a list of 802.3 frames.
 * The @list will be empty if the decode fails. The @skb must be fully
 * header-less before being passed in here; it is freed in this function.
 *
 * @skb: The input A-MSDU frame without any headers.
 * @list: The output list of 802.3 frames. It must be allocated and
 *	initialized by the caller.
 * @addr: The device MAC address.
 * @iftype: The device interface type.
 * @extra_headroom: The hardware extra headroom for SKBs in the @list.
 * @check_da: DA to check in the inner ethernet header, or NULL
 * @check_sa: SA to check in the inner ethernet header, or NULL
 * @mesh_control: see mesh_hdr in ieee80211_is_valid_amsdu
 */
void ieee80211_amsdu_to_8023s(struct sk_buff *skb, struct sk_buff_head *list,
			      const u8 *addr, enum nl80211_iftype iftype,
			      const unsigned int extra_headroom,
			      const u8 *check_da, const u8 *check_sa,
			      u8 mesh_control);

/**
 * ieee80211_get_8023_tunnel_proto - get RFC1042 or bridge tunnel encap protocol
 *
 * Check for RFC1042 or bridge tunnel header and fetch the encapsulated
 * protocol.
 *
 * @hdr: pointer to the MSDU payload
 * @proto: destination pointer to store the protocol
 * Return: true if encapsulation was found
 */
bool ieee80211_get_8023_tunnel_proto(const void *hdr, __be16 *proto);

/**
 * ieee80211_strip_8023_mesh_hdr - strip mesh header from converted 802.3 frames
 *
 * Strip the mesh header, which was left in by ieee80211_data_to_8023 as part
 * of the MSDU data. Also move any source/destination addresses from the mesh
 * header to the ethernet header (if present).
 *
 * @skb: The 802.3 frame with embedded mesh header
 *
 * Return: 0 on success. Non-zero on error.
 */
int ieee80211_strip_8023_mesh_hdr(struct sk_buff *skb);

/**
 * cfg80211_classify8021d - determine the 802.1p/1d tag for a data frame
 * @skb: the data frame
 * @qos_map: Interworking QoS mapping or %NULL if not in use
 * Return: The 802.1p/1d tag.
 */
unsigned int cfg80211_classify8021d(struct sk_buff *skb,
				    struct cfg80211_qos_map *qos_map);

/**
 * cfg80211_find_elem_match - match information element and byte array in data
 *
 * @eid: element ID
 * @ies: data consisting of IEs
 * @len: length of data
 * @match: byte array to match
 * @match_len: number of bytes in the match array
 * @match_offset: offset in the IE data where the byte array should match.
 *	Note the difference to cfg80211_find_ie_match() which considers
 *	the offset to start from the element ID byte, but here we take
 *	the data portion instead.
 *
 * Return: %NULL if the element ID could not be found or if
 * the element is invalid (claims to be longer than the given
 * data) or if the byte array doesn't match; otherwise return the
 * requested element struct.
 *
 * Note: There are no checks on the element length other than
 * having to fit into the given data and being large enough for the
 * byte array to match.
 */
const struct element *
cfg80211_find_elem_match(u8 eid, const u8 *ies, unsigned int len,
			 const u8 *match, unsigned int match_len,
			 unsigned int match_offset);

/**
 * cfg80211_find_ie_match - match information element and byte array in data
 *
 * @eid: element ID
 * @ies: data consisting of IEs
 * @len: length of data
 * @match: byte array to match
 * @match_len: number of bytes in the match array
 * @match_offset: offset in the IE where the byte array should match.
 *	If match_len is zero, this must also be set to zero.
 *	Otherwise this must be set to 2 or more, because the first
 *	byte is the element id, which is already compared to eid, and
 *	the second byte is the IE length.
 *
 * Return: %NULL if the element ID could not be found or if
 * the element is invalid (claims to be longer than the given
 * data) or if the byte array doesn't match, or a pointer to the first
 * byte of the requested element, that is the byte containing the
 * element ID.
 *
 * Note: There are no checks on the element length other than
 * having to fit into the given data and being large enough for the
 * byte array to match.
 */
static inline const u8 *
cfg80211_find_ie_match(u8 eid, const u8 *ies, unsigned int len,
		       const u8 *match, unsigned int match_len,
		       unsigned int match_offset)
{
	/* match_offset can't be smaller than 2, unless match_len is
	 * zero, in which case match_offset must be zero as well.
	 */
	if (WARN_ON((match_len && match_offset < 2) ||
		    (!match_len && match_offset)))
		return NULL;

	return (const void *)cfg80211_find_elem_match(eid, ies, len,
						      match, match_len,
						      match_offset ?
							match_offset - 2 : 0);
}

/**
 * cfg80211_find_elem - find information element in data
 *
 * @eid: element ID
 * @ies: data consisting of IEs
 * @len: length of data
 *
 * Return: %NULL if the element ID could not be found or if
 * the element is invalid (claims to be longer than the given
 * data) or if the byte array doesn't match; otherwise return the
 * requested element struct.
 *
 * Note: There are no checks on the element length other than
 * having to fit into the given data.
 */
static inline const struct element *
cfg80211_find_elem(u8 eid, const u8 *ies, int len)
{
	return cfg80211_find_elem_match(eid, ies, len, NULL, 0, 0);
}

/**
 * cfg80211_find_ie - find information element in data
 *
 * @eid: element ID
 * @ies: data consisting of IEs
 * @len: length of data
 *
 * Return: %NULL if the element ID could not be found or if
 * the element is invalid (claims to be longer than the given
 * data), or a pointer to the first byte of the requested
 * element, that is the byte containing the element ID.
 *
 * Note: There are no checks on the element length other than
 * having to fit into the given data.
 */
static inline const u8 *cfg80211_find_ie(u8 eid, const u8 *ies, int len)
{
	return cfg80211_find_ie_match(eid, ies, len, NULL, 0, 0);
}

/**
 * cfg80211_find_ext_elem - find information element with EID Extension in data
 *
 * @ext_eid: element ID Extension
 * @ies: data consisting of IEs
 * @len: length of data
 *
 * Return: %NULL if the extended element could not be found or if
 * the element is invalid (claims to be longer than the given
 * data) or if the byte array doesn't match; otherwise return the
 * requested element struct.
 *
 * Note: There are no checks on the element length other than
 * having to fit into the given data.
 */
static inline const struct element *
cfg80211_find_ext_elem(u8 ext_eid, const u8 *ies, int len)
{
	return cfg80211_find_elem_match(WLAN_EID_EXTENSION, ies, len,
					&ext_eid, 1, 0);
}

/**
 * cfg80211_find_ext_ie - find information element with EID Extension in data
 *
 * @ext_eid: element ID Extension
 * @ies: data consisting of IEs
 * @len: length of data
 *
 * Return: %NULL if the extended element ID could not be found or if
 * the element is invalid (claims to be longer than the given
 * data), or a pointer to the first byte of the requested
 * element, that is the byte containing the element ID.
 *
 * Note: There are no checks on the element length other than
 * having to fit into the given data.
 */
static inline const u8 *cfg80211_find_ext_ie(u8 ext_eid, const u8 *ies, int len)
{
	return cfg80211_find_ie_match(WLAN_EID_EXTENSION, ies, len,
				      &ext_eid, 1, 2);
}

/**
 * cfg80211_find_vendor_elem - find vendor specific information element in data
 *
 * @oui: vendor OUI
 * @oui_type: vendor-specific OUI type (must be < 0xff), negative means any
 * @ies: data consisting of IEs
 * @len: length of data
 *
 * Return: %NULL if the vendor specific element ID could not be found or if the
 * element is invalid (claims to be longer than the given data); otherwise
 * return the element structure for the requested element.
 *
 * Note: There are no checks on the element length other than having to fit into
 * the given data.
 */
const struct element *cfg80211_find_vendor_elem(unsigned int oui, int oui_type,
						const u8 *ies,
						unsigned int len);

/**
 * cfg80211_find_vendor_ie - find vendor specific information element in data
 *
 * @oui: vendor OUI
 * @oui_type: vendor-specific OUI type (must be < 0xff), negative means any
 * @ies: data consisting of IEs
 * @len: length of data
 *
 * Return: %NULL if the vendor specific element ID could not be found or if the
 * element is invalid (claims to be longer than the given data), or a pointer to
 * the first byte of the requested element, that is the byte containing the
 * element ID.
 *
 * Note: There are no checks on the element length other than having to fit into
 * the given data.
 */
static inline const u8 *
cfg80211_find_vendor_ie(unsigned int oui, int oui_type,
			const u8 *ies, unsigned int len)
{
	return (const void *)cfg80211_find_vendor_elem(oui, oui_type, ies, len);
}

/**
 * enum cfg80211_rnr_iter_ret - reduced neighbor report iteration state
 * @RNR_ITER_CONTINUE: continue iterating with the next entry
 * @RNR_ITER_BREAK: break iteration and return success
 * @RNR_ITER_ERROR: break iteration and return error
 */
enum cfg80211_rnr_iter_ret {
	RNR_ITER_CONTINUE,
	RNR_ITER_BREAK,
	RNR_ITER_ERROR,
};

/**
 * cfg80211_iter_rnr - iterate reduced neighbor report entries
 * @elems: the frame elements to iterate RNR elements and then
 *	their entries in
 * @elems_len: length of the elements
 * @iter: iteration function, see also &enum cfg80211_rnr_iter_ret
 *	for the return value
 * @iter_data: additional data passed to the iteration function
 * Return: %true on success (after successfully iterating all entries
 *	or if the iteration function returned %RNR_ITER_BREAK),
 *	%false on error (iteration function returned %RNR_ITER_ERROR
 *	or elements were malformed.)
 */
bool cfg80211_iter_rnr(const u8 *elems, size_t elems_len,
		       enum cfg80211_rnr_iter_ret
		       (*iter)(void *data, u8 type,
			       const struct ieee80211_neighbor_ap_info *info,
			       const u8 *tbtt_info, u8 tbtt_info_len),
		       void *iter_data);

/**
 * cfg80211_defragment_element - Defrag the given element data into a buffer
 *
 * @elem: the element to defragment
 * @ies: elements where @elem is contained
 * @ieslen: length of @ies
 * @data: buffer to store element data, or %NULL to just determine size
 * @data_len: length of @data, or 0
 * @frag_id: the element ID of fragments
 *
 * Return: length of @data, or -EINVAL on error
 *
 * Copy out all data from an element that may be fragmented into @data, while
 * skipping all headers.
 *
 * The function uses memmove() internally. It is acceptable to defragment an
 * element in-place.
 */
ssize_t cfg80211_defragment_element(const struct element *elem, const u8 *ies,
				    size_t ieslen, u8 *data, size_t data_len,
				    u8 frag_id);

/**
 * cfg80211_send_layer2_update - send layer 2 update frame
 *
 * @dev: network device
 * @addr: STA MAC address
 *
 * Wireless drivers can use this function to update forwarding tables in bridge
 * devices upon STA association.
 */
void cfg80211_send_layer2_update(struct net_device *dev, const u8 *addr);

/**
 * DOC: Regulatory enforcement infrastructure
 *
 * TODO
 */

/**
 * regulatory_hint - driver hint to the wireless core a regulatory domain
 * @wiphy: the wireless device giving the hint (used only for reporting
 *	conflicts)
 * @alpha2: the ISO/IEC 3166 alpha2 the driver claims its regulatory domain
 *	should be in. If @rd is set this should be NULL. Note that if you
 *	set this to NULL you should still set rd->alpha2 to some accepted
 *	alpha2.
 *
 * Wireless drivers can use this function to hint to the wireless core
 * what it believes should be the current regulatory domain by
 * giving it an ISO/IEC 3166 alpha2 country code it knows its regulatory
 * domain should be in or by providing a completely build regulatory domain.
 * If the driver provides an ISO/IEC 3166 alpha2 userspace will be queried
 * for a regulatory domain structure for the respective country.
 *
 * The wiphy must have been registered to cfg80211 prior to this call.
 * For cfg80211 drivers this means you must first use wiphy_register(),
 * for mac80211 drivers you must first use ieee80211_register_hw().
 *
 * Drivers should check the return value, its possible you can get
 * an -ENOMEM.
 *
 * Return: 0 on success. -ENOMEM.
 */
int regulatory_hint(struct wiphy *wiphy, const char *alpha2);

/**
 * regulatory_set_wiphy_regd - set regdom info for self managed drivers
 * @wiphy: the wireless device we want to process the regulatory domain on
 * @rd: the regulatory domain information to use for this wiphy
 *
 * Set the regulatory domain information for self-managed wiphys, only they
 * may use this function. See %REGULATORY_WIPHY_SELF_MANAGED for more
 * information.
 *
 * Return: 0 on success. -EINVAL, -EPERM
 */
int regulatory_set_wiphy_regd(struct wiphy *wiphy,
			      struct ieee80211_regdomain *rd);

/**
 * regulatory_set_wiphy_regd_sync - set regdom for self-managed drivers
 * @wiphy: the wireless device we want to process the regulatory domain on
 * @rd: the regulatory domain information to use for this wiphy
 *
 * This functions requires the RTNL and the wiphy mutex to be held and
 * applies the new regdomain synchronously to this wiphy. For more details
 * see regulatory_set_wiphy_regd().
 *
 * Return: 0 on success. -EINVAL, -EPERM
 */
int regulatory_set_wiphy_regd_sync(struct wiphy *wiphy,
				   struct ieee80211_regdomain *rd);

/**
 * wiphy_apply_custom_regulatory - apply a custom driver regulatory domain
 * @wiphy: the wireless device we want to process the regulatory domain on
 * @regd: the custom regulatory domain to use for this wiphy
 *
 * Drivers can sometimes have custom regulatory domains which do not apply
 * to a specific country. Drivers can use this to apply such custom regulatory
 * domains. This routine must be called prior to wiphy registration. The
 * custom regulatory domain will be trusted completely and as such previous
 * default channel settings will be disregarded. If no rule is found for a
 * channel on the regulatory domain the channel will be disabled.
 * Drivers using this for a wiphy should also set the wiphy flag
 * REGULATORY_CUSTOM_REG or cfg80211 will set it for the wiphy
 * that called this helper.
 */
void wiphy_apply_custom_regulatory(struct wiphy *wiphy,
				   const struct ieee80211_regdomain *regd);

/**
 * freq_reg_info - get regulatory information for the given frequency
 * @wiphy: the wiphy for which we want to process this rule for
 * @center_freq: Frequency in KHz for which we want regulatory information for
 *
 * Use this function to get the regulatory rule for a specific frequency on
 * a given wireless device. If the device has a specific regulatory domain
 * it wants to follow we respect that unless a country IE has been received
 * and processed already.
 *
 * Return: A valid pointer, or, when an error occurs, for example if no rule
 * can be found, the return value is encoded using ERR_PTR(). Use IS_ERR() to
 * check and PTR_ERR() to obtain the numeric return value. The numeric return
 * value will be -ERANGE if we determine the given center_freq does not even
 * have a regulatory rule for a frequency range in the center_freq's band.
 * See freq_in_rule_band() for our current definition of a band -- this is
 * purely subjective and right now it's 802.11 specific.
 */
const struct ieee80211_reg_rule *freq_reg_info(struct wiphy *wiphy,
					       u32 center_freq);

/**
 * reg_initiator_name - map regulatory request initiator enum to name
 * @initiator: the regulatory request initiator
 *
 * You can use this to map the regulatory request initiator enum to a
 * proper string representation.
 *
 * Return: pointer to string representation of the initiator
 */
const char *reg_initiator_name(enum nl80211_reg_initiator initiator);

/**
 * regulatory_pre_cac_allowed - check if pre-CAC allowed in the current regdom
 * @wiphy: wiphy for which pre-CAC capability is checked.
 *
 * Pre-CAC is allowed only in some regdomains (notable ETSI).
 *
 * Return: %true if allowed, %false otherwise
 */
bool regulatory_pre_cac_allowed(struct wiphy *wiphy);

/**
 * DOC: Internal regulatory db functions
 *
 */

/**
 * reg_query_regdb_wmm -  Query internal regulatory db for wmm rule
 * Regulatory self-managed driver can use it to proactively
 *
 * @alpha2: the ISO/IEC 3166 alpha2 wmm rule to be queried.
 * @freq: the frequency (in MHz) to be queried.
 * @rule: pointer to store the wmm rule from the regulatory db.
 *
 * Self-managed wireless drivers can use this function to  query
 * the internal regulatory database to check whether the given
 * ISO/IEC 3166 alpha2 country and freq have wmm rule limitations.
 *
 * Drivers should check the return value, its possible you can get
 * an -ENODATA.
 *
 * Return: 0 on success. -ENODATA.
 */
int reg_query_regdb_wmm(char *alpha2, int freq,
			struct ieee80211_reg_rule *rule);

/*
 * callbacks for asynchronous cfg80211 methods, notification
 * functions and BSS handling helpers
 */

/**
 * cfg80211_scan_done - notify that scan finished
 *
 * @request: the corresponding scan request
 * @info: information about the completed scan
 */
void cfg80211_scan_done(struct cfg80211_scan_request *request,
			struct cfg80211_scan_info *info);

/**
 * cfg80211_sched_scan_results - notify that new scan results are available
 *
 * @wiphy: the wiphy which got scheduled scan results
 * @reqid: identifier for the related scheduled scan request
 */
void cfg80211_sched_scan_results(struct wiphy *wiphy, u64 reqid);

/**
 * cfg80211_sched_scan_stopped - notify that the scheduled scan has stopped
 *
 * @wiphy: the wiphy on which the scheduled scan stopped
 * @reqid: identifier for the related scheduled scan request
 *
 * The driver can call this function to inform cfg80211 that the
 * scheduled scan had to be stopped, for whatever reason.  The driver
 * is then called back via the sched_scan_stop operation when done.
 */
void cfg80211_sched_scan_stopped(struct wiphy *wiphy, u64 reqid);

/**
 * cfg80211_sched_scan_stopped_locked - notify that the scheduled scan has stopped
 *
 * @wiphy: the wiphy on which the scheduled scan stopped
 * @reqid: identifier for the related scheduled scan request
 *
 * The driver can call this function to inform cfg80211 that the
 * scheduled scan had to be stopped, for whatever reason.  The driver
 * is then called back via the sched_scan_stop operation when done.
 * This function should be called with the wiphy mutex held.
 */
void cfg80211_sched_scan_stopped_locked(struct wiphy *wiphy, u64 reqid);

/**
 * cfg80211_inform_bss_frame_data - inform cfg80211 of a received BSS frame
 * @wiphy: the wiphy reporting the BSS
 * @data: the BSS metadata
 * @mgmt: the management frame (probe response or beacon)
 * @len: length of the management frame
 * @gfp: context flags
 *
 * This informs cfg80211 that BSS information was found and
 * the BSS should be updated/added.
 *
 * Return: A referenced struct, must be released with cfg80211_put_bss()!
 * Or %NULL on error.
 */
struct cfg80211_bss * __must_check
cfg80211_inform_bss_frame_data(struct wiphy *wiphy,
			       struct cfg80211_inform_bss *data,
			       struct ieee80211_mgmt *mgmt, size_t len,
			       gfp_t gfp);

static inline struct cfg80211_bss * __must_check
cfg80211_inform_bss_frame(struct wiphy *wiphy,
			  struct ieee80211_channel *rx_channel,
			  struct ieee80211_mgmt *mgmt, size_t len,
			  s32 signal, gfp_t gfp)
{
	struct cfg80211_inform_bss data = {
		.chan = rx_channel,
		.signal = signal,
	};

	return cfg80211_inform_bss_frame_data(wiphy, &data, mgmt, len, gfp);
}

/**
 * cfg80211_gen_new_bssid - generate a nontransmitted BSSID for multi-BSSID
 * @bssid: transmitter BSSID
 * @max_bssid: max BSSID indicator, taken from Multiple BSSID element
 * @mbssid_index: BSSID index, taken from Multiple BSSID index element
 * @new_bssid: calculated nontransmitted BSSID
 */
static inline void cfg80211_gen_new_bssid(const u8 *bssid, u8 max_bssid,
					  u8 mbssid_index, u8 *new_bssid)
{
	u64 bssid_u64 = ether_addr_to_u64(bssid);
	u64 mask = GENMASK_ULL(max_bssid - 1, 0);
	u64 new_bssid_u64;

	new_bssid_u64 = bssid_u64 & ~mask;

	new_bssid_u64 |= ((bssid_u64 & mask) + mbssid_index) & mask;

	u64_to_ether_addr(new_bssid_u64, new_bssid);
}

/**
 * cfg80211_is_element_inherited - returns if element ID should be inherited
 * @element: element to check
 * @non_inherit_element: non inheritance element
 *
 * Return: %true if should be inherited, %false otherwise
 */
bool cfg80211_is_element_inherited(const struct element *element,
				   const struct element *non_inherit_element);

/**
 * cfg80211_merge_profile - merges a MBSSID profile if it is split between IEs
 * @ie: ies
 * @ielen: length of IEs
 * @mbssid_elem: current MBSSID element
 * @sub_elem: current MBSSID subelement (profile)
 * @merged_ie: location of the merged profile
 * @max_copy_len: max merged profile length
 *
 * Return: the number of bytes merged
 */
size_t cfg80211_merge_profile(const u8 *ie, size_t ielen,
			      const struct element *mbssid_elem,
			      const struct element *sub_elem,
			      u8 *merged_ie, size_t max_copy_len);

/**
 * enum cfg80211_bss_frame_type - frame type that the BSS data came from
 * @CFG80211_BSS_FTYPE_UNKNOWN: driver doesn't know whether the data is
 *	from a beacon or probe response
 * @CFG80211_BSS_FTYPE_BEACON: data comes from a beacon
 * @CFG80211_BSS_FTYPE_PRESP: data comes from a probe response
 * @CFG80211_BSS_FTYPE_S1G_BEACON: data comes from an S1G beacon
 */
enum cfg80211_bss_frame_type {
	CFG80211_BSS_FTYPE_UNKNOWN,
	CFG80211_BSS_FTYPE_BEACON,
	CFG80211_BSS_FTYPE_PRESP,
	CFG80211_BSS_FTYPE_S1G_BEACON,
};

/**
 * cfg80211_get_ies_channel_number - returns the channel number from ies
 * @ie: IEs
 * @ielen: length of IEs
 * @band: enum nl80211_band of the channel
 *
 * Return: the channel number, or -1 if none could be determined.
 */
int cfg80211_get_ies_channel_number(const u8 *ie, size_t ielen,
				    enum nl80211_band band);

/**
 * cfg80211_ssid_eq - compare two SSIDs
 * @a: first SSID
 * @b: second SSID
 *
 * Return: %true if SSIDs are equal, %false otherwise.
 */
static inline bool
cfg80211_ssid_eq(struct cfg80211_ssid *a, struct cfg80211_ssid *b)
{
	if (WARN_ON(!a || !b))
		return false;
	if (a->ssid_len != b->ssid_len)
		return false;
	return memcmp(a->ssid, b->ssid, a->ssid_len) ? false : true;
}

/**
 * cfg80211_inform_bss_data - inform cfg80211 of a new BSS
 *
 * @wiphy: the wiphy reporting the BSS
 * @data: the BSS metadata
 * @ftype: frame type (if known)
 * @bssid: the BSSID of the BSS
 * @tsf: the TSF sent by the peer in the beacon/probe response (or 0)
 * @capability: the capability field sent by the peer
 * @beacon_interval: the beacon interval announced by the peer
 * @ie: additional IEs sent by the peer
 * @ielen: length of the additional IEs
 * @gfp: context flags
 *
 * This informs cfg80211 that BSS information was found and
 * the BSS should be updated/added.
 *
 * Return: A referenced struct, must be released with cfg80211_put_bss()!
 * Or %NULL on error.
 */
struct cfg80211_bss * __must_check
cfg80211_inform_bss_data(struct wiphy *wiphy,
			 struct cfg80211_inform_bss *data,
			 enum cfg80211_bss_frame_type ftype,
			 const u8 *bssid, u64 tsf, u16 capability,
			 u16 beacon_interval, const u8 *ie, size_t ielen,
			 gfp_t gfp);

static inline struct cfg80211_bss * __must_check
cfg80211_inform_bss(struct wiphy *wiphy,
		    struct ieee80211_channel *rx_channel,
		    enum cfg80211_bss_frame_type ftype,
		    const u8 *bssid, u64 tsf, u16 capability,
		    u16 beacon_interval, const u8 *ie, size_t ielen,
		    s32 signal, gfp_t gfp)
{
	struct cfg80211_inform_bss data = {
		.chan = rx_channel,
		.signal = signal,
	};

	return cfg80211_inform_bss_data(wiphy, &data, ftype, bssid, tsf,
					capability, beacon_interval, ie, ielen,
					gfp);
}

/**
 * __cfg80211_get_bss - get a BSS reference
 * @wiphy: the wiphy this BSS struct belongs to
 * @channel: the channel to search on (or %NULL)
 * @bssid: the desired BSSID (or %NULL)
 * @ssid: the desired SSID (or %NULL)
 * @ssid_len: length of the SSID (or 0)
 * @bss_type: type of BSS, see &enum ieee80211_bss_type
 * @privacy: privacy filter, see &enum ieee80211_privacy
 * @use_for: indicates which use is intended
 *
 * Return: Reference-counted BSS on success. %NULL on error.
 */
struct cfg80211_bss *__cfg80211_get_bss(struct wiphy *wiphy,
					struct ieee80211_channel *channel,
					const u8 *bssid,
					const u8 *ssid, size_t ssid_len,
					enum ieee80211_bss_type bss_type,
					enum ieee80211_privacy privacy,
					u32 use_for);

/**
 * cfg80211_get_bss - get a BSS reference
 * @wiphy: the wiphy this BSS struct belongs to
 * @channel: the channel to search on (or %NULL)
 * @bssid: the desired BSSID (or %NULL)
 * @ssid: the desired SSID (or %NULL)
 * @ssid_len: length of the SSID (or 0)
 * @bss_type: type of BSS, see &enum ieee80211_bss_type
 * @privacy: privacy filter, see &enum ieee80211_privacy
 *
 * This version implies regular usage, %NL80211_BSS_USE_FOR_NORMAL.
 *
 * Return: Reference-counted BSS on success. %NULL on error.
 */
static inline struct cfg80211_bss *
cfg80211_get_bss(struct wiphy *wiphy, struct ieee80211_channel *channel,
		 const u8 *bssid, const u8 *ssid, size_t ssid_len,
		 enum ieee80211_bss_type bss_type,
		 enum ieee80211_privacy privacy)
{
	return __cfg80211_get_bss(wiphy, channel, bssid, ssid, ssid_len,
				  bss_type, privacy,
				  NL80211_BSS_USE_FOR_NORMAL);
}

static inline struct cfg80211_bss *
cfg80211_get_ibss(struct wiphy *wiphy,
		  struct ieee80211_channel *channel,
		  const u8 *ssid, size_t ssid_len)
{
	return cfg80211_get_bss(wiphy, channel, NULL, ssid, ssid_len,
				IEEE80211_BSS_TYPE_IBSS,
				IEEE80211_PRIVACY_ANY);
}

/**
 * cfg80211_ref_bss - reference BSS struct
 * @wiphy: the wiphy this BSS struct belongs to
 * @bss: the BSS struct to reference
 *
 * Increments the refcount of the given BSS struct.
 */
void cfg80211_ref_bss(struct wiphy *wiphy, struct cfg80211_bss *bss);

/**
 * cfg80211_put_bss - unref BSS struct
 * @wiphy: the wiphy this BSS struct belongs to
 * @bss: the BSS struct
 *
 * Decrements the refcount of the given BSS struct.
 */
void cfg80211_put_bss(struct wiphy *wiphy, struct cfg80211_bss *bss);

/**
 * cfg80211_unlink_bss - unlink BSS from internal data structures
 * @wiphy: the wiphy
 * @bss: the bss to remove
 *
 * This function removes the given BSS from the internal data structures
 * thereby making it no longer show up in scan results etc. Use this
 * function when you detect a BSS is gone. Normally BSSes will also time
 * out, so it is not necessary to use this function at all.
 */
void cfg80211_unlink_bss(struct wiphy *wiphy, struct cfg80211_bss *bss);

/**
 * cfg80211_bss_iter - iterate all BSS entries
 *
 * This function iterates over the BSS entries associated with the given wiphy
 * and calls the callback for the iterated BSS. The iterator function is not
 * allowed to call functions that might modify the internal state of the BSS DB.
 *
 * @wiphy: the wiphy
 * @chandef: if given, the iterator function will be called only if the channel
 *     of the currently iterated BSS is a subset of the given channel.
 * @iter: the iterator function to call
 * @iter_data: an argument to the iterator function
 */
void cfg80211_bss_iter(struct wiphy *wiphy,
		       struct cfg80211_chan_def *chandef,
		       void (*iter)(struct wiphy *wiphy,
				    struct cfg80211_bss *bss,
				    void *data),
		       void *iter_data);

/**
 * cfg80211_rx_mlme_mgmt - notification of processed MLME management frame
 * @dev: network device
 * @buf: authentication frame (header + body)
 * @len: length of the frame data
 *
 * This function is called whenever an authentication, disassociation or
 * deauthentication frame has been received and processed in station mode.
 * After being asked to authenticate via cfg80211_ops::auth() the driver must
 * call either this function or cfg80211_auth_timeout().
 * After being asked to associate via cfg80211_ops::assoc() the driver must
 * call either this function or cfg80211_auth_timeout().
 * While connected, the driver must calls this for received and processed
 * disassociation and deauthentication frames. If the frame couldn't be used
 * because it was unprotected, the driver must call the function
 * cfg80211_rx_unprot_mlme_mgmt() instead.
 *
 * This function may sleep. The caller must hold the corresponding wdev's mutex.
 */
void cfg80211_rx_mlme_mgmt(struct net_device *dev, const u8 *buf, size_t len);

/**
 * cfg80211_auth_timeout - notification of timed out authentication
 * @dev: network device
 * @addr: The MAC address of the device with which the authentication timed out
 *
 * This function may sleep. The caller must hold the corresponding wdev's
 * mutex.
 */
void cfg80211_auth_timeout(struct net_device *dev, const u8 *addr);

/**
 * struct cfg80211_rx_assoc_resp_data - association response data
 * @buf: (Re)Association Response frame (header + body)
 * @len: length of the frame data
 * @uapsd_queues: bitmap of queues configured for uapsd. Same format
 *	as the AC bitmap in the QoS info field
 * @req_ies: information elements from the (Re)Association Request frame
 * @req_ies_len: length of req_ies data
 * @ap_mld_addr: AP MLD address (in case of MLO)
 * @links: per-link information indexed by link ID, use links[0] for
 *	non-MLO connections
 * @links.bss: the BSS that association was requested with, ownership of the
 *      pointer moves to cfg80211 in the call to cfg80211_rx_assoc_resp()
 * @links.status: Set this (along with a BSS pointer) for links that
 *	were rejected by the AP.
 */
struct cfg80211_rx_assoc_resp_data {
	const u8 *buf;
	size_t len;
	const u8 *req_ies;
	size_t req_ies_len;
	int uapsd_queues;
	const u8 *ap_mld_addr;
	struct {
		u8 addr[ETH_ALEN] __aligned(2);
		struct cfg80211_bss *bss;
		u16 status;
	} links[IEEE80211_MLD_MAX_NUM_LINKS];
};

/**
 * cfg80211_rx_assoc_resp - notification of processed association response
 * @dev: network device
 * @data: association response data, &struct cfg80211_rx_assoc_resp_data
 *
 * After being asked to associate via cfg80211_ops::assoc() the driver must
 * call either this function or cfg80211_auth_timeout().
 *
 * This function may sleep. The caller must hold the corresponding wdev's mutex.
 */
void cfg80211_rx_assoc_resp(struct net_device *dev,
			    const struct cfg80211_rx_assoc_resp_data *data);

/**
 * struct cfg80211_assoc_failure - association failure data
 * @ap_mld_addr: AP MLD address, or %NULL
 * @bss: list of BSSes, must use entry 0 for non-MLO connections
 *	(@ap_mld_addr is %NULL)
 * @timeout: indicates the association failed due to timeout, otherwise
 *	the association was abandoned for a reason reported through some
 *	other API (e.g. deauth RX)
 */
struct cfg80211_assoc_failure {
	const u8 *ap_mld_addr;
	struct cfg80211_bss *bss[IEEE80211_MLD_MAX_NUM_LINKS];
	bool timeout;
};

/**
 * cfg80211_assoc_failure - notification of association failure
 * @dev: network device
 * @data: data describing the association failure
 *
 * This function may sleep. The caller must hold the corresponding wdev's mutex.
 */
void cfg80211_assoc_failure(struct net_device *dev,
			    struct cfg80211_assoc_failure *data);

/**
 * cfg80211_tx_mlme_mgmt - notification of transmitted deauth/disassoc frame
 * @dev: network device
 * @buf: 802.11 frame (header + body)
 * @len: length of the frame data
 * @reconnect: immediate reconnect is desired (include the nl80211 attribute)
 *
 * This function is called whenever deauthentication has been processed in
 * station mode. This includes both received deauthentication frames and
 * locally generated ones. This function may sleep. The caller must hold the
 * corresponding wdev's mutex.
 */
void cfg80211_tx_mlme_mgmt(struct net_device *dev, const u8 *buf, size_t len,
			   bool reconnect);

/**
 * cfg80211_rx_unprot_mlme_mgmt - notification of unprotected mlme mgmt frame
 * @dev: network device
 * @buf: received management frame (header + body)
 * @len: length of the frame data
 *
 * This function is called whenever a received deauthentication or dissassoc
 * frame has been dropped in station mode because of MFP being used but the
 * frame was not protected. This is also used to notify reception of a Beacon
 * frame that was dropped because it did not include a valid MME MIC while
 * beacon protection was enabled (BIGTK configured in station mode).
 *
 * This function may sleep.
 */
void cfg80211_rx_unprot_mlme_mgmt(struct net_device *dev,
				  const u8 *buf, size_t len);

/**
 * cfg80211_michael_mic_failure - notification of Michael MIC failure (TKIP)
 * @dev: network device
 * @addr: The source MAC address of the frame
 * @key_type: The key type that the received frame used
 * @key_id: Key identifier (0..3). Can be -1 if missing.
 * @tsc: The TSC value of the frame that generated the MIC failure (6 octets)
 * @gfp: allocation flags
 *
 * This function is called whenever the local MAC detects a MIC failure in a
 * received frame. This matches with MLME-MICHAELMICFAILURE.indication()
 * primitive.
 */
void cfg80211_michael_mic_failure(struct net_device *dev, const u8 *addr,
				  enum nl80211_key_type key_type, int key_id,
				  const u8 *tsc, gfp_t gfp);

/**
 * cfg80211_ibss_joined - notify cfg80211 that device joined an IBSS
 *
 * @dev: network device
 * @bssid: the BSSID of the IBSS joined
 * @channel: the channel of the IBSS joined
 * @gfp: allocation flags
 *
 * This function notifies cfg80211 that the device joined an IBSS or
 * switched to a different BSSID. Before this function can be called,
 * either a beacon has to have been received from the IBSS, or one of
 * the cfg80211_inform_bss{,_frame} functions must have been called
 * with the locally generated beacon -- this guarantees that there is
 * always a scan result for this IBSS. cfg80211 will handle the rest.
 */
void cfg80211_ibss_joined(struct net_device *dev, const u8 *bssid,
			  struct ieee80211_channel *channel, gfp_t gfp);

/**
 * cfg80211_notify_new_peer_candidate - notify cfg80211 of a new mesh peer
 * 					candidate
 *
 * @dev: network device
 * @macaddr: the MAC address of the new candidate
 * @ie: information elements advertised by the peer candidate
 * @ie_len: length of the information elements buffer
 * @sig_dbm: signal level in dBm
 * @gfp: allocation flags
 *
 * This function notifies cfg80211 that the mesh peer candidate has been
 * detected, most likely via a beacon or, less likely, via a probe response.
 * cfg80211 then sends a notification to userspace.
 */
void cfg80211_notify_new_peer_candidate(struct net_device *dev,
		const u8 *macaddr, const u8 *ie, u8 ie_len,
		int sig_dbm, gfp_t gfp);

/**
 * DOC: RFkill integration
 *
 * RFkill integration in cfg80211 is almost invisible to drivers,
 * as cfg80211 automatically registers an rfkill instance for each
 * wireless device it knows about. Soft kill is also translated
 * into disconnecting and turning all interfaces off. Drivers are
 * expected to turn off the device when all interfaces are down.
 *
 * However, devices may have a hard RFkill line, in which case they
 * also need to interact with the rfkill subsystem, via cfg80211.
 * They can do this with a few helper functions documented here.
 */

/**
 * wiphy_rfkill_set_hw_state_reason - notify cfg80211 about hw block state
 * @wiphy: the wiphy
 * @blocked: block status
 * @reason: one of reasons in &enum rfkill_hard_block_reasons
 */
void wiphy_rfkill_set_hw_state_reason(struct wiphy *wiphy, bool blocked,
				      enum rfkill_hard_block_reasons reason);

static inline void wiphy_rfkill_set_hw_state(struct wiphy *wiphy, bool blocked)
{
	wiphy_rfkill_set_hw_state_reason(wiphy, blocked,
					 RFKILL_HARD_BLOCK_SIGNAL);
}

/**
 * wiphy_rfkill_start_polling - start polling rfkill
 * @wiphy: the wiphy
 */
void wiphy_rfkill_start_polling(struct wiphy *wiphy);

/**
 * wiphy_rfkill_stop_polling - stop polling rfkill
 * @wiphy: the wiphy
 */
static inline void wiphy_rfkill_stop_polling(struct wiphy *wiphy)
{
	rfkill_pause_polling(wiphy->rfkill);
}

/**
 * DOC: Vendor commands
 *
 * Occasionally, there are special protocol or firmware features that
 * can't be implemented very openly. For this and similar cases, the
 * vendor command functionality allows implementing the features with
 * (typically closed-source) userspace and firmware, using nl80211 as
 * the configuration mechanism.
 *
 * A driver supporting vendor commands must register them as an array
 * in struct wiphy, with handlers for each one. Each command has an
 * OUI and sub command ID to identify it.
 *
 * Note that this feature should not be (ab)used to implement protocol
 * features that could openly be shared across drivers. In particular,
 * it must never be required to use vendor commands to implement any
 * "normal" functionality that higher-level userspace like connection
 * managers etc. need.
 */

struct sk_buff *__cfg80211_alloc_reply_skb(struct wiphy *wiphy,
					   enum nl80211_commands cmd,
					   enum nl80211_attrs attr,
					   int approxlen);

struct sk_buff *__cfg80211_alloc_event_skb(struct wiphy *wiphy,
					   struct wireless_dev *wdev,
					   enum nl80211_commands cmd,
					   enum nl80211_attrs attr,
					   unsigned int portid,
					   int vendor_event_idx,
					   int approxlen, gfp_t gfp);

void __cfg80211_send_event_skb(struct sk_buff *skb, gfp_t gfp);

/**
 * cfg80211_vendor_cmd_alloc_reply_skb - allocate vendor command reply
 * @wiphy: the wiphy
 * @approxlen: an upper bound of the length of the data that will
 *	be put into the skb
 *
 * This function allocates and pre-fills an skb for a reply to
 * a vendor command. Since it is intended for a reply, calling
 * it outside of a vendor command's doit() operation is invalid.
 *
 * The returned skb is pre-filled with some identifying data in
 * a way that any data that is put into the skb (with skb_put(),
 * nla_put() or similar) will end up being within the
 * %NL80211_ATTR_VENDOR_DATA attribute, so all that needs to be done
 * with the skb is adding data for the corresponding userspace tool
 * which can then read that data out of the vendor data attribute.
 * You must not modify the skb in any other way.
 *
 * When done, call cfg80211_vendor_cmd_reply() with the skb and return
 * its error code as the result of the doit() operation.
 *
 * Return: An allocated and pre-filled skb. %NULL if any errors happen.
 */
static inline struct sk_buff *
cfg80211_vendor_cmd_alloc_reply_skb(struct wiphy *wiphy, int approxlen)
{
	return __cfg80211_alloc_reply_skb(wiphy, NL80211_CMD_VENDOR,
					  NL80211_ATTR_VENDOR_DATA, approxlen);
}

/**
 * cfg80211_vendor_cmd_reply - send the reply skb
 * @skb: The skb, must have been allocated with
 *	cfg80211_vendor_cmd_alloc_reply_skb()
 *
 * Since calling this function will usually be the last thing
 * before returning from the vendor command doit() you should
 * return the error code.  Note that this function consumes the
 * skb regardless of the return value.
 *
 * Return: An error code or 0 on success.
 */
int cfg80211_vendor_cmd_reply(struct sk_buff *skb);

/**
 * cfg80211_vendor_cmd_get_sender - get the current sender netlink ID
 * @wiphy: the wiphy
 *
 * Return: the current netlink port ID in a vendor command handler.
 *
 * Context: May only be called from a vendor command handler
 */
unsigned int cfg80211_vendor_cmd_get_sender(struct wiphy *wiphy);

/**
 * cfg80211_vendor_event_alloc - allocate vendor-specific event skb
 * @wiphy: the wiphy
 * @wdev: the wireless device
 * @event_idx: index of the vendor event in the wiphy's vendor_events
 * @approxlen: an upper bound of the length of the data that will
 *	be put into the skb
 * @gfp: allocation flags
 *
 * This function allocates and pre-fills an skb for an event on the
 * vendor-specific multicast group.
 *
 * If wdev != NULL, both the ifindex and identifier of the specified
 * wireless device are added to the event message before the vendor data
 * attribute.
 *
 * When done filling the skb, call cfg80211_vendor_event() with the
 * skb to send the event.
 *
 * Return: An allocated and pre-filled skb. %NULL if any errors happen.
 */
static inline struct sk_buff *
cfg80211_vendor_event_alloc(struct wiphy *wiphy, struct wireless_dev *wdev,
			     int approxlen, int event_idx, gfp_t gfp)
{
	return __cfg80211_alloc_event_skb(wiphy, wdev, NL80211_CMD_VENDOR,
					  NL80211_ATTR_VENDOR_DATA,
					  0, event_idx, approxlen, gfp);
}

/**
 * cfg80211_vendor_event_alloc_ucast - alloc unicast vendor-specific event skb
 * @wiphy: the wiphy
 * @wdev: the wireless device
 * @event_idx: index of the vendor event in the wiphy's vendor_events
 * @portid: port ID of the receiver
 * @approxlen: an upper bound of the length of the data that will
 *	be put into the skb
 * @gfp: allocation flags
 *
 * This function allocates and pre-fills an skb for an event to send to
 * a specific (userland) socket. This socket would previously have been
 * obtained by cfg80211_vendor_cmd_get_sender(), and the caller MUST take
 * care to register a netlink notifier to see when the socket closes.
 *
 * If wdev != NULL, both the ifindex and identifier of the specified
 * wireless device are added to the event message before the vendor data
 * attribute.
 *
 * When done filling the skb, call cfg80211_vendor_event() with the
 * skb to send the event.
 *
 * Return: An allocated and pre-filled skb. %NULL if any errors happen.
 */
static inline struct sk_buff *
cfg80211_vendor_event_alloc_ucast(struct wiphy *wiphy,
				  struct wireless_dev *wdev,
				  unsigned int portid, int approxlen,
				  int event_idx, gfp_t gfp)
{
	return __cfg80211_alloc_event_skb(wiphy, wdev, NL80211_CMD_VENDOR,
					  NL80211_ATTR_VENDOR_DATA,
					  portid, event_idx, approxlen, gfp);
}

/**
 * cfg80211_vendor_event - send the event
 * @skb: The skb, must have been allocated with cfg80211_vendor_event_alloc()
 * @gfp: allocation flags
 *
 * This function sends the given @skb, which must have been allocated
 * by cfg80211_vendor_event_alloc(), as an event. It always consumes it.
 */
static inline void cfg80211_vendor_event(struct sk_buff *skb, gfp_t gfp)
{
	__cfg80211_send_event_skb(skb, gfp);
}

#ifdef CONFIG_NL80211_TESTMODE
/**
 * DOC: Test mode
 *
 * Test mode is a set of utility functions to allow drivers to
 * interact with driver-specific tools to aid, for instance,
 * factory programming.
 *
 * This chapter describes how drivers interact with it. For more
 * information see the nl80211 book's chapter on it.
 */

/**
 * cfg80211_testmode_alloc_reply_skb - allocate testmode reply
 * @wiphy: the wiphy
 * @approxlen: an upper bound of the length of the data that will
 *	be put into the skb
 *
 * This function allocates and pre-fills an skb for a reply to
 * the testmode command. Since it is intended for a reply, calling
 * it outside of the @testmode_cmd operation is invalid.
 *
 * The returned skb is pre-filled with the wiphy index and set up in
 * a way that any data that is put into the skb (with skb_put(),
 * nla_put() or similar) will end up being within the
 * %NL80211_ATTR_TESTDATA attribute, so all that needs to be done
 * with the skb is adding data for the corresponding userspace tool
 * which can then read that data out of the testdata attribute. You
 * must not modify the skb in any other way.
 *
 * When done, call cfg80211_testmode_reply() with the skb and return
 * its error code as the result of the @testmode_cmd operation.
 *
 * Return: An allocated and pre-filled skb. %NULL if any errors happen.
 */
static inline struct sk_buff *
cfg80211_testmode_alloc_reply_skb(struct wiphy *wiphy, int approxlen)
{
	return __cfg80211_alloc_reply_skb(wiphy, NL80211_CMD_TESTMODE,
					  NL80211_ATTR_TESTDATA, approxlen);
}

/**
 * cfg80211_testmode_reply - send the reply skb
 * @skb: The skb, must have been allocated with
 *	cfg80211_testmode_alloc_reply_skb()
 *
 * Since calling this function will usually be the last thing
 * before returning from the @testmode_cmd you should return
 * the error code.  Note that this function consumes the skb
 * regardless of the return value.
 *
 * Return: An error code or 0 on success.
 */
static inline int cfg80211_testmode_reply(struct sk_buff *skb)
{
	return cfg80211_vendor_cmd_reply(skb);
}

/**
 * cfg80211_testmode_alloc_event_skb - allocate testmode event
 * @wiphy: the wiphy
 * @approxlen: an upper bound of the length of the data that will
 *	be put into the skb
 * @gfp: allocation flags
 *
 * This function allocates and pre-fills an skb for an event on the
 * testmode multicast group.
 *
 * The returned skb is set up in the same way as with
 * cfg80211_testmode_alloc_reply_skb() but prepared for an event. As
 * there, you should simply add data to it that will then end up in the
 * %NL80211_ATTR_TESTDATA attribute. Again, you must not modify the skb
 * in any other way.
 *
 * When done filling the skb, call cfg80211_testmode_event() with the
 * skb to send the event.
 *
 * Return: An allocated and pre-filled skb. %NULL if any errors happen.
 */
static inline struct sk_buff *
cfg80211_testmode_alloc_event_skb(struct wiphy *wiphy, int approxlen, gfp_t gfp)
{
	return __cfg80211_alloc_event_skb(wiphy, NULL, NL80211_CMD_TESTMODE,
					  NL80211_ATTR_TESTDATA, 0, -1,
					  approxlen, gfp);
}

/**
 * cfg80211_testmode_event - send the event
 * @skb: The skb, must have been allocated with
 *	cfg80211_testmode_alloc_event_skb()
 * @gfp: allocation flags
 *
 * This function sends the given @skb, which must have been allocated
 * by cfg80211_testmode_alloc_event_skb(), as an event. It always
 * consumes it.
 */
static inline void cfg80211_testmode_event(struct sk_buff *skb, gfp_t gfp)
{
	__cfg80211_send_event_skb(skb, gfp);
}

#define CFG80211_TESTMODE_CMD(cmd)	.testmode_cmd = (cmd),
#define CFG80211_TESTMODE_DUMP(cmd)	.testmode_dump = (cmd),
#else
#define CFG80211_TESTMODE_CMD(cmd)
#define CFG80211_TESTMODE_DUMP(cmd)
#endif

/**
 * struct cfg80211_fils_resp_params - FILS connection response params
 * @kek: KEK derived from a successful FILS connection (may be %NULL)
 * @kek_len: Length of @fils_kek in octets
 * @update_erp_next_seq_num: Boolean value to specify whether the value in
 *	@erp_next_seq_num is valid.
 * @erp_next_seq_num: The next sequence number to use in ERP message in
 *	FILS Authentication. This value should be specified irrespective of the
 *	status for a FILS connection.
 * @pmk: A new PMK if derived from a successful FILS connection (may be %NULL).
 * @pmk_len: Length of @pmk in octets
 * @pmkid: A new PMKID if derived from a successful FILS connection or the PMKID
 *	used for this FILS connection (may be %NULL).
 */
struct cfg80211_fils_resp_params {
	const u8 *kek;
	size_t kek_len;
	bool update_erp_next_seq_num;
	u16 erp_next_seq_num;
	const u8 *pmk;
	size_t pmk_len;
	const u8 *pmkid;
};

/**
 * struct cfg80211_connect_resp_params - Connection response params
 * @status: Status code, %WLAN_STATUS_SUCCESS for successful connection, use
 *	%WLAN_STATUS_UNSPECIFIED_FAILURE if your device cannot give you
 *	the real status code for failures. If this call is used to report a
 *	failure due to a timeout (e.g., not receiving an Authentication frame
 *	from the AP) instead of an explicit rejection by the AP, -1 is used to
 *	indicate that this is a failure, but without a status code.
 *	@timeout_reason is used to report the reason for the timeout in that
 *	case.
 * @req_ie: Association request IEs (may be %NULL)
 * @req_ie_len: Association request IEs length
 * @resp_ie: Association response IEs (may be %NULL)
 * @resp_ie_len: Association response IEs length
 * @fils: FILS connection response parameters.
 * @timeout_reason: Reason for connection timeout. This is used when the
 *	connection fails due to a timeout instead of an explicit rejection from
 *	the AP. %NL80211_TIMEOUT_UNSPECIFIED is used when the timeout reason is
 *	not known. This value is used only if @status < 0 to indicate that the
 *	failure is due to a timeout and not due to explicit rejection by the AP.
 *	This value is ignored in other cases (@status >= 0).
 * @valid_links: For MLO connection, BIT mask of the valid link ids. Otherwise
 *	zero.
 * @ap_mld_addr: For MLO connection, MLD address of the AP. Otherwise %NULL.
 * @links : For MLO connection, contains link info for the valid links indicated
 *	using @valid_links. For non-MLO connection, links[0] contains the
 *	connected AP info.
 * @links.addr: For MLO connection, MAC address of the STA link. Otherwise
 *	%NULL.
 * @links.bssid: For MLO connection, MAC address of the AP link. For non-MLO
 *	connection, links[0].bssid points to the BSSID of the AP (may be %NULL).
 * @links.bss: For MLO connection, entry of bss to which STA link is connected.
 *	For non-MLO connection, links[0].bss points to entry of bss to which STA
 *	is connected. It can be obtained through cfg80211_get_bss() (may be
 *	%NULL). It is recommended to store the bss from the connect_request and
 *	hold a reference to it and return through this param to avoid a warning
 *	if the bss is expired during the connection, esp. for those drivers
 *	implementing connect op. Only one parameter among @bssid and @bss needs
 *	to be specified.
 * @links.status: per-link status code, to report a status code that's not
 *	%WLAN_STATUS_SUCCESS for a given link, it must also be in the
 *	@valid_links bitmap and may have a BSS pointer (which is then released)
 */
struct cfg80211_connect_resp_params {
	int status;
	const u8 *req_ie;
	size_t req_ie_len;
	const u8 *resp_ie;
	size_t resp_ie_len;
	struct cfg80211_fils_resp_params fils;
	enum nl80211_timeout_reason timeout_reason;

	const u8 *ap_mld_addr;
	u16 valid_links;
	struct {
		const u8 *addr;
		const u8 *bssid;
		struct cfg80211_bss *bss;
		u16 status;
	} links[IEEE80211_MLD_MAX_NUM_LINKS];
};

/**
 * cfg80211_connect_done - notify cfg80211 of connection result
 *
 * @dev: network device
 * @params: connection response parameters
 * @gfp: allocation flags
 *
 * It should be called by the underlying driver once execution of the connection
 * request from connect() has been completed. This is similar to
 * cfg80211_connect_bss(), but takes a structure pointer for connection response
 * parameters. Only one of the functions among cfg80211_connect_bss(),
 * cfg80211_connect_result(), cfg80211_connect_timeout(),
 * and cfg80211_connect_done() should be called.
 */
void cfg80211_connect_done(struct net_device *dev,
			   struct cfg80211_connect_resp_params *params,
			   gfp_t gfp);

/**
 * cfg80211_connect_bss - notify cfg80211 of connection result
 *
 * @dev: network device
 * @bssid: the BSSID of the AP
 * @bss: Entry of bss to which STA got connected to, can be obtained through
 *	cfg80211_get_bss() (may be %NULL). But it is recommended to store the
 *	bss from the connect_request and hold a reference to it and return
 *	through this param to avoid a warning if the bss is expired during the
 *	connection, esp. for those drivers implementing connect op.
 *	Only one parameter among @bssid and @bss needs to be specified.
 * @req_ie: association request IEs (maybe be %NULL)
 * @req_ie_len: association request IEs length
 * @resp_ie: association response IEs (may be %NULL)
 * @resp_ie_len: assoc response IEs length
 * @status: status code, %WLAN_STATUS_SUCCESS for successful connection, use
 *	%WLAN_STATUS_UNSPECIFIED_FAILURE if your device cannot give you
 *	the real status code for failures. If this call is used to report a
 *	failure due to a timeout (e.g., not receiving an Authentication frame
 *	from the AP) instead of an explicit rejection by the AP, -1 is used to
 *	indicate that this is a failure, but without a status code.
 *	@timeout_reason is used to report the reason for the timeout in that
 *	case.
 * @gfp: allocation flags
 * @timeout_reason: reason for connection timeout. This is used when the
 *	connection fails due to a timeout instead of an explicit rejection from
 *	the AP. %NL80211_TIMEOUT_UNSPECIFIED is used when the timeout reason is
 *	not known. This value is used only if @status < 0 to indicate that the
 *	failure is due to a timeout and not due to explicit rejection by the AP.
 *	This value is ignored in other cases (@status >= 0).
 *
 * It should be called by the underlying driver once execution of the connection
 * request from connect() has been completed. This is similar to
 * cfg80211_connect_result(), but with the option of identifying the exact bss
 * entry for the connection. Only one of the functions among
 * cfg80211_connect_bss(), cfg80211_connect_result(),
 * cfg80211_connect_timeout(), and cfg80211_connect_done() should be called.
 */
static inline void
cfg80211_connect_bss(struct net_device *dev, const u8 *bssid,
		     struct cfg80211_bss *bss, const u8 *req_ie,
		     size_t req_ie_len, const u8 *resp_ie,
		     size_t resp_ie_len, int status, gfp_t gfp,
		     enum nl80211_timeout_reason timeout_reason)
{
	struct cfg80211_connect_resp_params params;

	memset(&params, 0, sizeof(params));
	params.status = status;
	params.links[0].bssid = bssid;
	params.links[0].bss = bss;
	params.req_ie = req_ie;
	params.req_ie_len = req_ie_len;
	params.resp_ie = resp_ie;
	params.resp_ie_len = resp_ie_len;
	params.timeout_reason = timeout_reason;

	cfg80211_connect_done(dev, &params, gfp);
}

/**
 * cfg80211_connect_result - notify cfg80211 of connection result
 *
 * @dev: network device
 * @bssid: the BSSID of the AP
 * @req_ie: association request IEs (maybe be %NULL)
 * @req_ie_len: association request IEs length
 * @resp_ie: association response IEs (may be %NULL)
 * @resp_ie_len: assoc response IEs length
 * @status: status code, %WLAN_STATUS_SUCCESS for successful connection, use
 *	%WLAN_STATUS_UNSPECIFIED_FAILURE if your device cannot give you
 *	the real status code for failures.
 * @gfp: allocation flags
 *
 * It should be called by the underlying driver once execution of the connection
 * request from connect() has been completed. This is similar to
 * cfg80211_connect_bss() which allows the exact bss entry to be specified. Only
 * one of the functions among cfg80211_connect_bss(), cfg80211_connect_result(),
 * cfg80211_connect_timeout(), and cfg80211_connect_done() should be called.
 */
static inline void
cfg80211_connect_result(struct net_device *dev, const u8 *bssid,
			const u8 *req_ie, size_t req_ie_len,
			const u8 *resp_ie, size_t resp_ie_len,
			u16 status, gfp_t gfp)
{
	cfg80211_connect_bss(dev, bssid, NULL, req_ie, req_ie_len, resp_ie,
			     resp_ie_len, status, gfp,
			     NL80211_TIMEOUT_UNSPECIFIED);
}

/**
 * cfg80211_connect_timeout - notify cfg80211 of connection timeout
 *
 * @dev: network device
 * @bssid: the BSSID of the AP
 * @req_ie: association request IEs (maybe be %NULL)
 * @req_ie_len: association request IEs length
 * @gfp: allocation flags
 * @timeout_reason: reason for connection timeout.
 *
 * It should be called by the underlying driver whenever connect() has failed
 * in a sequence where no explicit authentication/association rejection was
 * received from the AP. This could happen, e.g., due to not being able to send
 * out the Authentication or Association Request frame or timing out while
 * waiting for the response. Only one of the functions among
 * cfg80211_connect_bss(), cfg80211_connect_result(),
 * cfg80211_connect_timeout(), and cfg80211_connect_done() should be called.
 */
static inline void
cfg80211_connect_timeout(struct net_device *dev, const u8 *bssid,
			 const u8 *req_ie, size_t req_ie_len, gfp_t gfp,
			 enum nl80211_timeout_reason timeout_reason)
{
	cfg80211_connect_bss(dev, bssid, NULL, req_ie, req_ie_len, NULL, 0, -1,
			     gfp, timeout_reason);
}

/**
 * struct cfg80211_roam_info - driver initiated roaming information
 *
 * @req_ie: association request IEs (maybe be %NULL)
 * @req_ie_len: association request IEs length
 * @resp_ie: association response IEs (may be %NULL)
 * @resp_ie_len: assoc response IEs length
 * @fils: FILS related roaming information.
 * @valid_links: For MLO roaming, BIT mask of the new valid links is set.
 *	Otherwise zero.
 * @ap_mld_addr: For MLO roaming, MLD address of the new AP. Otherwise %NULL.
 * @links : For MLO roaming, contains new link info for the valid links set in
 *	@valid_links. For non-MLO roaming, links[0] contains the new AP info.
 * @links.addr: For MLO roaming, MAC address of the STA link. Otherwise %NULL.
 * @links.bssid: For MLO roaming, MAC address of the new AP link. For non-MLO
 *	roaming, links[0].bssid points to the BSSID of the new AP. May be
 *	%NULL if %links.bss is set.
 * @links.channel: the channel of the new AP.
 * @links.bss: For MLO roaming, entry of new bss to which STA link got
 *	roamed. For non-MLO roaming, links[0].bss points to entry of bss to
 *	which STA got roamed (may be %NULL if %links.bssid is set)
 */
struct cfg80211_roam_info {
	const u8 *req_ie;
	size_t req_ie_len;
	const u8 *resp_ie;
	size_t resp_ie_len;
	struct cfg80211_fils_resp_params fils;

	const u8 *ap_mld_addr;
	u16 valid_links;
	struct {
		const u8 *addr;
		const u8 *bssid;
		struct ieee80211_channel *channel;
		struct cfg80211_bss *bss;
	} links[IEEE80211_MLD_MAX_NUM_LINKS];
};

/**
 * cfg80211_roamed - notify cfg80211 of roaming
 *
 * @dev: network device
 * @info: information about the new BSS. struct &cfg80211_roam_info.
 * @gfp: allocation flags
 *
 * This function may be called with the driver passing either the BSSID of the
 * new AP or passing the bss entry to avoid a race in timeout of the bss entry.
 * It should be called by the underlying driver whenever it roamed from one AP
 * to another while connected. Drivers which have roaming implemented in
 * firmware should pass the bss entry to avoid a race in bss entry timeout where
 * the bss entry of the new AP is seen in the driver, but gets timed out by the
 * time it is accessed in __cfg80211_roamed() due to delay in scheduling
 * rdev->event_work. In case of any failures, the reference is released
 * either in cfg80211_roamed() or in __cfg80211_romed(), Otherwise, it will be
 * released while disconnecting from the current bss.
 */
void cfg80211_roamed(struct net_device *dev, struct cfg80211_roam_info *info,
		     gfp_t gfp);

/**
 * cfg80211_port_authorized - notify cfg80211 of successful security association
 *
 * @dev: network device
 * @peer_addr: BSSID of the AP/P2P GO in case of STA/GC or STA/GC MAC address
 *	in case of AP/P2P GO
 * @td_bitmap: transition disable policy
 * @td_bitmap_len: Length of transition disable policy
 * @gfp: allocation flags
 *
 * This function should be called by a driver that supports 4 way handshake
 * offload after a security association was successfully established (i.e.,
 * the 4 way handshake was completed successfully). The call to this function
 * should be preceded with a call to cfg80211_connect_result(),
 * cfg80211_connect_done(), cfg80211_connect_bss() or cfg80211_roamed() to
 * indicate the 802.11 association.
 * This function can also be called by AP/P2P GO driver that supports
 * authentication offload. In this case the peer_mac passed is that of
 * associated STA/GC.
 */
void cfg80211_port_authorized(struct net_device *dev, const u8 *peer_addr,
			      const u8* td_bitmap, u8 td_bitmap_len, gfp_t gfp);

/**
 * cfg80211_disconnected - notify cfg80211 that connection was dropped
 *
 * @dev: network device
 * @ie: information elements of the deauth/disassoc frame (may be %NULL)
 * @ie_len: length of IEs
 * @reason: reason code for the disconnection, set it to 0 if unknown
 * @locally_generated: disconnection was requested locally
 * @gfp: allocation flags
 *
 * After it calls this function, the driver should enter an idle state
 * and not try to connect to any AP any more.
 */
void cfg80211_disconnected(struct net_device *dev, u16 reason,
			   const u8 *ie, size_t ie_len,
			   bool locally_generated, gfp_t gfp);

/**
 * cfg80211_ready_on_channel - notification of remain_on_channel start
 * @wdev: wireless device
 * @cookie: the request cookie
 * @chan: The current channel (from remain_on_channel request)
 * @duration: Duration in milliseconds that the driver intents to remain on the
 *	channel
 * @gfp: allocation flags
 */
void cfg80211_ready_on_channel(struct wireless_dev *wdev, u64 cookie,
			       struct ieee80211_channel *chan,
			       unsigned int duration, gfp_t gfp);

/**
 * cfg80211_remain_on_channel_expired - remain_on_channel duration expired
 * @wdev: wireless device
 * @cookie: the request cookie
 * @chan: The current channel (from remain_on_channel request)
 * @gfp: allocation flags
 */
void cfg80211_remain_on_channel_expired(struct wireless_dev *wdev, u64 cookie,
					struct ieee80211_channel *chan,
					gfp_t gfp);

/**
 * cfg80211_tx_mgmt_expired - tx_mgmt duration expired
 * @wdev: wireless device
 * @cookie: the requested cookie
 * @chan: The current channel (from tx_mgmt request)
 * @gfp: allocation flags
 */
void cfg80211_tx_mgmt_expired(struct wireless_dev *wdev, u64 cookie,
			      struct ieee80211_channel *chan, gfp_t gfp);

/**
 * cfg80211_sinfo_alloc_tid_stats - allocate per-tid statistics.
 *
 * @sinfo: the station information
 * @gfp: allocation flags
 *
 * Return: 0 on success. Non-zero on error.
 */
int cfg80211_sinfo_alloc_tid_stats(struct station_info *sinfo, gfp_t gfp);

/**
 * cfg80211_sinfo_release_content - release contents of station info
 * @sinfo: the station information
 *
 * Releases any potentially allocated sub-information of the station
 * information, but not the struct itself (since it's typically on
 * the stack.)
 */
static inline void cfg80211_sinfo_release_content(struct station_info *sinfo)
{
	kfree(sinfo->pertid);
}

/**
 * cfg80211_new_sta - notify userspace about station
 *
 * @dev: the netdev
 * @mac_addr: the station's address
 * @sinfo: the station information
 * @gfp: allocation flags
 */
void cfg80211_new_sta(struct net_device *dev, const u8 *mac_addr,
		      struct station_info *sinfo, gfp_t gfp);

/**
 * cfg80211_del_sta_sinfo - notify userspace about deletion of a station
 * @dev: the netdev
 * @mac_addr: the station's address. For MLD station, MLD address is used.
 * @sinfo: the station information/statistics
 * @gfp: allocation flags
 */
void cfg80211_del_sta_sinfo(struct net_device *dev, const u8 *mac_addr,
			    struct station_info *sinfo, gfp_t gfp);

/**
 * cfg80211_del_sta - notify userspace about deletion of a station
 *
 * @dev: the netdev
 * @mac_addr: the station's address. For MLD station, MLD address is used.
 * @gfp: allocation flags
 */
static inline void cfg80211_del_sta(struct net_device *dev,
				    const u8 *mac_addr, gfp_t gfp)
{
	cfg80211_del_sta_sinfo(dev, mac_addr, NULL, gfp);
}

/**
 * cfg80211_conn_failed - connection request failed notification
 *
 * @dev: the netdev
 * @mac_addr: the station's address
 * @reason: the reason for connection failure
 * @gfp: allocation flags
 *
 * Whenever a station tries to connect to an AP and if the station
 * could not connect to the AP as the AP has rejected the connection
 * for some reasons, this function is called.
 *
 * The reason for connection failure can be any of the value from
 * nl80211_connect_failed_reason enum
 */
void cfg80211_conn_failed(struct net_device *dev, const u8 *mac_addr,
			  enum nl80211_connect_failed_reason reason,
			  gfp_t gfp);

/**
 * struct cfg80211_rx_info - received management frame info
 *
 * @freq: Frequency on which the frame was received in kHz
 * @sig_dbm: signal strength in dBm, or 0 if unknown
 * @have_link_id: indicates the frame was received on a link of
 *	an MLD, i.e. the @link_id field is valid
 * @link_id: the ID of the link the frame was received	on
 * @buf: Management frame (header + body)
 * @len: length of the frame data
 * @flags: flags, as defined in &enum nl80211_rxmgmt_flags
 * @rx_tstamp: Hardware timestamp of frame RX in nanoseconds
 * @ack_tstamp: Hardware timestamp of ack TX in nanoseconds
 */
struct cfg80211_rx_info {
	int freq;
	int sig_dbm;
	bool have_link_id;
	u8 link_id;
	const u8 *buf;
	size_t len;
	u32 flags;
	u64 rx_tstamp;
	u64 ack_tstamp;
};

/**
 * cfg80211_rx_mgmt_ext - management frame notification with extended info
 * @wdev: wireless device receiving the frame
 * @info: RX info as defined in struct cfg80211_rx_info
 *
 * This function is called whenever an Action frame is received for a station
 * mode interface, but is not processed in kernel.
 *
 * Return: %true if a user space application has registered for this frame.
 * For action frames, that makes it responsible for rejecting unrecognized
 * action frames; %false otherwise, in which case for action frames the
 * driver is responsible for rejecting the frame.
 */
bool cfg80211_rx_mgmt_ext(struct wireless_dev *wdev,
			  struct cfg80211_rx_info *info);

/**
 * cfg80211_rx_mgmt_khz - notification of received, unprocessed management frame
 * @wdev: wireless device receiving the frame
 * @freq: Frequency on which the frame was received in KHz
 * @sig_dbm: signal strength in dBm, or 0 if unknown
 * @buf: Management frame (header + body)
 * @len: length of the frame data
 * @flags: flags, as defined in enum nl80211_rxmgmt_flags
 *
 * This function is called whenever an Action frame is received for a station
 * mode interface, but is not processed in kernel.
 *
 * Return: %true if a user space application has registered for this frame.
 * For action frames, that makes it responsible for rejecting unrecognized
 * action frames; %false otherwise, in which case for action frames the
 * driver is responsible for rejecting the frame.
 */
static inline bool cfg80211_rx_mgmt_khz(struct wireless_dev *wdev, int freq,
					int sig_dbm, const u8 *buf, size_t len,
					u32 flags)
{
	struct cfg80211_rx_info info = {
		.freq = freq,
		.sig_dbm = sig_dbm,
		.buf = buf,
		.len = len,
		.flags = flags
	};

	return cfg80211_rx_mgmt_ext(wdev, &info);
}

/**
 * cfg80211_rx_mgmt - notification of received, unprocessed management frame
 * @wdev: wireless device receiving the frame
 * @freq: Frequency on which the frame was received in MHz
 * @sig_dbm: signal strength in dBm, or 0 if unknown
 * @buf: Management frame (header + body)
 * @len: length of the frame data
 * @flags: flags, as defined in enum nl80211_rxmgmt_flags
 *
 * This function is called whenever an Action frame is received for a station
 * mode interface, but is not processed in kernel.
 *
 * Return: %true if a user space application has registered for this frame.
 * For action frames, that makes it responsible for rejecting unrecognized
 * action frames; %false otherwise, in which case for action frames the
 * driver is responsible for rejecting the frame.
 */
static inline bool cfg80211_rx_mgmt(struct wireless_dev *wdev, int freq,
				    int sig_dbm, const u8 *buf, size_t len,
				    u32 flags)
{
	struct cfg80211_rx_info info = {
		.freq = MHZ_TO_KHZ(freq),
		.sig_dbm = sig_dbm,
		.buf = buf,
		.len = len,
		.flags = flags
	};

	return cfg80211_rx_mgmt_ext(wdev, &info);
}

/**
 * struct cfg80211_tx_status - TX status for management frame information
 *
 * @cookie: Cookie returned by cfg80211_ops::mgmt_tx()
 * @tx_tstamp: hardware TX timestamp in nanoseconds
 * @ack_tstamp: hardware ack RX timestamp in nanoseconds
 * @buf: Management frame (header + body)
 * @len: length of the frame data
 * @ack: Whether frame was acknowledged
 */
struct cfg80211_tx_status {
	u64 cookie;
	u64 tx_tstamp;
	u64 ack_tstamp;
	const u8 *buf;
	size_t len;
	bool ack;
};

/**
 * cfg80211_mgmt_tx_status_ext - TX status notification with extended info
 * @wdev: wireless device receiving the frame
 * @status: TX status data
 * @gfp: context flags
 *
 * This function is called whenever a management frame was requested to be
 * transmitted with cfg80211_ops::mgmt_tx() to report the TX status of the
 * transmission attempt with extended info.
 */
void cfg80211_mgmt_tx_status_ext(struct wireless_dev *wdev,
				 struct cfg80211_tx_status *status, gfp_t gfp);

/**
 * cfg80211_mgmt_tx_status - notification of TX status for management frame
 * @wdev: wireless device receiving the frame
 * @cookie: Cookie returned by cfg80211_ops::mgmt_tx()
 * @buf: Management frame (header + body)
 * @len: length of the frame data
 * @ack: Whether frame was acknowledged
 * @gfp: context flags
 *
 * This function is called whenever a management frame was requested to be
 * transmitted with cfg80211_ops::mgmt_tx() to report the TX status of the
 * transmission attempt.
 */
static inline void cfg80211_mgmt_tx_status(struct wireless_dev *wdev,
					   u64 cookie, const u8 *buf,
					   size_t len, bool ack, gfp_t gfp)
{
	struct cfg80211_tx_status status = {
		.cookie = cookie,
		.buf = buf,
		.len = len,
		.ack = ack
	};

	cfg80211_mgmt_tx_status_ext(wdev, &status, gfp);
}

/**
 * cfg80211_control_port_tx_status - notification of TX status for control
 *                                   port frames
 * @wdev: wireless device receiving the frame
 * @cookie: Cookie returned by cfg80211_ops::tx_control_port()
 * @buf: Data frame (header + body)
 * @len: length of the frame data
 * @ack: Whether frame was acknowledged
 * @gfp: context flags
 *
 * This function is called whenever a control port frame was requested to be
 * transmitted with cfg80211_ops::tx_control_port() to report the TX status of
 * the transmission attempt.
 */
void cfg80211_control_port_tx_status(struct wireless_dev *wdev, u64 cookie,
				     const u8 *buf, size_t len, bool ack,
				     gfp_t gfp);

/**
 * cfg80211_rx_control_port - notification about a received control port frame
 * @dev: The device the frame matched to
 * @skb: The skbuf with the control port frame.  It is assumed that the skbuf
 *	is 802.3 formatted (with 802.3 header).  The skb can be non-linear.
 *	This function does not take ownership of the skb, so the caller is
 *	responsible for any cleanup.  The caller must also ensure that
 *	skb->protocol is set appropriately.
 * @unencrypted: Whether the frame was received unencrypted
 * @link_id: the link the frame was received on, -1 if not applicable or unknown
 *
 * This function is used to inform userspace about a received control port
 * frame.  It should only be used if userspace indicated it wants to receive
 * control port frames over nl80211.
 *
 * The frame is the data portion of the 802.3 or 802.11 data frame with all
 * network layer headers removed (e.g. the raw EAPoL frame).
 *
 * Return: %true if the frame was passed to userspace
 */
bool cfg80211_rx_control_port(struct net_device *dev, struct sk_buff *skb,
			      bool unencrypted, int link_id);

/**
 * cfg80211_cqm_rssi_notify - connection quality monitoring rssi event
 * @dev: network device
 * @rssi_event: the triggered RSSI event
 * @rssi_level: new RSSI level value or 0 if not available
 * @gfp: context flags
 *
 * This function is called when a configured connection quality monitoring
 * rssi threshold reached event occurs.
 */
void cfg80211_cqm_rssi_notify(struct net_device *dev,
			      enum nl80211_cqm_rssi_threshold_event rssi_event,
			      s32 rssi_level, gfp_t gfp);

/**
 * cfg80211_cqm_pktloss_notify - notify userspace about packetloss to peer
 * @dev: network device
 * @peer: peer's MAC address
 * @num_packets: how many packets were lost -- should be a fixed threshold
 *	but probably no less than maybe 50, or maybe a throughput dependent
 *	threshold (to account for temporary interference)
 * @gfp: context flags
 */
void cfg80211_cqm_pktloss_notify(struct net_device *dev,
				 const u8 *peer, u32 num_packets, gfp_t gfp);

/**
 * cfg80211_cqm_txe_notify - TX error rate event
 * @dev: network device
 * @peer: peer's MAC address
 * @num_packets: how many packets were lost
 * @rate: % of packets which failed transmission
 * @intvl: interval (in s) over which the TX failure threshold was breached.
 * @gfp: context flags
 *
 * Notify userspace when configured % TX failures over number of packets in a
 * given interval is exceeded.
 */
void cfg80211_cqm_txe_notify(struct net_device *dev, const u8 *peer,
			     u32 num_packets, u32 rate, u32 intvl, gfp_t gfp);

/**
 * cfg80211_cqm_beacon_loss_notify - beacon loss event
 * @dev: network device
 * @gfp: context flags
 *
 * Notify userspace about beacon loss from the connected AP.
 */
void cfg80211_cqm_beacon_loss_notify(struct net_device *dev, gfp_t gfp);

/**
 * __cfg80211_radar_event - radar detection event
 * @wiphy: the wiphy
 * @chandef: chandef for the current channel
 * @offchan: the radar has been detected on the offchannel chain
 * @gfp: context flags
 *
 * This function is called when a radar is detected on the current chanenl.
 */
void __cfg80211_radar_event(struct wiphy *wiphy,
			    struct cfg80211_chan_def *chandef,
			    bool offchan, gfp_t gfp);

static inline void
cfg80211_radar_event(struct wiphy *wiphy,
		     struct cfg80211_chan_def *chandef,
		     gfp_t gfp)
{
	__cfg80211_radar_event(wiphy, chandef, false, gfp);
}

static inline void
cfg80211_background_radar_event(struct wiphy *wiphy,
				struct cfg80211_chan_def *chandef,
				gfp_t gfp)
{
	__cfg80211_radar_event(wiphy, chandef, true, gfp);
}

/**
 * cfg80211_sta_opmode_change_notify - STA's ht/vht operation mode change event
 * @dev: network device
 * @mac: MAC address of a station which opmode got modified
 * @sta_opmode: station's current opmode value
 * @gfp: context flags
 *
 * Driver should call this function when station's opmode modified via action
 * frame.
 */
void cfg80211_sta_opmode_change_notify(struct net_device *dev, const u8 *mac,
				       struct sta_opmode_info *sta_opmode,
				       gfp_t gfp);

/**
 * cfg80211_cac_event - Channel availability check (CAC) event
 * @netdev: network device
 * @chandef: chandef for the current channel
 * @event: type of event
 * @gfp: context flags
 * @link_id: valid link_id for MLO operation or 0 otherwise.
 *
 * This function is called when a Channel availability check (CAC) is finished
 * or aborted. This must be called to notify the completion of a CAC process,
 * also by full-MAC drivers.
 */
void cfg80211_cac_event(struct net_device *netdev,
			const struct cfg80211_chan_def *chandef,
			enum nl80211_radar_event event, gfp_t gfp,
			unsigned int link_id);

/**
 * cfg80211_background_cac_abort - Channel Availability Check offchan abort event
 * @wiphy: the wiphy
 *
 * This function is called by the driver when a Channel Availability Check
 * (CAC) is aborted by a offchannel dedicated chain.
 */
void cfg80211_background_cac_abort(struct wiphy *wiphy);

/**
 * cfg80211_gtk_rekey_notify - notify userspace about driver rekeying
 * @dev: network device
 * @bssid: BSSID of AP (to avoid races)
 * @replay_ctr: new replay counter
 * @gfp: allocation flags
 */
void cfg80211_gtk_rekey_notify(struct net_device *dev, const u8 *bssid,
			       const u8 *replay_ctr, gfp_t gfp);

/**
 * cfg80211_pmksa_candidate_notify - notify about PMKSA caching candidate
 * @dev: network device
 * @index: candidate index (the smaller the index, the higher the priority)
 * @bssid: BSSID of AP
 * @preauth: Whether AP advertises support for RSN pre-authentication
 * @gfp: allocation flags
 */
void cfg80211_pmksa_candidate_notify(struct net_device *dev, int index,
				     const u8 *bssid, bool preauth, gfp_t gfp);

/**
 * cfg80211_rx_spurious_frame - inform userspace about a spurious frame
 * @dev: The device the frame matched to
 * @addr: the transmitter address
 * @gfp: context flags
 *
 * This function is used in AP mode (only!) to inform userspace that
 * a spurious class 3 frame was received, to be able to deauth the
 * sender.
 * Return: %true if the frame was passed to userspace (or this failed
 * for a reason other than not having a subscription.)
 */
bool cfg80211_rx_spurious_frame(struct net_device *dev,
				const u8 *addr, gfp_t gfp);

/**
 * cfg80211_rx_unexpected_4addr_frame - inform about unexpected WDS frame
 * @dev: The device the frame matched to
 * @addr: the transmitter address
 * @gfp: context flags
 *
 * This function is used in AP mode (only!) to inform userspace that
 * an associated station sent a 4addr frame but that wasn't expected.
 * It is allowed and desirable to send this event only once for each
 * station to avoid event flooding.
 * Return: %true if the frame was passed to userspace (or this failed
 * for a reason other than not having a subscription.)
 */
bool cfg80211_rx_unexpected_4addr_frame(struct net_device *dev,
					const u8 *addr, gfp_t gfp);

/**
 * cfg80211_probe_status - notify userspace about probe status
 * @dev: the device the probe was sent on
 * @addr: the address of the peer
 * @cookie: the cookie filled in @probe_client previously
 * @acked: indicates whether probe was acked or not
 * @ack_signal: signal strength (in dBm) of the ACK frame.
 * @is_valid_ack_signal: indicates the ack_signal is valid or not.
 * @gfp: allocation flags
 */
void cfg80211_probe_status(struct net_device *dev, const u8 *addr,
			   u64 cookie, bool acked, s32 ack_signal,
			   bool is_valid_ack_signal, gfp_t gfp);

/**
 * cfg80211_report_obss_beacon_khz - report beacon from other APs
 * @wiphy: The wiphy that received the beacon
 * @frame: the frame
 * @len: length of the frame
 * @freq: frequency the frame was received on in KHz
 * @sig_dbm: signal strength in dBm, or 0 if unknown
 *
 * Use this function to report to userspace when a beacon was
 * received. It is not useful to call this when there is no
 * netdev that is in AP/GO mode.
 */
void cfg80211_report_obss_beacon_khz(struct wiphy *wiphy, const u8 *frame,
				     size_t len, int freq, int sig_dbm);

/**
 * cfg80211_report_obss_beacon - report beacon from other APs
 * @wiphy: The wiphy that received the beacon
 * @frame: the frame
 * @len: length of the frame
 * @freq: frequency the frame was received on
 * @sig_dbm: signal strength in dBm, or 0 if unknown
 *
 * Use this function to report to userspace when a beacon was
 * received. It is not useful to call this when there is no
 * netdev that is in AP/GO mode.
 */
static inline void cfg80211_report_obss_beacon(struct wiphy *wiphy,
					       const u8 *frame, size_t len,
					       int freq, int sig_dbm)
{
	cfg80211_report_obss_beacon_khz(wiphy, frame, len, MHZ_TO_KHZ(freq),
					sig_dbm);
}

/**
 * struct cfg80211_beaconing_check_config - beacon check configuration
 * @iftype: the interface type to check for
 * @relax: allow IR-relaxation conditions to apply (e.g. another
 *	interface connected already on the same channel)
 *	NOTE: If this is set, wiphy mutex must be held.
 * @reg_power: &enum ieee80211_ap_reg_power value indicating the
 *	advertised/used 6 GHz regulatory power setting
 */
struct cfg80211_beaconing_check_config {
	enum nl80211_iftype iftype;
	enum ieee80211_ap_reg_power reg_power;
	bool relax;
};

/**
 * cfg80211_reg_check_beaconing - check if beaconing is allowed
 * @wiphy: the wiphy
 * @chandef: the channel definition
 * @cfg: additional parameters for the checking
 *
 * Return: %true if there is no secondary channel or the secondary channel(s)
 * can be used for beaconing (i.e. is not a radar channel etc.)
 */
bool cfg80211_reg_check_beaconing(struct wiphy *wiphy,
				  struct cfg80211_chan_def *chandef,
				  struct cfg80211_beaconing_check_config *cfg);

/**
 * cfg80211_reg_can_beacon - check if beaconing is allowed
 * @wiphy: the wiphy
 * @chandef: the channel definition
 * @iftype: interface type
 *
 * Return: %true if there is no secondary channel or the secondary channel(s)
 * can be used for beaconing (i.e. is not a radar channel etc.)
 */
static inline bool
cfg80211_reg_can_beacon(struct wiphy *wiphy,
			struct cfg80211_chan_def *chandef,
			enum nl80211_iftype iftype)
{
	struct cfg80211_beaconing_check_config config = {
		.iftype = iftype,
	};

	return cfg80211_reg_check_beaconing(wiphy, chandef, &config);
}

/**
 * cfg80211_reg_can_beacon_relax - check if beaconing is allowed with relaxation
 * @wiphy: the wiphy
 * @chandef: the channel definition
 * @iftype: interface type
 *
 * Return: %true if there is no secondary channel or the secondary channel(s)
 * can be used for beaconing (i.e. is not a radar channel etc.). This version
 * also checks if IR-relaxation conditions apply, to allow beaconing under
 * more permissive conditions.
 *
 * Context: Requires the wiphy mutex to be held.
 */
static inline bool
cfg80211_reg_can_beacon_relax(struct wiphy *wiphy,
			      struct cfg80211_chan_def *chandef,
			      enum nl80211_iftype iftype)
{
	struct cfg80211_beaconing_check_config config = {
		.iftype = iftype,
		.relax = true,
	};

	return cfg80211_reg_check_beaconing(wiphy, chandef, &config);
}

/**
 * cfg80211_ch_switch_notify - update wdev channel and notify userspace
 * @dev: the device which switched channels
 * @chandef: the new channel definition
 * @link_id: the link ID for MLO, must be 0 for non-MLO
 *
 * Caller must hold wiphy mutex, therefore must only be called from sleepable
 * driver context!
 */
void cfg80211_ch_switch_notify(struct net_device *dev,
			       struct cfg80211_chan_def *chandef,
			       unsigned int link_id);

/**
 * cfg80211_ch_switch_started_notify - notify channel switch start
 * @dev: the device on which the channel switch started
 * @chandef: the future channel definition
 * @link_id: the link ID for MLO, must be 0 for non-MLO
 * @count: the number of TBTTs until the channel switch happens
 * @quiet: whether or not immediate quiet was requested by the AP
 *
 * Inform the userspace about the channel switch that has just
 * started, so that it can take appropriate actions (eg. starting
 * channel switch on other vifs), if necessary.
 */
void cfg80211_ch_switch_started_notify(struct net_device *dev,
				       struct cfg80211_chan_def *chandef,
				       unsigned int link_id, u8 count,
				       bool quiet);

/**
 * ieee80211_operating_class_to_band - convert operating class to band
 *
 * @operating_class: the operating class to convert
 * @band: band pointer to fill
 *
 * Return: %true if the conversion was successful, %false otherwise.
 */
bool ieee80211_operating_class_to_band(u8 operating_class,
				       enum nl80211_band *band);

/**
 * ieee80211_operating_class_to_chandef - convert operating class to chandef
 *
 * @operating_class: the operating class to convert
 * @chan: the ieee80211_channel to convert
 * @chandef: a pointer to the resulting chandef
 *
 * Return: %true if the conversion was successful, %false otherwise.
 */
bool ieee80211_operating_class_to_chandef(u8 operating_class,
					  struct ieee80211_channel *chan,
					  struct cfg80211_chan_def *chandef);

/**
 * ieee80211_chandef_to_operating_class - convert chandef to operation class
 *
 * @chandef: the chandef to convert
 * @op_class: a pointer to the resulting operating class
 *
 * Return: %true if the conversion was successful, %false otherwise.
 */
bool ieee80211_chandef_to_operating_class(struct cfg80211_chan_def *chandef,
					  u8 *op_class);

/**
 * ieee80211_chandef_to_khz - convert chandef to frequency in KHz
 *
 * @chandef: the chandef to convert
 *
 * Return: the center frequency of chandef (1st segment) in KHz.
 */
static inline u32
ieee80211_chandef_to_khz(const struct cfg80211_chan_def *chandef)
{
	return MHZ_TO_KHZ(chandef->center_freq1) + chandef->freq1_offset;
}

/**
 * cfg80211_tdls_oper_request - request userspace to perform TDLS operation
 * @dev: the device on which the operation is requested
 * @peer: the MAC address of the peer device
 * @oper: the requested TDLS operation (NL80211_TDLS_SETUP or
 *	NL80211_TDLS_TEARDOWN)
 * @reason_code: the reason code for teardown request
 * @gfp: allocation flags
 *
 * This function is used to request userspace to perform TDLS operation that
 * requires knowledge of keys, i.e., link setup or teardown when the AP
 * connection uses encryption. This is optional mechanism for the driver to use
 * if it can automatically determine when a TDLS link could be useful (e.g.,
 * based on traffic and signal strength for a peer).
 */
void cfg80211_tdls_oper_request(struct net_device *dev, const u8 *peer,
				enum nl80211_tdls_operation oper,
				u16 reason_code, gfp_t gfp);

/**
 * cfg80211_calculate_bitrate - calculate actual bitrate (in 100Kbps units)
 * @rate: given rate_info to calculate bitrate from
 *
 * Return: calculated bitrate
 */
u32 cfg80211_calculate_bitrate(struct rate_info *rate);

/**
 * cfg80211_unregister_wdev - remove the given wdev
 * @wdev: struct wireless_dev to remove
 *
 * This function removes the device so it can no longer be used. It is necessary
 * to call this function even when cfg80211 requests the removal of the device
 * by calling the del_virtual_intf() callback. The function must also be called
 * when the driver wishes to unregister the wdev, e.g. when the hardware device
 * is unbound from the driver.
 *
 * Context: Requires the RTNL and wiphy mutex to be held.
 */
void cfg80211_unregister_wdev(struct wireless_dev *wdev);

/**
 * cfg80211_register_netdevice - register the given netdev
 * @dev: the netdev to register
 *
 * Note: In contexts coming from cfg80211 callbacks, you must call this rather
 * than register_netdevice(), unregister_netdev() is impossible as the RTNL is
 * held. Otherwise, both register_netdevice() and register_netdev() are usable
 * instead as well.
 *
 * Context: Requires the RTNL and wiphy mutex to be held.
 *
 * Return: 0 on success. Non-zero on error.
 */
int cfg80211_register_netdevice(struct net_device *dev);

/**
 * cfg80211_unregister_netdevice - unregister the given netdev
 * @dev: the netdev to register
 *
 * Note: In contexts coming from cfg80211 callbacks, you must call this rather
 * than unregister_netdevice(), unregister_netdev() is impossible as the RTNL
 * is held. Otherwise, both unregister_netdevice() and unregister_netdev() are
 * usable instead as well.
 *
 * Context: Requires the RTNL and wiphy mutex to be held.
 */
static inline void cfg80211_unregister_netdevice(struct net_device *dev)
{
#if IS_ENABLED(CONFIG_CFG80211)
	cfg80211_unregister_wdev(dev->ieee80211_ptr);
#endif
}

/**
 * struct cfg80211_ft_event_params - FT Information Elements
 * @ies: FT IEs
 * @ies_len: length of the FT IE in bytes
 * @target_ap: target AP's MAC address
 * @ric_ies: RIC IE
 * @ric_ies_len: length of the RIC IE in bytes
 */
struct cfg80211_ft_event_params {
	const u8 *ies;
	size_t ies_len;
	const u8 *target_ap;
	const u8 *ric_ies;
	size_t ric_ies_len;
};

/**
 * cfg80211_ft_event - notify userspace about FT IE and RIC IE
 * @netdev: network device
 * @ft_event: IE information
 */
void cfg80211_ft_event(struct net_device *netdev,
		       struct cfg80211_ft_event_params *ft_event);

/**
 * cfg80211_get_p2p_attr - find and copy a P2P attribute from IE buffer
 * @ies: the input IE buffer
 * @len: the input length
 * @attr: the attribute ID to find
 * @buf: output buffer, can be %NULL if the data isn't needed, e.g.
 *	if the function is only called to get the needed buffer size
 * @bufsize: size of the output buffer
 *
 * The function finds a given P2P attribute in the (vendor) IEs and
 * copies its contents to the given buffer.
 *
 * Return: A negative error code (-%EILSEQ or -%ENOENT) if the data is
 * malformed or the attribute can't be found (respectively), or the
 * length of the found attribute (which can be zero).
 */
int cfg80211_get_p2p_attr(const u8 *ies, unsigned int len,
			  enum ieee80211_p2p_attr_id attr,
			  u8 *buf, unsigned int bufsize);

/**
 * ieee80211_ie_split_ric - split an IE buffer according to ordering (with RIC)
 * @ies: the IE buffer
 * @ielen: the length of the IE buffer
 * @ids: an array with element IDs that are allowed before
 *	the split. A WLAN_EID_EXTENSION value means that the next
 *	EID in the list is a sub-element of the EXTENSION IE.
 * @n_ids: the size of the element ID array
 * @after_ric: array IE types that come after the RIC element
 * @n_after_ric: size of the @after_ric array
 * @offset: offset where to start splitting in the buffer
 *
 * This function splits an IE buffer by updating the @offset
 * variable to point to the location where the buffer should be
 * split.
 *
 * It assumes that the given IE buffer is well-formed, this
 * has to be guaranteed by the caller!
 *
 * It also assumes that the IEs in the buffer are ordered
 * correctly, if not the result of using this function will not
 * be ordered correctly either, i.e. it does no reordering.
 *
 * Return: The offset where the next part of the buffer starts, which
 * may be @ielen if the entire (remainder) of the buffer should be
 * used.
 */
size_t ieee80211_ie_split_ric(const u8 *ies, size_t ielen,
			      const u8 *ids, int n_ids,
			      const u8 *after_ric, int n_after_ric,
			      size_t offset);

/**
 * ieee80211_ie_split - split an IE buffer according to ordering
 * @ies: the IE buffer
 * @ielen: the length of the IE buffer
 * @ids: an array with element IDs that are allowed before
 *	the split. A WLAN_EID_EXTENSION value means that the next
 *	EID in the list is a sub-element of the EXTENSION IE.
 * @n_ids: the size of the element ID array
 * @offset: offset where to start splitting in the buffer
 *
 * This function splits an IE buffer by updating the @offset
 * variable to point to the location where the buffer should be
 * split.
 *
 * It assumes that the given IE buffer is well-formed, this
 * has to be guaranteed by the caller!
 *
 * It also assumes that the IEs in the buffer are ordered
 * correctly, if not the result of using this function will not
 * be ordered correctly either, i.e. it does no reordering.
 *
 * Return: The offset where the next part of the buffer starts, which
 * may be @ielen if the entire (remainder) of the buffer should be
 * used.
 */
static inline size_t ieee80211_ie_split(const u8 *ies, size_t ielen,
					const u8 *ids, int n_ids, size_t offset)
{
	return ieee80211_ie_split_ric(ies, ielen, ids, n_ids, NULL, 0, offset);
}

/**
 * ieee80211_fragment_element - fragment the last element in skb
 * @skb: The skbuf that the element was added to
 * @len_pos: Pointer to length of the element to fragment
 * @frag_id: The element ID to use for fragments
 *
 * This function fragments all data after @len_pos, adding fragmentation
 * elements with the given ID as appropriate. The SKB will grow in size
 * accordingly.
 */
void ieee80211_fragment_element(struct sk_buff *skb, u8 *len_pos, u8 frag_id);

/**
 * cfg80211_report_wowlan_wakeup - report wakeup from WoWLAN
 * @wdev: the wireless device reporting the wakeup
 * @wakeup: the wakeup report
 * @gfp: allocation flags
 *
 * This function reports that the given device woke up. If it
 * caused the wakeup, report the reason(s), otherwise you may
 * pass %NULL as the @wakeup parameter to advertise that something
 * else caused the wakeup.
 */
void cfg80211_report_wowlan_wakeup(struct wireless_dev *wdev,
				   struct cfg80211_wowlan_wakeup *wakeup,
				   gfp_t gfp);

/**
 * cfg80211_crit_proto_stopped() - indicate critical protocol stopped by driver.
 *
 * @wdev: the wireless device for which critical protocol is stopped.
 * @gfp: allocation flags
 *
 * This function can be called by the driver to indicate it has reverted
 * operation back to normal. One reason could be that the duration given
 * by .crit_proto_start() has expired.
 */
void cfg80211_crit_proto_stopped(struct wireless_dev *wdev, gfp_t gfp);

/**
 * ieee80211_get_num_supported_channels - get number of channels device has
 * @wiphy: the wiphy
 *
 * Return: the number of channels supported by the device.
 */
unsigned int ieee80211_get_num_supported_channels(struct wiphy *wiphy);

/**
 * cfg80211_check_combinations - check interface combinations
 *
 * @wiphy: the wiphy
 * @params: the interface combinations parameter
 *
 * This function can be called by the driver to check whether a
 * combination of interfaces and their types are allowed according to
 * the interface combinations.
 *
 * Return: 0 if combinations are allowed. Non-zero on error.
 */
int cfg80211_check_combinations(struct wiphy *wiphy,
				struct iface_combination_params *params);

/**
 * cfg80211_iter_combinations - iterate over matching combinations
 *
 * @wiphy: the wiphy
 * @params: the interface combinations parameter
 * @iter: function to call for each matching combination
 * @data: pointer to pass to iter function
 *
 * This function can be called by the driver to check what possible
 * combinations it fits in at a given moment, e.g. for channel switching
 * purposes.
 *
 * Return: 0 on success. Non-zero on error.
 */
int cfg80211_iter_combinations(struct wiphy *wiphy,
			       struct iface_combination_params *params,
			       void (*iter)(const struct ieee80211_iface_combination *c,
					    void *data),
			       void *data);

/**
 * cfg80211_stop_iface - trigger interface disconnection
 *
 * @wiphy: the wiphy
 * @wdev: wireless device
 * @gfp: context flags
 *
 * Trigger interface to be stopped as if AP was stopped, IBSS/mesh left, STA
 * disconnected.
 *
 * Note: This doesn't need any locks and is asynchronous.
 */
void cfg80211_stop_iface(struct wiphy *wiphy, struct wireless_dev *wdev,
			 gfp_t gfp);

/**
 * cfg80211_shutdown_all_interfaces - shut down all interfaces for a wiphy
 * @wiphy: the wiphy to shut down
 *
 * This function shuts down all interfaces belonging to this wiphy by
 * calling dev_close() (and treating non-netdev interfaces as needed).
 * It shouldn't really be used unless there are some fatal device errors
 * that really can't be recovered in any other way.
 *
 * Callers must hold the RTNL and be able to deal with callbacks into
 * the driver while the function is running.
 */
void cfg80211_shutdown_all_interfaces(struct wiphy *wiphy);

/**
 * wiphy_ext_feature_set - set the extended feature flag
 *
 * @wiphy: the wiphy to modify.
 * @ftidx: extended feature bit index.
 *
 * The extended features are flagged in multiple bytes (see
 * &struct wiphy.@ext_features)
 */
static inline void wiphy_ext_feature_set(struct wiphy *wiphy,
					 enum nl80211_ext_feature_index ftidx)
{
	u8 *ft_byte;

	ft_byte = &wiphy->ext_features[ftidx / 8];
	*ft_byte |= BIT(ftidx % 8);
}

/**
 * wiphy_ext_feature_isset - check the extended feature flag
 *
 * @wiphy: the wiphy to modify.
 * @ftidx: extended feature bit index.
 *
 * The extended features are flagged in multiple bytes (see
 * &struct wiphy.@ext_features)
 *
 * Return: %true if extended feature flag is set, %false otherwise
 */
static inline bool
wiphy_ext_feature_isset(struct wiphy *wiphy,
			enum nl80211_ext_feature_index ftidx)
{
	u8 ft_byte;

	ft_byte = wiphy->ext_features[ftidx / 8];
	return (ft_byte & BIT(ftidx % 8)) != 0;
}

/**
 * cfg80211_free_nan_func - free NAN function
 * @f: NAN function that should be freed
 *
 * Frees all the NAN function and all it's allocated members.
 */
void cfg80211_free_nan_func(struct cfg80211_nan_func *f);

/**
 * struct cfg80211_nan_match_params - NAN match parameters
 * @type: the type of the function that triggered a match. If it is
 *	 %NL80211_NAN_FUNC_SUBSCRIBE it means that we replied to a subscriber.
 *	 If it is %NL80211_NAN_FUNC_PUBLISH, it means that we got a discovery
 *	 result.
 *	 If it is %NL80211_NAN_FUNC_FOLLOW_UP, we received a follow up.
 * @inst_id: the local instance id
 * @peer_inst_id: the instance id of the peer's function
 * @addr: the MAC address of the peer
 * @info_len: the length of the &info
 * @info: the Service Specific Info from the peer (if any)
 * @cookie: unique identifier of the corresponding function
 */
struct cfg80211_nan_match_params {
	enum nl80211_nan_function_type type;
	u8 inst_id;
	u8 peer_inst_id;
	const u8 *addr;
	u8 info_len;
	const u8 *info;
	u64 cookie;
};

/**
 * cfg80211_nan_match - report a match for a NAN function.
 * @wdev: the wireless device reporting the match
 * @match: match notification parameters
 * @gfp: allocation flags
 *
 * This function reports that the a NAN function had a match. This
 * can be a subscribe that had a match or a solicited publish that
 * was sent. It can also be a follow up that was received.
 */
void cfg80211_nan_match(struct wireless_dev *wdev,
			struct cfg80211_nan_match_params *match, gfp_t gfp);

/**
 * cfg80211_nan_func_terminated - notify about NAN function termination.
 *
 * @wdev: the wireless device reporting the match
 * @inst_id: the local instance id
 * @reason: termination reason (one of the NL80211_NAN_FUNC_TERM_REASON_*)
 * @cookie: unique NAN function identifier
 * @gfp: allocation flags
 *
 * This function reports that the a NAN function is terminated.
 */
void cfg80211_nan_func_terminated(struct wireless_dev *wdev,
				  u8 inst_id,
				  enum nl80211_nan_func_term_reason reason,
				  u64 cookie, gfp_t gfp);

/* ethtool helper */
void cfg80211_get_drvinfo(struct net_device *dev, struct ethtool_drvinfo *info);

/**
 * cfg80211_external_auth_request - userspace request for authentication
 * @netdev: network device
 * @params: External authentication parameters
 * @gfp: allocation flags
 * Returns: 0 on success, < 0 on error
 */
int cfg80211_external_auth_request(struct net_device *netdev,
				   struct cfg80211_external_auth_params *params,
				   gfp_t gfp);

/**
 * cfg80211_pmsr_report - report peer measurement result data
 * @wdev: the wireless device reporting the measurement
 * @req: the original measurement request
 * @result: the result data
 * @gfp: allocation flags
 */
void cfg80211_pmsr_report(struct wireless_dev *wdev,
			  struct cfg80211_pmsr_request *req,
			  struct cfg80211_pmsr_result *result,
			  gfp_t gfp);

/**
 * cfg80211_pmsr_complete - report peer measurement completed
 * @wdev: the wireless device reporting the measurement
 * @req: the original measurement request
 * @gfp: allocation flags
 *
 * Report that the entire measurement completed, after this
 * the request pointer will no longer be valid.
 */
void cfg80211_pmsr_complete(struct wireless_dev *wdev,
			    struct cfg80211_pmsr_request *req,
			    gfp_t gfp);

/**
 * cfg80211_iftype_allowed - check whether the interface can be allowed
 * @wiphy: the wiphy
 * @iftype: interface type
 * @is_4addr: use_4addr flag, must be '0' when check_swif is '1'
 * @check_swif: check iftype against software interfaces
 *
 * Check whether the interface is allowed to operate; additionally, this API
 * can be used to check iftype against the software interfaces when
 * check_swif is '1'.
 *
 * Return: %true if allowed, %false otherwise
 */
bool cfg80211_iftype_allowed(struct wiphy *wiphy, enum nl80211_iftype iftype,
			     bool is_4addr, u8 check_swif);


/**
 * cfg80211_assoc_comeback - notification of association that was
 * temporarily rejected with a comeback
 * @netdev: network device
 * @ap_addr: AP (MLD) address that rejected the association
 * @timeout: timeout interval value TUs.
 *
 * this function may sleep. the caller must hold the corresponding wdev's mutex.
 */
void cfg80211_assoc_comeback(struct net_device *netdev,
			     const u8 *ap_addr, u32 timeout);

/* Logging, debugging and troubleshooting/diagnostic helpers. */

/* wiphy_printk helpers, similar to dev_printk */

#define wiphy_printk(level, wiphy, format, args...)		\
	dev_printk(level, &(wiphy)->dev, format, ##args)
#define wiphy_emerg(wiphy, format, args...)			\
	dev_emerg(&(wiphy)->dev, format, ##args)
#define wiphy_alert(wiphy, format, args...)			\
	dev_alert(&(wiphy)->dev, format, ##args)
#define wiphy_crit(wiphy, format, args...)			\
	dev_crit(&(wiphy)->dev, format, ##args)
#define wiphy_err(wiphy, format, args...)			\
	dev_err(&(wiphy)->dev, format, ##args)
#define wiphy_warn(wiphy, format, args...)			\
	dev_warn(&(wiphy)->dev, format, ##args)
#define wiphy_notice(wiphy, format, args...)			\
	dev_notice(&(wiphy)->dev, format, ##args)
#define wiphy_info(wiphy, format, args...)			\
	dev_info(&(wiphy)->dev, format, ##args)
#define wiphy_info_once(wiphy, format, args...)			\
	dev_info_once(&(wiphy)->dev, format, ##args)

#define wiphy_err_ratelimited(wiphy, format, args...)		\
	dev_err_ratelimited(&(wiphy)->dev, format, ##args)
#define wiphy_warn_ratelimited(wiphy, format, args...)		\
	dev_warn_ratelimited(&(wiphy)->dev, format, ##args)

#define wiphy_debug(wiphy, format, args...)			\
	wiphy_printk(KERN_DEBUG, wiphy, format, ##args)

#define wiphy_dbg(wiphy, format, args...)			\
	dev_dbg(&(wiphy)->dev, format, ##args)

#if defined(VERBOSE_DEBUG)
#define wiphy_vdbg	wiphy_dbg
#else
#define wiphy_vdbg(wiphy, format, args...)				\
({									\
	if (0)								\
		wiphy_printk(KERN_DEBUG, wiphy, format, ##args);	\
	0;								\
})
#endif

/*
 * wiphy_WARN() acts like wiphy_printk(), but with the key difference
 * of using a WARN/WARN_ON to get the message out, including the
 * file/line information and a backtrace.
 */
#define wiphy_WARN(wiphy, format, args...)			\
	WARN(1, "wiphy: %s\n" format, wiphy_name(wiphy), ##args);

/**
 * cfg80211_update_owe_info_event - Notify the peer's OWE info to user space
 * @netdev: network device
 * @owe_info: peer's owe info
 * @gfp: allocation flags
 */
void cfg80211_update_owe_info_event(struct net_device *netdev,
				    struct cfg80211_update_owe_info *owe_info,
				    gfp_t gfp);

/**
 * cfg80211_bss_flush - resets all the scan entries
 * @wiphy: the wiphy
 */
void cfg80211_bss_flush(struct wiphy *wiphy);

/**
 * cfg80211_bss_color_notify - notify about bss color event
 * @dev: network device
 * @cmd: the actual event we want to notify
 * @count: the number of TBTTs until the color change happens
 * @color_bitmap: representations of the colors that the local BSS is aware of
 * @link_id: valid link_id in case of MLO or 0 for non-MLO.
 *
 * Return: 0 on success. Non-zero on error.
 */
int cfg80211_bss_color_notify(struct net_device *dev,
			      enum nl80211_commands cmd, u8 count,
			      u64 color_bitmap, u8 link_id);

/**
 * cfg80211_obss_color_collision_notify - notify about bss color collision
 * @dev: network device
 * @color_bitmap: representations of the colors that the local BSS is aware of
 * @link_id: valid link_id in case of MLO or 0 for non-MLO.
 *
 * Return: 0 on success. Non-zero on error.
 */
static inline int cfg80211_obss_color_collision_notify(struct net_device *dev,
						       u64 color_bitmap,
						       u8 link_id)
{
	return cfg80211_bss_color_notify(dev, NL80211_CMD_OBSS_COLOR_COLLISION,
					 0, color_bitmap, link_id);
}

/**
 * cfg80211_color_change_started_notify - notify color change start
 * @dev: the device on which the color is switched
 * @count: the number of TBTTs until the color change happens
 * @link_id: valid link_id in case of MLO or 0 for non-MLO.
 *
 * Inform the userspace about the color change that has started.
 *
 * Return: 0 on success. Non-zero on error.
 */
static inline int cfg80211_color_change_started_notify(struct net_device *dev,
						       u8 count, u8 link_id)
{
	return cfg80211_bss_color_notify(dev, NL80211_CMD_COLOR_CHANGE_STARTED,
					 count, 0, link_id);
}

/**
 * cfg80211_color_change_aborted_notify - notify color change abort
 * @dev: the device on which the color is switched
 * @link_id: valid link_id in case of MLO or 0 for non-MLO.
 *
 * Inform the userspace about the color change that has aborted.
 *
 * Return: 0 on success. Non-zero on error.
 */
static inline int cfg80211_color_change_aborted_notify(struct net_device *dev,
						       u8 link_id)
{
	return cfg80211_bss_color_notify(dev, NL80211_CMD_COLOR_CHANGE_ABORTED,
					 0, 0, link_id);
}

/**
 * cfg80211_color_change_notify - notify color change completion
 * @dev: the device on which the color was switched
 * @link_id: valid link_id in case of MLO or 0 for non-MLO.
 *
 * Inform the userspace about the color change that has completed.
 *
 * Return: 0 on success. Non-zero on error.
 */
static inline int cfg80211_color_change_notify(struct net_device *dev,
					       u8 link_id)
{
	return cfg80211_bss_color_notify(dev,
					 NL80211_CMD_COLOR_CHANGE_COMPLETED,
					 0, 0, link_id);
}

/**
 * cfg80211_links_removed - Notify about removed STA MLD setup links.
 * @dev: network device.
 * @link_mask: BIT mask of removed STA MLD setup link IDs.
 *
 * Inform cfg80211 and the userspace about removed STA MLD setup links due to
 * AP MLD removing the corresponding affiliated APs with Multi-Link
 * reconfiguration. Note that it's not valid to remove all links, in this
 * case disconnect instead.
 * Also note that the wdev mutex must be held.
 */
void cfg80211_links_removed(struct net_device *dev, u16 link_mask);

/**
 * cfg80211_schedule_channels_check - schedule regulatory check if needed
 * @wdev: the wireless device to check
 *
 * In case the device supports NO_IR or DFS relaxations, schedule regulatory
 * channels check, as previous concurrent operation conditions may not
 * hold anymore.
 */
void cfg80211_schedule_channels_check(struct wireless_dev *wdev);

#ifdef CONFIG_CFG80211_DEBUGFS
/**
 * wiphy_locked_debugfs_read - do a locked read in debugfs
 * @wiphy: the wiphy to use
 * @file: the file being read
 * @buf: the buffer to fill and then read from
 * @bufsize: size of the buffer
 * @userbuf: the user buffer to copy to
 * @count: read count
 * @ppos: read position
 * @handler: the read handler to call (under wiphy lock)
 * @data: additional data to pass to the read handler
 *
 * Return: the number of characters read, or a negative errno
 */
ssize_t wiphy_locked_debugfs_read(struct wiphy *wiphy, struct file *file,
				  char *buf, size_t bufsize,
				  char __user *userbuf, size_t count,
				  loff_t *ppos,
				  ssize_t (*handler)(struct wiphy *wiphy,
						     struct file *file,
						     char *buf,
						     size_t bufsize,
						     void *data),
				  void *data);

/**
 * wiphy_locked_debugfs_write - do a locked write in debugfs
 * @wiphy: the wiphy to use
 * @file: the file being written to
 * @buf: the buffer to copy the user data to
 * @bufsize: size of the buffer
 * @userbuf: the user buffer to copy from
 * @count: read count
 * @handler: the write handler to call (under wiphy lock)
 * @data: additional data to pass to the write handler
 *
 * Return: the number of characters written, or a negative errno
 */
ssize_t wiphy_locked_debugfs_write(struct wiphy *wiphy, struct file *file,
				   char *buf, size_t bufsize,
				   const char __user *userbuf, size_t count,
				   ssize_t (*handler)(struct wiphy *wiphy,
						      struct file *file,
						      char *buf,
						      size_t count,
						      void *data),
				   void *data);
#endif

#endif /* __NET_CFG80211_H */<|MERGE_RESOLUTION|>--- conflicted
+++ resolved
@@ -5002,13 +5002,10 @@
  * @WIPHY_FLAG_SUPPORTS_EXT_KCK_32: The device supports 32-byte KCK keys.
  * @WIPHY_FLAG_NOTIFY_REGDOM_BY_DRIVER: The device could handle reg notify for
  *	NL80211_REGDOM_SET_BY_DRIVER.
-<<<<<<< HEAD
-=======
  * @WIPHY_FLAG_CHANNEL_CHANGE_ON_BEACON: reg_call_notifier() is called if driver
  *	set this flag to update channels on beacon hints.
  * @WIPHY_FLAG_SUPPORTS_NSTR_NONPRIMARY: support connection to non-primary link
  *	of an NSTR mobile AP MLD.
->>>>>>> a6ad5510
  * @WIPHY_FLAG_DISABLE_WEXT: disable wireless extensions for this device
  */
 enum wiphy_flags {
@@ -6124,11 +6121,7 @@
 /**
  * wiphy_delayed_work_flush - flush previously queued delayed work
  * @wiphy: the wiphy, for debug purposes
-<<<<<<< HEAD
- * @work: the work to flush
-=======
  * @dwork: the delayed work to flush
->>>>>>> a6ad5510
  *
  * Flush the work (i.e. run it if pending). This must be called
  * under the wiphy mutex acquired by wiphy_lock().
@@ -6137,8 +6130,6 @@
 			      struct wiphy_delayed_work *dwork);
 
 /**
-<<<<<<< HEAD
-=======
  * wiphy_delayed_work_pending - Find out whether a wiphy delayable
  * work item is currently pending.
  *
@@ -6198,7 +6189,6 @@
 };
 
 /**
->>>>>>> a6ad5510
  * struct wireless_dev - wireless device state
  *
  * For netdevs, this structure must be allocated by the driver
