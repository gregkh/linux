/* SPDX-License-Identifier: GPL-2.0 */
#ifndef _ADDRCONF_H
#define _ADDRCONF_H

#define MAX_RTR_SOLICITATIONS		-1		/* unlimited */
#define RTR_SOLICITATION_INTERVAL	(4*HZ)
#define RTR_SOLICITATION_MAX_INTERVAL	(3600*HZ)	/* 1 hour */

#define MIN_VALID_LIFETIME		(2*3600)	/* 2 hours */

#define TEMP_VALID_LIFETIME		(7*86400)       /* 1 week */
#define TEMP_PREFERRED_LIFETIME		(86400)         /* 24 hours */
#define REGEN_MIN_ADVANCE		(2)             /* 2 seconds */
#define REGEN_MAX_RETRY			(3)
#define MAX_DESYNC_FACTOR		(600)

#define ADDR_CHECK_FREQUENCY		(120*HZ)

#define IPV6_MAX_ADDRESSES		16

#define ADDRCONF_TIMER_FUZZ_MINUS	(HZ > 50 ? HZ / 50 : 1)
#define ADDRCONF_TIMER_FUZZ		(HZ / 4)
#define ADDRCONF_TIMER_FUZZ_MAX		(HZ)

#define ADDRCONF_NOTIFY_PRIORITY	0

#include <linux/in.h>
#include <linux/in6.h>

struct prefix_info {
	__u8			type;
	__u8			length;
	__u8			prefix_len;

	union __packed {
		__u8		flags;
		struct __packed {
#if defined(__BIG_ENDIAN_BITFIELD)
			__u8	onlink : 1,
<<<<<<< HEAD
			 	autoconf : 1,
				reserved : 6;
#elif defined(__LITTLE_ENDIAN_BITFIELD)
			__u8	reserved : 6,
=======
				autoconf : 1,
				routeraddr : 1,
				preferpd : 1,
				reserved : 4;
#elif defined(__LITTLE_ENDIAN_BITFIELD)
			__u8	reserved : 4,
				preferpd : 1,
				routeraddr : 1,
>>>>>>> a6ad5510
				autoconf : 1,
				onlink : 1;
#else
#error "Please fix <asm/byteorder.h>"
#endif
		};
	};
	__be32			valid;
	__be32			prefered;
	__be32			reserved2;

	struct in6_addr		prefix;
};

/* rfc4861 4.6.2: IPv6 PIO is 32 bytes in size */
static_assert(sizeof(struct prefix_info) == 32);

#include <linux/ipv6.h>
#include <linux/netdevice.h>
#include <net/if_inet6.h>
#include <net/ipv6.h>

struct in6_validator_info {
	struct in6_addr		i6vi_addr;
	struct inet6_dev	*i6vi_dev;
	struct netlink_ext_ack	*extack;
};

struct ifa6_config {
	const struct in6_addr	*pfx;
	unsigned int		plen;

	u8			ifa_proto;

	const struct in6_addr	*peer_pfx;

	u32			rt_priority;
	u32			ifa_flags;
	u32			preferred_lft;
	u32			valid_lft;
	u16			scope;
};

int addrconf_init(void);
void addrconf_cleanup(void);

int addrconf_add_ifaddr(struct net *net, void __user *arg);
int addrconf_del_ifaddr(struct net *net, void __user *arg);
int addrconf_set_dstaddr(struct net *net, void __user *arg);

int ipv6_chk_addr(struct net *net, const struct in6_addr *addr,
		  const struct net_device *dev, int strict);
int ipv6_chk_addr_and_flags(struct net *net, const struct in6_addr *addr,
			    const struct net_device *dev, bool skip_dev_check,
			    int strict, u32 banned_flags);

#if defined(CONFIG_IPV6_MIP6) || defined(CONFIG_IPV6_MIP6_MODULE)
int ipv6_chk_home_addr(struct net *net, const struct in6_addr *addr);
#endif

int ipv6_chk_rpl_srh_loop(struct net *net, const struct in6_addr *segs,
			  unsigned char nsegs);

bool ipv6_chk_custom_prefix(const struct in6_addr *addr,
				   const unsigned int prefix_len,
				   struct net_device *dev);

int ipv6_chk_prefix(const struct in6_addr *addr, struct net_device *dev);

struct net_device *ipv6_dev_find(struct net *net, const struct in6_addr *addr,
				 struct net_device *dev);

struct inet6_ifaddr *ipv6_get_ifaddr(struct net *net,
				     const struct in6_addr *addr,
				     struct net_device *dev, int strict);

int ipv6_dev_get_saddr(struct net *net, const struct net_device *dev,
		       const struct in6_addr *daddr, unsigned int srcprefs,
		       struct in6_addr *saddr);
int ipv6_get_lladdr(struct net_device *dev, struct in6_addr *addr,
		    u32 banned_flags);
bool inet_rcv_saddr_equal(const struct sock *sk, const struct sock *sk2,
			  bool match_wildcard);
bool inet_rcv_saddr_any(const struct sock *sk);
void addrconf_join_solict(struct net_device *dev, const struct in6_addr *addr);
void addrconf_leave_solict(struct inet6_dev *idev, const struct in6_addr *addr);

void addrconf_add_linklocal(struct inet6_dev *idev,
			    const struct in6_addr *addr, u32 flags);

int addrconf_prefix_rcv_add_addr(struct net *net, struct net_device *dev,
				 const struct prefix_info *pinfo,
				 struct inet6_dev *in6_dev,
				 const struct in6_addr *addr, int addr_type,
				 u32 addr_flags, bool sllao, bool tokenized,
				 __u32 valid_lft, u32 prefered_lft);

static inline void addrconf_addr_eui48_base(u8 *eui, const char *const addr)
{
	memcpy(eui, addr, 3);
	eui[3] = 0xFF;
	eui[4] = 0xFE;
	memcpy(eui + 5, addr + 3, 3);
}

static inline void addrconf_addr_eui48(u8 *eui, const char *const addr)
{
	addrconf_addr_eui48_base(eui, addr);
	eui[0] ^= 2;
}

static inline int addrconf_ifid_eui48(u8 *eui, struct net_device *dev)
{
	if (dev->addr_len != ETH_ALEN)
		return -1;

	/*
	 * The zSeries OSA network cards can be shared among various
	 * OS instances, but the OSA cards have only one MAC address.
	 * This leads to duplicate address conflicts in conjunction
	 * with IPv6 if more than one instance uses the same card.
	 *
	 * The driver for these cards can deliver a unique 16-bit
	 * identifier for each instance sharing the same card.  It is
	 * placed instead of 0xFFFE in the interface identifier.  The
	 * "u" bit of the interface identifier is not inverted in this
	 * case.  Hence the resulting interface identifier has local
	 * scope according to RFC2373.
	 */

	addrconf_addr_eui48_base(eui, dev->dev_addr);

	if (dev->dev_id) {
		eui[3] = (dev->dev_id >> 8) & 0xFF;
		eui[4] = dev->dev_id & 0xFF;
	} else {
		eui[0] ^= 2;
	}

	return 0;
}

#define INFINITY_LIFE_TIME 0xFFFFFFFF

static inline unsigned long addrconf_timeout_fixup(u32 timeout,
						   unsigned int unit)
{
	if (timeout == INFINITY_LIFE_TIME)
		return ~0UL;

	/*
	 * Avoid arithmetic overflow.
	 * Assuming unit is constant and non-zero, this "if" statement
	 * will go away on 64bit archs.
	 */
	if (0xfffffffe > LONG_MAX / unit && timeout > LONG_MAX / unit)
		return LONG_MAX / unit;

	return timeout;
}

static inline int addrconf_finite_timeout(unsigned long timeout)
{
	return ~timeout;
}

/*
 *	IPv6 Address Label subsystem (addrlabel.c)
 */
int ipv6_addr_label_init(void);
void ipv6_addr_label_cleanup(void);
int ipv6_addr_label_rtnl_register(void);
u32 ipv6_addr_label(struct net *net, const struct in6_addr *addr,
		    int type, int ifindex);

/*
 *	multicast prototypes (mcast.c)
 */
static inline bool ipv6_mc_may_pull(struct sk_buff *skb,
				    unsigned int len)
{
	if (skb_transport_offset(skb) + ipv6_transport_len(skb) < len)
		return false;

	return pskb_may_pull(skb, len);
}

int ipv6_sock_mc_join(struct sock *sk, int ifindex,
		      const struct in6_addr *addr);
int ipv6_sock_mc_drop(struct sock *sk, int ifindex,
		      const struct in6_addr *addr);
void __ipv6_sock_mc_close(struct sock *sk);
void ipv6_sock_mc_close(struct sock *sk);
bool inet6_mc_check(const struct sock *sk, const struct in6_addr *mc_addr,
		    const struct in6_addr *src_addr);

int ipv6_dev_mc_inc(struct net_device *dev, const struct in6_addr *addr);
int __ipv6_dev_mc_dec(struct inet6_dev *idev, const struct in6_addr *addr);
int ipv6_dev_mc_dec(struct net_device *dev, const struct in6_addr *addr);
void ipv6_mc_up(struct inet6_dev *idev);
void ipv6_mc_down(struct inet6_dev *idev);
void ipv6_mc_unmap(struct inet6_dev *idev);
void ipv6_mc_remap(struct inet6_dev *idev);
void ipv6_mc_init_dev(struct inet6_dev *idev);
void ipv6_mc_destroy_dev(struct inet6_dev *idev);
int ipv6_mc_check_mld(struct sk_buff *skb);
void addrconf_dad_failure(struct sk_buff *skb, struct inet6_ifaddr *ifp);

bool ipv6_chk_mcast_addr(struct net_device *dev, const struct in6_addr *group,
			 const struct in6_addr *src_addr);

void ipv6_mc_dad_complete(struct inet6_dev *idev);

/*
 * identify MLD packets for MLD filter exceptions
 */
static inline bool ipv6_is_mld(struct sk_buff *skb, int nexthdr, int offset)
{
	struct icmp6hdr *hdr;

	if (nexthdr != IPPROTO_ICMPV6 ||
	    !pskb_network_may_pull(skb, offset + sizeof(struct icmp6hdr)))
		return false;

	hdr = (struct icmp6hdr *)(skb_network_header(skb) + offset);

	switch (hdr->icmp6_type) {
	case ICMPV6_MGM_QUERY:
	case ICMPV6_MGM_REPORT:
	case ICMPV6_MGM_REDUCTION:
	case ICMPV6_MLD2_REPORT:
		return true;
	default:
		break;
	}
	return false;
}

void addrconf_prefix_rcv(struct net_device *dev,
			 u8 *opt, int len, bool sllao);

/*
 *	anycast prototypes (anycast.c)
 */
int ipv6_sock_ac_join(struct sock *sk, int ifindex,
		      const struct in6_addr *addr);
int ipv6_sock_ac_drop(struct sock *sk, int ifindex,
		      const struct in6_addr *addr);
void __ipv6_sock_ac_close(struct sock *sk);
void ipv6_sock_ac_close(struct sock *sk);

int __ipv6_dev_ac_inc(struct inet6_dev *idev, const struct in6_addr *addr);
int __ipv6_dev_ac_dec(struct inet6_dev *idev, const struct in6_addr *addr);
void ipv6_ac_destroy_dev(struct inet6_dev *idev);
bool ipv6_chk_acast_addr(struct net *net, struct net_device *dev,
			 const struct in6_addr *addr);
bool ipv6_chk_acast_addr_src(struct net *net, struct net_device *dev,
			     const struct in6_addr *addr);
int ipv6_anycast_init(void);
void ipv6_anycast_cleanup(void);

/* Device notifier */
int register_inet6addr_notifier(struct notifier_block *nb);
int unregister_inet6addr_notifier(struct notifier_block *nb);
int inet6addr_notifier_call_chain(unsigned long val, void *v);

int register_inet6addr_validator_notifier(struct notifier_block *nb);
int unregister_inet6addr_validator_notifier(struct notifier_block *nb);
int inet6addr_validator_notifier_call_chain(unsigned long val, void *v);

void inet6_netconf_notify_devconf(struct net *net, int event, int type,
				  int ifindex, struct ipv6_devconf *devconf);

/**
 * __in6_dev_get - get inet6_dev pointer from netdevice
 * @dev: network device
 *
 * Caller must hold rcu_read_lock or RTNL, because this function
 * does not take a reference on the inet6_dev.
 */
static inline struct inet6_dev *__in6_dev_get(const struct net_device *dev)
{
	return rcu_dereference_rtnl(dev->ip6_ptr);
}

/**
 * __in6_dev_stats_get - get inet6_dev pointer for stats
 * @dev: network device
 * @skb: skb for original incoming interface if needed
 *
 * Caller must hold rcu_read_lock or RTNL, because this function
 * does not take a reference on the inet6_dev.
 */
static inline struct inet6_dev *__in6_dev_stats_get(const struct net_device *dev,
						    const struct sk_buff *skb)
{
	if (netif_is_l3_master(dev))
		dev = dev_get_by_index_rcu(dev_net(dev), inet6_iif(skb));
	return __in6_dev_get(dev);
}

/**
 * __in6_dev_get_safely - get inet6_dev pointer from netdevice
 * @dev: network device
 *
 * This is a safer version of __in6_dev_get
 */
static inline struct inet6_dev *__in6_dev_get_safely(const struct net_device *dev)
{
	if (likely(dev))
		return rcu_dereference_rtnl(dev->ip6_ptr);
	else
		return NULL;
}

/**
 * in6_dev_get - get inet6_dev pointer from netdevice
 * @dev: network device
 *
 * This version can be used in any context, and takes a reference
 * on the inet6_dev. Callers must use in6_dev_put() later to
 * release this reference.
 */
static inline struct inet6_dev *in6_dev_get(const struct net_device *dev)
{
	struct inet6_dev *idev;

	rcu_read_lock();
	idev = rcu_dereference(dev->ip6_ptr);
	if (idev)
		refcount_inc(&idev->refcnt);
	rcu_read_unlock();
	return idev;
}

static inline struct neigh_parms *__in6_dev_nd_parms_get_rcu(const struct net_device *dev)
{
	struct inet6_dev *idev = __in6_dev_get(dev);

	return idev ? idev->nd_parms : NULL;
}

void in6_dev_finish_destroy(struct inet6_dev *idev);

static inline void in6_dev_put(struct inet6_dev *idev)
{
	if (refcount_dec_and_test(&idev->refcnt))
		in6_dev_finish_destroy(idev);
}

static inline void in6_dev_put_clear(struct inet6_dev **pidev)
{
	struct inet6_dev *idev = *pidev;

	if (idev) {
		in6_dev_put(idev);
		*pidev = NULL;
	}
}

static inline void __in6_dev_put(struct inet6_dev *idev)
{
	refcount_dec(&idev->refcnt);
}

static inline void in6_dev_hold(struct inet6_dev *idev)
{
	refcount_inc(&idev->refcnt);
}

/* called with rcu_read_lock held */
static inline bool ip6_ignore_linkdown(const struct net_device *dev)
{
	const struct inet6_dev *idev = __in6_dev_get(dev);

	if (unlikely(!idev))
		return true;

	return !!READ_ONCE(idev->cnf.ignore_routes_with_linkdown);
}

void inet6_ifa_finish_destroy(struct inet6_ifaddr *ifp);

static inline void in6_ifa_put(struct inet6_ifaddr *ifp)
{
	if (refcount_dec_and_test(&ifp->refcnt))
		inet6_ifa_finish_destroy(ifp);
}

static inline void __in6_ifa_put(struct inet6_ifaddr *ifp)
{
	refcount_dec(&ifp->refcnt);
}

static inline void in6_ifa_hold(struct inet6_ifaddr *ifp)
{
	refcount_inc(&ifp->refcnt);
}

static inline bool in6_ifa_hold_safe(struct inet6_ifaddr *ifp)
{
	return refcount_inc_not_zero(&ifp->refcnt);
}

/*
 *	compute link-local solicited-node multicast address
 */

static inline void addrconf_addr_solict_mult(const struct in6_addr *addr,
					     struct in6_addr *solicited)
{
	ipv6_addr_set(solicited,
		      htonl(0xFF020000), 0,
		      htonl(0x1),
		      htonl(0xFF000000) | addr->s6_addr32[3]);
}

static inline bool ipv6_addr_is_ll_all_nodes(const struct in6_addr *addr)
{
#if defined(CONFIG_HAVE_EFFICIENT_UNALIGNED_ACCESS) && BITS_PER_LONG == 64
	__be64 *p = (__force __be64 *)addr;
	return ((p[0] ^ cpu_to_be64(0xff02000000000000UL)) | (p[1] ^ cpu_to_be64(1))) == 0UL;
#else
	return ((addr->s6_addr32[0] ^ htonl(0xff020000)) |
		addr->s6_addr32[1] | addr->s6_addr32[2] |
		(addr->s6_addr32[3] ^ htonl(0x00000001))) == 0;
#endif
}

static inline bool ipv6_addr_is_ll_all_routers(const struct in6_addr *addr)
{
#if defined(CONFIG_HAVE_EFFICIENT_UNALIGNED_ACCESS) && BITS_PER_LONG == 64
	__be64 *p = (__force __be64 *)addr;
	return ((p[0] ^ cpu_to_be64(0xff02000000000000UL)) | (p[1] ^ cpu_to_be64(2))) == 0UL;
#else
	return ((addr->s6_addr32[0] ^ htonl(0xff020000)) |
		addr->s6_addr32[1] | addr->s6_addr32[2] |
		(addr->s6_addr32[3] ^ htonl(0x00000002))) == 0;
#endif
}

static inline bool ipv6_addr_is_isatap(const struct in6_addr *addr)
{
	return (addr->s6_addr32[2] | htonl(0x02000000)) == htonl(0x02005EFE);
}

static inline bool ipv6_addr_is_solict_mult(const struct in6_addr *addr)
{
#if defined(CONFIG_HAVE_EFFICIENT_UNALIGNED_ACCESS) && BITS_PER_LONG == 64
	__be64 *p = (__force __be64 *)addr;
	return ((p[0] ^ cpu_to_be64(0xff02000000000000UL)) |
		((p[1] ^ cpu_to_be64(0x00000001ff000000UL)) &
		 cpu_to_be64(0xffffffffff000000UL))) == 0UL;
#else
	return ((addr->s6_addr32[0] ^ htonl(0xff020000)) |
		addr->s6_addr32[1] |
		(addr->s6_addr32[2] ^ htonl(0x00000001)) |
		(addr->s6_addr[12] ^ 0xff)) == 0;
#endif
}

static inline bool ipv6_addr_is_all_snoopers(const struct in6_addr *addr)
{
#if defined(CONFIG_HAVE_EFFICIENT_UNALIGNED_ACCESS) && BITS_PER_LONG == 64
	__be64 *p = (__force __be64 *)addr;

	return ((p[0] ^ cpu_to_be64(0xff02000000000000UL)) |
		(p[1] ^ cpu_to_be64(0x6a))) == 0UL;
#else
	return ((addr->s6_addr32[0] ^ htonl(0xff020000)) |
		addr->s6_addr32[1] | addr->s6_addr32[2] |
		(addr->s6_addr32[3] ^ htonl(0x0000006a))) == 0;
#endif
}

#ifdef CONFIG_PROC_FS
int if6_proc_init(void);
void if6_proc_exit(void);
#endif

#endif<|MERGE_RESOLUTION|>--- conflicted
+++ resolved
@@ -37,12 +37,6 @@
 		struct __packed {
 #if defined(__BIG_ENDIAN_BITFIELD)
 			__u8	onlink : 1,
-<<<<<<< HEAD
-			 	autoconf : 1,
-				reserved : 6;
-#elif defined(__LITTLE_ENDIAN_BITFIELD)
-			__u8	reserved : 6,
-=======
 				autoconf : 1,
 				routeraddr : 1,
 				preferpd : 1,
@@ -51,7 +45,6 @@
 			__u8	reserved : 4,
 				preferpd : 1,
 				routeraddr : 1,
->>>>>>> a6ad5510
 				autoconf : 1,
 				onlink : 1;
 #else
