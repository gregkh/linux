/* SPDX-License-Identifier: GPL-2.0-or-later */
/*
 * INET		An implementation of the TCP/IP protocol suite for the LINUX
 *		operating system.  INET is implemented using the  BSD Socket
 *		interface as the means of communication with the user level.
 *
 *		Definitions for the TCP module.
 *
 * Version:	@(#)tcp.h	1.0.5	05/23/93
 *
 * Authors:	Ross Biro
 *		Fred N. van Kempen, <waltje@uWalt.NL.Mugnet.ORG>
 */
#ifndef _TCP_H
#define _TCP_H

#define FASTRETRANS_DEBUG 1

#include <linux/list.h>
#include <linux/tcp.h>
#include <linux/bug.h>
#include <linux/slab.h>
#include <linux/cache.h>
#include <linux/percpu.h>
#include <linux/skbuff.h>
#include <linux/kref.h>
#include <linux/ktime.h>
#include <linux/indirect_call_wrapper.h>

#include <net/inet_connection_sock.h>
#include <net/inet_timewait_sock.h>
#include <net/inet_hashtables.h>
#include <net/checksum.h>
#include <net/request_sock.h>
#include <net/sock_reuseport.h>
#include <net/sock.h>
#include <net/snmp.h>
#include <net/ip.h>
#include <net/tcp_states.h>
#include <net/inet_ecn.h>
#include <net/dst.h>
#include <net/mptcp.h>

#include <linux/seq_file.h>
#include <linux/memcontrol.h>
#include <linux/bpf-cgroup.h>
#include <linux/siphash.h>

extern struct inet_hashinfo tcp_hashinfo;

extern struct percpu_counter tcp_orphan_count;
void tcp_time_wait(struct sock *sk, int state, int timeo);

#define MAX_TCP_HEADER	L1_CACHE_ALIGN(128 + MAX_HEADER)
#define MAX_TCP_OPTION_SPACE 40
#define TCP_MIN_SND_MSS		48
#define TCP_MIN_GSO_SIZE	(TCP_MIN_SND_MSS - MAX_TCP_OPTION_SPACE)

/*
 * Never offer a window over 32767 without using window scaling. Some
 * poor stacks do signed 16bit maths!
 */
#define MAX_TCP_WINDOW		32767U

/* Minimal accepted MSS. It is (60+60+8) - (20+20). */
#define TCP_MIN_MSS		88U

/* The initial MTU to use for probing */
#define TCP_BASE_MSS		1024

/* probing interval, default to 10 minutes as per RFC4821 */
#define TCP_PROBE_INTERVAL	600

/* Specify interval when tcp mtu probing will stop */
#define TCP_PROBE_THRESHOLD	8

/* After receiving this amount of duplicate ACKs fast retransmit starts. */
#define TCP_FASTRETRANS_THRESH 3

/* Maximal number of ACKs sent quickly to accelerate slow-start. */
#define TCP_MAX_QUICKACKS	16U

/* Maximal number of window scale according to RFC1323 */
#define TCP_MAX_WSCALE		14U

/* urg_data states */
#define TCP_URG_VALID	0x0100
#define TCP_URG_NOTYET	0x0200
#define TCP_URG_READ	0x0400

#define TCP_RETR1	3	/*
				 * This is how many retries it does before it
				 * tries to figure out if the gateway is
				 * down. Minimal RFC value is 3; it corresponds
				 * to ~3sec-8min depending on RTO.
				 */

#define TCP_RETR2	15	/*
				 * This should take at least
				 * 90 minutes to time out.
				 * RFC1122 says that the limit is 100 sec.
				 * 15 is ~13-30min depending on RTO.
				 */

#define TCP_SYN_RETRIES	 6	/* This is how many retries are done
				 * when active opening a connection.
				 * RFC1122 says the minimum retry MUST
				 * be at least 180secs.  Nevertheless
				 * this value is corresponding to
				 * 63secs of retransmission with the
				 * current initial RTO.
				 */

#define TCP_SYNACK_RETRIES 5	/* This is how may retries are done
				 * when passive opening a connection.
				 * This is corresponding to 31secs of
				 * retransmission with the current
				 * initial RTO.
				 */

#define TCP_TIMEWAIT_LEN (60*HZ) /* how long to wait to destroy TIME-WAIT
				  * state, about 60 seconds	*/
#define TCP_FIN_TIMEOUT	TCP_TIMEWAIT_LEN
                                 /* BSD style FIN_WAIT2 deadlock breaker.
				  * It used to be 3min, new value is 60sec,
				  * to combine FIN-WAIT-2 timeout with
				  * TIME-WAIT timer.
				  */
#define TCP_FIN_TIMEOUT_MAX (120 * HZ) /* max TCP_LINGER2 value (two minutes) */

#define TCP_DELACK_MAX	((unsigned)(HZ/5))	/* maximal time to delay before sending an ACK */
#if HZ >= 100
#define TCP_DELACK_MIN	((unsigned)(HZ/25))	/* minimal time to delay before sending an ACK */
#define TCP_ATO_MIN	((unsigned)(HZ/25))
#else
#define TCP_DELACK_MIN	4U
#define TCP_ATO_MIN	4U
#endif
#define TCP_RTO_MAX	((unsigned)(120*HZ))
#define TCP_RTO_MIN	((unsigned)(HZ/5))
#define TCP_TIMEOUT_MIN	(2U) /* Min timeout for TCP timers in jiffies */
#define TCP_TIMEOUT_INIT ((unsigned)(1*HZ))	/* RFC6298 2.1 initial RTO value	*/
#define TCP_TIMEOUT_FALLBACK ((unsigned)(3*HZ))	/* RFC 1122 initial RTO value, now
						 * used as a fallback RTO for the
						 * initial data transmission if no
						 * valid RTT sample has been acquired,
						 * most likely due to retrans in 3WHS.
						 */

#define TCP_RESOURCE_PROBE_INTERVAL ((unsigned)(HZ/2U)) /* Maximal interval between probes
					                 * for local resources.
					                 */
#define TCP_KEEPALIVE_TIME	(120*60*HZ)	/* two hours */
#define TCP_KEEPALIVE_PROBES	9		/* Max of 9 keepalive probes	*/
#define TCP_KEEPALIVE_INTVL	(75*HZ)

#define MAX_TCP_KEEPIDLE	32767
#define MAX_TCP_KEEPINTVL	32767
#define MAX_TCP_KEEPCNT		127
#define MAX_TCP_SYNCNT		127

#define TCP_SYNQ_INTERVAL	(HZ/5)	/* Period of SYNACK timer */

#define TCP_PAWS_24DAYS	(60 * 60 * 24 * 24)
#define TCP_PAWS_MSL	60		/* Per-host timestamps are invalidated
					 * after this time. It should be equal
					 * (or greater than) TCP_TIMEWAIT_LEN
					 * to provide reliability equal to one
					 * provided by timewait state.
					 */
#define TCP_PAWS_WINDOW	1		/* Replay window for per-host
					 * timestamps. It must be less than
					 * minimal timewait lifetime.
					 */
/*
 *	TCP option
 */

#define TCPOPT_NOP		1	/* Padding */
#define TCPOPT_EOL		0	/* End of options */
#define TCPOPT_MSS		2	/* Segment size negotiating */
#define TCPOPT_WINDOW		3	/* Window scaling */
#define TCPOPT_SACK_PERM        4       /* SACK Permitted */
#define TCPOPT_SACK             5       /* SACK Block */
#define TCPOPT_TIMESTAMP	8	/* Better RTT estimations/PAWS */
#define TCPOPT_MD5SIG		19	/* MD5 Signature (RFC2385) */
#define TCPOPT_MPTCP		30	/* Multipath TCP (RFC6824) */
#define TCPOPT_FASTOPEN		34	/* Fast open (RFC7413) */
#define TCPOPT_EXP		254	/* Experimental */
/* Magic number to be after the option value for sharing TCP
 * experimental options. See draft-ietf-tcpm-experimental-options-00.txt
 */
#define TCPOPT_FASTOPEN_MAGIC	0xF989
#define TCPOPT_SMC_MAGIC	0xE2D4C3D9

/*
 *     TCP option lengths
 */

#define TCPOLEN_MSS            4
#define TCPOLEN_WINDOW         3
#define TCPOLEN_SACK_PERM      2
#define TCPOLEN_TIMESTAMP      10
#define TCPOLEN_MD5SIG         18
#define TCPOLEN_FASTOPEN_BASE  2
#define TCPOLEN_EXP_FASTOPEN_BASE  4
#define TCPOLEN_EXP_SMC_BASE   6

/* But this is what stacks really send out. */
#define TCPOLEN_TSTAMP_ALIGNED		12
#define TCPOLEN_WSCALE_ALIGNED		4
#define TCPOLEN_SACKPERM_ALIGNED	4
#define TCPOLEN_SACK_BASE		2
#define TCPOLEN_SACK_BASE_ALIGNED	4
#define TCPOLEN_SACK_PERBLOCK		8
#define TCPOLEN_MD5SIG_ALIGNED		20
#define TCPOLEN_MSS_ALIGNED		4
#define TCPOLEN_EXP_SMC_BASE_ALIGNED	8

/* Flags in tp->nonagle */
#define TCP_NAGLE_OFF		1	/* Nagle's algo is disabled */
#define TCP_NAGLE_CORK		2	/* Socket is corked	    */
#define TCP_NAGLE_PUSH		4	/* Cork is overridden for already queued data */

/* TCP thin-stream limits */
#define TCP_THIN_LINEAR_RETRIES 6       /* After 6 linear retries, do exp. backoff */

/* TCP initial congestion window as per rfc6928 */
#define TCP_INIT_CWND		10

/* Bit Flags for sysctl_tcp_fastopen */
#define	TFO_CLIENT_ENABLE	1
#define	TFO_SERVER_ENABLE	2
#define	TFO_CLIENT_NO_COOKIE	4	/* Data in SYN w/o cookie option */

/* Accept SYN data w/o any cookie option */
#define	TFO_SERVER_COOKIE_NOT_REQD	0x200

/* Force enable TFO on all listeners, i.e., not requiring the
 * TCP_FASTOPEN socket option.
 */
#define	TFO_SERVER_WO_SOCKOPT1	0x400


/* sysctl variables for tcp */
extern int sysctl_tcp_max_orphans;
extern long sysctl_tcp_mem[3];

#define TCP_RACK_LOSS_DETECTION  0x1 /* Use RACK to detect losses */
#define TCP_RACK_STATIC_REO_WND  0x2 /* Use static RACK reo wnd */
#define TCP_RACK_NO_DUPTHRESH    0x4 /* Do not use DUPACK threshold in RACK */

extern atomic_long_t tcp_memory_allocated;
extern struct percpu_counter tcp_sockets_allocated;
extern unsigned long tcp_memory_pressure;

/* optimized version of sk_under_memory_pressure() for TCP sockets */
static inline bool tcp_under_memory_pressure(const struct sock *sk)
{
	if (mem_cgroup_sockets_enabled && sk->sk_memcg &&
	    mem_cgroup_under_socket_pressure(sk->sk_memcg))
		return true;

	return READ_ONCE(tcp_memory_pressure);
}
/*
 * The next routines deal with comparing 32 bit unsigned ints
 * and worry about wraparound (automatic with unsigned arithmetic).
 */

static inline bool before(__u32 seq1, __u32 seq2)
{
        return (__s32)(seq1-seq2) < 0;
}
#define after(seq2, seq1) 	before(seq1, seq2)

/* is s2<=s1<=s3 ? */
static inline bool between(__u32 seq1, __u32 seq2, __u32 seq3)
{
	return seq3 - seq2 >= seq1 - seq2;
}

static inline bool tcp_out_of_memory(struct sock *sk)
{
	if (sk->sk_wmem_queued > SOCK_MIN_SNDBUF &&
	    sk_memory_allocated(sk) > sk_prot_mem_limits(sk, 2))
		return true;
	return false;
}

void sk_forced_mem_schedule(struct sock *sk, int size);

static inline bool tcp_too_many_orphans(struct sock *sk, int shift)
{
	struct percpu_counter *ocp = sk->sk_prot->orphan_count;
	int orphans = percpu_counter_read_positive(ocp);

	if (orphans << shift > sysctl_tcp_max_orphans) {
		orphans = percpu_counter_sum_positive(ocp);
		if (orphans << shift > sysctl_tcp_max_orphans)
			return true;
	}
	return false;
}

bool tcp_check_oom(struct sock *sk, int shift);


extern struct proto tcp_prot;

#define TCP_INC_STATS(net, field)	SNMP_INC_STATS((net)->mib.tcp_statistics, field)
#define __TCP_INC_STATS(net, field)	__SNMP_INC_STATS((net)->mib.tcp_statistics, field)
#define TCP_DEC_STATS(net, field)	SNMP_DEC_STATS((net)->mib.tcp_statistics, field)
#define TCP_ADD_STATS(net, field, val)	SNMP_ADD_STATS((net)->mib.tcp_statistics, field, val)

void tcp_tasklet_init(void);

int tcp_v4_err(struct sk_buff *skb, u32);

void tcp_shutdown(struct sock *sk, int how);

int tcp_v4_early_demux(struct sk_buff *skb);
int tcp_v4_rcv(struct sk_buff *skb);

int tcp_v4_tw_remember_stamp(struct inet_timewait_sock *tw);
int tcp_sendmsg(struct sock *sk, struct msghdr *msg, size_t size);
int tcp_sendmsg_locked(struct sock *sk, struct msghdr *msg, size_t size);
int tcp_sendpage(struct sock *sk, struct page *page, int offset, size_t size,
		 int flags);
int tcp_sendpage_locked(struct sock *sk, struct page *page, int offset,
			size_t size, int flags);
ssize_t do_tcp_sendpages(struct sock *sk, struct page *page, int offset,
		 size_t size, int flags);
int tcp_send_mss(struct sock *sk, int *size_goal, int flags);
void tcp_push(struct sock *sk, int flags, int mss_now, int nonagle,
	      int size_goal);
void tcp_release_cb(struct sock *sk);
void tcp_wfree(struct sk_buff *skb);
void tcp_write_timer_handler(struct sock *sk);
void tcp_delack_timer_handler(struct sock *sk);
int tcp_ioctl(struct sock *sk, int cmd, unsigned long arg);
int tcp_rcv_state_process(struct sock *sk, struct sk_buff *skb);
void tcp_rcv_established(struct sock *sk, struct sk_buff *skb);
void tcp_rcv_space_adjust(struct sock *sk);
int tcp_twsk_unique(struct sock *sk, struct sock *sktw, void *twp);
void tcp_twsk_destructor(struct sock *sk);
ssize_t tcp_splice_read(struct socket *sk, loff_t *ppos,
			struct pipe_inode_info *pipe, size_t len,
			unsigned int flags);

void tcp_enter_quickack_mode(struct sock *sk, unsigned int max_quickacks);
static inline void tcp_dec_quickack_mode(struct sock *sk,
					 const unsigned int pkts)
{
	struct inet_connection_sock *icsk = inet_csk(sk);

	if (icsk->icsk_ack.quick) {
		if (pkts >= icsk->icsk_ack.quick) {
			icsk->icsk_ack.quick = 0;
			/* Leaving quickack mode we deflate ATO. */
			icsk->icsk_ack.ato   = TCP_ATO_MIN;
		} else
			icsk->icsk_ack.quick -= pkts;
	}
}

#define	TCP_ECN_OK		1
#define	TCP_ECN_QUEUE_CWR	2
#define	TCP_ECN_DEMAND_CWR	4
#define	TCP_ECN_SEEN		8

enum tcp_tw_status {
	TCP_TW_SUCCESS = 0,
	TCP_TW_RST = 1,
	TCP_TW_ACK = 2,
	TCP_TW_SYN = 3
};


enum tcp_tw_status tcp_timewait_state_process(struct inet_timewait_sock *tw,
					      struct sk_buff *skb,
					      const struct tcphdr *th);
struct sock *tcp_check_req(struct sock *sk, struct sk_buff *skb,
			   struct request_sock *req, bool fastopen,
			   bool *lost_race);
int tcp_child_process(struct sock *parent, struct sock *child,
		      struct sk_buff *skb);
void tcp_enter_loss(struct sock *sk);
void tcp_cwnd_reduction(struct sock *sk, int newly_acked_sacked, int flag);
void tcp_clear_retrans(struct tcp_sock *tp);
void tcp_update_metrics(struct sock *sk);
void tcp_init_metrics(struct sock *sk);
void tcp_metrics_init(void);
bool tcp_peer_is_proven(struct request_sock *req, struct dst_entry *dst);
void tcp_close(struct sock *sk, long timeout);
void tcp_init_sock(struct sock *sk);
void tcp_init_transfer(struct sock *sk, int bpf_op, struct sk_buff *skb);
__poll_t tcp_poll(struct file *file, struct socket *sock,
		      struct poll_table_struct *wait);
int tcp_getsockopt(struct sock *sk, int level, int optname,
		   char __user *optval, int __user *optlen);
int tcp_setsockopt(struct sock *sk, int level, int optname, sockptr_t optval,
		   unsigned int optlen);
void tcp_set_keepalive(struct sock *sk, int val);
void tcp_syn_ack_timeout(const struct request_sock *req);
int tcp_recvmsg(struct sock *sk, struct msghdr *msg, size_t len, int nonblock,
		int flags, int *addr_len);
int tcp_set_rcvlowat(struct sock *sk, int val);
void tcp_data_ready(struct sock *sk);
#ifdef CONFIG_MMU
int tcp_mmap(struct file *file, struct socket *sock,
	     struct vm_area_struct *vma);
#endif
void tcp_parse_options(const struct net *net, const struct sk_buff *skb,
		       struct tcp_options_received *opt_rx,
		       int estab, struct tcp_fastopen_cookie *foc);
const u8 *tcp_parse_md5sig_option(const struct tcphdr *th);

/*
 *	BPF SKB-less helpers
 */
u16 tcp_v4_get_syncookie(struct sock *sk, struct iphdr *iph,
			 struct tcphdr *th, u32 *cookie);
u16 tcp_v6_get_syncookie(struct sock *sk, struct ipv6hdr *iph,
			 struct tcphdr *th, u32 *cookie);
u16 tcp_get_syncookie_mss(struct request_sock_ops *rsk_ops,
			  const struct tcp_request_sock_ops *af_ops,
			  struct sock *sk, struct tcphdr *th);
/*
 *	TCP v4 functions exported for the inet6 API
 */

void tcp_v4_send_check(struct sock *sk, struct sk_buff *skb);
void tcp_v4_mtu_reduced(struct sock *sk);
void tcp_req_err(struct sock *sk, u32 seq, bool abort);
void tcp_ld_RTO_revert(struct sock *sk, u32 seq);
int tcp_v4_conn_request(struct sock *sk, struct sk_buff *skb);
struct sock *tcp_create_openreq_child(const struct sock *sk,
				      struct request_sock *req,
				      struct sk_buff *skb);
void tcp_ca_openreq_child(struct sock *sk, const struct dst_entry *dst);
struct sock *tcp_v4_syn_recv_sock(const struct sock *sk, struct sk_buff *skb,
				  struct request_sock *req,
				  struct dst_entry *dst,
				  struct request_sock *req_unhash,
				  bool *own_req);
int tcp_v4_do_rcv(struct sock *sk, struct sk_buff *skb);
int tcp_v4_connect(struct sock *sk, struct sockaddr *uaddr, int addr_len);
int tcp_connect(struct sock *sk);
enum tcp_synack_type {
	TCP_SYNACK_NORMAL,
	TCP_SYNACK_FASTOPEN,
	TCP_SYNACK_COOKIE,
};
struct sk_buff *tcp_make_synack(const struct sock *sk, struct dst_entry *dst,
				struct request_sock *req,
				struct tcp_fastopen_cookie *foc,
				enum tcp_synack_type synack_type,
				struct sk_buff *syn_skb);
int tcp_disconnect(struct sock *sk, int flags);

void tcp_finish_connect(struct sock *sk, struct sk_buff *skb);
int tcp_send_rcvq(struct sock *sk, struct msghdr *msg, size_t size);
void inet_sk_rx_dst_set(struct sock *sk, const struct sk_buff *skb);

/* From syncookies.c */
struct sock *tcp_get_cookie_sock(struct sock *sk, struct sk_buff *skb,
				 struct request_sock *req,
				 struct dst_entry *dst, u32 tsoff);
int __cookie_v4_check(const struct iphdr *iph, const struct tcphdr *th,
		      u32 cookie);
struct sock *cookie_v4_check(struct sock *sk, struct sk_buff *skb);
struct request_sock *cookie_tcp_reqsk_alloc(const struct request_sock_ops *ops,
					    struct sock *sk, struct sk_buff *skb);
#ifdef CONFIG_SYN_COOKIES

/* Syncookies use a monotonic timer which increments every 60 seconds.
 * This counter is used both as a hash input and partially encoded into
 * the cookie value.  A cookie is only validated further if the delta
 * between the current counter value and the encoded one is less than this,
 * i.e. a sent cookie is valid only at most for 2*60 seconds (or less if
 * the counter advances immediately after a cookie is generated).
 */
#define MAX_SYNCOOKIE_AGE	2
#define TCP_SYNCOOKIE_PERIOD	(60 * HZ)
#define TCP_SYNCOOKIE_VALID	(MAX_SYNCOOKIE_AGE * TCP_SYNCOOKIE_PERIOD)

/* syncookies: remember time of last synqueue overflow
 * But do not dirty this field too often (once per second is enough)
 * It is racy as we do not hold a lock, but race is very minor.
 */
static inline void tcp_synq_overflow(const struct sock *sk)
{
	unsigned int last_overflow;
	unsigned int now = jiffies;

	if (sk->sk_reuseport) {
		struct sock_reuseport *reuse;

		reuse = rcu_dereference(sk->sk_reuseport_cb);
		if (likely(reuse)) {
			last_overflow = READ_ONCE(reuse->synq_overflow_ts);
			if (!time_between32(now, last_overflow,
					    last_overflow + HZ))
				WRITE_ONCE(reuse->synq_overflow_ts, now);
			return;
		}
	}

	last_overflow = READ_ONCE(tcp_sk(sk)->rx_opt.ts_recent_stamp);
	if (!time_between32(now, last_overflow, last_overflow + HZ))
		WRITE_ONCE(tcp_sk(sk)->rx_opt.ts_recent_stamp, now);
}

/* syncookies: no recent synqueue overflow on this listening socket? */
static inline bool tcp_synq_no_recent_overflow(const struct sock *sk)
{
	unsigned int last_overflow;
	unsigned int now = jiffies;

	if (sk->sk_reuseport) {
		struct sock_reuseport *reuse;

		reuse = rcu_dereference(sk->sk_reuseport_cb);
		if (likely(reuse)) {
			last_overflow = READ_ONCE(reuse->synq_overflow_ts);
			return !time_between32(now, last_overflow - HZ,
					       last_overflow +
					       TCP_SYNCOOKIE_VALID);
		}
	}

	last_overflow = READ_ONCE(tcp_sk(sk)->rx_opt.ts_recent_stamp);

	/* If last_overflow <= jiffies <= last_overflow + TCP_SYNCOOKIE_VALID,
	 * then we're under synflood. However, we have to use
	 * 'last_overflow - HZ' as lower bound. That's because a concurrent
	 * tcp_synq_overflow() could update .ts_recent_stamp after we read
	 * jiffies but before we store .ts_recent_stamp into last_overflow,
	 * which could lead to rejecting a valid syncookie.
	 */
	return !time_between32(now, last_overflow - HZ,
			       last_overflow + TCP_SYNCOOKIE_VALID);
}

static inline u32 tcp_cookie_time(void)
{
	u64 val = get_jiffies_64();

	do_div(val, TCP_SYNCOOKIE_PERIOD);
	return val;
}

u32 __cookie_v4_init_sequence(const struct iphdr *iph, const struct tcphdr *th,
			      u16 *mssp);
__u32 cookie_v4_init_sequence(const struct sk_buff *skb, __u16 *mss);
u64 cookie_init_timestamp(struct request_sock *req, u64 now);
bool cookie_timestamp_decode(const struct net *net,
			     struct tcp_options_received *opt);
bool cookie_ecn_ok(const struct tcp_options_received *opt,
		   const struct net *net, const struct dst_entry *dst);

/* From net/ipv6/syncookies.c */
int __cookie_v6_check(const struct ipv6hdr *iph, const struct tcphdr *th,
		      u32 cookie);
struct sock *cookie_v6_check(struct sock *sk, struct sk_buff *skb);

u32 __cookie_v6_init_sequence(const struct ipv6hdr *iph,
			      const struct tcphdr *th, u16 *mssp);
__u32 cookie_v6_init_sequence(const struct sk_buff *skb, __u16 *mss);
#endif
/* tcp_output.c */

void __tcp_push_pending_frames(struct sock *sk, unsigned int cur_mss,
			       int nonagle);
int __tcp_retransmit_skb(struct sock *sk, struct sk_buff *skb, int segs);
int tcp_retransmit_skb(struct sock *sk, struct sk_buff *skb, int segs);
void tcp_retransmit_timer(struct sock *sk);
void tcp_xmit_retransmit_queue(struct sock *);
void tcp_simple_retransmit(struct sock *);
void tcp_enter_recovery(struct sock *sk, bool ece_ack);
int tcp_trim_head(struct sock *, struct sk_buff *, u32);
enum tcp_queue {
	TCP_FRAG_IN_WRITE_QUEUE,
	TCP_FRAG_IN_RTX_QUEUE,
};
int tcp_fragment(struct sock *sk, enum tcp_queue tcp_queue,
		 struct sk_buff *skb, u32 len,
		 unsigned int mss_now, gfp_t gfp);

void tcp_send_probe0(struct sock *);
void tcp_send_partial(struct sock *);
int tcp_write_wakeup(struct sock *, int mib);
void tcp_send_fin(struct sock *sk);
void tcp_send_active_reset(struct sock *sk, gfp_t priority);
int tcp_send_synack(struct sock *);
void tcp_push_one(struct sock *, unsigned int mss_now);
void __tcp_send_ack(struct sock *sk, u32 rcv_nxt);
void tcp_send_ack(struct sock *sk);
void tcp_send_delayed_ack(struct sock *sk);
void tcp_send_loss_probe(struct sock *sk);
bool tcp_schedule_loss_probe(struct sock *sk, bool advancing_rto);
void tcp_skb_collapse_tstamp(struct sk_buff *skb,
			     const struct sk_buff *next_skb);

/* tcp_input.c */
void tcp_rearm_rto(struct sock *sk);
void tcp_synack_rtt_meas(struct sock *sk, struct request_sock *req);
void tcp_reset(struct sock *sk);
void tcp_skb_mark_lost_uncond_verify(struct tcp_sock *tp, struct sk_buff *skb);
void tcp_fin(struct sock *sk);

/* tcp_timer.c */
void tcp_init_xmit_timers(struct sock *);
static inline void tcp_clear_xmit_timers(struct sock *sk)
{
	if (hrtimer_try_to_cancel(&tcp_sk(sk)->pacing_timer) == 1)
		__sock_put(sk);

	if (hrtimer_try_to_cancel(&tcp_sk(sk)->compressed_ack_timer) == 1)
		__sock_put(sk);

	inet_csk_clear_xmit_timers(sk);
}

unsigned int tcp_sync_mss(struct sock *sk, u32 pmtu);
unsigned int tcp_current_mss(struct sock *sk);

/* Bound MSS / TSO packet size with the half of the window */
static inline int tcp_bound_to_half_wnd(struct tcp_sock *tp, int pktsize)
{
	int cutoff;

	/* When peer uses tiny windows, there is no use in packetizing
	 * to sub-MSS pieces for the sake of SWS or making sure there
	 * are enough packets in the pipe for fast recovery.
	 *
	 * On the other hand, for extremely large MSS devices, handling
	 * smaller than MSS windows in this way does make sense.
	 */
	if (tp->max_window > TCP_MSS_DEFAULT)
		cutoff = (tp->max_window >> 1);
	else
		cutoff = tp->max_window;

	if (cutoff && pktsize > cutoff)
		return max_t(int, cutoff, 68U - tp->tcp_header_len);
	else
		return pktsize;
}

/* tcp.c */
void tcp_get_info(struct sock *, struct tcp_info *);

/* Read 'sendfile()'-style from a TCP socket */
int tcp_read_sock(struct sock *sk, read_descriptor_t *desc,
		  sk_read_actor_t recv_actor);

void tcp_initialize_rcv_mss(struct sock *sk);

int tcp_mtu_to_mss(struct sock *sk, int pmtu);
int tcp_mss_to_mtu(struct sock *sk, int mss);
void tcp_mtup_init(struct sock *sk);

static inline void tcp_bound_rto(const struct sock *sk)
{
	if (inet_csk(sk)->icsk_rto > TCP_RTO_MAX)
		inet_csk(sk)->icsk_rto = TCP_RTO_MAX;
}

static inline u32 __tcp_set_rto(const struct tcp_sock *tp)
{
	return usecs_to_jiffies((tp->srtt_us >> 3) + tp->rttvar_us);
}

static inline void __tcp_fast_path_on(struct tcp_sock *tp, u32 snd_wnd)
{
	tp->pred_flags = htonl((tp->tcp_header_len << 26) |
			       ntohl(TCP_FLAG_ACK) |
			       snd_wnd);
}

static inline void tcp_fast_path_on(struct tcp_sock *tp)
{
	__tcp_fast_path_on(tp, tp->snd_wnd >> tp->rx_opt.snd_wscale);
}

static inline void tcp_fast_path_check(struct sock *sk)
{
	struct tcp_sock *tp = tcp_sk(sk);

	if (RB_EMPTY_ROOT(&tp->out_of_order_queue) &&
	    tp->rcv_wnd &&
	    atomic_read(&sk->sk_rmem_alloc) < sk->sk_rcvbuf &&
	    !tp->urg_data)
		tcp_fast_path_on(tp);
}

/* Compute the actual rto_min value */
static inline u32 tcp_rto_min(struct sock *sk)
{
	const struct dst_entry *dst = __sk_dst_get(sk);
	u32 rto_min = inet_csk(sk)->icsk_rto_min;

	if (dst && dst_metric_locked(dst, RTAX_RTO_MIN))
		rto_min = dst_metric_rtt(dst, RTAX_RTO_MIN);
	return rto_min;
}

static inline u32 tcp_rto_min_us(struct sock *sk)
{
	return jiffies_to_usecs(tcp_rto_min(sk));
}

static inline bool tcp_ca_dst_locked(const struct dst_entry *dst)
{
	return dst_metric_locked(dst, RTAX_CC_ALGO);
}

/* Minimum RTT in usec. ~0 means not available. */
static inline u32 tcp_min_rtt(const struct tcp_sock *tp)
{
	return minmax_get(&tp->rtt_min);
}

/* Compute the actual receive window we are currently advertising.
 * Rcv_nxt can be after the window if our peer push more data
 * than the offered window.
 */
static inline u32 tcp_receive_window(const struct tcp_sock *tp)
{
	s32 win = tp->rcv_wup + tp->rcv_wnd - tp->rcv_nxt;

	if (win < 0)
		win = 0;
	return (u32) win;
}

/* Choose a new window, without checks for shrinking, and without
 * scaling applied to the result.  The caller does these things
 * if necessary.  This is a "raw" window selection.
 */
u32 __tcp_select_window(struct sock *sk);

void tcp_send_window_probe(struct sock *sk);

/* TCP uses 32bit jiffies to save some space.
 * Note that this is different from tcp_time_stamp, which
 * historically has been the same until linux-4.13.
 */
#define tcp_jiffies32 ((u32)jiffies)

/*
 * Deliver a 32bit value for TCP timestamp option (RFC 7323)
 * It is no longer tied to jiffies, but to 1 ms clock.
 * Note: double check if you want to use tcp_jiffies32 instead of this.
 */
#define TCP_TS_HZ	1000

static inline u64 tcp_clock_ns(void)
{
	return ktime_get_ns();
}

static inline u64 tcp_clock_us(void)
{
	return div_u64(tcp_clock_ns(), NSEC_PER_USEC);
}

/* This should only be used in contexts where tp->tcp_mstamp is up to date */
static inline u32 tcp_time_stamp(const struct tcp_sock *tp)
{
	return div_u64(tp->tcp_mstamp, USEC_PER_SEC / TCP_TS_HZ);
}

/* Convert a nsec timestamp into TCP TSval timestamp (ms based currently) */
static inline u32 tcp_ns_to_ts(u64 ns)
{
	return div_u64(ns, NSEC_PER_SEC / TCP_TS_HZ);
}

/* Could use tcp_clock_us() / 1000, but this version uses a single divide */
static inline u32 tcp_time_stamp_raw(void)
{
	return tcp_ns_to_ts(tcp_clock_ns());
}

void tcp_mstamp_refresh(struct tcp_sock *tp);

static inline u32 tcp_stamp_us_delta(u64 t1, u64 t0)
{
	return max_t(s64, t1 - t0, 0);
}

static inline u32 tcp_skb_timestamp(const struct sk_buff *skb)
{
	return tcp_ns_to_ts(skb->skb_mstamp_ns);
}

/* provide the departure time in us unit */
static inline u64 tcp_skb_timestamp_us(const struct sk_buff *skb)
{
	return div_u64(skb->skb_mstamp_ns, NSEC_PER_USEC);
}


#define tcp_flag_byte(th) (((u_int8_t *)th)[13])

#define TCPHDR_FIN 0x01
#define TCPHDR_SYN 0x02
#define TCPHDR_RST 0x04
#define TCPHDR_PSH 0x08
#define TCPHDR_ACK 0x10
#define TCPHDR_URG 0x20
#define TCPHDR_ECE 0x40
#define TCPHDR_CWR 0x80

#define TCPHDR_SYN_ECN	(TCPHDR_SYN | TCPHDR_ECE | TCPHDR_CWR)

/* This is what the send packet queuing engine uses to pass
 * TCP per-packet control information to the transmission code.
 * We also store the host-order sequence numbers in here too.
 * This is 44 bytes if IPV6 is enabled.
 * If this grows please adjust skbuff.h:skbuff->cb[xxx] size appropriately.
 */
struct tcp_skb_cb {
	__u32		seq;		/* Starting sequence number	*/
	__u32		end_seq;	/* SEQ + FIN + SYN + datalen	*/
	union {
		/* Note : tcp_tw_isn is used in input path only
		 *	  (isn chosen by tcp_timewait_state_process())
		 *
		 * 	  tcp_gso_segs/size are used in write queue only,
		 *	  cf tcp_skb_pcount()/tcp_skb_mss()
		 */
		__u32		tcp_tw_isn;
		struct {
			u16	tcp_gso_segs;
			u16	tcp_gso_size;
		};
	};
	__u8		tcp_flags;	/* TCP header flags. (tcp[13])	*/

	__u8		sacked;		/* State flags for SACK.	*/
#define TCPCB_SACKED_ACKED	0x01	/* SKB ACK'd by a SACK block	*/
#define TCPCB_SACKED_RETRANS	0x02	/* SKB retransmitted		*/
#define TCPCB_LOST		0x04	/* SKB is lost			*/
#define TCPCB_TAGBITS		0x07	/* All tag bits			*/
#define TCPCB_REPAIRED		0x10	/* SKB repaired (no skb_mstamp_ns)	*/
#define TCPCB_EVER_RETRANS	0x80	/* Ever retransmitted frame	*/
#define TCPCB_RETRANS		(TCPCB_SACKED_RETRANS|TCPCB_EVER_RETRANS| \
				TCPCB_REPAIRED)

	__u8		ip_dsfield;	/* IPv4 tos or IPv6 dsfield	*/
	__u8		txstamp_ack:1,	/* Record TX timestamp for ack? */
			eor:1,		/* Is skb MSG_EOR marked? */
			has_rxtstamp:1,	/* SKB has a RX timestamp	*/
			unused:5;
	__u32		ack_seq;	/* Sequence number ACK'd	*/
	union {
		struct {
			/* There is space for up to 24 bytes */
			__u32 in_flight:30,/* Bytes in flight at transmit */
			      is_app_limited:1, /* cwnd not fully used? */
			      unused:1;
			/* pkts S/ACKed so far upon tx of skb, incl retrans: */
			__u32 delivered;
			/* start of send pipeline phase */
			u64 first_tx_mstamp;
			/* when we reached the "delivered" count */
			u64 delivered_mstamp;
		} tx;   /* only used for outgoing skbs */
		union {
			struct inet_skb_parm	h4;
#if IS_ENABLED(CONFIG_IPV6)
			struct inet6_skb_parm	h6;
#endif
		} header;	/* For incoming skbs */
		struct {
			__u32 flags;
			struct sock *sk_redir;
			void *data_end;
		} bpf;
	};
};

#define TCP_SKB_CB(__skb)	((struct tcp_skb_cb *)&((__skb)->cb[0]))

static inline void bpf_compute_data_end_sk_skb(struct sk_buff *skb)
{
	TCP_SKB_CB(skb)->bpf.data_end = skb->data + skb_headlen(skb);
}

static inline bool tcp_skb_bpf_ingress(const struct sk_buff *skb)
{
	return TCP_SKB_CB(skb)->bpf.flags & BPF_F_INGRESS;
}

static inline struct sock *tcp_skb_bpf_redirect_fetch(struct sk_buff *skb)
{
	return TCP_SKB_CB(skb)->bpf.sk_redir;
}

static inline void tcp_skb_bpf_redirect_clear(struct sk_buff *skb)
{
	TCP_SKB_CB(skb)->bpf.sk_redir = NULL;
}

extern const struct inet_connection_sock_af_ops ipv4_specific;

#if IS_ENABLED(CONFIG_IPV6)
/* This is the variant of inet6_iif() that must be used by TCP,
 * as TCP moves IP6CB into a different location in skb->cb[]
 */
static inline int tcp_v6_iif(const struct sk_buff *skb)
{
	return TCP_SKB_CB(skb)->header.h6.iif;
}

static inline int tcp_v6_iif_l3_slave(const struct sk_buff *skb)
{
	bool l3_slave = ipv6_l3mdev_skb(TCP_SKB_CB(skb)->header.h6.flags);

	return l3_slave ? skb->skb_iif : TCP_SKB_CB(skb)->header.h6.iif;
}

/* TCP_SKB_CB reference means this can not be used from early demux */
static inline int tcp_v6_sdif(const struct sk_buff *skb)
{
#if IS_ENABLED(CONFIG_NET_L3_MASTER_DEV)
	if (skb && ipv6_l3mdev_skb(TCP_SKB_CB(skb)->header.h6.flags))
		return TCP_SKB_CB(skb)->header.h6.iif;
#endif
	return 0;
}

extern const struct inet_connection_sock_af_ops ipv6_specific;

INDIRECT_CALLABLE_DECLARE(void tcp_v6_send_check(struct sock *sk, struct sk_buff *skb));
INDIRECT_CALLABLE_DECLARE(int tcp_v6_rcv(struct sk_buff *skb));
INDIRECT_CALLABLE_DECLARE(void tcp_v6_early_demux(struct sk_buff *skb));

#endif

/* TCP_SKB_CB reference means this can not be used from early demux */
static inline int tcp_v4_sdif(struct sk_buff *skb)
{
#if IS_ENABLED(CONFIG_NET_L3_MASTER_DEV)
	if (skb && ipv4_l3mdev_skb(TCP_SKB_CB(skb)->header.h4.flags))
		return TCP_SKB_CB(skb)->header.h4.iif;
#endif
	return 0;
}

/* Due to TSO, an SKB can be composed of multiple actual
 * packets.  To keep these tracked properly, we use this.
 */
static inline int tcp_skb_pcount(const struct sk_buff *skb)
{
	return TCP_SKB_CB(skb)->tcp_gso_segs;
}

static inline void tcp_skb_pcount_set(struct sk_buff *skb, int segs)
{
	TCP_SKB_CB(skb)->tcp_gso_segs = segs;
}

static inline void tcp_skb_pcount_add(struct sk_buff *skb, int segs)
{
	TCP_SKB_CB(skb)->tcp_gso_segs += segs;
}

/* This is valid iff skb is in write queue and tcp_skb_pcount() > 1. */
static inline int tcp_skb_mss(const struct sk_buff *skb)
{
	return TCP_SKB_CB(skb)->tcp_gso_size;
}

static inline bool tcp_skb_can_collapse_to(const struct sk_buff *skb)
{
	return likely(!TCP_SKB_CB(skb)->eor);
}

static inline bool tcp_skb_can_collapse(const struct sk_buff *to,
					const struct sk_buff *from)
{
	return likely(tcp_skb_can_collapse_to(to) &&
		      mptcp_skb_can_collapse(to, from));
}

/* Events passed to congestion control interface */
enum tcp_ca_event {
	CA_EVENT_TX_START,	/* first transmit when no packets in flight */
	CA_EVENT_CWND_RESTART,	/* congestion window restart */
	CA_EVENT_COMPLETE_CWR,	/* end of congestion recovery */
	CA_EVENT_LOSS,		/* loss timeout */
	CA_EVENT_ECN_NO_CE,	/* ECT set, but not CE marked */
	CA_EVENT_ECN_IS_CE,	/* received CE marked IP packet */
};

/* Information about inbound ACK, passed to cong_ops->in_ack_event() */
enum tcp_ca_ack_event_flags {
	CA_ACK_SLOWPATH		= (1 << 0),	/* In slow path processing */
	CA_ACK_WIN_UPDATE	= (1 << 1),	/* ACK updated window */
	CA_ACK_ECE		= (1 << 2),	/* ECE bit is set on ack */
};

/*
 * Interface for adding new TCP congestion control handlers
 */
#define TCP_CA_NAME_MAX	16
#define TCP_CA_MAX	128
#define TCP_CA_BUF_MAX	(TCP_CA_NAME_MAX*TCP_CA_MAX)

#define TCP_CA_UNSPEC	0

/* Algorithm can be set on socket without CAP_NET_ADMIN privileges */
#define TCP_CONG_NON_RESTRICTED 0x1
/* Requires ECN/ECT set on all packets */
#define TCP_CONG_NEEDS_ECN	0x2
#define TCP_CONG_MASK	(TCP_CONG_NON_RESTRICTED | TCP_CONG_NEEDS_ECN)

union tcp_cc_info;

struct ack_sample {
	u32 pkts_acked;
	s32 rtt_us;
	u32 in_flight;
};

/* A rate sample measures the number of (original/retransmitted) data
 * packets delivered "delivered" over an interval of time "interval_us".
 * The tcp_rate.c code fills in the rate sample, and congestion
 * control modules that define a cong_control function to run at the end
 * of ACK processing can optionally chose to consult this sample when
 * setting cwnd and pacing rate.
 * A sample is invalid if "delivered" or "interval_us" is negative.
 */
struct rate_sample {
	u64  prior_mstamp; /* starting timestamp for interval */
	u32  prior_delivered;	/* tp->delivered at "prior_mstamp" */
	s32  delivered;		/* number of packets delivered over interval */
	long interval_us;	/* time for tp->delivered to incr "delivered" */
	u32 snd_interval_us;	/* snd interval for delivered packets */
	u32 rcv_interval_us;	/* rcv interval for delivered packets */
	long rtt_us;		/* RTT of last (S)ACKed packet (or -1) */
	int  losses;		/* number of packets marked lost upon ACK */
	u32  acked_sacked;	/* number of packets newly (S)ACKed upon ACK */
	u32  prior_in_flight;	/* in flight before this ACK */
	bool is_app_limited;	/* is sample from packet with bubble in pipe? */
	bool is_retrans;	/* is sample from retransmission? */
	bool is_ack_delayed;	/* is this (likely) a delayed ACK? */
};

struct tcp_congestion_ops {
	struct list_head	list;
	u32 key;
	u32 flags;

	/* initialize private data (optional) */
	void (*init)(struct sock *sk);
	/* cleanup private data  (optional) */
	void (*release)(struct sock *sk);

	/* return slow start threshold (required) */
	u32 (*ssthresh)(struct sock *sk);
	/* do new cwnd calculation (required) */
	void (*cong_avoid)(struct sock *sk, u32 ack, u32 acked);
	/* call before changing ca_state (optional) */
	void (*set_state)(struct sock *sk, u8 new_state);
	/* call when cwnd event occurs (optional) */
	void (*cwnd_event)(struct sock *sk, enum tcp_ca_event ev);
	/* call when ack arrives (optional) */
	void (*in_ack_event)(struct sock *sk, u32 flags);
	/* new value of cwnd after loss (required) */
	u32  (*undo_cwnd)(struct sock *sk);
	/* hook for packet ack accounting (optional) */
	void (*pkts_acked)(struct sock *sk, const struct ack_sample *sample);
	/* override sysctl_tcp_min_tso_segs */
	u32 (*min_tso_segs)(struct sock *sk);
	/* returns the multiplier used in tcp_sndbuf_expand (optional) */
	u32 (*sndbuf_expand)(struct sock *sk);
	/* call when packets are delivered to update cwnd and pacing rate,
	 * after all the ca_state processing. (optional)
	 */
	void (*cong_control)(struct sock *sk, const struct rate_sample *rs);
	/* get info for inet_diag (optional) */
	size_t (*get_info)(struct sock *sk, u32 ext, int *attr,
			   union tcp_cc_info *info);

	char 		name[TCP_CA_NAME_MAX];
	struct module 	*owner;
};

int tcp_register_congestion_control(struct tcp_congestion_ops *type);
void tcp_unregister_congestion_control(struct tcp_congestion_ops *type);

void tcp_assign_congestion_control(struct sock *sk);
void tcp_init_congestion_control(struct sock *sk);
void tcp_cleanup_congestion_control(struct sock *sk);
int tcp_set_default_congestion_control(struct net *net, const char *name);
void tcp_get_default_congestion_control(struct net *net, char *name);
void tcp_get_available_congestion_control(char *buf, size_t len);
void tcp_get_allowed_congestion_control(char *buf, size_t len);
int tcp_set_allowed_congestion_control(char *allowed);
int tcp_set_congestion_control(struct sock *sk, const char *name, bool load,
			       bool cap_net_admin);
u32 tcp_slow_start(struct tcp_sock *tp, u32 acked);
void tcp_cong_avoid_ai(struct tcp_sock *tp, u32 w, u32 acked);

u32 tcp_reno_ssthresh(struct sock *sk);
u32 tcp_reno_undo_cwnd(struct sock *sk);
void tcp_reno_cong_avoid(struct sock *sk, u32 ack, u32 acked);
extern struct tcp_congestion_ops tcp_reno;

struct tcp_congestion_ops *tcp_ca_find(const char *name);
struct tcp_congestion_ops *tcp_ca_find_key(u32 key);
u32 tcp_ca_get_key_by_name(struct net *net, const char *name, bool *ecn_ca);
#ifdef CONFIG_INET
char *tcp_ca_get_name_by_key(u32 key, char *buffer);
#else
static inline char *tcp_ca_get_name_by_key(u32 key, char *buffer)
{
	return NULL;
}
#endif

static inline bool tcp_ca_needs_ecn(const struct sock *sk)
{
	const struct inet_connection_sock *icsk = inet_csk(sk);

	return icsk->icsk_ca_ops->flags & TCP_CONG_NEEDS_ECN;
}

static inline void tcp_set_ca_state(struct sock *sk, const u8 ca_state)
{
	struct inet_connection_sock *icsk = inet_csk(sk);

	if (icsk->icsk_ca_ops->set_state)
		icsk->icsk_ca_ops->set_state(sk, ca_state);
	icsk->icsk_ca_state = ca_state;
}

static inline void tcp_ca_event(struct sock *sk, const enum tcp_ca_event event)
{
	const struct inet_connection_sock *icsk = inet_csk(sk);

	if (icsk->icsk_ca_ops->cwnd_event)
		icsk->icsk_ca_ops->cwnd_event(sk, event);
}

/* From tcp_rate.c */
void tcp_rate_skb_sent(struct sock *sk, struct sk_buff *skb);
void tcp_rate_skb_delivered(struct sock *sk, struct sk_buff *skb,
			    struct rate_sample *rs);
void tcp_rate_gen(struct sock *sk, u32 delivered, u32 lost,
		  bool is_sack_reneg, struct rate_sample *rs);
void tcp_rate_check_app_limited(struct sock *sk);

/* These functions determine how the current flow behaves in respect of SACK
 * handling. SACK is negotiated with the peer, and therefore it can vary
 * between different flows.
 *
 * tcp_is_sack - SACK enabled
 * tcp_is_reno - No SACK
 */
static inline int tcp_is_sack(const struct tcp_sock *tp)
{
	return likely(tp->rx_opt.sack_ok);
}

static inline bool tcp_is_reno(const struct tcp_sock *tp)
{
	return !tcp_is_sack(tp);
}

static inline unsigned int tcp_left_out(const struct tcp_sock *tp)
{
	return tp->sacked_out + tp->lost_out;
}

/* This determines how many packets are "in the network" to the best
 * of our knowledge.  In many cases it is conservative, but where
 * detailed information is available from the receiver (via SACK
 * blocks etc.) we can make more aggressive calculations.
 *
 * Use this for decisions involving congestion control, use just
 * tp->packets_out to determine if the send queue is empty or not.
 *
 * Read this equation as:
 *
 *	"Packets sent once on transmission queue" MINUS
 *	"Packets left network, but not honestly ACKed yet" PLUS
 *	"Packets fast retransmitted"
 */
static inline unsigned int tcp_packets_in_flight(const struct tcp_sock *tp)
{
	return tp->packets_out - tcp_left_out(tp) + tp->retrans_out;
}

#define TCP_INFINITE_SSTHRESH	0x7fffffff

static inline bool tcp_in_slow_start(const struct tcp_sock *tp)
{
	return tp->snd_cwnd < tp->snd_ssthresh;
}

static inline bool tcp_in_initial_slowstart(const struct tcp_sock *tp)
{
	return tp->snd_ssthresh >= TCP_INFINITE_SSTHRESH;
}

static inline bool tcp_in_cwnd_reduction(const struct sock *sk)
{
	return (TCPF_CA_CWR | TCPF_CA_Recovery) &
	       (1 << inet_csk(sk)->icsk_ca_state);
}

/* If cwnd > ssthresh, we may raise ssthresh to be half-way to cwnd.
 * The exception is cwnd reduction phase, when cwnd is decreasing towards
 * ssthresh.
 */
static inline __u32 tcp_current_ssthresh(const struct sock *sk)
{
	const struct tcp_sock *tp = tcp_sk(sk);

	if (tcp_in_cwnd_reduction(sk))
		return tp->snd_ssthresh;
	else
		return max(tp->snd_ssthresh,
			   ((tp->snd_cwnd >> 1) +
			    (tp->snd_cwnd >> 2)));
}

/* Use define here intentionally to get WARN_ON location shown at the caller */
#define tcp_verify_left_out(tp)	WARN_ON(tcp_left_out(tp) > tp->packets_out)

void tcp_enter_cwr(struct sock *sk);
__u32 tcp_init_cwnd(const struct tcp_sock *tp, const struct dst_entry *dst);

/* The maximum number of MSS of available cwnd for which TSO defers
 * sending if not using sysctl_tcp_tso_win_divisor.
 */
static inline __u32 tcp_max_tso_deferred_mss(const struct tcp_sock *tp)
{
	return 3;
}

/* Returns end sequence number of the receiver's advertised window */
static inline u32 tcp_wnd_end(const struct tcp_sock *tp)
{
	return tp->snd_una + tp->snd_wnd;
}

/* We follow the spirit of RFC2861 to validate cwnd but implement a more
 * flexible approach. The RFC suggests cwnd should not be raised unless
 * it was fully used previously. And that's exactly what we do in
 * congestion avoidance mode. But in slow start we allow cwnd to grow
 * as long as the application has used half the cwnd.
 * Example :
 *    cwnd is 10 (IW10), but application sends 9 frames.
 *    We allow cwnd to reach 18 when all frames are ACKed.
 * This check is safe because it's as aggressive as slow start which already
 * risks 100% overshoot. The advantage is that we discourage application to
 * either send more filler packets or data to artificially blow up the cwnd
 * usage, and allow application-limited process to probe bw more aggressively.
 */
static inline bool tcp_is_cwnd_limited(const struct sock *sk)
{
	const struct tcp_sock *tp = tcp_sk(sk);

	/* If in slow start, ensure cwnd grows to twice what was ACKed. */
	if (tcp_in_slow_start(tp))
		return tp->snd_cwnd < 2 * tp->max_packets_out;

	return tp->is_cwnd_limited;
}

/* BBR congestion control needs pacing.
 * Same remark for SO_MAX_PACING_RATE.
 * sch_fq packet scheduler is efficiently handling pacing,
 * but is not always installed/used.
 * Return true if TCP stack should pace packets itself.
 */
static inline bool tcp_needs_internal_pacing(const struct sock *sk)
{
	return smp_load_acquire(&sk->sk_pacing_status) == SK_PACING_NEEDED;
}

/* Estimates in how many jiffies next packet for this flow can be sent.
 * Scheduling a retransmit timer too early would be silly.
 */
static inline unsigned long tcp_pacing_delay(const struct sock *sk)
{
	s64 delay = tcp_sk(sk)->tcp_wstamp_ns - tcp_sk(sk)->tcp_clock_cache;

	return delay > 0 ? nsecs_to_jiffies(delay) : 0;
}

static inline void tcp_reset_xmit_timer(struct sock *sk,
					const int what,
					unsigned long when,
					const unsigned long max_when)
{
	inet_csk_reset_xmit_timer(sk, what, when + tcp_pacing_delay(sk),
				  max_when);
}

/* Something is really bad, we could not queue an additional packet,
 * because qdisc is full or receiver sent a 0 window, or we are paced.
 * We do not want to add fuel to the fire, or abort too early,
 * so make sure the timer we arm now is at least 200ms in the future,
 * regardless of current icsk_rto value (as it could be ~2ms)
 */
static inline unsigned long tcp_probe0_base(const struct sock *sk)
{
	return max_t(unsigned long, inet_csk(sk)->icsk_rto, TCP_RTO_MIN);
}

/* Variant of inet_csk_rto_backoff() used for zero window probes */
static inline unsigned long tcp_probe0_when(const struct sock *sk,
					    unsigned long max_when)
{
	u64 when = (u64)tcp_probe0_base(sk) << inet_csk(sk)->icsk_backoff;

	return (unsigned long)min_t(u64, when, max_when);
}

static inline void tcp_check_probe_timer(struct sock *sk)
{
	if (!tcp_sk(sk)->packets_out && !inet_csk(sk)->icsk_pending)
		tcp_reset_xmit_timer(sk, ICSK_TIME_PROBE0,
				     tcp_probe0_base(sk), TCP_RTO_MAX);
}

static inline void tcp_init_wl(struct tcp_sock *tp, u32 seq)
{
	tp->snd_wl1 = seq;
}

static inline void tcp_update_wl(struct tcp_sock *tp, u32 seq)
{
	tp->snd_wl1 = seq;
}

/*
 * Calculate(/check) TCP checksum
 */
static inline __sum16 tcp_v4_check(int len, __be32 saddr,
				   __be32 daddr, __wsum base)
{
	return csum_tcpudp_magic(saddr, daddr, len, IPPROTO_TCP, base);
}

static inline bool tcp_checksum_complete(struct sk_buff *skb)
{
	return !skb_csum_unnecessary(skb) &&
		__skb_checksum_complete(skb);
}

bool tcp_add_backlog(struct sock *sk, struct sk_buff *skb);
int tcp_filter(struct sock *sk, struct sk_buff *skb);
void tcp_set_state(struct sock *sk, int state);
void tcp_done(struct sock *sk);
int tcp_abort(struct sock *sk, int err);

static inline void tcp_sack_reset(struct tcp_options_received *rx_opt)
{
	rx_opt->dsack = 0;
	rx_opt->num_sacks = 0;
}

void tcp_cwnd_restart(struct sock *sk, s32 delta);

static inline void tcp_slow_start_after_idle_check(struct sock *sk)
{
	const struct tcp_congestion_ops *ca_ops = inet_csk(sk)->icsk_ca_ops;
	struct tcp_sock *tp = tcp_sk(sk);
	s32 delta;

	if (!sock_net(sk)->ipv4.sysctl_tcp_slow_start_after_idle || tp->packets_out ||
	    ca_ops->cong_control)
		return;
	delta = tcp_jiffies32 - tp->lsndtime;
	if (delta > inet_csk(sk)->icsk_rto)
		tcp_cwnd_restart(sk, delta);
}

/* Determine a window scaling and initial window to offer. */
void tcp_select_initial_window(const struct sock *sk, int __space,
			       __u32 mss, __u32 *rcv_wnd,
			       __u32 *window_clamp, int wscale_ok,
			       __u8 *rcv_wscale, __u32 init_rcv_wnd);

static inline int tcp_win_from_space(const struct sock *sk, int space)
{
	int tcp_adv_win_scale = sock_net(sk)->ipv4.sysctl_tcp_adv_win_scale;

	return tcp_adv_win_scale <= 0 ?
		(space>>(-tcp_adv_win_scale)) :
		space - (space>>tcp_adv_win_scale);
}

/* Note: caller must be prepared to deal with negative returns */
static inline int tcp_space(const struct sock *sk)
{
	return tcp_win_from_space(sk, READ_ONCE(sk->sk_rcvbuf) -
				  READ_ONCE(sk->sk_backlog.len) -
				  atomic_read(&sk->sk_rmem_alloc));
}

static inline int tcp_full_space(const struct sock *sk)
{
	return tcp_win_from_space(sk, READ_ONCE(sk->sk_rcvbuf));
}

<<<<<<< HEAD
=======
void tcp_cleanup_rbuf(struct sock *sk, int copied);

>>>>>>> d1988041
/* We provision sk_rcvbuf around 200% of sk_rcvlowat.
 * If 87.5 % (7/8) of the space has been consumed, we want to override
 * SO_RCVLOWAT constraint, since we are receiving skbs with too small
 * len/truesize ratio.
 */
static inline bool tcp_rmem_pressure(const struct sock *sk)
{
	int rcvbuf = READ_ONCE(sk->sk_rcvbuf);
	int threshold = rcvbuf - (rcvbuf >> 3);

	return atomic_read(&sk->sk_rmem_alloc) > threshold;
}

extern void tcp_openreq_init_rwin(struct request_sock *req,
				  const struct sock *sk_listener,
				  const struct dst_entry *dst);

void tcp_enter_memory_pressure(struct sock *sk);
void tcp_leave_memory_pressure(struct sock *sk);

static inline int keepalive_intvl_when(const struct tcp_sock *tp)
{
	struct net *net = sock_net((struct sock *)tp);

	return tp->keepalive_intvl ? : net->ipv4.sysctl_tcp_keepalive_intvl;
}

static inline int keepalive_time_when(const struct tcp_sock *tp)
{
	struct net *net = sock_net((struct sock *)tp);

	return tp->keepalive_time ? : net->ipv4.sysctl_tcp_keepalive_time;
}

static inline int keepalive_probes(const struct tcp_sock *tp)
{
	struct net *net = sock_net((struct sock *)tp);

	return tp->keepalive_probes ? : net->ipv4.sysctl_tcp_keepalive_probes;
}

static inline u32 keepalive_time_elapsed(const struct tcp_sock *tp)
{
	const struct inet_connection_sock *icsk = &tp->inet_conn;

	return min_t(u32, tcp_jiffies32 - icsk->icsk_ack.lrcvtime,
			  tcp_jiffies32 - tp->rcv_tstamp);
}

static inline int tcp_fin_time(const struct sock *sk)
{
	int fin_timeout = tcp_sk(sk)->linger2 ? : sock_net(sk)->ipv4.sysctl_tcp_fin_timeout;
	const int rto = inet_csk(sk)->icsk_rto;

	if (fin_timeout < (rto << 2) - (rto >> 1))
		fin_timeout = (rto << 2) - (rto >> 1);

	return fin_timeout;
}

static inline bool tcp_paws_check(const struct tcp_options_received *rx_opt,
				  int paws_win)
{
	if ((s32)(rx_opt->ts_recent - rx_opt->rcv_tsval) <= paws_win)
		return true;
	if (unlikely(!time_before32(ktime_get_seconds(),
				    rx_opt->ts_recent_stamp + TCP_PAWS_24DAYS)))
		return true;
	/*
	 * Some OSes send SYN and SYNACK messages with tsval=0 tsecr=0,
	 * then following tcp messages have valid values. Ignore 0 value,
	 * or else 'negative' tsval might forbid us to accept their packets.
	 */
	if (!rx_opt->ts_recent)
		return true;
	return false;
}

static inline bool tcp_paws_reject(const struct tcp_options_received *rx_opt,
				   int rst)
{
	if (tcp_paws_check(rx_opt, 0))
		return false;

	/* RST segments are not recommended to carry timestamp,
	   and, if they do, it is recommended to ignore PAWS because
	   "their cleanup function should take precedence over timestamps."
	   Certainly, it is mistake. It is necessary to understand the reasons
	   of this constraint to relax it: if peer reboots, clock may go
	   out-of-sync and half-open connections will not be reset.
	   Actually, the problem would be not existing if all
	   the implementations followed draft about maintaining clock
	   via reboots. Linux-2.2 DOES NOT!

	   However, we can relax time bounds for RST segments to MSL.
	 */
	if (rst && !time_before32(ktime_get_seconds(),
				  rx_opt->ts_recent_stamp + TCP_PAWS_MSL))
		return false;
	return true;
}

bool tcp_oow_rate_limited(struct net *net, const struct sk_buff *skb,
			  int mib_idx, u32 *last_oow_ack_time);

static inline void tcp_mib_init(struct net *net)
{
	/* See RFC 2012 */
	TCP_ADD_STATS(net, TCP_MIB_RTOALGORITHM, 1);
	TCP_ADD_STATS(net, TCP_MIB_RTOMIN, TCP_RTO_MIN*1000/HZ);
	TCP_ADD_STATS(net, TCP_MIB_RTOMAX, TCP_RTO_MAX*1000/HZ);
	TCP_ADD_STATS(net, TCP_MIB_MAXCONN, -1);
}

/* from STCP */
static inline void tcp_clear_retrans_hints_partial(struct tcp_sock *tp)
{
	tp->lost_skb_hint = NULL;
}

static inline void tcp_clear_all_retrans_hints(struct tcp_sock *tp)
{
	tcp_clear_retrans_hints_partial(tp);
	tp->retransmit_skb_hint = NULL;
}

union tcp_md5_addr {
	struct in_addr  a4;
#if IS_ENABLED(CONFIG_IPV6)
	struct in6_addr	a6;
#endif
};

/* - key database */
struct tcp_md5sig_key {
	struct hlist_node	node;
	u8			keylen;
	u8			family; /* AF_INET or AF_INET6 */
	u8			prefixlen;
	union tcp_md5_addr	addr;
	int			l3index; /* set if key added with L3 scope */
	u8			key[TCP_MD5SIG_MAXKEYLEN];
	struct rcu_head		rcu;
};

/* - sock block */
struct tcp_md5sig_info {
	struct hlist_head	head;
	struct rcu_head		rcu;
};

/* - pseudo header */
struct tcp4_pseudohdr {
	__be32		saddr;
	__be32		daddr;
	__u8		pad;
	__u8		protocol;
	__be16		len;
};

struct tcp6_pseudohdr {
	struct in6_addr	saddr;
	struct in6_addr daddr;
	__be32		len;
	__be32		protocol;	/* including padding */
};

union tcp_md5sum_block {
	struct tcp4_pseudohdr ip4;
#if IS_ENABLED(CONFIG_IPV6)
	struct tcp6_pseudohdr ip6;
#endif
};

/* - pool: digest algorithm, hash description and scratch buffer */
struct tcp_md5sig_pool {
	struct ahash_request	*md5_req;
	void			*scratch;
};

/* - functions */
int tcp_v4_md5_hash_skb(char *md5_hash, const struct tcp_md5sig_key *key,
			const struct sock *sk, const struct sk_buff *skb);
int tcp_md5_do_add(struct sock *sk, const union tcp_md5_addr *addr,
		   int family, u8 prefixlen, int l3index,
		   const u8 *newkey, u8 newkeylen, gfp_t gfp);
int tcp_md5_do_del(struct sock *sk, const union tcp_md5_addr *addr,
		   int family, u8 prefixlen, int l3index);
struct tcp_md5sig_key *tcp_v4_md5_lookup(const struct sock *sk,
					 const struct sock *addr_sk);

#ifdef CONFIG_TCP_MD5SIG
#include <linux/jump_label.h>
extern struct static_key_false tcp_md5_needed;
struct tcp_md5sig_key *__tcp_md5_do_lookup(const struct sock *sk, int l3index,
					   const union tcp_md5_addr *addr,
					   int family);
static inline struct tcp_md5sig_key *
tcp_md5_do_lookup(const struct sock *sk, int l3index,
		  const union tcp_md5_addr *addr, int family)
{
	if (!static_branch_unlikely(&tcp_md5_needed))
		return NULL;
	return __tcp_md5_do_lookup(sk, l3index, addr, family);
}

#define tcp_twsk_md5_key(twsk)	((twsk)->tw_md5_key)
#else
static inline struct tcp_md5sig_key *
tcp_md5_do_lookup(const struct sock *sk, int l3index,
		  const union tcp_md5_addr *addr, int family)
{
	return NULL;
}
#define tcp_twsk_md5_key(twsk)	NULL
#endif

bool tcp_alloc_md5sig_pool(void);

struct tcp_md5sig_pool *tcp_get_md5sig_pool(void);
static inline void tcp_put_md5sig_pool(void)
{
	local_bh_enable();
}

int tcp_md5_hash_skb_data(struct tcp_md5sig_pool *, const struct sk_buff *,
			  unsigned int header_len);
int tcp_md5_hash_key(struct tcp_md5sig_pool *hp,
		     const struct tcp_md5sig_key *key);

/* From tcp_fastopen.c */
void tcp_fastopen_cache_get(struct sock *sk, u16 *mss,
			    struct tcp_fastopen_cookie *cookie);
void tcp_fastopen_cache_set(struct sock *sk, u16 mss,
			    struct tcp_fastopen_cookie *cookie, bool syn_lost,
			    u16 try_exp);
struct tcp_fastopen_request {
	/* Fast Open cookie. Size 0 means a cookie request */
	struct tcp_fastopen_cookie	cookie;
	struct msghdr			*data;  /* data in MSG_FASTOPEN */
	size_t				size;
	int				copied;	/* queued in tcp_connect() */
	struct ubuf_info		*uarg;
};
void tcp_free_fastopen_req(struct tcp_sock *tp);
void tcp_fastopen_destroy_cipher(struct sock *sk);
void tcp_fastopen_ctx_destroy(struct net *net);
int tcp_fastopen_reset_cipher(struct net *net, struct sock *sk,
			      void *primary_key, void *backup_key);
int tcp_fastopen_get_cipher(struct net *net, struct inet_connection_sock *icsk,
			    u64 *key);
void tcp_fastopen_add_skb(struct sock *sk, struct sk_buff *skb);
struct sock *tcp_try_fastopen(struct sock *sk, struct sk_buff *skb,
			      struct request_sock *req,
			      struct tcp_fastopen_cookie *foc,
			      const struct dst_entry *dst);
void tcp_fastopen_init_key_once(struct net *net);
bool tcp_fastopen_cookie_check(struct sock *sk, u16 *mss,
			     struct tcp_fastopen_cookie *cookie);
bool tcp_fastopen_defer_connect(struct sock *sk, int *err);
#define TCP_FASTOPEN_KEY_LENGTH sizeof(siphash_key_t)
#define TCP_FASTOPEN_KEY_MAX 2
#define TCP_FASTOPEN_KEY_BUF_LENGTH \
	(TCP_FASTOPEN_KEY_LENGTH * TCP_FASTOPEN_KEY_MAX)

/* Fastopen key context */
struct tcp_fastopen_context {
	siphash_key_t	key[TCP_FASTOPEN_KEY_MAX];
	int		num;
	struct rcu_head	rcu;
};

extern unsigned int sysctl_tcp_fastopen_blackhole_timeout;
void tcp_fastopen_active_disable(struct sock *sk);
bool tcp_fastopen_active_should_disable(struct sock *sk);
void tcp_fastopen_active_disable_ofo_check(struct sock *sk);
void tcp_fastopen_active_detect_blackhole(struct sock *sk, bool expired);

/* Caller needs to wrap with rcu_read_(un)lock() */
static inline
struct tcp_fastopen_context *tcp_fastopen_get_ctx(const struct sock *sk)
{
	struct tcp_fastopen_context *ctx;

	ctx = rcu_dereference(inet_csk(sk)->icsk_accept_queue.fastopenq.ctx);
	if (!ctx)
		ctx = rcu_dereference(sock_net(sk)->ipv4.tcp_fastopen_ctx);
	return ctx;
}

static inline
bool tcp_fastopen_cookie_match(const struct tcp_fastopen_cookie *foc,
			       const struct tcp_fastopen_cookie *orig)
{
	if (orig->len == TCP_FASTOPEN_COOKIE_SIZE &&
	    orig->len == foc->len &&
	    !memcmp(orig->val, foc->val, foc->len))
		return true;
	return false;
}

static inline
int tcp_fastopen_context_len(const struct tcp_fastopen_context *ctx)
{
	return ctx->num;
}

/* Latencies incurred by various limits for a sender. They are
 * chronograph-like stats that are mutually exclusive.
 */
enum tcp_chrono {
	TCP_CHRONO_UNSPEC,
	TCP_CHRONO_BUSY, /* Actively sending data (non-empty write queue) */
	TCP_CHRONO_RWND_LIMITED, /* Stalled by insufficient receive window */
	TCP_CHRONO_SNDBUF_LIMITED, /* Stalled by insufficient send buffer */
	__TCP_CHRONO_MAX,
};

void tcp_chrono_start(struct sock *sk, const enum tcp_chrono type);
void tcp_chrono_stop(struct sock *sk, const enum tcp_chrono type);

/* This helper is needed, because skb->tcp_tsorted_anchor uses
 * the same memory storage than skb->destructor/_skb_refdst
 */
static inline void tcp_skb_tsorted_anchor_cleanup(struct sk_buff *skb)
{
	skb->destructor = NULL;
	skb->_skb_refdst = 0UL;
}

#define tcp_skb_tsorted_save(skb) {		\
	unsigned long _save = skb->_skb_refdst;	\
	skb->_skb_refdst = 0UL;

#define tcp_skb_tsorted_restore(skb)		\
	skb->_skb_refdst = _save;		\
}

void tcp_write_queue_purge(struct sock *sk);

static inline struct sk_buff *tcp_rtx_queue_head(const struct sock *sk)
{
	return skb_rb_first(&sk->tcp_rtx_queue);
}

static inline struct sk_buff *tcp_rtx_queue_tail(const struct sock *sk)
{
	return skb_rb_last(&sk->tcp_rtx_queue);
}

static inline struct sk_buff *tcp_write_queue_head(const struct sock *sk)
{
	return skb_peek(&sk->sk_write_queue);
}

static inline struct sk_buff *tcp_write_queue_tail(const struct sock *sk)
{
	return skb_peek_tail(&sk->sk_write_queue);
}

#define tcp_for_write_queue_from_safe(skb, tmp, sk)			\
	skb_queue_walk_from_safe(&(sk)->sk_write_queue, skb, tmp)

static inline struct sk_buff *tcp_send_head(const struct sock *sk)
{
	return skb_peek(&sk->sk_write_queue);
}

static inline bool tcp_skb_is_last(const struct sock *sk,
				   const struct sk_buff *skb)
{
	return skb_queue_is_last(&sk->sk_write_queue, skb);
}

/**
 * tcp_write_queue_empty - test if any payload (or FIN) is available in write queue
 * @sk: socket
 *
 * Since the write queue can have a temporary empty skb in it,
 * we must not use "return skb_queue_empty(&sk->sk_write_queue)"
 */
static inline bool tcp_write_queue_empty(const struct sock *sk)
{
	const struct tcp_sock *tp = tcp_sk(sk);

	return tp->write_seq == tp->snd_nxt;
}

static inline bool tcp_rtx_queue_empty(const struct sock *sk)
{
	return RB_EMPTY_ROOT(&sk->tcp_rtx_queue);
}

static inline bool tcp_rtx_and_write_queues_empty(const struct sock *sk)
{
	return tcp_rtx_queue_empty(sk) && tcp_write_queue_empty(sk);
}

static inline void tcp_add_write_queue_tail(struct sock *sk, struct sk_buff *skb)
{
	__skb_queue_tail(&sk->sk_write_queue, skb);

	/* Queue it, remembering where we must start sending. */
	if (sk->sk_write_queue.next == skb)
		tcp_chrono_start(sk, TCP_CHRONO_BUSY);
}

/* Insert new before skb on the write queue of sk.  */
static inline void tcp_insert_write_queue_before(struct sk_buff *new,
						  struct sk_buff *skb,
						  struct sock *sk)
{
	__skb_queue_before(&sk->sk_write_queue, skb, new);
}

static inline void tcp_unlink_write_queue(struct sk_buff *skb, struct sock *sk)
{
	tcp_skb_tsorted_anchor_cleanup(skb);
	__skb_unlink(skb, &sk->sk_write_queue);
}

void tcp_rbtree_insert(struct rb_root *root, struct sk_buff *skb);

static inline void tcp_rtx_queue_unlink(struct sk_buff *skb, struct sock *sk)
{
	tcp_skb_tsorted_anchor_cleanup(skb);
	rb_erase(&skb->rbnode, &sk->tcp_rtx_queue);
}

static inline void tcp_rtx_queue_unlink_and_free(struct sk_buff *skb, struct sock *sk)
{
	list_del(&skb->tcp_tsorted_anchor);
	tcp_rtx_queue_unlink(skb, sk);
	sk_wmem_free_skb(sk, skb);
}

static inline void tcp_push_pending_frames(struct sock *sk)
{
	if (tcp_send_head(sk)) {
		struct tcp_sock *tp = tcp_sk(sk);

		__tcp_push_pending_frames(sk, tcp_current_mss(sk), tp->nonagle);
	}
}

/* Start sequence of the skb just after the highest skb with SACKed
 * bit, valid only if sacked_out > 0 or when the caller has ensured
 * validity by itself.
 */
static inline u32 tcp_highest_sack_seq(struct tcp_sock *tp)
{
	if (!tp->sacked_out)
		return tp->snd_una;

	if (tp->highest_sack == NULL)
		return tp->snd_nxt;

	return TCP_SKB_CB(tp->highest_sack)->seq;
}

static inline void tcp_advance_highest_sack(struct sock *sk, struct sk_buff *skb)
{
	tcp_sk(sk)->highest_sack = skb_rb_next(skb);
}

static inline struct sk_buff *tcp_highest_sack(struct sock *sk)
{
	return tcp_sk(sk)->highest_sack;
}

static inline void tcp_highest_sack_reset(struct sock *sk)
{
	tcp_sk(sk)->highest_sack = tcp_rtx_queue_head(sk);
}

/* Called when old skb is about to be deleted and replaced by new skb */
static inline void tcp_highest_sack_replace(struct sock *sk,
					    struct sk_buff *old,
					    struct sk_buff *new)
{
	if (old == tcp_highest_sack(sk))
		tcp_sk(sk)->highest_sack = new;
}

/* This helper checks if socket has IP_TRANSPARENT set */
static inline bool inet_sk_transparent(const struct sock *sk)
{
	switch (sk->sk_state) {
	case TCP_TIME_WAIT:
		return inet_twsk(sk)->tw_transparent;
	case TCP_NEW_SYN_RECV:
		return inet_rsk(inet_reqsk(sk))->no_srccheck;
	}
	return inet_sk(sk)->transparent;
}

/* Determines whether this is a thin stream (which may suffer from
 * increased latency). Used to trigger latency-reducing mechanisms.
 */
static inline bool tcp_stream_is_thin(struct tcp_sock *tp)
{
	return tp->packets_out < 4 && !tcp_in_initial_slowstart(tp);
}

/* /proc */
enum tcp_seq_states {
	TCP_SEQ_STATE_LISTENING,
	TCP_SEQ_STATE_ESTABLISHED,
};

void *tcp_seq_start(struct seq_file *seq, loff_t *pos);
void *tcp_seq_next(struct seq_file *seq, void *v, loff_t *pos);
void tcp_seq_stop(struct seq_file *seq, void *v);

struct tcp_seq_afinfo {
	sa_family_t			family;
};

struct tcp_iter_state {
	struct seq_net_private	p;
	enum tcp_seq_states	state;
	struct sock		*syn_wait_sk;
	struct tcp_seq_afinfo	*bpf_seq_afinfo;
	int			bucket, offset, sbucket, num;
	loff_t			last_pos;
};

extern struct request_sock_ops tcp_request_sock_ops;
extern struct request_sock_ops tcp6_request_sock_ops;

void tcp_v4_destroy_sock(struct sock *sk);

struct sk_buff *tcp_gso_segment(struct sk_buff *skb,
				netdev_features_t features);
struct sk_buff *tcp_gro_receive(struct list_head *head, struct sk_buff *skb);
INDIRECT_CALLABLE_DECLARE(int tcp4_gro_complete(struct sk_buff *skb, int thoff));
INDIRECT_CALLABLE_DECLARE(struct sk_buff *tcp4_gro_receive(struct list_head *head, struct sk_buff *skb));
INDIRECT_CALLABLE_DECLARE(int tcp6_gro_complete(struct sk_buff *skb, int thoff));
INDIRECT_CALLABLE_DECLARE(struct sk_buff *tcp6_gro_receive(struct list_head *head, struct sk_buff *skb));
int tcp_gro_complete(struct sk_buff *skb);

void __tcp_v4_send_check(struct sk_buff *skb, __be32 saddr, __be32 daddr);

static inline u32 tcp_notsent_lowat(const struct tcp_sock *tp)
{
	struct net *net = sock_net((struct sock *)tp);
	return tp->notsent_lowat ?: net->ipv4.sysctl_tcp_notsent_lowat;
}

/* @wake is one when sk_stream_write_space() calls us.
 * This sends EPOLLOUT only if notsent_bytes is half the limit.
 * This mimics the strategy used in sock_def_write_space().
 */
static inline bool tcp_stream_memory_free(const struct sock *sk, int wake)
{
	const struct tcp_sock *tp = tcp_sk(sk);
	u32 notsent_bytes = READ_ONCE(tp->write_seq) -
			    READ_ONCE(tp->snd_nxt);

	return (notsent_bytes << wake) < tcp_notsent_lowat(tp);
}

#ifdef CONFIG_PROC_FS
int tcp4_proc_init(void);
void tcp4_proc_exit(void);
#endif

int tcp_rtx_synack(const struct sock *sk, struct request_sock *req);
int tcp_conn_request(struct request_sock_ops *rsk_ops,
		     const struct tcp_request_sock_ops *af_ops,
		     struct sock *sk, struct sk_buff *skb);

/* TCP af-specific functions */
struct tcp_sock_af_ops {
#ifdef CONFIG_TCP_MD5SIG
	struct tcp_md5sig_key	*(*md5_lookup) (const struct sock *sk,
						const struct sock *addr_sk);
	int		(*calc_md5_hash)(char *location,
					 const struct tcp_md5sig_key *md5,
					 const struct sock *sk,
					 const struct sk_buff *skb);
	int		(*md5_parse)(struct sock *sk,
				     int optname,
				     sockptr_t optval,
				     int optlen);
#endif
};

struct tcp_request_sock_ops {
	u16 mss_clamp;
#ifdef CONFIG_TCP_MD5SIG
	struct tcp_md5sig_key *(*req_md5_lookup)(const struct sock *sk,
						 const struct sock *addr_sk);
	int		(*calc_md5_hash) (char *location,
					  const struct tcp_md5sig_key *md5,
					  const struct sock *sk,
					  const struct sk_buff *skb);
#endif
	void (*init_req)(struct request_sock *req,
			 const struct sock *sk_listener,
			 struct sk_buff *skb);
#ifdef CONFIG_SYN_COOKIES
	__u32 (*cookie_init_seq)(const struct sk_buff *skb,
				 __u16 *mss);
#endif
	struct dst_entry *(*route_req)(const struct sock *sk, struct flowi *fl,
				       const struct request_sock *req);
	u32 (*init_seq)(const struct sk_buff *skb);
	u32 (*init_ts_off)(const struct net *net, const struct sk_buff *skb);
	int (*send_synack)(const struct sock *sk, struct dst_entry *dst,
			   struct flowi *fl, struct request_sock *req,
			   struct tcp_fastopen_cookie *foc,
			   enum tcp_synack_type synack_type,
			   struct sk_buff *syn_skb);
};

extern const struct tcp_request_sock_ops tcp_request_sock_ipv4_ops;
#if IS_ENABLED(CONFIG_IPV6)
extern const struct tcp_request_sock_ops tcp_request_sock_ipv6_ops;
#endif

#ifdef CONFIG_SYN_COOKIES
static inline __u32 cookie_init_sequence(const struct tcp_request_sock_ops *ops,
					 const struct sock *sk, struct sk_buff *skb,
					 __u16 *mss)
{
	tcp_synq_overflow(sk);
	__NET_INC_STATS(sock_net(sk), LINUX_MIB_SYNCOOKIESSENT);
	return ops->cookie_init_seq(skb, mss);
}
#else
static inline __u32 cookie_init_sequence(const struct tcp_request_sock_ops *ops,
					 const struct sock *sk, struct sk_buff *skb,
					 __u16 *mss)
{
	return 0;
}
#endif

int tcpv4_offload_init(void);

void tcp_v4_init(void);
void tcp_init(void);

/* tcp_recovery.c */
void tcp_mark_skb_lost(struct sock *sk, struct sk_buff *skb);
void tcp_newreno_mark_lost(struct sock *sk, bool snd_una_advanced);
extern s32 tcp_rack_skb_timeout(struct tcp_sock *tp, struct sk_buff *skb,
				u32 reo_wnd);
extern void tcp_rack_mark_lost(struct sock *sk);
extern void tcp_rack_advance(struct tcp_sock *tp, u8 sacked, u32 end_seq,
			     u64 xmit_time);
extern void tcp_rack_reo_timeout(struct sock *sk);
extern void tcp_rack_update_reo_wnd(struct sock *sk, struct rate_sample *rs);

/* At how many usecs into the future should the RTO fire? */
static inline s64 tcp_rto_delta_us(const struct sock *sk)
{
	const struct sk_buff *skb = tcp_rtx_queue_head(sk);
	u32 rto = inet_csk(sk)->icsk_rto;
	u64 rto_time_stamp_us = tcp_skb_timestamp_us(skb) + jiffies_to_usecs(rto);

	return rto_time_stamp_us - tcp_sk(sk)->tcp_mstamp;
}

/*
 * Save and compile IPv4 options, return a pointer to it
 */
static inline struct ip_options_rcu *tcp_v4_save_options(struct net *net,
							 struct sk_buff *skb)
{
	const struct ip_options *opt = &TCP_SKB_CB(skb)->header.h4.opt;
	struct ip_options_rcu *dopt = NULL;

	if (opt->optlen) {
		int opt_size = sizeof(*dopt) + opt->optlen;

		dopt = kmalloc(opt_size, GFP_ATOMIC);
		if (dopt && __ip_options_echo(net, &dopt->opt, skb, opt)) {
			kfree(dopt);
			dopt = NULL;
		}
	}
	return dopt;
}

/* locally generated TCP pure ACKs have skb->truesize == 2
 * (check tcp_send_ack() in net/ipv4/tcp_output.c )
 * This is much faster than dissecting the packet to find out.
 * (Think of GRE encapsulations, IPv4, IPv6, ...)
 */
static inline bool skb_is_tcp_pure_ack(const struct sk_buff *skb)
{
	return skb->truesize == 2;
}

static inline void skb_set_tcp_pure_ack(struct sk_buff *skb)
{
	skb->truesize = 2;
}

static inline int tcp_inq(struct sock *sk)
{
	struct tcp_sock *tp = tcp_sk(sk);
	int answ;

	if ((1 << sk->sk_state) & (TCPF_SYN_SENT | TCPF_SYN_RECV)) {
		answ = 0;
	} else if (sock_flag(sk, SOCK_URGINLINE) ||
		   !tp->urg_data ||
		   before(tp->urg_seq, tp->copied_seq) ||
		   !before(tp->urg_seq, tp->rcv_nxt)) {

		answ = tp->rcv_nxt - tp->copied_seq;

		/* Subtract 1, if FIN was received */
		if (answ && sock_flag(sk, SOCK_DONE))
			answ--;
	} else {
		answ = tp->urg_seq - tp->copied_seq;
	}

	return answ;
}

int tcp_peek_len(struct socket *sock);

static inline void tcp_segs_in(struct tcp_sock *tp, const struct sk_buff *skb)
{
	u16 segs_in;

	segs_in = max_t(u16, 1, skb_shinfo(skb)->gso_segs);
	tp->segs_in += segs_in;
	if (skb->len > tcp_hdrlen(skb))
		tp->data_segs_in += segs_in;
}

/*
 * TCP listen path runs lockless.
 * We forced "struct sock" to be const qualified to make sure
 * we don't modify one of its field by mistake.
 * Here, we increment sk_drops which is an atomic_t, so we can safely
 * make sock writable again.
 */
static inline void tcp_listendrop(const struct sock *sk)
{
	atomic_inc(&((struct sock *)sk)->sk_drops);
	__NET_INC_STATS(sock_net(sk), LINUX_MIB_LISTENDROPS);
}

enum hrtimer_restart tcp_pace_kick(struct hrtimer *timer);

/*
 * Interface for adding Upper Level Protocols over TCP
 */

#define TCP_ULP_NAME_MAX	16
#define TCP_ULP_MAX		128
#define TCP_ULP_BUF_MAX		(TCP_ULP_NAME_MAX*TCP_ULP_MAX)

struct tcp_ulp_ops {
	struct list_head	list;

	/* initialize ulp */
	int (*init)(struct sock *sk);
	/* update ulp */
	void (*update)(struct sock *sk, struct proto *p,
		       void (*write_space)(struct sock *sk));
	/* cleanup ulp */
	void (*release)(struct sock *sk);
	/* diagnostic */
	int (*get_info)(const struct sock *sk, struct sk_buff *skb);
	size_t (*get_info_size)(const struct sock *sk);
	/* clone ulp */
	void (*clone)(const struct request_sock *req, struct sock *newsk,
		      const gfp_t priority);

	char		name[TCP_ULP_NAME_MAX];
	struct module	*owner;
};
int tcp_register_ulp(struct tcp_ulp_ops *type);
void tcp_unregister_ulp(struct tcp_ulp_ops *type);
int tcp_set_ulp(struct sock *sk, const char *name);
void tcp_get_available_ulp(char *buf, size_t len);
void tcp_cleanup_ulp(struct sock *sk);
void tcp_update_ulp(struct sock *sk, struct proto *p,
		    void (*write_space)(struct sock *sk));

#define MODULE_ALIAS_TCP_ULP(name)				\
	__MODULE_INFO(alias, alias_userspace, name);		\
	__MODULE_INFO(alias, alias_tcp_ulp, "tcp-ulp-" name)

struct sk_msg;
struct sk_psock;

#ifdef CONFIG_BPF_STREAM_PARSER
struct proto *tcp_bpf_get_proto(struct sock *sk, struct sk_psock *psock);
void tcp_bpf_clone(const struct sock *sk, struct sock *newsk);
#else
static inline void tcp_bpf_clone(const struct sock *sk, struct sock *newsk)
{
}
#endif /* CONFIG_BPF_STREAM_PARSER */

#ifdef CONFIG_NET_SOCK_MSG
int tcp_bpf_sendmsg_redir(struct sock *sk, struct sk_msg *msg, u32 bytes,
			  int flags);
int __tcp_bpf_recvmsg(struct sock *sk, struct sk_psock *psock,
		      struct msghdr *msg, int len, int flags);
#endif /* CONFIG_NET_SOCK_MSG */

#ifdef CONFIG_CGROUP_BPF
static inline void bpf_skops_init_skb(struct bpf_sock_ops_kern *skops,
				      struct sk_buff *skb,
				      unsigned int end_offset)
{
	skops->skb = skb;
	skops->skb_data_end = skb->data + end_offset;
}
#else
static inline void bpf_skops_init_skb(struct bpf_sock_ops_kern *skops,
				      struct sk_buff *skb,
				      unsigned int end_offset)
{
}
#endif

/* Call BPF_SOCK_OPS program that returns an int. If the return value
 * is < 0, then the BPF op failed (for example if the loaded BPF
 * program does not support the chosen operation or there is no BPF
 * program loaded).
 */
#ifdef CONFIG_BPF
static inline int tcp_call_bpf(struct sock *sk, int op, u32 nargs, u32 *args)
{
	struct bpf_sock_ops_kern sock_ops;
	int ret;

	memset(&sock_ops, 0, offsetof(struct bpf_sock_ops_kern, temp));
	if (sk_fullsock(sk)) {
		sock_ops.is_fullsock = 1;
		sock_owned_by_me(sk);
	}

	sock_ops.sk = sk;
	sock_ops.op = op;
	if (nargs > 0)
		memcpy(sock_ops.args, args, nargs * sizeof(*args));

	ret = BPF_CGROUP_RUN_PROG_SOCK_OPS(&sock_ops);
	if (ret == 0)
		ret = sock_ops.reply;
	else
		ret = -1;
	return ret;
}

static inline int tcp_call_bpf_2arg(struct sock *sk, int op, u32 arg1, u32 arg2)
{
	u32 args[2] = {arg1, arg2};

	return tcp_call_bpf(sk, op, 2, args);
}

static inline int tcp_call_bpf_3arg(struct sock *sk, int op, u32 arg1, u32 arg2,
				    u32 arg3)
{
	u32 args[3] = {arg1, arg2, arg3};

	return tcp_call_bpf(sk, op, 3, args);
}

#else
static inline int tcp_call_bpf(struct sock *sk, int op, u32 nargs, u32 *args)
{
	return -EPERM;
}

static inline int tcp_call_bpf_2arg(struct sock *sk, int op, u32 arg1, u32 arg2)
{
	return -EPERM;
}

static inline int tcp_call_bpf_3arg(struct sock *sk, int op, u32 arg1, u32 arg2,
				    u32 arg3)
{
	return -EPERM;
}

#endif

static inline u32 tcp_timeout_init(struct sock *sk)
{
	int timeout;

	timeout = tcp_call_bpf(sk, BPF_SOCK_OPS_TIMEOUT_INIT, 0, NULL);

	if (timeout <= 0)
		timeout = TCP_TIMEOUT_INIT;
	return timeout;
}

static inline u32 tcp_rwnd_init_bpf(struct sock *sk)
{
	int rwnd;

	rwnd = tcp_call_bpf(sk, BPF_SOCK_OPS_RWND_INIT, 0, NULL);

	if (rwnd < 0)
		rwnd = 0;
	return rwnd;
}

static inline bool tcp_bpf_ca_needs_ecn(struct sock *sk)
{
	return (tcp_call_bpf(sk, BPF_SOCK_OPS_NEEDS_ECN, 0, NULL) == 1);
}

static inline void tcp_bpf_rtt(struct sock *sk)
{
	if (BPF_SOCK_OPS_TEST_FLAG(tcp_sk(sk), BPF_SOCK_OPS_RTT_CB_FLAG))
		tcp_call_bpf(sk, BPF_SOCK_OPS_RTT_CB, 0, NULL);
}

#if IS_ENABLED(CONFIG_SMC)
extern struct static_key_false tcp_have_smc;
#endif

#if IS_ENABLED(CONFIG_TLS_DEVICE)
void clean_acked_data_enable(struct inet_connection_sock *icsk,
			     void (*cad)(struct sock *sk, u32 ack_seq));
void clean_acked_data_disable(struct inet_connection_sock *icsk);
void clean_acked_data_flush(void);
#endif

DECLARE_STATIC_KEY_FALSE(tcp_tx_delay_enabled);
static inline void tcp_add_tx_delay(struct sk_buff *skb,
				    const struct tcp_sock *tp)
{
	if (static_branch_unlikely(&tcp_tx_delay_enabled))
		skb->skb_mstamp_ns += (u64)tp->tcp_tx_delay * NSEC_PER_USEC;
}

/* Compute Earliest Departure Time for some control packets
 * like ACK or RST for TIME_WAIT or non ESTABLISHED sockets.
 */
static inline u64 tcp_transmit_time(const struct sock *sk)
{
	if (static_branch_unlikely(&tcp_tx_delay_enabled)) {
		u32 delay = (sk->sk_state == TCP_TIME_WAIT) ?
			tcp_twsk(sk)->tw_tx_delay : tcp_sk(sk)->tcp_tx_delay;

		return tcp_clock_ns() + (u64)delay * NSEC_PER_USEC;
	}
	return 0;
}

#endif	/* _TCP_H */<|MERGE_RESOLUTION|>--- conflicted
+++ resolved
@@ -1414,11 +1414,8 @@
 	return tcp_win_from_space(sk, READ_ONCE(sk->sk_rcvbuf));
 }
 
-<<<<<<< HEAD
-=======
 void tcp_cleanup_rbuf(struct sock *sk, int copied);
 
->>>>>>> d1988041
 /* We provision sk_rcvbuf around 200% of sk_rcvlowat.
  * If 87.5 % (7/8) of the space has been consumed, we want to override
  * SO_RCVLOWAT constraint, since we are receiving skbs with too small
