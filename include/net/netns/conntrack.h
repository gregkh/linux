--- conflicted
+++ resolved
@@ -93,14 +93,6 @@
 #endif
 };
 
-<<<<<<< HEAD
-struct ct_pcpu {
-	spinlock_t		lock;
-	struct hlist_nulls_head unconfirmed;
-};
-
-=======
->>>>>>> bf44eed7
 struct netns_ct {
 #ifdef CONFIG_NF_CONNTRACK_EVENTS
 	bool ctnetlink_has_listener;
