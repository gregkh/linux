--- conflicted
+++ resolved
@@ -348,14 +348,11 @@
 	int (*mdo_get_tx_sa_stats)(struct macsec_context *ctx);
 	int (*mdo_get_rx_sc_stats)(struct macsec_context *ctx);
 	int (*mdo_get_rx_sa_stats)(struct macsec_context *ctx);
-<<<<<<< HEAD
-=======
 	/* Offload tag */
 	int (*mdo_insert_tx_tag)(struct phy_device *phydev,
 				 struct sk_buff *skb);
 	unsigned int needed_headroom;
 	unsigned int needed_tailroom;
->>>>>>> a6ad5510
 	bool rx_uses_md_dst;
 };
 
