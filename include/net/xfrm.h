/* SPDX-License-Identifier: GPL-2.0 */
#ifndef _NET_XFRM_H
#define _NET_XFRM_H

#include <linux/compiler.h>
#include <linux/xfrm.h>
#include <linux/spinlock.h>
#include <linux/list.h>
#include <linux/skbuff.h>
#include <linux/socket.h>
#include <linux/pfkeyv2.h>
#include <linux/ipsec.h>
#include <linux/in6.h>
#include <linux/mutex.h>
#include <linux/audit.h>
#include <linux/slab.h>
#include <linux/refcount.h>
#include <linux/sockptr.h>

#include <net/sock.h>
#include <net/dst.h>
#include <net/ip.h>
#include <net/route.h>
#include <net/ipv6.h>
#include <net/ip6_fib.h>
#include <net/flow.h>
#include <net/gro_cells.h>

#include <linux/interrupt.h>

#ifdef CONFIG_XFRM_STATISTICS
#include <net/snmp.h>
#endif

#define XFRM_PROTO_ESP		50
#define XFRM_PROTO_AH		51
#define XFRM_PROTO_COMP		108
#define XFRM_PROTO_IPIP		4
#define XFRM_PROTO_IPV6		41
#define XFRM_PROTO_ROUTING	IPPROTO_ROUTING
#define XFRM_PROTO_DSTOPTS	IPPROTO_DSTOPTS

#define XFRM_ALIGN4(len)	(((len) + 3) & ~3)
#define XFRM_ALIGN8(len)	(((len) + 7) & ~7)
#define MODULE_ALIAS_XFRM_MODE(family, encap) \
	MODULE_ALIAS("xfrm-mode-" __stringify(family) "-" __stringify(encap))
#define MODULE_ALIAS_XFRM_TYPE(family, proto) \
	MODULE_ALIAS("xfrm-type-" __stringify(family) "-" __stringify(proto))
#define MODULE_ALIAS_XFRM_OFFLOAD_TYPE(family, proto) \
	MODULE_ALIAS("xfrm-offload-" __stringify(family) "-" __stringify(proto))

#ifdef CONFIG_XFRM_STATISTICS
#define XFRM_INC_STATS(net, field)	SNMP_INC_STATS((net)->mib.xfrm_statistics, field)
#define XFRM_ADD_STATS(net, field, val) SNMP_ADD_STATS((net)->mib.xfrm_statistics, field, val)
#else
#define XFRM_INC_STATS(net, field)	((void)(net))
#define XFRM_ADD_STATS(net, field, val) ((void)(net))
#endif


/* Organization of SPD aka "XFRM rules"
   ------------------------------------

   Basic objects:
   - policy rule, struct xfrm_policy (=SPD entry)
   - bundle of transformations, struct dst_entry == struct xfrm_dst (=SA bundle)
   - instance of a transformer, struct xfrm_state (=SA)
   - template to clone xfrm_state, struct xfrm_tmpl

   SPD is organized as hash table (for policies that meet minimum address prefix
   length setting, net->xfrm.policy_hthresh).  Other policies are stored in
   lists, sorted into rbtree ordered by destination and source address networks.
   See net/xfrm/xfrm_policy.c for details.

   (To be compatible with existing pfkeyv2 implementations,
   many rules with priority of 0x7fffffff are allowed to exist and
   such rules are ordered in an unpredictable way, thanks to bsd folks.)

   If "action" is "block", then we prohibit the flow, otherwise:
   if "xfrms_nr" is zero, the flow passes untransformed. Otherwise,
   policy entry has list of up to XFRM_MAX_DEPTH transformations,
   described by templates xfrm_tmpl. Each template is resolved
   to a complete xfrm_state (see below) and we pack bundle of transformations
   to a dst_entry returned to requester.

   dst -. xfrm  .-> xfrm_state #1
    |---. child .-> dst -. xfrm .-> xfrm_state #2
                     |---. child .-> dst -. xfrm .-> xfrm_state #3
                                      |---. child .-> NULL


   Resolution of xrfm_tmpl
   -----------------------
   Template contains:
   1. ->mode		Mode: transport or tunnel
   2. ->id.proto	Protocol: AH/ESP/IPCOMP
   3. ->id.daddr	Remote tunnel endpoint, ignored for transport mode.
      Q: allow to resolve security gateway?
   4. ->id.spi          If not zero, static SPI.
   5. ->saddr		Local tunnel endpoint, ignored for transport mode.
   6. ->algos		List of allowed algos. Plain bitmask now.
      Q: ealgos, aalgos, calgos. What a mess...
   7. ->share		Sharing mode.
      Q: how to implement private sharing mode? To add struct sock* to
      flow id?

   Having this template we search through SAD searching for entries
   with appropriate mode/proto/algo, permitted by selector.
   If no appropriate entry found, it is requested from key manager.

   PROBLEMS:
   Q: How to find all the bundles referring to a physical path for
      PMTU discovery? Seems, dst should contain list of all parents...
      and enter to infinite locking hierarchy disaster.
      No! It is easier, we will not search for them, let them find us.
      We add genid to each dst plus pointer to genid of raw IP route,
      pmtu disc will update pmtu on raw IP route and increase its genid.
      dst_check() will see this for top level and trigger resyncing
      metrics. Plus, it will be made via sk->sk_dst_cache. Solved.
 */

struct xfrm_state_walk {
	struct list_head	all;
	u8			state;
	u8			dying;
	u8			proto;
	u32			seq;
	struct xfrm_address_filter *filter;
};

enum {
	XFRM_DEV_OFFLOAD_IN = 1,
	XFRM_DEV_OFFLOAD_OUT,
	XFRM_DEV_OFFLOAD_FWD,
};

enum {
	XFRM_DEV_OFFLOAD_UNSPECIFIED,
	XFRM_DEV_OFFLOAD_CRYPTO,
	XFRM_DEV_OFFLOAD_PACKET,
};

enum {
	XFRM_DEV_OFFLOAD_FLAG_ACQ = 1,
};

struct xfrm_dev_offload {
	struct net_device	*dev;
	netdevice_tracker	dev_tracker;
	struct net_device	*real_dev;
	unsigned long		offload_handle;
	u8			dir : 2;
	u8			type : 2;
	u8			flags : 2;
};

struct xfrm_mode {
	u8 encap;
	u8 family;
	u8 flags;
};

/* Flags for xfrm_mode. */
enum {
	XFRM_MODE_FLAG_TUNNEL = 1,
};

enum xfrm_replay_mode {
	XFRM_REPLAY_MODE_LEGACY,
	XFRM_REPLAY_MODE_BMP,
	XFRM_REPLAY_MODE_ESN,
};

/* Full description of state of transformer. */
struct xfrm_state {
	possible_net_t		xs_net;
	union {
		struct hlist_node	gclist;
		struct hlist_node	bydst;
	};
	union {
		struct hlist_node	dev_gclist;
		struct hlist_node	bysrc;
	};
	struct hlist_node	byspi;
	struct hlist_node	byseq;

	refcount_t		refcnt;
	spinlock_t		lock;

	struct xfrm_id		id;
	struct xfrm_selector	sel;
	struct xfrm_mark	mark;
	u32			if_id;
	u32			tfcpad;

	u32			genid;

	/* Key manager bits */
	struct xfrm_state_walk	km;

	/* Parameters of this state. */
	struct {
		u32		reqid;
		u8		mode;
		u8		replay_window;
		u8		aalgo, ealgo, calgo;
		u8		flags;
		u16		family;
		xfrm_address_t	saddr;
		int		header_len;
		int		trailer_len;
		u32		extra_flags;
		struct xfrm_mark	smark;
	} props;

	struct xfrm_lifetime_cfg lft;

	/* Data for transformer */
	struct xfrm_algo_auth	*aalg;
	struct xfrm_algo	*ealg;
	struct xfrm_algo	*calg;
	struct xfrm_algo_aead	*aead;
	const char		*geniv;

	/* mapping change rate limiting */
	__be16 new_mapping_sport;
	u32 new_mapping;	/* seconds */
	u32 mapping_maxage;	/* seconds for input SA */

	/* Data for encapsulator */
	struct xfrm_encap_tmpl	*encap;
	struct sock __rcu	*encap_sk;

	/* NAT keepalive */
	u32			nat_keepalive_interval; /* seconds */
	time64_t		nat_keepalive_expiration;

	/* Data for care-of address */
	xfrm_address_t	*coaddr;

	/* IPComp needs an IPIP tunnel for handling uncompressed packets */
	struct xfrm_state	*tunnel;

	/* If a tunnel, number of users + 1 */
	atomic_t		tunnel_users;

	/* State for replay detection */
	struct xfrm_replay_state replay;
	struct xfrm_replay_state_esn *replay_esn;

	/* Replay detection state at the time we sent the last notification */
	struct xfrm_replay_state preplay;
	struct xfrm_replay_state_esn *preplay_esn;

	/* replay detection mode */
	enum xfrm_replay_mode    repl_mode;
	/* internal flag that only holds state for delayed aevent at the
	 * moment
	*/
	u32			xflags;

	/* Replay detection notification settings */
	u32			replay_maxage;
	u32			replay_maxdiff;

	/* Replay detection notification timer */
	struct timer_list	rtimer;

	/* Statistics */
	struct xfrm_stats	stats;

	struct xfrm_lifetime_cur curlft;
	struct hrtimer		mtimer;

	struct xfrm_dev_offload xso;

	/* used to fix curlft->add_time when changing date */
	long		saved_tmo;

	/* Last used time */
	time64_t		lastused;

	struct page_frag xfrag;

	/* Reference to data common to all the instances of this
	 * transformer. */
	const struct xfrm_type	*type;
	struct xfrm_mode	inner_mode;
	struct xfrm_mode	inner_mode_iaf;
	struct xfrm_mode	outer_mode;

	const struct xfrm_type_offload	*type_offload;

	/* Security context */
	struct xfrm_sec_ctx	*security;

	/* Private data of this transformer, format is opaque,
	 * interpreted by xfrm_type methods. */
	void			*data;
	u8			dir;
};

static inline struct net *xs_net(struct xfrm_state *x)
{
	return read_pnet(&x->xs_net);
}

/* xflags - make enum if more show up */
#define XFRM_TIME_DEFER	1
#define XFRM_SOFT_EXPIRE 2

enum {
	XFRM_STATE_VOID,
	XFRM_STATE_ACQ,
	XFRM_STATE_VALID,
	XFRM_STATE_ERROR,
	XFRM_STATE_EXPIRED,
	XFRM_STATE_DEAD
};

/* callback structure passed from either netlink or pfkey */
struct km_event {
	union {
		u32 hard;
		u32 proto;
		u32 byid;
		u32 aevent;
		u32 type;
	} data;

	u32	seq;
	u32	portid;
	u32	event;
	struct net *net;
};

struct xfrm_if_decode_session_result {
	struct net *net;
	u32 if_id;
};

struct xfrm_if_cb {
	bool (*decode_session)(struct sk_buff *skb,
			       unsigned short family,
			       struct xfrm_if_decode_session_result *res);
};

void xfrm_if_register_cb(const struct xfrm_if_cb *ifcb);
void xfrm_if_unregister_cb(void);

struct xfrm_dst_lookup_params {
	struct net *net;
	int tos;
	int oif;
	xfrm_address_t *saddr;
	xfrm_address_t *daddr;
	u32 mark;
	__u8 ipproto;
	union flowi_uli uli;
};

struct net_device;
struct xfrm_type;
struct xfrm_dst;
struct xfrm_policy_afinfo {
	struct dst_ops		*dst_ops;
	struct dst_entry	*(*dst_lookup)(const struct xfrm_dst_lookup_params *params);
	int			(*get_saddr)(xfrm_address_t *saddr,
					     const struct xfrm_dst_lookup_params *params);
	int			(*fill_dst)(struct xfrm_dst *xdst,
					    struct net_device *dev,
					    const struct flowi *fl);
	struct dst_entry	*(*blackhole_route)(struct net *net, struct dst_entry *orig);
};

int xfrm_policy_register_afinfo(const struct xfrm_policy_afinfo *afinfo, int family);
void xfrm_policy_unregister_afinfo(const struct xfrm_policy_afinfo *afinfo);
void km_policy_notify(struct xfrm_policy *xp, int dir,
		      const struct km_event *c);
void km_state_notify(struct xfrm_state *x, const struct km_event *c);

struct xfrm_tmpl;
int km_query(struct xfrm_state *x, struct xfrm_tmpl *t,
	     struct xfrm_policy *pol);
void km_state_expired(struct xfrm_state *x, int hard, u32 portid);
int __xfrm_state_delete(struct xfrm_state *x);

struct xfrm_state_afinfo {
	u8				family;
	u8				proto;

	const struct xfrm_type_offload *type_offload_esp;

	const struct xfrm_type		*type_esp;
	const struct xfrm_type		*type_ipip;
	const struct xfrm_type		*type_ipip6;
	const struct xfrm_type		*type_comp;
	const struct xfrm_type		*type_ah;
	const struct xfrm_type		*type_routing;
	const struct xfrm_type		*type_dstopts;

	int			(*output)(struct net *net, struct sock *sk, struct sk_buff *skb);
	int			(*transport_finish)(struct sk_buff *skb,
						    int async);
	void			(*local_error)(struct sk_buff *skb, u32 mtu);
};

int xfrm_state_register_afinfo(struct xfrm_state_afinfo *afinfo);
int xfrm_state_unregister_afinfo(struct xfrm_state_afinfo *afinfo);
struct xfrm_state_afinfo *xfrm_state_get_afinfo(unsigned int family);
struct xfrm_state_afinfo *xfrm_state_afinfo_get_rcu(unsigned int family);

struct xfrm_input_afinfo {
	u8			family;
	bool			is_ipip;
	int			(*callback)(struct sk_buff *skb, u8 protocol,
					    int err);
};

int xfrm_input_register_afinfo(const struct xfrm_input_afinfo *afinfo);
int xfrm_input_unregister_afinfo(const struct xfrm_input_afinfo *afinfo);

void xfrm_flush_gc(void);
void xfrm_state_delete_tunnel(struct xfrm_state *x);

struct xfrm_type {
	struct module		*owner;
	u8			proto;
	u8			flags;
#define XFRM_TYPE_NON_FRAGMENT	1
#define XFRM_TYPE_REPLAY_PROT	2
#define XFRM_TYPE_LOCAL_COADDR	4
#define XFRM_TYPE_REMOTE_COADDR	8

	int			(*init_state)(struct xfrm_state *x,
					      struct netlink_ext_ack *extack);
	void			(*destructor)(struct xfrm_state *);
	int			(*input)(struct xfrm_state *, struct sk_buff *skb);
	int			(*output)(struct xfrm_state *, struct sk_buff *pskb);
	int			(*reject)(struct xfrm_state *, struct sk_buff *,
					  const struct flowi *);
};

int xfrm_register_type(const struct xfrm_type *type, unsigned short family);
void xfrm_unregister_type(const struct xfrm_type *type, unsigned short family);

struct xfrm_type_offload {
	struct module	*owner;
	u8		proto;
	void		(*encap)(struct xfrm_state *, struct sk_buff *pskb);
	int		(*input_tail)(struct xfrm_state *x, struct sk_buff *skb);
	int		(*xmit)(struct xfrm_state *, struct sk_buff *pskb, netdev_features_t features);
};

int xfrm_register_type_offload(const struct xfrm_type_offload *type, unsigned short family);
void xfrm_unregister_type_offload(const struct xfrm_type_offload *type, unsigned short family);

static inline int xfrm_af2proto(unsigned int family)
{
	switch(family) {
	case AF_INET:
		return IPPROTO_IPIP;
	case AF_INET6:
		return IPPROTO_IPV6;
	default:
		return 0;
	}
}

static inline const struct xfrm_mode *xfrm_ip2inner_mode(struct xfrm_state *x, int ipproto)
{
	if ((ipproto == IPPROTO_IPIP && x->props.family == AF_INET) ||
	    (ipproto == IPPROTO_IPV6 && x->props.family == AF_INET6))
		return &x->inner_mode;
	else
		return &x->inner_mode_iaf;
}

struct xfrm_tmpl {
/* id in template is interpreted as:
 * daddr - destination of tunnel, may be zero for transport mode.
 * spi   - zero to acquire spi. Not zero if spi is static, then
 *	   daddr must be fixed too.
 * proto - AH/ESP/IPCOMP
 */
	struct xfrm_id		id;

/* Source address of tunnel. Ignored, if it is not a tunnel. */
	xfrm_address_t		saddr;

	unsigned short		encap_family;

	u32			reqid;

/* Mode: transport, tunnel etc. */
	u8			mode;

/* Sharing mode: unique, this session only, this user only etc. */
	u8			share;

/* May skip this transfomration if no SA is found */
	u8			optional;

/* Skip aalgos/ealgos/calgos checks. */
	u8			allalgs;

/* Bit mask of algos allowed for acquisition */
	u32			aalgos;
	u32			ealgos;
	u32			calgos;
};

#define XFRM_MAX_DEPTH		6
#define XFRM_MAX_OFFLOAD_DEPTH	1

struct xfrm_policy_walk_entry {
	struct list_head	all;
	u8			dead;
};

struct xfrm_policy_walk {
	struct xfrm_policy_walk_entry walk;
	u8 type;
	u32 seq;
};

struct xfrm_policy_queue {
	struct sk_buff_head	hold_queue;
	struct timer_list	hold_timer;
	unsigned long		timeout;
};

/**
 *	struct xfrm_policy - xfrm policy
 *	@xp_net: network namespace the policy lives in
 *	@bydst: hlist node for SPD hash table or rbtree list
 *	@byidx: hlist node for index hash table
 *	@lock: serialize changes to policy structure members
 *	@refcnt: reference count, freed once it reaches 0
 *	@pos: kernel internal tie-breaker to determine age of policy
 *	@timer: timer
 *	@genid: generation, used to invalidate old policies
 *	@priority: priority, set by userspace
 *	@index:  policy index (autogenerated)
 *	@if_id: virtual xfrm interface id
 *	@mark: packet mark
 *	@selector: selector
 *	@lft: liftime configuration data
 *	@curlft: liftime state
 *	@walk: list head on pernet policy list
 *	@polq: queue to hold packets while aqcuire operaion in progress
 *	@bydst_reinsert: policy tree node needs to be merged
 *	@type: XFRM_POLICY_TYPE_MAIN or _SUB
 *	@action: XFRM_POLICY_ALLOW or _BLOCK
 *	@flags: XFRM_POLICY_LOCALOK, XFRM_POLICY_ICMP
 *	@xfrm_nr: number of used templates in @xfrm_vec
 *	@family: protocol family
 *	@security: SELinux security label
 *	@xfrm_vec: array of templates to resolve state
 *	@rcu: rcu head, used to defer memory release
 *	@xdo: hardware offload state
 */
struct xfrm_policy {
	possible_net_t		xp_net;
	struct hlist_node	bydst;
	struct hlist_node	byidx;

	/* This lock only affects elements except for entry. */
	rwlock_t		lock;
	refcount_t		refcnt;
	u32			pos;
	struct timer_list	timer;

	atomic_t		genid;
	u32			priority;
	u32			index;
	u32			if_id;
	struct xfrm_mark	mark;
	struct xfrm_selector	selector;
	struct xfrm_lifetime_cfg lft;
	struct xfrm_lifetime_cur curlft;
	struct xfrm_policy_walk_entry walk;
	struct xfrm_policy_queue polq;
	bool                    bydst_reinsert;
	u8			type;
	u8			action;
	u8			flags;
	u8			xfrm_nr;
	u16			family;
	struct xfrm_sec_ctx	*security;
	struct xfrm_tmpl       	xfrm_vec[XFRM_MAX_DEPTH];
	struct rcu_head		rcu;

	struct xfrm_dev_offload xdo;
};

static inline struct net *xp_net(const struct xfrm_policy *xp)
{
	return read_pnet(&xp->xp_net);
}

struct xfrm_kmaddress {
	xfrm_address_t          local;
	xfrm_address_t          remote;
	u32			reserved;
	u16			family;
};

struct xfrm_migrate {
	xfrm_address_t		old_daddr;
	xfrm_address_t		old_saddr;
	xfrm_address_t		new_daddr;
	xfrm_address_t		new_saddr;
	u8			proto;
	u8			mode;
	u16			reserved;
	u32			reqid;
	u16			old_family;
	u16			new_family;
};

#define XFRM_KM_TIMEOUT                30
/* what happened */
#define XFRM_REPLAY_UPDATE	XFRM_AE_CR
#define XFRM_REPLAY_TIMEOUT	XFRM_AE_CE

/* default aevent timeout in units of 100ms */
#define XFRM_AE_ETIME			10
/* Async Event timer multiplier */
#define XFRM_AE_ETH_M			10
/* default seq threshold size */
#define XFRM_AE_SEQT_SIZE		2

struct xfrm_mgr {
	struct list_head	list;
	int			(*notify)(struct xfrm_state *x, const struct km_event *c);
	int			(*acquire)(struct xfrm_state *x, struct xfrm_tmpl *, struct xfrm_policy *xp);
	struct xfrm_policy	*(*compile_policy)(struct sock *sk, int opt, u8 *data, int len, int *dir);
	int			(*new_mapping)(struct xfrm_state *x, xfrm_address_t *ipaddr, __be16 sport);
	int			(*notify_policy)(struct xfrm_policy *x, int dir, const struct km_event *c);
	int			(*report)(struct net *net, u8 proto, struct xfrm_selector *sel, xfrm_address_t *addr);
	int			(*migrate)(const struct xfrm_selector *sel,
					   u8 dir, u8 type,
					   const struct xfrm_migrate *m,
					   int num_bundles,
					   const struct xfrm_kmaddress *k,
					   const struct xfrm_encap_tmpl *encap);
	bool			(*is_alive)(const struct km_event *c);
};

void xfrm_register_km(struct xfrm_mgr *km);
void xfrm_unregister_km(struct xfrm_mgr *km);

struct xfrm_tunnel_skb_cb {
	union {
		struct inet_skb_parm h4;
		struct inet6_skb_parm h6;
	} header;

	union {
		struct ip_tunnel *ip4;
		struct ip6_tnl *ip6;
	} tunnel;
};

#define XFRM_TUNNEL_SKB_CB(__skb) ((struct xfrm_tunnel_skb_cb *)&((__skb)->cb[0]))

/*
 * This structure is used for the duration where packets are being
 * transformed by IPsec.  As soon as the packet leaves IPsec the
 * area beyond the generic IP part may be overwritten.
 */
struct xfrm_skb_cb {
	struct xfrm_tunnel_skb_cb header;

        /* Sequence number for replay protection. */
	union {
		struct {
			__u32 low;
			__u32 hi;
		} output;
		struct {
			__be32 low;
			__be32 hi;
		} input;
	} seq;
};

#define XFRM_SKB_CB(__skb) ((struct xfrm_skb_cb *)&((__skb)->cb[0]))

/*
 * This structure is used by the afinfo prepare_input/prepare_output functions
 * to transmit header information to the mode input/output functions.
 */
struct xfrm_mode_skb_cb {
	struct xfrm_tunnel_skb_cb header;

	/* Copied from header for IPv4, always set to zero and DF for IPv6. */
	__be16 id;
	__be16 frag_off;

	/* IP header length (excluding options or extension headers). */
	u8 ihl;

	/* TOS for IPv4, class for IPv6. */
	u8 tos;

	/* TTL for IPv4, hop limitfor IPv6. */
	u8 ttl;

	/* Protocol for IPv4, NH for IPv6. */
	u8 protocol;

	/* Option length for IPv4, zero for IPv6. */
	u8 optlen;

	/* Used by IPv6 only, zero for IPv4. */
	u8 flow_lbl[3];
};

#define XFRM_MODE_SKB_CB(__skb) ((struct xfrm_mode_skb_cb *)&((__skb)->cb[0]))

/*
 * This structure is used by the input processing to locate the SPI and
 * related information.
 */
struct xfrm_spi_skb_cb {
	struct xfrm_tunnel_skb_cb header;

	unsigned int daddroff;
	unsigned int family;
	__be32 seq;
};

#define XFRM_SPI_SKB_CB(__skb) ((struct xfrm_spi_skb_cb *)&((__skb)->cb[0]))

#ifdef CONFIG_AUDITSYSCALL
static inline struct audit_buffer *xfrm_audit_start(const char *op)
{
	struct audit_buffer *audit_buf = NULL;

	if (audit_enabled == AUDIT_OFF)
		return NULL;
	audit_buf = audit_log_start(audit_context(), GFP_ATOMIC,
				    AUDIT_MAC_IPSEC_EVENT);
	if (audit_buf == NULL)
		return NULL;
	audit_log_format(audit_buf, "op=%s", op);
	return audit_buf;
}

static inline void xfrm_audit_helper_usrinfo(bool task_valid,
					     struct audit_buffer *audit_buf)
{
	const unsigned int auid = from_kuid(&init_user_ns, task_valid ?
					    audit_get_loginuid(current) :
					    INVALID_UID);
	const unsigned int ses = task_valid ? audit_get_sessionid(current) :
		AUDIT_SID_UNSET;

	audit_log_format(audit_buf, " auid=%u ses=%u", auid, ses);
	audit_log_task_context(audit_buf);
}

void xfrm_audit_policy_add(struct xfrm_policy *xp, int result, bool task_valid);
void xfrm_audit_policy_delete(struct xfrm_policy *xp, int result,
			      bool task_valid);
void xfrm_audit_state_add(struct xfrm_state *x, int result, bool task_valid);
void xfrm_audit_state_delete(struct xfrm_state *x, int result, bool task_valid);
void xfrm_audit_state_replay_overflow(struct xfrm_state *x,
				      struct sk_buff *skb);
void xfrm_audit_state_replay(struct xfrm_state *x, struct sk_buff *skb,
			     __be32 net_seq);
void xfrm_audit_state_notfound_simple(struct sk_buff *skb, u16 family);
void xfrm_audit_state_notfound(struct sk_buff *skb, u16 family, __be32 net_spi,
			       __be32 net_seq);
void xfrm_audit_state_icvfail(struct xfrm_state *x, struct sk_buff *skb,
			      u8 proto);
#else

static inline void xfrm_audit_policy_add(struct xfrm_policy *xp, int result,
					 bool task_valid)
{
}

static inline void xfrm_audit_policy_delete(struct xfrm_policy *xp, int result,
					    bool task_valid)
{
}

static inline void xfrm_audit_state_add(struct xfrm_state *x, int result,
					bool task_valid)
{
}

static inline void xfrm_audit_state_delete(struct xfrm_state *x, int result,
					   bool task_valid)
{
}

static inline void xfrm_audit_state_replay_overflow(struct xfrm_state *x,
					     struct sk_buff *skb)
{
}

static inline void xfrm_audit_state_replay(struct xfrm_state *x,
					   struct sk_buff *skb, __be32 net_seq)
{
}

static inline void xfrm_audit_state_notfound_simple(struct sk_buff *skb,
				      u16 family)
{
}

static inline void xfrm_audit_state_notfound(struct sk_buff *skb, u16 family,
				      __be32 net_spi, __be32 net_seq)
{
}

static inline void xfrm_audit_state_icvfail(struct xfrm_state *x,
				     struct sk_buff *skb, u8 proto)
{
}
#endif /* CONFIG_AUDITSYSCALL */

static inline void xfrm_pol_hold(struct xfrm_policy *policy)
{
	if (likely(policy != NULL))
		refcount_inc(&policy->refcnt);
}

void xfrm_policy_destroy(struct xfrm_policy *policy);

static inline void xfrm_pol_put(struct xfrm_policy *policy)
{
	if (refcount_dec_and_test(&policy->refcnt))
		xfrm_policy_destroy(policy);
}

static inline void xfrm_pols_put(struct xfrm_policy **pols, int npols)
{
	int i;
	for (i = npols - 1; i >= 0; --i)
		xfrm_pol_put(pols[i]);
}

void __xfrm_state_destroy(struct xfrm_state *, bool);

static inline void __xfrm_state_put(struct xfrm_state *x)
{
	refcount_dec(&x->refcnt);
}

static inline void xfrm_state_put(struct xfrm_state *x)
{
	if (refcount_dec_and_test(&x->refcnt))
		__xfrm_state_destroy(x, false);
}

static inline void xfrm_state_put_sync(struct xfrm_state *x)
{
	if (refcount_dec_and_test(&x->refcnt))
		__xfrm_state_destroy(x, true);
}

static inline void xfrm_state_hold(struct xfrm_state *x)
{
	refcount_inc(&x->refcnt);
}

static inline bool addr_match(const void *token1, const void *token2,
			      unsigned int prefixlen)
{
	const __be32 *a1 = token1;
	const __be32 *a2 = token2;
	unsigned int pdw;
	unsigned int pbi;

	pdw = prefixlen >> 5;	  /* num of whole u32 in prefix */
	pbi = prefixlen &  0x1f;  /* num of bits in incomplete u32 in prefix */

	if (pdw)
		if (memcmp(a1, a2, pdw << 2))
			return false;

	if (pbi) {
		__be32 mask;

		mask = htonl((0xffffffff) << (32 - pbi));

		if ((a1[pdw] ^ a2[pdw]) & mask)
			return false;
	}

	return true;
}

static inline bool addr4_match(__be32 a1, __be32 a2, u8 prefixlen)
{
	/* C99 6.5.7 (3): u32 << 32 is undefined behaviour */
	if (sizeof(long) == 4 && prefixlen == 0)
		return true;
	return !((a1 ^ a2) & htonl(~0UL << (32 - prefixlen)));
}

static __inline__
__be16 xfrm_flowi_sport(const struct flowi *fl, const union flowi_uli *uli)
{
	__be16 port;
	switch(fl->flowi_proto) {
	case IPPROTO_TCP:
	case IPPROTO_UDP:
	case IPPROTO_UDPLITE:
	case IPPROTO_SCTP:
		port = uli->ports.sport;
		break;
	case IPPROTO_ICMP:
	case IPPROTO_ICMPV6:
		port = htons(uli->icmpt.type);
		break;
	case IPPROTO_MH:
		port = htons(uli->mht.type);
		break;
	case IPPROTO_GRE:
		port = htons(ntohl(uli->gre_key) >> 16);
		break;
	default:
		port = 0;	/*XXX*/
	}
	return port;
}

static __inline__
__be16 xfrm_flowi_dport(const struct flowi *fl, const union flowi_uli *uli)
{
	__be16 port;
	switch(fl->flowi_proto) {
	case IPPROTO_TCP:
	case IPPROTO_UDP:
	case IPPROTO_UDPLITE:
	case IPPROTO_SCTP:
		port = uli->ports.dport;
		break;
	case IPPROTO_ICMP:
	case IPPROTO_ICMPV6:
		port = htons(uli->icmpt.code);
		break;
	case IPPROTO_GRE:
		port = htons(ntohl(uli->gre_key) & 0xffff);
		break;
	default:
		port = 0;	/*XXX*/
	}
	return port;
}

bool xfrm_selector_match(const struct xfrm_selector *sel,
			 const struct flowi *fl, unsigned short family);

#ifdef CONFIG_SECURITY_NETWORK_XFRM
/*	If neither has a context --> match
 * 	Otherwise, both must have a context and the sids, doi, alg must match
 */
static inline bool xfrm_sec_ctx_match(struct xfrm_sec_ctx *s1, struct xfrm_sec_ctx *s2)
{
	return ((!s1 && !s2) ||
		(s1 && s2 &&
		 (s1->ctx_sid == s2->ctx_sid) &&
		 (s1->ctx_doi == s2->ctx_doi) &&
		 (s1->ctx_alg == s2->ctx_alg)));
}
#else
static inline bool xfrm_sec_ctx_match(struct xfrm_sec_ctx *s1, struct xfrm_sec_ctx *s2)
{
	return true;
}
#endif

/* A struct encoding bundle of transformations to apply to some set of flow.
 *
 * xdst->child points to the next element of bundle.
 * dst->xfrm  points to an instanse of transformer.
 *
 * Due to unfortunate limitations of current routing cache, which we
 * have no time to fix, it mirrors struct rtable and bound to the same
 * routing key, including saddr,daddr. However, we can have many of
 * bundles differing by session id. All the bundles grow from a parent
 * policy rule.
 */
struct xfrm_dst {
	union {
		struct dst_entry	dst;
		struct rtable		rt;
		struct rt6_info		rt6;
	} u;
	struct dst_entry *route;
	struct dst_entry *child;
	struct dst_entry *path;
	struct xfrm_policy *pols[XFRM_POLICY_TYPE_MAX];
	int num_pols, num_xfrms;
	u32 xfrm_genid;
	u32 policy_genid;
	u32 route_mtu_cached;
	u32 child_mtu_cached;
	u32 route_cookie;
	u32 path_cookie;
};

static inline struct dst_entry *xfrm_dst_path(const struct dst_entry *dst)
{
#ifdef CONFIG_XFRM
	if (dst->xfrm || (dst->flags & DST_XFRM_QUEUE)) {
		const struct xfrm_dst *xdst = (const struct xfrm_dst *) dst;

		return xdst->path;
	}
#endif
	return (struct dst_entry *) dst;
}

static inline struct dst_entry *xfrm_dst_child(const struct dst_entry *dst)
{
#ifdef CONFIG_XFRM
	if (dst->xfrm || (dst->flags & DST_XFRM_QUEUE)) {
		struct xfrm_dst *xdst = (struct xfrm_dst *) dst;
		return xdst->child;
	}
#endif
	return NULL;
}

#ifdef CONFIG_XFRM
static inline void xfrm_dst_set_child(struct xfrm_dst *xdst, struct dst_entry *child)
{
	xdst->child = child;
}

static inline void xfrm_dst_destroy(struct xfrm_dst *xdst)
{
	xfrm_pols_put(xdst->pols, xdst->num_pols);
	dst_release(xdst->route);
	if (likely(xdst->u.dst.xfrm))
		xfrm_state_put(xdst->u.dst.xfrm);
}
#endif

void xfrm_dst_ifdown(struct dst_entry *dst, struct net_device *dev);

struct xfrm_if_parms {
	int link;		/* ifindex of underlying L2 interface */
	u32 if_id;		/* interface identifier */
	bool collect_md;
};

struct xfrm_if {
	struct xfrm_if __rcu *next;	/* next interface in list */
	struct net_device *dev;		/* virtual device associated with interface */
	struct net *net;		/* netns for packet i/o */
	struct xfrm_if_parms p;		/* interface parms */

	struct gro_cells gro_cells;
};

struct xfrm_offload {
	/* Output sequence number for replay protection on offloading. */
	struct {
		__u32 low;
		__u32 hi;
	} seq;

	__u32			flags;
#define	SA_DELETE_REQ		1
#define	CRYPTO_DONE		2
#define	CRYPTO_NEXT_DONE	4
#define	CRYPTO_FALLBACK		8
#define	XFRM_GSO_SEGMENT	16
#define	XFRM_GRO		32
/* 64 is free */
#define	XFRM_DEV_RESUME		128
#define	XFRM_XMIT		256

	__u32			status;
#define CRYPTO_SUCCESS				1
#define CRYPTO_GENERIC_ERROR			2
#define CRYPTO_TRANSPORT_AH_AUTH_FAILED		4
#define CRYPTO_TRANSPORT_ESP_AUTH_FAILED	8
#define CRYPTO_TUNNEL_AH_AUTH_FAILED		16
#define CRYPTO_TUNNEL_ESP_AUTH_FAILED		32
#define CRYPTO_INVALID_PACKET_SYNTAX		64
#define CRYPTO_INVALID_PROTOCOL			128

	/* Used to keep whole l2 header for transport mode GRO */
	__u32			orig_mac_len;

	__u8			proto;
	__u8			inner_ipproto;
};

struct sec_path {
	int			len;
	int			olen;
	int			verified_cnt;

	struct xfrm_state	*xvec[XFRM_MAX_DEPTH];
	struct xfrm_offload	ovec[XFRM_MAX_OFFLOAD_DEPTH];
};

struct sec_path *secpath_set(struct sk_buff *skb);

static inline void
secpath_reset(struct sk_buff *skb)
{
#ifdef CONFIG_XFRM
	skb_ext_del(skb, SKB_EXT_SEC_PATH);
#endif
}

static inline int
xfrm_addr_any(const xfrm_address_t *addr, unsigned short family)
{
	switch (family) {
	case AF_INET:
		return addr->a4 == 0;
	case AF_INET6:
		return ipv6_addr_any(&addr->in6);
	}
	return 0;
}

static inline int
__xfrm4_state_addr_cmp(const struct xfrm_tmpl *tmpl, const struct xfrm_state *x)
{
	return	(tmpl->saddr.a4 &&
		 tmpl->saddr.a4 != x->props.saddr.a4);
}

static inline int
__xfrm6_state_addr_cmp(const struct xfrm_tmpl *tmpl, const struct xfrm_state *x)
{
	return	(!ipv6_addr_any((struct in6_addr*)&tmpl->saddr) &&
		 !ipv6_addr_equal((struct in6_addr *)&tmpl->saddr, (struct in6_addr*)&x->props.saddr));
}

static inline int
xfrm_state_addr_cmp(const struct xfrm_tmpl *tmpl, const struct xfrm_state *x, unsigned short family)
{
	switch (family) {
	case AF_INET:
		return __xfrm4_state_addr_cmp(tmpl, x);
	case AF_INET6:
		return __xfrm6_state_addr_cmp(tmpl, x);
	}
	return !0;
}

#ifdef CONFIG_XFRM
static inline struct xfrm_state *xfrm_input_state(struct sk_buff *skb)
{
	struct sec_path *sp = skb_sec_path(skb);

	return sp->xvec[sp->len - 1];
}
#endif

static inline struct xfrm_offload *xfrm_offload(struct sk_buff *skb)
{
#ifdef CONFIG_XFRM
	struct sec_path *sp = skb_sec_path(skb);

	if (!sp || !sp->olen || sp->len != sp->olen)
		return NULL;

	return &sp->ovec[sp->olen - 1];
#else
	return NULL;
#endif
}

#ifdef CONFIG_XFRM
int __xfrm_policy_check(struct sock *, int dir, struct sk_buff *skb,
			unsigned short family);

static inline bool __xfrm_check_nopolicy(struct net *net, struct sk_buff *skb,
					 int dir)
{
	if (!net->xfrm.policy_count[dir] && !secpath_exists(skb))
		return net->xfrm.policy_default[dir] == XFRM_USERPOLICY_ACCEPT;

	return false;
}

static inline bool __xfrm_check_dev_nopolicy(struct sk_buff *skb,
					     int dir, unsigned short family)
{
	if (dir != XFRM_POLICY_OUT && family == AF_INET) {
		/* same dst may be used for traffic originating from
		 * devices with different policy settings.
		 */
		return IPCB(skb)->flags & IPSKB_NOPOLICY;
	}
	return skb_dst(skb) && (skb_dst(skb)->flags & DST_NOPOLICY);
}

static inline int __xfrm_policy_check2(struct sock *sk, int dir,
				       struct sk_buff *skb,
				       unsigned int family, int reverse)
{
	struct net *net = dev_net(skb->dev);
	int ndir = dir | (reverse ? XFRM_POLICY_MASK + 1 : 0);
	struct xfrm_offload *xo = xfrm_offload(skb);
	struct xfrm_state *x;

	if (sk && sk->sk_policy[XFRM_POLICY_IN])
		return __xfrm_policy_check(sk, ndir, skb, family);

	if (xo) {
		x = xfrm_input_state(skb);
		if (x->xso.type == XFRM_DEV_OFFLOAD_PACKET)
			return (xo->flags & CRYPTO_DONE) &&
			       (xo->status & CRYPTO_SUCCESS);
	}

	return __xfrm_check_nopolicy(net, skb, dir) ||
	       __xfrm_check_dev_nopolicy(skb, dir, family) ||
	       __xfrm_policy_check(sk, ndir, skb, family);
}

static inline int xfrm_policy_check(struct sock *sk, int dir, struct sk_buff *skb, unsigned short family)
{
	return __xfrm_policy_check2(sk, dir, skb, family, 0);
}

static inline int xfrm4_policy_check(struct sock *sk, int dir, struct sk_buff *skb)
{
	return xfrm_policy_check(sk, dir, skb, AF_INET);
}

static inline int xfrm6_policy_check(struct sock *sk, int dir, struct sk_buff *skb)
{
	return xfrm_policy_check(sk, dir, skb, AF_INET6);
}

static inline int xfrm4_policy_check_reverse(struct sock *sk, int dir,
					     struct sk_buff *skb)
{
	return __xfrm_policy_check2(sk, dir, skb, AF_INET, 1);
}

static inline int xfrm6_policy_check_reverse(struct sock *sk, int dir,
					     struct sk_buff *skb)
{
	return __xfrm_policy_check2(sk, dir, skb, AF_INET6, 1);
}

int __xfrm_decode_session(struct net *net, struct sk_buff *skb, struct flowi *fl,
			  unsigned int family, int reverse);

static inline int xfrm_decode_session(struct net *net, struct sk_buff *skb, struct flowi *fl,
				      unsigned int family)
{
	return __xfrm_decode_session(net, skb, fl, family, 0);
}

static inline int xfrm_decode_session_reverse(struct net *net, struct sk_buff *skb,
					      struct flowi *fl,
					      unsigned int family)
{
	return __xfrm_decode_session(net, skb, fl, family, 1);
}

int __xfrm_route_forward(struct sk_buff *skb, unsigned short family);

static inline int xfrm_route_forward(struct sk_buff *skb, unsigned short family)
{
	struct net *net = dev_net(skb->dev);

	if (!net->xfrm.policy_count[XFRM_POLICY_OUT] &&
	    net->xfrm.policy_default[XFRM_POLICY_OUT] == XFRM_USERPOLICY_ACCEPT)
		return true;

	return (skb_dst(skb)->flags & DST_NOXFRM) ||
	       __xfrm_route_forward(skb, family);
}

static inline int xfrm4_route_forward(struct sk_buff *skb)
{
	return xfrm_route_forward(skb, AF_INET);
}

static inline int xfrm6_route_forward(struct sk_buff *skb)
{
	return xfrm_route_forward(skb, AF_INET6);
}

int __xfrm_sk_clone_policy(struct sock *sk, const struct sock *osk);

static inline int xfrm_sk_clone_policy(struct sock *sk, const struct sock *osk)
{
	if (!sk_fullsock(osk))
		return 0;
	sk->sk_policy[0] = NULL;
	sk->sk_policy[1] = NULL;
	if (unlikely(osk->sk_policy[0] || osk->sk_policy[1]))
		return __xfrm_sk_clone_policy(sk, osk);
	return 0;
}

int xfrm_policy_delete(struct xfrm_policy *pol, int dir);

static inline void xfrm_sk_free_policy(struct sock *sk)
{
	struct xfrm_policy *pol;

	pol = rcu_dereference_protected(sk->sk_policy[0], 1);
	if (unlikely(pol != NULL)) {
		xfrm_policy_delete(pol, XFRM_POLICY_MAX);
		sk->sk_policy[0] = NULL;
	}
	pol = rcu_dereference_protected(sk->sk_policy[1], 1);
	if (unlikely(pol != NULL)) {
		xfrm_policy_delete(pol, XFRM_POLICY_MAX+1);
		sk->sk_policy[1] = NULL;
	}
}

#else

static inline void xfrm_sk_free_policy(struct sock *sk) {}
static inline int xfrm_sk_clone_policy(struct sock *sk, const struct sock *osk) { return 0; }
static inline int xfrm6_route_forward(struct sk_buff *skb) { return 1; }
static inline int xfrm4_route_forward(struct sk_buff *skb) { return 1; }
static inline int xfrm6_policy_check(struct sock *sk, int dir, struct sk_buff *skb)
{
	return 1;
}
static inline int xfrm4_policy_check(struct sock *sk, int dir, struct sk_buff *skb)
{
	return 1;
}
static inline int xfrm_policy_check(struct sock *sk, int dir, struct sk_buff *skb, unsigned short family)
{
	return 1;
}
static inline int xfrm_decode_session_reverse(struct net *net, struct sk_buff *skb,
					      struct flowi *fl,
					      unsigned int family)
{
	return -ENOSYS;
}
static inline int xfrm4_policy_check_reverse(struct sock *sk, int dir,
					     struct sk_buff *skb)
{
	return 1;
}
static inline int xfrm6_policy_check_reverse(struct sock *sk, int dir,
					     struct sk_buff *skb)
{
	return 1;
}
#endif

static __inline__
xfrm_address_t *xfrm_flowi_daddr(const struct flowi *fl, unsigned short family)
{
	switch (family){
	case AF_INET:
		return (xfrm_address_t *)&fl->u.ip4.daddr;
	case AF_INET6:
		return (xfrm_address_t *)&fl->u.ip6.daddr;
	}
	return NULL;
}

static __inline__
xfrm_address_t *xfrm_flowi_saddr(const struct flowi *fl, unsigned short family)
{
	switch (family){
	case AF_INET:
		return (xfrm_address_t *)&fl->u.ip4.saddr;
	case AF_INET6:
		return (xfrm_address_t *)&fl->u.ip6.saddr;
	}
	return NULL;
}

static __inline__
void xfrm_flowi_addr_get(const struct flowi *fl,
			 xfrm_address_t *saddr, xfrm_address_t *daddr,
			 unsigned short family)
{
	switch(family) {
	case AF_INET:
		memcpy(&saddr->a4, &fl->u.ip4.saddr, sizeof(saddr->a4));
		memcpy(&daddr->a4, &fl->u.ip4.daddr, sizeof(daddr->a4));
		break;
	case AF_INET6:
		saddr->in6 = fl->u.ip6.saddr;
		daddr->in6 = fl->u.ip6.daddr;
		break;
	}
}

static __inline__ int
__xfrm4_state_addr_check(const struct xfrm_state *x,
			 const xfrm_address_t *daddr, const xfrm_address_t *saddr)
{
	if (daddr->a4 == x->id.daddr.a4 &&
	    (saddr->a4 == x->props.saddr.a4 || !saddr->a4 || !x->props.saddr.a4))
		return 1;
	return 0;
}

static __inline__ int
__xfrm6_state_addr_check(const struct xfrm_state *x,
			 const xfrm_address_t *daddr, const xfrm_address_t *saddr)
{
	if (ipv6_addr_equal((struct in6_addr *)daddr, (struct in6_addr *)&x->id.daddr) &&
	    (ipv6_addr_equal((struct in6_addr *)saddr, (struct in6_addr *)&x->props.saddr) ||
	     ipv6_addr_any((struct in6_addr *)saddr) ||
	     ipv6_addr_any((struct in6_addr *)&x->props.saddr)))
		return 1;
	return 0;
}

static __inline__ int
xfrm_state_addr_check(const struct xfrm_state *x,
		      const xfrm_address_t *daddr, const xfrm_address_t *saddr,
		      unsigned short family)
{
	switch (family) {
	case AF_INET:
		return __xfrm4_state_addr_check(x, daddr, saddr);
	case AF_INET6:
		return __xfrm6_state_addr_check(x, daddr, saddr);
	}
	return 0;
}

static __inline__ int
xfrm_state_addr_flow_check(const struct xfrm_state *x, const struct flowi *fl,
			   unsigned short family)
{
	switch (family) {
	case AF_INET:
		return __xfrm4_state_addr_check(x,
						(const xfrm_address_t *)&fl->u.ip4.daddr,
						(const xfrm_address_t *)&fl->u.ip4.saddr);
	case AF_INET6:
		return __xfrm6_state_addr_check(x,
						(const xfrm_address_t *)&fl->u.ip6.daddr,
						(const xfrm_address_t *)&fl->u.ip6.saddr);
	}
	return 0;
}

static inline int xfrm_state_kern(const struct xfrm_state *x)
{
	return atomic_read(&x->tunnel_users);
}

static inline bool xfrm_id_proto_valid(u8 proto)
{
	switch (proto) {
	case IPPROTO_AH:
	case IPPROTO_ESP:
	case IPPROTO_COMP:
#if IS_ENABLED(CONFIG_IPV6)
	case IPPROTO_ROUTING:
	case IPPROTO_DSTOPTS:
#endif
		return true;
	default:
		return false;
	}
}

/* IPSEC_PROTO_ANY only matches 3 IPsec protocols, 0 could match all. */
static inline int xfrm_id_proto_match(u8 proto, u8 userproto)
{
	return (!userproto || proto == userproto ||
		(userproto == IPSEC_PROTO_ANY && (proto == IPPROTO_AH ||
						  proto == IPPROTO_ESP ||
						  proto == IPPROTO_COMP)));
}

/*
 * xfrm algorithm information
 */
struct xfrm_algo_aead_info {
	char *geniv;
	u16 icv_truncbits;
};

struct xfrm_algo_auth_info {
	u16 icv_truncbits;
	u16 icv_fullbits;
};

struct xfrm_algo_encr_info {
	char *geniv;
	u16 blockbits;
	u16 defkeybits;
};

struct xfrm_algo_comp_info {
	u16 threshold;
};

struct xfrm_algo_desc {
	char *name;
	char *compat;
	u8 available:1;
	u8 pfkey_supported:1;
	union {
		struct xfrm_algo_aead_info aead;
		struct xfrm_algo_auth_info auth;
		struct xfrm_algo_encr_info encr;
		struct xfrm_algo_comp_info comp;
	} uinfo;
	struct sadb_alg desc;
};

/* XFRM protocol handlers.  */
struct xfrm4_protocol {
	int (*handler)(struct sk_buff *skb);
	int (*input_handler)(struct sk_buff *skb, int nexthdr, __be32 spi,
			     int encap_type);
	int (*cb_handler)(struct sk_buff *skb, int err);
	int (*err_handler)(struct sk_buff *skb, u32 info);

	struct xfrm4_protocol __rcu *next;
	int priority;
};

struct xfrm6_protocol {
	int (*handler)(struct sk_buff *skb);
	int (*input_handler)(struct sk_buff *skb, int nexthdr, __be32 spi,
			     int encap_type);
	int (*cb_handler)(struct sk_buff *skb, int err);
	int (*err_handler)(struct sk_buff *skb, struct inet6_skb_parm *opt,
			   u8 type, u8 code, int offset, __be32 info);

	struct xfrm6_protocol __rcu *next;
	int priority;
};

/* XFRM tunnel handlers.  */
struct xfrm_tunnel {
	int (*handler)(struct sk_buff *skb);
	int (*cb_handler)(struct sk_buff *skb, int err);
	int (*err_handler)(struct sk_buff *skb, u32 info);

	struct xfrm_tunnel __rcu *next;
	int priority;
};

struct xfrm6_tunnel {
	int (*handler)(struct sk_buff *skb);
	int (*cb_handler)(struct sk_buff *skb, int err);
	int (*err_handler)(struct sk_buff *skb, struct inet6_skb_parm *opt,
			   u8 type, u8 code, int offset, __be32 info);
	struct xfrm6_tunnel __rcu *next;
	int priority;
};

void xfrm_init(void);
void xfrm4_init(void);
int xfrm_state_init(struct net *net);
void xfrm_state_fini(struct net *net);
void xfrm4_state_init(void);
void xfrm4_protocol_init(void);
#ifdef CONFIG_XFRM
int xfrm6_init(void);
void xfrm6_fini(void);
int xfrm6_state_init(void);
void xfrm6_state_fini(void);
int xfrm6_protocol_init(void);
void xfrm6_protocol_fini(void);
#else
static inline int xfrm6_init(void)
{
	return 0;
}
static inline void xfrm6_fini(void)
{
	;
}
#endif

#ifdef CONFIG_XFRM_STATISTICS
int xfrm_proc_init(struct net *net);
void xfrm_proc_fini(struct net *net);
#endif

int xfrm_sysctl_init(struct net *net);
#ifdef CONFIG_SYSCTL
void xfrm_sysctl_fini(struct net *net);
#else
static inline void xfrm_sysctl_fini(struct net *net)
{
}
#endif

void xfrm_state_walk_init(struct xfrm_state_walk *walk, u8 proto,
			  struct xfrm_address_filter *filter);
int xfrm_state_walk(struct net *net, struct xfrm_state_walk *walk,
		    int (*func)(struct xfrm_state *, int, void*), void *);
void xfrm_state_walk_done(struct xfrm_state_walk *walk, struct net *net);
struct xfrm_state *xfrm_state_alloc(struct net *net);
void xfrm_state_free(struct xfrm_state *x);
struct xfrm_state *xfrm_state_find(const xfrm_address_t *daddr,
				   const xfrm_address_t *saddr,
				   const struct flowi *fl,
				   struct xfrm_tmpl *tmpl,
				   struct xfrm_policy *pol, int *err,
				   unsigned short family, u32 if_id);
struct xfrm_state *xfrm_stateonly_find(struct net *net, u32 mark, u32 if_id,
				       xfrm_address_t *daddr,
				       xfrm_address_t *saddr,
				       unsigned short family,
				       u8 mode, u8 proto, u32 reqid);
struct xfrm_state *xfrm_state_lookup_byspi(struct net *net, __be32 spi,
					      unsigned short family);
int xfrm_state_check_expire(struct xfrm_state *x);
void xfrm_state_update_stats(struct net *net);
#ifdef CONFIG_XFRM_OFFLOAD
static inline void xfrm_dev_state_update_stats(struct xfrm_state *x)
{
	struct xfrm_dev_offload *xdo = &x->xso;
	struct net_device *dev = READ_ONCE(xdo->dev);
<<<<<<< HEAD

	if (x->xso.type != XFRM_DEV_OFFLOAD_PACKET)
		return;
=======
>>>>>>> a6ad5510

	if (dev && dev->xfrmdev_ops &&
	    dev->xfrmdev_ops->xdo_dev_state_update_stats)
		dev->xfrmdev_ops->xdo_dev_state_update_stats(x);

}
#else
static inline void xfrm_dev_state_update_stats(struct xfrm_state *x) {}
#endif
void xfrm_state_insert(struct xfrm_state *x);
int xfrm_state_add(struct xfrm_state *x);
int xfrm_state_update(struct xfrm_state *x);
struct xfrm_state *xfrm_state_lookup(struct net *net, u32 mark,
				     const xfrm_address_t *daddr, __be32 spi,
				     u8 proto, unsigned short family);
struct xfrm_state *xfrm_state_lookup_byaddr(struct net *net, u32 mark,
					    const xfrm_address_t *daddr,
					    const xfrm_address_t *saddr,
					    u8 proto,
					    unsigned short family);
#ifdef CONFIG_XFRM_SUB_POLICY
void xfrm_tmpl_sort(struct xfrm_tmpl **dst, struct xfrm_tmpl **src, int n,
		    unsigned short family);
void xfrm_state_sort(struct xfrm_state **dst, struct xfrm_state **src, int n,
		     unsigned short family);
#else
static inline void xfrm_tmpl_sort(struct xfrm_tmpl **d, struct xfrm_tmpl **s,
				  int n, unsigned short family)
{
}

static inline void xfrm_state_sort(struct xfrm_state **d, struct xfrm_state **s,
				   int n, unsigned short family)
{
}
#endif

struct xfrmk_sadinfo {
	u32 sadhcnt; /* current hash bkts */
	u32 sadhmcnt; /* max allowed hash bkts */
	u32 sadcnt; /* current running count */
};

struct xfrmk_spdinfo {
	u32 incnt;
	u32 outcnt;
	u32 fwdcnt;
	u32 inscnt;
	u32 outscnt;
	u32 fwdscnt;
	u32 spdhcnt;
	u32 spdhmcnt;
};

struct xfrm_state *xfrm_find_acq_byseq(struct net *net, u32 mark, u32 seq);
int xfrm_state_delete(struct xfrm_state *x);
int xfrm_state_flush(struct net *net, u8 proto, bool task_valid, bool sync);
int xfrm_dev_state_flush(struct net *net, struct net_device *dev, bool task_valid);
int xfrm_dev_policy_flush(struct net *net, struct net_device *dev,
			  bool task_valid);
void xfrm_sad_getinfo(struct net *net, struct xfrmk_sadinfo *si);
void xfrm_spd_getinfo(struct net *net, struct xfrmk_spdinfo *si);
u32 xfrm_replay_seqhi(struct xfrm_state *x, __be32 net_seq);
int xfrm_init_replay(struct xfrm_state *x, struct netlink_ext_ack *extack);
u32 xfrm_state_mtu(struct xfrm_state *x, int mtu);
int __xfrm_init_state(struct xfrm_state *x, bool init_replay, bool offload,
		      struct netlink_ext_ack *extack);
int xfrm_init_state(struct xfrm_state *x);
int xfrm_input(struct sk_buff *skb, int nexthdr, __be32 spi, int encap_type);
int xfrm_input_resume(struct sk_buff *skb, int nexthdr);
int xfrm_trans_queue_net(struct net *net, struct sk_buff *skb,
			 int (*finish)(struct net *, struct sock *,
				       struct sk_buff *));
int xfrm_trans_queue(struct sk_buff *skb,
		     int (*finish)(struct net *, struct sock *,
				   struct sk_buff *));
int xfrm_output_resume(struct sock *sk, struct sk_buff *skb, int err);
int xfrm_output(struct sock *sk, struct sk_buff *skb);

#if IS_ENABLED(CONFIG_NET_PKTGEN)
int pktgen_xfrm_outer_mode_output(struct xfrm_state *x, struct sk_buff *skb);
#endif

void xfrm_local_error(struct sk_buff *skb, int mtu);
int xfrm4_rcv_encap(struct sk_buff *skb, int nexthdr, __be32 spi,
		    int encap_type);
int xfrm4_transport_finish(struct sk_buff *skb, int async);
int xfrm4_rcv(struct sk_buff *skb);

static inline int xfrm4_rcv_spi(struct sk_buff *skb, int nexthdr, __be32 spi)
{
	XFRM_TUNNEL_SKB_CB(skb)->tunnel.ip4 = NULL;
	XFRM_SPI_SKB_CB(skb)->family = AF_INET;
	XFRM_SPI_SKB_CB(skb)->daddroff = offsetof(struct iphdr, daddr);
	return xfrm_input(skb, nexthdr, spi, 0);
}

int xfrm4_output(struct net *net, struct sock *sk, struct sk_buff *skb);
int xfrm4_protocol_register(struct xfrm4_protocol *handler, unsigned char protocol);
int xfrm4_protocol_deregister(struct xfrm4_protocol *handler, unsigned char protocol);
int xfrm4_tunnel_register(struct xfrm_tunnel *handler, unsigned short family);
int xfrm4_tunnel_deregister(struct xfrm_tunnel *handler, unsigned short family);
void xfrm4_local_error(struct sk_buff *skb, u32 mtu);
int xfrm6_rcv_spi(struct sk_buff *skb, int nexthdr, __be32 spi,
		  struct ip6_tnl *t);
int xfrm6_rcv_encap(struct sk_buff *skb, int nexthdr, __be32 spi,
		    int encap_type);
int xfrm6_transport_finish(struct sk_buff *skb, int async);
int xfrm6_rcv_tnl(struct sk_buff *skb, struct ip6_tnl *t);
int xfrm6_rcv(struct sk_buff *skb);
int xfrm6_input_addr(struct sk_buff *skb, xfrm_address_t *daddr,
		     xfrm_address_t *saddr, u8 proto);
void xfrm6_local_error(struct sk_buff *skb, u32 mtu);
int xfrm6_protocol_register(struct xfrm6_protocol *handler, unsigned char protocol);
int xfrm6_protocol_deregister(struct xfrm6_protocol *handler, unsigned char protocol);
int xfrm6_tunnel_register(struct xfrm6_tunnel *handler, unsigned short family);
int xfrm6_tunnel_deregister(struct xfrm6_tunnel *handler, unsigned short family);
__be32 xfrm6_tunnel_alloc_spi(struct net *net, xfrm_address_t *saddr);
__be32 xfrm6_tunnel_spi_lookup(struct net *net, const xfrm_address_t *saddr);
int xfrm6_output(struct net *net, struct sock *sk, struct sk_buff *skb);

#ifdef CONFIG_XFRM
void xfrm6_local_rxpmtu(struct sk_buff *skb, u32 mtu);
int xfrm4_udp_encap_rcv(struct sock *sk, struct sk_buff *skb);
int xfrm6_udp_encap_rcv(struct sock *sk, struct sk_buff *skb);
struct sk_buff *xfrm4_gro_udp_encap_rcv(struct sock *sk, struct list_head *head,
					struct sk_buff *skb);
struct sk_buff *xfrm6_gro_udp_encap_rcv(struct sock *sk, struct list_head *head,
					struct sk_buff *skb);
int xfrm_user_policy(struct sock *sk, int optname, sockptr_t optval,
		     int optlen);
#else
static inline int xfrm_user_policy(struct sock *sk, int optname,
				   sockptr_t optval, int optlen)
{
 	return -ENOPROTOOPT;
}
#endif

struct dst_entry *__xfrm_dst_lookup(int family, const struct xfrm_dst_lookup_params *params);

struct xfrm_policy *xfrm_policy_alloc(struct net *net, gfp_t gfp);

void xfrm_policy_walk_init(struct xfrm_policy_walk *walk, u8 type);
int xfrm_policy_walk(struct net *net, struct xfrm_policy_walk *walk,
		     int (*func)(struct xfrm_policy *, int, int, void*),
		     void *);
void xfrm_policy_walk_done(struct xfrm_policy_walk *walk, struct net *net);
int xfrm_policy_insert(int dir, struct xfrm_policy *policy, int excl);
struct xfrm_policy *xfrm_policy_bysel_ctx(struct net *net,
					  const struct xfrm_mark *mark,
					  u32 if_id, u8 type, int dir,
					  struct xfrm_selector *sel,
					  struct xfrm_sec_ctx *ctx, int delete,
					  int *err);
struct xfrm_policy *xfrm_policy_byid(struct net *net,
				     const struct xfrm_mark *mark, u32 if_id,
				     u8 type, int dir, u32 id, int delete,
				     int *err);
int xfrm_policy_flush(struct net *net, u8 type, bool task_valid);
void xfrm_policy_hash_rebuild(struct net *net);
u32 xfrm_get_acqseq(void);
int verify_spi_info(u8 proto, u32 min, u32 max, struct netlink_ext_ack *extack);
int xfrm_alloc_spi(struct xfrm_state *x, u32 minspi, u32 maxspi,
		   struct netlink_ext_ack *extack);
struct xfrm_state *xfrm_find_acq(struct net *net, const struct xfrm_mark *mark,
				 u8 mode, u32 reqid, u32 if_id, u8 proto,
				 const xfrm_address_t *daddr,
				 const xfrm_address_t *saddr, int create,
				 unsigned short family);
int xfrm_sk_policy_insert(struct sock *sk, int dir, struct xfrm_policy *pol);

#ifdef CONFIG_XFRM_MIGRATE
int km_migrate(const struct xfrm_selector *sel, u8 dir, u8 type,
	       const struct xfrm_migrate *m, int num_bundles,
	       const struct xfrm_kmaddress *k,
	       const struct xfrm_encap_tmpl *encap);
struct xfrm_state *xfrm_migrate_state_find(struct xfrm_migrate *m, struct net *net,
						u32 if_id);
struct xfrm_state *xfrm_state_migrate(struct xfrm_state *x,
				      struct xfrm_migrate *m,
				      struct xfrm_encap_tmpl *encap);
int xfrm_migrate(const struct xfrm_selector *sel, u8 dir, u8 type,
		 struct xfrm_migrate *m, int num_bundles,
		 struct xfrm_kmaddress *k, struct net *net,
		 struct xfrm_encap_tmpl *encap, u32 if_id,
		 struct netlink_ext_ack *extack);
#endif

int km_new_mapping(struct xfrm_state *x, xfrm_address_t *ipaddr, __be16 sport);
void km_policy_expired(struct xfrm_policy *pol, int dir, int hard, u32 portid);
int km_report(struct net *net, u8 proto, struct xfrm_selector *sel,
	      xfrm_address_t *addr);

void xfrm_input_init(void);
int xfrm_parse_spi(struct sk_buff *skb, u8 nexthdr, __be32 *spi, __be32 *seq);

void xfrm_probe_algs(void);
int xfrm_count_pfkey_auth_supported(void);
int xfrm_count_pfkey_enc_supported(void);
struct xfrm_algo_desc *xfrm_aalg_get_byidx(unsigned int idx);
struct xfrm_algo_desc *xfrm_ealg_get_byidx(unsigned int idx);
struct xfrm_algo_desc *xfrm_aalg_get_byid(int alg_id);
struct xfrm_algo_desc *xfrm_ealg_get_byid(int alg_id);
struct xfrm_algo_desc *xfrm_calg_get_byid(int alg_id);
struct xfrm_algo_desc *xfrm_aalg_get_byname(const char *name, int probe);
struct xfrm_algo_desc *xfrm_ealg_get_byname(const char *name, int probe);
struct xfrm_algo_desc *xfrm_calg_get_byname(const char *name, int probe);
struct xfrm_algo_desc *xfrm_aead_get_byname(const char *name, int icv_len,
					    int probe);

static inline bool xfrm6_addr_equal(const xfrm_address_t *a,
				    const xfrm_address_t *b)
{
	return ipv6_addr_equal((const struct in6_addr *)a,
			       (const struct in6_addr *)b);
}

static inline bool xfrm_addr_equal(const xfrm_address_t *a,
				   const xfrm_address_t *b,
				   sa_family_t family)
{
	switch (family) {
	default:
	case AF_INET:
		return ((__force u32)a->a4 ^ (__force u32)b->a4) == 0;
	case AF_INET6:
		return xfrm6_addr_equal(a, b);
	}
}

static inline int xfrm_policy_id2dir(u32 index)
{
	return index & 7;
}

#ifdef CONFIG_XFRM
void xfrm_replay_advance(struct xfrm_state *x, __be32 net_seq);
int xfrm_replay_check(struct xfrm_state *x, struct sk_buff *skb, __be32 net_seq);
void xfrm_replay_notify(struct xfrm_state *x, int event);
int xfrm_replay_overflow(struct xfrm_state *x, struct sk_buff *skb);
int xfrm_replay_recheck(struct xfrm_state *x, struct sk_buff *skb, __be32 net_seq);

static inline int xfrm_aevent_is_on(struct net *net)
{
	struct sock *nlsk;
	int ret = 0;

	rcu_read_lock();
	nlsk = rcu_dereference(net->xfrm.nlsk);
	if (nlsk)
		ret = netlink_has_listeners(nlsk, XFRMNLGRP_AEVENTS);
	rcu_read_unlock();
	return ret;
}

static inline int xfrm_acquire_is_on(struct net *net)
{
	struct sock *nlsk;
	int ret = 0;

	rcu_read_lock();
	nlsk = rcu_dereference(net->xfrm.nlsk);
	if (nlsk)
		ret = netlink_has_listeners(nlsk, XFRMNLGRP_ACQUIRE);
	rcu_read_unlock();

	return ret;
}
#endif

static inline unsigned int aead_len(struct xfrm_algo_aead *alg)
{
	return sizeof(*alg) + ((alg->alg_key_len + 7) / 8);
}

static inline unsigned int xfrm_alg_len(const struct xfrm_algo *alg)
{
	return sizeof(*alg) + ((alg->alg_key_len + 7) / 8);
}

static inline unsigned int xfrm_alg_auth_len(const struct xfrm_algo_auth *alg)
{
	return sizeof(*alg) + ((alg->alg_key_len + 7) / 8);
}

static inline unsigned int xfrm_replay_state_esn_len(struct xfrm_replay_state_esn *replay_esn)
{
	return sizeof(*replay_esn) + replay_esn->bmp_len * sizeof(__u32);
}

#ifdef CONFIG_XFRM_MIGRATE
static inline int xfrm_replay_clone(struct xfrm_state *x,
				     struct xfrm_state *orig)
{

	x->replay_esn = kmemdup(orig->replay_esn,
				xfrm_replay_state_esn_len(orig->replay_esn),
				GFP_KERNEL);
	if (!x->replay_esn)
		return -ENOMEM;
	x->preplay_esn = kmemdup(orig->preplay_esn,
				 xfrm_replay_state_esn_len(orig->preplay_esn),
				 GFP_KERNEL);
	if (!x->preplay_esn)
		return -ENOMEM;

	return 0;
}

static inline struct xfrm_algo_aead *xfrm_algo_aead_clone(struct xfrm_algo_aead *orig)
{
	return kmemdup(orig, aead_len(orig), GFP_KERNEL);
}


static inline struct xfrm_algo *xfrm_algo_clone(struct xfrm_algo *orig)
{
	return kmemdup(orig, xfrm_alg_len(orig), GFP_KERNEL);
}

static inline struct xfrm_algo_auth *xfrm_algo_auth_clone(struct xfrm_algo_auth *orig)
{
	return kmemdup(orig, xfrm_alg_auth_len(orig), GFP_KERNEL);
}

static inline void xfrm_states_put(struct xfrm_state **states, int n)
{
	int i;
	for (i = 0; i < n; i++)
		xfrm_state_put(*(states + i));
}

static inline void xfrm_states_delete(struct xfrm_state **states, int n)
{
	int i;
	for (i = 0; i < n; i++)
		xfrm_state_delete(*(states + i));
}
#endif

void __init xfrm_dev_init(void);

#ifdef CONFIG_XFRM_OFFLOAD
void xfrm_dev_resume(struct sk_buff *skb);
void xfrm_dev_backlog(struct softnet_data *sd);
struct sk_buff *validate_xmit_xfrm(struct sk_buff *skb, netdev_features_t features, bool *again);
int xfrm_dev_state_add(struct net *net, struct xfrm_state *x,
		       struct xfrm_user_offload *xuo,
		       struct netlink_ext_ack *extack);
int xfrm_dev_policy_add(struct net *net, struct xfrm_policy *xp,
			struct xfrm_user_offload *xuo, u8 dir,
			struct netlink_ext_ack *extack);
bool xfrm_dev_offload_ok(struct sk_buff *skb, struct xfrm_state *x);
void xfrm_dev_state_delete(struct xfrm_state *x);
void xfrm_dev_state_free(struct xfrm_state *x);

static inline void xfrm_dev_state_advance_esn(struct xfrm_state *x)
{
	struct xfrm_dev_offload *xso = &x->xso;
	struct net_device *dev = READ_ONCE(xso->dev);

	if (dev && dev->xfrmdev_ops->xdo_dev_state_advance_esn)
		dev->xfrmdev_ops->xdo_dev_state_advance_esn(x);
}

static inline bool xfrm_dst_offload_ok(struct dst_entry *dst)
{
	struct xfrm_state *x = dst->xfrm;
	struct xfrm_dst *xdst;

	if (!x || !x->type_offload)
		return false;

	xdst = (struct xfrm_dst *) dst;
	if (!x->xso.offload_handle && !xdst->child->xfrm)
		return true;
	if (x->xso.offload_handle && (x->xso.dev == xfrm_dst_path(dst)->dev) &&
	    !xdst->child->xfrm)
		return true;

	return false;
}

static inline void xfrm_dev_policy_delete(struct xfrm_policy *x)
{
	struct xfrm_dev_offload *xdo = &x->xdo;
	struct net_device *dev = xdo->dev;

	if (dev && dev->xfrmdev_ops && dev->xfrmdev_ops->xdo_dev_policy_delete)
		dev->xfrmdev_ops->xdo_dev_policy_delete(x);
}

static inline void xfrm_dev_policy_free(struct xfrm_policy *x)
{
	struct xfrm_dev_offload *xdo = &x->xdo;
	struct net_device *dev = xdo->dev;

	if (dev && dev->xfrmdev_ops) {
		if (dev->xfrmdev_ops->xdo_dev_policy_free)
			dev->xfrmdev_ops->xdo_dev_policy_free(x);
		xdo->dev = NULL;
		netdev_put(dev, &xdo->dev_tracker);
	}
}
#else
static inline void xfrm_dev_resume(struct sk_buff *skb)
{
}

static inline void xfrm_dev_backlog(struct softnet_data *sd)
{
}

static inline struct sk_buff *validate_xmit_xfrm(struct sk_buff *skb, netdev_features_t features, bool *again)
{
	return skb;
}

static inline int xfrm_dev_state_add(struct net *net, struct xfrm_state *x, struct xfrm_user_offload *xuo, struct netlink_ext_ack *extack)
{
	return 0;
}

static inline void xfrm_dev_state_delete(struct xfrm_state *x)
{
}

static inline void xfrm_dev_state_free(struct xfrm_state *x)
{
}

static inline int xfrm_dev_policy_add(struct net *net, struct xfrm_policy *xp,
				      struct xfrm_user_offload *xuo, u8 dir,
				      struct netlink_ext_ack *extack)
{
	return 0;
}

static inline void xfrm_dev_policy_delete(struct xfrm_policy *x)
{
}

static inline void xfrm_dev_policy_free(struct xfrm_policy *x)
{
}

static inline bool xfrm_dev_offload_ok(struct sk_buff *skb, struct xfrm_state *x)
{
	return false;
}

static inline void xfrm_dev_state_advance_esn(struct xfrm_state *x)
{
}

static inline bool xfrm_dst_offload_ok(struct dst_entry *dst)
{
	return false;
}
#endif

static inline int xfrm_mark_get(struct nlattr **attrs, struct xfrm_mark *m)
{
	if (attrs[XFRMA_MARK])
		memcpy(m, nla_data(attrs[XFRMA_MARK]), sizeof(struct xfrm_mark));
	else
		m->v = m->m = 0;

	return m->v & m->m;
}

static inline int xfrm_mark_put(struct sk_buff *skb, const struct xfrm_mark *m)
{
	int ret = 0;

	if (m->m | m->v)
		ret = nla_put(skb, XFRMA_MARK, sizeof(struct xfrm_mark), m);
	return ret;
}

static inline __u32 xfrm_smark_get(__u32 mark, struct xfrm_state *x)
{
	struct xfrm_mark *m = &x->props.smark;

	return (m->v & m->m) | (mark & ~m->m);
}

static inline int xfrm_if_id_put(struct sk_buff *skb, __u32 if_id)
{
	int ret = 0;

	if (if_id)
		ret = nla_put_u32(skb, XFRMA_IF_ID, if_id);
	return ret;
}

static inline int xfrm_tunnel_check(struct sk_buff *skb, struct xfrm_state *x,
				    unsigned int family)
{
	bool tunnel = false;

	switch(family) {
	case AF_INET:
		if (XFRM_TUNNEL_SKB_CB(skb)->tunnel.ip4)
			tunnel = true;
		break;
	case AF_INET6:
		if (XFRM_TUNNEL_SKB_CB(skb)->tunnel.ip6)
			tunnel = true;
		break;
	}
	if (tunnel && !(x->outer_mode.flags & XFRM_MODE_FLAG_TUNNEL))
		return -EINVAL;

	return 0;
}

extern const int xfrm_msg_min[XFRM_NR_MSGTYPES];
extern const struct nla_policy xfrma_policy[XFRMA_MAX+1];

struct xfrm_translator {
	/* Allocate frag_list and put compat translation there */
	int (*alloc_compat)(struct sk_buff *skb, const struct nlmsghdr *src);

	/* Allocate nlmsg with 64-bit translaton of received 32-bit message */
	struct nlmsghdr *(*rcv_msg_compat)(const struct nlmsghdr *nlh,
			int maxtype, const struct nla_policy *policy,
			struct netlink_ext_ack *extack);

	/* Translate 32-bit user_policy from sockptr */
	int (*xlate_user_policy_sockptr)(u8 **pdata32, int optlen);

	struct module *owner;
};

#if IS_ENABLED(CONFIG_XFRM_USER_COMPAT)
extern int xfrm_register_translator(struct xfrm_translator *xtr);
extern int xfrm_unregister_translator(struct xfrm_translator *xtr);
extern struct xfrm_translator *xfrm_get_translator(void);
extern void xfrm_put_translator(struct xfrm_translator *xtr);
#else
static inline struct xfrm_translator *xfrm_get_translator(void)
{
	return NULL;
}
static inline void xfrm_put_translator(struct xfrm_translator *xtr)
{
}
#endif

#if IS_ENABLED(CONFIG_IPV6)
static inline bool xfrm6_local_dontfrag(const struct sock *sk)
{
	int proto;

	if (!sk || sk->sk_family != AF_INET6)
		return false;

	proto = sk->sk_protocol;
	if (proto == IPPROTO_UDP || proto == IPPROTO_RAW)
		return inet6_test_bit(DONTFRAG, sk);

	return false;
}
#endif

#if (IS_BUILTIN(CONFIG_XFRM_INTERFACE) && IS_ENABLED(CONFIG_DEBUG_INFO_BTF)) || \
    (IS_MODULE(CONFIG_XFRM_INTERFACE) && IS_ENABLED(CONFIG_DEBUG_INFO_BTF_MODULES))

extern struct metadata_dst __percpu *xfrm_bpf_md_dst;

int register_xfrm_interface_bpf(void);

#else

static inline int register_xfrm_interface_bpf(void)
{
	return 0;
}

#endif

#if IS_ENABLED(CONFIG_DEBUG_INFO_BTF)
int register_xfrm_state_bpf(void);
#else
static inline int register_xfrm_state_bpf(void)
{
	return 0;
}
#endif

int xfrm_nat_keepalive_init(unsigned short family);
void xfrm_nat_keepalive_fini(unsigned short family);
int xfrm_nat_keepalive_net_init(struct net *net);
int xfrm_nat_keepalive_net_fini(struct net *net);
void xfrm_nat_keepalive_state_updated(struct xfrm_state *x);

#endif	/* _NET_XFRM_H */<|MERGE_RESOLUTION|>--- conflicted
+++ resolved
@@ -1630,12 +1630,6 @@
 {
 	struct xfrm_dev_offload *xdo = &x->xso;
 	struct net_device *dev = READ_ONCE(xdo->dev);
-<<<<<<< HEAD
-
-	if (x->xso.type != XFRM_DEV_OFFLOAD_PACKET)
-		return;
-=======
->>>>>>> a6ad5510
 
 	if (dev && dev->xfrmdev_ops &&
 	    dev->xfrmdev_ops->xdo_dev_state_update_stats)
