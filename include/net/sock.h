/* SPDX-License-Identifier: GPL-2.0-or-later */
/*
 * INET		An implementation of the TCP/IP protocol suite for the LINUX
 *		operating system.  INET is implemented using the  BSD Socket
 *		interface as the means of communication with the user level.
 *
 *		Definitions for the AF_INET socket handler.
 *
 * Version:	@(#)sock.h	1.0.4	05/13/93
 *
 * Authors:	Ross Biro
 *		Fred N. van Kempen, <waltje@uWalt.NL.Mugnet.ORG>
 *		Corey Minyard <wf-rch!minyard@relay.EU.net>
 *		Florian La Roche <flla@stud.uni-sb.de>
 *
 * Fixes:
 *		Alan Cox	:	Volatiles in skbuff pointers. See
 *					skbuff comments. May be overdone,
 *					better to prove they can be removed
 *					than the reverse.
 *		Alan Cox	:	Added a zapped field for tcp to note
 *					a socket is reset and must stay shut up
 *		Alan Cox	:	New fields for options
 *	Pauline Middelink	:	identd support
 *		Alan Cox	:	Eliminate low level recv/recvfrom
 *		David S. Miller	:	New socket lookup architecture.
 *              Steve Whitehouse:       Default routines for sock_ops
 *              Arnaldo C. Melo :	removed net_pinfo, tp_pinfo and made
 *              			protinfo be just a void pointer, as the
 *              			protocol specific parts were moved to
 *              			respective headers and ipv4/v6, etc now
 *              			use private slabcaches for its socks
 *              Pedro Hortas	:	New flags field for socket options
 */
#ifndef _SOCK_H
#define _SOCK_H

#include <linux/hardirq.h>
#include <linux/kernel.h>
#include <linux/list.h>
#include <linux/list_nulls.h>
#include <linux/timer.h>
#include <linux/cache.h>
#include <linux/bitops.h>
#include <linux/lockdep.h>
#include <linux/netdevice.h>
#include <linux/skbuff.h>	/* struct sk_buff */
#include <linux/mm.h>
#include <linux/security.h>
#include <linux/slab.h>
#include <linux/uaccess.h>
#include <linux/page_counter.h>
#include <linux/memcontrol.h>
#include <linux/static_key.h>
#include <linux/sched.h>
#include <linux/wait.h>
#include <linux/cgroup-defs.h>
#include <linux/rbtree.h>
#include <linux/rculist_nulls.h>
#include <linux/poll.h>
#include <linux/sockptr.h>
#include <linux/indirect_call_wrapper.h>
#include <linux/atomic.h>
#include <linux/refcount.h>
#include <linux/llist.h>
#include <net/dst.h>
#include <net/checksum.h>
#include <net/tcp_states.h>
#include <linux/net_tstamp.h>
#include <net/l3mdev.h>
#include <uapi/linux/socket.h>

/*
 * This structure really needs to be cleaned up.
 * Most of it is for TCP, and not used by any of
 * the other protocols.
 */

/* Define this to get the SOCK_DBG debugging facility. */
#define SOCK_DEBUGGING
#ifdef SOCK_DEBUGGING
#define SOCK_DEBUG(sk, msg...) do { if ((sk) && sock_flag((sk), SOCK_DBG)) \
					printk(KERN_DEBUG msg); } while (0)
#else
/* Validate arguments and do nothing */
static inline __printf(2, 3)
void SOCK_DEBUG(const struct sock *sk, const char *msg, ...)
{
}
#endif

/* This is the per-socket lock.  The spinlock provides a synchronization
 * between user contexts and software interrupt processing, whereas the
 * mini-semaphore synchronizes multiple users amongst themselves.
 */
typedef struct {
	spinlock_t		slock;
	int			owned;
	wait_queue_head_t	wq;
	/*
	 * We express the mutex-alike socket_lock semantics
	 * to the lock validator by explicitly managing
	 * the slock as a lock variant (in addition to
	 * the slock itself):
	 */
#ifdef CONFIG_DEBUG_LOCK_ALLOC
	struct lockdep_map dep_map;
#endif
} socket_lock_t;

struct sock;
struct proto;
struct net;

typedef __u32 __bitwise __portpair;
typedef __u64 __bitwise __addrpair;

/**
 *	struct sock_common - minimal network layer representation of sockets
 *	@skc_daddr: Foreign IPv4 addr
 *	@skc_rcv_saddr: Bound local IPv4 addr
 *	@skc_addrpair: 8-byte-aligned __u64 union of @skc_daddr & @skc_rcv_saddr
 *	@skc_hash: hash value used with various protocol lookup tables
 *	@skc_u16hashes: two u16 hash values used by UDP lookup tables
 *	@skc_dport: placeholder for inet_dport/tw_dport
 *	@skc_num: placeholder for inet_num/tw_num
 *	@skc_portpair: __u32 union of @skc_dport & @skc_num
 *	@skc_family: network address family
 *	@skc_state: Connection state
 *	@skc_reuse: %SO_REUSEADDR setting
 *	@skc_reuseport: %SO_REUSEPORT setting
 *	@skc_ipv6only: socket is IPV6 only
 *	@skc_net_refcnt: socket is using net ref counting
 *	@skc_bound_dev_if: bound device index if != 0
 *	@skc_bind_node: bind hash linkage for various protocol lookup tables
 *	@skc_portaddr_node: second hash linkage for UDP/UDP-Lite protocol
 *	@skc_prot: protocol handlers inside a network family
 *	@skc_net: reference to the network namespace of this socket
 *	@skc_v6_daddr: IPV6 destination address
 *	@skc_v6_rcv_saddr: IPV6 source address
 *	@skc_cookie: socket's cookie value
 *	@skc_node: main hash linkage for various protocol lookup tables
 *	@skc_nulls_node: main hash linkage for TCP/UDP/UDP-Lite protocol
 *	@skc_tx_queue_mapping: tx queue number for this connection
 *	@skc_rx_queue_mapping: rx queue number for this connection
 *	@skc_flags: place holder for sk_flags
 *		%SO_LINGER (l_onoff), %SO_BROADCAST, %SO_KEEPALIVE,
 *		%SO_OOBINLINE settings, %SO_TIMESTAMPING settings
 *	@skc_listener: connection request listener socket (aka rsk_listener)
 *		[union with @skc_flags]
 *	@skc_tw_dr: (aka tw_dr) ptr to &struct inet_timewait_death_row
 *		[union with @skc_flags]
 *	@skc_incoming_cpu: record/match cpu processing incoming packets
 *	@skc_rcv_wnd: (aka rsk_rcv_wnd) TCP receive window size (possibly scaled)
 *		[union with @skc_incoming_cpu]
 *	@skc_tw_rcv_nxt: (aka tw_rcv_nxt) TCP window next expected seq number
 *		[union with @skc_incoming_cpu]
 *	@skc_refcnt: reference count
 *
 *	This is the minimal network layer representation of sockets, the header
 *	for struct sock and struct inet_timewait_sock.
 */
struct sock_common {
	union {
		__addrpair	skc_addrpair;
		struct {
			__be32	skc_daddr;
			__be32	skc_rcv_saddr;
		};
	};
	union  {
		unsigned int	skc_hash;
		__u16		skc_u16hashes[2];
	};
	/* skc_dport && skc_num must be grouped as well */
	union {
		__portpair	skc_portpair;
		struct {
			__be16	skc_dport;
			__u16	skc_num;
		};
	};

	unsigned short		skc_family;
	volatile unsigned char	skc_state;
	unsigned char		skc_reuse:4;
	unsigned char		skc_reuseport:1;
	unsigned char		skc_ipv6only:1;
	unsigned char		skc_net_refcnt:1;
	int			skc_bound_dev_if;
	union {
		struct hlist_node	skc_bind_node;
		struct hlist_node	skc_portaddr_node;
	};
	struct proto		*skc_prot;
	possible_net_t		skc_net;

#if IS_ENABLED(CONFIG_IPV6)
	struct in6_addr		skc_v6_daddr;
	struct in6_addr		skc_v6_rcv_saddr;
#endif

	atomic64_t		skc_cookie;

	/* following fields are padding to force
	 * offset(struct sock, sk_refcnt) == 128 on 64bit arches
	 * assuming IPV6 is enabled. We use this padding differently
	 * for different kind of 'sockets'
	 */
	union {
		unsigned long	skc_flags;
		struct sock	*skc_listener; /* request_sock */
		struct inet_timewait_death_row *skc_tw_dr; /* inet_timewait_sock */
	};
	/*
	 * fields between dontcopy_begin/dontcopy_end
	 * are not copied in sock_copy()
	 */
	/* private: */
	int			skc_dontcopy_begin[0];
	/* public: */
	union {
		struct hlist_node	skc_node;
		struct hlist_nulls_node skc_nulls_node;
	};
	unsigned short		skc_tx_queue_mapping;
#ifdef CONFIG_SOCK_RX_QUEUE_MAPPING
	unsigned short		skc_rx_queue_mapping;
#endif
	union {
		int		skc_incoming_cpu;
		u32		skc_rcv_wnd;
		u32		skc_tw_rcv_nxt; /* struct tcp_timewait_sock  */
	};

	refcount_t		skc_refcnt;
	/* private: */
	int                     skc_dontcopy_end[0];
	union {
		u32		skc_rxhash;
		u32		skc_window_clamp;
		u32		skc_tw_snd_nxt; /* struct tcp_timewait_sock */
	};
	/* public: */
};

struct bpf_local_storage;
struct sk_filter;

/**
  *	struct sock - network layer representation of sockets
  *	@__sk_common: shared layout with inet_timewait_sock
  *	@sk_shutdown: mask of %SEND_SHUTDOWN and/or %RCV_SHUTDOWN
  *	@sk_userlocks: %SO_SNDBUF and %SO_RCVBUF settings
  *	@sk_lock:	synchronizer
  *	@sk_kern_sock: True if sock is using kernel lock classes
  *	@sk_rcvbuf: size of receive buffer in bytes
  *	@sk_wq: sock wait queue and async head
  *	@sk_rx_dst: receive input route used by early demux
  *	@sk_rx_dst_ifindex: ifindex for @sk_rx_dst
  *	@sk_rx_dst_cookie: cookie for @sk_rx_dst
  *	@sk_dst_cache: destination cache
  *	@sk_dst_pending_confirm: need to confirm neighbour
  *	@sk_policy: flow policy
  *	@sk_receive_queue: incoming packets
  *	@sk_wmem_alloc: transmit queue bytes committed
  *	@sk_tsq_flags: TCP Small Queues flags
  *	@sk_write_queue: Packet sending queue
  *	@sk_omem_alloc: "o" is "option" or "other"
  *	@sk_wmem_queued: persistent queue size
  *	@sk_forward_alloc: space allocated forward
  *	@sk_reserved_mem: space reserved and non-reclaimable for the socket
  *	@sk_napi_id: id of the last napi context to receive data for sk
  *	@sk_ll_usec: usecs to busypoll when there is no data
  *	@sk_allocation: allocation mode
  *	@sk_pacing_rate: Pacing rate (if supported by transport/packet scheduler)
  *	@sk_pacing_status: Pacing status (requested, handled by sch_fq)
  *	@sk_max_pacing_rate: Maximum pacing rate (%SO_MAX_PACING_RATE)
  *	@sk_sndbuf: size of send buffer in bytes
  *	@__sk_flags_offset: empty field used to determine location of bitfield
  *	@sk_padding: unused element for alignment
  *	@sk_no_check_tx: %SO_NO_CHECK setting, set checksum in TX packets
  *	@sk_no_check_rx: allow zero checksum in RX packets
  *	@sk_route_caps: route capabilities (e.g. %NETIF_F_TSO)
  *	@sk_gso_disabled: if set, NETIF_F_GSO_MASK is forbidden.
  *	@sk_gso_type: GSO type (e.g. %SKB_GSO_TCPV4)
  *	@sk_gso_max_size: Maximum GSO segment size to build
  *	@sk_gso_max_segs: Maximum number of GSO segments
  *	@sk_pacing_shift: scaling factor for TCP Small Queues
  *	@sk_lingertime: %SO_LINGER l_linger setting
  *	@sk_backlog: always used with the per-socket spinlock held
  *	@sk_callback_lock: used with the callbacks in the end of this struct
  *	@sk_error_queue: rarely used
  *	@sk_prot_creator: sk_prot of original sock creator (see ipv6_setsockopt,
  *			  IPV6_ADDRFORM for instance)
  *	@sk_err: last error
  *	@sk_err_soft: errors that don't cause failure but are the cause of a
  *		      persistent failure not just 'timed out'
  *	@sk_drops: raw/udp drops counter
  *	@sk_ack_backlog: current listen backlog
  *	@sk_max_ack_backlog: listen backlog set in listen()
  *	@sk_uid: user id of owner
  *	@sk_prefer_busy_poll: prefer busypolling over softirq processing
  *	@sk_busy_poll_budget: napi processing budget when busypolling
  *	@sk_priority: %SO_PRIORITY setting
  *	@sk_type: socket type (%SOCK_STREAM, etc)
  *	@sk_protocol: which protocol this socket belongs in this network family
  *	@sk_peer_lock: lock protecting @sk_peer_pid and @sk_peer_cred
  *	@sk_peer_pid: &struct pid for this socket's peer
  *	@sk_peer_cred: %SO_PEERCRED setting
  *	@sk_rcvlowat: %SO_RCVLOWAT setting
  *	@sk_rcvtimeo: %SO_RCVTIMEO setting
  *	@sk_sndtimeo: %SO_SNDTIMEO setting
  *	@sk_txhash: computed flow hash for use on transmit
  *	@sk_txrehash: enable TX hash rethink
  *	@sk_filter: socket filtering instructions
  *	@sk_timer: sock cleanup timer
  *	@sk_stamp: time stamp of last packet received
  *	@sk_stamp_seq: lock for accessing sk_stamp on 32 bit architectures only
  *	@sk_tsflags: SO_TIMESTAMPING flags
  *	@sk_use_task_frag: allow sk_page_frag() to use current->task_frag.
  *			   Sockets that can be used under memory reclaim should
  *			   set this to false.
  *	@sk_bind_phc: SO_TIMESTAMPING bind PHC index of PTP virtual clock
  *	              for timestamping
  *	@sk_tskey: counter to disambiguate concurrent tstamp requests
  *	@sk_zckey: counter to order MSG_ZEROCOPY notifications
  *	@sk_socket: Identd and reporting IO signals
  *	@sk_user_data: RPC layer private data. Write-protected by @sk_callback_lock.
  *	@sk_frag: cached page frag
  *	@sk_peek_off: current peek_offset value
  *	@sk_send_head: front of stuff to transmit
  *	@tcp_rtx_queue: TCP re-transmit queue [union with @sk_send_head]
  *	@sk_security: used by security modules
  *	@sk_mark: generic packet mark
  *	@sk_cgrp_data: cgroup data for this cgroup
  *	@sk_memcg: this socket's memory cgroup association
  *	@sk_write_pending: a write to stream socket waits to start
  *	@sk_disconnects: number of disconnect operations performed on this sock
  *	@sk_state_change: callback to indicate change in the state of the sock
  *	@sk_data_ready: callback to indicate there is data to be processed
  *	@sk_write_space: callback to indicate there is bf sending space available
  *	@sk_error_report: callback to indicate errors (e.g. %MSG_ERRQUEUE)
  *	@sk_backlog_rcv: callback to process the backlog
  *	@sk_validate_xmit_skb: ptr to an optional validate function
  *	@sk_destruct: called at sock freeing time, i.e. when all refcnt == 0
  *	@sk_reuseport_cb: reuseport group container
  *	@sk_bpf_storage: ptr to cache and control for bpf_sk_storage
  *	@sk_rcu: used during RCU grace period
  *	@sk_clockid: clockid used by time-based scheduling (SO_TXTIME)
  *	@sk_txtime_deadline_mode: set deadline mode for SO_TXTIME
  *	@sk_txtime_report_errors: set report errors mode for SO_TXTIME
  *	@sk_txtime_unused: unused txtime flags
  *	@ns_tracker: tracker for netns reference
  *	@sk_bind2_node: bind node in the bhash2 table
  */
struct sock {
	/*
	 * Now struct inet_timewait_sock also uses sock_common, so please just
	 * don't add nothing before this first member (__sk_common) --acme
	 */
	struct sock_common	__sk_common;
#define sk_node			__sk_common.skc_node
#define sk_nulls_node		__sk_common.skc_nulls_node
#define sk_refcnt		__sk_common.skc_refcnt
#define sk_tx_queue_mapping	__sk_common.skc_tx_queue_mapping
#ifdef CONFIG_SOCK_RX_QUEUE_MAPPING
#define sk_rx_queue_mapping	__sk_common.skc_rx_queue_mapping
#endif

#define sk_dontcopy_begin	__sk_common.skc_dontcopy_begin
#define sk_dontcopy_end		__sk_common.skc_dontcopy_end
#define sk_hash			__sk_common.skc_hash
#define sk_portpair		__sk_common.skc_portpair
#define sk_num			__sk_common.skc_num
#define sk_dport		__sk_common.skc_dport
#define sk_addrpair		__sk_common.skc_addrpair
#define sk_daddr		__sk_common.skc_daddr
#define sk_rcv_saddr		__sk_common.skc_rcv_saddr
#define sk_family		__sk_common.skc_family
#define sk_state		__sk_common.skc_state
#define sk_reuse		__sk_common.skc_reuse
#define sk_reuseport		__sk_common.skc_reuseport
#define sk_ipv6only		__sk_common.skc_ipv6only
#define sk_net_refcnt		__sk_common.skc_net_refcnt
#define sk_bound_dev_if		__sk_common.skc_bound_dev_if
#define sk_bind_node		__sk_common.skc_bind_node
#define sk_prot			__sk_common.skc_prot
#define sk_net			__sk_common.skc_net
#define sk_v6_daddr		__sk_common.skc_v6_daddr
#define sk_v6_rcv_saddr	__sk_common.skc_v6_rcv_saddr
#define sk_cookie		__sk_common.skc_cookie
#define sk_incoming_cpu		__sk_common.skc_incoming_cpu
#define sk_flags		__sk_common.skc_flags
#define sk_rxhash		__sk_common.skc_rxhash

	/* early demux fields */
	struct dst_entry __rcu	*sk_rx_dst;
	int			sk_rx_dst_ifindex;
	u32			sk_rx_dst_cookie;

	socket_lock_t		sk_lock;
	atomic_t		sk_drops;
	int			sk_rcvlowat;
	struct sk_buff_head	sk_error_queue;
	struct sk_buff_head	sk_receive_queue;
	/*
	 * The backlog queue is special, it is always used with
	 * the per-socket spinlock held and requires low latency
	 * access. Therefore we special case it's implementation.
	 * Note : rmem_alloc is in this structure to fill a hole
	 * on 64bit arches, not because its logically part of
	 * backlog.
	 */
	struct {
		atomic_t	rmem_alloc;
		int		len;
		struct sk_buff	*head;
		struct sk_buff	*tail;
	} sk_backlog;

#define sk_rmem_alloc sk_backlog.rmem_alloc

	int			sk_forward_alloc;
	u32			sk_reserved_mem;
#ifdef CONFIG_NET_RX_BUSY_POLL
	unsigned int		sk_ll_usec;
	/* ===== mostly read cache line ===== */
	unsigned int		sk_napi_id;
#endif
	int			sk_rcvbuf;
	int			sk_disconnects;

	struct sk_filter __rcu	*sk_filter;
	union {
		struct socket_wq __rcu	*sk_wq;
		/* private: */
		struct socket_wq	*sk_wq_raw;
		/* public: */
	};
#ifdef CONFIG_XFRM
	struct xfrm_policy __rcu *sk_policy[2];
#endif

	struct dst_entry __rcu	*sk_dst_cache;
	atomic_t		sk_omem_alloc;
	int			sk_sndbuf;

	/* ===== cache line for TX ===== */
	int			sk_wmem_queued;
	refcount_t		sk_wmem_alloc;
	unsigned long		sk_tsq_flags;
	union {
		struct sk_buff	*sk_send_head;
		struct rb_root	tcp_rtx_queue;
	};
	struct sk_buff_head	sk_write_queue;
	__s32			sk_peek_off;
	int			sk_write_pending;
	__u32			sk_dst_pending_confirm;
	u32			sk_pacing_status; /* see enum sk_pacing */
	long			sk_sndtimeo;
	struct timer_list	sk_timer;
	__u32			sk_priority;
	__u32			sk_mark;
	unsigned long		sk_pacing_rate; /* bytes per second */
	unsigned long		sk_max_pacing_rate;
	struct page_frag	sk_frag;
	netdev_features_t	sk_route_caps;
	int			sk_gso_type;
	unsigned int		sk_gso_max_size;
	gfp_t			sk_allocation;
	__u32			sk_txhash;

	/*
	 * Because of non atomicity rules, all
	 * changes are protected by socket lock.
	 */
	u8			sk_gso_disabled : 1,
				sk_kern_sock : 1,
				sk_no_check_tx : 1,
				sk_no_check_rx : 1,
				sk_userlocks : 4;
	u8			sk_pacing_shift;
	u16			sk_type;
	u16			sk_protocol;
	u16			sk_gso_max_segs;
	unsigned long	        sk_lingertime;
	struct proto		*sk_prot_creator;
	rwlock_t		sk_callback_lock;
	int			sk_err,
				sk_err_soft;
	u32			sk_ack_backlog;
	u32			sk_max_ack_backlog;
	kuid_t			sk_uid;
	u8			sk_txrehash;
#ifdef CONFIG_NET_RX_BUSY_POLL
	u8			sk_prefer_busy_poll;
	u16			sk_busy_poll_budget;
#endif
	spinlock_t		sk_peer_lock;
	int			sk_bind_phc;
	struct pid		*sk_peer_pid;
	const struct cred	*sk_peer_cred;

	long			sk_rcvtimeo;
	ktime_t			sk_stamp;
#if BITS_PER_LONG==32
	seqlock_t		sk_stamp_seq;
#endif
	atomic_t		sk_tskey;
	atomic_t		sk_zckey;
	u32			sk_tsflags;
	u8			sk_shutdown;

	u8			sk_clockid;
	u8			sk_txtime_deadline_mode : 1,
				sk_txtime_report_errors : 1,
				sk_txtime_unused : 6;
	bool			sk_use_task_frag;

	struct socket		*sk_socket;
	void			*sk_user_data;
#ifdef CONFIG_SECURITY
	void			*sk_security;
#endif
	struct sock_cgroup_data	sk_cgrp_data;
	struct mem_cgroup	*sk_memcg;
	void			(*sk_state_change)(struct sock *sk);
	void			(*sk_data_ready)(struct sock *sk);
	void			(*sk_write_space)(struct sock *sk);
	void			(*sk_error_report)(struct sock *sk);
	int			(*sk_backlog_rcv)(struct sock *sk,
						  struct sk_buff *skb);
#ifdef CONFIG_SOCK_VALIDATE_XMIT
	struct sk_buff*		(*sk_validate_xmit_skb)(struct sock *sk,
							struct net_device *dev,
							struct sk_buff *skb);
#endif
	void                    (*sk_destruct)(struct sock *sk);
	struct sock_reuseport __rcu	*sk_reuseport_cb;
#ifdef CONFIG_BPF_SYSCALL
	struct bpf_local_storage __rcu	*sk_bpf_storage;
#endif
	struct rcu_head		sk_rcu;
	netns_tracker		ns_tracker;
	struct hlist_node	sk_bind2_node;
};

enum sk_pacing {
	SK_PACING_NONE		= 0,
	SK_PACING_NEEDED	= 1,
	SK_PACING_FQ		= 2,
};

/* flag bits in sk_user_data
 *
 * - SK_USER_DATA_NOCOPY:      Pointer stored in sk_user_data might
 *   not be suitable for copying when cloning the socket. For instance,
 *   it can point to a reference counted object. sk_user_data bottom
 *   bit is set if pointer must not be copied.
 *
 * - SK_USER_DATA_BPF:         Mark whether sk_user_data field is
 *   managed/owned by a BPF reuseport array. This bit should be set
 *   when sk_user_data's sk is added to the bpf's reuseport_array.
 *
 * - SK_USER_DATA_PSOCK:       Mark whether pointer stored in
 *   sk_user_data points to psock type. This bit should be set
 *   when sk_user_data is assigned to a psock object.
 */
#define SK_USER_DATA_NOCOPY	1UL
#define SK_USER_DATA_BPF	2UL
#define SK_USER_DATA_PSOCK	4UL
#define SK_USER_DATA_PTRMASK	~(SK_USER_DATA_NOCOPY | SK_USER_DATA_BPF |\
				  SK_USER_DATA_PSOCK)

/**
 * sk_user_data_is_nocopy - Test if sk_user_data pointer must not be copied
 * @sk: socket
 */
static inline bool sk_user_data_is_nocopy(const struct sock *sk)
{
	return ((uintptr_t)sk->sk_user_data & SK_USER_DATA_NOCOPY);
}

#define __sk_user_data(sk) ((*((void __rcu **)&(sk)->sk_user_data)))

/**
 * __locked_read_sk_user_data_with_flags - return the pointer
 * only if argument flags all has been set in sk_user_data. Otherwise
 * return NULL
 *
 * @sk: socket
 * @flags: flag bits
 *
 * The caller must be holding sk->sk_callback_lock.
 */
static inline void *
__locked_read_sk_user_data_with_flags(const struct sock *sk,
				      uintptr_t flags)
{
	uintptr_t sk_user_data =
		(uintptr_t)rcu_dereference_check(__sk_user_data(sk),
						 lockdep_is_held(&sk->sk_callback_lock));

	WARN_ON_ONCE(flags & SK_USER_DATA_PTRMASK);

	if ((sk_user_data & flags) == flags)
		return (void *)(sk_user_data & SK_USER_DATA_PTRMASK);
	return NULL;
}

/**
 * __rcu_dereference_sk_user_data_with_flags - return the pointer
 * only if argument flags all has been set in sk_user_data. Otherwise
 * return NULL
 *
 * @sk: socket
 * @flags: flag bits
 */
static inline void *
__rcu_dereference_sk_user_data_with_flags(const struct sock *sk,
					  uintptr_t flags)
{
	uintptr_t sk_user_data = (uintptr_t)rcu_dereference(__sk_user_data(sk));

	WARN_ON_ONCE(flags & SK_USER_DATA_PTRMASK);

	if ((sk_user_data & flags) == flags)
		return (void *)(sk_user_data & SK_USER_DATA_PTRMASK);
	return NULL;
}

#define rcu_dereference_sk_user_data(sk)				\
	__rcu_dereference_sk_user_data_with_flags(sk, 0)
#define __rcu_assign_sk_user_data_with_flags(sk, ptr, flags)		\
({									\
	uintptr_t __tmp1 = (uintptr_t)(ptr),				\
		  __tmp2 = (uintptr_t)(flags);				\
	WARN_ON_ONCE(__tmp1 & ~SK_USER_DATA_PTRMASK);			\
	WARN_ON_ONCE(__tmp2 & SK_USER_DATA_PTRMASK);			\
	rcu_assign_pointer(__sk_user_data((sk)),			\
			   __tmp1 | __tmp2);				\
})
#define rcu_assign_sk_user_data(sk, ptr)				\
	__rcu_assign_sk_user_data_with_flags(sk, ptr, 0)

static inline
struct net *sock_net(const struct sock *sk)
{
	return read_pnet(&sk->sk_net);
}

static inline
void sock_net_set(struct sock *sk, struct net *net)
{
	write_pnet(&sk->sk_net, net);
}

/*
 * SK_CAN_REUSE and SK_NO_REUSE on a socket mean that the socket is OK
 * or not whether his port will be reused by someone else. SK_FORCE_REUSE
 * on a socket means that the socket will reuse everybody else's port
 * without looking at the other's sk_reuse value.
 */

#define SK_NO_REUSE	0
#define SK_CAN_REUSE	1
#define SK_FORCE_REUSE	2

int sk_set_peek_off(struct sock *sk, int val);

static inline int sk_peek_offset(const struct sock *sk, int flags)
{
	if (unlikely(flags & MSG_PEEK)) {
		return READ_ONCE(sk->sk_peek_off);
	}

	return 0;
}

static inline void sk_peek_offset_bwd(struct sock *sk, int val)
{
	s32 off = READ_ONCE(sk->sk_peek_off);

	if (unlikely(off >= 0)) {
		off = max_t(s32, off - val, 0);
		WRITE_ONCE(sk->sk_peek_off, off);
	}
}

static inline void sk_peek_offset_fwd(struct sock *sk, int val)
{
	sk_peek_offset_bwd(sk, -val);
}

/*
 * Hashed lists helper routines
 */
static inline struct sock *sk_entry(const struct hlist_node *node)
{
	return hlist_entry(node, struct sock, sk_node);
}

static inline struct sock *__sk_head(const struct hlist_head *head)
{
	return hlist_entry(head->first, struct sock, sk_node);
}

static inline struct sock *sk_head(const struct hlist_head *head)
{
	return hlist_empty(head) ? NULL : __sk_head(head);
}

static inline struct sock *__sk_nulls_head(const struct hlist_nulls_head *head)
{
	return hlist_nulls_entry(head->first, struct sock, sk_nulls_node);
}

static inline struct sock *sk_nulls_head(const struct hlist_nulls_head *head)
{
	return hlist_nulls_empty(head) ? NULL : __sk_nulls_head(head);
}

static inline struct sock *sk_next(const struct sock *sk)
{
	return hlist_entry_safe(sk->sk_node.next, struct sock, sk_node);
}

static inline struct sock *sk_nulls_next(const struct sock *sk)
{
	return (!is_a_nulls(sk->sk_nulls_node.next)) ?
		hlist_nulls_entry(sk->sk_nulls_node.next,
				  struct sock, sk_nulls_node) :
		NULL;
}

static inline bool sk_unhashed(const struct sock *sk)
{
	return hlist_unhashed(&sk->sk_node);
}

static inline bool sk_hashed(const struct sock *sk)
{
	return !sk_unhashed(sk);
}

static inline void sk_node_init(struct hlist_node *node)
{
	node->pprev = NULL;
}

static inline void __sk_del_node(struct sock *sk)
{
	__hlist_del(&sk->sk_node);
}

/* NB: equivalent to hlist_del_init_rcu */
static inline bool __sk_del_node_init(struct sock *sk)
{
	if (sk_hashed(sk)) {
		__sk_del_node(sk);
		sk_node_init(&sk->sk_node);
		return true;
	}
	return false;
}

/* Grab socket reference count. This operation is valid only
   when sk is ALREADY grabbed f.e. it is found in hash table
   or a list and the lookup is made under lock preventing hash table
   modifications.
 */

static __always_inline void sock_hold(struct sock *sk)
{
	refcount_inc(&sk->sk_refcnt);
}

/* Ungrab socket in the context, which assumes that socket refcnt
   cannot hit zero, f.e. it is true in context of any socketcall.
 */
static __always_inline void __sock_put(struct sock *sk)
{
	refcount_dec(&sk->sk_refcnt);
}

static inline bool sk_del_node_init(struct sock *sk)
{
	bool rc = __sk_del_node_init(sk);

	if (rc) {
		/* paranoid for a while -acme */
		WARN_ON(refcount_read(&sk->sk_refcnt) == 1);
		__sock_put(sk);
	}
	return rc;
}
#define sk_del_node_init_rcu(sk)	sk_del_node_init(sk)

static inline bool __sk_nulls_del_node_init_rcu(struct sock *sk)
{
	if (sk_hashed(sk)) {
		hlist_nulls_del_init_rcu(&sk->sk_nulls_node);
		return true;
	}
	return false;
}

static inline bool sk_nulls_del_node_init_rcu(struct sock *sk)
{
	bool rc = __sk_nulls_del_node_init_rcu(sk);

	if (rc) {
		/* paranoid for a while -acme */
		WARN_ON(refcount_read(&sk->sk_refcnt) == 1);
		__sock_put(sk);
	}
	return rc;
}

static inline void __sk_add_node(struct sock *sk, struct hlist_head *list)
{
	hlist_add_head(&sk->sk_node, list);
}

static inline void sk_add_node(struct sock *sk, struct hlist_head *list)
{
	sock_hold(sk);
	__sk_add_node(sk, list);
}

static inline void sk_add_node_rcu(struct sock *sk, struct hlist_head *list)
{
	sock_hold(sk);
	if (IS_ENABLED(CONFIG_IPV6) && sk->sk_reuseport &&
	    sk->sk_family == AF_INET6)
		hlist_add_tail_rcu(&sk->sk_node, list);
	else
		hlist_add_head_rcu(&sk->sk_node, list);
}

static inline void sk_add_node_tail_rcu(struct sock *sk, struct hlist_head *list)
{
	sock_hold(sk);
	hlist_add_tail_rcu(&sk->sk_node, list);
}

static inline void __sk_nulls_add_node_rcu(struct sock *sk, struct hlist_nulls_head *list)
{
	hlist_nulls_add_head_rcu(&sk->sk_nulls_node, list);
}

static inline void __sk_nulls_add_node_tail_rcu(struct sock *sk, struct hlist_nulls_head *list)
{
	hlist_nulls_add_tail_rcu(&sk->sk_nulls_node, list);
}

static inline void sk_nulls_add_node_rcu(struct sock *sk, struct hlist_nulls_head *list)
{
	sock_hold(sk);
	__sk_nulls_add_node_rcu(sk, list);
}

static inline void __sk_del_bind_node(struct sock *sk)
{
	__hlist_del(&sk->sk_bind_node);
}

static inline void sk_add_bind_node(struct sock *sk,
					struct hlist_head *list)
{
	hlist_add_head(&sk->sk_bind_node, list);
}

static inline void __sk_del_bind2_node(struct sock *sk)
{
	__hlist_del(&sk->sk_bind2_node);
}

static inline void sk_add_bind2_node(struct sock *sk, struct hlist_head *list)
{
	hlist_add_head(&sk->sk_bind2_node, list);
}

#define sk_for_each(__sk, list) \
	hlist_for_each_entry(__sk, list, sk_node)
#define sk_for_each_rcu(__sk, list) \
	hlist_for_each_entry_rcu(__sk, list, sk_node)
#define sk_nulls_for_each(__sk, node, list) \
	hlist_nulls_for_each_entry(__sk, node, list, sk_nulls_node)
#define sk_nulls_for_each_rcu(__sk, node, list) \
	hlist_nulls_for_each_entry_rcu(__sk, node, list, sk_nulls_node)
#define sk_for_each_from(__sk) \
	hlist_for_each_entry_from(__sk, sk_node)
#define sk_nulls_for_each_from(__sk, node) \
	if (__sk && ({ node = &(__sk)->sk_nulls_node; 1; })) \
		hlist_nulls_for_each_entry_from(__sk, node, sk_nulls_node)
#define sk_for_each_safe(__sk, tmp, list) \
	hlist_for_each_entry_safe(__sk, tmp, list, sk_node)
#define sk_for_each_bound(__sk, list) \
	hlist_for_each_entry(__sk, list, sk_bind_node)
#define sk_for_each_bound_bhash2(__sk, list) \
	hlist_for_each_entry(__sk, list, sk_bind2_node)

/**
 * sk_for_each_entry_offset_rcu - iterate over a list at a given struct offset
 * @tpos:	the type * to use as a loop cursor.
 * @pos:	the &struct hlist_node to use as a loop cursor.
 * @head:	the head for your list.
 * @offset:	offset of hlist_node within the struct.
 *
 */
#define sk_for_each_entry_offset_rcu(tpos, pos, head, offset)		       \
	for (pos = rcu_dereference(hlist_first_rcu(head));		       \
	     pos != NULL &&						       \
		({ tpos = (typeof(*tpos) *)((void *)pos - offset); 1;});       \
	     pos = rcu_dereference(hlist_next_rcu(pos)))

static inline struct user_namespace *sk_user_ns(const struct sock *sk)
{
	/* Careful only use this in a context where these parameters
	 * can not change and must all be valid, such as recvmsg from
	 * userspace.
	 */
	return sk->sk_socket->file->f_cred->user_ns;
}

/* Sock flags */
enum sock_flags {
	SOCK_DEAD,
	SOCK_DONE,
	SOCK_URGINLINE,
	SOCK_KEEPOPEN,
	SOCK_LINGER,
	SOCK_DESTROY,
	SOCK_BROADCAST,
	SOCK_TIMESTAMP,
	SOCK_ZAPPED,
	SOCK_USE_WRITE_QUEUE, /* whether to call sk->sk_write_space in sock_wfree */
	SOCK_DBG, /* %SO_DEBUG setting */
	SOCK_RCVTSTAMP, /* %SO_TIMESTAMP setting */
	SOCK_RCVTSTAMPNS, /* %SO_TIMESTAMPNS setting */
	SOCK_LOCALROUTE, /* route locally only, %SO_DONTROUTE setting */
	SOCK_MEMALLOC, /* VM depends on this socket for swapping */
	SOCK_TIMESTAMPING_RX_SOFTWARE,  /* %SOF_TIMESTAMPING_RX_SOFTWARE */
	SOCK_FASYNC, /* fasync() active */
	SOCK_RXQ_OVFL,
	SOCK_ZEROCOPY, /* buffers from userspace */
	SOCK_WIFI_STATUS, /* push wifi status to userspace */
	SOCK_NOFCS, /* Tell NIC not to do the Ethernet FCS.
		     * Will use last 4 bytes of packet sent from
		     * user-space instead.
		     */
	SOCK_FILTER_LOCKED, /* Filter cannot be changed anymore */
	SOCK_SELECT_ERR_QUEUE, /* Wake select on error queue */
	SOCK_RCU_FREE, /* wait rcu grace period in sk_destruct() */
	SOCK_TXTIME,
	SOCK_XDP, /* XDP is attached */
	SOCK_TSTAMP_NEW, /* Indicates 64 bit timestamps always */
	SOCK_RCVMARK, /* Receive SO_MARK  ancillary data with packet */
};

#define SK_FLAGS_TIMESTAMP ((1UL << SOCK_TIMESTAMP) | (1UL << SOCK_TIMESTAMPING_RX_SOFTWARE))

static inline void sock_copy_flags(struct sock *nsk, const struct sock *osk)
{
	nsk->sk_flags = osk->sk_flags;
}

static inline void sock_set_flag(struct sock *sk, enum sock_flags flag)
{
	__set_bit(flag, &sk->sk_flags);
}

static inline void sock_reset_flag(struct sock *sk, enum sock_flags flag)
{
	__clear_bit(flag, &sk->sk_flags);
}

static inline void sock_valbool_flag(struct sock *sk, enum sock_flags bit,
				     int valbool)
{
	if (valbool)
		sock_set_flag(sk, bit);
	else
		sock_reset_flag(sk, bit);
}

static inline bool sock_flag(const struct sock *sk, enum sock_flags flag)
{
	return test_bit(flag, &sk->sk_flags);
}

#ifdef CONFIG_NET
DECLARE_STATIC_KEY_FALSE(memalloc_socks_key);
static inline int sk_memalloc_socks(void)
{
	return static_branch_unlikely(&memalloc_socks_key);
}

void __receive_sock(struct file *file);
#else

static inline int sk_memalloc_socks(void)
{
	return 0;
}

static inline void __receive_sock(struct file *file)
{ }
#endif

static inline gfp_t sk_gfp_mask(const struct sock *sk, gfp_t gfp_mask)
{
	return gfp_mask | (sk->sk_allocation & __GFP_MEMALLOC);
}

static inline void sk_acceptq_removed(struct sock *sk)
{
	WRITE_ONCE(sk->sk_ack_backlog, sk->sk_ack_backlog - 1);
}

static inline void sk_acceptq_added(struct sock *sk)
{
	WRITE_ONCE(sk->sk_ack_backlog, sk->sk_ack_backlog + 1);
}

/* Note: If you think the test should be:
 *	return READ_ONCE(sk->sk_ack_backlog) >= READ_ONCE(sk->sk_max_ack_backlog);
 * Then please take a look at commit 64a146513f8f ("[NET]: Revert incorrect accept queue backlog changes.")
 */
static inline bool sk_acceptq_is_full(const struct sock *sk)
{
	return READ_ONCE(sk->sk_ack_backlog) > READ_ONCE(sk->sk_max_ack_backlog);
}

/*
 * Compute minimal free write space needed to queue new packets.
 */
static inline int sk_stream_min_wspace(const struct sock *sk)
{
	return READ_ONCE(sk->sk_wmem_queued) >> 1;
}

static inline int sk_stream_wspace(const struct sock *sk)
{
	return READ_ONCE(sk->sk_sndbuf) - READ_ONCE(sk->sk_wmem_queued);
}

static inline void sk_wmem_queued_add(struct sock *sk, int val)
{
	WRITE_ONCE(sk->sk_wmem_queued, sk->sk_wmem_queued + val);
}

static inline void sk_forward_alloc_add(struct sock *sk, int val)
{
	/* Paired with lockless reads of sk->sk_forward_alloc */
	WRITE_ONCE(sk->sk_forward_alloc, sk->sk_forward_alloc + val);
}

void sk_stream_write_space(struct sock *sk);

/* OOB backlog add */
static inline void __sk_add_backlog(struct sock *sk, struct sk_buff *skb)
{
	/* dont let skb dst not refcounted, we are going to leave rcu lock */
	skb_dst_force(skb);

	if (!sk->sk_backlog.tail)
		WRITE_ONCE(sk->sk_backlog.head, skb);
	else
		sk->sk_backlog.tail->next = skb;

	WRITE_ONCE(sk->sk_backlog.tail, skb);
	skb->next = NULL;
}

/*
 * Take into account size of receive queue and backlog queue
 * Do not take into account this skb truesize,
 * to allow even a single big packet to come.
 */
static inline bool sk_rcvqueues_full(const struct sock *sk, unsigned int limit)
{
	unsigned int qsize = sk->sk_backlog.len + atomic_read(&sk->sk_rmem_alloc);

	return qsize > limit;
}

/* The per-socket spinlock must be held here. */
static inline __must_check int sk_add_backlog(struct sock *sk, struct sk_buff *skb,
					      unsigned int limit)
{
	if (sk_rcvqueues_full(sk, limit))
		return -ENOBUFS;

	/*
	 * If the skb was allocated from pfmemalloc reserves, only
	 * allow SOCK_MEMALLOC sockets to use it as this socket is
	 * helping free memory
	 */
	if (skb_pfmemalloc(skb) && !sock_flag(sk, SOCK_MEMALLOC))
		return -ENOMEM;

	__sk_add_backlog(sk, skb);
	sk->sk_backlog.len += skb->truesize;
	return 0;
}

int __sk_backlog_rcv(struct sock *sk, struct sk_buff *skb);

INDIRECT_CALLABLE_DECLARE(int tcp_v4_do_rcv(struct sock *sk, struct sk_buff *skb));
INDIRECT_CALLABLE_DECLARE(int tcp_v6_do_rcv(struct sock *sk, struct sk_buff *skb));

static inline int sk_backlog_rcv(struct sock *sk, struct sk_buff *skb)
{
	if (sk_memalloc_socks() && skb_pfmemalloc(skb))
		return __sk_backlog_rcv(sk, skb);

	return INDIRECT_CALL_INET(sk->sk_backlog_rcv,
				  tcp_v6_do_rcv,
				  tcp_v4_do_rcv,
				  sk, skb);
}

static inline void sk_incoming_cpu_update(struct sock *sk)
{
	int cpu = raw_smp_processor_id();

	if (unlikely(READ_ONCE(sk->sk_incoming_cpu) != cpu))
		WRITE_ONCE(sk->sk_incoming_cpu, cpu);
}

static inline void sock_rps_record_flow_hash(__u32 hash)
{
#ifdef CONFIG_RPS
	struct rps_sock_flow_table *sock_flow_table;

	rcu_read_lock();
	sock_flow_table = rcu_dereference(rps_sock_flow_table);
	rps_record_sock_flow(sock_flow_table, hash);
	rcu_read_unlock();
#endif
}

static inline void sock_rps_record_flow(const struct sock *sk)
{
#ifdef CONFIG_RPS
	if (static_branch_unlikely(&rfs_needed)) {
		/* Reading sk->sk_rxhash might incur an expensive cache line
		 * miss.
		 *
		 * TCP_ESTABLISHED does cover almost all states where RFS
		 * might be useful, and is cheaper [1] than testing :
		 *	IPv4: inet_sk(sk)->inet_daddr
		 * 	IPv6: ipv6_addr_any(&sk->sk_v6_daddr)
		 * OR	an additional socket flag
		 * [1] : sk_state and sk_prot are in the same cache line.
		 */
		if (sk->sk_state == TCP_ESTABLISHED) {
			/* This READ_ONCE() is paired with the WRITE_ONCE()
			 * from sock_rps_save_rxhash() and sock_rps_reset_rxhash().
			 */
			sock_rps_record_flow_hash(READ_ONCE(sk->sk_rxhash));
		}
	}
#endif
}

static inline void sock_rps_save_rxhash(struct sock *sk,
					const struct sk_buff *skb)
{
#ifdef CONFIG_RPS
	/* The following WRITE_ONCE() is paired with the READ_ONCE()
	 * here, and another one in sock_rps_record_flow().
	 */
	if (unlikely(READ_ONCE(sk->sk_rxhash) != skb->hash))
		WRITE_ONCE(sk->sk_rxhash, skb->hash);
#endif
}

static inline void sock_rps_reset_rxhash(struct sock *sk)
{
#ifdef CONFIG_RPS
	/* Paired with READ_ONCE() in sock_rps_record_flow() */
	WRITE_ONCE(sk->sk_rxhash, 0);
#endif
}

#define sk_wait_event(__sk, __timeo, __condition, __wait)		\
	({	int __rc, __dis = __sk->sk_disconnects;			\
		release_sock(__sk);					\
		__rc = __condition;					\
		if (!__rc) {						\
			*(__timeo) = wait_woken(__wait,			\
						TASK_INTERRUPTIBLE,	\
						*(__timeo));		\
		}							\
		sched_annotate_sleep();					\
		lock_sock(__sk);					\
		__rc = __dis == __sk->sk_disconnects ? __condition : -EPIPE; \
		__rc;							\
	})

int sk_stream_wait_connect(struct sock *sk, long *timeo_p);
int sk_stream_wait_memory(struct sock *sk, long *timeo_p);
void sk_stream_wait_close(struct sock *sk, long timeo_p);
int sk_stream_error(struct sock *sk, int flags, int err);
void sk_stream_kill_queues(struct sock *sk);
void sk_set_memalloc(struct sock *sk);
void sk_clear_memalloc(struct sock *sk);

void __sk_flush_backlog(struct sock *sk);

static inline bool sk_flush_backlog(struct sock *sk)
{
	if (unlikely(READ_ONCE(sk->sk_backlog.tail))) {
		__sk_flush_backlog(sk);
		return true;
	}
	return false;
}

int sk_wait_data(struct sock *sk, long *timeo, const struct sk_buff *skb);

struct request_sock_ops;
struct timewait_sock_ops;
struct inet_hashinfo;
struct raw_hashinfo;
struct smc_hashinfo;
struct module;
struct sk_psock;

/*
 * caches using SLAB_TYPESAFE_BY_RCU should let .next pointer from nulls nodes
 * un-modified. Special care is taken when initializing object to zero.
 */
static inline void sk_prot_clear_nulls(struct sock *sk, int size)
{
	if (offsetof(struct sock, sk_node.next) != 0)
		memset(sk, 0, offsetof(struct sock, sk_node.next));
	memset(&sk->sk_node.pprev, 0,
	       size - offsetof(struct sock, sk_node.pprev));
}

/* Networking protocol blocks we attach to sockets.
 * socket layer -> transport layer interface
 */
struct proto {
	void			(*close)(struct sock *sk,
					long timeout);
	int			(*pre_connect)(struct sock *sk,
					struct sockaddr *uaddr,
					int addr_len);
	int			(*connect)(struct sock *sk,
					struct sockaddr *uaddr,
					int addr_len);
	int			(*disconnect)(struct sock *sk, int flags);

	struct sock *		(*accept)(struct sock *sk, int flags, int *err,
					  bool kern);

	int			(*ioctl)(struct sock *sk, int cmd,
					 int *karg);
	int			(*init)(struct sock *sk);
	void			(*destroy)(struct sock *sk);
	void			(*shutdown)(struct sock *sk, int how);
	int			(*setsockopt)(struct sock *sk, int level,
					int optname, sockptr_t optval,
					unsigned int optlen);
	int			(*getsockopt)(struct sock *sk, int level,
					int optname, char __user *optval,
					int __user *option);
	void			(*keepalive)(struct sock *sk, int valbool);
#ifdef CONFIG_COMPAT
	int			(*compat_ioctl)(struct sock *sk,
					unsigned int cmd, unsigned long arg);
#endif
	int			(*sendmsg)(struct sock *sk, struct msghdr *msg,
					   size_t len);
	int			(*recvmsg)(struct sock *sk, struct msghdr *msg,
					   size_t len, int flags, int *addr_len);
<<<<<<< HEAD
	int			(*sendpage)(struct sock *sk, struct page *page,
					int offset, size_t size, int flags);
=======
>>>>>>> 98817289
	void			(*splice_eof)(struct socket *sock);
	int			(*bind)(struct sock *sk,
					struct sockaddr *addr, int addr_len);
	int			(*bind_add)(struct sock *sk,
					struct sockaddr *addr, int addr_len);

	int			(*backlog_rcv) (struct sock *sk,
						struct sk_buff *skb);
	bool			(*bpf_bypass_getsockopt)(int level,
							 int optname);

	void		(*release_cb)(struct sock *sk);

	/* Keeping track of sk's, looking them up, and port selection methods. */
	int			(*hash)(struct sock *sk);
	void			(*unhash)(struct sock *sk);
	void			(*rehash)(struct sock *sk);
	int			(*get_port)(struct sock *sk, unsigned short snum);
	void			(*put_port)(struct sock *sk);
#ifdef CONFIG_BPF_SYSCALL
	int			(*psock_update_sk_prot)(struct sock *sk,
							struct sk_psock *psock,
							bool restore);
#endif

	/* Keeping track of sockets in use */
#ifdef CONFIG_PROC_FS
	unsigned int		inuse_idx;
#endif

#if IS_ENABLED(CONFIG_MPTCP)
	int			(*forward_alloc_get)(const struct sock *sk);
#endif

	bool			(*stream_memory_free)(const struct sock *sk, int wake);
	bool			(*sock_is_readable)(struct sock *sk);
	/* Memory pressure */
	void			(*enter_memory_pressure)(struct sock *sk);
	void			(*leave_memory_pressure)(struct sock *sk);
	atomic_long_t		*memory_allocated;	/* Current allocated memory. */
	int  __percpu		*per_cpu_fw_alloc;
	struct percpu_counter	*sockets_allocated;	/* Current number of sockets. */

	/*
	 * Pressure flag: try to collapse.
	 * Technical note: it is used by multiple contexts non atomically.
	 * Make sure to use READ_ONCE()/WRITE_ONCE() for all reads/writes.
	 * All the __sk_mem_schedule() is of this nature: accounting
	 * is strict, actions are advisory and have some latency.
	 */
	unsigned long		*memory_pressure;
	long			*sysctl_mem;

	int			*sysctl_wmem;
	int			*sysctl_rmem;
	u32			sysctl_wmem_offset;
	u32			sysctl_rmem_offset;

	int			max_header;
	bool			no_autobind;

	struct kmem_cache	*slab;
	unsigned int		obj_size;
	unsigned int		ipv6_pinfo_offset;
	slab_flags_t		slab_flags;
	unsigned int		useroffset;	/* Usercopy region offset */
	unsigned int		usersize;	/* Usercopy region size */

	unsigned int __percpu	*orphan_count;

	struct request_sock_ops	*rsk_prot;
	struct timewait_sock_ops *twsk_prot;

	union {
		struct inet_hashinfo	*hashinfo;
		struct udp_table	*udp_table;
		struct raw_hashinfo	*raw_hash;
		struct smc_hashinfo	*smc_hash;
	} h;

	struct module		*owner;

	char			name[32];

	struct list_head	node;
	int			(*diag_destroy)(struct sock *sk, int err);
} __randomize_layout;

int proto_register(struct proto *prot, int alloc_slab);
void proto_unregister(struct proto *prot);
int sock_load_diag_module(int family, int protocol);

INDIRECT_CALLABLE_DECLARE(bool tcp_stream_memory_free(const struct sock *sk, int wake));

static inline int sk_forward_alloc_get(const struct sock *sk)
{
#if IS_ENABLED(CONFIG_MPTCP)
	if (sk->sk_prot->forward_alloc_get)
		return sk->sk_prot->forward_alloc_get(sk);
#endif
	return READ_ONCE(sk->sk_forward_alloc);
}

static inline bool __sk_stream_memory_free(const struct sock *sk, int wake)
{
	if (READ_ONCE(sk->sk_wmem_queued) >= READ_ONCE(sk->sk_sndbuf))
		return false;

	return sk->sk_prot->stream_memory_free ?
		INDIRECT_CALL_INET_1(sk->sk_prot->stream_memory_free,
				     tcp_stream_memory_free, sk, wake) : true;
}

static inline bool sk_stream_memory_free(const struct sock *sk)
{
	return __sk_stream_memory_free(sk, 0);
}

static inline bool __sk_stream_is_writeable(const struct sock *sk, int wake)
{
	return sk_stream_wspace(sk) >= sk_stream_min_wspace(sk) &&
	       __sk_stream_memory_free(sk, wake);
}

static inline bool sk_stream_is_writeable(const struct sock *sk)
{
	return __sk_stream_is_writeable(sk, 0);
}

static inline int sk_under_cgroup_hierarchy(struct sock *sk,
					    struct cgroup *ancestor)
{
#ifdef CONFIG_SOCK_CGROUP_DATA
	return cgroup_is_descendant(sock_cgroup_ptr(&sk->sk_cgrp_data),
				    ancestor);
#else
	return -ENOTSUPP;
#endif
}

static inline bool sk_has_memory_pressure(const struct sock *sk)
{
	return sk->sk_prot->memory_pressure != NULL;
}

static inline bool sk_under_global_memory_pressure(const struct sock *sk)
{
	return sk->sk_prot->memory_pressure &&
		!!READ_ONCE(*sk->sk_prot->memory_pressure);
}

static inline bool sk_under_memory_pressure(const struct sock *sk)
{
	if (!sk->sk_prot->memory_pressure)
		return false;

	if (mem_cgroup_sockets_enabled && sk->sk_memcg &&
	    mem_cgroup_under_socket_pressure(sk->sk_memcg))
		return true;

	return !!READ_ONCE(*sk->sk_prot->memory_pressure);
}

static inline long
proto_memory_allocated(const struct proto *prot)
{
	return max(0L, atomic_long_read(prot->memory_allocated));
}

static inline long
sk_memory_allocated(const struct sock *sk)
{
	return proto_memory_allocated(sk->sk_prot);
}

/* 1 MB per cpu, in page units */
#define SK_MEMORY_PCPU_RESERVE (1 << (20 - PAGE_SHIFT))

static inline void
sk_memory_allocated_add(struct sock *sk, int amt)
{
	int local_reserve;

	preempt_disable();
	local_reserve = __this_cpu_add_return(*sk->sk_prot->per_cpu_fw_alloc, amt);
	if (local_reserve >= SK_MEMORY_PCPU_RESERVE) {
		__this_cpu_sub(*sk->sk_prot->per_cpu_fw_alloc, local_reserve);
		atomic_long_add(local_reserve, sk->sk_prot->memory_allocated);
	}
	preempt_enable();
}

static inline void
sk_memory_allocated_sub(struct sock *sk, int amt)
{
	int local_reserve;

	preempt_disable();
	local_reserve = __this_cpu_sub_return(*sk->sk_prot->per_cpu_fw_alloc, amt);
	if (local_reserve <= -SK_MEMORY_PCPU_RESERVE) {
		__this_cpu_sub(*sk->sk_prot->per_cpu_fw_alloc, local_reserve);
		atomic_long_add(local_reserve, sk->sk_prot->memory_allocated);
	}
	preempt_enable();
}

#define SK_ALLOC_PERCPU_COUNTER_BATCH 16

static inline void sk_sockets_allocated_dec(struct sock *sk)
{
	percpu_counter_add_batch(sk->sk_prot->sockets_allocated, -1,
				 SK_ALLOC_PERCPU_COUNTER_BATCH);
}

static inline void sk_sockets_allocated_inc(struct sock *sk)
{
	percpu_counter_add_batch(sk->sk_prot->sockets_allocated, 1,
				 SK_ALLOC_PERCPU_COUNTER_BATCH);
}

static inline u64
sk_sockets_allocated_read_positive(struct sock *sk)
{
	return percpu_counter_read_positive(sk->sk_prot->sockets_allocated);
}

static inline int
proto_sockets_allocated_sum_positive(struct proto *prot)
{
	return percpu_counter_sum_positive(prot->sockets_allocated);
}

static inline bool
proto_memory_pressure(struct proto *prot)
{
	if (!prot->memory_pressure)
		return false;
	return !!READ_ONCE(*prot->memory_pressure);
}


#ifdef CONFIG_PROC_FS
#define PROTO_INUSE_NR	64	/* should be enough for the first time */
struct prot_inuse {
	int all;
	int val[PROTO_INUSE_NR];
};

static inline void sock_prot_inuse_add(const struct net *net,
				       const struct proto *prot, int val)
{
	this_cpu_add(net->core.prot_inuse->val[prot->inuse_idx], val);
}

static inline void sock_inuse_add(const struct net *net, int val)
{
	this_cpu_add(net->core.prot_inuse->all, val);
}

int sock_prot_inuse_get(struct net *net, struct proto *proto);
int sock_inuse_get(struct net *net);
#else
static inline void sock_prot_inuse_add(const struct net *net,
				       const struct proto *prot, int val)
{
}

static inline void sock_inuse_add(const struct net *net, int val)
{
}
#endif


/* With per-bucket locks this operation is not-atomic, so that
 * this version is not worse.
 */
static inline int __sk_prot_rehash(struct sock *sk)
{
	sk->sk_prot->unhash(sk);
	return sk->sk_prot->hash(sk);
}

/* About 10 seconds */
#define SOCK_DESTROY_TIME (10*HZ)

/* Sockets 0-1023 can't be bound to unless you are superuser */
#define PROT_SOCK	1024

#define SHUTDOWN_MASK	3
#define RCV_SHUTDOWN	1
#define SEND_SHUTDOWN	2

#define SOCK_BINDADDR_LOCK	4
#define SOCK_BINDPORT_LOCK	8

struct socket_alloc {
	struct socket socket;
	struct inode vfs_inode;
};

static inline struct socket *SOCKET_I(struct inode *inode)
{
	return &container_of(inode, struct socket_alloc, vfs_inode)->socket;
}

static inline struct inode *SOCK_INODE(struct socket *socket)
{
	return &container_of(socket, struct socket_alloc, socket)->vfs_inode;
}

/*
 * Functions for memory accounting
 */
int __sk_mem_raise_allocated(struct sock *sk, int size, int amt, int kind);
int __sk_mem_schedule(struct sock *sk, int size, int kind);
void __sk_mem_reduce_allocated(struct sock *sk, int amount);
void __sk_mem_reclaim(struct sock *sk, int amount);

#define SK_MEM_SEND	0
#define SK_MEM_RECV	1

/* sysctl_mem values are in pages */
static inline long sk_prot_mem_limits(const struct sock *sk, int index)
{
	return READ_ONCE(sk->sk_prot->sysctl_mem[index]);
}

static inline int sk_mem_pages(int amt)
{
	return (amt + PAGE_SIZE - 1) >> PAGE_SHIFT;
}

static inline bool sk_has_account(struct sock *sk)
{
	/* return true if protocol supports memory accounting */
	return !!sk->sk_prot->memory_allocated;
}

static inline bool sk_wmem_schedule(struct sock *sk, int size)
{
	int delta;

	if (!sk_has_account(sk))
		return true;
	delta = size - sk->sk_forward_alloc;
	return delta <= 0 || __sk_mem_schedule(sk, delta, SK_MEM_SEND);
}

static inline bool
sk_rmem_schedule(struct sock *sk, struct sk_buff *skb, int size)
{
	int delta;

	if (!sk_has_account(sk))
		return true;
	delta = size - sk->sk_forward_alloc;
	return delta <= 0 || __sk_mem_schedule(sk, delta, SK_MEM_RECV) ||
		skb_pfmemalloc(skb);
}

static inline int sk_unused_reserved_mem(const struct sock *sk)
{
	int unused_mem;

	if (likely(!sk->sk_reserved_mem))
		return 0;

	unused_mem = sk->sk_reserved_mem - sk->sk_wmem_queued -
			atomic_read(&sk->sk_rmem_alloc);

	return unused_mem > 0 ? unused_mem : 0;
}

static inline void sk_mem_reclaim(struct sock *sk)
{
	int reclaimable;

	if (!sk_has_account(sk))
		return;

	reclaimable = sk->sk_forward_alloc - sk_unused_reserved_mem(sk);

	if (reclaimable >= (int)PAGE_SIZE)
		__sk_mem_reclaim(sk, reclaimable);
}

static inline void sk_mem_reclaim_final(struct sock *sk)
{
	sk->sk_reserved_mem = 0;
	sk_mem_reclaim(sk);
}

static inline void sk_mem_charge(struct sock *sk, int size)
{
	if (!sk_has_account(sk))
		return;
	sk_forward_alloc_add(sk, -size);
}

static inline void sk_mem_uncharge(struct sock *sk, int size)
{
	if (!sk_has_account(sk))
		return;
	sk_forward_alloc_add(sk, size);
	sk_mem_reclaim(sk);
}

/*
 * Macro so as to not evaluate some arguments when
 * lockdep is not enabled.
 *
 * Mark both the sk_lock and the sk_lock.slock as a
 * per-address-family lock class.
 */
#define sock_lock_init_class_and_name(sk, sname, skey, name, key)	\
do {									\
	sk->sk_lock.owned = 0;						\
	init_waitqueue_head(&sk->sk_lock.wq);				\
	spin_lock_init(&(sk)->sk_lock.slock);				\
	debug_check_no_locks_freed((void *)&(sk)->sk_lock,		\
			sizeof((sk)->sk_lock));				\
	lockdep_set_class_and_name(&(sk)->sk_lock.slock,		\
				(skey), (sname));				\
	lockdep_init_map(&(sk)->sk_lock.dep_map, (name), (key), 0);	\
} while (0)

static inline bool lockdep_sock_is_held(const struct sock *sk)
{
	return lockdep_is_held(&sk->sk_lock) ||
	       lockdep_is_held(&sk->sk_lock.slock);
}

void lock_sock_nested(struct sock *sk, int subclass);

static inline void lock_sock(struct sock *sk)
{
	lock_sock_nested(sk, 0);
}

void __lock_sock(struct sock *sk);
void __release_sock(struct sock *sk);
void release_sock(struct sock *sk);

/* BH context may only use the following locking interface. */
#define bh_lock_sock(__sk)	spin_lock(&((__sk)->sk_lock.slock))
#define bh_lock_sock_nested(__sk) \
				spin_lock_nested(&((__sk)->sk_lock.slock), \
				SINGLE_DEPTH_NESTING)
#define bh_unlock_sock(__sk)	spin_unlock(&((__sk)->sk_lock.slock))

bool __lock_sock_fast(struct sock *sk) __acquires(&sk->sk_lock.slock);

/**
 * lock_sock_fast - fast version of lock_sock
 * @sk: socket
 *
 * This version should be used for very small section, where process wont block
 * return false if fast path is taken:
 *
 *   sk_lock.slock locked, owned = 0, BH disabled
 *
 * return true if slow path is taken:
 *
 *   sk_lock.slock unlocked, owned = 1, BH enabled
 */
static inline bool lock_sock_fast(struct sock *sk)
{
	/* The sk_lock has mutex_lock() semantics here. */
	mutex_acquire(&sk->sk_lock.dep_map, 0, 0, _RET_IP_);

	return __lock_sock_fast(sk);
}

/* fast socket lock variant for caller already holding a [different] socket lock */
static inline bool lock_sock_fast_nested(struct sock *sk)
{
	mutex_acquire(&sk->sk_lock.dep_map, SINGLE_DEPTH_NESTING, 0, _RET_IP_);

	return __lock_sock_fast(sk);
}

/**
 * unlock_sock_fast - complement of lock_sock_fast
 * @sk: socket
 * @slow: slow mode
 *
 * fast unlock socket for user context.
 * If slow mode is on, we call regular release_sock()
 */
static inline void unlock_sock_fast(struct sock *sk, bool slow)
	__releases(&sk->sk_lock.slock)
{
	if (slow) {
		release_sock(sk);
		__release(&sk->sk_lock.slock);
	} else {
		mutex_release(&sk->sk_lock.dep_map, _RET_IP_);
		spin_unlock_bh(&sk->sk_lock.slock);
	}
}

void sockopt_lock_sock(struct sock *sk);
void sockopt_release_sock(struct sock *sk);
bool sockopt_ns_capable(struct user_namespace *ns, int cap);
bool sockopt_capable(int cap);

/* Used by processes to "lock" a socket state, so that
 * interrupts and bottom half handlers won't change it
 * from under us. It essentially blocks any incoming
 * packets, so that we won't get any new data or any
 * packets that change the state of the socket.
 *
 * While locked, BH processing will add new packets to
 * the backlog queue.  This queue is processed by the
 * owner of the socket lock right before it is released.
 *
 * Since ~2.3.5 it is also exclusive sleep lock serializing
 * accesses from user process context.
 */

static inline void sock_owned_by_me(const struct sock *sk)
{
#ifdef CONFIG_LOCKDEP
	WARN_ON_ONCE(!lockdep_sock_is_held(sk) && debug_locks);
#endif
}

static inline bool sock_owned_by_user(const struct sock *sk)
{
	sock_owned_by_me(sk);
	return sk->sk_lock.owned;
}

static inline bool sock_owned_by_user_nocheck(const struct sock *sk)
{
	return sk->sk_lock.owned;
}

static inline void sock_release_ownership(struct sock *sk)
{
	if (sock_owned_by_user_nocheck(sk)) {
		sk->sk_lock.owned = 0;

		/* The sk_lock has mutex_unlock() semantics: */
		mutex_release(&sk->sk_lock.dep_map, _RET_IP_);
	}
}

/* no reclassification while locks are held */
static inline bool sock_allow_reclassification(const struct sock *csk)
{
	struct sock *sk = (struct sock *)csk;

	return !sock_owned_by_user_nocheck(sk) &&
		!spin_is_locked(&sk->sk_lock.slock);
}

struct sock *sk_alloc(struct net *net, int family, gfp_t priority,
		      struct proto *prot, int kern);
void sk_free(struct sock *sk);
void sk_destruct(struct sock *sk);
struct sock *sk_clone_lock(const struct sock *sk, const gfp_t priority);
void sk_free_unlock_clone(struct sock *sk);

struct sk_buff *sock_wmalloc(struct sock *sk, unsigned long size, int force,
			     gfp_t priority);
void __sock_wfree(struct sk_buff *skb);
void sock_wfree(struct sk_buff *skb);
struct sk_buff *sock_omalloc(struct sock *sk, unsigned long size,
			     gfp_t priority);
void skb_orphan_partial(struct sk_buff *skb);
void sock_rfree(struct sk_buff *skb);
void sock_efree(struct sk_buff *skb);
#ifdef CONFIG_INET
void sock_edemux(struct sk_buff *skb);
void sock_pfree(struct sk_buff *skb);
#else
#define sock_edemux sock_efree
#endif

int sk_setsockopt(struct sock *sk, int level, int optname,
		  sockptr_t optval, unsigned int optlen);
int sock_setsockopt(struct socket *sock, int level, int op,
		    sockptr_t optval, unsigned int optlen);

int sk_getsockopt(struct sock *sk, int level, int optname,
		  sockptr_t optval, sockptr_t optlen);
int sock_getsockopt(struct socket *sock, int level, int op,
		    char __user *optval, int __user *optlen);
int sock_gettstamp(struct socket *sock, void __user *userstamp,
		   bool timeval, bool time32);
struct sk_buff *sock_alloc_send_pskb(struct sock *sk, unsigned long header_len,
				     unsigned long data_len, int noblock,
				     int *errcode, int max_page_order);

static inline struct sk_buff *sock_alloc_send_skb(struct sock *sk,
						  unsigned long size,
						  int noblock, int *errcode)
{
	return sock_alloc_send_pskb(sk, size, 0, noblock, errcode, 0);
}

void *sock_kmalloc(struct sock *sk, int size, gfp_t priority);
void sock_kfree_s(struct sock *sk, void *mem, int size);
void sock_kzfree_s(struct sock *sk, void *mem, int size);
void sk_send_sigurg(struct sock *sk);

static inline void sock_replace_proto(struct sock *sk, struct proto *proto)
{
	if (sk->sk_socket)
		clear_bit(SOCK_SUPPORT_ZC, &sk->sk_socket->flags);
	WRITE_ONCE(sk->sk_prot, proto);
}

struct sockcm_cookie {
	u64 transmit_time;
	u32 mark;
	u32 tsflags;
};

static inline void sockcm_init(struct sockcm_cookie *sockc,
			       const struct sock *sk)
{
	*sockc = (struct sockcm_cookie) {
		.tsflags = READ_ONCE(sk->sk_tsflags)
	};
}

int __sock_cmsg_send(struct sock *sk, struct cmsghdr *cmsg,
		     struct sockcm_cookie *sockc);
int sock_cmsg_send(struct sock *sk, struct msghdr *msg,
		   struct sockcm_cookie *sockc);

/*
 * Functions to fill in entries in struct proto_ops when a protocol
 * does not implement a particular function.
 */
int sock_no_bind(struct socket *, struct sockaddr *, int);
int sock_no_connect(struct socket *, struct sockaddr *, int, int);
int sock_no_socketpair(struct socket *, struct socket *);
int sock_no_accept(struct socket *, struct socket *, int, bool);
int sock_no_getname(struct socket *, struct sockaddr *, int);
int sock_no_ioctl(struct socket *, unsigned int, unsigned long);
int sock_no_listen(struct socket *, int);
int sock_no_shutdown(struct socket *, int);
int sock_no_sendmsg(struct socket *, struct msghdr *, size_t);
int sock_no_sendmsg_locked(struct sock *sk, struct msghdr *msg, size_t len);
int sock_no_recvmsg(struct socket *, struct msghdr *, size_t, int);
int sock_no_mmap(struct file *file, struct socket *sock,
		 struct vm_area_struct *vma);

/*
 * Functions to fill in entries in struct proto_ops when a protocol
 * uses the inet style.
 */
int sock_common_getsockopt(struct socket *sock, int level, int optname,
				  char __user *optval, int __user *optlen);
int sock_common_recvmsg(struct socket *sock, struct msghdr *msg, size_t size,
			int flags);
int sock_common_setsockopt(struct socket *sock, int level, int optname,
			   sockptr_t optval, unsigned int optlen);

void sk_common_release(struct sock *sk);

/*
 *	Default socket callbacks and setup code
 */

/* Initialise core socket variables using an explicit uid. */
void sock_init_data_uid(struct socket *sock, struct sock *sk, kuid_t uid);

/* Initialise core socket variables.
 * Assumes struct socket *sock is embedded in a struct socket_alloc.
 */
void sock_init_data(struct socket *sock, struct sock *sk);

/*
 * Socket reference counting postulates.
 *
 * * Each user of socket SHOULD hold a reference count.
 * * Each access point to socket (an hash table bucket, reference from a list,
 *   running timer, skb in flight MUST hold a reference count.
 * * When reference count hits 0, it means it will never increase back.
 * * When reference count hits 0, it means that no references from
 *   outside exist to this socket and current process on current CPU
 *   is last user and may/should destroy this socket.
 * * sk_free is called from any context: process, BH, IRQ. When
 *   it is called, socket has no references from outside -> sk_free
 *   may release descendant resources allocated by the socket, but
 *   to the time when it is called, socket is NOT referenced by any
 *   hash tables, lists etc.
 * * Packets, delivered from outside (from network or from another process)
 *   and enqueued on receive/error queues SHOULD NOT grab reference count,
 *   when they sit in queue. Otherwise, packets will leak to hole, when
 *   socket is looked up by one cpu and unhasing is made by another CPU.
 *   It is true for udp/raw, netlink (leak to receive and error queues), tcp
 *   (leak to backlog). Packet socket does all the processing inside
 *   BR_NETPROTO_LOCK, so that it has not this race condition. UNIX sockets
 *   use separate SMP lock, so that they are prone too.
 */

/* Ungrab socket and destroy it, if it was the last reference. */
static inline void sock_put(struct sock *sk)
{
	if (refcount_dec_and_test(&sk->sk_refcnt))
		sk_free(sk);
}
/* Generic version of sock_put(), dealing with all sockets
 * (TCP_TIMEWAIT, TCP_NEW_SYN_RECV, ESTABLISHED...)
 */
void sock_gen_put(struct sock *sk);

int __sk_receive_skb(struct sock *sk, struct sk_buff *skb, const int nested,
		     unsigned int trim_cap, bool refcounted);
static inline int sk_receive_skb(struct sock *sk, struct sk_buff *skb,
				 const int nested)
{
	return __sk_receive_skb(sk, skb, nested, 1, true);
}

static inline void sk_tx_queue_set(struct sock *sk, int tx_queue)
{
	/* sk_tx_queue_mapping accept only upto a 16-bit value */
	if (WARN_ON_ONCE((unsigned short)tx_queue >= USHRT_MAX))
		return;
	/* Paired with READ_ONCE() in sk_tx_queue_get() and
	 * other WRITE_ONCE() because socket lock might be not held.
	 */
	WRITE_ONCE(sk->sk_tx_queue_mapping, tx_queue);
}

#define NO_QUEUE_MAPPING	USHRT_MAX

static inline void sk_tx_queue_clear(struct sock *sk)
{
	/* Paired with READ_ONCE() in sk_tx_queue_get() and
	 * other WRITE_ONCE() because socket lock might be not held.
	 */
	WRITE_ONCE(sk->sk_tx_queue_mapping, NO_QUEUE_MAPPING);
}

static inline int sk_tx_queue_get(const struct sock *sk)
{
	if (sk) {
		/* Paired with WRITE_ONCE() in sk_tx_queue_clear()
		 * and sk_tx_queue_set().
		 */
		int val = READ_ONCE(sk->sk_tx_queue_mapping);

		if (val != NO_QUEUE_MAPPING)
			return val;
	}
	return -1;
}

static inline void __sk_rx_queue_set(struct sock *sk,
				     const struct sk_buff *skb,
				     bool force_set)
{
#ifdef CONFIG_SOCK_RX_QUEUE_MAPPING
	if (skb_rx_queue_recorded(skb)) {
		u16 rx_queue = skb_get_rx_queue(skb);

		if (force_set ||
		    unlikely(READ_ONCE(sk->sk_rx_queue_mapping) != rx_queue))
			WRITE_ONCE(sk->sk_rx_queue_mapping, rx_queue);
	}
#endif
}

static inline void sk_rx_queue_set(struct sock *sk, const struct sk_buff *skb)
{
	__sk_rx_queue_set(sk, skb, true);
}

static inline void sk_rx_queue_update(struct sock *sk, const struct sk_buff *skb)
{
	__sk_rx_queue_set(sk, skb, false);
}

static inline void sk_rx_queue_clear(struct sock *sk)
{
#ifdef CONFIG_SOCK_RX_QUEUE_MAPPING
	WRITE_ONCE(sk->sk_rx_queue_mapping, NO_QUEUE_MAPPING);
#endif
}

static inline int sk_rx_queue_get(const struct sock *sk)
{
#ifdef CONFIG_SOCK_RX_QUEUE_MAPPING
	if (sk) {
		int res = READ_ONCE(sk->sk_rx_queue_mapping);

		if (res != NO_QUEUE_MAPPING)
			return res;
	}
#endif

	return -1;
}

static inline void sk_set_socket(struct sock *sk, struct socket *sock)
{
	sk->sk_socket = sock;
}

static inline wait_queue_head_t *sk_sleep(struct sock *sk)
{
	BUILD_BUG_ON(offsetof(struct socket_wq, wait) != 0);
	return &rcu_dereference_raw(sk->sk_wq)->wait;
}
/* Detach socket from process context.
 * Announce socket dead, detach it from wait queue and inode.
 * Note that parent inode held reference count on this struct sock,
 * we do not release it in this function, because protocol
 * probably wants some additional cleanups or even continuing
 * to work with this socket (TCP).
 */
static inline void sock_orphan(struct sock *sk)
{
	write_lock_bh(&sk->sk_callback_lock);
	sock_set_flag(sk, SOCK_DEAD);
	sk_set_socket(sk, NULL);
	sk->sk_wq  = NULL;
	write_unlock_bh(&sk->sk_callback_lock);
}

static inline void sock_graft(struct sock *sk, struct socket *parent)
{
	WARN_ON(parent->sk);
	write_lock_bh(&sk->sk_callback_lock);
	rcu_assign_pointer(sk->sk_wq, &parent->wq);
	parent->sk = sk;
	sk_set_socket(sk, parent);
	sk->sk_uid = SOCK_INODE(parent)->i_uid;
	security_sock_graft(sk, parent);
	write_unlock_bh(&sk->sk_callback_lock);
}

kuid_t sock_i_uid(struct sock *sk);
unsigned long __sock_i_ino(struct sock *sk);
unsigned long sock_i_ino(struct sock *sk);

static inline kuid_t sock_net_uid(const struct net *net, const struct sock *sk)
{
	return sk ? sk->sk_uid : make_kuid(net->user_ns, 0);
}

static inline u32 net_tx_rndhash(void)
{
	u32 v = get_random_u32();

	return v ?: 1;
}

static inline void sk_set_txhash(struct sock *sk)
{
	/* This pairs with READ_ONCE() in skb_set_hash_from_sk() */
	WRITE_ONCE(sk->sk_txhash, net_tx_rndhash());
}

static inline bool sk_rethink_txhash(struct sock *sk)
{
	if (sk->sk_txhash && sk->sk_txrehash == SOCK_TXREHASH_ENABLED) {
		sk_set_txhash(sk);
		return true;
	}
	return false;
}

static inline struct dst_entry *
__sk_dst_get(const struct sock *sk)
{
	return rcu_dereference_check(sk->sk_dst_cache,
				     lockdep_sock_is_held(sk));
}

static inline struct dst_entry *
sk_dst_get(const struct sock *sk)
{
	struct dst_entry *dst;

	rcu_read_lock();
	dst = rcu_dereference(sk->sk_dst_cache);
	if (dst && !rcuref_get(&dst->__rcuref))
		dst = NULL;
	rcu_read_unlock();
	return dst;
}

static inline void __dst_negative_advice(struct sock *sk)
{
	struct dst_entry *ndst, *dst = __sk_dst_get(sk);

	if (dst && dst->ops->negative_advice) {
		ndst = dst->ops->negative_advice(dst);

		if (ndst != dst) {
			rcu_assign_pointer(sk->sk_dst_cache, ndst);
			sk_tx_queue_clear(sk);
			WRITE_ONCE(sk->sk_dst_pending_confirm, 0);
		}
	}
}

static inline void dst_negative_advice(struct sock *sk)
{
	sk_rethink_txhash(sk);
	__dst_negative_advice(sk);
}

static inline void
__sk_dst_set(struct sock *sk, struct dst_entry *dst)
{
	struct dst_entry *old_dst;

	sk_tx_queue_clear(sk);
	WRITE_ONCE(sk->sk_dst_pending_confirm, 0);
	old_dst = rcu_dereference_protected(sk->sk_dst_cache,
					    lockdep_sock_is_held(sk));
	rcu_assign_pointer(sk->sk_dst_cache, dst);
	dst_release(old_dst);
}

static inline void
sk_dst_set(struct sock *sk, struct dst_entry *dst)
{
	struct dst_entry *old_dst;

	sk_tx_queue_clear(sk);
	WRITE_ONCE(sk->sk_dst_pending_confirm, 0);
	old_dst = xchg((__force struct dst_entry **)&sk->sk_dst_cache, dst);
	dst_release(old_dst);
}

static inline void
__sk_dst_reset(struct sock *sk)
{
	__sk_dst_set(sk, NULL);
}

static inline void
sk_dst_reset(struct sock *sk)
{
	sk_dst_set(sk, NULL);
}

struct dst_entry *__sk_dst_check(struct sock *sk, u32 cookie);

struct dst_entry *sk_dst_check(struct sock *sk, u32 cookie);

static inline void sk_dst_confirm(struct sock *sk)
{
	if (!READ_ONCE(sk->sk_dst_pending_confirm))
		WRITE_ONCE(sk->sk_dst_pending_confirm, 1);
}

static inline void sock_confirm_neigh(struct sk_buff *skb, struct neighbour *n)
{
	if (skb_get_dst_pending_confirm(skb)) {
		struct sock *sk = skb->sk;

		if (sk && READ_ONCE(sk->sk_dst_pending_confirm))
			WRITE_ONCE(sk->sk_dst_pending_confirm, 0);
		neigh_confirm(n);
	}
}

bool sk_mc_loop(struct sock *sk);

static inline bool sk_can_gso(const struct sock *sk)
{
	return net_gso_ok(sk->sk_route_caps, sk->sk_gso_type);
}

void sk_setup_caps(struct sock *sk, struct dst_entry *dst);

static inline void sk_gso_disable(struct sock *sk)
{
	sk->sk_gso_disabled = 1;
	sk->sk_route_caps &= ~NETIF_F_GSO_MASK;
}

static inline int skb_do_copy_data_nocache(struct sock *sk, struct sk_buff *skb,
					   struct iov_iter *from, char *to,
					   int copy, int offset)
{
	if (skb->ip_summed == CHECKSUM_NONE) {
		__wsum csum = 0;
		if (!csum_and_copy_from_iter_full(to, copy, &csum, from))
			return -EFAULT;
		skb->csum = csum_block_add(skb->csum, csum, offset);
	} else if (sk->sk_route_caps & NETIF_F_NOCACHE_COPY) {
		if (!copy_from_iter_full_nocache(to, copy, from))
			return -EFAULT;
	} else if (!copy_from_iter_full(to, copy, from))
		return -EFAULT;

	return 0;
}

static inline int skb_add_data_nocache(struct sock *sk, struct sk_buff *skb,
				       struct iov_iter *from, int copy)
{
	int err, offset = skb->len;

	err = skb_do_copy_data_nocache(sk, skb, from, skb_put(skb, copy),
				       copy, offset);
	if (err)
		__skb_trim(skb, offset);

	return err;
}

static inline int skb_copy_to_page_nocache(struct sock *sk, struct iov_iter *from,
					   struct sk_buff *skb,
					   struct page *page,
					   int off, int copy)
{
	int err;

	err = skb_do_copy_data_nocache(sk, skb, from, page_address(page) + off,
				       copy, skb->len);
	if (err)
		return err;

	skb_len_add(skb, copy);
	sk_wmem_queued_add(sk, copy);
	sk_mem_charge(sk, copy);
	return 0;
}

/**
 * sk_wmem_alloc_get - returns write allocations
 * @sk: socket
 *
 * Return: sk_wmem_alloc minus initial offset of one
 */
static inline int sk_wmem_alloc_get(const struct sock *sk)
{
	return refcount_read(&sk->sk_wmem_alloc) - 1;
}

/**
 * sk_rmem_alloc_get - returns read allocations
 * @sk: socket
 *
 * Return: sk_rmem_alloc
 */
static inline int sk_rmem_alloc_get(const struct sock *sk)
{
	return atomic_read(&sk->sk_rmem_alloc);
}

/**
 * sk_has_allocations - check if allocations are outstanding
 * @sk: socket
 *
 * Return: true if socket has write or read allocations
 */
static inline bool sk_has_allocations(const struct sock *sk)
{
	return sk_wmem_alloc_get(sk) || sk_rmem_alloc_get(sk);
}

/**
 * skwq_has_sleeper - check if there are any waiting processes
 * @wq: struct socket_wq
 *
 * Return: true if socket_wq has waiting processes
 *
 * The purpose of the skwq_has_sleeper and sock_poll_wait is to wrap the memory
 * barrier call. They were added due to the race found within the tcp code.
 *
 * Consider following tcp code paths::
 *
 *   CPU1                CPU2
 *   sys_select          receive packet
 *   ...                 ...
 *   __add_wait_queue    update tp->rcv_nxt
 *   ...                 ...
 *   tp->rcv_nxt check   sock_def_readable
 *   ...                 {
 *   schedule               rcu_read_lock();
 *                          wq = rcu_dereference(sk->sk_wq);
 *                          if (wq && waitqueue_active(&wq->wait))
 *                              wake_up_interruptible(&wq->wait)
 *                          ...
 *                       }
 *
 * The race for tcp fires when the __add_wait_queue changes done by CPU1 stay
 * in its cache, and so does the tp->rcv_nxt update on CPU2 side.  The CPU1
 * could then endup calling schedule and sleep forever if there are no more
 * data on the socket.
 *
 */
static inline bool skwq_has_sleeper(struct socket_wq *wq)
{
	return wq && wq_has_sleeper(&wq->wait);
}

/**
 * sock_poll_wait - place memory barrier behind the poll_wait call.
 * @filp:           file
 * @sock:           socket to wait on
 * @p:              poll_table
 *
 * See the comments in the wq_has_sleeper function.
 */
static inline void sock_poll_wait(struct file *filp, struct socket *sock,
				  poll_table *p)
{
	if (!poll_does_not_wait(p)) {
		poll_wait(filp, &sock->wq.wait, p);
		/* We need to be sure we are in sync with the
		 * socket flags modification.
		 *
		 * This memory barrier is paired in the wq_has_sleeper.
		 */
		smp_mb();
	}
}

static inline void skb_set_hash_from_sk(struct sk_buff *skb, struct sock *sk)
{
	/* This pairs with WRITE_ONCE() in sk_set_txhash() */
	u32 txhash = READ_ONCE(sk->sk_txhash);

	if (txhash) {
		skb->l4_hash = 1;
		skb->hash = txhash;
	}
}

void skb_set_owner_w(struct sk_buff *skb, struct sock *sk);

/*
 *	Queue a received datagram if it will fit. Stream and sequenced
 *	protocols can't normally use this as they need to fit buffers in
 *	and play with them.
 *
 *	Inlined as it's very short and called for pretty much every
 *	packet ever received.
 */
static inline void skb_set_owner_r(struct sk_buff *skb, struct sock *sk)
{
	skb_orphan(skb);
	skb->sk = sk;
	skb->destructor = sock_rfree;
	atomic_add(skb->truesize, &sk->sk_rmem_alloc);
	sk_mem_charge(sk, skb->truesize);
}

static inline __must_check bool skb_set_owner_sk_safe(struct sk_buff *skb, struct sock *sk)
{
	if (sk && refcount_inc_not_zero(&sk->sk_refcnt)) {
		skb_orphan(skb);
		skb->destructor = sock_efree;
		skb->sk = sk;
		return true;
	}
	return false;
}

static inline struct sk_buff *skb_clone_and_charge_r(struct sk_buff *skb, struct sock *sk)
{
	skb = skb_clone(skb, sk_gfp_mask(sk, GFP_ATOMIC));
	if (skb) {
		if (sk_rmem_schedule(sk, skb, skb->truesize)) {
			skb_set_owner_r(skb, sk);
			return skb;
		}
		__kfree_skb(skb);
	}
	return NULL;
}

static inline void skb_prepare_for_gro(struct sk_buff *skb)
{
	if (skb->destructor != sock_wfree) {
		skb_orphan(skb);
		return;
	}
	skb->slow_gro = 1;
}

void sk_reset_timer(struct sock *sk, struct timer_list *timer,
		    unsigned long expires);

void sk_stop_timer(struct sock *sk, struct timer_list *timer);

void sk_stop_timer_sync(struct sock *sk, struct timer_list *timer);

int __sk_queue_drop_skb(struct sock *sk, struct sk_buff_head *sk_queue,
			struct sk_buff *skb, unsigned int flags,
			void (*destructor)(struct sock *sk,
					   struct sk_buff *skb));
int __sock_queue_rcv_skb(struct sock *sk, struct sk_buff *skb);

int sock_queue_rcv_skb_reason(struct sock *sk, struct sk_buff *skb,
			      enum skb_drop_reason *reason);

static inline int sock_queue_rcv_skb(struct sock *sk, struct sk_buff *skb)
{
	return sock_queue_rcv_skb_reason(sk, skb, NULL);
}

int sock_queue_err_skb(struct sock *sk, struct sk_buff *skb);
struct sk_buff *sock_dequeue_err_skb(struct sock *sk);

/*
 *	Recover an error report and clear atomically
 */

static inline int sock_error(struct sock *sk)
{
	int err;

	/* Avoid an atomic operation for the common case.
	 * This is racy since another cpu/thread can change sk_err under us.
	 */
	if (likely(data_race(!sk->sk_err)))
		return 0;

	err = xchg(&sk->sk_err, 0);
	return -err;
}

void sk_error_report(struct sock *sk);

static inline unsigned long sock_wspace(struct sock *sk)
{
	int amt = 0;

	if (!(sk->sk_shutdown & SEND_SHUTDOWN)) {
		amt = sk->sk_sndbuf - refcount_read(&sk->sk_wmem_alloc);
		if (amt < 0)
			amt = 0;
	}
	return amt;
}

/* Note:
 *  We use sk->sk_wq_raw, from contexts knowing this
 *  pointer is not NULL and cannot disappear/change.
 */
static inline void sk_set_bit(int nr, struct sock *sk)
{
	if ((nr == SOCKWQ_ASYNC_NOSPACE || nr == SOCKWQ_ASYNC_WAITDATA) &&
	    !sock_flag(sk, SOCK_FASYNC))
		return;

	set_bit(nr, &sk->sk_wq_raw->flags);
}

static inline void sk_clear_bit(int nr, struct sock *sk)
{
	if ((nr == SOCKWQ_ASYNC_NOSPACE || nr == SOCKWQ_ASYNC_WAITDATA) &&
	    !sock_flag(sk, SOCK_FASYNC))
		return;

	clear_bit(nr, &sk->sk_wq_raw->flags);
}

static inline void sk_wake_async(const struct sock *sk, int how, int band)
{
	if (sock_flag(sk, SOCK_FASYNC)) {
		rcu_read_lock();
		sock_wake_async(rcu_dereference(sk->sk_wq), how, band);
		rcu_read_unlock();
	}
}

/* Since sk_{r,w}mem_alloc sums skb->truesize, even a small frame might
 * need sizeof(sk_buff) + MTU + padding, unless net driver perform copybreak.
 * Note: for send buffers, TCP works better if we can build two skbs at
 * minimum.
 */
#define TCP_SKB_MIN_TRUESIZE	(2048 + SKB_DATA_ALIGN(sizeof(struct sk_buff)))

#define SOCK_MIN_SNDBUF		(TCP_SKB_MIN_TRUESIZE * 2)
#define SOCK_MIN_RCVBUF		 TCP_SKB_MIN_TRUESIZE

static inline void sk_stream_moderate_sndbuf(struct sock *sk)
{
	u32 val;

	if (sk->sk_userlocks & SOCK_SNDBUF_LOCK)
		return;

	val = min(sk->sk_sndbuf, sk->sk_wmem_queued >> 1);
	val = max_t(u32, val, sk_unused_reserved_mem(sk));

	WRITE_ONCE(sk->sk_sndbuf, max_t(u32, val, SOCK_MIN_SNDBUF));
}

/**
 * sk_page_frag - return an appropriate page_frag
 * @sk: socket
 *
 * Use the per task page_frag instead of the per socket one for
 * optimization when we know that we're in process context and own
 * everything that's associated with %current.
 *
 * Both direct reclaim and page faults can nest inside other
 * socket operations and end up recursing into sk_page_frag()
 * while it's already in use: explicitly avoid task page_frag
 * when users disable sk_use_task_frag.
 *
 * Return: a per task page_frag if context allows that,
 * otherwise a per socket one.
 */
static inline struct page_frag *sk_page_frag(struct sock *sk)
{
	if (sk->sk_use_task_frag)
		return &current->task_frag;

	return &sk->sk_frag;
}

bool sk_page_frag_refill(struct sock *sk, struct page_frag *pfrag);

/*
 *	Default write policy as shown to user space via poll/select/SIGIO
 */
static inline bool sock_writeable(const struct sock *sk)
{
	return refcount_read(&sk->sk_wmem_alloc) < (READ_ONCE(sk->sk_sndbuf) >> 1);
}

static inline gfp_t gfp_any(void)
{
	return in_softirq() ? GFP_ATOMIC : GFP_KERNEL;
}

static inline gfp_t gfp_memcg_charge(void)
{
	return in_softirq() ? GFP_ATOMIC : GFP_KERNEL;
}

static inline long sock_rcvtimeo(const struct sock *sk, bool noblock)
{
	return noblock ? 0 : sk->sk_rcvtimeo;
}

static inline long sock_sndtimeo(const struct sock *sk, bool noblock)
{
	return noblock ? 0 : sk->sk_sndtimeo;
}

static inline int sock_rcvlowat(const struct sock *sk, int waitall, int len)
{
	int v = waitall ? len : min_t(int, READ_ONCE(sk->sk_rcvlowat), len);

	return v ?: 1;
}

/* Alas, with timeout socket operations are not restartable.
 * Compare this to poll().
 */
static inline int sock_intr_errno(long timeo)
{
	return timeo == MAX_SCHEDULE_TIMEOUT ? -ERESTARTSYS : -EINTR;
}

struct sock_skb_cb {
	u32 dropcount;
};

/* Store sock_skb_cb at the end of skb->cb[] so protocol families
 * using skb->cb[] would keep using it directly and utilize its
 * alignement guarantee.
 */
#define SOCK_SKB_CB_OFFSET ((sizeof_field(struct sk_buff, cb) - \
			    sizeof(struct sock_skb_cb)))

#define SOCK_SKB_CB(__skb) ((struct sock_skb_cb *)((__skb)->cb + \
			    SOCK_SKB_CB_OFFSET))

#define sock_skb_cb_check_size(size) \
	BUILD_BUG_ON((size) > SOCK_SKB_CB_OFFSET)

static inline void
sock_skb_set_dropcount(const struct sock *sk, struct sk_buff *skb)
{
	SOCK_SKB_CB(skb)->dropcount = sock_flag(sk, SOCK_RXQ_OVFL) ?
						atomic_read(&sk->sk_drops) : 0;
}

static inline void sk_drops_add(struct sock *sk, const struct sk_buff *skb)
{
	int segs = max_t(u16, 1, skb_shinfo(skb)->gso_segs);

	atomic_add(segs, &sk->sk_drops);
}

static inline ktime_t sock_read_timestamp(struct sock *sk)
{
#if BITS_PER_LONG==32
	unsigned int seq;
	ktime_t kt;

	do {
		seq = read_seqbegin(&sk->sk_stamp_seq);
		kt = sk->sk_stamp;
	} while (read_seqretry(&sk->sk_stamp_seq, seq));

	return kt;
#else
	return READ_ONCE(sk->sk_stamp);
#endif
}

static inline void sock_write_timestamp(struct sock *sk, ktime_t kt)
{
#if BITS_PER_LONG==32
	write_seqlock(&sk->sk_stamp_seq);
	sk->sk_stamp = kt;
	write_sequnlock(&sk->sk_stamp_seq);
#else
	WRITE_ONCE(sk->sk_stamp, kt);
#endif
}

void __sock_recv_timestamp(struct msghdr *msg, struct sock *sk,
			   struct sk_buff *skb);
void __sock_recv_wifi_status(struct msghdr *msg, struct sock *sk,
			     struct sk_buff *skb);

static inline void
sock_recv_timestamp(struct msghdr *msg, struct sock *sk, struct sk_buff *skb)
{
	struct skb_shared_hwtstamps *hwtstamps = skb_hwtstamps(skb);
	u32 tsflags = READ_ONCE(sk->sk_tsflags);
	ktime_t kt = skb->tstamp;
	/*
	 * generate control messages if
	 * - receive time stamping in software requested
	 * - software time stamp available and wanted
	 * - hardware time stamps available and wanted
	 */
	if (sock_flag(sk, SOCK_RCVTSTAMP) ||
	    (tsflags & SOF_TIMESTAMPING_RX_SOFTWARE) ||
	    (kt && tsflags & SOF_TIMESTAMPING_SOFTWARE) ||
	    (hwtstamps->hwtstamp &&
	     (tsflags & SOF_TIMESTAMPING_RAW_HARDWARE)))
		__sock_recv_timestamp(msg, sk, skb);
	else
		sock_write_timestamp(sk, kt);

	if (sock_flag(sk, SOCK_WIFI_STATUS) && skb_wifi_acked_valid(skb))
		__sock_recv_wifi_status(msg, sk, skb);
}

void __sock_recv_cmsgs(struct msghdr *msg, struct sock *sk,
		       struct sk_buff *skb);

#define SK_DEFAULT_STAMP (-1L * NSEC_PER_SEC)
static inline void sock_recv_cmsgs(struct msghdr *msg, struct sock *sk,
				   struct sk_buff *skb)
{
#define FLAGS_RECV_CMSGS ((1UL << SOCK_RXQ_OVFL)			| \
			   (1UL << SOCK_RCVTSTAMP)			| \
			   (1UL << SOCK_RCVMARK))
#define TSFLAGS_ANY	  (SOF_TIMESTAMPING_SOFTWARE			| \
			   SOF_TIMESTAMPING_RAW_HARDWARE)

	if (sk->sk_flags & FLAGS_RECV_CMSGS ||
	    READ_ONCE(sk->sk_tsflags) & TSFLAGS_ANY)
		__sock_recv_cmsgs(msg, sk, skb);
	else if (unlikely(sock_flag(sk, SOCK_TIMESTAMP)))
		sock_write_timestamp(sk, skb->tstamp);
	else if (unlikely(sock_read_timestamp(sk) == SK_DEFAULT_STAMP))
		sock_write_timestamp(sk, 0);
}

void __sock_tx_timestamp(__u16 tsflags, __u8 *tx_flags);

/**
 * _sock_tx_timestamp - checks whether the outgoing packet is to be time stamped
 * @sk:		socket sending this packet
 * @tsflags:	timestamping flags to use
 * @tx_flags:	completed with instructions for time stamping
 * @tskey:      filled in with next sk_tskey (not for TCP, which uses seqno)
 *
 * Note: callers should take care of initial ``*tx_flags`` value (usually 0)
 */
static inline void _sock_tx_timestamp(struct sock *sk, __u16 tsflags,
				      __u8 *tx_flags, __u32 *tskey)
{
	if (unlikely(tsflags)) {
		__sock_tx_timestamp(tsflags, tx_flags);
		if (tsflags & SOF_TIMESTAMPING_OPT_ID && tskey &&
		    tsflags & SOF_TIMESTAMPING_TX_RECORD_MASK)
			*tskey = atomic_inc_return(&sk->sk_tskey) - 1;
	}
	if (unlikely(sock_flag(sk, SOCK_WIFI_STATUS)))
		*tx_flags |= SKBTX_WIFI_STATUS;
}

static inline void sock_tx_timestamp(struct sock *sk, __u16 tsflags,
				     __u8 *tx_flags)
{
	_sock_tx_timestamp(sk, tsflags, tx_flags, NULL);
}

static inline void skb_setup_tx_timestamp(struct sk_buff *skb, __u16 tsflags)
{
	_sock_tx_timestamp(skb->sk, tsflags, &skb_shinfo(skb)->tx_flags,
			   &skb_shinfo(skb)->tskey);
}

static inline bool sk_is_tcp(const struct sock *sk)
{
	return sk->sk_type == SOCK_STREAM && sk->sk_protocol == IPPROTO_TCP;
}

static inline bool sk_is_stream_unix(const struct sock *sk)
{
	return sk->sk_family == AF_UNIX && sk->sk_type == SOCK_STREAM;
}

/**
 * sk_eat_skb - Release a skb if it is no longer needed
 * @sk: socket to eat this skb from
 * @skb: socket buffer to eat
 *
 * This routine must be called with interrupts disabled or with the socket
 * locked so that the sk_buff queue operation is ok.
*/
static inline void sk_eat_skb(struct sock *sk, struct sk_buff *skb)
{
	__skb_unlink(skb, &sk->sk_receive_queue);
	__kfree_skb(skb);
}

static inline bool
skb_sk_is_prefetched(struct sk_buff *skb)
{
#ifdef CONFIG_INET
	return skb->destructor == sock_pfree;
#else
	return false;
#endif /* CONFIG_INET */
}

/* This helper checks if a socket is a full socket,
 * ie _not_ a timewait or request socket.
 */
static inline bool sk_fullsock(const struct sock *sk)
{
	return (1 << sk->sk_state) & ~(TCPF_TIME_WAIT | TCPF_NEW_SYN_RECV);
}

static inline bool
sk_is_refcounted(struct sock *sk)
{
	/* Only full sockets have sk->sk_flags. */
	return !sk_fullsock(sk) || !sock_flag(sk, SOCK_RCU_FREE);
}

/**
 * skb_steal_sock - steal a socket from an sk_buff
 * @skb: sk_buff to steal the socket from
 * @refcounted: is set to true if the socket is reference-counted
 * @prefetched: is set to true if the socket was assigned from bpf
 */
static inline struct sock *
skb_steal_sock(struct sk_buff *skb, bool *refcounted, bool *prefetched)
{
	if (skb->sk) {
		struct sock *sk = skb->sk;

		*refcounted = true;
		*prefetched = skb_sk_is_prefetched(skb);
		if (*prefetched)
			*refcounted = sk_is_refcounted(sk);
		skb->destructor = NULL;
		skb->sk = NULL;
		return sk;
	}
	*prefetched = false;
	*refcounted = false;
	return NULL;
}

/* Checks if this SKB belongs to an HW offloaded socket
 * and whether any SW fallbacks are required based on dev.
 * Check decrypted mark in case skb_orphan() cleared socket.
 */
static inline struct sk_buff *sk_validate_xmit_skb(struct sk_buff *skb,
						   struct net_device *dev)
{
#ifdef CONFIG_SOCK_VALIDATE_XMIT
	struct sock *sk = skb->sk;

	if (sk && sk_fullsock(sk) && sk->sk_validate_xmit_skb) {
		skb = sk->sk_validate_xmit_skb(sk, dev, skb);
#ifdef CONFIG_TLS_DEVICE
	} else if (unlikely(skb->decrypted)) {
		pr_warn_ratelimited("unencrypted skb with no associated socket - dropping\n");
		kfree_skb(skb);
		skb = NULL;
#endif
	}
#endif

	return skb;
}

/* This helper checks if a socket is a LISTEN or NEW_SYN_RECV
 * SYNACK messages can be attached to either ones (depending on SYNCOOKIE)
 */
static inline bool sk_listener(const struct sock *sk)
{
	return (1 << sk->sk_state) & (TCPF_LISTEN | TCPF_NEW_SYN_RECV);
}

void sock_enable_timestamp(struct sock *sk, enum sock_flags flag);
int sock_recv_errqueue(struct sock *sk, struct msghdr *msg, int len, int level,
		       int type);

bool sk_ns_capable(const struct sock *sk,
		   struct user_namespace *user_ns, int cap);
bool sk_capable(const struct sock *sk, int cap);
bool sk_net_capable(const struct sock *sk, int cap);

void sk_get_meminfo(const struct sock *sk, u32 *meminfo);

/* Take into consideration the size of the struct sk_buff overhead in the
 * determination of these values, since that is non-constant across
 * platforms.  This makes socket queueing behavior and performance
 * not depend upon such differences.
 */
#define _SK_MEM_PACKETS		256
#define _SK_MEM_OVERHEAD	SKB_TRUESIZE(256)
#define SK_WMEM_MAX		(_SK_MEM_OVERHEAD * _SK_MEM_PACKETS)
#define SK_RMEM_MAX		(_SK_MEM_OVERHEAD * _SK_MEM_PACKETS)

extern __u32 sysctl_wmem_max;
extern __u32 sysctl_rmem_max;

extern int sysctl_tstamp_allow_data;
extern int sysctl_optmem_max;

extern __u32 sysctl_wmem_default;
extern __u32 sysctl_rmem_default;

#define SKB_FRAG_PAGE_ORDER	get_order(32768)
DECLARE_STATIC_KEY_FALSE(net_high_order_alloc_disable_key);

static inline int sk_get_wmem0(const struct sock *sk, const struct proto *proto)
{
	/* Does this proto have per netns sysctl_wmem ? */
	if (proto->sysctl_wmem_offset)
		return READ_ONCE(*(int *)((void *)sock_net(sk) + proto->sysctl_wmem_offset));

	return READ_ONCE(*proto->sysctl_wmem);
}

static inline int sk_get_rmem0(const struct sock *sk, const struct proto *proto)
{
	/* Does this proto have per netns sysctl_rmem ? */
	if (proto->sysctl_rmem_offset)
		return READ_ONCE(*(int *)((void *)sock_net(sk) + proto->sysctl_rmem_offset));

	return READ_ONCE(*proto->sysctl_rmem);
}

/* Default TCP Small queue budget is ~1 ms of data (1sec >> 10)
 * Some wifi drivers need to tweak it to get more chunks.
 * They can use this helper from their ndo_start_xmit()
 */
static inline void sk_pacing_shift_update(struct sock *sk, int val)
{
	if (!sk || !sk_fullsock(sk) || READ_ONCE(sk->sk_pacing_shift) == val)
		return;
	WRITE_ONCE(sk->sk_pacing_shift, val);
}

/* if a socket is bound to a device, check that the given device
 * index is either the same or that the socket is bound to an L3
 * master device and the given device index is also enslaved to
 * that L3 master
 */
static inline bool sk_dev_equal_l3scope(struct sock *sk, int dif)
{
	int bound_dev_if = READ_ONCE(sk->sk_bound_dev_if);
	int mdif;

	if (!bound_dev_if || bound_dev_if == dif)
		return true;

	mdif = l3mdev_master_ifindex_by_index(sock_net(sk), dif);
	if (mdif && mdif == bound_dev_if)
		return true;

	return false;
}

void sock_def_readable(struct sock *sk);

int sock_bindtoindex(struct sock *sk, int ifindex, bool lock_sk);
void sock_set_timestamp(struct sock *sk, int optname, bool valbool);
int sock_set_timestamping(struct sock *sk, int optname,
			  struct so_timestamping timestamping);

void sock_enable_timestamps(struct sock *sk);
void sock_no_linger(struct sock *sk);
void sock_set_keepalive(struct sock *sk);
void sock_set_priority(struct sock *sk, u32 priority);
void sock_set_rcvbuf(struct sock *sk, int val);
void sock_set_mark(struct sock *sk, u32 val);
void sock_set_reuseaddr(struct sock *sk);
void sock_set_reuseport(struct sock *sk);
void sock_set_sndtimeo(struct sock *sk, s64 secs);

int sock_bind_add(struct sock *sk, struct sockaddr *addr, int addr_len);

int sock_get_timeout(long timeo, void *optval, bool old_timeval);
int sock_copy_user_timeval(struct __kernel_sock_timeval *tv,
			   sockptr_t optval, int optlen, bool old_timeval);

int sock_ioctl_inout(struct sock *sk, unsigned int cmd,
		     void __user *arg, void *karg, size_t size);
int sk_ioctl(struct sock *sk, unsigned int cmd, void __user *arg);
static inline bool sk_is_readable(struct sock *sk)
{
	if (sk->sk_prot->sock_is_readable)
		return sk->sk_prot->sock_is_readable(sk);
	return false;
}
#endif	/* _SOCK_H */<|MERGE_RESOLUTION|>--- conflicted
+++ resolved
@@ -1281,11 +1281,6 @@
 					   size_t len);
 	int			(*recvmsg)(struct sock *sk, struct msghdr *msg,
 					   size_t len, int flags, int *addr_len);
-<<<<<<< HEAD
-	int			(*sendpage)(struct sock *sk, struct page *page,
-					int offset, size_t size, int flags);
-=======
->>>>>>> 98817289
 	void			(*splice_eof)(struct socket *sock);
 	int			(*bind)(struct sock *sk,
 					struct sockaddr *addr, int addr_len);
