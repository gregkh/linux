--- conflicted
+++ resolved
@@ -18,10 +18,7 @@
 	unsigned int dir_bits;		/* directions */
 	bool active;			/* activeness */
 	bool valid;			/* valid group (referred by blocks) */
-<<<<<<< HEAD
-=======
 	bool is_midi1;			/* belongs to a MIDI1 FB */
->>>>>>> a6ad5510
 	char name[64];			/* group name */
 };
 
