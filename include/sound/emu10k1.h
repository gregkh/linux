/* SPDX-License-Identifier: GPL-2.0-or-later */
/*
 *  Copyright (c) by Jaroslav Kysela <perex@perex.cz>,
 *		     Creative Labs, Inc.
 *  Definitions for EMU10K1 (SB Live!) chips
 */
#ifndef __SOUND_EMU10K1_H
#define __SOUND_EMU10K1_H


#include <sound/pcm.h>
#include <sound/rawmidi.h>
#include <sound/hwdep.h>
#include <sound/ac97_codec.h>
#include <sound/util_mem.h>
#include <sound/pcm-indirect.h>
#include <sound/timer.h>
#include <linux/interrupt.h>
#include <linux/mutex.h>
#include <linux/firmware.h>
#include <linux/io.h>

#include <uapi/sound/emu10k1.h>

/* ------------------- DEFINES -------------------- */

#define EMUPAGESIZE     4096
#define MAXPAGES0       4096	/* 32 bit mode */
#define MAXPAGES1       8192	/* 31 bit mode */
#define NUM_G           64              /* use all channels */
#define NUM_EFX_PLAYBACK    16

/* FIXME? - according to the OSS driver the EMU10K1 needs a 29 bit DMA mask */
#define EMU10K1_DMA_MASK	0x7fffffffUL	/* 31bit */
#define AUDIGY_DMA_MASK		0xffffffffUL	/* 32bit mode */

#define TMEMSIZE        256*1024

#define IP_TO_CP(ip) ((ip == 0) ? 0 : (((0x00001000uL | (ip & 0x00000FFFL)) << (((ip >> 12) & 0x000FL) + 4)) & 0xFFFF0000uL))

// This is used to define hardware bit-fields (sub-registers) by combining
// the bit shift and count with the actual register address. The passed
// mask must represent a single run of adjacent bits.
// The non-concatenating (_NC) variant should be used directly only for
// sub-registers that do not follow the <register>_<field> naming pattern.
#define SUB_REG_NC(reg, field, mask) \
	enum { \
		field ## _MASK = mask, \
		field = reg | \
			(__builtin_ctz(mask) << 16) | \
			(__builtin_popcount(mask) << 24), \
	};
#define SUB_REG(reg, field, mask) SUB_REG_NC(reg, reg ## _ ## field, mask)

// Macros for manipulating values of bit-fields declared using the above macros.
// Best used with constant register addresses, as otherwise quite some code is
// generated. The actual register read/write functions handle combined addresses
// automatically, so use of these macros conveys no advantage when accessing a
// single sub-register at a time.
#define REG_SHIFT(r) (((r) >> 16) & 0x1f)
#define REG_SIZE(r) (((r) >> 24) & 0x1f)
#define REG_MASK0(r) ((1U << REG_SIZE(r)) - 1U)
#define REG_MASK(r) (REG_MASK0(r) << REG_SHIFT(r))
#define REG_VAL_GET(r, v) ((v & REG_MASK(r)) >> REG_SHIFT(r))
#define REG_VAL_PUT(r, v) ((v) << REG_SHIFT(r))

// List terminator for snd_emu10k1_ptr_write_multiple()
#define REGLIST_END ~0

// Audigy specify registers are prefixed with 'A_'

/************************************************************************************************/
/* PCI function 0 registers, address = <val> + PCIBASE0						*/
/************************************************************************************************/

#define PTR			0x00		/* Indexed register set pointer register	*/
						/* NOTE: The CHANNELNUM and ADDRESS words can	*/
						/* be modified independently of each other.	*/
#define PTR_CHANNELNUM_MASK	0x0000003f	/* For each per-channel register, indicates the	*/
						/* channel number of the register to be		*/
						/* accessed.  For non per-channel registers the	*/
						/* value should be set to zero.			*/
#define PTR_ADDRESS_MASK	0x07ff0000	/* Register index				*/
#define A_PTR_ADDRESS_MASK	0x0fff0000

#define DATA			0x04		/* Indexed register set data register		*/

#define IPR			0x08		/* Global interrupt pending register		*/
						/* Clear pending interrupts by writing a 1 to	*/
						/* the relevant bits and zero to the other bits	*/
#define IPR_P16V		0x80000000	/* Bit set when the CA0151 P16V chip wishes
						   to interrupt */
#define IPR_WATERMARK_REACHED	0x40000000
#define IPR_A_GPIO		0x20000000	/* GPIO input pin change			*/

/* The next two interrupts are for the midi port on the Audigy Drive (A_MPU1)			*/
#define IPR_A_MIDITRANSBUFEMPTY2 0x10000000	/* MIDI UART transmit buffer empty		*/
#define IPR_A_MIDIRECVBUFEMPTY2	0x08000000	/* MIDI UART receive buffer empty		*/

#define IPR_SPDIFBUFFULL	0x04000000	/* SPDIF capture related, 10k2 only? (RE)	*/
#define IPR_SPDIFBUFHALFFULL	0x02000000	/* SPDIF capture related? (RE)			*/

#define IPR_SAMPLERATETRACKER	0x01000000	/* Sample rate tracker lock status change	*/
#define IPR_FXDSP		0x00800000	/* Enable FX DSP interrupts			*/
#define IPR_FORCEINT		0x00400000	/* Force Sound Blaster interrupt		*/
#define IPR_PCIERROR		0x00200000	/* PCI bus error				*/
#define IPR_VOLINCR		0x00100000	/* Volume increment button pressed		*/
#define IPR_VOLDECR		0x00080000	/* Volume decrement button pressed		*/
#define IPR_MUTE		0x00040000	/* Mute button pressed				*/
#define IPR_MICBUFFULL		0x00020000	/* Microphone buffer full			*/
#define IPR_MICBUFHALFFULL	0x00010000	/* Microphone buffer half full			*/
#define IPR_ADCBUFFULL		0x00008000	/* ADC buffer full				*/
#define IPR_ADCBUFHALFFULL	0x00004000	/* ADC buffer half full				*/
#define IPR_EFXBUFFULL		0x00002000	/* Effects buffer full				*/
#define IPR_EFXBUFHALFFULL	0x00001000	/* Effects buffer half full			*/
#define IPR_GPSPDIFSTATUSCHANGE	0x00000800	/* GPSPDIF channel status change		*/
#define IPR_CDROMSTATUSCHANGE	0x00000400	/* CD-ROM channel status change			*/
#define IPR_INTERVALTIMER	0x00000200	/* Interval timer terminal count		*/
#define IPR_MIDITRANSBUFEMPTY	0x00000100	/* MIDI UART transmit buffer empty		*/
#define IPR_MIDIRECVBUFEMPTY	0x00000080	/* MIDI UART receive buffer empty		*/
#define IPR_CHANNELLOOP		0x00000040	/* Channel (half) loop interrupt(s) pending	*/
						/* The interrupt is triggered shortly after	*/
						/* CCR_READADDRESS has crossed the boundary;	*/
						/* due to the cache, this runs ahead of the	*/
						/* actual playback position.			*/
#define IPR_CHANNELNUMBERMASK	0x0000003f	/* When IPR_CHANNELLOOP is set, indicates the	*/
						/* highest set channel in CLIPL, CLIPH, HLIPL,  */
						/* or HLIPH.  When IPR is written with CL set,	*/
						/* the bit in H/CLIPL or H/CLIPH corresponding	*/
						/* to the CN value written will be cleared.	*/

#define INTE			0x0c		/* Interrupt enable register			*/
#define INTE_VIRTUALSB_MASK	0xc0000000	/* Virtual Soundblaster I/O port capture	*/
#define INTE_VIRTUALSB_220	0x00000000	/* Capture at I/O base address 0x220-0x22f	*/
#define INTE_VIRTUALSB_240	0x40000000	/* Capture at I/O base address 0x240		*/
#define INTE_VIRTUALSB_260	0x80000000	/* Capture at I/O base address 0x260		*/
#define INTE_VIRTUALSB_280	0xc0000000	/* Capture at I/O base address 0x280		*/
#define INTE_VIRTUALMPU_MASK	0x30000000	/* Virtual MPU I/O port capture			*/
#define INTE_VIRTUALMPU_300	0x00000000	/* Capture at I/O base address 0x300-0x301	*/
#define INTE_VIRTUALMPU_310	0x10000000	/* Capture at I/O base address 0x310		*/
#define INTE_VIRTUALMPU_320	0x20000000	/* Capture at I/O base address 0x320		*/
#define INTE_VIRTUALMPU_330	0x30000000	/* Capture at I/O base address 0x330		*/
#define INTE_MASTERDMAENABLE	0x08000000	/* Master DMA emulation at 0x000-0x00f		*/
#define INTE_SLAVEDMAENABLE	0x04000000	/* Slave DMA emulation at 0x0c0-0x0df		*/
#define INTE_MASTERPICENABLE	0x02000000	/* Master PIC emulation at 0x020-0x021		*/
#define INTE_SLAVEPICENABLE	0x01000000	/* Slave PIC emulation at 0x0a0-0x0a1		*/
#define INTE_VSBENABLE		0x00800000	/* Enable virtual Soundblaster			*/
#define INTE_ADLIBENABLE	0x00400000	/* Enable AdLib emulation at 0x388-0x38b	*/
#define INTE_MPUENABLE		0x00200000	/* Enable virtual MPU				*/
#define INTE_FORCEINT		0x00100000	/* Continuously assert INTAN			*/

#define INTE_MRHANDENABLE	0x00080000	/* Enable the "Mr. Hand" logic			*/
						/* NOTE: There is no reason to use this under	*/
						/* Linux, and it will cause odd hardware 	*/
						/* behavior and possibly random segfaults and	*/
						/* lockups if enabled.				*/

#define INTE_A_GPIOENABLE 	0x00040000	/* Enable GPIO input change interrupts		*/

/* The next two interrupts are for the midi port on the Audigy Drive (A_MPU1)			*/
#define INTE_A_MIDITXENABLE2	0x00020000	/* Enable MIDI transmit-buffer-empty interrupts	*/
#define INTE_A_MIDIRXENABLE2	0x00010000	/* Enable MIDI receive-buffer-empty interrupts	*/

#define INTE_A_SPDIF_BUFFULL_ENABLE 	0x00008000
#define INTE_A_SPDIF_HALFBUFFULL_ENABLE	0x00004000

#define INTE_SAMPLERATETRACKER	0x00002000	/* Enable sample rate tracker interrupts	*/
						/* NOTE: This bit must always be enabled       	*/
#define INTE_FXDSPENABLE	0x00001000	/* Enable FX DSP interrupts			*/
#define INTE_PCIERRORENABLE	0x00000800	/* Enable PCI bus error interrupts		*/
#define INTE_VOLINCRENABLE	0x00000400	/* Enable volume increment button interrupts	*/
#define INTE_VOLDECRENABLE	0x00000200	/* Enable volume decrement button interrupts	*/
#define INTE_MUTEENABLE		0x00000100	/* Enable mute button interrupts		*/
#define INTE_MICBUFENABLE	0x00000080	/* Enable microphone buffer interrupts		*/
#define INTE_ADCBUFENABLE	0x00000040	/* Enable ADC buffer interrupts			*/
#define INTE_EFXBUFENABLE	0x00000020	/* Enable Effects buffer interrupts		*/
#define INTE_GPSPDIFENABLE	0x00000010	/* Enable GPSPDIF status interrupts		*/
#define INTE_CDSPDIFENABLE	0x00000008	/* Enable CDSPDIF status interrupts		*/
#define INTE_INTERVALTIMERENB	0x00000004	/* Enable interval timer interrupts		*/
#define INTE_MIDITXENABLE	0x00000002	/* Enable MIDI transmit-buffer-empty interrupts	*/
#define INTE_MIDIRXENABLE	0x00000001	/* Enable MIDI receive-buffer-empty interrupts	*/

#define WC			0x10		/* Wall Clock register				*/
SUB_REG(WC, SAMPLECOUNTER,	0x03FFFFC0)	/* Sample periods elapsed since reset		*/
SUB_REG(WC, CURRENTCHANNEL,	0x0000003F)	/* Channel [0..63] currently being serviced	*/
						/* NOTE: Each channel takes 1/64th of a sample	*/
						/* period to be serviced.			*/

#define HCFG			0x14		/* Hardware config register			*/
						/* NOTE: There is no reason to use the legacy	*/
						/* SoundBlaster emulation stuff described below	*/
						/* under Linux, and all kinds of weird hardware	*/
						/* behavior can result if you try.  Don't.	*/
#define HCFG_LEGACYFUNC_MASK	0xe0000000	/* Legacy function number 			*/
#define HCFG_LEGACYFUNC_MPU	0x00000000	/* Legacy MPU	 				*/
#define HCFG_LEGACYFUNC_SB	0x40000000	/* Legacy SB					*/
#define HCFG_LEGACYFUNC_AD	0x60000000	/* Legacy AD					*/
#define HCFG_LEGACYFUNC_MPIC	0x80000000	/* Legacy MPIC					*/
#define HCFG_LEGACYFUNC_MDMA	0xa0000000	/* Legacy MDMA					*/
#define HCFG_LEGACYFUNC_SPCI	0xc0000000	/* Legacy SPCI					*/
#define HCFG_LEGACYFUNC_SDMA	0xe0000000	/* Legacy SDMA					*/
#define HCFG_IOCAPTUREADDR	0x1f000000	/* The 4 LSBs of the captured I/O address.	*/
#define HCFG_LEGACYWRITE	0x00800000	/* 1 = write, 0 = read 				*/
#define HCFG_LEGACYWORD		0x00400000	/* 1 = word, 0 = byte 				*/
#define HCFG_LEGACYINT		0x00200000	/* 1 = legacy event captured. Write 1 to clear.	*/
						/* NOTE: The rest of the bits in this register	*/
						/* _are_ relevant under Linux.			*/
#define HCFG_PUSH_BUTTON_ENABLE 0x00100000	/* Enables Volume Inc/Dec and Mute functions    */
#define HCFG_BAUD_RATE		0x00080000	/* 0 = 48kHz, 1 = 44.1kHz			*/
#define HCFG_EXPANDED_MEM	0x00040000	/* 1 = any 16M of 4G addr, 0 = 32M of 2G addr	*/
#define HCFG_CODECFORMAT_MASK	0x00030000	/* CODEC format					*/

/* Specific to Alice2, CA0102 */

#define HCFG_CODECFORMAT_AC97_1	0x00000000	/* AC97 CODEC format -- Ver 1.03		*/
#define HCFG_CODECFORMAT_AC97_2	0x00010000	/* AC97 CODEC format -- Ver 2.1			*/
#define HCFG_AUTOMUTE_ASYNC	0x00008000	/* When set, the async sample rate convertors	*/
						/* will automatically mute their output when	*/
						/* they are not rate-locked to the external	*/
						/* async audio source  				*/
#define HCFG_AUTOMUTE_SPDIF	0x00004000	/* When set, the async sample rate convertors	*/
						/* will automatically mute their output when	*/
						/* the SPDIF V-bit indicates invalid audio	*/
#define HCFG_EMU32_SLAVE	0x00002000	/* 0 = Master, 1 = Slave. Slave for EMU1010	*/
#define HCFG_SLOW_RAMP		0x00001000	/* Increases Send Smoothing time constant	*/
/* 0x00000800 not used on Alice2 */
#define HCFG_PHASE_TRACK_MASK	0x00000700	/* When set, forces corresponding input to	*/
						/* phase track the previous input.		*/
						/* I2S0 can phase track the last S/PDIF input	*/
#define HCFG_I2S_ASRC_ENABLE	0x00000070	/* When set, enables asynchronous sample rate   */
						/* conversion for the corresponding		*/
 						/* I2S format input				*/
/* Rest of HCFG 0x0000000f same as below. LOCKSOUNDCACHE etc.  */

/* Older chips */

#define HCFG_CODECFORMAT_AC97	0x00000000	/* AC97 CODEC format -- Primary Output		*/
#define HCFG_CODECFORMAT_I2S	0x00010000	/* I2S CODEC format -- Secondary (Rear) Output	*/
#define HCFG_GPINPUT0		0x00004000	/* External pin112				*/
#define HCFG_GPINPUT1		0x00002000	/* External pin110				*/
#define HCFG_GPOUTPUT_MASK	0x00001c00	/* External pins which may be controlled	*/
#define HCFG_GPOUT0		0x00001000	/* External pin? (spdif enable on 5.1)		*/
#define HCFG_GPOUT1		0x00000800	/* External pin? (IR)				*/
#define HCFG_GPOUT2		0x00000400	/* External pin? (IR)				*/
#define HCFG_JOYENABLE      	0x00000200	/* Internal joystick enable    			*/
#define HCFG_PHASETRACKENABLE	0x00000100	/* Phase tracking enable			*/
						/* 1 = Force all 3 async digital inputs to use	*/
						/* the same async sample rate tracker (ZVIDEO)	*/
#define HCFG_AC3ENABLE_MASK	0x000000e0	/* AC3 async input control - Not implemented	*/
#define HCFG_AC3ENABLE_ZVIDEO	0x00000080	/* Channels 0 and 1 replace ZVIDEO		*/
#define HCFG_AC3ENABLE_CDSPDIF	0x00000040	/* Channels 0 and 1 replace CDSPDIF		*/
#define HCFG_AC3ENABLE_GPSPDIF  0x00000020      /* Channels 0 and 1 replace GPSPDIF             */
#define HCFG_AUTOMUTE		0x00000010	/* When set, the async sample rate convertors	*/
						/* will automatically mute their output when	*/
						/* they are not rate-locked to the external	*/
						/* async audio source  				*/
#define HCFG_LOCKSOUNDCACHE	0x00000008	/* 1 = Cancel bustmaster accesses to soundcache */
						/* NOTE: This should generally never be used.  	*/
SUB_REG(HCFG, LOCKTANKCACHE,	0x00000004)	/* 1 = Cancel bustmaster accesses to tankcache	*/
						/* NOTE: This should generally never be used.  	*/
#define HCFG_MUTEBUTTONENABLE	0x00000002	/* 1 = Master mute button sets AUDIOENABLE = 0.	*/
						/* NOTE: This is a 'cheap' way to implement a	*/
						/* master mute function on the mute button, and	*/
						/* in general should not be used unless a more	*/
						/* sophisticated master mute function has not	*/
						/* been written.       				*/
#define HCFG_AUDIOENABLE	0x00000001	/* 0 = CODECs transmit zero-valued samples	*/
						/* Should be set to 1 when the EMU10K1 is	*/
						/* completely initialized.			*/

// On Audigy, the MPU port moved to the 0x70-0x74 ptr registers

#define MUDATA			0x18		/* MPU401 data register (8 bits)       		*/

#define MUCMD			0x19		/* MPU401 command register (8 bits)    		*/
#define MUCMD_RESET		0xff		/* RESET command				*/
#define MUCMD_ENTERUARTMODE	0x3f		/* Enter_UART_mode command			*/
						/* NOTE: All other commands are ignored		*/

#define MUSTAT			MUCMD		/* MPU401 status register (8 bits)     		*/
#define MUSTAT_IRDYN		0x80		/* 0 = MIDI data or command ACK			*/
#define MUSTAT_ORDYN		0x40		/* 0 = MUDATA can accept a command or data	*/

#define A_GPIO			0x18		/* GPIO on Audigy card (16bits)			*/
#define A_GPINPUT_MASK		0xff00		/* Alice/2 has 8 input pins			*/
#define A3_GPINPUT_MASK		0x3f00		/* ... while Tina/2 has only 6			*/
#define A_GPOUTPUT_MASK		0x00ff

// The GPIO port is used for I/O config on Sound Blasters;
// card-specific info can be found in the emu_chip_details table.
// On E-MU cards the port is used as the interface to the FPGA.

// Audigy output/GPIO stuff taken from the kX drivers
#define A_IOCFG			A_GPIO
#define A_IOCFG_GPOUT0		0x0044		/* analog/digital				*/
#define A_IOCFG_DISABLE_ANALOG	0x0040		/* = 'enable' for Audigy2 (chiprev=4)		*/
#define A_IOCFG_ENABLE_DIGITAL	0x0004
#define A_IOCFG_ENABLE_DIGITAL_AUDIGY4	0x0080
#define A_IOCFG_UNKNOWN_20      0x0020
#define A_IOCFG_DISABLE_AC97_FRONT      0x0080  /* turn off ac97 front -> front (10k2.1)	*/
#define A_IOCFG_GPOUT1		0x0002		/* IR? drive's internal bypass (?)		*/
#define A_IOCFG_GPOUT2		0x0001		/* IR */
#define A_IOCFG_MULTIPURPOSE_JACK	0x2000  /* center+lfe+rear_center (a2/a2ex)		*/
                                                /* + digital for generic 10k2			*/
#define A_IOCFG_DIGITAL_JACK    0x1000          /* digital for a2 platinum			*/
#define A_IOCFG_FRONT_JACK      0x4000
#define A_IOCFG_REAR_JACK       0x8000
#define A_IOCFG_PHONES_JACK     0x0100          /* LiveDrive					*/

#define TIMER			0x1a		/* Timer terminal count register		*/
						/* NOTE: After the rate is changed, a maximum	*/
						/* of 1024 sample periods should be allowed	*/
						/* before the new rate is guaranteed accurate.	*/
#define TIMER_RATE_MASK		0x03ff		/* Timer interrupt rate in sample periods	*/
						/* 0 == 1024 periods, [1..4] are not useful	*/

#define AC97DATA		0x1c		/* AC97 register set data register (16 bit)	*/

#define AC97ADDRESS		0x1e		/* AC97 register set address register (8 bit)	*/
#define AC97ADDRESS_READY	0x80		/* Read-only bit, reflects CODEC READY signal	*/
#define AC97ADDRESS_ADDRESS	0x7f		/* Address of indexed AC97 register		*/

/* Available on the Audigy 2 and Audigy 4 only. This is the P16V chip. */
#define PTR2			0x20		/* Indexed register set pointer register	*/
#define DATA2			0x24		/* Indexed register set data register		*/
#define IPR2			0x28		/* P16V interrupt pending register		*/
#define IPR2_PLAYBACK_CH_0_LOOP      0x00001000 /* Playback Channel 0 loop                               */
#define IPR2_PLAYBACK_CH_0_HALF_LOOP 0x00000100 /* Playback Channel 0 half loop                          */
#define IPR2_CAPTURE_CH_0_LOOP       0x00100000 /* Capture Channel 0 loop                               */
#define IPR2_CAPTURE_CH_0_HALF_LOOP  0x00010000 /* Capture Channel 0 half loop                          */
						/* 0x00000100 Playback. Only in once per period.
						 * 0x00110000 Capture. Int on half buffer.
						 */
#define INTE2			0x2c		/* P16V Interrupt enable register. 	*/
#define INTE2_PLAYBACK_CH_0_LOOP      0x00001000 /* Playback Channel 0 loop                               */
#define INTE2_PLAYBACK_CH_0_HALF_LOOP 0x00000100 /* Playback Channel 0 half loop                          */
#define INTE2_PLAYBACK_CH_1_LOOP      0x00002000 /* Playback Channel 1 loop                               */
#define INTE2_PLAYBACK_CH_1_HALF_LOOP 0x00000200 /* Playback Channel 1 half loop                          */
#define INTE2_PLAYBACK_CH_2_LOOP      0x00004000 /* Playback Channel 2 loop                               */
#define INTE2_PLAYBACK_CH_2_HALF_LOOP 0x00000400 /* Playback Channel 2 half loop                          */
#define INTE2_PLAYBACK_CH_3_LOOP      0x00008000 /* Playback Channel 3 loop                               */
#define INTE2_PLAYBACK_CH_3_HALF_LOOP 0x00000800 /* Playback Channel 3 half loop                          */
#define INTE2_CAPTURE_CH_0_LOOP       0x00100000 /* Capture Channel 0 loop                               */
#define INTE2_CAPTURE_CH_0_HALF_LOOP  0x00010000 /* Caputre Channel 0 half loop                          */
#define HCFG2			0x34		/* Defaults: 0, win2000 sets it to 00004201 */
						/* 0x00000000 2-channel output. */
						/* 0x00000200 8-channel output. */
						/* 0x00000004 pauses stream/irq fail. */
						/* Rest of bits do nothing to sound output */
						/* bit 0: Enable P16V audio.
						 * bit 1: Lock P16V record memory cache.
						 * bit 2: Lock P16V playback memory cache.
						 * bit 3: Dummy record insert zero samples.
						 * bit 8: Record 8-channel in phase.
						 * bit 9: Playback 8-channel in phase.
						 * bit 11-12: Playback mixer attenuation: 0=0dB, 1=-6dB, 2=-12dB, 3=Mute.
						 * bit 13: Playback mixer enable.
						 * bit 14: Route SRC48 mixer output to fx engine.
						 * bit 15: Enable IEEE 1394 chip.
						 */
#define IPR3			0x38		/* Cdif interrupt pending register		*/
#define INTE3			0x3c		/* Cdif interrupt enable register. 	*/

/************************************************************************************************/
/* PCI function 1 registers, address = <val> + PCIBASE1						*/
/************************************************************************************************/

#define JOYSTICK1		0x00		/* Analog joystick port register		*/
#define JOYSTICK2		0x01		/* Analog joystick port register		*/
#define JOYSTICK3		0x02		/* Analog joystick port register		*/
#define JOYSTICK4		0x03		/* Analog joystick port register		*/
#define JOYSTICK5		0x04		/* Analog joystick port register		*/
#define JOYSTICK6		0x05		/* Analog joystick port register		*/
#define JOYSTICK7		0x06		/* Analog joystick port register		*/
#define JOYSTICK8		0x07		/* Analog joystick port register		*/

/* When writing, any write causes JOYSTICK_COMPARATOR output enable to be pulsed on write.	*/
/* When reading, use these bitfields: */
#define JOYSTICK_BUTTONS	0x0f		/* Joystick button data				*/
#define JOYSTICK_COMPARATOR	0xf0		/* Joystick comparator data			*/

/********************************************************************************************************/
/* Emu10k1 pointer-offset register set, accessed through the PTR and DATA registers			*/
/********************************************************************************************************/

// No official documentation was released for EMU10K1, but some info
// about playback can be extrapolated from the EMU8K documents:
// "AWE32/EMU8000 Programmer’s Guide" (emu8kpgm.pdf) - registers
// "AWE32 Developer's Information Pack" (adip301.pdf) - high-level view

// The short version:
// - The engine has 64 playback channels, also called voices. The channels
//   operate independently, except when paired for stereo (see below).
// - PCM samples are fetched into the cache; see description of CD0 below.
// - Samples are consumed at the rate CPF_CURRENTPITCH.
// - 8-bit samples are transformed upon use: cooked = (raw ^ 0x80) << 8
// - 8 samples are read at CCR_READADDRESS:CPF_FRACADDRESS and interpolated
//   according to CCCA_INTERPROM_*. With CCCA_INTERPROM_0 selected and a zero
//   CPF_FRACADDRESS, this results in CCR_READADDRESS[3] being used verbatim.
// - The value is multiplied by CVCF_CURRENTVOL.
// - The value goes through a filter with cutoff CVCF_CURRENTFILTER;
//   delay stages Z1 and Z2.
// - The value is added by so-called `sends` to 4 (EMU10K1) / 8 (EMU10K2)
//   of the 16 (EMU10K1) / 64 (EMU10K2) FX bus accumulators via FXRT*,
//   multiplied by a per-send amount (*_FXSENDAMOUNT_*).
//   The scaling of the send amounts is exponential-ish.
// - The DSP has a go at FXBUS* and outputs the values to EXTOUT* or EMU32OUT*.
// - The pitch, volume, and filter cutoff can be modulated by two envelope
//   engines and two low frequency oscillators.
// - To avoid abrupt changes to the parameters (which may cause audible
//   distortion), the modulation engine sets the target registers, towards
//   which the current registers "swerve" gradually.

// For the odd channel in a stereo pair, these registers are meaningless:
//   CPF_STEREO, CPF_CURRENTPITCH, PTRX_PITCHTARGET, CCR_CACHEINVALIDSIZE,
//   PSST_LOOPSTARTADDR, DSL_LOOPENDADDR, CCCA_CURRADDR
// The somewhat non-obviously still meaningful ones are:
//   CPF_STOP, CPF_FRACADDRESS, CCR_READADDRESS (!),
//   CCCA_INTERPROM, CCCA_8BITSELECT (!)
// (The envelope engine is ignored here, as stereo matters only for verbatim playback.)

#define CPF			0x00		/* Current pitch and fraction register			*/
SUB_REG(CPF, CURRENTPITCH,	0xffff0000)	/* Current pitch (linear, 0x4000 == unity pitch shift) 	*/
#define CPF_STEREO_MASK		0x00008000	/* 1 = Even channel interleave, odd channel locked	*/
SUB_REG(CPF, STOP,		0x00004000)	/* 1 = Current pitch forced to 0			*/
						/* Can be set only while matching bit in SOLEx is 1	*/
#define CPF_FRACADDRESS_MASK	0x00003fff	/* Linear fractional address of the current channel	*/

#define PTRX			0x01		/* Pitch target and send A/B amounts register		*/
SUB_REG(PTRX, PITCHTARGET,	0xffff0000)	/* Pitch target of specified channel			*/
SUB_REG(PTRX, FXSENDAMOUNT_A,	0x0000ff00)	/* Linear level of channel output sent to FX send bus A	*/
SUB_REG(PTRX, FXSENDAMOUNT_B,	0x000000ff)	/* Linear level of channel output sent to FX send bus B	*/

// Note: the volumes are raw multpliers, so real 100% is impossible.
#define CVCF			0x02		/* Current volume and filter cutoff register		*/
SUB_REG(CVCF, CURRENTVOL,	0xffff0000)	/* Current linear volume of specified channel		*/
SUB_REG(CVCF, CURRENTFILTER,	0x0000ffff)	/* Current filter cutoff frequency of specified channel	*/

#define VTFT			0x03		/* Volume target and filter cutoff target register	*/
SUB_REG(VTFT, VOLUMETARGET,	0xffff0000)	/* Volume target of specified channel			*/
SUB_REG(VTFT, FILTERTARGET,	0x0000ffff)	/* Filter cutoff target of specified channel		*/

#define Z1			0x05		/* Filter delay memory 1 register			*/

#define Z2			0x04		/* Filter delay memory 2 register			*/

#define PSST			0x06		/* Send C amount and loop start address register	*/
SUB_REG(PSST, FXSENDAMOUNT_C,	0xff000000)	/* Linear level of channel output sent to FX send bus C	*/
SUB_REG(PSST, LOOPSTARTADDR,	0x00ffffff)	/* Loop start address of the specified channel		*/

#define DSL			0x07		/* Send D amount and loop end address register	*/
SUB_REG(DSL, FXSENDAMOUNT_D,	0xff000000)	/* Linear level of channel output sent to FX send bus D	*/
SUB_REG(DSL, LOOPENDADDR,	0x00ffffff)	/* Loop end address of the specified channel		*/

#define CCCA			0x08		/* Filter Q, interp. ROM, byte size, cur. addr register */
SUB_REG(CCCA, RESONANCE,	0xf0000000)	/* Lowpass filter resonance (Q) height			*/
#define CCCA_INTERPROM_MASK	0x0e000000	/* Selects passband of interpolation ROM		*/
						/* 1 == full band, 7 == lowpass				*/
						/* ROM 0 is used when pitch shifting downward or less	*/
						/* then 3 semitones upward.  Increasingly higher ROM	*/
						/* numbers are used, typically in steps of 3 semitones,	*/
						/* as upward pitch shifting is performed.		*/
#define CCCA_INTERPROM_0	0x00000000	/* Select interpolation ROM 0				*/
#define CCCA_INTERPROM_1	0x02000000	/* Select interpolation ROM 1				*/
#define CCCA_INTERPROM_2	0x04000000	/* Select interpolation ROM 2				*/
#define CCCA_INTERPROM_3	0x06000000	/* Select interpolation ROM 3				*/
#define CCCA_INTERPROM_4	0x08000000	/* Select interpolation ROM 4				*/
#define CCCA_INTERPROM_5	0x0a000000	/* Select interpolation ROM 5				*/
#define CCCA_INTERPROM_6	0x0c000000	/* Select interpolation ROM 6				*/
#define CCCA_INTERPROM_7	0x0e000000	/* Select interpolation ROM 7				*/
#define CCCA_8BITSELECT		0x01000000	/* 1 = Sound memory for this channel uses 8-bit samples	*/
						/* 8-bit samples are unsigned, 16-bit ones signed	*/
SUB_REG(CCCA, CURRADDR,		0x00ffffff)	/* Current address of the selected channel		*/

#define CCR			0x09		/* Cache control register				*/
SUB_REG(CCR, CACHEINVALIDSIZE,	0xfe000000)	/* Number of invalid samples before the read address	*/
#define CCR_CACHELOOPFLAG	0x01000000	/* 1 = Cache has a loop service pending			*/
#define CCR_INTERLEAVEDSAMPLES	0x00800000	/* 1 = A cache service will fetch interleaved samples	*/
						/* Auto-set from CPF_STEREO_MASK			*/
#define CCR_WORDSIZEDSAMPLES	0x00400000	/* 1 = A cache service will fetch word sized samples	*/
						/* Auto-set from CCCA_8BITSELECT			*/
SUB_REG(CCR, READADDRESS,	0x003f0000)	/* Next cached sample to play				*/
SUB_REG(CCR, LOOPINVALSIZE,	0x0000fe00)	/* Number of invalid samples in cache prior to loop	*/
						/* NOTE: This is valid only if CACHELOOPFLAG is set	*/
#define CCR_LOOPFLAG		0x00000100	/* Set for a single sample period when a loop occurs	*/
SUB_REG(CCR, CACHELOOPADDRHI,	0x000000ff)	/* CLP_LOOPSTARTADDR's hi byte if CACHELOOPFLAG is set	*/

#define CLP			0x0a		/* Cache loop register (valid if CCR_CACHELOOPFLAG = 1) */
						/* NOTE: This register is normally not used		*/
SUB_REG(CLP, CACHELOOPADDR,	0x0000ffff)	/* Cache loop address low word				*/

#define FXRT			0x0b		/* Effects send routing register			*/
						/* NOTE: It is illegal to assign the same routing to	*/
						/* two effects sends.					*/
#define FXRT_CHANNELA		0x000f0000	/* Effects send bus number for channel's effects send A	*/
#define FXRT_CHANNELB		0x00f00000	/* Effects send bus number for channel's effects send B	*/
#define FXRT_CHANNELC		0x0f000000	/* Effects send bus number for channel's effects send C	*/
#define FXRT_CHANNELD		0xf0000000	/* Effects send bus number for channel's effects send D	*/

#define MAPA			0x0c		/* Cache map A						*/
#define MAPB			0x0d		/* Cache map B						*/

#define MAP_PTE_MASK0		0xfffff000	/* The 20 MSBs of the PTE indexed by the PTI		*/
#define MAP_PTI_MASK0		0x00000fff	/* The 12 bit index to one of the 4096 PTE dwords      	*/

#define MAP_PTE_MASK1		0xffffe000	/* The 19 MSBs of the PTE indexed by the PTI		*/
#define MAP_PTI_MASK1		0x00001fff	/* The 13 bit index to one of the 8192 PTE dwords      	*/

/* 0x0e, 0x0f: Internal state, at least on Audigy */

#define ENVVOL			0x10		/* Volume envelope register				*/
#define ENVVOL_MASK		0x0000ffff	/* Current value of volume envelope state variable	*/  
						/* 0x8000-n == 666*n usec delay	       			*/

#define ATKHLDV 		0x11		/* Volume envelope hold and attack register		*/
#define ATKHLDV_PHASE0_MASK	0x00008000	/* 0 = Begin attack phase				*/
#define ATKHLDV_HOLDTIME_MASK	0x00007f00	/* Envelope hold time (127-n == n*88.2msec)		*/
#define ATKHLDV_ATTACKTIME_MASK	0x0000007f	/* Envelope attack time, log encoded			*/
						/* 0 = infinite, 1 = 10.9msec, ... 0x7f = 5.5msec	*/

#define DCYSUSV 		0x12		/* Volume envelope sustain and decay register		*/
#define DCYSUSV_PHASE1_MASK	0x00008000	/* 0 = Begin decay phase, 1 = begin release phase	*/
#define DCYSUSV_SUSTAINLEVEL_MASK 0x00007f00	/* 127 = full, 0 = off, 0.75dB increments		*/
#define DCYSUSV_CHANNELENABLE_MASK 0x00000080	/* 0 = Inhibit envelope engine from writing values in	*/
						/* this channel and from writing to pitch, filter and	*/
						/* volume targets.					*/
#define DCYSUSV_DECAYTIME_MASK	0x0000007f	/* Volume envelope decay time, log encoded     		*/
						/* 0 = 43.7msec, 1 = 21.8msec, 0x7f = 22msec		*/

#define LFOVAL1 		0x13		/* Modulation LFO value					*/
#define LFOVAL_MASK		0x0000ffff	/* Current value of modulation LFO state variable	*/
						/* 0x8000-n == 666*n usec delay				*/

#define ENVVAL			0x14		/* Modulation envelope register				*/
#define ENVVAL_MASK		0x0000ffff	/* Current value of modulation envelope state variable 	*/
						/* 0x8000-n == 666*n usec delay				*/

#define ATKHLDM			0x15		/* Modulation envelope hold and attack register		*/
#define ATKHLDM_PHASE0_MASK	0x00008000	/* 0 = Begin attack phase				*/
#define ATKHLDM_HOLDTIME	0x00007f00	/* Envelope hold time (127-n == n*42msec)		*/
#define ATKHLDM_ATTACKTIME	0x0000007f	/* Envelope attack time, log encoded			*/
						/* 0 = infinite, 1 = 11msec, ... 0x7f = 5.5msec		*/

#define DCYSUSM			0x16		/* Modulation envelope decay and sustain register	*/
#define DCYSUSM_PHASE1_MASK	0x00008000	/* 0 = Begin decay phase, 1 = begin release phase	*/
#define DCYSUSM_SUSTAINLEVEL_MASK 0x00007f00	/* 127 = full, 0 = off, 0.75dB increments		*/
#define DCYSUSM_DECAYTIME_MASK	0x0000007f	/* Envelope decay time, log encoded			*/
						/* 0 = 43.7msec, 1 = 21.8msec, 0x7f = 22msec		*/

#define LFOVAL2 		0x17		/* Vibrato LFO register					*/
#define LFOVAL2_MASK		0x0000ffff	/* Current value of vibrato LFO state variable 		*/
						/* 0x8000-n == 666*n usec delay				*/

#define IP			0x18		/* Initial pitch register				*/
#define IP_MASK			0x0000ffff	/* Exponential initial pitch shift			*/
						/* 4 bits of octave, 12 bits of fractional octave	*/
#define IP_UNITY		0x0000e000	/* Unity pitch shift					*/

#define IFATN			0x19		/* Initial filter cutoff and attenuation register	*/
SUB_REG(IFATN, FILTERCUTOFF,	0x0000ff00)	/* Initial filter cutoff frequency in exponential units	*/
						/* 6 most significant bits are semitones		*/
						/* 2 least significant bits are fractions		*/
SUB_REG(IFATN, ATTENUATION,	0x000000ff)	/* Initial attenuation in 0.375dB steps			*/

#define PEFE			0x1a		/* Pitch envelope and filter envelope amount register	*/
SUB_REG(PEFE, PITCHAMOUNT,	0x0000ff00)	/* Pitch envlope amount					*/
						/* Signed 2's complement, +/- one octave peak extremes	*/
SUB_REG(PEFE, FILTERAMOUNT,	0x000000ff)	/* Filter envlope amount				*/
						/* Signed 2's complement, +/- six octaves peak extremes */


#define FMMOD			0x1b		/* Vibrato/filter modulation from LFO register		*/
#define FMMOD_MODVIBRATO	0x0000ff00	/* Vibrato LFO modulation depth				*/
						/* Signed 2's complement, +/- one octave extremes	*/
#define FMMOD_MOFILTER		0x000000ff	/* Filter LFO modulation depth				*/
						/* Signed 2's complement, +/- three octave extremes	*/

#define TREMFRQ 		0x1c		/* Tremolo amount and modulation LFO frequency register	*/
#define TREMFRQ_DEPTH		0x0000ff00	/* Tremolo depth					*/
						/* Signed 2's complement, with +/- 12dB extremes	*/
#define TREMFRQ_FREQUENCY	0x000000ff	/* Tremolo LFO frequency				*/
						/* ??Hz steps, maximum of ?? Hz.			*/

#define FM2FRQ2 		0x1d		/* Vibrato amount and vibrato LFO frequency register	*/
#define FM2FRQ2_DEPTH		0x0000ff00	/* Vibrato LFO vibrato depth				*/
						/* Signed 2's complement, +/- one octave extremes	*/
#define FM2FRQ2_FREQUENCY	0x000000ff	/* Vibrato LFO frequency				*/
						/* 0.039Hz steps, maximum of 9.85 Hz.			*/

#define TEMPENV 		0x1e		/* Tempory envelope register				*/
#define TEMPENV_MASK		0x0000ffff	/* 16-bit value						*/
						/* NOTE: All channels contain internal variables; do	*/
						/* not write to these locations.			*/

/* 0x1f: not used */

// 32 cache registers (== 128 bytes) per channel follow.
// In stereo mode, the two channels' caches are concatenated into one,
// and hold the interleaved frames.
// The cache holds 64 frames, so the upper half is not used in 8-bit mode.
// All registers mentioned below count in frames. Shortcuts:
//   CA = CCCA_CURRADDR, CRA = CCR_READADDRESS,
//   CLA = CCR_CACHELOOPADDRHI:CLP_CACHELOOPADDR,
//   CIS = CCR_CACHEINVALIDSIZE, LIS = CCR_LOOPINVALSIZE,
//   CLF = CCR_CACHELOOPFLAG, LF = CCR_LOOPFLAG
// The cache is a ring buffer; CRA operates modulo 64.
// The cache is filled from (CA - CIS) into (CRA - CIS).
// The engine has a fetch threshold of 32 bytes, so it tries to keep
// CIS below 8 (16-bit stereo), 16 (16-bit mono, 8-bit stereo), or
// 32 (8-bit mono). The actual transfers are pretty unpredictable,
// especially if several voices are running.
// Frames are consumed at CRA, which is incremented afterwards,
// along with CA and CIS. This implies that the actual playback
// position always lags CA by exactly 64 frames.
// When CA reaches DSL_LOOPENDADDR, LF is set for one frame's time.
// LF's rising edge causes the current values of CA and CIS to be
// copied into CLA and LIS, resp., and CLF to be set.
// If CLF is set, the first LIS of the CIS frames are instead
// filled from (CLA - LIS), and CLF is subsequently reset.
#define CD0			0x20		/* Cache data registers 0 .. 0x1f			*/

#define PTB			0x40		/* Page table base register				*/
#define PTB_MASK		0xfffff000	/* Physical address of the page table in host memory	*/

#define TCB			0x41		/* Tank cache base register    				*/
#define TCB_MASK		0xfffff000	/* Physical address of the bottom of host based TRAM	*/

#define ADCCR			0x42		/* ADC sample rate/stereo control register		*/
#define ADCCR_RCHANENABLE	0x00000010	/* Enables right channel for writing to the host       	*/
#define ADCCR_LCHANENABLE	0x00000008	/* Enables left channel for writing to the host		*/
						/* NOTE: To guarantee phase coherency, both channels	*/
						/* must be disabled prior to enabling both channels.	*/
#define A_ADCCR_RCHANENABLE	0x00000020
#define A_ADCCR_LCHANENABLE	0x00000010

#define A_ADCCR_SAMPLERATE_MASK 0x0000000F      /* Audigy sample rate convertor output rate		*/
#define ADCCR_SAMPLERATE_MASK	0x00000007	/* Sample rate convertor output rate			*/
#define ADCCR_SAMPLERATE_48	0x00000000	/* 48kHz sample rate					*/
#define ADCCR_SAMPLERATE_44	0x00000001	/* 44.1kHz sample rate					*/
#define ADCCR_SAMPLERATE_32	0x00000002	/* 32kHz sample rate					*/
#define ADCCR_SAMPLERATE_24	0x00000003	/* 24kHz sample rate					*/
#define ADCCR_SAMPLERATE_22	0x00000004	/* 22.05kHz sample rate					*/
#define ADCCR_SAMPLERATE_16	0x00000005	/* 16kHz sample rate					*/
#define ADCCR_SAMPLERATE_11	0x00000006	/* 11.025kHz sample rate				*/
#define ADCCR_SAMPLERATE_8	0x00000007	/* 8kHz sample rate					*/
#define A_ADCCR_SAMPLERATE_12	0x00000006	/* 12kHz sample rate					*/
#define A_ADCCR_SAMPLERATE_11	0x00000007	/* 11.025kHz sample rate				*/
#define A_ADCCR_SAMPLERATE_8	0x00000008	/* 8kHz sample rate					*/

#define FXWC			0x43		/* FX output write channels register			*/
						/* When set, each bit enables the writing of the	*/
						/* corresponding FX output channel (internal registers  */
						/* 0x20-0x3f) to host memory.  This mode of recording   */
						/* is 16bit, 48KHz only. All 32 channels can be enabled */
						/* simultaneously.					*/

#define A_TBLSZ			0x43	/* Effects Tank Internal Table Size. Only low byte or register used */

#define TCBS			0x44		/* Tank cache buffer size register			*/
#define TCBS_MASK		0x00000007	/* Tank cache buffer size field				*/
#define TCBS_BUFFSIZE_16K	0x00000000
#define TCBS_BUFFSIZE_32K	0x00000001
#define TCBS_BUFFSIZE_64K	0x00000002
#define TCBS_BUFFSIZE_128K	0x00000003
#define TCBS_BUFFSIZE_256K	0x00000004
#define TCBS_BUFFSIZE_512K	0x00000005
#define TCBS_BUFFSIZE_1024K	0x00000006
#define TCBS_BUFFSIZE_2048K	0x00000007

#define MICBA			0x45		/* AC97 microphone buffer address register		*/
#define MICBA_MASK		0xfffff000	/* 20 bit base address					*/

#define ADCBA			0x46		/* ADC buffer address register				*/
#define ADCBA_MASK		0xfffff000	/* 20 bit base address					*/

#define FXBA			0x47		/* FX Buffer Address */
#define FXBA_MASK		0xfffff000	/* 20 bit base address					*/

#define A_HWM			0x48		/* High PCI Water Mark - word access, defaults to 3f */

#define MICBS			0x49		/* Microphone buffer size register			*/

#define ADCBS			0x4a		/* ADC buffer size register				*/

#define FXBS			0x4b		/* FX buffer size register				*/

/* The following mask values define the size of the ADC, MIC and FX buffers in bytes */
#define ADCBS_BUFSIZE_NONE	0x00000000
#define ADCBS_BUFSIZE_384	0x00000001
#define ADCBS_BUFSIZE_448	0x00000002
#define ADCBS_BUFSIZE_512	0x00000003
#define ADCBS_BUFSIZE_640	0x00000004
#define ADCBS_BUFSIZE_768	0x00000005
#define ADCBS_BUFSIZE_896	0x00000006
#define ADCBS_BUFSIZE_1024	0x00000007
#define ADCBS_BUFSIZE_1280	0x00000008
#define ADCBS_BUFSIZE_1536	0x00000009
#define ADCBS_BUFSIZE_1792	0x0000000a
#define ADCBS_BUFSIZE_2048	0x0000000b
#define ADCBS_BUFSIZE_2560	0x0000000c
#define ADCBS_BUFSIZE_3072	0x0000000d
#define ADCBS_BUFSIZE_3584	0x0000000e
#define ADCBS_BUFSIZE_4096	0x0000000f
#define ADCBS_BUFSIZE_5120	0x00000010
#define ADCBS_BUFSIZE_6144	0x00000011
#define ADCBS_BUFSIZE_7168	0x00000012
#define ADCBS_BUFSIZE_8192	0x00000013
#define ADCBS_BUFSIZE_10240	0x00000014
#define ADCBS_BUFSIZE_12288	0x00000015
#define ADCBS_BUFSIZE_14366	0x00000016
#define ADCBS_BUFSIZE_16384	0x00000017
#define ADCBS_BUFSIZE_20480	0x00000018
#define ADCBS_BUFSIZE_24576	0x00000019
#define ADCBS_BUFSIZE_28672	0x0000001a
#define ADCBS_BUFSIZE_32768	0x0000001b
#define ADCBS_BUFSIZE_40960	0x0000001c
#define ADCBS_BUFSIZE_49152	0x0000001d
#define ADCBS_BUFSIZE_57344	0x0000001e
#define ADCBS_BUFSIZE_65536	0x0000001f

// On Audigy, the FX send amounts are not applied instantly, but determine
// targets towards which the following registers swerve gradually.
#define A_CSBA			0x4c		/* FX send B & A current amounts			*/
#define A_CSDC			0x4d		/* FX send D & C current amounts			*/
#define A_CSFE			0x4e		/* FX send F & E current amounts			*/
#define A_CSHG			0x4f		/* FX send H & G current amounts			*/

// NOTE: 0x50,51,52: 64-bit (split over voices 0 & 1)
#define CDCS			0x50		/* CD-ROM digital channel status register		*/

#define GPSCS			0x51		/* General Purpose SPDIF channel status register	*/

// Corresponding EMU10K1_DBG_* constants are in the public header
#define DBG			0x52

#define A_SPSC			0x52		/* S/PDIF Input C Channel Status			*/

#define REG53			0x53		/* DO NOT PROGRAM THIS REGISTER!!! MAY DESTROY CHIP	*/

// Corresponding A_DBG_* constants are in the public header
#define A_DBG			0x53

// NOTE: 0x54,55,56: 64-bit (split over voices 0 & 1)
#define SPCS0			0x54		/* SPDIF output Channel Status 0 register	*/

#define SPCS1			0x55		/* SPDIF output Channel Status 1 register	*/

#define SPCS2			0x56		/* SPDIF output Channel Status 2 register	*/

#define SPCS_CLKACCYMASK	0x30000000	/* Clock accuracy				*/
#define SPCS_CLKACCY_1000PPM	0x00000000	/* 1000 parts per million			*/
#define SPCS_CLKACCY_50PPM	0x10000000	/* 50 parts per million				*/
#define SPCS_CLKACCY_VARIABLE	0x20000000	/* Variable accuracy				*/
#define SPCS_SAMPLERATEMASK	0x0f000000	/* Sample rate					*/
#define SPCS_SAMPLERATE_44	0x00000000	/* 44.1kHz sample rate				*/
#define SPCS_SAMPLERATE_48	0x02000000	/* 48kHz sample rate				*/
#define SPCS_SAMPLERATE_32	0x03000000	/* 32kHz sample rate				*/
#define SPCS_CHANNELNUMMASK	0x00f00000	/* Channel number				*/
#define SPCS_CHANNELNUM_UNSPEC	0x00000000	/* Unspecified channel number			*/
#define SPCS_CHANNELNUM_LEFT	0x00100000	/* Left channel					*/
#define SPCS_CHANNELNUM_RIGHT	0x00200000	/* Right channel				*/
#define SPCS_SOURCENUMMASK	0x000f0000	/* Source number				*/
#define SPCS_SOURCENUM_UNSPEC	0x00000000	/* Unspecified source number			*/
#define SPCS_GENERATIONSTATUS	0x00008000	/* Originality flag (see IEC-958 spec)		*/
#define SPCS_CATEGORYCODEMASK	0x00007f00	/* Category code (see IEC-958 spec)		*/
#define SPCS_MODEMASK		0x000000c0	/* Mode (see IEC-958 spec)			*/
#define SPCS_EMPHASISMASK	0x00000038	/* Emphasis					*/
#define SPCS_EMPHASIS_NONE	0x00000000	/* No emphasis					*/
#define SPCS_EMPHASIS_50_15	0x00000008	/* 50/15 usec 2 channel				*/
#define SPCS_COPYRIGHT		0x00000004	/* Copyright asserted flag -- do not modify	*/
#define SPCS_NOTAUDIODATA	0x00000002	/* 0 = Digital audio, 1 = not audio		*/
#define SPCS_PROFESSIONAL	0x00000001	/* 0 = Consumer (IEC-958), 1 = pro (AES3-1992)	*/

/* 0x57: Not used */

/* The 32-bit CLIx and SOLEx registers all have one bit per channel control/status      	*/
#define CLIEL			0x58		/* Channel loop interrupt enable low register	*/
#define CLIEH			0x59		/* Channel loop interrupt enable high register	*/

#define CLIPL			0x5a		/* Channel loop interrupt pending low register	*/
#define CLIPH			0x5b		/* Channel loop interrupt pending high register	*/

// These cause CPF_STOP_MASK to be set shortly after CCCA_CURRADDR passes DSL_LOOPENDADDR.
// Subsequent changes to the address registers don't resume; clearing the bit here or in CPF does.
// The registers are NOT synchronized; the next serviced channel picks up immediately.
#define SOLEL			0x5c		/* Stop on loop enable low register		*/
#define SOLEH			0x5d		/* Stop on loop enable high register		*/

#define SPBYPASS		0x5e		/* SPDIF BYPASS mode register			*/
#define SPBYPASS_SPDIF0_MASK	0x00000003	/* SPDIF 0 bypass mode				*/
#define SPBYPASS_SPDIF1_MASK	0x0000000c	/* SPDIF 1 bypass mode				*/
/* bypass mode: 0 - DSP; 1 - SPDIF A, 2 - SPDIF B, 3 - SPDIF C					*/
#define SPBYPASS_FORMAT		0x00000f00      /* If 1, SPDIF XX uses 24 bit, if 0 - 20 bit	*/

#define AC97SLOT		0x5f            /* additional AC97 slots enable bits		*/
#define AC97SLOT_REAR_RIGHT	0x01		/* Rear left					*/
#define AC97SLOT_REAR_LEFT	0x02		/* Rear right					*/
#define AC97SLOT_CNTR		0x10            /* Center enable				*/
#define AC97SLOT_LFE		0x20            /* LFE enable					*/

#define A_PCB			0x5f		/* PCB Revision					*/

// NOTE: 0x60,61,62: 64-bit
#define CDSRCS			0x60		/* CD-ROM Sample Rate Converter status register	*/

#define GPSRCS			0x61		/* General Purpose SPDIF sample rate cvt status */

#define ZVSRCS			0x62		/* ZVideo sample rate converter status		*/
						/* NOTE: This one has no SPDIFLOCKED field	*/
						/* Assumes sample lock				*/

/* These three bitfields apply to CDSRCS, GPSRCS, and (except as noted) ZVSRCS.			*/
#define SRCS_SPDIFVALID		0x04000000	/* SPDIF stream valid				*/
#define SRCS_SPDIFLOCKED	0x02000000	/* SPDIF stream locked				*/
#define SRCS_RATELOCKED		0x01000000	/* Sample rate locked				*/
#define SRCS_ESTSAMPLERATE	0x0007ffff	/* Do not modify this field.			*/

/* Note that these values can vary +/- by a small amount                                        */
#define SRCS_SPDIFRATE_44	0x0003acd9
#define SRCS_SPDIFRATE_48	0x00040000
#define SRCS_SPDIFRATE_96	0x00080000

#define MICIDX                  0x63            /* Microphone recording buffer index register   */
SUB_REG(MICIDX, IDX,		0x0000ffff)

#define ADCIDX			0x64		/* ADC recording buffer index register		*/
SUB_REG(ADCIDX, IDX,		0x0000ffff)

#define A_ADCIDX		0x63
SUB_REG(A_ADCIDX, IDX,		0x0000ffff)

#define A_MICIDX		0x64
SUB_REG(A_MICIDX, IDX,		0x0000ffff)

#define FXIDX			0x65		/* FX recording buffer index register		*/
SUB_REG(FXIDX, IDX,		0x0000ffff)

/* The 32-bit HLIEx and HLIPx registers all have one bit per channel control/status      		*/
#define HLIEL			0x66		/* Channel half loop interrupt enable low register	*/
#define HLIEH			0x67		/* Channel half loop interrupt enable high register	*/

#define HLIPL			0x68		/* Channel half loop interrupt pending low register	*/
#define HLIPH			0x69		/* Channel half loop interrupt pending high register	*/

#define A_SPRI			0x6a		/* S/PDIF Host Record Index (bypasses SRC)	*/
#define A_SPRA			0x6b		/* S/PDIF Host Record Address			*/
#define A_SPRC			0x6c		/* S/PDIF Host Record Control			*/

#define A_DICE			0x6d		/* Delayed Interrupt Counter & Enable		*/

#define A_TTB			0x6e		/* Tank Table Base				*/
#define A_TDOF			0x6f		/* Tank Delay Offset				*/

/* This is the MPU port on the card (via the game port)						*/
#define A_MUDATA1		0x70
#define A_MUCMD1		0x71
#define A_MUSTAT1		A_MUCMD1

/* This is the MPU port on the Audigy Drive 							*/
#define A_MUDATA2		0x72
#define A_MUCMD2		0x73
#define A_MUSTAT2		A_MUCMD2	

/* The next two are the Audigy equivalent of FXWC						*/
/* the Audigy can record any output (16bit, 48kHz, up to 64 channels simultaneously) 		*/
/* Each bit selects a channel for recording */
#define A_FXWC1			0x74            /* Selects 0x7f-0x60 for FX recording           */
#define A_FXWC2			0x75		/* Selects 0x9f-0x80 for FX recording           */

#define A_EHC			0x76		/* Extended Hardware Control */

#define A_SPDIF_SAMPLERATE	A_EHC		/* Set the sample rate of SPDIF output		*/
#define A_SPDIF_RATE_MASK	0x000000e0	/* Any other values for rates, just use 48000	*/
#define A_SPDIF_48000		0x00000000	/* kX calls this BYPASS				*/
#define A_SPDIF_192000		0x00000020
#define A_SPDIF_96000		0x00000040
#define A_SPDIF_44100		0x00000080
#define A_SPDIF_MUTED		0x000000c0

SUB_REG_NC(A_EHC, A_I2S_CAPTURE_RATE, 0x00000e00)  /* This sets the capture PCM rate, but it is  */
						   /* unclear if this sets the ADC rate as well. */
#define A_I2S_CAPTURE_48000	0x0
#define A_I2S_CAPTURE_192000	0x1
#define A_I2S_CAPTURE_96000	0x2
#define A_I2S_CAPTURE_44100	0x4

#define A_EHC_SRC48_MASK	0x0000e000	/* This sets the playback PCM rate on the P16V	*/
#define A_EHC_SRC48_BYPASS	0x00000000
#define A_EHC_SRC48_192		0x00002000
#define A_EHC_SRC48_96		0x00004000
#define A_EHC_SRC48_44		0x00008000
#define A_EHC_SRC48_MUTED	0x0000c000

#define A_EHC_P17V_TVM		0x00000001	/* Tank virtual memory mode			*/
#define A_EHC_P17V_SEL0_MASK	0x00030000	/* Aka A_EHC_P16V_PB_RATE; 00: 48, 01: 44.1, 10: 96, 11: 192 */
#define A_EHC_P17V_SEL1_MASK	0x000c0000
#define A_EHC_P17V_SEL2_MASK	0x00300000
#define A_EHC_P17V_SEL3_MASK	0x00c00000

#define A_EHC_ASYNC_BYPASS	0x80000000

#define A_SRT3			0x77		/* I2S0 Sample Rate Tracker Status		*/
#define A_SRT4			0x78		/* I2S1 Sample Rate Tracker Status		*/
#define A_SRT5			0x79		/* I2S2 Sample Rate Tracker Status		*/
/* - default to 0x01080000 on my audigy 2 ZS --rlrevell	*/

#define A_SRT_ESTSAMPLERATE	0x001fffff
#define A_SRT_RATELOCKED	0x01000000

#define A_TTDA			0x7a		/* Tank Table DMA Address			*/
#define A_TTDD			0x7b		/* Tank Table DMA Data				*/

// In A_FXRT1 & A_FXRT2, the 0x80 bit of each byte completely disables the
// filter (CVCF_CURRENTFILTER) for the corresponding channel. There is no
// effect on the volume (CVCF_CURRENTVOLUME) or the interpolator's filter
// (CCCA_INTERPROM_MASK).

#define A_FXRT2			0x7c
#define A_FXRT_CHANNELE		0x0000003f	/* Effects send bus number for channel's effects send E	*/
#define A_FXRT_CHANNELF		0x00003f00	/* Effects send bus number for channel's effects send F	*/
#define A_FXRT_CHANNELG		0x003f0000	/* Effects send bus number for channel's effects send G	*/
#define A_FXRT_CHANNELH		0x3f000000	/* Effects send bus number for channel's effects send H	*/

#define A_SENDAMOUNTS		0x7d
#define A_FXSENDAMOUNT_E_MASK	0xFF000000
#define A_FXSENDAMOUNT_F_MASK	0x00FF0000
#define A_FXSENDAMOUNT_G_MASK	0x0000FF00
#define A_FXSENDAMOUNT_H_MASK	0x000000FF

/* The send amounts for this one are the same as used with the emu10k1 */
#define A_FXRT1			0x7e
#define A_FXRT_CHANNELA		0x0000003f
#define A_FXRT_CHANNELB		0x00003f00
#define A_FXRT_CHANNELC		0x003f0000
#define A_FXRT_CHANNELD		0x3f000000

/* 0x7f: Not used */

/* The public header defines the GPR and TRAM base addresses that
 * are valid for _both_ CPU and DSP addressing. */

/* Each DSP microcode instruction is mapped into 2 doublewords 					*/
/* NOTE: When writing, always write the LO doubleword first.  Reads can be in either order.	*/
#define MICROCODEBASE		0x400		/* Microcode data base address			*/
#define A_MICROCODEBASE		0x600


/************************************************************************************************/
/* E-MU Digital Audio System overview								*/
/************************************************************************************************/

// - These cards use a regular PCI-attached Audigy chip (Alice2/Tina/Tina2);
//   the PCIe variants simply put the Audigy chip behind a PCI bridge.
// - All physical PCM I/O is routed through an additional FPGA; the regular
//   EXTIN/EXTOUT ports are unconnected.
// - The FPGA has a signal routing matrix, to connect each destination (output
//   socket or capture channel) to a source (input socket or playback channel).
// - The FPGA is controlled via Audigy's GPIO port, while sample data is
//   transmitted via proprietary EMU32 serial links. On first-generation
//   E-MU 1010 cards, Audigy's I2S inputs are also used for sample data.
// - The Audio/Micro Dock is attached to Hana via EDI, a "network" link.
// - The Audigy chip operates in slave mode; the clock is supplied by the FPGA.
//   Gen1 E-MU 1010 cards have two crystals (for 44.1 kHz and 48 kHz multiples),
//   while the later cards use a single crystal and a PLL chip.
// - The whole card is switched to 2x/4x mode to achieve 88.2/96/176.4/192 kHz
//   sample rates. Alice2/Tina keeps running at 44.1/48 kHz, but multiple channels
//   are bundled.
// - The number of available EMU32/EDI channels is hit in 2x/4x mode, so the total
//   number of usable inputs/outputs is limited, esp. with ADAT in use.
// - S/PDIF is unavailable in 4x mode (only over TOSLINK on newer 1010 cards) due
//   to being unspecified at 176.4/192 kHz. Therefore, the Dock's S/PDIF channels
//   can overlap with the Dock's ADC/DAC's high channels.
// - The code names are mentioned below and in the emu_chip_details table.

/************************************************************************************************/
/* EMU1010 FPGA registers									*/
/************************************************************************************************/

#define EMU_HANA_DESTHI		0x00	/* 0000xxx  3 bits Link Destination */
#define EMU_HANA_DESTLO		0x01	/* 00xxxxx  5 bits */

#define EMU_HANA_SRCHI		0x02	/* 0000xxx  3 bits Link Source */
#define EMU_HANA_SRCLO		0x03	/* 00xxxxx  5 bits */

#define EMU_HANA_DOCK_PWR	0x04	/* 000000x  1 bits Audio Dock power */
#define EMU_HANA_DOCK_PWR_ON		0x01 /* Audio Dock power on */

#define EMU_HANA_WCLOCK		0x05	/* 0000xxx  3 bits Word Clock source select  */
					/* Must be written after power on to reset DLL */
					/* One is unable to detect the Audio dock without this */
#define EMU_HANA_WCLOCK_SRC_MASK	0x07
#define EMU_HANA_WCLOCK_INT_48K		0x00
#define EMU_HANA_WCLOCK_INT_44_1K	0x01
#define EMU_HANA_WCLOCK_HANA_SPDIF_IN	0x02
#define EMU_HANA_WCLOCK_HANA_ADAT_IN	0x03
#define EMU_HANA_WCLOCK_SYNC_BNC	0x04
#define EMU_HANA_WCLOCK_2ND_HANA	0x05
#define EMU_HANA_WCLOCK_SRC_RESERVED	0x06
#define EMU_HANA_WCLOCK_OFF		0x07 /* For testing, forces fallback to DEFCLOCK */
#define EMU_HANA_WCLOCK_MULT_MASK	0x18
#define EMU_HANA_WCLOCK_1X		0x00
#define EMU_HANA_WCLOCK_2X		0x08
#define EMU_HANA_WCLOCK_4X		0x10
#define EMU_HANA_WCLOCK_MULT_RESERVED	0x18

// If the selected external clock source is/becomes invalid or incompatible
// with the clock multiplier, the clock source is reset to this value, and
// a WCLK_CHANGED interrupt is raised.
#define EMU_HANA_DEFCLOCK	0x06	/* 000000x  1 bits Default Word Clock  */
#define EMU_HANA_DEFCLOCK_48K		0x00
#define EMU_HANA_DEFCLOCK_44_1K		0x01

#define EMU_HANA_UNMUTE		0x07	/* 000000x  1 bits Mute all audio outputs  */
#define EMU_MUTE			0x00
#define EMU_UNMUTE			0x01

#define EMU_HANA_FPGA_CONFIG	0x08	/* 00000xx  2 bits Config control of FPGAs  */
#define EMU_HANA_FPGA_CONFIG_AUDIODOCK	0x01 /* Set in order to program FPGA on Audio Dock */
#define EMU_HANA_FPGA_CONFIG_HANA	0x02 /* Set in order to program FPGA on Hana */

#define EMU_HANA_IRQ_ENABLE	0x09	/* 000xxxx  4 bits IRQ Enable  */
#define EMU_HANA_IRQ_WCLK_CHANGED	0x01
#define EMU_HANA_IRQ_ADAT		0x02
#define EMU_HANA_IRQ_DOCK		0x04
#define EMU_HANA_IRQ_DOCK_LOST		0x08

#define EMU_HANA_SPDIF_MODE	0x0a	/* 00xxxxx  5 bits SPDIF MODE  */
#define EMU_HANA_SPDIF_MODE_TX_CONSUMER	0x00
#define EMU_HANA_SPDIF_MODE_TX_PRO	0x01
#define EMU_HANA_SPDIF_MODE_TX_NOCOPY	0x02
#define EMU_HANA_SPDIF_MODE_RX_CONSUMER	0x00
#define EMU_HANA_SPDIF_MODE_RX_PRO	0x04
#define EMU_HANA_SPDIF_MODE_RX_NOCOPY	0x08
#define EMU_HANA_SPDIF_MODE_RX_INVALID	0x10

#define EMU_HANA_OPTICAL_TYPE	0x0b	/* 00000xx  2 bits ADAT or SPDIF in/out  */
#define EMU_HANA_OPTICAL_IN_SPDIF	0x00
#define EMU_HANA_OPTICAL_IN_ADAT	0x01
#define EMU_HANA_OPTICAL_OUT_SPDIF	0x00
#define EMU_HANA_OPTICAL_OUT_ADAT	0x02

#define EMU_HANA_MIDI_IN		0x0c	/* 000000x  1 bit  Control MIDI  */
#define EMU_HANA_MIDI_INA_FROM_HAMOA	0x01 /* HAMOA MIDI in to Alice 2 MIDI A */
#define EMU_HANA_MIDI_INA_FROM_DOCK1	0x02 /* Audio Dock-1 MIDI in to Alice 2 MIDI A */
#define EMU_HANA_MIDI_INA_FROM_DOCK2	0x03 /* Audio Dock-2 MIDI in to Alice 2 MIDI A */
#define EMU_HANA_MIDI_INB_FROM_HAMOA	0x08 /* HAMOA MIDI in to Alice 2 MIDI B */
#define EMU_HANA_MIDI_INB_FROM_DOCK1	0x10 /* Audio Dock-1 MIDI in to Alice 2 MIDI B */
#define EMU_HANA_MIDI_INB_FROM_DOCK2	0x18 /* Audio Dock-2 MIDI in to Alice 2 MIDI B */

#define EMU_HANA_DOCK_LEDS_1	0x0d	/* 000xxxx  4 bit  Audio Dock LEDs  */
#define EMU_HANA_DOCK_LEDS_1_MIDI1	0x01	/* MIDI 1 LED on */
#define EMU_HANA_DOCK_LEDS_1_MIDI2	0x02	/* MIDI 2 LED on */
#define EMU_HANA_DOCK_LEDS_1_SMPTE_IN	0x04	/* SMPTE IN LED on */
#define EMU_HANA_DOCK_LEDS_1_SMPTE_OUT	0x08	/* SMPTE OUT LED on */

#define EMU_HANA_DOCK_LEDS_2	0x0e	/* 0xxxxxx  6 bit  Audio Dock LEDs  */
#define EMU_HANA_DOCK_LEDS_2_44K	0x01	/* 44.1 kHz LED on */
#define EMU_HANA_DOCK_LEDS_2_48K	0x02	/* 48 kHz LED on */
#define EMU_HANA_DOCK_LEDS_2_96K	0x04	/* 96 kHz LED on */
#define EMU_HANA_DOCK_LEDS_2_192K	0x08	/* 192 kHz LED on */
#define EMU_HANA_DOCK_LEDS_2_LOCK	0x10	/* LOCK LED on */
#define EMU_HANA_DOCK_LEDS_2_EXT	0x20	/* EXT LED on */

#define EMU_HANA_DOCK_LEDS_3	0x0f	/* 0xxxxxx  6 bit  Audio Dock LEDs  */
#define EMU_HANA_DOCK_LEDS_3_CLIP_A	0x01	/* Mic A Clip LED on */
#define EMU_HANA_DOCK_LEDS_3_CLIP_B	0x02	/* Mic B Clip LED on */
#define EMU_HANA_DOCK_LEDS_3_SIGNAL_A	0x04	/* Signal A Clip LED on */
#define EMU_HANA_DOCK_LEDS_3_SIGNAL_B	0x08	/* Signal B Clip LED on */
#define EMU_HANA_DOCK_LEDS_3_MANUAL_CLIP	0x10	/* Manual Clip detection */
#define EMU_HANA_DOCK_LEDS_3_MANUAL_SIGNAL	0x20	/* Manual Signal detection */

#define EMU_HANA_ADC_PADS	0x10	/* 0000xxx  3 bit  Audio Dock ADC 14dB pads */
#define EMU_HANA_DOCK_ADC_PAD1		0x01	/* 14dB Attenuation on Audio Dock ADC 1 */
#define EMU_HANA_DOCK_ADC_PAD2		0x02	/* 14dB Attenuation on Audio Dock ADC 2 */
#define EMU_HANA_DOCK_ADC_PAD3		0x04	/* 14dB Attenuation on Audio Dock ADC 3 */
#define EMU_HANA_0202_ADC_PAD1		0x08	/* 14dB Attenuation on 0202 ADC 1 */

#define EMU_HANA_DOCK_MISC	0x11	/* 0xxxxxx  6 bit  Audio Dock misc bits */
#define EMU_HANA_DOCK_DAC1_MUTE		0x01	/* DAC 1 Mute */
#define EMU_HANA_DOCK_DAC2_MUTE		0x02	/* DAC 2 Mute */
#define EMU_HANA_DOCK_DAC3_MUTE		0x04	/* DAC 3 Mute */
#define EMU_HANA_DOCK_DAC4_MUTE		0x08	/* DAC 4 Mute */
#define EMU_HANA_DOCK_PHONES_192_DAC1	0x00	/* DAC 1 Headphones source at 192kHz */
#define EMU_HANA_DOCK_PHONES_192_DAC2	0x10	/* DAC 2 Headphones source at 192kHz */
#define EMU_HANA_DOCK_PHONES_192_DAC3	0x20	/* DAC 3 Headphones source at 192kHz */
#define EMU_HANA_DOCK_PHONES_192_DAC4	0x30	/* DAC 4 Headphones source at 192kHz */

#define EMU_HANA_MIDI_OUT	0x12	/* 00xxxxx  5 bit  Source for each MIDI out port */
#define EMU_HANA_MIDI_OUT_0202		0x01 /* 0202 MIDI from Alice 2. 0 = A, 1 = B */
#define EMU_HANA_MIDI_OUT_DOCK1		0x02 /* Audio Dock MIDI1 front, from Alice 2. 0 = A, 1 = B */
#define EMU_HANA_MIDI_OUT_DOCK2		0x04 /* Audio Dock MIDI2 rear, from Alice 2. 0 = A, 1 = B */
#define EMU_HANA_MIDI_OUT_SYNC2		0x08 /* Sync card. Not the actual MIDI out jack. 0 = A, 1 = B */
#define EMU_HANA_MIDI_OUT_LOOP		0x10 /* 0 = bits (3:0) normal. 1 = MIDI loopback enabled. */

#define EMU_HANA_DAC_PADS	0x13	/* 00xxxxx  5 bit  DAC 14dB attenuation pads */
#define EMU_HANA_DOCK_DAC_PAD1		0x01	/* 14dB Attenuation on AudioDock DAC 1. Left and Right */
#define EMU_HANA_DOCK_DAC_PAD2		0x02	/* 14dB Attenuation on AudioDock DAC 2. Left and Right */
#define EMU_HANA_DOCK_DAC_PAD3		0x04	/* 14dB Attenuation on AudioDock DAC 3. Left and Right */
#define EMU_HANA_DOCK_DAC_PAD4		0x08	/* 14dB Attenuation on AudioDock DAC 4. Left and Right */
#define EMU_HANA_0202_DAC_PAD1		0x10	/* 14dB Attenuation on 0202 DAC 1. Left and Right */

/* 0x14 - 0x1f Unused R/W registers */

#define EMU_HANA_IRQ_STATUS	0x20	/* 00xxxxx  5 bits IRQ Status  */
					/* Same bits as for EMU_HANA_IRQ_ENABLE */
					/* Reading the register resets it. */

#define EMU_HANA_OPTION_CARDS	0x21	/* 000xxxx  4 bits Presence of option cards */
#define EMU_HANA_OPTION_HAMOA		0x01	/* Hamoa (analog I/O) card present */
#define EMU_HANA_OPTION_SYNC		0x02	/* Sync card present */
#define EMU_HANA_OPTION_DOCK_ONLINE	0x04	/* Audio/Micro dock present and FPGA configured */
#define EMU_HANA_OPTION_DOCK_OFFLINE	0x08	/* Audio/Micro dock present and FPGA not configured */

#define EMU_HANA_ID		0x22	/* 1010101  7 bits ID byte & 0x7f = 0x55 with Alice2 */
					/* 0010101  5 bits ID byte & 0x1f = 0x15 with Tina/2 */

#define EMU_HANA_MAJOR_REV	0x23	/* 0000xxx  3 bit  Hana FPGA Major rev */
#define EMU_HANA_MINOR_REV	0x24	/* 0000xxx  3 bit  Hana FPGA Minor rev */

#define EMU_DOCK_MAJOR_REV	0x25	/* 0000xxx  3 bit  Audio Dock FPGA Major rev */
#define EMU_DOCK_MINOR_REV	0x26	/* 0000xxx  3 bit  Audio Dock FPGA Minor rev */

#define EMU_DOCK_BOARD_ID	0x27	/* 00000xx  2 bits Audio Dock ID pins */
#define EMU_DOCK_BOARD_ID0		0x00	/* ID bit 0 */
#define EMU_DOCK_BOARD_ID1		0x03	/* ID bit 1 */

// The actual code disagrees about the bit width of the registers -
// the formula used is freq = 0x1770000 / (((X_HI << 5) | X_LO) + 1)

#define EMU_HANA_WC_SPDIF_HI	0x28	/* 0xxxxxx  6 bit  SPDIF IN Word clock, upper 6 bits */
#define EMU_HANA_WC_SPDIF_LO	0x29	/* 0xxxxxx  6 bit  SPDIF IN Word clock, lower 6 bits */

#define EMU_HANA_WC_ADAT_HI	0x2a	/* 0xxxxxx  6 bit  ADAT IN Word clock, upper 6 bits */
#define EMU_HANA_WC_ADAT_LO	0x2b	/* 0xxxxxx  6 bit  ADAT IN Word clock, lower 6 bits */

#define EMU_HANA_WC_BNC_LO	0x2c	/* 0xxxxxx  6 bit  BNC IN Word clock, lower 6 bits */
#define EMU_HANA_WC_BNC_HI	0x2d	/* 0xxxxxx  6 bit  BNC IN Word clock, upper 6 bits */

#define EMU_HANA2_WC_SPDIF_HI	0x2e	/* 0xxxxxx  6 bit  HANA2 SPDIF IN Word clock, upper 6 bits */
#define EMU_HANA2_WC_SPDIF_LO	0x2f	/* 0xxxxxx  6 bit  HANA2 SPDIF IN Word clock, lower 6 bits */

/* 0x30 - 0x3f Unused Read only registers */

// The meaning of this is not clear; kX-project just calls it "lock" in some info-only code.
#define EMU_HANA_LOCK_STS_LO	0x38	/* 0xxxxxx  lower 6 bits */
#define EMU_HANA_LOCK_STS_HI	0x39	/* 0xxxxxx  upper 6 bits */

/************************************************************************************************/
/* EMU1010 Audio Destinations									*/
/************************************************************************************************/
/* Hana, original 1010,1212m,1820[m] using Alice2
 * 0x00, 0x00-0x0f: 16 EMU32 channels to Alice2
 * 0x01, 0x00-0x1f: 32 EDI channels to Audio Dock
 *       0x00: Dock DAC 1 Left
 *       0x04: Dock DAC 1 Right
 *       0x08: Dock DAC 2 Left
 *       0x0c: Dock DAC 2 Right
 *       0x10: Dock DAC 3 Left
 *       0x12: PHONES Left (n/a in 2x/4x mode; output mirrors DAC4 Left)
 *       0x14: Dock DAC 3 Right
 *       0x16: PHONES Right (n/a in 2x/4x mode; output mirrors DAC4 Right)
 *       0x18: Dock DAC 4 Left
 *       0x1a: S/PDIF Left
 *       0x1c: Dock DAC 4 Right
 *       0x1e: S/PDIF Right
 * 0x02, 0x00: Hana S/PDIF Left
 * 0x02, 0x01: Hana S/PDIF Right
 * 0x03, 0x00: Hamoa DAC Left
 * 0x03, 0x01: Hamoa DAC Right
 * 0x04, 0x00-0x07: Hana ADAT
 * 0x05, 0x00: I2S0 Left to Alice2
 * 0x05, 0x01: I2S0 Right to Alice2
 * 0x06, 0x00: I2S0 Left to Alice2
 * 0x06, 0x01: I2S0 Right to Alice2
 * 0x07, 0x00: I2S0 Left to Alice2
 * 0x07, 0x01: I2S0 Right to Alice2
 *
 * Hana2 never released, but used Tina
 * Not needed.
 *
 * Hana3, rev2 1010,1212m,1616[m] using Tina
 * 0x00, 0x00-0x0f: 16 EMU32A channels to Tina
 * 0x01, 0x00-0x1f: 32 EDI channels to Micro Dock
 *       0x00: Dock DAC 1 Left
 *       0x04: Dock DAC 1 Right
 *       0x08: Dock DAC 2 Left
 *       0x0c: Dock DAC 2 Right
 *       0x10: Dock DAC 3 Left
 *       0x12: Dock S/PDIF Left
 *       0x14: Dock DAC 3 Right
 *       0x16: Dock S/PDIF Right
 *       0x18-0x1f: Dock ADAT 0-7
 * 0x02, 0x00: Hana3 S/PDIF Left
 * 0x02, 0x01: Hana3 S/PDIF Right
 * 0x03, 0x00: Hamoa DAC Left
 * 0x03, 0x01: Hamoa DAC Right
 * 0x04, 0x00-0x07: Hana3 ADAT 0-7
 * 0x05, 0x00-0x0f: 16 EMU32B channels to Tina
 * 0x06-0x07: Not used
 *
 * HanaLite, rev1 0404 using Alice2
 * HanaLiteLite, rev2 0404 using Tina
 * 0x00, 0x00-0x0f: 16 EMU32 channels to Alice2/Tina
 * 0x01: Not used
 * 0x02, 0x00: S/PDIF Left
 * 0x02, 0x01: S/PDIF Right
 * 0x03, 0x00: DAC Left
 * 0x03, 0x01: DAC Right
 * 0x04-0x07: Not used
 *
 * Mana, Cardbus 1616 using Tina2
 * 0x00, 0x00-0x0f: 16 EMU32A channels to Tina2
 * 0x01, 0x00-0x1f: 32 EDI channels to Micro Dock
 *       (same as rev2 1010)
 * 0x02: Not used
 * 0x03, 0x00: Mana DAC Left
 * 0x03, 0x01: Mana DAC Right
 * 0x04, 0x00-0x0f: 16 EMU32B channels to Tina2
 * 0x05-0x07: Not used
 */

/* 32-bit destinations of signal in the Hana FPGA. Destinations are either
 * physical outputs of Hana, or outputs going to Alice2/Tina for capture -
 * 16 x EMU_DST_ALICE2_EMU32_X (2x on rev2 boards). Which data is fed into
 * a channel depends on the mixer control setting for each destination - see
 * the register arrays in emumixer.c.
 */
#define EMU_DST_ALICE2_EMU32_0	0x000f	/* 16 EMU32 channels to Alice2 +0 to +0xf */
					/* This channel is delayed by one sample. */
#define EMU_DST_ALICE2_EMU32_1	0x0000	/* 16 EMU32 channels to Alice2 +0 to +0xf */
#define EMU_DST_ALICE2_EMU32_2	0x0001	/* 16 EMU32 channels to Alice2 +0 to +0xf */
#define EMU_DST_ALICE2_EMU32_3	0x0002	/* 16 EMU32 channels to Alice2 +0 to +0xf */
#define EMU_DST_ALICE2_EMU32_4	0x0003	/* 16 EMU32 channels to Alice2 +0 to +0xf */
#define EMU_DST_ALICE2_EMU32_5	0x0004	/* 16 EMU32 channels to Alice2 +0 to +0xf */
#define EMU_DST_ALICE2_EMU32_6	0x0005	/* 16 EMU32 channels to Alice2 +0 to +0xf */
#define EMU_DST_ALICE2_EMU32_7	0x0006	/* 16 EMU32 channels to Alice2 +0 to +0xf */
#define EMU_DST_ALICE2_EMU32_8	0x0007	/* 16 EMU32 channels to Alice2 +0 to +0xf */
#define EMU_DST_ALICE2_EMU32_9	0x0008	/* 16 EMU32 channels to Alice2 +0 to +0xf */
#define EMU_DST_ALICE2_EMU32_A	0x0009	/* 16 EMU32 channels to Alice2 +0 to +0xf */
#define EMU_DST_ALICE2_EMU32_B	0x000a	/* 16 EMU32 channels to Alice2 +0 to +0xf */
#define EMU_DST_ALICE2_EMU32_C	0x000b	/* 16 EMU32 channels to Alice2 +0 to +0xf */
#define EMU_DST_ALICE2_EMU32_D	0x000c	/* 16 EMU32 channels to Alice2 +0 to +0xf */
#define EMU_DST_ALICE2_EMU32_E	0x000d	/* 16 EMU32 channels to Alice2 +0 to +0xf */
#define EMU_DST_ALICE2_EMU32_F	0x000e	/* 16 EMU32 channels to Alice2 +0 to +0xf */
#define EMU_DST_DOCK_DAC1_LEFT1	0x0100	/* Audio Dock DAC1 Left, 1st or 48kHz only */
#define EMU_DST_DOCK_DAC1_LEFT2	0x0101	/* Audio Dock DAC1 Left, 2nd or 96kHz */
#define EMU_DST_DOCK_DAC1_LEFT3	0x0102	/* Audio Dock DAC1 Left, 3rd or 192kHz */
#define EMU_DST_DOCK_DAC1_LEFT4	0x0103	/* Audio Dock DAC1 Left, 4th or 192kHz */
#define EMU_DST_DOCK_DAC1_RIGHT1	0x0104	/* Audio Dock DAC1 Right, 1st or 48kHz only */
#define EMU_DST_DOCK_DAC1_RIGHT2	0x0105	/* Audio Dock DAC1 Right, 2nd or 96kHz */
#define EMU_DST_DOCK_DAC1_RIGHT3	0x0106	/* Audio Dock DAC1 Right, 3rd or 192kHz */
#define EMU_DST_DOCK_DAC1_RIGHT4	0x0107	/* Audio Dock DAC1 Right, 4th or 192kHz */
#define EMU_DST_DOCK_DAC2_LEFT1	0x0108	/* Audio Dock DAC2 Left, 1st or 48kHz only */
#define EMU_DST_DOCK_DAC2_LEFT2	0x0109	/* Audio Dock DAC2 Left, 2nd or 96kHz */
#define EMU_DST_DOCK_DAC2_LEFT3	0x010a	/* Audio Dock DAC2 Left, 3rd or 192kHz */
#define EMU_DST_DOCK_DAC2_LEFT4	0x010b	/* Audio Dock DAC2 Left, 4th or 192kHz */
#define EMU_DST_DOCK_DAC2_RIGHT1	0x010c	/* Audio Dock DAC2 Right, 1st or 48kHz only */
#define EMU_DST_DOCK_DAC2_RIGHT2	0x010d	/* Audio Dock DAC2 Right, 2nd or 96kHz */
#define EMU_DST_DOCK_DAC2_RIGHT3	0x010e	/* Audio Dock DAC2 Right, 3rd or 192kHz */
#define EMU_DST_DOCK_DAC2_RIGHT4	0x010f	/* Audio Dock DAC2 Right, 4th or 192kHz */
#define EMU_DST_DOCK_DAC3_LEFT1	0x0110	/* Audio Dock DAC1 Left, 1st or 48kHz only */
#define EMU_DST_DOCK_DAC3_LEFT2	0x0111	/* Audio Dock DAC1 Left, 2nd or 96kHz */
#define EMU_DST_DOCK_DAC3_LEFT3	0x0112	/* Audio Dock DAC1 Left, 3rd or 192kHz */
#define EMU_DST_DOCK_DAC3_LEFT4	0x0113	/* Audio Dock DAC1 Left, 4th or 192kHz */
#define EMU_DST_DOCK_PHONES_LEFT1	0x0112	/* Audio Dock PHONES Left, 1st or 48kHz only */
#define EMU_DST_DOCK_PHONES_LEFT2	0x0113	/* Audio Dock PHONES Left, 2nd or 96kHz */
#define EMU_DST_DOCK_DAC3_RIGHT1	0x0114	/* Audio Dock DAC1 Right, 1st or 48kHz only */
#define EMU_DST_DOCK_DAC3_RIGHT2	0x0115	/* Audio Dock DAC1 Right, 2nd or 96kHz */
#define EMU_DST_DOCK_DAC3_RIGHT3	0x0116	/* Audio Dock DAC1 Right, 3rd or 192kHz */
#define EMU_DST_DOCK_DAC3_RIGHT4	0x0117	/* Audio Dock DAC1 Right, 4th or 192kHz */
#define EMU_DST_DOCK_PHONES_RIGHT1	0x0116	/* Audio Dock PHONES Right, 1st or 48kHz only */
#define EMU_DST_DOCK_PHONES_RIGHT2	0x0117	/* Audio Dock PHONES Right, 2nd or 96kHz */
#define EMU_DST_DOCK_DAC4_LEFT1	0x0118	/* Audio Dock DAC2 Left, 1st or 48kHz only */
#define EMU_DST_DOCK_DAC4_LEFT2	0x0119	/* Audio Dock DAC2 Left, 2nd or 96kHz */
#define EMU_DST_DOCK_DAC4_LEFT3	0x011a	/* Audio Dock DAC2 Left, 3rd or 192kHz */
#define EMU_DST_DOCK_DAC4_LEFT4	0x011b	/* Audio Dock DAC2 Left, 4th or 192kHz */
#define EMU_DST_DOCK_SPDIF_LEFT1	0x011a	/* Audio Dock SPDIF Left, 1st or 48kHz only */
#define EMU_DST_DOCK_SPDIF_LEFT2	0x011b	/* Audio Dock SPDIF Left, 2nd or 96kHz */
#define EMU_DST_DOCK_DAC4_RIGHT1	0x011c	/* Audio Dock DAC2 Right, 1st or 48kHz only */
#define EMU_DST_DOCK_DAC4_RIGHT2	0x011d	/* Audio Dock DAC2 Right, 2nd or 96kHz */
#define EMU_DST_DOCK_DAC4_RIGHT3	0x011e	/* Audio Dock DAC2 Right, 3rd or 192kHz */
#define EMU_DST_DOCK_DAC4_RIGHT4	0x011f	/* Audio Dock DAC2 Right, 4th or 192kHz */
#define EMU_DST_DOCK_SPDIF_RIGHT1	0x011e	/* Audio Dock SPDIF Right, 1st or 48kHz only */
#define EMU_DST_DOCK_SPDIF_RIGHT2	0x011f	/* Audio Dock SPDIF Right, 2nd or 96kHz */
#define EMU_DST_HANA_SPDIF_LEFT1	0x0200	/* Hana SPDIF Left, 1st or 48kHz only */
#define EMU_DST_HANA_SPDIF_LEFT2	0x0202	/* Hana SPDIF Left, 2nd or 96kHz */
#define EMU_DST_HANA_SPDIF_LEFT3	0x0204	/* Hana SPDIF Left, 3rd or 192kHz */
#define EMU_DST_HANA_SPDIF_LEFT4	0x0206	/* Hana SPDIF Left, 4th or 192kHz */
#define EMU_DST_HANA_SPDIF_RIGHT1	0x0201	/* Hana SPDIF Right, 1st or 48kHz only */
#define EMU_DST_HANA_SPDIF_RIGHT2	0x0203	/* Hana SPDIF Right, 2nd or 96kHz */
#define EMU_DST_HANA_SPDIF_RIGHT3	0x0205	/* Hana SPDIF Right, 3rd or 192kHz */
#define EMU_DST_HANA_SPDIF_RIGHT4	0x0207	/* Hana SPDIF Right, 4th or 192kHz */
#define EMU_DST_HAMOA_DAC_LEFT1	0x0300	/* Hamoa DAC Left, 1st or 48kHz only */
#define EMU_DST_HAMOA_DAC_LEFT2	0x0302	/* Hamoa DAC Left, 2nd or 96kHz */
#define EMU_DST_HAMOA_DAC_LEFT3	0x0304	/* Hamoa DAC Left, 3rd or 192kHz */
#define EMU_DST_HAMOA_DAC_LEFT4	0x0306	/* Hamoa DAC Left, 4th or 192kHz */
#define EMU_DST_HAMOA_DAC_RIGHT1	0x0301	/* Hamoa DAC Right, 1st or 48kHz only */
#define EMU_DST_HAMOA_DAC_RIGHT2	0x0303	/* Hamoa DAC Right, 2nd or 96kHz */
#define EMU_DST_HAMOA_DAC_RIGHT3	0x0305	/* Hamoa DAC Right, 3rd or 192kHz */
#define EMU_DST_HAMOA_DAC_RIGHT4	0x0307	/* Hamoa DAC Right, 4th or 192kHz */
// In S/MUX mode, the samples of one channel are adjacent.
#define EMU_DST_HANA_ADAT	0x0400	/* Hana ADAT 8 channel out +0 to +7 */
#define EMU_DST_ALICE_I2S0_LEFT		0x0500	/* Alice2 I2S0 Left */
#define EMU_DST_ALICE_I2S0_RIGHT	0x0501	/* Alice2 I2S0 Right */
#define EMU_DST_ALICE_I2S1_LEFT		0x0600	/* Alice2 I2S1 Left */
#define EMU_DST_ALICE_I2S1_RIGHT	0x0601	/* Alice2 I2S1 Right */
#define EMU_DST_ALICE_I2S2_LEFT		0x0700	/* Alice2 I2S2 Left */
#define EMU_DST_ALICE_I2S2_RIGHT	0x0701	/* Alice2 I2S2 Right */

/* Additional destinations for 1616(M)/Microdock */

#define EMU_DST_MDOCK_SPDIF_LEFT1	0x0112	/* Microdock S/PDIF OUT Left, 1st or 48kHz only */
#define EMU_DST_MDOCK_SPDIF_LEFT2	0x0113	/* Microdock S/PDIF OUT Left, 2nd or 96kHz */
#define EMU_DST_MDOCK_SPDIF_RIGHT1	0x0116	/* Microdock S/PDIF OUT Right, 1st or 48kHz only */
#define EMU_DST_MDOCK_SPDIF_RIGHT2	0x0117	/* Microdock S/PDIF OUT Right, 2nd or 96kHz  */
#define EMU_DST_MDOCK_ADAT		0x0118	/* Microdock S/PDIF ADAT 8 channel out +8 to +f */

#define EMU_DST_MANA_DAC_LEFT		0x0300	/* Headphone jack on 1010 cardbus? 44.1/48kHz only? */
#define EMU_DST_MANA_DAC_RIGHT		0x0301	/* Headphone jack on 1010 cardbus? 44.1/48kHz only? */

/************************************************************************************************/
/* EMU1010 Audio Sources									*/
/************************************************************************************************/
/* Hana, original 1010,1212m,1820[m] using Alice2
 * 0x00, 0x00-0x1f: Silence
 * 0x01, 0x00-0x1f: 32 EDI channels from Audio Dock
 *       0x00: Dock Mic A
 *       0x04: Dock Mic B
 *       0x08: Dock ADC 1 Left
 *       0x0c: Dock ADC 1 Right
 *       0x10: Dock ADC 2 Left
 *       0x14: Dock ADC 2 Right
 *       0x18: Dock ADC 3 Left
 *       0x1c: Dock ADC 3 Right
 * 0x02, 0x00: Hamoa ADC Left
 * 0x02, 0x01: Hamoa ADC Right
 * 0x03, 0x00-0x0f: 16 inputs from Alice2 Emu32A output
 * 0x03, 0x10-0x1f: 16 inputs from Alice2 Emu32B output
 * 0x04, 0x00-0x07: Hana ADAT
 * 0x05, 0x00: Hana S/PDIF Left
 * 0x05, 0x01: Hana S/PDIF Right
 * 0x06-0x07: Not used
 *
 * Hana2 never released, but used Tina
 * Not needed.
 *
 * Hana3, rev2 1010,1212m,1616[m] using Tina
 * 0x00, 0x00-0x1f: Silence
 * 0x01, 0x00-0x1f: 32 EDI channels from Micro Dock
 *       0x00: Dock Mic A
 *       0x04: Dock Mic B
 *       0x08: Dock ADC 1 Left
 *       0x0c: Dock ADC 1 Right
 *       0x10: Dock ADC 2 Left
 *       0x12: Dock S/PDIF Left
 *       0x14: Dock ADC 2 Right
 *       0x16: Dock S/PDIF Right
 *       0x18-0x1f: Dock ADAT 0-7
 * 0x02, 0x00: Hamoa ADC Left
 * 0x02, 0x01: Hamoa ADC Right
 * 0x03, 0x00-0x0f: 16 inputs from Tina Emu32A output
 * 0x03, 0x10-0x1f: 16 inputs from Tina Emu32B output
 * 0x04, 0x00-0x07: Hana3 ADAT
 * 0x05, 0x00: Hana3 S/PDIF Left
 * 0x05, 0x01: Hana3 S/PDIF Right
 * 0x06-0x07: Not used
 *
 * HanaLite, rev1 0404 using Alice2
 * HanaLiteLite, rev2 0404 using Tina
 * 0x00, 0x00-0x1f: Silence
 * 0x01: Not used
 * 0x02, 0x00: ADC Left
 * 0x02, 0x01: ADC Right
 * 0x03, 0x00-0x0f: 16 inputs from Alice2/Tina Emu32A output
 * 0x03, 0x10-0x1f: 16 inputs from Alice2/Tina Emu32B output
 * 0x04: Not used
 * 0x05, 0x00: S/PDIF Left
 * 0x05, 0x01: S/PDIF Right
 * 0x06-0x07: Not used
 *
 * Mana, Cardbus 1616 using Tina2
 * 0x00, 0x00-0x1f: Silence
 * 0x01, 0x00-0x1f: 32 EDI channels from Micro Dock
 *       (same as rev2 1010)
 * 0x02: Not used
 * 0x03, 0x00-0x0f: 16 inputs from Tina2 Emu32A output
 * 0x03, 0x10-0x1f: 16 inputs from Tina2 Emu32B output
 * 0x04-0x07: Not used
 */

/* 32-bit sources of signal in the Hana FPGA. The sources are routed to
 * destinations using a mixer control for each destination - see emumixer.c.
 * Sources are either physical inputs of Hana, or inputs from Alice2/Tina -
 * 16 x EMU_SRC_ALICE_EMU32A + 16 x EMU_SRC_ALICE_EMU32B.
 */
#define EMU_SRC_SILENCE		0x0000	/* Silence */
#define EMU_SRC_DOCK_MIC_A1	0x0100	/* Audio Dock Mic A, 1st or 48kHz only */
#define EMU_SRC_DOCK_MIC_A2	0x0101	/* Audio Dock Mic A, 2nd or 96kHz */
#define EMU_SRC_DOCK_MIC_A3	0x0102	/* Audio Dock Mic A, 3rd or 192kHz */
#define EMU_SRC_DOCK_MIC_A4	0x0103	/* Audio Dock Mic A, 4th or 192kHz */
#define EMU_SRC_DOCK_MIC_B1	0x0104	/* Audio Dock Mic B, 1st or 48kHz only */
#define EMU_SRC_DOCK_MIC_B2	0x0105	/* Audio Dock Mic B, 2nd or 96kHz */
#define EMU_SRC_DOCK_MIC_B3	0x0106	/* Audio Dock Mic B, 3rd or 192kHz */
#define EMU_SRC_DOCK_MIC_B4	0x0107	/* Audio Dock Mic B, 4th or 192kHz */
#define EMU_SRC_DOCK_ADC1_LEFT1	0x0108	/* Audio Dock ADC1 Left, 1st or 48kHz only */
#define EMU_SRC_DOCK_ADC1_LEFT2	0x0109	/* Audio Dock ADC1 Left, 2nd or 96kHz */
#define EMU_SRC_DOCK_ADC1_LEFT3	0x010a	/* Audio Dock ADC1 Left, 3rd or 192kHz */
#define EMU_SRC_DOCK_ADC1_LEFT4	0x010b	/* Audio Dock ADC1 Left, 4th or 192kHz */
#define EMU_SRC_DOCK_ADC1_RIGHT1	0x010c	/* Audio Dock ADC1 Right, 1st or 48kHz only */
#define EMU_SRC_DOCK_ADC1_RIGHT2	0x010d	/* Audio Dock ADC1 Right, 2nd or 96kHz */
#define EMU_SRC_DOCK_ADC1_RIGHT3	0x010e	/* Audio Dock ADC1 Right, 3rd or 192kHz */
#define EMU_SRC_DOCK_ADC1_RIGHT4	0x010f	/* Audio Dock ADC1 Right, 4th or 192kHz */
#define EMU_SRC_DOCK_ADC2_LEFT1	0x0110	/* Audio Dock ADC2 Left, 1st or 48kHz only */
#define EMU_SRC_DOCK_ADC2_LEFT2	0x0111	/* Audio Dock ADC2 Left, 2nd or 96kHz */
#define EMU_SRC_DOCK_ADC2_LEFT3	0x0112	/* Audio Dock ADC2 Left, 3rd or 192kHz */
#define EMU_SRC_DOCK_ADC2_LEFT4	0x0113	/* Audio Dock ADC2 Left, 4th or 192kHz */
#define EMU_SRC_DOCK_ADC2_RIGHT1	0x0114	/* Audio Dock ADC2 Right, 1st or 48kHz only */
#define EMU_SRC_DOCK_ADC2_RIGHT2	0x0115	/* Audio Dock ADC2 Right, 2nd or 96kHz */
#define EMU_SRC_DOCK_ADC2_RIGHT3	0x0116	/* Audio Dock ADC2 Right, 3rd or 192kHz */
#define EMU_SRC_DOCK_ADC2_RIGHT4	0x0117	/* Audio Dock ADC2 Right, 4th or 192kHz */
#define EMU_SRC_DOCK_ADC3_LEFT1	0x0118	/* Audio Dock ADC3 Left, 1st or 48kHz only */
#define EMU_SRC_DOCK_ADC3_LEFT2	0x0119	/* Audio Dock ADC3 Left, 2nd or 96kHz */
#define EMU_SRC_DOCK_ADC3_LEFT3	0x011a	/* Audio Dock ADC3 Left, 3rd or 192kHz */
#define EMU_SRC_DOCK_ADC3_LEFT4	0x011b	/* Audio Dock ADC3 Left, 4th or 192kHz */
#define EMU_SRC_DOCK_ADC3_RIGHT1	0x011c	/* Audio Dock ADC3 Right, 1st or 48kHz only */
#define EMU_SRC_DOCK_ADC3_RIGHT2	0x011d	/* Audio Dock ADC3 Right, 2nd or 96kHz */
#define EMU_SRC_DOCK_ADC3_RIGHT3	0x011e	/* Audio Dock ADC3 Right, 3rd or 192kHz */
#define EMU_SRC_DOCK_ADC3_RIGHT4	0x011f	/* Audio Dock ADC3 Right, 4th or 192kHz */
#define EMU_SRC_HAMOA_ADC_LEFT1	0x0200	/* Hamoa ADC Left, 1st or 48kHz only */
#define EMU_SRC_HAMOA_ADC_LEFT2	0x0202	/* Hamoa ADC Left, 2nd or 96kHz */
#define EMU_SRC_HAMOA_ADC_LEFT3	0x0204	/* Hamoa ADC Left, 3rd or 192kHz */
#define EMU_SRC_HAMOA_ADC_LEFT4	0x0206	/* Hamoa ADC Left, 4th or 192kHz */
#define EMU_SRC_HAMOA_ADC_RIGHT1	0x0201	/* Hamoa ADC Right, 1st or 48kHz only */
#define EMU_SRC_HAMOA_ADC_RIGHT2	0x0203	/* Hamoa ADC Right, 2nd or 96kHz */
#define EMU_SRC_HAMOA_ADC_RIGHT3	0x0205	/* Hamoa ADC Right, 3rd or 192kHz */
#define EMU_SRC_HAMOA_ADC_RIGHT4	0x0207	/* Hamoa ADC Right, 4th or 192kHz */
#define EMU_SRC_ALICE_EMU32A		0x0300	/* Alice2 EMU32a 16 outputs. +0 to +0xf */
#define EMU_SRC_ALICE_EMU32B		0x0310	/* Alice2 EMU32b 16 outputs. +0 to +0xf */
// In S/MUX mode, the samples of one channel are adjacent.
#define EMU_SRC_HANA_ADAT	0x0400	/* Hana ADAT 8 channel in +0 to +7 */
#define EMU_SRC_HANA_SPDIF_LEFT1	0x0500	/* Hana SPDIF Left, 1st or 48kHz only */
#define EMU_SRC_HANA_SPDIF_LEFT2	0x0502	/* Hana SPDIF Left, 2nd or 96kHz */
#define EMU_SRC_HANA_SPDIF_LEFT3	0x0504	/* Hana SPDIF Left, 3rd or 192kHz */
#define EMU_SRC_HANA_SPDIF_LEFT4	0x0506	/* Hana SPDIF Left, 4th or 192kHz */
#define EMU_SRC_HANA_SPDIF_RIGHT1	0x0501	/* Hana SPDIF Right, 1st or 48kHz only */
#define EMU_SRC_HANA_SPDIF_RIGHT2	0x0503	/* Hana SPDIF Right, 2nd or 96kHz */
#define EMU_SRC_HANA_SPDIF_RIGHT3	0x0505	/* Hana SPDIF Right, 3rd or 192kHz */
#define EMU_SRC_HANA_SPDIF_RIGHT4	0x0507	/* Hana SPDIF Right, 4th or 192kHz */

/* Additional inputs for 1616(M)/Microdock */

#define EMU_SRC_MDOCK_SPDIF_LEFT1	0x0112	/* Microdock S/PDIF Left, 1st or 48kHz only */
#define EMU_SRC_MDOCK_SPDIF_LEFT2	0x0113	/* Microdock S/PDIF Left, 2nd or 96kHz */
#define EMU_SRC_MDOCK_SPDIF_RIGHT1	0x0116	/* Microdock S/PDIF Right, 1st or 48kHz only */
#define EMU_SRC_MDOCK_SPDIF_RIGHT2	0x0117	/* Microdock S/PDIF Right, 2nd or 96kHz */
#define EMU_SRC_MDOCK_ADAT		0x0118	/* Microdock ADAT 8 channel in +8 to +f */

/* 0x600 and 0x700 no used */


/* ------------------- CONSTANTS -------------------- */

extern const char * const snd_emu10k1_fxbus[32];
extern const char * const snd_emu10k1_sblive_ins[16];
extern const char * const snd_emu10k1_audigy_ins[16];
extern const char * const snd_emu10k1_sblive_outs[32];
extern const char * const snd_emu10k1_audigy_outs[32];
extern const s8 snd_emu10k1_sblive51_fxbus2_map[16];

/* ------------------- STRUCTURES -------------------- */

enum {
	EMU10K1_UNUSED,  // This must be zero
	EMU10K1_EFX,
	EMU10K1_EFX_IRQ,
	EMU10K1_PCM,
	EMU10K1_PCM_IRQ,
	EMU10K1_SYNTH,
	EMU10K1_NUM_TYPES
};

struct snd_emu10k1;

struct snd_emu10k1_voice {
	unsigned char number;
	unsigned char use;
	unsigned char dirty;
	unsigned char last;
	void (*interrupt)(struct snd_emu10k1 *emu, struct snd_emu10k1_voice *pvoice);

	struct snd_emu10k1_pcm *epcm;
};

enum {
	PLAYBACK_EMUVOICE,
	PLAYBACK_EFX,
	CAPTURE_AC97ADC,
	CAPTURE_AC97MIC,
	CAPTURE_EFX
};

struct snd_emu10k1_pcm {
	struct snd_emu10k1 *emu;
	int type;
	struct snd_pcm_substream *substream;
	struct snd_emu10k1_voice *voices[NUM_EFX_PLAYBACK];
	struct snd_emu10k1_voice *extra;
	unsigned short running;
	unsigned short first_ptr;
	snd_pcm_uframes_t resume_pos;
	struct snd_util_memblk *memblk;
	unsigned int pitch_target;
	unsigned int start_addr;
	unsigned int ccca_start_addr;
	unsigned int capture_ipr;	/* interrupt acknowledge mask */
	unsigned int capture_inte;	/* interrupt enable mask */
	unsigned int capture_ba_reg;	/* buffer address register */
	unsigned int capture_bs_reg;	/* buffer size register */
	unsigned int capture_idx_reg;	/* buffer index register */
	unsigned int capture_cr_val;	/* control value */
	unsigned int capture_cr_val2;	/* control value2 (for audigy) */
	unsigned int capture_bs_val;	/* buffer size value */
	unsigned int capture_bufsize;	/* buffer size in bytes */
};

struct snd_emu10k1_pcm_mixer {
	/* mono, left, right x 8 sends (4 on emu10k1) */
	unsigned char send_routing[3][8];
	unsigned char send_volume[3][8];
	// 0x8000 is neutral. The mixer code rescales it to 0xffff to maintain
	// backwards compatibility with user space.
	unsigned short attn[3];
	struct snd_emu10k1_pcm *epcm;
};

#define snd_emu10k1_compose_send_routing(route) \
((route[0] | (route[1] << 4) | (route[2] << 8) | (route[3] << 12)) << 16)

#define snd_emu10k1_compose_audigy_fxrt1(route) \
((unsigned int)route[0] | ((unsigned int)route[1] << 8) | ((unsigned int)route[2] << 16) | ((unsigned int)route[3] << 24) | 0x80808080)

#define snd_emu10k1_compose_audigy_fxrt2(route) \
((unsigned int)route[4] | ((unsigned int)route[5] << 8) | ((unsigned int)route[6] << 16) | ((unsigned int)route[7] << 24) | 0x80808080)

#define snd_emu10k1_compose_audigy_sendamounts(vol) \
(((unsigned int)vol[4] << 24) | ((unsigned int)vol[5] << 16) | ((unsigned int)vol[6] << 8) | (unsigned int)vol[7])

struct snd_emu10k1_memblk {
	struct snd_util_memblk mem;
	/* private part */
	int first_page, last_page, pages, mapped_page;
	unsigned int map_locked;
	struct list_head mapped_link;
	struct list_head mapped_order_link;
};

#define snd_emu10k1_memblk_offset(blk)	(((blk)->mapped_page << PAGE_SHIFT) | ((blk)->mem.offset & (PAGE_SIZE - 1)))

#define EMU10K1_MAX_TRAM_BLOCKS_PER_CODE	16

struct snd_emu10k1_fx8010_ctl {
	struct list_head list;		/* list link container */
	unsigned int vcount;
	unsigned int count;		/* count of GPR (1..16) */
	unsigned short gpr[32];		/* GPR number(s) */
	int value[32];
	int min;			/* minimum range */
	int max;			/* maximum range */
	unsigned int translation;	/* translation type (EMU10K1_GPR_TRANSLATION*) */
	struct snd_kcontrol *kcontrol;
};

typedef void (snd_fx8010_irq_handler_t)(struct snd_emu10k1 *emu, void *private_data);

struct snd_emu10k1_fx8010_irq {
	struct snd_emu10k1_fx8010_irq *next;
	snd_fx8010_irq_handler_t *handler;
	unsigned short gpr_running;
	void *private_data;
};

struct snd_emu10k1_fx8010_pcm {
	unsigned int valid: 1,
		     opened: 1,
		     active: 1;
	unsigned int channels;		/* 16-bit channels count */
	unsigned int tram_start;	/* initial ring buffer position in TRAM (in samples) */
	unsigned int buffer_size;	/* count of buffered samples */
	unsigned short gpr_size;		/* GPR containing size of ring buffer in samples (host) */
	unsigned short gpr_ptr;		/* GPR containing current pointer in the ring buffer (host = reset, FX8010) */
	unsigned short gpr_count;	/* GPR containing count of samples between two interrupts (host) */
	unsigned short gpr_tmpcount;	/* GPR containing current count of samples to interrupt (host = set, FX8010) */
	unsigned short gpr_trigger;	/* GPR containing trigger (activate) information (host) */
	unsigned short gpr_running;	/* GPR containing info if PCM is running (FX8010) */
	unsigned char etram[32];	/* external TRAM address & data */
	struct snd_pcm_indirect pcm_rec;
	unsigned int tram_pos;
	unsigned int tram_shift;
	struct snd_emu10k1_fx8010_irq irq;
};

struct snd_emu10k1_fx8010 {
	unsigned short extin_mask;	/* used external inputs (bitmask); not used for Audigy */
	unsigned short extout_mask;	/* used external outputs (bitmask); not used for Audigy */
	unsigned int itram_size;	/* internal TRAM size in samples */
	struct snd_dma_buffer etram_pages; /* external TRAM pages and size */
	unsigned int dbg;		/* FX debugger register */
	unsigned char name[128];
	int gpr_size;			/* size of allocated GPR controls */
	int gpr_count;			/* count of used kcontrols */
	struct list_head gpr_ctl;	/* GPR controls */
	struct mutex lock;
	struct snd_emu10k1_fx8010_pcm pcm[8];
	spinlock_t irq_lock;
	struct snd_emu10k1_fx8010_irq *irq_handlers;
};

struct snd_emu10k1_midi {
	struct snd_emu10k1 *emu;
	struct snd_rawmidi *rmidi;
	struct snd_rawmidi_substream *substream_input;
	struct snd_rawmidi_substream *substream_output;
	unsigned int midi_mode;
	spinlock_t input_lock;
	spinlock_t output_lock;
	spinlock_t open_lock;
	int tx_enable, rx_enable;
	int port;
	int ipr_tx, ipr_rx;
	void (*interrupt)(struct snd_emu10k1 *emu, unsigned int status);
};

enum {
	EMU_MODEL_SB,
	EMU_MODEL_EMU1010,
	EMU_MODEL_EMU1010B,
	EMU_MODEL_EMU1616,
	EMU_MODEL_EMU0404,
};

// Chip-o-logy:
// - All SB Live! cards use EMU10K1 chips
// - All SB Audigy cards use CA* chips, termed "emu10k2" by the driver
// - Original Audigy uses CA0100 "Alice"
// - Audigy 2 uses CA0102/CA10200 "Alice2"
//   - Has an interface for CA0151 (P16V) "Alice3"
// - Audigy 2 Value uses CA0108/CA10300 "Tina"
//   - Approximately a CA0102 with an on-chip CA0151 (P17V)
// - Audigy 2 ZS NB uses CA0109 "Tina2"
//   - Cardbus version of CA0108
struct snd_emu_chip_details {
	u32 vendor;
	u32 device;
	u32 subsystem;
	unsigned char revision;
	unsigned char emu_model;	/* EMU model type */
	unsigned int emu10k1_chip:1;	/* Original SB Live. Not SB Live 24bit. */
					/* Redundant with emu10k2_chip being unset. */
	unsigned int emu10k2_chip:1;	/* Audigy 1 or Audigy 2. */
	unsigned int ca0102_chip:1;	/* Audigy 1 or Audigy 2. Not SB Audigy 2 Value. */
					/* Redundant with ca0108_chip being unset. */
	unsigned int ca0108_chip:1;	/* Audigy 2 Value */
	unsigned int ca_cardbus_chip:1;	/* Audigy 2 ZS Notebook */
	unsigned int ca0151_chip:1;	/* P16V */
	unsigned int spk20:1;		/* Stereo only */
	unsigned int spk71:1;		/* Has 7.1 speakers */
	unsigned int no_adat:1;		/* Has no ADAT, only SPDIF */
	unsigned int sblive51:1;	/* SBLive! 5.1 - extout 0x11 -> center, 0x12 -> lfe */
	unsigned int spdif_bug:1;	/* Has Spdif phasing bug */
	unsigned int ac97_chip:2;	/* Has an AC97 chip: 1 = mandatory, 2 = optional */
	unsigned int ecard:1;		/* APS EEPROM */
	unsigned int spi_dac:1;		/* SPI interface for DAC; requires ca0108_chip */
	unsigned int i2c_adc:1;		/* I2C interface for ADC; requires ca0108_chip */
	unsigned int adc_1361t:1;	/* Use Philips 1361T ADC */
	unsigned int invert_shared_spdif:1;  /* analog/digital switch inverted */
	const char *driver;
	const char *name;
	const char *id;		/* for backward compatibility - can be NULL if not needed */
};

#define NUM_OUTPUT_DESTS 28
#define NUM_INPUT_DESTS 22

struct snd_emu1010 {
	unsigned char output_source[NUM_OUTPUT_DESTS];
	unsigned char input_source[NUM_INPUT_DESTS];
	unsigned int adc_pads; /* bit mask */
	unsigned int dac_pads; /* bit mask */
	unsigned int wclock;  /* Cached register value */
	unsigned int word_clock;  /* Cached effective value */
	unsigned int clock_source;
	unsigned int clock_fallback;
	unsigned int optical_in; /* 0:SPDIF, 1:ADAT */
	unsigned int optical_out; /* 0:SPDIF, 1:ADAT */
	struct work_struct work;
<<<<<<< HEAD
=======
	struct mutex lock;
>>>>>>> a6ad5510
};

struct snd_emu10k1 {
	int irq;

	unsigned long port;			/* I/O port number */
	unsigned int tos_link: 1,		/* tos link detected */
		rear_ac97: 1,			/* rear channels are on AC'97 */
		enable_ir: 1;
	unsigned int support_tlv :1;
	/* Contains profile of card capabilities */
	const struct snd_emu_chip_details *card_capabilities;
	unsigned int audigy;			/* is Audigy? */
	unsigned int revision;			/* chip revision */
	unsigned int serial;			/* serial number */
	unsigned short model;			/* subsystem id */
	unsigned int ecard_ctrl;		/* ecard control bits */
	unsigned int address_mode;		/* address mode */
	unsigned long dma_mask;			/* PCI DMA mask */
	bool iommu_workaround;			/* IOMMU workaround needed */
	int max_cache_pages;			/* max memory size / PAGE_SIZE */
	struct snd_dma_buffer silent_page;	/* silent page */
	struct snd_dma_buffer ptb_pages;	/* page table pages */
	struct snd_dma_device p16v_dma_dev;
	struct snd_dma_buffer *p16v_buffer;

	struct snd_util_memhdr *memhdr;		/* page allocation list */

	struct list_head mapped_link_head;
	struct list_head mapped_order_link_head;
	void **page_ptr_table;
	unsigned long *page_addr_table;
	spinlock_t memblk_lock;

	unsigned int spdif_bits[3];		/* s/pdif out setup */
	unsigned int i2c_capture_source;
	u8 i2c_capture_volume[4][2];

	struct snd_emu10k1_fx8010 fx8010;		/* FX8010 info */
	int gpr_base;
	
	struct snd_ac97 *ac97;

	struct pci_dev *pci;
	struct snd_card *card;
	struct snd_pcm *pcm;
	struct snd_pcm *pcm_mic;
	struct snd_pcm *pcm_efx;
	struct snd_pcm *pcm_multi;
	struct snd_pcm *pcm_p16v;

	spinlock_t synth_lock;
	void *synth;
	int (*get_synth_voice)(struct snd_emu10k1 *emu);

	spinlock_t reg_lock;  // high-level driver lock
	spinlock_t emu_lock;  // low-level i/o lock
	spinlock_t voice_lock;  // voice allocator lock
	spinlock_t spi_lock; /* serialises access to spi port */
	spinlock_t i2c_lock; /* serialises access to i2c port */

	struct snd_emu10k1_voice voices[NUM_G];
	int p16v_device_offset;
	u32 p16v_capture_source;
	u32 p16v_capture_channel;
        struct snd_emu1010 emu1010;
	struct snd_emu10k1_pcm_mixer pcm_mixer[32];
	struct snd_emu10k1_pcm_mixer efx_pcm_mixer[NUM_EFX_PLAYBACK];
	struct snd_kcontrol *ctl_send_routing;
	struct snd_kcontrol *ctl_send_volume;
	struct snd_kcontrol *ctl_attn;
	struct snd_kcontrol *ctl_efx_send_routing;
	struct snd_kcontrol *ctl_efx_send_volume;
	struct snd_kcontrol *ctl_efx_attn;
	struct snd_kcontrol *ctl_clock_source;

	void (*hwvol_interrupt)(struct snd_emu10k1 *emu, unsigned int status);
	void (*capture_interrupt)(struct snd_emu10k1 *emu, unsigned int status);
	void (*capture_mic_interrupt)(struct snd_emu10k1 *emu, unsigned int status);
	void (*capture_efx_interrupt)(struct snd_emu10k1 *emu, unsigned int status);
	void (*spdif_interrupt)(struct snd_emu10k1 *emu, unsigned int status);
	void (*dsp_interrupt)(struct snd_emu10k1 *emu);
	void (*gpio_interrupt)(struct snd_emu10k1 *emu);
	void (*p16v_interrupt)(struct snd_emu10k1 *emu);

	struct snd_pcm_substream *pcm_capture_substream;
	struct snd_pcm_substream *pcm_capture_mic_substream;
	struct snd_pcm_substream *pcm_capture_efx_substream;

	struct snd_timer *timer;

	struct snd_emu10k1_midi midi;
	struct snd_emu10k1_midi midi2; /* for audigy */

	unsigned int efx_voices_mask[2];
	unsigned int next_free_voice;

	const struct firmware *firmware;
	const struct firmware *dock_fw;

#ifdef CONFIG_PM_SLEEP
	unsigned int *saved_ptr;
	unsigned int *saved_gpr;
	unsigned int *tram_val_saved;
	unsigned int *tram_addr_saved;
	unsigned int *saved_icode;
	unsigned int *p16v_saved;
	unsigned int saved_a_iocfg, saved_hcfg;
	bool suspend;
#endif

};

int snd_emu10k1_create(struct snd_card *card,
		       struct pci_dev *pci,
		       unsigned short extin_mask,
		       unsigned short extout_mask,
		       long max_cache_bytes,
		       int enable_ir,
		       uint subsystem);

int snd_emu10k1_pcm(struct snd_emu10k1 *emu, int device);
int snd_emu10k1_pcm_mic(struct snd_emu10k1 *emu, int device);
int snd_emu10k1_pcm_efx(struct snd_emu10k1 *emu, int device);
int snd_p16v_pcm(struct snd_emu10k1 *emu, int device);
int snd_p16v_mixer(struct snd_emu10k1 * emu);
int snd_emu10k1_pcm_multi(struct snd_emu10k1 *emu, int device);
int snd_emu10k1_fx8010_pcm(struct snd_emu10k1 *emu, int device);
int snd_emu10k1_mixer(struct snd_emu10k1 * emu, int pcm_device, int multi_device);
int snd_emu10k1_timer(struct snd_emu10k1 * emu, int device);
int snd_emu10k1_fx8010_new(struct snd_emu10k1 *emu, int device);

irqreturn_t snd_emu10k1_interrupt(int irq, void *dev_id);

void snd_emu10k1_voice_init(struct snd_emu10k1 * emu, int voice);
int snd_emu10k1_init_efx(struct snd_emu10k1 *emu);
void snd_emu10k1_free_efx(struct snd_emu10k1 *emu);
int snd_emu10k1_fx8010_tram_setup(struct snd_emu10k1 *emu, u32 size);
int snd_emu10k1_done(struct snd_emu10k1 * emu);

/* I/O functions */
unsigned int snd_emu10k1_ptr_read(struct snd_emu10k1 * emu, unsigned int reg, unsigned int chn);
void snd_emu10k1_ptr_write(struct snd_emu10k1 *emu, unsigned int reg, unsigned int chn, unsigned int data);
void snd_emu10k1_ptr_write_multiple(struct snd_emu10k1 *emu, unsigned int chn, ...);
unsigned int snd_emu10k1_ptr20_read(struct snd_emu10k1 * emu, unsigned int reg, unsigned int chn);
void snd_emu10k1_ptr20_write(struct snd_emu10k1 *emu, unsigned int reg, unsigned int chn, unsigned int data);
int snd_emu10k1_spi_write(struct snd_emu10k1 * emu, unsigned int data);
int snd_emu10k1_i2c_write(struct snd_emu10k1 *emu, u32 reg, u32 value);
static inline void snd_emu1010_fpga_lock(struct snd_emu10k1 *emu) { mutex_lock(&emu->emu1010.lock); };
static inline void snd_emu1010_fpga_unlock(struct snd_emu10k1 *emu) { mutex_unlock(&emu->emu1010.lock); };
void snd_emu1010_fpga_write_lock(struct snd_emu10k1 *emu, u32 reg, u32 value);
void snd_emu1010_fpga_write(struct snd_emu10k1 *emu, u32 reg, u32 value);
void snd_emu1010_fpga_read(struct snd_emu10k1 *emu, u32 reg, u32 *value);
void snd_emu1010_fpga_link_dst_src_write(struct snd_emu10k1 *emu, u32 dst, u32 src);
u32 snd_emu1010_fpga_link_dst_src_read(struct snd_emu10k1 *emu, u32 dst);
int snd_emu1010_get_raw_rate(struct snd_emu10k1 *emu, u8 src);
void snd_emu1010_update_clock(struct snd_emu10k1 *emu);
void snd_emu1010_load_firmware_entry(struct snd_emu10k1 *emu, int dock, const struct firmware *fw_entry);
unsigned int snd_emu10k1_efx_read(struct snd_emu10k1 *emu, unsigned int pc);
void snd_emu10k1_intr_enable(struct snd_emu10k1 *emu, unsigned int intrenb);
void snd_emu10k1_intr_disable(struct snd_emu10k1 *emu, unsigned int intrenb);
void snd_emu10k1_voice_intr_enable(struct snd_emu10k1 *emu, unsigned int voicenum);
void snd_emu10k1_voice_intr_disable(struct snd_emu10k1 *emu, unsigned int voicenum);
void snd_emu10k1_voice_intr_ack(struct snd_emu10k1 *emu, unsigned int voicenum);
void snd_emu10k1_voice_half_loop_intr_enable(struct snd_emu10k1 *emu, unsigned int voicenum);
void snd_emu10k1_voice_half_loop_intr_disable(struct snd_emu10k1 *emu, unsigned int voicenum);
void snd_emu10k1_voice_half_loop_intr_ack(struct snd_emu10k1 *emu, unsigned int voicenum);
#if 0
void snd_emu10k1_voice_set_loop_stop(struct snd_emu10k1 *emu, unsigned int voicenum);
void snd_emu10k1_voice_clear_loop_stop(struct snd_emu10k1 *emu, unsigned int voicenum);
#endif
void snd_emu10k1_voice_set_loop_stop_multiple(struct snd_emu10k1 *emu, u64 voices);
void snd_emu10k1_voice_clear_loop_stop_multiple(struct snd_emu10k1 *emu, u64 voices);
int snd_emu10k1_voice_clear_loop_stop_multiple_atomic(struct snd_emu10k1 *emu, u64 voices);
void snd_emu10k1_wait(struct snd_emu10k1 *emu, unsigned int wait);
static inline unsigned int snd_emu10k1_wc(struct snd_emu10k1 *emu) { return (inl(emu->port + WC) >> 6) & 0xfffff; }
unsigned short snd_emu10k1_ac97_read(struct snd_ac97 *ac97, unsigned short reg);
void snd_emu10k1_ac97_write(struct snd_ac97 *ac97, unsigned short reg, unsigned short data);

#ifdef CONFIG_PM_SLEEP
void snd_emu10k1_suspend_regs(struct snd_emu10k1 *emu);
void snd_emu10k1_resume_init(struct snd_emu10k1 *emu);
void snd_emu10k1_resume_regs(struct snd_emu10k1 *emu);
int snd_emu10k1_efx_alloc_pm_buffer(struct snd_emu10k1 *emu);
void snd_emu10k1_efx_free_pm_buffer(struct snd_emu10k1 *emu);
void snd_emu10k1_efx_suspend(struct snd_emu10k1 *emu);
void snd_emu10k1_efx_resume(struct snd_emu10k1 *emu);
int snd_p16v_alloc_pm_buffer(struct snd_emu10k1 *emu);
void snd_p16v_free_pm_buffer(struct snd_emu10k1 *emu);
void snd_p16v_suspend(struct snd_emu10k1 *emu);
void snd_p16v_resume(struct snd_emu10k1 *emu);
#endif

/* memory allocation */
struct snd_util_memblk *snd_emu10k1_alloc_pages(struct snd_emu10k1 *emu, struct snd_pcm_substream *substream);
int snd_emu10k1_free_pages(struct snd_emu10k1 *emu, struct snd_util_memblk *blk);
int snd_emu10k1_alloc_pages_maybe_wider(struct snd_emu10k1 *emu, size_t size,
					struct snd_dma_buffer *dmab);
struct snd_util_memblk *snd_emu10k1_synth_alloc(struct snd_emu10k1 *emu, unsigned int size);
int snd_emu10k1_synth_free(struct snd_emu10k1 *emu, struct snd_util_memblk *blk);
int snd_emu10k1_synth_memset(struct snd_emu10k1 *emu, struct snd_util_memblk *blk, int offset, int size, u8 value);
int snd_emu10k1_synth_copy_from_user(struct snd_emu10k1 *emu, struct snd_util_memblk *blk, int offset, const char __user *data, int size, u32 xor);
int snd_emu10k1_memblk_map(struct snd_emu10k1 *emu, struct snd_emu10k1_memblk *blk);

/* voice allocation */
int snd_emu10k1_voice_alloc(struct snd_emu10k1 *emu, int type, int count, int channels,
			    struct snd_emu10k1_pcm *epcm, struct snd_emu10k1_voice **rvoice);
int snd_emu10k1_voice_free(struct snd_emu10k1 *emu, struct snd_emu10k1_voice *pvoice);

/* MIDI uart */
int snd_emu10k1_midi(struct snd_emu10k1 * emu);
int snd_emu10k1_audigy_midi(struct snd_emu10k1 * emu);

/* proc interface */
int snd_emu10k1_proc_init(struct snd_emu10k1 * emu);

/* fx8010 irq handler */
int snd_emu10k1_fx8010_register_irq_handler(struct snd_emu10k1 *emu,
					    snd_fx8010_irq_handler_t *handler,
					    unsigned char gpr_running,
					    void *private_data,
					    struct snd_emu10k1_fx8010_irq *irq);
int snd_emu10k1_fx8010_unregister_irq_handler(struct snd_emu10k1 *emu,
					      struct snd_emu10k1_fx8010_irq *irq);

#endif	/* __SOUND_EMU10K1_H */<|MERGE_RESOLUTION|>--- conflicted
+++ resolved
@@ -1693,10 +1693,7 @@
 	unsigned int optical_in; /* 0:SPDIF, 1:ADAT */
 	unsigned int optical_out; /* 0:SPDIF, 1:ADAT */
 	struct work_struct work;
-<<<<<<< HEAD
-=======
 	struct mutex lock;
->>>>>>> a6ad5510
 };
 
 struct snd_emu10k1 {
