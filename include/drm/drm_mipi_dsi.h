--- conflicted
+++ resolved
@@ -270,10 +270,6 @@
 int mipi_dsi_set_maximum_return_packet_size(struct mipi_dsi_device *dsi,
 					    u16 value);
 int mipi_dsi_compression_mode(struct mipi_dsi_device *dsi, bool enable);
-<<<<<<< HEAD
-int mipi_dsi_picture_parameter_set(struct mipi_dsi_device *dsi,
-				   const struct drm_dsc_picture_parameter_set *pps);
-=======
 int mipi_dsi_compression_mode_ext(struct mipi_dsi_device *dsi, bool enable,
 				  enum mipi_dsi_compression_algo algo,
 				  unsigned int pps_selector);
@@ -286,7 +282,6 @@
 					 unsigned int pps_selector);
 void mipi_dsi_picture_parameter_set_multi(struct mipi_dsi_multi_context *ctx,
 					  const struct drm_dsc_picture_parameter_set *pps);
->>>>>>> a6ad5510
 
 ssize_t mipi_dsi_generic_write(struct mipi_dsi_device *dsi, const void *payload,
 			       size_t size);
@@ -395,19 +390,6 @@
  * @dsi: DSI peripheral device
  * @seq: buffer containing the payload
  */
-<<<<<<< HEAD
-#define mipi_dsi_generic_write_seq(dsi, seq...)                                 \
-	do {                                                                    \
-		static const u8 d[] = { seq };                                  \
-		struct device *dev = &dsi->dev;                                 \
-		ssize_t ret;                                                    \
-		ret = mipi_dsi_generic_write(dsi, d, ARRAY_SIZE(d));            \
-		if (ret < 0) {                                                  \
-			dev_err_ratelimited(dev, "transmit data failed: %zd\n", \
-					    ret);                               \
-			return ret;                                             \
-		}                                                               \
-=======
 #define mipi_dsi_generic_write_seq(dsi, seq...)                                \
 	do {                                                                   \
 		static const u8 d[] = { seq };                                 \
@@ -430,7 +412,6 @@
 	do {                                                         \
 		static const u8 d[] = { seq };                       \
 		mipi_dsi_generic_write_multi(ctx, d, ARRAY_SIZE(d)); \
->>>>>>> a6ad5510
 	} while (0)
 
 /**
@@ -446,20 +427,6 @@
  * @cmd: Command
  * @seq: buffer containing data to be transmitted
  */
-<<<<<<< HEAD
-#define mipi_dsi_dcs_write_seq(dsi, cmd, seq...)                            \
-	do {                                                                \
-		static const u8 d[] = { cmd, seq };                         \
-		struct device *dev = &dsi->dev;                             \
-		ssize_t ret;                                                \
-		ret = mipi_dsi_dcs_write_buffer(dsi, d, ARRAY_SIZE(d));     \
-		if (ret < 0) {                                              \
-			dev_err_ratelimited(                                \
-				dev, "sending command %#02x failed: %zd\n", \
-				cmd, ret);                                  \
-			return ret;                                         \
-		}                                                           \
-=======
 #define mipi_dsi_dcs_write_seq(dsi, cmd, seq...)                               \
 	do {                                                                   \
 		static const u8 d[] = { cmd, seq };                            \
@@ -483,7 +450,6 @@
 	do {                                                            \
 		static const u8 d[] = { cmd, seq };                     \
 		mipi_dsi_dcs_write_buffer_multi(ctx, d, ARRAY_SIZE(d)); \
->>>>>>> a6ad5510
 	} while (0)
 
 /**
