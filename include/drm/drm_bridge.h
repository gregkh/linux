/*
 * Copyright (c) 2016 Intel Corporation
 *
 * Permission to use, copy, modify, distribute, and sell this software and its
 * documentation for any purpose is hereby granted without fee, provided that
 * the above copyright notice appear in all copies and that both that copyright
 * notice and this permission notice appear in supporting documentation, and
 * that the name of the copyright holders not be used in advertising or
 * publicity pertaining to distribution of the software without specific,
 * written prior permission.  The copyright holders make no representations
 * about the suitability of this software for any purpose.  It is provided "as
 * is" without express or implied warranty.
 *
 * THE COPYRIGHT HOLDERS DISCLAIM ALL WARRANTIES WITH REGARD TO THIS SOFTWARE,
 * INCLUDING ALL IMPLIED WARRANTIES OF MERCHANTABILITY AND FITNESS, IN NO
 * EVENT SHALL THE COPYRIGHT HOLDERS BE LIABLE FOR ANY SPECIAL, INDIRECT OR
 * CONSEQUENTIAL DAMAGES OR ANY DAMAGES WHATSOEVER RESULTING FROM LOSS OF USE,
 * DATA OR PROFITS, WHETHER IN AN ACTION OF CONTRACT, NEGLIGENCE OR OTHER
 * TORTIOUS ACTION, ARISING OUT OF OR IN CONNECTION WITH THE USE OR PERFORMANCE
 * OF THIS SOFTWARE.
 */

#ifndef __DRM_BRIDGE_H__
#define __DRM_BRIDGE_H__

#include <linux/ctype.h>
#include <linux/list.h>
#include <linux/mutex.h>

#include <drm/drm_atomic.h>
#include <drm/drm_encoder.h>
#include <drm/drm_mode_object.h>
#include <drm/drm_modes.h>

struct device_node;

struct drm_bridge;
struct drm_bridge_timings;
struct drm_connector;
struct drm_display_info;
struct drm_minor;
struct drm_panel;
struct edid;
struct i2c_adapter;

/**
 * enum drm_bridge_attach_flags - Flags for &drm_bridge_funcs.attach
 */
enum drm_bridge_attach_flags {
	/**
	 * @DRM_BRIDGE_ATTACH_NO_CONNECTOR: When this flag is set the bridge
	 * shall not create a drm_connector.
	 */
	DRM_BRIDGE_ATTACH_NO_CONNECTOR = BIT(0),
};

/**
 * struct drm_bridge_funcs - drm_bridge control functions
 */
struct drm_bridge_funcs {
	/**
	 * @attach:
	 *
	 * This callback is invoked whenever our bridge is being attached to a
	 * &drm_encoder. The flags argument tunes the behaviour of the attach
	 * operation (see DRM_BRIDGE_ATTACH_*).
	 *
	 * The @attach callback is optional.
	 *
	 * RETURNS:
	 *
	 * Zero on success, error code on failure.
	 */
	int (*attach)(struct drm_bridge *bridge,
		      enum drm_bridge_attach_flags flags);

	/**
	 * @detach:
	 *
	 * This callback is invoked whenever our bridge is being detached from a
	 * &drm_encoder.
	 *
	 * The @detach callback is optional.
	 */
	void (*detach)(struct drm_bridge *bridge);

	/**
	 * @mode_valid:
	 *
	 * This callback is used to check if a specific mode is valid in this
	 * bridge. This should be implemented if the bridge has some sort of
	 * restriction in the modes it can display. For example, a given bridge
	 * may be responsible to set a clock value. If the clock can not
	 * produce all the values for the available modes then this callback
	 * can be used to restrict the number of modes to only the ones that
	 * can be displayed.
	 *
	 * This hook is used by the probe helpers to filter the mode list in
	 * drm_helper_probe_single_connector_modes(), and it is used by the
	 * atomic helpers to validate modes supplied by userspace in
	 * drm_atomic_helper_check_modeset().
	 *
	 * The @mode_valid callback is optional.
	 *
	 * NOTE:
	 *
	 * Since this function is both called from the check phase of an atomic
	 * commit, and the mode validation in the probe paths it is not allowed
	 * to look at anything else but the passed-in mode, and validate it
	 * against configuration-invariant hardware constraints. Any further
	 * limits which depend upon the configuration can only be checked in
	 * @mode_fixup.
	 *
	 * RETURNS:
	 *
	 * drm_mode_status Enum
	 */
	enum drm_mode_status (*mode_valid)(struct drm_bridge *bridge,
					   const struct drm_display_info *info,
					   const struct drm_display_mode *mode);

	/**
	 * @mode_fixup:
	 *
	 * This callback is used to validate and adjust a mode. The parameter
	 * mode is the display mode that should be fed to the next element in
	 * the display chain, either the final &drm_connector or the next
	 * &drm_bridge. The parameter adjusted_mode is the input mode the bridge
	 * requires. It can be modified by this callback and does not need to
	 * match mode. See also &drm_crtc_state.adjusted_mode for more details.
	 *
	 * This is the only hook that allows a bridge to reject a modeset. If
	 * this function passes all other callbacks must succeed for this
	 * configuration.
	 *
	 * The mode_fixup callback is optional. &drm_bridge_funcs.mode_fixup()
	 * is not called when &drm_bridge_funcs.atomic_check() is implemented,
	 * so only one of them should be provided.
	 *
	 * NOTE:
	 *
	 * This function is called in the check phase of atomic modesets, which
	 * can be aborted for any reason (including on userspace's request to
	 * just check whether a configuration would be possible). Drivers MUST
	 * NOT touch any persistent state (hardware or software) or data
	 * structures except the passed in @state parameter.
	 *
	 * Also beware that userspace can request its own custom modes, neither
	 * core nor helpers filter modes to the list of probe modes reported by
	 * the GETCONNECTOR IOCTL and stored in &drm_connector.modes. To ensure
	 * that modes are filtered consistently put any bridge constraints and
	 * limits checks into @mode_valid.
	 *
	 * RETURNS:
	 *
	 * True if an acceptable configuration is possible, false if the modeset
	 * operation should be rejected.
	 */
	bool (*mode_fixup)(struct drm_bridge *bridge,
			   const struct drm_display_mode *mode,
			   struct drm_display_mode *adjusted_mode);
	/**
	 * @disable:
	 *
	 * This callback should disable the bridge. It is called right before
	 * the preceding element in the display pipe is disabled. If the
	 * preceding element is a bridge this means it's called before that
	 * bridge's @disable vfunc. If the preceding element is a &drm_encoder
	 * it's called right before the &drm_encoder_helper_funcs.disable,
	 * &drm_encoder_helper_funcs.prepare or &drm_encoder_helper_funcs.dpms
	 * hook.
	 *
	 * The bridge can assume that the display pipe (i.e. clocks and timing
	 * signals) feeding it is still running when this callback is called.
	 *
	 * The @disable callback is optional.
	 *
	 * NOTE:
	 *
	 * This is deprecated, do not use!
	 * New drivers shall use &drm_bridge_funcs.atomic_disable.
	 */
	void (*disable)(struct drm_bridge *bridge);

	/**
	 * @post_disable:
	 *
	 * This callback should disable the bridge. It is called right after the
	 * preceding element in the display pipe is disabled. If the preceding
	 * element is a bridge this means it's called after that bridge's
	 * @post_disable function. If the preceding element is a &drm_encoder
	 * it's called right after the encoder's
	 * &drm_encoder_helper_funcs.disable, &drm_encoder_helper_funcs.prepare
	 * or &drm_encoder_helper_funcs.dpms hook.
	 *
	 * The bridge must assume that the display pipe (i.e. clocks and timing
	 * signals) feeding it is no longer running when this callback is
	 * called.
	 *
	 * The @post_disable callback is optional.
	 *
	 * NOTE:
	 *
	 * This is deprecated, do not use!
	 * New drivers shall use &drm_bridge_funcs.atomic_post_disable.
	 */
	void (*post_disable)(struct drm_bridge *bridge);

	/**
	 * @mode_set:
	 *
	 * This callback should set the given mode on the bridge. It is called
	 * after the @mode_set callback for the preceding element in the display
	 * pipeline has been called already. If the bridge is the first element
	 * then this would be &drm_encoder_helper_funcs.mode_set. The display
	 * pipe (i.e.  clocks and timing signals) is off when this function is
	 * called.
	 *
	 * The adjusted_mode parameter is the mode output by the CRTC for the
	 * first bridge in the chain. It can be different from the mode
	 * parameter that contains the desired mode for the connector at the end
	 * of the bridges chain, for instance when the first bridge in the chain
	 * performs scaling. The adjusted mode is mostly useful for the first
	 * bridge in the chain and is likely irrelevant for the other bridges.
	 *
	 * For atomic drivers the adjusted_mode is the mode stored in
	 * &drm_crtc_state.adjusted_mode.
	 *
	 * NOTE:
	 *
	 * This is deprecated, do not use!
	 * New drivers shall set their mode in the
	 * &drm_bridge_funcs.atomic_enable operation.
	 */
	void (*mode_set)(struct drm_bridge *bridge,
			 const struct drm_display_mode *mode,
			 const struct drm_display_mode *adjusted_mode);
	/**
	 * @pre_enable:
	 *
	 * This callback should enable the bridge. It is called right before
	 * the preceding element in the display pipe is enabled. If the
	 * preceding element is a bridge this means it's called before that
	 * bridge's @pre_enable function. If the preceding element is a
	 * &drm_encoder it's called right before the encoder's
	 * &drm_encoder_helper_funcs.enable, &drm_encoder_helper_funcs.commit or
	 * &drm_encoder_helper_funcs.dpms hook.
	 *
	 * The display pipe (i.e. clocks and timing signals) feeding this bridge
	 * will not yet be running when this callback is called. The bridge must
	 * not enable the display link feeding the next bridge in the chain (if
	 * there is one) when this callback is called.
	 *
	 * The @pre_enable callback is optional.
	 *
	 * NOTE:
	 *
	 * This is deprecated, do not use!
	 * New drivers shall use &drm_bridge_funcs.atomic_pre_enable.
	 */
	void (*pre_enable)(struct drm_bridge *bridge);

	/**
	 * @enable:
	 *
	 * This callback should enable the bridge. It is called right after
	 * the preceding element in the display pipe is enabled. If the
	 * preceding element is a bridge this means it's called after that
	 * bridge's @enable function. If the preceding element is a
	 * &drm_encoder it's called right after the encoder's
	 * &drm_encoder_helper_funcs.enable, &drm_encoder_helper_funcs.commit or
	 * &drm_encoder_helper_funcs.dpms hook.
	 *
	 * The bridge can assume that the display pipe (i.e. clocks and timing
	 * signals) feeding it is running when this callback is called. This
	 * callback must enable the display link feeding the next bridge in the
	 * chain if there is one.
	 *
	 * The @enable callback is optional.
	 *
	 * NOTE:
	 *
	 * This is deprecated, do not use!
	 * New drivers shall use &drm_bridge_funcs.atomic_enable.
	 */
	void (*enable)(struct drm_bridge *bridge);

	/**
	 * @atomic_pre_enable:
	 *
	 * This callback should enable the bridge. It is called right before
	 * the preceding element in the display pipe is enabled. If the
	 * preceding element is a bridge this means it's called before that
	 * bridge's @atomic_pre_enable or @pre_enable function. If the preceding
	 * element is a &drm_encoder it's called right before the encoder's
	 * &drm_encoder_helper_funcs.atomic_enable hook.
	 *
	 * The display pipe (i.e. clocks and timing signals) feeding this bridge
	 * will not yet be running when this callback is called. The bridge must
	 * not enable the display link feeding the next bridge in the chain (if
	 * there is one) when this callback is called.
	 *
	 * The @atomic_pre_enable callback is optional.
	 */
	void (*atomic_pre_enable)(struct drm_bridge *bridge,
				  struct drm_bridge_state *old_bridge_state);

	/**
	 * @atomic_enable:
	 *
	 * This callback should enable the bridge. It is called right after
	 * the preceding element in the display pipe is enabled. If the
	 * preceding element is a bridge this means it's called after that
	 * bridge's @atomic_enable or @enable function. If the preceding element
	 * is a &drm_encoder it's called right after the encoder's
	 * &drm_encoder_helper_funcs.atomic_enable hook.
	 *
	 * The bridge can assume that the display pipe (i.e. clocks and timing
	 * signals) feeding it is running when this callback is called. This
	 * callback must enable the display link feeding the next bridge in the
	 * chain if there is one.
	 *
	 * The @atomic_enable callback is optional.
	 */
	void (*atomic_enable)(struct drm_bridge *bridge,
			      struct drm_bridge_state *old_bridge_state);
	/**
	 * @atomic_disable:
	 *
	 * This callback should disable the bridge. It is called right before
	 * the preceding element in the display pipe is disabled. If the
	 * preceding element is a bridge this means it's called before that
	 * bridge's @atomic_disable or @disable vfunc. If the preceding element
	 * is a &drm_encoder it's called right before the
	 * &drm_encoder_helper_funcs.atomic_disable hook.
	 *
	 * The bridge can assume that the display pipe (i.e. clocks and timing
	 * signals) feeding it is still running when this callback is called.
	 *
	 * The @atomic_disable callback is optional.
	 */
	void (*atomic_disable)(struct drm_bridge *bridge,
			       struct drm_bridge_state *old_bridge_state);

	/**
	 * @atomic_post_disable:
	 *
	 * This callback should disable the bridge. It is called right after the
	 * preceding element in the display pipe is disabled. If the preceding
	 * element is a bridge this means it's called after that bridge's
	 * @atomic_post_disable or @post_disable function. If the preceding
	 * element is a &drm_encoder it's called right after the encoder's
	 * &drm_encoder_helper_funcs.atomic_disable hook.
	 *
	 * The bridge must assume that the display pipe (i.e. clocks and timing
	 * signals) feeding it is no longer running when this callback is
	 * called.
	 *
	 * The @atomic_post_disable callback is optional.
	 */
	void (*atomic_post_disable)(struct drm_bridge *bridge,
				    struct drm_bridge_state *old_bridge_state);

	/**
	 * @atomic_duplicate_state:
	 *
	 * Duplicate the current bridge state object (which is guaranteed to be
	 * non-NULL).
	 *
	 * The atomic_duplicate_state hook is mandatory if the bridge
	 * implements any of the atomic hooks, and should be left unassigned
	 * otherwise. For bridges that don't subclass &drm_bridge_state, the
	 * drm_atomic_helper_bridge_duplicate_state() helper function shall be
	 * used to implement this hook.
	 *
	 * RETURNS:
	 * A valid drm_bridge_state object or NULL if the allocation fails.
	 */
	struct drm_bridge_state *(*atomic_duplicate_state)(struct drm_bridge *bridge);

	/**
	 * @atomic_destroy_state:
	 *
	 * Destroy a bridge state object previously allocated by
	 * &drm_bridge_funcs.atomic_duplicate_state().
	 *
	 * The atomic_destroy_state hook is mandatory if the bridge implements
	 * any of the atomic hooks, and should be left unassigned otherwise.
	 * For bridges that don't subclass &drm_bridge_state, the
	 * drm_atomic_helper_bridge_destroy_state() helper function shall be
	 * used to implement this hook.
	 */
	void (*atomic_destroy_state)(struct drm_bridge *bridge,
				     struct drm_bridge_state *state);

	/**
	 * @atomic_get_output_bus_fmts:
	 *
	 * Return the supported bus formats on the output end of a bridge.
	 * The returned array must be allocated with kmalloc() and will be
	 * freed by the caller. If the allocation fails, NULL should be
	 * returned. num_output_fmts must be set to the returned array size.
	 * Formats listed in the returned array should be listed in decreasing
	 * preference order (the core will try all formats until it finds one
	 * that works).
	 *
	 * This method is only called on the last element of the bridge chain
	 * as part of the bus format negotiation process that happens in
	 * &drm_atomic_bridge_chain_select_bus_fmts().
	 * This method is optional. When not implemented, the core will
	 * fall back to &drm_connector.display_info.bus_formats[0] if
	 * &drm_connector.display_info.num_bus_formats > 0,
	 * or to MEDIA_BUS_FMT_FIXED otherwise.
	 */
	u32 *(*atomic_get_output_bus_fmts)(struct drm_bridge *bridge,
					   struct drm_bridge_state *bridge_state,
					   struct drm_crtc_state *crtc_state,
					   struct drm_connector_state *conn_state,
					   unsigned int *num_output_fmts);

	/**
	 * @atomic_get_input_bus_fmts:
	 *
	 * Return the supported bus formats on the input end of a bridge for
	 * a specific output bus format.
	 *
	 * The returned array must be allocated with kmalloc() and will be
	 * freed by the caller. If the allocation fails, NULL should be
	 * returned. num_input_fmts must be set to the returned array size.
	 * Formats listed in the returned array should be listed in decreasing
	 * preference order (the core will try all formats until it finds one
	 * that works). When the format is not supported NULL should be
	 * returned and num_input_fmts should be set to 0.
	 *
	 * This method is called on all elements of the bridge chain as part of
	 * the bus format negotiation process that happens in
	 * drm_atomic_bridge_chain_select_bus_fmts().
	 * This method is optional. When not implemented, the core will bypass
	 * bus format negotiation on this element of the bridge without
	 * failing, and the previous element in the chain will be passed
	 * MEDIA_BUS_FMT_FIXED as its output bus format.
	 *
	 * Bridge drivers that need to support being linked to bridges that are
	 * not supporting bus format negotiation should handle the
	 * output_fmt == MEDIA_BUS_FMT_FIXED case appropriately, by selecting a
	 * sensible default value or extracting this information from somewhere
	 * else (FW property, &drm_display_mode, &drm_display_info, ...)
	 *
	 * Note: Even if input format selection on the first bridge has no
	 * impact on the negotiation process (bus format negotiation stops once
	 * we reach the first element of the chain), drivers are expected to
	 * return accurate input formats as the input format may be used to
	 * configure the CRTC output appropriately.
	 */
	u32 *(*atomic_get_input_bus_fmts)(struct drm_bridge *bridge,
					  struct drm_bridge_state *bridge_state,
					  struct drm_crtc_state *crtc_state,
					  struct drm_connector_state *conn_state,
					  u32 output_fmt,
					  unsigned int *num_input_fmts);

	/**
	 * @atomic_check:
	 *
	 * This method is responsible for checking bridge state correctness.
	 * It can also check the state of the surrounding components in chain
	 * to make sure the whole pipeline can work properly.
	 *
	 * &drm_bridge_funcs.atomic_check() hooks are called in reverse
	 * order (from the last to the first bridge).
	 *
	 * This method is optional. &drm_bridge_funcs.mode_fixup() is not
	 * called when &drm_bridge_funcs.atomic_check() is implemented, so only
	 * one of them should be provided.
	 *
	 * If drivers need to tweak &drm_bridge_state.input_bus_cfg.flags or
	 * &drm_bridge_state.output_bus_cfg.flags it should happen in
	 * this function. By default the &drm_bridge_state.output_bus_cfg.flags
	 * field is set to the next bridge
	 * &drm_bridge_state.input_bus_cfg.flags value or
	 * &drm_connector.display_info.bus_flags if the bridge is the last
	 * element in the chain.
	 *
	 * RETURNS:
	 * zero if the check passed, a negative error code otherwise.
	 */
	int (*atomic_check)(struct drm_bridge *bridge,
			    struct drm_bridge_state *bridge_state,
			    struct drm_crtc_state *crtc_state,
			    struct drm_connector_state *conn_state);

	/**
	 * @atomic_reset:
	 *
	 * Reset the bridge to a predefined state (or retrieve its current
	 * state) and return a &drm_bridge_state object matching this state.
	 * This function is called at attach time.
	 *
	 * The atomic_reset hook is mandatory if the bridge implements any of
	 * the atomic hooks, and should be left unassigned otherwise. For
	 * bridges that don't subclass &drm_bridge_state, the
	 * drm_atomic_helper_bridge_reset() helper function shall be used to
	 * implement this hook.
	 *
	 * Note that the atomic_reset() semantics is not exactly matching the
	 * reset() semantics found on other components (connector, plane, ...).
	 *
	 * 1. The reset operation happens when the bridge is attached, not when
	 *    drm_mode_config_reset() is called
	 * 2. It's meant to be used exclusively on bridges that have been
	 *    converted to the ATOMIC API
	 *
	 * RETURNS:
	 * A valid drm_bridge_state object in case of success, an ERR_PTR()
	 * giving the reason of the failure otherwise.
	 */
	struct drm_bridge_state *(*atomic_reset)(struct drm_bridge *bridge);

	/**
	 * @detect:
	 *
	 * Check if anything is attached to the bridge output.
	 *
	 * This callback is optional, if not implemented the bridge will be
	 * considered as always having a component attached to its output.
	 * Bridges that implement this callback shall set the
	 * DRM_BRIDGE_OP_DETECT flag in their &drm_bridge->ops.
	 *
	 * RETURNS:
	 *
	 * drm_connector_status indicating the bridge output status.
	 */
	enum drm_connector_status (*detect)(struct drm_bridge *bridge);

	/**
	 * @get_modes:
	 *
	 * Fill all modes currently valid for the sink into the &drm_connector
	 * with drm_mode_probed_add().
	 *
	 * The @get_modes callback is mostly intended to support non-probeable
	 * displays such as many fixed panels. Bridges that support reading
	 * EDID shall leave @get_modes unimplemented and implement the
	 * &drm_bridge_funcs->edid_read callback instead.
	 *
	 * This callback is optional. Bridges that implement it shall set the
	 * DRM_BRIDGE_OP_MODES flag in their &drm_bridge->ops.
	 *
	 * The connector parameter shall be used for the sole purpose of
	 * filling modes, and shall not be stored internally by bridge drivers
	 * for future usage.
	 *
	 * RETURNS:
	 *
	 * The number of modes added by calling drm_mode_probed_add().
	 */
	int (*get_modes)(struct drm_bridge *bridge,
			 struct drm_connector *connector);

	/**
	 * @edid_read:
<<<<<<< HEAD
	 *
	 * Read the EDID data of the connected display.
	 *
	 * The @edid_read callback is the preferred way of reporting mode
	 * information for a display connected to the bridge output. Bridges
	 * that support reading EDID shall implement this callback and leave
	 * the @get_modes callback unimplemented.
	 *
	 * The caller of this operation shall first verify the output
	 * connection status and refrain from reading EDID from a disconnected
	 * output.
	 *
	 * This callback is optional. Bridges that implement it shall set the
	 * DRM_BRIDGE_OP_EDID flag in their &drm_bridge->ops.
	 *
	 * The connector parameter shall be used for the sole purpose of EDID
	 * retrieval, and shall not be stored internally by bridge drivers for
	 * future usage.
	 *
	 * RETURNS:
	 *
	 * An edid structure newly allocated with drm_edid_alloc() or returned
	 * from drm_edid_read() family of functions on success, or NULL
	 * otherwise. The caller is responsible for freeing the returned edid
	 * structure with drm_edid_free().
	 */
	const struct drm_edid *(*edid_read)(struct drm_bridge *bridge,
					    struct drm_connector *connector);

	/**
	 * @get_edid:
=======
>>>>>>> a6ad5510
	 *
	 * Read the EDID data of the connected display.
	 *
	 * The @edid_read callback is the preferred way of reporting mode
	 * information for a display connected to the bridge output. Bridges
	 * that support reading EDID shall implement this callback and leave
	 * the @get_modes callback unimplemented.
	 *
	 * The caller of this operation shall first verify the output
	 * connection status and refrain from reading EDID from a disconnected
	 * output.
	 *
	 * This callback is optional. Bridges that implement it shall set the
	 * DRM_BRIDGE_OP_EDID flag in their &drm_bridge->ops.
	 *
	 * The connector parameter shall be used for the sole purpose of EDID
	 * retrieval, and shall not be stored internally by bridge drivers for
	 * future usage.
	 *
	 * RETURNS:
	 *
	 * An edid structure newly allocated with drm_edid_alloc() or returned
	 * from drm_edid_read() family of functions on success, or NULL
	 * otherwise. The caller is responsible for freeing the returned edid
	 * structure with drm_edid_free().
	 */
	const struct drm_edid *(*edid_read)(struct drm_bridge *bridge,
					    struct drm_connector *connector);

	/**
	 * @hpd_notify:
	 *
	 * Notify the bridge of hot plug detection.
	 *
	 * This callback is optional, it may be implemented by bridges that
	 * need to be notified of display connection or disconnection for
	 * internal reasons. One use case is to reset the internal state of CEC
	 * controllers for HDMI bridges.
	 */
	void (*hpd_notify)(struct drm_bridge *bridge,
			   enum drm_connector_status status);

	/**
	 * @hpd_enable:
	 *
	 * Enable hot plug detection. From now on the bridge shall call
	 * drm_bridge_hpd_notify() each time a change is detected in the output
	 * connection status, until hot plug detection gets disabled with
	 * @hpd_disable.
	 *
	 * This callback is optional and shall only be implemented by bridges
	 * that support hot-plug notification without polling. Bridges that
	 * implement it shall also implement the @hpd_disable callback and set
	 * the DRM_BRIDGE_OP_HPD flag in their &drm_bridge->ops.
	 */
	void (*hpd_enable)(struct drm_bridge *bridge);

	/**
	 * @hpd_disable:
	 *
	 * Disable hot plug detection. Once this function returns the bridge
	 * shall not call drm_bridge_hpd_notify() when a change in the output
	 * connection status occurs.
	 *
	 * This callback is optional and shall only be implemented by bridges
	 * that support hot-plug notification without polling. Bridges that
	 * implement it shall also implement the @hpd_enable callback and set
	 * the DRM_BRIDGE_OP_HPD flag in their &drm_bridge->ops.
	 */
	void (*hpd_disable)(struct drm_bridge *bridge);

	/**
	 * @hdmi_tmds_char_rate_valid:
	 *
	 * Check whether a particular TMDS character rate is supported by the
	 * driver.
	 *
	 * This callback is optional and should only be implemented by the
	 * bridges that take part in the HDMI connector implementation. Bridges
	 * that implement it shall set the DRM_BRIDGE_OP_HDMI flag in their
	 * &drm_bridge->ops.
	 *
	 * Returns:
	 *
	 * Either &drm_mode_status.MODE_OK or one of the failure reasons
	 * in &enum drm_mode_status.
	 */
	enum drm_mode_status
	(*hdmi_tmds_char_rate_valid)(const struct drm_bridge *bridge,
				     const struct drm_display_mode *mode,
				     unsigned long long tmds_rate);

	/**
	 * @hdmi_clear_infoframe:
	 *
	 * This callback clears the infoframes in the hardware during commit.
	 * It will be called multiple times, once for every disabled infoframe
	 * type.
	 *
	 * This callback is optional but it must be implemented by bridges that
	 * set the DRM_BRIDGE_OP_HDMI flag in their &drm_bridge->ops.
	 */
	int (*hdmi_clear_infoframe)(struct drm_bridge *bridge,
				    enum hdmi_infoframe_type type);
	/**
	 * @hdmi_write_infoframe:
	 *
	 * Program the infoframe into the hardware. It will be called multiple
	 * times, once for every updated infoframe type.
	 *
	 * This callback is optional but it must be implemented by bridges that
	 * set the DRM_BRIDGE_OP_HDMI flag in their &drm_bridge->ops.
	 */
	int (*hdmi_write_infoframe)(struct drm_bridge *bridge,
				    enum hdmi_infoframe_type type,
				    const u8 *buffer, size_t len);

	/**
	 * @debugfs_init:
	 *
	 * Allows bridges to create bridge-specific debugfs files.
	 */
	void (*debugfs_init)(struct drm_bridge *bridge, struct dentry *root);
};

/**
 * struct drm_bridge_timings - timing information for the bridge
 */
struct drm_bridge_timings {
	/**
	 * @input_bus_flags:
	 *
	 * Tells what additional settings for the pixel data on the bus
	 * this bridge requires (like pixel signal polarity). See also
	 * &drm_display_info->bus_flags.
	 */
	u32 input_bus_flags;
	/**
	 * @setup_time_ps:
	 *
	 * Defines the time in picoseconds the input data lines must be
	 * stable before the clock edge.
	 */
	u32 setup_time_ps;
	/**
	 * @hold_time_ps:
	 *
	 * Defines the time in picoseconds taken for the bridge to sample the
	 * input signal after the clock edge.
	 */
	u32 hold_time_ps;
	/**
	 * @dual_link:
	 *
	 * True if the bus operates in dual-link mode. The exact meaning is
	 * dependent on the bus type. For LVDS buses, this indicates that even-
	 * and odd-numbered pixels are received on separate links.
	 */
	bool dual_link;
};

/**
 * enum drm_bridge_ops - Bitmask of operations supported by the bridge
 */
enum drm_bridge_ops {
	/**
	 * @DRM_BRIDGE_OP_DETECT: The bridge can detect displays connected to
	 * its output. Bridges that set this flag shall implement the
	 * &drm_bridge_funcs->detect callback.
	 */
	DRM_BRIDGE_OP_DETECT = BIT(0),
	/**
	 * @DRM_BRIDGE_OP_EDID: The bridge can retrieve the EDID of the display
	 * connected to its output. Bridges that set this flag shall implement
	 * the &drm_bridge_funcs->edid_read callback.
	 */
	DRM_BRIDGE_OP_EDID = BIT(1),
	/**
	 * @DRM_BRIDGE_OP_HPD: The bridge can detect hot-plug and hot-unplug
	 * without requiring polling. Bridges that set this flag shall
	 * implement the &drm_bridge_funcs->hpd_enable and
	 * &drm_bridge_funcs->hpd_disable callbacks if they support enabling
	 * and disabling hot-plug detection dynamically.
	 */
	DRM_BRIDGE_OP_HPD = BIT(2),
	/**
	 * @DRM_BRIDGE_OP_MODES: The bridge can retrieve the modes supported
	 * by the display at its output. This does not include reading EDID
	 * which is separately covered by @DRM_BRIDGE_OP_EDID. Bridges that set
	 * this flag shall implement the &drm_bridge_funcs->get_modes callback.
	 */
	DRM_BRIDGE_OP_MODES = BIT(3),
	/**
	 * @DRM_BRIDGE_OP_HDMI: The bridge provides HDMI connector operations,
	 * including infoframes support. Bridges that set this flag must
	 * implement the &drm_bridge_funcs->write_infoframe callback.
	 *
	 * Note: currently there can be at most one bridge in a chain that sets
	 * this bit. This is to simplify corresponding glue code in connector
	 * drivers.
	 */
	DRM_BRIDGE_OP_HDMI = BIT(4),
};

/**
 * struct drm_bridge - central DRM bridge control structure
 */
struct drm_bridge {
	/** @base: inherit from &drm_private_object */
	struct drm_private_obj base;
	/** @dev: DRM device this bridge belongs to */
	struct drm_device *dev;
	/** @encoder: encoder to which this bridge is connected */
	struct drm_encoder *encoder;
	/** @chain_node: used to form a bridge chain */
	struct list_head chain_node;
	/** @of_node: device node pointer to the bridge */
	struct device_node *of_node;
	/** @list: to keep track of all added bridges */
	struct list_head list;
	/**
	 * @timings:
	 *
	 * the timing specification for the bridge, if any (may be NULL)
	 */
	const struct drm_bridge_timings *timings;
	/** @funcs: control functions */
	const struct drm_bridge_funcs *funcs;
	/** @driver_private: pointer to the bridge driver's internal context */
	void *driver_private;
	/** @ops: bitmask of operations supported by the bridge */
	enum drm_bridge_ops ops;
	/**
	 * @type: Type of the connection at the bridge output
	 * (DRM_MODE_CONNECTOR_*). For bridges at the end of this chain this
	 * identifies the type of connected display.
	 */
	int type;
	/**
	 * @interlace_allowed: Indicate that the bridge can handle interlaced
	 * modes.
	 */
	bool interlace_allowed;
	/**
	 * @pre_enable_prev_first: The bridge requires that the prev
	 * bridge @pre_enable function is called before its @pre_enable,
	 * and conversely for post_disable. This is most frequently a
	 * requirement for DSI devices which need the host to be initialised
	 * before the peripheral.
	 */
	bool pre_enable_prev_first;
	/**
	 * @ddc: Associated I2C adapter for DDC access, if any.
	 */
	struct i2c_adapter *ddc;
	/** private: */
	/**
	 * @hpd_mutex: Protects the @hpd_cb and @hpd_data fields.
	 */
	struct mutex hpd_mutex;
	/**
	 * @hpd_cb: Hot plug detection callback, registered with
	 * drm_bridge_hpd_enable().
	 */
	void (*hpd_cb)(void *data, enum drm_connector_status status);
	/**
	 * @hpd_data: Private data passed to the Hot plug detection callback
	 * @hpd_cb.
	 */
	void *hpd_data;

	/**
	 * @vendor: Vendor of the product to be used for the SPD InfoFrame
	 * generation. This is required if @DRM_BRIDGE_OP_HDMI is set.
	 */
	const char *vendor;

	/**
	 * @product: Name of the product to be used for the SPD InfoFrame
	 * generation. This is required if @DRM_BRIDGE_OP_HDMI is set.
	 */
	const char *product;

	/**
	 * @supported_formats: Bitmask of @hdmi_colorspace listing supported
	 * output formats. This is only relevant if @DRM_BRIDGE_OP_HDMI is set.
	 */
	unsigned int supported_formats;

	/**
	 * @max_bpc: Maximum bits per char the HDMI bridge supports. Allowed
	 * values are 8, 10 and 12. This is only relevant if
	 * @DRM_BRIDGE_OP_HDMI is set.
	 */
	unsigned int max_bpc;
};

static inline struct drm_bridge *
drm_priv_to_bridge(struct drm_private_obj *priv)
{
	return container_of(priv, struct drm_bridge, base);
}

void drm_bridge_add(struct drm_bridge *bridge);
int devm_drm_bridge_add(struct device *dev, struct drm_bridge *bridge);
void drm_bridge_remove(struct drm_bridge *bridge);
int drm_bridge_attach(struct drm_encoder *encoder, struct drm_bridge *bridge,
		      struct drm_bridge *previous,
		      enum drm_bridge_attach_flags flags);

#ifdef CONFIG_OF
struct drm_bridge *of_drm_find_bridge(struct device_node *np);
#else
static inline struct drm_bridge *of_drm_find_bridge(struct device_node *np)
{
	return NULL;
}
#endif

/**
 * drm_bridge_get_next_bridge() - Get the next bridge in the chain
 * @bridge: bridge object
 *
 * RETURNS:
 * the next bridge in the chain after @bridge, or NULL if @bridge is the last.
 */
static inline struct drm_bridge *
drm_bridge_get_next_bridge(struct drm_bridge *bridge)
{
	if (list_is_last(&bridge->chain_node, &bridge->encoder->bridge_chain))
		return NULL;

	return list_next_entry(bridge, chain_node);
}

/**
 * drm_bridge_get_prev_bridge() - Get the previous bridge in the chain
 * @bridge: bridge object
 *
 * RETURNS:
 * the previous bridge in the chain, or NULL if @bridge is the first.
 */
static inline struct drm_bridge *
drm_bridge_get_prev_bridge(struct drm_bridge *bridge)
{
	if (list_is_first(&bridge->chain_node, &bridge->encoder->bridge_chain))
		return NULL;

	return list_prev_entry(bridge, chain_node);
}

/**
 * drm_bridge_chain_get_first_bridge() - Get the first bridge in the chain
 * @encoder: encoder object
 *
 * RETURNS:
 * the first bridge in the chain, or NULL if @encoder has no bridge attached
 * to it.
 */
static inline struct drm_bridge *
drm_bridge_chain_get_first_bridge(struct drm_encoder *encoder)
{
	return list_first_entry_or_null(&encoder->bridge_chain,
					struct drm_bridge, chain_node);
}

/**
 * drm_for_each_bridge_in_chain() - Iterate over all bridges present in a chain
 * @encoder: the encoder to iterate bridges on
 * @bridge: a bridge pointer updated to point to the current bridge at each
 *	    iteration
 *
 * Iterate over all bridges present in the bridge chain attached to @encoder.
 */
#define drm_for_each_bridge_in_chain(encoder, bridge)			\
	list_for_each_entry(bridge, &(encoder)->bridge_chain, chain_node)

enum drm_mode_status
drm_bridge_chain_mode_valid(struct drm_bridge *bridge,
			    const struct drm_display_info *info,
			    const struct drm_display_mode *mode);
void drm_bridge_chain_mode_set(struct drm_bridge *bridge,
			       const struct drm_display_mode *mode,
			       const struct drm_display_mode *adjusted_mode);

int drm_atomic_bridge_chain_check(struct drm_bridge *bridge,
				  struct drm_crtc_state *crtc_state,
				  struct drm_connector_state *conn_state);
void drm_atomic_bridge_chain_disable(struct drm_bridge *bridge,
				     struct drm_atomic_state *state);
void drm_atomic_bridge_chain_post_disable(struct drm_bridge *bridge,
					  struct drm_atomic_state *state);
void drm_atomic_bridge_chain_pre_enable(struct drm_bridge *bridge,
					struct drm_atomic_state *state);
void drm_atomic_bridge_chain_enable(struct drm_bridge *bridge,
				    struct drm_atomic_state *state);

u32 *
drm_atomic_helper_bridge_propagate_bus_fmt(struct drm_bridge *bridge,
					struct drm_bridge_state *bridge_state,
					struct drm_crtc_state *crtc_state,
					struct drm_connector_state *conn_state,
					u32 output_fmt,
					unsigned int *num_input_fmts);

enum drm_connector_status drm_bridge_detect(struct drm_bridge *bridge);
int drm_bridge_get_modes(struct drm_bridge *bridge,
			 struct drm_connector *connector);
const struct drm_edid *drm_bridge_edid_read(struct drm_bridge *bridge,
					    struct drm_connector *connector);
<<<<<<< HEAD
struct edid *drm_bridge_get_edid(struct drm_bridge *bridge,
				 struct drm_connector *connector);
=======
>>>>>>> a6ad5510
void drm_bridge_hpd_enable(struct drm_bridge *bridge,
			   void (*cb)(void *data,
				      enum drm_connector_status status),
			   void *data);
void drm_bridge_hpd_disable(struct drm_bridge *bridge);
void drm_bridge_hpd_notify(struct drm_bridge *bridge,
			   enum drm_connector_status status);

#ifdef CONFIG_DRM_PANEL_BRIDGE
bool drm_bridge_is_panel(const struct drm_bridge *bridge);
struct drm_bridge *drm_panel_bridge_add(struct drm_panel *panel);
struct drm_bridge *drm_panel_bridge_add_typed(struct drm_panel *panel,
					      u32 connector_type);
void drm_panel_bridge_remove(struct drm_bridge *bridge);
int drm_panel_bridge_set_orientation(struct drm_connector *connector,
				     struct drm_bridge *bridge);
struct drm_bridge *devm_drm_panel_bridge_add(struct device *dev,
					     struct drm_panel *panel);
struct drm_bridge *devm_drm_panel_bridge_add_typed(struct device *dev,
						   struct drm_panel *panel,
						   u32 connector_type);
struct drm_bridge *drmm_panel_bridge_add(struct drm_device *drm,
					     struct drm_panel *panel);
struct drm_connector *drm_panel_bridge_connector(struct drm_bridge *bridge);
#else
static inline bool drm_bridge_is_panel(const struct drm_bridge *bridge)
{
	return false;
}

static inline int drm_panel_bridge_set_orientation(struct drm_connector *connector,
						   struct drm_bridge *bridge)
{
	return -EINVAL;
}
#endif

#if defined(CONFIG_OF) && defined(CONFIG_DRM_PANEL_BRIDGE)
struct drm_bridge *devm_drm_of_get_bridge(struct device *dev, struct device_node *node,
					  u32 port, u32 endpoint);
struct drm_bridge *drmm_of_get_bridge(struct drm_device *drm, struct device_node *node,
					  u32 port, u32 endpoint);
#else
static inline struct drm_bridge *devm_drm_of_get_bridge(struct device *dev,
							struct device_node *node,
							u32 port,
							u32 endpoint)
{
	return ERR_PTR(-ENODEV);
}

static inline struct drm_bridge *drmm_of_get_bridge(struct drm_device *drm,
						     struct device_node *node,
						     u32 port,
						     u32 endpoint)
{
	return ERR_PTR(-ENODEV);
}
#endif

#endif<|MERGE_RESOLUTION|>--- conflicted
+++ resolved
@@ -559,40 +559,6 @@
 
 	/**
 	 * @edid_read:
-<<<<<<< HEAD
-	 *
-	 * Read the EDID data of the connected display.
-	 *
-	 * The @edid_read callback is the preferred way of reporting mode
-	 * information for a display connected to the bridge output. Bridges
-	 * that support reading EDID shall implement this callback and leave
-	 * the @get_modes callback unimplemented.
-	 *
-	 * The caller of this operation shall first verify the output
-	 * connection status and refrain from reading EDID from a disconnected
-	 * output.
-	 *
-	 * This callback is optional. Bridges that implement it shall set the
-	 * DRM_BRIDGE_OP_EDID flag in their &drm_bridge->ops.
-	 *
-	 * The connector parameter shall be used for the sole purpose of EDID
-	 * retrieval, and shall not be stored internally by bridge drivers for
-	 * future usage.
-	 *
-	 * RETURNS:
-	 *
-	 * An edid structure newly allocated with drm_edid_alloc() or returned
-	 * from drm_edid_read() family of functions on success, or NULL
-	 * otherwise. The caller is responsible for freeing the returned edid
-	 * structure with drm_edid_free().
-	 */
-	const struct drm_edid *(*edid_read)(struct drm_bridge *bridge,
-					    struct drm_connector *connector);
-
-	/**
-	 * @get_edid:
-=======
->>>>>>> a6ad5510
 	 *
 	 * Read the EDID data of the connected display.
 	 *
@@ -1003,11 +969,6 @@
 			 struct drm_connector *connector);
 const struct drm_edid *drm_bridge_edid_read(struct drm_bridge *bridge,
 					    struct drm_connector *connector);
-<<<<<<< HEAD
-struct edid *drm_bridge_get_edid(struct drm_bridge *bridge,
-				 struct drm_connector *connector);
-=======
->>>>>>> a6ad5510
 void drm_bridge_hpd_enable(struct drm_bridge *bridge,
 			   void (*cb)(void *data,
 				      enum drm_connector_status status),
