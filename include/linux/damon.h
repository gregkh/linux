--- conflicted
+++ resolved
@@ -8,11 +8,7 @@
 #ifndef _DAMON_H_
 #define _DAMON_H_
 
-<<<<<<< HEAD
-#include <linux/completion.h>
-=======
 #include <linux/memcontrol.h>
->>>>>>> 98817289
 #include <linux/mutex.h>
 #include <linux/time64.h>
 #include <linux/types.h>
@@ -526,10 +522,6 @@
 	struct damon_attrs attrs;
 
 /* private: internal use only */
-<<<<<<< HEAD
-	struct timespec64 last_aggregation;
-	struct timespec64 last_ops_update;
-=======
 	/* number of sample intervals that passed since this context started */
 	unsigned long passed_sample_intervals;
 	/*
@@ -542,7 +534,6 @@
 	 * update
 	 */
 	unsigned long next_ops_update_sis;
->>>>>>> 98817289
 	/* for waiting until the execution of the kdamond_fn is started */
 	struct completion kdamond_started;
 
