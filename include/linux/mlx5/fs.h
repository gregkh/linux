/*
 * Copyright (c) 2015, Mellanox Technologies. All rights reserved.
 *
 * This software is available to you under a choice of one of two
 * licenses.  You may choose to be licensed under the terms of the GNU
 * General Public License (GPL) Version 2, available from the file
 * COPYING in the main directory of this source tree, or the
 * OpenIB.org BSD license below:
 *
 *     Redistribution and use in source and binary forms, with or
 *     without modification, are permitted provided that the following
 *     conditions are met:
 *
 *      - Redistributions of source code must retain the above
 *        copyright notice, this list of conditions and the following
 *        disclaimer.
 *
 *      - Redistributions in binary form must reproduce the above
 *        copyright notice, this list of conditions and the following
 *        disclaimer in the documentation and/or other materials
 *        provided with the distribution.
 *
 * THE SOFTWARE IS PROVIDED "AS IS", WITHOUT WARRANTY OF ANY KIND,
 * EXPRESS OR IMPLIED, INCLUDING BUT NOT LIMITED TO THE WARRANTIES OF
 * MERCHANTABILITY, FITNESS FOR A PARTICULAR PURPOSE AND
 * NONINFRINGEMENT. IN NO EVENT SHALL THE AUTHORS OR COPYRIGHT HOLDERS
 * BE LIABLE FOR ANY CLAIM, DAMAGES OR OTHER LIABILITY, WHETHER IN AN
 * ACTION OF CONTRACT, TORT OR OTHERWISE, ARISING FROM, OUT OF OR IN
 * CONNECTION WITH THE SOFTWARE OR THE USE OR OTHER DEALINGS IN THE
 * SOFTWARE.
 */

#ifndef _MLX5_FS_
#define _MLX5_FS_

#include <linux/mlx5/driver.h>
#include <linux/mlx5/mlx5_ifc.h>

#define MLX5_FS_DEFAULT_FLOW_TAG 0x0

#define MLX5_SET_CFG(p, f, v) MLX5_SET(create_flow_group_in, p, f, v)

<<<<<<< HEAD
=======
#define MLX5_RDMA_TRANSPORT_BYPASS_PRIO 0
>>>>>>> fc85704c
#define MLX5_FS_MAX_POOL_SIZE BIT(30)

enum mlx5_flow_destination_type {
	MLX5_FLOW_DESTINATION_TYPE_NONE,
	MLX5_FLOW_DESTINATION_TYPE_VPORT,
	MLX5_FLOW_DESTINATION_TYPE_FLOW_TABLE,
	MLX5_FLOW_DESTINATION_TYPE_TIR,
	MLX5_FLOW_DESTINATION_TYPE_FLOW_SAMPLER,
	MLX5_FLOW_DESTINATION_TYPE_UPLINK,
	MLX5_FLOW_DESTINATION_TYPE_PORT,
	MLX5_FLOW_DESTINATION_TYPE_COUNTER,
	MLX5_FLOW_DESTINATION_TYPE_FLOW_TABLE_NUM,
	MLX5_FLOW_DESTINATION_TYPE_RANGE,
	MLX5_FLOW_DESTINATION_TYPE_TABLE_TYPE,
};

enum {
	MLX5_FLOW_CONTEXT_ACTION_FWD_NEXT_PRIO	= 1 << 16,
	MLX5_FLOW_CONTEXT_ACTION_ENCRYPT	= 1 << 17,
	MLX5_FLOW_CONTEXT_ACTION_DECRYPT	= 1 << 18,
	MLX5_FLOW_CONTEXT_ACTION_FWD_NEXT_NS	= 1 << 19,
};

enum {
	MLX5_FLOW_TABLE_TUNNEL_EN_REFORMAT = BIT(0),
	MLX5_FLOW_TABLE_TUNNEL_EN_DECAP = BIT(1),
	MLX5_FLOW_TABLE_TERMINATION = BIT(2),
	MLX5_FLOW_TABLE_UNMANAGED = BIT(3),
	MLX5_FLOW_TABLE_OTHER_VPORT = BIT(4),
	MLX5_FLOW_TABLE_UPLINK_VPORT = BIT(5),
};

#define LEFTOVERS_RULE_NUM	 2
static inline void build_leftovers_ft_param(int *priority,
					    int *n_ent,
					    int *n_grp)
{
	*priority = 0; /* Priority of leftovers_prio-0 */
	*n_ent = LEFTOVERS_RULE_NUM;
	*n_grp = LEFTOVERS_RULE_NUM;
}

enum mlx5_flow_namespace_type {
	MLX5_FLOW_NAMESPACE_BYPASS,
	MLX5_FLOW_NAMESPACE_KERNEL_RX_MACSEC,
	MLX5_FLOW_NAMESPACE_LAG,
	MLX5_FLOW_NAMESPACE_OFFLOADS,
	MLX5_FLOW_NAMESPACE_ETHTOOL,
	MLX5_FLOW_NAMESPACE_KERNEL,
	MLX5_FLOW_NAMESPACE_LEFTOVERS,
	MLX5_FLOW_NAMESPACE_ANCHOR,
	MLX5_FLOW_NAMESPACE_FDB_BYPASS,
	MLX5_FLOW_NAMESPACE_FDB,
	MLX5_FLOW_NAMESPACE_ESW_EGRESS,
	MLX5_FLOW_NAMESPACE_ESW_INGRESS,
	MLX5_FLOW_NAMESPACE_SNIFFER_RX,
	MLX5_FLOW_NAMESPACE_SNIFFER_TX,
	MLX5_FLOW_NAMESPACE_EGRESS,
	MLX5_FLOW_NAMESPACE_EGRESS_IPSEC,
	MLX5_FLOW_NAMESPACE_EGRESS_MACSEC,
	MLX5_FLOW_NAMESPACE_RDMA_RX,
	MLX5_FLOW_NAMESPACE_RDMA_RX_KERNEL,
	MLX5_FLOW_NAMESPACE_RDMA_TX,
	MLX5_FLOW_NAMESPACE_PORT_SEL,
	MLX5_FLOW_NAMESPACE_RDMA_RX_COUNTERS,
	MLX5_FLOW_NAMESPACE_RDMA_TX_COUNTERS,
	MLX5_FLOW_NAMESPACE_RDMA_RX_IPSEC,
	MLX5_FLOW_NAMESPACE_RDMA_TX_IPSEC,
	MLX5_FLOW_NAMESPACE_RDMA_RX_MACSEC,
	MLX5_FLOW_NAMESPACE_RDMA_TX_MACSEC,
	MLX5_FLOW_NAMESPACE_RDMA_TRANSPORT_RX,
	MLX5_FLOW_NAMESPACE_RDMA_TRANSPORT_TX,
};

enum {
	FDB_BYPASS_PATH,
	FDB_CRYPTO_INGRESS,
	FDB_TC_OFFLOAD,
	FDB_FT_OFFLOAD,
	FDB_TC_MISS,
	FDB_BR_OFFLOAD,
	FDB_SLOW_PATH,
	FDB_CRYPTO_EGRESS,
	FDB_PER_VPORT,
};

struct mlx5_pkt_reformat;
struct mlx5_modify_hdr;
struct mlx5_flow_definer;
struct mlx5_flow_table;
struct mlx5_flow_group;
struct mlx5_flow_namespace;
struct mlx5_flow_handle;

enum {
	FLOW_CONTEXT_HAS_TAG = BIT(0),
	FLOW_CONTEXT_UPLINK_HAIRPIN_EN = BIT(1),
};

struct mlx5_flow_context {
	u32 flags;
	u32 flow_tag;
	u32 flow_source;
};

struct mlx5_flow_spec {
	u8   match_criteria_enable;
	u32  match_criteria[MLX5_ST_SZ_DW(fte_match_param)];
	u32  match_value[MLX5_ST_SZ_DW(fte_match_param)];
	struct mlx5_flow_context flow_context;
};

enum {
	MLX5_FLOW_DEST_VPORT_VHCA_ID      = BIT(0),
	MLX5_FLOW_DEST_VPORT_REFORMAT_ID  = BIT(1),
};

enum mlx5_flow_dest_range_field {
	MLX5_FLOW_DEST_RANGE_FIELD_PKT_LEN = 0,
};

struct mlx5_flow_destination {
	enum mlx5_flow_destination_type	type;
	union {
		u32			tir_num;
		u32			ft_num;
		struct mlx5_flow_table	*ft;
		struct mlx5_fc          *counter;
		struct {
			u16		num;
			u16		vhca_id;
			struct mlx5_pkt_reformat *pkt_reformat;
			u8		flags;
		} vport;
		struct {
			struct mlx5_flow_table         *hit_ft;
			struct mlx5_flow_table         *miss_ft;
			enum mlx5_flow_dest_range_field field;
			u32                             min;
			u32                             max;
		} range;
		u32			sampler_id;
	};
};

struct mod_hdr_tbl {
	struct mutex lock; /* protects hlist */
	DECLARE_HASHTABLE(hlist, 8);
};

struct mlx5_flow_namespace *
mlx5_get_fdb_sub_ns(struct mlx5_core_dev *dev, int n);
struct mlx5_flow_namespace *
mlx5_get_flow_namespace(struct mlx5_core_dev *dev,
			enum mlx5_flow_namespace_type type);
struct mlx5_flow_namespace *
mlx5_get_flow_vport_namespace(struct mlx5_core_dev *dev,
			      enum mlx5_flow_namespace_type type,
			      int vport_idx);

struct mlx5_flow_table_attr {
	int prio;
	int max_fte;
	u32 level;
	u32 flags;
	u16 uid;
	u16 vport;
	struct mlx5_flow_table *next_ft;

	struct {
		int max_num_groups;
		int num_reserved_entries;
	} autogroup;
};

struct mlx5_flow_table *
mlx5_create_flow_table(struct mlx5_flow_namespace *ns,
		       struct mlx5_flow_table_attr *ft_attr);

struct mlx5_flow_table *
mlx5_create_auto_grouped_flow_table(struct mlx5_flow_namespace *ns,
				    struct mlx5_flow_table_attr *ft_attr);

struct mlx5_flow_table *
mlx5_create_vport_flow_table(struct mlx5_flow_namespace *ns,
			     struct mlx5_flow_table_attr *ft_attr, u16 vport);
struct mlx5_flow_table *mlx5_create_lag_demux_flow_table(
					       struct mlx5_flow_namespace *ns,
					       int prio, u32 level);
int mlx5_destroy_flow_table(struct mlx5_flow_table *ft);

/* inbox should be set with the following values:
 * start_flow_index
 * end_flow_index
 * match_criteria_enable
 * match_criteria
 */
struct mlx5_flow_group *
mlx5_create_flow_group(struct mlx5_flow_table *ft, u32 *in);
void mlx5_destroy_flow_group(struct mlx5_flow_group *fg);

struct mlx5_exe_aso {
	u32 object_id;
	int base_id;
	u8 type;
	u8 return_reg_id;
	union {
		u32 ctrl_data;
		struct {
			u8 meter_idx;
			u8 init_color;
		} flow_meter;
	};
};

struct mlx5_fs_vlan {
        u16 ethtype;
        u16 vid;
        u8  prio;
};

#define MLX5_FS_VLAN_DEPTH	2

enum {
	FLOW_ACT_NO_APPEND = BIT(0),
	FLOW_ACT_IGNORE_FLOW_LEVEL = BIT(1),
};

struct mlx5_flow_act {
	u32 action;
	struct mlx5_modify_hdr  *modify_hdr;
	struct mlx5_pkt_reformat *pkt_reformat;
	struct mlx5_flow_act_crypto_params {
		u8 type;
		u32 obj_id;
	} crypto;
	u32 flags;
	struct mlx5_fs_vlan vlan[MLX5_FS_VLAN_DEPTH];
	struct ib_counters *counters;
	struct mlx5_flow_group *fg;
	struct mlx5_exe_aso exe_aso;
};

#define MLX5_DECLARE_FLOW_ACT(name) \
	struct mlx5_flow_act name = { .action = MLX5_FLOW_CONTEXT_ACTION_FWD_DEST,\
				      .flags =  0, }

/* Single destination per rule.
 * Group ID is implied by the match criteria.
 */
struct mlx5_flow_handle *
mlx5_add_flow_rules(struct mlx5_flow_table *ft,
		    const struct mlx5_flow_spec *spec,
		    struct mlx5_flow_act *flow_act,
		    struct mlx5_flow_destination *dest,
		    int num_dest);
void mlx5_del_flow_rules(struct mlx5_flow_handle *fr);

int mlx5_modify_rule_destination(struct mlx5_flow_handle *handler,
				 struct mlx5_flow_destination *new_dest,
				 struct mlx5_flow_destination *old_dest);

struct mlx5_fc *mlx5_fc_create(struct mlx5_core_dev *dev, bool aging);

void mlx5_fc_destroy(struct mlx5_core_dev *dev, struct mlx5_fc *counter);
struct mlx5_fc *mlx5_fc_local_create(u32 counter_id, u32 offset, u32 bulk_size);
void mlx5_fc_local_destroy(struct mlx5_fc *counter);
u64 mlx5_fc_query_lastuse(struct mlx5_fc *counter);
void mlx5_fc_query_cached(struct mlx5_fc *counter,
			  u64 *bytes, u64 *packets, u64 *lastuse);
void mlx5_fc_query_cached_raw(struct mlx5_fc *counter,
			      u64 *bytes, u64 *packets, u64 *lastuse);
int mlx5_fc_query(struct mlx5_core_dev *dev, struct mlx5_fc *counter,
		  u64 *packets, u64 *bytes);
u32 mlx5_fc_id(struct mlx5_fc *counter);

int mlx5_fs_add_rx_underlay_qpn(struct mlx5_core_dev *dev, u32 underlay_qpn);
int mlx5_fs_remove_rx_underlay_qpn(struct mlx5_core_dev *dev, u32 underlay_qpn);

struct mlx5_modify_hdr *mlx5_modify_header_alloc(struct mlx5_core_dev *dev,
						 u8 ns_type, u8 num_actions,
						 void *modify_actions);
void mlx5_modify_header_dealloc(struct mlx5_core_dev *dev,
				struct mlx5_modify_hdr *modify_hdr);
struct mlx5_flow_definer *
mlx5_create_match_definer(struct mlx5_core_dev *dev,
			  enum mlx5_flow_namespace_type ns_type, u16 format_id,
			  u32 *match_mask);
void mlx5_destroy_match_definer(struct mlx5_core_dev *dev,
				struct mlx5_flow_definer *definer);
int mlx5_get_match_definer_id(struct mlx5_flow_definer *definer);

struct mlx5_pkt_reformat_params {
	int type;
	u8 param_0;
	u8 param_1;
	size_t size;
	void *data;
};

struct mlx5_pkt_reformat *mlx5_packet_reformat_alloc(struct mlx5_core_dev *dev,
						     struct mlx5_pkt_reformat_params *params,
						     enum mlx5_flow_namespace_type ns_type);
void mlx5_packet_reformat_dealloc(struct mlx5_core_dev *dev,
				  struct mlx5_pkt_reformat *reformat);

u32 mlx5_flow_table_id(struct mlx5_flow_table *ft);

struct mlx5_flow_root_namespace *
mlx5_get_root_namespace(struct mlx5_core_dev *dev, enum mlx5_flow_namespace_type ns_type);
#endif<|MERGE_RESOLUTION|>--- conflicted
+++ resolved
@@ -40,10 +40,7 @@
 
 #define MLX5_SET_CFG(p, f, v) MLX5_SET(create_flow_group_in, p, f, v)
 
-<<<<<<< HEAD
-=======
 #define MLX5_RDMA_TRANSPORT_BYPASS_PRIO 0
->>>>>>> fc85704c
 #define MLX5_FS_MAX_POOL_SIZE BIT(30)
 
 enum mlx5_flow_destination_type {
