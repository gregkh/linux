--- conflicted
+++ resolved
@@ -122,10 +122,7 @@
  * @trip_hyst_attrs:	attributes for trip points for sysfs: trip hysteresis
  * @mode:		current mode of this thermal zone
  * @devdata:	private pointer for device private data
-<<<<<<< HEAD
-=======
  * @trips:	an array of struct thermal_trip
->>>>>>> d60c95ef
  * @num_trips:	number of trip points the thermal zone supports
  * @trips_disabled;	bitmap for disabled trips
  * @passive_delay_jiffies: number of jiffies to wait between polls when
@@ -166,10 +163,7 @@
 	struct thermal_attr *trip_hyst_attrs;
 	enum thermal_device_mode mode;
 	void *devdata;
-<<<<<<< HEAD
-=======
 	struct thermal_trip *trips;
->>>>>>> d60c95ef
 	int num_trips;
 	unsigned long trips_disabled;	/* bitmap for disabled trips */
 	unsigned long passive_delay_jiffies;
