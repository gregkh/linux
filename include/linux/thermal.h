--- conflicted
+++ resolved
@@ -193,12 +193,9 @@
 	struct list_head node;
 	struct delayed_work poll_queue;
 	enum thermal_notify_event notify_event;
-<<<<<<< HEAD
-=======
 #ifdef CONFIG_THERMAL_DEBUGFS
 	struct thermal_debugfs *debugfs;
 #endif
->>>>>>> 03a22b59
 	bool suspended;
 };
 
