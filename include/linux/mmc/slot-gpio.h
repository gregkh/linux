/* SPDX-License-Identifier: GPL-2.0-only */
/*
 * Generic GPIO card-detect helper header
 *
 * Copyright (C) 2011, Guennadi Liakhovetski <g.liakhovetski@gmx.de>
 */

#ifndef MMC_SLOT_GPIO_H
#define MMC_SLOT_GPIO_H

#include <linux/interrupt.h>
#include <linux/types.h>

struct mmc_host;

int mmc_gpio_get_ro(struct mmc_host *host);
int mmc_gpio_get_cd(struct mmc_host *host);
void mmc_gpio_set_cd_irq(struct mmc_host *host, int irq);
int mmc_gpiod_request_cd(struct mmc_host *host, const char *con_id,
			 unsigned int idx, bool override_active_level,
			 unsigned int debounce);
int mmc_gpiod_request_ro(struct mmc_host *host, const char *con_id,
			 unsigned int idx, unsigned int debounce);
int mmc_gpiod_set_cd_config(struct mmc_host *host, unsigned long config);
<<<<<<< HEAD
void mmc_gpio_set_cd_isr(struct mmc_host *host,
			 irqreturn_t (*isr)(int irq, void *dev_id));
=======
void mmc_gpio_set_cd_isr(struct mmc_host *host, irq_handler_t isr);
>>>>>>> a6ad5510
int mmc_gpio_set_cd_wake(struct mmc_host *host, bool on);
void mmc_gpiod_request_cd_irq(struct mmc_host *host);
bool mmc_can_gpio_cd(struct mmc_host *host);
bool mmc_can_gpio_ro(struct mmc_host *host);

#endif<|MERGE_RESOLUTION|>--- conflicted
+++ resolved
@@ -22,12 +22,7 @@
 int mmc_gpiod_request_ro(struct mmc_host *host, const char *con_id,
 			 unsigned int idx, unsigned int debounce);
 int mmc_gpiod_set_cd_config(struct mmc_host *host, unsigned long config);
-<<<<<<< HEAD
-void mmc_gpio_set_cd_isr(struct mmc_host *host,
-			 irqreturn_t (*isr)(int irq, void *dev_id));
-=======
 void mmc_gpio_set_cd_isr(struct mmc_host *host, irq_handler_t isr);
->>>>>>> a6ad5510
 int mmc_gpio_set_cd_wake(struct mmc_host *host, bool on);
 void mmc_gpiod_request_cd_irq(struct mmc_host *host);
 bool mmc_can_gpio_cd(struct mmc_host *host);
