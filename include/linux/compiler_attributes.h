/* SPDX-License-Identifier: GPL-2.0 */
#ifndef __LINUX_COMPILER_ATTRIBUTES_H
#define __LINUX_COMPILER_ATTRIBUTES_H

/*
 * The attributes in this file are unconditionally defined and they directly
 * map to compiler attribute(s), unless one of the compilers does not support
 * the attribute. In that case, __has_attribute is used to check for support
 * and the reason is stated in its comment ("Optional: ...").
 *
 * Any other "attributes" (i.e. those that depend on a configuration option,
 * on a compiler, on an architecture, on plugins, on other attributes...)
 * should be defined elsewhere (e.g. compiler_types.h or compiler-*.h).
 * The intention is to keep this file as simple as possible, as well as
 * compiler- and version-agnostic (e.g. avoiding GCC_VERSION checks).
 *
 * This file is meant to be sorted (by actual attribute name,
 * not by #define identifier). Use the __attribute__((__name__)) syntax
 * (i.e. with underscores) to avoid future collisions with other macros.
 * Provide links to the documentation of each supported compiler, if it exists.
 */

/*
 *   gcc: https://gcc.gnu.org/onlinedocs/gcc/Common-Function-Attributes.html#index-alias-function-attribute
 */
#define __alias(symbol)                 __attribute__((__alias__(#symbol)))

/*
 *   gcc: https://gcc.gnu.org/onlinedocs/gcc/Common-Function-Attributes.html#index-aligned-function-attribute
 *   gcc: https://gcc.gnu.org/onlinedocs/gcc/Common-Type-Attributes.html#index-aligned-type-attribute
 *   gcc: https://gcc.gnu.org/onlinedocs/gcc/Common-Variable-Attributes.html#index-aligned-variable-attribute
 */
#define __aligned(x)                    __attribute__((__aligned__(x)))
#define __aligned_largest               __attribute__((__aligned__))

/*
 * Note: do not use this directly. Instead, use __alloc_size() since it is conditionally
 * available and includes other attributes. For GCC < 9.1, __alloc_size__ gets undefined
 * in compiler-gcc.h, due to misbehaviors.
 *
 *   gcc: https://gcc.gnu.org/onlinedocs/gcc/Common-Function-Attributes.html#index-alloc_005fsize-function-attribute
 * clang: https://clang.llvm.org/docs/AttributeReference.html#alloc-size
 */
#define __alloc_size__(x, ...)		__attribute__((__alloc_size__(x, ## __VA_ARGS__)))

/*
 * Note: users of __always_inline currently do not write "inline" themselves,
 * which seems to be required by gcc to apply the attribute according
 * to its docs (and also "warning: always_inline function might not be
 * inlinable [-Wattributes]" is emitted).
 *
 *   gcc: https://gcc.gnu.org/onlinedocs/gcc/Common-Function-Attributes.html#index-always_005finline-function-attribute
 * clang: mentioned
 */
#define __always_inline                 inline __attribute__((__always_inline__))

/*
 * The second argument is optional (default 0), so we use a variadic macro
 * to make the shorthand.
 *
 * Beware: Do not apply this to functions which may return
 * ERR_PTRs. Also, it is probably unwise to apply it to functions
 * returning extra information in the low bits (but in that case the
 * compiler should see some alignment anyway, when the return value is
 * massaged by 'flags = ptr & 3; ptr &= ~3;').
 *
 *   gcc: https://gcc.gnu.org/onlinedocs/gcc/Common-Function-Attributes.html#index-assume_005faligned-function-attribute
 * clang: https://clang.llvm.org/docs/AttributeReference.html#assume-aligned
 */
<<<<<<< HEAD
#if __has_attribute(__assume_aligned__)
# define __assume_aligned(a, ...)       __attribute__((__assume_aligned__(a, ## __VA_ARGS__)))
#else
# define __assume_aligned(a, ...)
#endif
=======
#define __assume_aligned(a, ...)        __attribute__((__assume_aligned__(a, ## __VA_ARGS__)))
>>>>>>> 5729a900

/*
 * Note the long name.
 *
 *   gcc: https://gcc.gnu.org/onlinedocs/gcc/Common-Function-Attributes.html#index-const-function-attribute
 */
#define __attribute_const__             __attribute__((__const__))

/*
 * Optional: only supported since gcc >= 9
 * Optional: not supported by clang
 *
 *   gcc: https://gcc.gnu.org/onlinedocs/gcc/Common-Function-Attributes.html#index-copy-function-attribute
 */
#if __has_attribute(__copy__)
# define __copy(symbol)                 __attribute__((__copy__(symbol)))
#else
# define __copy(symbol)
#endif

/*
 * Optional: not supported by gcc
 * Optional: only supported since clang >= 14.0
 *
 * clang: https://clang.llvm.org/docs/AttributeReference.html#diagnose_as_builtin
 */
#if __has_attribute(__diagnose_as_builtin__)
# define __diagnose_as(builtin...)	__attribute__((__diagnose_as_builtin__(builtin)))
#else
# define __diagnose_as(builtin...)
#endif

/*
 * Don't. Just don't. See commit 771c035372a0 ("deprecate the '__deprecated'
 * attribute warnings entirely and for good") for more information.
 *
 *   gcc: https://gcc.gnu.org/onlinedocs/gcc/Common-Function-Attributes.html#index-deprecated-function-attribute
 *   gcc: https://gcc.gnu.org/onlinedocs/gcc/Common-Type-Attributes.html#index-deprecated-type-attribute
 *   gcc: https://gcc.gnu.org/onlinedocs/gcc/Common-Variable-Attributes.html#index-deprecated-variable-attribute
 *   gcc: https://gcc.gnu.org/onlinedocs/gcc/Enumerator-Attributes.html#index-deprecated-enumerator-attribute
 * clang: https://clang.llvm.org/docs/AttributeReference.html#deprecated
 */
#define __deprecated

/*
 * Optional: not supported by clang
 *
 *   gcc: https://gcc.gnu.org/onlinedocs/gcc/Common-Type-Attributes.html#index-designated_005finit-type-attribute
 */
#if __has_attribute(__designated_init__)
# define __designated_init              __attribute__((__designated_init__))
#else
# define __designated_init
#endif

/*
 * Optional: only supported since clang >= 14.0
 *
 *   gcc: https://gcc.gnu.org/onlinedocs/gcc/Common-Function-Attributes.html#index-error-function-attribute
 */
#if __has_attribute(__error__)
# define __compiletime_error(msg)       __attribute__((__error__(msg)))
#else
# define __compiletime_error(msg)
#endif

/*
 * Optional: not supported by clang
 *
 *   gcc: https://gcc.gnu.org/onlinedocs/gcc/Common-Function-Attributes.html#index-externally_005fvisible-function-attribute
 */
#if __has_attribute(__externally_visible__)
# define __visible                      __attribute__((__externally_visible__))
#else
# define __visible
#endif

/*
 *   gcc: https://gcc.gnu.org/onlinedocs/gcc/Common-Function-Attributes.html#index-format-function-attribute
 * clang: https://clang.llvm.org/docs/AttributeReference.html#format
 */
#define __printf(a, b)                  __attribute__((__format__(printf, a, b)))
#define __scanf(a, b)                   __attribute__((__format__(scanf, a, b)))

/*
 *   gcc: https://gcc.gnu.org/onlinedocs/gcc/Common-Function-Attributes.html#index-gnu_005finline-function-attribute
 * clang: https://clang.llvm.org/docs/AttributeReference.html#gnu-inline
 */
#define __gnu_inline                    __attribute__((__gnu_inline__))

/*
 *   gcc: https://gcc.gnu.org/onlinedocs/gcc/Common-Function-Attributes.html#index-malloc-function-attribute
 * clang: https://clang.llvm.org/docs/AttributeReference.html#malloc
 */
#define __malloc                        __attribute__((__malloc__))

/*
 *   gcc: https://gcc.gnu.org/onlinedocs/gcc/Common-Type-Attributes.html#index-mode-type-attribute
 *   gcc: https://gcc.gnu.org/onlinedocs/gcc/Common-Variable-Attributes.html#index-mode-variable-attribute
 */
#define __mode(x)                       __attribute__((__mode__(x)))

/*
 * Optional: only supported since gcc >= 7
 *
 *   gcc: https://gcc.gnu.org/onlinedocs/gcc/x86-Function-Attributes.html#index-no_005fcaller_005fsaved_005fregisters-function-attribute_002c-x86
 * clang: https://clang.llvm.org/docs/AttributeReference.html#no-caller-saved-registers
 */
#if __has_attribute(__no_caller_saved_registers__)
# define __no_caller_saved_registers	__attribute__((__no_caller_saved_registers__))
#else
# define __no_caller_saved_registers
#endif

/*
 * Optional: not supported by clang
 *
 *  gcc: https://gcc.gnu.org/onlinedocs/gcc/Common-Function-Attributes.html#index-noclone-function-attribute
 */
#if __has_attribute(__noclone__)
# define __noclone                      __attribute__((__noclone__))
#else
# define __noclone
#endif

/*
 * Add the pseudo keyword 'fallthrough' so case statement blocks
 * must end with any of these keywords:
 *   break;
 *   fallthrough;
 *   continue;
 *   goto <label>;
 *   return [expression];
 *
 *  gcc: https://gcc.gnu.org/onlinedocs/gcc/Statement-Attributes.html#Statement-Attributes
 */
#if __has_attribute(__fallthrough__)
# define fallthrough                    __attribute__((__fallthrough__))
#else
# define fallthrough                    do {} while (0)  /* fallthrough */
#endif

/*
 * gcc: https://gcc.gnu.org/onlinedocs/gcc/Common-Function-Attributes.html#Common-Function-Attributes
 * clang: https://clang.llvm.org/docs/AttributeReference.html#flatten
 */
# define __flatten			__attribute__((flatten))

/*
 * Note the missing underscores.
 *
 *   gcc: https://gcc.gnu.org/onlinedocs/gcc/Common-Function-Attributes.html#index-noinline-function-attribute
 * clang: mentioned
 */
#define   noinline                      __attribute__((__noinline__))

/*
 * Optional: only supported since gcc >= 8
 * Optional: not supported by clang
 *
 *   gcc: https://gcc.gnu.org/onlinedocs/gcc/Common-Variable-Attributes.html#index-nonstring-variable-attribute
 */
#if __has_attribute(__nonstring__)
# define __nonstring                    __attribute__((__nonstring__))
#else
# define __nonstring
#endif

/*
 * Optional: only supported since GCC >= 7.1, clang >= 13.0.
 *
 *      gcc: https://gcc.gnu.org/onlinedocs/gcc/Common-Function-Attributes.html#index-no_005fprofile_005finstrument_005ffunction-function-attribute
 *    clang: https://clang.llvm.org/docs/AttributeReference.html#no-profile-instrument-function
 */
#if __has_attribute(__no_profile_instrument_function__)
# define __no_profile                  __attribute__((__no_profile_instrument_function__))
#else
# define __no_profile
#endif

/*
 *   gcc: https://gcc.gnu.org/onlinedocs/gcc/Common-Function-Attributes.html#index-noreturn-function-attribute
 * clang: https://clang.llvm.org/docs/AttributeReference.html#noreturn
 * clang: https://clang.llvm.org/docs/AttributeReference.html#id1
 */
#define __noreturn                      __attribute__((__noreturn__))

/*
 * Optional: not supported by gcc.
 *
 * clang: https://clang.llvm.org/docs/AttributeReference.html#overloadable
 */
#if __has_attribute(__overloadable__)
# define __overloadable			__attribute__((__overloadable__))
#else
# define __overloadable
#endif

/*
 *   gcc: https://gcc.gnu.org/onlinedocs/gcc/Common-Type-Attributes.html#index-packed-type-attribute
 * clang: https://gcc.gnu.org/onlinedocs/gcc/Common-Variable-Attributes.html#index-packed-variable-attribute
 */
#define __packed                        __attribute__((__packed__))

/*
 * Note: the "type" argument should match any __builtin_object_size(p, type) usage.
 *
 * Optional: not supported by gcc.
 *
 * clang: https://clang.llvm.org/docs/AttributeReference.html#pass-object-size-pass-dynamic-object-size
 */
#if __has_attribute(__pass_dynamic_object_size__)
# define __pass_dynamic_object_size(type)	__attribute__((__pass_dynamic_object_size__(type)))
#else
# define __pass_dynamic_object_size(type)
#endif
#if __has_attribute(__pass_object_size__)
# define __pass_object_size(type)	__attribute__((__pass_object_size__(type)))
#else
# define __pass_object_size(type)
#endif

/*
 *   gcc: https://gcc.gnu.org/onlinedocs/gcc/Common-Function-Attributes.html#index-pure-function-attribute
 */
#define __pure                          __attribute__((__pure__))

/*
 *   gcc: https://gcc.gnu.org/onlinedocs/gcc/Common-Function-Attributes.html#index-section-function-attribute
 *   gcc: https://gcc.gnu.org/onlinedocs/gcc/Common-Variable-Attributes.html#index-section-variable-attribute
 * clang: https://clang.llvm.org/docs/AttributeReference.html#section-declspec-allocate
 */
#define __section(section)              __attribute__((__section__(section)))

/*
 *   gcc: https://gcc.gnu.org/onlinedocs/gcc/Common-Function-Attributes.html#index-unused-function-attribute
 *   gcc: https://gcc.gnu.org/onlinedocs/gcc/Common-Type-Attributes.html#index-unused-type-attribute
 *   gcc: https://gcc.gnu.org/onlinedocs/gcc/Common-Variable-Attributes.html#index-unused-variable-attribute
 *   gcc: https://gcc.gnu.org/onlinedocs/gcc/Label-Attributes.html#index-unused-label-attribute
 * clang: https://clang.llvm.org/docs/AttributeReference.html#maybe-unused-unused
 */
#define __always_unused                 __attribute__((__unused__))
#define __maybe_unused                  __attribute__((__unused__))

/*
 *   gcc: https://gcc.gnu.org/onlinedocs/gcc/Common-Function-Attributes.html#index-used-function-attribute
 *   gcc: https://gcc.gnu.org/onlinedocs/gcc/Common-Variable-Attributes.html#index-used-variable-attribute
 */
#define __used                          __attribute__((__used__))

/*
 *   gcc: https://gcc.gnu.org/onlinedocs/gcc/Common-Function-Attributes.html#index-warn_005funused_005fresult-function-attribute
 * clang: https://clang.llvm.org/docs/AttributeReference.html#nodiscard-warn-unused-result
 */
#define __must_check                    __attribute__((__warn_unused_result__))

/*
 * Optional: only supported since clang >= 14.0
 *
 *   gcc: https://gcc.gnu.org/onlinedocs/gcc/Common-Function-Attributes.html#index-warning-function-attribute
 */
#if __has_attribute(__warning__)
# define __compiletime_warning(msg)     __attribute__((__warning__(msg)))
#else
# define __compiletime_warning(msg)
#endif

/*
 * Optional: only supported since clang >= 14.0
 *
 * clang: https://clang.llvm.org/docs/AttributeReference.html#disable-sanitizer-instrumentation
 *
 * disable_sanitizer_instrumentation is not always similar to
 * no_sanitize((<sanitizer-name>)): the latter may still let specific sanitizers
 * insert code into functions to prevent false positives. Unlike that,
 * disable_sanitizer_instrumentation prevents all kinds of instrumentation to
 * functions with the attribute.
 */
#if __has_attribute(disable_sanitizer_instrumentation)
# define __disable_sanitizer_instrumentation \
	 __attribute__((disable_sanitizer_instrumentation))
#else
# define __disable_sanitizer_instrumentation
#endif

/*
 *   gcc: https://gcc.gnu.org/onlinedocs/gcc/Common-Function-Attributes.html#index-weak-function-attribute
 *   gcc: https://gcc.gnu.org/onlinedocs/gcc/Common-Variable-Attributes.html#index-weak-variable-attribute
 */
#define __weak                          __attribute__((__weak__))

/*
 * Used by functions that use '__builtin_return_address'. These function
 * don't want to be splited or made inline, which can make
 * the '__builtin_return_address' get unexpected address.
 */
#define __fix_address noinline __noclone

#endif /* __LINUX_COMPILER_ATTRIBUTES_H */<|MERGE_RESOLUTION|>--- conflicted
+++ resolved
@@ -67,15 +67,7 @@
  *   gcc: https://gcc.gnu.org/onlinedocs/gcc/Common-Function-Attributes.html#index-assume_005faligned-function-attribute
  * clang: https://clang.llvm.org/docs/AttributeReference.html#assume-aligned
  */
-<<<<<<< HEAD
-#if __has_attribute(__assume_aligned__)
-# define __assume_aligned(a, ...)       __attribute__((__assume_aligned__(a, ## __VA_ARGS__)))
-#else
-# define __assume_aligned(a, ...)
-#endif
-=======
 #define __assume_aligned(a, ...)        __attribute__((__assume_aligned__(a, ## __VA_ARGS__)))
->>>>>>> 5729a900
 
 /*
  * Note the long name.
