--- conflicted
+++ resolved
@@ -116,22 +116,6 @@
 	bool axi_rb;
 };
 
-<<<<<<< HEAD
-#define EST_GCL		1024
-struct stmmac_est {
-	int enable;
-	u32 btr_reserve[2];
-	u32 btr_offset[2];
-	u32 btr[2];
-	u32 ctr[2];
-	u32 ter;
-	u32 gcl_unaligned[EST_GCL];
-	u32 gcl[EST_GCL];
-	u32 gcl_size;
-};
-
-=======
->>>>>>> a6ad5510
 struct stmmac_rxq_cfg {
 	u8 mode_to_use;
 	u32 chan;
@@ -154,36 +138,6 @@
 	int tbs_en;
 };
 
-<<<<<<< HEAD
-/* FPE link state */
-enum stmmac_fpe_state {
-	FPE_STATE_OFF = 0,
-	FPE_STATE_CAPABLE = 1,
-	FPE_STATE_ENTERING_ON = 2,
-	FPE_STATE_ON = 3,
-};
-
-/* FPE link-partner hand-shaking mPacket type */
-enum stmmac_mpacket_type {
-	MPACKET_VERIFY = 0,
-	MPACKET_RESPONSE = 1,
-};
-
-enum stmmac_fpe_task_state_t {
-	__FPE_REMOVING,
-	__FPE_TASK_SCHED,
-};
-
-struct stmmac_fpe_cfg {
-	bool enable;				/* FPE enable */
-	bool hs_enable;				/* FPE handshake enable */
-	enum stmmac_fpe_state lp_fpe_state;	/* Link Partner FPE state */
-	enum stmmac_fpe_state lo_fpe_state;	/* Local station FPE state */
-	u32 fpe_csr;				/* MAC_FPE_CTRL_STS reg cache */
-};
-
-=======
->>>>>>> a6ad5510
 struct stmmac_safety_feature_cfg {
 	u32 tsoee;
 	u32 mrxpee;
