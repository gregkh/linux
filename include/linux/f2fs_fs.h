// SPDX-License-Identifier: GPL-2.0
/**
 * include/linux/f2fs_fs.h
 *
 * Copyright (c) 2012 Samsung Electronics Co., Ltd.
 *             http://www.samsung.com/
 */
#ifndef _LINUX_F2FS_FS_H
#define _LINUX_F2FS_FS_H

#include <linux/pagemap.h>
#include <linux/types.h>

#define F2FS_SUPER_OFFSET		1024	/* byte-size offset */
#define F2FS_MIN_LOG_SECTOR_SIZE	9	/* 9 bits for 512 bytes */
#define F2FS_MAX_LOG_SECTOR_SIZE	PAGE_SHIFT	/* Max is Block Size */
#define F2FS_LOG_SECTORS_PER_BLOCK	(PAGE_SHIFT - 9) /* log number for sector/blk */
#define F2FS_BLKSIZE			PAGE_SIZE /* support only block == page */
#define F2FS_BLKSIZE_BITS		PAGE_SHIFT /* bits for F2FS_BLKSIZE */
#define F2FS_MAX_EXTENSION		64	/* # of extension entries */
#define F2FS_EXTENSION_LEN		8	/* max size of extension */

#define NULL_ADDR		((block_t)0)	/* used as block_t addresses */
#define NEW_ADDR		((block_t)-1)	/* used as block_t addresses */
#define COMPRESS_ADDR		((block_t)-2)	/* used as compressed data flag */

<<<<<<< HEAD
#define F2FS_BYTES_TO_BLK(bytes)	((bytes) >> F2FS_BLKSIZE_BITS)
#define F2FS_BLK_TO_BYTES(blk)		((blk) << F2FS_BLKSIZE_BITS)
#define F2FS_BLK_END_BYTES(blk)		(F2FS_BLK_TO_BYTES(blk + 1) - 1)
=======
#define F2FS_BLKSIZE_MASK		(F2FS_BLKSIZE - 1)
#define F2FS_BYTES_TO_BLK(bytes)	((unsigned long long)(bytes) >> F2FS_BLKSIZE_BITS)
#define F2FS_BLK_TO_BYTES(blk)		((unsigned long long)(blk) << F2FS_BLKSIZE_BITS)
#define F2FS_BLK_END_BYTES(blk)		(F2FS_BLK_TO_BYTES(blk + 1) - 1)
#define F2FS_BLK_ALIGN(x)		(F2FS_BYTES_TO_BLK((x) + F2FS_BLKSIZE - 1))
>>>>>>> a6ad5510

/* 0, 1(node nid), 2(meta nid) are reserved node id */
#define F2FS_RESERVED_NODE_NUM		3

#define F2FS_ROOT_INO(sbi)	((sbi)->root_ino_num)
#define F2FS_NODE_INO(sbi)	((sbi)->node_ino_num)
#define F2FS_META_INO(sbi)	((sbi)->meta_ino_num)
#define F2FS_COMPRESS_INO(sbi)	(NM_I(sbi)->max_nid)

#define F2FS_MAX_QUOTAS		3

#define F2FS_ENC_UTF8_12_1	1

/* This flag is used by node and meta inodes, and by recovery */
#define GFP_F2FS_ZERO		(GFP_NOFS | __GFP_ZERO)

/*
 * For further optimization on multi-head logs, on-disk layout supports maximum
 * 16 logs by default. The number, 16, is expected to cover all the cases
 * enoughly. The implementaion currently uses no more than 6 logs.
 * Half the logs are used for nodes, and the other half are used for data.
 */
#define MAX_ACTIVE_LOGS	16
#define MAX_ACTIVE_NODE_LOGS	8
#define MAX_ACTIVE_DATA_LOGS	8

#define VERSION_LEN	256
#define MAX_VOLUME_NAME		512
#define MAX_PATH_LEN		64
#define MAX_DEVICES		8

/*
 * For superblock
 */
struct f2fs_device {
	__u8 path[MAX_PATH_LEN];
	__le32 total_segments;
} __packed;

/* reason of stop_checkpoint */
enum stop_cp_reason {
	STOP_CP_REASON_SHUTDOWN,
	STOP_CP_REASON_FAULT_INJECT,
	STOP_CP_REASON_META_PAGE,
	STOP_CP_REASON_WRITE_FAIL,
	STOP_CP_REASON_CORRUPTED_SUMMARY,
	STOP_CP_REASON_UPDATE_INODE,
	STOP_CP_REASON_FLUSH_FAIL,
	STOP_CP_REASON_NO_SEGMENT,
	STOP_CP_REASON_MAX,
};

#define	MAX_STOP_REASON			32

/* detail reason for EFSCORRUPTED */
enum f2fs_error {
	ERROR_CORRUPTED_CLUSTER,
	ERROR_FAIL_DECOMPRESSION,
	ERROR_INVALID_BLKADDR,
	ERROR_CORRUPTED_DIRENT,
	ERROR_CORRUPTED_INODE,
	ERROR_INCONSISTENT_SUMMARY,
	ERROR_INCONSISTENT_FOOTER,
	ERROR_INCONSISTENT_SUM_TYPE,
	ERROR_CORRUPTED_JOURNAL,
	ERROR_INCONSISTENT_NODE_COUNT,
	ERROR_INCONSISTENT_BLOCK_COUNT,
	ERROR_INVALID_CURSEG,
	ERROR_INCONSISTENT_SIT,
	ERROR_CORRUPTED_VERITY_XATTR,
	ERROR_CORRUPTED_XATTR,
	ERROR_INVALID_NODE_REFERENCE,
	ERROR_INCONSISTENT_NAT,
	ERROR_MAX,
};

#define MAX_F2FS_ERRORS			16

struct f2fs_super_block {
	__le32 magic;			/* Magic Number */
	__le16 major_ver;		/* Major Version */
	__le16 minor_ver;		/* Minor Version */
	__le32 log_sectorsize;		/* log2 sector size in bytes */
	__le32 log_sectors_per_block;	/* log2 # of sectors per block */
	__le32 log_blocksize;		/* log2 block size in bytes */
	__le32 log_blocks_per_seg;	/* log2 # of blocks per segment */
	__le32 segs_per_sec;		/* # of segments per section */
	__le32 secs_per_zone;		/* # of sections per zone */
	__le32 checksum_offset;		/* checksum offset inside super block */
	__le64 block_count;		/* total # of user blocks */
	__le32 section_count;		/* total # of sections */
	__le32 segment_count;		/* total # of segments */
	__le32 segment_count_ckpt;	/* # of segments for checkpoint */
	__le32 segment_count_sit;	/* # of segments for SIT */
	__le32 segment_count_nat;	/* # of segments for NAT */
	__le32 segment_count_ssa;	/* # of segments for SSA */
	__le32 segment_count_main;	/* # of segments for main area */
	__le32 segment0_blkaddr;	/* start block address of segment 0 */
	__le32 cp_blkaddr;		/* start block address of checkpoint */
	__le32 sit_blkaddr;		/* start block address of SIT */
	__le32 nat_blkaddr;		/* start block address of NAT */
	__le32 ssa_blkaddr;		/* start block address of SSA */
	__le32 main_blkaddr;		/* start block address of main area */
	__le32 root_ino;		/* root inode number */
	__le32 node_ino;		/* node inode number */
	__le32 meta_ino;		/* meta inode number */
	__u8 uuid[16];			/* 128-bit uuid for volume */
	__le16 volume_name[MAX_VOLUME_NAME];	/* volume name */
	__le32 extension_count;		/* # of extensions below */
	__u8 extension_list[F2FS_MAX_EXTENSION][F2FS_EXTENSION_LEN];/* extension array */
	__le32 cp_payload;
	__u8 version[VERSION_LEN];	/* the kernel version */
	__u8 init_version[VERSION_LEN];	/* the initial kernel version */
	__le32 feature;			/* defined features */
	__u8 encryption_level;		/* versioning level for encryption */
	__u8 encrypt_pw_salt[16];	/* Salt used for string2key algorithm */
	struct f2fs_device devs[MAX_DEVICES];	/* device list */
	__le32 qf_ino[F2FS_MAX_QUOTAS];	/* quota inode numbers */
	__u8 hot_ext_count;		/* # of hot file extension */
	__le16  s_encoding;		/* Filename charset encoding */
	__le16  s_encoding_flags;	/* Filename charset encoding flags */
	__u8 s_stop_reason[MAX_STOP_REASON];	/* stop checkpoint reason */
	__u8 s_errors[MAX_F2FS_ERRORS];		/* reason of image corrupts */
	__u8 reserved[258];		/* valid reserved region */
	__le32 crc;			/* checksum of superblock */
} __packed;

/*
 * For checkpoint
 */
#define CP_RESIZEFS_FLAG		0x00004000
#define CP_DISABLED_QUICK_FLAG		0x00002000
#define CP_DISABLED_FLAG		0x00001000
#define CP_QUOTA_NEED_FSCK_FLAG		0x00000800
#define CP_LARGE_NAT_BITMAP_FLAG	0x00000400
#define CP_NOCRC_RECOVERY_FLAG	0x00000200
#define CP_TRIMMED_FLAG		0x00000100
#define CP_NAT_BITS_FLAG	0x00000080
#define CP_CRC_RECOVERY_FLAG	0x00000040
#define CP_FASTBOOT_FLAG	0x00000020
#define CP_FSCK_FLAG		0x00000010
#define CP_ERROR_FLAG		0x00000008
#define CP_COMPACT_SUM_FLAG	0x00000004
#define CP_ORPHAN_PRESENT_FLAG	0x00000002
#define CP_UMOUNT_FLAG		0x00000001

#define F2FS_CP_PACKS		2	/* # of checkpoint packs */

struct f2fs_checkpoint {
	__le64 checkpoint_ver;		/* checkpoint block version number */
	__le64 user_block_count;	/* # of user blocks */
	__le64 valid_block_count;	/* # of valid blocks in main area */
	__le32 rsvd_segment_count;	/* # of reserved segments for gc */
	__le32 overprov_segment_count;	/* # of overprovision segments */
	__le32 free_segment_count;	/* # of free segments in main area */

	/* information of current node segments */
	__le32 cur_node_segno[MAX_ACTIVE_NODE_LOGS];
	__le16 cur_node_blkoff[MAX_ACTIVE_NODE_LOGS];
	/* information of current data segments */
	__le32 cur_data_segno[MAX_ACTIVE_DATA_LOGS];
	__le16 cur_data_blkoff[MAX_ACTIVE_DATA_LOGS];
	__le32 ckpt_flags;		/* Flags : umount and journal_present */
	__le32 cp_pack_total_block_count;	/* total # of one cp pack */
	__le32 cp_pack_start_sum;	/* start block number of data summary */
	__le32 valid_node_count;	/* Total number of valid nodes */
	__le32 valid_inode_count;	/* Total number of valid inodes */
	__le32 next_free_nid;		/* Next free node number */
	__le32 sit_ver_bitmap_bytesize;	/* Default value 64 */
	__le32 nat_ver_bitmap_bytesize; /* Default value 256 */
	__le32 checksum_offset;		/* checksum offset inside cp block */
	__le64 elapsed_time;		/* mounted time */
	/* allocation type of current segment */
	unsigned char alloc_type[MAX_ACTIVE_LOGS];

	/* SIT and NAT version bitmap */
	unsigned char sit_nat_version_bitmap[];
} __packed;

#define CP_CHKSUM_OFFSET	(F2FS_BLKSIZE - sizeof(__le32))	/* default chksum offset in checkpoint */
#define CP_MIN_CHKSUM_OFFSET						\
	(offsetof(struct f2fs_checkpoint, sit_nat_version_bitmap))

/*
 * For orphan inode management
 */
#define F2FS_ORPHANS_PER_BLOCK	((F2FS_BLKSIZE - 4 * sizeof(__le32)) / sizeof(__le32))

#define GET_ORPHAN_BLOCKS(n)	(((n) + F2FS_ORPHANS_PER_BLOCK - 1) / \
					F2FS_ORPHANS_PER_BLOCK)

struct f2fs_orphan_block {
	__le32 ino[F2FS_ORPHANS_PER_BLOCK];	/* inode numbers */
	__le32 reserved;	/* reserved */
	__le16 blk_addr;	/* block index in current CP */
	__le16 blk_count;	/* Number of orphan inode blocks in CP */
	__le32 entry_count;	/* Total number of orphan nodes in current CP */
	__le32 check_sum;	/* CRC32 for orphan inode block */
} __packed;

/*
 * For NODE structure
 */
struct f2fs_extent {
	__le32 fofs;		/* start file offset of the extent */
	__le32 blk;		/* start block address of the extent */
	__le32 len;		/* length of the extent */
} __packed;

#define F2FS_NAME_LEN		255
/* 200 bytes for inline xattrs by default */
#define DEFAULT_INLINE_XATTR_ADDRS	50

#define OFFSET_OF_END_OF_I_EXT		360
#define SIZE_OF_I_NID			20

struct node_footer {
	__le32 nid;		/* node id */
	__le32 ino;		/* inode number */
	__le32 flag;		/* include cold/fsync/dentry marks and offset */
	__le64 cp_ver;		/* checkpoint version */
	__le32 next_blkaddr;	/* next node page block address */
} __packed;

/* Address Pointers in an Inode */
#define DEF_ADDRS_PER_INODE	((F2FS_BLKSIZE - OFFSET_OF_END_OF_I_EXT	\
					- SIZE_OF_I_NID	\
					- sizeof(struct node_footer)) / sizeof(__le32))
#define CUR_ADDRS_PER_INODE(inode)	(DEF_ADDRS_PER_INODE - \
					get_extra_isize(inode))
#define DEF_NIDS_PER_INODE	5	/* Node IDs in an Inode */
#define ADDRS_PER_INODE(inode)	addrs_per_page(inode, true)
/* Address Pointers in a Direct Block */
#define DEF_ADDRS_PER_BLOCK	((F2FS_BLKSIZE - sizeof(struct node_footer)) / sizeof(__le32))
#define ADDRS_PER_BLOCK(inode)	addrs_per_page(inode, false)
/* Node IDs in an Indirect Block */
#define NIDS_PER_BLOCK		((F2FS_BLKSIZE - sizeof(struct node_footer)) / sizeof(__le32))

#define ADDRS_PER_PAGE(page, inode)	(addrs_per_page(inode, IS_INODE(page)))

#define	NODE_DIR1_BLOCK		(DEF_ADDRS_PER_INODE + 1)
#define	NODE_DIR2_BLOCK		(DEF_ADDRS_PER_INODE + 2)
#define	NODE_IND1_BLOCK		(DEF_ADDRS_PER_INODE + 3)
#define	NODE_IND2_BLOCK		(DEF_ADDRS_PER_INODE + 4)
#define	NODE_DIND_BLOCK		(DEF_ADDRS_PER_INODE + 5)

#define F2FS_INLINE_XATTR	0x01	/* file inline xattr flag */
#define F2FS_INLINE_DATA	0x02	/* file inline data flag */
#define F2FS_INLINE_DENTRY	0x04	/* file inline dentry flag */
#define F2FS_DATA_EXIST		0x08	/* file inline data exist flag */
#define F2FS_INLINE_DOTS	0x10	/* file having implicit dot dentries (obsolete) */
#define F2FS_EXTRA_ATTR		0x20	/* file having extra attribute */
#define F2FS_PIN_FILE		0x40	/* file should not be gced */
#define F2FS_COMPRESS_RELEASED	0x80	/* file released compressed blocks */

struct f2fs_inode {
	__le16 i_mode;			/* file mode */
	__u8 i_advise;			/* file hints */
	__u8 i_inline;			/* file inline flags */
	__le32 i_uid;			/* user ID */
	__le32 i_gid;			/* group ID */
	__le32 i_links;			/* links count */
	__le64 i_size;			/* file size in bytes */
	__le64 i_blocks;		/* file size in blocks */
	__le64 i_atime;			/* access time */
	__le64 i_ctime;			/* change time */
	__le64 i_mtime;			/* modification time */
	__le32 i_atime_nsec;		/* access time in nano scale */
	__le32 i_ctime_nsec;		/* change time in nano scale */
	__le32 i_mtime_nsec;		/* modification time in nano scale */
	__le32 i_generation;		/* file version (for NFS) */
	union {
		__le32 i_current_depth;	/* only for directory depth */
		__le16 i_gc_failures;	/*
					 * # of gc failures on pinned file.
					 * only for regular files.
					 */
	};
	__le32 i_xattr_nid;		/* nid to save xattr */
	__le32 i_flags;			/* file attributes */
	__le32 i_pino;			/* parent inode number */
	__le32 i_namelen;		/* file name length */
	__u8 i_name[F2FS_NAME_LEN];	/* file name for SPOR */
	__u8 i_dir_level;		/* dentry_level for large dir */

	struct f2fs_extent i_ext;	/* caching a largest extent */

	union {
		struct {
			__le16 i_extra_isize;	/* extra inode attribute size */
			__le16 i_inline_xattr_size;	/* inline xattr size, unit: 4 bytes */
			__le32 i_projid;	/* project id */
			__le32 i_inode_checksum;/* inode meta checksum */
			__le64 i_crtime;	/* creation time */
			__le32 i_crtime_nsec;	/* creation time in nano scale */
			__le64 i_compr_blocks;	/* # of compressed blocks */
			__u8 i_compress_algorithm;	/* compress algorithm */
			__u8 i_log_cluster_size;	/* log of cluster size */
			__le16 i_compress_flag;		/* compress flag */
						/* 0 bit: chksum flag
						 * [8,15] bits: compress level
						 */
			__le32 i_extra_end[0];	/* for attribute size calculation */
		} __packed;
		__le32 i_addr[DEF_ADDRS_PER_INODE];	/* Pointers to data blocks */
	};
	__le32 i_nid[DEF_NIDS_PER_INODE];	/* direct(2), indirect(2),
						double_indirect(1) node id */
} __packed;

struct direct_node {
	__le32 addr[DEF_ADDRS_PER_BLOCK];	/* array of data block address */
} __packed;

struct indirect_node {
	__le32 nid[NIDS_PER_BLOCK];	/* array of data block address */
} __packed;

enum {
	COLD_BIT_SHIFT = 0,
	FSYNC_BIT_SHIFT,
	DENT_BIT_SHIFT,
	OFFSET_BIT_SHIFT
};

#define OFFSET_BIT_MASK		GENMASK(OFFSET_BIT_SHIFT - 1, 0)

struct f2fs_node {
	/* can be one of three types: inode, direct, and indirect types */
	union {
		struct f2fs_inode i;
		struct direct_node dn;
		struct indirect_node in;
	};
	struct node_footer footer;
} __packed;

/*
 * For NAT entries
 */
#define NAT_ENTRY_PER_BLOCK (F2FS_BLKSIZE / sizeof(struct f2fs_nat_entry))

struct f2fs_nat_entry {
	__u8 version;		/* latest version of cached nat entry */
	__le32 ino;		/* inode number */
	__le32 block_addr;	/* block address */
} __packed;

struct f2fs_nat_block {
	struct f2fs_nat_entry entries[NAT_ENTRY_PER_BLOCK];
} __packed;

/*
 * For SIT entries
 *
 * A validity bitmap of 64 bytes covers 512 blocks of area. For a 4K page size,
 * this results in a segment size of 2MB. For 16k pages, the default segment size
 * is 8MB.
 * Not allow to change this.
 */
#define SIT_VBLOCK_MAP_SIZE 64
#define SIT_ENTRY_PER_BLOCK (F2FS_BLKSIZE / sizeof(struct f2fs_sit_entry))

/*
 * F2FS uses 4 bytes to represent block address. As a result, supported size of
 * disk is 16 TB for a 4K page size and 64 TB for a 16K page size and it equals
 * to 16 * 1024 * 1024 / 2 segments.
 */
#define F2FS_MAX_SEGMENT       ((16 * 1024 * 1024) / 2)

/*
 * Note that f2fs_sit_entry->vblocks has the following bit-field information.
 * [15:10] : allocation type such as CURSEG_XXXX_TYPE
 * [9:0] : valid block count
 */
#define SIT_VBLOCKS_SHIFT	10
#define SIT_VBLOCKS_MASK	((1 << SIT_VBLOCKS_SHIFT) - 1)
#define GET_SIT_VBLOCKS(raw_sit)				\
	(le16_to_cpu((raw_sit)->vblocks) & SIT_VBLOCKS_MASK)
#define GET_SIT_TYPE(raw_sit)					\
	((le16_to_cpu((raw_sit)->vblocks) & ~SIT_VBLOCKS_MASK)	\
	 >> SIT_VBLOCKS_SHIFT)

struct f2fs_sit_entry {
	__le16 vblocks;				/* reference above */
	__u8 valid_map[SIT_VBLOCK_MAP_SIZE];	/* bitmap for valid blocks */
	__le64 mtime;				/* segment age for cleaning */
} __packed;

struct f2fs_sit_block {
	struct f2fs_sit_entry entries[SIT_ENTRY_PER_BLOCK];
} __packed;

/*
 * For segment summary
 *
 * One summary block with 4KB size contains exactly 512 summary entries, which
 * represents exactly one segment with 2MB size.
 * Similarly, in the case of block with 16KB size, it represents one segment with 8MB size.
 * Not allow to change the basic units.
 *
 * NOTE: For initializing fields, you must use set_summary
 *
 * - If data page, nid represents dnode's nid
 * - If node page, nid represents the node page's nid.
 *
 * The ofs_in_node is used by only data page. It represents offset
 * from node's page's beginning to get a data block address.
 * ex) data_blkaddr = (block_t)(nodepage_start_address + ofs_in_node)
 */
#define ENTRIES_IN_SUM		(F2FS_BLKSIZE / 8)
#define	SUMMARY_SIZE		(7)	/* sizeof(struct f2fs_summary) */
#define	SUM_FOOTER_SIZE		(5)	/* sizeof(struct summary_footer) */
#define SUM_ENTRY_SIZE		(SUMMARY_SIZE * ENTRIES_IN_SUM)

/* a summary entry for a block in a segment */
struct f2fs_summary {
	__le32 nid;		/* parent node id */
	union {
		__u8 reserved[3];
		struct {
			__u8 version;		/* node version number */
			__le16 ofs_in_node;	/* block index in parent node */
		} __packed;
	};
} __packed;

/* summary block type, node or data, is stored to the summary_footer */
#define SUM_TYPE_NODE		(1)
#define SUM_TYPE_DATA		(0)

struct summary_footer {
	unsigned char entry_type;	/* SUM_TYPE_XXX */
	__le32 check_sum;		/* summary checksum */
} __packed;

#define SUM_JOURNAL_SIZE	(F2FS_BLKSIZE - SUM_FOOTER_SIZE -\
				SUM_ENTRY_SIZE)
#define NAT_JOURNAL_ENTRIES	((SUM_JOURNAL_SIZE - 2) /\
				sizeof(struct nat_journal_entry))
#define NAT_JOURNAL_RESERVED	((SUM_JOURNAL_SIZE - 2) %\
				sizeof(struct nat_journal_entry))
#define SIT_JOURNAL_ENTRIES	((SUM_JOURNAL_SIZE - 2) /\
				sizeof(struct sit_journal_entry))
#define SIT_JOURNAL_RESERVED	((SUM_JOURNAL_SIZE - 2) %\
				sizeof(struct sit_journal_entry))

/* Reserved area should make size of f2fs_extra_info equals to
 * that of nat_journal and sit_journal.
 */
#define EXTRA_INFO_RESERVED	(SUM_JOURNAL_SIZE - 2 - 8)

/*
 * frequently updated NAT/SIT entries can be stored in the spare area in
 * summary blocks
 */
enum {
	NAT_JOURNAL = 0,
	SIT_JOURNAL
};

struct nat_journal_entry {
	__le32 nid;
	struct f2fs_nat_entry ne;
} __packed;

struct nat_journal {
	struct nat_journal_entry entries[NAT_JOURNAL_ENTRIES];
	__u8 reserved[NAT_JOURNAL_RESERVED];
} __packed;

struct sit_journal_entry {
	__le32 segno;
	struct f2fs_sit_entry se;
} __packed;

struct sit_journal {
	struct sit_journal_entry entries[SIT_JOURNAL_ENTRIES];
	__u8 reserved[SIT_JOURNAL_RESERVED];
} __packed;

struct f2fs_extra_info {
	__le64 kbytes_written;
	__u8 reserved[EXTRA_INFO_RESERVED];
} __packed;

struct f2fs_journal {
	union {
		__le16 n_nats;
		__le16 n_sits;
	};
	/* spare area is used by NAT or SIT journals or extra info */
	union {
		struct nat_journal nat_j;
		struct sit_journal sit_j;
		struct f2fs_extra_info info;
	};
} __packed;

/* Block-sized summary block structure */
struct f2fs_summary_block {
	struct f2fs_summary entries[ENTRIES_IN_SUM];
	struct f2fs_journal journal;
	struct summary_footer footer;
} __packed;

/*
 * For directory operations
 */
#define F2FS_DOT_HASH		0
#define F2FS_DDOT_HASH		F2FS_DOT_HASH
#define F2FS_MAX_HASH		(~((0x3ULL) << 62))
#define F2FS_HASH_COL_BIT	((0x1ULL) << 63)

typedef __le32	f2fs_hash_t;

/* One directory entry slot covers 8bytes-long file name */
#define F2FS_SLOT_LEN		8
#define F2FS_SLOT_LEN_BITS	3

#define GET_DENTRY_SLOTS(x) (((x) + F2FS_SLOT_LEN - 1) >> F2FS_SLOT_LEN_BITS)

/* MAX level for dir lookup */
#define MAX_DIR_HASH_DEPTH	63

/* MAX buckets in one level of dir */
#define MAX_DIR_BUCKETS		BIT((MAX_DIR_HASH_DEPTH / 2) - 1)

/*
 * space utilization of regular dentry and inline dentry (w/o extra reservation)
 * when block size is 4KB.
 *		regular dentry		inline dentry (def)	inline dentry (min)
 * bitmap	1 * 27 = 27		1 * 23 = 23		1 * 1 = 1
 * reserved	1 * 3 = 3		1 * 7 = 7		1 * 1 = 1
 * dentry	11 * 214 = 2354		11 * 182 = 2002		11 * 2 = 22
 * filename	8 * 214 = 1712		8 * 182 = 1456		8 * 2 = 16
 * total	4096			3488			40
 *
 * Note: there are more reserved space in inline dentry than in regular
 * dentry, when converting inline dentry we should handle this carefully.
 */

/* the number of dentry in a block */
#define NR_DENTRY_IN_BLOCK	((BITS_PER_BYTE * F2FS_BLKSIZE) / \
					((SIZE_OF_DIR_ENTRY + F2FS_SLOT_LEN) * BITS_PER_BYTE + 1))
#define SIZE_OF_DIR_ENTRY	11	/* by byte */
#define SIZE_OF_DENTRY_BITMAP	((NR_DENTRY_IN_BLOCK + BITS_PER_BYTE - 1) / \
					BITS_PER_BYTE)
#define SIZE_OF_RESERVED	(F2FS_BLKSIZE - ((SIZE_OF_DIR_ENTRY + \
				F2FS_SLOT_LEN) * \
				NR_DENTRY_IN_BLOCK + SIZE_OF_DENTRY_BITMAP))
#define MIN_INLINE_DENTRY_SIZE		40	/* just include '.' and '..' entries */

/* One directory entry slot representing F2FS_SLOT_LEN-sized file name */
struct f2fs_dir_entry {
	__le32 hash_code;	/* hash code of file name */
	__le32 ino;		/* inode number */
	__le16 name_len;	/* length of file name */
	__u8 file_type;		/* file type */
} __packed;

/* Block-sized directory entry block */
struct f2fs_dentry_block {
	/* validity bitmap for directory entries in each block */
	__u8 dentry_bitmap[SIZE_OF_DENTRY_BITMAP];
	__u8 reserved[SIZE_OF_RESERVED];
	struct f2fs_dir_entry dentry[NR_DENTRY_IN_BLOCK];
	__u8 filename[NR_DENTRY_IN_BLOCK][F2FS_SLOT_LEN];
} __packed;

#define	F2FS_DEF_PROJID		0	/* default project ID */

#endif  /* _LINUX_F2FS_FS_H */<|MERGE_RESOLUTION|>--- conflicted
+++ resolved
@@ -24,17 +24,11 @@
 #define NEW_ADDR		((block_t)-1)	/* used as block_t addresses */
 #define COMPRESS_ADDR		((block_t)-2)	/* used as compressed data flag */
 
-<<<<<<< HEAD
-#define F2FS_BYTES_TO_BLK(bytes)	((bytes) >> F2FS_BLKSIZE_BITS)
-#define F2FS_BLK_TO_BYTES(blk)		((blk) << F2FS_BLKSIZE_BITS)
-#define F2FS_BLK_END_BYTES(blk)		(F2FS_BLK_TO_BYTES(blk + 1) - 1)
-=======
 #define F2FS_BLKSIZE_MASK		(F2FS_BLKSIZE - 1)
 #define F2FS_BYTES_TO_BLK(bytes)	((unsigned long long)(bytes) >> F2FS_BLKSIZE_BITS)
 #define F2FS_BLK_TO_BYTES(blk)		((unsigned long long)(blk) << F2FS_BLKSIZE_BITS)
 #define F2FS_BLK_END_BYTES(blk)		(F2FS_BLK_TO_BYTES(blk + 1) - 1)
 #define F2FS_BLK_ALIGN(x)		(F2FS_BYTES_TO_BLK((x) + F2FS_BLKSIZE - 1))
->>>>>>> a6ad5510
 
 /* 0, 1(node nid), 2(meta nid) are reserved node id */
 #define F2FS_RESERVED_NODE_NUM		3
