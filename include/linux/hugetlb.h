--- conflicted
+++ resolved
@@ -681,10 +681,7 @@
 };
 
 int isolate_or_dissolve_huge_page(struct page *page, struct list_head *list);
-<<<<<<< HEAD
-=======
 int replace_free_hugepage_folios(unsigned long start_pfn, unsigned long end_pfn);
->>>>>>> d12acd7b
 void wait_for_freed_hugetlb_folios(void);
 struct folio *alloc_hugetlb_folio(struct vm_area_struct *vma,
 				unsigned long addr, bool cow_from_owner);
@@ -1066,15 +1063,12 @@
 	return -ENOMEM;
 }
 
-<<<<<<< HEAD
-=======
 static inline int replace_free_hugepage_folios(unsigned long start_pfn,
 		unsigned long end_pfn)
 {
 	return 0;
 }
 
->>>>>>> d12acd7b
 static inline void wait_for_freed_hugetlb_folios(void)
 {
 }
