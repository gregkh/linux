/* SPDX-License-Identifier: GPL-2.0-or-later */
#ifndef _LINUX_IO_URING_H
#define _LINUX_IO_URING_H

#include <linux/sched.h>
#include <linux/xarray.h>
#include <uapi/linux/io_uring.h>

#if defined(CONFIG_IO_URING)
<<<<<<< HEAD
int io_uring_cmd_import_fixed(u64 ubuf, unsigned long len, int rw,
			      struct iov_iter *iter, void *ioucmd);
void io_uring_cmd_done(struct io_uring_cmd *cmd, ssize_t ret, ssize_t res2,
			unsigned issue_flags);
=======
>>>>>>> a6ad5510
void __io_uring_cancel(bool cancel_all);
void __io_uring_free(struct task_struct *tsk);
void io_uring_unreg_ringfd(void);
const char *io_uring_get_opcode(u8 opcode);
bool io_is_uring_fops(struct file *file);

static inline void io_uring_files_cancel(void)
{
	if (current->io_uring)
		__io_uring_cancel(false);
}
static inline void io_uring_task_cancel(void)
{
	if (current->io_uring)
		__io_uring_cancel(true);
}
static inline void io_uring_free(struct task_struct *tsk)
{
	if (tsk->io_uring)
		__io_uring_free(tsk);
}
<<<<<<< HEAD
int io_uring_cmd_sock(struct io_uring_cmd *cmd, unsigned int issue_flags);
bool io_is_uring_fops(struct file *file);
#else
static inline int io_uring_cmd_import_fixed(u64 ubuf, unsigned long len, int rw,
			      struct iov_iter *iter, void *ioucmd)
{
	return -EOPNOTSUPP;
}
static inline void io_uring_cmd_done(struct io_uring_cmd *cmd, ssize_t ret,
		ssize_t ret2, unsigned issue_flags)
{
}
static inline void io_uring_cmd_complete_in_task(struct io_uring_cmd *ioucmd,
			void (*task_work_cb)(struct io_uring_cmd *, unsigned))
{
}
static inline void io_uring_cmd_do_in_task_lazy(struct io_uring_cmd *ioucmd,
			void (*task_work_cb)(struct io_uring_cmd *, unsigned))
{
}
=======
#else
>>>>>>> a6ad5510
static inline void io_uring_task_cancel(void)
{
}
static inline void io_uring_files_cancel(void)
{
}
static inline void io_uring_free(struct task_struct *tsk)
{
}
static inline const char *io_uring_get_opcode(u8 opcode)
{
	return "";
}
static inline bool io_is_uring_fops(struct file *file)
{
	return false;
}
static inline bool io_is_uring_fops(struct file *file)
{
	return false;
}
#endif

#endif<|MERGE_RESOLUTION|>--- conflicted
+++ resolved
@@ -7,13 +7,6 @@
 #include <uapi/linux/io_uring.h>
 
 #if defined(CONFIG_IO_URING)
-<<<<<<< HEAD
-int io_uring_cmd_import_fixed(u64 ubuf, unsigned long len, int rw,
-			      struct iov_iter *iter, void *ioucmd);
-void io_uring_cmd_done(struct io_uring_cmd *cmd, ssize_t ret, ssize_t res2,
-			unsigned issue_flags);
-=======
->>>>>>> a6ad5510
 void __io_uring_cancel(bool cancel_all);
 void __io_uring_free(struct task_struct *tsk);
 void io_uring_unreg_ringfd(void);
@@ -35,30 +28,7 @@
 	if (tsk->io_uring)
 		__io_uring_free(tsk);
 }
-<<<<<<< HEAD
-int io_uring_cmd_sock(struct io_uring_cmd *cmd, unsigned int issue_flags);
-bool io_is_uring_fops(struct file *file);
 #else
-static inline int io_uring_cmd_import_fixed(u64 ubuf, unsigned long len, int rw,
-			      struct iov_iter *iter, void *ioucmd)
-{
-	return -EOPNOTSUPP;
-}
-static inline void io_uring_cmd_done(struct io_uring_cmd *cmd, ssize_t ret,
-		ssize_t ret2, unsigned issue_flags)
-{
-}
-static inline void io_uring_cmd_complete_in_task(struct io_uring_cmd *ioucmd,
-			void (*task_work_cb)(struct io_uring_cmd *, unsigned))
-{
-}
-static inline void io_uring_cmd_do_in_task_lazy(struct io_uring_cmd *ioucmd,
-			void (*task_work_cb)(struct io_uring_cmd *, unsigned))
-{
-}
-=======
-#else
->>>>>>> a6ad5510
 static inline void io_uring_task_cancel(void)
 {
 }
@@ -76,10 +46,6 @@
 {
 	return false;
 }
-static inline bool io_is_uring_fops(struct file *file)
-{
-	return false;
-}
 #endif
 
 #endif