/* SPDX-License-Identifier: GPL-2.0 */
/*
 * evm.h
 *
 * Copyright (c) 2009 IBM Corporation
 * Author: Mimi Zohar <zohar@us.ibm.com>
 */

#ifndef _LINUX_EVM_H
#define _LINUX_EVM_H

#include <linux/integrity.h>
#include <linux/xattr.h>

#ifdef CONFIG_EVM
extern int evm_set_key(void *key, size_t keylen);
extern enum integrity_status evm_verifyxattr(struct dentry *dentry,
					     const char *xattr_name,
					     void *xattr_value,
<<<<<<< HEAD
					     size_t xattr_value_len,
					     struct integrity_iint_cache *iint);
extern int evm_inode_setattr(struct mnt_idmap *idmap,
			     struct dentry *dentry, struct iattr *attr);
extern void evm_inode_post_setattr(struct dentry *dentry, int ia_valid);
extern int evm_inode_setxattr(struct mnt_idmap *idmap,
			      struct dentry *dentry, const char *name,
			      const void *value, size_t size);
extern void evm_inode_post_setxattr(struct dentry *dentry,
				    const char *xattr_name,
				    const void *xattr_value,
				    size_t xattr_value_len);
extern int evm_inode_copy_up_xattr(const char *name);
extern int evm_inode_removexattr(struct mnt_idmap *idmap,
				 struct dentry *dentry, const char *xattr_name);
extern void evm_inode_post_removexattr(struct dentry *dentry,
				       const char *xattr_name);
static inline void evm_inode_post_remove_acl(struct mnt_idmap *idmap,
					     struct dentry *dentry,
					     const char *acl_name)
{
	evm_inode_post_removexattr(dentry, acl_name);
}
extern int evm_inode_set_acl(struct mnt_idmap *idmap,
			     struct dentry *dentry, const char *acl_name,
			     struct posix_acl *kacl);
static inline int evm_inode_remove_acl(struct mnt_idmap *idmap,
				       struct dentry *dentry,
				       const char *acl_name)
{
	return evm_inode_set_acl(idmap, dentry, acl_name, NULL);
}
static inline void evm_inode_post_set_acl(struct dentry *dentry,
					  const char *acl_name,
					  struct posix_acl *kacl)
{
	return evm_inode_post_setxattr(dentry, acl_name, NULL, 0);
}

=======
					     size_t xattr_value_len);
>>>>>>> a6ad5510
int evm_inode_init_security(struct inode *inode, struct inode *dir,
			    const struct qstr *qstr, struct xattr *xattrs,
			    int *xattr_count);
extern bool evm_revalidate_status(const char *xattr_name);
extern int evm_protected_xattr_if_enabled(const char *req_xattr_name);
extern int evm_read_protected_xattrs(struct dentry *dentry, u8 *buffer,
				     int buffer_size, char type,
				     bool canonical_fmt);
extern bool evm_metadata_changed(struct inode *inode,
				 struct inode *metadata_inode);
#ifdef CONFIG_FS_POSIX_ACL
extern int posix_xattr_acl(const char *xattrname);
#else
static inline int posix_xattr_acl(const char *xattrname)
{
	return 0;
}
#endif
#else

static inline int evm_set_key(void *key, size_t keylen)
{
	return -EOPNOTSUPP;
}

#ifdef CONFIG_INTEGRITY
static inline enum integrity_status evm_verifyxattr(struct dentry *dentry,
						    const char *xattr_name,
						    void *xattr_value,
						    size_t xattr_value_len)
{
	return INTEGRITY_UNKNOWN;
}
#endif

<<<<<<< HEAD
static inline int evm_inode_setattr(struct mnt_idmap *idmap,
				    struct dentry *dentry, struct iattr *attr)
{
	return 0;
}

static inline void evm_inode_post_setattr(struct dentry *dentry, int ia_valid)
{
	return;
}

static inline int evm_inode_setxattr(struct mnt_idmap *idmap,
				     struct dentry *dentry, const char *name,
				     const void *value, size_t size)
{
	return 0;
}

static inline void evm_inode_post_setxattr(struct dentry *dentry,
					   const char *xattr_name,
					   const void *xattr_value,
					   size_t xattr_value_len)
{
	return;
}

static inline int  evm_inode_copy_up_xattr(const char *name)
{
	return 0;
}

static inline int evm_inode_removexattr(struct mnt_idmap *idmap,
					struct dentry *dentry,
					const char *xattr_name)
{
	return 0;
}

static inline void evm_inode_post_removexattr(struct dentry *dentry,
					      const char *xattr_name)
{
	return;
}

static inline void evm_inode_post_remove_acl(struct mnt_idmap *idmap,
					     struct dentry *dentry,
					     const char *acl_name)
{
	return;
}

static inline int evm_inode_set_acl(struct mnt_idmap *idmap,
				    struct dentry *dentry, const char *acl_name,
				    struct posix_acl *kacl)
{
	return 0;
}

static inline int evm_inode_remove_acl(struct mnt_idmap *idmap,
				       struct dentry *dentry,
				       const char *acl_name)
{
	return 0;
}

static inline void evm_inode_post_set_acl(struct dentry *dentry,
					  const char *acl_name,
					  struct posix_acl *kacl)
{
	return;
}

=======
>>>>>>> a6ad5510
static inline int evm_inode_init_security(struct inode *inode, struct inode *dir,
					  const struct qstr *qstr,
					  struct xattr *xattrs,
					  int *xattr_count)
{
	return 0;
}

static inline bool evm_revalidate_status(const char *xattr_name)
{
	return false;
}

static inline int evm_protected_xattr_if_enabled(const char *req_xattr_name)
{
	return false;
}

static inline int evm_read_protected_xattrs(struct dentry *dentry, u8 *buffer,
					    int buffer_size, char type,
					    bool canonical_fmt)
{
	return -EOPNOTSUPP;
}

static inline bool evm_metadata_changed(struct inode *inode,
					struct inode *metadata_inode)
{
	return false;
}

#endif /* CONFIG_EVM */
#endif /* LINUX_EVM_H */<|MERGE_RESOLUTION|>--- conflicted
+++ resolved
@@ -17,49 +17,7 @@
 extern enum integrity_status evm_verifyxattr(struct dentry *dentry,
 					     const char *xattr_name,
 					     void *xattr_value,
-<<<<<<< HEAD
-					     size_t xattr_value_len,
-					     struct integrity_iint_cache *iint);
-extern int evm_inode_setattr(struct mnt_idmap *idmap,
-			     struct dentry *dentry, struct iattr *attr);
-extern void evm_inode_post_setattr(struct dentry *dentry, int ia_valid);
-extern int evm_inode_setxattr(struct mnt_idmap *idmap,
-			      struct dentry *dentry, const char *name,
-			      const void *value, size_t size);
-extern void evm_inode_post_setxattr(struct dentry *dentry,
-				    const char *xattr_name,
-				    const void *xattr_value,
-				    size_t xattr_value_len);
-extern int evm_inode_copy_up_xattr(const char *name);
-extern int evm_inode_removexattr(struct mnt_idmap *idmap,
-				 struct dentry *dentry, const char *xattr_name);
-extern void evm_inode_post_removexattr(struct dentry *dentry,
-				       const char *xattr_name);
-static inline void evm_inode_post_remove_acl(struct mnt_idmap *idmap,
-					     struct dentry *dentry,
-					     const char *acl_name)
-{
-	evm_inode_post_removexattr(dentry, acl_name);
-}
-extern int evm_inode_set_acl(struct mnt_idmap *idmap,
-			     struct dentry *dentry, const char *acl_name,
-			     struct posix_acl *kacl);
-static inline int evm_inode_remove_acl(struct mnt_idmap *idmap,
-				       struct dentry *dentry,
-				       const char *acl_name)
-{
-	return evm_inode_set_acl(idmap, dentry, acl_name, NULL);
-}
-static inline void evm_inode_post_set_acl(struct dentry *dentry,
-					  const char *acl_name,
-					  struct posix_acl *kacl)
-{
-	return evm_inode_post_setxattr(dentry, acl_name, NULL, 0);
-}
-
-=======
 					     size_t xattr_value_len);
->>>>>>> a6ad5510
 int evm_inode_init_security(struct inode *inode, struct inode *dir,
 			    const struct qstr *qstr, struct xattr *xattrs,
 			    int *xattr_count);
@@ -95,81 +53,6 @@
 }
 #endif
 
-<<<<<<< HEAD
-static inline int evm_inode_setattr(struct mnt_idmap *idmap,
-				    struct dentry *dentry, struct iattr *attr)
-{
-	return 0;
-}
-
-static inline void evm_inode_post_setattr(struct dentry *dentry, int ia_valid)
-{
-	return;
-}
-
-static inline int evm_inode_setxattr(struct mnt_idmap *idmap,
-				     struct dentry *dentry, const char *name,
-				     const void *value, size_t size)
-{
-	return 0;
-}
-
-static inline void evm_inode_post_setxattr(struct dentry *dentry,
-					   const char *xattr_name,
-					   const void *xattr_value,
-					   size_t xattr_value_len)
-{
-	return;
-}
-
-static inline int  evm_inode_copy_up_xattr(const char *name)
-{
-	return 0;
-}
-
-static inline int evm_inode_removexattr(struct mnt_idmap *idmap,
-					struct dentry *dentry,
-					const char *xattr_name)
-{
-	return 0;
-}
-
-static inline void evm_inode_post_removexattr(struct dentry *dentry,
-					      const char *xattr_name)
-{
-	return;
-}
-
-static inline void evm_inode_post_remove_acl(struct mnt_idmap *idmap,
-					     struct dentry *dentry,
-					     const char *acl_name)
-{
-	return;
-}
-
-static inline int evm_inode_set_acl(struct mnt_idmap *idmap,
-				    struct dentry *dentry, const char *acl_name,
-				    struct posix_acl *kacl)
-{
-	return 0;
-}
-
-static inline int evm_inode_remove_acl(struct mnt_idmap *idmap,
-				       struct dentry *dentry,
-				       const char *acl_name)
-{
-	return 0;
-}
-
-static inline void evm_inode_post_set_acl(struct dentry *dentry,
-					  const char *acl_name,
-					  struct posix_acl *kacl)
-{
-	return;
-}
-
-=======
->>>>>>> a6ad5510
 static inline int evm_inode_init_security(struct inode *inode, struct inode *dir,
 					  const struct qstr *qstr,
 					  struct xattr *xattrs,
