--- conflicted
+++ resolved
@@ -318,18 +318,11 @@
 	ATA_EH_RESET		= ATA_EH_SOFTRESET | ATA_EH_HARDRESET,
 	ATA_EH_ENABLE_LINK	= (1 << 3),
 	ATA_EH_PARK		= (1 << 5), /* unload heads and stop I/O */
-<<<<<<< HEAD
-	ATA_EH_SET_ACTIVE	= (1 << 6), /* Set a device to active power mode */
-
-	ATA_EH_PERDEV_MASK	= ATA_EH_REVALIDATE | ATA_EH_PARK |
-				  ATA_EH_SET_ACTIVE,
-=======
 	ATA_EH_GET_SUCCESS_SENSE = (1 << 6), /* Get sense data for successful cmd */
 	ATA_EH_SET_ACTIVE	= (1 << 7), /* Set a device to active power mode */
 
 	ATA_EH_PERDEV_MASK	= ATA_EH_REVALIDATE | ATA_EH_PARK |
 				  ATA_EH_GET_SUCCESS_SENSE | ATA_EH_SET_ACTIVE,
->>>>>>> 98817289
 	ATA_EH_ALL_ACTIONS	= ATA_EH_REVALIDATE | ATA_EH_RESET |
 				  ATA_EH_ENABLE_LINK,
 
