/* SPDX-License-Identifier: GPL-2.0-or-later
 *
 * Copyright (C) 2005 David Brownell
 */

#ifndef __LINUX_SPI_H
#define __LINUX_SPI_H

#include <linux/acpi.h>
#include <linux/bits.h>
#include <linux/completion.h>
#include <linux/device.h>
#include <linux/gpio/consumer.h>
#include <linux/kthread.h>
#include <linux/mod_devicetable.h>
#include <linux/overflow.h>
#include <linux/scatterlist.h>
#include <linux/slab.h>
#include <linux/u64_stats_sync.h>

#include <uapi/linux/spi/spi.h>

/* Max no. of CS supported per spi device */
#define SPI_CS_CNT_MAX 16

struct dma_chan;
struct software_node;
struct ptp_system_timestamp;
struct spi_controller;
struct spi_transfer;
struct spi_controller_mem_ops;
struct spi_controller_mem_caps;
struct spi_message;

/*
 * INTERFACES between SPI master-side drivers and SPI slave protocol handlers,
 * and SPI infrastructure.
 */
extern const struct bus_type spi_bus_type;

/**
 * struct spi_statistics - statistics for spi transfers
 * @syncp:         seqcount to protect members in this struct for per-cpu update
 *                 on 32-bit systems
 *
 * @messages:      number of spi-messages handled
 * @transfers:     number of spi_transfers handled
 * @errors:        number of errors during spi_transfer
 * @timedout:      number of timeouts during spi_transfer
 *
 * @spi_sync:      number of times spi_sync is used
 * @spi_sync_immediate:
 *                 number of times spi_sync is executed immediately
 *                 in calling context without queuing and scheduling
 * @spi_async:     number of times spi_async is used
 *
 * @bytes:         number of bytes transferred to/from device
 * @bytes_tx:      number of bytes sent to device
 * @bytes_rx:      number of bytes received from device
 *
 * @transfer_bytes_histo:
 *                 transfer bytes histogram
 *
 * @transfers_split_maxsize:
 *                 number of transfers that have been split because of
 *                 maxsize limit
 */
struct spi_statistics {
	struct u64_stats_sync	syncp;

	u64_stats_t		messages;
	u64_stats_t		transfers;
	u64_stats_t		errors;
	u64_stats_t		timedout;

	u64_stats_t		spi_sync;
	u64_stats_t		spi_sync_immediate;
	u64_stats_t		spi_async;

	u64_stats_t		bytes;
	u64_stats_t		bytes_rx;
	u64_stats_t		bytes_tx;

#define SPI_STATISTICS_HISTO_SIZE 17
	u64_stats_t	transfer_bytes_histo[SPI_STATISTICS_HISTO_SIZE];

	u64_stats_t	transfers_split_maxsize;
};

#define SPI_STATISTICS_ADD_TO_FIELD(pcpu_stats, field, count)		\
	do {								\
		struct spi_statistics *__lstats;			\
		get_cpu();						\
		__lstats = this_cpu_ptr(pcpu_stats);			\
		u64_stats_update_begin(&__lstats->syncp);		\
		u64_stats_add(&__lstats->field, count);			\
		u64_stats_update_end(&__lstats->syncp);			\
		put_cpu();						\
	} while (0)

#define SPI_STATISTICS_INCREMENT_FIELD(pcpu_stats, field)		\
	do {								\
		struct spi_statistics *__lstats;			\
		get_cpu();						\
		__lstats = this_cpu_ptr(pcpu_stats);			\
		u64_stats_update_begin(&__lstats->syncp);		\
		u64_stats_inc(&__lstats->field);			\
		u64_stats_update_end(&__lstats->syncp);			\
		put_cpu();						\
	} while (0)

/**
 * struct spi_delay - SPI delay information
 * @value: Value for the delay
 * @unit: Unit for the delay
 */
struct spi_delay {
#define SPI_DELAY_UNIT_USECS	0
#define SPI_DELAY_UNIT_NSECS	1
#define SPI_DELAY_UNIT_SCK	2
	u16	value;
	u8	unit;
};

extern int spi_delay_to_ns(struct spi_delay *_delay, struct spi_transfer *xfer);
extern int spi_delay_exec(struct spi_delay *_delay, struct spi_transfer *xfer);
extern void spi_transfer_cs_change_delay_exec(struct spi_message *msg,
						  struct spi_transfer *xfer);

/**
 * struct spi_device - Controller side proxy for an SPI slave device
 * @dev: Driver model representation of the device.
 * @controller: SPI controller used with the device.
 * @max_speed_hz: Maximum clock rate to be used with this chip
 *	(on this board); may be changed by the device's driver.
 *	The spi_transfer.speed_hz can override this for each transfer.
 * @chip_select: Array of physical chipselect, spi->chipselect[i] gives
 *	the corresponding physical CS for logical CS i.
 * @mode: The spi mode defines how data is clocked out and in.
 *	This may be changed by the device's driver.
 *	The "active low" default for chipselect mode can be overridden
 *	(by specifying SPI_CS_HIGH) as can the "MSB first" default for
 *	each word in a transfer (by specifying SPI_LSB_FIRST).
 * @bits_per_word: Data transfers involve one or more words; word sizes
 *	like eight or 12 bits are common.  In-memory wordsizes are
 *	powers of two bytes (e.g. 20 bit samples use 32 bits).
 *	This may be changed by the device's driver, or left at the
 *	default (0) indicating protocol words are eight bit bytes.
 *	The spi_transfer.bits_per_word can override this for each transfer.
 * @rt: Make the pump thread real time priority.
 * @irq: Negative, or the number passed to request_irq() to receive
 *	interrupts from this device.
 * @controller_state: Controller's runtime state
 * @controller_data: Board-specific definitions for controller, such as
 *	FIFO initialization parameters; from board_info.controller_data
 * @modalias: Name of the driver to use with this device, or an alias
 *	for that name.  This appears in the sysfs "modalias" attribute
 *	for driver coldplugging, and in uevents used for hotplugging
 * @driver_override: If the name of a driver is written to this attribute, then
 *	the device will bind to the named driver and only the named driver.
 *	Do not set directly, because core frees it; use driver_set_override() to
 *	set or clear it.
 * @cs_gpiod: Array of GPIO descriptors of the corresponding chipselect lines
 *	(optional, NULL when not using a GPIO line)
 * @word_delay: delay to be inserted between consecutive
 *	words of a transfer
 * @cs_setup: delay to be introduced by the controller after CS is asserted
 * @cs_hold: delay to be introduced by the controller before CS is deasserted
 * @cs_inactive: delay to be introduced by the controller after CS is
 *	deasserted. If @cs_change_delay is used from @spi_transfer, then the
 *	two delays will be added up.
 * @pcpu_statistics: statistics for the spi_device
 * @cs_index_mask: Bit mask of the active chipselect(s) in the chipselect array
 *
 * A @spi_device is used to interchange data between an SPI slave
 * (usually a discrete chip) and CPU memory.
 *
 * In @dev, the platform_data is used to hold information about this
 * device that's meaningful to the device's protocol driver, but not
 * to its controller.  One example might be an identifier for a chip
 * variant with slightly different functionality; another might be
 * information about how this particular board wires the chip's pins.
 */
struct spi_device {
	struct device		dev;
	struct spi_controller	*controller;
	u32			max_speed_hz;
	u8			chip_select[SPI_CS_CNT_MAX];
	u8			bits_per_word;
	bool			rt;
#define SPI_NO_TX		BIT(31)		/* No transmit wire */
#define SPI_NO_RX		BIT(30)		/* No receive wire */
	/*
	 * TPM specification defines flow control over SPI. Client device
	 * can insert a wait state on MISO when address is transmitted by
	 * controller on MOSI. Detecting the wait state in software is only
	 * possible for full duplex controllers. For controllers that support
	 * only half-duplex, the wait state detection needs to be implemented
	 * in hardware. TPM devices would set this flag when hardware flow
	 * control is expected from SPI controller.
	 */
#define SPI_TPM_HW_FLOW		BIT(29)		/* TPM HW flow control */
	/*
	 * All bits defined above should be covered by SPI_MODE_KERNEL_MASK.
	 * The SPI_MODE_KERNEL_MASK has the SPI_MODE_USER_MASK counterpart,
	 * which is defined in 'include/uapi/linux/spi/spi.h'.
	 * The bits defined here are from bit 31 downwards, while in
	 * SPI_MODE_USER_MASK are from 0 upwards.
	 * These bits must not overlap. A static assert check should make sure of that.
	 * If adding extra bits, make sure to decrease the bit index below as well.
	 */
#define SPI_MODE_KERNEL_MASK	(~(BIT(29) - 1))
	u32			mode;
	int			irq;
	void			*controller_state;
	void			*controller_data;
	char			modalias[SPI_NAME_SIZE];
	const char		*driver_override;
	struct gpio_desc	*cs_gpiod[SPI_CS_CNT_MAX];	/* Chip select gpio desc */
	struct spi_delay	word_delay; /* Inter-word delay */
	/* CS delays */
	struct spi_delay	cs_setup;
	struct spi_delay	cs_hold;
	struct spi_delay	cs_inactive;

	/* The statistics */
	struct spi_statistics __percpu	*pcpu_statistics;

	/* Bit mask of the chipselect(s) that the driver need to use from
	 * the chipselect array.When the controller is capable to handle
	 * multiple chip selects & memories are connected in parallel
	 * then more than one bit need to be set in cs_index_mask.
	 */
	u32			cs_index_mask : SPI_CS_CNT_MAX;

	/*
	 * Likely need more hooks for more protocol options affecting how
	 * the controller talks to each chip, like:
	 *  - memory packing (12 bit samples into low bits, others zeroed)
	 *  - priority
	 *  - chipselect delays
	 *  - ...
	 */
};

/* Make sure that SPI_MODE_KERNEL_MASK & SPI_MODE_USER_MASK don't overlap */
static_assert((SPI_MODE_KERNEL_MASK & SPI_MODE_USER_MASK) == 0,
	      "SPI_MODE_USER_MASK & SPI_MODE_KERNEL_MASK must not overlap");

static inline struct spi_device *to_spi_device(const struct device *dev)
{
	return dev ? container_of(dev, struct spi_device, dev) : NULL;
}

/* Most drivers won't need to care about device refcounting */
static inline struct spi_device *spi_dev_get(struct spi_device *spi)
{
	return (spi && get_device(&spi->dev)) ? spi : NULL;
}

static inline void spi_dev_put(struct spi_device *spi)
{
	if (spi)
		put_device(&spi->dev);
}

/* ctldata is for the bus_controller driver's runtime state */
static inline void *spi_get_ctldata(const struct spi_device *spi)
{
	return spi->controller_state;
}

static inline void spi_set_ctldata(struct spi_device *spi, void *state)
{
	spi->controller_state = state;
}

/* Device driver data */

static inline void spi_set_drvdata(struct spi_device *spi, void *data)
{
	dev_set_drvdata(&spi->dev, data);
}

static inline void *spi_get_drvdata(const struct spi_device *spi)
{
	return dev_get_drvdata(&spi->dev);
}

static inline u8 spi_get_chipselect(const struct spi_device *spi, u8 idx)
{
	return spi->chip_select[idx];
}

static inline void spi_set_chipselect(struct spi_device *spi, u8 idx, u8 chipselect)
{
	spi->chip_select[idx] = chipselect;
}

static inline struct gpio_desc *spi_get_csgpiod(const struct spi_device *spi, u8 idx)
{
	return spi->cs_gpiod[idx];
}

static inline void spi_set_csgpiod(struct spi_device *spi, u8 idx, struct gpio_desc *csgpiod)
{
	spi->cs_gpiod[idx] = csgpiod;
}

static inline bool spi_is_csgpiod(struct spi_device *spi)
{
	u8 idx;

	for (idx = 0; idx < SPI_CS_CNT_MAX; idx++) {
		if (spi_get_csgpiod(spi, idx))
			return true;
	}
	return false;
}

/**
 * struct spi_driver - Host side "protocol" driver
 * @id_table: List of SPI devices supported by this driver
 * @probe: Binds this driver to the SPI device.  Drivers can verify
 *	that the device is actually present, and may need to configure
 *	characteristics (such as bits_per_word) which weren't needed for
 *	the initial configuration done during system setup.
 * @remove: Unbinds this driver from the SPI device
 * @shutdown: Standard shutdown callback used during system state
 *	transitions such as powerdown/halt and kexec
 * @driver: SPI device drivers should initialize the name and owner
 *	field of this structure.
 *
 * This represents the kind of device driver that uses SPI messages to
 * interact with the hardware at the other end of a SPI link.  It's called
 * a "protocol" driver because it works through messages rather than talking
 * directly to SPI hardware (which is what the underlying SPI controller
 * driver does to pass those messages).  These protocols are defined in the
 * specification for the device(s) supported by the driver.
 *
 * As a rule, those device protocols represent the lowest level interface
 * supported by a driver, and it will support upper level interfaces too.
 * Examples of such upper levels include frameworks like MTD, networking,
 * MMC, RTC, filesystem character device nodes, and hardware monitoring.
 */
struct spi_driver {
	const struct spi_device_id *id_table;
	int			(*probe)(struct spi_device *spi);
	void			(*remove)(struct spi_device *spi);
	void			(*shutdown)(struct spi_device *spi);
	struct device_driver	driver;
};

#define to_spi_driver(__drv)   \
	( __drv ? container_of_const(__drv, struct spi_driver, driver) : NULL )

extern int __spi_register_driver(struct module *owner, struct spi_driver *sdrv);

/**
 * spi_unregister_driver - reverse effect of spi_register_driver
 * @sdrv: the driver to unregister
 * Context: can sleep
 */
static inline void spi_unregister_driver(struct spi_driver *sdrv)
{
	if (sdrv)
		driver_unregister(&sdrv->driver);
}

extern struct spi_device *spi_new_ancillary_device(struct spi_device *spi, u8 chip_select);

/* Use a define to avoid include chaining to get THIS_MODULE */
#define spi_register_driver(driver) \
	__spi_register_driver(THIS_MODULE, driver)

/**
 * module_spi_driver() - Helper macro for registering a SPI driver
 * @__spi_driver: spi_driver struct
 *
 * Helper macro for SPI drivers which do not do anything special in module
 * init/exit. This eliminates a lot of boilerplate. Each module may only
 * use this macro once, and calling it replaces module_init() and module_exit()
 */
#define module_spi_driver(__spi_driver) \
	module_driver(__spi_driver, spi_register_driver, \
			spi_unregister_driver)

/**
 * struct spi_controller - interface to SPI master or slave controller
 * @dev: device interface to this driver
 * @list: link with the global spi_controller list
 * @bus_num: board-specific (and often SOC-specific) identifier for a
 *	given SPI controller.
 * @num_chipselect: chipselects are used to distinguish individual
 *	SPI slaves, and are numbered from zero to num_chipselects.
 *	each slave has a chipselect signal, but it's common that not
 *	every chipselect is connected to a slave.
 * @dma_alignment: SPI controller constraint on DMA buffers alignment.
 * @mode_bits: flags understood by this controller driver
 * @buswidth_override_bits: flags to override for this controller driver
 * @bits_per_word_mask: A mask indicating which values of bits_per_word are
 *	supported by the driver. Bit n indicates that a bits_per_word n+1 is
 *	supported. If set, the SPI core will reject any transfer with an
 *	unsupported bits_per_word. If not set, this value is simply ignored,
 *	and it's up to the individual driver to perform any validation.
 * @min_speed_hz: Lowest supported transfer speed
 * @max_speed_hz: Highest supported transfer speed
 * @flags: other constraints relevant to this driver
 * @slave: indicates that this is an SPI slave controller
 * @target: indicates that this is an SPI target controller
 * @devm_allocated: whether the allocation of this struct is devres-managed
 * @max_transfer_size: function that returns the max transfer size for
 *	a &spi_device; may be %NULL, so the default %SIZE_MAX will be used.
 * @max_message_size: function that returns the max message size for
 *	a &spi_device; may be %NULL, so the default %SIZE_MAX will be used.
 * @io_mutex: mutex for physical bus access
 * @add_lock: mutex to avoid adding devices to the same chipselect
 * @bus_lock_spinlock: spinlock for SPI bus locking
 * @bus_lock_mutex: mutex for exclusion of multiple callers
 * @bus_lock_flag: indicates that the SPI bus is locked for exclusive use
 * @setup: updates the device mode and clocking records used by a
 *	device's SPI controller; protocol code may call this.  This
 *	must fail if an unrecognized or unsupported mode is requested.
 *	It's always safe to call this unless transfers are pending on
 *	the device whose settings are being modified.
 * @set_cs_timing: optional hook for SPI devices to request SPI master
 * controller for configuring specific CS setup time, hold time and inactive
 * delay interms of clock counts
 * @transfer: adds a message to the controller's transfer queue.
 * @cleanup: frees controller-specific state
 * @can_dma: determine whether this controller supports DMA
 * @dma_map_dev: device which can be used for DMA mapping
 * @cur_rx_dma_dev: device which is currently used for RX DMA mapping
 * @cur_tx_dma_dev: device which is currently used for TX DMA mapping
 * @queued: whether this controller is providing an internal message queue
 * @kworker: pointer to thread struct for message pump
 * @pump_messages: work struct for scheduling work to the message pump
 * @queue_lock: spinlock to synchronise access to message queue
 * @queue: message queue
 * @cur_msg: the currently in-flight message
 * @cur_msg_completion: a completion for the current in-flight message
 * @cur_msg_incomplete: Flag used internally to opportunistically skip
 *	the @cur_msg_completion. This flag is used to check if the driver has
 *	already called spi_finalize_current_message().
 * @cur_msg_need_completion: Flag used internally to opportunistically skip
 *	the @cur_msg_completion. This flag is used to signal the context that
 *	is running spi_finalize_current_message() that it needs to complete()
 * @fallback: fallback to PIO if DMA transfer return failure with
 *	SPI_TRANS_FAIL_NO_START.
 * @last_cs_mode_high: was (mode & SPI_CS_HIGH) true on the last call to set_cs.
 * @last_cs: the last chip_select that is recorded by set_cs, -1 on non chip
 *           selected
 * @last_cs_index_mask: bit mask the last chip selects that were used
 * @xfer_completion: used by core transfer_one_message()
 * @busy: message pump is busy
 * @running: message pump is running
 * @rt: whether this queue is set to run as a realtime task
 * @auto_runtime_pm: the core should ensure a runtime PM reference is held
 *                   while the hardware is prepared, using the parent
 *                   device for the spidev
 * @max_dma_len: Maximum length of a DMA transfer for the device.
 * @prepare_transfer_hardware: a message will soon arrive from the queue
 *	so the subsystem requests the driver to prepare the transfer hardware
 *	by issuing this call
 * @transfer_one_message: the subsystem calls the driver to transfer a single
 *	message while queuing transfers that arrive in the meantime. When the
 *	driver is finished with this message, it must call
 *	spi_finalize_current_message() so the subsystem can issue the next
 *	message
 * @unprepare_transfer_hardware: there are currently no more messages on the
 *	queue so the subsystem notifies the driver that it may relax the
 *	hardware by issuing this call
 *
 * @set_cs: set the logic level of the chip select line.  May be called
 *          from interrupt context.
 * @optimize_message: optimize the message for reuse
 * @unoptimize_message: release resources allocated by optimize_message
 * @prepare_message: set up the controller to transfer a single message,
 *                   for example doing DMA mapping.  Called from threaded
 *                   context.
 * @transfer_one: transfer a single spi_transfer.
 *
 *                  - return 0 if the transfer is finished,
 *                  - return 1 if the transfer is still in progress. When
 *                    the driver is finished with this transfer it must
 *                    call spi_finalize_current_transfer() so the subsystem
 *                    can issue the next transfer. If the transfer fails, the
 *                    driver must set the flag SPI_TRANS_FAIL_IO to
 *                    spi_transfer->error first, before calling
 *                    spi_finalize_current_transfer().
 *                    Note: transfer_one and transfer_one_message are mutually
 *                    exclusive; when both are set, the generic subsystem does
 *                    not call your transfer_one callback.
 * @handle_err: the subsystem calls the driver to handle an error that occurs
 *		in the generic implementation of transfer_one_message().
 * @mem_ops: optimized/dedicated operations for interactions with SPI memory.
 *	     This field is optional and should only be implemented if the
 *	     controller has native support for memory like operations.
 * @mem_caps: controller capabilities for the handling of memory operations.
 * @unprepare_message: undo any work done by prepare_message().
 * @target_abort: abort the ongoing transfer request on an SPI target controller
 * @cs_gpiods: Array of GPIO descriptors to use as chip select lines; one per CS
 *	number. Any individual value may be NULL for CS lines that
 *	are not GPIOs (driven by the SPI controller itself).
 * @use_gpio_descriptors: Turns on the code in the SPI core to parse and grab
 *	GPIO descriptors. This will fill in @cs_gpiods and SPI devices will have
 *	the cs_gpiod assigned if a GPIO line is found for the chipselect.
 * @unused_native_cs: When cs_gpiods is used, spi_register_controller() will
 *	fill in this field with the first unused native CS, to be used by SPI
 *	controller drivers that need to drive a native CS when using GPIO CS.
 * @max_native_cs: When cs_gpiods is used, and this field is filled in,
 *	spi_register_controller() will validate all native CS (including the
 *	unused native CS) against this value.
 * @pcpu_statistics: statistics for the spi_controller
 * @dma_tx: DMA transmit channel
 * @dma_rx: DMA receive channel
 * @dummy_rx: dummy receive buffer for full-duplex devices
 * @dummy_tx: dummy transmit buffer for full-duplex devices
 * @fw_translate_cs: If the boot firmware uses different numbering scheme
 *	what Linux expects, this optional hook can be used to translate
 *	between the two.
 * @ptp_sts_supported: If the driver sets this to true, it must provide a
 *	time snapshot in @spi_transfer->ptp_sts as close as possible to the
 *	moment in time when @spi_transfer->ptp_sts_word_pre and
 *	@spi_transfer->ptp_sts_word_post were transmitted.
 *	If the driver does not set this, the SPI core takes the snapshot as
 *	close to the driver hand-over as possible.
 * @irq_flags: Interrupt enable state during PTP system timestamping
 * @queue_empty: signal green light for opportunistically skipping the queue
 *	for spi_sync transfers.
 * @must_async: disable all fast paths in the core
 * @defer_optimize_message: set to true if controller cannot pre-optimize messages
 *	and needs to defer the optimization step until the message is actually
 *	being transferred
 *
 * Each SPI controller can communicate with one or more @spi_device
 * children.  These make a small bus, sharing MOSI, MISO and SCK signals
 * but not chip select signals.  Each device may be configured to use a
 * different clock rate, since those shared signals are ignored unless
 * the chip is selected.
 *
 * The driver for an SPI controller manages access to those devices through
 * a queue of spi_message transactions, copying data between CPU memory and
 * an SPI slave device.  For each such message it queues, it calls the
 * message's completion function when the transaction completes.
 */
struct spi_controller {
	struct device	dev;

	struct list_head list;

	/*
	 * Other than negative (== assign one dynamically), bus_num is fully
	 * board-specific. Usually that simplifies to being SoC-specific.
	 * example: one SoC has three SPI controllers, numbered 0..2,
	 * and one board's schematics might show it using SPI-2. Software
	 * would normally use bus_num=2 for that controller.
	 */
	s16			bus_num;

	/*
	 * Chipselects will be integral to many controllers; some others
	 * might use board-specific GPIOs.
	 */
	u16			num_chipselect;

	/* Some SPI controllers pose alignment requirements on DMAable
	 * buffers; let protocol drivers know about these requirements.
	 */
	u16			dma_alignment;

	/* spi_device.mode flags understood by this controller driver */
	u32			mode_bits;

	/* spi_device.mode flags override flags for this controller */
	u32			buswidth_override_bits;

	/* Bitmask of supported bits_per_word for transfers */
	u32			bits_per_word_mask;
#define SPI_BPW_MASK(bits) BIT((bits) - 1)
#define SPI_BPW_RANGE_MASK(min, max) GENMASK((max) - 1, (min) - 1)

	/* Limits on transfer speed */
	u32			min_speed_hz;
	u32			max_speed_hz;

	/* Other constraints relevant to this driver */
	u16			flags;
#define SPI_CONTROLLER_HALF_DUPLEX	BIT(0)	/* Can't do full duplex */
#define SPI_CONTROLLER_NO_RX		BIT(1)	/* Can't do buffer read */
#define SPI_CONTROLLER_NO_TX		BIT(2)	/* Can't do buffer write */
#define SPI_CONTROLLER_MUST_RX		BIT(3)	/* Requires rx */
#define SPI_CONTROLLER_MUST_TX		BIT(4)	/* Requires tx */
#define SPI_CONTROLLER_GPIO_SS		BIT(5)	/* GPIO CS must select slave */
#define SPI_CONTROLLER_SUSPENDED	BIT(6)	/* Currently suspended */
<<<<<<< HEAD
=======
	/*
	 * The spi-controller has multi chip select capability and can
	 * assert/de-assert more than one chip select at once.
	 */
#define SPI_CONTROLLER_MULTI_CS		BIT(7)
>>>>>>> a6ad5510

	/* Flag indicating if the allocation of this struct is devres-managed */
	bool			devm_allocated;

	union {
		/* Flag indicating this is an SPI slave controller */
		bool			slave;
		/* Flag indicating this is an SPI target controller */
		bool			target;
	};

	/*
	 * On some hardware transfer / message size may be constrained
	 * the limit may depend on device transfer settings.
	 */
	size_t (*max_transfer_size)(struct spi_device *spi);
	size_t (*max_message_size)(struct spi_device *spi);

	/* I/O mutex */
	struct mutex		io_mutex;

	/* Used to avoid adding the same CS twice */
	struct mutex		add_lock;

	/* Lock and mutex for SPI bus locking */
	spinlock_t		bus_lock_spinlock;
	struct mutex		bus_lock_mutex;

	/* Flag indicating that the SPI bus is locked for exclusive use */
	bool			bus_lock_flag;

	/*
	 * Setup mode and clock, etc (SPI driver may call many times).
	 *
	 * IMPORTANT:  this may be called when transfers to another
	 * device are active.  DO NOT UPDATE SHARED REGISTERS in ways
	 * which could break those transfers.
	 */
	int			(*setup)(struct spi_device *spi);

	/*
	 * set_cs_timing() method is for SPI controllers that supports
	 * configuring CS timing.
	 *
	 * This hook allows SPI client drivers to request SPI controllers
	 * to configure specific CS timing through spi_set_cs_timing() after
	 * spi_setup().
	 */
	int (*set_cs_timing)(struct spi_device *spi);

	/*
	 * Bidirectional bulk transfers
	 *
	 * + The transfer() method may not sleep; its main role is
	 *   just to add the message to the queue.
	 * + For now there's no remove-from-queue operation, or
	 *   any other request management
	 * + To a given spi_device, message queueing is pure FIFO
	 *
	 * + The controller's main job is to process its message queue,
	 *   selecting a chip (for masters), then transferring data
	 * + If there are multiple spi_device children, the i/o queue
	 *   arbitration algorithm is unspecified (round robin, FIFO,
	 *   priority, reservations, preemption, etc)
	 *
	 * + Chipselect stays active during the entire message
	 *   (unless modified by spi_transfer.cs_change != 0).
	 * + The message transfers use clock and SPI mode parameters
	 *   previously established by setup() for this device
	 */
	int			(*transfer)(struct spi_device *spi,
						struct spi_message *mesg);

	/* Called on release() to free memory provided by spi_controller */
	void			(*cleanup)(struct spi_device *spi);

	/*
	 * Used to enable core support for DMA handling, if can_dma()
	 * exists and returns true then the transfer will be mapped
	 * prior to transfer_one() being called.  The driver should
	 * not modify or store xfer and dma_tx and dma_rx must be set
	 * while the device is prepared.
	 */
	bool			(*can_dma)(struct spi_controller *ctlr,
					   struct spi_device *spi,
					   struct spi_transfer *xfer);
	struct device *dma_map_dev;
	struct device *cur_rx_dma_dev;
	struct device *cur_tx_dma_dev;

	/*
	 * These hooks are for drivers that want to use the generic
	 * controller transfer queueing mechanism. If these are used, the
	 * transfer() function above must NOT be specified by the driver.
	 * Over time we expect SPI drivers to be phased over to this API.
	 */
	bool				queued;
	struct kthread_worker		*kworker;
	struct kthread_work		pump_messages;
	spinlock_t			queue_lock;
	struct list_head		queue;
	struct spi_message		*cur_msg;
	struct completion               cur_msg_completion;
	bool				cur_msg_incomplete;
	bool				cur_msg_need_completion;
	bool				busy;
	bool				running;
	bool				rt;
	bool				auto_runtime_pm;
	bool                            fallback;
	bool				last_cs_mode_high;
	s8				last_cs[SPI_CS_CNT_MAX];
	u32				last_cs_index_mask : SPI_CS_CNT_MAX;
	struct completion               xfer_completion;
	size_t				max_dma_len;

	int (*optimize_message)(struct spi_message *msg);
	int (*unoptimize_message)(struct spi_message *msg);
	int (*prepare_transfer_hardware)(struct spi_controller *ctlr);
	int (*transfer_one_message)(struct spi_controller *ctlr,
				    struct spi_message *mesg);
	int (*unprepare_transfer_hardware)(struct spi_controller *ctlr);
	int (*prepare_message)(struct spi_controller *ctlr,
			       struct spi_message *message);
	int (*unprepare_message)(struct spi_controller *ctlr,
				 struct spi_message *message);
	int (*target_abort)(struct spi_controller *ctlr);

	/*
	 * These hooks are for drivers that use a generic implementation
	 * of transfer_one_message() provided by the core.
	 */
	void (*set_cs)(struct spi_device *spi, bool enable);
	int (*transfer_one)(struct spi_controller *ctlr, struct spi_device *spi,
			    struct spi_transfer *transfer);
	void (*handle_err)(struct spi_controller *ctlr,
			   struct spi_message *message);

	/* Optimized handlers for SPI memory-like operations. */
	const struct spi_controller_mem_ops *mem_ops;
	const struct spi_controller_mem_caps *mem_caps;

	/* GPIO chip select */
	struct gpio_desc	**cs_gpiods;
	bool			use_gpio_descriptors;
	s8			unused_native_cs;
	s8			max_native_cs;

	/* Statistics */
	struct spi_statistics __percpu	*pcpu_statistics;

	/* DMA channels for use with core dmaengine helpers */
	struct dma_chan		*dma_tx;
	struct dma_chan		*dma_rx;

	/* Dummy data for full duplex devices */
	void			*dummy_rx;
	void			*dummy_tx;

	int (*fw_translate_cs)(struct spi_controller *ctlr, unsigned cs);

	/*
	 * Driver sets this field to indicate it is able to snapshot SPI
	 * transfers (needed e.g. for reading the time of POSIX clocks)
	 */
	bool			ptp_sts_supported;

	/* Interrupt enable state during PTP system timestamping */
	unsigned long		irq_flags;

	/* Flag for enabling opportunistic skipping of the queue in spi_sync */
	bool			queue_empty;
	bool			must_async;
	bool			defer_optimize_message;
};

static inline void *spi_controller_get_devdata(struct spi_controller *ctlr)
{
	return dev_get_drvdata(&ctlr->dev);
}

static inline void spi_controller_set_devdata(struct spi_controller *ctlr,
					      void *data)
{
	dev_set_drvdata(&ctlr->dev, data);
}

static inline struct spi_controller *spi_controller_get(struct spi_controller *ctlr)
{
	if (!ctlr || !get_device(&ctlr->dev))
		return NULL;
	return ctlr;
}

static inline void spi_controller_put(struct spi_controller *ctlr)
{
	if (ctlr)
		put_device(&ctlr->dev);
}

static inline bool spi_controller_is_target(struct spi_controller *ctlr)
{
	return IS_ENABLED(CONFIG_SPI_SLAVE) && ctlr->target;
}

/* PM calls that need to be issued by the driver */
extern int spi_controller_suspend(struct spi_controller *ctlr);
extern int spi_controller_resume(struct spi_controller *ctlr);

/* Calls the driver make to interact with the message queue */
extern struct spi_message *spi_get_next_queued_message(struct spi_controller *ctlr);
extern void spi_finalize_current_message(struct spi_controller *ctlr);
extern void spi_finalize_current_transfer(struct spi_controller *ctlr);

/* Helper calls for driver to timestamp transfer */
void spi_take_timestamp_pre(struct spi_controller *ctlr,
			    struct spi_transfer *xfer,
			    size_t progress, bool irqs_off);
void spi_take_timestamp_post(struct spi_controller *ctlr,
			     struct spi_transfer *xfer,
			     size_t progress, bool irqs_off);

/* The SPI driver core manages memory for the spi_controller classdev */
extern struct spi_controller *__spi_alloc_controller(struct device *host,
						unsigned int size, bool slave);

static inline struct spi_controller *spi_alloc_master(struct device *host,
						      unsigned int size)
{
	return __spi_alloc_controller(host, size, false);
}

static inline struct spi_controller *spi_alloc_slave(struct device *host,
						     unsigned int size)
{
	if (!IS_ENABLED(CONFIG_SPI_SLAVE))
		return NULL;

	return __spi_alloc_controller(host, size, true);
}

static inline struct spi_controller *spi_alloc_host(struct device *dev,
						    unsigned int size)
{
	return __spi_alloc_controller(dev, size, false);
}

static inline struct spi_controller *spi_alloc_target(struct device *dev,
						      unsigned int size)
{
	if (!IS_ENABLED(CONFIG_SPI_SLAVE))
		return NULL;

	return __spi_alloc_controller(dev, size, true);
}

struct spi_controller *__devm_spi_alloc_controller(struct device *dev,
						   unsigned int size,
						   bool slave);

static inline struct spi_controller *devm_spi_alloc_master(struct device *dev,
							   unsigned int size)
{
	return __devm_spi_alloc_controller(dev, size, false);
}

static inline struct spi_controller *devm_spi_alloc_slave(struct device *dev,
							  unsigned int size)
{
	if (!IS_ENABLED(CONFIG_SPI_SLAVE))
		return NULL;

	return __devm_spi_alloc_controller(dev, size, true);
}

static inline struct spi_controller *devm_spi_alloc_host(struct device *dev,
							 unsigned int size)
{
	return __devm_spi_alloc_controller(dev, size, false);
}

static inline struct spi_controller *devm_spi_alloc_target(struct device *dev,
							   unsigned int size)
{
	if (!IS_ENABLED(CONFIG_SPI_SLAVE))
		return NULL;

	return __devm_spi_alloc_controller(dev, size, true);
}

extern int spi_register_controller(struct spi_controller *ctlr);
extern int devm_spi_register_controller(struct device *dev,
					struct spi_controller *ctlr);
extern void spi_unregister_controller(struct spi_controller *ctlr);

#if IS_ENABLED(CONFIG_ACPI) && IS_ENABLED(CONFIG_SPI_MASTER)
extern struct spi_controller *acpi_spi_find_controller_by_adev(struct acpi_device *adev);
extern struct spi_device *acpi_spi_device_alloc(struct spi_controller *ctlr,
						struct acpi_device *adev,
						int index);
int acpi_spi_count_resources(struct acpi_device *adev);
#else
static inline struct spi_controller *acpi_spi_find_controller_by_adev(struct acpi_device *adev)
{
	return NULL;
}

static inline struct spi_device *acpi_spi_device_alloc(struct spi_controller *ctlr,
						       struct acpi_device *adev,
						       int index)
{
	return ERR_PTR(-ENODEV);
}

static inline int acpi_spi_count_resources(struct acpi_device *adev)
{
	return 0;
}
#endif

/*
 * SPI resource management while processing a SPI message
 */

typedef void (*spi_res_release_t)(struct spi_controller *ctlr,
				  struct spi_message *msg,
				  void *res);

/**
 * struct spi_res - SPI resource management structure
 * @entry:   list entry
 * @release: release code called prior to freeing this resource
 * @data:    extra data allocated for the specific use-case
 *
 * This is based on ideas from devres, but focused on life-cycle
 * management during spi_message processing.
 */
struct spi_res {
	struct list_head        entry;
	spi_res_release_t       release;
	unsigned long long      data[]; /* Guarantee ull alignment */
};

/*---------------------------------------------------------------------------*/

/*
 * I/O INTERFACE between SPI controller and protocol drivers
 *
 * Protocol drivers use a queue of spi_messages, each transferring data
 * between the controller and memory buffers.
 *
 * The spi_messages themselves consist of a series of read+write transfer
 * segments.  Those segments always read the same number of bits as they
 * write; but one or the other is easily ignored by passing a NULL buffer
 * pointer.  (This is unlike most types of I/O API, because SPI hardware
 * is full duplex.)
 *
 * NOTE:  Allocation of spi_transfer and spi_message memory is entirely
 * up to the protocol driver, which guarantees the integrity of both (as
 * well as the data buffers) for as long as the message is queued.
 */

/**
 * struct spi_transfer - a read/write buffer pair
 * @tx_buf: data to be written (DMA-safe memory), or NULL
 * @rx_buf: data to be read (DMA-safe memory), or NULL
 * @tx_dma: DMA address of tx_buf, currently not for client use
 * @rx_dma: DMA address of rx_buf, currently not for client use
 * @tx_nbits: number of bits used for writing. If 0 the default
 *      (SPI_NBITS_SINGLE) is used.
 * @rx_nbits: number of bits used for reading. If 0 the default
 *      (SPI_NBITS_SINGLE) is used.
 * @len: size of rx and tx buffers (in bytes)
 * @speed_hz: Select a speed other than the device default for this
 *      transfer. If 0 the default (from @spi_device) is used.
 * @bits_per_word: select a bits_per_word other than the device default
 *      for this transfer. If 0 the default (from @spi_device) is used.
 * @dummy_data: indicates transfer is dummy bytes transfer.
 * @cs_off: performs the transfer with chipselect off.
 * @cs_change: affects chipselect after this transfer completes
 * @cs_change_delay: delay between cs deassert and assert when
 *      @cs_change is set and @spi_transfer is not the last in @spi_message
 * @delay: delay to be introduced after this transfer before
 *	(optionally) changing the chipselect status, then starting
 *	the next transfer or completing this @spi_message.
 * @word_delay: inter word delay to be introduced after each word size
 *	(set by bits_per_word) transmission.
 * @effective_speed_hz: the effective SCK-speed that was used to
 *      transfer this transfer. Set to 0 if the SPI bus driver does
 *      not support it.
 * @transfer_list: transfers are sequenced through @spi_message.transfers
 * @tx_sg_mapped: If true, the @tx_sg is mapped for DMA
 * @rx_sg_mapped: If true, the @rx_sg is mapped for DMA
 * @tx_sg: Scatterlist for transmit, currently not for client use
 * @rx_sg: Scatterlist for receive, currently not for client use
 * @ptp_sts_word_pre: The word (subject to bits_per_word semantics) offset
 *	within @tx_buf for which the SPI device is requesting that the time
 *	snapshot for this transfer begins. Upon completing the SPI transfer,
 *	this value may have changed compared to what was requested, depending
 *	on the available snapshotting resolution (DMA transfer,
 *	@ptp_sts_supported is false, etc).
 * @ptp_sts_word_post: See @ptp_sts_word_post. The two can be equal (meaning
 *	that a single byte should be snapshotted).
 *	If the core takes care of the timestamp (if @ptp_sts_supported is false
 *	for this controller), it will set @ptp_sts_word_pre to 0, and
 *	@ptp_sts_word_post to the length of the transfer. This is done
 *	purposefully (instead of setting to spi_transfer->len - 1) to denote
 *	that a transfer-level snapshot taken from within the driver may still
 *	be of higher quality.
 * @ptp_sts: Pointer to a memory location held by the SPI slave device where a
 *	PTP system timestamp structure may lie. If drivers use PIO or their
 *	hardware has some sort of assist for retrieving exact transfer timing,
 *	they can (and should) assert @ptp_sts_supported and populate this
 *	structure using the ptp_read_system_*ts helper functions.
 *	The timestamp must represent the time at which the SPI slave device has
 *	processed the word, i.e. the "pre" timestamp should be taken before
 *	transmitting the "pre" word, and the "post" timestamp after receiving
 *	transmit confirmation from the controller for the "post" word.
 * @timestamped: true if the transfer has been timestamped
 * @error: Error status logged by SPI controller driver.
 *
 * SPI transfers always write the same number of bytes as they read.
 * Protocol drivers should always provide @rx_buf and/or @tx_buf.
 * In some cases, they may also want to provide DMA addresses for
 * the data being transferred; that may reduce overhead, when the
 * underlying driver uses DMA.
 *
 * If the transmit buffer is NULL, zeroes will be shifted out
 * while filling @rx_buf.  If the receive buffer is NULL, the data
 * shifted in will be discarded.  Only "len" bytes shift out (or in).
 * It's an error to try to shift out a partial word.  (For example, by
 * shifting out three bytes with word size of sixteen or twenty bits;
 * the former uses two bytes per word, the latter uses four bytes.)
 *
 * In-memory data values are always in native CPU byte order, translated
 * from the wire byte order (big-endian except with SPI_LSB_FIRST).  So
 * for example when bits_per_word is sixteen, buffers are 2N bytes long
 * (@len = 2N) and hold N sixteen bit words in CPU byte order.
 *
 * When the word size of the SPI transfer is not a power-of-two multiple
 * of eight bits, those in-memory words include extra bits.  In-memory
 * words are always seen by protocol drivers as right-justified, so the
 * undefined (rx) or unused (tx) bits are always the most significant bits.
 *
 * All SPI transfers start with the relevant chipselect active.  Normally
 * it stays selected until after the last transfer in a message.  Drivers
 * can affect the chipselect signal using cs_change.
 *
 * (i) If the transfer isn't the last one in the message, this flag is
 * used to make the chipselect briefly go inactive in the middle of the
 * message.  Toggling chipselect in this way may be needed to terminate
 * a chip command, letting a single spi_message perform all of group of
 * chip transactions together.
 *
 * (ii) When the transfer is the last one in the message, the chip may
 * stay selected until the next transfer.  On multi-device SPI busses
 * with nothing blocking messages going to other devices, this is just
 * a performance hint; starting a message to another device deselects
 * this one.  But in other cases, this can be used to ensure correctness.
 * Some devices need protocol transactions to be built from a series of
 * spi_message submissions, where the content of one message is determined
 * by the results of previous messages and where the whole transaction
 * ends when the chipselect goes inactive.
 *
 * When SPI can transfer in 1x,2x or 4x. It can get this transfer information
 * from device through @tx_nbits and @rx_nbits. In Bi-direction, these
 * two should both be set. User can set transfer mode with SPI_NBITS_SINGLE(1x)
 * SPI_NBITS_DUAL(2x) and SPI_NBITS_QUAD(4x) to support these three transfer.
 *
 * The code that submits an spi_message (and its spi_transfers)
 * to the lower layers is responsible for managing its memory.
 * Zero-initialize every field you don't set up explicitly, to
 * insulate against future API updates.  After you submit a message
 * and its transfers, ignore them until its completion callback.
 */
struct spi_transfer {
	/*
	 * It's okay if tx_buf == rx_buf (right?).
	 * For MicroWire, one buffer must be NULL.
	 * Buffers must work with dma_*map_single() calls.
	 */
	const void	*tx_buf;
	void		*rx_buf;
	unsigned	len;

#define SPI_TRANS_FAIL_NO_START	BIT(0)
#define SPI_TRANS_FAIL_IO	BIT(1)
	u16		error;

	bool		tx_sg_mapped;
	bool		rx_sg_mapped;

	struct sg_table tx_sg;
	struct sg_table rx_sg;
	dma_addr_t	tx_dma;
	dma_addr_t	rx_dma;

	unsigned	dummy_data:1;
	unsigned	cs_off:1;
	unsigned	cs_change:1;
	unsigned	tx_nbits:4;
	unsigned	rx_nbits:4;
	unsigned	timestamped:1;
#define	SPI_NBITS_SINGLE	0x01 /* 1-bit transfer */
#define	SPI_NBITS_DUAL		0x02 /* 2-bit transfer */
#define	SPI_NBITS_QUAD		0x04 /* 4-bit transfer */
#define	SPI_NBITS_OCTAL	0x08 /* 8-bit transfer */
	u8		bits_per_word;
	struct spi_delay	delay;
	struct spi_delay	cs_change_delay;
	struct spi_delay	word_delay;
	u32		speed_hz;

	u32		effective_speed_hz;

	unsigned int	ptp_sts_word_pre;
	unsigned int	ptp_sts_word_post;

	struct ptp_system_timestamp *ptp_sts;

	struct list_head transfer_list;
};

/**
 * struct spi_message - one multi-segment SPI transaction
 * @transfers: list of transfer segments in this transaction
 * @spi: SPI device to which the transaction is queued
 * @pre_optimized: peripheral driver pre-optimized the message
 * @optimized: the message is in the optimized state
 * @prepared: spi_prepare_message was called for the this message
 * @status: zero for success, else negative errno
 * @complete: called to report transaction completions
 * @context: the argument to complete() when it's called
 * @frame_length: the total number of bytes in the message
 * @actual_length: the total number of bytes that were transferred in all
 *	successful segments
 * @queue: for use by whichever driver currently owns the message
 * @state: for use by whichever driver currently owns the message
 * @opt_state: for use by whichever driver currently owns the message
 * @resources: for resource management when the SPI message is processed
 *
 * A @spi_message is used to execute an atomic sequence of data transfers,
 * each represented by a struct spi_transfer.  The sequence is "atomic"
 * in the sense that no other spi_message may use that SPI bus until that
 * sequence completes.  On some systems, many such sequences can execute as
 * a single programmed DMA transfer.  On all systems, these messages are
 * queued, and might complete after transactions to other devices.  Messages
 * sent to a given spi_device are always executed in FIFO order.
 *
 * The code that submits an spi_message (and its spi_transfers)
 * to the lower layers is responsible for managing its memory.
 * Zero-initialize every field you don't set up explicitly, to
 * insulate against future API updates.  After you submit a message
 * and its transfers, ignore them until its completion callback.
 */
struct spi_message {
	struct list_head	transfers;

	struct spi_device	*spi;

	/* spi_optimize_message() was called for this message */
	bool			pre_optimized;
	/* __spi_optimize_message() was called for this message */
	bool			optimized;

	/* spi_prepare_message() was called for this message */
	bool			prepared;

	/*
	 * REVISIT: we might want a flag affecting the behavior of the
	 * last transfer ... allowing things like "read 16 bit length L"
	 * immediately followed by "read L bytes".  Basically imposing
	 * a specific message scheduling algorithm.
	 *
	 * Some controller drivers (message-at-a-time queue processing)
	 * could provide that as their default scheduling algorithm.  But
	 * others (with multi-message pipelines) could need a flag to
	 * tell them about such special cases.
	 */

	/* Completion is reported through a callback */
	int			status;
	void			(*complete)(void *context);
	void			*context;
	unsigned		frame_length;
	unsigned		actual_length;

	/*
	 * For optional use by whatever driver currently owns the
	 * spi_message ...  between calls to spi_async and then later
	 * complete(), that's the spi_controller controller driver.
	 */
	struct list_head	queue;
	void			*state;
	/*
	 * Optional state for use by controller driver between calls to
	 * __spi_optimize_message() and __spi_unoptimize_message().
	 */
	void			*opt_state;

	/* List of spi_res resources when the SPI message is processed */
	struct list_head        resources;
};

static inline void spi_message_init_no_memset(struct spi_message *m)
{
	INIT_LIST_HEAD(&m->transfers);
	INIT_LIST_HEAD(&m->resources);
}

static inline void spi_message_init(struct spi_message *m)
{
	memset(m, 0, sizeof *m);
	spi_message_init_no_memset(m);
}

static inline void
spi_message_add_tail(struct spi_transfer *t, struct spi_message *m)
{
	list_add_tail(&t->transfer_list, &m->transfers);
}

static inline void
spi_transfer_del(struct spi_transfer *t)
{
	list_del(&t->transfer_list);
}

static inline int
spi_transfer_delay_exec(struct spi_transfer *t)
{
	return spi_delay_exec(&t->delay, t);
}

/**
 * spi_message_init_with_transfers - Initialize spi_message and append transfers
 * @m: spi_message to be initialized
 * @xfers: An array of SPI transfers
 * @num_xfers: Number of items in the xfer array
 *
 * This function initializes the given spi_message and adds each spi_transfer in
 * the given array to the message.
 */
static inline void
spi_message_init_with_transfers(struct spi_message *m,
struct spi_transfer *xfers, unsigned int num_xfers)
{
	unsigned int i;

	spi_message_init(m);
	for (i = 0; i < num_xfers; ++i)
		spi_message_add_tail(&xfers[i], m);
}

/*
 * It's fine to embed message and transaction structures in other data
 * structures so long as you don't free them while they're in use.
 */
static inline struct spi_message *spi_message_alloc(unsigned ntrans, gfp_t flags)
{
	struct spi_message_with_transfers {
		struct spi_message m;
		struct spi_transfer t[];
	} *mwt;
	unsigned i;

	mwt = kzalloc(struct_size(mwt, t, ntrans), flags);
	if (!mwt)
		return NULL;

	spi_message_init_no_memset(&mwt->m);
	for (i = 0; i < ntrans; i++)
		spi_message_add_tail(&mwt->t[i], &mwt->m);

	return &mwt->m;
}

static inline void spi_message_free(struct spi_message *m)
{
	kfree(m);
}

extern int spi_optimize_message(struct spi_device *spi, struct spi_message *msg);
extern void spi_unoptimize_message(struct spi_message *msg);
extern int devm_spi_optimize_message(struct device *dev, struct spi_device *spi,
				     struct spi_message *msg);

extern int spi_setup(struct spi_device *spi);
extern int spi_async(struct spi_device *spi, struct spi_message *message);
extern int spi_target_abort(struct spi_device *spi);

static inline size_t
spi_max_message_size(struct spi_device *spi)
{
	struct spi_controller *ctlr = spi->controller;

	if (!ctlr->max_message_size)
		return SIZE_MAX;
	return ctlr->max_message_size(spi);
}

static inline size_t
spi_max_transfer_size(struct spi_device *spi)
{
	struct spi_controller *ctlr = spi->controller;
	size_t tr_max = SIZE_MAX;
	size_t msg_max = spi_max_message_size(spi);

	if (ctlr->max_transfer_size)
		tr_max = ctlr->max_transfer_size(spi);

	/* Transfer size limit must not be greater than message size limit */
	return min(tr_max, msg_max);
}

/**
 * spi_is_bpw_supported - Check if bits per word is supported
 * @spi: SPI device
 * @bpw: Bits per word
 *
 * This function checks to see if the SPI controller supports @bpw.
 *
 * Returns:
 * True if @bpw is supported, false otherwise.
 */
static inline bool spi_is_bpw_supported(struct spi_device *spi, u32 bpw)
{
	u32 bpw_mask = spi->controller->bits_per_word_mask;

	if (bpw == 8 || (bpw <= 32 && bpw_mask & SPI_BPW_MASK(bpw)))
		return true;

	return false;
}

/**
 * spi_controller_xfer_timeout - Compute a suitable timeout value
 * @ctlr: SPI device
 * @xfer: Transfer descriptor
 *
 * Compute a relevant timeout value for the given transfer. We derive the time
 * that it would take on a single data line and take twice this amount of time
 * with a minimum of 500ms to avoid false positives on loaded systems.
 *
 * Returns: Transfer timeout value in milliseconds.
 */
static inline unsigned int spi_controller_xfer_timeout(struct spi_controller *ctlr,
						       struct spi_transfer *xfer)
{
	return max(xfer->len * 8 * 2 / (xfer->speed_hz / 1000), 500U);
}

/*---------------------------------------------------------------------------*/

/* SPI transfer replacement methods which make use of spi_res */

struct spi_replaced_transfers;
typedef void (*spi_replaced_release_t)(struct spi_controller *ctlr,
				       struct spi_message *msg,
				       struct spi_replaced_transfers *res);
/**
 * struct spi_replaced_transfers - structure describing the spi_transfer
 *                                 replacements that have occurred
 *                                 so that they can get reverted
 * @release:            some extra release code to get executed prior to
 *                      releasing this structure
 * @extradata:          pointer to some extra data if requested or NULL
 * @replaced_transfers: transfers that have been replaced and which need
 *                      to get restored
 * @replaced_after:     the transfer after which the @replaced_transfers
 *                      are to get re-inserted
 * @inserted:           number of transfers inserted
 * @inserted_transfers: array of spi_transfers of array-size @inserted,
 *                      that have been replacing replaced_transfers
 *
 * Note: that @extradata will point to @inserted_transfers[@inserted]
 * if some extra allocation is requested, so alignment will be the same
 * as for spi_transfers.
 */
struct spi_replaced_transfers {
	spi_replaced_release_t release;
	void *extradata;
	struct list_head replaced_transfers;
	struct list_head *replaced_after;
	size_t inserted;
	struct spi_transfer inserted_transfers[];
};

/*---------------------------------------------------------------------------*/

/* SPI transfer transformation methods */

extern int spi_split_transfers_maxsize(struct spi_controller *ctlr,
				       struct spi_message *msg,
				       size_t maxsize);
extern int spi_split_transfers_maxwords(struct spi_controller *ctlr,
					struct spi_message *msg,
					size_t maxwords);

/*---------------------------------------------------------------------------*/

/*
 * All these synchronous SPI transfer routines are utilities layered
 * over the core async transfer primitive.  Here, "synchronous" means
 * they will sleep uninterruptibly until the async transfer completes.
 */

extern int spi_sync(struct spi_device *spi, struct spi_message *message);
extern int spi_sync_locked(struct spi_device *spi, struct spi_message *message);
extern int spi_bus_lock(struct spi_controller *ctlr);
extern int spi_bus_unlock(struct spi_controller *ctlr);

/**
 * spi_sync_transfer - synchronous SPI data transfer
 * @spi: device with which data will be exchanged
 * @xfers: An array of spi_transfers
 * @num_xfers: Number of items in the xfer array
 * Context: can sleep
 *
 * Does a synchronous SPI data transfer of the given spi_transfer array.
 *
 * For more specific semantics see spi_sync().
 *
 * Return: zero on success, else a negative error code.
 */
static inline int
spi_sync_transfer(struct spi_device *spi, struct spi_transfer *xfers,
	unsigned int num_xfers)
{
	struct spi_message msg;

	spi_message_init_with_transfers(&msg, xfers, num_xfers);

	return spi_sync(spi, &msg);
}

/**
 * spi_write - SPI synchronous write
 * @spi: device to which data will be written
 * @buf: data buffer
 * @len: data buffer size
 * Context: can sleep
 *
 * This function writes the buffer @buf.
 * Callable only from contexts that can sleep.
 *
 * Return: zero on success, else a negative error code.
 */
static inline int
spi_write(struct spi_device *spi, const void *buf, size_t len)
{
	struct spi_transfer	t = {
			.tx_buf		= buf,
			.len		= len,
		};

	return spi_sync_transfer(spi, &t, 1);
}

/**
 * spi_read - SPI synchronous read
 * @spi: device from which data will be read
 * @buf: data buffer
 * @len: data buffer size
 * Context: can sleep
 *
 * This function reads the buffer @buf.
 * Callable only from contexts that can sleep.
 *
 * Return: zero on success, else a negative error code.
 */
static inline int
spi_read(struct spi_device *spi, void *buf, size_t len)
{
	struct spi_transfer	t = {
			.rx_buf		= buf,
			.len		= len,
		};

	return spi_sync_transfer(spi, &t, 1);
}

/* This copies txbuf and rxbuf data; for small transfers only! */
extern int spi_write_then_read(struct spi_device *spi,
		const void *txbuf, unsigned n_tx,
		void *rxbuf, unsigned n_rx);

/**
 * spi_w8r8 - SPI synchronous 8 bit write followed by 8 bit read
 * @spi: device with which data will be exchanged
 * @cmd: command to be written before data is read back
 * Context: can sleep
 *
 * Callable only from contexts that can sleep.
 *
 * Return: the (unsigned) eight bit number returned by the
 * device, or else a negative error code.
 */
static inline ssize_t spi_w8r8(struct spi_device *spi, u8 cmd)
{
	ssize_t			status;
	u8			result;

	status = spi_write_then_read(spi, &cmd, 1, &result, 1);

	/* Return negative errno or unsigned value */
	return (status < 0) ? status : result;
}

/**
 * spi_w8r16 - SPI synchronous 8 bit write followed by 16 bit read
 * @spi: device with which data will be exchanged
 * @cmd: command to be written before data is read back
 * Context: can sleep
 *
 * The number is returned in wire-order, which is at least sometimes
 * big-endian.
 *
 * Callable only from contexts that can sleep.
 *
 * Return: the (unsigned) sixteen bit number returned by the
 * device, or else a negative error code.
 */
static inline ssize_t spi_w8r16(struct spi_device *spi, u8 cmd)
{
	ssize_t			status;
	u16			result;

	status = spi_write_then_read(spi, &cmd, 1, &result, 2);

	/* Return negative errno or unsigned value */
	return (status < 0) ? status : result;
}

/**
 * spi_w8r16be - SPI synchronous 8 bit write followed by 16 bit big-endian read
 * @spi: device with which data will be exchanged
 * @cmd: command to be written before data is read back
 * Context: can sleep
 *
 * This function is similar to spi_w8r16, with the exception that it will
 * convert the read 16 bit data word from big-endian to native endianness.
 *
 * Callable only from contexts that can sleep.
 *
 * Return: the (unsigned) sixteen bit number returned by the device in CPU
 * endianness, or else a negative error code.
 */
static inline ssize_t spi_w8r16be(struct spi_device *spi, u8 cmd)

{
	ssize_t status;
	__be16 result;

	status = spi_write_then_read(spi, &cmd, 1, &result, 2);
	if (status < 0)
		return status;

	return be16_to_cpu(result);
}

/*---------------------------------------------------------------------------*/

/*
 * INTERFACE between board init code and SPI infrastructure.
 *
 * No SPI driver ever sees these SPI device table segments, but
 * it's how the SPI core (or adapters that get hotplugged) grows
 * the driver model tree.
 *
 * As a rule, SPI devices can't be probed.  Instead, board init code
 * provides a table listing the devices which are present, with enough
 * information to bind and set up the device's driver.  There's basic
 * support for non-static configurations too; enough to handle adding
 * parport adapters, or microcontrollers acting as USB-to-SPI bridges.
 */

/**
 * struct spi_board_info - board-specific template for a SPI device
 * @modalias: Initializes spi_device.modalias; identifies the driver.
 * @platform_data: Initializes spi_device.platform_data; the particular
 *	data stored there is driver-specific.
 * @swnode: Software node for the device.
 * @controller_data: Initializes spi_device.controller_data; some
 *	controllers need hints about hardware setup, e.g. for DMA.
 * @irq: Initializes spi_device.irq; depends on how the board is wired.
 * @max_speed_hz: Initializes spi_device.max_speed_hz; based on limits
 *	from the chip datasheet and board-specific signal quality issues.
 * @bus_num: Identifies which spi_controller parents the spi_device; unused
 *	by spi_new_device(), and otherwise depends on board wiring.
 * @chip_select: Initializes spi_device.chip_select; depends on how
 *	the board is wired.
 * @mode: Initializes spi_device.mode; based on the chip datasheet, board
 *	wiring (some devices support both 3WIRE and standard modes), and
 *	possibly presence of an inverter in the chipselect path.
 *
 * When adding new SPI devices to the device tree, these structures serve
 * as a partial device template.  They hold information which can't always
 * be determined by drivers.  Information that probe() can establish (such
 * as the default transfer wordsize) is not included here.
 *
 * These structures are used in two places.  Their primary role is to
 * be stored in tables of board-specific device descriptors, which are
 * declared early in board initialization and then used (much later) to
 * populate a controller's device tree after the that controller's driver
 * initializes.  A secondary (and atypical) role is as a parameter to
 * spi_new_device() call, which happens after those controller drivers
 * are active in some dynamic board configuration models.
 */
struct spi_board_info {
	/*
	 * The device name and module name are coupled, like platform_bus;
	 * "modalias" is normally the driver name.
	 *
	 * platform_data goes to spi_device.dev.platform_data,
	 * controller_data goes to spi_device.controller_data,
	 * IRQ is copied too.
	 */
	char		modalias[SPI_NAME_SIZE];
	const void	*platform_data;
	const struct software_node *swnode;
	void		*controller_data;
	int		irq;

	/* Slower signaling on noisy or low voltage boards */
	u32		max_speed_hz;


	/*
	 * bus_num is board specific and matches the bus_num of some
	 * spi_controller that will probably be registered later.
	 *
	 * chip_select reflects how this chip is wired to that master;
	 * it's less than num_chipselect.
	 */
	u16		bus_num;
	u16		chip_select;

	/*
	 * mode becomes spi_device.mode, and is essential for chips
	 * where the default of SPI_CS_HIGH = 0 is wrong.
	 */
	u32		mode;

	/*
	 * ... may need additional spi_device chip config data here.
	 * avoid stuff protocol drivers can set; but include stuff
	 * needed to behave without being bound to a driver:
	 *  - quirks like clock rate mattering when not selected
	 */
};

#ifdef	CONFIG_SPI
extern int
spi_register_board_info(struct spi_board_info const *info, unsigned n);
#else
/* Board init code may ignore whether SPI is configured or not */
static inline int
spi_register_board_info(struct spi_board_info const *info, unsigned n)
	{ return 0; }
#endif

/*
 * If you're hotplugging an adapter with devices (parport, USB, etc)
 * use spi_new_device() to describe each device.  You can also call
 * spi_unregister_device() to start making that device vanish, but
 * normally that would be handled by spi_unregister_controller().
 *
 * You can also use spi_alloc_device() and spi_add_device() to use a two
 * stage registration sequence for each spi_device. This gives the caller
 * some more control over the spi_device structure before it is registered,
 * but requires that caller to initialize fields that would otherwise
 * be defined using the board info.
 */
extern struct spi_device *
spi_alloc_device(struct spi_controller *ctlr);

extern int
spi_add_device(struct spi_device *spi);

extern struct spi_device *
spi_new_device(struct spi_controller *, struct spi_board_info *);

extern void spi_unregister_device(struct spi_device *spi);

extern const struct spi_device_id *
spi_get_device_id(const struct spi_device *sdev);

extern const void *
spi_get_device_match_data(const struct spi_device *sdev);

static inline bool
spi_transfer_is_last(struct spi_controller *ctlr, struct spi_transfer *xfer)
{
	return list_is_last(&xfer->transfer_list, &ctlr->cur_msg->transfers);
}

#endif /* __LINUX_SPI_H */<|MERGE_RESOLUTION|>--- conflicted
+++ resolved
@@ -593,14 +593,11 @@
 #define SPI_CONTROLLER_MUST_TX		BIT(4)	/* Requires tx */
 #define SPI_CONTROLLER_GPIO_SS		BIT(5)	/* GPIO CS must select slave */
 #define SPI_CONTROLLER_SUSPENDED	BIT(6)	/* Currently suspended */
-<<<<<<< HEAD
-=======
 	/*
 	 * The spi-controller has multi chip select capability and can
 	 * assert/de-assert more than one chip select at once.
 	 */
 #define SPI_CONTROLLER_MULTI_CS		BIT(7)
->>>>>>> a6ad5510
 
 	/* Flag indicating if the allocation of this struct is devres-managed */
 	bool			devm_allocated;
