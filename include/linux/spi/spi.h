--- conflicted
+++ resolved
@@ -296,11 +296,6 @@
 {
 	spi->cs_gpiod = csgpiod;
 }
-<<<<<<< HEAD
-
-struct spi_message;
-=======
->>>>>>> 98817289
 
 /**
  * struct spi_driver - Host side "protocol" driver
@@ -570,12 +565,7 @@
 #define SPI_CONTROLLER_NO_TX		BIT(2)	/* Can't do buffer write */
 #define SPI_CONTROLLER_MUST_RX		BIT(3)	/* Requires rx */
 #define SPI_CONTROLLER_MUST_TX		BIT(4)	/* Requires tx */
-<<<<<<< HEAD
-
-#define SPI_MASTER_GPIO_SS		BIT(5)	/* GPIO CS must select slave */
-=======
 #define SPI_CONTROLLER_GPIO_SS		BIT(5)	/* GPIO CS must select slave */
->>>>>>> 98817289
 #define SPI_CONTROLLER_SUSPENDED	BIT(6)	/* Currently suspended */
 
 	/* Flag indicating if the allocation of this struct is devres-managed */
