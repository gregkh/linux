/* SPDX-License-Identifier: GPL-2.0 */
#ifndef _LINUX_PGTABLE_H
#define _LINUX_PGTABLE_H

#include <linux/pfn.h>
#include <asm/pgtable.h>

#define PMD_ORDER	(PMD_SHIFT - PAGE_SHIFT)
#define PUD_ORDER	(PUD_SHIFT - PAGE_SHIFT)

#ifndef __ASSEMBLY__
#ifdef CONFIG_MMU

#include <linux/mm_types.h>
#include <linux/bug.h>
#include <linux/errno.h>
#include <asm-generic/pgtable_uffd.h>
#include <linux/page_table_check.h>

#if 5 - defined(__PAGETABLE_P4D_FOLDED) - defined(__PAGETABLE_PUD_FOLDED) - \
	defined(__PAGETABLE_PMD_FOLDED) != CONFIG_PGTABLE_LEVELS
#error CONFIG_PGTABLE_LEVELS is not consistent with __PAGETABLE_{P4D,PUD,PMD}_FOLDED
#endif

/*
 * On almost all architectures and configurations, 0 can be used as the
 * upper ceiling to free_pgtables(): on many architectures it has the same
 * effect as using TASK_SIZE.  However, there is one configuration which
 * must impose a more careful limit, to avoid freeing kernel pgtables.
 */
#ifndef USER_PGTABLES_CEILING
#define USER_PGTABLES_CEILING	0UL
#endif

/*
 * This defines the first usable user address. Platforms
 * can override its value with custom FIRST_USER_ADDRESS
 * defined in their respective <asm/pgtable.h>.
 */
#ifndef FIRST_USER_ADDRESS
#define FIRST_USER_ADDRESS	0UL
#endif

/*
 * This defines the generic helper for accessing PMD page
 * table page. Although platforms can still override this
 * via their respective <asm/pgtable.h>.
 */
#ifndef pmd_pgtable
#define pmd_pgtable(pmd) pmd_page(pmd)
#endif

#define pmd_folio(pmd) page_folio(pmd_page(pmd))

/*
 * A page table page can be thought of an array like this: pXd_t[PTRS_PER_PxD]
 *
 * The pXx_index() functions return the index of the entry in the page
 * table page which would control the given virtual address
 *
 * As these functions may be used by the same code for different levels of
 * the page table folding, they are always available, regardless of
 * CONFIG_PGTABLE_LEVELS value. For the folded levels they simply return 0
 * because in such cases PTRS_PER_PxD equals 1.
 */

static inline unsigned long pte_index(unsigned long address)
{
	return (address >> PAGE_SHIFT) & (PTRS_PER_PTE - 1);
}

#ifndef pmd_index
static inline unsigned long pmd_index(unsigned long address)
{
	return (address >> PMD_SHIFT) & (PTRS_PER_PMD - 1);
}
#define pmd_index pmd_index
#endif

#ifndef pud_index
static inline unsigned long pud_index(unsigned long address)
{
	return (address >> PUD_SHIFT) & (PTRS_PER_PUD - 1);
}
#define pud_index pud_index
#endif

#ifndef pgd_index
/* Must be a compile-time constant, so implement it as a macro */
#define pgd_index(a)  (((a) >> PGDIR_SHIFT) & (PTRS_PER_PGD - 1))
#endif

#ifndef kernel_pte_init
static inline void kernel_pte_init(void *addr)
{
}
#define kernel_pte_init kernel_pte_init
#endif

#ifndef pmd_init
static inline void pmd_init(void *addr)
{
}
#define pmd_init pmd_init
#endif

#ifndef pud_init
static inline void pud_init(void *addr)
{
}
#define pud_init pud_init
#endif

#ifndef pte_offset_kernel
static inline pte_t *pte_offset_kernel(pmd_t *pmd, unsigned long address)
{
	return (pte_t *)pmd_page_vaddr(*pmd) + pte_index(address);
}
#define pte_offset_kernel pte_offset_kernel
#endif

#ifdef CONFIG_HIGHPTE
#define __pte_map(pmd, address) \
	((pte_t *)kmap_local_page(pmd_page(*(pmd))) + pte_index((address)))
#define pte_unmap(pte)	do {	\
	kunmap_local((pte));	\
	rcu_read_unlock();	\
} while (0)
#else
static inline pte_t *__pte_map(pmd_t *pmd, unsigned long address)
{
	return pte_offset_kernel(pmd, address);
}
static inline void pte_unmap(pte_t *pte)
{
	rcu_read_unlock();
}
#endif

void pte_free_defer(struct mm_struct *mm, pgtable_t pgtable);

/* Find an entry in the second-level page table.. */
#ifndef pmd_offset
static inline pmd_t *pmd_offset(pud_t *pud, unsigned long address)
{
	return pud_pgtable(*pud) + pmd_index(address);
}
#define pmd_offset pmd_offset
#endif

#ifndef pud_offset
static inline pud_t *pud_offset(p4d_t *p4d, unsigned long address)
{
	return p4d_pgtable(*p4d) + pud_index(address);
}
#define pud_offset pud_offset
#endif

static inline pgd_t *pgd_offset_pgd(pgd_t *pgd, unsigned long address)
{
	return (pgd + pgd_index(address));
};

/*
 * a shortcut to get a pgd_t in a given mm
 */
#ifndef pgd_offset
#define pgd_offset(mm, address)		pgd_offset_pgd((mm)->pgd, (address))
#endif

/*
 * a shortcut which implies the use of the kernel's pgd, instead
 * of a process's
 */
#define pgd_offset_k(address)		pgd_offset(&init_mm, (address))

/*
 * In many cases it is known that a virtual address is mapped at PMD or PTE
 * level, so instead of traversing all the page table levels, we can get a
 * pointer to the PMD entry in user or kernel page table or translate a virtual
 * address to the pointer in the PTE in the kernel page tables with simple
 * helpers.
 */
static inline pmd_t *pmd_off(struct mm_struct *mm, unsigned long va)
{
	return pmd_offset(pud_offset(p4d_offset(pgd_offset(mm, va), va), va), va);
}

static inline pmd_t *pmd_off_k(unsigned long va)
{
	return pmd_offset(pud_offset(p4d_offset(pgd_offset_k(va), va), va), va);
}

static inline pte_t *virt_to_kpte(unsigned long vaddr)
{
	pmd_t *pmd = pmd_off_k(vaddr);

	return pmd_none(*pmd) ? NULL : pte_offset_kernel(pmd, vaddr);
}

#ifndef pmd_young
static inline int pmd_young(pmd_t pmd)
{
	return 0;
}
#endif

#ifndef pmd_dirty
static inline int pmd_dirty(pmd_t pmd)
{
	return 0;
}
#endif

/*
 * A facility to provide lazy MMU batching.  This allows PTE updates and
 * page invalidations to be delayed until a call to leave lazy MMU mode
 * is issued.  Some architectures may benefit from doing this, and it is
 * beneficial for both shadow and direct mode hypervisors, which may batch
 * the PTE updates which happen during this window.  Note that using this
 * interface requires that read hazards be removed from the code.  A read
 * hazard could result in the direct mode hypervisor case, since the actual
 * write to the page tables may not yet have taken place, so reads though
 * a raw PTE pointer after it has been modified are not guaranteed to be
 * up to date.
 *
 * In the general case, no lock is guaranteed to be held between entry and exit
 * of the lazy mode. So the implementation must assume preemption may be enabled
 * and cpu migration is possible; it must take steps to be robust against this.
 * (In practice, for user PTE updates, the appropriate page table lock(s) are
 * held, but for kernel PTE updates, no lock is held). Nesting is not permitted
 * and the mode cannot be used in interrupt context.
 */
#ifndef __HAVE_ARCH_ENTER_LAZY_MMU_MODE
#define arch_enter_lazy_mmu_mode()	do {} while (0)
#define arch_leave_lazy_mmu_mode()	do {} while (0)
#define arch_flush_lazy_mmu_mode()	do {} while (0)
#endif

#ifndef pte_batch_hint
/**
 * pte_batch_hint - Number of pages that can be added to batch without scanning.
 * @ptep: Page table pointer for the entry.
 * @pte: Page table entry.
 *
 * Some architectures know that a set of contiguous ptes all map the same
 * contiguous memory with the same permissions. In this case, it can provide a
 * hint to aid pte batching without the core code needing to scan every pte.
 *
 * An architecture implementation may ignore the PTE accessed state. Further,
 * the dirty state must apply atomically to all the PTEs described by the hint.
 *
 * May be overridden by the architecture, else pte_batch_hint is always 1.
 */
static inline unsigned int pte_batch_hint(pte_t *ptep, pte_t pte)
{
	return 1;
}
#endif

#ifndef pte_advance_pfn
static inline pte_t pte_advance_pfn(pte_t pte, unsigned long nr)
{
	return __pte(pte_val(pte) + (nr << PFN_PTE_SHIFT));
}
#endif

#define pte_next_pfn(pte) pte_advance_pfn(pte, 1)

#ifndef set_ptes
/**
 * set_ptes - Map consecutive pages to a contiguous range of addresses.
 * @mm: Address space to map the pages into.
 * @addr: Address to map the first page at.
 * @ptep: Page table pointer for the first entry.
 * @pte: Page table entry for the first page.
 * @nr: Number of pages to map.
 *
 * When nr==1, initial state of pte may be present or not present, and new state
 * may be present or not present. When nr>1, initial state of all ptes must be
 * not present, and new state must be present.
 *
 * May be overridden by the architecture, or the architecture can define
 * set_pte() and PFN_PTE_SHIFT.
 *
 * Context: The caller holds the page table lock.  The pages all belong
 * to the same folio.  The PTEs are all in the same PMD.
 */
static inline void set_ptes(struct mm_struct *mm, unsigned long addr,
		pte_t *ptep, pte_t pte, unsigned int nr)
{
	page_table_check_ptes_set(mm, ptep, pte, nr);

	for (;;) {
		set_pte(ptep, pte);
		if (--nr == 0)
			break;
		ptep++;
		pte = pte_next_pfn(pte);
	}
}
#endif
#define set_pte_at(mm, addr, ptep, pte) set_ptes(mm, addr, ptep, pte, 1)

#ifndef __HAVE_ARCH_PTEP_SET_ACCESS_FLAGS
extern int ptep_set_access_flags(struct vm_area_struct *vma,
				 unsigned long address, pte_t *ptep,
				 pte_t entry, int dirty);
#endif

#ifndef __HAVE_ARCH_PMDP_SET_ACCESS_FLAGS
#ifdef CONFIG_TRANSPARENT_HUGEPAGE
extern int pmdp_set_access_flags(struct vm_area_struct *vma,
				 unsigned long address, pmd_t *pmdp,
				 pmd_t entry, int dirty);
extern int pudp_set_access_flags(struct vm_area_struct *vma,
				 unsigned long address, pud_t *pudp,
				 pud_t entry, int dirty);
#else
static inline int pmdp_set_access_flags(struct vm_area_struct *vma,
					unsigned long address, pmd_t *pmdp,
					pmd_t entry, int dirty)
{
	BUILD_BUG();
	return 0;
}
static inline int pudp_set_access_flags(struct vm_area_struct *vma,
					unsigned long address, pud_t *pudp,
					pud_t entry, int dirty)
{
	BUILD_BUG();
	return 0;
}
#endif /* CONFIG_TRANSPARENT_HUGEPAGE */
#endif

#ifndef ptep_get
static inline pte_t ptep_get(pte_t *ptep)
{
	return READ_ONCE(*ptep);
}
#endif

#ifndef pmdp_get
static inline pmd_t pmdp_get(pmd_t *pmdp)
{
	return READ_ONCE(*pmdp);
}
#endif

#ifndef pudp_get
static inline pud_t pudp_get(pud_t *pudp)
{
	return READ_ONCE(*pudp);
}
#endif

#ifndef p4dp_get
static inline p4d_t p4dp_get(p4d_t *p4dp)
{
	return READ_ONCE(*p4dp);
}
#endif

#ifndef pgdp_get
static inline pgd_t pgdp_get(pgd_t *pgdp)
{
	return READ_ONCE(*pgdp);
}
#endif

#ifndef __HAVE_ARCH_PTEP_TEST_AND_CLEAR_YOUNG
static inline int ptep_test_and_clear_young(struct vm_area_struct *vma,
					    unsigned long address,
					    pte_t *ptep)
{
	pte_t pte = ptep_get(ptep);
	int r = 1;
	if (!pte_young(pte))
		r = 0;
	else
		set_pte_at(vma->vm_mm, address, ptep, pte_mkold(pte));
	return r;
}
#endif

#ifndef __HAVE_ARCH_PMDP_TEST_AND_CLEAR_YOUNG
#if defined(CONFIG_TRANSPARENT_HUGEPAGE) || defined(CONFIG_ARCH_HAS_NONLEAF_PMD_YOUNG)
static inline int pmdp_test_and_clear_young(struct vm_area_struct *vma,
					    unsigned long address,
					    pmd_t *pmdp)
{
	pmd_t pmd = *pmdp;
	int r = 1;
	if (!pmd_young(pmd))
		r = 0;
	else
		set_pmd_at(vma->vm_mm, address, pmdp, pmd_mkold(pmd));
	return r;
}
#else
static inline int pmdp_test_and_clear_young(struct vm_area_struct *vma,
					    unsigned long address,
					    pmd_t *pmdp)
{
	BUILD_BUG();
	return 0;
}
#endif /* CONFIG_TRANSPARENT_HUGEPAGE || CONFIG_ARCH_HAS_NONLEAF_PMD_YOUNG */
#endif

#ifndef __HAVE_ARCH_PTEP_CLEAR_YOUNG_FLUSH
int ptep_clear_flush_young(struct vm_area_struct *vma,
			   unsigned long address, pte_t *ptep);
#endif

#ifndef __HAVE_ARCH_PMDP_CLEAR_YOUNG_FLUSH
#ifdef CONFIG_TRANSPARENT_HUGEPAGE
extern int pmdp_clear_flush_young(struct vm_area_struct *vma,
				  unsigned long address, pmd_t *pmdp);
#else
/*
 * Despite relevant to THP only, this API is called from generic rmap code
 * under PageTransHuge(), hence needs a dummy implementation for !THP
 */
static inline int pmdp_clear_flush_young(struct vm_area_struct *vma,
					 unsigned long address, pmd_t *pmdp)
{
	BUILD_BUG();
	return 0;
}
#endif /* CONFIG_TRANSPARENT_HUGEPAGE */
#endif

#ifndef arch_has_hw_nonleaf_pmd_young
/*
 * Return whether the accessed bit in non-leaf PMD entries is supported on the
 * local CPU.
 */
static inline bool arch_has_hw_nonleaf_pmd_young(void)
{
	return IS_ENABLED(CONFIG_ARCH_HAS_NONLEAF_PMD_YOUNG);
}
#endif

#ifndef arch_has_hw_pte_young
/*
 * Return whether the accessed bit is supported on the local CPU.
 *
 * This stub assumes accessing through an old PTE triggers a page fault.
 * Architectures that automatically set the access bit should overwrite it.
 */
static inline bool arch_has_hw_pte_young(void)
{
	return IS_ENABLED(CONFIG_ARCH_HAS_HW_PTE_YOUNG);
}
#endif

#ifndef arch_check_zapped_pte
static inline void arch_check_zapped_pte(struct vm_area_struct *vma,
					 pte_t pte)
{
}
#endif

#ifndef arch_check_zapped_pmd
static inline void arch_check_zapped_pmd(struct vm_area_struct *vma,
					 pmd_t pmd)
{
}
#endif

#ifndef arch_check_zapped_pud
static inline void arch_check_zapped_pud(struct vm_area_struct *vma, pud_t pud)
{
}
#endif

#ifndef __HAVE_ARCH_PTEP_GET_AND_CLEAR
static inline pte_t ptep_get_and_clear(struct mm_struct *mm,
				       unsigned long address,
				       pte_t *ptep)
{
	pte_t pte = ptep_get(ptep);
	pte_clear(mm, address, ptep);
	page_table_check_pte_clear(mm, pte);
	return pte;
}
#endif

#ifndef clear_young_dirty_ptes
/**
 * clear_young_dirty_ptes - Mark PTEs that map consecutive pages of the
 *		same folio as old/clean.
 * @mm: Address space the pages are mapped into.
 * @addr: Address the first page is mapped at.
 * @ptep: Page table pointer for the first entry.
 * @nr: Number of entries to mark old/clean.
 * @flags: Flags to modify the PTE batch semantics.
 *
 * May be overridden by the architecture; otherwise, implemented by
 * get_and_clear/modify/set for each pte in the range.
 *
 * Note that PTE bits in the PTE range besides the PFN can differ. For example,
 * some PTEs might be write-protected.
 *
 * Context: The caller holds the page table lock.  The PTEs map consecutive
 * pages that belong to the same folio.  The PTEs are all in the same PMD.
 */
static inline void clear_young_dirty_ptes(struct vm_area_struct *vma,
					  unsigned long addr, pte_t *ptep,
					  unsigned int nr, cydp_t flags)
{
	pte_t pte;

	for (;;) {
		if (flags == CYDP_CLEAR_YOUNG)
			ptep_test_and_clear_young(vma, addr, ptep);
		else {
			pte = ptep_get_and_clear(vma->vm_mm, addr, ptep);
			if (flags & CYDP_CLEAR_YOUNG)
				pte = pte_mkold(pte);
			if (flags & CYDP_CLEAR_DIRTY)
				pte = pte_mkclean(pte);
			set_pte_at(vma->vm_mm, addr, ptep, pte);
		}
		if (--nr == 0)
			break;
		ptep++;
		addr += PAGE_SIZE;
	}
}
#endif

static inline void ptep_clear(struct mm_struct *mm, unsigned long addr,
			      pte_t *ptep)
{
	pte_t pte = ptep_get(ptep);

	pte_clear(mm, addr, ptep);
	/*
	 * No need for ptep_get_and_clear(): page table check doesn't care about
	 * any bits that could have been set by HW concurrently.
	 */
	page_table_check_pte_clear(mm, pte);
}

#ifdef CONFIG_GUP_GET_PXX_LOW_HIGH
/*
 * For walking the pagetables without holding any locks.  Some architectures
 * (eg x86-32 PAE) cannot load the entries atomically without using expensive
 * instructions.  We are guaranteed that a PTE will only either go from not
 * present to present, or present to not present -- it will not switch to a
 * completely different present page without a TLB flush inbetween; which we
 * are blocking by holding interrupts off.
 *
 * Setting ptes from not present to present goes:
 *
 *   ptep->pte_high = h;
 *   smp_wmb();
 *   ptep->pte_low = l;
 *
 * And present to not present goes:
 *
 *   ptep->pte_low = 0;
 *   smp_wmb();
 *   ptep->pte_high = 0;
 *
 * We must ensure here that the load of pte_low sees 'l' IFF pte_high sees 'h'.
 * We load pte_high *after* loading pte_low, which ensures we don't see an older
 * value of pte_high.  *Then* we recheck pte_low, which ensures that we haven't
 * picked up a changed pte high. We might have gotten rubbish values from
 * pte_low and pte_high, but we are guaranteed that pte_low will not have the
 * present bit set *unless* it is 'l'. Because get_user_pages_fast() only
 * operates on present ptes we're safe.
 */
static inline pte_t ptep_get_lockless(pte_t *ptep)
{
	pte_t pte;

	do {
		pte.pte_low = ptep->pte_low;
		smp_rmb();
		pte.pte_high = ptep->pte_high;
		smp_rmb();
	} while (unlikely(pte.pte_low != ptep->pte_low));

	return pte;
}
#define ptep_get_lockless ptep_get_lockless

#if CONFIG_PGTABLE_LEVELS > 2
static inline pmd_t pmdp_get_lockless(pmd_t *pmdp)
{
	pmd_t pmd;

	do {
		pmd.pmd_low = pmdp->pmd_low;
		smp_rmb();
		pmd.pmd_high = pmdp->pmd_high;
		smp_rmb();
	} while (unlikely(pmd.pmd_low != pmdp->pmd_low));

	return pmd;
}
#define pmdp_get_lockless pmdp_get_lockless
#define pmdp_get_lockless_sync() tlb_remove_table_sync_one()
#endif /* CONFIG_PGTABLE_LEVELS > 2 */
#endif /* CONFIG_GUP_GET_PXX_LOW_HIGH */

/*
 * We require that the PTE can be read atomically.
 */
#ifndef ptep_get_lockless
static inline pte_t ptep_get_lockless(pte_t *ptep)
{
	return ptep_get(ptep);
}
#endif

#ifndef pmdp_get_lockless
static inline pmd_t pmdp_get_lockless(pmd_t *pmdp)
{
	return pmdp_get(pmdp);
}
static inline void pmdp_get_lockless_sync(void)
{
}
#endif

#ifdef CONFIG_TRANSPARENT_HUGEPAGE
#ifndef __HAVE_ARCH_PMDP_HUGE_GET_AND_CLEAR
static inline pmd_t pmdp_huge_get_and_clear(struct mm_struct *mm,
					    unsigned long address,
					    pmd_t *pmdp)
{
	pmd_t pmd = *pmdp;

	pmd_clear(pmdp);
	page_table_check_pmd_clear(mm, pmd);

	return pmd;
}
#endif /* __HAVE_ARCH_PMDP_HUGE_GET_AND_CLEAR */
#ifndef __HAVE_ARCH_PUDP_HUGE_GET_AND_CLEAR
static inline pud_t pudp_huge_get_and_clear(struct mm_struct *mm,
					    unsigned long address,
					    pud_t *pudp)
{
	pud_t pud = *pudp;

	pud_clear(pudp);
	page_table_check_pud_clear(mm, pud);

	return pud;
}
#endif /* __HAVE_ARCH_PUDP_HUGE_GET_AND_CLEAR */
#endif /* CONFIG_TRANSPARENT_HUGEPAGE */

#ifdef CONFIG_TRANSPARENT_HUGEPAGE
#ifndef __HAVE_ARCH_PMDP_HUGE_GET_AND_CLEAR_FULL
static inline pmd_t pmdp_huge_get_and_clear_full(struct vm_area_struct *vma,
					    unsigned long address, pmd_t *pmdp,
					    int full)
{
	return pmdp_huge_get_and_clear(vma->vm_mm, address, pmdp);
}
#endif

#ifndef __HAVE_ARCH_PUDP_HUGE_GET_AND_CLEAR_FULL
static inline pud_t pudp_huge_get_and_clear_full(struct vm_area_struct *vma,
					    unsigned long address, pud_t *pudp,
					    int full)
{
	return pudp_huge_get_and_clear(vma->vm_mm, address, pudp);
}
#endif
#endif /* CONFIG_TRANSPARENT_HUGEPAGE */

#ifndef __HAVE_ARCH_PTEP_GET_AND_CLEAR_FULL
static inline pte_t ptep_get_and_clear_full(struct mm_struct *mm,
					    unsigned long address, pte_t *ptep,
					    int full)
{
	return ptep_get_and_clear(mm, address, ptep);
}
#endif

#ifndef get_and_clear_full_ptes
/**
 * get_and_clear_full_ptes - Clear present PTEs that map consecutive pages of
 *			     the same folio, collecting dirty/accessed bits.
 * @mm: Address space the pages are mapped into.
 * @addr: Address the first page is mapped at.
 * @ptep: Page table pointer for the first entry.
 * @nr: Number of entries to clear.
 * @full: Whether we are clearing a full mm.
 *
 * May be overridden by the architecture; otherwise, implemented as a simple
 * loop over ptep_get_and_clear_full(), merging dirty/accessed bits into the
 * returned PTE.
 *
 * Note that PTE bits in the PTE range besides the PFN can differ. For example,
 * some PTEs might be write-protected.
 *
 * Context: The caller holds the page table lock.  The PTEs map consecutive
 * pages that belong to the same folio.  The PTEs are all in the same PMD.
 */
static inline pte_t get_and_clear_full_ptes(struct mm_struct *mm,
		unsigned long addr, pte_t *ptep, unsigned int nr, int full)
{
	pte_t pte, tmp_pte;

	pte = ptep_get_and_clear_full(mm, addr, ptep, full);
	while (--nr) {
		ptep++;
		addr += PAGE_SIZE;
		tmp_pte = ptep_get_and_clear_full(mm, addr, ptep, full);
		if (pte_dirty(tmp_pte))
			pte = pte_mkdirty(pte);
		if (pte_young(tmp_pte))
			pte = pte_mkyoung(pte);
	}
	return pte;
}
#endif

#ifndef clear_full_ptes
/**
 * clear_full_ptes - Clear present PTEs that map consecutive pages of the same
 *		     folio.
 * @mm: Address space the pages are mapped into.
 * @addr: Address the first page is mapped at.
 * @ptep: Page table pointer for the first entry.
 * @nr: Number of entries to clear.
 * @full: Whether we are clearing a full mm.
 *
 * May be overridden by the architecture; otherwise, implemented as a simple
 * loop over ptep_get_and_clear_full().
 *
 * Note that PTE bits in the PTE range besides the PFN can differ. For example,
 * some PTEs might be write-protected.
 *
 * Context: The caller holds the page table lock.  The PTEs map consecutive
 * pages that belong to the same folio.  The PTEs are all in the same PMD.
 */
static inline void clear_full_ptes(struct mm_struct *mm, unsigned long addr,
		pte_t *ptep, unsigned int nr, int full)
{
	for (;;) {
		ptep_get_and_clear_full(mm, addr, ptep, full);
		if (--nr == 0)
			break;
		ptep++;
		addr += PAGE_SIZE;
	}
}
#endif

/*
 * If two threads concurrently fault at the same page, the thread that
 * won the race updates the PTE and its local TLB/Cache. The other thread
 * gives up, simply does nothing, and continues; on architectures where
 * software can update TLB,  local TLB can be updated here to avoid next page
 * fault. This function updates TLB only, do nothing with cache or others.
 * It is the difference with function update_mmu_cache.
 */
#ifndef update_mmu_tlb_range
static inline void update_mmu_tlb_range(struct vm_area_struct *vma,
				unsigned long address, pte_t *ptep, unsigned int nr)
{
}
#endif

static inline void update_mmu_tlb(struct vm_area_struct *vma,
				unsigned long address, pte_t *ptep)
{
	update_mmu_tlb_range(vma, address, ptep, 1);
}

/*
 * Some architectures may be able to avoid expensive synchronization
 * primitives when modifications are made to PTE's which are already
 * not present, or in the process of an address space destruction.
 */
#ifndef __HAVE_ARCH_PTE_CLEAR_NOT_PRESENT_FULL
static inline void pte_clear_not_present_full(struct mm_struct *mm,
					      unsigned long address,
					      pte_t *ptep,
					      int full)
{
	pte_clear(mm, address, ptep);
}
#endif

#ifndef clear_not_present_full_ptes
/**
 * clear_not_present_full_ptes - Clear multiple not present PTEs which are
 *				 consecutive in the pgtable.
 * @mm: Address space the ptes represent.
 * @addr: Address of the first pte.
 * @ptep: Page table pointer for the first entry.
 * @nr: Number of entries to clear.
 * @full: Whether we are clearing a full mm.
 *
 * May be overridden by the architecture; otherwise, implemented as a simple
 * loop over pte_clear_not_present_full().
 *
 * Context: The caller holds the page table lock.  The PTEs are all not present.
 * The PTEs are all in the same PMD.
 */
static inline void clear_not_present_full_ptes(struct mm_struct *mm,
		unsigned long addr, pte_t *ptep, unsigned int nr, int full)
{
	for (;;) {
		pte_clear_not_present_full(mm, addr, ptep, full);
		if (--nr == 0)
			break;
		ptep++;
		addr += PAGE_SIZE;
	}
}
#endif

#ifndef __HAVE_ARCH_PTEP_CLEAR_FLUSH
extern pte_t ptep_clear_flush(struct vm_area_struct *vma,
			      unsigned long address,
			      pte_t *ptep);
#endif

#ifndef __HAVE_ARCH_PMDP_HUGE_CLEAR_FLUSH
extern pmd_t pmdp_huge_clear_flush(struct vm_area_struct *vma,
			      unsigned long address,
			      pmd_t *pmdp);
extern pud_t pudp_huge_clear_flush(struct vm_area_struct *vma,
			      unsigned long address,
			      pud_t *pudp);
#endif

#ifndef pte_mkwrite
static inline pte_t pte_mkwrite(pte_t pte, struct vm_area_struct *vma)
{
	return pte_mkwrite_novma(pte);
}
#endif

#if defined(CONFIG_ARCH_WANT_PMD_MKWRITE) && !defined(pmd_mkwrite)
static inline pmd_t pmd_mkwrite(pmd_t pmd, struct vm_area_struct *vma)
{
	return pmd_mkwrite_novma(pmd);
}
#endif

#ifndef __HAVE_ARCH_PTEP_SET_WRPROTECT
struct mm_struct;
static inline void ptep_set_wrprotect(struct mm_struct *mm, unsigned long address, pte_t *ptep)
{
	pte_t old_pte = ptep_get(ptep);
	set_pte_at(mm, address, ptep, pte_wrprotect(old_pte));
}
#endif

#ifndef wrprotect_ptes
/**
 * wrprotect_ptes - Write-protect PTEs that map consecutive pages of the same
 *		    folio.
 * @mm: Address space the pages are mapped into.
 * @addr: Address the first page is mapped at.
 * @ptep: Page table pointer for the first entry.
 * @nr: Number of entries to write-protect.
 *
 * May be overridden by the architecture; otherwise, implemented as a simple
 * loop over ptep_set_wrprotect().
 *
 * Note that PTE bits in the PTE range besides the PFN can differ. For example,
 * some PTEs might be write-protected.
 *
 * Context: The caller holds the page table lock.  The PTEs map consecutive
 * pages that belong to the same folio.  The PTEs are all in the same PMD.
 */
static inline void wrprotect_ptes(struct mm_struct *mm, unsigned long addr,
		pte_t *ptep, unsigned int nr)
{
	for (;;) {
		ptep_set_wrprotect(mm, addr, ptep);
		if (--nr == 0)
			break;
		ptep++;
		addr += PAGE_SIZE;
	}
}
#endif

/*
 * On some architectures hardware does not set page access bit when accessing
 * memory page, it is responsibility of software setting this bit. It brings
 * out extra page fault penalty to track page access bit. For optimization page
 * access bit can be set during all page fault flow on these arches.
 * To be differentiate with macro pte_mkyoung, this macro is used on platforms
 * where software maintains page access bit.
 */
#ifndef pte_sw_mkyoung
static inline pte_t pte_sw_mkyoung(pte_t pte)
{
	return pte;
}
#define pte_sw_mkyoung	pte_sw_mkyoung
#endif

#ifndef __HAVE_ARCH_PMDP_SET_WRPROTECT
#ifdef CONFIG_TRANSPARENT_HUGEPAGE
static inline void pmdp_set_wrprotect(struct mm_struct *mm,
				      unsigned long address, pmd_t *pmdp)
{
	pmd_t old_pmd = *pmdp;
	set_pmd_at(mm, address, pmdp, pmd_wrprotect(old_pmd));
}
#else
static inline void pmdp_set_wrprotect(struct mm_struct *mm,
				      unsigned long address, pmd_t *pmdp)
{
	BUILD_BUG();
}
#endif /* CONFIG_TRANSPARENT_HUGEPAGE */
#endif
#ifndef __HAVE_ARCH_PUDP_SET_WRPROTECT
#ifdef CONFIG_HAVE_ARCH_TRANSPARENT_HUGEPAGE_PUD
#ifdef CONFIG_TRANSPARENT_HUGEPAGE
static inline void pudp_set_wrprotect(struct mm_struct *mm,
				      unsigned long address, pud_t *pudp)
{
	pud_t old_pud = *pudp;

	set_pud_at(mm, address, pudp, pud_wrprotect(old_pud));
}
#else
static inline void pudp_set_wrprotect(struct mm_struct *mm,
				      unsigned long address, pud_t *pudp)
{
	BUILD_BUG();
}
#endif /* CONFIG_TRANSPARENT_HUGEPAGE */
#endif /* CONFIG_HAVE_ARCH_TRANSPARENT_HUGEPAGE_PUD */
#endif

#ifndef pmdp_collapse_flush
#ifdef CONFIG_TRANSPARENT_HUGEPAGE
extern pmd_t pmdp_collapse_flush(struct vm_area_struct *vma,
				 unsigned long address, pmd_t *pmdp);
#else
static inline pmd_t pmdp_collapse_flush(struct vm_area_struct *vma,
					unsigned long address,
					pmd_t *pmdp)
{
	BUILD_BUG();
	return *pmdp;
}
#define pmdp_collapse_flush pmdp_collapse_flush
#endif /* CONFIG_TRANSPARENT_HUGEPAGE */
#endif

#ifndef __HAVE_ARCH_PGTABLE_DEPOSIT
extern void pgtable_trans_huge_deposit(struct mm_struct *mm, pmd_t *pmdp,
				       pgtable_t pgtable);
#endif

#ifndef __HAVE_ARCH_PGTABLE_WITHDRAW
extern pgtable_t pgtable_trans_huge_withdraw(struct mm_struct *mm, pmd_t *pmdp);
#endif

#ifndef arch_needs_pgtable_deposit
#define arch_needs_pgtable_deposit() (false)
#endif

#ifdef CONFIG_TRANSPARENT_HUGEPAGE
/*
 * This is an implementation of pmdp_establish() that is only suitable for an
 * architecture that doesn't have hardware dirty/accessed bits. In this case we
 * can't race with CPU which sets these bits and non-atomic approach is fine.
 */
static inline pmd_t generic_pmdp_establish(struct vm_area_struct *vma,
		unsigned long address, pmd_t *pmdp, pmd_t pmd)
{
	pmd_t old_pmd = *pmdp;
	set_pmd_at(vma->vm_mm, address, pmdp, pmd);
	return old_pmd;
}
#endif

#ifndef __HAVE_ARCH_PMDP_INVALIDATE
extern pmd_t pmdp_invalidate(struct vm_area_struct *vma, unsigned long address,
			    pmd_t *pmdp);
#endif

#ifndef __HAVE_ARCH_PMDP_INVALIDATE_AD

/*
 * pmdp_invalidate_ad() invalidates the PMD while changing a transparent
 * hugepage mapping in the page tables. This function is similar to
 * pmdp_invalidate(), but should only be used if the access and dirty bits would
 * not be cleared by the software in the new PMD value. The function ensures
 * that hardware changes of the access and dirty bits updates would not be lost.
 *
 * Doing so can allow in certain architectures to avoid a TLB flush in most
 * cases. Yet, another TLB flush might be necessary later if the PMD update
 * itself requires such flush (e.g., if protection was set to be stricter). Yet,
 * even when a TLB flush is needed because of the update, the caller may be able
 * to batch these TLB flushing operations, so fewer TLB flush operations are
 * needed.
 */
extern pmd_t pmdp_invalidate_ad(struct vm_area_struct *vma,
				unsigned long address, pmd_t *pmdp);
#endif

#ifndef __HAVE_ARCH_PTE_SAME
static inline int pte_same(pte_t pte_a, pte_t pte_b)
{
	return pte_val(pte_a) == pte_val(pte_b);
}
#endif

#ifndef __HAVE_ARCH_PTE_UNUSED
/*
 * Some architectures provide facilities to virtualization guests
 * so that they can flag allocated pages as unused. This allows the
 * host to transparently reclaim unused pages. This function returns
 * whether the pte's page is unused.
 */
static inline int pte_unused(pte_t pte)
{
	return 0;
}
#endif

#ifndef pte_access_permitted
#define pte_access_permitted(pte, write) \
	(pte_present(pte) && (!(write) || pte_write(pte)))
#endif

#ifndef pmd_access_permitted
#define pmd_access_permitted(pmd, write) \
	(pmd_present(pmd) && (!(write) || pmd_write(pmd)))
#endif

#ifndef pud_access_permitted
#define pud_access_permitted(pud, write) \
	(pud_present(pud) && (!(write) || pud_write(pud)))
#endif

#ifndef p4d_access_permitted
#define p4d_access_permitted(p4d, write) \
	(p4d_present(p4d) && (!(write) || p4d_write(p4d)))
#endif

#ifndef pgd_access_permitted
#define pgd_access_permitted(pgd, write) \
	(pgd_present(pgd) && (!(write) || pgd_write(pgd)))
#endif

#ifndef __HAVE_ARCH_PMD_SAME
static inline int pmd_same(pmd_t pmd_a, pmd_t pmd_b)
{
	return pmd_val(pmd_a) == pmd_val(pmd_b);
}
#endif

#ifndef pud_same
static inline int pud_same(pud_t pud_a, pud_t pud_b)
{
	return pud_val(pud_a) == pud_val(pud_b);
}
#define pud_same pud_same
#endif

#ifndef __HAVE_ARCH_P4D_SAME
static inline int p4d_same(p4d_t p4d_a, p4d_t p4d_b)
{
	return p4d_val(p4d_a) == p4d_val(p4d_b);
}
#endif

#ifndef __HAVE_ARCH_PGD_SAME
static inline int pgd_same(pgd_t pgd_a, pgd_t pgd_b)
{
	return pgd_val(pgd_a) == pgd_val(pgd_b);
}
#endif

#ifndef __HAVE_ARCH_DO_SWAP_PAGE
static inline void arch_do_swap_page_nr(struct mm_struct *mm,
				     struct vm_area_struct *vma,
				     unsigned long addr,
				     pte_t pte, pte_t oldpte,
				     int nr)
{

}
#else
/*
 * Some architectures support metadata associated with a page. When a
 * page is being swapped out, this metadata must be saved so it can be
 * restored when the page is swapped back in. SPARC M7 and newer
 * processors support an ADI (Application Data Integrity) tag for the
 * page as metadata for the page. arch_do_swap_page() can restore this
 * metadata when a page is swapped back in.
 */
static inline void arch_do_swap_page_nr(struct mm_struct *mm,
					struct vm_area_struct *vma,
					unsigned long addr,
					pte_t pte, pte_t oldpte,
					int nr)
{
	for (int i = 0; i < nr; i++) {
		arch_do_swap_page(vma->vm_mm, vma, addr + i * PAGE_SIZE,
				pte_advance_pfn(pte, i),
				pte_advance_pfn(oldpte, i));
	}
}
#endif

#ifndef __HAVE_ARCH_UNMAP_ONE
/*
 * Some architectures support metadata associated with a page. When a
 * page is being swapped out, this metadata must be saved so it can be
 * restored when the page is swapped back in. SPARC M7 and newer
 * processors support an ADI (Application Data Integrity) tag for the
 * page as metadata for the page. arch_unmap_one() can save this
 * metadata on a swap-out of a page.
 */
static inline int arch_unmap_one(struct mm_struct *mm,
				  struct vm_area_struct *vma,
				  unsigned long addr,
				  pte_t orig_pte)
{
	return 0;
}
#endif

/*
 * Allow architectures to preserve additional metadata associated with
 * swapped-out pages. The corresponding __HAVE_ARCH_SWAP_* macros and function
 * prototypes must be defined in the arch-specific asm/pgtable.h file.
 */
#ifndef __HAVE_ARCH_PREPARE_TO_SWAP
static inline int arch_prepare_to_swap(struct folio *folio)
{
	return 0;
}
#endif

#ifndef __HAVE_ARCH_SWAP_INVALIDATE
static inline void arch_swap_invalidate_page(int type, pgoff_t offset)
{
}

static inline void arch_swap_invalidate_area(int type)
{
}
#endif

#ifndef __HAVE_ARCH_SWAP_RESTORE
static inline void arch_swap_restore(swp_entry_t entry, struct folio *folio)
{
}
#endif

#ifndef __HAVE_ARCH_PGD_OFFSET_GATE
#define pgd_offset_gate(mm, addr)	pgd_offset(mm, addr)
#endif

#ifndef __HAVE_ARCH_MOVE_PTE
#define move_pte(pte, old_addr, new_addr)	(pte)
#endif

#ifndef pte_accessible
# define pte_accessible(mm, pte)	((void)(pte), 1)
#endif

#ifndef flush_tlb_fix_spurious_fault
#define flush_tlb_fix_spurious_fault(vma, address, ptep) flush_tlb_page(vma, address)
#endif

/*
 * When walking page tables, get the address of the next boundary,
 * or the end address of the range if that comes earlier.  Although no
 * vma end wraps to 0, rounded up __boundary may wrap to 0 throughout.
 */

#define pgd_addr_end(addr, end)						\
({	unsigned long __boundary = ((addr) + PGDIR_SIZE) & PGDIR_MASK;	\
	(__boundary - 1 < (end) - 1)? __boundary: (end);		\
})

#ifndef p4d_addr_end
#define p4d_addr_end(addr, end)						\
({	unsigned long __boundary = ((addr) + P4D_SIZE) & P4D_MASK;	\
	(__boundary - 1 < (end) - 1)? __boundary: (end);		\
})
#endif

#ifndef pud_addr_end
#define pud_addr_end(addr, end)						\
({	unsigned long __boundary = ((addr) + PUD_SIZE) & PUD_MASK;	\
	(__boundary - 1 < (end) - 1)? __boundary: (end);		\
})
#endif

#ifndef pmd_addr_end
#define pmd_addr_end(addr, end)						\
({	unsigned long __boundary = ((addr) + PMD_SIZE) & PMD_MASK;	\
	(__boundary - 1 < (end) - 1)? __boundary: (end);		\
})
#endif

/*
 * When walking page tables, we usually want to skip any p?d_none entries;
 * and any p?d_bad entries - reporting the error before resetting to none.
 * Do the tests inline, but report and clear the bad entry in mm/memory.c.
 */
void pgd_clear_bad(pgd_t *);

#ifndef __PAGETABLE_P4D_FOLDED
void p4d_clear_bad(p4d_t *);
#else
#define p4d_clear_bad(p4d)        do { } while (0)
#endif

#ifndef __PAGETABLE_PUD_FOLDED
void pud_clear_bad(pud_t *);
#else
#define pud_clear_bad(p4d)        do { } while (0)
#endif

void pmd_clear_bad(pmd_t *);

static inline int pgd_none_or_clear_bad(pgd_t *pgd)
{
	if (pgd_none(*pgd))
		return 1;
	if (unlikely(pgd_bad(*pgd))) {
		pgd_clear_bad(pgd);
		return 1;
	}
	return 0;
}

static inline int p4d_none_or_clear_bad(p4d_t *p4d)
{
	if (p4d_none(*p4d))
		return 1;
	if (unlikely(p4d_bad(*p4d))) {
		p4d_clear_bad(p4d);
		return 1;
	}
	return 0;
}

static inline int pud_none_or_clear_bad(pud_t *pud)
{
	if (pud_none(*pud))
		return 1;
	if (unlikely(pud_bad(*pud))) {
		pud_clear_bad(pud);
		return 1;
	}
	return 0;
}

static inline int pmd_none_or_clear_bad(pmd_t *pmd)
{
	if (pmd_none(*pmd))
		return 1;
	if (unlikely(pmd_bad(*pmd))) {
		pmd_clear_bad(pmd);
		return 1;
	}
	return 0;
}

static inline pte_t __ptep_modify_prot_start(struct vm_area_struct *vma,
					     unsigned long addr,
					     pte_t *ptep)
{
	/*
	 * Get the current pte state, but zero it out to make it
	 * non-present, preventing the hardware from asynchronously
	 * updating it.
	 */
	return ptep_get_and_clear(vma->vm_mm, addr, ptep);
}

static inline void __ptep_modify_prot_commit(struct vm_area_struct *vma,
					     unsigned long addr,
					     pte_t *ptep, pte_t pte)
{
	/*
	 * The pte is non-present, so there's no hardware state to
	 * preserve.
	 */
	set_pte_at(vma->vm_mm, addr, ptep, pte);
}

#ifndef __HAVE_ARCH_PTEP_MODIFY_PROT_TRANSACTION
/*
 * Start a pte protection read-modify-write transaction, which
 * protects against asynchronous hardware modifications to the pte.
 * The intention is not to prevent the hardware from making pte
 * updates, but to prevent any updates it may make from being lost.
 *
 * This does not protect against other software modifications of the
 * pte; the appropriate pte lock must be held over the transaction.
 *
 * Note that this interface is intended to be batchable, meaning that
 * ptep_modify_prot_commit may not actually update the pte, but merely
 * queue the update to be done at some later time.  The update must be
 * actually committed before the pte lock is released, however.
 */
static inline pte_t ptep_modify_prot_start(struct vm_area_struct *vma,
					   unsigned long addr,
					   pte_t *ptep)
{
	return __ptep_modify_prot_start(vma, addr, ptep);
}

/*
 * Commit an update to a pte, leaving any hardware-controlled bits in
 * the PTE unmodified.
 */
static inline void ptep_modify_prot_commit(struct vm_area_struct *vma,
					   unsigned long addr,
					   pte_t *ptep, pte_t old_pte, pte_t pte)
{
	__ptep_modify_prot_commit(vma, addr, ptep, pte);
}
#endif /* __HAVE_ARCH_PTEP_MODIFY_PROT_TRANSACTION */
#endif /* CONFIG_MMU */

/*
 * No-op macros that just return the current protection value. Defined here
 * because these macros can be used even if CONFIG_MMU is not defined.
 */

#ifndef pgprot_nx
#define pgprot_nx(prot)	(prot)
#endif

#ifndef pgprot_noncached
#define pgprot_noncached(prot)	(prot)
#endif

#ifndef pgprot_writecombine
#define pgprot_writecombine pgprot_noncached
#endif

#ifndef pgprot_writethrough
#define pgprot_writethrough pgprot_noncached
#endif

#ifndef pgprot_device
#define pgprot_device pgprot_noncached
#endif

#ifndef pgprot_mhp
#define pgprot_mhp(prot)	(prot)
#endif

#ifdef CONFIG_MMU
#ifndef pgprot_modify
#define pgprot_modify pgprot_modify
static inline pgprot_t pgprot_modify(pgprot_t oldprot, pgprot_t newprot)
{
	if (pgprot_val(oldprot) == pgprot_val(pgprot_noncached(oldprot)))
		newprot = pgprot_noncached(newprot);
	if (pgprot_val(oldprot) == pgprot_val(pgprot_writecombine(oldprot)))
		newprot = pgprot_writecombine(newprot);
	if (pgprot_val(oldprot) == pgprot_val(pgprot_device(oldprot)))
		newprot = pgprot_device(newprot);
	return newprot;
}
#endif
#endif /* CONFIG_MMU */

#ifndef pgprot_encrypted
#define pgprot_encrypted(prot)	(prot)
#endif

#ifndef pgprot_decrypted
#define pgprot_decrypted(prot)	(prot)
#endif

/*
 * A facility to provide batching of the reload of page tables and
 * other process state with the actual context switch code for
 * paravirtualized guests.  By convention, only one of the batched
 * update (lazy) modes (CPU, MMU) should be active at any given time,
 * entry should never be nested, and entry and exits should always be
 * paired.  This is for sanity of maintaining and reasoning about the
 * kernel code.  In this case, the exit (end of the context switch) is
 * in architecture-specific code, and so doesn't need a generic
 * definition.
 */
#ifndef __HAVE_ARCH_START_CONTEXT_SWITCH
#define arch_start_context_switch(prev)	do {} while (0)
#endif

#ifdef CONFIG_HAVE_ARCH_SOFT_DIRTY
#ifndef CONFIG_ARCH_ENABLE_THP_MIGRATION
static inline pmd_t pmd_swp_mksoft_dirty(pmd_t pmd)
{
	return pmd;
}

static inline int pmd_swp_soft_dirty(pmd_t pmd)
{
	return 0;
}

static inline pmd_t pmd_swp_clear_soft_dirty(pmd_t pmd)
{
	return pmd;
}
#endif
#else /* !CONFIG_HAVE_ARCH_SOFT_DIRTY */
static inline int pte_soft_dirty(pte_t pte)
{
	return 0;
}

static inline int pmd_soft_dirty(pmd_t pmd)
{
	return 0;
}

static inline pte_t pte_mksoft_dirty(pte_t pte)
{
	return pte;
}

static inline pmd_t pmd_mksoft_dirty(pmd_t pmd)
{
	return pmd;
}

static inline pte_t pte_clear_soft_dirty(pte_t pte)
{
	return pte;
}

static inline pmd_t pmd_clear_soft_dirty(pmd_t pmd)
{
	return pmd;
}

static inline pte_t pte_swp_mksoft_dirty(pte_t pte)
{
	return pte;
}

static inline int pte_swp_soft_dirty(pte_t pte)
{
	return 0;
}

static inline pte_t pte_swp_clear_soft_dirty(pte_t pte)
{
	return pte;
}

static inline pmd_t pmd_swp_mksoft_dirty(pmd_t pmd)
{
	return pmd;
}

static inline int pmd_swp_soft_dirty(pmd_t pmd)
{
	return 0;
}

static inline pmd_t pmd_swp_clear_soft_dirty(pmd_t pmd)
{
	return pmd;
}
#endif

#ifndef __HAVE_PFNMAP_TRACKING
/*
 * Interfaces that can be used by architecture code to keep track of
 * memory type of pfn mappings specified by the remap_pfn_range,
 * vmf_insert_pfn.
 */

/*
 * track_pfn_remap is called when a _new_ pfn mapping is being established
 * by remap_pfn_range() for physical range indicated by pfn and size.
 */
static inline int track_pfn_remap(struct vm_area_struct *vma, pgprot_t *prot,
				  unsigned long pfn, unsigned long addr,
				  unsigned long size)
{
	return 0;
}

/*
 * track_pfn_insert is called when a _new_ single pfn is established
 * by vmf_insert_pfn().
 */
static inline void track_pfn_insert(struct vm_area_struct *vma, pgprot_t *prot,
				    pfn_t pfn)
{
}

/*
 * track_pfn_copy is called when a VM_PFNMAP VMA is about to get the page
<<<<<<< HEAD
 * tables copied during copy_page_range(). On success, stores the pfn to be
 * passed to untrack_pfn_copy().
=======
 * tables copied during copy_page_range(). Will store the pfn to be
 * passed to untrack_pfn_copy() only if there is something to be untracked.
 * Callers should initialize the pfn to 0.
>>>>>>> fc85704c
 */
static inline int track_pfn_copy(struct vm_area_struct *dst_vma,
		struct vm_area_struct *src_vma, unsigned long *pfn)
{
	return 0;
}

/*
 * untrack_pfn_copy is called when a VM_PFNMAP VMA failed to copy during
<<<<<<< HEAD
 * copy_page_range(), but after track_pfn_copy() was already called.
=======
 * copy_page_range(), but after track_pfn_copy() was already called. Can
 * be called even if track_pfn_copy() did not actually track anything:
 * handled internally.
>>>>>>> fc85704c
 */
static inline void untrack_pfn_copy(struct vm_area_struct *dst_vma,
		unsigned long pfn)
{
}

/*
 * untrack_pfn is called while unmapping a pfnmap for a region.
 * untrack can be called for a specific region indicated by pfn and size or
 * can be for the entire vma (in which case pfn, size are zero).
 */
static inline void untrack_pfn(struct vm_area_struct *vma,
			       unsigned long pfn, unsigned long size,
			       bool mm_wr_locked)
{
}

/*
 * untrack_pfn_clear is called in the following cases on a VM_PFNMAP VMA:
 *
 * 1) During mremap() on the src VMA after the page tables were moved.
 * 2) During fork() on the dst VMA, immediately after duplicating the src VMA.
 */
static inline void untrack_pfn_clear(struct vm_area_struct *vma)
{
}
#else
extern int track_pfn_remap(struct vm_area_struct *vma, pgprot_t *prot,
			   unsigned long pfn, unsigned long addr,
			   unsigned long size);
extern void track_pfn_insert(struct vm_area_struct *vma, pgprot_t *prot,
			     pfn_t pfn);
extern int track_pfn_copy(struct vm_area_struct *dst_vma,
		struct vm_area_struct *src_vma, unsigned long *pfn);
extern void untrack_pfn_copy(struct vm_area_struct *dst_vma,
		unsigned long pfn);
extern void untrack_pfn(struct vm_area_struct *vma, unsigned long pfn,
			unsigned long size, bool mm_wr_locked);
extern void untrack_pfn_clear(struct vm_area_struct *vma);
#endif

#ifdef CONFIG_MMU
#ifdef __HAVE_COLOR_ZERO_PAGE
static inline int is_zero_pfn(unsigned long pfn)
{
	extern unsigned long zero_pfn;
	unsigned long offset_from_zero_pfn = pfn - zero_pfn;
	return offset_from_zero_pfn <= (zero_page_mask >> PAGE_SHIFT);
}

#define my_zero_pfn(addr)	page_to_pfn(ZERO_PAGE(addr))

#else
static inline int is_zero_pfn(unsigned long pfn)
{
	extern unsigned long zero_pfn;
	return pfn == zero_pfn;
}

static inline unsigned long my_zero_pfn(unsigned long addr)
{
	extern unsigned long zero_pfn;
	return zero_pfn;
}
#endif
#else
static inline int is_zero_pfn(unsigned long pfn)
{
	return 0;
}

static inline unsigned long my_zero_pfn(unsigned long addr)
{
	return 0;
}
#endif /* CONFIG_MMU */

#ifdef CONFIG_MMU

#ifndef CONFIG_TRANSPARENT_HUGEPAGE
static inline int pmd_trans_huge(pmd_t pmd)
{
	return 0;
}
#ifndef pmd_write
static inline int pmd_write(pmd_t pmd)
{
	BUG();
	return 0;
}
#endif /* pmd_write */
#endif /* CONFIG_TRANSPARENT_HUGEPAGE */

#ifndef pud_write
static inline int pud_write(pud_t pud)
{
	BUG();
	return 0;
}
#endif /* pud_write */

#if !defined(CONFIG_ARCH_HAS_PTE_DEVMAP) || !defined(CONFIG_TRANSPARENT_HUGEPAGE)
static inline int pmd_devmap(pmd_t pmd)
{
	return 0;
}
static inline int pud_devmap(pud_t pud)
{
	return 0;
}
static inline int pgd_devmap(pgd_t pgd)
{
	return 0;
}
#endif

#if !defined(CONFIG_TRANSPARENT_HUGEPAGE) || \
	!defined(CONFIG_HAVE_ARCH_TRANSPARENT_HUGEPAGE_PUD)
static inline int pud_trans_huge(pud_t pud)
{
	return 0;
}
#endif

static inline int pud_trans_unstable(pud_t *pud)
{
#if defined(CONFIG_TRANSPARENT_HUGEPAGE) && \
	defined(CONFIG_HAVE_ARCH_TRANSPARENT_HUGEPAGE_PUD)
	pud_t pudval = READ_ONCE(*pud);

	if (pud_none(pudval) || pud_trans_huge(pudval) || pud_devmap(pudval))
		return 1;
	if (unlikely(pud_bad(pudval))) {
		pud_clear_bad(pud);
		return 1;
	}
#endif
	return 0;
}

#ifndef CONFIG_NUMA_BALANCING
/*
 * In an inaccessible (PROT_NONE) VMA, pte_protnone() may indicate "yes". It is
 * perfectly valid to indicate "no" in that case, which is why our default
 * implementation defaults to "always no".
 *
 * In an accessible VMA, however, pte_protnone() reliably indicates PROT_NONE
 * page protection due to NUMA hinting. NUMA hinting faults only apply in
 * accessible VMAs.
 *
 * So, to reliably identify PROT_NONE PTEs that require a NUMA hinting fault,
 * looking at the VMA accessibility is sufficient.
 */
static inline int pte_protnone(pte_t pte)
{
	return 0;
}

static inline int pmd_protnone(pmd_t pmd)
{
	return 0;
}
#endif /* CONFIG_NUMA_BALANCING */

#endif /* CONFIG_MMU */

#ifdef CONFIG_HAVE_ARCH_HUGE_VMAP

#ifndef __PAGETABLE_P4D_FOLDED
int p4d_set_huge(p4d_t *p4d, phys_addr_t addr, pgprot_t prot);
void p4d_clear_huge(p4d_t *p4d);
#else
static inline int p4d_set_huge(p4d_t *p4d, phys_addr_t addr, pgprot_t prot)
{
	return 0;
}
static inline void p4d_clear_huge(p4d_t *p4d) { }
#endif /* !__PAGETABLE_P4D_FOLDED */

int pud_set_huge(pud_t *pud, phys_addr_t addr, pgprot_t prot);
int pmd_set_huge(pmd_t *pmd, phys_addr_t addr, pgprot_t prot);
int pud_clear_huge(pud_t *pud);
int pmd_clear_huge(pmd_t *pmd);
int p4d_free_pud_page(p4d_t *p4d, unsigned long addr);
int pud_free_pmd_page(pud_t *pud, unsigned long addr);
int pmd_free_pte_page(pmd_t *pmd, unsigned long addr);
#else	/* !CONFIG_HAVE_ARCH_HUGE_VMAP */
static inline int p4d_set_huge(p4d_t *p4d, phys_addr_t addr, pgprot_t prot)
{
	return 0;
}
static inline int pud_set_huge(pud_t *pud, phys_addr_t addr, pgprot_t prot)
{
	return 0;
}
static inline int pmd_set_huge(pmd_t *pmd, phys_addr_t addr, pgprot_t prot)
{
	return 0;
}
static inline void p4d_clear_huge(p4d_t *p4d) { }
static inline int pud_clear_huge(pud_t *pud)
{
	return 0;
}
static inline int pmd_clear_huge(pmd_t *pmd)
{
	return 0;
}
static inline int p4d_free_pud_page(p4d_t *p4d, unsigned long addr)
{
	return 0;
}
static inline int pud_free_pmd_page(pud_t *pud, unsigned long addr)
{
	return 0;
}
static inline int pmd_free_pte_page(pmd_t *pmd, unsigned long addr)
{
	return 0;
}
#endif	/* CONFIG_HAVE_ARCH_HUGE_VMAP */

#ifndef __HAVE_ARCH_FLUSH_PMD_TLB_RANGE
#ifdef CONFIG_TRANSPARENT_HUGEPAGE
/*
 * ARCHes with special requirements for evicting THP backing TLB entries can
 * implement this. Otherwise also, it can help optimize normal TLB flush in
 * THP regime. Stock flush_tlb_range() typically has optimization to nuke the
 * entire TLB if flush span is greater than a threshold, which will
 * likely be true for a single huge page. Thus a single THP flush will
 * invalidate the entire TLB which is not desirable.
 * e.g. see arch/arc: flush_pmd_tlb_range
 */
#define flush_pmd_tlb_range(vma, addr, end)	flush_tlb_range(vma, addr, end)
#define flush_pud_tlb_range(vma, addr, end)	flush_tlb_range(vma, addr, end)
#else
#define flush_pmd_tlb_range(vma, addr, end)	BUILD_BUG()
#define flush_pud_tlb_range(vma, addr, end)	BUILD_BUG()
#endif
#endif

struct file;
int phys_mem_access_prot_allowed(struct file *file, unsigned long pfn,
			unsigned long size, pgprot_t *vma_prot);

#ifndef CONFIG_X86_ESPFIX64
static inline void init_espfix_bsp(void) { }
#endif

extern void __init pgtable_cache_init(void);

#ifndef __HAVE_ARCH_PFN_MODIFY_ALLOWED
static inline bool pfn_modify_allowed(unsigned long pfn, pgprot_t prot)
{
	return true;
}

static inline bool arch_has_pfn_modify_check(void)
{
	return false;
}
#endif /* !_HAVE_ARCH_PFN_MODIFY_ALLOWED */

/*
 * Architecture PAGE_KERNEL_* fallbacks
 *
 * Some architectures don't define certain PAGE_KERNEL_* flags. This is either
 * because they really don't support them, or the port needs to be updated to
 * reflect the required functionality. Below are a set of relatively safe
 * fallbacks, as best effort, which we can count on in lieu of the architectures
 * not defining them on their own yet.
 */

#ifndef PAGE_KERNEL_RO
# define PAGE_KERNEL_RO PAGE_KERNEL
#endif

#ifndef PAGE_KERNEL_EXEC
# define PAGE_KERNEL_EXEC PAGE_KERNEL
#endif

/*
 * Page Table Modification bits for pgtbl_mod_mask.
 *
 * These are used by the p?d_alloc_track*() set of functions an in the generic
 * vmalloc/ioremap code to track at which page-table levels entries have been
 * modified. Based on that the code can better decide when vmalloc and ioremap
 * mapping changes need to be synchronized to other page-tables in the system.
 */
#define		__PGTBL_PGD_MODIFIED	0
#define		__PGTBL_P4D_MODIFIED	1
#define		__PGTBL_PUD_MODIFIED	2
#define		__PGTBL_PMD_MODIFIED	3
#define		__PGTBL_PTE_MODIFIED	4

#define		PGTBL_PGD_MODIFIED	BIT(__PGTBL_PGD_MODIFIED)
#define		PGTBL_P4D_MODIFIED	BIT(__PGTBL_P4D_MODIFIED)
#define		PGTBL_PUD_MODIFIED	BIT(__PGTBL_PUD_MODIFIED)
#define		PGTBL_PMD_MODIFIED	BIT(__PGTBL_PMD_MODIFIED)
#define		PGTBL_PTE_MODIFIED	BIT(__PGTBL_PTE_MODIFIED)

/* Page-Table Modification Mask */
typedef unsigned int pgtbl_mod_mask;

#endif /* !__ASSEMBLY__ */

#if !defined(MAX_POSSIBLE_PHYSMEM_BITS) && !defined(CONFIG_64BIT)
#ifdef CONFIG_PHYS_ADDR_T_64BIT
/*
 * ZSMALLOC needs to know the highest PFN on 32-bit architectures
 * with physical address space extension, but falls back to
 * BITS_PER_LONG otherwise.
 */
#error Missing MAX_POSSIBLE_PHYSMEM_BITS definition
#else
#define MAX_POSSIBLE_PHYSMEM_BITS 32
#endif
#endif

#ifndef has_transparent_hugepage
#define has_transparent_hugepage() IS_BUILTIN(CONFIG_TRANSPARENT_HUGEPAGE)
#endif

#ifndef has_transparent_pud_hugepage
#define has_transparent_pud_hugepage() IS_BUILTIN(CONFIG_HAVE_ARCH_TRANSPARENT_HUGEPAGE_PUD)
#endif
/*
 * On some architectures it depends on the mm if the p4d/pud or pmd
 * layer of the page table hierarchy is folded or not.
 */
#ifndef mm_p4d_folded
#define mm_p4d_folded(mm)	__is_defined(__PAGETABLE_P4D_FOLDED)
#endif

#ifndef mm_pud_folded
#define mm_pud_folded(mm)	__is_defined(__PAGETABLE_PUD_FOLDED)
#endif

#ifndef mm_pmd_folded
#define mm_pmd_folded(mm)	__is_defined(__PAGETABLE_PMD_FOLDED)
#endif

#ifndef p4d_offset_lockless
#define p4d_offset_lockless(pgdp, pgd, address) p4d_offset(&(pgd), address)
#endif
#ifndef pud_offset_lockless
#define pud_offset_lockless(p4dp, p4d, address) pud_offset(&(p4d), address)
#endif
#ifndef pmd_offset_lockless
#define pmd_offset_lockless(pudp, pud, address) pmd_offset(&(pud), address)
#endif

/*
 * pXd_leaf() is the API to check whether a pgtable entry is a huge page
 * mapping.  It should work globally across all archs, without any
 * dependency on CONFIG_* options.  For architectures that do not support
 * huge mappings on specific levels, below fallbacks will be used.
 *
 * A leaf pgtable entry should always imply the following:
 *
 * - It is a "present" entry.  IOW, before using this API, please check it
 *   with pXd_present() first. NOTE: it may not always mean the "present
 *   bit" is set.  For example, PROT_NONE entries are always "present".
 *
 * - It should _never_ be a swap entry of any type.  Above "present" check
 *   should have guarded this, but let's be crystal clear on this.
 *
 * - It should contain a huge PFN, which points to a huge page larger than
 *   PAGE_SIZE of the platform.  The PFN format isn't important here.
 *
 * - It should cover all kinds of huge mappings (e.g., pXd_trans_huge(),
 *   pXd_devmap(), or hugetlb mappings).
 */
#ifndef pgd_leaf
#define pgd_leaf(x)	false
#endif
#ifndef p4d_leaf
#define p4d_leaf(x)	false
#endif
#ifndef pud_leaf
#define pud_leaf(x)	false
#endif
#ifndef pmd_leaf
#define pmd_leaf(x)	false
#endif

#ifndef pgd_leaf_size
#define pgd_leaf_size(x) (1ULL << PGDIR_SHIFT)
#endif
#ifndef p4d_leaf_size
#define p4d_leaf_size(x) P4D_SIZE
#endif
#ifndef pud_leaf_size
#define pud_leaf_size(x) PUD_SIZE
#endif
#ifndef pmd_leaf_size
#define pmd_leaf_size(x) PMD_SIZE
#endif
#ifndef __pte_leaf_size
#ifndef pte_leaf_size
#define pte_leaf_size(x) PAGE_SIZE
#endif
#define __pte_leaf_size(x,y) pte_leaf_size(y)
#endif

/*
 * We always define pmd_pfn for all archs as it's used in lots of generic
 * code.  Now it happens too for pud_pfn (and can happen for larger
 * mappings too in the future; we're not there yet).  Instead of defining
 * it for all archs (like pmd_pfn), provide a fallback.
 *
 * Note that returning 0 here means any arch that didn't define this can
 * get severely wrong when it hits a real pud leaf.  It's arch's
 * responsibility to properly define it when a huge pud is possible.
 */
#ifndef pud_pfn
#define pud_pfn(x) 0
#endif

/*
 * Some architectures have MMUs that are configurable or selectable at boot
 * time. These lead to variable PTRS_PER_x. For statically allocated arrays it
 * helps to have a static maximum value.
 */

#ifndef MAX_PTRS_PER_PTE
#define MAX_PTRS_PER_PTE PTRS_PER_PTE
#endif

#ifndef MAX_PTRS_PER_PMD
#define MAX_PTRS_PER_PMD PTRS_PER_PMD
#endif

#ifndef MAX_PTRS_PER_PUD
#define MAX_PTRS_PER_PUD PTRS_PER_PUD
#endif

#ifndef MAX_PTRS_PER_P4D
#define MAX_PTRS_PER_P4D PTRS_PER_P4D
#endif

#ifndef pte_pgprot
#define pte_pgprot(x) ((pgprot_t) {0})
#endif

#ifndef pmd_pgprot
#define pmd_pgprot(x) ((pgprot_t) {0})
#endif

#ifndef pud_pgprot
#define pud_pgprot(x) ((pgprot_t) {0})
#endif

/* description of effects of mapping type and prot in current implementation.
 * this is due to the limited x86 page protection hardware.  The expected
 * behavior is in parens:
 *
 * map_type	prot
 *		PROT_NONE	PROT_READ	PROT_WRITE	PROT_EXEC
 * MAP_SHARED	r: (no) no	r: (yes) yes	r: (no) yes	r: (no) yes
 *		w: (no) no	w: (no) no	w: (yes) yes	w: (no) no
 *		x: (no) no	x: (no) yes	x: (no) yes	x: (yes) yes
 *
 * MAP_PRIVATE	r: (no) no	r: (yes) yes	r: (no) yes	r: (no) yes
 *		w: (no) no	w: (no) no	w: (copy) copy	w: (no) no
 *		x: (no) no	x: (no) yes	x: (no) yes	x: (yes) yes
 *
 * On arm64, PROT_EXEC has the following behaviour for both MAP_SHARED and
 * MAP_PRIVATE (with Enhanced PAN supported):
 *								r: (no) no
 *								w: (no) no
 *								x: (yes) yes
 */
#define DECLARE_VM_GET_PAGE_PROT					\
pgprot_t vm_get_page_prot(unsigned long vm_flags)			\
{									\
		return protection_map[vm_flags &			\
			(VM_READ | VM_WRITE | VM_EXEC | VM_SHARED)];	\
}									\
EXPORT_SYMBOL(vm_get_page_prot);

#endif /* _LINUX_PGTABLE_H */<|MERGE_RESOLUTION|>--- conflicted
+++ resolved
@@ -1511,14 +1511,9 @@
 
 /*
  * track_pfn_copy is called when a VM_PFNMAP VMA is about to get the page
-<<<<<<< HEAD
- * tables copied during copy_page_range(). On success, stores the pfn to be
- * passed to untrack_pfn_copy().
-=======
  * tables copied during copy_page_range(). Will store the pfn to be
  * passed to untrack_pfn_copy() only if there is something to be untracked.
  * Callers should initialize the pfn to 0.
->>>>>>> fc85704c
  */
 static inline int track_pfn_copy(struct vm_area_struct *dst_vma,
 		struct vm_area_struct *src_vma, unsigned long *pfn)
@@ -1528,13 +1523,9 @@
 
 /*
  * untrack_pfn_copy is called when a VM_PFNMAP VMA failed to copy during
-<<<<<<< HEAD
- * copy_page_range(), but after track_pfn_copy() was already called.
-=======
  * copy_page_range(), but after track_pfn_copy() was already called. Can
  * be called even if track_pfn_copy() did not actually track anything:
  * handled internally.
->>>>>>> fc85704c
  */
 static inline void untrack_pfn_copy(struct vm_area_struct *dst_vma,
 		unsigned long pfn)
