--- conflicted
+++ resolved
@@ -684,11 +684,7 @@
 	 * caching and such. Which is mostly OK ;-)
 	 */
 	unsigned long		flags;
-<<<<<<< HEAD
-	atomic_t		ref;	/* ref count for opened files */
-=======
 	refcount_t		ref;	/* ref count for opened files */
->>>>>>> a6ad5510
 	atomic_t		sm_ref;	/* soft-mode reference counter */
 	atomic_t		tm_ref;	/* trigger-mode reference counter */
 };
