--- conflicted
+++ resolved
@@ -109,16 +109,6 @@
  */
 struct cred {
 	atomic_long_t	usage;
-<<<<<<< HEAD
-#ifdef CONFIG_DEBUG_CREDENTIALS
-	atomic_t	subscribers;	/* number of processes subscribed */
-	void		*put_addr;
-	unsigned	magic;
-#define CRED_MAGIC	0x43736564
-#define CRED_MAGIC_DEAD	0x44656144
-#endif
-=======
->>>>>>> 98817289
 	kuid_t		uid;		/* real UID of the task */
 	kgid_t		gid;		/* real GID of the task */
 	kuid_t		suid;		/* saved UID of the task */
@@ -243,10 +233,6 @@
 	struct cred *cred = (struct cred *) _cred;
 
 	if (cred) {
-<<<<<<< HEAD
-		validate_creds(cred);
-=======
->>>>>>> 98817289
 		if (atomic_long_dec_and_test(&(cred)->usage))
 			__put_cred(cred);
 	}
