/* SPDX-License-Identifier: GPL-2.0-or-later */
/* Network filesystem support services.
 *
 * Copyright (C) 2021 Red Hat, Inc. All Rights Reserved.
 * Written by David Howells (dhowells@redhat.com)
 *
 * See:
 *
 *	Documentation/filesystems/netfs_library.rst
 *
 * for a description of the network filesystem interface declared here.
 */

#ifndef _LINUX_NETFS_H
#define _LINUX_NETFS_H

#include <linux/workqueue.h>
#include <linux/fs.h>
#include <linux/pagemap.h>
#include <linux/uio.h>
#include <linux/rolling_buffer.h>

enum netfs_sreq_ref_trace;
typedef struct mempool_s mempool_t;
struct folio_queue;

/**
 * folio_start_private_2 - Start an fscache write on a folio.  [DEPRECATED]
 * @folio: The folio.
 *
 * Call this function before writing a folio to a local cache.  Starting a
 * second write before the first one finishes is not allowed.
 *
 * Note that this should no longer be used.
 */
static inline void folio_start_private_2(struct folio *folio)
{
	VM_BUG_ON_FOLIO(folio_test_private_2(folio), folio);
	folio_get(folio);
	folio_set_private_2(folio);
}

enum netfs_io_source {
	NETFS_SOURCE_UNKNOWN,
	NETFS_FILL_WITH_ZEROES,
	NETFS_DOWNLOAD_FROM_SERVER,
	NETFS_READ_FROM_CACHE,
	NETFS_INVALID_READ,
	NETFS_UPLOAD_TO_SERVER,
	NETFS_WRITE_TO_CACHE,
} __mode(byte);

typedef void (*netfs_io_terminated_t)(void *priv, ssize_t transferred_or_error);

/*
 * Per-inode context.  This wraps the VFS inode.
 */
struct netfs_inode {
	struct inode		inode;		/* The VFS inode */
	const struct netfs_request_ops *ops;
#if IS_ENABLED(CONFIG_FSCACHE)
	struct fscache_cookie	*cache;
#endif
	struct mutex		wb_lock;	/* Writeback serialisation */
	loff_t			remote_i_size;	/* Size of the remote file */
	loff_t			zero_point;	/* Size after which we assume there's no data
						 * on the server */
	atomic_t		io_count;	/* Number of outstanding reqs */
	unsigned long		flags;
#define NETFS_ICTX_ODIRECT	0		/* The file has DIO in progress */
#define NETFS_ICTX_UNBUFFERED	1		/* I/O should not use the pagecache */
#define NETFS_ICTX_MODIFIED_ATTR 3		/* Indicate change in mtime/ctime */
#define NETFS_ICTX_SINGLE_NO_UPLOAD 4		/* Monolithic payload, cache but no upload */
};

/*
 * A netfs group - for instance a ceph snap.  This is marked on dirty pages and
 * pages marked with a group must be flushed before they can be written under
 * the domain of another group.
 */
struct netfs_group {
	refcount_t		ref;
	void (*free)(struct netfs_group *netfs_group);
};

/*
 * Information about a dirty page (attached only if necessary).
 * folio->private
 */
struct netfs_folio {
	struct netfs_group	*netfs_group;	/* Filesystem's grouping marker (or NULL). */
	unsigned int		dirty_offset;	/* Write-streaming dirty data offset */
	unsigned int		dirty_len;	/* Write-streaming dirty data length */
};
#define NETFS_FOLIO_INFO	0x1UL	/* OR'd with folio->private. */
#define NETFS_FOLIO_COPY_TO_CACHE ((struct netfs_group *)0x356UL) /* Write to the cache only */

static inline bool netfs_is_folio_info(const void *priv)
{
	return (unsigned long)priv & NETFS_FOLIO_INFO;
}

static inline struct netfs_folio *__netfs_folio_info(const void *priv)
{
	if (netfs_is_folio_info(priv))
		return (struct netfs_folio *)((unsigned long)priv & ~NETFS_FOLIO_INFO);
	return NULL;
}

static inline struct netfs_folio *netfs_folio_info(struct folio *folio)
{
	return __netfs_folio_info(folio_get_private(folio));
}

static inline struct netfs_group *netfs_folio_group(struct folio *folio)
{
	struct netfs_folio *finfo;
	void *priv = folio_get_private(folio);

	finfo = netfs_folio_info(folio);
	if (finfo)
		return finfo->netfs_group;
	return priv;
}

/*
 * Stream of I/O subrequests going to a particular destination, such as the
 * server or the local cache.  This is mainly intended for writing where we may
 * have to write to multiple destinations concurrently.
 */
struct netfs_io_stream {
	/* Submission tracking */
	struct netfs_io_subrequest *construct;	/* Op being constructed */
	size_t			sreq_max_len;	/* Maximum size of a subrequest */
	unsigned int		sreq_max_segs;	/* 0 or max number of segments in an iterator */
	unsigned int		submit_off;	/* Folio offset we're submitting from */
	unsigned int		submit_len;	/* Amount of data left to submit */
	unsigned int		submit_extendable_to; /* Amount I/O can be rounded up to */
	void (*prepare_write)(struct netfs_io_subrequest *subreq);
	void (*issue_write)(struct netfs_io_subrequest *subreq);
	/* Collection tracking */
	struct list_head	subrequests;	/* Contributory I/O operations */
	struct netfs_io_subrequest *front;	/* Op being collected */
	unsigned long long	collected_to;	/* Position we've collected results to */
	size_t			transferred;	/* The amount transferred from this stream */
	unsigned short		error;		/* Aggregate error for the stream */
	enum netfs_io_source	source;		/* Where to read from/write to */
	unsigned char		stream_nr;	/* Index of stream in parent table */
	bool			avail;		/* T if stream is available */
	bool			active;		/* T if stream is active */
	bool			need_retry;	/* T if this stream needs retrying */
	bool			failed;		/* T if this stream failed */
};

/*
 * Resources required to do operations on a cache.
 */
struct netfs_cache_resources {
	const struct netfs_cache_ops	*ops;
	void				*cache_priv;
	void				*cache_priv2;
	unsigned int			debug_id;	/* Cookie debug ID */
	unsigned int			inval_counter;	/* object->inval_counter at begin_op */
};

/*
 * Descriptor for a single component subrequest.  Each operation represents an
 * individual read/write from/to a server, a cache, a journal, etc..
 *
 * The buffer iterator is persistent for the life of the subrequest struct and
 * the pages it points to can be relied on to exist for the duration.
 */
struct netfs_io_subrequest {
	struct netfs_io_request *rreq;		/* Supervising I/O request */
	struct work_struct	work;
	struct list_head	rreq_link;	/* Link in rreq->subrequests */
	struct iov_iter		io_iter;	/* Iterator for this subrequest */
	unsigned long long	start;		/* Where to start the I/O */
	size_t			len;		/* Size of the I/O */
	size_t			transferred;	/* Amount of data transferred */
	refcount_t		ref;
	short			error;		/* 0 or error that occurred */
	unsigned short		debug_index;	/* Index in list (for debugging output) */
	unsigned int		nr_segs;	/* Number of segs in io_iter */
	u8			retry_count;	/* The number of retries (0 on initial pass) */
	enum netfs_io_source	source;		/* Where to read from/write to */
	unsigned char		stream_nr;	/* I/O stream this belongs to */
	unsigned long		flags;
#define NETFS_SREQ_COPY_TO_CACHE	0	/* Set if should copy the data to the cache */
#define NETFS_SREQ_CLEAR_TAIL		1	/* Set if the rest of the read should be cleared */
#define NETFS_SREQ_MADE_PROGRESS	4	/* Set if we transferred at least some data */
#define NETFS_SREQ_ONDEMAND		5	/* Set if it's from on-demand read mode */
#define NETFS_SREQ_BOUNDARY		6	/* Set if ends on hard boundary (eg. ceph object) */
#define NETFS_SREQ_HIT_EOF		7	/* Set if short due to EOF */
#define NETFS_SREQ_IN_PROGRESS		8	/* Unlocked when the subrequest completes */
#define NETFS_SREQ_NEED_RETRY		9	/* Set if the filesystem requests a retry */
#define NETFS_SREQ_FAILED		10	/* Set if the subreq failed unretryably */
};

enum netfs_io_origin {
	NETFS_READAHEAD,		/* This read was triggered by readahead */
	NETFS_READPAGE,			/* This read is a synchronous read */
	NETFS_READ_GAPS,		/* This read is a synchronous read to fill gaps */
	NETFS_READ_SINGLE,		/* This read should be treated as a single object */
	NETFS_READ_FOR_WRITE,		/* This read is to prepare a write */
	NETFS_UNBUFFERED_READ,		/* This is an unbuffered read */
	NETFS_DIO_READ,			/* This is a direct I/O read */
	NETFS_WRITEBACK,		/* This write was triggered by writepages */
	NETFS_WRITEBACK_SINGLE,		/* This monolithic write was triggered by writepages */
	NETFS_WRITETHROUGH,		/* This write was made by netfs_perform_write() */
	NETFS_UNBUFFERED_WRITE,		/* This is an unbuffered write */
	NETFS_DIO_WRITE,		/* This is a direct I/O write */
	NETFS_PGPRIV2_COPY_TO_CACHE,	/* [DEPRECATED] This is writing read data to the cache */
	nr__netfs_io_origin
} __mode(byte);

/*
 * Descriptor for an I/O helper request.  This is used to make multiple I/O
 * operations to a variety of data stores and then stitch the result together.
 */
struct netfs_io_request {
	union {
		struct work_struct cleanup_work; /* Deferred cleanup work */
		struct rcu_head rcu;
	};
	struct work_struct	work;		/* Result collector work */
	struct inode		*inode;		/* The file being accessed */
	struct address_space	*mapping;	/* The mapping being accessed */
	struct kiocb		*iocb;		/* AIO completion vector */
	struct netfs_cache_resources cache_resources;
	struct netfs_io_request	*copy_to_cache;	/* Request to write just-read data to the cache */
#ifdef CONFIG_PROC_FS
	struct list_head	proc_link;	/* Link in netfs_iorequests */
#endif
	struct netfs_io_stream	io_streams[2];	/* Streams of parallel I/O operations */
#define NR_IO_STREAMS 2 //wreq->nr_io_streams
	struct netfs_group	*group;		/* Writeback group being written back */
	struct rolling_buffer	buffer;		/* Unencrypted buffer */
#define NETFS_ROLLBUF_PUT_MARK		ROLLBUF_MARK_1
#define NETFS_ROLLBUF_PAGECACHE_MARK	ROLLBUF_MARK_2
	wait_queue_head_t	waitq;		/* Processor waiter */
	void			*netfs_priv;	/* Private data for the netfs */
	void			*netfs_priv2;	/* Private data for the netfs */
	struct bio_vec		*direct_bv;	/* DIO buffer list (when handling iovec-iter) */
	unsigned long long	submitted;	/* Amount submitted for I/O so far */
	unsigned long long	len;		/* Length of the request */
	size_t			transferred;	/* Amount to be indicated as transferred */
	long			error;		/* 0 or error that occurred */
	unsigned long long	i_size;		/* Size of the file */
	unsigned long long	start;		/* Start position */
	atomic64_t		issued_to;	/* Write issuer folio cursor */
	unsigned long long	collected_to;	/* Point we've collected to */
	unsigned long long	cleaned_to;	/* Position we've cleaned folios to */
	unsigned long long	abandon_to;	/* Position to abandon folios to */
	pgoff_t			no_unlock_folio; /* Don't unlock this folio after read */
	unsigned int		direct_bv_count; /* Number of elements in direct_bv[] */
	unsigned int		debug_id;
	unsigned int		rsize;		/* Maximum read size (0 for none) */
	unsigned int		wsize;		/* Maximum write size (0 for none) */
	atomic_t		subreq_counter;	/* Next subreq->debug_index */
	unsigned int		nr_group_rel;	/* Number of refs to release on ->group */
	spinlock_t		lock;		/* Lock for queuing subreqs */
	unsigned char		front_folio_order; /* Order (size) of front folio */
	enum netfs_io_origin	origin;		/* Origin of the request */
	bool			direct_bv_unpin; /* T if direct_bv[] must be unpinned */
	refcount_t		ref;
	unsigned long		flags;
<<<<<<< HEAD
#define NETFS_RREQ_OFFLOAD_COLLECTION	0	/* Offload collection to workqueue */
#define NETFS_RREQ_NO_UNLOCK_FOLIO	2	/* Don't unlock no_unlock_folio on completion */
#define NETFS_RREQ_DONT_UNLOCK_FOLIOS	3	/* Don't unlock the folios on completion */
#define NETFS_RREQ_FAILED		4	/* The request failed */
#define NETFS_RREQ_IN_PROGRESS		5	/* Unlocked when the request completes (has ref) */
#define NETFS_RREQ_FOLIO_COPY_TO_CACHE	6	/* Copy current folio to cache from read */
#define NETFS_RREQ_UPLOAD_TO_SERVER	8	/* Need to write to the server */
#define NETFS_RREQ_NONBLOCK		9	/* Don't block if possible (O_NONBLOCK) */
#define NETFS_RREQ_BLOCKED		10	/* We blocked */
#define NETFS_RREQ_PAUSE		11	/* Pause subrequest generation */
#define NETFS_RREQ_USE_IO_ITER		12	/* Use ->io_iter rather than ->i_pages */
#define NETFS_RREQ_ALL_QUEUED		13	/* All subreqs are now queued */
#define NETFS_RREQ_RETRYING		14	/* Set if we're in the retry path */
#define NETFS_RREQ_SHORT_TRANSFER	15	/* Set if we have a short transfer */
=======
#define NETFS_RREQ_IN_PROGRESS		0	/* Unlocked when the request completes (has ref) */
#define NETFS_RREQ_ALL_QUEUED		1	/* All subreqs are now queued */
#define NETFS_RREQ_PAUSE		2	/* Pause subrequest generation */
#define NETFS_RREQ_FAILED		3	/* The request failed */
#define NETFS_RREQ_RETRYING		4	/* Set if we're in the retry path */
#define NETFS_RREQ_SHORT_TRANSFER	5	/* Set if we have a short transfer */
#define NETFS_RREQ_OFFLOAD_COLLECTION	8	/* Offload collection to workqueue */
#define NETFS_RREQ_NO_UNLOCK_FOLIO	9	/* Don't unlock no_unlock_folio on completion */
#define NETFS_RREQ_FOLIO_COPY_TO_CACHE	10	/* Copy current folio to cache from read */
#define NETFS_RREQ_UPLOAD_TO_SERVER	11	/* Need to write to the server */
#define NETFS_RREQ_USE_IO_ITER		12	/* Use ->io_iter rather than ->i_pages */
>>>>>>> 25bf10be
#define NETFS_RREQ_USE_PGPRIV2		31	/* [DEPRECATED] Use PG_private_2 to mark
						 * write to cache on read */
	const struct netfs_request_ops *netfs_ops;
};

/*
 * Operations the network filesystem can/must provide to the helpers.
 */
struct netfs_request_ops {
	mempool_t *request_pool;
	mempool_t *subrequest_pool;
	int (*init_request)(struct netfs_io_request *rreq, struct file *file);
	void (*free_request)(struct netfs_io_request *rreq);
	void (*free_subrequest)(struct netfs_io_subrequest *rreq);

	/* Read request handling */
	void (*expand_readahead)(struct netfs_io_request *rreq);
	int (*prepare_read)(struct netfs_io_subrequest *subreq);
	void (*issue_read)(struct netfs_io_subrequest *subreq);
	bool (*is_still_valid)(struct netfs_io_request *rreq);
	int (*check_write_begin)(struct file *file, loff_t pos, unsigned len,
				 struct folio **foliop, void **_fsdata);
	void (*done)(struct netfs_io_request *rreq);

	/* Modification handling */
	void (*update_i_size)(struct inode *inode, loff_t i_size);
	void (*post_modify)(struct inode *inode);

	/* Write request handling */
	void (*begin_writeback)(struct netfs_io_request *wreq);
	void (*prepare_write)(struct netfs_io_subrequest *subreq);
	void (*issue_write)(struct netfs_io_subrequest *subreq);
	void (*retry_request)(struct netfs_io_request *wreq, struct netfs_io_stream *stream);
	void (*invalidate_cache)(struct netfs_io_request *wreq);
};

/*
 * How to handle reading from a hole.
 */
enum netfs_read_from_hole {
	NETFS_READ_HOLE_IGNORE,
	NETFS_READ_HOLE_FAIL,
};

/*
 * Table of operations for access to a cache.
 */
struct netfs_cache_ops {
	/* End an operation */
	void (*end_operation)(struct netfs_cache_resources *cres);

	/* Read data from the cache */
	int (*read)(struct netfs_cache_resources *cres,
		    loff_t start_pos,
		    struct iov_iter *iter,
		    enum netfs_read_from_hole read_hole,
		    netfs_io_terminated_t term_func,
		    void *term_func_priv);

	/* Write data to the cache */
	int (*write)(struct netfs_cache_resources *cres,
		     loff_t start_pos,
		     struct iov_iter *iter,
		     netfs_io_terminated_t term_func,
		     void *term_func_priv);

	/* Write data to the cache from a netfs subrequest. */
	void (*issue_write)(struct netfs_io_subrequest *subreq);

	/* Expand readahead request */
	void (*expand_readahead)(struct netfs_cache_resources *cres,
				 unsigned long long *_start,
				 unsigned long long *_len,
				 unsigned long long i_size);

	/* Prepare a read operation, shortening it to a cached/uncached
	 * boundary as appropriate.
	 */
	enum netfs_io_source (*prepare_read)(struct netfs_io_subrequest *subreq,
					     unsigned long long i_size);

	/* Prepare a write subrequest, working out if we're allowed to do it
	 * and finding out the maximum amount of data to gather before
	 * attempting to submit.  If we're not permitted to do it, the
	 * subrequest should be marked failed.
	 */
	void (*prepare_write_subreq)(struct netfs_io_subrequest *subreq);

	/* Prepare a write operation, working out what part of the write we can
	 * actually do.
	 */
	int (*prepare_write)(struct netfs_cache_resources *cres,
			     loff_t *_start, size_t *_len, size_t upper_len,
			     loff_t i_size, bool no_space_allocated_yet);

	/* Prepare an on-demand read operation, shortening it to a cached/uncached
	 * boundary as appropriate.
	 */
	enum netfs_io_source (*prepare_ondemand_read)(struct netfs_cache_resources *cres,
						      loff_t start, size_t *_len,
						      loff_t i_size,
						      unsigned long *_flags, ino_t ino);

	/* Query the occupancy of the cache in a region, returning where the
	 * next chunk of data starts and how long it is.
	 */
	int (*query_occupancy)(struct netfs_cache_resources *cres,
			       loff_t start, size_t len, size_t granularity,
			       loff_t *_data_start, size_t *_data_len);
};

/* High-level read API. */
ssize_t netfs_unbuffered_read_iter_locked(struct kiocb *iocb, struct iov_iter *iter);
ssize_t netfs_unbuffered_read_iter(struct kiocb *iocb, struct iov_iter *iter);
ssize_t netfs_buffered_read_iter(struct kiocb *iocb, struct iov_iter *iter);
ssize_t netfs_file_read_iter(struct kiocb *iocb, struct iov_iter *iter);

/* High-level write API */
ssize_t netfs_perform_write(struct kiocb *iocb, struct iov_iter *iter,
			    struct netfs_group *netfs_group);
ssize_t netfs_buffered_write_iter_locked(struct kiocb *iocb, struct iov_iter *from,
					 struct netfs_group *netfs_group);
ssize_t netfs_unbuffered_write_iter(struct kiocb *iocb, struct iov_iter *from);
ssize_t netfs_unbuffered_write_iter_locked(struct kiocb *iocb, struct iov_iter *iter,
					   struct netfs_group *netfs_group);
ssize_t netfs_file_write_iter(struct kiocb *iocb, struct iov_iter *from);

/* Single, monolithic object read/write API. */
void netfs_single_mark_inode_dirty(struct inode *inode);
ssize_t netfs_read_single(struct inode *inode, struct file *file, struct iov_iter *iter);
int netfs_writeback_single(struct address_space *mapping,
			   struct writeback_control *wbc,
			   struct iov_iter *iter);

/* Address operations API */
struct readahead_control;
void netfs_readahead(struct readahead_control *);
int netfs_read_folio(struct file *, struct folio *);
int netfs_write_begin(struct netfs_inode *, struct file *,
		      struct address_space *, loff_t pos, unsigned int len,
		      struct folio **, void **fsdata);
int netfs_writepages(struct address_space *mapping,
		     struct writeback_control *wbc);
bool netfs_dirty_folio(struct address_space *mapping, struct folio *folio);
int netfs_unpin_writeback(struct inode *inode, struct writeback_control *wbc);
void netfs_clear_inode_writeback(struct inode *inode, const void *aux);
void netfs_invalidate_folio(struct folio *folio, size_t offset, size_t length);
bool netfs_release_folio(struct folio *folio, gfp_t gfp);

/* VMA operations API. */
vm_fault_t netfs_page_mkwrite(struct vm_fault *vmf, struct netfs_group *netfs_group);

/* (Sub)request management API. */
void netfs_read_subreq_progress(struct netfs_io_subrequest *subreq);
void netfs_read_subreq_terminated(struct netfs_io_subrequest *subreq);
void netfs_get_subrequest(struct netfs_io_subrequest *subreq,
			  enum netfs_sreq_ref_trace what);
void netfs_put_subrequest(struct netfs_io_subrequest *subreq,
			  enum netfs_sreq_ref_trace what);
ssize_t netfs_extract_user_iter(struct iov_iter *orig, size_t orig_len,
				struct iov_iter *new,
				iov_iter_extraction_t extraction_flags);
size_t netfs_limit_iter(const struct iov_iter *iter, size_t start_offset,
			size_t max_size, size_t max_segs);
void netfs_prepare_write_failed(struct netfs_io_subrequest *subreq);
void netfs_write_subrequest_terminated(void *_op, ssize_t transferred_or_error);
void netfs_queue_write_request(struct netfs_io_subrequest *subreq);

int netfs_start_io_read(struct inode *inode);
void netfs_end_io_read(struct inode *inode);
int netfs_start_io_write(struct inode *inode);
void netfs_end_io_write(struct inode *inode);
int netfs_start_io_direct(struct inode *inode);
void netfs_end_io_direct(struct inode *inode);

/* Miscellaneous APIs. */
struct folio_queue *netfs_folioq_alloc(unsigned int rreq_id, gfp_t gfp,
				       unsigned int trace /*enum netfs_folioq_trace*/);
void netfs_folioq_free(struct folio_queue *folioq,
		       unsigned int trace /*enum netfs_trace_folioq*/);

/* Buffer wrangling helpers API. */
int netfs_alloc_folioq_buffer(struct address_space *mapping,
			      struct folio_queue **_buffer,
			      size_t *_cur_size, ssize_t size, gfp_t gfp);
void netfs_free_folioq_buffer(struct folio_queue *fq);

/**
 * netfs_inode - Get the netfs inode context from the inode
 * @inode: The inode to query
 *
 * Get the netfs lib inode context from the network filesystem's inode.  The
 * context struct is expected to directly follow on from the VFS inode struct.
 */
static inline struct netfs_inode *netfs_inode(struct inode *inode)
{
	return container_of(inode, struct netfs_inode, inode);
}

/**
 * netfs_inode_init - Initialise a netfslib inode context
 * @ctx: The netfs inode to initialise
 * @ops: The netfs's operations list
 * @use_zero_point: True to use the zero_point read optimisation
 *
 * Initialise the netfs library context struct.  This is expected to follow on
 * directly from the VFS inode struct.
 */
static inline void netfs_inode_init(struct netfs_inode *ctx,
				    const struct netfs_request_ops *ops,
				    bool use_zero_point)
{
	ctx->ops = ops;
	ctx->remote_i_size = i_size_read(&ctx->inode);
	ctx->zero_point = LLONG_MAX;
	ctx->flags = 0;
	atomic_set(&ctx->io_count, 0);
#if IS_ENABLED(CONFIG_FSCACHE)
	ctx->cache = NULL;
#endif
	mutex_init(&ctx->wb_lock);
	/* ->releasepage() drives zero_point */
	if (use_zero_point) {
		ctx->zero_point = ctx->remote_i_size;
		mapping_set_release_always(ctx->inode.i_mapping);
	}
}

/**
 * netfs_resize_file - Note that a file got resized
 * @ctx: The netfs inode being resized
 * @new_i_size: The new file size
 * @changed_on_server: The change was applied to the server
 *
 * Inform the netfs lib that a file got resized so that it can adjust its state.
 */
static inline void netfs_resize_file(struct netfs_inode *ctx, loff_t new_i_size,
				     bool changed_on_server)
{
	if (changed_on_server)
		ctx->remote_i_size = new_i_size;
	if (new_i_size < ctx->zero_point)
		ctx->zero_point = new_i_size;
}

/**
 * netfs_i_cookie - Get the cache cookie from the inode
 * @ctx: The netfs inode to query
 *
 * Get the caching cookie (if enabled) from the network filesystem's inode.
 */
static inline struct fscache_cookie *netfs_i_cookie(struct netfs_inode *ctx)
{
#if IS_ENABLED(CONFIG_FSCACHE)
	return ctx->cache;
#else
	return NULL;
#endif
}

/**
 * netfs_wait_for_outstanding_io - Wait for outstanding I/O to complete
 * @inode: The netfs inode to wait on
 *
 * Wait for outstanding I/O requests of any type to complete.  This is intended
 * to be called from inode eviction routines.  This makes sure that any
 * resources held by those requests are cleaned up before we let the inode get
 * cleaned up.
 */
static inline void netfs_wait_for_outstanding_io(struct inode *inode)
{
	struct netfs_inode *ictx = netfs_inode(inode);

	wait_var_event(&ictx->io_count, atomic_read(&ictx->io_count) == 0);
}

#endif /* _LINUX_NETFS_H */<|MERGE_RESOLUTION|>--- conflicted
+++ resolved
@@ -265,22 +265,6 @@
 	bool			direct_bv_unpin; /* T if direct_bv[] must be unpinned */
 	refcount_t		ref;
 	unsigned long		flags;
-<<<<<<< HEAD
-#define NETFS_RREQ_OFFLOAD_COLLECTION	0	/* Offload collection to workqueue */
-#define NETFS_RREQ_NO_UNLOCK_FOLIO	2	/* Don't unlock no_unlock_folio on completion */
-#define NETFS_RREQ_DONT_UNLOCK_FOLIOS	3	/* Don't unlock the folios on completion */
-#define NETFS_RREQ_FAILED		4	/* The request failed */
-#define NETFS_RREQ_IN_PROGRESS		5	/* Unlocked when the request completes (has ref) */
-#define NETFS_RREQ_FOLIO_COPY_TO_CACHE	6	/* Copy current folio to cache from read */
-#define NETFS_RREQ_UPLOAD_TO_SERVER	8	/* Need to write to the server */
-#define NETFS_RREQ_NONBLOCK		9	/* Don't block if possible (O_NONBLOCK) */
-#define NETFS_RREQ_BLOCKED		10	/* We blocked */
-#define NETFS_RREQ_PAUSE		11	/* Pause subrequest generation */
-#define NETFS_RREQ_USE_IO_ITER		12	/* Use ->io_iter rather than ->i_pages */
-#define NETFS_RREQ_ALL_QUEUED		13	/* All subreqs are now queued */
-#define NETFS_RREQ_RETRYING		14	/* Set if we're in the retry path */
-#define NETFS_RREQ_SHORT_TRANSFER	15	/* Set if we have a short transfer */
-=======
 #define NETFS_RREQ_IN_PROGRESS		0	/* Unlocked when the request completes (has ref) */
 #define NETFS_RREQ_ALL_QUEUED		1	/* All subreqs are now queued */
 #define NETFS_RREQ_PAUSE		2	/* Pause subrequest generation */
@@ -292,7 +276,6 @@
 #define NETFS_RREQ_FOLIO_COPY_TO_CACHE	10	/* Copy current folio to cache from read */
 #define NETFS_RREQ_UPLOAD_TO_SERVER	11	/* Need to write to the server */
 #define NETFS_RREQ_USE_IO_ITER		12	/* Use ->io_iter rather than ->i_pages */
->>>>>>> 25bf10be
 #define NETFS_RREQ_USE_PGPRIV2		31	/* [DEPRECATED] Use PG_private_2 to mark
 						 * write to cache on read */
 	const struct netfs_request_ops *netfs_ops;
