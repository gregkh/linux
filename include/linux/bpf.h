--- conflicted
+++ resolved
@@ -298,11 +298,8 @@
 	bool bypass_spec_v1;
 	bool frozen; /* write-once; write-protected by freeze_mutex */
 	bool free_after_mult_rcu_gp;
-<<<<<<< HEAD
-=======
 	bool free_after_rcu_gp;
 	atomic64_t sleepable_refcnt;
->>>>>>> 03a22b59
 	s64 __percpu *elem_count;
 };
 
