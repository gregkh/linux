/* SPDX-License-Identifier: GPL-2.0 */
#ifndef __LINUX_COMPILER_H
#define __LINUX_COMPILER_H

#include <linux/compiler_types.h>

#ifndef __ASSEMBLY__

#ifdef __KERNEL__

/*
 * Note: DISABLE_BRANCH_PROFILING can be used by special lowlevel code
 * to disable branch tracing on a per file basis.
 */
void ftrace_likely_update(struct ftrace_likely_data *f, int val,
			  int expect, int is_constant);
#if defined(CONFIG_TRACE_BRANCH_PROFILING) \
    && !defined(DISABLE_BRANCH_PROFILING) && !defined(__CHECKER__)
#define likely_notrace(x)	__builtin_expect(!!(x), 1)
#define unlikely_notrace(x)	__builtin_expect(!!(x), 0)

#define __branch_check__(x, expect, is_constant) ({			\
			long ______r;					\
			static struct ftrace_likely_data		\
				__aligned(4)				\
				__section("_ftrace_annotated_branch")	\
				______f = {				\
				.data.func = __func__,			\
				.data.file = __FILE__,			\
				.data.line = __LINE__,			\
			};						\
			______r = __builtin_expect(!!(x), expect);	\
			ftrace_likely_update(&______f, ______r,		\
					     expect, is_constant);	\
			______r;					\
		})

/*
 * Using __builtin_constant_p(x) to ignore cases where the return
 * value is always the same.  This idea is taken from a similar patch
 * written by Daniel Walker.
 */
# ifndef likely
#  define likely(x)	(__branch_check__(x, 1, __builtin_constant_p(x)))
# endif
# ifndef unlikely
#  define unlikely(x)	(__branch_check__(x, 0, __builtin_constant_p(x)))
# endif

#ifdef CONFIG_PROFILE_ALL_BRANCHES
/*
 * "Define 'is'", Bill Clinton
 * "Define 'if'", Steven Rostedt
 */
#define if(cond, ...) if ( __trace_if_var( !!(cond , ## __VA_ARGS__) ) )

#define __trace_if_var(cond) (__builtin_constant_p(cond) ? (cond) : __trace_if_value(cond))

#define __trace_if_value(cond) ({			\
	static struct ftrace_branch_data		\
		__aligned(4)				\
		__section("_ftrace_branch")		\
		__if_trace = {				\
			.func = __func__,		\
			.file = __FILE__,		\
			.line = __LINE__,		\
		};					\
	(cond) ?					\
		(__if_trace.miss_hit[1]++,1) :		\
		(__if_trace.miss_hit[0]++,0);		\
})

#endif /* CONFIG_PROFILE_ALL_BRANCHES */

#else
# define likely(x)	__builtin_expect(!!(x), 1)
# define unlikely(x)	__builtin_expect(!!(x), 0)
# define likely_notrace(x)	likely(x)
# define unlikely_notrace(x)	unlikely(x)
#endif

/* Optimization barrier */
#ifndef barrier
/* The "volatile" is due to gcc bugs */
# define barrier() __asm__ __volatile__("": : :"memory")
#endif

#ifndef barrier_data
/*
 * This version is i.e. to prevent dead stores elimination on @ptr
 * where gcc and llvm may behave differently when otherwise using
 * normal barrier(): while gcc behavior gets along with a normal
 * barrier(), llvm needs an explicit input variable to be assumed
 * clobbered. The issue is as follows: while the inline asm might
 * access any memory it wants, the compiler could have fit all of
 * @ptr into memory registers instead, and since @ptr never escaped
 * from that, it proved that the inline asm wasn't touching any of
 * it. This version works well with both compilers, i.e. we're telling
 * the compiler that the inline asm absolutely may see the contents
 * of @ptr. See also: https://llvm.org/bugs/show_bug.cgi?id=15495
 */
# define barrier_data(ptr) __asm__ __volatile__("": :"r"(ptr) :"memory")
#endif

/* workaround for GCC PR82365 if needed */
#ifndef barrier_before_unreachable
# define barrier_before_unreachable() do { } while (0)
#endif

/* Unreachable code */
#ifdef CONFIG_OBJTOOL
/*
 * These macros help objtool understand GCC code flow for unreachable code.
 * The __COUNTER__ based labels are a hack to make each instance of the macros
 * unique, to convince GCC not to merge duplicate inline asm statements.
 */
#define __stringify_label(n) #n

#define __annotate_reachable(c) ({					\
	asm volatile(__stringify_label(c) ":\n\t"			\
			".pushsection .discard.reachable\n\t"		\
			".long " __stringify_label(c) "b - .\n\t"	\
			".popsection\n\t");				\
})
#define annotate_reachable() __annotate_reachable(__COUNTER__)

#define __annotate_unreachable(c) ({					\
	asm volatile(__stringify_label(c) ":\n\t"			\
		     ".pushsection .discard.unreachable\n\t"		\
		     ".long " __stringify_label(c) "b - .\n\t"		\
		     ".popsection\n\t" : : "i" (c));			\
})
#define annotate_unreachable() __annotate_unreachable(__COUNTER__)

/* Annotate a C jump table to allow objtool to follow the code flow */
#define __annotate_jump_table __section(".rodata..c_jump_table,\"a\",@progbits #")

#else /* !CONFIG_OBJTOOL */
#define annotate_reachable()
#define annotate_unreachable()
#define __annotate_jump_table
#endif /* CONFIG_OBJTOOL */

#ifndef unreachable
# define unreachable() do {		\
	annotate_unreachable();		\
	__builtin_unreachable();	\
} while (0)
#endif

/*
 * KENTRY - kernel entry point
 * This can be used to annotate symbols (functions or data) that are used
 * without their linker symbol being referenced explicitly. For example,
 * interrupt vector handlers, or functions in the kernel image that are found
 * programatically.
 *
 * Not required for symbols exported with EXPORT_SYMBOL, or initcalls. Those
 * are handled in their own way (with KEEP() in linker scripts).
 *
 * KENTRY can be avoided if the symbols in question are marked as KEEP() in the
 * linker script. For example an architecture could KEEP() its entire
 * boot/exception vector code rather than annotate each function and data.
 */
#ifndef KENTRY
# define KENTRY(sym)						\
	extern typeof(sym) sym;					\
	static const unsigned long __kentry_##sym		\
	__used							\
	__attribute__((__section__("___kentry+" #sym)))		\
	= (unsigned long)&sym;
#endif

#ifndef RELOC_HIDE
# define RELOC_HIDE(ptr, off)					\
  ({ unsigned long __ptr;					\
     __ptr = (unsigned long) (ptr);				\
    (typeof(ptr)) (__ptr + (off)); })
#endif

#define absolute_pointer(val)	RELOC_HIDE((void *)(val), 0)

#ifndef OPTIMIZER_HIDE_VAR
/* Make the optimizer believe the variable can be manipulated arbitrarily. */
#define OPTIMIZER_HIDE_VAR(var)						\
	__asm__ ("" : "=r" (var) : "0" (var))
#endif

#define __UNIQUE_ID(prefix) __PASTE(__PASTE(__UNIQUE_ID_, prefix), __COUNTER__)

/**
 * data_race - mark an expression as containing intentional data races
 *
 * This data_race() macro is useful for situations in which data races
 * should be forgiven.  One example is diagnostic code that accesses
 * shared variables but is not a part of the core synchronization design.
 * For example, if accesses to a given variable are protected by a lock,
 * except for diagnostic code, then the accesses under the lock should
 * be plain C-language accesses and those in the diagnostic code should
 * use data_race().  This way, KCSAN will complain if buggy lockless
 * accesses to that variable are introduced, even if the buggy accesses
 * are protected by READ_ONCE() or WRITE_ONCE().
 *
 * This macro *does not* affect normal code generation, but is a hint
 * to tooling that data races here are to be ignored.  If the access must
 * be atomic *and* KCSAN should ignore the access, use both data_race()
 * and READ_ONCE(), for example, data_race(READ_ONCE(x)).
 */
#define data_race(expr)							\
({									\
	__kcsan_disable_current();					\
	__auto_type __v = (expr);					\
	__kcsan_enable_current();					\
	__v;								\
})

#endif /* __KERNEL__ */

/**
 * offset_to_ptr - convert a relative memory offset to an absolute pointer
 * @off:	the address of the 32-bit offset value
 */
static inline void *offset_to_ptr(const int *off)
{
	return (void *)((unsigned long)off + *off);
}
<<<<<<< HEAD

#endif /* __ASSEMBLY__ */

#ifdef CONFIG_64BIT
#define ARCH_SEL(a,b) a
#else
#define ARCH_SEL(a,b) b
#endif

/*
 * Force the compiler to emit 'sym' as a symbol, so that we can reference
 * it from inline assembler. Necessary in case 'sym' could be inlined
 * otherwise, or eliminated entirely due to lack of references that are
 * visible to the compiler.
 */
#define ___ADDRESSABLE(sym, __attrs)						\
	static void * __used __attrs						\
		__UNIQUE_ID(__PASTE(__addressable_,sym)) = (void *)&sym;

#define __ADDRESSABLE(sym) \
	___ADDRESSABLE(sym, __section(".discard.addressable"))

#define __ADDRESSABLE_ASM(sym)						\
	.pushsection .discard.addressable,"aw";				\
	.align ARCH_SEL(8,4);						\
	ARCH_SEL(.quad, .long) __stringify(sym);			\
	.popsection;
=======
>>>>>>> a6ad5510

#define __ADDRESSABLE_ASM_STR(sym) __stringify(__ADDRESSABLE_ASM(sym))

#ifdef CONFIG_64BIT
#define ARCH_SEL(a,b) a
#else
#define ARCH_SEL(a,b) b
#endif

/*
 * Force the compiler to emit 'sym' as a symbol, so that we can reference
 * it from inline assembler. Necessary in case 'sym' could be inlined
 * otherwise, or eliminated entirely due to lack of references that are
 * visible to the compiler.
 */
#define ___ADDRESSABLE(sym, __attrs)						\
	static void * __used __attrs						\
	__UNIQUE_ID(__PASTE(__addressable_,sym)) = (void *)(uintptr_t)&sym;

#define __ADDRESSABLE(sym) \
	___ADDRESSABLE(sym, __section(".discard.addressable"))

#define __ADDRESSABLE_ASM(sym)						\
	.pushsection .discard.addressable,"aw";				\
	.align ARCH_SEL(8,4);						\
	ARCH_SEL(.quad, .long) __stringify(sym);			\
	.popsection;

#define __ADDRESSABLE_ASM_STR(sym) __stringify(__ADDRESSABLE_ASM(sym))

/* &a[0] degrades to a pointer: a different type from an array */
#define __must_be_array(a)	BUILD_BUG_ON_ZERO(__same_type((a), &(a)[0]))

/* Require C Strings (i.e. NUL-terminated) lack the "nonstring" attribute. */
#define __must_be_cstr(p)	BUILD_BUG_ON_ZERO(__annotated(p, nonstring))

/*
 * This returns a constant expression while determining if an argument is
 * a constant expression, most importantly without evaluating the argument.
 * Glory to Martin Uecker <Martin.Uecker@med.uni-goettingen.de>
 *
 * Details:
 * - sizeof() return an integer constant expression, and does not evaluate
 *   the value of its operand; it only examines the type of its operand.
 * - The results of comparing two integer constant expressions is also
 *   an integer constant expression.
 * - The first literal "8" isn't important. It could be any literal value.
 * - The second literal "8" is to avoid warnings about unaligned pointers;
 *   this could otherwise just be "1".
 * - (long)(x) is used to avoid warnings about 64-bit types on 32-bit
 *   architectures.
 * - The C Standard defines "null pointer constant", "(void *)0", as
 *   distinct from other void pointers.
 * - If (x) is an integer constant expression, then the "* 0l" resolves
 *   it into an integer constant expression of value 0. Since it is cast to
 *   "void *", this makes the second operand a null pointer constant.
 * - If (x) is not an integer constant expression, then the second operand
 *   resolves to a void pointer (but not a null pointer constant: the value
 *   is not an integer constant 0).
 * - The conditional operator's third operand, "(int *)8", is an object
 *   pointer (to type "int").
 * - The behavior (including the return type) of the conditional operator
 *   ("operand1 ? operand2 : operand3") depends on the kind of expressions
 *   given for the second and third operands. This is the central mechanism
 *   of the macro:
 *   - When one operand is a null pointer constant (i.e. when x is an integer
 *     constant expression) and the other is an object pointer (i.e. our
 *     third operand), the conditional operator returns the type of the
 *     object pointer operand (i.e. "int *"). Here, within the sizeof(), we
 *     would then get:
 *       sizeof(*((int *)(...))  == sizeof(int)  == 4
 *   - When one operand is a void pointer (i.e. when x is not an integer
 *     constant expression) and the other is an object pointer (i.e. our
 *     third operand), the conditional operator returns a "void *" type.
 *     Here, within the sizeof(), we would then get:
 *       sizeof(*((void *)(...)) == sizeof(void) == 1
 * - The equality comparison to "sizeof(int)" therefore depends on (x):
 *     sizeof(int) == sizeof(int)     (x) was a constant expression
 *     sizeof(int) != sizeof(void)    (x) was not a constant expression
 */
#define __is_constexpr(x) \
	(sizeof(int) == sizeof(*(8 ? ((void *)((long)(x) * 0l)) : (int *)8)))

/*
 * Whether 'type' is a signed type or an unsigned type. Supports scalar types,
 * bool and also pointer types.
 */
#define is_signed_type(type) (((type)(-1)) < (__force type)1)
#define is_unsigned_type(type) (!is_signed_type(type))

/*
 * Useful shorthand for "is this condition known at compile-time?"
 *
 * Note that the condition may involve non-constant values,
 * but the compiler may know enough about the details of the
 * values to determine that the condition is statically true.
 */
#define statically_true(x) (__builtin_constant_p(x) && (x))

/*
 * This is needed in functions which generate the stack canary, see
 * arch/x86/kernel/smpboot.c::start_secondary() for an example.
 */
#define prevent_tail_call_optimization()	mb()

#include <asm/rwonce.h>

#endif /* __LINUX_COMPILER_H */<|MERGE_RESOLUTION|>--- conflicted
+++ resolved
@@ -224,38 +224,8 @@
 {
 	return (void *)((unsigned long)off + *off);
 }
-<<<<<<< HEAD
 
 #endif /* __ASSEMBLY__ */
-
-#ifdef CONFIG_64BIT
-#define ARCH_SEL(a,b) a
-#else
-#define ARCH_SEL(a,b) b
-#endif
-
-/*
- * Force the compiler to emit 'sym' as a symbol, so that we can reference
- * it from inline assembler. Necessary in case 'sym' could be inlined
- * otherwise, or eliminated entirely due to lack of references that are
- * visible to the compiler.
- */
-#define ___ADDRESSABLE(sym, __attrs)						\
-	static void * __used __attrs						\
-		__UNIQUE_ID(__PASTE(__addressable_,sym)) = (void *)&sym;
-
-#define __ADDRESSABLE(sym) \
-	___ADDRESSABLE(sym, __section(".discard.addressable"))
-
-#define __ADDRESSABLE_ASM(sym)						\
-	.pushsection .discard.addressable,"aw";				\
-	.align ARCH_SEL(8,4);						\
-	ARCH_SEL(.quad, .long) __stringify(sym);			\
-	.popsection;
-=======
->>>>>>> a6ad5510
-
-#define __ADDRESSABLE_ASM_STR(sym) __stringify(__ADDRESSABLE_ASM(sym))
 
 #ifdef CONFIG_64BIT
 #define ARCH_SEL(a,b) a
