/* SPDX-License-Identifier: GPL-2.0 */
#ifndef LINUX_MSI_H
#define LINUX_MSI_H

/*
 * This header file contains MSI data structures and functions which are
 * only relevant for:
 *	- Interrupt core code
 *	- PCI/MSI core code
 *	- MSI interrupt domain implementations
 *	- IOMMU, low level VFIO, NTB and other justified exceptions
 *	  dealing with low level MSI details.
 *
 * Regular device drivers have no business with any of these functions and
 * especially storing MSI descriptor pointers in random code is considered
 * abuse.
 *
 * Device driver relevant functions are available in <linux/msi_api.h>
 */

#include <linux/irqdomain_defs.h>
#include <linux/cpumask_types.h>
#include <linux/msi_api.h>
#include <linux/irq.h>

#include <asm/msi.h>

/* Dummy shadow structures if an architecture does not define them */
#ifndef arch_msi_msg_addr_lo
typedef struct arch_msi_msg_addr_lo {
	u32	address_lo;
} __attribute__ ((packed)) arch_msi_msg_addr_lo_t;
#endif

#ifndef arch_msi_msg_addr_hi
typedef struct arch_msi_msg_addr_hi {
	u32	address_hi;
} __attribute__ ((packed)) arch_msi_msg_addr_hi_t;
#endif

#ifndef arch_msi_msg_data
typedef struct arch_msi_msg_data {
	u32	data;
} __attribute__ ((packed)) arch_msi_msg_data_t;
#endif

#ifndef arch_is_isolated_msi
#define arch_is_isolated_msi() false
#endif

/**
 * msi_msg - Representation of a MSI message
 * @address_lo:		Low 32 bits of msi message address
 * @arch_addrlo:	Architecture specific shadow of @address_lo
 * @address_hi:		High 32 bits of msi message address
 *			(only used when device supports it)
 * @arch_addrhi:	Architecture specific shadow of @address_hi
 * @data:		MSI message data (usually 16 bits)
 * @arch_data:		Architecture specific shadow of @data
 */
struct msi_msg {
	union {
		u32			address_lo;
		arch_msi_msg_addr_lo_t	arch_addr_lo;
	};
	union {
		u32			address_hi;
		arch_msi_msg_addr_hi_t	arch_addr_hi;
	};
	union {
		u32			data;
		arch_msi_msg_data_t	arch_data;
	};
};

/* Helper functions */
struct msi_desc;
struct pci_dev;
struct device_attribute;
struct irq_domain;
struct irq_affinity_desc;

void __get_cached_msi_msg(struct msi_desc *entry, struct msi_msg *msg);
#ifdef CONFIG_GENERIC_MSI_IRQ
void get_cached_msi_msg(unsigned int irq, struct msi_msg *msg);
#else
static inline void get_cached_msi_msg(unsigned int irq, struct msi_msg *msg) { }
#endif

typedef void (*irq_write_msi_msg_t)(struct msi_desc *desc,
				    struct msi_msg *msg);

/**
 * pci_msi_desc - PCI/MSI specific MSI descriptor data
 *
 * @msi_mask:	[PCI MSI]   MSI cached mask bits
 * @msix_ctrl:	[PCI MSI-X] MSI-X cached per vector control bits
 * @is_msix:	[PCI MSI/X] True if MSI-X
 * @multiple:	[PCI MSI/X] log2 num of messages allocated
 * @multi_cap:	[PCI MSI/X] log2 num of messages supported
 * @can_mask:	[PCI MSI/X] Masking supported?
 * @is_64:	[PCI MSI/X] Address size: 0=32bit 1=64bit
 * @default_irq:[PCI MSI/X] The default pre-assigned non-MSI irq
 * @mask_pos:	[PCI MSI]   Mask register position
 * @mask_base:	[PCI MSI-X] Mask register base address
 */
struct pci_msi_desc {
	union {
		u32 msi_mask;
		u32 msix_ctrl;
	};
	struct {
		u8	is_msix		: 1;
		u8	multiple	: 3;
		u8	multi_cap	: 3;
		u8	can_mask	: 1;
		u8	is_64		: 1;
		u8	is_virtual	: 1;
		unsigned default_irq;
	} msi_attrib;
	union {
		u8	mask_pos;
		void __iomem *mask_base;
	};
};

/**
 * union msi_domain_cookie - Opaque MSI domain specific data
 * @value:	u64 value store
 * @ptr:	Pointer to domain specific data
 * @iobase:	Domain specific IOmem pointer
 *
 * The content of this data is implementation defined and used by the MSI
 * domain to store domain specific information which is requried for
 * interrupt chip callbacks.
 */
union msi_domain_cookie {
	u64	value;
	void	*ptr;
	void	__iomem *iobase;
};

/**
 * struct msi_desc_data - Generic MSI descriptor data
 * @dcookie:	Cookie for MSI domain specific data which is required
 *		for irq_chip callbacks
 * @icookie:	Cookie for the MSI interrupt instance provided by
 *		the usage site to the allocation function
 *
 * The content of this data is implementation defined, e.g. PCI/IMS
 * implementations define the meaning of the data. The MSI core ignores
 * this data completely.
 */
struct msi_desc_data {
	union msi_domain_cookie		dcookie;
	union msi_instance_cookie	icookie;
};

#define MSI_MAX_INDEX		((unsigned int)USHRT_MAX)

/**
 * struct msi_desc - Descriptor structure for MSI based interrupts
 * @irq:	The base interrupt number
 * @nvec_used:	The number of vectors used
 * @dev:	Pointer to the device which uses this descriptor
 * @msg:	The last set MSI message cached for reuse
 * @affinity:	Optional pointer to a cpu affinity mask for this descriptor
 * @iommu_msi_iova: Optional shifted IOVA from the IOMMU to override the msi_addr.
 *                  Only used if iommu_msi_shift != 0
 * @iommu_msi_shift: Indicates how many bits of the original address should be
 *                   preserved when using iommu_msi_iova.
 * @sysfs_attr:	Pointer to sysfs device attribute
 *
 * @write_msi_msg:	Callback that may be called when the MSI message
 *			address or data changes
 * @write_msi_msg_data:	Data parameter for the callback.
 *
 * @msi_index:	Index of the msi descriptor
 * @pci:	PCI specific msi descriptor data
 * @data:	Generic MSI descriptor data
 */
struct msi_desc {
	/* Shared device/bus type independent data */
	unsigned int			irq;
	unsigned int			nvec_used;
	struct device			*dev;
	struct msi_msg			msg;
	struct irq_affinity_desc	*affinity;
#ifdef CONFIG_IRQ_MSI_IOMMU
	u64				iommu_msi_iova : 58;
	u64				iommu_msi_shift : 6;
#endif
#ifdef CONFIG_SYSFS
	struct device_attribute		*sysfs_attrs;
#endif

	void (*write_msi_msg)(struct msi_desc *entry, void *data);
	void *write_msi_msg_data;

	u16				msi_index;
	union {
		struct pci_msi_desc	pci;
		struct msi_desc_data	data;
	};
};

/*
 * Filter values for the MSI descriptor iterators and accessor functions.
 */
enum msi_desc_filter {
	/* All descriptors */
	MSI_DESC_ALL,
	/* Descriptors which have no interrupt associated */
	MSI_DESC_NOTASSOCIATED,
	/* Descriptors which have an interrupt associated */
	MSI_DESC_ASSOCIATED,
};


/**
 * struct msi_dev_domain - The internals of MSI domain info per device
 * @store:		Xarray for storing MSI descriptor pointers
 * @irqdomain:		Pointer to a per device interrupt domain
 */
struct msi_dev_domain {
	struct xarray		store;
	struct irq_domain	*domain;
};

int msi_setup_device_data(struct device *dev);

void msi_lock_descs(struct device *dev);
void msi_unlock_descs(struct device *dev);

struct msi_desc *msi_domain_first_desc(struct device *dev, unsigned int domid,
				       enum msi_desc_filter filter);

/**
 * msi_first_desc - Get the first MSI descriptor of the default irqdomain
 * @dev:	Device to operate on
 * @filter:	Descriptor state filter
 *
 * Must be called with the MSI descriptor mutex held, i.e. msi_lock_descs()
 * must be invoked before the call.
 *
 * Return: Pointer to the first MSI descriptor matching the search
 *	   criteria, NULL if none found.
 */
static inline struct msi_desc *msi_first_desc(struct device *dev,
					      enum msi_desc_filter filter)
{
	return msi_domain_first_desc(dev, MSI_DEFAULT_DOMAIN, filter);
}

struct msi_desc *msi_next_desc(struct device *dev, unsigned int domid,
			       enum msi_desc_filter filter);

/**
 * msi_domain_for_each_desc - Iterate the MSI descriptors in a specific domain
 *
 * @desc:	struct msi_desc pointer used as iterator
 * @dev:	struct device pointer - device to iterate
 * @domid:	The id of the interrupt domain which should be walked.
 * @filter:	Filter for descriptor selection
 *
 * Notes:
 *  - The loop must be protected with a msi_lock_descs()/msi_unlock_descs()
 *    pair.
 *  - It is safe to remove a retrieved MSI descriptor in the loop.
 */
#define msi_domain_for_each_desc(desc, dev, domid, filter)			\
	for ((desc) = msi_domain_first_desc((dev), (domid), (filter)); (desc);	\
	     (desc) = msi_next_desc((dev), (domid), (filter)))

/**
 * msi_for_each_desc - Iterate the MSI descriptors in the default irqdomain
 *
 * @desc:	struct msi_desc pointer used as iterator
 * @dev:	struct device pointer - device to iterate
 * @filter:	Filter for descriptor selection
 *
 * Notes:
 *  - The loop must be protected with a msi_lock_descs()/msi_unlock_descs()
 *    pair.
 *  - It is safe to remove a retrieved MSI descriptor in the loop.
 */
#define msi_for_each_desc(desc, dev, filter)					\
	msi_domain_for_each_desc((desc), (dev), MSI_DEFAULT_DOMAIN, (filter))

#define msi_desc_to_dev(desc)		((desc)->dev)

static inline void msi_desc_set_iommu_msi_iova(struct msi_desc *desc, u64 msi_iova,
					       unsigned int msi_shift)
{
#ifdef CONFIG_IRQ_MSI_IOMMU
	desc->iommu_msi_iova = msi_iova >> msi_shift;
	desc->iommu_msi_shift = msi_shift;
<<<<<<< HEAD
#endif
=======
#endif
}

/**
 * msi_msg_set_addr() - Set MSI address in an MSI message
 *
 * @desc:	MSI descriptor that may carry an IOVA base address for MSI via @iommu_msi_iova/shift
 * @msg:	Target MSI message to set its address_hi and address_lo
 * @msi_addr:	Physical address to set the MSI message
 *
 * Notes:
 *  - Override @msi_addr using the IOVA base address in the @desc if @iommu_msi_shift is set
 *  - Otherwise, simply set @msi_addr to @msg
 */
static inline void msi_msg_set_addr(struct msi_desc *desc, struct msi_msg *msg,
				    phys_addr_t msi_addr)
{
#ifdef CONFIG_IRQ_MSI_IOMMU
	if (desc->iommu_msi_shift) {
		u64 msi_iova = desc->iommu_msi_iova << desc->iommu_msi_shift;

		msg->address_hi = upper_32_bits(msi_iova);
		msg->address_lo = lower_32_bits(msi_iova) |
				  (msi_addr & ((1 << desc->iommu_msi_shift) - 1));
		return;
	}
#endif
	msg->address_hi = upper_32_bits(msi_addr);
	msg->address_lo = lower_32_bits(msi_addr);
>>>>>>> fc85704c
}

int msi_domain_insert_msi_desc(struct device *dev, unsigned int domid,
			       struct msi_desc *init_desc);
/**
 * msi_insert_msi_desc - Allocate and initialize a MSI descriptor in the
 *			 default irqdomain and insert it at @init_desc->msi_index
 * @dev:	Pointer to the device for which the descriptor is allocated
 * @init_desc:	Pointer to an MSI descriptor to initialize the new descriptor
 *
 * Return: 0 on success or an appropriate failure code.
 */
static inline int msi_insert_msi_desc(struct device *dev, struct msi_desc *init_desc)
{
	return msi_domain_insert_msi_desc(dev, MSI_DEFAULT_DOMAIN, init_desc);
}

void msi_domain_free_msi_descs_range(struct device *dev, unsigned int domid,
				     unsigned int first, unsigned int last);

/**
 * msi_free_msi_descs_range - Free a range of MSI descriptors of a device
 *			      in the default irqdomain
 *
 * @dev:	Device for which to free the descriptors
 * @first:	Index to start freeing from (inclusive)
 * @last:	Last index to be freed (inclusive)
 */
static inline void msi_free_msi_descs_range(struct device *dev, unsigned int first,
					    unsigned int last)
{
	msi_domain_free_msi_descs_range(dev, MSI_DEFAULT_DOMAIN, first, last);
}

/**
 * msi_free_msi_descs - Free all MSI descriptors of a device in the default irqdomain
 * @dev:	Device to free the descriptors
 */
static inline void msi_free_msi_descs(struct device *dev)
{
	msi_free_msi_descs_range(dev, 0, MSI_MAX_INDEX);
}

/*
 * The arch hooks to setup up msi irqs. Default functions are implemented
 * as weak symbols so that they /can/ be overriden by architecture specific
 * code if needed. These hooks can only be enabled by the architecture.
 *
 * If CONFIG_PCI_MSI_ARCH_FALLBACKS is not selected they are replaced by
 * stubs with warnings.
 */
#ifdef CONFIG_PCI_MSI_ARCH_FALLBACKS
int arch_setup_msi_irq(struct pci_dev *dev, struct msi_desc *desc);
void arch_teardown_msi_irq(unsigned int irq);
int arch_setup_msi_irqs(struct pci_dev *dev, int nvec, int type);
void arch_teardown_msi_irqs(struct pci_dev *dev);
#endif /* CONFIG_PCI_MSI_ARCH_FALLBACKS */

/*
 * Xen uses non-default msi_domain_ops and hence needs a way to populate sysfs
 * entries of MSI IRQs.
 */
#if defined(CONFIG_PCI_XEN) || defined(CONFIG_PCI_MSI_ARCH_FALLBACKS)
#ifdef CONFIG_SYSFS
int msi_device_populate_sysfs(struct device *dev);
void msi_device_destroy_sysfs(struct device *dev);
#else /* CONFIG_SYSFS */
static inline int msi_device_populate_sysfs(struct device *dev) { return 0; }
static inline void msi_device_destroy_sysfs(struct device *dev) { }
#endif /* !CONFIG_SYSFS */
#endif /* CONFIG_PCI_XEN || CONFIG_PCI_MSI_ARCH_FALLBACKS */

/*
 * The restore hook is still available even for fully irq domain based
 * setups. Courtesy to XEN/X86.
 */
bool arch_restore_msi_irqs(struct pci_dev *dev);

#ifdef CONFIG_GENERIC_MSI_IRQ

#include <linux/irqhandler.h>

struct irq_domain;
struct irq_domain_ops;
struct irq_chip;
struct irq_fwspec;
struct device_node;
struct fwnode_handle;
struct msi_domain_info;

/**
 * struct msi_domain_ops - MSI interrupt domain callbacks
 * @get_hwirq:		Retrieve the resulting hw irq number
 * @msi_init:		Domain specific init function for MSI interrupts
 * @msi_free:		Domain specific function to free a MSI interrupts
 * @msi_prepare:	Prepare the allocation of the interrupts in the domain
 * @prepare_desc:	Optional function to prepare the allocated MSI descriptor
 *			in the domain
 * @set_desc:		Set the msi descriptor for an interrupt
 * @domain_alloc_irqs:	Optional function to override the default allocation
 *			function.
 * @domain_free_irqs:	Optional function to override the default free
 *			function.
 * @msi_post_free:	Optional function which is invoked after freeing
 *			all interrupts.
 * @msi_translate:	Optional translate callback to support the odd wire to
 *			MSI bridges, e.g. MBIGEN
 *
 * @get_hwirq, @msi_init and @msi_free are callbacks used by the underlying
 * irqdomain.
 *
 * @msi_check, @msi_prepare, @prepare_desc and @set_desc are callbacks used by the
 * msi_domain_alloc/free_irqs*() variants.
 *
 * @domain_alloc_irqs, @domain_free_irqs can be used to override the
 * default allocation/free functions (__msi_domain_alloc/free_irqs). This
 * is initially for a wrapper around XENs seperate MSI universe which can't
 * be wrapped into the regular irq domains concepts by mere mortals.  This
 * allows to universally use msi_domain_alloc/free_irqs without having to
 * special case XEN all over the place.
 */
struct msi_domain_ops {
	irq_hw_number_t	(*get_hwirq)(struct msi_domain_info *info,
				     msi_alloc_info_t *arg);
	int		(*msi_init)(struct irq_domain *domain,
				    struct msi_domain_info *info,
				    unsigned int virq, irq_hw_number_t hwirq,
				    msi_alloc_info_t *arg);
	void		(*msi_free)(struct irq_domain *domain,
				    struct msi_domain_info *info,
				    unsigned int virq);
	int		(*msi_prepare)(struct irq_domain *domain,
				       struct device *dev, int nvec,
				       msi_alloc_info_t *arg);
	void		(*prepare_desc)(struct irq_domain *domain, msi_alloc_info_t *arg,
					struct msi_desc *desc);
	void		(*set_desc)(msi_alloc_info_t *arg,
				    struct msi_desc *desc);
	int		(*domain_alloc_irqs)(struct irq_domain *domain,
					     struct device *dev, int nvec);
	void		(*domain_free_irqs)(struct irq_domain *domain,
					    struct device *dev);
	void		(*msi_post_free)(struct irq_domain *domain,
					 struct device *dev);
	int		(*msi_translate)(struct irq_domain *domain, struct irq_fwspec *fwspec,
					 irq_hw_number_t *hwirq, unsigned int *type);
};

/**
 * struct msi_domain_info - MSI interrupt domain data
 * @flags:		Flags to decribe features and capabilities
 * @bus_token:		The domain bus token
 * @hwsize:		The hardware table size or the software index limit.
 *			If 0 then the size is considered unlimited and
 *			gets initialized to the maximum software index limit
 *			by the domain creation code.
 * @ops:		The callback data structure
 * @chip:		Optional: associated interrupt chip
 * @chip_data:		Optional: associated interrupt chip data
 * @handler:		Optional: associated interrupt flow handler
 * @handler_data:	Optional: associated interrupt flow handler data
 * @handler_name:	Optional: associated interrupt flow handler name
 * @data:		Optional: domain specific data
 */
struct msi_domain_info {
	u32				flags;
	enum irq_domain_bus_token	bus_token;
	unsigned int			hwsize;
	struct msi_domain_ops		*ops;
	struct irq_chip			*chip;
	void				*chip_data;
	irq_flow_handler_t		handler;
	void				*handler_data;
	const char			*handler_name;
	void				*data;
};

/**
 * struct msi_domain_template - Template for MSI device domains
 * @name:	Storage for the resulting name. Filled in by the core.
 * @chip:	Interrupt chip for this domain
 * @ops:	MSI domain ops
 * @info:	MSI domain info data
 */
struct msi_domain_template {
	char			name[48];
	struct irq_chip		chip;
	struct msi_domain_ops	ops;
	struct msi_domain_info	info;
};

/*
 * Flags for msi_domain_info
 *
 * Bit 0-15:	Generic MSI functionality which is not subject to restriction
 *		by parent domains
 *
 * Bit 16-31:	Functionality which depends on the underlying parent domain and
 *		can be masked out by msi_parent_ops::init_dev_msi_info() when
 *		a device MSI domain is initialized.
 */
enum {
	/*
	 * Init non implemented ops callbacks with default MSI domain
	 * callbacks.
	 */
	MSI_FLAG_USE_DEF_DOM_OPS	= (1 << 0),
	/*
	 * Init non implemented chip callbacks with default MSI chip
	 * callbacks.
	 */
	MSI_FLAG_USE_DEF_CHIP_OPS	= (1 << 1),
	/* Needs early activate, required for PCI */
	MSI_FLAG_ACTIVATE_EARLY		= (1 << 2),
	/*
	 * Must reactivate when irq is started even when
	 * MSI_FLAG_ACTIVATE_EARLY has been set.
	 */
	MSI_FLAG_MUST_REACTIVATE	= (1 << 3),
	/* Populate sysfs on alloc() and destroy it on free() */
	MSI_FLAG_DEV_SYSFS		= (1 << 4),
	/* Allocate simple MSI descriptors */
	MSI_FLAG_ALLOC_SIMPLE_MSI_DESCS	= (1 << 5),
	/* Free MSI descriptors */
	MSI_FLAG_FREE_MSI_DESCS		= (1 << 6),
	/* Use dev->fwnode for MSI device domain creation */
	MSI_FLAG_USE_DEV_FWNODE		= (1 << 7),
	/* Set parent->dev into domain->pm_dev on device domain creation */
	MSI_FLAG_PARENT_PM_DEV		= (1 << 8),
	/* Support for parent mask/unmask */
	MSI_FLAG_PCI_MSI_MASK_PARENT	= (1 << 9),

	/* Mask for the generic functionality */
	MSI_GENERIC_FLAGS_MASK		= GENMASK(15, 0),

	/* Mask for the domain specific functionality */
	MSI_DOMAIN_FLAGS_MASK		= GENMASK(31, 16),

	/* Support multiple PCI MSI interrupts */
	MSI_FLAG_MULTI_PCI_MSI		= (1 << 16),
	/* Support PCI MSIX interrupts */
	MSI_FLAG_PCI_MSIX		= (1 << 17),
	/* Is level-triggered capable, using two messages */
	MSI_FLAG_LEVEL_CAPABLE		= (1 << 18),
	/* MSI-X entries must be contiguous */
	MSI_FLAG_MSIX_CONTIGUOUS	= (1 << 19),
	/* PCI/MSI-X vectors can be dynamically allocated/freed post MSI-X enable */
	MSI_FLAG_PCI_MSIX_ALLOC_DYN	= (1 << 20),
	/* PCI MSIs cannot be steered separately to CPU cores */
	MSI_FLAG_NO_AFFINITY		= (1 << 21),
	/* Inhibit usage of entry masking */
	MSI_FLAG_NO_MASK		= (1 << 22),
<<<<<<< HEAD
=======
};

/*
 * Flags for msi_parent_ops::chip_flags
 */
enum {
	MSI_CHIP_FLAG_SET_EOI		= (1 << 0),
	MSI_CHIP_FLAG_SET_ACK		= (1 << 1),
>>>>>>> fc85704c
};

/**
 * struct msi_parent_ops - MSI parent domain callbacks and configuration info
 *
 * @supported_flags:	Required: The supported MSI flags of the parent domain
 * @required_flags:	Optional: The required MSI flags of the parent MSI domain
 * @chip_flags:		Optional: Select MSI chip callbacks to update with defaults
 *			in msi_lib_init_dev_msi_info().
 * @bus_select_token:	Optional: The bus token of the real parent domain for
 *			irq_domain::select()
 * @bus_select_mask:	Optional: A mask of supported BUS_DOMAINs for
 *			irq_domain::select()
 * @prefix:		Optional: Prefix for the domain and chip name
 * @init_dev_msi_info:	Required: Callback for MSI parent domains to setup parent
 *			domain specific domain flags, domain ops and interrupt chip
 *			callbacks when a per device domain is created.
 */
struct msi_parent_ops {
	u32		supported_flags;
	u32		required_flags;
	u32		chip_flags;
	u32		bus_select_token;
	u32		bus_select_mask;
	const char	*prefix;
	bool		(*init_dev_msi_info)(struct device *dev, struct irq_domain *domain,
					     struct irq_domain *msi_parent_domain,
					     struct msi_domain_info *msi_child_info);
};

bool msi_parent_init_dev_msi_info(struct device *dev, struct irq_domain *domain,
				  struct irq_domain *msi_parent_domain,
				  struct msi_domain_info *msi_child_info);

int msi_domain_set_affinity(struct irq_data *data, const struct cpumask *mask,
			    bool force);

struct irq_domain *msi_create_irq_domain(struct fwnode_handle *fwnode,
					 struct msi_domain_info *info,
					 struct irq_domain *parent);

bool msi_create_device_irq_domain(struct device *dev, unsigned int domid,
				  const struct msi_domain_template *template,
				  unsigned int hwsize, void *domain_data,
				  void *chip_data);
void msi_remove_device_irq_domain(struct device *dev, unsigned int domid);

bool msi_match_device_irq_domain(struct device *dev, unsigned int domid,
				 enum irq_domain_bus_token bus_token);

int msi_domain_alloc_irqs_range_locked(struct device *dev, unsigned int domid,
				       unsigned int first, unsigned int last);
int msi_domain_alloc_irqs_range(struct device *dev, unsigned int domid,
				unsigned int first, unsigned int last);
int msi_domain_alloc_irqs_all_locked(struct device *dev, unsigned int domid, int nirqs);

struct msi_map msi_domain_alloc_irq_at(struct device *dev, unsigned int domid, unsigned int index,
				       const struct irq_affinity_desc *affdesc,
				       union msi_instance_cookie *cookie);

void msi_domain_free_irqs_range_locked(struct device *dev, unsigned int domid,
				       unsigned int first, unsigned int last);
void msi_domain_free_irqs_range(struct device *dev, unsigned int domid,
				unsigned int first, unsigned int last);
void msi_domain_free_irqs_all_locked(struct device *dev, unsigned int domid);
void msi_domain_free_irqs_all(struct device *dev, unsigned int domid);

struct msi_domain_info *msi_get_domain_info(struct irq_domain *domain);

/* Per device platform MSI */
int platform_device_msi_init_and_alloc_irqs(struct device *dev, unsigned int nvec,
					    irq_write_msi_msg_t write_msi_msg);
void platform_device_msi_free_irqs_all(struct device *dev);

bool msi_device_has_isolated_msi(struct device *dev);

static inline int msi_domain_alloc_irqs(struct device *dev, unsigned int domid, int nirqs)
{
	return msi_domain_alloc_irqs_range(dev, domid, 0, nirqs - 1);
}

#else /* CONFIG_GENERIC_MSI_IRQ */
static inline bool msi_device_has_isolated_msi(struct device *dev)
{
	/*
	 * Arguably if the platform does not enable MSI support then it has
	 * "isolated MSI", as an interrupt controller that cannot receive MSIs
	 * is inherently isolated by our definition. The default definition for
	 * arch_is_isolated_msi() is conservative and returns false anyhow.
	 */
	return arch_is_isolated_msi();
}
#endif /* CONFIG_GENERIC_MSI_IRQ */

/* PCI specific interfaces */
#ifdef CONFIG_PCI_MSI
struct pci_dev *msi_desc_to_pci_dev(struct msi_desc *desc);
void pci_write_msi_msg(unsigned int irq, struct msi_msg *msg);
void __pci_read_msi_msg(struct msi_desc *entry, struct msi_msg *msg);
void __pci_write_msi_msg(struct msi_desc *entry, struct msi_msg *msg);
void pci_msi_mask_irq(struct irq_data *data);
void pci_msi_unmask_irq(struct irq_data *data);
struct irq_domain *pci_msi_create_irq_domain(struct fwnode_handle *fwnode,
					     struct msi_domain_info *info,
					     struct irq_domain *parent);
u32 pci_msi_domain_get_msi_rid(struct irq_domain *domain, struct pci_dev *pdev);
struct irq_domain *pci_msi_get_device_domain(struct pci_dev *pdev);
#else /* CONFIG_PCI_MSI */
static inline struct irq_domain *pci_msi_get_device_domain(struct pci_dev *pdev)
{
	return NULL;
}
static inline void pci_write_msi_msg(unsigned int irq, struct msi_msg *msg) { }
#endif /* !CONFIG_PCI_MSI */

#endif /* LINUX_MSI_H */<|MERGE_RESOLUTION|>--- conflicted
+++ resolved
@@ -295,9 +295,6 @@
 #ifdef CONFIG_IRQ_MSI_IOMMU
 	desc->iommu_msi_iova = msi_iova >> msi_shift;
 	desc->iommu_msi_shift = msi_shift;
-<<<<<<< HEAD
-#endif
-=======
 #endif
 }
 
@@ -327,7 +324,6 @@
 #endif
 	msg->address_hi = upper_32_bits(msi_addr);
 	msg->address_lo = lower_32_bits(msi_addr);
->>>>>>> fc85704c
 }
 
 int msi_domain_insert_msi_desc(struct device *dev, unsigned int domid,
@@ -580,8 +576,6 @@
 	MSI_FLAG_NO_AFFINITY		= (1 << 21),
 	/* Inhibit usage of entry masking */
 	MSI_FLAG_NO_MASK		= (1 << 22),
-<<<<<<< HEAD
-=======
 };
 
 /*
@@ -590,7 +584,6 @@
 enum {
 	MSI_CHIP_FLAG_SET_EOI		= (1 << 0),
 	MSI_CHIP_FLAG_SET_ACK		= (1 << 1),
->>>>>>> fc85704c
 };
 
 /**
