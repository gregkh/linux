/* SPDX-License-Identifier: GPL-2.0 */
#ifndef LINUX_MSI_H
#define LINUX_MSI_H

/*
 * This header file contains MSI data structures and functions which are
 * only relevant for:
 *	- Interrupt core code
 *	- PCI/MSI core code
 *	- MSI interrupt domain implementations
 *	- IOMMU, low level VFIO, NTB and other justified exceptions
 *	  dealing with low level MSI details.
 *
 * Regular device drivers have no business with any of these functions and
 * especially storing MSI descriptor pointers in random code is considered
 * abuse.
 *
 * Device driver relevant functions are available in <linux/msi_api.h>
 */

#include <linux/irqdomain_defs.h>
#include <linux/cpumask_types.h>
#include <linux/msi_api.h>
#include <linux/irq.h>

#include <asm/msi.h>

/* Dummy shadow structures if an architecture does not define them */
#ifndef arch_msi_msg_addr_lo
typedef struct arch_msi_msg_addr_lo {
	u32	address_lo;
} __attribute__ ((packed)) arch_msi_msg_addr_lo_t;
#endif

#ifndef arch_msi_msg_addr_hi
typedef struct arch_msi_msg_addr_hi {
	u32	address_hi;
} __attribute__ ((packed)) arch_msi_msg_addr_hi_t;
#endif

#ifndef arch_msi_msg_data
typedef struct arch_msi_msg_data {
	u32	data;
} __attribute__ ((packed)) arch_msi_msg_data_t;
#endif

#ifndef arch_is_isolated_msi
#define arch_is_isolated_msi() false
#endif

/**
 * msi_msg - Representation of a MSI message
 * @address_lo:		Low 32 bits of msi message address
 * @arch_addrlo:	Architecture specific shadow of @address_lo
 * @address_hi:		High 32 bits of msi message address
 *			(only used when device supports it)
 * @arch_addrhi:	Architecture specific shadow of @address_hi
 * @data:		MSI message data (usually 16 bits)
 * @arch_data:		Architecture specific shadow of @data
 */
struct msi_msg {
	union {
		u32			address_lo;
		arch_msi_msg_addr_lo_t	arch_addr_lo;
	};
	union {
		u32			address_hi;
		arch_msi_msg_addr_hi_t	arch_addr_hi;
	};
	union {
		u32			data;
		arch_msi_msg_data_t	arch_data;
	};
};

extern int pci_msi_ignore_mask;
/* Helper functions */
struct msi_desc;
struct pci_dev;
struct device_attribute;
struct irq_domain;
struct irq_affinity_desc;

void __get_cached_msi_msg(struct msi_desc *entry, struct msi_msg *msg);
#ifdef CONFIG_GENERIC_MSI_IRQ
void get_cached_msi_msg(unsigned int irq, struct msi_msg *msg);
#else
static inline void get_cached_msi_msg(unsigned int irq, struct msi_msg *msg) { }
#endif

typedef void (*irq_write_msi_msg_t)(struct msi_desc *desc,
				    struct msi_msg *msg);

/**
 * pci_msi_desc - PCI/MSI specific MSI descriptor data
 *
 * @msi_mask:	[PCI MSI]   MSI cached mask bits
 * @msix_ctrl:	[PCI MSI-X] MSI-X cached per vector control bits
 * @is_msix:	[PCI MSI/X] True if MSI-X
 * @multiple:	[PCI MSI/X] log2 num of messages allocated
 * @multi_cap:	[PCI MSI/X] log2 num of messages supported
 * @can_mask:	[PCI MSI/X] Masking supported?
 * @is_64:	[PCI MSI/X] Address size: 0=32bit 1=64bit
 * @default_irq:[PCI MSI/X] The default pre-assigned non-MSI irq
 * @mask_pos:	[PCI MSI]   Mask register position
 * @mask_base:	[PCI MSI-X] Mask register base address
 */
struct pci_msi_desc {
	union {
		u32 msi_mask;
		u32 msix_ctrl;
	};
	struct {
		u8	is_msix		: 1;
		u8	multiple	: 3;
		u8	multi_cap	: 3;
		u8	can_mask	: 1;
		u8	is_64		: 1;
		u8	is_virtual	: 1;
		unsigned default_irq;
	} msi_attrib;
	union {
		u8	mask_pos;
		void __iomem *mask_base;
	};
};

/**
 * union msi_domain_cookie - Opaque MSI domain specific data
 * @value:	u64 value store
 * @ptr:	Pointer to domain specific data
 * @iobase:	Domain specific IOmem pointer
 *
 * The content of this data is implementation defined and used by the MSI
 * domain to store domain specific information which is requried for
 * interrupt chip callbacks.
 */
union msi_domain_cookie {
	u64	value;
	void	*ptr;
	void	__iomem *iobase;
};

/**
 * struct msi_desc_data - Generic MSI descriptor data
 * @dcookie:	Cookie for MSI domain specific data which is required
 *		for irq_chip callbacks
 * @icookie:	Cookie for the MSI interrupt instance provided by
 *		the usage site to the allocation function
 *
 * The content of this data is implementation defined, e.g. PCI/IMS
 * implementations define the meaning of the data. The MSI core ignores
 * this data completely.
 */
struct msi_desc_data {
	union msi_domain_cookie		dcookie;
	union msi_instance_cookie	icookie;
};

#define MSI_MAX_INDEX		((unsigned int)USHRT_MAX)

/**
 * struct msi_desc - Descriptor structure for MSI based interrupts
 * @irq:	The base interrupt number
 * @nvec_used:	The number of vectors used
 * @dev:	Pointer to the device which uses this descriptor
 * @msg:	The last set MSI message cached for reuse
 * @affinity:	Optional pointer to a cpu affinity mask for this descriptor
 * @sysfs_attr:	Pointer to sysfs device attribute
 *
 * @write_msi_msg:	Callback that may be called when the MSI message
 *			address or data changes
 * @write_msi_msg_data:	Data parameter for the callback.
 *
 * @msi_index:	Index of the msi descriptor
 * @pci:	PCI specific msi descriptor data
 * @data:	Generic MSI descriptor data
 */
struct msi_desc {
	/* Shared device/bus type independent data */
	unsigned int			irq;
	unsigned int			nvec_used;
	struct device			*dev;
	struct msi_msg			msg;
	struct irq_affinity_desc	*affinity;
#ifdef CONFIG_IRQ_MSI_IOMMU
	const void			*iommu_cookie;
#endif
#ifdef CONFIG_SYSFS
	struct device_attribute		*sysfs_attrs;
#endif

	void (*write_msi_msg)(struct msi_desc *entry, void *data);
	void *write_msi_msg_data;

	u16				msi_index;
	union {
		struct pci_msi_desc	pci;
		struct msi_desc_data	data;
	};
};

/*
 * Filter values for the MSI descriptor iterators and accessor functions.
 */
enum msi_desc_filter {
	/* All descriptors */
	MSI_DESC_ALL,
	/* Descriptors which have no interrupt associated */
	MSI_DESC_NOTASSOCIATED,
	/* Descriptors which have an interrupt associated */
	MSI_DESC_ASSOCIATED,
};


/**
 * struct msi_dev_domain - The internals of MSI domain info per device
 * @store:		Xarray for storing MSI descriptor pointers
 * @irqdomain:		Pointer to a per device interrupt domain
 */
struct msi_dev_domain {
	struct xarray		store;
	struct irq_domain	*domain;
};

int msi_setup_device_data(struct device *dev);

void msi_lock_descs(struct device *dev);
void msi_unlock_descs(struct device *dev);

struct msi_desc *msi_domain_first_desc(struct device *dev, unsigned int domid,
				       enum msi_desc_filter filter);

/**
 * msi_first_desc - Get the first MSI descriptor of the default irqdomain
 * @dev:	Device to operate on
 * @filter:	Descriptor state filter
 *
 * Must be called with the MSI descriptor mutex held, i.e. msi_lock_descs()
 * must be invoked before the call.
 *
 * Return: Pointer to the first MSI descriptor matching the search
 *	   criteria, NULL if none found.
 */
static inline struct msi_desc *msi_first_desc(struct device *dev,
					      enum msi_desc_filter filter)
{
	return msi_domain_first_desc(dev, MSI_DEFAULT_DOMAIN, filter);
}

struct msi_desc *msi_next_desc(struct device *dev, unsigned int domid,
			       enum msi_desc_filter filter);

/**
 * msi_domain_for_each_desc - Iterate the MSI descriptors in a specific domain
 *
 * @desc:	struct msi_desc pointer used as iterator
 * @dev:	struct device pointer - device to iterate
 * @domid:	The id of the interrupt domain which should be walked.
 * @filter:	Filter for descriptor selection
 *
 * Notes:
 *  - The loop must be protected with a msi_lock_descs()/msi_unlock_descs()
 *    pair.
 *  - It is safe to remove a retrieved MSI descriptor in the loop.
 */
#define msi_domain_for_each_desc(desc, dev, domid, filter)			\
	for ((desc) = msi_domain_first_desc((dev), (domid), (filter)); (desc);	\
	     (desc) = msi_next_desc((dev), (domid), (filter)))

/**
 * msi_for_each_desc - Iterate the MSI descriptors in the default irqdomain
 *
 * @desc:	struct msi_desc pointer used as iterator
 * @dev:	struct device pointer - device to iterate
 * @filter:	Filter for descriptor selection
 *
 * Notes:
 *  - The loop must be protected with a msi_lock_descs()/msi_unlock_descs()
 *    pair.
 *  - It is safe to remove a retrieved MSI descriptor in the loop.
 */
#define msi_for_each_desc(desc, dev, filter)					\
	msi_domain_for_each_desc((desc), (dev), MSI_DEFAULT_DOMAIN, (filter))

#define msi_desc_to_dev(desc)		((desc)->dev)

#ifdef CONFIG_IRQ_MSI_IOMMU
static inline const void *msi_desc_get_iommu_cookie(struct msi_desc *desc)
{
	return desc->iommu_cookie;
}

static inline void msi_desc_set_iommu_cookie(struct msi_desc *desc,
					     const void *iommu_cookie)
{
	desc->iommu_cookie = iommu_cookie;
}
#else
static inline const void *msi_desc_get_iommu_cookie(struct msi_desc *desc)
{
	return NULL;
}

static inline void msi_desc_set_iommu_cookie(struct msi_desc *desc,
					     const void *iommu_cookie)
{
}
#endif

int msi_domain_insert_msi_desc(struct device *dev, unsigned int domid,
			       struct msi_desc *init_desc);
/**
 * msi_insert_msi_desc - Allocate and initialize a MSI descriptor in the
 *			 default irqdomain and insert it at @init_desc->msi_index
 * @dev:	Pointer to the device for which the descriptor is allocated
 * @init_desc:	Pointer to an MSI descriptor to initialize the new descriptor
 *
 * Return: 0 on success or an appropriate failure code.
 */
static inline int msi_insert_msi_desc(struct device *dev, struct msi_desc *init_desc)
{
	return msi_domain_insert_msi_desc(dev, MSI_DEFAULT_DOMAIN, init_desc);
}

void msi_domain_free_msi_descs_range(struct device *dev, unsigned int domid,
				     unsigned int first, unsigned int last);

/**
 * msi_free_msi_descs_range - Free a range of MSI descriptors of a device
 *			      in the default irqdomain
 *
 * @dev:	Device for which to free the descriptors
 * @first:	Index to start freeing from (inclusive)
 * @last:	Last index to be freed (inclusive)
 */
static inline void msi_free_msi_descs_range(struct device *dev, unsigned int first,
					    unsigned int last)
{
	msi_domain_free_msi_descs_range(dev, MSI_DEFAULT_DOMAIN, first, last);
}

/**
 * msi_free_msi_descs - Free all MSI descriptors of a device in the default irqdomain
 * @dev:	Device to free the descriptors
 */
static inline void msi_free_msi_descs(struct device *dev)
{
	msi_free_msi_descs_range(dev, 0, MSI_MAX_INDEX);
}

/*
 * The arch hooks to setup up msi irqs. Default functions are implemented
 * as weak symbols so that they /can/ be overriden by architecture specific
 * code if needed. These hooks can only be enabled by the architecture.
 *
 * If CONFIG_PCI_MSI_ARCH_FALLBACKS is not selected they are replaced by
 * stubs with warnings.
 */
#ifdef CONFIG_PCI_MSI_ARCH_FALLBACKS
int arch_setup_msi_irq(struct pci_dev *dev, struct msi_desc *desc);
void arch_teardown_msi_irq(unsigned int irq);
int arch_setup_msi_irqs(struct pci_dev *dev, int nvec, int type);
void arch_teardown_msi_irqs(struct pci_dev *dev);
#endif /* CONFIG_PCI_MSI_ARCH_FALLBACKS */

/*
 * Xen uses non-default msi_domain_ops and hence needs a way to populate sysfs
 * entries of MSI IRQs.
 */
#if defined(CONFIG_PCI_XEN) || defined(CONFIG_PCI_MSI_ARCH_FALLBACKS)
#ifdef CONFIG_SYSFS
int msi_device_populate_sysfs(struct device *dev);
void msi_device_destroy_sysfs(struct device *dev);
#else /* CONFIG_SYSFS */
static inline int msi_device_populate_sysfs(struct device *dev) { return 0; }
static inline void msi_device_destroy_sysfs(struct device *dev) { }
#endif /* !CONFIG_SYSFS */
#endif /* CONFIG_PCI_XEN || CONFIG_PCI_MSI_ARCH_FALLBACKS */

/*
 * The restore hook is still available even for fully irq domain based
 * setups. Courtesy to XEN/X86.
 */
bool arch_restore_msi_irqs(struct pci_dev *dev);

#ifdef CONFIG_GENERIC_MSI_IRQ

#include <linux/irqhandler.h>

struct irq_domain;
struct irq_domain_ops;
struct irq_chip;
struct irq_fwspec;
struct device_node;
struct fwnode_handle;
struct msi_domain_info;

/**
 * struct msi_domain_ops - MSI interrupt domain callbacks
 * @get_hwirq:		Retrieve the resulting hw irq number
 * @msi_init:		Domain specific init function for MSI interrupts
 * @msi_free:		Domain specific function to free a MSI interrupts
 * @msi_prepare:	Prepare the allocation of the interrupts in the domain
 * @prepare_desc:	Optional function to prepare the allocated MSI descriptor
 *			in the domain
 * @set_desc:		Set the msi descriptor for an interrupt
 * @domain_alloc_irqs:	Optional function to override the default allocation
 *			function.
 * @domain_free_irqs:	Optional function to override the default free
 *			function.
 * @msi_post_free:	Optional function which is invoked after freeing
 *			all interrupts.
 * @msi_translate:	Optional translate callback to support the odd wire to
 *			MSI bridges, e.g. MBIGEN
 *
 * @get_hwirq, @msi_init and @msi_free are callbacks used by the underlying
 * irqdomain.
 *
 * @msi_check, @msi_prepare, @prepare_desc and @set_desc are callbacks used by the
 * msi_domain_alloc/free_irqs*() variants.
 *
 * @domain_alloc_irqs, @domain_free_irqs can be used to override the
 * default allocation/free functions (__msi_domain_alloc/free_irqs). This
 * is initially for a wrapper around XENs seperate MSI universe which can't
 * be wrapped into the regular irq domains concepts by mere mortals.  This
 * allows to universally use msi_domain_alloc/free_irqs without having to
 * special case XEN all over the place.
 */
struct msi_domain_ops {
	irq_hw_number_t	(*get_hwirq)(struct msi_domain_info *info,
				     msi_alloc_info_t *arg);
	int		(*msi_init)(struct irq_domain *domain,
				    struct msi_domain_info *info,
				    unsigned int virq, irq_hw_number_t hwirq,
				    msi_alloc_info_t *arg);
	void		(*msi_free)(struct irq_domain *domain,
				    struct msi_domain_info *info,
				    unsigned int virq);
	int		(*msi_prepare)(struct irq_domain *domain,
				       struct device *dev, int nvec,
				       msi_alloc_info_t *arg);
	void		(*prepare_desc)(struct irq_domain *domain, msi_alloc_info_t *arg,
					struct msi_desc *desc);
	void		(*set_desc)(msi_alloc_info_t *arg,
				    struct msi_desc *desc);
	int		(*domain_alloc_irqs)(struct irq_domain *domain,
					     struct device *dev, int nvec);
	void		(*domain_free_irqs)(struct irq_domain *domain,
					    struct device *dev);
	void		(*msi_post_free)(struct irq_domain *domain,
					 struct device *dev);
	int		(*msi_translate)(struct irq_domain *domain, struct irq_fwspec *fwspec,
					 irq_hw_number_t *hwirq, unsigned int *type);
};

/**
 * struct msi_domain_info - MSI interrupt domain data
 * @flags:		Flags to decribe features and capabilities
 * @bus_token:		The domain bus token
 * @hwsize:		The hardware table size or the software index limit.
 *			If 0 then the size is considered unlimited and
 *			gets initialized to the maximum software index limit
 *			by the domain creation code.
 * @ops:		The callback data structure
 * @chip:		Optional: associated interrupt chip
 * @chip_data:		Optional: associated interrupt chip data
 * @handler:		Optional: associated interrupt flow handler
 * @handler_data:	Optional: associated interrupt flow handler data
 * @handler_name:	Optional: associated interrupt flow handler name
 * @data:		Optional: domain specific data
 */
struct msi_domain_info {
	u32				flags;
	enum irq_domain_bus_token	bus_token;
	unsigned int			hwsize;
	struct msi_domain_ops		*ops;
	struct irq_chip			*chip;
	void				*chip_data;
	irq_flow_handler_t		handler;
	void				*handler_data;
	const char			*handler_name;
	void				*data;
};

/**
 * struct msi_domain_template - Template for MSI device domains
 * @name:	Storage for the resulting name. Filled in by the core.
 * @chip:	Interrupt chip for this domain
 * @ops:	MSI domain ops
 * @info:	MSI domain info data
 */
struct msi_domain_template {
	char			name[48];
	struct irq_chip		chip;
	struct msi_domain_ops	ops;
	struct msi_domain_info	info;
};

/*
 * Flags for msi_domain_info
 *
 * Bit 0-15:	Generic MSI functionality which is not subject to restriction
 *		by parent domains
 *
 * Bit 16-31:	Functionality which depends on the underlying parent domain and
 *		can be masked out by msi_parent_ops::init_dev_msi_info() when
 *		a device MSI domain is initialized.
 */
enum {
	/*
	 * Init non implemented ops callbacks with default MSI domain
	 * callbacks.
	 */
	MSI_FLAG_USE_DEF_DOM_OPS	= (1 << 0),
	/*
	 * Init non implemented chip callbacks with default MSI chip
	 * callbacks.
	 */
	MSI_FLAG_USE_DEF_CHIP_OPS	= (1 << 1),
	/* Needs early activate, required for PCI */
	MSI_FLAG_ACTIVATE_EARLY		= (1 << 2),
	/*
	 * Must reactivate when irq is started even when
	 * MSI_FLAG_ACTIVATE_EARLY has been set.
	 */
	MSI_FLAG_MUST_REACTIVATE	= (1 << 3),
	/* Populate sysfs on alloc() and destroy it on free() */
	MSI_FLAG_DEV_SYSFS		= (1 << 4),
	/* Allocate simple MSI descriptors */
	MSI_FLAG_ALLOC_SIMPLE_MSI_DESCS	= (1 << 5),
	/* Free MSI descriptors */
	MSI_FLAG_FREE_MSI_DESCS		= (1 << 6),
<<<<<<< HEAD
=======
	/* Use dev->fwnode for MSI device domain creation */
	MSI_FLAG_USE_DEV_FWNODE		= (1 << 7),
	/* Set parent->dev into domain->pm_dev on device domain creation */
	MSI_FLAG_PARENT_PM_DEV		= (1 << 8),
	/* Support for parent mask/unmask */
	MSI_FLAG_PCI_MSI_MASK_PARENT	= (1 << 9),
>>>>>>> a6ad5510

	/* Mask for the generic functionality */
	MSI_GENERIC_FLAGS_MASK		= GENMASK(15, 0),

	/* Mask for the domain specific functionality */
	MSI_DOMAIN_FLAGS_MASK		= GENMASK(31, 16),

	/* Support multiple PCI MSI interrupts */
	MSI_FLAG_MULTI_PCI_MSI		= (1 << 16),
	/* Support PCI MSIX interrupts */
	MSI_FLAG_PCI_MSIX		= (1 << 17),
	/* Is level-triggered capable, using two messages */
	MSI_FLAG_LEVEL_CAPABLE		= (1 << 18),
	/* MSI-X entries must be contiguous */
	MSI_FLAG_MSIX_CONTIGUOUS	= (1 << 19),
	/* PCI/MSI-X vectors can be dynamically allocated/freed post MSI-X enable */
	MSI_FLAG_PCI_MSIX_ALLOC_DYN	= (1 << 20),
	/* PCI MSIs cannot be steered separately to CPU cores */
	MSI_FLAG_NO_AFFINITY		= (1 << 21),
};

/**
 * struct msi_parent_ops - MSI parent domain callbacks and configuration info
 *
 * @supported_flags:	Required: The supported MSI flags of the parent domain
 * @required_flags:	Optional: The required MSI flags of the parent MSI domain
 * @bus_select_token:	Optional: The bus token of the real parent domain for
 *			irq_domain::select()
 * @bus_select_mask:	Optional: A mask of supported BUS_DOMAINs for
 *			irq_domain::select()
 * @prefix:		Optional: Prefix for the domain and chip name
 * @init_dev_msi_info:	Required: Callback for MSI parent domains to setup parent
 *			domain specific domain flags, domain ops and interrupt chip
 *			callbacks when a per device domain is created.
 */
struct msi_parent_ops {
	u32		supported_flags;
	u32		required_flags;
	u32		bus_select_token;
	u32		bus_select_mask;
	const char	*prefix;
	bool		(*init_dev_msi_info)(struct device *dev, struct irq_domain *domain,
					     struct irq_domain *msi_parent_domain,
					     struct msi_domain_info *msi_child_info);
};

bool msi_parent_init_dev_msi_info(struct device *dev, struct irq_domain *domain,
				  struct irq_domain *msi_parent_domain,
				  struct msi_domain_info *msi_child_info);

int msi_domain_set_affinity(struct irq_data *data, const struct cpumask *mask,
			    bool force);

struct irq_domain *msi_create_irq_domain(struct fwnode_handle *fwnode,
					 struct msi_domain_info *info,
					 struct irq_domain *parent);

bool msi_create_device_irq_domain(struct device *dev, unsigned int domid,
				  const struct msi_domain_template *template,
				  unsigned int hwsize, void *domain_data,
				  void *chip_data);
void msi_remove_device_irq_domain(struct device *dev, unsigned int domid);

bool msi_match_device_irq_domain(struct device *dev, unsigned int domid,
				 enum irq_domain_bus_token bus_token);

int msi_domain_alloc_irqs_range_locked(struct device *dev, unsigned int domid,
				       unsigned int first, unsigned int last);
int msi_domain_alloc_irqs_range(struct device *dev, unsigned int domid,
				unsigned int first, unsigned int last);
int msi_domain_alloc_irqs_all_locked(struct device *dev, unsigned int domid, int nirqs);

struct msi_map msi_domain_alloc_irq_at(struct device *dev, unsigned int domid, unsigned int index,
				       const struct irq_affinity_desc *affdesc,
				       union msi_instance_cookie *cookie);

void msi_domain_free_irqs_range_locked(struct device *dev, unsigned int domid,
				       unsigned int first, unsigned int last);
void msi_domain_free_irqs_range(struct device *dev, unsigned int domid,
				unsigned int first, unsigned int last);
void msi_domain_free_irqs_all_locked(struct device *dev, unsigned int domid);
void msi_domain_free_irqs_all(struct device *dev, unsigned int domid);

struct msi_domain_info *msi_get_domain_info(struct irq_domain *domain);

/* Per device platform MSI */
int platform_device_msi_init_and_alloc_irqs(struct device *dev, unsigned int nvec,
					    irq_write_msi_msg_t write_msi_msg);
void platform_device_msi_free_irqs_all(struct device *dev);

bool msi_device_has_isolated_msi(struct device *dev);

static inline int msi_domain_alloc_irqs(struct device *dev, unsigned int domid, int nirqs)
{
	return msi_domain_alloc_irqs_range(dev, domid, 0, nirqs - 1);
}

#else /* CONFIG_GENERIC_MSI_IRQ */
static inline bool msi_device_has_isolated_msi(struct device *dev)
{
	/*
	 * Arguably if the platform does not enable MSI support then it has
	 * "isolated MSI", as an interrupt controller that cannot receive MSIs
	 * is inherently isolated by our definition. The default definition for
	 * arch_is_isolated_msi() is conservative and returns false anyhow.
	 */
	return arch_is_isolated_msi();
}
#endif /* CONFIG_GENERIC_MSI_IRQ */

/* PCI specific interfaces */
#ifdef CONFIG_PCI_MSI
struct pci_dev *msi_desc_to_pci_dev(struct msi_desc *desc);
void pci_write_msi_msg(unsigned int irq, struct msi_msg *msg);
void __pci_read_msi_msg(struct msi_desc *entry, struct msi_msg *msg);
void __pci_write_msi_msg(struct msi_desc *entry, struct msi_msg *msg);
void pci_msi_mask_irq(struct irq_data *data);
void pci_msi_unmask_irq(struct irq_data *data);
struct irq_domain *pci_msi_create_irq_domain(struct fwnode_handle *fwnode,
					     struct msi_domain_info *info,
					     struct irq_domain *parent);
u32 pci_msi_domain_get_msi_rid(struct irq_domain *domain, struct pci_dev *pdev);
struct irq_domain *pci_msi_get_device_domain(struct pci_dev *pdev);
#else /* CONFIG_PCI_MSI */
static inline struct irq_domain *pci_msi_get_device_domain(struct pci_dev *pdev)
{
	return NULL;
}
static inline void pci_write_msi_msg(unsigned int irq, struct msi_msg *msg) { }
#endif /* !CONFIG_PCI_MSI */

#endif /* LINUX_MSI_H */<|MERGE_RESOLUTION|>--- conflicted
+++ resolved
@@ -531,15 +531,12 @@
 	MSI_FLAG_ALLOC_SIMPLE_MSI_DESCS	= (1 << 5),
 	/* Free MSI descriptors */
 	MSI_FLAG_FREE_MSI_DESCS		= (1 << 6),
-<<<<<<< HEAD
-=======
 	/* Use dev->fwnode for MSI device domain creation */
 	MSI_FLAG_USE_DEV_FWNODE		= (1 << 7),
 	/* Set parent->dev into domain->pm_dev on device domain creation */
 	MSI_FLAG_PARENT_PM_DEV		= (1 << 8),
 	/* Support for parent mask/unmask */
 	MSI_FLAG_PCI_MSI_MASK_PARENT	= (1 << 9),
->>>>>>> a6ad5510
 
 	/* Mask for the generic functionality */
 	MSI_GENERIC_FLAGS_MASK		= GENMASK(15, 0),
