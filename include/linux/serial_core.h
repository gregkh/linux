--- conflicted
+++ resolved
@@ -592,8 +592,6 @@
 	void			*private_data;		/* generic platform data pointer */
 };
 
-<<<<<<< HEAD
-=======
 /*
  * Only for console->device_lock()/_unlock() callbacks and internal
  * port lock wrapper synchronization.
@@ -683,7 +681,6 @@
 	nbcon_device_release(up->cons);
 }
 
->>>>>>> a6ad5510
 /**
  * uart_port_lock - Lock the UART port
  * @up:		Pointer to UART port structure
@@ -691,10 +688,7 @@
 static inline void uart_port_lock(struct uart_port *up)
 {
 	spin_lock(&up->lock);
-<<<<<<< HEAD
-=======
 	__uart_port_nbcon_acquire(up);
->>>>>>> a6ad5510
 }
 
 /**
@@ -704,10 +698,7 @@
 static inline void uart_port_lock_irq(struct uart_port *up)
 {
 	spin_lock_irq(&up->lock);
-<<<<<<< HEAD
-=======
 	__uart_port_nbcon_acquire(up);
->>>>>>> a6ad5510
 }
 
 /**
@@ -718,10 +709,7 @@
 static inline void uart_port_lock_irqsave(struct uart_port *up, unsigned long *flags)
 {
 	spin_lock_irqsave(&up->lock, *flags);
-<<<<<<< HEAD
-=======
 	__uart_port_nbcon_acquire(up);
->>>>>>> a6ad5510
 }
 
 /**
@@ -732,9 +720,6 @@
  */
 static inline bool uart_port_trylock(struct uart_port *up)
 {
-<<<<<<< HEAD
-	return spin_trylock(&up->lock);
-=======
 	if (!spin_trylock(&up->lock))
 		return false;
 
@@ -744,7 +729,6 @@
 	}
 
 	return true;
->>>>>>> a6ad5510
 }
 
 /**
@@ -756,9 +740,6 @@
  */
 static inline bool uart_port_trylock_irqsave(struct uart_port *up, unsigned long *flags)
 {
-<<<<<<< HEAD
-	return spin_trylock_irqsave(&up->lock, *flags);
-=======
 	if (!spin_trylock_irqsave(&up->lock, *flags))
 		return false;
 
@@ -768,7 +749,6 @@
 	}
 
 	return true;
->>>>>>> a6ad5510
 }
 
 /**
@@ -777,10 +757,7 @@
  */
 static inline void uart_port_unlock(struct uart_port *up)
 {
-<<<<<<< HEAD
-=======
 	__uart_port_nbcon_release(up);
->>>>>>> a6ad5510
 	spin_unlock(&up->lock);
 }
 
@@ -790,10 +767,7 @@
  */
 static inline void uart_port_unlock_irq(struct uart_port *up)
 {
-<<<<<<< HEAD
-=======
 	__uart_port_nbcon_release(up);
->>>>>>> a6ad5510
 	spin_unlock_irq(&up->lock);
 }
 
@@ -804,10 +778,7 @@
  */
 static inline void uart_port_unlock_irqrestore(struct uart_port *up, unsigned long flags)
 {
-<<<<<<< HEAD
-=======
 	__uart_port_nbcon_release(up);
->>>>>>> a6ad5510
 	spin_unlock_irqrestore(&up->lock, flags);
 }
 
@@ -1021,13 +992,8 @@
  */
 #define uart_port_tx(port, ch, tx_ready, put_char)			\
 	__uart_port_tx(port, ch, 0, tx_ready, put_char, ({}), true, ({}))
-<<<<<<< HEAD
-
-
-=======
-
-
->>>>>>> a6ad5510
+
+
 /**
  * uart_port_tx_flags -- transmit helper for uart_port with flags
  * @port: uart port
