/* SPDX-License-Identifier: GPL-2.0 */
#ifndef _LINUX_STRING_H_
#define _LINUX_STRING_H_

#include <linux/args.h>
#include <linux/array_size.h>
#include <linux/compiler.h>	/* for inline */
#include <linux/types.h>	/* for size_t */
#include <linux/stddef.h>	/* for NULL */
#include <linux/err.h>		/* for ERR_PTR() */
#include <linux/errno.h>	/* for E2BIG */
#include <linux/overflow.h>	/* for check_mul_overflow() */
#include <linux/stdarg.h>
#include <uapi/linux/string.h>

extern char *strndup_user(const char __user *, long);
extern void *memdup_user(const void __user *, size_t) __realloc_size(2);
extern void *vmemdup_user(const void __user *, size_t) __realloc_size(2);
extern void *memdup_user_nul(const void __user *, size_t);

/**
 * memdup_array_user - duplicate array from user space
 * @src: source address in user space
 * @n: number of array members to copy
 * @size: size of one array member
 *
 * Return: an ERR_PTR() on failure. Result is physically
 * contiguous, to be freed by kfree().
 */
<<<<<<< HEAD
static inline void *memdup_array_user(const void __user *src, size_t n, size_t size)
=======
static inline __realloc_size(2, 3)
void *memdup_array_user(const void __user *src, size_t n, size_t size)
>>>>>>> a6ad5510
{
	size_t nbytes;

	if (check_mul_overflow(n, size, &nbytes))
		return ERR_PTR(-EOVERFLOW);

	return memdup_user(src, nbytes);
}

/**
 * vmemdup_array_user - duplicate array from user space
 * @src: source address in user space
 * @n: number of array members to copy
 * @size: size of one array member
 *
 * Return: an ERR_PTR() on failure. Result may be not
 * physically contiguous. Use kvfree() to free.
 */
<<<<<<< HEAD
static inline void *vmemdup_array_user(const void __user *src, size_t n, size_t size)
=======
static inline __realloc_size(2, 3)
void *vmemdup_array_user(const void __user *src, size_t n, size_t size)
>>>>>>> a6ad5510
{
	size_t nbytes;

	if (check_mul_overflow(n, size, &nbytes))
		return ERR_PTR(-EOVERFLOW);

	return vmemdup_user(src, nbytes);
}

/*
 * Include machine specific inline routines
 */
#include <asm/string.h>

#ifndef __HAVE_ARCH_STRCPY
extern char * strcpy(char *,const char *);
#endif
#ifndef __HAVE_ARCH_STRNCPY
extern char * strncpy(char *,const char *, __kernel_size_t);
#endif
ssize_t sized_strscpy(char *, const char *, size_t);

/*
 * The 2 argument style can only be used when dst is an array with a
 * known size.
 */
#define __strscpy0(dst, src, ...)	\
	sized_strscpy(dst, src, sizeof(dst) + __must_be_array(dst) +	\
				__must_be_cstr(dst) + __must_be_cstr(src))
#define __strscpy1(dst, src, size)	\
	sized_strscpy(dst, src, size + __must_be_cstr(dst) + __must_be_cstr(src))

#define __strscpy_pad0(dst, src, ...)	\
	sized_strscpy_pad(dst, src, sizeof(dst) + __must_be_array(dst) +	\
				    __must_be_cstr(dst) + __must_be_cstr(src))
#define __strscpy_pad1(dst, src, size)	\
	sized_strscpy_pad(dst, src, size + __must_be_cstr(dst) + __must_be_cstr(src))

/**
 * strscpy - Copy a C-string into a sized buffer
 * @dst: Where to copy the string to
 * @src: Where to copy the string from
 * @...: Size of destination buffer (optional)
 *
 * Copy the source string @src, or as much of it as fits, into the
 * destination @dst buffer. The behavior is undefined if the string
 * buffers overlap. The destination @dst buffer is always NUL terminated,
 * unless it's zero-sized.
 *
 * The size argument @... is only required when @dst is not an array, or
 * when the copy needs to be smaller than sizeof(@dst).
 *
 * Preferred to strncpy() since it always returns a valid string, and
 * doesn't unnecessarily force the tail of the destination buffer to be
 * zero padded. If padding is desired please use strscpy_pad().
 *
 * Returns the number of characters copied in @dst (not including the
 * trailing %NUL) or -E2BIG if @size is 0 or the copy from @src was
 * truncated.
 */
#define strscpy(dst, src, ...)	\
	CONCATENATE(__strscpy, COUNT_ARGS(__VA_ARGS__))(dst, src, __VA_ARGS__)

#define sized_strscpy_pad(dest, src, count)	({			\
	char *__dst = (dest);						\
	const char *__src = (src);					\
	const size_t __count = (count);					\
	ssize_t __wrote;						\
									\
	__wrote = sized_strscpy(__dst, __src, __count);			\
	if (__wrote >= 0 && __wrote < __count)				\
		memset(__dst + __wrote + 1, 0, __count - __wrote - 1);	\
	__wrote;							\
})

/**
 * strscpy_pad() - Copy a C-string into a sized buffer
 * @dst: Where to copy the string to
 * @src: Where to copy the string from
 * @...: Size of destination buffer
 *
 * Copy the string, or as much of it as fits, into the dest buffer. The
 * behavior is undefined if the string buffers overlap. The destination
 * buffer is always %NUL terminated, unless it's zero-sized.
 *
 * If the source string is shorter than the destination buffer, the
 * remaining bytes in the buffer will be filled with %NUL bytes.
 *
 * For full explanation of why you may want to consider using the
 * 'strscpy' functions please see the function docstring for strscpy().
 *
 * Returns:
 * * The number of characters copied (not including the trailing %NULs)
 * * -E2BIG if count is 0 or @src was truncated.
 */
#define strscpy_pad(dst, src, ...)	\
	CONCATENATE(__strscpy_pad, COUNT_ARGS(__VA_ARGS__))(dst, src, __VA_ARGS__)

#ifndef __HAVE_ARCH_STRCAT
extern char * strcat(char *, const char *);
#endif
#ifndef __HAVE_ARCH_STRNCAT
extern char * strncat(char *, const char *, __kernel_size_t);
#endif
#ifndef __HAVE_ARCH_STRLCAT
extern size_t strlcat(char *, const char *, __kernel_size_t);
#endif
#ifndef __HAVE_ARCH_STRCMP
extern int strcmp(const char *,const char *);
#endif
#ifndef __HAVE_ARCH_STRNCMP
extern int strncmp(const char *,const char *,__kernel_size_t);
#endif
#ifndef __HAVE_ARCH_STRCASECMP
extern int strcasecmp(const char *s1, const char *s2);
#endif
#ifndef __HAVE_ARCH_STRNCASECMP
extern int strncasecmp(const char *s1, const char *s2, size_t n);
#endif
#ifndef __HAVE_ARCH_STRCHR
extern char * strchr(const char *,int);
#endif
#ifndef __HAVE_ARCH_STRCHRNUL
extern char * strchrnul(const char *,int);
#endif
extern char * strnchrnul(const char *, size_t, int);
#ifndef __HAVE_ARCH_STRNCHR
extern char * strnchr(const char *, size_t, int);
#endif
#ifndef __HAVE_ARCH_STRRCHR
extern char * strrchr(const char *,int);
#endif
extern char * __must_check skip_spaces(const char *);

extern char *strim(char *);

static inline __must_check char *strstrip(char *str)
{
	return strim(str);
}

#ifndef __HAVE_ARCH_STRSTR
extern char * strstr(const char *, const char *);
#endif
#ifndef __HAVE_ARCH_STRNSTR
extern char * strnstr(const char *, const char *, size_t);
#endif
#ifndef __HAVE_ARCH_STRLEN
extern __kernel_size_t strlen(const char *);
#endif
#ifndef __HAVE_ARCH_STRNLEN
extern __kernel_size_t strnlen(const char *,__kernel_size_t);
#endif
#ifndef __HAVE_ARCH_STRPBRK
extern char * strpbrk(const char *,const char *);
#endif
#ifndef __HAVE_ARCH_STRSEP
extern char * strsep(char **,const char *);
#endif
#ifndef __HAVE_ARCH_STRSPN
extern __kernel_size_t strspn(const char *,const char *);
#endif
#ifndef __HAVE_ARCH_STRCSPN
extern __kernel_size_t strcspn(const char *,const char *);
#endif

#ifndef __HAVE_ARCH_MEMSET
extern void * memset(void *,int,__kernel_size_t);
#endif

#ifndef __HAVE_ARCH_MEMSET16
extern void *memset16(uint16_t *, uint16_t, __kernel_size_t);
#endif

#ifndef __HAVE_ARCH_MEMSET32
extern void *memset32(uint32_t *, uint32_t, __kernel_size_t);
#endif

#ifndef __HAVE_ARCH_MEMSET64
extern void *memset64(uint64_t *, uint64_t, __kernel_size_t);
#endif

static inline void *memset_l(unsigned long *p, unsigned long v,
		__kernel_size_t n)
{
	if (BITS_PER_LONG == 32)
		return memset32((uint32_t *)p, v, n);
	else
		return memset64((uint64_t *)p, v, n);
}

static inline void *memset_p(void **p, void *v, __kernel_size_t n)
{
	if (BITS_PER_LONG == 32)
		return memset32((uint32_t *)p, (uintptr_t)v, n);
	else
		return memset64((uint64_t *)p, (uintptr_t)v, n);
}

extern void **__memcat_p(void **a, void **b);
#define memcat_p(a, b) ({					\
	BUILD_BUG_ON_MSG(!__same_type(*(a), *(b)),		\
			 "type mismatch in memcat_p()");	\
	(typeof(*a) *)__memcat_p((void **)(a), (void **)(b));	\
})

#ifndef __HAVE_ARCH_MEMCPY
extern void * memcpy(void *,const void *,__kernel_size_t);
#endif
#ifndef __HAVE_ARCH_MEMMOVE
extern void * memmove(void *,const void *,__kernel_size_t);
#endif
#ifndef __HAVE_ARCH_MEMSCAN
extern void * memscan(void *,int,__kernel_size_t);
#endif
#ifndef __HAVE_ARCH_MEMCMP
extern int memcmp(const void *,const void *,__kernel_size_t);
#endif
#ifndef __HAVE_ARCH_BCMP
extern int bcmp(const void *,const void *,__kernel_size_t);
#endif
#ifndef __HAVE_ARCH_MEMCHR
extern void * memchr(const void *,int,__kernel_size_t);
#endif
#ifndef __HAVE_ARCH_MEMCPY_FLUSHCACHE
static inline void memcpy_flushcache(void *dst, const void *src, size_t cnt)
{
	memcpy(dst, src, cnt);
}
#endif

void *memchr_inv(const void *s, int c, size_t n);
char *strreplace(char *str, char old, char new);

/**
 * mem_is_zero - Check if an area of memory is all 0's.
 * @s: The memory area
 * @n: The size of the area
 *
 * Return: True if the area of memory is all 0's.
 */
static inline bool mem_is_zero(const void *s, size_t n)
{
	return !memchr_inv(s, 0, n);
}

extern void kfree_const(const void *x);

extern char *kstrdup(const char *s, gfp_t gfp) __malloc;
extern const char *kstrdup_const(const char *s, gfp_t gfp);
extern char *kstrndup(const char *s, size_t len, gfp_t gfp);
extern void *kmemdup_noprof(const void *src, size_t len, gfp_t gfp) __realloc_size(2);
#define kmemdup(...)	alloc_hooks(kmemdup_noprof(__VA_ARGS__))

extern void *kvmemdup(const void *src, size_t len, gfp_t gfp) __realloc_size(2);
extern char *kmemdup_nul(const char *s, size_t len, gfp_t gfp);
extern void *kmemdup_array(const void *src, size_t count, size_t element_size, gfp_t gfp)
		__realloc_size(2, 3);

/* lib/argv_split.c */
extern char **argv_split(gfp_t gfp, const char *str, int *argcp);
extern void argv_free(char **argv);

/* lib/cmdline.c */
extern int get_option(char **str, int *pint);
extern char *get_options(const char *str, int nints, int *ints);
extern unsigned long long memparse(const char *ptr, char **retptr);
extern bool parse_option_str(const char *str, const char *option);
extern char *next_arg(char *args, char **param, char **val);

extern bool sysfs_streq(const char *s1, const char *s2);
int match_string(const char * const *array, size_t n, const char *string);
int __sysfs_match_string(const char * const *array, size_t n, const char *s);

/**
 * sysfs_match_string - matches given string in an array
 * @_a: array of strings
 * @_s: string to match with
 *
 * Helper for __sysfs_match_string(). Calculates the size of @a automatically.
 */
#define sysfs_match_string(_a, _s) __sysfs_match_string(_a, ARRAY_SIZE(_a), _s)

#ifdef CONFIG_BINARY_PRINTF
int vbin_printf(u32 *bin_buf, size_t size, const char *fmt, va_list args);
int bstr_printf(char *buf, size_t size, const char *fmt, const u32 *bin_buf);
int bprintf(u32 *bin_buf, size_t size, const char *fmt, ...) __printf(3, 4);
#endif

extern ssize_t memory_read_from_buffer(void *to, size_t count, loff_t *ppos,
				       const void *from, size_t available);

int ptr_to_hashval(const void *ptr, unsigned long *hashval_out);

/**
 * strstarts - does @str start with @prefix?
 * @str: string to examine
 * @prefix: prefix to look for.
 */
static inline bool strstarts(const char *str, const char *prefix)
{
	return strncmp(str, prefix, strlen(prefix)) == 0;
}

size_t memweight(const void *ptr, size_t bytes);

/**
 * memzero_explicit - Fill a region of memory (e.g. sensitive
 *		      keying data) with 0s.
 * @s: Pointer to the start of the area.
 * @count: The size of the area.
 *
 * Note: usually using memset() is just fine (!), but in cases
 * where clearing out _local_ data at the end of a scope is
 * necessary, memzero_explicit() should be used instead in
 * order to prevent the compiler from optimising away zeroing.
 *
 * memzero_explicit() doesn't need an arch-specific version as
 * it just invokes the one of memset() implicitly.
 */
static inline void memzero_explicit(void *s, size_t count)
{
	memset(s, 0, count);
	barrier_data(s);
}

/**
 * kbasename - return the last part of a pathname.
 *
 * @path: path to extract the filename from.
 */
static inline const char *kbasename(const char *path)
{
	const char *tail = strrchr(path, '/');
	return tail ? tail + 1 : path;
}

#if !defined(__NO_FORTIFY) && defined(__OPTIMIZE__) && defined(CONFIG_FORTIFY_SOURCE)
#include <linux/fortify-string.h>
#endif
#ifndef unsafe_memcpy
#define unsafe_memcpy(dst, src, bytes, justification)		\
	memcpy(dst, src, bytes)
#endif

void memcpy_and_pad(void *dest, size_t dest_len, const void *src, size_t count,
		    int pad);

/**
 * strtomem_pad - Copy NUL-terminated string to non-NUL-terminated buffer
 *
 * @dest: Pointer of destination character array (marked as __nonstring)
 * @src: Pointer to NUL-terminated string
 * @pad: Padding character to fill any remaining bytes of @dest after copy
 *
 * This is a replacement for strncpy() uses where the destination is not
 * a NUL-terminated string, but with bounds checking on the source size, and
 * an explicit padding character. If padding is not required, use strtomem().
 *
 * Note that the size of @dest is not an argument, as the length of @dest
 * must be discoverable by the compiler.
 */
#define strtomem_pad(dest, src, pad)	do {				\
	const size_t _dest_len = __builtin_object_size(dest, 1);	\
	const size_t _src_len = __builtin_object_size(src, 1);		\
									\
	BUILD_BUG_ON(!__builtin_constant_p(_dest_len) ||		\
		     _dest_len == (size_t)-1);				\
	memcpy_and_pad(dest, _dest_len, src,				\
		       strnlen(src, min(_src_len, _dest_len)), pad);	\
} while (0)

/**
 * strtomem - Copy NUL-terminated string to non-NUL-terminated buffer
 *
 * @dest: Pointer of destination character array (marked as __nonstring)
 * @src: Pointer to NUL-terminated string
 *
 * This is a replacement for strncpy() uses where the destination is not
 * a NUL-terminated string, but with bounds checking on the source size, and
 * without trailing padding. If padding is required, use strtomem_pad().
 *
 * Note that the size of @dest is not an argument, as the length of @dest
 * must be discoverable by the compiler.
 */
#define strtomem(dest, src)	do {					\
	const size_t _dest_len = __builtin_object_size(dest, 1);	\
	const size_t _src_len = __builtin_object_size(src, 1);		\
									\
	BUILD_BUG_ON(!__builtin_constant_p(_dest_len) ||		\
		     _dest_len == (size_t)-1);				\
	memcpy(dest, src, strnlen(src, min(_src_len, _dest_len)));	\
<<<<<<< HEAD
=======
} while (0)

/**
 * memtostr - Copy a possibly non-NUL-term string to a NUL-term string
 * @dest: Pointer to destination NUL-terminates string
 * @src: Pointer to character array (likely marked as __nonstring)
 *
 * This is a replacement for strncpy() uses where the source is not
 * a NUL-terminated string.
 *
 * Note that sizes of @dest and @src must be known at compile-time.
 */
#define memtostr(dest, src)	do {					\
	const size_t _dest_len = __builtin_object_size(dest, 1);	\
	const size_t _src_len = __builtin_object_size(src, 1);		\
	const size_t _src_chars = strnlen(src, _src_len);		\
	const size_t _copy_len = min(_dest_len - 1, _src_chars);	\
									\
	BUILD_BUG_ON(!__builtin_constant_p(_dest_len) ||		\
		     !__builtin_constant_p(_src_len) ||			\
		     _dest_len == 0 || _dest_len == (size_t)-1 ||	\
		     _src_len == 0 || _src_len == (size_t)-1);		\
	memcpy(dest, src, _copy_len);					\
	dest[_copy_len] = '\0';						\
} while (0)

/**
 * memtostr_pad - Copy a possibly non-NUL-term string to a NUL-term string
 *                with NUL padding in the destination
 * @dest: Pointer to destination NUL-terminates string
 * @src: Pointer to character array (likely marked as __nonstring)
 *
 * This is a replacement for strncpy() uses where the source is not
 * a NUL-terminated string.
 *
 * Note that sizes of @dest and @src must be known at compile-time.
 */
#define memtostr_pad(dest, src)		do {				\
	const size_t _dest_len = __builtin_object_size(dest, 1);	\
	const size_t _src_len = __builtin_object_size(src, 1);		\
	const size_t _src_chars = strnlen(src, _src_len);		\
	const size_t _copy_len = min(_dest_len - 1, _src_chars);	\
									\
	BUILD_BUG_ON(!__builtin_constant_p(_dest_len) ||		\
		     !__builtin_constant_p(_src_len) ||			\
		     _dest_len == 0 || _dest_len == (size_t)-1 ||	\
		     _src_len == 0 || _src_len == (size_t)-1);		\
	memcpy(dest, src, _copy_len);					\
	memset(&dest[_copy_len], 0, _dest_len - _copy_len);		\
>>>>>>> a6ad5510
} while (0)

/**
 * memset_after - Set a value after a struct member to the end of a struct
 *
 * @obj: Address of target struct instance
 * @v: Byte value to repeatedly write
 * @member: after which struct member to start writing bytes
 *
 * This is good for clearing padding following the given member.
 */
#define memset_after(obj, v, member)					\
({									\
	u8 *__ptr = (u8 *)(obj);					\
	typeof(v) __val = (v);						\
	memset(__ptr + offsetofend(typeof(*(obj)), member), __val,	\
	       sizeof(*(obj)) - offsetofend(typeof(*(obj)), member));	\
})

/**
 * memset_startat - Set a value starting at a member to the end of a struct
 *
 * @obj: Address of target struct instance
 * @v: Byte value to repeatedly write
 * @member: struct member to start writing at
 *
 * Note that if there is padding between the prior member and the target
 * member, memset_after() should be used to clear the prior padding.
 */
#define memset_startat(obj, v, member)					\
({									\
	u8 *__ptr = (u8 *)(obj);					\
	typeof(v) __val = (v);						\
	memset(__ptr + offsetof(typeof(*(obj)), member), __val,		\
	       sizeof(*(obj)) - offsetof(typeof(*(obj)), member));	\
})

/**
 * str_has_prefix - Test if a string has a given prefix
 * @str: The string to test
 * @prefix: The string to see if @str starts with
 *
 * A common way to test a prefix of a string is to do:
 *  strncmp(str, prefix, sizeof(prefix) - 1)
 *
 * But this can lead to bugs due to typos, or if prefix is a pointer
 * and not a constant. Instead use str_has_prefix().
 *
 * Returns:
 * * strlen(@prefix) if @str starts with @prefix
 * * 0 if @str does not start with @prefix
 */
static __always_inline size_t str_has_prefix(const char *str, const char *prefix)
{
	size_t len = strlen(prefix);
	return strncmp(str, prefix, len) == 0 ? len : 0;
}

#endif /* _LINUX_STRING_H_ */<|MERGE_RESOLUTION|>--- conflicted
+++ resolved
@@ -27,12 +27,8 @@
  * Return: an ERR_PTR() on failure. Result is physically
  * contiguous, to be freed by kfree().
  */
-<<<<<<< HEAD
-static inline void *memdup_array_user(const void __user *src, size_t n, size_t size)
-=======
 static inline __realloc_size(2, 3)
 void *memdup_array_user(const void __user *src, size_t n, size_t size)
->>>>>>> a6ad5510
 {
 	size_t nbytes;
 
@@ -51,12 +47,8 @@
  * Return: an ERR_PTR() on failure. Result may be not
  * physically contiguous. Use kvfree() to free.
  */
-<<<<<<< HEAD
-static inline void *vmemdup_array_user(const void __user *src, size_t n, size_t size)
-=======
 static inline __realloc_size(2, 3)
 void *vmemdup_array_user(const void __user *src, size_t n, size_t size)
->>>>>>> a6ad5510
 {
 	size_t nbytes;
 
@@ -449,8 +441,6 @@
 	BUILD_BUG_ON(!__builtin_constant_p(_dest_len) ||		\
 		     _dest_len == (size_t)-1);				\
 	memcpy(dest, src, strnlen(src, min(_src_len, _dest_len)));	\
-<<<<<<< HEAD
-=======
 } while (0)
 
 /**
@@ -500,7 +490,6 @@
 		     _src_len == 0 || _src_len == (size_t)-1);		\
 	memcpy(dest, src, _copy_len);					\
 	memset(&dest[_copy_len], 0, _dest_len - _copy_len);		\
->>>>>>> a6ad5510
 } while (0)
 
 /**
