--- conflicted
+++ resolved
@@ -633,7 +633,6 @@
 	umode_t			i_mode;
 	unsigned short		i_opflags;
 	kuid_t			i_uid;
-	struct list_head	i_lru;		/* inode LRU list */
 	kgid_t			i_gid;
 	unsigned int		i_flags;
 
@@ -700,6 +699,7 @@
 	u16			i_wb_frn_avg_time;
 	u16			i_wb_frn_history;
 #endif
+	struct list_head	i_lru;		/* inode LRU list */
 	struct list_head	i_sb_list;
 	struct list_head	i_wb_list;	/* backing dev writeback list */
 	union {
@@ -1285,13 +1285,8 @@
 #endif
 	struct hlist_bl_head	s_roots;	/* alternate root dentries for NFS */
 	struct list_head	s_mounts;	/* list of mounts; _not_ for fs use */
-<<<<<<< HEAD
-	struct block_device	*s_bdev;
-	struct bdev_handle	*s_bdev_handle;
-=======
 	struct block_device	*s_bdev;	/* can go away once we use an accessor for @s_bdev_file */
 	struct file		*s_bdev_file;
->>>>>>> a6ad5510
 	struct backing_dev_info *s_bdi;
 	struct mtd_info		*s_mtd;
 	struct hlist_node	s_instances;
@@ -1592,43 +1587,27 @@
 
 static inline time64_t inode_get_atime_sec(const struct inode *inode)
 {
-<<<<<<< HEAD
-	return inode->i_atime.tv_sec;
-=======
 	return inode->i_atime_sec;
->>>>>>> a6ad5510
 }
 
 static inline long inode_get_atime_nsec(const struct inode *inode)
 {
-<<<<<<< HEAD
-	return inode->i_atime.tv_nsec;
-=======
 	return inode->i_atime_nsec;
->>>>>>> a6ad5510
 }
 
 static inline struct timespec64 inode_get_atime(const struct inode *inode)
 {
-<<<<<<< HEAD
-	return inode->i_atime;
-=======
 	struct timespec64 ts = { .tv_sec  = inode_get_atime_sec(inode),
 				 .tv_nsec = inode_get_atime_nsec(inode) };
 
 	return ts;
->>>>>>> a6ad5510
 }
 
 static inline struct timespec64 inode_set_atime_to_ts(struct inode *inode,
 						      struct timespec64 ts)
 {
-<<<<<<< HEAD
-	inode->i_atime = ts;
-=======
 	inode->i_atime_sec = ts.tv_sec;
 	inode->i_atime_nsec = ts.tv_nsec;
->>>>>>> a6ad5510
 	return ts;
 }
 
@@ -1637,51 +1616,32 @@
 {
 	struct timespec64 ts = { .tv_sec  = sec,
 				 .tv_nsec = nsec };
-<<<<<<< HEAD
-=======
-
->>>>>>> a6ad5510
+
 	return inode_set_atime_to_ts(inode, ts);
 }
 
 static inline time64_t inode_get_mtime_sec(const struct inode *inode)
 {
-<<<<<<< HEAD
-	return inode->i_mtime.tv_sec;
-=======
 	return inode->i_mtime_sec;
->>>>>>> a6ad5510
 }
 
 static inline long inode_get_mtime_nsec(const struct inode *inode)
 {
-<<<<<<< HEAD
-	return inode->i_mtime.tv_nsec;
-=======
 	return inode->i_mtime_nsec;
->>>>>>> a6ad5510
 }
 
 static inline struct timespec64 inode_get_mtime(const struct inode *inode)
 {
-<<<<<<< HEAD
-	return inode->i_mtime;
-=======
 	struct timespec64 ts = { .tv_sec  = inode_get_mtime_sec(inode),
 				 .tv_nsec = inode_get_mtime_nsec(inode) };
 	return ts;
->>>>>>> a6ad5510
 }
 
 static inline struct timespec64 inode_set_mtime_to_ts(struct inode *inode,
 						      struct timespec64 ts)
 {
-<<<<<<< HEAD
-	inode->i_mtime = ts;
-=======
 	inode->i_mtime_sec = ts.tv_sec;
 	inode->i_mtime_nsec = ts.tv_nsec;
->>>>>>> a6ad5510
 	return ts;
 }
 
@@ -1695,20 +1655,12 @@
 
 static inline time64_t inode_get_ctime_sec(const struct inode *inode)
 {
-<<<<<<< HEAD
-	return inode->__i_ctime.tv_sec;
-=======
 	return inode->i_ctime_sec;
->>>>>>> a6ad5510
 }
 
 static inline long inode_get_ctime_nsec(const struct inode *inode)
 {
-<<<<<<< HEAD
-	return inode->__i_ctime.tv_nsec;
-=======
 	return inode->i_ctime_nsec;
->>>>>>> a6ad5510
 }
 
 static inline struct timespec64 inode_get_ctime(const struct inode *inode)
@@ -2505,23 +2457,12 @@
 #define I_REFERENCED		(1 << 9)
 #define I_LINKABLE		(1 << 10)
 #define I_DIRTY_TIME		(1 << 11)
-<<<<<<< HEAD
-#define I_WB_SWITCH		(1 << 13)
-#define I_OVL_INUSE		(1 << 14)
-#define I_CREATING		(1 << 15)
-#define I_DONTCACHE		(1 << 16)
-#define I_SYNC_QUEUED		(1 << 17)
-#define I_PINNING_FSCACHE_WB	(1 << 18)
-#define __I_LRU_ISOLATING	19
-#define I_LRU_ISOLATING		(1 << __I_LRU_ISOLATING)
-=======
 #define I_WB_SWITCH		(1 << 12)
 #define I_OVL_INUSE		(1 << 13)
 #define I_CREATING		(1 << 14)
 #define I_DONTCACHE		(1 << 15)
 #define I_SYNC_QUEUED		(1 << 16)
 #define I_PINNING_NETFS_WB	(1 << 17)
->>>>>>> a6ad5510
 
 #define I_DIRTY_INODE (I_DIRTY_SYNC | I_DIRTY_DATASYNC)
 #define I_DIRTY (I_DIRTY_INODE | I_DIRTY_PAGES)
@@ -3524,15 +3465,6 @@
 #endif
 }
 
-static inline bool sb_has_encoding(const struct super_block *sb)
-{
-#if IS_ENABLED(CONFIG_UNICODE)
-	return !!sb->s_encoding;
-#else
-	return false;
-#endif
-}
-
 int may_setattr(struct mnt_idmap *idmap, struct inode *inode,
 		unsigned int ia_valid);
 int setattr_prepare(struct mnt_idmap *, struct dentry *, struct iattr *);
