/* SPDX-License-Identifier: GPL-2.0-only */
/* Copyright (c) 2022 Meta Platforms, Inc. and affiliates. */
#ifndef _BPF_MEM_ALLOC_H
#define _BPF_MEM_ALLOC_H
#include <linux/compiler_types.h>
#include <linux/workqueue.h>

struct bpf_mem_cache;
struct bpf_mem_caches;

struct bpf_mem_alloc {
	struct bpf_mem_caches __percpu *caches;
	struct bpf_mem_cache __percpu *cache;
<<<<<<< HEAD
=======
	struct obj_cgroup *objcg;
>>>>>>> a6ad5510
	bool percpu;
	struct work_struct work;
};

/* 'size != 0' is for bpf_mem_alloc which manages fixed-size objects.
 * Alloc and free are done with bpf_mem_cache_{alloc,free}().
 *
 * 'size = 0' is for bpf_mem_alloc which manages many fixed-size objects.
 * Alloc and free are done with bpf_mem_{alloc,free}() and the size of
 * the returned object is given by the size argument of bpf_mem_alloc().
 * If percpu equals true, error will be returned in order to avoid
 * large memory consumption and the below bpf_mem_alloc_percpu_unit_init()
 * should be used to do on-demand per-cpu allocation for each size.
 */
int bpf_mem_alloc_init(struct bpf_mem_alloc *ma, int size, bool percpu);
/* Initialize a non-fix-size percpu memory allocator */
int bpf_mem_alloc_percpu_init(struct bpf_mem_alloc *ma, struct obj_cgroup *objcg);
/* The percpu allocation with a specific unit size. */
int bpf_mem_alloc_percpu_unit_init(struct bpf_mem_alloc *ma, int size);
void bpf_mem_alloc_destroy(struct bpf_mem_alloc *ma);

/* Check the allocation size for kmalloc equivalent allocator */
int bpf_mem_alloc_check_size(bool percpu, size_t size);

/* kmalloc/kfree equivalent: */
void *bpf_mem_alloc(struct bpf_mem_alloc *ma, size_t size);
void bpf_mem_free(struct bpf_mem_alloc *ma, void *ptr);
void bpf_mem_free_rcu(struct bpf_mem_alloc *ma, void *ptr);

/* kmem_cache_alloc/free equivalent: */
void *bpf_mem_cache_alloc(struct bpf_mem_alloc *ma);
void bpf_mem_cache_free(struct bpf_mem_alloc *ma, void *ptr);
void bpf_mem_cache_free_rcu(struct bpf_mem_alloc *ma, void *ptr);
void bpf_mem_cache_raw_free(void *ptr);
void *bpf_mem_cache_alloc_flags(struct bpf_mem_alloc *ma, gfp_t flags);

#endif /* _BPF_MEM_ALLOC_H */<|MERGE_RESOLUTION|>--- conflicted
+++ resolved
@@ -11,10 +11,7 @@
 struct bpf_mem_alloc {
 	struct bpf_mem_caches __percpu *caches;
 	struct bpf_mem_cache __percpu *cache;
-<<<<<<< HEAD
-=======
 	struct obj_cgroup *objcg;
->>>>>>> a6ad5510
 	bool percpu;
 	struct work_struct work;
 };
