/* SPDX-License-Identifier: GPL-2.0 */
#ifndef _LINUX_CLEANUP_H
#define _LINUX_CLEANUP_H

#include <linux/compiler.h>

/**
 * DOC: scope-based cleanup helpers
 *
 * The "goto error" pattern is notorious for introducing subtle resource
 * leaks. It is tedious and error prone to add new resource acquisition
 * constraints into code paths that already have several unwind
 * conditions. The "cleanup" helpers enable the compiler to help with
 * this tedium and can aid in maintaining LIFO (last in first out)
 * unwind ordering to avoid unintentional leaks.
 *
 * As drivers make up the majority of the kernel code base, here is an
 * example of using these helpers to clean up PCI drivers. The target of
 * the cleanups are occasions where a goto is used to unwind a device
 * reference (pci_dev_put()), or unlock the device (pci_dev_unlock())
 * before returning.
 *
 * The DEFINE_FREE() macro can arrange for PCI device references to be
 * dropped when the associated variable goes out of scope::
 *
 *	DEFINE_FREE(pci_dev_put, struct pci_dev *, if (_T) pci_dev_put(_T))
 *	...
 *	struct pci_dev *dev __free(pci_dev_put) =
 *		pci_get_slot(parent, PCI_DEVFN(0, 0));
 *
 * The above will automatically call pci_dev_put() if @dev is non-NULL
 * when @dev goes out of scope (automatic variable scope). If a function
 * wants to invoke pci_dev_put() on error, but return @dev (i.e. without
 * freeing it) on success, it can do::
 *
 *	return no_free_ptr(dev);
 *
 * ...or::
 *
 *	return_ptr(dev);
 *
 * The DEFINE_GUARD() macro can arrange for the PCI device lock to be
 * dropped when the scope where guard() is invoked ends::
 *
 *	DEFINE_GUARD(pci_dev, struct pci_dev *, pci_dev_lock(_T), pci_dev_unlock(_T))
 *	...
 *	guard(pci_dev)(dev);
 *
 * The lifetime of the lock obtained by the guard() helper follows the
 * scope of automatic variable declaration. Take the following example::
 *
 *	func(...)
 *	{
 *		if (...) {
 *			...
 *			guard(pci_dev)(dev); // pci_dev_lock() invoked here
 *			...
 *		} // <- implied pci_dev_unlock() triggered here
 *	}
 *
 * Observe the lock is held for the remainder of the "if ()" block not
 * the remainder of "func()".
 *
 * Now, when a function uses both __free() and guard(), or multiple
 * instances of __free(), the LIFO order of variable definition order
 * matters. GCC documentation says:
 *
 * "When multiple variables in the same scope have cleanup attributes,
 * at exit from the scope their associated cleanup functions are run in
 * reverse order of definition (last defined, first cleanup)."
 *
 * When the unwind order matters it requires that variables be defined
 * mid-function scope rather than at the top of the file.  Take the
 * following example and notice the bug highlighted by "!!"::
 *
 *	LIST_HEAD(list);
 *	DEFINE_MUTEX(lock);
 *
 *	struct object {
 *	        struct list_head node;
 *	};
 *
 *	static struct object *alloc_add(void)
 *	{
 *	        struct object *obj;
 *
 *	        lockdep_assert_held(&lock);
 *	        obj = kzalloc(sizeof(*obj), GFP_KERNEL);
 *	        if (obj) {
 *	                LIST_HEAD_INIT(&obj->node);
 *	                list_add(obj->node, &list):
 *	        }
 *	        return obj;
 *	}
 *
 *	static void remove_free(struct object *obj)
 *	{
 *	        lockdep_assert_held(&lock);
 *	        list_del(&obj->node);
 *	        kfree(obj);
 *	}
 *
 *	DEFINE_FREE(remove_free, struct object *, if (_T) remove_free(_T))
 *	static int init(void)
 *	{
 *	        struct object *obj __free(remove_free) = NULL;
 *	        int err;
 *
 *	        guard(mutex)(&lock);
 *	        obj = alloc_add();
 *
 *	        if (!obj)
 *	                return -ENOMEM;
 *
 *	        err = other_init(obj);
 *	        if (err)
 *	                return err; // remove_free() called without the lock!!
 *
 *	        no_free_ptr(obj);
 *	        return 0;
 *	}
 *
 * That bug is fixed by changing init() to call guard() and define +
 * initialize @obj in this order::
 *
 *	guard(mutex)(&lock);
 *	struct object *obj __free(remove_free) = alloc_add();
 *
 * Given that the "__free(...) = NULL" pattern for variables defined at
 * the top of the function poses this potential interdependency problem
 * the recommendation is to always define and assign variables in one
 * statement and not group variable definitions at the top of the
 * function when __free() is used.
 *
 * Lastly, given that the benefit of cleanup helpers is removal of
 * "goto", and that the "goto" statement can jump between scopes, the
 * expectation is that usage of "goto" and cleanup helpers is never
 * mixed in the same function. I.e. for a given routine, convert all
 * resources that need a "goto" cleanup to scope-based cleanup, or
 * convert none of them.
 */

/*
 * DEFINE_FREE(name, type, free):
 *	simple helper macro that defines the required wrapper for a __free()
 *	based cleanup function. @free is an expression using '_T' to access the
 *	variable. @free should typically include a NULL test before calling a
 *	function, see the example below.
 *
 * __free(name):
 *	variable attribute to add a scoped based cleanup to the variable.
 *
 * no_free_ptr(var):
 *	like a non-atomic xchg(var, NULL), such that the cleanup function will
 *	be inhibited -- provided it sanely deals with a NULL value.
 *
 *	NOTE: this has __must_check semantics so that it is harder to accidentally
 *	leak the resource.
 *
 * return_ptr(p):
 *	returns p while inhibiting the __free().
 *
 * Ex.
 *
 * DEFINE_FREE(kfree, void *, if (_T) kfree(_T))
 *
 * void *alloc_obj(...)
 * {
 *	struct obj *p __free(kfree) = kmalloc(...);
 *	if (!p)
 *		return NULL;
 *
 *	if (!init_obj(p))
 *		return NULL;
 *
 *	return_ptr(p);
 * }
 *
 * NOTE: the DEFINE_FREE()'s @free expression includes a NULL test even though
 * kfree() is fine to be called with a NULL value. This is on purpose. This way
 * the compiler sees the end of our alloc_obj() function as:
 *
 *	tmp = p;
 *	p = NULL;
 *	if (p)
 *		kfree(p);
 *	return tmp;
 *
 * And through the magic of value-propagation and dead-code-elimination, it
 * eliminates the actual cleanup call and compiles into:
 *
 *	return p;
 *
 * Without the NULL test it turns into a mess and the compiler can't help us.
 */

#define DEFINE_FREE(_name, _type, _free) \
	static inline void __free_##_name(void *p) { _type _T = *(_type *)p; _free; }

#define __free(_name)	__cleanup(__free_##_name)

#define __get_and_null(p, nullvalue)   \
	({                                  \
		__auto_type __ptr = &(p);   \
		__auto_type __val = *__ptr; \
		*__ptr = nullvalue;         \
		__val;                      \
	})

static inline __must_check
const volatile void * __must_check_fn(const volatile void *val)
{ return val; }

#define no_free_ptr(p) \
	((typeof(p)) __must_check_fn(__get_and_null(p, NULL)))

#define return_ptr(p)	return no_free_ptr(p)


/*
 * DEFINE_CLASS(name, type, exit, init, init_args...):
 *	helper to define the destructor and constructor for a type.
 *	@exit is an expression using '_T' -- similar to FREE above.
 *	@init is an expression in @init_args resulting in @type
 *
 * EXTEND_CLASS(name, ext, init, init_args...):
 *	extends class @name to @name@ext with the new constructor
 *
 * CLASS(name, var)(args...):
 *	declare the variable @var as an instance of the named class
 *
 * Ex.
 *
 * DEFINE_CLASS(fdget, struct fd, fdput(_T), fdget(fd), int fd)
 *
 *	CLASS(fdget, f)(fd);
 *	if (fd_empty(f))
 *		return -EBADF;
 *
 *	// use 'f' without concern
 */

#define DEFINE_CLASS(_name, _type, _exit, _init, _init_args...)		\
typedef _type class_##_name##_t;					\
static inline void class_##_name##_destructor(_type *p)			\
{ _type _T = *p; _exit; }						\
static inline _type class_##_name##_constructor(_init_args)		\
{ _type t = _init; return t; }

#define EXTEND_CLASS(_name, ext, _init, _init_args...)			\
typedef class_##_name##_t class_##_name##ext##_t;			\
static inline void class_##_name##ext##_destructor(class_##_name##_t *p)\
{ class_##_name##_destructor(p); }					\
static inline class_##_name##_t class_##_name##ext##_constructor(_init_args) \
{ class_##_name##_t t = _init; return t; }

#define CLASS(_name, var)						\
	class_##_name##_t var __cleanup(class_##_name##_destructor) =	\
		class_##_name##_constructor


/*
 * DEFINE_GUARD(name, type, lock, unlock):
 *	trivial wrapper around DEFINE_CLASS() above specifically
 *	for locks.
 *
 * DEFINE_GUARD_COND(name, ext, condlock)
 *	wrapper around EXTEND_CLASS above to add conditional lock
 *	variants to a base class, eg. mutex_trylock() or
 *	mutex_lock_interruptible().
 *
 * guard(name):
 *	an anonymous instance of the (guard) class, not recommended for
 *	conditional locks.
 *
 * scoped_guard (name, args...) { }:
 *	similar to CLASS(name, scope)(args), except the variable (with the
 *	explicit name 'scope') is declard in a for-loop such that its scope is
 *	bound to the next (compound) statement.
 *
 *	for conditional locks the loop body is skipped when the lock is not
 *	acquired.
 *
 * scoped_cond_guard (name, fail, args...) { }:
 *      similar to scoped_guard(), except it does fail when the lock
 *      acquire fails.
 *
 *      Only for conditional locks.
 */

#define __DEFINE_CLASS_IS_CONDITIONAL(_name, _is_cond)	\
static __maybe_unused const bool class_##_name##_is_conditional = _is_cond

#define DEFINE_GUARD(_name, _type, _lock, _unlock) \
	__DEFINE_CLASS_IS_CONDITIONAL(_name, false); \
	DEFINE_CLASS(_name, _type, if (_T) { _unlock; }, ({ _lock; _T; }), _type _T); \
	static inline void * class_##_name##_lock_ptr(class_##_name##_t *_T) \
	{ return (void *)(__force unsigned long)*_T; }

#define DEFINE_GUARD_COND(_name, _ext, _condlock) \
	__DEFINE_CLASS_IS_CONDITIONAL(_name##_ext, true); \
	EXTEND_CLASS(_name, _ext, \
		     ({ void *_t = _T; if (_T && !(_condlock)) _t = NULL; _t; }), \
		     class_##_name##_t _T) \
	static inline void * class_##_name##_ext##_lock_ptr(class_##_name##_t *_T) \
	{ return class_##_name##_lock_ptr(_T); }

#define guard(_name) \
	CLASS(_name, __UNIQUE_ID(guard))

#define __guard_ptr(_name) class_##_name##_lock_ptr
#define __is_cond_ptr(_name) class_##_name##_is_conditional

/*
 * Helper macro for scoped_guard().
 *
 * Note that the "!__is_cond_ptr(_name)" part of the condition ensures that
 * compiler would be sure that for the unconditional locks the body of the
 * loop (caller-provided code glued to the else clause) could not be skipped.
 * It is needed because the other part - "__guard_ptr(_name)(&scope)" - is too
 * hard to deduce (even if could be proven true for unconditional locks).
 */
#define __scoped_guard(_name, _label, args...)				\
	for (CLASS(_name, scope)(args);					\
	     __guard_ptr(_name)(&scope) || !__is_cond_ptr(_name);	\
	     ({ goto _label; }))					\
		if (0) {						\
_label:									\
			break;						\
		} else

#define scoped_guard(_name, args...)	\
	__scoped_guard(_name, __UNIQUE_ID(label), args)

#define __scoped_cond_guard(_name, _fail, _label, args...)		\
	for (CLASS(_name, scope)(args); true; ({ goto _label; }))	\
		if (!__guard_ptr(_name)(&scope)) {			\
			BUILD_BUG_ON(!__is_cond_ptr(_name));		\
			_fail;						\
_label:									\
			break;						\
		} else

#define scoped_cond_guard(_name, _fail, args...)	\
	__scoped_cond_guard(_name, _fail, __UNIQUE_ID(label), args)
<<<<<<< HEAD
=======

>>>>>>> 4e3ac415
/*
 * Additional helper macros for generating lock guards with types, either for
 * locks that don't have a native type (eg. RCU, preempt) or those that need a
 * 'fat' pointer (eg. spin_lock_irqsave).
 *
 * DEFINE_LOCK_GUARD_0(name, lock, unlock, ...)
 * DEFINE_LOCK_GUARD_1(name, type, lock, unlock, ...)
 * DEFINE_LOCK_GUARD_1_COND(name, ext, condlock)
 *
 * will result in the following type:
 *
 *   typedef struct {
 *	type *lock;		// 'type := void' for the _0 variant
 *	__VA_ARGS__;
 *   } class_##name##_t;
 *
 * As above, both _lock and _unlock are statements, except this time '_T' will
 * be a pointer to the above struct.
 */

#define __DEFINE_UNLOCK_GUARD(_name, _type, _unlock, ...)		\
typedef struct {							\
	_type *lock;							\
	__VA_ARGS__;							\
} class_##_name##_t;							\
									\
static inline void class_##_name##_destructor(class_##_name##_t *_T)	\
{									\
	if (_T->lock) { _unlock; }					\
}									\
									\
static inline void *class_##_name##_lock_ptr(class_##_name##_t *_T)	\
{									\
	return (void *)(__force unsigned long)_T->lock;			\
}


#define __DEFINE_LOCK_GUARD_1(_name, _type, _lock)			\
static inline class_##_name##_t class_##_name##_constructor(_type *l)	\
{									\
	class_##_name##_t _t = { .lock = l }, *_T = &_t;		\
	_lock;								\
	return _t;							\
}

#define __DEFINE_LOCK_GUARD_0(_name, _lock)				\
static inline class_##_name##_t class_##_name##_constructor(void)	\
{									\
	class_##_name##_t _t = { .lock = (void*)1 },			\
			 *_T __maybe_unused = &_t;			\
	_lock;								\
	return _t;							\
}

#define DEFINE_LOCK_GUARD_1(_name, _type, _lock, _unlock, ...)		\
__DEFINE_CLASS_IS_CONDITIONAL(_name, false);				\
__DEFINE_UNLOCK_GUARD(_name, _type, _unlock, __VA_ARGS__)		\
__DEFINE_LOCK_GUARD_1(_name, _type, _lock)

#define DEFINE_LOCK_GUARD_0(_name, _lock, _unlock, ...)			\
__DEFINE_CLASS_IS_CONDITIONAL(_name, false);				\
__DEFINE_UNLOCK_GUARD(_name, void, _unlock, __VA_ARGS__)		\
__DEFINE_LOCK_GUARD_0(_name, _lock)

#define DEFINE_LOCK_GUARD_1_COND(_name, _ext, _condlock)		\
	__DEFINE_CLASS_IS_CONDITIONAL(_name##_ext, true);		\
	EXTEND_CLASS(_name, _ext,					\
		     ({ class_##_name##_t _t = { .lock = l }, *_T = &_t;\
		        if (_T->lock && !(_condlock)) _T->lock = NULL;	\
			_t; }),						\
		     typeof_member(class_##_name##_t, lock) l)		\
	static inline void * class_##_name##_ext##_lock_ptr(class_##_name##_t *_T) \
	{ return class_##_name##_lock_ptr(_T); }


#endif /* _LINUX_CLEANUP_H */<|MERGE_RESOLUTION|>--- conflicted
+++ resolved
@@ -343,10 +343,7 @@
 
 #define scoped_cond_guard(_name, _fail, args...)	\
 	__scoped_cond_guard(_name, _fail, __UNIQUE_ID(label), args)
-<<<<<<< HEAD
-=======
-
->>>>>>> 4e3ac415
+
 /*
  * Additional helper macros for generating lock guards with types, either for
  * locks that don't have a native type (eg. RCU, preempt) or those that need a
