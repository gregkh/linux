--- conflicted
+++ resolved
@@ -418,8 +418,4 @@
 	{ return class_##_name##_lock_ptr(_T); }
 
 
-<<<<<<< HEAD
-#endif /* __LINUX_GUARDS_H */
-=======
-#endif /* _LINUX_CLEANUP_H */
->>>>>>> a6ad5510
+#endif /* _LINUX_CLEANUP_H */