/* SPDX-License-Identifier: GPL-2.0
 * Copyright (c) 2019, Vladimir Oltean <olteanv@gmail.com>
 */

#ifndef _NET_DSA_8021Q_H
#define _NET_DSA_8021Q_H

#include <linux/refcount.h>
#include <linux/types.h>

struct dsa_switch;
struct sk_buff;
struct net_device;
struct packet_type;
struct dsa_8021q_context;

struct dsa_8021q_crosschip_link {
	struct list_head list;
	int port;
	struct dsa_8021q_context *other_ctx;
	int other_port;
	refcount_t refcount;
};

struct dsa_8021q_ops {
	int (*vlan_add)(struct dsa_switch *ds, int port, u16 vid, u16 flags);
	int (*vlan_del)(struct dsa_switch *ds, int port, u16 vid);
};

struct dsa_8021q_context {
	const struct dsa_8021q_ops *ops;
	struct dsa_switch *ds;
	struct list_head crosschip_links;
	/* EtherType of RX VID, used for filtering on master interface */
	__be16 proto;
};

#define DSA_8021Q_N_SUBVLAN			8

#if IS_ENABLED(CONFIG_NET_DSA_TAG_8021Q)

int dsa_8021q_setup(struct dsa_8021q_context *ctx, bool enabled);

int dsa_8021q_crosschip_bridge_join(struct dsa_8021q_context *ctx, int port,
				    struct dsa_8021q_context *other_ctx,
				    int other_port);

int dsa_8021q_crosschip_bridge_leave(struct dsa_8021q_context *ctx, int port,
				     struct dsa_8021q_context *other_ctx,
				     int other_port);

struct sk_buff *dsa_8021q_xmit(struct sk_buff *skb, struct net_device *netdev,
			       u16 tpid, u16 tci);

u16 dsa_8021q_tx_vid(struct dsa_switch *ds, int port);

u16 dsa_8021q_rx_vid(struct dsa_switch *ds, int port);

u16 dsa_8021q_rx_vid_subvlan(struct dsa_switch *ds, int port, u16 subvlan);

int dsa_8021q_rx_switch_id(u16 vid);

int dsa_8021q_rx_source_port(u16 vid);

<<<<<<< HEAD
=======
u16 dsa_8021q_rx_subvlan(u16 vid);

bool vid_is_dsa_8021q(u16 vid);

>>>>>>> d1988041
#else

int dsa_8021q_setup(struct dsa_8021q_context *ctx, bool enabled)
{
	return 0;
}

int dsa_8021q_crosschip_bridge_join(struct dsa_8021q_context *ctx, int port,
				    struct dsa_8021q_context *other_ctx,
				    int other_port)
{
	return 0;
}

int dsa_8021q_crosschip_bridge_leave(struct dsa_8021q_context *ctx, int port,
				     struct dsa_8021q_context *other_ctx,
				     int other_port)
{
	return 0;
}

struct sk_buff *dsa_8021q_xmit(struct sk_buff *skb, struct net_device *netdev,
			       u16 tpid, u16 tci)
{
	return NULL;
}

u16 dsa_8021q_tx_vid(struct dsa_switch *ds, int port)
{
	return 0;
}

u16 dsa_8021q_rx_vid(struct dsa_switch *ds, int port)
{
	return 0;
}

u16 dsa_8021q_rx_vid_subvlan(struct dsa_switch *ds, int port, u16 subvlan)
{
	return 0;
}

int dsa_8021q_rx_switch_id(u16 vid)
{
	return 0;
}

int dsa_8021q_rx_source_port(u16 vid)
{
	return 0;
}

<<<<<<< HEAD
=======
u16 dsa_8021q_rx_subvlan(u16 vid)
{
	return 0;
}

bool vid_is_dsa_8021q(u16 vid)
{
	return false;
}

>>>>>>> d1988041
#endif /* IS_ENABLED(CONFIG_NET_DSA_TAG_8021Q) */

#endif /* _NET_DSA_8021Q_H */<|MERGE_RESOLUTION|>--- conflicted
+++ resolved
@@ -62,13 +62,10 @@
 
 int dsa_8021q_rx_source_port(u16 vid);
 
-<<<<<<< HEAD
-=======
 u16 dsa_8021q_rx_subvlan(u16 vid);
 
 bool vid_is_dsa_8021q(u16 vid);
 
->>>>>>> d1988041
 #else
 
 int dsa_8021q_setup(struct dsa_8021q_context *ctx, bool enabled)
@@ -121,8 +118,6 @@
 	return 0;
 }
 
-<<<<<<< HEAD
-=======
 u16 dsa_8021q_rx_subvlan(u16 vid)
 {
 	return 0;
@@ -133,7 +128,6 @@
 	return false;
 }
 
->>>>>>> d1988041
 #endif /* IS_ENABLED(CONFIG_NET_DSA_TAG_8021Q) */
 
 #endif /* _NET_DSA_8021Q_H */