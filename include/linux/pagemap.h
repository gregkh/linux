/* SPDX-License-Identifier: GPL-2.0 */
#ifndef _LINUX_PAGEMAP_H
#define _LINUX_PAGEMAP_H

/*
 * Copyright 1995 Linus Torvalds
 */
#include <linux/mm.h>
#include <linux/fs.h>
#include <linux/list.h>
#include <linux/highmem.h>
#include <linux/compiler.h>
#include <linux/uaccess.h>
#include <linux/gfp.h>
#include <linux/bitops.h>
#include <linux/hardirq.h> /* for in_interrupt() */
#include <linux/hugetlb_inline.h>

struct folio_batch;

unsigned long invalidate_mapping_pages(struct address_space *mapping,
					pgoff_t start, pgoff_t end);

static inline void invalidate_remote_inode(struct inode *inode)
{
	if (S_ISREG(inode->i_mode) || S_ISDIR(inode->i_mode) ||
	    S_ISLNK(inode->i_mode))
		invalidate_mapping_pages(inode->i_mapping, 0, -1);
}
int invalidate_inode_pages2(struct address_space *mapping);
int invalidate_inode_pages2_range(struct address_space *mapping,
		pgoff_t start, pgoff_t end);
int kiocb_invalidate_pages(struct kiocb *iocb, size_t count);
void kiocb_invalidate_post_direct_write(struct kiocb *iocb, size_t count);
int filemap_invalidate_pages(struct address_space *mapping,
			     loff_t pos, loff_t end, bool nowait);

int write_inode_now(struct inode *, int sync);
int filemap_fdatawrite(struct address_space *);
int filemap_flush(struct address_space *);
int filemap_fdatawait_keep_errors(struct address_space *mapping);
int filemap_fdatawait_range(struct address_space *, loff_t lstart, loff_t lend);
int filemap_fdatawait_range_keep_errors(struct address_space *mapping,
		loff_t start_byte, loff_t end_byte);
int filemap_invalidate_inode(struct inode *inode, bool flush,
			     loff_t start, loff_t end);

static inline int filemap_fdatawait(struct address_space *mapping)
{
	return filemap_fdatawait_range(mapping, 0, LLONG_MAX);
}

bool filemap_range_has_page(struct address_space *, loff_t lstart, loff_t lend);
int filemap_write_and_wait_range(struct address_space *mapping,
		loff_t lstart, loff_t lend);
int __filemap_fdatawrite_range(struct address_space *mapping,
		loff_t start, loff_t end, int sync_mode);
int filemap_fdatawrite_range(struct address_space *mapping,
		loff_t start, loff_t end);
int filemap_check_errors(struct address_space *mapping);
void __filemap_set_wb_err(struct address_space *mapping, int err);
int filemap_fdatawrite_wbc(struct address_space *mapping,
			   struct writeback_control *wbc);
int kiocb_write_and_wait(struct kiocb *iocb, size_t count);

static inline int filemap_write_and_wait(struct address_space *mapping)
{
	return filemap_write_and_wait_range(mapping, 0, LLONG_MAX);
}

/**
 * filemap_set_wb_err - set a writeback error on an address_space
 * @mapping: mapping in which to set writeback error
 * @err: error to be set in mapping
 *
 * When writeback fails in some way, we must record that error so that
 * userspace can be informed when fsync and the like are called.  We endeavor
 * to report errors on any file that was open at the time of the error.  Some
 * internal callers also need to know when writeback errors have occurred.
 *
 * When a writeback error occurs, most filesystems will want to call
 * filemap_set_wb_err to record the error in the mapping so that it will be
 * automatically reported whenever fsync is called on the file.
 */
static inline void filemap_set_wb_err(struct address_space *mapping, int err)
{
	/* Fastpath for common case of no error */
	if (unlikely(err))
		__filemap_set_wb_err(mapping, err);
}

/**
 * filemap_check_wb_err - has an error occurred since the mark was sampled?
 * @mapping: mapping to check for writeback errors
 * @since: previously-sampled errseq_t
 *
 * Grab the errseq_t value from the mapping, and see if it has changed "since"
 * the given value was sampled.
 *
 * If it has then report the latest error set, otherwise return 0.
 */
static inline int filemap_check_wb_err(struct address_space *mapping,
					errseq_t since)
{
	return errseq_check(&mapping->wb_err, since);
}

/**
 * filemap_sample_wb_err - sample the current errseq_t to test for later errors
 * @mapping: mapping to be sampled
 *
 * Writeback errors are always reported relative to a particular sample point
 * in the past. This function provides those sample points.
 */
static inline errseq_t filemap_sample_wb_err(struct address_space *mapping)
{
	return errseq_sample(&mapping->wb_err);
}

/**
 * file_sample_sb_err - sample the current errseq_t to test for later errors
 * @file: file pointer to be sampled
 *
 * Grab the most current superblock-level errseq_t value for the given
 * struct file.
 */
static inline errseq_t file_sample_sb_err(struct file *file)
{
	return errseq_sample(&file->f_path.dentry->d_sb->s_wb_err);
}

/*
 * Flush file data before changing attributes.  Caller must hold any locks
 * required to prevent further writes to this file until we're done setting
 * flags.
 */
static inline int inode_drain_writes(struct inode *inode)
{
	inode_dio_wait(inode);
	return filemap_write_and_wait(inode->i_mapping);
}

static inline bool mapping_empty(struct address_space *mapping)
{
	return xa_empty(&mapping->i_pages);
}

/*
 * mapping_shrinkable - test if page cache state allows inode reclaim
 * @mapping: the page cache mapping
 *
 * This checks the mapping's cache state for the pupose of inode
 * reclaim and LRU management.
 *
 * The caller is expected to hold the i_lock, but is not required to
 * hold the i_pages lock, which usually protects cache state. That's
 * because the i_lock and the list_lru lock that protect the inode and
 * its LRU state don't nest inside the irq-safe i_pages lock.
 *
 * Cache deletions are performed under the i_lock, which ensures that
 * when an inode goes empty, it will reliably get queued on the LRU.
 *
 * Cache additions do not acquire the i_lock and may race with this
 * check, in which case we'll report the inode as shrinkable when it
 * has cache pages. This is okay: the shrinker also checks the
 * refcount and the referenced bit, which will be elevated or set in
 * the process of adding new cache pages to an inode.
 */
static inline bool mapping_shrinkable(struct address_space *mapping)
{
	void *head;

	/*
	 * On highmem systems, there could be lowmem pressure from the
	 * inodes before there is highmem pressure from the page
	 * cache. Make inodes shrinkable regardless of cache state.
	 */
	if (IS_ENABLED(CONFIG_HIGHMEM))
		return true;

	/* Cache completely empty? Shrink away. */
	head = rcu_access_pointer(mapping->i_pages.xa_head);
	if (!head)
		return true;

	/*
	 * The xarray stores single offset-0 entries directly in the
	 * head pointer, which allows non-resident page cache entries
	 * to escape the shadow shrinker's list of xarray nodes. The
	 * inode shrinker needs to pick them up under memory pressure.
	 */
	if (!xa_is_node(head) && xa_is_value(head))
		return true;

	return false;
}

/*
 * Bits in mapping->flags.
 */
enum mapping_flags {
	AS_EIO		= 0,	/* IO error on async write */
	AS_ENOSPC	= 1,	/* ENOSPC on async write */
	AS_MM_ALL_LOCKS	= 2,	/* under mm_take_all_locks() */
	AS_UNEVICTABLE	= 3,	/* e.g., ramdisk, SHM_LOCK */
	AS_EXITING	= 4, 	/* final truncate in progress */
	/* writeback related tags are not used */
	AS_NO_WRITEBACK_TAGS = 5,
<<<<<<< HEAD
	AS_LARGE_FOLIO_SUPPORT = 6,
	AS_RELEASE_ALWAYS,	/* Call ->release_folio(), even if no private data */
	AS_STABLE_WRITES,	/* must wait for writeback before modifying
				   folio contents */
=======
	AS_RELEASE_ALWAYS = 6,	/* Call ->release_folio(), even if no private data */
	AS_STABLE_WRITES = 7,	/* must wait for writeback before modifying
				   folio contents */
	AS_INACCESSIBLE = 8,	/* Do not attempt direct R/W access to the mapping */
	/* Bits 16-25 are used for FOLIO_ORDER */
	AS_FOLIO_ORDER_BITS = 5,
	AS_FOLIO_ORDER_MIN = 16,
	AS_FOLIO_ORDER_MAX = AS_FOLIO_ORDER_MIN + AS_FOLIO_ORDER_BITS,
>>>>>>> a6ad5510
};

#define AS_FOLIO_ORDER_BITS_MASK ((1u << AS_FOLIO_ORDER_BITS) - 1)
#define AS_FOLIO_ORDER_MIN_MASK (AS_FOLIO_ORDER_BITS_MASK << AS_FOLIO_ORDER_MIN)
#define AS_FOLIO_ORDER_MAX_MASK (AS_FOLIO_ORDER_BITS_MASK << AS_FOLIO_ORDER_MAX)
#define AS_FOLIO_ORDER_MASK (AS_FOLIO_ORDER_MIN_MASK | AS_FOLIO_ORDER_MAX_MASK)

/**
 * mapping_set_error - record a writeback error in the address_space
 * @mapping: the mapping in which an error should be set
 * @error: the error to set in the mapping
 *
 * When writeback fails in some way, we must record that error so that
 * userspace can be informed when fsync and the like are called.  We endeavor
 * to report errors on any file that was open at the time of the error.  Some
 * internal callers also need to know when writeback errors have occurred.
 *
 * When a writeback error occurs, most filesystems will want to call
 * mapping_set_error to record the error in the mapping so that it can be
 * reported when the application calls fsync(2).
 */
static inline void mapping_set_error(struct address_space *mapping, int error)
{
	if (likely(!error))
		return;

	/* Record in wb_err for checkers using errseq_t based tracking */
	__filemap_set_wb_err(mapping, error);

	/* Record it in superblock */
	if (mapping->host)
		errseq_set(&mapping->host->i_sb->s_wb_err, error);

	/* Record it in flags for now, for legacy callers */
	if (error == -ENOSPC)
		set_bit(AS_ENOSPC, &mapping->flags);
	else
		set_bit(AS_EIO, &mapping->flags);
}

static inline void mapping_set_unevictable(struct address_space *mapping)
{
	set_bit(AS_UNEVICTABLE, &mapping->flags);
}

static inline void mapping_clear_unevictable(struct address_space *mapping)
{
	clear_bit(AS_UNEVICTABLE, &mapping->flags);
}

static inline bool mapping_unevictable(struct address_space *mapping)
{
	return mapping && test_bit(AS_UNEVICTABLE, &mapping->flags);
}

static inline void mapping_set_exiting(struct address_space *mapping)
{
	set_bit(AS_EXITING, &mapping->flags);
}

static inline int mapping_exiting(struct address_space *mapping)
{
	return test_bit(AS_EXITING, &mapping->flags);
}

static inline void mapping_set_no_writeback_tags(struct address_space *mapping)
{
	set_bit(AS_NO_WRITEBACK_TAGS, &mapping->flags);
}

static inline int mapping_use_writeback_tags(struct address_space *mapping)
{
	return !test_bit(AS_NO_WRITEBACK_TAGS, &mapping->flags);
}

static inline bool mapping_release_always(const struct address_space *mapping)
{
	return test_bit(AS_RELEASE_ALWAYS, &mapping->flags);
}

static inline void mapping_set_release_always(struct address_space *mapping)
{
	set_bit(AS_RELEASE_ALWAYS, &mapping->flags);
}

static inline void mapping_clear_release_always(struct address_space *mapping)
{
	clear_bit(AS_RELEASE_ALWAYS, &mapping->flags);
}

static inline bool mapping_stable_writes(const struct address_space *mapping)
{
	return test_bit(AS_STABLE_WRITES, &mapping->flags);
}

static inline void mapping_set_stable_writes(struct address_space *mapping)
{
	set_bit(AS_STABLE_WRITES, &mapping->flags);
}

static inline void mapping_clear_stable_writes(struct address_space *mapping)
{
	clear_bit(AS_STABLE_WRITES, &mapping->flags);
}

<<<<<<< HEAD
=======
static inline void mapping_set_inaccessible(struct address_space *mapping)
{
	/*
	 * It's expected inaccessible mappings are also unevictable. Compaction
	 * migrate scanner (isolate_migratepages_block()) relies on this to
	 * reduce page locking.
	 */
	set_bit(AS_UNEVICTABLE, &mapping->flags);
	set_bit(AS_INACCESSIBLE, &mapping->flags);
}

static inline bool mapping_inaccessible(struct address_space *mapping)
{
	return test_bit(AS_INACCESSIBLE, &mapping->flags);
}

>>>>>>> a6ad5510
static inline gfp_t mapping_gfp_mask(struct address_space * mapping)
{
	return mapping->gfp_mask;
}

/* Restricts the given gfp_mask to what the mapping allows. */
static inline gfp_t mapping_gfp_constraint(struct address_space *mapping,
		gfp_t gfp_mask)
{
	return mapping_gfp_mask(mapping) & gfp_mask;
}

/*
 * This is non-atomic.  Only to be used before the mapping is activated.
 * Probably needs a barrier...
 */
static inline void mapping_set_gfp_mask(struct address_space *m, gfp_t mask)
{
	m->gfp_mask = mask;
}

/*
 * There are some parts of the kernel which assume that PMD entries
 * are exactly HPAGE_PMD_ORDER.  Those should be fixed, but until then,
 * limit the maximum allocation order to PMD size.  I'm not aware of any
 * assumptions about maximum order if THP are disabled, but 8 seems like
 * a good order (that's 1MB if you're using 4kB pages)
 */
#ifdef CONFIG_TRANSPARENT_HUGEPAGE
#define PREFERRED_MAX_PAGECACHE_ORDER	HPAGE_PMD_ORDER
#else
#define PREFERRED_MAX_PAGECACHE_ORDER	8
#endif

/*
 * xas_split_alloc() does not support arbitrary orders. This implies no
 * 512MB THP on ARM64 with 64KB base page size.
 */
#define MAX_XAS_ORDER		(XA_CHUNK_SHIFT * 2 - 1)
#define MAX_PAGECACHE_ORDER	min(MAX_XAS_ORDER, PREFERRED_MAX_PAGECACHE_ORDER)

<<<<<<< HEAD
=======
/*
 * mapping_max_folio_size_supported() - Check the max folio size supported
 *
 * The filesystem should call this function at mount time if there is a
 * requirement on the folio mapping size in the page cache.
 */
static inline size_t mapping_max_folio_size_supported(void)
{
	if (IS_ENABLED(CONFIG_TRANSPARENT_HUGEPAGE))
		return 1U << (PAGE_SHIFT + MAX_PAGECACHE_ORDER);
	return PAGE_SIZE;
}

/*
 * mapping_set_folio_order_range() - Set the orders supported by a file.
 * @mapping: The address space of the file.
 * @min: Minimum folio order (between 0-MAX_PAGECACHE_ORDER inclusive).
 * @max: Maximum folio order (between @min-MAX_PAGECACHE_ORDER inclusive).
 *
 * The filesystem should call this function in its inode constructor to
 * indicate which base size (min) and maximum size (max) of folio the VFS
 * can use to cache the contents of the file.  This should only be used
 * if the filesystem needs special handling of folio sizes (ie there is
 * something the core cannot know).
 * Do not tune it based on, eg, i_size.
 *
 * Context: This should not be called while the inode is active as it
 * is non-atomic.
 */
static inline void mapping_set_folio_order_range(struct address_space *mapping,
						 unsigned int min,
						 unsigned int max)
{
	if (!IS_ENABLED(CONFIG_TRANSPARENT_HUGEPAGE))
		return;

	if (min > MAX_PAGECACHE_ORDER)
		min = MAX_PAGECACHE_ORDER;

	if (max > MAX_PAGECACHE_ORDER)
		max = MAX_PAGECACHE_ORDER;

	if (max < min)
		max = min;

	mapping->flags = (mapping->flags & ~AS_FOLIO_ORDER_MASK) |
		(min << AS_FOLIO_ORDER_MIN) | (max << AS_FOLIO_ORDER_MAX);
}

static inline void mapping_set_folio_min_order(struct address_space *mapping,
					       unsigned int min)
{
	mapping_set_folio_order_range(mapping, min, MAX_PAGECACHE_ORDER);
}

>>>>>>> a6ad5510
/**
 * mapping_set_large_folios() - Indicate the file supports large folios.
 * @mapping: The address space of the file.
 *
 * The filesystem should call this function in its inode constructor to
 * indicate that the VFS can use large folios to cache the contents of
 * the file.
 *
 * Context: This should not be called while the inode is active as it
 * is non-atomic.
 */
static inline void mapping_set_large_folios(struct address_space *mapping)
{
	mapping_set_folio_order_range(mapping, 0, MAX_PAGECACHE_ORDER);
}

static inline unsigned int
mapping_max_folio_order(const struct address_space *mapping)
{
	if (!IS_ENABLED(CONFIG_TRANSPARENT_HUGEPAGE))
		return 0;
	return (mapping->flags & AS_FOLIO_ORDER_MAX_MASK) >> AS_FOLIO_ORDER_MAX;
}

static inline unsigned int
mapping_min_folio_order(const struct address_space *mapping)
{
	if (!IS_ENABLED(CONFIG_TRANSPARENT_HUGEPAGE))
		return 0;
	return (mapping->flags & AS_FOLIO_ORDER_MIN_MASK) >> AS_FOLIO_ORDER_MIN;
}

static inline unsigned long
mapping_min_folio_nrpages(struct address_space *mapping)
{
	return 1UL << mapping_min_folio_order(mapping);
}

/**
 * mapping_align_index() - Align index for this mapping.
 * @mapping: The address_space.
 * @index: The page index.
 *
 * The index of a folio must be naturally aligned.  If you are adding a
 * new folio to the page cache and need to know what index to give it,
 * call this function.
 */
static inline pgoff_t mapping_align_index(struct address_space *mapping,
					  pgoff_t index)
{
	return round_down(index, mapping_min_folio_nrpages(mapping));
}

/*
 * Large folio support currently depends on THP.  These dependencies are
 * being worked on but are not yet fixed.
 */
static inline bool mapping_large_folio_support(struct address_space *mapping)
{
	/* AS_FOLIO_ORDER is only reasonable for pagecache folios */
	VM_WARN_ONCE((unsigned long)mapping & PAGE_MAPPING_ANON,
			"Anonymous mapping always supports large folio");

	return mapping_max_folio_order(mapping) > 0;
}

/* Return the maximum folio size for this pagecache mapping, in bytes. */
static inline size_t mapping_max_folio_size(const struct address_space *mapping)
{
	return PAGE_SIZE << mapping_max_folio_order(mapping);
}

/* Return the maximum folio size for this pagecache mapping, in bytes. */
static inline size_t mapping_max_folio_size(struct address_space *mapping)
{
	if (mapping_large_folio_support(mapping))
		return PAGE_SIZE << MAX_PAGECACHE_ORDER;
	return PAGE_SIZE;
}

static inline int filemap_nr_thps(struct address_space *mapping)
{
#ifdef CONFIG_READ_ONLY_THP_FOR_FS
	return atomic_read(&mapping->nr_thps);
#else
	return 0;
#endif
}

static inline void filemap_nr_thps_inc(struct address_space *mapping)
{
#ifdef CONFIG_READ_ONLY_THP_FOR_FS
	if (!mapping_large_folio_support(mapping))
		atomic_inc(&mapping->nr_thps);
#else
	WARN_ON_ONCE(mapping_large_folio_support(mapping) == 0);
#endif
}

static inline void filemap_nr_thps_dec(struct address_space *mapping)
{
#ifdef CONFIG_READ_ONLY_THP_FOR_FS
	if (!mapping_large_folio_support(mapping))
		atomic_dec(&mapping->nr_thps);
#else
	WARN_ON_ONCE(mapping_large_folio_support(mapping) == 0);
#endif
}

struct address_space *folio_mapping(struct folio *);
struct address_space *swapcache_mapping(struct folio *);

/**
 * folio_file_mapping - Find the mapping this folio belongs to.
 * @folio: The folio.
 *
 * For folios which are in the page cache, return the mapping that this
 * page belongs to.  Folios in the swap cache return the mapping of the
 * swap file or swap device where the data is stored.  This is different
 * from the mapping returned by folio_mapping().  The only reason to
 * use it is if, like NFS, you return 0 from ->activate_swapfile.
 *
 * Do not call this for folios which aren't in the page cache or swap cache.
 */
static inline struct address_space *folio_file_mapping(struct folio *folio)
{
	if (unlikely(folio_test_swapcache(folio)))
		return swapcache_mapping(folio);

	return folio->mapping;
}

/**
 * folio_flush_mapping - Find the file mapping this folio belongs to.
 * @folio: The folio.
 *
 * For folios which are in the page cache, return the mapping that this
 * page belongs to.  Anonymous folios return NULL, even if they're in
 * the swap cache.  Other kinds of folio also return NULL.
 *
 * This is ONLY used by architecture cache flushing code.  If you aren't
 * writing cache flushing code, you want either folio_mapping() or
 * folio_file_mapping().
 */
static inline struct address_space *folio_flush_mapping(struct folio *folio)
{
	if (unlikely(folio_test_swapcache(folio)))
		return NULL;

	return folio_mapping(folio);
}

static inline struct address_space *page_file_mapping(struct page *page)
{
	return folio_file_mapping(page_folio(page));
}

/**
 * folio_inode - Get the host inode for this folio.
 * @folio: The folio.
 *
 * For folios which are in the page cache, return the inode that this folio
 * belongs to.
 *
 * Do not call this for folios which aren't in the page cache.
 */
static inline struct inode *folio_inode(struct folio *folio)
{
	return folio->mapping->host;
}

/**
 * folio_attach_private - Attach private data to a folio.
 * @folio: Folio to attach data to.
 * @data: Data to attach to folio.
 *
 * Attaching private data to a folio increments the page's reference count.
 * The data must be detached before the folio will be freed.
 */
static inline void folio_attach_private(struct folio *folio, void *data)
{
	folio_get(folio);
	folio->private = data;
	folio_set_private(folio);
}

/**
 * folio_change_private - Change private data on a folio.
 * @folio: Folio to change the data on.
 * @data: Data to set on the folio.
 *
 * Change the private data attached to a folio and return the old
 * data.  The page must previously have had data attached and the data
 * must be detached before the folio will be freed.
 *
 * Return: Data that was previously attached to the folio.
 */
static inline void *folio_change_private(struct folio *folio, void *data)
{
	void *old = folio_get_private(folio);

	folio->private = data;
	return old;
}

/**
 * folio_detach_private - Detach private data from a folio.
 * @folio: Folio to detach data from.
 *
 * Removes the data that was previously attached to the folio and decrements
 * the refcount on the page.
 *
 * Return: Data that was attached to the folio.
 */
static inline void *folio_detach_private(struct folio *folio)
{
	void *data = folio_get_private(folio);

	if (!folio_test_private(folio))
		return NULL;
	folio_clear_private(folio);
	folio->private = NULL;
	folio_put(folio);

	return data;
}

static inline void attach_page_private(struct page *page, void *data)
{
	folio_attach_private(page_folio(page), data);
}

static inline void *detach_page_private(struct page *page)
{
	return folio_detach_private(page_folio(page));
}

#ifdef CONFIG_NUMA
struct folio *filemap_alloc_folio_noprof(gfp_t gfp, unsigned int order);
#else
static inline struct folio *filemap_alloc_folio_noprof(gfp_t gfp, unsigned int order)
{
	return folio_alloc_noprof(gfp, order);
}
#endif

#define filemap_alloc_folio(...)				\
	alloc_hooks(filemap_alloc_folio_noprof(__VA_ARGS__))

static inline struct page *__page_cache_alloc(gfp_t gfp)
{
	return &filemap_alloc_folio(gfp, 0)->page;
}

static inline gfp_t readahead_gfp_mask(struct address_space *x)
{
	return mapping_gfp_mask(x) | __GFP_NORETRY | __GFP_NOWARN;
}

typedef int filler_t(struct file *, struct folio *);

pgoff_t page_cache_next_miss(struct address_space *mapping,
			     pgoff_t index, unsigned long max_scan);
pgoff_t page_cache_prev_miss(struct address_space *mapping,
			     pgoff_t index, unsigned long max_scan);

/**
 * typedef fgf_t - Flags for getting folios from the page cache.
 *
 * Most users of the page cache will not need to use these flags;
 * there are convenience functions such as filemap_get_folio() and
 * filemap_lock_folio().  For users which need more control over exactly
 * what is done with the folios, these flags to __filemap_get_folio()
 * are available.
 *
 * * %FGP_ACCESSED - The folio will be marked accessed.
 * * %FGP_LOCK - The folio is returned locked.
 * * %FGP_CREAT - If no folio is present then a new folio is allocated,
 *   added to the page cache and the VM's LRU list.  The folio is
 *   returned locked.
 * * %FGP_FOR_MMAP - The caller wants to do its own locking dance if the
 *   folio is already in cache.  If the folio was allocated, unlock it
 *   before returning so the caller can do the same dance.
 * * %FGP_WRITE - The folio will be written to by the caller.
 * * %FGP_NOFS - __GFP_FS will get cleared in gfp.
 * * %FGP_NOWAIT - Don't block on the folio lock.
 * * %FGP_STABLE - Wait for the folio to be stable (finished writeback)
 * * %FGP_WRITEBEGIN - The flags to use in a filesystem write_begin()
 *   implementation.
 */
typedef unsigned int __bitwise fgf_t;

#define FGP_ACCESSED		((__force fgf_t)0x00000001)
#define FGP_LOCK		((__force fgf_t)0x00000002)
#define FGP_CREAT		((__force fgf_t)0x00000004)
#define FGP_WRITE		((__force fgf_t)0x00000008)
#define FGP_NOFS		((__force fgf_t)0x00000010)
#define FGP_NOWAIT		((__force fgf_t)0x00000020)
#define FGP_FOR_MMAP		((__force fgf_t)0x00000040)
#define FGP_STABLE		((__force fgf_t)0x00000080)
#define FGF_GET_ORDER(fgf)	(((__force unsigned)fgf) >> 26)	/* top 6 bits */

#define FGP_WRITEBEGIN		(FGP_LOCK | FGP_WRITE | FGP_CREAT | FGP_STABLE)

/**
 * fgf_set_order - Encode a length in the fgf_t flags.
 * @size: The suggested size of the folio to create.
 *
 * The caller of __filemap_get_folio() can use this to suggest a preferred
 * size for the folio that is created.  If there is already a folio at
 * the index, it will be returned, no matter what its size.  If a folio
 * is freshly created, it may be of a different size than requested
 * due to alignment constraints, memory pressure, or the presence of
 * other folios at nearby indices.
 */
static inline fgf_t fgf_set_order(size_t size)
{
	unsigned int shift = ilog2(size);

	if (shift <= PAGE_SHIFT)
		return 0;
	return (__force fgf_t)((shift - PAGE_SHIFT) << 26);
}

void *filemap_get_entry(struct address_space *mapping, pgoff_t index);
struct folio *__filemap_get_folio(struct address_space *mapping, pgoff_t index,
		fgf_t fgp_flags, gfp_t gfp);
struct page *pagecache_get_page(struct address_space *mapping, pgoff_t index,
		fgf_t fgp_flags, gfp_t gfp);

/**
 * filemap_get_folio - Find and get a folio.
 * @mapping: The address_space to search.
 * @index: The page index.
 *
 * Looks up the page cache entry at @mapping & @index.  If a folio is
 * present, it is returned with an increased refcount.
 *
 * Return: A folio or ERR_PTR(-ENOENT) if there is no folio in the cache for
 * this index.  Will not return a shadow, swap or DAX entry.
 */
static inline struct folio *filemap_get_folio(struct address_space *mapping,
					pgoff_t index)
{
	return __filemap_get_folio(mapping, index, 0, 0);
}

/**
 * filemap_lock_folio - Find and lock a folio.
 * @mapping: The address_space to search.
 * @index: The page index.
 *
 * Looks up the page cache entry at @mapping & @index.  If a folio is
 * present, it is returned locked with an increased refcount.
 *
 * Context: May sleep.
 * Return: A folio or ERR_PTR(-ENOENT) if there is no folio in the cache for
 * this index.  Will not return a shadow, swap or DAX entry.
 */
static inline struct folio *filemap_lock_folio(struct address_space *mapping,
					pgoff_t index)
{
	return __filemap_get_folio(mapping, index, FGP_LOCK, 0);
}

/**
 * filemap_grab_folio - grab a folio from the page cache
 * @mapping: The address space to search
 * @index: The page index
 *
 * Looks up the page cache entry at @mapping & @index. If no folio is found,
 * a new folio is created. The folio is locked, marked as accessed, and
 * returned.
 *
 * Return: A found or created folio. ERR_PTR(-ENOMEM) if no folio is found
 * and failed to create a folio.
 */
static inline struct folio *filemap_grab_folio(struct address_space *mapping,
					pgoff_t index)
{
	return __filemap_get_folio(mapping, index,
			FGP_LOCK | FGP_ACCESSED | FGP_CREAT,
			mapping_gfp_mask(mapping));
}

/**
 * find_get_page - find and get a page reference
 * @mapping: the address_space to search
 * @offset: the page index
 *
 * Looks up the page cache slot at @mapping & @offset.  If there is a
 * page cache page, it is returned with an increased refcount.
 *
 * Otherwise, %NULL is returned.
 */
static inline struct page *find_get_page(struct address_space *mapping,
					pgoff_t offset)
{
	return pagecache_get_page(mapping, offset, 0, 0);
}

static inline struct page *find_get_page_flags(struct address_space *mapping,
					pgoff_t offset, fgf_t fgp_flags)
{
	return pagecache_get_page(mapping, offset, fgp_flags, 0);
}

/**
 * find_lock_page - locate, pin and lock a pagecache page
 * @mapping: the address_space to search
 * @index: the page index
 *
 * Looks up the page cache entry at @mapping & @index.  If there is a
 * page cache page, it is returned locked and with an increased
 * refcount.
 *
 * Context: May sleep.
 * Return: A struct page or %NULL if there is no page in the cache for this
 * index.
 */
static inline struct page *find_lock_page(struct address_space *mapping,
					pgoff_t index)
{
	return pagecache_get_page(mapping, index, FGP_LOCK, 0);
}

/**
 * find_or_create_page - locate or add a pagecache page
 * @mapping: the page's address_space
 * @index: the page's index into the mapping
 * @gfp_mask: page allocation mode
 *
 * Looks up the page cache slot at @mapping & @offset.  If there is a
 * page cache page, it is returned locked and with an increased
 * refcount.
 *
 * If the page is not present, a new page is allocated using @gfp_mask
 * and added to the page cache and the VM's LRU list.  The page is
 * returned locked and with an increased refcount.
 *
 * On memory exhaustion, %NULL is returned.
 *
 * find_or_create_page() may sleep, even if @gfp_flags specifies an
 * atomic allocation!
 */
static inline struct page *find_or_create_page(struct address_space *mapping,
					pgoff_t index, gfp_t gfp_mask)
{
	return pagecache_get_page(mapping, index,
					FGP_LOCK|FGP_ACCESSED|FGP_CREAT,
					gfp_mask);
}

/**
 * grab_cache_page_nowait - returns locked page at given index in given cache
 * @mapping: target address_space
 * @index: the page index
 *
 * Same as grab_cache_page(), but do not wait if the page is unavailable.
 * This is intended for speculative data generators, where the data can
 * be regenerated if the page couldn't be grabbed.  This routine should
 * be safe to call while holding the lock for another page.
 *
 * Clear __GFP_FS when allocating the page to avoid recursion into the fs
 * and deadlock against the caller's locked page.
 */
static inline struct page *grab_cache_page_nowait(struct address_space *mapping,
				pgoff_t index)
{
	return pagecache_get_page(mapping, index,
			FGP_LOCK|FGP_CREAT|FGP_NOFS|FGP_NOWAIT,
			mapping_gfp_mask(mapping));
}

extern pgoff_t __folio_swap_cache_index(struct folio *folio);

/**
 * folio_index - File index of a folio.
 * @folio: The folio.
 *
 * For a folio which is either in the page cache or the swap cache,
 * return its index within the address_space it belongs to.  If you know
 * the page is definitely in the page cache, you can look at the folio's
 * index directly.
 *
 * Return: The index (offset in units of pages) of a folio in its file.
 */
static inline pgoff_t folio_index(struct folio *folio)
{
	if (unlikely(folio_test_swapcache(folio)))
		return __folio_swap_cache_index(folio);
	return folio->index;
}

/**
 * folio_next_index - Get the index of the next folio.
 * @folio: The current folio.
 *
 * Return: The index of the folio which follows this folio in the file.
 */
static inline pgoff_t folio_next_index(struct folio *folio)
{
	return folio->index + folio_nr_pages(folio);
}

/**
 * folio_file_page - The page for a particular index.
 * @folio: The folio which contains this index.
 * @index: The index we want to look up.
 *
 * Sometimes after looking up a folio in the page cache, we need to
 * obtain the specific page for an index (eg a page fault).
 *
 * Return: The page containing the file data for this index.
 */
static inline struct page *folio_file_page(struct folio *folio, pgoff_t index)
{
	return folio_page(folio, index & (folio_nr_pages(folio) - 1));
}

/**
 * folio_contains - Does this folio contain this index?
 * @folio: The folio.
 * @index: The page index within the file.
 *
 * Context: The caller should have the page locked in order to prevent
 * (eg) shmem from moving the page between the page cache and swap cache
 * and changing its index in the middle of the operation.
 * Return: true or false.
 */
static inline bool folio_contains(struct folio *folio, pgoff_t index)
{
	return index - folio_index(folio) < folio_nr_pages(folio);
}

/*
 * Given the page we found in the page cache, return the page corresponding
 * to this index in the file
 */
static inline struct page *find_subpage(struct page *head, pgoff_t index)
{
	/* HugeTLBfs wants the head page regardless */
	if (PageHuge(head))
		return head;

	return head + (index & (thp_nr_pages(head) - 1));
}

unsigned filemap_get_folios(struct address_space *mapping, pgoff_t *start,
		pgoff_t end, struct folio_batch *fbatch);
unsigned filemap_get_folios_contig(struct address_space *mapping,
		pgoff_t *start, pgoff_t end, struct folio_batch *fbatch);
unsigned filemap_get_folios_tag(struct address_space *mapping, pgoff_t *start,
		pgoff_t end, xa_mark_t tag, struct folio_batch *fbatch);

struct page *grab_cache_page_write_begin(struct address_space *mapping,
			pgoff_t index);

/*
 * Returns locked page at given index in given cache, creating it if needed.
 */
static inline struct page *grab_cache_page(struct address_space *mapping,
								pgoff_t index)
{
	return find_or_create_page(mapping, index, mapping_gfp_mask(mapping));
}

struct folio *read_cache_folio(struct address_space *, pgoff_t index,
		filler_t *filler, struct file *file);
struct folio *mapping_read_folio_gfp(struct address_space *, pgoff_t index,
		gfp_t flags);
struct page *read_cache_page(struct address_space *, pgoff_t index,
		filler_t *filler, struct file *file);
extern struct page * read_cache_page_gfp(struct address_space *mapping,
				pgoff_t index, gfp_t gfp_mask);

static inline struct page *read_mapping_page(struct address_space *mapping,
				pgoff_t index, struct file *file)
{
	return read_cache_page(mapping, index, NULL, file);
}

static inline struct folio *read_mapping_folio(struct address_space *mapping,
				pgoff_t index, struct file *file)
{
	return read_cache_folio(mapping, index, NULL, file);
}

/*
 * Get the offset in PAGE_SIZE (even for hugetlb pages).
 */
static inline pgoff_t page_to_pgoff(struct page *page)
{
	struct page *head;

	if (likely(!PageTransTail(page)))
		return page->index;

	head = compound_head(page);
	/*
	 *  We don't initialize ->index for tail pages: calculate based on
	 *  head page
	 */
	return head->index + page - head;
}

/*
 * Return byte-offset into filesystem object for page.
 */
static inline loff_t page_offset(struct page *page)
{
	return ((loff_t)page->index) << PAGE_SHIFT;
}

/**
 * folio_pos - Returns the byte position of this folio in its file.
 * @folio: The folio.
 */
static inline loff_t folio_pos(struct folio *folio)
{
	return page_offset(&folio->page);
}

/*
 * Get the offset in PAGE_SIZE (even for hugetlb folios).
 */
static inline pgoff_t folio_pgoff(struct folio *folio)
{
	return folio->index;
}

static inline pgoff_t linear_page_index(struct vm_area_struct *vma,
					unsigned long address)
{
	pgoff_t pgoff;
	pgoff = (address - vma->vm_start) >> PAGE_SHIFT;
	pgoff += vma->vm_pgoff;
	return pgoff;
}

struct wait_page_key {
	struct folio *folio;
	int bit_nr;
	int page_match;
};

struct wait_page_queue {
	struct folio *folio;
	int bit_nr;
	wait_queue_entry_t wait;
};

static inline bool wake_page_match(struct wait_page_queue *wait_page,
				  struct wait_page_key *key)
{
	if (wait_page->folio != key->folio)
	       return false;
	key->page_match = 1;

	if (wait_page->bit_nr != key->bit_nr)
		return false;

	return true;
}

void __folio_lock(struct folio *folio);
int __folio_lock_killable(struct folio *folio);
vm_fault_t __folio_lock_or_retry(struct folio *folio, struct vm_fault *vmf);
void unlock_page(struct page *page);
void folio_unlock(struct folio *folio);

/**
 * folio_trylock() - Attempt to lock a folio.
 * @folio: The folio to attempt to lock.
 *
 * Sometimes it is undesirable to wait for a folio to be unlocked (eg
 * when the locks are being taken in the wrong order, or if making
 * progress through a batch of folios is more important than processing
 * them in order).  Usually folio_lock() is the correct function to call.
 *
 * Context: Any context.
 * Return: Whether the lock was successfully acquired.
 */
static inline bool folio_trylock(struct folio *folio)
{
	return likely(!test_and_set_bit_lock(PG_locked, folio_flags(folio, 0)));
}

/*
 * Return true if the page was successfully locked
 */
static inline bool trylock_page(struct page *page)
{
	return folio_trylock(page_folio(page));
}

/**
 * folio_lock() - Lock this folio.
 * @folio: The folio to lock.
 *
 * The folio lock protects against many things, probably more than it
 * should.  It is primarily held while a folio is being brought uptodate,
 * either from its backing file or from swap.  It is also held while a
 * folio is being truncated from its address_space, so holding the lock
 * is sufficient to keep folio->mapping stable.
 *
 * The folio lock is also held while write() is modifying the page to
 * provide POSIX atomicity guarantees (as long as the write does not
 * cross a page boundary).  Other modifications to the data in the folio
 * do not hold the folio lock and can race with writes, eg DMA and stores
 * to mapped pages.
 *
 * Context: May sleep.  If you need to acquire the locks of two or
 * more folios, they must be in order of ascending index, if they are
 * in the same address_space.  If they are in different address_spaces,
 * acquire the lock of the folio which belongs to the address_space which
 * has the lowest address in memory first.
 */
static inline void folio_lock(struct folio *folio)
{
	might_sleep();
	if (!folio_trylock(folio))
		__folio_lock(folio);
}

/**
 * lock_page() - Lock the folio containing this page.
 * @page: The page to lock.
 *
 * See folio_lock() for a description of what the lock protects.
 * This is a legacy function and new code should probably use folio_lock()
 * instead.
 *
 * Context: May sleep.  Pages in the same folio share a lock, so do not
 * attempt to lock two pages which share a folio.
 */
static inline void lock_page(struct page *page)
{
	struct folio *folio;
	might_sleep();

	folio = page_folio(page);
	if (!folio_trylock(folio))
		__folio_lock(folio);
}

/**
 * folio_lock_killable() - Lock this folio, interruptible by a fatal signal.
 * @folio: The folio to lock.
 *
 * Attempts to lock the folio, like folio_lock(), except that the sleep
 * to acquire the lock is interruptible by a fatal signal.
 *
 * Context: May sleep; see folio_lock().
 * Return: 0 if the lock was acquired; -EINTR if a fatal signal was received.
 */
static inline int folio_lock_killable(struct folio *folio)
{
	might_sleep();
	if (!folio_trylock(folio))
		return __folio_lock_killable(folio);
	return 0;
}

/*
 * folio_lock_or_retry - Lock the folio, unless this would block and the
 * caller indicated that it can handle a retry.
 *
 * Return value and mmap_lock implications depend on flags; see
 * __folio_lock_or_retry().
 */
static inline vm_fault_t folio_lock_or_retry(struct folio *folio,
					     struct vm_fault *vmf)
{
	might_sleep();
	if (!folio_trylock(folio))
		return __folio_lock_or_retry(folio, vmf);
	return 0;
}

/*
 * This is exported only for folio_wait_locked/folio_wait_writeback, etc.,
 * and should not be used directly.
 */
void folio_wait_bit(struct folio *folio, int bit_nr);
int folio_wait_bit_killable(struct folio *folio, int bit_nr);

/* 
 * Wait for a folio to be unlocked.
 *
 * This must be called with the caller "holding" the folio,
 * ie with increased folio reference count so that the folio won't
 * go away during the wait.
 */
static inline void folio_wait_locked(struct folio *folio)
{
	if (folio_test_locked(folio))
		folio_wait_bit(folio, PG_locked);
}

static inline int folio_wait_locked_killable(struct folio *folio)
{
	if (!folio_test_locked(folio))
		return 0;
	return folio_wait_bit_killable(folio, PG_locked);
}

static inline void wait_on_page_locked(struct page *page)
{
	folio_wait_locked(page_folio(page));
}

void folio_end_read(struct folio *folio, bool success);
void wait_on_page_writeback(struct page *page);
void folio_wait_writeback(struct folio *folio);
int folio_wait_writeback_killable(struct folio *folio);
void end_page_writeback(struct page *page);
void folio_end_writeback(struct folio *folio);
void wait_for_stable_page(struct page *page);
void folio_wait_stable(struct folio *folio);
void __folio_mark_dirty(struct folio *folio, struct address_space *, int warn);
void folio_account_cleaned(struct folio *folio, struct bdi_writeback *wb);
void __folio_cancel_dirty(struct folio *folio);
static inline void folio_cancel_dirty(struct folio *folio)
{
	/* Avoid atomic ops, locking, etc. when not actually needed. */
	if (folio_test_dirty(folio))
		__folio_cancel_dirty(folio);
}
bool folio_clear_dirty_for_io(struct folio *folio);
bool clear_page_dirty_for_io(struct page *page);
void folio_invalidate(struct folio *folio, size_t offset, size_t length);
bool noop_dirty_folio(struct address_space *mapping, struct folio *folio);

#ifdef CONFIG_MIGRATION
int filemap_migrate_folio(struct address_space *mapping, struct folio *dst,
		struct folio *src, enum migrate_mode mode);
#else
#define filemap_migrate_folio NULL
#endif
void folio_end_private_2(struct folio *folio);
void folio_wait_private_2(struct folio *folio);
int folio_wait_private_2_killable(struct folio *folio);

/*
 * Add an arbitrary waiter to a page's wait queue
 */
void folio_add_wait_queue(struct folio *folio, wait_queue_entry_t *waiter);

/*
 * Fault in userspace address range.
 */
size_t fault_in_writeable(char __user *uaddr, size_t size);
size_t fault_in_subpage_writeable(char __user *uaddr, size_t size);
size_t fault_in_safe_writeable(const char __user *uaddr, size_t size);
size_t fault_in_readable(const char __user *uaddr, size_t size);

int add_to_page_cache_lru(struct page *page, struct address_space *mapping,
		pgoff_t index, gfp_t gfp);
int filemap_add_folio(struct address_space *mapping, struct folio *folio,
		pgoff_t index, gfp_t gfp);
void filemap_remove_folio(struct folio *folio);
void __filemap_remove_folio(struct folio *folio, void *shadow);
void replace_page_cache_folio(struct folio *old, struct folio *new);
void delete_from_page_cache_batch(struct address_space *mapping,
				  struct folio_batch *fbatch);
bool filemap_release_folio(struct folio *folio, gfp_t gfp);
loff_t mapping_seek_hole_data(struct address_space *, loff_t start, loff_t end,
		int whence);

/* Must be non-static for BPF error injection */
int __filemap_add_folio(struct address_space *mapping, struct folio *folio,
		pgoff_t index, gfp_t gfp, void **shadowp);

bool filemap_range_has_writeback(struct address_space *mapping,
				 loff_t start_byte, loff_t end_byte);

/**
 * filemap_range_needs_writeback - check if range potentially needs writeback
 * @mapping:           address space within which to check
 * @start_byte:        offset in bytes where the range starts
 * @end_byte:          offset in bytes where the range ends (inclusive)
 *
 * Find at least one page in the range supplied, usually used to check if
 * direct writing in this range will trigger a writeback. Used by O_DIRECT
 * read/write with IOCB_NOWAIT, to see if the caller needs to do
 * filemap_write_and_wait_range() before proceeding.
 *
 * Return: %true if the caller should do filemap_write_and_wait_range() before
 * doing O_DIRECT to a page in this range, %false otherwise.
 */
static inline bool filemap_range_needs_writeback(struct address_space *mapping,
						 loff_t start_byte,
						 loff_t end_byte)
{
	if (!mapping->nrpages)
		return false;
	if (!mapping_tagged(mapping, PAGECACHE_TAG_DIRTY) &&
	    !mapping_tagged(mapping, PAGECACHE_TAG_WRITEBACK))
		return false;
	return filemap_range_has_writeback(mapping, start_byte, end_byte);
}

/**
 * struct readahead_control - Describes a readahead request.
 *
 * A readahead request is for consecutive pages.  Filesystems which
 * implement the ->readahead method should call readahead_page() or
 * readahead_page_batch() in a loop and attempt to start I/O against
 * each page in the request.
 *
 * Most of the fields in this struct are private and should be accessed
 * by the functions below.
 *
 * @file: The file, used primarily by network filesystems for authentication.
 *	  May be NULL if invoked internally by the filesystem.
 * @mapping: Readahead this filesystem object.
 * @ra: File readahead state.  May be NULL.
 */
struct readahead_control {
	struct file *file;
	struct address_space *mapping;
	struct file_ra_state *ra;
/* private: use the readahead_* accessors instead */
	pgoff_t _index;
	unsigned int _nr_pages;
	unsigned int _batch_count;
	bool _workingset;
	unsigned long _pflags;
};

#define DEFINE_READAHEAD(ractl, f, r, m, i)				\
	struct readahead_control ractl = {				\
		.file = f,						\
		.mapping = m,						\
		.ra = r,						\
		._index = i,						\
	}

#define VM_READAHEAD_PAGES	(SZ_128K / PAGE_SIZE)

void page_cache_ra_unbounded(struct readahead_control *,
		unsigned long nr_to_read, unsigned long lookahead_count);
void page_cache_sync_ra(struct readahead_control *, unsigned long req_count);
void page_cache_async_ra(struct readahead_control *, struct folio *,
		unsigned long req_count);
void readahead_expand(struct readahead_control *ractl,
		      loff_t new_start, size_t new_len);

/**
 * page_cache_sync_readahead - generic file readahead
 * @mapping: address_space which holds the pagecache and I/O vectors
 * @ra: file_ra_state which holds the readahead state
 * @file: Used by the filesystem for authentication.
 * @index: Index of first page to be read.
 * @req_count: Total number of pages being read by the caller.
 *
 * page_cache_sync_readahead() should be called when a cache miss happened:
 * it will submit the read.  The readahead logic may decide to piggyback more
 * pages onto the read request if access patterns suggest it will improve
 * performance.
 */
static inline
void page_cache_sync_readahead(struct address_space *mapping,
		struct file_ra_state *ra, struct file *file, pgoff_t index,
		unsigned long req_count)
{
	DEFINE_READAHEAD(ractl, file, ra, mapping, index);
	page_cache_sync_ra(&ractl, req_count);
}

/**
 * page_cache_async_readahead - file readahead for marked pages
 * @mapping: address_space which holds the pagecache and I/O vectors
 * @ra: file_ra_state which holds the readahead state
 * @file: Used by the filesystem for authentication.
 * @folio: The folio which triggered the readahead call.
 * @req_count: Total number of pages being read by the caller.
 *
 * page_cache_async_readahead() should be called when a page is used which
 * is marked as PageReadahead; this is a marker to suggest that the application
 * has used up enough of the readahead window that we should start pulling in
 * more pages.
 */
static inline
void page_cache_async_readahead(struct address_space *mapping,
		struct file_ra_state *ra, struct file *file,
		struct folio *folio, unsigned long req_count)
{
	DEFINE_READAHEAD(ractl, file, ra, mapping, folio->index);
	page_cache_async_ra(&ractl, folio, req_count);
}

static inline struct folio *__readahead_folio(struct readahead_control *ractl)
{
	struct folio *folio;

	BUG_ON(ractl->_batch_count > ractl->_nr_pages);
	ractl->_nr_pages -= ractl->_batch_count;
	ractl->_index += ractl->_batch_count;

	if (!ractl->_nr_pages) {
		ractl->_batch_count = 0;
		return NULL;
	}

	folio = xa_load(&ractl->mapping->i_pages, ractl->_index);
	VM_BUG_ON_FOLIO(!folio_test_locked(folio), folio);
	ractl->_batch_count = folio_nr_pages(folio);

	return folio;
}

/**
 * readahead_page - Get the next page to read.
 * @ractl: The current readahead request.
 *
 * Context: The page is locked and has an elevated refcount.  The caller
 * should decreases the refcount once the page has been submitted for I/O
 * and unlock the page once all I/O to that page has completed.
 * Return: A pointer to the next page, or %NULL if we are done.
 */
static inline struct page *readahead_page(struct readahead_control *ractl)
{
	struct folio *folio = __readahead_folio(ractl);

	return &folio->page;
}

/**
 * readahead_folio - Get the next folio to read.
 * @ractl: The current readahead request.
 *
 * Context: The folio is locked.  The caller should unlock the folio once
 * all I/O to that folio has completed.
 * Return: A pointer to the next folio, or %NULL if we are done.
 */
static inline struct folio *readahead_folio(struct readahead_control *ractl)
{
	struct folio *folio = __readahead_folio(ractl);

	if (folio)
		folio_put(folio);
	return folio;
}

static inline unsigned int __readahead_batch(struct readahead_control *rac,
		struct page **array, unsigned int array_sz)
{
	unsigned int i = 0;
	XA_STATE(xas, &rac->mapping->i_pages, 0);
	struct page *page;

	BUG_ON(rac->_batch_count > rac->_nr_pages);
	rac->_nr_pages -= rac->_batch_count;
	rac->_index += rac->_batch_count;
	rac->_batch_count = 0;

	xas_set(&xas, rac->_index);
	rcu_read_lock();
	xas_for_each(&xas, page, rac->_index + rac->_nr_pages - 1) {
		if (xas_retry(&xas, page))
			continue;
		VM_BUG_ON_PAGE(!PageLocked(page), page);
		VM_BUG_ON_PAGE(PageTail(page), page);
		array[i++] = page;
		rac->_batch_count += thp_nr_pages(page);
		if (i == array_sz)
			break;
	}
	rcu_read_unlock();

	return i;
}

/**
 * readahead_page_batch - Get a batch of pages to read.
 * @rac: The current readahead request.
 * @array: An array of pointers to struct page.
 *
 * Context: The pages are locked and have an elevated refcount.  The caller
 * should decreases the refcount once the page has been submitted for I/O
 * and unlock the page once all I/O to that page has completed.
 * Return: The number of pages placed in the array.  0 indicates the request
 * is complete.
 */
#define readahead_page_batch(rac, array)				\
	__readahead_batch(rac, array, ARRAY_SIZE(array))

/**
 * readahead_pos - The byte offset into the file of this readahead request.
 * @rac: The readahead request.
 */
static inline loff_t readahead_pos(struct readahead_control *rac)
{
	return (loff_t)rac->_index * PAGE_SIZE;
}

/**
 * readahead_length - The number of bytes in this readahead request.
 * @rac: The readahead request.
 */
static inline size_t readahead_length(struct readahead_control *rac)
{
	return rac->_nr_pages * PAGE_SIZE;
}

/**
 * readahead_index - The index of the first page in this readahead request.
 * @rac: The readahead request.
 */
static inline pgoff_t readahead_index(struct readahead_control *rac)
{
	return rac->_index;
}

/**
 * readahead_count - The number of pages in this readahead request.
 * @rac: The readahead request.
 */
static inline unsigned int readahead_count(struct readahead_control *rac)
{
	return rac->_nr_pages;
}

/**
 * readahead_batch_length - The number of bytes in the current batch.
 * @rac: The readahead request.
 */
static inline size_t readahead_batch_length(struct readahead_control *rac)
{
	return rac->_batch_count * PAGE_SIZE;
}

static inline unsigned long dir_pages(struct inode *inode)
{
	return (unsigned long)(inode->i_size + PAGE_SIZE - 1) >>
			       PAGE_SHIFT;
}

/**
 * folio_mkwrite_check_truncate - check if folio was truncated
 * @folio: the folio to check
 * @inode: the inode to check the folio against
 *
 * Return: the number of bytes in the folio up to EOF,
 * or -EFAULT if the folio was truncated.
 */
static inline ssize_t folio_mkwrite_check_truncate(struct folio *folio,
					      struct inode *inode)
{
	loff_t size = i_size_read(inode);
	pgoff_t index = size >> PAGE_SHIFT;
	size_t offset = offset_in_folio(folio, size);

	if (!folio->mapping)
		return -EFAULT;

	/* folio is wholly inside EOF */
	if (folio_next_index(folio) - 1 < index)
		return folio_size(folio);
	/* folio is wholly past EOF */
	if (folio->index > index || !offset)
		return -EFAULT;
	/* folio is partially inside EOF */
	return offset;
}

/**
 * page_mkwrite_check_truncate - check if page was truncated
 * @page: the page to check
 * @inode: the inode to check the page against
 *
 * Returns the number of bytes in the page up to EOF,
 * or -EFAULT if the page was truncated.
 */
static inline int page_mkwrite_check_truncate(struct page *page,
					      struct inode *inode)
{
	loff_t size = i_size_read(inode);
	pgoff_t index = size >> PAGE_SHIFT;
	int offset = offset_in_page(size);

	if (page->mapping != inode->i_mapping)
		return -EFAULT;

	/* page is wholly inside EOF */
	if (page->index < index)
		return PAGE_SIZE;
	/* page is wholly past EOF */
	if (page->index > index || !offset)
		return -EFAULT;
	/* page is partially inside EOF */
	return offset;
}

/**
 * i_blocks_per_folio - How many blocks fit in this folio.
 * @inode: The inode which contains the blocks.
 * @folio: The folio.
 *
 * If the block size is larger than the size of this folio, return zero.
 *
 * Context: The caller should hold a refcount on the folio to prevent it
 * from being split.
 * Return: The number of filesystem blocks covered by this folio.
 */
static inline
unsigned int i_blocks_per_folio(struct inode *inode, struct folio *folio)
{
	return folio_size(folio) >> inode->i_blkbits;
}
#endif /* _LINUX_PAGEMAP_H */<|MERGE_RESOLUTION|>--- conflicted
+++ resolved
@@ -206,12 +206,6 @@
 	AS_EXITING	= 4, 	/* final truncate in progress */
 	/* writeback related tags are not used */
 	AS_NO_WRITEBACK_TAGS = 5,
-<<<<<<< HEAD
-	AS_LARGE_FOLIO_SUPPORT = 6,
-	AS_RELEASE_ALWAYS,	/* Call ->release_folio(), even if no private data */
-	AS_STABLE_WRITES,	/* must wait for writeback before modifying
-				   folio contents */
-=======
 	AS_RELEASE_ALWAYS = 6,	/* Call ->release_folio(), even if no private data */
 	AS_STABLE_WRITES = 7,	/* must wait for writeback before modifying
 				   folio contents */
@@ -220,7 +214,6 @@
 	AS_FOLIO_ORDER_BITS = 5,
 	AS_FOLIO_ORDER_MIN = 16,
 	AS_FOLIO_ORDER_MAX = AS_FOLIO_ORDER_MIN + AS_FOLIO_ORDER_BITS,
->>>>>>> a6ad5510
 };
 
 #define AS_FOLIO_ORDER_BITS_MASK ((1u << AS_FOLIO_ORDER_BITS) - 1)
@@ -326,8 +319,6 @@
 	clear_bit(AS_STABLE_WRITES, &mapping->flags);
 }
 
-<<<<<<< HEAD
-=======
 static inline void mapping_set_inaccessible(struct address_space *mapping)
 {
 	/*
@@ -344,7 +335,6 @@
 	return test_bit(AS_INACCESSIBLE, &mapping->flags);
 }
 
->>>>>>> a6ad5510
 static inline gfp_t mapping_gfp_mask(struct address_space * mapping)
 {
 	return mapping->gfp_mask;
@@ -386,8 +376,6 @@
 #define MAX_XAS_ORDER		(XA_CHUNK_SHIFT * 2 - 1)
 #define MAX_PAGECACHE_ORDER	min(MAX_XAS_ORDER, PREFERRED_MAX_PAGECACHE_ORDER)
 
-<<<<<<< HEAD
-=======
 /*
  * mapping_max_folio_size_supported() - Check the max folio size supported
  *
@@ -443,7 +431,6 @@
 	mapping_set_folio_order_range(mapping, min, MAX_PAGECACHE_ORDER);
 }
 
->>>>>>> a6ad5510
 /**
  * mapping_set_large_folios() - Indicate the file supports large folios.
  * @mapping: The address space of the file.
@@ -514,14 +501,6 @@
 static inline size_t mapping_max_folio_size(const struct address_space *mapping)
 {
 	return PAGE_SIZE << mapping_max_folio_order(mapping);
-}
-
-/* Return the maximum folio size for this pagecache mapping, in bytes. */
-static inline size_t mapping_max_folio_size(struct address_space *mapping)
-{
-	if (mapping_large_folio_support(mapping))
-		return PAGE_SIZE << MAX_PAGECACHE_ORDER;
-	return PAGE_SIZE;
 }
 
 static inline int filemap_nr_thps(struct address_space *mapping)
