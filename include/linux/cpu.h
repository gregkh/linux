--- conflicted
+++ resolved
@@ -194,11 +194,6 @@
 static inline void arch_cpu_finalize_init(void) { }
 #endif
 
-<<<<<<< HEAD
-int cpu_report_state(int cpu);
-int cpu_check_up_prepare(int cpu);
-=======
->>>>>>> 238589d0
 void cpu_set_state_online(int cpu);
 void play_idle_precise(u64 duration_ns, u64 latency_ns);
 
