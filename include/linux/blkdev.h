--- conflicted
+++ resolved
@@ -596,41 +596,6 @@
 };
 
 /* Keep blk_queue_flag_name[] in sync with the definitions below */
-<<<<<<< HEAD
-#define QUEUE_FLAG_STOPPED	0	/* queue is stopped */
-#define QUEUE_FLAG_DYING	1	/* queue being torn down */
-#define QUEUE_FLAG_NOMERGES     3	/* disable merge attempts */
-#define QUEUE_FLAG_SAME_COMP	4	/* complete on same CPU-group */
-#define QUEUE_FLAG_FAIL_IO	5	/* fake timeout */
-#define QUEUE_FLAG_NONROT	6	/* non-rotational device (SSD) */
-#define QUEUE_FLAG_VIRT		QUEUE_FLAG_NONROT /* paravirt device */
-#define QUEUE_FLAG_IO_STAT	7	/* do disk/partitions IO accounting */
-#define QUEUE_FLAG_NOXMERGES	9	/* No extended merges */
-#define QUEUE_FLAG_ADD_RANDOM	10	/* Contributes to random pool */
-#define QUEUE_FLAG_SYNCHRONOUS	11	/* always completes in submit context */
-#define QUEUE_FLAG_SAME_FORCE	12	/* force complete on same CPU */
-#define QUEUE_FLAG_HW_WC	13	/* Write back caching supported */
-#define QUEUE_FLAG_INIT_DONE	14	/* queue is initialized */
-#define QUEUE_FLAG_STABLE_WRITES 15	/* don't modify blks until WB is done */
-#define QUEUE_FLAG_POLL		16	/* IO polling enabled if set */
-#define QUEUE_FLAG_WC		17	/* Write back caching */
-#define QUEUE_FLAG_FUA		18	/* device supports FUA writes */
-#define QUEUE_FLAG_DAX		19	/* device supports DAX */
-#define QUEUE_FLAG_STATS	20	/* track IO start and completion times */
-#define QUEUE_FLAG_REGISTERED	22	/* queue has been registered to a disk */
-#define QUEUE_FLAG_QUIESCED	24	/* queue has been quiesced */
-#define QUEUE_FLAG_PCI_P2PDMA	25	/* device supports PCI p2p requests */
-#define QUEUE_FLAG_ZONE_RESETALL 26	/* supports Zone Reset All */
-#define QUEUE_FLAG_RQ_ALLOC_TIME 27	/* record rq->alloc_time_ns */
-#define QUEUE_FLAG_HCTX_ACTIVE	28	/* at least one blk-mq hctx is active */
-#define QUEUE_FLAG_NOWAIT       29	/* device supports NOWAIT */
-#define QUEUE_FLAG_SQ_SCHED     30	/* single queue style io dispatch */
-#define QUEUE_FLAG_SKIP_TAGSET_QUIESCE	31 /* quiesce_tagset skip the queue*/
-
-#define QUEUE_FLAG_MQ_DEFAULT	((1UL << QUEUE_FLAG_IO_STAT) |		\
-				 (1UL << QUEUE_FLAG_SAME_COMP) |	\
-				 (1UL << QUEUE_FLAG_NOWAIT))
-=======
 enum {
 	QUEUE_FLAG_DYING,		/* queue being torn down */
 	QUEUE_FLAG_NOMERGES,		/* disable merge attempts */
@@ -649,7 +614,6 @@
 };
 
 #define QUEUE_FLAG_MQ_DEFAULT	(1UL << QUEUE_FLAG_SAME_COMP)
->>>>>>> a6ad5510
 
 void blk_queue_flag_set(unsigned int flag, struct request_queue *q);
 void blk_queue_flag_clear(unsigned int flag, struct request_queue *q);
@@ -1636,31 +1600,13 @@
 	(BLK_OPEN_READ | BLK_OPEN_RESTRICT_WRITES | \
 	 (((flags) & SB_RDONLY) ? 0 : BLK_OPEN_WRITE))
 
-<<<<<<< HEAD
-struct bdev_handle {
-	struct block_device *bdev;
-	void *holder;
-};
-
-struct block_device *blkdev_get_by_dev(dev_t dev, blk_mode_t mode, void *holder,
-=======
 struct file *bdev_file_open_by_dev(dev_t dev, blk_mode_t mode, void *holder,
->>>>>>> a6ad5510
 		const struct blk_holder_ops *hops);
 struct file *bdev_file_open_by_path(const char *path, blk_mode_t mode,
-		void *holder, const struct blk_holder_ops *hops);
-struct bdev_handle *bdev_open_by_dev(dev_t dev, blk_mode_t mode, void *holder,
-		const struct blk_holder_ops *hops);
-struct bdev_handle *bdev_open_by_path(const char *path, blk_mode_t mode,
 		void *holder, const struct blk_holder_ops *hops);
 int bd_prepare_to_claim(struct block_device *bdev, void *holder,
 		const struct blk_holder_ops *hops);
 void bd_abort_claiming(struct block_device *bdev, void *holder);
-<<<<<<< HEAD
-void blkdev_put(struct block_device *bdev, void *holder);
-void bdev_release(struct bdev_handle *handle);
-=======
->>>>>>> a6ad5510
 
 /* just for blk-cgroup, don't use elsewhere */
 struct block_device *blkdev_get_no_open(dev_t dev);
