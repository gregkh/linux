--- conflicted
+++ resolved
@@ -130,10 +130,6 @@
 
 /**
  * size_mul() - Calculate size_t multiplication with saturation at SIZE_MAX
-<<<<<<< HEAD
- *
-=======
->>>>>>> d60c95ef
  * @factor1: first factor
  * @factor2: second factor
  *
@@ -153,16 +149,9 @@
 
 /**
  * size_add() - Calculate size_t addition with saturation at SIZE_MAX
-<<<<<<< HEAD
- *
  * @addend1: first addend
  * @addend2: second addend
  *
-=======
- * @addend1: first addend
- * @addend2: second addend
- *
->>>>>>> d60c95ef
  * Returns: calculate @addend1 + @addend2, both promoted to size_t,
  * with any overflow causing the return value to be SIZE_MAX. The
  * lvalue must be size_t to avoid implicit type conversion.
@@ -179,10 +168,6 @@
 
 /**
  * size_sub() - Calculate size_t subtraction with saturation at SIZE_MAX
-<<<<<<< HEAD
- *
-=======
->>>>>>> d60c95ef
  * @minuend: value to subtract from
  * @subtrahend: value to subtract from @minuend
  *
@@ -205,20 +190,11 @@
 
 /**
  * array_size() - Calculate size of 2-dimensional array.
-<<<<<<< HEAD
- *
  * @a: dimension one
  * @b: dimension two
  *
  * Calculates size of 2-dimensional array: @a * @b.
  *
-=======
- * @a: dimension one
- * @b: dimension two
- *
- * Calculates size of 2-dimensional array: @a * @b.
- *
->>>>>>> d60c95ef
  * Returns: number of bytes needed to represent the array or SIZE_MAX on
  * overflow.
  */
@@ -226,10 +202,6 @@
 
 /**
  * array3_size() - Calculate size of 3-dimensional array.
-<<<<<<< HEAD
- *
-=======
->>>>>>> d60c95ef
  * @a: dimension one
  * @b: dimension two
  * @c: dimension three
@@ -254,21 +226,12 @@
  * Return: number of bytes needed or SIZE_MAX on overflow.
  */
 #define flex_array_size(p, member, count)				\
-<<<<<<< HEAD
-	size_mul(count,							\
-		 sizeof(*(p)->member) + __must_be_array((p)->member))
-
-/**
- * struct_size() - Calculate size of structure with trailing flexible array.
- *
-=======
 	__builtin_choose_expr(__is_constexpr(count),			\
 		(count) * sizeof(*(p)->member) + __must_be_array((p)->member),	\
 		size_mul(count, sizeof(*(p)->member) + __must_be_array((p)->member)))
 
 /**
  * struct_size() - Calculate size of structure with trailing flexible array.
->>>>>>> d60c95ef
  * @p: Pointer to the structure.
  * @member: Name of the array member.
  * @count: Number of elements in the array.
@@ -279,12 +242,8 @@
  * Return: number of bytes needed or SIZE_MAX on overflow.
  */
 #define struct_size(p, member, count)					\
-<<<<<<< HEAD
-	size_add(sizeof(*(p)), flex_array_size(p, member, count))
-=======
 	__builtin_choose_expr(__is_constexpr(count),			\
 		sizeof(*(p)) + flex_array_size(p, member, count),	\
 		size_add(sizeof(*(p)), flex_array_size(p, member, count)))
->>>>>>> d60c95ef
 
 #endif /* __LINUX_OVERFLOW_H */