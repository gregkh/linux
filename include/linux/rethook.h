/* SPDX-License-Identifier: GPL-2.0 */
/*
 * Return hooking with list-based shadow stack.
 */
#ifndef _LINUX_RETHOOK_H
#define _LINUX_RETHOOK_H

#include <linux/compiler.h>
#include <linux/freelist.h>
#include <linux/kallsyms.h>
#include <linux/llist.h>
#include <linux/rcupdate.h>
#include <linux/refcount.h>

struct rethook_node;

typedef void (*rethook_handler_t) (struct rethook_node *, void *, unsigned long, struct pt_regs *);

/**
 * struct rethook - The rethook management data structure.
 * @data: The user-defined data storage.
 * @handler: The user-defined return hook handler.
 * @pool: The pool of struct rethook_node.
 * @ref: The reference counter.
 * @rcu: The rcu_head for deferred freeing.
 *
 * Don't embed to another data structure, because this is a self-destructive
 * data structure when all rethook_node are freed.
 */
struct rethook {
	void			*data;
	/*
	 * To avoid sparse warnings, this uses a raw function pointer with
	 * __rcu, instead of rethook_handler_t. But this must be same as
	 * rethook_handler_t.
	 */
<<<<<<< HEAD
	void (__rcu *handler) (struct rethook_node *, void *, struct pt_regs *);
=======
	void (__rcu *handler) (struct rethook_node *, void *, unsigned long, struct pt_regs *);
>>>>>>> 98817289
	struct freelist_head	pool;
	refcount_t		ref;
	struct rcu_head		rcu;
};

/**
 * struct rethook_node - The rethook shadow-stack entry node.
 * @freelist: The freelist, linked to struct rethook::pool.
 * @rcu: The rcu_head for deferred freeing.
 * @llist: The llist, linked to a struct task_struct::rethooks.
 * @rethook: The pointer to the struct rethook.
 * @ret_addr: The storage for the real return address.
 * @frame: The storage for the frame pointer.
 *
 * You can embed this to your extended data structure to store any data
 * on each entry of the shadow stack.
 */
struct rethook_node {
	union {
		struct freelist_node freelist;
		struct rcu_head      rcu;
	};
	struct llist_node	llist;
	struct rethook		*rethook;
	unsigned long		ret_addr;
	unsigned long		frame;
};

struct rethook *rethook_alloc(void *data, rethook_handler_t handler);
void rethook_stop(struct rethook *rh);
void rethook_free(struct rethook *rh);
void rethook_add_node(struct rethook *rh, struct rethook_node *node);
struct rethook_node *rethook_try_get(struct rethook *rh);
void rethook_recycle(struct rethook_node *node);
void rethook_hook(struct rethook_node *node, struct pt_regs *regs, bool mcount);
unsigned long rethook_find_ret_addr(struct task_struct *tsk, unsigned long frame,
				    struct llist_node **cur);

/* Arch dependent code must implement arch_* and trampoline code */
void arch_rethook_prepare(struct rethook_node *node, struct pt_regs *regs, bool mcount);
void arch_rethook_trampoline(void);

/**
 * is_rethook_trampoline() - Check whether the address is rethook trampoline
 * @addr: The address to be checked
 *
 * Return true if the @addr is the rethook trampoline address.
 */
static inline bool is_rethook_trampoline(unsigned long addr)
{
	return addr == (unsigned long)dereference_symbol_descriptor(arch_rethook_trampoline);
}

/* If the architecture needs to fixup the return address, implement it. */
void arch_rethook_fixup_return(struct pt_regs *regs,
			       unsigned long correct_ret_addr);

/* Generic trampoline handler, arch code must prepare asm stub */
unsigned long rethook_trampoline_handler(struct pt_regs *regs,
					 unsigned long frame);

#ifdef CONFIG_RETHOOK
void rethook_flush_task(struct task_struct *tk);
#else
#define rethook_flush_task(tsk)	do { } while (0)
#endif

#endif
<|MERGE_RESOLUTION|>--- conflicted
+++ resolved
@@ -34,11 +34,7 @@
 	 * __rcu, instead of rethook_handler_t. But this must be same as
 	 * rethook_handler_t.
 	 */
-<<<<<<< HEAD
-	void (__rcu *handler) (struct rethook_node *, void *, struct pt_regs *);
-=======
 	void (__rcu *handler) (struct rethook_node *, void *, unsigned long, struct pt_regs *);
->>>>>>> 98817289
 	struct freelist_head	pool;
 	refcount_t		ref;
 	struct rcu_head		rcu;
