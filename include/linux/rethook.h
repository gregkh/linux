/* SPDX-License-Identifier: GPL-2.0 */
/*
 * Return hooking with list-based shadow stack.
 */
#ifndef _LINUX_RETHOOK_H
#define _LINUX_RETHOOK_H

#include <linux/compiler.h>
#include <linux/objpool.h>
#include <linux/kallsyms.h>
#include <linux/llist.h>
#include <linux/rcupdate.h>

struct rethook_node;

typedef void (*rethook_handler_t) (struct rethook_node *, void *, unsigned long, struct pt_regs *);

/**
 * struct rethook - The rethook management data structure.
 * @data: The user-defined data storage.
 * @handler: The user-defined return hook handler.
 * @pool: The pool of struct rethook_node.
 * @ref: The reference counter.
 * @rcu: The rcu_head for deferred freeing.
 *
 * Don't embed to another data structure, because this is a self-destructive
 * data structure when all rethook_node are freed.
 */
struct rethook {
	void			*data;
	/*
	 * To avoid sparse warnings, this uses a raw function pointer with
	 * __rcu, instead of rethook_handler_t. But this must be same as
	 * rethook_handler_t.
	 */
	void (__rcu *handler) (struct rethook_node *, void *, unsigned long, struct pt_regs *);
<<<<<<< HEAD
	struct freelist_head	pool;
	refcount_t		ref;
=======
	struct objpool_head	pool;
>>>>>>> a6ad5510
	struct rcu_head		rcu;
};

/**
 * struct rethook_node - The rethook shadow-stack entry node.
 * @rcu: The rcu_head for deferred freeing.
 * @llist: The llist, linked to a struct task_struct::rethooks.
 * @rethook: The pointer to the struct rethook.
 * @ret_addr: The storage for the real return address.
 * @frame: The storage for the frame pointer.
 *
 * You can embed this to your extended data structure to store any data
 * on each entry of the shadow stack.
 */
struct rethook_node {
	struct rcu_head		rcu;
	struct llist_node	llist;
	struct rethook		*rethook;
	unsigned long		ret_addr;
	unsigned long		frame;
};

struct rethook *rethook_alloc(void *data, rethook_handler_t handler, int size, int num);
void rethook_stop(struct rethook *rh);
void rethook_free(struct rethook *rh);
struct rethook_node *rethook_try_get(struct rethook *rh);
void rethook_recycle(struct rethook_node *node);
void rethook_hook(struct rethook_node *node, struct pt_regs *regs, bool mcount);
unsigned long rethook_find_ret_addr(struct task_struct *tsk, unsigned long frame,
				    struct llist_node **cur);

/* Arch dependent code must implement arch_* and trampoline code */
void arch_rethook_prepare(struct rethook_node *node, struct pt_regs *regs, bool mcount);
void arch_rethook_trampoline(void);

/**
 * is_rethook_trampoline() - Check whether the address is rethook trampoline
 * @addr: The address to be checked
 *
 * Return true if the @addr is the rethook trampoline address.
 */
static inline bool is_rethook_trampoline(unsigned long addr)
{
	return addr == (unsigned long)dereference_symbol_descriptor(arch_rethook_trampoline);
}

/* If the architecture needs to fixup the return address, implement it. */
void arch_rethook_fixup_return(struct pt_regs *regs,
			       unsigned long correct_ret_addr);

/* Generic trampoline handler, arch code must prepare asm stub */
unsigned long rethook_trampoline_handler(struct pt_regs *regs,
					 unsigned long frame);

#ifdef CONFIG_RETHOOK
void rethook_flush_task(struct task_struct *tk);
#else
#define rethook_flush_task(tsk)	do { } while (0)
#endif

#endif<|MERGE_RESOLUTION|>--- conflicted
+++ resolved
@@ -34,12 +34,7 @@
 	 * rethook_handler_t.
 	 */
 	void (__rcu *handler) (struct rethook_node *, void *, unsigned long, struct pt_regs *);
-<<<<<<< HEAD
-	struct freelist_head	pool;
-	refcount_t		ref;
-=======
 	struct objpool_head	pool;
->>>>>>> a6ad5510
 	struct rcu_head		rcu;
 };
 
