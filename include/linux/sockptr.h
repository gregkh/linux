/* SPDX-License-Identifier: GPL-2.0-only */
/*
 * Copyright (c) 2020 Christoph Hellwig.
 *
 * Support for "universal" pointers that can point to either kernel or userspace
 * memory.
 */
#ifndef _LINUX_SOCKPTR_H
#define _LINUX_SOCKPTR_H

#include <linux/slab.h>
#include <linux/uaccess.h>

typedef struct {
	union {
		void		*kernel;
		void __user	*user;
	};
	bool		is_kernel : 1;
} sockptr_t;

static inline bool sockptr_is_kernel(sockptr_t sockptr)
{
	return sockptr.is_kernel;
}

static inline sockptr_t KERNEL_SOCKPTR(void *p)
{
	return (sockptr_t) { .kernel = p, .is_kernel = true };
}

static inline sockptr_t USER_SOCKPTR(void __user *p)
{
	return (sockptr_t) { .user = p };
}

static inline bool sockptr_is_null(sockptr_t sockptr)
{
	if (sockptr_is_kernel(sockptr))
		return !sockptr.kernel;
	return !sockptr.user;
}

static inline int copy_from_sockptr_offset(void *dst, sockptr_t src,
		size_t offset, size_t size)
{
	if (!sockptr_is_kernel(src))
		return copy_from_user(dst, src.user + offset, size);
	memcpy(dst, src.kernel + offset, size);
	return 0;
}

/* Deprecated.
 * This is unsafe, unless caller checked user provided optlen.
 * Prefer copy_safe_from_sockptr() instead.
 */
static inline int copy_from_sockptr(void *dst, sockptr_t src, size_t size)
{
	return copy_from_sockptr_offset(dst, src, 0, size);
}

/**
 * copy_safe_from_sockptr: copy a struct from sockptr
 * @dst:   Destination address, in kernel space. This buffer must be @ksize
 *         bytes long.
 * @ksize: Size of @dst struct.
 * @optval: Source address. (in user or kernel space)
 * @optlen: Size of @optval data.
 *
 * Returns:
 *  * -EINVAL: @optlen < @ksize
 *  * -EFAULT: access to userspace failed.
 *  * 0 : @ksize bytes were copied
 */
static inline int copy_safe_from_sockptr(void *dst, size_t ksize,
					 sockptr_t optval, unsigned int optlen)
{
	if (optlen < ksize)
		return -EINVAL;
	if (copy_from_sockptr(dst, optval, ksize))
		return -EFAULT;
	return 0;
}

<<<<<<< HEAD
=======
static inline int copy_struct_from_sockptr(void *dst, size_t ksize,
		sockptr_t src, size_t usize)
{
	size_t size = min(ksize, usize);
	size_t rest = max(ksize, usize) - size;

	if (!sockptr_is_kernel(src))
		return copy_struct_from_user(dst, ksize, src.user, size);

	if (usize < ksize) {
		memset(dst + size, 0, rest);
	} else if (usize > ksize) {
		char *p = src.kernel;

		while (rest--) {
			if (*p++)
				return -E2BIG;
		}
	}
	memcpy(dst, src.kernel, size);
	return 0;
}

>>>>>>> a6ad5510
static inline int copy_to_sockptr_offset(sockptr_t dst, size_t offset,
		const void *src, size_t size)
{
	if (!sockptr_is_kernel(dst))
		return copy_to_user(dst.user + offset, src, size);
	memcpy(dst.kernel + offset, src, size);
	return 0;
}

static inline int copy_to_sockptr(sockptr_t dst, const void *src, size_t size)
{
	return copy_to_sockptr_offset(dst, 0, src, size);
}

static inline void *memdup_sockptr_noprof(sockptr_t src, size_t len)
{
	void *p = kmalloc_track_caller_noprof(len, GFP_USER | __GFP_NOWARN);

	if (!p)
		return ERR_PTR(-ENOMEM);
	if (copy_from_sockptr(p, src, len)) {
		kfree(p);
		return ERR_PTR(-EFAULT);
	}
	return p;
}
#define memdup_sockptr(...)	alloc_hooks(memdup_sockptr_noprof(__VA_ARGS__))

static inline void *memdup_sockptr_nul_noprof(sockptr_t src, size_t len)
{
	char *p = kmalloc_track_caller_noprof(len + 1, GFP_KERNEL);

	if (!p)
		return ERR_PTR(-ENOMEM);
	if (copy_from_sockptr(p, src, len)) {
		kfree(p);
		return ERR_PTR(-EFAULT);
	}
	p[len] = '\0';
	return p;
}
#define memdup_sockptr_nul(...)	alloc_hooks(memdup_sockptr_nul_noprof(__VA_ARGS__))

static inline long strncpy_from_sockptr(char *dst, sockptr_t src, size_t count)
{
	if (sockptr_is_kernel(src)) {
		size_t len = min(strnlen(src.kernel, count - 1) + 1, count);

		memcpy(dst, src.kernel, len);
		return len;
	}
	return strncpy_from_user(dst, src.user, count);
}

static inline int check_zeroed_sockptr(sockptr_t src, size_t offset,
				       size_t size)
{
	if (!sockptr_is_kernel(src))
		return check_zeroed_user(src.user + offset, size);
	return memchr_inv(src.kernel + offset, 0, size) == NULL;
}

#endif /* _LINUX_SOCKPTR_H */<|MERGE_RESOLUTION|>--- conflicted
+++ resolved
@@ -82,8 +82,6 @@
 	return 0;
 }
 
-<<<<<<< HEAD
-=======
 static inline int copy_struct_from_sockptr(void *dst, size_t ksize,
 		sockptr_t src, size_t usize)
 {
@@ -107,7 +105,6 @@
 	return 0;
 }
 
->>>>>>> a6ad5510
 static inline int copy_to_sockptr_offset(sockptr_t dst, size_t offset,
 		const void *src, size_t size)
 {
