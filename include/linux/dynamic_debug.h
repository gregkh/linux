--- conflicted
+++ resolved
@@ -130,13 +130,8 @@
 
 #if defined(CONFIG_DYNAMIC_DEBUG_CORE)
 
-<<<<<<< HEAD
-int ddebug_add_module(struct _ddebug *tab, unsigned int n,
-				const char *modname);
-=======
 int ddebug_add_module(struct _ddebug_info *dyndbg, const char *modname);
 
->>>>>>> 2cb8e624
 extern int ddebug_remove_module(const char *mod_name);
 extern __printf(2, 3)
 void __dynamic_pr_debug(struct _ddebug *descriptor, const char *fmt, ...);
@@ -342,15 +337,12 @@
 				rowsize, groupsize, buf, len, ascii);	\
 	} while (0)
 
-<<<<<<< HEAD
-=======
 struct kernel_param;
 static inline int param_set_dyndbg_classes(const char *instr, const struct kernel_param *kp)
 { return 0; }
 static inline int param_get_dyndbg_classes(char *buffer, const struct kernel_param *kp)
 { return 0; }
 
->>>>>>> 2cb8e624
 #endif /* !CONFIG_DYNAMIC_DEBUG_CORE */
 
 extern const struct kernel_param_ops param_ops_dyndbg_classes;
