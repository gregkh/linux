--- conflicted
+++ resolved
@@ -311,10 +311,7 @@
 #if IS_ENABLED(CONFIG_PWM)
 /* PWM user APIs */
 int pwm_apply_might_sleep(struct pwm_device *pwm, const struct pwm_state *state);
-<<<<<<< HEAD
-=======
 int pwm_apply_atomic(struct pwm_device *pwm, const struct pwm_state *state);
->>>>>>> a6ad5510
 int pwm_adjust_config(struct pwm_device *pwm);
 
 /**
@@ -383,8 +380,6 @@
 
 	state.enabled = false;
 	pwm_apply_might_sleep(pwm, &state);
-<<<<<<< HEAD
-=======
 }
 
 /**
@@ -396,7 +391,6 @@
 static inline bool pwm_might_sleep(struct pwm_device *pwm)
 {
 	return !pwm->chip->atomic;
->>>>>>> a6ad5510
 }
 
 /* PWM provider APIs */
@@ -424,14 +418,11 @@
 				       struct fwnode_handle *fwnode,
 				       const char *con_id);
 #else
-<<<<<<< HEAD
-=======
 static inline bool pwm_might_sleep(struct pwm_device *pwm)
 {
 	return true;
 }
 
->>>>>>> a6ad5510
 static inline int pwm_apply_might_sleep(struct pwm_device *pwm,
 					const struct pwm_state *state)
 {
