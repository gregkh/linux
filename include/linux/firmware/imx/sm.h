--- conflicted
+++ resolved
@@ -18,8 +18,6 @@
 #define SCMI_IMX95_CTRL_SAI4_MCLK	4	/* WAKE SAI4 MCLK */
 #define SCMI_IMX95_CTRL_SAI5_MCLK	5	/* WAKE SAI5 MCLK */
 
-<<<<<<< HEAD
-=======
 #define SCMI_IMX94_CTRL_PDM_CLK_SEL	0U	/*!< AON PDM clock sel */
 #define SCMI_IMX94_CTRL_MQS1_SETTINGS	1U	/*!< AON MQS settings */
 #define SCMI_IMX94_CTRL_MQS2_SETTINGS	2U	/*!< WAKE MQS settings */
@@ -28,7 +26,6 @@
 #define SCMI_IMX94_CTRL_SAI3_MCLK	5U	/*!< WAKE SAI3 MCLK */
 #define SCMI_IMX94_CTRL_SAI4_MCLK	6U	/*!< WAKE SAI4 MCLK */
 
->>>>>>> 449d48b1
 #if IS_ENABLED(CONFIG_IMX_SCMI_MISC_DRV)
 int scmi_imx_misc_ctrl_get(u32 id, u32 *num, u32 *val);
 int scmi_imx_misc_ctrl_set(u32 id, u32 val);
@@ -37,7 +34,6 @@
 {
 	return -EOPNOTSUPP;
 }
-<<<<<<< HEAD
 
 static inline int scmi_imx_misc_ctrl_set(u32 id, u32 val)
 {
@@ -45,15 +41,6 @@
 }
 #endif
 
-=======
-
-static inline int scmi_imx_misc_ctrl_set(u32 id, u32 val)
-{
-	return -EOPNOTSUPP;
-}
-#endif
-
->>>>>>> 449d48b1
 #if IS_ENABLED(CONFIG_IMX_SCMI_CPU_DRV)
 int scmi_imx_cpu_start(u32 cpuid, bool start);
 int scmi_imx_cpu_started(u32 cpuid, bool *started);
