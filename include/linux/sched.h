/* SPDX-License-Identifier: GPL-2.0 */
#ifndef _LINUX_SCHED_H
#define _LINUX_SCHED_H

/*
 * Define 'struct task_struct' and provide the main scheduler
 * APIs (schedule(), wakeup variants, etc.)
 */

#include <uapi/linux/sched.h>

#include <asm/current.h>
#include <asm/processor.h>
#include <linux/thread_info.h>
#include <linux/preempt.h>
#include <linux/cpumask.h>

#include <linux/cache.h>
#include <linux/irqflags_types.h>
#include <linux/smp_types.h>
#include <linux/pid_types.h>
#include <linux/sem_types.h>
#include <linux/shm.h>
#include <linux/kmsan_types.h>
#include <linux/mutex_types.h>
#include <linux/plist_types.h>
#include <linux/hrtimer_types.h>
#include <linux/timer_types.h>
#include <linux/seccomp_types.h>
#include <linux/nodemask_types.h>
#include <linux/refcount_types.h>
#include <linux/resource.h>
#include <linux/latencytop.h>
#include <linux/sched/prio.h>
#include <linux/sched/types.h>
#include <linux/signal_types.h>
#include <linux/syscall_user_dispatch_types.h>
#include <linux/mm_types_task.h>
#include <linux/task_io_accounting.h>
#include <linux/posix-timers_types.h>
#include <linux/restart_block.h>
#include <uapi/linux/rseq.h>
#include <linux/seqlock_types.h>
#include <linux/kcsan.h>
#include <linux/rv.h>
#include <linux/livepatch_sched.h>
#include <linux/uidgid_types.h>
#include <asm/kmap_size.h>

/* task_struct member predeclarations (sorted alphabetically): */
struct audit_context;
struct bio_list;
struct blk_plug;
struct bpf_local_storage;
struct bpf_run_ctx;
struct capture_control;
struct cfs_rq;
struct fs_struct;
struct futex_pi_state;
struct io_context;
struct io_uring_task;
struct mempolicy;
struct nameidata;
struct nsproxy;
struct perf_event_context;
struct pid_namespace;
struct pipe_inode_info;
struct rcu_node;
struct reclaim_state;
struct robust_list_head;
struct root_domain;
struct rq;
struct sched_attr;
struct sched_dl_entity;
struct seq_file;
struct sighand_struct;
struct signal_struct;
struct task_delay_info;
struct task_group;
struct task_struct;
struct user_event_mm;

#include <linux/sched/ext.h>

/*
 * Task state bitmask. NOTE! These bits are also
 * encoded in fs/proc/array.c: get_task_state().
 *
 * We have two separate sets of flags: task->__state
 * is about runnability, while task->exit_state are
 * about the task exiting. Confusing, but this way
 * modifying one set can't modify the other one by
 * mistake.
 */

/* Used in tsk->__state: */
#define TASK_RUNNING			0x00000000
#define TASK_INTERRUPTIBLE		0x00000001
#define TASK_UNINTERRUPTIBLE		0x00000002
#define __TASK_STOPPED			0x00000004
#define __TASK_TRACED			0x00000008
/* Used in tsk->exit_state: */
#define EXIT_DEAD			0x00000010
#define EXIT_ZOMBIE			0x00000020
#define EXIT_TRACE			(EXIT_ZOMBIE | EXIT_DEAD)
/* Used in tsk->__state again: */
#define TASK_PARKED			0x00000040
#define TASK_DEAD			0x00000080
#define TASK_WAKEKILL			0x00000100
#define TASK_WAKING			0x00000200
#define TASK_NOLOAD			0x00000400
#define TASK_NEW			0x00000800
#define TASK_RTLOCK_WAIT		0x00001000
#define TASK_FREEZABLE			0x00002000
#define __TASK_FREEZABLE_UNSAFE	       (0x00004000 * IS_ENABLED(CONFIG_LOCKDEP))
#define TASK_FROZEN			0x00008000
#define TASK_STATE_MAX			0x00010000

#define TASK_ANY			(TASK_STATE_MAX-1)

/*
 * DO NOT ADD ANY NEW USERS !
 */
#define TASK_FREEZABLE_UNSAFE		(TASK_FREEZABLE | __TASK_FREEZABLE_UNSAFE)

/* Convenience macros for the sake of set_current_state: */
#define TASK_KILLABLE			(TASK_WAKEKILL | TASK_UNINTERRUPTIBLE)
#define TASK_STOPPED			(TASK_WAKEKILL | __TASK_STOPPED)
#define TASK_TRACED			__TASK_TRACED

#define TASK_IDLE			(TASK_UNINTERRUPTIBLE | TASK_NOLOAD)

/* Convenience macros for the sake of wake_up(): */
#define TASK_NORMAL			(TASK_INTERRUPTIBLE | TASK_UNINTERRUPTIBLE)

/* get_task_state(): */
#define TASK_REPORT			(TASK_RUNNING | TASK_INTERRUPTIBLE | \
					 TASK_UNINTERRUPTIBLE | __TASK_STOPPED | \
					 __TASK_TRACED | EXIT_DEAD | EXIT_ZOMBIE | \
					 TASK_PARKED)

#define task_is_running(task)		(READ_ONCE((task)->__state) == TASK_RUNNING)

#define task_is_traced(task)		((READ_ONCE(task->jobctl) & JOBCTL_TRACED) != 0)
#define task_is_stopped(task)		((READ_ONCE(task->jobctl) & JOBCTL_STOPPED) != 0)
#define task_is_stopped_or_traced(task)	((READ_ONCE(task->jobctl) & (JOBCTL_STOPPED | JOBCTL_TRACED)) != 0)

/*
 * Special states are those that do not use the normal wait-loop pattern. See
 * the comment with set_special_state().
 */
#define is_special_task_state(state)				\
	((state) & (__TASK_STOPPED | __TASK_TRACED | TASK_PARKED | TASK_DEAD))

#ifdef CONFIG_DEBUG_ATOMIC_SLEEP
# define debug_normal_state_change(state_value)				\
	do {								\
		WARN_ON_ONCE(is_special_task_state(state_value));	\
		current->task_state_change = _THIS_IP_;			\
	} while (0)

# define debug_special_state_change(state_value)			\
	do {								\
		WARN_ON_ONCE(!is_special_task_state(state_value));	\
		current->task_state_change = _THIS_IP_;			\
	} while (0)

# define debug_rtlock_wait_set_state()					\
	do {								 \
		current->saved_state_change = current->task_state_change;\
		current->task_state_change = _THIS_IP_;			 \
	} while (0)

# define debug_rtlock_wait_restore_state()				\
	do {								 \
		current->task_state_change = current->saved_state_change;\
	} while (0)

#else
# define debug_normal_state_change(cond)	do { } while (0)
# define debug_special_state_change(cond)	do { } while (0)
# define debug_rtlock_wait_set_state()		do { } while (0)
# define debug_rtlock_wait_restore_state()	do { } while (0)
#endif

/*
 * set_current_state() includes a barrier so that the write of current->__state
 * is correctly serialised wrt the caller's subsequent test of whether to
 * actually sleep:
 *
 *   for (;;) {
 *	set_current_state(TASK_UNINTERRUPTIBLE);
 *	if (CONDITION)
 *	   break;
 *
 *	schedule();
 *   }
 *   __set_current_state(TASK_RUNNING);
 *
 * If the caller does not need such serialisation (because, for instance, the
 * CONDITION test and condition change and wakeup are under the same lock) then
 * use __set_current_state().
 *
 * The above is typically ordered against the wakeup, which does:
 *
 *   CONDITION = 1;
 *   wake_up_state(p, TASK_UNINTERRUPTIBLE);
 *
 * where wake_up_state()/try_to_wake_up() executes a full memory barrier before
 * accessing p->__state.
 *
 * Wakeup will do: if (@state & p->__state) p->__state = TASK_RUNNING, that is,
 * once it observes the TASK_UNINTERRUPTIBLE store the waking CPU can issue a
 * TASK_RUNNING store which can collide with __set_current_state(TASK_RUNNING).
 *
 * However, with slightly different timing the wakeup TASK_RUNNING store can
 * also collide with the TASK_UNINTERRUPTIBLE store. Losing that store is not
 * a problem either because that will result in one extra go around the loop
 * and our @cond test will save the day.
 *
 * Also see the comments of try_to_wake_up().
 */
#define __set_current_state(state_value)				\
	do {								\
		debug_normal_state_change((state_value));		\
		WRITE_ONCE(current->__state, (state_value));		\
	} while (0)

#define set_current_state(state_value)					\
	do {								\
		debug_normal_state_change((state_value));		\
		smp_store_mb(current->__state, (state_value));		\
	} while (0)

/*
 * set_special_state() should be used for those states when the blocking task
 * can not use the regular condition based wait-loop. In that case we must
 * serialize against wakeups such that any possible in-flight TASK_RUNNING
 * stores will not collide with our state change.
 */
#define set_special_state(state_value)					\
	do {								\
		unsigned long flags; /* may shadow */			\
									\
		raw_spin_lock_irqsave(&current->pi_lock, flags);	\
		debug_special_state_change((state_value));		\
		WRITE_ONCE(current->__state, (state_value));		\
		raw_spin_unlock_irqrestore(&current->pi_lock, flags);	\
	} while (0)

/*
 * PREEMPT_RT specific variants for "sleeping" spin/rwlocks
 *
 * RT's spin/rwlock substitutions are state preserving. The state of the
 * task when blocking on the lock is saved in task_struct::saved_state and
 * restored after the lock has been acquired.  These operations are
 * serialized by task_struct::pi_lock against try_to_wake_up(). Any non RT
 * lock related wakeups while the task is blocked on the lock are
 * redirected to operate on task_struct::saved_state to ensure that these
 * are not dropped. On restore task_struct::saved_state is set to
 * TASK_RUNNING so any wakeup attempt redirected to saved_state will fail.
 *
 * The lock operation looks like this:
 *
 *	current_save_and_set_rtlock_wait_state();
 *	for (;;) {
 *		if (try_lock())
 *			break;
 *		raw_spin_unlock_irq(&lock->wait_lock);
 *		schedule_rtlock();
 *		raw_spin_lock_irq(&lock->wait_lock);
 *		set_current_state(TASK_RTLOCK_WAIT);
 *	}
 *	current_restore_rtlock_saved_state();
 */
#define current_save_and_set_rtlock_wait_state()			\
	do {								\
		lockdep_assert_irqs_disabled();				\
		raw_spin_lock(&current->pi_lock);			\
		current->saved_state = current->__state;		\
		debug_rtlock_wait_set_state();				\
		WRITE_ONCE(current->__state, TASK_RTLOCK_WAIT);		\
		raw_spin_unlock(&current->pi_lock);			\
	} while (0);

#define current_restore_rtlock_saved_state()				\
	do {								\
		lockdep_assert_irqs_disabled();				\
		raw_spin_lock(&current->pi_lock);			\
		debug_rtlock_wait_restore_state();			\
		WRITE_ONCE(current->__state, current->saved_state);	\
		current->saved_state = TASK_RUNNING;			\
		raw_spin_unlock(&current->pi_lock);			\
	} while (0);

#define get_current_state()	READ_ONCE(current->__state)

/*
 * Define the task command name length as enum, then it can be visible to
 * BPF programs.
 */
enum {
	TASK_COMM_LEN = 16,
};

extern void scheduler_tick(void);

#define	MAX_SCHEDULE_TIMEOUT		LONG_MAX

extern long schedule_timeout(long timeout);
extern long schedule_timeout_interruptible(long timeout);
extern long schedule_timeout_killable(long timeout);
extern long schedule_timeout_uninterruptible(long timeout);
extern long schedule_timeout_idle(long timeout);
asmlinkage void schedule(void);
extern void schedule_preempt_disabled(void);
asmlinkage void preempt_schedule_irq(void);
#ifdef CONFIG_PREEMPT_RT
 extern void schedule_rtlock(void);
#endif

extern int __must_check io_schedule_prepare(void);
extern void io_schedule_finish(int token);
extern long io_schedule_timeout(long timeout);
extern void io_schedule(void);

/**
 * struct prev_cputime - snapshot of system and user cputime
 * @utime: time spent in user mode
 * @stime: time spent in system mode
 * @lock: protects the above two fields
 *
 * Stores previous user/system time values such that we can guarantee
 * monotonicity.
 */
struct prev_cputime {
#ifndef CONFIG_VIRT_CPU_ACCOUNTING_NATIVE
	u64				utime;
	u64				stime;
	raw_spinlock_t			lock;
#endif
};

enum vtime_state {
	/* Task is sleeping or running in a CPU with VTIME inactive: */
	VTIME_INACTIVE = 0,
	/* Task is idle */
	VTIME_IDLE,
	/* Task runs in kernelspace in a CPU with VTIME active: */
	VTIME_SYS,
	/* Task runs in userspace in a CPU with VTIME active: */
	VTIME_USER,
	/* Task runs as guests in a CPU with VTIME active: */
	VTIME_GUEST,
};

struct vtime {
	seqcount_t		seqcount;
	unsigned long long	starttime;
	enum vtime_state	state;
	unsigned int		cpu;
	u64			utime;
	u64			stime;
	u64			gtime;
};

/*
 * Utilization clamp constraints.
 * @UCLAMP_MIN:	Minimum utilization
 * @UCLAMP_MAX:	Maximum utilization
 * @UCLAMP_CNT:	Utilization clamp constraints count
 */
enum uclamp_id {
	UCLAMP_MIN = 0,
	UCLAMP_MAX,
	UCLAMP_CNT
};

#ifdef CONFIG_SMP
extern struct root_domain def_root_domain;
extern struct mutex sched_domains_mutex;
#endif

struct sched_param {
	int sched_priority;
};

struct sched_info {
#ifdef CONFIG_SCHED_INFO
	/* Cumulative counters: */

	/* # of times we have run on this CPU: */
	unsigned long			pcount;

	/* Time spent waiting on a runqueue: */
	unsigned long long		run_delay;

	/* Timestamps: */

	/* When did we last run on a CPU? */
	unsigned long long		last_arrival;

	/* When were we last queued to run? */
	unsigned long long		last_queued;

#endif /* CONFIG_SCHED_INFO */
};

/*
 * Integer metrics need fixed point arithmetic, e.g., sched/fair
 * has a few: load, load_avg, util_avg, freq, and capacity.
 *
 * We define a basic fixed point arithmetic range, and then formalize
 * all these metrics based on that basic range.
 */
# define SCHED_FIXEDPOINT_SHIFT		10
# define SCHED_FIXEDPOINT_SCALE		(1L << SCHED_FIXEDPOINT_SHIFT)

/* Increase resolution of cpu_capacity calculations */
# define SCHED_CAPACITY_SHIFT		SCHED_FIXEDPOINT_SHIFT
# define SCHED_CAPACITY_SCALE		(1L << SCHED_CAPACITY_SHIFT)

struct load_weight {
	unsigned long			weight;
	u32				inv_weight;
};

/*
 * The load/runnable/util_avg accumulates an infinite geometric series
 * (see __update_load_avg_cfs_rq() in kernel/sched/pelt.c).
 *
 * [load_avg definition]
 *
 *   load_avg = runnable% * scale_load_down(load)
 *
 * [runnable_avg definition]
 *
 *   runnable_avg = runnable% * SCHED_CAPACITY_SCALE
 *
 * [util_avg definition]
 *
 *   util_avg = running% * SCHED_CAPACITY_SCALE
 *
 * where runnable% is the time ratio that a sched_entity is runnable and
 * running% the time ratio that a sched_entity is running.
 *
 * For cfs_rq, they are the aggregated values of all runnable and blocked
 * sched_entities.
 *
 * The load/runnable/util_avg doesn't directly factor frequency scaling and CPU
 * capacity scaling. The scaling is done through the rq_clock_pelt that is used
 * for computing those signals (see update_rq_clock_pelt())
 *
 * N.B., the above ratios (runnable% and running%) themselves are in the
 * range of [0, 1]. To do fixed point arithmetics, we therefore scale them
 * to as large a range as necessary. This is for example reflected by
 * util_avg's SCHED_CAPACITY_SCALE.
 *
 * [Overflow issue]
 *
 * The 64-bit load_sum can have 4353082796 (=2^64/47742/88761) entities
 * with the highest load (=88761), always runnable on a single cfs_rq,
 * and should not overflow as the number already hits PID_MAX_LIMIT.
 *
 * For all other cases (including 32-bit kernels), struct load_weight's
 * weight will overflow first before we do, because:
 *
 *    Max(load_avg) <= Max(load.weight)
 *
 * Then it is the load_weight's responsibility to consider overflow
 * issues.
 */
struct sched_avg {
	u64				last_update_time;
	u64				load_sum;
	u64				runnable_sum;
	u32				util_sum;
	u32				period_contrib;
	unsigned long			load_avg;
	unsigned long			runnable_avg;
	unsigned long			util_avg;
	unsigned int			util_est;
} ____cacheline_aligned;

/*
 * The UTIL_AVG_UNCHANGED flag is used to synchronize util_est with util_avg
 * updates. When a task is dequeued, its util_est should not be updated if its
 * util_avg has not been updated in the meantime.
 * This information is mapped into the MSB bit of util_est at dequeue time.
 * Since max value of util_est for a task is 1024 (PELT util_avg for a task)
 * it is safe to use MSB.
 */
#define UTIL_EST_WEIGHT_SHIFT		2
#define UTIL_AVG_UNCHANGED		0x80000000

struct sched_statistics {
#ifdef CONFIG_SCHEDSTATS
	u64				wait_start;
	u64				wait_max;
	u64				wait_count;
	u64				wait_sum;
	u64				iowait_count;
	u64				iowait_sum;

	u64				sleep_start;
	u64				sleep_max;
	s64				sum_sleep_runtime;

	u64				block_start;
	u64				block_max;
	s64				sum_block_runtime;

	s64				exec_max;
	u64				slice_max;

	u64				nr_migrations_cold;
	u64				nr_failed_migrations_affine;
	u64				nr_failed_migrations_running;
	u64				nr_failed_migrations_hot;
	u64				nr_forced_migrations;

	u64				nr_wakeups;
	u64				nr_wakeups_sync;
	u64				nr_wakeups_migrate;
	u64				nr_wakeups_local;
	u64				nr_wakeups_remote;
	u64				nr_wakeups_affine;
	u64				nr_wakeups_affine_attempts;
	u64				nr_wakeups_passive;
	u64				nr_wakeups_idle;

#ifdef CONFIG_SCHED_CORE
	u64				core_forceidle_sum;
#endif
#endif /* CONFIG_SCHEDSTATS */
} ____cacheline_aligned;

struct sched_entity {
	/* For load-balancing: */
	struct load_weight		load;
	struct rb_node			run_node;
	u64				deadline;
	u64				min_vruntime;

	struct list_head		group_node;
	unsigned int			on_rq;

	u64				exec_start;
	u64				sum_exec_runtime;
	u64				prev_sum_exec_runtime;
	u64				vruntime;
	s64				vlag;
	u64				slice;

	u64				nr_migrations;

#ifdef CONFIG_FAIR_GROUP_SCHED
	int				depth;
	struct sched_entity		*parent;
	/* rq on which this entity is (to be) queued: */
	struct cfs_rq			*cfs_rq;
	/* rq "owned" by this entity/group: */
	struct cfs_rq			*my_q;
	/* cached value of my_q->h_nr_running */
	unsigned long			runnable_weight;
#endif

#ifdef CONFIG_SMP
	/*
	 * Per entity load average tracking.
	 *
	 * Put into separate cache line so it does not
	 * collide with read-mostly values above.
	 */
	struct sched_avg		avg;
#endif
};

struct sched_rt_entity {
	struct list_head		run_list;
	unsigned long			timeout;
	unsigned long			watchdog_stamp;
	unsigned int			time_slice;
	unsigned short			on_rq;
	unsigned short			on_list;

	struct sched_rt_entity		*back;
#ifdef CONFIG_RT_GROUP_SCHED
	struct sched_rt_entity		*parent;
	/* rq on which this entity is (to be) queued: */
	struct rt_rq			*rt_rq;
	/* rq "owned" by this entity/group: */
	struct rt_rq			*my_q;
#endif
} __randomize_layout;

typedef bool (*dl_server_has_tasks_f)(struct sched_dl_entity *);
typedef struct task_struct *(*dl_server_pick_f)(struct sched_dl_entity *);

struct sched_dl_entity {
	struct rb_node			rb_node;

	/*
	 * Original scheduling parameters. Copied here from sched_attr
	 * during sched_setattr(), they will remain the same until
	 * the next sched_setattr().
	 */
	u64				dl_runtime;	/* Maximum runtime for each instance	*/
	u64				dl_deadline;	/* Relative deadline of each instance	*/
	u64				dl_period;	/* Separation of two instances (period) */
	u64				dl_bw;		/* dl_runtime / dl_period		*/
	u64				dl_density;	/* dl_runtime / dl_deadline		*/

	/*
	 * Actual scheduling parameters. Initialized with the values above,
	 * they are continuously updated during task execution. Note that
	 * the remaining runtime could be < 0 in case we are in overrun.
	 */
	s64				runtime;	/* Remaining runtime for this instance	*/
	u64				deadline;	/* Absolute deadline for this instance	*/
	unsigned int			flags;		/* Specifying the scheduler behaviour	*/

	/*
	 * Some bool flags:
	 *
	 * @dl_throttled tells if we exhausted the runtime. If so, the
	 * task has to wait for a replenishment to be performed at the
	 * next firing of dl_timer.
	 *
	 * @dl_yielded tells if task gave up the CPU before consuming
	 * all its available runtime during the last job.
	 *
	 * @dl_non_contending tells if the task is inactive while still
	 * contributing to the active utilization. In other words, it
	 * indicates if the inactive timer has been armed and its handler
	 * has not been executed yet. This flag is useful to avoid race
	 * conditions between the inactive timer handler and the wakeup
	 * code.
	 *
	 * @dl_overrun tells if the task asked to be informed about runtime
	 * overruns.
	 */
	unsigned int			dl_throttled      : 1;
	unsigned int			dl_yielded        : 1;
	unsigned int			dl_non_contending : 1;
	unsigned int			dl_overrun	  : 1;
	unsigned int			dl_server         : 1;

	/*
	 * Bandwidth enforcement timer. Each -deadline task has its
	 * own bandwidth to be enforced, thus we need one timer per task.
	 */
	struct hrtimer			dl_timer;

	/*
	 * Inactive timer, responsible for decreasing the active utilization
	 * at the "0-lag time". When a -deadline task blocks, it contributes
	 * to GRUB's active utilization until the "0-lag time", hence a
	 * timer is needed to decrease the active utilization at the correct
	 * time.
	 */
	struct hrtimer			inactive_timer;

	/*
	 * Bits for DL-server functionality. Also see the comment near
	 * dl_server_update().
	 *
	 * @rq the runqueue this server is for
	 *
	 * @server_has_tasks() returns true if @server_pick return a
	 * runnable task.
	 */
	struct rq			*rq;
	dl_server_has_tasks_f		server_has_tasks;
	dl_server_pick_f		server_pick;

#ifdef CONFIG_RT_MUTEXES
	/*
	 * Priority Inheritance. When a DEADLINE scheduling entity is boosted
	 * pi_se points to the donor, otherwise points to the dl_se it belongs
	 * to (the original one/itself).
	 */
	struct sched_dl_entity *pi_se;
#endif
};

#ifdef CONFIG_UCLAMP_TASK
/* Number of utilization clamp buckets (shorter alias) */
#define UCLAMP_BUCKETS CONFIG_UCLAMP_BUCKETS_COUNT

/*
 * Utilization clamp for a scheduling entity
 * @value:		clamp value "assigned" to a se
 * @bucket_id:		bucket index corresponding to the "assigned" value
 * @active:		the se is currently refcounted in a rq's bucket
 * @user_defined:	the requested clamp value comes from user-space
 *
 * The bucket_id is the index of the clamp bucket matching the clamp value
 * which is pre-computed and stored to avoid expensive integer divisions from
 * the fast path.
 *
 * The active bit is set whenever a task has got an "effective" value assigned,
 * which can be different from the clamp value "requested" from user-space.
 * This allows to know a task is refcounted in the rq's bucket corresponding
 * to the "effective" bucket_id.
 *
 * The user_defined bit is set whenever a task has got a task-specific clamp
 * value requested from userspace, i.e. the system defaults apply to this task
 * just as a restriction. This allows to relax default clamps when a less
 * restrictive task-specific value has been requested, thus allowing to
 * implement a "nice" semantic. For example, a task running with a 20%
 * default boost can still drop its own boosting to 0%.
 */
struct uclamp_se {
	unsigned int value		: bits_per(SCHED_CAPACITY_SCALE);
	unsigned int bucket_id		: bits_per(UCLAMP_BUCKETS);
	unsigned int active		: 1;
	unsigned int user_defined	: 1;
};
#endif /* CONFIG_UCLAMP_TASK */

union rcu_special {
	struct {
		u8			blocked;
		u8			need_qs;
		u8			exp_hint; /* Hint for performance. */
		u8			need_mb; /* Readers need smp_mb(). */
	} b; /* Bits. */
	u32 s; /* Set of bits. */
};

enum perf_event_task_context {
	perf_invalid_context = -1,
	perf_hw_context = 0,
	perf_sw_context,
	perf_nr_task_contexts,
};

struct wake_q_node {
	struct wake_q_node *next;
};

struct kmap_ctrl {
#ifdef CONFIG_KMAP_LOCAL
	int				idx;
	pte_t				pteval[KM_MAX_IDX];
#endif
};

struct task_struct {
#ifdef CONFIG_THREAD_INFO_IN_TASK
	/*
	 * For reasons of header soup (see current_thread_info()), this
	 * must be the first element of task_struct.
	 */
	struct thread_info		thread_info;
#endif
	unsigned int			__state;

	/* saved state for "spinlock sleepers" */
	unsigned int			saved_state;

	/*
	 * This begins the randomizable portion of task_struct. Only
	 * scheduling-critical items should be added above here.
	 */
	randomized_struct_fields_start

	void				*stack;
	refcount_t			usage;
	/* Per task flags (PF_*), defined further below: */
	unsigned int			flags;
	unsigned int			ptrace;

#ifdef CONFIG_SMP
	int				on_cpu;
	struct __call_single_node	wake_entry;
	unsigned int			wakee_flips;
	unsigned long			wakee_flip_decay_ts;
	struct task_struct		*last_wakee;

	/*
	 * recent_used_cpu is initially set as the last CPU used by a task
	 * that wakes affine another task. Waker/wakee relationships can
	 * push tasks around a CPU where each wakeup moves to the next one.
	 * Tracking a recently used CPU allows a quick search for a recently
	 * used CPU that may be idle.
	 */
	int				recent_used_cpu;
	int				wake_cpu;
#endif
	int				on_rq;

	int				prio;
	int				static_prio;
	int				normal_prio;
	unsigned int			rt_priority;

	struct sched_entity		se;
	struct sched_rt_entity		rt;
	struct sched_dl_entity		dl;
<<<<<<< HEAD
	struct sched_dl_entity		*dl_server;
=======
#ifdef CONFIG_SCHED_CLASS_EXT
	struct sched_ext_entity		scx;
#endif
>>>>>>> 30b6fa8d
	const struct sched_class	*sched_class;

#ifdef CONFIG_SCHED_CORE
	struct rb_node			core_node;
	unsigned long			core_cookie;
	unsigned int			core_occupation;
#endif

#ifdef CONFIG_CGROUP_SCHED
	struct task_group		*sched_task_group;
#endif

#ifdef CONFIG_UCLAMP_TASK
	/*
	 * Clamp values requested for a scheduling entity.
	 * Must be updated with task_rq_lock() held.
	 */
	struct uclamp_se		uclamp_req[UCLAMP_CNT];
	/*
	 * Effective clamp values used for a scheduling entity.
	 * Must be updated with task_rq_lock() held.
	 */
	struct uclamp_se		uclamp[UCLAMP_CNT];
#endif

	struct sched_statistics         stats;

#ifdef CONFIG_PREEMPT_NOTIFIERS
	/* List of struct preempt_notifier: */
	struct hlist_head		preempt_notifiers;
#endif

#ifdef CONFIG_BLK_DEV_IO_TRACE
	unsigned int			btrace_seq;
#endif

	unsigned int			policy;
	int				nr_cpus_allowed;
	const cpumask_t			*cpus_ptr;
	cpumask_t			*user_cpus_ptr;
	cpumask_t			cpus_mask;
	void				*migration_pending;
#ifdef CONFIG_SMP
	unsigned short			migration_disabled;
#endif
	unsigned short			migration_flags;

#ifdef CONFIG_PREEMPT_RCU
	int				rcu_read_lock_nesting;
	union rcu_special		rcu_read_unlock_special;
	struct list_head		rcu_node_entry;
	struct rcu_node			*rcu_blocked_node;
#endif /* #ifdef CONFIG_PREEMPT_RCU */

#ifdef CONFIG_TASKS_RCU
	unsigned long			rcu_tasks_nvcsw;
	u8				rcu_tasks_holdout;
	u8				rcu_tasks_idx;
	int				rcu_tasks_idle_cpu;
	struct list_head		rcu_tasks_holdout_list;
#endif /* #ifdef CONFIG_TASKS_RCU */

#ifdef CONFIG_TASKS_TRACE_RCU
	int				trc_reader_nesting;
	int				trc_ipi_to_cpu;
	union rcu_special		trc_reader_special;
	struct list_head		trc_holdout_list;
	struct list_head		trc_blkd_node;
	int				trc_blkd_cpu;
#endif /* #ifdef CONFIG_TASKS_TRACE_RCU */

	struct sched_info		sched_info;

	struct list_head		tasks;
#ifdef CONFIG_SMP
	struct plist_node		pushable_tasks;
	struct rb_node			pushable_dl_tasks;
#endif

	struct mm_struct		*mm;
	struct mm_struct		*active_mm;
	struct address_space		*faults_disabled_mapping;

	int				exit_state;
	int				exit_code;
	int				exit_signal;
	/* The signal sent when the parent dies: */
	int				pdeath_signal;
	/* JOBCTL_*, siglock protected: */
	unsigned long			jobctl;

	/* Used for emulating ABI behavior of previous Linux versions: */
	unsigned int			personality;

	/* Scheduler bits, serialized by scheduler locks: */
	unsigned			sched_reset_on_fork:1;
	unsigned			sched_contributes_to_load:1;
	unsigned			sched_migrated:1;

	/* Force alignment to the next boundary: */
	unsigned			:0;

	/* Unserialized, strictly 'current' */

	/*
	 * This field must not be in the scheduler word above due to wakelist
	 * queueing no longer being serialized by p->on_cpu. However:
	 *
	 * p->XXX = X;			ttwu()
	 * schedule()			  if (p->on_rq && ..) // false
	 *   smp_mb__after_spinlock();	  if (smp_load_acquire(&p->on_cpu) && //true
	 *   deactivate_task()		      ttwu_queue_wakelist())
	 *     p->on_rq = 0;			p->sched_remote_wakeup = Y;
	 *
	 * guarantees all stores of 'current' are visible before
	 * ->sched_remote_wakeup gets used, so it can be in this word.
	 */
	unsigned			sched_remote_wakeup:1;
#ifdef CONFIG_RT_MUTEXES
	unsigned			sched_rt_mutex:1;
#endif

	/* Bit to tell LSMs we're in execve(): */
	unsigned			in_execve:1;
	unsigned			in_iowait:1;
#ifndef TIF_RESTORE_SIGMASK
	unsigned			restore_sigmask:1;
#endif
#ifdef CONFIG_MEMCG
	unsigned			in_user_fault:1;
#endif
#ifdef CONFIG_LRU_GEN
	/* whether the LRU algorithm may apply to this access */
	unsigned			in_lru_fault:1;
#endif
#ifdef CONFIG_COMPAT_BRK
	unsigned			brk_randomized:1;
#endif
#ifdef CONFIG_CGROUPS
	/* disallow userland-initiated cgroup migration */
	unsigned			no_cgroup_migration:1;
	/* task is frozen/stopped (used by the cgroup freezer) */
	unsigned			frozen:1;
#endif
#ifdef CONFIG_BLK_CGROUP
	unsigned			use_memdelay:1;
#endif
#ifdef CONFIG_PSI
	/* Stalled due to lack of memory */
	unsigned			in_memstall:1;
#endif
#ifdef CONFIG_PAGE_OWNER
	/* Used by page_owner=on to detect recursion in page tracking. */
	unsigned			in_page_owner:1;
#endif
#ifdef CONFIG_EVENTFD
	/* Recursion prevention for eventfd_signal() */
	unsigned			in_eventfd:1;
#endif
#ifdef CONFIG_ARCH_HAS_CPU_PASID
	unsigned			pasid_activated:1;
#endif
#ifdef	CONFIG_CPU_SUP_INTEL
	unsigned			reported_split_lock:1;
#endif
#ifdef CONFIG_TASK_DELAY_ACCT
	/* delay due to memory thrashing */
	unsigned                        in_thrashing:1;
#endif

	unsigned long			atomic_flags; /* Flags requiring atomic access. */

	struct restart_block		restart_block;

	pid_t				pid;
	pid_t				tgid;

#ifdef CONFIG_STACKPROTECTOR
	/* Canary value for the -fstack-protector GCC feature: */
	unsigned long			stack_canary;
#endif
	/*
	 * Pointers to the (original) parent process, youngest child, younger sibling,
	 * older sibling, respectively.  (p->father can be replaced with
	 * p->real_parent->pid)
	 */

	/* Real parent process: */
	struct task_struct __rcu	*real_parent;

	/* Recipient of SIGCHLD, wait4() reports: */
	struct task_struct __rcu	*parent;

	/*
	 * Children/sibling form the list of natural children:
	 */
	struct list_head		children;
	struct list_head		sibling;
	struct task_struct		*group_leader;

	/*
	 * 'ptraced' is the list of tasks this task is using ptrace() on.
	 *
	 * This includes both natural children and PTRACE_ATTACH targets.
	 * 'ptrace_entry' is this task's link on the p->parent->ptraced list.
	 */
	struct list_head		ptraced;
	struct list_head		ptrace_entry;

	/* PID/PID hash table linkage. */
	struct pid			*thread_pid;
	struct hlist_node		pid_links[PIDTYPE_MAX];
	struct list_head		thread_node;

	struct completion		*vfork_done;

	/* CLONE_CHILD_SETTID: */
	int __user			*set_child_tid;

	/* CLONE_CHILD_CLEARTID: */
	int __user			*clear_child_tid;

	/* PF_KTHREAD | PF_IO_WORKER */
	void				*worker_private;

	u64				utime;
	u64				stime;
#ifdef CONFIG_ARCH_HAS_SCALED_CPUTIME
	u64				utimescaled;
	u64				stimescaled;
#endif
	u64				gtime;
	struct prev_cputime		prev_cputime;
#ifdef CONFIG_VIRT_CPU_ACCOUNTING_GEN
	struct vtime			vtime;
#endif

#ifdef CONFIG_NO_HZ_FULL
	atomic_t			tick_dep_mask;
#endif
	/* Context switch counts: */
	unsigned long			nvcsw;
	unsigned long			nivcsw;

	/* Monotonic time in nsecs: */
	u64				start_time;

	/* Boot based time in nsecs: */
	u64				start_boottime;

	/* MM fault and swap info: this can arguably be seen as either mm-specific or thread-specific: */
	unsigned long			min_flt;
	unsigned long			maj_flt;

	/* Empty if CONFIG_POSIX_CPUTIMERS=n */
	struct posix_cputimers		posix_cputimers;

#ifdef CONFIG_POSIX_CPU_TIMERS_TASK_WORK
	struct posix_cputimers_work	posix_cputimers_work;
#endif

	/* Process credentials: */

	/* Tracer's credentials at attach: */
	const struct cred __rcu		*ptracer_cred;

	/* Objective and real subjective task credentials (COW): */
	const struct cred __rcu		*real_cred;

	/* Effective (overridable) subjective task credentials (COW): */
	const struct cred __rcu		*cred;

#ifdef CONFIG_KEYS
	/* Cached requested key. */
	struct key			*cached_requested_key;
#endif

	/*
	 * executable name, excluding path.
	 *
	 * - normally initialized setup_new_exec()
	 * - access it with [gs]et_task_comm()
	 * - lock it with task_lock()
	 */
	char				comm[TASK_COMM_LEN];

	struct nameidata		*nameidata;

#ifdef CONFIG_SYSVIPC
	struct sysv_sem			sysvsem;
	struct sysv_shm			sysvshm;
#endif
#ifdef CONFIG_DETECT_HUNG_TASK
	unsigned long			last_switch_count;
	unsigned long			last_switch_time;
#endif
	/* Filesystem information: */
	struct fs_struct		*fs;

	/* Open file information: */
	struct files_struct		*files;

#ifdef CONFIG_IO_URING
	struct io_uring_task		*io_uring;
#endif

	/* Namespaces: */
	struct nsproxy			*nsproxy;

	/* Signal handlers: */
	struct signal_struct		*signal;
	struct sighand_struct __rcu		*sighand;
	sigset_t			blocked;
	sigset_t			real_blocked;
	/* Restored if set_restore_sigmask() was used: */
	sigset_t			saved_sigmask;
	struct sigpending		pending;
	unsigned long			sas_ss_sp;
	size_t				sas_ss_size;
	unsigned int			sas_ss_flags;

	struct callback_head		*task_works;

#ifdef CONFIG_AUDIT
#ifdef CONFIG_AUDITSYSCALL
	struct audit_context		*audit_context;
#endif
	kuid_t				loginuid;
	unsigned int			sessionid;
#endif
	struct seccomp			seccomp;
	struct syscall_user_dispatch	syscall_dispatch;

	/* Thread group tracking: */
	u64				parent_exec_id;
	u64				self_exec_id;

	/* Protection against (de-)allocation: mm, files, fs, tty, keyrings, mems_allowed, mempolicy: */
	spinlock_t			alloc_lock;

	/* Protection of the PI data structures: */
	raw_spinlock_t			pi_lock;

	struct wake_q_node		wake_q;

#ifdef CONFIG_RT_MUTEXES
	/* PI waiters blocked on a rt_mutex held by this task: */
	struct rb_root_cached		pi_waiters;
	/* Updated under owner's pi_lock and rq lock */
	struct task_struct		*pi_top_task;
	/* Deadlock detection and priority inheritance handling: */
	struct rt_mutex_waiter		*pi_blocked_on;
#endif

#ifdef CONFIG_DEBUG_MUTEXES
	/* Mutex deadlock detection: */
	struct mutex_waiter		*blocked_on;
#endif

#ifdef CONFIG_DEBUG_ATOMIC_SLEEP
	int				non_block_count;
#endif

#ifdef CONFIG_TRACE_IRQFLAGS
	struct irqtrace_events		irqtrace;
	unsigned int			hardirq_threaded;
	u64				hardirq_chain_key;
	int				softirqs_enabled;
	int				softirq_context;
	int				irq_config;
#endif
#ifdef CONFIG_PREEMPT_RT
	int				softirq_disable_cnt;
#endif

#ifdef CONFIG_LOCKDEP
# define MAX_LOCK_DEPTH			48UL
	u64				curr_chain_key;
	int				lockdep_depth;
	unsigned int			lockdep_recursion;
	struct held_lock		held_locks[MAX_LOCK_DEPTH];
#endif

#if defined(CONFIG_UBSAN) && !defined(CONFIG_UBSAN_TRAP)
	unsigned int			in_ubsan;
#endif

	/* Journalling filesystem info: */
	void				*journal_info;

	/* Stacked block device info: */
	struct bio_list			*bio_list;

	/* Stack plugging: */
	struct blk_plug			*plug;

	/* VM state: */
	struct reclaim_state		*reclaim_state;

	struct io_context		*io_context;

#ifdef CONFIG_COMPACTION
	struct capture_control		*capture_control;
#endif
	/* Ptrace state: */
	unsigned long			ptrace_message;
	kernel_siginfo_t		*last_siginfo;

	struct task_io_accounting	ioac;
#ifdef CONFIG_PSI
	/* Pressure stall state */
	unsigned int			psi_flags;
#endif
#ifdef CONFIG_TASK_XACCT
	/* Accumulated RSS usage: */
	u64				acct_rss_mem1;
	/* Accumulated virtual memory usage: */
	u64				acct_vm_mem1;
	/* stime + utime since last update: */
	u64				acct_timexpd;
#endif
#ifdef CONFIG_CPUSETS
	/* Protected by ->alloc_lock: */
	nodemask_t			mems_allowed;
	/* Sequence number to catch updates: */
	seqcount_spinlock_t		mems_allowed_seq;
	int				cpuset_mem_spread_rotor;
	int				cpuset_slab_spread_rotor;
#endif
#ifdef CONFIG_CGROUPS
	/* Control Group info protected by css_set_lock: */
	struct css_set __rcu		*cgroups;
	/* cg_list protected by css_set_lock and tsk->alloc_lock: */
	struct list_head		cg_list;
#endif
#ifdef CONFIG_X86_CPU_RESCTRL
	u32				closid;
	u32				rmid;
#endif
#ifdef CONFIG_FUTEX
	struct robust_list_head __user	*robust_list;
#ifdef CONFIG_COMPAT
	struct compat_robust_list_head __user *compat_robust_list;
#endif
	struct list_head		pi_state_list;
	struct futex_pi_state		*pi_state_cache;
	struct mutex			futex_exit_mutex;
	unsigned int			futex_state;
#endif
#ifdef CONFIG_PERF_EVENTS
	struct perf_event_context	*perf_event_ctxp;
	struct mutex			perf_event_mutex;
	struct list_head		perf_event_list;
#endif
#ifdef CONFIG_DEBUG_PREEMPT
	unsigned long			preempt_disable_ip;
#endif
#ifdef CONFIG_NUMA
	/* Protected by alloc_lock: */
	struct mempolicy		*mempolicy;
	short				il_prev;
	short				pref_node_fork;
#endif
#ifdef CONFIG_NUMA_BALANCING
	int				numa_scan_seq;
	unsigned int			numa_scan_period;
	unsigned int			numa_scan_period_max;
	int				numa_preferred_nid;
	unsigned long			numa_migrate_retry;
	/* Migration stamp: */
	u64				node_stamp;
	u64				last_task_numa_placement;
	u64				last_sum_exec_runtime;
	struct callback_head		numa_work;

	/*
	 * This pointer is only modified for current in syscall and
	 * pagefault context (and for tasks being destroyed), so it can be read
	 * from any of the following contexts:
	 *  - RCU read-side critical section
	 *  - current->numa_group from everywhere
	 *  - task's runqueue locked, task not running
	 */
	struct numa_group __rcu		*numa_group;

	/*
	 * numa_faults is an array split into four regions:
	 * faults_memory, faults_cpu, faults_memory_buffer, faults_cpu_buffer
	 * in this precise order.
	 *
	 * faults_memory: Exponential decaying average of faults on a per-node
	 * basis. Scheduling placement decisions are made based on these
	 * counts. The values remain static for the duration of a PTE scan.
	 * faults_cpu: Track the nodes the process was running on when a NUMA
	 * hinting fault was incurred.
	 * faults_memory_buffer and faults_cpu_buffer: Record faults per node
	 * during the current scan window. When the scan completes, the counts
	 * in faults_memory and faults_cpu decay and these values are copied.
	 */
	unsigned long			*numa_faults;
	unsigned long			total_numa_faults;

	/*
	 * numa_faults_locality tracks if faults recorded during the last
	 * scan window were remote/local or failed to migrate. The task scan
	 * period is adapted based on the locality of the faults with different
	 * weights depending on whether they were shared or private faults
	 */
	unsigned long			numa_faults_locality[3];

	unsigned long			numa_pages_migrated;
#endif /* CONFIG_NUMA_BALANCING */

#ifdef CONFIG_RSEQ
	struct rseq __user *rseq;
	u32 rseq_len;
	u32 rseq_sig;
	/*
	 * RmW on rseq_event_mask must be performed atomically
	 * with respect to preemption.
	 */
	unsigned long rseq_event_mask;
#endif

#ifdef CONFIG_SCHED_MM_CID
	int				mm_cid;		/* Current cid in mm */
	int				last_mm_cid;	/* Most recent cid in mm */
	int				migrate_from_cpu;
	int				mm_cid_active;	/* Whether cid bitmap is active */
	struct callback_head		cid_work;
#endif

	struct tlbflush_unmap_batch	tlb_ubc;

	/* Cache last used pipe for splice(): */
	struct pipe_inode_info		*splice_pipe;

	struct page_frag		task_frag;

#ifdef CONFIG_TASK_DELAY_ACCT
	struct task_delay_info		*delays;
#endif

#ifdef CONFIG_FAULT_INJECTION
	int				make_it_fail;
	unsigned int			fail_nth;
#endif
	/*
	 * When (nr_dirtied >= nr_dirtied_pause), it's time to call
	 * balance_dirty_pages() for a dirty throttling pause:
	 */
	int				nr_dirtied;
	int				nr_dirtied_pause;
	/* Start of a write-and-pause period: */
	unsigned long			dirty_paused_when;

#ifdef CONFIG_LATENCYTOP
	int				latency_record_count;
	struct latency_record		latency_record[LT_SAVECOUNT];
#endif
	/*
	 * Time slack values; these are used to round up poll() and
	 * select() etc timeout values. These are in nanoseconds.
	 */
	u64				timer_slack_ns;
	u64				default_timer_slack_ns;

#if defined(CONFIG_KASAN_GENERIC) || defined(CONFIG_KASAN_SW_TAGS)
	unsigned int			kasan_depth;
#endif

#ifdef CONFIG_KCSAN
	struct kcsan_ctx		kcsan_ctx;
#ifdef CONFIG_TRACE_IRQFLAGS
	struct irqtrace_events		kcsan_save_irqtrace;
#endif
#ifdef CONFIG_KCSAN_WEAK_MEMORY
	int				kcsan_stack_depth;
#endif
#endif

#ifdef CONFIG_KMSAN
	struct kmsan_ctx		kmsan_ctx;
#endif

#if IS_ENABLED(CONFIG_KUNIT)
	struct kunit			*kunit_test;
#endif

#ifdef CONFIG_FUNCTION_GRAPH_TRACER
	/* Index of current stored address in ret_stack: */
	int				curr_ret_stack;
	int				curr_ret_depth;

	/* Stack of return addresses for return function tracing: */
	struct ftrace_ret_stack		*ret_stack;

	/* Timestamp for last schedule: */
	unsigned long long		ftrace_timestamp;

	/*
	 * Number of functions that haven't been traced
	 * because of depth overrun:
	 */
	atomic_t			trace_overrun;

	/* Pause tracing: */
	atomic_t			tracing_graph_pause;
#endif

#ifdef CONFIG_TRACING
	/* Bitmask and counter of trace recursion: */
	unsigned long			trace_recursion;
#endif /* CONFIG_TRACING */

#ifdef CONFIG_KCOV
	/* See kernel/kcov.c for more details. */

	/* Coverage collection mode enabled for this task (0 if disabled): */
	unsigned int			kcov_mode;

	/* Size of the kcov_area: */
	unsigned int			kcov_size;

	/* Buffer for coverage collection: */
	void				*kcov_area;

	/* KCOV descriptor wired with this task or NULL: */
	struct kcov			*kcov;

	/* KCOV common handle for remote coverage collection: */
	u64				kcov_handle;

	/* KCOV sequence number: */
	int				kcov_sequence;

	/* Collect coverage from softirq context: */
	unsigned int			kcov_softirq;
#endif

#ifdef CONFIG_MEMCG
	struct mem_cgroup		*memcg_in_oom;
	gfp_t				memcg_oom_gfp_mask;
	int				memcg_oom_order;

	/* Number of pages to reclaim on returning to userland: */
	unsigned int			memcg_nr_pages_over_high;

	/* Used by memcontrol for targeted memcg charge: */
	struct mem_cgroup		*active_memcg;
#endif

#ifdef CONFIG_MEMCG_KMEM
	struct obj_cgroup		*objcg;
#endif

#ifdef CONFIG_BLK_CGROUP
	struct gendisk			*throttle_disk;
#endif

#ifdef CONFIG_UPROBES
	struct uprobe_task		*utask;
#endif
#if defined(CONFIG_BCACHE) || defined(CONFIG_BCACHE_MODULE)
	unsigned int			sequential_io;
	unsigned int			sequential_io_avg;
#endif
	struct kmap_ctrl		kmap_ctrl;
#ifdef CONFIG_DEBUG_ATOMIC_SLEEP
	unsigned long			task_state_change;
# ifdef CONFIG_PREEMPT_RT
	unsigned long			saved_state_change;
# endif
#endif
	struct rcu_head			rcu;
	refcount_t			rcu_users;
	int				pagefault_disabled;
#ifdef CONFIG_MMU
	struct task_struct		*oom_reaper_list;
	struct timer_list		oom_reaper_timer;
#endif
#ifdef CONFIG_VMAP_STACK
	struct vm_struct		*stack_vm_area;
#endif
#ifdef CONFIG_THREAD_INFO_IN_TASK
	/* A live task holds one reference: */
	refcount_t			stack_refcount;
#endif
#ifdef CONFIG_LIVEPATCH
	int patch_state;
#endif
#ifdef CONFIG_SECURITY
	/* Used by LSM modules for access restriction: */
	void				*security;
#endif
#ifdef CONFIG_BPF_SYSCALL
	/* Used by BPF task local storage */
	struct bpf_local_storage __rcu	*bpf_storage;
	/* Used for BPF run context */
	struct bpf_run_ctx		*bpf_ctx;
#endif

#ifdef CONFIG_GCC_PLUGIN_STACKLEAK
	unsigned long			lowest_stack;
	unsigned long			prev_lowest_stack;
#endif

#ifdef CONFIG_X86_MCE
	void __user			*mce_vaddr;
	__u64				mce_kflags;
	u64				mce_addr;
	__u64				mce_ripv : 1,
					mce_whole_page : 1,
					__mce_reserved : 62;
	struct callback_head		mce_kill_me;
	int				mce_count;
#endif

#ifdef CONFIG_KRETPROBES
	struct llist_head               kretprobe_instances;
#endif
#ifdef CONFIG_RETHOOK
	struct llist_head               rethooks;
#endif

#ifdef CONFIG_ARCH_HAS_PARANOID_L1D_FLUSH
	/*
	 * If L1D flush is supported on mm context switch
	 * then we use this callback head to queue kill work
	 * to kill tasks that are not running on SMT disabled
	 * cores
	 */
	struct callback_head		l1d_flush_kill;
#endif

#ifdef CONFIG_RV
	/*
	 * Per-task RV monitor. Nowadays fixed in RV_PER_TASK_MONITORS.
	 * If we find justification for more monitors, we can think
	 * about adding more or developing a dynamic method. So far,
	 * none of these are justified.
	 */
	union rv_task_monitor		rv[RV_PER_TASK_MONITORS];
#endif

#ifdef CONFIG_USER_EVENTS
	struct user_event_mm		*user_event_mm;
#endif

	/*
	 * New fields for task_struct should be added above here, so that
	 * they are included in the randomized portion of task_struct.
	 */
	randomized_struct_fields_end

	/* CPU-specific state of this task: */
	struct thread_struct		thread;

	/*
	 * WARNING: on x86, 'thread_struct' contains a variable-sized
	 * structure.  It *MUST* be at the end of 'task_struct'.
	 *
	 * Do not put anything below here!
	 */
};

#define TASK_REPORT_IDLE	(TASK_REPORT + 1)
#define TASK_REPORT_MAX		(TASK_REPORT_IDLE << 1)

static inline unsigned int __task_state_index(unsigned int tsk_state,
					      unsigned int tsk_exit_state)
{
	unsigned int state = (tsk_state | tsk_exit_state) & TASK_REPORT;

	BUILD_BUG_ON_NOT_POWER_OF_2(TASK_REPORT_MAX);

	if ((tsk_state & TASK_IDLE) == TASK_IDLE)
		state = TASK_REPORT_IDLE;

	/*
	 * We're lying here, but rather than expose a completely new task state
	 * to userspace, we can make this appear as if the task has gone through
	 * a regular rt_mutex_lock() call.
	 */
	if (tsk_state & TASK_RTLOCK_WAIT)
		state = TASK_UNINTERRUPTIBLE;

	return fls(state);
}

static inline unsigned int task_state_index(struct task_struct *tsk)
{
	return __task_state_index(READ_ONCE(tsk->__state), tsk->exit_state);
}

static inline char task_index_to_char(unsigned int state)
{
	static const char state_char[] = "RSDTtXZPI";

	BUILD_BUG_ON(1 + ilog2(TASK_REPORT_MAX) != sizeof(state_char) - 1);

	return state_char[state];
}

static inline char task_state_to_char(struct task_struct *tsk)
{
	return task_index_to_char(task_state_index(tsk));
}

extern struct pid *cad_pid;

/*
 * Per process flags
 */
#define PF_VCPU			0x00000001	/* I'm a virtual CPU */
#define PF_IDLE			0x00000002	/* I am an IDLE thread */
#define PF_EXITING		0x00000004	/* Getting shut down */
#define PF_POSTCOREDUMP		0x00000008	/* Coredumps should ignore this task */
#define PF_IO_WORKER		0x00000010	/* Task is an IO worker */
#define PF_WQ_WORKER		0x00000020	/* I'm a workqueue worker */
#define PF_FORKNOEXEC		0x00000040	/* Forked but didn't exec */
#define PF_MCE_PROCESS		0x00000080      /* Process policy on mce errors */
#define PF_SUPERPRIV		0x00000100	/* Used super-user privileges */
#define PF_DUMPCORE		0x00000200	/* Dumped core */
#define PF_SIGNALED		0x00000400	/* Killed by a signal */
#define PF_MEMALLOC		0x00000800	/* Allocating memory */
#define PF_NPROC_EXCEEDED	0x00001000	/* set_user() noticed that RLIMIT_NPROC was exceeded */
#define PF_USED_MATH		0x00002000	/* If unset the fpu must be initialized before use */
#define PF_USER_WORKER		0x00004000	/* Kernel thread cloned from userspace thread */
#define PF_NOFREEZE		0x00008000	/* This thread should not be frozen */
#define PF__HOLE__00010000	0x00010000
#define PF_KSWAPD		0x00020000	/* I am kswapd */
#define PF_MEMALLOC_NOFS	0x00040000	/* All allocation requests will inherit GFP_NOFS */
#define PF_MEMALLOC_NOIO	0x00080000	/* All allocation requests will inherit GFP_NOIO */
#define PF_LOCAL_THROTTLE	0x00100000	/* Throttle writes only against the bdi I write to,
						 * I am cleaning dirty pages from some other bdi. */
#define PF_KTHREAD		0x00200000	/* I am a kernel thread */
#define PF_RANDOMIZE		0x00400000	/* Randomize virtual address space */
#define PF__HOLE__00800000	0x00800000
#define PF__HOLE__01000000	0x01000000
#define PF__HOLE__02000000	0x02000000
#define PF_NO_SETAFFINITY	0x04000000	/* Userland is not allowed to meddle with cpus_mask */
#define PF_MCE_EARLY		0x08000000      /* Early kill for mce process policy */
#define PF_MEMALLOC_PIN		0x10000000	/* Allocation context constrained to zones which allow long term pinning. */
#define PF__HOLE__20000000	0x20000000
#define PF__HOLE__40000000	0x40000000
#define PF_SUSPEND_TASK		0x80000000      /* This thread called freeze_processes() and should not be frozen */

/*
 * Only the _current_ task can read/write to tsk->flags, but other
 * tasks can access tsk->flags in readonly mode for example
 * with tsk_used_math (like during threaded core dumping).
 * There is however an exception to this rule during ptrace
 * or during fork: the ptracer task is allowed to write to the
 * child->flags of its traced child (same goes for fork, the parent
 * can write to the child->flags), because we're guaranteed the
 * child is not running and in turn not changing child->flags
 * at the same time the parent does it.
 */
#define clear_stopped_child_used_math(child)	do { (child)->flags &= ~PF_USED_MATH; } while (0)
#define set_stopped_child_used_math(child)	do { (child)->flags |= PF_USED_MATH; } while (0)
#define clear_used_math()			clear_stopped_child_used_math(current)
#define set_used_math()				set_stopped_child_used_math(current)

#define conditional_stopped_child_used_math(condition, child) \
	do { (child)->flags &= ~PF_USED_MATH, (child)->flags |= (condition) ? PF_USED_MATH : 0; } while (0)

#define conditional_used_math(condition)	conditional_stopped_child_used_math(condition, current)

#define copy_to_stopped_child_used_math(child) \
	do { (child)->flags &= ~PF_USED_MATH, (child)->flags |= current->flags & PF_USED_MATH; } while (0)

/* NOTE: this will return 0 or PF_USED_MATH, it will never return 1 */
#define tsk_used_math(p)			((p)->flags & PF_USED_MATH)
#define used_math()				tsk_used_math(current)

static __always_inline bool is_percpu_thread(void)
{
#ifdef CONFIG_SMP
	return (current->flags & PF_NO_SETAFFINITY) &&
		(current->nr_cpus_allowed  == 1);
#else
	return true;
#endif
}

/* Per-process atomic flags. */
#define PFA_NO_NEW_PRIVS		0	/* May not gain new privileges. */
#define PFA_SPREAD_PAGE			1	/* Spread page cache over cpuset */
#define PFA_SPREAD_SLAB			2	/* Spread some slab caches over cpuset */
#define PFA_SPEC_SSB_DISABLE		3	/* Speculative Store Bypass disabled */
#define PFA_SPEC_SSB_FORCE_DISABLE	4	/* Speculative Store Bypass force disabled*/
#define PFA_SPEC_IB_DISABLE		5	/* Indirect branch speculation restricted */
#define PFA_SPEC_IB_FORCE_DISABLE	6	/* Indirect branch speculation permanently restricted */
#define PFA_SPEC_SSB_NOEXEC		7	/* Speculative Store Bypass clear on execve() */

#define TASK_PFA_TEST(name, func)					\
	static inline bool task_##func(struct task_struct *p)		\
	{ return test_bit(PFA_##name, &p->atomic_flags); }

#define TASK_PFA_SET(name, func)					\
	static inline void task_set_##func(struct task_struct *p)	\
	{ set_bit(PFA_##name, &p->atomic_flags); }

#define TASK_PFA_CLEAR(name, func)					\
	static inline void task_clear_##func(struct task_struct *p)	\
	{ clear_bit(PFA_##name, &p->atomic_flags); }

TASK_PFA_TEST(NO_NEW_PRIVS, no_new_privs)
TASK_PFA_SET(NO_NEW_PRIVS, no_new_privs)

TASK_PFA_TEST(SPREAD_PAGE, spread_page)
TASK_PFA_SET(SPREAD_PAGE, spread_page)
TASK_PFA_CLEAR(SPREAD_PAGE, spread_page)

TASK_PFA_TEST(SPREAD_SLAB, spread_slab)
TASK_PFA_SET(SPREAD_SLAB, spread_slab)
TASK_PFA_CLEAR(SPREAD_SLAB, spread_slab)

TASK_PFA_TEST(SPEC_SSB_DISABLE, spec_ssb_disable)
TASK_PFA_SET(SPEC_SSB_DISABLE, spec_ssb_disable)
TASK_PFA_CLEAR(SPEC_SSB_DISABLE, spec_ssb_disable)

TASK_PFA_TEST(SPEC_SSB_NOEXEC, spec_ssb_noexec)
TASK_PFA_SET(SPEC_SSB_NOEXEC, spec_ssb_noexec)
TASK_PFA_CLEAR(SPEC_SSB_NOEXEC, spec_ssb_noexec)

TASK_PFA_TEST(SPEC_SSB_FORCE_DISABLE, spec_ssb_force_disable)
TASK_PFA_SET(SPEC_SSB_FORCE_DISABLE, spec_ssb_force_disable)

TASK_PFA_TEST(SPEC_IB_DISABLE, spec_ib_disable)
TASK_PFA_SET(SPEC_IB_DISABLE, spec_ib_disable)
TASK_PFA_CLEAR(SPEC_IB_DISABLE, spec_ib_disable)

TASK_PFA_TEST(SPEC_IB_FORCE_DISABLE, spec_ib_force_disable)
TASK_PFA_SET(SPEC_IB_FORCE_DISABLE, spec_ib_force_disable)

static inline void
current_restore_flags(unsigned long orig_flags, unsigned long flags)
{
	current->flags &= ~flags;
	current->flags |= orig_flags & flags;
}

extern int cpuset_cpumask_can_shrink(const struct cpumask *cur, const struct cpumask *trial);
extern int task_can_attach(struct task_struct *p);
extern int dl_bw_alloc(int cpu, u64 dl_bw);
extern void dl_bw_free(int cpu, u64 dl_bw);
#ifdef CONFIG_SMP

/* do_set_cpus_allowed() - consider using set_cpus_allowed_ptr() instead */
extern void do_set_cpus_allowed(struct task_struct *p, const struct cpumask *new_mask);

/**
 * set_cpus_allowed_ptr - set CPU affinity mask of a task
 * @p: the task
 * @new_mask: CPU affinity mask
 *
 * Return: zero if successful, or a negative error code
 */
extern int set_cpus_allowed_ptr(struct task_struct *p, const struct cpumask *new_mask);
extern int dup_user_cpus_ptr(struct task_struct *dst, struct task_struct *src, int node);
extern void release_user_cpus_ptr(struct task_struct *p);
extern int dl_task_check_affinity(struct task_struct *p, const struct cpumask *mask);
extern void force_compatible_cpus_allowed_ptr(struct task_struct *p);
extern void relax_compatible_cpus_allowed_ptr(struct task_struct *p);
#else
static inline void do_set_cpus_allowed(struct task_struct *p, const struct cpumask *new_mask)
{
}
static inline int set_cpus_allowed_ptr(struct task_struct *p, const struct cpumask *new_mask)
{
	if (!cpumask_test_cpu(0, new_mask))
		return -EINVAL;
	return 0;
}
static inline int dup_user_cpus_ptr(struct task_struct *dst, struct task_struct *src, int node)
{
	if (src->user_cpus_ptr)
		return -EINVAL;
	return 0;
}
static inline void release_user_cpus_ptr(struct task_struct *p)
{
	WARN_ON(p->user_cpus_ptr);
}

static inline int dl_task_check_affinity(struct task_struct *p, const struct cpumask *mask)
{
	return 0;
}
#endif

extern int yield_to(struct task_struct *p, bool preempt);
extern void set_user_nice(struct task_struct *p, long nice);
extern int task_prio(const struct task_struct *p);

/**
 * task_nice - return the nice value of a given task.
 * @p: the task in question.
 *
 * Return: The nice value [ -20 ... 0 ... 19 ].
 */
static inline int task_nice(const struct task_struct *p)
{
	return PRIO_TO_NICE((p)->static_prio);
}

extern int can_nice(const struct task_struct *p, const int nice);
extern int task_curr(const struct task_struct *p);
extern int idle_cpu(int cpu);
extern int available_idle_cpu(int cpu);
extern int sched_setscheduler(struct task_struct *, int, const struct sched_param *);
extern int sched_setscheduler_nocheck(struct task_struct *, int, const struct sched_param *);
extern void sched_set_fifo(struct task_struct *p);
extern void sched_set_fifo_low(struct task_struct *p);
extern void sched_set_normal(struct task_struct *p, int nice);
extern int sched_setattr(struct task_struct *, const struct sched_attr *);
extern int sched_setattr_nocheck(struct task_struct *, const struct sched_attr *);
extern struct task_struct *idle_task(int cpu);

/**
 * is_idle_task - is the specified task an idle task?
 * @p: the task in question.
 *
 * Return: 1 if @p is an idle task. 0 otherwise.
 */
static __always_inline bool is_idle_task(const struct task_struct *p)
{
	return !!(p->flags & PF_IDLE);
}

extern struct task_struct *curr_task(int cpu);
extern void ia64_set_curr_task(int cpu, struct task_struct *p);

void yield(void);

union thread_union {
	struct task_struct task;
#ifndef CONFIG_THREAD_INFO_IN_TASK
	struct thread_info thread_info;
#endif
	unsigned long stack[THREAD_SIZE/sizeof(long)];
};

#ifndef CONFIG_THREAD_INFO_IN_TASK
extern struct thread_info init_thread_info;
#endif

extern unsigned long init_stack[THREAD_SIZE / sizeof(unsigned long)];

#ifdef CONFIG_THREAD_INFO_IN_TASK
# define task_thread_info(task)	(&(task)->thread_info)
#elif !defined(__HAVE_THREAD_FUNCTIONS)
# define task_thread_info(task)	((struct thread_info *)(task)->stack)
#endif

/*
 * find a task by one of its numerical ids
 *
 * find_task_by_pid_ns():
 *      finds a task by its pid in the specified namespace
 * find_task_by_vpid():
 *      finds a task by its virtual pid
 *
 * see also find_vpid() etc in include/linux/pid.h
 */

extern struct task_struct *find_task_by_vpid(pid_t nr);
extern struct task_struct *find_task_by_pid_ns(pid_t nr, struct pid_namespace *ns);

/*
 * find a task by its virtual pid and get the task struct
 */
extern struct task_struct *find_get_task_by_vpid(pid_t nr);

extern int wake_up_state(struct task_struct *tsk, unsigned int state);
extern int wake_up_process(struct task_struct *tsk);
extern void wake_up_new_task(struct task_struct *tsk);

#ifdef CONFIG_SMP
extern void kick_process(struct task_struct *tsk);
#else
static inline void kick_process(struct task_struct *tsk) { }
#endif

extern void __set_task_comm(struct task_struct *tsk, const char *from, bool exec);

static inline void set_task_comm(struct task_struct *tsk, const char *from)
{
	__set_task_comm(tsk, from, false);
}

extern char *__get_task_comm(char *to, size_t len, struct task_struct *tsk);
#define get_task_comm(buf, tsk) ({			\
	BUILD_BUG_ON(sizeof(buf) != TASK_COMM_LEN);	\
	__get_task_comm(buf, sizeof(buf), tsk);		\
})

#ifdef CONFIG_SMP
static __always_inline void scheduler_ipi(void)
{
	/*
	 * Fold TIF_NEED_RESCHED into the preempt_count; anybody setting
	 * TIF_NEED_RESCHED remotely (for the first time) will also send
	 * this IPI.
	 */
	preempt_fold_need_resched();
}
#else
static inline void scheduler_ipi(void) { }
#endif

extern unsigned long wait_task_inactive(struct task_struct *, unsigned int match_state);

/*
 * Set thread flags in other task's structures.
 * See asm/thread_info.h for TIF_xxxx flags available:
 */
static inline void set_tsk_thread_flag(struct task_struct *tsk, int flag)
{
	set_ti_thread_flag(task_thread_info(tsk), flag);
}

static inline void clear_tsk_thread_flag(struct task_struct *tsk, int flag)
{
	clear_ti_thread_flag(task_thread_info(tsk), flag);
}

static inline void update_tsk_thread_flag(struct task_struct *tsk, int flag,
					  bool value)
{
	update_ti_thread_flag(task_thread_info(tsk), flag, value);
}

static inline int test_and_set_tsk_thread_flag(struct task_struct *tsk, int flag)
{
	return test_and_set_ti_thread_flag(task_thread_info(tsk), flag);
}

static inline int test_and_clear_tsk_thread_flag(struct task_struct *tsk, int flag)
{
	return test_and_clear_ti_thread_flag(task_thread_info(tsk), flag);
}

static inline int test_tsk_thread_flag(struct task_struct *tsk, int flag)
{
	return test_ti_thread_flag(task_thread_info(tsk), flag);
}

static inline void set_tsk_need_resched(struct task_struct *tsk)
{
	set_tsk_thread_flag(tsk,TIF_NEED_RESCHED);
}

static inline void clear_tsk_need_resched(struct task_struct *tsk)
{
	clear_tsk_thread_flag(tsk,TIF_NEED_RESCHED);
}

static inline int test_tsk_need_resched(struct task_struct *tsk)
{
	return unlikely(test_tsk_thread_flag(tsk,TIF_NEED_RESCHED));
}

/*
 * cond_resched() and cond_resched_lock(): latency reduction via
 * explicit rescheduling in places that are safe. The return
 * value indicates whether a reschedule was done in fact.
 * cond_resched_lock() will drop the spinlock before scheduling,
 */
#if !defined(CONFIG_PREEMPTION) || defined(CONFIG_PREEMPT_DYNAMIC)
extern int __cond_resched(void);

#if defined(CONFIG_PREEMPT_DYNAMIC) && defined(CONFIG_HAVE_PREEMPT_DYNAMIC_CALL)

void sched_dynamic_klp_enable(void);
void sched_dynamic_klp_disable(void);

DECLARE_STATIC_CALL(cond_resched, __cond_resched);

static __always_inline int _cond_resched(void)
{
	return static_call_mod(cond_resched)();
}

#elif defined(CONFIG_PREEMPT_DYNAMIC) && defined(CONFIG_HAVE_PREEMPT_DYNAMIC_KEY)

extern int dynamic_cond_resched(void);

static __always_inline int _cond_resched(void)
{
	return dynamic_cond_resched();
}

#else /* !CONFIG_PREEMPTION */

static inline int _cond_resched(void)
{
	klp_sched_try_switch();
	return __cond_resched();
}

#endif /* PREEMPT_DYNAMIC && CONFIG_HAVE_PREEMPT_DYNAMIC_CALL */

#else /* CONFIG_PREEMPTION && !CONFIG_PREEMPT_DYNAMIC */

static inline int _cond_resched(void)
{
	klp_sched_try_switch();
	return 0;
}

#endif /* !CONFIG_PREEMPTION || CONFIG_PREEMPT_DYNAMIC */

#define cond_resched() ({			\
	__might_resched(__FILE__, __LINE__, 0);	\
	_cond_resched();			\
})

extern int __cond_resched_lock(spinlock_t *lock);
extern int __cond_resched_rwlock_read(rwlock_t *lock);
extern int __cond_resched_rwlock_write(rwlock_t *lock);

#define MIGHT_RESCHED_RCU_SHIFT		8
#define MIGHT_RESCHED_PREEMPT_MASK	((1U << MIGHT_RESCHED_RCU_SHIFT) - 1)

#ifndef CONFIG_PREEMPT_RT
/*
 * Non RT kernels have an elevated preempt count due to the held lock,
 * but are not allowed to be inside a RCU read side critical section
 */
# define PREEMPT_LOCK_RESCHED_OFFSETS	PREEMPT_LOCK_OFFSET
#else
/*
 * spin/rw_lock() on RT implies rcu_read_lock(). The might_sleep() check in
 * cond_resched*lock() has to take that into account because it checks for
 * preempt_count() and rcu_preempt_depth().
 */
# define PREEMPT_LOCK_RESCHED_OFFSETS	\
	(PREEMPT_LOCK_OFFSET + (1U << MIGHT_RESCHED_RCU_SHIFT))
#endif

#define cond_resched_lock(lock) ({						\
	__might_resched(__FILE__, __LINE__, PREEMPT_LOCK_RESCHED_OFFSETS);	\
	__cond_resched_lock(lock);						\
})

#define cond_resched_rwlock_read(lock) ({					\
	__might_resched(__FILE__, __LINE__, PREEMPT_LOCK_RESCHED_OFFSETS);	\
	__cond_resched_rwlock_read(lock);					\
})

#define cond_resched_rwlock_write(lock) ({					\
	__might_resched(__FILE__, __LINE__, PREEMPT_LOCK_RESCHED_OFFSETS);	\
	__cond_resched_rwlock_write(lock);					\
})

#ifdef CONFIG_PREEMPT_DYNAMIC

extern bool preempt_model_none(void);
extern bool preempt_model_voluntary(void);
extern bool preempt_model_full(void);

#else

static inline bool preempt_model_none(void)
{
	return IS_ENABLED(CONFIG_PREEMPT_NONE);
}
static inline bool preempt_model_voluntary(void)
{
	return IS_ENABLED(CONFIG_PREEMPT_VOLUNTARY);
}
static inline bool preempt_model_full(void)
{
	return IS_ENABLED(CONFIG_PREEMPT);
}

#endif

static inline bool preempt_model_rt(void)
{
	return IS_ENABLED(CONFIG_PREEMPT_RT);
}

/*
 * Does the preemption model allow non-cooperative preemption?
 *
 * For !CONFIG_PREEMPT_DYNAMIC kernels this is an exact match with
 * CONFIG_PREEMPTION; for CONFIG_PREEMPT_DYNAMIC this doesn't work as the
 * kernel is *built* with CONFIG_PREEMPTION=y but may run with e.g. the
 * PREEMPT_NONE model.
 */
static inline bool preempt_model_preemptible(void)
{
	return preempt_model_full() || preempt_model_rt();
}

static __always_inline bool need_resched(void)
{
	return unlikely(tif_need_resched());
}

/*
 * Wrappers for p->thread_info->cpu access. No-op on UP.
 */
#ifdef CONFIG_SMP

static inline unsigned int task_cpu(const struct task_struct *p)
{
	return READ_ONCE(task_thread_info(p)->cpu);
}

extern void set_task_cpu(struct task_struct *p, unsigned int cpu);

#else

static inline unsigned int task_cpu(const struct task_struct *p)
{
	return 0;
}

static inline void set_task_cpu(struct task_struct *p, unsigned int cpu)
{
}

#endif /* CONFIG_SMP */

extern bool sched_task_on_rq(struct task_struct *p);
extern unsigned long get_wchan(struct task_struct *p);
extern struct task_struct *cpu_curr_snapshot(int cpu);

#include <linux/spinlock.h>

/*
 * In order to reduce various lock holder preemption latencies provide an
 * interface to see if a vCPU is currently running or not.
 *
 * This allows us to terminate optimistic spin loops and block, analogous to
 * the native optimistic spin heuristic of testing if the lock owner task is
 * running or not.
 */
#ifndef vcpu_is_preempted
static inline bool vcpu_is_preempted(int cpu)
{
	return false;
}
#endif

extern long sched_setaffinity(pid_t pid, const struct cpumask *new_mask);
extern long sched_getaffinity(pid_t pid, struct cpumask *mask);

#ifndef TASK_SIZE_OF
#define TASK_SIZE_OF(tsk)	TASK_SIZE
#endif

#ifdef CONFIG_SMP
static inline bool owner_on_cpu(struct task_struct *owner)
{
	/*
	 * As lock holder preemption issue, we both skip spinning if
	 * task is not on cpu or its cpu is preempted
	 */
	return READ_ONCE(owner->on_cpu) && !vcpu_is_preempted(task_cpu(owner));
}

/* Returns effective CPU energy utilization, as seen by the scheduler */
unsigned long sched_cpu_util(int cpu);
#endif /* CONFIG_SMP */

#ifdef CONFIG_SCHED_CORE
extern void sched_core_free(struct task_struct *tsk);
extern void sched_core_fork(struct task_struct *p);
extern int sched_core_share_pid(unsigned int cmd, pid_t pid, enum pid_type type,
				unsigned long uaddr);
extern int sched_core_idle_cpu(int cpu);
#else
static inline void sched_core_free(struct task_struct *tsk) { }
static inline void sched_core_fork(struct task_struct *p) { }
static inline int sched_core_idle_cpu(int cpu) { return idle_cpu(cpu); }
#endif

extern void sched_set_stop_task(int cpu, struct task_struct *stop);

#endif<|MERGE_RESOLUTION|>--- conflicted
+++ resolved
@@ -799,13 +799,10 @@
 	struct sched_entity		se;
 	struct sched_rt_entity		rt;
 	struct sched_dl_entity		dl;
-<<<<<<< HEAD
 	struct sched_dl_entity		*dl_server;
-=======
 #ifdef CONFIG_SCHED_CLASS_EXT
 	struct sched_ext_entity		scx;
 #endif
->>>>>>> 30b6fa8d
 	const struct sched_class	*sched_class;
 
 #ifdef CONFIG_SCHED_CORE
