--- conflicted
+++ resolved
@@ -95,11 +95,7 @@
 					       unsigned long scratch_size,
 					       struct lock_class_key *key);
 
-<<<<<<< HEAD
-bool ring_buffer_last_boot_delta(struct trace_buffer *buffer, unsigned long *kaslr_addr);
-=======
 void *ring_buffer_meta_scratch(struct trace_buffer *buffer, unsigned int *size);
->>>>>>> fc85704c
 
 /*
  * Because the ring buffer is generic, if other users of the ring buffer get
