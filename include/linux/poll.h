--- conflicted
+++ resolved
@@ -41,11 +41,7 @@
 
 static inline void poll_wait(struct file * filp, wait_queue_head_t * wait_address, poll_table *p)
 {
-<<<<<<< HEAD
-	if (p && p->_qproc && wait_address) {
-=======
 	if (p && p->_qproc) {
->>>>>>> 4e3ac415
 		p->_qproc(filp, wait_address, p);
 		/*
 		 * This memory barrier is paired in the wq_has_sleeper().
@@ -55,19 +51,6 @@
 		 */
 		smp_mb();
 	}
-<<<<<<< HEAD
-}
-
-/*
- * Return true if it is guaranteed that poll will not wait. This is the case
- * if the poll() of another file descriptor in the set got an event, so there
- * is no need for waiting.
- */
-static inline bool poll_does_not_wait(const poll_table *p)
-{
-	return p == NULL || p->_qproc == NULL;
-=======
->>>>>>> 4e3ac415
 }
 
 /*
