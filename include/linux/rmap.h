/* SPDX-License-Identifier: GPL-2.0 */
#ifndef _LINUX_RMAP_H
#define _LINUX_RMAP_H
/*
 * Declarations for Reverse Mapping functions in mm/rmap.c
 */

#include <linux/list.h>
#include <linux/slab.h>
#include <linux/mm.h>
#include <linux/rwsem.h>
#include <linux/memcontrol.h>
#include <linux/highmem.h>
#include <linux/pagemap.h>
#include <linux/memremap.h>

/*
 * The anon_vma heads a list of private "related" vmas, to scan if
 * an anonymous page pointing to this anon_vma needs to be unmapped:
 * the vmas on the list will be related by forking, or by splitting.
 *
 * Since vmas come and go as they are split and merged (particularly
 * in mprotect), the mapping field of an anonymous page cannot point
 * directly to a vma: instead it points to an anon_vma, on whose list
 * the related vmas can be easily linked or unlinked.
 *
 * After unlinking the last vma on the list, we must garbage collect
 * the anon_vma object itself: we're guaranteed no page can be
 * pointing to this anon_vma once its vma list is empty.
 */
struct anon_vma {
	struct anon_vma *root;		/* Root of this anon_vma tree */
	struct rw_semaphore rwsem;	/* W: modification, R: walking the list */
	/*
	 * The refcount is taken on an anon_vma when there is no
	 * guarantee that the vma of page tables will exist for
	 * the duration of the operation. A caller that takes
	 * the reference is responsible for clearing up the
	 * anon_vma if they are the last user on release
	 */
	atomic_t refcount;

	/*
	 * Count of child anon_vmas. Equals to the count of all anon_vmas that
	 * have ->parent pointing to this one, including itself.
	 *
	 * This counter is used for making decision about reusing anon_vma
	 * instead of forking new one. See comments in function anon_vma_clone.
	 */
	unsigned long num_children;
	/* Count of VMAs whose ->anon_vma pointer points to this object. */
	unsigned long num_active_vmas;

	struct anon_vma *parent;	/* Parent of this anon_vma */

	/*
	 * NOTE: the LSB of the rb_root.rb_node is set by
	 * mm_take_all_locks() _after_ taking the above lock. So the
	 * rb_root must only be read/written after taking the above lock
	 * to be sure to see a valid next pointer. The LSB bit itself
	 * is serialized by a system wide lock only visible to
	 * mm_take_all_locks() (mm_all_locks_mutex).
	 */

	/* Interval tree of private "related" vmas */
	struct rb_root_cached rb_root;
};

/*
 * The copy-on-write semantics of fork mean that an anon_vma
 * can become associated with multiple processes. Furthermore,
 * each child process will have its own anon_vma, where new
 * pages for that process are instantiated.
 *
 * This structure allows us to find the anon_vmas associated
 * with a VMA, or the VMAs associated with an anon_vma.
 * The "same_vma" list contains the anon_vma_chains linking
 * all the anon_vmas associated with this VMA.
 * The "rb" field indexes on an interval tree the anon_vma_chains
 * which link all the VMAs associated with this anon_vma.
 */
struct anon_vma_chain {
	struct vm_area_struct *vma;
	struct anon_vma *anon_vma;
	struct list_head same_vma;   /* locked by mmap_lock & page_table_lock */
	struct rb_node rb;			/* locked by anon_vma->rwsem */
	unsigned long rb_subtree_last;
#ifdef CONFIG_DEBUG_VM_RB
	unsigned long cached_vma_start, cached_vma_last;
#endif
};

enum ttu_flags {
	TTU_SPLIT_HUGE_PMD	= 0x4,	/* split huge PMD if any */
	TTU_IGNORE_MLOCK	= 0x8,	/* ignore mlock */
	TTU_SYNC		= 0x10,	/* avoid racy checks with PVMW_SYNC */
	TTU_HWPOISON		= 0x20,	/* do convert pte to hwpoison entry */
	TTU_BATCH_FLUSH		= 0x40,	/* Batch TLB flushes where possible
					 * and caller guarantees they will
					 * do a final flush if necessary */
	TTU_RMAP_LOCKED		= 0x80,	/* do not grab rmap lock:
					 * caller holds it */
};

#ifdef CONFIG_MMU
static inline void get_anon_vma(struct anon_vma *anon_vma)
{
	atomic_inc(&anon_vma->refcount);
}

void __put_anon_vma(struct anon_vma *anon_vma);

static inline void put_anon_vma(struct anon_vma *anon_vma)
{
	if (atomic_dec_and_test(&anon_vma->refcount))
		__put_anon_vma(anon_vma);
}

static inline void anon_vma_lock_write(struct anon_vma *anon_vma)
{
	down_write(&anon_vma->root->rwsem);
}

static inline int anon_vma_trylock_write(struct anon_vma *anon_vma)
{
	return down_write_trylock(&anon_vma->root->rwsem);
}

static inline void anon_vma_unlock_write(struct anon_vma *anon_vma)
{
	up_write(&anon_vma->root->rwsem);
}

static inline void anon_vma_lock_read(struct anon_vma *anon_vma)
{
	down_read(&anon_vma->root->rwsem);
}

static inline int anon_vma_trylock_read(struct anon_vma *anon_vma)
{
	return down_read_trylock(&anon_vma->root->rwsem);
}

static inline void anon_vma_unlock_read(struct anon_vma *anon_vma)
{
	up_read(&anon_vma->root->rwsem);
}


/*
 * anon_vma helper functions.
 */
void anon_vma_init(void);	/* create anon_vma_cachep */
int  __anon_vma_prepare(struct vm_area_struct *);
void unlink_anon_vmas(struct vm_area_struct *);
int anon_vma_clone(struct vm_area_struct *, struct vm_area_struct *);
int anon_vma_fork(struct vm_area_struct *, struct vm_area_struct *);

static inline int anon_vma_prepare(struct vm_area_struct *vma)
{
	if (likely(vma->anon_vma))
		return 0;

	return __anon_vma_prepare(vma);
}

static inline void anon_vma_merge(struct vm_area_struct *vma,
				  struct vm_area_struct *next)
{
	VM_BUG_ON_VMA(vma->anon_vma != next->anon_vma, vma);
	unlink_anon_vmas(next);
}

struct anon_vma *folio_get_anon_vma(struct folio *folio);

/* RMAP flags, currently only relevant for some anon rmap operations. */
typedef int __bitwise rmap_t;

/*
 * No special request: A mapped anonymous (sub)page is possibly shared between
 * processes.
 */
#define RMAP_NONE		((__force rmap_t)0)

/* The anonymous (sub)page is exclusive to a single process. */
#define RMAP_EXCLUSIVE		((__force rmap_t)BIT(0))

/*
 * Internally, we're using an enum to specify the granularity. We make the
 * compiler emit specialized code for each granularity.
 */
enum rmap_level {
	RMAP_LEVEL_PTE = 0,
	RMAP_LEVEL_PMD,
};

static inline void __folio_rmap_sanity_checks(struct folio *folio,
		struct page *page, int nr_pages, enum rmap_level level)
{
	/* hugetlb folios are handled separately. */
	VM_WARN_ON_FOLIO(folio_test_hugetlb(folio), folio);

	/* When (un)mapping zeropages, we should never touch ref+mapcount. */
	VM_WARN_ON_FOLIO(is_zero_folio(folio), folio);

	/*
	 * TODO: we get driver-allocated folios that have nothing to do with
	 * the rmap using vm_insert_page(); therefore, we cannot assume that
	 * folio_test_large_rmappable() holds for large folios. We should
	 * handle any desired mapcount+stats accounting for these folios in
	 * VM_MIXEDMAP VMAs separately, and then sanity-check here that
	 * we really only get rmappable folios.
	 */

	VM_WARN_ON_ONCE(nr_pages <= 0);
	VM_WARN_ON_FOLIO(page_folio(page) != folio, folio);
	VM_WARN_ON_FOLIO(page_folio(page + nr_pages - 1) != folio, folio);

	switch (level) {
	case RMAP_LEVEL_PTE:
		break;
	case RMAP_LEVEL_PMD:
		/*
		 * We don't support folios larger than a single PMD yet. So
		 * when RMAP_LEVEL_PMD is set, we assume that we are creating
		 * a single "entire" mapping of the folio.
		 */
		VM_WARN_ON_FOLIO(folio_nr_pages(folio) != HPAGE_PMD_NR, folio);
		VM_WARN_ON_FOLIO(nr_pages != HPAGE_PMD_NR, folio);
		break;
	default:
		VM_WARN_ON_ONCE(true);
	}
}

/*
 * rmap interfaces called when adding or removing pte of page
 */
void folio_move_anon_rmap(struct folio *, struct vm_area_struct *);
void folio_add_anon_rmap_ptes(struct folio *, struct page *, int nr_pages,
		struct vm_area_struct *, unsigned long address, rmap_t flags);
#define folio_add_anon_rmap_pte(folio, page, vma, address, flags) \
	folio_add_anon_rmap_ptes(folio, page, 1, vma, address, flags)
void folio_add_anon_rmap_pmd(struct folio *, struct page *,
		struct vm_area_struct *, unsigned long address, rmap_t flags);
void folio_add_new_anon_rmap(struct folio *, struct vm_area_struct *,
		unsigned long address, rmap_t flags);
void folio_add_file_rmap_ptes(struct folio *, struct page *, int nr_pages,
		struct vm_area_struct *);
#define folio_add_file_rmap_pte(folio, page, vma) \
	folio_add_file_rmap_ptes(folio, page, 1, vma)
void folio_add_file_rmap_pmd(struct folio *, struct page *,
		struct vm_area_struct *);
void folio_remove_rmap_ptes(struct folio *, struct page *, int nr_pages,
		struct vm_area_struct *);
#define folio_remove_rmap_pte(folio, page, vma) \
	folio_remove_rmap_ptes(folio, page, 1, vma)
void folio_remove_rmap_pmd(struct folio *, struct page *,
		struct vm_area_struct *);

void hugetlb_add_anon_rmap(struct folio *, struct vm_area_struct *,
		unsigned long address, rmap_t flags);
void hugetlb_add_new_anon_rmap(struct folio *, struct vm_area_struct *,
		unsigned long address);

/* See folio_try_dup_anon_rmap_*() */
static inline int hugetlb_try_dup_anon_rmap(struct folio *folio,
		struct vm_area_struct *vma)
{
	VM_WARN_ON_FOLIO(!folio_test_hugetlb(folio), folio);
	VM_WARN_ON_FOLIO(!folio_test_anon(folio), folio);

	if (PageAnonExclusive(&folio->page)) {
		if (unlikely(folio_needs_cow_for_dma(vma, folio)))
			return -EBUSY;
		ClearPageAnonExclusive(&folio->page);
	}
	atomic_inc(&folio->_entire_mapcount);
	atomic_inc(&folio->_large_mapcount);
	return 0;
}

/* See folio_try_share_anon_rmap_*() */
static inline int hugetlb_try_share_anon_rmap(struct folio *folio)
{
	VM_WARN_ON_FOLIO(!folio_test_hugetlb(folio), folio);
	VM_WARN_ON_FOLIO(!folio_test_anon(folio), folio);
	VM_WARN_ON_FOLIO(!PageAnonExclusive(&folio->page), folio);

	/* Paired with the memory barrier in try_grab_folio(). */
	if (IS_ENABLED(CONFIG_HAVE_GUP_FAST))
		smp_mb();

	if (unlikely(folio_maybe_dma_pinned(folio)))
		return -EBUSY;
	ClearPageAnonExclusive(&folio->page);

	/*
	 * This is conceptually a smp_wmb() paired with the smp_rmb() in
	 * gup_must_unshare().
	 */
	if (IS_ENABLED(CONFIG_HAVE_GUP_FAST))
		smp_mb__after_atomic();
	return 0;
}

static inline void hugetlb_add_file_rmap(struct folio *folio)
{
	VM_WARN_ON_FOLIO(!folio_test_hugetlb(folio), folio);
	VM_WARN_ON_FOLIO(folio_test_anon(folio), folio);

	atomic_inc(&folio->_entire_mapcount);
	atomic_inc(&folio->_large_mapcount);
}

static inline void hugetlb_remove_rmap(struct folio *folio)
{
	VM_WARN_ON_FOLIO(!folio_test_hugetlb(folio), folio);

	atomic_dec(&folio->_entire_mapcount);
	atomic_dec(&folio->_large_mapcount);
}

static __always_inline void __folio_dup_file_rmap(struct folio *folio,
		struct page *page, int nr_pages, enum rmap_level level)
{
	const int orig_nr_pages = nr_pages;

	__folio_rmap_sanity_checks(folio, page, nr_pages, level);

	switch (level) {
	case RMAP_LEVEL_PTE:
		if (!folio_test_large(folio)) {
			atomic_inc(&folio->_mapcount);
			break;
		}

		do {
			atomic_inc(&page->_mapcount);
		} while (page++, --nr_pages > 0);
		atomic_add(orig_nr_pages, &folio->_large_mapcount);
		break;
	case RMAP_LEVEL_PMD:
		atomic_inc(&folio->_entire_mapcount);
		atomic_inc(&folio->_large_mapcount);
		break;
	}
}

/**
 * folio_dup_file_rmap_ptes - duplicate PTE mappings of a page range of a folio
 * @folio:	The folio to duplicate the mappings of
 * @page:	The first page to duplicate the mappings of
 * @nr_pages:	The number of pages of which the mapping will be duplicated
 *
 * The page range of the folio is defined by [page, page + nr_pages)
 *
 * The caller needs to hold the page table lock.
 */
static inline void folio_dup_file_rmap_ptes(struct folio *folio,
		struct page *page, int nr_pages)
{
	__folio_dup_file_rmap(folio, page, nr_pages, RMAP_LEVEL_PTE);
}

static __always_inline void folio_dup_file_rmap_pte(struct folio *folio,
		struct page *page)
{
	__folio_dup_file_rmap(folio, page, 1, RMAP_LEVEL_PTE);
}

/**
 * folio_dup_file_rmap_pmd - duplicate a PMD mapping of a page range of a folio
 * @folio:	The folio to duplicate the mapping of
 * @page:	The first page to duplicate the mapping of
 *
 * The page range of the folio is defined by [page, page + HPAGE_PMD_NR)
 *
 * The caller needs to hold the page table lock.
 */
static inline void folio_dup_file_rmap_pmd(struct folio *folio,
		struct page *page)
{
#ifdef CONFIG_TRANSPARENT_HUGEPAGE
	__folio_dup_file_rmap(folio, page, HPAGE_PMD_NR, RMAP_LEVEL_PTE);
#else
	WARN_ON_ONCE(true);
#endif
}

static __always_inline int __folio_try_dup_anon_rmap(struct folio *folio,
		struct page *page, int nr_pages, struct vm_area_struct *src_vma,
		enum rmap_level level)
{
	const int orig_nr_pages = nr_pages;
	bool maybe_pinned;
	int i;

	VM_WARN_ON_FOLIO(!folio_test_anon(folio), folio);
	__folio_rmap_sanity_checks(folio, page, nr_pages, level);

	/*
	 * If this folio may have been pinned by the parent process,
	 * don't allow to duplicate the mappings but instead require to e.g.,
	 * copy the subpage immediately for the child so that we'll always
	 * guarantee the pinned folio won't be randomly replaced in the
	 * future on write faults.
	 */
<<<<<<< HEAD
	if (likely(!is_device_private_page(page)) &&
	    unlikely(page_needs_cow_for_dma(vma, page)))
		return -EBUSY;
=======
	maybe_pinned = likely(!folio_is_device_private(folio)) &&
		       unlikely(folio_needs_cow_for_dma(src_vma, folio));
>>>>>>> a6ad5510

	/*
	 * No need to check+clear for already shared PTEs/PMDs of the
	 * folio. But if any page is PageAnonExclusive, we must fallback to
	 * copying if the folio maybe pinned.
	 */
	switch (level) {
	case RMAP_LEVEL_PTE:
		if (unlikely(maybe_pinned)) {
			for (i = 0; i < nr_pages; i++)
				if (PageAnonExclusive(page + i))
					return -EBUSY;
		}

		if (!folio_test_large(folio)) {
			if (PageAnonExclusive(page))
				ClearPageAnonExclusive(page);
			atomic_inc(&folio->_mapcount);
			break;
		}

		do {
			if (PageAnonExclusive(page))
				ClearPageAnonExclusive(page);
			atomic_inc(&page->_mapcount);
		} while (page++, --nr_pages > 0);
		atomic_add(orig_nr_pages, &folio->_large_mapcount);
		break;
	case RMAP_LEVEL_PMD:
		if (PageAnonExclusive(page)) {
			if (unlikely(maybe_pinned))
				return -EBUSY;
			ClearPageAnonExclusive(page);
		}
		atomic_inc(&folio->_entire_mapcount);
		atomic_inc(&folio->_large_mapcount);
		break;
	}
	return 0;
}

/**
 * folio_try_dup_anon_rmap_ptes - try duplicating PTE mappings of a page range
 *				  of a folio
 * @folio:	The folio to duplicate the mappings of
 * @page:	The first page to duplicate the mappings of
 * @nr_pages:	The number of pages of which the mapping will be duplicated
 * @src_vma:	The vm area from which the mappings are duplicated
 *
 * The page range of the folio is defined by [page, page + nr_pages)
 *
 * The caller needs to hold the page table lock and the
 * vma->vma_mm->write_protect_seq.
 *
 * Duplicating the mappings can only fail if the folio may be pinned; device
 * private folios cannot get pinned and consequently this function cannot fail
 * for them.
 *
 * If duplicating the mappings succeeded, the duplicated PTEs have to be R/O in
 * the parent and the child. They must *not* be writable after this call
 * succeeded.
 *
 * Returns 0 if duplicating the mappings succeeded. Returns -EBUSY otherwise.
 */
static inline int folio_try_dup_anon_rmap_ptes(struct folio *folio,
		struct page *page, int nr_pages, struct vm_area_struct *src_vma)
{
	return __folio_try_dup_anon_rmap(folio, page, nr_pages, src_vma,
					 RMAP_LEVEL_PTE);
}

static __always_inline int folio_try_dup_anon_rmap_pte(struct folio *folio,
		struct page *page, struct vm_area_struct *src_vma)
{
	return __folio_try_dup_anon_rmap(folio, page, 1, src_vma,
					 RMAP_LEVEL_PTE);
}

/**
 * folio_try_dup_anon_rmap_pmd - try duplicating a PMD mapping of a page range
 *				 of a folio
 * @folio:	The folio to duplicate the mapping of
 * @page:	The first page to duplicate the mapping of
 * @src_vma:	The vm area from which the mapping is duplicated
 *
 * The page range of the folio is defined by [page, page + HPAGE_PMD_NR)
 *
 * The caller needs to hold the page table lock and the
 * vma->vma_mm->write_protect_seq.
 *
 * Duplicating the mapping can only fail if the folio may be pinned; device
 * private folios cannot get pinned and consequently this function cannot fail
 * for them.
 *
 * If duplicating the mapping succeeds, the duplicated PMD has to be R/O in
 * the parent and the child. They must *not* be writable after this call
 * succeeded.
 *
 * Returns 0 if duplicating the mapping succeeded. Returns -EBUSY otherwise.
 */
static inline int folio_try_dup_anon_rmap_pmd(struct folio *folio,
		struct page *page, struct vm_area_struct *src_vma)
{
#ifdef CONFIG_TRANSPARENT_HUGEPAGE
	return __folio_try_dup_anon_rmap(folio, page, HPAGE_PMD_NR, src_vma,
					 RMAP_LEVEL_PMD);
#else
	WARN_ON_ONCE(true);
	return -EBUSY;
#endif
}

static __always_inline int __folio_try_share_anon_rmap(struct folio *folio,
		struct page *page, int nr_pages, enum rmap_level level)
{
	VM_WARN_ON_FOLIO(!folio_test_anon(folio), folio);
	VM_WARN_ON_FOLIO(!PageAnonExclusive(page), folio);
	__folio_rmap_sanity_checks(folio, page, nr_pages, level);

	/* device private folios cannot get pinned via GUP. */
	if (unlikely(folio_is_device_private(folio))) {
		ClearPageAnonExclusive(page);
		return 0;
	}

	/*
	 * We have to make sure that when we clear PageAnonExclusive, that
	 * the page is not pinned and that concurrent GUP-fast won't succeed in
	 * concurrently pinning the page.
	 *
	 * Conceptually, PageAnonExclusive clearing consists of:
	 * (A1) Clear PTE
	 * (A2) Check if the page is pinned; back off if so.
	 * (A3) Clear PageAnonExclusive
	 * (A4) Restore PTE (optional, but certainly not writable)
	 *
	 * When clearing PageAnonExclusive, we cannot possibly map the page
	 * writable again, because anon pages that may be shared must never
	 * be writable. So in any case, if the PTE was writable it cannot
	 * be writable anymore afterwards and there would be a PTE change. Only
	 * if the PTE wasn't writable, there might not be a PTE change.
	 *
	 * Conceptually, GUP-fast pinning of an anon page consists of:
	 * (B1) Read the PTE
	 * (B2) FOLL_WRITE: check if the PTE is not writable; back off if so.
	 * (B3) Pin the mapped page
	 * (B4) Check if the PTE changed by re-reading it; back off if so.
	 * (B5) If the original PTE is not writable, check if
	 *	PageAnonExclusive is not set; back off if so.
	 *
	 * If the PTE was writable, we only have to make sure that GUP-fast
	 * observes a PTE change and properly backs off.
	 *
	 * If the PTE was not writable, we have to make sure that GUP-fast either
	 * detects a (temporary) PTE change or that PageAnonExclusive is cleared
	 * and properly backs off.
	 *
	 * Consequently, when clearing PageAnonExclusive(), we have to make
	 * sure that (A1), (A2)/(A3) and (A4) happen in the right memory
	 * order. In GUP-fast pinning code, we have to make sure that (B3),(B4)
	 * and (B5) happen in the right memory order.
	 *
	 * We assume that there might not be a memory barrier after
	 * clearing/invalidating the PTE (A1) and before restoring the PTE (A4),
	 * so we use explicit ones here.
	 */

	/* Paired with the memory barrier in try_grab_folio(). */
	if (IS_ENABLED(CONFIG_HAVE_GUP_FAST))
		smp_mb();

	if (unlikely(folio_maybe_dma_pinned(folio)))
		return -EBUSY;
	ClearPageAnonExclusive(page);

	/*
	 * This is conceptually a smp_wmb() paired with the smp_rmb() in
	 * gup_must_unshare().
	 */
	if (IS_ENABLED(CONFIG_HAVE_GUP_FAST))
		smp_mb__after_atomic();
	return 0;
}

/**
 * folio_try_share_anon_rmap_pte - try marking an exclusive anonymous page
 *				   mapped by a PTE possibly shared to prepare
 *				   for KSM or temporary unmapping
 * @folio:	The folio to share a mapping of
 * @page:	The mapped exclusive page
 *
 * The caller needs to hold the page table lock and has to have the page table
 * entries cleared/invalidated.
 *
 * This is similar to folio_try_dup_anon_rmap_pte(), however, not used during
 * fork() to duplicate mappings, but instead to prepare for KSM or temporarily
 * unmapping parts of a folio (swap, migration) via folio_remove_rmap_pte().
 *
 * Marking the mapped page shared can only fail if the folio maybe pinned;
 * device private folios cannot get pinned and consequently this function cannot
 * fail.
 *
 * Returns 0 if marking the mapped page possibly shared succeeded. Returns
 * -EBUSY otherwise.
 */
static inline int folio_try_share_anon_rmap_pte(struct folio *folio,
		struct page *page)
{
	return __folio_try_share_anon_rmap(folio, page, 1, RMAP_LEVEL_PTE);
}

/**
 * folio_try_share_anon_rmap_pmd - try marking an exclusive anonymous page
 *				   range mapped by a PMD possibly shared to
 *				   prepare for temporary unmapping
 * @folio:	The folio to share the mapping of
 * @page:	The first page to share the mapping of
 *
 * The page range of the folio is defined by [page, page + HPAGE_PMD_NR)
 *
 * The caller needs to hold the page table lock and has to have the page table
 * entries cleared/invalidated.
 *
 * This is similar to folio_try_dup_anon_rmap_pmd(), however, not used during
 * fork() to duplicate a mapping, but instead to prepare for temporarily
 * unmapping parts of a folio (swap, migration) via folio_remove_rmap_pmd().
 *
 * Marking the mapped pages shared can only fail if the folio maybe pinned;
 * device private folios cannot get pinned and consequently this function cannot
 * fail.
 *
 * Returns 0 if marking the mapped pages possibly shared succeeded. Returns
 * -EBUSY otherwise.
 */
static inline int folio_try_share_anon_rmap_pmd(struct folio *folio,
		struct page *page)
{
#ifdef CONFIG_TRANSPARENT_HUGEPAGE
	return __folio_try_share_anon_rmap(folio, page, HPAGE_PMD_NR,
					   RMAP_LEVEL_PMD);
#else
	WARN_ON_ONCE(true);
	return -EBUSY;
#endif
}

/*
 * Called from mm/vmscan.c to handle paging out
 */
int folio_referenced(struct folio *, int is_locked,
			struct mem_cgroup *memcg, unsigned long *vm_flags);

void try_to_migrate(struct folio *folio, enum ttu_flags flags);
void try_to_unmap(struct folio *, enum ttu_flags flags);

int make_device_exclusive_range(struct mm_struct *mm, unsigned long start,
				unsigned long end, struct page **pages,
				void *arg);

/* Avoid racy checks */
#define PVMW_SYNC		(1 << 0)
/* Look for migration entries rather than present PTEs */
#define PVMW_MIGRATION		(1 << 1)

struct page_vma_mapped_walk {
	unsigned long pfn;
	unsigned long nr_pages;
	pgoff_t pgoff;
	struct vm_area_struct *vma;
	unsigned long address;
	pmd_t *pmd;
	pte_t *pte;
	spinlock_t *ptl;
	unsigned int flags;
};

#define DEFINE_FOLIO_VMA_WALK(name, _folio, _vma, _address, _flags)	\
	struct page_vma_mapped_walk name = {				\
		.pfn = folio_pfn(_folio),				\
		.nr_pages = folio_nr_pages(_folio),			\
		.pgoff = folio_pgoff(_folio),				\
		.vma = _vma,						\
		.address = _address,					\
		.flags = _flags,					\
	}

static inline void page_vma_mapped_walk_done(struct page_vma_mapped_walk *pvmw)
{
	/* HugeTLB pte is set to the relevant page table entry without pte_mapped. */
	if (pvmw->pte && !is_vm_hugetlb_page(pvmw->vma))
		pte_unmap(pvmw->pte);
	if (pvmw->ptl)
		spin_unlock(pvmw->ptl);
}

/**
 * page_vma_mapped_walk_restart - Restart the page table walk.
 * @pvmw: Pointer to struct page_vma_mapped_walk.
 *
 * It restarts the page table walk when changes occur in the page
 * table, such as splitting a PMD. Ensures that the PTL held during
 * the previous walk is released and resets the state to allow for
 * a new walk starting at the current address stored in pvmw->address.
 */
static inline void
page_vma_mapped_walk_restart(struct page_vma_mapped_walk *pvmw)
{
	WARN_ON_ONCE(!pvmw->pmd && !pvmw->pte);

	if (likely(pvmw->ptl))
		spin_unlock(pvmw->ptl);
	else
		WARN_ON_ONCE(1);

	pvmw->ptl = NULL;
	pvmw->pmd = NULL;
	pvmw->pte = NULL;
}

bool page_vma_mapped_walk(struct page_vma_mapped_walk *pvmw);

/*
 * Used by swapoff to help locate where page is expected in vma.
 */
unsigned long page_address_in_vma(struct page *, struct vm_area_struct *);

/*
 * Cleans the PTEs of shared mappings.
 * (and since clean PTEs should also be readonly, write protects them too)
 *
 * returns the number of cleaned PTEs.
 */
int folio_mkclean(struct folio *);

int pfn_mkclean_range(unsigned long pfn, unsigned long nr_pages, pgoff_t pgoff,
		      struct vm_area_struct *vma);

enum rmp_flags {
	RMP_LOCKED		= 1 << 0,
	RMP_USE_SHARED_ZEROPAGE	= 1 << 1,
};

void remove_migration_ptes(struct folio *src, struct folio *dst, int flags);

/*
 * rmap_walk_control: To control rmap traversing for specific needs
 *
 * arg: passed to rmap_one() and invalid_vma()
 * try_lock: bail out if the rmap lock is contended
 * contended: indicate the rmap traversal bailed out due to lock contention
 * rmap_one: executed on each vma where page is mapped
 * done: for checking traversing termination condition
 * anon_lock: for getting anon_lock by optimized way rather than default
 * invalid_vma: for skipping uninterested vma
 */
struct rmap_walk_control {
	void *arg;
	bool try_lock;
	bool contended;
	/*
	 * Return false if page table scanning in rmap_walk should be stopped.
	 * Otherwise, return true.
	 */
	bool (*rmap_one)(struct folio *folio, struct vm_area_struct *vma,
					unsigned long addr, void *arg);
	int (*done)(struct folio *folio);
	struct anon_vma *(*anon_lock)(struct folio *folio,
				      struct rmap_walk_control *rwc);
	bool (*invalid_vma)(struct vm_area_struct *vma, void *arg);
};

void rmap_walk(struct folio *folio, struct rmap_walk_control *rwc);
void rmap_walk_locked(struct folio *folio, struct rmap_walk_control *rwc);
struct anon_vma *folio_lock_anon_vma_read(struct folio *folio,
					  struct rmap_walk_control *rwc);

#else	/* !CONFIG_MMU */

#define anon_vma_init()		do {} while (0)
#define anon_vma_prepare(vma)	(0)

static inline int folio_referenced(struct folio *folio, int is_locked,
				  struct mem_cgroup *memcg,
				  unsigned long *vm_flags)
{
	*vm_flags = 0;
	return 0;
}

static inline void try_to_unmap(struct folio *folio, enum ttu_flags flags)
{
}

static inline int folio_mkclean(struct folio *folio)
{
	return 0;
}
#endif	/* CONFIG_MMU */

#endif	/* _LINUX_RMAP_H */<|MERGE_RESOLUTION|>--- conflicted
+++ resolved
@@ -406,14 +406,8 @@
 	 * guarantee the pinned folio won't be randomly replaced in the
 	 * future on write faults.
 	 */
-<<<<<<< HEAD
-	if (likely(!is_device_private_page(page)) &&
-	    unlikely(page_needs_cow_for_dma(vma, page)))
-		return -EBUSY;
-=======
 	maybe_pinned = likely(!folio_is_device_private(folio)) &&
 		       unlikely(folio_needs_cow_for_dma(src_vma, folio));
->>>>>>> a6ad5510
 
 	/*
 	 * No need to check+clear for already shared PTEs/PMDs of the
