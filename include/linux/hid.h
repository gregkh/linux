--- conflicted
+++ resolved
@@ -860,17 +860,6 @@
 
 	int (*idle)(struct hid_device *hdev, int report, int idle, int reqtype);
 	bool (*may_wakeup)(struct hid_device *hdev);
-<<<<<<< HEAD
-
-	unsigned int max_buffer_size;
-};
-
-extern struct hid_ll_driver i2c_hid_ll_driver;
-extern struct hid_ll_driver hidp_hid_driver;
-extern struct hid_ll_driver uhid_hid_driver;
-extern struct hid_ll_driver usb_hid_driver;
-=======
->>>>>>> 5729a900
 
 	unsigned int max_buffer_size;
 };
