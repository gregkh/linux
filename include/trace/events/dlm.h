/* SPDX-License-Identifier: GPL-2.0 */
#undef TRACE_SYSTEM
#define TRACE_SYSTEM dlm

#if !defined(_TRACE_DLM_H) || defined(TRACE_HEADER_MULTI_READ)
#define _TRACE_DLM_H

#include <linux/dlm.h>
#include <linux/dlmconstants.h>
#include <uapi/linux/dlm_plock.h>
#include <linux/tracepoint.h>

#include "../../../fs/dlm/dlm_internal.h"

#define show_lock_flags(flags) __print_flags(flags, "|",	\
	{ DLM_LKF_NOQUEUE,	"NOQUEUE" },			\
	{ DLM_LKF_CANCEL,	"CANCEL" },			\
	{ DLM_LKF_CONVERT,	"CONVERT" },			\
	{ DLM_LKF_VALBLK,	"VALBLK" },			\
	{ DLM_LKF_QUECVT,	"QUECVT" },			\
	{ DLM_LKF_IVVALBLK,	"IVVALBLK" },			\
	{ DLM_LKF_CONVDEADLK,	"CONVDEADLK" },			\
	{ DLM_LKF_PERSISTENT,	"PERSISTENT" },			\
	{ DLM_LKF_NODLCKWT,	"NODLCKWT" },			\
	{ DLM_LKF_NODLCKBLK,	"NODLCKBLK" },			\
	{ DLM_LKF_EXPEDITE,	"EXPEDITE" },			\
	{ DLM_LKF_NOQUEUEBAST,	"NOQUEUEBAST" },		\
	{ DLM_LKF_HEADQUE,	"HEADQUE" },			\
	{ DLM_LKF_NOORDER,	"NOORDER" },			\
	{ DLM_LKF_ORPHAN,	"ORPHAN" },			\
	{ DLM_LKF_ALTPR,	"ALTPR" },			\
	{ DLM_LKF_ALTCW,	"ALTCW" },			\
	{ DLM_LKF_FORCEUNLOCK,	"FORCEUNLOCK" },		\
	{ DLM_LKF_TIMEOUT,	"TIMEOUT" })

#define show_lock_mode(mode) __print_symbolic(mode,		\
	{ DLM_LOCK_IV,		"IV"},				\
	{ DLM_LOCK_NL,		"NL"},				\
	{ DLM_LOCK_CR,		"CR"},				\
	{ DLM_LOCK_CW,		"CW"},				\
	{ DLM_LOCK_PR,		"PR"},				\
	{ DLM_LOCK_PW,		"PW"},				\
	{ DLM_LOCK_EX,		"EX"})

#define show_dlm_sb_flags(flags) __print_flags(flags, "|",	\
	{ DLM_SBF_DEMOTED,	"DEMOTED" },			\
	{ DLM_SBF_VALNOTVALID,	"VALNOTVALID" },		\
	{ DLM_SBF_ALTMODE,	"ALTMODE" })

#define show_lkb_flags(flags) __print_flags(flags, "|",		\
<<<<<<< HEAD
	{ DLM_IFL_MSTCPY,	"MSTCPY" },			\
	{ DLM_IFL_RESEND,	"RESEND" },			\
	{ DLM_IFL_DEAD,		"DEAD" },			\
	{ DLM_IFL_OVERLAP_UNLOCK, "OVERLAP_UNLOCK" },		\
	{ DLM_IFL_OVERLAP_CANCEL, "OVERLAP_CANCEL" },		\
	{ DLM_IFL_ENDOFLIFE,	"ENDOFLIFE" },			\
	{ DLM_IFL_DEADLOCK_CANCEL, "DEADLOCK_CANCEL" },		\
	{ DLM_IFL_STUB_MS,	"STUB_MS" },			\
	{ DLM_IFL_USER,		"USER" },			\
	{ DLM_IFL_ORPHAN,	"ORPHAN" })
=======
	{ BIT(DLM_DFL_USER_BIT), "USER" },			\
	{ BIT(DLM_DFL_ORPHAN_BIT), "ORPHAN" })
>>>>>>> 98817289

#define show_header_cmd(cmd) __print_symbolic(cmd,		\
	{ DLM_MSG,		"MSG"},				\
	{ DLM_RCOM,		"RCOM"},			\
	{ DLM_OPTS,		"OPTS"},			\
	{ DLM_ACK,		"ACK"},				\
	{ DLM_FIN,		"FIN"})

#define show_message_version(version) __print_symbolic(version,	\
	{ DLM_VERSION_3_1,	"3.1"},				\
	{ DLM_VERSION_3_2,	"3.2"})

#define show_message_type(type) __print_symbolic(type,		\
	{ DLM_MSG_REQUEST,	"REQUEST"},			\
	{ DLM_MSG_CONVERT,	"CONVERT"},			\
	{ DLM_MSG_UNLOCK,	"UNLOCK"},			\
	{ DLM_MSG_CANCEL,	"CANCEL"},			\
	{ DLM_MSG_REQUEST_REPLY, "REQUEST_REPLY"},		\
	{ DLM_MSG_CONVERT_REPLY, "CONVERT_REPLY"},		\
	{ DLM_MSG_UNLOCK_REPLY,	"UNLOCK_REPLY"},		\
	{ DLM_MSG_CANCEL_REPLY,	"CANCEL_REPLY"},		\
	{ DLM_MSG_GRANT,	"GRANT"},			\
	{ DLM_MSG_BAST,		"BAST"},			\
	{ DLM_MSG_LOOKUP,	"LOOKUP"},			\
	{ DLM_MSG_REMOVE,	"REMOVE"},			\
	{ DLM_MSG_LOOKUP_REPLY,	"LOOKUP_REPLY"},		\
	{ DLM_MSG_PURGE,	"PURGE"})

#define show_rcom_type(type) __print_symbolic(type,            \
	{ DLM_RCOM_STATUS,              "STATUS"},              \
	{ DLM_RCOM_NAMES,               "NAMES"},               \
	{ DLM_RCOM_LOOKUP,              "LOOKUP"},              \
	{ DLM_RCOM_LOCK,                "LOCK"},                \
	{ DLM_RCOM_STATUS_REPLY,        "STATUS_REPLY"},        \
	{ DLM_RCOM_NAMES_REPLY,         "NAMES_REPLY"},         \
	{ DLM_RCOM_LOOKUP_REPLY,        "LOOKUP_REPLY"},        \
	{ DLM_RCOM_LOCK_REPLY,          "LOCK_REPLY"})


/* note: we begin tracing dlm_lock_start() only if ls and lkb are found */
TRACE_EVENT(dlm_lock_start,

	TP_PROTO(struct dlm_ls *ls, struct dlm_lkb *lkb, const void *name,
		 unsigned int namelen, int mode, __u32 flags),

	TP_ARGS(ls, lkb, name, namelen, mode, flags),

	TP_STRUCT__entry(
		__field(__u32, ls_id)
		__field(__u32, lkb_id)
		__field(int, mode)
		__field(__u32, flags)
		__dynamic_array(unsigned char, res_name,
				lkb->lkb_resource ? lkb->lkb_resource->res_length : namelen)
	),

	TP_fast_assign(
		struct dlm_rsb *r;

		__entry->ls_id = ls->ls_global_id;
		__entry->lkb_id = lkb->lkb_id;
		__entry->mode = mode;
		__entry->flags = flags;

		r = lkb->lkb_resource;
		if (r)
			memcpy(__get_dynamic_array(res_name), r->res_name,
			       __get_dynamic_array_len(res_name));
		else if (name)
			memcpy(__get_dynamic_array(res_name), name,
			       __get_dynamic_array_len(res_name));
	),

	TP_printk("ls_id=%u lkb_id=%x mode=%s flags=%s res_name=%s",
		  __entry->ls_id, __entry->lkb_id,
		  show_lock_mode(__entry->mode),
		  show_lock_flags(__entry->flags),
		  __print_hex_str(__get_dynamic_array(res_name),
				  __get_dynamic_array_len(res_name)))

);

TRACE_EVENT(dlm_lock_end,

	TP_PROTO(struct dlm_ls *ls, struct dlm_lkb *lkb, const void *name,
		 unsigned int namelen, int mode, __u32 flags, int error,
		 bool kernel_lock),

	TP_ARGS(ls, lkb, name, namelen, mode, flags, error, kernel_lock),

	TP_STRUCT__entry(
		__field(__u32, ls_id)
		__field(__u32, lkb_id)
		__field(int, mode)
		__field(__u32, flags)
		__field(int, error)
		__dynamic_array(unsigned char, res_name,
				lkb->lkb_resource ? lkb->lkb_resource->res_length : namelen)
	),

	TP_fast_assign(
		struct dlm_rsb *r;

		__entry->ls_id = ls->ls_global_id;
		__entry->lkb_id = lkb->lkb_id;
		__entry->mode = mode;
		__entry->flags = flags;
		__entry->error = error;

		r = lkb->lkb_resource;
		if (r)
			memcpy(__get_dynamic_array(res_name), r->res_name,
			       __get_dynamic_array_len(res_name));
		else if (name)
			memcpy(__get_dynamic_array(res_name), name,
			       __get_dynamic_array_len(res_name));

		if (kernel_lock) {
			/* return value will be zeroed in those cases by dlm_lock()
			 * we do it here again to not introduce more overhead if
			 * trace isn't running and error reflects the return value.
			 */
			if (error == -EAGAIN || error == -EDEADLK)
				__entry->error = 0;
		}

	),

	TP_printk("ls_id=%u lkb_id=%x mode=%s flags=%s error=%d res_name=%s",
		  __entry->ls_id, __entry->lkb_id,
		  show_lock_mode(__entry->mode),
		  show_lock_flags(__entry->flags), __entry->error,
		  __print_hex_str(__get_dynamic_array(res_name),
				  __get_dynamic_array_len(res_name)))

);

TRACE_EVENT(dlm_bast,

	TP_PROTO(struct dlm_ls *ls, struct dlm_lkb *lkb, int mode),

	TP_ARGS(ls, lkb, mode),

	TP_STRUCT__entry(
		__field(__u32, ls_id)
		__field(__u32, lkb_id)
		__field(int, mode)
		__dynamic_array(unsigned char, res_name,
				lkb->lkb_resource ? lkb->lkb_resource->res_length : 0)
	),

	TP_fast_assign(
		struct dlm_rsb *r;

		__entry->ls_id = ls->ls_global_id;
		__entry->lkb_id = lkb->lkb_id;
		__entry->mode = mode;

		r = lkb->lkb_resource;
		if (r)
			memcpy(__get_dynamic_array(res_name), r->res_name,
			       __get_dynamic_array_len(res_name));
	),

	TP_printk("ls_id=%u lkb_id=%x mode=%s res_name=%s",
		  __entry->ls_id, __entry->lkb_id,
		  show_lock_mode(__entry->mode),
		  __print_hex_str(__get_dynamic_array(res_name),
				  __get_dynamic_array_len(res_name)))

);

TRACE_EVENT(dlm_ast,

	TP_PROTO(struct dlm_ls *ls, struct dlm_lkb *lkb),

	TP_ARGS(ls, lkb),

	TP_STRUCT__entry(
		__field(__u32, ls_id)
		__field(__u32, lkb_id)
		__field(u8, sb_flags)
		__field(int, sb_status)
		__dynamic_array(unsigned char, res_name,
				lkb->lkb_resource ? lkb->lkb_resource->res_length : 0)
	),

	TP_fast_assign(
		struct dlm_rsb *r;

		__entry->ls_id = ls->ls_global_id;
		__entry->lkb_id = lkb->lkb_id;
		__entry->sb_flags = lkb->lkb_lksb->sb_flags;
		__entry->sb_status = lkb->lkb_lksb->sb_status;

		r = lkb->lkb_resource;
		if (r)
			memcpy(__get_dynamic_array(res_name), r->res_name,
			       __get_dynamic_array_len(res_name));
	),

	TP_printk("ls_id=%u lkb_id=%x sb_flags=%s sb_status=%d res_name=%s",
		  __entry->ls_id, __entry->lkb_id,
		  show_dlm_sb_flags(__entry->sb_flags), __entry->sb_status,
		  __print_hex_str(__get_dynamic_array(res_name),
				  __get_dynamic_array_len(res_name)))

);

/* note: we begin tracing dlm_unlock_start() only if ls and lkb are found */
TRACE_EVENT(dlm_unlock_start,

	TP_PROTO(struct dlm_ls *ls, struct dlm_lkb *lkb, __u32 flags),

	TP_ARGS(ls, lkb, flags),

	TP_STRUCT__entry(
		__field(__u32, ls_id)
		__field(__u32, lkb_id)
		__field(__u32, flags)
		__dynamic_array(unsigned char, res_name,
				lkb->lkb_resource ? lkb->lkb_resource->res_length : 0)
	),

	TP_fast_assign(
		struct dlm_rsb *r;

		__entry->ls_id = ls->ls_global_id;
		__entry->lkb_id = lkb->lkb_id;
		__entry->flags = flags;

		r = lkb->lkb_resource;
		if (r)
			memcpy(__get_dynamic_array(res_name), r->res_name,
			       __get_dynamic_array_len(res_name));
	),

	TP_printk("ls_id=%u lkb_id=%x flags=%s res_name=%s",
		  __entry->ls_id, __entry->lkb_id,
		  show_lock_flags(__entry->flags),
		  __print_hex_str(__get_dynamic_array(res_name),
				  __get_dynamic_array_len(res_name)))

);

TRACE_EVENT(dlm_unlock_end,

	TP_PROTO(struct dlm_ls *ls, struct dlm_lkb *lkb, __u32 flags,
		 int error),

	TP_ARGS(ls, lkb, flags, error),

	TP_STRUCT__entry(
		__field(__u32, ls_id)
		__field(__u32, lkb_id)
		__field(__u32, flags)
		__field(int, error)
		__dynamic_array(unsigned char, res_name,
				lkb->lkb_resource ? lkb->lkb_resource->res_length : 0)
	),

	TP_fast_assign(
		struct dlm_rsb *r;

		__entry->ls_id = ls->ls_global_id;
		__entry->lkb_id = lkb->lkb_id;
		__entry->flags = flags;
		__entry->error = error;

		r = lkb->lkb_resource;
		if (r)
			memcpy(__get_dynamic_array(res_name), r->res_name,
			       __get_dynamic_array_len(res_name));
	),

	TP_printk("ls_id=%u lkb_id=%x flags=%s error=%d res_name=%s",
		  __entry->ls_id, __entry->lkb_id,
		  show_lock_flags(__entry->flags), __entry->error,
		  __print_hex_str(__get_dynamic_array(res_name),
				  __get_dynamic_array_len(res_name)))

);

DECLARE_EVENT_CLASS(dlm_rcom_template,

<<<<<<< HEAD
	TP_PROTO(uint32_t seq, const struct dlm_rcom *rc),

	TP_ARGS(seq, rc),

	TP_STRUCT__entry(
		__field(uint32_t, seq)
=======
	TP_PROTO(uint32_t dst, uint32_t h_seq, const struct dlm_rcom *rc),

	TP_ARGS(dst, h_seq, rc),

	TP_STRUCT__entry(
		__field(uint32_t, dst)
		__field(uint32_t, h_seq)
>>>>>>> 98817289
		__field(uint32_t, h_version)
		__field(uint32_t, h_lockspace)
		__field(uint32_t, h_nodeid)
		__field(uint16_t, h_length)
		__field(uint8_t, h_cmd)
		__field(uint32_t, rc_type)
		__field(int32_t, rc_result)
		__field(uint64_t, rc_id)
		__field(uint64_t, rc_seq)
		__field(uint64_t, rc_seq_reply)
		__dynamic_array(unsigned char, rc_buf,
				le16_to_cpu(rc->rc_header.h_length) - sizeof(*rc))
	),

	TP_fast_assign(
<<<<<<< HEAD
		__entry->seq = seq;
=======
		__entry->dst = dst;
		__entry->h_seq = h_seq;
>>>>>>> 98817289
		__entry->h_version = le32_to_cpu(rc->rc_header.h_version);
		__entry->h_lockspace = le32_to_cpu(rc->rc_header.u.h_lockspace);
		__entry->h_nodeid = le32_to_cpu(rc->rc_header.h_nodeid);
		__entry->h_length = le16_to_cpu(rc->rc_header.h_length);
		__entry->h_cmd = rc->rc_header.h_cmd;
		__entry->rc_type = le32_to_cpu(rc->rc_type);
		__entry->rc_result = le32_to_cpu(rc->rc_result);
		__entry->rc_id = le64_to_cpu(rc->rc_id);
		__entry->rc_seq = le64_to_cpu(rc->rc_seq);
		__entry->rc_seq_reply = le64_to_cpu(rc->rc_seq_reply);
		memcpy(__get_dynamic_array(rc_buf), rc->rc_buf,
		       __get_dynamic_array_len(rc_buf));
	),

<<<<<<< HEAD
	TP_printk("seq=%u, h_version=%s h_lockspace=%u h_nodeid=%u "
		  "h_length=%u h_cmd=%s rc_type=%s rc_result=%d "
		  "rc_id=%llu rc_seq=%llu rc_seq_reply=%llu "
		  "rc_buf=0x%s", __entry->seq,
=======
	TP_printk("dst=%u h_seq=%u h_version=%s h_lockspace=%u h_nodeid=%u "
		  "h_length=%u h_cmd=%s rc_type=%s rc_result=%d "
		  "rc_id=%llu rc_seq=%llu rc_seq_reply=%llu "
		  "rc_buf=0x%s", __entry->dst, __entry->h_seq,
>>>>>>> 98817289
		  show_message_version(__entry->h_version),
		  __entry->h_lockspace, __entry->h_nodeid, __entry->h_length,
		  show_header_cmd(__entry->h_cmd),
		  show_rcom_type(__entry->rc_type),
		  __entry->rc_result, __entry->rc_id, __entry->rc_seq,
		  __entry->rc_seq_reply,
		  __print_hex_str(__get_dynamic_array(rc_buf),
				  __get_dynamic_array_len(rc_buf)))

);

DEFINE_EVENT(dlm_rcom_template, dlm_send_rcom,
<<<<<<< HEAD
	     TP_PROTO(uint32_t seq, const struct dlm_rcom *rc),
	     TP_ARGS(seq, rc));

DEFINE_EVENT(dlm_rcom_template, dlm_recv_rcom,
	     TP_PROTO(uint32_t seq, const struct dlm_rcom *rc),
	     TP_ARGS(seq, rc));

TRACE_EVENT(dlm_send_message,

	TP_PROTO(uint32_t seq, const struct dlm_message *ms,
		 const void *name, int namelen),

	TP_ARGS(seq, ms, name, namelen),

	TP_STRUCT__entry(
		__field(uint32_t, seq)
=======
	     TP_PROTO(uint32_t dst, uint32_t h_seq, const struct dlm_rcom *rc),
	     TP_ARGS(dst, h_seq, rc));

DEFINE_EVENT(dlm_rcom_template, dlm_recv_rcom,
	     TP_PROTO(uint32_t dst, uint32_t h_seq, const struct dlm_rcom *rc),
	     TP_ARGS(dst, h_seq, rc));

TRACE_EVENT(dlm_send_message,

	TP_PROTO(uint32_t dst, uint32_t h_seq, const struct dlm_message *ms,
		 const void *name, int namelen),

	TP_ARGS(dst, h_seq, ms, name, namelen),

	TP_STRUCT__entry(
		__field(uint32_t, dst)
		__field(uint32_t, h_seq)
>>>>>>> 98817289
		__field(uint32_t, h_version)
		__field(uint32_t, h_lockspace)
		__field(uint32_t, h_nodeid)
		__field(uint16_t, h_length)
		__field(uint8_t, h_cmd)
		__field(uint32_t, m_type)
		__field(uint32_t, m_nodeid)
		__field(uint32_t, m_pid)
		__field(uint32_t, m_lkid)
		__field(uint32_t, m_remid)
		__field(uint32_t, m_parent_lkid)
		__field(uint32_t, m_parent_remid)
		__field(uint32_t, m_exflags)
		__field(uint32_t, m_sbflags)
		__field(uint32_t, m_flags)
		__field(uint32_t, m_lvbseq)
		__field(uint32_t, m_hash)
		__field(int32_t, m_status)
		__field(int32_t, m_grmode)
		__field(int32_t, m_rqmode)
		__field(int32_t, m_bastmode)
		__field(int32_t, m_asts)
		__field(int32_t, m_result)
		__dynamic_array(unsigned char, m_extra,
				le16_to_cpu(ms->m_header.h_length) - sizeof(*ms))
		__dynamic_array(unsigned char, res_name, namelen)
	),

	TP_fast_assign(
<<<<<<< HEAD
		__entry->seq = seq;
=======
		__entry->dst = dst;
		__entry->h_seq = h_seq;
>>>>>>> 98817289
		__entry->h_version = le32_to_cpu(ms->m_header.h_version);
		__entry->h_lockspace = le32_to_cpu(ms->m_header.u.h_lockspace);
		__entry->h_nodeid = le32_to_cpu(ms->m_header.h_nodeid);
		__entry->h_length = le16_to_cpu(ms->m_header.h_length);
		__entry->h_cmd = ms->m_header.h_cmd;
		__entry->m_type = le32_to_cpu(ms->m_type);
		__entry->m_nodeid = le32_to_cpu(ms->m_nodeid);
		__entry->m_pid = le32_to_cpu(ms->m_pid);
		__entry->m_lkid = le32_to_cpu(ms->m_lkid);
		__entry->m_remid = le32_to_cpu(ms->m_remid);
		__entry->m_parent_lkid = le32_to_cpu(ms->m_parent_lkid);
		__entry->m_parent_remid = le32_to_cpu(ms->m_parent_remid);
		__entry->m_exflags = le32_to_cpu(ms->m_exflags);
		__entry->m_sbflags = le32_to_cpu(ms->m_sbflags);
		__entry->m_flags = le32_to_cpu(ms->m_flags);
		__entry->m_lvbseq = le32_to_cpu(ms->m_lvbseq);
		__entry->m_hash = le32_to_cpu(ms->m_hash);
		__entry->m_status = le32_to_cpu(ms->m_status);
		__entry->m_grmode = le32_to_cpu(ms->m_grmode);
		__entry->m_rqmode = le32_to_cpu(ms->m_rqmode);
		__entry->m_bastmode = le32_to_cpu(ms->m_bastmode);
		__entry->m_asts = le32_to_cpu(ms->m_asts);
		__entry->m_result = le32_to_cpu(ms->m_result);
		memcpy(__get_dynamic_array(m_extra), ms->m_extra,
		       __get_dynamic_array_len(m_extra));
		memcpy(__get_dynamic_array(res_name), name,
		       __get_dynamic_array_len(res_name));
	),

<<<<<<< HEAD
	TP_printk("seq=%u h_version=%s h_lockspace=%u h_nodeid=%u "
=======
	TP_printk("dst=%u h_seq=%u h_version=%s h_lockspace=%u h_nodeid=%u "
>>>>>>> 98817289
		  "h_length=%u h_cmd=%s m_type=%s m_nodeid=%u "
		  "m_pid=%u m_lkid=%u m_remid=%u m_parent_lkid=%u "
		  "m_parent_remid=%u m_exflags=%s m_sbflags=%s m_flags=%s "
		  "m_lvbseq=%u m_hash=%u m_status=%d m_grmode=%s "
		  "m_rqmode=%s m_bastmode=%s m_asts=%d m_result=%d "
<<<<<<< HEAD
		  "m_extra=0x%s res_name=0x%s",
		  __entry->seq, show_message_version(__entry->h_version),
=======
		  "m_extra=0x%s res_name=0x%s", __entry->dst,
		  __entry->h_seq, show_message_version(__entry->h_version),
>>>>>>> 98817289
		  __entry->h_lockspace, __entry->h_nodeid, __entry->h_length,
		  show_header_cmd(__entry->h_cmd),
		  show_message_type(__entry->m_type),
		  __entry->m_nodeid, __entry->m_pid, __entry->m_lkid,
		  __entry->m_remid, __entry->m_parent_lkid,
		  __entry->m_parent_remid, show_lock_flags(__entry->m_exflags),
		  show_dlm_sb_flags(__entry->m_sbflags),
		  show_lkb_flags(__entry->m_flags), __entry->m_lvbseq,
		  __entry->m_hash, __entry->m_status,
		  show_lock_mode(__entry->m_grmode),
		  show_lock_mode(__entry->m_rqmode),
		  show_lock_mode(__entry->m_bastmode),
		  __entry->m_asts, __entry->m_result,
		  __print_hex_str(__get_dynamic_array(m_extra),
				  __get_dynamic_array_len(m_extra)),
		  __print_hex_str(__get_dynamic_array(res_name),
				  __get_dynamic_array_len(res_name)))

);

TRACE_EVENT(dlm_recv_message,

<<<<<<< HEAD
	TP_PROTO(uint32_t seq, const struct dlm_message *ms),

	TP_ARGS(seq, ms),

	TP_STRUCT__entry(
		__field(uint32_t, seq)
=======
	TP_PROTO(uint32_t dst, uint32_t h_seq, const struct dlm_message *ms),

	TP_ARGS(dst, h_seq, ms),

	TP_STRUCT__entry(
		__field(uint32_t, dst)
		__field(uint32_t, h_seq)
>>>>>>> 98817289
		__field(uint32_t, h_version)
		__field(uint32_t, h_lockspace)
		__field(uint32_t, h_nodeid)
		__field(uint16_t, h_length)
		__field(uint8_t, h_cmd)
		__field(uint32_t, m_type)
		__field(uint32_t, m_nodeid)
		__field(uint32_t, m_pid)
		__field(uint32_t, m_lkid)
		__field(uint32_t, m_remid)
		__field(uint32_t, m_parent_lkid)
		__field(uint32_t, m_parent_remid)
		__field(uint32_t, m_exflags)
		__field(uint32_t, m_sbflags)
		__field(uint32_t, m_flags)
		__field(uint32_t, m_lvbseq)
		__field(uint32_t, m_hash)
		__field(int32_t, m_status)
		__field(int32_t, m_grmode)
		__field(int32_t, m_rqmode)
		__field(int32_t, m_bastmode)
		__field(int32_t, m_asts)
		__field(int32_t, m_result)
		__dynamic_array(unsigned char, m_extra,
				le16_to_cpu(ms->m_header.h_length) - sizeof(*ms))
	),

	TP_fast_assign(
<<<<<<< HEAD
		__entry->seq = seq;
=======
		__entry->dst = dst;
		__entry->h_seq = h_seq;
>>>>>>> 98817289
		__entry->h_version = le32_to_cpu(ms->m_header.h_version);
		__entry->h_lockspace = le32_to_cpu(ms->m_header.u.h_lockspace);
		__entry->h_nodeid = le32_to_cpu(ms->m_header.h_nodeid);
		__entry->h_length = le16_to_cpu(ms->m_header.h_length);
		__entry->h_cmd = ms->m_header.h_cmd;
		__entry->m_type = le32_to_cpu(ms->m_type);
		__entry->m_nodeid = le32_to_cpu(ms->m_nodeid);
		__entry->m_pid = le32_to_cpu(ms->m_pid);
		__entry->m_lkid = le32_to_cpu(ms->m_lkid);
		__entry->m_remid = le32_to_cpu(ms->m_remid);
		__entry->m_parent_lkid = le32_to_cpu(ms->m_parent_lkid);
		__entry->m_parent_remid = le32_to_cpu(ms->m_parent_remid);
		__entry->m_exflags = le32_to_cpu(ms->m_exflags);
		__entry->m_sbflags = le32_to_cpu(ms->m_sbflags);
		__entry->m_flags = le32_to_cpu(ms->m_flags);
		__entry->m_lvbseq = le32_to_cpu(ms->m_lvbseq);
		__entry->m_hash = le32_to_cpu(ms->m_hash);
		__entry->m_status = le32_to_cpu(ms->m_status);
		__entry->m_grmode = le32_to_cpu(ms->m_grmode);
		__entry->m_rqmode = le32_to_cpu(ms->m_rqmode);
		__entry->m_bastmode = le32_to_cpu(ms->m_bastmode);
		__entry->m_asts = le32_to_cpu(ms->m_asts);
		__entry->m_result = le32_to_cpu(ms->m_result);
		memcpy(__get_dynamic_array(m_extra), ms->m_extra,
		       __get_dynamic_array_len(m_extra));
	),

<<<<<<< HEAD
	TP_printk("seq=%u h_version=%s h_lockspace=%u h_nodeid=%u "
=======
	TP_printk("dst=%u h_seq=%u h_version=%s h_lockspace=%u h_nodeid=%u "
>>>>>>> 98817289
		  "h_length=%u h_cmd=%s m_type=%s m_nodeid=%u "
		  "m_pid=%u m_lkid=%u m_remid=%u m_parent_lkid=%u "
		  "m_parent_remid=%u m_exflags=%s m_sbflags=%s m_flags=%s "
		  "m_lvbseq=%u m_hash=%u m_status=%d m_grmode=%s "
		  "m_rqmode=%s m_bastmode=%s m_asts=%d m_result=%d "
<<<<<<< HEAD
		  "m_extra=0x%s",
		  __entry->seq, show_message_version(__entry->h_version),
=======
		  "m_extra=0x%s", __entry->dst,
		  __entry->h_seq, show_message_version(__entry->h_version),
>>>>>>> 98817289
		  __entry->h_lockspace, __entry->h_nodeid, __entry->h_length,
		  show_header_cmd(__entry->h_cmd),
		  show_message_type(__entry->m_type),
		  __entry->m_nodeid, __entry->m_pid, __entry->m_lkid,
		  __entry->m_remid, __entry->m_parent_lkid,
		  __entry->m_parent_remid, show_lock_flags(__entry->m_exflags),
		  show_dlm_sb_flags(__entry->m_sbflags),
		  show_lkb_flags(__entry->m_flags), __entry->m_lvbseq,
		  __entry->m_hash, __entry->m_status,
		  show_lock_mode(__entry->m_grmode),
		  show_lock_mode(__entry->m_rqmode),
		  show_lock_mode(__entry->m_bastmode),
		  __entry->m_asts, __entry->m_result,
		  __print_hex_str(__get_dynamic_array(m_extra),
				  __get_dynamic_array_len(m_extra)))

);

<<<<<<< HEAD
=======
DECLARE_EVENT_CLASS(dlm_plock_template,

	TP_PROTO(const struct dlm_plock_info *info),

	TP_ARGS(info),

	TP_STRUCT__entry(
		__field(uint8_t, optype)
		__field(uint8_t, ex)
		__field(uint8_t, wait)
		__field(uint8_t, flags)
		__field(uint32_t, pid)
		__field(int32_t, nodeid)
		__field(int32_t, rv)
		__field(uint32_t, fsid)
		__field(uint64_t, number)
		__field(uint64_t, start)
		__field(uint64_t, end)
		__field(uint64_t, owner)
	),

	TP_fast_assign(
		__entry->optype = info->optype;
		__entry->ex = info->ex;
		__entry->wait = info->wait;
		__entry->flags = info->flags;
		__entry->pid = info->pid;
		__entry->nodeid = info->nodeid;
		__entry->rv = info->rv;
		__entry->fsid = info->fsid;
		__entry->number = info->number;
		__entry->start = info->start;
		__entry->end = info->end;
		__entry->owner = info->owner;
	),

	TP_printk("fsid=%u number=%llx owner=%llx optype=%d ex=%d wait=%d flags=%x pid=%u nodeid=%d rv=%d start=%llx end=%llx",
		  __entry->fsid, __entry->number, __entry->owner,
		  __entry->optype, __entry->ex, __entry->wait,
		  __entry->flags, __entry->pid, __entry->nodeid,
		  __entry->rv, __entry->start, __entry->end)

);

DEFINE_EVENT(dlm_plock_template, dlm_plock_read,
	     TP_PROTO(const struct dlm_plock_info *info), TP_ARGS(info));

DEFINE_EVENT(dlm_plock_template, dlm_plock_write,
	     TP_PROTO(const struct dlm_plock_info *info), TP_ARGS(info));

>>>>>>> 98817289
TRACE_EVENT(dlm_send,

	TP_PROTO(int nodeid, int ret),

	TP_ARGS(nodeid, ret),

	TP_STRUCT__entry(
		__field(int, nodeid)
		__field(int, ret)
	),

	TP_fast_assign(
		__entry->nodeid = nodeid;
		__entry->ret = ret;
	),

	TP_printk("nodeid=%d ret=%d", __entry->nodeid, __entry->ret)

);

TRACE_EVENT(dlm_recv,

	TP_PROTO(int nodeid, int ret),

	TP_ARGS(nodeid, ret),

	TP_STRUCT__entry(
		__field(int, nodeid)
		__field(int, ret)
	),

	TP_fast_assign(
		__entry->nodeid = nodeid;
		__entry->ret = ret;
	),

	TP_printk("nodeid=%d ret=%d", __entry->nodeid, __entry->ret)

);

#endif /* if !defined(_TRACE_DLM_H) || defined(TRACE_HEADER_MULTI_READ) */

/* This part must be outside protection */
#include <trace/define_trace.h><|MERGE_RESOLUTION|>--- conflicted
+++ resolved
@@ -48,21 +48,8 @@
 	{ DLM_SBF_ALTMODE,	"ALTMODE" })
 
 #define show_lkb_flags(flags) __print_flags(flags, "|",		\
-<<<<<<< HEAD
-	{ DLM_IFL_MSTCPY,	"MSTCPY" },			\
-	{ DLM_IFL_RESEND,	"RESEND" },			\
-	{ DLM_IFL_DEAD,		"DEAD" },			\
-	{ DLM_IFL_OVERLAP_UNLOCK, "OVERLAP_UNLOCK" },		\
-	{ DLM_IFL_OVERLAP_CANCEL, "OVERLAP_CANCEL" },		\
-	{ DLM_IFL_ENDOFLIFE,	"ENDOFLIFE" },			\
-	{ DLM_IFL_DEADLOCK_CANCEL, "DEADLOCK_CANCEL" },		\
-	{ DLM_IFL_STUB_MS,	"STUB_MS" },			\
-	{ DLM_IFL_USER,		"USER" },			\
-	{ DLM_IFL_ORPHAN,	"ORPHAN" })
-=======
 	{ BIT(DLM_DFL_USER_BIT), "USER" },			\
 	{ BIT(DLM_DFL_ORPHAN_BIT), "ORPHAN" })
->>>>>>> 98817289
 
 #define show_header_cmd(cmd) __print_symbolic(cmd,		\
 	{ DLM_MSG,		"MSG"},				\
@@ -348,14 +335,6 @@
 
 DECLARE_EVENT_CLASS(dlm_rcom_template,
 
-<<<<<<< HEAD
-	TP_PROTO(uint32_t seq, const struct dlm_rcom *rc),
-
-	TP_ARGS(seq, rc),
-
-	TP_STRUCT__entry(
-		__field(uint32_t, seq)
-=======
 	TP_PROTO(uint32_t dst, uint32_t h_seq, const struct dlm_rcom *rc),
 
 	TP_ARGS(dst, h_seq, rc),
@@ -363,7 +342,6 @@
 	TP_STRUCT__entry(
 		__field(uint32_t, dst)
 		__field(uint32_t, h_seq)
->>>>>>> 98817289
 		__field(uint32_t, h_version)
 		__field(uint32_t, h_lockspace)
 		__field(uint32_t, h_nodeid)
@@ -379,12 +357,8 @@
 	),
 
 	TP_fast_assign(
-<<<<<<< HEAD
-		__entry->seq = seq;
-=======
 		__entry->dst = dst;
 		__entry->h_seq = h_seq;
->>>>>>> 98817289
 		__entry->h_version = le32_to_cpu(rc->rc_header.h_version);
 		__entry->h_lockspace = le32_to_cpu(rc->rc_header.u.h_lockspace);
 		__entry->h_nodeid = le32_to_cpu(rc->rc_header.h_nodeid);
@@ -399,17 +373,10 @@
 		       __get_dynamic_array_len(rc_buf));
 	),
 
-<<<<<<< HEAD
-	TP_printk("seq=%u, h_version=%s h_lockspace=%u h_nodeid=%u "
-		  "h_length=%u h_cmd=%s rc_type=%s rc_result=%d "
-		  "rc_id=%llu rc_seq=%llu rc_seq_reply=%llu "
-		  "rc_buf=0x%s", __entry->seq,
-=======
 	TP_printk("dst=%u h_seq=%u h_version=%s h_lockspace=%u h_nodeid=%u "
 		  "h_length=%u h_cmd=%s rc_type=%s rc_result=%d "
 		  "rc_id=%llu rc_seq=%llu rc_seq_reply=%llu "
 		  "rc_buf=0x%s", __entry->dst, __entry->h_seq,
->>>>>>> 98817289
 		  show_message_version(__entry->h_version),
 		  __entry->h_lockspace, __entry->h_nodeid, __entry->h_length,
 		  show_header_cmd(__entry->h_cmd),
@@ -422,24 +389,6 @@
 );
 
 DEFINE_EVENT(dlm_rcom_template, dlm_send_rcom,
-<<<<<<< HEAD
-	     TP_PROTO(uint32_t seq, const struct dlm_rcom *rc),
-	     TP_ARGS(seq, rc));
-
-DEFINE_EVENT(dlm_rcom_template, dlm_recv_rcom,
-	     TP_PROTO(uint32_t seq, const struct dlm_rcom *rc),
-	     TP_ARGS(seq, rc));
-
-TRACE_EVENT(dlm_send_message,
-
-	TP_PROTO(uint32_t seq, const struct dlm_message *ms,
-		 const void *name, int namelen),
-
-	TP_ARGS(seq, ms, name, namelen),
-
-	TP_STRUCT__entry(
-		__field(uint32_t, seq)
-=======
 	     TP_PROTO(uint32_t dst, uint32_t h_seq, const struct dlm_rcom *rc),
 	     TP_ARGS(dst, h_seq, rc));
 
@@ -457,7 +406,6 @@
 	TP_STRUCT__entry(
 		__field(uint32_t, dst)
 		__field(uint32_t, h_seq)
->>>>>>> 98817289
 		__field(uint32_t, h_version)
 		__field(uint32_t, h_lockspace)
 		__field(uint32_t, h_nodeid)
@@ -487,12 +435,8 @@
 	),
 
 	TP_fast_assign(
-<<<<<<< HEAD
-		__entry->seq = seq;
-=======
 		__entry->dst = dst;
 		__entry->h_seq = h_seq;
->>>>>>> 98817289
 		__entry->h_version = le32_to_cpu(ms->m_header.h_version);
 		__entry->h_lockspace = le32_to_cpu(ms->m_header.u.h_lockspace);
 		__entry->h_nodeid = le32_to_cpu(ms->m_header.h_nodeid);
@@ -522,23 +466,14 @@
 		       __get_dynamic_array_len(res_name));
 	),
 
-<<<<<<< HEAD
-	TP_printk("seq=%u h_version=%s h_lockspace=%u h_nodeid=%u "
-=======
 	TP_printk("dst=%u h_seq=%u h_version=%s h_lockspace=%u h_nodeid=%u "
->>>>>>> 98817289
 		  "h_length=%u h_cmd=%s m_type=%s m_nodeid=%u "
 		  "m_pid=%u m_lkid=%u m_remid=%u m_parent_lkid=%u "
 		  "m_parent_remid=%u m_exflags=%s m_sbflags=%s m_flags=%s "
 		  "m_lvbseq=%u m_hash=%u m_status=%d m_grmode=%s "
 		  "m_rqmode=%s m_bastmode=%s m_asts=%d m_result=%d "
-<<<<<<< HEAD
-		  "m_extra=0x%s res_name=0x%s",
-		  __entry->seq, show_message_version(__entry->h_version),
-=======
 		  "m_extra=0x%s res_name=0x%s", __entry->dst,
 		  __entry->h_seq, show_message_version(__entry->h_version),
->>>>>>> 98817289
 		  __entry->h_lockspace, __entry->h_nodeid, __entry->h_length,
 		  show_header_cmd(__entry->h_cmd),
 		  show_message_type(__entry->m_type),
@@ -561,14 +496,6 @@
 
 TRACE_EVENT(dlm_recv_message,
 
-<<<<<<< HEAD
-	TP_PROTO(uint32_t seq, const struct dlm_message *ms),
-
-	TP_ARGS(seq, ms),
-
-	TP_STRUCT__entry(
-		__field(uint32_t, seq)
-=======
 	TP_PROTO(uint32_t dst, uint32_t h_seq, const struct dlm_message *ms),
 
 	TP_ARGS(dst, h_seq, ms),
@@ -576,7 +503,6 @@
 	TP_STRUCT__entry(
 		__field(uint32_t, dst)
 		__field(uint32_t, h_seq)
->>>>>>> 98817289
 		__field(uint32_t, h_version)
 		__field(uint32_t, h_lockspace)
 		__field(uint32_t, h_nodeid)
@@ -605,12 +531,8 @@
 	),
 
 	TP_fast_assign(
-<<<<<<< HEAD
-		__entry->seq = seq;
-=======
 		__entry->dst = dst;
 		__entry->h_seq = h_seq;
->>>>>>> 98817289
 		__entry->h_version = le32_to_cpu(ms->m_header.h_version);
 		__entry->h_lockspace = le32_to_cpu(ms->m_header.u.h_lockspace);
 		__entry->h_nodeid = le32_to_cpu(ms->m_header.h_nodeid);
@@ -638,23 +560,14 @@
 		       __get_dynamic_array_len(m_extra));
 	),
 
-<<<<<<< HEAD
-	TP_printk("seq=%u h_version=%s h_lockspace=%u h_nodeid=%u "
-=======
 	TP_printk("dst=%u h_seq=%u h_version=%s h_lockspace=%u h_nodeid=%u "
->>>>>>> 98817289
 		  "h_length=%u h_cmd=%s m_type=%s m_nodeid=%u "
 		  "m_pid=%u m_lkid=%u m_remid=%u m_parent_lkid=%u "
 		  "m_parent_remid=%u m_exflags=%s m_sbflags=%s m_flags=%s "
 		  "m_lvbseq=%u m_hash=%u m_status=%d m_grmode=%s "
 		  "m_rqmode=%s m_bastmode=%s m_asts=%d m_result=%d "
-<<<<<<< HEAD
-		  "m_extra=0x%s",
-		  __entry->seq, show_message_version(__entry->h_version),
-=======
 		  "m_extra=0x%s", __entry->dst,
 		  __entry->h_seq, show_message_version(__entry->h_version),
->>>>>>> 98817289
 		  __entry->h_lockspace, __entry->h_nodeid, __entry->h_length,
 		  show_header_cmd(__entry->h_cmd),
 		  show_message_type(__entry->m_type),
@@ -673,8 +586,6 @@
 
 );
 
-<<<<<<< HEAD
-=======
 DECLARE_EVENT_CLASS(dlm_plock_template,
 
 	TP_PROTO(const struct dlm_plock_info *info),
@@ -725,7 +636,6 @@
 DEFINE_EVENT(dlm_plock_template, dlm_plock_write,
 	     TP_PROTO(const struct dlm_plock_info *info), TP_ARGS(info));
 
->>>>>>> 98817289
 TRACE_EVENT(dlm_send,
 
 	TP_PROTO(int nodeid, int ret),
