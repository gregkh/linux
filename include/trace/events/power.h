/* SPDX-License-Identifier: GPL-2.0 */
#undef TRACE_SYSTEM
#define TRACE_SYSTEM power

#if !defined(_TRACE_POWER_H) || defined(TRACE_HEADER_MULTI_READ)
#define _TRACE_POWER_H

#include <linux/cpufreq.h>
#include <linux/ktime.h>
#include <linux/pm_qos.h>
#include <linux/tracepoint.h>
#include <linux/trace_events.h>

#define TPS(x)  tracepoint_string(x)

DECLARE_EVENT_CLASS(cpu,

	TP_PROTO(unsigned int state, unsigned int cpu_id),

	TP_ARGS(state, cpu_id),

	TP_STRUCT__entry(
		__field(	u32,		state		)
		__field(	u32,		cpu_id		)
	),

	TP_fast_assign(
		__entry->state = state;
		__entry->cpu_id = cpu_id;
	),

	TP_printk("state=%lu cpu_id=%lu", (unsigned long)__entry->state,
		  (unsigned long)__entry->cpu_id)
);

DEFINE_EVENT(cpu, cpu_idle,

	TP_PROTO(unsigned int state, unsigned int cpu_id),

	TP_ARGS(state, cpu_id)
);

TRACE_EVENT(cpu_idle_miss,

	TP_PROTO(unsigned int cpu_id, unsigned int state, bool below),

	TP_ARGS(cpu_id, state, below),

	TP_STRUCT__entry(
		__field(u32,		cpu_id)
		__field(u32,		state)
		__field(bool,		below)
	),

	TP_fast_assign(
		__entry->cpu_id = cpu_id;
		__entry->state = state;
		__entry->below = below;
	),

	TP_printk("cpu_id=%lu state=%lu type=%s", (unsigned long)__entry->cpu_id,
		(unsigned long)__entry->state, (__entry->below)?"below":"above")
);

#ifdef CONFIG_ARM_PSCI_CPUIDLE
DECLARE_EVENT_CLASS(psci_domain_idle,

	TP_PROTO(unsigned int cpu_id, unsigned int state, bool s2idle),

	TP_ARGS(cpu_id, state, s2idle),

	TP_STRUCT__entry(
		__field(u32,		cpu_id)
		__field(u32,		state)
		__field(bool,		s2idle)
	),

	TP_fast_assign(
		__entry->cpu_id = cpu_id;
		__entry->state = state;
		__entry->s2idle = s2idle;
	),

	TP_printk("cpu_id=%lu state=0x%lx is_s2idle=%s",
		  (unsigned long)__entry->cpu_id, (unsigned long)__entry->state,
		  (__entry->s2idle)?"yes":"no")
);

DEFINE_EVENT(psci_domain_idle, psci_domain_idle_enter,

	TP_PROTO(unsigned int cpu_id, unsigned int state, bool s2idle),

	TP_ARGS(cpu_id, state, s2idle)
);

DEFINE_EVENT(psci_domain_idle, psci_domain_idle_exit,

	TP_PROTO(unsigned int cpu_id, unsigned int state, bool s2idle),

	TP_ARGS(cpu_id, state, s2idle)
);
<<<<<<< HEAD
=======
#endif
>>>>>>> 449d48b1

TRACE_EVENT(pstate_sample,

	TP_PROTO(u32 core_busy,
		u32 scaled_busy,
		u32 from,
		u32 to,
		u64 mperf,
		u64 aperf,
		u64 tsc,
		u32 freq,
		u32 io_boost
		),

	TP_ARGS(core_busy,
		scaled_busy,
		from,
		to,
		mperf,
		aperf,
		tsc,
		freq,
		io_boost
		),

	TP_STRUCT__entry(
		__field(u32, core_busy)
		__field(u32, scaled_busy)
		__field(u32, from)
		__field(u32, to)
		__field(u64, mperf)
		__field(u64, aperf)
		__field(u64, tsc)
		__field(u32, freq)
		__field(u32, io_boost)
		),

	TP_fast_assign(
		__entry->core_busy = core_busy;
		__entry->scaled_busy = scaled_busy;
		__entry->from = from;
		__entry->to = to;
		__entry->mperf = mperf;
		__entry->aperf = aperf;
		__entry->tsc = tsc;
		__entry->freq = freq;
		__entry->io_boost = io_boost;
		),

	TP_printk("core_busy=%lu scaled=%lu from=%lu to=%lu mperf=%llu aperf=%llu tsc=%llu freq=%lu io_boost=%lu",
		(unsigned long)__entry->core_busy,
		(unsigned long)__entry->scaled_busy,
		(unsigned long)__entry->from,
		(unsigned long)__entry->to,
		(unsigned long long)__entry->mperf,
		(unsigned long long)__entry->aperf,
		(unsigned long long)__entry->tsc,
		(unsigned long)__entry->freq,
		(unsigned long)__entry->io_boost
		)

);

/* This file can get included multiple times, TRACE_HEADER_MULTI_READ at top */
#ifndef _PWR_EVENT_AVOID_DOUBLE_DEFINING
#define _PWR_EVENT_AVOID_DOUBLE_DEFINING

#define PWR_EVENT_EXIT -1
#endif

#define pm_verb_symbolic(event) \
	__print_symbolic(event, \
		{ PM_EVENT_SUSPEND, "suspend" }, \
		{ PM_EVENT_RESUME, "resume" }, \
		{ PM_EVENT_FREEZE, "freeze" }, \
		{ PM_EVENT_QUIESCE, "quiesce" }, \
		{ PM_EVENT_HIBERNATE, "hibernate" }, \
		{ PM_EVENT_THAW, "thaw" }, \
		{ PM_EVENT_RESTORE, "restore" }, \
		{ PM_EVENT_RECOVER, "recover" })

DEFINE_EVENT(cpu, cpu_frequency,

	TP_PROTO(unsigned int frequency, unsigned int cpu_id),

	TP_ARGS(frequency, cpu_id)
);

TRACE_EVENT(cpu_frequency_limits,

	TP_PROTO(struct cpufreq_policy *policy),

	TP_ARGS(policy),

	TP_STRUCT__entry(
		__field(u32, min_freq)
		__field(u32, max_freq)
		__field(u32, cpu_id)
	),

	TP_fast_assign(
		__entry->min_freq = policy->min;
		__entry->max_freq = policy->max;
		__entry->cpu_id = policy->cpu;
	),

	TP_printk("min=%lu max=%lu cpu_id=%lu",
		  (unsigned long)__entry->min_freq,
		  (unsigned long)__entry->max_freq,
		  (unsigned long)__entry->cpu_id)
);

#ifdef CONFIG_PM_SLEEP
TRACE_EVENT(device_pm_callback_start,

	TP_PROTO(struct device *dev, const char *pm_ops, int event),

	TP_ARGS(dev, pm_ops, event),

	TP_STRUCT__entry(
		__string(device, dev_name(dev))
		__string(driver, dev_driver_string(dev))
		__string(parent, dev->parent ? dev_name(dev->parent) : "none")
		__string(pm_ops, pm_ops ? pm_ops : "none ")
		__field(int, event)
	),

	TP_fast_assign(
		__assign_str(device);
		__assign_str(driver);
		__assign_str(parent);
		__assign_str(pm_ops);
		__entry->event = event;
	),

	TP_printk("%s %s, parent: %s, %s[%s]", __get_str(driver),
		__get_str(device), __get_str(parent), __get_str(pm_ops),
		pm_verb_symbolic(__entry->event))
);

TRACE_EVENT(device_pm_callback_end,

	TP_PROTO(struct device *dev, int error),

	TP_ARGS(dev, error),

	TP_STRUCT__entry(
		__string(device, dev_name(dev))
		__string(driver, dev_driver_string(dev))
		__field(int, error)
	),

	TP_fast_assign(
		__assign_str(device);
		__assign_str(driver);
		__entry->error = error;
	),

	TP_printk("%s %s, err=%d",
		__get_str(driver), __get_str(device), __entry->error)
);
#endif

TRACE_EVENT(suspend_resume,

	TP_PROTO(const char *action, int val, bool start),

	TP_ARGS(action, val, start),

	TP_STRUCT__entry(
		__field(const char *, action)
		__field(int, val)
		__field(bool, start)
	),

	TP_fast_assign(
		__entry->action = action;
		__entry->val = val;
		__entry->start = start;
	),

	TP_printk("%s[%u] %s", __entry->action, (unsigned int)__entry->val,
		(__entry->start)?"begin":"end")
);

DECLARE_EVENT_CLASS(wakeup_source,

	TP_PROTO(const char *name, unsigned int state),

	TP_ARGS(name, state),

	TP_STRUCT__entry(
		__string(       name,           name            )
		__field(        u64,            state           )
	),

	TP_fast_assign(
		__assign_str(name);
		__entry->state = state;
	),

	TP_printk("%s state=0x%lx", __get_str(name),
		(unsigned long)__entry->state)
);

DEFINE_EVENT(wakeup_source, wakeup_source_activate,

	TP_PROTO(const char *name, unsigned int state),

	TP_ARGS(name, state)
);

DEFINE_EVENT(wakeup_source, wakeup_source_deactivate,

	TP_PROTO(const char *name, unsigned int state),

	TP_ARGS(name, state)
);

#ifdef CONFIG_ARCH_OMAP2PLUS
/*
 * The power domain events are used for power domains transitions
 */
DECLARE_EVENT_CLASS(power_domain,

	TP_PROTO(const char *name, unsigned int state, unsigned int cpu_id),

	TP_ARGS(name, state, cpu_id),

	TP_STRUCT__entry(
		__string(       name,           name            )
		__field(        u64,            state           )
		__field(        u64,            cpu_id          )
	),

	TP_fast_assign(
		__assign_str(name);
		__entry->state = state;
		__entry->cpu_id = cpu_id;
),

	TP_printk("%s state=%lu cpu_id=%lu", __get_str(name),
		(unsigned long)__entry->state, (unsigned long)__entry->cpu_id)
);

DEFINE_EVENT(power_domain, power_domain_target,

	TP_PROTO(const char *name, unsigned int state, unsigned int cpu_id),

	TP_ARGS(name, state, cpu_id)
);
#endif

/*
 * CPU latency QoS events used for global CPU latency QoS list updates
 */
DECLARE_EVENT_CLASS(cpu_latency_qos_request,

	TP_PROTO(s32 value),

	TP_ARGS(value),

	TP_STRUCT__entry(
		__field( s32,                    value          )
	),

	TP_fast_assign(
		__entry->value = value;
	),

	TP_printk("CPU_DMA_LATENCY value=%d",
		  __entry->value)
);

DEFINE_EVENT(cpu_latency_qos_request, pm_qos_add_request,

	TP_PROTO(s32 value),

	TP_ARGS(value)
);

DEFINE_EVENT(cpu_latency_qos_request, pm_qos_update_request,

	TP_PROTO(s32 value),

	TP_ARGS(value)
);

DEFINE_EVENT(cpu_latency_qos_request, pm_qos_remove_request,

	TP_PROTO(s32 value),

	TP_ARGS(value)
);

/*
 * General PM QoS events used for updates of PM QoS request lists
 */
DECLARE_EVENT_CLASS(pm_qos_update,

	TP_PROTO(enum pm_qos_req_action action, int prev_value, int curr_value),

	TP_ARGS(action, prev_value, curr_value),

	TP_STRUCT__entry(
		__field( enum pm_qos_req_action, action         )
		__field( int,                    prev_value     )
		__field( int,                    curr_value     )
	),

	TP_fast_assign(
		__entry->action = action;
		__entry->prev_value = prev_value;
		__entry->curr_value = curr_value;
	),

	TP_printk("action=%s prev_value=%d curr_value=%d",
		  __print_symbolic(__entry->action,
			{ PM_QOS_ADD_REQ,	"ADD_REQ" },
			{ PM_QOS_UPDATE_REQ,	"UPDATE_REQ" },
			{ PM_QOS_REMOVE_REQ,	"REMOVE_REQ" }),
		  __entry->prev_value, __entry->curr_value)
);

DEFINE_EVENT(pm_qos_update, pm_qos_update_target,

	TP_PROTO(enum pm_qos_req_action action, int prev_value, int curr_value),

	TP_ARGS(action, prev_value, curr_value)
);

DEFINE_EVENT_PRINT(pm_qos_update, pm_qos_update_flags,

	TP_PROTO(enum pm_qos_req_action action, int prev_value, int curr_value),

	TP_ARGS(action, prev_value, curr_value),

	TP_printk("action=%s prev_value=0x%x curr_value=0x%x",
		  __print_symbolic(__entry->action,
			{ PM_QOS_ADD_REQ,	"ADD_REQ" },
			{ PM_QOS_UPDATE_REQ,	"UPDATE_REQ" },
			{ PM_QOS_REMOVE_REQ,	"REMOVE_REQ" }),
		  __entry->prev_value, __entry->curr_value)
);

DECLARE_EVENT_CLASS(dev_pm_qos_request,

	TP_PROTO(const char *name, enum dev_pm_qos_req_type type,
		 s32 new_value),

	TP_ARGS(name, type, new_value),

	TP_STRUCT__entry(
		__string( name,                    name         )
		__field( enum dev_pm_qos_req_type, type         )
		__field( s32,                      new_value    )
	),

	TP_fast_assign(
		__assign_str(name);
		__entry->type = type;
		__entry->new_value = new_value;
	),

	TP_printk("device=%s type=%s new_value=%d",
		  __get_str(name),
		  __print_symbolic(__entry->type,
			{ DEV_PM_QOS_RESUME_LATENCY, "DEV_PM_QOS_RESUME_LATENCY" },
			{ DEV_PM_QOS_FLAGS, "DEV_PM_QOS_FLAGS" }),
		  __entry->new_value)
);

DEFINE_EVENT(dev_pm_qos_request, dev_pm_qos_add_request,

	TP_PROTO(const char *name, enum dev_pm_qos_req_type type,
		 s32 new_value),

	TP_ARGS(name, type, new_value)
);

DEFINE_EVENT(dev_pm_qos_request, dev_pm_qos_update_request,

	TP_PROTO(const char *name, enum dev_pm_qos_req_type type,
		 s32 new_value),

	TP_ARGS(name, type, new_value)
);

DEFINE_EVENT(dev_pm_qos_request, dev_pm_qos_remove_request,

	TP_PROTO(const char *name, enum dev_pm_qos_req_type type,
		 s32 new_value),

	TP_ARGS(name, type, new_value)
);

TRACE_EVENT(guest_halt_poll_ns,

	TP_PROTO(bool grow, unsigned int new, unsigned int old),

	TP_ARGS(grow, new, old),

	TP_STRUCT__entry(
		__field(bool, grow)
		__field(unsigned int, new)
		__field(unsigned int, old)
	),

	TP_fast_assign(
		__entry->grow   = grow;
		__entry->new    = new;
		__entry->old    = old;
	),

	TP_printk("halt_poll_ns %u (%s %u)",
		__entry->new,
		__entry->grow ? "grow" : "shrink",
		__entry->old)
);

#define trace_guest_halt_poll_ns_grow(new, old) \
	trace_guest_halt_poll_ns(true, new, old)
#define trace_guest_halt_poll_ns_shrink(new, old) \
	trace_guest_halt_poll_ns(false, new, old)
#endif /* _TRACE_POWER_H */

/* This part must be outside protection */
#include <trace/define_trace.h><|MERGE_RESOLUTION|>--- conflicted
+++ resolved
@@ -99,10 +99,7 @@
 
 	TP_ARGS(cpu_id, state, s2idle)
 );
-<<<<<<< HEAD
-=======
 #endif
->>>>>>> 449d48b1
 
 TRACE_EVENT(pstate_sample,
 
