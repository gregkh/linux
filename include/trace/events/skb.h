/* SPDX-License-Identifier: GPL-2.0 */
#undef TRACE_SYSTEM
#define TRACE_SYSTEM skb

#if !defined(_TRACE_SKB_H) || defined(TRACE_HEADER_MULTI_READ)
#define _TRACE_SKB_H

#include <linux/skbuff.h>
#include <linux/netdevice.h>
#include <linux/tracepoint.h>

<<<<<<< HEAD
#define TRACE_SKB_DROP_REASON					\
	EM(SKB_DROP_REASON_NOT_SPECIFIED, NOT_SPECIFIED)	\
	EM(SKB_DROP_REASON_NO_SOCKET, NO_SOCKET)		\
	EM(SKB_DROP_REASON_PKT_TOO_SMALL, PKT_TOO_SMALL)	\
	EM(SKB_DROP_REASON_TCP_CSUM, TCP_CSUM)			\
	EM(SKB_DROP_REASON_SOCKET_FILTER, SOCKET_FILTER)	\
	EM(SKB_DROP_REASON_UDP_CSUM, UDP_CSUM)			\
	EM(SKB_DROP_REASON_NETFILTER_DROP, NETFILTER_DROP)	\
	EM(SKB_DROP_REASON_OTHERHOST, OTHERHOST)		\
	EM(SKB_DROP_REASON_IP_CSUM, IP_CSUM)			\
	EM(SKB_DROP_REASON_IP_INHDR, IP_INHDR)			\
	EM(SKB_DROP_REASON_IP_RPFILTER, IP_RPFILTER)		\
	EM(SKB_DROP_REASON_UNICAST_IN_L2_MULTICAST,		\
	   UNICAST_IN_L2_MULTICAST)				\
	EMe(SKB_DROP_REASON_MAX, MAX)

#undef EM
#undef EMe

#define EM(a, b)	TRACE_DEFINE_ENUM(a);
#define EMe(a, b)	TRACE_DEFINE_ENUM(a);

TRACE_SKB_DROP_REASON

#undef EM
#undef EMe
#define EM(a, b)	{ a, #b },
#define EMe(a, b)	{ a, #b }
=======
#undef FN
#define FN(reason)	TRACE_DEFINE_ENUM(SKB_DROP_REASON_##reason);
DEFINE_DROP_REASON(FN, FN)

#undef FN
#undef FNe
#define FN(reason)	{ SKB_DROP_REASON_##reason, #reason },
#define FNe(reason)	{ SKB_DROP_REASON_##reason, #reason }
>>>>>>> d60c95ef

/*
 * Tracepoint for free an sk_buff:
 */
TRACE_EVENT(kfree_skb,

	TP_PROTO(struct sk_buff *skb, void *location,
		 enum skb_drop_reason reason),

	TP_ARGS(skb, location, reason),

	TP_STRUCT__entry(
		__field(void *,		skbaddr)
		__field(void *,		location)
		__field(unsigned short,	protocol)
		__field(enum skb_drop_reason,	reason)
	),

	TP_fast_assign(
		__entry->skbaddr = skb;
		__entry->location = location;
		__entry->protocol = ntohs(skb->protocol);
		__entry->reason = reason;
	),

	TP_printk("skbaddr=%p protocol=%u location=%p reason: %s",
		  __entry->skbaddr, __entry->protocol, __entry->location,
		  __print_symbolic(__entry->reason,
<<<<<<< HEAD
				   TRACE_SKB_DROP_REASON))
=======
				   DEFINE_DROP_REASON(FN, FNe)))
>>>>>>> d60c95ef
);

#undef FN
#undef FNe

TRACE_EVENT(consume_skb,

	TP_PROTO(struct sk_buff *skb),

	TP_ARGS(skb),

	TP_STRUCT__entry(
		__field(	void *,	skbaddr	)
	),

	TP_fast_assign(
		__entry->skbaddr = skb;
	),

	TP_printk("skbaddr=%p", __entry->skbaddr)
);

TRACE_EVENT(skb_copy_datagram_iovec,

	TP_PROTO(const struct sk_buff *skb, int len),

	TP_ARGS(skb, len),

	TP_STRUCT__entry(
		__field(	const void *,		skbaddr		)
		__field(	int,			len		)
	),

	TP_fast_assign(
		__entry->skbaddr = skb;
		__entry->len = len;
	),

	TP_printk("skbaddr=%p len=%d", __entry->skbaddr, __entry->len)
);

#endif /* _TRACE_SKB_H */

/* This part must be outside protection */
#include <trace/define_trace.h><|MERGE_RESOLUTION|>--- conflicted
+++ resolved
@@ -9,36 +9,6 @@
 #include <linux/netdevice.h>
 #include <linux/tracepoint.h>
 
-<<<<<<< HEAD
-#define TRACE_SKB_DROP_REASON					\
-	EM(SKB_DROP_REASON_NOT_SPECIFIED, NOT_SPECIFIED)	\
-	EM(SKB_DROP_REASON_NO_SOCKET, NO_SOCKET)		\
-	EM(SKB_DROP_REASON_PKT_TOO_SMALL, PKT_TOO_SMALL)	\
-	EM(SKB_DROP_REASON_TCP_CSUM, TCP_CSUM)			\
-	EM(SKB_DROP_REASON_SOCKET_FILTER, SOCKET_FILTER)	\
-	EM(SKB_DROP_REASON_UDP_CSUM, UDP_CSUM)			\
-	EM(SKB_DROP_REASON_NETFILTER_DROP, NETFILTER_DROP)	\
-	EM(SKB_DROP_REASON_OTHERHOST, OTHERHOST)		\
-	EM(SKB_DROP_REASON_IP_CSUM, IP_CSUM)			\
-	EM(SKB_DROP_REASON_IP_INHDR, IP_INHDR)			\
-	EM(SKB_DROP_REASON_IP_RPFILTER, IP_RPFILTER)		\
-	EM(SKB_DROP_REASON_UNICAST_IN_L2_MULTICAST,		\
-	   UNICAST_IN_L2_MULTICAST)				\
-	EMe(SKB_DROP_REASON_MAX, MAX)
-
-#undef EM
-#undef EMe
-
-#define EM(a, b)	TRACE_DEFINE_ENUM(a);
-#define EMe(a, b)	TRACE_DEFINE_ENUM(a);
-
-TRACE_SKB_DROP_REASON
-
-#undef EM
-#undef EMe
-#define EM(a, b)	{ a, #b },
-#define EMe(a, b)	{ a, #b }
-=======
 #undef FN
 #define FN(reason)	TRACE_DEFINE_ENUM(SKB_DROP_REASON_##reason);
 DEFINE_DROP_REASON(FN, FN)
@@ -47,7 +17,6 @@
 #undef FNe
 #define FN(reason)	{ SKB_DROP_REASON_##reason, #reason },
 #define FNe(reason)	{ SKB_DROP_REASON_##reason, #reason }
->>>>>>> d60c95ef
 
 /*
  * Tracepoint for free an sk_buff:
@@ -76,11 +45,7 @@
 	TP_printk("skbaddr=%p protocol=%u location=%p reason: %s",
 		  __entry->skbaddr, __entry->protocol, __entry->location,
 		  __print_symbolic(__entry->reason,
-<<<<<<< HEAD
-				   TRACE_SKB_DROP_REASON))
-=======
 				   DEFINE_DROP_REASON(FN, FNe)))
->>>>>>> d60c95ef
 );
 
 #undef FN
