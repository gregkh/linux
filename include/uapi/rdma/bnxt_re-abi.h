--- conflicted
+++ resolved
@@ -55,11 +55,7 @@
 	BNXT_RE_UCNTX_CMASK_WC_DPI_ENABLED = 0x04ULL,
 	BNXT_RE_UCNTX_CMASK_DBR_PACING_ENABLED = 0x08ULL,
 	BNXT_RE_UCNTX_CMASK_POW2_DISABLED = 0x10ULL,
-<<<<<<< HEAD
-	BNXT_RE_COMP_MASK_UCNTX_HW_RETX_ENABLED = 0x40,
-=======
 	BNXT_RE_UCNTX_CMASK_MSN_TABLE_ENABLED = 0x40,
->>>>>>> a6ad5510
 };
 
 enum bnxt_re_wqe_mode {
@@ -70,10 +66,7 @@
 
 enum {
 	BNXT_RE_COMP_MASK_REQ_UCNTX_POW2_SUPPORT = 0x01,
-<<<<<<< HEAD
-=======
 	BNXT_RE_COMP_MASK_REQ_UCNTX_VAR_WQE_SUPPORT = 0x02,
->>>>>>> a6ad5510
 };
 
 struct bnxt_re_uctx_req {
