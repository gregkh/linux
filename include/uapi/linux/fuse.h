/* SPDX-License-Identifier: ((GPL-2.0 WITH Linux-syscall-note) OR BSD-2-Clause) */
/*
    This file defines the kernel interface of FUSE
    Copyright (C) 2001-2008  Miklos Szeredi <miklos@szeredi.hu>

    This program can be distributed under the terms of the GNU GPL.
    See the file COPYING.

    This -- and only this -- header file may also be distributed under
    the terms of the BSD Licence as follows:

    Copyright (C) 2001-2007 Miklos Szeredi. All rights reserved.

    Redistribution and use in source and binary forms, with or without
    modification, are permitted provided that the following conditions
    are met:
    1. Redistributions of source code must retain the above copyright
       notice, this list of conditions and the following disclaimer.
    2. Redistributions in binary form must reproduce the above copyright
       notice, this list of conditions and the following disclaimer in the
       documentation and/or other materials provided with the distribution.

    THIS SOFTWARE IS PROVIDED BY AUTHOR AND CONTRIBUTORS ``AS IS'' AND
    ANY EXPRESS OR IMPLIED WARRANTIES, INCLUDING, BUT NOT LIMITED TO, THE
    IMPLIED WARRANTIES OF MERCHANTABILITY AND FITNESS FOR A PARTICULAR PURPOSE
    ARE DISCLAIMED.  IN NO EVENT SHALL AUTHOR OR CONTRIBUTORS BE LIABLE
    FOR ANY DIRECT, INDIRECT, INCIDENTAL, SPECIAL, EXEMPLARY, OR CONSEQUENTIAL
    DAMAGES (INCLUDING, BUT NOT LIMITED TO, PROCUREMENT OF SUBSTITUTE GOODS
    OR SERVICES; LOSS OF USE, DATA, OR PROFITS; OR BUSINESS INTERRUPTION)
    HOWEVER CAUSED AND ON ANY THEORY OF LIABILITY, WHETHER IN CONTRACT, STRICT
    LIABILITY, OR TORT (INCLUDING NEGLIGENCE OR OTHERWISE) ARISING IN ANY WAY
    OUT OF THE USE OF THIS SOFTWARE, EVEN IF ADVISED OF THE POSSIBILITY OF
    SUCH DAMAGE.
*/

/*
 * This file defines the kernel interface of FUSE
 *
 * Protocol changelog:
 *
 * 7.1:
 *  - add the following messages:
 *      FUSE_SETATTR, FUSE_SYMLINK, FUSE_MKNOD, FUSE_MKDIR, FUSE_UNLINK,
 *      FUSE_RMDIR, FUSE_RENAME, FUSE_LINK, FUSE_OPEN, FUSE_READ, FUSE_WRITE,
 *      FUSE_RELEASE, FUSE_FSYNC, FUSE_FLUSH, FUSE_SETXATTR, FUSE_GETXATTR,
 *      FUSE_LISTXATTR, FUSE_REMOVEXATTR, FUSE_OPENDIR, FUSE_READDIR,
 *      FUSE_RELEASEDIR
 *  - add padding to messages to accommodate 32-bit servers on 64-bit kernels
 *
 * 7.2:
 *  - add FOPEN_DIRECT_IO and FOPEN_KEEP_CACHE flags
 *  - add FUSE_FSYNCDIR message
 *
 * 7.3:
 *  - add FUSE_ACCESS message
 *  - add FUSE_CREATE message
 *  - add filehandle to fuse_setattr_in
 *
 * 7.4:
 *  - add frsize to fuse_kstatfs
 *  - clean up request size limit checking
 *
 * 7.5:
 *  - add flags and max_write to fuse_init_out
 *
 * 7.6:
 *  - add max_readahead to fuse_init_in and fuse_init_out
 *
 * 7.7:
 *  - add FUSE_INTERRUPT message
 *  - add POSIX file lock support
 *
 * 7.8:
 *  - add lock_owner and flags fields to fuse_release_in
 *  - add FUSE_BMAP message
 *  - add FUSE_DESTROY message
 *
 * 7.9:
 *  - new fuse_getattr_in input argument of GETATTR
 *  - add lk_flags in fuse_lk_in
 *  - add lock_owner field to fuse_setattr_in, fuse_read_in and fuse_write_in
 *  - add blksize field to fuse_attr
 *  - add file flags field to fuse_read_in and fuse_write_in
 *  - Add ATIME_NOW and MTIME_NOW flags to fuse_setattr_in
 *
 * 7.10
 *  - add nonseekable open flag
 *
 * 7.11
 *  - add IOCTL message
 *  - add unsolicited notification support
 *  - add POLL message and NOTIFY_POLL notification
 *
 * 7.12
 *  - add umask flag to input argument of create, mknod and mkdir
 *  - add notification messages for invalidation of inodes and
 *    directory entries
 *
 * 7.13
 *  - make max number of background requests and congestion threshold
 *    tunables
 *
 * 7.14
 *  - add splice support to fuse device
 *
 * 7.15
 *  - add store notify
 *  - add retrieve notify
 *
 * 7.16
 *  - add BATCH_FORGET request
 *  - FUSE_IOCTL_UNRESTRICTED shall now return with array of 'struct
 *    fuse_ioctl_iovec' instead of ambiguous 'struct iovec'
 *  - add FUSE_IOCTL_32BIT flag
 *
 * 7.17
 *  - add FUSE_FLOCK_LOCKS and FUSE_RELEASE_FLOCK_UNLOCK
 *
 * 7.18
 *  - add FUSE_IOCTL_DIR flag
 *  - add FUSE_NOTIFY_DELETE
 *
 * 7.19
 *  - add FUSE_FALLOCATE
 *
 * 7.20
 *  - add FUSE_AUTO_INVAL_DATA
 *
 * 7.21
 *  - add FUSE_READDIRPLUS
 *  - send the requested events in POLL request
 *
 * 7.22
 *  - add FUSE_ASYNC_DIO
 *
 * 7.23
 *  - add FUSE_WRITEBACK_CACHE
 *  - add time_gran to fuse_init_out
 *  - add reserved space to fuse_init_out
 *  - add FATTR_CTIME
 *  - add ctime and ctimensec to fuse_setattr_in
 *  - add FUSE_RENAME2 request
 *  - add FUSE_NO_OPEN_SUPPORT flag
 *
 *  7.24
 *  - add FUSE_LSEEK for SEEK_HOLE and SEEK_DATA support
 *
 *  7.25
 *  - add FUSE_PARALLEL_DIROPS
 *
 *  7.26
 *  - add FUSE_HANDLE_KILLPRIV
 *  - add FUSE_POSIX_ACL
 *
 *  7.27
 *  - add FUSE_ABORT_ERROR
 *
 *  7.28
 *  - add FUSE_COPY_FILE_RANGE
 *  - add FOPEN_CACHE_DIR
 *  - add FUSE_MAX_PAGES, add max_pages to init_out
 *  - add FUSE_CACHE_SYMLINKS
 *
 *  7.29
 *  - add FUSE_NO_OPENDIR_SUPPORT flag
 *
 *  7.30
 *  - add FUSE_EXPLICIT_INVAL_DATA
 *  - add FUSE_IOCTL_COMPAT_X32
 *
 *  7.31
 *  - add FUSE_WRITE_KILL_PRIV flag
 *  - add FUSE_SETUPMAPPING and FUSE_REMOVEMAPPING
 *  - add map_alignment to fuse_init_out, add FUSE_MAP_ALIGNMENT flag
 *
 *  7.32
 *  - add flags to fuse_attr, add FUSE_ATTR_SUBMOUNT, add FUSE_SUBMOUNTS
 *
 *  7.33
 *  - add FUSE_HANDLE_KILLPRIV_V2, FUSE_WRITE_KILL_SUIDGID, FATTR_KILL_SUIDGID
 *  - add FUSE_OPEN_KILL_SUIDGID
 *  - extend fuse_setxattr_in, add FUSE_SETXATTR_EXT
 *  - add FUSE_SETXATTR_ACL_KILL_SGID
 *
 *  7.34
 *  - add FUSE_SYNCFS
 *
 *  7.35
 *  - add FOPEN_NOFLUSH
 *
 *  7.36
 *  - extend fuse_init_in with reserved fields, add FUSE_INIT_EXT init flag
 *  - add flags2 to fuse_init_in and fuse_init_out
 *  - add FUSE_SECURITY_CTX init flag
 *  - add security context to create, mkdir, symlink, and mknod requests
 *  - add FUSE_HAS_INODE_DAX, FUSE_ATTR_DAX
 *
 *  7.37
 *  - add FUSE_TMPFILE
 *
 *  7.38
 *  - add FUSE_EXPIRE_ONLY flag to fuse_notify_inval_entry
 *  - add FOPEN_PARALLEL_DIRECT_WRITES
 *  - add total_extlen to fuse_in_header
 *  - add FUSE_MAX_NR_SECCTX
 *  - add extension header
 *  - add FUSE_EXT_GROUPS
 *  - add FUSE_CREATE_SUPP_GROUP
 *  - add FUSE_HAS_EXPIRE_ONLY
 *
 *  7.39
 *  - add FUSE_DIRECT_IO_ALLOW_MMAP
 *  - add FUSE_STATX and related structures
 *
 *  7.40
 *  - add max_stack_depth to fuse_init_out, add FUSE_PASSTHROUGH init flag
 *  - add backing_id to fuse_open_out, add FOPEN_PASSTHROUGH open flag
 *  - add FUSE_NO_EXPORT_SUPPORT init flag
 *  - add FUSE_NOTIFY_RESEND, add FUSE_HAS_RESEND init flag
 *
 *  7.41
 *  - add FUSE_ALLOW_IDMAP
 */

#ifndef _LINUX_FUSE_H
#define _LINUX_FUSE_H

#ifdef __KERNEL__
#include <linux/types.h>
#else
#include <stdint.h>
#endif

/*
 * Version negotiation:
 *
 * Both the kernel and userspace send the version they support in the
 * INIT request and reply respectively.
 *
 * If the major versions match then both shall use the smallest
 * of the two minor versions for communication.
 *
 * If the kernel supports a larger major version, then userspace shall
 * reply with the major version it supports, ignore the rest of the
 * INIT message and expect a new INIT message from the kernel with a
 * matching major version.
 *
 * If the library supports a larger major version, then it shall fall
 * back to the major protocol version sent by the kernel for
 * communication and reply with that major version (and an arbitrary
 * supported minor version).
 */

/** Version number of this interface */
#define FUSE_KERNEL_VERSION 7

/** Minor version number of this interface */
#define FUSE_KERNEL_MINOR_VERSION 41

/** The node ID of the root inode */
#define FUSE_ROOT_ID 1

/* Make sure all structures are padded to 64bit boundary, so 32bit
   userspace works under 64bit kernels */

struct fuse_attr {
	uint64_t	ino;
	uint64_t	size;
	uint64_t	blocks;
	uint64_t	atime;
	uint64_t	mtime;
	uint64_t	ctime;
	uint32_t	atimensec;
	uint32_t	mtimensec;
	uint32_t	ctimensec;
	uint32_t	mode;
	uint32_t	nlink;
	uint32_t	uid;
	uint32_t	gid;
	uint32_t	rdev;
	uint32_t	blksize;
	uint32_t	flags;
};

/*
 * The following structures are bit-for-bit compatible with the statx(2) ABI in
 * Linux.
 */
struct fuse_sx_time {
	int64_t		tv_sec;
	uint32_t	tv_nsec;
	int32_t		__reserved;
};

struct fuse_statx {
	uint32_t	mask;
	uint32_t	blksize;
	uint64_t	attributes;
	uint32_t	nlink;
	uint32_t	uid;
	uint32_t	gid;
	uint16_t	mode;
	uint16_t	__spare0[1];
	uint64_t	ino;
	uint64_t	size;
	uint64_t	blocks;
	uint64_t	attributes_mask;
	struct fuse_sx_time	atime;
	struct fuse_sx_time	btime;
	struct fuse_sx_time	ctime;
	struct fuse_sx_time	mtime;
	uint32_t	rdev_major;
	uint32_t	rdev_minor;
	uint32_t	dev_major;
	uint32_t	dev_minor;
	uint64_t	__spare2[14];
};

struct fuse_kstatfs {
	uint64_t	blocks;
	uint64_t	bfree;
	uint64_t	bavail;
	uint64_t	files;
	uint64_t	ffree;
	uint32_t	bsize;
	uint32_t	namelen;
	uint32_t	frsize;
	uint32_t	padding;
	uint32_t	spare[6];
};

struct fuse_file_lock {
	uint64_t	start;
	uint64_t	end;
	uint32_t	type;
	uint32_t	pid; /* tgid */
};

/**
 * Bitmasks for fuse_setattr_in.valid
 */
#define FATTR_MODE	(1 << 0)
#define FATTR_UID	(1 << 1)
#define FATTR_GID	(1 << 2)
#define FATTR_SIZE	(1 << 3)
#define FATTR_ATIME	(1 << 4)
#define FATTR_MTIME	(1 << 5)
#define FATTR_FH	(1 << 6)
#define FATTR_ATIME_NOW	(1 << 7)
#define FATTR_MTIME_NOW	(1 << 8)
#define FATTR_LOCKOWNER	(1 << 9)
#define FATTR_CTIME	(1 << 10)
#define FATTR_KILL_SUIDGID	(1 << 11)

/**
 * Flags returned by the OPEN request
 *
 * FOPEN_DIRECT_IO: bypass page cache for this open file
 * FOPEN_KEEP_CACHE: don't invalidate the data cache on open
 * FOPEN_NONSEEKABLE: the file is not seekable
 * FOPEN_CACHE_DIR: allow caching this directory
 * FOPEN_STREAM: the file is stream-like (no file position at all)
 * FOPEN_NOFLUSH: don't flush data cache on close (unless FUSE_WRITEBACK_CACHE)
 * FOPEN_PARALLEL_DIRECT_WRITES: Allow concurrent direct writes on the same inode
 * FOPEN_PASSTHROUGH: passthrough read/write io for this open file
 */
#define FOPEN_DIRECT_IO		(1 << 0)
#define FOPEN_KEEP_CACHE	(1 << 1)
#define FOPEN_NONSEEKABLE	(1 << 2)
#define FOPEN_CACHE_DIR		(1 << 3)
#define FOPEN_STREAM		(1 << 4)
#define FOPEN_NOFLUSH		(1 << 5)
#define FOPEN_PARALLEL_DIRECT_WRITES	(1 << 6)
#define FOPEN_PASSTHROUGH	(1 << 7)

/**
 * INIT request/reply flags
 *
 * FUSE_ASYNC_READ: asynchronous read requests
 * FUSE_POSIX_LOCKS: remote locking for POSIX file locks
 * FUSE_FILE_OPS: kernel sends file handle for fstat, etc... (not yet supported)
 * FUSE_ATOMIC_O_TRUNC: handles the O_TRUNC open flag in the filesystem
 * FUSE_EXPORT_SUPPORT: filesystem handles lookups of "." and ".."
 * FUSE_BIG_WRITES: filesystem can handle write size larger than 4kB
 * FUSE_DONT_MASK: don't apply umask to file mode on create operations
 * FUSE_SPLICE_WRITE: kernel supports splice write on the device
 * FUSE_SPLICE_MOVE: kernel supports splice move on the device
 * FUSE_SPLICE_READ: kernel supports splice read on the device
 * FUSE_FLOCK_LOCKS: remote locking for BSD style file locks
 * FUSE_HAS_IOCTL_DIR: kernel supports ioctl on directories
 * FUSE_AUTO_INVAL_DATA: automatically invalidate cached pages
 * FUSE_DO_READDIRPLUS: do READDIRPLUS (READDIR+LOOKUP in one)
 * FUSE_READDIRPLUS_AUTO: adaptive readdirplus
 * FUSE_ASYNC_DIO: asynchronous direct I/O submission
 * FUSE_WRITEBACK_CACHE: use writeback cache for buffered writes
 * FUSE_NO_OPEN_SUPPORT: kernel supports zero-message opens
 * FUSE_PARALLEL_DIROPS: allow parallel lookups and readdir
 * FUSE_HANDLE_KILLPRIV: fs handles killing suid/sgid/cap on write/chown/trunc
 * FUSE_POSIX_ACL: filesystem supports posix acls
 * FUSE_ABORT_ERROR: reading the device after abort returns ECONNABORTED
 * FUSE_MAX_PAGES: init_out.max_pages contains the max number of req pages
 * FUSE_CACHE_SYMLINKS: cache READLINK responses
 * FUSE_NO_OPENDIR_SUPPORT: kernel supports zero-message opendir
 * FUSE_EXPLICIT_INVAL_DATA: only invalidate cached pages on explicit request
 * FUSE_MAP_ALIGNMENT: init_out.map_alignment contains log2(byte alignment) for
 *		       foffset and moffset fields in struct
 *		       fuse_setupmapping_out and fuse_removemapping_one.
 * FUSE_SUBMOUNTS: kernel supports auto-mounting directory submounts
 * FUSE_HANDLE_KILLPRIV_V2: fs kills suid/sgid/cap on write/chown/trunc.
 *			Upon write/truncate suid/sgid is only killed if caller
 *			does not have CAP_FSETID. Additionally upon
 *			write/truncate sgid is killed only if file has group
 *			execute permission. (Same as Linux VFS behavior).
 * FUSE_SETXATTR_EXT:	Server supports extended struct fuse_setxattr_in
 * FUSE_INIT_EXT: extended fuse_init_in request
 * FUSE_INIT_RESERVED: reserved, do not use
 * FUSE_SECURITY_CTX:	add security context to create, mkdir, symlink, and
 *			mknod
 * FUSE_HAS_INODE_DAX:  use per inode DAX
 * FUSE_CREATE_SUPP_GROUP: add supplementary group info to create, mkdir,
 *			symlink and mknod (single group that matches parent)
 * FUSE_HAS_EXPIRE_ONLY: kernel supports expiry-only entry invalidation
 * FUSE_DIRECT_IO_ALLOW_MMAP: allow shared mmap in FOPEN_DIRECT_IO mode.
<<<<<<< HEAD
=======
 * FUSE_NO_EXPORT_SUPPORT: explicitly disable export support
 * FUSE_HAS_RESEND: kernel supports resending pending requests, and the high bit
 *		    of the request ID indicates resend requests
 * FUSE_ALLOW_IDMAP: allow creation of idmapped mounts
>>>>>>> a6ad5510
 */
#define FUSE_ASYNC_READ		(1 << 0)
#define FUSE_POSIX_LOCKS	(1 << 1)
#define FUSE_FILE_OPS		(1 << 2)
#define FUSE_ATOMIC_O_TRUNC	(1 << 3)
#define FUSE_EXPORT_SUPPORT	(1 << 4)
#define FUSE_BIG_WRITES		(1 << 5)
#define FUSE_DONT_MASK		(1 << 6)
#define FUSE_SPLICE_WRITE	(1 << 7)
#define FUSE_SPLICE_MOVE	(1 << 8)
#define FUSE_SPLICE_READ	(1 << 9)
#define FUSE_FLOCK_LOCKS	(1 << 10)
#define FUSE_HAS_IOCTL_DIR	(1 << 11)
#define FUSE_AUTO_INVAL_DATA	(1 << 12)
#define FUSE_DO_READDIRPLUS	(1 << 13)
#define FUSE_READDIRPLUS_AUTO	(1 << 14)
#define FUSE_ASYNC_DIO		(1 << 15)
#define FUSE_WRITEBACK_CACHE	(1 << 16)
#define FUSE_NO_OPEN_SUPPORT	(1 << 17)
#define FUSE_PARALLEL_DIROPS    (1 << 18)
#define FUSE_HANDLE_KILLPRIV	(1 << 19)
#define FUSE_POSIX_ACL		(1 << 20)
#define FUSE_ABORT_ERROR	(1 << 21)
#define FUSE_MAX_PAGES		(1 << 22)
#define FUSE_CACHE_SYMLINKS	(1 << 23)
#define FUSE_NO_OPENDIR_SUPPORT (1 << 24)
#define FUSE_EXPLICIT_INVAL_DATA (1 << 25)
#define FUSE_MAP_ALIGNMENT	(1 << 26)
#define FUSE_SUBMOUNTS		(1 << 27)
#define FUSE_HANDLE_KILLPRIV_V2	(1 << 28)
#define FUSE_SETXATTR_EXT	(1 << 29)
#define FUSE_INIT_EXT		(1 << 30)
#define FUSE_INIT_RESERVED	(1 << 31)
/* bits 32..63 get shifted down 32 bits into the flags2 field */
#define FUSE_SECURITY_CTX	(1ULL << 32)
#define FUSE_HAS_INODE_DAX	(1ULL << 33)
#define FUSE_CREATE_SUPP_GROUP	(1ULL << 34)
#define FUSE_HAS_EXPIRE_ONLY	(1ULL << 35)
#define FUSE_DIRECT_IO_ALLOW_MMAP (1ULL << 36)
<<<<<<< HEAD

/* Obsolete alias for FUSE_DIRECT_IO_ALLOW_MMAP */
#define FUSE_DIRECT_IO_RELAX	FUSE_DIRECT_IO_ALLOW_MMAP
=======
#define FUSE_PASSTHROUGH	(1ULL << 37)
#define FUSE_NO_EXPORT_SUPPORT	(1ULL << 38)
#define FUSE_HAS_RESEND		(1ULL << 39)

/* Obsolete alias for FUSE_DIRECT_IO_ALLOW_MMAP */
#define FUSE_DIRECT_IO_RELAX	FUSE_DIRECT_IO_ALLOW_MMAP
#define FUSE_ALLOW_IDMAP	(1ULL << 40)
>>>>>>> a6ad5510

/**
 * CUSE INIT request/reply flags
 *
 * CUSE_UNRESTRICTED_IOCTL:  use unrestricted ioctl
 */
#define CUSE_UNRESTRICTED_IOCTL	(1 << 0)

/**
 * Release flags
 */
#define FUSE_RELEASE_FLUSH	(1 << 0)
#define FUSE_RELEASE_FLOCK_UNLOCK	(1 << 1)

/**
 * Getattr flags
 */
#define FUSE_GETATTR_FH		(1 << 0)

/**
 * Lock flags
 */
#define FUSE_LK_FLOCK		(1 << 0)

/**
 * WRITE flags
 *
 * FUSE_WRITE_CACHE: delayed write from page cache, file handle is guessed
 * FUSE_WRITE_LOCKOWNER: lock_owner field is valid
 * FUSE_WRITE_KILL_SUIDGID: kill suid and sgid bits
 */
#define FUSE_WRITE_CACHE	(1 << 0)
#define FUSE_WRITE_LOCKOWNER	(1 << 1)
#define FUSE_WRITE_KILL_SUIDGID (1 << 2)

/* Obsolete alias; this flag implies killing suid/sgid only. */
#define FUSE_WRITE_KILL_PRIV	FUSE_WRITE_KILL_SUIDGID

/**
 * Read flags
 */
#define FUSE_READ_LOCKOWNER	(1 << 1)

/**
 * Ioctl flags
 *
 * FUSE_IOCTL_COMPAT: 32bit compat ioctl on 64bit machine
 * FUSE_IOCTL_UNRESTRICTED: not restricted to well-formed ioctls, retry allowed
 * FUSE_IOCTL_RETRY: retry with new iovecs
 * FUSE_IOCTL_32BIT: 32bit ioctl
 * FUSE_IOCTL_DIR: is a directory
 * FUSE_IOCTL_COMPAT_X32: x32 compat ioctl on 64bit machine (64bit time_t)
 *
 * FUSE_IOCTL_MAX_IOV: maximum of in_iovecs + out_iovecs
 */
#define FUSE_IOCTL_COMPAT	(1 << 0)
#define FUSE_IOCTL_UNRESTRICTED	(1 << 1)
#define FUSE_IOCTL_RETRY	(1 << 2)
#define FUSE_IOCTL_32BIT	(1 << 3)
#define FUSE_IOCTL_DIR		(1 << 4)
#define FUSE_IOCTL_COMPAT_X32	(1 << 5)

#define FUSE_IOCTL_MAX_IOV	256

/**
 * Poll flags
 *
 * FUSE_POLL_SCHEDULE_NOTIFY: request poll notify
 */
#define FUSE_POLL_SCHEDULE_NOTIFY (1 << 0)

/**
 * Fsync flags
 *
 * FUSE_FSYNC_FDATASYNC: Sync data only, not metadata
 */
#define FUSE_FSYNC_FDATASYNC	(1 << 0)

/**
 * fuse_attr flags
 *
 * FUSE_ATTR_SUBMOUNT: Object is a submount root
 * FUSE_ATTR_DAX: Enable DAX for this file in per inode DAX mode
 */
#define FUSE_ATTR_SUBMOUNT      (1 << 0)
#define FUSE_ATTR_DAX		(1 << 1)

/**
 * Open flags
 * FUSE_OPEN_KILL_SUIDGID: Kill suid and sgid if executable
 */
#define FUSE_OPEN_KILL_SUIDGID	(1 << 0)

/**
 * setxattr flags
 * FUSE_SETXATTR_ACL_KILL_SGID: Clear SGID when system.posix_acl_access is set
 */
#define FUSE_SETXATTR_ACL_KILL_SGID	(1 << 0)

/**
 * notify_inval_entry flags
 * FUSE_EXPIRE_ONLY
 */
#define FUSE_EXPIRE_ONLY		(1 << 0)

/**
 * extension type
 * FUSE_MAX_NR_SECCTX: maximum value of &fuse_secctx_header.nr_secctx
 * FUSE_EXT_GROUPS: &fuse_supp_groups extension
 */
enum fuse_ext_type {
	/* Types 0..31 are reserved for fuse_secctx_header */
	FUSE_MAX_NR_SECCTX	= 31,
	FUSE_EXT_GROUPS		= 32,
};

enum fuse_opcode {
	FUSE_LOOKUP		= 1,
	FUSE_FORGET		= 2,  /* no reply */
	FUSE_GETATTR		= 3,
	FUSE_SETATTR		= 4,
	FUSE_READLINK		= 5,
	FUSE_SYMLINK		= 6,
	FUSE_MKNOD		= 8,
	FUSE_MKDIR		= 9,
	FUSE_UNLINK		= 10,
	FUSE_RMDIR		= 11,
	FUSE_RENAME		= 12,
	FUSE_LINK		= 13,
	FUSE_OPEN		= 14,
	FUSE_READ		= 15,
	FUSE_WRITE		= 16,
	FUSE_STATFS		= 17,
	FUSE_RELEASE		= 18,
	FUSE_FSYNC		= 20,
	FUSE_SETXATTR		= 21,
	FUSE_GETXATTR		= 22,
	FUSE_LISTXATTR		= 23,
	FUSE_REMOVEXATTR	= 24,
	FUSE_FLUSH		= 25,
	FUSE_INIT		= 26,
	FUSE_OPENDIR		= 27,
	FUSE_READDIR		= 28,
	FUSE_RELEASEDIR		= 29,
	FUSE_FSYNCDIR		= 30,
	FUSE_GETLK		= 31,
	FUSE_SETLK		= 32,
	FUSE_SETLKW		= 33,
	FUSE_ACCESS		= 34,
	FUSE_CREATE		= 35,
	FUSE_INTERRUPT		= 36,
	FUSE_BMAP		= 37,
	FUSE_DESTROY		= 38,
	FUSE_IOCTL		= 39,
	FUSE_POLL		= 40,
	FUSE_NOTIFY_REPLY	= 41,
	FUSE_BATCH_FORGET	= 42,
	FUSE_FALLOCATE		= 43,
	FUSE_READDIRPLUS	= 44,
	FUSE_RENAME2		= 45,
	FUSE_LSEEK		= 46,
	FUSE_COPY_FILE_RANGE	= 47,
	FUSE_SETUPMAPPING	= 48,
	FUSE_REMOVEMAPPING	= 49,
	FUSE_SYNCFS		= 50,
	FUSE_TMPFILE		= 51,
	FUSE_STATX		= 52,

	/* CUSE specific operations */
	CUSE_INIT		= 4096,

	/* Reserved opcodes: helpful to detect structure endian-ness */
	CUSE_INIT_BSWAP_RESERVED	= 1048576,	/* CUSE_INIT << 8 */
	FUSE_INIT_BSWAP_RESERVED	= 436207616,	/* FUSE_INIT << 24 */
};

enum fuse_notify_code {
	FUSE_NOTIFY_POLL   = 1,
	FUSE_NOTIFY_INVAL_INODE = 2,
	FUSE_NOTIFY_INVAL_ENTRY = 3,
	FUSE_NOTIFY_STORE = 4,
	FUSE_NOTIFY_RETRIEVE = 5,
	FUSE_NOTIFY_DELETE = 6,
	FUSE_NOTIFY_RESEND = 7,
	FUSE_NOTIFY_CODE_MAX,
};

/* The read buffer is required to be at least 8k, but may be much larger */
#define FUSE_MIN_READ_BUFFER 8192

#define FUSE_COMPAT_ENTRY_OUT_SIZE 120

struct fuse_entry_out {
	uint64_t	nodeid;		/* Inode ID */
	uint64_t	generation;	/* Inode generation: nodeid:gen must
					   be unique for the fs's lifetime */
	uint64_t	entry_valid;	/* Cache timeout for the name */
	uint64_t	attr_valid;	/* Cache timeout for the attributes */
	uint32_t	entry_valid_nsec;
	uint32_t	attr_valid_nsec;
	struct fuse_attr attr;
};

struct fuse_forget_in {
	uint64_t	nlookup;
};

struct fuse_forget_one {
	uint64_t	nodeid;
	uint64_t	nlookup;
};

struct fuse_batch_forget_in {
	uint32_t	count;
	uint32_t	dummy;
};

struct fuse_getattr_in {
	uint32_t	getattr_flags;
	uint32_t	dummy;
	uint64_t	fh;
};

#define FUSE_COMPAT_ATTR_OUT_SIZE 96

struct fuse_attr_out {
	uint64_t	attr_valid;	/* Cache timeout for the attributes */
	uint32_t	attr_valid_nsec;
	uint32_t	dummy;
	struct fuse_attr attr;
};

struct fuse_statx_in {
	uint32_t	getattr_flags;
	uint32_t	reserved;
	uint64_t	fh;
	uint32_t	sx_flags;
	uint32_t	sx_mask;
};

struct fuse_statx_out {
	uint64_t	attr_valid;	/* Cache timeout for the attributes */
	uint32_t	attr_valid_nsec;
	uint32_t	flags;
	uint64_t	spare[2];
	struct fuse_statx stat;
};

#define FUSE_COMPAT_MKNOD_IN_SIZE 8

struct fuse_mknod_in {
	uint32_t	mode;
	uint32_t	rdev;
	uint32_t	umask;
	uint32_t	padding;
};

struct fuse_mkdir_in {
	uint32_t	mode;
	uint32_t	umask;
};

struct fuse_rename_in {
	uint64_t	newdir;
};

struct fuse_rename2_in {
	uint64_t	newdir;
	uint32_t	flags;
	uint32_t	padding;
};

struct fuse_link_in {
	uint64_t	oldnodeid;
};

struct fuse_setattr_in {
	uint32_t	valid;
	uint32_t	padding;
	uint64_t	fh;
	uint64_t	size;
	uint64_t	lock_owner;
	uint64_t	atime;
	uint64_t	mtime;
	uint64_t	ctime;
	uint32_t	atimensec;
	uint32_t	mtimensec;
	uint32_t	ctimensec;
	uint32_t	mode;
	uint32_t	unused4;
	uint32_t	uid;
	uint32_t	gid;
	uint32_t	unused5;
};

struct fuse_open_in {
	uint32_t	flags;
	uint32_t	open_flags;	/* FUSE_OPEN_... */
};

struct fuse_create_in {
	uint32_t	flags;
	uint32_t	mode;
	uint32_t	umask;
	uint32_t	open_flags;	/* FUSE_OPEN_... */
};

struct fuse_open_out {
	uint64_t	fh;
	uint32_t	open_flags;
	int32_t		backing_id;
};

struct fuse_release_in {
	uint64_t	fh;
	uint32_t	flags;
	uint32_t	release_flags;
	uint64_t	lock_owner;
};

struct fuse_flush_in {
	uint64_t	fh;
	uint32_t	unused;
	uint32_t	padding;
	uint64_t	lock_owner;
};

struct fuse_read_in {
	uint64_t	fh;
	uint64_t	offset;
	uint32_t	size;
	uint32_t	read_flags;
	uint64_t	lock_owner;
	uint32_t	flags;
	uint32_t	padding;
};

#define FUSE_COMPAT_WRITE_IN_SIZE 24

struct fuse_write_in {
	uint64_t	fh;
	uint64_t	offset;
	uint32_t	size;
	uint32_t	write_flags;
	uint64_t	lock_owner;
	uint32_t	flags;
	uint32_t	padding;
};

struct fuse_write_out {
	uint32_t	size;
	uint32_t	padding;
};

#define FUSE_COMPAT_STATFS_SIZE 48

struct fuse_statfs_out {
	struct fuse_kstatfs st;
};

struct fuse_fsync_in {
	uint64_t	fh;
	uint32_t	fsync_flags;
	uint32_t	padding;
};

#define FUSE_COMPAT_SETXATTR_IN_SIZE 8

struct fuse_setxattr_in {
	uint32_t	size;
	uint32_t	flags;
	uint32_t	setxattr_flags;
	uint32_t	padding;
};

struct fuse_getxattr_in {
	uint32_t	size;
	uint32_t	padding;
};

struct fuse_getxattr_out {
	uint32_t	size;
	uint32_t	padding;
};

struct fuse_lk_in {
	uint64_t	fh;
	uint64_t	owner;
	struct fuse_file_lock lk;
	uint32_t	lk_flags;
	uint32_t	padding;
};

struct fuse_lk_out {
	struct fuse_file_lock lk;
};

struct fuse_access_in {
	uint32_t	mask;
	uint32_t	padding;
};

struct fuse_init_in {
	uint32_t	major;
	uint32_t	minor;
	uint32_t	max_readahead;
	uint32_t	flags;
	uint32_t	flags2;
	uint32_t	unused[11];
};

#define FUSE_COMPAT_INIT_OUT_SIZE 8
#define FUSE_COMPAT_22_INIT_OUT_SIZE 24

struct fuse_init_out {
	uint32_t	major;
	uint32_t	minor;
	uint32_t	max_readahead;
	uint32_t	flags;
	uint16_t	max_background;
	uint16_t	congestion_threshold;
	uint32_t	max_write;
	uint32_t	time_gran;
	uint16_t	max_pages;
	uint16_t	map_alignment;
	uint32_t	flags2;
	uint32_t	max_stack_depth;
	uint32_t	unused[6];
};

#define CUSE_INIT_INFO_MAX 4096

struct cuse_init_in {
	uint32_t	major;
	uint32_t	minor;
	uint32_t	unused;
	uint32_t	flags;
};

struct cuse_init_out {
	uint32_t	major;
	uint32_t	minor;
	uint32_t	unused;
	uint32_t	flags;
	uint32_t	max_read;
	uint32_t	max_write;
	uint32_t	dev_major;		/* chardev major */
	uint32_t	dev_minor;		/* chardev minor */
	uint32_t	spare[10];
};

struct fuse_interrupt_in {
	uint64_t	unique;
};

struct fuse_bmap_in {
	uint64_t	block;
	uint32_t	blocksize;
	uint32_t	padding;
};

struct fuse_bmap_out {
	uint64_t	block;
};

struct fuse_ioctl_in {
	uint64_t	fh;
	uint32_t	flags;
	uint32_t	cmd;
	uint64_t	arg;
	uint32_t	in_size;
	uint32_t	out_size;
};

struct fuse_ioctl_iovec {
	uint64_t	base;
	uint64_t	len;
};

struct fuse_ioctl_out {
	int32_t		result;
	uint32_t	flags;
	uint32_t	in_iovs;
	uint32_t	out_iovs;
};

struct fuse_poll_in {
	uint64_t	fh;
	uint64_t	kh;
	uint32_t	flags;
	uint32_t	events;
};

struct fuse_poll_out {
	uint32_t	revents;
	uint32_t	padding;
};

struct fuse_notify_poll_wakeup_out {
	uint64_t	kh;
};

struct fuse_fallocate_in {
	uint64_t	fh;
	uint64_t	offset;
	uint64_t	length;
	uint32_t	mode;
	uint32_t	padding;
};

/**
 * FUSE request unique ID flag
 *
 * Indicates whether this is a resend request. The receiver should handle this
 * request accordingly.
 */
#define FUSE_UNIQUE_RESEND (1ULL << 63)

/**
 * This value will be set by the kernel to
 * (struct fuse_in_header).{uid,gid} fields in
 * case when:
 * - fuse daemon enabled FUSE_ALLOW_IDMAP
 * - idmapping information is not available and uid/gid
 *   can not be mapped in accordance with an idmapping.
 *
 * Note: an idmapping information always available
 * for inode creation operations like:
 * FUSE_MKNOD, FUSE_SYMLINK, FUSE_MKDIR, FUSE_TMPFILE,
 * FUSE_CREATE and FUSE_RENAME2 (with RENAME_WHITEOUT).
 */
#define FUSE_INVALID_UIDGID ((uint32_t)(-1))

struct fuse_in_header {
	uint32_t	len;
	uint32_t	opcode;
	uint64_t	unique;
	uint64_t	nodeid;
	uint32_t	uid;
	uint32_t	gid;
	uint32_t	pid;
	uint16_t	total_extlen; /* length of extensions in 8byte units */
	uint16_t	padding;
};

struct fuse_out_header {
	uint32_t	len;
	int32_t		error;
	uint64_t	unique;
};

struct fuse_dirent {
	uint64_t	ino;
	uint64_t	off;
	uint32_t	namelen;
	uint32_t	type;
	char name[];
};

/* Align variable length records to 64bit boundary */
#define FUSE_REC_ALIGN(x) \
	(((x) + sizeof(uint64_t) - 1) & ~(sizeof(uint64_t) - 1))

#define FUSE_NAME_OFFSET offsetof(struct fuse_dirent, name)
#define FUSE_DIRENT_ALIGN(x) FUSE_REC_ALIGN(x)
#define FUSE_DIRENT_SIZE(d) \
	FUSE_DIRENT_ALIGN(FUSE_NAME_OFFSET + (d)->namelen)

struct fuse_direntplus {
	struct fuse_entry_out entry_out;
	struct fuse_dirent dirent;
};

#define FUSE_NAME_OFFSET_DIRENTPLUS \
	offsetof(struct fuse_direntplus, dirent.name)
#define FUSE_DIRENTPLUS_SIZE(d) \
	FUSE_DIRENT_ALIGN(FUSE_NAME_OFFSET_DIRENTPLUS + (d)->dirent.namelen)

struct fuse_notify_inval_inode_out {
	uint64_t	ino;
	int64_t		off;
	int64_t		len;
};

struct fuse_notify_inval_entry_out {
	uint64_t	parent;
	uint32_t	namelen;
	uint32_t	flags;
};

struct fuse_notify_delete_out {
	uint64_t	parent;
	uint64_t	child;
	uint32_t	namelen;
	uint32_t	padding;
};

struct fuse_notify_store_out {
	uint64_t	nodeid;
	uint64_t	offset;
	uint32_t	size;
	uint32_t	padding;
};

struct fuse_notify_retrieve_out {
	uint64_t	notify_unique;
	uint64_t	nodeid;
	uint64_t	offset;
	uint32_t	size;
	uint32_t	padding;
};

/* Matches the size of fuse_write_in */
struct fuse_notify_retrieve_in {
	uint64_t	dummy1;
	uint64_t	offset;
	uint32_t	size;
	uint32_t	dummy2;
	uint64_t	dummy3;
	uint64_t	dummy4;
};

struct fuse_backing_map {
	int32_t		fd;
	uint32_t	flags;
	uint64_t	padding;
};

/* Device ioctls: */
#define FUSE_DEV_IOC_MAGIC		229
#define FUSE_DEV_IOC_CLONE		_IOR(FUSE_DEV_IOC_MAGIC, 0, uint32_t)
#define FUSE_DEV_IOC_BACKING_OPEN	_IOW(FUSE_DEV_IOC_MAGIC, 1, \
					     struct fuse_backing_map)
#define FUSE_DEV_IOC_BACKING_CLOSE	_IOW(FUSE_DEV_IOC_MAGIC, 2, uint32_t)

struct fuse_lseek_in {
	uint64_t	fh;
	uint64_t	offset;
	uint32_t	whence;
	uint32_t	padding;
};

struct fuse_lseek_out {
	uint64_t	offset;
};

struct fuse_copy_file_range_in {
	uint64_t	fh_in;
	uint64_t	off_in;
	uint64_t	nodeid_out;
	uint64_t	fh_out;
	uint64_t	off_out;
	uint64_t	len;
	uint64_t	flags;
};

#define FUSE_SETUPMAPPING_FLAG_WRITE (1ull << 0)
#define FUSE_SETUPMAPPING_FLAG_READ (1ull << 1)
struct fuse_setupmapping_in {
	/* An already open handle */
	uint64_t	fh;
	/* Offset into the file to start the mapping */
	uint64_t	foffset;
	/* Length of mapping required */
	uint64_t	len;
	/* Flags, FUSE_SETUPMAPPING_FLAG_* */
	uint64_t	flags;
	/* Offset in Memory Window */
	uint64_t	moffset;
};

struct fuse_removemapping_in {
	/* number of fuse_removemapping_one follows */
	uint32_t        count;
};

struct fuse_removemapping_one {
	/* Offset into the dax window start the unmapping */
	uint64_t        moffset;
	/* Length of mapping required */
	uint64_t	len;
};

#define FUSE_REMOVEMAPPING_MAX_ENTRY   \
		(PAGE_SIZE / sizeof(struct fuse_removemapping_one))

struct fuse_syncfs_in {
	uint64_t	padding;
};

/*
 * For each security context, send fuse_secctx with size of security context
 * fuse_secctx will be followed by security context name and this in turn
 * will be followed by actual context label.
 * fuse_secctx, name, context
 */
struct fuse_secctx {
	uint32_t	size;
	uint32_t	padding;
};

/*
 * Contains the information about how many fuse_secctx structures are being
 * sent and what's the total size of all security contexts (including
 * size of fuse_secctx_header).
 *
 */
struct fuse_secctx_header {
	uint32_t	size;
	uint32_t	nr_secctx;
};

/**
 * struct fuse_ext_header - extension header
 * @size: total size of this extension including this header
 * @type: type of extension
 *
 * This is made compatible with fuse_secctx_header by using type values >
 * FUSE_MAX_NR_SECCTX
 */
struct fuse_ext_header {
	uint32_t	size;
	uint32_t	type;
};

/**
 * struct fuse_supp_groups - Supplementary group extension
 * @nr_groups: number of supplementary groups
 * @groups: flexible array of group IDs
 */
struct fuse_supp_groups {
	uint32_t	nr_groups;
	uint32_t	groups[];
};

#endif /* _LINUX_FUSE_H */<|MERGE_RESOLUTION|>--- conflicted
+++ resolved
@@ -421,13 +421,10 @@
  *			symlink and mknod (single group that matches parent)
  * FUSE_HAS_EXPIRE_ONLY: kernel supports expiry-only entry invalidation
  * FUSE_DIRECT_IO_ALLOW_MMAP: allow shared mmap in FOPEN_DIRECT_IO mode.
-<<<<<<< HEAD
-=======
  * FUSE_NO_EXPORT_SUPPORT: explicitly disable export support
  * FUSE_HAS_RESEND: kernel supports resending pending requests, and the high bit
  *		    of the request ID indicates resend requests
  * FUSE_ALLOW_IDMAP: allow creation of idmapped mounts
->>>>>>> a6ad5510
  */
 #define FUSE_ASYNC_READ		(1 << 0)
 #define FUSE_POSIX_LOCKS	(1 << 1)
@@ -467,11 +464,6 @@
 #define FUSE_CREATE_SUPP_GROUP	(1ULL << 34)
 #define FUSE_HAS_EXPIRE_ONLY	(1ULL << 35)
 #define FUSE_DIRECT_IO_ALLOW_MMAP (1ULL << 36)
-<<<<<<< HEAD
-
-/* Obsolete alias for FUSE_DIRECT_IO_ALLOW_MMAP */
-#define FUSE_DIRECT_IO_RELAX	FUSE_DIRECT_IO_ALLOW_MMAP
-=======
 #define FUSE_PASSTHROUGH	(1ULL << 37)
 #define FUSE_NO_EXPORT_SUPPORT	(1ULL << 38)
 #define FUSE_HAS_RESEND		(1ULL << 39)
@@ -479,7 +471,6 @@
 /* Obsolete alias for FUSE_DIRECT_IO_ALLOW_MMAP */
 #define FUSE_DIRECT_IO_RELAX	FUSE_DIRECT_IO_ALLOW_MMAP
 #define FUSE_ALLOW_IDMAP	(1ULL << 40)
->>>>>>> a6ad5510
 
 /**
  * CUSE INIT request/reply flags
