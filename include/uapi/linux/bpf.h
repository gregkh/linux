--- conflicted
+++ resolved
@@ -3401,13 +3401,10 @@
  *			for the nexthop. If the src addr cannot be derived,
  *			**BPF_FIB_LKUP_RET_NO_SRC_ADDR** is returned. In this
  *			case, *params*->dmac and *params*->smac are not set either.
-<<<<<<< HEAD
-=======
  *		**BPF_FIB_LOOKUP_MARK**
  *			Use the mark present in *params*->mark for the fib lookup.
  *			This option should not be used with BPF_FIB_LOOKUP_DIRECT,
  *			as it only has meaning for full lookups.
->>>>>>> a6ad5510
  *
  *		*ctx* is either **struct xdp_md** for XDP programs or
  *		**struct sk_buff** tc cls_act programs.
@@ -7144,10 +7141,7 @@
 	BPF_FIB_LOOKUP_SKIP_NEIGH = (1U << 2),
 	BPF_FIB_LOOKUP_TBID    = (1U << 3),
 	BPF_FIB_LOOKUP_SRC     = (1U << 4),
-<<<<<<< HEAD
-=======
 	BPF_FIB_LOOKUP_MARK    = (1U << 5),
->>>>>>> a6ad5510
 };
 
 enum {
