/* SPDX-License-Identifier: GPL-2.0 WITH Linux-syscall-note */
/*
 * Landlock - User space API
 *
 * Copyright © 2017-2020 Mickaël Salaün <mic@digikod.net>
 * Copyright © 2018-2020 ANSSI
 */

#ifndef _UAPI_LINUX_LANDLOCK_H
#define _UAPI_LINUX_LANDLOCK_H

#include <linux/types.h>

/**
 * struct landlock_ruleset_attr - Ruleset definition
 *
 * Argument of sys_landlock_create_ruleset().  This structure can grow in
 * future versions.
 */
struct landlock_ruleset_attr {
	/**
	 * @handled_access_fs: Bitmask of actions (cf. `Filesystem flags`_)
	 * that is handled by this ruleset and should then be forbidden if no
	 * rule explicitly allow them: it is a deny-by-default list that should
	 * contain as much Landlock access rights as possible. Indeed, all
	 * Landlock filesystem access rights that are not part of
	 * handled_access_fs are allowed.  This is needed for backward
	 * compatibility reasons.  One exception is the
	 * %LANDLOCK_ACCESS_FS_REFER access right, which is always implicitly
	 * handled, but must still be explicitly handled to add new rules with
	 * this access right.
	 */
	__u64 handled_access_fs;
};

/*
 * sys_landlock_create_ruleset() flags:
 *
 * - %LANDLOCK_CREATE_RULESET_VERSION: Get the highest supported Landlock ABI
 *   version.
 */
/* clang-format off */
#define LANDLOCK_CREATE_RULESET_VERSION			(1U << 0)
/* clang-format on */

/**
 * enum landlock_rule_type - Landlock rule type
 *
 * Argument of sys_landlock_add_rule().
 */
enum landlock_rule_type {
	/**
	 * @LANDLOCK_RULE_PATH_BENEATH: Type of a &struct
	 * landlock_path_beneath_attr .
	 */
	LANDLOCK_RULE_PATH_BENEATH = 1,
};

/**
 * struct landlock_path_beneath_attr - Path hierarchy definition
 *
 * Argument of sys_landlock_add_rule().
 */
struct landlock_path_beneath_attr {
	/**
	 * @allowed_access: Bitmask of allowed actions for this file hierarchy
	 * (cf. `Filesystem flags`_).
	 */
	__u64 allowed_access;
	/**
	 * @parent_fd: File descriptor, preferably opened with ``O_PATH``,
	 * which identifies the parent directory of a file hierarchy, or just a
	 * file.
	 */
	__s32 parent_fd;
	/*
	 * This struct is packed to avoid trailing reserved members.
	 * Cf. security/landlock/syscalls.c:build_check_abi()
	 */
} __attribute__((packed));

/**
 * DOC: fs_access
 *
 * A set of actions on kernel objects may be defined by an attribute (e.g.
 * &struct landlock_path_beneath_attr) including a bitmask of access.
 *
 * Filesystem flags
 * ~~~~~~~~~~~~~~~~
 *
 * These flags enable to restrict a sandboxed process to a set of actions on
 * files and directories.  Files or directories opened before the sandboxing
 * are not subject to these restrictions.
 *
 * A file can only receive these access rights:
 *
 * - %LANDLOCK_ACCESS_FS_EXECUTE: Execute a file.
 * - %LANDLOCK_ACCESS_FS_WRITE_FILE: Open a file with write access.
 * - %LANDLOCK_ACCESS_FS_READ_FILE: Open a file with read access.
 *
 * A directory can receive access rights related to files or directories.  The
 * following access right is applied to the directory itself, and the
 * directories beneath it:
 *
 * - %LANDLOCK_ACCESS_FS_READ_DIR: Open a directory or list its content.
 *
 * However, the following access rights only apply to the content of a
 * directory, not the directory itself:
 *
 * - %LANDLOCK_ACCESS_FS_REMOVE_DIR: Remove an empty directory or rename one.
 * - %LANDLOCK_ACCESS_FS_REMOVE_FILE: Unlink (or rename) a file.
 * - %LANDLOCK_ACCESS_FS_MAKE_CHAR: Create (or rename or link) a character
 *   device.
 * - %LANDLOCK_ACCESS_FS_MAKE_DIR: Create (or rename) a directory.
 * - %LANDLOCK_ACCESS_FS_MAKE_REG: Create (or rename or link) a regular file.
 * - %LANDLOCK_ACCESS_FS_MAKE_SOCK: Create (or rename or link) a UNIX domain
 *   socket.
 * - %LANDLOCK_ACCESS_FS_MAKE_FIFO: Create (or rename or link) a named pipe.
 * - %LANDLOCK_ACCESS_FS_MAKE_BLOCK: Create (or rename or link) a block device.
 * - %LANDLOCK_ACCESS_FS_MAKE_SYM: Create (or rename or link) a symbolic link.
 * - %LANDLOCK_ACCESS_FS_REFER: Link or rename a file from or to a different
 *   directory (i.e. reparent a file hierarchy).  This access right is
 *   available since the second version of the Landlock ABI.  This is also the
 *   only access right which is always considered handled by any ruleset in
 *   such a way that reparenting a file hierarchy is always denied by default.
 *   To avoid privilege escalation, it is not enough to add a rule with this
 *   access right.  When linking or renaming a file, the destination directory
 *   hierarchy must also always have the same or a superset of restrictions of
 *   the source hierarchy.  If it is not the case, or if the domain doesn't
 *   handle this access right, such actions are denied by default with errno
 *   set to ``EXDEV``.  Linking also requires a ``LANDLOCK_ACCESS_FS_MAKE_*``
 *   access right on the destination directory, and renaming also requires a
 *   ``LANDLOCK_ACCESS_FS_REMOVE_*`` access right on the source's (file or
 *   directory) parent.  Otherwise, such actions are denied with errno set to
 *   ``EACCES``.  The ``EACCES`` errno prevails over ``EXDEV`` to let user space
 *   efficiently deal with an unrecoverable error.
 *
 * .. warning::
 *
 *   It is currently not possible to restrict some file-related actions
 *   accessible through these syscall families: :manpage:`chdir(2)`,
 *   :manpage:`truncate(2)`, :manpage:`stat(2)`, :manpage:`flock(2)`,
 *   :manpage:`chmod(2)`, :manpage:`chown(2)`, :manpage:`setxattr(2)`,
 *   :manpage:`utime(2)`, :manpage:`ioctl(2)`, :manpage:`fcntl(2)`,
 *   :manpage:`access(2)`.
 *   Future Landlock evolutions will enable to restrict them.
 */
/* clang-format off */
#define LANDLOCK_ACCESS_FS_EXECUTE			(1ULL << 0)
#define LANDLOCK_ACCESS_FS_WRITE_FILE			(1ULL << 1)
#define LANDLOCK_ACCESS_FS_READ_FILE			(1ULL << 2)
#define LANDLOCK_ACCESS_FS_READ_DIR			(1ULL << 3)
#define LANDLOCK_ACCESS_FS_REMOVE_DIR			(1ULL << 4)
#define LANDLOCK_ACCESS_FS_REMOVE_FILE			(1ULL << 5)
#define LANDLOCK_ACCESS_FS_MAKE_CHAR			(1ULL << 6)
#define LANDLOCK_ACCESS_FS_MAKE_DIR			(1ULL << 7)
#define LANDLOCK_ACCESS_FS_MAKE_REG			(1ULL << 8)
#define LANDLOCK_ACCESS_FS_MAKE_SOCK			(1ULL << 9)
#define LANDLOCK_ACCESS_FS_MAKE_FIFO			(1ULL << 10)
#define LANDLOCK_ACCESS_FS_MAKE_BLOCK			(1ULL << 11)
#define LANDLOCK_ACCESS_FS_MAKE_SYM			(1ULL << 12)
<<<<<<< HEAD
=======
#define LANDLOCK_ACCESS_FS_REFER			(1ULL << 13)
>>>>>>> d60c95ef
/* clang-format on */

#endif /* _UAPI_LINUX_LANDLOCK_H */<|MERGE_RESOLUTION|>--- conflicted
+++ resolved
@@ -159,10 +159,7 @@
 #define LANDLOCK_ACCESS_FS_MAKE_FIFO			(1ULL << 10)
 #define LANDLOCK_ACCESS_FS_MAKE_BLOCK			(1ULL << 11)
 #define LANDLOCK_ACCESS_FS_MAKE_SYM			(1ULL << 12)
-<<<<<<< HEAD
-=======
 #define LANDLOCK_ACCESS_FS_REFER			(1ULL << 13)
->>>>>>> d60c95ef
 /* clang-format on */
 
 #endif /* _UAPI_LINUX_LANDLOCK_H */