/* SPDX-License-Identifier: GPL-2.0 WITH Linux-syscall-note */
/*
 *	PCI standard defines
 *	Copyright 1994, Drew Eckhardt
 *	Copyright 1997--1999 Martin Mares <mj@ucw.cz>
 *
 *	For more information, please consult the following manuals (look at
 *	http://www.pcisig.com/ for how to get them):
 *
 *	PCI BIOS Specification
 *	PCI Local Bus Specification
 *	PCI to PCI Bridge Specification
 *	PCI System Design Guide
 *
 *	For HyperTransport information, please consult the following manuals
 *	from http://www.hypertransport.org :
 *
 *	The HyperTransport I/O Link Specification
 */

#ifndef LINUX_PCI_REGS_H
#define LINUX_PCI_REGS_H

/*
 * Conventional PCI and PCI-X Mode 1 devices have 256 bytes of
 * configuration space.  PCI-X Mode 2 and PCIe devices have 4096 bytes of
 * configuration space.
 */
#define PCI_CFG_SPACE_SIZE	256
#define PCI_CFG_SPACE_EXP_SIZE	4096

/*
 * Under PCI, each device has 256 bytes of configuration address space,
 * of which the first 64 bytes are standardized as follows:
 */
#define PCI_STD_HEADER_SIZEOF	64
#define PCI_STD_NUM_BARS	6	/* Number of standard BARs */
#define PCI_VENDOR_ID		0x00	/* 16 bits */
#define PCI_DEVICE_ID		0x02	/* 16 bits */
#define PCI_COMMAND		0x04	/* 16 bits */
#define  PCI_COMMAND_IO		0x1	/* Enable response in I/O space */
#define  PCI_COMMAND_MEMORY	0x2	/* Enable response in Memory space */
#define  PCI_COMMAND_MASTER	0x4	/* Enable bus mastering */
#define  PCI_COMMAND_SPECIAL	0x8	/* Enable response to special cycles */
#define  PCI_COMMAND_INVALIDATE	0x10	/* Use memory write and invalidate */
#define  PCI_COMMAND_VGA_PALETTE 0x20	/* Enable palette snooping */
#define  PCI_COMMAND_PARITY	0x40	/* Enable parity checking */
#define  PCI_COMMAND_WAIT	0x80	/* Enable address/data stepping */
#define  PCI_COMMAND_SERR	0x100	/* Enable SERR */
#define  PCI_COMMAND_FAST_BACK	0x200	/* Enable back-to-back writes */
#define  PCI_COMMAND_INTX_DISABLE 0x400 /* INTx Emulation Disable */

#define PCI_STATUS		0x06	/* 16 bits */
#define  PCI_STATUS_IMM_READY	0x01	/* Immediate Readiness */
#define  PCI_STATUS_INTERRUPT	0x08	/* Interrupt status */
#define  PCI_STATUS_CAP_LIST	0x10	/* Support Capability List */
#define  PCI_STATUS_66MHZ	0x20	/* Support 66 MHz PCI 2.1 bus */
#define  PCI_STATUS_UDF		0x40	/* Support User Definable Features [obsolete] */
#define  PCI_STATUS_FAST_BACK	0x80	/* Accept fast-back to back */
#define  PCI_STATUS_PARITY	0x100	/* Detected parity error */
#define  PCI_STATUS_DEVSEL_MASK	0x600	/* DEVSEL timing */
#define  PCI_STATUS_DEVSEL_FAST		0x000
#define  PCI_STATUS_DEVSEL_MEDIUM	0x200
#define  PCI_STATUS_DEVSEL_SLOW		0x400
#define  PCI_STATUS_SIG_TARGET_ABORT	0x800 /* Set on target abort */
#define  PCI_STATUS_REC_TARGET_ABORT	0x1000 /* Master ack of " */
#define  PCI_STATUS_REC_MASTER_ABORT	0x2000 /* Set on master abort */
#define  PCI_STATUS_SIG_SYSTEM_ERROR	0x4000 /* Set when we drive SERR */
#define  PCI_STATUS_DETECTED_PARITY	0x8000 /* Set on parity error */

#define PCI_CLASS_REVISION	0x08	/* High 24 bits are class, low 8 revision */
#define PCI_REVISION_ID		0x08	/* Revision ID */
#define PCI_CLASS_PROG		0x09	/* Reg. Level Programming Interface */
#define PCI_CLASS_DEVICE	0x0a	/* Device class */

#define PCI_CACHE_LINE_SIZE	0x0c	/* 8 bits */
#define PCI_LATENCY_TIMER	0x0d	/* 8 bits */
#define PCI_HEADER_TYPE		0x0e	/* 8 bits */
#define  PCI_HEADER_TYPE_MASK		0x7f
#define  PCI_HEADER_TYPE_NORMAL		0
#define  PCI_HEADER_TYPE_BRIDGE		1
#define  PCI_HEADER_TYPE_CARDBUS	2
#define  PCI_HEADER_TYPE_MFD		0x80	/* Multi-Function Device (possible) */

#define PCI_BIST		0x0f	/* 8 bits */
#define  PCI_BIST_CODE_MASK	0x0f	/* Return result */
#define  PCI_BIST_START		0x40	/* 1 to start BIST, 2 secs or less */
#define  PCI_BIST_CAPABLE	0x80	/* 1 if BIST capable */

/*
 * Base addresses specify locations in memory or I/O space.
 * Decoded size can be determined by writing a value of
 * 0xffffffff to the register, and reading it back.  Only
 * 1 bits are decoded.
 */
#define PCI_BASE_ADDRESS_0	0x10	/* 32 bits */
#define PCI_BASE_ADDRESS_1	0x14	/* 32 bits [htype 0,1 only] */
#define PCI_BASE_ADDRESS_2	0x18	/* 32 bits [htype 0 only] */
#define PCI_BASE_ADDRESS_3	0x1c	/* 32 bits */
#define PCI_BASE_ADDRESS_4	0x20	/* 32 bits */
#define PCI_BASE_ADDRESS_5	0x24	/* 32 bits */
#define  PCI_BASE_ADDRESS_SPACE		0x01	/* 0 = memory, 1 = I/O */
#define  PCI_BASE_ADDRESS_SPACE_IO	0x01
#define  PCI_BASE_ADDRESS_SPACE_MEMORY	0x00
#define  PCI_BASE_ADDRESS_MEM_TYPE_MASK	0x06
#define  PCI_BASE_ADDRESS_MEM_TYPE_32	0x00	/* 32 bit address */
#define  PCI_BASE_ADDRESS_MEM_TYPE_1M	0x02	/* Below 1M [obsolete] */
#define  PCI_BASE_ADDRESS_MEM_TYPE_64	0x04	/* 64 bit address */
#define  PCI_BASE_ADDRESS_MEM_PREFETCH	0x08	/* prefetchable? */
#define  PCI_BASE_ADDRESS_MEM_MASK	(~0x0fUL)
#define  PCI_BASE_ADDRESS_IO_MASK	(~0x03UL)
/* bit 1 is reserved if address_space = 1 */

/* Header type 0 (normal devices) */
#define PCI_CARDBUS_CIS		0x28
#define PCI_SUBSYSTEM_VENDOR_ID	0x2c
#define PCI_SUBSYSTEM_ID	0x2e
#define PCI_ROM_ADDRESS		0x30	/* Bits 31..11 are address, 10..1 reserved */
#define  PCI_ROM_ADDRESS_ENABLE	0x01
#define PCI_ROM_ADDRESS_MASK	(~0x7ffU)

#define PCI_CAPABILITY_LIST	0x34	/* Offset of first capability list entry */

/* 0x35-0x3b are reserved */
#define PCI_INTERRUPT_LINE	0x3c	/* 8 bits */
#define PCI_INTERRUPT_PIN	0x3d	/* 8 bits */
#define PCI_MIN_GNT		0x3e	/* 8 bits */
#define PCI_MAX_LAT		0x3f	/* 8 bits */

/* Header type 1 (PCI-to-PCI bridges) */
#define PCI_PRIMARY_BUS		0x18	/* Primary bus number */
#define PCI_SECONDARY_BUS	0x19	/* Secondary bus number */
#define PCI_SUBORDINATE_BUS	0x1a	/* Highest bus number behind the bridge */
#define PCI_SEC_LATENCY_TIMER	0x1b	/* Latency timer for secondary interface */
#define PCI_IO_BASE		0x1c	/* I/O range behind the bridge */
#define PCI_IO_LIMIT		0x1d
#define  PCI_IO_RANGE_TYPE_MASK	0x0fUL	/* I/O bridging type */
#define  PCI_IO_RANGE_TYPE_16	0x00
#define  PCI_IO_RANGE_TYPE_32	0x01
#define  PCI_IO_RANGE_MASK	(~0x0fUL) /* Standard 4K I/O windows */
#define  PCI_IO_1K_RANGE_MASK	(~0x03UL) /* Intel 1K I/O windows */
#define PCI_SEC_STATUS		0x1e	/* Secondary status register, only bit 14 used */
#define PCI_MEMORY_BASE		0x20	/* Memory range behind */
#define PCI_MEMORY_LIMIT	0x22
#define  PCI_MEMORY_RANGE_TYPE_MASK 0x0fUL
#define  PCI_MEMORY_RANGE_MASK	(~0x0fUL)
#define PCI_PREF_MEMORY_BASE	0x24	/* Prefetchable memory range behind */
#define PCI_PREF_MEMORY_LIMIT	0x26
#define  PCI_PREF_RANGE_TYPE_MASK 0x0fUL
#define  PCI_PREF_RANGE_TYPE_32	0x00
#define  PCI_PREF_RANGE_TYPE_64	0x01
#define  PCI_PREF_RANGE_MASK	(~0x0fUL)
#define PCI_PREF_BASE_UPPER32	0x28	/* Upper half of prefetchable memory range */
#define PCI_PREF_LIMIT_UPPER32	0x2c
#define PCI_IO_BASE_UPPER16	0x30	/* Upper half of I/O addresses */
#define PCI_IO_LIMIT_UPPER16	0x32
/* 0x34 same as for htype 0 */
/* 0x35-0x3b is reserved */
#define PCI_ROM_ADDRESS1	0x38	/* Same as PCI_ROM_ADDRESS, but for htype 1 */
/* 0x3c-0x3d are same as for htype 0 */
#define PCI_BRIDGE_CONTROL	0x3e
#define  PCI_BRIDGE_CTL_PARITY	0x01	/* Enable parity detection on secondary interface */
#define  PCI_BRIDGE_CTL_SERR	0x02	/* The same for SERR forwarding */
#define  PCI_BRIDGE_CTL_ISA	0x04	/* Enable ISA mode */
#define  PCI_BRIDGE_CTL_VGA	0x08	/* Forward VGA addresses */
#define  PCI_BRIDGE_CTL_MASTER_ABORT	0x20  /* Report master aborts */
#define  PCI_BRIDGE_CTL_BUS_RESET	0x40	/* Secondary bus reset */
#define  PCI_BRIDGE_CTL_FAST_BACK	0x80	/* Fast Back2Back enabled on secondary interface */

/* Header type 2 (CardBus bridges) */
#define PCI_CB_CAPABILITY_LIST	0x14
/* 0x15 reserved */
#define PCI_CB_SEC_STATUS	0x16	/* Secondary status */
#define PCI_CB_PRIMARY_BUS	0x18	/* PCI bus number */
#define PCI_CB_CARD_BUS		0x19	/* CardBus bus number */
#define PCI_CB_SUBORDINATE_BUS	0x1a	/* Subordinate bus number */
#define PCI_CB_LATENCY_TIMER	0x1b	/* CardBus latency timer */
#define PCI_CB_MEMORY_BASE_0	0x1c
#define PCI_CB_MEMORY_LIMIT_0	0x20
#define PCI_CB_MEMORY_BASE_1	0x24
#define PCI_CB_MEMORY_LIMIT_1	0x28
#define PCI_CB_IO_BASE_0	0x2c
#define PCI_CB_IO_BASE_0_HI	0x2e
#define PCI_CB_IO_LIMIT_0	0x30
#define PCI_CB_IO_LIMIT_0_HI	0x32
#define PCI_CB_IO_BASE_1	0x34
#define PCI_CB_IO_BASE_1_HI	0x36
#define PCI_CB_IO_LIMIT_1	0x38
#define PCI_CB_IO_LIMIT_1_HI	0x3a
#define  PCI_CB_IO_RANGE_MASK	(~0x03UL)
/* 0x3c-0x3d are same as for htype 0 */
#define PCI_CB_BRIDGE_CONTROL	0x3e
#define  PCI_CB_BRIDGE_CTL_PARITY	0x01	/* Similar to standard bridge control register */
#define  PCI_CB_BRIDGE_CTL_SERR		0x02
#define  PCI_CB_BRIDGE_CTL_ISA		0x04
#define  PCI_CB_BRIDGE_CTL_VGA		0x08
#define  PCI_CB_BRIDGE_CTL_MASTER_ABORT	0x20
#define  PCI_CB_BRIDGE_CTL_CB_RESET	0x40	/* CardBus reset */
#define  PCI_CB_BRIDGE_CTL_16BIT_INT	0x80	/* Enable interrupt for 16-bit cards */
#define  PCI_CB_BRIDGE_CTL_PREFETCH_MEM0 0x100	/* Prefetch enable for both memory regions */
#define  PCI_CB_BRIDGE_CTL_PREFETCH_MEM1 0x200
#define  PCI_CB_BRIDGE_CTL_POST_WRITES	0x400
#define PCI_CB_SUBSYSTEM_VENDOR_ID	0x40
#define PCI_CB_SUBSYSTEM_ID		0x42
#define PCI_CB_LEGACY_MODE_BASE		0x44	/* 16-bit PC Card legacy mode base address (ExCa) */
/* 0x48-0x7f reserved */

/* Capability lists */

#define PCI_CAP_LIST_ID		0	/* Capability ID */
#define  PCI_CAP_ID_PM		0x01	/* Power Management */
#define  PCI_CAP_ID_AGP		0x02	/* Accelerated Graphics Port */
#define  PCI_CAP_ID_VPD		0x03	/* Vital Product Data */
#define  PCI_CAP_ID_SLOTID	0x04	/* Slot Identification */
#define  PCI_CAP_ID_MSI		0x05	/* Message Signalled Interrupts */
#define  PCI_CAP_ID_CHSWP	0x06	/* CompactPCI HotSwap */
#define  PCI_CAP_ID_PCIX	0x07	/* PCI-X */
#define  PCI_CAP_ID_HT		0x08	/* HyperTransport */
#define  PCI_CAP_ID_VNDR	0x09	/* Vendor-Specific */
#define  PCI_CAP_ID_DBG		0x0A	/* Debug port */
#define  PCI_CAP_ID_CCRC	0x0B	/* CompactPCI Central Resource Control */
#define  PCI_CAP_ID_SHPC	0x0C	/* PCI Standard Hot-Plug Controller */
#define  PCI_CAP_ID_SSVID	0x0D	/* Bridge subsystem vendor/device ID */
#define  PCI_CAP_ID_AGP3	0x0E	/* AGP Target PCI-PCI bridge */
#define  PCI_CAP_ID_SECDEV	0x0F	/* Secure Device */
#define  PCI_CAP_ID_EXP		0x10	/* PCI Express */
#define  PCI_CAP_ID_MSIX	0x11	/* MSI-X */
#define  PCI_CAP_ID_SATA	0x12	/* SATA Data/Index Conf. */
#define  PCI_CAP_ID_AF		0x13	/* PCI Advanced Features */
#define  PCI_CAP_ID_EA		0x14	/* PCI Enhanced Allocation */
#define  PCI_CAP_ID_MAX		PCI_CAP_ID_EA
#define PCI_CAP_LIST_NEXT	1	/* Next capability in the list */
#define PCI_CAP_FLAGS		2	/* Capability defined flags (16 bits) */
#define PCI_CAP_SIZEOF		4

/* Power Management Registers */

#define PCI_PM_PMC		2	/* PM Capabilities Register */
#define  PCI_PM_CAP_VER_MASK	0x0007	/* Version */
#define  PCI_PM_CAP_PME_CLOCK	0x0008	/* PME clock required */
#define  PCI_PM_CAP_RESERVED    0x0010  /* Reserved field */
#define  PCI_PM_CAP_DSI		0x0020	/* Device specific initialization */
#define  PCI_PM_CAP_AUX_POWER	0x01C0	/* Auxiliary power support mask */
#define  PCI_PM_CAP_D1		0x0200	/* D1 power state support */
#define  PCI_PM_CAP_D2		0x0400	/* D2 power state support */
#define  PCI_PM_CAP_PME		0x0800	/* PME pin supported */
#define  PCI_PM_CAP_PME_MASK	0xF800	/* PME Mask of all supported states */
#define  PCI_PM_CAP_PME_D0	0x0800	/* PME# from D0 */
#define  PCI_PM_CAP_PME_D1	0x1000	/* PME# from D1 */
#define  PCI_PM_CAP_PME_D2	0x2000	/* PME# from D2 */
#define  PCI_PM_CAP_PME_D3hot	0x4000	/* PME# from D3 (hot) */
#define  PCI_PM_CAP_PME_D3cold	0x8000	/* PME# from D3 (cold) */
#define  PCI_PM_CAP_PME_SHIFT	11	/* Start of the PME Mask in PMC */
#define PCI_PM_CTRL		4	/* PM control and status register */
#define  PCI_PM_CTRL_STATE_MASK	0x0003	/* Current power state (D0 to D3) */
#define  PCI_PM_CTRL_NO_SOFT_RESET	0x0008	/* No reset for D3hot->D0 */
#define  PCI_PM_CTRL_PME_ENABLE	0x0100	/* PME pin enable */
#define  PCI_PM_CTRL_DATA_SEL_MASK	0x1e00	/* Data select (??) */
#define  PCI_PM_CTRL_DATA_SCALE_MASK	0x6000	/* Data scale (??) */
#define  PCI_PM_CTRL_PME_STATUS	0x8000	/* PME pin status */
#define PCI_PM_PPB_EXTENSIONS	6	/* PPB support extensions (??) */
#define  PCI_PM_PPB_B2_B3	0x40	/* Stop clock when in D3hot (??) */
#define  PCI_PM_BPCC_ENABLE	0x80	/* Bus power/clock control enable (??) */
#define PCI_PM_DATA_REGISTER	7	/* (??) */
#define PCI_PM_SIZEOF		8

/* AGP registers */

#define PCI_AGP_VERSION		2	/* BCD version number */
#define PCI_AGP_RFU		3	/* Rest of capability flags */
#define PCI_AGP_STATUS		4	/* Status register */
#define  PCI_AGP_STATUS_RQ_MASK	0xff000000	/* Maximum number of requests - 1 */
#define  PCI_AGP_STATUS_SBA	0x0200	/* Sideband addressing supported */
#define  PCI_AGP_STATUS_64BIT	0x0020	/* 64-bit addressing supported */
#define  PCI_AGP_STATUS_FW	0x0010	/* FW transfers supported */
#define  PCI_AGP_STATUS_RATE4	0x0004	/* 4x transfer rate supported */
#define  PCI_AGP_STATUS_RATE2	0x0002	/* 2x transfer rate supported */
#define  PCI_AGP_STATUS_RATE1	0x0001	/* 1x transfer rate supported */
#define PCI_AGP_COMMAND		8	/* Control register */
#define  PCI_AGP_COMMAND_RQ_MASK 0xff000000  /* Master: Maximum number of requests */
#define  PCI_AGP_COMMAND_SBA	0x0200	/* Sideband addressing enabled */
#define  PCI_AGP_COMMAND_AGP	0x0100	/* Allow processing of AGP transactions */
#define  PCI_AGP_COMMAND_64BIT	0x0020	/* Allow processing of 64-bit addresses */
#define  PCI_AGP_COMMAND_FW	0x0010	/* Force FW transfers */
#define  PCI_AGP_COMMAND_RATE4	0x0004	/* Use 4x rate */
#define  PCI_AGP_COMMAND_RATE2	0x0002	/* Use 2x rate */
#define  PCI_AGP_COMMAND_RATE1	0x0001	/* Use 1x rate */
#define PCI_AGP_SIZEOF		12

/* Vital Product Data */

#define PCI_VPD_ADDR		2	/* Address to access (15 bits!) */
#define  PCI_VPD_ADDR_MASK	0x7fff	/* Address mask */
#define  PCI_VPD_ADDR_F		0x8000	/* Write 0, 1 indicates completion */
#define PCI_VPD_DATA		4	/* 32-bits of data returned here */
#define PCI_CAP_VPD_SIZEOF	8

/* Slot Identification */

#define PCI_SID_ESR		2	/* Expansion Slot Register */
#define  PCI_SID_ESR_NSLOTS	0x1f	/* Number of expansion slots available */
#define  PCI_SID_ESR_FIC	0x20	/* First In Chassis Flag */
#define PCI_SID_CHASSIS_NR	3	/* Chassis Number */

/* Message Signaled Interrupt registers */

#define PCI_MSI_FLAGS		0x02	/* Message Control */
#define  PCI_MSI_FLAGS_ENABLE	0x0001	/* MSI feature enabled */
#define  PCI_MSI_FLAGS_QMASK	0x000e	/* Maximum queue size available */
#define  PCI_MSI_FLAGS_QSIZE	0x0070	/* Message queue size configured */
#define  PCI_MSI_FLAGS_64BIT	0x0080	/* 64-bit addresses allowed */
#define  PCI_MSI_FLAGS_MASKBIT	0x0100	/* Per-vector masking capable */
#define PCI_MSI_RFU		3	/* Rest of capability flags */
#define PCI_MSI_ADDRESS_LO	0x04	/* Lower 32 bits */
#define PCI_MSI_ADDRESS_HI	0x08	/* Upper 32 bits (if PCI_MSI_FLAGS_64BIT set) */
#define PCI_MSI_DATA_32		0x08	/* 16 bits of data for 32-bit devices */
#define PCI_MSI_MASK_32		0x0c	/* Mask bits register for 32-bit devices */
#define PCI_MSI_PENDING_32	0x10	/* Pending intrs for 32-bit devices */
#define PCI_MSI_DATA_64		0x0c	/* 16 bits of data for 64-bit devices */
#define PCI_MSI_MASK_64		0x10	/* Mask bits register for 64-bit devices */
#define PCI_MSI_PENDING_64	0x14	/* Pending intrs for 64-bit devices */

/* MSI-X registers (in MSI-X capability) */
#define PCI_MSIX_FLAGS		2	/* Message Control */
#define  PCI_MSIX_FLAGS_QSIZE	0x07FF	/* Table size */
#define  PCI_MSIX_FLAGS_MASKALL	0x4000	/* Mask all vectors for this function */
#define  PCI_MSIX_FLAGS_ENABLE	0x8000	/* MSI-X enable */
#define PCI_MSIX_TABLE		4	/* Table offset */
#define  PCI_MSIX_TABLE_BIR	0x00000007 /* BAR index */
#define  PCI_MSIX_TABLE_OFFSET	0xfffffff8 /* Offset into specified BAR */
#define PCI_MSIX_PBA		8	/* Pending Bit Array offset */
#define  PCI_MSIX_PBA_BIR	0x00000007 /* BAR index */
#define  PCI_MSIX_PBA_OFFSET	0xfffffff8 /* Offset into specified BAR */
#define PCI_MSIX_FLAGS_BIRMASK	PCI_MSIX_PBA_BIR /* deprecated */
#define PCI_CAP_MSIX_SIZEOF	12	/* size of MSIX registers */

/* MSI-X Table entry format (in memory mapped by a BAR) */
#define PCI_MSIX_ENTRY_SIZE		16
#define PCI_MSIX_ENTRY_LOWER_ADDR	0x0  /* Message Address */
#define PCI_MSIX_ENTRY_UPPER_ADDR	0x4  /* Message Upper Address */
#define PCI_MSIX_ENTRY_DATA		0x8  /* Message Data */
#define PCI_MSIX_ENTRY_VECTOR_CTRL	0xc  /* Vector Control */
#define  PCI_MSIX_ENTRY_CTRL_MASKBIT	0x00000001

/* CompactPCI Hotswap Register */

#define PCI_CHSWP_CSR		2	/* Control and Status Register */
#define  PCI_CHSWP_DHA		0x01	/* Device Hiding Arm */
#define  PCI_CHSWP_EIM		0x02	/* ENUM# Signal Mask */
#define  PCI_CHSWP_PIE		0x04	/* Pending Insert or Extract */
#define  PCI_CHSWP_LOO		0x08	/* LED On / Off */
#define  PCI_CHSWP_PI		0x30	/* Programming Interface */
#define  PCI_CHSWP_EXT		0x40	/* ENUM# status - extraction */
#define  PCI_CHSWP_INS		0x80	/* ENUM# status - insertion */

/* PCI Advanced Feature registers */

#define PCI_AF_LENGTH		2
#define PCI_AF_CAP		3
#define  PCI_AF_CAP_TP		0x01
#define  PCI_AF_CAP_FLR		0x02
#define PCI_AF_CTRL		4
#define  PCI_AF_CTRL_FLR	0x01
#define PCI_AF_STATUS		5
#define  PCI_AF_STATUS_TP	0x01
#define PCI_CAP_AF_SIZEOF	6	/* size of AF registers */

/* PCI Enhanced Allocation registers */

#define PCI_EA_NUM_ENT		2	/* Number of Capability Entries */
#define  PCI_EA_NUM_ENT_MASK	0x3f	/* Num Entries Mask */
#define PCI_EA_FIRST_ENT	4	/* First EA Entry in List */
#define PCI_EA_FIRST_ENT_BRIDGE	8	/* First EA Entry for Bridges */
#define  PCI_EA_ES		0x00000007 /* Entry Size */
#define  PCI_EA_BEI		0x000000f0 /* BAR Equivalent Indicator */

/* EA fixed Secondary and Subordinate bus numbers for Bridge */
#define PCI_EA_SEC_BUS_MASK	0xff
#define PCI_EA_SUB_BUS_MASK	0xff00
#define PCI_EA_SUB_BUS_SHIFT	8

/* 0-5 map to BARs 0-5 respectively */
#define   PCI_EA_BEI_BAR0		0
#define   PCI_EA_BEI_BAR5		5
#define   PCI_EA_BEI_BRIDGE		6	/* Resource behind bridge */
#define   PCI_EA_BEI_ENI		7	/* Equivalent Not Indicated */
#define   PCI_EA_BEI_ROM		8	/* Expansion ROM */
/* 9-14 map to VF BARs 0-5 respectively */
#define   PCI_EA_BEI_VF_BAR0		9
#define   PCI_EA_BEI_VF_BAR5		14
#define   PCI_EA_BEI_RESERVED		15	/* Reserved - Treat like ENI */
#define  PCI_EA_PP		0x0000ff00	/* Primary Properties */
#define  PCI_EA_SP		0x00ff0000	/* Secondary Properties */
#define   PCI_EA_P_MEM			0x00	/* Non-Prefetch Memory */
#define   PCI_EA_P_MEM_PREFETCH		0x01	/* Prefetchable Memory */
#define   PCI_EA_P_IO			0x02	/* I/O Space */
#define   PCI_EA_P_VF_MEM_PREFETCH	0x03	/* VF Prefetchable Memory */
#define   PCI_EA_P_VF_MEM		0x04	/* VF Non-Prefetch Memory */
#define   PCI_EA_P_BRIDGE_MEM		0x05	/* Bridge Non-Prefetch Memory */
#define   PCI_EA_P_BRIDGE_MEM_PREFETCH	0x06	/* Bridge Prefetchable Memory */
#define   PCI_EA_P_BRIDGE_IO		0x07	/* Bridge I/O Space */
/* 0x08-0xfc reserved */
#define   PCI_EA_P_MEM_RESERVED		0xfd	/* Reserved Memory */
#define   PCI_EA_P_IO_RESERVED		0xfe	/* Reserved I/O Space */
#define   PCI_EA_P_UNAVAILABLE		0xff	/* Entry Unavailable */
#define  PCI_EA_WRITABLE	0x40000000	/* Writable: 1 = RW, 0 = HwInit */
#define  PCI_EA_ENABLE		0x80000000	/* Enable for this entry */
#define PCI_EA_BASE		4		/* Base Address Offset */
#define PCI_EA_MAX_OFFSET	8		/* MaxOffset (resource length) */
/* bit 0 is reserved */
#define  PCI_EA_IS_64		0x00000002	/* 64-bit field flag */
#define  PCI_EA_FIELD_MASK	0xfffffffc	/* For Base & Max Offset */

/* PCI-X registers (Type 0 (non-bridge) devices) */

#define PCI_X_CMD		2	/* Modes & Features */
#define  PCI_X_CMD_DPERR_E	0x0001	/* Data Parity Error Recovery Enable */
#define  PCI_X_CMD_ERO		0x0002	/* Enable Relaxed Ordering */
#define  PCI_X_CMD_READ_512	0x0000	/* 512 byte maximum read byte count */
#define  PCI_X_CMD_READ_1K	0x0004	/* 1Kbyte maximum read byte count */
#define  PCI_X_CMD_READ_2K	0x0008	/* 2Kbyte maximum read byte count */
#define  PCI_X_CMD_READ_4K	0x000c	/* 4Kbyte maximum read byte count */
#define  PCI_X_CMD_MAX_READ	0x000c	/* Max Memory Read Byte Count */
				/* Max # of outstanding split transactions */
#define  PCI_X_CMD_SPLIT_1	0x0000	/* Max 1 */
#define  PCI_X_CMD_SPLIT_2	0x0010	/* Max 2 */
#define  PCI_X_CMD_SPLIT_3	0x0020	/* Max 3 */
#define  PCI_X_CMD_SPLIT_4	0x0030	/* Max 4 */
#define  PCI_X_CMD_SPLIT_8	0x0040	/* Max 8 */
#define  PCI_X_CMD_SPLIT_12	0x0050	/* Max 12 */
#define  PCI_X_CMD_SPLIT_16	0x0060	/* Max 16 */
#define  PCI_X_CMD_SPLIT_32	0x0070	/* Max 32 */
#define  PCI_X_CMD_MAX_SPLIT	0x0070	/* Max Outstanding Split Transactions */
#define  PCI_X_CMD_VERSION(x)	(((x) >> 12) & 3) /* Version */
#define PCI_X_STATUS		4	/* PCI-X capabilities */
#define  PCI_X_STATUS_DEVFN	0x000000ff	/* A copy of devfn */
#define  PCI_X_STATUS_BUS	0x0000ff00	/* A copy of bus nr */
#define  PCI_X_STATUS_64BIT	0x00010000	/* 64-bit device */
#define  PCI_X_STATUS_133MHZ	0x00020000	/* 133 MHz capable */
#define  PCI_X_STATUS_SPL_DISC	0x00040000	/* Split Completion Discarded */
#define  PCI_X_STATUS_UNX_SPL	0x00080000	/* Unexpected Split Completion */
#define  PCI_X_STATUS_COMPLEX	0x00100000	/* Device Complexity */
#define  PCI_X_STATUS_MAX_READ	0x00600000	/* Designed Max Memory Read Count */
#define  PCI_X_STATUS_MAX_SPLIT	0x03800000	/* Designed Max Outstanding Split Transactions */
#define  PCI_X_STATUS_MAX_CUM	0x1c000000	/* Designed Max Cumulative Read Size */
#define  PCI_X_STATUS_SPL_ERR	0x20000000	/* Rcvd Split Completion Error Msg */
#define  PCI_X_STATUS_266MHZ	0x40000000	/* 266 MHz capable */
#define  PCI_X_STATUS_533MHZ	0x80000000	/* 533 MHz capable */
#define PCI_X_ECC_CSR		8	/* ECC control and status */
#define PCI_CAP_PCIX_SIZEOF_V0	8	/* size of registers for Version 0 */
#define PCI_CAP_PCIX_SIZEOF_V1	24	/* size for Version 1 */
#define PCI_CAP_PCIX_SIZEOF_V2	PCI_CAP_PCIX_SIZEOF_V1	/* Same for v2 */

/* PCI-X registers (Type 1 (bridge) devices) */

#define PCI_X_BRIDGE_SSTATUS	2	/* Secondary Status */
#define  PCI_X_SSTATUS_64BIT	0x0001	/* Secondary AD interface is 64 bits */
#define  PCI_X_SSTATUS_133MHZ	0x0002	/* 133 MHz capable */
#define  PCI_X_SSTATUS_FREQ	0x03c0	/* Secondary Bus Mode and Frequency */
#define  PCI_X_SSTATUS_VERS	0x3000	/* PCI-X Capability Version */
#define  PCI_X_SSTATUS_V1	0x1000	/* Mode 2, not Mode 1 */
#define  PCI_X_SSTATUS_V2	0x2000	/* Mode 1 or Modes 1 and 2 */
#define  PCI_X_SSTATUS_266MHZ	0x4000	/* 266 MHz capable */
#define  PCI_X_SSTATUS_533MHZ	0x8000	/* 533 MHz capable */
#define PCI_X_BRIDGE_STATUS	4	/* Bridge Status */

/* PCI Bridge Subsystem ID registers */

#define PCI_SSVID_VENDOR_ID     4	/* PCI Bridge subsystem vendor ID */
#define PCI_SSVID_DEVICE_ID     6	/* PCI Bridge subsystem device ID */

/* PCI Express capability registers */

#define PCI_EXP_FLAGS		0x02	/* Capabilities register */
#define  PCI_EXP_FLAGS_VERS	0x000f	/* Capability version */
#define  PCI_EXP_FLAGS_TYPE	0x00f0	/* Device/Port type */
#define   PCI_EXP_TYPE_ENDPOINT	   0x0	/* Express Endpoint */
#define   PCI_EXP_TYPE_LEG_END	   0x1	/* Legacy Endpoint */
#define   PCI_EXP_TYPE_ROOT_PORT   0x4	/* Root Port */
#define   PCI_EXP_TYPE_UPSTREAM	   0x5	/* Upstream Port */
#define   PCI_EXP_TYPE_DOWNSTREAM  0x6	/* Downstream Port */
#define   PCI_EXP_TYPE_PCI_BRIDGE  0x7	/* PCIe to PCI/PCI-X Bridge */
#define   PCI_EXP_TYPE_PCIE_BRIDGE 0x8	/* PCI/PCI-X to PCIe Bridge */
#define   PCI_EXP_TYPE_RC_END	   0x9	/* Root Complex Integrated Endpoint */
#define   PCI_EXP_TYPE_RC_EC	   0xa	/* Root Complex Event Collector */
#define  PCI_EXP_FLAGS_SLOT	0x0100	/* Slot implemented */
#define  PCI_EXP_FLAGS_IRQ	0x3e00	/* Interrupt message number */
#define PCI_EXP_DEVCAP		0x04	/* Device capabilities */
#define  PCI_EXP_DEVCAP_PAYLOAD	0x00000007 /* Max_Payload_Size */
#define  PCI_EXP_DEVCAP_PHANTOM	0x00000018 /* Phantom functions */
#define  PCI_EXP_DEVCAP_EXT_TAG	0x00000020 /* Extended tags */
#define  PCI_EXP_DEVCAP_L0S	0x000001c0 /* L0s Acceptable Latency */
#define  PCI_EXP_DEVCAP_L1	0x00000e00 /* L1 Acceptable Latency */
#define  PCI_EXP_DEVCAP_ATN_BUT	0x00001000 /* Attention Button Present */
#define  PCI_EXP_DEVCAP_ATN_IND	0x00002000 /* Attention Indicator Present */
#define  PCI_EXP_DEVCAP_PWR_IND	0x00004000 /* Power Indicator Present */
#define  PCI_EXP_DEVCAP_RBER	0x00008000 /* Role-Based Error Reporting */
#define  PCI_EXP_DEVCAP_PWR_VAL	0x03fc0000 /* Slot Power Limit Value */
#define  PCI_EXP_DEVCAP_PWR_SCL	0x0c000000 /* Slot Power Limit Scale */
#define  PCI_EXP_DEVCAP_FLR     0x10000000 /* Function Level Reset */
#define PCI_EXP_DEVCTL		0x08	/* Device Control */
#define  PCI_EXP_DEVCTL_CERE	0x0001	/* Correctable Error Reporting En. */
#define  PCI_EXP_DEVCTL_NFERE	0x0002	/* Non-Fatal Error Reporting Enable */
#define  PCI_EXP_DEVCTL_FERE	0x0004	/* Fatal Error Reporting Enable */
#define  PCI_EXP_DEVCTL_URRE	0x0008	/* Unsupported Request Reporting En. */
#define  PCI_EXP_DEVCTL_RELAX_EN 0x0010 /* Enable relaxed ordering */
#define  PCI_EXP_DEVCTL_PAYLOAD	0x00e0	/* Max_Payload_Size */
#define  PCI_EXP_DEVCTL_PAYLOAD_128B 0x0000 /* 128 Bytes */
#define  PCI_EXP_DEVCTL_PAYLOAD_256B 0x0020 /* 256 Bytes */
#define  PCI_EXP_DEVCTL_PAYLOAD_512B 0x0040 /* 512 Bytes */
#define  PCI_EXP_DEVCTL_PAYLOAD_1024B 0x0060 /* 1024 Bytes */
#define  PCI_EXP_DEVCTL_PAYLOAD_2048B 0x0080 /* 2048 Bytes */
#define  PCI_EXP_DEVCTL_PAYLOAD_4096B 0x00a0 /* 4096 Bytes */
#define  PCI_EXP_DEVCTL_EXT_TAG	0x0100	/* Extended Tag Field Enable */
#define  PCI_EXP_DEVCTL_PHANTOM	0x0200	/* Phantom Functions Enable */
#define  PCI_EXP_DEVCTL_AUX_PME	0x0400	/* Auxiliary Power PM Enable */
#define  PCI_EXP_DEVCTL_NOSNOOP_EN 0x0800  /* Enable No Snoop */
#define  PCI_EXP_DEVCTL_READRQ	0x7000	/* Max_Read_Request_Size */
#define  PCI_EXP_DEVCTL_READRQ_128B  0x0000 /* 128 Bytes */
#define  PCI_EXP_DEVCTL_READRQ_256B  0x1000 /* 256 Bytes */
#define  PCI_EXP_DEVCTL_READRQ_512B  0x2000 /* 512 Bytes */
#define  PCI_EXP_DEVCTL_READRQ_1024B 0x3000 /* 1024 Bytes */
#define  PCI_EXP_DEVCTL_READRQ_2048B 0x4000 /* 2048 Bytes */
#define  PCI_EXP_DEVCTL_READRQ_4096B 0x5000 /* 4096 Bytes */
#define  PCI_EXP_DEVCTL_BCR_FLR 0x8000  /* Bridge Configuration Retry / FLR */
#define PCI_EXP_DEVSTA		0x0a	/* Device Status */
#define  PCI_EXP_DEVSTA_CED	0x0001	/* Correctable Error Detected */
#define  PCI_EXP_DEVSTA_NFED	0x0002	/* Non-Fatal Error Detected */
#define  PCI_EXP_DEVSTA_FED	0x0004	/* Fatal Error Detected */
#define  PCI_EXP_DEVSTA_URD	0x0008	/* Unsupported Request Detected */
#define  PCI_EXP_DEVSTA_AUXPD	0x0010	/* AUX Power Detected */
#define  PCI_EXP_DEVSTA_TRPND	0x0020	/* Transactions Pending */
#define PCI_CAP_EXP_RC_ENDPOINT_SIZEOF_V1	12	/* v1 endpoints without link end here */
#define PCI_EXP_LNKCAP		0x0c	/* Link Capabilities */
#define  PCI_EXP_LNKCAP_SLS	0x0000000f /* Supported Link Speeds */
#define  PCI_EXP_LNKCAP_SLS_2_5GB 0x00000001 /* LNKCAP2 SLS Vector bit 0 */
#define  PCI_EXP_LNKCAP_SLS_5_0GB 0x00000002 /* LNKCAP2 SLS Vector bit 1 */
#define  PCI_EXP_LNKCAP_SLS_8_0GB 0x00000003 /* LNKCAP2 SLS Vector bit 2 */
#define  PCI_EXP_LNKCAP_SLS_16_0GB 0x00000004 /* LNKCAP2 SLS Vector bit 3 */
#define  PCI_EXP_LNKCAP_SLS_32_0GB 0x00000005 /* LNKCAP2 SLS Vector bit 4 */
#define  PCI_EXP_LNKCAP_SLS_64_0GB 0x00000006 /* LNKCAP2 SLS Vector bit 5 */
#define  PCI_EXP_LNKCAP_MLW	0x000003f0 /* Maximum Link Width */
#define  PCI_EXP_LNKCAP_ASPMS	0x00000c00 /* ASPM Support */
#define  PCI_EXP_LNKCAP_ASPM_L0S 0x00000400 /* ASPM L0s Support */
#define  PCI_EXP_LNKCAP_ASPM_L1  0x00000800 /* ASPM L1 Support */
#define  PCI_EXP_LNKCAP_L0SEL	0x00007000 /* L0s Exit Latency */
#define  PCI_EXP_LNKCAP_L1EL	0x00038000 /* L1 Exit Latency */
#define  PCI_EXP_LNKCAP_CLKPM	0x00040000 /* Clock Power Management */
#define  PCI_EXP_LNKCAP_SDERC	0x00080000 /* Surprise Down Error Reporting Capable */
#define  PCI_EXP_LNKCAP_DLLLARC	0x00100000 /* Data Link Layer Link Active Reporting Capable */
#define  PCI_EXP_LNKCAP_LBNC	0x00200000 /* Link Bandwidth Notification Capability */
#define  PCI_EXP_LNKCAP_PN	0xff000000 /* Port Number */
#define PCI_EXP_LNKCTL		0x10	/* Link Control */
#define  PCI_EXP_LNKCTL_ASPMC	0x0003	/* ASPM Control */
#define  PCI_EXP_LNKCTL_ASPM_L0S 0x0001	/* L0s Enable */
#define  PCI_EXP_LNKCTL_ASPM_L1  0x0002	/* L1 Enable */
#define  PCI_EXP_LNKCTL_RCB	0x0008	/* Read Completion Boundary */
#define  PCI_EXP_LNKCTL_LD	0x0010	/* Link Disable */
#define  PCI_EXP_LNKCTL_RL	0x0020	/* Retrain Link */
#define  PCI_EXP_LNKCTL_CCC	0x0040	/* Common Clock Configuration */
#define  PCI_EXP_LNKCTL_ES	0x0080	/* Extended Synch */
#define  PCI_EXP_LNKCTL_CLKREQ_EN 0x0100 /* Enable clkreq */
#define  PCI_EXP_LNKCTL_HAWD	0x0200	/* Hardware Autonomous Width Disable */
#define  PCI_EXP_LNKCTL_LBMIE	0x0400	/* Link Bandwidth Management Interrupt Enable */
#define  PCI_EXP_LNKCTL_LABIE	0x0800	/* Link Autonomous Bandwidth Interrupt Enable */
#define PCI_EXP_LNKSTA		0x12	/* Link Status */
#define  PCI_EXP_LNKSTA_CLS	0x000f	/* Current Link Speed */
#define  PCI_EXP_LNKSTA_CLS_2_5GB 0x0001 /* Current Link Speed 2.5GT/s */
#define  PCI_EXP_LNKSTA_CLS_5_0GB 0x0002 /* Current Link Speed 5.0GT/s */
#define  PCI_EXP_LNKSTA_CLS_8_0GB 0x0003 /* Current Link Speed 8.0GT/s */
#define  PCI_EXP_LNKSTA_CLS_16_0GB 0x0004 /* Current Link Speed 16.0GT/s */
#define  PCI_EXP_LNKSTA_CLS_32_0GB 0x0005 /* Current Link Speed 32.0GT/s */
#define  PCI_EXP_LNKSTA_CLS_64_0GB 0x0006 /* Current Link Speed 64.0GT/s */
#define  PCI_EXP_LNKSTA_NLW	0x03f0	/* Negotiated Link Width */
#define  PCI_EXP_LNKSTA_NLW_X1	0x0010	/* Current Link Width x1 */
#define  PCI_EXP_LNKSTA_NLW_X2	0x0020	/* Current Link Width x2 */
#define  PCI_EXP_LNKSTA_NLW_X4	0x0040	/* Current Link Width x4 */
#define  PCI_EXP_LNKSTA_NLW_X8	0x0080	/* Current Link Width x8 */
#define  PCI_EXP_LNKSTA_NLW_SHIFT 4	/* start of NLW mask in link status */
#define  PCI_EXP_LNKSTA_LT	0x0800	/* Link Training */
#define  PCI_EXP_LNKSTA_SLC	0x1000	/* Slot Clock Configuration */
#define  PCI_EXP_LNKSTA_DLLLA	0x2000	/* Data Link Layer Link Active */
#define  PCI_EXP_LNKSTA_LBMS	0x4000	/* Link Bandwidth Management Status */
#define  PCI_EXP_LNKSTA_LABS	0x8000	/* Link Autonomous Bandwidth Status */
#define PCI_CAP_EXP_ENDPOINT_SIZEOF_V1	20	/* v1 endpoints with link end here */
#define PCI_EXP_SLTCAP		0x14	/* Slot Capabilities */
#define  PCI_EXP_SLTCAP_ABP	0x00000001 /* Attention Button Present */
#define  PCI_EXP_SLTCAP_PCP	0x00000002 /* Power Controller Present */
#define  PCI_EXP_SLTCAP_MRLSP	0x00000004 /* MRL Sensor Present */
#define  PCI_EXP_SLTCAP_AIP	0x00000008 /* Attention Indicator Present */
#define  PCI_EXP_SLTCAP_PIP	0x00000010 /* Power Indicator Present */
#define  PCI_EXP_SLTCAP_HPS	0x00000020 /* Hot-Plug Surprise */
#define  PCI_EXP_SLTCAP_HPC	0x00000040 /* Hot-Plug Capable */
#define  PCI_EXP_SLTCAP_SPLV	0x00007f80 /* Slot Power Limit Value */
#define  PCI_EXP_SLTCAP_SPLS	0x00018000 /* Slot Power Limit Scale */
#define  PCI_EXP_SLTCAP_EIP	0x00020000 /* Electromechanical Interlock Present */
#define  PCI_EXP_SLTCAP_NCCS	0x00040000 /* No Command Completed Support */
#define  PCI_EXP_SLTCAP_PSN	0xfff80000 /* Physical Slot Number */
#define PCI_EXP_SLTCTL		0x18	/* Slot Control */
#define  PCI_EXP_SLTCTL_ABPE	0x0001	/* Attention Button Pressed Enable */
#define  PCI_EXP_SLTCTL_PFDE	0x0002	/* Power Fault Detected Enable */
#define  PCI_EXP_SLTCTL_MRLSCE	0x0004	/* MRL Sensor Changed Enable */
#define  PCI_EXP_SLTCTL_PDCE	0x0008	/* Presence Detect Changed Enable */
#define  PCI_EXP_SLTCTL_CCIE	0x0010	/* Command Completed Interrupt Enable */
#define  PCI_EXP_SLTCTL_HPIE	0x0020	/* Hot-Plug Interrupt Enable */
#define  PCI_EXP_SLTCTL_AIC	0x00c0	/* Attention Indicator Control */
#define  PCI_EXP_SLTCTL_ATTN_IND_SHIFT 6      /* Attention Indicator shift */
#define  PCI_EXP_SLTCTL_ATTN_IND_ON    0x0040 /* Attention Indicator on */
#define  PCI_EXP_SLTCTL_ATTN_IND_BLINK 0x0080 /* Attention Indicator blinking */
#define  PCI_EXP_SLTCTL_ATTN_IND_OFF   0x00c0 /* Attention Indicator off */
#define  PCI_EXP_SLTCTL_PIC	0x0300	/* Power Indicator Control */
#define  PCI_EXP_SLTCTL_PWR_IND_ON     0x0100 /* Power Indicator on */
#define  PCI_EXP_SLTCTL_PWR_IND_BLINK  0x0200 /* Power Indicator blinking */
#define  PCI_EXP_SLTCTL_PWR_IND_OFF    0x0300 /* Power Indicator off */
#define  PCI_EXP_SLTCTL_PCC	0x0400	/* Power Controller Control */
#define  PCI_EXP_SLTCTL_PWR_ON         0x0000 /* Power On */
#define  PCI_EXP_SLTCTL_PWR_OFF        0x0400 /* Power Off */
#define  PCI_EXP_SLTCTL_EIC	0x0800	/* Electromechanical Interlock Control */
#define  PCI_EXP_SLTCTL_DLLSCE	0x1000	/* Data Link Layer State Changed Enable */
#define  PCI_EXP_SLTCTL_ASPL_DISABLE	0x2000 /* Auto Slot Power Limit Disable */
#define  PCI_EXP_SLTCTL_IBPD_DISABLE	0x4000 /* In-band PD disable */
#define PCI_EXP_SLTSTA		0x1a	/* Slot Status */
#define  PCI_EXP_SLTSTA_ABP	0x0001	/* Attention Button Pressed */
#define  PCI_EXP_SLTSTA_PFD	0x0002	/* Power Fault Detected */
#define  PCI_EXP_SLTSTA_MRLSC	0x0004	/* MRL Sensor Changed */
#define  PCI_EXP_SLTSTA_PDC	0x0008	/* Presence Detect Changed */
#define  PCI_EXP_SLTSTA_CC	0x0010	/* Command Completed */
#define  PCI_EXP_SLTSTA_MRLSS	0x0020	/* MRL Sensor State */
#define  PCI_EXP_SLTSTA_PDS	0x0040	/* Presence Detect State */
#define  PCI_EXP_SLTSTA_EIS	0x0080	/* Electromechanical Interlock Status */
#define  PCI_EXP_SLTSTA_DLLSC	0x0100	/* Data Link Layer State Changed */
#define PCI_EXP_RTCTL		0x1c	/* Root Control */
#define  PCI_EXP_RTCTL_SECEE	0x0001	/* System Error on Correctable Error */
#define  PCI_EXP_RTCTL_SENFEE	0x0002	/* System Error on Non-Fatal Error */
#define  PCI_EXP_RTCTL_SEFEE	0x0004	/* System Error on Fatal Error */
#define  PCI_EXP_RTCTL_PMEIE	0x0008	/* PME Interrupt Enable */
#define  PCI_EXP_RTCTL_RRS_SVE	0x0010	/* Config RRS Software Visibility Enable */
#define  PCI_EXP_RTCTL_CRSSVE PCI_EXP_RTCTL_RRS_SVE /* compatibility */
#define PCI_EXP_RTCAP		0x1e	/* Root Capabilities */
#define  PCI_EXP_RTCAP_RRS_SV	0x0001	/* Config RRS Software Visibility */
#define  PCI_EXP_RTCAP_CRSVIS PCI_EXP_RTCAP_RRS_SV /* compatibility */
#define PCI_EXP_RTSTA		0x20	/* Root Status */
#define  PCI_EXP_RTSTA_PME_RQ_ID 0x0000ffff /* PME Requester ID */
#define  PCI_EXP_RTSTA_PME	0x00010000 /* PME status */
#define  PCI_EXP_RTSTA_PENDING	0x00020000 /* PME pending */
/*
 * The Device Capabilities 2, Device Status 2, Device Control 2,
 * Link Capabilities 2, Link Status 2, Link Control 2,
 * Slot Capabilities 2, Slot Status 2, and Slot Control 2 registers
 * are only present on devices with PCIe Capability version 2.
 * Use pcie_capability_read_word() and similar interfaces to use them
 * safely.
 */
#define PCI_EXP_DEVCAP2		0x24	/* Device Capabilities 2 */
#define  PCI_EXP_DEVCAP2_COMP_TMOUT_DIS	0x00000010 /* Completion Timeout Disable supported */
#define  PCI_EXP_DEVCAP2_ARI		0x00000020 /* Alternative Routing-ID */
#define  PCI_EXP_DEVCAP2_ATOMIC_ROUTE	0x00000040 /* Atomic Op routing */
#define  PCI_EXP_DEVCAP2_ATOMIC_COMP32	0x00000080 /* 32b AtomicOp completion */
#define  PCI_EXP_DEVCAP2_ATOMIC_COMP64	0x00000100 /* 64b AtomicOp completion */
#define  PCI_EXP_DEVCAP2_ATOMIC_COMP128	0x00000200 /* 128b AtomicOp completion */
#define  PCI_EXP_DEVCAP2_LTR		0x00000800 /* Latency tolerance reporting */
#define  PCI_EXP_DEVCAP2_OBFF_MASK	0x000c0000 /* OBFF support mechanism */
#define  PCI_EXP_DEVCAP2_OBFF_MSG	0x00040000 /* New message signaling */
#define  PCI_EXP_DEVCAP2_OBFF_WAKE	0x00080000 /* Re-use WAKE# for OBFF */
#define  PCI_EXP_DEVCAP2_EE_PREFIX	0x00200000 /* End-End TLP Prefix */
#define PCI_EXP_DEVCTL2		0x28	/* Device Control 2 */
#define  PCI_EXP_DEVCTL2_COMP_TIMEOUT	0x000f	/* Completion Timeout Value */
#define  PCI_EXP_DEVCTL2_COMP_TMOUT_DIS	0x0010	/* Completion Timeout Disable */
#define  PCI_EXP_DEVCTL2_ARI		0x0020	/* Alternative Routing-ID */
#define  PCI_EXP_DEVCTL2_ATOMIC_REQ	0x0040	/* Set Atomic requests */
#define  PCI_EXP_DEVCTL2_ATOMIC_EGRESS_BLOCK 0x0080 /* Block atomic egress */
#define  PCI_EXP_DEVCTL2_IDO_REQ_EN	0x0100	/* Allow IDO for requests */
#define  PCI_EXP_DEVCTL2_IDO_CMP_EN	0x0200	/* Allow IDO for completions */
#define  PCI_EXP_DEVCTL2_LTR_EN		0x0400	/* Enable LTR mechanism */
#define  PCI_EXP_DEVCTL2_OBFF_MSGA_EN	0x2000	/* Enable OBFF Message type A */
#define  PCI_EXP_DEVCTL2_OBFF_MSGB_EN	0x4000	/* Enable OBFF Message type B */
#define  PCI_EXP_DEVCTL2_OBFF_WAKE_EN	0x6000	/* OBFF using WAKE# signaling */
#define PCI_EXP_DEVSTA2		0x2a	/* Device Status 2 */
#define PCI_CAP_EXP_RC_ENDPOINT_SIZEOF_V2 0x2c	/* end of v2 EPs w/o link */
#define PCI_EXP_LNKCAP2		0x2c	/* Link Capabilities 2 */
#define  PCI_EXP_LNKCAP2_SLS_2_5GB	0x00000002 /* Supported Speed 2.5GT/s */
#define  PCI_EXP_LNKCAP2_SLS_5_0GB	0x00000004 /* Supported Speed 5GT/s */
#define  PCI_EXP_LNKCAP2_SLS_8_0GB	0x00000008 /* Supported Speed 8GT/s */
#define  PCI_EXP_LNKCAP2_SLS_16_0GB	0x00000010 /* Supported Speed 16GT/s */
#define  PCI_EXP_LNKCAP2_SLS_32_0GB	0x00000020 /* Supported Speed 32GT/s */
#define  PCI_EXP_LNKCAP2_SLS_64_0GB	0x00000040 /* Supported Speed 64GT/s */
#define  PCI_EXP_LNKCAP2_CROSSLINK	0x00000100 /* Crosslink supported */
#define PCI_EXP_LNKCTL2		0x30	/* Link Control 2 */
#define  PCI_EXP_LNKCTL2_TLS		0x000f
#define  PCI_EXP_LNKCTL2_TLS_2_5GT	0x0001 /* Supported Speed 2.5GT/s */
#define  PCI_EXP_LNKCTL2_TLS_5_0GT	0x0002 /* Supported Speed 5GT/s */
#define  PCI_EXP_LNKCTL2_TLS_8_0GT	0x0003 /* Supported Speed 8GT/s */
#define  PCI_EXP_LNKCTL2_TLS_16_0GT	0x0004 /* Supported Speed 16GT/s */
#define  PCI_EXP_LNKCTL2_TLS_32_0GT	0x0005 /* Supported Speed 32GT/s */
#define  PCI_EXP_LNKCTL2_TLS_64_0GT	0x0006 /* Supported Speed 64GT/s */
#define  PCI_EXP_LNKCTL2_ENTER_COMP	0x0010 /* Enter Compliance */
#define  PCI_EXP_LNKCTL2_TX_MARGIN	0x0380 /* Transmit Margin */
#define  PCI_EXP_LNKCTL2_HASD		0x0020 /* HW Autonomous Speed Disable */
#define PCI_EXP_LNKSTA2		0x32	/* Link Status 2 */
#define  PCI_EXP_LNKSTA2_FLIT		0x0400 /* Flit Mode Status */
#define PCI_CAP_EXP_ENDPOINT_SIZEOF_V2	0x32	/* end of v2 EPs w/ link */
#define PCI_EXP_SLTCAP2		0x34	/* Slot Capabilities 2 */
#define  PCI_EXP_SLTCAP2_IBPD	0x00000001 /* In-band PD Disable Supported */
#define PCI_EXP_SLTCTL2		0x38	/* Slot Control 2 */
#define PCI_EXP_SLTSTA2		0x3a	/* Slot Status 2 */

/* Extended Capabilities (PCI-X 2.0 and Express) */
#define PCI_EXT_CAP_ID(header)		(header & 0x0000ffff)
#define PCI_EXT_CAP_VER(header)		((header >> 16) & 0xf)
#define PCI_EXT_CAP_NEXT(header)	((header >> 20) & 0xffc)

#define PCI_EXT_CAP_ID_ERR	0x01	/* Advanced Error Reporting */
#define PCI_EXT_CAP_ID_VC	0x02	/* Virtual Channel Capability */
#define PCI_EXT_CAP_ID_DSN	0x03	/* Device Serial Number */
#define PCI_EXT_CAP_ID_PWR	0x04	/* Power Budgeting */
#define PCI_EXT_CAP_ID_RCLD	0x05	/* Root Complex Link Declaration */
#define PCI_EXT_CAP_ID_RCILC	0x06	/* Root Complex Internal Link Control */
#define PCI_EXT_CAP_ID_RCEC	0x07	/* Root Complex Event Collector */
#define PCI_EXT_CAP_ID_MFVC	0x08	/* Multi-Function VC Capability */
#define PCI_EXT_CAP_ID_VC9	0x09	/* same as _VC */
#define PCI_EXT_CAP_ID_RCRB	0x0A	/* Root Complex RB? */
#define PCI_EXT_CAP_ID_VNDR	0x0B	/* Vendor-Specific */
#define PCI_EXT_CAP_ID_CAC	0x0C	/* Config Access - obsolete */
#define PCI_EXT_CAP_ID_ACS	0x0D	/* Access Control Services */
#define PCI_EXT_CAP_ID_ARI	0x0E	/* Alternate Routing ID */
#define PCI_EXT_CAP_ID_ATS	0x0F	/* Address Translation Services */
#define PCI_EXT_CAP_ID_SRIOV	0x10	/* Single Root I/O Virtualization */
#define PCI_EXT_CAP_ID_MRIOV	0x11	/* Multi Root I/O Virtualization */
#define PCI_EXT_CAP_ID_MCAST	0x12	/* Multicast */
#define PCI_EXT_CAP_ID_PRI	0x13	/* Page Request Interface */
#define PCI_EXT_CAP_ID_AMD_XXX	0x14	/* Reserved for AMD */
#define PCI_EXT_CAP_ID_REBAR	0x15	/* Resizable BAR */
#define PCI_EXT_CAP_ID_DPA	0x16	/* Dynamic Power Allocation */
#define PCI_EXT_CAP_ID_TPH	0x17	/* TPH Requester */
#define PCI_EXT_CAP_ID_LTR	0x18	/* Latency Tolerance Reporting */
#define PCI_EXT_CAP_ID_SECPCI	0x19	/* Secondary PCIe Capability */
#define PCI_EXT_CAP_ID_PMUX	0x1A	/* Protocol Multiplexing */
#define PCI_EXT_CAP_ID_PASID	0x1B	/* Process Address Space ID */
#define PCI_EXT_CAP_ID_DPC	0x1D	/* Downstream Port Containment */
#define PCI_EXT_CAP_ID_L1SS	0x1E	/* L1 PM Substates */
#define PCI_EXT_CAP_ID_PTM	0x1F	/* Precision Time Measurement */
#define PCI_EXT_CAP_ID_DVSEC	0x23	/* Designated Vendor-Specific */
#define PCI_EXT_CAP_ID_DLF	0x25	/* Data Link Feature */
#define PCI_EXT_CAP_ID_PL_16GT	0x26	/* Physical Layer 16.0 GT/s */
#define PCI_EXT_CAP_ID_NPEM	0x29	/* Native PCIe Enclosure Management */
#define PCI_EXT_CAP_ID_PL_32GT  0x2A    /* Physical Layer 32.0 GT/s */
#define PCI_EXT_CAP_ID_DOE	0x2E	/* Data Object Exchange */
#define PCI_EXT_CAP_ID_MAX	PCI_EXT_CAP_ID_DOE

#define PCI_EXT_CAP_DSN_SIZEOF	12
#define PCI_EXT_CAP_MCAST_ENDPOINT_SIZEOF 40

/* Advanced Error Reporting */
#define PCI_ERR_UNCOR_STATUS	0x04	/* Uncorrectable Error Status */
#define  PCI_ERR_UNC_UND	0x00000001	/* Undefined */
#define  PCI_ERR_UNC_DLP	0x00000010	/* Data Link Protocol */
#define  PCI_ERR_UNC_SURPDN	0x00000020	/* Surprise Down */
#define  PCI_ERR_UNC_POISON_TLP	0x00001000	/* Poisoned TLP */
#define  PCI_ERR_UNC_FCP	0x00002000	/* Flow Control Protocol */
#define  PCI_ERR_UNC_COMP_TIME	0x00004000	/* Completion Timeout */
#define  PCI_ERR_UNC_COMP_ABORT	0x00008000	/* Completer Abort */
#define  PCI_ERR_UNC_UNX_COMP	0x00010000	/* Unexpected Completion */
#define  PCI_ERR_UNC_RX_OVER	0x00020000	/* Receiver Overflow */
#define  PCI_ERR_UNC_MALF_TLP	0x00040000	/* Malformed TLP */
#define  PCI_ERR_UNC_ECRC	0x00080000	/* ECRC Error Status */
#define  PCI_ERR_UNC_UNSUP	0x00100000	/* Unsupported Request */
#define  PCI_ERR_UNC_ACSV	0x00200000	/* ACS Violation */
#define  PCI_ERR_UNC_INTN	0x00400000	/* internal error */
#define  PCI_ERR_UNC_MCBTLP	0x00800000	/* MC blocked TLP */
#define  PCI_ERR_UNC_ATOMEG	0x01000000	/* Atomic egress blocked */
#define  PCI_ERR_UNC_TLPPRE	0x02000000	/* TLP prefix blocked */
#define PCI_ERR_UNCOR_MASK	0x08	/* Uncorrectable Error Mask */
	/* Same bits as above */
#define PCI_ERR_UNCOR_SEVER	0x0c	/* Uncorrectable Error Severity */
	/* Same bits as above */
#define PCI_ERR_COR_STATUS	0x10	/* Correctable Error Status */
#define  PCI_ERR_COR_RCVR	0x00000001	/* Receiver Error Status */
#define  PCI_ERR_COR_BAD_TLP	0x00000040	/* Bad TLP Status */
#define  PCI_ERR_COR_BAD_DLLP	0x00000080	/* Bad DLLP Status */
#define  PCI_ERR_COR_REP_ROLL	0x00000100	/* REPLAY_NUM Rollover */
#define  PCI_ERR_COR_REP_TIMER	0x00001000	/* Replay Timer Timeout */
#define  PCI_ERR_COR_ADV_NFAT	0x00002000	/* Advisory Non-Fatal */
#define  PCI_ERR_COR_INTERNAL	0x00004000	/* Corrected Internal */
#define  PCI_ERR_COR_LOG_OVER	0x00008000	/* Header Log Overflow */
#define PCI_ERR_COR_MASK	0x14	/* Correctable Error Mask */
	/* Same bits as above */
#define PCI_ERR_CAP		0x18	/* Advanced Error Capabilities & Ctrl*/
#define  PCI_ERR_CAP_FEP(x)	((x) & 0x1f)	/* First Error Pointer */
#define  PCI_ERR_CAP_ECRC_GENC	0x00000020	/* ECRC Generation Capable */
#define  PCI_ERR_CAP_ECRC_GENE	0x00000040	/* ECRC Generation Enable */
#define  PCI_ERR_CAP_ECRC_CHKC	0x00000080	/* ECRC Check Capable */
#define  PCI_ERR_CAP_ECRC_CHKE	0x00000100	/* ECRC Check Enable */
#define PCI_ERR_HEADER_LOG	0x1c	/* Header Log Register (16 bytes) */
#define PCI_ERR_ROOT_COMMAND	0x2c	/* Root Error Command */
#define  PCI_ERR_ROOT_CMD_COR_EN	0x00000001 /* Correctable Err Reporting Enable */
#define  PCI_ERR_ROOT_CMD_NONFATAL_EN	0x00000002 /* Non-Fatal Err Reporting Enable */
#define  PCI_ERR_ROOT_CMD_FATAL_EN	0x00000004 /* Fatal Err Reporting Enable */
#define PCI_ERR_ROOT_STATUS	0x30
#define  PCI_ERR_ROOT_COR_RCV		0x00000001 /* ERR_COR Received */
#define  PCI_ERR_ROOT_MULTI_COR_RCV	0x00000002 /* Multiple ERR_COR */
#define  PCI_ERR_ROOT_UNCOR_RCV		0x00000004 /* ERR_FATAL/NONFATAL */
#define  PCI_ERR_ROOT_MULTI_UNCOR_RCV	0x00000008 /* Multiple FATAL/NONFATAL */
#define  PCI_ERR_ROOT_FIRST_FATAL	0x00000010 /* First UNC is Fatal */
#define  PCI_ERR_ROOT_NONFATAL_RCV	0x00000020 /* Non-Fatal Received */
#define  PCI_ERR_ROOT_FATAL_RCV		0x00000040 /* Fatal Received */
#define  PCI_ERR_ROOT_AER_IRQ		0xf8000000 /* Advanced Error Interrupt Message Number */
#define PCI_ERR_ROOT_ERR_SRC	0x34	/* Error Source Identification */

/* Virtual Channel */
#define PCI_VC_PORT_CAP1	0x04
#define  PCI_VC_CAP1_EVCC	0x00000007	/* extended VC count */
#define  PCI_VC_CAP1_LPEVCC	0x00000070	/* low prio extended VC count */
#define  PCI_VC_CAP1_ARB_SIZE	0x00000c00
#define PCI_VC_PORT_CAP2	0x08
#define  PCI_VC_CAP2_32_PHASE		0x00000002
#define  PCI_VC_CAP2_64_PHASE		0x00000004
#define  PCI_VC_CAP2_128_PHASE		0x00000008
#define  PCI_VC_CAP2_ARB_OFF		0xff000000
#define PCI_VC_PORT_CTRL	0x0c
#define  PCI_VC_PORT_CTRL_LOAD_TABLE	0x00000001
#define PCI_VC_PORT_STATUS	0x0e
#define  PCI_VC_PORT_STATUS_TABLE	0x00000001
#define PCI_VC_RES_CAP		0x10
#define  PCI_VC_RES_CAP_32_PHASE	0x00000002
#define  PCI_VC_RES_CAP_64_PHASE	0x00000004
#define  PCI_VC_RES_CAP_128_PHASE	0x00000008
#define  PCI_VC_RES_CAP_128_PHASE_TB	0x00000010
#define  PCI_VC_RES_CAP_256_PHASE	0x00000020
#define  PCI_VC_RES_CAP_ARB_OFF		0xff000000
#define PCI_VC_RES_CTRL		0x14
#define  PCI_VC_RES_CTRL_LOAD_TABLE	0x00010000
#define  PCI_VC_RES_CTRL_ARB_SELECT	0x000e0000
#define  PCI_VC_RES_CTRL_ID		0x07000000
#define  PCI_VC_RES_CTRL_ENABLE		0x80000000
#define PCI_VC_RES_STATUS	0x1a
#define  PCI_VC_RES_STATUS_TABLE	0x00000001
#define  PCI_VC_RES_STATUS_NEGO		0x00000002
#define PCI_CAP_VC_BASE_SIZEOF		0x10
#define PCI_CAP_VC_PER_VC_SIZEOF	0x0c

/* Power Budgeting */
#define PCI_PWR_DSR		0x04	/* Data Select Register */
#define PCI_PWR_DATA		0x08	/* Data Register */
#define  PCI_PWR_DATA_BASE(x)	((x) & 0xff)	    /* Base Power */
#define  PCI_PWR_DATA_SCALE(x)	(((x) >> 8) & 3)    /* Data Scale */
#define  PCI_PWR_DATA_PM_SUB(x)	(((x) >> 10) & 7)   /* PM Sub State */
#define  PCI_PWR_DATA_PM_STATE(x) (((x) >> 13) & 3) /* PM State */
#define  PCI_PWR_DATA_TYPE(x)	(((x) >> 15) & 7)   /* Type */
#define  PCI_PWR_DATA_RAIL(x)	(((x) >> 18) & 7)   /* Power Rail */
#define PCI_PWR_CAP		0x0c	/* Capability */
#define  PCI_PWR_CAP_BUDGET(x)	((x) & 1)	/* Included in system budget */
#define PCI_EXT_CAP_PWR_SIZEOF	0x10

/* Root Complex Event Collector Endpoint Association  */
#define PCI_RCEC_RCIEP_BITMAP	4	/* Associated Bitmap for RCiEPs */
#define PCI_RCEC_BUSN		8	/* RCEC Associated Bus Numbers */
#define  PCI_RCEC_BUSN_REG_VER	0x02	/* Least version with BUSN present */
#define  PCI_RCEC_BUSN_NEXT(x)	(((x) >> 8) & 0xff)
#define  PCI_RCEC_BUSN_LAST(x)	(((x) >> 16) & 0xff)

/* Vendor-Specific (VSEC, PCI_EXT_CAP_ID_VNDR) */
#define PCI_VNDR_HEADER		4	/* Vendor-Specific Header */
#define  PCI_VNDR_HEADER_ID(x)	((x) & 0xffff)
#define  PCI_VNDR_HEADER_REV(x)	(((x) >> 16) & 0xf)
#define  PCI_VNDR_HEADER_LEN(x)	(((x) >> 20) & 0xfff)

/*
 * HyperTransport sub capability types
 *
 * Unfortunately there are both 3 bit and 5 bit capability types defined
 * in the HT spec, catering for that is a little messy. You probably don't
 * want to use these directly, just use pci_find_ht_capability() and it
 * will do the right thing for you.
 */
#define HT_3BIT_CAP_MASK	0xE0
#define HT_CAPTYPE_SLAVE	0x00	/* Slave/Primary link configuration */
#define HT_CAPTYPE_HOST		0x20	/* Host/Secondary link configuration */

#define HT_5BIT_CAP_MASK	0xF8
#define HT_CAPTYPE_IRQ		0x80	/* IRQ Configuration */
#define HT_CAPTYPE_REMAPPING_40	0xA0	/* 40 bit address remapping */
#define HT_CAPTYPE_REMAPPING_64 0xA2	/* 64 bit address remapping */
#define HT_CAPTYPE_UNITID_CLUMP	0x90	/* Unit ID clumping */
#define HT_CAPTYPE_EXTCONF	0x98	/* Extended Configuration Space Access */
#define HT_CAPTYPE_MSI_MAPPING	0xA8	/* MSI Mapping Capability */
#define  HT_MSI_FLAGS		0x02		/* Offset to flags */
#define  HT_MSI_FLAGS_ENABLE	0x1		/* Mapping enable */
#define  HT_MSI_FLAGS_FIXED	0x2		/* Fixed mapping only */
#define  HT_MSI_FIXED_ADDR	0x00000000FEE00000ULL	/* Fixed addr */
#define  HT_MSI_ADDR_LO		0x04		/* Offset to low addr bits */
#define  HT_MSI_ADDR_LO_MASK	0xFFF00000	/* Low address bit mask */
#define  HT_MSI_ADDR_HI		0x08		/* Offset to high addr bits */
#define HT_CAPTYPE_DIRECT_ROUTE	0xB0	/* Direct routing configuration */
#define HT_CAPTYPE_VCSET	0xB8	/* Virtual Channel configuration */
#define HT_CAPTYPE_ERROR_RETRY	0xC0	/* Retry on error configuration */
#define HT_CAPTYPE_GEN3		0xD0	/* Generation 3 HyperTransport configuration */
#define HT_CAPTYPE_PM		0xE0	/* HyperTransport power management configuration */
#define HT_CAP_SIZEOF_LONG	28	/* slave & primary */
#define HT_CAP_SIZEOF_SHORT	24	/* host & secondary */

/* Alternative Routing-ID Interpretation */
#define PCI_ARI_CAP		0x04	/* ARI Capability Register */
#define  PCI_ARI_CAP_MFVC	0x0001	/* MFVC Function Groups Capability */
#define  PCI_ARI_CAP_ACS	0x0002	/* ACS Function Groups Capability */
#define  PCI_ARI_CAP_NFN(x)	(((x) >> 8) & 0xff) /* Next Function Number */
#define PCI_ARI_CTRL		0x06	/* ARI Control Register */
#define  PCI_ARI_CTRL_MFVC	0x0001	/* MFVC Function Groups Enable */
#define  PCI_ARI_CTRL_ACS	0x0002	/* ACS Function Groups Enable */
#define  PCI_ARI_CTRL_FG(x)	(((x) >> 4) & 7) /* Function Group */
#define PCI_EXT_CAP_ARI_SIZEOF	8

/* Address Translation Service */
#define PCI_ATS_CAP		0x04	/* ATS Capability Register */
#define  PCI_ATS_CAP_QDEP(x)	((x) & 0x1f)	/* Invalidate Queue Depth */
#define  PCI_ATS_MAX_QDEP	32	/* Max Invalidate Queue Depth */
#define  PCI_ATS_CAP_PAGE_ALIGNED	0x0020 /* Page Aligned Request */
#define PCI_ATS_CTRL		0x06	/* ATS Control Register */
#define  PCI_ATS_CTRL_ENABLE	0x8000	/* ATS Enable */
#define  PCI_ATS_CTRL_STU(x)	((x) & 0x1f)	/* Smallest Translation Unit */
#define  PCI_ATS_MIN_STU	12	/* shift of minimum STU block */
#define PCI_EXT_CAP_ATS_SIZEOF	8

/* Page Request Interface */
#define PCI_PRI_CTRL		0x04	/* PRI control register */
#define  PCI_PRI_CTRL_ENABLE	0x0001	/* Enable */
#define  PCI_PRI_CTRL_RESET	0x0002	/* Reset */
#define PCI_PRI_STATUS		0x06	/* PRI status register */
#define  PCI_PRI_STATUS_RF	0x0001	/* Response Failure */
#define  PCI_PRI_STATUS_UPRGI	0x0002	/* Unexpected PRG index */
#define  PCI_PRI_STATUS_STOPPED	0x0100	/* PRI Stopped */
#define  PCI_PRI_STATUS_PASID	0x8000	/* PRG Response PASID Required */
#define PCI_PRI_MAX_REQ		0x08	/* PRI max reqs supported */
#define PCI_PRI_ALLOC_REQ	0x0c	/* PRI max reqs allowed */
#define PCI_EXT_CAP_PRI_SIZEOF	16

/* Process Address Space ID */
#define PCI_PASID_CAP		0x04    /* PASID feature register */
#define  PCI_PASID_CAP_EXEC	0x0002	/* Exec permissions Supported */
#define  PCI_PASID_CAP_PRIV	0x0004	/* Privilege Mode Supported */
#define  PCI_PASID_CAP_WIDTH	0x1f00
#define PCI_PASID_CTRL		0x06    /* PASID control register */
#define  PCI_PASID_CTRL_ENABLE	0x0001	/* Enable bit */
#define  PCI_PASID_CTRL_EXEC	0x0002	/* Exec permissions Enable */
#define  PCI_PASID_CTRL_PRIV	0x0004	/* Privilege Mode Enable */
#define PCI_EXT_CAP_PASID_SIZEOF	8

/* Single Root I/O Virtualization */
#define PCI_SRIOV_CAP		0x04	/* SR-IOV Capabilities */
#define  PCI_SRIOV_CAP_VFM	0x00000001  /* VF Migration Capable */
#define  PCI_SRIOV_CAP_INTR(x)	((x) >> 21) /* Interrupt Message Number */
#define PCI_SRIOV_CTRL		0x08	/* SR-IOV Control */
#define  PCI_SRIOV_CTRL_VFE	0x0001	/* VF Enable */
#define  PCI_SRIOV_CTRL_VFM	0x0002	/* VF Migration Enable */
#define  PCI_SRIOV_CTRL_INTR	0x0004	/* VF Migration Interrupt Enable */
#define  PCI_SRIOV_CTRL_MSE	0x0008	/* VF Memory Space Enable */
#define  PCI_SRIOV_CTRL_ARI	0x0010	/* ARI Capable Hierarchy */
#define PCI_SRIOV_STATUS	0x0a	/* SR-IOV Status */
#define  PCI_SRIOV_STATUS_VFM	0x0001	/* VF Migration Status */
#define PCI_SRIOV_INITIAL_VF	0x0c	/* Initial VFs */
#define PCI_SRIOV_TOTAL_VF	0x0e	/* Total VFs */
#define PCI_SRIOV_NUM_VF	0x10	/* Number of VFs */
#define PCI_SRIOV_FUNC_LINK	0x12	/* Function Dependency Link */
#define PCI_SRIOV_VF_OFFSET	0x14	/* First VF Offset */
#define PCI_SRIOV_VF_STRIDE	0x16	/* Following VF Stride */
#define PCI_SRIOV_VF_DID	0x1a	/* VF Device ID */
#define PCI_SRIOV_SUP_PGSIZE	0x1c	/* Supported Page Sizes */
#define PCI_SRIOV_SYS_PGSIZE	0x20	/* System Page Size */
#define PCI_SRIOV_BAR		0x24	/* VF BAR0 */
#define  PCI_SRIOV_NUM_BARS	6	/* Number of VF BARs */
#define PCI_SRIOV_VFM		0x3c	/* VF Migration State Array Offset*/
#define  PCI_SRIOV_VFM_BIR(x)	((x) & 7)	/* State BIR */
#define  PCI_SRIOV_VFM_OFFSET(x) ((x) & ~7)	/* State Offset */
#define  PCI_SRIOV_VFM_UA	0x0	/* Inactive.Unavailable */
#define  PCI_SRIOV_VFM_MI	0x1	/* Dormant.MigrateIn */
#define  PCI_SRIOV_VFM_MO	0x2	/* Active.MigrateOut */
#define  PCI_SRIOV_VFM_AV	0x3	/* Active.Available */
#define PCI_EXT_CAP_SRIOV_SIZEOF 0x40

#define PCI_LTR_MAX_SNOOP_LAT	0x4
#define PCI_LTR_MAX_NOSNOOP_LAT	0x6
#define  PCI_LTR_VALUE_MASK	0x000003ff
#define  PCI_LTR_SCALE_MASK	0x00001c00
#define  PCI_LTR_SCALE_SHIFT	10
#define  PCI_LTR_NOSNOOP_VALUE	0x03ff0000 /* Max No-Snoop Latency Value */
#define  PCI_LTR_NOSNOOP_SCALE	0x1c000000 /* Scale for Max Value */
#define PCI_EXT_CAP_LTR_SIZEOF	8

/* Access Control Service */
#define PCI_ACS_CAP		0x04	/* ACS Capability Register */
#define  PCI_ACS_SV		0x0001	/* Source Validation */
#define  PCI_ACS_TB		0x0002	/* Translation Blocking */
#define  PCI_ACS_RR		0x0004	/* P2P Request Redirect */
#define  PCI_ACS_CR		0x0008	/* P2P Completion Redirect */
#define  PCI_ACS_UF		0x0010	/* Upstream Forwarding */
#define  PCI_ACS_EC		0x0020	/* P2P Egress Control */
#define  PCI_ACS_DT		0x0040	/* Direct Translated P2P */
#define PCI_ACS_EGRESS_BITS	0x05	/* ACS Egress Control Vector Size */
#define PCI_ACS_CTRL		0x06	/* ACS Control Register */
#define PCI_ACS_EGRESS_CTL_V	0x08	/* ACS Egress Control Vector */

#define PCI_VSEC_HDR		4	/* extended cap - vendor-specific */
#define  PCI_VSEC_HDR_LEN_SHIFT	20	/* shift for length field */

/* SATA capability */
#define PCI_SATA_REGS		4	/* SATA REGs specifier */
#define  PCI_SATA_REGS_MASK	0xF	/* location - BAR#/inline */
#define  PCI_SATA_REGS_INLINE	0xF	/* REGS in config space */
#define PCI_SATA_SIZEOF_SHORT	8
#define PCI_SATA_SIZEOF_LONG	16

/* Resizable BARs */
#define PCI_REBAR_CAP		4	/* capability register */
#define  PCI_REBAR_CAP_SIZES		0x00FFFFF0  /* supported BAR sizes */
#define PCI_REBAR_CTRL		8	/* control register */
#define  PCI_REBAR_CTRL_BAR_IDX		0x00000007  /* BAR index */
#define  PCI_REBAR_CTRL_NBAR_MASK	0x000000E0  /* # of resizable BARs */
#define  PCI_REBAR_CTRL_NBAR_SHIFT	5	    /* shift for # of BARs */
#define  PCI_REBAR_CTRL_BAR_SIZE	0x00001F00  /* BAR size */
#define  PCI_REBAR_CTRL_BAR_SHIFT	8	    /* shift for BAR size */

/* Dynamic Power Allocation */
#define PCI_DPA_CAP		4	/* capability register */
#define  PCI_DPA_CAP_SUBSTATE_MASK	0x1F	/* # substates - 1 */
#define PCI_DPA_BASE_SIZEOF	16	/* size with 0 substates */

/* TPH Requester */
#define PCI_TPH_CAP		4	/* capability register */
#define  PCI_TPH_CAP_LOC_MASK	0x600	/* location mask */
#define   PCI_TPH_LOC_NONE	0x000	/* no location */
#define   PCI_TPH_LOC_CAP	0x200	/* in capability */
#define   PCI_TPH_LOC_MSIX	0x400	/* in MSI-X */
#define PCI_TPH_CAP_ST_MASK	0x07FF0000	/* ST table mask */
#define PCI_TPH_CAP_ST_SHIFT	16	/* ST table shift */
#define PCI_TPH_BASE_SIZEOF	0xc	/* size with no ST table */

/* Downstream Port Containment */
#define PCI_EXP_DPC_CAP			0x04	/* DPC Capability */
#define PCI_EXP_DPC_IRQ			0x001F	/* Interrupt Message Number */
#define  PCI_EXP_DPC_CAP_RP_EXT		0x0020	/* Root Port Extensions */
#define  PCI_EXP_DPC_CAP_POISONED_TLP	0x0040	/* Poisoned TLP Egress Blocking Supported */
#define  PCI_EXP_DPC_CAP_SW_TRIGGER	0x0080	/* Software Triggering Supported */
#define  PCI_EXP_DPC_RP_PIO_LOG_SIZE	0x0F00	/* RP PIO Log Size */
#define  PCI_EXP_DPC_CAP_DL_ACTIVE	0x1000	/* ERR_COR signal on DL_Active supported */

#define PCI_EXP_DPC_CTL			0x06	/* DPC control */
#define  PCI_EXP_DPC_CTL_EN_FATAL	0x0001	/* Enable trigger on ERR_FATAL message */
#define  PCI_EXP_DPC_CTL_EN_NONFATAL	0x0002	/* Enable trigger on ERR_NONFATAL message */
#define  PCI_EXP_DPC_CTL_INT_EN		0x0008	/* DPC Interrupt Enable */

#define PCI_EXP_DPC_STATUS		0x08	/* DPC Status */
#define  PCI_EXP_DPC_STATUS_TRIGGER	    0x0001 /* Trigger Status */
#define  PCI_EXP_DPC_STATUS_TRIGGER_RSN	    0x0006 /* Trigger Reason */
#define  PCI_EXP_DPC_STATUS_TRIGGER_RSN_UNCOR  0x0000 /* Uncorrectable error */
#define  PCI_EXP_DPC_STATUS_TRIGGER_RSN_NFE    0x0002 /* Rcvd ERR_NONFATAL */
#define  PCI_EXP_DPC_STATUS_TRIGGER_RSN_FE     0x0004 /* Rcvd ERR_FATAL */
#define  PCI_EXP_DPC_STATUS_TRIGGER_RSN_IN_EXT 0x0006 /* Reason in Trig Reason Extension field */
#define  PCI_EXP_DPC_STATUS_INTERRUPT	    0x0008 /* Interrupt Status */
#define  PCI_EXP_DPC_RP_BUSY		    0x0010 /* Root Port Busy */
#define  PCI_EXP_DPC_STATUS_TRIGGER_RSN_EXT 0x0060 /* Trig Reason Extension */
<<<<<<< HEAD
=======
#define  PCI_EXP_DPC_STATUS_TRIGGER_RSN_RP_PIO		0x0000	/* RP PIO error */
#define  PCI_EXP_DPC_STATUS_TRIGGER_RSN_SW_TRIGGER	0x0020	/* DPC SW Trigger bit */
>>>>>>> a6ad5510
#define  PCI_EXP_DPC_RP_PIO_FEP		    0x1f00 /* RP PIO First Err Ptr */

#define PCI_EXP_DPC_SOURCE_ID		 0x0A	/* DPC Source Identifier */

#define PCI_EXP_DPC_RP_PIO_STATUS	 0x0C	/* RP PIO Status */
#define PCI_EXP_DPC_RP_PIO_MASK		 0x10	/* RP PIO Mask */
#define PCI_EXP_DPC_RP_PIO_SEVERITY	 0x14	/* RP PIO Severity */
#define PCI_EXP_DPC_RP_PIO_SYSERROR	 0x18	/* RP PIO SysError */
#define PCI_EXP_DPC_RP_PIO_EXCEPTION	 0x1C	/* RP PIO Exception */
#define PCI_EXP_DPC_RP_PIO_HEADER_LOG	 0x20	/* RP PIO Header Log */
#define PCI_EXP_DPC_RP_PIO_IMPSPEC_LOG	 0x30	/* RP PIO ImpSpec Log */
#define PCI_EXP_DPC_RP_PIO_TLPPREFIX_LOG 0x34	/* RP PIO TLP Prefix Log */

/* Precision Time Measurement */
#define PCI_PTM_CAP			0x04	    /* PTM Capability */
#define  PCI_PTM_CAP_REQ		0x00000001  /* Requester capable */
#define  PCI_PTM_CAP_RES		0x00000002  /* Responder capable */
#define  PCI_PTM_CAP_ROOT		0x00000004  /* Root capable */
#define  PCI_PTM_GRANULARITY_MASK	0x0000FF00  /* Clock granularity */
#define PCI_PTM_CTRL			0x08	    /* PTM Control */
#define  PCI_PTM_CTRL_ENABLE		0x00000001  /* PTM enable */
#define  PCI_PTM_CTRL_ROOT		0x00000002  /* Root select */

/* ASPM L1 PM Substates */
#define PCI_L1SS_CAP		0x04	/* Capabilities Register */
#define  PCI_L1SS_CAP_PCIPM_L1_2	0x00000001  /* PCI-PM L1.2 Supported */
#define  PCI_L1SS_CAP_PCIPM_L1_1	0x00000002  /* PCI-PM L1.1 Supported */
#define  PCI_L1SS_CAP_ASPM_L1_2		0x00000004  /* ASPM L1.2 Supported */
#define  PCI_L1SS_CAP_ASPM_L1_1		0x00000008  /* ASPM L1.1 Supported */
#define  PCI_L1SS_CAP_L1_PM_SS		0x00000010  /* L1 PM Substates Supported */
#define  PCI_L1SS_CAP_CM_RESTORE_TIME	0x0000ff00  /* Port Common_Mode_Restore_Time */
#define  PCI_L1SS_CAP_P_PWR_ON_SCALE	0x00030000  /* Port T_POWER_ON scale */
#define  PCI_L1SS_CAP_P_PWR_ON_VALUE	0x00f80000  /* Port T_POWER_ON value */
#define PCI_L1SS_CTL1		0x08	/* Control 1 Register */
#define  PCI_L1SS_CTL1_PCIPM_L1_2	0x00000001  /* PCI-PM L1.2 Enable */
#define  PCI_L1SS_CTL1_PCIPM_L1_1	0x00000002  /* PCI-PM L1.1 Enable */
#define  PCI_L1SS_CTL1_ASPM_L1_2	0x00000004  /* ASPM L1.2 Enable */
#define  PCI_L1SS_CTL1_ASPM_L1_1	0x00000008  /* ASPM L1.1 Enable */
#define  PCI_L1SS_CTL1_L1_2_MASK	0x00000005
#define  PCI_L1SS_CTL1_L1SS_MASK	0x0000000f
#define  PCI_L1SS_CTL1_CM_RESTORE_TIME	0x0000ff00  /* Common_Mode_Restore_Time */
#define  PCI_L1SS_CTL1_LTR_L12_TH_VALUE	0x03ff0000  /* LTR_L1.2_THRESHOLD_Value */
#define  PCI_L1SS_CTL1_LTR_L12_TH_SCALE	0xe0000000  /* LTR_L1.2_THRESHOLD_Scale */
#define PCI_L1SS_CTL2		0x0c	/* Control 2 Register */
#define  PCI_L1SS_CTL2_T_PWR_ON_SCALE	0x00000003  /* T_POWER_ON Scale */
#define  PCI_L1SS_CTL2_T_PWR_ON_VALUE	0x000000f8  /* T_POWER_ON Value */

/* Designated Vendor-Specific (DVSEC, PCI_EXT_CAP_ID_DVSEC) */
#define PCI_DVSEC_HEADER1		0x4 /* Designated Vendor-Specific Header1 */
#define  PCI_DVSEC_HEADER1_VID(x)	((x) & 0xffff)
#define  PCI_DVSEC_HEADER1_REV(x)	(((x) >> 16) & 0xf)
#define  PCI_DVSEC_HEADER1_LEN(x)	(((x) >> 20) & 0xfff)
#define PCI_DVSEC_HEADER2		0x8 /* Designated Vendor-Specific Header2 */
#define  PCI_DVSEC_HEADER2_ID(x)		((x) & 0xffff)

/* Data Link Feature */
#define PCI_DLF_CAP		0x04	/* Capabilities Register */
#define  PCI_DLF_EXCHANGE_ENABLE	0x80000000  /* Data Link Feature Exchange Enable */

/* Physical Layer 16.0 GT/s */
#define PCI_PL_16GT_LE_CTRL	0x20	/* Lane Equalization Control Register */
#define  PCI_PL_16GT_LE_CTRL_DSP_TX_PRESET_MASK		0x0000000F
#define  PCI_PL_16GT_LE_CTRL_USP_TX_PRESET_MASK		0x000000F0
#define  PCI_PL_16GT_LE_CTRL_USP_TX_PRESET_SHIFT	4

/* Native PCIe Enclosure Management */
#define PCI_NPEM_CAP     0x04 /* NPEM capability register */
#define  PCI_NPEM_CAP_CAPABLE     0x00000001 /* NPEM Capable */

#define PCI_NPEM_CTRL    0x08 /* NPEM control register */
#define  PCI_NPEM_CTRL_ENABLE     0x00000001 /* NPEM Enable */

/*
 * Native PCIe Enclosure Management indication bits and Reset command bit
 * are corresponding for capability and control registers.
 */
#define  PCI_NPEM_CMD_RESET       0x00000002 /* Reset Command */
#define  PCI_NPEM_IND_OK          0x00000004 /* OK */
#define  PCI_NPEM_IND_LOCATE      0x00000008 /* Locate */
#define  PCI_NPEM_IND_FAIL        0x00000010 /* Fail */
#define  PCI_NPEM_IND_REBUILD     0x00000020 /* Rebuild */
#define  PCI_NPEM_IND_PFA         0x00000040 /* Predicted Failure Analysis */
#define  PCI_NPEM_IND_HOTSPARE    0x00000080 /* Hot Spare */
#define  PCI_NPEM_IND_ICA         0x00000100 /* In Critical Array */
#define  PCI_NPEM_IND_IFA         0x00000200 /* In Failed Array */
#define  PCI_NPEM_IND_IDT         0x00000400 /* Device Type */
#define  PCI_NPEM_IND_DISABLED    0x00000800 /* Disabled */
#define  PCI_NPEM_IND_SPEC_0      0x01000000
#define  PCI_NPEM_IND_SPEC_1      0x02000000
#define  PCI_NPEM_IND_SPEC_2      0x04000000
#define  PCI_NPEM_IND_SPEC_3      0x08000000
#define  PCI_NPEM_IND_SPEC_4      0x10000000
#define  PCI_NPEM_IND_SPEC_5      0x20000000
#define  PCI_NPEM_IND_SPEC_6      0x40000000
#define  PCI_NPEM_IND_SPEC_7      0x80000000

#define PCI_NPEM_STATUS  0x0c /* NPEM status register */
#define  PCI_NPEM_STATUS_CC       0x00000001 /* Command Completed */

/* Data Object Exchange */
#define PCI_DOE_CAP		0x04    /* DOE Capabilities Register */
#define  PCI_DOE_CAP_INT_SUP			0x00000001  /* Interrupt Support */
#define  PCI_DOE_CAP_INT_MSG_NUM		0x00000ffe  /* Interrupt Message Number */
#define PCI_DOE_CTRL		0x08    /* DOE Control Register */
#define  PCI_DOE_CTRL_ABORT			0x00000001  /* DOE Abort */
#define  PCI_DOE_CTRL_INT_EN			0x00000002  /* DOE Interrupt Enable */
#define  PCI_DOE_CTRL_GO			0x80000000  /* DOE Go */
#define PCI_DOE_STATUS		0x0c    /* DOE Status Register */
#define  PCI_DOE_STATUS_BUSY			0x00000001  /* DOE Busy */
#define  PCI_DOE_STATUS_INT_STATUS		0x00000002  /* DOE Interrupt Status */
#define  PCI_DOE_STATUS_ERROR			0x00000004  /* DOE Error */
#define  PCI_DOE_STATUS_DATA_OBJECT_READY	0x80000000  /* Data Object Ready */
#define PCI_DOE_WRITE		0x10    /* DOE Write Data Mailbox Register */
#define PCI_DOE_READ		0x14    /* DOE Read Data Mailbox Register */
#define PCI_DOE_CAP_SIZEOF	0x18	/* Size of DOE register block */

/* DOE Data Object - note not actually registers */
#define PCI_DOE_DATA_OBJECT_HEADER_1_VID		0x0000ffff
#define PCI_DOE_DATA_OBJECT_HEADER_1_TYPE		0x00ff0000
#define PCI_DOE_DATA_OBJECT_HEADER_2_LENGTH		0x0003ffff

#define PCI_DOE_DATA_OBJECT_DISC_REQ_3_INDEX		0x000000ff
#define PCI_DOE_DATA_OBJECT_DISC_REQ_3_VER		0x0000ff00
#define PCI_DOE_DATA_OBJECT_DISC_RSP_3_VID		0x0000ffff
#define PCI_DOE_DATA_OBJECT_DISC_RSP_3_PROTOCOL		0x00ff0000
#define PCI_DOE_DATA_OBJECT_DISC_RSP_3_NEXT_INDEX	0xff000000

/* Compute Express Link (CXL r3.1, sec 8.1.5) */
#define PCI_DVSEC_CXL_PORT				3
#define PCI_DVSEC_CXL_PORT_CTL				0x0c
#define PCI_DVSEC_CXL_PORT_CTL_UNMASK_SBR		0x00000001

#endif /* LINUX_PCI_REGS_H */<|MERGE_RESOLUTION|>--- conflicted
+++ resolved
@@ -1057,11 +1057,8 @@
 #define  PCI_EXP_DPC_STATUS_INTERRUPT	    0x0008 /* Interrupt Status */
 #define  PCI_EXP_DPC_RP_BUSY		    0x0010 /* Root Port Busy */
 #define  PCI_EXP_DPC_STATUS_TRIGGER_RSN_EXT 0x0060 /* Trig Reason Extension */
-<<<<<<< HEAD
-=======
 #define  PCI_EXP_DPC_STATUS_TRIGGER_RSN_RP_PIO		0x0000	/* RP PIO error */
 #define  PCI_EXP_DPC_STATUS_TRIGGER_RSN_SW_TRIGGER	0x0020	/* DPC SW Trigger bit */
->>>>>>> a6ad5510
 #define  PCI_EXP_DPC_RP_PIO_FEP		    0x1f00 /* RP PIO First Err Ptr */
 
 #define PCI_EXP_DPC_SOURCE_ID		 0x0A	/* DPC Source Identifier */
