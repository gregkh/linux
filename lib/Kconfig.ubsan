# SPDX-License-Identifier: GPL-2.0-only
config ARCH_HAS_UBSAN
	bool

menuconfig UBSAN
	bool "Undefined behaviour sanity checker"
	depends on ARCH_HAS_UBSAN
	help
	  This option enables the Undefined Behaviour sanity checker.
	  Compile-time instrumentation is used to detect various undefined
	  behaviours at runtime. For more details, see:
	  Documentation/dev-tools/ubsan.rst

if UBSAN

config UBSAN_TRAP
	bool "Abort on Sanitizer warnings (smaller kernel but less verbose)"
	depends on !COMPILE_TEST
	help
	  Building kernels with Sanitizer features enabled tends to grow
	  the kernel size by around 5%, due to adding all the debugging
	  text on failure paths. To avoid this, Sanitizer instrumentation
	  can just issue a trap. This reduces the kernel size overhead but
	  turns all warnings (including potentially harmless conditions)
	  into full exceptions that abort the running kernel code
	  (regardless of context, locks held, etc), which may destabilize
	  the system. For some system builders this is an acceptable
	  trade-off.

	  Also note that selecting Y will cause your kernel to Oops
	  with an "illegal instruction" error with no further details
	  when a UBSAN violation occurs. (Except on arm64 and x86, which
	  will report which Sanitizer failed.) This may make it hard to
	  determine whether an Oops was caused by UBSAN or to figure
	  out the details of a UBSAN violation. It makes the kernel log
	  output less useful for bug reports.

config CC_HAS_UBSAN_BOUNDS_STRICT
	def_bool $(cc-option,-fsanitize=bounds-strict)
	help
	  The -fsanitize=bounds-strict option is only available on GCC,
	  but uses the more strict handling of arrays that includes knowledge
	  of flexible arrays, which is comparable to Clang's regular
	  -fsanitize=bounds.

config CC_HAS_UBSAN_ARRAY_BOUNDS
	def_bool $(cc-option,-fsanitize=array-bounds)
	help
	  Under Clang, the -fsanitize=bounds option is actually composed
	  of two more specific options, -fsanitize=array-bounds and
	  -fsanitize=local-bounds. However, -fsanitize=local-bounds can
	  only be used when trap mode is enabled. (See also the help for
	  CONFIG_LOCAL_BOUNDS.) Explicitly check for -fsanitize=array-bounds
	  so that we can build up the options needed for UBSAN_BOUNDS
	  with or without UBSAN_TRAP.

config UBSAN_BOUNDS
	bool "Perform array index bounds checking"
	default UBSAN
	depends on CC_HAS_UBSAN_ARRAY_BOUNDS || CC_HAS_UBSAN_BOUNDS_STRICT
	help
	  This option enables detection of directly indexed out of bounds
	  array accesses, where the array size is known at compile time.
	  Note that this does not protect array overflows via bad calls
	  to the {str,mem}*cpy() family of functions (that is addressed
	  by CONFIG_FORTIFY_SOURCE).

config UBSAN_BOUNDS_STRICT
	def_bool UBSAN_BOUNDS && CC_HAS_UBSAN_BOUNDS_STRICT
	help
	  GCC's bounds sanitizer. This option is used to select the
	  correct options in Makefile.ubsan.

config UBSAN_ARRAY_BOUNDS
	def_bool UBSAN_BOUNDS && CC_HAS_UBSAN_ARRAY_BOUNDS
	help
	  Clang's array bounds sanitizer. This option is used to select
	  the correct options in Makefile.ubsan.

config UBSAN_LOCAL_BOUNDS
	def_bool UBSAN_ARRAY_BOUNDS && UBSAN_TRAP
	help
	  This option enables Clang's -fsanitize=local-bounds which traps
	  when an access through a pointer that is derived from an object
	  of a statically-known size, where an added offset (which may not
	  be known statically) is out-of-bounds. Since this option is
	  trap-only, it depends on CONFIG_UBSAN_TRAP.

config UBSAN_SHIFT
	bool "Perform checking for bit-shift overflows"
	depends on $(cc-option,-fsanitize=shift)
	help
	  This option enables -fsanitize=shift which checks for bit-shift
	  operations that overflow to the left or go switch to negative
	  for signed types.

config UBSAN_DIV_ZERO
	bool "Perform checking for integer divide-by-zero"
	depends on $(cc-option,-fsanitize=integer-divide-by-zero)
	# https://github.com/ClangBuiltLinux/linux/issues/1657
	# https://github.com/llvm/llvm-project/issues/56289
	depends on !CC_IS_CLANG
	help
	  This option enables -fsanitize=integer-divide-by-zero which checks
	  for integer division by zero. This is effectively redundant with the
	  kernel's existing exception handling, though it can provide greater
	  debugging information under CONFIG_UBSAN_REPORT_FULL.

config UBSAN_UNREACHABLE
	bool "Perform checking for unreachable code"
	# objtool already handles unreachable checking and gets angry about
	# seeing UBSan instrumentation located in unreachable places.
	depends on !(OBJTOOL && (STACK_VALIDATION || UNWINDER_ORC || HAVE_UACCESS_VALIDATION))
	depends on $(cc-option,-fsanitize=unreachable)
	help
	  This option enables -fsanitize=unreachable which checks for control
	  flow reaching an expected-to-be-unreachable position.

<<<<<<< HEAD
config UBSAN_SIGNED_WRAP
	bool "Perform checking for signed arithmetic wrap-around"
=======
config UBSAN_INTEGER_WRAP
	bool "Perform checking for integer arithmetic wrap-around"
>>>>>>> fc85704c
	depends on !COMPILE_TEST
	depends on $(cc-option,-fsanitize-undefined-ignore-overflow-pattern=all)
	depends on $(cc-option,-fsanitize=signed-integer-overflow)
	depends on $(cc-option,-fsanitize=unsigned-integer-overflow)
	depends on $(cc-option,-fsanitize=implicit-signed-integer-truncation)
	depends on $(cc-option,-fsanitize=implicit-unsigned-integer-truncation)
	depends on $(cc-option,-fsanitize-ignorelist=/dev/null)
	help
	  This option enables all of the sanitizers involved in integer overflow
	  (wrap-around) mitigation: signed-integer-overflow, unsigned-integer-overflow,
	  implicit-signed-integer-truncation, and implicit-unsigned-integer-truncation.
	  This is currently limited only to the size_t type while testing and
	  compiler development continues.

config UBSAN_BOOL
	bool "Perform checking for non-boolean values used as boolean"
	default UBSAN
	depends on $(cc-option,-fsanitize=bool)
	help
	  This option enables -fsanitize=bool which checks for boolean values being
	  loaded that are neither 0 nor 1.

config UBSAN_ENUM
	bool "Perform checking for out of bounds enum values"
	default UBSAN
	depends on $(cc-option,-fsanitize=enum)
	help
	  This option enables -fsanitize=enum which checks for values being loaded
	  into an enum that are outside the range of given values for the given enum.

config UBSAN_ALIGNMENT
	bool "Perform checking for misaligned pointer usage"
	default !HAVE_EFFICIENT_UNALIGNED_ACCESS
	depends on !UBSAN_TRAP && !COMPILE_TEST
	depends on $(cc-option,-fsanitize=alignment)
	help
	  This option enables the check of unaligned memory accesses.
	  Enabling this option on architectures that support unaligned
	  accesses may produce a lot of false positives.

config TEST_UBSAN
	tristate "Module for testing for undefined behavior detection"
	depends on m
	help
	  This is a test module for UBSAN.
	  It triggers various undefined behavior, and detect it.

endif	# if UBSAN<|MERGE_RESOLUTION|>--- conflicted
+++ resolved
@@ -116,13 +116,8 @@
 	  This option enables -fsanitize=unreachable which checks for control
 	  flow reaching an expected-to-be-unreachable position.
 
-<<<<<<< HEAD
-config UBSAN_SIGNED_WRAP
-	bool "Perform checking for signed arithmetic wrap-around"
-=======
 config UBSAN_INTEGER_WRAP
 	bool "Perform checking for integer arithmetic wrap-around"
->>>>>>> fc85704c
 	depends on !COMPILE_TEST
 	depends on $(cc-option,-fsanitize-undefined-ignore-overflow-pattern=all)
 	depends on $(cc-option,-fsanitize=signed-integer-overflow)
