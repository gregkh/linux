// SPDX-License-Identifier: GPL-2.0
/*
 * Copyright (c) 2020, Oracle and/or its affiliates.
 *    Author: Alan Maguire <alan.maguire@oracle.com>
 */

#include <linux/debugfs.h>
#include <linux/module.h>

#include <kunit/test.h>
#include <kunit/test-bug.h>

#include "string-stream.h"
#include "debugfs.h"

#define KUNIT_DEBUGFS_ROOT             "kunit"
#define KUNIT_DEBUGFS_RESULTS          "results"
#define KUNIT_DEBUGFS_RUN              "run"

/*
 * Create a debugfs representation of test suites:
 *
 * Path						Semantics
 * /sys/kernel/debug/kunit/<testsuite>/results	Show results of last run for
 *						testsuite
 * /sys/kernel/debug/kunit/<testsuite>/run	Write to this file to trigger
 *						testsuite to run
 *
 */

static struct dentry *debugfs_rootdir;

void kunit_debugfs_cleanup(void)
{
	debugfs_remove_recursive(debugfs_rootdir);
}

void kunit_debugfs_init(void)
{
	if (!debugfs_rootdir)
		debugfs_rootdir = debugfs_create_dir(KUNIT_DEBUGFS_ROOT, NULL);
}

static void debugfs_print_result(struct seq_file *seq, struct string_stream *log)
{
	struct string_stream_fragment *frag_container;

	if (!log)
		return;

	/*
	 * Walk the fragments so we don't need to allocate a temporary
	 * buffer to hold the entire string.
	 */
	spin_lock(&log->lock);
	list_for_each_entry(frag_container, &log->fragments, node)
		seq_printf(seq, "%s", frag_container->fragment);
	spin_unlock(&log->lock);
}

/*
 * /sys/kernel/debug/kunit/<testsuite>/results shows all results for testsuite.
 */
static int debugfs_print_results(struct seq_file *seq, void *v)
{
	struct kunit_suite *suite = (struct kunit_suite *)seq->private;
	enum kunit_status success;
	struct kunit_case *test_case;

	if (!suite)
		return 0;

	success = kunit_suite_has_succeeded(suite);

	/* Print KTAP header so the debugfs log can be parsed as valid KTAP. */
	seq_puts(seq, "KTAP version 1\n");
	seq_puts(seq, "1..1\n");

	/* Print suite header because it is not stored in the test logs. */
	seq_puts(seq, KUNIT_SUBTEST_INDENT "KTAP version 1\n");
	seq_printf(seq, KUNIT_SUBTEST_INDENT "# Subtest: %s\n", suite->name);
	seq_printf(seq, KUNIT_SUBTEST_INDENT "1..%zd\n", kunit_suite_num_test_cases(suite));

	kunit_suite_for_each_test_case(suite, test_case)
		debugfs_print_result(seq, test_case->log);

	debugfs_print_result(seq, suite->log);

	seq_printf(seq, "%s %d %s\n",
		   kunit_status_to_ok_not_ok(success), 1, suite->name);
	return 0;
}

static int debugfs_release(struct inode *inode, struct file *file)
{
	return single_release(inode, file);
}

static int debugfs_results_open(struct inode *inode, struct file *file)
{
	struct kunit_suite *suite;

	suite = (struct kunit_suite *)inode->i_private;

	return single_open(file, debugfs_print_results, suite);
}

/*
 * Print a usage message to the debugfs "run" file
 * (/sys/kernel/debug/kunit/<testsuite>/run) if opened.
 */
static int debugfs_print_run(struct seq_file *seq, void *v)
{
	struct kunit_suite *suite = (struct kunit_suite *)seq->private;

	seq_puts(seq, "Write to this file to trigger the test suite to run.\n");
	seq_printf(seq, "usage: echo \"any string\" > /sys/kernel/debugfs/kunit/%s/run\n",
			suite->name);
	return 0;
}

/*
 * The debugfs "run" file (/sys/kernel/debug/kunit/<testsuite>/run)
 * contains no information. Write to the file to trigger the test suite
 * to run.
 */
static int debugfs_run_open(struct inode *inode, struct file *file)
{
	struct kunit_suite *suite;

	suite = (struct kunit_suite *)inode->i_private;

	return single_open(file, debugfs_print_run, suite);
}

/*
 * Trigger a test suite to run by writing to the suite's "run" debugfs
 * file found at: /sys/kernel/debug/kunit/<testsuite>/run
 *
 * Note: what is written to this file will not be saved.
 */
static ssize_t debugfs_run(struct file *file,
		const char __user *buf, size_t count, loff_t *ppos)
{
	struct inode *f_inode = file->f_inode;
	struct kunit_suite *suite = (struct kunit_suite *) f_inode->i_private;

	__kunit_test_suites_init(&suite, 1);

	return count;
}

static const struct file_operations debugfs_results_fops = {
	.open = debugfs_results_open,
	.read = seq_read,
	.llseek = seq_lseek,
	.release = debugfs_release,
};

static const struct file_operations debugfs_run_fops = {
	.open = debugfs_run_open,
	.read = seq_read,
	.write = debugfs_run,
	.llseek = seq_lseek,
	.release = debugfs_release,
};

void kunit_debugfs_create_suite(struct kunit_suite *suite)
{
	struct kunit_case *test_case;
	struct string_stream *stream;

<<<<<<< HEAD
	/*
	 * Allocate logs before creating debugfs representation.
	 * The suite->log and test_case->log pointer are expected to be NULL
	 * if there isn't a log, so only set it if the log stream was created
	 * successfully.
	 */
	stream = alloc_string_stream(GFP_KERNEL);
	if (IS_ERR_OR_NULL(stream))
		return;

=======
	/* If suite log already allocated, do not create new debugfs files. */
	if (suite->log)
		return;

	/*
	 * Allocate logs before creating debugfs representation.
	 * The suite->log and test_case->log pointer are expected to be NULL
	 * if there isn't a log, so only set it if the log stream was created
	 * successfully.
	 */
	stream = alloc_string_stream(GFP_KERNEL);
	if (IS_ERR_OR_NULL(stream))
		return;

>>>>>>> 03a22b59
	string_stream_set_append_newlines(stream, true);
	suite->log = stream;

	kunit_suite_for_each_test_case(suite, test_case) {
		stream = alloc_string_stream(GFP_KERNEL);
		if (IS_ERR_OR_NULL(stream))
			goto err;

		string_stream_set_append_newlines(stream, true);
		test_case->log = stream;
	}

	suite->debugfs = debugfs_create_dir(suite->name, debugfs_rootdir);

	debugfs_create_file(KUNIT_DEBUGFS_RESULTS, S_IFREG | 0444,
			    suite->debugfs,
			    suite, &debugfs_results_fops);
<<<<<<< HEAD
=======

	/* Do not create file to re-run test if test runs on init */
	if (!suite->is_init) {
		debugfs_create_file(KUNIT_DEBUGFS_RUN, S_IFREG | 0644,
				    suite->debugfs,
				    suite, &debugfs_run_fops);
	}
>>>>>>> 03a22b59
	return;

err:
	string_stream_destroy(suite->log);
	kunit_suite_for_each_test_case(suite, test_case)
		string_stream_destroy(test_case->log);
}

void kunit_debugfs_destroy_suite(struct kunit_suite *suite)
{
	struct kunit_case *test_case;

	debugfs_remove_recursive(suite->debugfs);
	string_stream_destroy(suite->log);
	kunit_suite_for_each_test_case(suite, test_case)
		string_stream_destroy(test_case->log);
}<|MERGE_RESOLUTION|>--- conflicted
+++ resolved
@@ -170,7 +170,10 @@
 	struct kunit_case *test_case;
 	struct string_stream *stream;
 
-<<<<<<< HEAD
+	/* If suite log already allocated, do not create new debugfs files. */
+	if (suite->log)
+		return;
+
 	/*
 	 * Allocate logs before creating debugfs representation.
 	 * The suite->log and test_case->log pointer are expected to be NULL
@@ -181,22 +184,6 @@
 	if (IS_ERR_OR_NULL(stream))
 		return;
 
-=======
-	/* If suite log already allocated, do not create new debugfs files. */
-	if (suite->log)
-		return;
-
-	/*
-	 * Allocate logs before creating debugfs representation.
-	 * The suite->log and test_case->log pointer are expected to be NULL
-	 * if there isn't a log, so only set it if the log stream was created
-	 * successfully.
-	 */
-	stream = alloc_string_stream(GFP_KERNEL);
-	if (IS_ERR_OR_NULL(stream))
-		return;
-
->>>>>>> 03a22b59
 	string_stream_set_append_newlines(stream, true);
 	suite->log = stream;
 
@@ -214,8 +201,6 @@
 	debugfs_create_file(KUNIT_DEBUGFS_RESULTS, S_IFREG | 0444,
 			    suite->debugfs,
 			    suite, &debugfs_results_fops);
-<<<<<<< HEAD
-=======
 
 	/* Do not create file to re-run test if test runs on init */
 	if (!suite->is_init) {
@@ -223,7 +208,6 @@
 				    suite->debugfs,
 				    suite, &debugfs_run_fops);
 	}
->>>>>>> 03a22b59
 	return;
 
 err:
