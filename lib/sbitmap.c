// SPDX-License-Identifier: GPL-2.0-only
/*
 * Copyright (C) 2016 Facebook
 * Copyright (C) 2013-2014 Jens Axboe
 */

#include <linux/sched.h>
#include <linux/random.h>
#include <linux/sbitmap.h>
#include <linux/seq_file.h>

static int init_alloc_hint(struct sbitmap *sb, gfp_t flags)
{
	unsigned depth = sb->depth;

	sb->alloc_hint = alloc_percpu_gfp(unsigned int, flags);
	if (!sb->alloc_hint)
		return -ENOMEM;

	if (depth && !sb->round_robin) {
		int i;

		for_each_possible_cpu(i)
			*per_cpu_ptr(sb->alloc_hint, i) = get_random_u32_below(depth);
	}
	return 0;
}

static inline unsigned update_alloc_hint_before_get(struct sbitmap *sb,
						    unsigned int depth)
{
	unsigned hint;

	hint = this_cpu_read(*sb->alloc_hint);
	if (unlikely(hint >= depth)) {
		hint = depth ? get_random_u32_below(depth) : 0;
		this_cpu_write(*sb->alloc_hint, hint);
	}

	return hint;
}

static inline void update_alloc_hint_after_get(struct sbitmap *sb,
					       unsigned int depth,
					       unsigned int hint,
					       unsigned int nr)
{
	if (nr == -1) {
		/* If the map is full, a hint won't do us much good. */
		this_cpu_write(*sb->alloc_hint, 0);
	} else if (nr == hint || unlikely(sb->round_robin)) {
		/* Only update the hint if we used it. */
		hint = nr + 1;
		if (hint >= depth - 1)
			hint = 0;
		this_cpu_write(*sb->alloc_hint, hint);
	}
}

/*
 * See if we have deferred clears that we can batch move
 */
static inline bool sbitmap_deferred_clear(struct sbitmap_word *map)
{
	unsigned long mask;

	if (!READ_ONCE(map->cleared))
		return false;

	/*
	 * First get a stable cleared mask, setting the old mask to 0.
	 */
	mask = xchg(&map->cleared, 0);

	/*
	 * Now clear the masked bits in our free word
	 */
	atomic_long_andnot(mask, (atomic_long_t *)&map->word);
	BUILD_BUG_ON(sizeof(atomic_long_t) != sizeof(map->word));
	return true;
}

int sbitmap_init_node(struct sbitmap *sb, unsigned int depth, int shift,
		      gfp_t flags, int node, bool round_robin,
		      bool alloc_hint)
{
	unsigned int bits_per_word;

	if (shift < 0)
		shift = sbitmap_calculate_shift(depth);

	bits_per_word = 1U << shift;
	if (bits_per_word > BITS_PER_LONG)
		return -EINVAL;

	sb->shift = shift;
	sb->depth = depth;
	sb->map_nr = DIV_ROUND_UP(sb->depth, bits_per_word);
	sb->round_robin = round_robin;

	if (depth == 0) {
		sb->map = NULL;
		return 0;
	}

	if (alloc_hint) {
		if (init_alloc_hint(sb, flags))
			return -ENOMEM;
	} else {
		sb->alloc_hint = NULL;
	}

	sb->map = kvzalloc_node(sb->map_nr * sizeof(*sb->map), flags, node);
	if (!sb->map) {
		free_percpu(sb->alloc_hint);
		return -ENOMEM;
	}

	return 0;
}
EXPORT_SYMBOL_GPL(sbitmap_init_node);

void sbitmap_resize(struct sbitmap *sb, unsigned int depth)
{
	unsigned int bits_per_word = 1U << sb->shift;
	unsigned int i;

	for (i = 0; i < sb->map_nr; i++)
		sbitmap_deferred_clear(&sb->map[i]);

	sb->depth = depth;
	sb->map_nr = DIV_ROUND_UP(sb->depth, bits_per_word);
}
EXPORT_SYMBOL_GPL(sbitmap_resize);

static int __sbitmap_get_word(unsigned long *word, unsigned long depth,
			      unsigned int hint, bool wrap)
{
	int nr;

	/* don't wrap if starting from 0 */
	wrap = wrap && hint;

	while (1) {
		nr = find_next_zero_bit(word, depth, hint);
		if (unlikely(nr >= depth)) {
			/*
			 * We started with an offset, and we didn't reset the
			 * offset to 0 in a failure case, so start from 0 to
			 * exhaust the map.
			 */
			if (hint && wrap) {
				hint = 0;
				continue;
			}
			return -1;
		}

		if (!test_and_set_bit_lock(nr, word))
			break;

		hint = nr + 1;
		if (hint >= depth - 1)
			hint = 0;
	}

	return nr;
}

static int sbitmap_find_bit_in_word(struct sbitmap_word *map,
				    unsigned int depth,
				    unsigned int alloc_hint,
				    bool wrap)
{
	int nr;

	do {
		nr = __sbitmap_get_word(&map->word, depth,
					alloc_hint, wrap);
		if (nr != -1)
			break;
		if (!sbitmap_deferred_clear(map))
			break;
	} while (1);

	return nr;
}

static int sbitmap_find_bit(struct sbitmap *sb,
			    unsigned int depth,
			    unsigned int index,
			    unsigned int alloc_hint,
			    bool wrap)
{
	unsigned int i;
	int nr = -1;

	for (i = 0; i < sb->map_nr; i++) {
		nr = sbitmap_find_bit_in_word(&sb->map[index],
					      min_t(unsigned int,
						    __map_depth(sb, index),
						    depth),
					      alloc_hint, wrap);

		if (nr != -1) {
			nr += index << sb->shift;
			break;
		}

		/* Jump to next index. */
		alloc_hint = 0;
		if (++index >= sb->map_nr)
			index = 0;
	}

	return nr;
}

static int __sbitmap_get(struct sbitmap *sb, unsigned int alloc_hint)
{
	unsigned int index;

	index = SB_NR_TO_INDEX(sb, alloc_hint);

	/*
	 * Unless we're doing round robin tag allocation, just use the
	 * alloc_hint to find the right word index. No point in looping
	 * twice in find_next_zero_bit() for that case.
	 */
	if (sb->round_robin)
		alloc_hint = SB_NR_TO_BIT(sb, alloc_hint);
	else
		alloc_hint = 0;

	return sbitmap_find_bit(sb, UINT_MAX, index, alloc_hint,
				!sb->round_robin);
}

int sbitmap_get(struct sbitmap *sb)
{
	int nr;
	unsigned int hint, depth;

	if (WARN_ON_ONCE(unlikely(!sb->alloc_hint)))
		return -1;

	depth = READ_ONCE(sb->depth);
	hint = update_alloc_hint_before_get(sb, depth);
	nr = __sbitmap_get(sb, hint);
	update_alloc_hint_after_get(sb, depth, hint, nr);

	return nr;
}
EXPORT_SYMBOL_GPL(sbitmap_get);

static int __sbitmap_get_shallow(struct sbitmap *sb,
				 unsigned int alloc_hint,
				 unsigned long shallow_depth)
{
	unsigned int index;

	index = SB_NR_TO_INDEX(sb, alloc_hint);
	alloc_hint = SB_NR_TO_BIT(sb, alloc_hint);

	return sbitmap_find_bit(sb, shallow_depth, index, alloc_hint, true);
}

int sbitmap_get_shallow(struct sbitmap *sb, unsigned long shallow_depth)
{
	int nr;
	unsigned int hint, depth;

	if (WARN_ON_ONCE(unlikely(!sb->alloc_hint)))
		return -1;

	depth = READ_ONCE(sb->depth);
	hint = update_alloc_hint_before_get(sb, depth);
	nr = __sbitmap_get_shallow(sb, hint, shallow_depth);
	update_alloc_hint_after_get(sb, depth, hint, nr);

	return nr;
}
EXPORT_SYMBOL_GPL(sbitmap_get_shallow);

bool sbitmap_any_bit_set(const struct sbitmap *sb)
{
	unsigned int i;

	for (i = 0; i < sb->map_nr; i++) {
		if (sb->map[i].word & ~sb->map[i].cleared)
			return true;
	}
	return false;
}
EXPORT_SYMBOL_GPL(sbitmap_any_bit_set);

static unsigned int __sbitmap_weight(const struct sbitmap *sb, bool set)
{
	unsigned int i, weight = 0;

	for (i = 0; i < sb->map_nr; i++) {
		const struct sbitmap_word *word = &sb->map[i];
		unsigned int word_depth = __map_depth(sb, i);

		if (set)
			weight += bitmap_weight(&word->word, word_depth);
		else
			weight += bitmap_weight(&word->cleared, word_depth);
	}
	return weight;
}

static unsigned int sbitmap_cleared(const struct sbitmap *sb)
{
	return __sbitmap_weight(sb, false);
}

unsigned int sbitmap_weight(const struct sbitmap *sb)
{
	return __sbitmap_weight(sb, true) - sbitmap_cleared(sb);
}
EXPORT_SYMBOL_GPL(sbitmap_weight);

void sbitmap_show(struct sbitmap *sb, struct seq_file *m)
{
	seq_printf(m, "depth=%u\n", sb->depth);
	seq_printf(m, "busy=%u\n", sbitmap_weight(sb));
	seq_printf(m, "cleared=%u\n", sbitmap_cleared(sb));
	seq_printf(m, "bits_per_word=%u\n", 1U << sb->shift);
	seq_printf(m, "map_nr=%u\n", sb->map_nr);
}
EXPORT_SYMBOL_GPL(sbitmap_show);

static inline void emit_byte(struct seq_file *m, unsigned int offset, u8 byte)
{
	if ((offset & 0xf) == 0) {
		if (offset != 0)
			seq_putc(m, '\n');
		seq_printf(m, "%08x:", offset);
	}
	if ((offset & 0x1) == 0)
		seq_putc(m, ' ');
	seq_printf(m, "%02x", byte);
}

void sbitmap_bitmap_show(struct sbitmap *sb, struct seq_file *m)
{
	u8 byte = 0;
	unsigned int byte_bits = 0;
	unsigned int offset = 0;
	int i;

	for (i = 0; i < sb->map_nr; i++) {
		unsigned long word = READ_ONCE(sb->map[i].word);
		unsigned long cleared = READ_ONCE(sb->map[i].cleared);
		unsigned int word_bits = __map_depth(sb, i);

		word &= ~cleared;

		while (word_bits > 0) {
			unsigned int bits = min(8 - byte_bits, word_bits);

			byte |= (word & (BIT(bits) - 1)) << byte_bits;
			byte_bits += bits;
			if (byte_bits == 8) {
				emit_byte(m, offset, byte);
				byte = 0;
				byte_bits = 0;
				offset++;
			}
			word >>= bits;
			word_bits -= bits;
		}
	}
	if (byte_bits) {
		emit_byte(m, offset, byte);
		offset++;
	}
	if (offset)
		seq_putc(m, '\n');
}
EXPORT_SYMBOL_GPL(sbitmap_bitmap_show);

static unsigned int sbq_calc_wake_batch(struct sbitmap_queue *sbq,
					unsigned int depth)
{
	unsigned int wake_batch;
	unsigned int shallow_depth;

	/*
	 * For each batch, we wake up one queue. We need to make sure that our
	 * batch size is small enough that the full depth of the bitmap,
	 * potentially limited by a shallow depth, is enough to wake up all of
	 * the queues.
	 *
	 * Each full word of the bitmap has bits_per_word bits, and there might
	 * be a partial word. There are depth / bits_per_word full words and
	 * depth % bits_per_word bits left over. In bitwise arithmetic:
	 *
	 * bits_per_word = 1 << shift
	 * depth / bits_per_word = depth >> shift
	 * depth % bits_per_word = depth & ((1 << shift) - 1)
	 *
	 * Each word can be limited to sbq->min_shallow_depth bits.
	 */
	shallow_depth = min(1U << sbq->sb.shift, sbq->min_shallow_depth);
	depth = ((depth >> sbq->sb.shift) * shallow_depth +
		 min(depth & ((1U << sbq->sb.shift) - 1), shallow_depth));
	wake_batch = clamp_t(unsigned int, depth / SBQ_WAIT_QUEUES, 1,
			     SBQ_WAKE_BATCH);

	return wake_batch;
}

int sbitmap_queue_init_node(struct sbitmap_queue *sbq, unsigned int depth,
			    int shift, bool round_robin, gfp_t flags, int node)
{
	int ret;
	int i;

	ret = sbitmap_init_node(&sbq->sb, depth, shift, flags, node,
				round_robin, true);
	if (ret)
		return ret;

	sbq->min_shallow_depth = UINT_MAX;
	sbq->wake_batch = sbq_calc_wake_batch(sbq, depth);
	atomic_set(&sbq->wake_index, 0);
	atomic_set(&sbq->ws_active, 0);
	atomic_set(&sbq->completion_cnt, 0);
	atomic_set(&sbq->wakeup_cnt, 0);

	sbq->ws = kzalloc_node(SBQ_WAIT_QUEUES * sizeof(*sbq->ws), flags, node);
	if (!sbq->ws) {
		sbitmap_free(&sbq->sb);
		return -ENOMEM;
	}

	for (i = 0; i < SBQ_WAIT_QUEUES; i++)
		init_waitqueue_head(&sbq->ws[i].wait);

	return 0;
}
EXPORT_SYMBOL_GPL(sbitmap_queue_init_node);

static void sbitmap_queue_update_wake_batch(struct sbitmap_queue *sbq,
					    unsigned int depth)
{
	unsigned int wake_batch;

	wake_batch = sbq_calc_wake_batch(sbq, depth);
	if (sbq->wake_batch != wake_batch)
		WRITE_ONCE(sbq->wake_batch, wake_batch);
}

void sbitmap_queue_recalculate_wake_batch(struct sbitmap_queue *sbq,
					    unsigned int users)
{
	unsigned int wake_batch;
	unsigned int depth = (sbq->sb.depth + users - 1) / users;

	wake_batch = clamp_val(depth / SBQ_WAIT_QUEUES,
			1, SBQ_WAKE_BATCH);

	WRITE_ONCE(sbq->wake_batch, wake_batch);
}
EXPORT_SYMBOL_GPL(sbitmap_queue_recalculate_wake_batch);

void sbitmap_queue_resize(struct sbitmap_queue *sbq, unsigned int depth)
{
	sbitmap_queue_update_wake_batch(sbq, depth);
	sbitmap_resize(&sbq->sb, depth);
}
EXPORT_SYMBOL_GPL(sbitmap_queue_resize);

int __sbitmap_queue_get(struct sbitmap_queue *sbq)
{
	return sbitmap_get(&sbq->sb);
}
EXPORT_SYMBOL_GPL(__sbitmap_queue_get);

unsigned long __sbitmap_queue_get_batch(struct sbitmap_queue *sbq, int nr_tags,
					unsigned int *offset)
{
	struct sbitmap *sb = &sbq->sb;
	unsigned int hint, depth;
	unsigned long index, nr;
	int i;

	if (unlikely(sb->round_robin))
		return 0;

	depth = READ_ONCE(sb->depth);
	hint = update_alloc_hint_before_get(sb, depth);

	index = SB_NR_TO_INDEX(sb, hint);

	for (i = 0; i < sb->map_nr; i++) {
		struct sbitmap_word *map = &sb->map[index];
		unsigned long get_mask;
		unsigned int map_depth = __map_depth(sb, index);

		sbitmap_deferred_clear(map);
		if (map->word == (1UL << (map_depth - 1)) - 1)
			goto next;

		nr = find_first_zero_bit(&map->word, map_depth);
		if (nr + nr_tags <= map_depth) {
			atomic_long_t *ptr = (atomic_long_t *) &map->word;
			unsigned long val;

			get_mask = ((1UL << nr_tags) - 1) << nr;
			val = READ_ONCE(map->word);
			while (!atomic_long_try_cmpxchg(ptr, &val,
							  get_mask | val))
				;
			get_mask = (get_mask & ~val) >> nr;
			if (get_mask) {
				*offset = nr + (index << sb->shift);
				update_alloc_hint_after_get(sb, depth, hint,
							*offset + nr_tags - 1);
				return get_mask;
			}
		}
next:
		/* Jump to next index. */
		if (++index >= sb->map_nr)
			index = 0;
	}

	return 0;
}

int sbitmap_queue_get_shallow(struct sbitmap_queue *sbq,
			      unsigned int shallow_depth)
{
	WARN_ON_ONCE(shallow_depth < sbq->min_shallow_depth);

	return sbitmap_get_shallow(&sbq->sb, shallow_depth);
}
EXPORT_SYMBOL_GPL(sbitmap_queue_get_shallow);

void sbitmap_queue_min_shallow_depth(struct sbitmap_queue *sbq,
				     unsigned int min_shallow_depth)
{
	sbq->min_shallow_depth = min_shallow_depth;
	sbitmap_queue_update_wake_batch(sbq, sbq->sb.depth);
}
EXPORT_SYMBOL_GPL(sbitmap_queue_min_shallow_depth);

static void __sbitmap_queue_wake_up(struct sbitmap_queue *sbq, int nr)
{
	int i, wake_index, woken;

	if (!atomic_read(&sbq->ws_active))
		return;

	wake_index = atomic_read(&sbq->wake_index);
	for (i = 0; i < SBQ_WAIT_QUEUES; i++) {
		struct sbq_wait_state *ws = &sbq->ws[wake_index];

		/*
		 * Advance the index before checking the current queue.
		 * It improves fairness, by ensuring the queue doesn't
		 * need to be fully emptied before trying to wake up
		 * from the next one.
		 */
		wake_index = sbq_index_inc(wake_index);

<<<<<<< HEAD
		/*
		 * It is sufficient to wake up at least one waiter to
		 * guarantee forward progress.
		 */
		if (waitqueue_active(&ws->wait) &&
		    wake_up_nr(&ws->wait, nr))
			break;
=======
		if (waitqueue_active(&ws->wait)) {
			woken = wake_up_nr(&ws->wait, nr);
			if (woken == nr)
				break;
			nr -= woken;
		}
>>>>>>> 98817289
	}

	if (wake_index != atomic_read(&sbq->wake_index))
		atomic_set(&sbq->wake_index, wake_index);
}

void sbitmap_queue_wake_up(struct sbitmap_queue *sbq, int nr)
{
	unsigned int wake_batch = READ_ONCE(sbq->wake_batch);
	unsigned int wakeups;

	if (!atomic_read(&sbq->ws_active))
		return;

	atomic_add(nr, &sbq->completion_cnt);
	wakeups = atomic_read(&sbq->wakeup_cnt);

	do {
		if (atomic_read(&sbq->completion_cnt) - wakeups < wake_batch)
			return;
	} while (!atomic_try_cmpxchg(&sbq->wakeup_cnt,
				     &wakeups, wakeups + wake_batch));

	__sbitmap_queue_wake_up(sbq, wake_batch);
}
EXPORT_SYMBOL_GPL(sbitmap_queue_wake_up);

static inline void sbitmap_update_cpu_hint(struct sbitmap *sb, int cpu, int tag)
{
	if (likely(!sb->round_robin && tag < sb->depth))
		data_race(*per_cpu_ptr(sb->alloc_hint, cpu) = tag);
}

void sbitmap_queue_clear_batch(struct sbitmap_queue *sbq, int offset,
				int *tags, int nr_tags)
{
	struct sbitmap *sb = &sbq->sb;
	unsigned long *addr = NULL;
	unsigned long mask = 0;
	int i;

	smp_mb__before_atomic();
	for (i = 0; i < nr_tags; i++) {
		const int tag = tags[i] - offset;
		unsigned long *this_addr;

		/* since we're clearing a batch, skip the deferred map */
		this_addr = &sb->map[SB_NR_TO_INDEX(sb, tag)].word;
		if (!addr) {
			addr = this_addr;
		} else if (addr != this_addr) {
			atomic_long_andnot(mask, (atomic_long_t *) addr);
			mask = 0;
			addr = this_addr;
		}
		mask |= (1UL << SB_NR_TO_BIT(sb, tag));
	}

	if (mask)
		atomic_long_andnot(mask, (atomic_long_t *) addr);

	smp_mb__after_atomic();
	sbitmap_queue_wake_up(sbq, nr_tags);
	sbitmap_update_cpu_hint(&sbq->sb, raw_smp_processor_id(),
					tags[nr_tags - 1] - offset);
}

void sbitmap_queue_clear(struct sbitmap_queue *sbq, unsigned int nr,
			 unsigned int cpu)
{
	/*
	 * Once the clear bit is set, the bit may be allocated out.
	 *
	 * Orders READ/WRITE on the associated instance(such as request
	 * of blk_mq) by this bit for avoiding race with re-allocation,
	 * and its pair is the memory barrier implied in __sbitmap_get_word.
	 *
	 * One invariant is that the clear bit has to be zero when the bit
	 * is in use.
	 */
	smp_mb__before_atomic();
	sbitmap_deferred_clear_bit(&sbq->sb, nr);

	/*
	 * Pairs with the memory barrier in set_current_state() to ensure the
	 * proper ordering of clear_bit_unlock()/waitqueue_active() in the waker
	 * and test_and_set_bit_lock()/prepare_to_wait()/finish_wait() in the
	 * waiter. See the comment on waitqueue_active().
	 */
	smp_mb__after_atomic();
	sbitmap_queue_wake_up(sbq, 1);
	sbitmap_update_cpu_hint(&sbq->sb, cpu, nr);
}
EXPORT_SYMBOL_GPL(sbitmap_queue_clear);

void sbitmap_queue_wake_all(struct sbitmap_queue *sbq)
{
	int i, wake_index;

	/*
	 * Pairs with the memory barrier in set_current_state() like in
	 * sbitmap_queue_wake_up().
	 */
	smp_mb();
	wake_index = atomic_read(&sbq->wake_index);
	for (i = 0; i < SBQ_WAIT_QUEUES; i++) {
		struct sbq_wait_state *ws = &sbq->ws[wake_index];

		if (waitqueue_active(&ws->wait))
			wake_up(&ws->wait);

		wake_index = sbq_index_inc(wake_index);
	}
}
EXPORT_SYMBOL_GPL(sbitmap_queue_wake_all);

void sbitmap_queue_show(struct sbitmap_queue *sbq, struct seq_file *m)
{
	bool first;
	int i;

	sbitmap_show(&sbq->sb, m);

	seq_puts(m, "alloc_hint={");
	first = true;
	for_each_possible_cpu(i) {
		if (!first)
			seq_puts(m, ", ");
		first = false;
		seq_printf(m, "%u", *per_cpu_ptr(sbq->sb.alloc_hint, i));
	}
	seq_puts(m, "}\n");

	seq_printf(m, "wake_batch=%u\n", sbq->wake_batch);
	seq_printf(m, "wake_index=%d\n", atomic_read(&sbq->wake_index));
	seq_printf(m, "ws_active=%d\n", atomic_read(&sbq->ws_active));

	seq_puts(m, "ws={\n");
	for (i = 0; i < SBQ_WAIT_QUEUES; i++) {
		struct sbq_wait_state *ws = &sbq->ws[i];
		seq_printf(m, "\t{.wait=%s},\n",
			   waitqueue_active(&ws->wait) ? "active" : "inactive");
	}
	seq_puts(m, "}\n");

	seq_printf(m, "round_robin=%d\n", sbq->sb.round_robin);
	seq_printf(m, "min_shallow_depth=%u\n", sbq->min_shallow_depth);
}
EXPORT_SYMBOL_GPL(sbitmap_queue_show);

void sbitmap_add_wait_queue(struct sbitmap_queue *sbq,
			    struct sbq_wait_state *ws,
			    struct sbq_wait *sbq_wait)
{
	if (!sbq_wait->sbq) {
		sbq_wait->sbq = sbq;
		atomic_inc(&sbq->ws_active);
		add_wait_queue(&ws->wait, &sbq_wait->wait);
	}
}
EXPORT_SYMBOL_GPL(sbitmap_add_wait_queue);

void sbitmap_del_wait_queue(struct sbq_wait *sbq_wait)
{
	list_del_init(&sbq_wait->wait.entry);
	if (sbq_wait->sbq) {
		atomic_dec(&sbq_wait->sbq->ws_active);
		sbq_wait->sbq = NULL;
	}
}
EXPORT_SYMBOL_GPL(sbitmap_del_wait_queue);

void sbitmap_prepare_to_wait(struct sbitmap_queue *sbq,
			     struct sbq_wait_state *ws,
			     struct sbq_wait *sbq_wait, int state)
{
	if (!sbq_wait->sbq) {
		atomic_inc(&sbq->ws_active);
		sbq_wait->sbq = sbq;
	}
	prepare_to_wait_exclusive(&ws->wait, &sbq_wait->wait, state);
}
EXPORT_SYMBOL_GPL(sbitmap_prepare_to_wait);

void sbitmap_finish_wait(struct sbitmap_queue *sbq, struct sbq_wait_state *ws,
			 struct sbq_wait *sbq_wait)
{
	finish_wait(&ws->wait, &sbq_wait->wait);
	if (sbq_wait->sbq) {
		atomic_dec(&sbq->ws_active);
		sbq_wait->sbq = NULL;
	}
}
EXPORT_SYMBOL_GPL(sbitmap_finish_wait);<|MERGE_RESOLUTION|>--- conflicted
+++ resolved
@@ -567,22 +567,12 @@
 		 */
 		wake_index = sbq_index_inc(wake_index);
 
-<<<<<<< HEAD
-		/*
-		 * It is sufficient to wake up at least one waiter to
-		 * guarantee forward progress.
-		 */
-		if (waitqueue_active(&ws->wait) &&
-		    wake_up_nr(&ws->wait, nr))
-			break;
-=======
 		if (waitqueue_active(&ws->wait)) {
 			woken = wake_up_nr(&ws->wait, nr);
 			if (woken == nr)
 				break;
 			nr -= woken;
 		}
->>>>>>> 98817289
 	}
 
 	if (wake_index != atomic_read(&sbq->wake_index))
