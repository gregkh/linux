--- conflicted
+++ resolved
@@ -508,9 +508,6 @@
 	if (found)
 		retval.handle = found->handle.handle;
 fast_exit:
-<<<<<<< HEAD
-	return retval;
-=======
 	retval.extra = extra_bits;
 
 	return retval.handle;
@@ -534,6 +531,5 @@
 				      gfp_t alloc_flags)
 {
 	return __stack_depot_save(entries, nr_entries, 0, alloc_flags, true);
->>>>>>> d60c95ef
 }
 EXPORT_SYMBOL_GPL(stack_depot_save);