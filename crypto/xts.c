--- conflicted
+++ resolved
@@ -400,11 +400,7 @@
 	if (!strncmp(cipher_name, "ecb(", 4)) {
 		int len;
 
-<<<<<<< HEAD
-		len = strscpy(ctx->name, cipher_name + 4, sizeof(ctx->name));
-=======
 		len = strscpy(name, cipher_name + 4, sizeof(name));
->>>>>>> 98817289
 		if (len < 2)
 			goto err_free_inst;
 
