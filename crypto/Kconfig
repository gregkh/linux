--- conflicted
+++ resolved
@@ -1256,8 +1256,6 @@
 	  random numbers.
 
 	  See https://www.chronox.de/jent/
-<<<<<<< HEAD
-=======
 
 if CRYPTO_JITTERENTROPY
 if CRYPTO_FIPS && EXPERT
@@ -1319,7 +1317,6 @@
 	  the timer is coarse) by setting the OSR to a higher value. The
 	  trade-off, however, is that the Jitter RNG now requires more time
 	  to generate random numbers.
->>>>>>> a6ad5510
 
 config CRYPTO_JITTERENTROPY_TESTINTERFACE
 	bool "CPU Jitter RNG Test Interface"
