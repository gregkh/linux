--- conflicted
+++ resolved
@@ -174,21 +174,13 @@
 bad_area_nosemaphore:
 	/* User mode accesses just cause a SIGSEGV */
 	if (user_mode(regs)) {
-<<<<<<< HEAD
-		tsk->thread.trap_no = (regs->sr >> 16) & 0xff;
-=======
 		tsk->thread.trap_no = trap_no(regs);
->>>>>>> d1988041
 		force_sig_fault(SIGSEGV, si_code, (void __user *)address);
 		return;
 	}
 
 no_context:
-<<<<<<< HEAD
-	tsk->thread.trap_no = (regs->sr >> 16) & 0xff;
-=======
 	tsk->thread.trap_no = trap_no(regs);
->>>>>>> d1988041
 
 	/* Are we prepared to handle this kernel fault? */
 	if (fixup_exception(regs))
@@ -204,11 +196,7 @@
 	die(regs, "Oops");
 
 out_of_memory:
-<<<<<<< HEAD
-	tsk->thread.trap_no = (regs->sr >> 16) & 0xff;
-=======
 	tsk->thread.trap_no = trap_no(regs);
->>>>>>> d1988041
 
 	/*
 	 * We ran out of memory, call the OOM killer, and return the userspace
@@ -218,15 +206,9 @@
 	return;
 
 do_sigbus:
-<<<<<<< HEAD
-	tsk->thread.trap_no = (regs->sr >> 16) & 0xff;
-
-	up_read(&mm->mmap_sem);
-=======
 	tsk->thread.trap_no = trap_no(regs);
 
 	mmap_read_unlock(mm);
->>>>>>> d1988041
 
 	/* Kernel mode? Handle exceptions or die */
 	if (!user_mode(regs))
