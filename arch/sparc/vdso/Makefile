# SPDX-License-Identifier: GPL-2.0-only
#
# Building vDSO images for sparc.
#

# files to link into the vdso
vobjs-y := vdso-note.o vclock_gettime.o

# files to link into kernel
obj-y				+= vma.o

# vDSO images to build
obj-$(CONFIG_SPARC64)		+= vdso-image-64.o
obj-$(CONFIG_COMPAT)		+= vdso-image-32.o

vobjs := $(addprefix $(obj)/, $(vobjs-y))

$(obj)/vdso.o: $(obj)/vdso.so

targets += vdso.lds $(vobjs-y)
targets += $(foreach x, 32 64, vdso-image-$(x).c vdso$(x).so vdso$(x).so.dbg)

CPPFLAGS_vdso.lds += -P -C

VDSO_LDFLAGS_vdso.lds = -m elf64_sparc -soname linux-vdso.so.1 --no-undefined \
			-z max-page-size=8192

$(obj)/vdso64.so.dbg: $(obj)/vdso.lds $(vobjs) FORCE
	$(call if_changed,vdso)

HOST_EXTRACFLAGS += -I$(srctree)/tools/include
hostprogs += vdso2c

quiet_cmd_vdso2c = VDSO2C  $@
      cmd_vdso2c = $(obj)/vdso2c $< $(<:%.dbg=%) $@

$(obj)/vdso-image-%.c: $(obj)/vdso%.so.dbg $(obj)/vdso%.so $(obj)/vdso2c FORCE
	$(call if_changed,vdso2c)

#
# Don't omit frame pointers for ease of userspace debugging, but do
# optimize sibling calls.
#
CFL := $(PROFILING) -mcmodel=medlow -fPIC -O2 -fasynchronous-unwind-tables -m64 \
       $(filter -g%,$(KBUILD_CFLAGS)) -fno-stack-protector \
       -fno-omit-frame-pointer -foptimize-sibling-calls \
       -DDISABLE_BRANCH_PROFILING -DBUILD_VDSO

SPARC_REG_CFLAGS = -ffixed-g4 -ffixed-g5 -fcall-used-g5 -fcall-used-g7

$(vobjs): KBUILD_CFLAGS := $(filter-out $(RANDSTRUCT_CFLAGS) $(GCC_PLUGINS_CFLAGS) $(SPARC_REG_CFLAGS),$(KBUILD_CFLAGS)) $(CFL)

#
# vDSO code runs in userspace and -pg doesn't help with profiling anyway.
#
CFLAGS_REMOVE_vclock_gettime.o = -pg
CFLAGS_REMOVE_vdso32/vclock_gettime.o = -pg

$(obj)/%.so: OBJCOPYFLAGS := -S
$(obj)/%.so: $(obj)/%.so.dbg FORCE
	$(call if_changed,objcopy)

CPPFLAGS_vdso32/vdso32.lds = $(CPPFLAGS_vdso.lds)
VDSO_LDFLAGS_vdso32.lds = -m elf32_sparc -soname linux-gate.so.1

#This makes sure the $(obj) subdirectory exists even though vdso32/
#is not a kbuild sub-make subdirectory
override obj-dirs = $(dir $(obj)) $(obj)/vdso32/

targets += vdso32/vdso32.lds
targets += vdso32/vdso-note.o
targets += vdso32/vclock_gettime.o

KBUILD_AFLAGS_32 := $(filter-out -m64,$(KBUILD_AFLAGS)) -DBUILD_VDSO
$(obj)/vdso32.so.dbg: KBUILD_AFLAGS = $(KBUILD_AFLAGS_32)
$(obj)/vdso32.so.dbg: asflags-$(CONFIG_SPARC64) += -m32

KBUILD_CFLAGS_32 := $(filter-out -m64,$(KBUILD_CFLAGS))
KBUILD_CFLAGS_32 := $(filter-out -mcmodel=medlow,$(KBUILD_CFLAGS_32))
KBUILD_CFLAGS_32 := $(filter-out -fno-pic,$(KBUILD_CFLAGS_32))
KBUILD_CFLAGS_32 := $(filter-out $(RANDSTRUCT_CFLAGS),$(KBUILD_CFLAGS_32))
KBUILD_CFLAGS_32 := $(filter-out $(GCC_PLUGINS_CFLAGS),$(KBUILD_CFLAGS_32))
KBUILD_CFLAGS_32 := $(filter-out $(SPARC_REG_CFLAGS),$(KBUILD_CFLAGS_32))
KBUILD_CFLAGS_32 += -m32 -msoft-float -fpic
KBUILD_CFLAGS_32 += -fno-stack-protector
KBUILD_CFLAGS_32 += $(call cc-option, -foptimize-sibling-calls)
KBUILD_CFLAGS_32 += -fno-omit-frame-pointer
KBUILD_CFLAGS_32 += -DDISABLE_BRANCH_PROFILING
KBUILD_CFLAGS_32 += -mv8plus
$(obj)/vdso32.so.dbg: KBUILD_CFLAGS = $(KBUILD_CFLAGS_32)

$(obj)/vdso32.so.dbg: FORCE \
			$(obj)/vdso32/vdso32.lds \
			$(obj)/vdso32/vclock_gettime.o \
			$(obj)/vdso32/vdso-note.o
		$(call	if_changed,vdso)

#
# The DSO images are built using a special linker script.
#
quiet_cmd_vdso = VDSO    $@
      cmd_vdso = $(LD) -nostdlib -o $@ \
		       $(VDSO_LDFLAGS) $(VDSO_LDFLAGS_$(filter %.lds,$(^F))) \
		       -T $(filter %.lds,$^) $(filter %.o,$^) && \
<<<<<<< HEAD
		sh $(srctree)/$(src)/checkundef.sh '$(OBJDUMP)' '$@'

VDSO_LDFLAGS = -shared --hash-style=both --build-id=sha1 -Bsymbolic
GCOV_PROFILE := n
=======
		sh $(src)/checkundef.sh '$(OBJDUMP)' '$@'

VDSO_LDFLAGS = -shared --hash-style=both --build-id=sha1 -Bsymbolic
>>>>>>> a6ad5510
<|MERGE_RESOLUTION|>--- conflicted
+++ resolved
@@ -102,13 +102,6 @@
       cmd_vdso = $(LD) -nostdlib -o $@ \
 		       $(VDSO_LDFLAGS) $(VDSO_LDFLAGS_$(filter %.lds,$(^F))) \
 		       -T $(filter %.lds,$^) $(filter %.o,$^) && \
-<<<<<<< HEAD
-		sh $(srctree)/$(src)/checkundef.sh '$(OBJDUMP)' '$@'
-
-VDSO_LDFLAGS = -shared --hash-style=both --build-id=sha1 -Bsymbolic
-GCOV_PROFILE := n
-=======
 		sh $(src)/checkundef.sh '$(OBJDUMP)' '$@'
 
-VDSO_LDFLAGS = -shared --hash-style=both --build-id=sha1 -Bsymbolic
->>>>>>> a6ad5510
+VDSO_LDFLAGS = -shared --hash-style=both --build-id=sha1 -Bsymbolic