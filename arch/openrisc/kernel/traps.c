// SPDX-License-Identifier: GPL-2.0-or-later
/*
 * OpenRISC traps.c
 *
 * Linux architectural port borrowing liberally from similar works of
 * others.  All original copyrights apply as per the original source
 * declaration.
 *
 * Modifications for the OpenRISC architecture:
 * Copyright (C) 2003 Matjaz Breskvar <phoenix@bsemi.com>
 * Copyright (C) 2010-2011 Jonas Bonn <jonas@southpole.se>
 *
 *  Here we handle the break vectors not used by the system call
 *  mechanism, as well as some general stack/register dumping
 *  things.
 */

#include <linux/init.h>
#include <linux/sched.h>
#include <linux/sched/debug.h>
#include <linux/sched/task_stack.h>
#include <linux/kernel.h>
#include <linux/extable.h>
#include <linux/kmod.h>
#include <linux/string.h>
#include <linux/errno.h>
#include <linux/ptrace.h>
#include <linux/timer.h>
#include <linux/mm.h>
#include <linux/kallsyms.h>
#include <linux/uaccess.h>

#include <asm/io.h>
#include <asm/unwinder.h>
#include <asm/sections.h>

static int kstack_depth_to_print = 0x180;
int lwa_flag;
static unsigned long __user *lwa_addr;

static void print_trace(void *data, unsigned long addr, int reliable)
{
	const char *loglvl = data;

	printk("%s[<%p>] %s%pS\n", loglvl, (void *) addr, reliable ? "" : "? ",
	       (void *) addr);
}

static void print_data(unsigned long base_addr, unsigned long word, int i)
{
	if (i == 0)
		printk("(%08lx:)\t%08lx", base_addr + (i * 4), word);
	else
		printk(" %08lx:\t%08lx", base_addr + (i * 4), word);
}

/* displays a short stack trace */
void show_stack(struct task_struct *task, unsigned long *esp, const char *loglvl)
{
	if (esp == NULL)
		esp = (unsigned long *)&esp;

	printk("%sCall trace:\n", loglvl);
	unwind_stack((void *)loglvl, esp, print_trace);
}

void show_registers(struct pt_regs *regs)
{
	int i;
	int in_kernel = 1;
	unsigned long esp;

	esp = (unsigned long)(regs->sp);
	if (user_mode(regs))
		in_kernel = 0;

	printk("CPU #: %d\n"
	       "   PC: %08lx    SR: %08lx    SP: %08lx\n",
	       smp_processor_id(), regs->pc, regs->sr, regs->sp);
	printk("GPR00: %08lx GPR01: %08lx GPR02: %08lx GPR03: %08lx\n",
	       0L, regs->gpr[1], regs->gpr[2], regs->gpr[3]);
	printk("GPR04: %08lx GPR05: %08lx GPR06: %08lx GPR07: %08lx\n",
	       regs->gpr[4], regs->gpr[5], regs->gpr[6], regs->gpr[7]);
	printk("GPR08: %08lx GPR09: %08lx GPR10: %08lx GPR11: %08lx\n",
	       regs->gpr[8], regs->gpr[9], regs->gpr[10], regs->gpr[11]);
	printk("GPR12: %08lx GPR13: %08lx GPR14: %08lx GPR15: %08lx\n",
	       regs->gpr[12], regs->gpr[13], regs->gpr[14], regs->gpr[15]);
	printk("GPR16: %08lx GPR17: %08lx GPR18: %08lx GPR19: %08lx\n",
	       regs->gpr[16], regs->gpr[17], regs->gpr[18], regs->gpr[19]);
	printk("GPR20: %08lx GPR21: %08lx GPR22: %08lx GPR23: %08lx\n",
	       regs->gpr[20], regs->gpr[21], regs->gpr[22], regs->gpr[23]);
	printk("GPR24: %08lx GPR25: %08lx GPR26: %08lx GPR27: %08lx\n",
	       regs->gpr[24], regs->gpr[25], regs->gpr[26], regs->gpr[27]);
	printk("GPR28: %08lx GPR29: %08lx GPR30: %08lx GPR31: %08lx\n",
	       regs->gpr[28], regs->gpr[29], regs->gpr[30], regs->gpr[31]);
	printk("  RES: %08lx oGPR11: %08lx\n",
	       regs->gpr[11], regs->orig_gpr11);

	printk("Process %s (pid: %d, stackpage=%08lx)\n",
	       current->comm, current->pid, (unsigned long)current);
	/*
	 * When in-kernel, we also print out the stack and code at the
	 * time of the fault..
	 */
	if (in_kernel) {

		printk("\nStack: ");
		show_stack(NULL, (unsigned long *)esp, KERN_EMERG);

		if (esp < PAGE_OFFSET)
			goto bad_stack;

		printk("\n");
		for (i = -8; i < 24; i += 1) {
			unsigned long word;

			if (__get_user(word, &((unsigned long *)esp)[i])) {
bad_stack:
				printk(" Bad Stack value.");
				break;
			}

			print_data(esp, word, i);
		}

		printk("\nCode: ");
		if (regs->pc < PAGE_OFFSET)
			goto bad;

		for (i = -6; i < 6; i += 1) {
			unsigned long word;

			if (__get_user(word, &((unsigned long *)regs->pc)[i])) {
bad:
				printk(" Bad PC value.");
				break;
			}

			print_data(regs->pc, word, i);
		}
	}
	printk("\n");
}

void nommu_dump_state(struct pt_regs *regs,
		      unsigned long ea, unsigned long vector)
{
	int i;
	unsigned long addr, stack = regs->sp;

	printk("\n\r[nommu_dump_state] :: ea %lx, vector %lx\n\r", ea, vector);

	printk("CPU #: %d\n"
	       "   PC: %08lx    SR: %08lx    SP: %08lx\n",
	       0, regs->pc, regs->sr, regs->sp);
	printk("GPR00: %08lx GPR01: %08lx GPR02: %08lx GPR03: %08lx\n",
	       0L, regs->gpr[1], regs->gpr[2], regs->gpr[3]);
	printk("GPR04: %08lx GPR05: %08lx GPR06: %08lx GPR07: %08lx\n",
	       regs->gpr[4], regs->gpr[5], regs->gpr[6], regs->gpr[7]);
	printk("GPR08: %08lx GPR09: %08lx GPR10: %08lx GPR11: %08lx\n",
	       regs->gpr[8], regs->gpr[9], regs->gpr[10], regs->gpr[11]);
	printk("GPR12: %08lx GPR13: %08lx GPR14: %08lx GPR15: %08lx\n",
	       regs->gpr[12], regs->gpr[13], regs->gpr[14], regs->gpr[15]);
	printk("GPR16: %08lx GPR17: %08lx GPR18: %08lx GPR19: %08lx\n",
	       regs->gpr[16], regs->gpr[17], regs->gpr[18], regs->gpr[19]);
	printk("GPR20: %08lx GPR21: %08lx GPR22: %08lx GPR23: %08lx\n",
	       regs->gpr[20], regs->gpr[21], regs->gpr[22], regs->gpr[23]);
	printk("GPR24: %08lx GPR25: %08lx GPR26: %08lx GPR27: %08lx\n",
	       regs->gpr[24], regs->gpr[25], regs->gpr[26], regs->gpr[27]);
	printk("GPR28: %08lx GPR29: %08lx GPR30: %08lx GPR31: %08lx\n",
	       regs->gpr[28], regs->gpr[29], regs->gpr[30], regs->gpr[31]);
	printk("  RES: %08lx oGPR11: %08lx\n",
	       regs->gpr[11], regs->orig_gpr11);

	printk("Process %s (pid: %d, stackpage=%08lx)\n",
	       ((struct task_struct *)(__pa(current)))->comm,
	       ((struct task_struct *)(__pa(current)))->pid,
	       (unsigned long)current);

	printk("\nStack: ");
	printk("Stack dump [0x%08lx]:\n", (unsigned long)stack);
	for (i = 0; i < kstack_depth_to_print; i++) {
		if (((long)stack & (THREAD_SIZE - 1)) == 0)
			break;
		stack++;

		printk("%lx :: sp + %02d: 0x%08lx\n", stack, i * 4,
		       *((unsigned long *)(__pa(stack))));
	}
	printk("\n");

	printk("Call Trace:   ");
	i = 1;
	while (((long)stack & (THREAD_SIZE - 1)) != 0) {
		addr = *((unsigned long *)__pa(stack));
		stack++;

		if (kernel_text_address(addr)) {
			if (i && ((i % 6) == 0))
				printk("\n ");
			printk(" [<%08lx>]", addr);
			i++;
		}
	}
	printk("\n");

	printk("\nCode: ");

	for (i = -24; i < 24; i++) {
		unsigned long word;

		word = ((unsigned long *)(__pa(regs->pc)))[i];

		print_data(regs->pc, word, i);
	}
	printk("\n");
}

/* This is normally the 'Oops' routine */
void __noreturn die(const char *str, struct pt_regs *regs, long err)
{

	console_verbose();
	printk("\n%s#: %04lx\n", str, err & 0xffff);
	show_registers(regs);
#ifdef CONFIG_JUMP_UPON_UNHANDLED_EXCEPTION
	printk("\n\nUNHANDLED_EXCEPTION: entering infinite loop\n");

	/* shut down interrupts */
	local_irq_disable();

	__asm__ __volatile__("l.nop   1");
	do {} while (1);
#endif
	make_task_dead(SIGSEGV);
<<<<<<< HEAD
}

/* This is normally the 'Oops' routine */
void die_if_kernel(const char *str, struct pt_regs *regs, long err)
{
	if (user_mode(regs))
		return;

	die(str, regs, err);
=======
>>>>>>> d60c95ef
}

asmlinkage void unhandled_exception(struct pt_regs *regs, int ea, int vector)
{
	printk("Unable to handle exception at EA =0x%x, vector 0x%x",
	       ea, vector);
	die("Oops", regs, 9);
}

asmlinkage void do_trap(struct pt_regs *regs, unsigned long address)
{
	force_sig_fault(SIGTRAP, TRAP_BRKPT, (void __user *)regs->pc);
}

asmlinkage void do_unaligned_access(struct pt_regs *regs, unsigned long address)
{
	if (user_mode(regs)) {
		/* Send a SIGBUS */
		force_sig_fault(SIGBUS, BUS_ADRALN, (void __user *)address);
	} else {
		printk("KERNEL: Unaligned Access 0x%.8lx\n", address);
		show_registers(regs);
		die("Die:", regs, address);
	}

}

asmlinkage void do_bus_fault(struct pt_regs *regs, unsigned long address)
{
	if (user_mode(regs)) {
		/* Send a SIGBUS */
		force_sig_fault(SIGBUS, BUS_ADRERR, (void __user *)address);
	} else {		/* Kernel mode */
		printk("KERNEL: Bus error (SIGBUS) 0x%.8lx\n", address);
		show_registers(regs);
		die("Die:", regs, address);
	}
}

static inline int in_delay_slot(struct pt_regs *regs)
{
#ifdef CONFIG_OPENRISC_NO_SPR_SR_DSX
	/* No delay slot flag, do the old way */
	unsigned int op, insn;

	insn = *((unsigned int *)regs->pc);
	op = insn >> 26;
	switch (op) {
	case 0x00: /* l.j */
	case 0x01: /* l.jal */
	case 0x03: /* l.bnf */
	case 0x04: /* l.bf */
	case 0x11: /* l.jr */
	case 0x12: /* l.jalr */
		return 1;
	default:
		return 0;
	}
#else
	return mfspr(SPR_SR) & SPR_SR_DSX;
#endif
}

static inline void adjust_pc(struct pt_regs *regs, unsigned long address)
{
	int displacement;
	unsigned int rb, op, jmp;

	if (unlikely(in_delay_slot(regs))) {
		/* In delay slot, instruction at pc is a branch, simulate it */
		jmp = *((unsigned int *)regs->pc);

		displacement = sign_extend32(((jmp) & 0x3ffffff) << 2, 27);
		rb = (jmp & 0x0000ffff) >> 11;
		op = jmp >> 26;

		switch (op) {
		case 0x00: /* l.j */
			regs->pc += displacement;
			return;
		case 0x01: /* l.jal */
			regs->pc += displacement;
			regs->gpr[9] = regs->pc + 8;
			return;
		case 0x03: /* l.bnf */
			if (regs->sr & SPR_SR_F)
				regs->pc += 8;
			else
				regs->pc += displacement;
			return;
		case 0x04: /* l.bf */
			if (regs->sr & SPR_SR_F)
				regs->pc += displacement;
			else
				regs->pc += 8;
			return;
		case 0x11: /* l.jr */
			regs->pc = regs->gpr[rb];
			return;
		case 0x12: /* l.jalr */
			regs->pc = regs->gpr[rb];
			regs->gpr[9] = regs->pc + 8;
			return;
		default:
			break;
		}
	} else {
		regs->pc += 4;
	}
}

static inline void simulate_lwa(struct pt_regs *regs, unsigned long address,
				unsigned int insn)
{
	unsigned int ra, rd;
	unsigned long value;
	unsigned long orig_pc;
	long imm;

	const struct exception_table_entry *entry;

	orig_pc = regs->pc;
	adjust_pc(regs, address);

	ra = (insn >> 16) & 0x1f;
	rd = (insn >> 21) & 0x1f;
	imm = (short)insn;
	lwa_addr = (unsigned long __user *)(regs->gpr[ra] + imm);

	if ((unsigned long)lwa_addr & 0x3) {
		do_unaligned_access(regs, address);
		return;
	}

	if (get_user(value, lwa_addr)) {
		if (user_mode(regs)) {
			force_sig(SIGSEGV);
			return;
		}

		if ((entry = search_exception_tables(orig_pc))) {
			regs->pc = entry->fixup;
			return;
		}

		/* kernel access in kernel space, load it directly */
		value = *((unsigned long *)lwa_addr);
	}

	lwa_flag = 1;
	regs->gpr[rd] = value;
}

static inline void simulate_swa(struct pt_regs *regs, unsigned long address,
				unsigned int insn)
{
	unsigned long __user *vaddr;
	unsigned long orig_pc;
	unsigned int ra, rb;
	long imm;

	const struct exception_table_entry *entry;

	orig_pc = regs->pc;
	adjust_pc(regs, address);

	ra = (insn >> 16) & 0x1f;
	rb = (insn >> 11) & 0x1f;
	imm = (short)(((insn & 0x2200000) >> 10) | (insn & 0x7ff));
	vaddr = (unsigned long __user *)(regs->gpr[ra] + imm);

	if (!lwa_flag || vaddr != lwa_addr) {
		regs->sr &= ~SPR_SR_F;
		return;
	}

	if ((unsigned long)vaddr & 0x3) {
		do_unaligned_access(regs, address);
		return;
	}

	if (put_user(regs->gpr[rb], vaddr)) {
		if (user_mode(regs)) {
			force_sig(SIGSEGV);
			return;
		}

		if ((entry = search_exception_tables(orig_pc))) {
			regs->pc = entry->fixup;
			return;
		}

		/* kernel access in kernel space, store it directly */
		*((unsigned long *)vaddr) = regs->gpr[rb];
	}

	lwa_flag = 0;
	regs->sr |= SPR_SR_F;
}

#define INSN_LWA	0x1b
#define INSN_SWA	0x33

asmlinkage void do_illegal_instruction(struct pt_regs *regs,
				       unsigned long address)
{
	unsigned int op;
	unsigned int insn = *((unsigned int *)address);

	op = insn >> 26;

	switch (op) {
	case INSN_LWA:
		simulate_lwa(regs, address, insn);
		return;

	case INSN_SWA:
		simulate_swa(regs, address, insn);
		return;

	default:
		break;
	}

	if (user_mode(regs)) {
		/* Send a SIGILL */
		force_sig_fault(SIGILL, ILL_ILLOPC, (void __user *)address);
	} else {		/* Kernel mode */
		printk("KERNEL: Illegal instruction (SIGILL) 0x%.8lx\n",
		       address);
		show_registers(regs);
		die("Die:", regs, address);
	}
}<|MERGE_RESOLUTION|>--- conflicted
+++ resolved
@@ -233,18 +233,6 @@
 	do {} while (1);
 #endif
 	make_task_dead(SIGSEGV);
-<<<<<<< HEAD
-}
-
-/* This is normally the 'Oops' routine */
-void die_if_kernel(const char *str, struct pt_regs *regs, long err)
-{
-	if (user_mode(regs))
-		return;
-
-	die(str, regs, err);
-=======
->>>>>>> d60c95ef
 }
 
 asmlinkage void unhandled_exception(struct pt_regs *regs, int ea, int vector)
