--- conflicted
+++ resolved
@@ -474,11 +474,7 @@
 
 config ARC_HAS_PAE40
 	bool "Support for the 40-bit Physical Address Extension"
-<<<<<<< HEAD
-	depends on MMU_V4
-=======
 	depends on ARC_MMU_V4
->>>>>>> 4e3ac415
 	depends on !ARC_PAGE_SIZE_4K
 	select HIGHMEM
 	select PHYS_ADDR_T_64BIT
