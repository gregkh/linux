// SPDX-License-Identifier: GPL-2.0-only
/*
 * Copyright (C) 2007-2010, 2011-2012 Synopsys, Inc. (www.synopsys.com)
 * Copyright (C) 2002-2006 Novell, Inc.
 *	Jan Beulich <jbeulich@novell.com>
 *
 * A simple API for unwinding kernel stacks.  This is used for
 * debugging and error reporting purposes.  The kernel doesn't need
 * full-blown stack unwinding with all the bells and whistles, so there
 * is not much point in implementing the full Dwarf2 unwind API.
 */

#include <linux/sched.h>
#include <linux/module.h>
#include <linux/memblock.h>
#include <linux/sort.h>
#include <linux/slab.h>
#include <linux/stop_machine.h>
#include <linux/uaccess.h>
#include <linux/ptrace.h>
#include <asm/sections.h>
#include <asm/unaligned.h>
#include <asm/unwind.h>

extern char __start_unwind[], __end_unwind[];
/* extern const u8 __start_unwind_hdr[], __end_unwind_hdr[];*/

/* #define UNWIND_DEBUG */

#ifdef UNWIND_DEBUG
int dbg_unw;
#define unw_debug(fmt, ...)			\
do {						\
	if (dbg_unw)				\
		pr_info(fmt, ##__VA_ARGS__);	\
} while (0);
#else
#define unw_debug(fmt, ...)
#endif

#define MAX_STACK_DEPTH 8

#define EXTRA_INFO(f) { \
		BUILD_BUG_ON_ZERO(offsetof(struct unwind_frame_info, f) \
				% FIELD_SIZEOF(struct unwind_frame_info, f)) \
				+ offsetof(struct unwind_frame_info, f) \
				/ FIELD_SIZEOF(struct unwind_frame_info, f), \
				FIELD_SIZEOF(struct unwind_frame_info, f) \
	}
#define PTREGS_INFO(f) EXTRA_INFO(regs.f)

static const struct {
	unsigned offs:BITS_PER_LONG / 2;
	unsigned width:BITS_PER_LONG / 2;
} reg_info[] = {
UNW_REGISTER_INFO};

#undef PTREGS_INFO
#undef EXTRA_INFO

#ifndef REG_INVALID
#define REG_INVALID(r) (reg_info[r].width == 0)
#endif

#define DW_CFA_nop                          0x00
#define DW_CFA_set_loc                      0x01
#define DW_CFA_advance_loc1                 0x02
#define DW_CFA_advance_loc2                 0x03
#define DW_CFA_advance_loc4                 0x04
#define DW_CFA_offset_extended              0x05
#define DW_CFA_restore_extended             0x06
#define DW_CFA_undefined                    0x07
#define DW_CFA_same_value                   0x08
#define DW_CFA_register                     0x09
#define DW_CFA_remember_state               0x0a
#define DW_CFA_restore_state                0x0b
#define DW_CFA_def_cfa                      0x0c
#define DW_CFA_def_cfa_register             0x0d
#define DW_CFA_def_cfa_offset               0x0e
#define DW_CFA_def_cfa_expression           0x0f
#define DW_CFA_expression                   0x10
#define DW_CFA_offset_extended_sf           0x11
#define DW_CFA_def_cfa_sf                   0x12
#define DW_CFA_def_cfa_offset_sf            0x13
#define DW_CFA_val_offset                   0x14
#define DW_CFA_val_offset_sf                0x15
#define DW_CFA_val_expression               0x16
#define DW_CFA_lo_user                      0x1c
#define DW_CFA_GNU_window_save              0x2d
#define DW_CFA_GNU_args_size                0x2e
#define DW_CFA_GNU_negative_offset_extended 0x2f
#define DW_CFA_hi_user                      0x3f

#define DW_EH_PE_FORM     0x07
#define DW_EH_PE_native   0x00
#define DW_EH_PE_leb128   0x01
#define DW_EH_PE_data2    0x02
#define DW_EH_PE_data4    0x03
#define DW_EH_PE_data8    0x04
#define DW_EH_PE_signed   0x08
#define DW_EH_PE_ADJUST   0x70
#define DW_EH_PE_abs      0x00
#define DW_EH_PE_pcrel    0x10
#define DW_EH_PE_textrel  0x20
#define DW_EH_PE_datarel  0x30
#define DW_EH_PE_funcrel  0x40
#define DW_EH_PE_aligned  0x50
#define DW_EH_PE_indirect 0x80
#define DW_EH_PE_omit     0xff

#define CIE_ID	0

typedef unsigned long uleb128_t;
typedef signed long sleb128_t;

static struct unwind_table {
	struct {
		unsigned long pc;
		unsigned long range;
	} core, init;
	const void *address;
	unsigned long size;
	const unsigned char *header;
	unsigned long hdrsz;
	struct unwind_table *link;
	const char *name;
} root_table;

struct unwind_item {
	enum item_location {
		Nowhere,
		Memory,
		Register,
		Value
	} where;
	uleb128_t value;
};

struct unwind_state {
	uleb128_t loc, org;
	const u8 *cieStart, *cieEnd;
	uleb128_t codeAlign;
	sleb128_t dataAlign;
	struct cfa {
		uleb128_t reg, offs;
	} cfa;
	struct unwind_item regs[ARRAY_SIZE(reg_info)];
	unsigned stackDepth:8;
	unsigned version:8;
	const u8 *label;
	const u8 *stack[MAX_STACK_DEPTH];
};

static const struct cfa badCFA = { ARRAY_SIZE(reg_info), 1 };

static struct unwind_table *find_table(unsigned long pc)
{
	struct unwind_table *table;

	for (table = &root_table; table; table = table->link)
		if ((pc >= table->core.pc
		     && pc < table->core.pc + table->core.range)
		    || (pc >= table->init.pc
			&& pc < table->init.pc + table->init.range))
			break;

	return table;
}

static unsigned long read_pointer(const u8 **pLoc,
				  const void *end, signed ptrType);
static void init_unwind_hdr(struct unwind_table *table,
			    void *(*alloc) (unsigned long));

/*
 * wrappers for header alloc (vs. calling one vs. other at call site)
 * to elide section mismatches warnings
 */
static void *__init unw_hdr_alloc_early(unsigned long sz)
{
<<<<<<< HEAD
	return __alloc_bootmem_nopanic(sz, sizeof(unsigned int),
				       MAX_DMA_ADDRESS);
=======
	return memblock_alloc_from(sz, sizeof(unsigned int), MAX_DMA_ADDRESS);
>>>>>>> f7688b48
}

static void init_unwind_table(struct unwind_table *table, const char *name,
			      const void *core_start, unsigned long core_size,
			      const void *init_start, unsigned long init_size,
			      const void *table_start, unsigned long table_size,
			      const u8 *header_start, unsigned long header_size)
{
	const u8 *ptr = header_start + 4;
	const u8 *end = header_start + header_size;

	table->core.pc = (unsigned long)core_start;
	table->core.range = core_size;
	table->init.pc = (unsigned long)init_start;
	table->init.range = init_size;
	table->address = table_start;
	table->size = table_size;

	/* See if the linker provided table looks valid. */
	if (header_size <= 4
	    || header_start[0] != 1
	    || (void *)read_pointer(&ptr, end, header_start[1]) != table_start
	    || header_start[2] == DW_EH_PE_omit
	    || read_pointer(&ptr, end, header_start[2]) <= 0
	    || header_start[3] == DW_EH_PE_omit)
		header_start = NULL;

	table->hdrsz = header_size;
	smp_wmb();
	table->header = header_start;
	table->link = NULL;
	table->name = name;
}

void __init arc_unwind_init(void)
{
	init_unwind_table(&root_table, "kernel", _text, _end - _text, NULL, 0,
			  __start_unwind, __end_unwind - __start_unwind,
			  NULL, 0);
	  /*__start_unwind_hdr, __end_unwind_hdr - __start_unwind_hdr);*/

	init_unwind_hdr(&root_table, unw_hdr_alloc_early);
}

static const u32 bad_cie, not_fde;
static const u32 *cie_for_fde(const u32 *fde, const struct unwind_table *);
static const u32 *__cie_for_fde(const u32 *fde);
static signed fde_pointer_type(const u32 *cie);

struct eh_frame_hdr_table_entry {
	unsigned long start, fde;
};

static int cmp_eh_frame_hdr_table_entries(const void *p1, const void *p2)
{
	const struct eh_frame_hdr_table_entry *e1 = p1;
	const struct eh_frame_hdr_table_entry *e2 = p2;

	return (e1->start > e2->start) - (e1->start < e2->start);
}

static void swap_eh_frame_hdr_table_entries(void *p1, void *p2, int size)
{
	struct eh_frame_hdr_table_entry *e1 = p1;
	struct eh_frame_hdr_table_entry *e2 = p2;
	unsigned long v;

	v = e1->start;
	e1->start = e2->start;
	e2->start = v;
	v = e1->fde;
	e1->fde = e2->fde;
	e2->fde = v;
}

static void init_unwind_hdr(struct unwind_table *table,
			    void *(*alloc) (unsigned long))
{
	const u8 *ptr;
	unsigned long tableSize = table->size, hdrSize;
	unsigned n;
	const u32 *fde;
	struct {
		u8 version;
		u8 eh_frame_ptr_enc;
		u8 fde_count_enc;
		u8 table_enc;
		unsigned long eh_frame_ptr;
		unsigned int fde_count;
		struct eh_frame_hdr_table_entry table[];
	} __attribute__ ((__packed__)) *header;

	if (table->header)
		return;

	if (table->hdrsz)
		pr_warn(".eh_frame_hdr for '%s' present but unusable\n",
			table->name);

	if (tableSize & (sizeof(*fde) - 1))
		return;

	for (fde = table->address, n = 0;
	     tableSize > sizeof(*fde) && tableSize - sizeof(*fde) >= *fde;
	     tableSize -= sizeof(*fde) + *fde, fde += 1 + *fde / sizeof(*fde)) {
		const u32 *cie = cie_for_fde(fde, table);
		signed ptrType;

		if (cie == &not_fde)
			continue;
		if (cie == NULL || cie == &bad_cie)
			goto ret_err;
		ptrType = fde_pointer_type(cie);
		if (ptrType < 0)
			goto ret_err;

		ptr = (const u8 *)(fde + 2);
		if (!read_pointer(&ptr, (const u8 *)(fde + 1) + *fde,
								ptrType)) {
			/* FIXME_Rajesh We have 4 instances of null addresses
			 * instead of the initial loc addr
			 * return;
			 */
			WARN(1, "unwinder: FDE->initial_location NULL %p\n",
				(const u8 *)(fde + 1) + *fde);
		}
		++n;
	}

	if (tableSize || !n)
		goto ret_err;

	hdrSize = 4 + sizeof(unsigned long) + sizeof(unsigned int)
	    + 2 * n * sizeof(unsigned long);

	header = alloc(hdrSize);
	if (!header)
		goto ret_err;

	header->version = 1;
	header->eh_frame_ptr_enc = DW_EH_PE_abs | DW_EH_PE_native;
	header->fde_count_enc = DW_EH_PE_abs | DW_EH_PE_data4;
	header->table_enc = DW_EH_PE_abs | DW_EH_PE_native;
	put_unaligned((unsigned long)table->address, &header->eh_frame_ptr);
	BUILD_BUG_ON(offsetof(typeof(*header), fde_count)
		     % __alignof(typeof(header->fde_count)));
	header->fde_count = n;

	BUILD_BUG_ON(offsetof(typeof(*header), table)
		     % __alignof(typeof(*header->table)));
	for (fde = table->address, tableSize = table->size, n = 0;
	     tableSize;
	     tableSize -= sizeof(*fde) + *fde, fde += 1 + *fde / sizeof(*fde)) {
		const u32 *cie = __cie_for_fde(fde);

		if (fde[1] == CIE_ID)
			continue;	/* this is a CIE */
		ptr = (const u8 *)(fde + 2);
		header->table[n].start = read_pointer(&ptr,
						      (const u8 *)(fde + 1) +
						      *fde,
						      fde_pointer_type(cie));
		header->table[n].fde = (unsigned long)fde;
		++n;
	}
	WARN_ON(n != header->fde_count);

	sort(header->table,
	     n,
	     sizeof(*header->table),
	     cmp_eh_frame_hdr_table_entries, swap_eh_frame_hdr_table_entries);

	table->hdrsz = hdrSize;
	smp_wmb();
	table->header = (const void *)header;
	return;

ret_err:
	panic("Attention !!! Dwarf FDE parsing errors\n");
}

#ifdef CONFIG_MODULES
static void *unw_hdr_alloc(unsigned long sz)
{
	return kmalloc(sz, GFP_KERNEL);
}

static struct unwind_table *last_table;

/* Must be called with module_mutex held. */
void *unwind_add_table(struct module *module, const void *table_start,
		       unsigned long table_size)
{
	struct unwind_table *table;

	if (table_size <= 0)
		return NULL;

	table = kmalloc(sizeof(*table), GFP_KERNEL);
	if (!table)
		return NULL;

	init_unwind_table(table, module->name,
			  module->core_layout.base, module->core_layout.size,
			  module->init_layout.base, module->init_layout.size,
			  table_start, table_size,
			  NULL, 0);

	init_unwind_hdr(table, unw_hdr_alloc);

#ifdef UNWIND_DEBUG
	unw_debug("Table added for [%s] %lx %lx\n",
		module->name, table->core.pc, table->core.range);
#endif
	if (last_table)
		last_table->link = table;
	else
		root_table.link = table;
	last_table = table;

	return table;
}

struct unlink_table_info {
	struct unwind_table *table;
	int init_only;
};

static int unlink_table(void *arg)
{
	struct unlink_table_info *info = arg;
	struct unwind_table *table = info->table, *prev;

	for (prev = &root_table; prev->link && prev->link != table;
	     prev = prev->link)
		;

	if (prev->link) {
		if (info->init_only) {
			table->init.pc = 0;
			table->init.range = 0;
			info->table = NULL;
		} else {
			prev->link = table->link;
			if (!prev->link)
				last_table = prev;
		}
	} else
		info->table = NULL;

	return 0;
}

/* Must be called with module_mutex held. */
void unwind_remove_table(void *handle, int init_only)
{
	struct unwind_table *table = handle;
	struct unlink_table_info info;

	if (!table || table == &root_table)
		return;

	if (init_only && table == last_table) {
		table->init.pc = 0;
		table->init.range = 0;
		return;
	}

	info.table = table;
	info.init_only = init_only;

	unlink_table(&info); /* XXX: SMP */
	kfree(table->header);
	kfree(table);
}

#endif /* CONFIG_MODULES */

static uleb128_t get_uleb128(const u8 **pcur, const u8 *end)
{
	const u8 *cur = *pcur;
	uleb128_t value;
	unsigned shift;

	for (shift = 0, value = 0; cur < end; shift += 7) {
		if (shift + 7 > 8 * sizeof(value)
		    && (*cur & 0x7fU) >= (1U << (8 * sizeof(value) - shift))) {
			cur = end + 1;
			break;
		}
		value |= (uleb128_t) (*cur & 0x7f) << shift;
		if (!(*cur++ & 0x80))
			break;
	}
	*pcur = cur;

	return value;
}

static sleb128_t get_sleb128(const u8 **pcur, const u8 *end)
{
	const u8 *cur = *pcur;
	sleb128_t value;
	unsigned shift;

	for (shift = 0, value = 0; cur < end; shift += 7) {
		if (shift + 7 > 8 * sizeof(value)
		    && (*cur & 0x7fU) >= (1U << (8 * sizeof(value) - shift))) {
			cur = end + 1;
			break;
		}
		value |= (sleb128_t) (*cur & 0x7f) << shift;
		if (!(*cur & 0x80)) {
			value |= -(*cur++ & 0x40) << shift;
			break;
		}
	}
	*pcur = cur;

	return value;
}

static const u32 *__cie_for_fde(const u32 *fde)
{
	const u32 *cie;

	cie = fde + 1 - fde[1] / sizeof(*fde);

	return cie;
}

static const u32 *cie_for_fde(const u32 *fde, const struct unwind_table *table)
{
	const u32 *cie;

	if (!*fde || (*fde & (sizeof(*fde) - 1)))
		return &bad_cie;

	if (fde[1] == CIE_ID)
		return &not_fde;	/* this is a CIE */

	if ((fde[1] & (sizeof(*fde) - 1)))
/* || fde[1] > (unsigned long)(fde + 1) - (unsigned long)table->address) */
		return NULL;	/* this is not a valid FDE */

	cie = __cie_for_fde(fde);

	if (*cie <= sizeof(*cie) + 4 || *cie >= fde[1] - sizeof(*fde)
	    || (*cie & (sizeof(*cie) - 1))
	    || (cie[1] != CIE_ID))
		return NULL;	/* this is not a (valid) CIE */
	return cie;
}

static unsigned long read_pointer(const u8 **pLoc, const void *end,
				  signed ptrType)
{
	unsigned long value = 0;
	union {
		const u8 *p8;
		const u16 *p16u;
		const s16 *p16s;
		const u32 *p32u;
		const s32 *p32s;
		const unsigned long *pul;
	} ptr;

	if (ptrType < 0 || ptrType == DW_EH_PE_omit)
		return 0;
	ptr.p8 = *pLoc;
	switch (ptrType & DW_EH_PE_FORM) {
	case DW_EH_PE_data2:
		if (end < (const void *)(ptr.p16u + 1))
			return 0;
		if (ptrType & DW_EH_PE_signed)
			value = get_unaligned((u16 *) ptr.p16s++);
		else
			value = get_unaligned((u16 *) ptr.p16u++);
		break;
	case DW_EH_PE_data4:
#ifdef CONFIG_64BIT
		if (end < (const void *)(ptr.p32u + 1))
			return 0;
		if (ptrType & DW_EH_PE_signed)
			value = get_unaligned(ptr.p32s++);
		else
			value = get_unaligned(ptr.p32u++);
		break;
	case DW_EH_PE_data8:
		BUILD_BUG_ON(sizeof(u64) != sizeof(value));
#else
		BUILD_BUG_ON(sizeof(u32) != sizeof(value));
#endif
		/* Fall through */
	case DW_EH_PE_native:
		if (end < (const void *)(ptr.pul + 1))
			return 0;
		value = get_unaligned((unsigned long *)ptr.pul++);
		break;
	case DW_EH_PE_leb128:
		BUILD_BUG_ON(sizeof(uleb128_t) > sizeof(value));
		value = ptrType & DW_EH_PE_signed ? get_sleb128(&ptr.p8, end)
		    : get_uleb128(&ptr.p8, end);
		if ((const void *)ptr.p8 > end)
			return 0;
		break;
	default:
		return 0;
	}
	switch (ptrType & DW_EH_PE_ADJUST) {
	case DW_EH_PE_abs:
		break;
	case DW_EH_PE_pcrel:
		value += (unsigned long)*pLoc;
		break;
	default:
		return 0;
	}
	if ((ptrType & DW_EH_PE_indirect)
	    && __get_user(value, (unsigned long __user *)value))
		return 0;
	*pLoc = ptr.p8;

	return value;
}

static signed fde_pointer_type(const u32 *cie)
{
	const u8 *ptr = (const u8 *)(cie + 2);
	unsigned version = *ptr;

	if (*++ptr) {
		const char *aug;
		const u8 *end = (const u8 *)(cie + 1) + *cie;
		uleb128_t len;

		/* check if augmentation size is first (and thus present) */
		if (*ptr != 'z')
			return -1;

		/* check if augmentation string is nul-terminated */
		aug = (const void *)ptr;
		ptr = memchr(aug, 0, end - ptr);
		if (ptr == NULL)
			return -1;

		++ptr;		/* skip terminator */
		get_uleb128(&ptr, end);	/* skip code alignment */
		get_sleb128(&ptr, end);	/* skip data alignment */
		/* skip return address column */
		version <= 1 ? (void) ++ptr : (void)get_uleb128(&ptr, end);
		len = get_uleb128(&ptr, end);	/* augmentation length */

		if (ptr + len < ptr || ptr + len > end)
			return -1;

		end = ptr + len;
		while (*++aug) {
			if (ptr >= end)
				return -1;
			switch (*aug) {
			case 'L':
				++ptr;
				break;
			case 'P':{
					signed ptrType = *ptr++;

					if (!read_pointer(&ptr, end, ptrType)
					    || ptr > end)
						return -1;
				}
				break;
			case 'R':
				return *ptr;
			default:
				return -1;
			}
		}
	}
	return DW_EH_PE_native | DW_EH_PE_abs;
}

static int advance_loc(unsigned long delta, struct unwind_state *state)
{
	state->loc += delta * state->codeAlign;

	/* FIXME_Rajesh: Probably we are defining for the initial range as well;
	   return delta > 0;
	 */
	unw_debug("delta %3lu => loc 0x%lx: ", delta, state->loc);
	return 1;
}

static void set_rule(uleb128_t reg, enum item_location where, uleb128_t value,
		     struct unwind_state *state)
{
	if (reg < ARRAY_SIZE(state->regs)) {
		state->regs[reg].where = where;
		state->regs[reg].value = value;

#ifdef UNWIND_DEBUG
		unw_debug("r%lu: ", reg);
		switch (where) {
		case Nowhere:
			unw_debug("s ");
			break;
		case Memory:
			unw_debug("c(%lu) ", value);
			break;
		case Register:
			unw_debug("r(%lu) ", value);
			break;
		case Value:
			unw_debug("v(%lu) ", value);
			break;
		default:
			break;
		}
#endif
	}
}

static int processCFI(const u8 *start, const u8 *end, unsigned long targetLoc,
		      signed ptrType, struct unwind_state *state)
{
	union {
		const u8 *p8;
		const u16 *p16;
		const u32 *p32;
	} ptr;
	int result = 1;
	u8 opcode;

	if (start != state->cieStart) {
		state->loc = state->org;
		result =
		    processCFI(state->cieStart, state->cieEnd, 0, ptrType,
			       state);
		if (targetLoc == 0 && state->label == NULL)
			return result;
	}
	for (ptr.p8 = start; result && ptr.p8 < end;) {
		switch (*ptr.p8 >> 6) {
			uleb128_t value;

		case 0:
			opcode = *ptr.p8++;

			switch (opcode) {
			case DW_CFA_nop:
				unw_debug("cfa nop ");
				break;
			case DW_CFA_set_loc:
				state->loc = read_pointer(&ptr.p8, end,
							  ptrType);
				if (state->loc == 0)
					result = 0;
				unw_debug("cfa_set_loc: 0x%lx ", state->loc);
				break;
			case DW_CFA_advance_loc1:
				unw_debug("\ncfa advance loc1:");
				result = ptr.p8 < end
				    && advance_loc(*ptr.p8++, state);
				break;
			case DW_CFA_advance_loc2:
				value = *ptr.p8++;
				value += *ptr.p8++ << 8;
				unw_debug("\ncfa advance loc2:");
				result = ptr.p8 <= end + 2
				    /* && advance_loc(*ptr.p16++, state); */
				    && advance_loc(value, state);
				break;
			case DW_CFA_advance_loc4:
				unw_debug("\ncfa advance loc4:");
				result = ptr.p8 <= end + 4
				    && advance_loc(*ptr.p32++, state);
				break;
			case DW_CFA_offset_extended:
				value = get_uleb128(&ptr.p8, end);
				unw_debug("cfa_offset_extended: ");
				set_rule(value, Memory,
					 get_uleb128(&ptr.p8, end), state);
				break;
			case DW_CFA_val_offset:
				value = get_uleb128(&ptr.p8, end);
				set_rule(value, Value,
					 get_uleb128(&ptr.p8, end), state);
				break;
			case DW_CFA_offset_extended_sf:
				value = get_uleb128(&ptr.p8, end);
				set_rule(value, Memory,
					 get_sleb128(&ptr.p8, end), state);
				break;
			case DW_CFA_val_offset_sf:
				value = get_uleb128(&ptr.p8, end);
				set_rule(value, Value,
					 get_sleb128(&ptr.p8, end), state);
				break;
			case DW_CFA_restore_extended:
				unw_debug("cfa_restore_extended: ");
			case DW_CFA_undefined:
				unw_debug("cfa_undefined: ");
			case DW_CFA_same_value:
				unw_debug("cfa_same_value: ");
				set_rule(get_uleb128(&ptr.p8, end), Nowhere, 0,
					 state);
				break;
			case DW_CFA_register:
				unw_debug("cfa_register: ");
				value = get_uleb128(&ptr.p8, end);
				set_rule(value,
					 Register,
					 get_uleb128(&ptr.p8, end), state);
				break;
			case DW_CFA_remember_state:
				unw_debug("cfa_remember_state: ");
				if (ptr.p8 == state->label) {
					state->label = NULL;
					return 1;
				}
				if (state->stackDepth >= MAX_STACK_DEPTH)
					return 0;
				state->stack[state->stackDepth++] = ptr.p8;
				break;
			case DW_CFA_restore_state:
				unw_debug("cfa_restore_state: ");
				if (state->stackDepth) {
					const uleb128_t loc = state->loc;
					const u8 *label = state->label;

					state->label =
					    state->stack[state->stackDepth - 1];
					memcpy(&state->cfa, &badCFA,
					       sizeof(state->cfa));
					memset(state->regs, 0,
					       sizeof(state->regs));
					state->stackDepth = 0;
					result =
					    processCFI(start, end, 0, ptrType,
						       state);
					state->loc = loc;
					state->label = label;
				} else
					return 0;
				break;
			case DW_CFA_def_cfa:
				state->cfa.reg = get_uleb128(&ptr.p8, end);
				unw_debug("cfa_def_cfa: r%lu ", state->cfa.reg);
				/* fall through */
			case DW_CFA_def_cfa_offset:
				state->cfa.offs = get_uleb128(&ptr.p8, end);
				unw_debug("cfa_def_cfa_offset: 0x%lx ",
					  state->cfa.offs);
				break;
			case DW_CFA_def_cfa_sf:
				state->cfa.reg = get_uleb128(&ptr.p8, end);
				/* fall through */
			case DW_CFA_def_cfa_offset_sf:
				state->cfa.offs = get_sleb128(&ptr.p8, end)
				    * state->dataAlign;
				break;
			case DW_CFA_def_cfa_register:
				unw_debug("cfa_def_cfa_register: ");
				state->cfa.reg = get_uleb128(&ptr.p8, end);
				break;
				/*todo case DW_CFA_def_cfa_expression: */
				/*todo case DW_CFA_expression: */
				/*todo case DW_CFA_val_expression: */
			case DW_CFA_GNU_args_size:
				get_uleb128(&ptr.p8, end);
				break;
			case DW_CFA_GNU_negative_offset_extended:
				value = get_uleb128(&ptr.p8, end);
				set_rule(value,
					 Memory,
					 (uleb128_t) 0 - get_uleb128(&ptr.p8,
								     end),
					 state);
				break;
			case DW_CFA_GNU_window_save:
			default:
				unw_debug("UNKNOWN OPCODE 0x%x\n", opcode);
				result = 0;
				break;
			}
			break;
		case 1:
			unw_debug("\ncfa_adv_loc: ");
			result = advance_loc(*ptr.p8++ & 0x3f, state);
			break;
		case 2:
			unw_debug("cfa_offset: ");
			value = *ptr.p8++ & 0x3f;
			set_rule(value, Memory, get_uleb128(&ptr.p8, end),
				 state);
			break;
		case 3:
			unw_debug("cfa_restore: ");
			set_rule(*ptr.p8++ & 0x3f, Nowhere, 0, state);
			break;
		}

		if (ptr.p8 > end)
			result = 0;
		if (result && targetLoc != 0 && targetLoc < state->loc)
			return 1;
	}

	return result && ptr.p8 == end && (targetLoc == 0 || (
		/*todo While in theory this should apply, gcc in practice omits
		  everything past the function prolog, and hence the location
		  never reaches the end of the function.
		targetLoc < state->loc && */  state->label == NULL));
}

/* Unwind to previous to frame.  Returns 0 if successful, negative
 * number in case of an error. */
int arc_unwind(struct unwind_frame_info *frame)
{
#define FRAME_REG(r, t) (((t *)frame)[reg_info[r].offs])
	const u32 *fde = NULL, *cie = NULL;
	const u8 *ptr = NULL, *end = NULL;
	unsigned long pc = UNW_PC(frame) - frame->call_frame;
	unsigned long startLoc = 0, endLoc = 0, cfa;
	unsigned i;
	signed ptrType = -1;
	uleb128_t retAddrReg = 0;
	const struct unwind_table *table;
	struct unwind_state state;
	unsigned long *fptr;
	unsigned long addr;

	unw_debug("\n\nUNWIND FRAME:\n");
	unw_debug("PC: 0x%lx BLINK: 0x%lx, SP: 0x%lx, FP: 0x%x\n",
		  UNW_PC(frame), UNW_BLINK(frame), UNW_SP(frame),
		  UNW_FP(frame));

	if (UNW_PC(frame) == 0)
		return -EINVAL;

#ifdef UNWIND_DEBUG
	{
		unsigned long *sptr = (unsigned long *)UNW_SP(frame);
		unw_debug("\nStack Dump:\n");
		for (i = 0; i < 20; i++, sptr++)
			unw_debug("0x%p:  0x%lx\n", sptr, *sptr);
		unw_debug("\n");
	}
#endif

	table = find_table(pc);
	if (table != NULL
	    && !(table->size & (sizeof(*fde) - 1))) {
		const u8 *hdr = table->header;
		unsigned long tableSize;

		smp_rmb();
		if (hdr && hdr[0] == 1) {
			switch (hdr[3] & DW_EH_PE_FORM) {
			case DW_EH_PE_native:
				tableSize = sizeof(unsigned long);
				break;
			case DW_EH_PE_data2:
				tableSize = 2;
				break;
			case DW_EH_PE_data4:
				tableSize = 4;
				break;
			case DW_EH_PE_data8:
				tableSize = 8;
				break;
			default:
				tableSize = 0;
				break;
			}
			ptr = hdr + 4;
			end = hdr + table->hdrsz;
			if (tableSize && read_pointer(&ptr, end, hdr[1])
			    == (unsigned long)table->address
			    && (i = read_pointer(&ptr, end, hdr[2])) > 0
			    && i == (end - ptr) / (2 * tableSize)
			    && !((end - ptr) % (2 * tableSize))) {
				do {
					const u8 *cur =
					    ptr + (i / 2) * (2 * tableSize);

					startLoc = read_pointer(&cur,
								cur + tableSize,
								hdr[3]);
					if (pc < startLoc)
						i /= 2;
					else {
						ptr = cur - tableSize;
						i = (i + 1) / 2;
					}
				} while (startLoc && i > 1);
				if (i == 1
				    && (startLoc = read_pointer(&ptr,
								ptr + tableSize,
								hdr[3])) != 0
				    && pc >= startLoc)
					fde = (void *)read_pointer(&ptr,
								   ptr +
								   tableSize,
								   hdr[3]);
			}
		}

		if (fde != NULL) {
			cie = cie_for_fde(fde, table);
			ptr = (const u8 *)(fde + 2);
			if (cie != NULL
			    && cie != &bad_cie
			    && cie != &not_fde
			    && (ptrType = fde_pointer_type(cie)) >= 0
			    && read_pointer(&ptr,
					    (const u8 *)(fde + 1) + *fde,
					    ptrType) == startLoc) {
				if (!(ptrType & DW_EH_PE_indirect))
					ptrType &=
					    DW_EH_PE_FORM | DW_EH_PE_signed;
				endLoc =
				    startLoc + read_pointer(&ptr,
							    (const u8 *)(fde +
									 1) +
							    *fde, ptrType);
				if (pc >= endLoc) {
					fde = NULL;
					cie = NULL;
				}
			} else {
				fde = NULL;
				cie = NULL;
			}
		}
	}
	if (cie != NULL) {
		memset(&state, 0, sizeof(state));
		state.cieEnd = ptr;	/* keep here temporarily */
		ptr = (const u8 *)(cie + 2);
		end = (const u8 *)(cie + 1) + *cie;
		frame->call_frame = 1;
		if (*++ptr) {
			/* check if augmentation size is first (thus present) */
			if (*ptr == 'z') {
				while (++ptr < end && *ptr) {
					switch (*ptr) {
					/* chk for ignorable or already handled
					 * nul-terminated augmentation string */
					case 'L':
					case 'P':
					case 'R':
						continue;
					case 'S':
						frame->call_frame = 0;
						continue;
					default:
						break;
					}
					break;
				}
			}
			if (ptr >= end || *ptr)
				cie = NULL;
		}
		++ptr;
	}
	if (cie != NULL) {
		/* get code alignment factor */
		state.codeAlign = get_uleb128(&ptr, end);
		/* get data alignment factor */
		state.dataAlign = get_sleb128(&ptr, end);
		if (state.codeAlign == 0 || state.dataAlign == 0 || ptr >= end)
			cie = NULL;
		else {
			retAddrReg =
			    state.version <= 1 ? *ptr++ : get_uleb128(&ptr,
								      end);
			unw_debug("CIE Frame Info:\n");
			unw_debug("return Address register 0x%lx\n",
				  retAddrReg);
			unw_debug("data Align: %ld\n", state.dataAlign);
			unw_debug("code Align: %lu\n", state.codeAlign);
			/* skip augmentation */
			if (((const char *)(cie + 2))[1] == 'z') {
				uleb128_t augSize = get_uleb128(&ptr, end);

				ptr += augSize;
			}
			if (ptr > end || retAddrReg >= ARRAY_SIZE(reg_info)
			    || REG_INVALID(retAddrReg)
			    || reg_info[retAddrReg].width !=
			    sizeof(unsigned long))
				cie = NULL;
		}
	}
	if (cie != NULL) {
		state.cieStart = ptr;
		ptr = state.cieEnd;
		state.cieEnd = end;
		end = (const u8 *)(fde + 1) + *fde;
		/* skip augmentation */
		if (((const char *)(cie + 2))[1] == 'z') {
			uleb128_t augSize = get_uleb128(&ptr, end);

			if ((ptr += augSize) > end)
				fde = NULL;
		}
	}
	if (cie == NULL || fde == NULL) {
#ifdef CONFIG_FRAME_POINTER
		unsigned long top, bottom;

		top = STACK_TOP_UNW(frame->task);
		bottom = STACK_BOTTOM_UNW(frame->task);
#if FRAME_RETADDR_OFFSET < 0
		if (UNW_SP(frame) < top && UNW_FP(frame) <= UNW_SP(frame)
		    && bottom < UNW_FP(frame)
#else
		if (UNW_SP(frame) > top && UNW_FP(frame) >= UNW_SP(frame)
		    && bottom > UNW_FP(frame)
#endif
		    && !((UNW_SP(frame) | UNW_FP(frame))
			 & (sizeof(unsigned long) - 1))) {
			unsigned long link;

			if (!__get_user(link, (unsigned long *)
					(UNW_FP(frame) + FRAME_LINK_OFFSET))
#if FRAME_RETADDR_OFFSET < 0
			    && link > bottom && link < UNW_FP(frame)
#else
			    && link > UNW_FP(frame) && link < bottom
#endif
			    && !(link & (sizeof(link) - 1))
			    && !__get_user(UNW_PC(frame),
					   (unsigned long *)(UNW_FP(frame)
						+ FRAME_RETADDR_OFFSET)))
			{
				UNW_SP(frame) =
				    UNW_FP(frame) + FRAME_RETADDR_OFFSET
#if FRAME_RETADDR_OFFSET < 0
				    -
#else
				    +
#endif
				    sizeof(UNW_PC(frame));
				UNW_FP(frame) = link;
				return 0;
			}
		}
#endif
		return -ENXIO;
	}
	state.org = startLoc;
	memcpy(&state.cfa, &badCFA, sizeof(state.cfa));

	unw_debug("\nProcess instructions\n");

	/* process instructions
	 * For ARC, we optimize by having blink(retAddrReg) with
	 * the sameValue in the leaf function, so we should not check
	 * state.regs[retAddrReg].where == Nowhere
	 */
	if (!processCFI(ptr, end, pc, ptrType, &state)
	    || state.loc > endLoc
/*	   || state.regs[retAddrReg].where == Nowhere */
	    || state.cfa.reg >= ARRAY_SIZE(reg_info)
	    || reg_info[state.cfa.reg].width != sizeof(unsigned long)
	    || state.cfa.offs % sizeof(unsigned long))
		return -EIO;

#ifdef UNWIND_DEBUG
	unw_debug("\n");

	unw_debug("\nRegister State Based on the rules parsed from FDE:\n");
	for (i = 0; i < ARRAY_SIZE(state.regs); ++i) {

		if (REG_INVALID(i))
			continue;

		switch (state.regs[i].where) {
		case Nowhere:
			break;
		case Memory:
			unw_debug(" r%d: c(%lu),", i, state.regs[i].value);
			break;
		case Register:
			unw_debug(" r%d: r(%lu),", i, state.regs[i].value);
			break;
		case Value:
			unw_debug(" r%d: v(%lu),", i, state.regs[i].value);
			break;
		}
	}

	unw_debug("\n");
#endif

	/* update frame */
#ifndef CONFIG_AS_CFI_SIGNAL_FRAME
	if (frame->call_frame
	    && !UNW_DEFAULT_RA(state.regs[retAddrReg], state.dataAlign))
		frame->call_frame = 0;
#endif
	cfa = FRAME_REG(state.cfa.reg, unsigned long) + state.cfa.offs;
	startLoc = min_t(unsigned long, UNW_SP(frame), cfa);
	endLoc = max_t(unsigned long, UNW_SP(frame), cfa);
	if (STACK_LIMIT(startLoc) != STACK_LIMIT(endLoc)) {
		startLoc = min(STACK_LIMIT(cfa), cfa);
		endLoc = max(STACK_LIMIT(cfa), cfa);
	}

	unw_debug("\nCFA reg: 0x%lx, offset: 0x%lx =>  0x%lx\n",
		  state.cfa.reg, state.cfa.offs, cfa);

	for (i = 0; i < ARRAY_SIZE(state.regs); ++i) {
		if (REG_INVALID(i)) {
			if (state.regs[i].where == Nowhere)
				continue;
			return -EIO;
		}
		switch (state.regs[i].where) {
		default:
			break;
		case Register:
			if (state.regs[i].value >= ARRAY_SIZE(reg_info)
			    || REG_INVALID(state.regs[i].value)
			    || reg_info[i].width >
			    reg_info[state.regs[i].value].width)
				return -EIO;
			switch (reg_info[state.regs[i].value].width) {
			case sizeof(u8):
				state.regs[i].value =
				FRAME_REG(state.regs[i].value, const u8);
				break;
			case sizeof(u16):
				state.regs[i].value =
				FRAME_REG(state.regs[i].value, const u16);
				break;
			case sizeof(u32):
				state.regs[i].value =
				FRAME_REG(state.regs[i].value, const u32);
				break;
#ifdef CONFIG_64BIT
			case sizeof(u64):
				state.regs[i].value =
				FRAME_REG(state.regs[i].value, const u64);
				break;
#endif
			default:
				return -EIO;
			}
			break;
		}
	}

	unw_debug("\nRegister state after evaluation with realtime Stack:\n");
	fptr = (unsigned long *)(&frame->regs);
	for (i = 0; i < ARRAY_SIZE(state.regs); ++i, fptr++) {

		if (REG_INVALID(i))
			continue;
		switch (state.regs[i].where) {
		case Nowhere:
			if (reg_info[i].width != sizeof(UNW_SP(frame))
			    || &FRAME_REG(i, __typeof__(UNW_SP(frame)))
			    != &UNW_SP(frame))
				continue;
			UNW_SP(frame) = cfa;
			break;
		case Register:
			switch (reg_info[i].width) {
			case sizeof(u8):
				FRAME_REG(i, u8) = state.regs[i].value;
				break;
			case sizeof(u16):
				FRAME_REG(i, u16) = state.regs[i].value;
				break;
			case sizeof(u32):
				FRAME_REG(i, u32) = state.regs[i].value;
				break;
#ifdef CONFIG_64BIT
			case sizeof(u64):
				FRAME_REG(i, u64) = state.regs[i].value;
				break;
#endif
			default:
				return -EIO;
			}
			break;
		case Value:
			if (reg_info[i].width != sizeof(unsigned long))
				return -EIO;
			FRAME_REG(i, unsigned long) = cfa + state.regs[i].value
			    * state.dataAlign;
			break;
		case Memory:
			addr = cfa + state.regs[i].value * state.dataAlign;

			if ((state.regs[i].value * state.dataAlign)
			    % sizeof(unsigned long)
			    || addr < startLoc
			    || addr + sizeof(unsigned long) < addr
			    || addr + sizeof(unsigned long) > endLoc)
					return -EIO;

			switch (reg_info[i].width) {
			case sizeof(u8):
				__get_user(FRAME_REG(i, u8),
					   (u8 __user *)addr);
				break;
			case sizeof(u16):
				__get_user(FRAME_REG(i, u16),
					   (u16 __user *)addr);
				break;
			case sizeof(u32):
				__get_user(FRAME_REG(i, u32),
					   (u32 __user *)addr);
				break;
#ifdef CONFIG_64BIT
			case sizeof(u64):
				__get_user(FRAME_REG(i, u64),
					   (u64 __user *)addr);
				break;
#endif
			default:
				return -EIO;
			}

			break;
		}
		unw_debug("r%d: 0x%lx ", i, *fptr);
	}

	return 0;
#undef FRAME_REG
}
EXPORT_SYMBOL(arc_unwind);<|MERGE_RESOLUTION|>--- conflicted
+++ resolved
@@ -178,12 +178,7 @@
  */
 static void *__init unw_hdr_alloc_early(unsigned long sz)
 {
-<<<<<<< HEAD
-	return __alloc_bootmem_nopanic(sz, sizeof(unsigned int),
-				       MAX_DMA_ADDRESS);
-=======
 	return memblock_alloc_from(sz, sizeof(unsigned int), MAX_DMA_ADDRESS);
->>>>>>> f7688b48
 }
 
 static void init_unwind_table(struct unwind_table *table, const char *name,
