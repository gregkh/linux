// SPDX-License-Identifier: GPL-2.0
/*
 * Copyright (C) 2000 - 2007 Jeff Dike (jdike@{addtoit,linux.intel}.com)
 */

#include <linux/stddef.h>
#include <linux/module.h>
#include <linux/memblock.h>
#include <linux/mm.h>
#include <linux/swap.h>
#include <linux/slab.h>
#include <linux/init.h>
#include <asm/sections.h>
#include <asm/page.h>
#include <asm/pgalloc.h>
#include <as-layout.h>
#include <init.h>
#include <kern.h>
#include <kern_util.h>
#include <mem_user.h>
#include <os.h>
#include <um_malloc.h>
#include <linux/sched/task.h>

#ifdef CONFIG_KASAN
int kasan_um_is_ready;
void kasan_init(void)
{
	/*
	 * kasan_map_memory will map all of the required address space and
	 * the host machine will allocate physical memory as necessary.
	 */
	kasan_map_memory((void *)KASAN_SHADOW_START, KASAN_SHADOW_SIZE);
	init_task.kasan_depth = 0;
	kasan_um_is_ready = true;
}

static void (*kasan_init_ptr)(void)
__section(".kasan_init") __used
= kasan_init;
#endif

/* allocated in paging_init, zeroed in mem_init, and unchanged thereafter */
unsigned long *empty_zero_page = NULL;
EXPORT_SYMBOL(empty_zero_page);

/*
 * Initialized during boot, and readonly for initializing page tables
 * afterwards
 */
pgd_t swapper_pg_dir[PTRS_PER_PGD];

/* Initialized at boot time, and readonly after that */
int kmalloc_ok = 0;

/* Used during early boot */
static unsigned long brk_end;

void __init arch_mm_preinit(void)
{
	/* clear the zero-page */
	memset(empty_zero_page, 0, PAGE_SIZE);

	/* Map in the area just after the brk now that kmalloc is about
	 * to be turned on.
	 */
	brk_end = (unsigned long) UML_ROUND_UP(sbrk(0));
	map_memory(brk_end, __pa(brk_end), uml_reserved - brk_end, 1, 1, 0);
	memblock_free((void *)brk_end, uml_reserved - brk_end);
	uml_reserved = brk_end;
	min_low_pfn = PFN_UP(__pa(uml_reserved));
<<<<<<< HEAD

	/* this will put all low memory onto the freelists */
	memblock_free_all();
=======
>>>>>>> fc85704c
	max_pfn = max_low_pfn;
}

void __init mem_init(void)
{
	kmalloc_ok = 1;
}

#if IS_ENABLED(CONFIG_ARCH_REUSE_HOST_VSYSCALL_AREA)
/*
 * Create a page table and place a pointer to it in a middle page
 * directory entry.
 */
static void __init one_page_table_init(pmd_t *pmd)
{
	if (pmd_none(*pmd)) {
		pte_t *pte = (pte_t *) memblock_alloc_low(PAGE_SIZE,
							  PAGE_SIZE);
		if (!pte)
			panic("%s: Failed to allocate %lu bytes align=%lx\n",
			      __func__, PAGE_SIZE, PAGE_SIZE);

		set_pmd(pmd, __pmd(_KERNPG_TABLE +
					   (unsigned long) __pa(pte)));
		BUG_ON(pte != pte_offset_kernel(pmd, 0));
	}
}

static void __init one_md_table_init(pud_t *pud)
{
#if CONFIG_PGTABLE_LEVELS > 2
	pmd_t *pmd_table = (pmd_t *) memblock_alloc_low(PAGE_SIZE, PAGE_SIZE);
	if (!pmd_table)
		panic("%s: Failed to allocate %lu bytes align=%lx\n",
		      __func__, PAGE_SIZE, PAGE_SIZE);

	set_pud(pud, __pud(_KERNPG_TABLE + (unsigned long) __pa(pmd_table)));
	BUG_ON(pmd_table != pmd_offset(pud, 0));
#endif
}

static void __init one_ud_table_init(p4d_t *p4d)
{
#if CONFIG_PGTABLE_LEVELS > 3
	pud_t *pud_table = (pud_t *) memblock_alloc_low(PAGE_SIZE, PAGE_SIZE);
	if (!pud_table)
		panic("%s: Failed to allocate %lu bytes align=%lx\n",
		      __func__, PAGE_SIZE, PAGE_SIZE);

	set_p4d(p4d, __p4d(_KERNPG_TABLE + (unsigned long) __pa(pud_table)));
	BUG_ON(pud_table != pud_offset(p4d, 0));
#endif
}

static void __init fixrange_init(unsigned long start, unsigned long end,
				 pgd_t *pgd_base)
{
	pgd_t *pgd;
	p4d_t *p4d;
	pud_t *pud;
	pmd_t *pmd;
	int i, j;
	unsigned long vaddr;

	vaddr = start;
	i = pgd_index(vaddr);
	j = pmd_index(vaddr);
	pgd = pgd_base + i;

	for ( ; (i < PTRS_PER_PGD) && (vaddr < end); pgd++, i++) {
		p4d = p4d_offset(pgd, vaddr);
		if (p4d_none(*p4d))
			one_ud_table_init(p4d);
		pud = pud_offset(p4d, vaddr);
		if (pud_none(*pud))
			one_md_table_init(pud);
		pmd = pmd_offset(pud, vaddr);
		for (; (j < PTRS_PER_PMD) && (vaddr < end); pmd++, j++) {
			one_page_table_init(pmd);
			vaddr += PMD_SIZE;
		}
		j = 0;
	}
}

static void __init fixaddr_user_init( void)
{
	long size = FIXADDR_USER_END - FIXADDR_USER_START;
	pte_t *pte;
	phys_t p;
	unsigned long v, vaddr = FIXADDR_USER_START;

	if (!size)
		return;

	fixrange_init( FIXADDR_USER_START, FIXADDR_USER_END, swapper_pg_dir);
	v = (unsigned long) memblock_alloc_low(size, PAGE_SIZE);
	if (!v)
		panic("%s: Failed to allocate %lu bytes align=%lx\n",
		      __func__, size, PAGE_SIZE);

	memcpy((void *) v , (void *) FIXADDR_USER_START, size);
	p = __pa(v);
	for ( ; size > 0; size -= PAGE_SIZE, vaddr += PAGE_SIZE,
		      p += PAGE_SIZE) {
		pte = virt_to_kpte(vaddr);
		pte_set_val(*pte, p, PAGE_READONLY);
	}
}
#endif

void __init paging_init(void)
{
	unsigned long max_zone_pfn[MAX_NR_ZONES] = { 0 };

	empty_zero_page = (unsigned long *) memblock_alloc_low(PAGE_SIZE,
							       PAGE_SIZE);
	if (!empty_zero_page)
		panic("%s: Failed to allocate %lu bytes align=%lx\n",
		      __func__, PAGE_SIZE, PAGE_SIZE);

	max_zone_pfn[ZONE_NORMAL] = end_iomem >> PAGE_SHIFT;
	free_area_init(max_zone_pfn);

#if IS_ENABLED(CONFIG_ARCH_REUSE_HOST_VSYSCALL_AREA)
	fixaddr_user_init();
#endif
}

/*
 * This can't do anything because nothing in the kernel image can be freed
 * since it's not in kernel physical memory.
 */

void free_initmem(void)
{
}

/* Allocate and free page tables. */

pgd_t *pgd_alloc(struct mm_struct *mm)
{
	pgd_t *pgd = __pgd_alloc(mm, 0);

	if (pgd)
		memcpy(pgd + USER_PTRS_PER_PGD,
		       swapper_pg_dir + USER_PTRS_PER_PGD,
		       (PTRS_PER_PGD - USER_PTRS_PER_PGD) * sizeof(pgd_t));

	return pgd;
}

void *uml_kmalloc(int size, int flags)
{
	return kmalloc(size, flags);
}

static const pgprot_t protection_map[16] = {
	[VM_NONE]					= PAGE_NONE,
	[VM_READ]					= PAGE_READONLY,
	[VM_WRITE]					= PAGE_COPY,
	[VM_WRITE | VM_READ]				= PAGE_COPY,
	[VM_EXEC]					= PAGE_READONLY,
	[VM_EXEC | VM_READ]				= PAGE_READONLY,
	[VM_EXEC | VM_WRITE]				= PAGE_COPY,
	[VM_EXEC | VM_WRITE | VM_READ]			= PAGE_COPY,
	[VM_SHARED]					= PAGE_NONE,
	[VM_SHARED | VM_READ]				= PAGE_READONLY,
	[VM_SHARED | VM_WRITE]				= PAGE_SHARED,
	[VM_SHARED | VM_WRITE | VM_READ]		= PAGE_SHARED,
	[VM_SHARED | VM_EXEC]				= PAGE_READONLY,
	[VM_SHARED | VM_EXEC | VM_READ]			= PAGE_READONLY,
	[VM_SHARED | VM_EXEC | VM_WRITE]		= PAGE_SHARED,
	[VM_SHARED | VM_EXEC | VM_WRITE | VM_READ]	= PAGE_SHARED
};
DECLARE_VM_GET_PAGE_PROT

void mark_rodata_ro(void)
{
	unsigned long rodata_start = PFN_ALIGN(__start_rodata);
	unsigned long rodata_end = PFN_ALIGN(__end_rodata);

	os_protect_memory((void *)rodata_start, rodata_end - rodata_start, 1, 0, 0);
}<|MERGE_RESOLUTION|>--- conflicted
+++ resolved
@@ -69,12 +69,6 @@
 	memblock_free((void *)brk_end, uml_reserved - brk_end);
 	uml_reserved = brk_end;
 	min_low_pfn = PFN_UP(__pa(uml_reserved));
-<<<<<<< HEAD
-
-	/* this will put all low memory onto the freelists */
-	memblock_free_all();
-=======
->>>>>>> fc85704c
 	max_pfn = max_low_pfn;
 }
 
