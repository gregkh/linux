--- conflicted
+++ resolved
@@ -29,10 +29,7 @@
 	select ARCH_HAS_KCOV
 	select ARCH_HAS_MMIOWB
 	select ARCH_HAS_NON_OVERLAPPING_ADDRESS_SPACE
-<<<<<<< HEAD
-=======
 	select ARCH_HAS_PMEM_API
->>>>>>> 98817289
 	select ARCH_HAS_PTE_SPECIAL
 	select ARCH_HAS_SET_DIRECT_MAP if MMU
 	select ARCH_HAS_SET_MEMORY if MMU
@@ -146,10 +143,7 @@
 	select HOTPLUG_CORE_SYNC_DEAD if HOTPLUG_CPU
 	select IRQ_DOMAIN
 	select IRQ_FORCED_THREADING
-<<<<<<< HEAD
-=======
 	select KASAN_VMALLOC if KASAN
->>>>>>> 98817289
 	select LOCK_MM_AND_FIND_VMA
 	select MODULES_USE_ELF_RELA if MODULES
 	select MODULE_SECTIONS if MODULES
@@ -335,14 +329,6 @@
 	bool "RV64I"
 	select 64BIT
 	select ARCH_SUPPORTS_INT128 if CC_HAS_INT128
-<<<<<<< HEAD
-	select HAVE_DYNAMIC_FTRACE if !XIP_KERNEL && MMU && $(cc-option,-fpatchable-function-entry=8)
-	select HAVE_DYNAMIC_FTRACE_WITH_REGS if HAVE_DYNAMIC_FTRACE
-	select HAVE_FTRACE_MCOUNT_RECORD if !XIP_KERNEL
-	select HAVE_FUNCTION_GRAPH_TRACER
-	select HAVE_FUNCTION_TRACER if !XIP_KERNEL && !PREEMPTION
-=======
->>>>>>> 98817289
 	select SWIOTLB if MMU
 
 endchoice
@@ -697,23 +683,7 @@
 	def_bool y
 	depends on KEXEC_FILE
 	select HAVE_IMA_KEXEC if IMA
-<<<<<<< HEAD
-	depends on 64BIT && MMU
-	help
-	  This is new version of kexec system call. This system call is
-	  file based and takes file descriptors as system call argument
-	  for kernel and initramfs as opposed to list of segments as
-	  accepted by previous system call.
-
-	  If you don't know what to do here, say Y.
-
-config ARCH_HAS_KEXEC_PURGATORY
-	def_bool KEXEC_FILE
-	depends on CRYPTO=y
-	depends on CRYPTO_SHA256=y
-=======
 	select KEXEC_ELF
->>>>>>> 98817289
 
 config ARCH_SUPPORTS_KEXEC_PURGATORY
 	def_bool ARCH_SUPPORTS_KEXEC_FILE
