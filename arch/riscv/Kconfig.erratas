--- conflicted
+++ resolved
@@ -1,18 +1,5 @@
 menu "CPU errata selection"
 
-<<<<<<< HEAD
-config RISCV_ERRATA_ALTERNATIVE
-	bool "RISC-V alternative scheme"
-	depends on !XIP_KERNEL
-	default y
-	help
-	  This Kconfig allows the kernel to automatically patch the
-	  errata required by the execution platform at run time. The
-	  code patching is performed once in the boot stages. It means
-	  that the overhead from this mechanism is just taken once.
-
-=======
->>>>>>> d60c95ef
 config ERRATA_SIFIVE
 	bool "SiFive errata"
 	depends on !XIP_KERNEL
