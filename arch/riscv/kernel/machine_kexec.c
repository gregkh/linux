--- conflicted
+++ resolved
@@ -140,25 +140,6 @@
 #endif
 }
 
-<<<<<<< HEAD
-/* Override the weak function in kernel/panic.c */
-void crash_smp_send_stop(void)
-{
-	static int cpus_stopped;
-
-	/*
-	 * This function can be called twice in panic path, but obviously
-	 * we execute this only once.
-	 */
-	if (cpus_stopped)
-		return;
-
-	smp_send_stop();
-	cpus_stopped = 1;
-}
-
-=======
->>>>>>> d60c95ef
 static void machine_kexec_mask_interrupts(void)
 {
 	unsigned int i;
