// SPDX-License-Identifier: GPL-2.0-or-later
/*
 *
 *  Copyright (C) 2017 Zihao Yu
 */

#include <linux/elf.h>
#include <linux/err.h>
#include <linux/errno.h>
#include <linux/hashtable.h>
#include <linux/kernel.h>
#include <linux/log2.h>
#include <linux/moduleloader.h>
#include <linux/sizes.h>
#include <linux/pgtable.h>
#include <asm/alternative.h>
#include <asm/sections.h>

struct used_bucket {
	struct list_head head;
	struct hlist_head *bucket;
};

struct relocation_head {
	struct hlist_node node;
	struct list_head rel_entry;
	void *location;
};

struct relocation_entry {
	struct list_head head;
	Elf_Addr value;
	unsigned int type;
};

struct relocation_handlers {
	int (*reloc_handler)(struct module *me, void *location, Elf_Addr v);
	int (*accumulate_handler)(struct module *me, void *location,
				  long buffer);
};

/*
 * The auipc+jalr instruction pair can reach any PC-relative offset
 * in the range [-2^31 - 2^11, 2^31 - 2^11)
 */
static bool riscv_insn_valid_32bit_offset(ptrdiff_t val)
{
#ifdef CONFIG_32BIT
	return true;
#else
	return (-(1L << 31) - (1L << 11)) <= val && val < ((1L << 31) - (1L << 11));
#endif
}

static int riscv_insn_rmw(void *location, u32 keep, u32 set)
{
	__le16 *parcel = location;
	u32 insn = (u32)le16_to_cpu(parcel[0]) | (u32)le16_to_cpu(parcel[1]) << 16;

	insn &= keep;
	insn |= set;

	parcel[0] = cpu_to_le16(insn);
	parcel[1] = cpu_to_le16(insn >> 16);
	return 0;
}

static int riscv_insn_rvc_rmw(void *location, u16 keep, u16 set)
{
	__le16 *parcel = location;
	u16 insn = le16_to_cpu(*parcel);

	insn &= keep;
	insn |= set;

	*parcel = cpu_to_le16(insn);
	return 0;
}

static int apply_r_riscv_32_rela(struct module *me, void *location, Elf_Addr v)
{
	if (v != (u32)v) {
		pr_err("%s: value %016llx out of range for 32-bit field\n",
		       me->name, (long long)v);
		return -EINVAL;
	}
	*(u32 *)location = v;
	return 0;
}

static int apply_r_riscv_64_rela(struct module *me, void *location, Elf_Addr v)
{
	*(u64 *)location = v;
	return 0;
}

static int apply_r_riscv_branch_rela(struct module *me, void *location,
				     Elf_Addr v)
{
	ptrdiff_t offset = (void *)v - location;
	u32 imm12 = (offset & 0x1000) << (31 - 12);
	u32 imm11 = (offset & 0x800) >> (11 - 7);
	u32 imm10_5 = (offset & 0x7e0) << (30 - 10);
	u32 imm4_1 = (offset & 0x1e) << (11 - 4);

	return riscv_insn_rmw(location, 0x1fff07f, imm12 | imm11 | imm10_5 | imm4_1);
}

static int apply_r_riscv_jal_rela(struct module *me, void *location,
				  Elf_Addr v)
{
	ptrdiff_t offset = (void *)v - location;
	u32 imm20 = (offset & 0x100000) << (31 - 20);
	u32 imm19_12 = (offset & 0xff000);
	u32 imm11 = (offset & 0x800) << (20 - 11);
	u32 imm10_1 = (offset & 0x7fe) << (30 - 10);

	return riscv_insn_rmw(location, 0xfff, imm20 | imm19_12 | imm11 | imm10_1);
}

static int apply_r_riscv_rvc_branch_rela(struct module *me, void *location,
					 Elf_Addr v)
{
	ptrdiff_t offset = (void *)v - location;
	u16 imm8 = (offset & 0x100) << (12 - 8);
	u16 imm7_6 = (offset & 0xc0) >> (6 - 5);
	u16 imm5 = (offset & 0x20) >> (5 - 2);
	u16 imm4_3 = (offset & 0x18) << (12 - 5);
	u16 imm2_1 = (offset & 0x6) << (12 - 10);

	return riscv_insn_rvc_rmw(location, 0xe383,
			imm8 | imm7_6 | imm5 | imm4_3 | imm2_1);
}

static int apply_r_riscv_rvc_jump_rela(struct module *me, void *location,
				       Elf_Addr v)
{
	ptrdiff_t offset = (void *)v - location;
	u16 imm11 = (offset & 0x800) << (12 - 11);
	u16 imm10 = (offset & 0x400) >> (10 - 8);
	u16 imm9_8 = (offset & 0x300) << (12 - 11);
	u16 imm7 = (offset & 0x80) >> (7 - 6);
	u16 imm6 = (offset & 0x40) << (12 - 11);
	u16 imm5 = (offset & 0x20) >> (5 - 2);
	u16 imm4 = (offset & 0x10) << (12 - 5);
	u16 imm3_1 = (offset & 0xe) << (12 - 10);

	return riscv_insn_rvc_rmw(location, 0xe003,
			imm11 | imm10 | imm9_8 | imm7 | imm6 | imm5 | imm4 | imm3_1);
}

static int apply_r_riscv_pcrel_hi20_rela(struct module *me, void *location,
					 Elf_Addr v)
{
	ptrdiff_t offset = (void *)v - location;

	if (!riscv_insn_valid_32bit_offset(offset)) {
		pr_err(
		  "%s: target %016llx can not be addressed by the 32-bit offset from PC = %p\n",
		  me->name, (long long)v, location);
		return -EINVAL;
	}

	return riscv_insn_rmw(location, 0xfff, (offset + 0x800) & 0xfffff000);
}

static int apply_r_riscv_pcrel_lo12_i_rela(struct module *me, void *location,
					   Elf_Addr v)
{
	/*
	 * v is the lo12 value to fill. It is calculated before calling this
	 * handler.
	 */
	return riscv_insn_rmw(location, 0xfffff, (v & 0xfff) << 20);
}

static int apply_r_riscv_pcrel_lo12_s_rela(struct module *me, void *location,
					   Elf_Addr v)
{
	/*
	 * v is the lo12 value to fill. It is calculated before calling this
	 * handler.
	 */
	u32 imm11_5 = (v & 0xfe0) << (31 - 11);
	u32 imm4_0 = (v & 0x1f) << (11 - 4);

	return riscv_insn_rmw(location, 0x1fff07f, imm11_5 | imm4_0);
}

static int apply_r_riscv_hi20_rela(struct module *me, void *location,
				   Elf_Addr v)
{
	if (IS_ENABLED(CONFIG_CMODEL_MEDLOW)) {
		pr_err(
		  "%s: target %016llx can not be addressed by the 32-bit offset from PC = %p\n",
		  me->name, (long long)v, location);
		return -EINVAL;
	}

	return riscv_insn_rmw(location, 0xfff, ((s32)v + 0x800) & 0xfffff000);
}

static int apply_r_riscv_lo12_i_rela(struct module *me, void *location,
				     Elf_Addr v)
{
	/* Skip medlow checking because of filtering by HI20 already */
	s32 hi20 = ((s32)v + 0x800) & 0xfffff000;
	s32 lo12 = ((s32)v - hi20);

	return riscv_insn_rmw(location, 0xfffff, (lo12 & 0xfff) << 20);
}

static int apply_r_riscv_lo12_s_rela(struct module *me, void *location,
				     Elf_Addr v)
{
	/* Skip medlow checking because of filtering by HI20 already */
	s32 hi20 = ((s32)v + 0x800) & 0xfffff000;
	s32 lo12 = ((s32)v - hi20);
	u32 imm11_5 = (lo12 & 0xfe0) << (31 - 11);
	u32 imm4_0 = (lo12 & 0x1f) << (11 - 4);

	return riscv_insn_rmw(location, 0x1fff07f, imm11_5 | imm4_0);
}

static int apply_r_riscv_got_hi20_rela(struct module *me, void *location,
				       Elf_Addr v)
{
	ptrdiff_t offset = (void *)v - location;

	/* Always emit the got entry */
	if (IS_ENABLED(CONFIG_MODULE_SECTIONS)) {
		offset = (void *)module_emit_got_entry(me, v) - location;
	} else {
		pr_err(
		  "%s: can not generate the GOT entry for symbol = %016llx from PC = %p\n",
		  me->name, (long long)v, location);
		return -EINVAL;
	}

	return riscv_insn_rmw(location, 0xfff, (offset + 0x800) & 0xfffff000);
}

static int apply_r_riscv_call_plt_rela(struct module *me, void *location,
				       Elf_Addr v)
{
	ptrdiff_t offset = (void *)v - location;
	u32 hi20, lo12;

	if (!riscv_insn_valid_32bit_offset(offset)) {
		/* Only emit the plt entry if offset over 32-bit range */
		if (IS_ENABLED(CONFIG_MODULE_SECTIONS)) {
			offset = (void *)module_emit_plt_entry(me, v) - location;
		} else {
			pr_err(
			  "%s: target %016llx can not be addressed by the 32-bit offset from PC = %p\n",
			  me->name, (long long)v, location);
			return -EINVAL;
		}
	}

	hi20 = (offset + 0x800) & 0xfffff000;
	lo12 = (offset - hi20) & 0xfff;
	riscv_insn_rmw(location, 0xfff, hi20);
	return riscv_insn_rmw(location + 4, 0xfffff, lo12 << 20);
}

static int apply_r_riscv_call_rela(struct module *me, void *location,
				   Elf_Addr v)
{
	ptrdiff_t offset = (void *)v - location;
	u32 hi20, lo12;

	if (!riscv_insn_valid_32bit_offset(offset)) {
		pr_err(
		  "%s: target %016llx can not be addressed by the 32-bit offset from PC = %p\n",
		  me->name, (long long)v, location);
		return -EINVAL;
	}

	hi20 = (offset + 0x800) & 0xfffff000;
	lo12 = (offset - hi20) & 0xfff;
	riscv_insn_rmw(location, 0xfff, hi20);
	return riscv_insn_rmw(location + 4, 0xfffff, lo12 << 20);
}

static int apply_r_riscv_relax_rela(struct module *me, void *location,
				    Elf_Addr v)
{
	return 0;
}

static int apply_r_riscv_align_rela(struct module *me, void *location,
				    Elf_Addr v)
{
	pr_err(
	  "%s: The unexpected relocation type 'R_RISCV_ALIGN' from PC = %p\n",
	  me->name, location);
	return -EINVAL;
}

static int apply_r_riscv_add8_rela(struct module *me, void *location, Elf_Addr v)
{
	*(u8 *)location += (u8)v;
	return 0;
}

static int apply_r_riscv_add16_rela(struct module *me, void *location,
				    Elf_Addr v)
{
	*(u16 *)location += (u16)v;
	return 0;
}

static int apply_r_riscv_add32_rela(struct module *me, void *location,
				    Elf_Addr v)
{
	*(u32 *)location += (u32)v;
	return 0;
}

static int apply_r_riscv_add64_rela(struct module *me, void *location,
				    Elf_Addr v)
{
	*(u64 *)location += (u64)v;
	return 0;
}

static int apply_r_riscv_sub8_rela(struct module *me, void *location, Elf_Addr v)
{
	*(u8 *)location -= (u8)v;
	return 0;
}

static int apply_r_riscv_sub16_rela(struct module *me, void *location,
				    Elf_Addr v)
{
	*(u16 *)location -= (u16)v;
	return 0;
}

static int apply_r_riscv_sub32_rela(struct module *me, void *location,
				    Elf_Addr v)
{
	*(u32 *)location -= (u32)v;
	return 0;
}

static int apply_r_riscv_sub64_rela(struct module *me, void *location,
				    Elf_Addr v)
{
	*(u64 *)location -= (u64)v;
	return 0;
}

static int dynamic_linking_not_supported(struct module *me, void *location,
					 Elf_Addr v)
{
	pr_err("%s: Dynamic linking not supported in kernel modules PC = %p\n",
	       me->name, location);
	return -EINVAL;
}

static int tls_not_supported(struct module *me, void *location, Elf_Addr v)
{
	pr_err("%s: Thread local storage not supported in kernel modules PC = %p\n",
	       me->name, location);
	return -EINVAL;
}

static int apply_r_riscv_sub6_rela(struct module *me, void *location, Elf_Addr v)
{
	u8 *byte = location;
	u8 value = v;

	*byte = (*byte - (value & 0x3f)) & 0x3f;
	return 0;
}

static int apply_r_riscv_set6_rela(struct module *me, void *location, Elf_Addr v)
{
	u8 *byte = location;
	u8 value = v;

	*byte = (*byte & 0xc0) | (value & 0x3f);
	return 0;
}

static int apply_r_riscv_set8_rela(struct module *me, void *location, Elf_Addr v)
{
	*(u8 *)location = (u8)v;
	return 0;
}

static int apply_r_riscv_set16_rela(struct module *me, void *location,
				    Elf_Addr v)
{
	*(u16 *)location = (u16)v;
	return 0;
}

static int apply_r_riscv_set32_rela(struct module *me, void *location,
				    Elf_Addr v)
{
	*(u32 *)location = (u32)v;
	return 0;
}

static int apply_r_riscv_32_pcrel_rela(struct module *me, void *location,
				       Elf_Addr v)
{
	*(u32 *)location = v - (uintptr_t)location;
	return 0;
}

static int apply_r_riscv_plt32_rela(struct module *me, void *location,
				    Elf_Addr v)
{
	ptrdiff_t offset = (void *)v - location;

	if (!riscv_insn_valid_32bit_offset(offset)) {
		/* Only emit the plt entry if offset over 32-bit range */
		if (IS_ENABLED(CONFIG_MODULE_SECTIONS)) {
			offset = (void *)module_emit_plt_entry(me, v) - location;
		} else {
			pr_err("%s: target %016llx can not be addressed by the 32-bit offset from PC = %p\n",
			       me->name, (long long)v, location);
			return -EINVAL;
		}
	}

	*(u32 *)location = (u32)offset;
	return 0;
}

static int apply_r_riscv_set_uleb128(struct module *me, void *location, Elf_Addr v)
{
	*(long *)location = v;
	return 0;
}

static int apply_r_riscv_sub_uleb128(struct module *me, void *location, Elf_Addr v)
{
	*(long *)location -= v;
	return 0;
}

static int apply_6_bit_accumulation(struct module *me, void *location, long buffer)
{
	u8 *byte = location;
	u8 value = buffer;

	if (buffer > 0x3f) {
		pr_err("%s: value %ld out of range for 6-bit relocation.\n",
		       me->name, buffer);
		return -EINVAL;
	}

	*byte = (*byte & 0xc0) | (value & 0x3f);
	return 0;
}

static int apply_8_bit_accumulation(struct module *me, void *location, long buffer)
{
	if (buffer > U8_MAX) {
		pr_err("%s: value %ld out of range for 8-bit relocation.\n",
		       me->name, buffer);
		return -EINVAL;
	}
	*(u8 *)location = (u8)buffer;
	return 0;
}

static int apply_16_bit_accumulation(struct module *me, void *location, long buffer)
{
	if (buffer > U16_MAX) {
		pr_err("%s: value %ld out of range for 16-bit relocation.\n",
		       me->name, buffer);
		return -EINVAL;
	}
	*(u16 *)location = (u16)buffer;
	return 0;
}

static int apply_32_bit_accumulation(struct module *me, void *location, long buffer)
{
	if (buffer > U32_MAX) {
		pr_err("%s: value %ld out of range for 32-bit relocation.\n",
		       me->name, buffer);
		return -EINVAL;
	}
	*(u32 *)location = (u32)buffer;
	return 0;
}

static int apply_64_bit_accumulation(struct module *me, void *location, long buffer)
{
	*(u64 *)location = (u64)buffer;
	return 0;
}

static int apply_uleb128_accumulation(struct module *me, void *location, long buffer)
{
	/*
	 * ULEB128 is a variable length encoding. Encode the buffer into
	 * the ULEB128 data format.
	 */
	u8 *p = location;

	while (buffer != 0) {
		u8 value = buffer & 0x7f;

		buffer >>= 7;
		value |= (!!buffer) << 7;

		*p++ = value;
	}
	return 0;
}

/*
 * Relocations defined in the riscv-elf-psabi-doc.
 * This handles static linking only.
 */
static const struct relocation_handlers reloc_handlers[] = {
	[R_RISCV_32]		= { .reloc_handler = apply_r_riscv_32_rela },
	[R_RISCV_64]		= { .reloc_handler = apply_r_riscv_64_rela },
	[R_RISCV_RELATIVE]	= { .reloc_handler = dynamic_linking_not_supported },
	[R_RISCV_COPY]		= { .reloc_handler = dynamic_linking_not_supported },
	[R_RISCV_JUMP_SLOT]	= { .reloc_handler = dynamic_linking_not_supported },
	[R_RISCV_TLS_DTPMOD32]	= { .reloc_handler = dynamic_linking_not_supported },
	[R_RISCV_TLS_DTPMOD64]	= { .reloc_handler = dynamic_linking_not_supported },
	[R_RISCV_TLS_DTPREL32]	= { .reloc_handler = dynamic_linking_not_supported },
	[R_RISCV_TLS_DTPREL64]	= { .reloc_handler = dynamic_linking_not_supported },
	[R_RISCV_TLS_TPREL32]	= { .reloc_handler = dynamic_linking_not_supported },
	[R_RISCV_TLS_TPREL64]	= { .reloc_handler = dynamic_linking_not_supported },
	/* 12-15 undefined */
	[R_RISCV_BRANCH]	= { .reloc_handler = apply_r_riscv_branch_rela },
	[R_RISCV_JAL]		= { .reloc_handler = apply_r_riscv_jal_rela },
	[R_RISCV_CALL]		= { .reloc_handler = apply_r_riscv_call_rela },
	[R_RISCV_CALL_PLT]	= { .reloc_handler = apply_r_riscv_call_plt_rela },
	[R_RISCV_GOT_HI20]	= { .reloc_handler = apply_r_riscv_got_hi20_rela },
	[R_RISCV_TLS_GOT_HI20]	= { .reloc_handler = tls_not_supported },
	[R_RISCV_TLS_GD_HI20]	= { .reloc_handler = tls_not_supported },
	[R_RISCV_PCREL_HI20]	= { .reloc_handler = apply_r_riscv_pcrel_hi20_rela },
	[R_RISCV_PCREL_LO12_I]	= { .reloc_handler = apply_r_riscv_pcrel_lo12_i_rela },
	[R_RISCV_PCREL_LO12_S]	= { .reloc_handler = apply_r_riscv_pcrel_lo12_s_rela },
	[R_RISCV_HI20]		= { .reloc_handler = apply_r_riscv_hi20_rela },
	[R_RISCV_LO12_I]	= { .reloc_handler = apply_r_riscv_lo12_i_rela },
	[R_RISCV_LO12_S]	= { .reloc_handler = apply_r_riscv_lo12_s_rela },
	[R_RISCV_TPREL_HI20]	= { .reloc_handler = tls_not_supported },
	[R_RISCV_TPREL_LO12_I]	= { .reloc_handler = tls_not_supported },
	[R_RISCV_TPREL_LO12_S]	= { .reloc_handler = tls_not_supported },
	[R_RISCV_TPREL_ADD]	= { .reloc_handler = tls_not_supported },
	[R_RISCV_ADD8]		= { .reloc_handler = apply_r_riscv_add8_rela,
				    .accumulate_handler = apply_8_bit_accumulation },
	[R_RISCV_ADD16]		= { .reloc_handler = apply_r_riscv_add16_rela,
				    .accumulate_handler = apply_16_bit_accumulation },
	[R_RISCV_ADD32]		= { .reloc_handler = apply_r_riscv_add32_rela,
				    .accumulate_handler = apply_32_bit_accumulation },
	[R_RISCV_ADD64]		= { .reloc_handler = apply_r_riscv_add64_rela,
				    .accumulate_handler = apply_64_bit_accumulation },
	[R_RISCV_SUB8]		= { .reloc_handler = apply_r_riscv_sub8_rela,
				    .accumulate_handler = apply_8_bit_accumulation },
	[R_RISCV_SUB16]		= { .reloc_handler = apply_r_riscv_sub16_rela,
				    .accumulate_handler = apply_16_bit_accumulation },
	[R_RISCV_SUB32]		= { .reloc_handler = apply_r_riscv_sub32_rela,
				    .accumulate_handler = apply_32_bit_accumulation },
	[R_RISCV_SUB64]		= { .reloc_handler = apply_r_riscv_sub64_rela,
				    .accumulate_handler = apply_64_bit_accumulation },
	/* 41-42 reserved for future standard use */
	[R_RISCV_ALIGN]		= { .reloc_handler = apply_r_riscv_align_rela },
	[R_RISCV_RVC_BRANCH]	= { .reloc_handler = apply_r_riscv_rvc_branch_rela },
	[R_RISCV_RVC_JUMP]	= { .reloc_handler = apply_r_riscv_rvc_jump_rela },
	/* 46-50 reserved for future standard use */
	[R_RISCV_RELAX]		= { .reloc_handler = apply_r_riscv_relax_rela },
	[R_RISCV_SUB6]		= { .reloc_handler = apply_r_riscv_sub6_rela,
				    .accumulate_handler = apply_6_bit_accumulation },
	[R_RISCV_SET6]		= { .reloc_handler = apply_r_riscv_set6_rela,
				    .accumulate_handler = apply_6_bit_accumulation },
	[R_RISCV_SET8]		= { .reloc_handler = apply_r_riscv_set8_rela,
				    .accumulate_handler = apply_8_bit_accumulation },
	[R_RISCV_SET16]		= { .reloc_handler = apply_r_riscv_set16_rela,
				    .accumulate_handler = apply_16_bit_accumulation },
	[R_RISCV_SET32]		= { .reloc_handler = apply_r_riscv_set32_rela,
				    .accumulate_handler = apply_32_bit_accumulation },
	[R_RISCV_32_PCREL]	= { .reloc_handler = apply_r_riscv_32_pcrel_rela },
	[R_RISCV_IRELATIVE]	= { .reloc_handler = dynamic_linking_not_supported },
	[R_RISCV_PLT32]		= { .reloc_handler = apply_r_riscv_plt32_rela },
	[R_RISCV_SET_ULEB128]	= { .reloc_handler = apply_r_riscv_set_uleb128,
				    .accumulate_handler = apply_uleb128_accumulation },
	[R_RISCV_SUB_ULEB128]	= { .reloc_handler = apply_r_riscv_sub_uleb128,
				    .accumulate_handler = apply_uleb128_accumulation },
	/* 62-191 reserved for future standard use */
	/* 192-255 nonstandard ABI extensions  */
};

static void
process_accumulated_relocations(struct module *me,
				struct hlist_head **relocation_hashtable,
				struct list_head *used_buckets_list)
{
	/*
	 * Only ADD/SUB/SET/ULEB128 should end up here.
	 *
	 * Each bucket may have more than one relocation location. All
	 * relocations for a location are stored in a list in a bucket.
	 *
	 * Relocations are applied to a temp variable before being stored to the
	 * provided location to check for overflow. This also allows ULEB128 to
	 * properly decide how many entries are needed before storing to
	 * location. The final value is stored into location using the handler
	 * for the last relocation to an address.
	 *
	 * Three layers of indexing:
	 *	- Each of the buckets in use
	 *	- Groups of relocations in each bucket by location address
	 *	- Each relocation entry for a location address
	 */
	struct used_bucket *bucket_iter;
	struct used_bucket *bucket_iter_tmp;
	struct relocation_head *rel_head_iter;
	struct hlist_node *rel_head_iter_tmp;
	struct relocation_entry *rel_entry_iter;
	struct relocation_entry *rel_entry_iter_tmp;
	int curr_type;
	void *location;
	long buffer;

	list_for_each_entry_safe(bucket_iter, bucket_iter_tmp,
				 used_buckets_list, head) {
		hlist_for_each_entry_safe(rel_head_iter, rel_head_iter_tmp,
					  bucket_iter->bucket, node) {
			buffer = 0;
			location = rel_head_iter->location;
			list_for_each_entry_safe(rel_entry_iter,
						 rel_entry_iter_tmp,
						 &rel_head_iter->rel_entry,
						 head) {
				curr_type = rel_entry_iter->type;
				reloc_handlers[curr_type].reloc_handler(
					me, &buffer, rel_entry_iter->value);
				kfree(rel_entry_iter);
			}
			reloc_handlers[curr_type].accumulate_handler(
				me, location, buffer);
			kfree(rel_head_iter);
		}
		kfree(bucket_iter);
	}

	kfree(*relocation_hashtable);
}

static int add_relocation_to_accumulate(struct module *me, int type,
					void *location,
					unsigned int hashtable_bits, Elf_Addr v,
					struct hlist_head *relocation_hashtable,
					struct list_head *used_buckets_list)
{
	struct relocation_entry *entry;
	struct relocation_head *rel_head;
	struct hlist_head *current_head;
	struct used_bucket *bucket;
	unsigned long hash;

	entry = kmalloc(sizeof(*entry), GFP_KERNEL);

	if (!entry)
		return -ENOMEM;

	INIT_LIST_HEAD(&entry->head);
	entry->type = type;
	entry->value = v;

	hash = hash_min((uintptr_t)location, hashtable_bits);

	current_head = &relocation_hashtable[hash];

	/*
	 * Search for the relocation_head for the relocations that happen at the
	 * provided location
	 */
	bool found = false;
	struct relocation_head *rel_head_iter;

	hlist_for_each_entry(rel_head_iter, current_head, node) {
		if (rel_head_iter->location == location) {
			found = true;
			rel_head = rel_head_iter;
			break;
		}
	}

	/*
	 * If there has not yet been any relocations at the provided location,
	 * create a relocation_head for that location and populate it with this
	 * relocation_entry.
	 */
	if (!found) {
		rel_head = kmalloc(sizeof(*rel_head), GFP_KERNEL);

		if (!rel_head) {
			kfree(entry);
			return -ENOMEM;
		}

		INIT_LIST_HEAD(&rel_head->rel_entry);
		rel_head->location = location;
		INIT_HLIST_NODE(&rel_head->node);
		if (!current_head->first) {
			bucket =
				kmalloc(sizeof(struct used_bucket), GFP_KERNEL);

			if (!bucket) {
				kfree(entry);
				kfree(rel_head);
				return -ENOMEM;
			}

			INIT_LIST_HEAD(&bucket->head);
			bucket->bucket = current_head;
			list_add(&bucket->head, used_buckets_list);
		}
		hlist_add_head(&rel_head->node, current_head);
	}

	/* Add relocation to head of discovered rel_head */
	list_add_tail(&entry->head, &rel_head->rel_entry);

	return 0;
}

static unsigned int
initialize_relocation_hashtable(unsigned int num_relocations,
				struct hlist_head **relocation_hashtable)
{
	/* Can safely assume that bits is not greater than sizeof(long) */
	unsigned long hashtable_size = roundup_pow_of_two(num_relocations);
	/*
	 * When hashtable_size == 1, hashtable_bits == 0.
	 * This is valid because the hashing algorithm returns 0 in this case.
	 */
	unsigned int hashtable_bits = ilog2(hashtable_size);

	/*
	 * Double size of hashtable if num_relocations * 1.25 is greater than
	 * hashtable_size.
	 */
	int should_double_size = ((num_relocations + (num_relocations >> 2)) > (hashtable_size));

	hashtable_bits += should_double_size;

	hashtable_size <<= should_double_size;

	*relocation_hashtable = kmalloc_array(hashtable_size,
					      sizeof(**relocation_hashtable),
					      GFP_KERNEL);
	if (!*relocation_hashtable)
		return 0;

	__hash_init(*relocation_hashtable, hashtable_size);

	return hashtable_bits;
}

int apply_relocate_add(Elf_Shdr *sechdrs, const char *strtab,
		       unsigned int symindex, unsigned int relsec,
		       struct module *me)
{
	Elf_Rela *rel = (void *) sechdrs[relsec].sh_addr;
	int (*handler)(struct module *me, void *location, Elf_Addr v);
	Elf_Sym *sym;
	void *location;
	unsigned int i, type;
	unsigned int j_idx = 0;
	Elf_Addr v;
	int res;
	unsigned int num_relocations = sechdrs[relsec].sh_size / sizeof(*rel);
	struct hlist_head *relocation_hashtable;
	unsigned int hashtable_bits;
	LIST_HEAD(used_buckets_list);

	hashtable_bits = initialize_relocation_hashtable(num_relocations,
							 &relocation_hashtable);

	if (!relocation_hashtable)
		return -ENOMEM;

	pr_debug("Applying relocate section %u to %u\n", relsec,
	       sechdrs[relsec].sh_info);

	for (i = 0; i < num_relocations; i++) {
		/* This is where to make the change */
		location = (void *)sechdrs[sechdrs[relsec].sh_info].sh_addr
			+ rel[i].r_offset;
		/* This is the symbol it is referring to */
		sym = (Elf_Sym *)sechdrs[symindex].sh_addr
			+ ELF_RISCV_R_SYM(rel[i].r_info);
		if (IS_ERR_VALUE(sym->st_value)) {
			/* Ignore unresolved weak symbol */
			if (ELF_ST_BIND(sym->st_info) == STB_WEAK)
				continue;
			pr_warn("%s: Unknown symbol %s\n",
				me->name, strtab + sym->st_name);
			return -ENOENT;
		}

		type = ELF_RISCV_R_TYPE(rel[i].r_info);

		if (type < ARRAY_SIZE(reloc_handlers))
			handler = reloc_handlers[type].reloc_handler;
		else
			handler = NULL;

		if (!handler) {
			pr_err("%s: Unknown relocation type %u\n",
			       me->name, type);
			return -EINVAL;
		}

		v = sym->st_value + rel[i].r_addend;

		if (type == R_RISCV_PCREL_LO12_I || type == R_RISCV_PCREL_LO12_S) {
			unsigned int j = j_idx;
			bool found = false;

			do {
				unsigned long hi20_loc =
					sechdrs[sechdrs[relsec].sh_info].sh_addr
					+ rel[j].r_offset;
				u32 hi20_type = ELF_RISCV_R_TYPE(rel[j].r_info);

				/* Find the corresponding HI20 relocation entry */
				if (hi20_loc == sym->st_value
				    && (hi20_type == R_RISCV_PCREL_HI20
					|| hi20_type == R_RISCV_GOT_HI20)) {
					s32 hi20, lo12;
					Elf_Sym *hi20_sym =
						(Elf_Sym *)sechdrs[symindex].sh_addr
						+ ELF_RISCV_R_SYM(rel[j].r_info);
					unsigned long hi20_sym_val =
						hi20_sym->st_value
						+ rel[j].r_addend;

					/* Calculate lo12 */
					size_t offset = hi20_sym_val - hi20_loc;
					if (IS_ENABLED(CONFIG_MODULE_SECTIONS)
					    && hi20_type == R_RISCV_GOT_HI20) {
						offset = module_emit_got_entry(
							 me, hi20_sym_val);
						offset = offset - hi20_loc;
					}
					hi20 = (offset + 0x800) & 0xfffff000;
					lo12 = offset - hi20;
					v = lo12;
					found = true;

					break;
				}

				j++;
				if (j > sechdrs[relsec].sh_size / sizeof(*rel))
					j = 0;

			} while (j_idx != j);

			if (!found) {
				pr_err(
				  "%s: Can not find HI20 relocation information\n",
				  me->name);
				return -EINVAL;
			}

			/* Record the previous j-loop end index */
			j_idx = j;
		}

		if (reloc_handlers[type].accumulate_handler)
			res = add_relocation_to_accumulate(me, type, location,
							   hashtable_bits, v,
							   relocation_hashtable,
							   &used_buckets_list);
		else
			res = handler(me, location, v);
		if (res)
			return res;
	}

	process_accumulated_relocations(me, &relocation_hashtable,
					&used_buckets_list);

<<<<<<< HEAD
#if defined(CONFIG_MMU) && defined(CONFIG_64BIT)
void *module_alloc(unsigned long size)
{
	return __vmalloc_node_range(size, 1, MODULES_VADDR,
				    MODULES_END, GFP_KERNEL,
				    PAGE_KERNEL, VM_FLUSH_RESET_PERMS,
				    NUMA_NO_NODE,
				    __builtin_return_address(0));
=======
	return 0;
>>>>>>> a6ad5510
}

int module_finalize(const Elf_Ehdr *hdr,
		    const Elf_Shdr *sechdrs,
		    struct module *me)
{
	const Elf_Shdr *s;

	s = find_section(hdr, sechdrs, ".alternative");
	if (s)
		apply_module_alternatives((void *)s->sh_addr, s->sh_size);

	return 0;
}<|MERGE_RESOLUTION|>--- conflicted
+++ resolved
@@ -889,18 +889,7 @@
 	process_accumulated_relocations(me, &relocation_hashtable,
 					&used_buckets_list);
 
-<<<<<<< HEAD
-#if defined(CONFIG_MMU) && defined(CONFIG_64BIT)
-void *module_alloc(unsigned long size)
-{
-	return __vmalloc_node_range(size, 1, MODULES_VADDR,
-				    MODULES_END, GFP_KERNEL,
-				    PAGE_KERNEL, VM_FLUSH_RESET_PERMS,
-				    NUMA_NO_NODE,
-				    __builtin_return_address(0));
-=======
-	return 0;
->>>>>>> a6ad5510
+	return 0;
 }
 
 int module_finalize(const Elf_Ehdr *hdr,
