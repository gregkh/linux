// SPDX-License-Identifier: GPL-2.0-only
/*
 * Copyright 2024 Rivos Inc.
 */

#include <linux/cpu.h>
#include <linux/cpumask.h>
#include <linux/jump_label.h>
#include <linux/kthread.h>
#include <linux/mm.h>
#include <linux/smp.h>
#include <linux/types.h>
#include <asm/cpufeature.h>
#include <asm/hwprobe.h>
#include <asm/vector.h>

#include "copy-unaligned.h"

#define MISALIGNED_ACCESS_JIFFIES_LG2 1
#define MISALIGNED_BUFFER_SIZE 0x4000
#define MISALIGNED_BUFFER_ORDER get_order(MISALIGNED_BUFFER_SIZE)
#define MISALIGNED_COPY_SIZE ((MISALIGNED_BUFFER_SIZE / 2) - 0x80)

DEFINE_PER_CPU(long, misaligned_access_speed) = RISCV_HWPROBE_MISALIGNED_SCALAR_UNKNOWN;
DEFINE_PER_CPU(long, vector_misaligned_access) = RISCV_HWPROBE_MISALIGNED_VECTOR_UNSUPPORTED;

static long unaligned_scalar_speed_param = RISCV_HWPROBE_MISALIGNED_SCALAR_UNKNOWN;
static long unaligned_vector_speed_param = RISCV_HWPROBE_MISALIGNED_VECTOR_UNKNOWN;

static cpumask_t fast_misaligned_access;

#ifdef CONFIG_RISCV_PROBE_UNALIGNED_ACCESS
static int check_unaligned_access(void *param)
{
	int cpu = smp_processor_id();
	u64 start_cycles, end_cycles;
	u64 word_cycles;
	u64 byte_cycles;
	int ratio;
	unsigned long start_jiffies, now;
	struct page *page = param;
	void *dst;
	void *src;
	long speed = RISCV_HWPROBE_MISALIGNED_SCALAR_SLOW;

	if (per_cpu(misaligned_access_speed, cpu) != RISCV_HWPROBE_MISALIGNED_SCALAR_UNKNOWN)
		return 0;

	/* Make an unaligned destination buffer. */
	dst = (void *)((unsigned long)page_address(page) | 0x1);
	/* Unalign src as well, but differently (off by 1 + 2 = 3). */
	src = dst + (MISALIGNED_BUFFER_SIZE / 2);
	src += 2;
	word_cycles = -1ULL;
	/* Do a warmup. */
	__riscv_copy_words_unaligned(dst, src, MISALIGNED_COPY_SIZE);
	preempt_disable();
	start_jiffies = jiffies;
	while ((now = jiffies) == start_jiffies)
		cpu_relax();

	/*
	 * For a fixed amount of time, repeatedly try the function, and take
	 * the best time in cycles as the measurement.
	 */
	while (time_before(jiffies, now + (1 << MISALIGNED_ACCESS_JIFFIES_LG2))) {
		start_cycles = get_cycles64();
		/* Ensure the CSR read can't reorder WRT to the copy. */
		mb();
		__riscv_copy_words_unaligned(dst, src, MISALIGNED_COPY_SIZE);
		/* Ensure the copy ends before the end time is snapped. */
		mb();
		end_cycles = get_cycles64();
		if ((end_cycles - start_cycles) < word_cycles)
			word_cycles = end_cycles - start_cycles;
	}

	byte_cycles = -1ULL;
	__riscv_copy_bytes_unaligned(dst, src, MISALIGNED_COPY_SIZE);
	start_jiffies = jiffies;
	while ((now = jiffies) == start_jiffies)
		cpu_relax();

	while (time_before(jiffies, now + (1 << MISALIGNED_ACCESS_JIFFIES_LG2))) {
		start_cycles = get_cycles64();
		mb();
		__riscv_copy_bytes_unaligned(dst, src, MISALIGNED_COPY_SIZE);
		mb();
		end_cycles = get_cycles64();
		if ((end_cycles - start_cycles) < byte_cycles)
			byte_cycles = end_cycles - start_cycles;
	}

	preempt_enable();

	/* Don't divide by zero. */
	if (!word_cycles || !byte_cycles) {
		pr_warn("cpu%d: rdtime lacks granularity needed to measure unaligned access speed\n",
			cpu);

		return 0;
	}

	if (word_cycles < byte_cycles)
		speed = RISCV_HWPROBE_MISALIGNED_SCALAR_FAST;

	ratio = div_u64((byte_cycles * 100), word_cycles);
	pr_info("cpu%d: Ratio of byte access time to unaligned word access is %d.%02d, unaligned accesses are %s\n",
		cpu,
		ratio / 100,
		ratio % 100,
		(speed == RISCV_HWPROBE_MISALIGNED_SCALAR_FAST) ? "fast" : "slow");

	per_cpu(misaligned_access_speed, cpu) = speed;

	/*
	 * Set the value of fast_misaligned_access of a CPU. These operations
	 * are atomic to avoid race conditions.
	 */
	if (speed == RISCV_HWPROBE_MISALIGNED_SCALAR_FAST)
		cpumask_set_cpu(cpu, &fast_misaligned_access);
	else
		cpumask_clear_cpu(cpu, &fast_misaligned_access);

	return 0;
}

static void __init check_unaligned_access_nonboot_cpu(void *param)
{
	unsigned int cpu = smp_processor_id();
	struct page **pages = param;

	if (smp_processor_id() != 0)
		check_unaligned_access(pages[cpu]);
}

/* Measure unaligned access speed on all CPUs present at boot in parallel. */
static void __init check_unaligned_access_speed_all_cpus(void)
{
	unsigned int cpu;
	unsigned int cpu_count = num_possible_cpus();
	struct page **bufs = kcalloc(cpu_count, sizeof(*bufs), GFP_KERNEL);

	if (!bufs) {
		pr_warn("Allocation failure, not measuring misaligned performance\n");
		return;
	}

	/*
	 * Allocate separate buffers for each CPU so there's no fighting over
	 * cache lines.
	 */
	for_each_cpu(cpu, cpu_online_mask) {
		bufs[cpu] = alloc_pages(GFP_KERNEL, MISALIGNED_BUFFER_ORDER);
		if (!bufs[cpu]) {
			pr_warn("Allocation failure, not measuring misaligned performance\n");
			goto out;
		}
	}

	/* Check everybody except 0, who stays behind to tend jiffies. */
	on_each_cpu(check_unaligned_access_nonboot_cpu, bufs, 1);

	/* Check core 0. */
	smp_call_on_cpu(0, check_unaligned_access, bufs[0], true);

out:
	for_each_cpu(cpu, cpu_online_mask) {
		if (bufs[cpu])
			__free_pages(bufs[cpu], MISALIGNED_BUFFER_ORDER);
	}

	kfree(bufs);
}
#else /* CONFIG_RISCV_PROBE_UNALIGNED_ACCESS */
static void __init check_unaligned_access_speed_all_cpus(void)
{
}
#endif

DEFINE_STATIC_KEY_FALSE(fast_unaligned_access_speed_key);

static void modify_unaligned_access_branches(cpumask_t *mask, int weight)
{
	if (cpumask_weight(mask) == weight)
		static_branch_enable_cpuslocked(&fast_unaligned_access_speed_key);
	else
		static_branch_disable_cpuslocked(&fast_unaligned_access_speed_key);
}

static void set_unaligned_access_static_branches_except_cpu(int cpu)
{
	/*
	 * Same as set_unaligned_access_static_branches, except excludes the
	 * given CPU from the result. When a CPU is hotplugged into an offline
	 * state, this function is called before the CPU is set to offline in
	 * the cpumask, and thus the CPU needs to be explicitly excluded.
	 */

	cpumask_t fast_except_me;

	cpumask_and(&fast_except_me, &fast_misaligned_access, cpu_online_mask);
	cpumask_clear_cpu(cpu, &fast_except_me);

	modify_unaligned_access_branches(&fast_except_me, num_online_cpus() - 1);
}

static void set_unaligned_access_static_branches(void)
{
	/*
	 * This will be called after check_unaligned_access_all_cpus so the
	 * result of unaligned access speed for all CPUs will be available.
	 *
	 * To avoid the number of online cpus changing between reading
	 * cpu_online_mask and calling num_online_cpus, cpus_read_lock must be
	 * held before calling this function.
	 */

	cpumask_t fast_and_online;

	cpumask_and(&fast_and_online, &fast_misaligned_access, cpu_online_mask);

	modify_unaligned_access_branches(&fast_and_online, num_online_cpus());
}

static int __init lock_and_set_unaligned_access_static_branch(void)
{
	cpus_read_lock();
	set_unaligned_access_static_branches();
	cpus_read_unlock();

	return 0;
}

arch_initcall_sync(lock_and_set_unaligned_access_static_branch);

static int riscv_online_cpu(unsigned int cpu)
{
	/* We are already set since the last check */
	if (per_cpu(misaligned_access_speed, cpu) != RISCV_HWPROBE_MISALIGNED_SCALAR_UNKNOWN) {
		goto exit;
	} else if (unaligned_scalar_speed_param != RISCV_HWPROBE_MISALIGNED_SCALAR_UNKNOWN) {
		per_cpu(misaligned_access_speed, cpu) = unaligned_scalar_speed_param;
		goto exit;
	}

#ifdef CONFIG_RISCV_PROBE_UNALIGNED_ACCESS
	{
		static struct page *buf;

		check_unaligned_access_emulated(NULL);
		buf = alloc_pages(GFP_KERNEL, MISALIGNED_BUFFER_ORDER);
		if (!buf) {
			pr_warn("Allocation failure, not measuring misaligned performance\n");
			return -ENOMEM;
		}

		check_unaligned_access(buf);
		__free_pages(buf, MISALIGNED_BUFFER_ORDER);
	}
#endif

exit:
	set_unaligned_access_static_branches();

	return 0;
}

static int riscv_offline_cpu(unsigned int cpu)
{
	set_unaligned_access_static_branches_except_cpu(cpu);

	return 0;
}

<<<<<<< HEAD
/* Measure unaligned access speed on all CPUs present at boot in parallel. */
static void __init check_unaligned_access_speed_all_cpus(void)
{
	unsigned int cpu;
	unsigned int cpu_count = num_possible_cpus();
	struct page **bufs = kcalloc(cpu_count, sizeof(*bufs), GFP_KERNEL);

	if (!bufs) {
		pr_warn("Allocation failure, not measuring misaligned performance\n");
		return;
	}

	/*
	 * Allocate separate buffers for each CPU so there's no fighting over
	 * cache lines.
	 */
	for_each_cpu(cpu, cpu_online_mask) {
		bufs[cpu] = alloc_pages(GFP_KERNEL, MISALIGNED_BUFFER_ORDER);
		if (!bufs[cpu]) {
			pr_warn("Allocation failure, not measuring misaligned performance\n");
			goto out;
		}
	}

	/* Check everybody except 0, who stays behind to tend jiffies. */
	on_each_cpu(check_unaligned_access_nonboot_cpu, bufs, 1);

	/* Check core 0. */
	smp_call_on_cpu(0, check_unaligned_access, bufs[0], true);

out:
	for_each_cpu(cpu, cpu_online_mask) {
		if (bufs[cpu])
			__free_pages(bufs[cpu], MISALIGNED_BUFFER_ORDER);
	}

	kfree(bufs);
}
#else /* CONFIG_RISCV_PROBE_UNALIGNED_ACCESS */
static void __init check_unaligned_access_speed_all_cpus(void)
{
}
#endif

=======
>>>>>>> fc85704c
#ifdef CONFIG_RISCV_PROBE_VECTOR_UNALIGNED_ACCESS
static void check_vector_unaligned_access(struct work_struct *work __always_unused)
{
	int cpu = smp_processor_id();
	u64 start_cycles, end_cycles;
	u64 word_cycles;
	u64 byte_cycles;
	int ratio;
	unsigned long start_jiffies, now;
	struct page *page;
	void *dst;
	void *src;
	long speed = RISCV_HWPROBE_MISALIGNED_VECTOR_SLOW;

	if (per_cpu(vector_misaligned_access, cpu) != RISCV_HWPROBE_MISALIGNED_VECTOR_UNKNOWN)
		return;

	page = alloc_pages(GFP_KERNEL, MISALIGNED_BUFFER_ORDER);
	if (!page) {
		pr_warn("Allocation failure, not measuring vector misaligned performance\n");
		return;
	}

	/* Make an unaligned destination buffer. */
	dst = (void *)((unsigned long)page_address(page) | 0x1);
	/* Unalign src as well, but differently (off by 1 + 2 = 3). */
	src = dst + (MISALIGNED_BUFFER_SIZE / 2);
	src += 2;
	word_cycles = -1ULL;

	/* Do a warmup. */
	kernel_vector_begin();
	__riscv_copy_vec_words_unaligned(dst, src, MISALIGNED_COPY_SIZE);

	start_jiffies = jiffies;
	while ((now = jiffies) == start_jiffies)
		cpu_relax();

	/*
	 * For a fixed amount of time, repeatedly try the function, and take
	 * the best time in cycles as the measurement.
	 */
	while (time_before(jiffies, now + (1 << MISALIGNED_ACCESS_JIFFIES_LG2))) {
		start_cycles = get_cycles64();
		/* Ensure the CSR read can't reorder WRT to the copy. */
		mb();
		__riscv_copy_vec_words_unaligned(dst, src, MISALIGNED_COPY_SIZE);
		/* Ensure the copy ends before the end time is snapped. */
		mb();
		end_cycles = get_cycles64();
		if ((end_cycles - start_cycles) < word_cycles)
			word_cycles = end_cycles - start_cycles;
	}

	byte_cycles = -1ULL;
	__riscv_copy_vec_bytes_unaligned(dst, src, MISALIGNED_COPY_SIZE);
	start_jiffies = jiffies;
	while ((now = jiffies) == start_jiffies)
		cpu_relax();

	while (time_before(jiffies, now + (1 << MISALIGNED_ACCESS_JIFFIES_LG2))) {
		start_cycles = get_cycles64();
		/* Ensure the CSR read can't reorder WRT to the copy. */
		mb();
		__riscv_copy_vec_bytes_unaligned(dst, src, MISALIGNED_COPY_SIZE);
		/* Ensure the copy ends before the end time is snapped. */
		mb();
		end_cycles = get_cycles64();
		if ((end_cycles - start_cycles) < byte_cycles)
			byte_cycles = end_cycles - start_cycles;
	}

	kernel_vector_end();

	/* Don't divide by zero. */
	if (!word_cycles || !byte_cycles) {
		pr_warn("cpu%d: rdtime lacks granularity needed to measure unaligned vector access speed\n",
			cpu);

		goto free;
	}

	if (word_cycles < byte_cycles)
		speed = RISCV_HWPROBE_MISALIGNED_VECTOR_FAST;

	ratio = div_u64((byte_cycles * 100), word_cycles);
	pr_info("cpu%d: Ratio of vector byte access time to vector unaligned word access is %d.%02d, unaligned accesses are %s\n",
		cpu,
		ratio / 100,
		ratio % 100,
		(speed ==  RISCV_HWPROBE_MISALIGNED_VECTOR_FAST) ? "fast" : "slow");

	per_cpu(vector_misaligned_access, cpu) = speed;
<<<<<<< HEAD

free:
	__free_pages(page, MISALIGNED_BUFFER_ORDER);
}

/* Measure unaligned access speed on all CPUs present at boot in parallel. */
static int __init vec_check_unaligned_access_speed_all_cpus(void *unused __always_unused)
{
	schedule_on_each_cpu(check_vector_unaligned_access);

	return 0;
}
#else /* CONFIG_RISCV_PROBE_VECTOR_UNALIGNED_ACCESS */
static int __init vec_check_unaligned_access_speed_all_cpus(void *unused __always_unused)
=======

free:
	__free_pages(page, MISALIGNED_BUFFER_ORDER);
}

/* Measure unaligned access speed on all CPUs present at boot in parallel. */
static int __init vec_check_unaligned_access_speed_all_cpus(void *unused __always_unused)
{
	schedule_on_each_cpu(check_vector_unaligned_access);

	return 0;
}
#else /* CONFIG_RISCV_PROBE_VECTOR_UNALIGNED_ACCESS */
static int __init vec_check_unaligned_access_speed_all_cpus(void *unused __always_unused)
{
	return 0;
}
#endif

static int riscv_online_cpu_vec(unsigned int cpu)
{
	if (unaligned_vector_speed_param != RISCV_HWPROBE_MISALIGNED_VECTOR_UNKNOWN) {
		per_cpu(vector_misaligned_access, cpu) = unaligned_vector_speed_param;
		return 0;
	}

#ifdef CONFIG_RISCV_PROBE_VECTOR_UNALIGNED_ACCESS
	if (per_cpu(vector_misaligned_access, cpu) != RISCV_HWPROBE_MISALIGNED_VECTOR_UNKNOWN)
		return 0;

	check_vector_unaligned_access_emulated(NULL);
	check_vector_unaligned_access(NULL);
#endif

	return 0;
}

static const char * const speed_str[] __initconst = { NULL, NULL, "slow", "fast", "unsupported" };

static int __init set_unaligned_scalar_speed_param(char *str)
{
	if (!strcmp(str, speed_str[RISCV_HWPROBE_MISALIGNED_SCALAR_SLOW]))
		unaligned_scalar_speed_param = RISCV_HWPROBE_MISALIGNED_SCALAR_SLOW;
	else if (!strcmp(str, speed_str[RISCV_HWPROBE_MISALIGNED_SCALAR_FAST]))
		unaligned_scalar_speed_param = RISCV_HWPROBE_MISALIGNED_SCALAR_FAST;
	else if (!strcmp(str, speed_str[RISCV_HWPROBE_MISALIGNED_SCALAR_UNSUPPORTED]))
		unaligned_scalar_speed_param = RISCV_HWPROBE_MISALIGNED_SCALAR_UNSUPPORTED;
	else
		return -EINVAL;

	return 1;
}
__setup("unaligned_scalar_speed=", set_unaligned_scalar_speed_param);

static int __init set_unaligned_vector_speed_param(char *str)
>>>>>>> fc85704c
{
	if (!strcmp(str, speed_str[RISCV_HWPROBE_MISALIGNED_VECTOR_SLOW]))
		unaligned_vector_speed_param = RISCV_HWPROBE_MISALIGNED_VECTOR_SLOW;
	else if (!strcmp(str, speed_str[RISCV_HWPROBE_MISALIGNED_VECTOR_FAST]))
		unaligned_vector_speed_param = RISCV_HWPROBE_MISALIGNED_VECTOR_FAST;
	else if (!strcmp(str, speed_str[RISCV_HWPROBE_MISALIGNED_VECTOR_UNSUPPORTED]))
		unaligned_vector_speed_param = RISCV_HWPROBE_MISALIGNED_VECTOR_UNSUPPORTED;
	else
		return -EINVAL;

	return 1;
}
__setup("unaligned_vector_speed=", set_unaligned_vector_speed_param);

<<<<<<< HEAD
static int riscv_online_cpu_vec(unsigned int cpu)
{
	if (!has_vector()) {
		per_cpu(vector_misaligned_access, cpu) = RISCV_HWPROBE_MISALIGNED_VECTOR_UNSUPPORTED;
		return 0;
	}

#ifdef CONFIG_RISCV_PROBE_VECTOR_UNALIGNED_ACCESS
	if (per_cpu(vector_misaligned_access, cpu) != RISCV_HWPROBE_MISALIGNED_VECTOR_UNKNOWN)
		return 0;

	check_vector_unaligned_access_emulated(NULL);
	check_vector_unaligned_access(NULL);
#endif

	return 0;
}

static int __init check_unaligned_access_all_cpus(void)
{
	int cpu;

	if (!check_unaligned_access_emulated_all_cpus())
		check_unaligned_access_speed_all_cpus();

	if (!has_vector()) {
		for_each_online_cpu(cpu)
			per_cpu(vector_misaligned_access, cpu) = RISCV_HWPROBE_MISALIGNED_VECTOR_UNSUPPORTED;
=======
static int __init check_unaligned_access_all_cpus(void)
{
	int cpu;

	if (unaligned_scalar_speed_param != RISCV_HWPROBE_MISALIGNED_SCALAR_UNKNOWN) {
		pr_info("scalar unaligned access speed set to '%s' (%lu) by command line\n",
			speed_str[unaligned_scalar_speed_param], unaligned_scalar_speed_param);
		for_each_online_cpu(cpu)
			per_cpu(misaligned_access_speed, cpu) = unaligned_scalar_speed_param;
	} else if (!check_unaligned_access_emulated_all_cpus()) {
		check_unaligned_access_speed_all_cpus();
	}

	if (unaligned_vector_speed_param != RISCV_HWPROBE_MISALIGNED_VECTOR_UNKNOWN) {
		if (!has_vector() &&
		    unaligned_vector_speed_param != RISCV_HWPROBE_MISALIGNED_VECTOR_UNSUPPORTED) {
			pr_warn("vector support is not available, ignoring unaligned_vector_speed=%s\n",
				speed_str[unaligned_vector_speed_param]);
		} else {
			pr_info("vector unaligned access speed set to '%s' (%lu) by command line\n",
				speed_str[unaligned_vector_speed_param], unaligned_vector_speed_param);
		}
	}

	if (!has_vector())
		unaligned_vector_speed_param = RISCV_HWPROBE_MISALIGNED_VECTOR_UNSUPPORTED;

	if (unaligned_vector_speed_param != RISCV_HWPROBE_MISALIGNED_VECTOR_UNKNOWN) {
		for_each_online_cpu(cpu)
			per_cpu(vector_misaligned_access, cpu) = unaligned_vector_speed_param;
>>>>>>> fc85704c
	} else if (!check_vector_unaligned_access_emulated_all_cpus() &&
		   IS_ENABLED(CONFIG_RISCV_PROBE_VECTOR_UNALIGNED_ACCESS)) {
		kthread_run(vec_check_unaligned_access_speed_all_cpus,
			    NULL, "vec_check_unaligned_access_speed_all_cpus");
	}

	/*
	 * Setup hotplug callbacks for any new CPUs that come online or go
	 * offline.
	 */
<<<<<<< HEAD
#ifdef CONFIG_RISCV_PROBE_UNALIGNED_ACCESS
	cpuhp_setup_state_nocalls(CPUHP_AP_ONLINE_DYN, "riscv:online",
				  riscv_online_cpu, riscv_offline_cpu);
#endif
=======
	cpuhp_setup_state_nocalls(CPUHP_AP_ONLINE_DYN, "riscv:online",
				  riscv_online_cpu, riscv_offline_cpu);
>>>>>>> fc85704c
	cpuhp_setup_state_nocalls(CPUHP_AP_ONLINE_DYN, "riscv:online",
				  riscv_online_cpu_vec, NULL);

	return 0;
}

arch_initcall(check_unaligned_access_all_cpus);<|MERGE_RESOLUTION|>--- conflicted
+++ resolved
@@ -273,53 +273,6 @@
 	return 0;
 }
 
-<<<<<<< HEAD
-/* Measure unaligned access speed on all CPUs present at boot in parallel. */
-static void __init check_unaligned_access_speed_all_cpus(void)
-{
-	unsigned int cpu;
-	unsigned int cpu_count = num_possible_cpus();
-	struct page **bufs = kcalloc(cpu_count, sizeof(*bufs), GFP_KERNEL);
-
-	if (!bufs) {
-		pr_warn("Allocation failure, not measuring misaligned performance\n");
-		return;
-	}
-
-	/*
-	 * Allocate separate buffers for each CPU so there's no fighting over
-	 * cache lines.
-	 */
-	for_each_cpu(cpu, cpu_online_mask) {
-		bufs[cpu] = alloc_pages(GFP_KERNEL, MISALIGNED_BUFFER_ORDER);
-		if (!bufs[cpu]) {
-			pr_warn("Allocation failure, not measuring misaligned performance\n");
-			goto out;
-		}
-	}
-
-	/* Check everybody except 0, who stays behind to tend jiffies. */
-	on_each_cpu(check_unaligned_access_nonboot_cpu, bufs, 1);
-
-	/* Check core 0. */
-	smp_call_on_cpu(0, check_unaligned_access, bufs[0], true);
-
-out:
-	for_each_cpu(cpu, cpu_online_mask) {
-		if (bufs[cpu])
-			__free_pages(bufs[cpu], MISALIGNED_BUFFER_ORDER);
-	}
-
-	kfree(bufs);
-}
-#else /* CONFIG_RISCV_PROBE_UNALIGNED_ACCESS */
-static void __init check_unaligned_access_speed_all_cpus(void)
-{
-}
-#endif
-
-=======
->>>>>>> fc85704c
 #ifdef CONFIG_RISCV_PROBE_VECTOR_UNALIGNED_ACCESS
 static void check_vector_unaligned_access(struct work_struct *work __always_unused)
 {
@@ -413,22 +366,6 @@
 		(speed ==  RISCV_HWPROBE_MISALIGNED_VECTOR_FAST) ? "fast" : "slow");
 
 	per_cpu(vector_misaligned_access, cpu) = speed;
-<<<<<<< HEAD
-
-free:
-	__free_pages(page, MISALIGNED_BUFFER_ORDER);
-}
-
-/* Measure unaligned access speed on all CPUs present at boot in parallel. */
-static int __init vec_check_unaligned_access_speed_all_cpus(void *unused __always_unused)
-{
-	schedule_on_each_cpu(check_vector_unaligned_access);
-
-	return 0;
-}
-#else /* CONFIG_RISCV_PROBE_VECTOR_UNALIGNED_ACCESS */
-static int __init vec_check_unaligned_access_speed_all_cpus(void *unused __always_unused)
-=======
 
 free:
 	__free_pages(page, MISALIGNED_BUFFER_ORDER);
@@ -484,7 +421,6 @@
 __setup("unaligned_scalar_speed=", set_unaligned_scalar_speed_param);
 
 static int __init set_unaligned_vector_speed_param(char *str)
->>>>>>> fc85704c
 {
 	if (!strcmp(str, speed_str[RISCV_HWPROBE_MISALIGNED_VECTOR_SLOW]))
 		unaligned_vector_speed_param = RISCV_HWPROBE_MISALIGNED_VECTOR_SLOW;
@@ -499,36 +435,6 @@
 }
 __setup("unaligned_vector_speed=", set_unaligned_vector_speed_param);
 
-<<<<<<< HEAD
-static int riscv_online_cpu_vec(unsigned int cpu)
-{
-	if (!has_vector()) {
-		per_cpu(vector_misaligned_access, cpu) = RISCV_HWPROBE_MISALIGNED_VECTOR_UNSUPPORTED;
-		return 0;
-	}
-
-#ifdef CONFIG_RISCV_PROBE_VECTOR_UNALIGNED_ACCESS
-	if (per_cpu(vector_misaligned_access, cpu) != RISCV_HWPROBE_MISALIGNED_VECTOR_UNKNOWN)
-		return 0;
-
-	check_vector_unaligned_access_emulated(NULL);
-	check_vector_unaligned_access(NULL);
-#endif
-
-	return 0;
-}
-
-static int __init check_unaligned_access_all_cpus(void)
-{
-	int cpu;
-
-	if (!check_unaligned_access_emulated_all_cpus())
-		check_unaligned_access_speed_all_cpus();
-
-	if (!has_vector()) {
-		for_each_online_cpu(cpu)
-			per_cpu(vector_misaligned_access, cpu) = RISCV_HWPROBE_MISALIGNED_VECTOR_UNSUPPORTED;
-=======
 static int __init check_unaligned_access_all_cpus(void)
 {
 	int cpu;
@@ -559,7 +465,6 @@
 	if (unaligned_vector_speed_param != RISCV_HWPROBE_MISALIGNED_VECTOR_UNKNOWN) {
 		for_each_online_cpu(cpu)
 			per_cpu(vector_misaligned_access, cpu) = unaligned_vector_speed_param;
->>>>>>> fc85704c
 	} else if (!check_vector_unaligned_access_emulated_all_cpus() &&
 		   IS_ENABLED(CONFIG_RISCV_PROBE_VECTOR_UNALIGNED_ACCESS)) {
 		kthread_run(vec_check_unaligned_access_speed_all_cpus,
@@ -570,15 +475,8 @@
 	 * Setup hotplug callbacks for any new CPUs that come online or go
 	 * offline.
 	 */
-<<<<<<< HEAD
-#ifdef CONFIG_RISCV_PROBE_UNALIGNED_ACCESS
 	cpuhp_setup_state_nocalls(CPUHP_AP_ONLINE_DYN, "riscv:online",
 				  riscv_online_cpu, riscv_offline_cpu);
-#endif
-=======
-	cpuhp_setup_state_nocalls(CPUHP_AP_ONLINE_DYN, "riscv:online",
-				  riscv_online_cpu, riscv_offline_cpu);
->>>>>>> fc85704c
 	cpuhp_setup_state_nocalls(CPUHP_AP_ONLINE_DYN, "riscv:online",
 				  riscv_online_cpu_vec, NULL);
 
