// SPDX-License-Identifier: GPL-2.0-only
/*
 * Copied from arch/arm64/kernel/cpufeature.c
 *
 * Copyright (C) 2015 ARM Ltd.
 * Copyright (C) 2017 SiFive
 */

#include <linux/acpi.h>
#include <linux/bitmap.h>
#include <linux/cpuhotplug.h>
#include <linux/ctype.h>
#include <linux/log2.h>
#include <linux/memory.h>
#include <linux/module.h>
#include <linux/of.h>
#include <asm/acpi.h>
#include <asm/alternative.h>
#include <asm/cacheflush.h>
#include <asm/cpufeature.h>
#include <asm/hwcap.h>
#include <asm/hwprobe.h>
#include <asm/patch.h>
#include <asm/processor.h>
#include <asm/vector.h>

#include "copy-unaligned.h"

#define NUM_ALPHA_EXTS ('z' - 'a' + 1)

#define MISALIGNED_ACCESS_JIFFIES_LG2 1
#define MISALIGNED_BUFFER_SIZE 0x4000
#define MISALIGNED_BUFFER_ORDER get_order(MISALIGNED_BUFFER_SIZE)
#define MISALIGNED_COPY_SIZE ((MISALIGNED_BUFFER_SIZE / 2) - 0x80)

unsigned long elf_hwcap __read_mostly;

/* Host ISA bitmap */
static DECLARE_BITMAP(riscv_isa, RISCV_ISA_EXT_MAX) __read_mostly;

/* Per-cpu ISA extensions. */
struct riscv_isainfo hart_isa[NR_CPUS];

/* Performance information */
DEFINE_PER_CPU(long, misaligned_access_speed);

/**
 * riscv_isa_extension_base() - Get base extension word
 *
 * @isa_bitmap: ISA bitmap to use
 * Return: base extension word as unsigned long value
 *
 * NOTE: If isa_bitmap is NULL then Host ISA bitmap will be used.
 */
unsigned long riscv_isa_extension_base(const unsigned long *isa_bitmap)
{
	if (!isa_bitmap)
		return riscv_isa[0];
	return isa_bitmap[0];
}
EXPORT_SYMBOL_GPL(riscv_isa_extension_base);

/**
 * __riscv_isa_extension_available() - Check whether given extension
 * is available or not
 *
 * @isa_bitmap: ISA bitmap to use
 * @bit: bit position of the desired extension
 * Return: true or false
 *
 * NOTE: If isa_bitmap is NULL then Host ISA bitmap will be used.
 */
bool __riscv_isa_extension_available(const unsigned long *isa_bitmap, int bit)
{
	const unsigned long *bmap = (isa_bitmap) ? isa_bitmap : riscv_isa;

	if (bit >= RISCV_ISA_EXT_MAX)
		return false;

	return test_bit(bit, bmap) ? true : false;
}
EXPORT_SYMBOL_GPL(__riscv_isa_extension_available);

static bool riscv_isa_extension_check(int id)
{
	switch (id) {
	case RISCV_ISA_EXT_ZICBOM:
		if (!riscv_cbom_block_size) {
			pr_err("Zicbom detected in ISA string, disabling as no cbom-block-size found\n");
			return false;
		} else if (!is_power_of_2(riscv_cbom_block_size)) {
			pr_err("Zicbom disabled as cbom-block-size present, but is not a power-of-2\n");
			return false;
		}
		return true;
	case RISCV_ISA_EXT_ZICBOZ:
		if (!riscv_cboz_block_size) {
			pr_err("Zicboz detected in ISA string, disabling as no cboz-block-size found\n");
			return false;
		} else if (!is_power_of_2(riscv_cboz_block_size)) {
			pr_err("Zicboz disabled as cboz-block-size present, but is not a power-of-2\n");
			return false;
		}
		return true;
	}

	return true;
}

#define __RISCV_ISA_EXT_DATA(_name, _id) {	\
	.name = #_name,				\
	.property = #_name,			\
	.id = _id,				\
}

/*
 * The canonical order of ISA extension names in the ISA string is defined in
 * chapter 27 of the unprivileged specification.
 *
 * Ordinarily, for in-kernel data structures, this order is unimportant but
 * isa_ext_arr defines the order of the ISA string in /proc/cpuinfo.
 *
 * The specification uses vague wording, such as should, when it comes to
 * ordering, so for our purposes the following rules apply:
 *
 * 1. All multi-letter extensions must be separated from other extensions by an
 *    underscore.
 *
 * 2. Additional standard extensions (starting with 'Z') must be sorted after
 *    single-letter extensions and before any higher-privileged extensions.
 *
 * 3. The first letter following the 'Z' conventionally indicates the most
 *    closely related alphabetical extension category, IMAFDQLCBKJTPVH.
 *    If multiple 'Z' extensions are named, they must be ordered first by
 *    category, then alphabetically within a category.
 *
 * 3. Standard supervisor-level extensions (starting with 'S') must be listed
 *    after standard unprivileged extensions.  If multiple supervisor-level
 *    extensions are listed, they must be ordered alphabetically.
 *
 * 4. Standard machine-level extensions (starting with 'Zxm') must be listed
 *    after any lower-privileged, standard extensions.  If multiple
 *    machine-level extensions are listed, they must be ordered
 *    alphabetically.
 *
 * 5. Non-standard extensions (starting with 'X') must be listed after all
 *    standard extensions. If multiple non-standard extensions are listed, they
 *    must be ordered alphabetically.
 *
 * An example string following the order is:
 *    rv64imadc_zifoo_zigoo_zafoo_sbar_scar_zxmbaz_xqux_xrux
 *
 * New entries to this struct should follow the ordering rules described above.
 */
const struct riscv_isa_ext_data riscv_isa_ext[] = {
	__RISCV_ISA_EXT_DATA(i, RISCV_ISA_EXT_i),
	__RISCV_ISA_EXT_DATA(m, RISCV_ISA_EXT_m),
	__RISCV_ISA_EXT_DATA(a, RISCV_ISA_EXT_a),
	__RISCV_ISA_EXT_DATA(f, RISCV_ISA_EXT_f),
	__RISCV_ISA_EXT_DATA(d, RISCV_ISA_EXT_d),
	__RISCV_ISA_EXT_DATA(q, RISCV_ISA_EXT_q),
	__RISCV_ISA_EXT_DATA(c, RISCV_ISA_EXT_c),
	__RISCV_ISA_EXT_DATA(b, RISCV_ISA_EXT_b),
	__RISCV_ISA_EXT_DATA(k, RISCV_ISA_EXT_k),
	__RISCV_ISA_EXT_DATA(j, RISCV_ISA_EXT_j),
	__RISCV_ISA_EXT_DATA(p, RISCV_ISA_EXT_p),
	__RISCV_ISA_EXT_DATA(v, RISCV_ISA_EXT_v),
	__RISCV_ISA_EXT_DATA(h, RISCV_ISA_EXT_h),
	__RISCV_ISA_EXT_DATA(zicbom, RISCV_ISA_EXT_ZICBOM),
	__RISCV_ISA_EXT_DATA(zicboz, RISCV_ISA_EXT_ZICBOZ),
	__RISCV_ISA_EXT_DATA(zicntr, RISCV_ISA_EXT_ZICNTR),
	__RISCV_ISA_EXT_DATA(zicond, RISCV_ISA_EXT_ZICOND),
	__RISCV_ISA_EXT_DATA(zicsr, RISCV_ISA_EXT_ZICSR),
	__RISCV_ISA_EXT_DATA(zifencei, RISCV_ISA_EXT_ZIFENCEI),
	__RISCV_ISA_EXT_DATA(zihintpause, RISCV_ISA_EXT_ZIHINTPAUSE),
	__RISCV_ISA_EXT_DATA(zihpm, RISCV_ISA_EXT_ZIHPM),
	__RISCV_ISA_EXT_DATA(zba, RISCV_ISA_EXT_ZBA),
	__RISCV_ISA_EXT_DATA(zbb, RISCV_ISA_EXT_ZBB),
	__RISCV_ISA_EXT_DATA(zbs, RISCV_ISA_EXT_ZBS),
	__RISCV_ISA_EXT_DATA(smaia, RISCV_ISA_EXT_SMAIA),
	__RISCV_ISA_EXT_DATA(smstateen, RISCV_ISA_EXT_SMSTATEEN),
	__RISCV_ISA_EXT_DATA(ssaia, RISCV_ISA_EXT_SSAIA),
	__RISCV_ISA_EXT_DATA(sscofpmf, RISCV_ISA_EXT_SSCOFPMF),
	__RISCV_ISA_EXT_DATA(sstc, RISCV_ISA_EXT_SSTC),
	__RISCV_ISA_EXT_DATA(svinval, RISCV_ISA_EXT_SVINVAL),
	__RISCV_ISA_EXT_DATA(svnapot, RISCV_ISA_EXT_SVNAPOT),
	__RISCV_ISA_EXT_DATA(svpbmt, RISCV_ISA_EXT_SVPBMT),
};

const size_t riscv_isa_ext_count = ARRAY_SIZE(riscv_isa_ext);

static void __init riscv_parse_isa_string(unsigned long *this_hwcap, struct riscv_isainfo *isainfo,
					  unsigned long *isa2hwcap, const char *isa)
{
	/*
	 * For all possible cpus, we have already validated in
	 * the boot process that they at least contain "rv" and
	 * whichever of "32"/"64" this kernel supports, and so this
	 * section can be skipped.
	 */
	isa += 4;

	while (*isa) {
		const char *ext = isa++;
		const char *ext_end = isa;
		bool ext_long = false, ext_err = false;

		switch (*ext) {
		case 's':
			/*
			 * Workaround for invalid single-letter 's' & 'u' (QEMU).
			 * No need to set the bit in riscv_isa as 's' & 'u' are
			 * not valid ISA extensions. It works unless the first
			 * multi-letter extension in the ISA string begins with
			 * "Su" and is not prefixed with an underscore.
			 */
			if (ext[-1] != '_' && ext[1] == 'u') {
				++isa;
				ext_err = true;
				break;
			}
			fallthrough;
		case 'S':
		case 'x':
		case 'X':
		case 'z':
		case 'Z':
			/*
			 * Before attempting to parse the extension itself, we find its end.
			 * As multi-letter extensions must be split from other multi-letter
			 * extensions with an "_", the end of a multi-letter extension will
			 * either be the null character or the "_" at the start of the next
			 * multi-letter extension.
			 *
			 * Next, as the extensions version is currently ignored, we
			 * eliminate that portion. This is done by parsing backwards from
			 * the end of the extension, removing any numbers. This may be a
			 * major or minor number however, so the process is repeated if a
			 * minor number was found.
			 *
			 * ext_end is intended to represent the first character *after* the
			 * name portion of an extension, but will be decremented to the last
			 * character itself while eliminating the extensions version number.
			 * A simple re-increment solves this problem.
			 */
			ext_long = true;
			for (; *isa && *isa != '_'; ++isa)
				if (unlikely(!isalnum(*isa)))
					ext_err = true;

			ext_end = isa;
			if (unlikely(ext_err))
				break;

			if (!isdigit(ext_end[-1]))
				break;

			while (isdigit(*--ext_end))
				;

			if (tolower(ext_end[0]) != 'p' || !isdigit(ext_end[-1])) {
				++ext_end;
				break;
			}

			while (isdigit(*--ext_end))
				;

			++ext_end;
			break;
		default:
			/*
			 * Things are a little easier for single-letter extensions, as they
			 * are parsed forwards.
			 *
			 * After checking that our starting position is valid, we need to
			 * ensure that, when isa was incremented at the start of the loop,
			 * that it arrived at the start of the next extension.
			 *
			 * If we are already on a non-digit, there is nothing to do. Either
			 * we have a multi-letter extension's _, or the start of an
			 * extension.
			 *
			 * Otherwise we have found the current extension's major version
			 * number. Parse past it, and a subsequent p/minor version number
			 * if present. The `p` extension must not appear immediately after
			 * a number, so there is no fear of missing it.
			 *
			 */
			if (unlikely(!isalpha(*ext))) {
				ext_err = true;
				break;
			}

			if (!isdigit(*isa))
				break;

			while (isdigit(*++isa))
				;

			if (tolower(*isa) != 'p')
				break;

			if (!isdigit(*++isa)) {
				--isa;
				break;
			}

			while (isdigit(*++isa))
				;

			break;
		}

		/*
		 * The parser expects that at the start of an iteration isa points to the
		 * first character of the next extension. As we stop parsing an extension
		 * on meeting a non-alphanumeric character, an extra increment is needed
		 * where the succeeding extension is a multi-letter prefixed with an "_".
		 */
		if (*isa == '_')
			++isa;

#define SET_ISA_EXT_MAP(name, bit)						\
		do {								\
			if ((ext_end - ext == strlen(name)) &&			\
			     !strncasecmp(ext, name, strlen(name)) &&		\
			     riscv_isa_extension_check(bit))			\
				set_bit(bit, isainfo->isa);			\
		} while (false)							\

		if (unlikely(ext_err))
			continue;
		if (!ext_long) {
			int nr = tolower(*ext) - 'a';

			if (riscv_isa_extension_check(nr)) {
				*this_hwcap |= isa2hwcap[nr];
				set_bit(nr, isainfo->isa);
			}
		} else {
			for (int i = 0; i < riscv_isa_ext_count; i++)
				SET_ISA_EXT_MAP(riscv_isa_ext[i].name,
						riscv_isa_ext[i].id);
		}
#undef SET_ISA_EXT_MAP
	}
}

static void __init riscv_fill_hwcap_from_isa_string(unsigned long *isa2hwcap)
{
	struct device_node *node;
	const char *isa;
	int rc;
	struct acpi_table_header *rhct;
	acpi_status status;
	unsigned int cpu;

	if (!acpi_disabled) {
		status = acpi_get_table(ACPI_SIG_RHCT, 0, &rhct);
		if (ACPI_FAILURE(status))
			return;
	}

	for_each_possible_cpu(cpu) {
		struct riscv_isainfo *isainfo = &hart_isa[cpu];
		unsigned long this_hwcap = 0;

		if (acpi_disabled) {
			node = of_cpu_device_node_get(cpu);
			if (!node) {
				pr_warn("Unable to find cpu node\n");
				continue;
			}

			rc = of_property_read_string(node, "riscv,isa", &isa);
			of_node_put(node);
			if (rc) {
				pr_warn("Unable to find \"riscv,isa\" devicetree entry\n");
				continue;
			}
		} else {
			rc = acpi_get_riscv_isa(rhct, cpu, &isa);
			if (rc < 0) {
				pr_warn("Unable to get ISA for the hart - %d\n", cpu);
				continue;
			}
		}

		riscv_parse_isa_string(&this_hwcap, isainfo, isa2hwcap, isa);

		/*
		 * These ones were as they were part of the base ISA when the
		 * port & dt-bindings were upstreamed, and so can be set
		 * unconditionally where `i` is in riscv,isa on DT systems.
		 */
		if (acpi_disabled) {
			set_bit(RISCV_ISA_EXT_ZICSR, isainfo->isa);
			set_bit(RISCV_ISA_EXT_ZIFENCEI, isainfo->isa);
			set_bit(RISCV_ISA_EXT_ZICNTR, isainfo->isa);
			set_bit(RISCV_ISA_EXT_ZIHPM, isainfo->isa);
		}

		/*
		 * All "okay" hart should have same isa. Set HWCAP based on
		 * common capabilities of every "okay" hart, in case they don't
		 * have.
		 */
		if (elf_hwcap)
			elf_hwcap &= this_hwcap;
		else
			elf_hwcap = this_hwcap;

		if (bitmap_empty(riscv_isa, RISCV_ISA_EXT_MAX))
			bitmap_copy(riscv_isa, isainfo->isa, RISCV_ISA_EXT_MAX);
		else
			bitmap_and(riscv_isa, riscv_isa, isainfo->isa, RISCV_ISA_EXT_MAX);
	}

	if (!acpi_disabled && rhct)
		acpi_put_table((struct acpi_table_header *)rhct);
}

static int __init riscv_fill_hwcap_from_ext_list(unsigned long *isa2hwcap)
{
	unsigned int cpu;

	for_each_possible_cpu(cpu) {
		unsigned long this_hwcap = 0;
		struct device_node *cpu_node;
		struct riscv_isainfo *isainfo = &hart_isa[cpu];

		cpu_node = of_cpu_device_node_get(cpu);
		if (!cpu_node) {
			pr_warn("Unable to find cpu node\n");
			continue;
		}

		if (!of_property_present(cpu_node, "riscv,isa-extensions")) {
			of_node_put(cpu_node);
			continue;
		}

		for (int i = 0; i < riscv_isa_ext_count; i++) {
			if (of_property_match_string(cpu_node, "riscv,isa-extensions",
						     riscv_isa_ext[i].property) < 0)
				continue;

			if (!riscv_isa_extension_check(riscv_isa_ext[i].id))
				continue;

			/* Only single letter extensions get set in hwcap */
			if (strnlen(riscv_isa_ext[i].name, 2) == 1)
				this_hwcap |= isa2hwcap[riscv_isa_ext[i].id];

			set_bit(riscv_isa_ext[i].id, isainfo->isa);
		}

		of_node_put(cpu_node);

		/*
		 * All "okay" harts should have same isa. Set HWCAP based on
		 * common capabilities of every "okay" hart, in case they don't.
		 */
		if (elf_hwcap)
			elf_hwcap &= this_hwcap;
		else
			elf_hwcap = this_hwcap;

		if (bitmap_empty(riscv_isa, RISCV_ISA_EXT_MAX))
			bitmap_copy(riscv_isa, isainfo->isa, RISCV_ISA_EXT_MAX);
		else
			bitmap_and(riscv_isa, riscv_isa, isainfo->isa, RISCV_ISA_EXT_MAX);
	}

	if (bitmap_empty(riscv_isa, RISCV_ISA_EXT_MAX))
		return -ENOENT;

	return 0;
}

#ifdef CONFIG_RISCV_ISA_FALLBACK
bool __initdata riscv_isa_fallback = true;
#else
bool __initdata riscv_isa_fallback;
static int __init riscv_isa_fallback_setup(char *__unused)
{
	riscv_isa_fallback = true;
	return 1;
}
early_param("riscv_isa_fallback", riscv_isa_fallback_setup);
#endif

void __init riscv_fill_hwcap(void)
{
	char print_str[NUM_ALPHA_EXTS + 1];
	unsigned long isa2hwcap[26] = {0};
	int i, j;

	isa2hwcap['i' - 'a'] = COMPAT_HWCAP_ISA_I;
	isa2hwcap['m' - 'a'] = COMPAT_HWCAP_ISA_M;
	isa2hwcap['a' - 'a'] = COMPAT_HWCAP_ISA_A;
	isa2hwcap['f' - 'a'] = COMPAT_HWCAP_ISA_F;
	isa2hwcap['d' - 'a'] = COMPAT_HWCAP_ISA_D;
	isa2hwcap['c' - 'a'] = COMPAT_HWCAP_ISA_C;
	isa2hwcap['v' - 'a'] = COMPAT_HWCAP_ISA_V;

	if (!acpi_disabled) {
		riscv_fill_hwcap_from_isa_string(isa2hwcap);
	} else {
		int ret = riscv_fill_hwcap_from_ext_list(isa2hwcap);

		if (ret && riscv_isa_fallback) {
			pr_info("Falling back to deprecated \"riscv,isa\"\n");
			riscv_fill_hwcap_from_isa_string(isa2hwcap);
		}
	}

	/*
	 * We don't support systems with F but without D, so mask those out
	 * here.
	 */
	if ((elf_hwcap & COMPAT_HWCAP_ISA_F) && !(elf_hwcap & COMPAT_HWCAP_ISA_D)) {
		pr_info("This kernel does not support systems with F but not D\n");
		elf_hwcap &= ~COMPAT_HWCAP_ISA_F;
	}

	if (elf_hwcap & COMPAT_HWCAP_ISA_V) {
		riscv_v_setup_vsize();
		/*
		 * ISA string in device tree might have 'v' flag, but
		 * CONFIG_RISCV_ISA_V is disabled in kernel.
		 * Clear V flag in elf_hwcap if CONFIG_RISCV_ISA_V is disabled.
		 */
		if (!IS_ENABLED(CONFIG_RISCV_ISA_V))
			elf_hwcap &= ~COMPAT_HWCAP_ISA_V;
	}

	memset(print_str, 0, sizeof(print_str));
	for (i = 0, j = 0; i < NUM_ALPHA_EXTS; i++)
		if (riscv_isa[0] & BIT_MASK(i))
			print_str[j++] = (char)('a' + i);
	pr_info("riscv: base ISA extensions %s\n", print_str);

	memset(print_str, 0, sizeof(print_str));
	for (i = 0, j = 0; i < NUM_ALPHA_EXTS; i++)
		if (elf_hwcap & BIT_MASK(i))
			print_str[j++] = (char)('a' + i);
	pr_info("riscv: ELF capabilities %s\n", print_str);
}

unsigned long riscv_get_elf_hwcap(void)
{
	unsigned long hwcap;

	hwcap = (elf_hwcap & ((1UL << RISCV_ISA_EXT_BASE) - 1));

	if (!riscv_v_vstate_ctrl_user_allowed())
		hwcap &= ~COMPAT_HWCAP_ISA_V;

	return hwcap;
}

static int check_unaligned_access(void *param)
{
	int cpu = smp_processor_id();
	u64 start_cycles, end_cycles;
	u64 word_cycles;
	u64 byte_cycles;
	int ratio;
	unsigned long start_jiffies, now;
	struct page *page = param;
	void *dst;
	void *src;
	long speed = RISCV_HWPROBE_MISALIGNED_SLOW;

<<<<<<< HEAD
	/* We are already set since the last check */
	if (per_cpu(misaligned_access_speed, cpu) != RISCV_HWPROBE_MISALIGNED_UNKNOWN)
		return;

	page = alloc_pages(GFP_NOWAIT, get_order(MISALIGNED_BUFFER_SIZE));
	if (!page) {
		pr_warn("Can't alloc pages to measure memcpy performance");
		return;
	}
=======
	if (check_unaligned_access_emulated(cpu))
		return 0;
>>>>>>> 7bbf3b67

	/* Make an unaligned destination buffer. */
	dst = (void *)((unsigned long)page_address(page) | 0x1);
	/* Unalign src as well, but differently (off by 1 + 2 = 3). */
	src = dst + (MISALIGNED_BUFFER_SIZE / 2);
	src += 2;
	word_cycles = -1ULL;
	/* Do a warmup. */
	__riscv_copy_words_unaligned(dst, src, MISALIGNED_COPY_SIZE);
	preempt_disable();
	start_jiffies = jiffies;
	while ((now = jiffies) == start_jiffies)
		cpu_relax();

	/*
	 * For a fixed amount of time, repeatedly try the function, and take
	 * the best time in cycles as the measurement.
	 */
	while (time_before(jiffies, now + (1 << MISALIGNED_ACCESS_JIFFIES_LG2))) {
		start_cycles = get_cycles64();
		/* Ensure the CSR read can't reorder WRT to the copy. */
		mb();
		__riscv_copy_words_unaligned(dst, src, MISALIGNED_COPY_SIZE);
		/* Ensure the copy ends before the end time is snapped. */
		mb();
		end_cycles = get_cycles64();
		if ((end_cycles - start_cycles) < word_cycles)
			word_cycles = end_cycles - start_cycles;
	}

	byte_cycles = -1ULL;
	__riscv_copy_bytes_unaligned(dst, src, MISALIGNED_COPY_SIZE);
	start_jiffies = jiffies;
	while ((now = jiffies) == start_jiffies)
		cpu_relax();

	while (time_before(jiffies, now + (1 << MISALIGNED_ACCESS_JIFFIES_LG2))) {
		start_cycles = get_cycles64();
		mb();
		__riscv_copy_bytes_unaligned(dst, src, MISALIGNED_COPY_SIZE);
		mb();
		end_cycles = get_cycles64();
		if ((end_cycles - start_cycles) < byte_cycles)
			byte_cycles = end_cycles - start_cycles;
	}

	preempt_enable();

	/* Don't divide by zero. */
	if (!word_cycles || !byte_cycles) {
		pr_warn("cpu%d: rdtime lacks granularity needed to measure unaligned access speed\n",
			cpu);

		return 0;
	}

	if (word_cycles < byte_cycles)
		speed = RISCV_HWPROBE_MISALIGNED_FAST;

	ratio = div_u64((byte_cycles * 100), word_cycles);
	pr_info("cpu%d: Ratio of byte access time to unaligned word access is %d.%02d, unaligned accesses are %s\n",
		cpu,
		ratio / 100,
		ratio % 100,
		(speed == RISCV_HWPROBE_MISALIGNED_FAST) ? "fast" : "slow");

	per_cpu(misaligned_access_speed, cpu) = speed;
	return 0;
}

static void check_unaligned_access_nonboot_cpu(void *param)
{
	unsigned int cpu = smp_processor_id();
	struct page **pages = param;

	if (smp_processor_id() != 0)
		check_unaligned_access(pages[cpu]);
}

static int riscv_online_cpu(unsigned int cpu)
{
	static struct page *buf;

	/* We are already set since the last check */
	if (per_cpu(misaligned_access_speed, cpu) != RISCV_HWPROBE_MISALIGNED_UNKNOWN)
		return 0;

	buf = alloc_pages(GFP_KERNEL, MISALIGNED_BUFFER_ORDER);
	if (!buf) {
		pr_warn("Allocation failure, not measuring misaligned performance\n");
		return -ENOMEM;
	}

	check_unaligned_access(buf);
	__free_pages(buf, MISALIGNED_BUFFER_ORDER);
	return 0;
}

/* Measure unaligned access on all CPUs present at boot in parallel. */
static int check_unaligned_access_all_cpus(void)
{
	unsigned int cpu;
	unsigned int cpu_count = num_possible_cpus();
	struct page **bufs = kzalloc(cpu_count * sizeof(struct page *),
				     GFP_KERNEL);

	if (!bufs) {
		pr_warn("Allocation failure, not measuring misaligned performance\n");
		return 0;
	}

	/*
	 * Allocate separate buffers for each CPU so there's no fighting over
	 * cache lines.
	 */
	for_each_cpu(cpu, cpu_online_mask) {
		bufs[cpu] = alloc_pages(GFP_KERNEL, MISALIGNED_BUFFER_ORDER);
		if (!bufs[cpu]) {
			pr_warn("Allocation failure, not measuring misaligned performance\n");
			goto out;
		}
	}

	/* Check everybody except 0, who stays behind to tend jiffies. */
	on_each_cpu(check_unaligned_access_nonboot_cpu, bufs, 1);

	/* Check core 0. */
	smp_call_on_cpu(0, check_unaligned_access, bufs[0], true);

	/* Setup hotplug callback for any new CPUs that come online. */
	cpuhp_setup_state_nocalls(CPUHP_AP_ONLINE_DYN, "riscv:online",
				  riscv_online_cpu, NULL);

out:
	unaligned_emulation_finish();
	for_each_cpu(cpu, cpu_online_mask) {
		if (bufs[cpu])
			__free_pages(bufs[cpu], MISALIGNED_BUFFER_ORDER);
	}

	kfree(bufs);
	return 0;
}

arch_initcall(check_unaligned_access_all_cpus);

void riscv_user_isa_enable(void)
{
	if (riscv_cpu_has_extension_unlikely(smp_processor_id(), RISCV_ISA_EXT_ZICBOZ))
		csr_set(CSR_SENVCFG, ENVCFG_CBZE);
}

#ifdef CONFIG_RISCV_ALTERNATIVE
/*
 * Alternative patch sites consider 48 bits when determining when to patch
 * the old instruction sequence with the new. These bits are broken into a
 * 16-bit vendor ID and a 32-bit patch ID. A non-zero vendor ID means the
 * patch site is for an erratum, identified by the 32-bit patch ID. When
 * the vendor ID is zero, the patch site is for a cpufeature. cpufeatures
 * further break down patch ID into two 16-bit numbers. The lower 16 bits
 * are the cpufeature ID and the upper 16 bits are used for a value specific
 * to the cpufeature and patch site. If the upper 16 bits are zero, then it
 * implies no specific value is specified. cpufeatures that want to control
 * patching on a per-site basis will provide non-zero values and implement
 * checks here. The checks return true when patching should be done, and
 * false otherwise.
 */
static bool riscv_cpufeature_patch_check(u16 id, u16 value)
{
	if (!value)
		return true;

	switch (id) {
	case RISCV_ISA_EXT_ZICBOZ:
		/*
		 * Zicboz alternative applications provide the maximum
		 * supported block size order, or zero when it doesn't
		 * matter. If the current block size exceeds the maximum,
		 * then the alternative cannot be applied.
		 */
		return riscv_cboz_block_size <= (1U << value);
	}

	return false;
}

void __init_or_module riscv_cpufeature_patch_func(struct alt_entry *begin,
						  struct alt_entry *end,
						  unsigned int stage)
{
	struct alt_entry *alt;
	void *oldptr, *altptr;
	u16 id, value;

	if (stage == RISCV_ALTERNATIVES_EARLY_BOOT)
		return;

	for (alt = begin; alt < end; alt++) {
		if (alt->vendor_id != 0)
			continue;

		id = PATCH_ID_CPUFEATURE_ID(alt->patch_id);

		if (id >= RISCV_ISA_EXT_MAX) {
			WARN(1, "This extension id:%d is not in ISA extension list", id);
			continue;
		}

		if (!__riscv_isa_extension_available(NULL, id))
			continue;

		value = PATCH_ID_CPUFEATURE_VALUE(alt->patch_id);
		if (!riscv_cpufeature_patch_check(id, value))
			continue;

		oldptr = ALT_OLD_PTR(alt);
		altptr = ALT_ALT_PTR(alt);

		mutex_lock(&text_mutex);
		patch_text_nosync(oldptr, altptr, alt->alt_len);
		riscv_alternative_fix_offsets(oldptr, alt->alt_len, oldptr - altptr);
		mutex_unlock(&text_mutex);
	}
}
#endif<|MERGE_RESOLUTION|>--- conflicted
+++ resolved
@@ -574,20 +574,8 @@
 	void *src;
 	long speed = RISCV_HWPROBE_MISALIGNED_SLOW;
 
-<<<<<<< HEAD
-	/* We are already set since the last check */
-	if (per_cpu(misaligned_access_speed, cpu) != RISCV_HWPROBE_MISALIGNED_UNKNOWN)
-		return;
-
-	page = alloc_pages(GFP_NOWAIT, get_order(MISALIGNED_BUFFER_SIZE));
-	if (!page) {
-		pr_warn("Can't alloc pages to measure memcpy performance");
-		return;
-	}
-=======
 	if (check_unaligned_access_emulated(cpu))
 		return 0;
->>>>>>> 7bbf3b67
 
 	/* Make an unaligned destination buffer. */
 	dst = (void *)((unsigned long)page_address(page) | 0x1);
