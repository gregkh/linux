// SPDX-License-Identifier: GPL-2.0-only
/*
 * Copyright (C) 2012 Regents of the University of California
 */

#include <linux/cpu.h>
#include <linux/kernel.h>
#include <linux/init.h>
#include <linux/randomize_kstack.h>
#include <linux/sched.h>
#include <linux/sched/debug.h>
#include <linux/sched/signal.h>
#include <linux/signal.h>
#include <linux/kdebug.h>
#include <linux/uaccess.h>
#include <linux/kprobes.h>
#include <linux/uprobes.h>
#include <asm/uprobes.h>
#include <linux/mm.h>
#include <linux/module.h>
#include <linux/irq.h>
#include <linux/kexec.h>
#include <linux/entry-common.h>

#include <asm/asm-prototypes.h>
#include <asm/bug.h>
#include <asm/cfi.h>
#include <asm/csr.h>
#include <asm/processor.h>
#include <asm/ptrace.h>
#include <asm/syscall.h>
#include <asm/thread_info.h>
#include <asm/vector.h>
#include <asm/irq_stack.h>

int show_unhandled_signals = 1;

static DEFINE_RAW_SPINLOCK(die_lock);

static int copy_code(struct pt_regs *regs, u16 *val, const u16 *insns)
{
	const void __user *uaddr = (__force const void __user *)insns;

	if (!user_mode(regs))
		return get_kernel_nofault(*val, insns);

	/* The user space code from other tasks cannot be accessed. */
	if (regs != task_pt_regs(current))
		return -EPERM;

	return copy_from_user_nofault(val, uaddr, sizeof(*val));
}

static void dump_instr(const char *loglvl, struct pt_regs *regs)
{
	char str[sizeof("0000 ") * 12 + 2 + 1], *p = str;
	const u16 *insns = (u16 *)instruction_pointer(regs);
	long bad;
	u16 val;
	int i;

	for (i = -10; i < 2; i++) {
		bad = copy_code(regs, &val, &insns[i]);
		if (!bad) {
			p += sprintf(p, i == 0 ? "(%04hx) " : "%04hx ", val);
		} else {
			printk("%sCode: Unable to access instruction at 0x%px.\n",
			       loglvl, &insns[i]);
			return;
		}
	}
	printk("%sCode: %s\n", loglvl, str);
}

void die(struct pt_regs *regs, const char *str)
{
	static int die_counter;
	int ret;
	long cause;
	unsigned long flags;

	oops_enter();

	raw_spin_lock_irqsave(&die_lock, flags);
	console_verbose();
	bust_spinlocks(1);

	pr_emerg("%s [#%d]\n", str, ++die_counter);
	print_modules();
	if (regs) {
		show_regs(regs);
		dump_instr(KERN_EMERG, regs);
	}

	cause = regs ? regs->cause : -1;
	ret = notify_die(DIE_OOPS, str, regs, 0, cause, SIGSEGV);

	if (kexec_should_crash(current))
		crash_kexec(regs);

	bust_spinlocks(0);
	add_taint(TAINT_DIE, LOCKDEP_NOW_UNRELIABLE);
	raw_spin_unlock_irqrestore(&die_lock, flags);
	oops_exit();

	if (in_interrupt())
		panic("Fatal exception in interrupt");
	if (panic_on_oops)
		panic("Fatal exception");
	if (ret != NOTIFY_STOP)
		make_task_dead(SIGSEGV);
}

void do_trap(struct pt_regs *regs, int signo, int code, unsigned long addr)
{
	struct task_struct *tsk = current;

	if (show_unhandled_signals && unhandled_signal(tsk, signo)
	    && printk_ratelimit()) {
		pr_info("%s[%d]: unhandled signal %d code 0x%x at 0x" REG_FMT,
			tsk->comm, task_pid_nr(tsk), signo, code, addr);
		print_vma_addr(KERN_CONT " in ", instruction_pointer(regs));
		pr_cont("\n");
		__show_regs(regs);
		dump_instr(KERN_INFO, regs);
	}

	force_sig_fault(signo, code, (void __user *)addr);
}

static void do_trap_error(struct pt_regs *regs, int signo, int code,
	unsigned long addr, const char *str)
{
	current->thread.bad_cause = regs->cause;

	if (user_mode(regs)) {
		do_trap(regs, signo, code, addr);
	} else {
		if (!fixup_exception(regs))
			die(regs, str);
	}
}

#if defined(CONFIG_XIP_KERNEL) && defined(CONFIG_RISCV_ALTERNATIVE)
#define __trap_section __noinstr_section(".xip.traps")
#else
#define __trap_section noinstr
#endif
#define DO_ERROR_INFO(name, signo, code, str)					\
asmlinkage __visible __trap_section void name(struct pt_regs *regs)		\
{										\
	if (user_mode(regs)) {							\
		irqentry_enter_from_user_mode(regs);				\
		do_trap_error(regs, signo, code, regs->epc, "Oops - " str);	\
		irqentry_exit_to_user_mode(regs);				\
	} else {								\
		irqentry_state_t state = irqentry_nmi_enter(regs);		\
		do_trap_error(regs, signo, code, regs->epc, "Oops - " str);	\
		irqentry_nmi_exit(regs, state);					\
	}									\
}

DO_ERROR_INFO(do_trap_unknown,
	SIGILL, ILL_ILLTRP, "unknown exception");
DO_ERROR_INFO(do_trap_insn_misaligned,
	SIGBUS, BUS_ADRALN, "instruction address misaligned");
DO_ERROR_INFO(do_trap_insn_fault,
	SIGSEGV, SEGV_ACCERR, "instruction access fault");

asmlinkage __visible __trap_section void do_trap_insn_illegal(struct pt_regs *regs)
{
	bool handled;

	if (user_mode(regs)) {
		irqentry_enter_from_user_mode(regs);

		local_irq_enable();

		handled = riscv_v_first_use_handler(regs);

		local_irq_disable();

		if (!handled)
			do_trap_error(regs, SIGILL, ILL_ILLOPC, regs->epc,
				      "Oops - illegal instruction");

		irqentry_exit_to_user_mode(regs);
	} else {
		irqentry_state_t state = irqentry_nmi_enter(regs);

		do_trap_error(regs, SIGILL, ILL_ILLOPC, regs->epc,
			      "Oops - illegal instruction");

		irqentry_nmi_exit(regs, state);
	}
}

DO_ERROR_INFO(do_trap_load_fault,
	SIGSEGV, SEGV_ACCERR, "load access fault");

asmlinkage __visible __trap_section void do_trap_load_misaligned(struct pt_regs *regs)
{
	if (user_mode(regs)) {
		irqentry_enter_from_user_mode(regs);

		if (handle_misaligned_load(regs))
			do_trap_error(regs, SIGBUS, BUS_ADRALN, regs->epc,
			      "Oops - load address misaligned");

		irqentry_exit_to_user_mode(regs);
	} else {
		irqentry_state_t state = irqentry_nmi_enter(regs);

		if (handle_misaligned_load(regs))
			do_trap_error(regs, SIGBUS, BUS_ADRALN, regs->epc,
			      "Oops - load address misaligned");

		irqentry_nmi_exit(regs, state);
	}
}

asmlinkage __visible __trap_section void do_trap_store_misaligned(struct pt_regs *regs)
{
	if (user_mode(regs)) {
		irqentry_enter_from_user_mode(regs);

		if (handle_misaligned_store(regs))
			do_trap_error(regs, SIGBUS, BUS_ADRALN, regs->epc,
				"Oops - store (or AMO) address misaligned");

		irqentry_exit_to_user_mode(regs);
	} else {
		irqentry_state_t state = irqentry_nmi_enter(regs);

		if (handle_misaligned_store(regs))
			do_trap_error(regs, SIGBUS, BUS_ADRALN, regs->epc,
				"Oops - store (or AMO) address misaligned");

		irqentry_nmi_exit(regs, state);
	}
}
DO_ERROR_INFO(do_trap_store_fault,
	SIGSEGV, SEGV_ACCERR, "store (or AMO) access fault");
DO_ERROR_INFO(do_trap_ecall_s,
	SIGILL, ILL_ILLTRP, "environment call from S-mode");
DO_ERROR_INFO(do_trap_ecall_m,
	SIGILL, ILL_ILLTRP, "environment call from M-mode");

static inline unsigned long get_break_insn_length(unsigned long pc)
{
	bug_insn_t insn;

	if (get_kernel_nofault(insn, (bug_insn_t *)pc))
		return 0;

	return GET_INSN_LENGTH(insn);
}

static bool probe_single_step_handler(struct pt_regs *regs)
{
	bool user = user_mode(regs);

	return user ? uprobe_single_step_handler(regs) : kprobe_single_step_handler(regs);
}

static bool probe_breakpoint_handler(struct pt_regs *regs)
{
	bool user = user_mode(regs);

	return user ? uprobe_breakpoint_handler(regs) : kprobe_breakpoint_handler(regs);
}

void handle_break(struct pt_regs *regs)
{
	if (probe_single_step_handler(regs))
		return;

	if (probe_breakpoint_handler(regs))
		return;

	current->thread.bad_cause = regs->cause;

	if (user_mode(regs))
		force_sig_fault(SIGTRAP, TRAP_BRKPT, (void __user *)regs->epc);
#ifdef CONFIG_KGDB
	else if (notify_die(DIE_TRAP, "EBREAK", regs, 0, regs->cause, SIGTRAP)
								== NOTIFY_STOP)
		return;
#endif
	else if (report_bug(regs->epc, regs) == BUG_TRAP_TYPE_WARN ||
		 handle_cfi_failure(regs) == BUG_TRAP_TYPE_WARN)
		regs->epc += get_break_insn_length(regs->epc);
	else
		die(regs, "Kernel BUG");
}

asmlinkage __visible __trap_section void do_trap_break(struct pt_regs *regs)
{
	if (user_mode(regs)) {
		irqentry_enter_from_user_mode(regs);

		handle_break(regs);

		irqentry_exit_to_user_mode(regs);
	} else {
		irqentry_state_t state = irqentry_nmi_enter(regs);

		handle_break(regs);

		irqentry_nmi_exit(regs, state);
	}
}

asmlinkage __visible __trap_section  __no_stack_protector
void do_trap_ecall_u(struct pt_regs *regs)
{
	if (user_mode(regs)) {
		long syscall = regs->a7;

		regs->epc += 4;
		regs->orig_a0 = regs->a0;
		regs->a0 = -ENOSYS;

		riscv_v_vstate_discard(regs);

		syscall = syscall_enter_from_user_mode(regs, syscall);

		add_random_kstack_offset();

		if (syscall >= 0 && syscall < NR_syscalls)
			syscall_handler(regs, syscall);
<<<<<<< HEAD
=======

		/*
		 * Ultimately, this value will get limited by KSTACK_OFFSET_MAX(),
		 * so the maximum stack offset is 1k bytes (10 bits).
		 *
		 * The actual entropy will be further reduced by the compiler when
		 * applying stack alignment constraints: 16-byte (i.e. 4-bit) aligned
		 * for RV32I or RV64I.
		 *
		 * The resulting 6 bits of entropy is seen in SP[9:4].
		 */
		choose_random_kstack_offset(get_random_u16());
>>>>>>> a6ad5510

		syscall_exit_to_user_mode(regs);
	} else {
		irqentry_state_t state = irqentry_nmi_enter(regs);

		do_trap_error(regs, SIGILL, ILL_ILLTRP, regs->epc,
			"Oops - environment call from U-mode");

		irqentry_nmi_exit(regs, state);
	}

}

#ifdef CONFIG_MMU
asmlinkage __visible noinstr void do_page_fault(struct pt_regs *regs)
{
	irqentry_state_t state = irqentry_enter(regs);

	handle_page_fault(regs);

	local_irq_disable();

	irqentry_exit(regs, state);
}
#endif

static void noinstr handle_riscv_irq(struct pt_regs *regs)
{
	struct pt_regs *old_regs;

	irq_enter_rcu();
	old_regs = set_irq_regs(regs);
	handle_arch_irq(regs);
	set_irq_regs(old_regs);
	irq_exit_rcu();
}

asmlinkage void noinstr do_irq(struct pt_regs *regs)
{
	irqentry_state_t state = irqentry_enter(regs);

	if (IS_ENABLED(CONFIG_IRQ_STACKS) && on_thread_stack())
		call_on_irq_stack(regs, handle_riscv_irq);
	else
		handle_riscv_irq(regs);

	irqentry_exit(regs, state);
}

#ifdef CONFIG_GENERIC_BUG
int is_valid_bugaddr(unsigned long pc)
{
	bug_insn_t insn;

	if (pc < VMALLOC_START)
		return 0;
	if (get_kernel_nofault(insn, (bug_insn_t *)pc))
		return 0;
	if ((insn & __INSN_LENGTH_MASK) == __INSN_LENGTH_32)
		return (insn == __BUG_INSN_32);
	else
		return ((insn & __COMPRESSED_INSN_MASK) == __BUG_INSN_16);
}
#endif /* CONFIG_GENERIC_BUG */

#ifdef CONFIG_VMAP_STACK
DEFINE_PER_CPU(unsigned long [OVERFLOW_STACK_SIZE/sizeof(long)],
		overflow_stack)__aligned(16);

asmlinkage void handle_bad_stack(struct pt_regs *regs)
{
	unsigned long tsk_stk = (unsigned long)current->stack;
	unsigned long ovf_stk = (unsigned long)this_cpu_ptr(overflow_stack);

	console_verbose();

	pr_emerg("Insufficient stack space to handle exception!\n");
	pr_emerg("Task stack:     [0x%016lx..0x%016lx]\n",
			tsk_stk, tsk_stk + THREAD_SIZE);
	pr_emerg("Overflow stack: [0x%016lx..0x%016lx]\n",
			ovf_stk, ovf_stk + OVERFLOW_STACK_SIZE);

	__show_regs(regs);
	panic("Kernel stack overflow");

	for (;;)
		wait_for_interrupt();
}
#endif<|MERGE_RESOLUTION|>--- conflicted
+++ resolved
@@ -329,8 +329,6 @@
 
 		if (syscall >= 0 && syscall < NR_syscalls)
 			syscall_handler(regs, syscall);
-<<<<<<< HEAD
-=======
 
 		/*
 		 * Ultimately, this value will get limited by KSTACK_OFFSET_MAX(),
@@ -343,7 +341,6 @@
 		 * The resulting 6 bits of entropy is seen in SP[9:4].
 		 */
 		choose_random_kstack_offset(get_random_u16());
->>>>>>> a6ad5510
 
 		syscall_exit_to_user_mode(regs);
 	} else {
