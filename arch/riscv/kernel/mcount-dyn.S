--- conflicted
+++ resolved
@@ -70,43 +70,13 @@
 	.endm
 
 	.macro RESTORE_ALL
-	REG_L t0,  PT_EPC(sp)
 	REG_L x1,  PT_RA(sp)
 	REG_L x2,  PT_SP(sp)
 	REG_L x3,  PT_GP(sp)
 	REG_L x4,  PT_TP(sp)
-<<<<<<< HEAD
-	REG_L x6,  PT_T1(sp)
-	REG_L x7,  PT_T2(sp)
-	REG_L x8,  PT_S0(sp)
-	REG_L x9,  PT_S1(sp)
-	REG_L x10, PT_A0(sp)
-	REG_L x11, PT_A1(sp)
-	REG_L x12, PT_A2(sp)
-	REG_L x13, PT_A3(sp)
-	REG_L x14, PT_A4(sp)
-	REG_L x15, PT_A5(sp)
-	REG_L x16, PT_A6(sp)
-	REG_L x17, PT_A7(sp)
-	REG_L x18, PT_S2(sp)
-	REG_L x19, PT_S3(sp)
-	REG_L x20, PT_S4(sp)
-	REG_L x21, PT_S5(sp)
-	REG_L x22, PT_S6(sp)
-	REG_L x23, PT_S7(sp)
-	REG_L x24, PT_S8(sp)
-	REG_L x25, PT_S9(sp)
-	REG_L x26, PT_S10(sp)
-	REG_L x27, PT_S11(sp)
-	REG_L x28, PT_T3(sp)
-	REG_L x29, PT_T4(sp)
-	REG_L x30, PT_T5(sp)
-	REG_L x31, PT_T6(sp)
-=======
 	/* Restore t0 with PT_EPC */
 	REG_L x5,  PT_EPC(sp)
 	restore_from_x6_to_x31
->>>>>>> 98817289
 
 	addi	sp, sp, PT_SIZE_ON_STACK
 	.endm
