// SPDX-License-Identifier: GPL-2.0-only
/*
 * Erratas to be applied for Andes CPU cores
 *
 *  Copyright (C) 2023 Renesas Electronics Corporation.
 *
 * Author: Lad Prabhakar <prabhakar.mahadev-lad.rj@bp.renesas.com>
 */

#include <linux/memory.h>
#include <linux/module.h>

#include <asm/alternative.h>
#include <asm/cacheflush.h>
#include <asm/errata_list.h>
#include <asm/patch.h>
#include <asm/processor.h>
#include <asm/sbi.h>
#include <asm/vendorid_list.h>
#include <asm/vendor_extensions.h>

#define ANDES_AX45MP_MARCHID		0x8000000000008a45UL
#define ANDES_AX45MP_MIMPID		0x500UL
#define ANDES_SBI_EXT_ANDES		0x0900031E

#define ANDES_SBI_EXT_IOCP_SW_WORKAROUND	1

static long ax45mp_iocp_sw_workaround(void)
{
	struct sbiret ret;

	/*
	 * ANDES_SBI_EXT_IOCP_SW_WORKAROUND SBI EXT checks if the IOCP is missing and
	 * cache is controllable only then CMO will be applied to the platform.
	 */
	ret = sbi_ecall(ANDES_SBI_EXT_ANDES, ANDES_SBI_EXT_IOCP_SW_WORKAROUND,
			0, 0, 0, 0, 0, 0);

	return ret.error ? 0 : ret.value;
}

static void errata_probe_iocp(unsigned int stage, unsigned long arch_id, unsigned long impid)
{
	static bool done;

	if (!IS_ENABLED(CONFIG_ERRATA_ANDES_CMO))
		return;

	if (done)
		return;

	done = true;

<<<<<<< HEAD
	if (arch_id != ANDESTECH_AX45MP_MARCHID || impid != ANDESTECH_AX45MP_MIMPID)
=======
	if (arch_id != ANDES_AX45MP_MARCHID || impid != ANDES_AX45MP_MIMPID)
>>>>>>> a6ad5510
		return;

	if (!ax45mp_iocp_sw_workaround())
		return;

	/* Set this just to make core cbo code happy */
	riscv_cbom_block_size = 1;
	riscv_noncoherent_supported();
}

void __init_or_module andes_errata_patch_func(struct alt_entry *begin, struct alt_entry *end,
					      unsigned long archid, unsigned long impid,
					      unsigned int stage)
{
<<<<<<< HEAD
=======
	BUILD_BUG_ON(ERRATA_ANDES_NUMBER >= RISCV_VENDOR_EXT_ALTERNATIVES_BASE);

>>>>>>> a6ad5510
	if (stage == RISCV_ALTERNATIVES_BOOT)
		errata_probe_iocp(stage, archid, impid);

	/* we have nothing to patch here ATM so just return back */
}<|MERGE_RESOLUTION|>--- conflicted
+++ resolved
@@ -51,11 +51,7 @@
 
 	done = true;
 
-<<<<<<< HEAD
-	if (arch_id != ANDESTECH_AX45MP_MARCHID || impid != ANDESTECH_AX45MP_MIMPID)
-=======
 	if (arch_id != ANDES_AX45MP_MARCHID || impid != ANDES_AX45MP_MIMPID)
->>>>>>> a6ad5510
 		return;
 
 	if (!ax45mp_iocp_sw_workaround())
@@ -70,11 +66,8 @@
 					      unsigned long archid, unsigned long impid,
 					      unsigned int stage)
 {
-<<<<<<< HEAD
-=======
 	BUILD_BUG_ON(ERRATA_ANDES_NUMBER >= RISCV_VENDOR_EXT_ALTERNATIVES_BASE);
 
->>>>>>> a6ad5510
 	if (stage == RISCV_ALTERNATIVES_BOOT)
 		errata_probe_iocp(stage, archid, impid);
 
