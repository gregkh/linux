--- conflicted
+++ resolved
@@ -19,11 +19,7 @@
 
 #define ftrace_return_address(n) return_address(n)
 
-<<<<<<< HEAD
-void MCOUNT_NAME(void);
-=======
 void _mcount(void);
->>>>>>> a6ad5510
 static inline unsigned long ftrace_call_adjust(unsigned long addr)
 {
 	return addr;
