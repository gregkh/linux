/* SPDX-License-Identifier: GPL-2.0-only */
/*
 * Copyright (C) 2015 Regents of the University of California
 */

#ifndef _ASM_RISCV_CACHEFLUSH_H
#define _ASM_RISCV_CACHEFLUSH_H

#include <linux/mm.h>

static inline void local_flush_icache_all(void)
{
	asm volatile ("fence.i" ::: "memory");
}

static inline void local_flush_icache_range(unsigned long start,
					    unsigned long end)
{
	local_flush_icache_all();
}

#define PG_dcache_clean PG_arch_1

static inline void flush_dcache_folio(struct folio *folio)
{
	if (test_bit(PG_dcache_clean, &folio->flags))
		clear_bit(PG_dcache_clean, &folio->flags);
}
#define flush_dcache_folio flush_dcache_folio
#define ARCH_IMPLEMENTS_FLUSH_DCACHE_PAGE 1

static inline void flush_dcache_page(struct page *page)
{
	flush_dcache_folio(page_folio(page));
}

/*
 * RISC-V doesn't have an instruction to flush parts of the instruction cache,
 * so instead we just flush the whole thing.
 */
#define flush_icache_range(start, end) flush_icache_all()
#define flush_icache_user_page(vma, pg, addr, len)	\
do {							\
	if (vma->vm_flags & VM_EXEC)			\
		flush_icache_mm(vma->vm_mm, 0);		\
} while (0)

#ifdef CONFIG_64BIT
<<<<<<< HEAD
#define flush_cache_vmap(start, end)		flush_tlb_kernel_range(start, end)
=======
extern u64 new_vmalloc[NR_CPUS / sizeof(u64) + 1];
extern char _end[];
#define flush_cache_vmap flush_cache_vmap
static inline void flush_cache_vmap(unsigned long start, unsigned long end)
{
	if (is_vmalloc_or_module_addr((void *)start)) {
		int i;

		/*
		 * We don't care if concurrently a cpu resets this value since
		 * the only place this can happen is in handle_exception() where
		 * an sfence.vma is emitted.
		 */
		for (i = 0; i < ARRAY_SIZE(new_vmalloc); ++i)
			new_vmalloc[i] = -1ULL;
	}
}
>>>>>>> a6ad5510
#define flush_cache_vmap_early(start, end)	local_flush_tlb_kernel_range(start, end)
#endif

#ifndef CONFIG_SMP

#define flush_icache_all() local_flush_icache_all()
#define flush_icache_mm(mm, local) flush_icache_all()

#else /* CONFIG_SMP */

void flush_icache_all(void);
void flush_icache_mm(struct mm_struct *mm, bool local);

#endif /* CONFIG_SMP */

extern unsigned int riscv_cbom_block_size;
extern unsigned int riscv_cboz_block_size;
void riscv_init_cbo_blocksizes(void);

#ifdef CONFIG_RISCV_DMA_NONCOHERENT
void riscv_noncoherent_supported(void);
void __init riscv_set_dma_cache_alignment(void);
#else
static inline void riscv_noncoherent_supported(void) {}
static inline void riscv_set_dma_cache_alignment(void) {}
#endif

/*
 * Bits in sys_riscv_flush_icache()'s flags argument.
 */
#define SYS_RISCV_FLUSH_ICACHE_LOCAL 1UL
#define SYS_RISCV_FLUSH_ICACHE_ALL   (SYS_RISCV_FLUSH_ICACHE_LOCAL)

#include <asm-generic/cacheflush.h>

#endif /* _ASM_RISCV_CACHEFLUSH_H */<|MERGE_RESOLUTION|>--- conflicted
+++ resolved
@@ -46,9 +46,6 @@
 } while (0)
 
 #ifdef CONFIG_64BIT
-<<<<<<< HEAD
-#define flush_cache_vmap(start, end)		flush_tlb_kernel_range(start, end)
-=======
 extern u64 new_vmalloc[NR_CPUS / sizeof(u64) + 1];
 extern char _end[];
 #define flush_cache_vmap flush_cache_vmap
@@ -66,7 +63,6 @@
 			new_vmalloc[i] = -1ULL;
 	}
 }
->>>>>>> a6ad5510
 #define flush_cache_vmap_early(start, end)	local_flush_tlb_kernel_range(start, end)
 #endif
 
