// SPDX-License-Identifier: GPL-2.0

#include <linux/mm.h>
#include <linux/smp.h>
#include <linux/sched.h>
#include <linux/hugetlb.h>
#include <linux/mmu_notifier.h>
#include <asm/sbi.h>
#include <asm/mmu_context.h>

/*
 * Flush entire TLB if number of entries to be flushed is greater
 * than the threshold below.
 */
unsigned long tlb_flush_all_threshold __read_mostly = 64;

static void local_flush_tlb_range_threshold_asid(unsigned long start,
						 unsigned long size,
						 unsigned long stride,
						 unsigned long asid)
{
	unsigned long nr_ptes_in_range = DIV_ROUND_UP(size, stride);
	int i;

	if (nr_ptes_in_range > tlb_flush_all_threshold) {
		local_flush_tlb_all_asid(asid);
		return;
	}

	for (i = 0; i < nr_ptes_in_range; ++i) {
		local_flush_tlb_page_asid(start, asid);
		start += stride;
	}
}

static inline void local_flush_tlb_range_asid(unsigned long start,
		unsigned long size, unsigned long stride, unsigned long asid)
{
	if (size <= stride)
		local_flush_tlb_page_asid(start, asid);
	else if (size == FLUSH_TLB_MAX_SIZE)
		local_flush_tlb_all_asid(asid);
	else
		local_flush_tlb_range_threshold_asid(start, size, stride, asid);
}

/* Flush a range of kernel pages without broadcasting */
void local_flush_tlb_kernel_range(unsigned long start, unsigned long end)
{
	local_flush_tlb_range_asid(start, end - start, PAGE_SIZE, FLUSH_TLB_NO_ASID);
}

static void __ipi_flush_tlb_all(void *info)
{
	local_flush_tlb_all();
}

void flush_tlb_all(void)
{
	if (num_online_cpus() < 2)
		local_flush_tlb_all();
	else if (riscv_use_sbi_for_rfence())
		sbi_remote_sfence_vma_asid(NULL, 0, FLUSH_TLB_MAX_SIZE, FLUSH_TLB_NO_ASID);
	else
		on_each_cpu(__ipi_flush_tlb_all, NULL, 1);
}

struct flush_tlb_range_data {
	unsigned long asid;
	unsigned long start;
	unsigned long size;
	unsigned long stride;
};

static void __ipi_flush_tlb_range_asid(void *info)
{
	struct flush_tlb_range_data *d = info;

	local_flush_tlb_range_asid(d->start, d->size, d->stride, d->asid);
}

static inline unsigned long get_mm_asid(struct mm_struct *mm)
{
	return mm ? cntx2asid(atomic_long_read(&mm->context.id)) : FLUSH_TLB_NO_ASID;
}

static void __flush_tlb_range(struct mm_struct *mm,
			      const struct cpumask *cmask,
			      unsigned long start, unsigned long size,
			      unsigned long stride)
{
	unsigned long asid = get_mm_asid(mm);
	unsigned int cpu;

	if (cpumask_empty(cmask))
		return;

	cpu = get_cpu();

	/* Check if the TLB flush needs to be sent to other CPUs. */
	if (cpumask_any_but(cmask, cpu) >= nr_cpu_ids) {
		local_flush_tlb_range_asid(start, size, stride, asid);
	} else if (riscv_use_sbi_for_rfence()) {
		sbi_remote_sfence_vma_asid(cmask, start, size, asid);
	} else {
		struct flush_tlb_range_data ftd;

		ftd.asid = asid;
		ftd.start = start;
		ftd.size = size;
		ftd.stride = stride;
		on_each_cpu_mask(cmask, __ipi_flush_tlb_range_asid, &ftd, 1);
	}

	put_cpu();

	if (mm)
		mmu_notifier_arch_invalidate_secondary_tlbs(mm, start, start + size);
}

void flush_tlb_mm(struct mm_struct *mm)
{
	__flush_tlb_range(mm, mm_cpumask(mm), 0, FLUSH_TLB_MAX_SIZE, PAGE_SIZE);
}

void flush_tlb_mm_range(struct mm_struct *mm,
			unsigned long start, unsigned long end,
			unsigned int page_size)
{
	__flush_tlb_range(mm, mm_cpumask(mm), start, end - start, page_size);
}

void flush_tlb_page(struct vm_area_struct *vma, unsigned long addr)
{
	__flush_tlb_range(vma->vm_mm, mm_cpumask(vma->vm_mm),
			  addr, PAGE_SIZE, PAGE_SIZE);
}

void flush_tlb_range(struct vm_area_struct *vma, unsigned long start,
		     unsigned long end)
{
	unsigned long stride_size;

	if (!is_vm_hugetlb_page(vma)) {
		stride_size = PAGE_SIZE;
	} else {
		stride_size = huge_page_size(hstate_vma(vma));

		/*
		 * As stated in the privileged specification, every PTE in a
		 * NAPOT region must be invalidated, so reset the stride in that
		 * case.
		 */
		if (has_svnapot()) {
			if (stride_size >= PGDIR_SIZE)
				stride_size = PGDIR_SIZE;
			else if (stride_size >= P4D_SIZE)
				stride_size = P4D_SIZE;
			else if (stride_size >= PUD_SIZE)
				stride_size = PUD_SIZE;
			else if (stride_size >= PMD_SIZE)
				stride_size = PMD_SIZE;
			else
				stride_size = PAGE_SIZE;
		}
	}

	__flush_tlb_range(vma->vm_mm, mm_cpumask(vma->vm_mm),
			  start, end - start, stride_size);
}

void flush_tlb_kernel_range(unsigned long start, unsigned long end)
{
	__flush_tlb_range(NULL, cpu_online_mask,
			  start, end - start, PAGE_SIZE);
}

#ifdef CONFIG_TRANSPARENT_HUGEPAGE
void flush_pmd_tlb_range(struct vm_area_struct *vma, unsigned long start,
			unsigned long end)
{
	__flush_tlb_range(vma->vm_mm, mm_cpumask(vma->vm_mm),
			  start, end - start, PMD_SIZE);
}
#endif

bool arch_tlbbatch_should_defer(struct mm_struct *mm)
{
	return true;
}

void arch_tlbbatch_add_pending(struct arch_tlbflush_unmap_batch *batch,
		struct mm_struct *mm, unsigned long start, unsigned long end)
{
	unsigned long start = uaddr & PAGE_MASK;

	cpumask_or(&batch->cpumask, &batch->cpumask, mm_cpumask(mm));
<<<<<<< HEAD
	mmu_notifier_arch_invalidate_secondary_tlbs(mm, start, start + PAGE_SIZE);
=======
	mmu_notifier_arch_invalidate_secondary_tlbs(mm, start, end);
>>>>>>> fc85704c
}

void arch_flush_tlb_batched_pending(struct mm_struct *mm)
{
	flush_tlb_mm(mm);
}

void arch_tlbbatch_flush(struct arch_tlbflush_unmap_batch *batch)
{
	__flush_tlb_range(NULL, &batch->cpumask,
			  0, FLUSH_TLB_MAX_SIZE, PAGE_SIZE);
	cpumask_clear(&batch->cpumask);
}<|MERGE_RESOLUTION|>--- conflicted
+++ resolved
@@ -192,14 +192,8 @@
 void arch_tlbbatch_add_pending(struct arch_tlbflush_unmap_batch *batch,
 		struct mm_struct *mm, unsigned long start, unsigned long end)
 {
-	unsigned long start = uaddr & PAGE_MASK;
-
 	cpumask_or(&batch->cpumask, &batch->cpumask, mm_cpumask(mm));
-<<<<<<< HEAD
-	mmu_notifier_arch_invalidate_secondary_tlbs(mm, start, start + PAGE_SIZE);
-=======
 	mmu_notifier_arch_invalidate_secondary_tlbs(mm, start, end);
->>>>>>> fc85704c
 }
 
 void arch_flush_tlb_batched_pending(struct mm_struct *mm)
