// SPDX-License-Identifier: GPL-2.0

#include <linux/mm.h>
#include <linux/smp.h>
#include <linux/sched.h>
#include <linux/hugetlb.h>
#include <asm/sbi.h>
#include <asm/mmu_context.h>

/*
 * Flush entire TLB if number of entries to be flushed is greater
 * than the threshold below.
 */
<<<<<<< HEAD
static unsigned long tlb_flush_all_threshold __read_mostly = 64;

static void local_flush_tlb_range_threshold_asid(unsigned long start,
						 unsigned long size,
						 unsigned long stride,
						 unsigned long asid)
{
	unsigned long nr_ptes_in_range = DIV_ROUND_UP(size, stride);
	int i;

	if (nr_ptes_in_range > tlb_flush_all_threshold) {
		local_flush_tlb_all_asid(asid);
		return;
	}

=======
unsigned long tlb_flush_all_threshold __read_mostly = 64;

static void local_flush_tlb_range_threshold_asid(unsigned long start,
						 unsigned long size,
						 unsigned long stride,
						 unsigned long asid)
{
	unsigned long nr_ptes_in_range = DIV_ROUND_UP(size, stride);
	int i;

	if (nr_ptes_in_range > tlb_flush_all_threshold) {
		local_flush_tlb_all_asid(asid);
		return;
	}

>>>>>>> a6ad5510
	for (i = 0; i < nr_ptes_in_range; ++i) {
		local_flush_tlb_page_asid(start, asid);
		start += stride;
	}
}

static inline void local_flush_tlb_range_asid(unsigned long start,
		unsigned long size, unsigned long stride, unsigned long asid)
{
	if (size <= stride)
		local_flush_tlb_page_asid(start, asid);
	else if (size == FLUSH_TLB_MAX_SIZE)
		local_flush_tlb_all_asid(asid);
	else
		local_flush_tlb_range_threshold_asid(start, size, stride, asid);
}

/* Flush a range of kernel pages without broadcasting */
void local_flush_tlb_kernel_range(unsigned long start, unsigned long end)
{
	local_flush_tlb_range_asid(start, end - start, PAGE_SIZE, FLUSH_TLB_NO_ASID);
}

static void __ipi_flush_tlb_all(void *info)
{
	local_flush_tlb_all();
}

void flush_tlb_all(void)
{
	if (num_online_cpus() < 2)
		local_flush_tlb_all();
	else if (riscv_use_sbi_for_rfence())
		sbi_remote_sfence_vma_asid(NULL, 0, FLUSH_TLB_MAX_SIZE, FLUSH_TLB_NO_ASID);
	else
<<<<<<< HEAD
		sbi_remote_sfence_vma_asid(NULL, 0, FLUSH_TLB_MAX_SIZE, FLUSH_TLB_NO_ASID);
=======
		on_each_cpu(__ipi_flush_tlb_all, NULL, 1);
>>>>>>> a6ad5510
}

struct flush_tlb_range_data {
	unsigned long asid;
	unsigned long start;
	unsigned long size;
	unsigned long stride;
};

static void __ipi_flush_tlb_range_asid(void *info)
{
	struct flush_tlb_range_data *d = info;

	local_flush_tlb_range_asid(d->start, d->size, d->stride, d->asid);
}

<<<<<<< HEAD
static void __flush_tlb_range(struct mm_struct *mm, unsigned long start,
			      unsigned long size, unsigned long stride)
{
	struct flush_tlb_range_data ftd;
	const struct cpumask *cmask;
	unsigned long asid = FLUSH_TLB_NO_ASID;
	bool broadcast;
=======
static void __flush_tlb_range(const struct cpumask *cmask, unsigned long asid,
			      unsigned long start, unsigned long size,
			      unsigned long stride)
{
	unsigned int cpu;
>>>>>>> a6ad5510

	if (mm) {
		unsigned int cpuid;

<<<<<<< HEAD
		cmask = mm_cpumask(mm);
		if (cpumask_empty(cmask))
			return;

		cpuid = get_cpu();
		/* check if the tlbflush needs to be sent to other CPUs */
		broadcast = cpumask_any_but(cmask, cpuid) < nr_cpu_ids;

		if (static_branch_unlikely(&use_asid_allocator))
			asid = atomic_long_read(&mm->context.id) & asid_mask;
	} else {
		cmask = cpu_online_mask;
		broadcast = true;
=======
	cpu = get_cpu();

	/* Check if the TLB flush needs to be sent to other CPUs. */
	if (cpumask_any_but(cmask, cpu) >= nr_cpu_ids) {
		local_flush_tlb_range_asid(start, size, stride, asid);
	} else if (riscv_use_sbi_for_rfence()) {
		sbi_remote_sfence_vma_asid(cmask, start, size, asid);
	} else {
		struct flush_tlb_range_data ftd;

		ftd.asid = asid;
		ftd.start = start;
		ftd.size = size;
		ftd.stride = stride;
		on_each_cpu_mask(cmask, __ipi_flush_tlb_range_asid, &ftd, 1);
>>>>>>> a6ad5510
	}

	if (broadcast) {
		if (riscv_use_ipi_for_rfence()) {
			ftd.asid = asid;
			ftd.start = start;
			ftd.size = size;
			ftd.stride = stride;
			on_each_cpu_mask(cmask,
					 __ipi_flush_tlb_range_asid,
					 &ftd, 1);
		} else
			sbi_remote_sfence_vma_asid(cmask,
						   start, size, asid);
	} else {
		local_flush_tlb_range_asid(start, size, stride, asid);
	}

	if (mm)
		put_cpu();
}

static inline unsigned long get_mm_asid(struct mm_struct *mm)
{
	return cntx2asid(atomic_long_read(&mm->context.id));
}

void flush_tlb_mm(struct mm_struct *mm)
{
<<<<<<< HEAD
	__flush_tlb_range(mm, 0, FLUSH_TLB_MAX_SIZE, PAGE_SIZE);
=======
	__flush_tlb_range(mm_cpumask(mm), get_mm_asid(mm),
			  0, FLUSH_TLB_MAX_SIZE, PAGE_SIZE);
>>>>>>> a6ad5510
}

void flush_tlb_mm_range(struct mm_struct *mm,
			unsigned long start, unsigned long end,
			unsigned int page_size)
{
<<<<<<< HEAD
	__flush_tlb_range(mm, start, end - start, page_size);
=======
	__flush_tlb_range(mm_cpumask(mm), get_mm_asid(mm),
			  start, end - start, page_size);
>>>>>>> a6ad5510
}

void flush_tlb_page(struct vm_area_struct *vma, unsigned long addr)
{
	__flush_tlb_range(mm_cpumask(vma->vm_mm), get_mm_asid(vma->vm_mm),
			  addr, PAGE_SIZE, PAGE_SIZE);
}

void flush_tlb_range(struct vm_area_struct *vma, unsigned long start,
		     unsigned long end)
{
	unsigned long stride_size;

	if (!is_vm_hugetlb_page(vma)) {
		stride_size = PAGE_SIZE;
	} else {
		stride_size = huge_page_size(hstate_vma(vma));

		/*
		 * As stated in the privileged specification, every PTE in a
		 * NAPOT region must be invalidated, so reset the stride in that
		 * case.
		 */
		if (has_svnapot()) {
			if (stride_size >= PGDIR_SIZE)
				stride_size = PGDIR_SIZE;
			else if (stride_size >= P4D_SIZE)
				stride_size = P4D_SIZE;
			else if (stride_size >= PUD_SIZE)
				stride_size = PUD_SIZE;
			else if (stride_size >= PMD_SIZE)
				stride_size = PMD_SIZE;
			else
				stride_size = PAGE_SIZE;
		}
	}

	__flush_tlb_range(mm_cpumask(vma->vm_mm), get_mm_asid(vma->vm_mm),
			  start, end - start, stride_size);
}

void flush_tlb_kernel_range(unsigned long start, unsigned long end)
{
	__flush_tlb_range(cpu_online_mask, FLUSH_TLB_NO_ASID,
			  start, end - start, PAGE_SIZE);
}

<<<<<<< HEAD
void flush_tlb_kernel_range(unsigned long start, unsigned long end)
{
	__flush_tlb_range(NULL, start, end - start, PAGE_SIZE);
}

=======
>>>>>>> a6ad5510
#ifdef CONFIG_TRANSPARENT_HUGEPAGE
void flush_pmd_tlb_range(struct vm_area_struct *vma, unsigned long start,
			unsigned long end)
{
	__flush_tlb_range(mm_cpumask(vma->vm_mm), get_mm_asid(vma->vm_mm),
			  start, end - start, PMD_SIZE);
}
#endif

bool arch_tlbbatch_should_defer(struct mm_struct *mm)
{
	return true;
}

void arch_tlbbatch_add_pending(struct arch_tlbflush_unmap_batch *batch,
			       struct mm_struct *mm,
			       unsigned long uaddr)
{
	cpumask_or(&batch->cpumask, &batch->cpumask, mm_cpumask(mm));
}

void arch_flush_tlb_batched_pending(struct mm_struct *mm)
{
	flush_tlb_mm(mm);
}

void arch_tlbbatch_flush(struct arch_tlbflush_unmap_batch *batch)
{
	__flush_tlb_range(&batch->cpumask, FLUSH_TLB_NO_ASID, 0,
			  FLUSH_TLB_MAX_SIZE, PAGE_SIZE);
	cpumask_clear(&batch->cpumask);
}<|MERGE_RESOLUTION|>--- conflicted
+++ resolved
@@ -11,8 +11,7 @@
  * Flush entire TLB if number of entries to be flushed is greater
  * than the threshold below.
  */
-<<<<<<< HEAD
-static unsigned long tlb_flush_all_threshold __read_mostly = 64;
+unsigned long tlb_flush_all_threshold __read_mostly = 64;
 
 static void local_flush_tlb_range_threshold_asid(unsigned long start,
 						 unsigned long size,
@@ -27,23 +26,6 @@
 		return;
 	}
 
-=======
-unsigned long tlb_flush_all_threshold __read_mostly = 64;
-
-static void local_flush_tlb_range_threshold_asid(unsigned long start,
-						 unsigned long size,
-						 unsigned long stride,
-						 unsigned long asid)
-{
-	unsigned long nr_ptes_in_range = DIV_ROUND_UP(size, stride);
-	int i;
-
-	if (nr_ptes_in_range > tlb_flush_all_threshold) {
-		local_flush_tlb_all_asid(asid);
-		return;
-	}
-
->>>>>>> a6ad5510
 	for (i = 0; i < nr_ptes_in_range; ++i) {
 		local_flush_tlb_page_asid(start, asid);
 		start += stride;
@@ -79,11 +61,7 @@
 	else if (riscv_use_sbi_for_rfence())
 		sbi_remote_sfence_vma_asid(NULL, 0, FLUSH_TLB_MAX_SIZE, FLUSH_TLB_NO_ASID);
 	else
-<<<<<<< HEAD
-		sbi_remote_sfence_vma_asid(NULL, 0, FLUSH_TLB_MAX_SIZE, FLUSH_TLB_NO_ASID);
-=======
 		on_each_cpu(__ipi_flush_tlb_all, NULL, 1);
->>>>>>> a6ad5510
 }
 
 struct flush_tlb_range_data {
@@ -100,40 +78,15 @@
 	local_flush_tlb_range_asid(d->start, d->size, d->stride, d->asid);
 }
 
-<<<<<<< HEAD
-static void __flush_tlb_range(struct mm_struct *mm, unsigned long start,
-			      unsigned long size, unsigned long stride)
-{
-	struct flush_tlb_range_data ftd;
-	const struct cpumask *cmask;
-	unsigned long asid = FLUSH_TLB_NO_ASID;
-	bool broadcast;
-=======
 static void __flush_tlb_range(const struct cpumask *cmask, unsigned long asid,
 			      unsigned long start, unsigned long size,
 			      unsigned long stride)
 {
 	unsigned int cpu;
->>>>>>> a6ad5510
-
-	if (mm) {
-		unsigned int cpuid;
-
-<<<<<<< HEAD
-		cmask = mm_cpumask(mm);
-		if (cpumask_empty(cmask))
-			return;
-
-		cpuid = get_cpu();
-		/* check if the tlbflush needs to be sent to other CPUs */
-		broadcast = cpumask_any_but(cmask, cpuid) < nr_cpu_ids;
-
-		if (static_branch_unlikely(&use_asid_allocator))
-			asid = atomic_long_read(&mm->context.id) & asid_mask;
-	} else {
-		cmask = cpu_online_mask;
-		broadcast = true;
-=======
+
+	if (cpumask_empty(cmask))
+		return;
+
 	cpu = get_cpu();
 
 	/* Check if the TLB flush needs to be sent to other CPUs. */
@@ -149,27 +102,9 @@
 		ftd.size = size;
 		ftd.stride = stride;
 		on_each_cpu_mask(cmask, __ipi_flush_tlb_range_asid, &ftd, 1);
->>>>>>> a6ad5510
-	}
-
-	if (broadcast) {
-		if (riscv_use_ipi_for_rfence()) {
-			ftd.asid = asid;
-			ftd.start = start;
-			ftd.size = size;
-			ftd.stride = stride;
-			on_each_cpu_mask(cmask,
-					 __ipi_flush_tlb_range_asid,
-					 &ftd, 1);
-		} else
-			sbi_remote_sfence_vma_asid(cmask,
-						   start, size, asid);
-	} else {
-		local_flush_tlb_range_asid(start, size, stride, asid);
-	}
-
-	if (mm)
-		put_cpu();
+	}
+
+	put_cpu();
 }
 
 static inline unsigned long get_mm_asid(struct mm_struct *mm)
@@ -179,24 +114,16 @@
 
 void flush_tlb_mm(struct mm_struct *mm)
 {
-<<<<<<< HEAD
-	__flush_tlb_range(mm, 0, FLUSH_TLB_MAX_SIZE, PAGE_SIZE);
-=======
 	__flush_tlb_range(mm_cpumask(mm), get_mm_asid(mm),
 			  0, FLUSH_TLB_MAX_SIZE, PAGE_SIZE);
->>>>>>> a6ad5510
 }
 
 void flush_tlb_mm_range(struct mm_struct *mm,
 			unsigned long start, unsigned long end,
 			unsigned int page_size)
 {
-<<<<<<< HEAD
-	__flush_tlb_range(mm, start, end - start, page_size);
-=======
 	__flush_tlb_range(mm_cpumask(mm), get_mm_asid(mm),
 			  start, end - start, page_size);
->>>>>>> a6ad5510
 }
 
 void flush_tlb_page(struct vm_area_struct *vma, unsigned long addr)
@@ -244,14 +171,6 @@
 			  start, end - start, PAGE_SIZE);
 }
 
-<<<<<<< HEAD
-void flush_tlb_kernel_range(unsigned long start, unsigned long end)
-{
-	__flush_tlb_range(NULL, start, end - start, PAGE_SIZE);
-}
-
-=======
->>>>>>> a6ad5510
 #ifdef CONFIG_TRANSPARENT_HUGEPAGE
 void flush_pmd_tlb_range(struct vm_area_struct *vma, unsigned long start,
 			unsigned long end)
