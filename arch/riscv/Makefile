--- conflicted
+++ resolved
@@ -41,11 +41,7 @@
 ifeq ($(CONFIG_LD_IS_LLD),y)
 	KBUILD_CFLAGS += -mno-relax
 	KBUILD_AFLAGS += -mno-relax
-<<<<<<< HEAD
-ifneq ($(LLVM_IAS),1)
-=======
 ifndef CONFIG_AS_IS_LLVM
->>>>>>> 3b17187f
 	KBUILD_CFLAGS += -Wa,-mno-relax
 	KBUILD_AFLAGS += -Wa,-mno-relax
 endif
