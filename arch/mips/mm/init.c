--- conflicted
+++ resolved
@@ -430,11 +430,6 @@
 	} else {
 		max_mapnr = max_low_pfn;
 	}
-<<<<<<< HEAD
-
-	max_mapnr = highend_pfn ? highend_pfn : max_low_pfn;
-=======
->>>>>>> a6ad5510
 #else
 	max_mapnr = max_low_pfn;
 #endif
