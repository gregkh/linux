--- conflicted
+++ resolved
@@ -144,20 +144,7 @@
 		swarm_rtc_type = RTC_M41T81;
 
 #ifdef CONFIG_VGA_CONSOLE
-<<<<<<< HEAD
-	screen_info = (struct screen_info) {
-		.orig_video_page	= 52,
-		.orig_video_mode	= 3,
-		.orig_video_cols	= 80,
-		.flags			= 12,
-		.orig_video_ega_bx	= 3,
-		.orig_video_lines	= 25,
-		.orig_video_isVGA	= 0x22,
-		.orig_video_points	= 16,
-       };
-=======
 	vgacon_register_screen(&vgacon_screen_info);
->>>>>>> a6ad5510
        /* XXXKW for CFE, get lines/cols from environment */
 #endif
 }
