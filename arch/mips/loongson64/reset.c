// SPDX-License-Identifier: GPL-2.0-or-later
/*
 *
 * Copyright (C) 2007 Lemote, Inc. & Institute of Computing Technology
 * Author: Fuxin Zhang, zhangfx@lemote.com
 * Copyright (C) 2009 Lemote, Inc.
 * Author: Zhangjin Wu, wuzhangjin@gmail.com
 */
#include <linux/cpu.h>
#include <linux/delay.h>
#include <linux/init.h>
#include <linux/kexec.h>
#include <linux/pm.h>
#include <linux/reboot.h>
#include <linux/slab.h>

#include <asm/bootinfo.h>
#include <asm/idle.h>
#include <asm/reboot.h>
#include <asm/bug.h>

#include <loongson.h>
#include <boot_param.h>

static int firmware_restart(struct sys_off_data *unusedd)
{

	void (*fw_restart)(void) = (void *)loongson_sysconf.restart_addr;

	fw_restart();
	return NOTIFY_DONE;
}

static int firmware_poweroff(struct sys_off_data *unused)
{
	void (*fw_poweroff)(void) = (void *)loongson_sysconf.poweroff_addr;

	fw_poweroff();
	return NOTIFY_DONE;
}

<<<<<<< HEAD
#ifdef CONFIG_KEXEC
=======
#ifdef CONFIG_KEXEC_CORE
>>>>>>> a6ad5510

/* 0X80000000~0X80200000 is safe */
#define MAX_ARGS	64
#define KEXEC_CTRL_CODE	0xFFFFFFFF80100000UL
#define KEXEC_ARGV_ADDR	0xFFFFFFFF80108000UL
#define KEXEC_ARGV_SIZE	COMMAND_LINE_SIZE
#define KEXEC_ENVP_SIZE	4800

static int kexec_argc;
static int kdump_argc;
static void *kexec_argv;
static void *kdump_argv;
static void *kexec_envp;

static int loongson_kexec_prepare(struct kimage *image)
{
	int i, argc = 0;
	unsigned int *argv;
	char *str, *ptr, *bootloader = "kexec";

	/* argv at offset 0, argv[] at offset KEXEC_ARGV_SIZE/2 */
	if (image->type == KEXEC_TYPE_DEFAULT)
		argv = (unsigned int *)kexec_argv;
	else
		argv = (unsigned int *)kdump_argv;

	argv[argc++] = (unsigned int)(KEXEC_ARGV_ADDR + KEXEC_ARGV_SIZE/2);

	for (i = 0; i < image->nr_segments; i++) {
		if (!strncmp(bootloader, (char *)image->segment[i].buf,
				strlen(bootloader))) {
			/*
			 * convert command line string to array
			 * of parameters (as bootloader does).
			 */
			int offt;
			str = (char *)argv + KEXEC_ARGV_SIZE/2;
			memcpy(str, image->segment[i].buf, KEXEC_ARGV_SIZE/2);
			ptr = strchr(str, ' ');

			while (ptr && (argc < MAX_ARGS)) {
				*ptr = '\0';
				if (ptr[1] != ' ') {
					offt = (int)(ptr - str + 1);
					argv[argc] = KEXEC_ARGV_ADDR + KEXEC_ARGV_SIZE/2 + offt;
					argc++;
				}
				ptr = strchr(ptr + 1, ' ');
			}
			break;
		}
	}

	if (image->type == KEXEC_TYPE_DEFAULT)
		kexec_argc = argc;
	else
		kdump_argc = argc;

	/* kexec/kdump need a safe page to save reboot_code_buffer */
	image->control_code_page = virt_to_page((void *)KEXEC_CTRL_CODE);

	return 0;
}

static void loongson_kexec_shutdown(void)
{
#ifdef CONFIG_SMP
	int cpu;

	/* All CPUs go to reboot_code_buffer */
	for_each_possible_cpu(cpu)
		if (!cpu_online(cpu))
			cpu_device_up(get_cpu_device(cpu));

	secondary_kexec_args[0] = TO_UNCAC(0x3ff01000);
#endif
	kexec_args[0] = kexec_argc;
	kexec_args[1] = fw_arg1;
	kexec_args[2] = fw_arg2;
	memcpy((void *)fw_arg1, kexec_argv, KEXEC_ARGV_SIZE);
	memcpy((void *)fw_arg2, kexec_envp, KEXEC_ENVP_SIZE);
}

static void loongson_crash_shutdown(struct pt_regs *regs)
{
	default_machine_crash_shutdown(regs);
	kexec_args[0] = kdump_argc;
	kexec_args[1] = fw_arg1;
	kexec_args[2] = fw_arg2;
#ifdef CONFIG_SMP
	secondary_kexec_args[0] = TO_UNCAC(0x3ff01000);
#endif
	memcpy((void *)fw_arg1, kdump_argv, KEXEC_ARGV_SIZE);
	memcpy((void *)fw_arg2, kexec_envp, KEXEC_ENVP_SIZE);
}

#endif

static int __init mips_reboot_setup(void)
{
	if (loongson_sysconf.restart_addr) {
		register_sys_off_handler(SYS_OFF_MODE_RESTART,
				 SYS_OFF_PRIO_FIRMWARE,
				 firmware_restart, NULL);
	}

	if (loongson_sysconf.poweroff_addr) {
		register_sys_off_handler(SYS_OFF_MODE_POWER_OFF,
				 SYS_OFF_PRIO_FIRMWARE,
				 firmware_poweroff, NULL);
	}

#ifdef CONFIG_KEXEC_CORE
	kexec_argv = kmalloc(KEXEC_ARGV_SIZE, GFP_KERNEL);
	if (WARN_ON(!kexec_argv))
		return -ENOMEM;

	kdump_argv = kmalloc(KEXEC_ARGV_SIZE, GFP_KERNEL);
	if (WARN_ON(!kdump_argv))
		return -ENOMEM;

	kexec_envp = kmalloc(KEXEC_ENVP_SIZE, GFP_KERNEL);
	if (WARN_ON(!kexec_envp))
		return -ENOMEM;

	fw_arg1 = KEXEC_ARGV_ADDR;
	memcpy(kexec_envp, (void *)fw_arg2, KEXEC_ENVP_SIZE);

	_machine_kexec_prepare = loongson_kexec_prepare;
	_machine_kexec_shutdown = loongson_kexec_shutdown;
	_machine_crash_shutdown = loongson_crash_shutdown;
#endif

	return 0;
}

arch_initcall(mips_reboot_setup);<|MERGE_RESOLUTION|>--- conflicted
+++ resolved
@@ -39,11 +39,7 @@
 	return NOTIFY_DONE;
 }
 
-<<<<<<< HEAD
-#ifdef CONFIG_KEXEC
-=======
 #ifdef CONFIG_KEXEC_CORE
->>>>>>> a6ad5510
 
 /* 0X80000000~0X80200000 is safe */
 #define MAX_ARGS	64
