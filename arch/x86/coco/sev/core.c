--- conflicted
+++ resolved
@@ -89,58 +89,6 @@
 static u64 snp_tsc_scale __ro_after_init;
 static u64 snp_tsc_offset __ro_after_init;
 static unsigned long snp_tsc_freq_khz __ro_after_init;
-<<<<<<< HEAD
-
-/* #VC handler runtime per-CPU data */
-struct sev_es_runtime_data {
-	struct ghcb ghcb_page;
-
-	/*
-	 * Reserve one page per CPU as backup storage for the unencrypted GHCB.
-	 * It is needed when an NMI happens while the #VC handler uses the real
-	 * GHCB, and the NMI handler itself is causing another #VC exception. In
-	 * that case the GHCB content of the first handler needs to be backed up
-	 * and restored.
-	 */
-	struct ghcb backup_ghcb;
-
-	/*
-	 * Mark the per-cpu GHCBs as in-use to detect nested #VC exceptions.
-	 * There is no need for it to be atomic, because nothing is written to
-	 * the GHCB between the read and the write of ghcb_active. So it is safe
-	 * to use it when a nested #VC exception happens before the write.
-	 *
-	 * This is necessary for example in the #VC->NMI->#VC case when the NMI
-	 * happens while the first #VC handler uses the GHCB. When the NMI code
-	 * raises a second #VC handler it might overwrite the contents of the
-	 * GHCB written by the first handler. To avoid this the content of the
-	 * GHCB is saved and restored when the GHCB is detected to be in use
-	 * already.
-	 */
-	bool ghcb_active;
-	bool backup_ghcb_active;
-
-	/*
-	 * Cached DR7 value - write it on DR7 writes and return it on reads.
-	 * That value will never make it to the real hardware DR7 as debugging
-	 * is currently unsupported in SEV-ES guests.
-	 */
-	unsigned long dr7;
-};
-
-struct ghcb_state {
-	struct ghcb *ghcb;
-};
-
-/* For early boot SVSM communication */
-static struct svsm_ca boot_svsm_ca_page __aligned(PAGE_SIZE);
-
-static DEFINE_PER_CPU(struct sev_es_runtime_data*, runtime_data);
-static DEFINE_PER_CPU(struct sev_es_save_area *, sev_vmsa);
-static DEFINE_PER_CPU(struct svsm_ca *, svsm_caa);
-static DEFINE_PER_CPU(u64, svsm_caa_pa);
-=======
->>>>>>> 25bf10be
 
 DEFINE_PER_CPU(struct sev_es_runtime_data*, runtime_data);
 DEFINE_PER_CPU(struct sev_es_save_area *, sev_vmsa);
@@ -2249,11 +2197,7 @@
 	if (!cc_platform_has(CC_ATTR_GUEST_SNP_SECURE_TSC))
 		return;
 
-<<<<<<< HEAD
-	mem = early_memremap_encrypted(secrets_pa, PAGE_SIZE);
-=======
 	mem = early_memremap_encrypted(sev_secrets_pa, PAGE_SIZE);
->>>>>>> 25bf10be
 	if (!mem) {
 		pr_err("Unable to get TSC_FACTOR: failed to map the SNP secrets page.\n");
 		sev_es_terminate(SEV_TERM_SET_LINUX, GHCB_TERM_SECURE_TSC);
@@ -2262,11 +2206,7 @@
 	secrets = (__force struct snp_secrets_page *)mem;
 
 	setup_force_cpu_cap(X86_FEATURE_TSC_KNOWN_FREQ);
-<<<<<<< HEAD
-	rdmsrl(MSR_AMD64_GUEST_TSC_FREQ, tsc_freq_mhz);
-=======
 	rdmsrq(MSR_AMD64_GUEST_TSC_FREQ, tsc_freq_mhz);
->>>>>>> 25bf10be
 
 	/* Extract the GUEST TSC MHZ from BIT[17:0], rest is reserved space */
 	tsc_freq_mhz &= GENMASK_ULL(17, 0);
