// SPDX-License-Identifier: GPL-2.0
/* System call table for x86-64. */

#include <linux/linkage.h>
#include <linux/sys.h>
#include <linux/cache.h>
#include <linux/syscalls.h>
#include <asm/syscall.h>

#define __SYSCALL(nr, sym) extern long __x64_##sym(const struct pt_regs *);
#define __SYSCALL_NORETURN(nr, sym) extern long __noreturn __x64_##sym(const struct pt_regs *);
#include <asm/syscalls_64.h>
#undef  __SYSCALL

<<<<<<< HEAD
=======
#undef  __SYSCALL_NORETURN
#define __SYSCALL_NORETURN __SYSCALL

>>>>>>> a6ad5510
/*
 * The sys_call_table[] is no longer used for system calls, but
 * kernel/trace/trace_syscalls.c still wants to know the system
 * call address.
 */
#define __SYSCALL(nr, sym) __x64_##sym,
const sys_call_ptr_t sys_call_table[] = {
#include <asm/syscalls_64.h>
};
<<<<<<< HEAD
#undef __SYSCALL

#define __SYSCALL(nr, sym) case nr: return __x64_##sym(regs);

=======
#undef  __SYSCALL

#define __SYSCALL(nr, sym) case nr: return __x64_##sym(regs);
>>>>>>> a6ad5510
long x64_sys_call(const struct pt_regs *regs, unsigned int nr)
{
	switch (nr) {
	#include <asm/syscalls_64.h>
	default: return __x64_sys_ni_syscall(regs);
	}
};<|MERGE_RESOLUTION|>--- conflicted
+++ resolved
@@ -12,12 +12,9 @@
 #include <asm/syscalls_64.h>
 #undef  __SYSCALL
 
-<<<<<<< HEAD
-=======
 #undef  __SYSCALL_NORETURN
 #define __SYSCALL_NORETURN __SYSCALL
 
->>>>>>> a6ad5510
 /*
  * The sys_call_table[] is no longer used for system calls, but
  * kernel/trace/trace_syscalls.c still wants to know the system
@@ -27,16 +24,9 @@
 const sys_call_ptr_t sys_call_table[] = {
 #include <asm/syscalls_64.h>
 };
-<<<<<<< HEAD
-#undef __SYSCALL
-
-#define __SYSCALL(nr, sym) case nr: return __x64_##sym(regs);
-
-=======
 #undef  __SYSCALL
 
 #define __SYSCALL(nr, sym) case nr: return __x64_##sym(regs);
->>>>>>> a6ad5510
 long x64_sys_call(const struct pt_regs *regs, unsigned int nr)
 {
 	switch (nr) {
