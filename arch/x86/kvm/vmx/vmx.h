--- conflicted
+++ resolved
@@ -645,11 +645,7 @@
 	return bits;
 }
 
-<<<<<<< HEAD
-static inline struct kvm_vmx *to_kvm_vmx(struct kvm *kvm)
-=======
 static __always_inline struct kvm_vmx *to_kvm_vmx(struct kvm *kvm)
->>>>>>> 98817289
 {
 	return container_of(kvm, struct kvm_vmx, kvm);
 }
