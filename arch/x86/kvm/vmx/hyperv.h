--- conflicted
+++ resolved
@@ -6,118 +6,6 @@
 #include "vmcs12.h"
 #include "vmx.h"
 
-<<<<<<< HEAD
-#define KVM_EVMCS_VERSION 1
-
-/*
- * Enlightened VMCSv1 doesn't support these:
- *
- *	POSTED_INTR_NV                  = 0x00000002,
- *	GUEST_INTR_STATUS               = 0x00000810,
- *	APIC_ACCESS_ADDR		= 0x00002014,
- *	POSTED_INTR_DESC_ADDR           = 0x00002016,
- *	EOI_EXIT_BITMAP0                = 0x0000201c,
- *	EOI_EXIT_BITMAP1                = 0x0000201e,
- *	EOI_EXIT_BITMAP2                = 0x00002020,
- *	EOI_EXIT_BITMAP3                = 0x00002022,
- *	GUEST_PML_INDEX			= 0x00000812,
- *	PML_ADDRESS			= 0x0000200e,
- *	VM_FUNCTION_CONTROL             = 0x00002018,
- *	EPTP_LIST_ADDRESS               = 0x00002024,
- *	VMREAD_BITMAP                   = 0x00002026,
- *	VMWRITE_BITMAP                  = 0x00002028,
- *
- *	TSC_MULTIPLIER                  = 0x00002032,
- *	PLE_GAP                         = 0x00004020,
- *	PLE_WINDOW                      = 0x00004022,
- *	VMX_PREEMPTION_TIMER_VALUE      = 0x0000482E,
- *
- * Currently unsupported in KVM:
- *	GUEST_IA32_RTIT_CTL		= 0x00002814,
- */
-#define EVMCS1_SUPPORTED_PINCTRL					\
-	(PIN_BASED_ALWAYSON_WITHOUT_TRUE_MSR |				\
-	 PIN_BASED_EXT_INTR_MASK |					\
-	 PIN_BASED_NMI_EXITING |					\
-	 PIN_BASED_VIRTUAL_NMIS)
-
-#define EVMCS1_SUPPORTED_EXEC_CTRL					\
-	(CPU_BASED_ALWAYSON_WITHOUT_TRUE_MSR |				\
-	 CPU_BASED_HLT_EXITING |					\
-	 CPU_BASED_CR3_LOAD_EXITING |					\
-	 CPU_BASED_CR3_STORE_EXITING |					\
-	 CPU_BASED_UNCOND_IO_EXITING |					\
-	 CPU_BASED_MOV_DR_EXITING |					\
-	 CPU_BASED_USE_TSC_OFFSETTING |					\
-	 CPU_BASED_MWAIT_EXITING |					\
-	 CPU_BASED_MONITOR_EXITING |					\
-	 CPU_BASED_INVLPG_EXITING |					\
-	 CPU_BASED_RDPMC_EXITING |					\
-	 CPU_BASED_INTR_WINDOW_EXITING |				\
-	 CPU_BASED_CR8_LOAD_EXITING |					\
-	 CPU_BASED_CR8_STORE_EXITING |					\
-	 CPU_BASED_RDTSC_EXITING |					\
-	 CPU_BASED_TPR_SHADOW |						\
-	 CPU_BASED_USE_IO_BITMAPS |					\
-	 CPU_BASED_MONITOR_TRAP_FLAG |					\
-	 CPU_BASED_USE_MSR_BITMAPS |					\
-	 CPU_BASED_NMI_WINDOW_EXITING |					\
-	 CPU_BASED_PAUSE_EXITING |					\
-	 CPU_BASED_ACTIVATE_SECONDARY_CONTROLS)
-
-#define EVMCS1_SUPPORTED_2NDEXEC					\
-	(SECONDARY_EXEC_VIRTUALIZE_X2APIC_MODE |			\
-	 SECONDARY_EXEC_WBINVD_EXITING |				\
-	 SECONDARY_EXEC_ENABLE_VPID |					\
-	 SECONDARY_EXEC_ENABLE_EPT |					\
-	 SECONDARY_EXEC_UNRESTRICTED_GUEST |				\
-	 SECONDARY_EXEC_DESC |						\
-	 SECONDARY_EXEC_ENABLE_RDTSCP |					\
-	 SECONDARY_EXEC_ENABLE_INVPCID |				\
-	 SECONDARY_EXEC_ENABLE_XSAVES |					\
-	 SECONDARY_EXEC_RDSEED_EXITING |				\
-	 SECONDARY_EXEC_RDRAND_EXITING |				\
-	 SECONDARY_EXEC_TSC_SCALING |					\
-	 SECONDARY_EXEC_ENABLE_USR_WAIT_PAUSE |				\
-	 SECONDARY_EXEC_PT_USE_GPA |					\
-	 SECONDARY_EXEC_PT_CONCEAL_VMX |				\
-	 SECONDARY_EXEC_BUS_LOCK_DETECTION |				\
-	 SECONDARY_EXEC_NOTIFY_VM_EXITING |				\
-	 SECONDARY_EXEC_ENCLS_EXITING)
-
-#define EVMCS1_SUPPORTED_3RDEXEC (0ULL)
-
-#define EVMCS1_SUPPORTED_VMEXIT_CTRL					\
-	(VM_EXIT_ALWAYSON_WITHOUT_TRUE_MSR |				\
-	 VM_EXIT_SAVE_DEBUG_CONTROLS |					\
-	 VM_EXIT_ACK_INTR_ON_EXIT |					\
-	 VM_EXIT_HOST_ADDR_SPACE_SIZE |					\
-	 VM_EXIT_LOAD_IA32_PERF_GLOBAL_CTRL |				\
-	 VM_EXIT_SAVE_IA32_PAT |					\
-	 VM_EXIT_LOAD_IA32_PAT |					\
-	 VM_EXIT_SAVE_IA32_EFER |					\
-	 VM_EXIT_LOAD_IA32_EFER |					\
-	 VM_EXIT_CLEAR_BNDCFGS |					\
-	 VM_EXIT_PT_CONCEAL_PIP |					\
-	 VM_EXIT_CLEAR_IA32_RTIT_CTL)
-
-#define EVMCS1_SUPPORTED_VMENTRY_CTRL					\
-	(VM_ENTRY_ALWAYSON_WITHOUT_TRUE_MSR |				\
-	 VM_ENTRY_LOAD_DEBUG_CONTROLS |					\
-	 VM_ENTRY_IA32E_MODE |						\
-	 VM_ENTRY_LOAD_IA32_PERF_GLOBAL_CTRL |				\
-	 VM_ENTRY_LOAD_IA32_PAT |					\
-	 VM_ENTRY_LOAD_IA32_EFER |					\
-	 VM_ENTRY_LOAD_BNDCFGS |					\
-	 VM_ENTRY_PT_CONCEAL_PIP |					\
-	 VM_ENTRY_LOAD_IA32_RTIT_CTL)
-
-#define EVMCS1_SUPPORTED_VMFUNC (0)
-
-struct evmcs_field {
-	u16 offset;
-	u16 clean_field;
-=======
 #define EVMPTR_INVALID (-1ULL)
 #define EVMPTR_MAP_PENDING (-2ULL)
 
@@ -126,7 +14,6 @@
 	EVMPTRLD_SUCCEEDED,
 	EVMPTRLD_VMFAIL,
 	EVMPTRLD_ERROR,
->>>>>>> a6ad5510
 };
 
 #ifdef CONFIG_KVM_HYPERV
@@ -135,12 +22,6 @@
 	return evmptr != EVMPTR_INVALID && evmptr != EVMPTR_MAP_PENDING;
 }
 
-<<<<<<< HEAD
-#define EVMPTR_INVALID (-1ULL)
-#define EVMPTR_MAP_PENDING (-2ULL)
-
-static inline bool evmptr_is_valid(u64 evmptr)
-=======
 static inline bool nested_vmx_is_evmptr12_valid(struct vcpu_vmx *vmx)
 {
 	return evmptr_is_valid(vmx->nested.hv_evmcs_vmptr);
@@ -201,7 +82,6 @@
 }
 
 static inline struct hv_enlightened_vmcs *nested_vmx_evmcs(struct vcpu_vmx *vmx)
->>>>>>> a6ad5510
 {
 	return NULL;
 }
