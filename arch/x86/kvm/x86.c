--- conflicted
+++ resolved
@@ -10785,11 +10785,7 @@
 		dm_request_for_irq_injection(vcpu) &&
 		kvm_cpu_accept_dm_intr(vcpu);
 	fastpath_t exit_fastpath;
-<<<<<<< HEAD
-	u64 run_flags;
-=======
 	u64 run_flags, debug_ctl;
->>>>>>> 25bf10be
 
 	bool req_immediate_exit = false;
 
@@ -11047,12 +11043,8 @@
 	if (vcpu->arch.guest_fpu.xfd_err)
 		wrmsrq(MSR_IA32_XFD_ERR, vcpu->arch.guest_fpu.xfd_err);
 
-<<<<<<< HEAD
-	if (unlikely(vcpu->arch.switch_db_regs)) {
-=======
 	if (unlikely(vcpu->arch.switch_db_regs &&
 		     !(vcpu->arch.switch_db_regs & KVM_DEBUGREG_AUTO_SWITCH))) {
->>>>>>> 25bf10be
 		set_debugreg(DR7_FIXED_1, 7);
 		set_debugreg(vcpu->arch.eff_db[0], 0);
 		set_debugreg(vcpu->arch.eff_db[1], 1);
