--- conflicted
+++ resolved
@@ -4599,11 +4599,7 @@
 	return type < 32 && (kvm_caps.supported_vm_types & BIT(type));
 }
 
-<<<<<<< HEAD
-static inline u32 kvm_sync_valid_fields(struct kvm *kvm)
-=======
 static inline u64 kvm_sync_valid_fields(struct kvm *kvm)
->>>>>>> fc85704c
 {
 	return kvm && kvm->arch.has_protected_state ? 0 : KVM_SYNC_X86_VALID_FIELDS;
 }
@@ -11499,11 +11495,7 @@
 {
 	struct kvm_queued_exception *ex = &vcpu->arch.exception;
 	struct kvm_run *kvm_run = vcpu->run;
-<<<<<<< HEAD
-	u32 sync_valid_fields;
-=======
 	u64 sync_valid_fields;
->>>>>>> fc85704c
 	int r;
 
 	r = kvm_mmu_post_init_vm(vcpu->kvm);
