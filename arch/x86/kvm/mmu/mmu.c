// SPDX-License-Identifier: GPL-2.0-only
/*
 * Kernel-based Virtual Machine driver for Linux
 *
 * This module enables machines with Intel VT-x extensions to run virtual
 * machines without emulation or binary translation.
 *
 * MMU support
 *
 * Copyright (C) 2006 Qumranet, Inc.
 * Copyright 2010 Red Hat, Inc. and/or its affiliates.
 *
 * Authors:
 *   Yaniv Kamay  <yaniv@qumranet.com>
 *   Avi Kivity   <avi@qumranet.com>
 */

#include "irq.h"
#include "ioapic.h"
#include "mmu.h"
#include "mmu_internal.h"
#include "tdp_mmu.h"
#include "x86.h"
#include "kvm_cache_regs.h"
#include "kvm_emulate.h"
#include "cpuid.h"
#include "spte.h"

#include <linux/kvm_host.h>
#include <linux/types.h>
#include <linux/string.h>
#include <linux/mm.h>
#include <linux/highmem.h>
#include <linux/moduleparam.h>
#include <linux/export.h>
#include <linux/swap.h>
#include <linux/hugetlb.h>
#include <linux/compiler.h>
#include <linux/srcu.h>
#include <linux/slab.h>
#include <linux/sched/signal.h>
#include <linux/uaccess.h>
#include <linux/hash.h>
#include <linux/kern_levels.h>
#include <linux/kthread.h>

#include <asm/page.h>
#include <asm/memtype.h>
#include <asm/cmpxchg.h>
#include <asm/io.h>
#include <asm/set_memory.h>
#include <asm/vmx.h>
#include <asm/kvm_page_track.h>
#include "trace.h"

#include "paging.h"

extern bool itlb_multihit_kvm_mitigation;

int __read_mostly nx_huge_pages = -1;
static uint __read_mostly nx_huge_pages_recovery_period_ms;
#ifdef CONFIG_PREEMPT_RT
/* Recovery can cause latency spikes, disable it for PREEMPT_RT.  */
static uint __read_mostly nx_huge_pages_recovery_ratio = 0;
#else
static uint __read_mostly nx_huge_pages_recovery_ratio = 60;
#endif

static int set_nx_huge_pages(const char *val, const struct kernel_param *kp);
static int set_nx_huge_pages_recovery_param(const char *val, const struct kernel_param *kp);

static const struct kernel_param_ops nx_huge_pages_ops = {
	.set = set_nx_huge_pages,
	.get = param_get_bool,
};

static const struct kernel_param_ops nx_huge_pages_recovery_param_ops = {
	.set = set_nx_huge_pages_recovery_param,
	.get = param_get_uint,
};

module_param_cb(nx_huge_pages, &nx_huge_pages_ops, &nx_huge_pages, 0644);
__MODULE_PARM_TYPE(nx_huge_pages, "bool");
module_param_cb(nx_huge_pages_recovery_ratio, &nx_huge_pages_recovery_param_ops,
		&nx_huge_pages_recovery_ratio, 0644);
__MODULE_PARM_TYPE(nx_huge_pages_recovery_ratio, "uint");
module_param_cb(nx_huge_pages_recovery_period_ms, &nx_huge_pages_recovery_param_ops,
		&nx_huge_pages_recovery_period_ms, 0644);
__MODULE_PARM_TYPE(nx_huge_pages_recovery_period_ms, "uint");

static bool __read_mostly force_flush_and_sync_on_reuse;
module_param_named(flush_on_reuse, force_flush_and_sync_on_reuse, bool, 0644);

/*
 * When setting this variable to true it enables Two-Dimensional-Paging
 * where the hardware walks 2 page tables:
 * 1. the guest-virtual to guest-physical
 * 2. while doing 1. it walks guest-physical to host-physical
 * If the hardware supports that we don't need to do shadow paging.
 */
bool tdp_enabled = false;

static int max_huge_page_level __read_mostly;
static int tdp_root_level __read_mostly;
static int max_tdp_level __read_mostly;

#ifdef MMU_DEBUG
bool dbg = 0;
module_param(dbg, bool, 0644);
#endif

#define PTE_PREFETCH_NUM		8

#define PT32_LEVEL_BITS 10

#define PT32_LEVEL_SHIFT(level) \
		(PAGE_SHIFT + (level - 1) * PT32_LEVEL_BITS)

#define PT32_LVL_OFFSET_MASK(level) \
	(PT32_BASE_ADDR_MASK & ((1ULL << (PAGE_SHIFT + (((level) - 1) \
						* PT32_LEVEL_BITS))) - 1))

#define PT32_INDEX(address, level)\
	(((address) >> PT32_LEVEL_SHIFT(level)) & ((1 << PT32_LEVEL_BITS) - 1))


#define PT32_BASE_ADDR_MASK PAGE_MASK
#define PT32_DIR_BASE_ADDR_MASK \
	(PAGE_MASK & ~((1ULL << (PAGE_SHIFT + PT32_LEVEL_BITS)) - 1))
#define PT32_LVL_ADDR_MASK(level) \
	(PAGE_MASK & ~((1ULL << (PAGE_SHIFT + (((level) - 1) \
					    * PT32_LEVEL_BITS))) - 1))

#include <trace/events/kvm.h>

/* make pte_list_desc fit well in cache lines */
#define PTE_LIST_EXT 14

/*
 * Slight optimization of cacheline layout, by putting `more' and `spte_count'
 * at the start; then accessing it will only use one single cacheline for
 * either full (entries==PTE_LIST_EXT) case or entries<=6.
 */
struct pte_list_desc {
	struct pte_list_desc *more;
	/*
	 * Stores number of entries stored in the pte_list_desc.  No need to be
	 * u64 but just for easier alignment.  When PTE_LIST_EXT, means full.
	 */
	u64 spte_count;
	u64 *sptes[PTE_LIST_EXT];
};

struct kvm_shadow_walk_iterator {
	u64 addr;
	hpa_t shadow_addr;
	u64 *sptep;
	int level;
	unsigned index;
};

#define for_each_shadow_entry_using_root(_vcpu, _root, _addr, _walker)     \
	for (shadow_walk_init_using_root(&(_walker), (_vcpu),              \
					 (_root), (_addr));                \
	     shadow_walk_okay(&(_walker));			           \
	     shadow_walk_next(&(_walker)))

#define for_each_shadow_entry(_vcpu, _addr, _walker)            \
	for (shadow_walk_init(&(_walker), _vcpu, _addr);	\
	     shadow_walk_okay(&(_walker));			\
	     shadow_walk_next(&(_walker)))

#define for_each_shadow_entry_lockless(_vcpu, _addr, _walker, spte)	\
	for (shadow_walk_init(&(_walker), _vcpu, _addr);		\
	     shadow_walk_okay(&(_walker)) &&				\
		({ spte = mmu_spte_get_lockless(_walker.sptep); 1; });	\
	     __shadow_walk_next(&(_walker), spte))

static struct kmem_cache *pte_list_desc_cache;
struct kmem_cache *mmu_page_header_cache;
static struct percpu_counter kvm_total_used_mmu_pages;

static void mmu_spte_set(u64 *sptep, u64 spte);

struct kvm_mmu_role_regs {
	const unsigned long cr0;
	const unsigned long cr4;
	const u64 efer;
};

#define CREATE_TRACE_POINTS
#include "mmutrace.h"

/*
 * Yes, lot's of underscores.  They're a hint that you probably shouldn't be
 * reading from the role_regs.  Once the mmu_role is constructed, it becomes
 * the single source of truth for the MMU's state.
 */
#define BUILD_MMU_ROLE_REGS_ACCESSOR(reg, name, flag)			\
static inline bool __maybe_unused ____is_##reg##_##name(struct kvm_mmu_role_regs *regs)\
{									\
	return !!(regs->reg & flag);					\
}
BUILD_MMU_ROLE_REGS_ACCESSOR(cr0, pg, X86_CR0_PG);
BUILD_MMU_ROLE_REGS_ACCESSOR(cr0, wp, X86_CR0_WP);
BUILD_MMU_ROLE_REGS_ACCESSOR(cr4, pse, X86_CR4_PSE);
BUILD_MMU_ROLE_REGS_ACCESSOR(cr4, pae, X86_CR4_PAE);
BUILD_MMU_ROLE_REGS_ACCESSOR(cr4, smep, X86_CR4_SMEP);
BUILD_MMU_ROLE_REGS_ACCESSOR(cr4, smap, X86_CR4_SMAP);
BUILD_MMU_ROLE_REGS_ACCESSOR(cr4, pke, X86_CR4_PKE);
BUILD_MMU_ROLE_REGS_ACCESSOR(cr4, la57, X86_CR4_LA57);
BUILD_MMU_ROLE_REGS_ACCESSOR(efer, nx, EFER_NX);
BUILD_MMU_ROLE_REGS_ACCESSOR(efer, lma, EFER_LMA);

/*
 * The MMU itself (with a valid role) is the single source of truth for the
 * MMU.  Do not use the regs used to build the MMU/role, nor the vCPU.  The
 * regs don't account for dependencies, e.g. clearing CR4 bits if CR0.PG=1,
 * and the vCPU may be incorrect/irrelevant.
 */
#define BUILD_MMU_ROLE_ACCESSOR(base_or_ext, reg, name)		\
static inline bool __maybe_unused is_##reg##_##name(struct kvm_mmu *mmu)	\
{								\
	return !!(mmu->mmu_role. base_or_ext . reg##_##name);	\
}
BUILD_MMU_ROLE_ACCESSOR(ext,  cr0, pg);
BUILD_MMU_ROLE_ACCESSOR(base, cr0, wp);
BUILD_MMU_ROLE_ACCESSOR(ext,  cr4, pse);
BUILD_MMU_ROLE_ACCESSOR(ext,  cr4, pae);
BUILD_MMU_ROLE_ACCESSOR(ext,  cr4, smep);
BUILD_MMU_ROLE_ACCESSOR(ext,  cr4, smap);
BUILD_MMU_ROLE_ACCESSOR(ext,  cr4, pke);
BUILD_MMU_ROLE_ACCESSOR(ext,  cr4, la57);
BUILD_MMU_ROLE_ACCESSOR(base, efer, nx);

static struct kvm_mmu_role_regs vcpu_to_role_regs(struct kvm_vcpu *vcpu)
{
	struct kvm_mmu_role_regs regs = {
		.cr0 = kvm_read_cr0_bits(vcpu, KVM_MMU_CR0_ROLE_BITS),
		.cr4 = kvm_read_cr4_bits(vcpu, KVM_MMU_CR4_ROLE_BITS),
		.efer = vcpu->arch.efer,
	};

	return regs;
}

static int role_regs_to_root_level(struct kvm_mmu_role_regs *regs)
{
	if (!____is_cr0_pg(regs))
		return 0;
	else if (____is_efer_lma(regs))
		return ____is_cr4_la57(regs) ? PT64_ROOT_5LEVEL :
					       PT64_ROOT_4LEVEL;
	else if (____is_cr4_pae(regs))
		return PT32E_ROOT_LEVEL;
	else
		return PT32_ROOT_LEVEL;
}

static inline bool kvm_available_flush_tlb_with_range(void)
{
	return kvm_x86_ops.tlb_remote_flush_with_range;
}

static void kvm_flush_remote_tlbs_with_range(struct kvm *kvm,
		struct kvm_tlb_range *range)
{
	int ret = -ENOTSUPP;

	if (range && kvm_x86_ops.tlb_remote_flush_with_range)
		ret = static_call(kvm_x86_tlb_remote_flush_with_range)(kvm, range);

	if (ret)
		kvm_flush_remote_tlbs(kvm);
}

void kvm_flush_remote_tlbs_with_address(struct kvm *kvm,
		u64 start_gfn, u64 pages)
{
	struct kvm_tlb_range range;

	range.start_gfn = start_gfn;
	range.pages = pages;

	kvm_flush_remote_tlbs_with_range(kvm, &range);
}

static void mark_mmio_spte(struct kvm_vcpu *vcpu, u64 *sptep, u64 gfn,
			   unsigned int access)
{
	u64 spte = make_mmio_spte(vcpu, gfn, access);

	trace_mark_mmio_spte(sptep, gfn, spte);
	mmu_spte_set(sptep, spte);
}

static gfn_t get_mmio_spte_gfn(u64 spte)
{
	u64 gpa = spte & shadow_nonpresent_or_rsvd_lower_gfn_mask;

	gpa |= (spte >> SHADOW_NONPRESENT_OR_RSVD_MASK_LEN)
	       & shadow_nonpresent_or_rsvd_mask;

	return gpa >> PAGE_SHIFT;
}

static unsigned get_mmio_spte_access(u64 spte)
{
	return spte & shadow_mmio_access_mask;
}

static bool check_mmio_spte(struct kvm_vcpu *vcpu, u64 spte)
{
	u64 kvm_gen, spte_gen, gen;

	gen = kvm_vcpu_memslots(vcpu)->generation;
	if (unlikely(gen & KVM_MEMSLOT_GEN_UPDATE_IN_PROGRESS))
		return false;

	kvm_gen = gen & MMIO_SPTE_GEN_MASK;
	spte_gen = get_mmio_spte_generation(spte);

	trace_check_mmio_spte(spte, kvm_gen, spte_gen);
	return likely(kvm_gen == spte_gen);
}

static int is_cpuid_PSE36(void)
{
	return 1;
}

static gfn_t pse36_gfn_delta(u32 gpte)
{
	int shift = 32 - PT32_DIR_PSE36_SHIFT - PAGE_SHIFT;

	return (gpte & PT32_DIR_PSE36_MASK) << shift;
}

#ifdef CONFIG_X86_64
static void __set_spte(u64 *sptep, u64 spte)
{
	WRITE_ONCE(*sptep, spte);
}

static void __update_clear_spte_fast(u64 *sptep, u64 spte)
{
	WRITE_ONCE(*sptep, spte);
}

static u64 __update_clear_spte_slow(u64 *sptep, u64 spte)
{
	return xchg(sptep, spte);
}

static u64 __get_spte_lockless(u64 *sptep)
{
	return READ_ONCE(*sptep);
}
#else
union split_spte {
	struct {
		u32 spte_low;
		u32 spte_high;
	};
	u64 spte;
};

static void count_spte_clear(u64 *sptep, u64 spte)
{
	struct kvm_mmu_page *sp =  sptep_to_sp(sptep);

	if (is_shadow_present_pte(spte))
		return;

	/* Ensure the spte is completely set before we increase the count */
	smp_wmb();
	sp->clear_spte_count++;
}

static void __set_spte(u64 *sptep, u64 spte)
{
	union split_spte *ssptep, sspte;

	ssptep = (union split_spte *)sptep;
	sspte = (union split_spte)spte;

	ssptep->spte_high = sspte.spte_high;

	/*
	 * If we map the spte from nonpresent to present, We should store
	 * the high bits firstly, then set present bit, so cpu can not
	 * fetch this spte while we are setting the spte.
	 */
	smp_wmb();

	WRITE_ONCE(ssptep->spte_low, sspte.spte_low);
}

static void __update_clear_spte_fast(u64 *sptep, u64 spte)
{
	union split_spte *ssptep, sspte;

	ssptep = (union split_spte *)sptep;
	sspte = (union split_spte)spte;

	WRITE_ONCE(ssptep->spte_low, sspte.spte_low);

	/*
	 * If we map the spte from present to nonpresent, we should clear
	 * present bit firstly to avoid vcpu fetch the old high bits.
	 */
	smp_wmb();

	ssptep->spte_high = sspte.spte_high;
	count_spte_clear(sptep, spte);
}

static u64 __update_clear_spte_slow(u64 *sptep, u64 spte)
{
	union split_spte *ssptep, sspte, orig;

	ssptep = (union split_spte *)sptep;
	sspte = (union split_spte)spte;

	/* xchg acts as a barrier before the setting of the high bits */
	orig.spte_low = xchg(&ssptep->spte_low, sspte.spte_low);
	orig.spte_high = ssptep->spte_high;
	ssptep->spte_high = sspte.spte_high;
	count_spte_clear(sptep, spte);

	return orig.spte;
}

/*
 * The idea using the light way get the spte on x86_32 guest is from
 * gup_get_pte (mm/gup.c).
 *
 * An spte tlb flush may be pending, because kvm_set_pte_rmapp
 * coalesces them and we are running out of the MMU lock.  Therefore
 * we need to protect against in-progress updates of the spte.
 *
 * Reading the spte while an update is in progress may get the old value
 * for the high part of the spte.  The race is fine for a present->non-present
 * change (because the high part of the spte is ignored for non-present spte),
 * but for a present->present change we must reread the spte.
 *
 * All such changes are done in two steps (present->non-present and
 * non-present->present), hence it is enough to count the number of
 * present->non-present updates: if it changed while reading the spte,
 * we might have hit the race.  This is done using clear_spte_count.
 */
static u64 __get_spte_lockless(u64 *sptep)
{
	struct kvm_mmu_page *sp =  sptep_to_sp(sptep);
	union split_spte spte, *orig = (union split_spte *)sptep;
	int count;

retry:
	count = sp->clear_spte_count;
	smp_rmb();

	spte.spte_low = orig->spte_low;
	smp_rmb();

	spte.spte_high = orig->spte_high;
	smp_rmb();

	if (unlikely(spte.spte_low != orig->spte_low ||
	      count != sp->clear_spte_count))
		goto retry;

	return spte.spte;
}
#endif

/* Rules for using mmu_spte_set:
 * Set the sptep from nonpresent to present.
 * Note: the sptep being assigned *must* be either not present
 * or in a state where the hardware will not attempt to update
 * the spte.
 */
static void mmu_spte_set(u64 *sptep, u64 new_spte)
{
	WARN_ON(is_shadow_present_pte(*sptep));
	__set_spte(sptep, new_spte);
}

/*
 * Update the SPTE (excluding the PFN), but do not track changes in its
 * accessed/dirty status.
 */
static u64 mmu_spte_update_no_track(u64 *sptep, u64 new_spte)
{
	u64 old_spte = *sptep;

	WARN_ON(!is_shadow_present_pte(new_spte));
	check_spte_writable_invariants(new_spte);

	if (!is_shadow_present_pte(old_spte)) {
		mmu_spte_set(sptep, new_spte);
		return old_spte;
	}

	if (!spte_has_volatile_bits(old_spte))
		__update_clear_spte_fast(sptep, new_spte);
	else
		old_spte = __update_clear_spte_slow(sptep, new_spte);

	WARN_ON(spte_to_pfn(old_spte) != spte_to_pfn(new_spte));

	return old_spte;
}

/* Rules for using mmu_spte_update:
 * Update the state bits, it means the mapped pfn is not changed.
 *
 * Whenever an MMU-writable SPTE is overwritten with a read-only SPTE, remote
 * TLBs must be flushed. Otherwise rmap_write_protect will find a read-only
 * spte, even though the writable spte might be cached on a CPU's TLB.
 *
 * Returns true if the TLB needs to be flushed
 */
static bool mmu_spte_update(u64 *sptep, u64 new_spte)
{
	bool flush = false;
	u64 old_spte = mmu_spte_update_no_track(sptep, new_spte);

	if (!is_shadow_present_pte(old_spte))
		return false;

	/*
	 * For the spte updated out of mmu-lock is safe, since
	 * we always atomically update it, see the comments in
	 * spte_has_volatile_bits().
	 */
	if (is_mmu_writable_spte(old_spte) &&
	      !is_writable_pte(new_spte))
		flush = true;

	/*
	 * Flush TLB when accessed/dirty states are changed in the page tables,
	 * to guarantee consistency between TLB and page tables.
	 */

	if (is_accessed_spte(old_spte) && !is_accessed_spte(new_spte)) {
		flush = true;
		kvm_set_pfn_accessed(spte_to_pfn(old_spte));
	}

	if (is_dirty_spte(old_spte) && !is_dirty_spte(new_spte)) {
		flush = true;
		kvm_set_pfn_dirty(spte_to_pfn(old_spte));
	}

	return flush;
}

/*
 * Rules for using mmu_spte_clear_track_bits:
 * It sets the sptep from present to nonpresent, and track the
 * state bits, it is used to clear the last level sptep.
 * Returns the old PTE.
 */
static int mmu_spte_clear_track_bits(struct kvm *kvm, u64 *sptep)
{
	kvm_pfn_t pfn;
	u64 old_spte = *sptep;
	int level = sptep_to_sp(sptep)->role.level;

	if (!is_shadow_present_pte(old_spte) ||
	    !spte_has_volatile_bits(old_spte))
		__update_clear_spte_fast(sptep, 0ull);
	else
		old_spte = __update_clear_spte_slow(sptep, 0ull);

	if (!is_shadow_present_pte(old_spte))
		return old_spte;

	kvm_update_page_stats(kvm, level, -1);

	pfn = spte_to_pfn(old_spte);

	/*
	 * KVM does not hold the refcount of the page used by
	 * kvm mmu, before reclaiming the page, we should
	 * unmap it from mmu first.
	 */
	WARN_ON(!kvm_is_reserved_pfn(pfn) && !page_count(pfn_to_page(pfn)));

	if (is_accessed_spte(old_spte))
		kvm_set_pfn_accessed(pfn);

	if (is_dirty_spte(old_spte))
		kvm_set_pfn_dirty(pfn);

	return old_spte;
}

/*
 * Rules for using mmu_spte_clear_no_track:
 * Directly clear spte without caring the state bits of sptep,
 * it is used to set the upper level spte.
 */
static void mmu_spte_clear_no_track(u64 *sptep)
{
	__update_clear_spte_fast(sptep, 0ull);
}

static u64 mmu_spte_get_lockless(u64 *sptep)
{
	return __get_spte_lockless(sptep);
}

/* Returns the Accessed status of the PTE and resets it at the same time. */
static bool mmu_spte_age(u64 *sptep)
{
	u64 spte = mmu_spte_get_lockless(sptep);

	if (!is_accessed_spte(spte))
		return false;

	if (spte_ad_enabled(spte)) {
		clear_bit((ffs(shadow_accessed_mask) - 1),
			  (unsigned long *)sptep);
	} else {
		/*
		 * Capture the dirty status of the page, so that it doesn't get
		 * lost when the SPTE is marked for access tracking.
		 */
		if (is_writable_pte(spte))
			kvm_set_pfn_dirty(spte_to_pfn(spte));

		spte = mark_spte_for_access_track(spte);
		mmu_spte_update_no_track(sptep, spte);
	}

	return true;
}

static void walk_shadow_page_lockless_begin(struct kvm_vcpu *vcpu)
{
	if (is_tdp_mmu(vcpu->arch.mmu)) {
		kvm_tdp_mmu_walk_lockless_begin();
	} else {
		/*
		 * Prevent page table teardown by making any free-er wait during
		 * kvm_flush_remote_tlbs() IPI to all active vcpus.
		 */
		local_irq_disable();

		/*
		 * Make sure a following spte read is not reordered ahead of the write
		 * to vcpu->mode.
		 */
		smp_store_mb(vcpu->mode, READING_SHADOW_PAGE_TABLES);
	}
}

static void walk_shadow_page_lockless_end(struct kvm_vcpu *vcpu)
{
	if (is_tdp_mmu(vcpu->arch.mmu)) {
		kvm_tdp_mmu_walk_lockless_end();
	} else {
		/*
		 * Make sure the write to vcpu->mode is not reordered in front of
		 * reads to sptes.  If it does, kvm_mmu_commit_zap_page() can see us
		 * OUTSIDE_GUEST_MODE and proceed to free the shadow page table.
		 */
		smp_store_release(&vcpu->mode, OUTSIDE_GUEST_MODE);
		local_irq_enable();
	}
}

static int mmu_topup_memory_caches(struct kvm_vcpu *vcpu, bool maybe_indirect)
{
	int r;

	/* 1 rmap, 1 parent PTE per level, and the prefetched rmaps. */
	r = kvm_mmu_topup_memory_cache(&vcpu->arch.mmu_pte_list_desc_cache,
				       1 + PT64_ROOT_MAX_LEVEL + PTE_PREFETCH_NUM);
	if (r)
		return r;
	r = kvm_mmu_topup_memory_cache(&vcpu->arch.mmu_shadow_page_cache,
				       PT64_ROOT_MAX_LEVEL);
	if (r)
		return r;
	if (maybe_indirect) {
		r = kvm_mmu_topup_memory_cache(&vcpu->arch.mmu_gfn_array_cache,
					       PT64_ROOT_MAX_LEVEL);
		if (r)
			return r;
	}
	return kvm_mmu_topup_memory_cache(&vcpu->arch.mmu_page_header_cache,
					  PT64_ROOT_MAX_LEVEL);
}

static void mmu_free_memory_caches(struct kvm_vcpu *vcpu)
{
	kvm_mmu_free_memory_cache(&vcpu->arch.mmu_pte_list_desc_cache);
	kvm_mmu_free_memory_cache(&vcpu->arch.mmu_shadow_page_cache);
	kvm_mmu_free_memory_cache(&vcpu->arch.mmu_gfn_array_cache);
	kvm_mmu_free_memory_cache(&vcpu->arch.mmu_page_header_cache);
}

static struct pte_list_desc *mmu_alloc_pte_list_desc(struct kvm_vcpu *vcpu)
{
	return kvm_mmu_memory_cache_alloc(&vcpu->arch.mmu_pte_list_desc_cache);
}

static void mmu_free_pte_list_desc(struct pte_list_desc *pte_list_desc)
{
	kmem_cache_free(pte_list_desc_cache, pte_list_desc);
}

static gfn_t kvm_mmu_page_get_gfn(struct kvm_mmu_page *sp, int index)
{
	if (!sp->role.direct)
		return sp->gfns[index];

	return sp->gfn + (index << ((sp->role.level - 1) * PT64_LEVEL_BITS));
}

static void kvm_mmu_page_set_gfn(struct kvm_mmu_page *sp, int index, gfn_t gfn)
{
	if (!sp->role.direct) {
		sp->gfns[index] = gfn;
		return;
	}

	if (WARN_ON(gfn != kvm_mmu_page_get_gfn(sp, index)))
		pr_err_ratelimited("gfn mismatch under direct page %llx "
				   "(expected %llx, got %llx)\n",
				   sp->gfn,
				   kvm_mmu_page_get_gfn(sp, index), gfn);
}

/*
 * Return the pointer to the large page information for a given gfn,
 * handling slots that are not large page aligned.
 */
static struct kvm_lpage_info *lpage_info_slot(gfn_t gfn,
		const struct kvm_memory_slot *slot, int level)
{
	unsigned long idx;

	idx = gfn_to_index(gfn, slot->base_gfn, level);
	return &slot->arch.lpage_info[level - 2][idx];
}

static void update_gfn_disallow_lpage_count(const struct kvm_memory_slot *slot,
					    gfn_t gfn, int count)
{
	struct kvm_lpage_info *linfo;
	int i;

	for (i = PG_LEVEL_2M; i <= KVM_MAX_HUGEPAGE_LEVEL; ++i) {
		linfo = lpage_info_slot(gfn, slot, i);
		linfo->disallow_lpage += count;
		WARN_ON(linfo->disallow_lpage < 0);
	}
}

void kvm_mmu_gfn_disallow_lpage(const struct kvm_memory_slot *slot, gfn_t gfn)
{
	update_gfn_disallow_lpage_count(slot, gfn, 1);
}

void kvm_mmu_gfn_allow_lpage(const struct kvm_memory_slot *slot, gfn_t gfn)
{
	update_gfn_disallow_lpage_count(slot, gfn, -1);
}

static void account_shadowed(struct kvm *kvm, struct kvm_mmu_page *sp)
{
	struct kvm_memslots *slots;
	struct kvm_memory_slot *slot;
	gfn_t gfn;

	kvm->arch.indirect_shadow_pages++;
	gfn = sp->gfn;
	slots = kvm_memslots_for_spte_role(kvm, sp->role);
	slot = __gfn_to_memslot(slots, gfn);

	/* the non-leaf shadow pages are keeping readonly. */
	if (sp->role.level > PG_LEVEL_4K)
		return kvm_slot_page_track_add_page(kvm, slot, gfn,
						    KVM_PAGE_TRACK_WRITE);

	kvm_mmu_gfn_disallow_lpage(slot, gfn);
}

void account_huge_nx_page(struct kvm *kvm, struct kvm_mmu_page *sp)
{
	if (sp->lpage_disallowed)
		return;

	++kvm->stat.nx_lpage_splits;
	list_add_tail(&sp->lpage_disallowed_link,
		      &kvm->arch.lpage_disallowed_mmu_pages);
	sp->lpage_disallowed = true;
}

static void unaccount_shadowed(struct kvm *kvm, struct kvm_mmu_page *sp)
{
	struct kvm_memslots *slots;
	struct kvm_memory_slot *slot;
	gfn_t gfn;

	kvm->arch.indirect_shadow_pages--;
	gfn = sp->gfn;
	slots = kvm_memslots_for_spte_role(kvm, sp->role);
	slot = __gfn_to_memslot(slots, gfn);
	if (sp->role.level > PG_LEVEL_4K)
		return kvm_slot_page_track_remove_page(kvm, slot, gfn,
						       KVM_PAGE_TRACK_WRITE);

	kvm_mmu_gfn_allow_lpage(slot, gfn);
}

void unaccount_huge_nx_page(struct kvm *kvm, struct kvm_mmu_page *sp)
{
	--kvm->stat.nx_lpage_splits;
	sp->lpage_disallowed = false;
	list_del(&sp->lpage_disallowed_link);
}

static struct kvm_memory_slot *
gfn_to_memslot_dirty_bitmap(struct kvm_vcpu *vcpu, gfn_t gfn,
			    bool no_dirty_log)
{
	struct kvm_memory_slot *slot;

	slot = kvm_vcpu_gfn_to_memslot(vcpu, gfn);
	if (!slot || slot->flags & KVM_MEMSLOT_INVALID)
		return NULL;
	if (no_dirty_log && kvm_slot_dirty_track_enabled(slot))
		return NULL;

	return slot;
}

/*
 * About rmap_head encoding:
 *
 * If the bit zero of rmap_head->val is clear, then it points to the only spte
 * in this rmap chain. Otherwise, (rmap_head->val & ~1) points to a struct
 * pte_list_desc containing more mappings.
 */

/*
 * Returns the number of pointers in the rmap chain, not counting the new one.
 */
static int pte_list_add(struct kvm_vcpu *vcpu, u64 *spte,
			struct kvm_rmap_head *rmap_head)
{
	struct pte_list_desc *desc;
	int count = 0;

	if (!rmap_head->val) {
		rmap_printk("%p %llx 0->1\n", spte, *spte);
		rmap_head->val = (unsigned long)spte;
	} else if (!(rmap_head->val & 1)) {
		rmap_printk("%p %llx 1->many\n", spte, *spte);
		desc = mmu_alloc_pte_list_desc(vcpu);
		desc->sptes[0] = (u64 *)rmap_head->val;
		desc->sptes[1] = spte;
		desc->spte_count = 2;
		rmap_head->val = (unsigned long)desc | 1;
		++count;
	} else {
		rmap_printk("%p %llx many->many\n", spte, *spte);
		desc = (struct pte_list_desc *)(rmap_head->val & ~1ul);
		while (desc->spte_count == PTE_LIST_EXT) {
			count += PTE_LIST_EXT;
			if (!desc->more) {
				desc->more = mmu_alloc_pte_list_desc(vcpu);
				desc = desc->more;
				desc->spte_count = 0;
				break;
			}
			desc = desc->more;
		}
		count += desc->spte_count;
		desc->sptes[desc->spte_count++] = spte;
	}
	return count;
}

static void
pte_list_desc_remove_entry(struct kvm_rmap_head *rmap_head,
			   struct pte_list_desc *desc, int i,
			   struct pte_list_desc *prev_desc)
{
	int j = desc->spte_count - 1;

	desc->sptes[i] = desc->sptes[j];
	desc->sptes[j] = NULL;
	desc->spte_count--;
	if (desc->spte_count)
		return;
	if (!prev_desc && !desc->more)
		rmap_head->val = 0;
	else
		if (prev_desc)
			prev_desc->more = desc->more;
		else
			rmap_head->val = (unsigned long)desc->more | 1;
	mmu_free_pte_list_desc(desc);
}

static void __pte_list_remove(u64 *spte, struct kvm_rmap_head *rmap_head)
{
	struct pte_list_desc *desc;
	struct pte_list_desc *prev_desc;
	int i;

	if (!rmap_head->val) {
		pr_err("%s: %p 0->BUG\n", __func__, spte);
		BUG();
	} else if (!(rmap_head->val & 1)) {
		rmap_printk("%p 1->0\n", spte);
		if ((u64 *)rmap_head->val != spte) {
			pr_err("%s:  %p 1->BUG\n", __func__, spte);
			BUG();
		}
		rmap_head->val = 0;
	} else {
		rmap_printk("%p many->many\n", spte);
		desc = (struct pte_list_desc *)(rmap_head->val & ~1ul);
		prev_desc = NULL;
		while (desc) {
			for (i = 0; i < desc->spte_count; ++i) {
				if (desc->sptes[i] == spte) {
					pte_list_desc_remove_entry(rmap_head,
							desc, i, prev_desc);
					return;
				}
			}
			prev_desc = desc;
			desc = desc->more;
		}
		pr_err("%s: %p many->many\n", __func__, spte);
		BUG();
	}
}

static void pte_list_remove(struct kvm *kvm, struct kvm_rmap_head *rmap_head,
			    u64 *sptep)
{
	mmu_spte_clear_track_bits(kvm, sptep);
	__pte_list_remove(sptep, rmap_head);
}

/* Return true if rmap existed, false otherwise */
static bool pte_list_destroy(struct kvm *kvm, struct kvm_rmap_head *rmap_head)
{
	struct pte_list_desc *desc, *next;
	int i;

	if (!rmap_head->val)
		return false;

	if (!(rmap_head->val & 1)) {
		mmu_spte_clear_track_bits(kvm, (u64 *)rmap_head->val);
		goto out;
	}

	desc = (struct pte_list_desc *)(rmap_head->val & ~1ul);

	for (; desc; desc = next) {
		for (i = 0; i < desc->spte_count; i++)
			mmu_spte_clear_track_bits(kvm, desc->sptes[i]);
		next = desc->more;
		mmu_free_pte_list_desc(desc);
	}
out:
	/* rmap_head is meaningless now, remember to reset it */
	rmap_head->val = 0;
	return true;
}

unsigned int pte_list_count(struct kvm_rmap_head *rmap_head)
{
	struct pte_list_desc *desc;
	unsigned int count = 0;

	if (!rmap_head->val)
		return 0;
	else if (!(rmap_head->val & 1))
		return 1;

	desc = (struct pte_list_desc *)(rmap_head->val & ~1ul);

	while (desc) {
		count += desc->spte_count;
		desc = desc->more;
	}

	return count;
}

static struct kvm_rmap_head *gfn_to_rmap(gfn_t gfn, int level,
					 const struct kvm_memory_slot *slot)
{
	unsigned long idx;

	idx = gfn_to_index(gfn, slot->base_gfn, level);
	return &slot->arch.rmap[level - PG_LEVEL_4K][idx];
}

static bool rmap_can_add(struct kvm_vcpu *vcpu)
{
	struct kvm_mmu_memory_cache *mc;

	mc = &vcpu->arch.mmu_pte_list_desc_cache;
	return kvm_mmu_memory_cache_nr_free_objects(mc);
}

static void rmap_remove(struct kvm *kvm, u64 *spte)
{
	struct kvm_memslots *slots;
	struct kvm_memory_slot *slot;
	struct kvm_mmu_page *sp;
	gfn_t gfn;
	struct kvm_rmap_head *rmap_head;

	sp = sptep_to_sp(spte);
	gfn = kvm_mmu_page_get_gfn(sp, spte - sp->spt);

	/*
	 * Unlike rmap_add, rmap_remove does not run in the context of a vCPU
	 * so we have to determine which memslots to use based on context
	 * information in sp->role.
	 */
	slots = kvm_memslots_for_spte_role(kvm, sp->role);

	slot = __gfn_to_memslot(slots, gfn);
	rmap_head = gfn_to_rmap(gfn, sp->role.level, slot);

	__pte_list_remove(spte, rmap_head);
}

/*
 * Used by the following functions to iterate through the sptes linked by a
 * rmap.  All fields are private and not assumed to be used outside.
 */
struct rmap_iterator {
	/* private fields */
	struct pte_list_desc *desc;	/* holds the sptep if not NULL */
	int pos;			/* index of the sptep */
};

/*
 * Iteration must be started by this function.  This should also be used after
 * removing/dropping sptes from the rmap link because in such cases the
 * information in the iterator may not be valid.
 *
 * Returns sptep if found, NULL otherwise.
 */
static u64 *rmap_get_first(struct kvm_rmap_head *rmap_head,
			   struct rmap_iterator *iter)
{
	u64 *sptep;

	if (!rmap_head->val)
		return NULL;

	if (!(rmap_head->val & 1)) {
		iter->desc = NULL;
		sptep = (u64 *)rmap_head->val;
		goto out;
	}

	iter->desc = (struct pte_list_desc *)(rmap_head->val & ~1ul);
	iter->pos = 0;
	sptep = iter->desc->sptes[iter->pos];
out:
	BUG_ON(!is_shadow_present_pte(*sptep));
	return sptep;
}

/*
 * Must be used with a valid iterator: e.g. after rmap_get_first().
 *
 * Returns sptep if found, NULL otherwise.
 */
static u64 *rmap_get_next(struct rmap_iterator *iter)
{
	u64 *sptep;

	if (iter->desc) {
		if (iter->pos < PTE_LIST_EXT - 1) {
			++iter->pos;
			sptep = iter->desc->sptes[iter->pos];
			if (sptep)
				goto out;
		}

		iter->desc = iter->desc->more;

		if (iter->desc) {
			iter->pos = 0;
			/* desc->sptes[0] cannot be NULL */
			sptep = iter->desc->sptes[iter->pos];
			goto out;
		}
	}

	return NULL;
out:
	BUG_ON(!is_shadow_present_pte(*sptep));
	return sptep;
}

#define for_each_rmap_spte(_rmap_head_, _iter_, _spte_)			\
	for (_spte_ = rmap_get_first(_rmap_head_, _iter_);		\
	     _spte_; _spte_ = rmap_get_next(_iter_))

static void drop_spte(struct kvm *kvm, u64 *sptep)
{
	u64 old_spte = mmu_spte_clear_track_bits(kvm, sptep);

	if (is_shadow_present_pte(old_spte))
		rmap_remove(kvm, sptep);
}


static bool __drop_large_spte(struct kvm *kvm, u64 *sptep)
{
	if (is_large_pte(*sptep)) {
		WARN_ON(sptep_to_sp(sptep)->role.level == PG_LEVEL_4K);
		drop_spte(kvm, sptep);
		return true;
	}

	return false;
}

static void drop_large_spte(struct kvm_vcpu *vcpu, u64 *sptep)
{
	if (__drop_large_spte(vcpu->kvm, sptep)) {
		struct kvm_mmu_page *sp = sptep_to_sp(sptep);

		kvm_flush_remote_tlbs_with_address(vcpu->kvm, sp->gfn,
			KVM_PAGES_PER_HPAGE(sp->role.level));
	}
}

/*
 * Write-protect on the specified @sptep, @pt_protect indicates whether
 * spte write-protection is caused by protecting shadow page table.
 *
 * Note: write protection is difference between dirty logging and spte
 * protection:
 * - for dirty logging, the spte can be set to writable at anytime if
 *   its dirty bitmap is properly set.
 * - for spte protection, the spte can be writable only after unsync-ing
 *   shadow page.
 *
 * Return true if tlb need be flushed.
 */
static bool spte_write_protect(u64 *sptep, bool pt_protect)
{
	u64 spte = *sptep;

	if (!is_writable_pte(spte) &&
	    !(pt_protect && is_mmu_writable_spte(spte)))
		return false;

	rmap_printk("spte %p %llx\n", sptep, *sptep);

	if (pt_protect)
		spte &= ~shadow_mmu_writable_mask;
	spte = spte & ~PT_WRITABLE_MASK;

	return mmu_spte_update(sptep, spte);
}

static bool rmap_write_protect(struct kvm_rmap_head *rmap_head,
			       bool pt_protect)
{
	u64 *sptep;
	struct rmap_iterator iter;
	bool flush = false;

	for_each_rmap_spte(rmap_head, &iter, sptep)
		flush |= spte_write_protect(sptep, pt_protect);

	return flush;
}

static bool spte_clear_dirty(u64 *sptep)
{
	u64 spte = *sptep;

	rmap_printk("spte %p %llx\n", sptep, *sptep);

	MMU_WARN_ON(!spte_ad_enabled(spte));
	spte &= ~shadow_dirty_mask;
	return mmu_spte_update(sptep, spte);
}

static bool spte_wrprot_for_clear_dirty(u64 *sptep)
{
	bool was_writable = test_and_clear_bit(PT_WRITABLE_SHIFT,
					       (unsigned long *)sptep);
	if (was_writable && !spte_ad_enabled(*sptep))
		kvm_set_pfn_dirty(spte_to_pfn(*sptep));

	return was_writable;
}

/*
 * Gets the GFN ready for another round of dirty logging by clearing the
 *	- D bit on ad-enabled SPTEs, and
 *	- W bit on ad-disabled SPTEs.
 * Returns true iff any D or W bits were cleared.
 */
static bool __rmap_clear_dirty(struct kvm *kvm, struct kvm_rmap_head *rmap_head,
			       const struct kvm_memory_slot *slot)
{
	u64 *sptep;
	struct rmap_iterator iter;
	bool flush = false;

	for_each_rmap_spte(rmap_head, &iter, sptep)
		if (spte_ad_need_write_protect(*sptep))
			flush |= spte_wrprot_for_clear_dirty(sptep);
		else
			flush |= spte_clear_dirty(sptep);

	return flush;
}

/**
 * kvm_mmu_write_protect_pt_masked - write protect selected PT level pages
 * @kvm: kvm instance
 * @slot: slot to protect
 * @gfn_offset: start of the BITS_PER_LONG pages we care about
 * @mask: indicates which pages we should protect
 *
 * Used when we do not need to care about huge page mappings.
 */
static void kvm_mmu_write_protect_pt_masked(struct kvm *kvm,
				     struct kvm_memory_slot *slot,
				     gfn_t gfn_offset, unsigned long mask)
{
	struct kvm_rmap_head *rmap_head;

	if (is_tdp_mmu_enabled(kvm))
		kvm_tdp_mmu_clear_dirty_pt_masked(kvm, slot,
				slot->base_gfn + gfn_offset, mask, true);

	if (!kvm_memslots_have_rmaps(kvm))
		return;

	while (mask) {
		rmap_head = gfn_to_rmap(slot->base_gfn + gfn_offset + __ffs(mask),
					PG_LEVEL_4K, slot);
		rmap_write_protect(rmap_head, false);

		/* clear the first set bit */
		mask &= mask - 1;
	}
}

/**
 * kvm_mmu_clear_dirty_pt_masked - clear MMU D-bit for PT level pages, or write
 * protect the page if the D-bit isn't supported.
 * @kvm: kvm instance
 * @slot: slot to clear D-bit
 * @gfn_offset: start of the BITS_PER_LONG pages we care about
 * @mask: indicates which pages we should clear D-bit
 *
 * Used for PML to re-log the dirty GPAs after userspace querying dirty_bitmap.
 */
static void kvm_mmu_clear_dirty_pt_masked(struct kvm *kvm,
					 struct kvm_memory_slot *slot,
					 gfn_t gfn_offset, unsigned long mask)
{
	struct kvm_rmap_head *rmap_head;

	if (is_tdp_mmu_enabled(kvm))
		kvm_tdp_mmu_clear_dirty_pt_masked(kvm, slot,
				slot->base_gfn + gfn_offset, mask, false);

	if (!kvm_memslots_have_rmaps(kvm))
		return;

	while (mask) {
		rmap_head = gfn_to_rmap(slot->base_gfn + gfn_offset + __ffs(mask),
					PG_LEVEL_4K, slot);
		__rmap_clear_dirty(kvm, rmap_head, slot);

		/* clear the first set bit */
		mask &= mask - 1;
	}
}

/**
 * kvm_arch_mmu_enable_log_dirty_pt_masked - enable dirty logging for selected
 * PT level pages.
 *
 * It calls kvm_mmu_write_protect_pt_masked to write protect selected pages to
 * enable dirty logging for them.
 *
 * We need to care about huge page mappings: e.g. during dirty logging we may
 * have such mappings.
 */
void kvm_arch_mmu_enable_log_dirty_pt_masked(struct kvm *kvm,
				struct kvm_memory_slot *slot,
				gfn_t gfn_offset, unsigned long mask)
{
	/*
	 * Huge pages are NOT write protected when we start dirty logging in
	 * initially-all-set mode; must write protect them here so that they
	 * are split to 4K on the first write.
	 *
	 * The gfn_offset is guaranteed to be aligned to 64, but the base_gfn
	 * of memslot has no such restriction, so the range can cross two large
	 * pages.
	 */
	if (kvm_dirty_log_manual_protect_and_init_set(kvm)) {
		gfn_t start = slot->base_gfn + gfn_offset + __ffs(mask);
		gfn_t end = slot->base_gfn + gfn_offset + __fls(mask);

		if (READ_ONCE(eager_page_split))
			kvm_mmu_try_split_huge_pages(kvm, slot, start, end, PG_LEVEL_4K);

		kvm_mmu_slot_gfn_write_protect(kvm, slot, start, PG_LEVEL_2M);

		/* Cross two large pages? */
		if (ALIGN(start << PAGE_SHIFT, PMD_SIZE) !=
		    ALIGN(end << PAGE_SHIFT, PMD_SIZE))
			kvm_mmu_slot_gfn_write_protect(kvm, slot, end,
						       PG_LEVEL_2M);
	}

	/* Now handle 4K PTEs.  */
	if (kvm_x86_ops.cpu_dirty_log_size)
		kvm_mmu_clear_dirty_pt_masked(kvm, slot, gfn_offset, mask);
	else
		kvm_mmu_write_protect_pt_masked(kvm, slot, gfn_offset, mask);
}

int kvm_cpu_dirty_log_size(void)
{
	return kvm_x86_ops.cpu_dirty_log_size;
}

bool kvm_mmu_slot_gfn_write_protect(struct kvm *kvm,
				    struct kvm_memory_slot *slot, u64 gfn,
				    int min_level)
{
	struct kvm_rmap_head *rmap_head;
	int i;
	bool write_protected = false;

	if (kvm_memslots_have_rmaps(kvm)) {
		for (i = min_level; i <= KVM_MAX_HUGEPAGE_LEVEL; ++i) {
			rmap_head = gfn_to_rmap(gfn, i, slot);
			write_protected |= rmap_write_protect(rmap_head, true);
		}
	}

	if (is_tdp_mmu_enabled(kvm))
		write_protected |=
			kvm_tdp_mmu_write_protect_gfn(kvm, slot, gfn, min_level);

	return write_protected;
}

static bool kvm_vcpu_write_protect_gfn(struct kvm_vcpu *vcpu, u64 gfn)
{
	struct kvm_memory_slot *slot;

	slot = kvm_vcpu_gfn_to_memslot(vcpu, gfn);
	return kvm_mmu_slot_gfn_write_protect(vcpu->kvm, slot, gfn, PG_LEVEL_4K);
}

static bool kvm_zap_rmapp(struct kvm *kvm, struct kvm_rmap_head *rmap_head,
			  const struct kvm_memory_slot *slot)
{
	return pte_list_destroy(kvm, rmap_head);
}

static bool kvm_unmap_rmapp(struct kvm *kvm, struct kvm_rmap_head *rmap_head,
			    struct kvm_memory_slot *slot, gfn_t gfn, int level,
			    pte_t unused)
{
	return kvm_zap_rmapp(kvm, rmap_head, slot);
}

static bool kvm_set_pte_rmapp(struct kvm *kvm, struct kvm_rmap_head *rmap_head,
			      struct kvm_memory_slot *slot, gfn_t gfn, int level,
			      pte_t pte)
{
	u64 *sptep;
	struct rmap_iterator iter;
	bool need_flush = false;
	u64 new_spte;
	kvm_pfn_t new_pfn;

	WARN_ON(pte_huge(pte));
	new_pfn = pte_pfn(pte);

restart:
	for_each_rmap_spte(rmap_head, &iter, sptep) {
		rmap_printk("spte %p %llx gfn %llx (%d)\n",
			    sptep, *sptep, gfn, level);

		need_flush = true;

		if (pte_write(pte)) {
			pte_list_remove(kvm, rmap_head, sptep);
			goto restart;
		} else {
			new_spte = kvm_mmu_changed_pte_notifier_make_spte(
					*sptep, new_pfn);

			mmu_spte_clear_track_bits(kvm, sptep);
			mmu_spte_set(sptep, new_spte);
		}
	}

	if (need_flush && kvm_available_flush_tlb_with_range()) {
		kvm_flush_remote_tlbs_with_address(kvm, gfn, 1);
		return false;
	}

	return need_flush;
}

struct slot_rmap_walk_iterator {
	/* input fields. */
	const struct kvm_memory_slot *slot;
	gfn_t start_gfn;
	gfn_t end_gfn;
	int start_level;
	int end_level;

	/* output fields. */
	gfn_t gfn;
	struct kvm_rmap_head *rmap;
	int level;

	/* private field. */
	struct kvm_rmap_head *end_rmap;
};

static void
rmap_walk_init_level(struct slot_rmap_walk_iterator *iterator, int level)
{
	iterator->level = level;
	iterator->gfn = iterator->start_gfn;
	iterator->rmap = gfn_to_rmap(iterator->gfn, level, iterator->slot);
	iterator->end_rmap = gfn_to_rmap(iterator->end_gfn, level, iterator->slot);
}

static void
slot_rmap_walk_init(struct slot_rmap_walk_iterator *iterator,
		    const struct kvm_memory_slot *slot, int start_level,
		    int end_level, gfn_t start_gfn, gfn_t end_gfn)
{
	iterator->slot = slot;
	iterator->start_level = start_level;
	iterator->end_level = end_level;
	iterator->start_gfn = start_gfn;
	iterator->end_gfn = end_gfn;

	rmap_walk_init_level(iterator, iterator->start_level);
}

static bool slot_rmap_walk_okay(struct slot_rmap_walk_iterator *iterator)
{
	return !!iterator->rmap;
}

static void slot_rmap_walk_next(struct slot_rmap_walk_iterator *iterator)
{
	if (++iterator->rmap <= iterator->end_rmap) {
		iterator->gfn += (1UL << KVM_HPAGE_GFN_SHIFT(iterator->level));
		return;
	}

	if (++iterator->level > iterator->end_level) {
		iterator->rmap = NULL;
		return;
	}

	rmap_walk_init_level(iterator, iterator->level);
}

#define for_each_slot_rmap_range(_slot_, _start_level_, _end_level_,	\
	   _start_gfn, _end_gfn, _iter_)				\
	for (slot_rmap_walk_init(_iter_, _slot_, _start_level_,		\
				 _end_level_, _start_gfn, _end_gfn);	\
	     slot_rmap_walk_okay(_iter_);				\
	     slot_rmap_walk_next(_iter_))

typedef bool (*rmap_handler_t)(struct kvm *kvm, struct kvm_rmap_head *rmap_head,
			       struct kvm_memory_slot *slot, gfn_t gfn,
			       int level, pte_t pte);

static __always_inline bool kvm_handle_gfn_range(struct kvm *kvm,
						 struct kvm_gfn_range *range,
						 rmap_handler_t handler)
{
	struct slot_rmap_walk_iterator iterator;
	bool ret = false;

	for_each_slot_rmap_range(range->slot, PG_LEVEL_4K, KVM_MAX_HUGEPAGE_LEVEL,
				 range->start, range->end - 1, &iterator)
		ret |= handler(kvm, iterator.rmap, range->slot, iterator.gfn,
			       iterator.level, range->pte);

	return ret;
}

bool kvm_unmap_gfn_range(struct kvm *kvm, struct kvm_gfn_range *range)
{
	bool flush = false;

	if (kvm_memslots_have_rmaps(kvm))
		flush = kvm_handle_gfn_range(kvm, range, kvm_unmap_rmapp);

	if (is_tdp_mmu_enabled(kvm))
		flush = kvm_tdp_mmu_unmap_gfn_range(kvm, range, flush);

	return flush;
}

bool kvm_set_spte_gfn(struct kvm *kvm, struct kvm_gfn_range *range)
{
	bool flush = false;

	if (kvm_memslots_have_rmaps(kvm))
		flush = kvm_handle_gfn_range(kvm, range, kvm_set_pte_rmapp);

	if (is_tdp_mmu_enabled(kvm))
		flush |= kvm_tdp_mmu_set_spte_gfn(kvm, range);

	return flush;
}

static bool kvm_age_rmapp(struct kvm *kvm, struct kvm_rmap_head *rmap_head,
			  struct kvm_memory_slot *slot, gfn_t gfn, int level,
			  pte_t unused)
{
	u64 *sptep;
	struct rmap_iterator iter;
	int young = 0;

	for_each_rmap_spte(rmap_head, &iter, sptep)
		young |= mmu_spte_age(sptep);

	return young;
}

static bool kvm_test_age_rmapp(struct kvm *kvm, struct kvm_rmap_head *rmap_head,
			       struct kvm_memory_slot *slot, gfn_t gfn,
			       int level, pte_t unused)
{
	u64 *sptep;
	struct rmap_iterator iter;

	for_each_rmap_spte(rmap_head, &iter, sptep)
		if (is_accessed_spte(*sptep))
			return true;
	return false;
}

#define RMAP_RECYCLE_THRESHOLD 1000

static void rmap_add(struct kvm_vcpu *vcpu, struct kvm_memory_slot *slot,
		     u64 *spte, gfn_t gfn)
{
	struct kvm_mmu_page *sp;
	struct kvm_rmap_head *rmap_head;
	int rmap_count;

	sp = sptep_to_sp(spte);
	kvm_mmu_page_set_gfn(sp, spte - sp->spt, gfn);
	rmap_head = gfn_to_rmap(gfn, sp->role.level, slot);
	rmap_count = pte_list_add(vcpu, spte, rmap_head);

	if (rmap_count > RMAP_RECYCLE_THRESHOLD) {
		kvm_unmap_rmapp(vcpu->kvm, rmap_head, NULL, gfn, sp->role.level, __pte(0));
		kvm_flush_remote_tlbs_with_address(
				vcpu->kvm, sp->gfn, KVM_PAGES_PER_HPAGE(sp->role.level));
	}
}

bool kvm_age_gfn(struct kvm *kvm, struct kvm_gfn_range *range)
{
	bool young = false;

	if (kvm_memslots_have_rmaps(kvm))
		young = kvm_handle_gfn_range(kvm, range, kvm_age_rmapp);

	if (is_tdp_mmu_enabled(kvm))
		young |= kvm_tdp_mmu_age_gfn_range(kvm, range);

	return young;
}

bool kvm_test_age_gfn(struct kvm *kvm, struct kvm_gfn_range *range)
{
	bool young = false;

	if (kvm_memslots_have_rmaps(kvm))
		young = kvm_handle_gfn_range(kvm, range, kvm_test_age_rmapp);

	if (is_tdp_mmu_enabled(kvm))
		young |= kvm_tdp_mmu_test_age_gfn(kvm, range);

	return young;
}

#ifdef MMU_DEBUG
static int is_empty_shadow_page(u64 *spt)
{
	u64 *pos;
	u64 *end;

	for (pos = spt, end = pos + PAGE_SIZE / sizeof(u64); pos != end; pos++)
		if (is_shadow_present_pte(*pos)) {
			printk(KERN_ERR "%s: %p %llx\n", __func__,
			       pos, *pos);
			return 0;
		}
	return 1;
}
#endif

/*
 * This value is the sum of all of the kvm instances's
 * kvm->arch.n_used_mmu_pages values.  We need a global,
 * aggregate version in order to make the slab shrinker
 * faster
 */
static inline void kvm_mod_used_mmu_pages(struct kvm *kvm, long nr)
{
	kvm->arch.n_used_mmu_pages += nr;
	percpu_counter_add(&kvm_total_used_mmu_pages, nr);
}

static void kvm_mmu_free_page(struct kvm_mmu_page *sp)
{
	MMU_WARN_ON(!is_empty_shadow_page(sp->spt));
	hlist_del(&sp->hash_link);
	list_del(&sp->link);
	free_page((unsigned long)sp->spt);
	if (!sp->role.direct)
		free_page((unsigned long)sp->gfns);
	kmem_cache_free(mmu_page_header_cache, sp);
}

static unsigned kvm_page_table_hashfn(gfn_t gfn)
{
	return hash_64(gfn, KVM_MMU_HASH_SHIFT);
}

static void mmu_page_add_parent_pte(struct kvm_vcpu *vcpu,
				    struct kvm_mmu_page *sp, u64 *parent_pte)
{
	if (!parent_pte)
		return;

	pte_list_add(vcpu, parent_pte, &sp->parent_ptes);
}

static void mmu_page_remove_parent_pte(struct kvm_mmu_page *sp,
				       u64 *parent_pte)
{
	__pte_list_remove(parent_pte, &sp->parent_ptes);
}

static void drop_parent_pte(struct kvm_mmu_page *sp,
			    u64 *parent_pte)
{
	mmu_page_remove_parent_pte(sp, parent_pte);
	mmu_spte_clear_no_track(parent_pte);
}

static struct kvm_mmu_page *kvm_mmu_alloc_page(struct kvm_vcpu *vcpu, int direct)
{
	struct kvm_mmu_page *sp;

	sp = kvm_mmu_memory_cache_alloc(&vcpu->arch.mmu_page_header_cache);
	sp->spt = kvm_mmu_memory_cache_alloc(&vcpu->arch.mmu_shadow_page_cache);
	if (!direct)
		sp->gfns = kvm_mmu_memory_cache_alloc(&vcpu->arch.mmu_gfn_array_cache);
	set_page_private(virt_to_page(sp->spt), (unsigned long)sp);

	/*
	 * active_mmu_pages must be a FIFO list, as kvm_zap_obsolete_pages()
	 * depends on valid pages being added to the head of the list.  See
	 * comments in kvm_zap_obsolete_pages().
	 */
	sp->mmu_valid_gen = vcpu->kvm->arch.mmu_valid_gen;
	list_add(&sp->link, &vcpu->kvm->arch.active_mmu_pages);
	kvm_mod_used_mmu_pages(vcpu->kvm, +1);
	return sp;
}

static void mark_unsync(u64 *spte);
static void kvm_mmu_mark_parents_unsync(struct kvm_mmu_page *sp)
{
	u64 *sptep;
	struct rmap_iterator iter;

	for_each_rmap_spte(&sp->parent_ptes, &iter, sptep) {
		mark_unsync(sptep);
	}
}

static void mark_unsync(u64 *spte)
{
	struct kvm_mmu_page *sp;
	unsigned int index;

	sp = sptep_to_sp(spte);
	index = spte - sp->spt;
	if (__test_and_set_bit(index, sp->unsync_child_bitmap))
		return;
	if (sp->unsync_children++)
		return;
	kvm_mmu_mark_parents_unsync(sp);
}

static int nonpaging_sync_page(struct kvm_vcpu *vcpu,
			       struct kvm_mmu_page *sp)
{
	return -1;
}

#define KVM_PAGE_ARRAY_NR 16

struct kvm_mmu_pages {
	struct mmu_page_and_offset {
		struct kvm_mmu_page *sp;
		unsigned int idx;
	} page[KVM_PAGE_ARRAY_NR];
	unsigned int nr;
};

static int mmu_pages_add(struct kvm_mmu_pages *pvec, struct kvm_mmu_page *sp,
			 int idx)
{
	int i;

	if (sp->unsync)
		for (i=0; i < pvec->nr; i++)
			if (pvec->page[i].sp == sp)
				return 0;

	pvec->page[pvec->nr].sp = sp;
	pvec->page[pvec->nr].idx = idx;
	pvec->nr++;
	return (pvec->nr == KVM_PAGE_ARRAY_NR);
}

static inline void clear_unsync_child_bit(struct kvm_mmu_page *sp, int idx)
{
	--sp->unsync_children;
	WARN_ON((int)sp->unsync_children < 0);
	__clear_bit(idx, sp->unsync_child_bitmap);
}

static int __mmu_unsync_walk(struct kvm_mmu_page *sp,
			   struct kvm_mmu_pages *pvec)
{
	int i, ret, nr_unsync_leaf = 0;

	for_each_set_bit(i, sp->unsync_child_bitmap, 512) {
		struct kvm_mmu_page *child;
		u64 ent = sp->spt[i];

		if (!is_shadow_present_pte(ent) || is_large_pte(ent)) {
			clear_unsync_child_bit(sp, i);
			continue;
		}

		child = to_shadow_page(ent & PT64_BASE_ADDR_MASK);

		if (child->unsync_children) {
			if (mmu_pages_add(pvec, child, i))
				return -ENOSPC;

			ret = __mmu_unsync_walk(child, pvec);
			if (!ret) {
				clear_unsync_child_bit(sp, i);
				continue;
			} else if (ret > 0) {
				nr_unsync_leaf += ret;
			} else
				return ret;
		} else if (child->unsync) {
			nr_unsync_leaf++;
			if (mmu_pages_add(pvec, child, i))
				return -ENOSPC;
		} else
			clear_unsync_child_bit(sp, i);
	}

	return nr_unsync_leaf;
}

#define INVALID_INDEX (-1)

static int mmu_unsync_walk(struct kvm_mmu_page *sp,
			   struct kvm_mmu_pages *pvec)
{
	pvec->nr = 0;
	if (!sp->unsync_children)
		return 0;

	mmu_pages_add(pvec, sp, INVALID_INDEX);
	return __mmu_unsync_walk(sp, pvec);
}

static void kvm_unlink_unsync_page(struct kvm *kvm, struct kvm_mmu_page *sp)
{
	WARN_ON(!sp->unsync);
	trace_kvm_mmu_sync_page(sp);
	sp->unsync = 0;
	--kvm->stat.mmu_unsync;
}

static bool kvm_mmu_prepare_zap_page(struct kvm *kvm, struct kvm_mmu_page *sp,
				     struct list_head *invalid_list);
static void kvm_mmu_commit_zap_page(struct kvm *kvm,
				    struct list_head *invalid_list);

#define for_each_valid_sp(_kvm, _sp, _list)				\
	hlist_for_each_entry(_sp, _list, hash_link)			\
		if (is_obsolete_sp((_kvm), (_sp))) {			\
		} else

#define for_each_gfn_indirect_valid_sp(_kvm, _sp, _gfn)			\
	for_each_valid_sp(_kvm, _sp,					\
	  &(_kvm)->arch.mmu_page_hash[kvm_page_table_hashfn(_gfn)])	\
		if ((_sp)->gfn != (_gfn) || (_sp)->role.direct) {} else

static int kvm_sync_page(struct kvm_vcpu *vcpu, struct kvm_mmu_page *sp,
			 struct list_head *invalid_list)
{
	int ret = vcpu->arch.mmu->sync_page(vcpu, sp);

	if (ret < 0)
		kvm_mmu_prepare_zap_page(vcpu->kvm, sp, invalid_list);
	return ret;
}

static bool kvm_mmu_remote_flush_or_zap(struct kvm *kvm,
					struct list_head *invalid_list,
					bool remote_flush)
{
	if (!remote_flush && list_empty(invalid_list))
		return false;

	if (!list_empty(invalid_list))
		kvm_mmu_commit_zap_page(kvm, invalid_list);
	else
		kvm_flush_remote_tlbs(kvm);
	return true;
}

static bool is_obsolete_sp(struct kvm *kvm, struct kvm_mmu_page *sp)
{
	if (sp->role.invalid)
		return true;

	/* TDP MMU pages due not use the MMU generation. */
	return !sp->tdp_mmu_page &&
	       unlikely(sp->mmu_valid_gen != kvm->arch.mmu_valid_gen);
}

struct mmu_page_path {
	struct kvm_mmu_page *parent[PT64_ROOT_MAX_LEVEL];
	unsigned int idx[PT64_ROOT_MAX_LEVEL];
};

#define for_each_sp(pvec, sp, parents, i)			\
		for (i = mmu_pages_first(&pvec, &parents);	\
			i < pvec.nr && ({ sp = pvec.page[i].sp; 1;});	\
			i = mmu_pages_next(&pvec, &parents, i))

static int mmu_pages_next(struct kvm_mmu_pages *pvec,
			  struct mmu_page_path *parents,
			  int i)
{
	int n;

	for (n = i+1; n < pvec->nr; n++) {
		struct kvm_mmu_page *sp = pvec->page[n].sp;
		unsigned idx = pvec->page[n].idx;
		int level = sp->role.level;

		parents->idx[level-1] = idx;
		if (level == PG_LEVEL_4K)
			break;

		parents->parent[level-2] = sp;
	}

	return n;
}

static int mmu_pages_first(struct kvm_mmu_pages *pvec,
			   struct mmu_page_path *parents)
{
	struct kvm_mmu_page *sp;
	int level;

	if (pvec->nr == 0)
		return 0;

	WARN_ON(pvec->page[0].idx != INVALID_INDEX);

	sp = pvec->page[0].sp;
	level = sp->role.level;
	WARN_ON(level == PG_LEVEL_4K);

	parents->parent[level-2] = sp;

	/* Also set up a sentinel.  Further entries in pvec are all
	 * children of sp, so this element is never overwritten.
	 */
	parents->parent[level-1] = NULL;
	return mmu_pages_next(pvec, parents, 0);
}

static void mmu_pages_clear_parents(struct mmu_page_path *parents)
{
	struct kvm_mmu_page *sp;
	unsigned int level = 0;

	do {
		unsigned int idx = parents->idx[level];
		sp = parents->parent[level];
		if (!sp)
			return;

		WARN_ON(idx == INVALID_INDEX);
		clear_unsync_child_bit(sp, idx);
		level++;
	} while (!sp->unsync_children);
}

static int mmu_sync_children(struct kvm_vcpu *vcpu,
			     struct kvm_mmu_page *parent, bool can_yield)
{
	int i;
	struct kvm_mmu_page *sp;
	struct mmu_page_path parents;
	struct kvm_mmu_pages pages;
	LIST_HEAD(invalid_list);
	bool flush = false;

	while (mmu_unsync_walk(parent, &pages)) {
		bool protected = false;

		for_each_sp(pages, sp, parents, i)
			protected |= kvm_vcpu_write_protect_gfn(vcpu, sp->gfn);

		if (protected) {
			kvm_mmu_remote_flush_or_zap(vcpu->kvm, &invalid_list, true);
			flush = false;
		}

		for_each_sp(pages, sp, parents, i) {
			kvm_unlink_unsync_page(vcpu->kvm, sp);
			flush |= kvm_sync_page(vcpu, sp, &invalid_list) > 0;
			mmu_pages_clear_parents(&parents);
		}
		if (need_resched() || rwlock_needbreak(&vcpu->kvm->mmu_lock)) {
			kvm_mmu_remote_flush_or_zap(vcpu->kvm, &invalid_list, flush);
			if (!can_yield) {
				kvm_make_request(KVM_REQ_MMU_SYNC, vcpu);
				return -EINTR;
			}

			cond_resched_rwlock_write(&vcpu->kvm->mmu_lock);
			flush = false;
		}
	}

	kvm_mmu_remote_flush_or_zap(vcpu->kvm, &invalid_list, flush);
	return 0;
}

static void __clear_sp_write_flooding_count(struct kvm_mmu_page *sp)
{
	atomic_set(&sp->write_flooding_count,  0);
}

static void clear_sp_write_flooding_count(u64 *spte)
{
	__clear_sp_write_flooding_count(sptep_to_sp(spte));
}

static struct kvm_mmu_page *kvm_mmu_get_page(struct kvm_vcpu *vcpu,
					     gfn_t gfn,
					     gva_t gaddr,
					     unsigned level,
					     int direct,
					     unsigned int access)
{
	bool direct_mmu = vcpu->arch.mmu->direct_map;
	union kvm_mmu_page_role role;
	struct hlist_head *sp_list;
	unsigned quadrant;
	struct kvm_mmu_page *sp;
	int ret;
	int collisions = 0;
	LIST_HEAD(invalid_list);

	role = vcpu->arch.mmu->mmu_role.base;
	role.level = level;
	role.direct = direct;
	role.access = access;
	if (role.has_4_byte_gpte) {
		quadrant = gaddr >> (PAGE_SHIFT + (PT64_PT_BITS * level));
		quadrant &= (1 << ((PT32_PT_BITS - PT64_PT_BITS) * level)) - 1;
		role.quadrant = quadrant;
	}

	sp_list = &vcpu->kvm->arch.mmu_page_hash[kvm_page_table_hashfn(gfn)];
	for_each_valid_sp(vcpu->kvm, sp, sp_list) {
		if (sp->gfn != gfn) {
			collisions++;
			continue;
		}

		if (sp->role.word != role.word) {
			/*
			 * If the guest is creating an upper-level page, zap
			 * unsync pages for the same gfn.  While it's possible
			 * the guest is using recursive page tables, in all
			 * likelihood the guest has stopped using the unsync
			 * page and is installing a completely unrelated page.
			 * Unsync pages must not be left as is, because the new
			 * upper-level page will be write-protected.
			 */
			if (level > PG_LEVEL_4K && sp->unsync)
				kvm_mmu_prepare_zap_page(vcpu->kvm, sp,
							 &invalid_list);
			continue;
		}

		if (direct_mmu)
			goto trace_get_page;

		if (sp->unsync) {
			/*
			 * The page is good, but is stale.  kvm_sync_page does
			 * get the latest guest state, but (unlike mmu_unsync_children)
			 * it doesn't write-protect the page or mark it synchronized!
			 * This way the validity of the mapping is ensured, but the
			 * overhead of write protection is not incurred until the
			 * guest invalidates the TLB mapping.  This allows multiple
			 * SPs for a single gfn to be unsync.
			 *
			 * If the sync fails, the page is zapped.  If so, break
			 * in order to rebuild it.
			 */
			ret = kvm_sync_page(vcpu, sp, &invalid_list);
			if (ret < 0)
				break;

			WARN_ON(!list_empty(&invalid_list));
			if (ret > 0)
				kvm_flush_remote_tlbs(vcpu->kvm);
		}

		__clear_sp_write_flooding_count(sp);

trace_get_page:
		trace_kvm_mmu_get_page(sp, false);
		goto out;
	}

	++vcpu->kvm->stat.mmu_cache_miss;

	sp = kvm_mmu_alloc_page(vcpu, direct);

	sp->gfn = gfn;
	sp->role = role;
	hlist_add_head(&sp->hash_link, sp_list);
	if (!direct) {
		account_shadowed(vcpu->kvm, sp);
		if (level == PG_LEVEL_4K && kvm_vcpu_write_protect_gfn(vcpu, gfn))
			kvm_flush_remote_tlbs_with_address(vcpu->kvm, gfn, 1);
	}
	trace_kvm_mmu_get_page(sp, true);
out:
	kvm_mmu_commit_zap_page(vcpu->kvm, &invalid_list);

	if (collisions > vcpu->kvm->stat.max_mmu_page_hash_collisions)
		vcpu->kvm->stat.max_mmu_page_hash_collisions = collisions;
	return sp;
}

static void shadow_walk_init_using_root(struct kvm_shadow_walk_iterator *iterator,
					struct kvm_vcpu *vcpu, hpa_t root,
					u64 addr)
{
	iterator->addr = addr;
	iterator->shadow_addr = root;
	iterator->level = vcpu->arch.mmu->shadow_root_level;

	if (iterator->level >= PT64_ROOT_4LEVEL &&
	    vcpu->arch.mmu->root_level < PT64_ROOT_4LEVEL &&
	    !vcpu->arch.mmu->direct_map)
		iterator->level = PT32E_ROOT_LEVEL;

	if (iterator->level == PT32E_ROOT_LEVEL) {
		/*
		 * prev_root is currently only used for 64-bit hosts. So only
		 * the active root_hpa is valid here.
		 */
		BUG_ON(root != vcpu->arch.mmu->root.hpa);

		iterator->shadow_addr
			= vcpu->arch.mmu->pae_root[(addr >> 30) & 3];
		iterator->shadow_addr &= PT64_BASE_ADDR_MASK;
		--iterator->level;
		if (!iterator->shadow_addr)
			iterator->level = 0;
	}
}

static void shadow_walk_init(struct kvm_shadow_walk_iterator *iterator,
			     struct kvm_vcpu *vcpu, u64 addr)
{
	shadow_walk_init_using_root(iterator, vcpu, vcpu->arch.mmu->root.hpa,
				    addr);
}

static bool shadow_walk_okay(struct kvm_shadow_walk_iterator *iterator)
{
	if (iterator->level < PG_LEVEL_4K)
		return false;

	iterator->index = SHADOW_PT_INDEX(iterator->addr, iterator->level);
	iterator->sptep	= ((u64 *)__va(iterator->shadow_addr)) + iterator->index;
	return true;
}

static void __shadow_walk_next(struct kvm_shadow_walk_iterator *iterator,
			       u64 spte)
{
	if (!is_shadow_present_pte(spte) || is_last_spte(spte, iterator->level)) {
		iterator->level = 0;
		return;
	}

	iterator->shadow_addr = spte & PT64_BASE_ADDR_MASK;
	--iterator->level;
}

static void shadow_walk_next(struct kvm_shadow_walk_iterator *iterator)
{
	__shadow_walk_next(iterator, *iterator->sptep);
}

static void link_shadow_page(struct kvm_vcpu *vcpu, u64 *sptep,
			     struct kvm_mmu_page *sp)
{
	u64 spte;

	BUILD_BUG_ON(VMX_EPT_WRITABLE_MASK != PT_WRITABLE_MASK);

	spte = make_nonleaf_spte(sp->spt, sp_ad_disabled(sp));

	mmu_spte_set(sptep, spte);

	mmu_page_add_parent_pte(vcpu, sp, sptep);

	if (sp->unsync_children || sp->unsync)
		mark_unsync(sptep);
}

static void validate_direct_spte(struct kvm_vcpu *vcpu, u64 *sptep,
				   unsigned direct_access)
{
	if (is_shadow_present_pte(*sptep) && !is_large_pte(*sptep)) {
		struct kvm_mmu_page *child;

		/*
		 * For the direct sp, if the guest pte's dirty bit
		 * changed form clean to dirty, it will corrupt the
		 * sp's access: allow writable in the read-only sp,
		 * so we should update the spte at this point to get
		 * a new sp with the correct access.
		 */
		child = to_shadow_page(*sptep & PT64_BASE_ADDR_MASK);
		if (child->role.access == direct_access)
			return;

		drop_parent_pte(child, sptep);
		kvm_flush_remote_tlbs_with_address(vcpu->kvm, child->gfn, 1);
	}
}

/* Returns the number of zapped non-leaf child shadow pages. */
static int mmu_page_zap_pte(struct kvm *kvm, struct kvm_mmu_page *sp,
			    u64 *spte, struct list_head *invalid_list)
{
	u64 pte;
	struct kvm_mmu_page *child;

	pte = *spte;
	if (is_shadow_present_pte(pte)) {
		if (is_last_spte(pte, sp->role.level)) {
			drop_spte(kvm, spte);
		} else {
			child = to_shadow_page(pte & PT64_BASE_ADDR_MASK);
			drop_parent_pte(child, spte);

			/*
			 * Recursively zap nested TDP SPs, parentless SPs are
			 * unlikely to be used again in the near future.  This
			 * avoids retaining a large number of stale nested SPs.
			 */
			if (tdp_enabled && invalid_list &&
			    child->role.guest_mode && !child->parent_ptes.val)
				return kvm_mmu_prepare_zap_page(kvm, child,
								invalid_list);
		}
	} else if (is_mmio_spte(pte)) {
		mmu_spte_clear_no_track(spte);
	}
	return 0;
}

static int kvm_mmu_page_unlink_children(struct kvm *kvm,
					struct kvm_mmu_page *sp,
					struct list_head *invalid_list)
{
	int zapped = 0;
	unsigned i;

	for (i = 0; i < PT64_ENT_PER_PAGE; ++i)
		zapped += mmu_page_zap_pte(kvm, sp, sp->spt + i, invalid_list);

	return zapped;
}

static void kvm_mmu_unlink_parents(struct kvm_mmu_page *sp)
{
	u64 *sptep;
	struct rmap_iterator iter;

	while ((sptep = rmap_get_first(&sp->parent_ptes, &iter)))
		drop_parent_pte(sp, sptep);
}

static int mmu_zap_unsync_children(struct kvm *kvm,
				   struct kvm_mmu_page *parent,
				   struct list_head *invalid_list)
{
	int i, zapped = 0;
	struct mmu_page_path parents;
	struct kvm_mmu_pages pages;

	if (parent->role.level == PG_LEVEL_4K)
		return 0;

	while (mmu_unsync_walk(parent, &pages)) {
		struct kvm_mmu_page *sp;

		for_each_sp(pages, sp, parents, i) {
			kvm_mmu_prepare_zap_page(kvm, sp, invalid_list);
			mmu_pages_clear_parents(&parents);
			zapped++;
		}
	}

	return zapped;
}

static bool __kvm_mmu_prepare_zap_page(struct kvm *kvm,
				       struct kvm_mmu_page *sp,
				       struct list_head *invalid_list,
				       int *nr_zapped)
{
	bool list_unstable, zapped_root = false;

	trace_kvm_mmu_prepare_zap_page(sp);
	++kvm->stat.mmu_shadow_zapped;
	*nr_zapped = mmu_zap_unsync_children(kvm, sp, invalid_list);
	*nr_zapped += kvm_mmu_page_unlink_children(kvm, sp, invalid_list);
	kvm_mmu_unlink_parents(sp);

	/* Zapping children means active_mmu_pages has become unstable. */
	list_unstable = *nr_zapped;

	if (!sp->role.invalid && !sp->role.direct)
		unaccount_shadowed(kvm, sp);

	if (sp->unsync)
		kvm_unlink_unsync_page(kvm, sp);
	if (!sp->root_count) {
		/* Count self */
		(*nr_zapped)++;

		/*
		 * Already invalid pages (previously active roots) are not on
		 * the active page list.  See list_del() in the "else" case of
		 * !sp->root_count.
		 */
		if (sp->role.invalid)
			list_add(&sp->link, invalid_list);
		else
			list_move(&sp->link, invalid_list);
		kvm_mod_used_mmu_pages(kvm, -1);
	} else {
		/*
		 * Remove the active root from the active page list, the root
		 * will be explicitly freed when the root_count hits zero.
		 */
		list_del(&sp->link);

		/*
		 * Obsolete pages cannot be used on any vCPUs, see the comment
		 * in kvm_mmu_zap_all_fast().  Note, is_obsolete_sp() also
		 * treats invalid shadow pages as being obsolete.
		 */
		zapped_root = !is_obsolete_sp(kvm, sp);
	}

	if (sp->lpage_disallowed)
		unaccount_huge_nx_page(kvm, sp);

	sp->role.invalid = 1;

	/*
	 * Make the request to free obsolete roots after marking the root
	 * invalid, otherwise other vCPUs may not see it as invalid.
	 */
	if (zapped_root)
		kvm_make_all_cpus_request(kvm, KVM_REQ_MMU_FREE_OBSOLETE_ROOTS);
	return list_unstable;
}

static bool kvm_mmu_prepare_zap_page(struct kvm *kvm, struct kvm_mmu_page *sp,
				     struct list_head *invalid_list)
{
	int nr_zapped;

	__kvm_mmu_prepare_zap_page(kvm, sp, invalid_list, &nr_zapped);
	return nr_zapped;
}

static void kvm_mmu_commit_zap_page(struct kvm *kvm,
				    struct list_head *invalid_list)
{
	struct kvm_mmu_page *sp, *nsp;

	if (list_empty(invalid_list))
		return;

	/*
	 * We need to make sure everyone sees our modifications to
	 * the page tables and see changes to vcpu->mode here. The barrier
	 * in the kvm_flush_remote_tlbs() achieves this. This pairs
	 * with vcpu_enter_guest and walk_shadow_page_lockless_begin/end.
	 *
	 * In addition, kvm_flush_remote_tlbs waits for all vcpus to exit
	 * guest mode and/or lockless shadow page table walks.
	 */
	kvm_flush_remote_tlbs(kvm);

	list_for_each_entry_safe(sp, nsp, invalid_list, link) {
		WARN_ON(!sp->role.invalid || sp->root_count);
		kvm_mmu_free_page(sp);
	}
}

static unsigned long kvm_mmu_zap_oldest_mmu_pages(struct kvm *kvm,
						  unsigned long nr_to_zap)
{
	unsigned long total_zapped = 0;
	struct kvm_mmu_page *sp, *tmp;
	LIST_HEAD(invalid_list);
	bool unstable;
	int nr_zapped;

	if (list_empty(&kvm->arch.active_mmu_pages))
		return 0;

restart:
	list_for_each_entry_safe_reverse(sp, tmp, &kvm->arch.active_mmu_pages, link) {
		/*
		 * Don't zap active root pages, the page itself can't be freed
		 * and zapping it will just force vCPUs to realloc and reload.
		 */
		if (sp->root_count)
			continue;

		unstable = __kvm_mmu_prepare_zap_page(kvm, sp, &invalid_list,
						      &nr_zapped);
		total_zapped += nr_zapped;
		if (total_zapped >= nr_to_zap)
			break;

		if (unstable)
			goto restart;
	}

	kvm_mmu_commit_zap_page(kvm, &invalid_list);

	kvm->stat.mmu_recycled += total_zapped;
	return total_zapped;
}

static inline unsigned long kvm_mmu_available_pages(struct kvm *kvm)
{
	if (kvm->arch.n_max_mmu_pages > kvm->arch.n_used_mmu_pages)
		return kvm->arch.n_max_mmu_pages -
			kvm->arch.n_used_mmu_pages;

	return 0;
}

static int make_mmu_pages_available(struct kvm_vcpu *vcpu)
{
	unsigned long avail = kvm_mmu_available_pages(vcpu->kvm);

	if (likely(avail >= KVM_MIN_FREE_MMU_PAGES))
		return 0;

	kvm_mmu_zap_oldest_mmu_pages(vcpu->kvm, KVM_REFILL_PAGES - avail);

	/*
	 * Note, this check is intentionally soft, it only guarantees that one
	 * page is available, while the caller may end up allocating as many as
	 * four pages, e.g. for PAE roots or for 5-level paging.  Temporarily
	 * exceeding the (arbitrary by default) limit will not harm the host,
	 * being too aggressive may unnecessarily kill the guest, and getting an
	 * exact count is far more trouble than it's worth, especially in the
	 * page fault paths.
	 */
	if (!kvm_mmu_available_pages(vcpu->kvm))
		return -ENOSPC;
	return 0;
}

/*
 * Changing the number of mmu pages allocated to the vm
 * Note: if goal_nr_mmu_pages is too small, you will get dead lock
 */
void kvm_mmu_change_mmu_pages(struct kvm *kvm, unsigned long goal_nr_mmu_pages)
{
	write_lock(&kvm->mmu_lock);

	if (kvm->arch.n_used_mmu_pages > goal_nr_mmu_pages) {
		kvm_mmu_zap_oldest_mmu_pages(kvm, kvm->arch.n_used_mmu_pages -
						  goal_nr_mmu_pages);

		goal_nr_mmu_pages = kvm->arch.n_used_mmu_pages;
	}

	kvm->arch.n_max_mmu_pages = goal_nr_mmu_pages;

	write_unlock(&kvm->mmu_lock);
}

int kvm_mmu_unprotect_page(struct kvm *kvm, gfn_t gfn)
{
	struct kvm_mmu_page *sp;
	LIST_HEAD(invalid_list);
	int r;

	pgprintk("%s: looking for gfn %llx\n", __func__, gfn);
	r = 0;
	write_lock(&kvm->mmu_lock);
	for_each_gfn_indirect_valid_sp(kvm, sp, gfn) {
		pgprintk("%s: gfn %llx role %x\n", __func__, gfn,
			 sp->role.word);
		r = 1;
		kvm_mmu_prepare_zap_page(kvm, sp, &invalid_list);
	}
	kvm_mmu_commit_zap_page(kvm, &invalid_list);
	write_unlock(&kvm->mmu_lock);

	return r;
}

static int kvm_mmu_unprotect_page_virt(struct kvm_vcpu *vcpu, gva_t gva)
{
	gpa_t gpa;
	int r;

	if (vcpu->arch.mmu->direct_map)
		return 0;

	gpa = kvm_mmu_gva_to_gpa_read(vcpu, gva, NULL);

	r = kvm_mmu_unprotect_page(vcpu->kvm, gpa >> PAGE_SHIFT);

	return r;
}

static void kvm_unsync_page(struct kvm *kvm, struct kvm_mmu_page *sp)
{
	trace_kvm_mmu_unsync_page(sp);
	++kvm->stat.mmu_unsync;
	sp->unsync = 1;

	kvm_mmu_mark_parents_unsync(sp);
}

/*
 * Attempt to unsync any shadow pages that can be reached by the specified gfn,
 * KVM is creating a writable mapping for said gfn.  Returns 0 if all pages
 * were marked unsync (or if there is no shadow page), -EPERM if the SPTE must
 * be write-protected.
 */
int mmu_try_to_unsync_pages(struct kvm *kvm, const struct kvm_memory_slot *slot,
			    gfn_t gfn, bool can_unsync, bool prefetch)
{
	struct kvm_mmu_page *sp;
	bool locked = false;

	/*
	 * Force write-protection if the page is being tracked.  Note, the page
	 * track machinery is used to write-protect upper-level shadow pages,
	 * i.e. this guards the role.level == 4K assertion below!
	 */
	if (kvm_slot_page_track_is_active(kvm, slot, gfn, KVM_PAGE_TRACK_WRITE))
		return -EPERM;

	/*
	 * The page is not write-tracked, mark existing shadow pages unsync
	 * unless KVM is synchronizing an unsync SP (can_unsync = false).  In
	 * that case, KVM must complete emulation of the guest TLB flush before
	 * allowing shadow pages to become unsync (writable by the guest).
	 */
	for_each_gfn_indirect_valid_sp(kvm, sp, gfn) {
		if (!can_unsync)
			return -EPERM;

		if (sp->unsync)
			continue;

		if (prefetch)
			return -EEXIST;

		/*
		 * TDP MMU page faults require an additional spinlock as they
		 * run with mmu_lock held for read, not write, and the unsync
		 * logic is not thread safe.  Take the spinklock regardless of
		 * the MMU type to avoid extra conditionals/parameters, there's
		 * no meaningful penalty if mmu_lock is held for write.
		 */
		if (!locked) {
			locked = true;
			spin_lock(&kvm->arch.mmu_unsync_pages_lock);

			/*
			 * Recheck after taking the spinlock, a different vCPU
			 * may have since marked the page unsync.  A false
			 * positive on the unprotected check above is not
			 * possible as clearing sp->unsync _must_ hold mmu_lock
			 * for write, i.e. unsync cannot transition from 0->1
			 * while this CPU holds mmu_lock for read (or write).
			 */
			if (READ_ONCE(sp->unsync))
				continue;
		}

		WARN_ON(sp->role.level != PG_LEVEL_4K);
		kvm_unsync_page(kvm, sp);
	}
	if (locked)
		spin_unlock(&kvm->arch.mmu_unsync_pages_lock);

	/*
	 * We need to ensure that the marking of unsync pages is visible
	 * before the SPTE is updated to allow writes because
	 * kvm_mmu_sync_roots() checks the unsync flags without holding
	 * the MMU lock and so can race with this. If the SPTE was updated
	 * before the page had been marked as unsync-ed, something like the
	 * following could happen:
	 *
	 * CPU 1                    CPU 2
	 * ---------------------------------------------------------------------
	 * 1.2 Host updates SPTE
	 *     to be writable
	 *                      2.1 Guest writes a GPTE for GVA X.
	 *                          (GPTE being in the guest page table shadowed
	 *                           by the SP from CPU 1.)
	 *                          This reads SPTE during the page table walk.
	 *                          Since SPTE.W is read as 1, there is no
	 *                          fault.
	 *
	 *                      2.2 Guest issues TLB flush.
	 *                          That causes a VM Exit.
	 *
	 *                      2.3 Walking of unsync pages sees sp->unsync is
	 *                          false and skips the page.
	 *
	 *                      2.4 Guest accesses GVA X.
	 *                          Since the mapping in the SP was not updated,
	 *                          so the old mapping for GVA X incorrectly
	 *                          gets used.
	 * 1.1 Host marks SP
	 *     as unsync
	 *     (sp->unsync = true)
	 *
	 * The write barrier below ensures that 1.1 happens before 1.2 and thus
	 * the situation in 2.4 does not arise.  It pairs with the read barrier
	 * in is_unsync_root(), placed between 2.1's load of SPTE.W and 2.3.
	 */
	smp_wmb();

	return 0;
}

static int mmu_set_spte(struct kvm_vcpu *vcpu, struct kvm_memory_slot *slot,
			u64 *sptep, unsigned int pte_access, gfn_t gfn,
			kvm_pfn_t pfn, struct kvm_page_fault *fault)
{
	struct kvm_mmu_page *sp = sptep_to_sp(sptep);
	int level = sp->role.level;
	int was_rmapped = 0;
	int ret = RET_PF_FIXED;
	bool flush = false;
	bool wrprot;
	u64 spte;

	/* Prefetching always gets a writable pfn.  */
	bool host_writable = !fault || fault->map_writable;
	bool prefetch = !fault || fault->prefetch;
	bool write_fault = fault && fault->write;

	pgprintk("%s: spte %llx write_fault %d gfn %llx\n", __func__,
		 *sptep, write_fault, gfn);

	if (unlikely(is_noslot_pfn(pfn))) {
		mark_mmio_spte(vcpu, sptep, gfn, pte_access);
		return RET_PF_EMULATE;
	}

	if (is_shadow_present_pte(*sptep)) {
		/*
		 * If we overwrite a PTE page pointer with a 2MB PMD, unlink
		 * the parent of the now unreachable PTE.
		 */
		if (level > PG_LEVEL_4K && !is_large_pte(*sptep)) {
			struct kvm_mmu_page *child;
			u64 pte = *sptep;

			child = to_shadow_page(pte & PT64_BASE_ADDR_MASK);
			drop_parent_pte(child, sptep);
			flush = true;
		} else if (pfn != spte_to_pfn(*sptep)) {
			pgprintk("hfn old %llx new %llx\n",
				 spte_to_pfn(*sptep), pfn);
			drop_spte(vcpu->kvm, sptep);
			flush = true;
		} else
			was_rmapped = 1;
	}

	wrprot = make_spte(vcpu, sp, slot, pte_access, gfn, pfn, *sptep, prefetch,
			   true, host_writable, &spte);

	if (*sptep == spte) {
		ret = RET_PF_SPURIOUS;
	} else {
		flush |= mmu_spte_update(sptep, spte);
		trace_kvm_mmu_set_spte(level, gfn, sptep);
	}

	if (wrprot) {
		if (write_fault)
			ret = RET_PF_EMULATE;
	}

	if (flush)
		kvm_flush_remote_tlbs_with_address(vcpu->kvm, gfn,
				KVM_PAGES_PER_HPAGE(level));

	pgprintk("%s: setting spte %llx\n", __func__, *sptep);

	if (!was_rmapped) {
		WARN_ON_ONCE(ret == RET_PF_SPURIOUS);
		kvm_update_page_stats(vcpu->kvm, level, 1);
		rmap_add(vcpu, slot, sptep, gfn);
	}

	return ret;
}

static int direct_pte_prefetch_many(struct kvm_vcpu *vcpu,
				    struct kvm_mmu_page *sp,
				    u64 *start, u64 *end)
{
	struct page *pages[PTE_PREFETCH_NUM];
	struct kvm_memory_slot *slot;
	unsigned int access = sp->role.access;
	int i, ret;
	gfn_t gfn;

	gfn = kvm_mmu_page_get_gfn(sp, start - sp->spt);
	slot = gfn_to_memslot_dirty_bitmap(vcpu, gfn, access & ACC_WRITE_MASK);
	if (!slot)
		return -1;

	ret = gfn_to_page_many_atomic(slot, gfn, pages, end - start);
	if (ret <= 0)
		return -1;

	for (i = 0; i < ret; i++, gfn++, start++) {
		mmu_set_spte(vcpu, slot, start, access, gfn,
			     page_to_pfn(pages[i]), NULL);
		put_page(pages[i]);
	}

	return 0;
}

static void __direct_pte_prefetch(struct kvm_vcpu *vcpu,
				  struct kvm_mmu_page *sp, u64 *sptep)
{
	u64 *spte, *start = NULL;
	int i;

	WARN_ON(!sp->role.direct);

	i = (sptep - sp->spt) & ~(PTE_PREFETCH_NUM - 1);
	spte = sp->spt + i;

	for (i = 0; i < PTE_PREFETCH_NUM; i++, spte++) {
		if (is_shadow_present_pte(*spte) || spte == sptep) {
			if (!start)
				continue;
			if (direct_pte_prefetch_many(vcpu, sp, start, spte) < 0)
				return;
			start = NULL;
		} else if (!start)
			start = spte;
	}
	if (start)
		direct_pte_prefetch_many(vcpu, sp, start, spte);
}

static void direct_pte_prefetch(struct kvm_vcpu *vcpu, u64 *sptep)
{
	struct kvm_mmu_page *sp;

	sp = sptep_to_sp(sptep);

	/*
	 * Without accessed bits, there's no way to distinguish between
	 * actually accessed translations and prefetched, so disable pte
	 * prefetch if accessed bits aren't available.
	 */
	if (sp_ad_disabled(sp))
		return;

	if (sp->role.level > PG_LEVEL_4K)
		return;

	/*
	 * If addresses are being invalidated, skip prefetching to avoid
	 * accidentally prefetching those addresses.
	 */
	if (unlikely(vcpu->kvm->mmu_notifier_count))
		return;

	__direct_pte_prefetch(vcpu, sp, sptep);
}

static int host_pfn_mapping_level(struct kvm *kvm, gfn_t gfn, kvm_pfn_t pfn,
				  const struct kvm_memory_slot *slot)
{
	unsigned long hva;
	unsigned long flags;
	int level = PG_LEVEL_4K;
	pgd_t pgd;
	p4d_t p4d;
	pud_t pud;
	pmd_t pmd;

	if (!PageCompound(pfn_to_page(pfn)) && !kvm_is_zone_device_pfn(pfn))
		return PG_LEVEL_4K;

	/*
	 * Note, using the already-retrieved memslot and __gfn_to_hva_memslot()
	 * is not solely for performance, it's also necessary to avoid the
	 * "writable" check in __gfn_to_hva_many(), which will always fail on
	 * read-only memslots due to gfn_to_hva() assuming writes.  Earlier
	 * page fault steps have already verified the guest isn't writing a
	 * read-only memslot.
	 */
	hva = __gfn_to_hva_memslot(slot, gfn);

	/*
	 * Lookup the mapping level in the current mm.  The information
	 * may become stale soon, but it is safe to use as long as
	 * 1) mmu_notifier_retry was checked after taking mmu_lock, and
	 * 2) mmu_lock is taken now.
	 *
	 * We still need to disable IRQs to prevent concurrent tear down
	 * of page tables.
	 */
	local_irq_save(flags);

	pgd = READ_ONCE(*pgd_offset(kvm->mm, hva));
	if (pgd_none(pgd))
		goto out;

	p4d = READ_ONCE(*p4d_offset(&pgd, hva));
	if (p4d_none(p4d) || !p4d_present(p4d))
		goto out;

	pud = READ_ONCE(*pud_offset(&p4d, hva));
	if (pud_none(pud) || !pud_present(pud))
		goto out;

	if (pud_large(pud)) {
		level = PG_LEVEL_1G;
		goto out;
	}

	pmd = READ_ONCE(*pmd_offset(&pud, hva));
	if (pmd_none(pmd) || !pmd_present(pmd))
		goto out;

	if (pmd_large(pmd))
		level = PG_LEVEL_2M;

out:
	local_irq_restore(flags);
	return level;
}

int kvm_mmu_max_mapping_level(struct kvm *kvm,
			      const struct kvm_memory_slot *slot, gfn_t gfn,
			      kvm_pfn_t pfn, int max_level)
{
	struct kvm_lpage_info *linfo;
	int host_level;

	max_level = min(max_level, max_huge_page_level);
	for ( ; max_level > PG_LEVEL_4K; max_level--) {
		linfo = lpage_info_slot(gfn, slot, max_level);
		if (!linfo->disallow_lpage)
			break;
	}

	if (max_level == PG_LEVEL_4K)
		return PG_LEVEL_4K;

	host_level = host_pfn_mapping_level(kvm, gfn, pfn, slot);
	return min(host_level, max_level);
}

void kvm_mmu_hugepage_adjust(struct kvm_vcpu *vcpu, struct kvm_page_fault *fault)
{
	struct kvm_memory_slot *slot = fault->slot;
	kvm_pfn_t mask;

	fault->huge_page_disallowed = fault->exec && fault->nx_huge_page_workaround_enabled;

	if (unlikely(fault->max_level == PG_LEVEL_4K))
		return;

	if (is_error_noslot_pfn(fault->pfn) || kvm_is_reserved_pfn(fault->pfn))
		return;

	if (kvm_slot_dirty_track_enabled(slot))
		return;

	/*
	 * Enforce the iTLB multihit workaround after capturing the requested
	 * level, which will be used to do precise, accurate accounting.
	 */
	fault->req_level = kvm_mmu_max_mapping_level(vcpu->kvm, slot,
						     fault->gfn, fault->pfn,
						     fault->max_level);
	if (fault->req_level == PG_LEVEL_4K || fault->huge_page_disallowed)
		return;

	/*
	 * mmu_notifier_retry() was successful and mmu_lock is held, so
	 * the pmd can't be split from under us.
	 */
	fault->goal_level = fault->req_level;
	mask = KVM_PAGES_PER_HPAGE(fault->goal_level) - 1;
	VM_BUG_ON((fault->gfn & mask) != (fault->pfn & mask));
	fault->pfn &= ~mask;
}

void disallowed_hugepage_adjust(struct kvm_page_fault *fault, u64 spte, int cur_level)
{
	if (cur_level > PG_LEVEL_4K &&
	    cur_level == fault->goal_level &&
	    is_shadow_present_pte(spte) &&
	    !is_large_pte(spte)) {
		/*
		 * A small SPTE exists for this pfn, but FNAME(fetch)
		 * and __direct_map would like to create a large PTE
		 * instead: just force them to go down another level,
		 * patching back for them into pfn the next 9 bits of
		 * the address.
		 */
		u64 page_mask = KVM_PAGES_PER_HPAGE(cur_level) -
				KVM_PAGES_PER_HPAGE(cur_level - 1);
		fault->pfn |= fault->gfn & page_mask;
		fault->goal_level--;
	}
}

static int __direct_map(struct kvm_vcpu *vcpu, struct kvm_page_fault *fault)
{
	struct kvm_shadow_walk_iterator it;
	struct kvm_mmu_page *sp;
	int ret;
	gfn_t base_gfn = fault->gfn;

	kvm_mmu_hugepage_adjust(vcpu, fault);

	trace_kvm_mmu_spte_requested(fault);
	for_each_shadow_entry(vcpu, fault->addr, it) {
		/*
		 * We cannot overwrite existing page tables with an NX
		 * large page, as the leaf could be executable.
		 */
		if (fault->nx_huge_page_workaround_enabled)
			disallowed_hugepage_adjust(fault, *it.sptep, it.level);

		base_gfn = fault->gfn & ~(KVM_PAGES_PER_HPAGE(it.level) - 1);
		if (it.level == fault->goal_level)
			break;

		drop_large_spte(vcpu, it.sptep);
		if (is_shadow_present_pte(*it.sptep))
			continue;

		sp = kvm_mmu_get_page(vcpu, base_gfn, it.addr,
				      it.level - 1, true, ACC_ALL);

		link_shadow_page(vcpu, it.sptep, sp);
		if (fault->is_tdp && fault->huge_page_disallowed &&
		    fault->req_level >= it.level)
			account_huge_nx_page(vcpu->kvm, sp);
	}

	if (WARN_ON_ONCE(it.level != fault->goal_level))
		return -EFAULT;

	ret = mmu_set_spte(vcpu, fault->slot, it.sptep, ACC_ALL,
			   base_gfn, fault->pfn, fault);
	if (ret == RET_PF_SPURIOUS)
		return ret;

	direct_pte_prefetch(vcpu, it.sptep);
	++vcpu->stat.pf_fixed;
	return ret;
}

static void kvm_send_hwpoison_signal(unsigned long address, struct task_struct *tsk)
{
	send_sig_mceerr(BUS_MCEERR_AR, (void __user *)address, PAGE_SHIFT, tsk);
}

static int kvm_handle_bad_page(struct kvm_vcpu *vcpu, gfn_t gfn, kvm_pfn_t pfn)
{
	/*
	 * Do not cache the mmio info caused by writing the readonly gfn
	 * into the spte otherwise read access on readonly gfn also can
	 * caused mmio page fault and treat it as mmio access.
	 */
	if (pfn == KVM_PFN_ERR_RO_FAULT)
		return RET_PF_EMULATE;

	if (pfn == KVM_PFN_ERR_HWPOISON) {
		kvm_send_hwpoison_signal(kvm_vcpu_gfn_to_hva(vcpu, gfn), current);
		return RET_PF_RETRY;
	}

	return -EFAULT;
}

static bool handle_abnormal_pfn(struct kvm_vcpu *vcpu, struct kvm_page_fault *fault,
				unsigned int access, int *ret_val)
{
	/* The pfn is invalid, report the error! */
	if (unlikely(is_error_pfn(fault->pfn))) {
		*ret_val = kvm_handle_bad_page(vcpu, fault->gfn, fault->pfn);
		return true;
	}

	if (unlikely(!fault->slot)) {
		gva_t gva = fault->is_tdp ? 0 : fault->addr;

		vcpu_cache_mmio_info(vcpu, gva, fault->gfn,
				     access & shadow_mmio_access_mask);
		/*
		 * If MMIO caching is disabled, emulate immediately without
		 * touching the shadow page tables as attempting to install an
		 * MMIO SPTE will just be an expensive nop.  Do not cache MMIO
		 * whose gfn is greater than host.MAXPHYADDR, any guest that
		 * generates such gfns is running nested and is being tricked
		 * by L0 userspace (you can observe gfn > L1.MAXPHYADDR if
		 * and only if L1's MAXPHYADDR is inaccurate with respect to
		 * the hardware's).
		 */
		if (unlikely(!shadow_mmio_value) ||
		    unlikely(fault->gfn > kvm_mmu_max_gfn())) {
			*ret_val = RET_PF_EMULATE;
			return true;
		}
	}

	return false;
}

static bool page_fault_can_be_fast(struct kvm_page_fault *fault)
{
	/*
	 * Do not fix the mmio spte with invalid generation number which
	 * need to be updated by slow page fault path.
	 */
	if (fault->rsvd)
		return false;

	/* See if the page fault is due to an NX violation */
	if (unlikely(fault->exec && fault->present))
		return false;

	/*
	 * #PF can be fast if:
	 * 1. The shadow page table entry is not present, which could mean that
	 *    the fault is potentially caused by access tracking (if enabled).
	 * 2. The shadow page table entry is present and the fault
	 *    is caused by write-protect, that means we just need change the W
	 *    bit of the spte which can be done out of mmu-lock.
	 *
	 * However, if access tracking is disabled we know that a non-present
	 * page must be a genuine page fault where we have to create a new SPTE.
	 * So, if access tracking is disabled, we return true only for write
	 * accesses to a present page.
	 */

	return shadow_acc_track_mask != 0 || (fault->write && fault->present);
}

/*
 * Returns true if the SPTE was fixed successfully. Otherwise,
 * someone else modified the SPTE from its original value.
 */
static bool
fast_pf_fix_direct_spte(struct kvm_vcpu *vcpu, struct kvm_page_fault *fault,
			u64 *sptep, u64 old_spte, u64 new_spte)
{
	/*
	 * Theoretically we could also set dirty bit (and flush TLB) here in
	 * order to eliminate unnecessary PML logging. See comments in
	 * set_spte. But fast_page_fault is very unlikely to happen with PML
	 * enabled, so we do not do this. This might result in the same GPA
	 * to be logged in PML buffer again when the write really happens, and
	 * eventually to be called by mark_page_dirty twice. But it's also no
	 * harm. This also avoids the TLB flush needed after setting dirty bit
	 * so non-PML cases won't be impacted.
	 *
	 * Compare with set_spte where instead shadow_dirty_mask is set.
	 */
	if (cmpxchg64(sptep, old_spte, new_spte) != old_spte)
		return false;

	if (is_writable_pte(new_spte) && !is_writable_pte(old_spte))
		mark_page_dirty_in_slot(vcpu->kvm, fault->slot, fault->gfn);

	return true;
}

static bool is_access_allowed(struct kvm_page_fault *fault, u64 spte)
{
	if (fault->exec)
		return is_executable_pte(spte);

	if (fault->write)
		return is_writable_pte(spte);

	/* Fault was on Read access */
	return spte & PT_PRESENT_MASK;
}

/*
 * Returns the last level spte pointer of the shadow page walk for the given
 * gpa, and sets *spte to the spte value. This spte may be non-preset. If no
 * walk could be performed, returns NULL and *spte does not contain valid data.
 *
 * Contract:
 *  - Must be called between walk_shadow_page_lockless_{begin,end}.
 *  - The returned sptep must not be used after walk_shadow_page_lockless_end.
 */
static u64 *fast_pf_get_last_sptep(struct kvm_vcpu *vcpu, gpa_t gpa, u64 *spte)
{
	struct kvm_shadow_walk_iterator iterator;
	u64 old_spte;
	u64 *sptep = NULL;

	for_each_shadow_entry_lockless(vcpu, gpa, iterator, old_spte) {
		sptep = iterator.sptep;
		*spte = old_spte;
	}

	return sptep;
}

/*
 * Returns one of RET_PF_INVALID, RET_PF_FIXED or RET_PF_SPURIOUS.
 */
static int fast_page_fault(struct kvm_vcpu *vcpu, struct kvm_page_fault *fault)
{
	struct kvm_mmu_page *sp;
	int ret = RET_PF_INVALID;
	u64 spte = 0ull;
	u64 *sptep = NULL;
	uint retry_count = 0;

	if (!page_fault_can_be_fast(fault))
		return ret;

	walk_shadow_page_lockless_begin(vcpu);

	do {
		u64 new_spte;

		if (is_tdp_mmu(vcpu->arch.mmu))
			sptep = kvm_tdp_mmu_fast_pf_get_last_sptep(vcpu, fault->addr, &spte);
		else
			sptep = fast_pf_get_last_sptep(vcpu, fault->addr, &spte);

		if (!is_shadow_present_pte(spte))
			break;

		sp = sptep_to_sp(sptep);
		if (!is_last_spte(spte, sp->role.level))
			break;

		/*
		 * Check whether the memory access that caused the fault would
		 * still cause it if it were to be performed right now. If not,
		 * then this is a spurious fault caused by TLB lazily flushed,
		 * or some other CPU has already fixed the PTE after the
		 * current CPU took the fault.
		 *
		 * Need not check the access of upper level table entries since
		 * they are always ACC_ALL.
		 */
		if (is_access_allowed(fault, spte)) {
			ret = RET_PF_SPURIOUS;
			break;
		}

		new_spte = spte;

		if (is_access_track_spte(spte))
			new_spte = restore_acc_track_spte(new_spte);

		/*
		 * Currently, to simplify the code, write-protection can
		 * be removed in the fast path only if the SPTE was
		 * write-protected for dirty-logging or access tracking.
		 */
		if (fault->write && is_mmu_writable_spte(spte)) {
			new_spte |= PT_WRITABLE_MASK;

			/*
			 * Do not fix write-permission on the large spte when
			 * dirty logging is enabled. Since we only dirty the
			 * first page into the dirty-bitmap in
			 * fast_pf_fix_direct_spte(), other pages are missed
			 * if its slot has dirty logging enabled.
			 *
			 * Instead, we let the slow page fault path create a
			 * normal spte to fix the access.
			 */
			if (sp->role.level > PG_LEVEL_4K &&
			    kvm_slot_dirty_track_enabled(fault->slot))
				break;
		}

		/* Verify that the fault can be handled in the fast path */
		if (new_spte == spte ||
		    !is_access_allowed(fault, new_spte))
			break;

		/*
		 * Currently, fast page fault only works for direct mapping
		 * since the gfn is not stable for indirect shadow page. See
		 * Documentation/virt/kvm/locking.rst to get more detail.
		 */
		if (fast_pf_fix_direct_spte(vcpu, fault, sptep, spte, new_spte)) {
			ret = RET_PF_FIXED;
			break;
		}

		if (++retry_count > 4) {
			printk_once(KERN_WARNING
				"kvm: Fast #PF retrying more than 4 times.\n");
			break;
		}

	} while (true);

	trace_fast_page_fault(vcpu, fault, sptep, spte, ret);
	walk_shadow_page_lockless_end(vcpu);

	return ret;
}

static void mmu_free_root_page(struct kvm *kvm, hpa_t *root_hpa,
			       struct list_head *invalid_list)
{
	struct kvm_mmu_page *sp;

	if (!VALID_PAGE(*root_hpa))
		return;

	sp = to_shadow_page(*root_hpa & PT64_BASE_ADDR_MASK);
	if (WARN_ON(!sp))
		return;

	if (is_tdp_mmu_page(sp))
		kvm_tdp_mmu_put_root(kvm, sp, false);
	else if (!--sp->root_count && sp->role.invalid)
		kvm_mmu_prepare_zap_page(kvm, sp, invalid_list);

	*root_hpa = INVALID_PAGE;
}

/* roots_to_free must be some combination of the KVM_MMU_ROOT_* flags */
void kvm_mmu_free_roots(struct kvm *kvm, struct kvm_mmu *mmu,
			ulong roots_to_free)
{
	int i;
	LIST_HEAD(invalid_list);
	bool free_active_root;

	BUILD_BUG_ON(KVM_MMU_NUM_PREV_ROOTS >= BITS_PER_LONG);

	/* Before acquiring the MMU lock, see if we need to do any real work. */
	free_active_root = (roots_to_free & KVM_MMU_ROOT_CURRENT)
		&& VALID_PAGE(mmu->root.hpa);

	if (!free_active_root) {
		for (i = 0; i < KVM_MMU_NUM_PREV_ROOTS; i++)
			if ((roots_to_free & KVM_MMU_ROOT_PREVIOUS(i)) &&
			    VALID_PAGE(mmu->prev_roots[i].hpa))
				break;

		if (i == KVM_MMU_NUM_PREV_ROOTS)
			return;
	}

	write_lock(&kvm->mmu_lock);

	for (i = 0; i < KVM_MMU_NUM_PREV_ROOTS; i++)
		if (roots_to_free & KVM_MMU_ROOT_PREVIOUS(i))
			mmu_free_root_page(kvm, &mmu->prev_roots[i].hpa,
					   &invalid_list);

	if (free_active_root) {
		if (to_shadow_page(mmu->root.hpa)) {
			mmu_free_root_page(kvm, &mmu->root.hpa, &invalid_list);
		} else if (mmu->pae_root) {
			for (i = 0; i < 4; ++i) {
				if (!IS_VALID_PAE_ROOT(mmu->pae_root[i]))
					continue;

				mmu_free_root_page(kvm, &mmu->pae_root[i],
						   &invalid_list);
				mmu->pae_root[i] = INVALID_PAE_ROOT;
			}
		}
		mmu->root.hpa = INVALID_PAGE;
		mmu->root.pgd = 0;
	}

	kvm_mmu_commit_zap_page(kvm, &invalid_list);
	write_unlock(&kvm->mmu_lock);
}
EXPORT_SYMBOL_GPL(kvm_mmu_free_roots);

void kvm_mmu_free_guest_mode_roots(struct kvm *kvm, struct kvm_mmu *mmu)
{
	unsigned long roots_to_free = 0;
	hpa_t root_hpa;
	int i;

	/*
	 * This should not be called while L2 is active, L2 can't invalidate
	 * _only_ its own roots, e.g. INVVPID unconditionally exits.
	 */
	WARN_ON_ONCE(mmu->mmu_role.base.guest_mode);

	for (i = 0; i < KVM_MMU_NUM_PREV_ROOTS; i++) {
		root_hpa = mmu->prev_roots[i].hpa;
		if (!VALID_PAGE(root_hpa))
			continue;

		if (!to_shadow_page(root_hpa) ||
			to_shadow_page(root_hpa)->role.guest_mode)
			roots_to_free |= KVM_MMU_ROOT_PREVIOUS(i);
	}

	kvm_mmu_free_roots(kvm, mmu, roots_to_free);
}
EXPORT_SYMBOL_GPL(kvm_mmu_free_guest_mode_roots);


static int mmu_check_root(struct kvm_vcpu *vcpu, gfn_t root_gfn)
{
	int ret = 0;

	if (!kvm_vcpu_is_visible_gfn(vcpu, root_gfn)) {
		kvm_make_request(KVM_REQ_TRIPLE_FAULT, vcpu);
		ret = 1;
	}

	return ret;
}

static hpa_t mmu_alloc_root(struct kvm_vcpu *vcpu, gfn_t gfn, gva_t gva,
			    u8 level, bool direct)
{
	struct kvm_mmu_page *sp;

	sp = kvm_mmu_get_page(vcpu, gfn, gva, level, direct, ACC_ALL);
	++sp->root_count;

	return __pa(sp->spt);
}

static int mmu_alloc_direct_roots(struct kvm_vcpu *vcpu)
{
	struct kvm_mmu *mmu = vcpu->arch.mmu;
	u8 shadow_root_level = mmu->shadow_root_level;
	hpa_t root;
	unsigned i;
	int r;

	write_lock(&vcpu->kvm->mmu_lock);
	r = make_mmu_pages_available(vcpu);
	if (r < 0)
		goto out_unlock;

	if (is_tdp_mmu_enabled(vcpu->kvm)) {
		root = kvm_tdp_mmu_get_vcpu_root_hpa(vcpu);
		mmu->root.hpa = root;
	} else if (shadow_root_level >= PT64_ROOT_4LEVEL) {
		root = mmu_alloc_root(vcpu, 0, 0, shadow_root_level, true);
		mmu->root.hpa = root;
	} else if (shadow_root_level == PT32E_ROOT_LEVEL) {
		if (WARN_ON_ONCE(!mmu->pae_root)) {
			r = -EIO;
			goto out_unlock;
		}

		for (i = 0; i < 4; ++i) {
			WARN_ON_ONCE(IS_VALID_PAE_ROOT(mmu->pae_root[i]));

			root = mmu_alloc_root(vcpu, i << (30 - PAGE_SHIFT),
					      i << 30, PT32_ROOT_LEVEL, true);
			mmu->pae_root[i] = root | PT_PRESENT_MASK |
					   shadow_me_mask;
		}
		mmu->root.hpa = __pa(mmu->pae_root);
	} else {
		WARN_ONCE(1, "Bad TDP root level = %d\n", shadow_root_level);
		r = -EIO;
		goto out_unlock;
	}

	/* root.pgd is ignored for direct MMUs. */
	mmu->root.pgd = 0;
out_unlock:
	write_unlock(&vcpu->kvm->mmu_lock);
	return r;
}

static int mmu_first_shadow_root_alloc(struct kvm *kvm)
{
	struct kvm_memslots *slots;
	struct kvm_memory_slot *slot;
	int r = 0, i, bkt;

	/*
	 * Check if this is the first shadow root being allocated before
	 * taking the lock.
	 */
	if (kvm_shadow_root_allocated(kvm))
		return 0;

	mutex_lock(&kvm->slots_arch_lock);

	/* Recheck, under the lock, whether this is the first shadow root. */
	if (kvm_shadow_root_allocated(kvm))
		goto out_unlock;

	/*
	 * Check if anything actually needs to be allocated, e.g. all metadata
	 * will be allocated upfront if TDP is disabled.
	 */
	if (kvm_memslots_have_rmaps(kvm) &&
	    kvm_page_track_write_tracking_enabled(kvm))
		goto out_success;

	for (i = 0; i < KVM_ADDRESS_SPACE_NUM; i++) {
		slots = __kvm_memslots(kvm, i);
		kvm_for_each_memslot(slot, bkt, slots) {
			/*
			 * Both of these functions are no-ops if the target is
			 * already allocated, so unconditionally calling both
			 * is safe.  Intentionally do NOT free allocations on
			 * failure to avoid having to track which allocations
			 * were made now versus when the memslot was created.
			 * The metadata is guaranteed to be freed when the slot
			 * is freed, and will be kept/used if userspace retries
			 * KVM_RUN instead of killing the VM.
			 */
			r = memslot_rmap_alloc(slot, slot->npages);
			if (r)
				goto out_unlock;
			r = kvm_page_track_write_tracking_alloc(slot);
			if (r)
				goto out_unlock;
		}
	}

	/*
	 * Ensure that shadow_root_allocated becomes true strictly after
	 * all the related pointers are set.
	 */
out_success:
	smp_store_release(&kvm->arch.shadow_root_allocated, true);

out_unlock:
	mutex_unlock(&kvm->slots_arch_lock);
	return r;
}

static int mmu_alloc_shadow_roots(struct kvm_vcpu *vcpu)
{
	struct kvm_mmu *mmu = vcpu->arch.mmu;
	u64 pdptrs[4], pm_mask;
	gfn_t root_gfn, root_pgd;
	hpa_t root;
	unsigned i;
	int r;

	root_pgd = mmu->get_guest_pgd(vcpu);
	root_gfn = root_pgd >> PAGE_SHIFT;

	if (mmu_check_root(vcpu, root_gfn))
		return 1;

	/*
	 * On SVM, reading PDPTRs might access guest memory, which might fault
	 * and thus might sleep.  Grab the PDPTRs before acquiring mmu_lock.
	 */
	if (mmu->root_level == PT32E_ROOT_LEVEL) {
		for (i = 0; i < 4; ++i) {
			pdptrs[i] = mmu->get_pdptr(vcpu, i);
			if (!(pdptrs[i] & PT_PRESENT_MASK))
				continue;

			if (mmu_check_root(vcpu, pdptrs[i] >> PAGE_SHIFT))
				return 1;
		}
	}

	r = mmu_first_shadow_root_alloc(vcpu->kvm);
	if (r)
		return r;

	write_lock(&vcpu->kvm->mmu_lock);
	r = make_mmu_pages_available(vcpu);
	if (r < 0)
		goto out_unlock;

	/*
	 * Do we shadow a long mode page table? If so we need to
	 * write-protect the guests page table root.
	 */
	if (mmu->root_level >= PT64_ROOT_4LEVEL) {
		root = mmu_alloc_root(vcpu, root_gfn, 0,
				      mmu->shadow_root_level, false);
		mmu->root.hpa = root;
		goto set_root_pgd;
	}

	if (WARN_ON_ONCE(!mmu->pae_root)) {
		r = -EIO;
		goto out_unlock;
	}

	/*
	 * We shadow a 32 bit page table. This may be a legacy 2-level
	 * or a PAE 3-level page table. In either case we need to be aware that
	 * the shadow page table may be a PAE or a long mode page table.
	 */
	pm_mask = PT_PRESENT_MASK | shadow_me_mask;
	if (mmu->shadow_root_level >= PT64_ROOT_4LEVEL) {
		pm_mask |= PT_ACCESSED_MASK | PT_WRITABLE_MASK | PT_USER_MASK;

		if (WARN_ON_ONCE(!mmu->pml4_root)) {
			r = -EIO;
			goto out_unlock;
		}
		mmu->pml4_root[0] = __pa(mmu->pae_root) | pm_mask;

		if (mmu->shadow_root_level == PT64_ROOT_5LEVEL) {
			if (WARN_ON_ONCE(!mmu->pml5_root)) {
				r = -EIO;
				goto out_unlock;
			}
			mmu->pml5_root[0] = __pa(mmu->pml4_root) | pm_mask;
		}
	}

	for (i = 0; i < 4; ++i) {
		WARN_ON_ONCE(IS_VALID_PAE_ROOT(mmu->pae_root[i]));

		if (mmu->root_level == PT32E_ROOT_LEVEL) {
			if (!(pdptrs[i] & PT_PRESENT_MASK)) {
				mmu->pae_root[i] = INVALID_PAE_ROOT;
				continue;
			}
			root_gfn = pdptrs[i] >> PAGE_SHIFT;
		}

		root = mmu_alloc_root(vcpu, root_gfn, i << 30,
				      PT32_ROOT_LEVEL, false);
		mmu->pae_root[i] = root | pm_mask;
	}

	if (mmu->shadow_root_level == PT64_ROOT_5LEVEL)
		mmu->root.hpa = __pa(mmu->pml5_root);
	else if (mmu->shadow_root_level == PT64_ROOT_4LEVEL)
		mmu->root.hpa = __pa(mmu->pml4_root);
	else
		mmu->root.hpa = __pa(mmu->pae_root);

set_root_pgd:
	mmu->root.pgd = root_pgd;
out_unlock:
	write_unlock(&vcpu->kvm->mmu_lock);

	return r;
}

static int mmu_alloc_special_roots(struct kvm_vcpu *vcpu)
{
	struct kvm_mmu *mmu = vcpu->arch.mmu;
	bool need_pml5 = mmu->shadow_root_level > PT64_ROOT_4LEVEL;
	u64 *pml5_root = NULL;
	u64 *pml4_root = NULL;
	u64 *pae_root;

	/*
	 * When shadowing 32-bit or PAE NPT with 64-bit NPT, the PML4 and PDP
	 * tables are allocated and initialized at root creation as there is no
	 * equivalent level in the guest's NPT to shadow.  Allocate the tables
	 * on demand, as running a 32-bit L1 VMM on 64-bit KVM is very rare.
	 */
	if (mmu->direct_map || mmu->root_level >= PT64_ROOT_4LEVEL ||
	    mmu->shadow_root_level < PT64_ROOT_4LEVEL)
		return 0;

	/*
	 * NPT, the only paging mode that uses this horror, uses a fixed number
	 * of levels for the shadow page tables, e.g. all MMUs are 4-level or
	 * all MMus are 5-level.  Thus, this can safely require that pml5_root
	 * is allocated if the other roots are valid and pml5 is needed, as any
	 * prior MMU would also have required pml5.
	 */
	if (mmu->pae_root && mmu->pml4_root && (!need_pml5 || mmu->pml5_root))
		return 0;

	/*
	 * The special roots should always be allocated in concert.  Yell and
	 * bail if KVM ends up in a state where only one of the roots is valid.
	 */
	if (WARN_ON_ONCE(!tdp_enabled || mmu->pae_root || mmu->pml4_root ||
			 (need_pml5 && mmu->pml5_root)))
		return -EIO;

	/*
	 * Unlike 32-bit NPT, the PDP table doesn't need to be in low mem, and
	 * doesn't need to be decrypted.
	 */
	pae_root = (void *)get_zeroed_page(GFP_KERNEL_ACCOUNT);
	if (!pae_root)
		return -ENOMEM;

#ifdef CONFIG_X86_64
	pml4_root = (void *)get_zeroed_page(GFP_KERNEL_ACCOUNT);
	if (!pml4_root)
		goto err_pml4;

	if (need_pml5) {
		pml5_root = (void *)get_zeroed_page(GFP_KERNEL_ACCOUNT);
		if (!pml5_root)
			goto err_pml5;
	}
#endif

	mmu->pae_root = pae_root;
	mmu->pml4_root = pml4_root;
	mmu->pml5_root = pml5_root;

	return 0;

#ifdef CONFIG_X86_64
err_pml5:
	free_page((unsigned long)pml4_root);
err_pml4:
	free_page((unsigned long)pae_root);
	return -ENOMEM;
#endif
}

static bool is_unsync_root(hpa_t root)
{
	struct kvm_mmu_page *sp;

	if (!VALID_PAGE(root))
		return false;

	/*
	 * The read barrier orders the CPU's read of SPTE.W during the page table
	 * walk before the reads of sp->unsync/sp->unsync_children here.
	 *
	 * Even if another CPU was marking the SP as unsync-ed simultaneously,
	 * any guest page table changes are not guaranteed to be visible anyway
	 * until this VCPU issues a TLB flush strictly after those changes are
	 * made.  We only need to ensure that the other CPU sets these flags
	 * before any actual changes to the page tables are made.  The comments
	 * in mmu_try_to_unsync_pages() describe what could go wrong if this
	 * requirement isn't satisfied.
	 */
	smp_rmb();
	sp = to_shadow_page(root);

	/*
	 * PAE roots (somewhat arbitrarily) aren't backed by shadow pages, the
	 * PDPTEs for a given PAE root need to be synchronized individually.
	 */
	if (WARN_ON_ONCE(!sp))
		return false;

	if (sp->unsync || sp->unsync_children)
		return true;

	return false;
}

void kvm_mmu_sync_roots(struct kvm_vcpu *vcpu)
{
	int i;
	struct kvm_mmu_page *sp;

	if (vcpu->arch.mmu->direct_map)
		return;

	if (!VALID_PAGE(vcpu->arch.mmu->root.hpa))
		return;

	vcpu_clear_mmio_info(vcpu, MMIO_GVA_ANY);

	if (vcpu->arch.mmu->root_level >= PT64_ROOT_4LEVEL) {
		hpa_t root = vcpu->arch.mmu->root.hpa;
		sp = to_shadow_page(root);

		if (!is_unsync_root(root))
			return;

		write_lock(&vcpu->kvm->mmu_lock);
		mmu_sync_children(vcpu, sp, true);
		write_unlock(&vcpu->kvm->mmu_lock);
		return;
	}

	write_lock(&vcpu->kvm->mmu_lock);

	for (i = 0; i < 4; ++i) {
		hpa_t root = vcpu->arch.mmu->pae_root[i];

		if (IS_VALID_PAE_ROOT(root)) {
			root &= PT64_BASE_ADDR_MASK;
			sp = to_shadow_page(root);
			mmu_sync_children(vcpu, sp, true);
		}
	}

	write_unlock(&vcpu->kvm->mmu_lock);
}

void kvm_mmu_sync_prev_roots(struct kvm_vcpu *vcpu)
{
	unsigned long roots_to_free = 0;
	int i;

	for (i = 0; i < KVM_MMU_NUM_PREV_ROOTS; i++)
		if (is_unsync_root(vcpu->arch.mmu->prev_roots[i].hpa))
			roots_to_free |= KVM_MMU_ROOT_PREVIOUS(i);

	/* sync prev_roots by simply freeing them */
	kvm_mmu_free_roots(vcpu->kvm, vcpu->arch.mmu, roots_to_free);
}

static gpa_t nonpaging_gva_to_gpa(struct kvm_vcpu *vcpu, struct kvm_mmu *mmu,
				  gpa_t vaddr, u64 access,
				  struct x86_exception *exception)
{
	if (exception)
		exception->error_code = 0;
	return kvm_translate_gpa(vcpu, mmu, vaddr, access, exception);
}

static bool mmio_info_in_cache(struct kvm_vcpu *vcpu, u64 addr, bool direct)
{
	/*
	 * A nested guest cannot use the MMIO cache if it is using nested
	 * page tables, because cr2 is a nGPA while the cache stores GPAs.
	 */
	if (mmu_is_nested(vcpu))
		return false;

	if (direct)
		return vcpu_match_mmio_gpa(vcpu, addr);

	return vcpu_match_mmio_gva(vcpu, addr);
}

/*
 * Return the level of the lowest level SPTE added to sptes.
 * That SPTE may be non-present.
 *
 * Must be called between walk_shadow_page_lockless_{begin,end}.
 */
static int get_walk(struct kvm_vcpu *vcpu, u64 addr, u64 *sptes, int *root_level)
{
	struct kvm_shadow_walk_iterator iterator;
	int leaf = -1;
	u64 spte;

	for (shadow_walk_init(&iterator, vcpu, addr),
	     *root_level = iterator.level;
	     shadow_walk_okay(&iterator);
	     __shadow_walk_next(&iterator, spte)) {
		leaf = iterator.level;
		spte = mmu_spte_get_lockless(iterator.sptep);

		sptes[leaf] = spte;
	}

	return leaf;
}

/* return true if reserved bit(s) are detected on a valid, non-MMIO SPTE. */
static bool get_mmio_spte(struct kvm_vcpu *vcpu, u64 addr, u64 *sptep)
{
	u64 sptes[PT64_ROOT_MAX_LEVEL + 1];
	struct rsvd_bits_validate *rsvd_check;
	int root, leaf, level;
	bool reserved = false;

	walk_shadow_page_lockless_begin(vcpu);

	if (is_tdp_mmu(vcpu->arch.mmu))
		leaf = kvm_tdp_mmu_get_walk(vcpu, addr, sptes, &root);
	else
		leaf = get_walk(vcpu, addr, sptes, &root);

	walk_shadow_page_lockless_end(vcpu);

	if (unlikely(leaf < 0)) {
		*sptep = 0ull;
		return reserved;
	}

	*sptep = sptes[leaf];

	/*
	 * Skip reserved bits checks on the terminal leaf if it's not a valid
	 * SPTE.  Note, this also (intentionally) skips MMIO SPTEs, which, by
	 * design, always have reserved bits set.  The purpose of the checks is
	 * to detect reserved bits on non-MMIO SPTEs. i.e. buggy SPTEs.
	 */
	if (!is_shadow_present_pte(sptes[leaf]))
		leaf++;

	rsvd_check = &vcpu->arch.mmu->shadow_zero_check;

	for (level = root; level >= leaf; level--)
		reserved |= is_rsvd_spte(rsvd_check, sptes[level], level);

	if (reserved) {
		pr_err("%s: reserved bits set on MMU-present spte, addr 0x%llx, hierarchy:\n",
		       __func__, addr);
		for (level = root; level >= leaf; level--)
			pr_err("------ spte = 0x%llx level = %d, rsvd bits = 0x%llx",
			       sptes[level], level,
			       get_rsvd_bits(rsvd_check, sptes[level], level));
	}

	return reserved;
}

static int handle_mmio_page_fault(struct kvm_vcpu *vcpu, u64 addr, bool direct)
{
	u64 spte;
	bool reserved;

	if (mmio_info_in_cache(vcpu, addr, direct))
		return RET_PF_EMULATE;

	reserved = get_mmio_spte(vcpu, addr, &spte);
	if (WARN_ON(reserved))
		return -EINVAL;

	if (is_mmio_spte(spte)) {
		gfn_t gfn = get_mmio_spte_gfn(spte);
		unsigned int access = get_mmio_spte_access(spte);

		if (!check_mmio_spte(vcpu, spte))
			return RET_PF_INVALID;

		if (direct)
			addr = 0;

		trace_handle_mmio_page_fault(addr, gfn, access);
		vcpu_cache_mmio_info(vcpu, addr, gfn, access);
		return RET_PF_EMULATE;
	}

	/*
	 * If the page table is zapped by other cpus, let CPU fault again on
	 * the address.
	 */
	return RET_PF_RETRY;
}

static bool page_fault_handle_page_track(struct kvm_vcpu *vcpu,
					 struct kvm_page_fault *fault)
{
	if (unlikely(fault->rsvd))
		return false;

	if (!fault->present || !fault->write)
		return false;

	/*
	 * guest is writing the page which is write tracked which can
	 * not be fixed by page fault handler.
	 */
	if (kvm_slot_page_track_is_active(vcpu->kvm, fault->slot, fault->gfn, KVM_PAGE_TRACK_WRITE))
		return true;

	return false;
}

static void shadow_page_table_clear_flood(struct kvm_vcpu *vcpu, gva_t addr)
{
	struct kvm_shadow_walk_iterator iterator;
	u64 spte;

	walk_shadow_page_lockless_begin(vcpu);
	for_each_shadow_entry_lockless(vcpu, addr, iterator, spte)
		clear_sp_write_flooding_count(iterator.sptep);
	walk_shadow_page_lockless_end(vcpu);
}

static u32 alloc_apf_token(struct kvm_vcpu *vcpu)
{
	/* make sure the token value is not 0 */
	u32 id = vcpu->arch.apf.id;

	if (id << 12 == 0)
		vcpu->arch.apf.id = 1;

	return (vcpu->arch.apf.id++ << 12) | vcpu->vcpu_id;
}

static bool kvm_arch_setup_async_pf(struct kvm_vcpu *vcpu, gpa_t cr2_or_gpa,
				    gfn_t gfn)
{
	struct kvm_arch_async_pf arch;

	arch.token = alloc_apf_token(vcpu);
	arch.gfn = gfn;
	arch.direct_map = vcpu->arch.mmu->direct_map;
	arch.cr3 = vcpu->arch.mmu->get_guest_pgd(vcpu);

	return kvm_setup_async_pf(vcpu, cr2_or_gpa,
				  kvm_vcpu_gfn_to_hva(vcpu, gfn), &arch);
}

static bool kvm_faultin_pfn(struct kvm_vcpu *vcpu, struct kvm_page_fault *fault, int *r)
{
	struct kvm_memory_slot *slot = fault->slot;
	bool async;

	/*
	 * Retry the page fault if the gfn hit a memslot that is being deleted
	 * or moved.  This ensures any existing SPTEs for the old memslot will
	 * be zapped before KVM inserts a new MMIO SPTE for the gfn.
	 */
	if (slot && (slot->flags & KVM_MEMSLOT_INVALID))
		goto out_retry;

	if (!kvm_is_visible_memslot(slot)) {
		/* Don't expose private memslots to L2. */
		if (is_guest_mode(vcpu)) {
			fault->slot = NULL;
			fault->pfn = KVM_PFN_NOSLOT;
			fault->map_writable = false;
			return false;
		}
		/*
		 * If the APIC access page exists but is disabled, go directly
		 * to emulation without caching the MMIO access or creating a
		 * MMIO SPTE.  That way the cache doesn't need to be purged
		 * when the AVIC is re-enabled.
		 */
		if (slot && slot->id == APIC_ACCESS_PAGE_PRIVATE_MEMSLOT &&
		    !kvm_apicv_activated(vcpu->kvm)) {
			*r = RET_PF_EMULATE;
			return true;
		}
	}

	async = false;
	fault->pfn = __gfn_to_pfn_memslot(slot, fault->gfn, false, &async,
					  fault->write, &fault->map_writable,
					  &fault->hva);
	if (!async)
		return false; /* *pfn has correct page already */

	if (!fault->prefetch && kvm_can_do_async_pf(vcpu)) {
		trace_kvm_try_async_get_page(fault->addr, fault->gfn);
		if (kvm_find_async_pf_gfn(vcpu, fault->gfn)) {
			trace_kvm_async_pf_doublefault(fault->addr, fault->gfn);
			kvm_make_request(KVM_REQ_APF_HALT, vcpu);
			goto out_retry;
		} else if (kvm_arch_setup_async_pf(vcpu, fault->addr, fault->gfn))
			goto out_retry;
	}

	fault->pfn = __gfn_to_pfn_memslot(slot, fault->gfn, false, NULL,
					  fault->write, &fault->map_writable,
					  &fault->hva);
	return false;

out_retry:
	*r = RET_PF_RETRY;
	return true;
}

/*
 * Returns true if the page fault is stale and needs to be retried, i.e. if the
 * root was invalidated by a memslot update or a relevant mmu_notifier fired.
 */
static bool is_page_fault_stale(struct kvm_vcpu *vcpu,
				struct kvm_page_fault *fault, int mmu_seq)
{
	struct kvm_mmu_page *sp = to_shadow_page(vcpu->arch.mmu->root.hpa);

	/* Special roots, e.g. pae_root, are not backed by shadow pages. */
	if (sp && is_obsolete_sp(vcpu->kvm, sp))
		return true;

	/*
	 * Roots without an associated shadow page are considered invalid if
	 * there is a pending request to free obsolete roots.  The request is
	 * only a hint that the current root _may_ be obsolete and needs to be
	 * reloaded, e.g. if the guest frees a PGD that KVM is tracking as a
	 * previous root, then __kvm_mmu_prepare_zap_page() signals all vCPUs
	 * to reload even if no vCPU is actively using the root.
	 */
	if (!sp && kvm_test_request(KVM_REQ_MMU_FREE_OBSOLETE_ROOTS, vcpu))
		return true;

	return fault->slot &&
	       mmu_notifier_retry_hva(vcpu->kvm, mmu_seq, fault->hva);
}

static int direct_page_fault(struct kvm_vcpu *vcpu, struct kvm_page_fault *fault)
{
	bool is_tdp_mmu_fault = is_tdp_mmu(vcpu->arch.mmu);

	unsigned long mmu_seq;
	int r;

	fault->gfn = fault->addr >> PAGE_SHIFT;
	fault->slot = kvm_vcpu_gfn_to_memslot(vcpu, fault->gfn);

	if (page_fault_handle_page_track(vcpu, fault))
		return RET_PF_EMULATE;

	r = fast_page_fault(vcpu, fault);
	if (r != RET_PF_INVALID)
		return r;

	r = mmu_topup_memory_caches(vcpu, false);
	if (r)
		return r;

	mmu_seq = vcpu->kvm->mmu_notifier_seq;
	smp_rmb();

	if (kvm_faultin_pfn(vcpu, fault, &r))
		return r;

	if (handle_abnormal_pfn(vcpu, fault, ACC_ALL, &r))
		return r;

	r = RET_PF_RETRY;

	if (is_tdp_mmu_fault)
		read_lock(&vcpu->kvm->mmu_lock);
	else
		write_lock(&vcpu->kvm->mmu_lock);

	if (is_page_fault_stale(vcpu, fault, mmu_seq))
		goto out_unlock;

	r = make_mmu_pages_available(vcpu);
	if (r)
		goto out_unlock;

	if (is_tdp_mmu_fault)
		r = kvm_tdp_mmu_map(vcpu, fault);
	else
		r = __direct_map(vcpu, fault);

out_unlock:
	if (is_tdp_mmu_fault)
		read_unlock(&vcpu->kvm->mmu_lock);
	else
		write_unlock(&vcpu->kvm->mmu_lock);
	kvm_release_pfn_clean(fault->pfn);
	return r;
}

static int nonpaging_page_fault(struct kvm_vcpu *vcpu,
				struct kvm_page_fault *fault)
{
	pgprintk("%s: gva %lx error %x\n", __func__, fault->addr, fault->error_code);

	/* This path builds a PAE pagetable, we can map 2mb pages at maximum. */
	fault->max_level = PG_LEVEL_2M;
	return direct_page_fault(vcpu, fault);
}

int kvm_handle_page_fault(struct kvm_vcpu *vcpu, u64 error_code,
				u64 fault_address, char *insn, int insn_len)
{
	int r = 1;
	u32 flags = vcpu->arch.apf.host_apf_flags;

#ifndef CONFIG_X86_64
	/* A 64-bit CR2 should be impossible on 32-bit KVM. */
	if (WARN_ON_ONCE(fault_address >> 32))
		return -EFAULT;
#endif

	vcpu->arch.l1tf_flush_l1d = true;
	if (!flags) {
		trace_kvm_page_fault(fault_address, error_code);

		if (kvm_event_needs_reinjection(vcpu))
			kvm_mmu_unprotect_page_virt(vcpu, fault_address);
		r = kvm_mmu_page_fault(vcpu, fault_address, error_code, insn,
				insn_len);
	} else if (flags & KVM_PV_REASON_PAGE_NOT_PRESENT) {
		vcpu->arch.apf.host_apf_flags = 0;
		local_irq_disable();
		kvm_async_pf_task_wait_schedule(fault_address);
		local_irq_enable();
	} else {
		WARN_ONCE(1, "Unexpected host async PF flags: %x\n", flags);
	}

	return r;
}
EXPORT_SYMBOL_GPL(kvm_handle_page_fault);

int kvm_tdp_page_fault(struct kvm_vcpu *vcpu, struct kvm_page_fault *fault)
{
	while (fault->max_level > PG_LEVEL_4K) {
		int page_num = KVM_PAGES_PER_HPAGE(fault->max_level);
		gfn_t base = (fault->addr >> PAGE_SHIFT) & ~(page_num - 1);

		if (kvm_mtrr_check_gfn_range_consistency(vcpu, base, page_num))
			break;

		--fault->max_level;
	}

	return direct_page_fault(vcpu, fault);
}

static void nonpaging_init_context(struct kvm_mmu *context)
{
	context->page_fault = nonpaging_page_fault;
	context->gva_to_gpa = nonpaging_gva_to_gpa;
	context->sync_page = nonpaging_sync_page;
	context->invlpg = NULL;
	context->direct_map = true;
}

static inline bool is_root_usable(struct kvm_mmu_root_info *root, gpa_t pgd,
				  union kvm_mmu_page_role role)
{
	return (role.direct || pgd == root->pgd) &&
	       VALID_PAGE(root->hpa) &&
	       role.word == to_shadow_page(root->hpa)->role.word;
}

/*
 * Find out if a previously cached root matching the new pgd/role is available,
 * and insert the current root as the MRU in the cache.
 * If a matching root is found, it is assigned to kvm_mmu->root and
 * true is returned.
 * If no match is found, kvm_mmu->root is left invalid, the LRU root is
 * evicted to make room for the current root, and false is returned.
 */
static bool cached_root_find_and_keep_current(struct kvm *kvm, struct kvm_mmu *mmu,
					      gpa_t new_pgd,
					      union kvm_mmu_page_role new_role)
{
	uint i;

	if (is_root_usable(&mmu->root, new_pgd, new_role))
		return true;

	for (i = 0; i < KVM_MMU_NUM_PREV_ROOTS; i++) {
		/*
		 * The swaps end up rotating the cache like this:
		 *   C   0 1 2 3   (on entry to the function)
		 *   0   C 1 2 3
		 *   1   C 0 2 3
		 *   2   C 0 1 3
		 *   3   C 0 1 2   (on exit from the loop)
		 */
		swap(mmu->root, mmu->prev_roots[i]);
		if (is_root_usable(&mmu->root, new_pgd, new_role))
			return true;
	}

	kvm_mmu_free_roots(kvm, mmu, KVM_MMU_ROOT_CURRENT);
	return false;
}

/*
 * Find out if a previously cached root matching the new pgd/role is available.
 * On entry, mmu->root is invalid.
 * If a matching root is found, it is assigned to kvm_mmu->root, the LRU entry
 * of the cache becomes invalid, and true is returned.
 * If no match is found, kvm_mmu->root is left invalid and false is returned.
 */
static bool cached_root_find_without_current(struct kvm *kvm, struct kvm_mmu *mmu,
					     gpa_t new_pgd,
					     union kvm_mmu_page_role new_role)
{
	uint i;

	for (i = 0; i < KVM_MMU_NUM_PREV_ROOTS; i++)
		if (is_root_usable(&mmu->prev_roots[i], new_pgd, new_role))
			goto hit;

	return false;

hit:
	swap(mmu->root, mmu->prev_roots[i]);
	/* Bubble up the remaining roots.  */
	for (; i < KVM_MMU_NUM_PREV_ROOTS - 1; i++)
		mmu->prev_roots[i] = mmu->prev_roots[i + 1];
	mmu->prev_roots[i].hpa = INVALID_PAGE;
	return true;
}

static bool fast_pgd_switch(struct kvm *kvm, struct kvm_mmu *mmu,
			    gpa_t new_pgd, union kvm_mmu_page_role new_role)
{
	/*
	 * For now, limit the caching to 64-bit hosts+VMs in order to avoid
	 * having to deal with PDPTEs. We may add support for 32-bit hosts/VMs
	 * later if necessary.
	 */
	if (VALID_PAGE(mmu->root.hpa) && !to_shadow_page(mmu->root.hpa))
		kvm_mmu_free_roots(kvm, mmu, KVM_MMU_ROOT_CURRENT);

	if (VALID_PAGE(mmu->root.hpa))
		return cached_root_find_and_keep_current(kvm, mmu, new_pgd, new_role);
	else
		return cached_root_find_without_current(kvm, mmu, new_pgd, new_role);
}

void kvm_mmu_new_pgd(struct kvm_vcpu *vcpu, gpa_t new_pgd)
{
	struct kvm_mmu *mmu = vcpu->arch.mmu;
	union kvm_mmu_page_role new_role = mmu->mmu_role.base;

	if (!fast_pgd_switch(vcpu->kvm, mmu, new_pgd, new_role)) {
		/* kvm_mmu_ensure_valid_pgd will set up a new root.  */
		return;
	}

	/*
	 * It's possible that the cached previous root page is obsolete because
	 * of a change in the MMU generation number. However, changing the
	 * generation number is accompanied by KVM_REQ_MMU_FREE_OBSOLETE_ROOTS,
	 * which will free the root set here and allocate a new one.
	 */
	kvm_make_request(KVM_REQ_LOAD_MMU_PGD, vcpu);

	if (force_flush_and_sync_on_reuse) {
		kvm_make_request(KVM_REQ_MMU_SYNC, vcpu);
		kvm_make_request(KVM_REQ_TLB_FLUSH_CURRENT, vcpu);
	}

	/*
	 * The last MMIO access's GVA and GPA are cached in the VCPU. When
	 * switching to a new CR3, that GVA->GPA mapping may no longer be
	 * valid. So clear any cached MMIO info even when we don't need to sync
	 * the shadow page tables.
	 */
	vcpu_clear_mmio_info(vcpu, MMIO_GVA_ANY);

	/*
	 * If this is a direct root page, it doesn't have a write flooding
	 * count. Otherwise, clear the write flooding count.
	 */
	if (!new_role.direct)
		__clear_sp_write_flooding_count(
				to_shadow_page(vcpu->arch.mmu->root.hpa));
}
EXPORT_SYMBOL_GPL(kvm_mmu_new_pgd);

static unsigned long get_cr3(struct kvm_vcpu *vcpu)
{
	return kvm_read_cr3(vcpu);
}

static bool sync_mmio_spte(struct kvm_vcpu *vcpu, u64 *sptep, gfn_t gfn,
			   unsigned int access)
{
	if (unlikely(is_mmio_spte(*sptep))) {
		if (gfn != get_mmio_spte_gfn(*sptep)) {
			mmu_spte_clear_no_track(sptep);
			return true;
		}

		mark_mmio_spte(vcpu, sptep, gfn, access);
		return true;
	}

	return false;
}

#define PTTYPE_EPT 18 /* arbitrary */
#define PTTYPE PTTYPE_EPT
#include "paging_tmpl.h"
#undef PTTYPE

#define PTTYPE 64
#include "paging_tmpl.h"
#undef PTTYPE

#define PTTYPE 32
#include "paging_tmpl.h"
#undef PTTYPE

static void
__reset_rsvds_bits_mask(struct rsvd_bits_validate *rsvd_check,
			u64 pa_bits_rsvd, int level, bool nx, bool gbpages,
			bool pse, bool amd)
{
	u64 gbpages_bit_rsvd = 0;
	u64 nonleaf_bit8_rsvd = 0;
	u64 high_bits_rsvd;

	rsvd_check->bad_mt_xwr = 0;

	if (!gbpages)
		gbpages_bit_rsvd = rsvd_bits(7, 7);

	if (level == PT32E_ROOT_LEVEL)
		high_bits_rsvd = pa_bits_rsvd & rsvd_bits(0, 62);
	else
		high_bits_rsvd = pa_bits_rsvd & rsvd_bits(0, 51);

	/* Note, NX doesn't exist in PDPTEs, this is handled below. */
	if (!nx)
		high_bits_rsvd |= rsvd_bits(63, 63);

	/*
	 * Non-leaf PML4Es and PDPEs reserve bit 8 (which would be the G bit for
	 * leaf entries) on AMD CPUs only.
	 */
	if (amd)
		nonleaf_bit8_rsvd = rsvd_bits(8, 8);

	switch (level) {
	case PT32_ROOT_LEVEL:
		/* no rsvd bits for 2 level 4K page table entries */
		rsvd_check->rsvd_bits_mask[0][1] = 0;
		rsvd_check->rsvd_bits_mask[0][0] = 0;
		rsvd_check->rsvd_bits_mask[1][0] =
			rsvd_check->rsvd_bits_mask[0][0];

		if (!pse) {
			rsvd_check->rsvd_bits_mask[1][1] = 0;
			break;
		}

		if (is_cpuid_PSE36())
			/* 36bits PSE 4MB page */
			rsvd_check->rsvd_bits_mask[1][1] = rsvd_bits(17, 21);
		else
			/* 32 bits PSE 4MB page */
			rsvd_check->rsvd_bits_mask[1][1] = rsvd_bits(13, 21);
		break;
	case PT32E_ROOT_LEVEL:
		rsvd_check->rsvd_bits_mask[0][2] = rsvd_bits(63, 63) |
						   high_bits_rsvd |
						   rsvd_bits(5, 8) |
						   rsvd_bits(1, 2);	/* PDPTE */
		rsvd_check->rsvd_bits_mask[0][1] = high_bits_rsvd;	/* PDE */
		rsvd_check->rsvd_bits_mask[0][0] = high_bits_rsvd;	/* PTE */
		rsvd_check->rsvd_bits_mask[1][1] = high_bits_rsvd |
						   rsvd_bits(13, 20);	/* large page */
		rsvd_check->rsvd_bits_mask[1][0] =
			rsvd_check->rsvd_bits_mask[0][0];
		break;
	case PT64_ROOT_5LEVEL:
		rsvd_check->rsvd_bits_mask[0][4] = high_bits_rsvd |
						   nonleaf_bit8_rsvd |
						   rsvd_bits(7, 7);
		rsvd_check->rsvd_bits_mask[1][4] =
			rsvd_check->rsvd_bits_mask[0][4];
		fallthrough;
	case PT64_ROOT_4LEVEL:
		rsvd_check->rsvd_bits_mask[0][3] = high_bits_rsvd |
						   nonleaf_bit8_rsvd |
						   rsvd_bits(7, 7);
		rsvd_check->rsvd_bits_mask[0][2] = high_bits_rsvd |
						   gbpages_bit_rsvd;
		rsvd_check->rsvd_bits_mask[0][1] = high_bits_rsvd;
		rsvd_check->rsvd_bits_mask[0][0] = high_bits_rsvd;
		rsvd_check->rsvd_bits_mask[1][3] =
			rsvd_check->rsvd_bits_mask[0][3];
		rsvd_check->rsvd_bits_mask[1][2] = high_bits_rsvd |
						   gbpages_bit_rsvd |
						   rsvd_bits(13, 29);
		rsvd_check->rsvd_bits_mask[1][1] = high_bits_rsvd |
						   rsvd_bits(13, 20); /* large page */
		rsvd_check->rsvd_bits_mask[1][0] =
			rsvd_check->rsvd_bits_mask[0][0];
		break;
	}
}

static bool guest_can_use_gbpages(struct kvm_vcpu *vcpu)
{
	/*
	 * If TDP is enabled, let the guest use GBPAGES if they're supported in
	 * hardware.  The hardware page walker doesn't let KVM disable GBPAGES,
	 * i.e. won't treat them as reserved, and KVM doesn't redo the GVA->GPA
	 * walk for performance and complexity reasons.  Not to mention KVM
	 * _can't_ solve the problem because GVA->GPA walks aren't visible to
	 * KVM once a TDP translation is installed.  Mimic hardware behavior so
	 * that KVM's is at least consistent, i.e. doesn't randomly inject #PF.
	 */
	return tdp_enabled ? boot_cpu_has(X86_FEATURE_GBPAGES) :
			     guest_cpuid_has(vcpu, X86_FEATURE_GBPAGES);
}

static void reset_rsvds_bits_mask(struct kvm_vcpu *vcpu,
				  struct kvm_mmu *context)
{
	__reset_rsvds_bits_mask(&context->guest_rsvd_check,
				vcpu->arch.reserved_gpa_bits,
				context->root_level, is_efer_nx(context),
				guest_can_use_gbpages(vcpu),
				is_cr4_pse(context),
				guest_cpuid_is_amd_or_hygon(vcpu));
}

static void
__reset_rsvds_bits_mask_ept(struct rsvd_bits_validate *rsvd_check,
			    u64 pa_bits_rsvd, bool execonly, int huge_page_level)
{
	u64 high_bits_rsvd = pa_bits_rsvd & rsvd_bits(0, 51);
	u64 large_1g_rsvd = 0, large_2m_rsvd = 0;
	u64 bad_mt_xwr;

	if (huge_page_level < PG_LEVEL_1G)
		large_1g_rsvd = rsvd_bits(7, 7);
	if (huge_page_level < PG_LEVEL_2M)
		large_2m_rsvd = rsvd_bits(7, 7);

	rsvd_check->rsvd_bits_mask[0][4] = high_bits_rsvd | rsvd_bits(3, 7);
	rsvd_check->rsvd_bits_mask[0][3] = high_bits_rsvd | rsvd_bits(3, 7);
	rsvd_check->rsvd_bits_mask[0][2] = high_bits_rsvd | rsvd_bits(3, 6) | large_1g_rsvd;
	rsvd_check->rsvd_bits_mask[0][1] = high_bits_rsvd | rsvd_bits(3, 6) | large_2m_rsvd;
	rsvd_check->rsvd_bits_mask[0][0] = high_bits_rsvd;

	/* large page */
	rsvd_check->rsvd_bits_mask[1][4] = rsvd_check->rsvd_bits_mask[0][4];
	rsvd_check->rsvd_bits_mask[1][3] = rsvd_check->rsvd_bits_mask[0][3];
	rsvd_check->rsvd_bits_mask[1][2] = high_bits_rsvd | rsvd_bits(12, 29) | large_1g_rsvd;
	rsvd_check->rsvd_bits_mask[1][1] = high_bits_rsvd | rsvd_bits(12, 20) | large_2m_rsvd;
	rsvd_check->rsvd_bits_mask[1][0] = rsvd_check->rsvd_bits_mask[0][0];

	bad_mt_xwr = 0xFFull << (2 * 8);	/* bits 3..5 must not be 2 */
	bad_mt_xwr |= 0xFFull << (3 * 8);	/* bits 3..5 must not be 3 */
	bad_mt_xwr |= 0xFFull << (7 * 8);	/* bits 3..5 must not be 7 */
	bad_mt_xwr |= REPEAT_BYTE(1ull << 2);	/* bits 0..2 must not be 010 */
	bad_mt_xwr |= REPEAT_BYTE(1ull << 6);	/* bits 0..2 must not be 110 */
	if (!execonly) {
		/* bits 0..2 must not be 100 unless VMX capabilities allow it */
		bad_mt_xwr |= REPEAT_BYTE(1ull << 4);
	}
	rsvd_check->bad_mt_xwr = bad_mt_xwr;
}

static void reset_rsvds_bits_mask_ept(struct kvm_vcpu *vcpu,
		struct kvm_mmu *context, bool execonly, int huge_page_level)
{
	__reset_rsvds_bits_mask_ept(&context->guest_rsvd_check,
				    vcpu->arch.reserved_gpa_bits, execonly,
				    huge_page_level);
}

static inline u64 reserved_hpa_bits(void)
{
	return rsvd_bits(shadow_phys_bits, 63);
}

/*
 * the page table on host is the shadow page table for the page
 * table in guest or amd nested guest, its mmu features completely
 * follow the features in guest.
 */
static void reset_shadow_zero_bits_mask(struct kvm_vcpu *vcpu,
					struct kvm_mmu *context)
{
	/*
	 * KVM uses NX when TDP is disabled to handle a variety of scenarios,
	 * notably for huge SPTEs if iTLB multi-hit mitigation is enabled and
	 * to generate correct permissions for CR0.WP=0/CR4.SMEP=1/EFER.NX=0.
	 * The iTLB multi-hit workaround can be toggled at any time, so assume
	 * NX can be used by any non-nested shadow MMU to avoid having to reset
	 * MMU contexts.  Note, KVM forces EFER.NX=1 when TDP is disabled.
	 */
	bool uses_nx = is_efer_nx(context) || !tdp_enabled;

	/* @amd adds a check on bit of SPTEs, which KVM shouldn't use anyways. */
	bool is_amd = true;
	/* KVM doesn't use 2-level page tables for the shadow MMU. */
	bool is_pse = false;
	struct rsvd_bits_validate *shadow_zero_check;
	int i;

	WARN_ON_ONCE(context->shadow_root_level < PT32E_ROOT_LEVEL);

	shadow_zero_check = &context->shadow_zero_check;
	__reset_rsvds_bits_mask(shadow_zero_check, reserved_hpa_bits(),
				context->shadow_root_level, uses_nx,
				guest_can_use_gbpages(vcpu), is_pse, is_amd);

	if (!shadow_me_mask)
		return;

	for (i = context->shadow_root_level; --i >= 0;) {
		shadow_zero_check->rsvd_bits_mask[0][i] &= ~shadow_me_mask;
		shadow_zero_check->rsvd_bits_mask[1][i] &= ~shadow_me_mask;
	}

}

static inline bool boot_cpu_is_amd(void)
{
	WARN_ON_ONCE(!tdp_enabled);
	return shadow_x_mask == 0;
}

/*
 * the direct page table on host, use as much mmu features as
 * possible, however, kvm currently does not do execution-protection.
 */
static void
reset_tdp_shadow_zero_bits_mask(struct kvm_mmu *context)
{
	struct rsvd_bits_validate *shadow_zero_check;
	int i;

	shadow_zero_check = &context->shadow_zero_check;

	if (boot_cpu_is_amd())
		__reset_rsvds_bits_mask(shadow_zero_check, reserved_hpa_bits(),
					context->shadow_root_level, false,
					boot_cpu_has(X86_FEATURE_GBPAGES),
					false, true);
	else
		__reset_rsvds_bits_mask_ept(shadow_zero_check,
					    reserved_hpa_bits(), false,
					    max_huge_page_level);

	if (!shadow_me_mask)
		return;

	for (i = context->shadow_root_level; --i >= 0;) {
		shadow_zero_check->rsvd_bits_mask[0][i] &= ~shadow_me_mask;
		shadow_zero_check->rsvd_bits_mask[1][i] &= ~shadow_me_mask;
	}
}

/*
 * as the comments in reset_shadow_zero_bits_mask() except it
 * is the shadow page table for intel nested guest.
 */
static void
reset_ept_shadow_zero_bits_mask(struct kvm_mmu *context, bool execonly)
{
	__reset_rsvds_bits_mask_ept(&context->shadow_zero_check,
				    reserved_hpa_bits(), execonly,
				    max_huge_page_level);
}

#define BYTE_MASK(access) \
	((1 & (access) ? 2 : 0) | \
	 (2 & (access) ? 4 : 0) | \
	 (3 & (access) ? 8 : 0) | \
	 (4 & (access) ? 16 : 0) | \
	 (5 & (access) ? 32 : 0) | \
	 (6 & (access) ? 64 : 0) | \
	 (7 & (access) ? 128 : 0))


static void update_permission_bitmask(struct kvm_mmu *mmu, bool ept)
{
	unsigned byte;

	const u8 x = BYTE_MASK(ACC_EXEC_MASK);
	const u8 w = BYTE_MASK(ACC_WRITE_MASK);
	const u8 u = BYTE_MASK(ACC_USER_MASK);

	bool cr4_smep = is_cr4_smep(mmu);
	bool cr4_smap = is_cr4_smap(mmu);
	bool cr0_wp = is_cr0_wp(mmu);
	bool efer_nx = is_efer_nx(mmu);

	for (byte = 0; byte < ARRAY_SIZE(mmu->permissions); ++byte) {
		unsigned pfec = byte << 1;

		/*
		 * Each "*f" variable has a 1 bit for each UWX value
		 * that causes a fault with the given PFEC.
		 */

		/* Faults from writes to non-writable pages */
		u8 wf = (pfec & PFERR_WRITE_MASK) ? (u8)~w : 0;
		/* Faults from user mode accesses to supervisor pages */
		u8 uf = (pfec & PFERR_USER_MASK) ? (u8)~u : 0;
		/* Faults from fetches of non-executable pages*/
		u8 ff = (pfec & PFERR_FETCH_MASK) ? (u8)~x : 0;
		/* Faults from kernel mode fetches of user pages */
		u8 smepf = 0;
		/* Faults from kernel mode accesses of user pages */
		u8 smapf = 0;

		if (!ept) {
			/* Faults from kernel mode accesses to user pages */
			u8 kf = (pfec & PFERR_USER_MASK) ? 0 : u;

			/* Not really needed: !nx will cause pte.nx to fault */
			if (!efer_nx)
				ff = 0;

			/* Allow supervisor writes if !cr0.wp */
			if (!cr0_wp)
				wf = (pfec & PFERR_USER_MASK) ? wf : 0;

			/* Disallow supervisor fetches of user code if cr4.smep */
			if (cr4_smep)
				smepf = (pfec & PFERR_FETCH_MASK) ? kf : 0;

			/*
			 * SMAP:kernel-mode data accesses from user-mode
			 * mappings should fault. A fault is considered
			 * as a SMAP violation if all of the following
			 * conditions are true:
			 *   - X86_CR4_SMAP is set in CR4
			 *   - A user page is accessed
			 *   - The access is not a fetch
			 *   - The access is supervisor mode
			 *   - If implicit supervisor access or X86_EFLAGS_AC is clear
			 *
			 * Here, we cover the first four conditions.
			 * The fifth is computed dynamically in permission_fault();
			 * PFERR_RSVD_MASK bit will be set in PFEC if the access is
			 * *not* subject to SMAP restrictions.
			 */
			if (cr4_smap)
				smapf = (pfec & (PFERR_RSVD_MASK|PFERR_FETCH_MASK)) ? 0 : kf;
		}

		mmu->permissions[byte] = ff | uf | wf | smepf | smapf;
	}
}

/*
* PKU is an additional mechanism by which the paging controls access to
* user-mode addresses based on the value in the PKRU register.  Protection
* key violations are reported through a bit in the page fault error code.
* Unlike other bits of the error code, the PK bit is not known at the
* call site of e.g. gva_to_gpa; it must be computed directly in
* permission_fault based on two bits of PKRU, on some machine state (CR4,
* CR0, EFER, CPL), and on other bits of the error code and the page tables.
*
* In particular the following conditions come from the error code, the
* page tables and the machine state:
* - PK is always zero unless CR4.PKE=1 and EFER.LMA=1
* - PK is always zero if RSVD=1 (reserved bit set) or F=1 (instruction fetch)
* - PK is always zero if U=0 in the page tables
* - PKRU.WD is ignored if CR0.WP=0 and the access is a supervisor access.
*
* The PKRU bitmask caches the result of these four conditions.  The error
* code (minus the P bit) and the page table's U bit form an index into the
* PKRU bitmask.  Two bits of the PKRU bitmask are then extracted and ANDed
* with the two bits of the PKRU register corresponding to the protection key.
* For the first three conditions above the bits will be 00, thus masking
* away both AD and WD.  For all reads or if the last condition holds, WD
* only will be masked away.
*/
static void update_pkru_bitmask(struct kvm_mmu *mmu)
{
	unsigned bit;
	bool wp;

	mmu->pkru_mask = 0;

	if (!is_cr4_pke(mmu))
		return;

	wp = is_cr0_wp(mmu);

	for (bit = 0; bit < ARRAY_SIZE(mmu->permissions); ++bit) {
		unsigned pfec, pkey_bits;
		bool check_pkey, check_write, ff, uf, wf, pte_user;

		pfec = bit << 1;
		ff = pfec & PFERR_FETCH_MASK;
		uf = pfec & PFERR_USER_MASK;
		wf = pfec & PFERR_WRITE_MASK;

		/* PFEC.RSVD is replaced by ACC_USER_MASK. */
		pte_user = pfec & PFERR_RSVD_MASK;

		/*
		 * Only need to check the access which is not an
		 * instruction fetch and is to a user page.
		 */
		check_pkey = (!ff && pte_user);
		/*
		 * write access is controlled by PKRU if it is a
		 * user access or CR0.WP = 1.
		 */
		check_write = check_pkey && wf && (uf || wp);

		/* PKRU.AD stops both read and write access. */
		pkey_bits = !!check_pkey;
		/* PKRU.WD stops write access. */
		pkey_bits |= (!!check_write) << 1;

		mmu->pkru_mask |= (pkey_bits & 3) << pfec;
	}
}

static void reset_guest_paging_metadata(struct kvm_vcpu *vcpu,
					struct kvm_mmu *mmu)
{
	if (!is_cr0_pg(mmu))
		return;

	reset_rsvds_bits_mask(vcpu, mmu);
	update_permission_bitmask(mmu, false);
	update_pkru_bitmask(mmu);
}

static void paging64_init_context(struct kvm_mmu *context)
{
	context->page_fault = paging64_page_fault;
	context->gva_to_gpa = paging64_gva_to_gpa;
	context->sync_page = paging64_sync_page;
	context->invlpg = paging64_invlpg;
	context->direct_map = false;
}

static void paging32_init_context(struct kvm_mmu *context)
{
	context->page_fault = paging32_page_fault;
	context->gva_to_gpa = paging32_gva_to_gpa;
	context->sync_page = paging32_sync_page;
	context->invlpg = paging32_invlpg;
	context->direct_map = false;
}

static union kvm_mmu_extended_role kvm_calc_mmu_role_ext(struct kvm_vcpu *vcpu,
							 struct kvm_mmu_role_regs *regs)
{
	union kvm_mmu_extended_role ext = {0};

	if (____is_cr0_pg(regs)) {
		ext.cr0_pg = 1;
		ext.cr4_pae = ____is_cr4_pae(regs);
		ext.cr4_smep = ____is_cr4_smep(regs);
		ext.cr4_smap = ____is_cr4_smap(regs);
		ext.cr4_pse = ____is_cr4_pse(regs);

		/* PKEY and LA57 are active iff long mode is active. */
		ext.cr4_pke = ____is_efer_lma(regs) && ____is_cr4_pke(regs);
		ext.cr4_la57 = ____is_efer_lma(regs) && ____is_cr4_la57(regs);
		ext.efer_lma = ____is_efer_lma(regs);
	}

	ext.valid = 1;

	return ext;
}

static union kvm_mmu_role kvm_calc_mmu_role_common(struct kvm_vcpu *vcpu,
						   struct kvm_mmu_role_regs *regs,
						   bool base_only)
{
	union kvm_mmu_role role = {0};

	role.base.access = ACC_ALL;
	if (____is_cr0_pg(regs)) {
		role.base.efer_nx = ____is_efer_nx(regs);
		role.base.cr0_wp = ____is_cr0_wp(regs);
	}
	role.base.smm = is_smm(vcpu);
	role.base.guest_mode = is_guest_mode(vcpu);

	if (base_only)
		return role;

	role.ext = kvm_calc_mmu_role_ext(vcpu, regs);

	return role;
}

static inline int kvm_mmu_get_tdp_level(struct kvm_vcpu *vcpu)
{
	/* tdp_root_level is architecture forced level, use it if nonzero */
	if (tdp_root_level)
		return tdp_root_level;

	/* Use 5-level TDP if and only if it's useful/necessary. */
	if (max_tdp_level == 5 && cpuid_maxphyaddr(vcpu) <= 48)
		return 4;

	return max_tdp_level;
}

static union kvm_mmu_role
kvm_calc_tdp_mmu_root_page_role(struct kvm_vcpu *vcpu,
				struct kvm_mmu_role_regs *regs, bool base_only)
{
	union kvm_mmu_role role = kvm_calc_mmu_role_common(vcpu, regs, base_only);

	role.base.ad_disabled = (shadow_accessed_mask == 0);
	role.base.level = kvm_mmu_get_tdp_level(vcpu);
	role.base.direct = true;
	role.base.has_4_byte_gpte = false;

	return role;
}

static void init_kvm_tdp_mmu(struct kvm_vcpu *vcpu)
{
	struct kvm_mmu *context = &vcpu->arch.root_mmu;
	struct kvm_mmu_role_regs regs = vcpu_to_role_regs(vcpu);
	union kvm_mmu_role new_role =
		kvm_calc_tdp_mmu_root_page_role(vcpu, &regs, false);

	if (new_role.as_u64 == context->mmu_role.as_u64)
		return;

	context->mmu_role.as_u64 = new_role.as_u64;
	context->page_fault = kvm_tdp_page_fault;
	context->sync_page = nonpaging_sync_page;
	context->invlpg = NULL;
	context->shadow_root_level = kvm_mmu_get_tdp_level(vcpu);
	context->direct_map = true;
	context->get_guest_pgd = get_cr3;
	context->get_pdptr = kvm_pdptr_read;
	context->inject_page_fault = kvm_inject_page_fault;
	context->root_level = role_regs_to_root_level(&regs);

	if (!is_cr0_pg(context))
		context->gva_to_gpa = nonpaging_gva_to_gpa;
	else if (is_cr4_pae(context))
		context->gva_to_gpa = paging64_gva_to_gpa;
	else
		context->gva_to_gpa = paging32_gva_to_gpa;

	reset_guest_paging_metadata(vcpu, context);
	reset_tdp_shadow_zero_bits_mask(context);
}

static union kvm_mmu_role
kvm_calc_shadow_root_page_role_common(struct kvm_vcpu *vcpu,
				      struct kvm_mmu_role_regs *regs, bool base_only)
{
	union kvm_mmu_role role = kvm_calc_mmu_role_common(vcpu, regs, base_only);

	role.base.smep_andnot_wp = role.ext.cr4_smep && !____is_cr0_wp(regs);
	role.base.smap_andnot_wp = role.ext.cr4_smap && !____is_cr0_wp(regs);
	role.base.has_4_byte_gpte = ____is_cr0_pg(regs) && !____is_cr4_pae(regs);

	return role;
}

static union kvm_mmu_role
kvm_calc_shadow_mmu_root_page_role(struct kvm_vcpu *vcpu,
				   struct kvm_mmu_role_regs *regs, bool base_only)
{
	union kvm_mmu_role role =
		kvm_calc_shadow_root_page_role_common(vcpu, regs, base_only);

	role.base.direct = !____is_cr0_pg(regs);

	if (!____is_efer_lma(regs))
		role.base.level = PT32E_ROOT_LEVEL;
	else if (____is_cr4_la57(regs))
		role.base.level = PT64_ROOT_5LEVEL;
	else
		role.base.level = PT64_ROOT_4LEVEL;

	return role;
}

static void shadow_mmu_init_context(struct kvm_vcpu *vcpu, struct kvm_mmu *context,
				    struct kvm_mmu_role_regs *regs,
				    union kvm_mmu_role new_role)
{
	if (new_role.as_u64 == context->mmu_role.as_u64)
		return;

	context->mmu_role.as_u64 = new_role.as_u64;

	if (!is_cr0_pg(context))
		nonpaging_init_context(context);
	else if (is_cr4_pae(context))
		paging64_init_context(context);
	else
		paging32_init_context(context);
	context->root_level = role_regs_to_root_level(regs);

	reset_guest_paging_metadata(vcpu, context);
	context->shadow_root_level = new_role.base.level;

	reset_shadow_zero_bits_mask(vcpu, context);
}

static void kvm_init_shadow_mmu(struct kvm_vcpu *vcpu,
				struct kvm_mmu_role_regs *regs)
{
	struct kvm_mmu *context = &vcpu->arch.root_mmu;
	union kvm_mmu_role new_role =
		kvm_calc_shadow_mmu_root_page_role(vcpu, regs, false);

	shadow_mmu_init_context(vcpu, context, regs, new_role);
}

static union kvm_mmu_role
kvm_calc_shadow_npt_root_page_role(struct kvm_vcpu *vcpu,
				   struct kvm_mmu_role_regs *regs)
{
	union kvm_mmu_role role =
		kvm_calc_shadow_root_page_role_common(vcpu, regs, false);

	role.base.direct = false;
	role.base.level = kvm_mmu_get_tdp_level(vcpu);

	return role;
}

void kvm_init_shadow_npt_mmu(struct kvm_vcpu *vcpu, unsigned long cr0,
			     unsigned long cr4, u64 efer, gpa_t nested_cr3)
{
	struct kvm_mmu *context = &vcpu->arch.guest_mmu;
	struct kvm_mmu_role_regs regs = {
		.cr0 = cr0,
		.cr4 = cr4 & ~X86_CR4_PKE,
		.efer = efer,
	};
	union kvm_mmu_role new_role;

	new_role = kvm_calc_shadow_npt_root_page_role(vcpu, &regs);

	shadow_mmu_init_context(vcpu, context, &regs, new_role);
	kvm_mmu_new_pgd(vcpu, nested_cr3);
}
EXPORT_SYMBOL_GPL(kvm_init_shadow_npt_mmu);

static union kvm_mmu_role
kvm_calc_shadow_ept_root_page_role(struct kvm_vcpu *vcpu, bool accessed_dirty,
				   bool execonly, u8 level)
{
	union kvm_mmu_role role = {0};

	/* SMM flag is inherited from root_mmu */
	role.base.smm = vcpu->arch.root_mmu.mmu_role.base.smm;

	role.base.level = level;
	role.base.has_4_byte_gpte = false;
	role.base.direct = false;
	role.base.ad_disabled = !accessed_dirty;
	role.base.guest_mode = true;
	role.base.access = ACC_ALL;

	/* EPT, and thus nested EPT, does not consume CR0, CR4, nor EFER. */
	role.ext.word = 0;
	role.ext.execonly = execonly;
	role.ext.valid = 1;

	return role;
}

void kvm_init_shadow_ept_mmu(struct kvm_vcpu *vcpu, bool execonly,
			     int huge_page_level, bool accessed_dirty,
			     gpa_t new_eptp)
{
	struct kvm_mmu *context = &vcpu->arch.guest_mmu;
	u8 level = vmx_eptp_page_walk_level(new_eptp);
	union kvm_mmu_role new_role =
		kvm_calc_shadow_ept_root_page_role(vcpu, accessed_dirty,
						   execonly, level);

	if (new_role.as_u64 != context->mmu_role.as_u64) {
		context->mmu_role.as_u64 = new_role.as_u64;

		context->shadow_root_level = level;

		context->ept_ad = accessed_dirty;
		context->page_fault = ept_page_fault;
		context->gva_to_gpa = ept_gva_to_gpa;
		context->sync_page = ept_sync_page;
		context->invlpg = ept_invlpg;
		context->root_level = level;
		context->direct_map = false;
		update_permission_bitmask(context, true);
		context->pkru_mask = 0;
		reset_rsvds_bits_mask_ept(vcpu, context, execonly, huge_page_level);
		reset_ept_shadow_zero_bits_mask(context, execonly);
	}

	kvm_mmu_new_pgd(vcpu, new_eptp);
}
EXPORT_SYMBOL_GPL(kvm_init_shadow_ept_mmu);

static void init_kvm_softmmu(struct kvm_vcpu *vcpu)
{
	struct kvm_mmu *context = &vcpu->arch.root_mmu;
	struct kvm_mmu_role_regs regs = vcpu_to_role_regs(vcpu);

	kvm_init_shadow_mmu(vcpu, &regs);

	context->get_guest_pgd     = get_cr3;
	context->get_pdptr         = kvm_pdptr_read;
	context->inject_page_fault = kvm_inject_page_fault;
}

static union kvm_mmu_role
kvm_calc_nested_mmu_role(struct kvm_vcpu *vcpu, struct kvm_mmu_role_regs *regs)
{
	union kvm_mmu_role role;

	role = kvm_calc_shadow_root_page_role_common(vcpu, regs, false);

	/*
	 * Nested MMUs are used only for walking L2's gva->gpa, they never have
	 * shadow pages of their own and so "direct" has no meaning.   Set it
	 * to "true" to try to detect bogus usage of the nested MMU.
	 */
	role.base.direct = true;
	role.base.level = role_regs_to_root_level(regs);
	return role;
}

static void init_kvm_nested_mmu(struct kvm_vcpu *vcpu)
{
	struct kvm_mmu_role_regs regs = vcpu_to_role_regs(vcpu);
	union kvm_mmu_role new_role = kvm_calc_nested_mmu_role(vcpu, &regs);
	struct kvm_mmu *g_context = &vcpu->arch.nested_mmu;

	if (new_role.as_u64 == g_context->mmu_role.as_u64)
		return;

	g_context->mmu_role.as_u64 = new_role.as_u64;
	g_context->get_guest_pgd     = get_cr3;
	g_context->get_pdptr         = kvm_pdptr_read;
	g_context->inject_page_fault = kvm_inject_page_fault;
	g_context->root_level        = new_role.base.level;

	/*
	 * L2 page tables are never shadowed, so there is no need to sync
	 * SPTEs.
	 */
	g_context->invlpg            = NULL;

	/*
	 * Note that arch.mmu->gva_to_gpa translates l2_gpa to l1_gpa using
	 * L1's nested page tables (e.g. EPT12). The nested translation
	 * of l2_gva to l1_gpa is done by arch.nested_mmu.gva_to_gpa using
	 * L2's page tables as the first level of translation and L1's
	 * nested page tables as the second level of translation. Basically
	 * the gva_to_gpa functions between mmu and nested_mmu are swapped.
	 */
	if (!is_paging(vcpu))
		g_context->gva_to_gpa = nonpaging_gva_to_gpa;
	else if (is_long_mode(vcpu))
		g_context->gva_to_gpa = paging64_gva_to_gpa;
	else if (is_pae(vcpu))
		g_context->gva_to_gpa = paging64_gva_to_gpa;
	else
		g_context->gva_to_gpa = paging32_gva_to_gpa;

	reset_guest_paging_metadata(vcpu, g_context);
}

void kvm_init_mmu(struct kvm_vcpu *vcpu)
{
	if (mmu_is_nested(vcpu))
		init_kvm_nested_mmu(vcpu);
	else if (tdp_enabled)
		init_kvm_tdp_mmu(vcpu);
	else
		init_kvm_softmmu(vcpu);
}
EXPORT_SYMBOL_GPL(kvm_init_mmu);

void kvm_mmu_after_set_cpuid(struct kvm_vcpu *vcpu)
{
	/*
	 * Invalidate all MMU roles to force them to reinitialize as CPUID
	 * information is factored into reserved bit calculations.
	 *
	 * Correctly handling multiple vCPU models with respect to paging and
	 * physical address properties) in a single VM would require tracking
	 * all relevant CPUID information in kvm_mmu_page_role. That is very
	 * undesirable as it would increase the memory requirements for
	 * gfn_track (see struct kvm_mmu_page_role comments).  For now that
	 * problem is swept under the rug; KVM's CPUID API is horrific and
	 * it's all but impossible to solve it without introducing a new API.
	 */
	vcpu->arch.root_mmu.mmu_role.ext.valid = 0;
	vcpu->arch.guest_mmu.mmu_role.ext.valid = 0;
	vcpu->arch.nested_mmu.mmu_role.ext.valid = 0;
	kvm_mmu_reset_context(vcpu);

	/*
	 * Changing guest CPUID after KVM_RUN is forbidden, see the comment in
	 * kvm_arch_vcpu_ioctl().
	 */
	KVM_BUG_ON(vcpu->arch.last_vmentry_cpu != -1, vcpu->kvm);
}

void kvm_mmu_reset_context(struct kvm_vcpu *vcpu)
{
	kvm_mmu_unload(vcpu);
	kvm_init_mmu(vcpu);
}
EXPORT_SYMBOL_GPL(kvm_mmu_reset_context);

int kvm_mmu_load(struct kvm_vcpu *vcpu)
{
	int r;

	r = mmu_topup_memory_caches(vcpu, !vcpu->arch.mmu->direct_map);
	if (r)
		goto out;
	r = mmu_alloc_special_roots(vcpu);
	if (r)
		goto out;
	if (vcpu->arch.mmu->direct_map)
		r = mmu_alloc_direct_roots(vcpu);
	else
		r = mmu_alloc_shadow_roots(vcpu);
	if (r)
		goto out;

	kvm_mmu_sync_roots(vcpu);

	kvm_mmu_load_pgd(vcpu);

	/*
	 * Flush any TLB entries for the new root, the provenance of the root
	 * is unknown.  Even if KVM ensures there are no stale TLB entries
	 * for a freed root, in theory another hypervisor could have left
	 * stale entries.  Flushing on alloc also allows KVM to skip the TLB
	 * flush when freeing a root (see kvm_tdp_mmu_put_root()).
	 */
	static_call(kvm_x86_flush_tlb_current)(vcpu);
out:
	return r;
}

void kvm_mmu_unload(struct kvm_vcpu *vcpu)
{
	struct kvm *kvm = vcpu->kvm;

	kvm_mmu_free_roots(kvm, &vcpu->arch.root_mmu, KVM_MMU_ROOTS_ALL);
	WARN_ON(VALID_PAGE(vcpu->arch.root_mmu.root.hpa));
	kvm_mmu_free_roots(kvm, &vcpu->arch.guest_mmu, KVM_MMU_ROOTS_ALL);
	WARN_ON(VALID_PAGE(vcpu->arch.guest_mmu.root.hpa));
	vcpu_clear_mmio_info(vcpu, MMIO_GVA_ANY);
}

static bool is_obsolete_root(struct kvm *kvm, hpa_t root_hpa)
{
	struct kvm_mmu_page *sp;

	if (!VALID_PAGE(root_hpa))
		return false;

	/*
	 * When freeing obsolete roots, treat roots as obsolete if they don't
	 * have an associated shadow page.  This does mean KVM will get false
	 * positives and free roots that don't strictly need to be freed, but
	 * such false positives are relatively rare:
	 *
	 *  (a) only PAE paging and nested NPT has roots without shadow pages
	 *  (b) remote reloads due to a memslot update obsoletes _all_ roots
	 *  (c) KVM doesn't track previous roots for PAE paging, and the guest
	 *      is unlikely to zap an in-use PGD.
	 */
	sp = to_shadow_page(root_hpa);
	return !sp || is_obsolete_sp(kvm, sp);
}

static void __kvm_mmu_free_obsolete_roots(struct kvm *kvm, struct kvm_mmu *mmu)
{
	unsigned long roots_to_free = 0;
	int i;

	if (is_obsolete_root(kvm, mmu->root.hpa))
		roots_to_free |= KVM_MMU_ROOT_CURRENT;

	for (i = 0; i < KVM_MMU_NUM_PREV_ROOTS; i++) {
		if (is_obsolete_root(kvm, mmu->root.hpa))
			roots_to_free |= KVM_MMU_ROOT_PREVIOUS(i);
	}

	if (roots_to_free)
		kvm_mmu_free_roots(kvm, mmu, roots_to_free);
}

void kvm_mmu_free_obsolete_roots(struct kvm_vcpu *vcpu)
{
	__kvm_mmu_free_obsolete_roots(vcpu->kvm, &vcpu->arch.root_mmu);
	__kvm_mmu_free_obsolete_roots(vcpu->kvm, &vcpu->arch.guest_mmu);
}

static bool need_remote_flush(u64 old, u64 new)
{
	if (!is_shadow_present_pte(old))
		return false;
	if (!is_shadow_present_pte(new))
		return true;
	if ((old ^ new) & PT64_BASE_ADDR_MASK)
		return true;
	old ^= shadow_nx_mask;
	new ^= shadow_nx_mask;
	return (old & ~new & PT64_PERM_MASK) != 0;
}

static u64 mmu_pte_write_fetch_gpte(struct kvm_vcpu *vcpu, gpa_t *gpa,
				    int *bytes)
{
	u64 gentry = 0;
	int r;

	/*
	 * Assume that the pte write on a page table of the same type
	 * as the current vcpu paging mode since we update the sptes only
	 * when they have the same mode.
	 */
	if (is_pae(vcpu) && *bytes == 4) {
		/* Handle a 32-bit guest writing two halves of a 64-bit gpte */
		*gpa &= ~(gpa_t)7;
		*bytes = 8;
	}

	if (*bytes == 4 || *bytes == 8) {
		r = kvm_vcpu_read_guest_atomic(vcpu, *gpa, &gentry, *bytes);
		if (r)
			gentry = 0;
	}

	return gentry;
}

/*
 * If we're seeing too many writes to a page, it may no longer be a page table,
 * or we may be forking, in which case it is better to unmap the page.
 */
static bool detect_write_flooding(struct kvm_mmu_page *sp)
{
	/*
	 * Skip write-flooding detected for the sp whose level is 1, because
	 * it can become unsync, then the guest page is not write-protected.
	 */
	if (sp->role.level == PG_LEVEL_4K)
		return false;

	atomic_inc(&sp->write_flooding_count);
	return atomic_read(&sp->write_flooding_count) >= 3;
}

/*
 * Misaligned accesses are too much trouble to fix up; also, they usually
 * indicate a page is not used as a page table.
 */
static bool detect_write_misaligned(struct kvm_mmu_page *sp, gpa_t gpa,
				    int bytes)
{
	unsigned offset, pte_size, misaligned;

	pgprintk("misaligned: gpa %llx bytes %d role %x\n",
		 gpa, bytes, sp->role.word);

	offset = offset_in_page(gpa);
	pte_size = sp->role.has_4_byte_gpte ? 4 : 8;

	/*
	 * Sometimes, the OS only writes the last one bytes to update status
	 * bits, for example, in linux, andb instruction is used in clear_bit().
	 */
	if (!(offset & (pte_size - 1)) && bytes == 1)
		return false;

	misaligned = (offset ^ (offset + bytes - 1)) & ~(pte_size - 1);
	misaligned |= bytes < 4;

	return misaligned;
}

static u64 *get_written_sptes(struct kvm_mmu_page *sp, gpa_t gpa, int *nspte)
{
	unsigned page_offset, quadrant;
	u64 *spte;
	int level;

	page_offset = offset_in_page(gpa);
	level = sp->role.level;
	*nspte = 1;
	if (sp->role.has_4_byte_gpte) {
		page_offset <<= 1;	/* 32->64 */
		/*
		 * A 32-bit pde maps 4MB while the shadow pdes map
		 * only 2MB.  So we need to double the offset again
		 * and zap two pdes instead of one.
		 */
		if (level == PT32_ROOT_LEVEL) {
			page_offset &= ~7; /* kill rounding error */
			page_offset <<= 1;
			*nspte = 2;
		}
		quadrant = page_offset >> PAGE_SHIFT;
		page_offset &= ~PAGE_MASK;
		if (quadrant != sp->role.quadrant)
			return NULL;
	}

	spte = &sp->spt[page_offset / sizeof(*spte)];
	return spte;
}

static void kvm_mmu_pte_write(struct kvm_vcpu *vcpu, gpa_t gpa,
			      const u8 *new, int bytes,
			      struct kvm_page_track_notifier_node *node)
{
	gfn_t gfn = gpa >> PAGE_SHIFT;
	struct kvm_mmu_page *sp;
	LIST_HEAD(invalid_list);
	u64 entry, gentry, *spte;
	int npte;
	bool flush = false;

	/*
	 * If we don't have indirect shadow pages, it means no page is
	 * write-protected, so we can exit simply.
	 */
	if (!READ_ONCE(vcpu->kvm->arch.indirect_shadow_pages))
		return;

	pgprintk("%s: gpa %llx bytes %d\n", __func__, gpa, bytes);

	/*
	 * No need to care whether allocation memory is successful
	 * or not since pte prefetch is skipped if it does not have
	 * enough objects in the cache.
	 */
	mmu_topup_memory_caches(vcpu, true);

	write_lock(&vcpu->kvm->mmu_lock);

	gentry = mmu_pte_write_fetch_gpte(vcpu, &gpa, &bytes);

	++vcpu->kvm->stat.mmu_pte_write;

	for_each_gfn_indirect_valid_sp(vcpu->kvm, sp, gfn) {
		if (detect_write_misaligned(sp, gpa, bytes) ||
		      detect_write_flooding(sp)) {
			kvm_mmu_prepare_zap_page(vcpu->kvm, sp, &invalid_list);
			++vcpu->kvm->stat.mmu_flooded;
			continue;
		}

		spte = get_written_sptes(sp, gpa, &npte);
		if (!spte)
			continue;

		while (npte--) {
			entry = *spte;
			mmu_page_zap_pte(vcpu->kvm, sp, spte, NULL);
			if (gentry && sp->role.level != PG_LEVEL_4K)
				++vcpu->kvm->stat.mmu_pde_zapped;
			if (need_remote_flush(entry, *spte))
				flush = true;
			++spte;
		}
	}
	kvm_mmu_remote_flush_or_zap(vcpu->kvm, &invalid_list, flush);
	write_unlock(&vcpu->kvm->mmu_lock);
}

int kvm_mmu_page_fault(struct kvm_vcpu *vcpu, gpa_t cr2_or_gpa, u64 error_code,
		       void *insn, int insn_len)
{
	int r, emulation_type = EMULTYPE_PF;
	bool direct = vcpu->arch.mmu->direct_map;

	if (WARN_ON(!VALID_PAGE(vcpu->arch.mmu->root.hpa)))
		return RET_PF_RETRY;

	r = RET_PF_INVALID;
	if (unlikely(error_code & PFERR_RSVD_MASK)) {
		r = handle_mmio_page_fault(vcpu, cr2_or_gpa, direct);
		if (r == RET_PF_EMULATE)
			goto emulate;
	}

	if (r == RET_PF_INVALID) {
		r = kvm_mmu_do_page_fault(vcpu, cr2_or_gpa,
					  lower_32_bits(error_code), false);
		if (KVM_BUG_ON(r == RET_PF_INVALID, vcpu->kvm))
			return -EIO;
	}

	if (r < 0)
		return r;
	if (r != RET_PF_EMULATE)
		return 1;

	/*
	 * Before emulating the instruction, check if the error code
	 * was due to a RO violation while translating the guest page.
	 * This can occur when using nested virtualization with nested
	 * paging in both guests. If true, we simply unprotect the page
	 * and resume the guest.
	 */
	if (vcpu->arch.mmu->direct_map &&
	    (error_code & PFERR_NESTED_GUEST_PAGE) == PFERR_NESTED_GUEST_PAGE) {
		kvm_mmu_unprotect_page(vcpu->kvm, gpa_to_gfn(cr2_or_gpa));
		return 1;
	}

	/*
	 * vcpu->arch.mmu.page_fault returned RET_PF_EMULATE, but we can still
	 * optimistically try to just unprotect the page and let the processor
	 * re-execute the instruction that caused the page fault.  Do not allow
	 * retrying MMIO emulation, as it's not only pointless but could also
	 * cause us to enter an infinite loop because the processor will keep
	 * faulting on the non-existent MMIO address.  Retrying an instruction
	 * from a nested guest is also pointless and dangerous as we are only
	 * explicitly shadowing L1's page tables, i.e. unprotecting something
	 * for L1 isn't going to magically fix whatever issue cause L2 to fail.
	 */
	if (!mmio_info_in_cache(vcpu, cr2_or_gpa, direct) && !is_guest_mode(vcpu))
		emulation_type |= EMULTYPE_ALLOW_RETRY_PF;
emulate:
	return x86_emulate_instruction(vcpu, cr2_or_gpa, emulation_type, insn,
				       insn_len);
}
EXPORT_SYMBOL_GPL(kvm_mmu_page_fault);

void kvm_mmu_invalidate_gva(struct kvm_vcpu *vcpu, struct kvm_mmu *mmu,
			    gva_t gva, hpa_t root_hpa)
{
	int i;

	/* It's actually a GPA for vcpu->arch.guest_mmu.  */
	if (mmu != &vcpu->arch.guest_mmu) {
		/* INVLPG on a non-canonical address is a NOP according to the SDM.  */
		if (is_noncanonical_address(gva, vcpu))
			return;

		static_call(kvm_x86_flush_tlb_gva)(vcpu, gva);
	}

	if (!mmu->invlpg)
		return;

	if (root_hpa == INVALID_PAGE) {
		mmu->invlpg(vcpu, gva, mmu->root.hpa);

		/*
		 * INVLPG is required to invalidate any global mappings for the VA,
		 * irrespective of PCID. Since it would take us roughly similar amount
		 * of work to determine whether any of the prev_root mappings of the VA
		 * is marked global, or to just sync it blindly, so we might as well
		 * just always sync it.
		 *
		 * Mappings not reachable via the current cr3 or the prev_roots will be
		 * synced when switching to that cr3, so nothing needs to be done here
		 * for them.
		 */
		for (i = 0; i < KVM_MMU_NUM_PREV_ROOTS; i++)
			if (VALID_PAGE(mmu->prev_roots[i].hpa))
				mmu->invlpg(vcpu, gva, mmu->prev_roots[i].hpa);
	} else {
		mmu->invlpg(vcpu, gva, root_hpa);
	}
}

void kvm_mmu_invlpg(struct kvm_vcpu *vcpu, gva_t gva)
{
	kvm_mmu_invalidate_gva(vcpu, vcpu->arch.walk_mmu, gva, INVALID_PAGE);
	++vcpu->stat.invlpg;
}
EXPORT_SYMBOL_GPL(kvm_mmu_invlpg);


void kvm_mmu_invpcid_gva(struct kvm_vcpu *vcpu, gva_t gva, unsigned long pcid)
{
	struct kvm_mmu *mmu = vcpu->arch.mmu;
	bool tlb_flush = false;
	uint i;

	if (pcid == kvm_get_active_pcid(vcpu)) {
		if (mmu->invlpg)
<<<<<<< HEAD
			mmu->invlpg(vcpu, gva, mmu->root_hpa);
=======
			mmu->invlpg(vcpu, gva, mmu->root.hpa);
>>>>>>> 3a82f341
		tlb_flush = true;
	}

	for (i = 0; i < KVM_MMU_NUM_PREV_ROOTS; i++) {
		if (VALID_PAGE(mmu->prev_roots[i].hpa) &&
		    pcid == kvm_get_pcid(vcpu, mmu->prev_roots[i].pgd)) {
			if (mmu->invlpg)
				mmu->invlpg(vcpu, gva, mmu->prev_roots[i].hpa);
			tlb_flush = true;
		}
	}

	if (tlb_flush)
		static_call(kvm_x86_flush_tlb_gva)(vcpu, gva);

	++vcpu->stat.invlpg;

	/*
	 * Mappings not reachable via the current cr3 or the prev_roots will be
	 * synced when switching to that cr3, so nothing needs to be done here
	 * for them.
	 */
}

void kvm_configure_mmu(bool enable_tdp, int tdp_forced_root_level,
		       int tdp_max_root_level, int tdp_huge_page_level)
{
	tdp_enabled = enable_tdp;
	tdp_root_level = tdp_forced_root_level;
	max_tdp_level = tdp_max_root_level;

	/*
	 * max_huge_page_level reflects KVM's MMU capabilities irrespective
	 * of kernel support, e.g. KVM may be capable of using 1GB pages when
	 * the kernel is not.  But, KVM never creates a page size greater than
	 * what is used by the kernel for any given HVA, i.e. the kernel's
	 * capabilities are ultimately consulted by kvm_mmu_hugepage_adjust().
	 */
	if (tdp_enabled)
		max_huge_page_level = tdp_huge_page_level;
	else if (boot_cpu_has(X86_FEATURE_GBPAGES))
		max_huge_page_level = PG_LEVEL_1G;
	else
		max_huge_page_level = PG_LEVEL_2M;
}
EXPORT_SYMBOL_GPL(kvm_configure_mmu);

/* The return value indicates if tlb flush on all vcpus is needed. */
typedef bool (*slot_level_handler) (struct kvm *kvm,
				    struct kvm_rmap_head *rmap_head,
				    const struct kvm_memory_slot *slot);

/* The caller should hold mmu-lock before calling this function. */
static __always_inline bool
slot_handle_level_range(struct kvm *kvm, const struct kvm_memory_slot *memslot,
			slot_level_handler fn, int start_level, int end_level,
			gfn_t start_gfn, gfn_t end_gfn, bool flush_on_yield,
			bool flush)
{
	struct slot_rmap_walk_iterator iterator;

	for_each_slot_rmap_range(memslot, start_level, end_level, start_gfn,
			end_gfn, &iterator) {
		if (iterator.rmap)
			flush |= fn(kvm, iterator.rmap, memslot);

		if (need_resched() || rwlock_needbreak(&kvm->mmu_lock)) {
			if (flush && flush_on_yield) {
				kvm_flush_remote_tlbs_with_address(kvm,
						start_gfn,
						iterator.gfn - start_gfn + 1);
				flush = false;
			}
			cond_resched_rwlock_write(&kvm->mmu_lock);
		}
	}

	return flush;
}

static __always_inline bool
slot_handle_level(struct kvm *kvm, const struct kvm_memory_slot *memslot,
		  slot_level_handler fn, int start_level, int end_level,
		  bool flush_on_yield)
{
	return slot_handle_level_range(kvm, memslot, fn, start_level,
			end_level, memslot->base_gfn,
			memslot->base_gfn + memslot->npages - 1,
			flush_on_yield, false);
}

static __always_inline bool
slot_handle_level_4k(struct kvm *kvm, const struct kvm_memory_slot *memslot,
		     slot_level_handler fn, bool flush_on_yield)
{
	return slot_handle_level(kvm, memslot, fn, PG_LEVEL_4K,
				 PG_LEVEL_4K, flush_on_yield);
}

static void free_mmu_pages(struct kvm_mmu *mmu)
{
	if (!tdp_enabled && mmu->pae_root)
		set_memory_encrypted((unsigned long)mmu->pae_root, 1);
	free_page((unsigned long)mmu->pae_root);
	free_page((unsigned long)mmu->pml4_root);
	free_page((unsigned long)mmu->pml5_root);
}

static int __kvm_mmu_create(struct kvm_vcpu *vcpu, struct kvm_mmu *mmu)
{
	struct page *page;
	int i;

	mmu->root.hpa = INVALID_PAGE;
	mmu->root.pgd = 0;
	for (i = 0; i < KVM_MMU_NUM_PREV_ROOTS; i++)
		mmu->prev_roots[i] = KVM_MMU_ROOT_INFO_INVALID;

	/* vcpu->arch.guest_mmu isn't used when !tdp_enabled. */
	if (!tdp_enabled && mmu == &vcpu->arch.guest_mmu)
		return 0;

	/*
	 * When using PAE paging, the four PDPTEs are treated as 'root' pages,
	 * while the PDP table is a per-vCPU construct that's allocated at MMU
	 * creation.  When emulating 32-bit mode, cr3 is only 32 bits even on
	 * x86_64.  Therefore we need to allocate the PDP table in the first
	 * 4GB of memory, which happens to fit the DMA32 zone.  TDP paging
	 * generally doesn't use PAE paging and can skip allocating the PDP
	 * table.  The main exception, handled here, is SVM's 32-bit NPT.  The
	 * other exception is for shadowing L1's 32-bit or PAE NPT on 64-bit
	 * KVM; that horror is handled on-demand by mmu_alloc_special_roots().
	 */
	if (tdp_enabled && kvm_mmu_get_tdp_level(vcpu) > PT32E_ROOT_LEVEL)
		return 0;

	page = alloc_page(GFP_KERNEL_ACCOUNT | __GFP_DMA32);
	if (!page)
		return -ENOMEM;

	mmu->pae_root = page_address(page);

	/*
	 * CR3 is only 32 bits when PAE paging is used, thus it's impossible to
	 * get the CPU to treat the PDPTEs as encrypted.  Decrypt the page so
	 * that KVM's writes and the CPU's reads get along.  Note, this is
	 * only necessary when using shadow paging, as 64-bit NPT can get at
	 * the C-bit even when shadowing 32-bit NPT, and SME isn't supported
	 * by 32-bit kernels (when KVM itself uses 32-bit NPT).
	 */
	if (!tdp_enabled)
		set_memory_decrypted((unsigned long)mmu->pae_root, 1);
	else
		WARN_ON_ONCE(shadow_me_mask);

	for (i = 0; i < 4; ++i)
		mmu->pae_root[i] = INVALID_PAE_ROOT;

	return 0;
}

int kvm_mmu_create(struct kvm_vcpu *vcpu)
{
	int ret;

	vcpu->arch.mmu_pte_list_desc_cache.kmem_cache = pte_list_desc_cache;
	vcpu->arch.mmu_pte_list_desc_cache.gfp_zero = __GFP_ZERO;

	vcpu->arch.mmu_page_header_cache.kmem_cache = mmu_page_header_cache;
	vcpu->arch.mmu_page_header_cache.gfp_zero = __GFP_ZERO;

	vcpu->arch.mmu_shadow_page_cache.gfp_zero = __GFP_ZERO;

	vcpu->arch.mmu = &vcpu->arch.root_mmu;
	vcpu->arch.walk_mmu = &vcpu->arch.root_mmu;

	ret = __kvm_mmu_create(vcpu, &vcpu->arch.guest_mmu);
	if (ret)
		return ret;

	ret = __kvm_mmu_create(vcpu, &vcpu->arch.root_mmu);
	if (ret)
		goto fail_allocate_root;

	return ret;
 fail_allocate_root:
	free_mmu_pages(&vcpu->arch.guest_mmu);
	return ret;
}

#define BATCH_ZAP_PAGES	10
static void kvm_zap_obsolete_pages(struct kvm *kvm)
{
	struct kvm_mmu_page *sp, *node;
	int nr_zapped, batch = 0;
	bool unstable;

restart:
	list_for_each_entry_safe_reverse(sp, node,
	      &kvm->arch.active_mmu_pages, link) {
		/*
		 * No obsolete valid page exists before a newly created page
		 * since active_mmu_pages is a FIFO list.
		 */
		if (!is_obsolete_sp(kvm, sp))
			break;

		/*
		 * Invalid pages should never land back on the list of active
		 * pages.  Skip the bogus page, otherwise we'll get stuck in an
		 * infinite loop if the page gets put back on the list (again).
		 */
		if (WARN_ON(sp->role.invalid))
			continue;

		/*
		 * No need to flush the TLB since we're only zapping shadow
		 * pages with an obsolete generation number and all vCPUS have
		 * loaded a new root, i.e. the shadow pages being zapped cannot
		 * be in active use by the guest.
		 */
		if (batch >= BATCH_ZAP_PAGES &&
		    cond_resched_rwlock_write(&kvm->mmu_lock)) {
			batch = 0;
			goto restart;
		}

		unstable = __kvm_mmu_prepare_zap_page(kvm, sp,
				&kvm->arch.zapped_obsolete_pages, &nr_zapped);
		batch += nr_zapped;

		if (unstable)
			goto restart;
	}

	/*
	 * Kick all vCPUs (via remote TLB flush) before freeing the page tables
	 * to ensure KVM is not in the middle of a lockless shadow page table
	 * walk, which may reference the pages.  The remote TLB flush itself is
	 * not required and is simply a convenient way to kick vCPUs as needed.
	 * KVM performs a local TLB flush when allocating a new root (see
	 * kvm_mmu_load()), and the reload in the caller ensure no vCPUs are
	 * running with an obsolete MMU.
	 */
	kvm_mmu_commit_zap_page(kvm, &kvm->arch.zapped_obsolete_pages);
}

/*
 * Fast invalidate all shadow pages and use lock-break technique
 * to zap obsolete pages.
 *
 * It's required when memslot is being deleted or VM is being
 * destroyed, in these cases, we should ensure that KVM MMU does
 * not use any resource of the being-deleted slot or all slots
 * after calling the function.
 */
static void kvm_mmu_zap_all_fast(struct kvm *kvm)
{
	lockdep_assert_held(&kvm->slots_lock);

	write_lock(&kvm->mmu_lock);
	trace_kvm_mmu_zap_all_fast(kvm);

	/*
	 * Toggle mmu_valid_gen between '0' and '1'.  Because slots_lock is
	 * held for the entire duration of zapping obsolete pages, it's
	 * impossible for there to be multiple invalid generations associated
	 * with *valid* shadow pages at any given time, i.e. there is exactly
	 * one valid generation and (at most) one invalid generation.
	 */
	kvm->arch.mmu_valid_gen = kvm->arch.mmu_valid_gen ? 0 : 1;

	/*
	 * In order to ensure all vCPUs drop their soon-to-be invalid roots,
	 * invalidating TDP MMU roots must be done while holding mmu_lock for
	 * write and in the same critical section as making the reload request,
	 * e.g. before kvm_zap_obsolete_pages() could drop mmu_lock and yield.
	 */
	if (is_tdp_mmu_enabled(kvm))
		kvm_tdp_mmu_invalidate_all_roots(kvm);

	/*
	 * Notify all vcpus to reload its shadow page table and flush TLB.
	 * Then all vcpus will switch to new shadow page table with the new
	 * mmu_valid_gen.
	 *
	 * Note: we need to do this under the protection of mmu_lock,
	 * otherwise, vcpu would purge shadow page but miss tlb flush.
	 */
	kvm_make_all_cpus_request(kvm, KVM_REQ_MMU_FREE_OBSOLETE_ROOTS);

	kvm_zap_obsolete_pages(kvm);

	write_unlock(&kvm->mmu_lock);

	/*
	 * Zap the invalidated TDP MMU roots, all SPTEs must be dropped before
	 * returning to the caller, e.g. if the zap is in response to a memslot
	 * deletion, mmu_notifier callbacks will be unable to reach the SPTEs
	 * associated with the deleted memslot once the update completes, and
	 * Deferring the zap until the final reference to the root is put would
	 * lead to use-after-free.
	 */
	if (is_tdp_mmu_enabled(kvm))
		kvm_tdp_mmu_zap_invalidated_roots(kvm);
}

static bool kvm_has_zapped_obsolete_pages(struct kvm *kvm)
{
	return unlikely(!list_empty_careful(&kvm->arch.zapped_obsolete_pages));
}

static void kvm_mmu_invalidate_zap_pages_in_memslot(struct kvm *kvm,
			struct kvm_memory_slot *slot,
			struct kvm_page_track_notifier_node *node)
{
	kvm_mmu_zap_all_fast(kvm);
}

int kvm_mmu_init_vm(struct kvm *kvm)
{
	struct kvm_page_track_notifier_node *node = &kvm->arch.mmu_sp_tracker;
	int r;

	INIT_LIST_HEAD(&kvm->arch.active_mmu_pages);
	INIT_LIST_HEAD(&kvm->arch.zapped_obsolete_pages);
	INIT_LIST_HEAD(&kvm->arch.lpage_disallowed_mmu_pages);
	spin_lock_init(&kvm->arch.mmu_unsync_pages_lock);

	r = kvm_mmu_init_tdp_mmu(kvm);
	if (r < 0)
		return r;

	node->track_write = kvm_mmu_pte_write;
	node->track_flush_slot = kvm_mmu_invalidate_zap_pages_in_memslot;
	kvm_page_track_register_notifier(kvm, node);
	return 0;
}

void kvm_mmu_uninit_vm(struct kvm *kvm)
{
	struct kvm_page_track_notifier_node *node = &kvm->arch.mmu_sp_tracker;

	kvm_page_track_unregister_notifier(kvm, node);

	kvm_mmu_uninit_tdp_mmu(kvm);
}

static bool __kvm_zap_rmaps(struct kvm *kvm, gfn_t gfn_start, gfn_t gfn_end)
{
	const struct kvm_memory_slot *memslot;
	struct kvm_memslots *slots;
	struct kvm_memslot_iter iter;
	bool flush = false;
	gfn_t start, end;
	int i;

	if (!kvm_memslots_have_rmaps(kvm))
		return flush;

	for (i = 0; i < KVM_ADDRESS_SPACE_NUM; i++) {
		slots = __kvm_memslots(kvm, i);

		kvm_for_each_memslot_in_gfn_range(&iter, slots, gfn_start, gfn_end) {
			memslot = iter.slot;
			start = max(gfn_start, memslot->base_gfn);
			end = min(gfn_end, memslot->base_gfn + memslot->npages);
			if (WARN_ON_ONCE(start >= end))
				continue;

			flush = slot_handle_level_range(kvm, memslot, kvm_zap_rmapp,

							PG_LEVEL_4K, KVM_MAX_HUGEPAGE_LEVEL,
							start, end - 1, true, flush);
		}
	}

	return flush;
}

/*
 * Invalidate (zap) SPTEs that cover GFNs from gfn_start and up to gfn_end
 * (not including it)
 */
void kvm_zap_gfn_range(struct kvm *kvm, gfn_t gfn_start, gfn_t gfn_end)
{
	bool flush;
	int i;

	if (WARN_ON_ONCE(gfn_end <= gfn_start))
		return;

	write_lock(&kvm->mmu_lock);

	kvm_inc_notifier_count(kvm, gfn_start, gfn_end);

	flush = __kvm_zap_rmaps(kvm, gfn_start, gfn_end);

	if (is_tdp_mmu_enabled(kvm)) {
		for (i = 0; i < KVM_ADDRESS_SPACE_NUM; i++)
			flush = kvm_tdp_mmu_zap_leafs(kvm, i, gfn_start,
						      gfn_end, true, flush);
	}

	if (flush)
		kvm_flush_remote_tlbs_with_address(kvm, gfn_start,
						   gfn_end - gfn_start);

	kvm_dec_notifier_count(kvm, gfn_start, gfn_end);

	write_unlock(&kvm->mmu_lock);
}

static bool slot_rmap_write_protect(struct kvm *kvm,
				    struct kvm_rmap_head *rmap_head,
				    const struct kvm_memory_slot *slot)
{
	return rmap_write_protect(rmap_head, false);
}

void kvm_mmu_slot_remove_write_access(struct kvm *kvm,
				      const struct kvm_memory_slot *memslot,
				      int start_level)
{
	bool flush = false;

	if (kvm_memslots_have_rmaps(kvm)) {
		write_lock(&kvm->mmu_lock);
		flush = slot_handle_level(kvm, memslot, slot_rmap_write_protect,
					  start_level, KVM_MAX_HUGEPAGE_LEVEL,
					  false);
		write_unlock(&kvm->mmu_lock);
	}

	if (is_tdp_mmu_enabled(kvm)) {
		read_lock(&kvm->mmu_lock);
		flush |= kvm_tdp_mmu_wrprot_slot(kvm, memslot, start_level);
		read_unlock(&kvm->mmu_lock);
	}

	/*
	 * Flush TLBs if any SPTEs had to be write-protected to ensure that
	 * guest writes are reflected in the dirty bitmap before the memslot
	 * update completes, i.e. before enabling dirty logging is visible to
	 * userspace.
	 *
	 * Perform the TLB flush outside the mmu_lock to reduce the amount of
	 * time the lock is held. However, this does mean that another CPU can
	 * now grab mmu_lock and encounter a write-protected SPTE while CPUs
	 * still have a writable mapping for the associated GFN in their TLB.
	 *
	 * This is safe but requires KVM to be careful when making decisions
	 * based on the write-protection status of an SPTE. Specifically, KVM
	 * also write-protects SPTEs to monitor changes to guest page tables
	 * during shadow paging, and must guarantee no CPUs can write to those
	 * page before the lock is dropped. As mentioned in the previous
	 * paragraph, a write-protected SPTE is no guarantee that CPU cannot
	 * perform writes. So to determine if a TLB flush is truly required, KVM
	 * will clear a separate software-only bit (MMU-writable) and skip the
	 * flush if-and-only-if this bit was already clear.
	 *
	 * See is_writable_pte() for more details.
	 */
	if (flush)
		kvm_arch_flush_remote_tlbs_memslot(kvm, memslot);
}

/* Must be called with the mmu_lock held in write-mode. */
void kvm_mmu_try_split_huge_pages(struct kvm *kvm,
				   const struct kvm_memory_slot *memslot,
				   u64 start, u64 end,
				   int target_level)
{
	if (is_tdp_mmu_enabled(kvm))
		kvm_tdp_mmu_try_split_huge_pages(kvm, memslot, start, end,
						 target_level, false);

	/*
	 * A TLB flush is unnecessary at this point for the same resons as in
	 * kvm_mmu_slot_try_split_huge_pages().
	 */
}

void kvm_mmu_slot_try_split_huge_pages(struct kvm *kvm,
					const struct kvm_memory_slot *memslot,
					int target_level)
{
	u64 start = memslot->base_gfn;
	u64 end = start + memslot->npages;

	if (is_tdp_mmu_enabled(kvm)) {
		read_lock(&kvm->mmu_lock);
		kvm_tdp_mmu_try_split_huge_pages(kvm, memslot, start, end, target_level, true);
		read_unlock(&kvm->mmu_lock);
	}

	/*
	 * No TLB flush is necessary here. KVM will flush TLBs after
	 * write-protecting and/or clearing dirty on the newly split SPTEs to
	 * ensure that guest writes are reflected in the dirty log before the
	 * ioctl to enable dirty logging on this memslot completes. Since the
	 * split SPTEs retain the write and dirty bits of the huge SPTE, it is
	 * safe for KVM to decide if a TLB flush is necessary based on the split
	 * SPTEs.
	 */
}

static bool kvm_mmu_zap_collapsible_spte(struct kvm *kvm,
					 struct kvm_rmap_head *rmap_head,
					 const struct kvm_memory_slot *slot)
{
	u64 *sptep;
	struct rmap_iterator iter;
	int need_tlb_flush = 0;
	kvm_pfn_t pfn;
	struct kvm_mmu_page *sp;

restart:
	for_each_rmap_spte(rmap_head, &iter, sptep) {
		sp = sptep_to_sp(sptep);
		pfn = spte_to_pfn(*sptep);

		/*
		 * We cannot do huge page mapping for indirect shadow pages,
		 * which are found on the last rmap (level = 1) when not using
		 * tdp; such shadow pages are synced with the page table in
		 * the guest, and the guest page table is using 4K page size
		 * mapping if the indirect sp has level = 1.
		 */
		if (sp->role.direct && !kvm_is_reserved_pfn(pfn) &&
		    sp->role.level < kvm_mmu_max_mapping_level(kvm, slot, sp->gfn,
							       pfn, PG_LEVEL_NUM)) {
			pte_list_remove(kvm, rmap_head, sptep);

			if (kvm_available_flush_tlb_with_range())
				kvm_flush_remote_tlbs_with_address(kvm, sp->gfn,
					KVM_PAGES_PER_HPAGE(sp->role.level));
			else
				need_tlb_flush = 1;

			goto restart;
		}
	}

	return need_tlb_flush;
}

void kvm_mmu_zap_collapsible_sptes(struct kvm *kvm,
				   const struct kvm_memory_slot *slot)
{
	if (kvm_memslots_have_rmaps(kvm)) {
		write_lock(&kvm->mmu_lock);
		/*
		 * Zap only 4k SPTEs since the legacy MMU only supports dirty
		 * logging at a 4k granularity and never creates collapsible
		 * 2m SPTEs during dirty logging.
		 */
		if (slot_handle_level_4k(kvm, slot, kvm_mmu_zap_collapsible_spte, true))
			kvm_arch_flush_remote_tlbs_memslot(kvm, slot);
		write_unlock(&kvm->mmu_lock);
	}

	if (is_tdp_mmu_enabled(kvm)) {
		read_lock(&kvm->mmu_lock);
		kvm_tdp_mmu_zap_collapsible_sptes(kvm, slot);
		read_unlock(&kvm->mmu_lock);
	}
}

void kvm_arch_flush_remote_tlbs_memslot(struct kvm *kvm,
					const struct kvm_memory_slot *memslot)
{
	/*
	 * All current use cases for flushing the TLBs for a specific memslot
	 * related to dirty logging, and many do the TLB flush out of mmu_lock.
	 * The interaction between the various operations on memslot must be
	 * serialized by slots_locks to ensure the TLB flush from one operation
	 * is observed by any other operation on the same memslot.
	 */
	lockdep_assert_held(&kvm->slots_lock);
	kvm_flush_remote_tlbs_with_address(kvm, memslot->base_gfn,
					   memslot->npages);
}

void kvm_mmu_slot_leaf_clear_dirty(struct kvm *kvm,
				   const struct kvm_memory_slot *memslot)
{
	bool flush = false;

	if (kvm_memslots_have_rmaps(kvm)) {
		write_lock(&kvm->mmu_lock);
		/*
		 * Clear dirty bits only on 4k SPTEs since the legacy MMU only
		 * support dirty logging at a 4k granularity.
		 */
		flush = slot_handle_level_4k(kvm, memslot, __rmap_clear_dirty, false);
		write_unlock(&kvm->mmu_lock);
	}

	if (is_tdp_mmu_enabled(kvm)) {
		read_lock(&kvm->mmu_lock);
		flush |= kvm_tdp_mmu_clear_dirty_slot(kvm, memslot);
		read_unlock(&kvm->mmu_lock);
	}

	/*
	 * It's also safe to flush TLBs out of mmu lock here as currently this
	 * function is only used for dirty logging, in which case flushing TLB
	 * out of mmu lock also guarantees no dirty pages will be lost in
	 * dirty_bitmap.
	 */
	if (flush)
		kvm_arch_flush_remote_tlbs_memslot(kvm, memslot);
}

void kvm_mmu_zap_all(struct kvm *kvm)
{
	struct kvm_mmu_page *sp, *node;
	LIST_HEAD(invalid_list);
	int ign;

	write_lock(&kvm->mmu_lock);
restart:
	list_for_each_entry_safe(sp, node, &kvm->arch.active_mmu_pages, link) {
		if (WARN_ON(sp->role.invalid))
			continue;
		if (__kvm_mmu_prepare_zap_page(kvm, sp, &invalid_list, &ign))
			goto restart;
		if (cond_resched_rwlock_write(&kvm->mmu_lock))
			goto restart;
	}

	kvm_mmu_commit_zap_page(kvm, &invalid_list);

	if (is_tdp_mmu_enabled(kvm))
		kvm_tdp_mmu_zap_all(kvm);

	write_unlock(&kvm->mmu_lock);
}

void kvm_mmu_invalidate_mmio_sptes(struct kvm *kvm, u64 gen)
{
	WARN_ON(gen & KVM_MEMSLOT_GEN_UPDATE_IN_PROGRESS);

	gen &= MMIO_SPTE_GEN_MASK;

	/*
	 * Generation numbers are incremented in multiples of the number of
	 * address spaces in order to provide unique generations across all
	 * address spaces.  Strip what is effectively the address space
	 * modifier prior to checking for a wrap of the MMIO generation so
	 * that a wrap in any address space is detected.
	 */
	gen &= ~((u64)KVM_ADDRESS_SPACE_NUM - 1);

	/*
	 * The very rare case: if the MMIO generation number has wrapped,
	 * zap all shadow pages.
	 */
	if (unlikely(gen == 0)) {
		kvm_debug_ratelimited("kvm: zapping shadow pages for mmio generation wraparound\n");
		kvm_mmu_zap_all_fast(kvm);
	}
}

static unsigned long
mmu_shrink_scan(struct shrinker *shrink, struct shrink_control *sc)
{
	struct kvm *kvm;
	int nr_to_scan = sc->nr_to_scan;
	unsigned long freed = 0;

	mutex_lock(&kvm_lock);

	list_for_each_entry(kvm, &vm_list, vm_list) {
		int idx;
		LIST_HEAD(invalid_list);

		/*
		 * Never scan more than sc->nr_to_scan VM instances.
		 * Will not hit this condition practically since we do not try
		 * to shrink more than one VM and it is very unlikely to see
		 * !n_used_mmu_pages so many times.
		 */
		if (!nr_to_scan--)
			break;
		/*
		 * n_used_mmu_pages is accessed without holding kvm->mmu_lock
		 * here. We may skip a VM instance errorneosly, but we do not
		 * want to shrink a VM that only started to populate its MMU
		 * anyway.
		 */
		if (!kvm->arch.n_used_mmu_pages &&
		    !kvm_has_zapped_obsolete_pages(kvm))
			continue;

		idx = srcu_read_lock(&kvm->srcu);
		write_lock(&kvm->mmu_lock);

		if (kvm_has_zapped_obsolete_pages(kvm)) {
			kvm_mmu_commit_zap_page(kvm,
			      &kvm->arch.zapped_obsolete_pages);
			goto unlock;
		}

		freed = kvm_mmu_zap_oldest_mmu_pages(kvm, sc->nr_to_scan);

unlock:
		write_unlock(&kvm->mmu_lock);
		srcu_read_unlock(&kvm->srcu, idx);

		/*
		 * unfair on small ones
		 * per-vm shrinkers cry out
		 * sadness comes quickly
		 */
		list_move_tail(&kvm->vm_list, &vm_list);
		break;
	}

	mutex_unlock(&kvm_lock);
	return freed;
}

static unsigned long
mmu_shrink_count(struct shrinker *shrink, struct shrink_control *sc)
{
	return percpu_counter_read_positive(&kvm_total_used_mmu_pages);
}

static struct shrinker mmu_shrinker = {
	.count_objects = mmu_shrink_count,
	.scan_objects = mmu_shrink_scan,
	.seeks = DEFAULT_SEEKS * 10,
};

static void mmu_destroy_caches(void)
{
	kmem_cache_destroy(pte_list_desc_cache);
	kmem_cache_destroy(mmu_page_header_cache);
}

static bool get_nx_auto_mode(void)
{
	/* Return true when CPU has the bug, and mitigations are ON */
	return boot_cpu_has_bug(X86_BUG_ITLB_MULTIHIT) && !cpu_mitigations_off();
}

static void __set_nx_huge_pages(bool val)
{
	nx_huge_pages = itlb_multihit_kvm_mitigation = val;
}

static int set_nx_huge_pages(const char *val, const struct kernel_param *kp)
{
	bool old_val = nx_huge_pages;
	bool new_val;

	/* In "auto" mode deploy workaround only if CPU has the bug. */
	if (sysfs_streq(val, "off"))
		new_val = 0;
	else if (sysfs_streq(val, "force"))
		new_val = 1;
	else if (sysfs_streq(val, "auto"))
		new_val = get_nx_auto_mode();
	else if (strtobool(val, &new_val) < 0)
		return -EINVAL;

	__set_nx_huge_pages(new_val);

	if (new_val != old_val) {
		struct kvm *kvm;

		mutex_lock(&kvm_lock);

		list_for_each_entry(kvm, &vm_list, vm_list) {
			mutex_lock(&kvm->slots_lock);
			kvm_mmu_zap_all_fast(kvm);
			mutex_unlock(&kvm->slots_lock);

			wake_up_process(kvm->arch.nx_lpage_recovery_thread);
		}
		mutex_unlock(&kvm_lock);
	}

	return 0;
}

/*
 * nx_huge_pages needs to be resolved to true/false when kvm.ko is loaded, as
 * its default value of -1 is technically undefined behavior for a boolean.
 */
void kvm_mmu_x86_module_init(void)
{
	if (nx_huge_pages == -1)
		__set_nx_huge_pages(get_nx_auto_mode());
}

/*
 * The bulk of the MMU initialization is deferred until the vendor module is
 * loaded as many of the masks/values may be modified by VMX or SVM, i.e. need
 * to be reset when a potentially different vendor module is loaded.
 */
int kvm_mmu_vendor_module_init(void)
{
	int ret = -ENOMEM;

	/*
	 * MMU roles use union aliasing which is, generally speaking, an
	 * undefined behavior. However, we supposedly know how compilers behave
	 * and the current status quo is unlikely to change. Guardians below are
	 * supposed to let us know if the assumption becomes false.
	 */
	BUILD_BUG_ON(sizeof(union kvm_mmu_page_role) != sizeof(u32));
	BUILD_BUG_ON(sizeof(union kvm_mmu_extended_role) != sizeof(u32));
	BUILD_BUG_ON(sizeof(union kvm_mmu_role) != sizeof(u64));

	kvm_mmu_reset_all_pte_masks();

	pte_list_desc_cache = kmem_cache_create("pte_list_desc",
					    sizeof(struct pte_list_desc),
					    0, SLAB_ACCOUNT, NULL);
	if (!pte_list_desc_cache)
		goto out;

	mmu_page_header_cache = kmem_cache_create("kvm_mmu_page_header",
						  sizeof(struct kvm_mmu_page),
						  0, SLAB_ACCOUNT, NULL);
	if (!mmu_page_header_cache)
		goto out;

	if (percpu_counter_init(&kvm_total_used_mmu_pages, 0, GFP_KERNEL))
		goto out;

	ret = register_shrinker(&mmu_shrinker);
	if (ret)
		goto out;

	return 0;

out:
	mmu_destroy_caches();
	return ret;
}

void kvm_mmu_destroy(struct kvm_vcpu *vcpu)
{
	kvm_mmu_unload(vcpu);
	free_mmu_pages(&vcpu->arch.root_mmu);
	free_mmu_pages(&vcpu->arch.guest_mmu);
	mmu_free_memory_caches(vcpu);
}

void kvm_mmu_vendor_module_exit(void)
{
	mmu_destroy_caches();
	percpu_counter_destroy(&kvm_total_used_mmu_pages);
	unregister_shrinker(&mmu_shrinker);
}

/*
 * Calculate the effective recovery period, accounting for '0' meaning "let KVM
 * select a halving time of 1 hour".  Returns true if recovery is enabled.
 */
static bool calc_nx_huge_pages_recovery_period(uint *period)
{
	/*
	 * Use READ_ONCE to get the params, this may be called outside of the
	 * param setters, e.g. by the kthread to compute its next timeout.
	 */
	bool enabled = READ_ONCE(nx_huge_pages);
	uint ratio = READ_ONCE(nx_huge_pages_recovery_ratio);

	if (!enabled || !ratio)
		return false;

	*period = READ_ONCE(nx_huge_pages_recovery_period_ms);
	if (!*period) {
		/* Make sure the period is not less than one second.  */
		ratio = min(ratio, 3600u);
		*period = 60 * 60 * 1000 / ratio;
	}
	return true;
}

static int set_nx_huge_pages_recovery_param(const char *val, const struct kernel_param *kp)
{
	bool was_recovery_enabled, is_recovery_enabled;
	uint old_period, new_period;
	int err;

	was_recovery_enabled = calc_nx_huge_pages_recovery_period(&old_period);

	err = param_set_uint(val, kp);
	if (err)
		return err;

	is_recovery_enabled = calc_nx_huge_pages_recovery_period(&new_period);

	if (is_recovery_enabled &&
	    (!was_recovery_enabled || old_period > new_period)) {
		struct kvm *kvm;

		mutex_lock(&kvm_lock);

		list_for_each_entry(kvm, &vm_list, vm_list)
			wake_up_process(kvm->arch.nx_lpage_recovery_thread);

		mutex_unlock(&kvm_lock);
	}

	return err;
}

static void kvm_recover_nx_lpages(struct kvm *kvm)
{
	unsigned long nx_lpage_splits = kvm->stat.nx_lpage_splits;
	int rcu_idx;
	struct kvm_mmu_page *sp;
	unsigned int ratio;
	LIST_HEAD(invalid_list);
	bool flush = false;
	ulong to_zap;

	rcu_idx = srcu_read_lock(&kvm->srcu);
	write_lock(&kvm->mmu_lock);

	/*
	 * Zapping TDP MMU shadow pages, including the remote TLB flush, must
	 * be done under RCU protection, because the pages are freed via RCU
	 * callback.
	 */
	rcu_read_lock();

	ratio = READ_ONCE(nx_huge_pages_recovery_ratio);
	to_zap = ratio ? DIV_ROUND_UP(nx_lpage_splits, ratio) : 0;
	for ( ; to_zap; --to_zap) {
		if (list_empty(&kvm->arch.lpage_disallowed_mmu_pages))
			break;

		/*
		 * We use a separate list instead of just using active_mmu_pages
		 * because the number of lpage_disallowed pages is expected to
		 * be relatively small compared to the total.
		 */
		sp = list_first_entry(&kvm->arch.lpage_disallowed_mmu_pages,
				      struct kvm_mmu_page,
				      lpage_disallowed_link);
		WARN_ON_ONCE(!sp->lpage_disallowed);
		if (is_tdp_mmu_page(sp)) {
			flush |= kvm_tdp_mmu_zap_sp(kvm, sp);
		} else {
			kvm_mmu_prepare_zap_page(kvm, sp, &invalid_list);
			WARN_ON_ONCE(sp->lpage_disallowed);
		}

		if (need_resched() || rwlock_needbreak(&kvm->mmu_lock)) {
			kvm_mmu_remote_flush_or_zap(kvm, &invalid_list, flush);
			rcu_read_unlock();

			cond_resched_rwlock_write(&kvm->mmu_lock);
			flush = false;

			rcu_read_lock();
		}
	}
	kvm_mmu_remote_flush_or_zap(kvm, &invalid_list, flush);

	rcu_read_unlock();

	write_unlock(&kvm->mmu_lock);
	srcu_read_unlock(&kvm->srcu, rcu_idx);
}

static long get_nx_lpage_recovery_timeout(u64 start_time)
{
	bool enabled;
	uint period;

	enabled = calc_nx_huge_pages_recovery_period(&period);

	return enabled ? start_time + msecs_to_jiffies(period) - get_jiffies_64()
		       : MAX_SCHEDULE_TIMEOUT;
}

static int kvm_nx_lpage_recovery_worker(struct kvm *kvm, uintptr_t data)
{
	u64 start_time;
	long remaining_time;

	while (true) {
		start_time = get_jiffies_64();
		remaining_time = get_nx_lpage_recovery_timeout(start_time);

		set_current_state(TASK_INTERRUPTIBLE);
		while (!kthread_should_stop() && remaining_time > 0) {
			schedule_timeout(remaining_time);
			remaining_time = get_nx_lpage_recovery_timeout(start_time);
			set_current_state(TASK_INTERRUPTIBLE);
		}

		set_current_state(TASK_RUNNING);

		if (kthread_should_stop())
			return 0;

		kvm_recover_nx_lpages(kvm);
	}
}

int kvm_mmu_post_init_vm(struct kvm *kvm)
{
	int err;

	err = kvm_vm_create_worker_thread(kvm, kvm_nx_lpage_recovery_worker, 0,
					  "kvm-nx-lpage-recovery",
					  &kvm->arch.nx_lpage_recovery_thread);
	if (!err)
		kthread_unpark(kvm->arch.nx_lpage_recovery_thread);

	return err;
}

void kvm_mmu_pre_destroy_vm(struct kvm *kvm)
{
	if (kvm->arch.nx_lpage_recovery_thread)
		kthread_stop(kvm->arch.nx_lpage_recovery_thread);
}<|MERGE_RESOLUTION|>--- conflicted
+++ resolved
@@ -5471,11 +5471,7 @@
 
 	if (pcid == kvm_get_active_pcid(vcpu)) {
 		if (mmu->invlpg)
-<<<<<<< HEAD
-			mmu->invlpg(vcpu, gva, mmu->root_hpa);
-=======
 			mmu->invlpg(vcpu, gva, mmu->root.hpa);
->>>>>>> 3a82f341
 		tlb_flush = true;
 	}
 
