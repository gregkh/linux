// SPDX-License-Identifier: GPL-2.0
#define pr_fmt(fmt) KBUILD_MODNAME ": " fmt

#include "mmu.h"
#include "mmu_internal.h"
#include "mmutrace.h"
#include "tdp_iter.h"
#include "tdp_mmu.h"
#include "spte.h"

#include <asm/cmpxchg.h>
#include <trace/events/kvm.h>

/* Initializes the TDP MMU for the VM, if enabled. */
void kvm_mmu_init_tdp_mmu(struct kvm *kvm)
{
<<<<<<< HEAD
	if (!tdp_enabled || !READ_ONCE(tdp_mmu_enabled))
		return;

	/* This should not be changed for the lifetime of the VM. */
	kvm->arch.tdp_mmu_enabled = true;
	INIT_LIST_HEAD(&kvm->arch.tdp_mmu_roots);
	spin_lock_init(&kvm->arch.tdp_mmu_pages_lock);
	INIT_LIST_HEAD(&kvm->arch.tdp_mmu_pages);
=======
	INIT_LIST_HEAD(&kvm->arch.tdp_mmu_roots);
	spin_lock_init(&kvm->arch.tdp_mmu_pages_lock);
>>>>>>> 98817289
}

/* Arbitrarily returns true so that this may be used in if statements. */
static __always_inline bool kvm_lockdep_assert_mmu_lock_held(struct kvm *kvm,
							     bool shared)
{
	if (shared)
		lockdep_assert_held_read(&kvm->mmu_lock);
	else
		lockdep_assert_held_write(&kvm->mmu_lock);

	return true;
}

void kvm_mmu_uninit_tdp_mmu(struct kvm *kvm)
{
<<<<<<< HEAD
	if (!kvm->arch.tdp_mmu_enabled)
		return;

=======
>>>>>>> 98817289
	/*
	 * Invalidate all roots, which besides the obvious, schedules all roots
	 * for zapping and thus puts the TDP MMU's reference to each root, i.e.
	 * ultimately frees all roots.
	 */
	kvm_tdp_mmu_invalidate_all_roots(kvm);
	kvm_tdp_mmu_zap_invalidated_roots(kvm);

	WARN_ON(atomic64_read(&kvm->arch.tdp_mmu_pages));
	WARN_ON(!list_empty(&kvm->arch.tdp_mmu_roots));

	/*
	 * Ensure that all the outstanding RCU callbacks to free shadow pages
	 * can run before the VM is torn down.  Putting the last reference to
	 * zapped roots will create new callbacks.
	 */
	rcu_barrier();
}

static void tdp_mmu_free_sp(struct kvm_mmu_page *sp)
{
	free_page((unsigned long)sp->spt);
	kmem_cache_free(mmu_page_header_cache, sp);
}

/*
 * This is called through call_rcu in order to free TDP page table memory
 * safely with respect to other kernel threads that may be operating on
 * the memory.
 * By only accessing TDP MMU page table memory in an RCU read critical
 * section, and freeing it after a grace period, lockless access to that
 * memory won't use it after it is freed.
 */
static void tdp_mmu_free_sp_rcu_callback(struct rcu_head *head)
{
	struct kvm_mmu_page *sp = container_of(head, struct kvm_mmu_page,
					       rcu_head);

	tdp_mmu_free_sp(sp);
}

void kvm_tdp_mmu_put_root(struct kvm *kvm, struct kvm_mmu_page *root,
			  bool shared)
{
	kvm_lockdep_assert_mmu_lock_held(kvm, shared);

	if (!refcount_dec_and_test(&root->tdp_mmu_root_count))
		return;

	/*
	 * The TDP MMU itself holds a reference to each root until the root is
	 * explicitly invalidated, i.e. the final reference should be never be
	 * put for a valid root.
	 */
	KVM_BUG_ON(!is_tdp_mmu_page(root) || !root->role.invalid, kvm);

	spin_lock(&kvm->arch.tdp_mmu_pages_lock);
	list_del_rcu(&root->link);
	spin_unlock(&kvm->arch.tdp_mmu_pages_lock);
	call_rcu(&root->rcu_head, tdp_mmu_free_sp_rcu_callback);
}

/*
 * Returns the next root after @prev_root (or the first root if @prev_root is
 * NULL).  A reference to the returned root is acquired, and the reference to
 * @prev_root is released (the caller obviously must hold a reference to
 * @prev_root if it's non-NULL).
 *
 * If @only_valid is true, invalid roots are skipped.
 *
 * Returns NULL if the end of tdp_mmu_roots was reached.
 */
static struct kvm_mmu_page *tdp_mmu_next_root(struct kvm *kvm,
					      struct kvm_mmu_page *prev_root,
					      bool shared, bool only_valid)
{
	struct kvm_mmu_page *next_root;

	rcu_read_lock();

	if (prev_root)
		next_root = list_next_or_null_rcu(&kvm->arch.tdp_mmu_roots,
						  &prev_root->link,
						  typeof(*prev_root), link);
	else
		next_root = list_first_or_null_rcu(&kvm->arch.tdp_mmu_roots,
						   typeof(*next_root), link);

	while (next_root) {
		if ((!only_valid || !next_root->role.invalid) &&
		    kvm_tdp_mmu_get_root(next_root))
			break;

		next_root = list_next_or_null_rcu(&kvm->arch.tdp_mmu_roots,
				&next_root->link, typeof(*next_root), link);
	}

	rcu_read_unlock();

	if (prev_root)
		kvm_tdp_mmu_put_root(kvm, prev_root, shared);

	return next_root;
}

/*
 * Note: this iterator gets and puts references to the roots it iterates over.
 * This makes it safe to release the MMU lock and yield within the loop, but
 * if exiting the loop early, the caller must drop the reference to the most
 * recent root. (Unless keeping a live reference is desirable.)
 *
 * If shared is set, this function is operating under the MMU lock in read
 * mode. In the unlikely event that this thread must free a root, the lock
 * will be temporarily dropped and reacquired in write mode.
 */
#define __for_each_tdp_mmu_root_yield_safe(_kvm, _root, _as_id, _shared, _only_valid)\
	for (_root = tdp_mmu_next_root(_kvm, NULL, _shared, _only_valid);	\
	     _root;								\
	     _root = tdp_mmu_next_root(_kvm, _root, _shared, _only_valid))	\
		if (kvm_lockdep_assert_mmu_lock_held(_kvm, _shared) &&		\
		    kvm_mmu_page_as_id(_root) != _as_id) {			\
		} else

#define for_each_valid_tdp_mmu_root_yield_safe(_kvm, _root, _as_id, _shared)	\
	__for_each_tdp_mmu_root_yield_safe(_kvm, _root, _as_id, _shared, true)

#define for_each_tdp_mmu_root_yield_safe(_kvm, _root, _shared)			\
	for (_root = tdp_mmu_next_root(_kvm, NULL, _shared, false);		\
	     _root;								\
	     _root = tdp_mmu_next_root(_kvm, _root, _shared, false))		\
		if (!kvm_lockdep_assert_mmu_lock_held(_kvm, _shared)) {		\
		} else

/*
 * Iterate over all TDP MMU roots.  Requires that mmu_lock be held for write,
 * the implication being that any flow that holds mmu_lock for read is
 * inherently yield-friendly and should use the yield-safe variant above.
 * Holding mmu_lock for write obviates the need for RCU protection as the list
 * is guaranteed to be stable.
 */
#define for_each_tdp_mmu_root(_kvm, _root, _as_id)			\
	list_for_each_entry(_root, &_kvm->arch.tdp_mmu_roots, link)	\
		if (kvm_lockdep_assert_mmu_lock_held(_kvm, false) &&	\
		    kvm_mmu_page_as_id(_root) != _as_id) {		\
		} else

static struct kvm_mmu_page *tdp_mmu_alloc_sp(struct kvm_vcpu *vcpu)
{
	struct kvm_mmu_page *sp;

	sp = kvm_mmu_memory_cache_alloc(&vcpu->arch.mmu_page_header_cache);
	sp->spt = kvm_mmu_memory_cache_alloc(&vcpu->arch.mmu_shadow_page_cache);

	return sp;
}

static void tdp_mmu_init_sp(struct kvm_mmu_page *sp, tdp_ptep_t sptep,
			    gfn_t gfn, union kvm_mmu_page_role role)
{
	INIT_LIST_HEAD(&sp->possible_nx_huge_page_link);

	set_page_private(virt_to_page(sp->spt), (unsigned long)sp);

	sp->role = role;
	sp->gfn = gfn;
	sp->ptep = sptep;
	sp->tdp_mmu_page = true;

	trace_kvm_mmu_get_page(sp, true);
}

static void tdp_mmu_init_child_sp(struct kvm_mmu_page *child_sp,
				  struct tdp_iter *iter)
{
	struct kvm_mmu_page *parent_sp;
	union kvm_mmu_page_role role;

	parent_sp = sptep_to_sp(rcu_dereference(iter->sptep));

	role = parent_sp->role;
	role.level--;

	tdp_mmu_init_sp(child_sp, iter->sptep, iter->gfn, role);
}

hpa_t kvm_tdp_mmu_get_vcpu_root_hpa(struct kvm_vcpu *vcpu)
{
	union kvm_mmu_page_role role = vcpu->arch.mmu->root_role;
	struct kvm *kvm = vcpu->kvm;
	struct kvm_mmu_page *root;

	lockdep_assert_held_write(&kvm->mmu_lock);

	/*
	 * Check for an existing root before allocating a new one.  Note, the
	 * role check prevents consuming an invalid root.
	 */
	for_each_tdp_mmu_root(kvm, root, kvm_mmu_role_as_id(role)) {
		if (root->role.word == role.word &&
		    kvm_tdp_mmu_get_root(root))
			goto out;
	}

	root = tdp_mmu_alloc_sp(vcpu);
	tdp_mmu_init_sp(root, NULL, 0, role);

	/*
	 * TDP MMU roots are kept until they are explicitly invalidated, either
	 * by a memslot update or by the destruction of the VM.  Initialize the
	 * refcount to two; one reference for the vCPU, and one reference for
	 * the TDP MMU itself, which is held until the root is invalidated and
	 * is ultimately put by kvm_tdp_mmu_zap_invalidated_roots().
	 */
	refcount_set(&root->tdp_mmu_root_count, 2);

	spin_lock(&kvm->arch.tdp_mmu_pages_lock);
	list_add_rcu(&root->link, &kvm->arch.tdp_mmu_roots);
	spin_unlock(&kvm->arch.tdp_mmu_pages_lock);

out:
	return __pa(root->spt);
}

static void handle_changed_spte(struct kvm *kvm, int as_id, gfn_t gfn,
				u64 old_spte, u64 new_spte, int level,
				bool shared);

static void tdp_account_mmu_page(struct kvm *kvm, struct kvm_mmu_page *sp)
{
	kvm_account_pgtable_pages((void *)sp->spt, +1);
	atomic64_inc(&kvm->arch.tdp_mmu_pages);
}

static void tdp_unaccount_mmu_page(struct kvm *kvm, struct kvm_mmu_page *sp)
{
	kvm_account_pgtable_pages((void *)sp->spt, -1);
	atomic64_dec(&kvm->arch.tdp_mmu_pages);
}

/**
 * tdp_mmu_unlink_sp() - Remove a shadow page from the list of used pages
 *
 * @kvm: kvm instance
 * @sp: the page to be removed
 * @shared: This operation may not be running under the exclusive use of
 *	    the MMU lock and the operation must synchronize with other
 *	    threads that might be adding or removing pages.
 */
static void tdp_mmu_unlink_sp(struct kvm *kvm, struct kvm_mmu_page *sp,
			      bool shared)
{
	tdp_unaccount_mmu_page(kvm, sp);

	if (!sp->nx_huge_page_disallowed)
		return;

	if (shared)
		spin_lock(&kvm->arch.tdp_mmu_pages_lock);
	else
		lockdep_assert_held_write(&kvm->mmu_lock);

	sp->nx_huge_page_disallowed = false;
	untrack_possible_nx_huge_page(kvm, sp);

	if (shared)
		spin_unlock(&kvm->arch.tdp_mmu_pages_lock);
}

/**
 * handle_removed_pt() - handle a page table removed from the TDP structure
 *
 * @kvm: kvm instance
 * @pt: the page removed from the paging structure
 * @shared: This operation may not be running under the exclusive use
 *	    of the MMU lock and the operation must synchronize with other
 *	    threads that might be modifying SPTEs.
 *
 * Given a page table that has been removed from the TDP paging structure,
 * iterates through the page table to clear SPTEs and free child page tables.
 *
 * Note that pt is passed in as a tdp_ptep_t, but it does not need RCU
 * protection. Since this thread removed it from the paging structure,
 * this thread will be responsible for ensuring the page is freed. Hence the
 * early rcu_dereferences in the function.
 */
static void handle_removed_pt(struct kvm *kvm, tdp_ptep_t pt, bool shared)
{
	struct kvm_mmu_page *sp = sptep_to_sp(rcu_dereference(pt));
	int level = sp->role.level;
	gfn_t base_gfn = sp->gfn;
	int i;

	trace_kvm_mmu_prepare_zap_page(sp);

	tdp_mmu_unlink_sp(kvm, sp, shared);

	for (i = 0; i < SPTE_ENT_PER_PAGE; i++) {
		tdp_ptep_t sptep = pt + i;
		gfn_t gfn = base_gfn + i * KVM_PAGES_PER_HPAGE(level);
		u64 old_spte;

		if (shared) {
			/*
			 * Set the SPTE to a nonpresent value that other
			 * threads will not overwrite. If the SPTE was
			 * already marked as removed then another thread
			 * handling a page fault could overwrite it, so
			 * set the SPTE until it is set from some other
			 * value to the removed SPTE value.
			 */
			for (;;) {
				old_spte = kvm_tdp_mmu_write_spte_atomic(sptep, REMOVED_SPTE);
				if (!is_removed_spte(old_spte))
					break;
				cpu_relax();
			}
		} else {
			/*
			 * If the SPTE is not MMU-present, there is no backing
			 * page associated with the SPTE and so no side effects
			 * that need to be recorded, and exclusive ownership of
			 * mmu_lock ensures the SPTE can't be made present.
			 * Note, zapping MMIO SPTEs is also unnecessary as they
			 * are guarded by the memslots generation, not by being
			 * unreachable.
			 */
			old_spte = kvm_tdp_mmu_read_spte(sptep);
			if (!is_shadow_present_pte(old_spte))
				continue;

			/*
			 * Use the common helper instead of a raw WRITE_ONCE as
			 * the SPTE needs to be updated atomically if it can be
			 * modified by a different vCPU outside of mmu_lock.
			 * Even though the parent SPTE is !PRESENT, the TLB
			 * hasn't yet been flushed, and both Intel and AMD
			 * document that A/D assists can use upper-level PxE
			 * entries that are cached in the TLB, i.e. the CPU can
			 * still access the page and mark it dirty.
			 *
			 * No retry is needed in the atomic update path as the
			 * sole concern is dropping a Dirty bit, i.e. no other
			 * task can zap/remove the SPTE as mmu_lock is held for
			 * write.  Marking the SPTE as a removed SPTE is not
			 * strictly necessary for the same reason, but using
			 * the remove SPTE value keeps the shared/exclusive
			 * paths consistent and allows the handle_changed_spte()
			 * call below to hardcode the new value to REMOVED_SPTE.
			 *
			 * Note, even though dropping a Dirty bit is the only
			 * scenario where a non-atomic update could result in a
			 * functional bug, simply checking the Dirty bit isn't
			 * sufficient as a fast page fault could read the upper
			 * level SPTE before it is zapped, and then make this
			 * target SPTE writable, resume the guest, and set the
			 * Dirty bit between reading the SPTE above and writing
			 * it here.
			 */
			old_spte = kvm_tdp_mmu_write_spte(sptep, old_spte,
							  REMOVED_SPTE, level);
		}
		handle_changed_spte(kvm, kvm_mmu_page_as_id(sp), gfn,
				    old_spte, REMOVED_SPTE, level, shared);
	}

	call_rcu(&sp->rcu_head, tdp_mmu_free_sp_rcu_callback);
}

/**
 * handle_changed_spte - handle bookkeeping associated with an SPTE change
 * @kvm: kvm instance
 * @as_id: the address space of the paging structure the SPTE was a part of
 * @gfn: the base GFN that was mapped by the SPTE
 * @old_spte: The value of the SPTE before the change
 * @new_spte: The value of the SPTE after the change
 * @level: the level of the PT the SPTE is part of in the paging structure
 * @shared: This operation may not be running under the exclusive use of
 *	    the MMU lock and the operation must synchronize with other
 *	    threads that might be modifying SPTEs.
 *
 * Handle bookkeeping that might result from the modification of a SPTE.  Note,
 * dirty logging updates are handled in common code, not here (see make_spte()
 * and fast_pf_fix_direct_spte()).
 */
static void handle_changed_spte(struct kvm *kvm, int as_id, gfn_t gfn,
				u64 old_spte, u64 new_spte, int level,
				bool shared)
{
	bool was_present = is_shadow_present_pte(old_spte);
	bool is_present = is_shadow_present_pte(new_spte);
	bool was_leaf = was_present && is_last_spte(old_spte, level);
	bool is_leaf = is_present && is_last_spte(new_spte, level);
	bool pfn_changed = spte_to_pfn(old_spte) != spte_to_pfn(new_spte);

	WARN_ON_ONCE(level > PT64_ROOT_MAX_LEVEL);
	WARN_ON_ONCE(level < PG_LEVEL_4K);
	WARN_ON_ONCE(gfn & (KVM_PAGES_PER_HPAGE(level) - 1));

	/*
	 * If this warning were to trigger it would indicate that there was a
	 * missing MMU notifier or a race with some notifier handler.
	 * A present, leaf SPTE should never be directly replaced with another
	 * present leaf SPTE pointing to a different PFN. A notifier handler
	 * should be zapping the SPTE before the main MM's page table is
	 * changed, or the SPTE should be zeroed, and the TLBs flushed by the
	 * thread before replacement.
	 */
	if (was_leaf && is_leaf && pfn_changed) {
		pr_err("Invalid SPTE change: cannot replace a present leaf\n"
		       "SPTE with another present leaf SPTE mapping a\n"
		       "different PFN!\n"
		       "as_id: %d gfn: %llx old_spte: %llx new_spte: %llx level: %d",
		       as_id, gfn, old_spte, new_spte, level);

		/*
		 * Crash the host to prevent error propagation and guest data
		 * corruption.
		 */
		BUG();
	}

	if (old_spte == new_spte)
		return;

	trace_kvm_tdp_mmu_spte_changed(as_id, gfn, level, old_spte, new_spte);

	if (is_leaf)
		check_spte_writable_invariants(new_spte);

	/*
	 * The only times a SPTE should be changed from a non-present to
	 * non-present state is when an MMIO entry is installed/modified/
	 * removed. In that case, there is nothing to do here.
	 */
	if (!was_present && !is_present) {
		/*
		 * If this change does not involve a MMIO SPTE or removed SPTE,
		 * it is unexpected. Log the change, though it should not
		 * impact the guest since both the former and current SPTEs
		 * are nonpresent.
		 */
		if (WARN_ON_ONCE(!is_mmio_spte(old_spte) &&
				 !is_mmio_spte(new_spte) &&
				 !is_removed_spte(new_spte)))
			pr_err("Unexpected SPTE change! Nonpresent SPTEs\n"
			       "should not be replaced with another,\n"
			       "different nonpresent SPTE, unless one or both\n"
			       "are MMIO SPTEs, or the new SPTE is\n"
			       "a temporary removed SPTE.\n"
			       "as_id: %d gfn: %llx old_spte: %llx new_spte: %llx level: %d",
			       as_id, gfn, old_spte, new_spte, level);
		return;
	}

	if (is_leaf != was_leaf)
		kvm_update_page_stats(kvm, level, is_leaf ? 1 : -1);

	if (was_leaf && is_dirty_spte(old_spte) &&
	    (!is_present || !is_dirty_spte(new_spte) || pfn_changed))
		kvm_set_pfn_dirty(spte_to_pfn(old_spte));

	/*
	 * Recursively handle child PTs if the change removed a subtree from
	 * the paging structure.  Note the WARN on the PFN changing without the
	 * SPTE being converted to a hugepage (leaf) or being zapped.  Shadow
	 * pages are kernel allocations and should never be migrated.
	 */
	if (was_present && !was_leaf &&
	    (is_leaf || !is_present || WARN_ON_ONCE(pfn_changed)))
		handle_removed_pt(kvm, spte_to_child_pt(old_spte, level), shared);

	if (was_leaf && is_accessed_spte(old_spte) &&
	    (!is_present || !is_accessed_spte(new_spte) || pfn_changed))
		kvm_set_pfn_accessed(spte_to_pfn(old_spte));
}

/*
 * tdp_mmu_set_spte_atomic - Set a TDP MMU SPTE atomically
 * and handle the associated bookkeeping.  Do not mark the page dirty
 * in KVM's dirty bitmaps.
 *
 * If setting the SPTE fails because it has changed, iter->old_spte will be
 * refreshed to the current value of the spte.
 *
 * @kvm: kvm instance
 * @iter: a tdp_iter instance currently on the SPTE that should be set
 * @new_spte: The value the SPTE should be set to
 * Return:
 * * 0      - If the SPTE was set.
 * * -EBUSY - If the SPTE cannot be set. In this case this function will have
 *            no side-effects other than setting iter->old_spte to the last
 *            known value of the spte.
 */
static inline int tdp_mmu_set_spte_atomic(struct kvm *kvm,
					  struct tdp_iter *iter,
					  u64 new_spte)
{
	u64 *sptep = rcu_dereference(iter->sptep);

	/*
	 * The caller is responsible for ensuring the old SPTE is not a REMOVED
	 * SPTE.  KVM should never attempt to zap or manipulate a REMOVED SPTE,
	 * and pre-checking before inserting a new SPTE is advantageous as it
	 * avoids unnecessary work.
	 */
	WARN_ON_ONCE(iter->yielded || is_removed_spte(iter->old_spte));

	lockdep_assert_held_read(&kvm->mmu_lock);

	/*
	 * Note, fast_pf_fix_direct_spte() can also modify TDP MMU SPTEs and
	 * does not hold the mmu_lock.  On failure, i.e. if a different logical
	 * CPU modified the SPTE, try_cmpxchg64() updates iter->old_spte with
	 * the current value, so the caller operates on fresh data, e.g. if it
	 * retries tdp_mmu_set_spte_atomic()
	 */
	if (!try_cmpxchg64(sptep, &iter->old_spte, new_spte))
		return -EBUSY;

	handle_changed_spte(kvm, iter->as_id, iter->gfn, iter->old_spte,
			    new_spte, iter->level, true);

	return 0;
}

static inline int tdp_mmu_zap_spte_atomic(struct kvm *kvm,
					  struct tdp_iter *iter)
{
	int ret;

	/*
	 * Freeze the SPTE by setting it to a special,
	 * non-present value. This will stop other threads from
	 * immediately installing a present entry in its place
	 * before the TLBs are flushed.
	 */
	ret = tdp_mmu_set_spte_atomic(kvm, iter, REMOVED_SPTE);
	if (ret)
		return ret;

	kvm_flush_remote_tlbs_gfn(kvm, iter->gfn, iter->level);

	/*
	 * No other thread can overwrite the removed SPTE as they must either
	 * wait on the MMU lock or use tdp_mmu_set_spte_atomic() which will not
	 * overwrite the special removed SPTE value. No bookkeeping is needed
	 * here since the SPTE is going from non-present to non-present.  Use
	 * the raw write helper to avoid an unnecessary check on volatile bits.
	 */
	__kvm_tdp_mmu_write_spte(iter->sptep, 0);

	return 0;
}


/*
 * tdp_mmu_set_spte - Set a TDP MMU SPTE and handle the associated bookkeeping
 * @kvm:	      KVM instance
 * @as_id:	      Address space ID, i.e. regular vs. SMM
 * @sptep:	      Pointer to the SPTE
 * @old_spte:	      The current value of the SPTE
 * @new_spte:	      The new value that will be set for the SPTE
 * @gfn:	      The base GFN that was (or will be) mapped by the SPTE
 * @level:	      The level _containing_ the SPTE (its parent PT's level)
 *
 * Returns the old SPTE value, which _may_ be different than @old_spte if the
 * SPTE had voldatile bits.
 */
static u64 tdp_mmu_set_spte(struct kvm *kvm, int as_id, tdp_ptep_t sptep,
			    u64 old_spte, u64 new_spte, gfn_t gfn, int level)
{
	lockdep_assert_held_write(&kvm->mmu_lock);

	/*
	 * No thread should be using this function to set SPTEs to or from the
	 * temporary removed SPTE value.
	 * If operating under the MMU lock in read mode, tdp_mmu_set_spte_atomic
	 * should be used. If operating under the MMU lock in write mode, the
	 * use of the removed SPTE should not be necessary.
	 */
	WARN_ON_ONCE(is_removed_spte(old_spte) || is_removed_spte(new_spte));

	old_spte = kvm_tdp_mmu_write_spte(sptep, old_spte, new_spte, level);

	handle_changed_spte(kvm, as_id, gfn, old_spte, new_spte, level, false);
	return old_spte;
}

static inline void tdp_mmu_iter_set_spte(struct kvm *kvm, struct tdp_iter *iter,
					 u64 new_spte)
{
	WARN_ON_ONCE(iter->yielded);
	iter->old_spte = tdp_mmu_set_spte(kvm, iter->as_id, iter->sptep,
					  iter->old_spte, new_spte,
					  iter->gfn, iter->level);
}

#define tdp_root_for_each_pte(_iter, _root, _start, _end) \
	for_each_tdp_pte(_iter, _root, _start, _end)

#define tdp_root_for_each_leaf_pte(_iter, _root, _start, _end)	\
	tdp_root_for_each_pte(_iter, _root, _start, _end)		\
		if (!is_shadow_present_pte(_iter.old_spte) ||		\
		    !is_last_spte(_iter.old_spte, _iter.level))		\
			continue;					\
		else

#define tdp_mmu_for_each_pte(_iter, _mmu, _start, _end)		\
	for_each_tdp_pte(_iter, root_to_sp(_mmu->root.hpa), _start, _end)

/*
 * Yield if the MMU lock is contended or this thread needs to return control
 * to the scheduler.
 *
 * If this function should yield and flush is set, it will perform a remote
 * TLB flush before yielding.
 *
 * If this function yields, iter->yielded is set and the caller must skip to
 * the next iteration, where tdp_iter_next() will reset the tdp_iter's walk
 * over the paging structures to allow the iterator to continue its traversal
 * from the paging structure root.
 *
 * Returns true if this function yielded.
 */
static inline bool __must_check tdp_mmu_iter_cond_resched(struct kvm *kvm,
							  struct tdp_iter *iter,
							  bool flush, bool shared)
{
	WARN_ON_ONCE(iter->yielded);

	/* Ensure forward progress has been made before yielding. */
	if (iter->next_last_level_gfn == iter->yielded_gfn)
		return false;

	if (need_resched() || rwlock_needbreak(&kvm->mmu_lock)) {
		if (flush)
			kvm_flush_remote_tlbs(kvm);

		rcu_read_unlock();

		if (shared)
			cond_resched_rwlock_read(&kvm->mmu_lock);
		else
			cond_resched_rwlock_write(&kvm->mmu_lock);

		rcu_read_lock();

		WARN_ON_ONCE(iter->gfn > iter->next_last_level_gfn);

		iter->yielded = true;
	}

	return iter->yielded;
}

static inline gfn_t tdp_mmu_max_gfn_exclusive(void)
{
	/*
	 * Bound TDP MMU walks at host.MAXPHYADDR.  KVM disallows memslots with
	 * a gpa range that would exceed the max gfn, and KVM does not create
	 * MMIO SPTEs for "impossible" gfns, instead sending such accesses down
	 * the slow emulation path every time.
	 */
	return kvm_mmu_max_gfn() + 1;
}

static void __tdp_mmu_zap_root(struct kvm *kvm, struct kvm_mmu_page *root,
			       bool shared, int zap_level)
{
	struct tdp_iter iter;

	gfn_t end = tdp_mmu_max_gfn_exclusive();
	gfn_t start = 0;

	for_each_tdp_pte_min_level(iter, root, zap_level, start, end) {
retry:
		if (tdp_mmu_iter_cond_resched(kvm, &iter, false, shared))
			continue;

		if (!is_shadow_present_pte(iter.old_spte))
			continue;

		if (iter.level > zap_level)
			continue;

		if (!shared)
			tdp_mmu_iter_set_spte(kvm, &iter, 0);
		else if (tdp_mmu_set_spte_atomic(kvm, &iter, 0))
			goto retry;
	}
}

static void tdp_mmu_zap_root(struct kvm *kvm, struct kvm_mmu_page *root,
			     bool shared)
{

	/*
	 * The root must have an elevated refcount so that it's reachable via
	 * mmu_notifier callbacks, which allows this path to yield and drop
	 * mmu_lock.  When handling an unmap/release mmu_notifier command, KVM
	 * must drop all references to relevant pages prior to completing the
	 * callback.  Dropping mmu_lock with an unreachable root would result
	 * in zapping SPTEs after a relevant mmu_notifier callback completes
	 * and lead to use-after-free as zapping a SPTE triggers "writeback" of
	 * dirty accessed bits to the SPTE's associated struct page.
	 */
	WARN_ON_ONCE(!refcount_read(&root->tdp_mmu_root_count));

	kvm_lockdep_assert_mmu_lock_held(kvm, shared);

	rcu_read_lock();

	/*
	 * To avoid RCU stalls due to recursively removing huge swaths of SPs,
	 * split the zap into two passes.  On the first pass, zap at the 1gb
	 * level, and then zap top-level SPs on the second pass.  "1gb" is not
	 * arbitrary, as KVM must be able to zap a 1gb shadow page without
	 * inducing a stall to allow in-place replacement with a 1gb hugepage.
	 *
	 * Because zapping a SP recurses on its children, stepping down to
	 * PG_LEVEL_4K in the iterator itself is unnecessary.
	 */
	__tdp_mmu_zap_root(kvm, root, shared, PG_LEVEL_1G);
	__tdp_mmu_zap_root(kvm, root, shared, root->role.level);

	rcu_read_unlock();
}

bool kvm_tdp_mmu_zap_sp(struct kvm *kvm, struct kvm_mmu_page *sp)
{
	u64 old_spte;

	/*
	 * This helper intentionally doesn't allow zapping a root shadow page,
	 * which doesn't have a parent page table and thus no associated entry.
	 */
	if (WARN_ON_ONCE(!sp->ptep))
		return false;

	old_spte = kvm_tdp_mmu_read_spte(sp->ptep);
	if (WARN_ON_ONCE(!is_shadow_present_pte(old_spte)))
		return false;

	tdp_mmu_set_spte(kvm, kvm_mmu_page_as_id(sp), sp->ptep, old_spte, 0,
			 sp->gfn, sp->role.level + 1);

	return true;
}

/*
 * If can_yield is true, will release the MMU lock and reschedule if the
 * scheduler needs the CPU or there is contention on the MMU lock. If this
 * function cannot yield, it will not release the MMU lock or reschedule and
 * the caller must ensure it does not supply too large a GFN range, or the
 * operation can cause a soft lockup.
 */
static bool tdp_mmu_zap_leafs(struct kvm *kvm, struct kvm_mmu_page *root,
			      gfn_t start, gfn_t end, bool can_yield, bool flush)
{
	struct tdp_iter iter;

	end = min(end, tdp_mmu_max_gfn_exclusive());

	lockdep_assert_held_write(&kvm->mmu_lock);

	rcu_read_lock();

	for_each_tdp_pte_min_level(iter, root, PG_LEVEL_4K, start, end) {
		if (can_yield &&
		    tdp_mmu_iter_cond_resched(kvm, &iter, flush, false)) {
			flush = false;
			continue;
		}

		if (!is_shadow_present_pte(iter.old_spte) ||
		    !is_last_spte(iter.old_spte, iter.level))
			continue;

		tdp_mmu_iter_set_spte(kvm, &iter, 0);
		flush = true;
	}

	rcu_read_unlock();

	/*
	 * Because this flow zaps _only_ leaf SPTEs, the caller doesn't need
	 * to provide RCU protection as no 'struct kvm_mmu_page' will be freed.
	 */
	return flush;
}

/*
 * Zap leaf SPTEs for the range of gfns, [start, end), for all roots. Returns
 * true if a TLB flush is needed before releasing the MMU lock, i.e. if one or
 * more SPTEs were zapped since the MMU lock was last acquired.
 */
bool kvm_tdp_mmu_zap_leafs(struct kvm *kvm, gfn_t start, gfn_t end, bool flush)
{
	struct kvm_mmu_page *root;

	for_each_tdp_mmu_root_yield_safe(kvm, root, false)
		flush = tdp_mmu_zap_leafs(kvm, root, start, end, true, flush);

	return flush;
}

void kvm_tdp_mmu_zap_all(struct kvm *kvm)
{
	struct kvm_mmu_page *root;

	/*
	 * Zap all roots, including invalid roots, as all SPTEs must be dropped
	 * before returning to the caller.  Zap directly even if the root is
	 * also being zapped by a worker.  Walking zapped top-level SPTEs isn't
	 * all that expensive and mmu_lock is already held, which means the
	 * worker has yielded, i.e. flushing the work instead of zapping here
	 * isn't guaranteed to be any faster.
	 *
	 * A TLB flush is unnecessary, KVM zaps everything if and only the VM
	 * is being destroyed or the userspace VMM has exited.  In both cases,
	 * KVM_RUN is unreachable, i.e. no vCPUs will ever service the request.
	 */
	for_each_tdp_mmu_root_yield_safe(kvm, root, false)
		tdp_mmu_zap_root(kvm, root, false);
}

/*
 * Zap all invalidated roots to ensure all SPTEs are dropped before the "fast
 * zap" completes.
 */
void kvm_tdp_mmu_zap_invalidated_roots(struct kvm *kvm)
{
	struct kvm_mmu_page *root;

	read_lock(&kvm->mmu_lock);

	for_each_tdp_mmu_root_yield_safe(kvm, root, true) {
		if (!root->tdp_mmu_scheduled_root_to_zap)
			continue;

		root->tdp_mmu_scheduled_root_to_zap = false;
		KVM_BUG_ON(!root->role.invalid, kvm);

		/*
		 * A TLB flush is not necessary as KVM performs a local TLB
		 * flush when allocating a new root (see kvm_mmu_load()), and
		 * when migrating a vCPU to a different pCPU.  Note, the local
		 * TLB flush on reuse also invalidates paging-structure-cache
		 * entries, i.e. TLB entries for intermediate paging structures,
		 * that may be zapped, as such entries are associated with the
		 * ASID on both VMX and SVM.
		 */
		tdp_mmu_zap_root(kvm, root, true);

		/*
		 * The referenced needs to be put *after* zapping the root, as
		 * the root must be reachable by mmu_notifiers while it's being
		 * zapped
		 */
		kvm_tdp_mmu_put_root(kvm, root, true);
	}

	read_unlock(&kvm->mmu_lock);
}

/*
 * Mark each TDP MMU root as invalid to prevent vCPUs from reusing a root that
 * is about to be zapped, e.g. in response to a memslots update.  The actual
 * zapping is done separately so that it happens with mmu_lock with read,
 * whereas invalidating roots must be done with mmu_lock held for write (unless
 * the VM is being destroyed).
 *
 * Note, kvm_tdp_mmu_zap_invalidated_roots() is gifted the TDP MMU's reference.
 * See kvm_tdp_mmu_get_vcpu_root_hpa().
 */
void kvm_tdp_mmu_invalidate_all_roots(struct kvm *kvm)
{
	struct kvm_mmu_page *root;

	/*
	 * mmu_lock must be held for write to ensure that a root doesn't become
	 * invalid while there are active readers (invalidating a root while
	 * there are active readers may or may not be problematic in practice,
	 * but it's uncharted territory and not supported).
	 *
	 * Waive the assertion if there are no users of @kvm, i.e. the VM is
	 * being destroyed after all references have been put, or if no vCPUs
	 * have been created (which means there are no roots), i.e. the VM is
	 * being destroyed in an error path of KVM_CREATE_VM.
	 */
	if (IS_ENABLED(CONFIG_PROVE_LOCKING) &&
	    refcount_read(&kvm->users_count) && kvm->created_vcpus)
		lockdep_assert_held_write(&kvm->mmu_lock);

	/*
	 * As above, mmu_lock isn't held when destroying the VM!  There can't
	 * be other references to @kvm, i.e. nothing else can invalidate roots
	 * or get/put references to roots.
	 */
	list_for_each_entry(root, &kvm->arch.tdp_mmu_roots, link) {
		/*
		 * Note, invalid roots can outlive a memslot update!  Invalid
		 * roots must be *zapped* before the memslot update completes,
		 * but a different task can acquire a reference and keep the
		 * root alive after its been zapped.
		 */
		if (!root->role.invalid) {
			root->tdp_mmu_scheduled_root_to_zap = true;
			root->role.invalid = true;
		}
	}
}

/*
 * Installs a last-level SPTE to handle a TDP page fault.
 * (NPT/EPT violation/misconfiguration)
 */
static int tdp_mmu_map_handle_target_level(struct kvm_vcpu *vcpu,
					  struct kvm_page_fault *fault,
					  struct tdp_iter *iter)
{
	struct kvm_mmu_page *sp = sptep_to_sp(rcu_dereference(iter->sptep));
	u64 new_spte;
	int ret = RET_PF_FIXED;
	bool wrprot = false;

	if (WARN_ON_ONCE(sp->role.level != fault->goal_level))
		return RET_PF_RETRY;

	if (unlikely(!fault->slot))
		new_spte = make_mmio_spte(vcpu, iter->gfn, ACC_ALL);
	else
		wrprot = make_spte(vcpu, sp, fault->slot, ACC_ALL, iter->gfn,
					 fault->pfn, iter->old_spte, fault->prefetch, true,
					 fault->map_writable, &new_spte);

	if (new_spte == iter->old_spte)
		ret = RET_PF_SPURIOUS;
	else if (tdp_mmu_set_spte_atomic(vcpu->kvm, iter, new_spte))
		return RET_PF_RETRY;
	else if (is_shadow_present_pte(iter->old_spte) &&
		 !is_last_spte(iter->old_spte, iter->level))
		kvm_flush_remote_tlbs_gfn(vcpu->kvm, iter->gfn, iter->level);

	/*
	 * If the page fault was caused by a write but the page is write
	 * protected, emulation is needed. If the emulation was skipped,
	 * the vCPU would have the same fault again.
	 */
	if (wrprot) {
		if (fault->write)
			ret = RET_PF_EMULATE;
	}

	/* If a MMIO SPTE is installed, the MMIO will need to be emulated. */
	if (unlikely(is_mmio_spte(new_spte))) {
		vcpu->stat.pf_mmio_spte_created++;
		trace_mark_mmio_spte(rcu_dereference(iter->sptep), iter->gfn,
				     new_spte);
		ret = RET_PF_EMULATE;
	} else {
		trace_kvm_mmu_set_spte(iter->level, iter->gfn,
				       rcu_dereference(iter->sptep));
	}

	return ret;
}

/*
 * tdp_mmu_link_sp - Replace the given spte with an spte pointing to the
 * provided page table.
 *
 * @kvm: kvm instance
 * @iter: a tdp_iter instance currently on the SPTE that should be set
 * @sp: The new TDP page table to install.
 * @shared: This operation is running under the MMU lock in read mode.
 *
 * Returns: 0 if the new page table was installed. Non-0 if the page table
 *          could not be installed (e.g. the atomic compare-exchange failed).
 */
static int tdp_mmu_link_sp(struct kvm *kvm, struct tdp_iter *iter,
			   struct kvm_mmu_page *sp, bool shared)
{
	u64 spte = make_nonleaf_spte(sp->spt, !kvm_ad_enabled());
	int ret = 0;

	if (shared) {
		ret = tdp_mmu_set_spte_atomic(kvm, iter, spte);
		if (ret)
			return ret;
	} else {
		tdp_mmu_iter_set_spte(kvm, iter, spte);
	}

	tdp_account_mmu_page(kvm, sp);

	return 0;
}

static int tdp_mmu_split_huge_page(struct kvm *kvm, struct tdp_iter *iter,
				   struct kvm_mmu_page *sp, bool shared);

/*
 * Handle a TDP page fault (NPT/EPT violation/misconfiguration) by installing
 * page tables and SPTEs to translate the faulting guest physical address.
 */
int kvm_tdp_mmu_map(struct kvm_vcpu *vcpu, struct kvm_page_fault *fault)
{
	struct kvm_mmu *mmu = vcpu->arch.mmu;
	struct kvm *kvm = vcpu->kvm;
	struct tdp_iter iter;
	struct kvm_mmu_page *sp;
	int ret = RET_PF_RETRY;

	kvm_mmu_hugepage_adjust(vcpu, fault);

	trace_kvm_mmu_spte_requested(fault);

	rcu_read_lock();

	tdp_mmu_for_each_pte(iter, mmu, fault->gfn, fault->gfn + 1) {
		int r;

		if (fault->nx_huge_page_workaround_enabled)
			disallowed_hugepage_adjust(fault, iter.old_spte, iter.level);

		/*
		 * If SPTE has been frozen by another thread, just give up and
		 * retry, avoiding unnecessary page table allocation and free.
		 */
		if (is_removed_spte(iter.old_spte))
			goto retry;

		if (iter.level == fault->goal_level)
			goto map_target_level;

		/* Step down into the lower level page table if it exists. */
		if (is_shadow_present_pte(iter.old_spte) &&
		    !is_large_pte(iter.old_spte))
			continue;

		/*
		 * The SPTE is either non-present or points to a huge page that
		 * needs to be split.
		 */
		sp = tdp_mmu_alloc_sp(vcpu);
		tdp_mmu_init_child_sp(sp, &iter);

		sp->nx_huge_page_disallowed = fault->huge_page_disallowed;

		if (is_shadow_present_pte(iter.old_spte))
			r = tdp_mmu_split_huge_page(kvm, &iter, sp, true);
		else
			r = tdp_mmu_link_sp(kvm, &iter, sp, true);

		/*
		 * Force the guest to retry if installing an upper level SPTE
		 * failed, e.g. because a different task modified the SPTE.
		 */
		if (r) {
			tdp_mmu_free_sp(sp);
			goto retry;
		}

		if (fault->huge_page_disallowed &&
		    fault->req_level >= iter.level) {
			spin_lock(&kvm->arch.tdp_mmu_pages_lock);
			if (sp->nx_huge_page_disallowed)
				track_possible_nx_huge_page(kvm, sp);
			spin_unlock(&kvm->arch.tdp_mmu_pages_lock);
		}
	}

	/*
	 * The walk aborted before reaching the target level, e.g. because the
	 * iterator detected an upper level SPTE was frozen during traversal.
	 */
	WARN_ON_ONCE(iter.level == fault->goal_level);
	goto retry;

map_target_level:
	ret = tdp_mmu_map_handle_target_level(vcpu, fault, &iter);

retry:
	rcu_read_unlock();
	return ret;
}

bool kvm_tdp_mmu_unmap_gfn_range(struct kvm *kvm, struct kvm_gfn_range *range,
				 bool flush)
{
	struct kvm_mmu_page *root;

	__for_each_tdp_mmu_root_yield_safe(kvm, root, range->slot->as_id, false, false)
		flush = tdp_mmu_zap_leafs(kvm, root, range->start, range->end,
					  range->may_block, flush);

	return flush;
}

typedef bool (*tdp_handler_t)(struct kvm *kvm, struct tdp_iter *iter,
			      struct kvm_gfn_range *range);

static __always_inline bool kvm_tdp_mmu_handle_gfn(struct kvm *kvm,
						   struct kvm_gfn_range *range,
						   tdp_handler_t handler)
{
	struct kvm_mmu_page *root;
	struct tdp_iter iter;
	bool ret = false;

	/*
	 * Don't support rescheduling, none of the MMU notifiers that funnel
	 * into this helper allow blocking; it'd be dead, wasteful code.
	 */
	for_each_tdp_mmu_root(kvm, root, range->slot->as_id) {
		rcu_read_lock();

		tdp_root_for_each_leaf_pte(iter, root, range->start, range->end)
			ret |= handler(kvm, &iter, range);

		rcu_read_unlock();
	}

	return ret;
}

/*
 * Mark the SPTEs range of GFNs [start, end) unaccessed and return non-zero
 * if any of the GFNs in the range have been accessed.
 *
 * No need to mark the corresponding PFN as accessed as this call is coming
 * from the clear_young() or clear_flush_young() notifier, which uses the
 * return value to determine if the page has been accessed.
 */
static bool age_gfn_range(struct kvm *kvm, struct tdp_iter *iter,
			  struct kvm_gfn_range *range)
{
	u64 new_spte;

	/* If we have a non-accessed entry we don't need to change the pte. */
	if (!is_accessed_spte(iter->old_spte))
		return false;

	if (spte_ad_enabled(iter->old_spte)) {
		iter->old_spte = tdp_mmu_clear_spte_bits(iter->sptep,
							 iter->old_spte,
							 shadow_accessed_mask,
							 iter->level);
		new_spte = iter->old_spte & ~shadow_accessed_mask;
	} else {
		/*
		 * Capture the dirty status of the page, so that it doesn't get
		 * lost when the SPTE is marked for access tracking.
		 */
		if (is_writable_pte(iter->old_spte))
			kvm_set_pfn_dirty(spte_to_pfn(iter->old_spte));

		new_spte = mark_spte_for_access_track(iter->old_spte);
		iter->old_spte = kvm_tdp_mmu_write_spte(iter->sptep,
							iter->old_spte, new_spte,
							iter->level);
	}

	trace_kvm_tdp_mmu_spte_changed(iter->as_id, iter->gfn, iter->level,
				       iter->old_spte, new_spte);
	return true;
}

bool kvm_tdp_mmu_age_gfn_range(struct kvm *kvm, struct kvm_gfn_range *range)
{
	return kvm_tdp_mmu_handle_gfn(kvm, range, age_gfn_range);
}

static bool test_age_gfn(struct kvm *kvm, struct tdp_iter *iter,
			 struct kvm_gfn_range *range)
{
	return is_accessed_spte(iter->old_spte);
}

bool kvm_tdp_mmu_test_age_gfn(struct kvm *kvm, struct kvm_gfn_range *range)
{
	return kvm_tdp_mmu_handle_gfn(kvm, range, test_age_gfn);
}

static bool set_spte_gfn(struct kvm *kvm, struct tdp_iter *iter,
			 struct kvm_gfn_range *range)
{
	u64 new_spte;

	/* Huge pages aren't expected to be modified without first being zapped. */
	WARN_ON_ONCE(pte_huge(range->arg.pte) || range->start + 1 != range->end);

	if (iter->level != PG_LEVEL_4K ||
	    !is_shadow_present_pte(iter->old_spte))
		return false;

	/*
	 * Note, when changing a read-only SPTE, it's not strictly necessary to
	 * zero the SPTE before setting the new PFN, but doing so preserves the
	 * invariant that the PFN of a present * leaf SPTE can never change.
	 * See handle_changed_spte().
	 */
	tdp_mmu_iter_set_spte(kvm, iter, 0);

	if (!pte_write(range->arg.pte)) {
		new_spte = kvm_mmu_changed_pte_notifier_make_spte(iter->old_spte,
								  pte_pfn(range->arg.pte));

		tdp_mmu_iter_set_spte(kvm, iter, new_spte);
	}

	return true;
}

/*
 * Handle the changed_pte MMU notifier for the TDP MMU.
 * data is a pointer to the new pte_t mapping the HVA specified by the MMU
 * notifier.
 * Returns non-zero if a flush is needed before releasing the MMU lock.
 */
bool kvm_tdp_mmu_set_spte_gfn(struct kvm *kvm, struct kvm_gfn_range *range)
{
	/*
	 * No need to handle the remote TLB flush under RCU protection, the
	 * target SPTE _must_ be a leaf SPTE, i.e. cannot result in freeing a
	 * shadow page. See the WARN on pfn_changed in handle_changed_spte().
	 */
	return kvm_tdp_mmu_handle_gfn(kvm, range, set_spte_gfn);
}

/*
 * Remove write access from all SPTEs at or above min_level that map GFNs
 * [start, end). Returns true if an SPTE has been changed and the TLBs need to
 * be flushed.
 */
static bool wrprot_gfn_range(struct kvm *kvm, struct kvm_mmu_page *root,
			     gfn_t start, gfn_t end, int min_level)
{
	struct tdp_iter iter;
	u64 new_spte;
	bool spte_set = false;

	rcu_read_lock();

	BUG_ON(min_level > KVM_MAX_HUGEPAGE_LEVEL);

	for_each_tdp_pte_min_level(iter, root, min_level, start, end) {
retry:
		if (tdp_mmu_iter_cond_resched(kvm, &iter, false, true))
			continue;

		if (!is_shadow_present_pte(iter.old_spte) ||
		    !is_last_spte(iter.old_spte, iter.level) ||
		    !(iter.old_spte & PT_WRITABLE_MASK))
			continue;

		new_spte = iter.old_spte & ~PT_WRITABLE_MASK;

		if (tdp_mmu_set_spte_atomic(kvm, &iter, new_spte))
			goto retry;

		spte_set = true;
	}

	rcu_read_unlock();
	return spte_set;
}

/*
 * Remove write access from all the SPTEs mapping GFNs in the memslot. Will
 * only affect leaf SPTEs down to min_level.
 * Returns true if an SPTE has been changed and the TLBs need to be flushed.
 */
bool kvm_tdp_mmu_wrprot_slot(struct kvm *kvm,
			     const struct kvm_memory_slot *slot, int min_level)
{
	struct kvm_mmu_page *root;
	bool spte_set = false;

	lockdep_assert_held_read(&kvm->mmu_lock);

	for_each_valid_tdp_mmu_root_yield_safe(kvm, root, slot->as_id, true)
		spte_set |= wrprot_gfn_range(kvm, root, slot->base_gfn,
			     slot->base_gfn + slot->npages, min_level);

	return spte_set;
}

static struct kvm_mmu_page *__tdp_mmu_alloc_sp_for_split(gfp_t gfp)
{
	struct kvm_mmu_page *sp;

	gfp |= __GFP_ZERO;

	sp = kmem_cache_alloc(mmu_page_header_cache, gfp);
	if (!sp)
		return NULL;

	sp->spt = (void *)__get_free_page(gfp);
	if (!sp->spt) {
		kmem_cache_free(mmu_page_header_cache, sp);
		return NULL;
	}

	return sp;
}

static struct kvm_mmu_page *tdp_mmu_alloc_sp_for_split(struct kvm *kvm,
						       struct tdp_iter *iter,
						       bool shared)
{
	struct kvm_mmu_page *sp;

	/*
	 * Since we are allocating while under the MMU lock we have to be
	 * careful about GFP flags. Use GFP_NOWAIT to avoid blocking on direct
	 * reclaim and to avoid making any filesystem callbacks (which can end
	 * up invoking KVM MMU notifiers, resulting in a deadlock).
	 *
	 * If this allocation fails we drop the lock and retry with reclaim
	 * allowed.
	 */
	sp = __tdp_mmu_alloc_sp_for_split(GFP_NOWAIT | __GFP_ACCOUNT);
	if (sp)
		return sp;

	rcu_read_unlock();

	if (shared)
		read_unlock(&kvm->mmu_lock);
	else
		write_unlock(&kvm->mmu_lock);

	iter->yielded = true;
	sp = __tdp_mmu_alloc_sp_for_split(GFP_KERNEL_ACCOUNT);

	if (shared)
		read_lock(&kvm->mmu_lock);
	else
		write_lock(&kvm->mmu_lock);

	rcu_read_lock();

	return sp;
}

/* Note, the caller is responsible for initializing @sp. */
static int tdp_mmu_split_huge_page(struct kvm *kvm, struct tdp_iter *iter,
				   struct kvm_mmu_page *sp, bool shared)
{
	const u64 huge_spte = iter->old_spte;
	const int level = iter->level;
	int ret, i;

	/*
	 * No need for atomics when writing to sp->spt since the page table has
	 * not been linked in yet and thus is not reachable from any other CPU.
	 */
	for (i = 0; i < SPTE_ENT_PER_PAGE; i++)
		sp->spt[i] = make_huge_page_split_spte(kvm, huge_spte, sp->role, i);

	/*
	 * Replace the huge spte with a pointer to the populated lower level
	 * page table. Since we are making this change without a TLB flush vCPUs
	 * will see a mix of the split mappings and the original huge mapping,
	 * depending on what's currently in their TLB. This is fine from a
	 * correctness standpoint since the translation will be the same either
	 * way.
	 */
	ret = tdp_mmu_link_sp(kvm, iter, sp, shared);
	if (ret)
		goto out;

	/*
	 * tdp_mmu_link_sp_atomic() will handle subtracting the huge page we
	 * are overwriting from the page stats. But we have to manually update
	 * the page stats with the new present child pages.
	 */
	kvm_update_page_stats(kvm, level - 1, SPTE_ENT_PER_PAGE);

out:
	trace_kvm_mmu_split_huge_page(iter->gfn, huge_spte, level, ret);
	return ret;
}

static int tdp_mmu_split_huge_pages_root(struct kvm *kvm,
					 struct kvm_mmu_page *root,
					 gfn_t start, gfn_t end,
					 int target_level, bool shared)
{
	struct kvm_mmu_page *sp = NULL;
	struct tdp_iter iter;
	int ret = 0;

	rcu_read_lock();

	/*
	 * Traverse the page table splitting all huge pages above the target
	 * level into one lower level. For example, if we encounter a 1GB page
	 * we split it into 512 2MB pages.
	 *
	 * Since the TDP iterator uses a pre-order traversal, we are guaranteed
	 * to visit an SPTE before ever visiting its children, which means we
	 * will correctly recursively split huge pages that are more than one
	 * level above the target level (e.g. splitting a 1GB to 512 2MB pages,
	 * and then splitting each of those to 512 4KB pages).
	 */
	for_each_tdp_pte_min_level(iter, root, target_level + 1, start, end) {
retry:
		if (tdp_mmu_iter_cond_resched(kvm, &iter, false, shared))
			continue;

		if (!is_shadow_present_pte(iter.old_spte) || !is_large_pte(iter.old_spte))
			continue;

		if (!sp) {
			sp = tdp_mmu_alloc_sp_for_split(kvm, &iter, shared);
			if (!sp) {
				ret = -ENOMEM;
				trace_kvm_mmu_split_huge_page(iter.gfn,
							      iter.old_spte,
							      iter.level, ret);
				break;
			}

			if (iter.yielded)
				continue;
		}

		tdp_mmu_init_child_sp(sp, &iter);

		if (tdp_mmu_split_huge_page(kvm, &iter, sp, shared))
			goto retry;

		sp = NULL;
	}

	rcu_read_unlock();

	/*
	 * It's possible to exit the loop having never used the last sp if, for
	 * example, a vCPU doing HugePage NX splitting wins the race and
	 * installs its own sp in place of the last sp we tried to split.
	 */
	if (sp)
		tdp_mmu_free_sp(sp);

	return ret;
}


/*
 * Try to split all huge pages mapped by the TDP MMU down to the target level.
 */
void kvm_tdp_mmu_try_split_huge_pages(struct kvm *kvm,
				      const struct kvm_memory_slot *slot,
				      gfn_t start, gfn_t end,
				      int target_level, bool shared)
{
	struct kvm_mmu_page *root;
	int r = 0;

	kvm_lockdep_assert_mmu_lock_held(kvm, shared);

	for_each_valid_tdp_mmu_root_yield_safe(kvm, root, slot->as_id, shared) {
		r = tdp_mmu_split_huge_pages_root(kvm, root, start, end, target_level, shared);
		if (r) {
			kvm_tdp_mmu_put_root(kvm, root, shared);
			break;
		}
	}
}

/*
 * Clear the dirty status of all the SPTEs mapping GFNs in the memslot. If
 * AD bits are enabled, this will involve clearing the dirty bit on each SPTE.
 * If AD bits are not enabled, this will require clearing the writable bit on
 * each SPTE. Returns true if an SPTE has been changed and the TLBs need to
 * be flushed.
 */
static bool clear_dirty_gfn_range(struct kvm *kvm, struct kvm_mmu_page *root,
			   gfn_t start, gfn_t end)
{
	u64 dbit = kvm_ad_enabled() ? shadow_dirty_mask : PT_WRITABLE_MASK;
	struct tdp_iter iter;
	bool spte_set = false;

	rcu_read_lock();

	tdp_root_for_each_leaf_pte(iter, root, start, end) {
retry:
		if (tdp_mmu_iter_cond_resched(kvm, &iter, false, true))
			continue;

		if (!is_shadow_present_pte(iter.old_spte))
			continue;

		KVM_MMU_WARN_ON(kvm_ad_enabled() &&
				spte_ad_need_write_protect(iter.old_spte));

		if (!(iter.old_spte & dbit))
			continue;

		if (tdp_mmu_set_spte_atomic(kvm, &iter, iter.old_spte & ~dbit))
			goto retry;

		spte_set = true;
	}

	rcu_read_unlock();
	return spte_set;
}

/*
 * Clear the dirty status of all the SPTEs mapping GFNs in the memslot. If
 * AD bits are enabled, this will involve clearing the dirty bit on each SPTE.
 * If AD bits are not enabled, this will require clearing the writable bit on
 * each SPTE. Returns true if an SPTE has been changed and the TLBs need to
 * be flushed.
 */
bool kvm_tdp_mmu_clear_dirty_slot(struct kvm *kvm,
				  const struct kvm_memory_slot *slot)
{
	struct kvm_mmu_page *root;
	bool spte_set = false;

	lockdep_assert_held_read(&kvm->mmu_lock);

	for_each_valid_tdp_mmu_root_yield_safe(kvm, root, slot->as_id, true)
		spte_set |= clear_dirty_gfn_range(kvm, root, slot->base_gfn,
				slot->base_gfn + slot->npages);

	return spte_set;
}

/*
 * Clears the dirty status of all the 4k SPTEs mapping GFNs for which a bit is
 * set in mask, starting at gfn. The given memslot is expected to contain all
 * the GFNs represented by set bits in the mask. If AD bits are enabled,
 * clearing the dirty status will involve clearing the dirty bit on each SPTE
 * or, if AD bits are not enabled, clearing the writable bit on each SPTE.
 */
static void clear_dirty_pt_masked(struct kvm *kvm, struct kvm_mmu_page *root,
				  gfn_t gfn, unsigned long mask, bool wrprot)
{
	u64 dbit = (wrprot || !kvm_ad_enabled()) ? PT_WRITABLE_MASK :
						   shadow_dirty_mask;
	struct tdp_iter iter;

	lockdep_assert_held_write(&kvm->mmu_lock);

	rcu_read_lock();

	tdp_root_for_each_leaf_pte(iter, root, gfn + __ffs(mask),
				    gfn + BITS_PER_LONG) {
		if (!mask)
			break;

		KVM_MMU_WARN_ON(kvm_ad_enabled() &&
				spte_ad_need_write_protect(iter.old_spte));

		if (iter.level > PG_LEVEL_4K ||
		    !(mask & (1UL << (iter.gfn - gfn))))
			continue;

		mask &= ~(1UL << (iter.gfn - gfn));

		if (!(iter.old_spte & dbit))
			continue;

		iter.old_spte = tdp_mmu_clear_spte_bits(iter.sptep,
							iter.old_spte, dbit,
							iter.level);

		trace_kvm_tdp_mmu_spte_changed(iter.as_id, iter.gfn, iter.level,
					       iter.old_spte,
					       iter.old_spte & ~dbit);
		kvm_set_pfn_dirty(spte_to_pfn(iter.old_spte));
	}

	rcu_read_unlock();
}

/*
 * Clears the dirty status of all the 4k SPTEs mapping GFNs for which a bit is
 * set in mask, starting at gfn. The given memslot is expected to contain all
 * the GFNs represented by set bits in the mask. If AD bits are enabled,
 * clearing the dirty status will involve clearing the dirty bit on each SPTE
 * or, if AD bits are not enabled, clearing the writable bit on each SPTE.
 */
void kvm_tdp_mmu_clear_dirty_pt_masked(struct kvm *kvm,
				       struct kvm_memory_slot *slot,
				       gfn_t gfn, unsigned long mask,
				       bool wrprot)
{
	struct kvm_mmu_page *root;

	for_each_tdp_mmu_root(kvm, root, slot->as_id)
		clear_dirty_pt_masked(kvm, root, gfn, mask, wrprot);
}

static void zap_collapsible_spte_range(struct kvm *kvm,
				       struct kvm_mmu_page *root,
				       const struct kvm_memory_slot *slot)
{
	gfn_t start = slot->base_gfn;
	gfn_t end = start + slot->npages;
	struct tdp_iter iter;
	int max_mapping_level;

	rcu_read_lock();

	for_each_tdp_pte_min_level(iter, root, PG_LEVEL_2M, start, end) {
retry:
		if (tdp_mmu_iter_cond_resched(kvm, &iter, false, true))
			continue;

		if (iter.level > KVM_MAX_HUGEPAGE_LEVEL ||
		    !is_shadow_present_pte(iter.old_spte))
			continue;

		/*
		 * Don't zap leaf SPTEs, if a leaf SPTE could be replaced with
		 * a large page size, then its parent would have been zapped
		 * instead of stepping down.
		 */
		if (is_last_spte(iter.old_spte, iter.level))
			continue;

		/*
		 * If iter.gfn resides outside of the slot, i.e. the page for
		 * the current level overlaps but is not contained by the slot,
		 * then the SPTE can't be made huge.  More importantly, trying
		 * to query that info from slot->arch.lpage_info will cause an
		 * out-of-bounds access.
		 */
		if (iter.gfn < start || iter.gfn >= end)
			continue;

		max_mapping_level = kvm_mmu_max_mapping_level(kvm, slot,
							      iter.gfn, PG_LEVEL_NUM);
		if (max_mapping_level < iter.level)
			continue;

		/* Note, a successful atomic zap also does a remote TLB flush. */
		if (tdp_mmu_zap_spte_atomic(kvm, &iter))
			goto retry;
	}

	rcu_read_unlock();
}

/*
 * Zap non-leaf SPTEs (and free their associated page tables) which could
 * be replaced by huge pages, for GFNs within the slot.
 */
void kvm_tdp_mmu_zap_collapsible_sptes(struct kvm *kvm,
				       const struct kvm_memory_slot *slot)
{
	struct kvm_mmu_page *root;

	lockdep_assert_held_read(&kvm->mmu_lock);

	for_each_valid_tdp_mmu_root_yield_safe(kvm, root, slot->as_id, true)
		zap_collapsible_spte_range(kvm, root, slot);
}

/*
 * Removes write access on the last level SPTE mapping this GFN and unsets the
 * MMU-writable bit to ensure future writes continue to be intercepted.
 * Returns true if an SPTE was set and a TLB flush is needed.
 */
static bool write_protect_gfn(struct kvm *kvm, struct kvm_mmu_page *root,
			      gfn_t gfn, int min_level)
{
	struct tdp_iter iter;
	u64 new_spte;
	bool spte_set = false;

	BUG_ON(min_level > KVM_MAX_HUGEPAGE_LEVEL);

	rcu_read_lock();

	for_each_tdp_pte_min_level(iter, root, min_level, gfn, gfn + 1) {
		if (!is_shadow_present_pte(iter.old_spte) ||
		    !is_last_spte(iter.old_spte, iter.level))
			continue;

		new_spte = iter.old_spte &
			~(PT_WRITABLE_MASK | shadow_mmu_writable_mask);

		if (new_spte == iter.old_spte)
			break;

		tdp_mmu_iter_set_spte(kvm, &iter, new_spte);
		spte_set = true;
	}

	rcu_read_unlock();

	return spte_set;
}

/*
 * Removes write access on the last level SPTE mapping this GFN and unsets the
 * MMU-writable bit to ensure future writes continue to be intercepted.
 * Returns true if an SPTE was set and a TLB flush is needed.
 */
bool kvm_tdp_mmu_write_protect_gfn(struct kvm *kvm,
				   struct kvm_memory_slot *slot, gfn_t gfn,
				   int min_level)
{
	struct kvm_mmu_page *root;
	bool spte_set = false;

	lockdep_assert_held_write(&kvm->mmu_lock);
	for_each_tdp_mmu_root(kvm, root, slot->as_id)
		spte_set |= write_protect_gfn(kvm, root, gfn, min_level);

	return spte_set;
}

/*
 * Return the level of the lowest level SPTE added to sptes.
 * That SPTE may be non-present.
 *
 * Must be called between kvm_tdp_mmu_walk_lockless_{begin,end}.
 */
int kvm_tdp_mmu_get_walk(struct kvm_vcpu *vcpu, u64 addr, u64 *sptes,
			 int *root_level)
{
	struct tdp_iter iter;
	struct kvm_mmu *mmu = vcpu->arch.mmu;
	gfn_t gfn = addr >> PAGE_SHIFT;
	int leaf = -1;

	*root_level = vcpu->arch.mmu->root_role.level;

	tdp_mmu_for_each_pte(iter, mmu, gfn, gfn + 1) {
		leaf = iter.level;
		sptes[leaf] = iter.old_spte;
	}

	return leaf;
}

/*
 * Returns the last level spte pointer of the shadow page walk for the given
 * gpa, and sets *spte to the spte value. This spte may be non-preset. If no
 * walk could be performed, returns NULL and *spte does not contain valid data.
 *
 * Contract:
 *  - Must be called between kvm_tdp_mmu_walk_lockless_{begin,end}.
 *  - The returned sptep must not be used after kvm_tdp_mmu_walk_lockless_end.
 *
 * WARNING: This function is only intended to be called during fast_page_fault.
 */
u64 *kvm_tdp_mmu_fast_pf_get_last_sptep(struct kvm_vcpu *vcpu, u64 addr,
					u64 *spte)
{
	struct tdp_iter iter;
	struct kvm_mmu *mmu = vcpu->arch.mmu;
	gfn_t gfn = addr >> PAGE_SHIFT;
	tdp_ptep_t sptep = NULL;

	tdp_mmu_for_each_pte(iter, mmu, gfn, gfn + 1) {
		*spte = iter.old_spte;
		sptep = iter.sptep;
	}

	/*
	 * Perform the rcu_dereference to get the raw spte pointer value since
	 * we are passing it up to fast_page_fault, which is shared with the
	 * legacy MMU and thus does not retain the TDP MMU-specific __rcu
	 * annotation.
	 *
	 * This is safe since fast_page_fault obeys the contracts of this
	 * function as well as all TDP MMU contracts around modifying SPTEs
	 * outside of mmu_lock.
	 */
	return rcu_dereference(sptep);
}<|MERGE_RESOLUTION|>--- conflicted
+++ resolved
@@ -14,19 +14,8 @@
 /* Initializes the TDP MMU for the VM, if enabled. */
 void kvm_mmu_init_tdp_mmu(struct kvm *kvm)
 {
-<<<<<<< HEAD
-	if (!tdp_enabled || !READ_ONCE(tdp_mmu_enabled))
-		return;
-
-	/* This should not be changed for the lifetime of the VM. */
-	kvm->arch.tdp_mmu_enabled = true;
 	INIT_LIST_HEAD(&kvm->arch.tdp_mmu_roots);
 	spin_lock_init(&kvm->arch.tdp_mmu_pages_lock);
-	INIT_LIST_HEAD(&kvm->arch.tdp_mmu_pages);
-=======
-	INIT_LIST_HEAD(&kvm->arch.tdp_mmu_roots);
-	spin_lock_init(&kvm->arch.tdp_mmu_pages_lock);
->>>>>>> 98817289
 }
 
 /* Arbitrarily returns true so that this may be used in if statements. */
@@ -43,12 +32,6 @@
 
 void kvm_mmu_uninit_tdp_mmu(struct kvm *kvm)
 {
-<<<<<<< HEAD
-	if (!kvm->arch.tdp_mmu_enabled)
-		return;
-
-=======
->>>>>>> 98817289
 	/*
 	 * Invalidate all roots, which besides the obvious, schedules all roots
 	 * for zapping and thus puts the TDP MMU's reference to each root, i.e.
