--- conflicted
+++ resolved
@@ -403,7 +403,6 @@
 	bool was_leaf = was_present && is_last_spte(old_spte, level);
 	bool is_leaf = is_present && is_last_spte(new_spte, level);
 	bool pfn_changed = spte_to_pfn(old_spte) != spte_to_pfn(new_spte);
-	bool was_large, is_large;
 
 	WARN_ON(level > PT64_ROOT_MAX_LEVEL);
 	WARN_ON(level < PG_LEVEL_4K);
@@ -462,23 +461,8 @@
 		return;
 	}
 
-<<<<<<< HEAD
-	/*
-	 * Update large page stats if a large page is being zapped, created, or
-	 * is replacing an existing shadow page.
-	 */
-	was_large = was_leaf && is_large_pte(old_spte);
-	is_large = is_leaf && is_large_pte(new_spte);
-	if (was_large != is_large) {
-		if (was_large)
-			atomic64_sub(1, (atomic64_t *)&kvm->stat.lpages);
-		else
-			atomic64_add(1, (atomic64_t *)&kvm->stat.lpages);
-	}
-=======
 	if (is_leaf != was_leaf)
 		kvm_update_page_stats(kvm, level, is_leaf ? 1 : -1);
->>>>>>> 3b17187f
 
 	if (was_leaf && is_dirty_spte(old_spte) &&
 	    (!is_present || !is_dirty_spte(new_spte) || pfn_changed))
