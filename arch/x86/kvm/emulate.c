--- conflicted
+++ resolved
@@ -333,11 +333,7 @@
 	__FOP_FUNC(#name)
 
 #define __FOP_RET(name) \
-<<<<<<< HEAD
-	ASM_RET \
-=======
 	"11: " ASM_RET \
->>>>>>> d60c95ef
 	".size " name ", .-" name "\n\t"
 
 #define FOP_RET(name) \
@@ -451,35 +447,12 @@
 	FOP_END
 
 /* Special case for SETcc - 1 instruction per cc */
-
-/*
- * Depending on .config the SETcc functions look like:
- *
- * SETcc %al			[3 bytes]
- * RET | JMP __x86_return_thunk	[1,5 bytes; CONFIG_RETHUNK]
- * INT3				[1 byte; CONFIG_SLS]
- */
-#define SETCC_ALIGN	16
-
 #define FOP_SETCC(op) \
-<<<<<<< HEAD
-	".align " __stringify(SETCC_ALIGN) " \n\t" \
-	".type " #op ", @function \n\t" \
-	#op ": \n\t" \
-	#op " %al \n\t" \
-	__FOP_RET(#op) \
-	".skip " __stringify(SETCC_ALIGN) " - (.-" #op "), 0xcc \n\t"
-
-asm(".pushsection .fixup, \"ax\"\n"
-    "kvm_fastop_exception: xor %esi, %esi; " ASM_RET
-    ".popsection");
-=======
 	FOP_FUNC(op) \
 	#op " %al \n\t" \
 	FOP_RET(op)
->>>>>>> d60c95ef
-
-__FOP_START(setcc, SETCC_ALIGN)
+
+FOP_START(setcc)
 FOP_SETCC(seto)
 FOP_SETCC(setno)
 FOP_SETCC(setc)
@@ -1121,11 +1094,7 @@
 static __always_inline u8 test_cc(unsigned int condition, unsigned long flags)
 {
 	u8 rc;
-<<<<<<< HEAD
-	void (*fop)(void) = (void *)em_setcc + SETCC_ALIGN * (condition & 0xf);
-=======
 	void (*fop)(void) = (void *)em_setcc + FASTOP_SIZE * (condition & 0xf);
->>>>>>> d60c95ef
 
 	flags = (flags & EFLAGS_MASK) | X86_EFLAGS_IF;
 	asm("push %[flags]; popf; " CALL_NOSPEC
