--- conflicted
+++ resolved
@@ -54,7 +54,7 @@
 module_param_named(sev_snp, sev_snp_enabled, bool, 0444);
 
 /* enable/disable SEV-ES DebugSwap support */
-static bool sev_es_debug_swap_enabled = false;
+static bool sev_es_debug_swap_enabled = true;
 module_param_named(debug_swap, sev_es_debug_swap_enabled, bool, 0444);
 static u64 sev_supported_vmsa_features;
 
@@ -853,12 +853,6 @@
 	save->xss  = svm->vcpu.arch.ia32_xss;
 	save->dr6  = svm->vcpu.arch.dr6;
 
-<<<<<<< HEAD
-	if (sev_es_debug_swap_enabled) {
-		save->sev_features |= SVM_SEV_FEAT_DEBUG_SWAP;
-		pr_warn_once("Enabling DebugSwap with KVM_SEV_ES_INIT. "
-			     "This will not work starting with Linux 6.10\n");
-=======
 	save->sev_features = sev->vmsa_features;
 
 	/*
@@ -897,7 +891,6 @@
 			memcpy(save->fpreg_ymm, s, 256);
 		else
 			memset(save->fpreg_ymm, 0, 256);
->>>>>>> a6ad5510
 	}
 
 	pr_debug("Virtual Machine Save Area (VMSA):\n");
@@ -2233,8 +2226,6 @@
 	    !(params.policy & SNP_POLICY_MASK_SMT))
 		return -EINVAL;
 
-<<<<<<< HEAD
-=======
 	if (params.policy & SNP_POLICY_MASK_SINGLE_SOCKET)
 		return -EINVAL;
 
@@ -2721,7 +2712,6 @@
 		goto e_free;
 	}
 
->>>>>>> a6ad5510
 	/*
 	 * The guest may change the memory encryption attribute from C=0 -> C=1
 	 * or vice versa for this memory range. Lets make sure caches are
