--- conflicted
+++ resolved
@@ -117,29 +117,6 @@
 		return 0;
 
 	return fpu_enable_guest_xfd_features(&vcpu->arch.guest_fpu, xfeatures);
-}
-
-/* Check whether the supplied CPUID data is equal to what is already set for the vCPU. */
-static int kvm_cpuid_check_equal(struct kvm_vcpu *vcpu, struct kvm_cpuid_entry2 *e2,
-				 int nent)
-{
-	struct kvm_cpuid_entry2 *orig;
-	int i;
-
-	if (nent != vcpu->arch.cpuid_nent)
-		return -EINVAL;
-
-	for (i = 0; i < nent; i++) {
-		orig = &vcpu->arch.cpuid_entries[i];
-		if (e2[i].function != orig->function ||
-		    e2[i].index != orig->index ||
-		    e2[i].flags != orig->flags ||
-		    e2[i].eax != orig->eax || e2[i].ebx != orig->ebx ||
-		    e2[i].ecx != orig->ecx || e2[i].edx != orig->edx)
-			return -EINVAL;
-	}
-
-	return 0;
 }
 
 /* Check whether the supplied CPUID data is equal to what is already set for the vCPU. */
@@ -317,15 +294,10 @@
 		kvm_apic_set_version(vcpu);
 	}
 
-<<<<<<< HEAD
-	vcpu->arch.guest_supported_xcr0 =
-		cpuid_get_supported_xcr0(vcpu->arch.cpuid_entries, vcpu->arch.cpuid_nent);
-=======
 	guest_supported_xcr0 =
 		cpuid_get_supported_xcr0(vcpu->arch.cpuid_entries, vcpu->arch.cpuid_nent);
 
 	vcpu->arch.guest_fpu.fpstate->user_xfeatures = guest_supported_xcr0;
->>>>>>> 77b5472d
 
 	kvm_update_pv_runtime(vcpu);
 
@@ -394,17 +366,6 @@
 		r = kvm_cpuid_check_equal(vcpu, e2, nent);
 		if (r)
 			return r;
-<<<<<<< HEAD
-
-		kvfree(e2);
-		return 0;
-	}
-
-	r = kvm_check_cpuid(e2, nent);
-	if (r)
-		return r;
-
-=======
 
 		kvfree(e2);
 		return 0;
@@ -414,7 +375,6 @@
 	if (r)
 		return r;
 
->>>>>>> 77b5472d
 	kvfree(vcpu->arch.cpuid_entries);
 	vcpu->arch.cpuid_entries = e2;
 	vcpu->arch.cpuid_nent = nent;
