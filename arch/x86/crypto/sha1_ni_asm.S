/*
 * Intel SHA Extensions optimized implementation of a SHA-1 update function
 *
 * This file is provided under a dual BSD/GPLv2 license.  When using or
 * redistributing this file, you may do so under either license.
 *
 * GPL LICENSE SUMMARY
 *
 * Copyright(c) 2015 Intel Corporation.
 *
 * This program is free software; you can redistribute it and/or modify
 * it under the terms of version 2 of the GNU General Public License as
 * published by the Free Software Foundation.
 *
 * This program is distributed in the hope that it will be useful, but
 * WITHOUT ANY WARRANTY; without even the implied warranty of
 * MERCHANTABILITY or FITNESS FOR A PARTICULAR PURPOSE.  See the GNU
 * General Public License for more details.
 *
 * Contact Information:
 * 	Sean Gulley <sean.m.gulley@intel.com>
 * 	Tim Chen <tim.c.chen@linux.intel.com>
 *
 * BSD LICENSE
 *
 * Copyright(c) 2015 Intel Corporation.
 *
 * Redistribution and use in source and binary forms, with or without
 * modification, are permitted provided that the following conditions
 * are met:
 *
 * 	* Redistributions of source code must retain the above copyright
 * 	  notice, this list of conditions and the following disclaimer.
 * 	* Redistributions in binary form must reproduce the above copyright
 * 	  notice, this list of conditions and the following disclaimer in
 * 	  the documentation and/or other materials provided with the
 * 	  distribution.
 * 	* Neither the name of Intel Corporation nor the names of its
 * 	  contributors may be used to endorse or promote products derived
 * 	  from this software without specific prior written permission.
 *
 * THIS SOFTWARE IS PROVIDED BY THE COPYRIGHT HOLDERS AND CONTRIBUTORS
 * "AS IS" AND ANY EXPRESS OR IMPLIED WARRANTIES, INCLUDING, BUT NOT
 * LIMITED TO, THE IMPLIED WARRANTIES OF MERCHANTABILITY AND FITNESS FOR
 * A PARTICULAR PURPOSE ARE DISCLAIMED. IN NO EVENT SHALL THE COPYRIGHT
 * OWNER OR CONTRIBUTORS BE LIABLE FOR ANY DIRECT, INDIRECT, INCIDENTAL,
 * SPECIAL, EXEMPLARY, OR CONSEQUENTIAL DAMAGES (INCLUDING, BUT NOT
 * LIMITED TO, PROCUREMENT OF SUBSTITUTE GOODS OR SERVICES; LOSS OF USE,
 * DATA, OR PROFITS; OR BUSINESS INTERRUPTION) HOWEVER CAUSED AND ON ANY
 * THEORY OF LIABILITY, WHETHER IN CONTRACT, STRICT LIABILITY, OR TORT
 * (INCLUDING NEGLIGENCE OR OTHERWISE) ARISING IN ANY WAY OUT OF THE USE
 * OF THIS SOFTWARE, EVEN IF ADVISED OF THE POSSIBILITY OF SUCH DAMAGE.
 *
 */

#include <linux/linkage.h>
#include <linux/cfi_types.h>

#define DIGEST_PTR	%rdi	/* 1st arg */
#define DATA_PTR	%rsi	/* 2nd arg */
#define NUM_BLKS	%rdx	/* 3rd arg */

/* gcc conversion */
#define FRAME_SIZE	32	/* space for 2x16 bytes */

#define ABCD		%xmm0
#define E0		%xmm1	/* Need two E's b/c they ping pong */
#define E1		%xmm2
#define MSG0		%xmm3
#define MSG1		%xmm4
#define MSG2		%xmm5
#define MSG3		%xmm6
#define SHUF_MASK	%xmm7


/*
 * Intel SHA Extensions optimized implementation of a SHA-1 update function
 *
 * The function takes a pointer to the current hash values, a pointer to the
 * input data, and a number of 64 byte blocks to process.  Once all blocks have
 * been processed, the digest pointer is  updated with the resulting hash value.
 * The function only processes complete blocks, there is no functionality to
 * store partial blocks. All message padding and hash value initialization must
 * be done outside the update function.
 *
 * The indented lines in the loop are instructions related to rounds processing.
 * The non-indented lines are instructions related to the message schedule.
 *
 * void sha1_ni_transform(uint32_t *digest, const void *data,
		uint32_t numBlocks)
 * digest : pointer to digest
 * data: pointer to input data
 * numBlocks: Number of blocks to process
 */
.text
<<<<<<< HEAD
.align 32
=======
>>>>>>> 6ab3eda1
SYM_TYPED_FUNC_START(sha1_ni_transform)
	push		%rbp
	mov		%rsp, %rbp
	sub		$FRAME_SIZE, %rsp
	and		$~0xF, %rsp

	shl		$6, NUM_BLKS		/* convert to bytes */
	jz		.Ldone_hash
	add		DATA_PTR, NUM_BLKS	/* pointer to end of data */

	/* load initial hash values */
	pinsrd		$3, 1*16(DIGEST_PTR), E0
	movdqu		0*16(DIGEST_PTR), ABCD
	pand		UPPER_WORD_MASK(%rip), E0
	pshufd		$0x1B, ABCD, ABCD

	movdqa		PSHUFFLE_BYTE_FLIP_MASK(%rip), SHUF_MASK

.Lloop0:
	/* Save hash values for addition after rounds */
	movdqa		E0, (0*16)(%rsp)
	movdqa		ABCD, (1*16)(%rsp)

	/* Rounds 0-3 */
	movdqu		0*16(DATA_PTR), MSG0
	pshufb		SHUF_MASK, MSG0
		paddd		MSG0, E0
		movdqa		ABCD, E1
		sha1rnds4	$0, E0, ABCD

	/* Rounds 4-7 */
	movdqu		1*16(DATA_PTR), MSG1
	pshufb		SHUF_MASK, MSG1
		sha1nexte	MSG1, E1
		movdqa		ABCD, E0
		sha1rnds4	$0, E1, ABCD
	sha1msg1	MSG1, MSG0

	/* Rounds 8-11 */
	movdqu		2*16(DATA_PTR), MSG2
	pshufb		SHUF_MASK, MSG2
		sha1nexte	MSG2, E0
		movdqa		ABCD, E1
		sha1rnds4	$0, E0, ABCD
	sha1msg1	MSG2, MSG1
	pxor		MSG2, MSG0

	/* Rounds 12-15 */
	movdqu		3*16(DATA_PTR), MSG3
	pshufb		SHUF_MASK, MSG3
		sha1nexte	MSG3, E1
		movdqa		ABCD, E0
	sha1msg2	MSG3, MSG0
		sha1rnds4	$0, E1, ABCD
	sha1msg1	MSG3, MSG2
	pxor		MSG3, MSG1

	/* Rounds 16-19 */
		sha1nexte	MSG0, E0
		movdqa		ABCD, E1
	sha1msg2	MSG0, MSG1
		sha1rnds4	$0, E0, ABCD
	sha1msg1	MSG0, MSG3
	pxor		MSG0, MSG2

	/* Rounds 20-23 */
		sha1nexte	MSG1, E1
		movdqa		ABCD, E0
	sha1msg2	MSG1, MSG2
		sha1rnds4	$1, E1, ABCD
	sha1msg1	MSG1, MSG0
	pxor		MSG1, MSG3

	/* Rounds 24-27 */
		sha1nexte	MSG2, E0
		movdqa		ABCD, E1
	sha1msg2	MSG2, MSG3
		sha1rnds4	$1, E0, ABCD
	sha1msg1	MSG2, MSG1
	pxor		MSG2, MSG0

	/* Rounds 28-31 */
		sha1nexte	MSG3, E1
		movdqa		ABCD, E0
	sha1msg2	MSG3, MSG0
		sha1rnds4	$1, E1, ABCD
	sha1msg1	MSG3, MSG2
	pxor		MSG3, MSG1

	/* Rounds 32-35 */
		sha1nexte	MSG0, E0
		movdqa		ABCD, E1
	sha1msg2	MSG0, MSG1
		sha1rnds4	$1, E0, ABCD
	sha1msg1	MSG0, MSG3
	pxor		MSG0, MSG2

	/* Rounds 36-39 */
		sha1nexte	MSG1, E1
		movdqa		ABCD, E0
	sha1msg2	MSG1, MSG2
		sha1rnds4	$1, E1, ABCD
	sha1msg1	MSG1, MSG0
	pxor		MSG1, MSG3

	/* Rounds 40-43 */
		sha1nexte	MSG2, E0
		movdqa		ABCD, E1
	sha1msg2	MSG2, MSG3
		sha1rnds4	$2, E0, ABCD
	sha1msg1	MSG2, MSG1
	pxor		MSG2, MSG0

	/* Rounds 44-47 */
		sha1nexte	MSG3, E1
		movdqa		ABCD, E0
	sha1msg2	MSG3, MSG0
		sha1rnds4	$2, E1, ABCD
	sha1msg1	MSG3, MSG2
	pxor		MSG3, MSG1

	/* Rounds 48-51 */
		sha1nexte	MSG0, E0
		movdqa		ABCD, E1
	sha1msg2	MSG0, MSG1
		sha1rnds4	$2, E0, ABCD
	sha1msg1	MSG0, MSG3
	pxor		MSG0, MSG2

	/* Rounds 52-55 */
		sha1nexte	MSG1, E1
		movdqa		ABCD, E0
	sha1msg2	MSG1, MSG2
		sha1rnds4	$2, E1, ABCD
	sha1msg1	MSG1, MSG0
	pxor		MSG1, MSG3

	/* Rounds 56-59 */
		sha1nexte	MSG2, E0
		movdqa		ABCD, E1
	sha1msg2	MSG2, MSG3
		sha1rnds4	$2, E0, ABCD
	sha1msg1	MSG2, MSG1
	pxor		MSG2, MSG0

	/* Rounds 60-63 */
		sha1nexte	MSG3, E1
		movdqa		ABCD, E0
	sha1msg2	MSG3, MSG0
		sha1rnds4	$3, E1, ABCD
	sha1msg1	MSG3, MSG2
	pxor		MSG3, MSG1

	/* Rounds 64-67 */
		sha1nexte	MSG0, E0
		movdqa		ABCD, E1
	sha1msg2	MSG0, MSG1
		sha1rnds4	$3, E0, ABCD
	sha1msg1	MSG0, MSG3
	pxor		MSG0, MSG2

	/* Rounds 68-71 */
		sha1nexte	MSG1, E1
		movdqa		ABCD, E0
	sha1msg2	MSG1, MSG2
		sha1rnds4	$3, E1, ABCD
	pxor		MSG1, MSG3

	/* Rounds 72-75 */
		sha1nexte	MSG2, E0
		movdqa		ABCD, E1
	sha1msg2	MSG2, MSG3
		sha1rnds4	$3, E0, ABCD

	/* Rounds 76-79 */
		sha1nexte	MSG3, E1
		movdqa		ABCD, E0
		sha1rnds4	$3, E1, ABCD

	/* Add current hash values with previously saved */
	sha1nexte	(0*16)(%rsp), E0
	paddd		(1*16)(%rsp), ABCD

	/* Increment data pointer and loop if more to process */
	add		$64, DATA_PTR
	cmp		NUM_BLKS, DATA_PTR
	jne		.Lloop0

	/* Write hash values back in the correct order */
	pshufd		$0x1B, ABCD, ABCD
	movdqu		ABCD, 0*16(DIGEST_PTR)
	pextrd		$3, E0, 1*16(DIGEST_PTR)

.Ldone_hash:
	mov		%rbp, %rsp
	pop		%rbp

	RET
SYM_FUNC_END(sha1_ni_transform)

.section	.rodata.cst16.PSHUFFLE_BYTE_FLIP_MASK, "aM", @progbits, 16
.align 16
PSHUFFLE_BYTE_FLIP_MASK:
	.octa 0x000102030405060708090a0b0c0d0e0f

.section	.rodata.cst16.UPPER_WORD_MASK, "aM", @progbits, 16
.align 16
UPPER_WORD_MASK:
	.octa 0xFFFFFFFF000000000000000000000000<|MERGE_RESOLUTION|>--- conflicted
+++ resolved
@@ -93,10 +93,6 @@
  * numBlocks: Number of blocks to process
  */
 .text
-<<<<<<< HEAD
-.align 32
-=======
->>>>>>> 6ab3eda1
 SYM_TYPED_FUNC_START(sha1_ni_transform)
 	push		%rbp
 	mov		%rsp, %rbp
