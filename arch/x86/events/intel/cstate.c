/*
 * Support cstate residency counters
 *
 * Copyright (C) 2015, Intel Corp.
 * Author: Kan Liang (kan.liang@intel.com)
 *
 * This library is free software; you can redistribute it and/or
 * modify it under the terms of the GNU Library General Public
 * License as published by the Free Software Foundation; either
 * version 2 of the License, or (at your option) any later version.
 *
 * This library is distributed in the hope that it will be useful,
 * but WITHOUT ANY WARRANTY; without even the implied warranty of
 * MERCHANTABILITY or FITNESS FOR A PARTICULAR PURPOSE.  See the GNU
 * Library General Public License for more details.
 *
 */

/*
 * This file export cstate related free running (read-only) counters
 * for perf. These counters may be use simultaneously by other tools,
 * such as turbostat. However, it still make sense to implement them
 * in perf. Because we can conveniently collect them together with
 * other events, and allow to use them from tools without special MSR
 * access code.
 *
 * The events only support system-wide mode counting. There is no
 * sampling support because it is not supported by the hardware.
 *
 * According to counters' scope and category, two PMUs are registered
 * with the perf_event core subsystem.
 *  - 'cstate_core': The counter is available for each physical core.
 *    The counters include CORE_C*_RESIDENCY.
 *  - 'cstate_pkg': The counter is available for each physical package.
 *    The counters include PKG_C*_RESIDENCY.
 *
 * All of these counters are specified in the Intel® 64 and IA-32
 * Architectures Software Developer.s Manual Vol3b.
 *
 * Model specific counters:
 *	MSR_CORE_C1_RES: CORE C1 Residency Counter
 *			 perf code: 0x00
 *			 Available model: SLM,AMT,GLM,CNL,ICX,TNT,ADL,RPL
 *					  MTL,SRF,GRR,ARL,LNL
 *			 Scope: Core (each processor core has a MSR)
 *	MSR_CORE_C3_RESIDENCY: CORE C3 Residency Counter
 *			       perf code: 0x01
 *			       Available model: NHM,WSM,SNB,IVB,HSW,BDW,SKL,GLM,
 *						CNL,KBL,CML,TNT
 *			       Scope: Core
 *	MSR_CORE_C6_RESIDENCY: CORE C6 Residency Counter
 *			       perf code: 0x02
 *			       Available model: SLM,AMT,NHM,WSM,SNB,IVB,HSW,BDW,
 *						SKL,KNL,GLM,CNL,KBL,CML,ICL,ICX,
 *						TGL,TNT,RKL,ADL,RPL,SPR,MTL,SRF,
 *						GRR,ARL,LNL
 *			       Scope: Core
 *	MSR_CORE_C7_RESIDENCY: CORE C7 Residency Counter
 *			       perf code: 0x03
 *			       Available model: SNB,IVB,HSW,BDW,SKL,CNL,KBL,CML,
 *						ICL,TGL,RKL,ADL,RPL,MTL,ARL,LNL
 *			       Scope: Core
 *	MSR_PKG_C2_RESIDENCY:  Package C2 Residency Counter.
 *			       perf code: 0x00
 *			       Available model: SNB,IVB,HSW,BDW,SKL,KNL,GLM,CNL,
 *						KBL,CML,ICL,ICX,TGL,TNT,RKL,ADL,
 *						RPL,SPR,MTL,ARL,LNL,SRF
 *			       Scope: Package (physical package)
 *	MSR_PKG_C3_RESIDENCY:  Package C3 Residency Counter.
 *			       perf code: 0x01
 *			       Available model: NHM,WSM,SNB,IVB,HSW,BDW,SKL,KNL,
 *						GLM,CNL,KBL,CML,ICL,TGL,TNT,RKL,
 *						ADL,RPL,MTL,ARL,LNL
 *			       Scope: Package (physical package)
 *	MSR_PKG_C6_RESIDENCY:  Package C6 Residency Counter.
 *			       perf code: 0x02
 *			       Available model: SLM,AMT,NHM,WSM,SNB,IVB,HSW,BDW,
 *						SKL,KNL,GLM,CNL,KBL,CML,ICL,ICX,
 *						TGL,TNT,RKL,ADL,RPL,SPR,MTL,SRF,
 *						ARL,LNL
 *			       Scope: Package (physical package)
 *	MSR_PKG_C7_RESIDENCY:  Package C7 Residency Counter.
 *			       perf code: 0x03
 *			       Available model: NHM,WSM,SNB,IVB,HSW,BDW,SKL,CNL,
 *						KBL,CML,ICL,TGL,RKL
 *			       Scope: Package (physical package)
 *	MSR_PKG_C8_RESIDENCY:  Package C8 Residency Counter.
 *			       perf code: 0x04
 *			       Available model: HSW ULT,KBL,CNL,CML,ICL,TGL,RKL,
 *						ADL,RPL,MTL,ARL
 *			       Scope: Package (physical package)
 *	MSR_PKG_C9_RESIDENCY:  Package C9 Residency Counter.
 *			       perf code: 0x05
 *			       Available model: HSW ULT,KBL,CNL,CML,ICL,TGL,RKL
 *			       Scope: Package (physical package)
 *	MSR_PKG_C10_RESIDENCY: Package C10 Residency Counter.
 *			       perf code: 0x06
 *			       Available model: HSW ULT,KBL,GLM,CNL,CML,ICL,TGL,
 *						TNT,RKL,ADL,RPL,MTL,ARL,LNL
 *			       Scope: Package (physical package)
 *	MSR_MODULE_C6_RES_MS:  Module C6 Residency Counter.
 *			       perf code: 0x00
 *			       Available model: SRF,GRR
 *			       Scope: A cluster of cores shared L2 cache
 *
 */

#include <linux/module.h>
#include <linux/slab.h>
#include <linux/perf_event.h>
#include <linux/nospec.h>
#include <asm/cpu_device_id.h>
#include <asm/intel-family.h>
#include "../perf_event.h"
#include "../probe.h"

MODULE_DESCRIPTION("Support for Intel cstate performance events");
MODULE_LICENSE("GPL");

#define DEFINE_CSTATE_FORMAT_ATTR(_var, _name, _format)		\
static ssize_t __cstate_##_var##_show(struct device *dev,	\
				struct device_attribute *attr,	\
				char *page)			\
{								\
	BUILD_BUG_ON(sizeof(_format) >= PAGE_SIZE);		\
	return sprintf(page, _format "\n");			\
}								\
static struct device_attribute format_attr_##_var =		\
	__ATTR(_name, 0444, __cstate_##_var##_show, NULL)

/* Model -> events mapping */
struct cstate_model {
	unsigned long		core_events;
	unsigned long		pkg_events;
	unsigned long		module_events;
	unsigned long		quirks;
};

/* Quirk flags */
#define SLM_PKG_C6_USE_C7_MSR	(1UL << 0)
#define KNL_CORE_C6_MSR		(1UL << 1)

/* cstate_core PMU */
static struct pmu cstate_core_pmu;
static bool has_cstate_core;

enum perf_cstate_core_events {
	PERF_CSTATE_CORE_C1_RES = 0,
	PERF_CSTATE_CORE_C3_RES,
	PERF_CSTATE_CORE_C6_RES,
	PERF_CSTATE_CORE_C7_RES,

	PERF_CSTATE_CORE_EVENT_MAX,
};

PMU_EVENT_ATTR_STRING(c1-residency, attr_cstate_core_c1, "event=0x00");
PMU_EVENT_ATTR_STRING(c3-residency, attr_cstate_core_c3, "event=0x01");
PMU_EVENT_ATTR_STRING(c6-residency, attr_cstate_core_c6, "event=0x02");
PMU_EVENT_ATTR_STRING(c7-residency, attr_cstate_core_c7, "event=0x03");

static unsigned long core_msr_mask;

PMU_EVENT_GROUP(events, cstate_core_c1);
PMU_EVENT_GROUP(events, cstate_core_c3);
PMU_EVENT_GROUP(events, cstate_core_c6);
PMU_EVENT_GROUP(events, cstate_core_c7);

static bool test_msr(int idx, void *data)
{
	return test_bit(idx, (unsigned long *) data);
}

static struct perf_msr core_msr[] = {
	[PERF_CSTATE_CORE_C1_RES] = { MSR_CORE_C1_RES,		&group_cstate_core_c1,	test_msr },
	[PERF_CSTATE_CORE_C3_RES] = { MSR_CORE_C3_RESIDENCY,	&group_cstate_core_c3,	test_msr },
	[PERF_CSTATE_CORE_C6_RES] = { MSR_CORE_C6_RESIDENCY,	&group_cstate_core_c6,	test_msr },
	[PERF_CSTATE_CORE_C7_RES] = { MSR_CORE_C7_RESIDENCY,	&group_cstate_core_c7,	test_msr },
};

static struct attribute *attrs_empty[] = {
	NULL,
};

/*
 * There are no default events, but we need to create
 * "events" group (with empty attrs) before updating
 * it with detected events.
 */
static struct attribute_group cstate_events_attr_group = {
	.name = "events",
	.attrs = attrs_empty,
};

DEFINE_CSTATE_FORMAT_ATTR(cstate_event, event, "config:0-63");
static struct attribute *cstate_format_attrs[] = {
	&format_attr_cstate_event.attr,
	NULL,
};

static struct attribute_group cstate_format_attr_group = {
	.name = "format",
	.attrs = cstate_format_attrs,
};

static const struct attribute_group *cstate_attr_groups[] = {
	&cstate_events_attr_group,
	&cstate_format_attr_group,
	NULL,
};

/* cstate_pkg PMU */
static struct pmu cstate_pkg_pmu;
static bool has_cstate_pkg;

enum perf_cstate_pkg_events {
	PERF_CSTATE_PKG_C2_RES = 0,
	PERF_CSTATE_PKG_C3_RES,
	PERF_CSTATE_PKG_C6_RES,
	PERF_CSTATE_PKG_C7_RES,
	PERF_CSTATE_PKG_C8_RES,
	PERF_CSTATE_PKG_C9_RES,
	PERF_CSTATE_PKG_C10_RES,

	PERF_CSTATE_PKG_EVENT_MAX,
};

PMU_EVENT_ATTR_STRING(c2-residency,  attr_cstate_pkg_c2,  "event=0x00");
PMU_EVENT_ATTR_STRING(c3-residency,  attr_cstate_pkg_c3,  "event=0x01");
PMU_EVENT_ATTR_STRING(c6-residency,  attr_cstate_pkg_c6,  "event=0x02");
PMU_EVENT_ATTR_STRING(c7-residency,  attr_cstate_pkg_c7,  "event=0x03");
PMU_EVENT_ATTR_STRING(c8-residency,  attr_cstate_pkg_c8,  "event=0x04");
PMU_EVENT_ATTR_STRING(c9-residency,  attr_cstate_pkg_c9,  "event=0x05");
PMU_EVENT_ATTR_STRING(c10-residency, attr_cstate_pkg_c10, "event=0x06");

static unsigned long pkg_msr_mask;

PMU_EVENT_GROUP(events, cstate_pkg_c2);
PMU_EVENT_GROUP(events, cstate_pkg_c3);
PMU_EVENT_GROUP(events, cstate_pkg_c6);
PMU_EVENT_GROUP(events, cstate_pkg_c7);
PMU_EVENT_GROUP(events, cstate_pkg_c8);
PMU_EVENT_GROUP(events, cstate_pkg_c9);
PMU_EVENT_GROUP(events, cstate_pkg_c10);

static struct perf_msr pkg_msr[] = {
	[PERF_CSTATE_PKG_C2_RES]  = { MSR_PKG_C2_RESIDENCY,	&group_cstate_pkg_c2,	test_msr },
	[PERF_CSTATE_PKG_C3_RES]  = { MSR_PKG_C3_RESIDENCY,	&group_cstate_pkg_c3,	test_msr },
	[PERF_CSTATE_PKG_C6_RES]  = { MSR_PKG_C6_RESIDENCY,	&group_cstate_pkg_c6,	test_msr },
	[PERF_CSTATE_PKG_C7_RES]  = { MSR_PKG_C7_RESIDENCY,	&group_cstate_pkg_c7,	test_msr },
	[PERF_CSTATE_PKG_C8_RES]  = { MSR_PKG_C8_RESIDENCY,	&group_cstate_pkg_c8,	test_msr },
	[PERF_CSTATE_PKG_C9_RES]  = { MSR_PKG_C9_RESIDENCY,	&group_cstate_pkg_c9,	test_msr },
	[PERF_CSTATE_PKG_C10_RES] = { MSR_PKG_C10_RESIDENCY,	&group_cstate_pkg_c10,	test_msr },
};

/* cstate_module PMU */
static struct pmu cstate_module_pmu;
static bool has_cstate_module;

enum perf_cstate_module_events {
	PERF_CSTATE_MODULE_C6_RES = 0,

	PERF_CSTATE_MODULE_EVENT_MAX,
};

PMU_EVENT_ATTR_STRING(c6-residency, attr_cstate_module_c6, "event=0x00");

static unsigned long module_msr_mask;

PMU_EVENT_GROUP(events, cstate_module_c6);

static struct perf_msr module_msr[] = {
	[PERF_CSTATE_MODULE_C6_RES]  = { MSR_MODULE_C6_RES_MS,	&group_cstate_module_c6,	test_msr },
};

static int cstate_pmu_event_init(struct perf_event *event)
{
	u64 cfg = event->attr.config;

	if (event->attr.type != event->pmu->type)
		return -ENOENT;

	/* unsupported modes and filters */
	if (event->attr.sample_period) /* no sampling */
		return -EINVAL;

	if (event->cpu < 0)
		return -EINVAL;

	if (event->pmu == &cstate_core_pmu) {
		if (cfg >= PERF_CSTATE_CORE_EVENT_MAX)
			return -EINVAL;
		cfg = array_index_nospec((unsigned long)cfg, PERF_CSTATE_CORE_EVENT_MAX);
		if (!(core_msr_mask & (1 << cfg)))
			return -EINVAL;
		event->hw.event_base = core_msr[cfg].msr;
	} else if (event->pmu == &cstate_pkg_pmu) {
		if (cfg >= PERF_CSTATE_PKG_EVENT_MAX)
			return -EINVAL;
		cfg = array_index_nospec((unsigned long)cfg, PERF_CSTATE_PKG_EVENT_MAX);
		if (!(pkg_msr_mask & (1 << cfg)))
			return -EINVAL;
		event->hw.event_base = pkg_msr[cfg].msr;
	} else if (event->pmu == &cstate_module_pmu) {
		if (cfg >= PERF_CSTATE_MODULE_EVENT_MAX)
			return -EINVAL;
		cfg = array_index_nospec((unsigned long)cfg, PERF_CSTATE_MODULE_EVENT_MAX);
		if (!(module_msr_mask & (1 << cfg)))
			return -EINVAL;
		event->hw.event_base = module_msr[cfg].msr;
	} else {
		return -ENOENT;
	}

	event->hw.config = cfg;
	event->hw.idx = -1;
	return 0;
}

static inline u64 cstate_pmu_read_counter(struct perf_event *event)
{
	u64 val;

	rdmsrl(event->hw.event_base, val);
	return val;
}

static void cstate_pmu_event_update(struct perf_event *event)
{
	struct hw_perf_event *hwc = &event->hw;
	u64 prev_raw_count, new_raw_count;

	prev_raw_count = local64_read(&hwc->prev_count);
	do {
		new_raw_count = cstate_pmu_read_counter(event);
	} while (!local64_try_cmpxchg(&hwc->prev_count,
				      &prev_raw_count, new_raw_count));

	local64_add(new_raw_count - prev_raw_count, &event->count);
}

static void cstate_pmu_event_start(struct perf_event *event, int mode)
{
	local64_set(&event->hw.prev_count, cstate_pmu_read_counter(event));
}

static void cstate_pmu_event_stop(struct perf_event *event, int mode)
{
	cstate_pmu_event_update(event);
}

static void cstate_pmu_event_del(struct perf_event *event, int mode)
{
	cstate_pmu_event_stop(event, PERF_EF_UPDATE);
}

static int cstate_pmu_event_add(struct perf_event *event, int mode)
{
	if (mode & PERF_EF_START)
		cstate_pmu_event_start(event, mode);

	return 0;
}

static const struct attribute_group *core_attr_update[] = {
	&group_cstate_core_c1,
	&group_cstate_core_c3,
	&group_cstate_core_c6,
	&group_cstate_core_c7,
	NULL,
};

static const struct attribute_group *pkg_attr_update[] = {
	&group_cstate_pkg_c2,
	&group_cstate_pkg_c3,
	&group_cstate_pkg_c6,
	&group_cstate_pkg_c7,
	&group_cstate_pkg_c8,
	&group_cstate_pkg_c9,
	&group_cstate_pkg_c10,
	NULL,
};

static const struct attribute_group *module_attr_update[] = {
	&group_cstate_module_c6,
	NULL
};

static struct pmu cstate_core_pmu = {
	.attr_groups	= cstate_attr_groups,
	.attr_update	= core_attr_update,
	.name		= "cstate_core",
	.task_ctx_nr	= perf_invalid_context,
	.event_init	= cstate_pmu_event_init,
	.add		= cstate_pmu_event_add,
	.del		= cstate_pmu_event_del,
	.start		= cstate_pmu_event_start,
	.stop		= cstate_pmu_event_stop,
	.read		= cstate_pmu_event_update,
	.capabilities	= PERF_PMU_CAP_NO_INTERRUPT | PERF_PMU_CAP_NO_EXCLUDE,
	.scope		= PERF_PMU_SCOPE_CORE,
	.module		= THIS_MODULE,
};

static struct pmu cstate_pkg_pmu = {
	.attr_groups	= cstate_attr_groups,
	.attr_update	= pkg_attr_update,
	.name		= "cstate_pkg",
	.task_ctx_nr	= perf_invalid_context,
	.event_init	= cstate_pmu_event_init,
	.add		= cstate_pmu_event_add,
	.del		= cstate_pmu_event_del,
	.start		= cstate_pmu_event_start,
	.stop		= cstate_pmu_event_stop,
	.read		= cstate_pmu_event_update,
	.capabilities	= PERF_PMU_CAP_NO_INTERRUPT | PERF_PMU_CAP_NO_EXCLUDE,
	.scope		= PERF_PMU_SCOPE_PKG,
	.module		= THIS_MODULE,
};

static struct pmu cstate_module_pmu = {
	.attr_groups	= cstate_attr_groups,
	.attr_update	= module_attr_update,
	.name		= "cstate_module",
	.task_ctx_nr	= perf_invalid_context,
	.event_init	= cstate_pmu_event_init,
	.add		= cstate_pmu_event_add,
	.del		= cstate_pmu_event_del,
	.start		= cstate_pmu_event_start,
	.stop		= cstate_pmu_event_stop,
	.read		= cstate_pmu_event_update,
	.capabilities	= PERF_PMU_CAP_NO_INTERRUPT | PERF_PMU_CAP_NO_EXCLUDE,
	.scope		= PERF_PMU_SCOPE_CLUSTER,
	.module		= THIS_MODULE,
};

static const struct cstate_model nhm_cstates __initconst = {
	.core_events		= BIT(PERF_CSTATE_CORE_C3_RES) |
				  BIT(PERF_CSTATE_CORE_C6_RES),

	.pkg_events		= BIT(PERF_CSTATE_PKG_C3_RES) |
				  BIT(PERF_CSTATE_PKG_C6_RES) |
				  BIT(PERF_CSTATE_PKG_C7_RES),
};

static const struct cstate_model snb_cstates __initconst = {
	.core_events		= BIT(PERF_CSTATE_CORE_C3_RES) |
				  BIT(PERF_CSTATE_CORE_C6_RES) |
				  BIT(PERF_CSTATE_CORE_C7_RES),

	.pkg_events		= BIT(PERF_CSTATE_PKG_C2_RES) |
				  BIT(PERF_CSTATE_PKG_C3_RES) |
				  BIT(PERF_CSTATE_PKG_C6_RES) |
				  BIT(PERF_CSTATE_PKG_C7_RES),
};

static const struct cstate_model hswult_cstates __initconst = {
	.core_events		= BIT(PERF_CSTATE_CORE_C3_RES) |
				  BIT(PERF_CSTATE_CORE_C6_RES) |
				  BIT(PERF_CSTATE_CORE_C7_RES),

	.pkg_events		= BIT(PERF_CSTATE_PKG_C2_RES) |
				  BIT(PERF_CSTATE_PKG_C3_RES) |
				  BIT(PERF_CSTATE_PKG_C6_RES) |
				  BIT(PERF_CSTATE_PKG_C7_RES) |
				  BIT(PERF_CSTATE_PKG_C8_RES) |
				  BIT(PERF_CSTATE_PKG_C9_RES) |
				  BIT(PERF_CSTATE_PKG_C10_RES),
};

static const struct cstate_model cnl_cstates __initconst = {
	.core_events		= BIT(PERF_CSTATE_CORE_C1_RES) |
				  BIT(PERF_CSTATE_CORE_C3_RES) |
				  BIT(PERF_CSTATE_CORE_C6_RES) |
				  BIT(PERF_CSTATE_CORE_C7_RES),

	.pkg_events		= BIT(PERF_CSTATE_PKG_C2_RES) |
				  BIT(PERF_CSTATE_PKG_C3_RES) |
				  BIT(PERF_CSTATE_PKG_C6_RES) |
				  BIT(PERF_CSTATE_PKG_C7_RES) |
				  BIT(PERF_CSTATE_PKG_C8_RES) |
				  BIT(PERF_CSTATE_PKG_C9_RES) |
				  BIT(PERF_CSTATE_PKG_C10_RES),
};

static const struct cstate_model icl_cstates __initconst = {
	.core_events		= BIT(PERF_CSTATE_CORE_C6_RES) |
				  BIT(PERF_CSTATE_CORE_C7_RES),

	.pkg_events		= BIT(PERF_CSTATE_PKG_C2_RES) |
				  BIT(PERF_CSTATE_PKG_C3_RES) |
				  BIT(PERF_CSTATE_PKG_C6_RES) |
				  BIT(PERF_CSTATE_PKG_C7_RES) |
				  BIT(PERF_CSTATE_PKG_C8_RES) |
				  BIT(PERF_CSTATE_PKG_C9_RES) |
				  BIT(PERF_CSTATE_PKG_C10_RES),
};

static const struct cstate_model icx_cstates __initconst = {
	.core_events		= BIT(PERF_CSTATE_CORE_C1_RES) |
				  BIT(PERF_CSTATE_CORE_C6_RES),

	.pkg_events		= BIT(PERF_CSTATE_PKG_C2_RES) |
				  BIT(PERF_CSTATE_PKG_C6_RES),
};

static const struct cstate_model adl_cstates __initconst = {
	.core_events		= BIT(PERF_CSTATE_CORE_C1_RES) |
				  BIT(PERF_CSTATE_CORE_C6_RES) |
				  BIT(PERF_CSTATE_CORE_C7_RES),

	.pkg_events		= BIT(PERF_CSTATE_PKG_C2_RES) |
				  BIT(PERF_CSTATE_PKG_C3_RES) |
				  BIT(PERF_CSTATE_PKG_C6_RES) |
				  BIT(PERF_CSTATE_PKG_C8_RES) |
<<<<<<< HEAD
=======
				  BIT(PERF_CSTATE_PKG_C10_RES),
};

static const struct cstate_model lnl_cstates __initconst = {
	.core_events		= BIT(PERF_CSTATE_CORE_C1_RES) |
				  BIT(PERF_CSTATE_CORE_C6_RES) |
				  BIT(PERF_CSTATE_CORE_C7_RES),

	.pkg_events		= BIT(PERF_CSTATE_PKG_C2_RES) |
				  BIT(PERF_CSTATE_PKG_C3_RES) |
				  BIT(PERF_CSTATE_PKG_C6_RES) |
>>>>>>> a6ad5510
				  BIT(PERF_CSTATE_PKG_C10_RES),
};

static const struct cstate_model slm_cstates __initconst = {
	.core_events		= BIT(PERF_CSTATE_CORE_C1_RES) |
				  BIT(PERF_CSTATE_CORE_C6_RES),

	.pkg_events		= BIT(PERF_CSTATE_PKG_C6_RES),
	.quirks			= SLM_PKG_C6_USE_C7_MSR,
};


static const struct cstate_model knl_cstates __initconst = {
	.core_events		= BIT(PERF_CSTATE_CORE_C6_RES),

	.pkg_events		= BIT(PERF_CSTATE_PKG_C2_RES) |
				  BIT(PERF_CSTATE_PKG_C3_RES) |
				  BIT(PERF_CSTATE_PKG_C6_RES),
	.quirks			= KNL_CORE_C6_MSR,
};


static const struct cstate_model glm_cstates __initconst = {
	.core_events		= BIT(PERF_CSTATE_CORE_C1_RES) |
				  BIT(PERF_CSTATE_CORE_C3_RES) |
				  BIT(PERF_CSTATE_CORE_C6_RES),

	.pkg_events		= BIT(PERF_CSTATE_PKG_C2_RES) |
				  BIT(PERF_CSTATE_PKG_C3_RES) |
				  BIT(PERF_CSTATE_PKG_C6_RES) |
				  BIT(PERF_CSTATE_PKG_C10_RES),
};

static const struct cstate_model grr_cstates __initconst = {
	.core_events		= BIT(PERF_CSTATE_CORE_C1_RES) |
				  BIT(PERF_CSTATE_CORE_C6_RES),

	.module_events		= BIT(PERF_CSTATE_MODULE_C6_RES),
};

static const struct cstate_model srf_cstates __initconst = {
	.core_events		= BIT(PERF_CSTATE_CORE_C1_RES) |
				  BIT(PERF_CSTATE_CORE_C6_RES),

	.pkg_events		= BIT(PERF_CSTATE_PKG_C2_RES) |
				  BIT(PERF_CSTATE_PKG_C6_RES),

	.module_events		= BIT(PERF_CSTATE_MODULE_C6_RES),
};


static const struct x86_cpu_id intel_cstates_match[] __initconst = {
	X86_MATCH_VFM(INTEL_NEHALEM,		&nhm_cstates),
	X86_MATCH_VFM(INTEL_NEHALEM_EP,		&nhm_cstates),
	X86_MATCH_VFM(INTEL_NEHALEM_EX,		&nhm_cstates),

	X86_MATCH_VFM(INTEL_WESTMERE,		&nhm_cstates),
	X86_MATCH_VFM(INTEL_WESTMERE_EP,	&nhm_cstates),
	X86_MATCH_VFM(INTEL_WESTMERE_EX,	&nhm_cstates),

	X86_MATCH_VFM(INTEL_SANDYBRIDGE,	&snb_cstates),
	X86_MATCH_VFM(INTEL_SANDYBRIDGE_X,	&snb_cstates),

	X86_MATCH_VFM(INTEL_IVYBRIDGE,		&snb_cstates),
	X86_MATCH_VFM(INTEL_IVYBRIDGE_X,	&snb_cstates),

	X86_MATCH_VFM(INTEL_HASWELL,		&snb_cstates),
	X86_MATCH_VFM(INTEL_HASWELL_X,		&snb_cstates),
	X86_MATCH_VFM(INTEL_HASWELL_G,		&snb_cstates),

	X86_MATCH_VFM(INTEL_HASWELL_L,		&hswult_cstates),

	X86_MATCH_VFM(INTEL_ATOM_SILVERMONT,	&slm_cstates),
	X86_MATCH_VFM(INTEL_ATOM_SILVERMONT_D,	&slm_cstates),
	X86_MATCH_VFM(INTEL_ATOM_AIRMONT,	&slm_cstates),

	X86_MATCH_VFM(INTEL_BROADWELL,		&snb_cstates),
	X86_MATCH_VFM(INTEL_BROADWELL_D,	&snb_cstates),
	X86_MATCH_VFM(INTEL_BROADWELL_G,	&snb_cstates),
	X86_MATCH_VFM(INTEL_BROADWELL_X,	&snb_cstates),

	X86_MATCH_VFM(INTEL_SKYLAKE_L,		&snb_cstates),
	X86_MATCH_VFM(INTEL_SKYLAKE,		&snb_cstates),
	X86_MATCH_VFM(INTEL_SKYLAKE_X,		&snb_cstates),

	X86_MATCH_VFM(INTEL_KABYLAKE_L,		&hswult_cstates),
	X86_MATCH_VFM(INTEL_KABYLAKE,		&hswult_cstates),
	X86_MATCH_VFM(INTEL_COMETLAKE_L,	&hswult_cstates),
	X86_MATCH_VFM(INTEL_COMETLAKE,		&hswult_cstates),

	X86_MATCH_VFM(INTEL_CANNONLAKE_L,	&cnl_cstates),

	X86_MATCH_VFM(INTEL_XEON_PHI_KNL,	&knl_cstates),
	X86_MATCH_VFM(INTEL_XEON_PHI_KNM,	&knl_cstates),

	X86_MATCH_VFM(INTEL_ATOM_GOLDMONT,	&glm_cstates),
	X86_MATCH_VFM(INTEL_ATOM_GOLDMONT_D,	&glm_cstates),
	X86_MATCH_VFM(INTEL_ATOM_GOLDMONT_PLUS,	&glm_cstates),
	X86_MATCH_VFM(INTEL_ATOM_TREMONT_D,	&glm_cstates),
	X86_MATCH_VFM(INTEL_ATOM_TREMONT,	&glm_cstates),
	X86_MATCH_VFM(INTEL_ATOM_TREMONT_L,	&glm_cstates),
	X86_MATCH_VFM(INTEL_ATOM_GRACEMONT,	&adl_cstates),
	X86_MATCH_VFM(INTEL_ATOM_CRESTMONT_X,	&srf_cstates),
	X86_MATCH_VFM(INTEL_ATOM_CRESTMONT,	&grr_cstates),

	X86_MATCH_VFM(INTEL_ICELAKE_L,		&icl_cstates),
	X86_MATCH_VFM(INTEL_ICELAKE,		&icl_cstates),
	X86_MATCH_VFM(INTEL_ICELAKE_X,		&icx_cstates),
	X86_MATCH_VFM(INTEL_ICELAKE_D,		&icx_cstates),
	X86_MATCH_VFM(INTEL_SAPPHIRERAPIDS_X,	&icx_cstates),
	X86_MATCH_VFM(INTEL_EMERALDRAPIDS_X,	&icx_cstates),
	X86_MATCH_VFM(INTEL_GRANITERAPIDS_X,	&icx_cstates),
	X86_MATCH_VFM(INTEL_GRANITERAPIDS_D,	&icx_cstates),

	X86_MATCH_VFM(INTEL_TIGERLAKE_L,	&icl_cstates),
	X86_MATCH_VFM(INTEL_TIGERLAKE,		&icl_cstates),
	X86_MATCH_VFM(INTEL_ROCKETLAKE,		&icl_cstates),
	X86_MATCH_VFM(INTEL_ALDERLAKE,		&adl_cstates),
	X86_MATCH_VFM(INTEL_ALDERLAKE_L,	&adl_cstates),
	X86_MATCH_VFM(INTEL_RAPTORLAKE,		&adl_cstates),
	X86_MATCH_VFM(INTEL_RAPTORLAKE_P,	&adl_cstates),
	X86_MATCH_VFM(INTEL_RAPTORLAKE_S,	&adl_cstates),
	X86_MATCH_VFM(INTEL_METEORLAKE,		&adl_cstates),
	X86_MATCH_VFM(INTEL_METEORLAKE_L,	&adl_cstates),
	X86_MATCH_VFM(INTEL_ARROWLAKE,		&adl_cstates),
	X86_MATCH_VFM(INTEL_ARROWLAKE_H,	&adl_cstates),
	X86_MATCH_VFM(INTEL_ARROWLAKE_U,	&adl_cstates),
	X86_MATCH_VFM(INTEL_LUNARLAKE_M,	&lnl_cstates),
	{ },
};
MODULE_DEVICE_TABLE(x86cpu, intel_cstates_match);

static int __init cstate_probe(const struct cstate_model *cm)
{
	/* SLM has different MSR for PKG C6 */
	if (cm->quirks & SLM_PKG_C6_USE_C7_MSR)
		pkg_msr[PERF_CSTATE_PKG_C6_RES].msr = MSR_PKG_C7_RESIDENCY;

	/* KNL has different MSR for CORE C6 */
	if (cm->quirks & KNL_CORE_C6_MSR)
		pkg_msr[PERF_CSTATE_CORE_C6_RES].msr = MSR_KNL_CORE_C6_RESIDENCY;


	core_msr_mask = perf_msr_probe(core_msr, PERF_CSTATE_CORE_EVENT_MAX,
				       true, (void *) &cm->core_events);

	pkg_msr_mask = perf_msr_probe(pkg_msr, PERF_CSTATE_PKG_EVENT_MAX,
				      true, (void *) &cm->pkg_events);

	module_msr_mask = perf_msr_probe(module_msr, PERF_CSTATE_MODULE_EVENT_MAX,
				      true, (void *) &cm->module_events);

	has_cstate_core = !!core_msr_mask;
	has_cstate_pkg  = !!pkg_msr_mask;
	has_cstate_module  = !!module_msr_mask;

	return (has_cstate_core || has_cstate_pkg || has_cstate_module) ? 0 : -ENODEV;
}

static inline void cstate_cleanup(void)
{
	if (has_cstate_core)
		perf_pmu_unregister(&cstate_core_pmu);

	if (has_cstate_pkg)
		perf_pmu_unregister(&cstate_pkg_pmu);

	if (has_cstate_module)
		perf_pmu_unregister(&cstate_module_pmu);
}

static int __init cstate_init(void)
{
	int err;

	if (has_cstate_core) {
		err = perf_pmu_register(&cstate_core_pmu, cstate_core_pmu.name, -1);
		if (err) {
			has_cstate_core = false;
			pr_info("Failed to register cstate core pmu\n");
			cstate_cleanup();
			return err;
		}
	}

	if (has_cstate_pkg) {
		if (topology_max_dies_per_package() > 1) {
			/* CLX-AP is multi-die and the cstate is die-scope */
			cstate_pkg_pmu.scope = PERF_PMU_SCOPE_DIE;
			err = perf_pmu_register(&cstate_pkg_pmu,
						"cstate_die", -1);
		} else {
			err = perf_pmu_register(&cstate_pkg_pmu,
						cstate_pkg_pmu.name, -1);
		}
		if (err) {
			has_cstate_pkg = false;
			pr_info("Failed to register cstate pkg pmu\n");
			cstate_cleanup();
			return err;
		}
	}

	if (has_cstate_module) {
		err = perf_pmu_register(&cstate_module_pmu, cstate_module_pmu.name, -1);
		if (err) {
			has_cstate_module = false;
			pr_info("Failed to register cstate cluster pmu\n");
			cstate_cleanup();
			return err;
		}
	}
	return 0;
}

static int __init cstate_pmu_init(void)
{
	const struct x86_cpu_id *id;
	int err;

	if (boot_cpu_has(X86_FEATURE_HYPERVISOR))
		return -ENODEV;

	id = x86_match_cpu(intel_cstates_match);
	if (!id)
		return -ENODEV;

	err = cstate_probe((const struct cstate_model *) id->driver_data);
	if (err)
		return err;

	return cstate_init();
}
module_init(cstate_pmu_init);

static void __exit cstate_pmu_exit(void)
{
	cstate_cleanup();
}
module_exit(cstate_pmu_exit);<|MERGE_RESOLUTION|>--- conflicted
+++ resolved
@@ -512,8 +512,6 @@
 				  BIT(PERF_CSTATE_PKG_C3_RES) |
 				  BIT(PERF_CSTATE_PKG_C6_RES) |
 				  BIT(PERF_CSTATE_PKG_C8_RES) |
-<<<<<<< HEAD
-=======
 				  BIT(PERF_CSTATE_PKG_C10_RES),
 };
 
@@ -525,7 +523,6 @@
 	.pkg_events		= BIT(PERF_CSTATE_PKG_C2_RES) |
 				  BIT(PERF_CSTATE_PKG_C3_RES) |
 				  BIT(PERF_CSTATE_PKG_C6_RES) |
->>>>>>> a6ad5510
 				  BIT(PERF_CSTATE_PKG_C10_RES),
 };
 
