--- conflicted
+++ resolved
@@ -1355,14 +1355,11 @@
 		pr_warn("perf uncore: Failed to ioremap for %s.\n", type->name);
 
 	pci_dev_put(pdev);
-<<<<<<< HEAD
-=======
 }
 
 static void tgl_uncore_imc_freerunning_init_box(struct intel_uncore_box *box)
 {
 	__uncore_imc_init_box(box, 0);
->>>>>>> d60c95ef
 }
 
 static struct intel_uncore_ops tgl_uncore_imc_freerunning_ops = {
