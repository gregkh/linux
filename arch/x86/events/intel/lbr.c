// SPDX-License-Identifier: GPL-2.0
#include <linux/perf_event.h>
#include <linux/types.h>

#include <asm/cpu_device_id.h>
#include <asm/perf_event.h>
#include <asm/msr.h>

#include "../perf_event.h"

/*
 * Intel LBR_SELECT bits
 * Intel Vol3a, April 2011, Section 16.7 Table 16-10
 *
 * Hardware branch filter (not available on all CPUs)
 */
#define LBR_KERNEL_BIT		0 /* do not capture at ring0 */
#define LBR_USER_BIT		1 /* do not capture at ring > 0 */
#define LBR_JCC_BIT		2 /* do not capture conditional branches */
#define LBR_REL_CALL_BIT	3 /* do not capture relative calls */
#define LBR_IND_CALL_BIT	4 /* do not capture indirect calls */
#define LBR_RETURN_BIT		5 /* do not capture near returns */
#define LBR_IND_JMP_BIT		6 /* do not capture indirect jumps */
#define LBR_REL_JMP_BIT		7 /* do not capture relative jumps */
#define LBR_FAR_BIT		8 /* do not capture far branches */
#define LBR_CALL_STACK_BIT	9 /* enable call stack */

/*
 * Following bit only exists in Linux; we mask it out before writing it to
 * the actual MSR. But it helps the constraint perf code to understand
 * that this is a separate configuration.
 */
#define LBR_NO_INFO_BIT	       63 /* don't read LBR_INFO. */

#define LBR_KERNEL	(1 << LBR_KERNEL_BIT)
#define LBR_USER	(1 << LBR_USER_BIT)
#define LBR_JCC		(1 << LBR_JCC_BIT)
#define LBR_REL_CALL	(1 << LBR_REL_CALL_BIT)
#define LBR_IND_CALL	(1 << LBR_IND_CALL_BIT)
#define LBR_RETURN	(1 << LBR_RETURN_BIT)
#define LBR_REL_JMP	(1 << LBR_REL_JMP_BIT)
#define LBR_IND_JMP	(1 << LBR_IND_JMP_BIT)
#define LBR_FAR		(1 << LBR_FAR_BIT)
#define LBR_CALL_STACK	(1 << LBR_CALL_STACK_BIT)
#define LBR_NO_INFO	(1ULL << LBR_NO_INFO_BIT)

#define LBR_PLM (LBR_KERNEL | LBR_USER)

#define LBR_SEL_MASK	0x3ff	/* valid bits in LBR_SELECT */
#define LBR_NOT_SUPP	-1	/* LBR filter not supported */
#define LBR_IGN		0	/* ignored */

#define LBR_ANY		 \
	(LBR_JCC	|\
	 LBR_REL_CALL	|\
	 LBR_IND_CALL	|\
	 LBR_RETURN	|\
	 LBR_REL_JMP	|\
	 LBR_IND_JMP	|\
	 LBR_FAR)

#define LBR_FROM_FLAG_MISPRED	BIT_ULL(63)
#define LBR_FROM_FLAG_IN_TX	BIT_ULL(62)
#define LBR_FROM_FLAG_ABORT	BIT_ULL(61)

#define LBR_FROM_SIGNEXT_2MSB	(BIT_ULL(60) | BIT_ULL(59))

/*
 * Intel LBR_CTL bits
 *
 * Hardware branch filter for Arch LBR
 */
#define ARCH_LBR_KERNEL_BIT		1  /* capture at ring0 */
#define ARCH_LBR_USER_BIT		2  /* capture at ring > 0 */
#define ARCH_LBR_CALL_STACK_BIT		3  /* enable call stack */
#define ARCH_LBR_JCC_BIT		16 /* capture conditional branches */
#define ARCH_LBR_REL_JMP_BIT		17 /* capture relative jumps */
#define ARCH_LBR_IND_JMP_BIT		18 /* capture indirect jumps */
#define ARCH_LBR_REL_CALL_BIT		19 /* capture relative calls */
#define ARCH_LBR_IND_CALL_BIT		20 /* capture indirect calls */
#define ARCH_LBR_RETURN_BIT		21 /* capture near returns */
#define ARCH_LBR_OTHER_BRANCH_BIT	22 /* capture other branches */

#define ARCH_LBR_KERNEL			(1ULL << ARCH_LBR_KERNEL_BIT)
#define ARCH_LBR_USER			(1ULL << ARCH_LBR_USER_BIT)
#define ARCH_LBR_CALL_STACK		(1ULL << ARCH_LBR_CALL_STACK_BIT)
#define ARCH_LBR_JCC			(1ULL << ARCH_LBR_JCC_BIT)
#define ARCH_LBR_REL_JMP		(1ULL << ARCH_LBR_REL_JMP_BIT)
#define ARCH_LBR_IND_JMP		(1ULL << ARCH_LBR_IND_JMP_BIT)
#define ARCH_LBR_REL_CALL		(1ULL << ARCH_LBR_REL_CALL_BIT)
#define ARCH_LBR_IND_CALL		(1ULL << ARCH_LBR_IND_CALL_BIT)
#define ARCH_LBR_RETURN			(1ULL << ARCH_LBR_RETURN_BIT)
#define ARCH_LBR_OTHER_BRANCH		(1ULL << ARCH_LBR_OTHER_BRANCH_BIT)

#define ARCH_LBR_ANY			 \
	(ARCH_LBR_JCC			|\
	 ARCH_LBR_REL_JMP		|\
	 ARCH_LBR_IND_JMP		|\
	 ARCH_LBR_REL_CALL		|\
	 ARCH_LBR_IND_CALL		|\
	 ARCH_LBR_RETURN		|\
	 ARCH_LBR_OTHER_BRANCH)

#define ARCH_LBR_CTL_MASK			0x7f000e

static void intel_pmu_lbr_filter(struct cpu_hw_events *cpuc);

static __always_inline bool is_lbr_call_stack_bit_set(u64 config)
{
	if (static_cpu_has(X86_FEATURE_ARCH_LBR))
		return !!(config & ARCH_LBR_CALL_STACK);

	return !!(config & LBR_CALL_STACK);
}

/*
 * We only support LBR implementations that have FREEZE_LBRS_ON_PMI
 * otherwise it becomes near impossible to get a reliable stack.
 */

static void __intel_pmu_lbr_enable(bool pmi)
{
	struct cpu_hw_events *cpuc = this_cpu_ptr(&cpu_hw_events);
	u64 debugctl, lbr_select = 0, orig_debugctl;

	/*
	 * No need to unfreeze manually, as v4 can do that as part
	 * of the GLOBAL_STATUS ack.
	 */
	if (pmi && x86_pmu.version >= 4)
		return;

	/*
	 * No need to reprogram LBR_SELECT in a PMI, as it
	 * did not change.
	 */
	if (cpuc->lbr_sel)
		lbr_select = cpuc->lbr_sel->config & x86_pmu.lbr_sel_mask;
	if (!static_cpu_has(X86_FEATURE_ARCH_LBR) && !pmi && cpuc->lbr_sel)
		wrmsrl(MSR_LBR_SELECT, lbr_select);

	rdmsrl(MSR_IA32_DEBUGCTLMSR, debugctl);
	orig_debugctl = debugctl;

	if (!static_cpu_has(X86_FEATURE_ARCH_LBR))
		debugctl |= DEBUGCTLMSR_LBR;
	/*
	 * LBR callstack does not work well with FREEZE_LBRS_ON_PMI.
	 * If FREEZE_LBRS_ON_PMI is set, PMI near call/return instructions
	 * may cause superfluous increase/decrease of LBR_TOS.
	 */
	if (is_lbr_call_stack_bit_set(lbr_select))
		debugctl &= ~DEBUGCTLMSR_FREEZE_LBRS_ON_PMI;
	else
		debugctl |= DEBUGCTLMSR_FREEZE_LBRS_ON_PMI;

	if (orig_debugctl != debugctl)
		wrmsrl(MSR_IA32_DEBUGCTLMSR, debugctl);

	if (static_cpu_has(X86_FEATURE_ARCH_LBR))
		wrmsrl(MSR_ARCH_LBR_CTL, lbr_select | ARCH_LBR_CTL_LBREN);
}

void intel_pmu_lbr_reset_32(void)
{
	int i;

	for (i = 0; i < x86_pmu.lbr_nr; i++)
		wrmsrl(x86_pmu.lbr_from + i, 0);
}

void intel_pmu_lbr_reset_64(void)
{
	int i;

	for (i = 0; i < x86_pmu.lbr_nr; i++) {
		wrmsrl(x86_pmu.lbr_from + i, 0);
		wrmsrl(x86_pmu.lbr_to   + i, 0);
		if (x86_pmu.lbr_has_info)
			wrmsrl(x86_pmu.lbr_info + i, 0);
	}
}

static void intel_pmu_arch_lbr_reset(void)
{
	/* Write to ARCH_LBR_DEPTH MSR, all LBR entries are reset to 0 */
	wrmsrl(MSR_ARCH_LBR_DEPTH, x86_pmu.lbr_nr);
}

void intel_pmu_lbr_reset(void)
{
	struct cpu_hw_events *cpuc = this_cpu_ptr(&cpu_hw_events);

	if (!x86_pmu.lbr_nr)
		return;

	x86_pmu.lbr_reset();

	cpuc->last_task_ctx = NULL;
	cpuc->last_log_id = 0;
	if (!static_cpu_has(X86_FEATURE_ARCH_LBR) && cpuc->lbr_select)
		wrmsrl(MSR_LBR_SELECT, 0);
}

/*
 * TOS = most recently recorded branch
 */
static inline u64 intel_pmu_lbr_tos(void)
{
	u64 tos;

	rdmsrl(x86_pmu.lbr_tos, tos);
	return tos;
}

enum {
	LBR_NONE,
	LBR_VALID,
};

/*
 * For format LBR_FORMAT_EIP_FLAGS2, bits 61:62 in MSR_LAST_BRANCH_FROM_x
 * are the TSX flags when TSX is supported, but when TSX is not supported
 * they have no consistent behavior:
 *
 *   - For wrmsr(), bits 61:62 are considered part of the sign extension.
 *   - For HW updates (branch captures) bits 61:62 are always OFF and are not
 *     part of the sign extension.
 *
 * Therefore, if:
 *
 *   1) LBR format LBR_FORMAT_EIP_FLAGS2
 *   2) CPU has no TSX support enabled
 *
 * ... then any value passed to wrmsr() must be sign extended to 63 bits and any
 * value from rdmsr() must be converted to have a 61 bits sign extension,
 * ignoring the TSX flags.
 */
static inline bool lbr_from_signext_quirk_needed(void)
{
	bool tsx_support = boot_cpu_has(X86_FEATURE_HLE) ||
			   boot_cpu_has(X86_FEATURE_RTM);

	return !tsx_support;
}

static DEFINE_STATIC_KEY_FALSE(lbr_from_quirk_key);

/* If quirk is enabled, ensure sign extension is 63 bits: */
inline u64 lbr_from_signext_quirk_wr(u64 val)
{
	if (static_branch_unlikely(&lbr_from_quirk_key)) {
		/*
		 * Sign extend into bits 61:62 while preserving bit 63.
		 *
		 * Quirk is enabled when TSX is disabled. Therefore TSX bits
		 * in val are always OFF and must be changed to be sign
		 * extension bits. Since bits 59:60 are guaranteed to be
		 * part of the sign extension bits, we can just copy them
		 * to 61:62.
		 */
		val |= (LBR_FROM_SIGNEXT_2MSB & val) << 2;
	}
	return val;
}

/*
 * If quirk is needed, ensure sign extension is 61 bits:
 */
static u64 lbr_from_signext_quirk_rd(u64 val)
{
	if (static_branch_unlikely(&lbr_from_quirk_key)) {
		/*
		 * Quirk is on when TSX is not enabled. Therefore TSX
		 * flags must be read as OFF.
		 */
		val &= ~(LBR_FROM_FLAG_IN_TX | LBR_FROM_FLAG_ABORT);
	}
	return val;
}

static __always_inline void wrlbr_from(unsigned int idx, u64 val)
{
	val = lbr_from_signext_quirk_wr(val);
	wrmsrl(x86_pmu.lbr_from + idx, val);
}

static __always_inline void wrlbr_to(unsigned int idx, u64 val)
{
	wrmsrl(x86_pmu.lbr_to + idx, val);
}

static __always_inline void wrlbr_info(unsigned int idx, u64 val)
{
	wrmsrl(x86_pmu.lbr_info + idx, val);
}

static __always_inline u64 rdlbr_from(unsigned int idx, struct lbr_entry *lbr)
{
	u64 val;

	if (lbr)
		return lbr->from;

	rdmsrl(x86_pmu.lbr_from + idx, val);

	return lbr_from_signext_quirk_rd(val);
}

static __always_inline u64 rdlbr_to(unsigned int idx, struct lbr_entry *lbr)
{
	u64 val;

	if (lbr)
		return lbr->to;

	rdmsrl(x86_pmu.lbr_to + idx, val);

	return val;
}

static __always_inline u64 rdlbr_info(unsigned int idx, struct lbr_entry *lbr)
{
	u64 val;

	if (lbr)
		return lbr->info;

	rdmsrl(x86_pmu.lbr_info + idx, val);

	return val;
}

static inline void
wrlbr_all(struct lbr_entry *lbr, unsigned int idx, bool need_info)
{
	wrlbr_from(idx, lbr->from);
	wrlbr_to(idx, lbr->to);
	if (need_info)
		wrlbr_info(idx, lbr->info);
}

static inline bool
rdlbr_all(struct lbr_entry *lbr, unsigned int idx, bool need_info)
{
	u64 from = rdlbr_from(idx, NULL);

	/* Don't read invalid entry */
	if (!from)
		return false;

	lbr->from = from;
	lbr->to = rdlbr_to(idx, NULL);
	if (need_info)
		lbr->info = rdlbr_info(idx, NULL);

	return true;
}

void intel_pmu_lbr_restore(void *ctx)
{
	struct cpu_hw_events *cpuc = this_cpu_ptr(&cpu_hw_events);
	struct x86_perf_task_context *task_ctx = ctx;
	bool need_info = x86_pmu.lbr_has_info;
	u64 tos = task_ctx->tos;
	unsigned lbr_idx, mask;
	int i;

	mask = x86_pmu.lbr_nr - 1;
	for (i = 0; i < task_ctx->valid_lbrs; i++) {
		lbr_idx = (tos - i) & mask;
		wrlbr_all(&task_ctx->lbr[i], lbr_idx, need_info);
	}

	for (; i < x86_pmu.lbr_nr; i++) {
		lbr_idx = (tos - i) & mask;
		wrlbr_from(lbr_idx, 0);
		wrlbr_to(lbr_idx, 0);
		if (need_info)
			wrlbr_info(lbr_idx, 0);
	}

	wrmsrl(x86_pmu.lbr_tos, tos);

	if (cpuc->lbr_select)
		wrmsrl(MSR_LBR_SELECT, task_ctx->lbr_sel);
}

static void intel_pmu_arch_lbr_restore(void *ctx)
{
	struct x86_perf_task_context_arch_lbr *task_ctx = ctx;
	struct lbr_entry *entries = task_ctx->entries;
	int i;

	/* Fast reset the LBRs before restore if the call stack is not full. */
	if (!entries[x86_pmu.lbr_nr - 1].from)
		intel_pmu_arch_lbr_reset();

	for (i = 0; i < x86_pmu.lbr_nr; i++) {
		if (!entries[i].from)
			break;
		wrlbr_all(&entries[i], i, true);
	}
}

/*
 * Restore the Architecture LBR state from the xsave area in the perf
 * context data for the task via the XRSTORS instruction.
 */
static void intel_pmu_arch_lbr_xrstors(void *ctx)
{
	struct x86_perf_task_context_arch_lbr_xsave *task_ctx = ctx;

	xrstors(&task_ctx->xsave, XFEATURE_MASK_LBR);
}

static __always_inline bool lbr_is_reset_in_cstate(void *ctx)
{
	if (static_cpu_has(X86_FEATURE_ARCH_LBR))
		return x86_pmu.lbr_deep_c_reset && !rdlbr_from(0, NULL);

	return !rdlbr_from(((struct x86_perf_task_context *)ctx)->tos, NULL);
}

static inline bool has_lbr_callstack_users(void *ctx)
{
	return task_context_opt(ctx)->lbr_callstack_users ||
	       x86_pmu.lbr_callstack_users;
}

static void __intel_pmu_lbr_restore(void *ctx)
{
	struct cpu_hw_events *cpuc = this_cpu_ptr(&cpu_hw_events);

	if (!has_lbr_callstack_users(ctx) ||
	    task_context_opt(ctx)->lbr_stack_state == LBR_NONE) {
		intel_pmu_lbr_reset();
		return;
	}

	/*
	 * Does not restore the LBR registers, if
	 * - No one else touched them, and
	 * - Was not cleared in Cstate
	 */
	if ((ctx == cpuc->last_task_ctx) &&
	    (task_context_opt(ctx)->log_id == cpuc->last_log_id) &&
	    !lbr_is_reset_in_cstate(ctx)) {
		task_context_opt(ctx)->lbr_stack_state = LBR_NONE;
		return;
	}

	x86_pmu.lbr_restore(ctx);

	task_context_opt(ctx)->lbr_stack_state = LBR_NONE;
}

void intel_pmu_lbr_save(void *ctx)
{
	struct cpu_hw_events *cpuc = this_cpu_ptr(&cpu_hw_events);
	struct x86_perf_task_context *task_ctx = ctx;
	bool need_info = x86_pmu.lbr_has_info;
	unsigned lbr_idx, mask;
	u64 tos;
	int i;

	mask = x86_pmu.lbr_nr - 1;
	tos = intel_pmu_lbr_tos();
	for (i = 0; i < x86_pmu.lbr_nr; i++) {
		lbr_idx = (tos - i) & mask;
		if (!rdlbr_all(&task_ctx->lbr[i], lbr_idx, need_info))
			break;
	}
	task_ctx->valid_lbrs = i;
	task_ctx->tos = tos;

	if (cpuc->lbr_select)
		rdmsrl(MSR_LBR_SELECT, task_ctx->lbr_sel);
}

static void intel_pmu_arch_lbr_save(void *ctx)
{
	struct x86_perf_task_context_arch_lbr *task_ctx = ctx;
	struct lbr_entry *entries = task_ctx->entries;
	int i;

	for (i = 0; i < x86_pmu.lbr_nr; i++) {
		if (!rdlbr_all(&entries[i], i, true))
			break;
	}

	/* LBR call stack is not full. Reset is required in restore. */
	if (i < x86_pmu.lbr_nr)
		entries[x86_pmu.lbr_nr - 1].from = 0;
}

/*
 * Save the Architecture LBR state to the xsave area in the perf
 * context data for the task via the XSAVES instruction.
 */
static void intel_pmu_arch_lbr_xsaves(void *ctx)
{
	struct x86_perf_task_context_arch_lbr_xsave *task_ctx = ctx;

	xsaves(&task_ctx->xsave, XFEATURE_MASK_LBR);
}

static void __intel_pmu_lbr_save(void *ctx)
{
	struct cpu_hw_events *cpuc = this_cpu_ptr(&cpu_hw_events);

	if (!has_lbr_callstack_users(ctx)) {
		task_context_opt(ctx)->lbr_stack_state = LBR_NONE;
		return;
	}

	x86_pmu.lbr_save(ctx);

	task_context_opt(ctx)->lbr_stack_state = LBR_VALID;

	cpuc->last_task_ctx = ctx;
	cpuc->last_log_id = ++task_context_opt(ctx)->log_id;
}

<<<<<<< HEAD
void intel_pmu_lbr_swap_task_ctx(struct perf_event_pmu_context *prev_epc,
				 struct perf_event_pmu_context *next_epc)
{
	void *prev_ctx_data, *next_ctx_data;

	swap(prev_epc->task_ctx_data, next_epc->task_ctx_data);

	/*
	 * Architecture specific synchronization makes sense in case
	 * both prev_epc->task_ctx_data and next_epc->task_ctx_data
	 * pointers are allocated.
	 */

	prev_ctx_data = next_epc->task_ctx_data;
	next_ctx_data = prev_epc->task_ctx_data;

	if (!prev_ctx_data || !next_ctx_data)
		return;

	swap(task_context_opt(prev_ctx_data)->lbr_callstack_users,
	     task_context_opt(next_ctx_data)->lbr_callstack_users);
}

=======
>>>>>>> fc85704c
void intel_pmu_lbr_sched_task(struct perf_event_pmu_context *pmu_ctx,
			      struct task_struct *task, bool sched_in)
{
	struct cpu_hw_events *cpuc = this_cpu_ptr(&cpu_hw_events);
	struct perf_ctx_data *ctx_data;
	void *task_ctx;

	if (!cpuc->lbr_users)
		return;

	/*
	 * If LBR callstack feature is enabled and the stack was saved when
	 * the task was scheduled out, restore the stack. Otherwise flush
	 * the LBR stack.
	 */
	rcu_read_lock();
	ctx_data = rcu_dereference(task->perf_ctx_data);
	task_ctx = ctx_data ? ctx_data->data : NULL;
	if (task_ctx) {
		if (sched_in)
			__intel_pmu_lbr_restore(task_ctx);
		else
			__intel_pmu_lbr_save(task_ctx);
		rcu_read_unlock();
		return;
	}
	rcu_read_unlock();

	/*
	 * Since a context switch can flip the address space and LBR entries
	 * are not tagged with an identifier, we need to wipe the LBR, even for
	 * per-cpu events. You simply cannot resolve the branches from the old
	 * address space.
	 */
	if (sched_in)
		intel_pmu_lbr_reset();
}

static inline bool branch_user_callstack(unsigned br_sel)
{
	return (br_sel & X86_BR_USER) && (br_sel & X86_BR_CALL_STACK);
}

void intel_pmu_lbr_add(struct perf_event *event)
{
	struct cpu_hw_events *cpuc = this_cpu_ptr(&cpu_hw_events);

	if (!x86_pmu.lbr_nr)
		return;

	if (event->hw.flags & PERF_X86_EVENT_LBR_SELECT)
		cpuc->lbr_select = 1;

	cpuc->br_sel = event->hw.branch_reg.reg;

	if (branch_user_callstack(cpuc->br_sel)) {
		if (event->attach_state & PERF_ATTACH_TASK) {
			struct task_struct *task = event->hw.target;
			struct perf_ctx_data *ctx_data;

			rcu_read_lock();
			ctx_data = rcu_dereference(task->perf_ctx_data);
			if (ctx_data)
				task_context_opt(ctx_data->data)->lbr_callstack_users++;
			rcu_read_unlock();
		} else
			x86_pmu.lbr_callstack_users++;
	}
	/*
	 * Request pmu::sched_task() callback, which will fire inside the
	 * regular perf event scheduling, so that call will:
	 *
	 *  - restore or wipe; when LBR-callstack,
	 *  - wipe; otherwise,
	 *
	 * when this is from __perf_event_task_sched_in().
	 *
	 * However, if this is from perf_install_in_context(), no such callback
	 * will follow and we'll need to reset the LBR here if this is the
	 * first LBR event.
	 *
	 * The problem is, we cannot tell these cases apart... but we can
	 * exclude the biggest chunk of cases by looking at
	 * event->total_time_running. An event that has accrued runtime cannot
	 * be 'new'. Conversely, a new event can get installed through the
	 * context switch path for the first time.
	 */
	if (x86_pmu.intel_cap.pebs_baseline && event->attr.precise_ip > 0)
		cpuc->lbr_pebs_users++;
	perf_sched_cb_inc(event->pmu);
	if (!cpuc->lbr_users++ && !event->total_time_running)
		intel_pmu_lbr_reset();
}

void release_lbr_buffers(void)
{
	struct kmem_cache *kmem_cache;
	struct cpu_hw_events *cpuc;
	int cpu;

	if (!static_cpu_has(X86_FEATURE_ARCH_LBR))
		return;

	for_each_possible_cpu(cpu) {
		cpuc = per_cpu_ptr(&cpu_hw_events, cpu);
		kmem_cache = x86_get_pmu(cpu)->task_ctx_cache;
		if (kmem_cache && cpuc->lbr_xsave) {
			kmem_cache_free(kmem_cache, cpuc->lbr_xsave);
			cpuc->lbr_xsave = NULL;
		}
	}
}

void reserve_lbr_buffers(void)
{
	struct kmem_cache *kmem_cache;
	struct cpu_hw_events *cpuc;
	int cpu;

	if (!static_cpu_has(X86_FEATURE_ARCH_LBR))
		return;

	for_each_possible_cpu(cpu) {
		cpuc = per_cpu_ptr(&cpu_hw_events, cpu);
		kmem_cache = x86_get_pmu(cpu)->task_ctx_cache;
		if (!kmem_cache || cpuc->lbr_xsave)
			continue;

		cpuc->lbr_xsave = kmem_cache_alloc_node(kmem_cache,
							GFP_KERNEL | __GFP_ZERO,
							cpu_to_node(cpu));
	}
}

void intel_pmu_lbr_del(struct perf_event *event)
{
	struct cpu_hw_events *cpuc = this_cpu_ptr(&cpu_hw_events);

	if (!x86_pmu.lbr_nr)
		return;

	if (branch_user_callstack(cpuc->br_sel)) {
		if (event->attach_state & PERF_ATTACH_TASK) {
			struct task_struct *task = event->hw.target;
			struct perf_ctx_data *ctx_data;

			rcu_read_lock();
			ctx_data = rcu_dereference(task->perf_ctx_data);
			if (ctx_data)
				task_context_opt(ctx_data->data)->lbr_callstack_users--;
			rcu_read_unlock();
		} else
			x86_pmu.lbr_callstack_users--;
	}

	if (event->hw.flags & PERF_X86_EVENT_LBR_SELECT)
		cpuc->lbr_select = 0;

	if (x86_pmu.intel_cap.pebs_baseline && event->attr.precise_ip > 0)
		cpuc->lbr_pebs_users--;
	cpuc->lbr_users--;
	WARN_ON_ONCE(cpuc->lbr_users < 0);
	WARN_ON_ONCE(cpuc->lbr_pebs_users < 0);
	perf_sched_cb_dec(event->pmu);

	/*
	 * The logged occurrences information is only valid for the
	 * current LBR group. If another LBR group is scheduled in
	 * later, the information from the stale LBRs will be wrongly
	 * interpreted. Reset the LBRs here.
	 *
	 * Only clear once for a branch counter group with the leader
	 * event. Because
	 * - Cannot simply reset the LBRs with the !cpuc->lbr_users.
	 *   Because it's possible that the last LBR user is not in a
	 *   branch counter group, e.g., a branch_counters group +
	 *   several normal LBR events.
	 * - The LBR reset can be done with any one of the events in a
	 *   branch counter group, since they are always scheduled together.
	 *   It's easy to force the leader event an LBR event.
	 */
	if (is_branch_counters_group(event) && event == event->group_leader)
		intel_pmu_lbr_reset();
}

static inline bool vlbr_exclude_host(void)
{
	struct cpu_hw_events *cpuc = this_cpu_ptr(&cpu_hw_events);

	return test_bit(INTEL_PMC_IDX_FIXED_VLBR,
		(unsigned long *)&cpuc->intel_ctrl_guest_mask);
}

void intel_pmu_lbr_enable_all(bool pmi)
{
	struct cpu_hw_events *cpuc = this_cpu_ptr(&cpu_hw_events);

	if (cpuc->lbr_users && !vlbr_exclude_host())
		__intel_pmu_lbr_enable(pmi);
}

void intel_pmu_lbr_disable_all(void)
{
	struct cpu_hw_events *cpuc = this_cpu_ptr(&cpu_hw_events);

	if (cpuc->lbr_users && !vlbr_exclude_host()) {
		if (static_cpu_has(X86_FEATURE_ARCH_LBR))
			return __intel_pmu_arch_lbr_disable();

		__intel_pmu_lbr_disable();
	}
}

void intel_pmu_lbr_read_32(struct cpu_hw_events *cpuc)
{
	unsigned long mask = x86_pmu.lbr_nr - 1;
	struct perf_branch_entry *br = cpuc->lbr_entries;
	u64 tos = intel_pmu_lbr_tos();
	int i;

	for (i = 0; i < x86_pmu.lbr_nr; i++) {
		unsigned long lbr_idx = (tos - i) & mask;
		union {
			struct {
				u32 from;
				u32 to;
			};
			u64     lbr;
		} msr_lastbranch;

		rdmsrl(x86_pmu.lbr_from + lbr_idx, msr_lastbranch.lbr);

		perf_clear_branch_entry_bitfields(br);

		br->from	= msr_lastbranch.from;
		br->to		= msr_lastbranch.to;
		br++;
	}
	cpuc->lbr_stack.nr = i;
	cpuc->lbr_stack.hw_idx = tos;
}

/*
 * Due to lack of segmentation in Linux the effective address (offset)
 * is the same as the linear address, allowing us to merge the LIP and EIP
 * LBR formats.
 */
void intel_pmu_lbr_read_64(struct cpu_hw_events *cpuc)
{
	bool need_info = false, call_stack = false;
	unsigned long mask = x86_pmu.lbr_nr - 1;
	struct perf_branch_entry *br = cpuc->lbr_entries;
	u64 tos = intel_pmu_lbr_tos();
	int i;
	int out = 0;
	int num = x86_pmu.lbr_nr;

	if (cpuc->lbr_sel) {
		need_info = !(cpuc->lbr_sel->config & LBR_NO_INFO);
		if (cpuc->lbr_sel->config & LBR_CALL_STACK)
			call_stack = true;
	}

	for (i = 0; i < num; i++) {
		unsigned long lbr_idx = (tos - i) & mask;
		u64 from, to, mis = 0, pred = 0, in_tx = 0, abort = 0;
		u16 cycles = 0;

		from = rdlbr_from(lbr_idx, NULL);
		to   = rdlbr_to(lbr_idx, NULL);

		/*
		 * Read LBR call stack entries
		 * until invalid entry (0s) is detected.
		 */
		if (call_stack && !from)
			break;

		if (x86_pmu.lbr_has_info) {
			if (need_info) {
				u64 info;

				info = rdlbr_info(lbr_idx, NULL);
				mis = !!(info & LBR_INFO_MISPRED);
				pred = !mis;
				cycles = (info & LBR_INFO_CYCLES);
				if (x86_pmu.lbr_has_tsx) {
					in_tx = !!(info & LBR_INFO_IN_TX);
					abort = !!(info & LBR_INFO_ABORT);
				}
			}
		} else {
			int skip = 0;

			if (x86_pmu.lbr_from_flags) {
				mis = !!(from & LBR_FROM_FLAG_MISPRED);
				pred = !mis;
				skip = 1;
			}
			if (x86_pmu.lbr_has_tsx) {
				in_tx = !!(from & LBR_FROM_FLAG_IN_TX);
				abort = !!(from & LBR_FROM_FLAG_ABORT);
				skip = 3;
			}
			from = (u64)((((s64)from) << skip) >> skip);

			if (x86_pmu.lbr_to_cycles) {
				cycles = ((to >> 48) & LBR_INFO_CYCLES);
				to = (u64)((((s64)to) << 16) >> 16);
			}
		}

		/*
		 * Some CPUs report duplicated abort records,
		 * with the second entry not having an abort bit set.
		 * Skip them here. This loop runs backwards,
		 * so we need to undo the previous record.
		 * If the abort just happened outside the window
		 * the extra entry cannot be removed.
		 */
		if (abort && x86_pmu.lbr_double_abort && out > 0)
			out--;

		perf_clear_branch_entry_bitfields(br+out);
		br[out].from	 = from;
		br[out].to	 = to;
		br[out].mispred	 = mis;
		br[out].predicted = pred;
		br[out].in_tx	 = in_tx;
		br[out].abort	 = abort;
		br[out].cycles	 = cycles;
		out++;
	}
	cpuc->lbr_stack.nr = out;
	cpuc->lbr_stack.hw_idx = tos;
}

static DEFINE_STATIC_KEY_FALSE(x86_lbr_mispred);
static DEFINE_STATIC_KEY_FALSE(x86_lbr_cycles);
static DEFINE_STATIC_KEY_FALSE(x86_lbr_type);

static __always_inline int get_lbr_br_type(u64 info)
{
	int type = 0;

	if (static_branch_likely(&x86_lbr_type))
		type = (info & LBR_INFO_BR_TYPE) >> LBR_INFO_BR_TYPE_OFFSET;

	return type;
}

static __always_inline bool get_lbr_mispred(u64 info)
{
	bool mispred = 0;

	if (static_branch_likely(&x86_lbr_mispred))
		mispred = !!(info & LBR_INFO_MISPRED);

	return mispred;
}

static __always_inline u16 get_lbr_cycles(u64 info)
{
	u16 cycles = info & LBR_INFO_CYCLES;

	if (static_cpu_has(X86_FEATURE_ARCH_LBR) &&
	    (!static_branch_likely(&x86_lbr_cycles) ||
	     !(info & LBR_INFO_CYC_CNT_VALID)))
		cycles = 0;

	return cycles;
}

static_assert((64 - PERF_BRANCH_ENTRY_INFO_BITS_MAX) > LBR_INFO_BR_CNTR_NUM * LBR_INFO_BR_CNTR_BITS);

static void intel_pmu_store_lbr(struct cpu_hw_events *cpuc,
				struct lbr_entry *entries)
{
	struct perf_branch_entry *e;
	struct lbr_entry *lbr;
	u64 from, to, info;
	int i;

	for (i = 0; i < x86_pmu.lbr_nr; i++) {
		lbr = entries ? &entries[i] : NULL;
		e = &cpuc->lbr_entries[i];

		from = rdlbr_from(i, lbr);
		/*
		 * Read LBR entries until invalid entry (0s) is detected.
		 */
		if (!from)
			break;

		to = rdlbr_to(i, lbr);
		info = rdlbr_info(i, lbr);

		perf_clear_branch_entry_bitfields(e);

		e->from		= from;
		e->to		= to;
		e->mispred	= get_lbr_mispred(info);
		e->predicted	= !e->mispred;
		e->in_tx	= !!(info & LBR_INFO_IN_TX);
		e->abort	= !!(info & LBR_INFO_ABORT);
		e->cycles	= get_lbr_cycles(info);
		e->type		= get_lbr_br_type(info);

		/*
		 * Leverage the reserved field of cpuc->lbr_entries[i] to
		 * temporarily store the branch counters information.
		 * The later code will decide what content can be disclosed
		 * to the perf tool. Pleae see intel_pmu_lbr_counters_reorder().
		 */
		e->reserved	= (info >> LBR_INFO_BR_CNTR_OFFSET) & LBR_INFO_BR_CNTR_FULL_MASK;
	}

	cpuc->lbr_stack.nr = i;
}

/*
 * The enabled order may be different from the counter order.
 * Update the lbr_counters with the enabled order.
 */
static void intel_pmu_lbr_counters_reorder(struct cpu_hw_events *cpuc,
					   struct perf_event *event)
{
	int i, j, pos = 0, order[X86_PMC_IDX_MAX];
	struct perf_event *leader, *sibling;
	u64 src, dst, cnt;

	leader = event->group_leader;
	if (branch_sample_counters(leader))
		order[pos++] = leader->hw.idx;

	for_each_sibling_event(sibling, leader) {
		if (!branch_sample_counters(sibling))
			continue;
		order[pos++] = sibling->hw.idx;
	}

	WARN_ON_ONCE(!pos);

	for (i = 0; i < cpuc->lbr_stack.nr; i++) {
		src = cpuc->lbr_entries[i].reserved;
		dst = 0;
		for (j = 0; j < pos; j++) {
			cnt = (src >> (order[j] * LBR_INFO_BR_CNTR_BITS)) & LBR_INFO_BR_CNTR_MASK;
			dst |= cnt << j * LBR_INFO_BR_CNTR_BITS;
		}
		cpuc->lbr_counters[i] = dst;
		cpuc->lbr_entries[i].reserved = 0;
	}
}

void intel_pmu_lbr_save_brstack(struct perf_sample_data *data,
				struct cpu_hw_events *cpuc,
				struct perf_event *event)
{
	if (is_branch_counters_group(event)) {
		intel_pmu_lbr_counters_reorder(cpuc, event);
		perf_sample_save_brstack(data, event, &cpuc->lbr_stack, cpuc->lbr_counters);
		return;
	}

	perf_sample_save_brstack(data, event, &cpuc->lbr_stack, NULL);
}

static void intel_pmu_arch_lbr_read(struct cpu_hw_events *cpuc)
{
	intel_pmu_store_lbr(cpuc, NULL);
}

static void intel_pmu_arch_lbr_read_xsave(struct cpu_hw_events *cpuc)
{
	struct x86_perf_task_context_arch_lbr_xsave *xsave = cpuc->lbr_xsave;

	if (!xsave) {
		intel_pmu_store_lbr(cpuc, NULL);
		return;
	}
	xsaves(&xsave->xsave, XFEATURE_MASK_LBR);

	intel_pmu_store_lbr(cpuc, xsave->lbr.entries);
}

void intel_pmu_lbr_read(void)
{
	struct cpu_hw_events *cpuc = this_cpu_ptr(&cpu_hw_events);

	/*
	 * Don't read when all LBRs users are using adaptive PEBS.
	 *
	 * This could be smarter and actually check the event,
	 * but this simple approach seems to work for now.
	 */
	if (!cpuc->lbr_users || vlbr_exclude_host() ||
	    cpuc->lbr_users == cpuc->lbr_pebs_users)
		return;

	x86_pmu.lbr_read(cpuc);

	intel_pmu_lbr_filter(cpuc);
}

/*
 * SW filter is used:
 * - in case there is no HW filter
 * - in case the HW filter has errata or limitations
 */
static int intel_pmu_setup_sw_lbr_filter(struct perf_event *event)
{
	u64 br_type = event->attr.branch_sample_type;
	int mask = 0;

	if (br_type & PERF_SAMPLE_BRANCH_USER)
		mask |= X86_BR_USER;

	if (br_type & PERF_SAMPLE_BRANCH_KERNEL)
		mask |= X86_BR_KERNEL;

	/* we ignore BRANCH_HV here */

	if (br_type & PERF_SAMPLE_BRANCH_ANY)
		mask |= X86_BR_ANY;

	if (br_type & PERF_SAMPLE_BRANCH_ANY_CALL)
		mask |= X86_BR_ANY_CALL;

	if (br_type & PERF_SAMPLE_BRANCH_ANY_RETURN)
		mask |= X86_BR_RET | X86_BR_IRET | X86_BR_SYSRET;

	if (br_type & PERF_SAMPLE_BRANCH_IND_CALL)
		mask |= X86_BR_IND_CALL;

	if (br_type & PERF_SAMPLE_BRANCH_ABORT_TX)
		mask |= X86_BR_ABORT;

	if (br_type & PERF_SAMPLE_BRANCH_IN_TX)
		mask |= X86_BR_IN_TX;

	if (br_type & PERF_SAMPLE_BRANCH_NO_TX)
		mask |= X86_BR_NO_TX;

	if (br_type & PERF_SAMPLE_BRANCH_COND)
		mask |= X86_BR_JCC;

	if (br_type & PERF_SAMPLE_BRANCH_CALL_STACK) {
		if (!x86_pmu_has_lbr_callstack())
			return -EOPNOTSUPP;
		if (mask & ~(X86_BR_USER | X86_BR_KERNEL))
			return -EINVAL;
		mask |= X86_BR_CALL | X86_BR_IND_CALL | X86_BR_RET |
			X86_BR_CALL_STACK;
	}

	if (br_type & PERF_SAMPLE_BRANCH_IND_JUMP)
		mask |= X86_BR_IND_JMP;

	if (br_type & PERF_SAMPLE_BRANCH_CALL)
		mask |= X86_BR_CALL | X86_BR_ZERO_CALL;

	if (br_type & PERF_SAMPLE_BRANCH_TYPE_SAVE)
		mask |= X86_BR_TYPE_SAVE;

	/*
	 * stash actual user request into reg, it may
	 * be used by fixup code for some CPU
	 */
	event->hw.branch_reg.reg = mask;
	return 0;
}

/*
 * setup the HW LBR filter
 * Used only when available, may not be enough to disambiguate
 * all branches, may need the help of the SW filter
 */
static int intel_pmu_setup_hw_lbr_filter(struct perf_event *event)
{
	struct hw_perf_event_extra *reg;
	u64 br_type = event->attr.branch_sample_type;
	u64 mask = 0, v;
	int i;

	for (i = 0; i < PERF_SAMPLE_BRANCH_MAX_SHIFT; i++) {
		if (!(br_type & (1ULL << i)))
			continue;

		v = x86_pmu.lbr_sel_map[i];
		if (v == LBR_NOT_SUPP)
			return -EOPNOTSUPP;

		if (v != LBR_IGN)
			mask |= v;
	}

	reg = &event->hw.branch_reg;
	reg->idx = EXTRA_REG_LBR;

	if (static_cpu_has(X86_FEATURE_ARCH_LBR)) {
		reg->config = mask;

		/*
		 * The Arch LBR HW can retrieve the common branch types
		 * from the LBR_INFO. It doesn't require the high overhead
		 * SW disassemble.
		 * Enable the branch type by default for the Arch LBR.
		 */
		reg->reg |= X86_BR_TYPE_SAVE;
		return 0;
	}

	/*
	 * The first 9 bits (LBR_SEL_MASK) in LBR_SELECT operate
	 * in suppress mode. So LBR_SELECT should be set to
	 * (~mask & LBR_SEL_MASK) | (mask & ~LBR_SEL_MASK)
	 * But the 10th bit LBR_CALL_STACK does not operate
	 * in suppress mode.
	 */
	reg->config = mask ^ (x86_pmu.lbr_sel_mask & ~LBR_CALL_STACK);

	if ((br_type & PERF_SAMPLE_BRANCH_NO_CYCLES) &&
	    (br_type & PERF_SAMPLE_BRANCH_NO_FLAGS) &&
	    x86_pmu.lbr_has_info)
		reg->config |= LBR_NO_INFO;

	return 0;
}

int intel_pmu_setup_lbr_filter(struct perf_event *event)
{
	int ret = 0;

	/*
	 * no LBR on this PMU
	 */
	if (!x86_pmu.lbr_nr)
		return -EOPNOTSUPP;

	/*
	 * setup SW LBR filter
	 */
	ret = intel_pmu_setup_sw_lbr_filter(event);
	if (ret)
		return ret;

	/*
	 * setup HW LBR filter, if any
	 */
	if (x86_pmu.lbr_sel_map)
		ret = intel_pmu_setup_hw_lbr_filter(event);

	return ret;
}

enum {
	ARCH_LBR_BR_TYPE_JCC			= 0,
	ARCH_LBR_BR_TYPE_NEAR_IND_JMP		= 1,
	ARCH_LBR_BR_TYPE_NEAR_REL_JMP		= 2,
	ARCH_LBR_BR_TYPE_NEAR_IND_CALL		= 3,
	ARCH_LBR_BR_TYPE_NEAR_REL_CALL		= 4,
	ARCH_LBR_BR_TYPE_NEAR_RET		= 5,
	ARCH_LBR_BR_TYPE_KNOWN_MAX		= ARCH_LBR_BR_TYPE_NEAR_RET,

	ARCH_LBR_BR_TYPE_MAP_MAX		= 16,
};

static const int arch_lbr_br_type_map[ARCH_LBR_BR_TYPE_MAP_MAX] = {
	[ARCH_LBR_BR_TYPE_JCC]			= X86_BR_JCC,
	[ARCH_LBR_BR_TYPE_NEAR_IND_JMP]		= X86_BR_IND_JMP,
	[ARCH_LBR_BR_TYPE_NEAR_REL_JMP]		= X86_BR_JMP,
	[ARCH_LBR_BR_TYPE_NEAR_IND_CALL]	= X86_BR_IND_CALL,
	[ARCH_LBR_BR_TYPE_NEAR_REL_CALL]	= X86_BR_CALL,
	[ARCH_LBR_BR_TYPE_NEAR_RET]		= X86_BR_RET,
};

/*
 * implement actual branch filter based on user demand.
 * Hardware may not exactly satisfy that request, thus
 * we need to inspect opcodes. Mismatched branches are
 * discarded. Therefore, the number of branches returned
 * in PERF_SAMPLE_BRANCH_STACK sample may vary.
 */
static void
intel_pmu_lbr_filter(struct cpu_hw_events *cpuc)
{
	u64 from, to;
	int br_sel = cpuc->br_sel;
	int i, j, type, to_plm;
	bool compress = false;

	/* if sampling all branches, then nothing to filter */
	if (((br_sel & X86_BR_ALL) == X86_BR_ALL) &&
	    ((br_sel & X86_BR_TYPE_SAVE) != X86_BR_TYPE_SAVE))
		return;

	for (i = 0; i < cpuc->lbr_stack.nr; i++) {

		from = cpuc->lbr_entries[i].from;
		to = cpuc->lbr_entries[i].to;
		type = cpuc->lbr_entries[i].type;

		/*
		 * Parse the branch type recorded in LBR_x_INFO MSR.
		 * Doesn't support OTHER_BRANCH decoding for now.
		 * OTHER_BRANCH branch type still rely on software decoding.
		 */
		if (static_cpu_has(X86_FEATURE_ARCH_LBR) &&
		    type <= ARCH_LBR_BR_TYPE_KNOWN_MAX) {
			to_plm = kernel_ip(to) ? X86_BR_KERNEL : X86_BR_USER;
			type = arch_lbr_br_type_map[type] | to_plm;
		} else
			type = branch_type(from, to, cpuc->lbr_entries[i].abort);
		if (type != X86_BR_NONE && (br_sel & X86_BR_ANYTX)) {
			if (cpuc->lbr_entries[i].in_tx)
				type |= X86_BR_IN_TX;
			else
				type |= X86_BR_NO_TX;
		}

		/* if type does not correspond, then discard */
		if (type == X86_BR_NONE || (br_sel & type) != type) {
			cpuc->lbr_entries[i].from = 0;
			compress = true;
		}

		if ((br_sel & X86_BR_TYPE_SAVE) == X86_BR_TYPE_SAVE)
			cpuc->lbr_entries[i].type = common_branch_type(type);
	}

	if (!compress)
		return;

	/* remove all entries with from=0 */
	for (i = 0; i < cpuc->lbr_stack.nr; ) {
		if (!cpuc->lbr_entries[i].from) {
			j = i;
			while (++j < cpuc->lbr_stack.nr) {
				cpuc->lbr_entries[j-1] = cpuc->lbr_entries[j];
				cpuc->lbr_counters[j-1] = cpuc->lbr_counters[j];
			}
			cpuc->lbr_stack.nr--;
			if (!cpuc->lbr_entries[i].from)
				continue;
		}
		i++;
	}
}

void intel_pmu_store_pebs_lbrs(struct lbr_entry *lbr)
{
	struct cpu_hw_events *cpuc = this_cpu_ptr(&cpu_hw_events);

	/* Cannot get TOS for large PEBS and Arch LBR */
	if (static_cpu_has(X86_FEATURE_ARCH_LBR) ||
	    (cpuc->n_pebs == cpuc->n_large_pebs))
		cpuc->lbr_stack.hw_idx = -1ULL;
	else
		cpuc->lbr_stack.hw_idx = intel_pmu_lbr_tos();

	intel_pmu_store_lbr(cpuc, lbr);
	intel_pmu_lbr_filter(cpuc);
}

/*
 * Map interface branch filters onto LBR filters
 */
static const int nhm_lbr_sel_map[PERF_SAMPLE_BRANCH_MAX_SHIFT] = {
	[PERF_SAMPLE_BRANCH_ANY_SHIFT]		= LBR_ANY,
	[PERF_SAMPLE_BRANCH_USER_SHIFT]		= LBR_USER,
	[PERF_SAMPLE_BRANCH_KERNEL_SHIFT]	= LBR_KERNEL,
	[PERF_SAMPLE_BRANCH_HV_SHIFT]		= LBR_IGN,
	[PERF_SAMPLE_BRANCH_ANY_RETURN_SHIFT]	= LBR_RETURN | LBR_REL_JMP
						| LBR_IND_JMP | LBR_FAR,
	/*
	 * NHM/WSM erratum: must include REL_JMP+IND_JMP to get CALL branches
	 */
	[PERF_SAMPLE_BRANCH_ANY_CALL_SHIFT] =
	 LBR_REL_CALL | LBR_IND_CALL | LBR_REL_JMP | LBR_IND_JMP | LBR_FAR,
	/*
	 * NHM/WSM erratum: must include IND_JMP to capture IND_CALL
	 */
	[PERF_SAMPLE_BRANCH_IND_CALL_SHIFT] = LBR_IND_CALL | LBR_IND_JMP,
	[PERF_SAMPLE_BRANCH_COND_SHIFT]     = LBR_JCC,
	[PERF_SAMPLE_BRANCH_IND_JUMP_SHIFT] = LBR_IND_JMP,
};

static const int snb_lbr_sel_map[PERF_SAMPLE_BRANCH_MAX_SHIFT] = {
	[PERF_SAMPLE_BRANCH_ANY_SHIFT]		= LBR_ANY,
	[PERF_SAMPLE_BRANCH_USER_SHIFT]		= LBR_USER,
	[PERF_SAMPLE_BRANCH_KERNEL_SHIFT]	= LBR_KERNEL,
	[PERF_SAMPLE_BRANCH_HV_SHIFT]		= LBR_IGN,
	[PERF_SAMPLE_BRANCH_ANY_RETURN_SHIFT]	= LBR_RETURN | LBR_FAR,
	[PERF_SAMPLE_BRANCH_ANY_CALL_SHIFT]	= LBR_REL_CALL | LBR_IND_CALL
						| LBR_FAR,
	[PERF_SAMPLE_BRANCH_IND_CALL_SHIFT]	= LBR_IND_CALL,
	[PERF_SAMPLE_BRANCH_COND_SHIFT]		= LBR_JCC,
	[PERF_SAMPLE_BRANCH_IND_JUMP_SHIFT]	= LBR_IND_JMP,
	[PERF_SAMPLE_BRANCH_CALL_SHIFT]		= LBR_REL_CALL,
};

static const int hsw_lbr_sel_map[PERF_SAMPLE_BRANCH_MAX_SHIFT] = {
	[PERF_SAMPLE_BRANCH_ANY_SHIFT]		= LBR_ANY,
	[PERF_SAMPLE_BRANCH_USER_SHIFT]		= LBR_USER,
	[PERF_SAMPLE_BRANCH_KERNEL_SHIFT]	= LBR_KERNEL,
	[PERF_SAMPLE_BRANCH_HV_SHIFT]		= LBR_IGN,
	[PERF_SAMPLE_BRANCH_ANY_RETURN_SHIFT]	= LBR_RETURN | LBR_FAR,
	[PERF_SAMPLE_BRANCH_ANY_CALL_SHIFT]	= LBR_REL_CALL | LBR_IND_CALL
						| LBR_FAR,
	[PERF_SAMPLE_BRANCH_IND_CALL_SHIFT]	= LBR_IND_CALL,
	[PERF_SAMPLE_BRANCH_COND_SHIFT]		= LBR_JCC,
	[PERF_SAMPLE_BRANCH_CALL_STACK_SHIFT]	= LBR_REL_CALL | LBR_IND_CALL
						| LBR_RETURN | LBR_CALL_STACK,
	[PERF_SAMPLE_BRANCH_IND_JUMP_SHIFT]	= LBR_IND_JMP,
	[PERF_SAMPLE_BRANCH_CALL_SHIFT]		= LBR_REL_CALL,
};

static int arch_lbr_ctl_map[PERF_SAMPLE_BRANCH_MAX_SHIFT] = {
	[PERF_SAMPLE_BRANCH_ANY_SHIFT]		= ARCH_LBR_ANY,
	[PERF_SAMPLE_BRANCH_USER_SHIFT]		= ARCH_LBR_USER,
	[PERF_SAMPLE_BRANCH_KERNEL_SHIFT]	= ARCH_LBR_KERNEL,
	[PERF_SAMPLE_BRANCH_HV_SHIFT]		= LBR_IGN,
	[PERF_SAMPLE_BRANCH_ANY_RETURN_SHIFT]	= ARCH_LBR_RETURN |
						  ARCH_LBR_OTHER_BRANCH,
	[PERF_SAMPLE_BRANCH_ANY_CALL_SHIFT]     = ARCH_LBR_REL_CALL |
						  ARCH_LBR_IND_CALL |
						  ARCH_LBR_OTHER_BRANCH,
	[PERF_SAMPLE_BRANCH_IND_CALL_SHIFT]     = ARCH_LBR_IND_CALL,
	[PERF_SAMPLE_BRANCH_COND_SHIFT]         = ARCH_LBR_JCC,
	[PERF_SAMPLE_BRANCH_CALL_STACK_SHIFT]   = ARCH_LBR_REL_CALL |
						  ARCH_LBR_IND_CALL |
						  ARCH_LBR_RETURN |
						  ARCH_LBR_CALL_STACK,
	[PERF_SAMPLE_BRANCH_IND_JUMP_SHIFT]	= ARCH_LBR_IND_JMP,
	[PERF_SAMPLE_BRANCH_CALL_SHIFT]		= ARCH_LBR_REL_CALL,
};

/* core */
void __init intel_pmu_lbr_init_core(void)
{
	x86_pmu.lbr_nr     = 4;
	x86_pmu.lbr_tos    = MSR_LBR_TOS;
	x86_pmu.lbr_from   = MSR_LBR_CORE_FROM;
	x86_pmu.lbr_to     = MSR_LBR_CORE_TO;

	/*
	 * SW branch filter usage:
	 * - compensate for lack of HW filter
	 */
}

/* nehalem/westmere */
void __init intel_pmu_lbr_init_nhm(void)
{
	x86_pmu.lbr_nr     = 16;
	x86_pmu.lbr_tos    = MSR_LBR_TOS;
	x86_pmu.lbr_from   = MSR_LBR_NHM_FROM;
	x86_pmu.lbr_to     = MSR_LBR_NHM_TO;

	x86_pmu.lbr_sel_mask = LBR_SEL_MASK;
	x86_pmu.lbr_sel_map  = nhm_lbr_sel_map;

	/*
	 * SW branch filter usage:
	 * - workaround LBR_SEL errata (see above)
	 * - support syscall, sysret capture.
	 *   That requires LBR_FAR but that means far
	 *   jmp need to be filtered out
	 */
}

/* sandy bridge */
void __init intel_pmu_lbr_init_snb(void)
{
	x86_pmu.lbr_nr	 = 16;
	x86_pmu.lbr_tos	 = MSR_LBR_TOS;
	x86_pmu.lbr_from = MSR_LBR_NHM_FROM;
	x86_pmu.lbr_to   = MSR_LBR_NHM_TO;

	x86_pmu.lbr_sel_mask = LBR_SEL_MASK;
	x86_pmu.lbr_sel_map  = snb_lbr_sel_map;

	/*
	 * SW branch filter usage:
	 * - support syscall, sysret capture.
	 *   That requires LBR_FAR but that means far
	 *   jmp need to be filtered out
	 */
}

static inline struct kmem_cache *
create_lbr_kmem_cache(size_t size, size_t align)
{
	return kmem_cache_create("x86_lbr", size, align, 0, NULL);
}

/* haswell */
void intel_pmu_lbr_init_hsw(void)
{
	size_t size = sizeof(struct x86_perf_task_context);

	x86_pmu.lbr_nr	 = 16;
	x86_pmu.lbr_tos	 = MSR_LBR_TOS;
	x86_pmu.lbr_from = MSR_LBR_NHM_FROM;
	x86_pmu.lbr_to   = MSR_LBR_NHM_TO;

	x86_pmu.lbr_sel_mask = LBR_SEL_MASK;
	x86_pmu.lbr_sel_map  = hsw_lbr_sel_map;

	x86_get_pmu(smp_processor_id())->task_ctx_cache = create_lbr_kmem_cache(size, 0);
}

/* skylake */
__init void intel_pmu_lbr_init_skl(void)
{
	size_t size = sizeof(struct x86_perf_task_context);

	x86_pmu.lbr_nr	 = 32;
	x86_pmu.lbr_tos	 = MSR_LBR_TOS;
	x86_pmu.lbr_from = MSR_LBR_NHM_FROM;
	x86_pmu.lbr_to   = MSR_LBR_NHM_TO;
	x86_pmu.lbr_info = MSR_LBR_INFO_0;

	x86_pmu.lbr_sel_mask = LBR_SEL_MASK;
	x86_pmu.lbr_sel_map  = hsw_lbr_sel_map;

	x86_get_pmu(smp_processor_id())->task_ctx_cache = create_lbr_kmem_cache(size, 0);

	/*
	 * SW branch filter usage:
	 * - support syscall, sysret capture.
	 *   That requires LBR_FAR but that means far
	 *   jmp need to be filtered out
	 */
}

/* atom */
void __init intel_pmu_lbr_init_atom(void)
{
	/*
	 * only models starting at stepping 10 seems
	 * to have an operational LBR which can freeze
	 * on PMU interrupt
	 */
	if (boot_cpu_data.x86_vfm == INTEL_ATOM_BONNELL
	    && boot_cpu_data.x86_stepping < 10) {
		pr_cont("LBR disabled due to erratum");
		return;
	}

	x86_pmu.lbr_nr	   = 8;
	x86_pmu.lbr_tos    = MSR_LBR_TOS;
	x86_pmu.lbr_from   = MSR_LBR_CORE_FROM;
	x86_pmu.lbr_to     = MSR_LBR_CORE_TO;

	/*
	 * SW branch filter usage:
	 * - compensate for lack of HW filter
	 */
}

/* slm */
void __init intel_pmu_lbr_init_slm(void)
{
	x86_pmu.lbr_nr	   = 8;
	x86_pmu.lbr_tos    = MSR_LBR_TOS;
	x86_pmu.lbr_from   = MSR_LBR_CORE_FROM;
	x86_pmu.lbr_to     = MSR_LBR_CORE_TO;

	x86_pmu.lbr_sel_mask = LBR_SEL_MASK;
	x86_pmu.lbr_sel_map  = nhm_lbr_sel_map;

	/*
	 * SW branch filter usage:
	 * - compensate for lack of HW filter
	 */
	pr_cont("8-deep LBR, ");
}

/* Knights Landing */
void intel_pmu_lbr_init_knl(void)
{
	x86_pmu.lbr_nr	   = 8;
	x86_pmu.lbr_tos    = MSR_LBR_TOS;
	x86_pmu.lbr_from   = MSR_LBR_NHM_FROM;
	x86_pmu.lbr_to     = MSR_LBR_NHM_TO;

	x86_pmu.lbr_sel_mask = LBR_SEL_MASK;
	x86_pmu.lbr_sel_map  = snb_lbr_sel_map;

	/* Knights Landing does have MISPREDICT bit */
	if (x86_pmu.intel_cap.lbr_format == LBR_FORMAT_LIP)
		x86_pmu.intel_cap.lbr_format = LBR_FORMAT_EIP_FLAGS;
}

void intel_pmu_lbr_init(void)
{
	switch (x86_pmu.intel_cap.lbr_format) {
	case LBR_FORMAT_EIP_FLAGS2:
		x86_pmu.lbr_has_tsx = 1;
		x86_pmu.lbr_from_flags = 1;
		if (lbr_from_signext_quirk_needed())
			static_branch_enable(&lbr_from_quirk_key);
		break;

	case LBR_FORMAT_EIP_FLAGS:
		x86_pmu.lbr_from_flags = 1;
		break;

	case LBR_FORMAT_INFO:
		x86_pmu.lbr_has_tsx = 1;
		fallthrough;
	case LBR_FORMAT_INFO2:
		x86_pmu.lbr_has_info = 1;
		break;

	case LBR_FORMAT_TIME:
		x86_pmu.lbr_from_flags = 1;
		x86_pmu.lbr_to_cycles = 1;
		break;
	}

	if (x86_pmu.lbr_has_info) {
		/*
		 * Only used in combination with baseline pebs.
		 */
		static_branch_enable(&x86_lbr_mispred);
		static_branch_enable(&x86_lbr_cycles);
	}
}

/*
 * LBR state size is variable based on the max number of registers.
 * This calculates the expected state size, which should match
 * what the hardware enumerates for the size of XFEATURE_LBR.
 */
static inline unsigned int get_lbr_state_size(void)
{
	return sizeof(struct arch_lbr_state) +
	       x86_pmu.lbr_nr * sizeof(struct lbr_entry);
}

static bool is_arch_lbr_xsave_available(void)
{
	if (!boot_cpu_has(X86_FEATURE_XSAVES))
		return false;

	/*
	 * Check the LBR state with the corresponding software structure.
	 * Disable LBR XSAVES support if the size doesn't match.
	 */
	if (xfeature_size(XFEATURE_LBR) == 0)
		return false;

	if (WARN_ON(xfeature_size(XFEATURE_LBR) != get_lbr_state_size()))
		return false;

	return true;
}

void __init intel_pmu_arch_lbr_init(void)
{
	struct pmu *pmu = x86_get_pmu(smp_processor_id());
	union cpuid28_eax eax;
	union cpuid28_ebx ebx;
	union cpuid28_ecx ecx;
	unsigned int unused_edx;
	bool arch_lbr_xsave;
	size_t size;
	u64 lbr_nr;

	/* Arch LBR Capabilities */
	cpuid(28, &eax.full, &ebx.full, &ecx.full, &unused_edx);

	lbr_nr = fls(eax.split.lbr_depth_mask) * 8;
	if (!lbr_nr)
		goto clear_arch_lbr;

	/* Apply the max depth of Arch LBR */
	if (wrmsrl_safe(MSR_ARCH_LBR_DEPTH, lbr_nr))
		goto clear_arch_lbr;

	x86_pmu.lbr_depth_mask = eax.split.lbr_depth_mask;
	x86_pmu.lbr_deep_c_reset = eax.split.lbr_deep_c_reset;
	x86_pmu.lbr_lip = eax.split.lbr_lip;
	x86_pmu.lbr_cpl = ebx.split.lbr_cpl;
	x86_pmu.lbr_filter = ebx.split.lbr_filter;
	x86_pmu.lbr_call_stack = ebx.split.lbr_call_stack;
	x86_pmu.lbr_mispred = ecx.split.lbr_mispred;
	x86_pmu.lbr_timed_lbr = ecx.split.lbr_timed_lbr;
	x86_pmu.lbr_br_type = ecx.split.lbr_br_type;
	x86_pmu.lbr_counters = ecx.split.lbr_counters;
	x86_pmu.lbr_nr = lbr_nr;

	if (!!x86_pmu.lbr_counters)
		x86_pmu.flags |= PMU_FL_BR_CNTR;

	if (x86_pmu.lbr_mispred)
		static_branch_enable(&x86_lbr_mispred);
	if (x86_pmu.lbr_timed_lbr)
		static_branch_enable(&x86_lbr_cycles);
	if (x86_pmu.lbr_br_type)
		static_branch_enable(&x86_lbr_type);

	arch_lbr_xsave = is_arch_lbr_xsave_available();
	if (arch_lbr_xsave) {
		size = sizeof(struct x86_perf_task_context_arch_lbr_xsave) +
		       get_lbr_state_size();
		pmu->task_ctx_cache = create_lbr_kmem_cache(size,
							    XSAVE_ALIGNMENT);
	}

	if (!pmu->task_ctx_cache) {
		arch_lbr_xsave = false;

		size = sizeof(struct x86_perf_task_context_arch_lbr) +
		       lbr_nr * sizeof(struct lbr_entry);
		pmu->task_ctx_cache = create_lbr_kmem_cache(size, 0);
	}

	x86_pmu.lbr_from = MSR_ARCH_LBR_FROM_0;
	x86_pmu.lbr_to = MSR_ARCH_LBR_TO_0;
	x86_pmu.lbr_info = MSR_ARCH_LBR_INFO_0;

	/* LBR callstack requires both CPL and Branch Filtering support */
	if (!x86_pmu.lbr_cpl ||
	    !x86_pmu.lbr_filter ||
	    !x86_pmu.lbr_call_stack)
		arch_lbr_ctl_map[PERF_SAMPLE_BRANCH_CALL_STACK_SHIFT] = LBR_NOT_SUPP;

	if (!x86_pmu.lbr_cpl) {
		arch_lbr_ctl_map[PERF_SAMPLE_BRANCH_USER_SHIFT] = LBR_NOT_SUPP;
		arch_lbr_ctl_map[PERF_SAMPLE_BRANCH_KERNEL_SHIFT] = LBR_NOT_SUPP;
	} else if (!x86_pmu.lbr_filter) {
		arch_lbr_ctl_map[PERF_SAMPLE_BRANCH_ANY_SHIFT] = LBR_NOT_SUPP;
		arch_lbr_ctl_map[PERF_SAMPLE_BRANCH_ANY_RETURN_SHIFT] = LBR_NOT_SUPP;
		arch_lbr_ctl_map[PERF_SAMPLE_BRANCH_ANY_CALL_SHIFT] = LBR_NOT_SUPP;
		arch_lbr_ctl_map[PERF_SAMPLE_BRANCH_IND_CALL_SHIFT] = LBR_NOT_SUPP;
		arch_lbr_ctl_map[PERF_SAMPLE_BRANCH_COND_SHIFT] = LBR_NOT_SUPP;
		arch_lbr_ctl_map[PERF_SAMPLE_BRANCH_IND_JUMP_SHIFT] = LBR_NOT_SUPP;
		arch_lbr_ctl_map[PERF_SAMPLE_BRANCH_CALL_SHIFT] = LBR_NOT_SUPP;
	}

	x86_pmu.lbr_ctl_mask = ARCH_LBR_CTL_MASK;
	x86_pmu.lbr_ctl_map  = arch_lbr_ctl_map;

	if (!x86_pmu.lbr_cpl && !x86_pmu.lbr_filter)
		x86_pmu.lbr_ctl_map = NULL;

	x86_pmu.lbr_reset = intel_pmu_arch_lbr_reset;
	if (arch_lbr_xsave) {
		x86_pmu.lbr_save = intel_pmu_arch_lbr_xsaves;
		x86_pmu.lbr_restore = intel_pmu_arch_lbr_xrstors;
		x86_pmu.lbr_read = intel_pmu_arch_lbr_read_xsave;
		pr_cont("XSAVE ");
	} else {
		x86_pmu.lbr_save = intel_pmu_arch_lbr_save;
		x86_pmu.lbr_restore = intel_pmu_arch_lbr_restore;
		x86_pmu.lbr_read = intel_pmu_arch_lbr_read;
	}

	pr_cont("Architectural LBR, ");

	return;

clear_arch_lbr:
	setup_clear_cpu_cap(X86_FEATURE_ARCH_LBR);
}

/**
 * x86_perf_get_lbr - get the LBR records information
 *
 * @lbr: the caller's memory to store the LBR records information
 */
void x86_perf_get_lbr(struct x86_pmu_lbr *lbr)
{
	lbr->nr = x86_pmu.lbr_nr;
	lbr->from = x86_pmu.lbr_from;
	lbr->to = x86_pmu.lbr_to;
	lbr->info = x86_pmu.lbr_info;
	lbr->has_callstack = x86_pmu_has_lbr_callstack();
}
EXPORT_SYMBOL_GPL(x86_perf_get_lbr);

struct event_constraint vlbr_constraint =
	__EVENT_CONSTRAINT(INTEL_FIXED_VLBR_EVENT, (1ULL << INTEL_PMC_IDX_FIXED_VLBR),
			  FIXED_EVENT_FLAGS, 1, 0, PERF_X86_EVENT_LBR_SELECT);<|MERGE_RESOLUTION|>--- conflicted
+++ resolved
@@ -522,32 +522,6 @@
 	cpuc->last_log_id = ++task_context_opt(ctx)->log_id;
 }
 
-<<<<<<< HEAD
-void intel_pmu_lbr_swap_task_ctx(struct perf_event_pmu_context *prev_epc,
-				 struct perf_event_pmu_context *next_epc)
-{
-	void *prev_ctx_data, *next_ctx_data;
-
-	swap(prev_epc->task_ctx_data, next_epc->task_ctx_data);
-
-	/*
-	 * Architecture specific synchronization makes sense in case
-	 * both prev_epc->task_ctx_data and next_epc->task_ctx_data
-	 * pointers are allocated.
-	 */
-
-	prev_ctx_data = next_epc->task_ctx_data;
-	next_ctx_data = prev_epc->task_ctx_data;
-
-	if (!prev_ctx_data || !next_ctx_data)
-		return;
-
-	swap(task_context_opt(prev_ctx_data)->lbr_callstack_users,
-	     task_context_opt(next_ctx_data)->lbr_callstack_users);
-}
-
-=======
->>>>>>> fc85704c
 void intel_pmu_lbr_sched_task(struct perf_event_pmu_context *pmu_ctx,
 			      struct task_struct *task, bool sched_in)
 {
