--- conflicted
+++ resolved
@@ -120,14 +120,11 @@
 static inline bool is_branch_counters_group(struct perf_event *event)
 {
 	return check_leader_group(event->group_leader, PERF_X86_EVENT_BRANCH_COUNTERS);
-<<<<<<< HEAD
-=======
 }
 
 static inline bool is_pebs_counter_event_group(struct perf_event *event)
 {
 	return check_leader_group(event->group_leader, PERF_X86_EVENT_PEBS_CNTR);
->>>>>>> fc85704c
 }
 
 struct amd_nb {
@@ -1100,10 +1097,7 @@
 DECLARE_STATIC_CALL(x86_pmu_set_period, *x86_pmu.set_period);
 DECLARE_STATIC_CALL(x86_pmu_update,     *x86_pmu.update);
 DECLARE_STATIC_CALL(x86_pmu_drain_pebs,	*x86_pmu.drain_pebs);
-<<<<<<< HEAD
-=======
 DECLARE_STATIC_CALL(x86_pmu_late_setup,	*x86_pmu.late_setup);
->>>>>>> fc85704c
 
 static __always_inline struct x86_perf_task_context_opt *task_context_opt(void *ctx)
 {
@@ -1659,12 +1653,6 @@
 				struct cpu_hw_events *cpuc,
 				struct perf_event *event);
 
-<<<<<<< HEAD
-void intel_pmu_lbr_swap_task_ctx(struct perf_event_pmu_context *prev_epc,
-				 struct perf_event_pmu_context *next_epc);
-
-=======
->>>>>>> fc85704c
 void intel_pmu_lbr_sched_task(struct perf_event_pmu_context *pmu_ctx,
 			      struct task_struct *task, bool sched_in);
 
