--- conflicted
+++ resolved
@@ -328,12 +328,9 @@
 	} else {
 		u64 period = 0;
 
-<<<<<<< HEAD
-=======
 		if (event->attr.freq)
 			return -EINVAL;
 
->>>>>>> fc85704c
 		if (perf_ibs == &perf_ibs_op) {
 			period = (config & IBS_OP_MAX_CNT) << 4;
 			if (ibs_caps & IBS_CAPS_OPCNTEXT)
@@ -345,12 +342,9 @@
 		config &= ~perf_ibs->cnt_mask;
 		event->attr.sample_period = period;
 		hwc->sample_period = period;
-<<<<<<< HEAD
-=======
 
 		if (hwc->sample_period < perf_ibs->min_period)
 			return -EINVAL;
->>>>>>> fc85704c
 	}
 
 	if (perf_ibs_ldlat_event(perf_ibs, event)) {
