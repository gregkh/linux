--- conflicted
+++ resolved
@@ -389,9 +389,5 @@
 
 void do_boot_nmi_trap(struct pt_regs *regs, unsigned long error_code)
 {
-<<<<<<< HEAD
-	/* Empty handler to ignore NMI during early boot */
-=======
 	spurious_nmi_count++;
->>>>>>> a6ad5510
 }