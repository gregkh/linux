--- conflicted
+++ resolved
@@ -417,13 +417,7 @@
 
 	parse_mem_encrypt(&boot_params_ptr->hdr);
 
-<<<<<<< HEAD
-	parse_mem_encrypt(&boot_params->hdr);
-
-	sanitize_boot_params(boot_params);
-=======
 	sanitize_boot_params(boot_params_ptr);
->>>>>>> a6ad5510
 
 	if (boot_params_ptr->screen_info.orig_video_mode == 7) {
 		vidmem = (char *) 0xb0000;
