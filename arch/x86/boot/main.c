--- conflicted
+++ resolved
@@ -120,16 +120,8 @@
 	char *stack_end;
 
 	if (boot_params.hdr.loadflags & CAN_USE_HEAP) {
-<<<<<<< HEAD
-		asm("leal %n1(%%esp),%0"
-		    : "=r" (stack_end) : "i" (STACK_SIZE));
-
-		heap_end = (char *)
-			((size_t)boot_params.hdr.heap_end_ptr + 0x200);
-=======
 		stack_end = (char *) (current_stack_pointer - STACK_SIZE);
 		heap_end = (char *) ((size_t)boot_params.hdr.heap_end_ptr + 0x200);
->>>>>>> a6ad5510
 		if (heap_end > stack_end)
 			heap_end = stack_end;
 	} else {
