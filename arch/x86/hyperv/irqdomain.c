--- conflicted
+++ resolved
@@ -217,14 +217,7 @@
 	struct irq_cfg *cfg = irqd_cfg(data);
 	struct msi_desc *msidesc;
 	struct pci_dev *dev;
-<<<<<<< HEAD
-	struct hv_interrupt_entry out_entry, *stored_entry;
-	struct irq_cfg *cfg = irqd_cfg(data);
-	int cpu;
-	u64 status;
-=======
 	int ret;
->>>>>>> 25bf10be
 
 	msidesc = irq_data_get_msi_desc(data);
 	dev = msi_desc_to_pci_dev(msidesc);
@@ -234,11 +227,6 @@
 		return;
 	}
 
-<<<<<<< HEAD
-	cpu = cpumask_first(irq_data_get_effective_affinity_mask(data));
-
-=======
->>>>>>> 25bf10be
 	if (data->chip_data) {
 		/*
 		 * This interrupt is already mapped. Let's unmap first.
