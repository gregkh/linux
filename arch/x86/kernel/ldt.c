--- conflicted
+++ resolved
@@ -271,11 +271,7 @@
 		return;
 
 	/* LDT map/unmap is only required for PTI */
-<<<<<<< HEAD
-	if (!static_cpu_has(X86_FEATURE_PTI))
-=======
 	if (!boot_cpu_has(X86_FEATURE_PTI))
->>>>>>> f7688b48
 		return;
 
 	nr_pages = DIV_ROUND_UP(ldt->nr_entries * LDT_ENTRY_SIZE, PAGE_SIZE);
@@ -292,11 +288,7 @@
 	}
 
 	va = (unsigned long)ldt_slot_va(ldt->slot);
-<<<<<<< HEAD
-	flush_tlb_mm_range(mm, va, va + nr_pages * PAGE_SIZE, 0);
-=======
 	flush_tlb_mm_range(mm, va, va + nr_pages * PAGE_SIZE, PAGE_SHIFT, false);
->>>>>>> f7688b48
 }
 
 #else /* !CONFIG_PAGE_TABLE_ISOLATION */
