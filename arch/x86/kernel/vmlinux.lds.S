/* SPDX-License-Identifier: GPL-2.0 */
/*
 * ld script for the x86 kernel
 *
 * Historic 32-bit version written by Martin Mares <mj@atrey.karlin.mff.cuni.cz>
 *
 * Modernisation, unification and other changes and fixes:
 *   Copyright (C) 2007-2009  Sam Ravnborg <sam@ravnborg.org>
 *
 *
 * Don't define absolute symbols until and unless you know that symbol
 * value is should remain constant even if kernel image is relocated
 * at run time. Absolute symbols are not relocated. If symbol value should
 * change if kernel is relocated, make the symbol section relative and
 * put it inside the section definition.
 */

#ifdef CONFIG_X86_32
#define LOAD_OFFSET __PAGE_OFFSET
#else
#define LOAD_OFFSET __START_KERNEL_map
#endif

#define RUNTIME_DISCARD_EXIT
#define EMITS_PT_NOTE
#define RO_EXCEPTION_TABLE_ALIGN	16

#include <asm-generic/vmlinux.lds.h>
#include <asm/asm-offsets.h>
#include <asm/thread_info.h>
#include <asm/page_types.h>
#include <asm/orc_lookup.h>
#include <asm/cache.h>
#include <asm/boot.h>

#undef i386     /* in case the preprocessor is a 32bit one */

OUTPUT_FORMAT(CONFIG_OUTPUT_FORMAT)

#ifdef CONFIG_X86_32
OUTPUT_ARCH(i386)
ENTRY(phys_startup_32)
#else
OUTPUT_ARCH(i386:x86-64)
ENTRY(phys_startup_64)
#endif

jiffies = jiffies_64;

#if defined(CONFIG_X86_64)
/*
 * On 64-bit, align RODATA to 2MB so we retain large page mappings for
 * boundaries spanning kernel text, rodata and data sections.
 *
 * However, kernel identity mappings will have different RWX permissions
 * to the pages mapping to text and to the pages padding (which are freed) the
 * text section. Hence kernel identity mappings will be broken to smaller
 * pages. For 64-bit, kernel text and kernel identity mappings are different,
 * so we can enable protection checks as well as retain 2MB large page
 * mappings for kernel text.
 */
#define X86_ALIGN_RODATA_BEGIN	. = ALIGN(HPAGE_SIZE);

#define X86_ALIGN_RODATA_END					\
		. = ALIGN(HPAGE_SIZE);				\
		__end_rodata_hpage_align = .;			\
		__end_rodata_aligned = .;

#define ALIGN_ENTRY_TEXT_BEGIN	. = ALIGN(PMD_SIZE);
#define ALIGN_ENTRY_TEXT_END	. = ALIGN(PMD_SIZE);

/*
 * This section contains data which will be mapped as decrypted. Memory
 * encryption operates on a page basis. Make this section PMD-aligned
 * to avoid splitting the pages while mapping the section early.
 *
 * Note: We use a separate section so that only this section gets
 * decrypted to avoid exposing more than we wish.
 */
#define BSS_DECRYPTED						\
	. = ALIGN(PMD_SIZE);					\
	__start_bss_decrypted = .;				\
	*(.bss..decrypted);					\
	. = ALIGN(PAGE_SIZE);					\
	__start_bss_decrypted_unused = .;			\
	. = ALIGN(PMD_SIZE);					\
	__end_bss_decrypted = .;				\

#else

#define X86_ALIGN_RODATA_BEGIN
#define X86_ALIGN_RODATA_END					\
		. = ALIGN(PAGE_SIZE);				\
		__end_rodata_aligned = .;

#define ALIGN_ENTRY_TEXT_BEGIN
#define ALIGN_ENTRY_TEXT_END
#define BSS_DECRYPTED

#endif

PHDRS {
	text PT_LOAD FLAGS(5);          /* R_E */
	data PT_LOAD FLAGS(6);          /* RW_ */
#ifdef CONFIG_X86_64
#ifdef CONFIG_SMP
	percpu PT_LOAD FLAGS(6);        /* RW_ */
#endif
	init PT_LOAD FLAGS(7);          /* RWE */
#endif
	note PT_NOTE FLAGS(0);          /* ___ */
}

SECTIONS
{
#ifdef CONFIG_X86_32
	. = LOAD_OFFSET + LOAD_PHYSICAL_ADDR;
	phys_startup_32 = ABSOLUTE(startup_32 - LOAD_OFFSET);
#else
	. = __START_KERNEL;
	phys_startup_64 = ABSOLUTE(startup_64 - LOAD_OFFSET);
#endif

	/* Text and read-only data */
	.text :  AT(ADDR(.text) - LOAD_OFFSET) {
		_text = .;
		_stext = .;
		/* bootstrapping code */
		HEAD_TEXT
		TEXT_TEXT
		SCHED_TEXT
		LOCK_TEXT
		KPROBES_TEXT
		SOFTIRQENTRY_TEXT
#ifdef CONFIG_RETPOLINE
		*(.text..__x86.indirect_thunk)
		*(.text..__x86.return_thunk)
#endif
		STATIC_CALL_TEXT

		ALIGN_ENTRY_TEXT_BEGIN
#ifdef CONFIG_CPU_SRSO
		*(.text..__x86.rethunk_untrain)
#endif

		ENTRY_TEXT

#ifdef CONFIG_CPU_SRSO
		/*
		 * See the comment above srso_alias_untrain_ret()'s
		 * definition.
		 */
		. = srso_alias_untrain_ret | (1 << 2) | (1 << 8) | (1 << 14) | (1 << 20);
		*(.text..__x86.rethunk_safe)
#endif
		ALIGN_ENTRY_TEXT_END
		*(.gnu.warning)

<<<<<<< HEAD
#ifdef CONFIG_RETPOLINE
		__indirect_thunk_start = .;
		*(.text..__x86.indirect_thunk)
		*(.text..__x86.return_thunk)
		__indirect_thunk_end = .;
#endif
	} :text =0xcccc
=======
	} :text = 0xcccccccc
>>>>>>> 98817289

	/* End of text section, which should occupy whole number of pages */
	_etext = .;

	. = ALIGN(PAGE_SIZE);

	X86_ALIGN_RODATA_BEGIN
	RO_DATA(PAGE_SIZE)
	X86_ALIGN_RODATA_END

	/* Data */
	.data : AT(ADDR(.data) - LOAD_OFFSET) {
		/* Start of data section */
		_sdata = .;

		/* init_task */
		INIT_TASK_DATA(THREAD_SIZE)

#ifdef CONFIG_X86_32
		/* 32 bit has nosave before _edata */
		NOSAVE_DATA
#endif

		PAGE_ALIGNED_DATA(PAGE_SIZE)

		CACHELINE_ALIGNED_DATA(L1_CACHE_BYTES)

		DATA_DATA
		CONSTRUCTORS

		/* rarely changed data like cpu maps */
		READ_MOSTLY_DATA(INTERNODE_CACHE_BYTES)

		/* End of data section */
		_edata = .;
	} :data

	BUG_TABLE

	ORC_UNWIND_TABLE

	. = ALIGN(PAGE_SIZE);
	__vvar_page = .;

	.vvar : AT(ADDR(.vvar) - LOAD_OFFSET) {
		/* work around gold bug 13023 */
		__vvar_beginning_hack = .;

		/* Place all vvars at the offsets in asm/vvar.h. */
#define EMIT_VVAR(name, offset)				\
		. = __vvar_beginning_hack + offset;	\
		*(.vvar_ ## name)
#include <asm/vvar.h>
#undef EMIT_VVAR

		/*
		 * Pad the rest of the page with zeros.  Otherwise the loader
		 * can leave garbage here.
		 */
		. = __vvar_beginning_hack + PAGE_SIZE;
	} :data

	. = ALIGN(__vvar_page + PAGE_SIZE, PAGE_SIZE);

	/* Init code and data - will be freed after init */
	. = ALIGN(PAGE_SIZE);
	.init.begin : AT(ADDR(.init.begin) - LOAD_OFFSET) {
		__init_begin = .; /* paired with __init_end */
	}

#if defined(CONFIG_X86_64) && defined(CONFIG_SMP)
	/*
	 * percpu offsets are zero-based on SMP.  PERCPU_VADDR() changes the
	 * output PHDR, so the next output section - .init.text - should
	 * start another segment - init.
	 */
	PERCPU_VADDR(INTERNODE_CACHE_BYTES, 0, :percpu)
	ASSERT(SIZEOF(.data..percpu) < CONFIG_PHYSICAL_START,
	       "per-CPU data too large - increase CONFIG_PHYSICAL_START")
#endif

	INIT_TEXT_SECTION(PAGE_SIZE)
#ifdef CONFIG_X86_64
	:init
#endif

	/*
	 * Section for code used exclusively before alternatives are run. All
	 * references to such code must be patched out by alternatives, normally
	 * by using X86_FEATURE_ALWAYS CPU feature bit.
	 *
	 * See static_cpu_has() for an example.
	 */
	.altinstr_aux : AT(ADDR(.altinstr_aux) - LOAD_OFFSET) {
		*(.altinstr_aux)
	}

	INIT_DATA_SECTION(16)

	.x86_cpu_dev.init : AT(ADDR(.x86_cpu_dev.init) - LOAD_OFFSET) {
		__x86_cpu_dev_start = .;
		*(.x86_cpu_dev.init)
		__x86_cpu_dev_end = .;
	}

#ifdef CONFIG_X86_INTEL_MID
	.x86_intel_mid_dev.init : AT(ADDR(.x86_intel_mid_dev.init) - \
								LOAD_OFFSET) {
		__x86_intel_mid_dev_start = .;
		*(.x86_intel_mid_dev.init)
		__x86_intel_mid_dev_end = .;
	}
#endif

	/*
	 * start address and size of operations which during runtime
	 * can be patched with virtualization friendly instructions or
	 * baremetal native ones. Think page table operations.
	 * Details in paravirt_types.h
	 */
	. = ALIGN(8);
	.parainstructions : AT(ADDR(.parainstructions) - LOAD_OFFSET) {
		__parainstructions = .;
		*(.parainstructions)
		__parainstructions_end = .;
	}

#ifdef CONFIG_RETPOLINE
	/*
	 * List of instructions that call/jmp/jcc to retpoline thunks
	 * __x86_indirect_thunk_*(). These instructions can be patched along
	 * with alternatives, after which the section can be freed.
	 */
	. = ALIGN(8);
	.retpoline_sites : AT(ADDR(.retpoline_sites) - LOAD_OFFSET) {
		__retpoline_sites = .;
		*(.retpoline_sites)
		__retpoline_sites_end = .;
	}

	. = ALIGN(8);
	.return_sites : AT(ADDR(.return_sites) - LOAD_OFFSET) {
		__return_sites = .;
		*(.return_sites)
		__return_sites_end = .;
	}

	. = ALIGN(8);
	.call_sites : AT(ADDR(.call_sites) - LOAD_OFFSET) {
		__call_sites = .;
		*(.call_sites)
		__call_sites_end = .;
	}
#endif

#ifdef CONFIG_X86_KERNEL_IBT
	. = ALIGN(8);
	.ibt_endbr_seal : AT(ADDR(.ibt_endbr_seal) - LOAD_OFFSET) {
		__ibt_endbr_seal = .;
		*(.ibt_endbr_seal)
		__ibt_endbr_seal_end = .;
	}
#endif

#ifdef CONFIG_FINEIBT
	. = ALIGN(8);
	.cfi_sites : AT(ADDR(.cfi_sites) - LOAD_OFFSET) {
		__cfi_sites = .;
		*(.cfi_sites)
		__cfi_sites_end = .;
	}
#endif

	/*
	 * struct alt_inst entries. From the header (alternative.h):
	 * "Alternative instructions for different CPU types or capabilities"
	 * Think locking instructions on spinlocks.
	 */
	. = ALIGN(8);
	.altinstructions : AT(ADDR(.altinstructions) - LOAD_OFFSET) {
		__alt_instructions = .;
		*(.altinstructions)
		__alt_instructions_end = .;
	}

	/*
	 * And here are the replacement instructions. The linker sticks
	 * them as binary blobs. The .altinstructions has enough data to
	 * get the address and the length of them to patch the kernel safely.
	 */
	.altinstr_replacement : AT(ADDR(.altinstr_replacement) - LOAD_OFFSET) {
		*(.altinstr_replacement)
	}

	. = ALIGN(8);
	.apicdrivers : AT(ADDR(.apicdrivers) - LOAD_OFFSET) {
		__apicdrivers = .;
		*(.apicdrivers);
		__apicdrivers_end = .;
	}

	. = ALIGN(8);
	/*
	 * .exit.text is discarded at runtime, not link time, to deal with
	 *  references from .altinstructions
	 */
	.exit.text : AT(ADDR(.exit.text) - LOAD_OFFSET) {
		EXIT_TEXT
	}

	.exit.data : AT(ADDR(.exit.data) - LOAD_OFFSET) {
		EXIT_DATA
	}

#if !defined(CONFIG_X86_64) || !defined(CONFIG_SMP)
	PERCPU_SECTION(INTERNODE_CACHE_BYTES)
#endif

	. = ALIGN(PAGE_SIZE);

	/* freed after init ends here */
	.init.end : AT(ADDR(.init.end) - LOAD_OFFSET) {
		__init_end = .;
	}

	/*
	 * smp_locks might be freed after init
	 * start/end must be page aligned
	 */
	. = ALIGN(PAGE_SIZE);
	.smp_locks : AT(ADDR(.smp_locks) - LOAD_OFFSET) {
		__smp_locks = .;
		*(.smp_locks)
		. = ALIGN(PAGE_SIZE);
		__smp_locks_end = .;
	}

#ifdef CONFIG_X86_64
	.data_nosave : AT(ADDR(.data_nosave) - LOAD_OFFSET) {
		NOSAVE_DATA
	}
#endif

	/* BSS */
	. = ALIGN(PAGE_SIZE);
	.bss : AT(ADDR(.bss) - LOAD_OFFSET) {
		__bss_start = .;
		*(.bss..page_aligned)
		. = ALIGN(PAGE_SIZE);
		*(BSS_MAIN)
		BSS_DECRYPTED
		. = ALIGN(PAGE_SIZE);
		__bss_stop = .;
	}

	/*
	 * The memory occupied from _text to here, __end_of_kernel_reserve, is
	 * automatically reserved in setup_arch(). Anything after here must be
	 * explicitly reserved using memblock_reserve() or it will be discarded
	 * and treated as available memory.
	 */
	__end_of_kernel_reserve = .;

	. = ALIGN(PAGE_SIZE);
	.brk : AT(ADDR(.brk) - LOAD_OFFSET) {
		__brk_base = .;
		. += 64 * 1024;		/* 64k alignment slop space */
		*(.bss..brk)		/* areas brk users have reserved */
		__brk_limit = .;
	}

	. = ALIGN(PAGE_SIZE);		/* keep VO_INIT_SIZE page aligned */
	_end = .;

#ifdef CONFIG_AMD_MEM_ENCRYPT
	/*
	 * Early scratch/workarea section: Lives outside of the kernel proper
	 * (_text - _end).
	 *
	 * Resides after _end because even though the .brk section is after
	 * __end_of_kernel_reserve, the .brk section is later reserved as a
	 * part of the kernel. Since it is located after __end_of_kernel_reserve
	 * it will be discarded and become part of the available memory. As
	 * such, it can only be used by very early boot code and must not be
	 * needed afterwards.
	 *
	 * Currently used by SME for performing in-place encryption of the
	 * kernel during boot. Resides on a 2MB boundary to simplify the
	 * pagetable setup used for SME in-place encryption.
	 */
	. = ALIGN(HPAGE_SIZE);
	.init.scratch : AT(ADDR(.init.scratch) - LOAD_OFFSET) {
		__init_scratch_begin = .;
		*(.init.scratch)
		. = ALIGN(HPAGE_SIZE);
		__init_scratch_end = .;
	}
#endif

	STABS_DEBUG
	DWARF_DEBUG
	ELF_DETAILS

	DISCARDS

	/*
	 * Make sure that the .got.plt is either completely empty or it
	 * contains only the lazy dispatch entries.
	 */
	.got.plt (INFO) : { *(.got.plt) }
	ASSERT(SIZEOF(.got.plt) == 0 ||
#ifdef CONFIG_X86_64
	       SIZEOF(.got.plt) == 0x18,
#else
	       SIZEOF(.got.plt) == 0xc,
#endif
	       "Unexpected GOT/PLT entries detected!")

	/*
	 * Sections that should stay zero sized, which is safer to
	 * explicitly check instead of blindly discarding.
	 */
	.got : {
		*(.got) *(.igot.*)
	}
	ASSERT(SIZEOF(.got) == 0, "Unexpected GOT entries detected!")

	.plt : {
		*(.plt) *(.plt.*) *(.iplt)
	}
	ASSERT(SIZEOF(.plt) == 0, "Unexpected run-time procedure linkages detected!")

	.rel.dyn : {
		*(.rel.*) *(.rel_*)
	}
	ASSERT(SIZEOF(.rel.dyn) == 0, "Unexpected run-time relocations (.rel) detected!")

	.rela.dyn : {
		*(.rela.*) *(.rela_*)
	}
	ASSERT(SIZEOF(.rela.dyn) == 0, "Unexpected run-time relocations (.rela) detected!")
}

/*
 * The ASSERT() sink to . is intentional, for binutils 2.14 compatibility:
 */
. = ASSERT((_end - LOAD_OFFSET <= KERNEL_IMAGE_SIZE),
	   "kernel image bigger than KERNEL_IMAGE_SIZE");

#ifdef CONFIG_X86_64
/*
 * Per-cpu symbols which need to be offset from __per_cpu_load
 * for the boot processor.
 */
#define INIT_PER_CPU(x) init_per_cpu__##x = ABSOLUTE(x) + __per_cpu_load
INIT_PER_CPU(gdt_page);
INIT_PER_CPU(fixed_percpu_data);
INIT_PER_CPU(irq_stack_backing_store);

#ifdef CONFIG_SMP
. = ASSERT((fixed_percpu_data == 0),
           "fixed_percpu_data is not at start of per-cpu area");
#endif

#ifdef CONFIG_RETHUNK
. = ASSERT((retbleed_return_thunk & 0x3f) == 0, "retbleed_return_thunk not cacheline-aligned");
. = ASSERT((srso_safe_ret & 0x3f) == 0, "srso_safe_ret not cacheline-aligned");
#endif
<<<<<<< HEAD

#ifdef CONFIG_CPU_SRSO
/*
 * GNU ld cannot do XOR until 2.41.
 * https://sourceware.org/git/?p=binutils-gdb.git;a=commit;h=f6f78318fca803c4907fb8d7f6ded8295f1947b1
 *
 * LLVM lld cannot do XOR until lld-17.
 * https://github.com/llvm/llvm-project/commit/fae96104d4378166cbe5c875ef8ed808a356f3fb
 *
 * Instead do: (A | B) - (A & B) in order to compute the XOR
 * of the two function addresses:
 */
. = ASSERT(((ABSOLUTE(srso_alias_untrain_ret) | srso_alias_safe_ret) -
		(ABSOLUTE(srso_alias_untrain_ret) & srso_alias_safe_ret)) == ((1 << 2) | (1 << 8) | (1 << 14) | (1 << 20)),
		"SRSO function pair won't alias");
#endif

#endif /* CONFIG_X86_64 */

#ifdef CONFIG_KEXEC_CORE
#include <asm/kexec.h>
=======
>>>>>>> 98817289

#ifdef CONFIG_CPU_SRSO
/*
 * GNU ld cannot do XOR until 2.41.
 * https://sourceware.org/git/?p=binutils-gdb.git;a=commit;h=f6f78318fca803c4907fb8d7f6ded8295f1947b1
 *
 * LLVM lld cannot do XOR until lld-17.
 * https://github.com/llvm/llvm-project/commit/fae96104d4378166cbe5c875ef8ed808a356f3fb
 *
 * Instead do: (A | B) - (A & B) in order to compute the XOR
 * of the two function addresses:
 */
. = ASSERT(((ABSOLUTE(srso_alias_untrain_ret) | srso_alias_safe_ret) -
		(ABSOLUTE(srso_alias_untrain_ret) & srso_alias_safe_ret)) == ((1 << 2) | (1 << 8) | (1 << 14) | (1 << 20)),
		"SRSO function pair won't alias");
#endif

#endif /* CONFIG_X86_64 */<|MERGE_RESOLUTION|>--- conflicted
+++ resolved
@@ -156,21 +156,10 @@
 		ALIGN_ENTRY_TEXT_END
 		*(.gnu.warning)
 
-<<<<<<< HEAD
-#ifdef CONFIG_RETPOLINE
-		__indirect_thunk_start = .;
-		*(.text..__x86.indirect_thunk)
-		*(.text..__x86.return_thunk)
-		__indirect_thunk_end = .;
-#endif
-	} :text =0xcccc
-=======
 	} :text = 0xcccccccc
->>>>>>> 98817289
 
 	/* End of text section, which should occupy whole number of pages */
 	_etext = .;
-
 	. = ALIGN(PAGE_SIZE);
 
 	X86_ALIGN_RODATA_BEGIN
@@ -535,7 +524,6 @@
 . = ASSERT((retbleed_return_thunk & 0x3f) == 0, "retbleed_return_thunk not cacheline-aligned");
 . = ASSERT((srso_safe_ret & 0x3f) == 0, "srso_safe_ret not cacheline-aligned");
 #endif
-<<<<<<< HEAD
 
 #ifdef CONFIG_CPU_SRSO
 /*
@@ -553,27 +541,4 @@
 		"SRSO function pair won't alias");
 #endif
 
-#endif /* CONFIG_X86_64 */
-
-#ifdef CONFIG_KEXEC_CORE
-#include <asm/kexec.h>
-=======
->>>>>>> 98817289
-
-#ifdef CONFIG_CPU_SRSO
-/*
- * GNU ld cannot do XOR until 2.41.
- * https://sourceware.org/git/?p=binutils-gdb.git;a=commit;h=f6f78318fca803c4907fb8d7f6ded8295f1947b1
- *
- * LLVM lld cannot do XOR until lld-17.
- * https://github.com/llvm/llvm-project/commit/fae96104d4378166cbe5c875ef8ed808a356f3fb
- *
- * Instead do: (A | B) - (A & B) in order to compute the XOR
- * of the two function addresses:
- */
-. = ASSERT(((ABSOLUTE(srso_alias_untrain_ret) | srso_alias_safe_ret) -
-		(ABSOLUTE(srso_alias_untrain_ret) & srso_alias_safe_ret)) == ((1 << 2) | (1 << 8) | (1 << 14) | (1 << 20)),
-		"SRSO function pair won't alias");
-#endif
-
 #endif /* CONFIG_X86_64 */