--- conflicted
+++ resolved
@@ -127,13 +127,10 @@
 #endif
 };
 
-<<<<<<< HEAD
-=======
 #ifdef CONFIG_FINEIBT
 static bool cfi_paranoid __ro_after_init;
 #endif
 
->>>>>>> fc85704c
 #ifdef CONFIG_MITIGATION_ITS
 
 #ifdef CONFIG_MODULES
@@ -146,10 +143,6 @@
 static void *its_init_thunk(void *thunk, int reg)
 {
 	u8 *bytes = thunk;
-<<<<<<< HEAD
-	int i = 0;
-
-=======
 	int offset = 0;
 	int i = 0;
 
@@ -169,7 +162,6 @@
 	}
 #endif
 
->>>>>>> fc85704c
 	if (reg >= 8) {
 		bytes[i++] = 0x41; /* REX.B prefix */
 		reg -= 8;
@@ -178,11 +170,7 @@
 	bytes[i++] = 0xe0 + reg; /* jmp *reg */
 	bytes[i++] = 0xcc;
 
-<<<<<<< HEAD
-	return thunk;
-=======
 	return thunk + offset;
->>>>>>> fc85704c
 }
 
 #ifdef CONFIG_MODULES
@@ -209,11 +197,7 @@
 
 	for (int i = 0; i < mod->its_num_pages; i++) {
 		void *page = mod->its_page_array[i];
-<<<<<<< HEAD
-		set_memory_rox((unsigned long)page, 1);
-=======
 		execmem_restore_rox(page, PAGE_SIZE);
->>>>>>> fc85704c
 	}
 }
 
@@ -247,11 +231,8 @@
 
 		its_mod->its_page_array = tmp;
 		its_mod->its_page_array[its_mod->its_num_pages++] = page;
-<<<<<<< HEAD
-=======
 
 		execmem_make_temp_rw(page, PAGE_SIZE);
->>>>>>> fc85704c
 	}
 #endif /* CONFIG_MODULES */
 
@@ -263,8 +244,6 @@
 	int size = 3 + (reg / 8);
 	void *thunk;
 
-<<<<<<< HEAD
-=======
 #ifdef CONFIG_FINEIBT
 	/*
 	 * The ITS thunk contains an indirect jump and an int3 instruction so
@@ -276,7 +255,6 @@
 		size += 3;
 #endif
 
->>>>>>> fc85704c
 	if (!its_page || (its_offset + size - 1) >= PAGE_SIZE) {
 		its_page = its_alloc();
 		if (!its_page) {
@@ -297,29 +275,18 @@
 	thunk = its_page + its_offset;
 	its_offset += size;
 
-<<<<<<< HEAD
-	set_memory_rw((unsigned long)its_page, 1);
-	thunk = its_init_thunk(thunk, reg);
-	set_memory_rox((unsigned long)its_page, 1);
-
-	return thunk;
-=======
 	return its_init_thunk(thunk, reg);
->>>>>>> fc85704c
 }
 
 u8 *its_static_thunk(int reg)
 {
 	u8 *thunk = __x86_indirect_its_thunk_array[reg];
 
-<<<<<<< HEAD
-=======
 #ifdef CONFIG_FINEIBT
 	/* Paranoid thunk starts 2 bytes before */
 	if (cfi_paranoid)
 		return thunk - 2;
 #endif
->>>>>>> fc85704c
 	return thunk;
 }
 
@@ -858,10 +825,6 @@
 	/* Lower-half of the cacheline? */
 	return !(addr & 0x20);
 }
-<<<<<<< HEAD
-#endif
-
-=======
 #else /* CONFIG_MITIGATION_ITS */
 
 #ifdef CONFIG_FINEIBT
@@ -873,7 +836,6 @@
 
 #endif /* CONFIG_MITIGATION_ITS */
 
->>>>>>> fc85704c
 /*
  * Rewrite the compiler generated retpoline thunk calls.
  *
@@ -1398,17 +1360,6 @@
  *
  */
 
-<<<<<<< HEAD
-asm(	".pushsection .rodata			\n"
-	"fineibt_preamble_start:		\n"
-	"	endbr64				\n"
-	"	subl	$0x12345678, %r10d	\n"
-	"	je	fineibt_preamble_end	\n"
-	"fineibt_preamble_ud2:			\n"
-	"	ud2				\n"
-	"	nop				\n"
-	"fineibt_preamble_end:			\n"
-=======
 /*
  * <fineibt_preamble_start>:
  *  0:   f3 0f 1e fa             endbr64
@@ -1427,25 +1378,16 @@
 	"	jne	fineibt_preamble_start+6	\n"
 	ASM_NOP3
 	"fineibt_preamble_end:				\n"
->>>>>>> fc85704c
 	".popsection\n"
 );
 
 extern u8 fineibt_preamble_start[];
-<<<<<<< HEAD
-extern u8 fineibt_preamble_ud2[];
-extern u8 fineibt_preamble_end[];
-
-#define fineibt_preamble_size (fineibt_preamble_end - fineibt_preamble_start)
-#define fineibt_preamble_ud2  (fineibt_preamble_ud2 - fineibt_preamble_start)
-=======
 extern u8 fineibt_preamble_bhi[];
 extern u8 fineibt_preamble_end[];
 
 #define fineibt_preamble_size (fineibt_preamble_end - fineibt_preamble_start)
 #define fineibt_preamble_bhi  (fineibt_preamble_bhi - fineibt_preamble_start)
 #define fineibt_preamble_ud   6
->>>>>>> fc85704c
 #define fineibt_preamble_hash 7
 
 /*
@@ -1950,21 +1892,6 @@
 }
 
 /*
-<<<<<<< HEAD
- * regs->ip points to a UD2 instruction, return true and fill out target and
- * type when this UD2 is from a FineIBT preamble.
- *
- * We check the preamble by checking for the ENDBR instruction relative to the
- * UD2 instruction.
- */
-bool decode_fineibt_insn(struct pt_regs *regs, unsigned long *target, u32 *type)
-{
-	unsigned long addr = regs->ip - fineibt_preamble_ud2;
-	u32 endbr, hash;
-
-	__get_kernel_nofault(&endbr, addr, u32, Efault);
-	if (endbr != gen_endbr())
-=======
  * When regs->ip points to a 0xEA byte in the FineIBT preamble,
  * return true and fill out target and type.
  *
@@ -1977,7 +1904,6 @@
 	u32 hash;
 
 	if (!exact_endbr((void *)addr))
->>>>>>> fc85704c
 		return false;
 
 	*target = addr + fineibt_preamble_size;
@@ -1985,8 +1911,6 @@
 	__get_kernel_nofault(&hash, addr + fineibt_preamble_hash, u32, Efault);
 	*type = (u32)regs->r10 + hash;
 
-<<<<<<< HEAD
-=======
 	/*
 	 * Since regs->ip points to the middle of an instruction; it cannot
 	 * continue with the normal fixup.
@@ -2034,16 +1958,12 @@
 	 * The UD2 sites are constructed with a RET immediately following,
 	 * as such the non-fatal case can use the regular fixup.
 	 */
->>>>>>> fc85704c
 	return true;
 
 Efault:
 	return false;
 }
 
-<<<<<<< HEAD
-#else
-=======
 static bool is_paranoid_thunk(unsigned long addr)
 {
 	u32 thunk;
@@ -2119,7 +2039,6 @@
 }
 
 #else /* !CONFIG_FINEIBT: */
->>>>>>> fc85704c
 
 static void __apply_fineibt(s32 *start_retpoline, s32 *end_retpoline,
 			    s32 *start_cfi, s32 *end_cfi, bool builtin)
@@ -2460,8 +2379,6 @@
 	 * Seal all functions that do not have their address taken.
 	 */
 	apply_seal_endbr(__ibt_endbr_seal, __ibt_endbr_seal_end);
-
-	ibt_restore(ibt);
 
 	ibt_restore(ibt);
 
