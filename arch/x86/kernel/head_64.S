--- conflicted
+++ resolved
@@ -84,11 +84,7 @@
 	lretq
 
 .Lon_kernel_cs:
-<<<<<<< HEAD
-	UNWIND_HINT_EMPTY
-=======
 	UNWIND_HINT_END_OF_STACK
->>>>>>> 160f4124
 
 #ifdef CONFIG_AMD_MEM_ENCRYPT
 	/*
