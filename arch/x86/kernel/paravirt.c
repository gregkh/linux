--- conflicted
+++ resolved
@@ -130,14 +130,6 @@
 {
 	native_set_debugreg(regno, val);
 }
-<<<<<<< HEAD
-
-noinstr void pv_native_wbinvd(void)
-{
-	native_wbinvd();
-}
-=======
->>>>>>> d12acd7b
 #endif
 
 struct pv_info pv_info = {
