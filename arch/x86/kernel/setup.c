--- conflicted
+++ resolved
@@ -994,11 +994,7 @@
 	 * Needs to run after memblock setup because it needs the physical
 	 * memory size.
 	 */
-<<<<<<< HEAD
-	sev_setup_arch();
-=======
 	mem_encrypt_setup_arch();
->>>>>>> a6ad5510
 	cc_random_init();
 
 	efi_find_mirror();
