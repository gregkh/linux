// SPDX-License-Identifier: GPL-2.0
/*
 * Clang Control Flow Integrity (CFI) support.
 *
 * Copyright (C) 2022 Google LLC
 */
#include <linux/string.h>
#include <linux/cfi.h>
#include <asm/insn.h>
#include <asm/insn-eval.h>

/*
 * Returns the target address and the expected type when regs->ip points
 * to a compiler-generated CFI trap.
 */
static bool decode_cfi_insn(struct pt_regs *regs, unsigned long *target,
			    u32 *type)
{
	char buffer[MAX_INSN_SIZE];
	struct insn insn;
	int offset = 0;

	*target = *type = 0;

	/*
	 * The compiler generates the following instruction sequence
	 * for indirect call checks:
	 *
	 *   movl    -<id>, %r10d       ; 6 bytes
	 *   addl    -4(%reg), %r10d    ; 4 bytes
	 *   je      .Ltmp1             ; 2 bytes
	 *   ud2                        ; <- regs->ip
	 *   .Ltmp1:
	 *
	 * We can decode the expected type and the target address from the
	 * movl/addl instructions.
	 */
	if (copy_from_kernel_nofault(buffer, (void *)regs->ip - 12, MAX_INSN_SIZE))
		return false;
	if (insn_decode_kernel(&insn, &buffer[offset]))
		return false;
	if (insn.opcode.value != 0xBA)
		return false;

	*type = -(u32)insn.immediate.value;

	if (copy_from_kernel_nofault(buffer, (void *)regs->ip - 6, MAX_INSN_SIZE))
		return false;
	if (insn_decode_kernel(&insn, &buffer[offset]))
		return false;
	if (insn.opcode.value != 0x3)
		return false;

	/* Read the target address from the register. */
	offset = insn_get_modrm_rm_off(&insn, regs);
	if (offset < 0)
		return false;

	*target = *(unsigned long *)((void *)regs + offset);

	return true;
}

/*
 * Checks if a ud2 trap is because of a CFI failure, and handles the trap
 * if needed. Returns a bug_trap_type value similarly to report_bug.
 */
enum bug_trap_type handle_cfi_failure(struct pt_regs *regs)
{
	unsigned long target, addr = regs->ip;
	u32 type;

	switch (cfi_mode) {
	case CFI_KCFI:
<<<<<<< HEAD
		if (!is_cfi_trap(regs->ip))
			return BUG_TRAP_TYPE_NONE;

		if (!decode_cfi_insn(regs, &target, &type))
			return report_cfi_failure_noaddr(regs, regs->ip);
=======
		if (!is_cfi_trap(addr))
			return BUG_TRAP_TYPE_NONE;

		if (!decode_cfi_insn(regs, &target, &type))
			return report_cfi_failure_noaddr(regs, addr);
>>>>>>> fc85704c

		break;

	case CFI_FINEIBT:
		if (!decode_fineibt_insn(regs, &target, &type))
			return BUG_TRAP_TYPE_NONE;

		break;

	default:
		return BUG_TRAP_TYPE_NONE;
	}

	return report_cfi_failure(regs, addr, &target, type);
}

/*
 * Ensure that __kcfi_typeid_ symbols are emitted for functions that may
 * not be indirectly called with all configurations.
 */
__ADDRESSABLE(__memcpy)<|MERGE_RESOLUTION|>--- conflicted
+++ resolved
@@ -72,19 +72,11 @@
 
 	switch (cfi_mode) {
 	case CFI_KCFI:
-<<<<<<< HEAD
-		if (!is_cfi_trap(regs->ip))
-			return BUG_TRAP_TYPE_NONE;
-
-		if (!decode_cfi_insn(regs, &target, &type))
-			return report_cfi_failure_noaddr(regs, regs->ip);
-=======
 		if (!is_cfi_trap(addr))
 			return BUG_TRAP_TYPE_NONE;
 
 		if (!decode_cfi_insn(regs, &target, &type))
 			return report_cfi_failure_noaddr(regs, addr);
->>>>>>> fc85704c
 
 		break;
 
