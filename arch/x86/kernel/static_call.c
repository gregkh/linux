--- conflicted
+++ resolved
@@ -114,20 +114,12 @@
 	mutex_lock(&text_mutex);
 
 	if (tramp) {
-<<<<<<< HEAD
-		__static_call_validate(tramp, true);
-=======
 		__static_call_validate(tramp, true, true);
->>>>>>> d60c95ef
 		__static_call_transform(tramp, __sc_insn(!func, true), func, false);
 	}
 
 	if (IS_ENABLED(CONFIG_HAVE_STATIC_CALL_INLINE) && site) {
-<<<<<<< HEAD
-		__static_call_validate(site, tail);
-=======
 		__static_call_validate(site, tail, false);
->>>>>>> d60c95ef
 		__static_call_transform(site, __sc_insn(!func, tail), func, false);
 	}
 
