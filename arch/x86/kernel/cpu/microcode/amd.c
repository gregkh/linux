// SPDX-License-Identifier: GPL-2.0-only
/*
 *  AMD CPU Microcode Update Driver for Linux
 *
 *  This driver allows to upgrade microcode on F10h AMD
 *  CPUs and later.
 *
 *  Copyright (C) 2008-2011 Advanced Micro Devices Inc.
 *	          2013-2018 Borislav Petkov <bp@alien8.de>
 *
 *  Author: Peter Oruba <peter.oruba@amd.com>
 *
 *  Based on work by:
 *  Tigran Aivazian <aivazian.tigran@gmail.com>
 *
 *  early loader:
 *  Copyright (C) 2013 Advanced Micro Devices, Inc.
 *
 *  Author: Jacob Shin <jacob.shin@amd.com>
 *  Fixes: Borislav Petkov <bp@suse.de>
 */
#define pr_fmt(fmt) "microcode: " fmt

#include <linux/earlycpio.h>
#include <linux/firmware.h>
#include <linux/uaccess.h>
#include <linux/vmalloc.h>
#include <linux/initrd.h>
#include <linux/kernel.h>
#include <linux/pci.h>

#include <asm/microcode.h>
#include <asm/processor.h>
#include <asm/setup.h>
#include <asm/cpu.h>
#include <asm/msr.h>

#include "internal.h"

#define UCODE_MAGIC			0x00414d44
#define UCODE_EQUIV_CPU_TABLE_TYPE	0x00000000
#define UCODE_UCODE_TYPE		0x00000001

#define SECTION_HDR_SIZE		8
#define CONTAINER_HDR_SZ		12

struct equiv_cpu_entry {
	u32	installed_cpu;
	u32	fixed_errata_mask;
	u32	fixed_errata_compare;
	u16	equiv_cpu;
	u16	res;
} __packed;

struct microcode_header_amd {
	u32	data_code;
	u32	patch_id;
	u16	mc_patch_data_id;
	u8	mc_patch_data_len;
	u8	init_flag;
	u32	mc_patch_data_checksum;
	u32	nb_dev_id;
	u32	sb_dev_id;
	u16	processor_rev_id;
	u8	nb_rev_id;
	u8	sb_rev_id;
	u8	bios_api_rev;
	u8	reserved1[3];
	u32	match_reg[8];
} __packed;

struct microcode_amd {
	struct microcode_header_amd	hdr;
	unsigned int			mpb[];
};

#define PATCH_MAX_SIZE (3 * PAGE_SIZE)

static struct equiv_cpu_table {
	unsigned int num_entries;
	struct equiv_cpu_entry *entry;
} equiv_table;

/*
 * This points to the current valid container of microcode patches which we will
 * save from the initrd/builtin before jettisoning its contents. @mc is the
 * microcode patch we found to match.
 */
struct cont_desc {
	struct microcode_amd *mc;
	u32		     cpuid_1_eax;
	u32		     psize;
	u8		     *data;
	size_t		     size;
};

static u32 ucode_new_rev;
<<<<<<< HEAD

/* One blob per node. */
static u8 amd_ucode_patch[MAX_NUMNODES][PATCH_MAX_SIZE];
=======
>>>>>>> 98817289

/*
 * Microcode patch container file is prepended to the initrd in cpio
 * format. See Documentation/arch/x86/microcode.rst
 */
static const char
ucode_path[] __maybe_unused = "kernel/x86/microcode/AuthenticAMD.bin";

static u16 find_equiv_id(struct equiv_cpu_table *et, u32 sig)
{
	unsigned int i;

	if (!et || !et->num_entries)
		return 0;

	for (i = 0; i < et->num_entries; i++) {
		struct equiv_cpu_entry *e = &et->entry[i];

		if (sig == e->installed_cpu)
			return e->equiv_cpu;
	}
	return 0;
}

/*
 * Check whether there is a valid microcode container file at the beginning
 * of @buf of size @buf_size. Set @early to use this function in the early path.
 */
static bool verify_container(const u8 *buf, size_t buf_size, bool early)
{
	u32 cont_magic;

	if (buf_size <= CONTAINER_HDR_SZ) {
		if (!early)
			pr_debug("Truncated microcode container header.\n");

		return false;
	}

	cont_magic = *(const u32 *)buf;
	if (cont_magic != UCODE_MAGIC) {
		if (!early)
			pr_debug("Invalid magic value (0x%08x).\n", cont_magic);

		return false;
	}

	return true;
}

/*
 * Check whether there is a valid, non-truncated CPU equivalence table at the
 * beginning of @buf of size @buf_size. Set @early to use this function in the
 * early path.
 */
static bool verify_equivalence_table(const u8 *buf, size_t buf_size, bool early)
{
	const u32 *hdr = (const u32 *)buf;
	u32 cont_type, equiv_tbl_len;

	if (!verify_container(buf, buf_size, early))
		return false;

	cont_type = hdr[1];
	if (cont_type != UCODE_EQUIV_CPU_TABLE_TYPE) {
		if (!early)
			pr_debug("Wrong microcode container equivalence table type: %u.\n",
			       cont_type);

		return false;
	}

	buf_size -= CONTAINER_HDR_SZ;

	equiv_tbl_len = hdr[2];
	if (equiv_tbl_len < sizeof(struct equiv_cpu_entry) ||
	    buf_size < equiv_tbl_len) {
		if (!early)
			pr_debug("Truncated equivalence table.\n");

		return false;
	}

	return true;
}

/*
 * Check whether there is a valid, non-truncated microcode patch section at the
 * beginning of @buf of size @buf_size. Set @early to use this function in the
 * early path.
 *
 * On success, @sh_psize returns the patch size according to the section header,
 * to the caller.
 */
static bool
__verify_patch_section(const u8 *buf, size_t buf_size, u32 *sh_psize, bool early)
{
	u32 p_type, p_size;
	const u32 *hdr;

	if (buf_size < SECTION_HDR_SIZE) {
		if (!early)
			pr_debug("Truncated patch section.\n");

		return false;
	}

	hdr = (const u32 *)buf;
	p_type = hdr[0];
	p_size = hdr[1];

	if (p_type != UCODE_UCODE_TYPE) {
		if (!early)
			pr_debug("Invalid type field (0x%x) in container file section header.\n",
				p_type);

		return false;
	}

	if (p_size < sizeof(struct microcode_header_amd)) {
		if (!early)
			pr_debug("Patch of size %u too short.\n", p_size);

		return false;
	}

	*sh_psize = p_size;

	return true;
}

/*
 * Check whether the passed remaining file @buf_size is large enough to contain
 * a patch of the indicated @sh_psize (and also whether this size does not
 * exceed the per-family maximum). @sh_psize is the size read from the section
 * header.
 */
static unsigned int __verify_patch_size(u8 family, u32 sh_psize, size_t buf_size)
{
	u32 max_size;

	if (family >= 0x15)
		return min_t(u32, sh_psize, buf_size);

#define F1XH_MPB_MAX_SIZE 2048
#define F14H_MPB_MAX_SIZE 1824

	switch (family) {
	case 0x10 ... 0x12:
		max_size = F1XH_MPB_MAX_SIZE;
		break;
	case 0x14:
		max_size = F14H_MPB_MAX_SIZE;
		break;
	default:
		WARN(1, "%s: WTF family: 0x%x\n", __func__, family);
		return 0;
	}

	if (sh_psize > min_t(u32, buf_size, max_size))
		return 0;

	return sh_psize;
}

/*
 * Verify the patch in @buf.
 *
 * Returns:
 * negative: on error
 * positive: patch is not for this family, skip it
 * 0: success
 */
static int
verify_patch(u8 family, const u8 *buf, size_t buf_size, u32 *patch_size, bool early)
{
	struct microcode_header_amd *mc_hdr;
	unsigned int ret;
	u32 sh_psize;
	u16 proc_id;
	u8 patch_fam;

	if (!__verify_patch_section(buf, buf_size, &sh_psize, early))
		return -1;

	/*
	 * The section header length is not included in this indicated size
	 * but is present in the leftover file length so we need to subtract
	 * it before passing this value to the function below.
	 */
	buf_size -= SECTION_HDR_SIZE;

	/*
	 * Check if the remaining buffer is big enough to contain a patch of
	 * size sh_psize, as the section claims.
	 */
	if (buf_size < sh_psize) {
		if (!early)
			pr_debug("Patch of size %u truncated.\n", sh_psize);

		return -1;
	}

	ret = __verify_patch_size(family, sh_psize, buf_size);
	if (!ret) {
		if (!early)
			pr_debug("Per-family patch size mismatch.\n");
		return -1;
	}

	*patch_size = sh_psize;

	mc_hdr	= (struct microcode_header_amd *)(buf + SECTION_HDR_SIZE);
	if (mc_hdr->nb_dev_id || mc_hdr->sb_dev_id) {
		if (!early)
			pr_err("Patch-ID 0x%08x: chipset-specific code unsupported.\n", mc_hdr->patch_id);
		return -1;
	}

	proc_id	= mc_hdr->processor_rev_id;
	patch_fam = 0xf + (proc_id >> 12);
	if (patch_fam != family)
		return 1;

	return 0;
}

/*
 * This scans the ucode blob for the proper container as we can have multiple
 * containers glued together. Returns the equivalence ID from the equivalence
 * table or 0 if none found.
 * Returns the amount of bytes consumed while scanning. @desc contains all the
 * data we're going to use in later stages of the application.
 */
static size_t parse_container(u8 *ucode, size_t size, struct cont_desc *desc)
{
	struct equiv_cpu_table table;
	size_t orig_size = size;
	u32 *hdr = (u32 *)ucode;
	u16 eq_id;
	u8 *buf;

	if (!verify_equivalence_table(ucode, size, true))
		return 0;

	buf = ucode;

	table.entry = (struct equiv_cpu_entry *)(buf + CONTAINER_HDR_SZ);
	table.num_entries = hdr[2] / sizeof(struct equiv_cpu_entry);

	/*
	 * Find the equivalence ID of our CPU in this table. Even if this table
	 * doesn't contain a patch for the CPU, scan through the whole container
	 * so that it can be skipped in case there are other containers appended.
	 */
	eq_id = find_equiv_id(&table, desc->cpuid_1_eax);

	buf  += hdr[2] + CONTAINER_HDR_SZ;
	size -= hdr[2] + CONTAINER_HDR_SZ;

	/*
	 * Scan through the rest of the container to find where it ends. We do
	 * some basic sanity-checking too.
	 */
	while (size > 0) {
		struct microcode_amd *mc;
		u32 patch_size;
		int ret;

		ret = verify_patch(x86_family(desc->cpuid_1_eax), buf, size, &patch_size, true);
		if (ret < 0) {
			/*
			 * Patch verification failed, skip to the next container, if
			 * there is one. Before exit, check whether that container has
			 * found a patch already. If so, use it.
			 */
			goto out;
		} else if (ret > 0) {
			goto skip;
		}

		mc = (struct microcode_amd *)(buf + SECTION_HDR_SIZE);
		if (eq_id == mc->hdr.processor_rev_id) {
			desc->psize = patch_size;
			desc->mc = mc;
		}

skip:
		/* Skip patch section header too: */
		buf  += patch_size + SECTION_HDR_SIZE;
		size -= patch_size + SECTION_HDR_SIZE;
	}

out:
	/*
	 * If we have found a patch (desc->mc), it means we're looking at the
	 * container which has a patch for this CPU so return 0 to mean, @ucode
	 * already points to the proper container. Otherwise, we return the size
	 * we scanned so that we can advance to the next container in the
	 * buffer.
	 */
	if (desc->mc) {
		desc->data = ucode;
		desc->size = orig_size - size;

		return 0;
	}

	return orig_size - size;
}

/*
 * Scan the ucode blob for the proper container as we can have multiple
 * containers glued together.
 */
static void scan_containers(u8 *ucode, size_t size, struct cont_desc *desc)
{
	while (size) {
		size_t s = parse_container(ucode, size, desc);
		if (!s)
			return;

		/* catch wraparound */
		if (size >= s) {
			ucode += s;
			size  -= s;
		} else {
			return;
		}
	}
}

static int __apply_microcode_amd(struct microcode_amd *mc)
{
	u32 rev, dummy;

	native_wrmsrl(MSR_AMD64_PATCH_LOADER, (u64)(long)&mc->hdr.data_code);

	/* verify patch application was successful */
	native_rdmsr(MSR_AMD64_PATCH_LEVEL, rev, dummy);
	if (rev != mc->hdr.patch_id)
		return -1;

	return 0;
}

/*
 * Early load occurs before we can vmalloc(). So we look for the microcode
 * patch container file in initrd, traverse equivalent cpu table, look for a
 * matching microcode patch, and update, all in initrd memory in place.
 * When vmalloc() is available for use later -- on 64-bit during first AP load,
 * and on 32-bit during save_microcode_in_initrd_amd() -- we can call
 * load_microcode_amd() to save equivalent cpu table and microcode patches in
 * kernel heap memory.
 *
 * Returns true if container found (sets @desc), false otherwise.
 */
static bool early_apply_microcode(u32 cpuid_1_eax, void *ucode, size_t size)
{
	struct cont_desc desc = { 0 };
	struct microcode_amd *mc;
	u32 rev, dummy, *new_rev;
	bool ret = false;

#ifdef CONFIG_X86_32
	new_rev = (u32 *)__pa_nodebug(&ucode_new_rev);
#else
	new_rev = &ucode_new_rev;
<<<<<<< HEAD
	patch	= &amd_ucode_patch[0];
=======
>>>>>>> 98817289
#endif

	desc.cpuid_1_eax = cpuid_1_eax;

	scan_containers(ucode, size, &desc);

	mc = desc.mc;
	if (!mc)
		return ret;

	native_rdmsr(MSR_AMD64_PATCH_LEVEL, rev, dummy);

	/*
	 * Allow application of the same revision to pick up SMT-specific
	 * changes even if the revision of the other SMT thread is already
	 * up-to-date.
	 */
	if (rev > mc->hdr.patch_id)
		return ret;

	if (!__apply_microcode_amd(mc)) {
		*new_rev = mc->hdr.patch_id;
		ret      = true;
	}

	return ret;
}

static bool get_builtin_microcode(struct cpio_data *cp, unsigned int family)
{
	char fw_name[36] = "amd-ucode/microcode_amd.bin";
	struct firmware fw;

	if (IS_ENABLED(CONFIG_X86_32))
		return false;

	if (family >= 0x15)
		snprintf(fw_name, sizeof(fw_name),
			 "amd-ucode/microcode_amd_fam%.2xh.bin", family);

	if (firmware_request_builtin(&fw, fw_name)) {
		cp->size = fw.size;
		cp->data = (void *)fw.data;
		return true;
	}

	return false;
}

static void find_blobs_in_containers(unsigned int cpuid_1_eax, struct cpio_data *ret)
{
	struct ucode_cpu_info *uci;
	struct cpio_data cp;
	const char *path;
	bool use_pa;

	if (IS_ENABLED(CONFIG_X86_32)) {
		uci	= (struct ucode_cpu_info *)__pa_nodebug(ucode_cpu_info);
		path	= (const char *)__pa_nodebug(ucode_path);
		use_pa	= true;
	} else {
		uci     = ucode_cpu_info;
		path	= ucode_path;
		use_pa	= false;
	}

	if (!get_builtin_microcode(&cp, x86_family(cpuid_1_eax)))
		cp = find_microcode_in_initrd(path, use_pa);

	/* Needed in load_microcode_amd() */
	uci->cpu_sig.sig = cpuid_1_eax;

	*ret = cp;
}

static void apply_ucode_from_containers(unsigned int cpuid_1_eax)
{
	struct cpio_data cp = { };

	find_blobs_in_containers(cpuid_1_eax, &cp);
	if (!(cp.data && cp.size))
		return;

	early_apply_microcode(cpuid_1_eax, cp.data, cp.size);
}

void load_ucode_amd_early(unsigned int cpuid_1_eax)
{
	return apply_ucode_from_containers(cpuid_1_eax);
}

static enum ucode_state load_microcode_amd(u8 family, const u8 *data, size_t size);

int __init save_microcode_in_initrd_amd(unsigned int cpuid_1_eax)
{
	struct cont_desc desc = { 0 };
	enum ucode_state ret;
	struct cpio_data cp;

	cp = find_microcode_in_initrd(ucode_path, false);
	if (!(cp.data && cp.size))
		return -EINVAL;

	desc.cpuid_1_eax = cpuid_1_eax;

	scan_containers(cp.data, cp.size, &desc);
	if (!desc.mc)
		return -EINVAL;

	ret = load_microcode_amd(x86_family(cpuid_1_eax), desc.data, desc.size);
	if (ret > UCODE_UPDATED)
		return -EINVAL;

	return 0;
}

<<<<<<< HEAD
void reload_ucode_amd(unsigned int cpu)
{
	u32 rev, dummy __always_unused;
	struct microcode_amd *mc;

	mc = (struct microcode_amd *)amd_ucode_patch[cpu_to_node(cpu)];

	rdmsr(MSR_AMD64_PATCH_LEVEL, rev, dummy);

	if (rev < mc->hdr.patch_id) {
		if (!__apply_microcode_amd(mc)) {
			ucode_new_rev = mc->hdr.patch_id;
			pr_info("reload patch_level=0x%08x\n", ucode_new_rev);
		}
	}
}
static u16 __find_equiv_id(unsigned int cpu)
{
	struct ucode_cpu_info *uci = ucode_cpu_info + cpu;
	return find_equiv_id(&equiv_table, uci->cpu_sig.sig);
}

=======
>>>>>>> 98817289
/*
 * a small, trivial cache of per-family ucode patches
 */
static struct ucode_patch *cache_find_patch(u16 equiv_cpu)
{
	struct ucode_patch *p;

	list_for_each_entry(p, &microcode_cache, plist)
		if (p->equiv_cpu == equiv_cpu)
			return p;
	return NULL;
}

static void update_cache(struct ucode_patch *new_patch)
{
	struct ucode_patch *p;

	list_for_each_entry(p, &microcode_cache, plist) {
		if (p->equiv_cpu == new_patch->equiv_cpu) {
			if (p->patch_id >= new_patch->patch_id) {
				/* we already have the latest patch */
				kfree(new_patch->data);
				kfree(new_patch);
				return;
			}

			list_replace(&p->plist, &new_patch->plist);
			kfree(p->data);
			kfree(p);
			return;
		}
	}
	/* no patch found, add it */
	list_add_tail(&new_patch->plist, &microcode_cache);
}

static void free_cache(void)
{
	struct ucode_patch *p, *tmp;

	list_for_each_entry_safe(p, tmp, &microcode_cache, plist) {
		__list_del(p->plist.prev, p->plist.next);
		kfree(p->data);
		kfree(p);
	}
}

static struct ucode_patch *find_patch(unsigned int cpu)
{
	struct ucode_cpu_info *uci = ucode_cpu_info + cpu;
	u16 equiv_id;


	equiv_id = find_equiv_id(&equiv_table, uci->cpu_sig.sig);
	if (!equiv_id)
		return NULL;

	return cache_find_patch(equiv_id);
}

void reload_ucode_amd(unsigned int cpu)
{
	u32 rev, dummy __always_unused;
	struct microcode_amd *mc;
	struct ucode_patch *p;

	p = find_patch(cpu);
	if (!p)
		return;

	mc = p->data;

	rdmsr(MSR_AMD64_PATCH_LEVEL, rev, dummy);

	if (rev < mc->hdr.patch_id) {
		if (!__apply_microcode_amd(mc)) {
			ucode_new_rev = mc->hdr.patch_id;
			pr_info("reload patch_level=0x%08x\n", ucode_new_rev);
		}
	}
}

static int collect_cpu_info_amd(int cpu, struct cpu_signature *csig)
{
	struct cpuinfo_x86 *c = &cpu_data(cpu);
	struct ucode_cpu_info *uci = ucode_cpu_info + cpu;
	struct ucode_patch *p;

	csig->sig = cpuid_eax(0x00000001);
	csig->rev = c->microcode;

	/*
	 * a patch could have been loaded early, set uci->mc so that
	 * mc_bp_resume() can call apply_microcode()
	 */
	p = find_patch(cpu);
	if (p && (p->patch_id == csig->rev))
		uci->mc = p->data;

	pr_info("CPU%d: patch_level=0x%08x\n", cpu, csig->rev);

	return 0;
}

static enum ucode_state apply_microcode_amd(int cpu)
{
	struct cpuinfo_x86 *c = &cpu_data(cpu);
	struct microcode_amd *mc_amd;
	struct ucode_cpu_info *uci;
	struct ucode_patch *p;
	enum ucode_state ret;
	u32 rev, dummy __always_unused;

	BUG_ON(raw_smp_processor_id() != cpu);

	uci = ucode_cpu_info + cpu;

	p = find_patch(cpu);
	if (!p)
		return UCODE_NFOUND;

	mc_amd  = p->data;
	uci->mc = p->data;

	rdmsr(MSR_AMD64_PATCH_LEVEL, rev, dummy);

	/* need to apply patch? */
	if (rev > mc_amd->hdr.patch_id) {
		ret = UCODE_OK;
		goto out;
	}

	if (__apply_microcode_amd(mc_amd)) {
		pr_err("CPU%d: update failed for patch_level=0x%08x\n",
			cpu, mc_amd->hdr.patch_id);
		return UCODE_ERROR;
	}

	rev = mc_amd->hdr.patch_id;
	ret = UCODE_UPDATED;

	pr_info("CPU%d: new patch_level=0x%08x\n", cpu, rev);

out:
	uci->cpu_sig.rev = rev;
	c->microcode	 = rev;

	/* Update boot_cpu_data's revision too, if we're on the BSP: */
	if (c->cpu_index == boot_cpu_data.cpu_index)
		boot_cpu_data.microcode = rev;

	return ret;
}

static size_t install_equiv_cpu_table(const u8 *buf, size_t buf_size)
{
	u32 equiv_tbl_len;
	const u32 *hdr;

	if (!verify_equivalence_table(buf, buf_size, false))
		return 0;

	hdr = (const u32 *)buf;
	equiv_tbl_len = hdr[2];

	equiv_table.entry = vmalloc(equiv_tbl_len);
	if (!equiv_table.entry) {
		pr_err("failed to allocate equivalent CPU table\n");
		return 0;
	}

	memcpy(equiv_table.entry, buf + CONTAINER_HDR_SZ, equiv_tbl_len);
	equiv_table.num_entries = equiv_tbl_len / sizeof(struct equiv_cpu_entry);

	/* add header length */
	return equiv_tbl_len + CONTAINER_HDR_SZ;
}

static void free_equiv_cpu_table(void)
{
	vfree(equiv_table.entry);
	memset(&equiv_table, 0, sizeof(equiv_table));
}

static void cleanup(void)
{
	free_equiv_cpu_table();
	free_cache();
}

/*
 * Return a non-negative value even if some of the checks failed so that
 * we can skip over the next patch. If we return a negative value, we
 * signal a grave error like a memory allocation has failed and the
 * driver cannot continue functioning normally. In such cases, we tear
 * down everything we've used up so far and exit.
 */
static int verify_and_add_patch(u8 family, u8 *fw, unsigned int leftover,
				unsigned int *patch_size)
{
	struct microcode_header_amd *mc_hdr;
	struct ucode_patch *patch;
	u16 proc_id;
	int ret;

	ret = verify_patch(family, fw, leftover, patch_size, false);
	if (ret)
		return ret;

	patch = kzalloc(sizeof(*patch), GFP_KERNEL);
	if (!patch) {
		pr_err("Patch allocation failure.\n");
		return -EINVAL;
	}

	patch->data = kmemdup(fw + SECTION_HDR_SIZE, *patch_size, GFP_KERNEL);
	if (!patch->data) {
		pr_err("Patch data allocation failure.\n");
		kfree(patch);
		return -EINVAL;
	}
	patch->size = *patch_size;

	mc_hdr      = (struct microcode_header_amd *)(fw + SECTION_HDR_SIZE);
	proc_id     = mc_hdr->processor_rev_id;

	INIT_LIST_HEAD(&patch->plist);
	patch->patch_id  = mc_hdr->patch_id;
	patch->equiv_cpu = proc_id;

	pr_debug("%s: Added patch_id: 0x%08x, proc_id: 0x%04x\n",
		 __func__, patch->patch_id, proc_id);

	/* ... and add to cache. */
	update_cache(patch);

	return 0;
}

/* Scan the blob in @data and add microcode patches to the cache. */
static enum ucode_state __load_microcode_amd(u8 family, const u8 *data,
					     size_t size)
{
	u8 *fw = (u8 *)data;
	size_t offset;

	offset = install_equiv_cpu_table(data, size);
	if (!offset)
		return UCODE_ERROR;

	fw   += offset;
	size -= offset;

	if (*(u32 *)fw != UCODE_UCODE_TYPE) {
		pr_err("invalid type field in container file section header\n");
		free_equiv_cpu_table();
		return UCODE_ERROR;
	}

	while (size > 0) {
		unsigned int crnt_size = 0;
		int ret;

		ret = verify_and_add_patch(family, fw, size, &crnt_size);
		if (ret < 0)
			return UCODE_ERROR;

		fw   +=  crnt_size + SECTION_HDR_SIZE;
		size -= (crnt_size + SECTION_HDR_SIZE);
	}

	return UCODE_OK;
}

static enum ucode_state load_microcode_amd(u8 family, const u8 *data, size_t size)
{
	struct cpuinfo_x86 *c;
	unsigned int nid, cpu;
	struct ucode_patch *p;
	enum ucode_state ret;

	/* free old equiv table */
	free_equiv_cpu_table();

	ret = __load_microcode_amd(family, data, size);
	if (ret != UCODE_OK) {
		cleanup();
		return ret;
	}

	for_each_node(nid) {
		cpu = cpumask_first(cpumask_of_node(nid));
		c = &cpu_data(cpu);

		p = find_patch(cpu);
		if (!p)
			continue;

		if (c->microcode >= p->patch_id)
			continue;

		ret = UCODE_NEW;
<<<<<<< HEAD

		memset(&amd_ucode_patch[nid], 0, PATCH_MAX_SIZE);
		memcpy(&amd_ucode_patch[nid], p->data, min_t(u32, p->size, PATCH_MAX_SIZE));
=======
>>>>>>> 98817289
	}

	return ret;
}

/*
 * AMD microcode firmware naming convention, up to family 15h they are in
 * the legacy file:
 *
 *    amd-ucode/microcode_amd.bin
 *
 * This legacy file is always smaller than 2K in size.
 *
 * Beginning with family 15h, they are in family-specific firmware files:
 *
 *    amd-ucode/microcode_amd_fam15h.bin
 *    amd-ucode/microcode_amd_fam16h.bin
 *    ...
 *
 * These might be larger than 2K.
 */
static enum ucode_state request_microcode_amd(int cpu, struct device *device)
{
	char fw_name[36] = "amd-ucode/microcode_amd.bin";
	struct cpuinfo_x86 *c = &cpu_data(cpu);
	enum ucode_state ret = UCODE_NFOUND;
	const struct firmware *fw;

<<<<<<< HEAD
	/* reload ucode container only on the boot cpu */
	if (!refresh_fw)
		return UCODE_OK;

=======
>>>>>>> 98817289
	if (c->x86 >= 0x15)
		snprintf(fw_name, sizeof(fw_name), "amd-ucode/microcode_amd_fam%.2xh.bin", c->x86);

	if (request_firmware_direct(&fw, (const char *)fw_name, device)) {
		pr_debug("failed to load file %s\n", fw_name);
		goto out;
	}

	ret = UCODE_ERROR;
	if (!verify_container(fw->data, fw->size, false))
		goto fw_release;

	ret = load_microcode_amd(c->x86, fw->data, fw->size);

 fw_release:
	release_firmware(fw);

 out:
	return ret;
}

static void microcode_fini_cpu_amd(int cpu)
{
	struct ucode_cpu_info *uci = ucode_cpu_info + cpu;

	uci->mc = NULL;
}

static struct microcode_ops microcode_amd_ops = {
	.request_microcode_fw             = request_microcode_amd,
	.collect_cpu_info                 = collect_cpu_info_amd,
	.apply_microcode                  = apply_microcode_amd,
	.microcode_fini_cpu               = microcode_fini_cpu_amd,
};

struct microcode_ops * __init init_amd_microcode(void)
{
	struct cpuinfo_x86 *c = &boot_cpu_data;

	if (c->x86_vendor != X86_VENDOR_AMD || c->x86 < 0x10) {
		pr_warn("AMD CPU family 0x%x not supported\n", c->x86);
		return NULL;
	}

	if (ucode_new_rev)
		pr_info_once("microcode updated early to new patch_level=0x%08x\n",
			     ucode_new_rev);

	return &microcode_amd_ops;
}

void __exit exit_amd_microcode(void)
{
	cleanup();
}<|MERGE_RESOLUTION|>--- conflicted
+++ resolved
@@ -95,12 +95,6 @@
 };
 
 static u32 ucode_new_rev;
-<<<<<<< HEAD
-
-/* One blob per node. */
-static u8 amd_ucode_patch[MAX_NUMNODES][PATCH_MAX_SIZE];
-=======
->>>>>>> 98817289
 
 /*
  * Microcode patch container file is prepended to the initrd in cpio
@@ -469,10 +463,6 @@
 	new_rev = (u32 *)__pa_nodebug(&ucode_new_rev);
 #else
 	new_rev = &ucode_new_rev;
-<<<<<<< HEAD
-	patch	= &amd_ucode_patch[0];
-=======
->>>>>>> 98817289
 #endif
 
 	desc.cpuid_1_eax = cpuid_1_eax;
@@ -589,31 +579,6 @@
 	return 0;
 }
 
-<<<<<<< HEAD
-void reload_ucode_amd(unsigned int cpu)
-{
-	u32 rev, dummy __always_unused;
-	struct microcode_amd *mc;
-
-	mc = (struct microcode_amd *)amd_ucode_patch[cpu_to_node(cpu)];
-
-	rdmsr(MSR_AMD64_PATCH_LEVEL, rev, dummy);
-
-	if (rev < mc->hdr.patch_id) {
-		if (!__apply_microcode_amd(mc)) {
-			ucode_new_rev = mc->hdr.patch_id;
-			pr_info("reload patch_level=0x%08x\n", ucode_new_rev);
-		}
-	}
-}
-static u16 __find_equiv_id(unsigned int cpu)
-{
-	struct ucode_cpu_info *uci = ucode_cpu_info + cpu;
-	return find_equiv_id(&equiv_table, uci->cpu_sig.sig);
-}
-
-=======
->>>>>>> 98817289
 /*
  * a small, trivial cache of per-family ucode patches
  */
@@ -916,12 +881,6 @@
 			continue;
 
 		ret = UCODE_NEW;
-<<<<<<< HEAD
-
-		memset(&amd_ucode_patch[nid], 0, PATCH_MAX_SIZE);
-		memcpy(&amd_ucode_patch[nid], p->data, min_t(u32, p->size, PATCH_MAX_SIZE));
-=======
->>>>>>> 98817289
 	}
 
 	return ret;
@@ -950,13 +909,6 @@
 	enum ucode_state ret = UCODE_NFOUND;
 	const struct firmware *fw;
 
-<<<<<<< HEAD
-	/* reload ucode container only on the boot cpu */
-	if (!refresh_fw)
-		return UCODE_OK;
-
-=======
->>>>>>> 98817289
 	if (c->x86 >= 0x15)
 		snprintf(fw_name, sizeof(fw_name), "amd-ucode/microcode_amd_fam%.2xh.bin", c->x86);
 
