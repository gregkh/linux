--- conflicted
+++ resolved
@@ -357,22 +357,6 @@
 		if (temp > 10)
 			return;
 
-<<<<<<< HEAD
-	/* if we just entered the thermal event */
-	if (new_event) {
-		if (event == THERMAL_THROTTLING_EVENT)
-			pr_warn("CPU%d: %s temperature above threshold, cpu clock throttled (total events = %lu)\n",
-				this_cpu,
-				level == CORE_LEVEL ? "Core" : "Package",
-				state->count);
-		return;
-	}
-	if (old_event) {
-		if (event == THERMAL_THROTTLING_EVENT)
-			pr_info("CPU%d: %s temperature/speed normal\n", this_cpu,
-				level == CORE_LEVEL ? "Core" : "Package");
-		return;
-=======
 		state->baseline_temp = temp;
 		state->last_interrupt_time = now;
 		schedule_delayed_work_on(this_cpu, &state->therm_work, THERM_THROT_POLL_INTERVAL);
@@ -384,7 +368,6 @@
 			state->max_time_ms = throttle_time;
 		state->total_time_ms += throttle_time;
 		state->last_interrupt_time = 0;
->>>>>>> d1988041
 	}
 }
 
