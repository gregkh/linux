// SPDX-License-Identifier: GPL-2.0-only
/*
 * Machine check handler.
 *
 * K8 parts Copyright 2002,2003 Andi Kleen, SuSE Labs.
 * Rest from unknown author(s).
 * 2004 Andi Kleen. Rewrote most of it.
 * Copyright 2008 Intel Corporation
 * Author: Andi Kleen
 */

#include <linux/thread_info.h>
#include <linux/capability.h>
#include <linux/miscdevice.h>
#include <linux/ratelimit.h>
#include <linux/rcupdate.h>
#include <linux/kobject.h>
#include <linux/uaccess.h>
#include <linux/kdebug.h>
#include <linux/kernel.h>
#include <linux/percpu.h>
#include <linux/string.h>
#include <linux/device.h>
#include <linux/syscore_ops.h>
#include <linux/delay.h>
#include <linux/ctype.h>
#include <linux/sched.h>
#include <linux/sysfs.h>
#include <linux/types.h>
#include <linux/slab.h>
#include <linux/init.h>
#include <linux/kmod.h>
#include <linux/poll.h>
#include <linux/nmi.h>
#include <linux/cpu.h>
#include <linux/ras.h>
#include <linux/smp.h>
#include <linux/fs.h>
#include <linux/mm.h>
#include <linux/debugfs.h>
#include <linux/irq_work.h>
#include <linux/export.h>
#include <linux/set_memory.h>
#include <linux/sync_core.h>
#include <linux/task_work.h>
#include <linux/hardirq.h>
#include <linux/kexec.h>

#include <asm/fred.h>
#include <asm/cpu_device_id.h>
#include <asm/processor.h>
#include <asm/traps.h>
#include <asm/tlbflush.h>
#include <asm/mce.h>
#include <asm/msr.h>
#include <asm/reboot.h>
#include <asm/tdx.h>

#include "internal.h"

/* sysfs synchronization */
static DEFINE_MUTEX(mce_sysfs_mutex);

#define CREATE_TRACE_POINTS
#include <trace/events/mce.h>

#define SPINUNIT		100	/* 100ns */

DEFINE_PER_CPU(unsigned, mce_exception_count);

DEFINE_PER_CPU_READ_MOSTLY(unsigned int, mce_num_banks);

DEFINE_PER_CPU_READ_MOSTLY(struct mce_bank[MAX_NR_BANKS], mce_banks_array);

#define ATTR_LEN               16
/* One object for each MCE bank, shared by all CPUs */
struct mce_bank_dev {
	struct device_attribute	attr;			/* device attribute */
	char			attrname[ATTR_LEN];	/* attribute name */
	u8			bank;			/* bank number */
};
static struct mce_bank_dev mce_bank_devs[MAX_NR_BANKS];

struct mce_vendor_flags mce_flags __read_mostly;

struct mca_config mca_cfg __read_mostly = {
	.bootlog  = -1,
	.monarch_timeout = -1
};

static DEFINE_PER_CPU(struct mce, mces_seen);
static unsigned long mce_need_notify;

/*
 * MCA banks polled by the period polling timer for corrected events.
 * With Intel CMCI, this only has MCA banks which do not support CMCI (if any).
 */
DEFINE_PER_CPU(mce_banks_t, mce_poll_banks) = {
	[0 ... BITS_TO_LONGS(MAX_NR_BANKS)-1] = ~0UL
};

/*
 * MCA banks controlled through firmware first for corrected errors.
 * This is a global list of banks for which we won't enable CMCI and we
 * won't poll. Firmware controls these banks and is responsible for
 * reporting corrected errors through GHES. Uncorrected/recoverable
 * errors are still notified through a machine check.
 */
mce_banks_t mce_banks_ce_disabled;

static struct work_struct mce_work;
static struct irq_work mce_irq_work;

/*
 * CPU/chipset specific EDAC code can register a notifier call here to print
 * MCE errors in a human-readable form.
 */
BLOCKING_NOTIFIER_HEAD(x86_mce_decoder_chain);

void mce_prep_record_common(struct mce *m)
{
	memset(m, 0, sizeof(struct mce));

	m->cpuid	= cpuid_eax(1);
	m->cpuvendor	= boot_cpu_data.x86_vendor;
	m->mcgcap	= __rdmsr(MSR_IA32_MCG_CAP);
	/* need the internal __ version to avoid deadlocks */
	m->time		= __ktime_get_real_seconds();
}

void mce_prep_record_per_cpu(unsigned int cpu, struct mce *m)
{
	m->cpu		= cpu;
	m->extcpu	= cpu;
	m->apicid	= cpu_data(cpu).topo.initial_apicid;
	m->microcode	= cpu_data(cpu).microcode;
	m->ppin		= topology_ppin(cpu);
	m->socketid	= topology_physical_package_id(cpu);
}

/* Do initial initialization of a struct mce */
void mce_prep_record(struct mce *m)
{
	mce_prep_record_common(m);
	mce_prep_record_per_cpu(smp_processor_id(), m);
}

DEFINE_PER_CPU(struct mce, injectm);
EXPORT_PER_CPU_SYMBOL_GPL(injectm);

void mce_log(struct mce *m)
{
	if (!mce_gen_pool_add(m))
		irq_work_queue(&mce_irq_work);
}
EXPORT_SYMBOL_GPL(mce_log);

void mce_register_decode_chain(struct notifier_block *nb)
{
	if (WARN_ON(nb->priority < MCE_PRIO_LOWEST ||
		    nb->priority > MCE_PRIO_HIGHEST))
		return;

	blocking_notifier_chain_register(&x86_mce_decoder_chain, nb);
}
EXPORT_SYMBOL_GPL(mce_register_decode_chain);

void mce_unregister_decode_chain(struct notifier_block *nb)
{
	blocking_notifier_chain_unregister(&x86_mce_decoder_chain, nb);
}
EXPORT_SYMBOL_GPL(mce_unregister_decode_chain);

static void __print_mce(struct mce *m)
{
	pr_emerg(HW_ERR "CPU %d: Machine Check%s: %Lx Bank %d: %016Lx\n",
		 m->extcpu,
		 (m->mcgstatus & MCG_STATUS_MCIP ? " Exception" : ""),
		 m->mcgstatus, m->bank, m->status);

	if (m->ip) {
		pr_emerg(HW_ERR "RIP%s %02x:<%016Lx> ",
			!(m->mcgstatus & MCG_STATUS_EIPV) ? " !INEXACT!" : "",
			m->cs, m->ip);

		if (m->cs == __KERNEL_CS)
			pr_cont("{%pS}", (void *)(unsigned long)m->ip);
		pr_cont("\n");
	}

	pr_emerg(HW_ERR "TSC %llx ", m->tsc);
	if (m->addr)
		pr_cont("ADDR %llx ", m->addr);
	if (m->misc)
		pr_cont("MISC %llx ", m->misc);
	if (m->ppin)
		pr_cont("PPIN %llx ", m->ppin);

	if (mce_flags.smca) {
		if (m->synd)
			pr_cont("SYND %llx ", m->synd);
		if (m->ipid)
			pr_cont("IPID %llx ", m->ipid);
	}

	pr_cont("\n");

	/*
	 * Note this output is parsed by external tools and old fields
	 * should not be changed.
	 */
	pr_emerg(HW_ERR "PROCESSOR %u:%x TIME %llu SOCKET %u APIC %x microcode %x\n",
		m->cpuvendor, m->cpuid, m->time, m->socketid, m->apicid,
		m->microcode);
}

static void print_mce(struct mce *m)
{
	__print_mce(m);

	if (m->cpuvendor != X86_VENDOR_AMD && m->cpuvendor != X86_VENDOR_HYGON)
		pr_emerg_ratelimited(HW_ERR "Run the above through 'mcelog --ascii'\n");
}

#define PANIC_TIMEOUT 5 /* 5 seconds */

static atomic_t mce_panicked;

static int fake_panic;
static atomic_t mce_fake_panicked;

/* Panic in progress. Enable interrupts and wait for final IPI */
static void wait_for_panic(void)
{
	long timeout = PANIC_TIMEOUT*USEC_PER_SEC;

	preempt_disable();
	local_irq_enable();
	while (timeout-- > 0)
		udelay(1);
	if (panic_timeout == 0)
		panic_timeout = mca_cfg.panic_timeout;
	panic("Panicing machine check CPU died");
}

static const char *mce_dump_aux_info(struct mce *m)
{
	if (boot_cpu_has_bug(X86_BUG_TDX_PW_MCE))
		return tdx_dump_mce_info(m);

	return NULL;
}

static noinstr void mce_panic(const char *msg, struct mce *final, char *exp)
{
	struct llist_node *pending;
	struct mce_evt_llist *l;
	int apei_err = 0;
<<<<<<< HEAD
	struct page *p;
=======
	const char *memmsg;
>>>>>>> a6ad5510

	/*
	 * Allow instrumentation around external facilities usage. Not that it
	 * matters a whole lot since the machine is going to panic anyway.
	 */
	instrumentation_begin();

	if (!fake_panic) {
		/*
		 * Make sure only one CPU runs in machine check panic
		 */
		if (atomic_inc_return(&mce_panicked) > 1)
			wait_for_panic();
		barrier();

		bust_spinlocks(1);
		console_verbose();
	} else {
		/* Don't log too much for fake panic */
		if (atomic_inc_return(&mce_fake_panicked) > 1)
			goto out;
	}
	pending = mce_gen_pool_prepare_records();
	/* First print corrected ones that are still unlogged */
	llist_for_each_entry(l, pending, llnode) {
		struct mce *m = &l->mce;
		if (!(m->status & MCI_STATUS_UC)) {
			print_mce(m);
			if (!apei_err)
				apei_err = apei_write_mce(m);
		}
	}
	/* Now print uncorrected but with the final one last */
	llist_for_each_entry(l, pending, llnode) {
		struct mce *m = &l->mce;
		if (!(m->status & MCI_STATUS_UC))
			continue;
		if (!final || mce_cmp(m, final)) {
			print_mce(m);
			if (!apei_err)
				apei_err = apei_write_mce(m);
		}
	}
	if (final) {
		print_mce(final);
		if (!apei_err)
			apei_err = apei_write_mce(final);
	}
	if (exp)
		pr_emerg(HW_ERR "Machine check: %s\n", exp);

	memmsg = mce_dump_aux_info(final);
	if (memmsg)
		pr_emerg(HW_ERR "Machine check: %s\n", memmsg);

	if (!fake_panic) {
		if (panic_timeout == 0)
			panic_timeout = mca_cfg.panic_timeout;

		/*
		 * Kdump skips the poisoned page in order to avoid
		 * touching the error bits again. Poison the page even
		 * if the error is fatal and the machine is about to
		 * panic.
		 */
		if (kexec_crash_loaded()) {
			if (final && (final->status & MCI_STATUS_ADDRV)) {
<<<<<<< HEAD
=======
				struct page *p;
>>>>>>> a6ad5510
				p = pfn_to_online_page(final->addr >> PAGE_SHIFT);
				if (p)
					SetPageHWPoison(p);
			}
		}
		panic(msg);
	} else
		pr_emerg(HW_ERR "Fake kernel panic: %s\n", msg);

out:
	instrumentation_end();
}

/* Support code for software error injection */

static int msr_to_offset(u32 msr)
{
	unsigned bank = __this_cpu_read(injectm.bank);

	if (msr == mca_cfg.rip_msr)
		return offsetof(struct mce, ip);
	if (msr == mca_msr_reg(bank, MCA_STATUS))
		return offsetof(struct mce, status);
	if (msr == mca_msr_reg(bank, MCA_ADDR))
		return offsetof(struct mce, addr);
	if (msr == mca_msr_reg(bank, MCA_MISC))
		return offsetof(struct mce, misc);
	if (msr == MSR_IA32_MCG_STATUS)
		return offsetof(struct mce, mcgstatus);
	return -1;
}

void ex_handler_msr_mce(struct pt_regs *regs, bool wrmsr)
{
	if (wrmsr) {
		pr_emerg("MSR access error: WRMSR to 0x%x (tried to write 0x%08x%08x) at rIP: 0x%lx (%pS)\n",
			 (unsigned int)regs->cx, (unsigned int)regs->dx, (unsigned int)regs->ax,
			 regs->ip, (void *)regs->ip);
	} else {
		pr_emerg("MSR access error: RDMSR from 0x%x at rIP: 0x%lx (%pS)\n",
			 (unsigned int)regs->cx, regs->ip, (void *)regs->ip);
	}

	show_stack_regs(regs);

	panic("MCA architectural violation!\n");

	while (true)
		cpu_relax();
}

/* MSR access wrappers used for error injection */
noinstr u64 mce_rdmsrl(u32 msr)
{
	DECLARE_ARGS(val, low, high);

	if (__this_cpu_read(injectm.finished)) {
		int offset;
		u64 ret;

		instrumentation_begin();

		offset = msr_to_offset(msr);
		if (offset < 0)
			ret = 0;
		else
			ret = *(u64 *)((char *)this_cpu_ptr(&injectm) + offset);

		instrumentation_end();

		return ret;
	}

	/*
	 * RDMSR on MCA MSRs should not fault. If they do, this is very much an
	 * architectural violation and needs to be reported to hw vendor. Panic
	 * the box to not allow any further progress.
	 */
	asm volatile("1: rdmsr\n"
		     "2:\n"
		     _ASM_EXTABLE_TYPE(1b, 2b, EX_TYPE_RDMSR_IN_MCE)
		     : EAX_EDX_RET(val, low, high) : "c" (msr));


	return EAX_EDX_VAL(val, low, high);
}

static noinstr void mce_wrmsrl(u32 msr, u64 v)
{
	u32 low, high;

	if (__this_cpu_read(injectm.finished)) {
		int offset;

		instrumentation_begin();

		offset = msr_to_offset(msr);
		if (offset >= 0)
			*(u64 *)((char *)this_cpu_ptr(&injectm) + offset) = v;

		instrumentation_end();

		return;
	}

	low  = (u32)v;
	high = (u32)(v >> 32);

	/* See comment in mce_rdmsrl() */
	asm volatile("1: wrmsr\n"
		     "2:\n"
		     _ASM_EXTABLE_TYPE(1b, 2b, EX_TYPE_WRMSR_IN_MCE)
		     : : "c" (msr), "a"(low), "d" (high) : "memory");
}

/*
 * Collect all global (w.r.t. this processor) status about this machine
 * check into our "mce" struct so that we can use it later to assess
 * the severity of the problem as we read per-bank specific details.
 */
static noinstr void mce_gather_info(struct mce *m, struct pt_regs *regs)
{
	/*
	 * Enable instrumentation around mce_prep_record() which calls external
	 * facilities.
	 */
	instrumentation_begin();
	mce_prep_record(m);
	instrumentation_end();

	m->mcgstatus = mce_rdmsrl(MSR_IA32_MCG_STATUS);
	if (regs) {
		/*
		 * Get the address of the instruction at the time of
		 * the machine check error.
		 */
		if (m->mcgstatus & (MCG_STATUS_RIPV|MCG_STATUS_EIPV)) {
			m->ip = regs->ip;
			m->cs = regs->cs;

			/*
			 * When in VM86 mode make the cs look like ring 3
			 * always. This is a lie, but it's better than passing
			 * the additional vm86 bit around everywhere.
			 */
			if (v8086_mode(regs))
				m->cs |= 3;
		}
		/* Use accurate RIP reporting if available. */
		if (mca_cfg.rip_msr)
			m->ip = mce_rdmsrl(mca_cfg.rip_msr);
	}
}

int mce_available(struct cpuinfo_x86 *c)
{
	if (mca_cfg.disabled)
		return 0;
	return cpu_has(c, X86_FEATURE_MCE) && cpu_has(c, X86_FEATURE_MCA);
}

static void mce_schedule_work(void)
{
	if (!mce_gen_pool_empty())
		schedule_work(&mce_work);
}

static void mce_irq_work_cb(struct irq_work *entry)
{
	mce_schedule_work();
}

bool mce_usable_address(struct mce *m)
{
	if (!(m->status & MCI_STATUS_ADDRV))
		return false;

	switch (m->cpuvendor) {
	case X86_VENDOR_AMD:
		return amd_mce_usable_address(m);

	case X86_VENDOR_INTEL:
	case X86_VENDOR_ZHAOXIN:
		return intel_mce_usable_address(m);

	default:
		return true;
	}
}
EXPORT_SYMBOL_GPL(mce_usable_address);

bool mce_is_memory_error(struct mce *m)
{
	switch (m->cpuvendor) {
	case X86_VENDOR_AMD:
	case X86_VENDOR_HYGON:
		return amd_mce_is_memory_error(m);

	case X86_VENDOR_INTEL:
	case X86_VENDOR_ZHAOXIN:
		/*
		 * Intel SDM Volume 3B - 15.9.2 Compound Error Codes
		 *
		 * Bit 7 of the MCACOD field of IA32_MCi_STATUS is used for
		 * indicating a memory error. Bit 8 is used for indicating a
		 * cache hierarchy error. The combination of bit 2 and bit 3
		 * is used for indicating a `generic' cache hierarchy error
		 * But we can't just blindly check the above bits, because if
		 * bit 11 is set, then it is a bus/interconnect error - and
		 * either way the above bits just gives more detail on what
		 * bus/interconnect error happened. Note that bit 12 can be
		 * ignored, as it's the "filter" bit.
		 */
		return (m->status & 0xef80) == BIT(7) ||
		       (m->status & 0xef00) == BIT(8) ||
		       (m->status & 0xeffc) == 0xc;

	default:
		return false;
	}
}
EXPORT_SYMBOL_GPL(mce_is_memory_error);

static bool whole_page(struct mce *m)
{
	if (!mca_cfg.ser || !(m->status & MCI_STATUS_MISCV))
		return true;

	return MCI_MISC_ADDR_LSB(m->misc) >= PAGE_SHIFT;
}

bool mce_is_correctable(struct mce *m)
{
	if (m->cpuvendor == X86_VENDOR_AMD && m->status & MCI_STATUS_DEFERRED)
		return false;

	if (m->cpuvendor == X86_VENDOR_HYGON && m->status & MCI_STATUS_DEFERRED)
		return false;

	if (m->status & MCI_STATUS_UC)
		return false;

	return true;
}
EXPORT_SYMBOL_GPL(mce_is_correctable);

static int mce_early_notifier(struct notifier_block *nb, unsigned long val,
			      void *data)
{
	struct mce *m = (struct mce *)data;

	if (!m)
		return NOTIFY_DONE;

	/* Emit the trace record: */
	trace_mce_record(m);

	set_bit(0, &mce_need_notify);

	mce_notify_irq();

	return NOTIFY_DONE;
}

static struct notifier_block early_nb = {
	.notifier_call	= mce_early_notifier,
	.priority	= MCE_PRIO_EARLY,
};

static int uc_decode_notifier(struct notifier_block *nb, unsigned long val,
			      void *data)
{
	struct mce *mce = (struct mce *)data;
	unsigned long pfn;

	if (!mce || !mce_usable_address(mce))
		return NOTIFY_DONE;

	if (mce->severity != MCE_AO_SEVERITY &&
	    mce->severity != MCE_DEFERRED_SEVERITY)
		return NOTIFY_DONE;

	pfn = (mce->addr & MCI_ADDR_PHYSADDR) >> PAGE_SHIFT;
	if (!memory_failure(pfn, 0)) {
		set_mce_nospec(pfn);
		mce->kflags |= MCE_HANDLED_UC;
	}

	return NOTIFY_OK;
}

static struct notifier_block mce_uc_nb = {
	.notifier_call	= uc_decode_notifier,
	.priority	= MCE_PRIO_UC,
};

static int mce_default_notifier(struct notifier_block *nb, unsigned long val,
				void *data)
{
	struct mce *m = (struct mce *)data;

	if (!m)
		return NOTIFY_DONE;

	if (mca_cfg.print_all || !m->kflags)
		__print_mce(m);

	return NOTIFY_DONE;
}

static struct notifier_block mce_default_nb = {
	.notifier_call	= mce_default_notifier,
	/* lowest prio, we want it to run last. */
	.priority	= MCE_PRIO_LOWEST,
};

/*
 * Read ADDR and MISC registers.
 */
static noinstr void mce_read_aux(struct mce *m, int i)
{
	if (m->status & MCI_STATUS_MISCV)
		m->misc = mce_rdmsrl(mca_msr_reg(i, MCA_MISC));

	if (m->status & MCI_STATUS_ADDRV) {
		m->addr = mce_rdmsrl(mca_msr_reg(i, MCA_ADDR));

		/*
		 * Mask the reported address by the reported granularity.
		 */
		if (mca_cfg.ser && (m->status & MCI_STATUS_MISCV)) {
			u8 shift = MCI_MISC_ADDR_LSB(m->misc);
			m->addr >>= shift;
			m->addr <<= shift;
		}

		smca_extract_err_addr(m);
	}

	if (mce_flags.smca) {
		m->ipid = mce_rdmsrl(MSR_AMD64_SMCA_MCx_IPID(i));

		if (m->status & MCI_STATUS_SYNDV)
			m->synd = mce_rdmsrl(MSR_AMD64_SMCA_MCx_SYND(i));
	}
}

DEFINE_PER_CPU(unsigned, mce_poll_count);

/*
 * Poll for corrected events or events that happened before reset.
 * Those are just logged through /dev/mcelog.
 *
 * This is executed in standard interrupt context.
 *
 * Note: spec recommends to panic for fatal unsignalled
 * errors here. However this would be quite problematic --
 * we would need to reimplement the Monarch handling and
 * it would mess up the exclusion between exception handler
 * and poll handler -- * so we skip this for now.
 * These cases should not happen anyways, or only when the CPU
 * is already totally * confused. In this case it's likely it will
 * not fully execute the machine check handler either.
 */
void machine_check_poll(enum mcp_flags flags, mce_banks_t *b)
{
	struct mce_bank *mce_banks = this_cpu_ptr(mce_banks_array);
	struct mce m;
	int i;

	this_cpu_inc(mce_poll_count);

	mce_gather_info(&m, NULL);

	if (flags & MCP_TIMESTAMP)
		m.tsc = rdtsc();

	for (i = 0; i < this_cpu_read(mce_num_banks); i++) {
		if (!mce_banks[i].ctl || !test_bit(i, *b))
			continue;

		m.misc = 0;
		m.addr = 0;
		m.bank = i;

		barrier();
		m.status = mce_rdmsrl(mca_msr_reg(i, MCA_STATUS));

		/*
		 * Update storm tracking here, before checking for the
		 * MCI_STATUS_VAL bit. Valid corrected errors count
		 * towards declaring, or maintaining, storm status. No
		 * error in a bank counts towards avoiding, or ending,
		 * storm status.
		 */
		if (!mca_cfg.cmci_disabled)
			mce_track_storm(&m);

		/* If this entry is not valid, ignore it */
		if (!(m.status & MCI_STATUS_VAL))
			continue;

		/*
		 * If we are logging everything (at CPU online) or this
		 * is a corrected error, then we must log it.
		 */
		if ((flags & MCP_UC) || !(m.status & MCI_STATUS_UC))
			goto log_it;

		/*
		 * Newer Intel systems that support software error
		 * recovery need to make additional checks. Other
		 * CPUs should skip over uncorrected errors, but log
		 * everything else.
		 */
		if (!mca_cfg.ser) {
			if (m.status & MCI_STATUS_UC)
				continue;
			goto log_it;
		}

		/* Log "not enabled" (speculative) errors */
		if (!(m.status & MCI_STATUS_EN))
			goto log_it;

		/*
		 * Log UCNA (SDM: 15.6.3 "UCR Error Classification")
		 * UC == 1 && PCC == 0 && S == 0
		 */
		if (!(m.status & MCI_STATUS_PCC) && !(m.status & MCI_STATUS_S))
			goto log_it;

		/*
		 * Skip anything else. Presumption is that our read of this
		 * bank is racing with a machine check. Leave the log alone
		 * for do_machine_check() to deal with it.
		 */
		continue;

log_it:
		if (flags & MCP_DONTLOG)
			goto clear_it;

		mce_read_aux(&m, i);
		m.severity = mce_severity(&m, NULL, NULL, false);
		/*
		 * Don't get the IP here because it's unlikely to
		 * have anything to do with the actual error location.
		 */

		if (mca_cfg.dont_log_ce && !mce_usable_address(&m))
			goto clear_it;

		if (flags & MCP_QUEUE_LOG)
			mce_gen_pool_add(&m);
		else
			mce_log(&m);

clear_it:
		/*
		 * Clear state for this bank.
		 */
		mce_wrmsrl(mca_msr_reg(i, MCA_STATUS), 0);
	}

	/*
	 * Don't clear MCG_STATUS here because it's only defined for
	 * exceptions.
	 */

	sync_core();
}
EXPORT_SYMBOL_GPL(machine_check_poll);

/*
 * During IFU recovery Sandy Bridge -EP4S processors set the RIPV and
 * EIPV bits in MCG_STATUS to zero on the affected logical processor (SDM
 * Vol 3B Table 15-20). But this confuses both the code that determines
 * whether the machine check occurred in kernel or user mode, and also
 * the severity assessment code. Pretend that EIPV was set, and take the
 * ip/cs values from the pt_regs that mce_gather_info() ignored earlier.
 */
static __always_inline void
quirk_sandybridge_ifu(int bank, struct mce *m, struct pt_regs *regs)
{
	if (bank != 0)
		return;
	if ((m->mcgstatus & (MCG_STATUS_EIPV|MCG_STATUS_RIPV)) != 0)
		return;
	if ((m->status & (MCI_STATUS_OVER|MCI_STATUS_UC|
		          MCI_STATUS_EN|MCI_STATUS_MISCV|MCI_STATUS_ADDRV|
			  MCI_STATUS_PCC|MCI_STATUS_S|MCI_STATUS_AR|
			  MCACOD)) !=
			 (MCI_STATUS_UC|MCI_STATUS_EN|
			  MCI_STATUS_MISCV|MCI_STATUS_ADDRV|MCI_STATUS_S|
			  MCI_STATUS_AR|MCACOD_INSTR))
		return;

	m->mcgstatus |= MCG_STATUS_EIPV;
	m->ip = regs->ip;
	m->cs = regs->cs;
}

/*
 * Disable fast string copy and return from the MCE handler upon the first SRAR
 * MCE on bank 1 due to a CPU erratum on Intel Skylake/Cascade Lake/Cooper Lake
 * CPUs.
 * The fast string copy instructions ("REP; MOVS*") could consume an
 * uncorrectable memory error in the cache line _right after_ the desired region
 * to copy and raise an MCE with RIP pointing to the instruction _after_ the
 * "REP; MOVS*".
 * This mitigation addresses the issue completely with the caveat of performance
 * degradation on the CPU affected. This is still better than the OS crashing on
 * MCEs raised on an irrelevant process due to "REP; MOVS*" accesses from a
 * kernel context (e.g., copy_page).
 *
 * Returns true when fast string copy on CPU has been disabled.
 */
static noinstr bool quirk_skylake_repmov(void)
{
	u64 mcgstatus   = mce_rdmsrl(MSR_IA32_MCG_STATUS);
	u64 misc_enable = mce_rdmsrl(MSR_IA32_MISC_ENABLE);
	u64 mc1_status;

	/*
	 * Apply the quirk only to local machine checks, i.e., no broadcast
	 * sync is needed.
	 */
	if (!(mcgstatus & MCG_STATUS_LMCES) ||
	    !(misc_enable & MSR_IA32_MISC_ENABLE_FAST_STRING))
		return false;

	mc1_status = mce_rdmsrl(MSR_IA32_MCx_STATUS(1));

	/* Check for a software-recoverable data fetch error. */
	if ((mc1_status &
	     (MCI_STATUS_VAL | MCI_STATUS_OVER | MCI_STATUS_UC | MCI_STATUS_EN |
	      MCI_STATUS_ADDRV | MCI_STATUS_MISCV | MCI_STATUS_PCC |
	      MCI_STATUS_AR | MCI_STATUS_S)) ==
	     (MCI_STATUS_VAL |                   MCI_STATUS_UC | MCI_STATUS_EN |
	      MCI_STATUS_ADDRV | MCI_STATUS_MISCV |
	      MCI_STATUS_AR | MCI_STATUS_S)) {
		misc_enable &= ~MSR_IA32_MISC_ENABLE_FAST_STRING;
		mce_wrmsrl(MSR_IA32_MISC_ENABLE, misc_enable);
		mce_wrmsrl(MSR_IA32_MCx_STATUS(1), 0);

		instrumentation_begin();
		pr_err_once("Erratum detected, disable fast string copy instructions.\n");
		instrumentation_end();

		return true;
	}

	return false;
}

/*
 * Some Zen-based Instruction Fetch Units set EIPV=RIPV=0 on poison consumption
 * errors. This means mce_gather_info() will not save the "ip" and "cs" registers.
 *
 * However, the context is still valid, so save the "cs" register for later use.
 *
 * The "ip" register is truly unknown, so don't save it or fixup EIPV/RIPV.
 *
 * The Instruction Fetch Unit is at MCA bank 1 for all affected systems.
 */
static __always_inline void quirk_zen_ifu(int bank, struct mce *m, struct pt_regs *regs)
{
	if (bank != 1)
		return;
	if (!(m->status & MCI_STATUS_POISON))
		return;

	m->cs = regs->cs;
}

/*
 * Do a quick check if any of the events requires a panic.
 * This decides if we keep the events around or clear them.
 */
static __always_inline int mce_no_way_out(struct mce *m, char **msg, unsigned long *validp,
					  struct pt_regs *regs)
{
	char *tmp = *msg;
	int i;

	for (i = 0; i < this_cpu_read(mce_num_banks); i++) {
		m->status = mce_rdmsrl(mca_msr_reg(i, MCA_STATUS));
		if (!(m->status & MCI_STATUS_VAL))
			continue;

		arch___set_bit(i, validp);
		if (mce_flags.snb_ifu_quirk)
			quirk_sandybridge_ifu(i, m, regs);

		if (mce_flags.zen_ifu_quirk)
			quirk_zen_ifu(i, m, regs);

		m->bank = i;
		if (mce_severity(m, regs, &tmp, true) >= MCE_PANIC_SEVERITY) {
			mce_read_aux(m, i);
			*msg = tmp;
			return 1;
		}
	}
	return 0;
}

/*
 * Variable to establish order between CPUs while scanning.
 * Each CPU spins initially until executing is equal its number.
 */
static atomic_t mce_executing;

/*
 * Defines order of CPUs on entry. First CPU becomes Monarch.
 */
static atomic_t mce_callin;

/*
 * Track which CPUs entered the MCA broadcast synchronization and which not in
 * order to print holdouts.
 */
static cpumask_t mce_missing_cpus = CPU_MASK_ALL;

/*
 * Check if a timeout waiting for other CPUs happened.
 */
static noinstr int mce_timed_out(u64 *t, const char *msg)
{
	int ret = 0;

	/* Enable instrumentation around calls to external facilities */
	instrumentation_begin();

	/*
	 * The others already did panic for some reason.
	 * Bail out like in a timeout.
	 * rmb() to tell the compiler that system_state
	 * might have been modified by someone else.
	 */
	rmb();
	if (atomic_read(&mce_panicked))
		wait_for_panic();
	if (!mca_cfg.monarch_timeout)
		goto out;
	if ((s64)*t < SPINUNIT) {
		if (cpumask_and(&mce_missing_cpus, cpu_online_mask, &mce_missing_cpus))
			pr_emerg("CPUs not responding to MCE broadcast (may include false positives): %*pbl\n",
				 cpumask_pr_args(&mce_missing_cpus));
		mce_panic(msg, NULL, NULL);

		ret = 1;
		goto out;
	}
	*t -= SPINUNIT;

out:
	touch_nmi_watchdog();

	instrumentation_end();

	return ret;
}

/*
 * The Monarch's reign.  The Monarch is the CPU who entered
 * the machine check handler first. It waits for the others to
 * raise the exception too and then grades them. When any
 * error is fatal panic. Only then let the others continue.
 *
 * The other CPUs entering the MCE handler will be controlled by the
 * Monarch. They are called Subjects.
 *
 * This way we prevent any potential data corruption in a unrecoverable case
 * and also makes sure always all CPU's errors are examined.
 *
 * Also this detects the case of a machine check event coming from outer
 * space (not detected by any CPUs) In this case some external agent wants
 * us to shut down, so panic too.
 *
 * The other CPUs might still decide to panic if the handler happens
 * in a unrecoverable place, but in this case the system is in a semi-stable
 * state and won't corrupt anything by itself. It's ok to let the others
 * continue for a bit first.
 *
 * All the spin loops have timeouts; when a timeout happens a CPU
 * typically elects itself to be Monarch.
 */
static void mce_reign(void)
{
	int cpu;
	struct mce *m = NULL;
	int global_worst = 0;
	char *msg = NULL;

	/*
	 * This CPU is the Monarch and the other CPUs have run
	 * through their handlers.
	 * Grade the severity of the errors of all the CPUs.
	 */
	for_each_possible_cpu(cpu) {
		struct mce *mtmp = &per_cpu(mces_seen, cpu);

		if (mtmp->severity > global_worst) {
			global_worst = mtmp->severity;
			m = &per_cpu(mces_seen, cpu);
		}
	}

	/*
	 * Cannot recover? Panic here then.
	 * This dumps all the mces in the log buffer and stops the
	 * other CPUs.
	 */
	if (m && global_worst >= MCE_PANIC_SEVERITY) {
		/* call mce_severity() to get "msg" for panic */
		mce_severity(m, NULL, &msg, true);
		mce_panic("Fatal machine check", m, msg);
	}

	/*
	 * For UC somewhere we let the CPU who detects it handle it.
	 * Also must let continue the others, otherwise the handling
	 * CPU could deadlock on a lock.
	 */

	/*
	 * No machine check event found. Must be some external
	 * source or one CPU is hung. Panic.
	 */
	if (global_worst <= MCE_KEEP_SEVERITY)
		mce_panic("Fatal machine check from unknown source", NULL, NULL);

	/*
	 * Now clear all the mces_seen so that they don't reappear on
	 * the next mce.
	 */
	for_each_possible_cpu(cpu)
		memset(&per_cpu(mces_seen, cpu), 0, sizeof(struct mce));
}

static atomic_t global_nwo;

/*
 * Start of Monarch synchronization. This waits until all CPUs have
 * entered the exception handler and then determines if any of them
 * saw a fatal event that requires panic. Then it executes them
 * in the entry order.
 * TBD double check parallel CPU hotunplug
 */
static noinstr int mce_start(int *no_way_out)
{
	u64 timeout = (u64)mca_cfg.monarch_timeout * NSEC_PER_USEC;
	int order, ret = -1;

	if (!timeout)
		return ret;

	raw_atomic_add(*no_way_out, &global_nwo);
	/*
	 * Rely on the implied barrier below, such that global_nwo
	 * is updated before mce_callin.
	 */
	order = raw_atomic_inc_return(&mce_callin);
	arch_cpumask_clear_cpu(smp_processor_id(), &mce_missing_cpus);

	/* Enable instrumentation around calls to external facilities */
	instrumentation_begin();

	/*
	 * Wait for everyone.
	 */
	while (raw_atomic_read(&mce_callin) != num_online_cpus()) {
		if (mce_timed_out(&timeout,
				  "Timeout: Not all CPUs entered broadcast exception handler")) {
			raw_atomic_set(&global_nwo, 0);
			goto out;
		}
		ndelay(SPINUNIT);
	}

	/*
	 * mce_callin should be read before global_nwo
	 */
	smp_rmb();

	if (order == 1) {
		/*
		 * Monarch: Starts executing now, the others wait.
		 */
		raw_atomic_set(&mce_executing, 1);
	} else {
		/*
		 * Subject: Now start the scanning loop one by one in
		 * the original callin order.
		 * This way when there are any shared banks it will be
		 * only seen by one CPU before cleared, avoiding duplicates.
		 */
		while (raw_atomic_read(&mce_executing) < order) {
			if (mce_timed_out(&timeout,
					  "Timeout: Subject CPUs unable to finish machine check processing")) {
				raw_atomic_set(&global_nwo, 0);
				goto out;
			}
			ndelay(SPINUNIT);
		}
	}

	/*
	 * Cache the global no_way_out state.
	 */
	*no_way_out = raw_atomic_read(&global_nwo);

	ret = order;

out:
	instrumentation_end();

	return ret;
}

/*
 * Synchronize between CPUs after main scanning loop.
 * This invokes the bulk of the Monarch processing.
 */
static noinstr int mce_end(int order)
{
	u64 timeout = (u64)mca_cfg.monarch_timeout * NSEC_PER_USEC;
	int ret = -1;

	/* Allow instrumentation around external facilities. */
	instrumentation_begin();

	if (!timeout)
		goto reset;
	if (order < 0)
		goto reset;

	/*
	 * Allow others to run.
	 */
	atomic_inc(&mce_executing);

	if (order == 1) {
		/*
		 * Monarch: Wait for everyone to go through their scanning
		 * loops.
		 */
		while (atomic_read(&mce_executing) <= num_online_cpus()) {
			if (mce_timed_out(&timeout,
					  "Timeout: Monarch CPU unable to finish machine check processing"))
				goto reset;
			ndelay(SPINUNIT);
		}

		mce_reign();
		barrier();
		ret = 0;
	} else {
		/*
		 * Subject: Wait for Monarch to finish.
		 */
		while (atomic_read(&mce_executing) != 0) {
			if (mce_timed_out(&timeout,
					  "Timeout: Monarch CPU did not finish machine check processing"))
				goto reset;
			ndelay(SPINUNIT);
		}

		/*
		 * Don't reset anything. That's done by the Monarch.
		 */
		ret = 0;
		goto out;
	}

	/*
	 * Reset all global state.
	 */
reset:
	atomic_set(&global_nwo, 0);
	atomic_set(&mce_callin, 0);
	cpumask_setall(&mce_missing_cpus);
	barrier();

	/*
	 * Let others run again.
	 */
	atomic_set(&mce_executing, 0);

out:
	instrumentation_end();

	return ret;
}

static __always_inline void mce_clear_state(unsigned long *toclear)
{
	int i;

	for (i = 0; i < this_cpu_read(mce_num_banks); i++) {
		if (arch_test_bit(i, toclear))
			mce_wrmsrl(mca_msr_reg(i, MCA_STATUS), 0);
	}
}

/*
 * Cases where we avoid rendezvous handler timeout:
 * 1) If this CPU is offline.
 *
 * 2) If crashing_cpu was set, e.g. we're entering kdump and we need to
 *  skip those CPUs which remain looping in the 1st kernel - see
 *  crash_nmi_callback().
 *
 * Note: there still is a small window between kexec-ing and the new,
 * kdump kernel establishing a new #MC handler where a broadcasted MCE
 * might not get handled properly.
 */
static noinstr bool mce_check_crashing_cpu(void)
{
	unsigned int cpu = smp_processor_id();

	if (arch_cpu_is_offline(cpu) ||
	    (crashing_cpu != -1 && crashing_cpu != cpu)) {
		u64 mcgstatus;

		mcgstatus = __rdmsr(MSR_IA32_MCG_STATUS);

		if (boot_cpu_data.x86_vendor == X86_VENDOR_ZHAOXIN) {
			if (mcgstatus & MCG_STATUS_LMCES)
				return false;
		}

		if (mcgstatus & MCG_STATUS_RIPV) {
			__wrmsr(MSR_IA32_MCG_STATUS, 0, 0);
			return true;
		}
	}
	return false;
}

static __always_inline int
__mc_scan_banks(struct mce *m, struct pt_regs *regs, struct mce *final,
		unsigned long *toclear, unsigned long *valid_banks, int no_way_out,
		int *worst)
{
	struct mce_bank *mce_banks = this_cpu_ptr(mce_banks_array);
	struct mca_config *cfg = &mca_cfg;
	int severity, i, taint = 0;

	for (i = 0; i < this_cpu_read(mce_num_banks); i++) {
		arch___clear_bit(i, toclear);
		if (!arch_test_bit(i, valid_banks))
			continue;

		if (!mce_banks[i].ctl)
			continue;

		m->misc = 0;
		m->addr = 0;
		m->bank = i;

		m->status = mce_rdmsrl(mca_msr_reg(i, MCA_STATUS));
		if (!(m->status & MCI_STATUS_VAL))
			continue;

		/*
		 * Corrected or non-signaled errors are handled by
		 * machine_check_poll(). Leave them alone, unless this panics.
		 */
		if (!(m->status & (cfg->ser ? MCI_STATUS_S : MCI_STATUS_UC)) &&
			!no_way_out)
			continue;

		/* Set taint even when machine check was not enabled. */
		taint++;

		severity = mce_severity(m, regs, NULL, true);

		/*
		 * When machine check was for corrected/deferred handler don't
		 * touch, unless we're panicking.
		 */
		if ((severity == MCE_KEEP_SEVERITY ||
		     severity == MCE_UCNA_SEVERITY) && !no_way_out)
			continue;

		arch___set_bit(i, toclear);

		/* Machine check event was not enabled. Clear, but ignore. */
		if (severity == MCE_NO_SEVERITY)
			continue;

		mce_read_aux(m, i);

		/* assuming valid severity level != 0 */
		m->severity = severity;

		/*
		 * Enable instrumentation around the mce_log() call which is
		 * done in #MC context, where instrumentation is disabled.
		 */
		instrumentation_begin();
		mce_log(m);
		instrumentation_end();

		if (severity > *worst) {
			*final = *m;
			*worst = severity;
		}
	}

	/* mce_clear_state will clear *final, save locally for use later */
	*m = *final;

	return taint;
}

static void kill_me_now(struct callback_head *ch)
{
	struct task_struct *p = container_of(ch, struct task_struct, mce_kill_me);

	p->mce_count = 0;
	force_sig(SIGBUS);
}

static void kill_me_maybe(struct callback_head *cb)
{
	struct task_struct *p = container_of(cb, struct task_struct, mce_kill_me);
	int flags = MF_ACTION_REQUIRED;
	unsigned long pfn;
	int ret;

	p->mce_count = 0;
	pr_err("Uncorrected hardware memory error in user-access at %llx", p->mce_addr);

	if (!p->mce_ripv)
		flags |= MF_MUST_KILL;

	pfn = (p->mce_addr & MCI_ADDR_PHYSADDR) >> PAGE_SHIFT;
	ret = memory_failure(pfn, flags);
	if (!ret) {
		set_mce_nospec(pfn);
		sync_core();
		return;
	}

	/*
	 * -EHWPOISON from memory_failure() means that it already sent SIGBUS
	 * to the current process with the proper error info,
	 * -EOPNOTSUPP means hwpoison_filter() filtered the error event,
	 *
	 * In both cases, no further processing is required.
	 */
	if (ret == -EHWPOISON || ret == -EOPNOTSUPP)
		return;

	pr_err("Memory error not recovered");
	kill_me_now(cb);
}

static void kill_me_never(struct callback_head *cb)
{
	struct task_struct *p = container_of(cb, struct task_struct, mce_kill_me);
	unsigned long pfn;

	p->mce_count = 0;
	pr_err("Kernel accessed poison in user space at %llx\n", p->mce_addr);
	pfn = (p->mce_addr & MCI_ADDR_PHYSADDR) >> PAGE_SHIFT;
	if (!memory_failure(pfn, 0))
		set_mce_nospec(pfn);
}

static void queue_task_work(struct mce *m, char *msg, void (*func)(struct callback_head *))
{
	int count = ++current->mce_count;

	/* First call, save all the details */
	if (count == 1) {
		current->mce_addr = m->addr;
		current->mce_kflags = m->kflags;
		current->mce_ripv = !!(m->mcgstatus & MCG_STATUS_RIPV);
		current->mce_whole_page = whole_page(m);
		current->mce_kill_me.func = func;
	}

	/* Ten is likely overkill. Don't expect more than two faults before task_work() */
	if (count > 10)
		mce_panic("Too many consecutive machine checks while accessing user data", m, msg);

	/* Second or later call, make sure page address matches the one from first call */
	if (count > 1 && (current->mce_addr >> PAGE_SHIFT) != (m->addr >> PAGE_SHIFT))
		mce_panic("Consecutive machine checks to different user pages", m, msg);

	/* Do not call task_work_add() more than once */
	if (count > 1)
		return;

	task_work_add(current, &current->mce_kill_me, TWA_RESUME);
}

/* Handle unconfigured int18 (should never happen) */
static noinstr void unexpected_machine_check(struct pt_regs *regs)
{
	instrumentation_begin();
	pr_err("CPU#%d: Unexpected int18 (Machine Check)\n",
	       smp_processor_id());
	instrumentation_end();
}

/*
 * The actual machine check handler. This only handles real exceptions when
 * something got corrupted coming in through int 18.
 *
 * This is executed in #MC context not subject to normal locking rules.
 * This implies that most kernel services cannot be safely used. Don't even
 * think about putting a printk in there!
 *
 * On Intel systems this is entered on all CPUs in parallel through
 * MCE broadcast. However some CPUs might be broken beyond repair,
 * so be always careful when synchronizing with others.
 *
 * Tracing and kprobes are disabled: if we interrupted a kernel context
 * with IF=1, we need to minimize stack usage.  There are also recursion
 * issues: if the machine check was due to a failure of the memory
 * backing the user stack, tracing that reads the user stack will cause
 * potentially infinite recursion.
 *
 * Currently, the #MC handler calls out to a number of external facilities
 * and, therefore, allows instrumentation around them. The optimal thing to
 * have would be to do the absolutely minimal work required in #MC context
 * and have instrumentation disabled only around that. Further processing can
 * then happen in process context where instrumentation is allowed. Achieving
 * that requires careful auditing and modifications. Until then, the code
 * allows instrumentation temporarily, where required. *
 */
noinstr void do_machine_check(struct pt_regs *regs)
{
	int worst = 0, order, no_way_out, kill_current_task, lmce, taint = 0;
	DECLARE_BITMAP(valid_banks, MAX_NR_BANKS) = { 0 };
	DECLARE_BITMAP(toclear, MAX_NR_BANKS) = { 0 };
	struct mce m, *final;
	char *msg = NULL;

	if (unlikely(mce_flags.p5))
		return pentium_machine_check(regs);
	else if (unlikely(mce_flags.winchip))
		return winchip_machine_check(regs);
	else if (unlikely(!mca_cfg.initialized))
		return unexpected_machine_check(regs);

	if (mce_flags.skx_repmov_quirk && quirk_skylake_repmov())
		goto clear;

	/*
	 * Establish sequential order between the CPUs entering the machine
	 * check handler.
	 */
	order = -1;

	/*
	 * If no_way_out gets set, there is no safe way to recover from this
	 * MCE.
	 */
	no_way_out = 0;

	/*
	 * If kill_current_task is not set, there might be a way to recover from this
	 * error.
	 */
	kill_current_task = 0;

	/*
	 * MCEs are always local on AMD. Same is determined by MCG_STATUS_LMCES
	 * on Intel.
	 */
	lmce = 1;

	this_cpu_inc(mce_exception_count);

	mce_gather_info(&m, regs);
	m.tsc = rdtsc();

	final = this_cpu_ptr(&mces_seen);
	*final = m;

	no_way_out = mce_no_way_out(&m, &msg, valid_banks, regs);

	barrier();

	/*
	 * When no restart IP might need to kill or panic.
	 * Assume the worst for now, but if we find the
	 * severity is MCE_AR_SEVERITY we have other options.
	 */
	if (!(m.mcgstatus & MCG_STATUS_RIPV))
		kill_current_task = 1;
	/*
	 * Check if this MCE is signaled to only this logical processor,
	 * on Intel, Zhaoxin only.
	 */
	if (m.cpuvendor == X86_VENDOR_INTEL ||
	    m.cpuvendor == X86_VENDOR_ZHAOXIN)
		lmce = m.mcgstatus & MCG_STATUS_LMCES;

	/*
	 * Local machine check may already know that we have to panic.
	 * Broadcast machine check begins rendezvous in mce_start()
	 * Go through all banks in exclusion of the other CPUs. This way we
	 * don't report duplicated events on shared banks because the first one
	 * to see it will clear it.
	 */
	if (lmce) {
		if (no_way_out)
			mce_panic("Fatal local machine check", &m, msg);
	} else {
		order = mce_start(&no_way_out);
	}

	taint = __mc_scan_banks(&m, regs, final, toclear, valid_banks, no_way_out, &worst);

	if (!no_way_out)
		mce_clear_state(toclear);

	/*
	 * Do most of the synchronization with other CPUs.
	 * When there's any problem use only local no_way_out state.
	 */
	if (!lmce) {
		if (mce_end(order) < 0) {
			if (!no_way_out)
				no_way_out = worst >= MCE_PANIC_SEVERITY;

			if (no_way_out)
				mce_panic("Fatal machine check on current CPU", &m, msg);
		}
	} else {
		/*
		 * If there was a fatal machine check we should have
		 * already called mce_panic earlier in this function.
		 * Since we re-read the banks, we might have found
		 * something new. Check again to see if we found a
		 * fatal error. We call "mce_severity()" again to
		 * make sure we have the right "msg".
		 */
		if (worst >= MCE_PANIC_SEVERITY) {
			mce_severity(&m, regs, &msg, true);
			mce_panic("Local fatal machine check!", &m, msg);
		}
	}

	/*
	 * Enable instrumentation around the external facilities like task_work_add()
	 * (via queue_task_work()), fixup_exception() etc. For now, that is. Fixing this
	 * properly would need a lot more involved reorganization.
	 */
	instrumentation_begin();

	if (taint)
		add_taint(TAINT_MACHINE_CHECK, LOCKDEP_NOW_UNRELIABLE);

	if (worst != MCE_AR_SEVERITY && !kill_current_task)
		goto out;

	/* Fault was in user mode and we need to take some action */
	if ((m.cs & 3) == 3) {
		/* If this triggers there is no way to recover. Die hard. */
		BUG_ON(!on_thread_stack() || !user_mode(regs));

		if (!mce_usable_address(&m))
			queue_task_work(&m, msg, kill_me_now);
		else
			queue_task_work(&m, msg, kill_me_maybe);

	} else if (m.mcgstatus & MCG_STATUS_SEAM_NR) {
		/*
		 * Saved RIP on stack makes it look like the machine check
		 * was taken in the kernel on the instruction following
		 * the entry to SEAM mode. But MCG_STATUS_SEAM_NR indicates
		 * that the machine check was taken inside SEAM non-root
		 * mode.  CPU core has already marked that guest as dead.
		 * It is OK for the kernel to resume execution at the
		 * apparent point of the machine check as the fault did
		 * not occur there. Mark the page as poisoned so it won't
		 * be added to free list when the guest is terminated.
		 */
		if (mce_usable_address(&m)) {
			struct page *p = pfn_to_online_page(m.addr >> PAGE_SHIFT);

			if (p)
				SetPageHWPoison(p);
		}
	} else {
		/*
		 * Handle an MCE which has happened in kernel space but from
		 * which the kernel can recover: ex_has_fault_handler() has
		 * already verified that the rIP at which the error happened is
		 * a rIP from which the kernel can recover (by jumping to
		 * recovery code specified in _ASM_EXTABLE_FAULT()) and the
		 * corresponding exception handler which would do that is the
		 * proper one.
		 */
		if (m.kflags & MCE_IN_KERNEL_RECOV) {
			if (!fixup_exception(regs, X86_TRAP_MC, 0, 0))
				mce_panic("Failed kernel mode recovery", &m, msg);
		}

		if (m.kflags & MCE_IN_KERNEL_COPYIN)
			queue_task_work(&m, msg, kill_me_never);
	}

out:
	instrumentation_end();

clear:
	mce_wrmsrl(MSR_IA32_MCG_STATUS, 0);
}
EXPORT_SYMBOL_GPL(do_machine_check);

#ifndef CONFIG_MEMORY_FAILURE
int memory_failure(unsigned long pfn, int flags)
{
	/* mce_severity() should not hand us an ACTION_REQUIRED error */
	BUG_ON(flags & MF_ACTION_REQUIRED);
	pr_err("Uncorrected memory error in page 0x%lx ignored\n"
	       "Rebuild kernel with CONFIG_MEMORY_FAILURE=y for smarter handling\n",
	       pfn);

	return 0;
}
#endif

/*
 * Periodic polling timer for "silent" machine check errors.  If the
 * poller finds an MCE, poll 2x faster.  When the poller finds no more
 * errors, poll 2x slower (up to check_interval seconds).
 */
static unsigned long check_interval = INITIAL_CHECK_INTERVAL;

static DEFINE_PER_CPU(unsigned long, mce_next_interval); /* in jiffies */
static DEFINE_PER_CPU(struct timer_list, mce_timer);

static void __start_timer(struct timer_list *t, unsigned long interval)
{
	unsigned long when = jiffies + interval;
	unsigned long flags;

	local_irq_save(flags);

	if (!timer_pending(t) || time_before(when, t->expires))
		mod_timer(t, round_jiffies(when));

	local_irq_restore(flags);
}

static void mc_poll_banks_default(void)
{
	machine_check_poll(0, this_cpu_ptr(&mce_poll_banks));
}

void (*mc_poll_banks)(void) = mc_poll_banks_default;

static void mce_timer_fn(struct timer_list *t)
{
	struct timer_list *cpu_t = this_cpu_ptr(&mce_timer);
	unsigned long iv;

	WARN_ON(cpu_t != t);

	iv = __this_cpu_read(mce_next_interval);

	if (mce_available(this_cpu_ptr(&cpu_info)))
		mc_poll_banks();

	/*
	 * Alert userspace if needed. If we logged an MCE, reduce the polling
	 * interval, otherwise increase the polling interval.
	 */
	if (mce_notify_irq())
		iv = max(iv / 2, (unsigned long) HZ/100);
	else
		iv = min(iv * 2, round_jiffies_relative(check_interval * HZ));

	if (mce_get_storm_mode()) {
		__start_timer(t, HZ);
	} else {
		__this_cpu_write(mce_next_interval, iv);
		__start_timer(t, iv);
	}
}

/*
 * When a storm starts on any bank on this CPU, switch to polling
 * once per second. When the storm ends, revert to the default
 * polling interval.
 */
void mce_timer_kick(bool storm)
{
	struct timer_list *t = this_cpu_ptr(&mce_timer);

	mce_set_storm_mode(storm);

	if (storm)
		__start_timer(t, HZ);
	else
		__this_cpu_write(mce_next_interval, check_interval * HZ);
}

/* Must not be called in IRQ context where del_timer_sync() can deadlock */
static void mce_timer_delete_all(void)
{
	int cpu;

	for_each_online_cpu(cpu)
		del_timer_sync(&per_cpu(mce_timer, cpu));
}

/*
 * Notify the user(s) about new machine check events.
 * Can be called from interrupt context, but not from machine check/NMI
 * context.
 */
int mce_notify_irq(void)
{
	/* Not more than two messages every minute */
	static DEFINE_RATELIMIT_STATE(ratelimit, 60*HZ, 2);

	if (test_and_clear_bit(0, &mce_need_notify)) {
		mce_work_trigger();

		if (__ratelimit(&ratelimit))
			pr_info(HW_ERR "Machine check events logged\n");

		return 1;
	}
	return 0;
}
EXPORT_SYMBOL_GPL(mce_notify_irq);

static void __mcheck_cpu_mce_banks_init(void)
{
	struct mce_bank *mce_banks = this_cpu_ptr(mce_banks_array);
	u8 n_banks = this_cpu_read(mce_num_banks);
	int i;

	for (i = 0; i < n_banks; i++) {
		struct mce_bank *b = &mce_banks[i];

		/*
		 * Init them all, __mcheck_cpu_apply_quirks() is going to apply
		 * the required vendor quirks before
		 * __mcheck_cpu_init_clear_banks() does the final bank setup.
		 */
		b->ctl = -1ULL;
		b->init = true;
	}
}

/*
 * Initialize Machine Checks for a CPU.
 */
static void __mcheck_cpu_cap_init(void)
{
	u64 cap;
	u8 b;

	rdmsrl(MSR_IA32_MCG_CAP, cap);

	b = cap & MCG_BANKCNT_MASK;

	if (b > MAX_NR_BANKS) {
		pr_warn("CPU%d: Using only %u machine check banks out of %u\n",
			smp_processor_id(), MAX_NR_BANKS, b);
		b = MAX_NR_BANKS;
	}

	this_cpu_write(mce_num_banks, b);

	__mcheck_cpu_mce_banks_init();

	/* Use accurate RIP reporting if available. */
	if ((cap & MCG_EXT_P) && MCG_EXT_CNT(cap) >= 9)
		mca_cfg.rip_msr = MSR_IA32_MCG_EIP;

	if (cap & MCG_SER_P)
		mca_cfg.ser = 1;
}

static void __mcheck_cpu_init_generic(void)
{
	enum mcp_flags m_fl = 0;
	mce_banks_t all_banks;
	u64 cap;

	if (!mca_cfg.bootlog)
		m_fl = MCP_DONTLOG;

	/*
	 * Log the machine checks left over from the previous reset. Log them
	 * only, do not start processing them. That will happen in mcheck_late_init()
	 * when all consumers have been registered on the notifier chain.
	 */
	bitmap_fill(all_banks, MAX_NR_BANKS);
	machine_check_poll(MCP_UC | MCP_QUEUE_LOG | m_fl, &all_banks);

	cr4_set_bits(X86_CR4_MCE);

	rdmsrl(MSR_IA32_MCG_CAP, cap);
	if (cap & MCG_CTL_P)
		wrmsr(MSR_IA32_MCG_CTL, 0xffffffff, 0xffffffff);
}

static void __mcheck_cpu_init_clear_banks(void)
{
	struct mce_bank *mce_banks = this_cpu_ptr(mce_banks_array);
	int i;

	for (i = 0; i < this_cpu_read(mce_num_banks); i++) {
		struct mce_bank *b = &mce_banks[i];

		if (!b->init)
			continue;
		wrmsrl(mca_msr_reg(i, MCA_CTL), b->ctl);
		wrmsrl(mca_msr_reg(i, MCA_STATUS), 0);
	}
}

/*
 * Do a final check to see if there are any unused/RAZ banks.
 *
 * This must be done after the banks have been initialized and any quirks have
 * been applied.
 *
 * Do not call this from any user-initiated flows, e.g. CPU hotplug or sysfs.
 * Otherwise, a user who disables a bank will not be able to re-enable it
 * without a system reboot.
 */
static void __mcheck_cpu_check_banks(void)
{
	struct mce_bank *mce_banks = this_cpu_ptr(mce_banks_array);
	u64 msrval;
	int i;

	for (i = 0; i < this_cpu_read(mce_num_banks); i++) {
		struct mce_bank *b = &mce_banks[i];

		if (!b->init)
			continue;

		rdmsrl(mca_msr_reg(i, MCA_CTL), msrval);
		b->init = !!msrval;
	}
}

/* Add per CPU specific workarounds here */
static int __mcheck_cpu_apply_quirks(struct cpuinfo_x86 *c)
{
	struct mce_bank *mce_banks = this_cpu_ptr(mce_banks_array);
	struct mca_config *cfg = &mca_cfg;

	if (c->x86_vendor == X86_VENDOR_UNKNOWN) {
		pr_info("unknown CPU type - not enabling MCE support\n");
		return -EOPNOTSUPP;
	}

	/* This should be disabled by the BIOS, but isn't always */
	if (c->x86_vendor == X86_VENDOR_AMD) {
		if (c->x86 == 15 && this_cpu_read(mce_num_banks) > 4) {
			/*
			 * disable GART TBL walk error reporting, which
			 * trips off incorrectly with the IOMMU & 3ware
			 * & Cerberus:
			 */
			clear_bit(10, (unsigned long *)&mce_banks[4].ctl);
		}
		if (c->x86 < 0x11 && cfg->bootlog < 0) {
			/*
			 * Lots of broken BIOS around that don't clear them
			 * by default and leave crap in there. Don't log:
			 */
			cfg->bootlog = 0;
		}
		/*
		 * Various K7s with broken bank 0 around. Always disable
		 * by default.
		 */
		if (c->x86 == 6 && this_cpu_read(mce_num_banks) > 0)
			mce_banks[0].ctl = 0;

		/*
		 * overflow_recov is supported for F15h Models 00h-0fh
		 * even though we don't have a CPUID bit for it.
		 */
		if (c->x86 == 0x15 && c->x86_model <= 0xf)
			mce_flags.overflow_recov = 1;

		if (c->x86 >= 0x17 && c->x86 <= 0x1A)
			mce_flags.zen_ifu_quirk = 1;

	}

	if (c->x86_vendor == X86_VENDOR_INTEL) {
		/*
		 * SDM documents that on family 6 bank 0 should not be written
		 * because it aliases to another special BIOS controlled
		 * register.
		 * But it's not aliased anymore on model 0x1a+
		 * Don't ignore bank 0 completely because there could be a
		 * valid event later, merely don't write CTL0.
		 */

		if (c->x86 == 6 && c->x86_model < 0x1A && this_cpu_read(mce_num_banks) > 0)
			mce_banks[0].init = false;

		/*
		 * All newer Intel systems support MCE broadcasting. Enable
		 * synchronization with a one second timeout.
		 */
		if ((c->x86 > 6 || (c->x86 == 6 && c->x86_model >= 0xe)) &&
			cfg->monarch_timeout < 0)
			cfg->monarch_timeout = USEC_PER_SEC;

		/*
		 * There are also broken BIOSes on some Pentium M and
		 * earlier systems:
		 */
		if (c->x86 == 6 && c->x86_model <= 13 && cfg->bootlog < 0)
			cfg->bootlog = 0;

		if (c->x86_vfm == INTEL_SANDYBRIDGE_X)
			mce_flags.snb_ifu_quirk = 1;

		/*
		 * Skylake, Cascacde Lake and Cooper Lake require a quirk on
		 * rep movs.
		 */
		if (c->x86_vfm == INTEL_SKYLAKE_X)
			mce_flags.skx_repmov_quirk = 1;
	}

	if (c->x86_vendor == X86_VENDOR_ZHAOXIN) {
		/*
		 * All newer Zhaoxin CPUs support MCE broadcasting. Enable
		 * synchronization with a one second timeout.
		 */
		if (c->x86 > 6 || (c->x86_model == 0x19 || c->x86_model == 0x1f)) {
			if (cfg->monarch_timeout < 0)
				cfg->monarch_timeout = USEC_PER_SEC;
		}
	}

	if (cfg->monarch_timeout < 0)
		cfg->monarch_timeout = 0;
	if (cfg->bootlog != 0)
		cfg->panic_timeout = 30;

	return 0;
}

static int __mcheck_cpu_ancient_init(struct cpuinfo_x86 *c)
{
	if (c->x86 != 5)
		return 0;

	switch (c->x86_vendor) {
	case X86_VENDOR_INTEL:
		intel_p5_mcheck_init(c);
		mce_flags.p5 = 1;
		return 1;
	case X86_VENDOR_CENTAUR:
		winchip_mcheck_init(c);
		mce_flags.winchip = 1;
		return 1;
	default:
		return 0;
	}

	return 0;
}

/*
 * Init basic CPU features needed for early decoding of MCEs.
 */
static void __mcheck_cpu_init_early(struct cpuinfo_x86 *c)
{
	if (c->x86_vendor == X86_VENDOR_AMD || c->x86_vendor == X86_VENDOR_HYGON) {
		mce_flags.overflow_recov = !!cpu_has(c, X86_FEATURE_OVERFLOW_RECOV);
		mce_flags.succor	 = !!cpu_has(c, X86_FEATURE_SUCCOR);
		mce_flags.smca		 = !!cpu_has(c, X86_FEATURE_SMCA);
		mce_flags.amd_threshold	 = 1;
	}
}

static void mce_centaur_feature_init(struct cpuinfo_x86 *c)
{
	struct mca_config *cfg = &mca_cfg;

	 /*
	  * All newer Centaur CPUs support MCE broadcasting. Enable
	  * synchronization with a one second timeout.
	  */
	if ((c->x86 == 6 && c->x86_model == 0xf && c->x86_stepping >= 0xe) ||
	     c->x86 > 6) {
		if (cfg->monarch_timeout < 0)
			cfg->monarch_timeout = USEC_PER_SEC;
	}
}

static void mce_zhaoxin_feature_init(struct cpuinfo_x86 *c)
{
	struct mce_bank *mce_banks = this_cpu_ptr(mce_banks_array);

	/*
	 * These CPUs have MCA bank 8 which reports only one error type called
	 * SVAD (System View Address Decoder). The reporting of that error is
	 * controlled by IA32_MC8.CTL.0.
	 *
	 * If enabled, prefetching on these CPUs will cause SVAD MCE when
	 * virtual machines start and result in a system  panic. Always disable
	 * bank 8 SVAD error by default.
	 */
	if ((c->x86 == 7 && c->x86_model == 0x1b) ||
	    (c->x86_model == 0x19 || c->x86_model == 0x1f)) {
		if (this_cpu_read(mce_num_banks) > 8)
			mce_banks[8].ctl = 0;
	}

	intel_init_cmci();
	intel_init_lmce();
}

static void mce_zhaoxin_feature_clear(struct cpuinfo_x86 *c)
{
	intel_clear_lmce();
}

static void __mcheck_cpu_init_vendor(struct cpuinfo_x86 *c)
{
	switch (c->x86_vendor) {
	case X86_VENDOR_INTEL:
		mce_intel_feature_init(c);
		break;

	case X86_VENDOR_AMD: {
		mce_amd_feature_init(c);
		break;
		}

	case X86_VENDOR_HYGON:
		mce_hygon_feature_init(c);
		break;

	case X86_VENDOR_CENTAUR:
		mce_centaur_feature_init(c);
		break;

	case X86_VENDOR_ZHAOXIN:
		mce_zhaoxin_feature_init(c);
		break;

	default:
		break;
	}
}

static void __mcheck_cpu_clear_vendor(struct cpuinfo_x86 *c)
{
	switch (c->x86_vendor) {
	case X86_VENDOR_INTEL:
		mce_intel_feature_clear(c);
		break;

	case X86_VENDOR_ZHAOXIN:
		mce_zhaoxin_feature_clear(c);
		break;

	default:
		break;
	}
}

static void mce_start_timer(struct timer_list *t)
{
	unsigned long iv = check_interval * HZ;

	if (mca_cfg.ignore_ce || !iv)
		return;

	this_cpu_write(mce_next_interval, iv);
	__start_timer(t, iv);
}

static void __mcheck_cpu_setup_timer(void)
{
	struct timer_list *t = this_cpu_ptr(&mce_timer);

	timer_setup(t, mce_timer_fn, TIMER_PINNED);
}

static void __mcheck_cpu_init_timer(void)
{
	struct timer_list *t = this_cpu_ptr(&mce_timer);

	timer_setup(t, mce_timer_fn, TIMER_PINNED);
	mce_start_timer(t);
}

bool filter_mce(struct mce *m)
{
	if (boot_cpu_data.x86_vendor == X86_VENDOR_AMD)
		return amd_filter_mce(m);
	if (boot_cpu_data.x86_vendor == X86_VENDOR_INTEL)
		return intel_filter_mce(m);

	return false;
}

static __always_inline void exc_machine_check_kernel(struct pt_regs *regs)
{
	irqentry_state_t irq_state;

	WARN_ON_ONCE(user_mode(regs));

	/*
	 * Only required when from kernel mode. See
	 * mce_check_crashing_cpu() for details.
	 */
	if (mca_cfg.initialized && mce_check_crashing_cpu())
		return;

	irq_state = irqentry_nmi_enter(regs);

	do_machine_check(regs);

	irqentry_nmi_exit(regs, irq_state);
}

static __always_inline void exc_machine_check_user(struct pt_regs *regs)
{
	irqentry_enter_from_user_mode(regs);

	do_machine_check(regs);

	irqentry_exit_to_user_mode(regs);
}

#ifdef CONFIG_X86_64
/* MCE hit kernel mode */
DEFINE_IDTENTRY_MCE(exc_machine_check)
{
	unsigned long dr7;

	dr7 = local_db_save();
	exc_machine_check_kernel(regs);
	local_db_restore(dr7);
}

/* The user mode variant. */
DEFINE_IDTENTRY_MCE_USER(exc_machine_check)
{
	unsigned long dr7;

	dr7 = local_db_save();
	exc_machine_check_user(regs);
	local_db_restore(dr7);
}

#ifdef CONFIG_X86_FRED
/*
 * When occurred on different ring level, i.e., from user or kernel
 * context, #MCE needs to be handled on different stack: User #MCE
 * on current task stack, while kernel #MCE on a dedicated stack.
 *
 * This is exactly how FRED event delivery invokes an exception
 * handler: ring 3 event on level 0 stack, i.e., current task stack;
 * ring 0 event on the #MCE dedicated stack specified in the
 * IA32_FRED_STKLVLS MSR. So unlike IDT, the FRED machine check entry
 * stub doesn't do stack switch.
 */
DEFINE_FREDENTRY_MCE(exc_machine_check)
{
	unsigned long dr7;

	dr7 = local_db_save();
	if (user_mode(regs))
		exc_machine_check_user(regs);
	else
		exc_machine_check_kernel(regs);
	local_db_restore(dr7);
}
#endif
#else
/* 32bit unified entry point */
DEFINE_IDTENTRY_RAW(exc_machine_check)
{
	unsigned long dr7;

	dr7 = local_db_save();
	if (user_mode(regs))
		exc_machine_check_user(regs);
	else
		exc_machine_check_kernel(regs);
	local_db_restore(dr7);
}
#endif

/*
 * Called for each booted CPU to set up machine checks.
 * Must be called with preempt off:
 */
void mcheck_cpu_init(struct cpuinfo_x86 *c)
{
	if (mca_cfg.disabled)
		return;

	if (__mcheck_cpu_ancient_init(c))
		return;

	if (!mce_available(c))
		return;

	__mcheck_cpu_cap_init();

	if (__mcheck_cpu_apply_quirks(c) < 0) {
		mca_cfg.disabled = 1;
		return;
	}

	if (mce_gen_pool_init()) {
		mca_cfg.disabled = 1;
		pr_emerg("Couldn't allocate MCE records pool!\n");
		return;
	}

	mca_cfg.initialized = 1;

	__mcheck_cpu_init_early(c);
	__mcheck_cpu_init_generic();
	__mcheck_cpu_init_vendor(c);
	__mcheck_cpu_init_clear_banks();
	__mcheck_cpu_check_banks();
	__mcheck_cpu_setup_timer();
}

/*
 * Called for each booted CPU to clear some machine checks opt-ins
 */
void mcheck_cpu_clear(struct cpuinfo_x86 *c)
{
	if (mca_cfg.disabled)
		return;

	if (!mce_available(c))
		return;

	/*
	 * Possibly to clear general settings generic to x86
	 * __mcheck_cpu_clear_generic(c);
	 */
	__mcheck_cpu_clear_vendor(c);

}

static void __mce_disable_bank(void *arg)
{
	int bank = *((int *)arg);
	__clear_bit(bank, this_cpu_ptr(mce_poll_banks));
	cmci_disable_bank(bank);
}

void mce_disable_bank(int bank)
{
	if (bank >= this_cpu_read(mce_num_banks)) {
		pr_warn(FW_BUG
			"Ignoring request to disable invalid MCA bank %d.\n",
			bank);
		return;
	}
	set_bit(bank, mce_banks_ce_disabled);
	on_each_cpu(__mce_disable_bank, &bank, 1);
}

/*
 * mce=off Disables machine check
 * mce=no_cmci Disables CMCI
 * mce=no_lmce Disables LMCE
 * mce=dont_log_ce Clears corrected events silently, no log created for CEs.
 * mce=print_all Print all machine check logs to console
 * mce=ignore_ce Disables polling and CMCI, corrected events are not cleared.
 * mce=TOLERANCELEVEL[,monarchtimeout] (number, see above)
 *	monarchtimeout is how long to wait for other CPUs on machine
 *	check, or 0 to not wait
 * mce=bootlog Log MCEs from before booting. Disabled by default on AMD Fam10h
	and older.
 * mce=nobootlog Don't log MCEs from before booting.
 * mce=bios_cmci_threshold Don't program the CMCI threshold
 * mce=recovery force enable copy_mc_fragile()
 */
static int __init mcheck_enable(char *str)
{
	struct mca_config *cfg = &mca_cfg;

	if (*str == 0) {
		enable_p5_mce();
		return 1;
	}
	if (*str == '=')
		str++;
	if (!strcmp(str, "off"))
		cfg->disabled = 1;
	else if (!strcmp(str, "no_cmci"))
		cfg->cmci_disabled = true;
	else if (!strcmp(str, "no_lmce"))
		cfg->lmce_disabled = 1;
	else if (!strcmp(str, "dont_log_ce"))
		cfg->dont_log_ce = true;
	else if (!strcmp(str, "print_all"))
		cfg->print_all = true;
	else if (!strcmp(str, "ignore_ce"))
		cfg->ignore_ce = true;
	else if (!strcmp(str, "bootlog") || !strcmp(str, "nobootlog"))
		cfg->bootlog = (str[0] == 'b');
	else if (!strcmp(str, "bios_cmci_threshold"))
		cfg->bios_cmci_threshold = 1;
	else if (!strcmp(str, "recovery"))
		cfg->recovery = 1;
	else if (isdigit(str[0]))
		get_option(&str, &(cfg->monarch_timeout));
	else {
		pr_info("mce argument %s ignored. Please use /sys\n", str);
		return 0;
	}
	return 1;
}
__setup("mce", mcheck_enable);

int __init mcheck_init(void)
{
	mce_register_decode_chain(&early_nb);
	mce_register_decode_chain(&mce_uc_nb);
	mce_register_decode_chain(&mce_default_nb);

	INIT_WORK(&mce_work, mce_gen_pool_process);
	init_irq_work(&mce_irq_work, mce_irq_work_cb);

	return 0;
}

/*
 * mce_syscore: PM support
 */

/*
 * Disable machine checks on suspend and shutdown. We can't really handle
 * them later.
 */
static void mce_disable_error_reporting(void)
{
	struct mce_bank *mce_banks = this_cpu_ptr(mce_banks_array);
	int i;

	for (i = 0; i < this_cpu_read(mce_num_banks); i++) {
		struct mce_bank *b = &mce_banks[i];

		if (b->init)
			wrmsrl(mca_msr_reg(i, MCA_CTL), 0);
	}
	return;
}

static void vendor_disable_error_reporting(void)
{
	/*
	 * Don't clear on Intel or AMD or Hygon or Zhaoxin CPUs. Some of these
	 * MSRs are socket-wide. Disabling them for just a single offlined CPU
	 * is bad, since it will inhibit reporting for all shared resources on
	 * the socket like the last level cache (LLC), the integrated memory
	 * controller (iMC), etc.
	 */
	if (boot_cpu_data.x86_vendor == X86_VENDOR_INTEL ||
	    boot_cpu_data.x86_vendor == X86_VENDOR_HYGON ||
	    boot_cpu_data.x86_vendor == X86_VENDOR_AMD ||
	    boot_cpu_data.x86_vendor == X86_VENDOR_ZHAOXIN)
		return;

	mce_disable_error_reporting();
}

static int mce_syscore_suspend(void)
{
	vendor_disable_error_reporting();
	return 0;
}

static void mce_syscore_shutdown(void)
{
	vendor_disable_error_reporting();
}

/*
 * On resume clear all MCE state. Don't want to see leftovers from the BIOS.
 * Only one CPU is active at this time, the others get re-added later using
 * CPU hotplug:
 */
static void mce_syscore_resume(void)
{
	__mcheck_cpu_init_generic();
	__mcheck_cpu_init_vendor(raw_cpu_ptr(&cpu_info));
	__mcheck_cpu_init_clear_banks();
}

static struct syscore_ops mce_syscore_ops = {
	.suspend	= mce_syscore_suspend,
	.shutdown	= mce_syscore_shutdown,
	.resume		= mce_syscore_resume,
};

/*
 * mce_device: Sysfs support
 */

static void mce_cpu_restart(void *data)
{
	if (!mce_available(raw_cpu_ptr(&cpu_info)))
		return;
	__mcheck_cpu_init_generic();
	__mcheck_cpu_init_clear_banks();
	__mcheck_cpu_init_timer();
}

/* Reinit MCEs after user configuration changes */
static void mce_restart(void)
{
	mce_timer_delete_all();
	on_each_cpu(mce_cpu_restart, NULL, 1);
	mce_schedule_work();
}

/* Toggle features for corrected errors */
static void mce_disable_cmci(void *data)
{
	if (!mce_available(raw_cpu_ptr(&cpu_info)))
		return;
	cmci_clear();
}

static void mce_enable_ce(void *all)
{
	if (!mce_available(raw_cpu_ptr(&cpu_info)))
		return;
	cmci_reenable();
	cmci_recheck();
	if (all)
		__mcheck_cpu_init_timer();
}

static const struct bus_type mce_subsys = {
	.name		= "machinecheck",
	.dev_name	= "machinecheck",
};

DEFINE_PER_CPU(struct device *, mce_device);

static inline struct mce_bank_dev *attr_to_bank(struct device_attribute *attr)
{
	return container_of(attr, struct mce_bank_dev, attr);
}

static ssize_t show_bank(struct device *s, struct device_attribute *attr,
			 char *buf)
{
	u8 bank = attr_to_bank(attr)->bank;
	struct mce_bank *b;

	if (bank >= per_cpu(mce_num_banks, s->id))
		return -EINVAL;

	b = &per_cpu(mce_banks_array, s->id)[bank];

	if (!b->init)
		return -ENODEV;

	return sprintf(buf, "%llx\n", b->ctl);
}

static ssize_t set_bank(struct device *s, struct device_attribute *attr,
			const char *buf, size_t size)
{
	u8 bank = attr_to_bank(attr)->bank;
	struct mce_bank *b;
	u64 new;

	if (kstrtou64(buf, 0, &new) < 0)
		return -EINVAL;

	if (bank >= per_cpu(mce_num_banks, s->id))
		return -EINVAL;

	b = &per_cpu(mce_banks_array, s->id)[bank];
	if (!b->init)
		return -ENODEV;

	b->ctl = new;

	mutex_lock(&mce_sysfs_mutex);
	mce_restart();
	mutex_unlock(&mce_sysfs_mutex);

	return size;
}

static ssize_t set_ignore_ce(struct device *s,
			     struct device_attribute *attr,
			     const char *buf, size_t size)
{
	u64 new;

	if (kstrtou64(buf, 0, &new) < 0)
		return -EINVAL;

	mutex_lock(&mce_sysfs_mutex);
	if (mca_cfg.ignore_ce ^ !!new) {
		if (new) {
			/* disable ce features */
			mce_timer_delete_all();
			on_each_cpu(mce_disable_cmci, NULL, 1);
			mca_cfg.ignore_ce = true;
		} else {
			/* enable ce features */
			mca_cfg.ignore_ce = false;
			on_each_cpu(mce_enable_ce, (void *)1, 1);
		}
	}
	mutex_unlock(&mce_sysfs_mutex);

	return size;
}

static ssize_t set_cmci_disabled(struct device *s,
				 struct device_attribute *attr,
				 const char *buf, size_t size)
{
	u64 new;

	if (kstrtou64(buf, 0, &new) < 0)
		return -EINVAL;

	mutex_lock(&mce_sysfs_mutex);
	if (mca_cfg.cmci_disabled ^ !!new) {
		if (new) {
			/* disable cmci */
			on_each_cpu(mce_disable_cmci, NULL, 1);
			mca_cfg.cmci_disabled = true;
		} else {
			/* enable cmci */
			mca_cfg.cmci_disabled = false;
			on_each_cpu(mce_enable_ce, NULL, 1);
		}
	}
	mutex_unlock(&mce_sysfs_mutex);

	return size;
}

static ssize_t store_int_with_restart(struct device *s,
				      struct device_attribute *attr,
				      const char *buf, size_t size)
{
	unsigned long old_check_interval = check_interval;
	ssize_t ret = device_store_ulong(s, attr, buf, size);

	if (check_interval == old_check_interval)
		return ret;

	mutex_lock(&mce_sysfs_mutex);
	mce_restart();
	mutex_unlock(&mce_sysfs_mutex);

	return ret;
}

static DEVICE_INT_ATTR(monarch_timeout, 0644, mca_cfg.monarch_timeout);
static DEVICE_BOOL_ATTR(dont_log_ce, 0644, mca_cfg.dont_log_ce);
static DEVICE_BOOL_ATTR(print_all, 0644, mca_cfg.print_all);

static struct dev_ext_attribute dev_attr_check_interval = {
	__ATTR(check_interval, 0644, device_show_int, store_int_with_restart),
	&check_interval
};

static struct dev_ext_attribute dev_attr_ignore_ce = {
	__ATTR(ignore_ce, 0644, device_show_bool, set_ignore_ce),
	&mca_cfg.ignore_ce
};

static struct dev_ext_attribute dev_attr_cmci_disabled = {
	__ATTR(cmci_disabled, 0644, device_show_bool, set_cmci_disabled),
	&mca_cfg.cmci_disabled
};

static struct device_attribute *mce_device_attrs[] = {
	&dev_attr_check_interval.attr,
#ifdef CONFIG_X86_MCELOG_LEGACY
	&dev_attr_trigger,
#endif
	&dev_attr_monarch_timeout.attr,
	&dev_attr_dont_log_ce.attr,
	&dev_attr_print_all.attr,
	&dev_attr_ignore_ce.attr,
	&dev_attr_cmci_disabled.attr,
	NULL
};

static cpumask_var_t mce_device_initialized;

static void mce_device_release(struct device *dev)
{
	kfree(dev);
}

/* Per CPU device init. All of the CPUs still share the same bank device: */
static int mce_device_create(unsigned int cpu)
{
	struct device *dev;
	int err;
	int i, j;

	dev = per_cpu(mce_device, cpu);
	if (dev)
		return 0;

	dev = kzalloc(sizeof(*dev), GFP_KERNEL);
	if (!dev)
		return -ENOMEM;
	dev->id  = cpu;
	dev->bus = &mce_subsys;
	dev->release = &mce_device_release;

	err = device_register(dev);
	if (err) {
		put_device(dev);
		return err;
	}

	for (i = 0; mce_device_attrs[i]; i++) {
		err = device_create_file(dev, mce_device_attrs[i]);
		if (err)
			goto error;
	}
	for (j = 0; j < per_cpu(mce_num_banks, cpu); j++) {
		err = device_create_file(dev, &mce_bank_devs[j].attr);
		if (err)
			goto error2;
	}
	cpumask_set_cpu(cpu, mce_device_initialized);
	per_cpu(mce_device, cpu) = dev;

	return 0;
error2:
	while (--j >= 0)
		device_remove_file(dev, &mce_bank_devs[j].attr);
error:
	while (--i >= 0)
		device_remove_file(dev, mce_device_attrs[i]);

	device_unregister(dev);

	return err;
}

static void mce_device_remove(unsigned int cpu)
{
	struct device *dev = per_cpu(mce_device, cpu);
	int i;

	if (!cpumask_test_cpu(cpu, mce_device_initialized))
		return;

	for (i = 0; mce_device_attrs[i]; i++)
		device_remove_file(dev, mce_device_attrs[i]);

	for (i = 0; i < per_cpu(mce_num_banks, cpu); i++)
		device_remove_file(dev, &mce_bank_devs[i].attr);

	device_unregister(dev);
	cpumask_clear_cpu(cpu, mce_device_initialized);
	per_cpu(mce_device, cpu) = NULL;
}

/* Make sure there are no machine checks on offlined CPUs. */
static void mce_disable_cpu(void)
{
	if (!mce_available(raw_cpu_ptr(&cpu_info)))
		return;

	if (!cpuhp_tasks_frozen)
		cmci_clear();

	vendor_disable_error_reporting();
}

static void mce_reenable_cpu(void)
{
	struct mce_bank *mce_banks = this_cpu_ptr(mce_banks_array);
	int i;

	if (!mce_available(raw_cpu_ptr(&cpu_info)))
		return;

	if (!cpuhp_tasks_frozen)
		cmci_reenable();
	for (i = 0; i < this_cpu_read(mce_num_banks); i++) {
		struct mce_bank *b = &mce_banks[i];

		if (b->init)
			wrmsrl(mca_msr_reg(i, MCA_CTL), b->ctl);
	}
}

static int mce_cpu_dead(unsigned int cpu)
{
	/* intentionally ignoring frozen here */
	if (!cpuhp_tasks_frozen)
		cmci_rediscover();
	return 0;
}

static int mce_cpu_online(unsigned int cpu)
{
	struct timer_list *t = this_cpu_ptr(&mce_timer);
	int ret;

	mce_device_create(cpu);

	ret = mce_threshold_create_device(cpu);
	if (ret) {
		mce_device_remove(cpu);
		return ret;
	}
	mce_reenable_cpu();
	mce_start_timer(t);
	return 0;
}

static int mce_cpu_pre_down(unsigned int cpu)
{
	struct timer_list *t = this_cpu_ptr(&mce_timer);

	mce_disable_cpu();
	del_timer_sync(t);
	mce_threshold_remove_device(cpu);
	mce_device_remove(cpu);
	return 0;
}

static __init void mce_init_banks(void)
{
	int i;

	for (i = 0; i < MAX_NR_BANKS; i++) {
		struct mce_bank_dev *b = &mce_bank_devs[i];
		struct device_attribute *a = &b->attr;

		b->bank = i;

		sysfs_attr_init(&a->attr);
		a->attr.name	= b->attrname;
		snprintf(b->attrname, ATTR_LEN, "bank%d", i);

		a->attr.mode	= 0644;
		a->show		= show_bank;
		a->store	= set_bank;
	}
}

/*
 * When running on XEN, this initcall is ordered against the XEN mcelog
 * initcall:
 *
 *   device_initcall(xen_late_init_mcelog);
 *   device_initcall_sync(mcheck_init_device);
 */
static __init int mcheck_init_device(void)
{
	int err;

	/*
	 * Check if we have a spare virtual bit. This will only become
	 * a problem if/when we move beyond 5-level page tables.
	 */
	MAYBE_BUILD_BUG_ON(__VIRTUAL_MASK_SHIFT >= 63);

	if (!mce_available(&boot_cpu_data)) {
		err = -EIO;
		goto err_out;
	}

	if (!zalloc_cpumask_var(&mce_device_initialized, GFP_KERNEL)) {
		err = -ENOMEM;
		goto err_out;
	}

	mce_init_banks();

	err = subsys_system_register(&mce_subsys, NULL);
	if (err)
		goto err_out_mem;

	err = cpuhp_setup_state(CPUHP_X86_MCE_DEAD, "x86/mce:dead", NULL,
				mce_cpu_dead);
	if (err)
		goto err_out_mem;

	/*
	 * Invokes mce_cpu_online() on all CPUs which are online when
	 * the state is installed.
	 */
	err = cpuhp_setup_state(CPUHP_AP_ONLINE_DYN, "x86/mce:online",
				mce_cpu_online, mce_cpu_pre_down);
	if (err < 0)
		goto err_out_online;

	register_syscore_ops(&mce_syscore_ops);

	return 0;

err_out_online:
	cpuhp_remove_state(CPUHP_X86_MCE_DEAD);

err_out_mem:
	free_cpumask_var(mce_device_initialized);

err_out:
	pr_err("Unable to init MCE device (rc: %d)\n", err);

	return err;
}
device_initcall_sync(mcheck_init_device);

/*
 * Old style boot options parsing. Only for compatibility.
 */
static int __init mcheck_disable(char *str)
{
	mca_cfg.disabled = 1;
	return 1;
}
__setup("nomce", mcheck_disable);

#ifdef CONFIG_DEBUG_FS
struct dentry *mce_get_debugfs_dir(void)
{
	static struct dentry *dmce;

	if (!dmce)
		dmce = debugfs_create_dir("mce", NULL);

	return dmce;
}

static void mce_reset(void)
{
	atomic_set(&mce_fake_panicked, 0);
	atomic_set(&mce_executing, 0);
	atomic_set(&mce_callin, 0);
	atomic_set(&global_nwo, 0);
	cpumask_setall(&mce_missing_cpus);
}

static int fake_panic_get(void *data, u64 *val)
{
	*val = fake_panic;
	return 0;
}

static int fake_panic_set(void *data, u64 val)
{
	mce_reset();
	fake_panic = val;
	return 0;
}

DEFINE_DEBUGFS_ATTRIBUTE(fake_panic_fops, fake_panic_get, fake_panic_set,
			 "%llu\n");

static void __init mcheck_debugfs_init(void)
{
	struct dentry *dmce;

	dmce = mce_get_debugfs_dir();
	debugfs_create_file_unsafe("fake_panic", 0444, dmce, NULL,
				   &fake_panic_fops);
}
#else
static void __init mcheck_debugfs_init(void) { }
#endif

static int __init mcheck_late_init(void)
{
	if (mca_cfg.recovery)
		enable_copy_mc_fragile();

	mcheck_debugfs_init();

	/*
	 * Flush out everything that has been logged during early boot, now that
	 * everything has been initialized (workqueues, decoders, ...).
	 */
	mce_schedule_work();

	return 0;
}
late_initcall(mcheck_late_init);<|MERGE_RESOLUTION|>--- conflicted
+++ resolved
@@ -256,11 +256,7 @@
 	struct llist_node *pending;
 	struct mce_evt_llist *l;
 	int apei_err = 0;
-<<<<<<< HEAD
-	struct page *p;
-=======
 	const char *memmsg;
->>>>>>> a6ad5510
 
 	/*
 	 * Allow instrumentation around external facilities usage. Not that it
@@ -328,10 +324,7 @@
 		 */
 		if (kexec_crash_loaded()) {
 			if (final && (final->status & MCI_STATUS_ADDRV)) {
-<<<<<<< HEAD
-=======
 				struct page *p;
->>>>>>> a6ad5510
 				p = pfn_to_online_page(final->addr >> PAGE_SHIFT);
 				if (p)
 					SetPageHWPoison(p);
