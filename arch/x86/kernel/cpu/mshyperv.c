--- conflicted
+++ resolved
@@ -222,11 +222,7 @@
 	/* Disable the hypercall page when there is only 1 active CPU. */
 	hyperv_cleanup();
 }
-<<<<<<< HEAD
-#endif /* CONFIG_KEXEC_CORE */
-=======
 #endif /* CONFIG_CRASH_DUMP */
->>>>>>> a6ad5510
 
 static u64 hv_ref_counter_at_suspend;
 static void (*old_save_sched_clock_state)(void);
