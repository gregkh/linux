// SPDX-License-Identifier: GPL-2.0-only
#include <linux/export.h>
#include <linux/bitops.h>
#include <linux/elf.h>
#include <linux/mm.h>

#include <linux/io.h>
#include <linux/sched.h>
#include <linux/sched/clock.h>
#include <linux/random.h>
#include <linux/topology.h>
#include <asm/processor.h>
#include <asm/apic.h>
#include <asm/cacheinfo.h>
#include <asm/cpu.h>
#include <asm/cpu_device_id.h>
#include <asm/spec-ctrl.h>
#include <asm/smp.h>
#include <asm/numa.h>
#include <asm/pci-direct.h>
#include <asm/delay.h>
#include <asm/debugreg.h>
#include <asm/resctrl.h>
#include <asm/sev.h>

#ifdef CONFIG_X86_64
# include <asm/mmconfig.h>
#endif

#include "cpu.h"

<<<<<<< HEAD
/*
 * nodes_per_socket: Stores the number of nodes per socket.
 * Refer to Fam15h Models 00-0fh BKDG - CPUID Fn8000_001E_ECX
 * Node Identifiers[10:8]
 */
static u32 nodes_per_socket = 1;

/*
 * AMD errata checking
 *
 * Errata are defined as arrays of ints using the AMD_LEGACY_ERRATUM() or
 * AMD_OSVW_ERRATUM() macros. The latter is intended for newer errata that
 * have an OSVW id assigned, which it takes as first argument. Both take a
 * variable number of family-specific model-stepping ranges created by
 * AMD_MODEL_RANGE().
 *
 * Example:
 *
 * const int amd_erratum_319[] =
 *	AMD_LEGACY_ERRATUM(AMD_MODEL_RANGE(0x10, 0x2, 0x1, 0x4, 0x2),
 *			   AMD_MODEL_RANGE(0x10, 0x8, 0x0, 0x8, 0x0),
 *			   AMD_MODEL_RANGE(0x10, 0x9, 0x0, 0x9, 0x0));
 */

#define AMD_LEGACY_ERRATUM(...)		{ -1, __VA_ARGS__, 0 }
#define AMD_OSVW_ERRATUM(osvw_id, ...)	{ osvw_id, __VA_ARGS__, 0 }
#define AMD_MODEL_RANGE(f, m_start, s_start, m_end, s_end) \
	((f << 24) | (m_start << 16) | (s_start << 12) | (m_end << 4) | (s_end))
#define AMD_MODEL_RANGE_FAMILY(range)	(((range) >> 24) & 0xff)
#define AMD_MODEL_RANGE_START(range)	(((range) >> 12) & 0xfff)
#define AMD_MODEL_RANGE_END(range)	((range) & 0xfff)

static const int amd_erratum_400[] =
	AMD_OSVW_ERRATUM(1, AMD_MODEL_RANGE(0xf, 0x41, 0x2, 0xff, 0xf),
			    AMD_MODEL_RANGE(0x10, 0x2, 0x1, 0xff, 0xf));

static const int amd_erratum_383[] =
	AMD_OSVW_ERRATUM(3, AMD_MODEL_RANGE(0x10, 0, 0, 0xff, 0xf));

static const int amd_erratum_1485[] =
	AMD_LEGACY_ERRATUM(AMD_MODEL_RANGE(0x19, 0x10, 0x0, 0x1f, 0xf),
			   AMD_MODEL_RANGE(0x19, 0x60, 0x0, 0xaf, 0xf));

static bool cpu_has_amd_erratum(struct cpuinfo_x86 *cpu, const int *erratum)
{
	int osvw_id = *erratum++;
	u32 range;
	u32 ms;

	if (osvw_id >= 0 && osvw_id < 65536 &&
	    cpu_has(cpu, X86_FEATURE_OSVW)) {
		u64 osvw_len;

		rdmsrl(MSR_AMD64_OSVW_ID_LENGTH, osvw_len);
		if (osvw_id < osvw_len) {
			u64 osvw_bits;

			rdmsrl(MSR_AMD64_OSVW_STATUS + (osvw_id >> 6),
			    osvw_bits);
			return osvw_bits & (1ULL << (osvw_id & 0x3f));
		}
	}

	/* OSVW unavailable or ID unknown, match family-model-stepping range */
	ms = (cpu->x86_model << 4) | cpu->x86_stepping;
	while ((range = *erratum++))
		if ((cpu->x86 == AMD_MODEL_RANGE_FAMILY(range)) &&
		    (ms >= AMD_MODEL_RANGE_START(range)) &&
		    (ms <= AMD_MODEL_RANGE_END(range)))
			return true;

	return false;
}

=======
>>>>>>> a6ad5510
static inline int rdmsrl_amd_safe(unsigned msr, unsigned long long *p)
{
	u32 gprs[8] = { 0 };
	int err;

	WARN_ONCE((boot_cpu_data.x86 != 0xf),
		  "%s should only be used on K8!\n", __func__);

	gprs[1] = msr;
	gprs[7] = 0x9c5a203a;

	err = rdmsr_safe_regs(gprs);

	*p = gprs[0] | ((u64)gprs[2] << 32);

	return err;
}

static inline int wrmsrl_amd_safe(unsigned msr, unsigned long long val)
{
	u32 gprs[8] = { 0 };

	WARN_ONCE((boot_cpu_data.x86 != 0xf),
		  "%s should only be used on K8!\n", __func__);

	gprs[0] = (u32)val;
	gprs[1] = msr;
	gprs[2] = val >> 32;
	gprs[7] = 0x9c5a203a;

	return wrmsr_safe_regs(gprs);
}

/*
 *	B step AMD K6 before B 9730xxxx have hardware bugs that can cause
 *	misexecution of code under Linux. Owners of such processors should
 *	contact AMD for precise details and a CPU swap.
 *
 *	See	http://www.multimania.com/poulot/k6bug.html
 *	and	section 2.6.2 of "AMD-K6 Processor Revision Guide - Model 6"
 *		(Publication # 21266  Issue Date: August 1998)
 *
 *	The following test is erm.. interesting. AMD neglected to up
 *	the chip setting when fixing the bug but they also tweaked some
 *	performance at the same time..
 */

#ifdef CONFIG_X86_32
extern __visible void vide(void);
__asm__(".text\n"
	".globl vide\n"
	".type vide, @function\n"
	".align 4\n"
	"vide: ret\n");
#endif

static void init_amd_k5(struct cpuinfo_x86 *c)
{
#ifdef CONFIG_X86_32
/*
 * General Systems BIOSen alias the cpu frequency registers
 * of the Elan at 0x000df000. Unfortunately, one of the Linux
 * drivers subsequently pokes it, and changes the CPU speed.
 * Workaround : Remove the unneeded alias.
 */
#define CBAR		(0xfffc) /* Configuration Base Address  (32-bit) */
#define CBAR_ENB	(0x80000000)
#define CBAR_KEY	(0X000000CB)
	if (c->x86_model == 9 || c->x86_model == 10) {
		if (inl(CBAR) & CBAR_ENB)
			outl(0 | CBAR_KEY, CBAR);
	}
#endif
}

static void init_amd_k6(struct cpuinfo_x86 *c)
{
#ifdef CONFIG_X86_32
	u32 l, h;
	int mbytes = get_num_physpages() >> (20-PAGE_SHIFT);

	if (c->x86_model < 6) {
		/* Based on AMD doc 20734R - June 2000 */
		if (c->x86_model == 0) {
			clear_cpu_cap(c, X86_FEATURE_APIC);
			set_cpu_cap(c, X86_FEATURE_PGE);
		}
		return;
	}

	if (c->x86_model == 6 && c->x86_stepping == 1) {
		const int K6_BUG_LOOP = 1000000;
		int n;
		void (*f_vide)(void);
		u64 d, d2;

		pr_info("AMD K6 stepping B detected - ");

		/*
		 * It looks like AMD fixed the 2.6.2 bug and improved indirect
		 * calls at the same time.
		 */

		n = K6_BUG_LOOP;
		f_vide = vide;
		OPTIMIZER_HIDE_VAR(f_vide);
		d = rdtsc();
		while (n--)
			f_vide();
		d2 = rdtsc();
		d = d2-d;

		if (d > 20*K6_BUG_LOOP)
			pr_cont("system stability may be impaired when more than 32 MB are used.\n");
		else
			pr_cont("probably OK (after B9730xxxx).\n");
	}

	/* K6 with old style WHCR */
	if (c->x86_model < 8 ||
	   (c->x86_model == 8 && c->x86_stepping < 8)) {
		/* We can only write allocate on the low 508Mb */
		if (mbytes > 508)
			mbytes = 508;

		rdmsr(MSR_K6_WHCR, l, h);
		if ((l&0x0000FFFF) == 0) {
			unsigned long flags;
			l = (1<<0)|((mbytes/4)<<1);
			local_irq_save(flags);
			wbinvd();
			wrmsr(MSR_K6_WHCR, l, h);
			local_irq_restore(flags);
			pr_info("Enabling old style K6 write allocation for %d Mb\n",
				mbytes);
		}
		return;
	}

	if ((c->x86_model == 8 && c->x86_stepping > 7) ||
	     c->x86_model == 9 || c->x86_model == 13) {
		/* The more serious chips .. */

		if (mbytes > 4092)
			mbytes = 4092;

		rdmsr(MSR_K6_WHCR, l, h);
		if ((l&0xFFFF0000) == 0) {
			unsigned long flags;
			l = ((mbytes>>2)<<22)|(1<<16);
			local_irq_save(flags);
			wbinvd();
			wrmsr(MSR_K6_WHCR, l, h);
			local_irq_restore(flags);
			pr_info("Enabling new style K6 write allocation for %d Mb\n",
				mbytes);
		}

		return;
	}

	if (c->x86_model == 10) {
		/* AMD Geode LX is model 10 */
		/* placeholder for any needed mods */
		return;
	}
#endif
}

static void init_amd_k7(struct cpuinfo_x86 *c)
{
#ifdef CONFIG_X86_32
	u32 l, h;

	/*
	 * Bit 15 of Athlon specific MSR 15, needs to be 0
	 * to enable SSE on Palomino/Morgan/Barton CPU's.
	 * If the BIOS didn't enable it already, enable it here.
	 */
	if (c->x86_model >= 6 && c->x86_model <= 10) {
		if (!cpu_has(c, X86_FEATURE_XMM)) {
			pr_info("Enabling disabled K7/SSE Support.\n");
			msr_clear_bit(MSR_K7_HWCR, 15);
			set_cpu_cap(c, X86_FEATURE_XMM);
		}
	}

	/*
	 * It's been determined by AMD that Athlons since model 8 stepping 1
	 * are more robust with CLK_CTL set to 200xxxxx instead of 600xxxxx
	 * As per AMD technical note 27212 0.2
	 */
	if ((c->x86_model == 8 && c->x86_stepping >= 1) || (c->x86_model > 8)) {
		rdmsr(MSR_K7_CLK_CTL, l, h);
		if ((l & 0xfff00000) != 0x20000000) {
			pr_info("CPU: CLK_CTL MSR was %x. Reprogramming to %x\n",
				l, ((l & 0x000fffff)|0x20000000));
			wrmsr(MSR_K7_CLK_CTL, (l & 0x000fffff)|0x20000000, h);
		}
	}

	/* calling is from identify_secondary_cpu() ? */
	if (!c->cpu_index)
		return;

	/*
	 * Certain Athlons might work (for various values of 'work') in SMP
	 * but they are not certified as MP capable.
	 */
	/* Athlon 660/661 is valid. */
	if ((c->x86_model == 6) && ((c->x86_stepping == 0) ||
	    (c->x86_stepping == 1)))
		return;

	/* Duron 670 is valid */
	if ((c->x86_model == 7) && (c->x86_stepping == 0))
		return;

	/*
	 * Athlon 662, Duron 671, and Athlon >model 7 have capability
	 * bit. It's worth noting that the A5 stepping (662) of some
	 * Athlon XP's have the MP bit set.
	 * See http://www.heise.de/newsticker/data/jow-18.10.01-000 for
	 * more.
	 */
	if (((c->x86_model == 6) && (c->x86_stepping >= 2)) ||
	    ((c->x86_model == 7) && (c->x86_stepping >= 1)) ||
	     (c->x86_model > 7))
		if (cpu_has(c, X86_FEATURE_MP))
			return;

	/* If we get here, not a certified SMP capable AMD system. */

	/*
	 * Don't taint if we are running SMP kernel on a single non-MP
	 * approved Athlon
	 */
	WARN_ONCE(1, "WARNING: This combination of AMD"
		" processors is not suitable for SMP.\n");
	add_taint(TAINT_CPU_OUT_OF_SPEC, LOCKDEP_NOW_UNRELIABLE);
#endif
}

#ifdef CONFIG_NUMA
/*
 * To workaround broken NUMA config.  Read the comment in
 * srat_detect_node().
 */
static int nearby_node(int apicid)
{
	int i, node;

	for (i = apicid - 1; i >= 0; i--) {
		node = __apicid_to_node[i];
		if (node != NUMA_NO_NODE && node_online(node))
			return node;
	}
	for (i = apicid + 1; i < MAX_LOCAL_APIC; i++) {
		node = __apicid_to_node[i];
		if (node != NUMA_NO_NODE && node_online(node))
			return node;
	}
	return first_node(node_online_map); /* Shouldn't happen */
}
#endif

static void srat_detect_node(struct cpuinfo_x86 *c)
{
#ifdef CONFIG_NUMA
	int cpu = smp_processor_id();
	int node;
	unsigned apicid = c->topo.apicid;

	node = numa_cpu_node(cpu);
	if (node == NUMA_NO_NODE)
		node = per_cpu_llc_id(cpu);

	/*
	 * On multi-fabric platform (e.g. Numascale NumaChip) a
	 * platform-specific handler needs to be called to fixup some
	 * IDs of the CPU.
	 */
	if (x86_cpuinit.fixup_cpu_id)
		x86_cpuinit.fixup_cpu_id(c, node);

	if (!node_online(node)) {
		/*
		 * Two possibilities here:
		 *
		 * - The CPU is missing memory and no node was created.  In
		 *   that case try picking one from a nearby CPU.
		 *
		 * - The APIC IDs differ from the HyperTransport node IDs
		 *   which the K8 northbridge parsing fills in.  Assume
		 *   they are all increased by a constant offset, but in
		 *   the same order as the HT nodeids.  If that doesn't
		 *   result in a usable node fall back to the path for the
		 *   previous case.
		 *
		 * This workaround operates directly on the mapping between
		 * APIC ID and NUMA node, assuming certain relationship
		 * between APIC ID, HT node ID and NUMA topology.  As going
		 * through CPU mapping may alter the outcome, directly
		 * access __apicid_to_node[].
		 */
		int ht_nodeid = c->topo.initial_apicid;

		if (__apicid_to_node[ht_nodeid] != NUMA_NO_NODE)
			node = __apicid_to_node[ht_nodeid];
		/* Pick a nearby node */
		if (!node_online(node))
			node = nearby_node(apicid);
	}
	numa_set_node(cpu, node);
#endif
}

static void bsp_determine_snp(struct cpuinfo_x86 *c)
{
#ifdef CONFIG_ARCH_HAS_CC_PLATFORM
	cc_vendor = CC_VENDOR_AMD;

	if (cpu_has(c, X86_FEATURE_SEV_SNP)) {
		/*
		 * RMP table entry format is not architectural and is defined by the
		 * per-processor PPR. Restrict SNP support on the known CPU models
		 * for which the RMP table entry format is currently defined for.
		 */
		if (!cpu_has(c, X86_FEATURE_HYPERVISOR) &&
		    c->x86 >= 0x19 && snp_probe_rmptable_info()) {
			cc_platform_set(CC_ATTR_HOST_SEV_SNP);
		} else {
			setup_clear_cpu_cap(X86_FEATURE_SEV_SNP);
			cc_platform_clear(CC_ATTR_HOST_SEV_SNP);
		}
	}
#endif
}

static void bsp_init_amd(struct cpuinfo_x86 *c)
{
	if (cpu_has(c, X86_FEATURE_CONSTANT_TSC)) {

		if (c->x86 > 0x10 ||
		    (c->x86 == 0x10 && c->x86_model >= 0x2)) {
			u64 val;

			rdmsrl(MSR_K7_HWCR, val);
			if (!(val & BIT(24)))
				pr_warn(FW_BUG "TSC doesn't count with P0 frequency!\n");
		}
	}

	if (c->x86 == 0x15) {
		unsigned long upperbit;
		u32 cpuid, assoc;

		cpuid	 = cpuid_edx(0x80000005);
		assoc	 = cpuid >> 16 & 0xff;
		upperbit = ((cpuid >> 24) << 10) / assoc;

		va_align.mask	  = (upperbit - 1) & PAGE_MASK;
		va_align.flags    = ALIGN_VA_32 | ALIGN_VA_64;

		/* A random value per boot for bit slice [12:upper_bit) */
		va_align.bits = get_random_u32() & va_align.mask;
	}

	if (cpu_has(c, X86_FEATURE_MWAITX))
		use_mwaitx_delay();

	if (!boot_cpu_has(X86_FEATURE_AMD_SSBD) &&
	    !boot_cpu_has(X86_FEATURE_VIRT_SSBD) &&
	    c->x86 >= 0x15 && c->x86 <= 0x17) {
		unsigned int bit;

		switch (c->x86) {
		case 0x15: bit = 54; break;
		case 0x16: bit = 33; break;
		case 0x17: bit = 10; break;
		default: return;
		}
		/*
		 * Try to cache the base value so further operations can
		 * avoid RMW. If that faults, do not enable SSBD.
		 */
		if (!rdmsrl_safe(MSR_AMD64_LS_CFG, &x86_amd_ls_cfg_base)) {
			setup_force_cpu_cap(X86_FEATURE_LS_CFG_SSBD);
			setup_force_cpu_cap(X86_FEATURE_SSBD);
			x86_amd_ls_cfg_ssbd_mask = 1ULL << bit;
		}
	}

	resctrl_cpu_detect(c);

	/* Figure out Zen generations: */
	switch (c->x86) {
<<<<<<< HEAD
	case 0x17: {
=======
	case 0x17:
>>>>>>> a6ad5510
		switch (c->x86_model) {
		case 0x00 ... 0x2f:
		case 0x50 ... 0x5f:
			setup_force_cpu_cap(X86_FEATURE_ZEN1);
			break;
		case 0x30 ... 0x4f:
		case 0x60 ... 0x7f:
		case 0x90 ... 0x91:
		case 0xa0 ... 0xaf:
			setup_force_cpu_cap(X86_FEATURE_ZEN2);
			break;
		default:
			goto warn;
		}
		break;
<<<<<<< HEAD
	}
	case 0x19: {
=======

	case 0x19:
>>>>>>> a6ad5510
		switch (c->x86_model) {
		case 0x00 ... 0x0f:
		case 0x20 ... 0x5f:
			setup_force_cpu_cap(X86_FEATURE_ZEN3);
			break;
		case 0x10 ... 0x1f:
		case 0x60 ... 0xaf:
			setup_force_cpu_cap(X86_FEATURE_ZEN4);
			break;
		default:
			goto warn;
		}
		break;
<<<<<<< HEAD
	}
=======

	case 0x1a:
		switch (c->x86_model) {
		case 0x00 ... 0x2f:
		case 0x40 ... 0x4f:
		case 0x60 ... 0x7f:
			setup_force_cpu_cap(X86_FEATURE_ZEN5);
			break;
		default:
			goto warn;
		}
		break;

>>>>>>> a6ad5510
	default:
		break;
	}

<<<<<<< HEAD
=======
	bsp_determine_snp(c);
>>>>>>> a6ad5510
	return;

warn:
	WARN_ONCE(1, "Family 0x%x, model: 0x%x??\n", c->x86, c->x86_model);
}

static void early_detect_mem_encrypt(struct cpuinfo_x86 *c)
{
	u64 msr;

	/*
	 * BIOS support is required for SME and SEV.
	 *   For SME: If BIOS has enabled SME then adjust x86_phys_bits by
	 *	      the SME physical address space reduction value.
	 *	      If BIOS has not enabled SME then don't advertise the
	 *	      SME feature (set in scattered.c).
	 *	      If the kernel has not enabled SME via any means then
	 *	      don't advertise the SME feature.
	 *   For SEV: If BIOS has not enabled SEV then don't advertise SEV and
	 *	      any additional functionality based on it.
	 *
	 *   In all cases, since support for SME and SEV requires long mode,
	 *   don't advertise the feature under CONFIG_X86_32.
	 */
	if (cpu_has(c, X86_FEATURE_SME) || cpu_has(c, X86_FEATURE_SEV)) {
		/* Check if memory encryption is enabled */
		rdmsrl(MSR_AMD64_SYSCFG, msr);
		if (!(msr & MSR_AMD64_SYSCFG_MEM_ENCRYPT))
			goto clear_all;

		/*
		 * Always adjust physical address bits. Even though this
		 * will be a value above 32-bits this is still done for
		 * CONFIG_X86_32 so that accurate values are reported.
		 */
		c->x86_phys_bits -= (cpuid_ebx(0x8000001f) >> 6) & 0x3f;

		if (IS_ENABLED(CONFIG_X86_32))
			goto clear_all;

		if (!sme_me_mask)
			setup_clear_cpu_cap(X86_FEATURE_SME);

		rdmsrl(MSR_K7_HWCR, msr);
		if (!(msr & MSR_K7_HWCR_SMMLOCK))
			goto clear_sev;

		return;

clear_all:
		setup_clear_cpu_cap(X86_FEATURE_SME);
clear_sev:
		setup_clear_cpu_cap(X86_FEATURE_SEV);
		setup_clear_cpu_cap(X86_FEATURE_SEV_ES);
		setup_clear_cpu_cap(X86_FEATURE_SEV_SNP);
	}
}

static void early_init_amd(struct cpuinfo_x86 *c)
{
	u32 dummy;

	if (c->x86 >= 0xf)
		set_cpu_cap(c, X86_FEATURE_K8);

	rdmsr_safe(MSR_AMD64_PATCH_LEVEL, &c->microcode, &dummy);

	/*
	 * c->x86_power is 8000_0007 edx. Bit 8 is TSC runs at constant rate
	 * with P/T states and does not stop in deep C-states
	 */
	if (c->x86_power & (1 << 8)) {
		set_cpu_cap(c, X86_FEATURE_CONSTANT_TSC);
		set_cpu_cap(c, X86_FEATURE_NONSTOP_TSC);
	}

	/* Bit 12 of 8000_0007 edx is accumulated power mechanism. */
	if (c->x86_power & BIT(12))
		set_cpu_cap(c, X86_FEATURE_ACC_POWER);

	/* Bit 14 indicates the Runtime Average Power Limit interface. */
	if (c->x86_power & BIT(14))
		set_cpu_cap(c, X86_FEATURE_RAPL);

#ifdef CONFIG_X86_64
	set_cpu_cap(c, X86_FEATURE_SYSCALL32);
#else
	/*  Set MTRR capability flag if appropriate */
	if (c->x86 == 5)
		if (c->x86_model == 13 || c->x86_model == 9 ||
		    (c->x86_model == 8 && c->x86_stepping >= 8))
			set_cpu_cap(c, X86_FEATURE_K6_MTRR);
#endif
#if defined(CONFIG_X86_LOCAL_APIC) && defined(CONFIG_PCI)
	/*
	 * ApicID can always be treated as an 8-bit value for AMD APIC versions
	 * >= 0x10, but even old K8s came out of reset with version 0x10. So, we
	 * can safely set X86_FEATURE_EXTD_APICID unconditionally for families
	 * after 16h.
	 */
	if (boot_cpu_has(X86_FEATURE_APIC)) {
		if (c->x86 > 0x16)
			set_cpu_cap(c, X86_FEATURE_EXTD_APICID);
		else if (c->x86 >= 0xf) {
			/* check CPU config space for extended APIC ID */
			unsigned int val;

			val = read_pci_config(0, 24, 0, 0x68);
			if ((val >> 17 & 0x3) == 0x3)
				set_cpu_cap(c, X86_FEATURE_EXTD_APICID);
		}
	}
#endif

	/*
	 * This is only needed to tell the kernel whether to use VMCALL
	 * and VMMCALL.  VMMCALL is never executed except under virt, so
	 * we can set it unconditionally.
	 */
	set_cpu_cap(c, X86_FEATURE_VMMCALL);

	/* F16h erratum 793, CVE-2013-6885 */
	if (c->x86 == 0x16 && c->x86_model <= 0xf)
		msr_set_bit(MSR_AMD64_LS_CFG, 15);

	early_detect_mem_encrypt(c);

	if (!cpu_has(c, X86_FEATURE_HYPERVISOR) && !cpu_has(c, X86_FEATURE_IBPB_BRTYPE)) {
		if (c->x86 == 0x17 && boot_cpu_has(X86_FEATURE_AMD_IBPB))
			setup_force_cpu_cap(X86_FEATURE_IBPB_BRTYPE);
		else if (c->x86 >= 0x19 && !wrmsrl_safe(MSR_IA32_PRED_CMD, PRED_CMD_SBPB)) {
			setup_force_cpu_cap(X86_FEATURE_IBPB_BRTYPE);
			setup_force_cpu_cap(X86_FEATURE_SBPB);
		}
	}
}

static void init_amd_k8(struct cpuinfo_x86 *c)
{
	u32 level;
	u64 value;

	/* On C+ stepping K8 rep microcode works well for copy/memset */
	level = cpuid_eax(1);
	if ((level >= 0x0f48 && level < 0x0f50) || level >= 0x0f58)
		set_cpu_cap(c, X86_FEATURE_REP_GOOD);

	/*
	 * Some BIOSes incorrectly force this feature, but only K8 revision D
	 * (model = 0x14) and later actually support it.
	 * (AMD Erratum #110, docId: 25759).
	 */
	if (c->x86_model < 0x14 && cpu_has(c, X86_FEATURE_LAHF_LM)) {
		clear_cpu_cap(c, X86_FEATURE_LAHF_LM);
		if (!rdmsrl_amd_safe(0xc001100d, &value)) {
			value &= ~BIT_64(32);
			wrmsrl_amd_safe(0xc001100d, value);
		}
	}

	if (!c->x86_model_id[0])
		strcpy(c->x86_model_id, "Hammer");

#ifdef CONFIG_SMP
	/*
	 * Disable TLB flush filter by setting HWCR.FFDIS on K8
	 * bit 6 of msr C001_0015
	 *
	 * Errata 63 for SH-B3 steppings
	 * Errata 122 for all steppings (F+ have it disabled by default)
	 */
	msr_set_bit(MSR_K7_HWCR, 6);
#endif
	set_cpu_bug(c, X86_BUG_SWAPGS_FENCE);

	/*
	 * Check models and steppings affected by erratum 400. This is
	 * used to select the proper idle routine and to enable the
	 * check whether the machine is affected in arch_post_acpi_subsys_init()
	 * which sets the X86_BUG_AMD_APIC_C1E bug depending on the MSR check.
	 */
	if (c->x86_model > 0x41 ||
	    (c->x86_model == 0x41 && c->x86_stepping >= 0x2))
		setup_force_cpu_bug(X86_BUG_AMD_E400);
}

static void init_amd_gh(struct cpuinfo_x86 *c)
{
#ifdef CONFIG_MMCONF_FAM10H
	/* do this for boot cpu */
	if (c == &boot_cpu_data)
		check_enable_amd_mmconf_dmi();

	fam10h_check_enable_mmcfg();
#endif

	/*
	 * Disable GART TLB Walk Errors on Fam10h. We do this here because this
	 * is always needed when GART is enabled, even in a kernel which has no
	 * MCE support built in. BIOS should disable GartTlbWlk Errors already.
	 * If it doesn't, we do it here as suggested by the BKDG.
	 *
	 * Fixes: https://bugzilla.kernel.org/show_bug.cgi?id=33012
	 */
	msr_set_bit(MSR_AMD64_MCx_MASK(4), 10);

	/*
	 * On family 10h BIOS may not have properly enabled WC+ support, causing
	 * it to be converted to CD memtype. This may result in performance
	 * degradation for certain nested-paging guests. Prevent this conversion
	 * by clearing bit 24 in MSR_AMD64_BU_CFG2.
	 *
	 * NOTE: we want to use the _safe accessors so as not to #GP kvm
	 * guests on older kvm hosts.
	 */
	msr_clear_bit(MSR_AMD64_BU_CFG2, 24);

	set_cpu_bug(c, X86_BUG_AMD_TLB_MMATCH);

	/*
	 * Check models and steppings affected by erratum 400. This is
	 * used to select the proper idle routine and to enable the
	 * check whether the machine is affected in arch_post_acpi_subsys_init()
	 * which sets the X86_BUG_AMD_APIC_C1E bug depending on the MSR check.
	 */
	if (c->x86_model > 0x2 ||
	    (c->x86_model == 0x2 && c->x86_stepping >= 0x1))
		setup_force_cpu_bug(X86_BUG_AMD_E400);
}

static void init_amd_ln(struct cpuinfo_x86 *c)
{
	/*
	 * Apply erratum 665 fix unconditionally so machines without a BIOS
	 * fix work.
	 */
	msr_set_bit(MSR_AMD64_DE_CFG, 31);
}

static bool rdrand_force;

static int __init rdrand_cmdline(char *str)
{
	if (!str)
		return -EINVAL;

	if (!strcmp(str, "force"))
		rdrand_force = true;
	else
		return -EINVAL;

	return 0;
}
early_param("rdrand", rdrand_cmdline);

static void clear_rdrand_cpuid_bit(struct cpuinfo_x86 *c)
{
	/*
	 * Saving of the MSR used to hide the RDRAND support during
	 * suspend/resume is done by arch/x86/power/cpu.c, which is
	 * dependent on CONFIG_PM_SLEEP.
	 */
	if (!IS_ENABLED(CONFIG_PM_SLEEP))
		return;

	/*
	 * The self-test can clear X86_FEATURE_RDRAND, so check for
	 * RDRAND support using the CPUID function directly.
	 */
	if (!(cpuid_ecx(1) & BIT(30)) || rdrand_force)
		return;

	msr_clear_bit(MSR_AMD64_CPUID_FN_1, 62);

	/*
	 * Verify that the CPUID change has occurred in case the kernel is
	 * running virtualized and the hypervisor doesn't support the MSR.
	 */
	if (cpuid_ecx(1) & BIT(30)) {
		pr_info_once("BIOS may not properly restore RDRAND after suspend, but hypervisor does not support hiding RDRAND via CPUID.\n");
		return;
	}

	clear_cpu_cap(c, X86_FEATURE_RDRAND);
	pr_info_once("BIOS may not properly restore RDRAND after suspend, hiding RDRAND via CPUID. Use rdrand=force to reenable.\n");
}

static void init_amd_jg(struct cpuinfo_x86 *c)
{
	/*
	 * Some BIOS implementations do not restore proper RDRAND support
	 * across suspend and resume. Check on whether to hide the RDRAND
	 * instruction support via CPUID.
	 */
	clear_rdrand_cpuid_bit(c);
}

static void init_amd_bd(struct cpuinfo_x86 *c)
{
	u64 value;

	/*
	 * The way access filter has a performance penalty on some workloads.
	 * Disable it on the affected CPUs.
	 */
	if ((c->x86_model >= 0x02) && (c->x86_model < 0x20)) {
		if (!rdmsrl_safe(MSR_F15H_IC_CFG, &value) && !(value & 0x1E)) {
			value |= 0x1E;
			wrmsrl_safe(MSR_F15H_IC_CFG, value);
		}
	}

	/*
	 * Some BIOS implementations do not restore proper RDRAND support
	 * across suspend and resume. Check on whether to hide the RDRAND
	 * instruction support via CPUID.
	 */
	clear_rdrand_cpuid_bit(c);
}

<<<<<<< HEAD
=======
static const struct x86_cpu_desc erratum_1386_microcode[] = {
	AMD_CPU_DESC(0x17,  0x1, 0x2, 0x0800126e),
	AMD_CPU_DESC(0x17, 0x31, 0x0, 0x08301052),
	{},
};

>>>>>>> a6ad5510
static void fix_erratum_1386(struct cpuinfo_x86 *c)
{
	/*
	 * Work around Erratum 1386.  The XSAVES instruction malfunctions in
	 * certain circumstances on Zen1/2 uarch, and not all parts have had
	 * updated microcode at the time of writing (March 2023).
	 *
	 * Affected parts all have no supervisor XSAVE states, meaning that
	 * the XSAVEC instruction (which works fine) is equivalent.
<<<<<<< HEAD
	 */
=======
	 *
	 * Clear the feature flag only on microcode revisions which
	 * don't have the fix.
	 */
	if (x86_cpu_has_min_microcode_rev(erratum_1386_microcode))
		return;

>>>>>>> a6ad5510
	clear_cpu_cap(c, X86_FEATURE_XSAVES);
}

void init_spectral_chicken(struct cpuinfo_x86 *c)
{
#ifdef CONFIG_MITIGATION_UNRET_ENTRY
	u64 value;

	/*
	 * On Zen2 we offer this chicken (bit) on the altar of Speculation.
	 *
	 * This suppresses speculation from the middle of a basic block, i.e. it
	 * suppresses non-branch predictions.
	 */
	if (!cpu_has(c, X86_FEATURE_HYPERVISOR)) {
		if (!rdmsrl_safe(MSR_ZEN2_SPECTRAL_CHICKEN, &value)) {
			value |= MSR_ZEN2_SPECTRAL_CHICKEN_BIT;
			wrmsrl_safe(MSR_ZEN2_SPECTRAL_CHICKEN, value);
		}
	}
#endif
}

static void init_amd_zen_common(void)
{
	setup_force_cpu_cap(X86_FEATURE_ZEN);
#ifdef CONFIG_NUMA
	node_reclaim_distance = 32;
#endif
}

static void init_amd_zen1(struct cpuinfo_x86 *c)
{
	fix_erratum_1386(c);

	/* Fix up CPUID bits, but only if not virtualised. */
	if (!cpu_has(c, X86_FEATURE_HYPERVISOR)) {

		/* Erratum 1076: CPB feature bit not being set in CPUID. */
		if (!cpu_has(c, X86_FEATURE_CPB))
			set_cpu_cap(c, X86_FEATURE_CPB);
	}

	pr_notice_once("AMD Zen1 DIV0 bug detected. Disable SMT for full protection.\n");
	setup_force_cpu_bug(X86_BUG_DIV0);
}

static bool cpu_has_zenbleed_microcode(void)
{
	u32 good_rev = 0;

	switch (boot_cpu_data.x86_model) {
	case 0x30 ... 0x3f: good_rev = 0x0830107b; break;
	case 0x60 ... 0x67: good_rev = 0x0860010c; break;
	case 0x68 ... 0x6f: good_rev = 0x08608107; break;
	case 0x70 ... 0x7f: good_rev = 0x08701033; break;
	case 0xa0 ... 0xaf: good_rev = 0x08a00009; break;

	default:
		return false;
	}

	if (boot_cpu_data.microcode < good_rev)
		return false;

	return true;
}

static void zen2_zenbleed_check(struct cpuinfo_x86 *c)
{
	if (cpu_has(c, X86_FEATURE_HYPERVISOR))
		return;

	if (!cpu_has(c, X86_FEATURE_AVX))
		return;

	if (!cpu_has_zenbleed_microcode()) {
		pr_notice_once("Zenbleed: please update your microcode for the most optimal fix\n");
		msr_set_bit(MSR_AMD64_DE_CFG, MSR_AMD64_DE_CFG_ZEN2_FP_BACKUP_FIX_BIT);
	} else {
		msr_clear_bit(MSR_AMD64_DE_CFG, MSR_AMD64_DE_CFG_ZEN2_FP_BACKUP_FIX_BIT);
	}
}

static void init_amd_zen2(struct cpuinfo_x86 *c)
{
<<<<<<< HEAD
=======
	init_spectral_chicken(c);
>>>>>>> a6ad5510
	fix_erratum_1386(c);
	zen2_zenbleed_check(c);
}

static void init_amd_zen3(struct cpuinfo_x86 *c)
{
<<<<<<< HEAD
=======
	if (!cpu_has(c, X86_FEATURE_HYPERVISOR)) {
		/*
		 * Zen3 (Fam19 model < 0x10) parts are not susceptible to
		 * Branch Type Confusion, but predate the allocation of the
		 * BTC_NO bit.
		 */
		if (!cpu_has(c, X86_FEATURE_BTC_NO))
			set_cpu_cap(c, X86_FEATURE_BTC_NO);
	}
>>>>>>> a6ad5510
}

static void init_amd_zen4(struct cpuinfo_x86 *c)
{
<<<<<<< HEAD
=======
	if (!cpu_has(c, X86_FEATURE_HYPERVISOR))
		msr_set_bit(MSR_ZEN4_BP_CFG, MSR_ZEN4_BP_CFG_SHARED_BTB_FIX_BIT);

	/*
	 * These Zen4 SoCs advertise support for virtualized VMLOAD/VMSAVE
	 * in some BIOS versions but they can lead to random host reboots.
	 */
	switch (c->x86_model) {
	case 0x18 ... 0x1f:
	case 0x60 ... 0x7f:
		clear_cpu_cap(c, X86_FEATURE_V_VMSAVE_VMLOAD);
		break;
	}
}

static void init_amd_zen5(struct cpuinfo_x86 *c)
{
>>>>>>> a6ad5510
}

static void init_amd(struct cpuinfo_x86 *c)
{
	u64 vm_cr;

	early_init_amd(c);

	/*
	 * Bit 31 in normal CPUID used for nonstandard 3DNow ID;
	 * 3DNow is IDd by bit 31 in extended CPUID (1*32+31) anyway
	 */
	clear_cpu_cap(c, 0*32+31);

	if (c->x86 >= 0x10)
		set_cpu_cap(c, X86_FEATURE_REP_GOOD);

	/* AMD FSRM also implies FSRS */
	if (cpu_has(c, X86_FEATURE_FSRM))
		set_cpu_cap(c, X86_FEATURE_FSRS);

	/* K6s reports MCEs but don't actually have all the MSRs */
	if (c->x86 < 6)
		clear_cpu_cap(c, X86_FEATURE_MCE);

	switch (c->x86) {
	case 4:    init_amd_k5(c); break;
	case 5:    init_amd_k6(c); break;
	case 6:	   init_amd_k7(c); break;
	case 0xf:  init_amd_k8(c); break;
	case 0x10: init_amd_gh(c); break;
	case 0x12: init_amd_ln(c); break;
	case 0x15: init_amd_bd(c); break;
	case 0x16: init_amd_jg(c); break;
	}

	if (boot_cpu_has(X86_FEATURE_ZEN1))
		init_amd_zen1(c);
	else if (boot_cpu_has(X86_FEATURE_ZEN2))
		init_amd_zen2(c);
	else if (boot_cpu_has(X86_FEATURE_ZEN3))
		init_amd_zen3(c);
	else if (boot_cpu_has(X86_FEATURE_ZEN4))
		init_amd_zen4(c);

	/*
	 * Save up on some future enablement work and do common Zen
	 * settings.
	 */
	if (c->x86 >= 0x17)
		init_amd_zen_common();

	if (boot_cpu_has(X86_FEATURE_ZEN1))
		init_amd_zen1(c);
	else if (boot_cpu_has(X86_FEATURE_ZEN2))
		init_amd_zen2(c);
	else if (boot_cpu_has(X86_FEATURE_ZEN3))
		init_amd_zen3(c);
	else if (boot_cpu_has(X86_FEATURE_ZEN4))
		init_amd_zen4(c);
	else if (boot_cpu_has(X86_FEATURE_ZEN5))
		init_amd_zen5(c);

	/*
	 * Enable workaround for FXSAVE leak on CPUs
	 * without a XSaveErPtr feature
	 */
	if ((c->x86 >= 6) && (!cpu_has(c, X86_FEATURE_XSAVEERPTR)))
		set_cpu_bug(c, X86_BUG_FXSAVE_LEAK);

	cpu_detect_cache_sizes(c);

	srat_detect_node(c);

	init_amd_cacheinfo(c);

	if (cpu_has(c, X86_FEATURE_SVM)) {
		rdmsrl(MSR_VM_CR, vm_cr);
		if (vm_cr & SVM_VM_CR_SVM_DIS_MASK) {
			pr_notice_once("SVM disabled (by BIOS) in MSR_VM_CR\n");
			clear_cpu_cap(c, X86_FEATURE_SVM);
		}
	}

	if (!cpu_has(c, X86_FEATURE_LFENCE_RDTSC) && cpu_has(c, X86_FEATURE_XMM2)) {
		/*
		 * Use LFENCE for execution serialization.  On families which
		 * don't have that MSR, LFENCE is already serializing.
		 * msr_set_bit() uses the safe accessors, too, even if the MSR
		 * is not present.
		 */
		msr_set_bit(MSR_AMD64_DE_CFG,
			    MSR_AMD64_DE_CFG_LFENCE_SERIALIZE_BIT);

		/* A serializing LFENCE stops RDTSC speculation */
		set_cpu_cap(c, X86_FEATURE_LFENCE_RDTSC);
	}

	/*
	 * Family 0x12 and above processors have APIC timer
	 * running in deep C states.
	 */
	if (c->x86 > 0x11)
		set_cpu_cap(c, X86_FEATURE_ARAT);

	/* 3DNow or LM implies PREFETCHW */
	if (!cpu_has(c, X86_FEATURE_3DNOWPREFETCH))
		if (cpu_has(c, X86_FEATURE_3DNOW) || cpu_has(c, X86_FEATURE_LM))
			set_cpu_cap(c, X86_FEATURE_3DNOWPREFETCH);

	/* AMD CPUs don't reset SS attributes on SYSRET, Xen does. */
	if (!cpu_feature_enabled(X86_FEATURE_XENPV))
		set_cpu_bug(c, X86_BUG_SYSRET_SS_ATTRS);

	/*
	 * Turn on the Instructions Retired free counter on machines not
	 * susceptible to erratum #1054 "Instructions Retired Performance
	 * Counter May Be Inaccurate".
	 */
	if (cpu_has(c, X86_FEATURE_IRPERF) &&
	    (boot_cpu_has(X86_FEATURE_ZEN1) && c->x86_model > 0x2f))
		msr_set_bit(MSR_K7_HWCR, MSR_K7_HWCR_IRPERF_EN_BIT);

	check_null_seg_clears_base(c);

	/*
	 * Make sure EFER[AIBRSE - Automatic IBRS Enable] is set. The APs are brought up
	 * using the trampoline code and as part of it, MSR_EFER gets prepared there in
	 * order to be replicated onto them. Regardless, set it here again, if not set,
	 * to protect against any future refactoring/code reorganization which might
	 * miss setting this important bit.
	 */
	if (spectre_v2_in_eibrs_mode(spectre_v2_enabled) &&
	    cpu_has(c, X86_FEATURE_AUTOIBRS))
		WARN_ON_ONCE(msr_set_bit(MSR_EFER, _EFER_AUTOIBRS) < 0);

<<<<<<< HEAD
	if (!cpu_has(c, X86_FEATURE_HYPERVISOR) &&
	     cpu_has_amd_erratum(c, amd_erratum_1485))
		msr_set_bit(MSR_ZEN4_BP_CFG, MSR_ZEN4_BP_CFG_SHARED_BTB_FIX_BIT);

=======
>>>>>>> a6ad5510
	/* AMD CPUs don't need fencing after x2APIC/TSC_DEADLINE MSR writes. */
	clear_cpu_cap(c, X86_FEATURE_APIC_MSRS_FENCE);
}

#ifdef CONFIG_X86_32
static unsigned int amd_size_cache(struct cpuinfo_x86 *c, unsigned int size)
{
	/* AMD errata T13 (order #21922) */
	if (c->x86 == 6) {
		/* Duron Rev A0 */
		if (c->x86_model == 3 && c->x86_stepping == 0)
			size = 64;
		/* Tbird rev A1/A2 */
		if (c->x86_model == 4 &&
			(c->x86_stepping == 0 || c->x86_stepping == 1))
			size = 256;
	}
	return size;
}
#endif

static void cpu_detect_tlb_amd(struct cpuinfo_x86 *c)
{
	u32 ebx, eax, ecx, edx;
	u16 mask = 0xfff;

	if (c->x86 < 0xf)
		return;

	if (c->extended_cpuid_level < 0x80000006)
		return;

	cpuid(0x80000006, &eax, &ebx, &ecx, &edx);

	tlb_lld_4k[ENTRIES] = (ebx >> 16) & mask;
	tlb_lli_4k[ENTRIES] = ebx & mask;

	/*
	 * K8 doesn't have 2M/4M entries in the L2 TLB so read out the L1 TLB
	 * characteristics from the CPUID function 0x80000005 instead.
	 */
	if (c->x86 == 0xf) {
		cpuid(0x80000005, &eax, &ebx, &ecx, &edx);
		mask = 0xff;
	}

	/* Handle DTLB 2M and 4M sizes, fall back to L1 if L2 is disabled */
	if (!((eax >> 16) & mask))
		tlb_lld_2m[ENTRIES] = (cpuid_eax(0x80000005) >> 16) & 0xff;
	else
		tlb_lld_2m[ENTRIES] = (eax >> 16) & mask;

	/* a 4M entry uses two 2M entries */
	tlb_lld_4m[ENTRIES] = tlb_lld_2m[ENTRIES] >> 1;

	/* Handle ITLB 2M and 4M sizes, fall back to L1 if L2 is disabled */
	if (!(eax & mask)) {
		/* Erratum 658 */
		if (c->x86 == 0x15 && c->x86_model <= 0x1f) {
			tlb_lli_2m[ENTRIES] = 1024;
		} else {
			cpuid(0x80000005, &eax, &ebx, &ecx, &edx);
			tlb_lli_2m[ENTRIES] = eax & 0xff;
		}
	} else
		tlb_lli_2m[ENTRIES] = eax & mask;

	tlb_lli_4m[ENTRIES] = tlb_lli_2m[ENTRIES] >> 1;
}

static const struct cpu_dev amd_cpu_dev = {
	.c_vendor	= "AMD",
	.c_ident	= { "AuthenticAMD" },
#ifdef CONFIG_X86_32
	.legacy_models = {
		{ .family = 4, .model_names =
		  {
			  [3] = "486 DX/2",
			  [7] = "486 DX/2-WB",
			  [8] = "486 DX/4",
			  [9] = "486 DX/4-WB",
			  [14] = "Am5x86-WT",
			  [15] = "Am5x86-WB"
		  }
		},
	},
	.legacy_cache_size = amd_size_cache,
#endif
	.c_early_init   = early_init_amd,
	.c_detect_tlb	= cpu_detect_tlb_amd,
	.c_bsp_init	= bsp_init_amd,
	.c_init		= init_amd,
	.c_x86_vendor	= X86_VENDOR_AMD,
};

cpu_dev_register(amd_cpu_dev);

static DEFINE_PER_CPU_READ_MOSTLY(unsigned long[4], amd_dr_addr_mask);

static unsigned int amd_msr_dr_addr_masks[] = {
	MSR_F16H_DR0_ADDR_MASK,
	MSR_F16H_DR1_ADDR_MASK,
	MSR_F16H_DR1_ADDR_MASK + 1,
	MSR_F16H_DR1_ADDR_MASK + 2
};

void amd_set_dr_addr_mask(unsigned long mask, unsigned int dr)
{
	int cpu = smp_processor_id();

	if (!cpu_feature_enabled(X86_FEATURE_BPEXT))
		return;

	if (WARN_ON_ONCE(dr >= ARRAY_SIZE(amd_msr_dr_addr_masks)))
		return;

	if (per_cpu(amd_dr_addr_mask, cpu)[dr] == mask)
		return;

	wrmsr(amd_msr_dr_addr_masks[dr], mask, 0);
	per_cpu(amd_dr_addr_mask, cpu)[dr] = mask;
}

unsigned long amd_get_dr_addr_mask(unsigned int dr)
{
	if (!cpu_feature_enabled(X86_FEATURE_BPEXT))
		return 0;

	if (WARN_ON_ONCE(dr >= ARRAY_SIZE(amd_msr_dr_addr_masks)))
		return 0;

	return per_cpu(amd_dr_addr_mask[dr], smp_processor_id());
}
EXPORT_SYMBOL_GPL(amd_get_dr_addr_mask);

static void zenbleed_check_cpu(void *unused)
{
	struct cpuinfo_x86 *c = &cpu_data(smp_processor_id());

	zen2_zenbleed_check(c);
}

void amd_check_microcode(void)
{
	if (boot_cpu_data.x86_vendor != X86_VENDOR_AMD)
		return;
<<<<<<< HEAD

	if (cpu_feature_enabled(X86_FEATURE_ZEN2))
		on_each_cpu(zenbleed_check_cpu, NULL, 1);
}
=======
>>>>>>> a6ad5510

	if (cpu_feature_enabled(X86_FEATURE_ZEN2))
		on_each_cpu(zenbleed_check_cpu, NULL, 1);
}<|MERGE_RESOLUTION|>--- conflicted
+++ resolved
@@ -29,83 +29,6 @@
 
 #include "cpu.h"
 
-<<<<<<< HEAD
-/*
- * nodes_per_socket: Stores the number of nodes per socket.
- * Refer to Fam15h Models 00-0fh BKDG - CPUID Fn8000_001E_ECX
- * Node Identifiers[10:8]
- */
-static u32 nodes_per_socket = 1;
-
-/*
- * AMD errata checking
- *
- * Errata are defined as arrays of ints using the AMD_LEGACY_ERRATUM() or
- * AMD_OSVW_ERRATUM() macros. The latter is intended for newer errata that
- * have an OSVW id assigned, which it takes as first argument. Both take a
- * variable number of family-specific model-stepping ranges created by
- * AMD_MODEL_RANGE().
- *
- * Example:
- *
- * const int amd_erratum_319[] =
- *	AMD_LEGACY_ERRATUM(AMD_MODEL_RANGE(0x10, 0x2, 0x1, 0x4, 0x2),
- *			   AMD_MODEL_RANGE(0x10, 0x8, 0x0, 0x8, 0x0),
- *			   AMD_MODEL_RANGE(0x10, 0x9, 0x0, 0x9, 0x0));
- */
-
-#define AMD_LEGACY_ERRATUM(...)		{ -1, __VA_ARGS__, 0 }
-#define AMD_OSVW_ERRATUM(osvw_id, ...)	{ osvw_id, __VA_ARGS__, 0 }
-#define AMD_MODEL_RANGE(f, m_start, s_start, m_end, s_end) \
-	((f << 24) | (m_start << 16) | (s_start << 12) | (m_end << 4) | (s_end))
-#define AMD_MODEL_RANGE_FAMILY(range)	(((range) >> 24) & 0xff)
-#define AMD_MODEL_RANGE_START(range)	(((range) >> 12) & 0xfff)
-#define AMD_MODEL_RANGE_END(range)	((range) & 0xfff)
-
-static const int amd_erratum_400[] =
-	AMD_OSVW_ERRATUM(1, AMD_MODEL_RANGE(0xf, 0x41, 0x2, 0xff, 0xf),
-			    AMD_MODEL_RANGE(0x10, 0x2, 0x1, 0xff, 0xf));
-
-static const int amd_erratum_383[] =
-	AMD_OSVW_ERRATUM(3, AMD_MODEL_RANGE(0x10, 0, 0, 0xff, 0xf));
-
-static const int amd_erratum_1485[] =
-	AMD_LEGACY_ERRATUM(AMD_MODEL_RANGE(0x19, 0x10, 0x0, 0x1f, 0xf),
-			   AMD_MODEL_RANGE(0x19, 0x60, 0x0, 0xaf, 0xf));
-
-static bool cpu_has_amd_erratum(struct cpuinfo_x86 *cpu, const int *erratum)
-{
-	int osvw_id = *erratum++;
-	u32 range;
-	u32 ms;
-
-	if (osvw_id >= 0 && osvw_id < 65536 &&
-	    cpu_has(cpu, X86_FEATURE_OSVW)) {
-		u64 osvw_len;
-
-		rdmsrl(MSR_AMD64_OSVW_ID_LENGTH, osvw_len);
-		if (osvw_id < osvw_len) {
-			u64 osvw_bits;
-
-			rdmsrl(MSR_AMD64_OSVW_STATUS + (osvw_id >> 6),
-			    osvw_bits);
-			return osvw_bits & (1ULL << (osvw_id & 0x3f));
-		}
-	}
-
-	/* OSVW unavailable or ID unknown, match family-model-stepping range */
-	ms = (cpu->x86_model << 4) | cpu->x86_stepping;
-	while ((range = *erratum++))
-		if ((cpu->x86 == AMD_MODEL_RANGE_FAMILY(range)) &&
-		    (ms >= AMD_MODEL_RANGE_START(range)) &&
-		    (ms <= AMD_MODEL_RANGE_END(range)))
-			return true;
-
-	return false;
-}
-
-=======
->>>>>>> a6ad5510
 static inline int rdmsrl_amd_safe(unsigned msr, unsigned long long *p)
 {
 	u32 gprs[8] = { 0 };
@@ -503,11 +426,7 @@
 
 	/* Figure out Zen generations: */
 	switch (c->x86) {
-<<<<<<< HEAD
-	case 0x17: {
-=======
 	case 0x17:
->>>>>>> a6ad5510
 		switch (c->x86_model) {
 		case 0x00 ... 0x2f:
 		case 0x50 ... 0x5f:
@@ -523,13 +442,8 @@
 			goto warn;
 		}
 		break;
-<<<<<<< HEAD
-	}
-	case 0x19: {
-=======
 
 	case 0x19:
->>>>>>> a6ad5510
 		switch (c->x86_model) {
 		case 0x00 ... 0x0f:
 		case 0x20 ... 0x5f:
@@ -543,9 +457,6 @@
 			goto warn;
 		}
 		break;
-<<<<<<< HEAD
-	}
-=======
 
 	case 0x1a:
 		switch (c->x86_model) {
@@ -559,15 +470,11 @@
 		}
 		break;
 
->>>>>>> a6ad5510
 	default:
 		break;
 	}
 
-<<<<<<< HEAD
-=======
 	bsp_determine_snp(c);
->>>>>>> a6ad5510
 	return;
 
 warn:
@@ -888,15 +795,12 @@
 	clear_rdrand_cpuid_bit(c);
 }
 
-<<<<<<< HEAD
-=======
 static const struct x86_cpu_desc erratum_1386_microcode[] = {
 	AMD_CPU_DESC(0x17,  0x1, 0x2, 0x0800126e),
 	AMD_CPU_DESC(0x17, 0x31, 0x0, 0x08301052),
 	{},
 };
 
->>>>>>> a6ad5510
 static void fix_erratum_1386(struct cpuinfo_x86 *c)
 {
 	/*
@@ -906,9 +810,6 @@
 	 *
 	 * Affected parts all have no supervisor XSAVE states, meaning that
 	 * the XSAVEC instruction (which works fine) is equivalent.
-<<<<<<< HEAD
-	 */
-=======
 	 *
 	 * Clear the feature flag only on microcode revisions which
 	 * don't have the fix.
@@ -916,7 +817,6 @@
 	if (x86_cpu_has_min_microcode_rev(erratum_1386_microcode))
 		return;
 
->>>>>>> a6ad5510
 	clear_cpu_cap(c, X86_FEATURE_XSAVES);
 }
 
@@ -1003,18 +903,13 @@
 
 static void init_amd_zen2(struct cpuinfo_x86 *c)
 {
-<<<<<<< HEAD
-=======
 	init_spectral_chicken(c);
->>>>>>> a6ad5510
 	fix_erratum_1386(c);
 	zen2_zenbleed_check(c);
 }
 
 static void init_amd_zen3(struct cpuinfo_x86 *c)
 {
-<<<<<<< HEAD
-=======
 	if (!cpu_has(c, X86_FEATURE_HYPERVISOR)) {
 		/*
 		 * Zen3 (Fam19 model < 0x10) parts are not susceptible to
@@ -1024,13 +919,10 @@
 		if (!cpu_has(c, X86_FEATURE_BTC_NO))
 			set_cpu_cap(c, X86_FEATURE_BTC_NO);
 	}
->>>>>>> a6ad5510
 }
 
 static void init_amd_zen4(struct cpuinfo_x86 *c)
 {
-<<<<<<< HEAD
-=======
 	if (!cpu_has(c, X86_FEATURE_HYPERVISOR))
 		msr_set_bit(MSR_ZEN4_BP_CFG, MSR_ZEN4_BP_CFG_SHARED_BTB_FIX_BIT);
 
@@ -1048,7 +940,6 @@
 
 static void init_amd_zen5(struct cpuinfo_x86 *c)
 {
->>>>>>> a6ad5510
 }
 
 static void init_amd(struct cpuinfo_x86 *c)
@@ -1084,15 +975,6 @@
 	case 0x15: init_amd_bd(c); break;
 	case 0x16: init_amd_jg(c); break;
 	}
-
-	if (boot_cpu_has(X86_FEATURE_ZEN1))
-		init_amd_zen1(c);
-	else if (boot_cpu_has(X86_FEATURE_ZEN2))
-		init_amd_zen2(c);
-	else if (boot_cpu_has(X86_FEATURE_ZEN3))
-		init_amd_zen3(c);
-	else if (boot_cpu_has(X86_FEATURE_ZEN4))
-		init_amd_zen4(c);
 
 	/*
 	 * Save up on some future enablement work and do common Zen
@@ -1185,13 +1067,6 @@
 	    cpu_has(c, X86_FEATURE_AUTOIBRS))
 		WARN_ON_ONCE(msr_set_bit(MSR_EFER, _EFER_AUTOIBRS) < 0);
 
-<<<<<<< HEAD
-	if (!cpu_has(c, X86_FEATURE_HYPERVISOR) &&
-	     cpu_has_amd_erratum(c, amd_erratum_1485))
-		msr_set_bit(MSR_ZEN4_BP_CFG, MSR_ZEN4_BP_CFG_SHARED_BTB_FIX_BIT);
-
-=======
->>>>>>> a6ad5510
 	/* AMD CPUs don't need fencing after x2APIC/TSC_DEADLINE MSR writes. */
 	clear_cpu_cap(c, X86_FEATURE_APIC_MSRS_FENCE);
 }
@@ -1338,13 +1213,6 @@
 {
 	if (boot_cpu_data.x86_vendor != X86_VENDOR_AMD)
 		return;
-<<<<<<< HEAD
-
-	if (cpu_feature_enabled(X86_FEATURE_ZEN2))
-		on_each_cpu(zenbleed_check_cpu, NULL, 1);
-}
-=======
->>>>>>> a6ad5510
 
 	if (cpu_feature_enabled(X86_FEATURE_ZEN2))
 		on_each_cpu(zenbleed_check_cpu, NULL, 1);
