// SPDX-License-Identifier: GPL-2.0-only
#include <linux/export.h>
#include <linux/bitops.h>
#include <linux/elf.h>
#include <linux/mm.h>

#include <linux/io.h>
#include <linux/sched.h>
#include <linux/sched/clock.h>
#include <linux/random.h>
#include <linux/topology.h>
#include <asm/processor.h>
#include <asm/apic.h>
#include <asm/cacheinfo.h>
#include <asm/cpu.h>
#include <asm/spec-ctrl.h>
#include <asm/smp.h>
#include <asm/pci-direct.h>
#include <asm/delay.h>
#include <asm/debugreg.h>

#ifdef CONFIG_X86_64
# include <asm/mmconfig.h>
# include <asm/set_memory.h>
#endif

#include "cpu.h"

static const int amd_erratum_383[];
static const int amd_erratum_400[];
static bool cpu_has_amd_erratum(struct cpuinfo_x86 *cpu, const int *erratum);

/*
 * nodes_per_socket: Stores the number of nodes per socket.
 * Refer to Fam15h Models 00-0fh BKDG - CPUID Fn8000_001E_ECX
 * Node Identifiers[10:8]
 */
static u32 nodes_per_socket = 1;

static inline int rdmsrl_amd_safe(unsigned msr, unsigned long long *p)
{
	u32 gprs[8] = { 0 };
	int err;

	WARN_ONCE((boot_cpu_data.x86 != 0xf),
		  "%s should only be used on K8!\n", __func__);

	gprs[1] = msr;
	gprs[7] = 0x9c5a203a;

	err = rdmsr_safe_regs(gprs);

	*p = gprs[0] | ((u64)gprs[2] << 32);

	return err;
}

static inline int wrmsrl_amd_safe(unsigned msr, unsigned long long val)
{
	u32 gprs[8] = { 0 };

	WARN_ONCE((boot_cpu_data.x86 != 0xf),
		  "%s should only be used on K8!\n", __func__);

	gprs[0] = (u32)val;
	gprs[1] = msr;
	gprs[2] = val >> 32;
	gprs[7] = 0x9c5a203a;

	return wrmsr_safe_regs(gprs);
}

/*
 *	B step AMD K6 before B 9730xxxx have hardware bugs that can cause
 *	misexecution of code under Linux. Owners of such processors should
 *	contact AMD for precise details and a CPU swap.
 *
 *	See	http://www.multimania.com/poulot/k6bug.html
 *	and	section 2.6.2 of "AMD-K6 Processor Revision Guide - Model 6"
 *		(Publication # 21266  Issue Date: August 1998)
 *
 *	The following test is erm.. interesting. AMD neglected to up
 *	the chip setting when fixing the bug but they also tweaked some
 *	performance at the same time..
 */

#ifdef CONFIG_X86_32
extern __visible void vide(void);
__asm__(".text\n"
	".globl vide\n"
	".type vide, @function\n"
	".align 4\n"
	"vide: ret\n");
#endif

static void init_amd_k5(struct cpuinfo_x86 *c)
{
#ifdef CONFIG_X86_32
/*
 * General Systems BIOSen alias the cpu frequency registers
 * of the Elan at 0x000df000. Unfortunately, one of the Linux
 * drivers subsequently pokes it, and changes the CPU speed.
 * Workaround : Remove the unneeded alias.
 */
#define CBAR		(0xfffc) /* Configuration Base Address  (32-bit) */
#define CBAR_ENB	(0x80000000)
#define CBAR_KEY	(0X000000CB)
	if (c->x86_model == 9 || c->x86_model == 10) {
		if (inl(CBAR) & CBAR_ENB)
			outl(0 | CBAR_KEY, CBAR);
	}
#endif
}

static void init_amd_k6(struct cpuinfo_x86 *c)
{
#ifdef CONFIG_X86_32
	u32 l, h;
	int mbytes = get_num_physpages() >> (20-PAGE_SHIFT);

	if (c->x86_model < 6) {
		/* Based on AMD doc 20734R - June 2000 */
		if (c->x86_model == 0) {
			clear_cpu_cap(c, X86_FEATURE_APIC);
			set_cpu_cap(c, X86_FEATURE_PGE);
		}
		return;
	}

	if (c->x86_model == 6 && c->x86_stepping == 1) {
		const int K6_BUG_LOOP = 1000000;
		int n;
		void (*f_vide)(void);
		u64 d, d2;

		pr_info("AMD K6 stepping B detected - ");

		/*
		 * It looks like AMD fixed the 2.6.2 bug and improved indirect
		 * calls at the same time.
		 */

		n = K6_BUG_LOOP;
		f_vide = vide;
		OPTIMIZER_HIDE_VAR(f_vide);
		d = rdtsc();
		while (n--)
			f_vide();
		d2 = rdtsc();
		d = d2-d;

		if (d > 20*K6_BUG_LOOP)
			pr_cont("system stability may be impaired when more than 32 MB are used.\n");
		else
			pr_cont("probably OK (after B9730xxxx).\n");
	}

	/* K6 with old style WHCR */
	if (c->x86_model < 8 ||
	   (c->x86_model == 8 && c->x86_stepping < 8)) {
		/* We can only write allocate on the low 508Mb */
		if (mbytes > 508)
			mbytes = 508;

		rdmsr(MSR_K6_WHCR, l, h);
		if ((l&0x0000FFFF) == 0) {
			unsigned long flags;
			l = (1<<0)|((mbytes/4)<<1);
			local_irq_save(flags);
			wbinvd();
			wrmsr(MSR_K6_WHCR, l, h);
			local_irq_restore(flags);
			pr_info("Enabling old style K6 write allocation for %d Mb\n",
				mbytes);
		}
		return;
	}

	if ((c->x86_model == 8 && c->x86_stepping > 7) ||
	     c->x86_model == 9 || c->x86_model == 13) {
		/* The more serious chips .. */

		if (mbytes > 4092)
			mbytes = 4092;

		rdmsr(MSR_K6_WHCR, l, h);
		if ((l&0xFFFF0000) == 0) {
			unsigned long flags;
			l = ((mbytes>>2)<<22)|(1<<16);
			local_irq_save(flags);
			wbinvd();
			wrmsr(MSR_K6_WHCR, l, h);
			local_irq_restore(flags);
			pr_info("Enabling new style K6 write allocation for %d Mb\n",
				mbytes);
		}

		return;
	}

	if (c->x86_model == 10) {
		/* AMD Geode LX is model 10 */
		/* placeholder for any needed mods */
		return;
	}
#endif
}

static void init_amd_k7(struct cpuinfo_x86 *c)
{
#ifdef CONFIG_X86_32
	u32 l, h;

	/*
	 * Bit 15 of Athlon specific MSR 15, needs to be 0
	 * to enable SSE on Palomino/Morgan/Barton CPU's.
	 * If the BIOS didn't enable it already, enable it here.
	 */
	if (c->x86_model >= 6 && c->x86_model <= 10) {
		if (!cpu_has(c, X86_FEATURE_XMM)) {
			pr_info("Enabling disabled K7/SSE Support.\n");
			msr_clear_bit(MSR_K7_HWCR, 15);
			set_cpu_cap(c, X86_FEATURE_XMM);
		}
	}

	/*
	 * It's been determined by AMD that Athlons since model 8 stepping 1
	 * are more robust with CLK_CTL set to 200xxxxx instead of 600xxxxx
	 * As per AMD technical note 27212 0.2
	 */
	if ((c->x86_model == 8 && c->x86_stepping >= 1) || (c->x86_model > 8)) {
		rdmsr(MSR_K7_CLK_CTL, l, h);
		if ((l & 0xfff00000) != 0x20000000) {
			pr_info("CPU: CLK_CTL MSR was %x. Reprogramming to %x\n",
				l, ((l & 0x000fffff)|0x20000000));
			wrmsr(MSR_K7_CLK_CTL, (l & 0x000fffff)|0x20000000, h);
		}
	}

	/* calling is from identify_secondary_cpu() ? */
	if (!c->cpu_index)
		return;

	/*
	 * Certain Athlons might work (for various values of 'work') in SMP
	 * but they are not certified as MP capable.
	 */
	/* Athlon 660/661 is valid. */
	if ((c->x86_model == 6) && ((c->x86_stepping == 0) ||
	    (c->x86_stepping == 1)))
		return;

	/* Duron 670 is valid */
	if ((c->x86_model == 7) && (c->x86_stepping == 0))
		return;

	/*
	 * Athlon 662, Duron 671, and Athlon >model 7 have capability
	 * bit. It's worth noting that the A5 stepping (662) of some
	 * Athlon XP's have the MP bit set.
	 * See http://www.heise.de/newsticker/data/jow-18.10.01-000 for
	 * more.
	 */
	if (((c->x86_model == 6) && (c->x86_stepping >= 2)) ||
	    ((c->x86_model == 7) && (c->x86_stepping >= 1)) ||
	     (c->x86_model > 7))
		if (cpu_has(c, X86_FEATURE_MP))
			return;

	/* If we get here, not a certified SMP capable AMD system. */

	/*
	 * Don't taint if we are running SMP kernel on a single non-MP
	 * approved Athlon
	 */
	WARN_ONCE(1, "WARNING: This combination of AMD"
		" processors is not suitable for SMP.\n");
	add_taint(TAINT_CPU_OUT_OF_SPEC, LOCKDEP_NOW_UNRELIABLE);
#endif
}

#ifdef CONFIG_NUMA
/*
 * To workaround broken NUMA config.  Read the comment in
 * srat_detect_node().
 */
static int nearby_node(int apicid)
{
	int i, node;

	for (i = apicid - 1; i >= 0; i--) {
		node = __apicid_to_node[i];
		if (node != NUMA_NO_NODE && node_online(node))
			return node;
	}
	for (i = apicid + 1; i < MAX_LOCAL_APIC; i++) {
		node = __apicid_to_node[i];
		if (node != NUMA_NO_NODE && node_online(node))
			return node;
	}
	return first_node(node_online_map); /* Shouldn't happen */
}
#endif

/*
 * Fix up cpu_core_id for pre-F17h systems to be in the
 * [0 .. cores_per_node - 1] range. Not really needed but
 * kept so as not to break existing setups.
 */
static void legacy_fixup_core_id(struct cpuinfo_x86 *c)
{
	u32 cus_per_node;

	if (c->x86 >= 0x17)
		return;

	cus_per_node = c->x86_max_cores / nodes_per_socket;
	c->cpu_core_id %= cus_per_node;
}


static void amd_get_topology_early(struct cpuinfo_x86 *c)
{
	if (cpu_has(c, X86_FEATURE_TOPOEXT))
		smp_num_siblings = ((cpuid_ebx(0x8000001e) >> 8) & 0xff) + 1;
}

/*
 * Fixup core topology information for
 * (1) AMD multi-node processors
 *     Assumption: Number of cores in each internal node is the same.
 * (2) AMD processors supporting compute units
 */
static void amd_get_topology(struct cpuinfo_x86 *c)
{
	u8 node_id;
	int cpu = smp_processor_id();

	/* get information required for multi-node processors */
	if (boot_cpu_has(X86_FEATURE_TOPOEXT)) {
		int err;
		u32 eax, ebx, ecx, edx;

		cpuid(0x8000001e, &eax, &ebx, &ecx, &edx);

		node_id  = ecx & 0xff;

		if (c->x86 == 0x15)
			c->cu_id = ebx & 0xff;

		if (c->x86 >= 0x17) {
			c->cpu_core_id = ebx & 0xff;

			if (smp_num_siblings > 1)
				c->x86_max_cores /= smp_num_siblings;
		}

		/*
		 * In case leaf B is available, use it to derive
		 * topology information.
		 */
		err = detect_extended_topology(c);
		if (!err)
			c->x86_coreid_bits = get_count_order(c->x86_max_cores);

		cacheinfo_amd_init_llc_id(c, cpu, node_id);

	} else if (cpu_has(c, X86_FEATURE_NODEID_MSR)) {
		u64 value;

		rdmsrl(MSR_FAM10H_NODE_ID, value);
		node_id = value & 7;

		per_cpu(cpu_llc_id, cpu) = node_id;
	} else
		return;

	if (nodes_per_socket > 1) {
		set_cpu_cap(c, X86_FEATURE_AMD_DCM);
		legacy_fixup_core_id(c);
	}
}

/*
 * On a AMD dual core setup the lower bits of the APIC id distinguish the cores.
 * Assumes number of cores is a power of two.
 */
static void amd_detect_cmp(struct cpuinfo_x86 *c)
{
	unsigned bits;
	int cpu = smp_processor_id();

	bits = c->x86_coreid_bits;
	/* Low order bits define the core id (index of core in socket) */
	c->cpu_core_id = c->initial_apicid & ((1 << bits)-1);
	/* Convert the initial APIC ID into the socket ID */
	c->phys_proc_id = c->initial_apicid >> bits;
	/* use socket ID also for last level cache */
	per_cpu(cpu_llc_id, cpu) = c->phys_proc_id;
}

u16 amd_get_nb_id(int cpu)
{
	return per_cpu(cpu_llc_id, cpu);
}
EXPORT_SYMBOL_GPL(amd_get_nb_id);

u32 amd_get_nodes_per_socket(void)
{
	return nodes_per_socket;
}
EXPORT_SYMBOL_GPL(amd_get_nodes_per_socket);

static void srat_detect_node(struct cpuinfo_x86 *c)
{
#ifdef CONFIG_NUMA
	int cpu = smp_processor_id();
	int node;
	unsigned apicid = c->apicid;

	node = numa_cpu_node(cpu);
	if (node == NUMA_NO_NODE)
		node = per_cpu(cpu_llc_id, cpu);

	/*
	 * On multi-fabric platform (e.g. Numascale NumaChip) a
	 * platform-specific handler needs to be called to fixup some
	 * IDs of the CPU.
	 */
	if (x86_cpuinit.fixup_cpu_id)
		x86_cpuinit.fixup_cpu_id(c, node);

	if (!node_online(node)) {
		/*
		 * Two possibilities here:
		 *
		 * - The CPU is missing memory and no node was created.  In
		 *   that case try picking one from a nearby CPU.
		 *
		 * - The APIC IDs differ from the HyperTransport node IDs
		 *   which the K8 northbridge parsing fills in.  Assume
		 *   they are all increased by a constant offset, but in
		 *   the same order as the HT nodeids.  If that doesn't
		 *   result in a usable node fall back to the path for the
		 *   previous case.
		 *
		 * This workaround operates directly on the mapping between
		 * APIC ID and NUMA node, assuming certain relationship
		 * between APIC ID, HT node ID and NUMA topology.  As going
		 * through CPU mapping may alter the outcome, directly
		 * access __apicid_to_node[].
		 */
		int ht_nodeid = c->initial_apicid;

		if (__apicid_to_node[ht_nodeid] != NUMA_NO_NODE)
			node = __apicid_to_node[ht_nodeid];
		/* Pick a nearby node */
		if (!node_online(node))
			node = nearby_node(apicid);
	}
	numa_set_node(cpu, node);
#endif
}

static void early_init_amd_mc(struct cpuinfo_x86 *c)
{
#ifdef CONFIG_SMP
	unsigned bits, ecx;

	/* Multi core CPU? */
	if (c->extended_cpuid_level < 0x80000008)
		return;

	ecx = cpuid_ecx(0x80000008);

	c->x86_max_cores = (ecx & 0xff) + 1;

	/* CPU telling us the core id bits shift? */
	bits = (ecx >> 12) & 0xF;

	/* Otherwise recompute */
	if (bits == 0) {
		while ((1 << bits) < c->x86_max_cores)
			bits++;
	}

	c->x86_coreid_bits = bits;
#endif
}

static void bsp_init_amd(struct cpuinfo_x86 *c)
{

#ifdef CONFIG_X86_64
	if (c->x86 >= 0xf) {
		unsigned long long tseg;

		/*
		 * Split up direct mapping around the TSEG SMM area.
		 * Don't do it for gbpages because there seems very little
		 * benefit in doing so.
		 */
		if (!rdmsrl_safe(MSR_K8_TSEG_ADDR, &tseg)) {
			unsigned long pfn = tseg >> PAGE_SHIFT;

			pr_debug("tseg: %010llx\n", tseg);
			if (pfn_range_is_mapped(pfn, pfn + 1))
				set_memory_4k((unsigned long)__va(tseg), 1);
		}
	}
#endif

	if (cpu_has(c, X86_FEATURE_CONSTANT_TSC)) {

		if (c->x86 > 0x10 ||
		    (c->x86 == 0x10 && c->x86_model >= 0x2)) {
			u64 val;

			rdmsrl(MSR_K7_HWCR, val);
			if (!(val & BIT(24)))
				pr_warn(FW_BUG "TSC doesn't count with P0 frequency!\n");
		}
	}

	if (c->x86 == 0x15) {
		unsigned long upperbit;
		u32 cpuid, assoc;

		cpuid	 = cpuid_edx(0x80000005);
		assoc	 = cpuid >> 16 & 0xff;
		upperbit = ((cpuid >> 24) << 10) / assoc;

		va_align.mask	  = (upperbit - 1) & PAGE_MASK;
		va_align.flags    = ALIGN_VA_32 | ALIGN_VA_64;

		/* A random value per boot for bit slice [12:upper_bit) */
		va_align.bits = get_random_int() & va_align.mask;
	}

	if (cpu_has(c, X86_FEATURE_MWAITX))
		use_mwaitx_delay();

	if (boot_cpu_has(X86_FEATURE_TOPOEXT)) {
		u32 ecx;

		ecx = cpuid_ecx(0x8000001e);
		nodes_per_socket = ((ecx >> 8) & 7) + 1;
	} else if (boot_cpu_has(X86_FEATURE_NODEID_MSR)) {
		u64 value;

		rdmsrl(MSR_FAM10H_NODE_ID, value);
		nodes_per_socket = ((value >> 3) & 7) + 1;
	}

	if (!boot_cpu_has(X86_FEATURE_AMD_SSBD) &&
	    !boot_cpu_has(X86_FEATURE_VIRT_SSBD) &&
	    c->x86 >= 0x15 && c->x86 <= 0x17) {
		unsigned int bit;

		switch (c->x86) {
		case 0x15: bit = 54; break;
		case 0x16: bit = 33; break;
		case 0x17: bit = 10; break;
		default: return;
		}
		/*
		 * Try to cache the base value so further operations can
		 * avoid RMW. If that faults, do not enable SSBD.
		 */
		if (!rdmsrl_safe(MSR_AMD64_LS_CFG, &x86_amd_ls_cfg_base)) {
			setup_force_cpu_cap(X86_FEATURE_LS_CFG_SSBD);
			setup_force_cpu_cap(X86_FEATURE_SSBD);
			x86_amd_ls_cfg_ssbd_mask = 1ULL << bit;
		}
	}
}

static void early_detect_mem_encrypt(struct cpuinfo_x86 *c)
{
	u64 msr;

	/*
	 * BIOS support is required for SME and SEV.
	 *   For SME: If BIOS has enabled SME then adjust x86_phys_bits by
	 *	      the SME physical address space reduction value.
	 *	      If BIOS has not enabled SME then don't advertise the
	 *	      SME feature (set in scattered.c).
	 *   For SEV: If BIOS has not enabled SEV then don't advertise the
	 *            SEV feature (set in scattered.c).
	 *
	 *   In all cases, since support for SME and SEV requires long mode,
	 *   don't advertise the feature under CONFIG_X86_32.
	 */
	if (cpu_has(c, X86_FEATURE_SME) || cpu_has(c, X86_FEATURE_SEV)) {
		/* Check if memory encryption is enabled */
		rdmsrl(MSR_K8_SYSCFG, msr);
		if (!(msr & MSR_K8_SYSCFG_MEM_ENCRYPT))
			goto clear_all;

		/*
		 * Always adjust physical address bits. Even though this
		 * will be a value above 32-bits this is still done for
		 * CONFIG_X86_32 so that accurate values are reported.
		 */
		c->x86_phys_bits -= (cpuid_ebx(0x8000001f) >> 6) & 0x3f;

		if (IS_ENABLED(CONFIG_X86_32))
			goto clear_all;

		rdmsrl(MSR_K7_HWCR, msr);
		if (!(msr & MSR_K7_HWCR_SMMLOCK))
			goto clear_sev;

		return;

clear_all:
		clear_cpu_cap(c, X86_FEATURE_SME);
clear_sev:
		clear_cpu_cap(c, X86_FEATURE_SEV);
	}
}

static void early_init_amd(struct cpuinfo_x86 *c)
{
	u64 value;
	u32 dummy;

	early_init_amd_mc(c);

#ifdef CONFIG_X86_32
	if (c->x86 == 6)
		set_cpu_cap(c, X86_FEATURE_K7);
#endif

	if (c->x86 >= 0xf)
		set_cpu_cap(c, X86_FEATURE_K8);

	rdmsr_safe(MSR_AMD64_PATCH_LEVEL, &c->microcode, &dummy);

	/*
	 * c->x86_power is 8000_0007 edx. Bit 8 is TSC runs at constant rate
	 * with P/T states and does not stop in deep C-states
	 */
	if (c->x86_power & (1 << 8)) {
		set_cpu_cap(c, X86_FEATURE_CONSTANT_TSC);
		set_cpu_cap(c, X86_FEATURE_NONSTOP_TSC);
	}

	/* Bit 12 of 8000_0007 edx is accumulated power mechanism. */
	if (c->x86_power & BIT(12))
		set_cpu_cap(c, X86_FEATURE_ACC_POWER);

#ifdef CONFIG_X86_64
	set_cpu_cap(c, X86_FEATURE_SYSCALL32);
#else
	/*  Set MTRR capability flag if appropriate */
	if (c->x86 == 5)
		if (c->x86_model == 13 || c->x86_model == 9 ||
		    (c->x86_model == 8 && c->x86_stepping >= 8))
			set_cpu_cap(c, X86_FEATURE_K6_MTRR);
#endif
#if defined(CONFIG_X86_LOCAL_APIC) && defined(CONFIG_PCI)
	/*
	 * ApicID can always be treated as an 8-bit value for AMD APIC versions
	 * >= 0x10, but even old K8s came out of reset with version 0x10. So, we
	 * can safely set X86_FEATURE_EXTD_APICID unconditionally for families
	 * after 16h.
	 */
	if (boot_cpu_has(X86_FEATURE_APIC)) {
		if (c->x86 > 0x16)
			set_cpu_cap(c, X86_FEATURE_EXTD_APICID);
		else if (c->x86 >= 0xf) {
			/* check CPU config space for extended APIC ID */
			unsigned int val;

			val = read_pci_config(0, 24, 0, 0x68);
			if ((val >> 17 & 0x3) == 0x3)
				set_cpu_cap(c, X86_FEATURE_EXTD_APICID);
		}
	}
#endif

	/*
	 * This is only needed to tell the kernel whether to use VMCALL
	 * and VMMCALL.  VMMCALL is never executed except under virt, so
	 * we can set it unconditionally.
	 */
	set_cpu_cap(c, X86_FEATURE_VMMCALL);

	/* F16h erratum 793, CVE-2013-6885 */
	if (c->x86 == 0x16 && c->x86_model <= 0xf)
		msr_set_bit(MSR_AMD64_LS_CFG, 15);

	/*
	 * Check whether the machine is affected by erratum 400. This is
	 * used to select the proper idle routine and to enable the check
	 * whether the machine is affected in arch_post_acpi_init(), which
	 * sets the X86_BUG_AMD_APIC_C1E bug depending on the MSR check.
	 */
	if (cpu_has_amd_erratum(c, amd_erratum_400))
		set_cpu_bug(c, X86_BUG_AMD_E400);

	early_detect_mem_encrypt(c);

	/* Re-enable TopologyExtensions if switched off by BIOS */
	if (c->x86 == 0x15 &&
	    (c->x86_model >= 0x10 && c->x86_model <= 0x6f) &&
	    !cpu_has(c, X86_FEATURE_TOPOEXT)) {

		if (msr_set_bit(0xc0011005, 54) > 0) {
			rdmsrl(0xc0011005, value);
			if (value & BIT_64(54)) {
				set_cpu_cap(c, X86_FEATURE_TOPOEXT);
				pr_info_once(FW_INFO "CPU: Re-enabling disabled Topology Extensions Support.\n");
			}
		}
	}

	amd_get_topology_early(c);
}

static void init_amd_k8(struct cpuinfo_x86 *c)
{
	u32 level;
	u64 value;

	/* On C+ stepping K8 rep microcode works well for copy/memset */
	level = cpuid_eax(1);
	if ((level >= 0x0f48 && level < 0x0f50) || level >= 0x0f58)
		set_cpu_cap(c, X86_FEATURE_REP_GOOD);

	/*
	 * Some BIOSes incorrectly force this feature, but only K8 revision D
	 * (model = 0x14) and later actually support it.
	 * (AMD Erratum #110, docId: 25759).
	 */
	if (c->x86_model < 0x14 && cpu_has(c, X86_FEATURE_LAHF_LM)) {
		clear_cpu_cap(c, X86_FEATURE_LAHF_LM);
		if (!rdmsrl_amd_safe(0xc001100d, &value)) {
			value &= ~BIT_64(32);
			wrmsrl_amd_safe(0xc001100d, value);
		}
	}

	if (!c->x86_model_id[0])
		strcpy(c->x86_model_id, "Hammer");

#ifdef CONFIG_SMP
	/*
	 * Disable TLB flush filter by setting HWCR.FFDIS on K8
	 * bit 6 of msr C001_0015
	 *
	 * Errata 63 for SH-B3 steppings
	 * Errata 122 for all steppings (F+ have it disabled by default)
	 */
	msr_set_bit(MSR_K7_HWCR, 6);
#endif
	set_cpu_bug(c, X86_BUG_SWAPGS_FENCE);
}

static void init_amd_gh(struct cpuinfo_x86 *c)
{
#ifdef CONFIG_MMCONF_FAM10H
	/* do this for boot cpu */
	if (c == &boot_cpu_data)
		check_enable_amd_mmconf_dmi();

	fam10h_check_enable_mmcfg();
#endif

	/*
	 * Disable GART TLB Walk Errors on Fam10h. We do this here because this
	 * is always needed when GART is enabled, even in a kernel which has no
	 * MCE support built in. BIOS should disable GartTlbWlk Errors already.
	 * If it doesn't, we do it here as suggested by the BKDG.
	 *
	 * Fixes: https://bugzilla.kernel.org/show_bug.cgi?id=33012
	 */
	msr_set_bit(MSR_AMD64_MCx_MASK(4), 10);

	/*
	 * On family 10h BIOS may not have properly enabled WC+ support, causing
	 * it to be converted to CD memtype. This may result in performance
	 * degradation for certain nested-paging guests. Prevent this conversion
	 * by clearing bit 24 in MSR_AMD64_BU_CFG2.
	 *
	 * NOTE: we want to use the _safe accessors so as not to #GP kvm
	 * guests on older kvm hosts.
	 */
	msr_clear_bit(MSR_AMD64_BU_CFG2, 24);

	if (cpu_has_amd_erratum(c, amd_erratum_383))
		set_cpu_bug(c, X86_BUG_AMD_TLB_MMATCH);
}

#define MSR_AMD64_DE_CFG	0xC0011029

static void init_amd_ln(struct cpuinfo_x86 *c)
{
	/*
	 * Apply erratum 665 fix unconditionally so machines without a BIOS
	 * fix work.
	 */
	msr_set_bit(MSR_AMD64_DE_CFG, 31);
}

static bool rdrand_force;

static int __init rdrand_cmdline(char *str)
{
	if (!str)
		return -EINVAL;

	if (!strcmp(str, "force"))
		rdrand_force = true;
	else
		return -EINVAL;

	return 0;
}
early_param("rdrand", rdrand_cmdline);

static void clear_rdrand_cpuid_bit(struct cpuinfo_x86 *c)
{
	/*
	 * Saving of the MSR used to hide the RDRAND support during
	 * suspend/resume is done by arch/x86/power/cpu.c, which is
	 * dependent on CONFIG_PM_SLEEP.
	 */
	if (!IS_ENABLED(CONFIG_PM_SLEEP))
		return;

	/*
	 * The nordrand option can clear X86_FEATURE_RDRAND, so check for
	 * RDRAND support using the CPUID function directly.
	 */
	if (!(cpuid_ecx(1) & BIT(30)) || rdrand_force)
		return;

	msr_clear_bit(MSR_AMD64_CPUID_FN_1, 62);

	/*
	 * Verify that the CPUID change has occurred in case the kernel is
	 * running virtualized and the hypervisor doesn't support the MSR.
	 */
	if (cpuid_ecx(1) & BIT(30)) {
		pr_info_once("BIOS may not properly restore RDRAND after suspend, but hypervisor does not support hiding RDRAND via CPUID.\n");
		return;
	}

	clear_cpu_cap(c, X86_FEATURE_RDRAND);
	pr_info_once("BIOS may not properly restore RDRAND after suspend, hiding RDRAND via CPUID. Use rdrand=force to reenable.\n");
}

static void init_amd_jg(struct cpuinfo_x86 *c)
{
	/*
	 * Some BIOS implementations do not restore proper RDRAND support
	 * across suspend and resume. Check on whether to hide the RDRAND
	 * instruction support via CPUID.
	 */
	clear_rdrand_cpuid_bit(c);
}

static void init_amd_bd(struct cpuinfo_x86 *c)
{
	u64 value;

	/*
	 * The way access filter has a performance penalty on some workloads.
	 * Disable it on the affected CPUs.
	 */
	if ((c->x86_model >= 0x02) && (c->x86_model < 0x20)) {
		if (!rdmsrl_safe(MSR_F15H_IC_CFG, &value) && !(value & 0x1E)) {
			value |= 0x1E;
			wrmsrl_safe(MSR_F15H_IC_CFG, value);
		}
	}

	/*
	 * Some BIOS implementations do not restore proper RDRAND support
	 * across suspend and resume. Check on whether to hide the RDRAND
	 * instruction support via CPUID.
	 */
	clear_rdrand_cpuid_bit(c);
}

static void init_amd_zn(struct cpuinfo_x86 *c)
{
	set_cpu_cap(c, X86_FEATURE_ZEN);

<<<<<<< HEAD
=======
#ifdef CONFIG_NUMA
	node_reclaim_distance = 32;
#endif

>>>>>>> f7688b48
	/*
	 * Fix erratum 1076: CPB feature bit not being set in CPUID.
	 * Always set it, except when running under a hypervisor.
	 */
	if (!cpu_has(c, X86_FEATURE_HYPERVISOR) && !cpu_has(c, X86_FEATURE_CPB))
		set_cpu_cap(c, X86_FEATURE_CPB);
}

static void init_amd(struct cpuinfo_x86 *c)
{
	early_init_amd(c);

	/*
	 * Bit 31 in normal CPUID used for nonstandard 3DNow ID;
	 * 3DNow is IDd by bit 31 in extended CPUID (1*32+31) anyway
	 */
	clear_cpu_cap(c, 0*32+31);

	if (c->x86 >= 0x10)
		set_cpu_cap(c, X86_FEATURE_REP_GOOD);

	/* get apicid instead of initial apic id from cpuid */
	c->apicid = hard_smp_processor_id();

	/* K6s reports MCEs but don't actually have all the MSRs */
	if (c->x86 < 6)
		clear_cpu_cap(c, X86_FEATURE_MCE);

	switch (c->x86) {
	case 4:    init_amd_k5(c); break;
	case 5:    init_amd_k6(c); break;
	case 6:	   init_amd_k7(c); break;
	case 0xf:  init_amd_k8(c); break;
	case 0x10: init_amd_gh(c); break;
	case 0x12: init_amd_ln(c); break;
	case 0x15: init_amd_bd(c); break;
	case 0x16: init_amd_jg(c); break;
	case 0x17: init_amd_zn(c); break;
	}

	/*
	 * Enable workaround for FXSAVE leak on CPUs
	 * without a XSaveErPtr feature
	 */
	if ((c->x86 >= 6) && (!cpu_has(c, X86_FEATURE_XSAVEERPTR)))
		set_cpu_bug(c, X86_BUG_FXSAVE_LEAK);

	cpu_detect_cache_sizes(c);

	amd_detect_cmp(c);
	amd_get_topology(c);
	srat_detect_node(c);

	init_amd_cacheinfo(c);

	if (cpu_has(c, X86_FEATURE_XMM2)) {
		/*
		 * Use LFENCE for execution serialization.  On families which
		 * don't have that MSR, LFENCE is already serializing.
		 * msr_set_bit() uses the safe accessors, too, even if the MSR
		 * is not present.
		 */
		msr_set_bit(MSR_F10H_DECFG,
			    MSR_F10H_DECFG_LFENCE_SERIALIZE_BIT);

		/* A serializing LFENCE stops RDTSC speculation */
		set_cpu_cap(c, X86_FEATURE_LFENCE_RDTSC);
	}

	/*
	 * Family 0x12 and above processors have APIC timer
	 * running in deep C states.
	 */
	if (c->x86 > 0x11)
		set_cpu_cap(c, X86_FEATURE_ARAT);

	/* 3DNow or LM implies PREFETCHW */
	if (!cpu_has(c, X86_FEATURE_3DNOWPREFETCH))
		if (cpu_has(c, X86_FEATURE_3DNOW) || cpu_has(c, X86_FEATURE_LM))
			set_cpu_cap(c, X86_FEATURE_3DNOWPREFETCH);

	/* AMD CPUs don't reset SS attributes on SYSRET, Xen does. */
	if (!cpu_has(c, X86_FEATURE_XENPV))
		set_cpu_bug(c, X86_BUG_SYSRET_SS_ATTRS);
}

#ifdef CONFIG_X86_32
static unsigned int amd_size_cache(struct cpuinfo_x86 *c, unsigned int size)
{
	/* AMD errata T13 (order #21922) */
	if (c->x86 == 6) {
		/* Duron Rev A0 */
		if (c->x86_model == 3 && c->x86_stepping == 0)
			size = 64;
		/* Tbird rev A1/A2 */
		if (c->x86_model == 4 &&
			(c->x86_stepping == 0 || c->x86_stepping == 1))
			size = 256;
	}
	return size;
}
#endif

static void cpu_detect_tlb_amd(struct cpuinfo_x86 *c)
{
	u32 ebx, eax, ecx, edx;
	u16 mask = 0xfff;

	if (c->x86 < 0xf)
		return;

	if (c->extended_cpuid_level < 0x80000006)
		return;

	cpuid(0x80000006, &eax, &ebx, &ecx, &edx);

	tlb_lld_4k[ENTRIES] = (ebx >> 16) & mask;
	tlb_lli_4k[ENTRIES] = ebx & mask;

	/*
	 * K8 doesn't have 2M/4M entries in the L2 TLB so read out the L1 TLB
	 * characteristics from the CPUID function 0x80000005 instead.
	 */
	if (c->x86 == 0xf) {
		cpuid(0x80000005, &eax, &ebx, &ecx, &edx);
		mask = 0xff;
	}

	/* Handle DTLB 2M and 4M sizes, fall back to L1 if L2 is disabled */
	if (!((eax >> 16) & mask))
		tlb_lld_2m[ENTRIES] = (cpuid_eax(0x80000005) >> 16) & 0xff;
	else
		tlb_lld_2m[ENTRIES] = (eax >> 16) & mask;

	/* a 4M entry uses two 2M entries */
	tlb_lld_4m[ENTRIES] = tlb_lld_2m[ENTRIES] >> 1;

	/* Handle ITLB 2M and 4M sizes, fall back to L1 if L2 is disabled */
	if (!(eax & mask)) {
		/* Erratum 658 */
		if (c->x86 == 0x15 && c->x86_model <= 0x1f) {
			tlb_lli_2m[ENTRIES] = 1024;
		} else {
			cpuid(0x80000005, &eax, &ebx, &ecx, &edx);
			tlb_lli_2m[ENTRIES] = eax & 0xff;
		}
	} else
		tlb_lli_2m[ENTRIES] = eax & mask;

	tlb_lli_4m[ENTRIES] = tlb_lli_2m[ENTRIES] >> 1;
}

static const struct cpu_dev amd_cpu_dev = {
	.c_vendor	= "AMD",
	.c_ident	= { "AuthenticAMD" },
#ifdef CONFIG_X86_32
	.legacy_models = {
		{ .family = 4, .model_names =
		  {
			  [3] = "486 DX/2",
			  [7] = "486 DX/2-WB",
			  [8] = "486 DX/4",
			  [9] = "486 DX/4-WB",
			  [14] = "Am5x86-WT",
			  [15] = "Am5x86-WB"
		  }
		},
	},
	.legacy_cache_size = amd_size_cache,
#endif
	.c_early_init   = early_init_amd,
	.c_detect_tlb	= cpu_detect_tlb_amd,
	.c_bsp_init	= bsp_init_amd,
	.c_init		= init_amd,
	.c_x86_vendor	= X86_VENDOR_AMD,
};

cpu_dev_register(amd_cpu_dev);

/*
 * AMD errata checking
 *
 * Errata are defined as arrays of ints using the AMD_LEGACY_ERRATUM() or
 * AMD_OSVW_ERRATUM() macros. The latter is intended for newer errata that
 * have an OSVW id assigned, which it takes as first argument. Both take a
 * variable number of family-specific model-stepping ranges created by
 * AMD_MODEL_RANGE().
 *
 * Example:
 *
 * const int amd_erratum_319[] =
 *	AMD_LEGACY_ERRATUM(AMD_MODEL_RANGE(0x10, 0x2, 0x1, 0x4, 0x2),
 *			   AMD_MODEL_RANGE(0x10, 0x8, 0x0, 0x8, 0x0),
 *			   AMD_MODEL_RANGE(0x10, 0x9, 0x0, 0x9, 0x0));
 */

#define AMD_LEGACY_ERRATUM(...)		{ -1, __VA_ARGS__, 0 }
#define AMD_OSVW_ERRATUM(osvw_id, ...)	{ osvw_id, __VA_ARGS__, 0 }
#define AMD_MODEL_RANGE(f, m_start, s_start, m_end, s_end) \
	((f << 24) | (m_start << 16) | (s_start << 12) | (m_end << 4) | (s_end))
#define AMD_MODEL_RANGE_FAMILY(range)	(((range) >> 24) & 0xff)
#define AMD_MODEL_RANGE_START(range)	(((range) >> 12) & 0xfff)
#define AMD_MODEL_RANGE_END(range)	((range) & 0xfff)

static const int amd_erratum_400[] =
	AMD_OSVW_ERRATUM(1, AMD_MODEL_RANGE(0xf, 0x41, 0x2, 0xff, 0xf),
			    AMD_MODEL_RANGE(0x10, 0x2, 0x1, 0xff, 0xf));

static const int amd_erratum_383[] =
	AMD_OSVW_ERRATUM(3, AMD_MODEL_RANGE(0x10, 0, 0, 0xff, 0xf));


static bool cpu_has_amd_erratum(struct cpuinfo_x86 *cpu, const int *erratum)
{
	int osvw_id = *erratum++;
	u32 range;
	u32 ms;

	if (osvw_id >= 0 && osvw_id < 65536 &&
	    cpu_has(cpu, X86_FEATURE_OSVW)) {
		u64 osvw_len;

		rdmsrl(MSR_AMD64_OSVW_ID_LENGTH, osvw_len);
		if (osvw_id < osvw_len) {
			u64 osvw_bits;

			rdmsrl(MSR_AMD64_OSVW_STATUS + (osvw_id >> 6),
			    osvw_bits);
			return osvw_bits & (1ULL << (osvw_id & 0x3f));
		}
	}

	/* OSVW unavailable or ID unknown, match family-model-stepping range */
	ms = (cpu->x86_model << 4) | cpu->x86_stepping;
	while ((range = *erratum++))
		if ((cpu->x86 == AMD_MODEL_RANGE_FAMILY(range)) &&
		    (ms >= AMD_MODEL_RANGE_START(range)) &&
		    (ms <= AMD_MODEL_RANGE_END(range)))
			return true;

	return false;
}

void set_dr_addr_mask(unsigned long mask, int dr)
{
	if (!boot_cpu_has(X86_FEATURE_BPEXT))
		return;

	switch (dr) {
	case 0:
		wrmsr(MSR_F16H_DR0_ADDR_MASK, mask, 0);
		break;
	case 1:
	case 2:
	case 3:
		wrmsr(MSR_F16H_DR1_ADDR_MASK - 1 + dr, mask, 0);
		break;
	default:
		break;
	}
}<|MERGE_RESOLUTION|>--- conflicted
+++ resolved
@@ -890,13 +890,10 @@
 {
 	set_cpu_cap(c, X86_FEATURE_ZEN);
 
-<<<<<<< HEAD
-=======
 #ifdef CONFIG_NUMA
 	node_reclaim_distance = 32;
 #endif
 
->>>>>>> f7688b48
 	/*
 	 * Fix erratum 1076: CPB feature bit not being set in CPUID.
 	 * Always set it, except when running under a hypervisor.
