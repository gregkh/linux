--- conflicted
+++ resolved
@@ -1645,10 +1645,7 @@
 enum bhi_mitigations {
 	BHI_MITIGATION_OFF,
 	BHI_MITIGATION_ON,
-<<<<<<< HEAD
-=======
 	BHI_MITIGATION_VMEXIT_ONLY,
->>>>>>> a6ad5510
 };
 
 static enum bhi_mitigations bhi_mitigation __ro_after_init =
@@ -1663,11 +1660,8 @@
 		bhi_mitigation = BHI_MITIGATION_OFF;
 	else if (!strcmp(str, "on"))
 		bhi_mitigation = BHI_MITIGATION_ON;
-<<<<<<< HEAD
-=======
 	else if (!strcmp(str, "vmexit"))
 		bhi_mitigation = BHI_MITIGATION_VMEXIT_ONLY;
->>>>>>> a6ad5510
 	else
 		pr_err("Ignoring unknown spectre_bhi option (%s)", str);
 
@@ -1688,25 +1682,13 @@
 			return;
 	}
 
-<<<<<<< HEAD
-=======
 	/* Mitigate in hardware if supported */
->>>>>>> a6ad5510
 	if (spec_ctrl_bhi_dis())
 		return;
 
 	if (!IS_ENABLED(CONFIG_X86_64))
 		return;
 
-<<<<<<< HEAD
-	/* Mitigate KVM by default */
-	setup_force_cpu_cap(X86_FEATURE_CLEAR_BHB_LOOP_ON_VMEXIT);
-	pr_info("Spectre BHI mitigation: SW BHB clearing on vm exit\n");
-
-	/* Mitigate syscalls when the mitigation is forced =on */
-	setup_force_cpu_cap(X86_FEATURE_CLEAR_BHB_LOOP);
-	pr_info("Spectre BHI mitigation: SW BHB clearing on syscall\n");
-=======
 	if (bhi_mitigation == BHI_MITIGATION_VMEXIT_ONLY) {
 		pr_info("Spectre BHI mitigation: SW BHB clearing on VM exit only\n");
 		setup_force_cpu_cap(X86_FEATURE_CLEAR_BHB_LOOP_ON_VMEXIT);
@@ -1716,7 +1698,6 @@
 	pr_info("Spectre BHI mitigation: SW BHB clearing on syscall and VM exit\n");
 	setup_force_cpu_cap(X86_FEATURE_CLEAR_BHB_LOOP);
 	setup_force_cpu_cap(X86_FEATURE_CLEAR_BHB_LOOP_ON_VMEXIT);
->>>>>>> a6ad5510
 }
 
 static void __init spectre_v2_select_mitigation(void)
@@ -2700,14 +2681,6 @@
 
 out:
 	pr_info("%s\n", srso_strings[srso_mitigation]);
-<<<<<<< HEAD
-
-pred_cmd:
-	if ((!boot_cpu_has_bug(X86_BUG_SRSO) || srso_cmd == SRSO_CMD_OFF) &&
-	     boot_cpu_has(X86_FEATURE_SBPB))
-		x86_pred_cmd = PRED_CMD_SBPB;
-=======
->>>>>>> a6ad5510
 }
 
 #undef pr_fmt
@@ -3083,13 +3056,9 @@
 {
 	return cpu_show_common(dev, attr, buf, X86_BUG_RFDS);
 }
-<<<<<<< HEAD
 #endif
-=======
-#endif
 
 void __warn_thunk(void)
 {
 	WARN_ONCE(1, "Unpatched return thunk in use. This should not happen!\n");
-}
->>>>>>> a6ad5510
+}