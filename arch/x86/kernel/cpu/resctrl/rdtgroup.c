--- conflicted
+++ resolved
@@ -176,11 +176,7 @@
 	lockdep_assert_held(&rdtgroup_mutex);
 
 	if (IS_ENABLED(CONFIG_RESCTRL_RMID_DEPENDS_ON_CLOSID) &&
-<<<<<<< HEAD
-	    is_llc_occupancy_enabled()) {
-=======
 	    resctrl_arch_is_llc_occupancy_enabled()) {
->>>>>>> fc85704c
 		cleanest_closid = resctrl_find_cleanest_closid();
 		if (cleanest_closid < 0)
 			return cleanest_closid;
