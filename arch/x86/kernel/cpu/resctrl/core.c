--- conflicted
+++ resolved
@@ -261,11 +261,7 @@
 	r->num_closid = edx.split.cos_max + 1;
 	max_delay = eax.split.max_delay + 1;
 	r->default_ctrl = MAX_MBA_BW;
-<<<<<<< HEAD
-	r->membw.mbm_width = MBM_CNTR_WIDTH;
-=======
 	r->membw.arch_needs_linear = true;
->>>>>>> d1988041
 	if (ecx & MBA_IS_LINEAR) {
 		r->membw.delay_linear = true;
 		r->membw.min_bw = MAX_MBA_BW - max_delay;
@@ -303,15 +299,11 @@
 	r->membw.delay_linear = false;
 	r->membw.arch_needs_linear = false;
 
-<<<<<<< HEAD
-	r->membw.mbm_width = MBM_CNTR_WIDTH_AMD;
-=======
 	/*
 	 * AMD does not use memory delay throttle model to control
 	 * the allocation like Intel does.
 	 */
 	r->membw.throttle_mode = THREAD_THROTTLE_UNDEFINED;
->>>>>>> d1988041
 	r->membw.min_bw = 0;
 	r->membw.bw_gran = 1;
 	/* Max value is 2048, Data width should be 4 in decimal */
