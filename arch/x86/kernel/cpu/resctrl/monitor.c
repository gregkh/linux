--- conflicted
+++ resolved
@@ -751,15 +751,11 @@
 {
 	u32 closid, rmid, cur_msr_val, new_msr_val;
 	struct mbm_state *pmbm_data, *cmbm_data;
-<<<<<<< HEAD
-=======
 	struct rdt_ctrl_domain *dom_mba;
->>>>>>> a6ad5510
 	struct rdt_resource *r_mba;
 	u32 cur_bw, user_bw, idx;
 	struct list_head *head;
 	struct rdtgroup *entry;
-	u32 cur_bw, user_bw;
 
 	if (!is_mbm_local_enabled())
 		return;
