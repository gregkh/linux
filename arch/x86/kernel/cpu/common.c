--- conflicted
+++ resolved
@@ -1261,11 +1261,7 @@
 	VULNBL_INTEL_STEPS(INTEL_TIGERLAKE,	     X86_STEP_MAX,	GDS | ITS | ITS_NATIVE_ONLY),
 	VULNBL_INTEL_STEPS(INTEL_LAKEFIELD,	     X86_STEP_MAX,	MMIO | MMIO_SBDS | RETBLEED),
 	VULNBL_INTEL_STEPS(INTEL_ROCKETLAKE,	     X86_STEP_MAX,	MMIO | RETBLEED | GDS | ITS | ITS_NATIVE_ONLY),
-<<<<<<< HEAD
-	VULNBL_INTEL_STEPS(INTEL_ALDERLAKE,	     X86_STEP_MAX,	RFDS),
-=======
 	VULNBL_INTEL_TYPE(INTEL_ALDERLAKE,		     ATOM,	RFDS),
->>>>>>> fc85704c
 	VULNBL_INTEL_STEPS(INTEL_ALDERLAKE_L,	     X86_STEP_MAX,	RFDS),
 	VULNBL_INTEL_TYPE(INTEL_RAPTORLAKE,		     ATOM,	RFDS),
 	VULNBL_INTEL_STEPS(INTEL_RAPTORLAKE_P,	     X86_STEP_MAX,	RFDS),
