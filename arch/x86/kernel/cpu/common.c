--- conflicted
+++ resolved
@@ -868,54 +868,6 @@
 		tlb_lld_4m[ENTRIES], tlb_lld_1g[ENTRIES]);
 }
 
-<<<<<<< HEAD
-int detect_ht_early(struct cpuinfo_x86 *c)
-{
-#ifdef CONFIG_SMP
-	u32 eax, ebx, ecx, edx;
-
-	if (!cpu_has(c, X86_FEATURE_HT))
-		return -1;
-
-	if (cpu_has(c, X86_FEATURE_CMP_LEGACY))
-		return -1;
-
-	if (cpu_has(c, X86_FEATURE_XTOPOLOGY))
-		return -1;
-
-	cpuid(1, &eax, &ebx, &ecx, &edx);
-
-	smp_num_siblings = (ebx & 0xff0000) >> 16;
-	if (smp_num_siblings == 1)
-		pr_info_once("CPU0: Hyper-Threading is disabled\n");
-#endif
-	return 0;
-}
-
-void detect_ht(struct cpuinfo_x86 *c)
-{
-#ifdef CONFIG_SMP
-	int index_msb, core_bits;
-
-	if (detect_ht_early(c) < 0)
-		return;
-
-	index_msb = get_count_order(smp_num_siblings);
-	c->phys_proc_id = apic->phys_pkg_id(c->initial_apicid, index_msb);
-
-	smp_num_siblings = smp_num_siblings / c->x86_max_cores;
-
-	index_msb = get_count_order(smp_num_siblings);
-
-	core_bits = get_count_order(c->x86_max_cores);
-
-	c->cpu_core_id = apic->phys_pkg_id(c->initial_apicid, index_msb) &
-				       ((1 << core_bits) - 1);
-#endif
-}
-
-=======
->>>>>>> a6ad5510
 void get_cpu_vendor(struct cpuinfo_x86 *c)
 {
 	char *v = c->x86_vendor_id;
@@ -1278,45 +1230,6 @@
 #define RFDS		BIT(7)
 
 static const struct x86_cpu_id cpu_vuln_blacklist[] __initconst = {
-<<<<<<< HEAD
-	VULNBL_INTEL_STEPPINGS(IVYBRIDGE,	X86_STEPPING_ANY,		SRBDS),
-	VULNBL_INTEL_STEPPINGS(HASWELL,		X86_STEPPING_ANY,		SRBDS),
-	VULNBL_INTEL_STEPPINGS(HASWELL_L,	X86_STEPPING_ANY,		SRBDS),
-	VULNBL_INTEL_STEPPINGS(HASWELL_G,	X86_STEPPING_ANY,		SRBDS),
-	VULNBL_INTEL_STEPPINGS(HASWELL_X,	X86_STEPPING_ANY,		MMIO),
-	VULNBL_INTEL_STEPPINGS(BROADWELL_D,	X86_STEPPING_ANY,		MMIO),
-	VULNBL_INTEL_STEPPINGS(BROADWELL_G,	X86_STEPPING_ANY,		SRBDS),
-	VULNBL_INTEL_STEPPINGS(BROADWELL_X,	X86_STEPPING_ANY,		MMIO),
-	VULNBL_INTEL_STEPPINGS(BROADWELL,	X86_STEPPING_ANY,		SRBDS),
-	VULNBL_INTEL_STEPPINGS(SKYLAKE_X,	X86_STEPPING_ANY,		MMIO | RETBLEED | GDS),
-	VULNBL_INTEL_STEPPINGS(SKYLAKE_L,	X86_STEPPING_ANY,		MMIO | RETBLEED | GDS | SRBDS),
-	VULNBL_INTEL_STEPPINGS(SKYLAKE,		X86_STEPPING_ANY,		MMIO | RETBLEED | GDS | SRBDS),
-	VULNBL_INTEL_STEPPINGS(KABYLAKE_L,	X86_STEPPING_ANY,		MMIO | RETBLEED | GDS | SRBDS),
-	VULNBL_INTEL_STEPPINGS(KABYLAKE,	X86_STEPPING_ANY,		MMIO | RETBLEED | GDS | SRBDS),
-	VULNBL_INTEL_STEPPINGS(CANNONLAKE_L,	X86_STEPPING_ANY,		RETBLEED),
-	VULNBL_INTEL_STEPPINGS(ICELAKE_L,	X86_STEPPING_ANY,		MMIO | MMIO_SBDS | RETBLEED | GDS),
-	VULNBL_INTEL_STEPPINGS(ICELAKE_D,	X86_STEPPING_ANY,		MMIO | GDS),
-	VULNBL_INTEL_STEPPINGS(ICELAKE_X,	X86_STEPPING_ANY,		MMIO | GDS),
-	VULNBL_INTEL_STEPPINGS(COMETLAKE,	X86_STEPPING_ANY,		MMIO | MMIO_SBDS | RETBLEED | GDS),
-	VULNBL_INTEL_STEPPINGS(COMETLAKE_L,	X86_STEPPINGS(0x0, 0x0),	MMIO | RETBLEED),
-	VULNBL_INTEL_STEPPINGS(COMETLAKE_L,	X86_STEPPING_ANY,		MMIO | MMIO_SBDS | RETBLEED | GDS),
-	VULNBL_INTEL_STEPPINGS(TIGERLAKE_L,	X86_STEPPING_ANY,		GDS),
-	VULNBL_INTEL_STEPPINGS(TIGERLAKE,	X86_STEPPING_ANY,		GDS),
-	VULNBL_INTEL_STEPPINGS(LAKEFIELD,	X86_STEPPING_ANY,		MMIO | MMIO_SBDS | RETBLEED),
-	VULNBL_INTEL_STEPPINGS(ROCKETLAKE,	X86_STEPPING_ANY,		MMIO | RETBLEED | GDS),
-	VULNBL_INTEL_STEPPINGS(ALDERLAKE,	X86_STEPPING_ANY,		RFDS),
-	VULNBL_INTEL_STEPPINGS(ALDERLAKE_L,	X86_STEPPING_ANY,		RFDS),
-	VULNBL_INTEL_STEPPINGS(RAPTORLAKE,	X86_STEPPING_ANY,		RFDS),
-	VULNBL_INTEL_STEPPINGS(RAPTORLAKE_P,	X86_STEPPING_ANY,		RFDS),
-	VULNBL_INTEL_STEPPINGS(RAPTORLAKE_S,	X86_STEPPING_ANY,		RFDS),
-	VULNBL_INTEL_STEPPINGS(ATOM_GRACEMONT,	X86_STEPPING_ANY,		RFDS),
-	VULNBL_INTEL_STEPPINGS(ATOM_TREMONT,	X86_STEPPING_ANY,		MMIO | MMIO_SBDS | RFDS),
-	VULNBL_INTEL_STEPPINGS(ATOM_TREMONT_D,	X86_STEPPING_ANY,		MMIO | RFDS),
-	VULNBL_INTEL_STEPPINGS(ATOM_TREMONT_L,	X86_STEPPING_ANY,		MMIO | MMIO_SBDS | RFDS),
-	VULNBL_INTEL_STEPPINGS(ATOM_GOLDMONT,	X86_STEPPING_ANY,		RFDS),
-	VULNBL_INTEL_STEPPINGS(ATOM_GOLDMONT_D,	X86_STEPPING_ANY,		RFDS),
-	VULNBL_INTEL_STEPPINGS(ATOM_GOLDMONT_PLUS, X86_STEPPING_ANY,		RFDS),
-=======
 	VULNBL_INTEL_STEPPINGS(INTEL_IVYBRIDGE,		X86_STEPPING_ANY,		SRBDS),
 	VULNBL_INTEL_STEPPINGS(INTEL_HASWELL,		X86_STEPPING_ANY,		SRBDS),
 	VULNBL_INTEL_STEPPINGS(INTEL_HASWELL_L,		X86_STEPPING_ANY,		SRBDS),
@@ -1354,7 +1267,6 @@
 	VULNBL_INTEL_STEPPINGS(INTEL_ATOM_GOLDMONT,	X86_STEPPING_ANY,		RFDS),
 	VULNBL_INTEL_STEPPINGS(INTEL_ATOM_GOLDMONT_D,	X86_STEPPING_ANY,		RFDS),
 	VULNBL_INTEL_STEPPINGS(INTEL_ATOM_GOLDMONT_PLUS, X86_STEPPING_ANY,		RFDS),
->>>>>>> a6ad5510
 
 	VULNBL_AMD(0x15, RETBLEED),
 	VULNBL_AMD(0x16, RETBLEED),
@@ -1435,13 +1347,9 @@
 	 * Don't use AutoIBRS when SNP is enabled because it degrades host
 	 * userspace indirect branch performance.
 	 */
-<<<<<<< HEAD
-	if ((x86_arch_cap_msr & ARCH_CAP_IBRS_ALL) || cpu_has(c, X86_FEATURE_AUTOIBRS)) {
-=======
 	if ((x86_arch_cap_msr & ARCH_CAP_IBRS_ALL) ||
 	    (cpu_has(c, X86_FEATURE_AUTOIBRS) &&
 	     !cpu_feature_enabled(X86_FEATURE_SEV_SNP))) {
->>>>>>> a6ad5510
 		setup_force_cpu_cap(X86_FEATURE_IBRS_ENHANCED);
 		if (!cpu_matches(cpu_vuln_whitelist, NO_EIBRS_PBRSB) &&
 		    !(x86_arch_cap_msr & ARCH_CAP_PBRSB_NO))
@@ -1926,13 +1834,6 @@
 	 */
 	set_cpu_cap(c, X86_FEATURE_APIC_MSRS_FENCE);
 
-
-	/*
-	 * Set default APIC and TSC_DEADLINE MSR fencing flag. AMD and
-	 * Hygon will clear it in ->c_init() below.
-	 */
-	set_cpu_cap(c, X86_FEATURE_APIC_MSRS_FENCE);
-
 	/*
 	 * Vendor-specific initialization.  In this section we
 	 * canonicalize the feature flags, meaning if there are
@@ -2142,26 +2043,6 @@
 {
 	wrmsrl(MSR_LSTAR, (unsigned long)entry_SYSCALL_64);
 
-<<<<<<< HEAD
-#ifdef CONFIG_IA32_EMULATION
-	wrmsrl_cstar((unsigned long)entry_SYSCALL_compat);
-	/*
-	 * This only works on Intel CPUs.
-	 * On AMD CPUs these MSRs are 32-bit, CPU truncates MSR_IA32_SYSENTER_EIP.
-	 * This does not cause SYSENTER to jump to the wrong location, because
-	 * AMD doesn't allow SYSENTER in long mode (either 32- or 64-bit).
-	 */
-	wrmsrl_safe(MSR_IA32_SYSENTER_CS, (u64)__KERNEL_CS);
-	wrmsrl_safe(MSR_IA32_SYSENTER_ESP,
-		    (unsigned long)(cpu_entry_stack(smp_processor_id()) + 1));
-	wrmsrl_safe(MSR_IA32_SYSENTER_EIP, (u64)entry_SYSENTER_compat);
-#else
-	wrmsrl_cstar((unsigned long)entry_SYSCALL32_ignore);
-	wrmsrl_safe(MSR_IA32_SYSENTER_CS, (u64)GDT_ENTRY_INVALID_SEG);
-	wrmsrl_safe(MSR_IA32_SYSENTER_ESP, 0ULL);
-	wrmsrl_safe(MSR_IA32_SYSENTER_EIP, 0ULL);
-#endif
-=======
 	if (ia32_enabled()) {
 		wrmsrl_cstar((unsigned long)entry_SYSCALL_compat);
 		/*
@@ -2180,7 +2061,6 @@
 		wrmsrl_safe(MSR_IA32_SYSENTER_ESP, 0ULL);
 		wrmsrl_safe(MSR_IA32_SYSENTER_EIP, 0ULL);
 	}
->>>>>>> a6ad5510
 
 	/*
 	 * Flags to clear on syscall; clear as much as possible
