// SPDX-License-Identifier: GPL-2.0-or-later
/*
 *  Kernel Probes (KProbes)
 *
 * Copyright (C) IBM Corporation, 2002, 2004
 *
 * 2002-Oct	Created by Vamsi Krishna S <vamsi_krishna@in.ibm.com> Kernel
 *		Probes initial implementation ( includes contributions from
 *		Rusty Russell).
 * 2004-July	Suparna Bhattacharya <suparna@in.ibm.com> added jumper probes
 *		interface to access function arguments.
 * 2004-Oct	Jim Keniston <jkenisto@us.ibm.com> and Prasanna S Panchamukhi
 *		<prasanna@in.ibm.com> adapted for x86_64 from i386.
 * 2005-Mar	Roland McGrath <roland@redhat.com>
 *		Fixed to handle %rip-relative addressing mode correctly.
 * 2005-May	Hien Nguyen <hien@us.ibm.com>, Jim Keniston
 *		<jkenisto@us.ibm.com> and Prasanna S Panchamukhi
 *		<prasanna@in.ibm.com> added function-return probes.
 * 2005-May	Rusty Lynch <rusty.lynch@intel.com>
 *		Added function return probes functionality
 * 2006-Feb	Masami Hiramatsu <hiramatu@sdl.hitachi.co.jp> added
 *		kprobe-booster and kretprobe-booster for i386.
 * 2007-Dec	Masami Hiramatsu <mhiramat@redhat.com> added kprobe-booster
 *		and kretprobe-booster for x86-64
 * 2007-Dec	Masami Hiramatsu <mhiramat@redhat.com>, Arjan van de Ven
 *		<arjan@infradead.org> and Jim Keniston <jkenisto@us.ibm.com>
 *		unified x86 kprobes code.
 */
#include <linux/kprobes.h>
#include <linux/ptrace.h>
#include <linux/string.h>
#include <linux/slab.h>
#include <linux/hardirq.h>
#include <linux/preempt.h>
#include <linux/sched/debug.h>
#include <linux/extable.h>
#include <linux/kdebug.h>
#include <linux/kallsyms.h>
#include <linux/ftrace.h>
#include <linux/frame.h>
#include <linux/kasan.h>
#include <linux/moduleloader.h>

#include <asm/text-patching.h>
#include <asm/cacheflush.h>
#include <asm/desc.h>
#include <asm/pgtable.h>
#include <linux/uaccess.h>
#include <asm/alternative.h>
#include <asm/insn.h>
#include <asm/debugreg.h>
#include <asm/set_memory.h>

#include "common.h"

DEFINE_PER_CPU(struct kprobe *, current_kprobe) = NULL;
DEFINE_PER_CPU(struct kprobe_ctlblk, kprobe_ctlblk);

#define stack_addr(regs) ((unsigned long *)regs->sp)

#define W(row, b0, b1, b2, b3, b4, b5, b6, b7, b8, b9, ba, bb, bc, bd, be, bf)\
	(((b0##UL << 0x0)|(b1##UL << 0x1)|(b2##UL << 0x2)|(b3##UL << 0x3) |   \
	  (b4##UL << 0x4)|(b5##UL << 0x5)|(b6##UL << 0x6)|(b7##UL << 0x7) |   \
	  (b8##UL << 0x8)|(b9##UL << 0x9)|(ba##UL << 0xa)|(bb##UL << 0xb) |   \
	  (bc##UL << 0xc)|(bd##UL << 0xd)|(be##UL << 0xe)|(bf##UL << 0xf))    \
	 << (row % 32))
	/*
	 * Undefined/reserved opcodes, conditional jump, Opcode Extension
	 * Groups, and some special opcodes can not boost.
	 * This is non-const and volatile to keep gcc from statically
	 * optimizing it out, as variable_test_bit makes gcc think only
	 * *(unsigned long*) is used.
	 */
static volatile u32 twobyte_is_boostable[256 / 32] = {
	/*      0  1  2  3  4  5  6  7  8  9  a  b  c  d  e  f          */
	/*      ----------------------------------------------          */
	W(0x00, 0, 0, 1, 1, 0, 0, 1, 0, 1, 1, 0, 0, 0, 0, 0, 0) | /* 00 */
	W(0x10, 0, 0, 0, 0, 0, 0, 0, 0, 0, 0, 0, 0, 0, 0, 0, 1) , /* 10 */
	W(0x20, 1, 1, 1, 1, 0, 0, 0, 0, 0, 0, 0, 0, 0, 0, 0, 0) | /* 20 */
	W(0x30, 0, 1, 0, 0, 0, 0, 0, 0, 0, 0, 0, 0, 0, 0, 0, 0) , /* 30 */
	W(0x40, 1, 1, 1, 1, 1, 1, 1, 1, 1, 1, 1, 1, 1, 1, 1, 1) | /* 40 */
	W(0x50, 0, 0, 0, 0, 0, 0, 0, 0, 0, 0, 0, 0, 0, 0, 0, 0) , /* 50 */
	W(0x60, 1, 1, 1, 1, 1, 1, 1, 1, 1, 1, 1, 1, 0, 0, 1, 1) | /* 60 */
	W(0x70, 0, 0, 0, 0, 1, 1, 1, 1, 0, 0, 0, 0, 0, 0, 1, 1) , /* 70 */
	W(0x80, 0, 0, 0, 0, 0, 0, 0, 0, 0, 0, 0, 0, 0, 0, 0, 0) | /* 80 */
	W(0x90, 1, 1, 1, 1, 1, 1, 1, 1, 1, 1, 1, 1, 1, 1, 1, 1) , /* 90 */
	W(0xa0, 1, 1, 0, 1, 1, 1, 0, 0, 1, 1, 0, 1, 1, 1, 0, 1) | /* a0 */
	W(0xb0, 1, 1, 1, 1, 1, 1, 1, 1, 0, 0, 0, 1, 1, 1, 1, 1) , /* b0 */
	W(0xc0, 1, 1, 0, 0, 0, 0, 0, 0, 1, 1, 1, 1, 1, 1, 1, 1) | /* c0 */
	W(0xd0, 0, 1, 1, 1, 0, 1, 0, 0, 1, 1, 0, 1, 1, 1, 0, 1) , /* d0 */
	W(0xe0, 0, 1, 1, 0, 0, 1, 0, 0, 1, 1, 0, 1, 1, 1, 0, 1) | /* e0 */
	W(0xf0, 0, 1, 1, 1, 0, 1, 0, 0, 1, 1, 1, 0, 1, 1, 1, 0)   /* f0 */
	/*      -----------------------------------------------         */
	/*      0  1  2  3  4  5  6  7  8  9  a  b  c  d  e  f          */
};
#undef W

struct kretprobe_blackpoint kretprobe_blacklist[] = {
	{"__switch_to", }, /* This function switches only current task, but
			      doesn't switch kernel stack.*/
	{NULL, NULL}	/* Terminator */
};

const int kretprobe_blacklist_size = ARRAY_SIZE(kretprobe_blacklist);

static nokprobe_inline void
__synthesize_relative_insn(void *dest, void *from, void *to, u8 op)
{
	struct __arch_relative_insn {
		u8 op;
		s32 raddr;
	} __packed *insn;

	insn = (struct __arch_relative_insn *)dest;
	insn->raddr = (s32)((long)(to) - ((long)(from) + 5));
	insn->op = op;
}

/* Insert a jump instruction at address 'from', which jumps to address 'to'.*/
void synthesize_reljump(void *dest, void *from, void *to)
{
	__synthesize_relative_insn(dest, from, to, RELATIVEJUMP_OPCODE);
}
NOKPROBE_SYMBOL(synthesize_reljump);

/* Insert a call instruction at address 'from', which calls address 'to'.*/
void synthesize_relcall(void *dest, void *from, void *to)
{
	__synthesize_relative_insn(dest, from, to, RELATIVECALL_OPCODE);
}
NOKPROBE_SYMBOL(synthesize_relcall);

/*
 * Skip the prefixes of the instruction.
 */
static kprobe_opcode_t *skip_prefixes(kprobe_opcode_t *insn)
{
	insn_attr_t attr;

	attr = inat_get_opcode_attribute((insn_byte_t)*insn);
	while (inat_is_legacy_prefix(attr)) {
		insn++;
		attr = inat_get_opcode_attribute((insn_byte_t)*insn);
	}
#ifdef CONFIG_X86_64
	if (inat_is_rex_prefix(attr))
		insn++;
#endif
	return insn;
}
NOKPROBE_SYMBOL(skip_prefixes);

/*
 * Returns non-zero if INSN is boostable.
 * RIP relative instructions are adjusted at copying time in 64 bits mode
 */
int can_boost(struct insn *insn, void *addr)
{
	kprobe_opcode_t opcode;

	if (search_exception_tables((unsigned long)addr))
		return 0;	/* Page fault may occur on this address. */

	/* 2nd-byte opcode */
	if (insn->opcode.nbytes == 2)
		return test_bit(insn->opcode.bytes[1],
				(unsigned long *)twobyte_is_boostable);

	if (insn->opcode.nbytes != 1)
		return 0;

	/* Can't boost Address-size override prefix */
	if (unlikely(inat_is_address_size_prefix(insn->attr)))
		return 0;

	opcode = insn->opcode.bytes[0];

	switch (opcode & 0xf0) {
	case 0x60:
		/* can't boost "bound" */
		return (opcode != 0x62);
	case 0x70:
		return 0; /* can't boost conditional jump */
	case 0x90:
		return opcode != 0x9a;	/* can't boost call far */
	case 0xc0:
		/* can't boost software-interruptions */
		return (0xc1 < opcode && opcode < 0xcc) || opcode == 0xcf;
	case 0xd0:
		/* can boost AA* and XLAT */
		return (opcode == 0xd4 || opcode == 0xd5 || opcode == 0xd7);
	case 0xe0:
		/* can boost in/out and absolute jmps */
		return ((opcode & 0x04) || opcode == 0xea);
	case 0xf0:
		/* clear and set flags are boostable */
		return (opcode == 0xf5 || (0xf7 < opcode && opcode < 0xfe));
	default:
		/* CS override prefix and call are not boostable */
		return (opcode != 0x2e && opcode != 0x9a);
	}
}

static unsigned long
__recover_probed_insn(kprobe_opcode_t *buf, unsigned long addr)
{
	struct kprobe *kp;
	unsigned long faddr;

	kp = get_kprobe((void *)addr);
	faddr = ftrace_location(addr);
	/*
	 * Addresses inside the ftrace location are refused by
	 * arch_check_ftrace_location(). Something went terribly wrong
	 * if such an address is checked here.
	 */
	if (WARN_ON(faddr && faddr != addr))
		return 0UL;
	/*
	 * Use the current code if it is not modified by Kprobe
	 * and it cannot be modified by ftrace.
	 */
	if (!kp && !faddr)
		return addr;

	/*
	 * Basically, kp->ainsn.insn has an original instruction.
	 * However, RIP-relative instruction can not do single-stepping
	 * at different place, __copy_instruction() tweaks the displacement of
	 * that instruction. In that case, we can't recover the instruction
	 * from the kp->ainsn.insn.
	 *
	 * On the other hand, in case on normal Kprobe, kp->opcode has a copy
	 * of the first byte of the probed instruction, which is overwritten
	 * by int3. And the instruction at kp->addr is not modified by kprobes
	 * except for the first byte, we can recover the original instruction
	 * from it and kp->opcode.
	 *
	 * In case of Kprobes using ftrace, we do not have a copy of
	 * the original instruction. In fact, the ftrace location might
	 * be modified at anytime and even could be in an inconsistent state.
	 * Fortunately, we know that the original code is the ideal 5-byte
	 * long NOP.
	 */
	if (probe_kernel_read(buf, (void *)addr,
		MAX_INSN_SIZE * sizeof(kprobe_opcode_t)))
		return 0UL;

	if (faddr)
		memcpy(buf, ideal_nops[NOP_ATOMIC5], 5);
	else
		buf[0] = kp->opcode;
	return (unsigned long)buf;
}

/*
 * Recover the probed instruction at addr for further analysis.
 * Caller must lock kprobes by kprobe_mutex, or disable preemption
 * for preventing to release referencing kprobes.
 * Returns zero if the instruction can not get recovered (or access failed).
 */
unsigned long recover_probed_instruction(kprobe_opcode_t *buf, unsigned long addr)
{
	unsigned long __addr;

	__addr = __recover_optprobed_insn(buf, addr);
	if (__addr != addr)
		return __addr;

	return __recover_probed_insn(buf, addr);
}

/* Check if paddr is at an instruction boundary */
static int can_probe(unsigned long paddr)
{
	unsigned long addr, __addr, offset = 0;
	struct insn insn;
	kprobe_opcode_t buf[MAX_INSN_SIZE];

	if (!kallsyms_lookup_size_offset(paddr, NULL, &offset))
		return 0;

	/* Decode instructions */
	addr = paddr - offset;
	while (addr < paddr) {
		/*
		 * Check if the instruction has been modified by another
		 * kprobe, in which case we replace the breakpoint by the
		 * original instruction in our buffer.
		 * Also, jump optimization will change the breakpoint to
		 * relative-jump. Since the relative-jump itself is
		 * normally used, we just go through if there is no kprobe.
		 */
		__addr = recover_probed_instruction(buf, addr);
		if (!__addr)
			return 0;
		kernel_insn_init(&insn, (void *)__addr, MAX_INSN_SIZE);
		insn_get_length(&insn);

		/*
		 * Another debugging subsystem might insert this breakpoint.
		 * In that case, we can't recover it.
		 */
		if (insn.opcode.bytes[0] == BREAKPOINT_INSTRUCTION)
			return 0;
		addr += insn.length;
	}

	return (addr == paddr);
}

/*
 * Returns non-zero if opcode modifies the interrupt flag.
 */
static int is_IF_modifier(kprobe_opcode_t *insn)
{
	/* Skip prefixes */
	insn = skip_prefixes(insn);

	switch (*insn) {
	case 0xfa:		/* cli */
	case 0xfb:		/* sti */
	case 0xcf:		/* iret/iretd */
	case 0x9d:		/* popf/popfd */
		return 1;
	}

	return 0;
}

/*
 * Copy an instruction with recovering modified instruction by kprobes
 * and adjust the displacement if the instruction uses the %rip-relative
 * addressing mode. Note that since @real will be the final place of copied
 * instruction, displacement must be adjust by @real, not @dest.
 * This returns the length of copied instruction, or 0 if it has an error.
 */
int __copy_instruction(u8 *dest, u8 *src, u8 *real, struct insn *insn)
{
	kprobe_opcode_t buf[MAX_INSN_SIZE];
	unsigned long recovered_insn =
		recover_probed_instruction(buf, (unsigned long)src);

	if (!recovered_insn || !insn)
		return 0;

	/* This can access kernel text if given address is not recovered */
	if (probe_kernel_read(dest, (void *)recovered_insn, MAX_INSN_SIZE))
		return 0;

	kernel_insn_init(insn, dest, MAX_INSN_SIZE);
	insn_get_length(insn);

	/* Another subsystem puts a breakpoint, failed to recover */
	if (insn->opcode.bytes[0] == BREAKPOINT_INSTRUCTION)
		return 0;

	/* We should not singlestep on the exception masking instructions */
	if (insn_masking_exception(insn))
		return 0;

#ifdef CONFIG_X86_64
	/* Only x86_64 has RIP relative instructions */
	if (insn_rip_relative(insn)) {
		s64 newdisp;
		u8 *disp;
		/*
		 * The copied instruction uses the %rip-relative addressing
		 * mode.  Adjust the displacement for the difference between
		 * the original location of this instruction and the location
		 * of the copy that will actually be run.  The tricky bit here
		 * is making sure that the sign extension happens correctly in
		 * this calculation, since we need a signed 32-bit result to
		 * be sign-extended to 64 bits when it's added to the %rip
		 * value and yield the same 64-bit result that the sign-
		 * extension of the original signed 32-bit displacement would
		 * have given.
		 */
		newdisp = (u8 *) src + (s64) insn->displacement.value
			  - (u8 *) real;
		if ((s64) (s32) newdisp != newdisp) {
			pr_err("Kprobes error: new displacement does not fit into s32 (%llx)\n", newdisp);
			return 0;
		}
		disp = (u8 *) dest + insn_offset_displacement(insn);
		*(s32 *) disp = (s32) newdisp;
	}
#endif
	return insn->length;
}

/* Prepare reljump right after instruction to boost */
static int prepare_boost(kprobe_opcode_t *buf, struct kprobe *p,
			  struct insn *insn)
{
	int len = insn->length;

	if (can_boost(insn, p->addr) &&
	    MAX_INSN_SIZE - len >= RELATIVEJUMP_SIZE) {
		/*
		 * These instructions can be executed directly if it
		 * jumps back to correct address.
		 */
		synthesize_reljump(buf + len, p->ainsn.insn + len,
				   p->addr + insn->length);
		len += RELATIVEJUMP_SIZE;
		p->ainsn.boostable = true;
	} else {
		p->ainsn.boostable = false;
	}

	return len;
}

/* Make page to RO mode when allocate it */
void *alloc_insn_page(void)
{
	void *page;

	page = module_alloc(PAGE_SIZE);
	if (!page)
		return NULL;

<<<<<<< HEAD
=======
	set_vm_flush_reset_perms(page);
>>>>>>> f7688b48
	/*
	 * First make the page read-only, and only then make it executable to
	 * prevent it from being W+X in between.
	 */
	set_memory_ro((unsigned long)page, 1);

	/*
	 * TODO: Once additional kernel code protection mechanisms are set, ensure
	 * that the page was not maliciously altered and it is still zeroed.
	 */
	set_memory_x((unsigned long)page, 1);

	return page;
}

/* Recover page to RW mode before releasing it */
void free_insn_page(void *page)
{
<<<<<<< HEAD
	/*
	 * First make the page non-executable, and only then make it writable to
	 * prevent it from being W+X in between.
	 */
	set_memory_nx((unsigned long)page, 1);
	set_memory_rw((unsigned long)page, 1);
=======
>>>>>>> f7688b48
	module_memfree(page);
}

static int arch_copy_kprobe(struct kprobe *p)
{
	struct insn insn;
	kprobe_opcode_t buf[MAX_INSN_SIZE];
	int len;

	/* Copy an instruction with recovering if other optprobe modifies it.*/
	len = __copy_instruction(buf, p->addr, p->ainsn.insn, &insn);
	if (!len)
		return -EINVAL;

	/*
	 * __copy_instruction can modify the displacement of the instruction,
	 * but it doesn't affect boostable check.
	 */
	len = prepare_boost(buf, p, &insn);

	/* Check whether the instruction modifies Interrupt Flag or not */
	p->ainsn.if_modifier = is_IF_modifier(buf);

	/* Also, displacement change doesn't affect the first byte */
	p->opcode = buf[0];

	/* OK, write back the instruction(s) into ROX insn buffer */
	text_poke(p->ainsn.insn, buf, len);

	return 0;
}

int arch_prepare_kprobe(struct kprobe *p)
{
	int ret;

	if (alternatives_text_reserved(p->addr, p->addr))
		return -EINVAL;

	if (!can_probe((unsigned long)p->addr))
		return -EILSEQ;
	/* insn: must be on special executable page on x86. */
	p->ainsn.insn = get_insn_slot();
	if (!p->ainsn.insn)
		return -ENOMEM;

	ret = arch_copy_kprobe(p);
	if (ret) {
		free_insn_slot(p->ainsn.insn, 0);
		p->ainsn.insn = NULL;
	}

	return ret;
}

void arch_arm_kprobe(struct kprobe *p)
{
	text_poke(p->addr, ((unsigned char []){BREAKPOINT_INSTRUCTION}), 1);
}

void arch_disarm_kprobe(struct kprobe *p)
{
	text_poke(p->addr, &p->opcode, 1);
}

void arch_remove_kprobe(struct kprobe *p)
{
	if (p->ainsn.insn) {
		free_insn_slot(p->ainsn.insn, p->ainsn.boostable);
		p->ainsn.insn = NULL;
	}
}

static nokprobe_inline void
save_previous_kprobe(struct kprobe_ctlblk *kcb)
{
	kcb->prev_kprobe.kp = kprobe_running();
	kcb->prev_kprobe.status = kcb->kprobe_status;
	kcb->prev_kprobe.old_flags = kcb->kprobe_old_flags;
	kcb->prev_kprobe.saved_flags = kcb->kprobe_saved_flags;
}

static nokprobe_inline void
restore_previous_kprobe(struct kprobe_ctlblk *kcb)
{
	__this_cpu_write(current_kprobe, kcb->prev_kprobe.kp);
	kcb->kprobe_status = kcb->prev_kprobe.status;
	kcb->kprobe_old_flags = kcb->prev_kprobe.old_flags;
	kcb->kprobe_saved_flags = kcb->prev_kprobe.saved_flags;
}

static nokprobe_inline void
set_current_kprobe(struct kprobe *p, struct pt_regs *regs,
		   struct kprobe_ctlblk *kcb)
{
	__this_cpu_write(current_kprobe, p);
	kcb->kprobe_saved_flags = kcb->kprobe_old_flags
		= (regs->flags & (X86_EFLAGS_TF | X86_EFLAGS_IF));
	if (p->ainsn.if_modifier)
		kcb->kprobe_saved_flags &= ~X86_EFLAGS_IF;
}

static nokprobe_inline void clear_btf(void)
{
	if (test_thread_flag(TIF_BLOCKSTEP)) {
		unsigned long debugctl = get_debugctlmsr();

		debugctl &= ~DEBUGCTLMSR_BTF;
		update_debugctlmsr(debugctl);
	}
}

static nokprobe_inline void restore_btf(void)
{
	if (test_thread_flag(TIF_BLOCKSTEP)) {
		unsigned long debugctl = get_debugctlmsr();

		debugctl |= DEBUGCTLMSR_BTF;
		update_debugctlmsr(debugctl);
	}
}

void arch_prepare_kretprobe(struct kretprobe_instance *ri, struct pt_regs *regs)
{
	unsigned long *sara = stack_addr(regs);

	ri->ret_addr = (kprobe_opcode_t *) *sara;
	ri->fp = sara;

	/* Replace the return addr with trampoline addr */
	*sara = (unsigned long) &kretprobe_trampoline;
}
NOKPROBE_SYMBOL(arch_prepare_kretprobe);

static void setup_singlestep(struct kprobe *p, struct pt_regs *regs,
			     struct kprobe_ctlblk *kcb, int reenter)
{
	if (setup_detour_execution(p, regs, reenter))
		return;

#if !defined(CONFIG_PREEMPTION)
	if (p->ainsn.boostable && !p->post_handler) {
		/* Boost up -- we can execute copied instructions directly */
		if (!reenter)
			reset_current_kprobe();
		/*
		 * Reentering boosted probe doesn't reset current_kprobe,
		 * nor set current_kprobe, because it doesn't use single
		 * stepping.
		 */
		regs->ip = (unsigned long)p->ainsn.insn;
		return;
	}
#endif
	if (reenter) {
		save_previous_kprobe(kcb);
		set_current_kprobe(p, regs, kcb);
		kcb->kprobe_status = KPROBE_REENTER;
	} else
		kcb->kprobe_status = KPROBE_HIT_SS;
	/* Prepare real single stepping */
	clear_btf();
	regs->flags |= X86_EFLAGS_TF;
	regs->flags &= ~X86_EFLAGS_IF;
	/* single step inline if the instruction is an int3 */
	if (p->opcode == BREAKPOINT_INSTRUCTION)
		regs->ip = (unsigned long)p->addr;
	else
		regs->ip = (unsigned long)p->ainsn.insn;
}
NOKPROBE_SYMBOL(setup_singlestep);

/*
 * We have reentered the kprobe_handler(), since another probe was hit while
 * within the handler. We save the original kprobes variables and just single
 * step on the instruction of the new probe without calling any user handlers.
 */
static int reenter_kprobe(struct kprobe *p, struct pt_regs *regs,
			  struct kprobe_ctlblk *kcb)
{
	switch (kcb->kprobe_status) {
	case KPROBE_HIT_SSDONE:
	case KPROBE_HIT_ACTIVE:
	case KPROBE_HIT_SS:
		kprobes_inc_nmissed_count(p);
		setup_singlestep(p, regs, kcb, 1);
		break;
	case KPROBE_REENTER:
		/* A probe has been hit in the codepath leading up to, or just
		 * after, single-stepping of a probed instruction. This entire
		 * codepath should strictly reside in .kprobes.text section.
		 * Raise a BUG or we'll continue in an endless reentering loop
		 * and eventually a stack overflow.
		 */
		pr_err("Unrecoverable kprobe detected.\n");
		dump_kprobe(p);
		BUG();
	default:
		/* impossible cases */
		WARN_ON(1);
		return 0;
	}

	return 1;
}
NOKPROBE_SYMBOL(reenter_kprobe);

/*
 * Interrupts are disabled on entry as trap3 is an interrupt gate and they
 * remain disabled throughout this function.
 */
int kprobe_int3_handler(struct pt_regs *regs)
{
	kprobe_opcode_t *addr;
	struct kprobe *p;
	struct kprobe_ctlblk *kcb;

	if (user_mode(regs))
		return 0;

	addr = (kprobe_opcode_t *)(regs->ip - sizeof(kprobe_opcode_t));
	/*
	 * We don't want to be preempted for the entire duration of kprobe
	 * processing. Since int3 and debug trap disables irqs and we clear
	 * IF while singlestepping, it must be no preemptible.
	 */

	kcb = get_kprobe_ctlblk();
	p = get_kprobe(addr);

	if (p) {
		if (kprobe_running()) {
			if (reenter_kprobe(p, regs, kcb))
				return 1;
		} else {
			set_current_kprobe(p, regs, kcb);
			kcb->kprobe_status = KPROBE_HIT_ACTIVE;

			/*
			 * If we have no pre-handler or it returned 0, we
			 * continue with normal processing.  If we have a
			 * pre-handler and it returned non-zero, that means
			 * user handler setup registers to exit to another
			 * instruction, we must skip the single stepping.
			 */
			if (!p->pre_handler || !p->pre_handler(p, regs))
				setup_singlestep(p, regs, kcb, 0);
			else
				reset_current_kprobe();
			return 1;
		}
	} else if (*addr != BREAKPOINT_INSTRUCTION) {
		/*
		 * The breakpoint instruction was removed right
		 * after we hit it.  Another cpu has removed
		 * either a probepoint or a debugger breakpoint
		 * at this address.  In either case, no further
		 * handling of this interrupt is appropriate.
		 * Back up over the (now missing) int3 and run
		 * the original instruction.
		 */
		regs->ip = (unsigned long)addr;
		return 1;
	} /* else: not a kprobe fault; let the kernel handle it */

	return 0;
}
NOKPROBE_SYMBOL(kprobe_int3_handler);

/*
 * When a retprobed function returns, this code saves registers and
 * calls trampoline_handler() runs, which calls the kretprobe's handler.
 */
asm(
	".text\n"
	".global kretprobe_trampoline\n"
	".type kretprobe_trampoline, @function\n"
	"kretprobe_trampoline:\n"
	/* We don't bother saving the ss register */
#ifdef CONFIG_X86_64
	"	pushq %rsp\n"
	"	pushfq\n"
	SAVE_REGS_STRING
	"	movq %rsp, %rdi\n"
	"	call trampoline_handler\n"
	/* Replace saved sp with true return address. */
	"	movq %rax, 19*8(%rsp)\n"
	RESTORE_REGS_STRING
	"	popfq\n"
#else
	"	pushl %esp\n"
	"	pushfl\n"
	SAVE_REGS_STRING
	"	movl %esp, %eax\n"
	"	call trampoline_handler\n"
	/* Replace saved sp with true return address. */
	"	movl %eax, 15*4(%esp)\n"
	RESTORE_REGS_STRING
	"	popfl\n"
#endif
	"	ret\n"
	".size kretprobe_trampoline, .-kretprobe_trampoline\n"
);
NOKPROBE_SYMBOL(kretprobe_trampoline);
STACK_FRAME_NON_STANDARD(kretprobe_trampoline);

static struct kprobe kretprobe_kprobe = {
	.addr = (void *)kretprobe_trampoline,
};

/*
 * Called from kretprobe_trampoline
 */
__used __visible void *trampoline_handler(struct pt_regs *regs)
{
	struct kprobe_ctlblk *kcb;
	struct kretprobe_instance *ri = NULL;
	struct hlist_head *head, empty_rp;
	struct hlist_node *tmp;
	unsigned long flags, orig_ret_address = 0;
	unsigned long trampoline_address = (unsigned long)&kretprobe_trampoline;
	kprobe_opcode_t *correct_ret_addr = NULL;
	void *frame_pointer;
	bool skipped = false;

	preempt_disable();

	/*
	 * Set a dummy kprobe for avoiding kretprobe recursion.
	 * Since kretprobe never run in kprobe handler, kprobe must not
	 * be running at this point.
	 */
	kcb = get_kprobe_ctlblk();
	__this_cpu_write(current_kprobe, &kretprobe_kprobe);
	kcb->kprobe_status = KPROBE_HIT_ACTIVE;

	INIT_HLIST_HEAD(&empty_rp);
	kretprobe_hash_lock(current, &head, &flags);
	/* fixup registers */
	regs->cs = __KERNEL_CS;
<<<<<<< HEAD
	/* On x86-64, we use pt_regs->sp for return address holder. */
	frame_pointer = &regs->sp;
#else
	regs->cs = __KERNEL_CS | get_kernel_rpl();
=======
#ifdef CONFIG_X86_32
	regs->cs |= get_kernel_rpl();
>>>>>>> f7688b48
	regs->gs = 0;
	/* On x86-32, we use pt_regs->flags for return address holder. */
	frame_pointer = &regs->flags;
#endif
	/* We use pt_regs->sp for return address holder. */
	frame_pointer = &regs->sp;
	regs->ip = trampoline_address;
	regs->orig_ax = ~0UL;

	/*
	 * It is possible to have multiple instances associated with a given
	 * task either because multiple functions in the call path have
	 * return probes installed on them, and/or more than one
	 * return probe was registered for a target function.
	 *
	 * We can handle this because:
	 *     - instances are always pushed into the head of the list
	 *     - when multiple return probes are registered for the same
	 *	 function, the (chronologically) first instance's ret_addr
	 *	 will be the real return address, and all the rest will
	 *	 point to kretprobe_trampoline.
	 */
	hlist_for_each_entry(ri, head, hlist) {
		if (ri->task != current)
			/* another task is sharing our hash bucket */
			continue;
		/*
		 * Return probes must be pushed on this hash list correct
<<<<<<< HEAD
		 * order (same as return order) so that it can be poped
=======
		 * order (same as return order) so that it can be popped
>>>>>>> f7688b48
		 * correctly. However, if we find it is pushed it incorrect
		 * order, this means we find a function which should not be
		 * probed, because the wrong order entry is pushed on the
		 * path of processing other kretprobe itself.
		 */
		if (ri->fp != frame_pointer) {
			if (!skipped)
				pr_warn("kretprobe is stacked incorrectly. Trying to fixup.\n");
			skipped = true;
			continue;
		}

		orig_ret_address = (unsigned long)ri->ret_addr;
		if (skipped)
			pr_warn("%ps must be blacklisted because of incorrect kretprobe order\n",
				ri->rp->kp.addr);

		if (orig_ret_address != trampoline_address)
			/*
			 * This is the real return address. Any other
			 * instances associated with this task are for
			 * other calls deeper on the call stack
			 */
			break;
	}

	kretprobe_assert(ri, orig_ret_address, trampoline_address);

	correct_ret_addr = ri->ret_addr;
	hlist_for_each_entry_safe(ri, tmp, head, hlist) {
		if (ri->task != current)
			/* another task is sharing our hash bucket */
			continue;
		if (ri->fp != frame_pointer)
			continue;

		orig_ret_address = (unsigned long)ri->ret_addr;
		if (ri->rp && ri->rp->handler) {
			__this_cpu_write(current_kprobe, &ri->rp->kp);
			ri->ret_addr = correct_ret_addr;
			ri->rp->handler(ri, regs);
			__this_cpu_write(current_kprobe, &kretprobe_kprobe);
		}

		recycle_rp_inst(ri, &empty_rp);

		if (orig_ret_address != trampoline_address)
			/*
			 * This is the real return address. Any other
			 * instances associated with this task are for
			 * other calls deeper on the call stack
			 */
			break;
	}

	kretprobe_hash_unlock(current, &flags);

	__this_cpu_write(current_kprobe, NULL);
	preempt_enable();

	hlist_for_each_entry_safe(ri, tmp, &empty_rp, hlist) {
		hlist_del(&ri->hlist);
		kfree(ri);
	}
	return (void *)orig_ret_address;
}
NOKPROBE_SYMBOL(trampoline_handler);

/*
 * Called after single-stepping.  p->addr is the address of the
 * instruction whose first byte has been replaced by the "int 3"
 * instruction.  To avoid the SMP problems that can occur when we
 * temporarily put back the original opcode to single-step, we
 * single-stepped a copy of the instruction.  The address of this
 * copy is p->ainsn.insn.
 *
 * This function prepares to return from the post-single-step
 * interrupt.  We have to fix up the stack as follows:
 *
 * 0) Except in the case of absolute or indirect jump or call instructions,
 * the new ip is relative to the copied instruction.  We need to make
 * it relative to the original instruction.
 *
 * 1) If the single-stepped instruction was pushfl, then the TF and IF
 * flags are set in the just-pushed flags, and may need to be cleared.
 *
 * 2) If the single-stepped instruction was a call, the return address
 * that is atop the stack is the address following the copied instruction.
 * We need to make it the address following the original instruction.
 *
 * If this is the first time we've single-stepped the instruction at
 * this probepoint, and the instruction is boostable, boost it: add a
 * jump instruction after the copied instruction, that jumps to the next
 * instruction after the probepoint.
 */
static void resume_execution(struct kprobe *p, struct pt_regs *regs,
			     struct kprobe_ctlblk *kcb)
{
	unsigned long *tos = stack_addr(regs);
	unsigned long copy_ip = (unsigned long)p->ainsn.insn;
	unsigned long orig_ip = (unsigned long)p->addr;
	kprobe_opcode_t *insn = p->ainsn.insn;

	/* Skip prefixes */
	insn = skip_prefixes(insn);

	regs->flags &= ~X86_EFLAGS_TF;
	switch (*insn) {
	case 0x9c:	/* pushfl */
		*tos &= ~(X86_EFLAGS_TF | X86_EFLAGS_IF);
		*tos |= kcb->kprobe_old_flags;
		break;
	case 0xc2:	/* iret/ret/lret */
	case 0xc3:
	case 0xca:
	case 0xcb:
	case 0xcf:
	case 0xea:	/* jmp absolute -- ip is correct */
		/* ip is already adjusted, no more changes required */
		p->ainsn.boostable = true;
		goto no_change;
	case 0xe8:	/* call relative - Fix return addr */
		*tos = orig_ip + (*tos - copy_ip);
		break;
#ifdef CONFIG_X86_32
	case 0x9a:	/* call absolute -- same as call absolute, indirect */
		*tos = orig_ip + (*tos - copy_ip);
		goto no_change;
#endif
	case 0xff:
		if ((insn[1] & 0x30) == 0x10) {
			/*
			 * call absolute, indirect
			 * Fix return addr; ip is correct.
			 * But this is not boostable
			 */
			*tos = orig_ip + (*tos - copy_ip);
			goto no_change;
		} else if (((insn[1] & 0x31) == 0x20) ||
			   ((insn[1] & 0x31) == 0x21)) {
			/*
			 * jmp near and far, absolute indirect
			 * ip is correct. And this is boostable
			 */
			p->ainsn.boostable = true;
			goto no_change;
		}
	default:
		break;
	}

	regs->ip += orig_ip - copy_ip;

no_change:
	restore_btf();
}
NOKPROBE_SYMBOL(resume_execution);

/*
 * Interrupts are disabled on entry as trap1 is an interrupt gate and they
 * remain disabled throughout this function.
 */
int kprobe_debug_handler(struct pt_regs *regs)
{
	struct kprobe *cur = kprobe_running();
	struct kprobe_ctlblk *kcb = get_kprobe_ctlblk();

	if (!cur)
		return 0;

	resume_execution(cur, regs, kcb);
	regs->flags |= kcb->kprobe_saved_flags;

	if ((kcb->kprobe_status != KPROBE_REENTER) && cur->post_handler) {
		kcb->kprobe_status = KPROBE_HIT_SSDONE;
		cur->post_handler(cur, regs, 0);
	}

	/* Restore back the original saved kprobes variables and continue. */
	if (kcb->kprobe_status == KPROBE_REENTER) {
		restore_previous_kprobe(kcb);
		goto out;
	}
	reset_current_kprobe();
out:
	/*
	 * if somebody else is singlestepping across a probe point, flags
	 * will have TF set, in which case, continue the remaining processing
	 * of do_debug, as if this is not a probe hit.
	 */
	if (regs->flags & X86_EFLAGS_TF)
		return 0;

	return 1;
}
NOKPROBE_SYMBOL(kprobe_debug_handler);

int kprobe_fault_handler(struct pt_regs *regs, int trapnr)
{
	struct kprobe *cur = kprobe_running();
	struct kprobe_ctlblk *kcb = get_kprobe_ctlblk();

	if (unlikely(regs->ip == (unsigned long)cur->ainsn.insn)) {
		/* This must happen on single-stepping */
		WARN_ON(kcb->kprobe_status != KPROBE_HIT_SS &&
			kcb->kprobe_status != KPROBE_REENTER);
		/*
		 * We are here because the instruction being single
		 * stepped caused a page fault. We reset the current
		 * kprobe and the ip points back to the probe address
		 * and allow the page fault handler to continue as a
		 * normal page fault.
		 */
		regs->ip = (unsigned long)cur->addr;
		/*
		 * Trap flag (TF) has been set here because this fault
		 * happened where the single stepping will be done.
		 * So clear it by resetting the current kprobe:
		 */
		regs->flags &= ~X86_EFLAGS_TF;

		/*
		 * If the TF flag was set before the kprobe hit,
		 * don't touch it:
		 */
		regs->flags |= kcb->kprobe_old_flags;

		if (kcb->kprobe_status == KPROBE_REENTER)
			restore_previous_kprobe(kcb);
		else
			reset_current_kprobe();
	} else if (kcb->kprobe_status == KPROBE_HIT_ACTIVE ||
		   kcb->kprobe_status == KPROBE_HIT_SSDONE) {
		/*
		 * We increment the nmissed count for accounting,
		 * we can also use npre/npostfault count for accounting
		 * these specific fault cases.
		 */
		kprobes_inc_nmissed_count(cur);

		/*
		 * We come here because instructions in the pre/post
		 * handler caused the page_fault, this could happen
		 * if handler tries to access user space by
		 * copy_from_user(), get_user() etc. Let the
		 * user-specified handler try to fix it first.
		 */
		if (cur->fault_handler && cur->fault_handler(cur, regs, trapnr))
			return 1;
	}

	return 0;
}
NOKPROBE_SYMBOL(kprobe_fault_handler);

int __init arch_populate_kprobe_blacklist(void)
{
	int ret;

	ret = kprobe_add_area_blacklist((unsigned long)__irqentry_text_start,
					 (unsigned long)__irqentry_text_end);
	if (ret)
		return ret;

	return kprobe_add_area_blacklist((unsigned long)__entry_text_start,
					 (unsigned long)__entry_text_end);
}

int __init arch_populate_kprobe_blacklist(void)
{
	return kprobe_add_area_blacklist((unsigned long)__entry_text_start,
					 (unsigned long)__entry_text_end);
}

int __init arch_init_kprobes(void)
{
	return 0;
}

int arch_trampoline_kprobe(struct kprobe *p)
{
	return 0;
}<|MERGE_RESOLUTION|>--- conflicted
+++ resolved
@@ -421,10 +421,7 @@
 	if (!page)
 		return NULL;
 
-<<<<<<< HEAD
-=======
 	set_vm_flush_reset_perms(page);
->>>>>>> f7688b48
 	/*
 	 * First make the page read-only, and only then make it executable to
 	 * prevent it from being W+X in between.
@@ -443,15 +440,6 @@
 /* Recover page to RW mode before releasing it */
 void free_insn_page(void *page)
 {
-<<<<<<< HEAD
-	/*
-	 * First make the page non-executable, and only then make it writable to
-	 * prevent it from being W+X in between.
-	 */
-	set_memory_nx((unsigned long)page, 1);
-	set_memory_rw((unsigned long)page, 1);
-=======
->>>>>>> f7688b48
 	module_memfree(page);
 }
 
@@ -792,18 +780,9 @@
 	kretprobe_hash_lock(current, &head, &flags);
 	/* fixup registers */
 	regs->cs = __KERNEL_CS;
-<<<<<<< HEAD
-	/* On x86-64, we use pt_regs->sp for return address holder. */
-	frame_pointer = &regs->sp;
-#else
-	regs->cs = __KERNEL_CS | get_kernel_rpl();
-=======
 #ifdef CONFIG_X86_32
 	regs->cs |= get_kernel_rpl();
->>>>>>> f7688b48
 	regs->gs = 0;
-	/* On x86-32, we use pt_regs->flags for return address holder. */
-	frame_pointer = &regs->flags;
 #endif
 	/* We use pt_regs->sp for return address holder. */
 	frame_pointer = &regs->sp;
@@ -829,11 +808,7 @@
 			continue;
 		/*
 		 * Return probes must be pushed on this hash list correct
-<<<<<<< HEAD
-		 * order (same as return order) so that it can be poped
-=======
 		 * order (same as return order) so that it can be popped
->>>>>>> f7688b48
 		 * correctly. However, if we find it is pushed it incorrect
 		 * order, this means we find a function which should not be
 		 * probed, because the wrong order entry is pushed on the
@@ -1102,12 +1077,6 @@
 					 (unsigned long)__entry_text_end);
 }
 
-int __init arch_populate_kprobe_blacklist(void)
-{
-	return kprobe_add_area_blacklist((unsigned long)__entry_text_start,
-					 (unsigned long)__entry_text_end);
-}
-
 int __init arch_init_kprobes(void)
 {
 	return 0;
