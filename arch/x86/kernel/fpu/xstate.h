/* SPDX-License-Identifier: GPL-2.0 */
#ifndef __X86_KERNEL_FPU_XSTATE_H
#define __X86_KERNEL_FPU_XSTATE_H

#include <asm/cpufeature.h>
#include <asm/fpu/xstate.h>
#include <asm/fpu/xcr.h>

#ifdef CONFIG_X86_64
DECLARE_PER_CPU(u64, xfd_state);
#endif

static inline void xstate_init_xcomp_bv(struct xregs_state *xsave, u64 mask)
{
	/*
	 * XRSTORS requires these bits set in xcomp_bv, or it will
	 * trigger #GP:
	 */
	if (cpu_feature_enabled(X86_FEATURE_XCOMPACTED))
		xsave->header.xcomp_bv = mask | XCOMP_BV_COMPACTED_FORMAT;
}

static inline u64 xstate_get_group_perm(bool guest)
{
	struct fpu *fpu = &current->group_leader->thread.fpu;
	struct fpu_state_perm *perm;

	/* Pairs with WRITE_ONCE() in xstate_request_perm() */
	perm = guest ? &fpu->guest_perm : &fpu->perm;
	return READ_ONCE(perm->__state_perm);
}

static inline u64 xstate_get_host_group_perm(void)
{
	return xstate_get_group_perm(false);
}

enum xstate_copy_mode {
	XSTATE_COPY_FP,
	XSTATE_COPY_FX,
	XSTATE_COPY_XSAVE,
};

struct membuf;
extern void __copy_xstate_to_uabi_buf(struct membuf to, struct fpstate *fpstate,
				      u64 xfeatures, u32 pkru_val,
				      enum xstate_copy_mode copy_mode);
extern void copy_xstate_to_uabi_buf(struct membuf to, struct task_struct *tsk,
				    enum xstate_copy_mode mode);
extern int copy_uabi_from_kernel_to_xstate(struct fpstate *fpstate, const void *kbuf, u32 *pkru);
extern int copy_sigframe_from_user_to_xstate(struct task_struct *tsk, const void __user *ubuf);


extern void fpu__init_cpu_xstate(void);
extern void fpu__init_system_xstate(unsigned int legacy_size);

extern void __user *get_xsave_addr_user(struct xregs_state __user *xsave, int xfeature_nr);

static inline u64 xfeatures_mask_supervisor(void)
{
	return fpu_kernel_cfg.max_features & XFEATURE_MASK_SUPERVISOR_SUPPORTED;
}

static inline u64 xfeatures_mask_independent(void)
{
	if (!cpu_feature_enabled(X86_FEATURE_ARCH_LBR))
		return fpu_kernel_cfg.independent_features & ~XFEATURE_MASK_LBR;

	return fpu_kernel_cfg.independent_features;
<<<<<<< HEAD
=======
}

/*
 * Update the value of PKRU register that was already pushed onto the signal frame.
 */
static inline int update_pkru_in_sigframe(struct xregs_state __user *buf, u64 mask, u32 pkru)
{
	u64 xstate_bv;
	int err;

	if (unlikely(!cpu_feature_enabled(X86_FEATURE_OSPKE)))
		return 0;

	/* Mark PKRU as in-use so that it is restored correctly. */
	xstate_bv = (mask & xfeatures_in_use()) | XFEATURE_MASK_PKRU;

	err =  __put_user(xstate_bv, &buf->header.xfeatures);
	if (err)
		return err;

	/* Update PKRU value in the userspace xsave buffer. */
	return __put_user(pkru, (unsigned int __user *)get_xsave_addr_user(buf, XFEATURE_PKRU));
>>>>>>> a6ad5510
}

/* XSAVE/XRSTOR wrapper functions */

#ifdef CONFIG_X86_64
#define REX_PREFIX	"0x48, "
#else
#define REX_PREFIX
#endif

/* These macros all use (%edi)/(%rdi) as the single memory argument. */
#define XSAVE		".byte " REX_PREFIX "0x0f,0xae,0x27"
#define XSAVEOPT	".byte " REX_PREFIX "0x0f,0xae,0x37"
#define XSAVEC		".byte " REX_PREFIX "0x0f,0xc7,0x27"
#define XSAVES		".byte " REX_PREFIX "0x0f,0xc7,0x2f"
#define XRSTOR		".byte " REX_PREFIX "0x0f,0xae,0x2f"
#define XRSTORS		".byte " REX_PREFIX "0x0f,0xc7,0x1f"

/*
 * After this @err contains 0 on success or the trap number when the
 * operation raises an exception.
 */
#define XSTATE_OP(op, st, lmask, hmask, err)				\
	asm volatile("1:" op "\n\t"					\
		     "xor %[err], %[err]\n"				\
		     "2:\n\t"						\
		     _ASM_EXTABLE_TYPE(1b, 2b, EX_TYPE_FAULT_MCE_SAFE)	\
		     : [err] "=a" (err)					\
		     : "D" (st), "m" (*st), "a" (lmask), "d" (hmask)	\
		     : "memory")

/*
 * If XSAVES is enabled, it replaces XSAVEC because it supports supervisor
 * states in addition to XSAVEC.
 *
 * Otherwise if XSAVEC is enabled, it replaces XSAVEOPT because it supports
 * compacted storage format in addition to XSAVEOPT.
 *
 * Otherwise, if XSAVEOPT is enabled, XSAVEOPT replaces XSAVE because XSAVEOPT
 * supports modified optimization which is not supported by XSAVE.
 *
 * Use XSAVE as a fallback.
 */
#define XSTATE_XSAVE(st, lmask, hmask, err)				\
	asm volatile("1: " ALTERNATIVE_3(XSAVE,				\
				   XSAVEOPT, X86_FEATURE_XSAVEOPT,	\
				   XSAVEC,   X86_FEATURE_XSAVEC,	\
				   XSAVES,   X86_FEATURE_XSAVES)	\
		     "\n"						\
		     "xor %[err], %[err]\n"				\
		     "3:\n"						\
		     _ASM_EXTABLE_TYPE_REG(1b, 3b, EX_TYPE_EFAULT_REG, %[err]) \
		     : [err] "=r" (err)					\
		     : "D" (st), "m" (*st), "a" (lmask), "d" (hmask)	\
		     : "memory")

/*
 * Use XRSTORS to restore context if it is enabled. XRSTORS supports compact
 * XSAVE area format.
 */
#define XSTATE_XRESTORE(st, lmask, hmask)				\
	asm volatile("1: " ALTERNATIVE(XRSTOR,				\
				 XRSTORS, X86_FEATURE_XSAVES)		\
		     "\n"						\
		     "3:\n"						\
		     _ASM_EXTABLE_TYPE(1b, 3b, EX_TYPE_FPU_RESTORE)	\
		     :							\
		     : "D" (st), "m" (*st), "a" (lmask), "d" (hmask)	\
		     : "memory")

#if defined(CONFIG_X86_64) && defined(CONFIG_X86_DEBUG_FPU)
extern void xfd_validate_state(struct fpstate *fpstate, u64 mask, bool rstor);
#else
static inline void xfd_validate_state(struct fpstate *fpstate, u64 mask, bool rstor) { }
#endif

#ifdef CONFIG_X86_64
static inline void xfd_set_state(u64 xfd)
{
	wrmsrl(MSR_IA32_XFD, xfd);
	__this_cpu_write(xfd_state, xfd);
}

static inline void xfd_update_state(struct fpstate *fpstate)
{
	if (fpu_state_size_dynamic()) {
		u64 xfd = fpstate->xfd;

		if (__this_cpu_read(xfd_state) != xfd)
			xfd_set_state(xfd);
	}
}

extern int __xfd_enable_feature(u64 which, struct fpu_guest *guest_fpu);
#else
static inline void xfd_set_state(u64 xfd) { }

static inline void xfd_update_state(struct fpstate *fpstate) { }

static inline int __xfd_enable_feature(u64 which, struct fpu_guest *guest_fpu) {
	return -EPERM;
}
#endif

/*
 * Save processor xstate to xsave area.
 *
 * Uses either XSAVE or XSAVEOPT or XSAVES depending on the CPU features
 * and command line options. The choice is permanent until the next reboot.
 */
static inline void os_xsave(struct fpstate *fpstate)
{
	u64 mask = fpstate->xfeatures;
	u32 lmask = mask;
	u32 hmask = mask >> 32;
	int err;

	WARN_ON_FPU(!alternatives_patched);
	xfd_validate_state(fpstate, mask, false);

	XSTATE_XSAVE(&fpstate->regs.xsave, lmask, hmask, err);

	/* We should never fault when copying to a kernel buffer: */
	WARN_ON_FPU(err);
}

/*
 * Restore processor xstate from xsave area.
 *
 * Uses XRSTORS when XSAVES is used, XRSTOR otherwise.
 */
static inline void os_xrstor(struct fpstate *fpstate, u64 mask)
{
	u32 lmask = mask;
	u32 hmask = mask >> 32;

	xfd_validate_state(fpstate, mask, true);
	XSTATE_XRESTORE(&fpstate->regs.xsave, lmask, hmask);
}

/* Restore of supervisor state. Does not require XFD */
static inline void os_xrstor_supervisor(struct fpstate *fpstate)
{
	u64 mask = xfeatures_mask_supervisor();
	u32 lmask = mask;
	u32 hmask = mask >> 32;

	XSTATE_XRESTORE(&fpstate->regs.xsave, lmask, hmask);
}

/*
 * XSAVE itself always writes all requested xfeatures.  Removing features
 * from the request bitmap reduces the features which are written.
 * Generate a mask of features which must be written to a sigframe.  The
 * unset features can be optimized away and not written.
 *
 * This optimization is user-visible.  Only use for states where
 * uninitialized sigframe contents are tolerable, like dynamic features.
 *
 * Users of buffers produced with this optimization must check XSTATE_BV
 * to determine which features have been optimized out.
 */
static inline u64 xfeatures_need_sigframe_write(void)
{
	u64 xfeaures_to_write;

	/* In-use features must be written: */
	xfeaures_to_write = xfeatures_in_use();

	/* Also write all non-optimizable sigframe features: */
	xfeaures_to_write |= XFEATURE_MASK_USER_SUPPORTED &
			     ~XFEATURE_MASK_SIGFRAME_INITOPT;

	return xfeaures_to_write;
}

/*
 * Save xstate to user space xsave area.
 *
 * We don't use modified optimization because xrstor/xrstors might track
 * a different application.
 *
 * We don't use compacted format xsave area for backward compatibility for
 * old applications which don't understand the compacted format of the
 * xsave area.
 *
 * The caller has to zero buf::header before calling this because XSAVE*
 * does not touch the reserved fields in the header.
 */
static inline int xsave_to_user_sigframe(struct xregs_state __user *buf, u32 pkru)
{
	/*
	 * Include the features which are not xsaved/rstored by the kernel
	 * internally, e.g. PKRU. That's user space ABI and also required
	 * to allow the signal handler to modify PKRU.
	 */
	struct fpstate *fpstate = current->thread.fpu.fpstate;
	u64 mask = fpstate->user_xfeatures;
	u32 lmask;
	u32 hmask;
	int err;

	/* Optimize away writing unnecessary xfeatures: */
	if (fpu_state_size_dynamic())
		mask &= xfeatures_need_sigframe_write();

	lmask = mask;
	hmask = mask >> 32;
	xfd_validate_state(fpstate, mask, false);

	stac();
	XSTATE_OP(XSAVE, buf, lmask, hmask, err);
	clac();

	if (!err)
		err = update_pkru_in_sigframe(buf, mask, pkru);

	return err;
}

/*
 * Restore xstate from user space xsave area.
 */
static inline int xrstor_from_user_sigframe(struct xregs_state __user *buf, u64 mask)
{
	struct xregs_state *xstate = ((__force struct xregs_state *)buf);
	u32 lmask = mask;
	u32 hmask = mask >> 32;
	int err;

	xfd_validate_state(current->thread.fpu.fpstate, mask, true);

	stac();
	XSTATE_OP(XRSTOR, xstate, lmask, hmask, err);
	clac();

	return err;
}

/*
 * Restore xstate from kernel space xsave area, return an error code instead of
 * an exception.
 */
static inline int os_xrstor_safe(struct fpstate *fpstate, u64 mask)
{
	struct xregs_state *xstate = &fpstate->regs.xsave;
	u32 lmask = mask;
	u32 hmask = mask >> 32;
	int err;

	/* Ensure that XFD is up to date */
	xfd_update_state(fpstate);

	if (cpu_feature_enabled(X86_FEATURE_XSAVES))
		XSTATE_OP(XRSTORS, xstate, lmask, hmask, err);
	else
		XSTATE_OP(XRSTOR, xstate, lmask, hmask, err);

	return err;
}


#endif<|MERGE_RESOLUTION|>--- conflicted
+++ resolved
@@ -67,8 +67,6 @@
 		return fpu_kernel_cfg.independent_features & ~XFEATURE_MASK_LBR;
 
 	return fpu_kernel_cfg.independent_features;
-<<<<<<< HEAD
-=======
 }
 
 /*
@@ -91,7 +89,6 @@
 
 	/* Update PKRU value in the userspace xsave buffer. */
 	return __put_user(pkru, (unsigned int __user *)get_xsave_addr_user(buf, XFEATURE_PKRU));
->>>>>>> a6ad5510
 }
 
 /* XSAVE/XRSTOR wrapper functions */
