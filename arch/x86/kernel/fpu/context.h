--- conflicted
+++ resolved
@@ -56,11 +56,7 @@
 	struct fpu *fpu = &current->thread.fpu;
 	int cpu = smp_processor_id();
 
-<<<<<<< HEAD
-	if (WARN_ON_ONCE(current->flags & (PF_KTHREAD | PF_IO_WORKER)))
-=======
 	if (WARN_ON_ONCE(current->flags & (PF_KTHREAD | PF_USER_WORKER)))
->>>>>>> 98817289
 		return;
 
 	if (!fpregs_state_valid(fpu, cpu)) {
