// SPDX-License-Identifier: GPL-2.0
#include <sys/ucontext.h>
#define __FRAME_OFFSETS
#include <asm/ptrace.h>
#include <sysdep/ptrace.h>
#include <sysdep/mcontext.h>
#include <arch.h>

void get_regs_from_mc(struct uml_pt_regs *regs, mcontext_t *mc)
{
#ifdef __i386__
#define COPY2(X,Y) regs->gp[X] = mc->gregs[REG_##Y]
#define COPY(X) regs->gp[X] = mc->gregs[REG_##X]
#define COPY_SEG(X) regs->gp[X] = mc->gregs[REG_##X] & 0xffff;
#define COPY_SEG_CPL3(X) regs->gp[X] = (mc->gregs[REG_##X] & 0xffff) | 3;
	COPY_SEG(GS); COPY_SEG(FS); COPY_SEG(ES); COPY_SEG(DS);
	COPY(EDI); COPY(ESI); COPY(EBP);
	COPY2(UESP, ESP); /* sic */
	COPY(EBX); COPY(EDX); COPY(ECX); COPY(EAX);
	COPY(EIP); COPY_SEG_CPL3(CS); COPY(EFL); COPY_SEG_CPL3(SS);
#else
#define COPY2(X,Y) regs->gp[X/sizeof(unsigned long)] = mc->gregs[REG_##Y]
#define COPY(X) regs->gp[X/sizeof(unsigned long)] = mc->gregs[REG_##X]
	COPY(R8); COPY(R9); COPY(R10); COPY(R11);
	COPY(R12); COPY(R13); COPY(R14); COPY(R15);
	COPY(RDI); COPY(RSI); COPY(RBP); COPY(RBX);
	COPY(RDX); COPY(RAX); COPY(RCX); COPY(RSP);
	COPY(RIP);
	COPY2(EFLAGS, EFL);
	COPY2(CS, CSGSFS);
	regs->gp[SS / sizeof(unsigned long)] = mc->gregs[REG_CSGSFS] >> 48;
<<<<<<< HEAD
=======
#endif
}

void mc_set_rip(void *_mc, void *target)
{
	mcontext_t *mc = _mc;

#ifdef __i386__
	mc->gregs[REG_EIP] = (unsigned long)target;
#else
	mc->gregs[REG_RIP] = (unsigned long)target;
>>>>>>> fc85704c
#endif
}<|MERGE_RESOLUTION|>--- conflicted
+++ resolved
@@ -29,8 +29,6 @@
 	COPY2(EFLAGS, EFL);
 	COPY2(CS, CSGSFS);
 	regs->gp[SS / sizeof(unsigned long)] = mc->gregs[REG_CSGSFS] >> 48;
-<<<<<<< HEAD
-=======
 #endif
 }
 
@@ -42,6 +40,5 @@
 	mc->gregs[REG_EIP] = (unsigned long)target;
 #else
 	mc->gregs[REG_RIP] = (unsigned long)target;
->>>>>>> fc85704c
 #endif
 }