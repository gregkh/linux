--- conflicted
+++ resolved
@@ -43,17 +43,11 @@
 
 static __always_inline void __mwait(u32 eax, u32 ecx)
 {
-<<<<<<< HEAD
-	/* "mwait %eax, %ecx;" */
-	asm volatile(".byte 0x0f, 0x01, 0xc9;"
-		     :: "a" (eax), "c" (ecx));
-=======
 	/*
 	 * Use the instruction mnemonic with implicit operands, as the LLVM
 	 * assembler fails to assemble the mnemonic with explicit operands:
 	 */
 	asm volatile("mwait" :: "a" (eax), "c" (ecx));
->>>>>>> 25bf10be
 }
 
 /*
@@ -103,13 +97,7 @@
 static __always_inline void __sti_mwait(u32 eax, u32 ecx)
 {
 
-<<<<<<< HEAD
-	/* "mwait %eax, %ecx;" */
-	asm volatile("sti; .byte 0x0f, 0x01, 0xc9;"
-		     :: "a" (eax), "c" (ecx));
-=======
 	asm volatile("sti; mwait" :: "a" (eax), "c" (ecx));
->>>>>>> 25bf10be
 }
 
 /*
@@ -131,7 +119,6 @@
 
 	if (static_cpu_has_bug(X86_BUG_MONITOR) || !current_set_polling_and_test()) {
 		const void *addr = &current_thread_info()->flags;
-<<<<<<< HEAD
 
 		alternative_input("", "clflush (%[addr])", X86_BUG_CLFLUSH_MONITOR, [addr] "a" (addr));
 		__monitor(addr, 0, 0);
@@ -139,15 +126,6 @@
 		if (need_resched())
 			goto out;
 
-=======
-
-		alternative_input("", "clflush (%[addr])", X86_BUG_CLFLUSH_MONITOR, [addr] "a" (addr));
-		__monitor(addr, 0, 0);
-
-		if (need_resched())
-			goto out;
-
->>>>>>> 25bf10be
 		if (ecx & 1) {
 			__mwait(eax, ecx);
 		} else {
