/* SPDX-License-Identifier: GPL-2.0 */
#ifndef _ASM_X86_SHARED_TDX_H
#define _ASM_X86_SHARED_TDX_H

#include <linux/bits.h>
#include <linux/types.h>

#define TDX_HYPERCALL_STANDARD  0

#define TDX_CPUID_LEAF_ID	0x21
#define TDX_IDENT		"IntelTDX    "

/* TDX module Call Leaf IDs */
<<<<<<< HEAD
=======
#define TDG_VP_VMCALL			0
>>>>>>> a6ad5510
#define TDG_VP_INFO			1
#define TDG_VP_VEINFO_GET		3
#define TDG_MR_REPORT			4
#define TDG_MEM_PAGE_ACCEPT		6
#define TDG_VM_RD			7
#define TDG_VM_WR			8

/* TDX TD-Scope Metadata. To be used by TDG.VM.WR and TDG.VM.RD */
#define TDCS_CONFIG_FLAGS		0x1110000300000016
#define TDCS_TD_CTLS			0x1110000300000017
#define TDCS_NOTIFY_ENABLES		0x9100000000000010

/* TDCS_CONFIG_FLAGS bits */
#define TDCS_CONFIG_FLEXIBLE_PENDING_VE	BIT_ULL(1)

/* TDCS_TD_CTLS bits */
#define TD_CTLS_PENDING_VE_DISABLE	BIT_ULL(0)

/* TDX hypercall Leaf IDs */
#define TDVMCALL_MAP_GPA		0x10001
#define TDVMCALL_GET_QUOTE		0x10002
#define TDVMCALL_REPORT_FATAL_ERROR	0x10003

#define TDVMCALL_STATUS_RETRY		1

/*
 * Bitmasks of exposed registers (with VMM).
 */
#define TDX_RDX		BIT(2)
#define TDX_RBX		BIT(3)
#define TDX_RSI		BIT(6)
#define TDX_RDI		BIT(7)
#define TDX_R8		BIT(8)
#define TDX_R9		BIT(9)
#define TDX_R10		BIT(10)
#define TDX_R11		BIT(11)
#define TDX_R12		BIT(12)
#define TDX_R13		BIT(13)
#define TDX_R14		BIT(14)
#define TDX_R15		BIT(15)

/*
 * These registers are clobbered to hold arguments for each
 * TDVMCALL. They are safe to expose to the VMM.
 * Each bit in this mask represents a register ID. Bit field
 * details can be found in TDX GHCI specification, section
 * titled "TDCALL [TDG.VP.VMCALL] leaf".
 */
#define TDVMCALL_EXPOSE_REGS_MASK	\
	(TDX_RDX | TDX_RBX | TDX_RSI | TDX_RDI | TDX_R8  | TDX_R9  | \
	 TDX_R10 | TDX_R11 | TDX_R12 | TDX_R13 | TDX_R14 | TDX_R15)

/* TDX supported page sizes from the TDX module ABI. */
#define TDX_PS_4K	0
#define TDX_PS_2M	1
#define TDX_PS_1G	2
#define TDX_PS_NR	(TDX_PS_1G + 1)

#ifndef __ASSEMBLY__

#include <linux/compiler_attributes.h>

/*
 * Used in __tdcall*() to gather the input/output registers' values of the
 * TDCALL instruction when requesting services from the TDX module. This is a
 * software only structure and not part of the TDX module/VMM ABI
 */
struct tdx_module_args {
	/* callee-clobbered */
	u64 rcx;
	u64 rdx;
	u64 r8;
	u64 r9;
	/* extra callee-clobbered */
	u64 r10;
	u64 r11;
	/* callee-saved + rdi/rsi */
	u64 r12;
	u64 r13;
	u64 r14;
	u64 r15;
	u64 rbx;
	u64 rdi;
	u64 rsi;
};

/* Used to communicate with the TDX module */
u64 __tdcall(u64 fn, struct tdx_module_args *args);
u64 __tdcall_ret(u64 fn, struct tdx_module_args *args);
u64 __tdcall_saved_ret(u64 fn, struct tdx_module_args *args);

/* Used to request services from the VMM */
u64 __tdx_hypercall(struct tdx_module_args *args);

/*
 * Wrapper for standard use of __tdx_hypercall with no output aside from
 * return code.
 */
static inline u64 _tdx_hypercall(u64 fn, u64 r12, u64 r13, u64 r14, u64 r15)
{
	struct tdx_module_args args = {
		.r10 = TDX_HYPERCALL_STANDARD,
		.r11 = fn,
		.r12 = r12,
		.r13 = r13,
		.r14 = r14,
		.r15 = r15,
	};

	return __tdx_hypercall(&args);
}


/* Called from __tdx_hypercall() for unrecoverable failure */
<<<<<<< HEAD
void __tdx_hypercall_failed(void);

/*
 * Used in __tdcall*() to gather the input/output registers' values of the
 * TDCALL instruction when requesting services from the TDX module. This is a
 * software only structure and not part of the TDX module/VMM ABI
 */
struct tdx_module_args {
	u64 rcx;
	u64 rdx;
	u64 r8;
	u64 r9;
	u64 r10;
	u64 r11;
};

/* Used to communicate with the TDX module */
u64 __tdcall(u64 fn, struct tdx_module_args *args);
u64 __tdcall_ret(u64 fn, struct tdx_module_args *args);
=======
void __noreturn __tdx_hypercall_failed(void);
>>>>>>> a6ad5510

bool tdx_accept_memory(phys_addr_t start, phys_addr_t end);

/*
 * The TDG.VP.VMCALL-Instruction-execution sub-functions are defined
 * independently from but are currently matched 1:1 with VMX EXIT_REASONs.
 * Reusing the KVM EXIT_REASON macros makes it easier to connect the host and
 * guest sides of these calls.
 */
static __always_inline u64 hcall_func(u64 exit_reason)
{
        return exit_reason;
}

#endif /* !__ASSEMBLY__ */
#endif /* _ASM_X86_SHARED_TDX_H */<|MERGE_RESOLUTION|>--- conflicted
+++ resolved
@@ -11,10 +11,7 @@
 #define TDX_IDENT		"IntelTDX    "
 
 /* TDX module Call Leaf IDs */
-<<<<<<< HEAD
-=======
 #define TDG_VP_VMCALL			0
->>>>>>> a6ad5510
 #define TDG_VP_INFO			1
 #define TDG_VP_VEINFO_GET		3
 #define TDG_MR_REPORT			4
@@ -129,29 +126,7 @@
 
 
 /* Called from __tdx_hypercall() for unrecoverable failure */
-<<<<<<< HEAD
-void __tdx_hypercall_failed(void);
-
-/*
- * Used in __tdcall*() to gather the input/output registers' values of the
- * TDCALL instruction when requesting services from the TDX module. This is a
- * software only structure and not part of the TDX module/VMM ABI
- */
-struct tdx_module_args {
-	u64 rcx;
-	u64 rdx;
-	u64 r8;
-	u64 r9;
-	u64 r10;
-	u64 r11;
-};
-
-/* Used to communicate with the TDX module */
-u64 __tdcall(u64 fn, struct tdx_module_args *args);
-u64 __tdcall_ret(u64 fn, struct tdx_module_args *args);
-=======
 void __noreturn __tdx_hypercall_failed(void);
->>>>>>> a6ad5510
 
 bool tdx_accept_memory(phys_addr_t start, phys_addr_t end);
 
