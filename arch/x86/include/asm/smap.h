--- conflicted
+++ resolved
@@ -63,14 +63,11 @@
 #define ASM_STAC \
 	ALTERNATIVE("", "stac", X86_FEATURE_SMAP)
 
-<<<<<<< HEAD
-=======
 #define ASM_CLAC_UNSAFE \
 	ALTERNATIVE("", ANNOTATE_IGNORE_ALTERNATIVE "clac", X86_FEATURE_SMAP)
 #define ASM_STAC_UNSAFE \
 	ALTERNATIVE("", ANNOTATE_IGNORE_ALTERNATIVE "stac", X86_FEATURE_SMAP)
 
->>>>>>> fc85704c
 #endif /* __ASSEMBLER__ */
 
 #endif /* _ASM_X86_SMAP_H */