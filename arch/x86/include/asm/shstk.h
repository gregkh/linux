/* SPDX-License-Identifier: GPL-2.0 */
#ifndef _ASM_X86_SHSTK_H
#define _ASM_X86_SHSTK_H

#ifndef __ASSEMBLY__
#include <linux/types.h>

struct task_struct;
struct ksignal;

#ifdef CONFIG_X86_USER_SHADOW_STACK
struct thread_shstk {
	u64	base;
	u64	size;
};

long shstk_prctl(struct task_struct *task, int option, unsigned long arg2);
void reset_thread_features(void);
unsigned long shstk_alloc_thread_stack(struct task_struct *p, unsigned long clone_flags,
				       unsigned long stack_size);
void shstk_free(struct task_struct *p);
int setup_signal_shadow_stack(struct ksignal *ksig);
int restore_signal_shadow_stack(void);
int shstk_update_last_frame(unsigned long val);
<<<<<<< HEAD
=======
bool shstk_is_enabled(void);
>>>>>>> a6ad5510
#else
static inline long shstk_prctl(struct task_struct *task, int option,
			       unsigned long arg2) { return -EINVAL; }
static inline void reset_thread_features(void) {}
static inline unsigned long shstk_alloc_thread_stack(struct task_struct *p,
						     unsigned long clone_flags,
						     unsigned long stack_size) { return 0; }
static inline void shstk_free(struct task_struct *p) {}
static inline int setup_signal_shadow_stack(struct ksignal *ksig) { return 0; }
static inline int restore_signal_shadow_stack(void) { return 0; }
static inline int shstk_update_last_frame(unsigned long val) { return 0; }
<<<<<<< HEAD
=======
static inline bool shstk_is_enabled(void) { return false; }
>>>>>>> a6ad5510
#endif /* CONFIG_X86_USER_SHADOW_STACK */

#endif /* __ASSEMBLY__ */

#endif /* _ASM_X86_SHSTK_H */<|MERGE_RESOLUTION|>--- conflicted
+++ resolved
@@ -22,10 +22,7 @@
 int setup_signal_shadow_stack(struct ksignal *ksig);
 int restore_signal_shadow_stack(void);
 int shstk_update_last_frame(unsigned long val);
-<<<<<<< HEAD
-=======
 bool shstk_is_enabled(void);
->>>>>>> a6ad5510
 #else
 static inline long shstk_prctl(struct task_struct *task, int option,
 			       unsigned long arg2) { return -EINVAL; }
@@ -37,10 +34,7 @@
 static inline int setup_signal_shadow_stack(struct ksignal *ksig) { return 0; }
 static inline int restore_signal_shadow_stack(void) { return 0; }
 static inline int shstk_update_last_frame(unsigned long val) { return 0; }
-<<<<<<< HEAD
-=======
 static inline bool shstk_is_enabled(void) { return false; }
->>>>>>> a6ad5510
 #endif /* CONFIG_X86_USER_SHADOW_STACK */
 
 #endif /* __ASSEMBLY__ */
