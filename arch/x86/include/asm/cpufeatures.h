--- conflicted
+++ resolved
@@ -465,10 +465,7 @@
  *
  * Reuse free bits when adding new feature flags!
  */
-<<<<<<< HEAD
-=======
 #define X86_FEATURE_AMD_LBR_PMC_FREEZE	(21*32+ 0) /* AMD LBR and PMC Freeze */
->>>>>>> 1b4861e3
 #define X86_FEATURE_CLEAR_BHB_LOOP	(21*32+ 1) /* "" Clear branch history at syscall entry using SW loop */
 #define X86_FEATURE_BHI_CTRL		(21*32+ 2) /* "" BHI_DIS_S HW control available */
 #define X86_FEATURE_CLEAR_BHB_HW	(21*32+ 3) /* "" BHI_DIS_S HW control enabled */
