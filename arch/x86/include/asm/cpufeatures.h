--- conflicted
+++ resolved
@@ -77,42 +77,6 @@
 
 /* Other features, Linux-defined mapping, word 3 */
 /* This range is used for feature bits which conflict or are synthesized */
-<<<<<<< HEAD
-#define X86_FEATURE_CXMMX		( 3*32+ 0) /* Cyrix MMX extensions */
-#define X86_FEATURE_K6_MTRR		( 3*32+ 1) /* AMD K6 nonstandard MTRRs */
-#define X86_FEATURE_CYRIX_ARR		( 3*32+ 2) /* Cyrix ARRs (= MTRRs) */
-#define X86_FEATURE_CENTAUR_MCR		( 3*32+ 3) /* Centaur MCRs (= MTRRs) */
-
-/* CPU types for specific tunings: */
-#define X86_FEATURE_K8			( 3*32+ 4) /* "" Opteron, Athlon64 */
-/* FREE, was #define X86_FEATURE_K7			( 3*32+ 5) "" Athlon */
-#define X86_FEATURE_P3			( 3*32+ 6) /* "" P3 */
-#define X86_FEATURE_P4			( 3*32+ 7) /* "" P4 */
-#define X86_FEATURE_CONSTANT_TSC	( 3*32+ 8) /* TSC ticks at a constant rate */
-#define X86_FEATURE_UP			( 3*32+ 9) /* SMP kernel running on UP */
-#define X86_FEATURE_ART			( 3*32+10) /* Always running timer (ART) */
-#define X86_FEATURE_ARCH_PERFMON	( 3*32+11) /* Intel Architectural PerfMon */
-#define X86_FEATURE_PEBS		( 3*32+12) /* Precise-Event Based Sampling */
-#define X86_FEATURE_BTS			( 3*32+13) /* Branch Trace Store */
-#define X86_FEATURE_SYSCALL32		( 3*32+14) /* "" syscall in IA32 userspace */
-#define X86_FEATURE_SYSENTER32		( 3*32+15) /* "" sysenter in IA32 userspace */
-#define X86_FEATURE_REP_GOOD		( 3*32+16) /* REP microcode works well */
-#define X86_FEATURE_AMD_LBR_V2		( 3*32+17) /* AMD Last Branch Record Extension Version 2 */
-#define X86_FEATURE_CLEAR_CPU_BUF	( 3*32+18) /* "" Clear CPU buffers using VERW */
-#define X86_FEATURE_ACC_POWER		( 3*32+19) /* AMD Accumulated Power Mechanism */
-#define X86_FEATURE_NOPL		( 3*32+20) /* The NOPL (0F 1F) instructions */
-#define X86_FEATURE_ALWAYS		( 3*32+21) /* "" Always-present feature */
-#define X86_FEATURE_XTOPOLOGY		( 3*32+22) /* CPU topology enum extensions */
-#define X86_FEATURE_TSC_RELIABLE	( 3*32+23) /* TSC is known to be reliable */
-#define X86_FEATURE_NONSTOP_TSC		( 3*32+24) /* TSC does not stop in C states */
-#define X86_FEATURE_CPUID		( 3*32+25) /* CPU has CPUID instruction itself */
-#define X86_FEATURE_EXTD_APICID		( 3*32+26) /* Extended APICID (8 bits) */
-#define X86_FEATURE_AMD_DCM		( 3*32+27) /* AMD multi-node processor */
-#define X86_FEATURE_APERFMPERF		( 3*32+28) /* P-State hardware coordination feedback capability (APERF/MPERF MSRs) */
-#define X86_FEATURE_RAPL		( 3*32+29) /* AMD/Hygon RAPL interface */
-#define X86_FEATURE_NONSTOP_TSC_S3	( 3*32+30) /* TSC doesn't stop in S3 state */
-#define X86_FEATURE_TSC_KNOWN_FREQ	( 3*32+31) /* TSC has known frequency */
-=======
 #define X86_FEATURE_CXMMX		( 3*32+ 0) /* "cxmmx" Cyrix MMX extensions */
 #define X86_FEATURE_K6_MTRR		( 3*32+ 1) /* "k6_mtrr" AMD K6 nonstandard MTRRs */
 #define X86_FEATURE_CYRIX_ARR		( 3*32+ 2) /* "cyrix_arr" Cyrix ARRs (= MTRRs) */
@@ -145,7 +109,6 @@
 #define X86_FEATURE_RAPL		( 3*32+29) /* "rapl" AMD/Hygon RAPL interface */
 #define X86_FEATURE_NONSTOP_TSC_S3	( 3*32+30) /* "nonstop_tsc_s3" TSC doesn't stop in S3 state */
 #define X86_FEATURE_TSC_KNOWN_FREQ	( 3*32+31) /* "tsc_known_freq" TSC has known frequency */
->>>>>>> a6ad5510
 
 /* Intel-defined CPU features, CPUID level 0x00000001 (ECX), word 4 */
 #define X86_FEATURE_XMM3		( 4*32+ 0) /* "pni" SSE-3 */
@@ -226,39 +189,6 @@
  *
  * Reuse free bits when adding new feature flags!
  */
-<<<<<<< HEAD
-#define X86_FEATURE_RING3MWAIT		( 7*32+ 0) /* Ring 3 MONITOR/MWAIT instructions */
-#define X86_FEATURE_CPUID_FAULT		( 7*32+ 1) /* Intel CPUID faulting */
-#define X86_FEATURE_CPB			( 7*32+ 2) /* AMD Core Performance Boost */
-#define X86_FEATURE_EPB			( 7*32+ 3) /* IA32_ENERGY_PERF_BIAS support */
-#define X86_FEATURE_CAT_L3		( 7*32+ 4) /* Cache Allocation Technology L3 */
-#define X86_FEATURE_CAT_L2		( 7*32+ 5) /* Cache Allocation Technology L2 */
-#define X86_FEATURE_CDP_L3		( 7*32+ 6) /* Code and Data Prioritization L3 */
-#define X86_FEATURE_HW_PSTATE		( 7*32+ 8) /* AMD HW-PState */
-#define X86_FEATURE_PROC_FEEDBACK	( 7*32+ 9) /* AMD ProcFeedbackInterface */
-#define X86_FEATURE_XCOMPACTED		( 7*32+10) /* "" Use compacted XSTATE (XSAVES or XSAVEC) */
-#define X86_FEATURE_PTI			( 7*32+11) /* Kernel Page Table Isolation enabled */
-#define X86_FEATURE_KERNEL_IBRS		( 7*32+12) /* "" Set/clear IBRS on kernel entry/exit */
-#define X86_FEATURE_RSB_VMEXIT		( 7*32+13) /* "" Fill RSB on VM-Exit */
-#define X86_FEATURE_INTEL_PPIN		( 7*32+14) /* Intel Processor Inventory Number */
-#define X86_FEATURE_CDP_L2		( 7*32+15) /* Code and Data Prioritization L2 */
-#define X86_FEATURE_MSR_SPEC_CTRL	( 7*32+16) /* "" MSR SPEC_CTRL is implemented */
-#define X86_FEATURE_SSBD		( 7*32+17) /* Speculative Store Bypass Disable */
-#define X86_FEATURE_MBA			( 7*32+18) /* Memory Bandwidth Allocation */
-#define X86_FEATURE_RSB_CTXSW		( 7*32+19) /* "" Fill RSB on context switches */
-#define X86_FEATURE_PERFMON_V2		( 7*32+20) /* AMD Performance Monitoring Version 2 */
-#define X86_FEATURE_USE_IBPB		( 7*32+21) /* "" Indirect Branch Prediction Barrier enabled */
-#define X86_FEATURE_USE_IBRS_FW		( 7*32+22) /* "" Use IBRS during runtime firmware calls */
-#define X86_FEATURE_SPEC_STORE_BYPASS_DISABLE	( 7*32+23) /* "" Disable Speculative Store Bypass. */
-#define X86_FEATURE_LS_CFG_SSBD		( 7*32+24)  /* "" AMD SSBD implementation via LS_CFG MSR */
-#define X86_FEATURE_IBRS		( 7*32+25) /* Indirect Branch Restricted Speculation */
-#define X86_FEATURE_IBPB		( 7*32+26) /* "ibpb" Indirect Branch Prediction Barrier without a guaranteed RSB flush */
-#define X86_FEATURE_STIBP		( 7*32+27) /* Single Thread Indirect Branch Predictors */
-#define X86_FEATURE_ZEN			( 7*32+28) /* "" Generic flag for all Zen and newer */
-#define X86_FEATURE_L1TF_PTEINV		( 7*32+29) /* "" L1TF workaround PTE inversion */
-#define X86_FEATURE_IBRS_ENHANCED	( 7*32+30) /* Enhanced IBRS */
-#define X86_FEATURE_MSR_IA32_FEAT_CTL	( 7*32+31) /* "" MSR IA32_FEAT_CTL configured */
-=======
 #define X86_FEATURE_RING3MWAIT		( 7*32+ 0) /* "ring3mwait" Ring 3 MONITOR/MWAIT instructions */
 #define X86_FEATURE_CPUID_FAULT		( 7*32+ 1) /* "cpuid_fault" Intel CPUID faulting */
 #define X86_FEATURE_CPB			( 7*32+ 2) /* "cpb" AMD Core Performance Boost */
@@ -291,7 +221,6 @@
 #define X86_FEATURE_L1TF_PTEINV		( 7*32+29) /* L1TF workaround PTE inversion */
 #define X86_FEATURE_IBRS_ENHANCED	( 7*32+30) /* "ibrs_enhanced" Enhanced IBRS */
 #define X86_FEATURE_MSR_IA32_FEAT_CTL	( 7*32+31) /* MSR IA32_FEAT_CTL configured */
->>>>>>> a6ad5510
 
 /* Virtualization flags: Linux defined, word 8 */
 #define X86_FEATURE_TPR_SHADOW		( 8*32+ 0) /* "tpr_shadow" Intel TPR Shadow */
@@ -354,40 +283,6 @@
  *
  * Reuse free bits when adding new feature flags!
  */
-<<<<<<< HEAD
-#define X86_FEATURE_CQM_LLC		(11*32+ 0) /* LLC QoS if 1 */
-#define X86_FEATURE_CQM_OCCUP_LLC	(11*32+ 1) /* LLC occupancy monitoring */
-#define X86_FEATURE_CQM_MBM_TOTAL	(11*32+ 2) /* LLC Total MBM monitoring */
-#define X86_FEATURE_CQM_MBM_LOCAL	(11*32+ 3) /* LLC Local MBM monitoring */
-#define X86_FEATURE_FENCE_SWAPGS_USER	(11*32+ 4) /* "" LFENCE in user entry SWAPGS path */
-#define X86_FEATURE_FENCE_SWAPGS_KERNEL	(11*32+ 5) /* "" LFENCE in kernel entry SWAPGS path */
-#define X86_FEATURE_SPLIT_LOCK_DETECT	(11*32+ 6) /* #AC for split lock */
-#define X86_FEATURE_PER_THREAD_MBA	(11*32+ 7) /* "" Per-thread Memory Bandwidth Allocation */
-#define X86_FEATURE_SGX1		(11*32+ 8) /* "" Basic SGX */
-#define X86_FEATURE_SGX2		(11*32+ 9) /* "" SGX Enclave Dynamic Memory Management (EDMM) */
-#define X86_FEATURE_ENTRY_IBPB		(11*32+10) /* "" Issue an IBPB on kernel entry */
-#define X86_FEATURE_RRSBA_CTRL		(11*32+11) /* "" RET prediction control */
-#define X86_FEATURE_RETPOLINE		(11*32+12) /* "" Generic Retpoline mitigation for Spectre variant 2 */
-#define X86_FEATURE_RETPOLINE_LFENCE	(11*32+13) /* "" Use LFENCE for Spectre variant 2 */
-#define X86_FEATURE_RETHUNK		(11*32+14) /* "" Use REturn THUNK */
-#define X86_FEATURE_UNRET		(11*32+15) /* "" AMD BTB untrain return */
-#define X86_FEATURE_USE_IBPB_FW		(11*32+16) /* "" Use IBPB during runtime firmware calls */
-#define X86_FEATURE_RSB_VMEXIT_LITE	(11*32+17) /* "" Fill RSB on VM exit when EIBRS is enabled */
-#define X86_FEATURE_SGX_EDECCSSA	(11*32+18) /* "" SGX EDECCSSA user leaf function */
-#define X86_FEATURE_CALL_DEPTH		(11*32+19) /* "" Call depth tracking for RSB stuffing */
-#define X86_FEATURE_MSR_TSX_CTRL	(11*32+20) /* "" MSR IA32_TSX_CTRL (Intel) implemented */
-#define X86_FEATURE_SMBA		(11*32+21) /* "" Slow Memory Bandwidth Allocation */
-#define X86_FEATURE_BMEC		(11*32+22) /* "" Bandwidth Monitoring Event Configuration */
-#define X86_FEATURE_USER_SHSTK		(11*32+23) /* Shadow stack support for user mode applications */
-#define X86_FEATURE_SRSO		(11*32+24) /* "" AMD BTB untrain RETs */
-#define X86_FEATURE_SRSO_ALIAS		(11*32+25) /* "" AMD BTB untrain RETs through aliasing */
-#define X86_FEATURE_IBPB_ON_VMEXIT	(11*32+26) /* "" Issue an IBPB only on VMEXIT */
-#define X86_FEATURE_APIC_MSRS_FENCE	(11*32+27) /* "" IA32_TSC_DEADLINE and X2APIC MSRs need fencing */
-#define X86_FEATURE_ZEN2		(11*32+28) /* "" CPU based on Zen2 microarchitecture */
-#define X86_FEATURE_ZEN3		(11*32+29) /* "" CPU based on Zen3 microarchitecture */
-#define X86_FEATURE_ZEN4		(11*32+30) /* "" CPU based on Zen4 microarchitecture */
-#define X86_FEATURE_ZEN1		(11*32+31) /* "" CPU based on Zen1 microarchitecture */
-=======
 #define X86_FEATURE_CQM_LLC		(11*32+ 0) /* "cqm_llc" LLC QoS if 1 */
 #define X86_FEATURE_CQM_OCCUP_LLC	(11*32+ 1) /* "cqm_occup_llc" LLC occupancy monitoring */
 #define X86_FEATURE_CQM_MBM_TOTAL	(11*32+ 2) /* "cqm_mbm_total" LLC Total MBM monitoring */
@@ -420,7 +315,6 @@
 #define X86_FEATURE_ZEN3		(11*32+29) /* CPU based on Zen3 microarchitecture */
 #define X86_FEATURE_ZEN4		(11*32+30) /* CPU based on Zen4 microarchitecture */
 #define X86_FEATURE_ZEN1		(11*32+31) /* CPU based on Zen1 microarchitecture */
->>>>>>> a6ad5510
 
 /* Intel-defined CPU features, CPUID level 0x00000007:1 (EAX), word 12 */
 #define X86_FEATURE_AVX_VNNI		(12*32+ 4) /* "avx_vnni" AVX VNNI instructions */
@@ -438,26 +332,6 @@
 #define X86_FEATURE_LAM			(12*32+26) /* "lam" Linear Address Masking */
 
 /* AMD-defined CPU features, CPUID level 0x80000008 (EBX), word 13 */
-<<<<<<< HEAD
-#define X86_FEATURE_CLZERO		(13*32+ 0) /* CLZERO instruction */
-#define X86_FEATURE_IRPERF		(13*32+ 1) /* Instructions Retired Count */
-#define X86_FEATURE_XSAVEERPTR		(13*32+ 2) /* Always save/restore FP error pointers */
-#define X86_FEATURE_RDPRU		(13*32+ 4) /* Read processor register at user level */
-#define X86_FEATURE_WBNOINVD		(13*32+ 9) /* WBNOINVD instruction */
-#define X86_FEATURE_AMD_IBPB		(13*32+12) /* "" Indirect Branch Prediction Barrier */
-#define X86_FEATURE_AMD_IBRS		(13*32+14) /* "" Indirect Branch Restricted Speculation */
-#define X86_FEATURE_AMD_STIBP		(13*32+15) /* "" Single Thread Indirect Branch Predictors */
-#define X86_FEATURE_AMD_STIBP_ALWAYS_ON	(13*32+17) /* "" Single Thread Indirect Branch Predictors always-on preferred */
-#define X86_FEATURE_AMD_PPIN		(13*32+23) /* Protected Processor Inventory Number */
-#define X86_FEATURE_AMD_SSBD		(13*32+24) /* "" Speculative Store Bypass Disable */
-#define X86_FEATURE_VIRT_SSBD		(13*32+25) /* Virtualized Speculative Store Bypass Disable */
-#define X86_FEATURE_AMD_SSB_NO		(13*32+26) /* "" Speculative Store Bypass is fixed in hardware. */
-#define X86_FEATURE_CPPC		(13*32+27) /* Collaborative Processor Performance Control */
-#define X86_FEATURE_AMD_PSFD            (13*32+28) /* "" Predictive Store Forwarding Disable */
-#define X86_FEATURE_BTC_NO		(13*32+29) /* "" Not vulnerable to Branch Type Confusion */
-#define X86_FEATURE_AMD_IBPB_RET	(13*32+30) /* "" IBPB clears return address predictor */
-#define X86_FEATURE_BRS			(13*32+31) /* Branch Sampling available */
-=======
 #define X86_FEATURE_CLZERO		(13*32+ 0) /* "clzero" CLZERO instruction */
 #define X86_FEATURE_IRPERF		(13*32+ 1) /* "irperf" Instructions Retired Count */
 #define X86_FEATURE_XSAVEERPTR		(13*32+ 2) /* "xsaveerptr" Always save/restore FP error pointers */
@@ -476,7 +350,6 @@
 #define X86_FEATURE_BTC_NO		(13*32+29) /* Not vulnerable to Branch Type Confusion */
 #define X86_FEATURE_AMD_IBPB_RET	(13*32+30) /* IBPB clears return address predictor */
 #define X86_FEATURE_BRS			(13*32+31) /* "brs" Branch Sampling available */
->>>>>>> a6ad5510
 
 /* Thermal and Power Management Leaf, CPUID level 0x00000006 (EAX), word 14 */
 #define X86_FEATURE_DTHERM		(14*32+ 0) /* "dtherm" Digital Thermal Sensor */
@@ -603,18 +476,6 @@
 #define X86_FEATURE_FAST_CPPC		(21*32 + 5) /* AMD Fast CPPC */
 
 /*
- * Extended auxiliary flags: Linux defined - for features scattered in various
- * CPUID levels like 0x80000022, etc and Linux defined features.
- *
- * Reuse free bits when adding new feature flags!
- */
-#define X86_FEATURE_AMD_LBR_PMC_FREEZE	(21*32+ 0) /* AMD LBR and PMC Freeze */
-#define X86_FEATURE_CLEAR_BHB_LOOP	(21*32+ 1) /* "" Clear branch history at syscall entry using SW loop */
-#define X86_FEATURE_BHI_CTRL		(21*32+ 2) /* "" BHI_DIS_S HW control available */
-#define X86_FEATURE_CLEAR_BHB_HW	(21*32+ 3) /* "" BHI_DIS_S HW control enabled */
-#define X86_FEATURE_CLEAR_BHB_LOOP_ON_VMEXIT (21*32+ 4) /* "" Clear branch history at vmexit using SW loop */
-
-/*
  * BUG word(s)
  */
 #define X86_BUG(x)			(NCAPINTS*32 + (x))
@@ -659,17 +520,9 @@
 #define X86_BUG_TDX_PW_MCE		X86_BUG(31) /* "tdx_pw_mce" CPU may incur #MC if non-TD software does partial write to TDX private memory */
 
 /* BUG word 2 */
-<<<<<<< HEAD
-#define X86_BUG_SRSO			X86_BUG(1*32 + 0) /* AMD SRSO bug */
-#define X86_BUG_DIV0			X86_BUG(1*32 + 1) /* AMD DIV0 speculation bug */
-#define X86_BUG_RFDS			X86_BUG(1*32 + 2) /* CPU is vulnerable to Register File Data Sampling */
-#define X86_BUG_BHI			X86_BUG(1*32 + 3) /* CPU is affected by Branch History Injection */
-#define X86_BUG_IBPB_NO_RET		X86_BUG(1*32 + 4) /* "ibpb_no_ret" IBPB omits return target predictions */
-=======
 #define X86_BUG_SRSO			X86_BUG(1*32 + 0) /* "srso" AMD SRSO bug */
 #define X86_BUG_DIV0			X86_BUG(1*32 + 1) /* "div0" AMD DIV0 speculation bug */
 #define X86_BUG_RFDS			X86_BUG(1*32 + 2) /* "rfds" CPU is vulnerable to Register File Data Sampling */
 #define X86_BUG_BHI			X86_BUG(1*32 + 3) /* "bhi" CPU is affected by Branch History Injection */
 #define X86_BUG_IBPB_NO_RET	   	X86_BUG(1*32 + 4) /* "ibpb_no_ret" IBPB omits return target predictions */
->>>>>>> a6ad5510
 #endif /* _ASM_X86_CPUFEATURES_H */