--- conflicted
+++ resolved
@@ -228,25 +228,7 @@
  * Leaving an unused argument 0 to keep API compatibility.
  */
 #define alternative_input(oldinstr, newinstr, ft_flags, input...)	\
-<<<<<<< HEAD
-	asm_inline volatile (ALTERNATIVE(oldinstr, newinstr, ft_flags)	\
-		: : "i" (0), ## input)
-
-/*
- * This is similar to alternative_input. But it has two features and
- * respective instructions.
- *
- * If CPU has feature2, newinstr2 is used.
- * Otherwise, if CPU has feature1, newinstr1 is used.
- * Otherwise, oldinstr is used.
- */
-#define alternative_input_2(oldinstr, newinstr1, ft_flags1, newinstr2,	\
-			   ft_flags2, input...)				\
-	asm_inline volatile(ALTERNATIVE_2(oldinstr, newinstr1, ft_flags1, \
-		newinstr2, ft_flags2)					\
-=======
 	asm_inline volatile(ALTERNATIVE(oldinstr, newinstr, ft_flags) \
->>>>>>> a6ad5510
 		: : "i" (0), ## input)
 
 /* Like alternative_input, but with a single output argument */
@@ -254,12 +236,6 @@
 	asm_inline volatile(ALTERNATIVE(oldinstr, newinstr, ft_flags)	\
 		: output : "i" (0), ## input)
 
-<<<<<<< HEAD
-/* Like alternative_io, but for replacing a direct call with another one. */
-#define alternative_call(oldfunc, newfunc, ft_flags, output, input...)	\
-	asm_inline volatile (ALTERNATIVE("call %c[old]", "call %c[new]", ft_flags) \
-		: output : [old] "i" (oldfunc), [new] "i" (newfunc), ## input)
-=======
 /*
  * Like alternative_io, but for replacing a direct call with another one.
  *
@@ -274,7 +250,6 @@
 	asm_inline volatile(ALTERNATIVE("call %c[old]", "call %c[new]", ft_flags)	\
 		: ALT_OUTPUT_SP(output)							\
 		: [old] "i" (oldfunc), [new] "i" (newfunc), ## input)
->>>>>>> a6ad5510
 
 /*
  * Like alternative_call, but there are two features and respective functions.
@@ -282,21 +257,12 @@
  * Otherwise, if CPU has feature1, function1 is used.
  * Otherwise, old function is used.
  */
-<<<<<<< HEAD
-#define alternative_call_2(oldfunc, newfunc1, ft_flags1, newfunc2, ft_flags2, \
-			   output, input...)				\
-	asm_inline volatile (ALTERNATIVE_2("call %c[old]", "call %c[new1]", ft_flags1, \
-		"call %c[new2]", ft_flags2)				\
-		: output, ASM_CALL_CONSTRAINT				\
-		: [old] "i" (oldfunc), [new1] "i" (newfunc1),		\
-=======
 #define alternative_call_2(oldfunc, newfunc1, ft_flags1, newfunc2, ft_flags2,		\
 			   output, input...)						\
 	asm_inline volatile(ALTERNATIVE_2("call %c[old]", "call %c[new1]", ft_flags1,	\
 		"call %c[new2]", ft_flags2)						\
 		: ALT_OUTPUT_SP(output)							\
 		: [old] "i" (oldfunc), [new1] "i" (newfunc1),				\
->>>>>>> a6ad5510
 		  [new2] "i" (newfunc2), ## input)
 
 /*
