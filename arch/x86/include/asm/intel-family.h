/* SPDX-License-Identifier: GPL-2.0 */
#ifndef _ASM_X86_INTEL_FAMILY_H
#define _ASM_X86_INTEL_FAMILY_H

/*
 * "Big Core" Processors (Branded as Core, Xeon, etc...)
 *
 * While adding a new CPUID for a new microarchitecture, add a new
 * group to keep logically sorted out in chronological order. Within
 * that group keep the CPUID for the variants sorted by model number.
 *
 * The defined symbol names have the following form:
 *	INTEL_{OPTFAMILY}_{MICROARCH}{OPTDIFF}
 * where:
 * OPTFAMILY	Describes the family of CPUs that this belongs to. Default
 *		is assumed to be "_CORE" (and should be omitted). Other values
 *		currently in use are _ATOM and _XEON_PHI
 * MICROARCH	Is the code name for the micro-architecture for this core.
 *		N.B. Not the platform name.
 * OPTDIFF	If needed, a short string to differentiate by market segment.
 *
 *		Common OPTDIFFs:
 *
 *			- regular client parts
 *		_L	- regular mobile parts
 *		_G	- parts with extra graphics on
 *		_X	- regular server parts
 *		_D	- micro server parts
 *		_N,_P	- other mobile parts
 *		_H	- premium mobile parts
 *		_S	- other client parts
 *
 *		Historical OPTDIFFs:
 *
 *		_EP	- 2 socket server parts
 *		_EX	- 4+ socket server parts
 *
 * The #define line may optionally include a comment including platform or core
 * names. An exception is made for skylake/kabylake where steppings seem to have gotten
 * their own names :-(
 */

#define IFM(_fam, _model)	VFM_MAKE(X86_VENDOR_INTEL, _fam, _model)
<<<<<<< HEAD

/* Wildcard match for FAM6 so X86_MATCH_INTEL_FAM6_MODEL(ANY) works */
#define INTEL_FAM6_ANY			X86_MODEL_ANY
/* Wildcard match for FAM6 so X86_MATCH_VFM(ANY) works */
#define INTEL_ANY			IFM(X86_FAMILY_ANY, X86_MODEL_ANY)

#define INTEL_FAM6_CORE_YONAH		0x0E
#define INTEL_CORE_YONAH		IFM(6, 0x0E)

#define INTEL_FAM6_CORE2_MEROM		0x0F
#define INTEL_CORE2_MEROM		IFM(6, 0x0F)
#define INTEL_FAM6_CORE2_MEROM_L	0x16
#define INTEL_CORE2_MEROM_L		IFM(6, 0x16)
#define INTEL_FAM6_CORE2_PENRYN		0x17
#define INTEL_CORE2_PENRYN		IFM(6, 0x17)
#define INTEL_FAM6_CORE2_DUNNINGTON	0x1D
#define INTEL_CORE2_DUNNINGTON		IFM(6, 0x1D)

#define INTEL_FAM6_NEHALEM		0x1E
#define INTEL_NEHALEM			IFM(6, 0x1E)
#define INTEL_FAM6_NEHALEM_G		0x1F /* Auburndale / Havendale */
#define INTEL_NEHALEM_G			IFM(6, 0x1F) /* Auburndale / Havendale */
#define INTEL_FAM6_NEHALEM_EP		0x1A
#define INTEL_NEHALEM_EP		IFM(6, 0x1A)
#define INTEL_FAM6_NEHALEM_EX		0x2E
#define INTEL_NEHALEM_EX		IFM(6, 0x2E)

#define INTEL_FAM6_WESTMERE		0x25
#define INTEL_WESTMERE			IFM(6, 0x25)
#define INTEL_FAM6_WESTMERE_EP		0x2C
#define INTEL_WESTMERE_EP		IFM(6, 0x2C)
#define INTEL_FAM6_WESTMERE_EX		0x2F
#define INTEL_WESTMERE_EX		IFM(6, 0x2F)

#define INTEL_FAM6_SANDYBRIDGE		0x2A
#define INTEL_SANDYBRIDGE		IFM(6, 0x2A)
#define INTEL_FAM6_SANDYBRIDGE_X	0x2D
#define INTEL_SANDYBRIDGE_X		IFM(6, 0x2D)
#define INTEL_FAM6_IVYBRIDGE		0x3A
#define INTEL_IVYBRIDGE			IFM(6, 0x3A)
#define INTEL_FAM6_IVYBRIDGE_X		0x3E
#define INTEL_IVYBRIDGE_X		IFM(6, 0x3E)

#define INTEL_FAM6_HASWELL		0x3C
#define INTEL_HASWELL			IFM(6, 0x3C)
#define INTEL_FAM6_HASWELL_X		0x3F
#define INTEL_HASWELL_X			IFM(6, 0x3F)
#define INTEL_FAM6_HASWELL_L		0x45
#define INTEL_HASWELL_L			IFM(6, 0x45)
#define INTEL_FAM6_HASWELL_G		0x46
#define INTEL_HASWELL_G			IFM(6, 0x46)

#define INTEL_FAM6_BROADWELL		0x3D
#define INTEL_BROADWELL			IFM(6, 0x3D)
#define INTEL_FAM6_BROADWELL_G		0x47
#define INTEL_BROADWELL_G		IFM(6, 0x47)
#define INTEL_FAM6_BROADWELL_X		0x4F
#define INTEL_BROADWELL_X		IFM(6, 0x4F)
#define INTEL_FAM6_BROADWELL_D		0x56
#define INTEL_BROADWELL_D		IFM(6, 0x56)

#define INTEL_FAM6_SKYLAKE_L		0x4E	/* Sky Lake             */
#define INTEL_SKYLAKE_L			IFM(6, 0x4E) /* Sky Lake */
#define INTEL_FAM6_SKYLAKE		0x5E	/* Sky Lake             */
#define INTEL_SKYLAKE			IFM(6, 0x5E) /* Sky Lake */
#define INTEL_FAM6_SKYLAKE_X		0x55	/* Sky Lake             */
=======

/* Wildcard match so X86_MATCH_VFM(ANY) works */
#define INTEL_ANY			IFM(X86_FAMILY_ANY, X86_MODEL_ANY)

#define INTEL_PENTIUM_PRO		IFM(6, 0x01)

#define INTEL_CORE_YONAH		IFM(6, 0x0E)

#define INTEL_CORE2_MEROM		IFM(6, 0x0F)
#define INTEL_CORE2_MEROM_L		IFM(6, 0x16)
#define INTEL_CORE2_PENRYN		IFM(6, 0x17)
#define INTEL_CORE2_DUNNINGTON		IFM(6, 0x1D)

#define INTEL_NEHALEM			IFM(6, 0x1E)
#define INTEL_NEHALEM_G			IFM(6, 0x1F) /* Auburndale / Havendale */
#define INTEL_NEHALEM_EP		IFM(6, 0x1A)
#define INTEL_NEHALEM_EX		IFM(6, 0x2E)

#define INTEL_WESTMERE			IFM(6, 0x25)
#define INTEL_WESTMERE_EP		IFM(6, 0x2C)
#define INTEL_WESTMERE_EX		IFM(6, 0x2F)

#define INTEL_SANDYBRIDGE		IFM(6, 0x2A)
#define INTEL_SANDYBRIDGE_X		IFM(6, 0x2D)
#define INTEL_IVYBRIDGE			IFM(6, 0x3A)
#define INTEL_IVYBRIDGE_X		IFM(6, 0x3E)

#define INTEL_HASWELL			IFM(6, 0x3C)
#define INTEL_HASWELL_X			IFM(6, 0x3F)
#define INTEL_HASWELL_L			IFM(6, 0x45)
#define INTEL_HASWELL_G			IFM(6, 0x46)

#define INTEL_BROADWELL			IFM(6, 0x3D)
#define INTEL_BROADWELL_G		IFM(6, 0x47)
#define INTEL_BROADWELL_X		IFM(6, 0x4F)
#define INTEL_BROADWELL_D		IFM(6, 0x56)

#define INTEL_SKYLAKE_L			IFM(6, 0x4E) /* Sky Lake */
#define INTEL_SKYLAKE			IFM(6, 0x5E) /* Sky Lake */
>>>>>>> a6ad5510
#define INTEL_SKYLAKE_X			IFM(6, 0x55) /* Sky Lake */
/*                 CASCADELAKE_X	0x55	   Sky Lake -- s: 7     */
/*                 COOPERLAKE_X		0x55	   Sky Lake -- s: 11    */

<<<<<<< HEAD
#define INTEL_FAM6_KABYLAKE_L		0x8E	/* Sky Lake             */
=======
>>>>>>> a6ad5510
#define INTEL_KABYLAKE_L		IFM(6, 0x8E) /* Sky Lake */
/*                 AMBERLAKE_L		0x8E	   Sky Lake -- s: 9     */
/*                 COFFEELAKE_L		0x8E	   Sky Lake -- s: 10    */
/*                 WHISKEYLAKE_L	0x8E       Sky Lake -- s: 11,12 */

<<<<<<< HEAD
#define INTEL_FAM6_KABYLAKE		0x9E	/* Sky Lake             */
#define INTEL_KABYLAKE			IFM(6, 0x9E) /* Sky Lake */
/*                 COFFEELAKE		0x9E	   Sky Lake -- s: 10-13 */

#define INTEL_FAM6_COMETLAKE		0xA5	/* Sky Lake             */
#define INTEL_COMETLAKE			IFM(6, 0xA5) /* Sky Lake */
#define INTEL_FAM6_COMETLAKE_L		0xA6	/* Sky Lake             */
#define INTEL_COMETLAKE_L		IFM(6, 0xA6) /* Sky Lake */

#define INTEL_FAM6_CANNONLAKE_L		0x66	/* Palm Cove */
#define INTEL_CANNONLAKE_L		IFM(6, 0x66) /* Palm Cove */

#define INTEL_FAM6_ICELAKE_X		0x6A	/* Sunny Cove */
#define INTEL_ICELAKE_X			IFM(6, 0x6A) /* Sunny Cove */
#define INTEL_FAM6_ICELAKE_D		0x6C	/* Sunny Cove */
#define INTEL_ICELAKE_D			IFM(6, 0x6C) /* Sunny Cove */
#define INTEL_FAM6_ICELAKE		0x7D	/* Sunny Cove */
#define INTEL_ICELAKE			IFM(6, 0x7D) /* Sunny Cove */
#define INTEL_FAM6_ICELAKE_L		0x7E	/* Sunny Cove */
#define INTEL_ICELAKE_L			IFM(6, 0x7E) /* Sunny Cove */
#define INTEL_FAM6_ICELAKE_NNPI		0x9D	/* Sunny Cove */
#define INTEL_ICELAKE_NNPI		IFM(6, 0x9D) /* Sunny Cove */

#define INTEL_FAM6_ROCKETLAKE		0xA7	/* Cypress Cove */
#define INTEL_ROCKETLAKE		IFM(6, 0xA7) /* Cypress Cove */

#define INTEL_FAM6_TIGERLAKE_L		0x8C	/* Willow Cove */
#define INTEL_TIGERLAKE_L		IFM(6, 0x8C) /* Willow Cove */
#define INTEL_FAM6_TIGERLAKE		0x8D	/* Willow Cove */
#define INTEL_TIGERLAKE			IFM(6, 0x8D) /* Willow Cove */

#define INTEL_FAM6_SAPPHIRERAPIDS_X	0x8F	/* Golden Cove */
#define INTEL_SAPPHIRERAPIDS_X		IFM(6, 0x8F) /* Golden Cove */

#define INTEL_FAM6_EMERALDRAPIDS_X	0xCF
#define INTEL_EMERALDRAPIDS_X		IFM(6, 0xCF)

#define INTEL_FAM6_GRANITERAPIDS_X	0xAD
#define INTEL_GRANITERAPIDS_X		IFM(6, 0xAD)
#define INTEL_FAM6_GRANITERAPIDS_D	0xAE
=======
#define INTEL_KABYLAKE			IFM(6, 0x9E) /* Sky Lake */
/*                 COFFEELAKE		0x9E	   Sky Lake -- s: 10-13 */

#define INTEL_COMETLAKE			IFM(6, 0xA5) /* Sky Lake */
#define INTEL_COMETLAKE_L		IFM(6, 0xA6) /* Sky Lake */

#define INTEL_CANNONLAKE_L		IFM(6, 0x66) /* Palm Cove */

#define INTEL_ICELAKE_X			IFM(6, 0x6A) /* Sunny Cove */
#define INTEL_ICELAKE_D			IFM(6, 0x6C) /* Sunny Cove */
#define INTEL_ICELAKE			IFM(6, 0x7D) /* Sunny Cove */
#define INTEL_ICELAKE_L			IFM(6, 0x7E) /* Sunny Cove */
#define INTEL_ICELAKE_NNPI		IFM(6, 0x9D) /* Sunny Cove */

#define INTEL_ROCKETLAKE		IFM(6, 0xA7) /* Cypress Cove */

#define INTEL_TIGERLAKE_L		IFM(6, 0x8C) /* Willow Cove */
#define INTEL_TIGERLAKE			IFM(6, 0x8D) /* Willow Cove */

#define INTEL_SAPPHIRERAPIDS_X		IFM(6, 0x8F) /* Golden Cove */

#define INTEL_EMERALDRAPIDS_X		IFM(6, 0xCF)

#define INTEL_GRANITERAPIDS_X		IFM(6, 0xAD)
>>>>>>> a6ad5510
#define INTEL_GRANITERAPIDS_D		IFM(6, 0xAE)

/* "Hybrid" Processors (P-Core/E-Core) */

<<<<<<< HEAD
#define INTEL_FAM6_LAKEFIELD		0x8A	/* Sunny Cove / Tremont */
#define INTEL_LAKEFIELD			IFM(6, 0x8A) /* Sunny Cove / Tremont */

#define INTEL_FAM6_ALDERLAKE		0x97	/* Golden Cove / Gracemont */
#define INTEL_ALDERLAKE			IFM(6, 0x97) /* Golden Cove / Gracemont */
#define INTEL_FAM6_ALDERLAKE_L		0x9A	/* Golden Cove / Gracemont */
#define INTEL_ALDERLAKE_L		IFM(6, 0x9A) /* Golden Cove / Gracemont */

#define INTEL_FAM6_RAPTORLAKE		0xB7	/* Raptor Cove / Enhanced Gracemont */
#define INTEL_RAPTORLAKE		IFM(6, 0xB7) /* Raptor Cove / Enhanced Gracemont */
#define INTEL_FAM6_RAPTORLAKE_P		0xBA
#define INTEL_RAPTORLAKE_P		IFM(6, 0xBA)
#define INTEL_FAM6_RAPTORLAKE_S		0xBF
#define INTEL_RAPTORLAKE_S		IFM(6, 0xBF)

#define INTEL_FAM6_METEORLAKE		0xAC
#define INTEL_METEORLAKE		IFM(6, 0xAC)
#define INTEL_FAM6_METEORLAKE_L		0xAA
#define INTEL_METEORLAKE_L		IFM(6, 0xAA)

#define INTEL_FAM6_ARROWLAKE_H		0xC5
#define INTEL_ARROWLAKE_H		IFM(6, 0xC5)
#define INTEL_FAM6_ARROWLAKE		0xC6
#define INTEL_ARROWLAKE			IFM(6, 0xC6)
#define INTEL_FAM6_ARROWLAKE_U		0xB5
#define INTEL_ARROWLAKE_U		IFM(6, 0xB5)

#define INTEL_FAM6_LUNARLAKE_M		0xBD
#define INTEL_LUNARLAKE_M		IFM(6, 0xBD)

/* "Small Core" Processors (Atom/E-Core) */

#define INTEL_FAM6_ATOM_BONNELL		0x1C /* Diamondville, Pineview */
#define INTEL_ATOM_BONNELL		IFM(6, 0x1C) /* Diamondville, Pineview */
#define INTEL_FAM6_ATOM_BONNELL_MID	0x26 /* Silverthorne, Lincroft */
#define INTEL_ATOM_BONNELL_MID		IFM(6, 0x26) /* Silverthorne, Lincroft */

#define INTEL_FAM6_ATOM_SALTWELL	0x36 /* Cedarview */
#define INTEL_ATOM_SALTWELL		IFM(6, 0x36) /* Cedarview */
#define INTEL_FAM6_ATOM_SALTWELL_MID	0x27 /* Penwell */
#define INTEL_ATOM_SALTWELL_MID		IFM(6, 0x27) /* Penwell */
#define INTEL_FAM6_ATOM_SALTWELL_TABLET	0x35 /* Cloverview */
#define INTEL_ATOM_SALTWELL_TABLET	IFM(6, 0x35) /* Cloverview */

#define INTEL_FAM6_ATOM_SILVERMONT	0x37 /* Bay Trail, Valleyview */
#define INTEL_ATOM_SILVERMONT		IFM(6, 0x37) /* Bay Trail, Valleyview */
#define INTEL_FAM6_ATOM_SILVERMONT_D	0x4D /* Avaton, Rangely */
#define INTEL_ATOM_SILVERMONT_D		IFM(6, 0x4D) /* Avaton, Rangely */
#define INTEL_FAM6_ATOM_SILVERMONT_MID	0x4A /* Merriefield */
#define INTEL_ATOM_SILVERMONT_MID	IFM(6, 0x4A) /* Merriefield */

#define INTEL_FAM6_ATOM_AIRMONT		0x4C /* Cherry Trail, Braswell */
#define INTEL_ATOM_AIRMONT		IFM(6, 0x4C) /* Cherry Trail, Braswell */
#define INTEL_FAM6_ATOM_AIRMONT_MID	0x5A /* Moorefield */
#define INTEL_ATOM_AIRMONT_MID		IFM(6, 0x5A) /* Moorefield */
#define INTEL_FAM6_ATOM_AIRMONT_NP	0x75 /* Lightning Mountain */
#define INTEL_ATOM_AIRMONT_NP		IFM(6, 0x75) /* Lightning Mountain */

#define INTEL_FAM6_ATOM_GOLDMONT	0x5C /* Apollo Lake */
#define INTEL_ATOM_GOLDMONT		IFM(6, 0x5C) /* Apollo Lake */
#define INTEL_FAM6_ATOM_GOLDMONT_D	0x5F /* Denverton */
#define INTEL_ATOM_GOLDMONT_D		IFM(6, 0x5F) /* Denverton */

/* Note: the micro-architecture is "Goldmont Plus" */
#define INTEL_FAM6_ATOM_GOLDMONT_PLUS	0x7A /* Gemini Lake */
#define INTEL_ATOM_GOLDMONT_PLUS	IFM(6, 0x7A) /* Gemini Lake */

#define INTEL_FAM6_ATOM_TREMONT_D	0x86 /* Jacobsville */
#define INTEL_ATOM_TREMONT_D		IFM(6, 0x86) /* Jacobsville */
#define INTEL_FAM6_ATOM_TREMONT		0x96 /* Elkhart Lake */
#define INTEL_ATOM_TREMONT		IFM(6, 0x96) /* Elkhart Lake */
#define INTEL_FAM6_ATOM_TREMONT_L	0x9C /* Jasper Lake */
#define INTEL_ATOM_TREMONT_L		IFM(6, 0x9C) /* Jasper Lake */

#define INTEL_FAM6_ATOM_GRACEMONT	0xBE /* Alderlake N */
#define INTEL_ATOM_GRACEMONT		IFM(6, 0xBE) /* Alderlake N */

#define INTEL_FAM6_ATOM_CRESTMONT_X	0xAF /* Sierra Forest */
#define INTEL_ATOM_CRESTMONT_X		IFM(6, 0xAF) /* Sierra Forest */
#define INTEL_FAM6_ATOM_CRESTMONT	0xB6 /* Grand Ridge */
#define INTEL_ATOM_CRESTMONT		IFM(6, 0xB6) /* Grand Ridge */

#define INTEL_FAM6_ATOM_DARKMONT_X	0xDD /* Clearwater Forest */
=======
#define INTEL_LAKEFIELD			IFM(6, 0x8A) /* Sunny Cove / Tremont */

#define INTEL_ALDERLAKE			IFM(6, 0x97) /* Golden Cove / Gracemont */
#define INTEL_ALDERLAKE_L		IFM(6, 0x9A) /* Golden Cove / Gracemont */

#define INTEL_RAPTORLAKE		IFM(6, 0xB7) /* Raptor Cove / Enhanced Gracemont */
#define INTEL_RAPTORLAKE_P		IFM(6, 0xBA)
#define INTEL_RAPTORLAKE_S		IFM(6, 0xBF)

#define INTEL_METEORLAKE		IFM(6, 0xAC)
#define INTEL_METEORLAKE_L		IFM(6, 0xAA)

#define INTEL_ARROWLAKE_H		IFM(6, 0xC5)
#define INTEL_ARROWLAKE			IFM(6, 0xC6)
#define INTEL_ARROWLAKE_U		IFM(6, 0xB5)

#define INTEL_LUNARLAKE_M		IFM(6, 0xBD)

#define INTEL_PANTHERLAKE_L		IFM(6, 0xCC)

/* "Small Core" Processors (Atom/E-Core) */

#define INTEL_ATOM_BONNELL		IFM(6, 0x1C) /* Diamondville, Pineview */
#define INTEL_ATOM_BONNELL_MID		IFM(6, 0x26) /* Silverthorne, Lincroft */

#define INTEL_ATOM_SALTWELL		IFM(6, 0x36) /* Cedarview */
#define INTEL_ATOM_SALTWELL_MID		IFM(6, 0x27) /* Penwell */
#define INTEL_ATOM_SALTWELL_TABLET	IFM(6, 0x35) /* Cloverview */

#define INTEL_ATOM_SILVERMONT		IFM(6, 0x37) /* Bay Trail, Valleyview */
#define INTEL_ATOM_SILVERMONT_D		IFM(6, 0x4D) /* Avaton, Rangely */
#define INTEL_ATOM_SILVERMONT_MID	IFM(6, 0x4A) /* Merriefield */

#define INTEL_ATOM_AIRMONT		IFM(6, 0x4C) /* Cherry Trail, Braswell */
#define INTEL_ATOM_AIRMONT_MID		IFM(6, 0x5A) /* Moorefield */
#define INTEL_ATOM_AIRMONT_NP		IFM(6, 0x75) /* Lightning Mountain */

#define INTEL_ATOM_GOLDMONT		IFM(6, 0x5C) /* Apollo Lake */
#define INTEL_ATOM_GOLDMONT_D		IFM(6, 0x5F) /* Denverton */

/* Note: the micro-architecture is "Goldmont Plus" */
#define INTEL_ATOM_GOLDMONT_PLUS	IFM(6, 0x7A) /* Gemini Lake */

#define INTEL_ATOM_TREMONT_D		IFM(6, 0x86) /* Jacobsville */
#define INTEL_ATOM_TREMONT		IFM(6, 0x96) /* Elkhart Lake */
#define INTEL_ATOM_TREMONT_L		IFM(6, 0x9C) /* Jasper Lake */

#define INTEL_ATOM_GRACEMONT		IFM(6, 0xBE) /* Alderlake N */

#define INTEL_ATOM_CRESTMONT_X		IFM(6, 0xAF) /* Sierra Forest */
#define INTEL_ATOM_CRESTMONT		IFM(6, 0xB6) /* Grand Ridge */

>>>>>>> a6ad5510
#define INTEL_ATOM_DARKMONT_X		IFM(6, 0xDD) /* Clearwater Forest */

/* Xeon Phi */

<<<<<<< HEAD
#define INTEL_FAM6_XEON_PHI_KNL		0x57 /* Knights Landing */
#define INTEL_XEON_PHI_KNL		IFM(6, 0x57) /* Knights Landing */
#define INTEL_FAM6_XEON_PHI_KNM		0x85 /* Knights Mill */
=======
#define INTEL_XEON_PHI_KNL		IFM(6, 0x57) /* Knights Landing */
>>>>>>> a6ad5510
#define INTEL_XEON_PHI_KNM		IFM(6, 0x85) /* Knights Mill */

/* Family 5 */
#define INTEL_FAM5_QUARK_X1000		0x09 /* Quark X1000 SoC */
#define INTEL_QUARK_X1000		IFM(5, 0x09) /* Quark X1000 SoC */
<<<<<<< HEAD
=======

/* Family 19 */
#define INTEL_PANTHERCOVE_X		IFM(19, 0x01) /* Diamond Rapids */
>>>>>>> a6ad5510

#endif /* _ASM_X86_INTEL_FAMILY_H */<|MERGE_RESOLUTION|>--- conflicted
+++ resolved
@@ -41,74 +41,6 @@
  */
 
 #define IFM(_fam, _model)	VFM_MAKE(X86_VENDOR_INTEL, _fam, _model)
-<<<<<<< HEAD
-
-/* Wildcard match for FAM6 so X86_MATCH_INTEL_FAM6_MODEL(ANY) works */
-#define INTEL_FAM6_ANY			X86_MODEL_ANY
-/* Wildcard match for FAM6 so X86_MATCH_VFM(ANY) works */
-#define INTEL_ANY			IFM(X86_FAMILY_ANY, X86_MODEL_ANY)
-
-#define INTEL_FAM6_CORE_YONAH		0x0E
-#define INTEL_CORE_YONAH		IFM(6, 0x0E)
-
-#define INTEL_FAM6_CORE2_MEROM		0x0F
-#define INTEL_CORE2_MEROM		IFM(6, 0x0F)
-#define INTEL_FAM6_CORE2_MEROM_L	0x16
-#define INTEL_CORE2_MEROM_L		IFM(6, 0x16)
-#define INTEL_FAM6_CORE2_PENRYN		0x17
-#define INTEL_CORE2_PENRYN		IFM(6, 0x17)
-#define INTEL_FAM6_CORE2_DUNNINGTON	0x1D
-#define INTEL_CORE2_DUNNINGTON		IFM(6, 0x1D)
-
-#define INTEL_FAM6_NEHALEM		0x1E
-#define INTEL_NEHALEM			IFM(6, 0x1E)
-#define INTEL_FAM6_NEHALEM_G		0x1F /* Auburndale / Havendale */
-#define INTEL_NEHALEM_G			IFM(6, 0x1F) /* Auburndale / Havendale */
-#define INTEL_FAM6_NEHALEM_EP		0x1A
-#define INTEL_NEHALEM_EP		IFM(6, 0x1A)
-#define INTEL_FAM6_NEHALEM_EX		0x2E
-#define INTEL_NEHALEM_EX		IFM(6, 0x2E)
-
-#define INTEL_FAM6_WESTMERE		0x25
-#define INTEL_WESTMERE			IFM(6, 0x25)
-#define INTEL_FAM6_WESTMERE_EP		0x2C
-#define INTEL_WESTMERE_EP		IFM(6, 0x2C)
-#define INTEL_FAM6_WESTMERE_EX		0x2F
-#define INTEL_WESTMERE_EX		IFM(6, 0x2F)
-
-#define INTEL_FAM6_SANDYBRIDGE		0x2A
-#define INTEL_SANDYBRIDGE		IFM(6, 0x2A)
-#define INTEL_FAM6_SANDYBRIDGE_X	0x2D
-#define INTEL_SANDYBRIDGE_X		IFM(6, 0x2D)
-#define INTEL_FAM6_IVYBRIDGE		0x3A
-#define INTEL_IVYBRIDGE			IFM(6, 0x3A)
-#define INTEL_FAM6_IVYBRIDGE_X		0x3E
-#define INTEL_IVYBRIDGE_X		IFM(6, 0x3E)
-
-#define INTEL_FAM6_HASWELL		0x3C
-#define INTEL_HASWELL			IFM(6, 0x3C)
-#define INTEL_FAM6_HASWELL_X		0x3F
-#define INTEL_HASWELL_X			IFM(6, 0x3F)
-#define INTEL_FAM6_HASWELL_L		0x45
-#define INTEL_HASWELL_L			IFM(6, 0x45)
-#define INTEL_FAM6_HASWELL_G		0x46
-#define INTEL_HASWELL_G			IFM(6, 0x46)
-
-#define INTEL_FAM6_BROADWELL		0x3D
-#define INTEL_BROADWELL			IFM(6, 0x3D)
-#define INTEL_FAM6_BROADWELL_G		0x47
-#define INTEL_BROADWELL_G		IFM(6, 0x47)
-#define INTEL_FAM6_BROADWELL_X		0x4F
-#define INTEL_BROADWELL_X		IFM(6, 0x4F)
-#define INTEL_FAM6_BROADWELL_D		0x56
-#define INTEL_BROADWELL_D		IFM(6, 0x56)
-
-#define INTEL_FAM6_SKYLAKE_L		0x4E	/* Sky Lake             */
-#define INTEL_SKYLAKE_L			IFM(6, 0x4E) /* Sky Lake */
-#define INTEL_FAM6_SKYLAKE		0x5E	/* Sky Lake             */
-#define INTEL_SKYLAKE			IFM(6, 0x5E) /* Sky Lake */
-#define INTEL_FAM6_SKYLAKE_X		0x55	/* Sky Lake             */
-=======
 
 /* Wildcard match so X86_MATCH_VFM(ANY) works */
 #define INTEL_ANY			IFM(X86_FAMILY_ANY, X86_MODEL_ANY)
@@ -148,62 +80,15 @@
 
 #define INTEL_SKYLAKE_L			IFM(6, 0x4E) /* Sky Lake */
 #define INTEL_SKYLAKE			IFM(6, 0x5E) /* Sky Lake */
->>>>>>> a6ad5510
 #define INTEL_SKYLAKE_X			IFM(6, 0x55) /* Sky Lake */
 /*                 CASCADELAKE_X	0x55	   Sky Lake -- s: 7     */
 /*                 COOPERLAKE_X		0x55	   Sky Lake -- s: 11    */
 
-<<<<<<< HEAD
-#define INTEL_FAM6_KABYLAKE_L		0x8E	/* Sky Lake             */
-=======
->>>>>>> a6ad5510
 #define INTEL_KABYLAKE_L		IFM(6, 0x8E) /* Sky Lake */
 /*                 AMBERLAKE_L		0x8E	   Sky Lake -- s: 9     */
 /*                 COFFEELAKE_L		0x8E	   Sky Lake -- s: 10    */
 /*                 WHISKEYLAKE_L	0x8E       Sky Lake -- s: 11,12 */
 
-<<<<<<< HEAD
-#define INTEL_FAM6_KABYLAKE		0x9E	/* Sky Lake             */
-#define INTEL_KABYLAKE			IFM(6, 0x9E) /* Sky Lake */
-/*                 COFFEELAKE		0x9E	   Sky Lake -- s: 10-13 */
-
-#define INTEL_FAM6_COMETLAKE		0xA5	/* Sky Lake             */
-#define INTEL_COMETLAKE			IFM(6, 0xA5) /* Sky Lake */
-#define INTEL_FAM6_COMETLAKE_L		0xA6	/* Sky Lake             */
-#define INTEL_COMETLAKE_L		IFM(6, 0xA6) /* Sky Lake */
-
-#define INTEL_FAM6_CANNONLAKE_L		0x66	/* Palm Cove */
-#define INTEL_CANNONLAKE_L		IFM(6, 0x66) /* Palm Cove */
-
-#define INTEL_FAM6_ICELAKE_X		0x6A	/* Sunny Cove */
-#define INTEL_ICELAKE_X			IFM(6, 0x6A) /* Sunny Cove */
-#define INTEL_FAM6_ICELAKE_D		0x6C	/* Sunny Cove */
-#define INTEL_ICELAKE_D			IFM(6, 0x6C) /* Sunny Cove */
-#define INTEL_FAM6_ICELAKE		0x7D	/* Sunny Cove */
-#define INTEL_ICELAKE			IFM(6, 0x7D) /* Sunny Cove */
-#define INTEL_FAM6_ICELAKE_L		0x7E	/* Sunny Cove */
-#define INTEL_ICELAKE_L			IFM(6, 0x7E) /* Sunny Cove */
-#define INTEL_FAM6_ICELAKE_NNPI		0x9D	/* Sunny Cove */
-#define INTEL_ICELAKE_NNPI		IFM(6, 0x9D) /* Sunny Cove */
-
-#define INTEL_FAM6_ROCKETLAKE		0xA7	/* Cypress Cove */
-#define INTEL_ROCKETLAKE		IFM(6, 0xA7) /* Cypress Cove */
-
-#define INTEL_FAM6_TIGERLAKE_L		0x8C	/* Willow Cove */
-#define INTEL_TIGERLAKE_L		IFM(6, 0x8C) /* Willow Cove */
-#define INTEL_FAM6_TIGERLAKE		0x8D	/* Willow Cove */
-#define INTEL_TIGERLAKE			IFM(6, 0x8D) /* Willow Cove */
-
-#define INTEL_FAM6_SAPPHIRERAPIDS_X	0x8F	/* Golden Cove */
-#define INTEL_SAPPHIRERAPIDS_X		IFM(6, 0x8F) /* Golden Cove */
-
-#define INTEL_FAM6_EMERALDRAPIDS_X	0xCF
-#define INTEL_EMERALDRAPIDS_X		IFM(6, 0xCF)
-
-#define INTEL_FAM6_GRANITERAPIDS_X	0xAD
-#define INTEL_GRANITERAPIDS_X		IFM(6, 0xAD)
-#define INTEL_FAM6_GRANITERAPIDS_D	0xAE
-=======
 #define INTEL_KABYLAKE			IFM(6, 0x9E) /* Sky Lake */
 /*                 COFFEELAKE		0x9E	   Sky Lake -- s: 10-13 */
 
@@ -228,96 +113,10 @@
 #define INTEL_EMERALDRAPIDS_X		IFM(6, 0xCF)
 
 #define INTEL_GRANITERAPIDS_X		IFM(6, 0xAD)
->>>>>>> a6ad5510
 #define INTEL_GRANITERAPIDS_D		IFM(6, 0xAE)
 
 /* "Hybrid" Processors (P-Core/E-Core) */
 
-<<<<<<< HEAD
-#define INTEL_FAM6_LAKEFIELD		0x8A	/* Sunny Cove / Tremont */
-#define INTEL_LAKEFIELD			IFM(6, 0x8A) /* Sunny Cove / Tremont */
-
-#define INTEL_FAM6_ALDERLAKE		0x97	/* Golden Cove / Gracemont */
-#define INTEL_ALDERLAKE			IFM(6, 0x97) /* Golden Cove / Gracemont */
-#define INTEL_FAM6_ALDERLAKE_L		0x9A	/* Golden Cove / Gracemont */
-#define INTEL_ALDERLAKE_L		IFM(6, 0x9A) /* Golden Cove / Gracemont */
-
-#define INTEL_FAM6_RAPTORLAKE		0xB7	/* Raptor Cove / Enhanced Gracemont */
-#define INTEL_RAPTORLAKE		IFM(6, 0xB7) /* Raptor Cove / Enhanced Gracemont */
-#define INTEL_FAM6_RAPTORLAKE_P		0xBA
-#define INTEL_RAPTORLAKE_P		IFM(6, 0xBA)
-#define INTEL_FAM6_RAPTORLAKE_S		0xBF
-#define INTEL_RAPTORLAKE_S		IFM(6, 0xBF)
-
-#define INTEL_FAM6_METEORLAKE		0xAC
-#define INTEL_METEORLAKE		IFM(6, 0xAC)
-#define INTEL_FAM6_METEORLAKE_L		0xAA
-#define INTEL_METEORLAKE_L		IFM(6, 0xAA)
-
-#define INTEL_FAM6_ARROWLAKE_H		0xC5
-#define INTEL_ARROWLAKE_H		IFM(6, 0xC5)
-#define INTEL_FAM6_ARROWLAKE		0xC6
-#define INTEL_ARROWLAKE			IFM(6, 0xC6)
-#define INTEL_FAM6_ARROWLAKE_U		0xB5
-#define INTEL_ARROWLAKE_U		IFM(6, 0xB5)
-
-#define INTEL_FAM6_LUNARLAKE_M		0xBD
-#define INTEL_LUNARLAKE_M		IFM(6, 0xBD)
-
-/* "Small Core" Processors (Atom/E-Core) */
-
-#define INTEL_FAM6_ATOM_BONNELL		0x1C /* Diamondville, Pineview */
-#define INTEL_ATOM_BONNELL		IFM(6, 0x1C) /* Diamondville, Pineview */
-#define INTEL_FAM6_ATOM_BONNELL_MID	0x26 /* Silverthorne, Lincroft */
-#define INTEL_ATOM_BONNELL_MID		IFM(6, 0x26) /* Silverthorne, Lincroft */
-
-#define INTEL_FAM6_ATOM_SALTWELL	0x36 /* Cedarview */
-#define INTEL_ATOM_SALTWELL		IFM(6, 0x36) /* Cedarview */
-#define INTEL_FAM6_ATOM_SALTWELL_MID	0x27 /* Penwell */
-#define INTEL_ATOM_SALTWELL_MID		IFM(6, 0x27) /* Penwell */
-#define INTEL_FAM6_ATOM_SALTWELL_TABLET	0x35 /* Cloverview */
-#define INTEL_ATOM_SALTWELL_TABLET	IFM(6, 0x35) /* Cloverview */
-
-#define INTEL_FAM6_ATOM_SILVERMONT	0x37 /* Bay Trail, Valleyview */
-#define INTEL_ATOM_SILVERMONT		IFM(6, 0x37) /* Bay Trail, Valleyview */
-#define INTEL_FAM6_ATOM_SILVERMONT_D	0x4D /* Avaton, Rangely */
-#define INTEL_ATOM_SILVERMONT_D		IFM(6, 0x4D) /* Avaton, Rangely */
-#define INTEL_FAM6_ATOM_SILVERMONT_MID	0x4A /* Merriefield */
-#define INTEL_ATOM_SILVERMONT_MID	IFM(6, 0x4A) /* Merriefield */
-
-#define INTEL_FAM6_ATOM_AIRMONT		0x4C /* Cherry Trail, Braswell */
-#define INTEL_ATOM_AIRMONT		IFM(6, 0x4C) /* Cherry Trail, Braswell */
-#define INTEL_FAM6_ATOM_AIRMONT_MID	0x5A /* Moorefield */
-#define INTEL_ATOM_AIRMONT_MID		IFM(6, 0x5A) /* Moorefield */
-#define INTEL_FAM6_ATOM_AIRMONT_NP	0x75 /* Lightning Mountain */
-#define INTEL_ATOM_AIRMONT_NP		IFM(6, 0x75) /* Lightning Mountain */
-
-#define INTEL_FAM6_ATOM_GOLDMONT	0x5C /* Apollo Lake */
-#define INTEL_ATOM_GOLDMONT		IFM(6, 0x5C) /* Apollo Lake */
-#define INTEL_FAM6_ATOM_GOLDMONT_D	0x5F /* Denverton */
-#define INTEL_ATOM_GOLDMONT_D		IFM(6, 0x5F) /* Denverton */
-
-/* Note: the micro-architecture is "Goldmont Plus" */
-#define INTEL_FAM6_ATOM_GOLDMONT_PLUS	0x7A /* Gemini Lake */
-#define INTEL_ATOM_GOLDMONT_PLUS	IFM(6, 0x7A) /* Gemini Lake */
-
-#define INTEL_FAM6_ATOM_TREMONT_D	0x86 /* Jacobsville */
-#define INTEL_ATOM_TREMONT_D		IFM(6, 0x86) /* Jacobsville */
-#define INTEL_FAM6_ATOM_TREMONT		0x96 /* Elkhart Lake */
-#define INTEL_ATOM_TREMONT		IFM(6, 0x96) /* Elkhart Lake */
-#define INTEL_FAM6_ATOM_TREMONT_L	0x9C /* Jasper Lake */
-#define INTEL_ATOM_TREMONT_L		IFM(6, 0x9C) /* Jasper Lake */
-
-#define INTEL_FAM6_ATOM_GRACEMONT	0xBE /* Alderlake N */
-#define INTEL_ATOM_GRACEMONT		IFM(6, 0xBE) /* Alderlake N */
-
-#define INTEL_FAM6_ATOM_CRESTMONT_X	0xAF /* Sierra Forest */
-#define INTEL_ATOM_CRESTMONT_X		IFM(6, 0xAF) /* Sierra Forest */
-#define INTEL_FAM6_ATOM_CRESTMONT	0xB6 /* Grand Ridge */
-#define INTEL_ATOM_CRESTMONT		IFM(6, 0xB6) /* Grand Ridge */
-
-#define INTEL_FAM6_ATOM_DARKMONT_X	0xDD /* Clearwater Forest */
-=======
 #define INTEL_LAKEFIELD			IFM(6, 0x8A) /* Sunny Cove / Tremont */
 
 #define INTEL_ALDERLAKE			IFM(6, 0x97) /* Golden Cove / Gracemont */
@@ -370,28 +169,18 @@
 #define INTEL_ATOM_CRESTMONT_X		IFM(6, 0xAF) /* Sierra Forest */
 #define INTEL_ATOM_CRESTMONT		IFM(6, 0xB6) /* Grand Ridge */
 
->>>>>>> a6ad5510
 #define INTEL_ATOM_DARKMONT_X		IFM(6, 0xDD) /* Clearwater Forest */
 
 /* Xeon Phi */
 
-<<<<<<< HEAD
-#define INTEL_FAM6_XEON_PHI_KNL		0x57 /* Knights Landing */
 #define INTEL_XEON_PHI_KNL		IFM(6, 0x57) /* Knights Landing */
-#define INTEL_FAM6_XEON_PHI_KNM		0x85 /* Knights Mill */
-=======
-#define INTEL_XEON_PHI_KNL		IFM(6, 0x57) /* Knights Landing */
->>>>>>> a6ad5510
 #define INTEL_XEON_PHI_KNM		IFM(6, 0x85) /* Knights Mill */
 
 /* Family 5 */
 #define INTEL_FAM5_QUARK_X1000		0x09 /* Quark X1000 SoC */
 #define INTEL_QUARK_X1000		IFM(5, 0x09) /* Quark X1000 SoC */
-<<<<<<< HEAD
-=======
 
 /* Family 19 */
 #define INTEL_PANTHERCOVE_X		IFM(19, 0x01) /* Diamond Rapids */
->>>>>>> a6ad5510
 
 #endif /* _ASM_X86_INTEL_FAMILY_H */