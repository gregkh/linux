--- conflicted
+++ resolved
@@ -187,11 +187,8 @@
 
 	if (xen_initial_domain())
 		xen_set_mtrr_data();
-<<<<<<< HEAD
-=======
 	else
 		mtrr_overwrite_state(NULL, 0, MTRR_TYPE_WRBACK);
->>>>>>> 238589d0
 }
 
 static void __init xen_pv_guest_late_init(void)
