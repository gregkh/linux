--- conflicted
+++ resolved
@@ -413,11 +413,7 @@
 	unsigned long addr, old_addr = 0;
 	void *kaddr;
 	unsigned long count = 0;
-<<<<<<< HEAD
-	unsigned long flags;
-=======
 	unsigned long i, nr, flags;
->>>>>>> 98817289
 	pgoff_t pgoff;
 
 	if (mapping && !mapping_mapped(mapping)) {
@@ -443,13 +439,6 @@
 	 * on machines that support equivalent aliasing
 	 */
 	flush_dcache_mmap_lock_irqsave(mapping, flags);
-<<<<<<< HEAD
-	vma_interval_tree_foreach(mpnt, &mapping->i_mmap, pgoff, pgoff) {
-		offset = (pgoff - mpnt->vm_pgoff) << PAGE_SHIFT;
-		addr = mpnt->vm_start + offset;
-		if (parisc_requires_coherency()) {
-			pte_t *ptep;
-=======
 	vma_interval_tree_foreach(vma, &mapping->i_mmap, pgoff, pgoff + nr - 1) {
 		unsigned long offset = pgoff - vma->vm_pgoff;
 		unsigned long pfn = folio_pfn(folio);
@@ -464,7 +453,6 @@
 		}
 		if (addr + nr * PAGE_SIZE > vma->vm_end)
 			nr = (vma->vm_end - addr) / PAGE_SIZE;
->>>>>>> 98817289
 
 		if (parisc_requires_coherency()) {
 			for (i = 0; i < nr; i++) {
