--- conflicted
+++ resolved
@@ -1502,11 +1502,8 @@
 		goto out_off;
 	}
 
-<<<<<<< HEAD
-=======
 	ctx.fpb_offset = find_fpb_offset(prog);
 
->>>>>>> d60c95ef
 	/*
 	 * 1. Initial fake pass to compute ctx->idx and ctx->offset.
 	 *
@@ -1627,12 +1624,8 @@
 
 void *bpf_jit_alloc_exec(unsigned long size)
 {
-<<<<<<< HEAD
-	return vmalloc(size);
-=======
 	/* Memory is intended to be executable, reset the pointer tag. */
 	return kasan_reset_tag(vmalloc(size));
->>>>>>> d60c95ef
 }
 
 void bpf_jit_free_exec(void *addr)
