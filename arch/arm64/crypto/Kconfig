# SPDX-License-Identifier: GPL-2.0

menu "Accelerated Cryptographic Algorithms for CPU (arm64)"

config CRYPTO_GHASH_ARM64_CE
	tristate "Hash functions: GHASH (ARMv8 Crypto Extensions)"
	depends on KERNEL_MODE_NEON
	select CRYPTO_HASH
	select CRYPTO_GF128MUL
	select CRYPTO_LIB_AES
	select CRYPTO_AEAD
	help
	  GCM GHASH function (NIST SP800-38D)

	  Architecture: arm64 using:
	  - ARMv8 Crypto Extensions

config CRYPTO_NHPOLY1305_NEON
	tristate "Hash functions: NHPoly1305 (NEON)"
	depends on KERNEL_MODE_NEON
	select CRYPTO_NHPOLY1305
	help
	  NHPoly1305 hash function (Adiantum)

	  Architecture: arm64 using:
	  - NEON (Advanced SIMD) extensions

config CRYPTO_POLY1305_NEON
	tristate "Hash functions: Poly1305 (NEON)"
	depends on KERNEL_MODE_NEON
	select CRYPTO_HASH
	select CRYPTO_ARCH_HAVE_LIB_POLY1305
	help
	  Poly1305 authenticator algorithm (RFC7539)

	  Architecture: arm64 using:
	  - NEON (Advanced SIMD) extensions

config CRYPTO_SHA1_ARM64_CE
	tristate "Hash functions: SHA-1 (ARMv8 Crypto Extensions)"
	depends on KERNEL_MODE_NEON
	select CRYPTO_HASH
	select CRYPTO_SHA1
	help
	  SHA-1 secure hash algorithm (FIPS 180)

	  Architecture: arm64 using:
	  - ARMv8 Crypto Extensions

config CRYPTO_SHA256_ARM64
	tristate "Hash functions: SHA-224 and SHA-256"
	select CRYPTO_HASH
	help
	  SHA-224 and SHA-256 secure hash algorithms (FIPS 180)

	  Architecture: arm64

config CRYPTO_SHA2_ARM64_CE
	tristate "Hash functions: SHA-224 and SHA-256 (ARMv8 Crypto Extensions)"
	depends on KERNEL_MODE_NEON
	select CRYPTO_HASH
	select CRYPTO_SHA256_ARM64
	help
	  SHA-224 and SHA-256 secure hash algorithms (FIPS 180)

	  Architecture: arm64 using:
	  - ARMv8 Crypto Extensions

config CRYPTO_SHA512_ARM64
	tristate "Hash functions: SHA-384 and SHA-512"
	select CRYPTO_HASH
	help
	  SHA-384 and SHA-512 secure hash algorithms (FIPS 180)

	  Architecture: arm64

config CRYPTO_SHA512_ARM64_CE
	tristate "Hash functions: SHA-384 and SHA-512 (ARMv8 Crypto Extensions)"
	depends on KERNEL_MODE_NEON
	select CRYPTO_HASH
	select CRYPTO_SHA512_ARM64
	help
	  SHA-384 and SHA-512 secure hash algorithms (FIPS 180)

	  Architecture: arm64 using:
	  - ARMv8 Crypto Extensions

config CRYPTO_SHA3_ARM64
	tristate "Hash functions: SHA-3 (ARMv8.2 Crypto Extensions)"
	depends on KERNEL_MODE_NEON
	select CRYPTO_HASH
	select CRYPTO_SHA3
	help
	  SHA-3 secure hash algorithms (FIPS 202)

	  Architecture: arm64 using:
	  - ARMv8.2 Crypto Extensions

config CRYPTO_SM3_NEON
	tristate "Hash functions: SM3 (NEON)"
	depends on KERNEL_MODE_NEON
	select CRYPTO_HASH
	select CRYPTO_SM3
	help
	  SM3 (ShangMi 3) secure hash function (OSCCA GM/T 0004-2012)

	  Architecture: arm64 using:
	  - NEON (Advanced SIMD) extensions

config CRYPTO_SM3_ARM64_CE
	tristate "Hash functions: SM3 (ARMv8.2 Crypto Extensions)"
	depends on KERNEL_MODE_NEON
	select CRYPTO_HASH
<<<<<<< HEAD
	select CRYPTO_GF128MUL
	select CRYPTO_LIB_AES
	select CRYPTO_AEAD
=======
	select CRYPTO_SM3
	help
	  SM3 (ShangMi 3) secure hash function (OSCCA GM/T 0004-2012)
>>>>>>> d60c95ef

	  Architecture: arm64 using:
	  - ARMv8.2 Crypto Extensions

config CRYPTO_POLYVAL_ARM64_CE
	tristate "Hash functions: POLYVAL (ARMv8 Crypto Extensions)"
	depends on KERNEL_MODE_NEON
	select CRYPTO_POLYVAL
	help
	  POLYVAL hash function for HCTR2

	  Architecture: arm64 using:
	  - ARMv8 Crypto Extensions

config CRYPTO_AES_ARM64
	tristate "Ciphers: AES, modes: ECB, CBC, CTR, CTS, XCTR, XTS"
	select CRYPTO_AES
	help
	  Block ciphers: AES cipher algorithms (FIPS-197)
	  Length-preserving ciphers: AES with ECB, CBC, CTR, CTS,
	    XCTR, and XTS modes
	  AEAD cipher: AES with CBC, ESSIV, and SHA-256
	    for fscrypt and dm-crypt

	  Architecture: arm64

config CRYPTO_AES_ARM64_CE
	tristate "Ciphers: AES (ARMv8 Crypto Extensions)"
	depends on ARM64 && KERNEL_MODE_NEON
	select CRYPTO_ALGAPI
	select CRYPTO_LIB_AES
	help
	  Block ciphers: AES cipher algorithms (FIPS-197)

	  Architecture: arm64 using:
	  - ARMv8 Crypto Extensions

config CRYPTO_AES_ARM64_CE_BLK
	tristate "Ciphers: AES, modes: ECB/CBC/CTR/XTS (ARMv8 Crypto Extensions)"
	depends on KERNEL_MODE_NEON
	select CRYPTO_SKCIPHER
	select CRYPTO_AES_ARM64_CE
	help
	  Length-preserving ciphers: AES cipher algorithms (FIPS-197)
	  with block cipher modes:
	  - ECB (Electronic Codebook) mode (NIST SP800-38A)
	  - CBC (Cipher Block Chaining) mode (NIST SP800-38A)
	  - CTR (Counter) mode (NIST SP800-38A)
	  - XTS (XOR Encrypt XOR with ciphertext stealing) mode (NIST SP800-38E
	    and IEEE 1619)

	  Architecture: arm64 using:
	  - ARMv8 Crypto Extensions

config CRYPTO_AES_ARM64_NEON_BLK
	tristate "Ciphers: AES, modes: ECB/CBC/CTR/XTS (NEON)"
	depends on KERNEL_MODE_NEON
	select CRYPTO_SKCIPHER
	select CRYPTO_LIB_AES
	help
	  Length-preserving ciphers: AES cipher algorithms (FIPS-197)
	  with block cipher modes:
	  - ECB (Electronic Codebook) mode (NIST SP800-38A)
	  - CBC (Cipher Block Chaining) mode (NIST SP800-38A)
	  - CTR (Counter) mode (NIST SP800-38A)
	  - XTS (XOR Encrypt XOR with ciphertext stealing) mode (NIST SP800-38E
	    and IEEE 1619)

	  Architecture: arm64 using:
	  - NEON (Advanced SIMD) extensions

config CRYPTO_CHACHA20_NEON
	tristate "Ciphers: ChaCha (NEON)"
	depends on KERNEL_MODE_NEON
	select CRYPTO_SKCIPHER
	select CRYPTO_LIB_CHACHA_GENERIC
	select CRYPTO_ARCH_HAVE_LIB_CHACHA
	help
	  Length-preserving ciphers: ChaCha20, XChaCha20, and XChaCha12
	  stream cipher algorithms

	  Architecture: arm64 using:
	  - NEON (Advanced SIMD) extensions

config CRYPTO_AES_ARM64_BS
	tristate "Ciphers: AES, modes: ECB/CBC/CTR/XCTR/XTS modes (bit-sliced NEON)"
	depends on KERNEL_MODE_NEON
	select CRYPTO_SKCIPHER
	select CRYPTO_AES_ARM64_NEON_BLK
	select CRYPTO_LIB_AES
	help
	  Length-preserving ciphers: AES cipher algorithms (FIPS-197)
	  with block cipher modes:
	  - ECB (Electronic Codebook) mode (NIST SP800-38A)
	  - CBC (Cipher Block Chaining) mode (NIST SP800-38A)
	  - CTR (Counter) mode (NIST SP800-38A)
	  - XCTR mode for HCTR2
	  - XTS (XOR Encrypt XOR with ciphertext stealing) mode (NIST SP800-38E
	    and IEEE 1619)

	  Architecture: arm64 using:
	  - bit-sliced algorithm
	  - NEON (Advanced SIMD) extensions

config CRYPTO_SM4_ARM64_CE
	tristate "Ciphers: SM4 (ARMv8.2 Crypto Extensions)"
	depends on KERNEL_MODE_NEON
	select CRYPTO_ALGAPI
	select CRYPTO_SM4
	help
	  Block ciphers: SM4 cipher algorithms (OSCCA GB/T 32907-2016)

	  Architecture: arm64 using:
	  - ARMv8.2 Crypto Extensions
	  - NEON (Advanced SIMD) extensions

config CRYPTO_SM4_ARM64_CE_BLK
	tristate "Ciphers: SM4, modes: ECB/CBC/CFB/CTR (ARMv8 Crypto Extensions)"
	depends on KERNEL_MODE_NEON
	select CRYPTO_SKCIPHER
	select CRYPTO_SM4
	help
	  Length-preserving ciphers: SM4 cipher algorithms (OSCCA GB/T 32907-2016)
	  with block cipher modes:
	  - ECB (Electronic Codebook) mode (NIST SP800-38A)
	  - CBC (Cipher Block Chaining) mode (NIST SP800-38A)
	  - CFB (Cipher Feedback) mode (NIST SP800-38A)
	  - CTR (Counter) mode (NIST SP800-38A)

	  Architecture: arm64 using:
	  - ARMv8 Crypto Extensions
	  - NEON (Advanced SIMD) extensions

config CRYPTO_SM4_ARM64_NEON_BLK
	tristate "Ciphers: SM4, modes: ECB/CBC/CFB/CTR (NEON)"
	depends on KERNEL_MODE_NEON
	select CRYPTO_SKCIPHER
	select CRYPTO_SM4
	help
	  Length-preserving ciphers: SM4 cipher algorithms (OSCCA GB/T 32907-2016)
	  with block cipher modes:
	  - ECB (Electronic Codebook) mode (NIST SP800-38A)
	  - CBC (Cipher Block Chaining) mode (NIST SP800-38A)
	  - CFB (Cipher Feedback) mode (NIST SP800-38A)
	  - CTR (Counter) mode (NIST SP800-38A)

	  Architecture: arm64 using:
	  - NEON (Advanced SIMD) extensions

config CRYPTO_AES_ARM64_CE_CCM
	tristate "AEAD cipher: AES in CCM mode (ARMv8 Crypto Extensions)"
	depends on ARM64 && KERNEL_MODE_NEON
	select CRYPTO_ALGAPI
	select CRYPTO_AES_ARM64_CE
	select CRYPTO_AEAD
	select CRYPTO_LIB_AES
	help
	  AEAD cipher: AES cipher algorithms (FIPS-197) with
	  CCM (Counter with Cipher Block Chaining-Message Authentication Code)
	  authenticated encryption mode (NIST SP800-38C)

	  Architecture: arm64 using:
	  - ARMv8 Crypto Extensions
	  - NEON (Advanced SIMD) extensions

config CRYPTO_CRCT10DIF_ARM64_CE
	tristate "CRCT10DIF (PMULL)"
	depends on KERNEL_MODE_NEON && CRC_T10DIF
	select CRYPTO_HASH
	help
	  CRC16 CRC algorithm used for the T10 (SCSI) Data Integrity Field (DIF)

	  Architecture: arm64 using
	  - PMULL (Polynomial Multiply Long) instructions

endmenu
<|MERGE_RESOLUTION|>--- conflicted
+++ resolved
@@ -111,15 +111,9 @@
 	tristate "Hash functions: SM3 (ARMv8.2 Crypto Extensions)"
 	depends on KERNEL_MODE_NEON
 	select CRYPTO_HASH
-<<<<<<< HEAD
-	select CRYPTO_GF128MUL
-	select CRYPTO_LIB_AES
-	select CRYPTO_AEAD
-=======
 	select CRYPTO_SM3
 	help
 	  SM3 (ShangMi 3) secure hash function (OSCCA GM/T 0004-2012)
->>>>>>> d60c95ef
 
 	  Architecture: arm64 using:
 	  - ARMv8.2 Crypto Extensions
