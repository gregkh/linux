// SPDX-License-Identifier: GPL-2.0-only
/*
 * arch/arm64/kernel/ftrace.c
 *
 * Copyright (C) 2013 Linaro Limited
 * Author: AKASHI Takahiro <takahiro.akashi@linaro.org>
 */

#include <linux/ftrace.h>
#include <linux/module.h>
#include <linux/swab.h>
#include <linux/uaccess.h>

#include <asm/cacheflush.h>
#include <asm/debug-monitors.h>
#include <asm/ftrace.h>
#include <asm/insn.h>
#include <asm/patching.h>

#ifdef CONFIG_DYNAMIC_FTRACE
/*
 * Replace a single instruction, which may be a branch or NOP.
 * If @validate == true, a replaced instruction is checked against 'old'.
 */
static int ftrace_modify_code(unsigned long pc, u32 old, u32 new,
			      bool validate)
{
	u32 replaced;

	/*
	 * Note:
	 * We are paranoid about modifying text, as if a bug were to happen, it
	 * could cause us to read or write to someplace that could cause harm.
	 * Carefully read and modify the code with aarch64_insn_*() which uses
	 * probe_kernel_*(), and make sure what we read is what we expected it
	 * to be before modifying it.
	 */
	if (validate) {
		if (aarch64_insn_read((void *)pc, &replaced))
			return -EFAULT;

		if (replaced != old)
			return -EINVAL;
	}
	if (aarch64_insn_patch_text_nosync((void *)pc, new))
		return -EPERM;

	return 0;
}

/*
 * Replace tracer function in ftrace_caller()
 */
int ftrace_update_ftrace_func(ftrace_func_t func)
{
	unsigned long pc;
	u32 new;

	pc = (unsigned long)ftrace_call;
	new = aarch64_insn_gen_branch_imm(pc, (unsigned long)func,
					  AARCH64_INSN_BRANCH_LINK);

	return ftrace_modify_code(pc, 0, new, false);
}

static struct plt_entry *get_ftrace_plt(struct module *mod, unsigned long addr)
{
#ifdef CONFIG_ARM64_MODULE_PLTS
	struct plt_entry *plt = mod->arch.ftrace_trampolines;

	if (addr == FTRACE_ADDR)
		return &plt[FTRACE_PLT_IDX];
	if (addr == FTRACE_REGS_ADDR &&
	    IS_ENABLED(CONFIG_DYNAMIC_FTRACE_WITH_REGS))
		return &plt[FTRACE_REGS_PLT_IDX];
#endif
	return NULL;
}

/*
 * Find the address the callsite must branch to in order to reach '*addr'.
 *
 * Due to the limited range of 'BL' instructions, modules may be placed too far
 * away to branch directly and must use a PLT.
 *
 * Returns true when '*addr' contains a reachable target address, or has been
 * modified to contain a PLT address. Returns false otherwise.
 */
static bool ftrace_find_callable_addr(struct dyn_ftrace *rec,
				      struct module *mod,
				      unsigned long *addr)
{
	unsigned long pc = rec->ip;
	long offset = (long)*addr - (long)pc;
	struct plt_entry *plt;

	/*
	 * When the target is within range of the 'BL' instruction, use 'addr'
	 * as-is and branch to that directly.
	 */
	if (offset >= -SZ_128M && offset < SZ_128M)
		return true;

	/*
	 * When the target is outside of the range of a 'BL' instruction, we
	 * must use a PLT to reach it. We can only place PLTs for modules, and
	 * only when module PLT support is built-in.
	 */
	if (!IS_ENABLED(CONFIG_ARM64_MODULE_PLTS))
		return false;

	/*
	 * 'mod' is only set at module load time, but if we end up
	 * dealing with an out-of-range condition, we can assume it
	 * is due to a module being loaded far away from the kernel.
	 *
	 * NOTE: __module_text_address() must be called with preemption
	 * disabled, but we can rely on ftrace_lock to ensure that 'mod'
	 * retains its validity throughout the remainder of this code.
	 */
	if (!mod) {
		preempt_disable();
		mod = __module_text_address(pc);
		preempt_enable();
	}

	if (WARN_ON(!mod))
		return false;

	plt = get_ftrace_plt(mod, *addr);
	if (!plt) {
		pr_err("ftrace: no module PLT for %ps\n", (void *)*addr);
		return false;
	}

	*addr = (unsigned long)plt;
	return true;
}

/*
 * Turn on the call to ftrace_caller() in instrumented function
 */
int ftrace_make_call(struct dyn_ftrace *rec, unsigned long addr)
{
	unsigned long pc = rec->ip;
	u32 old, new;

	if (!ftrace_find_callable_addr(rec, NULL, &addr))
		return -EINVAL;

	old = aarch64_insn_gen_nop();
	new = aarch64_insn_gen_branch_imm(pc, addr, AARCH64_INSN_BRANCH_LINK);

	return ftrace_modify_code(pc, old, new, true);
}

#ifdef CONFIG_DYNAMIC_FTRACE_WITH_REGS
int ftrace_modify_call(struct dyn_ftrace *rec, unsigned long old_addr,
			unsigned long addr)
{
	unsigned long pc = rec->ip;
	u32 old, new;

	if (!ftrace_find_callable_addr(rec, NULL, &old_addr))
		return -EINVAL;
	if (!ftrace_find_callable_addr(rec, NULL, &addr))
		return -EINVAL;

	old = aarch64_insn_gen_branch_imm(pc, old_addr,
					  AARCH64_INSN_BRANCH_LINK);
	new = aarch64_insn_gen_branch_imm(pc, addr, AARCH64_INSN_BRANCH_LINK);

	return ftrace_modify_code(pc, old, new, true);
}

/*
 * The compiler has inserted two NOPs before the regular function prologue.
 * All instrumented functions follow the AAPCS, so x0-x8 and x19-x30 are live,
 * and x9-x18 are free for our use.
 *
 * At runtime we want to be able to swing a single NOP <-> BL to enable or
 * disable the ftrace call. The BL requires us to save the original LR value,
 * so here we insert a <MOV X9, LR> over the first NOP so the instructions
 * before the regular prologue are:
 *
 * | Compiled | Disabled   | Enabled    |
 * +----------+------------+------------+
 * | NOP      | MOV X9, LR | MOV X9, LR |
 * | NOP      | NOP        | BL <entry> |
 *
 * The LR value will be recovered by ftrace_regs_entry, and restored into LR
 * before returning to the regular function prologue. When a function is not
 * being traced, the MOV is not harmful given x9 is not live per the AAPCS.
 *
 * Note: ftrace_process_locs() has pre-adjusted rec->ip to be the address of
 * the BL.
 */
int ftrace_init_nop(struct module *mod, struct dyn_ftrace *rec)
{
	unsigned long pc = rec->ip - AARCH64_INSN_SIZE;
	u32 old, new;

	old = aarch64_insn_gen_nop();
	new = aarch64_insn_gen_move_reg(AARCH64_INSN_REG_9,
					AARCH64_INSN_REG_LR,
					AARCH64_INSN_VARIANT_64BIT);
	return ftrace_modify_code(pc, old, new, true);
}
#endif

/*
 * Turn off the call to ftrace_caller() in instrumented function
 */
int ftrace_make_nop(struct module *mod, struct dyn_ftrace *rec,
		    unsigned long addr)
{
	unsigned long pc = rec->ip;
	u32 old = 0, new;

	new = aarch64_insn_gen_nop();

	/*
	 * When using mcount, callsites in modules may have been initalized to
	 * call an arbitrary module PLT (which redirects to the _mcount stub)
	 * rather than the ftrace PLT we'll use at runtime (which redirects to
	 * the ftrace trampoline). We can ignore the old PLT when initializing
	 * the callsite.
	 *
	 * Note: 'mod' is only set at module load time.
	 */
	if (!IS_ENABLED(CONFIG_DYNAMIC_FTRACE_WITH_REGS) &&
	    IS_ENABLED(CONFIG_ARM64_MODULE_PLTS) && mod) {
		return aarch64_insn_patch_text_nosync((void *)pc, new);
	}

	if (!ftrace_find_callable_addr(rec, mod, &addr))
		return -EINVAL;
<<<<<<< HEAD

	old = aarch64_insn_gen_branch_imm(pc, addr, AARCH64_INSN_BRANCH_LINK);

=======

	old = aarch64_insn_gen_branch_imm(pc, addr, AARCH64_INSN_BRANCH_LINK);

>>>>>>> d60c95ef
	return ftrace_modify_code(pc, old, new, true);
}

void arch_ftrace_update_code(int command)
{
	command |= FTRACE_MAY_SLEEP;
	ftrace_modify_all_code(command);
}
#endif /* CONFIG_DYNAMIC_FTRACE */

#ifdef CONFIG_FUNCTION_GRAPH_TRACER
/*
 * function_graph tracer expects ftrace_return_to_handler() to be called
 * on the way back to parent. For this purpose, this function is called
 * in _mcount() or ftrace_caller() to replace return address (*parent) on
 * the call stack to return_to_handler.
 */
void prepare_ftrace_return(unsigned long self_addr, unsigned long *parent,
			   unsigned long frame_pointer)
{
	unsigned long return_hooker = (unsigned long)&return_to_handler;
	unsigned long old;

	if (unlikely(atomic_read(&current->tracing_graph_pause)))
		return;

	/*
	 * Note:
	 * No protection against faulting at *parent, which may be seen
	 * on other archs. It's unlikely on AArch64.
	 */
	old = *parent;

	if (!function_graph_enter(old, self_addr, frame_pointer,
	    (void *)frame_pointer)) {
		*parent = return_hooker;
	}
}

#ifdef CONFIG_DYNAMIC_FTRACE

#ifdef CONFIG_DYNAMIC_FTRACE_WITH_REGS
void ftrace_graph_func(unsigned long ip, unsigned long parent_ip,
		       struct ftrace_ops *op, struct ftrace_regs *fregs)
{
	/*
	 * When DYNAMIC_FTRACE_WITH_REGS is selected, `fregs` can never be NULL
	 * and arch_ftrace_get_regs(fregs) will always give a non-NULL pt_regs
	 * in which we can safely modify the LR.
	 */
	struct pt_regs *regs = arch_ftrace_get_regs(fregs);
	unsigned long *parent = (unsigned long *)&procedure_link_pointer(regs);

	prepare_ftrace_return(ip, parent, frame_pointer(regs));
}
#else
/*
 * Turn on/off the call to ftrace_graph_caller() in ftrace_caller()
 * depending on @enable.
 */
static int ftrace_modify_graph_caller(bool enable)
{
	unsigned long pc = (unsigned long)&ftrace_graph_call;
	u32 branch, nop;

	branch = aarch64_insn_gen_branch_imm(pc,
					     (unsigned long)ftrace_graph_caller,
					     AARCH64_INSN_BRANCH_NOLINK);
	nop = aarch64_insn_gen_nop();

	if (enable)
		return ftrace_modify_code(pc, nop, branch, true);
	else
		return ftrace_modify_code(pc, branch, nop, true);
}

int ftrace_enable_ftrace_graph_caller(void)
{
	return ftrace_modify_graph_caller(true);
}

int ftrace_disable_ftrace_graph_caller(void)
{
	return ftrace_modify_graph_caller(false);
}
#endif /* CONFIG_DYNAMIC_FTRACE_WITH_REGS */
#endif /* CONFIG_DYNAMIC_FTRACE */
#endif /* CONFIG_FUNCTION_GRAPH_TRACER */<|MERGE_RESOLUTION|>--- conflicted
+++ resolved
@@ -235,15 +235,9 @@
 
 	if (!ftrace_find_callable_addr(rec, mod, &addr))
 		return -EINVAL;
-<<<<<<< HEAD
 
 	old = aarch64_insn_gen_branch_imm(pc, addr, AARCH64_INSN_BRANCH_LINK);
 
-=======
-
-	old = aarch64_insn_gen_branch_imm(pc, addr, AARCH64_INSN_BRANCH_LINK);
-
->>>>>>> d60c95ef
 	return ftrace_modify_code(pc, old, new, true);
 }
 
