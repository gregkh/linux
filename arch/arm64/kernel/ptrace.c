// SPDX-License-Identifier: GPL-2.0-only
/*
 * Based on arch/arm/kernel/ptrace.c
 *
 * By Ross Biro 1/23/92
 * edited by Linus Torvalds
 * ARM modifications Copyright (C) 2000 Russell King
 * Copyright (C) 2012 ARM Ltd.
 */

#include <linux/audit.h>
#include <linux/compat.h>
#include <linux/kernel.h>
#include <linux/sched/signal.h>
#include <linux/sched/task_stack.h>
#include <linux/mm.h>
#include <linux/nospec.h>
#include <linux/smp.h>
#include <linux/ptrace.h>
#include <linux/user.h>
#include <linux/seccomp.h>
#include <linux/security.h>
#include <linux/init.h>
#include <linux/signal.h>
#include <linux/string.h>
#include <linux/uaccess.h>
#include <linux/perf_event.h>
#include <linux/hw_breakpoint.h>
#include <linux/regset.h>
#include <linux/elf.h>

#include <asm/compat.h>
#include <asm/cpufeature.h>
#include <asm/debug-monitors.h>
#include <asm/fpsimd.h>
#include <asm/mte.h>
#include <asm/pointer_auth.h>
#include <asm/stacktrace.h>
#include <asm/syscall.h>
#include <asm/traps.h>
#include <asm/system_misc.h>

#define CREATE_TRACE_POINTS
#include <trace/events/syscalls.h>

struct pt_regs_offset {
	const char *name;
	int offset;
};

#define REG_OFFSET_NAME(r) {.name = #r, .offset = offsetof(struct pt_regs, r)}
#define REG_OFFSET_END {.name = NULL, .offset = 0}
#define GPR_OFFSET_NAME(r) \
	{.name = "x" #r, .offset = offsetof(struct pt_regs, regs[r])}

static const struct pt_regs_offset regoffset_table[] = {
	GPR_OFFSET_NAME(0),
	GPR_OFFSET_NAME(1),
	GPR_OFFSET_NAME(2),
	GPR_OFFSET_NAME(3),
	GPR_OFFSET_NAME(4),
	GPR_OFFSET_NAME(5),
	GPR_OFFSET_NAME(6),
	GPR_OFFSET_NAME(7),
	GPR_OFFSET_NAME(8),
	GPR_OFFSET_NAME(9),
	GPR_OFFSET_NAME(10),
	GPR_OFFSET_NAME(11),
	GPR_OFFSET_NAME(12),
	GPR_OFFSET_NAME(13),
	GPR_OFFSET_NAME(14),
	GPR_OFFSET_NAME(15),
	GPR_OFFSET_NAME(16),
	GPR_OFFSET_NAME(17),
	GPR_OFFSET_NAME(18),
	GPR_OFFSET_NAME(19),
	GPR_OFFSET_NAME(20),
	GPR_OFFSET_NAME(21),
	GPR_OFFSET_NAME(22),
	GPR_OFFSET_NAME(23),
	GPR_OFFSET_NAME(24),
	GPR_OFFSET_NAME(25),
	GPR_OFFSET_NAME(26),
	GPR_OFFSET_NAME(27),
	GPR_OFFSET_NAME(28),
	GPR_OFFSET_NAME(29),
	GPR_OFFSET_NAME(30),
	{.name = "lr", .offset = offsetof(struct pt_regs, regs[30])},
	REG_OFFSET_NAME(sp),
	REG_OFFSET_NAME(pc),
	REG_OFFSET_NAME(pstate),
	REG_OFFSET_END,
};

/**
 * regs_query_register_offset() - query register offset from its name
 * @name:	the name of a register
 *
 * regs_query_register_offset() returns the offset of a register in struct
 * pt_regs from its name. If the name is invalid, this returns -EINVAL;
 */
int regs_query_register_offset(const char *name)
{
	const struct pt_regs_offset *roff;

	for (roff = regoffset_table; roff->name != NULL; roff++)
		if (!strcmp(roff->name, name))
			return roff->offset;
	return -EINVAL;
}

/**
 * regs_within_kernel_stack() - check the address in the stack
 * @regs:      pt_regs which contains kernel stack pointer.
 * @addr:      address which is checked.
 *
 * regs_within_kernel_stack() checks @addr is within the kernel stack page(s).
 * If @addr is within the kernel stack, it returns true. If not, returns false.
 */
static bool regs_within_kernel_stack(struct pt_regs *regs, unsigned long addr)
{
	return ((addr & ~(THREAD_SIZE - 1))  ==
		(kernel_stack_pointer(regs) & ~(THREAD_SIZE - 1))) ||
		on_irq_stack(addr, sizeof(unsigned long));
}

/**
 * regs_get_kernel_stack_nth() - get Nth entry of the stack
 * @regs:	pt_regs which contains kernel stack pointer.
 * @n:		stack entry number.
 *
 * regs_get_kernel_stack_nth() returns @n th entry of the kernel stack which
 * is specified by @regs. If the @n th entry is NOT in the kernel stack,
 * this returns 0.
 */
unsigned long regs_get_kernel_stack_nth(struct pt_regs *regs, unsigned int n)
{
	unsigned long *addr = (unsigned long *)kernel_stack_pointer(regs);

	addr += n;
	if (regs_within_kernel_stack(regs, (unsigned long)addr))
		return *addr;
	else
		return 0;
}

/*
 * TODO: does not yet catch signals sent when the child dies.
 * in exit.c or in signal.c.
 */

/*
 * Called by kernel/ptrace.c when detaching..
 */
void ptrace_disable(struct task_struct *child)
{
	/*
	 * This would be better off in core code, but PTRACE_DETACH has
	 * grown its fair share of arch-specific worts and changing it
	 * is likely to cause regressions on obscure architectures.
	 */
	user_disable_single_step(child);
}

#ifdef CONFIG_HAVE_HW_BREAKPOINT
/*
 * Handle hitting a HW-breakpoint.
 */
static void ptrace_hbptriggered(struct perf_event *bp,
				struct perf_sample_data *data,
				struct pt_regs *regs)
{
	struct arch_hw_breakpoint *bkpt = counter_arch_bp(bp);
	const char *desc = "Hardware breakpoint trap (ptrace)";

#ifdef CONFIG_COMPAT
	if (is_compat_task()) {
		int si_errno = 0;
		int i;

		for (i = 0; i < ARM_MAX_BRP; ++i) {
			if (current->thread.debug.hbp_break[i] == bp) {
				si_errno = (i << 1) + 1;
				break;
			}
		}

		for (i = 0; i < ARM_MAX_WRP; ++i) {
			if (current->thread.debug.hbp_watch[i] == bp) {
				si_errno = -((i << 1) + 1);
				break;
			}
		}
		arm64_force_sig_ptrace_errno_trap(si_errno, bkpt->trigger,
						  desc);
		return;
	}
#endif
	arm64_force_sig_fault(SIGTRAP, TRAP_HWBKPT, bkpt->trigger, desc);
}

/*
 * Unregister breakpoints from this task and reset the pointers in
 * the thread_struct.
 */
void flush_ptrace_hw_breakpoint(struct task_struct *tsk)
{
	int i;
	struct thread_struct *t = &tsk->thread;

	for (i = 0; i < ARM_MAX_BRP; i++) {
		if (t->debug.hbp_break[i]) {
			unregister_hw_breakpoint(t->debug.hbp_break[i]);
			t->debug.hbp_break[i] = NULL;
		}
	}

	for (i = 0; i < ARM_MAX_WRP; i++) {
		if (t->debug.hbp_watch[i]) {
			unregister_hw_breakpoint(t->debug.hbp_watch[i]);
			t->debug.hbp_watch[i] = NULL;
		}
	}
}

void ptrace_hw_copy_thread(struct task_struct *tsk)
{
	memset(&tsk->thread.debug, 0, sizeof(struct debug_info));
}

static struct perf_event *ptrace_hbp_get_event(unsigned int note_type,
					       struct task_struct *tsk,
					       unsigned long idx)
{
	struct perf_event *bp = ERR_PTR(-EINVAL);

	switch (note_type) {
	case NT_ARM_HW_BREAK:
		if (idx >= ARM_MAX_BRP)
			goto out;
		idx = array_index_nospec(idx, ARM_MAX_BRP);
		bp = tsk->thread.debug.hbp_break[idx];
		break;
	case NT_ARM_HW_WATCH:
		if (idx >= ARM_MAX_WRP)
			goto out;
		idx = array_index_nospec(idx, ARM_MAX_WRP);
		bp = tsk->thread.debug.hbp_watch[idx];
		break;
	}

out:
	return bp;
}

static int ptrace_hbp_set_event(unsigned int note_type,
				struct task_struct *tsk,
				unsigned long idx,
				struct perf_event *bp)
{
	int err = -EINVAL;

	switch (note_type) {
	case NT_ARM_HW_BREAK:
		if (idx >= ARM_MAX_BRP)
			goto out;
		idx = array_index_nospec(idx, ARM_MAX_BRP);
		tsk->thread.debug.hbp_break[idx] = bp;
		err = 0;
		break;
	case NT_ARM_HW_WATCH:
		if (idx >= ARM_MAX_WRP)
			goto out;
		idx = array_index_nospec(idx, ARM_MAX_WRP);
		tsk->thread.debug.hbp_watch[idx] = bp;
		err = 0;
		break;
	}

out:
	return err;
}

static struct perf_event *ptrace_hbp_create(unsigned int note_type,
					    struct task_struct *tsk,
					    unsigned long idx)
{
	struct perf_event *bp;
	struct perf_event_attr attr;
	int err, type;

	switch (note_type) {
	case NT_ARM_HW_BREAK:
		type = HW_BREAKPOINT_X;
		break;
	case NT_ARM_HW_WATCH:
		type = HW_BREAKPOINT_RW;
		break;
	default:
		return ERR_PTR(-EINVAL);
	}

	ptrace_breakpoint_init(&attr);

	/*
	 * Initialise fields to sane defaults
	 * (i.e. values that will pass validation).
	 */
	attr.bp_addr	= 0;
	attr.bp_len	= HW_BREAKPOINT_LEN_4;
	attr.bp_type	= type;
	attr.disabled	= 1;

	bp = register_user_hw_breakpoint(&attr, ptrace_hbptriggered, NULL, tsk);
	if (IS_ERR(bp))
		return bp;

	err = ptrace_hbp_set_event(note_type, tsk, idx, bp);
	if (err)
		return ERR_PTR(err);

	return bp;
}

static int ptrace_hbp_fill_attr_ctrl(unsigned int note_type,
				     struct arch_hw_breakpoint_ctrl ctrl,
				     struct perf_event_attr *attr)
{
	int err, len, type, offset, disabled = !ctrl.enabled;

	attr->disabled = disabled;
	if (disabled)
		return 0;

	err = arch_bp_generic_fields(ctrl, &len, &type, &offset);
	if (err)
		return err;

	switch (note_type) {
	case NT_ARM_HW_BREAK:
		if ((type & HW_BREAKPOINT_X) != type)
			return -EINVAL;
		break;
	case NT_ARM_HW_WATCH:
		if ((type & HW_BREAKPOINT_RW) != type)
			return -EINVAL;
		break;
	default:
		return -EINVAL;
	}

	attr->bp_len	= len;
	attr->bp_type	= type;
	attr->bp_addr	+= offset;

	return 0;
}

static int ptrace_hbp_get_resource_info(unsigned int note_type, u32 *info)
{
	u8 num;
	u32 reg = 0;

	switch (note_type) {
	case NT_ARM_HW_BREAK:
		num = hw_breakpoint_slots(TYPE_INST);
		break;
	case NT_ARM_HW_WATCH:
		num = hw_breakpoint_slots(TYPE_DATA);
		break;
	default:
		return -EINVAL;
	}

	reg |= debug_monitors_arch();
	reg <<= 8;
	reg |= num;

	*info = reg;
	return 0;
}

static int ptrace_hbp_get_ctrl(unsigned int note_type,
			       struct task_struct *tsk,
			       unsigned long idx,
			       u32 *ctrl)
{
	struct perf_event *bp = ptrace_hbp_get_event(note_type, tsk, idx);

	if (IS_ERR(bp))
		return PTR_ERR(bp);

	*ctrl = bp ? encode_ctrl_reg(counter_arch_bp(bp)->ctrl) : 0;
	return 0;
}

static int ptrace_hbp_get_addr(unsigned int note_type,
			       struct task_struct *tsk,
			       unsigned long idx,
			       u64 *addr)
{
	struct perf_event *bp = ptrace_hbp_get_event(note_type, tsk, idx);

	if (IS_ERR(bp))
		return PTR_ERR(bp);

	*addr = bp ? counter_arch_bp(bp)->address : 0;
	return 0;
}

static struct perf_event *ptrace_hbp_get_initialised_bp(unsigned int note_type,
							struct task_struct *tsk,
							unsigned long idx)
{
	struct perf_event *bp = ptrace_hbp_get_event(note_type, tsk, idx);

	if (!bp)
		bp = ptrace_hbp_create(note_type, tsk, idx);

	return bp;
}

static int ptrace_hbp_set_ctrl(unsigned int note_type,
			       struct task_struct *tsk,
			       unsigned long idx,
			       u32 uctrl)
{
	int err;
	struct perf_event *bp;
	struct perf_event_attr attr;
	struct arch_hw_breakpoint_ctrl ctrl;

	bp = ptrace_hbp_get_initialised_bp(note_type, tsk, idx);
	if (IS_ERR(bp)) {
		err = PTR_ERR(bp);
		return err;
	}

	attr = bp->attr;
	decode_ctrl_reg(uctrl, &ctrl);
	err = ptrace_hbp_fill_attr_ctrl(note_type, ctrl, &attr);
	if (err)
		return err;

	return modify_user_hw_breakpoint(bp, &attr);
}

static int ptrace_hbp_set_addr(unsigned int note_type,
			       struct task_struct *tsk,
			       unsigned long idx,
			       u64 addr)
{
	int err;
	struct perf_event *bp;
	struct perf_event_attr attr;

	bp = ptrace_hbp_get_initialised_bp(note_type, tsk, idx);
	if (IS_ERR(bp)) {
		err = PTR_ERR(bp);
		return err;
	}

	attr = bp->attr;
	attr.bp_addr = addr;
	err = modify_user_hw_breakpoint(bp, &attr);
	return err;
}

#define PTRACE_HBP_ADDR_SZ	sizeof(u64)
#define PTRACE_HBP_CTRL_SZ	sizeof(u32)
#define PTRACE_HBP_PAD_SZ	sizeof(u32)

static int hw_break_get(struct task_struct *target,
			const struct user_regset *regset,
			struct membuf to)
{
	unsigned int note_type = regset->core_note_type;
	int ret, idx = 0;
	u32 info, ctrl;
	u64 addr;

	/* Resource info */
	ret = ptrace_hbp_get_resource_info(note_type, &info);
	if (ret)
		return ret;

	membuf_write(&to, &info, sizeof(info));
	membuf_zero(&to, sizeof(u32));
	/* (address, ctrl) registers */
	while (to.left) {
		ret = ptrace_hbp_get_addr(note_type, target, idx, &addr);
		if (ret)
			return ret;
		ret = ptrace_hbp_get_ctrl(note_type, target, idx, &ctrl);
		if (ret)
			return ret;
		membuf_store(&to, addr);
		membuf_store(&to, ctrl);
		membuf_zero(&to, sizeof(u32));
		idx++;
	}
	return 0;
}

static int hw_break_set(struct task_struct *target,
			const struct user_regset *regset,
			unsigned int pos, unsigned int count,
			const void *kbuf, const void __user *ubuf)
{
	unsigned int note_type = regset->core_note_type;
	int ret, idx = 0, offset, limit;
	u32 ctrl;
	u64 addr;

	/* Resource info and pad */
	offset = offsetof(struct user_hwdebug_state, dbg_regs);
	user_regset_copyin_ignore(&pos, &count, &kbuf, &ubuf, 0, offset);

	/* (address, ctrl) registers */
	limit = regset->n * regset->size;
	while (count && offset < limit) {
		if (count < PTRACE_HBP_ADDR_SZ)
			return -EINVAL;
		ret = user_regset_copyin(&pos, &count, &kbuf, &ubuf, &addr,
					 offset, offset + PTRACE_HBP_ADDR_SZ);
		if (ret)
			return ret;
		ret = ptrace_hbp_set_addr(note_type, target, idx, addr);
		if (ret)
			return ret;
		offset += PTRACE_HBP_ADDR_SZ;

		if (!count)
			break;
		ret = user_regset_copyin(&pos, &count, &kbuf, &ubuf, &ctrl,
					 offset, offset + PTRACE_HBP_CTRL_SZ);
		if (ret)
			return ret;
		ret = ptrace_hbp_set_ctrl(note_type, target, idx, ctrl);
		if (ret)
			return ret;
		offset += PTRACE_HBP_CTRL_SZ;

		user_regset_copyin_ignore(&pos, &count, &kbuf, &ubuf,
					  offset, offset + PTRACE_HBP_PAD_SZ);
		offset += PTRACE_HBP_PAD_SZ;
		idx++;
	}

	return 0;
}
#endif	/* CONFIG_HAVE_HW_BREAKPOINT */

static int gpr_get(struct task_struct *target,
		   const struct user_regset *regset,
		   struct membuf to)
{
	struct user_pt_regs *uregs = &task_pt_regs(target)->user_regs;
	return membuf_write(&to, uregs, sizeof(*uregs));
}

static int gpr_set(struct task_struct *target, const struct user_regset *regset,
		   unsigned int pos, unsigned int count,
		   const void *kbuf, const void __user *ubuf)
{
	int ret;
	struct user_pt_regs newregs = task_pt_regs(target)->user_regs;

	ret = user_regset_copyin(&pos, &count, &kbuf, &ubuf, &newregs, 0, -1);
	if (ret)
		return ret;

	if (!valid_user_regs(&newregs, target))
		return -EINVAL;

	task_pt_regs(target)->user_regs = newregs;
	return 0;
}

static int fpr_active(struct task_struct *target, const struct user_regset *regset)
{
	if (!system_supports_fpsimd())
		return -ENODEV;
	return regset->n;
}

/*
 * TODO: update fp accessors for lazy context switching (sync/flush hwstate)
 */
static int __fpr_get(struct task_struct *target,
		     const struct user_regset *regset,
		     struct membuf to)
{
	struct user_fpsimd_state *uregs;

	sve_sync_to_fpsimd(target);

	uregs = &target->thread.uw.fpsimd_state;

	return membuf_write(&to, uregs, sizeof(*uregs));
}

static int fpr_get(struct task_struct *target, const struct user_regset *regset,
		   struct membuf to)
{
	if (!system_supports_fpsimd())
		return -EINVAL;

	if (target == current)
		fpsimd_preserve_current_state();

	return __fpr_get(target, regset, to);
}

static int __fpr_set(struct task_struct *target,
		     const struct user_regset *regset,
		     unsigned int pos, unsigned int count,
		     const void *kbuf, const void __user *ubuf,
		     unsigned int start_pos)
{
	int ret;
	struct user_fpsimd_state newstate;

	/*
	 * Ensure target->thread.uw.fpsimd_state is up to date, so that a
	 * short copyin can't resurrect stale data.
	 */
	sve_sync_to_fpsimd(target);

	newstate = target->thread.uw.fpsimd_state;

	ret = user_regset_copyin(&pos, &count, &kbuf, &ubuf, &newstate,
				 start_pos, start_pos + sizeof(newstate));
	if (ret)
		return ret;

	target->thread.uw.fpsimd_state = newstate;

	return ret;
}

static int fpr_set(struct task_struct *target, const struct user_regset *regset,
		   unsigned int pos, unsigned int count,
		   const void *kbuf, const void __user *ubuf)
{
	int ret;

	if (!system_supports_fpsimd())
		return -EINVAL;

	ret = __fpr_set(target, regset, pos, count, kbuf, ubuf, 0);
	if (ret)
		return ret;

	sve_sync_from_fpsimd_zeropad(target);
	fpsimd_flush_task_state(target);

	return ret;
}

static int tls_get(struct task_struct *target, const struct user_regset *regset,
		   struct membuf to)
{
	int ret;

	if (target == current)
		tls_preserve_current_state();

	ret = membuf_store(&to, target->thread.uw.tp_value);
	if (system_supports_tpidr2())
		ret = membuf_store(&to, target->thread.tpidr2_el0);
	else
		ret = membuf_zero(&to, sizeof(u64));

	return ret;
}

static int tls_set(struct task_struct *target, const struct user_regset *regset,
		   unsigned int pos, unsigned int count,
		   const void *kbuf, const void __user *ubuf)
{
	int ret;
	unsigned long tls[2];

	tls[0] = target->thread.uw.tp_value;
	if (system_supports_tpidr2())
		tls[1] = target->thread.tpidr2_el0;

	ret = user_regset_copyin(&pos, &count, &kbuf, &ubuf, tls, 0, count);
	if (ret)
		return ret;

	target->thread.uw.tp_value = tls[0];
	if (system_supports_tpidr2())
		target->thread.tpidr2_el0 = tls[1];

	return ret;
}

static int system_call_get(struct task_struct *target,
			   const struct user_regset *regset,
			   struct membuf to)
{
	return membuf_store(&to, task_pt_regs(target)->syscallno);
}

static int system_call_set(struct task_struct *target,
			   const struct user_regset *regset,
			   unsigned int pos, unsigned int count,
			   const void *kbuf, const void __user *ubuf)
{
	int syscallno = task_pt_regs(target)->syscallno;
	int ret;

	ret = user_regset_copyin(&pos, &count, &kbuf, &ubuf, &syscallno, 0, -1);
	if (ret)
		return ret;

	task_pt_regs(target)->syscallno = syscallno;
	return ret;
}

#ifdef CONFIG_ARM64_SVE

static void sve_init_header_from_task(struct user_sve_header *header,
				      struct task_struct *target,
				      enum vec_type type)
{
	unsigned int vq;
	bool active;
	bool fpsimd_only;
	enum vec_type task_type;

	memset(header, 0, sizeof(*header));

	/* Check if the requested registers are active for the task */
	if (thread_sm_enabled(&target->thread))
		task_type = ARM64_VEC_SME;
	else
		task_type = ARM64_VEC_SVE;
	active = (task_type == type);

	switch (type) {
	case ARM64_VEC_SVE:
		if (test_tsk_thread_flag(target, TIF_SVE_VL_INHERIT))
			header->flags |= SVE_PT_VL_INHERIT;
		fpsimd_only = !test_tsk_thread_flag(target, TIF_SVE);
		break;
	case ARM64_VEC_SME:
		if (test_tsk_thread_flag(target, TIF_SME_VL_INHERIT))
			header->flags |= SVE_PT_VL_INHERIT;
		fpsimd_only = false;
		break;
	default:
		WARN_ON_ONCE(1);
		return;
	}

	if (active) {
		if (fpsimd_only) {
			header->flags |= SVE_PT_REGS_FPSIMD;
		} else {
			header->flags |= SVE_PT_REGS_SVE;
		}
	}

	header->vl = task_get_vl(target, type);
	vq = sve_vq_from_vl(header->vl);

	header->max_vl = vec_max_vl(type);
	header->size = SVE_PT_SIZE(vq, header->flags);
	header->max_size = SVE_PT_SIZE(sve_vq_from_vl(header->max_vl),
				      SVE_PT_REGS_SVE);
}

static unsigned int sve_size_from_header(struct user_sve_header const *header)
{
	return ALIGN(header->size, SVE_VQ_BYTES);
}

static int sve_get_common(struct task_struct *target,
			  const struct user_regset *regset,
			  struct membuf to,
			  enum vec_type type)
{
	struct user_sve_header header;
	unsigned int vq;
	unsigned long start, end;

	/* Header */
	sve_init_header_from_task(&header, target, type);
	vq = sve_vq_from_vl(header.vl);

	membuf_write(&to, &header, sizeof(header));

	if (target == current)
		fpsimd_preserve_current_state();

	BUILD_BUG_ON(SVE_PT_FPSIMD_OFFSET != sizeof(header));
	BUILD_BUG_ON(SVE_PT_SVE_OFFSET != sizeof(header));

	switch ((header.flags & SVE_PT_REGS_MASK)) {
	case SVE_PT_REGS_FPSIMD:
		return __fpr_get(target, regset, to);

	case SVE_PT_REGS_SVE:
		start = SVE_PT_SVE_OFFSET;
		end = SVE_PT_SVE_FFR_OFFSET(vq) + SVE_PT_SVE_FFR_SIZE(vq);
		membuf_write(&to, target->thread.sve_state, end - start);

		start = end;
		end = SVE_PT_SVE_FPSR_OFFSET(vq);
		membuf_zero(&to, end - start);

		/*
		 * Copy fpsr, and fpcr which must follow contiguously in
		 * struct fpsimd_state:
		 */
		start = end;
		end = SVE_PT_SVE_FPCR_OFFSET(vq) + SVE_PT_SVE_FPCR_SIZE;
		membuf_write(&to, &target->thread.uw.fpsimd_state.fpsr,
			     end - start);

		start = end;
		end = sve_size_from_header(&header);
		return membuf_zero(&to, end - start);

	default:
		return 0;
	}
}

static int sve_get(struct task_struct *target,
		   const struct user_regset *regset,
		   struct membuf to)
{
	if (!system_supports_sve())
		return -EINVAL;

	return sve_get_common(target, regset, to, ARM64_VEC_SVE);
}

static int sve_set_common(struct task_struct *target,
			  const struct user_regset *regset,
			  unsigned int pos, unsigned int count,
			  const void *kbuf, const void __user *ubuf,
			  enum vec_type type)
{
	int ret;
	struct user_sve_header header;
	unsigned int vq;
	unsigned long start, end;

	/* Header */
	if (count < sizeof(header))
		return -EINVAL;
	ret = user_regset_copyin(&pos, &count, &kbuf, &ubuf, &header,
				 0, sizeof(header));
	if (ret)
		goto out;

	/*
	 * Apart from SVE_PT_REGS_MASK, all SVE_PT_* flags are consumed by
	 * vec_set_vector_length(), which will also validate them for us:
	 */
	ret = vec_set_vector_length(target, type, header.vl,
		((unsigned long)header.flags & ~SVE_PT_REGS_MASK) << 16);
	if (ret)
		goto out;

	/* Actual VL set may be less than the user asked for: */
	vq = sve_vq_from_vl(task_get_vl(target, type));

	/* Enter/exit streaming mode */
	if (system_supports_sme()) {
		u64 old_svcr = target->thread.svcr;

		switch (type) {
		case ARM64_VEC_SVE:
			target->thread.svcr &= ~SVCR_SM_MASK;
			break;
		case ARM64_VEC_SME:
			target->thread.svcr |= SVCR_SM_MASK;

			/*
			 * Disable traps and ensure there is SME storage but
			 * preserve any currently set values in ZA/ZT.
			 */
			sme_alloc(target, false);
			set_tsk_thread_flag(target, TIF_SME);
			break;
		default:
			WARN_ON_ONCE(1);
			ret = -EINVAL;
			goto out;
		}

		/*
		 * If we switched then invalidate any existing SVE
		 * state and ensure there's storage.
		 */
		if (target->thread.svcr != old_svcr)
			sve_alloc(target, true);
	}

	/* Registers: FPSIMD-only case */

	BUILD_BUG_ON(SVE_PT_FPSIMD_OFFSET != sizeof(header));
	if ((header.flags & SVE_PT_REGS_MASK) == SVE_PT_REGS_FPSIMD) {
		ret = __fpr_set(target, regset, pos, count, kbuf, ubuf,
				SVE_PT_FPSIMD_OFFSET);
		clear_tsk_thread_flag(target, TIF_SVE);
		target->thread.fp_type = FP_STATE_FPSIMD;
		goto out;
	}

	/*
	 * Otherwise: no registers or full SVE case.  For backwards
	 * compatibility reasons we treat empty flags as SVE registers.
	 */

	/*
	 * If setting a different VL from the requested VL and there is
	 * register data, the data layout will be wrong: don't even
	 * try to set the registers in this case.
	 */
	if (count && vq != sve_vq_from_vl(header.vl)) {
		ret = -EIO;
		goto out;
	}

	sve_alloc(target, true);
	if (!target->thread.sve_state) {
		ret = -ENOMEM;
		clear_tsk_thread_flag(target, TIF_SVE);
		target->thread.fp_type = FP_STATE_FPSIMD;
		goto out;
	}

	/*
	 * Ensure target->thread.sve_state is up to date with target's
	 * FPSIMD regs, so that a short copyin leaves trailing
	 * registers unmodified.  Only enable SVE if we are
	 * configuring normal SVE, a system with streaming SVE may not
	 * have normal SVE.
	 */
	fpsimd_sync_to_sve(target);
	if (type == ARM64_VEC_SVE)
		set_tsk_thread_flag(target, TIF_SVE);
<<<<<<< HEAD
=======
	target->thread.fp_type = FP_STATE_SVE;
>>>>>>> 98817289

	BUILD_BUG_ON(SVE_PT_SVE_OFFSET != sizeof(header));
	start = SVE_PT_SVE_OFFSET;
	end = SVE_PT_SVE_FFR_OFFSET(vq) + SVE_PT_SVE_FFR_SIZE(vq);
	ret = user_regset_copyin(&pos, &count, &kbuf, &ubuf,
				 target->thread.sve_state,
				 start, end);
	if (ret)
		goto out;

	start = end;
	end = SVE_PT_SVE_FPSR_OFFSET(vq);
	user_regset_copyin_ignore(&pos, &count, &kbuf, &ubuf, start, end);

	/*
	 * Copy fpsr, and fpcr which must follow contiguously in
	 * struct fpsimd_state:
	 */
	start = end;
	end = SVE_PT_SVE_FPCR_OFFSET(vq) + SVE_PT_SVE_FPCR_SIZE;
	ret = user_regset_copyin(&pos, &count, &kbuf, &ubuf,
				 &target->thread.uw.fpsimd_state.fpsr,
				 start, end);

out:
	fpsimd_flush_task_state(target);
	return ret;
}

static int sve_set(struct task_struct *target,
		   const struct user_regset *regset,
		   unsigned int pos, unsigned int count,
		   const void *kbuf, const void __user *ubuf)
{
	if (!system_supports_sve())
		return -EINVAL;

	return sve_set_common(target, regset, pos, count, kbuf, ubuf,
			      ARM64_VEC_SVE);
}

#endif /* CONFIG_ARM64_SVE */

#ifdef CONFIG_ARM64_SME

static int ssve_get(struct task_struct *target,
		   const struct user_regset *regset,
		   struct membuf to)
{
	if (!system_supports_sme())
		return -EINVAL;

	return sve_get_common(target, regset, to, ARM64_VEC_SME);
}

static int ssve_set(struct task_struct *target,
		    const struct user_regset *regset,
		    unsigned int pos, unsigned int count,
		    const void *kbuf, const void __user *ubuf)
{
	if (!system_supports_sme())
		return -EINVAL;

	return sve_set_common(target, regset, pos, count, kbuf, ubuf,
			      ARM64_VEC_SME);
}

static int za_get(struct task_struct *target,
		  const struct user_regset *regset,
		  struct membuf to)
{
	struct user_za_header header;
	unsigned int vq;
	unsigned long start, end;

	if (!system_supports_sme())
		return -EINVAL;

	/* Header */
	memset(&header, 0, sizeof(header));

	if (test_tsk_thread_flag(target, TIF_SME_VL_INHERIT))
		header.flags |= ZA_PT_VL_INHERIT;

	header.vl = task_get_sme_vl(target);
	vq = sve_vq_from_vl(header.vl);
	header.max_vl = sme_max_vl();
	header.max_size = ZA_PT_SIZE(vq);

	/* If ZA is not active there is only the header */
	if (thread_za_enabled(&target->thread))
		header.size = ZA_PT_SIZE(vq);
	else
		header.size = ZA_PT_ZA_OFFSET;

	membuf_write(&to, &header, sizeof(header));

	BUILD_BUG_ON(ZA_PT_ZA_OFFSET != sizeof(header));
	end = ZA_PT_ZA_OFFSET;

	if (target == current)
		fpsimd_preserve_current_state();

	/* Any register data to include? */
	if (thread_za_enabled(&target->thread)) {
		start = end;
		end = ZA_PT_SIZE(vq);
		membuf_write(&to, target->thread.sme_state, end - start);
	}

	/* Zero any trailing padding */
	start = end;
	end = ALIGN(header.size, SVE_VQ_BYTES);
	return membuf_zero(&to, end - start);
}

static int za_set(struct task_struct *target,
		  const struct user_regset *regset,
		  unsigned int pos, unsigned int count,
		  const void *kbuf, const void __user *ubuf)
{
	int ret;
	struct user_za_header header;
	unsigned int vq;
	unsigned long start, end;

	if (!system_supports_sme())
		return -EINVAL;

	/* Header */
	if (count < sizeof(header))
		return -EINVAL;
	ret = user_regset_copyin(&pos, &count, &kbuf, &ubuf, &header,
				 0, sizeof(header));
	if (ret)
		goto out;

	/*
	 * All current ZA_PT_* flags are consumed by
	 * vec_set_vector_length(), which will also validate them for
	 * us:
	 */
	ret = vec_set_vector_length(target, ARM64_VEC_SME, header.vl,
		((unsigned long)header.flags) << 16);
	if (ret)
		goto out;

	/* Actual VL set may be less than the user asked for: */
	vq = sve_vq_from_vl(task_get_sme_vl(target));

	/* Ensure there is some SVE storage for streaming mode */
	if (!target->thread.sve_state) {
		sve_alloc(target, false);
		if (!target->thread.sve_state) {
			ret = -ENOMEM;
			goto out;
		}
	}

<<<<<<< HEAD
	/* Allocate/reinit ZA storage */
	sme_alloc(target, true);
	if (!target->thread.za_state) {
		ret = -ENOMEM;
		goto out;
	}
=======
	/*
	 * Only flush the storage if PSTATE.ZA was not already set,
	 * otherwise preserve any existing data.
	 */
	sme_alloc(target, !thread_za_enabled(&target->thread));
	if (!target->thread.sme_state)
		return -ENOMEM;
>>>>>>> 98817289

	/* If there is no data then disable ZA */
	if (!count) {
		target->thread.svcr &= ~SVCR_ZA_MASK;
		goto out;
	}

	/*
	 * If setting a different VL from the requested VL and there is
	 * register data, the data layout will be wrong: don't even
	 * try to set the registers in this case.
	 */
	if (vq != sve_vq_from_vl(header.vl)) {
		ret = -EIO;
		goto out;
	}

	BUILD_BUG_ON(ZA_PT_ZA_OFFSET != sizeof(header));
	start = ZA_PT_ZA_OFFSET;
	end = ZA_PT_SIZE(vq);
	ret = user_regset_copyin(&pos, &count, &kbuf, &ubuf,
				 target->thread.sme_state,
				 start, end);
	if (ret)
		goto out;

	/* Mark ZA as active and let userspace use it */
	set_tsk_thread_flag(target, TIF_SME);
	target->thread.svcr |= SVCR_ZA_MASK;

out:
	fpsimd_flush_task_state(target);
	return ret;
}

static int zt_get(struct task_struct *target,
		  const struct user_regset *regset,
		  struct membuf to)
{
	if (!system_supports_sme2())
		return -EINVAL;

	/*
	 * If PSTATE.ZA is not set then ZT will be zeroed when it is
	 * enabled so report the current register value as zero.
	 */
	if (thread_za_enabled(&target->thread))
		membuf_write(&to, thread_zt_state(&target->thread),
			     ZT_SIG_REG_BYTES);
	else
		membuf_zero(&to, ZT_SIG_REG_BYTES);

	return 0;
}

static int zt_set(struct task_struct *target,
		  const struct user_regset *regset,
		  unsigned int pos, unsigned int count,
		  const void *kbuf, const void __user *ubuf)
{
	int ret;

	if (!system_supports_sme2())
		return -EINVAL;

	/* Ensure SVE storage in case this is first use of SME */
	sve_alloc(target, false);
	if (!target->thread.sve_state)
		return -ENOMEM;

	if (!thread_za_enabled(&target->thread)) {
		sme_alloc(target, true);
		if (!target->thread.sme_state)
			return -ENOMEM;
	}

	ret = user_regset_copyin(&pos, &count, &kbuf, &ubuf,
				 thread_zt_state(&target->thread),
				 0, ZT_SIG_REG_BYTES);
	if (ret == 0) {
		target->thread.svcr |= SVCR_ZA_MASK;
		set_tsk_thread_flag(target, TIF_SME);
	}

	fpsimd_flush_task_state(target);

	return ret;
}

#endif /* CONFIG_ARM64_SME */

#ifdef CONFIG_ARM64_PTR_AUTH
static int pac_mask_get(struct task_struct *target,
			const struct user_regset *regset,
			struct membuf to)
{
	/*
	 * The PAC bits can differ across data and instruction pointers
	 * depending on TCR_EL1.TBID*, which we may make use of in future, so
	 * we expose separate masks.
	 */
	unsigned long mask = ptrauth_user_pac_mask();
	struct user_pac_mask uregs = {
		.data_mask = mask,
		.insn_mask = mask,
	};

	if (!system_supports_address_auth())
		return -EINVAL;

	return membuf_write(&to, &uregs, sizeof(uregs));
}

static int pac_enabled_keys_get(struct task_struct *target,
				const struct user_regset *regset,
				struct membuf to)
{
	long enabled_keys = ptrauth_get_enabled_keys(target);

	if (IS_ERR_VALUE(enabled_keys))
		return enabled_keys;

	return membuf_write(&to, &enabled_keys, sizeof(enabled_keys));
}

static int pac_enabled_keys_set(struct task_struct *target,
				const struct user_regset *regset,
				unsigned int pos, unsigned int count,
				const void *kbuf, const void __user *ubuf)
{
	int ret;
	long enabled_keys = ptrauth_get_enabled_keys(target);

	if (IS_ERR_VALUE(enabled_keys))
		return enabled_keys;

	ret = user_regset_copyin(&pos, &count, &kbuf, &ubuf, &enabled_keys, 0,
				 sizeof(long));
	if (ret)
		return ret;

	return ptrauth_set_enabled_keys(target, PR_PAC_ENABLED_KEYS_MASK,
					enabled_keys);
}

#ifdef CONFIG_CHECKPOINT_RESTORE
static __uint128_t pac_key_to_user(const struct ptrauth_key *key)
{
	return (__uint128_t)key->hi << 64 | key->lo;
}

static struct ptrauth_key pac_key_from_user(__uint128_t ukey)
{
	struct ptrauth_key key = {
		.lo = (unsigned long)ukey,
		.hi = (unsigned long)(ukey >> 64),
	};

	return key;
}

static void pac_address_keys_to_user(struct user_pac_address_keys *ukeys,
				     const struct ptrauth_keys_user *keys)
{
	ukeys->apiakey = pac_key_to_user(&keys->apia);
	ukeys->apibkey = pac_key_to_user(&keys->apib);
	ukeys->apdakey = pac_key_to_user(&keys->apda);
	ukeys->apdbkey = pac_key_to_user(&keys->apdb);
}

static void pac_address_keys_from_user(struct ptrauth_keys_user *keys,
				       const struct user_pac_address_keys *ukeys)
{
	keys->apia = pac_key_from_user(ukeys->apiakey);
	keys->apib = pac_key_from_user(ukeys->apibkey);
	keys->apda = pac_key_from_user(ukeys->apdakey);
	keys->apdb = pac_key_from_user(ukeys->apdbkey);
}

static int pac_address_keys_get(struct task_struct *target,
				const struct user_regset *regset,
				struct membuf to)
{
	struct ptrauth_keys_user *keys = &target->thread.keys_user;
	struct user_pac_address_keys user_keys;

	if (!system_supports_address_auth())
		return -EINVAL;

	pac_address_keys_to_user(&user_keys, keys);

	return membuf_write(&to, &user_keys, sizeof(user_keys));
}

static int pac_address_keys_set(struct task_struct *target,
				const struct user_regset *regset,
				unsigned int pos, unsigned int count,
				const void *kbuf, const void __user *ubuf)
{
	struct ptrauth_keys_user *keys = &target->thread.keys_user;
	struct user_pac_address_keys user_keys;
	int ret;

	if (!system_supports_address_auth())
		return -EINVAL;

	pac_address_keys_to_user(&user_keys, keys);
	ret = user_regset_copyin(&pos, &count, &kbuf, &ubuf,
				 &user_keys, 0, -1);
	if (ret)
		return ret;
	pac_address_keys_from_user(keys, &user_keys);

	return 0;
}

static void pac_generic_keys_to_user(struct user_pac_generic_keys *ukeys,
				     const struct ptrauth_keys_user *keys)
{
	ukeys->apgakey = pac_key_to_user(&keys->apga);
}

static void pac_generic_keys_from_user(struct ptrauth_keys_user *keys,
				       const struct user_pac_generic_keys *ukeys)
{
	keys->apga = pac_key_from_user(ukeys->apgakey);
}

static int pac_generic_keys_get(struct task_struct *target,
				const struct user_regset *regset,
				struct membuf to)
{
	struct ptrauth_keys_user *keys = &target->thread.keys_user;
	struct user_pac_generic_keys user_keys;

	if (!system_supports_generic_auth())
		return -EINVAL;

	pac_generic_keys_to_user(&user_keys, keys);

	return membuf_write(&to, &user_keys, sizeof(user_keys));
}

static int pac_generic_keys_set(struct task_struct *target,
				const struct user_regset *regset,
				unsigned int pos, unsigned int count,
				const void *kbuf, const void __user *ubuf)
{
	struct ptrauth_keys_user *keys = &target->thread.keys_user;
	struct user_pac_generic_keys user_keys;
	int ret;

	if (!system_supports_generic_auth())
		return -EINVAL;

	pac_generic_keys_to_user(&user_keys, keys);
	ret = user_regset_copyin(&pos, &count, &kbuf, &ubuf,
				 &user_keys, 0, -1);
	if (ret)
		return ret;
	pac_generic_keys_from_user(keys, &user_keys);

	return 0;
}
#endif /* CONFIG_CHECKPOINT_RESTORE */
#endif /* CONFIG_ARM64_PTR_AUTH */

#ifdef CONFIG_ARM64_TAGGED_ADDR_ABI
static int tagged_addr_ctrl_get(struct task_struct *target,
				const struct user_regset *regset,
				struct membuf to)
{
	long ctrl = get_tagged_addr_ctrl(target);

	if (IS_ERR_VALUE(ctrl))
		return ctrl;

	return membuf_write(&to, &ctrl, sizeof(ctrl));
}

static int tagged_addr_ctrl_set(struct task_struct *target, const struct
				user_regset *regset, unsigned int pos,
				unsigned int count, const void *kbuf, const
				void __user *ubuf)
{
	int ret;
	long ctrl;

	ret = user_regset_copyin(&pos, &count, &kbuf, &ubuf, &ctrl, 0, -1);
	if (ret)
		return ret;

	return set_tagged_addr_ctrl(target, ctrl);
}
#endif

enum aarch64_regset {
	REGSET_GPR,
	REGSET_FPR,
	REGSET_TLS,
#ifdef CONFIG_HAVE_HW_BREAKPOINT
	REGSET_HW_BREAK,
	REGSET_HW_WATCH,
#endif
	REGSET_SYSTEM_CALL,
#ifdef CONFIG_ARM64_SVE
	REGSET_SVE,
#endif
#ifdef CONFIG_ARM64_SME
	REGSET_SSVE,
	REGSET_ZA,
	REGSET_ZT,
#endif
#ifdef CONFIG_ARM64_PTR_AUTH
	REGSET_PAC_MASK,
	REGSET_PAC_ENABLED_KEYS,
#ifdef CONFIG_CHECKPOINT_RESTORE
	REGSET_PACA_KEYS,
	REGSET_PACG_KEYS,
#endif
#endif
#ifdef CONFIG_ARM64_TAGGED_ADDR_ABI
	REGSET_TAGGED_ADDR_CTRL,
#endif
};

static const struct user_regset aarch64_regsets[] = {
	[REGSET_GPR] = {
		.core_note_type = NT_PRSTATUS,
		.n = sizeof(struct user_pt_regs) / sizeof(u64),
		.size = sizeof(u64),
		.align = sizeof(u64),
		.regset_get = gpr_get,
		.set = gpr_set
	},
	[REGSET_FPR] = {
		.core_note_type = NT_PRFPREG,
		.n = sizeof(struct user_fpsimd_state) / sizeof(u32),
		/*
		 * We pretend we have 32-bit registers because the fpsr and
		 * fpcr are 32-bits wide.
		 */
		.size = sizeof(u32),
		.align = sizeof(u32),
		.active = fpr_active,
		.regset_get = fpr_get,
		.set = fpr_set
	},
	[REGSET_TLS] = {
		.core_note_type = NT_ARM_TLS,
		.n = 2,
		.size = sizeof(void *),
		.align = sizeof(void *),
		.regset_get = tls_get,
		.set = tls_set,
	},
#ifdef CONFIG_HAVE_HW_BREAKPOINT
	[REGSET_HW_BREAK] = {
		.core_note_type = NT_ARM_HW_BREAK,
		.n = sizeof(struct user_hwdebug_state) / sizeof(u32),
		.size = sizeof(u32),
		.align = sizeof(u32),
		.regset_get = hw_break_get,
		.set = hw_break_set,
	},
	[REGSET_HW_WATCH] = {
		.core_note_type = NT_ARM_HW_WATCH,
		.n = sizeof(struct user_hwdebug_state) / sizeof(u32),
		.size = sizeof(u32),
		.align = sizeof(u32),
		.regset_get = hw_break_get,
		.set = hw_break_set,
	},
#endif
	[REGSET_SYSTEM_CALL] = {
		.core_note_type = NT_ARM_SYSTEM_CALL,
		.n = 1,
		.size = sizeof(int),
		.align = sizeof(int),
		.regset_get = system_call_get,
		.set = system_call_set,
	},
#ifdef CONFIG_ARM64_SVE
	[REGSET_SVE] = { /* Scalable Vector Extension */
		.core_note_type = NT_ARM_SVE,
		.n = DIV_ROUND_UP(SVE_PT_SIZE(SVE_VQ_MAX, SVE_PT_REGS_SVE),
				  SVE_VQ_BYTES),
		.size = SVE_VQ_BYTES,
		.align = SVE_VQ_BYTES,
		.regset_get = sve_get,
		.set = sve_set,
	},
#endif
#ifdef CONFIG_ARM64_SME
	[REGSET_SSVE] = { /* Streaming mode SVE */
		.core_note_type = NT_ARM_SSVE,
		.n = DIV_ROUND_UP(SVE_PT_SIZE(SME_VQ_MAX, SVE_PT_REGS_SVE),
				  SVE_VQ_BYTES),
		.size = SVE_VQ_BYTES,
		.align = SVE_VQ_BYTES,
		.regset_get = ssve_get,
		.set = ssve_set,
	},
	[REGSET_ZA] = { /* SME ZA */
		.core_note_type = NT_ARM_ZA,
		/*
		 * ZA is a single register but it's variably sized and
		 * the ptrace core requires that the size of any data
		 * be an exact multiple of the configured register
		 * size so report as though we had SVE_VQ_BYTES
		 * registers. These values aren't exposed to
		 * userspace.
		 */
		.n = DIV_ROUND_UP(ZA_PT_SIZE(SME_VQ_MAX), SVE_VQ_BYTES),
		.size = SVE_VQ_BYTES,
		.align = SVE_VQ_BYTES,
		.regset_get = za_get,
		.set = za_set,
	},
	[REGSET_ZT] = { /* SME ZT */
		.core_note_type = NT_ARM_ZT,
		.n = 1,
		.size = ZT_SIG_REG_BYTES,
		.align = sizeof(u64),
		.regset_get = zt_get,
		.set = zt_set,
	},
#endif
#ifdef CONFIG_ARM64_PTR_AUTH
	[REGSET_PAC_MASK] = {
		.core_note_type = NT_ARM_PAC_MASK,
		.n = sizeof(struct user_pac_mask) / sizeof(u64),
		.size = sizeof(u64),
		.align = sizeof(u64),
		.regset_get = pac_mask_get,
		/* this cannot be set dynamically */
	},
	[REGSET_PAC_ENABLED_KEYS] = {
		.core_note_type = NT_ARM_PAC_ENABLED_KEYS,
		.n = 1,
		.size = sizeof(long),
		.align = sizeof(long),
		.regset_get = pac_enabled_keys_get,
		.set = pac_enabled_keys_set,
	},
#ifdef CONFIG_CHECKPOINT_RESTORE
	[REGSET_PACA_KEYS] = {
		.core_note_type = NT_ARM_PACA_KEYS,
		.n = sizeof(struct user_pac_address_keys) / sizeof(__uint128_t),
		.size = sizeof(__uint128_t),
		.align = sizeof(__uint128_t),
		.regset_get = pac_address_keys_get,
		.set = pac_address_keys_set,
	},
	[REGSET_PACG_KEYS] = {
		.core_note_type = NT_ARM_PACG_KEYS,
		.n = sizeof(struct user_pac_generic_keys) / sizeof(__uint128_t),
		.size = sizeof(__uint128_t),
		.align = sizeof(__uint128_t),
		.regset_get = pac_generic_keys_get,
		.set = pac_generic_keys_set,
	},
#endif
#endif
#ifdef CONFIG_ARM64_TAGGED_ADDR_ABI
	[REGSET_TAGGED_ADDR_CTRL] = {
		.core_note_type = NT_ARM_TAGGED_ADDR_CTRL,
		.n = 1,
		.size = sizeof(long),
		.align = sizeof(long),
		.regset_get = tagged_addr_ctrl_get,
		.set = tagged_addr_ctrl_set,
	},
#endif
};

static const struct user_regset_view user_aarch64_view = {
	.name = "aarch64", .e_machine = EM_AARCH64,
	.regsets = aarch64_regsets, .n = ARRAY_SIZE(aarch64_regsets)
};

#ifdef CONFIG_COMPAT
enum compat_regset {
	REGSET_COMPAT_GPR,
	REGSET_COMPAT_VFP,
};

static inline compat_ulong_t compat_get_user_reg(struct task_struct *task, int idx)
{
	struct pt_regs *regs = task_pt_regs(task);

	switch (idx) {
	case 15:
		return regs->pc;
	case 16:
		return pstate_to_compat_psr(regs->pstate);
	case 17:
		return regs->orig_x0;
	default:
		return regs->regs[idx];
	}
}

static int compat_gpr_get(struct task_struct *target,
			  const struct user_regset *regset,
			  struct membuf to)
{
	int i = 0;

	while (to.left)
		membuf_store(&to, compat_get_user_reg(target, i++));
	return 0;
}

static int compat_gpr_set(struct task_struct *target,
			  const struct user_regset *regset,
			  unsigned int pos, unsigned int count,
			  const void *kbuf, const void __user *ubuf)
{
	struct pt_regs newregs;
	int ret = 0;
	unsigned int i, start, num_regs;

	/* Calculate the number of AArch32 registers contained in count */
	num_regs = count / regset->size;

	/* Convert pos into an register number */
	start = pos / regset->size;

	if (start + num_regs > regset->n)
		return -EIO;

	newregs = *task_pt_regs(target);

	for (i = 0; i < num_regs; ++i) {
		unsigned int idx = start + i;
		compat_ulong_t reg;

		if (kbuf) {
			memcpy(&reg, kbuf, sizeof(reg));
			kbuf += sizeof(reg);
		} else {
			ret = copy_from_user(&reg, ubuf, sizeof(reg));
			if (ret) {
				ret = -EFAULT;
				break;
			}

			ubuf += sizeof(reg);
		}

		switch (idx) {
		case 15:
			newregs.pc = reg;
			break;
		case 16:
			reg = compat_psr_to_pstate(reg);
			newregs.pstate = reg;
			break;
		case 17:
			newregs.orig_x0 = reg;
			break;
		default:
			newregs.regs[idx] = reg;
		}

	}

	if (valid_user_regs(&newregs.user_regs, target))
		*task_pt_regs(target) = newregs;
	else
		ret = -EINVAL;

	return ret;
}

static int compat_vfp_get(struct task_struct *target,
			  const struct user_regset *regset,
			  struct membuf to)
{
	struct user_fpsimd_state *uregs;
	compat_ulong_t fpscr;

	if (!system_supports_fpsimd())
		return -EINVAL;

	uregs = &target->thread.uw.fpsimd_state;

	if (target == current)
		fpsimd_preserve_current_state();

	/*
	 * The VFP registers are packed into the fpsimd_state, so they all sit
	 * nicely together for us. We just need to create the fpscr separately.
	 */
	membuf_write(&to, uregs, VFP_STATE_SIZE - sizeof(compat_ulong_t));
	fpscr = (uregs->fpsr & VFP_FPSCR_STAT_MASK) |
		(uregs->fpcr & VFP_FPSCR_CTRL_MASK);
	return membuf_store(&to, fpscr);
}

static int compat_vfp_set(struct task_struct *target,
			  const struct user_regset *regset,
			  unsigned int pos, unsigned int count,
			  const void *kbuf, const void __user *ubuf)
{
	struct user_fpsimd_state *uregs;
	compat_ulong_t fpscr;
	int ret, vregs_end_pos;

	if (!system_supports_fpsimd())
		return -EINVAL;

	uregs = &target->thread.uw.fpsimd_state;

	vregs_end_pos = VFP_STATE_SIZE - sizeof(compat_ulong_t);
	ret = user_regset_copyin(&pos, &count, &kbuf, &ubuf, uregs, 0,
				 vregs_end_pos);

	if (count && !ret) {
		ret = user_regset_copyin(&pos, &count, &kbuf, &ubuf, &fpscr,
					 vregs_end_pos, VFP_STATE_SIZE);
		if (!ret) {
			uregs->fpsr = fpscr & VFP_FPSCR_STAT_MASK;
			uregs->fpcr = fpscr & VFP_FPSCR_CTRL_MASK;
		}
	}

	fpsimd_flush_task_state(target);
	return ret;
}

static int compat_tls_get(struct task_struct *target,
			  const struct user_regset *regset,
			  struct membuf to)
{
	return membuf_store(&to, (compat_ulong_t)target->thread.uw.tp_value);
}

static int compat_tls_set(struct task_struct *target,
			  const struct user_regset *regset, unsigned int pos,
			  unsigned int count, const void *kbuf,
			  const void __user *ubuf)
{
	int ret;
	compat_ulong_t tls = target->thread.uw.tp_value;

	ret = user_regset_copyin(&pos, &count, &kbuf, &ubuf, &tls, 0, -1);
	if (ret)
		return ret;

	target->thread.uw.tp_value = tls;
	return ret;
}

static const struct user_regset aarch32_regsets[] = {
	[REGSET_COMPAT_GPR] = {
		.core_note_type = NT_PRSTATUS,
		.n = COMPAT_ELF_NGREG,
		.size = sizeof(compat_elf_greg_t),
		.align = sizeof(compat_elf_greg_t),
		.regset_get = compat_gpr_get,
		.set = compat_gpr_set
	},
	[REGSET_COMPAT_VFP] = {
		.core_note_type = NT_ARM_VFP,
		.n = VFP_STATE_SIZE / sizeof(compat_ulong_t),
		.size = sizeof(compat_ulong_t),
		.align = sizeof(compat_ulong_t),
		.active = fpr_active,
		.regset_get = compat_vfp_get,
		.set = compat_vfp_set
	},
};

static const struct user_regset_view user_aarch32_view = {
	.name = "aarch32", .e_machine = EM_ARM,
	.regsets = aarch32_regsets, .n = ARRAY_SIZE(aarch32_regsets)
};

static const struct user_regset aarch32_ptrace_regsets[] = {
	[REGSET_GPR] = {
		.core_note_type = NT_PRSTATUS,
		.n = COMPAT_ELF_NGREG,
		.size = sizeof(compat_elf_greg_t),
		.align = sizeof(compat_elf_greg_t),
		.regset_get = compat_gpr_get,
		.set = compat_gpr_set
	},
	[REGSET_FPR] = {
		.core_note_type = NT_ARM_VFP,
		.n = VFP_STATE_SIZE / sizeof(compat_ulong_t),
		.size = sizeof(compat_ulong_t),
		.align = sizeof(compat_ulong_t),
		.regset_get = compat_vfp_get,
		.set = compat_vfp_set
	},
	[REGSET_TLS] = {
		.core_note_type = NT_ARM_TLS,
		.n = 1,
		.size = sizeof(compat_ulong_t),
		.align = sizeof(compat_ulong_t),
		.regset_get = compat_tls_get,
		.set = compat_tls_set,
	},
#ifdef CONFIG_HAVE_HW_BREAKPOINT
	[REGSET_HW_BREAK] = {
		.core_note_type = NT_ARM_HW_BREAK,
		.n = sizeof(struct user_hwdebug_state) / sizeof(u32),
		.size = sizeof(u32),
		.align = sizeof(u32),
		.regset_get = hw_break_get,
		.set = hw_break_set,
	},
	[REGSET_HW_WATCH] = {
		.core_note_type = NT_ARM_HW_WATCH,
		.n = sizeof(struct user_hwdebug_state) / sizeof(u32),
		.size = sizeof(u32),
		.align = sizeof(u32),
		.regset_get = hw_break_get,
		.set = hw_break_set,
	},
#endif
	[REGSET_SYSTEM_CALL] = {
		.core_note_type = NT_ARM_SYSTEM_CALL,
		.n = 1,
		.size = sizeof(int),
		.align = sizeof(int),
		.regset_get = system_call_get,
		.set = system_call_set,
	},
};

static const struct user_regset_view user_aarch32_ptrace_view = {
	.name = "aarch32", .e_machine = EM_ARM,
	.regsets = aarch32_ptrace_regsets, .n = ARRAY_SIZE(aarch32_ptrace_regsets)
};

static int compat_ptrace_read_user(struct task_struct *tsk, compat_ulong_t off,
				   compat_ulong_t __user *ret)
{
	compat_ulong_t tmp;

	if (off & 3)
		return -EIO;

	if (off == COMPAT_PT_TEXT_ADDR)
		tmp = tsk->mm->start_code;
	else if (off == COMPAT_PT_DATA_ADDR)
		tmp = tsk->mm->start_data;
	else if (off == COMPAT_PT_TEXT_END_ADDR)
		tmp = tsk->mm->end_code;
	else if (off < sizeof(compat_elf_gregset_t))
		tmp = compat_get_user_reg(tsk, off >> 2);
	else if (off >= COMPAT_USER_SZ)
		return -EIO;
	else
		tmp = 0;

	return put_user(tmp, ret);
}

static int compat_ptrace_write_user(struct task_struct *tsk, compat_ulong_t off,
				    compat_ulong_t val)
{
	struct pt_regs newregs = *task_pt_regs(tsk);
	unsigned int idx = off / 4;

	if (off & 3 || off >= COMPAT_USER_SZ)
		return -EIO;

	if (off >= sizeof(compat_elf_gregset_t))
		return 0;

	switch (idx) {
	case 15:
		newregs.pc = val;
		break;
	case 16:
		newregs.pstate = compat_psr_to_pstate(val);
		break;
	case 17:
		newregs.orig_x0 = val;
		break;
	default:
		newregs.regs[idx] = val;
	}

	if (!valid_user_regs(&newregs.user_regs, tsk))
		return -EINVAL;

	*task_pt_regs(tsk) = newregs;
	return 0;
}

#ifdef CONFIG_HAVE_HW_BREAKPOINT

/*
 * Convert a virtual register number into an index for a thread_info
 * breakpoint array. Breakpoints are identified using positive numbers
 * whilst watchpoints are negative. The registers are laid out as pairs
 * of (address, control), each pair mapping to a unique hw_breakpoint struct.
 * Register 0 is reserved for describing resource information.
 */
static int compat_ptrace_hbp_num_to_idx(compat_long_t num)
{
	return (abs(num) - 1) >> 1;
}

static int compat_ptrace_hbp_get_resource_info(u32 *kdata)
{
	u8 num_brps, num_wrps, debug_arch, wp_len;
	u32 reg = 0;

	num_brps	= hw_breakpoint_slots(TYPE_INST);
	num_wrps	= hw_breakpoint_slots(TYPE_DATA);

	debug_arch	= debug_monitors_arch();
	wp_len		= 8;
	reg		|= debug_arch;
	reg		<<= 8;
	reg		|= wp_len;
	reg		<<= 8;
	reg		|= num_wrps;
	reg		<<= 8;
	reg		|= num_brps;

	*kdata = reg;
	return 0;
}

static int compat_ptrace_hbp_get(unsigned int note_type,
				 struct task_struct *tsk,
				 compat_long_t num,
				 u32 *kdata)
{
	u64 addr = 0;
	u32 ctrl = 0;

	int err, idx = compat_ptrace_hbp_num_to_idx(num);

	if (num & 1) {
		err = ptrace_hbp_get_addr(note_type, tsk, idx, &addr);
		*kdata = (u32)addr;
	} else {
		err = ptrace_hbp_get_ctrl(note_type, tsk, idx, &ctrl);
		*kdata = ctrl;
	}

	return err;
}

static int compat_ptrace_hbp_set(unsigned int note_type,
				 struct task_struct *tsk,
				 compat_long_t num,
				 u32 *kdata)
{
	u64 addr;
	u32 ctrl;

	int err, idx = compat_ptrace_hbp_num_to_idx(num);

	if (num & 1) {
		addr = *kdata;
		err = ptrace_hbp_set_addr(note_type, tsk, idx, addr);
	} else {
		ctrl = *kdata;
		err = ptrace_hbp_set_ctrl(note_type, tsk, idx, ctrl);
	}

	return err;
}

static int compat_ptrace_gethbpregs(struct task_struct *tsk, compat_long_t num,
				    compat_ulong_t __user *data)
{
	int ret;
	u32 kdata;

	/* Watchpoint */
	if (num < 0) {
		ret = compat_ptrace_hbp_get(NT_ARM_HW_WATCH, tsk, num, &kdata);
	/* Resource info */
	} else if (num == 0) {
		ret = compat_ptrace_hbp_get_resource_info(&kdata);
	/* Breakpoint */
	} else {
		ret = compat_ptrace_hbp_get(NT_ARM_HW_BREAK, tsk, num, &kdata);
	}

	if (!ret)
		ret = put_user(kdata, data);

	return ret;
}

static int compat_ptrace_sethbpregs(struct task_struct *tsk, compat_long_t num,
				    compat_ulong_t __user *data)
{
	int ret;
	u32 kdata = 0;

	if (num == 0)
		return 0;

	ret = get_user(kdata, data);
	if (ret)
		return ret;

	if (num < 0)
		ret = compat_ptrace_hbp_set(NT_ARM_HW_WATCH, tsk, num, &kdata);
	else
		ret = compat_ptrace_hbp_set(NT_ARM_HW_BREAK, tsk, num, &kdata);

	return ret;
}
#endif	/* CONFIG_HAVE_HW_BREAKPOINT */

long compat_arch_ptrace(struct task_struct *child, compat_long_t request,
			compat_ulong_t caddr, compat_ulong_t cdata)
{
	unsigned long addr = caddr;
	unsigned long data = cdata;
	void __user *datap = compat_ptr(data);
	int ret;

	switch (request) {
		case PTRACE_PEEKUSR:
			ret = compat_ptrace_read_user(child, addr, datap);
			break;

		case PTRACE_POKEUSR:
			ret = compat_ptrace_write_user(child, addr, data);
			break;

		case COMPAT_PTRACE_GETREGS:
			ret = copy_regset_to_user(child,
						  &user_aarch32_view,
						  REGSET_COMPAT_GPR,
						  0, sizeof(compat_elf_gregset_t),
						  datap);
			break;

		case COMPAT_PTRACE_SETREGS:
			ret = copy_regset_from_user(child,
						    &user_aarch32_view,
						    REGSET_COMPAT_GPR,
						    0, sizeof(compat_elf_gregset_t),
						    datap);
			break;

		case COMPAT_PTRACE_GET_THREAD_AREA:
			ret = put_user((compat_ulong_t)child->thread.uw.tp_value,
				       (compat_ulong_t __user *)datap);
			break;

		case COMPAT_PTRACE_SET_SYSCALL:
			task_pt_regs(child)->syscallno = data;
			ret = 0;
			break;

		case COMPAT_PTRACE_GETVFPREGS:
			ret = copy_regset_to_user(child,
						  &user_aarch32_view,
						  REGSET_COMPAT_VFP,
						  0, VFP_STATE_SIZE,
						  datap);
			break;

		case COMPAT_PTRACE_SETVFPREGS:
			ret = copy_regset_from_user(child,
						    &user_aarch32_view,
						    REGSET_COMPAT_VFP,
						    0, VFP_STATE_SIZE,
						    datap);
			break;

#ifdef CONFIG_HAVE_HW_BREAKPOINT
		case COMPAT_PTRACE_GETHBPREGS:
			ret = compat_ptrace_gethbpregs(child, addr, datap);
			break;

		case COMPAT_PTRACE_SETHBPREGS:
			ret = compat_ptrace_sethbpregs(child, addr, datap);
			break;
#endif

		default:
			ret = compat_ptrace_request(child, request, addr,
						    data);
			break;
	}

	return ret;
}
#endif /* CONFIG_COMPAT */

const struct user_regset_view *task_user_regset_view(struct task_struct *task)
{
#ifdef CONFIG_COMPAT
	/*
	 * Core dumping of 32-bit tasks or compat ptrace requests must use the
	 * user_aarch32_view compatible with arm32. Native ptrace requests on
	 * 32-bit children use an extended user_aarch32_ptrace_view to allow
	 * access to the TLS register.
	 */
	if (is_compat_task())
		return &user_aarch32_view;
	else if (is_compat_thread(task_thread_info(task)))
		return &user_aarch32_ptrace_view;
#endif
	return &user_aarch64_view;
}

long arch_ptrace(struct task_struct *child, long request,
		 unsigned long addr, unsigned long data)
{
	switch (request) {
	case PTRACE_PEEKMTETAGS:
	case PTRACE_POKEMTETAGS:
		return mte_ptrace_copy_tags(child, request, addr, data);
	}

	return ptrace_request(child, request, addr, data);
}

enum ptrace_syscall_dir {
	PTRACE_SYSCALL_ENTER = 0,
	PTRACE_SYSCALL_EXIT,
};

static void report_syscall(struct pt_regs *regs, enum ptrace_syscall_dir dir)
{
	int regno;
	unsigned long saved_reg;

	/*
	 * We have some ABI weirdness here in the way that we handle syscall
	 * exit stops because we indicate whether or not the stop has been
	 * signalled from syscall entry or syscall exit by clobbering a general
	 * purpose register (ip/r12 for AArch32, x7 for AArch64) in the tracee
	 * and restoring its old value after the stop. This means that:
	 *
	 * - Any writes by the tracer to this register during the stop are
	 *   ignored/discarded.
	 *
	 * - The actual value of the register is not available during the stop,
	 *   so the tracer cannot save it and restore it later.
	 *
	 * - Syscall stops behave differently to seccomp and pseudo-step traps
	 *   (the latter do not nobble any registers).
	 */
	regno = (is_compat_task() ? 12 : 7);
	saved_reg = regs->regs[regno];
	regs->regs[regno] = dir;

	if (dir == PTRACE_SYSCALL_ENTER) {
		if (ptrace_report_syscall_entry(regs))
			forget_syscall(regs);
		regs->regs[regno] = saved_reg;
	} else if (!test_thread_flag(TIF_SINGLESTEP)) {
		ptrace_report_syscall_exit(regs, 0);
		regs->regs[regno] = saved_reg;
	} else {
		regs->regs[regno] = saved_reg;

		/*
		 * Signal a pseudo-step exception since we are stepping but
		 * tracer modifications to the registers may have rewound the
		 * state machine.
		 */
		ptrace_report_syscall_exit(regs, 1);
	}
}

int syscall_trace_enter(struct pt_regs *regs)
{
	unsigned long flags = read_thread_flags();

	if (flags & (_TIF_SYSCALL_EMU | _TIF_SYSCALL_TRACE)) {
		report_syscall(regs, PTRACE_SYSCALL_ENTER);
		if (flags & _TIF_SYSCALL_EMU)
			return NO_SYSCALL;
	}

	/* Do the secure computing after ptrace; failures should be fast. */
	if (secure_computing() == -1)
		return NO_SYSCALL;

	if (test_thread_flag(TIF_SYSCALL_TRACEPOINT))
		trace_sys_enter(regs, regs->syscallno);

	audit_syscall_entry(regs->syscallno, regs->orig_x0, regs->regs[1],
			    regs->regs[2], regs->regs[3]);

	return regs->syscallno;
}

void syscall_trace_exit(struct pt_regs *regs)
{
	unsigned long flags = read_thread_flags();

	audit_syscall_exit(regs);

	if (flags & _TIF_SYSCALL_TRACEPOINT)
		trace_sys_exit(regs, syscall_get_return_value(current, regs));

	if (flags & (_TIF_SYSCALL_TRACE | _TIF_SINGLESTEP))
		report_syscall(regs, PTRACE_SYSCALL_EXIT);

	rseq_syscall(regs);
}

/*
 * SPSR_ELx bits which are always architecturally RES0 per ARM DDI 0487D.a.
 * We permit userspace to set SSBS (AArch64 bit 12, AArch32 bit 23) which is
 * not described in ARM DDI 0487D.a.
 * We treat PAN and UAO as RES0 bits, as they are meaningless at EL0, and may
 * be allocated an EL0 meaning in future.
 * Userspace cannot use these until they have an architectural meaning.
 * Note that this follows the SPSR_ELx format, not the AArch32 PSR format.
 * We also reserve IL for the kernel; SS is handled dynamically.
 */
#define SPSR_EL1_AARCH64_RES0_BITS \
	(GENMASK_ULL(63, 32) | GENMASK_ULL(27, 26) | GENMASK_ULL(23, 22) | \
	 GENMASK_ULL(20, 13) | GENMASK_ULL(5, 5))
#define SPSR_EL1_AARCH32_RES0_BITS \
	(GENMASK_ULL(63, 32) | GENMASK_ULL(22, 22) | GENMASK_ULL(20, 20))

static int valid_compat_regs(struct user_pt_regs *regs)
{
	regs->pstate &= ~SPSR_EL1_AARCH32_RES0_BITS;

	if (!system_supports_mixed_endian_el0()) {
		if (IS_ENABLED(CONFIG_CPU_BIG_ENDIAN))
			regs->pstate |= PSR_AA32_E_BIT;
		else
			regs->pstate &= ~PSR_AA32_E_BIT;
	}

	if (user_mode(regs) && (regs->pstate & PSR_MODE32_BIT) &&
	    (regs->pstate & PSR_AA32_A_BIT) == 0 &&
	    (regs->pstate & PSR_AA32_I_BIT) == 0 &&
	    (regs->pstate & PSR_AA32_F_BIT) == 0) {
		return 1;
	}

	/*
	 * Force PSR to a valid 32-bit EL0t, preserving the same bits as
	 * arch/arm.
	 */
	regs->pstate &= PSR_AA32_N_BIT | PSR_AA32_Z_BIT |
			PSR_AA32_C_BIT | PSR_AA32_V_BIT |
			PSR_AA32_Q_BIT | PSR_AA32_IT_MASK |
			PSR_AA32_GE_MASK | PSR_AA32_E_BIT |
			PSR_AA32_T_BIT;
	regs->pstate |= PSR_MODE32_BIT;

	return 0;
}

static int valid_native_regs(struct user_pt_regs *regs)
{
	regs->pstate &= ~SPSR_EL1_AARCH64_RES0_BITS;

	if (user_mode(regs) && !(regs->pstate & PSR_MODE32_BIT) &&
	    (regs->pstate & PSR_D_BIT) == 0 &&
	    (regs->pstate & PSR_A_BIT) == 0 &&
	    (regs->pstate & PSR_I_BIT) == 0 &&
	    (regs->pstate & PSR_F_BIT) == 0) {
		return 1;
	}

	/* Force PSR to a valid 64-bit EL0t */
	regs->pstate &= PSR_N_BIT | PSR_Z_BIT | PSR_C_BIT | PSR_V_BIT;

	return 0;
}

/*
 * Are the current registers suitable for user mode? (used to maintain
 * security in signal handlers)
 */
int valid_user_regs(struct user_pt_regs *regs, struct task_struct *task)
{
	/* https://lore.kernel.org/lkml/20191118131525.GA4180@willie-the-truck */
	user_regs_reset_single_step(regs, task);

	if (is_compat_thread(task_thread_info(task)))
		return valid_compat_regs(regs);
	else
		return valid_native_regs(regs);
}<|MERGE_RESOLUTION|>--- conflicted
+++ resolved
@@ -947,10 +947,7 @@
 	fpsimd_sync_to_sve(target);
 	if (type == ARM64_VEC_SVE)
 		set_tsk_thread_flag(target, TIF_SVE);
-<<<<<<< HEAD
-=======
 	target->thread.fp_type = FP_STATE_SVE;
->>>>>>> 98817289
 
 	BUILD_BUG_ON(SVE_PT_SVE_OFFSET != sizeof(header));
 	start = SVE_PT_SVE_OFFSET;
@@ -1110,14 +1107,6 @@
 		}
 	}
 
-<<<<<<< HEAD
-	/* Allocate/reinit ZA storage */
-	sme_alloc(target, true);
-	if (!target->thread.za_state) {
-		ret = -ENOMEM;
-		goto out;
-	}
-=======
 	/*
 	 * Only flush the storage if PSTATE.ZA was not already set,
 	 * otherwise preserve any existing data.
@@ -1125,7 +1114,6 @@
 	sme_alloc(target, !thread_za_enabled(&target->thread));
 	if (!target->thread.sme_state)
 		return -ENOMEM;
->>>>>>> 98817289
 
 	/* If there is no data then disable ZA */
 	if (!count) {
