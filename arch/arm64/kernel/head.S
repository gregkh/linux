--- conflicted
+++ resolved
@@ -273,12 +273,8 @@
 	sub	x2, x2, x1
 	sub	x3, x3, x1
 
-<<<<<<< HEAD
-	mov_q	x7, SWAPPER_MM_MMUFLAGS
-=======
 	mov	x1, #1
 	lsl	x6, x1, x6		// block size at this level
->>>>>>> d60c95ef
 
 	populate_entries x0, x4, x2, x3, x5, x6, x7
 	ret
