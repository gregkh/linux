// SPDX-License-Identifier: GPL-2.0-only
/*
 * Based on arch/arm/mm/init.c
 *
 * Copyright (C) 1995-2005 Russell King
 * Copyright (C) 2012 ARM Ltd.
 */

#include <linux/kernel.h>
#include <linux/export.h>
#include <linux/errno.h>
#include <linux/swap.h>
#include <linux/init.h>
#include <linux/cache.h>
#include <linux/mman.h>
#include <linux/nodemask.h>
#include <linux/initrd.h>
#include <linux/gfp.h>
#include <linux/memblock.h>
#include <linux/sort.h>
#include <linux/of.h>
#include <linux/of_fdt.h>
#include <linux/dma-direct.h>
#include <linux/dma-map-ops.h>
#include <linux/efi.h>
#include <linux/swiotlb.h>
#include <linux/vmalloc.h>
#include <linux/mm.h>
#include <linux/kexec.h>
#include <linux/crash_dump.h>
#include <linux/hugetlb.h>
#include <linux/acpi_iort.h>
#include <linux/kmemleak.h>

#include <asm/boot.h>
#include <asm/fixmap.h>
#include <asm/kasan.h>
#include <asm/kernel-pgtable.h>
#include <asm/kvm_host.h>
#include <asm/memory.h>
#include <asm/numa.h>
#include <asm/sections.h>
#include <asm/setup.h>
#include <linux/sizes.h>
#include <asm/tlb.h>
#include <asm/alternative.h>
#include <asm/xen/swiotlb-xen.h>

/*
 * We need to be able to catch inadvertent references to memstart_addr
 * that occur (potentially in generic code) before arm64_memblock_init()
 * executes, which assigns it its actual value. So use a default value
 * that cannot be mistaken for a real physical address.
 */
s64 memstart_addr __ro_after_init = -1;
EXPORT_SYMBOL(memstart_addr);

/*
 * If the corresponding config options are enabled, we create both ZONE_DMA
 * and ZONE_DMA32. By default ZONE_DMA covers the 32-bit addressable memory
 * unless restricted on specific platforms (e.g. 30-bit on Raspberry Pi 4).
 * In such case, ZONE_DMA32 covers the rest of the 32-bit addressable memory,
 * otherwise it is empty.
 *
 * Memory reservation for crash kernel either done early or deferred
 * depending on DMA memory zones configs (ZONE_DMA) --
 *
 * In absence of ZONE_DMA configs arm64_dma_phys_limit initialized
 * here instead of max_zone_phys().  This lets early reservation of
 * crash kernel memory which has a dependency on arm64_dma_phys_limit.
 * Reserving memory early for crash kernel allows linear creation of block
 * mappings (greater than page-granularity) for all the memory bank rangs.
 * In this scheme a comparatively quicker boot is observed.
 *
 * If ZONE_DMA configs are defined, crash kernel memory reservation
<<<<<<< HEAD
 * is delayed until DMA zone memory range size initilazation performed in
=======
 * is delayed until DMA zone memory range size initialization performed in
>>>>>>> 3a82f341
 * zone_sizes_init().  The defer is necessary to steer clear of DMA zone
 * memory range to avoid overlap allocation.  So crash kernel memory boundaries
 * are not known when mapping all bank memory ranges, which otherwise means
 * not possible to exclude crash kernel range from creating block mappings
 * so page-granularity mappings are created for the entire memory range.
 * Hence a slightly slower boot is observed.
 *
<<<<<<< HEAD
 * Note: Page-granularity mapppings are necessary for crash kernel memory
=======
 * Note: Page-granularity mappings are necessary for crash kernel memory
>>>>>>> 3a82f341
 * range for shrinking its size via /sys/kernel/kexec_crash_size interface.
 */
#if IS_ENABLED(CONFIG_ZONE_DMA) || IS_ENABLED(CONFIG_ZONE_DMA32)
phys_addr_t __ro_after_init arm64_dma_phys_limit;
#else
phys_addr_t __ro_after_init arm64_dma_phys_limit = PHYS_MASK + 1;
#endif

/*
 * reserve_crashkernel() - reserves memory for crash kernel
 *
 * This function reserves memory area given in "crashkernel=" kernel command
 * line parameter. The memory reserved is used by dump capture kernel when
 * primary kernel is crashing.
 */
static void __init reserve_crashkernel(void)
{
	unsigned long long crash_base, crash_size;
	unsigned long long crash_max = arm64_dma_phys_limit;
	int ret;

	if (!IS_ENABLED(CONFIG_KEXEC_CORE))
		return;

	ret = parse_crashkernel(boot_command_line, memblock_phys_mem_size(),
				&crash_size, &crash_base);
	/* no crashkernel= or invalid value specified */
	if (ret || !crash_size)
		return;

	crash_size = PAGE_ALIGN(crash_size);

	/* User specifies base address explicitly. */
	if (crash_base)
		crash_max = crash_base + crash_size;

	/* Current arm64 boot protocol requires 2MB alignment */
	crash_base = memblock_phys_alloc_range(crash_size, SZ_2M,
					       crash_base, crash_max);
	if (!crash_base) {
		pr_warn("cannot allocate crashkernel (size:0x%llx)\n",
			crash_size);
		return;
	}

	pr_info("crashkernel reserved: 0x%016llx - 0x%016llx (%lld MB)\n",
		crash_base, crash_base + crash_size, crash_size >> 20);

	/*
	 * The crashkernel memory will be removed from the kernel linear
	 * map. Inform kmemleak so that it won't try to access it.
	 */
	kmemleak_ignore_phys(crash_base);
	crashk_res.start = crash_base;
	crashk_res.end = crash_base + crash_size - 1;
}

/*
 * Return the maximum physical address for a zone accessible by the given bits
 * limit. If DRAM starts above 32-bit, expand the zone to the maximum
 * available memory, otherwise cap it at 32-bit.
 */
static phys_addr_t __init max_zone_phys(unsigned int zone_bits)
{
	phys_addr_t zone_mask = DMA_BIT_MASK(zone_bits);
	phys_addr_t phys_start = memblock_start_of_DRAM();

	if (phys_start > U32_MAX)
		zone_mask = PHYS_ADDR_MAX;
	else if (phys_start > zone_mask)
		zone_mask = U32_MAX;

	return min(zone_mask, memblock_end_of_DRAM() - 1) + 1;
}

static void __init zone_sizes_init(unsigned long min, unsigned long max)
{
	unsigned long max_zone_pfns[MAX_NR_ZONES]  = {0};
	unsigned int __maybe_unused acpi_zone_dma_bits;
	unsigned int __maybe_unused dt_zone_dma_bits;
	phys_addr_t __maybe_unused dma32_phys_limit = max_zone_phys(32);

#ifdef CONFIG_ZONE_DMA
	acpi_zone_dma_bits = fls64(acpi_iort_dma_get_max_cpu_address());
	dt_zone_dma_bits = fls64(of_dma_get_max_cpu_address(NULL));
	zone_dma_bits = min3(32U, dt_zone_dma_bits, acpi_zone_dma_bits);
	arm64_dma_phys_limit = max_zone_phys(zone_dma_bits);
	max_zone_pfns[ZONE_DMA] = PFN_DOWN(arm64_dma_phys_limit);
#endif
#ifdef CONFIG_ZONE_DMA32
	max_zone_pfns[ZONE_DMA32] = PFN_DOWN(dma32_phys_limit);
	if (!arm64_dma_phys_limit)
		arm64_dma_phys_limit = dma32_phys_limit;
#endif
	max_zone_pfns[ZONE_NORMAL] = max;

	free_area_init(max_zone_pfns);
}

int pfn_is_map_memory(unsigned long pfn)
{
	phys_addr_t addr = PFN_PHYS(pfn);

	/* avoid false positives for bogus PFNs, see comment in pfn_valid() */
	if (PHYS_PFN(addr) != pfn)
		return 0;

	return memblock_is_map_memory(addr);
}
EXPORT_SYMBOL(pfn_is_map_memory);

static phys_addr_t memory_limit __ro_after_init = PHYS_ADDR_MAX;

/*
 * Limit the memory size that was specified via FDT.
 */
static int __init early_mem(char *p)
{
	if (!p)
		return 1;

	memory_limit = memparse(p, &p) & PAGE_MASK;
	pr_notice("Memory limited to %lldMB\n", memory_limit >> 20);

	return 0;
}
early_param("mem", early_mem);

void __init arm64_memblock_init(void)
{
	s64 linear_region_size = PAGE_END - _PAGE_OFFSET(vabits_actual);

	/*
	 * Corner case: 52-bit VA capable systems running KVM in nVHE mode may
	 * be limited in their ability to support a linear map that exceeds 51
	 * bits of VA space, depending on the placement of the ID map. Given
	 * that the placement of the ID map may be randomized, let's simply
	 * limit the kernel's linear map to 51 bits as well if we detect this
	 * configuration.
	 */
	if (IS_ENABLED(CONFIG_KVM) && vabits_actual == 52 &&
	    is_hyp_mode_available() && !is_kernel_in_hyp_mode()) {
		pr_info("Capping linear region to 51 bits for KVM in nVHE mode on LVA capable hardware.\n");
		linear_region_size = min_t(u64, linear_region_size, BIT(51));
	}

	/* Remove memory above our supported physical address size */
	memblock_remove(1ULL << PHYS_MASK_SHIFT, ULLONG_MAX);

	/*
	 * Select a suitable value for the base of physical memory.
	 */
	memstart_addr = round_down(memblock_start_of_DRAM(),
				   ARM64_MEMSTART_ALIGN);

	if ((memblock_end_of_DRAM() - memstart_addr) > linear_region_size)
		pr_warn("Memory doesn't fit in the linear mapping, VA_BITS too small\n");

	/*
	 * Remove the memory that we will not be able to cover with the
	 * linear mapping. Take care not to clip the kernel which may be
	 * high in memory.
	 */
	memblock_remove(max_t(u64, memstart_addr + linear_region_size,
			__pa_symbol(_end)), ULLONG_MAX);
	if (memstart_addr + linear_region_size < memblock_end_of_DRAM()) {
		/* ensure that memstart_addr remains sufficiently aligned */
		memstart_addr = round_up(memblock_end_of_DRAM() - linear_region_size,
					 ARM64_MEMSTART_ALIGN);
		memblock_remove(0, memstart_addr);
	}

	/*
	 * If we are running with a 52-bit kernel VA config on a system that
	 * does not support it, we have to place the available physical
	 * memory in the 48-bit addressable part of the linear region, i.e.,
	 * we have to move it upward. Since memstart_addr represents the
	 * physical address of PAGE_OFFSET, we have to *subtract* from it.
	 */
	if (IS_ENABLED(CONFIG_ARM64_VA_BITS_52) && (vabits_actual != 52))
		memstart_addr -= _PAGE_OFFSET(48) - _PAGE_OFFSET(52);

	/*
	 * Apply the memory limit if it was set. Since the kernel may be loaded
	 * high up in memory, add back the kernel region that must be accessible
	 * via the linear mapping.
	 */
	if (memory_limit != PHYS_ADDR_MAX) {
		memblock_mem_limit_remove_map(memory_limit);
		memblock_add(__pa_symbol(_text), (u64)(_end - _text));
	}

	if (IS_ENABLED(CONFIG_BLK_DEV_INITRD) && phys_initrd_size) {
		/*
		 * Add back the memory we just removed if it results in the
		 * initrd to become inaccessible via the linear mapping.
		 * Otherwise, this is a no-op
		 */
		u64 base = phys_initrd_start & PAGE_MASK;
		u64 size = PAGE_ALIGN(phys_initrd_start + phys_initrd_size) - base;

		/*
		 * We can only add back the initrd memory if we don't end up
		 * with more memory than we can address via the linear mapping.
		 * It is up to the bootloader to position the kernel and the
		 * initrd reasonably close to each other (i.e., within 32 GB of
		 * each other) so that all granule/#levels combinations can
		 * always access both.
		 */
		if (WARN(base < memblock_start_of_DRAM() ||
			 base + size > memblock_start_of_DRAM() +
				       linear_region_size,
			"initrd not fully accessible via the linear mapping -- please check your bootloader ...\n")) {
			phys_initrd_size = 0;
		} else {
			memblock_remove(base, size); /* clear MEMBLOCK_ flags */
			memblock_add(base, size);
			memblock_reserve(base, size);
		}
	}

	if (IS_ENABLED(CONFIG_RANDOMIZE_BASE)) {
		extern u16 memstart_offset_seed;
		u64 mmfr0 = read_cpuid(ID_AA64MMFR0_EL1);
		int parange = cpuid_feature_extract_unsigned_field(
					mmfr0, ID_AA64MMFR0_PARANGE_SHIFT);
		s64 range = linear_region_size -
			    BIT(id_aa64mmfr0_parange_to_phys_shift(parange));

		/*
		 * If the size of the linear region exceeds, by a sufficient
		 * margin, the size of the region that the physical memory can
		 * span, randomize the linear region as well.
		 */
		if (memstart_offset_seed > 0 && range >= (s64)ARM64_MEMSTART_ALIGN) {
			range /= ARM64_MEMSTART_ALIGN;
			memstart_addr -= ARM64_MEMSTART_ALIGN *
					 ((range * memstart_offset_seed) >> 16);
		}
	}

	/*
	 * Register the kernel text, kernel data, initrd, and initial
	 * pagetables with memblock.
	 */
	memblock_reserve(__pa_symbol(_stext), _end - _stext);
	if (IS_ENABLED(CONFIG_BLK_DEV_INITRD) && phys_initrd_size) {
		/* the generic initrd code expects virtual addresses */
		initrd_start = __phys_to_virt(phys_initrd_start);
		initrd_end = initrd_start + phys_initrd_size;
	}

	early_init_fdt_scan_reserved_mem();

	if (!IS_ENABLED(CONFIG_ZONE_DMA) && !IS_ENABLED(CONFIG_ZONE_DMA32))
		reserve_crashkernel();

	high_memory = __va(memblock_end_of_DRAM() - 1) + 1;
}

void __init bootmem_init(void)
{
	unsigned long min, max;

	min = PFN_UP(memblock_start_of_DRAM());
	max = PFN_DOWN(memblock_end_of_DRAM());

	early_memtest(min << PAGE_SHIFT, max << PAGE_SHIFT);

	max_pfn = max_low_pfn = max;
	min_low_pfn = min;

	arch_numa_init();

	/*
	 * must be done after arch_numa_init() which calls numa_init() to
	 * initialize node_online_map that gets used in hugetlb_cma_reserve()
	 * while allocating required CMA size across online nodes.
	 */
#if defined(CONFIG_HUGETLB_PAGE) && defined(CONFIG_CMA)
	arm64_hugetlb_cma_reserve();
#endif

	dma_pernuma_cma_reserve();

	kvm_hyp_reserve();

	/*
	 * sparse_init() tries to allocate memory from memblock, so must be
	 * done after the fixed reservations
	 */
	sparse_init();
	zone_sizes_init(min, max);

	/*
	 * Reserve the CMA area after arm64_dma_phys_limit was initialised.
	 */
	dma_contiguous_reserve(arm64_dma_phys_limit);

	/*
	 * request_standard_resources() depends on crashkernel's memory being
	 * reserved, so do it here.
	 */
	if (IS_ENABLED(CONFIG_ZONE_DMA) || IS_ENABLED(CONFIG_ZONE_DMA32))
		reserve_crashkernel();

	memblock_dump_all();
}

/*
 * mem_init() marks the free areas in the mem_map and tells us how much memory
 * is free.  This is done after various parts of the system have claimed their
 * memory after the kernel image.
 */
void __init mem_init(void)
{
	if (swiotlb_force == SWIOTLB_FORCE ||
	    max_pfn > PFN_DOWN(arm64_dma_phys_limit))
		swiotlb_init(1);
	else if (!xen_swiotlb_detect())
		swiotlb_force = SWIOTLB_NO_FORCE;

	/* this will put all unused low memory onto the freelists */
	memblock_free_all();

	/*
	 * Check boundaries twice: Some fundamental inconsistencies can be
	 * detected at build time already.
	 */
#ifdef CONFIG_COMPAT
	BUILD_BUG_ON(TASK_SIZE_32 > DEFAULT_MAP_WINDOW_64);
#endif

	/*
	 * Selected page table levels should match when derived from
	 * scratch using the virtual address range and page size.
	 */
	BUILD_BUG_ON(ARM64_HW_PGTABLE_LEVELS(CONFIG_ARM64_VA_BITS) !=
		     CONFIG_PGTABLE_LEVELS);

	if (PAGE_SIZE >= 16384 && get_num_physpages() <= 128) {
		extern int sysctl_overcommit_memory;
		/*
		 * On a machine this small we won't get anywhere without
		 * overcommit, so turn it on by default.
		 */
		sysctl_overcommit_memory = OVERCOMMIT_ALWAYS;
	}
}

void free_initmem(void)
{
	free_reserved_area(lm_alias(__init_begin),
			   lm_alias(__init_end),
			   POISON_FREE_INITMEM, "unused kernel");
	/*
	 * Unmap the __init region but leave the VM area in place. This
	 * prevents the region from being reused for kernel modules, which
	 * is not supported by kallsyms.
	 */
	vunmap_range((u64)__init_begin, (u64)__init_end);
}

void dump_mem_limit(void)
{
	if (memory_limit != PHYS_ADDR_MAX) {
		pr_emerg("Memory Limit: %llu MB\n", memory_limit >> 20);
	} else {
		pr_emerg("Memory Limit: none\n");
	}
}<|MERGE_RESOLUTION|>--- conflicted
+++ resolved
@@ -73,11 +73,7 @@
  * In this scheme a comparatively quicker boot is observed.
  *
  * If ZONE_DMA configs are defined, crash kernel memory reservation
-<<<<<<< HEAD
- * is delayed until DMA zone memory range size initilazation performed in
-=======
  * is delayed until DMA zone memory range size initialization performed in
->>>>>>> 3a82f341
  * zone_sizes_init().  The defer is necessary to steer clear of DMA zone
  * memory range to avoid overlap allocation.  So crash kernel memory boundaries
  * are not known when mapping all bank memory ranges, which otherwise means
@@ -85,11 +81,7 @@
  * so page-granularity mappings are created for the entire memory range.
  * Hence a slightly slower boot is observed.
  *
-<<<<<<< HEAD
- * Note: Page-granularity mapppings are necessary for crash kernel memory
-=======
  * Note: Page-granularity mappings are necessary for crash kernel memory
->>>>>>> 3a82f341
  * range for shrinking its size via /sys/kernel/kexec_crash_size interface.
  */
 #if IS_ENABLED(CONFIG_ZONE_DMA) || IS_ENABLED(CONFIG_ZONE_DMA32)
