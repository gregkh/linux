--- conflicted
+++ resolved
@@ -1160,118 +1160,8 @@
 		__v;							\
 	})
 
-<<<<<<< HEAD
-u64 vcpu_read_sys_reg(const struct kvm_vcpu *vcpu, int reg);
-void vcpu_write_sys_reg(struct kvm_vcpu *vcpu, u64 val, int reg);
-
-static inline bool __vcpu_read_sys_reg_from_cpu(int reg, u64 *val)
-{
-	/*
-	 * *** VHE ONLY ***
-	 *
-	 * System registers listed in the switch are not saved on every
-	 * exit from the guest but are only saved on vcpu_put.
-	 *
-	 * SYSREGS_ON_CPU *MUST* be checked before using this helper.
-	 *
-	 * Note that MPIDR_EL1 for the guest is set by KVM via VMPIDR_EL2 but
-	 * should never be listed below, because the guest cannot modify its
-	 * own MPIDR_EL1 and MPIDR_EL1 is accessed for VCPU A from VCPU B's
-	 * thread when emulating cross-VCPU communication.
-	 */
-	if (!has_vhe())
-		return false;
-
-	switch (reg) {
-	case SCTLR_EL1:		*val = read_sysreg_s(SYS_SCTLR_EL12);	break;
-	case CPACR_EL1:		*val = read_sysreg_s(SYS_CPACR_EL12);	break;
-	case TTBR0_EL1:		*val = read_sysreg_s(SYS_TTBR0_EL12);	break;
-	case TTBR1_EL1:		*val = read_sysreg_s(SYS_TTBR1_EL12);	break;
-	case TCR_EL1:		*val = read_sysreg_s(SYS_TCR_EL12);	break;
-	case TCR2_EL1:		*val = read_sysreg_s(SYS_TCR2_EL12);	break;
-	case PIR_EL1:		*val = read_sysreg_s(SYS_PIR_EL12);	break;
-	case PIRE0_EL1:		*val = read_sysreg_s(SYS_PIRE0_EL12);	break;
-	case POR_EL1:		*val = read_sysreg_s(SYS_POR_EL12);	break;
-	case ESR_EL1:		*val = read_sysreg_s(SYS_ESR_EL12);	break;
-	case AFSR0_EL1:		*val = read_sysreg_s(SYS_AFSR0_EL12);	break;
-	case AFSR1_EL1:		*val = read_sysreg_s(SYS_AFSR1_EL12);	break;
-	case FAR_EL1:		*val = read_sysreg_s(SYS_FAR_EL12);	break;
-	case MAIR_EL1:		*val = read_sysreg_s(SYS_MAIR_EL12);	break;
-	case VBAR_EL1:		*val = read_sysreg_s(SYS_VBAR_EL12);	break;
-	case CONTEXTIDR_EL1:	*val = read_sysreg_s(SYS_CONTEXTIDR_EL12);break;
-	case TPIDR_EL0:		*val = read_sysreg_s(SYS_TPIDR_EL0);	break;
-	case TPIDRRO_EL0:	*val = read_sysreg_s(SYS_TPIDRRO_EL0);	break;
-	case TPIDR_EL1:		*val = read_sysreg_s(SYS_TPIDR_EL1);	break;
-	case AMAIR_EL1:		*val = read_sysreg_s(SYS_AMAIR_EL12);	break;
-	case CNTKCTL_EL1:	*val = read_sysreg_s(SYS_CNTKCTL_EL12);	break;
-	case ELR_EL1:		*val = read_sysreg_s(SYS_ELR_EL12);	break;
-	case SPSR_EL1:		*val = read_sysreg_s(SYS_SPSR_EL12);	break;
-	case PAR_EL1:		*val = read_sysreg_par();		break;
-	case DACR32_EL2:	*val = read_sysreg_s(SYS_DACR32_EL2);	break;
-	case IFSR32_EL2:	*val = read_sysreg_s(SYS_IFSR32_EL2);	break;
-	case DBGVCR32_EL2:	*val = read_sysreg_s(SYS_DBGVCR32_EL2);	break;
-	case ZCR_EL1:		*val = read_sysreg_s(SYS_ZCR_EL12);	break;
-	default:		return false;
-	}
-
-	return true;
-}
-
-static inline bool __vcpu_write_sys_reg_to_cpu(u64 val, int reg)
-{
-	/*
-	 * *** VHE ONLY ***
-	 *
-	 * System registers listed in the switch are not restored on every
-	 * entry to the guest but are only restored on vcpu_load.
-	 *
-	 * SYSREGS_ON_CPU *MUST* be checked before using this helper.
-	 *
-	 * Note that MPIDR_EL1 for the guest is set by KVM via VMPIDR_EL2 but
-	 * should never be listed below, because the MPIDR should only be set
-	 * once, before running the VCPU, and never changed later.
-	 */
-	if (!has_vhe())
-		return false;
-
-	switch (reg) {
-	case SCTLR_EL1:		write_sysreg_s(val, SYS_SCTLR_EL12);	break;
-	case CPACR_EL1:		write_sysreg_s(val, SYS_CPACR_EL12);	break;
-	case TTBR0_EL1:		write_sysreg_s(val, SYS_TTBR0_EL12);	break;
-	case TTBR1_EL1:		write_sysreg_s(val, SYS_TTBR1_EL12);	break;
-	case TCR_EL1:		write_sysreg_s(val, SYS_TCR_EL12);	break;
-	case TCR2_EL1:		write_sysreg_s(val, SYS_TCR2_EL12);	break;
-	case PIR_EL1:		write_sysreg_s(val, SYS_PIR_EL12);	break;
-	case PIRE0_EL1:		write_sysreg_s(val, SYS_PIRE0_EL12);	break;
-	case POR_EL1:		write_sysreg_s(val, SYS_POR_EL12);	break;
-	case ESR_EL1:		write_sysreg_s(val, SYS_ESR_EL12);	break;
-	case AFSR0_EL1:		write_sysreg_s(val, SYS_AFSR0_EL12);	break;
-	case AFSR1_EL1:		write_sysreg_s(val, SYS_AFSR1_EL12);	break;
-	case FAR_EL1:		write_sysreg_s(val, SYS_FAR_EL12);	break;
-	case MAIR_EL1:		write_sysreg_s(val, SYS_MAIR_EL12);	break;
-	case VBAR_EL1:		write_sysreg_s(val, SYS_VBAR_EL12);	break;
-	case CONTEXTIDR_EL1:	write_sysreg_s(val, SYS_CONTEXTIDR_EL12);break;
-	case TPIDR_EL0:		write_sysreg_s(val, SYS_TPIDR_EL0);	break;
-	case TPIDRRO_EL0:	write_sysreg_s(val, SYS_TPIDRRO_EL0);	break;
-	case TPIDR_EL1:		write_sysreg_s(val, SYS_TPIDR_EL1);	break;
-	case AMAIR_EL1:		write_sysreg_s(val, SYS_AMAIR_EL12);	break;
-	case CNTKCTL_EL1:	write_sysreg_s(val, SYS_CNTKCTL_EL12);	break;
-	case ELR_EL1:		write_sysreg_s(val, SYS_ELR_EL12);	break;
-	case SPSR_EL1:		write_sysreg_s(val, SYS_SPSR_EL12);	break;
-	case PAR_EL1:		write_sysreg_s(val, SYS_PAR_EL1);	break;
-	case DACR32_EL2:	write_sysreg_s(val, SYS_DACR32_EL2);	break;
-	case IFSR32_EL2:	write_sysreg_s(val, SYS_IFSR32_EL2);	break;
-	case DBGVCR32_EL2:	write_sysreg_s(val, SYS_DBGVCR32_EL2);	break;
-	case ZCR_EL1:		write_sysreg_s(val, SYS_ZCR_EL12);	break;
-	default:		return false;
-	}
-
-	return true;
-}
-=======
 u64 vcpu_read_sys_reg(const struct kvm_vcpu *, enum vcpu_sysreg);
 void vcpu_write_sys_reg(struct kvm_vcpu *, u64, enum vcpu_sysreg);
->>>>>>> 449d48b1
 
 struct kvm_vm_stat {
 	struct kvm_vm_stat_generic generic;
