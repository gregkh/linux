--- conflicted
+++ resolved
@@ -89,29 +89,6 @@
 	return false;
 }
 
-static inline void set_page_mte_tagged(struct page *page)
-{
-	/*
-	 * Ensure that the tags written prior to this function are visible
-	 * before the page flags update.
-	 */
-	smp_wmb();
-	set_bit(PG_mte_tagged, &page->flags);
-}
-
-static inline bool page_mte_tagged(struct page *page)
-{
-	bool ret = test_bit(PG_mte_tagged, &page->flags);
-
-	/*
-	 * If the page is tagged, ensure ordering with a likely subsequent
-	 * read of the tags.
-	 */
-	if (ret)
-		smp_rmb();
-	return ret;
-}
-
 void mte_zero_clear_page_tags(void *addr);
 void mte_sync_tags(pte_t pte);
 void mte_copy_page_tags(void *kto, const void *kfrom);
@@ -138,13 +115,10 @@
 {
 	return false;
 }
-<<<<<<< HEAD
-=======
 static inline bool try_page_mte_tagging(struct page *page)
 {
 	return false;
 }
->>>>>>> 98817289
 static inline void mte_zero_clear_page_tags(void *addr)
 {
 }
