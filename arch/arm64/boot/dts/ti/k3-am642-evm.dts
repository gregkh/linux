--- conflicted
+++ resolved
@@ -556,11 +556,7 @@
 	bootph-all;
 };
 
-<<<<<<< HEAD
-/* mcu_gpio0 is reserved for mcu firmware usage */
-=======
 /* mcu_gpio0 and mcu_gpio_intr are reserved for mcu firmware usage */
->>>>>>> a6ad5510
 &mcu_gpio0 {
 	status = "reserved";
 };
@@ -586,10 +582,6 @@
 /* eMMC */
 &sdhci0 {
 	status = "okay";
-<<<<<<< HEAD
-	bus-width = <8>;
-=======
->>>>>>> a6ad5510
 	non-removable;
 	ti,driver-strength-ohm = <50>;
 	disable-wp;
