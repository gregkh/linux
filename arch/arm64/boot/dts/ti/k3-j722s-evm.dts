--- conflicted
+++ resolved
@@ -880,13 +880,6 @@
 };
 
 &serdes_wiz0 {
-<<<<<<< HEAD
-	status = "okay";
-};
-
-&serdes0 {
-=======
->>>>>>> 25bf10be
 	status = "okay";
 };
 
@@ -901,13 +894,6 @@
 };
 
 &serdes_wiz1 {
-<<<<<<< HEAD
-	status = "okay";
-};
-
-&serdes1 {
-=======
->>>>>>> 25bf10be
 	status = "okay";
 };
 
