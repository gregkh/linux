--- conflicted
+++ resolved
@@ -3330,13 +3330,6 @@
 			assigned-clock-rates = <19200000>, <200000000>;
 
 			interrupts-extended = <&intc GIC_SPI 130 IRQ_TYPE_LEVEL_HIGH>,
-<<<<<<< HEAD
-					      <&pdc 17 IRQ_TYPE_LEVEL_HIGH>,
-					      <&pdc 15 IRQ_TYPE_EDGE_BOTH>,
-					      <&pdc 14 IRQ_TYPE_EDGE_BOTH>;
-			interrupt-names = "hs_phy_irq",
-					  "ss_phy_irq",
-=======
 					      <&intc GIC_SPI 131 IRQ_TYPE_LEVEL_HIGH>,
 					      <&pdc 14 IRQ_TYPE_EDGE_BOTH>,
 					      <&pdc 15 IRQ_TYPE_EDGE_BOTH>,
@@ -3344,7 +3337,6 @@
 			interrupt-names = "pwr_event",
 					  "hs_phy_irq",
 					  "dp_hs_phy_irq",
->>>>>>> a6ad5510
 					  "dm_hs_phy_irq",
 					  "ss_phy_irq";
 
