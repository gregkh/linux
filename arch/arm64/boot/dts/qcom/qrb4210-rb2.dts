--- conflicted
+++ resolved
@@ -649,13 +649,10 @@
 	status = "okay";
 };
 
-<<<<<<< HEAD
-=======
 &usb_dwc3_hs {
 	remote-endpoint = <&pmi632_hs_in>;
 };
 
->>>>>>> 1b4861e3
 &usb_hsphy {
 	vdd-supply = <&vreg_l4a_0p9>;
 	vdda-pll-supply = <&vreg_l12a_1p8>;
