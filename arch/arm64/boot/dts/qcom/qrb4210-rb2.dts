--- conflicted
+++ resolved
@@ -603,13 +603,8 @@
 	status = "okay";
 };
 
-<<<<<<< HEAD
-&usb_dwc3 {
-	maximum-speed = "super-speed";
-=======
 &usb {
 	status = "okay";
->>>>>>> 03a22b59
 };
 
 &usb_hsphy {
