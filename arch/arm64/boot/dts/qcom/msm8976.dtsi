--- conflicted
+++ resolved
@@ -390,11 +390,7 @@
 	smp2p-modem {
 		compatible = "qcom,smp2p";
 		interrupts = <GIC_SPI 27 IRQ_TYPE_EDGE_RISING>;
-<<<<<<< HEAD
-		qcom,ipc = <&apcs 8 14>;
-=======
 		mboxes = <&apcs 14>;
->>>>>>> a6ad5510
 
 		qcom,local-pid = <0>;
 		qcom,remote-pid = <1>;
@@ -417,11 +413,7 @@
 	smp2p-wcnss {
 		compatible = "qcom,smp2p";
 		interrupts = <GIC_SPI 143 IRQ_TYPE_EDGE_RISING>;
-<<<<<<< HEAD
-		qcom,ipc = <&apcs 8 18>;
-=======
 		mboxes = <&apcs 18>;
->>>>>>> a6ad5510
 
 		qcom,local-pid = <0>;
 		qcom,remote-pid = <4>;
@@ -447,13 +439,7 @@
 		#address-cells = <1>;
 		#size-cells = <0>;
 
-<<<<<<< HEAD
-		qcom,ipc-1 = <&apcs 8 13>;
-		qcom,ipc-2 = <&apcs 8 9>;
-		qcom,ipc-3 = <&apcs 8 19>;
-=======
 		mboxes = <0>, <&apcs 13>, <&apcs 9>, <&apcs 19>;
->>>>>>> a6ad5510
 
 		apps_smsm: apps@0 {
 			reg = <0>;
