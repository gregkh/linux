// SPDX-License-Identifier: BSD-3-Clause
/*
 * Copyright (c) 2024 Qualcomm Innovation Center, Inc. All rights reserved.
 */

#include <dt-bindings/clock/qcom,qcs8300-gcc.h>
#include <dt-bindings/clock/qcom,rpmh.h>
#include <dt-bindings/clock/qcom,sa8775p-camcc.h>
#include <dt-bindings/clock/qcom,sa8775p-dispcc.h>
#include <dt-bindings/clock/qcom,sa8775p-gpucc.h>
#include <dt-bindings/clock/qcom,sa8775p-videocc.h>
#include <dt-bindings/dma/qcom-gpi.h>
#include <dt-bindings/firmware/qcom,scm.h>
#include <dt-bindings/interconnect/qcom,icc.h>
#include <dt-bindings/interconnect/qcom,qcs8300-rpmh.h>
#include <dt-bindings/interrupt-controller/arm-gic.h>
#include <dt-bindings/mailbox/qcom-ipcc.h>
#include <dt-bindings/power/qcom,rpmhpd.h>
#include <dt-bindings/power/qcom-rpmpd.h>
#include <dt-bindings/soc/qcom,rpmh-rsc.h>

/ {
	interrupt-parent = <&intc>;
	#address-cells = <2>;
	#size-cells = <2>;

	clocks {
		xo_board_clk: xo-board-clk {
			compatible = "fixed-clock";
			#clock-cells = <0>;
			clock-frequency = <38400000>;
		};

		sleep_clk: sleep-clk {
			compatible = "fixed-clock";
			#clock-cells = <0>;
			clock-frequency = <32000>;
		};
	};

	cpus {
		#address-cells = <2>;
		#size-cells = <0>;

		cpu0: cpu@0 {
			device_type = "cpu";
			compatible = "arm,cortex-a78c";
			reg = <0x0 0x0>;
			enable-method = "psci";
			next-level-cache = <&l2_0>;
			power-domains = <&cpu_pd0>;
			power-domain-names = "psci";
			capacity-dmips-mhz = <1946>;
			dynamic-power-coefficient = <472>;
			qcom,freq-domain = <&cpufreq_hw 0>;

			l2_0: l2-cache {
				compatible = "cache";
				cache-level = <2>;
				cache-unified;
				next-level-cache = <&l3_0>;
			};
		};

		cpu1: cpu@100 {
			device_type = "cpu";
			compatible = "arm,cortex-a78c";
			reg = <0x0 0x100>;
			enable-method = "psci";
			next-level-cache = <&l2_1>;
			power-domains = <&cpu_pd1>;
			power-domain-names = "psci";
			capacity-dmips-mhz = <1946>;
			dynamic-power-coefficient = <472>;
			qcom,freq-domain = <&cpufreq_hw 0>;

			l2_1: l2-cache {
				compatible = "cache";
				cache-level = <2>;
				cache-unified;
				next-level-cache = <&l3_0>;
			};
		};

		cpu2: cpu@200 {
			device_type = "cpu";
			compatible = "arm,cortex-a78c";
			reg = <0x0 0x200>;
			enable-method = "psci";
			next-level-cache = <&l2_2>;
			power-domains = <&cpu_pd2>;
			power-domain-names = "psci";
			capacity-dmips-mhz = <1946>;
			dynamic-power-coefficient = <507>;
			qcom,freq-domain = <&cpufreq_hw 2>;

			l2_2: l2-cache {
				compatible = "cache";
				cache-level = <2>;
				cache-unified;
				next-level-cache = <&l3_0>;
			};
		};

		cpu3: cpu@300 {
			device_type = "cpu";
			compatible = "arm,cortex-a78c";
			reg = <0x0 0x300>;
			enable-method = "psci";
			next-level-cache = <&l2_3>;
			power-domains = <&cpu_pd3>;
			power-domain-names = "psci";
			capacity-dmips-mhz = <1946>;
			dynamic-power-coefficient = <507>;
			qcom,freq-domain = <&cpufreq_hw 2>;

			l2_3: l2-cache {
				compatible = "cache";
				cache-level = <2>;
				cache-unified;
				next-level-cache = <&l3_0>;
			};
		};

		cpu4: cpu@10000 {
			device_type = "cpu";
			compatible = "arm,cortex-a55";
			reg = <0x0 0x10000>;
			enable-method = "psci";
			next-level-cache = <&l2_4>;
			power-domains = <&cpu_pd4>;
			power-domain-names = "psci";
			capacity-dmips-mhz = <1024>;
			dynamic-power-coefficient = <100>;
			qcom,freq-domain = <&cpufreq_hw 1>;

			l2_4: l2-cache {
				compatible = "cache";
				cache-level = <2>;
				cache-unified;
				next-level-cache = <&l3_1>;
			};
		};

		cpu5: cpu@10100 {
			device_type = "cpu";
			compatible = "arm,cortex-a55";
			reg = <0x0 0x10100>;
			enable-method = "psci";
			next-level-cache = <&l2_5>;
			power-domains = <&cpu_pd5>;
			power-domain-names = "psci";
			capacity-dmips-mhz = <1024>;
			dynamic-power-coefficient = <100>;
			qcom,freq-domain = <&cpufreq_hw 1>;

			l2_5: l2-cache {
				compatible = "cache";
				cache-level = <2>;
				cache-unified;
				next-level-cache = <&l3_1>;
			};
		};

		cpu6: cpu@10200 {
			device_type = "cpu";
			compatible = "arm,cortex-a55";
			reg = <0x0 0x10200>;
			enable-method = "psci";
			next-level-cache = <&l2_6>;
			power-domains = <&cpu_pd6>;
			power-domain-names = "psci";
			capacity-dmips-mhz = <1024>;
			dynamic-power-coefficient = <100>;
			qcom,freq-domain = <&cpufreq_hw 1>;

			l2_6: l2-cache {
				compatible = "cache";
				cache-level = <2>;
				cache-unified;
				next-level-cache = <&l3_1>;
			};
		};

		cpu7: cpu@10300 {
			device_type = "cpu";
			compatible = "arm,cortex-a55";
			reg = <0x0 0x10300>;
			enable-method = "psci";
			next-level-cache = <&l2_7>;
			power-domains = <&cpu_pd7>;
			power-domain-names = "psci";
			capacity-dmips-mhz = <1024>;
			dynamic-power-coefficient = <100>;
			qcom,freq-domain = <&cpufreq_hw 1>;

			l2_7: l2-cache {
				compatible = "cache";
				cache-level = <2>;
				cache-unified;
				next-level-cache = <&l3_1>;
			};
		};

		cpu-map {
			cluster0 {
				core0 {
					cpu = <&cpu0>;
				};

				core1 {
					cpu = <&cpu1>;
				};

				core2 {
					cpu = <&cpu2>;
				};

				core3 {
					cpu = <&cpu3>;
				};
			};

			cluster1 {
				core0 {
					cpu = <&cpu4>;
				};

				core1 {
					cpu = <&cpu5>;
				};

				core2 {
					cpu = <&cpu6>;
				};

				core3 {
					cpu = <&cpu7>;
				};
			};
		};

		l3_0: l3-cache-0 {
			compatible = "cache";
			cache-level = <3>;
			cache-unified;
		};

		l3_1: l3-cache-1 {
			compatible = "cache";
			cache-level = <3>;
			cache-unified;
		};

		idle-states {
			entry-method = "psci";

			little_cpu_sleep_0: cpu-sleep-0-0 {
				compatible = "arm,idle-state";
				idle-state-name = "silver-power-collapse";
				arm,psci-suspend-param = <0x40000003>;
				entry-latency-us = <449>;
				exit-latency-us = <801>;
				min-residency-us = <1574>;
				local-timer-stop;
			};

			little_cpu_sleep_1: cpu-sleep-0-1 {
				compatible = "arm,idle-state";
				idle-state-name = "silver-rail-power-collapse";
				arm,psci-suspend-param = <0x40000004>;
				entry-latency-us = <602>;
				exit-latency-us = <961>;
				min-residency-us = <4288>;
				local-timer-stop;
			};

			big_cpu_sleep_0: cpu-sleep-1-0 {
				compatible = "arm,idle-state";
				idle-state-name = "gold-power-collapse";
				arm,psci-suspend-param = <0x40000003>;
				entry-latency-us = <549>;
				exit-latency-us = <901>;
				min-residency-us = <1774>;
				local-timer-stop;
			};

			big_cpu_sleep_1: cpu-sleep-1-1 {
				compatible = "arm,idle-state";
				idle-state-name = "gold-rail-power-collapse";
				arm,psci-suspend-param = <0x40000004>;
				entry-latency-us = <702>;
				exit-latency-us = <1061>;
				min-residency-us = <4488>;
				local-timer-stop;
			};
		};

		domain-idle-states {
			silver_cluster_sleep: cluster-sleep-0 {
				compatible = "domain-idle-state";
				arm,psci-suspend-param = <0x41000044>;
				entry-latency-us = <2552>;
				exit-latency-us = <2848>;
				min-residency-us = <5908>;
			};

			gold_cluster_sleep: cluster-sleep-1 {
				compatible = "domain-idle-state";
				arm,psci-suspend-param = <0x41000044>;
				entry-latency-us = <2752>;
				exit-latency-us = <3048>;
				min-residency-us = <6118>;
			};

			system_sleep: domain-sleep {
				compatible = "domain-idle-state";
				arm,psci-suspend-param = <0x42000144>;
				entry-latency-us = <3263>;
				exit-latency-us = <6562>;
				min-residency-us = <9987>;
			};
		};
	};

	dummy_eud: dummy-sink {
		compatible = "arm,coresight-dummy-sink";

		in-ports {
			port {
				eud_in: endpoint {
					remote-endpoint = <&swao_rep_out1>;
				};
			};
		};
	};

	firmware {
		scm: scm {
			compatible = "qcom,scm-qcs8300", "qcom,scm";
			qcom,dload-mode = <&tcsr 0x13000>;
		};
	};

	memory@80000000 {
		device_type = "memory";
		/* We expect the bootloader to fill in the size */
		reg = <0x0 0x80000000 0x0 0x0>;
	};

	clk_virt: interconnect-0 {
		compatible = "qcom,qcs8300-clk-virt";
		#interconnect-cells = <2>;
		qcom,bcm-voters = <&apps_bcm_voter>;
	};

	mc_virt: interconnect-1 {
		compatible = "qcom,qcs8300-mc-virt";
		#interconnect-cells = <2>;
		qcom,bcm-voters = <&apps_bcm_voter>;
	};

	qup_opp_table: opp-table-qup {
		compatible = "operating-points-v2";

		opp-120000000 {
			opp-hz = /bits/ 64 <120000000>;
			required-opps = <&rpmhpd_opp_svs_l1>;
		};
	};

	pmu-a55 {
		compatible = "arm,cortex-a55-pmu";
		interrupts = <GIC_PPI 7 IRQ_TYPE_LEVEL_LOW>;
	};

	pmu-a78 {
		compatible = "arm,cortex-a78-pmu";
		interrupts = <GIC_PPI 7 IRQ_TYPE_LEVEL_LOW>;
	};

	psci {
		compatible = "arm,psci-1.0";
		method = "smc";

		cpu_pd0: power-domain-cpu0 {
			#power-domain-cells = <0>;
			power-domains = <&cluster_pd0>;
			domain-idle-states = <&big_cpu_sleep_0 &big_cpu_sleep_1>;
		};

		cpu_pd1: power-domain-cpu1 {
			#power-domain-cells = <0>;
			power-domains = <&cluster_pd0>;
			domain-idle-states = <&big_cpu_sleep_0 &big_cpu_sleep_1>;
		};

		cpu_pd2: power-domain-cpu2 {
			#power-domain-cells = <0>;
			power-domains = <&cluster_pd0>;
			domain-idle-states = <&big_cpu_sleep_0 &big_cpu_sleep_1>;
		};

		cpu_pd3: power-domain-cpu3 {
			#power-domain-cells = <0>;
			power-domains = <&cluster_pd0>;
			domain-idle-states = <&big_cpu_sleep_0 &big_cpu_sleep_1>;
		};

		cpu_pd4: power-domain-cpu4 {
			#power-domain-cells = <0>;
			power-domains = <&cluster_pd1>;
			domain-idle-states = <&little_cpu_sleep_0 &little_cpu_sleep_1>;
		};

		cpu_pd5: power-domain-cpu5 {
			#power-domain-cells = <0>;
			power-domains = <&cluster_pd1>;
			domain-idle-states = <&little_cpu_sleep_0 &little_cpu_sleep_1>;
		};

		cpu_pd6: power-domain-cpu6 {
			#power-domain-cells = <0>;
			power-domains = <&cluster_pd1>;
			domain-idle-states = <&little_cpu_sleep_0 &little_cpu_sleep_1>;
		};

		cpu_pd7: power-domain-cpu7 {
			#power-domain-cells = <0>;
			power-domains = <&cluster_pd1>;
			domain-idle-states = <&little_cpu_sleep_0 &little_cpu_sleep_1>;
		};

		cluster_pd0: power-domain-cluster0 {
			#power-domain-cells = <0>;
			power-domains = <&system_pd>;
			domain-idle-states = <&gold_cluster_sleep>;
		};

		cluster_pd1: power-domain-cluster1 {
			#power-domain-cells = <0>;
			power-domains = <&system_pd>;
			domain-idle-states = <&silver_cluster_sleep>;
		};

		system_pd: power-domain-system {
			#power-domain-cells = <0>;
			domain-idle-states = <&system_sleep>;
		};
	};

	reserved-memory {
		#address-cells = <2>;
		#size-cells = <2>;
		ranges;

		aop_image_mem: aop-image-region@90800000 {
			reg = <0x0 0x90800000 0x0 0x60000>;
			no-map;
		};

		aop_cmd_db_mem: aop-cmd-db-region@90860000 {
			compatible = "qcom,cmd-db";
			reg = <0x0 0x90860000 0x0 0x20000>;
			no-map;
		};

		smem_mem: smem@90900000 {
			compatible = "qcom,smem";
			reg = <0x0 0x90900000 0x0 0x200000>;
			no-map;
			hwlocks = <&tcsr_mutex 3>;
		};

		lpass_machine_learning_mem: lpass-machine-learning-region@93b00000 {
			reg = <0x0 0x93b00000 0x0 0xf00000>;
			no-map;
		};

		adsp_rpc_remote_heap_mem: adsp-rpc-remote-heap-region@94a00000 {
			reg = <0x0 0x94a00000 0x0 0x800000>;
			no-map;
		};

		camera_mem: camera-region@95200000 {
			reg = <0x0 0x95200000 0x0 0x500000>;
			no-map;
		};

		adsp_mem: adsp-region@95c00000 {
			no-map;
			reg = <0x0 0x95c00000 0x0 0x1e00000>;
		};

		q6_adsp_dtb_mem: q6-adsp-dtb-region@97a00000 {
			reg = <0x0 0x97a00000 0x0 0x80000>;
			no-map;
		};

		q6_gpdsp_dtb_mem: q6-gpdsp-dtb-region@97a80000 {
			reg = <0x0 0x97a80000 0x0 0x80000>;
			no-map;
		};

		gpdsp_mem: gpdsp-region@97b00000 {
			reg = <0x0 0x97b00000 0x0 0x1e00000>;
			no-map;
		};

		q6_cdsp_dtb_mem: q6-cdsp-dtb-region@99900000 {
			reg = <0x0 0x99900000 0x0 0x80000>;
			no-map;
		};

		cdsp_mem: cdsp-region@99980000 {
			reg = <0x0 0x99980000 0x0 0x1e00000>;
			no-map;
		};

		gpu_microcode_mem: gpu-microcode-region@9b780000 {
			reg = <0x0 0x9b780000 0x0 0x2000>;
			no-map;
		};

		cvp_mem: cvp-region@9b782000 {
			reg = <0x0 0x9b782000 0x0 0x700000>;
			no-map;
		};

		video_mem: video-region@9be82000 {
			reg = <0x0 0x9be82000 0x0 0x700000>;
			no-map;
		};
	};

	smp2p-adsp {
		compatible = "qcom,smp2p";
		interrupts-extended = <&ipcc IPCC_CLIENT_LPASS
					     IPCC_MPROC_SIGNAL_SMP2P
					     IRQ_TYPE_EDGE_RISING>;
		mboxes = <&ipcc IPCC_CLIENT_LPASS
				IPCC_MPROC_SIGNAL_SMP2P>;

		qcom,smem = <443>, <429>;
		qcom,local-pid = <0>;
		qcom,remote-pid = <2>;

		smp2p_adsp_in: slave-kernel {
			qcom,entry-name = "slave-kernel";
			interrupt-controller;
			#interrupt-cells = <2>;
		};

		smp2p_adsp_out: master-kernel {
			qcom,entry-name = "master-kernel";
			#qcom,smem-state-cells = <1>;
		};
	};

	smp2p-cdsp {
		compatible = "qcom,smp2p";
		interrupts-extended = <&ipcc IPCC_CLIENT_CDSP
					     IPCC_MPROC_SIGNAL_SMP2P
					     IRQ_TYPE_EDGE_RISING>;
		mboxes = <&ipcc IPCC_CLIENT_CDSP
				IPCC_MPROC_SIGNAL_SMP2P>;

		qcom,smem = <94>, <432>;
		qcom,local-pid = <0>;
		qcom,remote-pid = <5>;

		smp2p_cdsp_in: slave-kernel {
			qcom,entry-name = "slave-kernel";
			interrupt-controller;
			#interrupt-cells = <2>;
		};

		smp2p_cdsp_out: master-kernel {
			qcom,entry-name = "master-kernel";
			#qcom,smem-state-cells = <1>;
		};
	};

	smp2p-gpdsp {
		compatible = "qcom,smp2p";
		interrupts-extended = <&ipcc IPCC_CLIENT_GPDSP0
					     IPCC_MPROC_SIGNAL_SMP2P
					     IRQ_TYPE_EDGE_RISING>;
		mboxes = <&ipcc IPCC_CLIENT_GPDSP0
				IPCC_MPROC_SIGNAL_SMP2P>;

		qcom,smem = <617>, <616>;
		qcom,local-pid = <0>;
		qcom,remote-pid = <17>;

		smp2p_gpdsp_in: slave-kernel {
			qcom,entry-name = "slave-kernel";
			interrupt-controller;
			#interrupt-cells = <2>;
		};

		smp2p_gpdsp_out: master-kernel {
			qcom,entry-name = "master-kernel";
			#qcom,smem-state-cells = <1>;
		};
	};

	soc: soc@0 {
		compatible = "simple-bus";
		ranges = <0 0 0 0 0x10 0>;
		#address-cells = <2>;
		#size-cells = <2>;

		gcc: clock-controller@100000 {
			compatible = "qcom,qcs8300-gcc";
			reg = <0x0 0x00100000 0x0 0xc7018>;
			#clock-cells = <1>;
			#reset-cells = <1>;
			#power-domain-cells = <1>;
			clocks = <&rpmhcc RPMH_CXO_CLK>,
				 <&sleep_clk>,
				 <0>,
				 <0>,
				 <0>,
				 <0>,
				 <0>,
				 <0>,
				 <0>,
				 <0>;
		};

		ipcc: mailbox@408000 {
			compatible = "qcom,qcs8300-ipcc", "qcom,ipcc";
			reg = <0x0 0x408000 0x0 0x1000>;
			interrupts = <GIC_SPI 229 IRQ_TYPE_LEVEL_HIGH>;
			interrupt-controller;
			#interrupt-cells = <3>;
			#mbox-cells = <2>;
		};

		qfprom: efuse@784000 {
			compatible = "qcom,qcs8300-qfprom", "qcom,qfprom";
			reg = <0x0 0x00784000 0x0 0x1200>;
			#address-cells = <1>;
			#size-cells = <1>;
		};

		gpi_dma0: dma-controller@900000 {
			compatible = "qcom,qcs8300-gpi-dma", "qcom,sm6350-gpi-dma";
			reg = <0x0 0x900000 0x0 0x60000>;
			#dma-cells = <3>;
			interrupts = <GIC_SPI 244 IRQ_TYPE_LEVEL_HIGH>,
				     <GIC_SPI 245 IRQ_TYPE_LEVEL_HIGH>,
				     <GIC_SPI 246 IRQ_TYPE_LEVEL_HIGH>,
				     <GIC_SPI 247 IRQ_TYPE_LEVEL_HIGH>,
				     <GIC_SPI 248 IRQ_TYPE_LEVEL_HIGH>,
				     <GIC_SPI 249 IRQ_TYPE_LEVEL_HIGH>,
				     <GIC_SPI 250 IRQ_TYPE_LEVEL_HIGH>,
				     <GIC_SPI 251 IRQ_TYPE_LEVEL_HIGH>,
				     <GIC_SPI 252 IRQ_TYPE_LEVEL_HIGH>,
				     <GIC_SPI 253 IRQ_TYPE_LEVEL_HIGH>,
				     <GIC_SPI 254 IRQ_TYPE_LEVEL_HIGH>,
				     <GIC_SPI 255 IRQ_TYPE_LEVEL_HIGH>;
			iommus = <&apps_smmu 0x416 0x0>;
			dma-channels = <12>;
			dma-channel-mask = <0xfff>;
			dma-coherent;
			status = "disabled";
		};

		qupv3_id_0: geniqup@9c0000 {
			compatible = "qcom,geni-se-qup";
			reg = <0x0 0x9c0000 0x0 0x2000>;
			ranges;
			clocks = <&gcc GCC_QUPV3_WRAP_0_M_AHB_CLK>,
				 <&gcc GCC_QUPV3_WRAP_0_S_AHB_CLK>;
			clock-names = "m-ahb",
				      "s-ahb";
			#address-cells = <2>;
			#size-cells = <2>;
			iommus = <&apps_smmu 0x403 0x0>;
			dma-coherent;
			status = "disabled";

			i2c0: i2c@980000 {
				compatible = "qcom,geni-i2c";
				reg = <0x0 0x980000 0x0 0x4000>;
				clocks = <&gcc GCC_QUPV3_WRAP0_S0_CLK>;
				clock-names = "se";
				pinctrl-0 = <&qup_i2c0_data_clk>;
				pinctrl-names = "default";
				interrupts = <GIC_SPI 550 IRQ_TYPE_LEVEL_HIGH>;
				#address-cells = <1>;
				#size-cells = <0>;
				interconnects = <&clk_virt MASTER_QUP_CORE_0 QCOM_ICC_TAG_ALWAYS
						 &clk_virt SLAVE_QUP_CORE_0 QCOM_ICC_TAG_ALWAYS>,
						<&gem_noc MASTER_APPSS_PROC QCOM_ICC_TAG_ALWAYS
						 &config_noc SLAVE_QUP_0 QCOM_ICC_TAG_ALWAYS>,
						<&aggre2_noc MASTER_QUP_0 QCOM_ICC_TAG_ALWAYS
						 &mc_virt SLAVE_EBI1 QCOM_ICC_TAG_ALWAYS>;
				interconnect-names = "qup-core",
						     "qup-config",
						     "qup-memory";
				power-domains = <&rpmhpd RPMHPD_CX>;
				required-opps = <&rpmhpd_opp_low_svs>;
				dmas = <&gpi_dma0 0 0 QCOM_GPI_I2C>,
				       <&gpi_dma0 1 0 QCOM_GPI_I2C>;
				dma-names = "tx",
					    "rx";
				status = "disabled";
			};

			spi0: spi@980000 {
				compatible = "qcom,geni-spi";
				reg = <0x0 0x980000 0x0 0x4000>;
				clocks = <&gcc GCC_QUPV3_WRAP0_S0_CLK>;
				clock-names = "se";
				pinctrl-0 = <&qup_spi0_data_clk>, <&qup_spi0_cs>;
				pinctrl-names = "default";
				interrupts = <GIC_SPI 550 IRQ_TYPE_LEVEL_HIGH>;
				#address-cells = <1>;
				#size-cells = <0>;
				interconnects = <&clk_virt MASTER_QUP_CORE_0 QCOM_ICC_TAG_ALWAYS
						 &clk_virt SLAVE_QUP_CORE_0 QCOM_ICC_TAG_ALWAYS>,
						<&gem_noc MASTER_APPSS_PROC QCOM_ICC_TAG_ALWAYS
						 &config_noc SLAVE_QUP_0 QCOM_ICC_TAG_ALWAYS>;
				interconnect-names = "qup-core",
						     "qup-config";
				power-domains = <&rpmhpd RPMHPD_CX>;
				operating-points-v2 = <&qup_opp_table>;
				dmas = <&gpi_dma0 0 0 QCOM_GPI_SPI>,
				       <&gpi_dma0 1 0 QCOM_GPI_SPI>;
				dma-names = "tx",
					    "rx";
				status = "disabled";
			};

			uart0: serial@980000 {
				compatible = "qcom,geni-uart";
				reg = <0x0 0x980000 0x0 0x4000>;
				clocks = <&gcc GCC_QUPV3_WRAP0_S0_CLK>;
				clock-names = "se";
				pinctrl-0 = <&qup_uart0_cts>, <&qup_uart0_rts>,
					    <&qup_uart0_tx>, <&qup_uart0_rx>;
				pinctrl-names = "default";
				interrupts = <GIC_SPI 550 IRQ_TYPE_LEVEL_HIGH>;
				interconnects = <&clk_virt MASTER_QUP_CORE_0 QCOM_ICC_TAG_ALWAYS
						 &clk_virt SLAVE_QUP_CORE_0 QCOM_ICC_TAG_ALWAYS>,
						<&gem_noc MASTER_APPSS_PROC QCOM_ICC_TAG_ALWAYS
						 &config_noc SLAVE_QUP_0 QCOM_ICC_TAG_ALWAYS>;
				interconnect-names = "qup-core",
						     "qup-config";
				power-domains = <&rpmhpd RPMHPD_CX>;
				operating-points-v2 = <&qup_opp_table>;
				status = "disabled";
			};

			i2c1: i2c@984000 {
				compatible = "qcom,geni-i2c";
				reg = <0x0 0x984000 0x0 0x4000>;
				clocks = <&gcc GCC_QUPV3_WRAP0_S1_CLK>;
				clock-names = "se";
				pinctrl-0 = <&qup_i2c1_data_clk>;
				pinctrl-names = "default";
				interrupts = <GIC_SPI 551 IRQ_TYPE_LEVEL_HIGH>;
				#address-cells = <1>;
				#size-cells = <0>;
				interconnects = <&clk_virt MASTER_QUP_CORE_0 QCOM_ICC_TAG_ALWAYS
						 &clk_virt SLAVE_QUP_CORE_0 QCOM_ICC_TAG_ALWAYS>,
						<&gem_noc MASTER_APPSS_PROC QCOM_ICC_TAG_ALWAYS
						 &config_noc SLAVE_QUP_0 QCOM_ICC_TAG_ALWAYS>,
						<&aggre2_noc MASTER_QUP_0 QCOM_ICC_TAG_ALWAYS
						 &mc_virt SLAVE_EBI1 QCOM_ICC_TAG_ALWAYS>;
				interconnect-names = "qup-core",
						     "qup-config",
						     "qup-memory";
				power-domains = <&rpmhpd RPMHPD_CX>;
				required-opps = <&rpmhpd_opp_low_svs>;
				dmas = <&gpi_dma0 0 1 QCOM_GPI_I2C>,
				       <&gpi_dma0 1 1 QCOM_GPI_I2C>;
				dma-names = "tx",
					    "rx";
				status = "disabled";
			};

			spi1: spi@984000 {
				compatible = "qcom,geni-spi";
				reg = <0x0 0x984000 0x0 0x4000>;
				clocks = <&gcc GCC_QUPV3_WRAP0_S1_CLK>;
				clock-names = "se";
				pinctrl-0 = <&qup_spi1_data_clk>, <&qup_spi1_cs>;
				pinctrl-names = "default";
				interrupts = <GIC_SPI 551 IRQ_TYPE_LEVEL_HIGH>;
				#address-cells = <1>;
				#size-cells = <0>;
				interconnects = <&clk_virt MASTER_QUP_CORE_0 QCOM_ICC_TAG_ALWAYS
						 &clk_virt SLAVE_QUP_CORE_0 QCOM_ICC_TAG_ALWAYS>,
						<&gem_noc MASTER_APPSS_PROC QCOM_ICC_TAG_ALWAYS
						 &config_noc SLAVE_QUP_0 QCOM_ICC_TAG_ALWAYS>;
				interconnect-names = "qup-core",
						     "qup-config";
				power-domains = <&rpmhpd RPMHPD_CX>;
				operating-points-v2 = <&qup_opp_table>;
				dmas = <&gpi_dma0 0 1 QCOM_GPI_SPI>,
				       <&gpi_dma0 1 1 QCOM_GPI_SPI>;
				dma-names = "tx",
					    "rx";
				status = "disabled";
			};

			uart1: serial@984000 {
				compatible = "qcom,geni-uart";
				reg = <0x0 0x984000 0x0 0x4000>;
				clocks = <&gcc GCC_QUPV3_WRAP0_S1_CLK>;
				clock-names = "se";
				pinctrl-0 = <&qup_uart1_cts>, <&qup_uart1_rts>,
					    <&qup_uart1_tx>, <&qup_uart1_rx>;
				pinctrl-names = "default";
				interrupts = <GIC_SPI 551 IRQ_TYPE_LEVEL_HIGH>;
				interconnects =	<&clk_virt MASTER_QUP_CORE_0 QCOM_ICC_TAG_ALWAYS
						 &clk_virt SLAVE_QUP_CORE_0 QCOM_ICC_TAG_ALWAYS>,
						<&gem_noc MASTER_APPSS_PROC QCOM_ICC_TAG_ALWAYS
						 &config_noc SLAVE_QUP_0 QCOM_ICC_TAG_ALWAYS>;
				interconnect-names = "qup-core",
						     "qup-config";
				power-domains = <&rpmhpd RPMHPD_CX>;
				operating-points-v2 = <&qup_opp_table>;
				status = "disabled";
			};

			i2c2: i2c@988000 {
				compatible = "qcom,geni-i2c";
				reg = <0x0 0x988000 0x0 0x4000>;
				clocks = <&gcc GCC_QUPV3_WRAP0_S2_CLK>;
				clock-names = "se";
				pinctrl-0 = <&qup_i2c2_data_clk>;
				pinctrl-names = "default";
				interrupts = <GIC_SPI 529 IRQ_TYPE_LEVEL_HIGH>;
				#address-cells = <1>;
				#size-cells = <0>;
				interconnects = <&clk_virt MASTER_QUP_CORE_0 QCOM_ICC_TAG_ALWAYS
						 &clk_virt SLAVE_QUP_CORE_0 QCOM_ICC_TAG_ALWAYS>,
						<&gem_noc MASTER_APPSS_PROC QCOM_ICC_TAG_ALWAYS
						 &config_noc SLAVE_QUP_0 QCOM_ICC_TAG_ALWAYS>,
						<&aggre2_noc MASTER_QUP_0 QCOM_ICC_TAG_ALWAYS
						 &mc_virt SLAVE_EBI1 QCOM_ICC_TAG_ALWAYS>;
				interconnect-names = "qup-core",
						     "qup-config",
						     "qup-memory";
				power-domains = <&rpmhpd RPMHPD_CX>;
				required-opps = <&rpmhpd_opp_low_svs>;
				dmas = <&gpi_dma0 0 2 QCOM_GPI_I2C>,
				       <&gpi_dma0 1 2 QCOM_GPI_I2C>;
				dma-names = "tx",
					    "rx";
				status = "disabled";
			};

			spi2: spi@988000 {
				compatible = "qcom,geni-spi";
				reg = <0x0 0x988000 0x0 0x4000>;
				clocks = <&gcc GCC_QUPV3_WRAP0_S2_CLK>;
				clock-names = "se";
				pinctrl-0 = <&qup_spi2_data_clk>, <&qup_spi2_cs>;
				pinctrl-names = "default";
				interrupts = <GIC_SPI 529 IRQ_TYPE_LEVEL_HIGH>;
				#address-cells = <1>;
				#size-cells = <0>;
				interconnects = <&clk_virt MASTER_QUP_CORE_0 QCOM_ICC_TAG_ALWAYS
						 &clk_virt SLAVE_QUP_CORE_0 QCOM_ICC_TAG_ALWAYS>,
						<&gem_noc MASTER_APPSS_PROC QCOM_ICC_TAG_ALWAYS
						 &config_noc SLAVE_QUP_0 QCOM_ICC_TAG_ALWAYS>;
				interconnect-names = "qup-core",
						     "qup-config";
				power-domains = <&rpmhpd RPMHPD_CX>;
				operating-points-v2 = <&qup_opp_table>;
				dmas = <&gpi_dma0 0 2 QCOM_GPI_SPI>,
				       <&gpi_dma0 1 2 QCOM_GPI_SPI>;
				dma-names = "tx",
					    "rx";
				status = "disabled";
			};

			uart2: serial@988000 {
				compatible = "qcom,geni-uart";
				reg = <0x0 0x988000 0x0 0x4000>;
				clocks = <&gcc GCC_QUPV3_WRAP0_S2_CLK>;
				clock-names = "se";
				pinctrl-0 = <&qup_uart2_cts>, <&qup_uart2_rts>,
					    <&qup_uart2_tx>, <&qup_uart2_rx>;
				pinctrl-names = "default";
				interrupts = <GIC_SPI 529 IRQ_TYPE_LEVEL_HIGH>;
				interconnects = <&clk_virt MASTER_QUP_CORE_0 QCOM_ICC_TAG_ALWAYS
						 &clk_virt SLAVE_QUP_CORE_0 QCOM_ICC_TAG_ALWAYS>,
						<&gem_noc MASTER_APPSS_PROC QCOM_ICC_TAG_ALWAYS
						 &config_noc SLAVE_QUP_0 QCOM_ICC_TAG_ALWAYS>;
				interconnect-names = "qup-core",
						     "qup-config";
				power-domains = <&rpmhpd RPMHPD_CX>;
				operating-points-v2 = <&qup_opp_table>;
				status = "disabled";
			};

			i2c3: i2c@98c000 {
				compatible = "qcom,geni-i2c";
				reg = <0x0 0x98c000 0x0 0x4000>;
				clocks = <&gcc GCC_QUPV3_WRAP0_S3_CLK>;
				clock-names = "se";
				pinctrl-0 = <&qup_i2c3_data_clk>;
				pinctrl-names = "default";
				interrupts = <GIC_SPI 530 IRQ_TYPE_LEVEL_HIGH>;
				#address-cells = <1>;
				#size-cells = <0>;
				interconnects = <&clk_virt MASTER_QUP_CORE_0 QCOM_ICC_TAG_ALWAYS
						 &clk_virt SLAVE_QUP_CORE_0 QCOM_ICC_TAG_ALWAYS>,
						<&gem_noc MASTER_APPSS_PROC QCOM_ICC_TAG_ALWAYS
						 &config_noc SLAVE_QUP_0 QCOM_ICC_TAG_ALWAYS>,
						<&aggre2_noc MASTER_QUP_0 QCOM_ICC_TAG_ALWAYS
						 &mc_virt SLAVE_EBI1 QCOM_ICC_TAG_ALWAYS>;
				interconnect-names = "qup-core",
						     "qup-config",
						     "qup-memory";
				power-domains = <&rpmhpd RPMHPD_CX>;
				required-opps = <&rpmhpd_opp_low_svs>;
				dmas = <&gpi_dma0 0 3 QCOM_GPI_I2C>,
				       <&gpi_dma0 1 3 QCOM_GPI_I2C>;
				dma-names = "tx",
					    "rx";
				status = "disabled";
			};

			spi3: spi@98c000 {
				compatible = "qcom,geni-spi";
				reg = <0x0 0x98c000 0x0 0x4000>;
				clocks = <&gcc GCC_QUPV3_WRAP0_S3_CLK>;
				clock-names = "se";
				pinctrl-0 = <&qup_spi3_data_clk>, <&qup_spi3_cs>;
				pinctrl-names = "default";
				interrupts = <GIC_SPI 530 IRQ_TYPE_LEVEL_HIGH>;
				#address-cells = <1>;
				#size-cells = <0>;
				interconnects = <&clk_virt MASTER_QUP_CORE_0 QCOM_ICC_TAG_ALWAYS
						 &clk_virt SLAVE_QUP_CORE_0 QCOM_ICC_TAG_ALWAYS>,
						<&gem_noc MASTER_APPSS_PROC QCOM_ICC_TAG_ALWAYS
						 &config_noc SLAVE_QUP_0 QCOM_ICC_TAG_ALWAYS>;
				interconnect-names = "qup-core",
						     "qup-config";
				power-domains = <&rpmhpd RPMHPD_CX>;
				operating-points-v2 = <&qup_opp_table>;
				dmas = <&gpi_dma0 0 3 QCOM_GPI_SPI>,
				       <&gpi_dma0 1 3 QCOM_GPI_SPI>;
				dma-names = "tx",
					    "rx";
				status = "disabled";
			};

			uart3: serial@98c000 {
				compatible = "qcom,geni-uart";
				reg = <0x0 0x98c000 0x0 0x4000>;
				clocks = <&gcc GCC_QUPV3_WRAP0_S3_CLK>;
				clock-names = "se";
				pinctrl-0 = <&qup_uart3_cts>, <&qup_uart3_rts>,
					    <&qup_uart3_tx>, <&qup_uart3_rx>;
				pinctrl-names = "default";
				interrupts = <GIC_SPI 530 IRQ_TYPE_LEVEL_HIGH>;
				interconnects = <&clk_virt MASTER_QUP_CORE_0 QCOM_ICC_TAG_ALWAYS
						 &clk_virt SLAVE_QUP_CORE_0 QCOM_ICC_TAG_ALWAYS>,
						<&gem_noc MASTER_APPSS_PROC QCOM_ICC_TAG_ALWAYS
						 &config_noc SLAVE_QUP_0 QCOM_ICC_TAG_ALWAYS>;
				interconnect-names = "qup-core",
						     "qup-config";
				power-domains = <&rpmhpd RPMHPD_CX>;
				operating-points-v2 = <&qup_opp_table>;
				status = "disabled";
			};

			i2c4: i2c@990000 {
				compatible = "qcom,geni-i2c";
				reg = <0x0 0x990000 0x0 0x4000>;
				clocks = <&gcc GCC_QUPV3_WRAP0_S4_CLK>;
				clock-names = "se";
				pinctrl-0 = <&qup_i2c4_data_clk>;
				pinctrl-names = "default";
				interrupts = <GIC_SPI 531 IRQ_TYPE_LEVEL_HIGH>;
				#address-cells = <1>;
				#size-cells = <0>;
				interconnects =	<&clk_virt MASTER_QUP_CORE_0 QCOM_ICC_TAG_ALWAYS
						 &clk_virt SLAVE_QUP_CORE_0 QCOM_ICC_TAG_ALWAYS>,
						<&gem_noc MASTER_APPSS_PROC QCOM_ICC_TAG_ALWAYS
						 &config_noc SLAVE_QUP_0 QCOM_ICC_TAG_ALWAYS>,
						<&aggre2_noc MASTER_QUP_0 QCOM_ICC_TAG_ALWAYS
						 &mc_virt SLAVE_EBI1 QCOM_ICC_TAG_ALWAYS>;
				interconnect-names = "qup-core",
						     "qup-config",
						     "qup-memory";
				power-domains = <&rpmhpd RPMHPD_CX>;
				required-opps = <&rpmhpd_opp_low_svs>;
				dmas = <&gpi_dma0 0 4 QCOM_GPI_I2C>,
				       <&gpi_dma0 1 4 QCOM_GPI_I2C>;
				dma-names = "tx",
					    "rx";
				status = "disabled";
			};

			spi4: spi@990000 {
				compatible = "qcom,geni-spi";
				reg = <0x0 0x990000 0x0 0x4000>;
				clocks = <&gcc GCC_QUPV3_WRAP0_S4_CLK>;
				clock-names = "se";
				pinctrl-0 = <&qup_spi4_data_clk>, <&qup_spi4_cs>;
				pinctrl-names = "default";
				interrupts = <GIC_SPI 531 IRQ_TYPE_LEVEL_HIGH>;
				#address-cells = <1>;
				#size-cells = <0>;
				interconnects = <&clk_virt MASTER_QUP_CORE_0 QCOM_ICC_TAG_ALWAYS
						 &clk_virt SLAVE_QUP_CORE_0 QCOM_ICC_TAG_ALWAYS>,
						<&gem_noc MASTER_APPSS_PROC QCOM_ICC_TAG_ALWAYS
						 &config_noc SLAVE_QUP_0 QCOM_ICC_TAG_ALWAYS>;
				interconnect-names = "qup-core",
						     "qup-config";
				power-domains = <&rpmhpd RPMHPD_CX>;
				operating-points-v2 = <&qup_opp_table>;
				dmas = <&gpi_dma0 0 4 QCOM_GPI_SPI>,
				       <&gpi_dma0 1 4 QCOM_GPI_SPI>;
				dma-names = "tx",
					    "rx";
				status = "disabled";
			};

			uart4: serial@990000 {
				compatible = "qcom,geni-uart";
				reg = <0x0 0x990000 0x0 0x4000>;
				clocks = <&gcc GCC_QUPV3_WRAP0_S4_CLK>;
				clock-names = "se";
				pinctrl-0 = <&qup_uart4_cts>, <&qup_uart4_rts>,
					    <&qup_uart4_tx>, <&qup_uart4_rx>;
				pinctrl-names = "default";
				interrupts = <GIC_SPI 531 IRQ_TYPE_LEVEL_HIGH>;
				interconnects = <&clk_virt MASTER_QUP_CORE_0 QCOM_ICC_TAG_ALWAYS
						 &clk_virt SLAVE_QUP_CORE_0 QCOM_ICC_TAG_ALWAYS>,
						<&gem_noc MASTER_APPSS_PROC QCOM_ICC_TAG_ALWAYS
						 &config_noc SLAVE_QUP_0 QCOM_ICC_TAG_ALWAYS>;
				interconnect-names = "qup-core",
						     "qup-config";
				power-domains = <&rpmhpd RPMHPD_CX>;
				operating-points-v2 = <&qup_opp_table>;
				status = "disabled";
			};

			i2c5: i2c@994000 {
				compatible = "qcom,geni-i2c";
				reg = <0x0 0x994000 0x0 0x4000>;
				clocks = <&gcc GCC_QUPV3_WRAP0_S5_CLK>;
				clock-names = "se";
				pinctrl-0 = <&qup_i2c5_data_clk>;
				pinctrl-names = "default";
				interrupts = <GIC_SPI 535 IRQ_TYPE_LEVEL_HIGH>;
				#address-cells = <1>;
				#size-cells = <0>;
				interconnects =	<&clk_virt MASTER_QUP_CORE_0 QCOM_ICC_TAG_ALWAYS
						 &clk_virt SLAVE_QUP_CORE_0 QCOM_ICC_TAG_ALWAYS>,
						<&gem_noc MASTER_APPSS_PROC QCOM_ICC_TAG_ALWAYS
						 &config_noc SLAVE_QUP_0 QCOM_ICC_TAG_ALWAYS>,
						<&aggre2_noc MASTER_QUP_0 QCOM_ICC_TAG_ALWAYS
						 &mc_virt SLAVE_EBI1 QCOM_ICC_TAG_ALWAYS>;
				interconnect-names = "qup-core",
						     "qup-config",
						     "qup-memory";
				power-domains = <&rpmhpd RPMHPD_CX>;
				required-opps = <&rpmhpd_opp_low_svs>;
				dmas = <&gpi_dma0 0 5 QCOM_GPI_I2C>,
				       <&gpi_dma0 1 5 QCOM_GPI_I2C>;
				dma-names = "tx",
					    "rx";
				status = "disabled";
			};

			spi5: spi@994000 {
				compatible = "qcom,geni-spi";
				reg = <0x0 0x994000 0x0 0x4000>;
				clocks = <&gcc GCC_QUPV3_WRAP0_S5_CLK>;
				clock-names = "se";
				pinctrl-0 = <&qup_spi5_data_clk>, <&qup_spi5_cs>;
				pinctrl-names = "default";
				interrupts = <GIC_SPI 535 IRQ_TYPE_LEVEL_HIGH>;
				#address-cells = <1>;
				#size-cells = <0>;
				interconnects = <&clk_virt MASTER_QUP_CORE_0 QCOM_ICC_TAG_ALWAYS
						 &clk_virt SLAVE_QUP_CORE_0 QCOM_ICC_TAG_ALWAYS>,
						<&gem_noc MASTER_APPSS_PROC QCOM_ICC_TAG_ALWAYS
						 &config_noc SLAVE_QUP_0 QCOM_ICC_TAG_ALWAYS>;
				interconnect-names = "qup-core",
						     "qup-config";
				power-domains = <&rpmhpd RPMHPD_CX>;
				operating-points-v2 = <&qup_opp_table>;
				dmas = <&gpi_dma0 0 5 QCOM_GPI_SPI>,
				       <&gpi_dma0 1 5 QCOM_GPI_SPI>;
				dma-names = "tx",
					    "rx";
				status = "disabled";
			};

			uart5: serial@994000 {
				compatible = "qcom,geni-uart";
				reg = <0x0 0x994000 0x0 0x4000>;
				clocks = <&gcc GCC_QUPV3_WRAP0_S5_CLK>;
				clock-names = "se";
				pinctrl-0 = <&qup_uart5_cts>, <&qup_uart5_rts>,
					    <&qup_uart5_tx>, <&qup_uart5_rx>;
				pinctrl-names = "default";
				interrupts = <GIC_SPI 535 IRQ_TYPE_LEVEL_HIGH>;
				interconnects = <&clk_virt MASTER_QUP_CORE_0 QCOM_ICC_TAG_ALWAYS
						 &clk_virt SLAVE_QUP_CORE_0 QCOM_ICC_TAG_ALWAYS>,
						<&gem_noc MASTER_APPSS_PROC QCOM_ICC_TAG_ALWAYS
						 &config_noc SLAVE_QUP_0 QCOM_ICC_TAG_ALWAYS>;
				interconnect-names = "qup-core",
						     "qup-config";
				power-domains = <&rpmhpd RPMHPD_CX>;
				operating-points-v2 = <&qup_opp_table>;
				status = "disabled";
			};

			i2c6: i2c@998000 {
				compatible = "qcom,geni-i2c";
				reg = <0x0 0x998000 0x0 0x4000>;
				clocks = <&gcc GCC_QUPV3_WRAP0_S6_CLK>;
				clock-names = "se";
				pinctrl-0 = <&qup_i2c6_data_clk>;
				pinctrl-names = "default";
				interrupts = <GIC_SPI 536 IRQ_TYPE_LEVEL_HIGH>;
				#address-cells = <1>;
				#size-cells = <0>;
				interconnects =	<&clk_virt MASTER_QUP_CORE_0 QCOM_ICC_TAG_ALWAYS
						 &clk_virt SLAVE_QUP_CORE_0 QCOM_ICC_TAG_ALWAYS>,
						<&gem_noc MASTER_APPSS_PROC QCOM_ICC_TAG_ALWAYS
						 &config_noc SLAVE_QUP_0 QCOM_ICC_TAG_ALWAYS>,
						<&aggre2_noc MASTER_QUP_0 QCOM_ICC_TAG_ALWAYS
						 &mc_virt SLAVE_EBI1 QCOM_ICC_TAG_ALWAYS>;
				interconnect-names = "qup-core",
						     "qup-config",
						     "qup-memory";
				power-domains = <&rpmhpd RPMHPD_CX>;
				required-opps = <&rpmhpd_opp_low_svs>;
				dmas = <&gpi_dma0 0 6 QCOM_GPI_I2C>,
				       <&gpi_dma0 1 6 QCOM_GPI_I2C>;
				dma-names = "tx",
					    "rx";
				status = "disabled";
			};

			spi6: spi@998000 {
				compatible = "qcom,geni-spi";
				reg = <0x0 0x998000 0x0 0x4000>;
				clocks = <&gcc GCC_QUPV3_WRAP0_S6_CLK>;
				clock-names = "se";
				pinctrl-0 = <&qup_spi6_data_clk>, <&qup_spi6_cs>;
				pinctrl-names = "default";
				interrupts = <GIC_SPI 536 IRQ_TYPE_LEVEL_HIGH>;
				#address-cells = <1>;
				#size-cells = <0>;
				interconnects = <&clk_virt MASTER_QUP_CORE_0 QCOM_ICC_TAG_ALWAYS
						 &clk_virt SLAVE_QUP_CORE_0 QCOM_ICC_TAG_ALWAYS>,
						<&gem_noc MASTER_APPSS_PROC QCOM_ICC_TAG_ALWAYS
						 &config_noc SLAVE_QUP_0 QCOM_ICC_TAG_ALWAYS>;
				interconnect-names = "qup-core",
						     "qup-config";
				power-domains = <&rpmhpd RPMHPD_CX>;
				operating-points-v2 = <&qup_opp_table>;
				dmas = <&gpi_dma0 0 6 QCOM_GPI_SPI>,
				       <&gpi_dma0 1 6 QCOM_GPI_SPI>;
				dma-names = "tx",
					    "rx";
				status = "disabled";
			};

			uart6: serial@998000 {
				compatible = "qcom,geni-uart";
				reg = <0x0 0x998000 0x0 0x4000>;
				clocks = <&gcc GCC_QUPV3_WRAP0_S6_CLK>;
				clock-names = "se";
				pinctrl-0 = <&qup_uart6_cts>, <&qup_uart6_rts>,
					    <&qup_uart6_tx>, <&qup_uart6_rx>;
				pinctrl-names = "default";
				interrupts = <GIC_SPI 536 IRQ_TYPE_LEVEL_HIGH>;
				interconnects = <&clk_virt MASTER_QUP_CORE_0 QCOM_ICC_TAG_ALWAYS
						 &clk_virt SLAVE_QUP_CORE_0 QCOM_ICC_TAG_ALWAYS>,
						<&gem_noc MASTER_APPSS_PROC QCOM_ICC_TAG_ALWAYS
						 &config_noc SLAVE_QUP_0 QCOM_ICC_TAG_ALWAYS>;
				interconnect-names = "qup-core",
						     "qup-config";
				power-domains = <&rpmhpd RPMHPD_CX>;
				operating-points-v2 = <&qup_opp_table>;
				status = "disabled";
			};

			uart7: serial@99c000 {
				compatible = "qcom,geni-debug-uart";
				reg = <0x0 0x0099c000 0x0 0x4000>;
				clocks = <&gcc GCC_QUPV3_WRAP0_S7_CLK>;
				clock-names = "se";
				pinctrl-0 = <&qup_uart7_tx>, <&qup_uart7_rx>;
				pinctrl-names = "default";
				interrupts = <GIC_SPI 126 IRQ_TYPE_LEVEL_HIGH>;
				interconnects = <&clk_virt MASTER_QUP_CORE_0 QCOM_ICC_TAG_ALWAYS
						 &clk_virt SLAVE_QUP_CORE_0 QCOM_ICC_TAG_ALWAYS>,
						<&gem_noc MASTER_APPSS_PROC QCOM_ICC_TAG_ALWAYS
						 &config_noc SLAVE_QUP_0 QCOM_ICC_TAG_ALWAYS>;
				interconnect-names = "qup-core",
						     "qup-config";
				power-domains = <&rpmhpd RPMHPD_CX>;
				operating-points-v2 = <&qup_opp_table>;
				status = "disabled";
			};
		};

		gpi_dma1: dma-controller@a00000 {
			compatible = "qcom,qcs8300-gpi-dma", "qcom,sm6350-gpi-dma";
			reg = <0x0 0xa00000 0x0 0x60000>;
			#dma-cells = <3>;
			interrupts = <GIC_SPI 279 IRQ_TYPE_LEVEL_HIGH>,
				     <GIC_SPI 280 IRQ_TYPE_LEVEL_HIGH>,
				     <GIC_SPI 281 IRQ_TYPE_LEVEL_HIGH>,
				     <GIC_SPI 282 IRQ_TYPE_LEVEL_HIGH>,
				     <GIC_SPI 283 IRQ_TYPE_LEVEL_HIGH>,
				     <GIC_SPI 284 IRQ_TYPE_LEVEL_HIGH>,
				     <GIC_SPI 293 IRQ_TYPE_LEVEL_HIGH>,
				     <GIC_SPI 294 IRQ_TYPE_LEVEL_HIGH>,
				     <GIC_SPI 295 IRQ_TYPE_LEVEL_HIGH>,
				     <GIC_SPI 296 IRQ_TYPE_LEVEL_HIGH>,
				     <GIC_SPI 297 IRQ_TYPE_LEVEL_HIGH>,
				     <GIC_SPI 298 IRQ_TYPE_LEVEL_HIGH>;
			iommus = <&apps_smmu 0x456 0x0>;
			dma-channels = <12>;
			dma-channel-mask = <0xfff>;
			dma-coherent;
			status = "disabled";
		};

		qupv3_id_1: geniqup@ac0000 {
			compatible = "qcom,geni-se-qup";
			reg = <0x0 0xac0000 0x0 0x2000>;
			ranges;
			clocks = <&gcc GCC_QUPV3_WRAP_1_M_AHB_CLK>,
				 <&gcc GCC_QUPV3_WRAP_1_S_AHB_CLK>;
			clock-names = "m-ahb",
				      "s-ahb";
			#address-cells = <2>;
			#size-cells = <2>;
			iommus = <&apps_smmu 0x443 0x0>;
			dma-coherent;
			status = "disabled";

			i2c8: i2c@a80000 {
				compatible = "qcom,geni-i2c";
				reg = <0x0 0xa80000 0x0 0x4000>;
				clocks = <&gcc GCC_QUPV3_WRAP1_S0_CLK>;
				clock-names = "se";
				pinctrl-0 = <&qup_i2c8_data_clk>;
				pinctrl-names = "default";
				interrupts = <GIC_SPI 353 IRQ_TYPE_LEVEL_HIGH>;
				#address-cells = <1>;
				#size-cells = <0>;
				interconnects = <&clk_virt MASTER_QUP_CORE_1 QCOM_ICC_TAG_ALWAYS
						 &clk_virt SLAVE_QUP_CORE_1 QCOM_ICC_TAG_ALWAYS>,
						<&gem_noc MASTER_APPSS_PROC QCOM_ICC_TAG_ALWAYS
						 &config_noc SLAVE_QUP_1 QCOM_ICC_TAG_ALWAYS>,
						<&aggre2_noc MASTER_QUP_1 QCOM_ICC_TAG_ALWAYS
						 &mc_virt SLAVE_EBI1 QCOM_ICC_TAG_ALWAYS>;
				interconnect-names = "qup-core",
						     "qup-config",
						     "qup-memory";
				power-domains = <&rpmhpd RPMHPD_CX>;
				required-opps = <&rpmhpd_opp_low_svs>;
				dmas = <&gpi_dma1 0 0 QCOM_GPI_I2C>,
				       <&gpi_dma1 1 0 QCOM_GPI_I2C>;
				dma-names = "tx",
					    "rx";
				status = "disabled";
			};

			spi8: spi@a80000 {
				compatible = "qcom,geni-spi";
				reg = <0x0 0xa80000 0x0 0x4000>;
				clocks = <&gcc GCC_QUPV3_WRAP1_S0_CLK>;
				clock-names = "se";
				pinctrl-0 = <&qup_spi8_data_clk>, <&qup_spi8_cs>;
				pinctrl-names = "default";
				interrupts = <GIC_SPI 353 IRQ_TYPE_LEVEL_HIGH>;
				#address-cells = <1>;
				#size-cells = <0>;
				interconnects = <&clk_virt MASTER_QUP_CORE_1 QCOM_ICC_TAG_ALWAYS
						 &clk_virt SLAVE_QUP_CORE_1 QCOM_ICC_TAG_ALWAYS>,
						<&gem_noc MASTER_APPSS_PROC QCOM_ICC_TAG_ALWAYS
						 &config_noc SLAVE_QUP_1 QCOM_ICC_TAG_ALWAYS>;
				interconnect-names = "qup-core",
						     "qup-config";
				power-domains = <&rpmhpd RPMHPD_CX>;
				operating-points-v2 = <&qup_opp_table>;
				dmas = <&gpi_dma1 0 0 QCOM_GPI_SPI>,
				       <&gpi_dma1 1 0 QCOM_GPI_SPI>;
				dma-names = "tx",
					    "rx";
				status = "disabled";
			};

			uart8: serial@a80000 {
				compatible = "qcom,geni-uart";
				reg = <0x0 0xa80000 0x0 0x4000>;
				clocks = <&gcc GCC_QUPV3_WRAP1_S0_CLK>;
				clock-names = "se";
				pinctrl-0 = <&qup_uart8_cts>, <&qup_uart8_rts>,
					    <&qup_uart8_tx>, <&qup_uart8_rx>;
				pinctrl-names = "default";
				interrupts = <GIC_SPI 353 IRQ_TYPE_LEVEL_HIGH>;
				interconnects = <&clk_virt MASTER_QUP_CORE_1 QCOM_ICC_TAG_ALWAYS
						 &clk_virt SLAVE_QUP_CORE_1 QCOM_ICC_TAG_ALWAYS>,
						<&gem_noc MASTER_APPSS_PROC QCOM_ICC_TAG_ALWAYS
						 &config_noc SLAVE_QUP_1 QCOM_ICC_TAG_ALWAYS>;
				interconnect-names = "qup-core",
						     "qup-config";
				power-domains = <&rpmhpd RPMHPD_CX>;
				operating-points-v2 = <&qup_opp_table>;
				status = "disabled";
			};

			i2c9: i2c@a84000 {
				compatible = "qcom,geni-i2c";
				reg = <0x0 0xa84000 0x0 0x4000>;
				clocks = <&gcc GCC_QUPV3_WRAP1_S1_CLK>;
				clock-names = "se";
				pinctrl-0 = <&qup_i2c9_data_clk>;
				pinctrl-names = "default";
				interrupts = <GIC_SPI 354 IRQ_TYPE_LEVEL_HIGH>;
				#address-cells = <1>;
				#size-cells = <0>;
				interconnects = <&clk_virt MASTER_QUP_CORE_1 QCOM_ICC_TAG_ALWAYS
						 &clk_virt SLAVE_QUP_CORE_1 QCOM_ICC_TAG_ALWAYS>,
						<&gem_noc MASTER_APPSS_PROC QCOM_ICC_TAG_ALWAYS
						 &config_noc SLAVE_QUP_1 QCOM_ICC_TAG_ALWAYS>,
						<&aggre2_noc MASTER_QUP_1 QCOM_ICC_TAG_ALWAYS
						 &mc_virt SLAVE_EBI1 QCOM_ICC_TAG_ALWAYS>;
				interconnect-names = "qup-core",
						     "qup-config",
						     "qup-memory";
				power-domains = <&rpmhpd RPMHPD_CX>;
				required-opps = <&rpmhpd_opp_low_svs>;
				dmas = <&gpi_dma1 0 1 QCOM_GPI_I2C>,
				       <&gpi_dma1 1 1 QCOM_GPI_I2C>;
				dma-names = "tx",
					    "rx";
				status = "disabled";
			};

			spi9: spi@a84000 {
				compatible = "qcom,geni-spi";
				reg = <0x0 0xa84000 0x0 0x4000>;
				clocks = <&gcc GCC_QUPV3_WRAP1_S1_CLK>;
				clock-names = "se";
				pinctrl-0 = <&qup_spi9_data_clk>, <&qup_spi9_cs>;
				pinctrl-names = "default";
				interrupts = <GIC_SPI 354 IRQ_TYPE_LEVEL_HIGH>;
				#address-cells = <1>;
				#size-cells = <0>;
				interconnects = <&clk_virt MASTER_QUP_CORE_1 QCOM_ICC_TAG_ALWAYS
						 &clk_virt SLAVE_QUP_CORE_1 QCOM_ICC_TAG_ALWAYS>,
						<&gem_noc MASTER_APPSS_PROC QCOM_ICC_TAG_ALWAYS
						 &config_noc SLAVE_QUP_1 QCOM_ICC_TAG_ALWAYS>;
				interconnect-names = "qup-core",
						     "qup-config";
				power-domains = <&rpmhpd RPMHPD_CX>;
				operating-points-v2 = <&qup_opp_table>;
				dmas = <&gpi_dma1 0 1 QCOM_GPI_SPI>,
				       <&gpi_dma1 1 1 QCOM_GPI_SPI>;
				dma-names = "tx",
					    "rx";
				status = "disabled";
			};

			uart9: serial@a84000 {
				compatible = "qcom,geni-uart";
				reg = <0x0 0xa84000 0x0 0x4000>;
				clocks = <&gcc GCC_QUPV3_WRAP1_S1_CLK>;
				clock-names = "se";
				pinctrl-0 = <&qup_uart9_cts>, <&qup_uart9_rts>,
					    <&qup_uart9_tx>, <&qup_uart9_rx>;
				pinctrl-names = "default";
				interrupts = <GIC_SPI 354 IRQ_TYPE_LEVEL_HIGH>;
				interconnects = <&clk_virt MASTER_QUP_CORE_1 QCOM_ICC_TAG_ALWAYS
						 &clk_virt SLAVE_QUP_CORE_1 QCOM_ICC_TAG_ALWAYS>,
						<&gem_noc MASTER_APPSS_PROC QCOM_ICC_TAG_ALWAYS
						 &config_noc SLAVE_QUP_1 QCOM_ICC_TAG_ALWAYS>;
				interconnect-names = "qup-core",
						     "qup-config";
				power-domains = <&rpmhpd RPMHPD_CX>;
				operating-points-v2 = <&qup_opp_table>;
				status = "disabled";
			};

			i2c10: i2c@a88000 {
				compatible = "qcom,geni-i2c";
				reg = <0x0 0xa88000 0x0 0x4000>;
				clocks = <&gcc GCC_QUPV3_WRAP1_S2_CLK>;
				clock-names = "se";
				pinctrl-0 = <&qup_i2c10_data_clk>;
				pinctrl-names = "default";
				interrupts = <GIC_SPI 355 IRQ_TYPE_LEVEL_HIGH>;
				#address-cells = <1>;
				#size-cells = <0>;
				interconnects = <&clk_virt MASTER_QUP_CORE_1 QCOM_ICC_TAG_ALWAYS
						 &clk_virt SLAVE_QUP_CORE_1 QCOM_ICC_TAG_ALWAYS>,
						<&gem_noc MASTER_APPSS_PROC QCOM_ICC_TAG_ALWAYS
						 &config_noc SLAVE_QUP_1 QCOM_ICC_TAG_ALWAYS>,
						<&aggre2_noc MASTER_QUP_1 QCOM_ICC_TAG_ALWAYS
						 &mc_virt SLAVE_EBI1 QCOM_ICC_TAG_ALWAYS>;
				interconnect-names = "qup-core",
						     "qup-config",
						     "qup-memory";
				power-domains = <&rpmhpd RPMHPD_CX>;
				required-opps = <&rpmhpd_opp_low_svs>;
				dmas = <&gpi_dma1 0 2 QCOM_GPI_I2C>,
				       <&gpi_dma1 1 2 QCOM_GPI_I2C>;
				dma-names = "tx",
					    "rx";
				status = "disabled";
			};

			spi10: spi@a88000 {
				compatible = "qcom,geni-spi";
				reg = <0x0 0xa88000 0x0 0x4000>;
				clocks = <&gcc GCC_QUPV3_WRAP1_S2_CLK>;
				clock-names = "se";
				pinctrl-0 = <&qup_spi10_data_clk>, <&qup_spi10_cs>;
				pinctrl-names = "default";
				interrupts = <GIC_SPI 355 IRQ_TYPE_LEVEL_HIGH>;
				#address-cells = <1>;
				#size-cells = <0>;
				interconnects = <&clk_virt MASTER_QUP_CORE_1 QCOM_ICC_TAG_ALWAYS
						 &clk_virt SLAVE_QUP_CORE_1 QCOM_ICC_TAG_ALWAYS>,
						<&gem_noc MASTER_APPSS_PROC QCOM_ICC_TAG_ALWAYS
						 &config_noc SLAVE_QUP_1 QCOM_ICC_TAG_ALWAYS>;
				interconnect-names = "qup-core",
						     "qup-config";
				power-domains = <&rpmhpd RPMHPD_CX>;
				operating-points-v2 = <&qup_opp_table>;
				dmas = <&gpi_dma1 0 2 QCOM_GPI_SPI>,
				       <&gpi_dma1 1 2 QCOM_GPI_SPI>;
				dma-names = "tx",
					    "rx";
				status = "disabled";
			};

			uart10: serial@a88000 {
				compatible = "qcom,geni-uart";
				reg = <0x0 0xa88000 0x0 0x4000>;
				clocks = <&gcc GCC_QUPV3_WRAP1_S2_CLK>;
				clock-names = "se";
				pinctrl-0 = <&qup_uart10_cts>, <&qup_uart10_rts>,
					    <&qup_uart10_tx>, <&qup_uart10_rx>;
				pinctrl-names = "default";
				interrupts = <GIC_SPI 355 IRQ_TYPE_LEVEL_HIGH>;
				interconnects = <&clk_virt MASTER_QUP_CORE_1 QCOM_ICC_TAG_ALWAYS
						 &clk_virt SLAVE_QUP_CORE_1 QCOM_ICC_TAG_ALWAYS>,
						<&gem_noc MASTER_APPSS_PROC QCOM_ICC_TAG_ALWAYS
						 &config_noc SLAVE_QUP_1 QCOM_ICC_TAG_ALWAYS>;
				interconnect-names = "qup-core",
						     "qup-config";
				power-domains = <&rpmhpd RPMHPD_CX>;
				operating-points-v2 = <&qup_opp_table>;
				status = "disabled";
			};

			i2c11: i2c@a8c000 {
				compatible = "qcom,geni-i2c";
				reg = <0x0 0xa8c000 0x0 0x4000>;
				clocks = <&gcc GCC_QUPV3_WRAP1_S3_CLK>;
				clock-names = "se";
				pinctrl-0 = <&qup_i2c11_data_clk>;
				pinctrl-names = "default";
				interrupts = <GIC_SPI 356 IRQ_TYPE_LEVEL_HIGH>;
				#address-cells = <1>;
				#size-cells = <0>;
				interconnects = <&clk_virt MASTER_QUP_CORE_1 QCOM_ICC_TAG_ALWAYS
						 &clk_virt SLAVE_QUP_CORE_1 QCOM_ICC_TAG_ALWAYS>,
						<&gem_noc MASTER_APPSS_PROC QCOM_ICC_TAG_ALWAYS
						 &config_noc SLAVE_QUP_1 QCOM_ICC_TAG_ALWAYS>,
						<&aggre2_noc MASTER_QUP_1 QCOM_ICC_TAG_ALWAYS
						 &mc_virt SLAVE_EBI1 QCOM_ICC_TAG_ALWAYS>;
				interconnect-names = "qup-core",
						     "qup-config",
						     "qup-memory";
				power-domains = <&rpmhpd RPMHPD_CX>;
				required-opps = <&rpmhpd_opp_low_svs>;
				dmas = <&gpi_dma1 0 3 QCOM_GPI_I2C>,
				       <&gpi_dma1 1 3 QCOM_GPI_I2C>;
				dma-names = "tx",
					    "rx";
				status = "disabled";
			};

			uart11: serial@a8c000 {
				compatible = "qcom,geni-uart";
				reg = <0x0 0xa8c000 0x0 0x4000>;
				clocks = <&gcc GCC_QUPV3_WRAP1_S3_CLK>;
				clock-names = "se";
				pinctrl-0 = <&qup_uart11_tx>, <&qup_uart11_rx>;
				pinctrl-names = "default";
				interrupts = <GIC_SPI 356 IRQ_TYPE_LEVEL_HIGH>;
				interconnects = <&clk_virt MASTER_QUP_CORE_1 QCOM_ICC_TAG_ALWAYS
						 &clk_virt SLAVE_QUP_CORE_1 QCOM_ICC_TAG_ALWAYS>,
						<&gem_noc MASTER_APPSS_PROC QCOM_ICC_TAG_ALWAYS
						 &config_noc SLAVE_QUP_1 QCOM_ICC_TAG_ALWAYS>;
				interconnect-names = "qup-core",
						     "qup-config";
				power-domains = <&rpmhpd RPMHPD_CX>;
				operating-points-v2 = <&qup_opp_table>;
				status = "disabled";
			};

			i2c12: i2c@a90000 {
				compatible = "qcom,geni-i2c";
				reg = <0x0 0xa90000 0x0 0x4000>;
				clocks = <&gcc GCC_QUPV3_WRAP1_S4_CLK>;
				clock-names = "se";
				pinctrl-0 = <&qup_i2c12_data_clk>;
				pinctrl-names = "default";
				interrupts = <GIC_SPI 357 IRQ_TYPE_LEVEL_HIGH>;
				#address-cells = <1>;
				#size-cells = <0>;
				interconnects = <&clk_virt MASTER_QUP_CORE_1 QCOM_ICC_TAG_ALWAYS
						 &clk_virt SLAVE_QUP_CORE_1 QCOM_ICC_TAG_ALWAYS>,
						<&gem_noc MASTER_APPSS_PROC QCOM_ICC_TAG_ALWAYS
						 &config_noc SLAVE_QUP_1 QCOM_ICC_TAG_ALWAYS>,
						<&aggre2_noc MASTER_QUP_1 QCOM_ICC_TAG_ALWAYS
						 &mc_virt SLAVE_EBI1 QCOM_ICC_TAG_ALWAYS>;
				interconnect-names = "qup-core",
						     "qup-config",
						     "qup-memory";
				power-domains = <&rpmhpd RPMHPD_CX>;
				required-opps = <&rpmhpd_opp_low_svs>;
				dmas = <&gpi_dma1 0 4 QCOM_GPI_I2C>,
				       <&gpi_dma1 1 4 QCOM_GPI_I2C>;
				dma-names = "tx",
					    "rx";
				status = "disabled";
			};

			spi12: spi@a90000 {
				compatible = "qcom,geni-spi";
				reg = <0x0 0xa90000 0x0 0x4000>;
				clocks = <&gcc GCC_QUPV3_WRAP1_S4_CLK>;
				clock-names = "se";
				pinctrl-0 = <&qup_spi12_data_clk>, <&qup_spi12_cs>;
				pinctrl-names = "default";
				interrupts = <GIC_SPI 357 IRQ_TYPE_LEVEL_HIGH>;
				#address-cells = <1>;
				#size-cells = <0>;
				interconnects = <&clk_virt MASTER_QUP_CORE_1 QCOM_ICC_TAG_ALWAYS
						 &clk_virt SLAVE_QUP_CORE_1 QCOM_ICC_TAG_ALWAYS>,
						<&gem_noc MASTER_APPSS_PROC QCOM_ICC_TAG_ALWAYS
						 &config_noc SLAVE_QUP_1 QCOM_ICC_TAG_ALWAYS>;
				interconnect-names = "qup-core",
						     "qup-config";
				power-domains = <&rpmhpd RPMHPD_CX>;
				operating-points-v2 = <&qup_opp_table>;
				dmas = <&gpi_dma1 0 4 QCOM_GPI_SPI>,
				       <&gpi_dma1 1 4 QCOM_GPI_SPI>;
				dma-names = "tx",
					    "rx";
				status = "disabled";
			};

			uart12: serial@a90000 {
				compatible = "qcom,geni-uart";
				reg = <0x0 0xa90000 0x0 0x4000>;
				clocks = <&gcc GCC_QUPV3_WRAP1_S4_CLK>;
				clock-names = "se";
				pinctrl-0 = <&qup_uart12_cts>, <&qup_uart12_rts>,
					    <&qup_uart12_tx>, <&qup_uart12_rx>;
				pinctrl-names = "default";
				interrupts = <GIC_SPI 357 IRQ_TYPE_LEVEL_HIGH>;
				interconnects = <&clk_virt MASTER_QUP_CORE_1 QCOM_ICC_TAG_ALWAYS
						 &clk_virt SLAVE_QUP_CORE_1 QCOM_ICC_TAG_ALWAYS>,
						<&gem_noc MASTER_APPSS_PROC QCOM_ICC_TAG_ALWAYS
						 &config_noc SLAVE_QUP_1 QCOM_ICC_TAG_ALWAYS>;
				interconnect-names = "qup-core",
						     "qup-config";
				power-domains = <&rpmhpd RPMHPD_CX>;
				operating-points-v2 = <&qup_opp_table>;
				status = "disabled";
			};

			i2c13: i2c@a94000 {
				compatible = "qcom,geni-i2c";
				reg = <0x0 0xa94000 0x0 0x4000>;
				clocks = <&gcc GCC_QUPV3_WRAP1_S5_CLK>;
				clock-names = "se";
				pinctrl-0 = <&qup_i2c13_data_clk>;
				pinctrl-names = "default";
				interrupts = <GIC_SPI 358 IRQ_TYPE_LEVEL_HIGH>;
				#address-cells = <1>;
				#size-cells = <0>;
				interconnects = <&clk_virt MASTER_QUP_CORE_1 QCOM_ICC_TAG_ALWAYS
						 &clk_virt SLAVE_QUP_CORE_1 QCOM_ICC_TAG_ALWAYS>,
						<&gem_noc MASTER_APPSS_PROC QCOM_ICC_TAG_ALWAYS
						 &config_noc SLAVE_QUP_1 QCOM_ICC_TAG_ALWAYS>,
						<&aggre2_noc MASTER_QUP_1 QCOM_ICC_TAG_ALWAYS
						 &mc_virt SLAVE_EBI1 QCOM_ICC_TAG_ALWAYS>;
				interconnect-names = "qup-core",
						     "qup-config",
						     "qup-memory";
				power-domains = <&rpmhpd RPMHPD_CX>;
				required-opps = <&rpmhpd_opp_low_svs>;
				dmas = <&gpi_dma1 0 5 QCOM_GPI_I2C>,
				       <&gpi_dma1 1 5 QCOM_GPI_I2C>;
				dma-names = "tx",
					    "rx";
				status = "disabled";
			};

			spi13: spi@a94000 {
				compatible = "qcom,geni-spi";
				reg = <0x0 0xa94000 0x0 0x4000>;
				clocks = <&gcc GCC_QUPV3_WRAP1_S5_CLK>;
				clock-names = "se";
				pinctrl-0 = <&qup_spi13_data_clk>, <&qup_spi13_cs>;
				pinctrl-names = "default";
				interrupts = <GIC_SPI 358 IRQ_TYPE_LEVEL_HIGH>;
				#address-cells = <1>;
				#size-cells = <0>;
				interconnects = <&clk_virt MASTER_QUP_CORE_1 QCOM_ICC_TAG_ALWAYS
						 &clk_virt SLAVE_QUP_CORE_1 QCOM_ICC_TAG_ALWAYS>,
						<&gem_noc MASTER_APPSS_PROC QCOM_ICC_TAG_ALWAYS
						 &config_noc SLAVE_QUP_1 QCOM_ICC_TAG_ALWAYS>;
				interconnect-names = "qup-core",
						     "qup-config";
				power-domains = <&rpmhpd RPMHPD_CX>;
				operating-points-v2 = <&qup_opp_table>;
				dmas = <&gpi_dma1 0 5 QCOM_GPI_SPI>,
				       <&gpi_dma1 1 5 QCOM_GPI_SPI>;
				dma-names = "tx",
					    "rx";
				status = "disabled";
			};

			uart13: serial@a94000 {
				compatible = "qcom,geni-uart";
				reg = <0x0 0xa94000 0x0 0x4000>;
				clocks = <&gcc GCC_QUPV3_WRAP1_S5_CLK>;
				clock-names = "se";
				pinctrl-0 = <&qup_uart13_cts>, <&qup_uart13_rts>,
					    <&qup_uart13_tx>, <&qup_uart13_rx>;
				pinctrl-names = "default";
				interrupts = <GIC_SPI 358 IRQ_TYPE_LEVEL_HIGH>;
				interconnects = <&clk_virt MASTER_QUP_CORE_1 QCOM_ICC_TAG_ALWAYS
						 &clk_virt SLAVE_QUP_CORE_1 QCOM_ICC_TAG_ALWAYS>,
						<&gem_noc MASTER_APPSS_PROC QCOM_ICC_TAG_ALWAYS
						 &config_noc SLAVE_QUP_1 QCOM_ICC_TAG_ALWAYS>;
				interconnect-names = "qup-core",
						     "qup-config";
				power-domains = <&rpmhpd RPMHPD_CX>;
				operating-points-v2 = <&qup_opp_table>;
				status = "disabled";
			};

			i2c14: i2c@a98000 {
				compatible = "qcom,geni-i2c";
				reg = <0x0 0xa98000 0x0 0x4000>;
				clocks = <&gcc GCC_QUPV3_WRAP1_S6_CLK>;
				clock-names = "se";
				pinctrl-0 = <&qup_i2c14_data_clk>;
				pinctrl-names = "default";
				interrupts = <GIC_SPI 835 IRQ_TYPE_LEVEL_HIGH>;
				#address-cells = <1>;
				#size-cells = <0>;
				interconnects = <&clk_virt MASTER_QUP_CORE_1 QCOM_ICC_TAG_ALWAYS
						 &clk_virt SLAVE_QUP_CORE_1 QCOM_ICC_TAG_ALWAYS>,
						<&gem_noc MASTER_APPSS_PROC QCOM_ICC_TAG_ALWAYS
						 &config_noc SLAVE_QUP_1 QCOM_ICC_TAG_ALWAYS>,
						<&aggre2_noc MASTER_QUP_1 QCOM_ICC_TAG_ALWAYS
						 &mc_virt SLAVE_EBI1 QCOM_ICC_TAG_ALWAYS>;
				interconnect-names = "qup-core",
						     "qup-config",
						     "qup-memory";
				power-domains = <&rpmhpd RPMHPD_CX>;
				required-opps = <&rpmhpd_opp_low_svs>;
				dmas = <&gpi_dma1 0 6 QCOM_GPI_I2C>,
				       <&gpi_dma1 1 6 QCOM_GPI_I2C>;
				dma-names = "tx",
					    "rx";
				status = "disabled";
			};

			spi14: spi@a98000 {
				compatible = "qcom,geni-spi";
				reg = <0x0 0xa98000 0x0 0x4000>;
				clocks = <&gcc GCC_QUPV3_WRAP1_S6_CLK>;
				clock-names = "se";
				pinctrl-0 = <&qup_spi14_data_clk>, <&qup_spi14_cs>;
				pinctrl-names = "default";
				interrupts = <GIC_SPI 835 IRQ_TYPE_LEVEL_HIGH>;
				#address-cells = <1>;
				#size-cells = <0>;
				interconnects = <&clk_virt MASTER_QUP_CORE_1 QCOM_ICC_TAG_ALWAYS
						 &clk_virt SLAVE_QUP_CORE_1 QCOM_ICC_TAG_ALWAYS>,
						<&gem_noc MASTER_APPSS_PROC QCOM_ICC_TAG_ALWAYS
						 &config_noc SLAVE_QUP_1 QCOM_ICC_TAG_ALWAYS>;
				interconnect-names = "qup-core",
						     "qup-config";
				power-domains = <&rpmhpd RPMHPD_CX>;
				operating-points-v2 = <&qup_opp_table>;
				dmas = <&gpi_dma1 0 6 QCOM_GPI_SPI>,
				       <&gpi_dma1 1 6 QCOM_GPI_SPI>;
				dma-names = "tx",
					    "rx";
				status = "disabled";
			};

			uart14: serial@a98000 {
				compatible = "qcom,geni-uart";
				reg = <0x0 0xa98000 0x0 0x4000>;
				clocks = <&gcc GCC_QUPV3_WRAP1_S6_CLK>;
				clock-names = "se";
				pinctrl-0 = <&qup_uart14_cts>, <&qup_uart14_rts>,
					    <&qup_uart14_tx>, <&qup_uart14_rx>;
				pinctrl-names = "default";
				interrupts = <GIC_SPI 835 IRQ_TYPE_LEVEL_HIGH>;
				interconnects = <&clk_virt MASTER_QUP_CORE_1 QCOM_ICC_TAG_ALWAYS
						 &clk_virt SLAVE_QUP_CORE_1 QCOM_ICC_TAG_ALWAYS>,
						<&gem_noc MASTER_APPSS_PROC QCOM_ICC_TAG_ALWAYS
						 &config_noc SLAVE_QUP_1 QCOM_ICC_TAG_ALWAYS>;
				interconnect-names = "qup-core",
						     "qup-config";
				power-domains = <&rpmhpd RPMHPD_CX>;
				operating-points-v2 = <&qup_opp_table>;
				status = "disabled";
			};

			i2c15: i2c@a9c000 {
				compatible = "qcom,geni-i2c";
				reg = <0x0 0xa9c000 0x0 0x4000>;
				clocks = <&gcc GCC_QUPV3_WRAP1_S7_CLK>;
				clock-names = "se";
				pinctrl-0 = <&qup_i2c15_data_clk>;
				pinctrl-names = "default";
				interrupts = <GIC_SPI 125 IRQ_TYPE_LEVEL_HIGH>;
				#address-cells = <1>;
				#size-cells = <0>;
				interconnects = <&clk_virt MASTER_QUP_CORE_1 QCOM_ICC_TAG_ALWAYS
						 &clk_virt SLAVE_QUP_CORE_1 QCOM_ICC_TAG_ALWAYS>,
						<&gem_noc MASTER_APPSS_PROC QCOM_ICC_TAG_ALWAYS
						 &config_noc SLAVE_QUP_1 QCOM_ICC_TAG_ALWAYS>,
						<&aggre2_noc MASTER_QUP_1 QCOM_ICC_TAG_ALWAYS
						 &mc_virt SLAVE_EBI1 QCOM_ICC_TAG_ALWAYS>;
				interconnect-names = "qup-core",
						     "qup-config",
						     "qup-memory";
				power-domains = <&rpmhpd RPMHPD_CX>;
				required-opps = <&rpmhpd_opp_low_svs>;
				dmas = <&gpi_dma1 0 7 QCOM_GPI_I2C>,
				       <&gpi_dma1 1 7 QCOM_GPI_I2C>;
				dma-names = "tx",
					    "rx";
				status = "disabled";
			};

			spi15: spi@a9c000 {
				compatible = "qcom,geni-spi";
				reg = <0x0 0xa9c000 0x0 0x4000>;
				clocks = <&gcc GCC_QUPV3_WRAP1_S7_CLK>;
				clock-names = "se";
				pinctrl-0 = <&qup_spi15_data_clk>, <&qup_spi15_cs>;
				pinctrl-names = "default";
				interrupts = <GIC_SPI 125 IRQ_TYPE_LEVEL_HIGH>;
				#address-cells = <1>;
				#size-cells = <0>;
				interconnects = <&clk_virt MASTER_QUP_CORE_1 QCOM_ICC_TAG_ALWAYS
						 &clk_virt SLAVE_QUP_CORE_1 QCOM_ICC_TAG_ALWAYS>,
						<&gem_noc MASTER_APPSS_PROC QCOM_ICC_TAG_ALWAYS
						 &config_noc SLAVE_QUP_1 QCOM_ICC_TAG_ALWAYS>;
				interconnect-names = "qup-core",
						     "qup-config";
				power-domains = <&rpmhpd RPMHPD_CX>;
				operating-points-v2 = <&qup_opp_table>;
				dmas = <&gpi_dma1 0 7 QCOM_GPI_SPI>,
				       <&gpi_dma1 1 7 QCOM_GPI_SPI>;
				dma-names = "tx",
					    "rx";
				status = "disabled";
			};

			uart15: serial@a9c000 {
				compatible = "qcom,geni-uart";
				reg = <0x0 0xa9c000 0x0 0x4000>;
				clocks = <&gcc GCC_QUPV3_WRAP1_S7_CLK>;
				clock-names = "se";
				pinctrl-0 = <&qup_uart15_cts>, <&qup_uart15_rts>,
					    <&qup_uart15_tx>, <&qup_uart15_rx>;
				pinctrl-names = "default";
				interrupts = <GIC_SPI 125 IRQ_TYPE_LEVEL_HIGH>;
				interconnects = <&clk_virt MASTER_QUP_CORE_1 QCOM_ICC_TAG_ALWAYS
						 &clk_virt SLAVE_QUP_CORE_1 QCOM_ICC_TAG_ALWAYS>,
						<&gem_noc MASTER_APPSS_PROC QCOM_ICC_TAG_ALWAYS
						 &config_noc SLAVE_QUP_1 QCOM_ICC_TAG_ALWAYS>;
				interconnect-names = "qup-core",
						     "qup-config";
				power-domains = <&rpmhpd RPMHPD_CX>;
				operating-points-v2 = <&qup_opp_table>;
				status = "disabled";
			};
		};

		gpi_dma3: dma-controller@b00000 {
			compatible = "qcom,qcs8300-gpi-dma", "qcom,sm6350-gpi-dma";
			reg = <0x0 0xb00000 0x0 0x60000>;
			#dma-cells = <3>;
			interrupts = <GIC_SPI 368 IRQ_TYPE_LEVEL_HIGH>,
				     <GIC_SPI 369 IRQ_TYPE_LEVEL_HIGH>,
				     <GIC_SPI 527 IRQ_TYPE_LEVEL_HIGH>,
				     <GIC_SPI 528 IRQ_TYPE_LEVEL_HIGH>;
			iommus = <&apps_smmu 0x56 0x0>;
			dma-channels = <4>;
			dma-channel-mask = <0xf>;
			dma-coherent;
			status = "disabled";
		};

		qupv3_id_3: geniqup@bc0000 {
			compatible = "qcom,geni-se-qup";
			reg = <0x0 0xbc0000 0x0 0x2000>;
			ranges;
			clocks = <&gcc GCC_QUPV3_WRAP_3_M_AHB_CLK>,
				 <&gcc GCC_QUPV3_WRAP_3_S_AHB_CLK>;
			clock-names = "m-ahb",
				      "s-ahb";
			#address-cells = <2>;
			#size-cells = <2>;
			iommus = <&apps_smmu 0x43 0x0>;
			dma-coherent;
			status = "disabled";

			i2c16: i2c@b80000 {
				compatible = "qcom,geni-i2c";
				reg = <0x0 0xb80000 0x0 0x4000>;
				clocks = <&gcc GCC_QUPV3_WRAP3_S0_CLK>;
				clock-names = "se";
				pinctrl-0 = <&qup_i2c16_data_clk>;
				pinctrl-names = "default";
				interrupts = <GIC_SPI 830 IRQ_TYPE_LEVEL_HIGH>;
				#address-cells = <1>;
				#size-cells = <0>;
				interconnects = <&clk_virt MASTER_QUP_CORE_3 QCOM_ICC_TAG_ALWAYS
						 &clk_virt SLAVE_QUP_CORE_3 QCOM_ICC_TAG_ALWAYS>,
						<&gem_noc MASTER_APPSS_PROC QCOM_ICC_TAG_ALWAYS
						 &config_noc SLAVE_QUP_3 QCOM_ICC_TAG_ALWAYS>,
						<&aggre2_noc MASTER_QUP_3 QCOM_ICC_TAG_ALWAYS
						 &mc_virt SLAVE_EBI1 QCOM_ICC_TAG_ALWAYS>;
				interconnect-names = "qup-core",
						     "qup-config",
						     "qup-memory";
				power-domains = <&rpmhpd RPMHPD_CX>;
				required-opps = <&rpmhpd_opp_low_svs>;
				dmas = <&gpi_dma3 0 0 QCOM_GPI_I2C>,
				       <&gpi_dma3 1 0 QCOM_GPI_I2C>;
				dma-names = "tx",
					    "rx";
				status = "disabled";
			};

			spi16: spi@b80000 {
				compatible = "qcom,geni-spi";
				reg = <0x0 0xb80000 0x0 0x4000>;
				clocks = <&gcc GCC_QUPV3_WRAP3_S0_CLK>;
				clock-names = "se";
				pinctrl-0 = <&qup_spi16_data_clk>, <&qup_spi16_cs>;
				pinctrl-names = "default";
				interrupts = <GIC_SPI 830 IRQ_TYPE_LEVEL_HIGH>;
				#address-cells = <1>;
				#size-cells = <0>;
				interconnects = <&clk_virt MASTER_QUP_CORE_3 QCOM_ICC_TAG_ALWAYS
						 &clk_virt SLAVE_QUP_CORE_3 QCOM_ICC_TAG_ALWAYS>,
						<&gem_noc MASTER_APPSS_PROC QCOM_ICC_TAG_ALWAYS
						 &config_noc SLAVE_QUP_3 QCOM_ICC_TAG_ALWAYS>;
				interconnect-names = "qup-core",
						     "qup-config";
				power-domains = <&rpmhpd RPMHPD_CX>;
				operating-points-v2 = <&qup_opp_table>;
				dmas = <&gpi_dma3 0 0 QCOM_GPI_SPI>,
				       <&gpi_dma3 1 0 QCOM_GPI_SPI>;
				dma-names = "tx",
					    "rx";
				status = "disabled";
			};

			uart16: serial@b80000 {
				compatible = "qcom,geni-uart";
				reg = <0x0 0xb80000 0x0 0x4000>;
				clocks = <&gcc GCC_QUPV3_WRAP3_S0_CLK>;
				clock-names = "se";
				pinctrl-0 = <&qup_uart16_cts>, <&qup_uart16_rts>,
					    <&qup_uart16_tx>, <&qup_uart16_rx>;
				pinctrl-names = "default";
				interrupts = <GIC_SPI 830 IRQ_TYPE_LEVEL_HIGH>;
				interconnects = <&clk_virt MASTER_QUP_CORE_3 QCOM_ICC_TAG_ALWAYS
						 &clk_virt SLAVE_QUP_CORE_3 QCOM_ICC_TAG_ALWAYS>,
						<&gem_noc MASTER_APPSS_PROC QCOM_ICC_TAG_ALWAYS
						 &config_noc SLAVE_QUP_3 QCOM_ICC_TAG_ALWAYS>;
				interconnect-names = "qup-core",
						     "qup-config";
				power-domains = <&rpmhpd RPMHPD_CX>;
				operating-points-v2 = <&qup_opp_table>;
				status = "disabled";
			};
		};

		rng: rng@10d2000 {
			compatible = "qcom,qcs8300-trng", "qcom,trng";
			reg = <0x0 0x010d2000 0x0 0x1000>;
		};

		config_noc: interconnect@14c0000 {
			compatible = "qcom,qcs8300-config-noc";
			reg = <0x0 0x014c0000 0x0 0x13080>;
			#interconnect-cells = <2>;
			qcom,bcm-voters = <&apps_bcm_voter>;
		};

		system_noc: interconnect@1680000 {
			compatible = "qcom,qcs8300-system-noc";
			reg = <0x0 0x01680000 0x0 0x15080>;
			#interconnect-cells = <2>;
			qcom,bcm-voters = <&apps_bcm_voter>;
		};

		aggre1_noc: interconnect@16c0000 {
			compatible = "qcom,qcs8300-aggre1-noc";
			reg = <0x0 0x016c0000 0x0 0x17080>;
			#interconnect-cells = <2>;
			qcom,bcm-voters = <&apps_bcm_voter>;
		};

		aggre2_noc: interconnect@1700000 {
			compatible = "qcom,qcs8300-aggre2-noc";
			reg = <0x0 0x01700000 0x0 0x1a080>;
			#interconnect-cells = <2>;
			qcom,bcm-voters = <&apps_bcm_voter>;
		};

		pcie_anoc: interconnect@1760000 {
			compatible = "qcom,qcs8300-pcie-anoc";
			reg = <0x0 0x01760000 0x0 0xc080>;
			#interconnect-cells = <2>;
			qcom,bcm-voters = <&apps_bcm_voter>;
		};

		gpdsp_anoc: interconnect@1780000 {
			compatible = "qcom,qcs8300-gpdsp-anoc";
			reg = <0x0 0x01780000 0x0 0xd080>;
			#interconnect-cells = <2>;
			qcom,bcm-voters = <&apps_bcm_voter>;
		};

		mmss_noc: interconnect@17a0000 {
			compatible = "qcom,qcs8300-mmss-noc";
			reg = <0x0 0x017a0000 0x0 0x40000>;
			#interconnect-cells = <2>;
			qcom,bcm-voters = <&apps_bcm_voter>;
		};

		ufs_mem_hc: ufs@1d84000 {
			compatible = "qcom,qcs8300-ufshc", "qcom,ufshc", "jedec,ufs-2.0";
			reg = <0x0 0x01d84000 0x0 0x3000>;
			interrupts = <GIC_SPI 265 IRQ_TYPE_LEVEL_HIGH>;
			phys = <&ufs_mem_phy>;
			phy-names = "ufsphy";
			lanes-per-direction = <2>;
			#reset-cells = <1>;
			resets = <&gcc GCC_UFS_PHY_BCR>;
			reset-names = "rst";

			power-domains = <&gcc GCC_UFS_PHY_GDSC>;
			required-opps = <&rpmhpd_opp_nom>;

			iommus = <&apps_smmu 0x100 0x0>;
			dma-coherent;

			interconnects = <&aggre1_noc MASTER_UFS_MEM QCOM_ICC_TAG_ALWAYS
					 &mc_virt SLAVE_EBI1 QCOM_ICC_TAG_ALWAYS>,
					<&gem_noc MASTER_APPSS_PROC QCOM_ICC_TAG_ALWAYS
					 &config_noc SLAVE_UFS_MEM_CFG QCOM_ICC_TAG_ALWAYS>;
			interconnect-names = "ufs-ddr",
					     "cpu-ufs";

			clocks = <&gcc GCC_UFS_PHY_AXI_CLK>,
				 <&gcc GCC_AGGRE_UFS_PHY_AXI_CLK>,
				 <&gcc GCC_UFS_PHY_AHB_CLK>,
				 <&gcc GCC_UFS_PHY_UNIPRO_CORE_CLK>,
				 <&rpmhcc RPMH_CXO_CLK>,
				 <&gcc GCC_UFS_PHY_TX_SYMBOL_0_CLK>,
				 <&gcc GCC_UFS_PHY_RX_SYMBOL_0_CLK>,
				 <&gcc GCC_UFS_PHY_RX_SYMBOL_1_CLK>;
			clock-names = "core_clk",
				      "bus_aggr_clk",
				      "iface_clk",
				      "core_clk_unipro",
				      "ref_clk",
				      "tx_lane0_sync_clk",
				      "rx_lane0_sync_clk",
				      "rx_lane1_sync_clk";
			freq-table-hz = <75000000 300000000>,
					<0 0>,
					<0 0>,
					<75000000 300000000>,
					<0 0>,
					<0 0>,
					<0 0>,
					<0 0>;
			qcom,ice = <&ice>;
			status = "disabled";
		};

		ufs_mem_phy: phy@1d87000 {
			compatible = "qcom,qcs8300-qmp-ufs-phy", "qcom,sa8775p-qmp-ufs-phy";
			reg = <0x0 0x01d87000 0x0 0xe10>;
			/*
			 * Yes, GCC_EDP_REF_CLKREF_EN is correct in qref. It
			 * enables the CXO clock to eDP *and* UFS PHY.
			 */
			clocks = <&rpmhcc RPMH_CXO_CLK>,
				 <&gcc GCC_UFS_PHY_PHY_AUX_CLK>,
				 <&gcc GCC_EDP_REF_CLKREF_EN>;
			clock-names = "ref",
				      "ref_aux",
				      "qref";
			power-domains = <&gcc GCC_UFS_PHY_GDSC>;

			resets = <&ufs_mem_hc 0>;
			reset-names = "ufsphy";

			#phy-cells = <0>;
			status = "disabled";
		};

		cryptobam: dma-controller@1dc4000 {
			compatible = "qcom,bam-v1.7.4", "qcom,bam-v1.7.0";
			reg = <0x0 0x01dc4000 0x0 0x28000>;
			interrupts = <GIC_SPI 272 IRQ_TYPE_LEVEL_HIGH>;
			#dma-cells = <1>;
			qcom,ee = <0>;
			qcom,controlled-remotely;
			num-channels = <20>;
			qcom,num-ees = <4>;
			iommus = <&apps_smmu 0x480 0x00>,
				 <&apps_smmu 0x481 0x00>;
		};

		ice: crypto@1d88000 {
			compatible = "qcom,qcs8300-inline-crypto-engine",
				     "qcom,inline-crypto-engine";
			reg = <0x0 0x01d88000 0x0 0x18000>;
			clocks = <&gcc GCC_UFS_PHY_ICE_CORE_CLK>;
		};

		tcsr_mutex: hwlock@1f40000 {
			compatible = "qcom,tcsr-mutex";
			reg = <0x0 0x01f40000 0x0 0x20000>;
			#hwlock-cells = <1>;
		};

		tcsr: syscon@1fc0000 {
			compatible = "qcom,qcs8300-tcsr", "syscon";
			reg = <0x0 0x1fc0000 0x0 0x30000>;
		};

		remoteproc_adsp: remoteproc@3000000 {
			compatible = "qcom,qcs8300-adsp-pas", "qcom,sa8775p-adsp-pas";
			reg = <0x0 0x3000000 0x0 0x00100>;

			interrupts-extended = <&pdc 6 IRQ_TYPE_EDGE_RISING>,
					      <&smp2p_adsp_in 0 IRQ_TYPE_EDGE_RISING>,
					      <&smp2p_adsp_in 1 IRQ_TYPE_EDGE_RISING>,
					      <&smp2p_adsp_in 2 IRQ_TYPE_EDGE_RISING>,
					      <&smp2p_adsp_in 3 IRQ_TYPE_EDGE_RISING>;
			interrupt-names = "wdog",
					  "fatal",
					  "ready",
					  "handover",
					  "stop-ack";

			clocks = <&rpmhcc RPMH_CXO_CLK>;
			clock-names = "xo";

			power-domains = <&rpmhpd RPMHPD_LCX>,
					<&rpmhpd RPMHPD_LMX>;
			power-domain-names = "lcx",
					     "lmx";

			memory-region = <&adsp_mem>;

			qcom,qmp = <&aoss_qmp>;

			qcom,smem-states = <&smp2p_adsp_out 0>;
			qcom,smem-state-names = "stop";

			status = "disabled";

			remoteproc_adsp_glink: glink-edge {
				interrupts-extended = <&ipcc IPCC_CLIENT_LPASS
							     IPCC_MPROC_SIGNAL_GLINK_QMP
							     IRQ_TYPE_EDGE_RISING>;
				mboxes = <&ipcc IPCC_CLIENT_LPASS
						IPCC_MPROC_SIGNAL_GLINK_QMP>;

				label = "lpass";
				qcom,remote-pid = <2>;

				fastrpc {
					compatible = "qcom,fastrpc";
					qcom,glink-channels = "fastrpcglink-apps-dsp";
					label = "adsp";
					memory-region = <&adsp_rpc_remote_heap_mem>;
					qcom,vmids = <QCOM_SCM_VMID_LPASS
						      QCOM_SCM_VMID_ADSP_HEAP>;
					#address-cells = <1>;
					#size-cells = <0>;

					compute-cb@3 {
						compatible = "qcom,fastrpc-compute-cb";
						reg = <3>;
						iommus = <&apps_smmu 0x2003 0x0>;
						dma-coherent;
					};

					compute-cb@4 {
						compatible = "qcom,fastrpc-compute-cb";
						reg = <4>;
						iommus = <&apps_smmu 0x2004 0x0>;
						dma-coherent;
					};

					compute-cb@5 {
						compatible = "qcom,fastrpc-compute-cb";
						reg = <5>;
						iommus = <&apps_smmu 0x2005 0x0>;
						dma-coherent;
					};
				};
			};
		};

		lpass_ag_noc: interconnect@3c40000 {
			compatible = "qcom,qcs8300-lpass-ag-noc";
			reg = <0x0 0x03c40000 0x0 0x17200>;
			#interconnect-cells = <2>;
			qcom,bcm-voters = <&apps_bcm_voter>;
		};

		stm@4002000 {
			compatible = "arm,coresight-stm", "arm,primecell";
			reg = <0x0 0x04002000 0x0 0x1000>,
			      <0x0 0x16280000 0x0 0x180000>;
			reg-names = "stm-base",
				    "stm-stimulus-base";

			clocks = <&aoss_qmp>;
			clock-names = "apb_pclk";

			out-ports {
				port {
					stm_out: endpoint {
						remote-endpoint = <&funnel0_in7>;
					};
				};
			};
		};

		tpda@4004000 {
			compatible = "qcom,coresight-tpda", "arm,primecell";
			reg = <0x0 0x04004000 0x0 0x1000>;

			clocks = <&aoss_qmp>;
			clock-names = "apb_pclk";

			in-ports {
				#address-cells = <1>;
				#size-cells = <0>;

				port@1 {
					reg = <1>;

					qdss_tpda_in1: endpoint {
						remote-endpoint = <&qdss_tpdm1_out>;
					};
				};
			};

			out-ports {
				port {
					qdss_tpda_out: endpoint {
						remote-endpoint = <&funnel0_in6>;
					};
				};
			};
		};

		tpdm@400f000 {
			compatible = "qcom,coresight-tpdm", "arm,primecell";
			reg = <0x0 0x0400f000 0x0 0x1000>;

			clocks = <&aoss_qmp>;
			clock-names = "apb_pclk";

			qcom,cmb-element-bits = <32>;
			qcom,cmb-msrs-num = <32>;

			out-ports {
				port {
					qdss_tpdm1_out: endpoint {
						remote-endpoint = <&qdss_tpda_in1>;
					};
				};
			};
		};

		funnel@4041000 {
			compatible = "arm,coresight-dynamic-funnel", "arm,primecell";
			reg = <0x0 0x04041000 0x0 0x1000>;

			clocks = <&aoss_qmp>;
			clock-names = "apb_pclk";

			in-ports {
				#address-cells = <1>;
				#size-cells = <0>;

				port@6 {
					reg = <6>;

					funnel0_in6: endpoint {
						remote-endpoint = <&qdss_tpda_out>;
					};
				};

				port@7 {
					reg = <7>;

					funnel0_in7: endpoint {
						remote-endpoint = <&stm_out>;
					};
				};
			};

			out-ports {
				port {
					funnel0_out: endpoint {
						remote-endpoint = <&qdss_funnel_in0>;
					};
				};
			};
		};

		funnel@4042000 {
			compatible = "arm,coresight-dynamic-funnel", "arm,primecell";
			reg = <0x0 0x04042000 0x0 0x1000>;

			clocks = <&aoss_qmp>;
			clock-names = "apb_pclk";

			in-ports {
				#address-cells = <1>;
				#size-cells = <0>;

				port@4 {
					reg = <4>;

					funnel1_in4: endpoint {
						remote-endpoint = <&apss_funnel1_out>;
					};
				};

				port@5 {
					reg = <5>;

					funnel1_in5: endpoint {
						remote-endpoint = <&dlct0_funnel_out>;
					};
				};

				port@6 {
					reg = <6>;

					funnel1_in6: endpoint {
						remote-endpoint = <&dlmm_funnel_out>;
					};
				};

				port@7 {
					reg = <7>;

					funnel1_in7: endpoint {
						remote-endpoint = <&dlst_ch_funnel_out>;
					};
				};
			};

			out-ports {
				port {
					funnel1_out: endpoint {
						remote-endpoint = <&qdss_funnel_in1>;
					};
				};
			};
		};

		funnel@4045000 {
			compatible = "arm,coresight-dynamic-funnel", "arm,primecell";
			reg = <0x0 0x04045000 0x0 0x1000>;

			clocks = <&aoss_qmp>;
			clock-names = "apb_pclk";

			in-ports {
				#address-cells = <1>;
				#size-cells = <0>;

				port@0 {
					reg = <0>;

					qdss_funnel_in0: endpoint {
						remote-endpoint = <&funnel0_out>;
					};
				};

				port@1 {
					reg = <1>;

					qdss_funnel_in1: endpoint {
						remote-endpoint = <&funnel1_out>;
					};
				};
			};

			out-ports {
				port {
					qdss_funnel_out: endpoint {
						remote-endpoint = <&aoss_funnel_in7>;
					};
				};
			};
		};

		tpdm@4841000 {
			compatible = "qcom,coresight-tpdm", "arm,primecell";
			reg = <0x0 0x04841000 0x0 0x1000>;

			clocks = <&aoss_qmp>;
			clock-names = "apb_pclk";

			qcom,cmb-element-bits = <32>;
			qcom,cmb-msrs-num = <32>;

			out-ports {
				port {
					prng_tpdm_out: endpoint {
						remote-endpoint = <&dlct0_tpda_in19>;
					};
				};
			};
		};

		tpdm@4850000 {
			compatible = "qcom,coresight-tpdm", "arm,primecell";
			reg = <0x0 0x04850000 0x0 0x1000>;

			clocks = <&aoss_qmp>;
			clock-names = "apb_pclk";

			qcom,cmb-element-bits = <64>;
			qcom,cmb-msrs-num = <32>;
			qcom,dsb-element-bits = <32>;
			qcom,dsb-msrs-num = <32>;

			out-ports {
				port {
					pimem_tpdm_out: endpoint {
						remote-endpoint = <&dlct0_tpda_in25>;
					};
				};
			};
		};

		tpdm@4860000 {
			compatible = "qcom,coresight-tpdm", "arm,primecell";
			reg = <0x0 0x04860000 0x0 0x1000>;

			clocks = <&aoss_qmp>;
			clock-names = "apb_pclk";

			qcom,dsb-element-bits = <32>;
			qcom,dsb-msrs-num = <32>;

			out-ports {
				port {
					dlst_ch_tpdm0_out: endpoint {
						remote-endpoint = <&dlst_ch_tpda_in8>;
					};
				};
			};
		};

<<<<<<< HEAD
		ice: crypto@1d88000 {
			compatible = "qcom,qcs8300-inline-crypto-engine",
				     "qcom,inline-crypto-engine";
			reg = <0x0 0x01d88000 0x0 0x18000>;
			clocks = <&gcc GCC_UFS_PHY_ICE_CORE_CLK>;
		};
=======
		tpda@4864000 {
			compatible = "qcom,coresight-tpda", "arm,primecell";
			reg = <0x0 0x04864000 0x0 0x1000>;

			clocks = <&aoss_qmp>;
			clock-names = "apb_pclk";
>>>>>>> 25bf10be

			in-ports {
				#address-cells = <1>;
				#size-cells = <0>;

				port@8 {
					reg = <8>;

					dlst_ch_tpda_in8: endpoint {
						remote-endpoint = <&dlst_ch_tpdm0_out>;
					};
				};
			};

			out-ports {
				port {
					dlst_ch_tpda_out: endpoint {
						remote-endpoint = <&dlst_ch_funnel_in0>;
					};
				};
			};
		};

		funnel@4865000 {
			compatible = "arm,coresight-dynamic-funnel", "arm,primecell";
			reg = <0x0 0x04865000 0x0 0x1000>;

			clocks = <&aoss_qmp>;
			clock-names = "apb_pclk";

			in-ports {
				#address-cells = <1>;
				#size-cells = <0>;

				port@0 {
					reg = <0>;

					dlst_ch_funnel_in0: endpoint {
						remote-endpoint = <&dlst_ch_tpda_out>;
					};
				};

				port@4 {
					reg = <4>;

					dlst_ch_funnel_in4: endpoint {
						remote-endpoint = <&dlst_funnel_out>;
					};
				};

				port@6 {
					reg = <6>;

					dlst_ch_funnel_in6: endpoint {
						remote-endpoint = <&gdsp_funnel_out>;
					};
				};
			};

			out-ports {
				port {
					dlst_ch_funnel_out: endpoint {
						remote-endpoint = <&funnel1_in7>;
					};
				};
			};
		};

		tpdm@4980000 {
			compatible = "qcom,coresight-tpdm", "arm,primecell";
			reg = <0x0 0x04980000 0x0 0x1000>;

			clocks = <&aoss_qmp>;
			clock-names = "apb_pclk";

			qcom,dsb-element-bits = <32>;
			qcom,dsb-msrs-num = <32>;

			out-ports {
				port {
					turing2_tpdm_out: endpoint {
						remote-endpoint = <&turing2_funnel_in0>;
					};
				};
			};
		};

		funnel@4983000 {
			compatible = "arm,coresight-dynamic-funnel", "arm,primecell";
			reg = <0x0 0x04983000 0x0 0x1000>;

			clocks = <&aoss_qmp>;
			clock-names = "apb_pclk";

			in-ports {
				port {
					turing2_funnel_in0: endpoint {
						remote-endpoint = <&turing2_tpdm_out>;
					};
				};
			};

			out-ports {
				port {
					turing2_funnel_out0: endpoint {
						remote-endpoint = <&gdsp_tpda_in5>;
					};
				};
			};
		};

		tpdm@4ac0000 {
			compatible = "qcom,coresight-tpdm", "arm,primecell";
			reg = <0x0 0x04ac0000 0x0 0x1000>;

			clocks = <&aoss_qmp>;
			clock-names = "apb_pclk";

			qcom,dsb-element-bits = <32>;
			qcom,dsb-msrs-num = <32>;

			out-ports {
				port {
					dlmm_tpdm0_out: endpoint {
						remote-endpoint = <&dlmm_tpda_in27>;
					};
				};
			};
		};

		tpda@4ac4000 {
			compatible = "qcom,coresight-tpda", "arm,primecell";
			reg = <0x0 0x04ac4000 0x0 0x1000>;

			clocks = <&aoss_qmp>;
			clock-names = "apb_pclk";

			in-ports {
				#address-cells = <1>;
				#size-cells = <0>;

				port@1b {
					reg = <27>;

					dlmm_tpda_in27: endpoint {
						remote-endpoint = <&dlmm_tpdm0_out>;
					};
				};
			};

			out-ports {
				port {
					dlmm_tpda_out: endpoint {
						remote-endpoint = <&dlmm_funnel_in0>;
					};
				};
			};
		};

		funnel@4ac5000 {
			compatible = "arm,coresight-dynamic-funnel", "arm,primecell";
			reg = <0x0 0x04ac5000 0x0 0x1000>;

			clocks = <&aoss_qmp>;
			clock-names = "apb_pclk";

			in-ports {
				port {
					dlmm_funnel_in0: endpoint {
						remote-endpoint = <&dlmm_tpda_out>;
					};
				};
			};

			out-ports {
				port {
					dlmm_funnel_out: endpoint {
						remote-endpoint = <&funnel1_in6>;
					};
				};
			};
		};

		tpdm@4ad0000 {
			compatible = "qcom,coresight-tpdm", "arm,primecell";
			reg = <0x0 0x04ad0000 0x0 0x1000>;

			clocks = <&aoss_qmp>;
			clock-names = "apb_pclk";

			qcom,dsb-element-bits = <32>;
			qcom,dsb-msrs-num = <32>;

			out-ports {
				port {
					dlct0_tpdm0_out: endpoint {
						remote-endpoint = <&dlct0_tpda_in26>;
					};
				};
			};
		};

		tpda@4ad3000 {
			compatible = "qcom,coresight-tpda", "arm,primecell";
			reg = <0x0 0x04ad3000 0x0 0x1000>;

			clocks = <&aoss_qmp>;
			clock-names = "apb_pclk";

			in-ports {
				#address-cells = <1>;
				#size-cells = <0>;

				port@13 {
					reg = <19>;

					dlct0_tpda_in19: endpoint {
						remote-endpoint = <&prng_tpdm_out>;
					};
				};

				port@19 {
					reg = <25>;

					dlct0_tpda_in25: endpoint {
						remote-endpoint = <&pimem_tpdm_out>;
					};
				};

				port@1a {
					reg = <26>;

					dlct0_tpda_in26: endpoint {
						remote-endpoint = <&dlct0_tpdm0_out>;
					};
				};
			};

			out-ports {
				port {
					dlct0_tpda_out: endpoint {
						remote-endpoint = <&dlct0_funnel_in0>;
					};
				};
			};
		};

		funnel@4ad4000 {
			compatible = "arm,coresight-dynamic-funnel", "arm,primecell";
			reg = <0x0 0x04ad4000 0x0 0x1000>;

			clocks = <&aoss_qmp>;
			clock-names = "apb_pclk";

			in-ports {
				#address-cells = <1>;
				#size-cells = <0>;

				port@0 {
					reg = <0>;

					dlct0_funnel_in0: endpoint {
						remote-endpoint = <&dlct0_tpda_out>;
					};
				};

				port@4 {
					reg = <4>;

					dlct0_funnel_in4: endpoint {
						remote-endpoint = <&ddr_funnel5_out>;
					};
				};
			};

			out-ports {
				port {
					dlct0_funnel_out: endpoint {
						remote-endpoint = <&funnel1_in5>;
					};
				};
			};
		};

		funnel@4b04000 {
			compatible = "arm,coresight-dynamic-funnel", "arm,primecell";
			reg = <0x0 0x04b04000 0x0 0x1000>;

			clocks = <&aoss_qmp>;
			clock-names = "apb_pclk";

			in-ports {
				#address-cells = <1>;
				#size-cells = <0>;

				port@6 {
					reg = <6>;

					aoss_funnel_in6: endpoint {
						remote-endpoint = <&aoss_tpda_out>;
					};
				};

				port@7 {
					reg = <7>;

					aoss_funnel_in7: endpoint {
						remote-endpoint = <&qdss_funnel_out>;
					};
				};
			};

			out-ports {
				port {
					aoss_funnel_out: endpoint {
						remote-endpoint = <&etf0_in>;
					};
				};
			};
		};

		tmc_etf: tmc@4b05000 {
			compatible = "arm,coresight-tmc", "arm,primecell";
			reg = <0x0 0x04b05000 0x0 0x1000>;

			clocks = <&aoss_qmp>;
			clock-names = "apb_pclk";

			in-ports {
				port {
					etf0_in: endpoint {
						remote-endpoint = <&aoss_funnel_out>;
					};
				};
			};

			out-ports {
				port {
					etf0_out: endpoint {
						remote-endpoint = <&swao_rep_in>;
					};
				};
			};
		};

		replicator@4b06000 {
			compatible = "arm,coresight-dynamic-replicator", "arm,primecell";
			reg = <0x0 0x04b06000 0x0 0x1000>;

			clocks = <&aoss_qmp>;
			clock-names = "apb_pclk";

			in-ports {
				port {
					swao_rep_in: endpoint {
						remote-endpoint = <&etf0_out>;
					};
				};
			};

			out-ports {
				#address-cells = <1>;
				#size-cells = <0>;

				port@1 {
					reg = <1>;

					swao_rep_out1: endpoint {
						remote-endpoint = <&eud_in>;
					};
				};
			};
		};

		tpda@4b08000 {
			compatible = "qcom,coresight-tpda", "arm,primecell";
			reg = <0x0 0x04b08000 0x0 0x1000>;

			clocks = <&aoss_qmp>;
			clock-names = "apb_pclk";

			in-ports {
				#address-cells = <1>;
				#size-cells = <0>;

				port@0 {
					reg = <0>;

					aoss_tpda_in0: endpoint {
						remote-endpoint = <&aoss_tpdm0_out>;
					};
				};

				port@1 {
					reg = <1>;

					aoss_tpda_in1: endpoint {
						remote-endpoint = <&aoss_tpdm1_out>;
					};
				};

				port@2 {
					reg = <2>;

					aoss_tpda_in2: endpoint {
						remote-endpoint = <&aoss_tpdm2_out>;
					};
				};

				port@3 {
					reg = <3>;

					aoss_tpda_in3: endpoint {
						remote-endpoint = <&aoss_tpdm3_out>;
					};
				};

				port@4 {
					reg = <4>;

					aoss_tpda_in4: endpoint {
						remote-endpoint = <&aoss_tpdm4_out>;
					};
				};
			};

			out-ports {
				port {
					aoss_tpda_out: endpoint {
						remote-endpoint = <&aoss_funnel_in6>;
					};
				};
			};
		};

		tpdm@4b09000 {
			compatible = "qcom,coresight-tpdm", "arm,primecell";
			reg = <0x0 0x04b09000 0x0 0x1000>;

			clocks = <&aoss_qmp>;
			clock-names = "apb_pclk";

			qcom,cmb-element-bits = <64>;
			qcom,cmb-msrs-num = <32>;

			out-ports {
				port {
					aoss_tpdm0_out: endpoint {
						remote-endpoint = <&aoss_tpda_in0>;
					};
				};
			};
		};

		tpdm@4b0a000 {
			compatible = "qcom,coresight-tpdm", "arm,primecell";
			reg = <0x0 0x04b0a000 0x0 0x1000>;

			clocks = <&aoss_qmp>;
			clock-names = "apb_pclk";

			qcom,cmb-element-bits = <64>;
			qcom,cmb-msrs-num = <32>;

			out-ports {
				port {
					aoss_tpdm1_out: endpoint {
						remote-endpoint = <&aoss_tpda_in1>;
					};
				};
			};
		};

		tpdm@4b0b000 {
			compatible = "qcom,coresight-tpdm", "arm,primecell";
			reg = <0x0 0x04b0b000 0x0 0x1000>;

			clocks = <&aoss_qmp>;
			clock-names = "apb_pclk";

			qcom,cmb-element-bits = <64>;
			qcom,cmb-msrs-num = <32>;

			out-ports {
				port {
					aoss_tpdm2_out: endpoint {
						remote-endpoint = <&aoss_tpda_in2>;
					};
				};
			};
		};

		tpdm@4b0c000 {
			compatible = "qcom,coresight-tpdm", "arm,primecell";
			reg = <0x0 0x04b0c000 0x0 0x1000>;

			clocks = <&aoss_qmp>;
			clock-names = "apb_pclk";

			qcom,cmb-element-bits = <64>;
			qcom,cmb-msrs-num = <32>;

			out-ports {
				port {
					aoss_tpdm3_out: endpoint {
						remote-endpoint = <&aoss_tpda_in3>;
					};
				};
			};
		};

		tpdm@4b0d000 {
			compatible = "qcom,coresight-tpdm", "arm,primecell";
			reg = <0x0 0x04b0d000 0x0 0x1000>;

			clocks = <&aoss_qmp>;
			clock-names = "apb_pclk";

			qcom,dsb-element-bits = <32>;
			qcom,dsb-msrs-num = <32>;

			out-ports {
				port {
					aoss_tpdm4_out: endpoint {
						remote-endpoint = <&aoss_tpda_in4>;
					};
				};
			};
		};

		cti@4b13000 {
			compatible = "arm,coresight-cti", "arm,primecell";
			reg = <0x0 0x04b13000 0x0 0x1000>;

			clocks = <&aoss_qmp>;
			clock-names = "apb_pclk";
		};

		tpdm@4b80000 {
			compatible = "qcom,coresight-tpdm", "arm,primecell";
			reg = <0x0 0x04b80000 0x0 0x1000>;

			clocks = <&aoss_qmp>;
			clock-names = "apb_pclk";

			qcom,dsb-element-bits = <32>;
			qcom,dsb-msrs-num = <32>;

			out-ports {
				port {
					turing0_tpdm0_out: endpoint {
						remote-endpoint = <&turing0_tpda_in0>;
					};
				};
			};
		};

		tpda@4b86000 {
			compatible = "qcom,coresight-tpda", "arm,primecell";
			reg = <0x0 0x04b86000 0x0 0x1000>;

			clocks = <&aoss_qmp>;
			clock-names = "apb_pclk";

			in-ports {
				port {
					turing0_tpda_in0: endpoint {
						remote-endpoint = <&turing0_tpdm0_out>;
					};
				};
			};

			out-ports {
				port {
					turing0_tpda_out: endpoint {
						remote-endpoint = <&turing0_funnel_in0>;
					};
				};
			};
		};

		funnel@4b87000 {
			compatible = "arm,coresight-dynamic-funnel", "arm,primecell";
			reg = <0x0 0x04b87000 0x0 0x1000>;

			clocks = <&aoss_qmp>;
			clock-names = "apb_pclk";

			in-ports {
				port {
					turing0_funnel_in0: endpoint {
						remote-endpoint = <&turing0_tpda_out>;
					};
				};
			};

			out-ports {
				port {
					turing0_funnel_out: endpoint {
						remote-endpoint = <&gdsp_funnel_in4>;
					};
				};
			};
		};

		cti@4b8b000 {
			compatible = "arm,coresight-cti", "arm,primecell";
			reg = <0x0 0x04b8b000 0x0 0x1000>;

			clocks = <&aoss_qmp>;
			clock-names = "apb_pclk";
		};

		tpdm@4c40000 {
			compatible = "qcom,coresight-tpdm", "arm,primecell";
			reg = <0x0 0x04c40000 0x0 0x1000>;

			clocks = <&aoss_qmp>;
			clock-names = "apb_pclk";

			qcom,dsb-element-bits = <32>;
			qcom,dsb-msrs-num = <32>;

			out-ports {
				port {
					gdsp_tpdm0_out: endpoint {
						remote-endpoint = <&gdsp_tpda_in8>;
					};
				};
			};
		};

		tpda@4c44000 {
			compatible = "qcom,coresight-tpda", "arm,primecell";
			reg = <0x0 0x04c44000 0x0 0x1000>;

			clocks = <&aoss_qmp>;
			clock-names = "apb_pclk";

			in-ports {
				#address-cells = <1>;
				#size-cells = <0>;

				port@5 {
					reg = <5>;

					gdsp_tpda_in5: endpoint {
						remote-endpoint = <&turing2_funnel_out0>;
					};
				};

				port@8 {
					reg = <8>;

					gdsp_tpda_in8: endpoint {
						remote-endpoint = <&gdsp_tpdm0_out>;
					};
				};
			};

			out-ports {
				port {
					gdsp_tpda_out: endpoint {
						remote-endpoint = <&gdsp_funnel_in0>;
					};
				};
			};
		};

		funnel@4c45000 {
			compatible = "arm,coresight-dynamic-funnel", "arm,primecell";
			reg = <0x0 0x04c45000 0x0 0x1000>;

			clocks = <&aoss_qmp>;
			clock-names = "apb_pclk";

			in-ports {
				#address-cells = <1>;
				#size-cells = <0>;

				port@0 {
					reg = <0>;

					gdsp_funnel_in0: endpoint {
						remote-endpoint = <&gdsp_tpda_out>;
					};
				};

				port@4 {
					reg = <4>;

					gdsp_funnel_in4: endpoint {
						remote-endpoint = <&turing0_funnel_out>;
					};
				};
			};

			out-ports {
				port {
					gdsp_funnel_out: endpoint {
						remote-endpoint = <&dlst_ch_funnel_in6>;
					};
				};
			};
		};

		tpdm@4c50000 {
			compatible = "qcom,coresight-tpdm", "arm,primecell";
			reg = <0x0 0x04c50000 0x0 0x1000>;

			clocks = <&aoss_qmp>;
			clock-names = "apb_pclk";

			qcom,dsb-element-bits = <32>;
			qcom,dsb-msrs-num = <32>;

			out-ports {
				port {
					dlst_tpdm0_out: endpoint {
						remote-endpoint = <&dlst_tpda_in8>;
					};
				};
			};
		};

		tpda@4c54000 {
			compatible = "qcom,coresight-tpda", "arm,primecell";
			reg = <0x0 0x04c54000 0x0 0x1000>;

			clocks = <&aoss_qmp>;
			clock-names = "apb_pclk";

			in-ports {
				#address-cells = <1>;
				#size-cells = <0>;

				port@8 {
					reg = <8>;

					dlst_tpda_in8: endpoint {
						remote-endpoint = <&dlst_tpdm0_out>;
					};
				};
			};

			out-ports {
				port {
					dlst_tpda_out: endpoint {
						remote-endpoint = <&dlst_funnel_in0>;
					};
				};
			};
		};

		funnel@4c55000 {
			compatible = "arm,coresight-dynamic-funnel", "arm,primecell";
			reg = <0x0 0x04c55000 0x0 0x1000>;

			clocks = <&aoss_qmp>;
			clock-names = "apb_pclk";

			in-ports {
				port {
					dlst_funnel_in0: endpoint {
						remote-endpoint = <&dlst_tpda_out>;
					};
				};
			};

			out-ports {
				port {
					dlst_funnel_out: endpoint {
						remote-endpoint = <&dlst_ch_funnel_in4>;
					};
				};
			};
		};

		tpdm@4e00000 {
			compatible = "qcom,coresight-tpdm", "arm,primecell";
			reg = <0x0 0x04e00000 0x0 0x1000>;

			clocks = <&aoss_qmp>;
			clock-names = "apb_pclk";

			qcom,dsb-element-bits = <32>;
			qcom,dsb-msrs-num = <32>;
			qcom,cmb-element-bits = <32>;
			qcom,cmb-msrs-num = <32>;

			out-ports {
				port {
					ddr_tpdm3_out: endpoint {
						remote-endpoint = <&ddr_tpda_in4>;
					};
				};
			};
		};

		tpda@4e03000 {
			compatible = "qcom,coresight-tpda", "arm,primecell";
			reg = <0x0 0x04e03000 0x0 0x1000>;

			clocks = <&aoss_qmp>;
			clock-names = "apb_pclk";

			in-ports {
				#address-cells = <1>;
				#size-cells = <0>;

				port@0 {
					reg = <0>;

					ddr_tpda_in0: endpoint {
						remote-endpoint = <&ddr_funnel0_out0>;
					};
				};

				port@1 {
					reg = <1>;

					ddr_tpda_in1: endpoint {
						remote-endpoint = <&ddr_funnel1_out0>;
					};
				};

				port@4 {
					reg = <4>;

					ddr_tpda_in4: endpoint {
						remote-endpoint = <&ddr_tpdm3_out>;
					};
				};
			};

			out-ports {
				port {
					ddr_tpda_out: endpoint {
						remote-endpoint = <&ddr_funnel5_in0>;
					};
				};
			};
		};

		funnel@4e04000 {
			compatible = "arm,coresight-dynamic-funnel", "arm,primecell";
			reg = <0x0 0x04e04000 0x0 0x1000>;

			clocks = <&aoss_qmp>;
			clock-names = "apb_pclk";

			in-ports {
				port {
					ddr_funnel5_in0: endpoint {
						remote-endpoint = <&ddr_tpda_out>;
					};
				};
			};

			out-ports {
				port {
					ddr_funnel5_out: endpoint {
						remote-endpoint = <&dlct0_funnel_in4>;
					};
				};
			};
		};

		tpdm@4e10000 {
			compatible = "qcom,coresight-tpdm", "arm,primecell";
			reg = <0x0 0x04e10000 0x0 0x1000>;

			clocks = <&aoss_qmp>;
			clock-names = "apb_pclk";

			qcom,dsb-element-bits = <32>;
			qcom,dsb-msrs-num = <32>;

			out-ports {
				port {
					ddr_tpdm0_out: endpoint {
						remote-endpoint = <&ddr_funnel0_in0>;
					};
				};
			};
		};

		funnel@4e12000 {
			compatible = "arm,coresight-dynamic-funnel", "arm,primecell";
			reg = <0x0 0x04e12000 0x0 0x1000>;

			clocks = <&aoss_qmp>;
			clock-names = "apb_pclk";

			in-ports {
				port {
					ddr_funnel0_in0: endpoint {
						remote-endpoint = <&ddr_tpdm0_out>;
					};
				};
			};

			out-ports {
				port {
					ddr_funnel0_out0: endpoint {
						remote-endpoint = <&ddr_tpda_in0>;
					};
				};
			};
		};

		tpdm@4e20000 {
			compatible = "qcom,coresight-tpdm", "arm,primecell";
			reg = <0x0 0x04e20000 0x0 0x1000>;

			clocks = <&aoss_qmp>;
			clock-names = "apb_pclk";

			qcom,dsb-element-bits = <32>;
			qcom,dsb-msrs-num = <32>;

			out-ports {
				port {
					ddr_tpdm1_out: endpoint {
						remote-endpoint = <&ddr_funnel1_in0>;
					};
				};
			};
		};

		funnel@4e22000 {
			compatible = "arm,coresight-dynamic-funnel", "arm,primecell";
			reg = <0x0 0x04e22000 0x0 0x1000>;

			clocks = <&aoss_qmp>;
			clock-names = "apb_pclk";

			in-ports {
				port {
					ddr_funnel1_in0: endpoint {
						remote-endpoint = <&ddr_tpdm1_out>;
					};
				};
			};

			out-ports {
				port {
					ddr_funnel1_out0: endpoint {
						remote-endpoint = <&ddr_tpda_in1>;
					};
				};
			};
		};

		etm@6040000 {
			compatible = "arm,primecell";
			reg = <0x0 0x06040000 0x0 0x1000>;
			cpu = <&cpu0>;

			clocks = <&aoss_qmp>;
			clock-names = "apb_pclk";

			arm,coresight-loses-context-with-cpu;
			qcom,skip-power-up;

			out-ports {
				port {
					etm0_out: endpoint {
						remote-endpoint = <&apss_funnel0_in0>;
					};
				};
			};
		};

		etm@6140000 {
			compatible = "arm,primecell";
			reg = <0x0 0x06140000 0x0 0x1000>;
			cpu = <&cpu1>;

			clocks = <&aoss_qmp>;
			clock-names = "apb_pclk";

			arm,coresight-loses-context-with-cpu;
			qcom,skip-power-up;

			out-ports {
				port {
					etm1_out: endpoint {
						remote-endpoint = <&apss_funnel0_in1>;
					};
				};
			};
		};

		etm@6240000 {
			compatible = "arm,primecell";
			reg = <0x0 0x06240000 0x0 0x1000>;
			cpu = <&cpu2>;

			clocks = <&aoss_qmp>;
			clock-names = "apb_pclk";

			arm,coresight-loses-context-with-cpu;
			qcom,skip-power-up;

			out-ports {
				port {
					etm2_out: endpoint {
						remote-endpoint = <&apss_funnel0_in2>;
					};
				};
			};
		};

		etm@6340000 {
			compatible = "arm,primecell";
			reg = <0x0 0x06340000 0x0 0x1000>;
			cpu = <&cpu3>;

			clocks = <&aoss_qmp>;
			clock-names = "apb_pclk";

			arm,coresight-loses-context-with-cpu;
			qcom,skip-power-up;

			out-ports {
				port {
					etm3_out: endpoint {
						remote-endpoint = <&apss_funnel0_in3>;
					};
				};
			};
		};

		etm@6440000 {
			compatible = "arm,primecell";
			reg = <0x0 0x06440000 0x0 0x1000>;
			cpu = <&cpu4>;

			clocks = <&aoss_qmp>;
			clock-names = "apb_pclk";

			arm,coresight-loses-context-with-cpu;
			qcom,skip-power-up;

			out-ports {
				port {
					etm4_out: endpoint {
						remote-endpoint = <&apss_funnel0_in4>;
					};
				};
			};
		};

		etm@6540000 {
			compatible = "arm,primecell";
			reg = <0x0 0x06540000 0x0 0x1000>;
			cpu = <&cpu5>;

			clocks = <&aoss_qmp>;
			clock-names = "apb_pclk";

			arm,coresight-loses-context-with-cpu;
			qcom,skip-power-up;

			out-ports {
				port {
					etm5_out: endpoint {
						remote-endpoint = <&apss_funnel0_in5>;
					};
				};
			};
		};

		etm@6640000 {
			compatible = "arm,primecell";
			reg = <0x0 0x06640000 0x0 0x1000>;
			cpu = <&cpu6>;

			clocks = <&aoss_qmp>;
			clock-names = "apb_pclk";

			arm,coresight-loses-context-with-cpu;
			qcom,skip-power-up;

			out-ports {
				port {
					etm6_out: endpoint {
						remote-endpoint = <&apss_funnel0_in6>;
					};
				};
			};
		};

		etm@6740000 {
			compatible = "arm,primecell";
			reg = <0x0 0x06740000 0x0 0x1000>;
			cpu = <&cpu7>;

			clocks = <&aoss_qmp>;
			clock-names = "apb_pclk";

			arm,coresight-loses-context-with-cpu;
			qcom,skip-power-up;

			out-ports {
				port {
					etm7_out: endpoint {
						remote-endpoint = <&apss_funnel0_in7>;
					};
				};
			};
		};

		funnel@6800000 {
			compatible = "arm,coresight-dynamic-funnel", "arm,primecell";
			reg = <0x0 0x06800000 0x0 0x1000>;

			clocks = <&aoss_qmp>;
			clock-names = "apb_pclk";

			in-ports {
				#address-cells = <1>;
				#size-cells = <0>;

				port@0 {
					reg = <0>;

					apss_funnel0_in0: endpoint {
						remote-endpoint = <&etm0_out>;
					};
				};

				port@1 {
					reg = <1>;

					apss_funnel0_in1: endpoint {
						remote-endpoint = <&etm1_out>;
					};
				};

				port@2 {
					reg = <2>;

					apss_funnel0_in2: endpoint {
						remote-endpoint = <&etm2_out>;
					};
				};

				port@3 {
					reg = <3>;

					apss_funnel0_in3: endpoint {
						remote-endpoint = <&etm3_out>;
					};
				};

				port@4 {
					reg = <4>;

					apss_funnel0_in4: endpoint {
						remote-endpoint = <&etm4_out>;
					};
				};

				port@5 {
					reg = <5>;

					apss_funnel0_in5: endpoint {
						remote-endpoint = <&etm5_out>;
					};
				};

				port@6 {
					reg = <6>;

					apss_funnel0_in6: endpoint {
						remote-endpoint = <&etm6_out>;
					};
				};

				port@7 {
					reg = <7>;

					apss_funnel0_in7: endpoint {
						remote-endpoint = <&etm7_out>;
					};
				};
			};

			out-ports {
				port {
					apss_funnel0_out: endpoint {
						remote-endpoint = <&apss_funnel1_in0>;
					};
				};
			};
		};

		funnel@6810000 {
			compatible = "arm,coresight-dynamic-funnel", "arm,primecell";
			reg = <0x0 0x06810000 0x0 0x1000>;

			clocks = <&aoss_qmp>;
			clock-names = "apb_pclk";

			in-ports {
				#address-cells = <1>;
				#size-cells = <0>;

				port@0 {
					reg = <0>;

					apss_funnel1_in0: endpoint {
						remote-endpoint = <&apss_funnel0_out>;
					};
				};

				port@3 {
					reg = <3>;

					apss_funnel1_in3: endpoint {
						remote-endpoint = <&apss_tpda_out>;
					};
				};
			};

			out-ports {
				port {
					apss_funnel1_out: endpoint {
						remote-endpoint = <&funnel1_in4>;
					};
				};
			};
		};

		cti@682b000 {
			compatible = "arm,coresight-cti", "arm,primecell";
			reg = <0x0 0x0682b000 0x0 0x1000>;

			clocks = <&aoss_qmp>;
			clock-names = "apb_pclk";
		};

		tpdm@6860000 {
			compatible = "qcom,coresight-tpdm", "arm,primecell";
			reg = <0x0 0x06860000 0x0 0x1000>;

			clocks = <&aoss_qmp>;
			clock-names = "apb_pclk";

			qcom,cmb-element-bits = <64>;
			qcom,cmb-msrs-num = <32>;

			out-ports {
				port {
					apss_tpdm3_out: endpoint {
						remote-endpoint = <&apss_tpda_in3>;
					};
				};
			};
		};

		tpdm@6861000 {
			compatible = "qcom,coresight-tpdm", "arm,primecell";
			reg = <0x0 0x06861000 0x0 0x1000>;

			clocks = <&aoss_qmp>;
			clock-names = "apb_pclk";

			qcom,dsb-element-bits = <32>;
			qcom,dsb-msrs-num = <32>;

			out-ports {
				port {
					apss_tpdm4_out: endpoint {
						remote-endpoint = <&apss_tpda_in4>;
					};
				};
			};
		};

		tpda@6863000 {
			compatible = "qcom,coresight-tpda", "arm,primecell";
			reg = <0x0 0x06863000 0x0 0x1000>;

			clocks = <&aoss_qmp>;
			clock-names = "apb_pclk";

			in-ports {
				#address-cells = <1>;
				#size-cells = <0>;

				port@0 {
					reg = <0>;

					apss_tpda_in0: endpoint {
						remote-endpoint = <&apss_tpdm0_out>;
					};
				};

				port@1 {
					reg = <1>;

					apss_tpda_in1: endpoint {
						remote-endpoint = <&apss_tpdm1_out>;
					};
				};

				port@2 {
					reg = <2>;

					apss_tpda_in2: endpoint {
						remote-endpoint = <&apss_tpdm2_out>;
					};
				};

				port@3 {
					reg = <3>;

					apss_tpda_in3: endpoint {
						remote-endpoint = <&apss_tpdm3_out>;
					};
				};

				port@4 {
					reg = <4>;

					apss_tpda_in4: endpoint {
						remote-endpoint = <&apss_tpdm4_out>;
					};
				};
			};

			out-ports {
				port {
					apss_tpda_out: endpoint {
						remote-endpoint = <&apss_funnel1_in3>;
					};
				};
			};
		};

		tpdm@68a0000 {
			compatible = "qcom,coresight-tpdm", "arm,primecell";
			reg = <0x0 0x068a0000 0x0 0x1000>;

			clocks = <&aoss_qmp>;
			clock-names = "apb_pclk";

			qcom,cmb-element-bits = <32>;
			qcom,cmb-msrs-num = <32>;

			out-ports {
				port {
					apss_tpdm1_out: endpoint {
						remote-endpoint = <&apss_tpda_in1>;
					};
				};
			};
		};

		tpdm@68b0000 {
			compatible = "qcom,coresight-tpdm", "arm,primecell";
			reg = <0x0 0x068b0000 0x0 0x1000>;

			clocks = <&aoss_qmp>;
			clock-names = "apb_pclk";

			qcom,cmb-element-bits = <32>;
			qcom,cmb-msrs-num = <32>;

			out-ports {
				port {
					apss_tpdm0_out: endpoint {
						remote-endpoint = <&apss_tpda_in0>;
					};
				};
			};
		};

		tpdm@68c0000 {
			compatible = "qcom,coresight-tpdm", "arm,primecell";
			reg = <0x0 0x068c0000 0x0 0x1000>;

			clocks = <&aoss_qmp>;
			clock-names = "apb_pclk";

			qcom,dsb-element-bits = <32>;
			qcom,dsb-msrs-num = <32>;

			out-ports {
				port {
					apss_tpdm2_out: endpoint {
						remote-endpoint = <&apss_tpda_in2>;
					};
				};
			};
		};

		cti@68e0000 {
			compatible = "arm,coresight-cti", "arm,primecell";
			reg = <0x0 0x068e0000 0x0 0x1000>;

			clocks = <&aoss_qmp>;
			clock-names = "apb_pclk";
		};

		cti@68f0000 {
			compatible = "arm,coresight-cti", "arm,primecell";
			reg = <0x0 0x068f0000 0x0 0x1000>;

			clocks = <&aoss_qmp>;
			clock-names = "apb_pclk";
		};

		cti@6900000 {
			compatible = "arm,coresight-cti", "arm,primecell";
			reg = <0x0 0x06900000 0x0 0x1000>;

			clocks = <&aoss_qmp>;
			clock-names = "apb_pclk";
		};

		usb_1_hsphy: phy@8904000 {
			compatible = "qcom,qcs8300-usb-hs-phy",
				     "qcom,usb-snps-hs-7nm-phy";
			reg = <0x0 0x08904000 0x0 0x400>;

			clocks = <&rpmhcc RPMH_CXO_CLK>;
			clock-names = "ref";

			resets = <&gcc GCC_USB2_PHY_PRIM_BCR>;

			#phy-cells = <0>;

			status = "disabled";
		};

		usb_2_hsphy: phy@8906000 {
			compatible = "qcom,qcs8300-usb-hs-phy",
				     "qcom,usb-snps-hs-7nm-phy";
			reg = <0x0 0x08906000 0x0 0x400>;

			clocks = <&rpmhcc RPMH_CXO_CLK>;
			clock-names = "ref";

			resets = <&gcc GCC_USB2_PHY_SEC_BCR>;

			#phy-cells = <0>;

			status = "disabled";
		};

		usb_qmpphy: phy@8907000 {
			compatible = "qcom,qcs8300-qmp-usb3-uni-phy";
			reg = <0x0 0x08907000 0x0 0x2000>;

			clocks = <&gcc GCC_USB3_PRIM_PHY_AUX_CLK>,
				 <&gcc GCC_USB_CLKREF_EN>,
				 <&gcc GCC_USB3_PRIM_PHY_COM_AUX_CLK>,
				 <&gcc GCC_USB3_PRIM_PHY_PIPE_CLK>;
			clock-names = "aux",
				      "ref",
				      "com_aux",
				      "pipe";

			resets = <&gcc GCC_USB3_PHY_PRIM_BCR>,
				 <&gcc GCC_USB3PHY_PHY_PRIM_BCR>;
			reset-names = "phy", "phy_phy";

			power-domains = <&gcc GCC_USB30_PRIM_GDSC>;

			#clock-cells = <0>;
			clock-output-names = "usb3_prim_phy_pipe_clk_src";

			#phy-cells = <0>;

			status = "disabled";
		};

		serdes0: phy@8909000 {
			compatible = "qcom,qcs8300-dwmac-sgmii-phy", "qcom,sa8775p-dwmac-sgmii-phy";
			reg = <0x0 0x08909000 0x0 0x00000e10>;
			clocks = <&gcc GCC_SGMI_CLKREF_EN>;
			clock-names = "sgmi_ref";
			#phy-cells = <0>;
			status = "disabled";
		};

		gpucc: clock-controller@3d90000 {
			compatible = "qcom,qcs8300-gpucc";
			reg = <0x0 0x03d90000 0x0 0xa000>;
			clocks = <&rpmhcc RPMH_CXO_CLK>,
				 <&gcc GCC_GPU_GPLL0_CLK_SRC>,
				 <&gcc GCC_GPU_GPLL0_DIV_CLK_SRC>;
			clock-names = "bi_tcxo",
				      "gcc_gpu_gpll0_clk_src",
				      "gcc_gpu_gpll0_div_clk_src";
			#clock-cells = <1>;
			#reset-cells = <1>;
			#power-domain-cells = <1>;
		};

		adreno_smmu: iommu@3da0000 {
			compatible = "qcom,qcs8300-smmu-500", "qcom,adreno-smmu",
				     "qcom,smmu-500", "arm,mmu-500";
			reg = <0x0 0x3da0000 0x0 0x20000>;
			#iommu-cells = <2>;
			#global-interrupts = <2>;

			interrupts = <GIC_SPI 672 IRQ_TYPE_LEVEL_HIGH>,
				     <GIC_SPI 673 IRQ_TYPE_LEVEL_HIGH>,
				     <GIC_SPI 678 IRQ_TYPE_LEVEL_HIGH>,
				     <GIC_SPI 679 IRQ_TYPE_LEVEL_HIGH>,
				     <GIC_SPI 680 IRQ_TYPE_LEVEL_HIGH>,
				     <GIC_SPI 681 IRQ_TYPE_LEVEL_HIGH>,
				     <GIC_SPI 682 IRQ_TYPE_LEVEL_HIGH>,
				     <GIC_SPI 683 IRQ_TYPE_LEVEL_HIGH>,
				     <GIC_SPI 684 IRQ_TYPE_LEVEL_HIGH>,
				     <GIC_SPI 685 IRQ_TYPE_LEVEL_HIGH>,
				     <GIC_SPI 686 IRQ_TYPE_LEVEL_HIGH>,
				     <GIC_SPI 687 IRQ_TYPE_LEVEL_HIGH>;

			clocks = <&gcc GCC_GPU_MEMNOC_GFX_CLK>,
				 <&gcc GCC_GPU_SNOC_DVM_GFX_CLK>,
				 <&gpucc GPU_CC_AHB_CLK>,
				 <&gpucc GPU_CC_HLOS1_VOTE_GPU_SMMU_CLK>,
				 <&gpucc GPU_CC_CX_GMU_CLK>,
				 <&gpucc GPU_CC_HUB_CX_INT_CLK>,
				 <&gpucc GPU_CC_HUB_AON_CLK>;

			clock-names = "gcc_gpu_memnoc_gfx_clk",
				      "gcc_gpu_snoc_dvm_gfx_clk",
				      "gpu_cc_ahb_clk",
				      "gpu_cc_hlos1_vote_gpu_smmu_clk",
				      "gpu_cc_cx_gmu_clk",
				      "gpu_cc_hub_cx_int_clk",
				      "gpu_cc_hub_aon_clk";
			power-domains = <&gpucc GPU_CC_CX_GDSC>;
			dma-coherent;
		};

		pmu@9091000 {
			compatible = "qcom,qcs8300-llcc-bwmon", "qcom,sc7280-llcc-bwmon";
			reg = <0x0 0x9091000 0x0 0x1000>;

			interrupts = <GIC_SPI 620 IRQ_TYPE_LEVEL_HIGH>;

			interconnects = <&mc_virt MASTER_LLCC QCOM_ICC_TAG_ACTIVE_ONLY
					 &mc_virt SLAVE_EBI1 QCOM_ICC_TAG_ACTIVE_ONLY>;

			operating-points-v2 = <&llcc_bwmon_opp_table>;

			llcc_bwmon_opp_table: opp-table {
				compatible = "operating-points-v2";

				opp-0 {
					opp-peak-kBps = <762000>;
				};

				opp-1 {
					opp-peak-kBps = <1720000>;
				};

				opp-2 {
					opp-peak-kBps = <2086000>;
				};

				opp-3 {
					opp-peak-kBps = <2601000>;
				};

				opp-4 {
					opp-peak-kBps = <2929000>;
				};

				opp-5 {
					opp-peak-kBps = <5931000>;
				};

				opp-6 {
					opp-peak-kBps = <6515000>;
				};

				opp-7 {
					opp-peak-kBps = <7984000>;
				};

				opp-8 {
					opp-peak-kBps = <10437000>;
				};

				opp-9 {
					opp-peak-kBps = <12195000>;
				};
			};
		};

		pmu@90b5400 {
			compatible = "qcom,qcs8300-cpu-bwmon", "qcom,sdm845-bwmon";
			reg = <0x0 0x90b5400 0x0 0x600>;
			interrupts = <GIC_SPI 581 IRQ_TYPE_LEVEL_HIGH>;
			interconnects = <&gem_noc MASTER_APPSS_PROC QCOM_ICC_TAG_ACTIVE_ONLY
					 &gem_noc SLAVE_LLCC QCOM_ICC_TAG_ACTIVE_ONLY>;

			operating-points-v2 = <&cpu_bwmon_opp_table>;

			cpu_bwmon_opp_table: opp-table {
				compatible = "operating-points-v2";

				opp-0 {
					opp-peak-kBps = <9155000>;
				};

				opp-1 {
					opp-peak-kBps = <12298000>;
				};

				opp-2 {
					opp-peak-kBps = <14236000>;
				};

				opp-3 {
					opp-peak-kBps = <16265000>;
				};
			};
		};

		pmu@90b6400 {
			compatible = "qcom,qcs8300-cpu-bwmon", "qcom,sdm845-bwmon";
			reg = <0x0 0x90b6400 0x0 0x600>;
			interrupts = <GIC_SPI 581 IRQ_TYPE_LEVEL_HIGH>;
			interconnects = <&gem_noc MASTER_APPSS_PROC QCOM_ICC_TAG_ACTIVE_ONLY
					 &gem_noc SLAVE_LLCC QCOM_ICC_TAG_ACTIVE_ONLY>;

			operating-points-v2 = <&cpu_bwmon_opp_table>;
		};

		dc_noc: interconnect@90e0000 {
			compatible = "qcom,qcs8300-dc-noc";
			reg = <0x0 0x090e0000 0x0 0x5080>;
			#interconnect-cells = <2>;
			qcom,bcm-voters = <&apps_bcm_voter>;
		};

		gem_noc: interconnect@9100000 {
			compatible = "qcom,qcs8300-gem-noc";
			reg = <0x0 0x9100000 0x0 0xf7080>;
			#interconnect-cells = <2>;
			qcom,bcm-voters = <&apps_bcm_voter>;
		};

		llcc: system-cache-controller@9200000 {
			compatible = "qcom,qcs8300-llcc";
			reg = <0x0 0x09200000 0x0 0x80000>,
			      <0x0 0x09300000 0x0 0x80000>,
			      <0x0 0x09400000 0x0 0x80000>,
			      <0x0 0x09500000 0x0 0x80000>,
			      <0x0 0x09a00000 0x0 0x80000>;
			reg-names = "llcc0_base",
				    "llcc1_base",
				    "llcc2_base",
				    "llcc3_base",
				    "llcc_broadcast_base";
			interrupts = <GIC_SPI 582 IRQ_TYPE_LEVEL_HIGH>;
		};

		usb_1: usb@a6f8800 {
			compatible = "qcom,qcs8300-dwc3", "qcom,dwc3";
			reg = <0x0 0x0a6f8800 0x0 0x400>;

			clocks = <&gcc GCC_CFG_NOC_USB3_PRIM_AXI_CLK>,
				 <&gcc GCC_USB30_PRIM_MASTER_CLK>,
				 <&gcc GCC_AGGRE_USB3_PRIM_AXI_CLK>,
				 <&gcc GCC_USB30_PRIM_SLEEP_CLK>,
				 <&gcc GCC_USB30_PRIM_MOCK_UTMI_CLK>;
			clock-names = "cfg_noc",
				      "core",
				      "iface",
				      "sleep",
				      "mock_utmi";

			assigned-clocks = <&gcc GCC_USB30_PRIM_MOCK_UTMI_CLK>,
					  <&gcc GCC_USB30_PRIM_MASTER_CLK>;
			assigned-clock-rates = <19200000>, <200000000>;

			interrupts-extended = <&intc GIC_SPI 287 IRQ_TYPE_LEVEL_HIGH>,
					      <&intc GIC_SPI 261 IRQ_TYPE_LEVEL_HIGH>,
					      <&pdc 14 IRQ_TYPE_EDGE_BOTH>,
					      <&pdc 15 IRQ_TYPE_EDGE_BOTH>,
					      <&pdc 12 IRQ_TYPE_LEVEL_HIGH>;
			interrupt-names = "pwr_event",
					  "hs_phy_irq",
					  "dp_hs_phy_irq",
					  "dm_hs_phy_irq",
					  "ss_phy_irq";

			power-domains = <&gcc GCC_USB30_PRIM_GDSC>;
			required-opps = <&rpmhpd_opp_nom>;

			resets = <&gcc GCC_USB30_PRIM_BCR>;
			interconnects = <&aggre1_noc MASTER_USB3_0 QCOM_ICC_TAG_ALWAYS
					 &mc_virt SLAVE_EBI1 QCOM_ICC_TAG_ALWAYS>,
					<&gem_noc MASTER_APPSS_PROC QCOM_ICC_TAG_ALWAYS
					 &config_noc SLAVE_USB3_0 QCOM_ICC_TAG_ALWAYS>;
			interconnect-names = "usb-ddr", "apps-usb";

			wakeup-source;

			#address-cells = <2>;
			#size-cells = <2>;
			ranges;

			status = "disabled";

			usb_1_dwc3: usb@a600000 {
				compatible = "snps,dwc3";
				reg = <0x0 0x0a600000 0x0 0xe000>;
				interrupts = <GIC_SPI 292 IRQ_TYPE_LEVEL_HIGH>;
				iommus = <&apps_smmu 0x80 0x0>;
				phys = <&usb_1_hsphy>, <&usb_qmpphy>;
				phy-names = "usb2-phy", "usb3-phy";
				snps,dis_enblslpm_quirk;
				snps,dis-u1-entry-quirk;
				snps,dis-u2-entry-quirk;
				snps,dis_u2_susphy_quirk;
				snps,dis_u3_susphy_quirk;
			};
		};

		usb_2: usb@a4f8800 {
			compatible = "qcom,qcs8300-dwc3", "qcom,dwc3";
			reg = <0x0 0x0a4f8800 0x0 0x400>;

			clocks = <&gcc GCC_CFG_NOC_USB2_PRIM_AXI_CLK>,
				 <&gcc GCC_USB20_MASTER_CLK>,
				 <&gcc GCC_AGGRE_USB2_PRIM_AXI_CLK>,
				 <&gcc GCC_USB20_SLEEP_CLK>,
				 <&gcc GCC_USB20_MOCK_UTMI_CLK>;
			clock-names = "cfg_noc",
				      "core",
				      "iface",
				      "sleep",
				      "mock_utmi";

			assigned-clocks = <&gcc GCC_USB20_MOCK_UTMI_CLK>,
					  <&gcc GCC_USB20_MASTER_CLK>;
			assigned-clock-rates = <19200000>, <120000000>;

			interrupts-extended = <&intc GIC_SPI 444 IRQ_TYPE_LEVEL_HIGH>,
					      <&intc GIC_SPI 443 IRQ_TYPE_LEVEL_HIGH>,
					      <&pdc 10 IRQ_TYPE_EDGE_BOTH>,
					      <&pdc 9 IRQ_TYPE_EDGE_BOTH>;
			interrupt-names = "pwr_event",
					  "hs_phy_irq",
					  "dp_hs_phy_irq",
					  "dm_hs_phy_irq";

			power-domains = <&gcc GCC_USB20_PRIM_GDSC>;
			required-opps = <&rpmhpd_opp_nom>;

			resets = <&gcc GCC_USB20_PRIM_BCR>;

			interconnects = <&aggre1_noc MASTER_USB2 QCOM_ICC_TAG_ALWAYS
					 &mc_virt SLAVE_EBI1 QCOM_ICC_TAG_ALWAYS>,
					<&gem_noc MASTER_APPSS_PROC QCOM_ICC_TAG_ALWAYS
					 &config_noc SLAVE_USB2 QCOM_ICC_TAG_ALWAYS>;
			interconnect-names = "usb-ddr", "apps-usb";

			qcom,select-utmi-as-pipe-clk;
			wakeup-source;

			#address-cells = <2>;
			#size-cells = <2>;
			ranges;

			status = "disabled";

			usb_2_dwc3: usb@a400000 {
				compatible = "snps,dwc3";
				reg = <0x0 0x0a400000 0x0 0xe000>;

				interrupts = <GIC_SPI 442 IRQ_TYPE_LEVEL_HIGH>;
				iommus = <&apps_smmu 0x20 0x0>;

				phys = <&usb_2_hsphy>;
				phy-names = "usb2-phy";
				maximum-speed = "high-speed";

				snps,dis-u1-entry-quirk;
				snps,dis-u2-entry-quirk;
				snps,dis_u2_susphy_quirk;
				snps,dis_u3_susphy_quirk;
				snps,dis_enblslpm_quirk;
			};
		};

		videocc: clock-controller@abf0000 {
			compatible = "qcom,qcs8300-videocc";
			reg = <0x0 0x0abf0000 0x0 0x10000>;
			clocks = <&gcc GCC_VIDEO_AHB_CLK>,
				 <&rpmhcc RPMH_CXO_CLK>,
				 <&rpmhcc RPMH_CXO_CLK_A>,
				 <&sleep_clk>;
			power-domains = <&rpmhpd RPMHPD_MMCX>;
			#clock-cells = <1>;
			#reset-cells = <1>;
			#power-domain-cells = <1>;
		};

		camcc: clock-controller@ade0000 {
			compatible = "qcom,qcs8300-camcc";
			reg = <0x0 0x0ade0000 0x0 0x20000>;
			clocks = <&gcc GCC_CAMERA_AHB_CLK>,
				 <&rpmhcc RPMH_CXO_CLK>,
				 <&rpmhcc RPMH_CXO_CLK_A>,
				 <&sleep_clk>;
			power-domains = <&rpmhpd RPMHPD_MMCX>;
			#clock-cells = <1>;
			#reset-cells = <1>;
			#power-domain-cells = <1>;
		};

		dispcc: clock-controller@af00000 {
			compatible = "qcom,sa8775p-dispcc0";
			reg = <0x0 0x0af00000 0x0 0x20000>;
			clocks = <&gcc GCC_DISP_AHB_CLK>,
				 <&rpmhcc RPMH_CXO_CLK>,
				 <&rpmhcc RPMH_CXO_CLK_A>,
				 <&sleep_clk>,
				 <0>, <0>, <0>, <0>,
				 <0>, <0>, <0>, <0>;
			power-domains = <&rpmhpd RPMHPD_MMCX>;
			#clock-cells = <1>;
			#reset-cells = <1>;
			#power-domain-cells = <1>;
		};

		pdc: interrupt-controller@b220000 {
			compatible = "qcom,qcs8300-pdc", "qcom,pdc";
			reg = <0x0 0xb220000 0x0 0x30000>,
			      <0x0 0x17c000f0 0x0 0x64>;
			interrupt-parent = <&intc>;
			#interrupt-cells = <2>;
			interrupt-controller;
			qcom,pdc-ranges = <0 480 40>,
					  <40 140 14>,
					  <54 263 1>,
					  <55 306 4>,
					  <59 312 3>,
					  <62 374 2>,
					  <64 434 2>,
					  <66 438 2>,
					  <70 520 1>,
					  <73 523 1>,
					  <118 568 6>,
					  <124 609 3>,
					  <159 638 1>,
					  <160 720 3>,
					  <169 728 30>,
					  <199 416 2>,
					  <201 449 1>,
					  <202 89 1>,
					  <203 451 1>,
					  <204 462 1>,
					  <205 264 1>,
					  <206 579 1>,
					  <207 653 1>,
					  <208 656 1>,
					  <209 659 1>,
					  <210 122 1>,
					  <211 699 1>,
					  <212 705 1>,
					  <213 450 1>,
					  <214 643 2>,
					  <216 646 5>,
					  <221 390 5>,
					  <226 700 2>,
					  <228 440 1>,
					  <229 663 1>,
					  <230 524 2>,
					  <232 612 3>,
					  <235 723 5>;
		};

		aoss_qmp: power-management@c300000 {
			compatible = "qcom,qcs8300-aoss-qmp", "qcom,aoss-qmp";
			reg = <0x0 0x0c300000 0x0 0x400>;
			interrupts-extended = <&ipcc IPCC_CLIENT_AOP
					       IPCC_MPROC_SIGNAL_GLINK_QMP
					       IRQ_TYPE_EDGE_RISING>;
			mboxes = <&ipcc IPCC_CLIENT_AOP IPCC_MPROC_SIGNAL_GLINK_QMP>;
			#clock-cells = <0>;
		};

		sram@c3f0000 {
			compatible = "qcom,rpmh-stats";
			reg = <0x0 0x0c3f0000 0x0 0x400>;
		};

		spmi_bus: spmi@c440000 {
			compatible = "qcom,spmi-pmic-arb";
			reg = <0x0 0x0c440000 0x0 0x1100>,
			      <0x0 0x0c600000 0x0 0x2000000>,
			      <0x0 0x0e600000 0x0 0x100000>,
			      <0x0 0x0e700000 0x0 0xa0000>,
			      <0x0 0x0c40a000 0x0 0x26000>;
			reg-names = "core",
				    "chnls",
				    "obsrvr",
				    "intr",
				    "cnfg";
			qcom,channel = <0>;
			qcom,ee = <0>;
			interrupts-extended = <&pdc 1 IRQ_TYPE_LEVEL_HIGH>;
			interrupt-names = "periph_irq";
			interrupt-controller;
			#interrupt-cells = <4>;
			#address-cells = <2>;
			#size-cells = <0>;
		};

		tlmm: pinctrl@f100000 {
			compatible = "qcom,qcs8300-tlmm";
			reg = <0x0 0x0f100000 0x0 0x300000>;
			interrupts = <GIC_SPI 208 IRQ_TYPE_LEVEL_HIGH>;
			gpio-controller;
			#gpio-cells = <2>;
			gpio-ranges = <&tlmm 0 0 134>;
			interrupt-controller;
			#interrupt-cells = <2>;
			wakeup-parent = <&pdc>;

			qup_i2c0_data_clk: qup-i2c0-data-clk-state {
				pins = "gpio17", "gpio18";
				function = "qup0_se0";
			};

			qup_i2c1_data_clk: qup-i2c1-data-clk-state {
				pins = "gpio19", "gpio20";
				function = "qup0_se1";
			};

			qup_i2c2_data_clk: qup-i2c2-data-clk-state {
				pins = "gpio33", "gpio34";
				function = "qup0_se2";
			};

			qup_i2c3_data_clk: qup-i2c3-data-clk-state {
				pins = "gpio25", "gpio26";
				function = "qup0_se3";
			};

			qup_i2c4_data_clk: qup-i2c4-data-clk-state {
				pins = "gpio29", "gpio30";
				function = "qup0_se4";
			};

			qup_i2c5_data_clk: qup-i2c5-data-clk-state {
				pins = "gpio21", "gpio22";
				function = "qup0_se5";
			};

			qup_i2c6_data_clk: qup-i2c6-data-clk-state {
				pins = "gpio80", "gpio81";
				function = "qup0_se6";
			};

			qup_i2c8_data_clk: qup-i2c8-data-clk-state {
				pins = "gpio37", "gpio38";
				function = "qup1_se0";
			};

			qup_i2c9_data_clk: qup-i2c9-data-clk-state {
				pins = "gpio39", "gpio40";
				function = "qup1_se1";
			};

			qup_i2c10_data_clk: qup-i2c10-data-clk-state {
				pins = "gpio84", "gpio85";
				function = "qup1_se2";
			};

			qup_i2c11_data_clk: qup-i2c11-data-clk-state {
				pins = "gpio41", "gpio42";
				function = "qup1_se3";
			};

			qup_i2c12_data_clk: qup-i2c12-data-clk-state {
				pins = "gpio45", "gpio46";
				function = "qup1_se4";
			};

			qup_i2c13_data_clk: qup-i2c13-data-clk-state {
				pins = "gpio49", "gpio50";
				function = "qup1_se5";
			};

			qup_i2c14_data_clk: qup-i2c14-data-clk-state {
				pins = "gpio89", "gpio90";
				function = "qup1_se6";
			};

			qup_i2c15_data_clk: qup-i2c15-data-clk-state {
				pins = "gpio91", "gpio92";
				function = "qup1_se7";
			};

			qup_i2c16_data_clk: qup-i2c16-data-clk-state {
				pins = "gpio10", "gpio11";
				function = "qup2_se0";
			};

			qup_spi0_data_clk: qup-spi0-data-clk-state {
				pins = "gpio17", "gpio18", "gpio19";
				function = "qup0_se0";
			};

			qup_spi0_cs: qup-spi0-cs-state {
				pins = "gpio20";
				function = "qup0_se0";
			};

			qup_spi0_cs_gpio: qup-spi0-cs-gpio-state {
				pins = "gpio20";
				function = "gpio";
			};

			qup_spi1_data_clk: qup-spi1-data-clk-state {
				pins = "gpio19", "gpio20", "gpio17";
				function = "qup0_se1";
			};

			qup_spi1_cs: qup-spi1-cs-state {
				pins = "gpio18";
				function = "qup0_se1";
			};

			qup_spi1_cs_gpio: qup-spi1-cs-gpio-state {
				pins = "gpio18";
				function = "gpio";
			};

			qup_spi2_data_clk: qup-spi2-data-clk-state {
				pins = "gpio33", "gpio34", "gpio35";
				function = "qup0_se2";
			};

			qup_spi2_cs: qup-spi2-cs-state {
				pins = "gpio36";
				function = "qup0_se2";
			};

			qup_spi2_cs_gpio: qup-spi2-cs-gpio-state {
				pins = "gpio36";
				function = "gpio";
			};

			qup_spi3_data_clk: qup-spi3-data-clk-state {
				pins = "gpio25", "gpio26", "gpio27";
				function = "qup0_se3";
			};

			qup_spi3_cs: qup-spi3-cs-state {
				pins = "gpio28";
				function = "qup0_se3";
			};

			qup_spi3_cs_gpio: qup-spi3-cs-gpio-state {
				pins = "gpio28";
				function = "gpio";
			};

			qup_spi4_data_clk: qup-spi4-data-clk-state {
				pins = "gpio29", "gpio30", "gpio31";
				function = "qup0_se4";
			};

			qup_spi4_cs: qup-spi4-cs-state {
				pins = "gpio32";
				function = "qup0_se4";
			};

			qup_spi4_cs_gpio: qup-spi4-cs-gpio-state {
				pins = "gpio32";
				function = "gpio";
			};

			qup_spi5_data_clk: qup-spi5-data-clk-state {
				pins = "gpio21", "gpio22", "gpio23";
				function = "qup0_se5";
			};

			qup_spi5_cs: qup-spi5-cs-state {
				pins = "gpio24";
				function = "qup0_se5";
			};

			qup_spi5_cs_gpio: qup-spi5-cs-gpio-state {
				pins = "gpio24";
				function = "gpio";
			};

			qup_spi6_data_clk: qup-spi6-data-clk-state {
				pins = "gpio80", "gpio81", "gpio82";
				function = "qup0_se6";
			};

			qup_spi6_cs: qup-spi6-cs-state {
				pins = "gpio83";
				function = "qup0_se6";
			};

			qup_spi6_cs_gpio: qup-spi6-cs-gpio-state {
				pins = "gpio83";
				function = "gpio";
			};

			qup_spi8_data_clk: qup-spi8-data-clk-state {
				pins = "gpio37", "gpio38", "gpio39";
				function = "qup1_se0";
			};

			qup_spi8_cs: qup-spi8-cs-state {
				pins = "gpio40";
				function = "qup1_se0";
			};

			qup_spi8_cs_gpio: qup-spi8-cs-gpio-state {
				pins = "gpio40";
				function = "gpio";
			};

			qup_spi9_data_clk: qup-spi9-data-clk-state {
				pins = "gpio39", "gpio40", "gpio37";
				function = "qup1_se1";
			};

			qup_spi9_cs: qup-spi9-cs-state {
				pins = "gpio38";
				function = "qup1_se1";
			};

			qup_spi9_cs_gpio: qup-spi9-cs-gpio-state {
				pins = "gpio38";
				function = "gpio";
			};

			qup_spi10_data_clk: qup-spi10-data-clk-state {
				pins = "gpio84", "gpio85", "gpio86";
				function = "qup1_se2";
			};

			qup_spi10_cs: qup-spi10-cs-state {
				pins = "gpio87";
				function = "qup1_se2";
			};

			qup_spi10_cs_gpio: qup-spi10-cs-gpio-state {
				pins = "gpio87";
				function = "gpio";
			};

			qup_spi12_data_clk: qup-spi12-data-clk-state {
				pins = "gpio45", "gpio46", "gpio47";
				function = "qup1_se4";
			};

			qup_spi12_cs: qup-spi12-cs-state {
				pins = "gpio48";
				function = "qup1_se4";
			};

			qup_spi12_cs_gpio: qup-spi12-cs-gpio-state {
				pins = "gpio48";
				function = "gpio";
			};

			qup_spi13_data_clk: qup-spi13-data-clk-state {
				pins = "gpio49", "gpio50", "gpio51";
				function = "qup1_se5";
			};

			qup_spi13_cs: qup-spi13-cs-state {
				pins = "gpio52";
				function = "qup1_se5";
			};

			qup_spi13_cs_gpio: qup-spi13-cs-gpio-state {
				pins = "gpio52";
				function = "gpio";
			};

			qup_spi14_data_clk: qup-spi14-data-clk-state {
				pins = "gpio89", "gpio90", "gpio91";
				function = "qup1_se6";
			};

			qup_spi14_cs: qup-spi14-cs-state {
				pins = "gpio92";
				function = "qup1_se6";
			};

			qup_spi14_cs_gpio: qup-spi14-cs-gpio-state {
				pins = "gpio92";
				function = "gpio";
			};

			qup_spi15_data_clk: qup-spi15-data-clk-state {
				pins = "gpio91", "gpio92", "gpio89";
				function = "qup1_se7";
			};

			qup_spi15_cs: qup-spi15-cs-state {
				pins = "gpio90";
				function = "qup1_se7";
			};

			qup_spi15_cs_gpio: qup-spi15-cs-gpio-state {
				pins = "gpio90";
				function = "gpio";
			};

			qup_spi16_data_clk: qup-spi16-data-clk-state {
				pins = "gpio10", "gpio11", "gpio12";
				function = "qup2_se0";
			};

			qup_spi16_cs: qup-spi16-cs-state {
				pins = "gpio13";
				function = "qup2_se0";
			};

			qup_spi16_cs_gpio: qup-spi16-cs-gpio-state {
				pins = "gpio13";
				function = "gpio";
			};

			qup_uart0_cts: qup-uart0-cts-state {
				pins = "gpio17";
				function = "qup0_se0";
			};

			qup_uart0_rts: qup-uart0-rts-state {
				pins = "gpio18";
				function = "qup0_se0";
			};

			qup_uart0_tx: qup-uart0-tx-state {
				pins = "gpio19";
				function = "qup0_se0";
			};

			qup_uart0_rx: qup-uart0-rx-state {
				pins = "gpio20";
				function = "qup0_se0";
			};

			qup_uart1_cts: qup-uart1-cts-state {
				pins = "gpio19";
				function = "qup0_se1";
			};

			qup_uart1_rts: qup-uart1-rts-state {
				pins = "gpio20";
				function = "qup0_se1";
			};

			qup_uart1_tx: qup-uart1-tx-state {
				pins = "gpio17";
				function = "qup0_se1";
			};

			qup_uart1_rx: qup-uart1-rx-state {
				pins = "gpio18";
				function = "qup0_se1";
			};

			qup_uart2_cts: qup-uart2-cts-state {
				pins = "gpio33";
				function = "qup0_se2";
			};

			qup_uart2_rts: qup-uart2-rts-state {
				pins = "gpio34";
				function = "qup0_se2";
			};

			qup_uart2_tx: qup-uart2-tx-state {
				pins = "gpio35";
				function = "qup0_se2";
			};

			qup_uart2_rx: qup-uart2-rx-state {
				pins = "gpio36";
				function = "qup0_se2";
			};

			qup_uart3_cts: qup-uart3-cts-state {
				pins = "gpio25";
				function = "qup0_se3";
			};

			qup_uart3_rts: qup-uart3-rts-state {
				pins = "gpio26";
				function = "qup0_se3";
			};

			qup_uart3_tx: qup-uart3-tx-state {
				pins = "gpio27";
				function = "qup0_se3";
			};

			qup_uart3_rx: qup-uart3-rx-state {
				pins = "gpio28";
				function = "qup0_se3";
			};

			qup_uart4_cts: qup-uart4-cts-state {
				pins = "gpio29";
				function = "qup0_se4";
			};

			qup_uart4_rts: qup-uart4-rts-state {
				pins = "gpio30";
				function = "qup0_se4";
			};

			qup_uart4_tx: qup-uart4-tx-state {
				pins = "gpio31";
				function = "qup0_se4";
			};

			qup_uart4_rx: qup-uart4-rx-state {
				pins = "gpio32";
				function = "qup0_se4";
			};

			qup_uart5_cts: qup-uart5-cts-state {
				pins = "gpio21";
				function = "qup0_se5";
			};

			qup_uart5_rts: qup-uart5-rts-state {
				pins = "gpio22";
				function = "qup0_se5";
			};

			qup_uart5_tx: qup-uart5-tx-state {
				pins = "gpio23";
				function = "qup0_se5";
			};

			qup_uart5_rx: qup-uart5-rx-state {
				pins = "gpio23";
				function = "qup0_se5";
			};

			qup_uart6_cts: qup-uart6-cts-state {
				pins = "gpio80";
				function = "qup0_se6";
			};

			qup_uart6_rts: qup-uart6-rts-state {
				pins = "gpio81";
				function = "qup0_se6";
			};

			qup_uart6_tx: qup-uart6-tx-state {
				pins = "gpio82";
				function = "qup0_se6";
			};

			qup_uart6_rx: qup-uart6-rx-state {
				pins = "gpio83";
				function = "qup0_se6";
			};

			qup_uart7_tx: qup-uart7-tx-state {
				pins = "gpio43";
				function = "qup0_se7";
			};

			qup_uart7_rx: qup-uart7-rx-state {
				pins = "gpio44";
				function = "qup0_se7";
			};

			qup_uart8_cts: qup-uart8-cts-state {
				pins = "gpio37";
				function = "qup1_se0";
			};

			qup_uart8_rts: qup-uart8-rts-state {
				pins = "gpio38";
				function = "qup1_se0";
			};

			qup_uart8_tx: qup-uart8-tx-state {
				pins = "gpio39";
				function = "qup1_se0";
			};

			qup_uart8_rx: qup-uart8-rx-state {
				pins = "gpio40";
				function = "qup1_se0";
			};

			qup_uart9_cts: qup-uart9-cts-state {
				pins = "gpio39";
				function = "qup1_se1";
			};

			qup_uart9_rts: qup-uart9-rts-state {
				pins = "gpio40";
				function = "qup1_se1";
			};

			qup_uart9_tx: qup-uart9-tx-state {
				pins = "gpio37";
				function = "qup1_se1";
			};

			qup_uart9_rx: qup-uart9-rx-state {
				pins = "gpio38";
				function = "qup1_se1";
			};

			qup_uart10_cts: qup-uart10-cts-state {
				pins = "gpio84";
				function = "qup1_se2";
			};

			qup_uart10_rts: qup-uart10-rts-state {
				pins = "gpio84";
				function = "qup1_se2";
			};

			qup_uart10_tx: qup-uart10-tx-state {
				pins = "gpio85";
				function = "qup1_se2";
			};

			qup_uart10_rx: qup-uart10-rx-state {
				pins = "gpio87";
				function = "qup1_se2";
			};

			qup_uart11_tx: qup-uart11-tx-state {
				pins = "gpio41";
				function = "qup1_se3";
			};

			qup_uart11_rx: qup-uart11-rx-state {
				pins = "gpio42";
				function = "qup1_se3";
			};

			qup_uart12_cts: qup-uart12-cts-state {
				pins = "gpio45";
				function = "qup1_se4";
			};

			qup_uart12_rts: qup-uart12-rts-state {
				pins = "gpio46";
				function = "qup1_se4";
			};

			qup_uart12_tx: qup-uart12-tx-state {
				pins = "gpio47";
				function = "qup1_se4";
			};

			qup_uart12_rx: qup-uart12-rx-state {
				pins = "gpio48";
				function = "qup1_se4";
			};

			qup_uart13_cts: qup-uart13-cts-state {
				pins = "gpio49";
				function = "qup1_se5";
			};

			qup_uart13_rts: qup-uart13-rts-state {
				pins = "gpio50";
				function = "qup1_se5";
			};

			qup_uart13_tx: qup-uart13-tx-state {
				pins = "gpio51";
				function = "qup1_se5";
			};

			qup_uart13_rx: qup-uart13-rx-state {
				pins = "gpio52";
				function = "qup1_se5";
			};

			qup_uart14_cts: qup-uart14-cts-state {
				pins = "gpio89";
				function = "qup1_se6";
			};

			qup_uart14_rts: qup-uart14-rts-state {
				pins = "gpio90";
				function = "qup1_se6";
			};

			qup_uart14_tx: qup-uart14-tx-state {
				pins = "gpio91";
				function = "qup1_se6";
			};

			qup_uart14_rx: qup-uart14-rx-state {
				pins = "gpio92";
				function = "qup1_se6";
			};

			qup_uart15_cts: qup-uart15-cts-state {
				pins = "gpio91";
				function = "qup1_se7";
			};

			qup_uart15_rts: qup-uart15-rts-state {
				pins = "gpio92";
				function = "qup1_se7";
			};

			qup_uart15_tx: qup-uart15-tx-state {
				pins = "gpio89";
				function = "qup1_se7";
			};

			qup_uart15_rx: qup-uart15-rx-state {
				pins = "gpio90";
				function = "qup1_se7";
			};

			qup_uart16_cts: qup-uart16-cts-state {
				pins = "gpio10";
				function = "qup2_se0";
			};

			qup_uart16_rts: qup-uart16-rts-state {
				pins = "gpio11";
				function = "qup2_se0";
			};

			qup_uart16_tx: qup-uart16-tx-state {
				pins = "gpio12";
				function = "qup2_se0";
			};

			qup_uart16_rx: qup-uart16-rx-state {
				pins = "gpio13";
				function = "qup2_se0";
			};
		};

		sram: sram@146d8000 {
			compatible = "qcom,qcs8300-imem", "syscon", "simple-mfd";
			reg = <0x0 0x146d8000 0x0 0x1000>;
			ranges = <0x0 0x0 0x146d8000 0x1000>;

			#address-cells = <1>;
			#size-cells = <1>;

			pil-reloc@94c {
				compatible = "qcom,pil-reloc-info";
				reg = <0x94c 0xc8>;
			};
		};

		apps_smmu: iommu@15000000 {
			compatible = "qcom,qcs8300-smmu-500", "qcom,smmu-500", "arm,mmu-500";

			reg = <0x0 0x15000000 0x0 0x100000>;
			#iommu-cells = <2>;
			#global-interrupts = <2>;
			dma-coherent;

			interrupts = <GIC_SPI 119 IRQ_TYPE_LEVEL_HIGH>,
				     <GIC_SPI 120 IRQ_TYPE_LEVEL_HIGH>,
				     <GIC_SPI  98 IRQ_TYPE_LEVEL_HIGH>,
				     <GIC_SPI  99 IRQ_TYPE_LEVEL_HIGH>,
				     <GIC_SPI 100 IRQ_TYPE_LEVEL_HIGH>,
				     <GIC_SPI 101 IRQ_TYPE_LEVEL_HIGH>,
				     <GIC_SPI 102 IRQ_TYPE_LEVEL_HIGH>,
				     <GIC_SPI 103 IRQ_TYPE_LEVEL_HIGH>,
				     <GIC_SPI 104 IRQ_TYPE_LEVEL_HIGH>,
				     <GIC_SPI 105 IRQ_TYPE_LEVEL_HIGH>,
				     <GIC_SPI 106 IRQ_TYPE_LEVEL_HIGH>,
				     <GIC_SPI 107 IRQ_TYPE_LEVEL_HIGH>,
				     <GIC_SPI 108 IRQ_TYPE_LEVEL_HIGH>,
				     <GIC_SPI 109 IRQ_TYPE_LEVEL_HIGH>,
				     <GIC_SPI 110 IRQ_TYPE_LEVEL_HIGH>,
				     <GIC_SPI 111 IRQ_TYPE_LEVEL_HIGH>,
				     <GIC_SPI 112 IRQ_TYPE_LEVEL_HIGH>,
				     <GIC_SPI 113 IRQ_TYPE_LEVEL_HIGH>,
				     <GIC_SPI 114 IRQ_TYPE_LEVEL_HIGH>,
				     <GIC_SPI 115 IRQ_TYPE_LEVEL_HIGH>,
				     <GIC_SPI 116 IRQ_TYPE_LEVEL_HIGH>,
				     <GIC_SPI 117 IRQ_TYPE_LEVEL_HIGH>,
				     <GIC_SPI 118 IRQ_TYPE_LEVEL_HIGH>,
				     <GIC_SPI 181 IRQ_TYPE_LEVEL_HIGH>,
				     <GIC_SPI 182 IRQ_TYPE_LEVEL_HIGH>,
				     <GIC_SPI 183 IRQ_TYPE_LEVEL_HIGH>,
				     <GIC_SPI 184 IRQ_TYPE_LEVEL_HIGH>,
				     <GIC_SPI 185 IRQ_TYPE_LEVEL_HIGH>,
				     <GIC_SPI 186 IRQ_TYPE_LEVEL_HIGH>,
				     <GIC_SPI 187 IRQ_TYPE_LEVEL_HIGH>,
				     <GIC_SPI 188 IRQ_TYPE_LEVEL_HIGH>,
				     <GIC_SPI 189 IRQ_TYPE_LEVEL_HIGH>,
				     <GIC_SPI 190 IRQ_TYPE_LEVEL_HIGH>,
				     <GIC_SPI 191 IRQ_TYPE_LEVEL_HIGH>,
				     <GIC_SPI 192 IRQ_TYPE_LEVEL_HIGH>,
				     <GIC_SPI 315 IRQ_TYPE_LEVEL_HIGH>,
				     <GIC_SPI 316 IRQ_TYPE_LEVEL_HIGH>,
				     <GIC_SPI 317 IRQ_TYPE_LEVEL_HIGH>,
				     <GIC_SPI 318 IRQ_TYPE_LEVEL_HIGH>,
				     <GIC_SPI 319 IRQ_TYPE_LEVEL_HIGH>,
				     <GIC_SPI 320 IRQ_TYPE_LEVEL_HIGH>,
				     <GIC_SPI 321 IRQ_TYPE_LEVEL_HIGH>,
				     <GIC_SPI 322 IRQ_TYPE_LEVEL_HIGH>,
				     <GIC_SPI 323 IRQ_TYPE_LEVEL_HIGH>,
				     <GIC_SPI 324 IRQ_TYPE_LEVEL_HIGH>,
				     <GIC_SPI 325 IRQ_TYPE_LEVEL_HIGH>,
				     <GIC_SPI 326 IRQ_TYPE_LEVEL_HIGH>,
				     <GIC_SPI 327 IRQ_TYPE_LEVEL_HIGH>,
				     <GIC_SPI 328 IRQ_TYPE_LEVEL_HIGH>,
				     <GIC_SPI 329 IRQ_TYPE_LEVEL_HIGH>,
				     <GIC_SPI 330 IRQ_TYPE_LEVEL_HIGH>,
				     <GIC_SPI 331 IRQ_TYPE_LEVEL_HIGH>,
				     <GIC_SPI 332 IRQ_TYPE_LEVEL_HIGH>,
				     <GIC_SPI 333 IRQ_TYPE_LEVEL_HIGH>,
				     <GIC_SPI 334 IRQ_TYPE_LEVEL_HIGH>,
				     <GIC_SPI 335 IRQ_TYPE_LEVEL_HIGH>,
				     <GIC_SPI 336 IRQ_TYPE_LEVEL_HIGH>,
				     <GIC_SPI 337 IRQ_TYPE_LEVEL_HIGH>,
				     <GIC_SPI 338 IRQ_TYPE_LEVEL_HIGH>,
				     <GIC_SPI 339 IRQ_TYPE_LEVEL_HIGH>,
				     <GIC_SPI 340 IRQ_TYPE_LEVEL_HIGH>,
				     <GIC_SPI 341 IRQ_TYPE_LEVEL_HIGH>,
				     <GIC_SPI 342 IRQ_TYPE_LEVEL_HIGH>,
				     <GIC_SPI 343 IRQ_TYPE_LEVEL_HIGH>,
				     <GIC_SPI 344 IRQ_TYPE_LEVEL_HIGH>,
				     <GIC_SPI 345 IRQ_TYPE_LEVEL_HIGH>,
				     <GIC_SPI 395 IRQ_TYPE_LEVEL_HIGH>,
				     <GIC_SPI 396 IRQ_TYPE_LEVEL_HIGH>,
				     <GIC_SPI 397 IRQ_TYPE_LEVEL_HIGH>,
				     <GIC_SPI 398 IRQ_TYPE_LEVEL_HIGH>,
				     <GIC_SPI 399 IRQ_TYPE_LEVEL_HIGH>,
				     <GIC_SPI 400 IRQ_TYPE_LEVEL_HIGH>,
				     <GIC_SPI 401 IRQ_TYPE_LEVEL_HIGH>,
				     <GIC_SPI 402 IRQ_TYPE_LEVEL_HIGH>,
				     <GIC_SPI 403 IRQ_TYPE_LEVEL_HIGH>,
				     <GIC_SPI 404 IRQ_TYPE_LEVEL_HIGH>,
				     <GIC_SPI 405 IRQ_TYPE_LEVEL_HIGH>,
				     <GIC_SPI 406 IRQ_TYPE_LEVEL_HIGH>,
				     <GIC_SPI 407 IRQ_TYPE_LEVEL_HIGH>,
				     <GIC_SPI 408 IRQ_TYPE_LEVEL_HIGH>,
				     <GIC_SPI 409 IRQ_TYPE_LEVEL_HIGH>,
				     <GIC_SPI 418 IRQ_TYPE_LEVEL_HIGH>,
				     <GIC_SPI 419 IRQ_TYPE_LEVEL_HIGH>,
				     <GIC_SPI 412 IRQ_TYPE_LEVEL_HIGH>,
				     <GIC_SPI 421 IRQ_TYPE_LEVEL_HIGH>,
				     <GIC_SPI 706 IRQ_TYPE_LEVEL_HIGH>,
				     <GIC_SPI 423 IRQ_TYPE_LEVEL_HIGH>,
				     <GIC_SPI 424 IRQ_TYPE_LEVEL_HIGH>,
				     <GIC_SPI 425 IRQ_TYPE_LEVEL_HIGH>,
				     <GIC_SPI 689 IRQ_TYPE_LEVEL_HIGH>,
				     <GIC_SPI 690 IRQ_TYPE_LEVEL_HIGH>,
				     <GIC_SPI 691 IRQ_TYPE_LEVEL_HIGH>,
				     <GIC_SPI 692 IRQ_TYPE_LEVEL_HIGH>,
				     <GIC_SPI 693 IRQ_TYPE_LEVEL_HIGH>,
				     <GIC_SPI 694 IRQ_TYPE_LEVEL_HIGH>,
				     <GIC_SPI 695 IRQ_TYPE_LEVEL_HIGH>,
				     <GIC_SPI 696 IRQ_TYPE_LEVEL_HIGH>,
				     <GIC_SPI 410 IRQ_TYPE_LEVEL_HIGH>,
				     <GIC_SPI 411 IRQ_TYPE_LEVEL_HIGH>,
				     <GIC_SPI 420 IRQ_TYPE_LEVEL_HIGH>,
				     <GIC_SPI 413 IRQ_TYPE_LEVEL_HIGH>,
				     <GIC_SPI 422 IRQ_TYPE_LEVEL_HIGH>,
				     <GIC_SPI 707 IRQ_TYPE_LEVEL_HIGH>,
				     <GIC_SPI 708 IRQ_TYPE_LEVEL_HIGH>,
				     <GIC_SPI 709 IRQ_TYPE_LEVEL_HIGH>,
				     <GIC_SPI 710 IRQ_TYPE_LEVEL_HIGH>,
				     <GIC_SPI 711 IRQ_TYPE_LEVEL_HIGH>,
				     <GIC_SPI 414 IRQ_TYPE_LEVEL_HIGH>,
				     <GIC_SPI 712 IRQ_TYPE_LEVEL_HIGH>,
				     <GIC_SPI 713 IRQ_TYPE_LEVEL_HIGH>,
				     <GIC_SPI 714 IRQ_TYPE_LEVEL_HIGH>,
				     <GIC_SPI 715 IRQ_TYPE_LEVEL_HIGH>,
				     <GIC_SPI 912 IRQ_TYPE_LEVEL_HIGH>,
				     <GIC_SPI 911 IRQ_TYPE_LEVEL_HIGH>,
				     <GIC_SPI 910 IRQ_TYPE_LEVEL_HIGH>,
				     <GIC_SPI 909 IRQ_TYPE_LEVEL_HIGH>,
				     <GIC_SPI 908 IRQ_TYPE_LEVEL_HIGH>,
				     <GIC_SPI 907 IRQ_TYPE_LEVEL_HIGH>,
				     <GIC_SPI 906 IRQ_TYPE_LEVEL_HIGH>,
				     <GIC_SPI 905 IRQ_TYPE_LEVEL_HIGH>,
				     <GIC_SPI 904 IRQ_TYPE_LEVEL_HIGH>,
				     <GIC_SPI 903 IRQ_TYPE_LEVEL_HIGH>,
				     <GIC_SPI 902 IRQ_TYPE_LEVEL_HIGH>,
				     <GIC_SPI 901 IRQ_TYPE_LEVEL_HIGH>,
				     <GIC_SPI 900 IRQ_TYPE_LEVEL_HIGH>,
				     <GIC_SPI 899 IRQ_TYPE_LEVEL_HIGH>,
				     <GIC_SPI 898 IRQ_TYPE_LEVEL_HIGH>,
				     <GIC_SPI 897 IRQ_TYPE_LEVEL_HIGH>,
				     <GIC_SPI 896 IRQ_TYPE_LEVEL_HIGH>,
				     <GIC_SPI 895 IRQ_TYPE_LEVEL_HIGH>;
		};

		pcie_smmu: iommu@15200000 {
			compatible = "qcom,qcs8300-smmu-500", "qcom,smmu-500", "arm,mmu-500";
			reg = <0x0 0x15200000 0x0 0x80000>;
			#iommu-cells = <2>;
			#global-interrupts = <2>;
			dma-coherent;

			interrupts = <GIC_SPI 920 IRQ_TYPE_LEVEL_HIGH>,
				     <GIC_SPI 921 IRQ_TYPE_LEVEL_HIGH>,
				     <GIC_SPI 925 IRQ_TYPE_LEVEL_HIGH>,
				     <GIC_SPI 926 IRQ_TYPE_LEVEL_HIGH>,
				     <GIC_SPI 927 IRQ_TYPE_LEVEL_HIGH>,
				     <GIC_SPI 928 IRQ_TYPE_LEVEL_HIGH>,
				     <GIC_SPI 950 IRQ_TYPE_LEVEL_HIGH>,
				     <GIC_SPI 951 IRQ_TYPE_LEVEL_HIGH>,
				     <GIC_SPI 952 IRQ_TYPE_LEVEL_HIGH>,
				     <GIC_SPI 953 IRQ_TYPE_LEVEL_HIGH>,
				     <GIC_SPI 954 IRQ_TYPE_LEVEL_HIGH>,
				     <GIC_SPI 955 IRQ_TYPE_LEVEL_HIGH>,
				     <GIC_SPI 956 IRQ_TYPE_LEVEL_HIGH>,
				     <GIC_SPI 957 IRQ_TYPE_LEVEL_HIGH>,
				     <GIC_SPI 958 IRQ_TYPE_LEVEL_HIGH>,
				     <GIC_SPI 885 IRQ_TYPE_LEVEL_HIGH>,
				     <GIC_SPI 886 IRQ_TYPE_LEVEL_HIGH>,
				     <GIC_SPI 887 IRQ_TYPE_LEVEL_HIGH>,
				     <GIC_SPI 888 IRQ_TYPE_LEVEL_HIGH>,
				     <GIC_SPI 820 IRQ_TYPE_LEVEL_HIGH>,
				     <GIC_SPI 822 IRQ_TYPE_LEVEL_HIGH>,
				     <GIC_SPI 823 IRQ_TYPE_LEVEL_HIGH>,
				     <GIC_SPI 310 IRQ_TYPE_LEVEL_HIGH>,
				     <GIC_SPI 446 IRQ_TYPE_LEVEL_HIGH>,
				     <GIC_SPI 447 IRQ_TYPE_LEVEL_HIGH>,
				     <GIC_SPI 452 IRQ_TYPE_LEVEL_HIGH>,
				     <GIC_SPI 840 IRQ_TYPE_LEVEL_HIGH>,
				     <GIC_SPI 841 IRQ_TYPE_LEVEL_HIGH>,
				     <GIC_SPI 842 IRQ_TYPE_LEVEL_HIGH>,
				     <GIC_SPI 843 IRQ_TYPE_LEVEL_HIGH>,
				     <GIC_SPI 844 IRQ_TYPE_LEVEL_HIGH>,
				     <GIC_SPI 845 IRQ_TYPE_LEVEL_HIGH>,
				     <GIC_SPI 846 IRQ_TYPE_LEVEL_HIGH>,
				     <GIC_SPI 847 IRQ_TYPE_LEVEL_HIGH>,
				     <GIC_SPI 848 IRQ_TYPE_LEVEL_HIGH>,
				     <GIC_SPI 849 IRQ_TYPE_LEVEL_HIGH>,
				     <GIC_SPI 802 IRQ_TYPE_LEVEL_HIGH>,
				     <GIC_SPI 803 IRQ_TYPE_LEVEL_HIGH>,
				     <GIC_SPI 804 IRQ_TYPE_LEVEL_HIGH>,
				     <GIC_SPI 805 IRQ_TYPE_LEVEL_HIGH>,
				     <GIC_SPI 806 IRQ_TYPE_LEVEL_HIGH>,
				     <GIC_SPI 807 IRQ_TYPE_LEVEL_HIGH>,
				     <GIC_SPI 808 IRQ_TYPE_LEVEL_HIGH>,
				     <GIC_SPI 809 IRQ_TYPE_LEVEL_HIGH>,
				     <GIC_SPI 810 IRQ_TYPE_LEVEL_HIGH>,
				     <GIC_SPI 811 IRQ_TYPE_LEVEL_HIGH>,
				     <GIC_SPI 812 IRQ_TYPE_LEVEL_HIGH>,
				     <GIC_SPI 813 IRQ_TYPE_LEVEL_HIGH>,
				     <GIC_SPI 814 IRQ_TYPE_LEVEL_HIGH>,
				     <GIC_SPI 836 IRQ_TYPE_LEVEL_HIGH>,
				     <GIC_SPI 837 IRQ_TYPE_LEVEL_HIGH>,
				     <GIC_SPI 838 IRQ_TYPE_LEVEL_HIGH>,
				     <GIC_SPI 839 IRQ_TYPE_LEVEL_HIGH>,
				     <GIC_SPI 854 IRQ_TYPE_LEVEL_HIGH>,
				     <GIC_SPI 855 IRQ_TYPE_LEVEL_HIGH>,
				     <GIC_SPI 856 IRQ_TYPE_LEVEL_HIGH>,
				     <GIC_SPI 790 IRQ_TYPE_LEVEL_HIGH>,
				     <GIC_SPI 791 IRQ_TYPE_LEVEL_HIGH>,
				     <GIC_SPI 792 IRQ_TYPE_LEVEL_HIGH>,
				     <GIC_SPI 793 IRQ_TYPE_LEVEL_HIGH>,
				     <GIC_SPI 794 IRQ_TYPE_LEVEL_HIGH>,
				     <GIC_SPI 795 IRQ_TYPE_LEVEL_HIGH>,
				     <GIC_SPI 796 IRQ_TYPE_LEVEL_HIGH>,
				     <GIC_SPI 639 IRQ_TYPE_LEVEL_HIGH>,
				     <GIC_SPI 79 IRQ_TYPE_LEVEL_HIGH>,
				     <GIC_SPI 640 IRQ_TYPE_LEVEL_HIGH>;
		};

		intc: interrupt-controller@17a00000 {
			compatible = "arm,gic-v3";
			reg = <0x0 0x17a00000 0x0 0x10000>,
			      <0x0 0x17a60000 0x0 0x100000>;
			interrupts = <GIC_PPI 9 IRQ_TYPE_LEVEL_HIGH>;
			#interrupt-cells = <3>;
			interrupt-controller;
			#redistributor-regions = <1>;
			redistributor-stride = <0x0 0x20000>;
		};

		watchdog@17c10000 {
			compatible = "qcom,apss-wdt-qcs8300", "qcom,kpss-wdt";
			reg = <0x0 0x17c10000 0x0 0x1000>;
			clocks = <&sleep_clk>;
			interrupts = <GIC_SPI 0 IRQ_TYPE_EDGE_RISING>;
		};

		timer@17c20000 {
			compatible = "arm,armv7-timer-mem";
			reg = <0x0 0x17c20000 0x0 0x1000>;
			ranges = <0x0 0x0 0x0 0x20000000>;
			#address-cells = <1>;
			#size-cells = <1>;

			frame@17c21000 {
				reg = <0x17c21000 0x1000>,
				      <0x17c22000 0x1000>;
				frame-number = <0>;
				interrupts = <GIC_SPI 8 IRQ_TYPE_LEVEL_HIGH>,
					     <GIC_SPI 6 IRQ_TYPE_LEVEL_HIGH>;
			};

			frame@17c23000 {
				reg = <0x17c23000 0x1000>;
				frame-number = <1>;
				interrupts = <GIC_SPI 9 IRQ_TYPE_LEVEL_HIGH>;
				status = "disabled";
			};

			frame@17c25000 {
				reg = <0x17c25000 0x1000>;
				frame-number = <2>;
				interrupts = <GIC_SPI 10 IRQ_TYPE_LEVEL_HIGH>;
				status = "disabled";
			};

			frame@17c27000 {
				reg = <0x17c27000 0x1000>;
				frame-number = <3>;
				interrupts = <GIC_SPI 11 IRQ_TYPE_LEVEL_HIGH>;
				status = "disabled";
			};

			frame@17c29000 {
				reg = <0x17c29000 0x1000>;
				frame-number = <4>;
				interrupts = <GIC_SPI 12 IRQ_TYPE_LEVEL_HIGH>;
				status = "disabled";
			};

			frame@17c2b000 {
				reg = <0x17c2b000 0x1000>;
				frame-number = <5>;
				interrupts = <GIC_SPI 13 IRQ_TYPE_LEVEL_HIGH>;
				status = "disabled";
			};

			frame@17c2d000 {
				reg = <0x17c2d000 0x1000>;
				frame-number = <6>;
				interrupts = <GIC_SPI 14 IRQ_TYPE_LEVEL_HIGH>;
				status = "disabled";
			};
		};

		apps_rsc: rsc@18200000 {
			compatible = "qcom,rpmh-rsc";
			reg = <0x0 0x18200000 0x0 0x10000>,
			      <0x0 0x18210000 0x0 0x10000>,
			      <0x0 0x18220000 0x0 0x10000>;
			reg-names = "drv-0",
				    "drv-1",
				    "drv-2";
			interrupts = <GIC_SPI 3 IRQ_TYPE_LEVEL_HIGH>,
				     <GIC_SPI 4 IRQ_TYPE_LEVEL_HIGH>,
				     <GIC_SPI 5 IRQ_TYPE_LEVEL_HIGH>;

			power-domains = <&system_pd>;
			label = "apps_rsc";

			qcom,tcs-offset = <0xd00>;
			qcom,drv-id = <2>;
			qcom,tcs-config = <ACTIVE_TCS 2>,
					  <SLEEP_TCS 3>,
					  <WAKE_TCS 3>,
					  <CONTROL_TCS 0>;

			apps_bcm_voter: bcm-voter {
				compatible = "qcom,bcm-voter";
			};

			rpmhcc: clock-controller {
				compatible = "qcom,sa8775p-rpmh-clk";
				#clock-cells = <1>;
				clocks = <&xo_board_clk>;
				clock-names = "xo";
			};

			rpmhpd: power-controller {
				compatible = "qcom,qcs8300-rpmhpd";
				#power-domain-cells = <1>;
				operating-points-v2 = <&rpmhpd_opp_table>;

				rpmhpd_opp_table: opp-table {
					compatible = "operating-points-v2";

					rpmhpd_opp_ret: opp-0 {
						opp-level = <RPMH_REGULATOR_LEVEL_RETENTION>;
					};

					rpmhpd_opp_min_svs: opp-1 {
						opp-level = <RPMH_REGULATOR_LEVEL_MIN_SVS>;
					};

					rpmhpd_opp_low_svs: opp-2 {
						opp-level = <RPMH_REGULATOR_LEVEL_LOW_SVS>;
					};

					rpmhpd_opp_svs: opp-3 {
						opp-level = <RPMH_REGULATOR_LEVEL_SVS>;
					};

					rpmhpd_opp_svs_l1: opp-4 {
						opp-level = <RPMH_REGULATOR_LEVEL_SVS_L1>;
					};

					rpmhpd_opp_nom: opp-5 {
						opp-level = <RPMH_REGULATOR_LEVEL_NOM>;
					};

					rpmhpd_opp_nom_l1: opp-6 {
						opp-level = <RPMH_REGULATOR_LEVEL_NOM_L1>;
					};

					rpmhpd_opp_nom_l2: opp-7 {
						opp-level = <RPMH_REGULATOR_LEVEL_NOM_L2>;
					};

					rpmhpd_opp_turbo: opp-8 {
						opp-level = <RPMH_REGULATOR_LEVEL_TURBO>;
					};

					rpmhpd_opp_turbo_l1: opp-9 {
						opp-level = <RPMH_REGULATOR_LEVEL_TURBO_L1>;
					};
				};
			};
		};

		cpufreq_hw: cpufreq@18591000 {
			compatible = "qcom,qcs8300-cpufreq-epss", "qcom,cpufreq-epss";
			reg = <0x0 0x18591000 0x0 0x1000>,
			      <0x0 0x18593000 0x0 0x1000>,
			      <0x0 0x18594000 0x0 0x1000>;
			reg-names = "freq-domain0",
				    "freq-domain1",
				    "freq-domain2";

			interrupts = <GIC_SPI 31 IRQ_TYPE_LEVEL_HIGH>,
				     <GIC_SPI 32 IRQ_TYPE_LEVEL_HIGH>,
				     <GIC_SPI 86 IRQ_TYPE_LEVEL_HIGH>;
			interrupt-names = "dcvsh-irq-0",
					  "dcvsh-irq-1",
					  "dcvsh-irq-2";

			clocks = <&rpmhcc RPMH_CXO_CLK>, <&gcc GCC_GPLL0>;
			clock-names = "xo", "alternate";

			#freq-domain-cells = <1>;
		};

		remoteproc_gpdsp: remoteproc@20c00000 {
			compatible = "qcom,qcs8300-gpdsp-pas", "qcom,sa8775p-gpdsp0-pas";
			reg = <0x0 0x20c00000 0x0 0x10000>;

			interrupts-extended = <&intc GIC_SPI 768 IRQ_TYPE_EDGE_RISING>,
					      <&smp2p_gpdsp_in 0 0>,
					      <&smp2p_gpdsp_in 1 0>,
					      <&smp2p_gpdsp_in 2 0>,
					      <&smp2p_gpdsp_in 3 0>;
			interrupt-names = "wdog",
					  "fatal",
					  "ready",
					  "handover",
					  "stop-ack";

			clocks = <&rpmhcc RPMH_CXO_CLK>;
			clock-names = "xo";

			power-domains = <&rpmhpd RPMHPD_CX>,
					<&rpmhpd RPMHPD_MXC>;
			power-domain-names = "cx",
					     "mxc";

			interconnects = <&gpdsp_anoc MASTER_DSP0 QCOM_ICC_TAG_ALWAYS
					 &config_noc SLAVE_CLK_CTL QCOM_ICC_TAG_ALWAYS>;

			memory-region = <&gpdsp_mem>;

			qcom,qmp = <&aoss_qmp>;

			qcom,smem-states = <&smp2p_gpdsp_out 0>;
			qcom,smem-state-names = "stop";

			status = "disabled";

			glink-edge {
				interrupts-extended = <&ipcc IPCC_CLIENT_GPDSP0
							     IPCC_MPROC_SIGNAL_GLINK_QMP
							     IRQ_TYPE_EDGE_RISING>;
				mboxes = <&ipcc IPCC_CLIENT_GPDSP0
						IPCC_MPROC_SIGNAL_GLINK_QMP>;

				label = "gpdsp";
				qcom,remote-pid = <17>;
			};
		};

		ethernet0: ethernet@23040000 {
			compatible = "qcom,qcs8300-ethqos", "qcom,sa8775p-ethqos";
			reg = <0x0 0x23040000 0x0 0x00010000>,
			      <0x0 0x23056000 0x0 0x00000100>;
			reg-names = "stmmaceth", "rgmii";

			interrupts = <GIC_SPI 946 IRQ_TYPE_LEVEL_HIGH>,
				     <GIC_SPI 783 IRQ_TYPE_LEVEL_HIGH>;
			interrupt-names = "macirq", "sfty";

			clocks = <&gcc GCC_EMAC0_AXI_CLK>,
				 <&gcc GCC_EMAC0_SLV_AHB_CLK>,
				 <&gcc GCC_EMAC0_PTP_CLK>,
				 <&gcc GCC_EMAC0_PHY_AUX_CLK>;
			clock-names = "stmmaceth",
				      "pclk",
				      "ptp_ref",
				      "phyaux";
			power-domains = <&gcc GCC_EMAC0_GDSC>;

			phys = <&serdes0>;
			phy-names = "serdes";

			iommus = <&apps_smmu 0x120 0xf>;
			dma-coherent;

			snps,tso;
			snps,pbl = <32>;
			rx-fifo-depth = <16384>;
			tx-fifo-depth = <20480>;

			status = "disabled";
		};

		nspa_noc: interconnect@260c0000 {
			compatible = "qcom,qcs8300-nspa-noc";
			reg = <0x0 0x260c0000 0x0 0x16080>;
			#interconnect-cells = <2>;
			qcom,bcm-voters = <&apps_bcm_voter>;
		};

		remoteproc_cdsp: remoteproc@26300000 {
			compatible = "qcom,qcs8300-cdsp-pas", "qcom,sa8775p-cdsp0-pas";
			reg = <0x0 0x26300000 0x0 0x10000>;

			interrupts-extended = <&intc GIC_SPI 578 IRQ_TYPE_EDGE_RISING>,
					      <&smp2p_cdsp_in 0 IRQ_TYPE_EDGE_RISING>,
					      <&smp2p_cdsp_in 1 IRQ_TYPE_EDGE_RISING>,
					      <&smp2p_cdsp_in 2 IRQ_TYPE_EDGE_RISING>,
					      <&smp2p_cdsp_in 3 IRQ_TYPE_EDGE_RISING>;
			interrupt-names = "wdog",
					  "fatal",
					  "ready",
					  "handover",
					  "stop-ack";

			clocks = <&rpmhcc RPMH_CXO_CLK>;
			clock-names = "xo";

			power-domains = <&rpmhpd RPMHPD_CX>,
					<&rpmhpd RPMHPD_MXC>,
					<&rpmhpd RPMHPD_NSP0>;

			power-domain-names = "cx",
					     "mxc",
					     "nsp";

			interconnects = <&nspa_noc MASTER_CDSP_PROC QCOM_ICC_TAG_ALWAYS
					 &mc_virt SLAVE_EBI1 QCOM_ICC_TAG_ALWAYS>;

			memory-region = <&cdsp_mem>;

			qcom,qmp = <&aoss_qmp>;

			qcom,smem-states = <&smp2p_cdsp_out 0>;
			qcom,smem-state-names = "stop";

			status = "disabled";

			glink-edge {
				interrupts-extended = <&ipcc IPCC_CLIENT_CDSP
							     IPCC_MPROC_SIGNAL_GLINK_QMP
							     IRQ_TYPE_EDGE_RISING>;
				mboxes = <&ipcc IPCC_CLIENT_CDSP
						IPCC_MPROC_SIGNAL_GLINK_QMP>;

				label = "cdsp";
				qcom,remote-pid = <5>;

				fastrpc {
					compatible = "qcom,fastrpc";
					qcom,glink-channels = "fastrpcglink-apps-dsp";
					label = "cdsp";
					#address-cells = <1>;
					#size-cells = <0>;

					compute-cb@1 {
						compatible = "qcom,fastrpc-compute-cb";
						reg = <1>;
						iommus = <&apps_smmu 0x19c1 0x0440>,
							 <&apps_smmu 0x1961 0x0400>;
						dma-coherent;
					};

					compute-cb@2 {
						compatible = "qcom,fastrpc-compute-cb";
						reg = <2>;
						iommus = <&apps_smmu 0x19c2 0x0440>,
							 <&apps_smmu 0x1962 0x0400>;
						dma-coherent;
					};

					compute-cb@3 {
						compatible = "qcom,fastrpc-compute-cb";
						reg = <3>;
						iommus = <&apps_smmu 0x19c3 0x0440>,
							 <&apps_smmu 0x1963 0x0400>;
						dma-coherent;
					};

					compute-cb@4 {
						compatible = "qcom,fastrpc-compute-cb";
						reg = <4>;
						iommus = <&apps_smmu 0x19c4 0x0440>,
							 <&apps_smmu 0x1964 0x0400>;
						dma-coherent;
					};
				};
			};
		};
	};

	timer {
		compatible = "arm,armv8-timer";
		interrupts = <GIC_PPI 13 (GIC_CPU_MASK_SIMPLE(8) | IRQ_TYPE_LEVEL_LOW)>,
			     <GIC_PPI 14 (GIC_CPU_MASK_SIMPLE(8) | IRQ_TYPE_LEVEL_LOW)>,
			     <GIC_PPI 11 (GIC_CPU_MASK_SIMPLE(8) | IRQ_TYPE_LEVEL_LOW)>,
			     <GIC_PPI 10 (GIC_CPU_MASK_SIMPLE(8) | IRQ_TYPE_LEVEL_LOW)>;
	};
};<|MERGE_RESOLUTION|>--- conflicted
+++ resolved
@@ -2407,21 +2407,12 @@
 			};
 		};
 
-<<<<<<< HEAD
-		ice: crypto@1d88000 {
-			compatible = "qcom,qcs8300-inline-crypto-engine",
-				     "qcom,inline-crypto-engine";
-			reg = <0x0 0x01d88000 0x0 0x18000>;
-			clocks = <&gcc GCC_UFS_PHY_ICE_CORE_CLK>;
-		};
-=======
 		tpda@4864000 {
 			compatible = "qcom,coresight-tpda", "arm,primecell";
 			reg = <0x0 0x04864000 0x0 0x1000>;
 
 			clocks = <&aoss_qmp>;
 			clock-names = "apb_pclk";
->>>>>>> 25bf10be
 
 			in-ports {
 				#address-cells = <1>;
