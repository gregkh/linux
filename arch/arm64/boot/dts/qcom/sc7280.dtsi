--- conflicted
+++ resolved
@@ -3367,14 +3367,6 @@
 			ranges;
 			dma-ranges;
 
-<<<<<<< HEAD
-			qcom,qmp = <&aoss_qmp>;
-
-			qcom,smem-states = <&ipa_smp2p_out 0>,
-					   <&ipa_smp2p_out 1>;
-			qcom,smem-state-names = "ipa-clock-enabled-valid",
-						"ipa-clock-enabled";
-=======
 			clocks = <&gcc GCC_CFG_NOC_USB3_SEC_AXI_CLK>,
 				 <&gcc GCC_USB30_SEC_MASTER_CLK>,
 				 <&gcc GCC_AGGRE_USB3_SEC_AXI_CLK>,
@@ -3424,7 +3416,6 @@
 				};
 			};
 		};
->>>>>>> d60c95ef
 
 		qspi: spi@88dc000 {
 			compatible = "qcom,sc7280-qspi", "qcom,qspi-v1";
@@ -4823,20 +4814,9 @@
 				function = "qup07";
 			};
 
-<<<<<<< HEAD
-			dp_phy: dp-phy@88ea200 {
-				reg = <0 0x088ea200 0 0x200>,
-				      <0 0x088ea400 0 0x200>,
-				      <0 0x088eaa00 0 0x200>,
-				      <0 0x088ea600 0 0x200>,
-				      <0 0x088ea800 0 0x200>;
-				#phy-cells = <0>;
-				#clock-cells = <1>;
-=======
 			qup_uart7_rx: qup-uart7-rx-pins {
 				pins = "gpio31";
 				function = "qup07";
->>>>>>> d60c95ef
 			};
 
 			qup_uart8_cts: qup-uart8-cts-pins {
