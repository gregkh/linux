// SPDX-License-Identifier: BSD-3-Clause
/*
 * Copyright (c) 2021, The Linux Foundation. All rights reserved.
 * Copyright (c) 2022, Linaro Limited
 */

/dts-v1/;

#include <dt-bindings/gpio/gpio.h>
#include <dt-bindings/iio/qcom,spmi-adc7-pm8350.h>
#include <dt-bindings/iio/qcom,spmi-adc7-pmk8350.h>
#include <dt-bindings/iio/qcom,spmi-adc7-pmr735a.h>
#include <dt-bindings/input/gpio-keys.h>
#include <dt-bindings/input/input.h>
#include <dt-bindings/leds/common.h>
#include <dt-bindings/regulator/qcom,rpmh-regulator.h>

#include "sc8280xp.dtsi"
#include "sc8280xp-pmics.dtsi"

/ {
	model = "Lenovo ThinkPad X13s";
	compatible = "lenovo,thinkpad-x13s", "qcom,sc8280xp";

	aliases {
		i2c4 = &i2c4;
		i2c21 = &i2c21;
		serial1 = &uart2;
	};

	wcd938x: audio-codec {
		compatible = "qcom,wcd9380-codec";

		pinctrl-names = "default";
		pinctrl-0 = <&wcd_default>;

		reset-gpios = <&tlmm 106 GPIO_ACTIVE_LOW>;

		vdd-buck-supply = <&vreg_s10b>;
		vdd-rxtx-supply = <&vreg_s10b>;
		vdd-io-supply = <&vreg_s10b>;
		vdd-mic-bias-supply = <&vreg_bob>;

		qcom,micbias1-microvolt = <1800000>;
		qcom,micbias2-microvolt = <1800000>;
		qcom,micbias3-microvolt = <1800000>;
		qcom,micbias4-microvolt = <1800000>;
		qcom,mbhc-buttons-vthreshold-microvolt = <75000 150000 237000 500000 500000 500000 500000 500000>;
		qcom,mbhc-headset-vthreshold-microvolt = <1700000>;
		qcom,mbhc-headphone-vthreshold-microvolt = <50000>;
		qcom,rx-device = <&wcd_rx>;
		qcom,tx-device = <&wcd_tx>;

		#sound-dai-cells = <1>;
	};

	backlight: backlight {
		compatible = "pwm-backlight";
		pwms = <&pmc8280c_lpg 3 1000000>;
		enable-gpios = <&pmc8280_1_gpios 8 GPIO_ACTIVE_HIGH>;
		power-supply = <&vreg_edp_bl>;

		pinctrl-names = "default";
		pinctrl-0 = <&edp_bl_en>, <&edp_bl_pwm>;
	};

	gpio-keys {
		compatible = "gpio-keys";

		pinctrl-names = "default";
		pinctrl-0 = <&hall_int_n_default>;

		switch-lid {
			gpios = <&tlmm 107 GPIO_ACTIVE_LOW>;
			linux,input-type = <EV_SW>;
			linux,code = <SW_LID>;
			wakeup-source;
			wakeup-event-action = <EV_ACT_DEASSERTED>;
		};
	};

	leds {
		compatible = "gpio-leds";

		pinctrl-names = "default";
		pinctrl-0 = <&cam_indicator_en>;

		led-camera-indicator {
			label = "white:camera-indicator";
			function = LED_FUNCTION_INDICATOR;
			color = <LED_COLOR_ID_WHITE>;
			gpios = <&tlmm 28 GPIO_ACTIVE_HIGH>;
			linux,default-trigger = "none";
			default-state = "off";
			/* Reuse as a panic indicator until we get a "camera on" trigger */
			panic-indicator;
		};
	};

	pmic-glink {
		compatible = "qcom,sc8280xp-pmic-glink", "qcom,pmic-glink";

		#address-cells = <1>;
		#size-cells = <0>;

		connector@0 {
			compatible = "usb-c-connector";
			reg = <0>;
			power-role = "dual";
			data-role = "dual";

			ports {
				#address-cells = <1>;
				#size-cells = <0>;

				port@0 {
					reg = <0>;

					pmic_glink_con0_hs: endpoint {
						remote-endpoint = <&usb_0_role_switch>;
					};
				};

				port@1 {
					reg = <1>;

					pmic_glink_con0_ss: endpoint {
						remote-endpoint = <&usb_0_qmpphy_out>;
					};
				};

				port@2 {
					reg = <2>;

					pmic_glink_con0_sbu: endpoint {
						remote-endpoint = <&usb0_sbu_mux>;
					};
				};
			};
		};

		connector@1 {
			compatible = "usb-c-connector";
			reg = <1>;
			power-role = "dual";
			data-role = "dual";

			ports {
				#address-cells = <1>;
				#size-cells = <0>;
				port@0 {
					reg = <0>;

					pmic_glink_con1_hs: endpoint {
						remote-endpoint = <&usb_1_role_switch>;
					};
				};

				port@1 {
					reg = <1>;

					pmic_glink_con1_ss: endpoint {
						remote-endpoint = <&usb_1_qmpphy_out>;
					};
				};

				port@2 {
					reg = <2>;

					pmic_glink_con1_sbu: endpoint {
						remote-endpoint = <&usb1_sbu_mux>;
					};
				};
			};
		};
	};

	vreg_edp_3p3: regulator-edp-3p3 {
		compatible = "regulator-fixed";

		regulator-name = "VCC3LCD";
		regulator-min-microvolt = <3300000>;
		regulator-max-microvolt = <3300000>;

		gpio = <&tlmm 25 GPIO_ACTIVE_HIGH>;
		enable-active-high;

		pinctrl-names = "default";
		pinctrl-0 = <&edp_reg_en>;

		regulator-boot-on;
	};

	vreg_edp_bl: regulator-edp-bl {
		compatible = "regulator-fixed";

		regulator-name = "VBL9";
		regulator-min-microvolt = <3600000>;
		regulator-max-microvolt = <3600000>;

		gpio = <&pmc8280_1_gpios 9 GPIO_ACTIVE_HIGH>;
		enable-active-high;

		pinctrl-names = "default";
		pinctrl-0 = <&edp_bl_reg_en>;

		regulator-boot-on;
	};

	vreg_misc_3p3: regulator-misc-3p3 {
		compatible = "regulator-fixed";

		regulator-name = "VCC3B";
		regulator-min-microvolt = <3300000>;
		regulator-max-microvolt = <3300000>;

		gpio = <&pmc8280_1_gpios 1 GPIO_ACTIVE_HIGH>;
		enable-active-high;

		pinctrl-names = "default";
		pinctrl-0 = <&misc_3p3_reg_en>;

		regulator-boot-on;
		regulator-always-on;
	};

	vreg_nvme: regulator-nvme {
		compatible = "regulator-fixed";

		regulator-name = "VCC3_SSD";
		regulator-min-microvolt = <3300000>;
		regulator-max-microvolt = <3300000>;

		gpio = <&tlmm 135 GPIO_ACTIVE_HIGH>;
		enable-active-high;

		pinctrl-names = "default";
		pinctrl-0 = <&nvme_reg_en>;

		regulator-boot-on;
	};

	vreg_vph_pwr: regulator-vph-pwr {
		compatible = "regulator-fixed";

		regulator-name = "VPH_VCC3R9";
		regulator-min-microvolt = <3900000>;
		regulator-max-microvolt = <3900000>;

		regulator-always-on;
	};

	vreg_wlan: regulator-wlan {
		compatible = "regulator-fixed";

		regulator-name = "VCC_WLAN_3R9";
		regulator-min-microvolt = <3900000>;
		regulator-max-microvolt = <3900000>;

		gpio = <&pmr735a_gpios 1 GPIO_ACTIVE_HIGH>;
		enable-active-high;

		pinctrl-names = "default";
		pinctrl-0 = <&hastings_reg_en>;

		regulator-boot-on;
	};

	vreg_wwan: regulator-wwan {
		compatible = "regulator-fixed";

		regulator-name = "VCC3B_WAN";
		regulator-min-microvolt = <3300000>;
		regulator-max-microvolt = <3300000>;

		gpio = <&pmc8280_2_gpios 1 GPIO_ACTIVE_HIGH>;
		enable-active-high;

		pinctrl-names = "default";
		pinctrl-0 = <&wwan_sw_en>;

		regulator-boot-on;
	};

	reserved-memory {
		gpu_mem: gpu-mem@8bf00000 {
			reg = <0 0x8bf00000 0 0x2000>;
			no-map;
		};

		linux,cma {
			compatible = "shared-dma-pool";
			size = <0x0 0x8000000>;
			reusable;
			linux,cma-default;
		};
	};

	thermal-zones {
		skin-temp-thermal {
			polling-delay-passive = <250>;
			polling-delay = <0>;
			thermal-sensors = <&pmk8280_adc_tm 5>;

			trips {
				skin_temp_alert0: trip-point0 {
					temperature = <55000>;
					hysteresis = <1000>;
					type = "passive";
				};

				skin_temp_alert1: trip-point1 {
					temperature = <58000>;
					hysteresis = <1000>;
					type = "passive";
				};

				skin-temp-crit {
					temperature = <73000>;
					hysteresis = <1000>;
					type = "critical";
				};
			};

			cooling-maps {
				map0 {
					trip = <&skin_temp_alert0>;
					cooling-device = <&CPU4 THERMAL_NO_LIMIT THERMAL_NO_LIMIT>,
							 <&CPU5 THERMAL_NO_LIMIT THERMAL_NO_LIMIT>,
							 <&CPU6 THERMAL_NO_LIMIT THERMAL_NO_LIMIT>,
							 <&CPU7 THERMAL_NO_LIMIT THERMAL_NO_LIMIT>;
				};

				map1 {
					trip = <&skin_temp_alert1>;
					cooling-device = <&CPU4 THERMAL_NO_LIMIT THERMAL_NO_LIMIT>,
							 <&CPU5 THERMAL_NO_LIMIT THERMAL_NO_LIMIT>,
							 <&CPU6 THERMAL_NO_LIMIT THERMAL_NO_LIMIT>,
							 <&CPU7 THERMAL_NO_LIMIT THERMAL_NO_LIMIT>;
				};
			};
		};
	};

	usb0-sbu-mux {
		compatible = "pericom,pi3usb102", "gpio-sbu-mux";

		enable-gpios = <&tlmm 101 GPIO_ACTIVE_LOW>;
		select-gpios = <&tlmm 164 GPIO_ACTIVE_HIGH>;

		pinctrl-names = "default";
		pinctrl-0 = <&usb0_sbu_default>;

		mode-switch;
		orientation-switch;

		port {
			usb0_sbu_mux: endpoint {
				remote-endpoint = <&pmic_glink_con0_sbu>;
			};
		};
	};

	usb1-sbu-mux {
		compatible = "pericom,pi3usb102", "gpio-sbu-mux";

		enable-gpios = <&tlmm 48 GPIO_ACTIVE_LOW>;
		select-gpios = <&tlmm 47 GPIO_ACTIVE_HIGH>;

		pinctrl-names = "default";
		pinctrl-0 = <&usb1_sbu_default>;

		mode-switch;
		orientation-switch;

		port {
			usb1_sbu_mux: endpoint {
				remote-endpoint = <&pmic_glink_con1_sbu>;
			};
		};
	};
};

&apps_rsc {
	regulators-0 {
		compatible = "qcom,pm8350-rpmh-regulators";
		qcom,pmic-id = "b";

		vdd-l1-l4-supply = <&vreg_s12b>;
		vdd-l2-l7-supply = <&vreg_bob>;
		vdd-l3-l5-supply = <&vreg_s11b>;
		vdd-l6-l9-l10-supply = <&vreg_s12b>;
		vdd-l8-supply = <&vreg_s12b>;

		vreg_s10b: smps10 {
			regulator-name = "vreg_s10b";
			regulator-min-microvolt = <1800000>;
			regulator-max-microvolt = <1800000>;
			regulator-initial-mode = <RPMH_REGULATOR_MODE_HPM>;
			regulator-always-on;
		};

		vreg_s11b: smps11 {
			regulator-name = "vreg_s11b";
			regulator-min-microvolt = <1272000>;
			regulator-max-microvolt = <1272000>;
			regulator-initial-mode = <RPMH_REGULATOR_MODE_HPM>;
			regulator-always-on;
		};

		vreg_s12b: smps12 {
			regulator-name = "vreg_s12b";
			regulator-min-microvolt = <984000>;
			regulator-max-microvolt = <984000>;
			regulator-initial-mode = <RPMH_REGULATOR_MODE_HPM>;
			regulator-always-on;
		};

		vreg_l3b: ldo3 {
			regulator-name = "vreg_l3b";
			regulator-min-microvolt = <1200000>;
			regulator-max-microvolt = <1200000>;
			regulator-initial-mode = <RPMH_REGULATOR_MODE_HPM>;
			regulator-boot-on;
		};

		vreg_l4b: ldo4 {
			regulator-name = "vreg_l4b";
			regulator-min-microvolt = <912000>;
			regulator-max-microvolt = <912000>;
			regulator-initial-mode = <RPMH_REGULATOR_MODE_HPM>;
		};

		vreg_l6b: ldo6 {
			regulator-name = "vreg_l6b";
			regulator-min-microvolt = <880000>;
			regulator-max-microvolt = <880000>;
			regulator-initial-mode = <RPMH_REGULATOR_MODE_HPM>;
			regulator-boot-on;
		};
	};

	regulators-1 {
		compatible = "qcom,pm8350c-rpmh-regulators";
		qcom,pmic-id = "c";

		vdd-bob-supply = <&vreg_vph_pwr>;
		vdd-l1-l12-supply = <&vreg_s1c>;
		vdd-l2-l8-supply = <&vreg_s1c>;
		vdd-l3-l4-l5-l7-l13-supply = <&vreg_bob>;
		vdd-l6-l9-l11-supply = <&vreg_bob>;
		vdd-l10-supply = <&vreg_s11b>;

		vreg_s1c: smps1 {
			regulator-name = "vreg_s1c";
			regulator-min-microvolt = <1880000>;
			regulator-max-microvolt = <1900000>;
			regulator-initial-mode = <RPMH_REGULATOR_MODE_HPM>;
			regulator-always-on;
		};

		vreg_l1c: ldo1 {
			regulator-name = "vreg_l1c";
			regulator-min-microvolt = <1800000>;
			regulator-max-microvolt = <1800000>;
			regulator-initial-mode = <RPMH_REGULATOR_MODE_HPM>;
		};

		vreg_l12c: ldo12 {
			regulator-name = "vreg_l12c";
			regulator-min-microvolt = <1800000>;
			regulator-max-microvolt = <1800000>;
			regulator-initial-mode = <RPMH_REGULATOR_MODE_HPM>;
		};

		vreg_l13c: ldo13 {
			regulator-name = "vreg_l13c";
			regulator-min-microvolt = <3072000>;
			regulator-max-microvolt = <3072000>;
			regulator-initial-mode = <RPMH_REGULATOR_MODE_HPM>;
		};

		vreg_bob: bob {
			regulator-name = "vreg_bob";
			regulator-min-microvolt = <3008000>;
			regulator-max-microvolt = <3960000>;
			regulator-initial-mode = <RPMH_REGULATOR_MODE_AUTO>;
			regulator-always-on;
		};
	};

	regulators-2 {
		compatible = "qcom,pm8350-rpmh-regulators";
		qcom,pmic-id = "d";

		vdd-l1-l4-supply = <&vreg_s11b>;
		vdd-l2-l7-supply = <&vreg_bob>;
		vdd-l3-l5-supply = <&vreg_s11b>;
		vdd-l6-l9-l10-supply = <&vreg_s12b>;
		vdd-l8-supply = <&vreg_s12b>;

		vreg_l3d: ldo3 {
			regulator-name = "vreg_l3d";
			regulator-min-microvolt = <1200000>;
			regulator-max-microvolt = <1200000>;
			regulator-initial-mode = <RPMH_REGULATOR_MODE_HPM>;
		};

		vreg_l4d: ldo4 {
			regulator-name = "vreg_l4d";
			regulator-min-microvolt = <1200000>;
			regulator-max-microvolt = <1200000>;
			regulator-initial-mode = <RPMH_REGULATOR_MODE_HPM>;
		};

		vreg_l6d: ldo6 {
			regulator-name = "vreg_l6d";
			regulator-min-microvolt = <880000>;
			regulator-max-microvolt = <880000>;
			regulator-initial-mode = <RPMH_REGULATOR_MODE_HPM>;
		};

		vreg_l7d: ldo7 {
			regulator-name = "vreg_l7d";
			regulator-min-microvolt = <3072000>;
			regulator-max-microvolt = <3072000>;
			regulator-initial-mode = <RPMH_REGULATOR_MODE_HPM>;
		};

		vreg_l9d: ldo9 {
			regulator-name = "vreg_l9d";
			regulator-min-microvolt = <912000>;
			regulator-max-microvolt = <912000>;
			regulator-initial-mode = <RPMH_REGULATOR_MODE_HPM>;
		};
	};
};

&dispcc0 {
	status = "okay";
};

&gpu {
	status = "okay";

	zap-shader {
		memory-region = <&gpu_mem>;
		firmware-name = "qcom/sc8280xp/LENOVO/21BX/qcdxkmsuc8280.mbn";
	};
};

&mdss0 {
	status = "okay";
};

&mdss0_dp0 {
	status = "okay";
};

&mdss0_dp0_out {
	data-lanes = <0 1>;
	remote-endpoint = <&usb_0_qmpphy_dp_in>;
};

&mdss0_dp1 {
	status = "okay";
};

&mdss0_dp1_out {
	data-lanes = <0 1>;
	remote-endpoint = <&usb_1_qmpphy_dp_in>;
};

&mdss0_dp3 {
	compatible = "qcom,sc8280xp-edp";

	data-lanes = <0 1 2 3>;

	status = "okay";

	aux-bus {
		panel {
			compatible = "edp-panel";

			backlight = <&backlight>;
			power-supply = <&vreg_edp_3p3>;

			port {
				edp_panel_in: endpoint {
					remote-endpoint = <&mdss0_dp3_out>;
				};
			};
		};
	};

	ports {
		port@1 {
			reg = <1>;
			mdss0_dp3_out: endpoint {
				remote-endpoint = <&edp_panel_in>;
			};
		};
	};
};

&mdss0_dp3_phy {
	compatible = "qcom,sc8280xp-edp-phy";
	vdda-phy-supply = <&vreg_l6b>;
	vdda-pll-supply = <&vreg_l3b>;

	status = "okay";
};

&i2c4 {
	clock-frequency = <400000>;

	pinctrl-names = "default";
	pinctrl-0 = <&i2c4_default>;

	status = "okay";

	/* FIXME: verify */
	touchscreen@10 {
		compatible = "hid-over-i2c";
		reg = <0x10>;

		hid-descr-addr = <0x1>;
		interrupts-extended = <&tlmm 175 IRQ_TYPE_LEVEL_LOW>;
		vdd-supply = <&vreg_misc_3p3>;
		vddl-supply = <&vreg_s10b>;

		pinctrl-names = "default";
		pinctrl-0 = <&ts0_default>;
	};
};

&i2c21 {
	clock-frequency = <400000>;

	pinctrl-names = "default";
	pinctrl-0 = <&i2c21_default>, <&tpad_default>;

	status = "okay";

	touchpad@15 {
		compatible = "hid-over-i2c";
		reg = <0x15>;

		hid-descr-addr = <0x1>;
		interrupts-extended = <&tlmm 182 IRQ_TYPE_LEVEL_LOW>;
		vdd-supply = <&vreg_misc_3p3>;
		vddl-supply = <&vreg_s10b>;

		wakeup-source;
	};

	touchpad@2c {
		compatible = "hid-over-i2c";
		reg = <0x2c>;

		hid-descr-addr = <0x20>;
		interrupts-extended = <&tlmm 182 IRQ_TYPE_LEVEL_LOW>;
		vdd-supply = <&vreg_misc_3p3>;
		vddl-supply = <&vreg_s10b>;

		wakeup-source;
	};

	keyboard@68 {
		compatible = "hid-over-i2c";
		reg = <0x68>;

		hid-descr-addr = <0x1>;
		interrupts-extended = <&tlmm 104 IRQ_TYPE_LEVEL_LOW>;
		vdd-supply = <&vreg_misc_3p3>;
		vddl-supply = <&vreg_s10b>;

		pinctrl-names = "default";
		pinctrl-0 = <&kybd_default>;

		wakeup-source;
	};
};

&pcie2a {
	perst-gpios = <&tlmm 143 GPIO_ACTIVE_LOW>;
	wake-gpios = <&tlmm 145 GPIO_ACTIVE_LOW>;

	vddpe-3v3-supply = <&vreg_nvme>;

	pinctrl-names = "default";
	pinctrl-0 = <&pcie2a_default>;

	status = "okay";
};

&pcie2a_phy {
	vdda-phy-supply = <&vreg_l6d>;
	vdda-pll-supply = <&vreg_l4d>;

	status = "okay";
};

&pcie3a {
	perst-gpios = <&tlmm 151 GPIO_ACTIVE_LOW>;
	wake-gpios = <&tlmm 148 GPIO_ACTIVE_LOW>;

	vddpe-3v3-supply = <&vreg_wwan>;

	pinctrl-names = "default";
	pinctrl-0 = <&pcie3a_default>;

	status = "okay";
};

&pcie3a_phy {
	vdda-phy-supply = <&vreg_l6d>;
	vdda-pll-supply = <&vreg_l4d>;

	status = "okay";
};

&pcie4 {
	perst-gpios = <&tlmm 141 GPIO_ACTIVE_LOW>;
	wake-gpios = <&tlmm 139 GPIO_ACTIVE_LOW>;

	vddpe-3v3-supply = <&vreg_wlan>;

	pinctrl-names = "default";
	pinctrl-0 = <&pcie4_default>;

	status = "okay";

	pcie@0 {
		device_type = "pci";
		reg = <0x0 0x0 0x0 0x0 0x0>;
		#address-cells = <3>;
		#size-cells = <2>;
		ranges;

		bus-range = <0x01 0xff>;

		wifi@0 {
			compatible = "pci17cb,1103";
			reg = <0x10000 0x0 0x0 0x0 0x0>;

			qcom,ath11k-calibration-variant = "LE_X13S";
		};
	};
};

&pcie4_phy {
	vdda-phy-supply = <&vreg_l6d>;
	vdda-pll-supply = <&vreg_l4d>;

	status = "okay";
};

&pmc8280c_lpg {
	status = "okay";
};

&pmk8280_adc_tm {
	status = "okay";

	sys-therm@0 {
		reg = <0>;
		io-channels = <&pmk8280_vadc PM8350_ADC7_AMUX_THM1_100K_PU(1)>;
		qcom,hw-settle-time-us = <200>;
		qcom,avg-samples = <2>;
		qcom,ratiometric;
	};

	sys-therm@1 {
		reg = <1>;
		io-channels = <&pmk8280_vadc PM8350_ADC7_AMUX_THM2_100K_PU(1)>;
		qcom,hw-settle-time-us = <200>;
		qcom,avg-samples = <2>;
		qcom,ratiometric;
	};

	sys-therm@2 {
		reg = <2>;
		io-channels = <&pmk8280_vadc PM8350_ADC7_AMUX_THM3_100K_PU(1)>;
		qcom,hw-settle-time-us = <200>;
		qcom,avg-samples = <2>;
		qcom,ratiometric;
	};

	sys-therm@3 {
		reg = <3>;
		io-channels = <&pmk8280_vadc PM8350_ADC7_AMUX_THM4_100K_PU(1)>;
		qcom,hw-settle-time-us = <200>;
		qcom,avg-samples = <2>;
		qcom,ratiometric;
	};

	sys-therm@4 {
		reg = <4>;
		io-channels = <&pmk8280_vadc PM8350_ADC7_AMUX_THM1_100K_PU(3)>;
		qcom,hw-settle-time-us = <200>;
		qcom,avg-samples = <2>;
		qcom,ratiometric;
	};

	sys-therm@5 {
		reg = <5>;
		io-channels = <&pmk8280_vadc PM8350_ADC7_AMUX_THM2_100K_PU(3)>;
		qcom,hw-settle-time-us = <200>;
		qcom,avg-samples = <2>;
		qcom,ratiometric;
	};

	sys-therm@6 {
		reg = <6>;
		io-channels = <&pmk8280_vadc PM8350_ADC7_AMUX_THM3_100K_PU(3)>;
		qcom,hw-settle-time-us = <200>;
		qcom,avg-samples = <2>;
		qcom,ratiometric;
	};

	sys-therm@7 {
		reg = <7>;
		io-channels = <&pmk8280_vadc PM8350_ADC7_AMUX_THM4_100K_PU(3)>;
		qcom,hw-settle-time-us = <200>;
		qcom,avg-samples = <2>;
		qcom,ratiometric;
	};
};

&pmk8280_pon_pwrkey {
	status = "okay";
};

&pmk8280_pon_resin {
	status = "okay";
};

&pmk8280_rtc {
	nvmem-cells = <&rtc_offset>;
	nvmem-cell-names = "offset";

	status = "okay";
};

&pmk8280_sdam_6 {
	status = "okay";

	rtc_offset: rtc-offset@bc {
		reg = <0xbc 0x4>;
	};
};

&pmk8280_vadc {
	status = "okay";

	channel@3 {
		reg = <PMK8350_ADC7_DIE_TEMP>;
		qcom,pre-scaling = <1 1>;
		label = "pmk8350_die_temp";
	};

	channel@44 {
		reg = <PMK8350_ADC7_AMUX_THM1_100K_PU>;
		qcom,hw-settle-time = <200>;
		qcom,ratiometric;
		label = "pmk8350_xo_therm";
	};

	channel@103 {
		reg = <PM8350_ADC7_DIE_TEMP(1)>;
		qcom,pre-scaling = <1 1>;
		label = "pmc8280_1_die_temp";
	};

	channel@144 {
		reg = <PM8350_ADC7_AMUX_THM1_100K_PU(1)>;
		qcom,hw-settle-time = <200>;
		qcom,ratiometric;
		label = "sys_therm1";
	};

	channel@145 {
		reg = <PM8350_ADC7_AMUX_THM2_100K_PU(1)>;
		qcom,hw-settle-time = <200>;
		qcom,ratiometric;
		label = "sys_therm2";
	};

	channel@146 {
		reg = <PM8350_ADC7_AMUX_THM3_100K_PU(1)>;
		qcom,hw-settle-time = <200>;
		qcom,ratiometric;
		label = "sys_therm3";
	};

	channel@147 {
		reg = <PM8350_ADC7_AMUX_THM4_100K_PU(1)>;
		qcom,hw-settle-time = <200>;
		qcom,ratiometric;
		label = "sys_therm4";
	};

	channel@303 {
		reg = <PM8350_ADC7_DIE_TEMP(3)>;
		qcom,pre-scaling = <1 1>;
		label = "pmc8280_2_die_temp";
	};

	channel@344 {
		reg = <PM8350_ADC7_AMUX_THM1_100K_PU(3)>;
		qcom,hw-settle-time = <200>;
		qcom,ratiometric;
		label = "sys_therm5";
	};

	channel@345 {
		reg = <PM8350_ADC7_AMUX_THM2_100K_PU(3)>;
		qcom,hw-settle-time = <200>;
		qcom,ratiometric;
		label = "sys_therm6";
	};

	channel@346 {
		reg = <PM8350_ADC7_AMUX_THM3_100K_PU(3)>;
		qcom,hw-settle-time = <200>;
		qcom,ratiometric;
		label = "sys_therm7";
	};

	channel@347 {
		reg = <PM8350_ADC7_AMUX_THM4_100K_PU(3)>;
		qcom,hw-settle-time = <200>;
		qcom,ratiometric;
		label = "sys_therm8";
	};

	channel@403 {
		reg = <PMR735A_ADC7_DIE_TEMP>;
		qcom,pre-scaling = <1 1>;
		label = "pmr735a_die_temp";
	};
};

&qup0 {
	status = "okay";
};

&qup1 {
	status = "okay";
};

&qup2 {
	status = "okay";
};

&remoteproc_adsp {
	firmware-name = "qcom/sc8280xp/LENOVO/21BX/qcadsp8280.mbn";

	status = "okay";
};

&remoteproc_nsp0 {
	firmware-name = "qcom/sc8280xp/LENOVO/21BX/qccdsp8280.mbn";

	status = "okay";
};

&rxmacro {
	status = "okay";
};

&sound {
	compatible = "qcom,sc8280xp-sndcard";
	model = "SC8280XP-LENOVO-X13S";
	audio-routing =
		"SpkrLeft IN", "WSA_SPK1 OUT",
		"SpkrRight IN", "WSA_SPK2 OUT",
		"IN1_HPHL", "HPHL_OUT",
		"IN2_HPHR", "HPHR_OUT",
		"AMIC2", "MIC BIAS2",
		"VA DMIC0", "MIC BIAS1",
		"VA DMIC1", "MIC BIAS1",
		"VA DMIC2", "MIC BIAS3",
		"VA DMIC0", "VA MIC BIAS1",
		"VA DMIC1", "VA MIC BIAS1",
		"VA DMIC2", "VA MIC BIAS3",
		"TX SWR_ADC1", "ADC2_OUTPUT";

	wcd-playback-dai-link {
		link-name = "WCD Playback";
		cpu {
			sound-dai = <&q6apmbedai RX_CODEC_DMA_RX_0>;
		};

		codec {
			sound-dai = <&wcd938x 0>, <&swr1 0>, <&rxmacro 0>;
		};

		platform {
			sound-dai = <&q6apm>;
		};
	};

	wcd-capture-dai-link {
		link-name = "WCD Capture";
		cpu {
			sound-dai = <&q6apmbedai TX_CODEC_DMA_TX_3>;
		};

		codec {
			sound-dai = <&wcd938x 1>, <&swr2 0>, <&txmacro 0>;
		};

		platform {
			sound-dai = <&q6apm>;
		};
	};

	wsa-dai-link {
		link-name = "WSA Playback";
		cpu {
			sound-dai = <&q6apmbedai WSA_CODEC_DMA_RX_0>;
		};

		codec {
			sound-dai = <&left_spkr>, <&right_spkr>, <&swr0 0>, <&wsamacro 0>;
		};

		platform {
			sound-dai = <&q6apm>;
		};
	};

	va-dai-link {
		link-name = "VA Capture";
		cpu {
			sound-dai = <&q6apmbedai VA_CODEC_DMA_TX_0>;
		};

		platform {
			sound-dai = <&q6apm>;
		};

		codec {
			sound-dai = <&vamacro 0>;
		};
	};
};

&swr0 {
	status = "okay";

	left_spkr: wsa8830-left@0,1 {
		compatible = "sdw10217020200";
		reg = <0 1>;
		pinctrl-names = "default";
		pinctrl-0 = <&spkr_1_sd_n_default>;
		powerdown-gpios = <&tlmm 178 GPIO_ACTIVE_LOW>;
		#thermal-sensor-cells = <0>;
		sound-name-prefix = "SpkrLeft";
		#sound-dai-cells = <0>;
		vdd-supply = <&vreg_s10b>;
	};

	right_spkr: wsa8830-right@0,2 {
		compatible = "sdw10217020200";
		reg = <0 2>;
		pinctrl-names = "default";
		pinctrl-0 = <&spkr_2_sd_n_default>;
		powerdown-gpios = <&tlmm 179 GPIO_ACTIVE_LOW>;
		#thermal-sensor-cells = <0>;
		sound-name-prefix = "SpkrRight";
		#sound-dai-cells = <0>;
		vdd-supply = <&vreg_s10b>;
	};
};

&swr1 {
	status = "okay";

	wcd_rx: wcd9380-rx@0,4 {
		compatible = "sdw20217010d00";
		reg = <0 4>;
		qcom,rx-port-mapping = <1 2 3 4 5>;
	};
};

&swr2 {
	status = "okay";

	wcd_tx: wcd9380-tx@0,3 {
		compatible = "sdw20217010d00";
		reg = <0 3>;
		qcom,tx-port-mapping = <1 1 2 3>;
	};
};

&txmacro {
	status = "okay";
};

&uart2 {
	pinctrl-0 = <&uart2_default>;
	pinctrl-names = "default";

	status = "okay";

	bluetooth {
		compatible = "qcom,wcn6855-bt";

		vddio-supply = <&vreg_s10b>;
		vddbtcxmx-supply = <&vreg_s12b>;
		vddrfacmn-supply = <&vreg_s12b>;
		vddrfa0p8-supply = <&vreg_s12b>;
		vddrfa1p2-supply = <&vreg_s11b>;
		vddrfa1p7-supply = <&vreg_s1c>;

		max-speed = <3200000>;

		enable-gpios = <&tlmm 133 GPIO_ACTIVE_HIGH>;
		swctrl-gpios = <&tlmm 132 GPIO_ACTIVE_HIGH>;

		pinctrl-0 = <&bt_default>;
		pinctrl-names = "default";
	};
};

&usb_0 {
	status = "okay";
};

&usb_0_dwc3 {
	dr_mode = "host";
};

&usb_0_hsphy {
	vdda-pll-supply = <&vreg_l9d>;
	vdda18-supply = <&vreg_l1c>;
	vdda33-supply = <&vreg_l7d>;

	status = "okay";
};

&usb_0_qmpphy {
	vdda-phy-supply = <&vreg_l9d>;
	vdda-pll-supply = <&vreg_l4d>;

	orientation-switch;

	status = "okay";
};

&usb_0_qmpphy_dp_in {
	remote-endpoint = <&mdss0_dp0_out>;
};

&usb_0_qmpphy_out {
	remote-endpoint = <&pmic_glink_con0_ss>;
};

&usb_0_role_switch {
	remote-endpoint = <&pmic_glink_con0_hs>;
};

&usb_1 {
	status = "okay";
};

&usb_1_dwc3 {
	dr_mode = "host";
};

&usb_1_hsphy {
	vdda-pll-supply = <&vreg_l4b>;
	vdda18-supply = <&vreg_l1c>;
	vdda33-supply = <&vreg_l13c>;

	status = "okay";
};

&usb_1_qmpphy {
	vdda-phy-supply = <&vreg_l4b>;
	vdda-pll-supply = <&vreg_l3b>;

	orientation-switch;

	status = "okay";
};

&usb_1_qmpphy_dp_in {
	remote-endpoint = <&mdss0_dp1_out>;
};

&usb_1_qmpphy_out {
	remote-endpoint = <&pmic_glink_con1_ss>;
};

&usb_1_role_switch {
	remote-endpoint = <&pmic_glink_con1_hs>;
};

&vamacro {
	pinctrl-0 = <&dmic01_default>, <&dmic02_default>;
	pinctrl-names = "default";

	vdd-micb-supply = <&vreg_s10b>;

	qcom,dmic-sample-rate = <4800000>;

	status = "okay";
};

&wsamacro {
	status = "okay";
};

&xo_board_clk {
	clock-frequency = <38400000>;
};

/* PINCTRL */

&lpass_tlmm {
	status = "okay";
};

&pmc8280_1_gpios {
	edp_bl_en: edp-bl-en-state {
		pins = "gpio8";
		function = "normal";
	};

	edp_bl_reg_en: edp-bl-reg-en-state {
		pins = "gpio9";
		function = "normal";
	};

	misc_3p3_reg_en: misc-3p3-reg-en-state {
		pins = "gpio1";
		function = "normal";
	};
};

&pmc8280_2_gpios {
	wwan_sw_en: wwan-sw-en-state {
		pins = "gpio1";
		function = "normal";
	};
};

&pmc8280c_gpios {
	edp_bl_pwm: edp-bl-pwm-state {
		pins = "gpio8";
		function = "func1";
	};
};

&pmr735a_gpios {
	hastings_reg_en: hastings-reg-en-state {
		pins = "gpio1";
		function = "normal";
	};
};

&tlmm {
	gpio-reserved-ranges = <70 2>, <74 6>, <125 2>, <128 2>, <154 4>;
<<<<<<< HEAD
=======

	bt_default: bt-default-state {
		hstp-bt-en-pins {
			pins = "gpio133";
			function = "gpio";
			drive-strength = <16>;
			bias-disable;
		};

		hstp-sw-ctrl-pins {
			pins = "gpio132";
			function = "gpio";
			bias-pull-down;
		};
	};

	cam_indicator_en: cam-indicator-en-state {
		pins = "gpio28";
		function = "gpio";
		drive-strength = <2>;
		bias-disable;
	};

	edp_reg_en: edp-reg-en-state {
		pins = "gpio25";
		function = "gpio";
		drive-strength = <16>;
		bias-disable;
	};

	hall_int_n_default: hall-int-n-state {
		pins = "gpio107";
		function = "gpio";
		bias-disable;
	};

	i2c4_default: i2c4-default-state {
		pins = "gpio171", "gpio172";
		function = "qup4";
		drive-strength = <16>;
		bias-disable;
	};

	i2c21_default: i2c21-default-state {
		pins = "gpio81", "gpio82";
		function = "qup21";
		drive-strength = <16>;
		bias-disable;
	};
>>>>>>> 98817289

	kybd_default: kybd-default-state {
		disable-pins {
			pins = "gpio102";
			function = "gpio";
			output-low;
		};

		int-n-pins {
			pins = "gpio104";
			function = "gpio";
			bias-disable;
		};

		reset-pins {
			pins = "gpio105";
			function = "gpio";
			bias-disable;
		};
	};

	nvme_reg_en: nvme-reg-en-state {
		pins = "gpio135";
		function = "gpio";
		drive-strength = <2>;
		bias-disable;
	};

	pcie2a_default: pcie2a-default-state {
		clkreq-n-pins {
			pins = "gpio142";
			function = "pcie2a_clkreq";
			drive-strength = <2>;
			bias-pull-up;
		};

		perst-n-pins {
			pins = "gpio143";
			function = "gpio";
			drive-strength = <2>;
			bias-pull-down;
		};

		wake-n-pins {
		       pins = "gpio145";
		       function = "gpio";
		       drive-strength = <2>;
		       bias-pull-up;
	       };
	};

	pcie3a_default: pcie3a-default-state {
		clkreq-n-pins {
			pins = "gpio150";
			function = "pcie3a_clkreq";
			drive-strength = <2>;
			bias-pull-up;
		};

		perst-n-pins {
			pins = "gpio151";
			function = "gpio";
			drive-strength = <2>;
			bias-pull-down;
		};

		wake-n-pins {
			pins = "gpio148";
			function = "gpio";
			drive-strength = <2>;
			bias-pull-up;
		};
	};

	pcie4_default: pcie4-default-state {
		clkreq-n-pins {
			pins = "gpio140";
			function = "pcie4_clkreq";
			drive-strength = <2>;
			bias-pull-up;
		};

		perst-n-pins {
			pins = "gpio141";
			function = "gpio";
			drive-strength = <2>;
			bias-pull-down;
		};

		wake-n-pins {
			pins = "gpio139";
			function = "gpio";
			drive-strength = <2>;
			bias-pull-up;
		};
	};

	spkr_1_sd_n_default: spkr-1-sd-n-default-state {
		perst-n-pins {
			pins = "gpio178";
			function = "gpio";
			drive-strength = <16>;
			bias-disable;
			output-high;
		};
	};

	spkr_2_sd_n_default: spkr-2-sd-n-default-state {
		perst-n-pins {
			pins = "gpio179";
			function = "gpio";
			drive-strength = <16>;
			bias-disable;
			output-high;
		};
	};

	tpad_default: tpad-default-state {
		int-n-pins {
			pins = "gpio182";
			function = "gpio";
			bias-disable;
		};
	};

	ts0_default: ts0-default-state {
		int-n-pins {
			pins = "gpio175";
			function = "gpio";
			bias-disable;
		};

		reset-n-pins {
			pins = "gpio99";
			function = "gpio";
			output-high;
			drive-strength = <16>;
		};
	};

	uart2_default: uart2-default-state {
		cts-pins {
			pins = "gpio121";
			function = "qup2";
			bias-bus-hold;
		};

		rts-pins {
			pins = "gpio122";
			function = "qup2";
			drive-strength = <2>;
			bias-disable;
		};

		rx-pins {
			pins = "gpio124";
			function = "qup2";
			bias-pull-up;
		};

		tx-pins {
			pins = "gpio123";
			function = "qup2";
			drive-strength = <2>;
			bias-disable;
		};
	};

	usb0_sbu_default: usb0-sbu-state {
		oe-n-pins {
			pins = "gpio101";
			function = "gpio";
			bias-disable;
			drive-strength = <16>;
			output-high;
		};

		sel-pins {
			pins = "gpio164";
			function = "gpio";
			bias-disable;
			drive-strength = <16>;
		};
	};

	usb1_sbu_default: usb1-sbu-state {
		oe-n-pins {
			pins = "gpio48";
			function = "gpio";
			bias-disable;
			drive-strength = <16>;
			output-high;
		};

		sel-pins {
			pins = "gpio47";
			function = "gpio";
			bias-disable;
			drive-strength = <16>;
		};
	};

	wcd_default: wcd-default-state {
		reset-pins {
			pins = "gpio106";
			function = "gpio";
			bias-disable;
		};
	};
};<|MERGE_RESOLUTION|>--- conflicted
+++ resolved
@@ -1265,8 +1265,6 @@
 
 &tlmm {
 	gpio-reserved-ranges = <70 2>, <74 6>, <125 2>, <128 2>, <154 4>;
-<<<<<<< HEAD
-=======
 
 	bt_default: bt-default-state {
 		hstp-bt-en-pins {
@@ -1316,7 +1314,6 @@
 		drive-strength = <16>;
 		bias-disable;
 	};
->>>>>>> 98817289
 
 	kybd_default: kybd-default-state {
 		disable-pins {
