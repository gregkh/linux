--- conflicted
+++ resolved
@@ -1487,8 +1487,6 @@
 		bias-disable;
 	};
 
-<<<<<<< HEAD
-=======
 	cam_rgb_default: cam-rgb-default-state {
 		mclk-pins {
 			pins = "gpio17";
@@ -1505,7 +1503,6 @@
 		};
 	};
 
->>>>>>> a6ad5510
 	edp_reg_en: edp-reg-en-state {
 		pins = "gpio25";
 		function = "gpio";
