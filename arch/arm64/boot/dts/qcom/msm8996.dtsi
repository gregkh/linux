// SPDX-License-Identifier: GPL-2.0-only
/*
 * Copyright (c) 2014-2015, The Linux Foundation. All rights reserved.
 */

#include <dt-bindings/interrupt-controller/arm-gic.h>
#include <dt-bindings/clock/qcom,gcc-msm8996.h>
#include <dt-bindings/clock/qcom,mmcc-msm8996.h>
#include <dt-bindings/clock/qcom,rpmcc.h>
#include <dt-bindings/interconnect/qcom,msm8996.h>
#include <dt-bindings/gpio/gpio.h>
#include <dt-bindings/power/qcom-rpmpd.h>
#include <dt-bindings/soc/qcom,apr.h>
#include <dt-bindings/thermal/thermal.h>

/ {
	interrupt-parent = <&intc>;

	#address-cells = <2>;
	#size-cells = <2>;

	chosen { };

	clocks {
		xo_board: xo-board {
			compatible = "fixed-clock";
			#clock-cells = <0>;
			clock-frequency = <19200000>;
			clock-output-names = "xo_board";
		};

		sleep_clk: sleep-clk {
			compatible = "fixed-clock";
			#clock-cells = <0>;
			clock-frequency = <32764>;
			clock-output-names = "sleep_clk";
		};
	};

	cpus {
		#address-cells = <2>;
		#size-cells = <0>;

		CPU0: cpu@0 {
			device_type = "cpu";
			compatible = "qcom,kryo";
			reg = <0x0 0x0>;
			enable-method = "psci";
			cpu-idle-states = <&CPU_SLEEP_0>;
			capacity-dmips-mhz = <1024>;
			clocks = <&kryocc 0>;
			operating-points-v2 = <&cluster0_opp>;
			#cooling-cells = <2>;
			next-level-cache = <&L2_0>;
			L2_0: l2-cache {
			      compatible = "cache";
			      cache-level = <2>;
			};
		};

		CPU1: cpu@1 {
			device_type = "cpu";
			compatible = "qcom,kryo";
			reg = <0x0 0x1>;
			enable-method = "psci";
			cpu-idle-states = <&CPU_SLEEP_0>;
			capacity-dmips-mhz = <1024>;
			clocks = <&kryocc 0>;
			operating-points-v2 = <&cluster0_opp>;
			#cooling-cells = <2>;
			next-level-cache = <&L2_0>;
		};

		CPU2: cpu@100 {
			device_type = "cpu";
			compatible = "qcom,kryo";
			reg = <0x0 0x100>;
			enable-method = "psci";
			cpu-idle-states = <&CPU_SLEEP_0>;
			capacity-dmips-mhz = <1024>;
			clocks = <&kryocc 1>;
			operating-points-v2 = <&cluster1_opp>;
			#cooling-cells = <2>;
			next-level-cache = <&L2_1>;
			L2_1: l2-cache {
			      compatible = "cache";
			      cache-level = <2>;
			};
		};

		CPU3: cpu@101 {
			device_type = "cpu";
			compatible = "qcom,kryo";
			reg = <0x0 0x101>;
			enable-method = "psci";
			cpu-idle-states = <&CPU_SLEEP_0>;
			capacity-dmips-mhz = <1024>;
			clocks = <&kryocc 1>;
			operating-points-v2 = <&cluster1_opp>;
			#cooling-cells = <2>;
			next-level-cache = <&L2_1>;
		};

		cpu-map {
			cluster0 {
				core0 {
					cpu = <&CPU0>;
				};

				core1 {
					cpu = <&CPU1>;
				};
			};

			cluster1 {
				core0 {
					cpu = <&CPU2>;
				};

				core1 {
					cpu = <&CPU3>;
				};
			};
		};

		idle-states {
			entry-method = "psci";

			CPU_SLEEP_0: cpu-sleep-0 {
				compatible = "arm,idle-state";
				idle-state-name = "standalone-power-collapse";
				arm,psci-suspend-param = <0x00000004>;
				entry-latency-us = <130>;
				exit-latency-us = <80>;
				min-residency-us = <300>;
			};
		};
	};

	cluster0_opp: opp-table-cluster0 {
		compatible = "operating-points-v2-kryo-cpu";
		nvmem-cells = <&speedbin_efuse>;
		opp-shared;

		/* Nominal fmax for now */
		opp-307200000 {
			opp-hz = /bits/ 64 <307200000>;
<<<<<<< HEAD
			opp-supported-hw = <0x7>;
=======
			opp-supported-hw = <0xf>;
>>>>>>> 6ab3eda1
			clock-latency-ns = <200000>;
		};
		opp-422400000 {
			opp-hz = /bits/ 64 <422400000>;
<<<<<<< HEAD
			opp-supported-hw = <0x7>;
=======
			opp-supported-hw = <0xf>;
>>>>>>> 6ab3eda1
			clock-latency-ns = <200000>;
		};
		opp-480000000 {
			opp-hz = /bits/ 64 <480000000>;
<<<<<<< HEAD
			opp-supported-hw = <0x7>;
=======
			opp-supported-hw = <0xf>;
>>>>>>> 6ab3eda1
			clock-latency-ns = <200000>;
		};
		opp-556800000 {
			opp-hz = /bits/ 64 <556800000>;
<<<<<<< HEAD
			opp-supported-hw = <0x7>;
=======
			opp-supported-hw = <0xf>;
>>>>>>> 6ab3eda1
			clock-latency-ns = <200000>;
		};
		opp-652800000 {
			opp-hz = /bits/ 64 <652800000>;
<<<<<<< HEAD
			opp-supported-hw = <0x7>;
=======
			opp-supported-hw = <0xf>;
>>>>>>> 6ab3eda1
			clock-latency-ns = <200000>;
		};
		opp-729600000 {
			opp-hz = /bits/ 64 <729600000>;
<<<<<<< HEAD
			opp-supported-hw = <0x7>;
=======
			opp-supported-hw = <0xf>;
>>>>>>> 6ab3eda1
			clock-latency-ns = <200000>;
		};
		opp-844800000 {
			opp-hz = /bits/ 64 <844800000>;
<<<<<<< HEAD
			opp-supported-hw = <0x7>;
=======
			opp-supported-hw = <0xf>;
>>>>>>> 6ab3eda1
			clock-latency-ns = <200000>;
		};
		opp-960000000 {
			opp-hz = /bits/ 64 <960000000>;
<<<<<<< HEAD
			opp-supported-hw = <0x7>;
=======
			opp-supported-hw = <0xf>;
>>>>>>> 6ab3eda1
			clock-latency-ns = <200000>;
		};
		opp-1036800000 {
			opp-hz = /bits/ 64 <1036800000>;
<<<<<<< HEAD
			opp-supported-hw = <0x7>;
=======
			opp-supported-hw = <0xf>;
>>>>>>> 6ab3eda1
			clock-latency-ns = <200000>;
		};
		opp-1113600000 {
			opp-hz = /bits/ 64 <1113600000>;
<<<<<<< HEAD
			opp-supported-hw = <0x7>;
=======
			opp-supported-hw = <0xf>;
>>>>>>> 6ab3eda1
			clock-latency-ns = <200000>;
		};
		opp-1190400000 {
			opp-hz = /bits/ 64 <1190400000>;
<<<<<<< HEAD
			opp-supported-hw = <0x7>;
=======
			opp-supported-hw = <0xf>;
>>>>>>> 6ab3eda1
			clock-latency-ns = <200000>;
		};
		opp-1228800000 {
			opp-hz = /bits/ 64 <1228800000>;
<<<<<<< HEAD
			opp-supported-hw = <0x7>;
=======
			opp-supported-hw = <0xf>;
>>>>>>> 6ab3eda1
			clock-latency-ns = <200000>;
		};
		opp-1324800000 {
			opp-hz = /bits/ 64 <1324800000>;
<<<<<<< HEAD
			opp-supported-hw = <0x5>;
=======
			opp-supported-hw = <0xd>;
>>>>>>> 6ab3eda1
			clock-latency-ns = <200000>;
		};
		opp-1363200000 {
			opp-hz = /bits/ 64 <1363200000>;
			opp-supported-hw = <0x2>;
			clock-latency-ns = <200000>;
		};
		opp-1401600000 {
			opp-hz = /bits/ 64 <1401600000>;
<<<<<<< HEAD
			opp-supported-hw = <0x5>;
=======
			opp-supported-hw = <0xd>;
>>>>>>> 6ab3eda1
			clock-latency-ns = <200000>;
		};
		opp-1478400000 {
			opp-hz = /bits/ 64 <1478400000>;
<<<<<<< HEAD
			opp-supported-hw = <0x1>;
=======
			opp-supported-hw = <0x9>;
>>>>>>> 6ab3eda1
			clock-latency-ns = <200000>;
		};
		opp-1497600000 {
			opp-hz = /bits/ 64 <1497600000>;
			opp-supported-hw = <0x04>;
			clock-latency-ns = <200000>;
		};
		opp-1593600000 {
			opp-hz = /bits/ 64 <1593600000>;
<<<<<<< HEAD
			opp-supported-hw = <0x1>;
=======
			opp-supported-hw = <0x9>;
>>>>>>> 6ab3eda1
			clock-latency-ns = <200000>;
		};
	};

	cluster1_opp: opp-table-cluster1 {
		compatible = "operating-points-v2-kryo-cpu";
		nvmem-cells = <&speedbin_efuse>;
		opp-shared;

		/* Nominal fmax for now */
		opp-307200000 {
			opp-hz = /bits/ 64 <307200000>;
<<<<<<< HEAD
			opp-supported-hw = <0x7>;
=======
			opp-supported-hw = <0xf>;
>>>>>>> 6ab3eda1
			clock-latency-ns = <200000>;
		};
		opp-403200000 {
			opp-hz = /bits/ 64 <403200000>;
<<<<<<< HEAD
			opp-supported-hw = <0x7>;
=======
			opp-supported-hw = <0xf>;
>>>>>>> 6ab3eda1
			clock-latency-ns = <200000>;
		};
		opp-480000000 {
			opp-hz = /bits/ 64 <480000000>;
<<<<<<< HEAD
			opp-supported-hw = <0x7>;
=======
			opp-supported-hw = <0xf>;
>>>>>>> 6ab3eda1
			clock-latency-ns = <200000>;
		};
		opp-556800000 {
			opp-hz = /bits/ 64 <556800000>;
<<<<<<< HEAD
			opp-supported-hw = <0x7>;
=======
			opp-supported-hw = <0xf>;
>>>>>>> 6ab3eda1
			clock-latency-ns = <200000>;
		};
		opp-652800000 {
			opp-hz = /bits/ 64 <652800000>;
<<<<<<< HEAD
			opp-supported-hw = <0x7>;
=======
			opp-supported-hw = <0xf>;
>>>>>>> 6ab3eda1
			clock-latency-ns = <200000>;
		};
		opp-729600000 {
			opp-hz = /bits/ 64 <729600000>;
<<<<<<< HEAD
			opp-supported-hw = <0x7>;
=======
			opp-supported-hw = <0xf>;
>>>>>>> 6ab3eda1
			clock-latency-ns = <200000>;
		};
		opp-806400000 {
			opp-hz = /bits/ 64 <806400000>;
<<<<<<< HEAD
			opp-supported-hw = <0x7>;
=======
			opp-supported-hw = <0xf>;
>>>>>>> 6ab3eda1
			clock-latency-ns = <200000>;
		};
		opp-883200000 {
			opp-hz = /bits/ 64 <883200000>;
<<<<<<< HEAD
			opp-supported-hw = <0x7>;
=======
			opp-supported-hw = <0xf>;
>>>>>>> 6ab3eda1
			clock-latency-ns = <200000>;
		};
		opp-940800000 {
			opp-hz = /bits/ 64 <940800000>;
<<<<<<< HEAD
			opp-supported-hw = <0x7>;
=======
			opp-supported-hw = <0xf>;
>>>>>>> 6ab3eda1
			clock-latency-ns = <200000>;
		};
		opp-1036800000 {
			opp-hz = /bits/ 64 <1036800000>;
<<<<<<< HEAD
			opp-supported-hw = <0x7>;
=======
			opp-supported-hw = <0xf>;
>>>>>>> 6ab3eda1
			clock-latency-ns = <200000>;
		};
		opp-1113600000 {
			opp-hz = /bits/ 64 <1113600000>;
<<<<<<< HEAD
			opp-supported-hw = <0x7>;
=======
			opp-supported-hw = <0xf>;
>>>>>>> 6ab3eda1
			clock-latency-ns = <200000>;
		};
		opp-1190400000 {
			opp-hz = /bits/ 64 <1190400000>;
<<<<<<< HEAD
			opp-supported-hw = <0x7>;
=======
			opp-supported-hw = <0xf>;
>>>>>>> 6ab3eda1
			clock-latency-ns = <200000>;
		};
		opp-1248000000 {
			opp-hz = /bits/ 64 <1248000000>;
<<<<<<< HEAD
			opp-supported-hw = <0x7>;
=======
			opp-supported-hw = <0xf>;
>>>>>>> 6ab3eda1
			clock-latency-ns = <200000>;
		};
		opp-1324800000 {
			opp-hz = /bits/ 64 <1324800000>;
<<<<<<< HEAD
			opp-supported-hw = <0x7>;
=======
			opp-supported-hw = <0xf>;
>>>>>>> 6ab3eda1
			clock-latency-ns = <200000>;
		};
		opp-1401600000 {
			opp-hz = /bits/ 64 <1401600000>;
<<<<<<< HEAD
			opp-supported-hw = <0x7>;
=======
			opp-supported-hw = <0xf>;
>>>>>>> 6ab3eda1
			clock-latency-ns = <200000>;
		};
		opp-1478400000 {
			opp-hz = /bits/ 64 <1478400000>;
<<<<<<< HEAD
			opp-supported-hw = <0x7>;
=======
			opp-supported-hw = <0xf>;
>>>>>>> 6ab3eda1
			clock-latency-ns = <200000>;
		};
		opp-1555200000 {
			opp-hz = /bits/ 64 <1555200000>;
<<<<<<< HEAD
			opp-supported-hw = <0x7>;
=======
			opp-supported-hw = <0xf>;
>>>>>>> 6ab3eda1
			clock-latency-ns = <200000>;
		};
		opp-1632000000 {
			opp-hz = /bits/ 64 <1632000000>;
<<<<<<< HEAD
			opp-supported-hw = <0x7>;
=======
			opp-supported-hw = <0xf>;
>>>>>>> 6ab3eda1
			clock-latency-ns = <200000>;
		};
		opp-1708800000 {
			opp-hz = /bits/ 64 <1708800000>;
<<<<<<< HEAD
			opp-supported-hw = <0x7>;
=======
			opp-supported-hw = <0xf>;
>>>>>>> 6ab3eda1
			clock-latency-ns = <200000>;
		};
		opp-1785600000 {
			opp-hz = /bits/ 64 <1785600000>;
<<<<<<< HEAD
			opp-supported-hw = <0x7>;
=======
			opp-supported-hw = <0xf>;
>>>>>>> 6ab3eda1
			clock-latency-ns = <200000>;
		};
		opp-1804800000 {
			opp-hz = /bits/ 64 <1804800000>;
<<<<<<< HEAD
			opp-supported-hw = <0x6>;
=======
			opp-supported-hw = <0xe>;
>>>>>>> 6ab3eda1
			clock-latency-ns = <200000>;
		};
		opp-1824000000 {
			opp-hz = /bits/ 64 <1824000000>;
			opp-supported-hw = <0x1>;
			clock-latency-ns = <200000>;
		};
		opp-1900800000 {
			opp-hz = /bits/ 64 <1900800000>;
			opp-supported-hw = <0x4>;
			clock-latency-ns = <200000>;
		};
		opp-1920000000 {
			opp-hz = /bits/ 64 <1920000000>;
			opp-supported-hw = <0x1>;
			clock-latency-ns = <200000>;
		};
		opp-1996800000 {
			opp-hz = /bits/ 64 <1996800000>;
			opp-supported-hw = <0x1>;
			clock-latency-ns = <200000>;
		};
		opp-2073600000 {
			opp-hz = /bits/ 64 <2073600000>;
			opp-supported-hw = <0x1>;
			clock-latency-ns = <200000>;
		};
		opp-2150400000 {
			opp-hz = /bits/ 64 <2150400000>;
			opp-supported-hw = <0x1>;
			clock-latency-ns = <200000>;
		};
	};

	firmware {
		scm {
			compatible = "qcom,scm-msm8996", "qcom,scm";
			qcom,dload-mode = <&tcsr_2 0x13000>;
		};
	};

	memory@80000000 {
		device_type = "memory";
		/* We expect the bootloader to fill in the reg */
		reg = <0x0 0x80000000 0x0 0x0>;
	};

	psci {
		compatible = "arm,psci-1.0";
		method = "smc";
	};

	reserved-memory {
		#address-cells = <2>;
		#size-cells = <2>;
		ranges;

		hyp_mem: memory@85800000 {
			reg = <0x0 0x85800000 0x0 0x600000>;
			no-map;
		};

		xbl_mem: memory@85e00000 {
			reg = <0x0 0x85e00000 0x0 0x200000>;
			no-map;
		};

		smem_mem: smem-mem@86000000 {
			reg = <0x0 0x86000000 0x0 0x200000>;
			no-map;
		};

		tz_mem: memory@86200000 {
			reg = <0x0 0x86200000 0x0 0x2600000>;
			no-map;
		};

		rmtfs_mem: rmtfs {
			compatible = "qcom,rmtfs-mem";

			size = <0x0 0x200000>;
			alloc-ranges = <0x0 0xa0000000 0x0 0x2000000>;
			no-map;

			qcom,client-id = <1>;
			qcom,vmid = <15>;
		};

		mpss_mem: mpss@88800000 {
			reg = <0x0 0x88800000 0x0 0x6200000>;
			no-map;
		};

		adsp_mem: adsp@8ea00000 {
			reg = <0x0 0x8ea00000 0x0 0x1b00000>;
			no-map;
		};

		slpi_mem: slpi@90500000 {
			reg = <0x0 0x90500000 0x0 0xa00000>;
			no-map;
		};

		gpu_mem: gpu@90f00000 {
			compatible = "shared-dma-pool";
			reg = <0x0 0x90f00000 0x0 0x100000>;
			no-map;
		};

		venus_mem: venus@91000000 {
			reg = <0x0 0x91000000 0x0 0x500000>;
			no-map;
		};

		mba_mem: mba@91500000 {
			reg = <0x0 0x91500000 0x0 0x200000>;
			no-map;
		};
	};

	rpm-glink {
		compatible = "qcom,glink-rpm";

		interrupts = <GIC_SPI 168 IRQ_TYPE_EDGE_RISING>;

		qcom,rpm-msg-ram = <&rpm_msg_ram>;

		mboxes = <&apcs_glb 0>;

		rpm_requests: rpm-requests {
			compatible = "qcom,rpm-msm8996";
			qcom,glink-channels = "rpm_requests";

			rpmcc: qcom,rpmcc {
				compatible = "qcom,rpmcc-msm8996", "qcom,rpmcc";
				#clock-cells = <1>;
				clocks = <&xo_board>;
				clock-names = "xo";
			};

			rpmpd: power-controller {
				compatible = "qcom,msm8996-rpmpd";
				#power-domain-cells = <1>;
				operating-points-v2 = <&rpmpd_opp_table>;

				rpmpd_opp_table: opp-table {
					compatible = "operating-points-v2";

					rpmpd_opp1: opp1 {
						opp-level = <1>;
					};

					rpmpd_opp2: opp2 {
						opp-level = <2>;
					};

					rpmpd_opp3: opp3 {
						opp-level = <3>;
					};

					rpmpd_opp4: opp4 {
						opp-level = <4>;
					};

					rpmpd_opp5: opp5 {
						opp-level = <5>;
					};

					rpmpd_opp6: opp6 {
						opp-level = <6>;
					};
				};
			};
		};
	};

	smem {
		compatible = "qcom,smem";
		memory-region = <&smem_mem>;
		hwlocks = <&tcsr_mutex 3>;
	};

	smp2p-adsp {
		compatible = "qcom,smp2p";
		qcom,smem = <443>, <429>;

		interrupts = <0 158 IRQ_TYPE_EDGE_RISING>;

		mboxes = <&apcs_glb 10>;

		qcom,local-pid = <0>;
		qcom,remote-pid = <2>;

		adsp_smp2p_out: master-kernel {
			qcom,entry-name = "master-kernel";
			#qcom,smem-state-cells = <1>;
		};

		adsp_smp2p_in: slave-kernel {
			qcom,entry-name = "slave-kernel";

			interrupt-controller;
			#interrupt-cells = <2>;
		};
	};

	smp2p-mpss {
		compatible = "qcom,smp2p";
		qcom,smem = <435>, <428>;

		interrupts = <GIC_SPI 451 IRQ_TYPE_EDGE_RISING>;

		mboxes = <&apcs_glb 14>;

		qcom,local-pid = <0>;
		qcom,remote-pid = <1>;

		mpss_smp2p_out: master-kernel {
			qcom,entry-name = "master-kernel";
			#qcom,smem-state-cells = <1>;
		};

		mpss_smp2p_in: slave-kernel {
			qcom,entry-name = "slave-kernel";

			interrupt-controller;
			#interrupt-cells = <2>;
		};
	};

	smp2p-slpi {
		compatible = "qcom,smp2p";
		qcom,smem = <481>, <430>;

		interrupts = <GIC_SPI 178 IRQ_TYPE_EDGE_RISING>;

		mboxes = <&apcs_glb 26>;

		qcom,local-pid = <0>;
		qcom,remote-pid = <3>;

		slpi_smp2p_out: master-kernel {
			qcom,entry-name = "master-kernel";
			#qcom,smem-state-cells = <1>;
		};

		slpi_smp2p_in: slave-kernel {
			qcom,entry-name = "slave-kernel";

			interrupt-controller;
			#interrupt-cells = <2>;
		};
	};

	soc: soc {
		#address-cells = <1>;
		#size-cells = <1>;
		ranges = <0 0 0 0xffffffff>;
		compatible = "simple-bus";

		pcie_phy: phy-wrapper@34000 {
			compatible = "qcom,msm8996-qmp-pcie-phy";
			reg = <0x00034000 0x488>;
			#address-cells = <1>;
			#size-cells = <1>;
			ranges = <0x0 0x00034000 0x4000>;

			clocks = <&gcc GCC_PCIE_PHY_AUX_CLK>,
				<&gcc GCC_PCIE_PHY_CFG_AHB_CLK>,
				<&gcc GCC_PCIE_CLKREF_CLK>;
			clock-names = "aux", "cfg_ahb", "ref";

			resets = <&gcc GCC_PCIE_PHY_BCR>,
				<&gcc GCC_PCIE_PHY_COM_BCR>,
				<&gcc GCC_PCIE_PHY_COM_NOCSR_BCR>;
			reset-names = "phy", "common", "cfg";

			status = "disabled";

			pciephy_0: phy@1000 {
				reg = <0x1000 0x130>,
				      <0x1200 0x200>,
				      <0x1400 0x1dc>;

				clocks = <&gcc GCC_PCIE_0_PIPE_CLK>;
				clock-names = "pipe0";
				resets = <&gcc GCC_PCIE_0_PHY_BCR>;
				reset-names = "lane0";

				#clock-cells = <0>;
				clock-output-names = "pcie_0_pipe_clk_src";

				#phy-cells = <0>;
			};

			pciephy_1: phy@2000 {
				reg = <0x2000 0x130>,
				      <0x2200 0x200>,
				      <0x2400 0x1dc>;

				clocks = <&gcc GCC_PCIE_1_PIPE_CLK>;
				clock-names = "pipe1";
				resets = <&gcc GCC_PCIE_1_PHY_BCR>;
				reset-names = "lane1";

				#clock-cells = <0>;
				clock-output-names = "pcie_1_pipe_clk_src";

				#phy-cells = <0>;
			};

			pciephy_2: phy@3000 {
				reg = <0x3000 0x130>,
				      <0x3200 0x200>,
				      <0x3400 0x1dc>;

				clocks = <&gcc GCC_PCIE_2_PIPE_CLK>;
				clock-names = "pipe2";
				resets = <&gcc GCC_PCIE_2_PHY_BCR>;
				reset-names = "lane2";

				#clock-cells = <0>;
				clock-output-names = "pcie_2_pipe_clk_src";

				#phy-cells = <0>;
			};
		};

		rpm_msg_ram: sram@68000 {
			compatible = "qcom,rpm-msg-ram";
			reg = <0x00068000 0x6000>;
		};

		qfprom@74000 {
			compatible = "qcom,msm8996-qfprom", "qcom,qfprom";
			reg = <0x00074000 0x8ff>;
			#address-cells = <1>;
			#size-cells = <1>;

			qusb2p_hstx_trim: hstx_trim@24e {
				reg = <0x24e 0x2>;
				bits = <5 4>;
			};

			qusb2s_hstx_trim: hstx_trim@24f {
				reg = <0x24f 0x1>;
				bits = <1 4>;
			};

			speedbin_efuse: speedbin@133 {
				reg = <0x133 0x1>;
				bits = <5 3>;
			};
		};

		rng: rng@83000 {
			compatible = "qcom,prng-ee";
			reg = <0x00083000 0x1000>;
			clocks = <&gcc GCC_PRNG_AHB_CLK>;
			clock-names = "core";
		};

		gcc: clock-controller@300000 {
			compatible = "qcom,gcc-msm8996";
			#clock-cells = <1>;
			#reset-cells = <1>;
			#power-domain-cells = <1>;
			reg = <0x00300000 0x90000>;

			clocks = <&rpmcc RPM_SMD_BB_CLK1>,
				 <&rpmcc RPM_SMD_LN_BB_CLK>,
				 <&sleep_clk>,
				 <&pciephy_0>,
				 <&pciephy_1>,
				 <&pciephy_2>,
				 <&ssusb_phy_0>,
				 <0>, <0>, <0>;
			clock-names = "cxo",
				      "cxo2",
				      "sleep_clk",
				      "pcie_0_pipe_clk_src",
				      "pcie_1_pipe_clk_src",
				      "pcie_2_pipe_clk_src",
				      "usb3_phy_pipe_clk_src",
				      "ufs_rx_symbol_0_clk_src",
				      "ufs_rx_symbol_1_clk_src",
				      "ufs_tx_symbol_0_clk_src";
		};

		bimc: interconnect@408000 {
			compatible = "qcom,msm8996-bimc";
			reg = <0x00408000 0x5a000>;
			#interconnect-cells = <1>;
			clock-names = "bus", "bus_a";
			clocks = <&rpmcc RPM_SMD_BIMC_CLK>,
				 <&rpmcc RPM_SMD_BIMC_A_CLK>;
		};

		tsens0: thermal-sensor@4a9000 {
			compatible = "qcom,msm8996-tsens", "qcom,tsens-v2";
			reg = <0x004a9000 0x1000>, /* TM */
			      <0x004a8000 0x1000>; /* SROT */
			#qcom,sensors = <13>;
			interrupts = <GIC_SPI 458 IRQ_TYPE_LEVEL_HIGH>,
				     <GIC_SPI 445 IRQ_TYPE_LEVEL_HIGH>;
			interrupt-names = "uplow", "critical";
			#thermal-sensor-cells = <1>;
		};

		tsens1: thermal-sensor@4ad000 {
			compatible = "qcom,msm8996-tsens", "qcom,tsens-v2";
			reg = <0x004ad000 0x1000>, /* TM */
			      <0x004ac000 0x1000>; /* SROT */
			#qcom,sensors = <8>;
			interrupts = <GIC_SPI 184 IRQ_TYPE_LEVEL_HIGH>,
				     <GIC_SPI 430 IRQ_TYPE_LEVEL_HIGH>;
			interrupt-names = "uplow", "critical";
			#thermal-sensor-cells = <1>;
		};

		cryptobam: dma-controller@644000 {
			compatible = "qcom,bam-v1.7.0";
			reg = <0x00644000 0x24000>;
			interrupts = <GIC_SPI 206 IRQ_TYPE_LEVEL_HIGH>;
			clocks = <&gcc GCC_CE1_CLK>;
			clock-names = "bam_clk";
			#dma-cells = <1>;
			qcom,ee = <0>;
			qcom,controlled-remotely;
		};

		crypto: crypto@67a000 {
			compatible = "qcom,crypto-v5.4";
			reg = <0x0067a000 0x6000>;
			clocks = <&gcc GCC_CE1_AHB_CLK>,
				 <&gcc GCC_CE1_AXI_CLK>,
				 <&gcc GCC_CE1_CLK>;
			clock-names = "iface", "bus", "core";
			dmas = <&cryptobam 6>, <&cryptobam 7>;
			dma-names = "rx", "tx";
		};

		cnoc: interconnect@500000 {
			compatible = "qcom,msm8996-cnoc";
			reg = <0x00500000 0x1000>;
			#interconnect-cells = <1>;
			clock-names = "bus", "bus_a";
			clocks = <&rpmcc RPM_SMD_CNOC_CLK>,
				 <&rpmcc RPM_SMD_CNOC_A_CLK>;
		};

		snoc: interconnect@524000 {
			compatible = "qcom,msm8996-snoc";
			reg = <0x00524000 0x1c000>;
			#interconnect-cells = <1>;
			clock-names = "bus", "bus_a";
			clocks = <&rpmcc RPM_SMD_SNOC_CLK>,
				 <&rpmcc RPM_SMD_SNOC_A_CLK>;
		};

		a0noc: interconnect@543000 {
			compatible = "qcom,msm8996-a0noc";
			reg = <0x00543000 0x6000>;
			#interconnect-cells = <1>;
			clock-names = "aggre0_snoc_axi",
				      "aggre0_cnoc_ahb",
				      "aggre0_noc_mpu_cfg";
			clocks = <&gcc GCC_AGGRE0_SNOC_AXI_CLK>,
				 <&gcc GCC_AGGRE0_CNOC_AHB_CLK>,
				 <&gcc GCC_AGGRE0_NOC_MPU_CFG_AHB_CLK>;
			power-domains = <&gcc AGGRE0_NOC_GDSC>;
		};

		a1noc: interconnect@562000 {
			compatible = "qcom,msm8996-a1noc";
			reg = <0x00562000 0x5000>;
			#interconnect-cells = <1>;
			clock-names = "bus", "bus_a";
			clocks = <&rpmcc RPM_SMD_AGGR1_NOC_CLK>,
				 <&rpmcc RPM_SMD_AGGR1_NOC_A_CLK>;
		};

		a2noc: interconnect@583000 {
			compatible = "qcom,msm8996-a2noc";
			reg = <0x00583000 0x7000>;
			#interconnect-cells = <1>;
			clock-names = "bus", "bus_a";
			clocks = <&rpmcc RPM_SMD_AGGR2_NOC_CLK>,
				 <&rpmcc RPM_SMD_AGGR2_NOC_A_CLK>;
		};

		mnoc: interconnect@5a4000 {
			compatible = "qcom,msm8996-mnoc";
			reg = <0x005a4000 0x1c000>;
			#interconnect-cells = <1>;
			clock-names = "bus", "bus_a", "iface";
			clocks = <&rpmcc RPM_SMD_MMAXI_CLK>,
				 <&rpmcc RPM_SMD_MMAXI_A_CLK>,
				 <&mmcc AHB_CLK_SRC>;
		};

		pnoc: interconnect@5c0000 {
			compatible = "qcom,msm8996-pnoc";
			reg = <0x005c0000 0x3000>;
			#interconnect-cells = <1>;
			clock-names = "bus", "bus_a";
			clocks = <&rpmcc RPM_SMD_PCNOC_CLK>,
				 <&rpmcc RPM_SMD_PCNOC_A_CLK>;
		};

		tcsr_mutex: hwlock@740000 {
			compatible = "qcom,tcsr-mutex";
			reg = <0x00740000 0x20000>;
			#hwlock-cells = <1>;
		};

		tcsr_1: syscon@760000 {
			compatible = "qcom,tcsr-msm8996", "syscon";
			reg = <0x00760000 0x20000>;
		};

		tcsr_2: syscon@7a0000 {
			compatible = "qcom,tcsr-msm8996", "syscon";
			reg = <0x007a0000 0x18000>;
		};

		mmcc: clock-controller@8c0000 {
			compatible = "qcom,mmcc-msm8996";
			#clock-cells = <1>;
			#reset-cells = <1>;
			#power-domain-cells = <1>;
			reg = <0x008c0000 0x40000>;
			clocks = <&xo_board>,
				 <&gcc GCC_MMSS_NOC_CFG_AHB_CLK>,
				 <&gcc GPLL0>,
				 <&dsi0_phy 1>,
				 <&dsi0_phy 0>,
				 <&dsi1_phy 1>,
				 <&dsi1_phy 0>,
				 <&hdmi_phy>;
			clock-names = "xo",
				      "gcc_mmss_noc_cfg_ahb_clk",
				      "gpll0",
				      "dsi0pll",
				      "dsi0pllbyte",
				      "dsi1pll",
				      "dsi1pllbyte",
				      "hdmipll";
			assigned-clocks = <&mmcc MMPLL9_PLL>,
					  <&mmcc MMPLL1_PLL>,
					  <&mmcc MMPLL3_PLL>,
					  <&mmcc MMPLL4_PLL>,
					  <&mmcc MMPLL5_PLL>;
			assigned-clock-rates = <624000000>,
					       <810000000>,
					       <980000000>,
					       <960000000>,
					       <825000000>;
		};

		mdss: mdss@900000 {
			compatible = "qcom,mdss";

			reg = <0x00900000 0x1000>,
			      <0x009b0000 0x1040>,
			      <0x009b8000 0x1040>;
			reg-names = "mdss_phys",
				    "vbif_phys",
				    "vbif_nrt_phys";

			power-domains = <&mmcc MDSS_GDSC>;
			interrupts = <GIC_SPI 83 IRQ_TYPE_LEVEL_HIGH>;

			interrupt-controller;
			#interrupt-cells = <1>;

			clocks = <&mmcc MDSS_AHB_CLK>,
				 <&mmcc MDSS_MDP_CLK>;
			clock-names = "iface", "core";

			#address-cells = <1>;
			#size-cells = <1>;
			ranges;

			status = "disabled";

			mdp: mdp@901000 {
				compatible = "qcom,mdp5";
				reg = <0x00901000 0x90000>;
				reg-names = "mdp_phys";

				interrupt-parent = <&mdss>;
				interrupts = <0>;

				clocks = <&mmcc MDSS_AHB_CLK>,
					 <&mmcc MDSS_AXI_CLK>,
					 <&mmcc MDSS_MDP_CLK>,
					 <&mmcc SMMU_MDP_AXI_CLK>,
					 <&mmcc MDSS_VSYNC_CLK>;
				clock-names = "iface",
					      "bus",
					      "core",
					      "iommu",
					      "vsync";

				iommus = <&mdp_smmu 0>;

				assigned-clocks = <&mmcc MDSS_MDP_CLK>,
					 <&mmcc MDSS_VSYNC_CLK>;
				assigned-clock-rates = <300000000>,
					 <19200000>;

				interconnects = <&mnoc MASTER_MDP_PORT0 &bimc SLAVE_EBI_CH0>,
						<&mnoc MASTER_MDP_PORT1 &bimc SLAVE_EBI_CH0>,
						<&mnoc MASTER_ROTATOR &bimc SLAVE_EBI_CH0>;
				interconnect-names = "mdp0-mem", "mdp1-mem", "rotator-mem";

				ports {
					#address-cells = <1>;
					#size-cells = <0>;

					port@0 {
						reg = <0>;
						mdp5_intf3_out: endpoint {
							remote-endpoint = <&hdmi_in>;
						};
					};

					port@1 {
						reg = <1>;
						mdp5_intf1_out: endpoint {
							remote-endpoint = <&dsi0_in>;
						};
					};

					port@2 {
						reg = <2>;
						mdp5_intf2_out: endpoint {
							remote-endpoint = <&dsi1_in>;
						};
					};
				};
			};

			dsi0: dsi@994000 {
				compatible = "qcom,mdss-dsi-ctrl";
				reg = <0x00994000 0x400>;
				reg-names = "dsi_ctrl";

				interrupt-parent = <&mdss>;
				interrupts = <4>;

				clocks = <&mmcc MDSS_MDP_CLK>,
					 <&mmcc MDSS_BYTE0_CLK>,
					 <&mmcc MDSS_AHB_CLK>,
					 <&mmcc MDSS_AXI_CLK>,
					 <&mmcc MMSS_MISC_AHB_CLK>,
					 <&mmcc MDSS_PCLK0_CLK>,
					 <&mmcc MDSS_ESC0_CLK>;
				clock-names = "mdp_core",
					      "byte",
					      "iface",
					      "bus",
					      "core_mmss",
					      "pixel",
					      "core";
				assigned-clocks = <&mmcc BYTE0_CLK_SRC>, <&mmcc PCLK0_CLK_SRC>;
				assigned-clock-parents = <&dsi0_phy 0>, <&dsi0_phy 1>;

				phys = <&dsi0_phy>;
				status = "disabled";

				#address-cells = <1>;
				#size-cells = <0>;

				ports {
					#address-cells = <1>;
					#size-cells = <0>;

					port@0 {
						reg = <0>;
						dsi0_in: endpoint {
							remote-endpoint = <&mdp5_intf1_out>;
						};
					};

					port@1 {
						reg = <1>;
						dsi0_out: endpoint {
						};
					};
				};
			};

			dsi0_phy: phy@994400 {
				compatible = "qcom,dsi-phy-14nm";
				reg = <0x00994400 0x100>,
				      <0x00994500 0x300>,
				      <0x00994800 0x188>;
				reg-names = "dsi_phy",
					    "dsi_phy_lane",
					    "dsi_pll";

				#clock-cells = <1>;
				#phy-cells = <0>;

				clocks = <&mmcc MDSS_AHB_CLK>, <&rpmcc RPM_SMD_BB_CLK1>;
				clock-names = "iface", "ref";
				status = "disabled";
			};

			dsi1: dsi@996000 {
				compatible = "qcom,mdss-dsi-ctrl";
				reg = <0x00996000 0x400>;
				reg-names = "dsi_ctrl";

				interrupt-parent = <&mdss>;
				interrupts = <4>;

				clocks = <&mmcc MDSS_MDP_CLK>,
					 <&mmcc MDSS_BYTE1_CLK>,
					 <&mmcc MDSS_AHB_CLK>,
					 <&mmcc MDSS_AXI_CLK>,
					 <&mmcc MMSS_MISC_AHB_CLK>,
					 <&mmcc MDSS_PCLK1_CLK>,
					 <&mmcc MDSS_ESC1_CLK>;
				clock-names = "mdp_core",
					      "byte",
					      "iface",
					      "bus",
					      "core_mmss",
					      "pixel",
					      "core";
				assigned-clocks = <&mmcc BYTE1_CLK_SRC>, <&mmcc PCLK1_CLK_SRC>;
				assigned-clock-parents = <&dsi1_phy 0>, <&dsi1_phy 1>;

				phys = <&dsi1_phy>;
				status = "disabled";

				#address-cells = <1>;
				#size-cells = <0>;

				ports {
					#address-cells = <1>;
					#size-cells = <0>;

					port@0 {
						reg = <0>;
						dsi1_in: endpoint {
							remote-endpoint = <&mdp5_intf2_out>;
						};
					};

					port@1 {
						reg = <1>;
						dsi1_out: endpoint {
						};
					};
				};
			};

			dsi1_phy: phy@996400 {
				compatible = "qcom,dsi-phy-14nm";
				reg = <0x00996400 0x100>,
				      <0x00996500 0x300>,
				      <0x00996800 0x188>;
				reg-names = "dsi_phy",
					    "dsi_phy_lane",
					    "dsi_pll";

				#clock-cells = <1>;
				#phy-cells = <0>;

				clocks = <&mmcc MDSS_AHB_CLK>, <&rpmcc RPM_SMD_BB_CLK1>;
				clock-names = "iface", "ref";
				status = "disabled";
			};

			hdmi: hdmi-tx@9a0000 {
				compatible = "qcom,hdmi-tx-8996";
				reg =	<0x009a0000 0x50c>,
					<0x00070000 0x6158>,
					<0x009e0000 0xfff>;
				reg-names = "core_physical",
					    "qfprom_physical",
					    "hdcp_physical";

				interrupt-parent = <&mdss>;
				interrupts = <8>;

				clocks = <&mmcc MDSS_MDP_CLK>,
					 <&mmcc MDSS_AHB_CLK>,
					 <&mmcc MDSS_HDMI_CLK>,
					 <&mmcc MDSS_HDMI_AHB_CLK>,
					 <&mmcc MDSS_EXTPCLK_CLK>;
				clock-names =
					"mdp_core",
					"iface",
					"core",
					"alt_iface",
					"extp";

				phys = <&hdmi_phy>;
				#sound-dai-cells = <1>;

				status = "disabled";

				ports {
					#address-cells = <1>;
					#size-cells = <0>;

					port@0 {
						reg = <0>;
						hdmi_in: endpoint {
							remote-endpoint = <&mdp5_intf3_out>;
						};
					};
				};
			};

			hdmi_phy: phy@9a0600 {
				#phy-cells = <0>;
				compatible = "qcom,hdmi-phy-8996";
				reg = <0x009a0600 0x1c4>,
				      <0x009a0a00 0x124>,
				      <0x009a0c00 0x124>,
				      <0x009a0e00 0x124>,
				      <0x009a1000 0x124>,
				      <0x009a1200 0x0c8>;
				reg-names = "hdmi_pll",
					    "hdmi_tx_l0",
					    "hdmi_tx_l1",
					    "hdmi_tx_l2",
					    "hdmi_tx_l3",
					    "hdmi_phy";

				clocks = <&mmcc MDSS_AHB_CLK>,
					 <&gcc GCC_HDMI_CLKREF_CLK>,
					 <&xo_board>;
				clock-names = "iface",
					      "ref",
					      "xo";

				#clock-cells = <0>;

				status = "disabled";
			};
		};

		gpu: gpu@b00000 {
			compatible = "qcom,adreno-530.2", "qcom,adreno";

			reg = <0x00b00000 0x3f000>;
			reg-names = "kgsl_3d0_reg_memory";

			interrupts = <0 300 IRQ_TYPE_LEVEL_HIGH>;

			clocks = <&mmcc GPU_GX_GFX3D_CLK>,
				<&mmcc GPU_AHB_CLK>,
				<&mmcc GPU_GX_RBBMTIMER_CLK>,
				<&gcc GCC_BIMC_GFX_CLK>,
				<&gcc GCC_MMSS_BIMC_GFX_CLK>;

			clock-names = "core",
				"iface",
				"rbbmtimer",
				"mem",
				"mem_iface";

			interconnects = <&bimc MASTER_GRAPHICS_3D &bimc SLAVE_EBI_CH0>;
			interconnect-names = "gfx-mem";

			power-domains = <&mmcc GPU_GX_GDSC>;
			iommus = <&adreno_smmu 0>;

			nvmem-cells = <&speedbin_efuse>;
			nvmem-cell-names = "speed_bin";

			operating-points-v2 = <&gpu_opp_table>;

			status = "disabled";

			#cooling-cells = <2>;

			gpu_opp_table: opp-table {
				compatible = "operating-points-v2";

				/*
				 * 624Mhz is only available on speed bins 0 and 3.
				 * 560Mhz is only available on speed bins 0, 2 and 3.
				 * All the rest are available on all bins of the hardware.
				 */
				opp-624000000 {
					opp-hz = /bits/ 64 <624000000>;
					opp-supported-hw = <0x09>;
				};
				opp-560000000 {
					opp-hz = /bits/ 64 <560000000>;
					opp-supported-hw = <0x0d>;
				};
				opp-510000000 {
					opp-hz = /bits/ 64 <510000000>;
					opp-supported-hw = <0xFF>;
				};
				opp-401800000 {
					opp-hz = /bits/ 64 <401800000>;
					opp-supported-hw = <0xFF>;
				};
				opp-315000000 {
					opp-hz = /bits/ 64 <315000000>;
					opp-supported-hw = <0xFF>;
				};
				opp-214000000 {
					opp-hz = /bits/ 64 <214000000>;
					opp-supported-hw = <0xFF>;
				};
				opp-133000000 {
					opp-hz = /bits/ 64 <133000000>;
					opp-supported-hw = <0xFF>;
				};
			};

			zap-shader {
				memory-region = <&gpu_mem>;
			};
		};

		tlmm: pinctrl@1010000 {
			compatible = "qcom,msm8996-pinctrl";
			reg = <0x01010000 0x300000>;
			interrupts = <GIC_SPI 208 IRQ_TYPE_LEVEL_HIGH>;
			gpio-controller;
			gpio-ranges = <&tlmm 0 0 150>;
			#gpio-cells = <2>;
			interrupt-controller;
			#interrupt-cells = <2>;

			blsp1_spi1_default: blsp1-spi1-default-state {
				spi-pins {
					pins = "gpio0", "gpio1", "gpio3";
					function = "blsp_spi1";
					drive-strength = <12>;
					bias-disable;
				};

				cs-pins {
					pins = "gpio2";
					function = "gpio";
					drive-strength = <16>;
					bias-disable;
					output-high;
				};
			};

			blsp1_spi1_sleep: blsp1-spi1-sleep-state {
				pins = "gpio0", "gpio1", "gpio2", "gpio3";
				function = "gpio";
				drive-strength = <2>;
				bias-pull-down;
			};

			blsp2_uart2_2pins_default: blsp2-uart2-2pins-state {
				pins = "gpio4", "gpio5";
				function = "blsp_uart8";
				drive-strength = <16>;
				bias-disable;
			};

			blsp2_uart2_2pins_sleep: blsp2-uart2-2pins-sleep-state {
				pins = "gpio4", "gpio5";
				function = "gpio";
				drive-strength = <2>;
				bias-disable;
			};

			blsp2_i2c2_default: blsp2-i2c2-state {
				pins = "gpio6", "gpio7";
				function = "blsp_i2c8";
				drive-strength = <16>;
				bias-disable;
			};

			blsp2_i2c2_sleep: blsp2-i2c2-sleep-state {
				pins = "gpio6", "gpio7";
				function = "gpio";
				drive-strength = <2>;
				bias-disable;
			};

			blsp1_i2c6_default: blsp1-i2c6-state {
				pins = "gpio27", "gpio28";
				function = "blsp_i2c6";
				drive-strength = <16>;
				bias-disable;
			};

			blsp1_i2c6_sleep: blsp1-i2c6-sleep-state {
				pins = "gpio27", "gpio28";
				function = "gpio";
				drive-strength = <2>;
				bias-pull-up;
			};

			cci0_default: cci0-default-state {
				pins = "gpio17", "gpio18";
				function = "cci_i2c";
				drive-strength = <16>;
				bias-disable;
			};

			camera0_state_on:
			camera_rear_default: camera-rear-default-state {
				camera0_mclk: mclk0-pins {
					pins = "gpio13";
					function = "cam_mclk";
					drive-strength = <16>;
					bias-disable;
				};

				camera0_rst: rst-pins {
					pins = "gpio25";
					function = "gpio";
					drive-strength = <16>;
					bias-disable;
				};

				camera0_pwdn: pwdn-pins {
					pins = "gpio26";
					function = "gpio";
					drive-strength = <16>;
					bias-disable;
				};
			};

			cci1_default: cci1-default-state {
				pins = "gpio19", "gpio20";
				function = "cci_i2c";
				drive-strength = <16>;
				bias-disable;
			};

			camera1_state_on:
			camera_board_default: camera-board-default-state {
				mclk1-pins {
					pins = "gpio14";
					function = "cam_mclk";
					drive-strength = <16>;
					bias-disable;
				};

				pwdn-pins {
					pins = "gpio98";
					function = "gpio";
					drive-strength = <16>;
					bias-disable;
				};

				rst-pins {
					pins = "gpio104";
					function = "gpio";
					drive-strength = <16>;
					bias-disable;
				};
			};

			camera2_state_on:
			camera_front_default: camera-front-default-state {
				camera2_mclk: mclk2-pins {
					pins = "gpio15";
					function = "cam_mclk";
					drive-strength = <16>;
					bias-disable;
				};

				camera2_rst: rst-pins {
					pins = "gpio23";
					function = "gpio";
					drive-strength = <16>;
					bias-disable;
				};

				pwdn-pins {
					pins = "gpio133";
					function = "gpio";
					drive-strength = <16>;
					bias-disable;
				};
			};

			pcie0_state_on: pcie0-state-on-state {
				perst-pins {
					pins = "gpio35";
					function = "gpio";
					drive-strength = <2>;
					bias-pull-down;
				};

				clkreq-pins {
					pins = "gpio36";
					function = "pci_e0";
					drive-strength = <2>;
					bias-pull-up;
				};

				wake-pins {
					pins = "gpio37";
					function = "gpio";
					drive-strength = <2>;
					bias-pull-up;
				};
			};

			pcie0_state_off: pcie0-state-off-state {
				perst-pins {
					pins = "gpio35";
					function = "gpio";
					drive-strength = <2>;
					bias-pull-down;
				};

				clkreq-pins {
					pins = "gpio36";
					function = "gpio";
					drive-strength = <2>;
					bias-disable;
				};

				wake-pins {
					pins = "gpio37";
					function = "gpio";
					drive-strength = <2>;
					bias-disable;
				};
			};

			blsp1_uart2_default: blsp1-uart2-default-state {
				pins = "gpio41", "gpio42", "gpio43", "gpio44";
				function = "blsp_uart2";
				drive-strength = <16>;
				bias-disable;
			};

			blsp1_uart2_sleep: blsp1-uart2-sleep-state {
				pins = "gpio41", "gpio42", "gpio43", "gpio44";
				function = "gpio";
				drive-strength = <2>;
				bias-disable;
			};

			blsp1_i2c3_default: blsp1-i2c3-default-state {
				pins = "gpio47", "gpio48";
				function = "blsp_i2c3";
				drive-strength = <16>;
				bias-disable;
			};

			blsp1_i2c3_sleep: blsp1-i2c3-sleep-state {
				pins = "gpio47", "gpio48";
				function = "gpio";
				drive-strength = <2>;
				bias-disable;
			};

			blsp2_uart3_4pins_default: blsp2-uart3-4pins-state {
				pins = "gpio49", "gpio50", "gpio51", "gpio52";
				function = "blsp_uart9";
				drive-strength = <16>;
				bias-disable;
			};

			blsp2_uart3_4pins_sleep: blsp2-uart3-4pins-sleep-state {
				pins = "gpio49", "gpio50", "gpio51", "gpio52";
				function = "blsp_uart9";
				drive-strength = <2>;
				bias-disable;
			};

			blsp2_i2c3_default: blsp2-i2c3-state-state {
				pins = "gpio51", "gpio52";
				function = "blsp_i2c9";
				drive-strength = <16>;
				bias-disable;
			};

			blsp2_i2c3_sleep: blsp2-i2c3-sleep-state {
				pins = "gpio51", "gpio52";
				function = "gpio";
				drive-strength = <2>;
				bias-disable;
			};

			wcd_intr_default: wcd-intr-default-state {
				pins = "gpio54";
				function = "gpio";
				drive-strength = <2>;
				bias-pull-down;
				input-enable;
			};

			blsp2_i2c1_default: blsp2-i2c1-state {
				pins = "gpio55", "gpio56";
				function = "blsp_i2c7";
				drive-strength = <16>;
				bias-disable;
			};

			blsp2_i2c1_sleep: blsp2-i2c1-sleep-state {
				pins = "gpio55", "gpio56";
				function = "gpio";
				drive-strength = <2>;
				bias-disable;
			};

			blsp2_i2c5_default: blsp2-i2c5-state {
				pins = "gpio60", "gpio61";
				function = "blsp_i2c11";
				drive-strength = <2>;
				bias-disable;
			};

			/* Sleep state for BLSP2_I2C5 is missing.. */

			cdc_reset_active: cdc-reset-active-state {
				pins = "gpio64";
				function = "gpio";
				drive-strength = <16>;
				bias-pull-down;
				output-high;
			};

			cdc_reset_sleep: cdc-reset-sleep-state {
				pins = "gpio64";
				function = "gpio";
				drive-strength = <16>;
				bias-disable;
				output-low;
			};

			blsp2_spi6_default: blsp2-spi6-default-state {
				spi-pins {
					pins = "gpio85", "gpio86", "gpio88";
					function = "blsp_spi12";
					drive-strength = <12>;
					bias-disable;
				};

				cs-pins {
					pins = "gpio87";
					function = "gpio";
					drive-strength = <16>;
					bias-disable;
					output-high;
				};
			};

			blsp2_spi6_sleep: blsp2-spi6-sleep-state {
				pins = "gpio85", "gpio86", "gpio87", "gpio88";
				function = "gpio";
				drive-strength = <2>;
				bias-pull-down;
			};

			blsp2_i2c6_default: blsp2-i2c6-state {
				pins = "gpio87", "gpio88";
				function = "blsp_i2c12";
				drive-strength = <16>;
				bias-disable;
			};

			blsp2_i2c6_sleep: blsp2-i2c6-sleep-state {
				pins = "gpio87", "gpio88";
				function = "gpio";
				drive-strength = <2>;
				bias-disable;
			};

			pcie1_state_on: pcie1-on-state {
				perst-pins {
					pins = "gpio130";
					function = "gpio";
					drive-strength = <2>;
					bias-pull-down;
				};

				clkreq-pins {
					pins = "gpio131";
					function = "pci_e1";
					drive-strength = <2>;
					bias-pull-up;
				};

				wake-pins {
					pins = "gpio132";
					function = "gpio";
					drive-strength = <2>;
					bias-pull-down;
				};
			};

			pcie1_state_off: pcie1-off-state {
				/* Perst is missing? */
				clkreq-pins {
					pins = "gpio131";
					function = "gpio";
					drive-strength = <2>;
					bias-disable;
				};

				wake-pins {
					pins = "gpio132";
					function = "gpio";
					drive-strength = <2>;
					bias-disable;
				};
			};

			pcie2_state_on: pcie2-on-state {
				perst-pins {
					pins = "gpio114";
					function = "gpio";
					drive-strength = <2>;
					bias-pull-down;
				};

				clkreq-pins {
					pins = "gpio115";
					function = "pci_e2";
					drive-strength = <2>;
					bias-pull-up;
				};

				wake-pins {
					pins = "gpio116";
					function = "gpio";
					drive-strength = <2>;
					bias-pull-down;
				};
			};

			pcie2_state_off: pcie2-off-state {
				/* Perst is missing? */
				clkreq-pins {
					pins = "gpio115";
					function = "gpio";
					drive-strength = <2>;
					bias-disable;
				};

				wake-pins {
					pins = "gpio116";
					function = "gpio";
					drive-strength = <2>;
					bias-disable;
				};
			};

			sdc1_state_on: sdc1-on-state {
				clk-pins {
					pins = "sdc1_clk";
					bias-disable;
					drive-strength = <16>;
				};

				cmd-pins {
					pins = "sdc1_cmd";
					bias-pull-up;
					drive-strength = <10>;
				};

				data-pins {
					pins = "sdc1_data";
					bias-pull-up;
					drive-strength = <10>;
				};

				rclk-pins {
					pins = "sdc1_rclk";
					bias-pull-down;
				};
			};

			sdc1_state_off: sdc1-off-state {
				clk-pins {
					pins = "sdc1_clk";
					bias-disable;
					drive-strength = <2>;
				};

				cmd-pins {
					pins = "sdc1_cmd";
					bias-pull-up;
					drive-strength = <2>;
				};

				data-pins {
					pins = "sdc1_data";
					bias-pull-up;
					drive-strength = <2>;
				};

				rclk-pins {
					pins = "sdc1_rclk";
					bias-pull-down;
				};
			};

			sdc2_state_on: sdc2-on-state {
				clk-pins {
					pins = "sdc2_clk";
					bias-disable;
					drive-strength = <16>;
				};

				cmd-pins {
					pins = "sdc2_cmd";
					bias-pull-up;
					drive-strength = <10>;
				};

				data-pins {
					pins = "sdc2_data";
					bias-pull-up;
					drive-strength = <10>;
				};
			};

			sdc2_state_off: sdc2-off-state {
				clk-pins {
					pins = "sdc2_clk";
					bias-disable;
					drive-strength = <2>;
				};

				cmd-pins {
					pins = "sdc2_cmd";
					bias-pull-up;
					drive-strength = <2>;
				};

				data-pins {
					pins = "sdc2_data";
					bias-pull-up;
					drive-strength = <2>;
				};
			};
		};

		sram@290000 {
			compatible = "qcom,rpm-stats";
			reg = <0x00290000 0x10000>;
		};

		spmi_bus: spmi@400f000 {
			compatible = "qcom,spmi-pmic-arb";
			reg = <0x0400f000 0x1000>,
			      <0x04400000 0x800000>,
			      <0x04c00000 0x800000>,
			      <0x05800000 0x200000>,
			      <0x0400a000 0x002100>;
			reg-names = "core", "chnls", "obsrvr", "intr", "cnfg";
			interrupt-names = "periph_irq";
			interrupts = <GIC_SPI 326 IRQ_TYPE_LEVEL_HIGH>;
			qcom,ee = <0>;
			qcom,channel = <0>;
			#address-cells = <2>;
			#size-cells = <0>;
			interrupt-controller;
			#interrupt-cells = <4>;
		};

		agnoc@0 {
			power-domains = <&gcc AGGRE0_NOC_GDSC>;
			compatible = "simple-pm-bus";
			#address-cells = <1>;
			#size-cells = <1>;
			ranges;

			pcie0: pcie@600000 {
				compatible = "qcom,pcie-msm8996";
				status = "disabled";
				power-domains = <&gcc PCIE0_GDSC>;
				bus-range = <0x00 0xff>;
				num-lanes = <1>;

				reg = <0x00600000 0x2000>,
				      <0x0c000000 0xf1d>,
				      <0x0c000f20 0xa8>,
				      <0x0c100000 0x100000>;
				reg-names = "parf", "dbi", "elbi","config";

				phys = <&pciephy_0>;
				phy-names = "pciephy";

				#address-cells = <3>;
				#size-cells = <2>;
				ranges = <0x01000000 0x0 0x0c200000 0x0c200000 0x0 0x100000>,
					<0x02000000 0x0 0x0c300000 0x0c300000 0x0 0xd00000>;

				device_type = "pci";

				interrupts = <GIC_SPI 405 IRQ_TYPE_LEVEL_HIGH>;
				interrupt-names = "msi";
				#interrupt-cells = <1>;
				interrupt-map-mask = <0 0 0 0x7>;
				interrupt-map = <0 0 0 1 &intc 0 244 IRQ_TYPE_LEVEL_HIGH>, /* int_a */
						<0 0 0 2 &intc 0 245 IRQ_TYPE_LEVEL_HIGH>, /* int_b */
						<0 0 0 3 &intc 0 247 IRQ_TYPE_LEVEL_HIGH>, /* int_c */
						<0 0 0 4 &intc 0 248 IRQ_TYPE_LEVEL_HIGH>; /* int_d */

				pinctrl-names = "default", "sleep";
				pinctrl-0 = <&pcie0_state_on>;
				pinctrl-1 = <&pcie0_state_off>;

				linux,pci-domain = <0>;

				clocks = <&gcc GCC_PCIE_0_PIPE_CLK>,
					<&gcc GCC_PCIE_0_AUX_CLK>,
					<&gcc GCC_PCIE_0_CFG_AHB_CLK>,
					<&gcc GCC_PCIE_0_MSTR_AXI_CLK>,
					<&gcc GCC_PCIE_0_SLV_AXI_CLK>;

				clock-names = "pipe",
						"aux",
						"cfg",
						"bus_master",
						"bus_slave";

			};

			pcie1: pcie@608000 {
				compatible = "qcom,pcie-msm8996";
				power-domains = <&gcc PCIE1_GDSC>;
				bus-range = <0x00 0xff>;
				num-lanes = <1>;

				status = "disabled";

				reg = <0x00608000 0x2000>,
				      <0x0d000000 0xf1d>,
				      <0x0d000f20 0xa8>,
				      <0x0d100000 0x100000>;

				reg-names = "parf", "dbi", "elbi","config";

				phys = <&pciephy_1>;
				phy-names = "pciephy";

				#address-cells = <3>;
				#size-cells = <2>;
				ranges = <0x01000000 0x0 0x0d200000 0x0d200000 0x0 0x100000>,
					<0x02000000 0x0 0x0d300000 0x0d300000 0x0 0xd00000>;

				device_type = "pci";

				interrupts = <GIC_SPI 413 IRQ_TYPE_LEVEL_HIGH>;
				interrupt-names = "msi";
				#interrupt-cells = <1>;
				interrupt-map-mask = <0 0 0 0x7>;
				interrupt-map = <0 0 0 1 &intc 0 272 IRQ_TYPE_LEVEL_HIGH>, /* int_a */
						<0 0 0 2 &intc 0 273 IRQ_TYPE_LEVEL_HIGH>, /* int_b */
						<0 0 0 3 &intc 0 274 IRQ_TYPE_LEVEL_HIGH>, /* int_c */
						<0 0 0 4 &intc 0 275 IRQ_TYPE_LEVEL_HIGH>; /* int_d */

				pinctrl-names = "default", "sleep";
				pinctrl-0 = <&pcie1_state_on>;
				pinctrl-1 = <&pcie1_state_off>;

				linux,pci-domain = <1>;

				clocks = <&gcc GCC_PCIE_1_PIPE_CLK>,
					<&gcc GCC_PCIE_1_AUX_CLK>,
					<&gcc GCC_PCIE_1_CFG_AHB_CLK>,
					<&gcc GCC_PCIE_1_MSTR_AXI_CLK>,
					<&gcc GCC_PCIE_1_SLV_AXI_CLK>;

				clock-names = "pipe",
						"aux",
						"cfg",
						"bus_master",
						"bus_slave";
			};

			pcie2: pcie@610000 {
				compatible = "qcom,pcie-msm8996";
				power-domains = <&gcc PCIE2_GDSC>;
				bus-range = <0x00 0xff>;
				num-lanes = <1>;
				status = "disabled";
				reg = <0x00610000 0x2000>,
				      <0x0e000000 0xf1d>,
				      <0x0e000f20 0xa8>,
				      <0x0e100000 0x100000>;

				reg-names = "parf", "dbi", "elbi","config";

				phys = <&pciephy_2>;
				phy-names = "pciephy";

				#address-cells = <3>;
				#size-cells = <2>;
				ranges = <0x01000000 0x0 0x0e200000 0x0e200000 0x0 0x100000>,
					<0x02000000 0x0 0x0e300000 0x0e300000 0x0 0x1d00000>;

				device_type = "pci";

				interrupts = <GIC_SPI 421 IRQ_TYPE_LEVEL_HIGH>;
				interrupt-names = "msi";
				#interrupt-cells = <1>;
				interrupt-map-mask = <0 0 0 0x7>;
				interrupt-map = <0 0 0 1 &intc 0 142 IRQ_TYPE_LEVEL_HIGH>, /* int_a */
						<0 0 0 2 &intc 0 143 IRQ_TYPE_LEVEL_HIGH>, /* int_b */
						<0 0 0 3 &intc 0 144 IRQ_TYPE_LEVEL_HIGH>, /* int_c */
						<0 0 0 4 &intc 0 145 IRQ_TYPE_LEVEL_HIGH>; /* int_d */

				pinctrl-names = "default", "sleep";
				pinctrl-0 = <&pcie2_state_on>;
				pinctrl-1 = <&pcie2_state_off>;

				linux,pci-domain = <2>;
				clocks = <&gcc GCC_PCIE_2_PIPE_CLK>,
					<&gcc GCC_PCIE_2_AUX_CLK>,
					<&gcc GCC_PCIE_2_CFG_AHB_CLK>,
					<&gcc GCC_PCIE_2_MSTR_AXI_CLK>,
					<&gcc GCC_PCIE_2_SLV_AXI_CLK>;

				clock-names = "pipe",
						"aux",
						"cfg",
						"bus_master",
						"bus_slave";
			};
		};

		ufshc: ufshc@624000 {
			compatible = "qcom,msm8996-ufshc", "qcom,ufshc",
				     "jedec,ufs-2.0";
			reg = <0x00624000 0x2500>;
			interrupts = <GIC_SPI 265 IRQ_TYPE_LEVEL_HIGH>;

			phys = <&ufsphy_lane>;
			phy-names = "ufsphy";

			power-domains = <&gcc UFS_GDSC>;

			clock-names =
				"core_clk_src",
				"core_clk",
				"bus_clk",
				"bus_aggr_clk",
				"iface_clk",
				"core_clk_unipro_src",
				"core_clk_unipro",
				"core_clk_ice",
				"ref_clk",
				"tx_lane0_sync_clk",
				"rx_lane0_sync_clk";
			clocks =
				<&gcc UFS_AXI_CLK_SRC>,
				<&gcc GCC_UFS_AXI_CLK>,
				<&gcc GCC_SYS_NOC_UFS_AXI_CLK>,
				<&gcc GCC_AGGRE2_UFS_AXI_CLK>,
				<&gcc GCC_UFS_AHB_CLK>,
				<&gcc UFS_ICE_CORE_CLK_SRC>,
				<&gcc GCC_UFS_UNIPRO_CORE_CLK>,
				<&gcc GCC_UFS_ICE_CORE_CLK>,
				<&rpmcc RPM_SMD_LN_BB_CLK>,
				<&gcc GCC_UFS_TX_SYMBOL_0_CLK>,
				<&gcc GCC_UFS_RX_SYMBOL_0_CLK>;
			freq-table-hz =
				<100000000 200000000>,
				<0 0>,
				<0 0>,
				<0 0>,
				<0 0>,
				<150000000 300000000>,
				<0 0>,
				<0 0>,
				<0 0>,
				<0 0>,
				<0 0>;

			lanes-per-direction = <1>;
			#reset-cells = <1>;
			status = "disabled";
		};

		ufsphy: phy@627000 {
			compatible = "qcom,msm8996-qmp-ufs-phy";
			reg = <0x00627000 0x1c4>;
			#address-cells = <1>;
			#size-cells = <1>;
			ranges;

			clocks = <&gcc GCC_UFS_CLKREF_CLK>;
			clock-names = "ref";

			resets = <&ufshc 0>;
			reset-names = "ufsphy";
			status = "disabled";

			ufsphy_lane: phy@627400 {
				reg = <0x627400 0x12c>,
				      <0x627600 0x200>,
				      <0x627c00 0x1b4>;
				#phy-cells = <0>;
			};
		};

		camss: camss@a00000 {
			compatible = "qcom,msm8996-camss";
			reg = <0x00a34000 0x1000>,
			      <0x00a00030 0x4>,
			      <0x00a35000 0x1000>,
			      <0x00a00038 0x4>,
			      <0x00a36000 0x1000>,
			      <0x00a00040 0x4>,
			      <0x00a30000 0x100>,
			      <0x00a30400 0x100>,
			      <0x00a30800 0x100>,
			      <0x00a30c00 0x100>,
			      <0x00a31000 0x500>,
			      <0x00a00020 0x10>,
			      <0x00a10000 0x1000>,
			      <0x00a14000 0x1000>;
			reg-names = "csiphy0",
				"csiphy0_clk_mux",
				"csiphy1",
				"csiphy1_clk_mux",
				"csiphy2",
				"csiphy2_clk_mux",
				"csid0",
				"csid1",
				"csid2",
				"csid3",
				"ispif",
				"csi_clk_mux",
				"vfe0",
				"vfe1";
			interrupts = <GIC_SPI 78 IRQ_TYPE_EDGE_RISING>,
				<GIC_SPI 79 IRQ_TYPE_EDGE_RISING>,
				<GIC_SPI 80 IRQ_TYPE_EDGE_RISING>,
				<GIC_SPI 296 IRQ_TYPE_EDGE_RISING>,
				<GIC_SPI 297 IRQ_TYPE_EDGE_RISING>,
				<GIC_SPI 298 IRQ_TYPE_EDGE_RISING>,
				<GIC_SPI 299 IRQ_TYPE_EDGE_RISING>,
				<GIC_SPI 309 IRQ_TYPE_EDGE_RISING>,
				<GIC_SPI 314 IRQ_TYPE_EDGE_RISING>,
				<GIC_SPI 315 IRQ_TYPE_EDGE_RISING>;
			interrupt-names = "csiphy0",
				"csiphy1",
				"csiphy2",
				"csid0",
				"csid1",
				"csid2",
				"csid3",
				"ispif",
				"vfe0",
				"vfe1";
			power-domains = <&mmcc VFE0_GDSC>,
					<&mmcc VFE1_GDSC>;
			clocks = <&mmcc CAMSS_TOP_AHB_CLK>,
				<&mmcc CAMSS_ISPIF_AHB_CLK>,
				<&mmcc CAMSS_CSI0PHYTIMER_CLK>,
				<&mmcc CAMSS_CSI1PHYTIMER_CLK>,
				<&mmcc CAMSS_CSI2PHYTIMER_CLK>,
				<&mmcc CAMSS_CSI0_AHB_CLK>,
				<&mmcc CAMSS_CSI0_CLK>,
				<&mmcc CAMSS_CSI0PHY_CLK>,
				<&mmcc CAMSS_CSI0PIX_CLK>,
				<&mmcc CAMSS_CSI0RDI_CLK>,
				<&mmcc CAMSS_CSI1_AHB_CLK>,
				<&mmcc CAMSS_CSI1_CLK>,
				<&mmcc CAMSS_CSI1PHY_CLK>,
				<&mmcc CAMSS_CSI1PIX_CLK>,
				<&mmcc CAMSS_CSI1RDI_CLK>,
				<&mmcc CAMSS_CSI2_AHB_CLK>,
				<&mmcc CAMSS_CSI2_CLK>,
				<&mmcc CAMSS_CSI2PHY_CLK>,
				<&mmcc CAMSS_CSI2PIX_CLK>,
				<&mmcc CAMSS_CSI2RDI_CLK>,
				<&mmcc CAMSS_CSI3_AHB_CLK>,
				<&mmcc CAMSS_CSI3_CLK>,
				<&mmcc CAMSS_CSI3PHY_CLK>,
				<&mmcc CAMSS_CSI3PIX_CLK>,
				<&mmcc CAMSS_CSI3RDI_CLK>,
				<&mmcc CAMSS_AHB_CLK>,
				<&mmcc CAMSS_VFE0_CLK>,
				<&mmcc CAMSS_CSI_VFE0_CLK>,
				<&mmcc CAMSS_VFE0_AHB_CLK>,
				<&mmcc CAMSS_VFE0_STREAM_CLK>,
				<&mmcc CAMSS_VFE1_CLK>,
				<&mmcc CAMSS_CSI_VFE1_CLK>,
				<&mmcc CAMSS_VFE1_AHB_CLK>,
				<&mmcc CAMSS_VFE1_STREAM_CLK>,
				<&mmcc CAMSS_VFE_AHB_CLK>,
				<&mmcc CAMSS_VFE_AXI_CLK>;
			clock-names = "top_ahb",
				"ispif_ahb",
				"csiphy0_timer",
				"csiphy1_timer",
				"csiphy2_timer",
				"csi0_ahb",
				"csi0",
				"csi0_phy",
				"csi0_pix",
				"csi0_rdi",
				"csi1_ahb",
				"csi1",
				"csi1_phy",
				"csi1_pix",
				"csi1_rdi",
				"csi2_ahb",
				"csi2",
				"csi2_phy",
				"csi2_pix",
				"csi2_rdi",
				"csi3_ahb",
				"csi3",
				"csi3_phy",
				"csi3_pix",
				"csi3_rdi",
				"ahb",
				"vfe0",
				"csi_vfe0",
				"vfe0_ahb",
				"vfe0_stream",
				"vfe1",
				"csi_vfe1",
				"vfe1_ahb",
				"vfe1_stream",
				"vfe_ahb",
				"vfe_axi";
			iommus = <&vfe_smmu 0>,
				 <&vfe_smmu 1>,
				 <&vfe_smmu 2>,
				 <&vfe_smmu 3>;
			status = "disabled";
			ports {
				#address-cells = <1>;
				#size-cells = <0>;
			};
		};

		cci: cci@a0c000 {
			compatible = "qcom,msm8996-cci";
			#address-cells = <1>;
			#size-cells = <0>;
			reg = <0xa0c000 0x1000>;
			interrupts = <GIC_SPI 295 IRQ_TYPE_EDGE_RISING>;
			power-domains = <&mmcc CAMSS_GDSC>;
			clocks = <&mmcc CAMSS_TOP_AHB_CLK>,
				 <&mmcc CAMSS_CCI_AHB_CLK>,
				 <&mmcc CAMSS_CCI_CLK>,
				 <&mmcc CAMSS_AHB_CLK>;
			clock-names = "camss_top_ahb",
				      "cci_ahb",
				      "cci",
				      "camss_ahb";
			assigned-clocks = <&mmcc CAMSS_CCI_AHB_CLK>,
					  <&mmcc CAMSS_CCI_CLK>;
			assigned-clock-rates = <80000000>, <37500000>;
			pinctrl-names = "default";
			pinctrl-0 = <&cci0_default &cci1_default>;
			status = "disabled";

			cci_i2c0: i2c-bus@0 {
				reg = <0>;
				clock-frequency = <400000>;
				#address-cells = <1>;
				#size-cells = <0>;
			};

			cci_i2c1: i2c-bus@1 {
				reg = <1>;
				clock-frequency = <400000>;
				#address-cells = <1>;
				#size-cells = <0>;
			};
		};

		adreno_smmu: iommu@b40000 {
			compatible = "qcom,msm8996-smmu-v2", "qcom,adreno-smmu", "qcom,smmu-v2";
			reg = <0x00b40000 0x10000>;

			#global-interrupts = <1>;
			interrupts = <GIC_SPI 334 IRQ_TYPE_LEVEL_HIGH>,
				     <GIC_SPI 329 IRQ_TYPE_LEVEL_HIGH>,
				     <GIC_SPI 330 IRQ_TYPE_LEVEL_HIGH>;
			#iommu-cells = <1>;

			clocks = <&gcc GCC_MMSS_BIMC_GFX_CLK>,
				 <&mmcc GPU_AHB_CLK>;
			clock-names = "bus", "iface";

			power-domains = <&mmcc GPU_GDSC>;
		};

		venus: video-codec@c00000 {
			compatible = "qcom,msm8996-venus";
			reg = <0x00c00000 0xff000>;
			interrupts = <GIC_SPI 287 IRQ_TYPE_LEVEL_HIGH>;
			power-domains = <&mmcc VENUS_GDSC>;
			clocks = <&mmcc VIDEO_CORE_CLK>,
				 <&mmcc VIDEO_AHB_CLK>,
				 <&mmcc VIDEO_AXI_CLK>,
				 <&mmcc VIDEO_MAXI_CLK>;
			clock-names = "core", "iface", "bus", "mbus";
			interconnects = <&mnoc MASTER_VIDEO_P0 &bimc SLAVE_EBI_CH0>,
					<&bimc MASTER_AMPSS_M0 &mnoc SLAVE_VENUS_CFG>;
			interconnect-names = "video-mem", "cpu-cfg";
			iommus = <&venus_smmu 0x00>,
				 <&venus_smmu 0x01>,
				 <&venus_smmu 0x0a>,
				 <&venus_smmu 0x07>,
				 <&venus_smmu 0x0e>,
				 <&venus_smmu 0x0f>,
				 <&venus_smmu 0x08>,
				 <&venus_smmu 0x09>,
				 <&venus_smmu 0x0b>,
				 <&venus_smmu 0x0c>,
				 <&venus_smmu 0x0d>,
				 <&venus_smmu 0x10>,
				 <&venus_smmu 0x11>,
				 <&venus_smmu 0x21>,
				 <&venus_smmu 0x28>,
				 <&venus_smmu 0x29>,
				 <&venus_smmu 0x2b>,
				 <&venus_smmu 0x2c>,
				 <&venus_smmu 0x2d>,
				 <&venus_smmu 0x31>;
			memory-region = <&venus_mem>;
			status = "disabled";

			video-decoder {
				compatible = "venus-decoder";
				clocks = <&mmcc VIDEO_SUBCORE0_CLK>;
				clock-names = "core";
				power-domains = <&mmcc VENUS_CORE0_GDSC>;
			};

			video-encoder {
				compatible = "venus-encoder";
				clocks = <&mmcc VIDEO_SUBCORE1_CLK>;
				clock-names = "core";
				power-domains = <&mmcc VENUS_CORE1_GDSC>;
			};
		};

		mdp_smmu: iommu@d00000 {
			compatible = "qcom,msm8996-smmu-v2", "qcom,smmu-v2";
			reg = <0x00d00000 0x10000>;

			#global-interrupts = <1>;
			interrupts = <GIC_SPI 73 IRQ_TYPE_LEVEL_HIGH>,
				     <GIC_SPI 320 IRQ_TYPE_LEVEL_HIGH>,
				     <GIC_SPI 321 IRQ_TYPE_LEVEL_HIGH>;
			#iommu-cells = <1>;
			clocks = <&mmcc SMMU_MDP_AXI_CLK>,
				 <&mmcc SMMU_MDP_AHB_CLK>;
			clock-names = "bus", "iface";

			power-domains = <&mmcc MDSS_GDSC>;
		};

		venus_smmu: iommu@d40000 {
			compatible = "qcom,msm8996-smmu-v2", "qcom,smmu-v2";
			reg = <0x00d40000 0x20000>;
			#global-interrupts = <1>;
			interrupts = <GIC_SPI 286 IRQ_TYPE_LEVEL_HIGH>,
				     <GIC_SPI 335 IRQ_TYPE_LEVEL_HIGH>,
				     <GIC_SPI 336 IRQ_TYPE_LEVEL_HIGH>,
				     <GIC_SPI 337 IRQ_TYPE_LEVEL_HIGH>,
				     <GIC_SPI 338 IRQ_TYPE_LEVEL_HIGH>,
				     <GIC_SPI 339 IRQ_TYPE_LEVEL_HIGH>,
				     <GIC_SPI 340 IRQ_TYPE_LEVEL_HIGH>,
				     <GIC_SPI 341 IRQ_TYPE_LEVEL_HIGH>;
			power-domains = <&mmcc MMAGIC_VIDEO_GDSC>;
			clocks = <&mmcc SMMU_VIDEO_AXI_CLK>,
				 <&mmcc SMMU_VIDEO_AHB_CLK>;
			clock-names = "bus", "iface";
			#iommu-cells = <1>;
			status = "okay";
		};

		vfe_smmu: iommu@da0000 {
			compatible = "qcom,msm8996-smmu-v2", "qcom,smmu-v2";
			reg = <0x00da0000 0x10000>;

			#global-interrupts = <1>;
			interrupts = <GIC_SPI 76 IRQ_TYPE_LEVEL_HIGH>,
				     <GIC_SPI 343 IRQ_TYPE_LEVEL_HIGH>,
				     <GIC_SPI 344 IRQ_TYPE_LEVEL_HIGH>;
			power-domains = <&mmcc MMAGIC_CAMSS_GDSC>;
			clocks = <&mmcc SMMU_VFE_AXI_CLK>,
				 <&mmcc SMMU_VFE_AHB_CLK>;
			clock-names = "bus", "iface";
			#iommu-cells = <1>;
		};

		lpass_q6_smmu: iommu@1600000 {
			compatible = "qcom,msm8996-smmu-v2", "qcom,smmu-v2";
			reg = <0x01600000 0x20000>;
			#iommu-cells = <1>;
			power-domains = <&gcc HLOS1_VOTE_LPASS_CORE_GDSC>;

			#global-interrupts = <1>;
			interrupts = <GIC_SPI 404 IRQ_TYPE_LEVEL_HIGH>,
		                <GIC_SPI 226 IRQ_TYPE_LEVEL_HIGH>,
		                <GIC_SPI 393 IRQ_TYPE_LEVEL_HIGH>,
		                <GIC_SPI 394 IRQ_TYPE_LEVEL_HIGH>,
		                <GIC_SPI 395 IRQ_TYPE_LEVEL_HIGH>,
		                <GIC_SPI 396 IRQ_TYPE_LEVEL_HIGH>,
		                <GIC_SPI 397 IRQ_TYPE_LEVEL_HIGH>,
		                <GIC_SPI 398 IRQ_TYPE_LEVEL_HIGH>,
		                <GIC_SPI 399 IRQ_TYPE_LEVEL_HIGH>,
		                <GIC_SPI 400 IRQ_TYPE_LEVEL_HIGH>,
		                <GIC_SPI 401 IRQ_TYPE_LEVEL_HIGH>,
		                <GIC_SPI 402 IRQ_TYPE_LEVEL_HIGH>,
		                <GIC_SPI 403 IRQ_TYPE_LEVEL_HIGH>;

			clocks = <&gcc GCC_HLOS1_VOTE_LPASS_ADSP_SMMU_CLK>,
				 <&gcc GCC_HLOS1_VOTE_LPASS_CORE_SMMU_CLK>;
			clock-names = "bus", "iface";
		};

		slpi_pil: remoteproc@1c00000 {
			compatible = "qcom,msm8996-slpi-pil";
			reg = <0x01c00000 0x4000>;

			interrupts-extended = <&intc 0 390 IRQ_TYPE_EDGE_RISING>,
					      <&slpi_smp2p_in 0 IRQ_TYPE_EDGE_RISING>,
					      <&slpi_smp2p_in 1 IRQ_TYPE_EDGE_RISING>,
					      <&slpi_smp2p_in 2 IRQ_TYPE_EDGE_RISING>,
					      <&slpi_smp2p_in 3 IRQ_TYPE_EDGE_RISING>;
			interrupt-names = "wdog",
					  "fatal",
					  "ready",
					  "handover",
					  "stop-ack";

			clocks = <&xo_board>,
				 <&rpmcc RPM_SMD_AGGR2_NOC_CLK>;
			clock-names = "xo", "aggre2";

			memory-region = <&slpi_mem>;

			qcom,smem-states = <&slpi_smp2p_out 0>;
			qcom,smem-state-names = "stop";

			power-domains = <&rpmpd MSM8996_VDDSSCX>;
			power-domain-names = "ssc_cx";

			status = "disabled";

			smd-edge {
				interrupts = <GIC_SPI 176 IRQ_TYPE_EDGE_RISING>;

				label = "dsps";
				mboxes = <&apcs_glb 25>;
				qcom,smd-edge = <3>;
				qcom,remote-pid = <3>;
			};
		};

		mss_pil: remoteproc@2080000 {
			compatible = "qcom,msm8996-mss-pil";
			reg = <0x2080000 0x100>,
			      <0x2180000 0x020>;
			reg-names = "qdsp6", "rmb";

			interrupts-extended = <&intc 0 448 IRQ_TYPE_EDGE_RISING>,
					      <&mpss_smp2p_in 0 IRQ_TYPE_EDGE_RISING>,
					      <&mpss_smp2p_in 1 IRQ_TYPE_EDGE_RISING>,
					      <&mpss_smp2p_in 2 IRQ_TYPE_EDGE_RISING>,
					      <&mpss_smp2p_in 3 IRQ_TYPE_EDGE_RISING>,
					      <&mpss_smp2p_in 7 IRQ_TYPE_EDGE_RISING>;
			interrupt-names = "wdog", "fatal", "ready",
					  "handover", "stop-ack",
					  "shutdown-ack";

			clocks = <&gcc GCC_MSS_CFG_AHB_CLK>,
				 <&gcc GCC_MSS_Q6_BIMC_AXI_CLK>,
				 <&gcc GCC_BOOT_ROM_AHB_CLK>,
				 <&xo_board>,
				 <&gcc GCC_MSS_GPLL0_DIV_CLK>,
				 <&gcc GCC_MSS_SNOC_AXI_CLK>,
				 <&gcc GCC_MSS_MNOC_BIMC_AXI_CLK>,
				 <&rpmcc RPM_SMD_PCNOC_CLK>,
				 <&rpmcc RPM_SMD_QDSS_CLK>;
			clock-names = "iface", "bus", "mem", "xo", "gpll0_mss",
				      "snoc_axi", "mnoc_axi", "pnoc", "qdss";

			resets = <&gcc GCC_MSS_RESTART>;
			reset-names = "mss_restart";

			power-domains = <&rpmpd MSM8996_VDDCX>,
					<&rpmpd MSM8996_VDDMX>;
			power-domain-names = "cx", "mx";

			qcom,smem-states = <&mpss_smp2p_out 0>;
			qcom,smem-state-names = "stop";

			qcom,halt-regs = <&tcsr_1 0x3000 0x5000 0x4000>;

			status = "disabled";

			mba {
				memory-region = <&mba_mem>;
			};

			mpss {
				memory-region = <&mpss_mem>;
			};

			smd-edge {
				interrupts = <GIC_SPI 449 IRQ_TYPE_EDGE_RISING>;

				label = "mpss";
				mboxes = <&apcs_glb 12>;
				qcom,smd-edge = <0>;
				qcom,remote-pid = <1>;
			};
		};

		stm@3002000 {
			compatible = "arm,coresight-stm", "arm,primecell";
			reg = <0x3002000 0x1000>,
			      <0x8280000 0x180000>;
			reg-names = "stm-base", "stm-stimulus-base";

			clocks = <&rpmcc RPM_QDSS_CLK>, <&rpmcc RPM_QDSS_A_CLK>;
			clock-names = "apb_pclk", "atclk";

			out-ports {
				port {
					stm_out: endpoint {
						remote-endpoint =
						  <&funnel0_in>;
					};
				};
			};
		};

		tpiu@3020000 {
			compatible = "arm,coresight-tpiu", "arm,primecell";
			reg = <0x3020000 0x1000>;

			clocks = <&rpmcc RPM_QDSS_CLK>, <&rpmcc RPM_QDSS_A_CLK>;
			clock-names = "apb_pclk", "atclk";

			in-ports {
				port {
					tpiu_in: endpoint {
						remote-endpoint =
						  <&replicator_out1>;
					};
				};
			};
		};

		funnel@3021000 {
			compatible = "arm,coresight-dynamic-funnel", "arm,primecell";
			reg = <0x3021000 0x1000>;

			clocks = <&rpmcc RPM_QDSS_CLK>, <&rpmcc RPM_QDSS_A_CLK>;
			clock-names = "apb_pclk", "atclk";

			in-ports {
				#address-cells = <1>;
				#size-cells = <0>;

				port@7 {
					reg = <7>;
					funnel0_in: endpoint {
						remote-endpoint =
						  <&stm_out>;
					};
				};
			};

			out-ports {
				port {
					funnel0_out: endpoint {
						remote-endpoint =
						  <&merge_funnel_in0>;
					};
				};
			};
		};

		funnel@3022000 {
			compatible = "arm,coresight-dynamic-funnel", "arm,primecell";
			reg = <0x3022000 0x1000>;

			clocks = <&rpmcc RPM_QDSS_CLK>, <&rpmcc RPM_QDSS_A_CLK>;
			clock-names = "apb_pclk", "atclk";

			in-ports {
				#address-cells = <1>;
				#size-cells = <0>;

				port@6 {
					reg = <6>;
					funnel1_in: endpoint {
						remote-endpoint =
						  <&apss_merge_funnel_out>;
					};
				};
			};

			out-ports {
				port {
					funnel1_out: endpoint {
						remote-endpoint =
						  <&merge_funnel_in1>;
					};
				};
			};
		};

		funnel@3023000 {
			compatible = "arm,coresight-dynamic-funnel", "arm,primecell";
			reg = <0x3023000 0x1000>;

			clocks = <&rpmcc RPM_QDSS_CLK>, <&rpmcc RPM_QDSS_A_CLK>;
			clock-names = "apb_pclk", "atclk";


			out-ports {
				port {
					funnel2_out: endpoint {
						remote-endpoint =
						  <&merge_funnel_in2>;
					};
				};
			};
		};

		funnel@3025000 {
			compatible = "arm,coresight-dynamic-funnel", "arm,primecell";
			reg = <0x3025000 0x1000>;

			clocks = <&rpmcc RPM_QDSS_CLK>, <&rpmcc RPM_QDSS_A_CLK>;
			clock-names = "apb_pclk", "atclk";

			in-ports {
				#address-cells = <1>;
				#size-cells = <0>;

				port@0 {
					reg = <0>;
					merge_funnel_in0: endpoint {
						remote-endpoint =
						  <&funnel0_out>;
					};
				};

				port@1 {
					reg = <1>;
					merge_funnel_in1: endpoint {
						remote-endpoint =
						  <&funnel1_out>;
					};
				};

				port@2 {
					reg = <2>;
					merge_funnel_in2: endpoint {
						remote-endpoint =
						  <&funnel2_out>;
					};
				};
			};

			out-ports {
				port {
					merge_funnel_out: endpoint {
						remote-endpoint =
						  <&etf_in>;
					};
				};
			};
		};

		replicator@3026000 {
			compatible = "arm,coresight-dynamic-replicator", "arm,primecell";
			reg = <0x3026000 0x1000>;

			clocks = <&rpmcc RPM_QDSS_CLK>, <&rpmcc RPM_QDSS_A_CLK>;
			clock-names = "apb_pclk", "atclk";

			in-ports {
				port {
					replicator_in: endpoint {
						remote-endpoint =
						  <&etf_out>;
					};
				};
			};

			out-ports {
				#address-cells = <1>;
				#size-cells = <0>;

				port@0 {
					reg = <0>;
					replicator_out0: endpoint {
						remote-endpoint =
						  <&etr_in>;
					};
				};

				port@1 {
					reg = <1>;
					replicator_out1: endpoint {
						remote-endpoint =
						  <&tpiu_in>;
					};
				};
			};
		};

		etf@3027000 {
			compatible = "arm,coresight-tmc", "arm,primecell";
			reg = <0x3027000 0x1000>;

			clocks = <&rpmcc RPM_QDSS_CLK>, <&rpmcc RPM_QDSS_A_CLK>;
			clock-names = "apb_pclk", "atclk";

			in-ports {
				port {
					etf_in: endpoint {
						remote-endpoint =
						  <&merge_funnel_out>;
					};
				};
			};

			out-ports {
				port {
					etf_out: endpoint {
						remote-endpoint =
						  <&replicator_in>;
					};
				};
			};
		};

		etr@3028000 {
			compatible = "arm,coresight-tmc", "arm,primecell";
			reg = <0x3028000 0x1000>;

			clocks = <&rpmcc RPM_QDSS_CLK>, <&rpmcc RPM_QDSS_A_CLK>;
			clock-names = "apb_pclk", "atclk";
			arm,scatter-gather;

			in-ports {
				port {
					etr_in: endpoint {
						remote-endpoint =
						  <&replicator_out0>;
					};
				};
			};
		};

		debug@3810000 {
			compatible = "arm,coresight-cpu-debug", "arm,primecell";
			reg = <0x3810000 0x1000>;

			clocks = <&rpmcc RPM_QDSS_CLK>;
			clock-names = "apb_pclk";

			cpu = <&CPU0>;
		};

		etm@3840000 {
			compatible = "arm,coresight-etm4x", "arm,primecell";
			reg = <0x3840000 0x1000>;

			clocks = <&rpmcc RPM_QDSS_CLK>, <&rpmcc RPM_QDSS_A_CLK>;
			clock-names = "apb_pclk", "atclk";

			cpu = <&CPU0>;

			out-ports {
				port {
					etm0_out: endpoint {
						remote-endpoint =
						  <&apss_funnel0_in0>;
					};
				};
			};
		};

		debug@3910000 {
			compatible = "arm,coresight-cpu-debug", "arm,primecell";
			reg = <0x3910000 0x1000>;

			clocks = <&rpmcc RPM_QDSS_CLK>;
			clock-names = "apb_pclk";

			cpu = <&CPU1>;
		};

		etm@3940000 {
			compatible = "arm,coresight-etm4x", "arm,primecell";
			reg = <0x3940000 0x1000>;

			clocks = <&rpmcc RPM_QDSS_CLK>, <&rpmcc RPM_QDSS_A_CLK>;
			clock-names = "apb_pclk", "atclk";

			cpu = <&CPU1>;

			out-ports {
				port {
					etm1_out: endpoint {
						remote-endpoint =
						  <&apss_funnel0_in1>;
					};
				};
			};
		};

		funnel@39b0000 { /* APSS Funnel 0 */
			compatible = "arm,coresight-dynamic-funnel", "arm,primecell";
			reg = <0x39b0000 0x1000>;

			clocks = <&rpmcc RPM_QDSS_CLK>, <&rpmcc RPM_QDSS_A_CLK>;
			clock-names = "apb_pclk", "atclk";

			in-ports {
				#address-cells = <1>;
				#size-cells = <0>;

				port@0 {
					reg = <0>;
					apss_funnel0_in0: endpoint {
						remote-endpoint = <&etm0_out>;
					};
				};

				port@1 {
					reg = <1>;
					apss_funnel0_in1: endpoint {
						remote-endpoint = <&etm1_out>;
					};
				};
			};

			out-ports {
				port {
					apss_funnel0_out: endpoint {
						remote-endpoint =
						  <&apss_merge_funnel_in0>;
					};
				};
			};
		};

		debug@3a10000 {
			compatible = "arm,coresight-cpu-debug", "arm,primecell";
			reg = <0x3a10000 0x1000>;

			clocks = <&rpmcc RPM_QDSS_CLK>;
			clock-names = "apb_pclk";

			cpu = <&CPU2>;
		};

		etm@3a40000 {
			compatible = "arm,coresight-etm4x", "arm,primecell";
			reg = <0x3a40000 0x1000>;

			clocks = <&rpmcc RPM_QDSS_CLK>, <&rpmcc RPM_QDSS_A_CLK>;
			clock-names = "apb_pclk", "atclk";

			cpu = <&CPU2>;

			out-ports {
				port {
					etm2_out: endpoint {
						remote-endpoint =
						  <&apss_funnel1_in0>;
					};
				};
			};
		};

		debug@3b10000 {
			compatible = "arm,coresight-cpu-debug", "arm,primecell";
			reg = <0x3b10000 0x1000>;

			clocks = <&rpmcc RPM_QDSS_CLK>;
			clock-names = "apb_pclk";

			cpu = <&CPU3>;
		};

		etm@3b40000 {
			compatible = "arm,coresight-etm4x", "arm,primecell";
			reg = <0x3b40000 0x1000>;

			clocks = <&rpmcc RPM_QDSS_CLK>, <&rpmcc RPM_QDSS_A_CLK>;
			clock-names = "apb_pclk", "atclk";

			cpu = <&CPU3>;

			out-ports {
				port {
					etm3_out: endpoint {
						remote-endpoint =
						  <&apss_funnel1_in1>;
					};
				};
			};
		};

		funnel@3bb0000 { /* APSS Funnel 1 */
			compatible = "arm,coresight-dynamic-funnel", "arm,primecell";
			reg = <0x3bb0000 0x1000>;

			clocks = <&rpmcc RPM_QDSS_CLK>, <&rpmcc RPM_QDSS_A_CLK>;
			clock-names = "apb_pclk", "atclk";

			in-ports {
				#address-cells = <1>;
				#size-cells = <0>;

				port@0 {
					reg = <0>;
					apss_funnel1_in0: endpoint {
						remote-endpoint = <&etm2_out>;
					};
				};

				port@1 {
					reg = <1>;
					apss_funnel1_in1: endpoint {
						remote-endpoint = <&etm3_out>;
					};
				};
			};

			out-ports {
				port {
					apss_funnel1_out: endpoint {
						remote-endpoint =
						  <&apss_merge_funnel_in1>;
					};
				};
			};
		};

		funnel@3bc0000 {
			compatible = "arm,coresight-dynamic-funnel", "arm,primecell";
			reg = <0x3bc0000 0x1000>;

			clocks = <&rpmcc RPM_QDSS_CLK>, <&rpmcc RPM_QDSS_A_CLK>;
			clock-names = "apb_pclk", "atclk";

			in-ports {
				#address-cells = <1>;
				#size-cells = <0>;

				port@0 {
					reg = <0>;
					apss_merge_funnel_in0: endpoint {
						remote-endpoint =
						  <&apss_funnel0_out>;
					};
				};

				port@1 {
					reg = <1>;
					apss_merge_funnel_in1: endpoint {
						remote-endpoint =
						  <&apss_funnel1_out>;
					};
				};
			};

			out-ports {
				port {
					apss_merge_funnel_out: endpoint {
						remote-endpoint =
						  <&funnel1_in>;
					};
				};
			};
		};

		kryocc: clock-controller@6400000 {
			compatible = "qcom,msm8996-apcc";
			reg = <0x06400000 0x90000>;

			clock-names = "xo";
			clocks = <&rpmcc RPM_SMD_BB_CLK1>;

			#clock-cells = <1>;
		};

		usb3: usb@6af8800 {
			compatible = "qcom,msm8996-dwc3", "qcom,dwc3";
			reg = <0x06af8800 0x400>;
			#address-cells = <1>;
			#size-cells = <1>;
			ranges;

			interrupts = <GIC_SPI 347 IRQ_TYPE_LEVEL_HIGH>,
				     <GIC_SPI 243 IRQ_TYPE_LEVEL_HIGH>;
			interrupt-names = "hs_phy_irq", "ss_phy_irq";

			clocks = <&gcc GCC_SYS_NOC_USB3_AXI_CLK>,
				 <&gcc GCC_USB30_MASTER_CLK>,
				 <&gcc GCC_AGGRE2_USB3_AXI_CLK>,
				 <&gcc GCC_USB30_SLEEP_CLK>,
				 <&gcc GCC_USB30_MOCK_UTMI_CLK>;
			clock-names = "cfg_noc",
				      "core",
				      "iface",
				      "sleep",
				      "mock_utmi";

			assigned-clocks = <&gcc GCC_USB30_MOCK_UTMI_CLK>,
					  <&gcc GCC_USB30_MASTER_CLK>;
			assigned-clock-rates = <19200000>, <120000000>;

			interconnects = <&a2noc MASTER_USB3 &bimc SLAVE_EBI_CH0>,
					<&bimc MASTER_AMPSS_M0 &snoc SLAVE_USB3>;
			interconnect-names = "usb-ddr", "apps-usb";

			power-domains = <&gcc USB30_GDSC>;
			status = "disabled";

			usb3_dwc3: usb@6a00000 {
				compatible = "snps,dwc3";
				reg = <0x06a00000 0xcc00>;
				interrupts = <0 131 IRQ_TYPE_LEVEL_HIGH>;
				phys = <&hsusb_phy1>, <&ssusb_phy_0>;
				phy-names = "usb2-phy", "usb3-phy";
				snps,dis_u2_susphy_quirk;
				snps,dis_enblslpm_quirk;
			};
		};

		usb3phy: phy@7410000 {
			compatible = "qcom,msm8996-qmp-usb3-phy";
			reg = <0x07410000 0x1c4>;
			#address-cells = <1>;
			#size-cells = <1>;
			ranges;

			clocks = <&gcc GCC_USB3_PHY_AUX_CLK>,
				<&gcc GCC_USB_PHY_CFG_AHB2PHY_CLK>,
				<&gcc GCC_USB3_CLKREF_CLK>;
			clock-names = "aux", "cfg_ahb", "ref";

			resets = <&gcc GCC_USB3_PHY_BCR>,
				<&gcc GCC_USB3PHY_PHY_BCR>;
			reset-names = "phy", "common";
			status = "disabled";

			ssusb_phy_0: phy@7410200 {
				reg = <0x07410200 0x200>,
				      <0x07410400 0x130>,
				      <0x07410600 0x1a8>;
				#phy-cells = <0>;

				#clock-cells = <0>;
				clock-output-names = "usb3_phy_pipe_clk_src";
				clocks = <&gcc GCC_USB3_PHY_PIPE_CLK>;
				clock-names = "pipe0";
			};
		};

		hsusb_phy1: phy@7411000 {
			compatible = "qcom,msm8996-qusb2-phy";
			reg = <0x07411000 0x180>;
			#phy-cells = <0>;

			clocks = <&gcc GCC_USB_PHY_CFG_AHB2PHY_CLK>,
				<&gcc GCC_RX1_USB2_CLKREF_CLK>;
			clock-names = "cfg_ahb", "ref";

			resets = <&gcc GCC_QUSB2PHY_PRIM_BCR>;
			nvmem-cells = <&qusb2p_hstx_trim>;
			status = "disabled";
		};

		hsusb_phy2: phy@7412000 {
			compatible = "qcom,msm8996-qusb2-phy";
			reg = <0x07412000 0x180>;
			#phy-cells = <0>;

			clocks = <&gcc GCC_USB_PHY_CFG_AHB2PHY_CLK>,
				<&gcc GCC_RX2_USB2_CLKREF_CLK>;
			clock-names = "cfg_ahb", "ref";

			resets = <&gcc GCC_QUSB2PHY_SEC_BCR>;
			nvmem-cells = <&qusb2s_hstx_trim>;
			status = "disabled";
		};

		sdhc1: mmc@7464900 {
			compatible = "qcom,msm8996-sdhci", "qcom,sdhci-msm-v4";
			reg = <0x07464900 0x11c>, <0x07464000 0x800>;
			reg-names = "hc", "core";

			interrupts = <GIC_SPI 141 IRQ_TYPE_LEVEL_HIGH>,
					<GIC_SPI 134 IRQ_TYPE_LEVEL_HIGH>;
			interrupt-names = "hc_irq", "pwr_irq";

			clock-names = "iface", "core", "xo";
			clocks = <&gcc GCC_SDCC1_AHB_CLK>,
				<&gcc GCC_SDCC1_APPS_CLK>,
				<&rpmcc RPM_SMD_BB_CLK1>;
			resets = <&gcc GCC_SDCC1_BCR>;

			pinctrl-names = "default", "sleep";
			pinctrl-0 = <&sdc1_state_on>;
			pinctrl-1 = <&sdc1_state_off>;

			bus-width = <8>;
			non-removable;
			status = "disabled";
		};

		sdhc2: mmc@74a4900 {
			compatible = "qcom,msm8996-sdhci", "qcom,sdhci-msm-v4";
			reg = <0x074a4900 0x314>, <0x074a4000 0x800>;
			reg-names = "hc", "core";

			interrupts = <GIC_SPI 125 IRQ_TYPE_LEVEL_HIGH>,
				      <GIC_SPI 221 IRQ_TYPE_LEVEL_HIGH>;
			interrupt-names = "hc_irq", "pwr_irq";

			clock-names = "iface", "core", "xo";
			clocks = <&gcc GCC_SDCC2_AHB_CLK>,
				<&gcc GCC_SDCC2_APPS_CLK>,
				<&rpmcc RPM_SMD_BB_CLK1>;
			resets = <&gcc GCC_SDCC2_BCR>;

			pinctrl-names = "default", "sleep";
			pinctrl-0 = <&sdc2_state_on>;
			pinctrl-1 = <&sdc2_state_off>;

			bus-width = <4>;
			status = "disabled";
		 };

		blsp1_dma: dma-controller@7544000 {
			compatible = "qcom,bam-v1.7.0";
			reg = <0x07544000 0x2b000>;
			interrupts = <GIC_SPI 238 IRQ_TYPE_LEVEL_HIGH>;
			clocks = <&gcc GCC_BLSP1_AHB_CLK>;
			clock-names = "bam_clk";
			qcom,controlled-remotely;
			#dma-cells = <1>;
			qcom,ee = <0>;
		};

		blsp1_uart2: serial@7570000 {
			compatible = "qcom,msm-uartdm-v1.4", "qcom,msm-uartdm";
			reg = <0x07570000 0x1000>;
			interrupts = <GIC_SPI 108 IRQ_TYPE_LEVEL_HIGH>;
			clocks = <&gcc GCC_BLSP1_UART2_APPS_CLK>,
				 <&gcc GCC_BLSP1_AHB_CLK>;
			clock-names = "core", "iface";
			pinctrl-names = "default", "sleep";
			pinctrl-0 = <&blsp1_uart2_default>;
			pinctrl-1 = <&blsp1_uart2_sleep>;
			dmas = <&blsp1_dma 2>, <&blsp1_dma 3>;
			dma-names = "tx", "rx";
			status = "disabled";
		};

		blsp1_spi1: spi@7575000 {
			compatible = "qcom,spi-qup-v2.2.1";
			reg = <0x07575000 0x600>;
			interrupts = <GIC_SPI 95 IRQ_TYPE_LEVEL_HIGH>;
			clocks = <&gcc GCC_BLSP1_QUP1_SPI_APPS_CLK>,
				 <&gcc GCC_BLSP1_AHB_CLK>;
			clock-names = "core", "iface";
			pinctrl-names = "default", "sleep";
			pinctrl-0 = <&blsp1_spi1_default>;
			pinctrl-1 = <&blsp1_spi1_sleep>;
			dmas = <&blsp1_dma 12>, <&blsp1_dma 13>;
			dma-names = "tx", "rx";
			#address-cells = <1>;
			#size-cells = <0>;
			status = "disabled";
		};

		blsp1_i2c3: i2c@7577000 {
			compatible = "qcom,i2c-qup-v2.2.1";
			reg = <0x07577000 0x1000>;
			interrupts = <GIC_SPI 97 IRQ_TYPE_LEVEL_HIGH>;
			clocks = <&gcc GCC_BLSP1_QUP3_I2C_APPS_CLK>,
				 <&gcc GCC_BLSP1_AHB_CLK>;
			clock-names = "core", "iface";
			pinctrl-names = "default", "sleep";
			pinctrl-0 = <&blsp1_i2c3_default>;
			pinctrl-1 = <&blsp1_i2c3_sleep>;
			dmas = <&blsp1_dma 16>, <&blsp1_dma 17>;
			dma-names = "tx", "rx";
			#address-cells = <1>;
			#size-cells = <0>;
			status = "disabled";
		};

		blsp1_i2c6: i2c@757a000 {
			compatible = "qcom,i2c-qup-v2.2.1";
			reg = <0x757a000 0x1000>;
			interrupts = <GIC_SPI 100 IRQ_TYPE_LEVEL_HIGH>;
			clocks = <&gcc GCC_BLSP1_QUP6_I2C_APPS_CLK>,
				 <&gcc GCC_BLSP1_AHB_CLK>;
			clock-names = "core", "iface";
			pinctrl-names = "default", "sleep";
			pinctrl-0 = <&blsp1_i2c6_default>;
			pinctrl-1 = <&blsp1_i2c6_sleep>;
			dmas = <&blsp1_dma 22>, <&blsp1_dma 23>;
			dma-names = "tx", "rx";
			#address-cells = <1>;
			#size-cells = <0>;
			status = "disabled";
		};

		blsp2_dma: dma-controller@7584000 {
			compatible = "qcom,bam-v1.7.0";
			reg = <0x07584000 0x2b000>;
			interrupts = <GIC_SPI 239 IRQ_TYPE_LEVEL_HIGH>;
			clocks = <&gcc GCC_BLSP2_AHB_CLK>;
			clock-names = "bam_clk";
			qcom,controlled-remotely;
			#dma-cells = <1>;
			qcom,ee = <0>;
		};

		blsp2_uart2: serial@75b0000 {
			compatible = "qcom,msm-uartdm-v1.4", "qcom,msm-uartdm";
			reg = <0x075b0000 0x1000>;
			interrupts = <GIC_SPI 114 IRQ_TYPE_LEVEL_HIGH>;
			clocks = <&gcc GCC_BLSP2_UART2_APPS_CLK>,
				 <&gcc GCC_BLSP2_AHB_CLK>;
			clock-names = "core", "iface";
			status = "disabled";
		};

		blsp2_uart3: serial@75b1000 {
			compatible = "qcom,msm-uartdm-v1.4", "qcom,msm-uartdm";
			reg = <0x075b1000 0x1000>;
			interrupts = <GIC_SPI 115 IRQ_TYPE_LEVEL_HIGH>;
			clocks = <&gcc GCC_BLSP2_UART3_APPS_CLK>,
				 <&gcc GCC_BLSP2_AHB_CLK>;
			clock-names = "core", "iface";
			status = "disabled";
		};

		blsp2_i2c1: i2c@75b5000 {
			compatible = "qcom,i2c-qup-v2.2.1";
			reg = <0x075b5000 0x1000>;
			interrupts = <GIC_SPI 101 IRQ_TYPE_LEVEL_HIGH>;
			clocks = <&gcc GCC_BLSP2_QUP1_I2C_APPS_CLK>,
				 <&gcc GCC_BLSP2_AHB_CLK>;
			clock-names = "core", "iface";
			pinctrl-names = "default", "sleep";
			pinctrl-0 = <&blsp2_i2c1_default>;
			pinctrl-1 = <&blsp2_i2c1_sleep>;
			dmas = <&blsp2_dma 12>, <&blsp2_dma 13>;
			dma-names = "tx", "rx";
			#address-cells = <1>;
			#size-cells = <0>;
			status = "disabled";
		};

		blsp2_i2c2: i2c@75b6000 {
			compatible = "qcom,i2c-qup-v2.2.1";
			reg = <0x075b6000 0x1000>;
			interrupts = <GIC_SPI 102 IRQ_TYPE_LEVEL_HIGH>;
			clocks = <&gcc GCC_BLSP2_QUP2_I2C_APPS_CLK>,
				 <&gcc GCC_BLSP2_AHB_CLK>;
			clock-names = "core", "iface";
			pinctrl-names = "default", "sleep";
			pinctrl-0 = <&blsp2_i2c2_default>;
			pinctrl-1 = <&blsp2_i2c2_sleep>;
			dmas = <&blsp2_dma 14>, <&blsp2_dma 15>;
			dma-names = "tx", "rx";
			#address-cells = <1>;
			#size-cells = <0>;
			status = "disabled";
		};

		blsp2_i2c3: i2c@75b7000 {
			compatible = "qcom,i2c-qup-v2.2.1";
			reg = <0x075b7000 0x1000>;
			interrupts = <GIC_SPI 103 IRQ_TYPE_LEVEL_HIGH>;
			clocks = <&gcc GCC_BLSP2_QUP3_I2C_APPS_CLK>,
				 <&gcc GCC_BLSP2_AHB_CLK>;
			clock-names = "core", "iface";
			clock-frequency = <400000>;
			pinctrl-names = "default", "sleep";
			pinctrl-0 = <&blsp2_i2c3_default>;
			pinctrl-1 = <&blsp2_i2c3_sleep>;
			dmas = <&blsp2_dma 16>, <&blsp2_dma 17>;
			dma-names = "tx", "rx";
			#address-cells = <1>;
			#size-cells = <0>;
			status = "disabled";
		};

		blsp2_i2c5: i2c@75b9000 {
			compatible = "qcom,i2c-qup-v2.2.1";
			reg = <0x75b9000 0x1000>;
			interrupts = <GIC_SPI 105 IRQ_TYPE_LEVEL_HIGH>;
			clocks = <&gcc GCC_BLSP2_QUP5_I2C_APPS_CLK>,
				 <&gcc GCC_BLSP2_AHB_CLK>;
			clock-names = "core", "iface";
			pinctrl-names = "default";
			pinctrl-0 = <&blsp2_i2c5_default>;
			dmas = <&blsp2_dma 20>, <&blsp2_dma 21>;
			dma-names = "tx", "rx";
			#address-cells = <1>;
			#size-cells = <0>;
			status = "disabled";
		};

		blsp2_i2c6: i2c@75ba000 {
			compatible = "qcom,i2c-qup-v2.2.1";
			reg = <0x75ba000 0x1000>;
			interrupts = <GIC_SPI 106 IRQ_TYPE_LEVEL_HIGH>;
			clocks = <&gcc GCC_BLSP2_QUP6_I2C_APPS_CLK>,
				 <&gcc GCC_BLSP2_AHB_CLK>;
			clock-names = "core", "iface";
			pinctrl-names = "default", "sleep";
			pinctrl-0 = <&blsp2_i2c6_default>;
			pinctrl-1 = <&blsp2_i2c6_sleep>;
			dmas = <&blsp2_dma 22>, <&blsp2_dma 23>;
			dma-names = "tx", "rx";
			#address-cells = <1>;
			#size-cells = <0>;
			status = "disabled";
		};

		blsp2_spi6: spi@75ba000{
			compatible = "qcom,spi-qup-v2.2.1";
			reg = <0x075ba000 0x600>;
			interrupts = <GIC_SPI 106 IRQ_TYPE_LEVEL_HIGH>;
			clocks = <&gcc GCC_BLSP2_QUP6_SPI_APPS_CLK>,
				 <&gcc GCC_BLSP2_AHB_CLK>;
			clock-names = "core", "iface";
			pinctrl-names = "default", "sleep";
			pinctrl-0 = <&blsp2_spi6_default>;
			pinctrl-1 = <&blsp2_spi6_sleep>;
			dmas = <&blsp2_dma 22>, <&blsp2_dma 23>;
			dma-names = "tx", "rx";
			#address-cells = <1>;
			#size-cells = <0>;
			status = "disabled";
		};

		usb2: usb@76f8800 {
			compatible = "qcom,msm8996-dwc3", "qcom,dwc3";
			reg = <0x076f8800 0x400>;
			#address-cells = <1>;
			#size-cells = <1>;
			ranges;

			clocks = <&gcc GCC_PERIPH_NOC_USB20_AHB_CLK>,
				<&gcc GCC_USB20_MASTER_CLK>,
				<&gcc GCC_USB20_MOCK_UTMI_CLK>,
				<&gcc GCC_USB20_SLEEP_CLK>,
				<&gcc GCC_USB_PHY_CFG_AHB2PHY_CLK>;
			clock-names = "cfg_noc",
				      "core",
				      "iface",
				      "sleep",
				      "mock_utmi";

			assigned-clocks = <&gcc GCC_USB20_MOCK_UTMI_CLK>,
					  <&gcc GCC_USB20_MASTER_CLK>;
			assigned-clock-rates = <19200000>, <60000000>;

			power-domains = <&gcc USB30_GDSC>;
			qcom,select-utmi-as-pipe-clk;
			status = "disabled";

			usb2_dwc3: usb@7600000 {
				compatible = "snps,dwc3";
				reg = <0x07600000 0xcc00>;
				interrupts = <0 138 IRQ_TYPE_LEVEL_HIGH>;
				phys = <&hsusb_phy2>;
				phy-names = "usb2-phy";
				maximum-speed = "high-speed";
				snps,dis_u2_susphy_quirk;
				snps,dis_enblslpm_quirk;
			};
		};

		slimbam: dma-controller@9184000 {
			compatible = "qcom,bam-v1.7.0";
			qcom,controlled-remotely;
			reg = <0x09184000 0x32000>;
			num-channels = <31>;
			interrupts = <0 164 IRQ_TYPE_LEVEL_HIGH>;
			#dma-cells = <1>;
			qcom,ee = <1>;
			qcom,num-ees = <2>;
		};

		slim_msm: slim-ngd@91c0000 {
			compatible = "qcom,slim-ngd-v1.5.0";
			reg = <0x091c0000 0x2C000>;
			interrupts = <0 163 IRQ_TYPE_LEVEL_HIGH>;
			dmas = <&slimbam 3>, <&slimbam 4>;
			dma-names = "rx", "tx";
			#address-cells = <1>;
			#size-cells = <0>;
			slim@1 {
				reg = <1>;
				#address-cells = <2>;
				#size-cells = <0>;

				tasha_ifd: tas-ifd@0,0 {
					compatible = "slim217,1a0";
					reg = <0 0>;
				};

				wcd9335: codec@1,0 {
					pinctrl-0 = <&cdc_reset_active &wcd_intr_default>;
					pinctrl-names = "default";

					compatible = "slim217,1a0";
					reg = <1 0>;

					interrupt-parent = <&tlmm>;
					interrupts = <54 IRQ_TYPE_LEVEL_HIGH>,
						     <53 IRQ_TYPE_LEVEL_HIGH>;
					interrupt-names = "intr1", "intr2";
					interrupt-controller;
					#interrupt-cells = <1>;
					reset-gpios = <&tlmm 64 GPIO_ACTIVE_LOW>;

					slim-ifc-dev = <&tasha_ifd>;

					#sound-dai-cells = <1>;
				};
			};
		};

		adsp_pil: remoteproc@9300000 {
			compatible = "qcom,msm8996-adsp-pil";
			reg = <0x09300000 0x80000>;

			interrupts-extended = <&intc 0 162 IRQ_TYPE_EDGE_RISING>,
					      <&adsp_smp2p_in 0 IRQ_TYPE_EDGE_RISING>,
					      <&adsp_smp2p_in 1 IRQ_TYPE_EDGE_RISING>,
					      <&adsp_smp2p_in 2 IRQ_TYPE_EDGE_RISING>,
					      <&adsp_smp2p_in 3 IRQ_TYPE_EDGE_RISING>;
			interrupt-names = "wdog", "fatal", "ready",
					  "handover", "stop-ack";

			clocks = <&rpmcc RPM_SMD_BB_CLK1>;
			clock-names = "xo";

			memory-region = <&adsp_mem>;

			qcom,smem-states = <&adsp_smp2p_out 0>;
			qcom,smem-state-names = "stop";

			power-domains = <&rpmpd MSM8996_VDDCX>;
			power-domain-names = "cx";

			status = "disabled";

			smd-edge {
				interrupts = <GIC_SPI 156 IRQ_TYPE_EDGE_RISING>;

				label = "lpass";
				mboxes = <&apcs_glb 8>;
				qcom,smd-edge = <1>;
				qcom,remote-pid = <2>;
				#address-cells = <1>;
				#size-cells = <0>;
				apr {
					power-domains = <&gcc HLOS1_VOTE_LPASS_ADSP_GDSC>;
					compatible = "qcom,apr-v2";
					qcom,smd-channels = "apr_audio_svc";
					qcom,domain = <APR_DOMAIN_ADSP>;
					#address-cells = <1>;
					#size-cells = <0>;

					service@3 {
						reg = <APR_SVC_ADSP_CORE>;
						compatible = "qcom,q6core";
					};

					q6afe: service@4 {
						compatible = "qcom,q6afe";
						reg = <APR_SVC_AFE>;
						q6afedai: dais {
							compatible = "qcom,q6afe-dais";
							#address-cells = <1>;
							#size-cells = <0>;
							#sound-dai-cells = <1>;
							dai@1 {
								reg = <1>;
							};
						};
					};

					q6asm: service@7 {
						compatible = "qcom,q6asm";
						reg = <APR_SVC_ASM>;
						q6asmdai: dais {
							compatible = "qcom,q6asm-dais";
							#address-cells = <1>;
							#size-cells = <0>;
							#sound-dai-cells = <1>;
							iommus = <&lpass_q6_smmu 1>;
						};
					};

					q6adm: service@8 {
						compatible = "qcom,q6adm";
						reg = <APR_SVC_ADM>;
						q6routing: routing {
							compatible = "qcom,q6adm-routing";
							#sound-dai-cells = <0>;
						};
					};
				};

			};
		};

		apcs_glb: mailbox@9820000 {
			compatible = "qcom,msm8996-apcs-hmss-global";
			reg = <0x09820000 0x1000>;

			#mbox-cells = <1>;
		};

		timer@9840000 {
			#address-cells = <1>;
			#size-cells = <1>;
			ranges;
			compatible = "arm,armv7-timer-mem";
			reg = <0x09840000 0x1000>;
			clock-frequency = <19200000>;

			frame@9850000 {
				frame-number = <0>;
				interrupts = <GIC_SPI 31 IRQ_TYPE_LEVEL_HIGH>,
					     <GIC_SPI 30 IRQ_TYPE_LEVEL_HIGH>;
				reg = <0x09850000 0x1000>,
				      <0x09860000 0x1000>;
			};

			frame@9870000 {
				frame-number = <1>;
				interrupts = <GIC_SPI 32 IRQ_TYPE_LEVEL_HIGH>;
				reg = <0x09870000 0x1000>;
				status = "disabled";
			};

			frame@9880000 {
				frame-number = <2>;
				interrupts = <GIC_SPI 33 IRQ_TYPE_LEVEL_HIGH>;
				reg = <0x09880000 0x1000>;
				status = "disabled";
			};

			frame@9890000 {
				frame-number = <3>;
				interrupts = <GIC_SPI 34 IRQ_TYPE_LEVEL_HIGH>;
				reg = <0x09890000 0x1000>;
				status = "disabled";
			};

			frame@98a0000 {
				frame-number = <4>;
				interrupts = <GIC_SPI 35 IRQ_TYPE_LEVEL_HIGH>;
				reg = <0x098a0000 0x1000>;
				status = "disabled";
			};

			frame@98b0000 {
				frame-number = <5>;
				interrupts = <GIC_SPI 36 IRQ_TYPE_LEVEL_HIGH>;
				reg = <0x098b0000 0x1000>;
				status = "disabled";
			};

			frame@98c0000 {
				frame-number = <6>;
				interrupts = <GIC_SPI 37 IRQ_TYPE_LEVEL_HIGH>;
				reg = <0x098c0000 0x1000>;
				status = "disabled";
			};
		};

		saw3: syscon@9a10000 {
			compatible = "syscon";
			reg = <0x09a10000 0x1000>;
		};

		intc: interrupt-controller@9bc0000 {
			compatible = "qcom,msm8996-gic-v3", "arm,gic-v3";
			#interrupt-cells = <3>;
			interrupt-controller;
			#redistributor-regions = <1>;
			redistributor-stride = <0x0 0x40000>;
			reg = <0x09bc0000 0x10000>,
			      <0x09c00000 0x100000>;
			interrupts = <GIC_PPI 9 IRQ_TYPE_LEVEL_HIGH>;
		};
	};

	sound: sound {
	};

	thermal-zones {
		cpu0-thermal {
			polling-delay-passive = <250>;
			polling-delay = <1000>;

			thermal-sensors = <&tsens0 3>;

			trips {
				cpu0_alert0: trip-point0 {
					temperature = <75000>;
					hysteresis = <2000>;
					type = "passive";
				};

				cpu0_crit: cpu_crit {
					temperature = <110000>;
					hysteresis = <2000>;
					type = "critical";
				};
			};
		};

		cpu1-thermal {
			polling-delay-passive = <250>;
			polling-delay = <1000>;

			thermal-sensors = <&tsens0 5>;

			trips {
				cpu1_alert0: trip-point0 {
					temperature = <75000>;
					hysteresis = <2000>;
					type = "passive";
				};

				cpu1_crit: cpu_crit {
					temperature = <110000>;
					hysteresis = <2000>;
					type = "critical";
				};
			};
		};

		cpu2-thermal {
			polling-delay-passive = <250>;
			polling-delay = <1000>;

			thermal-sensors = <&tsens0 8>;

			trips {
				cpu2_alert0: trip-point0 {
					temperature = <75000>;
					hysteresis = <2000>;
					type = "passive";
				};

				cpu2_crit: cpu_crit {
					temperature = <110000>;
					hysteresis = <2000>;
					type = "critical";
				};
			};
		};

		cpu3-thermal {
			polling-delay-passive = <250>;
			polling-delay = <1000>;

			thermal-sensors = <&tsens0 10>;

			trips {
				cpu3_alert0: trip-point0 {
					temperature = <75000>;
					hysteresis = <2000>;
					type = "passive";
				};

				cpu3_crit: cpu_crit {
					temperature = <110000>;
					hysteresis = <2000>;
					type = "critical";
				};
			};
		};

		gpu-top-thermal {
			polling-delay-passive = <250>;
			polling-delay = <1000>;

			thermal-sensors = <&tsens1 6>;

			trips {
				gpu1_alert0: trip-point0 {
					temperature = <90000>;
					hysteresis = <2000>;
					type = "passive";
				};
			};

			cooling-maps {
				map0 {
					trip = <&gpu1_alert0>;
					cooling-device = <&gpu THERMAL_NO_LIMIT THERMAL_NO_LIMIT>;
				};
			};
		};

		gpu-bottom-thermal {
			polling-delay-passive = <250>;
			polling-delay = <1000>;

			thermal-sensors = <&tsens1 7>;

			trips {
				gpu2_alert0: trip-point0 {
					temperature = <90000>;
					hysteresis = <2000>;
					type = "passive";
				};
			};

			cooling-maps {
				map0 {
					trip = <&gpu2_alert0>;
					cooling-device = <&gpu THERMAL_NO_LIMIT THERMAL_NO_LIMIT>;
				};
			};
		};

		m4m-thermal {
			polling-delay-passive = <250>;
			polling-delay = <1000>;

			thermal-sensors = <&tsens0 1>;

			trips {
				m4m_alert0: trip-point0 {
					temperature = <90000>;
					hysteresis = <2000>;
					type = "hot";
				};
			};
		};

		l3-or-venus-thermal {
			polling-delay-passive = <250>;
			polling-delay = <1000>;

			thermal-sensors = <&tsens0 2>;

			trips {
				l3_or_venus_alert0: trip-point0 {
					temperature = <90000>;
					hysteresis = <2000>;
					type = "hot";
				};
			};
		};

		cluster0-l2-thermal {
			polling-delay-passive = <250>;
			polling-delay = <1000>;

			thermal-sensors = <&tsens0 7>;

			trips {
				cluster0_l2_alert0: trip-point0 {
					temperature = <90000>;
					hysteresis = <2000>;
					type = "hot";
				};
			};
		};

		cluster1-l2-thermal {
			polling-delay-passive = <250>;
			polling-delay = <1000>;

			thermal-sensors = <&tsens0 12>;

			trips {
				cluster1_l2_alert0: trip-point0 {
					temperature = <90000>;
					hysteresis = <2000>;
					type = "hot";
				};
			};
		};

		camera-thermal {
			polling-delay-passive = <250>;
			polling-delay = <1000>;

			thermal-sensors = <&tsens1 1>;

			trips {
				camera_alert0: trip-point0 {
					temperature = <90000>;
					hysteresis = <2000>;
					type = "hot";
				};
			};
		};

		q6-dsp-thermal {
			polling-delay-passive = <250>;
			polling-delay = <1000>;

			thermal-sensors = <&tsens1 2>;

			trips {
				q6_dsp_alert0: trip-point0 {
					temperature = <90000>;
					hysteresis = <2000>;
					type = "hot";
				};
			};
		};

		mem-thermal {
			polling-delay-passive = <250>;
			polling-delay = <1000>;

			thermal-sensors = <&tsens1 3>;

			trips {
				mem_alert0: trip-point0 {
					temperature = <90000>;
					hysteresis = <2000>;
					type = "hot";
				};
			};
		};

		modemtx-thermal {
			polling-delay-passive = <250>;
			polling-delay = <1000>;

			thermal-sensors = <&tsens1 4>;

			trips {
				modemtx_alert0: trip-point0 {
					temperature = <90000>;
					hysteresis = <2000>;
					type = "hot";
				};
			};
		};
	};

	timer {
		compatible = "arm,armv8-timer";
		interrupts = <GIC_PPI 13 IRQ_TYPE_LEVEL_LOW>,
			     <GIC_PPI 14 IRQ_TYPE_LEVEL_LOW>,
			     <GIC_PPI 11 IRQ_TYPE_LEVEL_LOW>,
			     <GIC_PPI 10 IRQ_TYPE_LEVEL_LOW>;
	};
};<|MERGE_RESOLUTION|>--- conflicted
+++ resolved
@@ -145,119 +145,67 @@
 		/* Nominal fmax for now */
 		opp-307200000 {
 			opp-hz = /bits/ 64 <307200000>;
-<<<<<<< HEAD
-			opp-supported-hw = <0x7>;
-=======
 			opp-supported-hw = <0xf>;
->>>>>>> 6ab3eda1
 			clock-latency-ns = <200000>;
 		};
 		opp-422400000 {
 			opp-hz = /bits/ 64 <422400000>;
-<<<<<<< HEAD
-			opp-supported-hw = <0x7>;
-=======
 			opp-supported-hw = <0xf>;
->>>>>>> 6ab3eda1
 			clock-latency-ns = <200000>;
 		};
 		opp-480000000 {
 			opp-hz = /bits/ 64 <480000000>;
-<<<<<<< HEAD
-			opp-supported-hw = <0x7>;
-=======
 			opp-supported-hw = <0xf>;
->>>>>>> 6ab3eda1
 			clock-latency-ns = <200000>;
 		};
 		opp-556800000 {
 			opp-hz = /bits/ 64 <556800000>;
-<<<<<<< HEAD
-			opp-supported-hw = <0x7>;
-=======
 			opp-supported-hw = <0xf>;
->>>>>>> 6ab3eda1
 			clock-latency-ns = <200000>;
 		};
 		opp-652800000 {
 			opp-hz = /bits/ 64 <652800000>;
-<<<<<<< HEAD
-			opp-supported-hw = <0x7>;
-=======
 			opp-supported-hw = <0xf>;
->>>>>>> 6ab3eda1
 			clock-latency-ns = <200000>;
 		};
 		opp-729600000 {
 			opp-hz = /bits/ 64 <729600000>;
-<<<<<<< HEAD
-			opp-supported-hw = <0x7>;
-=======
 			opp-supported-hw = <0xf>;
->>>>>>> 6ab3eda1
 			clock-latency-ns = <200000>;
 		};
 		opp-844800000 {
 			opp-hz = /bits/ 64 <844800000>;
-<<<<<<< HEAD
-			opp-supported-hw = <0x7>;
-=======
 			opp-supported-hw = <0xf>;
->>>>>>> 6ab3eda1
 			clock-latency-ns = <200000>;
 		};
 		opp-960000000 {
 			opp-hz = /bits/ 64 <960000000>;
-<<<<<<< HEAD
-			opp-supported-hw = <0x7>;
-=======
 			opp-supported-hw = <0xf>;
->>>>>>> 6ab3eda1
 			clock-latency-ns = <200000>;
 		};
 		opp-1036800000 {
 			opp-hz = /bits/ 64 <1036800000>;
-<<<<<<< HEAD
-			opp-supported-hw = <0x7>;
-=======
 			opp-supported-hw = <0xf>;
->>>>>>> 6ab3eda1
 			clock-latency-ns = <200000>;
 		};
 		opp-1113600000 {
 			opp-hz = /bits/ 64 <1113600000>;
-<<<<<<< HEAD
-			opp-supported-hw = <0x7>;
-=======
 			opp-supported-hw = <0xf>;
->>>>>>> 6ab3eda1
 			clock-latency-ns = <200000>;
 		};
 		opp-1190400000 {
 			opp-hz = /bits/ 64 <1190400000>;
-<<<<<<< HEAD
-			opp-supported-hw = <0x7>;
-=======
 			opp-supported-hw = <0xf>;
->>>>>>> 6ab3eda1
 			clock-latency-ns = <200000>;
 		};
 		opp-1228800000 {
 			opp-hz = /bits/ 64 <1228800000>;
-<<<<<<< HEAD
-			opp-supported-hw = <0x7>;
-=======
 			opp-supported-hw = <0xf>;
->>>>>>> 6ab3eda1
 			clock-latency-ns = <200000>;
 		};
 		opp-1324800000 {
 			opp-hz = /bits/ 64 <1324800000>;
-<<<<<<< HEAD
-			opp-supported-hw = <0x5>;
-=======
 			opp-supported-hw = <0xd>;
->>>>>>> 6ab3eda1
 			clock-latency-ns = <200000>;
 		};
 		opp-1363200000 {
@@ -267,20 +215,12 @@
 		};
 		opp-1401600000 {
 			opp-hz = /bits/ 64 <1401600000>;
-<<<<<<< HEAD
-			opp-supported-hw = <0x5>;
-=======
 			opp-supported-hw = <0xd>;
->>>>>>> 6ab3eda1
 			clock-latency-ns = <200000>;
 		};
 		opp-1478400000 {
 			opp-hz = /bits/ 64 <1478400000>;
-<<<<<<< HEAD
-			opp-supported-hw = <0x1>;
-=======
 			opp-supported-hw = <0x9>;
->>>>>>> 6ab3eda1
 			clock-latency-ns = <200000>;
 		};
 		opp-1497600000 {
@@ -290,11 +230,7 @@
 		};
 		opp-1593600000 {
 			opp-hz = /bits/ 64 <1593600000>;
-<<<<<<< HEAD
-			opp-supported-hw = <0x1>;
-=======
 			opp-supported-hw = <0x9>;
->>>>>>> 6ab3eda1
 			clock-latency-ns = <200000>;
 		};
 	};
@@ -307,191 +243,107 @@
 		/* Nominal fmax for now */
 		opp-307200000 {
 			opp-hz = /bits/ 64 <307200000>;
-<<<<<<< HEAD
-			opp-supported-hw = <0x7>;
-=======
 			opp-supported-hw = <0xf>;
->>>>>>> 6ab3eda1
 			clock-latency-ns = <200000>;
 		};
 		opp-403200000 {
 			opp-hz = /bits/ 64 <403200000>;
-<<<<<<< HEAD
-			opp-supported-hw = <0x7>;
-=======
 			opp-supported-hw = <0xf>;
->>>>>>> 6ab3eda1
 			clock-latency-ns = <200000>;
 		};
 		opp-480000000 {
 			opp-hz = /bits/ 64 <480000000>;
-<<<<<<< HEAD
-			opp-supported-hw = <0x7>;
-=======
 			opp-supported-hw = <0xf>;
->>>>>>> 6ab3eda1
 			clock-latency-ns = <200000>;
 		};
 		opp-556800000 {
 			opp-hz = /bits/ 64 <556800000>;
-<<<<<<< HEAD
-			opp-supported-hw = <0x7>;
-=======
 			opp-supported-hw = <0xf>;
->>>>>>> 6ab3eda1
 			clock-latency-ns = <200000>;
 		};
 		opp-652800000 {
 			opp-hz = /bits/ 64 <652800000>;
-<<<<<<< HEAD
-			opp-supported-hw = <0x7>;
-=======
 			opp-supported-hw = <0xf>;
->>>>>>> 6ab3eda1
 			clock-latency-ns = <200000>;
 		};
 		opp-729600000 {
 			opp-hz = /bits/ 64 <729600000>;
-<<<<<<< HEAD
-			opp-supported-hw = <0x7>;
-=======
 			opp-supported-hw = <0xf>;
->>>>>>> 6ab3eda1
 			clock-latency-ns = <200000>;
 		};
 		opp-806400000 {
 			opp-hz = /bits/ 64 <806400000>;
-<<<<<<< HEAD
-			opp-supported-hw = <0x7>;
-=======
 			opp-supported-hw = <0xf>;
->>>>>>> 6ab3eda1
 			clock-latency-ns = <200000>;
 		};
 		opp-883200000 {
 			opp-hz = /bits/ 64 <883200000>;
-<<<<<<< HEAD
-			opp-supported-hw = <0x7>;
-=======
 			opp-supported-hw = <0xf>;
->>>>>>> 6ab3eda1
 			clock-latency-ns = <200000>;
 		};
 		opp-940800000 {
 			opp-hz = /bits/ 64 <940800000>;
-<<<<<<< HEAD
-			opp-supported-hw = <0x7>;
-=======
 			opp-supported-hw = <0xf>;
->>>>>>> 6ab3eda1
 			clock-latency-ns = <200000>;
 		};
 		opp-1036800000 {
 			opp-hz = /bits/ 64 <1036800000>;
-<<<<<<< HEAD
-			opp-supported-hw = <0x7>;
-=======
 			opp-supported-hw = <0xf>;
->>>>>>> 6ab3eda1
 			clock-latency-ns = <200000>;
 		};
 		opp-1113600000 {
 			opp-hz = /bits/ 64 <1113600000>;
-<<<<<<< HEAD
-			opp-supported-hw = <0x7>;
-=======
 			opp-supported-hw = <0xf>;
->>>>>>> 6ab3eda1
 			clock-latency-ns = <200000>;
 		};
 		opp-1190400000 {
 			opp-hz = /bits/ 64 <1190400000>;
-<<<<<<< HEAD
-			opp-supported-hw = <0x7>;
-=======
 			opp-supported-hw = <0xf>;
->>>>>>> 6ab3eda1
 			clock-latency-ns = <200000>;
 		};
 		opp-1248000000 {
 			opp-hz = /bits/ 64 <1248000000>;
-<<<<<<< HEAD
-			opp-supported-hw = <0x7>;
-=======
 			opp-supported-hw = <0xf>;
->>>>>>> 6ab3eda1
 			clock-latency-ns = <200000>;
 		};
 		opp-1324800000 {
 			opp-hz = /bits/ 64 <1324800000>;
-<<<<<<< HEAD
-			opp-supported-hw = <0x7>;
-=======
 			opp-supported-hw = <0xf>;
->>>>>>> 6ab3eda1
 			clock-latency-ns = <200000>;
 		};
 		opp-1401600000 {
 			opp-hz = /bits/ 64 <1401600000>;
-<<<<<<< HEAD
-			opp-supported-hw = <0x7>;
-=======
 			opp-supported-hw = <0xf>;
->>>>>>> 6ab3eda1
 			clock-latency-ns = <200000>;
 		};
 		opp-1478400000 {
 			opp-hz = /bits/ 64 <1478400000>;
-<<<<<<< HEAD
-			opp-supported-hw = <0x7>;
-=======
 			opp-supported-hw = <0xf>;
->>>>>>> 6ab3eda1
 			clock-latency-ns = <200000>;
 		};
 		opp-1555200000 {
 			opp-hz = /bits/ 64 <1555200000>;
-<<<<<<< HEAD
-			opp-supported-hw = <0x7>;
-=======
 			opp-supported-hw = <0xf>;
->>>>>>> 6ab3eda1
 			clock-latency-ns = <200000>;
 		};
 		opp-1632000000 {
 			opp-hz = /bits/ 64 <1632000000>;
-<<<<<<< HEAD
-			opp-supported-hw = <0x7>;
-=======
 			opp-supported-hw = <0xf>;
->>>>>>> 6ab3eda1
 			clock-latency-ns = <200000>;
 		};
 		opp-1708800000 {
 			opp-hz = /bits/ 64 <1708800000>;
-<<<<<<< HEAD
-			opp-supported-hw = <0x7>;
-=======
 			opp-supported-hw = <0xf>;
->>>>>>> 6ab3eda1
 			clock-latency-ns = <200000>;
 		};
 		opp-1785600000 {
 			opp-hz = /bits/ 64 <1785600000>;
-<<<<<<< HEAD
-			opp-supported-hw = <0x7>;
-=======
 			opp-supported-hw = <0xf>;
->>>>>>> 6ab3eda1
 			clock-latency-ns = <200000>;
 		};
 		opp-1804800000 {
 			opp-hz = /bits/ 64 <1804800000>;
-<<<<<<< HEAD
-			opp-supported-hw = <0x6>;
-=======
 			opp-supported-hw = <0xe>;
->>>>>>> 6ab3eda1
 			clock-latency-ns = <200000>;
 		};
 		opp-1824000000 {
