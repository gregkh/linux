--- conflicted
+++ resolved
@@ -672,14 +672,11 @@
 	status = "okay";
 	vdda-phy-supply = <&vreg_l3c_1p2>;
 	vdda-pll-supply = <&vreg_l18a_0p8>;
-<<<<<<< HEAD
-=======
 	orientation-switch;
 };
 
 &usb_1_qmpphy_out {
 	remote-endpoint = <&pm8150b_typec_mux_in>;
->>>>>>> a6ad5510
 };
 
 &usb_2_qmpphy {
