// SPDX-License-Identifier: GPL-2.0-only
/*
 * Copyright (C) 2021 Stephan Gerhold
 */

/dts-v1/;

#include "msm8916-pm8916.dtsi"
#include <dt-bindings/gpio/gpio.h>
#include <dt-bindings/input/input.h>
#include <dt-bindings/interrupt-controller/irq.h>
#include <dt-bindings/leds/common.h>
#include <dt-bindings/sound/apq8016-lpass.h>

/*
 * Note: The original firmware from Huawei can only boot 32-bit kernels.
 * To boot this device tree using arm64 it is necessary to flash 64-bit TZ/HYP
 * firmware (e.g. taken from the DragonBoard 410c).
 * See https://wiki.postmarketos.org/wiki/Huawei_Ascend_G7_(huawei-g7)
 * for suggested installation instructions.
 */

/ {
	model = "Huawei Ascend G7";
	compatible = "huawei,g7", "qcom,msm8916";
	chassis-type = "handset";

	aliases {
		mmc0 = &sdhc_1; /* eMMC */
		mmc1 = &sdhc_2; /* SD card */
		serial0 = &blsp_uart2;
	};

	chosen {
		stdout-path = "serial0";
	};

	gpio-keys {
		compatible = "gpio-keys";

		pinctrl-names = "default";
		pinctrl-0 = <&gpio_keys_default>;

		label = "GPIO Buttons";

		button-volume-up {
			label = "Volume Up";
			gpios = <&tlmm 107 GPIO_ACTIVE_LOW>;
			linux,code = <KEY_VOLUMEUP>;
		};
	};

	leds {
		compatible = "gpio-leds";

		pinctrl-names = "default";
		pinctrl-0 = <&gpio_leds_default>;

		led-0 {
			gpios = <&tlmm 8 GPIO_ACTIVE_HIGH>;
			color = <LED_COLOR_ID_RED>;
			default-state = "off";
			function = LED_FUNCTION_INDICATOR;
		};

		led-1 {
			gpios = <&tlmm 9 GPIO_ACTIVE_HIGH>;
			color = <LED_COLOR_ID_GREEN>;
			default-state = "off";
			function = LED_FUNCTION_INDICATOR;
		};

		led-2 {
			gpios = <&tlmm 10 GPIO_ACTIVE_HIGH>;
			color = <LED_COLOR_ID_BLUE>;
			default-state = "off";
			function = LED_FUNCTION_INDICATOR;
		};
	};

	usb_id: usb-id {
		compatible = "linux,extcon-usb-gpio";
		id-gpio = <&tlmm 117 GPIO_ACTIVE_HIGH>;
		pinctrl-names = "default";
		pinctrl-0 = <&usb_id_default>;
	};
};

&blsp_i2c2 {
	status = "okay";

	magnetometer@c {
		compatible = "asahi-kasei,ak09911";
		reg = <0x0c>;

		vdd-supply = <&pm8916_l17>;
		vid-supply = <&pm8916_l6>;

		reset-gpios = <&tlmm 36 GPIO_ACTIVE_LOW>;

		pinctrl-names = "default";
		pinctrl-0 = <&mag_reset_default>;
	};

	accelerometer@1e {
		compatible = "kionix,kx023-1025";
		reg = <0x1e>;

		interrupt-parent = <&tlmm>;
		interrupts = <115 IRQ_TYPE_EDGE_RISING>;

		vdd-supply = <&pm8916_l17>;
		vddio-supply = <&pm8916_l6>;

		pinctrl-names = "default";
		pinctrl-0 = <&accel_irq_default>;

		mount-matrix = "-1", "0", "0",
				"0", "1", "0",
				"0", "0", "1";
	};

	proximity@39 {
		compatible = "avago,apds9930";
		reg = <0x39>;

		interrupt-parent = <&tlmm>;
		interrupts = <113 IRQ_TYPE_EDGE_FALLING>;

		vdd-supply = <&pm8916_l17>;
		vddio-supply = <&pm8916_l6>;

		led-max-microamp = <100000>;
		amstaos,proximity-diodes = <1>;

		pinctrl-names = "default";
		pinctrl-0 = <&prox_irq_default>;
	};

	regulator@3e {
		compatible = "ti,tps65132";
		reg = <0x3e>;

		pinctrl-names = "default";
		pinctrl-0 = <&reg_lcd_en_default>;

		reg_lcd_pos: outp {
			regulator-name = "outp";
			regulator-min-microvolt = <5400000>;
			regulator-max-microvolt = <5400000>;
			enable-gpios = <&tlmm 97 GPIO_ACTIVE_HIGH>;
			regulator-active-discharge = <1>;
		};

		reg_lcd_neg: outn {
			regulator-name = "outn";
			regulator-min-microvolt = <5400000>;
			regulator-max-microvolt = <5400000>;
			enable-gpios = <&tlmm 32 GPIO_ACTIVE_HIGH>;
			regulator-active-discharge = <1>;
		};
	};
};

&blsp_i2c5 {
	status = "okay";

	rmi4@70 {
		compatible = "syna,rmi4-i2c";
		reg = <0x70>;
		#address-cells = <1>;
		#size-cells = <0>;

		interrupt-parent = <&tlmm>;
		interrupts = <13 IRQ_TYPE_EDGE_FALLING>;

		vdd-supply = <&pm8916_l17>;
		vio-supply = <&pm8916_l16>;

		pinctrl-names = "default";
		pinctrl-0 = <&ts_irq_default>;

		syna,startup-delay-ms = <100>;

		rmi4-f01@1 {
			reg = <0x1>;
			syna,nosleep-mode = <1>; /* Allow sleeping */
		};

		rmi4-f11@11 {
			reg = <0x11>;
			syna,sensor-type = <1>; /* Touchscreen */
		};
	};
};

&blsp_i2c6 {
	status = "okay";

	nfc@28 {
		compatible = "nxp,pn547", "nxp,nxp-nci-i2c";
		reg = <0x28>;

		interrupt-parent = <&tlmm>;
		interrupts = <21 IRQ_TYPE_EDGE_RISING>;

		enable-gpios = <&tlmm 20 GPIO_ACTIVE_HIGH>;
		firmware-gpios = <&tlmm 2 GPIO_ACTIVE_HIGH>;

		pinctrl-names = "default";
		pinctrl-0 = <&nfc_default>;
	};
};

&blsp_uart2 {
	status = "okay";
};

&lpass {
	status = "okay";
};

&lpass_codec {
	status = "okay";
};

<<<<<<< HEAD
=======
&pm8916_codec {
	status = "okay";
	qcom,micbias-lvl = <2800>;
	qcom,mbhc-vthreshold-low = <75 150 237 450 500>;
	qcom,mbhc-vthreshold-high = <75 150 237 450 500>;
	qcom,hphl-jack-type-normally-open;
};

>>>>>>> 238589d0
&pm8916_l8 {
	regulator-min-microvolt = <2950000>;
	regulator-max-microvolt = <2950000>;
};

&pm8916_resin {
	status = "okay";
	linux,code = <KEY_VOLUMEDOWN>;
};

&pm8916_rpm_regulators {
	pm8916_l16: l16 {
		regulator-min-microvolt = <1800000>;
		regulator-max-microvolt = <1800000>;
	};

	pm8916_l17: l17 {
		regulator-min-microvolt = <2850000>;
		regulator-max-microvolt = <2850000>;
	};
};

&pm8916_vib {
	status = "okay";
};

&sdhc_1 {
	status = "okay";
};

&sdhc_2 {
	status = "okay";

	pinctrl-names = "default", "sleep";
	pinctrl-0 = <&sdc2_default &sdc2_cd_default>;
	pinctrl-1 = <&sdc2_sleep &sdc2_cd_default>;

	/*
	 * The Huawei device tree sets cd-gpios = <&tlmm 38 GPIO_ACTIVE_HIGH>.
	 * However, gpio38 does not change its state when inserting/removing the
	 * SD card, it's just low all the time. The Huawei kernel seems to use
	 * polling for SD card detection instead.
	 *
	 * However, looking closer at the GPIO debug output it turns out that
	 * gpio56 switches its state when inserting/removing the SD card.
	 * It behaves just like gpio38 normally does. Usually GPIO56 is used as
	 * "UIM2_PRESENT", i.e. to check if a second SIM card is inserted.
	 * Maybe Huawei decided to replace the second SIM card slot with the
	 * SD card slot and forgot to re-route to gpio38.
	 */
	cd-gpios = <&tlmm 56 GPIO_ACTIVE_LOW>;
};

&sound {
	status = "okay";

	model = "msm8916";
	audio-routing =
		"AMIC1", "MIC BIAS External1",
		"AMIC2", "MIC BIAS External2",
		"AMIC3", "MIC BIAS External1";

	pinctrl-names = "default", "sleep";
	pinctrl-0 = <&cdc_pdm_default>;
	pinctrl-1 = <&cdc_pdm_sleep>;

	primary-dai-link {
		link-name = "WCD";
		cpu {
			sound-dai = <&lpass MI2S_PRIMARY>;
		};
		codec {
			sound-dai = <&lpass_codec 0>, <&pm8916_codec 0>;
		};
	};

	tertiary-dai-link {
		link-name = "WCD-Capture";
		cpu {
			sound-dai = <&lpass MI2S_TERTIARY>;
		};
		codec {
			sound-dai = <&lpass_codec 1>, <&pm8916_codec 1>;
		};
	};
};

&usb {
	status = "okay";
	extcon = <&usb_id>, <&usb_id>;
};

&usb_hs_phy {
	extcon = <&usb_id>;
};

<<<<<<< HEAD
&wcd_codec {
	status = "okay";
	qcom,micbias-lvl = <2800>;
	qcom,mbhc-vthreshold-low = <75 150 237 450 500>;
	qcom,mbhc-vthreshold-high = <75 150 237 450 500>;
	qcom,hphl-jack-type-normally-open;
};

=======
>>>>>>> 238589d0
&wcnss {
	status = "okay";
};

&wcnss_iris {
	compatible = "qcom,wcn3620";
};

&tlmm {
	accel_irq_default: accel-irq-default-state {
		pins = "gpio115";
		function = "gpio";

		drive-strength = <2>;
		bias-disable;
	};

	gpio_keys_default: gpio-keys-default-state {
		pins = "gpio107";
		function = "gpio";

		drive-strength = <2>;
		bias-pull-up;
	};

	gpio_leds_default: gpio-leds-default-state {
		pins = "gpio8", "gpio9", "gpio10";
		function = "gpio";

		drive-strength = <2>;
		bias-disable;
	};

	nfc_default: nfc-default-state {
		pins = "gpio2", "gpio20", "gpio21";
		function = "gpio";

		drive-strength = <2>;
		bias-disable;
	};

	mag_reset_default: mag-reset-default-state {
		pins = "gpio36";
		function = "gpio";

		drive-strength = <2>;
		bias-disable;
	};

	prox_irq_default: prox-irq-default-state {
		pins = "gpio113";
		function = "gpio";

		drive-strength = <2>;
		bias-disable;
	};

	reg_lcd_en_default: reg-lcd-en-default-state {
		pins = "gpio32", "gpio97";
		function = "gpio";

		drive-strength = <2>;
		bias-disable;
	};

	sdc2_cd_default: sdc2-cd-default-state {
		pins = "gpio56";
		function = "gpio";

		drive-strength = <2>;
		bias-disable;
	};

	ts_irq_default: ts-irq-default-state {
		pins = "gpio13";
		function = "gpio";

		drive-strength = <2>;
		bias-disable;
	};

	usb_id_default: usb-id-default-state {
		pins = "gpio117";
		function = "gpio";

		drive-strength = <8>;
		bias-pull-up;
	};
};<|MERGE_RESOLUTION|>--- conflicted
+++ resolved
@@ -224,8 +224,6 @@
 	status = "okay";
 };
 
-<<<<<<< HEAD
-=======
 &pm8916_codec {
 	status = "okay";
 	qcom,micbias-lvl = <2800>;
@@ -234,7 +232,6 @@
 	qcom,hphl-jack-type-normally-open;
 };
 
->>>>>>> 238589d0
 &pm8916_l8 {
 	regulator-min-microvolt = <2950000>;
 	regulator-max-microvolt = <2950000>;
@@ -331,17 +328,6 @@
 	extcon = <&usb_id>;
 };
 
-<<<<<<< HEAD
-&wcd_codec {
-	status = "okay";
-	qcom,micbias-lvl = <2800>;
-	qcom,mbhc-vthreshold-low = <75 150 237 450 500>;
-	qcom,mbhc-vthreshold-high = <75 150 237 450 500>;
-	qcom,hphl-jack-type-normally-open;
-};
-
-=======
->>>>>>> 238589d0
 &wcnss {
 	status = "okay";
 };
