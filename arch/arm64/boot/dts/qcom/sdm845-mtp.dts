--- conflicted
+++ resolved
@@ -789,10 +789,7 @@
 	vdd-3.3-ch0-supply = <&vreg_l25a_3p3>;
 
 	qcom,snoc-host-cap-8bit-quirk;
-<<<<<<< HEAD
-=======
 	qcom,ath10k-calibration-variant = "Qualcomm_sdm845mtp";
->>>>>>> a6ad5510
 };
 
 /* PINCTRL - additions to nodes defined in sdm845.dtsi */
