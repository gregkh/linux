--- conflicted
+++ resolved
@@ -1968,20 +1968,9 @@
 				};
 			};
 
-<<<<<<< HEAD
-			interrupts-extended = <&intc GIC_SPI 287 IRQ_TYPE_LEVEL_HIGH>,
-					      <&pdc 14 IRQ_TYPE_EDGE_BOTH>,
-					      <&pdc 15 IRQ_TYPE_EDGE_BOTH>,
-					      <&pdc 12 IRQ_TYPE_LEVEL_HIGH>;
-			interrupt-names = "pwr_event",
-					  "dp_hs_phy_irq",
-					  "dm_hs_phy_irq",
-					  "ss_phy_irq";
-=======
 			in-ports {
 				#address-cells = <1>;
 				#size-cells = <0>;
->>>>>>> a6ad5510
 
 				port@0 {
 					reg = <0>;
@@ -2105,20 +2094,9 @@
 				};
 			};
 
-<<<<<<< HEAD
-			interrupts-extended = <&intc GIC_SPI 352 IRQ_TYPE_LEVEL_HIGH>,
-					      <&pdc 8 IRQ_TYPE_EDGE_BOTH>,
-					      <&pdc 7 IRQ_TYPE_EDGE_BOTH>,
-					      <&pdc 13 IRQ_TYPE_LEVEL_HIGH>;
-			interrupt-names = "pwr_event",
-					  "dp_hs_phy_irq",
-					  "dm_hs_phy_irq",
-					  "ss_phy_irq";
-=======
 			in-ports {
 				#address-cells = <1>;
 				#size-cells = <0>;
->>>>>>> a6ad5510
 
 				port@0 {
 					reg = <0>;
@@ -2213,14 +2191,6 @@
 				#address-cells = <1>;
 				#size-cells = <0>;
 
-<<<<<<< HEAD
-			interrupts-extended = <&intc GIC_SPI 444 IRQ_TYPE_LEVEL_HIGH>,
-					      <&pdc 10 IRQ_TYPE_EDGE_BOTH>,
-					      <&pdc 9 IRQ_TYPE_EDGE_BOTH>;
-			interrupt-names = "pwr_event",
-					  "dp_hs_phy_irq",
-					  "dm_hs_phy_irq";
-=======
 				port@1 {
 					reg = <1>;
 					swao_rep_out1: endpoint {
@@ -2229,7 +2199,6 @@
 					};
 				};
 			};
->>>>>>> a6ad5510
 
 			in-ports {
 				port {
@@ -4693,17 +4662,8 @@
 			};
 		};
 
-<<<<<<< HEAD
-		apps_smmu: iommu@15000000 {
-			compatible = "qcom,sa8775p-smmu-500", "qcom,smmu-500", "arm,mmu-500";
-			reg = <0x0 0x15000000 0x0 0x100000>;
-			#iommu-cells = <2>;
-			#global-interrupts = <2>;
-			dma-coherent;
-=======
 		gpuss-2-thermal {
 			polling-delay-passive = <10>;
->>>>>>> a6ad5510
 
 			thermal-sensors = <&tsens0 7>;
 
@@ -4872,17 +4832,8 @@
 			};
 		};
 
-<<<<<<< HEAD
-		pcie_smmu: iommu@15200000 {
-			compatible = "qcom,sa8775p-smmu-500", "qcom,smmu-500", "arm,mmu-500";
-			reg = <0x0 0x15200000 0x0 0x80000>;
-			#iommu-cells = <2>;
-			#global-interrupts = <2>;
-			dma-coherent;
-=======
 		cpu-0-3-1-thermal {
 			polling-delay-passive = <10>;
->>>>>>> a6ad5510
 
 			thermal-sensors = <&tsens1 4>;
 
@@ -4921,13 +4872,6 @@
 			};
 		};
 
-<<<<<<< HEAD
-		watchdog@17c10000 {
-			compatible = "qcom,apss-wdt-sa8775p", "qcom,kpss-wdt";
-			reg = <0x0 0x17c10000 0x0 0x1000>;
-			clocks = <&sleep_clk>;
-			interrupts = <GIC_SPI 0 IRQ_TYPE_EDGE_RISING>;
-=======
 		gpuss-4-thermal {
 			polling-delay-passive = <10>;
 
@@ -4946,7 +4890,6 @@
 					type = "passive";
 				};
 			};
->>>>>>> a6ad5510
 		};
 
 		gpuss-5-thermal {
@@ -5476,12 +5419,7 @@
 		nsp-1-1-1-thermal {
 			polling-delay-passive = <10>;
 
-<<<<<<< HEAD
-			iommus = <&apps_smmu 0x140 0xf>;
-			dma-coherent;
-=======
 			thermal-sensors = <&tsens3 9>;
->>>>>>> a6ad5510
 
 			trips {
 				trip-point0 {
@@ -5521,17 +5459,12 @@
 		ddrss-1-thermal {
 			thermal-sensors = <&tsens3 11>;
 
-<<<<<<< HEAD
-			iommus = <&apps_smmu 0x120 0xf>;
-			dma-coherent;
-=======
 			trips {
 				trip-point0 {
 					temperature = <105000>;
 					hysteresis = <5000>;
 					type = "passive";
 				};
->>>>>>> a6ad5510
 
 				trip-point1 {
 					temperature = <115000>;
