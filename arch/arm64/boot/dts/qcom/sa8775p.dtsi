--- conflicted
+++ resolved
@@ -2542,8 +2542,6 @@
 				 <&apps_smmu 0x481 0x00>;
 		};
 
-<<<<<<< HEAD
-=======
 		ctcu@4001000 {
 			compatible = "qcom,sa8775p-ctcu";
 			reg = <0x0 0x04001000 0x0 0x1000>;
@@ -2573,7 +2571,6 @@
 			};
 		};
 
->>>>>>> 25bf10be
 		stm: stm@4002000 {
 			compatible = "arm,coresight-stm", "arm,primecell";
 			reg = <0x0 0x4002000 0x0 0x1000>,
