// SPDX-License-Identifier: GPL-2.0

#include <dt-bindings/clock/tegra234-clock.h>
#include <dt-bindings/gpio/tegra234-gpio.h>
#include <dt-bindings/interrupt-controller/arm-gic.h>
#include <dt-bindings/mailbox/tegra186-hsp.h>
#include <dt-bindings/memory/tegra234-mc.h>
#include <dt-bindings/pinctrl/pinctrl-tegra-io-pad.h>
#include <dt-bindings/power/tegra234-powergate.h>
#include <dt-bindings/reset/tegra234-reset.h>
#include <dt-bindings/thermal/tegra234-bpmp-thermal.h>

/ {
	compatible = "nvidia,tegra234";
	interrupt-parent = <&gic>;
	#address-cells = <2>;
	#size-cells = <2>;

	bus@0 {
		compatible = "simple-bus";

		#address-cells = <2>;
		#size-cells = <2>;
		ranges = <0x0 0x0 0x0 0x0 0x100 0x0>;

		misc@100000 {
			compatible = "nvidia,tegra234-misc";
			reg = <0x0 0x00100000 0x0 0xf000>,
			      <0x0 0x0010f000 0x0 0x1000>;
			status = "okay";
		};

		timer@2080000 {
			compatible = "nvidia,tegra234-timer";
			reg = <0x0 0x02080000 0x0 0x00121000>;
			interrupts = <GIC_SPI 0 IRQ_TYPE_LEVEL_HIGH>,
				     <GIC_SPI 1 IRQ_TYPE_LEVEL_HIGH>,
				     <GIC_SPI 2 IRQ_TYPE_LEVEL_HIGH>,
				     <GIC_SPI 3 IRQ_TYPE_LEVEL_HIGH>,
				     <GIC_SPI 4 IRQ_TYPE_LEVEL_HIGH>,
				     <GIC_SPI 5 IRQ_TYPE_LEVEL_HIGH>,
				     <GIC_SPI 6 IRQ_TYPE_LEVEL_HIGH>,
				     <GIC_SPI 7 IRQ_TYPE_LEVEL_HIGH>,
				     <GIC_SPI 8 IRQ_TYPE_LEVEL_HIGH>,
				     <GIC_SPI 9 IRQ_TYPE_LEVEL_HIGH>,
				     <GIC_SPI 256 IRQ_TYPE_LEVEL_HIGH>,
				     <GIC_SPI 257 IRQ_TYPE_LEVEL_HIGH>,
				     <GIC_SPI 258 IRQ_TYPE_LEVEL_HIGH>,
				     <GIC_SPI 259 IRQ_TYPE_LEVEL_HIGH>,
				     <GIC_SPI 260 IRQ_TYPE_LEVEL_HIGH>,
				     <GIC_SPI 261 IRQ_TYPE_LEVEL_HIGH>;
			status = "okay";
		};

		gpio: gpio@2200000 {
			compatible = "nvidia,tegra234-gpio";
			reg-names = "security", "gpio";
			reg = <0x0 0x02200000 0x0 0x10000>,
			      <0x0 0x02210000 0x0 0x10000>;
			interrupts = <GIC_SPI 288 IRQ_TYPE_LEVEL_HIGH>,
				     <GIC_SPI 289 IRQ_TYPE_LEVEL_HIGH>,
				     <GIC_SPI 290 IRQ_TYPE_LEVEL_HIGH>,
				     <GIC_SPI 291 IRQ_TYPE_LEVEL_HIGH>,
				     <GIC_SPI 292 IRQ_TYPE_LEVEL_HIGH>,
				     <GIC_SPI 293 IRQ_TYPE_LEVEL_HIGH>,
				     <GIC_SPI 294 IRQ_TYPE_LEVEL_HIGH>,
				     <GIC_SPI 295 IRQ_TYPE_LEVEL_HIGH>,
				     <GIC_SPI 296 IRQ_TYPE_LEVEL_HIGH>,
				     <GIC_SPI 297 IRQ_TYPE_LEVEL_HIGH>,
				     <GIC_SPI 298 IRQ_TYPE_LEVEL_HIGH>,
				     <GIC_SPI 299 IRQ_TYPE_LEVEL_HIGH>,
				     <GIC_SPI 300 IRQ_TYPE_LEVEL_HIGH>,
				     <GIC_SPI 301 IRQ_TYPE_LEVEL_HIGH>,
				     <GIC_SPI 302 IRQ_TYPE_LEVEL_HIGH>,
				     <GIC_SPI 303 IRQ_TYPE_LEVEL_HIGH>,
				     <GIC_SPI 304 IRQ_TYPE_LEVEL_HIGH>,
				     <GIC_SPI 305 IRQ_TYPE_LEVEL_HIGH>,
				     <GIC_SPI 306 IRQ_TYPE_LEVEL_HIGH>,
				     <GIC_SPI 307 IRQ_TYPE_LEVEL_HIGH>,
				     <GIC_SPI 308 IRQ_TYPE_LEVEL_HIGH>,
				     <GIC_SPI 309 IRQ_TYPE_LEVEL_HIGH>,
				     <GIC_SPI 310 IRQ_TYPE_LEVEL_HIGH>,
				     <GIC_SPI 311 IRQ_TYPE_LEVEL_HIGH>,
				     <GIC_SPI 312 IRQ_TYPE_LEVEL_HIGH>,
				     <GIC_SPI 313 IRQ_TYPE_LEVEL_HIGH>,
				     <GIC_SPI 314 IRQ_TYPE_LEVEL_HIGH>,
				     <GIC_SPI 315 IRQ_TYPE_LEVEL_HIGH>,
				     <GIC_SPI 316 IRQ_TYPE_LEVEL_HIGH>,
				     <GIC_SPI 317 IRQ_TYPE_LEVEL_HIGH>,
				     <GIC_SPI 318 IRQ_TYPE_LEVEL_HIGH>,
				     <GIC_SPI 319 IRQ_TYPE_LEVEL_HIGH>,
				     <GIC_SPI 320 IRQ_TYPE_LEVEL_HIGH>,
				     <GIC_SPI 321 IRQ_TYPE_LEVEL_HIGH>,
				     <GIC_SPI 322 IRQ_TYPE_LEVEL_HIGH>,
				     <GIC_SPI 323 IRQ_TYPE_LEVEL_HIGH>,
				     <GIC_SPI 324 IRQ_TYPE_LEVEL_HIGH>,
				     <GIC_SPI 325 IRQ_TYPE_LEVEL_HIGH>,
				     <GIC_SPI 326 IRQ_TYPE_LEVEL_HIGH>,
				     <GIC_SPI 327 IRQ_TYPE_LEVEL_HIGH>,
				     <GIC_SPI 328 IRQ_TYPE_LEVEL_HIGH>,
				     <GIC_SPI 329 IRQ_TYPE_LEVEL_HIGH>,
				     <GIC_SPI 330 IRQ_TYPE_LEVEL_HIGH>,
				     <GIC_SPI 331 IRQ_TYPE_LEVEL_HIGH>,
				     <GIC_SPI 332 IRQ_TYPE_LEVEL_HIGH>,
				     <GIC_SPI 333 IRQ_TYPE_LEVEL_HIGH>,
				     <GIC_SPI 334 IRQ_TYPE_LEVEL_HIGH>,
				     <GIC_SPI 335 IRQ_TYPE_LEVEL_HIGH>;
			#interrupt-cells = <2>;
			interrupt-controller;
			#gpio-cells = <2>;
			gpio-controller;
			gpio-ranges = <&pinmux 0 0 164>;
		};

		pinmux: pinmux@2430000 {
			compatible = "nvidia,tegra234-pinmux";
			reg = <0x0 0x2430000 0x0 0x19100>;
		};

		gpcdma: dma-controller@2600000 {
			compatible = "nvidia,tegra234-gpcdma",
				     "nvidia,tegra186-gpcdma";
			reg = <0x0 0x2600000 0x0 0x210000>;
			resets = <&bpmp TEGRA234_RESET_GPCDMA>;
			reset-names = "gpcdma";
			interrupts = <GIC_SPI 75 IRQ_TYPE_LEVEL_HIGH>,
				     <GIC_SPI 76 IRQ_TYPE_LEVEL_HIGH>,
				     <GIC_SPI 77 IRQ_TYPE_LEVEL_HIGH>,
				     <GIC_SPI 78 IRQ_TYPE_LEVEL_HIGH>,
				     <GIC_SPI 79 IRQ_TYPE_LEVEL_HIGH>,
				     <GIC_SPI 80 IRQ_TYPE_LEVEL_HIGH>,
				     <GIC_SPI 81 IRQ_TYPE_LEVEL_HIGH>,
				     <GIC_SPI 82 IRQ_TYPE_LEVEL_HIGH>,
				     <GIC_SPI 83 IRQ_TYPE_LEVEL_HIGH>,
				     <GIC_SPI 84 IRQ_TYPE_LEVEL_HIGH>,
				     <GIC_SPI 85 IRQ_TYPE_LEVEL_HIGH>,
				     <GIC_SPI 86 IRQ_TYPE_LEVEL_HIGH>,
				     <GIC_SPI 87 IRQ_TYPE_LEVEL_HIGH>,
				     <GIC_SPI 88 IRQ_TYPE_LEVEL_HIGH>,
				     <GIC_SPI 89 IRQ_TYPE_LEVEL_HIGH>,
				     <GIC_SPI 90 IRQ_TYPE_LEVEL_HIGH>,
				     <GIC_SPI 91 IRQ_TYPE_LEVEL_HIGH>,
				     <GIC_SPI 92 IRQ_TYPE_LEVEL_HIGH>,
				     <GIC_SPI 93 IRQ_TYPE_LEVEL_HIGH>,
				     <GIC_SPI 94 IRQ_TYPE_LEVEL_HIGH>,
				     <GIC_SPI 95 IRQ_TYPE_LEVEL_HIGH>,
				     <GIC_SPI 96 IRQ_TYPE_LEVEL_HIGH>,
				     <GIC_SPI 97 IRQ_TYPE_LEVEL_HIGH>,
				     <GIC_SPI 98 IRQ_TYPE_LEVEL_HIGH>,
				     <GIC_SPI 99 IRQ_TYPE_LEVEL_HIGH>,
				     <GIC_SPI 100 IRQ_TYPE_LEVEL_HIGH>,
				     <GIC_SPI 101 IRQ_TYPE_LEVEL_HIGH>,
				     <GIC_SPI 102 IRQ_TYPE_LEVEL_HIGH>,
				     <GIC_SPI 103 IRQ_TYPE_LEVEL_HIGH>,
				     <GIC_SPI 104 IRQ_TYPE_LEVEL_HIGH>,
				     <GIC_SPI 105 IRQ_TYPE_LEVEL_HIGH>,
				     <GIC_SPI 106 IRQ_TYPE_LEVEL_HIGH>;
			#dma-cells = <1>;
			iommus = <&smmu_niso0 TEGRA234_SID_GPCDMA>;
			dma-channel-mask = <0xfffffffe>;
			dma-coherent;
		};

		aconnect@2900000 {
			compatible = "nvidia,tegra234-aconnect",
				     "nvidia,tegra210-aconnect";
			clocks = <&bpmp TEGRA234_CLK_APE>,
				 <&bpmp TEGRA234_CLK_APB2APE>;
			clock-names = "ape", "apb2ape";
			power-domains = <&bpmp TEGRA234_POWER_DOMAIN_AUD>;
			status = "disabled";

			#address-cells = <2>;
			#size-cells = <2>;
			ranges = <0x0 0x02900000 0x0 0x02900000 0x0 0x200000>;

			tegra_ahub: ahub@2900800 {
				compatible = "nvidia,tegra234-ahub";
				reg = <0x0 0x02900800 0x0 0x800>;
				clocks = <&bpmp TEGRA234_CLK_AHUB>;
				clock-names = "ahub";
				assigned-clocks = <&bpmp TEGRA234_CLK_AHUB>;
				assigned-clock-parents = <&bpmp TEGRA234_CLK_PLLP_OUT0>;
				assigned-clock-rates = <81600000>;
				status = "disabled";

				#address-cells = <2>;
				#size-cells = <2>;
				ranges = <0x0 0x02900800 0x0 0x02900800 0x0 0x11800>;

				tegra_i2s1: i2s@2901000 {
					compatible = "nvidia,tegra234-i2s",
						     "nvidia,tegra210-i2s";
					reg = <0x0 0x2901000 0x0 0x100>;
					clocks = <&bpmp TEGRA234_CLK_I2S1>,
						 <&bpmp TEGRA234_CLK_I2S1_SYNC_INPUT>;
					clock-names = "i2s", "sync_input";
					assigned-clocks = <&bpmp TEGRA234_CLK_I2S1>;
					assigned-clock-parents = <&bpmp TEGRA234_CLK_PLLA_OUT0>;
					assigned-clock-rates = <1536000>;
					sound-name-prefix = "I2S1";
					status = "disabled";
				};

				tegra_i2s2: i2s@2901100 {
					compatible = "nvidia,tegra234-i2s",
						     "nvidia,tegra210-i2s";
					reg = <0x0 0x2901100 0x0 0x100>;
					clocks = <&bpmp TEGRA234_CLK_I2S2>,
						 <&bpmp TEGRA234_CLK_I2S2_SYNC_INPUT>;
					clock-names = "i2s", "sync_input";
					assigned-clocks = <&bpmp TEGRA234_CLK_I2S2>;
					assigned-clock-parents = <&bpmp TEGRA234_CLK_PLLA_OUT0>;
					assigned-clock-rates = <1536000>;
					sound-name-prefix = "I2S2";
					status = "disabled";
				};

				tegra_i2s3: i2s@2901200 {
					compatible = "nvidia,tegra234-i2s",
						     "nvidia,tegra210-i2s";
					reg = <0x0 0x2901200 0x0 0x100>;
					clocks = <&bpmp TEGRA234_CLK_I2S3>,
						 <&bpmp TEGRA234_CLK_I2S3_SYNC_INPUT>;
					clock-names = "i2s", "sync_input";
					assigned-clocks = <&bpmp TEGRA234_CLK_I2S3>;
					assigned-clock-parents = <&bpmp TEGRA234_CLK_PLLA_OUT0>;
					assigned-clock-rates = <1536000>;
					sound-name-prefix = "I2S3";
					status = "disabled";
				};

				tegra_i2s4: i2s@2901300 {
					compatible = "nvidia,tegra234-i2s",
						     "nvidia,tegra210-i2s";
					reg = <0x0 0x2901300 0x0 0x100>;
					clocks = <&bpmp TEGRA234_CLK_I2S4>,
						 <&bpmp TEGRA234_CLK_I2S4_SYNC_INPUT>;
					clock-names = "i2s", "sync_input";
					assigned-clocks = <&bpmp TEGRA234_CLK_I2S4>;
					assigned-clock-parents = <&bpmp TEGRA234_CLK_PLLA_OUT0>;
					assigned-clock-rates = <1536000>;
					sound-name-prefix = "I2S4";
					status = "disabled";
				};

				tegra_i2s5: i2s@2901400 {
					compatible = "nvidia,tegra234-i2s",
						     "nvidia,tegra210-i2s";
					reg = <0x0 0x2901400 0x0 0x100>;
					clocks = <&bpmp TEGRA234_CLK_I2S5>,
						 <&bpmp TEGRA234_CLK_I2S5_SYNC_INPUT>;
					clock-names = "i2s", "sync_input";
					assigned-clocks = <&bpmp TEGRA234_CLK_I2S5>;
					assigned-clock-parents = <&bpmp TEGRA234_CLK_PLLA_OUT0>;
					assigned-clock-rates = <1536000>;
					sound-name-prefix = "I2S5";
					status = "disabled";
				};

				tegra_i2s6: i2s@2901500 {
					compatible = "nvidia,tegra234-i2s",
						     "nvidia,tegra210-i2s";
					reg = <0x0 0x2901500 0x0 0x100>;
					clocks = <&bpmp TEGRA234_CLK_I2S6>,
						 <&bpmp TEGRA234_CLK_I2S6_SYNC_INPUT>;
					clock-names = "i2s", "sync_input";
					assigned-clocks = <&bpmp TEGRA234_CLK_I2S6>;
					assigned-clock-parents = <&bpmp TEGRA234_CLK_PLLA_OUT0>;
					assigned-clock-rates = <1536000>;
					sound-name-prefix = "I2S6";
					status = "disabled";
				};

				tegra_sfc1: sfc@2902000 {
					compatible = "nvidia,tegra234-sfc",
						     "nvidia,tegra210-sfc";
					reg = <0x0 0x2902000 0x0 0x200>;
					sound-name-prefix = "SFC1";
					status = "disabled";
				};

				tegra_sfc2: sfc@2902200 {
					compatible = "nvidia,tegra234-sfc",
						     "nvidia,tegra210-sfc";
					reg = <0x0 0x2902200 0x0 0x200>;
					sound-name-prefix = "SFC2";
					status = "disabled";
				};

				tegra_sfc3: sfc@2902400 {
					compatible = "nvidia,tegra234-sfc",
						     "nvidia,tegra210-sfc";
					reg = <0x0 0x2902400 0x0 0x200>;
					sound-name-prefix = "SFC3";
					status = "disabled";
				};

				tegra_sfc4: sfc@2902600 {
					compatible = "nvidia,tegra234-sfc",
						     "nvidia,tegra210-sfc";
					reg = <0x0 0x2902600 0x0 0x200>;
					sound-name-prefix = "SFC4";
					status = "disabled";
				};

				tegra_amx1: amx@2903000 {
					compatible = "nvidia,tegra234-amx",
						     "nvidia,tegra194-amx";
					reg = <0x0 0x2903000 0x0 0x100>;
					sound-name-prefix = "AMX1";
					status = "disabled";
				};

				tegra_amx2: amx@2903100 {
					compatible = "nvidia,tegra234-amx",
						     "nvidia,tegra194-amx";
					reg = <0x0 0x2903100 0x0 0x100>;
					sound-name-prefix = "AMX2";
					status = "disabled";
				};

				tegra_amx3: amx@2903200 {
					compatible = "nvidia,tegra234-amx",
						     "nvidia,tegra194-amx";
					reg = <0x0 0x2903200 0x0 0x100>;
					sound-name-prefix = "AMX3";
					status = "disabled";
				};

				tegra_amx4: amx@2903300 {
					compatible = "nvidia,tegra234-amx",
						     "nvidia,tegra194-amx";
					reg = <0x0 0x2903300 0x0 0x100>;
					sound-name-prefix = "AMX4";
					status = "disabled";
				};

				tegra_adx1: adx@2903800 {
					compatible = "nvidia,tegra234-adx",
						     "nvidia,tegra210-adx";
					reg = <0x0 0x2903800 0x0 0x100>;
					sound-name-prefix = "ADX1";
					status = "disabled";
				};

				tegra_adx2: adx@2903900 {
					compatible = "nvidia,tegra234-adx",
						     "nvidia,tegra210-adx";
					reg = <0x0 0x2903900 0x0 0x100>;
					sound-name-prefix = "ADX2";
					status = "disabled";
				};

				tegra_adx3: adx@2903a00 {
					compatible = "nvidia,tegra234-adx",
						     "nvidia,tegra210-adx";
					reg = <0x0 0x2903a00 0x0 0x100>;
					sound-name-prefix = "ADX3";
					status = "disabled";
				};

				tegra_adx4: adx@2903b00 {
					compatible = "nvidia,tegra234-adx",
						     "nvidia,tegra210-adx";
					reg = <0x0 0x2903b00 0x0 0x100>;
					sound-name-prefix = "ADX4";
					status = "disabled";
				};


				tegra_dmic1: dmic@2904000 {
					compatible = "nvidia,tegra234-dmic",
						     "nvidia,tegra210-dmic";
					reg = <0x0 0x2904000 0x0 0x100>;
					clocks = <&bpmp TEGRA234_CLK_DMIC1>;
					clock-names = "dmic";
					assigned-clocks = <&bpmp TEGRA234_CLK_DMIC1>;
					assigned-clock-parents = <&bpmp TEGRA234_CLK_PLLA_OUT0>;
					assigned-clock-rates = <3072000>;
					sound-name-prefix = "DMIC1";
					status = "disabled";
				};

				tegra_dmic2: dmic@2904100 {
					compatible = "nvidia,tegra234-dmic",
						     "nvidia,tegra210-dmic";
					reg = <0x0 0x2904100 0x0 0x100>;
					clocks = <&bpmp TEGRA234_CLK_DMIC2>;
					clock-names = "dmic";
					assigned-clocks = <&bpmp TEGRA234_CLK_DMIC2>;
					assigned-clock-parents = <&bpmp TEGRA234_CLK_PLLA_OUT0>;
					assigned-clock-rates = <3072000>;
					sound-name-prefix = "DMIC2";
					status = "disabled";
				};

				tegra_dmic3: dmic@2904200 {
					compatible = "nvidia,tegra234-dmic",
						     "nvidia,tegra210-dmic";
					reg = <0x0 0x2904200 0x0 0x100>;
					clocks = <&bpmp TEGRA234_CLK_DMIC3>;
					clock-names = "dmic";
					assigned-clocks = <&bpmp TEGRA234_CLK_DMIC3>;
					assigned-clock-parents = <&bpmp TEGRA234_CLK_PLLA_OUT0>;
					assigned-clock-rates = <3072000>;
					sound-name-prefix = "DMIC3";
					status = "disabled";
				};

				tegra_dmic4: dmic@2904300 {
					compatible = "nvidia,tegra234-dmic",
						     "nvidia,tegra210-dmic";
					reg = <0x0 0x2904300 0x0 0x100>;
					clocks = <&bpmp TEGRA234_CLK_DMIC4>;
					clock-names = "dmic";
					assigned-clocks = <&bpmp TEGRA234_CLK_DMIC4>;
					assigned-clock-parents = <&bpmp TEGRA234_CLK_PLLA_OUT0>;
					assigned-clock-rates = <3072000>;
					sound-name-prefix = "DMIC4";
					status = "disabled";
				};

				tegra_dspk1: dspk@2905000 {
					compatible = "nvidia,tegra234-dspk",
						     "nvidia,tegra186-dspk";
					reg = <0x0 0x2905000 0x0 0x100>;
					clocks = <&bpmp TEGRA234_CLK_DSPK1>;
					clock-names = "dspk";
					assigned-clocks = <&bpmp TEGRA234_CLK_DSPK1>;
					assigned-clock-parents = <&bpmp TEGRA234_CLK_PLLA_OUT0>;
					assigned-clock-rates = <12288000>;
					sound-name-prefix = "DSPK1";
					status = "disabled";
				};

				tegra_dspk2: dspk@2905100 {
					compatible = "nvidia,tegra234-dspk",
						     "nvidia,tegra186-dspk";
					reg = <0x0 0x2905100 0x0 0x100>;
					clocks = <&bpmp TEGRA234_CLK_DSPK2>;
					clock-names = "dspk";
					assigned-clocks = <&bpmp TEGRA234_CLK_DSPK2>;
					assigned-clock-parents = <&bpmp TEGRA234_CLK_PLLA_OUT0>;
					assigned-clock-rates = <12288000>;
					sound-name-prefix = "DSPK2";
					status = "disabled";
				};

				tegra_ope1: processing-engine@2908000 {
					compatible = "nvidia,tegra234-ope",
						     "nvidia,tegra210-ope";
					reg = <0x0 0x2908000 0x0 0x100>;
					sound-name-prefix = "OPE1";
					status = "disabled";

					#address-cells = <2>;
					#size-cells = <2>;
					ranges;

					equalizer@2908100 {
						compatible = "nvidia,tegra234-peq",
							     "nvidia,tegra210-peq";
						reg = <0x0 0x2908100 0x0 0x100>;
					};

					dynamic-range-compressor@2908200 {
						compatible = "nvidia,tegra234-mbdrc",
							     "nvidia,tegra210-mbdrc";
						reg = <0x0 0x2908200 0x0 0x200>;
					};
				};

				tegra_mvc1: mvc@290a000 {
					compatible = "nvidia,tegra234-mvc",
						     "nvidia,tegra210-mvc";
					reg = <0x0 0x290a000 0x0 0x200>;
					sound-name-prefix = "MVC1";
					status = "disabled";
				};

				tegra_mvc2: mvc@290a200 {
					compatible = "nvidia,tegra234-mvc",
						     "nvidia,tegra210-mvc";
					reg = <0x0 0x290a200 0x0 0x200>;
					sound-name-prefix = "MVC2";
					status = "disabled";
				};

				tegra_amixer: amixer@290bb00 {
					compatible = "nvidia,tegra234-amixer",
						     "nvidia,tegra210-amixer";
					reg = <0x0 0x290bb00 0x0 0x800>;
					sound-name-prefix = "MIXER1";
					status = "disabled";
				};

				tegra_admaif: admaif@290f000 {
					compatible = "nvidia,tegra234-admaif",
						     "nvidia,tegra186-admaif";
					reg = <0x0 0x0290f000 0x0 0x1000>;
					dmas = <&adma 1>, <&adma 1>,
					       <&adma 2>, <&adma 2>,
					       <&adma 3>, <&adma 3>,
					       <&adma 4>, <&adma 4>,
					       <&adma 5>, <&adma 5>,
					       <&adma 6>, <&adma 6>,
					       <&adma 7>, <&adma 7>,
					       <&adma 8>, <&adma 8>,
					       <&adma 9>, <&adma 9>,
					       <&adma 10>, <&adma 10>,
					       <&adma 11>, <&adma 11>,
					       <&adma 12>, <&adma 12>,
					       <&adma 13>, <&adma 13>,
					       <&adma 14>, <&adma 14>,
					       <&adma 15>, <&adma 15>,
					       <&adma 16>, <&adma 16>,
					       <&adma 17>, <&adma 17>,
					       <&adma 18>, <&adma 18>,
					       <&adma 19>, <&adma 19>,
					       <&adma 20>, <&adma 20>;
					dma-names = "rx1", "tx1",
						    "rx2", "tx2",
						    "rx3", "tx3",
						    "rx4", "tx4",
						    "rx5", "tx5",
						    "rx6", "tx6",
						    "rx7", "tx7",
						    "rx8", "tx8",
						    "rx9", "tx9",
						    "rx10", "tx10",
						    "rx11", "tx11",
						    "rx12", "tx12",
						    "rx13", "tx13",
						    "rx14", "tx14",
						    "rx15", "tx15",
						    "rx16", "tx16",
						    "rx17", "tx17",
						    "rx18", "tx18",
						    "rx19", "tx19",
						    "rx20", "tx20";
					interconnects = <&mc TEGRA234_MEMORY_CLIENT_APEDMAR &emc>,
							<&mc TEGRA234_MEMORY_CLIENT_APEDMAW &emc>;
					interconnect-names = "dma-mem", "write";
					iommus = <&smmu_niso0 TEGRA234_SID_APE>;
					status = "disabled";
				};

				tegra_asrc: asrc@2910000 {
					compatible = "nvidia,tegra234-asrc",
						     "nvidia,tegra186-asrc";
					reg = <0x0 0x2910000 0x0 0x2000>;
					sound-name-prefix = "ASRC1";
					status = "disabled";
				};
			};

			adma: dma-controller@2930000 {
				compatible = "nvidia,tegra234-adma",
					     "nvidia,tegra186-adma";
				reg = <0x0 0x02930000 0x0 0x20000>;
				interrupt-parent = <&agic>;
				interrupts =  <GIC_SPI 0 IRQ_TYPE_LEVEL_HIGH>,
					      <GIC_SPI 1 IRQ_TYPE_LEVEL_HIGH>,
					      <GIC_SPI 2 IRQ_TYPE_LEVEL_HIGH>,
					      <GIC_SPI 3 IRQ_TYPE_LEVEL_HIGH>,
					      <GIC_SPI 4 IRQ_TYPE_LEVEL_HIGH>,
					      <GIC_SPI 5 IRQ_TYPE_LEVEL_HIGH>,
					      <GIC_SPI 6 IRQ_TYPE_LEVEL_HIGH>,
					      <GIC_SPI 7 IRQ_TYPE_LEVEL_HIGH>,
					      <GIC_SPI 8 IRQ_TYPE_LEVEL_HIGH>,
					      <GIC_SPI 9 IRQ_TYPE_LEVEL_HIGH>,
					      <GIC_SPI 10 IRQ_TYPE_LEVEL_HIGH>,
					      <GIC_SPI 11 IRQ_TYPE_LEVEL_HIGH>,
					      <GIC_SPI 12 IRQ_TYPE_LEVEL_HIGH>,
					      <GIC_SPI 13 IRQ_TYPE_LEVEL_HIGH>,
					      <GIC_SPI 14 IRQ_TYPE_LEVEL_HIGH>,
					      <GIC_SPI 15 IRQ_TYPE_LEVEL_HIGH>,
					      <GIC_SPI 16 IRQ_TYPE_LEVEL_HIGH>,
					      <GIC_SPI 17 IRQ_TYPE_LEVEL_HIGH>,
					      <GIC_SPI 18 IRQ_TYPE_LEVEL_HIGH>,
					      <GIC_SPI 19 IRQ_TYPE_LEVEL_HIGH>,
					      <GIC_SPI 20 IRQ_TYPE_LEVEL_HIGH>,
					      <GIC_SPI 21 IRQ_TYPE_LEVEL_HIGH>,
					      <GIC_SPI 22 IRQ_TYPE_LEVEL_HIGH>,
					      <GIC_SPI 23 IRQ_TYPE_LEVEL_HIGH>,
					      <GIC_SPI 24 IRQ_TYPE_LEVEL_HIGH>,
					      <GIC_SPI 25 IRQ_TYPE_LEVEL_HIGH>,
					      <GIC_SPI 26 IRQ_TYPE_LEVEL_HIGH>,
					      <GIC_SPI 27 IRQ_TYPE_LEVEL_HIGH>,
					      <GIC_SPI 28 IRQ_TYPE_LEVEL_HIGH>,
					      <GIC_SPI 29 IRQ_TYPE_LEVEL_HIGH>,
					      <GIC_SPI 30 IRQ_TYPE_LEVEL_HIGH>,
					      <GIC_SPI 31 IRQ_TYPE_LEVEL_HIGH>;
				#dma-cells = <1>;
				clocks = <&bpmp TEGRA234_CLK_AHUB>;
				clock-names = "d_audio";
				status = "disabled";
			};

			agic: interrupt-controller@2a40000 {
				compatible = "nvidia,tegra234-agic",
					     "nvidia,tegra210-agic";
				#interrupt-cells = <3>;
				interrupt-controller;
				reg = <0x0 0x02a41000 0x0 0x1000>,
				      <0x0 0x02a42000 0x0 0x2000>;
				interrupts = <GIC_SPI 145
					      (GIC_CPU_MASK_SIMPLE(4) |
					       IRQ_TYPE_LEVEL_HIGH)>;
				clocks = <&bpmp TEGRA234_CLK_APE>;
				clock-names = "clk";
				status = "disabled";
			};
		};

<<<<<<< HEAD
		misc@100000 {
			compatible = "nvidia,tegra234-misc";
			reg = <0x00100000 0xf000>,
			      <0x0010f000 0x1000>;
			status = "okay";
		};

		timer@2080000 {
			compatible = "nvidia,tegra234-timer";
			reg = <0x02080000 0x00121000>;
			interrupts = <GIC_SPI 0 IRQ_TYPE_LEVEL_HIGH>,
				     <GIC_SPI 1 IRQ_TYPE_LEVEL_HIGH>,
				     <GIC_SPI 2 IRQ_TYPE_LEVEL_HIGH>,
				     <GIC_SPI 3 IRQ_TYPE_LEVEL_HIGH>,
				     <GIC_SPI 4 IRQ_TYPE_LEVEL_HIGH>,
				     <GIC_SPI 5 IRQ_TYPE_LEVEL_HIGH>,
				     <GIC_SPI 6 IRQ_TYPE_LEVEL_HIGH>,
				     <GIC_SPI 7 IRQ_TYPE_LEVEL_HIGH>,
				     <GIC_SPI 8 IRQ_TYPE_LEVEL_HIGH>,
				     <GIC_SPI 9 IRQ_TYPE_LEVEL_HIGH>,
				     <GIC_SPI 256 IRQ_TYPE_LEVEL_HIGH>,
				     <GIC_SPI 257 IRQ_TYPE_LEVEL_HIGH>,
				     <GIC_SPI 258 IRQ_TYPE_LEVEL_HIGH>,
				     <GIC_SPI 259 IRQ_TYPE_LEVEL_HIGH>,
				     <GIC_SPI 260 IRQ_TYPE_LEVEL_HIGH>,
				     <GIC_SPI 261 IRQ_TYPE_LEVEL_HIGH>;
			status = "okay";
		};

		host1x@13e00000 {
			compatible = "nvidia,tegra234-host1x";
			reg = <0x13e00000 0x10000>,
			      <0x13e10000 0x10000>,
			      <0x13e40000 0x10000>;
			reg-names = "common", "hypervisor", "vm";
			interrupts = <GIC_SPI 448 IRQ_TYPE_LEVEL_HIGH>,
				     <GIC_SPI 449 IRQ_TYPE_LEVEL_HIGH>,
				     <GIC_SPI 450 IRQ_TYPE_LEVEL_HIGH>,
				     <GIC_SPI 451 IRQ_TYPE_LEVEL_HIGH>,
				     <GIC_SPI 452 IRQ_TYPE_LEVEL_HIGH>,
				     <GIC_SPI 453 IRQ_TYPE_LEVEL_HIGH>,
				     <GIC_SPI 454 IRQ_TYPE_LEVEL_HIGH>,
				     <GIC_SPI 455 IRQ_TYPE_LEVEL_HIGH>,
				     <GIC_SPI 263 IRQ_TYPE_LEVEL_HIGH>;
			interrupt-names = "syncpt0", "syncpt1", "syncpt2", "syncpt3", "syncpt4",
					  "syncpt5", "syncpt6", "syncpt7", "host1x";
			clocks = <&bpmp TEGRA234_CLK_HOST1X>;
			clock-names = "host1x";

			#address-cells = <1>;
			#size-cells = <1>;

			ranges = <0x15000000 0x15000000 0x01000000>;
			interconnects = <&mc TEGRA234_MEMORY_CLIENT_HOST1XDMAR &emc>;
			interconnect-names = "dma-mem";
			iommus = <&smmu_niso1 TEGRA234_SID_HOST1X>;

			/* Context isolation domains */
			iommu-map = <0 &smmu_niso0 TEGRA234_SID_HOST1X_CTX0 1>,
				    <1 &smmu_niso0 TEGRA234_SID_HOST1X_CTX1 1>,
				    <2 &smmu_niso0 TEGRA234_SID_HOST1X_CTX2 1>,
				    <3 &smmu_niso0 TEGRA234_SID_HOST1X_CTX3 1>,
				    <4 &smmu_niso0 TEGRA234_SID_HOST1X_CTX4 1>,
				    <5 &smmu_niso0 TEGRA234_SID_HOST1X_CTX5 1>,
				    <6 &smmu_niso0 TEGRA234_SID_HOST1X_CTX6 1>,
				    <7 &smmu_niso0 TEGRA234_SID_HOST1X_CTX7 1>,
				    <8 &smmu_niso1 TEGRA234_SID_HOST1X_CTX0 1>,
				    <9 &smmu_niso1 TEGRA234_SID_HOST1X_CTX1 1>,
				    <10 &smmu_niso1 TEGRA234_SID_HOST1X_CTX2 1>,
				    <11 &smmu_niso1 TEGRA234_SID_HOST1X_CTX3 1>,
				    <12 &smmu_niso1 TEGRA234_SID_HOST1X_CTX4 1>,
				    <13 &smmu_niso1 TEGRA234_SID_HOST1X_CTX5 1>,
				    <14 &smmu_niso1 TEGRA234_SID_HOST1X_CTX6 1>,
				    <15 &smmu_niso1 TEGRA234_SID_HOST1X_CTX7 1>;

			vic@15340000 {
				compatible = "nvidia,tegra234-vic";
				reg = <0x15340000 0x00040000>;
				interrupts = <GIC_SPI 206 IRQ_TYPE_LEVEL_HIGH>;
				clocks = <&bpmp TEGRA234_CLK_VIC>;
				clock-names = "vic";
				resets = <&bpmp TEGRA234_RESET_VIC>;
				reset-names = "vic";

				power-domains = <&bpmp TEGRA234_POWER_DOMAIN_VIC>;
				interconnects = <&mc TEGRA234_MEMORY_CLIENT_VICSRD &emc>,
						<&mc TEGRA234_MEMORY_CLIENT_VICSWR &emc>;
				interconnect-names = "dma-mem", "write";
				iommus = <&smmu_niso1 TEGRA234_SID_VIC>;
				dma-coherent;
			};
		};

		gpio: gpio@2200000 {
			compatible = "nvidia,tegra234-gpio";
			reg-names = "security", "gpio";
			reg = <0x02200000 0x10000>,
			      <0x02210000 0x10000>;
			interrupts = <GIC_SPI 288 IRQ_TYPE_LEVEL_HIGH>,
				     <GIC_SPI 289 IRQ_TYPE_LEVEL_HIGH>,
				     <GIC_SPI 290 IRQ_TYPE_LEVEL_HIGH>,
				     <GIC_SPI 291 IRQ_TYPE_LEVEL_HIGH>,
				     <GIC_SPI 292 IRQ_TYPE_LEVEL_HIGH>,
				     <GIC_SPI 293 IRQ_TYPE_LEVEL_HIGH>,
				     <GIC_SPI 294 IRQ_TYPE_LEVEL_HIGH>,
				     <GIC_SPI 295 IRQ_TYPE_LEVEL_HIGH>,
				     <GIC_SPI 296 IRQ_TYPE_LEVEL_HIGH>,
				     <GIC_SPI 297 IRQ_TYPE_LEVEL_HIGH>,
				     <GIC_SPI 298 IRQ_TYPE_LEVEL_HIGH>,
				     <GIC_SPI 299 IRQ_TYPE_LEVEL_HIGH>,
				     <GIC_SPI 300 IRQ_TYPE_LEVEL_HIGH>,
				     <GIC_SPI 301 IRQ_TYPE_LEVEL_HIGH>,
				     <GIC_SPI 302 IRQ_TYPE_LEVEL_HIGH>,
				     <GIC_SPI 303 IRQ_TYPE_LEVEL_HIGH>,
				     <GIC_SPI 304 IRQ_TYPE_LEVEL_HIGH>,
				     <GIC_SPI 305 IRQ_TYPE_LEVEL_HIGH>,
				     <GIC_SPI 306 IRQ_TYPE_LEVEL_HIGH>,
				     <GIC_SPI 307 IRQ_TYPE_LEVEL_HIGH>,
				     <GIC_SPI 308 IRQ_TYPE_LEVEL_HIGH>,
				     <GIC_SPI 309 IRQ_TYPE_LEVEL_HIGH>,
				     <GIC_SPI 310 IRQ_TYPE_LEVEL_HIGH>,
				     <GIC_SPI 311 IRQ_TYPE_LEVEL_HIGH>,
				     <GIC_SPI 312 IRQ_TYPE_LEVEL_HIGH>,
				     <GIC_SPI 313 IRQ_TYPE_LEVEL_HIGH>,
				     <GIC_SPI 314 IRQ_TYPE_LEVEL_HIGH>,
				     <GIC_SPI 315 IRQ_TYPE_LEVEL_HIGH>,
				     <GIC_SPI 316 IRQ_TYPE_LEVEL_HIGH>,
				     <GIC_SPI 317 IRQ_TYPE_LEVEL_HIGH>,
				     <GIC_SPI 318 IRQ_TYPE_LEVEL_HIGH>,
				     <GIC_SPI 319 IRQ_TYPE_LEVEL_HIGH>,
				     <GIC_SPI 320 IRQ_TYPE_LEVEL_HIGH>,
				     <GIC_SPI 321 IRQ_TYPE_LEVEL_HIGH>,
				     <GIC_SPI 322 IRQ_TYPE_LEVEL_HIGH>,
				     <GIC_SPI 323 IRQ_TYPE_LEVEL_HIGH>,
				     <GIC_SPI 324 IRQ_TYPE_LEVEL_HIGH>,
				     <GIC_SPI 325 IRQ_TYPE_LEVEL_HIGH>,
				     <GIC_SPI 326 IRQ_TYPE_LEVEL_HIGH>,
				     <GIC_SPI 327 IRQ_TYPE_LEVEL_HIGH>,
				     <GIC_SPI 328 IRQ_TYPE_LEVEL_HIGH>,
				     <GIC_SPI 329 IRQ_TYPE_LEVEL_HIGH>,
				     <GIC_SPI 330 IRQ_TYPE_LEVEL_HIGH>,
				     <GIC_SPI 331 IRQ_TYPE_LEVEL_HIGH>,
				     <GIC_SPI 332 IRQ_TYPE_LEVEL_HIGH>,
				     <GIC_SPI 333 IRQ_TYPE_LEVEL_HIGH>,
				     <GIC_SPI 334 IRQ_TYPE_LEVEL_HIGH>,
				     <GIC_SPI 335 IRQ_TYPE_LEVEL_HIGH>;
			#interrupt-cells = <2>;
			interrupt-controller;
			#gpio-cells = <2>;
			gpio-controller;
		};

=======
>>>>>>> 98817289
		mc: memory-controller@2c00000 {
			compatible = "nvidia,tegra234-mc";
			reg = <0x0 0x02c00000 0x0 0x10000>,   /* MC-SID */
			      <0x0 0x02c10000 0x0 0x10000>,   /* MC Broadcast*/
			      <0x0 0x02c20000 0x0 0x10000>,   /* MC0 */
			      <0x0 0x02c30000 0x0 0x10000>,   /* MC1 */
			      <0x0 0x02c40000 0x0 0x10000>,   /* MC2 */
			      <0x0 0x02c50000 0x0 0x10000>,   /* MC3 */
			      <0x0 0x02b80000 0x0 0x10000>,   /* MC4 */
			      <0x0 0x02b90000 0x0 0x10000>,   /* MC5 */
			      <0x0 0x02ba0000 0x0 0x10000>,   /* MC6 */
			      <0x0 0x02bb0000 0x0 0x10000>,   /* MC7 */
			      <0x0 0x01700000 0x0 0x10000>,   /* MC8 */
			      <0x0 0x01710000 0x0 0x10000>,   /* MC9 */
			      <0x0 0x01720000 0x0 0x10000>,   /* MC10 */
			      <0x0 0x01730000 0x0 0x10000>,   /* MC11 */
			      <0x0 0x01740000 0x0 0x10000>,   /* MC12 */
			      <0x0 0x01750000 0x0 0x10000>,   /* MC13 */
			      <0x0 0x01760000 0x0 0x10000>,   /* MC14 */
			      <0x0 0x01770000 0x0 0x10000>;   /* MC15 */
			reg-names = "sid", "broadcast", "ch0", "ch1", "ch2", "ch3",
				    "ch4", "ch5", "ch6", "ch7", "ch8", "ch9", "ch10",
				    "ch11", "ch12", "ch13", "ch14", "ch15";
			interrupts = <GIC_SPI 223 IRQ_TYPE_LEVEL_HIGH>;
			#interconnect-cells = <1>;
			status = "okay";

			#address-cells = <2>;
			#size-cells = <2>;
			ranges = <0x0 0x01700000 0x0 0x01700000 0x0 0x100000>,
				 <0x0 0x02b80000 0x0 0x02b80000 0x0 0x040000>,
				 <0x0 0x02c00000 0x0 0x02c00000 0x0 0x100000>;

			/*
			 * Bit 39 of addresses passing through the memory
			 * controller selects the XBAR format used when memory
			 * is accessed. This is used to transparently access
			 * memory in the XBAR format used by the discrete GPU
			 * (bit 39 set) or Tegra (bit 39 clear).
			 *
			 * As a consequence, the operating system must ensure
			 * that bit 39 is never used implicitly, for example
			 * via an I/O virtual address mapping of an IOMMU. If
			 * devices require access to the XBAR switch, their
			 * drivers must set this bit explicitly.
			 *
			 * Limit the DMA range for memory clients to [38:0].
			 */
			dma-ranges = <0x0 0x0 0x0 0x0 0x80 0x0>;

			emc: external-memory-controller@2c60000 {
				compatible = "nvidia,tegra234-emc";
				reg = <0x0 0x02c60000 0x0 0x90000>,
				      <0x0 0x01780000 0x0 0x80000>;
				interrupts = <GIC_SPI 224 IRQ_TYPE_LEVEL_HIGH>;
				clocks = <&bpmp TEGRA234_CLK_EMC>;
				clock-names = "emc";
				status = "okay";

				#interconnect-cells = <0>;

				nvidia,bpmp = <&bpmp>;
			};
		};

		uarta: serial@3100000 {
			compatible = "nvidia,tegra234-uart", "nvidia,tegra20-uart";
			reg = <0x0 0x03100000 0x0 0x10000>;
			interrupts = <GIC_SPI 112 IRQ_TYPE_LEVEL_HIGH>;
			clocks = <&bpmp TEGRA234_CLK_UARTA>;
			resets = <&bpmp TEGRA234_RESET_UARTA>;
			status = "disabled";
		};

		uarte: serial@3140000 {
			compatible = "nvidia,tegra234-uart", "nvidia,tegra20-uart";
			reg = <0x0 0x03140000 0x0 0x10000>;
			interrupts = <GIC_SPI 116 IRQ_TYPE_LEVEL_HIGH>;
			clocks = <&bpmp TEGRA234_CLK_UARTE>;
			resets = <&bpmp TEGRA234_RESET_UARTE>;
			status = "disabled";
		};

		gen1_i2c: i2c@3160000 {
			compatible = "nvidia,tegra194-i2c";
			reg = <0x0 0x3160000 0x0 0x100>;
			status = "disabled";
			interrupts = <GIC_SPI 25 IRQ_TYPE_LEVEL_HIGH>;
			#address-cells = <1>;
			#size-cells = <0>;
			clock-frequency = <400000>;
			clocks = <&bpmp TEGRA234_CLK_I2C1
				  &bpmp TEGRA234_CLK_PLLP_OUT0>;
			assigned-clocks = <&bpmp TEGRA234_CLK_I2C1>;
			assigned-clock-parents = <&bpmp TEGRA234_CLK_PLLP_OUT0>;
			clock-names = "div-clk", "parent";
			resets = <&bpmp TEGRA234_RESET_I2C1>;
			reset-names = "i2c";
			dmas = <&gpcdma 21>, <&gpcdma 21>;
			dma-names = "rx", "tx";
		};

		cam_i2c: i2c@3180000 {
			compatible = "nvidia,tegra194-i2c";
			reg = <0x0 0x3180000 0x0 0x100>;
			interrupts = <GIC_SPI 27 IRQ_TYPE_LEVEL_HIGH>;
			#address-cells = <1>;
			#size-cells = <0>;
			status = "disabled";
			clock-frequency = <400000>;
			clocks = <&bpmp TEGRA234_CLK_I2C3
				&bpmp TEGRA234_CLK_PLLP_OUT0>;
			assigned-clocks = <&bpmp TEGRA234_CLK_I2C3>;
			assigned-clock-parents = <&bpmp TEGRA234_CLK_PLLP_OUT0>;
			clock-names = "div-clk", "parent";
			resets = <&bpmp TEGRA234_RESET_I2C3>;
			reset-names = "i2c";
			dmas = <&gpcdma 23>, <&gpcdma 23>;
			dma-names = "rx", "tx";
		};

		dp_aux_ch1_i2c: i2c@3190000 {
			compatible = "nvidia,tegra194-i2c";
			reg = <0x0 0x3190000 0x0 0x100>;
			interrupts = <GIC_SPI 28 IRQ_TYPE_LEVEL_HIGH>;
			#address-cells = <1>;
			#size-cells = <0>;
			status = "disabled";
			clock-frequency = <100000>;
			clocks = <&bpmp TEGRA234_CLK_I2C4
				&bpmp TEGRA234_CLK_PLLP_OUT0>;
			assigned-clocks = <&bpmp TEGRA234_CLK_I2C4>;
			assigned-clock-parents = <&bpmp TEGRA234_CLK_PLLP_OUT0>;
			clock-names = "div-clk", "parent";
			resets = <&bpmp TEGRA234_RESET_I2C4>;
			reset-names = "i2c";
			dmas = <&gpcdma 26>, <&gpcdma 26>;
			dma-names = "rx", "tx";
		};

		dp_aux_ch0_i2c: i2c@31b0000 {
			compatible = "nvidia,tegra194-i2c";
			reg = <0x0 0x31b0000 0x0 0x100>;
			interrupts = <GIC_SPI 30 IRQ_TYPE_LEVEL_HIGH>;
			#address-cells = <1>;
			#size-cells = <0>;
			status = "disabled";
			clock-frequency = <100000>;
			clocks = <&bpmp TEGRA234_CLK_I2C6
				&bpmp TEGRA234_CLK_PLLP_OUT0>;
			assigned-clocks = <&bpmp TEGRA234_CLK_I2C6>;
			assigned-clock-parents = <&bpmp TEGRA234_CLK_PLLP_OUT0>;
			clock-names = "div-clk", "parent";
			resets = <&bpmp TEGRA234_RESET_I2C6>;
			reset-names = "i2c";
			dmas = <&gpcdma 30>, <&gpcdma 30>;
			dma-names = "rx", "tx";
		};

		dp_aux_ch2_i2c: i2c@31c0000 {
			compatible = "nvidia,tegra194-i2c";
			reg = <0x0 0x31c0000 0x0 0x100>;
			interrupts = <GIC_SPI 31 IRQ_TYPE_LEVEL_HIGH>;
			#address-cells = <1>;
			#size-cells = <0>;
			status = "disabled";
			clock-frequency = <100000>;
			clocks = <&bpmp TEGRA234_CLK_I2C7
				&bpmp TEGRA234_CLK_PLLP_OUT0>;
			assigned-clocks = <&bpmp TEGRA234_CLK_I2C7>;
			assigned-clock-parents = <&bpmp TEGRA234_CLK_PLLP_OUT0>;
			clock-names = "div-clk", "parent";
			resets = <&bpmp TEGRA234_RESET_I2C7>;
			reset-names = "i2c";
			dmas = <&gpcdma 27>, <&gpcdma 27>;
			dma-names = "rx", "tx";
		};

		uarti: serial@31d0000 {
			compatible = "arm,sbsa-uart";
			reg = <0x0 0x31d0000 0x0 0x10000>;
			interrupts = <GIC_SPI 285 IRQ_TYPE_LEVEL_HIGH>;
			status = "disabled";
		};

		dp_aux_ch3_i2c: i2c@31e0000 {
			compatible = "nvidia,tegra194-i2c";
			reg = <0x0 0x31e0000 0x0 0x100>;
			interrupts = <GIC_SPI 33 IRQ_TYPE_LEVEL_HIGH>;
			#address-cells = <1>;
			#size-cells = <0>;
			status = "disabled";
			clock-frequency = <100000>;
			clocks = <&bpmp TEGRA234_CLK_I2C9
				&bpmp TEGRA234_CLK_PLLP_OUT0>;
			assigned-clocks = <&bpmp TEGRA234_CLK_I2C9>;
			assigned-clock-parents = <&bpmp TEGRA234_CLK_PLLP_OUT0>;
			clock-names = "div-clk", "parent";
			resets = <&bpmp TEGRA234_RESET_I2C9>;
			reset-names = "i2c";
			dmas = <&gpcdma 31>, <&gpcdma 31>;
			dma-names = "rx", "tx";
		};

		spi@3210000 {
			compatible = "nvidia,tegra210-spi";
			reg = <0x0 0x03210000 0x0 0x1000>;
			interrupts = <GIC_SPI 36 IRQ_TYPE_LEVEL_HIGH>;
			#address-cells = <1>;
			#size-cells = <0>;
			clocks = <&bpmp TEGRA234_CLK_SPI1>;
			assigned-clocks = <&bpmp TEGRA234_CLK_SPI1>;
			assigned-clock-parents = <&bpmp TEGRA234_CLK_PLLP_OUT0>;
			clock-names = "spi";
			iommus = <&smmu_niso0 TEGRA234_SID_GPCDMA>;
			resets = <&bpmp TEGRA234_RESET_SPI1>;
			reset-names = "spi";
			dmas = <&gpcdma 15>, <&gpcdma 15>;
			dma-names = "rx", "tx";
			dma-coherent;
			status = "disabled";
		};

		spi@3230000 {
			compatible = "nvidia,tegra210-spi";
			reg = <0x0 0x03230000 0x0 0x1000>;
			interrupts = <GIC_SPI 38 IRQ_TYPE_LEVEL_HIGH>;
			#address-cells = <1>;
			#size-cells = <0>;
			clocks = <&bpmp TEGRA234_CLK_SPI3>;
			clock-names = "spi";
			iommus = <&smmu_niso0 TEGRA234_SID_GPCDMA>;
			assigned-clocks = <&bpmp TEGRA234_CLK_SPI3>;
			assigned-clock-parents = <&bpmp TEGRA234_CLK_PLLP_OUT0>;
			resets = <&bpmp TEGRA234_RESET_SPI3>;
			reset-names = "spi";
			dmas = <&gpcdma 17>, <&gpcdma 17>;
			dma-names = "rx", "tx";
			dma-coherent;
			status = "disabled";
		};

		spi@3270000 {
			compatible = "nvidia,tegra234-qspi";
			reg = <0x0 0x3270000 0x0 0x1000>;
			interrupts = <GIC_SPI 35 IRQ_TYPE_LEVEL_HIGH>;
			#address-cells = <1>;
			#size-cells = <0>;
			clocks = <&bpmp TEGRA234_CLK_QSPI0_2X_PM>,
				 <&bpmp TEGRA234_CLK_QSPI0_PM>;
			clock-names = "qspi", "qspi_out";
			resets = <&bpmp TEGRA234_RESET_QSPI0>;
			status = "disabled";
		};

		pwm1: pwm@3280000 {
			compatible = "nvidia,tegra234-pwm", "nvidia,tegra194-pwm";
			reg = <0x0 0x3280000 0x0 0x10000>;
			clocks = <&bpmp TEGRA234_CLK_PWM1>;
			resets = <&bpmp TEGRA234_RESET_PWM1>;
			reset-names = "pwm";
			status = "disabled";
			#pwm-cells = <2>;
		};

		pwm2: pwm@3290000 {
			compatible = "nvidia,tegra234-pwm", "nvidia,tegra194-pwm";
			reg = <0x0 0x3290000 0x0 0x10000>;
			clocks = <&bpmp TEGRA234_CLK_PWM2>;
			resets = <&bpmp TEGRA234_RESET_PWM2>;
			reset-names = "pwm";
			status = "disabled";
			#pwm-cells = <2>;
		};

		pwm3: pwm@32a0000 {
			compatible = "nvidia,tegra234-pwm", "nvidia,tegra194-pwm";
			reg = <0x0 0x32a0000 0x0 0x10000>;
			clocks = <&bpmp TEGRA234_CLK_PWM3>;
			resets = <&bpmp TEGRA234_RESET_PWM3>;
			reset-names = "pwm";
			status = "disabled";
			#pwm-cells = <2>;
		};

		pwm5: pwm@32c0000 {
			compatible = "nvidia,tegra234-pwm", "nvidia,tegra194-pwm";
			reg = <0x0 0x32c0000 0x0 0x10000>;
			clocks = <&bpmp TEGRA234_CLK_PWM5>;
			resets = <&bpmp TEGRA234_RESET_PWM5>;
			reset-names = "pwm";
			status = "disabled";
			#pwm-cells = <2>;
		};

		pwm6: pwm@32d0000 {
			compatible = "nvidia,tegra234-pwm", "nvidia,tegra194-pwm";
			reg = <0x0 0x32d0000 0x0 0x10000>;
			clocks = <&bpmp TEGRA234_CLK_PWM6>;
			resets = <&bpmp TEGRA234_RESET_PWM6>;
			reset-names = "pwm";
			status = "disabled";
			#pwm-cells = <2>;
		};

		pwm7: pwm@32e0000 {
			compatible = "nvidia,tegra234-pwm", "nvidia,tegra194-pwm";
			reg = <0x0 0x32e0000 0x0 0x10000>;
			clocks = <&bpmp TEGRA234_CLK_PWM7>;
			resets = <&bpmp TEGRA234_RESET_PWM7>;
			reset-names = "pwm";
			status = "disabled";
			#pwm-cells = <2>;
		};

		pwm8: pwm@32f0000 {
			compatible = "nvidia,tegra234-pwm", "nvidia,tegra194-pwm";
			reg = <0x0 0x32f0000 0x0 0x10000>;
			clocks = <&bpmp TEGRA234_CLK_PWM8>;
			resets = <&bpmp TEGRA234_RESET_PWM8>;
			reset-names = "pwm";
			status = "disabled";
			#pwm-cells = <2>;
		};

		spi@3300000 {
			compatible = "nvidia,tegra234-qspi";
			reg = <0x0 0x3300000 0x0 0x1000>;
			interrupts = <GIC_SPI 39 IRQ_TYPE_LEVEL_HIGH>;
			#address-cells = <1>;
			#size-cells = <0>;
			clocks = <&bpmp TEGRA234_CLK_QSPI1_2X_PM>,
				 <&bpmp TEGRA234_CLK_QSPI1_PM>;
			clock-names = "qspi", "qspi_out";
			resets = <&bpmp TEGRA234_RESET_QSPI1>;
			status = "disabled";
		};

		mmc@3400000 {
			compatible = "nvidia,tegra234-sdhci", "nvidia,tegra186-sdhci";
			reg = <0x0 0x03400000 0x0 0x20000>;
			interrupts = <GIC_SPI 62 IRQ_TYPE_LEVEL_HIGH>;
			clocks = <&bpmp TEGRA234_CLK_SDMMC1>,
				 <&bpmp TEGRA234_CLK_SDMMC_LEGACY_TM>;
			clock-names = "sdhci", "tmclk";
			assigned-clocks = <&bpmp TEGRA234_CLK_SDMMC1>,
					  <&bpmp TEGRA234_CLK_PLLC4_MUXED>;
			assigned-clock-parents = <&bpmp TEGRA234_CLK_PLLC4_MUXED>,
						 <&bpmp TEGRA234_CLK_PLLC4_VCO_DIV2>;
			resets = <&bpmp TEGRA234_RESET_SDMMC1>;
			reset-names = "sdhci";
			interconnects = <&mc TEGRA234_MEMORY_CLIENT_SDMMCRA &emc>,
					<&mc TEGRA234_MEMORY_CLIENT_SDMMCWA &emc>;
			interconnect-names = "dma-mem", "write";
			iommus = <&smmu_niso1 TEGRA234_SID_SDMMC1A>;
			pinctrl-names = "sdmmc-3v3", "sdmmc-1v8";
			pinctrl-0 = <&sdmmc1_3v3>;
			pinctrl-1 = <&sdmmc1_1v8>;
			nvidia,pad-autocal-pull-up-offset-3v3-timeout = <0x07>;
			nvidia,pad-autocal-pull-down-offset-3v3-timeout = <0x07>;
			nvidia,pad-autocal-pull-up-offset-1v8-timeout = <0x06>;
			nvidia,pad-autocal-pull-down-offset-1v8-timeout = <0x07>;
			nvidia,pad-autocal-pull-up-offset-sdr104 = <0x00>;
			nvidia,pad-autocal-pull-down-offset-sdr104 = <0x00>;
			nvidia,default-tap = <14>;
			nvidia,default-trim = <0x8>;
			sd-uhs-sdr25;
			sd-uhs-sdr50;
			sd-uhs-ddr50;
			sd-uhs-sdr104;
			status = "disabled";
		};

		mmc@3460000 {
			compatible = "nvidia,tegra234-sdhci", "nvidia,tegra186-sdhci";
			reg = <0x0 0x03460000 0x0 0x20000>;
			interrupts = <GIC_SPI 65 IRQ_TYPE_LEVEL_HIGH>;
			clocks = <&bpmp TEGRA234_CLK_SDMMC4>,
				 <&bpmp TEGRA234_CLK_SDMMC_LEGACY_TM>;
			clock-names = "sdhci", "tmclk";
			assigned-clocks = <&bpmp TEGRA234_CLK_SDMMC4>,
					  <&bpmp TEGRA234_CLK_PLLC4>;
			assigned-clock-parents = <&bpmp TEGRA234_CLK_PLLC4>;
			resets = <&bpmp TEGRA234_RESET_SDMMC4>;
			reset-names = "sdhci";
			interconnects = <&mc TEGRA234_MEMORY_CLIENT_SDMMCRAB &emc>,
					<&mc TEGRA234_MEMORY_CLIENT_SDMMCWAB &emc>;
			interconnect-names = "dma-mem", "write";
			iommus = <&smmu_niso1 TEGRA234_SID_SDMMC4>;
			nvidia,pad-autocal-pull-up-offset-hs400 = <0x00>;
			nvidia,pad-autocal-pull-down-offset-hs400 = <0x00>;
			nvidia,pad-autocal-pull-up-offset-1v8-timeout = <0x0a>;
			nvidia,pad-autocal-pull-down-offset-1v8-timeout = <0x0a>;
			nvidia,pad-autocal-pull-up-offset-3v3-timeout = <0x0a>;
			nvidia,pad-autocal-pull-down-offset-3v3-timeout = <0x0a>;
			nvidia,default-tap = <0x8>;
			nvidia,default-trim = <0x14>;
			nvidia,dqs-trim = <40>;
			supports-cqe;
			status = "disabled";
		};

		hda@3510000 {
			compatible = "nvidia,tegra234-hda";
			reg = <0x0 0x3510000 0x0 0x10000>;
			interrupts = <GIC_SPI 60 IRQ_TYPE_LEVEL_HIGH>;
			clocks = <&bpmp TEGRA234_CLK_AZA_BIT>,
				 <&bpmp TEGRA234_CLK_AZA_2XBIT>;
			clock-names = "hda", "hda2codec_2x";
			resets = <&bpmp TEGRA234_RESET_HDA>,
				 <&bpmp TEGRA234_RESET_HDACODEC>;
			reset-names = "hda", "hda2codec_2x";
			power-domains = <&bpmp TEGRA234_POWER_DOMAIN_DISP>;
			interconnects = <&mc TEGRA234_MEMORY_CLIENT_HDAR &emc>,
					<&mc TEGRA234_MEMORY_CLIENT_HDAW &emc>;
			interconnect-names = "dma-mem", "write";
			iommus = <&smmu_niso0 TEGRA234_SID_HDA>;
			status = "disabled";
		};

		xusb_padctl: padctl@3520000 {
			compatible = "nvidia,tegra234-xusb-padctl";
			reg = <0x0 0x03520000 0x0 0x20000>,
			      <0x0 0x03540000 0x0 0x10000>;
			reg-names = "padctl", "ao";
			interrupts = <GIC_SPI 167 IRQ_TYPE_LEVEL_HIGH>;

			resets = <&bpmp TEGRA234_RESET_XUSB_PADCTL>;
			reset-names = "padctl";

			status = "disabled";

			pads {
				usb2 {
					clocks = <&bpmp TEGRA234_CLK_USB2_TRK>;
					clock-names = "trk";

					lanes {
						usb2-0 {
							nvidia,function = "xusb";
							status = "disabled";
							#phy-cells = <0>;
						};

						usb2-1 {
							nvidia,function = "xusb";
							status = "disabled";
							#phy-cells = <0>;
						};

						usb2-2 {
							nvidia,function = "xusb";
							status = "disabled";
							#phy-cells = <0>;
						};

						usb2-3 {
							nvidia,function = "xusb";
							status = "disabled";
							#phy-cells = <0>;
						};
					};
				};

				usb3 {
					lanes {
						usb3-0 {
							nvidia,function = "xusb";
							status = "disabled";
							#phy-cells = <0>;
						};

						usb3-1 {
							nvidia,function = "xusb";
							status = "disabled";
							#phy-cells = <0>;
						};

						usb3-2 {
							nvidia,function = "xusb";
							status = "disabled";
							#phy-cells = <0>;
						};

						usb3-3 {
							nvidia,function = "xusb";
							status = "disabled";
							#phy-cells = <0>;
						};
					};
				};
			};

			ports {
				usb2-0 {
					status = "disabled";
				};

				usb2-1 {
					status = "disabled";
				};

				usb2-2 {
					status = "disabled";
				};

				usb2-3 {
					status = "disabled";
				};

				usb3-0 {
					status = "disabled";
				};

				usb3-1 {
					status = "disabled";
				};

				usb3-2 {
					status = "disabled";
				};

				usb3-3 {
					status = "disabled";
				};
			};
		};

		usb@3550000 {
			compatible = "nvidia,tegra234-xudc";
			reg = <0x0 0x03550000 0x0 0x8000>,
			      <0x0 0x03558000 0x0 0x8000>;
			reg-names = "base", "fpci";
			interrupts = <GIC_SPI 166 IRQ_TYPE_LEVEL_HIGH>;
			clocks = <&bpmp TEGRA234_CLK_XUSB_CORE_DEV>,
				 <&bpmp TEGRA234_CLK_XUSB_CORE_SS>,
				 <&bpmp TEGRA234_CLK_XUSB_SS>,
				 <&bpmp TEGRA234_CLK_XUSB_FS>;
			clock-names = "dev", "ss", "ss_src", "fs_src";
			interconnects = <&mc TEGRA234_MEMORY_CLIENT_XUSB_DEVR &emc>,
					<&mc TEGRA234_MEMORY_CLIENT_XUSB_DEVW &emc>;
			interconnect-names = "dma-mem", "write";
			iommus = <&smmu_niso1 TEGRA234_SID_XUSB_DEV>;
			power-domains = <&bpmp TEGRA234_POWER_DOMAIN_XUSBB>,
					<&bpmp TEGRA234_POWER_DOMAIN_XUSBA>;
			power-domain-names = "dev", "ss";
			nvidia,xusb-padctl = <&xusb_padctl>;
			dma-coherent;
			status = "disabled";
		};

		usb@3610000 {
			compatible = "nvidia,tegra234-xusb";
			reg = <0x0 0x03610000 0x0 0x40000>,
			      <0x0 0x03600000 0x0 0x10000>,
			      <0x0 0x03650000 0x0 0x10000>;
			reg-names = "hcd", "fpci", "bar2";

			interrupts = <GIC_SPI 163 IRQ_TYPE_LEVEL_HIGH>,
				     <GIC_SPI 164 IRQ_TYPE_LEVEL_HIGH>;

			clocks = <&bpmp TEGRA234_CLK_XUSB_CORE_HOST>,
				 <&bpmp TEGRA234_CLK_XUSB_FALCON>,
				 <&bpmp TEGRA234_CLK_XUSB_CORE_SS>,
				 <&bpmp TEGRA234_CLK_XUSB_SS>,
				 <&bpmp TEGRA234_CLK_CLK_M>,
				 <&bpmp TEGRA234_CLK_XUSB_FS>,
				 <&bpmp TEGRA234_CLK_UTMIP_PLL>,
				 <&bpmp TEGRA234_CLK_CLK_M>,
				 <&bpmp TEGRA234_CLK_PLLE>;
			clock-names = "xusb_host", "xusb_falcon_src",
				      "xusb_ss", "xusb_ss_src", "xusb_hs_src",
				      "xusb_fs_src", "pll_u_480m", "clk_m",
				      "pll_e";
			interconnects = <&mc TEGRA234_MEMORY_CLIENT_XUSB_HOSTR &emc>,
					<&mc TEGRA234_MEMORY_CLIENT_XUSB_HOSTW &emc>;
			interconnect-names = "dma-mem", "write";
			iommus = <&smmu_niso1 TEGRA234_SID_XUSB_HOST>;

			power-domains = <&bpmp TEGRA234_POWER_DOMAIN_XUSBC>,
					<&bpmp TEGRA234_POWER_DOMAIN_XUSBA>;
			power-domain-names = "xusb_host", "xusb_ss";

			nvidia,xusb-padctl = <&xusb_padctl>;
			dma-coherent;
			status = "disabled";
		};

		fuse@3810000 {
			compatible = "nvidia,tegra234-efuse";
			reg = <0x0 0x03810000 0x0 0x10000>;
			clocks = <&bpmp TEGRA234_CLK_FUSE>;
			clock-names = "fuse";
		};

		hte_lic: hardware-timestamp@3aa0000 {
			compatible = "nvidia,tegra234-gte-lic";
			reg = <0x0 0x3aa0000 0x0 0x10000>;
			interrupts = <GIC_SPI 11 IRQ_TYPE_LEVEL_HIGH>;
			nvidia,int-threshold = <1>;
			#timestamp-cells = <1>;
		};

		hsp_top0: hsp@3c00000 {
			compatible = "nvidia,tegra234-hsp", "nvidia,tegra194-hsp";
			reg = <0x0 0x03c00000 0x0 0xa0000>;
			interrupts = <GIC_SPI 176 IRQ_TYPE_LEVEL_HIGH>,
				     <GIC_SPI 120 IRQ_TYPE_LEVEL_HIGH>,
				     <GIC_SPI 121 IRQ_TYPE_LEVEL_HIGH>,
				     <GIC_SPI 122 IRQ_TYPE_LEVEL_HIGH>,
				     <GIC_SPI 123 IRQ_TYPE_LEVEL_HIGH>,
				     <GIC_SPI 124 IRQ_TYPE_LEVEL_HIGH>,
				     <GIC_SPI 125 IRQ_TYPE_LEVEL_HIGH>,
				     <GIC_SPI 126 IRQ_TYPE_LEVEL_HIGH>,
				     <GIC_SPI 127 IRQ_TYPE_LEVEL_HIGH>;
			interrupt-names = "doorbell", "shared0", "shared1", "shared2",
					  "shared3", "shared4", "shared5", "shared6",
					  "shared7";
			#mbox-cells = <2>;
		};

		p2u_hsio_0: phy@3e00000 {
			compatible = "nvidia,tegra234-p2u";
			reg = <0x0 0x03e00000 0x0 0x10000>;
			reg-names = "ctl";

			#phy-cells = <0>;
		};

		p2u_hsio_1: phy@3e10000 {
			compatible = "nvidia,tegra234-p2u";
			reg = <0x0 0x03e10000 0x0 0x10000>;
			reg-names = "ctl";

			#phy-cells = <0>;
		};

		p2u_hsio_2: phy@3e20000 {
			compatible = "nvidia,tegra234-p2u";
			reg = <0x0 0x03e20000 0x0 0x10000>;
			reg-names = "ctl";

			#phy-cells = <0>;
		};

		p2u_hsio_3: phy@3e30000 {
			compatible = "nvidia,tegra234-p2u";
			reg = <0x0 0x03e30000 0x0 0x10000>;
			reg-names = "ctl";

			#phy-cells = <0>;
		};

		p2u_hsio_4: phy@3e40000 {
			compatible = "nvidia,tegra234-p2u";
			reg = <0x0 0x03e40000 0x0 0x10000>;
			reg-names = "ctl";

			#phy-cells = <0>;
		};

		p2u_hsio_5: phy@3e50000 {
			compatible = "nvidia,tegra234-p2u";
			reg = <0x0 0x03e50000 0x0 0x10000>;
			reg-names = "ctl";

			#phy-cells = <0>;
		};

		p2u_hsio_6: phy@3e60000 {
			compatible = "nvidia,tegra234-p2u";
			reg = <0x0 0x03e60000 0x0 0x10000>;
			reg-names = "ctl";

			#phy-cells = <0>;
		};

		p2u_hsio_7: phy@3e70000 {
			compatible = "nvidia,tegra234-p2u";
			reg = <0x0 0x03e70000 0x0 0x10000>;
			reg-names = "ctl";

			#phy-cells = <0>;
		};

		p2u_nvhs_0: phy@3e90000 {
			compatible = "nvidia,tegra234-p2u";
			reg = <0x0 0x03e90000 0x0 0x10000>;
			reg-names = "ctl";

			#phy-cells = <0>;
		};

		p2u_nvhs_1: phy@3ea0000 {
			compatible = "nvidia,tegra234-p2u";
			reg = <0x0 0x03ea0000 0x0 0x10000>;
			reg-names = "ctl";

			#phy-cells = <0>;
		};

		p2u_nvhs_2: phy@3eb0000 {
			compatible = "nvidia,tegra234-p2u";
			reg = <0x0 0x03eb0000 0x0 0x10000>;
			reg-names = "ctl";

			#phy-cells = <0>;
		};

		p2u_nvhs_3: phy@3ec0000 {
			compatible = "nvidia,tegra234-p2u";
			reg = <0x0 0x03ec0000 0x0 0x10000>;
			reg-names = "ctl";

			#phy-cells = <0>;
		};

		p2u_nvhs_4: phy@3ed0000 {
			compatible = "nvidia,tegra234-p2u";
			reg = <0x0 0x03ed0000 0x0 0x10000>;
			reg-names = "ctl";

			#phy-cells = <0>;
		};

		p2u_nvhs_5: phy@3ee0000 {
			compatible = "nvidia,tegra234-p2u";
			reg = <0x0 0x03ee0000 0x0 0x10000>;
			reg-names = "ctl";

			#phy-cells = <0>;
		};

		p2u_nvhs_6: phy@3ef0000 {
			compatible = "nvidia,tegra234-p2u";
			reg = <0x0 0x03ef0000 0x0 0x10000>;
			reg-names = "ctl";

			#phy-cells = <0>;
		};

		p2u_nvhs_7: phy@3f00000 {
			compatible = "nvidia,tegra234-p2u";
			reg = <0x0 0x03f00000 0x0 0x10000>;
			reg-names = "ctl";

			#phy-cells = <0>;
		};

		p2u_gbe_0: phy@3f20000 {
			compatible = "nvidia,tegra234-p2u";
			reg = <0x0 0x03f20000 0x0 0x10000>;
			reg-names = "ctl";

			#phy-cells = <0>;
		};

		p2u_gbe_1: phy@3f30000 {
			compatible = "nvidia,tegra234-p2u";
			reg = <0x0 0x03f30000 0x0 0x10000>;
			reg-names = "ctl";

			#phy-cells = <0>;
		};

		p2u_gbe_2: phy@3f40000 {
			compatible = "nvidia,tegra234-p2u";
			reg = <0x0 0x03f40000 0x0 0x10000>;
			reg-names = "ctl";

			#phy-cells = <0>;
		};

		p2u_gbe_3: phy@3f50000 {
			compatible = "nvidia,tegra234-p2u";
			reg = <0x0 0x03f50000 0x0 0x10000>;
			reg-names = "ctl";

			#phy-cells = <0>;
		};

		p2u_gbe_4: phy@3f60000 {
			compatible = "nvidia,tegra234-p2u";
			reg = <0x0 0x03f60000 0x0 0x10000>;
			reg-names = "ctl";

			#phy-cells = <0>;
		};

		p2u_gbe_5: phy@3f70000 {
			compatible = "nvidia,tegra234-p2u";
			reg = <0x0 0x03f70000 0x0 0x10000>;
			reg-names = "ctl";

			#phy-cells = <0>;
		};

		p2u_gbe_6: phy@3f80000 {
			compatible = "nvidia,tegra234-p2u";
			reg = <0x0 0x03f80000 0x0 0x10000>;
			reg-names = "ctl";

			#phy-cells = <0>;
		};

		p2u_gbe_7: phy@3f90000 {
			compatible = "nvidia,tegra234-p2u";
			reg = <0x0 0x03f90000 0x0 0x10000>;
			reg-names = "ctl";

			#phy-cells = <0>;
		};

		ethernet@6800000 {
			compatible = "nvidia,tegra234-mgbe";
			reg = <0x0 0x06800000 0x0 0x10000>,
			      <0x0 0x06810000 0x0 0x10000>,
			      <0x0 0x068a0000 0x0 0x10000>;
			reg-names = "hypervisor", "mac", "xpcs";
			interrupts = <GIC_SPI 384 IRQ_TYPE_LEVEL_HIGH>;
			interrupt-names = "common";
			clocks = <&bpmp TEGRA234_CLK_MGBE0_APP>,
				 <&bpmp TEGRA234_CLK_MGBE0_MAC>,
				 <&bpmp TEGRA234_CLK_MGBE0_MAC_DIVIDER>,
				 <&bpmp TEGRA234_CLK_MGBE0_PTP_REF>,
				 <&bpmp TEGRA234_CLK_MGBE0_RX_INPUT_M>,
				 <&bpmp TEGRA234_CLK_MGBE0_RX_INPUT>,
				 <&bpmp TEGRA234_CLK_MGBE0_TX>,
				 <&bpmp TEGRA234_CLK_MGBE0_EEE_PCS>,
				 <&bpmp TEGRA234_CLK_MGBE0_RX_PCS_INPUT>,
				 <&bpmp TEGRA234_CLK_MGBE0_RX_PCS_M>,
				 <&bpmp TEGRA234_CLK_MGBE0_RX_PCS>,
				 <&bpmp TEGRA234_CLK_MGBE0_TX_PCS>;
			clock-names = "mgbe", "mac", "mac-divider", "ptp-ref", "rx-input-m",
				      "rx-input", "tx", "eee-pcs", "rx-pcs-input", "rx-pcs-m",
				      "rx-pcs", "tx-pcs";
			resets = <&bpmp TEGRA234_RESET_MGBE0_MAC>,
				 <&bpmp TEGRA234_RESET_MGBE0_PCS>;
			reset-names = "mac", "pcs";
			interconnects = <&mc TEGRA234_MEMORY_CLIENT_MGBEARD &emc>,
					<&mc TEGRA234_MEMORY_CLIENT_MGBEAWR &emc>;
			interconnect-names = "dma-mem", "write";
			iommus = <&smmu_niso0 TEGRA234_SID_MGBE>;
			power-domains = <&bpmp TEGRA234_POWER_DOMAIN_MGBEA>;
			status = "disabled";
		};

		ethernet@6900000 {
			compatible = "nvidia,tegra234-mgbe";
			reg = <0x0 0x06900000 0x0 0x10000>,
			      <0x0 0x06910000 0x0 0x10000>,
			      <0x0 0x069a0000 0x0 0x10000>;
			reg-names = "hypervisor", "mac", "xpcs";
			interrupts = <GIC_SPI 392 IRQ_TYPE_LEVEL_HIGH>;
			interrupt-names = "common";
			clocks = <&bpmp TEGRA234_CLK_MGBE1_APP>,
				 <&bpmp TEGRA234_CLK_MGBE1_MAC>,
				 <&bpmp TEGRA234_CLK_MGBE1_MAC_DIVIDER>,
				 <&bpmp TEGRA234_CLK_MGBE1_PTP_REF>,
				 <&bpmp TEGRA234_CLK_MGBE1_RX_INPUT_M>,
				 <&bpmp TEGRA234_CLK_MGBE1_RX_INPUT>,
				 <&bpmp TEGRA234_CLK_MGBE1_TX>,
				 <&bpmp TEGRA234_CLK_MGBE1_EEE_PCS>,
				 <&bpmp TEGRA234_CLK_MGBE1_RX_PCS_INPUT>,
				 <&bpmp TEGRA234_CLK_MGBE1_RX_PCS_M>,
				 <&bpmp TEGRA234_CLK_MGBE1_RX_PCS>,
				 <&bpmp TEGRA234_CLK_MGBE1_TX_PCS>;
			clock-names = "mgbe", "mac", "mac-divider", "ptp-ref", "rx-input-m",
				      "rx-input", "tx", "eee-pcs", "rx-pcs-input", "rx-pcs-m",
				      "rx-pcs", "tx-pcs";
			resets = <&bpmp TEGRA234_RESET_MGBE1_MAC>,
				 <&bpmp TEGRA234_RESET_MGBE1_PCS>;
			reset-names = "mac", "pcs";
			interconnects = <&mc TEGRA234_MEMORY_CLIENT_MGBEBRD &emc>,
					<&mc TEGRA234_MEMORY_CLIENT_MGBEBWR &emc>;
			interconnect-names = "dma-mem", "write";
			iommus = <&smmu_niso0 TEGRA234_SID_MGBE_VF1>;
			power-domains = <&bpmp TEGRA234_POWER_DOMAIN_MGBEB>;
			status = "disabled";
		};

		ethernet@6a00000 {
			compatible = "nvidia,tegra234-mgbe";
			reg = <0x0 0x06a00000 0x0 0x10000>,
			      <0x0 0x06a10000 0x0 0x10000>,
			      <0x0 0x06aa0000 0x0 0x10000>;
			reg-names = "hypervisor", "mac", "xpcs";
			interrupts = <GIC_SPI 400 IRQ_TYPE_LEVEL_HIGH>;
			interrupt-names = "common";
			clocks = <&bpmp TEGRA234_CLK_MGBE2_APP>,
				 <&bpmp TEGRA234_CLK_MGBE2_MAC>,
				 <&bpmp TEGRA234_CLK_MGBE2_MAC_DIVIDER>,
				 <&bpmp TEGRA234_CLK_MGBE2_PTP_REF>,
				 <&bpmp TEGRA234_CLK_MGBE2_RX_INPUT_M>,
				 <&bpmp TEGRA234_CLK_MGBE2_RX_INPUT>,
				 <&bpmp TEGRA234_CLK_MGBE2_TX>,
				 <&bpmp TEGRA234_CLK_MGBE2_EEE_PCS>,
				 <&bpmp TEGRA234_CLK_MGBE2_RX_PCS_INPUT>,
				 <&bpmp TEGRA234_CLK_MGBE2_RX_PCS_M>,
				 <&bpmp TEGRA234_CLK_MGBE2_RX_PCS>,
				 <&bpmp TEGRA234_CLK_MGBE2_TX_PCS>;
			clock-names = "mgbe", "mac", "mac-divider", "ptp-ref", "rx-input-m",
				      "rx-input", "tx", "eee-pcs", "rx-pcs-input", "rx-pcs-m",
				      "rx-pcs", "tx-pcs";
			resets = <&bpmp TEGRA234_RESET_MGBE2_MAC>,
				 <&bpmp TEGRA234_RESET_MGBE2_PCS>;
			reset-names = "mac", "pcs";
			interconnects = <&mc TEGRA234_MEMORY_CLIENT_MGBECRD &emc>,
					<&mc TEGRA234_MEMORY_CLIENT_MGBECWR &emc>;
			interconnect-names = "dma-mem", "write";
			iommus = <&smmu_niso0 TEGRA234_SID_MGBE_VF2>;
			power-domains = <&bpmp TEGRA234_POWER_DOMAIN_MGBEC>;
			status = "disabled";
		};

		ethernet@6b00000 {
			compatible = "nvidia,tegra234-mgbe";
			reg = <0x0 0x06b00000 0x0 0x10000>,
			      <0x0 0x06b10000 0x0 0x10000>,
			      <0x0 0x06ba0000 0x0 0x10000>;
			reg-names = "hypervisor", "mac", "xpcs";
			interrupts = <GIC_SPI 408 IRQ_TYPE_LEVEL_HIGH>;
			interrupt-names = "common";
			clocks = <&bpmp TEGRA234_CLK_MGBE3_APP>,
				 <&bpmp TEGRA234_CLK_MGBE3_MAC>,
				 <&bpmp TEGRA234_CLK_MGBE3_MAC_DIVIDER>,
				 <&bpmp TEGRA234_CLK_MGBE3_PTP_REF>,
				 <&bpmp TEGRA234_CLK_MGBE3_RX_INPUT_M>,
				 <&bpmp TEGRA234_CLK_MGBE3_RX_INPUT>,
				 <&bpmp TEGRA234_CLK_MGBE3_TX>,
				 <&bpmp TEGRA234_CLK_MGBE3_EEE_PCS>,
				 <&bpmp TEGRA234_CLK_MGBE3_RX_PCS_INPUT>,
				 <&bpmp TEGRA234_CLK_MGBE3_RX_PCS_M>,
				 <&bpmp TEGRA234_CLK_MGBE3_RX_PCS>,
				 <&bpmp TEGRA234_CLK_MGBE3_TX_PCS>;
			clock-names = "mgbe", "mac", "mac-divider", "ptp-ref", "rx-input-m",
				      "rx-input", "tx", "eee-pcs", "rx-pcs-input", "rx-pcs-m",
				      "rx-pcs", "tx-pcs";
			resets = <&bpmp TEGRA234_RESET_MGBE3_MAC>,
				 <&bpmp TEGRA234_RESET_MGBE3_PCS>;
			reset-names = "mac", "pcs";
			interconnects = <&mc TEGRA234_MEMORY_CLIENT_MGBEDRD &emc>,
					<&mc TEGRA234_MEMORY_CLIENT_MGBEDWR &emc>;
			interconnect-names = "dma-mem", "write";
			iommus = <&smmu_niso0 TEGRA234_SID_MGBE_VF3>;
			power-domains = <&bpmp TEGRA234_POWER_DOMAIN_MGBED>;
			status = "disabled";
		};

		smmu_niso1: iommu@8000000 {
			compatible = "nvidia,tegra234-smmu", "nvidia,smmu-500";
			reg = <0x0 0x8000000 0x0 0x1000000>,
			      <0x0 0x7000000 0x0 0x1000000>;
			interrupts = <GIC_SPI 238 IRQ_TYPE_LEVEL_HIGH>,
				     <GIC_SPI 242 IRQ_TYPE_LEVEL_HIGH>,
				     <GIC_SPI 238 IRQ_TYPE_LEVEL_HIGH>,
				     <GIC_SPI 242 IRQ_TYPE_LEVEL_HIGH>,
				     <GIC_SPI 238 IRQ_TYPE_LEVEL_HIGH>,
				     <GIC_SPI 238 IRQ_TYPE_LEVEL_HIGH>,
				     <GIC_SPI 238 IRQ_TYPE_LEVEL_HIGH>,
				     <GIC_SPI 238 IRQ_TYPE_LEVEL_HIGH>,
				     <GIC_SPI 238 IRQ_TYPE_LEVEL_HIGH>,
				     <GIC_SPI 238 IRQ_TYPE_LEVEL_HIGH>,
				     <GIC_SPI 238 IRQ_TYPE_LEVEL_HIGH>,
				     <GIC_SPI 238 IRQ_TYPE_LEVEL_HIGH>,
				     <GIC_SPI 238 IRQ_TYPE_LEVEL_HIGH>,
				     <GIC_SPI 238 IRQ_TYPE_LEVEL_HIGH>,
				     <GIC_SPI 238 IRQ_TYPE_LEVEL_HIGH>,
				     <GIC_SPI 238 IRQ_TYPE_LEVEL_HIGH>,
				     <GIC_SPI 238 IRQ_TYPE_LEVEL_HIGH>,
				     <GIC_SPI 238 IRQ_TYPE_LEVEL_HIGH>,
				     <GIC_SPI 238 IRQ_TYPE_LEVEL_HIGH>,
				     <GIC_SPI 238 IRQ_TYPE_LEVEL_HIGH>,
				     <GIC_SPI 238 IRQ_TYPE_LEVEL_HIGH>,
				     <GIC_SPI 238 IRQ_TYPE_LEVEL_HIGH>,
				     <GIC_SPI 238 IRQ_TYPE_LEVEL_HIGH>,
				     <GIC_SPI 238 IRQ_TYPE_LEVEL_HIGH>,
				     <GIC_SPI 238 IRQ_TYPE_LEVEL_HIGH>,
				     <GIC_SPI 238 IRQ_TYPE_LEVEL_HIGH>,
				     <GIC_SPI 238 IRQ_TYPE_LEVEL_HIGH>,
				     <GIC_SPI 238 IRQ_TYPE_LEVEL_HIGH>,
				     <GIC_SPI 238 IRQ_TYPE_LEVEL_HIGH>,
				     <GIC_SPI 238 IRQ_TYPE_LEVEL_HIGH>,
				     <GIC_SPI 238 IRQ_TYPE_LEVEL_HIGH>,
				     <GIC_SPI 238 IRQ_TYPE_LEVEL_HIGH>,
				     <GIC_SPI 238 IRQ_TYPE_LEVEL_HIGH>,
				     <GIC_SPI 238 IRQ_TYPE_LEVEL_HIGH>,
				     <GIC_SPI 238 IRQ_TYPE_LEVEL_HIGH>,
				     <GIC_SPI 238 IRQ_TYPE_LEVEL_HIGH>,
				     <GIC_SPI 238 IRQ_TYPE_LEVEL_HIGH>,
				     <GIC_SPI 238 IRQ_TYPE_LEVEL_HIGH>,
				     <GIC_SPI 238 IRQ_TYPE_LEVEL_HIGH>,
				     <GIC_SPI 238 IRQ_TYPE_LEVEL_HIGH>,
				     <GIC_SPI 238 IRQ_TYPE_LEVEL_HIGH>,
				     <GIC_SPI 238 IRQ_TYPE_LEVEL_HIGH>,
				     <GIC_SPI 238 IRQ_TYPE_LEVEL_HIGH>,
				     <GIC_SPI 238 IRQ_TYPE_LEVEL_HIGH>,
				     <GIC_SPI 238 IRQ_TYPE_LEVEL_HIGH>,
				     <GIC_SPI 238 IRQ_TYPE_LEVEL_HIGH>,
				     <GIC_SPI 238 IRQ_TYPE_LEVEL_HIGH>,
				     <GIC_SPI 238 IRQ_TYPE_LEVEL_HIGH>,
				     <GIC_SPI 238 IRQ_TYPE_LEVEL_HIGH>,
				     <GIC_SPI 238 IRQ_TYPE_LEVEL_HIGH>,
				     <GIC_SPI 238 IRQ_TYPE_LEVEL_HIGH>,
				     <GIC_SPI 238 IRQ_TYPE_LEVEL_HIGH>,
				     <GIC_SPI 238 IRQ_TYPE_LEVEL_HIGH>,
				     <GIC_SPI 238 IRQ_TYPE_LEVEL_HIGH>,
				     <GIC_SPI 238 IRQ_TYPE_LEVEL_HIGH>,
				     <GIC_SPI 238 IRQ_TYPE_LEVEL_HIGH>,
				     <GIC_SPI 238 IRQ_TYPE_LEVEL_HIGH>,
				     <GIC_SPI 238 IRQ_TYPE_LEVEL_HIGH>,
				     <GIC_SPI 238 IRQ_TYPE_LEVEL_HIGH>,
				     <GIC_SPI 238 IRQ_TYPE_LEVEL_HIGH>,
				     <GIC_SPI 238 IRQ_TYPE_LEVEL_HIGH>,
				     <GIC_SPI 238 IRQ_TYPE_LEVEL_HIGH>,
				     <GIC_SPI 238 IRQ_TYPE_LEVEL_HIGH>,
				     <GIC_SPI 238 IRQ_TYPE_LEVEL_HIGH>,
				     <GIC_SPI 238 IRQ_TYPE_LEVEL_HIGH>,
				     <GIC_SPI 238 IRQ_TYPE_LEVEL_HIGH>,
				     <GIC_SPI 238 IRQ_TYPE_LEVEL_HIGH>,
				     <GIC_SPI 238 IRQ_TYPE_LEVEL_HIGH>,
				     <GIC_SPI 238 IRQ_TYPE_LEVEL_HIGH>,
				     <GIC_SPI 238 IRQ_TYPE_LEVEL_HIGH>,
				     <GIC_SPI 238 IRQ_TYPE_LEVEL_HIGH>,
				     <GIC_SPI 238 IRQ_TYPE_LEVEL_HIGH>,
				     <GIC_SPI 238 IRQ_TYPE_LEVEL_HIGH>,
				     <GIC_SPI 238 IRQ_TYPE_LEVEL_HIGH>,
				     <GIC_SPI 238 IRQ_TYPE_LEVEL_HIGH>,
				     <GIC_SPI 238 IRQ_TYPE_LEVEL_HIGH>,
				     <GIC_SPI 238 IRQ_TYPE_LEVEL_HIGH>,
				     <GIC_SPI 238 IRQ_TYPE_LEVEL_HIGH>,
				     <GIC_SPI 238 IRQ_TYPE_LEVEL_HIGH>,
				     <GIC_SPI 238 IRQ_TYPE_LEVEL_HIGH>,
				     <GIC_SPI 238 IRQ_TYPE_LEVEL_HIGH>,
				     <GIC_SPI 238 IRQ_TYPE_LEVEL_HIGH>,
				     <GIC_SPI 238 IRQ_TYPE_LEVEL_HIGH>,
				     <GIC_SPI 238 IRQ_TYPE_LEVEL_HIGH>,
				     <GIC_SPI 238 IRQ_TYPE_LEVEL_HIGH>,
				     <GIC_SPI 238 IRQ_TYPE_LEVEL_HIGH>,
				     <GIC_SPI 238 IRQ_TYPE_LEVEL_HIGH>,
				     <GIC_SPI 238 IRQ_TYPE_LEVEL_HIGH>,
				     <GIC_SPI 238 IRQ_TYPE_LEVEL_HIGH>,
				     <GIC_SPI 238 IRQ_TYPE_LEVEL_HIGH>,
				     <GIC_SPI 238 IRQ_TYPE_LEVEL_HIGH>,
				     <GIC_SPI 238 IRQ_TYPE_LEVEL_HIGH>,
				     <GIC_SPI 238 IRQ_TYPE_LEVEL_HIGH>,
				     <GIC_SPI 238 IRQ_TYPE_LEVEL_HIGH>,
				     <GIC_SPI 238 IRQ_TYPE_LEVEL_HIGH>,
				     <GIC_SPI 238 IRQ_TYPE_LEVEL_HIGH>,
				     <GIC_SPI 238 IRQ_TYPE_LEVEL_HIGH>,
				     <GIC_SPI 238 IRQ_TYPE_LEVEL_HIGH>,
				     <GIC_SPI 238 IRQ_TYPE_LEVEL_HIGH>,
				     <GIC_SPI 238 IRQ_TYPE_LEVEL_HIGH>,
				     <GIC_SPI 238 IRQ_TYPE_LEVEL_HIGH>,
				     <GIC_SPI 238 IRQ_TYPE_LEVEL_HIGH>,
				     <GIC_SPI 238 IRQ_TYPE_LEVEL_HIGH>,
				     <GIC_SPI 238 IRQ_TYPE_LEVEL_HIGH>,
				     <GIC_SPI 238 IRQ_TYPE_LEVEL_HIGH>,
				     <GIC_SPI 238 IRQ_TYPE_LEVEL_HIGH>,
				     <GIC_SPI 238 IRQ_TYPE_LEVEL_HIGH>,
				     <GIC_SPI 238 IRQ_TYPE_LEVEL_HIGH>,
				     <GIC_SPI 238 IRQ_TYPE_LEVEL_HIGH>,
				     <GIC_SPI 238 IRQ_TYPE_LEVEL_HIGH>,
				     <GIC_SPI 238 IRQ_TYPE_LEVEL_HIGH>,
				     <GIC_SPI 238 IRQ_TYPE_LEVEL_HIGH>,
				     <GIC_SPI 238 IRQ_TYPE_LEVEL_HIGH>,
				     <GIC_SPI 238 IRQ_TYPE_LEVEL_HIGH>,
				     <GIC_SPI 238 IRQ_TYPE_LEVEL_HIGH>,
				     <GIC_SPI 238 IRQ_TYPE_LEVEL_HIGH>,
				     <GIC_SPI 238 IRQ_TYPE_LEVEL_HIGH>,
				     <GIC_SPI 238 IRQ_TYPE_LEVEL_HIGH>,
				     <GIC_SPI 238 IRQ_TYPE_LEVEL_HIGH>,
				     <GIC_SPI 238 IRQ_TYPE_LEVEL_HIGH>,
				     <GIC_SPI 238 IRQ_TYPE_LEVEL_HIGH>,
				     <GIC_SPI 238 IRQ_TYPE_LEVEL_HIGH>,
				     <GIC_SPI 238 IRQ_TYPE_LEVEL_HIGH>,
				     <GIC_SPI 238 IRQ_TYPE_LEVEL_HIGH>,
				     <GIC_SPI 238 IRQ_TYPE_LEVEL_HIGH>,
				     <GIC_SPI 238 IRQ_TYPE_LEVEL_HIGH>,
				     <GIC_SPI 238 IRQ_TYPE_LEVEL_HIGH>,
				     <GIC_SPI 238 IRQ_TYPE_LEVEL_HIGH>,
				     <GIC_SPI 238 IRQ_TYPE_LEVEL_HIGH>,
				     <GIC_SPI 238 IRQ_TYPE_LEVEL_HIGH>;
			stream-match-mask = <0x7f80>;
			#global-interrupts = <2>;
			#iommu-cells = <1>;

			nvidia,memory-controller = <&mc>;
			status = "okay";
		};

		sce-fabric@b600000 {
			compatible = "nvidia,tegra234-sce-fabric";
			reg = <0x0 0xb600000 0x0 0x40000>;
			interrupts = <GIC_SPI 173 IRQ_TYPE_LEVEL_HIGH>;
			status = "okay";
		};

		rce-fabric@be00000 {
			compatible = "nvidia,tegra234-rce-fabric";
			reg = <0x0 0xbe00000 0x0 0x40000>;
			interrupts = <GIC_SPI 175 IRQ_TYPE_LEVEL_HIGH>;
			status = "okay";
		};

		hsp_aon: hsp@c150000 {
			compatible = "nvidia,tegra234-hsp", "nvidia,tegra194-hsp";
			reg = <0x0 0x0c150000 0x0 0x90000>;
			interrupts = <GIC_SPI 133 IRQ_TYPE_LEVEL_HIGH>,
				     <GIC_SPI 134 IRQ_TYPE_LEVEL_HIGH>,
				     <GIC_SPI 135 IRQ_TYPE_LEVEL_HIGH>,
				     <GIC_SPI 136 IRQ_TYPE_LEVEL_HIGH>;
			/*
			 * Shared interrupt 0 is routed only to AON/SPE, so
			 * we only have 4 shared interrupts for the CCPLEX.
			 */
			interrupt-names = "shared1", "shared2", "shared3", "shared4";
			#mbox-cells = <2>;
		};

		hte_aon: hardware-timestamp@c1e0000 {
			compatible = "nvidia,tegra234-gte-aon";
			reg = <0x0 0xc1e0000 0x0 0x10000>;
			interrupts = <GIC_SPI 13 IRQ_TYPE_LEVEL_HIGH>;
			nvidia,int-threshold = <1>;
			nvidia,gpio-controller = <&gpio_aon>;
			#timestamp-cells = <1>;
		};

		gen2_i2c: i2c@c240000 {
			compatible = "nvidia,tegra194-i2c";
			reg = <0x0 0xc240000 0x0 0x100>;
			interrupts = <GIC_SPI 26 IRQ_TYPE_LEVEL_HIGH>;
			#address-cells = <1>;
			#size-cells = <0>;
			status = "disabled";
			clock-frequency = <100000>;
			clocks = <&bpmp TEGRA234_CLK_I2C2
				&bpmp TEGRA234_CLK_PLLP_OUT0>;
			clock-names = "div-clk", "parent";
			assigned-clocks = <&bpmp TEGRA234_CLK_I2C2>;
			assigned-clock-parents = <&bpmp TEGRA234_CLK_PLLP_OUT0>;
			resets = <&bpmp TEGRA234_RESET_I2C2>;
			reset-names = "i2c";
			dmas = <&gpcdma 22>, <&gpcdma 22>;
			dma-names = "rx", "tx";
		};

		gen8_i2c: i2c@c250000 {
			compatible = "nvidia,tegra194-i2c";
			reg = <0x0 0xc250000 0x0 0x100>;
			interrupts = <GIC_SPI 32 IRQ_TYPE_LEVEL_HIGH>;
			#address-cells = <1>;
			#size-cells = <0>;
			status = "disabled";
			clock-frequency = <400000>;
			clocks = <&bpmp TEGRA234_CLK_I2C8
				&bpmp TEGRA234_CLK_PLLP_OUT0>;
			clock-names = "div-clk", "parent";
			assigned-clocks = <&bpmp TEGRA234_CLK_I2C8>;
			assigned-clock-parents = <&bpmp TEGRA234_CLK_PLLP_OUT0>;
			resets = <&bpmp TEGRA234_RESET_I2C8>;
			reset-names = "i2c";
			dmas = <&gpcdma 0>, <&gpcdma 0>;
			dma-names = "rx", "tx";
		};

		spi@c260000 {
			compatible = "nvidia,tegra210-spi";
			reg = <0x0 0x0c260000 0x0 0x1000>;
			interrupts = <GIC_SPI 37 IRQ_TYPE_LEVEL_HIGH>;
			#address-cells = <1>;
			#size-cells = <0>;
			clocks = <&bpmp TEGRA234_CLK_SPI2>;
			clock-names = "spi";
			iommus = <&smmu_niso0 TEGRA234_SID_GPCDMA>;
			assigned-clocks = <&bpmp TEGRA234_CLK_SPI2>;
			assigned-clock-parents = <&bpmp TEGRA234_CLK_PLLP_OUT0>;
			resets = <&bpmp TEGRA234_RESET_SPI2>;
			reset-names = "spi";
			dmas = <&gpcdma 19>, <&gpcdma 19>;
			dma-names = "rx", "tx";
			dma-coherent;
			status = "disabled";
		};

		rtc@c2a0000 {
			compatible = "nvidia,tegra234-rtc", "nvidia,tegra20-rtc";
			reg = <0x0 0x0c2a0000 0x0 0x10000>;
			interrupt-parent = <&pmc>;
			interrupts = <73 IRQ_TYPE_LEVEL_HIGH>;
			clocks = <&bpmp TEGRA234_CLK_CLK_32K>;
			clock-names = "rtc";
			status = "disabled";
		};

		gpio_aon: gpio@c2f0000 {
			compatible = "nvidia,tegra234-gpio-aon";
			reg-names = "security", "gpio";
			reg = <0x0 0x0c2f0000 0x0 0x1000>,
			      <0x0 0x0c2f1000 0x0 0x1000>;
			interrupts = <GIC_SPI 56 IRQ_TYPE_LEVEL_HIGH>,
				     <GIC_SPI 57 IRQ_TYPE_LEVEL_HIGH>,
				     <GIC_SPI 58 IRQ_TYPE_LEVEL_HIGH>,
				     <GIC_SPI 59 IRQ_TYPE_LEVEL_HIGH>;
			#interrupt-cells = <2>;
			interrupt-controller;
			#gpio-cells = <2>;
			gpio-controller;
			gpio-ranges = <&pinmux_aon 0 0 32>;
		};

		pinmux_aon: pinmux@c300000 {
			compatible = "nvidia,tegra234-pinmux-aon";
			reg = <0x0 0xc300000 0x0 0x4000>;
		};

		pwm4: pwm@c340000 {
			compatible = "nvidia,tegra234-pwm", "nvidia,tegra194-pwm";
			reg = <0x0 0xc340000 0x0 0x10000>;
			clocks = <&bpmp TEGRA234_CLK_PWM4>;
			resets = <&bpmp TEGRA234_RESET_PWM4>;
			reset-names = "pwm";
			status = "disabled";
			#pwm-cells = <2>;
		};

		pmc: pmc@c360000 {
			compatible = "nvidia,tegra234-pmc";
			reg = <0x0 0x0c360000 0x0 0x10000>,
			      <0x0 0x0c370000 0x0 0x10000>,
			      <0x0 0x0c380000 0x0 0x10000>,
			      <0x0 0x0c390000 0x0 0x10000>,
			      <0x0 0x0c3a0000 0x0 0x10000>;
			reg-names = "pmc", "wake", "aotag", "scratch", "misc";

			#interrupt-cells = <2>;
			interrupt-controller;

			sdmmc1_1v8: sdmmc1-1v8 {
				pins = "sdmmc1-hv";
				power-source = <TEGRA_IO_PAD_VOLTAGE_1V8>;
			};

			sdmmc1_3v3: sdmmc1-3v3 {
				pins = "sdmmc1-hv";
				power-source = <TEGRA_IO_PAD_VOLTAGE_3V3>;
			};

			sdmmc3_1v8: sdmmc3-1v8 {
				pins = "sdmmc3-hv";
				power-source = <TEGRA_IO_PAD_VOLTAGE_1V8>;
			};

			sdmmc3_3v3: sdmmc3-3v3 {
				pins = "sdmmc3-hv";
				power-source = <TEGRA_IO_PAD_VOLTAGE_3V3>;
			};
		};

		aon-fabric@c600000 {
			compatible = "nvidia,tegra234-aon-fabric";
			reg = <0x0 0xc600000 0x0 0x40000>;
			interrupts = <GIC_SPI 172 IRQ_TYPE_LEVEL_HIGH>;
			status = "okay";
		};

		bpmp-fabric@d600000 {
			compatible = "nvidia,tegra234-bpmp-fabric";
			reg = <0x0 0xd600000 0x0 0x40000>;
			interrupts = <GIC_SPI 174 IRQ_TYPE_LEVEL_HIGH>;
			status = "okay";
		};

		dce-fabric@de00000 {
			compatible = "nvidia,tegra234-sce-fabric";
			reg = <0x0 0xde00000 0x0 0x40000>;
			interrupts = <GIC_SPI 381 IRQ_TYPE_LEVEL_HIGH>;
			status = "okay";
		};

		ccplex@e000000 {
			compatible = "nvidia,tegra234-ccplex-cluster";
			reg = <0x0 0x0e000000 0x0 0x5ffff>;
			nvidia,bpmp = <&bpmp>;
			status = "okay";
		};

		gic: interrupt-controller@f400000 {
			compatible = "arm,gic-v3";
			reg = <0x0 0x0f400000 0x0 0x010000>, /* GICD */
			      <0x0 0x0f440000 0x0 0x200000>; /* GICR */
			interrupt-parent = <&gic>;
			interrupts = <GIC_PPI 9 (GIC_CPU_MASK_SIMPLE(4) | IRQ_TYPE_LEVEL_HIGH)>;

			#redistributor-regions = <1>;
			#interrupt-cells = <3>;
			interrupt-controller;
		};

		smmu_iso: iommu@10000000 {
			compatible = "nvidia,tegra234-smmu", "nvidia,smmu-500";
			reg = <0x0 0x10000000 0x0 0x1000000>;
			interrupts = <GIC_SPI 240 IRQ_TYPE_LEVEL_HIGH>,
				     <GIC_SPI 240 IRQ_TYPE_LEVEL_HIGH>,
				     <GIC_SPI 240 IRQ_TYPE_LEVEL_HIGH>,
				     <GIC_SPI 240 IRQ_TYPE_LEVEL_HIGH>,
				     <GIC_SPI 240 IRQ_TYPE_LEVEL_HIGH>,
				     <GIC_SPI 240 IRQ_TYPE_LEVEL_HIGH>,
				     <GIC_SPI 240 IRQ_TYPE_LEVEL_HIGH>,
				     <GIC_SPI 240 IRQ_TYPE_LEVEL_HIGH>,
				     <GIC_SPI 240 IRQ_TYPE_LEVEL_HIGH>,
				     <GIC_SPI 240 IRQ_TYPE_LEVEL_HIGH>,
				     <GIC_SPI 240 IRQ_TYPE_LEVEL_HIGH>,
				     <GIC_SPI 240 IRQ_TYPE_LEVEL_HIGH>,
				     <GIC_SPI 240 IRQ_TYPE_LEVEL_HIGH>,
				     <GIC_SPI 240 IRQ_TYPE_LEVEL_HIGH>,
				     <GIC_SPI 240 IRQ_TYPE_LEVEL_HIGH>,
				     <GIC_SPI 240 IRQ_TYPE_LEVEL_HIGH>,
				     <GIC_SPI 240 IRQ_TYPE_LEVEL_HIGH>,
				     <GIC_SPI 240 IRQ_TYPE_LEVEL_HIGH>,
				     <GIC_SPI 240 IRQ_TYPE_LEVEL_HIGH>,
				     <GIC_SPI 240 IRQ_TYPE_LEVEL_HIGH>,
				     <GIC_SPI 240 IRQ_TYPE_LEVEL_HIGH>,
				     <GIC_SPI 240 IRQ_TYPE_LEVEL_HIGH>,
				     <GIC_SPI 240 IRQ_TYPE_LEVEL_HIGH>,
				     <GIC_SPI 240 IRQ_TYPE_LEVEL_HIGH>,
				     <GIC_SPI 240 IRQ_TYPE_LEVEL_HIGH>,
				     <GIC_SPI 240 IRQ_TYPE_LEVEL_HIGH>,
				     <GIC_SPI 240 IRQ_TYPE_LEVEL_HIGH>,
				     <GIC_SPI 240 IRQ_TYPE_LEVEL_HIGH>,
				     <GIC_SPI 240 IRQ_TYPE_LEVEL_HIGH>,
				     <GIC_SPI 240 IRQ_TYPE_LEVEL_HIGH>,
				     <GIC_SPI 240 IRQ_TYPE_LEVEL_HIGH>,
				     <GIC_SPI 240 IRQ_TYPE_LEVEL_HIGH>,
				     <GIC_SPI 240 IRQ_TYPE_LEVEL_HIGH>,
				     <GIC_SPI 240 IRQ_TYPE_LEVEL_HIGH>,
				     <GIC_SPI 240 IRQ_TYPE_LEVEL_HIGH>,
				     <GIC_SPI 240 IRQ_TYPE_LEVEL_HIGH>,
				     <GIC_SPI 240 IRQ_TYPE_LEVEL_HIGH>,
				     <GIC_SPI 240 IRQ_TYPE_LEVEL_HIGH>,
				     <GIC_SPI 240 IRQ_TYPE_LEVEL_HIGH>,
				     <GIC_SPI 240 IRQ_TYPE_LEVEL_HIGH>,
				     <GIC_SPI 240 IRQ_TYPE_LEVEL_HIGH>,
				     <GIC_SPI 240 IRQ_TYPE_LEVEL_HIGH>,
				     <GIC_SPI 240 IRQ_TYPE_LEVEL_HIGH>,
				     <GIC_SPI 240 IRQ_TYPE_LEVEL_HIGH>,
				     <GIC_SPI 240 IRQ_TYPE_LEVEL_HIGH>,
				     <GIC_SPI 240 IRQ_TYPE_LEVEL_HIGH>,
				     <GIC_SPI 240 IRQ_TYPE_LEVEL_HIGH>,
				     <GIC_SPI 240 IRQ_TYPE_LEVEL_HIGH>,
				     <GIC_SPI 240 IRQ_TYPE_LEVEL_HIGH>,
				     <GIC_SPI 240 IRQ_TYPE_LEVEL_HIGH>,
				     <GIC_SPI 240 IRQ_TYPE_LEVEL_HIGH>,
				     <GIC_SPI 240 IRQ_TYPE_LEVEL_HIGH>,
				     <GIC_SPI 240 IRQ_TYPE_LEVEL_HIGH>,
				     <GIC_SPI 240 IRQ_TYPE_LEVEL_HIGH>,
				     <GIC_SPI 240 IRQ_TYPE_LEVEL_HIGH>,
				     <GIC_SPI 240 IRQ_TYPE_LEVEL_HIGH>,
				     <GIC_SPI 240 IRQ_TYPE_LEVEL_HIGH>,
				     <GIC_SPI 240 IRQ_TYPE_LEVEL_HIGH>,
				     <GIC_SPI 240 IRQ_TYPE_LEVEL_HIGH>,
				     <GIC_SPI 240 IRQ_TYPE_LEVEL_HIGH>,
				     <GIC_SPI 240 IRQ_TYPE_LEVEL_HIGH>,
				     <GIC_SPI 240 IRQ_TYPE_LEVEL_HIGH>,
				     <GIC_SPI 240 IRQ_TYPE_LEVEL_HIGH>,
				     <GIC_SPI 240 IRQ_TYPE_LEVEL_HIGH>,
				     <GIC_SPI 240 IRQ_TYPE_LEVEL_HIGH>,
				     <GIC_SPI 240 IRQ_TYPE_LEVEL_HIGH>,
				     <GIC_SPI 240 IRQ_TYPE_LEVEL_HIGH>,
				     <GIC_SPI 240 IRQ_TYPE_LEVEL_HIGH>,
				     <GIC_SPI 240 IRQ_TYPE_LEVEL_HIGH>,
				     <GIC_SPI 240 IRQ_TYPE_LEVEL_HIGH>,
				     <GIC_SPI 240 IRQ_TYPE_LEVEL_HIGH>,
				     <GIC_SPI 240 IRQ_TYPE_LEVEL_HIGH>,
				     <GIC_SPI 240 IRQ_TYPE_LEVEL_HIGH>,
				     <GIC_SPI 240 IRQ_TYPE_LEVEL_HIGH>,
				     <GIC_SPI 240 IRQ_TYPE_LEVEL_HIGH>,
				     <GIC_SPI 240 IRQ_TYPE_LEVEL_HIGH>,
				     <GIC_SPI 240 IRQ_TYPE_LEVEL_HIGH>,
				     <GIC_SPI 240 IRQ_TYPE_LEVEL_HIGH>,
				     <GIC_SPI 240 IRQ_TYPE_LEVEL_HIGH>,
				     <GIC_SPI 240 IRQ_TYPE_LEVEL_HIGH>,
				     <GIC_SPI 240 IRQ_TYPE_LEVEL_HIGH>,
				     <GIC_SPI 240 IRQ_TYPE_LEVEL_HIGH>,
				     <GIC_SPI 240 IRQ_TYPE_LEVEL_HIGH>,
				     <GIC_SPI 240 IRQ_TYPE_LEVEL_HIGH>,
				     <GIC_SPI 240 IRQ_TYPE_LEVEL_HIGH>,
				     <GIC_SPI 240 IRQ_TYPE_LEVEL_HIGH>,
				     <GIC_SPI 240 IRQ_TYPE_LEVEL_HIGH>,
				     <GIC_SPI 240 IRQ_TYPE_LEVEL_HIGH>,
				     <GIC_SPI 240 IRQ_TYPE_LEVEL_HIGH>,
				     <GIC_SPI 240 IRQ_TYPE_LEVEL_HIGH>,
				     <GIC_SPI 240 IRQ_TYPE_LEVEL_HIGH>,
				     <GIC_SPI 240 IRQ_TYPE_LEVEL_HIGH>,
				     <GIC_SPI 240 IRQ_TYPE_LEVEL_HIGH>,
				     <GIC_SPI 240 IRQ_TYPE_LEVEL_HIGH>,
				     <GIC_SPI 240 IRQ_TYPE_LEVEL_HIGH>,
				     <GIC_SPI 240 IRQ_TYPE_LEVEL_HIGH>,
				     <GIC_SPI 240 IRQ_TYPE_LEVEL_HIGH>,
				     <GIC_SPI 240 IRQ_TYPE_LEVEL_HIGH>,
				     <GIC_SPI 240 IRQ_TYPE_LEVEL_HIGH>,
				     <GIC_SPI 240 IRQ_TYPE_LEVEL_HIGH>,
				     <GIC_SPI 240 IRQ_TYPE_LEVEL_HIGH>,
				     <GIC_SPI 240 IRQ_TYPE_LEVEL_HIGH>,
				     <GIC_SPI 240 IRQ_TYPE_LEVEL_HIGH>,
				     <GIC_SPI 240 IRQ_TYPE_LEVEL_HIGH>,
				     <GIC_SPI 240 IRQ_TYPE_LEVEL_HIGH>,
				     <GIC_SPI 240 IRQ_TYPE_LEVEL_HIGH>,
				     <GIC_SPI 240 IRQ_TYPE_LEVEL_HIGH>,
				     <GIC_SPI 240 IRQ_TYPE_LEVEL_HIGH>,
				     <GIC_SPI 240 IRQ_TYPE_LEVEL_HIGH>,
				     <GIC_SPI 240 IRQ_TYPE_LEVEL_HIGH>,
				     <GIC_SPI 240 IRQ_TYPE_LEVEL_HIGH>,
				     <GIC_SPI 240 IRQ_TYPE_LEVEL_HIGH>,
				     <GIC_SPI 240 IRQ_TYPE_LEVEL_HIGH>,
				     <GIC_SPI 240 IRQ_TYPE_LEVEL_HIGH>,
				     <GIC_SPI 240 IRQ_TYPE_LEVEL_HIGH>,
				     <GIC_SPI 240 IRQ_TYPE_LEVEL_HIGH>,
				     <GIC_SPI 240 IRQ_TYPE_LEVEL_HIGH>,
				     <GIC_SPI 240 IRQ_TYPE_LEVEL_HIGH>,
				     <GIC_SPI 240 IRQ_TYPE_LEVEL_HIGH>,
				     <GIC_SPI 240 IRQ_TYPE_LEVEL_HIGH>,
				     <GIC_SPI 240 IRQ_TYPE_LEVEL_HIGH>,
				     <GIC_SPI 240 IRQ_TYPE_LEVEL_HIGH>,
				     <GIC_SPI 240 IRQ_TYPE_LEVEL_HIGH>,
				     <GIC_SPI 240 IRQ_TYPE_LEVEL_HIGH>,
				     <GIC_SPI 240 IRQ_TYPE_LEVEL_HIGH>,
				     <GIC_SPI 240 IRQ_TYPE_LEVEL_HIGH>,
				     <GIC_SPI 240 IRQ_TYPE_LEVEL_HIGH>,
				     <GIC_SPI 240 IRQ_TYPE_LEVEL_HIGH>,
				     <GIC_SPI 240 IRQ_TYPE_LEVEL_HIGH>;
			stream-match-mask = <0x7f80>;
			#global-interrupts = <1>;
			#iommu-cells = <1>;

			nvidia,memory-controller = <&mc>;
			status = "okay";
		};

		smmu_niso0: iommu@12000000 {
			compatible = "nvidia,tegra234-smmu", "nvidia,smmu-500";
			reg = <0x0 0x12000000 0x0 0x1000000>,
			      <0x0 0x11000000 0x0 0x1000000>;
			interrupts = <GIC_SPI 170 IRQ_TYPE_LEVEL_HIGH>,
				     <GIC_SPI 232 IRQ_TYPE_LEVEL_HIGH>,
				     <GIC_SPI 170 IRQ_TYPE_LEVEL_HIGH>,
				     <GIC_SPI 232 IRQ_TYPE_LEVEL_HIGH>,
				     <GIC_SPI 170 IRQ_TYPE_LEVEL_HIGH>,
				     <GIC_SPI 170 IRQ_TYPE_LEVEL_HIGH>,
				     <GIC_SPI 170 IRQ_TYPE_LEVEL_HIGH>,
				     <GIC_SPI 170 IRQ_TYPE_LEVEL_HIGH>,
				     <GIC_SPI 170 IRQ_TYPE_LEVEL_HIGH>,
				     <GIC_SPI 170 IRQ_TYPE_LEVEL_HIGH>,
				     <GIC_SPI 170 IRQ_TYPE_LEVEL_HIGH>,
				     <GIC_SPI 170 IRQ_TYPE_LEVEL_HIGH>,
				     <GIC_SPI 170 IRQ_TYPE_LEVEL_HIGH>,
				     <GIC_SPI 170 IRQ_TYPE_LEVEL_HIGH>,
				     <GIC_SPI 170 IRQ_TYPE_LEVEL_HIGH>,
				     <GIC_SPI 170 IRQ_TYPE_LEVEL_HIGH>,
				     <GIC_SPI 170 IRQ_TYPE_LEVEL_HIGH>,
				     <GIC_SPI 170 IRQ_TYPE_LEVEL_HIGH>,
				     <GIC_SPI 170 IRQ_TYPE_LEVEL_HIGH>,
				     <GIC_SPI 170 IRQ_TYPE_LEVEL_HIGH>,
				     <GIC_SPI 170 IRQ_TYPE_LEVEL_HIGH>,
				     <GIC_SPI 170 IRQ_TYPE_LEVEL_HIGH>,
				     <GIC_SPI 170 IRQ_TYPE_LEVEL_HIGH>,
				     <GIC_SPI 170 IRQ_TYPE_LEVEL_HIGH>,
				     <GIC_SPI 170 IRQ_TYPE_LEVEL_HIGH>,
				     <GIC_SPI 170 IRQ_TYPE_LEVEL_HIGH>,
				     <GIC_SPI 170 IRQ_TYPE_LEVEL_HIGH>,
				     <GIC_SPI 170 IRQ_TYPE_LEVEL_HIGH>,
				     <GIC_SPI 170 IRQ_TYPE_LEVEL_HIGH>,
				     <GIC_SPI 170 IRQ_TYPE_LEVEL_HIGH>,
				     <GIC_SPI 170 IRQ_TYPE_LEVEL_HIGH>,
				     <GIC_SPI 170 IRQ_TYPE_LEVEL_HIGH>,
				     <GIC_SPI 170 IRQ_TYPE_LEVEL_HIGH>,
				     <GIC_SPI 170 IRQ_TYPE_LEVEL_HIGH>,
				     <GIC_SPI 170 IRQ_TYPE_LEVEL_HIGH>,
				     <GIC_SPI 170 IRQ_TYPE_LEVEL_HIGH>,
				     <GIC_SPI 170 IRQ_TYPE_LEVEL_HIGH>,
				     <GIC_SPI 170 IRQ_TYPE_LEVEL_HIGH>,
				     <GIC_SPI 170 IRQ_TYPE_LEVEL_HIGH>,
				     <GIC_SPI 170 IRQ_TYPE_LEVEL_HIGH>,
				     <GIC_SPI 170 IRQ_TYPE_LEVEL_HIGH>,
				     <GIC_SPI 170 IRQ_TYPE_LEVEL_HIGH>,
				     <GIC_SPI 170 IRQ_TYPE_LEVEL_HIGH>,
				     <GIC_SPI 170 IRQ_TYPE_LEVEL_HIGH>,
				     <GIC_SPI 170 IRQ_TYPE_LEVEL_HIGH>,
				     <GIC_SPI 170 IRQ_TYPE_LEVEL_HIGH>,
				     <GIC_SPI 170 IRQ_TYPE_LEVEL_HIGH>,
				     <GIC_SPI 170 IRQ_TYPE_LEVEL_HIGH>,
				     <GIC_SPI 170 IRQ_TYPE_LEVEL_HIGH>,
				     <GIC_SPI 170 IRQ_TYPE_LEVEL_HIGH>,
				     <GIC_SPI 170 IRQ_TYPE_LEVEL_HIGH>,
				     <GIC_SPI 170 IRQ_TYPE_LEVEL_HIGH>,
				     <GIC_SPI 170 IRQ_TYPE_LEVEL_HIGH>,
				     <GIC_SPI 170 IRQ_TYPE_LEVEL_HIGH>,
				     <GIC_SPI 170 IRQ_TYPE_LEVEL_HIGH>,
				     <GIC_SPI 170 IRQ_TYPE_LEVEL_HIGH>,
				     <GIC_SPI 170 IRQ_TYPE_LEVEL_HIGH>,
				     <GIC_SPI 170 IRQ_TYPE_LEVEL_HIGH>,
				     <GIC_SPI 170 IRQ_TYPE_LEVEL_HIGH>,
				     <GIC_SPI 170 IRQ_TYPE_LEVEL_HIGH>,
				     <GIC_SPI 170 IRQ_TYPE_LEVEL_HIGH>,
				     <GIC_SPI 170 IRQ_TYPE_LEVEL_HIGH>,
				     <GIC_SPI 170 IRQ_TYPE_LEVEL_HIGH>,
				     <GIC_SPI 170 IRQ_TYPE_LEVEL_HIGH>,
				     <GIC_SPI 170 IRQ_TYPE_LEVEL_HIGH>,
				     <GIC_SPI 170 IRQ_TYPE_LEVEL_HIGH>,
				     <GIC_SPI 170 IRQ_TYPE_LEVEL_HIGH>,
				     <GIC_SPI 170 IRQ_TYPE_LEVEL_HIGH>,
				     <GIC_SPI 170 IRQ_TYPE_LEVEL_HIGH>,
				     <GIC_SPI 170 IRQ_TYPE_LEVEL_HIGH>,
				     <GIC_SPI 170 IRQ_TYPE_LEVEL_HIGH>,
				     <GIC_SPI 170 IRQ_TYPE_LEVEL_HIGH>,
				     <GIC_SPI 170 IRQ_TYPE_LEVEL_HIGH>,
				     <GIC_SPI 170 IRQ_TYPE_LEVEL_HIGH>,
				     <GIC_SPI 170 IRQ_TYPE_LEVEL_HIGH>,
				     <GIC_SPI 170 IRQ_TYPE_LEVEL_HIGH>,
				     <GIC_SPI 170 IRQ_TYPE_LEVEL_HIGH>,
				     <GIC_SPI 170 IRQ_TYPE_LEVEL_HIGH>,
				     <GIC_SPI 170 IRQ_TYPE_LEVEL_HIGH>,
				     <GIC_SPI 170 IRQ_TYPE_LEVEL_HIGH>,
				     <GIC_SPI 170 IRQ_TYPE_LEVEL_HIGH>,
				     <GIC_SPI 170 IRQ_TYPE_LEVEL_HIGH>,
				     <GIC_SPI 170 IRQ_TYPE_LEVEL_HIGH>,
				     <GIC_SPI 170 IRQ_TYPE_LEVEL_HIGH>,
				     <GIC_SPI 170 IRQ_TYPE_LEVEL_HIGH>,
				     <GIC_SPI 170 IRQ_TYPE_LEVEL_HIGH>,
				     <GIC_SPI 170 IRQ_TYPE_LEVEL_HIGH>,
				     <GIC_SPI 170 IRQ_TYPE_LEVEL_HIGH>,
				     <GIC_SPI 170 IRQ_TYPE_LEVEL_HIGH>,
				     <GIC_SPI 170 IRQ_TYPE_LEVEL_HIGH>,
				     <GIC_SPI 170 IRQ_TYPE_LEVEL_HIGH>,
				     <GIC_SPI 170 IRQ_TYPE_LEVEL_HIGH>,
				     <GIC_SPI 170 IRQ_TYPE_LEVEL_HIGH>,
				     <GIC_SPI 170 IRQ_TYPE_LEVEL_HIGH>,
				     <GIC_SPI 170 IRQ_TYPE_LEVEL_HIGH>,
				     <GIC_SPI 170 IRQ_TYPE_LEVEL_HIGH>,
				     <GIC_SPI 170 IRQ_TYPE_LEVEL_HIGH>,
				     <GIC_SPI 170 IRQ_TYPE_LEVEL_HIGH>,
				     <GIC_SPI 170 IRQ_TYPE_LEVEL_HIGH>,
				     <GIC_SPI 170 IRQ_TYPE_LEVEL_HIGH>,
				     <GIC_SPI 170 IRQ_TYPE_LEVEL_HIGH>,
				     <GIC_SPI 170 IRQ_TYPE_LEVEL_HIGH>,
				     <GIC_SPI 170 IRQ_TYPE_LEVEL_HIGH>,
				     <GIC_SPI 170 IRQ_TYPE_LEVEL_HIGH>,
				     <GIC_SPI 170 IRQ_TYPE_LEVEL_HIGH>,
				     <GIC_SPI 170 IRQ_TYPE_LEVEL_HIGH>,
				     <GIC_SPI 170 IRQ_TYPE_LEVEL_HIGH>,
				     <GIC_SPI 170 IRQ_TYPE_LEVEL_HIGH>,
				     <GIC_SPI 170 IRQ_TYPE_LEVEL_HIGH>,
				     <GIC_SPI 170 IRQ_TYPE_LEVEL_HIGH>,
				     <GIC_SPI 170 IRQ_TYPE_LEVEL_HIGH>,
				     <GIC_SPI 170 IRQ_TYPE_LEVEL_HIGH>,
				     <GIC_SPI 170 IRQ_TYPE_LEVEL_HIGH>,
				     <GIC_SPI 170 IRQ_TYPE_LEVEL_HIGH>,
				     <GIC_SPI 170 IRQ_TYPE_LEVEL_HIGH>,
				     <GIC_SPI 170 IRQ_TYPE_LEVEL_HIGH>,
				     <GIC_SPI 170 IRQ_TYPE_LEVEL_HIGH>,
				     <GIC_SPI 170 IRQ_TYPE_LEVEL_HIGH>,
				     <GIC_SPI 170 IRQ_TYPE_LEVEL_HIGH>,
				     <GIC_SPI 170 IRQ_TYPE_LEVEL_HIGH>,
				     <GIC_SPI 170 IRQ_TYPE_LEVEL_HIGH>,
				     <GIC_SPI 170 IRQ_TYPE_LEVEL_HIGH>,
				     <GIC_SPI 170 IRQ_TYPE_LEVEL_HIGH>,
				     <GIC_SPI 170 IRQ_TYPE_LEVEL_HIGH>,
				     <GIC_SPI 170 IRQ_TYPE_LEVEL_HIGH>,
				     <GIC_SPI 170 IRQ_TYPE_LEVEL_HIGH>,
				     <GIC_SPI 170 IRQ_TYPE_LEVEL_HIGH>,
				     <GIC_SPI 170 IRQ_TYPE_LEVEL_HIGH>,
				     <GIC_SPI 170 IRQ_TYPE_LEVEL_HIGH>,
				     <GIC_SPI 170 IRQ_TYPE_LEVEL_HIGH>;
			stream-match-mask = <0x7f80>;
			#global-interrupts = <2>;
			#iommu-cells = <1>;

			nvidia,memory-controller = <&mc>;
			status = "okay";
		};

		cbb-fabric@13a00000 {
			compatible = "nvidia,tegra234-cbb-fabric";
			reg = <0x0 0x13a00000 0x0 0x400000>;
			interrupts = <GIC_SPI 231 IRQ_TYPE_LEVEL_HIGH>;
			status = "okay";
		};

		host1x@13e00000 {
			compatible = "nvidia,tegra234-host1x";
			reg = <0x0 0x13e00000 0x0 0x10000>,
			      <0x0 0x13e10000 0x0 0x10000>,
			      <0x0 0x13e40000 0x0 0x10000>;
			reg-names = "common", "hypervisor", "vm";
			interrupts = <GIC_SPI 448 IRQ_TYPE_LEVEL_HIGH>,
				     <GIC_SPI 449 IRQ_TYPE_LEVEL_HIGH>,
				     <GIC_SPI 450 IRQ_TYPE_LEVEL_HIGH>,
				     <GIC_SPI 451 IRQ_TYPE_LEVEL_HIGH>,
				     <GIC_SPI 452 IRQ_TYPE_LEVEL_HIGH>,
				     <GIC_SPI 453 IRQ_TYPE_LEVEL_HIGH>,
				     <GIC_SPI 454 IRQ_TYPE_LEVEL_HIGH>,
				     <GIC_SPI 455 IRQ_TYPE_LEVEL_HIGH>,
				     <GIC_SPI 263 IRQ_TYPE_LEVEL_HIGH>;
			interrupt-names = "syncpt0", "syncpt1", "syncpt2", "syncpt3", "syncpt4",
					  "syncpt5", "syncpt6", "syncpt7", "host1x";
			clocks = <&bpmp TEGRA234_CLK_HOST1X>;
			clock-names = "host1x";

			#address-cells = <2>;
			#size-cells = <2>;
			ranges = <0x0 0x14800000 0x0 0x14800000 0x0 0x02000000>;

			interconnects = <&mc TEGRA234_MEMORY_CLIENT_HOST1XDMAR &emc>;
			interconnect-names = "dma-mem";
			iommus = <&smmu_niso1 TEGRA234_SID_HOST1X>;
			dma-coherent;

			/* Context isolation domains */
			iommu-map = <0 &smmu_niso0 TEGRA234_SID_HOST1X_CTX0 1>,
				    <1 &smmu_niso0 TEGRA234_SID_HOST1X_CTX1 1>,
				    <2 &smmu_niso0 TEGRA234_SID_HOST1X_CTX2 1>,
				    <3 &smmu_niso0 TEGRA234_SID_HOST1X_CTX3 1>,
				    <4 &smmu_niso0 TEGRA234_SID_HOST1X_CTX4 1>,
				    <5 &smmu_niso0 TEGRA234_SID_HOST1X_CTX5 1>,
				    <6 &smmu_niso0 TEGRA234_SID_HOST1X_CTX6 1>,
				    <7 &smmu_niso0 TEGRA234_SID_HOST1X_CTX7 1>,
				    <8 &smmu_niso1 TEGRA234_SID_HOST1X_CTX0 1>,
				    <9 &smmu_niso1 TEGRA234_SID_HOST1X_CTX1 1>,
				    <10 &smmu_niso1 TEGRA234_SID_HOST1X_CTX2 1>,
				    <11 &smmu_niso1 TEGRA234_SID_HOST1X_CTX3 1>,
				    <12 &smmu_niso1 TEGRA234_SID_HOST1X_CTX4 1>,
				    <13 &smmu_niso1 TEGRA234_SID_HOST1X_CTX5 1>,
				    <14 &smmu_niso1 TEGRA234_SID_HOST1X_CTX6 1>,
				    <15 &smmu_niso1 TEGRA234_SID_HOST1X_CTX7 1>;

			vic@15340000 {
				compatible = "nvidia,tegra234-vic";
				reg = <0x0 0x15340000 0x0 0x00040000>;
				interrupts = <GIC_SPI 206 IRQ_TYPE_LEVEL_HIGH>;
				clocks = <&bpmp TEGRA234_CLK_VIC>;
				clock-names = "vic";
				resets = <&bpmp TEGRA234_RESET_VIC>;
				reset-names = "vic";

				power-domains = <&bpmp TEGRA234_POWER_DOMAIN_VIC>;
				interconnects = <&mc TEGRA234_MEMORY_CLIENT_VICSRD &emc>,
						<&mc TEGRA234_MEMORY_CLIENT_VICSWR &emc>;
				interconnect-names = "dma-mem", "write";
				iommus = <&smmu_niso1 TEGRA234_SID_VIC>;
				dma-coherent;
			};

			nvdec@15480000 {
				compatible = "nvidia,tegra234-nvdec";
				reg = <0x0 0x15480000 0x0 0x00040000>;
				clocks = <&bpmp TEGRA234_CLK_NVDEC>,
					 <&bpmp TEGRA234_CLK_FUSE>,
					 <&bpmp TEGRA234_CLK_TSEC_PKA>;
				clock-names = "nvdec", "fuse", "tsec_pka";
				resets = <&bpmp TEGRA234_RESET_NVDEC>;
				reset-names = "nvdec";
				power-domains = <&bpmp TEGRA234_POWER_DOMAIN_NVDEC>;
				interconnects = <&mc TEGRA234_MEMORY_CLIENT_NVDECSRD &emc>,
						<&mc TEGRA234_MEMORY_CLIENT_NVDECSWR &emc>;
				interconnect-names = "dma-mem", "write";
				iommus = <&smmu_niso1 TEGRA234_SID_NVDEC>;
				dma-coherent;

				nvidia,memory-controller = <&mc>;

				/*
				 * Placeholder values that firmware needs to update with the real
				 * offsets parsed from the microcode headers.
				 */
				nvidia,bl-manifest-offset = <0>;
				nvidia,bl-data-offset = <0>;
				nvidia,bl-code-offset = <0>;
				nvidia,os-manifest-offset = <0>;
				nvidia,os-data-offset = <0>;
				nvidia,os-code-offset = <0>;

				/*
				 * Firmware needs to set this to "okay" once the above values have
				 * been updated.
				 */
				status = "disabled";
			};
		};

		pcie@140a0000 {
			compatible = "nvidia,tegra234-pcie";
			power-domains = <&bpmp TEGRA234_POWER_DOMAIN_PCIEX4CA>;
			reg = <0x00 0x140a0000 0x0 0x00020000>, /* appl registers (128K)      */
			      <0x00 0x2a000000 0x0 0x00040000>, /* configuration space (256K) */
			      <0x00 0x2a040000 0x0 0x00040000>, /* iATU_DMA reg space (256K)  */
			      <0x00 0x2a080000 0x0 0x00040000>, /* DBI reg space (256K)       */
			      <0x35 0x30000000 0x0 0x10000000>; /* ECAM (256MB)               */
			reg-names = "appl", "config", "atu_dma", "dbi", "ecam";

			#address-cells = <3>;
			#size-cells = <2>;
			device_type = "pci";
			num-lanes = <4>;
			num-viewport = <8>;
			linux,pci-domain = <8>;

			clocks = <&bpmp TEGRA234_CLK_PEX2_C8_CORE>;
			clock-names = "core";

			resets = <&bpmp TEGRA234_RESET_PEX2_CORE_8_APB>,
				 <&bpmp TEGRA234_RESET_PEX2_CORE_8>;
			reset-names = "apb", "core";

			interrupts = <GIC_SPI 356 IRQ_TYPE_LEVEL_HIGH>, /* controller interrupt */
				     <GIC_SPI 357 IRQ_TYPE_LEVEL_HIGH>; /* MSI interrupt */
			interrupt-names = "intr", "msi";

			#interrupt-cells = <1>;
			interrupt-map-mask = <0 0 0 0>;
			interrupt-map = <0 0 0 0 &gic GIC_SPI 356 IRQ_TYPE_LEVEL_HIGH>;

			nvidia,bpmp = <&bpmp 8>;

			nvidia,aspm-cmrt-us = <60>;
			nvidia,aspm-pwr-on-t-us = <20>;
			nvidia,aspm-l0s-entrance-latency-us = <3>;

			bus-range = <0x0 0xff>;

			ranges = <0x43000000 0x32 0x40000000 0x32 0x40000000 0x2 0xe8000000>, /* prefetchable memory (11904 MB) */
				 <0x02000000 0x0  0x40000000 0x35 0x28000000 0x0 0x08000000>, /* non-prefetchable memory (128 MB) */
				 <0x01000000 0x0  0x2a100000 0x00 0x2a100000 0x0 0x00100000>; /* downstream I/O (1 MB) */

			interconnects = <&mc TEGRA234_MEMORY_CLIENT_PCIE8AR &emc>,
					<&mc TEGRA234_MEMORY_CLIENT_PCIE8AW &emc>;
			interconnect-names = "dma-mem", "write";
			iommu-map = <0x0 &smmu_niso1 TEGRA234_SID_PCIE8 0x1000>;
			iommu-map-mask = <0x0>;
			dma-coherent;

<<<<<<< HEAD
		ranges = <0x43000000 0x35 0x40000000 0x35 0x40000000 0x2 0xc0000000>, /* prefetchable memory (11264 MB) */
			 <0x02000000 0x0  0x40000000 0x38 0x28000000 0x0 0x08000000>, /* non-prefetchable memory (128 MB) */
			 <0x01000000 0x0  0x2c100000 0x00 0x2c100000 0x0 0x00100000>; /* downstream I/O (1 MB) */
=======
			status = "disabled";
		};
>>>>>>> 98817289

		pcie@140c0000 {
			compatible = "nvidia,tegra234-pcie";
			power-domains = <&bpmp TEGRA234_POWER_DOMAIN_PCIEX4CB>;
			reg = <0x00 0x140c0000 0x0 0x00020000>, /* appl registers (128K)      */
			      <0x00 0x2c000000 0x0 0x00040000>, /* configuration space (256K) */
			      <0x00 0x2c040000 0x0 0x00040000>, /* iATU_DMA reg space (256K)  */
			      <0x00 0x2c080000 0x0 0x00040000>, /* DBI reg space (256K)       */
			      <0x38 0x30000000 0x0 0x10000000>; /* ECAM (256MB)               */
			reg-names = "appl", "config", "atu_dma", "dbi", "ecam";

			#address-cells = <3>;
			#size-cells = <2>;
			device_type = "pci";
			num-lanes = <4>;
			num-viewport = <8>;
			linux,pci-domain = <9>;

			clocks = <&bpmp TEGRA234_CLK_PEX2_C9_CORE>;
			clock-names = "core";

			resets = <&bpmp TEGRA234_RESET_PEX2_CORE_9_APB>,
				 <&bpmp TEGRA234_RESET_PEX2_CORE_9>;
			reset-names = "apb", "core";

			interrupts = <GIC_SPI 358 IRQ_TYPE_LEVEL_HIGH>, /* controller interrupt */
				     <GIC_SPI 359 IRQ_TYPE_LEVEL_HIGH>; /* MSI interrupt */
			interrupt-names = "intr", "msi";

			#interrupt-cells = <1>;
			interrupt-map-mask = <0 0 0 0>;
			interrupt-map = <0 0 0 0 &gic GIC_SPI 358 IRQ_TYPE_LEVEL_HIGH>;

			nvidia,bpmp = <&bpmp 9>;

			nvidia,aspm-cmrt-us = <60>;
			nvidia,aspm-pwr-on-t-us = <20>;
			nvidia,aspm-l0s-entrance-latency-us = <3>;

			bus-range = <0x0 0xff>;

			ranges = <0x43000000 0x35 0x40000000 0x35 0x40000000 0x2 0xc0000000>, /* prefetchable memory (11264 MB) */
				 <0x02000000 0x0  0x40000000 0x38 0x28000000 0x0 0x08000000>, /* non-prefetchable memory (128 MB) */
				 <0x01000000 0x0  0x2c100000 0x00 0x2c100000 0x0 0x00100000>; /* downstream I/O (1 MB) */

			interconnects = <&mc TEGRA234_MEMORY_CLIENT_PCIE9AR &emc>,
					<&mc TEGRA234_MEMORY_CLIENT_PCIE9AW &emc>;
			interconnect-names = "dma-mem", "write";
			iommu-map = <0x0 &smmu_niso0 TEGRA234_SID_PCIE9 0x1000>;
			iommu-map-mask = <0x0>;
			dma-coherent;

			status = "disabled";
		};

		pcie@140e0000 {
			compatible = "nvidia,tegra234-pcie";
			power-domains = <&bpmp TEGRA234_POWER_DOMAIN_PCIEX4CC>;
			reg = <0x00 0x140e0000 0x0 0x00020000>, /* appl registers (128K)      */
			      <0x00 0x2e000000 0x0 0x00040000>, /* configuration space (256K) */
			      <0x00 0x2e040000 0x0 0x00040000>, /* iATU_DMA reg space (256K)  */
			      <0x00 0x2e080000 0x0 0x00040000>, /* DBI reg space (256K)       */
			      <0x3b 0x30000000 0x0 0x10000000>; /* ECAM (256MB)               */
			reg-names = "appl", "config", "atu_dma", "dbi", "ecam";

			#address-cells = <3>;
			#size-cells = <2>;
			device_type = "pci";
			num-lanes = <4>;
			num-viewport = <8>;
			linux,pci-domain = <10>;

			clocks = <&bpmp TEGRA234_CLK_PEX2_C10_CORE>;
			clock-names = "core";

			resets = <&bpmp TEGRA234_RESET_PEX2_CORE_10_APB>,
				 <&bpmp TEGRA234_RESET_PEX2_CORE_10>;
			reset-names = "apb", "core";

			interrupts = <GIC_SPI 360 IRQ_TYPE_LEVEL_HIGH>, /* controller interrupt */
				     <GIC_SPI 361 IRQ_TYPE_LEVEL_HIGH>; /* MSI interrupt */
			interrupt-names = "intr", "msi";

			#interrupt-cells = <1>;
			interrupt-map-mask = <0 0 0 0>;
			interrupt-map = <0 0 0 0 &gic GIC_SPI 360 IRQ_TYPE_LEVEL_HIGH>;

			nvidia,bpmp = <&bpmp 10>;

			nvidia,aspm-cmrt-us = <60>;
			nvidia,aspm-pwr-on-t-us = <20>;
			nvidia,aspm-l0s-entrance-latency-us = <3>;

			bus-range = <0x0 0xff>;

			ranges = <0x43000000 0x38 0x40000000 0x38 0x40000000 0x2 0xe8000000>, /* prefetchable memory (11904 MB) */
				 <0x02000000 0x0  0x40000000 0x3b 0x28000000 0x0 0x08000000>, /* non-prefetchable memory (128 MB) */
				 <0x01000000 0x0  0x2e100000 0x00 0x2e100000 0x0 0x00100000>; /* downstream I/O (1 MB) */

			interconnects = <&mc TEGRA234_MEMORY_CLIENT_PCIE10AR &emc>,
					<&mc TEGRA234_MEMORY_CLIENT_PCIE10AW &emc>;
			interconnect-names = "dma-mem", "write";
			iommu-map = <0x0 &smmu_niso1 TEGRA234_SID_PCIE10 0x1000>;
			iommu-map-mask = <0x0>;
			dma-coherent;

			status = "disabled";
		};

		pcie-ep@140e0000 {
			compatible = "nvidia,tegra234-pcie-ep";
			power-domains = <&bpmp TEGRA234_POWER_DOMAIN_PCIEX4CC>;
			reg = <0x00 0x140e0000 0x0 0x00020000>, /* appl registers (128K)      */
			      <0x00 0x2e040000 0x0 0x00040000>, /* iATU_DMA reg space (256K)  */
			      <0x00 0x2e080000 0x0 0x00040000>, /* DBI space (256K)           */
			      <0x38 0x40000000 0x3 0x00000000>; /* Address Space (12G)        */
			reg-names = "appl", "atu_dma", "dbi", "addr_space";

			num-lanes = <4>;

			clocks = <&bpmp TEGRA234_CLK_PEX2_C10_CORE>;
			clock-names = "core";

			resets = <&bpmp TEGRA234_RESET_PEX2_CORE_10_APB>,
				 <&bpmp TEGRA234_RESET_PEX2_CORE_10>;
			reset-names = "apb", "core";

			interrupts = <GIC_SPI 360 IRQ_TYPE_LEVEL_HIGH>;	/* controller interrupt */
			interrupt-names = "intr";

			nvidia,bpmp = <&bpmp 10>;

			nvidia,enable-ext-refclk;
			nvidia,aspm-cmrt-us = <60>;
			nvidia,aspm-pwr-on-t-us = <20>;
			nvidia,aspm-l0s-entrance-latency-us = <3>;

			interconnects = <&mc TEGRA234_MEMORY_CLIENT_PCIE10AR &emc>,
					<&mc TEGRA234_MEMORY_CLIENT_PCIE10AW &emc>;
			interconnect-names = "dma-mem", "write";
			iommu-map = <0x0 &smmu_niso1 TEGRA234_SID_PCIE10 0x1000>;
			iommu-map-mask = <0x0>;
			dma-coherent;

			status = "disabled";
		};

		pcie@14100000 {
			compatible = "nvidia,tegra234-pcie";
			power-domains = <&bpmp TEGRA234_POWER_DOMAIN_PCIEX1A>;
			reg = <0x00 0x14100000 0x0 0x00020000>, /* appl registers (128K)      */
			      <0x00 0x30000000 0x0 0x00040000>, /* configuration space (256K) */
			      <0x00 0x30040000 0x0 0x00040000>, /* iATU_DMA reg space (256K)  */
			      <0x00 0x30080000 0x0 0x00040000>, /* DBI reg space (256K)       */
			      <0x20 0xb0000000 0x0 0x10000000>; /* ECAM (256MB)               */
			reg-names = "appl", "config", "atu_dma", "dbi", "ecam";

			#address-cells = <3>;
			#size-cells = <2>;
			device_type = "pci";
			num-lanes = <1>;
			num-viewport = <8>;
			linux,pci-domain = <1>;

			clocks = <&bpmp TEGRA234_CLK_PEX0_C1_CORE>;
			clock-names = "core";

			resets = <&bpmp TEGRA234_RESET_PEX0_CORE_1_APB>,
				 <&bpmp TEGRA234_RESET_PEX0_CORE_1>;
			reset-names = "apb", "core";

			interrupts = <GIC_SPI 45 IRQ_TYPE_LEVEL_HIGH>, /* controller interrupt */
				     <GIC_SPI 46 IRQ_TYPE_LEVEL_HIGH>; /* MSI interrupt */
			interrupt-names = "intr", "msi";

			#interrupt-cells = <1>;
			interrupt-map-mask = <0 0 0 0>;
			interrupt-map = <0 0 0 0 &gic GIC_SPI 45 IRQ_TYPE_LEVEL_HIGH>;

			nvidia,bpmp = <&bpmp 1>;

			nvidia,aspm-cmrt-us = <60>;
			nvidia,aspm-pwr-on-t-us = <20>;
			nvidia,aspm-l0s-entrance-latency-us = <3>;

			bus-range = <0x0 0xff>;

			ranges = <0x43000000 0x20 0x80000000 0x20 0x80000000 0x0 0x28000000>, /* prefetchable memory (640 MB) */
				 <0x02000000 0x0  0x40000000 0x20 0xa8000000 0x0 0x08000000>, /* non-prefetchable memory (128 MB) */
				 <0x01000000 0x0  0x30100000 0x00 0x30100000 0x0 0x00100000>; /* downstream I/O (1 MB) */

			interconnects = <&mc TEGRA234_MEMORY_CLIENT_PCIE1R &emc>,
					<&mc TEGRA234_MEMORY_CLIENT_PCIE1W &emc>;
			interconnect-names = "dma-mem", "write";
			iommu-map = <0x0 &smmu_niso1 TEGRA234_SID_PCIE1 0x1000>;
			iommu-map-mask = <0x0>;
			dma-coherent;

			status = "disabled";
		};

		pcie@14120000 {
			compatible = "nvidia,tegra234-pcie";
			power-domains = <&bpmp TEGRA234_POWER_DOMAIN_PCIEX1A>;
			reg = <0x00 0x14120000 0x0 0x00020000>, /* appl registers (128K)      */
			      <0x00 0x32000000 0x0 0x00040000>, /* configuration space (256K) */
			      <0x00 0x32040000 0x0 0x00040000>, /* iATU_DMA reg space (256K)  */
			      <0x00 0x32080000 0x0 0x00040000>, /* DBI reg space (256K)       */
			      <0x20 0xf0000000 0x0 0x10000000>; /* ECAM (256MB)               */
			reg-names = "appl", "config", "atu_dma", "dbi", "ecam";

			#address-cells = <3>;
			#size-cells = <2>;
			device_type = "pci";
			num-lanes = <1>;
			num-viewport = <8>;
			linux,pci-domain = <2>;

			clocks = <&bpmp TEGRA234_CLK_PEX0_C2_CORE>;
			clock-names = "core";

			resets = <&bpmp TEGRA234_RESET_PEX0_CORE_2_APB>,
				 <&bpmp TEGRA234_RESET_PEX0_CORE_2>;
			reset-names = "apb", "core";

			interrupts = <GIC_SPI 47 IRQ_TYPE_LEVEL_HIGH>, /* controller interrupt */
				     <GIC_SPI 48 IRQ_TYPE_LEVEL_HIGH>; /* MSI interrupt */
			interrupt-names = "intr", "msi";

			#interrupt-cells = <1>;
			interrupt-map-mask = <0 0 0 0>;
			interrupt-map = <0 0 0 0 &gic GIC_SPI 47 IRQ_TYPE_LEVEL_HIGH>;

<<<<<<< HEAD
		ranges = <0x43000000 0x21 0x00000000 0x21 0x00000000 0x0 0x28000000>, /* prefetchable memory (640 MB) */
			 <0x02000000 0x0  0x40000000 0x21 0x28000000 0x0 0x08000000>, /* non-prefetchable memory (128 MB) */
			 <0x01000000 0x0  0x34100000 0x00 0x34100000 0x0 0x00100000>; /* downstream I/O (1 MB) */
=======
			nvidia,bpmp = <&bpmp 2>;
>>>>>>> 98817289

			nvidia,aspm-cmrt-us = <60>;
			nvidia,aspm-pwr-on-t-us = <20>;
			nvidia,aspm-l0s-entrance-latency-us = <3>;

			bus-range = <0x0 0xff>;

			ranges = <0x43000000 0x20 0xc0000000 0x20 0xc0000000 0x0 0x28000000>, /* prefetchable memory (640 MB) */
				 <0x02000000 0x0  0x40000000 0x20 0xe8000000 0x0 0x08000000>, /* non-prefetchable memory (128 MB) */
				 <0x01000000 0x0  0x32100000 0x00 0x32100000 0x0 0x00100000>; /* downstream I/O (1 MB) */

			interconnects = <&mc TEGRA234_MEMORY_CLIENT_PCIE2AR &emc>,
					<&mc TEGRA234_MEMORY_CLIENT_PCIE2AW &emc>;
			interconnect-names = "dma-mem", "write";
			iommu-map = <0x0 &smmu_niso1 TEGRA234_SID_PCIE2 0x1000>;
			iommu-map-mask = <0x0>;
			dma-coherent;

			status = "disabled";
		};

		pcie@14140000 {
			compatible = "nvidia,tegra234-pcie";
			power-domains = <&bpmp TEGRA234_POWER_DOMAIN_PCIEX1A>;
			reg = <0x00 0x14140000 0x0 0x00020000>, /* appl registers (128K)      */
			      <0x00 0x34000000 0x0 0x00040000>, /* configuration space (256K) */
			      <0x00 0x34040000 0x0 0x00040000>, /* iATU_DMA reg space (256K)  */
			      <0x00 0x34080000 0x0 0x00040000>, /* DBI reg space (256K)       */
			      <0x21 0x30000000 0x0 0x10000000>; /* ECAM (256MB)               */
			reg-names = "appl", "config", "atu_dma", "dbi", "ecam";

			#address-cells = <3>;
			#size-cells = <2>;
			device_type = "pci";
			num-lanes = <1>;
			num-viewport = <8>;
			linux,pci-domain = <3>;

			clocks = <&bpmp TEGRA234_CLK_PEX0_C3_CORE>;
			clock-names = "core";

			resets = <&bpmp TEGRA234_RESET_PEX0_CORE_3_APB>,
				 <&bpmp TEGRA234_RESET_PEX0_CORE_3>;
			reset-names = "apb", "core";

			interrupts = <GIC_SPI 49 IRQ_TYPE_LEVEL_HIGH>, /* controller interrupt */
				     <GIC_SPI 50 IRQ_TYPE_LEVEL_HIGH>; /* MSI interrupt */
			interrupt-names = "intr", "msi";

			#interrupt-cells = <1>;
			interrupt-map-mask = <0 0 0 0>;
			interrupt-map = <0 0 0 0 &gic GIC_SPI 49 IRQ_TYPE_LEVEL_HIGH>;

			nvidia,bpmp = <&bpmp 3>;

			nvidia,aspm-cmrt-us = <60>;
			nvidia,aspm-pwr-on-t-us = <20>;
			nvidia,aspm-l0s-entrance-latency-us = <3>;

			bus-range = <0x0 0xff>;

			ranges = <0x43000000 0x21 0x00000000 0x21 0x00000000 0x0 0x28000000>, /* prefetchable memory (640 MB) */
				 <0x02000000 0x0  0x40000000 0x21 0x28000000 0x0 0x08000000>, /* non-prefetchable memory (128 MB) */
				 <0x01000000 0x0  0x34100000 0x00 0x34100000 0x0 0x00100000>; /* downstream I/O (1 MB) */

			interconnects = <&mc TEGRA234_MEMORY_CLIENT_PCIE3R &emc>,
					<&mc TEGRA234_MEMORY_CLIENT_PCIE3W &emc>;
			interconnect-names = "dma-mem", "write";
			iommu-map = <0x0 &smmu_niso1 TEGRA234_SID_PCIE3 0x1000>;
			iommu-map-mask = <0x0>;
			dma-coherent;

			status = "disabled";
		};

		pcie@14160000 {
			compatible = "nvidia,tegra234-pcie";
			power-domains = <&bpmp TEGRA234_POWER_DOMAIN_PCIEX4BB>;
			reg = <0x00 0x14160000 0x0 0x00020000>, /* appl registers (128K)      */
			      <0x00 0x36000000 0x0 0x00040000>, /* configuration space (256K) */
			      <0x00 0x36040000 0x0 0x00040000>, /* iATU_DMA reg space (256K)  */
			      <0x00 0x36080000 0x0 0x00040000>, /* DBI reg space (256K)       */
			      <0x24 0x30000000 0x0 0x10000000>; /* ECAM (256MB)               */
			reg-names = "appl", "config", "atu_dma", "dbi", "ecam";

			#address-cells = <3>;
			#size-cells = <2>;
			device_type = "pci";
			num-lanes = <4>;
			num-viewport = <8>;
			linux,pci-domain = <4>;

			clocks = <&bpmp TEGRA234_CLK_PEX0_C4_CORE>;
			clock-names = "core";

			resets = <&bpmp TEGRA234_RESET_PEX0_CORE_4_APB>,
				 <&bpmp TEGRA234_RESET_PEX0_CORE_4>;
			reset-names = "apb", "core";

			interrupts = <GIC_SPI 51 IRQ_TYPE_LEVEL_HIGH>, /* controller interrupt */
				     <GIC_SPI 52 IRQ_TYPE_LEVEL_HIGH>; /* MSI interrupt */
			interrupt-names = "intr", "msi";

			#interrupt-cells = <1>;
			interrupt-map-mask = <0 0 0 0>;
			interrupt-map = <0 0 0 0 &gic GIC_SPI 51 IRQ_TYPE_LEVEL_HIGH>;

			nvidia,bpmp = <&bpmp 4>;

			nvidia,aspm-cmrt-us = <60>;
			nvidia,aspm-pwr-on-t-us = <20>;
			nvidia,aspm-l0s-entrance-latency-us = <3>;

			bus-range = <0x0 0xff>;

			ranges = <0x43000000 0x21 0x40000000 0x21 0x40000000 0x2 0xe8000000>, /* prefetchable memory (11904 MB) */
				 <0x02000000 0x0  0x40000000 0x24 0x28000000 0x0 0x08000000>, /* non-prefetchable memory (128 MB) */
				 <0x01000000 0x0  0x36100000 0x00 0x36100000 0x0 0x00100000>; /* downstream I/O (1 MB) */

			interconnects = <&mc TEGRA234_MEMORY_CLIENT_PCIE4R &emc>,
					<&mc TEGRA234_MEMORY_CLIENT_PCIE4W &emc>;
			interconnect-names = "dma-mem", "write";
			iommu-map = <0x0 &smmu_niso0 TEGRA234_SID_PCIE4 0x1000>;
			iommu-map-mask = <0x0>;
			dma-coherent;

			status = "disabled";
		};

		pcie@14180000 {
			compatible = "nvidia,tegra234-pcie";
			power-domains = <&bpmp TEGRA234_POWER_DOMAIN_PCIEX4BA>;
			reg = <0x00 0x14180000 0x0 0x00020000>, /* appl registers (128K)      */
			      <0x00 0x38000000 0x0 0x00040000>, /* configuration space (256K) */
			      <0x00 0x38040000 0x0 0x00040000>, /* iATU_DMA reg space (256K)  */
			      <0x00 0x38080000 0x0 0x00040000>, /* DBI reg space (256K)       */
			      <0x27 0x30000000 0x0 0x10000000>; /* ECAM (256MB)               */
			reg-names = "appl", "config", "atu_dma", "dbi", "ecam";

			#address-cells = <3>;
			#size-cells = <2>;
			device_type = "pci";
			num-lanes = <4>;
			num-viewport = <8>;
			linux,pci-domain = <0>;

			clocks = <&bpmp TEGRA234_CLK_PEX0_C0_CORE>;
			clock-names = "core";

			resets = <&bpmp TEGRA234_RESET_PEX0_CORE_0_APB>,
				 <&bpmp TEGRA234_RESET_PEX0_CORE_0>;
			reset-names = "apb", "core";

			interrupts = <GIC_SPI 72 IRQ_TYPE_LEVEL_HIGH>, /* controller interrupt */
				     <GIC_SPI 73 IRQ_TYPE_LEVEL_HIGH>; /* MSI interrupt */
			interrupt-names = "intr", "msi";

			#interrupt-cells = <1>;
			interrupt-map-mask = <0 0 0 0>;
			interrupt-map = <0 0 0 0 &gic GIC_SPI 72 IRQ_TYPE_LEVEL_HIGH>;

			nvidia,bpmp = <&bpmp 0>;

			nvidia,aspm-cmrt-us = <60>;
			nvidia,aspm-pwr-on-t-us = <20>;
			nvidia,aspm-l0s-entrance-latency-us = <3>;

			bus-range = <0x0 0xff>;

<<<<<<< HEAD
		ranges = <0x43000000 0x28 0x00000000 0x28 0x00000000 0x3 0x28000000>, /* prefetchable memory (12928 MB) */
			 <0x02000000 0x0  0x40000000 0x2b 0x28000000 0x0 0x08000000>, /* non-prefetchable memory (128 MB) */
			 <0x01000000 0x0  0x3a100000 0x00 0x3a100000 0x0 0x00100000>; /* downstream I/O (1 MB) */
=======
			ranges = <0x43000000 0x24 0x40000000 0x24 0x40000000 0x2 0xe8000000>, /* prefetchable memory (11904 MB) */
				 <0x02000000 0x0  0x40000000 0x27 0x28000000 0x0 0x08000000>, /* non-prefetchable memory (128 MB) */
				 <0x01000000 0x0  0x38100000 0x00 0x38100000 0x0 0x00100000>; /* downstream I/O (1 MB) */
>>>>>>> 98817289

			interconnects = <&mc TEGRA234_MEMORY_CLIENT_PCIE0R &emc>,
					<&mc TEGRA234_MEMORY_CLIENT_PCIE0W &emc>;
			interconnect-names = "dma-mem", "write";
			iommu-map = <0x0 &smmu_niso0 TEGRA234_SID_PCIE0 0x1000>;
			iommu-map-mask = <0x0>;
			dma-coherent;

			status = "disabled";
		};

		pcie@141a0000 {
			compatible = "nvidia,tegra234-pcie";
			power-domains = <&bpmp TEGRA234_POWER_DOMAIN_PCIEX8A>;
			reg = <0x00 0x141a0000 0x0 0x00020000>, /* appl registers (128K)      */
			      <0x00 0x3a000000 0x0 0x00040000>, /* configuration space (256K) */
			      <0x00 0x3a040000 0x0 0x00040000>, /* iATU_DMA reg space (256K)  */
			      <0x00 0x3a080000 0x0 0x00040000>, /* DBI reg space (256K)       */
			      <0x2b 0x30000000 0x0 0x10000000>; /* ECAM (256MB)               */
			reg-names = "appl", "config", "atu_dma", "dbi", "ecam";

			#address-cells = <3>;
			#size-cells = <2>;
			device_type = "pci";
			num-lanes = <8>;
			num-viewport = <8>;
			linux,pci-domain = <5>;

			clocks = <&bpmp TEGRA234_CLK_PEX1_C5_CORE>;
			clock-names = "core";

			resets = <&bpmp TEGRA234_RESET_PEX1_CORE_5_APB>,
				 <&bpmp TEGRA234_RESET_PEX1_CORE_5>;
			reset-names = "apb", "core";

			interrupts = <GIC_SPI 53 IRQ_TYPE_LEVEL_HIGH>, /* controller interrupt */
				     <GIC_SPI 54 IRQ_TYPE_LEVEL_HIGH>; /* MSI interrupt */
			interrupt-names = "intr", "msi";

			#interrupt-cells = <1>;
			interrupt-map-mask = <0 0 0 0>;
			interrupt-map = <0 0 0 0 &gic GIC_SPI 53 IRQ_TYPE_LEVEL_HIGH>;

			nvidia,bpmp = <&bpmp 5>;

			nvidia,aspm-cmrt-us = <60>;
			nvidia,aspm-pwr-on-t-us = <20>;
			nvidia,aspm-l0s-entrance-latency-us = <3>;

			bus-range = <0x0 0xff>;

			ranges = <0x43000000 0x28 0x00000000 0x28 0x00000000 0x3 0x28000000>, /* prefetchable memory (12928 MB) */
				 <0x02000000 0x0  0x40000000 0x2b 0x28000000 0x0 0x08000000>, /* non-prefetchable memory (128 MB) */
				 <0x01000000 0x0  0x3a100000 0x00 0x3a100000 0x0 0x00100000>; /* downstream I/O (1 MB) */

			interconnects = <&mc TEGRA234_MEMORY_CLIENT_PCIE5R &emc>,
					<&mc TEGRA234_MEMORY_CLIENT_PCIE5W &emc>;
			interconnect-names = "dma-mem", "write";
			iommu-map = <0x0 &smmu_niso0 TEGRA234_SID_PCIE5 0x1000>;
			iommu-map-mask = <0x0>;
			dma-coherent;

			status = "disabled";
		};

		pcie-ep@141a0000 {
			compatible = "nvidia,tegra234-pcie-ep";
			power-domains = <&bpmp TEGRA234_POWER_DOMAIN_PCIEX8A>;
			reg = <0x00 0x141a0000 0x0 0x00020000>, /* appl registers (128K)      */
			      <0x00 0x3a040000 0x0 0x00040000>, /* iATU_DMA reg space (256K)  */
			      <0x00 0x3a080000 0x0 0x00040000>, /* DBI reg space (256K)       */
			      <0x27 0x40000000 0x4 0x00000000>; /* Address Space (16G)        */
			reg-names = "appl", "atu_dma", "dbi", "addr_space";

			num-lanes = <8>;

			clocks = <&bpmp TEGRA234_CLK_PEX1_C5_CORE>;
			clock-names = "core";

			resets = <&bpmp TEGRA234_RESET_PEX1_CORE_5_APB>,
				 <&bpmp TEGRA234_RESET_PEX1_CORE_5>;
			reset-names = "apb", "core";

			interrupts = <GIC_SPI 53 IRQ_TYPE_LEVEL_HIGH>;	/* controller interrupt */
			interrupt-names = "intr";

			nvidia,bpmp = <&bpmp 5>;

			nvidia,enable-ext-refclk;
			nvidia,aspm-cmrt-us = <60>;
			nvidia,aspm-pwr-on-t-us = <20>;
			nvidia,aspm-l0s-entrance-latency-us = <3>;

			interconnects = <&mc TEGRA234_MEMORY_CLIENT_PCIE5R &emc>,
					<&mc TEGRA234_MEMORY_CLIENT_PCIE5W &emc>;
			interconnect-names = "dma-mem", "write";
			iommu-map = <0x0 &smmu_niso0 TEGRA234_SID_PCIE5 0x1000>;
			iommu-map-mask = <0x0>;
			dma-coherent;

			status = "disabled";
		};

		pcie@141c0000 {
			compatible = "nvidia,tegra234-pcie";
			power-domains = <&bpmp TEGRA234_POWER_DOMAIN_PCIEX4A>;
			reg = <0x00 0x141c0000 0x0 0x00020000>, /* appl registers (128K)      */
			      <0x00 0x3c000000 0x0 0x00040000>, /* configuration space (256K) */
			      <0x00 0x3c040000 0x0 0x00040000>, /* iATU_DMA reg space (256K)  */
			      <0x00 0x3c080000 0x0 0x00040000>, /* DBI reg space (256K)       */
			      <0x2e 0x30000000 0x0 0x10000000>; /* ECAM (256MB)               */
			reg-names = "appl", "config", "atu_dma", "dbi", "ecam";

			#address-cells = <3>;
			#size-cells = <2>;
			device_type = "pci";
			num-lanes = <4>;
			num-viewport = <8>;
			linux,pci-domain = <6>;

<<<<<<< HEAD
		ranges = <0x43000000 0x30 0x00000000 0x30 0x00000000 0x2 0x28000000>, /* prefetchable memory (8832 MB) */
			 <0x02000000 0x0  0x40000000 0x32 0x28000000 0x0 0x08000000>, /* non-prefetchable memory (128 MB) */
			 <0x01000000 0x0  0x3e100000 0x00 0x3e100000 0x0 0x00100000>; /* downstream I/O (1 MB) */
=======
			clocks = <&bpmp TEGRA234_CLK_PEX1_C6_CORE>;
			clock-names = "core";
>>>>>>> 98817289

			resets = <&bpmp TEGRA234_RESET_PEX1_CORE_6_APB>,
				 <&bpmp TEGRA234_RESET_PEX1_CORE_6>;
			reset-names = "apb", "core";

			interrupts = <GIC_SPI 352 IRQ_TYPE_LEVEL_HIGH>, /* controller interrupt */
				     <GIC_SPI 353 IRQ_TYPE_LEVEL_HIGH>; /* MSI interrupt */
			interrupt-names = "intr", "msi";

			#interrupt-cells = <1>;
			interrupt-map-mask = <0 0 0 0>;
			interrupt-map = <0 0 0 0 &gic GIC_SPI 352 IRQ_TYPE_LEVEL_HIGH>;

			nvidia,bpmp = <&bpmp 6>;

			nvidia,aspm-cmrt-us = <60>;
			nvidia,aspm-pwr-on-t-us = <20>;
			nvidia,aspm-l0s-entrance-latency-us = <3>;

			bus-range = <0x0 0xff>;

			ranges = <0x43000000 0x2b 0x40000000 0x2b 0x40000000 0x2 0xe8000000>, /* prefetchable memory (11904 MB) */
				 <0x02000000 0x0  0x40000000 0x2e 0x28000000 0x0 0x08000000>, /* non-prefetchable memory (128 MB) */
				 <0x01000000 0x0  0x3c100000 0x00 0x3c100000 0x0 0x00100000>; /* downstream I/O (1 MB) */

			interconnects = <&mc TEGRA234_MEMORY_CLIENT_PCIE6AR &emc>,
					<&mc TEGRA234_MEMORY_CLIENT_PCIE6AW &emc>;
			interconnect-names = "dma-mem", "write";
			iommu-map = <0x0 &smmu_niso0 TEGRA234_SID_PCIE6 0x1000>;
			iommu-map-mask = <0x0>;
			dma-coherent;

			status = "disabled";
		};

		pcie-ep@141c0000 {
			compatible = "nvidia,tegra234-pcie-ep";
			power-domains = <&bpmp TEGRA234_POWER_DOMAIN_PCIEX4A>;
			reg = <0x00 0x141c0000 0x0 0x00020000>, /* appl registers (128K)      */
			      <0x00 0x3c040000 0x0 0x00040000>, /* iATU_DMA reg space (256K)  */
			      <0x00 0x3c080000 0x0 0x00040000>, /* DBI space (256K)           */
			      <0x2b 0x40000000 0x3 0x00000000>; /* Address Space (12G)        */
			reg-names = "appl", "atu_dma", "dbi", "addr_space";

			num-lanes = <4>;

			clocks = <&bpmp TEGRA234_CLK_PEX1_C6_CORE>;
			clock-names = "core";

			resets = <&bpmp TEGRA234_RESET_PEX1_CORE_6_APB>,
				 <&bpmp TEGRA234_RESET_PEX1_CORE_6>;
			reset-names = "apb", "core";

			interrupts = <GIC_SPI 352 IRQ_TYPE_LEVEL_HIGH>;	/* controller interrupt */
			interrupt-names = "intr";

			nvidia,bpmp = <&bpmp 6>;

			nvidia,enable-ext-refclk;
			nvidia,aspm-cmrt-us = <60>;
			nvidia,aspm-pwr-on-t-us = <20>;
			nvidia,aspm-l0s-entrance-latency-us = <3>;

			interconnects = <&mc TEGRA234_MEMORY_CLIENT_PCIE6AR &emc>,
					<&mc TEGRA234_MEMORY_CLIENT_PCIE6AW &emc>;
			interconnect-names = "dma-mem", "write";
			iommu-map = <0x0 &smmu_niso0 TEGRA234_SID_PCIE6 0x1000>;
			iommu-map-mask = <0x0>;
			dma-coherent;

			status = "disabled";
		};

		pcie@141e0000 {
			compatible = "nvidia,tegra234-pcie";
			power-domains = <&bpmp TEGRA234_POWER_DOMAIN_PCIEX8B>;
			reg = <0x00 0x141e0000 0x0 0x00020000>, /* appl registers (128K)      */
			      <0x00 0x3e000000 0x0 0x00040000>, /* configuration space (256K) */
			      <0x00 0x3e040000 0x0 0x00040000>, /* iATU_DMA reg space (256K)  */
			      <0x00 0x3e080000 0x0 0x00040000>, /* DBI reg space (256K)       */
			      <0x32 0x30000000 0x0 0x10000000>; /* ECAM (256MB)               */
			reg-names = "appl", "config", "atu_dma", "dbi", "ecam";

			#address-cells = <3>;
			#size-cells = <2>;
			device_type = "pci";
			num-lanes = <8>;
			num-viewport = <8>;
			linux,pci-domain = <7>;

			clocks = <&bpmp TEGRA234_CLK_PEX2_C7_CORE>;
			clock-names = "core";

			resets = <&bpmp TEGRA234_RESET_PEX2_CORE_7_APB>,
				 <&bpmp TEGRA234_RESET_PEX2_CORE_7>;
			reset-names = "apb", "core";

			interrupts = <GIC_SPI 354 IRQ_TYPE_LEVEL_HIGH>, /* controller interrupt */
				     <GIC_SPI 355 IRQ_TYPE_LEVEL_HIGH>; /* MSI interrupt */
			interrupt-names = "intr", "msi";

			#interrupt-cells = <1>;
			interrupt-map-mask = <0 0 0 0>;
			interrupt-map = <0 0 0 0 &gic GIC_SPI 354 IRQ_TYPE_LEVEL_HIGH>;

			nvidia,bpmp = <&bpmp 7>;

			nvidia,aspm-cmrt-us = <60>;
			nvidia,aspm-pwr-on-t-us = <20>;
			nvidia,aspm-l0s-entrance-latency-us = <3>;

			bus-range = <0x0 0xff>;

			ranges = <0x43000000 0x30 0x00000000 0x30 0x00000000 0x2 0x28000000>, /* prefetchable memory (8832 MB) */
				 <0x02000000 0x0  0x40000000 0x32 0x28000000 0x0 0x08000000>, /* non-prefetchable memory (128 MB) */
				 <0x01000000 0x0  0x3e100000 0x00 0x3e100000 0x0 0x00100000>; /* downstream I/O (1 MB) */

			interconnects = <&mc TEGRA234_MEMORY_CLIENT_PCIE7AR &emc>,
					<&mc TEGRA234_MEMORY_CLIENT_PCIE7AW &emc>;
			interconnect-names = "dma-mem", "write";
			iommu-map = <0x0 &smmu_niso1 TEGRA234_SID_PCIE7 0x1000>;
			iommu-map-mask = <0x0>;
			dma-coherent;

			status = "disabled";
		};

		pcie-ep@141e0000 {
			compatible = "nvidia,tegra234-pcie-ep";
			power-domains = <&bpmp TEGRA234_POWER_DOMAIN_PCIEX8B>;
			reg = <0x00 0x141e0000 0x0 0x00020000>, /* appl registers (128K)      */
			      <0x00 0x3e040000 0x0 0x00040000>, /* iATU_DMA reg space (256K)  */
			      <0x00 0x3e080000 0x0 0x00040000>, /* DBI space (256K)           */
			      <0x2e 0x40000000 0x4 0x00000000>; /* Address Space (16G)        */
			reg-names = "appl", "atu_dma", "dbi", "addr_space";

			num-lanes = <8>;

			clocks = <&bpmp TEGRA234_CLK_PEX2_C7_CORE>;
			clock-names = "core";

			resets = <&bpmp TEGRA234_RESET_PEX2_CORE_7_APB>,
				 <&bpmp TEGRA234_RESET_PEX2_CORE_7>;
			reset-names = "apb", "core";

			interrupts = <GIC_SPI 354 IRQ_TYPE_LEVEL_HIGH>;	/* controller interrupt */
			interrupt-names = "intr";

			nvidia,bpmp = <&bpmp 7>;

			nvidia,enable-ext-refclk;
			nvidia,aspm-cmrt-us = <60>;
			nvidia,aspm-pwr-on-t-us = <20>;
			nvidia,aspm-l0s-entrance-latency-us = <3>;

			interconnects = <&mc TEGRA234_MEMORY_CLIENT_PCIE7AR &emc>,
					<&mc TEGRA234_MEMORY_CLIENT_PCIE7AW &emc>;
			interconnect-names = "dma-mem", "write";
			iommu-map = <0x0 &smmu_niso1 TEGRA234_SID_PCIE7 0x1000>;
			iommu-map-mask = <0x0>;
			dma-coherent;

			status = "disabled";
		};
	};

	sram@40000000 {
		compatible = "nvidia,tegra234-sysram", "mmio-sram";
		reg = <0x0 0x40000000 0x0 0x80000>;

		#address-cells = <1>;
		#size-cells = <1>;
		ranges = <0x0 0x0 0x40000000 0x80000>;

		no-memory-wc;

		cpu_bpmp_tx: sram@70000 {
			reg = <0x70000 0x1000>;
			label = "cpu-bpmp-tx";
			pool;
		};

		cpu_bpmp_rx: sram@71000 {
			reg = <0x71000 0x1000>;
			label = "cpu-bpmp-rx";
			pool;
		};
	};

	bpmp: bpmp {
		compatible = "nvidia,tegra234-bpmp", "nvidia,tegra186-bpmp";
		mboxes = <&hsp_top0 TEGRA_HSP_MBOX_TYPE_DB
				    TEGRA_HSP_DB_MASTER_BPMP>;
		shmem = <&cpu_bpmp_tx>, <&cpu_bpmp_rx>;
		#clock-cells = <1>;
		#reset-cells = <1>;
		#power-domain-cells = <1>;
		interconnects = <&mc TEGRA234_MEMORY_CLIENT_BPMPR &emc>,
				<&mc TEGRA234_MEMORY_CLIENT_BPMPW &emc>,
				<&mc TEGRA234_MEMORY_CLIENT_BPMPDMAR &emc>,
				<&mc TEGRA234_MEMORY_CLIENT_BPMPDMAW &emc>;
		interconnect-names = "read", "write", "dma-mem", "dma-write";
		iommus = <&smmu_niso1 TEGRA234_SID_BPMP>;

		bpmp_i2c: i2c {
			compatible = "nvidia,tegra186-bpmp-i2c";
			nvidia,bpmp-bus-id = <5>;
			#address-cells = <1>;
			#size-cells = <0>;
		};

		bpmp_thermal: thermal {
			compatible = "nvidia,tegra186-bpmp-thermal";
			#thermal-sensor-cells = <1>;
		};
	};

	cpus {
		#address-cells = <1>;
		#size-cells = <0>;

		cpu0_0: cpu@0 {
			compatible = "arm,cortex-a78";
			device_type = "cpu";
			reg = <0x00000>;

			enable-method = "psci";

			operating-points-v2 = <&cl0_opp_tbl>;
			interconnects = <&mc TEGRA_ICC_MC_CPU_CLUSTER0 &emc>;

			i-cache-size = <65536>;
			i-cache-line-size = <64>;
			i-cache-sets = <256>;
			d-cache-size = <65536>;
			d-cache-line-size = <64>;
			d-cache-sets = <256>;
			next-level-cache = <&l2c0_0>;
		};

		cpu0_1: cpu@100 {
			compatible = "arm,cortex-a78";
			device_type = "cpu";
			reg = <0x00100>;

			enable-method = "psci";

			operating-points-v2 = <&cl0_opp_tbl>;
			interconnects = <&mc TEGRA_ICC_MC_CPU_CLUSTER0 &emc>;

			i-cache-size = <65536>;
			i-cache-line-size = <64>;
			i-cache-sets = <256>;
			d-cache-size = <65536>;
			d-cache-line-size = <64>;
			d-cache-sets = <256>;
			next-level-cache = <&l2c0_1>;
		};

		cpu0_2: cpu@200 {
			compatible = "arm,cortex-a78";
			device_type = "cpu";
			reg = <0x00200>;

			enable-method = "psci";

			operating-points-v2 = <&cl0_opp_tbl>;
			interconnects = <&mc TEGRA_ICC_MC_CPU_CLUSTER0 &emc>;

			i-cache-size = <65536>;
			i-cache-line-size = <64>;
			i-cache-sets = <256>;
			d-cache-size = <65536>;
			d-cache-line-size = <64>;
			d-cache-sets = <256>;
			next-level-cache = <&l2c0_2>;
		};

		cpu0_3: cpu@300 {
			compatible = "arm,cortex-a78";
			device_type = "cpu";
			reg = <0x00300>;

			enable-method = "psci";

			operating-points-v2 = <&cl0_opp_tbl>;
			interconnects = <&mc TEGRA_ICC_MC_CPU_CLUSTER0 &emc>;

			i-cache-size = <65536>;
			i-cache-line-size = <64>;
			i-cache-sets = <256>;
			d-cache-size = <65536>;
			d-cache-line-size = <64>;
			d-cache-sets = <256>;
			next-level-cache = <&l2c0_3>;
		};

		cpu1_0: cpu@10000 {
			compatible = "arm,cortex-a78";
			device_type = "cpu";
			reg = <0x10000>;

			enable-method = "psci";

			operating-points-v2 = <&cl1_opp_tbl>;
			interconnects = <&mc TEGRA_ICC_MC_CPU_CLUSTER1 &emc>;

			i-cache-size = <65536>;
			i-cache-line-size = <64>;
			i-cache-sets = <256>;
			d-cache-size = <65536>;
			d-cache-line-size = <64>;
			d-cache-sets = <256>;
			next-level-cache = <&l2c1_0>;
		};

		cpu1_1: cpu@10100 {
			compatible = "arm,cortex-a78";
			device_type = "cpu";
			reg = <0x10100>;

			enable-method = "psci";

			operating-points-v2 = <&cl1_opp_tbl>;
			interconnects = <&mc TEGRA_ICC_MC_CPU_CLUSTER1 &emc>;

			i-cache-size = <65536>;
			i-cache-line-size = <64>;
			i-cache-sets = <256>;
			d-cache-size = <65536>;
			d-cache-line-size = <64>;
			d-cache-sets = <256>;
			next-level-cache = <&l2c1_1>;
		};

		cpu1_2: cpu@10200 {
			compatible = "arm,cortex-a78";
			device_type = "cpu";
			reg = <0x10200>;

			enable-method = "psci";

			operating-points-v2 = <&cl1_opp_tbl>;
			interconnects = <&mc TEGRA_ICC_MC_CPU_CLUSTER1 &emc>;

			i-cache-size = <65536>;
			i-cache-line-size = <64>;
			i-cache-sets = <256>;
			d-cache-size = <65536>;
			d-cache-line-size = <64>;
			d-cache-sets = <256>;
			next-level-cache = <&l2c1_2>;
		};

		cpu1_3: cpu@10300 {
			compatible = "arm,cortex-a78";
			device_type = "cpu";
			reg = <0x10300>;

			enable-method = "psci";

			operating-points-v2 = <&cl1_opp_tbl>;
			interconnects = <&mc TEGRA_ICC_MC_CPU_CLUSTER1 &emc>;

			i-cache-size = <65536>;
			i-cache-line-size = <64>;
			i-cache-sets = <256>;
			d-cache-size = <65536>;
			d-cache-line-size = <64>;
			d-cache-sets = <256>;
			next-level-cache = <&l2c1_3>;
		};

		cpu2_0: cpu@20000 {
			compatible = "arm,cortex-a78";
			device_type = "cpu";
			reg = <0x20000>;

			enable-method = "psci";

			operating-points-v2 = <&cl2_opp_tbl>;
			interconnects = <&mc TEGRA_ICC_MC_CPU_CLUSTER2 &emc>;

			i-cache-size = <65536>;
			i-cache-line-size = <64>;
			i-cache-sets = <256>;
			d-cache-size = <65536>;
			d-cache-line-size = <64>;
			d-cache-sets = <256>;
			next-level-cache = <&l2c2_0>;
		};

		cpu2_1: cpu@20100 {
			compatible = "arm,cortex-a78";
			device_type = "cpu";
			reg = <0x20100>;

			enable-method = "psci";

			operating-points-v2 = <&cl2_opp_tbl>;
			interconnects = <&mc TEGRA_ICC_MC_CPU_CLUSTER2 &emc>;

			i-cache-size = <65536>;
			i-cache-line-size = <64>;
			i-cache-sets = <256>;
			d-cache-size = <65536>;
			d-cache-line-size = <64>;
			d-cache-sets = <256>;
			next-level-cache = <&l2c2_1>;
		};

		cpu2_2: cpu@20200 {
			compatible = "arm,cortex-a78";
			device_type = "cpu";
			reg = <0x20200>;

			enable-method = "psci";

			operating-points-v2 = <&cl2_opp_tbl>;
			interconnects = <&mc TEGRA_ICC_MC_CPU_CLUSTER2 &emc>;

			i-cache-size = <65536>;
			i-cache-line-size = <64>;
			i-cache-sets = <256>;
			d-cache-size = <65536>;
			d-cache-line-size = <64>;
			d-cache-sets = <256>;
			next-level-cache = <&l2c2_2>;
		};

		cpu2_3: cpu@20300 {
			compatible = "arm,cortex-a78";
			device_type = "cpu";
			reg = <0x20300>;

			enable-method = "psci";

			operating-points-v2 = <&cl2_opp_tbl>;
			interconnects = <&mc TEGRA_ICC_MC_CPU_CLUSTER2 &emc>;

			i-cache-size = <65536>;
			i-cache-line-size = <64>;
			i-cache-sets = <256>;
			d-cache-size = <65536>;
			d-cache-line-size = <64>;
			d-cache-sets = <256>;
			next-level-cache = <&l2c2_3>;
		};

		cpu-map {
			cluster0 {
				core0 {
					cpu = <&cpu0_0>;
				};

				core1 {
					cpu = <&cpu0_1>;
				};

				core2 {
					cpu = <&cpu0_2>;
				};

				core3 {
					cpu = <&cpu0_3>;
				};
			};

			cluster1 {
				core0 {
					cpu = <&cpu1_0>;
				};

				core1 {
					cpu = <&cpu1_1>;
				};

				core2 {
					cpu = <&cpu1_2>;
				};

				core3 {
					cpu = <&cpu1_3>;
				};
			};

			cluster2 {
				core0 {
					cpu = <&cpu2_0>;
				};

				core1 {
					cpu = <&cpu2_1>;
				};

				core2 {
					cpu = <&cpu2_2>;
				};

				core3 {
					cpu = <&cpu2_3>;
				};
			};
		};

		l2c0_0: l2-cache00 {
			compatible = "cache";
			cache-size = <262144>;
			cache-line-size = <64>;
			cache-sets = <512>;
			cache-unified;
			cache-level = <2>;
			next-level-cache = <&l3c0>;
		};

		l2c0_1: l2-cache01 {
			compatible = "cache";
			cache-size = <262144>;
			cache-line-size = <64>;
			cache-sets = <512>;
			cache-unified;
			cache-level = <2>;
			next-level-cache = <&l3c0>;
		};

		l2c0_2: l2-cache02 {
			compatible = "cache";
			cache-size = <262144>;
			cache-line-size = <64>;
			cache-sets = <512>;
			cache-unified;
			cache-level = <2>;
			next-level-cache = <&l3c0>;
		};

		l2c0_3: l2-cache03 {
			compatible = "cache";
			cache-size = <262144>;
			cache-line-size = <64>;
			cache-sets = <512>;
			cache-unified;
			cache-level = <2>;
			next-level-cache = <&l3c0>;
		};

		l2c1_0: l2-cache10 {
			compatible = "cache";
			cache-size = <262144>;
			cache-line-size = <64>;
			cache-sets = <512>;
			cache-unified;
			cache-level = <2>;
			next-level-cache = <&l3c1>;
		};

		l2c1_1: l2-cache11 {
			compatible = "cache";
			cache-size = <262144>;
			cache-line-size = <64>;
			cache-sets = <512>;
			cache-unified;
			cache-level = <2>;
			next-level-cache = <&l3c1>;
		};

		l2c1_2: l2-cache12 {
			compatible = "cache";
			cache-size = <262144>;
			cache-line-size = <64>;
			cache-sets = <512>;
			cache-unified;
			cache-level = <2>;
			next-level-cache = <&l3c1>;
		};

		l2c1_3: l2-cache13 {
			compatible = "cache";
			cache-size = <262144>;
			cache-line-size = <64>;
			cache-sets = <512>;
			cache-unified;
			cache-level = <2>;
			next-level-cache = <&l3c1>;
		};

		l2c2_0: l2-cache20 {
			compatible = "cache";
			cache-size = <262144>;
			cache-line-size = <64>;
			cache-sets = <512>;
			cache-unified;
			cache-level = <2>;
			next-level-cache = <&l3c2>;
		};

		l2c2_1: l2-cache21 {
			compatible = "cache";
			cache-size = <262144>;
			cache-line-size = <64>;
			cache-sets = <512>;
			cache-unified;
			cache-level = <2>;
			next-level-cache = <&l3c2>;
		};

		l2c2_2: l2-cache22 {
			compatible = "cache";
			cache-size = <262144>;
			cache-line-size = <64>;
			cache-sets = <512>;
			cache-unified;
			cache-level = <2>;
			next-level-cache = <&l3c2>;
		};

		l2c2_3: l2-cache23 {
			compatible = "cache";
			cache-size = <262144>;
			cache-line-size = <64>;
			cache-sets = <512>;
			cache-unified;
			cache-level = <2>;
			next-level-cache = <&l3c2>;
		};

		l3c0: l3-cache0 {
			compatible = "cache";
			cache-unified;
			cache-size = <2097152>;
			cache-line-size = <64>;
			cache-sets = <2048>;
			cache-level = <3>;
		};

		l3c1: l3-cache1 {
			compatible = "cache";
			cache-unified;
			cache-size = <2097152>;
			cache-line-size = <64>;
			cache-sets = <2048>;
			cache-level = <3>;
		};

		l3c2: l3-cache2 {
			compatible = "cache";
			cache-unified;
			cache-size = <2097152>;
			cache-line-size = <64>;
			cache-sets = <2048>;
			cache-level = <3>;
		};
	};

	dsu-pmu0 {
		compatible = "arm,dsu-pmu";
		interrupts = <GIC_SPI 547 IRQ_TYPE_LEVEL_HIGH>;
		cpus = <&cpu0_0>, <&cpu0_1>, <&cpu0_2>, <&cpu0_3>;
	};

	dsu-pmu1 {
		compatible = "arm,dsu-pmu";
		interrupts = <GIC_SPI 548 IRQ_TYPE_LEVEL_HIGH>;
		cpus = <&cpu1_0>, <&cpu1_1>, <&cpu1_2>, <&cpu1_3>;
	};

	dsu-pmu2 {
		compatible = "arm,dsu-pmu";
		interrupts = <GIC_SPI 549 IRQ_TYPE_LEVEL_HIGH>;
		cpus = <&cpu2_0>, <&cpu2_1>, <&cpu2_2>, <&cpu2_3>;
	};

	pmu {
		compatible = "arm,cortex-a78-pmu";
		interrupts = <GIC_PPI 7 IRQ_TYPE_LEVEL_HIGH>;
		status = "okay";
	};

	psci {
		compatible = "arm,psci-1.0";
		status = "okay";
		method = "smc";
	};

	tcu: serial {
		compatible = "nvidia,tegra234-tcu", "nvidia,tegra194-tcu";
		mboxes = <&hsp_top0 TEGRA_HSP_MBOX_TYPE_SM TEGRA_HSP_SM_RX(0)>,
			 <&hsp_aon TEGRA_HSP_MBOX_TYPE_SM TEGRA_HSP_SM_TX(1)>;
		mbox-names = "rx", "tx";
		status = "disabled";
	};

	sound {
		status = "disabled";

		clocks = <&bpmp TEGRA234_CLK_PLLA>,
			 <&bpmp TEGRA234_CLK_PLLA_OUT0>;
		clock-names = "pll_a", "plla_out0";
		assigned-clocks = <&bpmp TEGRA234_CLK_PLLA>,
				  <&bpmp TEGRA234_CLK_PLLA_OUT0>,
				  <&bpmp TEGRA234_CLK_AUD_MCLK>;
		assigned-clock-parents = <0>,
					 <&bpmp TEGRA234_CLK_PLLA>,
					 <&bpmp TEGRA234_CLK_PLLA_OUT0>;
	};

	thermal-zones {
		cpu-thermal {
			thermal-sensors = <&{/bpmp/thermal} TEGRA234_BPMP_THERMAL_ZONE_CPU>;
			status = "disabled";
		};

		gpu-thermal {
			thermal-sensors = <&{/bpmp/thermal} TEGRA234_BPMP_THERMAL_ZONE_GPU>;
			status = "disabled";
		};

		cv0-thermal {
			thermal-sensors = <&{/bpmp/thermal} TEGRA234_BPMP_THERMAL_ZONE_CV0>;
			status = "disabled";
		};

		cv1-thermal {
			thermal-sensors = <&{/bpmp/thermal} TEGRA234_BPMP_THERMAL_ZONE_CV1>;
			status = "disabled";
		};

		cv2-thermal {
			thermal-sensors = <&{/bpmp/thermal} TEGRA234_BPMP_THERMAL_ZONE_CV2>;
			status = "disabled";
		};

		soc0-thermal {
			thermal-sensors = <&{/bpmp/thermal} TEGRA234_BPMP_THERMAL_ZONE_SOC0>;
			status = "disabled";
		};

		soc1-thermal {
			thermal-sensors = <&{/bpmp/thermal} TEGRA234_BPMP_THERMAL_ZONE_SOC1>;
			status = "disabled";
		};

		soc2-thermal {
			thermal-sensors = <&{/bpmp/thermal} TEGRA234_BPMP_THERMAL_ZONE_SOC2>;
			status = "disabled";
		};

		tj-thermal {
			thermal-sensors = <&{/bpmp/thermal} TEGRA234_BPMP_THERMAL_ZONE_TJ_MAX>;
			status = "disabled";
		};
	};

	timer {
		compatible = "arm,armv8-timer";
		interrupts = <GIC_PPI 13 (GIC_CPU_MASK_SIMPLE(4) | IRQ_TYPE_LEVEL_LOW)>,
			     <GIC_PPI 14 (GIC_CPU_MASK_SIMPLE(4) | IRQ_TYPE_LEVEL_LOW)>,
			     <GIC_PPI 11 (GIC_CPU_MASK_SIMPLE(4) | IRQ_TYPE_LEVEL_LOW)>,
			     <GIC_PPI 10 (GIC_CPU_MASK_SIMPLE(4) | IRQ_TYPE_LEVEL_LOW)>;
		interrupt-parent = <&gic>;
		always-on;
	};

	cl0_opp_tbl: opp-table-cluster0 {
		compatible = "operating-points-v2";
		opp-shared;

		cl0_ch1_opp1: opp-115200000 {
			  opp-hz = /bits/ 64 <115200000>;
			  opp-peak-kBps = <816000>;
		};

		cl0_ch1_opp2: opp-192000000 {
			opp-hz = /bits/ 64 <192000000>;
			opp-peak-kBps = <816000>;
		};

		cl0_ch1_opp3: opp-268800000 {
			opp-hz = /bits/ 64 <268800000>;
			opp-peak-kBps = <816000>;
		};

		cl0_ch1_opp4: opp-345600000 {
			opp-hz = /bits/ 64 <345600000>;
			opp-peak-kBps = <816000>;
		};

		cl0_ch1_opp5: opp-422400000 {
			opp-hz = /bits/ 64 <422400000>;
			opp-peak-kBps = <816000>;
		};

		cl0_ch1_opp6: opp-499200000 {
			opp-hz = /bits/ 64 <499200000>;
			opp-peak-kBps = <816000>;
		};

		cl0_ch1_opp7: opp-576000000 {
			opp-hz = /bits/ 64 <576000000>;
			opp-peak-kBps = <816000>;
		};

		cl0_ch1_opp8: opp-652800000 {
			opp-hz = /bits/ 64 <652800000>;
			opp-peak-kBps = <816000>;
		};

		cl0_ch1_opp9: opp-729600000 {
			opp-hz = /bits/ 64 <729600000>;
			opp-peak-kBps = <816000>;
		};

		cl0_ch1_opp10: opp-806400000 {
			opp-hz = /bits/ 64 <806400000>;
			opp-peak-kBps = <816000>;
		};

		cl0_ch1_opp11: opp-883200000 {
			opp-hz = /bits/ 64 <883200000>;
			opp-peak-kBps = <816000>;
		};

		cl0_ch1_opp12: opp-960000000 {
			opp-hz = /bits/ 64 <960000000>;
			opp-peak-kBps = <816000>;
		};

		cl0_ch1_opp13: opp-1036800000 {
			opp-hz = /bits/ 64 <1036800000>;
			opp-peak-kBps = <816000>;
		};

		cl0_ch1_opp14: opp-1113600000 {
			opp-hz = /bits/ 64 <1113600000>;
			opp-peak-kBps = <1632000>;
		};

		cl0_ch1_opp15: opp-1190400000 {
			opp-hz = /bits/ 64 <1190400000>;
			opp-peak-kBps = <1632000>;
		};

		cl0_ch1_opp16: opp-1267200000 {
			opp-hz = /bits/ 64 <1267200000>;
			opp-peak-kBps = <1632000>;
		};

		cl0_ch1_opp17: opp-1344000000 {
			opp-hz = /bits/ 64 <1344000000>;
			opp-peak-kBps = <1632000>;
		};

		cl0_ch1_opp18: opp-1420800000 {
			opp-hz = /bits/ 64 <1420800000>;
			opp-peak-kBps = <1632000>;
		};

		cl0_ch1_opp19: opp-1497600000 {
			opp-hz = /bits/ 64 <1497600000>;
			opp-peak-kBps = <3200000>;
		};

		cl0_ch1_opp20: opp-1574400000 {
			opp-hz = /bits/ 64 <1574400000>;
			opp-peak-kBps = <3200000>;
		};

		cl0_ch1_opp21: opp-1651200000 {
			opp-hz = /bits/ 64 <1651200000>;
			opp-peak-kBps = <3200000>;
		};

		cl0_ch1_opp22: opp-1728000000 {
			opp-hz = /bits/ 64 <1728000000>;
			opp-peak-kBps = <3200000>;
		};

		cl0_ch1_opp23: opp-1804800000 {
			opp-hz = /bits/ 64 <1804800000>;
			opp-peak-kBps = <3200000>;
		};

		cl0_ch1_opp24: opp-1881600000 {
			opp-hz = /bits/ 64 <1881600000>;
			opp-peak-kBps = <3200000>;
		};

		cl0_ch1_opp25: opp-1958400000 {
			opp-hz = /bits/ 64 <1958400000>;
			opp-peak-kBps = <3200000>;
		};

		cl0_ch1_opp26: opp-2035200000 {
			opp-hz = /bits/ 64 <2035200000>;
			opp-peak-kBps = <3200000>;
		};

		cl0_ch1_opp27: opp-2112000000 {
			opp-hz = /bits/ 64 <2112000000>;
			opp-peak-kBps = <6400000>;
		};

		cl0_ch1_opp28: opp-2188800000 {
			opp-hz = /bits/ 64 <2188800000>;
			opp-peak-kBps = <6400000>;
		};

		cl0_ch1_opp29: opp-2201600000 {
			opp-hz = /bits/ 64 <2201600000>;
			opp-peak-kBps = <6400000>;
		};
	};

	cl1_opp_tbl: opp-table-cluster1 {
		compatible = "operating-points-v2";
		opp-shared;

		cl1_ch1_opp1: opp-115200000 {
			  opp-hz = /bits/ 64 <115200000>;
			  opp-peak-kBps = <816000>;
		};

		cl1_ch1_opp2: opp-192000000 {
			opp-hz = /bits/ 64 <192000000>;
			opp-peak-kBps = <816000>;
		};

		cl1_ch1_opp3: opp-268800000 {
			opp-hz = /bits/ 64 <268800000>;
			opp-peak-kBps = <816000>;
		};

		cl1_ch1_opp4: opp-345600000 {
			opp-hz = /bits/ 64 <345600000>;
			opp-peak-kBps = <816000>;
		};

		cl1_ch1_opp5: opp-422400000 {
			opp-hz = /bits/ 64 <422400000>;
			opp-peak-kBps = <816000>;
		};

		cl1_ch1_opp6: opp-499200000 {
			opp-hz = /bits/ 64 <499200000>;
			opp-peak-kBps = <816000>;
		};

		cl1_ch1_opp7: opp-576000000 {
			opp-hz = /bits/ 64 <576000000>;
			opp-peak-kBps = <816000>;
		};

		cl1_ch1_opp8: opp-652800000 {
			opp-hz = /bits/ 64 <652800000>;
			opp-peak-kBps = <816000>;
		};

		cl1_ch1_opp9: opp-729600000 {
			opp-hz = /bits/ 64 <729600000>;
			opp-peak-kBps = <816000>;
		};

		cl1_ch1_opp10: opp-806400000 {
			opp-hz = /bits/ 64 <806400000>;
			opp-peak-kBps = <816000>;
		};

		cl1_ch1_opp11: opp-883200000 {
			opp-hz = /bits/ 64 <883200000>;
			opp-peak-kBps = <816000>;
		};

		cl1_ch1_opp12: opp-960000000 {
			opp-hz = /bits/ 64 <960000000>;
			opp-peak-kBps = <816000>;
		};

		cl1_ch1_opp13: opp-1036800000 {
			opp-hz = /bits/ 64 <1036800000>;
			opp-peak-kBps = <816000>;
		};

		cl1_ch1_opp14: opp-1113600000 {
			opp-hz = /bits/ 64 <1113600000>;
			opp-peak-kBps = <1632000>;
		};

		cl1_ch1_opp15: opp-1190400000 {
			opp-hz = /bits/ 64 <1190400000>;
			opp-peak-kBps = <1632000>;
		};

		cl1_ch1_opp16: opp-1267200000 {
			opp-hz = /bits/ 64 <1267200000>;
			opp-peak-kBps = <1632000>;
		};

		cl1_ch1_opp17: opp-1344000000 {
			opp-hz = /bits/ 64 <1344000000>;
			opp-peak-kBps = <1632000>;
		};

		cl1_ch1_opp18: opp-1420800000 {
			opp-hz = /bits/ 64 <1420800000>;
			opp-peak-kBps = <1632000>;
		};

		cl1_ch1_opp19: opp-1497600000 {
			opp-hz = /bits/ 64 <1497600000>;
			opp-peak-kBps = <3200000>;
		};

		cl1_ch1_opp20: opp-1574400000 {
			opp-hz = /bits/ 64 <1574400000>;
			opp-peak-kBps = <3200000>;
		};

		cl1_ch1_opp21: opp-1651200000 {
			opp-hz = /bits/ 64 <1651200000>;
			opp-peak-kBps = <3200000>;
		};

		cl1_ch1_opp22: opp-1728000000 {
			opp-hz = /bits/ 64 <1728000000>;
			opp-peak-kBps = <3200000>;
		};

		cl1_ch1_opp23: opp-1804800000 {
			opp-hz = /bits/ 64 <1804800000>;
			opp-peak-kBps = <3200000>;
		};

		cl1_ch1_opp24: opp-1881600000 {
			opp-hz = /bits/ 64 <1881600000>;
			opp-peak-kBps = <3200000>;
		};

		cl1_ch1_opp25: opp-1958400000 {
			opp-hz = /bits/ 64 <1958400000>;
			opp-peak-kBps = <3200000>;
		};

		cl1_ch1_opp26: opp-2035200000 {
			opp-hz = /bits/ 64 <2035200000>;
			opp-peak-kBps = <3200000>;
		};

		cl1_ch1_opp27: opp-2112000000 {
			opp-hz = /bits/ 64 <2112000000>;
			opp-peak-kBps = <6400000>;
		};

		cl1_ch1_opp28: opp-2188800000 {
			opp-hz = /bits/ 64 <2188800000>;
			opp-peak-kBps = <6400000>;
		};

		cl1_ch1_opp29: opp-2201600000 {
			opp-hz = /bits/ 64 <2201600000>;
			opp-peak-kBps = <6400000>;
		};
	};

	cl2_opp_tbl: opp-table-cluster2 {
		compatible = "operating-points-v2";
		opp-shared;

		cl2_ch1_opp1: opp-115200000 {
			  opp-hz = /bits/ 64 <115200000>;
			  opp-peak-kBps = <816000>;
		};

		cl2_ch1_opp2: opp-192000000 {
			opp-hz = /bits/ 64 <192000000>;
			opp-peak-kBps = <816000>;
		};

		cl2_ch1_opp3: opp-268800000 {
			opp-hz = /bits/ 64 <268800000>;
			opp-peak-kBps = <816000>;
		};

		cl2_ch1_opp4: opp-345600000 {
			opp-hz = /bits/ 64 <345600000>;
			opp-peak-kBps = <816000>;
		};

		cl2_ch1_opp5: opp-422400000 {
			opp-hz = /bits/ 64 <422400000>;
			opp-peak-kBps = <816000>;
		};

		cl2_ch1_opp6: opp-499200000 {
			opp-hz = /bits/ 64 <499200000>;
			opp-peak-kBps = <816000>;
		};

		cl2_ch1_opp7: opp-576000000 {
			opp-hz = /bits/ 64 <576000000>;
			opp-peak-kBps = <816000>;
		};

		cl2_ch1_opp8: opp-652800000 {
			opp-hz = /bits/ 64 <652800000>;
			opp-peak-kBps = <816000>;
		};

		cl2_ch1_opp9: opp-729600000 {
			opp-hz = /bits/ 64 <729600000>;
			opp-peak-kBps = <816000>;
		};

		cl2_ch1_opp10: opp-806400000 {
			opp-hz = /bits/ 64 <806400000>;
			opp-peak-kBps = <816000>;
		};

		cl2_ch1_opp11: opp-883200000 {
			opp-hz = /bits/ 64 <883200000>;
			opp-peak-kBps = <816000>;
		};

		cl2_ch1_opp12: opp-960000000 {
			opp-hz = /bits/ 64 <960000000>;
			opp-peak-kBps = <816000>;
		};

		cl2_ch1_opp13: opp-1036800000 {
			opp-hz = /bits/ 64 <1036800000>;
			opp-peak-kBps = <816000>;
		};

		cl2_ch1_opp14: opp-1113600000 {
			opp-hz = /bits/ 64 <1113600000>;
			opp-peak-kBps = <1632000>;
		};

		cl2_ch1_opp15: opp-1190400000 {
			opp-hz = /bits/ 64 <1190400000>;
			opp-peak-kBps = <1632000>;
		};

		cl2_ch1_opp16: opp-1267200000 {
			opp-hz = /bits/ 64 <1267200000>;
			opp-peak-kBps = <1632000>;
		};

		cl2_ch1_opp17: opp-1344000000 {
			opp-hz = /bits/ 64 <1344000000>;
			opp-peak-kBps = <1632000>;
		};

		cl2_ch1_opp18: opp-1420800000 {
			opp-hz = /bits/ 64 <1420800000>;
			opp-peak-kBps = <1632000>;
		};

		cl2_ch1_opp19: opp-1497600000 {
			opp-hz = /bits/ 64 <1497600000>;
			opp-peak-kBps = <3200000>;
		};

		cl2_ch1_opp20: opp-1574400000 {
			opp-hz = /bits/ 64 <1574400000>;
			opp-peak-kBps = <3200000>;
		};

		cl2_ch1_opp21: opp-1651200000 {
			opp-hz = /bits/ 64 <1651200000>;
			opp-peak-kBps = <3200000>;
		};

		cl2_ch1_opp22: opp-1728000000 {
			opp-hz = /bits/ 64 <1728000000>;
			opp-peak-kBps = <3200000>;
		};

		cl2_ch1_opp23: opp-1804800000 {
			opp-hz = /bits/ 64 <1804800000>;
			opp-peak-kBps = <3200000>;
		};

		cl2_ch1_opp24: opp-1881600000 {
			opp-hz = /bits/ 64 <1881600000>;
			opp-peak-kBps = <3200000>;
		};

		cl2_ch1_opp25: opp-1958400000 {
			opp-hz = /bits/ 64 <1958400000>;
			opp-peak-kBps = <3200000>;
		};

		cl2_ch1_opp26: opp-2035200000 {
			opp-hz = /bits/ 64 <2035200000>;
			opp-peak-kBps = <3200000>;
		};

		cl2_ch1_opp27: opp-2112000000 {
			opp-hz = /bits/ 64 <2112000000>;
			opp-peak-kBps = <6400000>;
		};

		cl2_ch1_opp28: opp-2188800000 {
			opp-hz = /bits/ 64 <2188800000>;
			opp-peak-kBps = <6400000>;
		};

		cl2_ch1_opp29: opp-2201600000 {
			opp-hz = /bits/ 64 <2201600000>;
			opp-peak-kBps = <6400000>;
		};
	};
};<|MERGE_RESOLUTION|>--- conflicted
+++ resolved
@@ -614,161 +614,6 @@
 			};
 		};
 
-<<<<<<< HEAD
-		misc@100000 {
-			compatible = "nvidia,tegra234-misc";
-			reg = <0x00100000 0xf000>,
-			      <0x0010f000 0x1000>;
-			status = "okay";
-		};
-
-		timer@2080000 {
-			compatible = "nvidia,tegra234-timer";
-			reg = <0x02080000 0x00121000>;
-			interrupts = <GIC_SPI 0 IRQ_TYPE_LEVEL_HIGH>,
-				     <GIC_SPI 1 IRQ_TYPE_LEVEL_HIGH>,
-				     <GIC_SPI 2 IRQ_TYPE_LEVEL_HIGH>,
-				     <GIC_SPI 3 IRQ_TYPE_LEVEL_HIGH>,
-				     <GIC_SPI 4 IRQ_TYPE_LEVEL_HIGH>,
-				     <GIC_SPI 5 IRQ_TYPE_LEVEL_HIGH>,
-				     <GIC_SPI 6 IRQ_TYPE_LEVEL_HIGH>,
-				     <GIC_SPI 7 IRQ_TYPE_LEVEL_HIGH>,
-				     <GIC_SPI 8 IRQ_TYPE_LEVEL_HIGH>,
-				     <GIC_SPI 9 IRQ_TYPE_LEVEL_HIGH>,
-				     <GIC_SPI 256 IRQ_TYPE_LEVEL_HIGH>,
-				     <GIC_SPI 257 IRQ_TYPE_LEVEL_HIGH>,
-				     <GIC_SPI 258 IRQ_TYPE_LEVEL_HIGH>,
-				     <GIC_SPI 259 IRQ_TYPE_LEVEL_HIGH>,
-				     <GIC_SPI 260 IRQ_TYPE_LEVEL_HIGH>,
-				     <GIC_SPI 261 IRQ_TYPE_LEVEL_HIGH>;
-			status = "okay";
-		};
-
-		host1x@13e00000 {
-			compatible = "nvidia,tegra234-host1x";
-			reg = <0x13e00000 0x10000>,
-			      <0x13e10000 0x10000>,
-			      <0x13e40000 0x10000>;
-			reg-names = "common", "hypervisor", "vm";
-			interrupts = <GIC_SPI 448 IRQ_TYPE_LEVEL_HIGH>,
-				     <GIC_SPI 449 IRQ_TYPE_LEVEL_HIGH>,
-				     <GIC_SPI 450 IRQ_TYPE_LEVEL_HIGH>,
-				     <GIC_SPI 451 IRQ_TYPE_LEVEL_HIGH>,
-				     <GIC_SPI 452 IRQ_TYPE_LEVEL_HIGH>,
-				     <GIC_SPI 453 IRQ_TYPE_LEVEL_HIGH>,
-				     <GIC_SPI 454 IRQ_TYPE_LEVEL_HIGH>,
-				     <GIC_SPI 455 IRQ_TYPE_LEVEL_HIGH>,
-				     <GIC_SPI 263 IRQ_TYPE_LEVEL_HIGH>;
-			interrupt-names = "syncpt0", "syncpt1", "syncpt2", "syncpt3", "syncpt4",
-					  "syncpt5", "syncpt6", "syncpt7", "host1x";
-			clocks = <&bpmp TEGRA234_CLK_HOST1X>;
-			clock-names = "host1x";
-
-			#address-cells = <1>;
-			#size-cells = <1>;
-
-			ranges = <0x15000000 0x15000000 0x01000000>;
-			interconnects = <&mc TEGRA234_MEMORY_CLIENT_HOST1XDMAR &emc>;
-			interconnect-names = "dma-mem";
-			iommus = <&smmu_niso1 TEGRA234_SID_HOST1X>;
-
-			/* Context isolation domains */
-			iommu-map = <0 &smmu_niso0 TEGRA234_SID_HOST1X_CTX0 1>,
-				    <1 &smmu_niso0 TEGRA234_SID_HOST1X_CTX1 1>,
-				    <2 &smmu_niso0 TEGRA234_SID_HOST1X_CTX2 1>,
-				    <3 &smmu_niso0 TEGRA234_SID_HOST1X_CTX3 1>,
-				    <4 &smmu_niso0 TEGRA234_SID_HOST1X_CTX4 1>,
-				    <5 &smmu_niso0 TEGRA234_SID_HOST1X_CTX5 1>,
-				    <6 &smmu_niso0 TEGRA234_SID_HOST1X_CTX6 1>,
-				    <7 &smmu_niso0 TEGRA234_SID_HOST1X_CTX7 1>,
-				    <8 &smmu_niso1 TEGRA234_SID_HOST1X_CTX0 1>,
-				    <9 &smmu_niso1 TEGRA234_SID_HOST1X_CTX1 1>,
-				    <10 &smmu_niso1 TEGRA234_SID_HOST1X_CTX2 1>,
-				    <11 &smmu_niso1 TEGRA234_SID_HOST1X_CTX3 1>,
-				    <12 &smmu_niso1 TEGRA234_SID_HOST1X_CTX4 1>,
-				    <13 &smmu_niso1 TEGRA234_SID_HOST1X_CTX5 1>,
-				    <14 &smmu_niso1 TEGRA234_SID_HOST1X_CTX6 1>,
-				    <15 &smmu_niso1 TEGRA234_SID_HOST1X_CTX7 1>;
-
-			vic@15340000 {
-				compatible = "nvidia,tegra234-vic";
-				reg = <0x15340000 0x00040000>;
-				interrupts = <GIC_SPI 206 IRQ_TYPE_LEVEL_HIGH>;
-				clocks = <&bpmp TEGRA234_CLK_VIC>;
-				clock-names = "vic";
-				resets = <&bpmp TEGRA234_RESET_VIC>;
-				reset-names = "vic";
-
-				power-domains = <&bpmp TEGRA234_POWER_DOMAIN_VIC>;
-				interconnects = <&mc TEGRA234_MEMORY_CLIENT_VICSRD &emc>,
-						<&mc TEGRA234_MEMORY_CLIENT_VICSWR &emc>;
-				interconnect-names = "dma-mem", "write";
-				iommus = <&smmu_niso1 TEGRA234_SID_VIC>;
-				dma-coherent;
-			};
-		};
-
-		gpio: gpio@2200000 {
-			compatible = "nvidia,tegra234-gpio";
-			reg-names = "security", "gpio";
-			reg = <0x02200000 0x10000>,
-			      <0x02210000 0x10000>;
-			interrupts = <GIC_SPI 288 IRQ_TYPE_LEVEL_HIGH>,
-				     <GIC_SPI 289 IRQ_TYPE_LEVEL_HIGH>,
-				     <GIC_SPI 290 IRQ_TYPE_LEVEL_HIGH>,
-				     <GIC_SPI 291 IRQ_TYPE_LEVEL_HIGH>,
-				     <GIC_SPI 292 IRQ_TYPE_LEVEL_HIGH>,
-				     <GIC_SPI 293 IRQ_TYPE_LEVEL_HIGH>,
-				     <GIC_SPI 294 IRQ_TYPE_LEVEL_HIGH>,
-				     <GIC_SPI 295 IRQ_TYPE_LEVEL_HIGH>,
-				     <GIC_SPI 296 IRQ_TYPE_LEVEL_HIGH>,
-				     <GIC_SPI 297 IRQ_TYPE_LEVEL_HIGH>,
-				     <GIC_SPI 298 IRQ_TYPE_LEVEL_HIGH>,
-				     <GIC_SPI 299 IRQ_TYPE_LEVEL_HIGH>,
-				     <GIC_SPI 300 IRQ_TYPE_LEVEL_HIGH>,
-				     <GIC_SPI 301 IRQ_TYPE_LEVEL_HIGH>,
-				     <GIC_SPI 302 IRQ_TYPE_LEVEL_HIGH>,
-				     <GIC_SPI 303 IRQ_TYPE_LEVEL_HIGH>,
-				     <GIC_SPI 304 IRQ_TYPE_LEVEL_HIGH>,
-				     <GIC_SPI 305 IRQ_TYPE_LEVEL_HIGH>,
-				     <GIC_SPI 306 IRQ_TYPE_LEVEL_HIGH>,
-				     <GIC_SPI 307 IRQ_TYPE_LEVEL_HIGH>,
-				     <GIC_SPI 308 IRQ_TYPE_LEVEL_HIGH>,
-				     <GIC_SPI 309 IRQ_TYPE_LEVEL_HIGH>,
-				     <GIC_SPI 310 IRQ_TYPE_LEVEL_HIGH>,
-				     <GIC_SPI 311 IRQ_TYPE_LEVEL_HIGH>,
-				     <GIC_SPI 312 IRQ_TYPE_LEVEL_HIGH>,
-				     <GIC_SPI 313 IRQ_TYPE_LEVEL_HIGH>,
-				     <GIC_SPI 314 IRQ_TYPE_LEVEL_HIGH>,
-				     <GIC_SPI 315 IRQ_TYPE_LEVEL_HIGH>,
-				     <GIC_SPI 316 IRQ_TYPE_LEVEL_HIGH>,
-				     <GIC_SPI 317 IRQ_TYPE_LEVEL_HIGH>,
-				     <GIC_SPI 318 IRQ_TYPE_LEVEL_HIGH>,
-				     <GIC_SPI 319 IRQ_TYPE_LEVEL_HIGH>,
-				     <GIC_SPI 320 IRQ_TYPE_LEVEL_HIGH>,
-				     <GIC_SPI 321 IRQ_TYPE_LEVEL_HIGH>,
-				     <GIC_SPI 322 IRQ_TYPE_LEVEL_HIGH>,
-				     <GIC_SPI 323 IRQ_TYPE_LEVEL_HIGH>,
-				     <GIC_SPI 324 IRQ_TYPE_LEVEL_HIGH>,
-				     <GIC_SPI 325 IRQ_TYPE_LEVEL_HIGH>,
-				     <GIC_SPI 326 IRQ_TYPE_LEVEL_HIGH>,
-				     <GIC_SPI 327 IRQ_TYPE_LEVEL_HIGH>,
-				     <GIC_SPI 328 IRQ_TYPE_LEVEL_HIGH>,
-				     <GIC_SPI 329 IRQ_TYPE_LEVEL_HIGH>,
-				     <GIC_SPI 330 IRQ_TYPE_LEVEL_HIGH>,
-				     <GIC_SPI 331 IRQ_TYPE_LEVEL_HIGH>,
-				     <GIC_SPI 332 IRQ_TYPE_LEVEL_HIGH>,
-				     <GIC_SPI 333 IRQ_TYPE_LEVEL_HIGH>,
-				     <GIC_SPI 334 IRQ_TYPE_LEVEL_HIGH>,
-				     <GIC_SPI 335 IRQ_TYPE_LEVEL_HIGH>;
-			#interrupt-cells = <2>;
-			interrupt-controller;
-			#gpio-cells = <2>;
-			gpio-controller;
-		};
-
-=======
->>>>>>> 98817289
 		mc: memory-controller@2c00000 {
 			compatible = "nvidia,tegra234-mc";
 			reg = <0x0 0x02c00000 0x0 0x10000>,   /* MC-SID */
@@ -2510,14 +2355,8 @@
 			iommu-map-mask = <0x0>;
 			dma-coherent;
 
-<<<<<<< HEAD
-		ranges = <0x43000000 0x35 0x40000000 0x35 0x40000000 0x2 0xc0000000>, /* prefetchable memory (11264 MB) */
-			 <0x02000000 0x0  0x40000000 0x38 0x28000000 0x0 0x08000000>, /* non-prefetchable memory (128 MB) */
-			 <0x01000000 0x0  0x2c100000 0x00 0x2c100000 0x0 0x00100000>; /* downstream I/O (1 MB) */
-=======
-			status = "disabled";
-		};
->>>>>>> 98817289
+			status = "disabled";
+		};
 
 		pcie@140c0000 {
 			compatible = "nvidia,tegra234-pcie";
@@ -2751,13 +2590,7 @@
 			interrupt-map-mask = <0 0 0 0>;
 			interrupt-map = <0 0 0 0 &gic GIC_SPI 47 IRQ_TYPE_LEVEL_HIGH>;
 
-<<<<<<< HEAD
-		ranges = <0x43000000 0x21 0x00000000 0x21 0x00000000 0x0 0x28000000>, /* prefetchable memory (640 MB) */
-			 <0x02000000 0x0  0x40000000 0x21 0x28000000 0x0 0x08000000>, /* non-prefetchable memory (128 MB) */
-			 <0x01000000 0x0  0x34100000 0x00 0x34100000 0x0 0x00100000>; /* downstream I/O (1 MB) */
-=======
 			nvidia,bpmp = <&bpmp 2>;
->>>>>>> 98817289
 
 			nvidia,aspm-cmrt-us = <60>;
 			nvidia,aspm-pwr-on-t-us = <20>;
@@ -2927,15 +2760,9 @@
 
 			bus-range = <0x0 0xff>;
 
-<<<<<<< HEAD
-		ranges = <0x43000000 0x28 0x00000000 0x28 0x00000000 0x3 0x28000000>, /* prefetchable memory (12928 MB) */
-			 <0x02000000 0x0  0x40000000 0x2b 0x28000000 0x0 0x08000000>, /* non-prefetchable memory (128 MB) */
-			 <0x01000000 0x0  0x3a100000 0x00 0x3a100000 0x0 0x00100000>; /* downstream I/O (1 MB) */
-=======
 			ranges = <0x43000000 0x24 0x40000000 0x24 0x40000000 0x2 0xe8000000>, /* prefetchable memory (11904 MB) */
 				 <0x02000000 0x0  0x40000000 0x27 0x28000000 0x0 0x08000000>, /* non-prefetchable memory (128 MB) */
 				 <0x01000000 0x0  0x38100000 0x00 0x38100000 0x0 0x00100000>; /* downstream I/O (1 MB) */
->>>>>>> 98817289
 
 			interconnects = <&mc TEGRA234_MEMORY_CLIENT_PCIE0R &emc>,
 					<&mc TEGRA234_MEMORY_CLIENT_PCIE0W &emc>;
@@ -3056,14 +2883,8 @@
 			num-viewport = <8>;
 			linux,pci-domain = <6>;
 
-<<<<<<< HEAD
-		ranges = <0x43000000 0x30 0x00000000 0x30 0x00000000 0x2 0x28000000>, /* prefetchable memory (8832 MB) */
-			 <0x02000000 0x0  0x40000000 0x32 0x28000000 0x0 0x08000000>, /* non-prefetchable memory (128 MB) */
-			 <0x01000000 0x0  0x3e100000 0x00 0x3e100000 0x0 0x00100000>; /* downstream I/O (1 MB) */
-=======
 			clocks = <&bpmp TEGRA234_CLK_PEX1_C6_CORE>;
 			clock-names = "core";
->>>>>>> 98817289
 
 			resets = <&bpmp TEGRA234_RESET_PEX1_CORE_6_APB>,
 				 <&bpmp TEGRA234_RESET_PEX1_CORE_6>;
