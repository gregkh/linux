--- conflicted
+++ resolved
@@ -11,368 +11,4 @@
 / {
 	model = "Renesas White Hawk CPU board";
 	compatible = "renesas,white-hawk-cpu", "renesas,r8a779g0";
-<<<<<<< HEAD
-
-	aliases {
-		ethernet0 = &avb0;
-		serial0 = &hscif0;
-	};
-
-	chosen {
-		bootargs = "ignore_loglevel rw root=/dev/nfs ip=on";
-		stdout-path = "serial0:921600n8";
-	};
-
-	keys {
-		compatible = "gpio-keys";
-
-		pinctrl-0 = <&keys_pins>;
-		pinctrl-names = "default";
-
-		key-1 {
-			gpios = <&gpio5 0 GPIO_ACTIVE_LOW>;
-			linux,code = <KEY_1>;
-			label = "SW47";
-			wakeup-source;
-			debounce-interval = <20>;
-		};
-
-		key-2 {
-			gpios = <&gpio5 1 GPIO_ACTIVE_LOW>;
-			linux,code = <KEY_2>;
-			label = "SW48";
-			wakeup-source;
-			debounce-interval = <20>;
-		};
-
-		key-3 {
-			gpios = <&gpio5 2 GPIO_ACTIVE_LOW>;
-			linux,code = <KEY_3>;
-			label = "SW49";
-			wakeup-source;
-			debounce-interval = <20>;
-		};
-	};
-
-	leds {
-		compatible = "gpio-leds";
-
-		led-1 {
-			gpios = <&gpio7 0 GPIO_ACTIVE_HIGH>;
-			color = <LED_COLOR_ID_GREEN>;
-			function = LED_FUNCTION_INDICATOR;
-			function-enumerator = <1>;
-		};
-
-		led-2 {
-			gpios = <&gpio7 1 GPIO_ACTIVE_HIGH>;
-			color = <LED_COLOR_ID_GREEN>;
-			function = LED_FUNCTION_INDICATOR;
-			function-enumerator = <2>;
-		};
-
-		led-3 {
-			gpios = <&gpio7 2 GPIO_ACTIVE_HIGH>;
-			color = <LED_COLOR_ID_GREEN>;
-			function = LED_FUNCTION_INDICATOR;
-			function-enumerator = <3>;
-		};
-	};
-
-	memory@48000000 {
-		device_type = "memory";
-		/* first 128MB is reserved for secure area. */
-		reg = <0x0 0x48000000 0x0 0x78000000>;
-	};
-
-	memory@480000000 {
-		device_type = "memory";
-		reg = <0x4 0x80000000 0x0 0x80000000>;
-	};
-
-	memory@600000000 {
-		device_type = "memory";
-		reg = <0x6 0x00000000 0x1 0x00000000>;
-	};
-
-	mini-dp-con {
-		compatible = "dp-connector";
-		label = "CN5";
-		type = "mini";
-
-		port {
-			mini_dp_con_in: endpoint {
-				remote-endpoint = <&sn65dsi86_out>;
-			};
-		};
-	};
-
-	reg_1p2v: regulator-1p2v {
-		compatible = "regulator-fixed";
-		regulator-name = "fixed-1.2V";
-		regulator-min-microvolt = <1200000>;
-		regulator-max-microvolt = <1200000>;
-		regulator-boot-on;
-		regulator-always-on;
-	};
-
-	reg_1p8v: regulator-1p8v {
-		compatible = "regulator-fixed";
-		regulator-name = "fixed-1.8V";
-		regulator-min-microvolt = <1800000>;
-		regulator-max-microvolt = <1800000>;
-		regulator-boot-on;
-		regulator-always-on;
-	};
-
-	reg_3p3v: regulator-3p3v {
-		compatible = "regulator-fixed";
-		regulator-name = "fixed-3.3V";
-		regulator-min-microvolt = <3300000>;
-		regulator-max-microvolt = <3300000>;
-		regulator-boot-on;
-		regulator-always-on;
-	};
-
-	sn65dsi86_refclk: clk-x6 {
-		compatible = "fixed-clock";
-		#clock-cells = <0>;
-		clock-frequency = <38400000>;
-	};
-};
-
-&avb0 {
-	pinctrl-0 = <&avb0_pins>;
-	pinctrl-names = "default";
-	phy-handle = <&phy0>;
-	tx-internal-delay-ps = <2000>;
-	status = "okay";
-
-	phy0: ethernet-phy@0 {
-		compatible = "ethernet-phy-id0022.1622",
-			     "ethernet-phy-ieee802.3-c22";
-		rxc-skew-ps = <1500>;
-		reg = <0>;
-		interrupt-parent = <&gpio7>;
-		interrupts = <5 IRQ_TYPE_LEVEL_LOW>;
-		reset-gpios = <&gpio7 10 GPIO_ACTIVE_LOW>;
-	};
-};
-
-&dsi0 {
-	status = "okay";
-
-	ports {
-		port@1 {
-			dsi0_out: endpoint {
-				remote-endpoint = <&sn65dsi86_in>;
-				data-lanes = <1 2 3 4>;
-			};
-		};
-	};
-};
-
-&du {
-	status = "okay";
-};
-
-&extal_clk {
-	clock-frequency = <16666666>;
-};
-
-&extalr_clk {
-	clock-frequency = <32768>;
-};
-
-&hscif0 {
-	pinctrl-0 = <&hscif0_pins>;
-	pinctrl-names = "default";
-
-	status = "okay";
-};
-
-&i2c0 {
-	pinctrl-0 = <&i2c0_pins>;
-	pinctrl-names = "default";
-
-	status = "okay";
-	clock-frequency = <400000>;
-
-	io_expander_a: gpio@20 {
-		compatible = "onnn,pca9654";
-		reg = <0x20>;
-		interrupt-parent = <&gpio0>;
-		interrupts = <0 IRQ_TYPE_LEVEL_LOW>;
-		gpio-controller;
-		#gpio-cells = <2>;
-		interrupt-controller;
-		#interrupt-cells = <2>;
-	};
-
-	eeprom@50 {
-		compatible = "rohm,br24g01", "atmel,24c01";
-		label = "cpu-board";
-		reg = <0x50>;
-		pagesize = <8>;
-	};
-};
-
-&i2c1 {
-	pinctrl-0 = <&i2c1_pins>;
-	pinctrl-names = "default";
-
-	status = "okay";
-	clock-frequency = <400000>;
-
-	bridge@2c {
-		compatible = "ti,sn65dsi86";
-		reg = <0x2c>;
-
-		clocks = <&sn65dsi86_refclk>;
-		clock-names = "refclk";
-
-		interrupt-parent = <&intc_ex>;
-		interrupts = <0 IRQ_TYPE_LEVEL_HIGH>;
-
-		enable-gpios = <&gpio1 26 GPIO_ACTIVE_HIGH>;
-
-		vccio-supply = <&reg_1p8v>;
-		vpll-supply = <&reg_1p8v>;
-		vcca-supply = <&reg_1p2v>;
-		vcc-supply = <&reg_1p2v>;
-
-		ports {
-			#address-cells = <1>;
-			#size-cells = <0>;
-
-			port@0 {
-				reg = <0>;
-				sn65dsi86_in: endpoint {
-					remote-endpoint = <&dsi0_out>;
-				};
-			};
-
-			port@1 {
-				reg = <1>;
-				sn65dsi86_out: endpoint {
-					remote-endpoint = <&mini_dp_con_in>;
-				};
-			};
-		};
-	};
-};
-
-&mmc0 {
-	pinctrl-0 = <&mmc_pins>;
-	pinctrl-1 = <&mmc_pins>;
-	pinctrl-names = "default", "state_uhs";
-
-	vmmc-supply = <&reg_3p3v>;
-	vqmmc-supply = <&reg_1p8v>;
-	mmc-hs200-1_8v;
-	mmc-hs400-1_8v;
-	bus-width = <8>;
-	no-sd;
-	no-sdio;
-	non-removable;
-	full-pwr-cycle-in-suspend;
-	status = "okay";
-};
-
-&pfc {
-	pinctrl-0 = <&scif_clk_pins>;
-	pinctrl-names = "default";
-
-	avb0_pins: avb0 {
-		mux {
-			groups = "avb0_link", "avb0_mdio", "avb0_rgmii",
-				 "avb0_txcrefclk";
-			function = "avb0";
-		};
-
-		pins_mdio {
-			groups = "avb0_mdio";
-			drive-strength = <21>;
-		};
-
-		pins_mii {
-			groups = "avb0_rgmii";
-			drive-strength = <21>;
-		};
-
-	};
-	hscif0_pins: hscif0 {
-		groups = "hscif0_data";
-		function = "hscif0";
-	};
-
-	i2c0_pins: i2c0 {
-		groups = "i2c0";
-		function = "i2c0";
-	};
-
-	i2c1_pins: i2c1 {
-		groups = "i2c1";
-		function = "i2c1";
-	};
-
-	keys_pins: keys {
-		pins = "GP_5_0", "GP_5_1", "GP_5_2";
-		bias-pull-up;
-	};
-
-	mmc_pins: mmc {
-		groups = "mmc_data8", "mmc_ctrl", "mmc_ds";
-		function = "mmc";
-		power-source = <1800>;
-	};
-
-	qspi0_pins: qspi0 {
-		groups = "qspi0_ctrl", "qspi0_data4";
-		function = "qspi0";
-	};
-
-	scif_clk_pins: scif_clk {
-		groups = "scif_clk";
-		function = "scif_clk";
-	};
-};
-
-&rpc {
-	pinctrl-0 = <&qspi0_pins>;
-	pinctrl-names = "default";
-
-	status = "okay";
-
-	flash@0 {
-		compatible = "spansion,s25fs512s", "jedec,spi-nor";
-		reg = <0>;
-		spi-max-frequency = <40000000>;
-		spi-rx-bus-width = <4>;
-
-		partitions {
-			compatible = "fixed-partitions";
-			#address-cells = <1>;
-			#size-cells = <1>;
-
-			boot@0 {
-				reg = <0x0 0x1200000>;
-				read-only;
-			};
-			user@1200000 {
-				reg = <0x1200000 0x2e00000>;
-			};
-		};
-	};
-};
-
-&rwdt {
-	timeout-sec = <60>;
-	status = "okay";
-};
-
-&scif_clk {
-	clock-frequency = <24000000>;
-=======
->>>>>>> a6ad5510
 };