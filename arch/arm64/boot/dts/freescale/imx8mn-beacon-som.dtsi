// SPDX-License-Identifier: (GPL-2.0 OR MIT)
/*
 * Copyright 2020 Compass Electronics Group, LLC
 */

#include "imx8mn-overdrive.dtsi"

/ {
	aliases {
		rtc0 = &rtc;
		rtc1 = &snvs_rtc;
		spi0 = &flexspi;
	};

	usdhc1_pwrseq: usdhc1_pwrseq {
		compatible = "mmc-pwrseq-simple";
		pinctrl-names = "default";
		pinctrl-0 = <&pinctrl_usdhc1_gpio>;
		reset-gpios = <&gpio2 10 GPIO_ACTIVE_LOW>;
		clocks = <&osc_32k>;
		clock-names = "ext_clock";
		post-power-on-delay-ms = <80>;
	};

	memory@40000000 {
		device_type = "memory";
		reg = <0x0 0x40000000 0 0x80000000>;
	};
};

&A53_0 {
	cpu-supply = <&buck2_reg>;
};

&A53_1 {
	cpu-supply = <&buck2_reg>;
};

&A53_2 {
	cpu-supply = <&buck2_reg>;
};

&A53_3 {
	cpu-supply = <&buck2_reg>;
};

/* DDR controller is running LPDDR at 800MHz which requires 0.95V */
&a53_opp_table {
	opp-1200000000 {
		opp-microvolt = <950000>;
	};
};

&ddrc {
	operating-points-v2 = <&ddrc_opp_table>;

	ddrc_opp_table: opp-table {
		compatible = "operating-points-v2";

		opp-25000000 {
			opp-hz = /bits/ 64 <25000000>;
		};

		opp-100000000 {
			opp-hz = /bits/ 64 <100000000>;
		};

		opp-800000000 {
			opp-hz = /bits/ 64 <800000000>;
		};
	};
};

&fec1 {
	pinctrl-names = "default";
	pinctrl-0 = <&pinctrl_fec1>;
	phy-mode = "rgmii-id";
	phy-handle = <&ethphy0>;
	phy-supply = <&buck6_reg>;
	phy-reset-gpios = <&gpio4 22 GPIO_ACTIVE_LOW>;
	fsl,magic-packet;
	status = "okay";

	mdio {
		#address-cells = <1>;
		#size-cells = <0>;

		ethphy0: ethernet-phy@0 {
			compatible = "ethernet-phy-ieee802.3-c22";
			reg = <0>;
			reset-gpios = <&gpio4 22 GPIO_ACTIVE_LOW>;
			interrupt-parent = <&gpio1>;
			interrupts = <10 IRQ_TYPE_LEVEL_LOW>;
		};
	};
};

&flexspi {
	pinctrl-names = "default";
	pinctrl-0 = <&pinctrl_flexspi>;
	status = "okay";

	flash@0 {
		reg = <0>;
		#address-cells = <1>;
		#size-cells = <1>;
		compatible = "jedec,spi-nor";
		spi-max-frequency = <80000000>;
		spi-tx-bus-width = <1>;
		spi-rx-bus-width = <4>;
	};
};

&i2c1 {
	clock-frequency = <400000>;
	pinctrl-names = "default";
	pinctrl-0 = <&pinctrl_i2c1>;
	status = "okay";

	pmic@4b {
		compatible = "rohm,bd71847";
		reg = <0x4b>;
		pinctrl-names = "default";
		pinctrl-0 = <&pinctrl_pmic>;
		interrupt-parent = <&gpio1>;
		interrupts = <3 IRQ_TYPE_LEVEL_LOW>;
		rohm,reset-snvs-powered;
		#clock-cells = <0>;
		clocks = <&osc_32k>;
		clock-output-names = "clk-32k-out";

		regulators {
			buck1_reg: BUCK1 {
				regulator-name = "buck1";
				regulator-min-microvolt = <700000>;
				regulator-max-microvolt = <1300000>;
				regulator-boot-on;
				regulator-always-on;
				regulator-ramp-delay = <1250>;
			};

			buck2_reg: BUCK2 {
				regulator-name = "buck2";
				regulator-min-microvolt = <700000>;
				regulator-max-microvolt = <1300000>;
				regulator-boot-on;
				regulator-always-on;
				regulator-ramp-delay = <1250>;
				rohm,dvs-run-voltage = <1000000>;
				rohm,dvs-idle-voltage = <900000>;
			};

			buck3_reg: BUCK3 {
				// BUCK5 in datasheet
				regulator-name = "buck3";
				regulator-min-microvolt = <700000>;
				regulator-max-microvolt = <1350000>;
				regulator-boot-on;
				regulator-always-on;
			};

			buck4_reg: BUCK4 {
				// BUCK6 in datasheet
				regulator-name = "buck4";
				regulator-min-microvolt = <3000000>;
				regulator-max-microvolt = <3300000>;
				regulator-boot-on;
				regulator-always-on;
			};

			buck5_reg: BUCK5 {
				// BUCK7 in datasheet
				regulator-name = "buck5";
				regulator-min-microvolt = <1605000>;
				regulator-max-microvolt = <1995000>;
				regulator-boot-on;
				regulator-always-on;
			};

			buck6_reg: BUCK6 {
				// BUCK8 in datasheet
				regulator-name = "buck6";
				regulator-min-microvolt = <800000>;
				regulator-max-microvolt = <1400000>;
				regulator-boot-on;
				regulator-always-on;
			};

			ldo1_reg: LDO1 {
				regulator-name = "ldo1";
				regulator-min-microvolt = <1600000>;
				regulator-max-microvolt = <3300000>;
				regulator-boot-on;
				regulator-always-on;
			};

			ldo2_reg: LDO2 {
				regulator-name = "ldo2";
				regulator-min-microvolt = <800000>;
				regulator-max-microvolt = <900000>;
				regulator-boot-on;
				regulator-always-on;
			};

			ldo3_reg: LDO3 {
				regulator-name = "ldo3";
				regulator-min-microvolt = <1800000>;
				regulator-max-microvolt = <3300000>;
				regulator-boot-on;
				regulator-always-on;
			};

			ldo4_reg: LDO4 {
				regulator-name = "ldo4";
				regulator-min-microvolt = <900000>;
				regulator-max-microvolt = <1800000>;
				regulator-boot-on;
				regulator-always-on;
			};

			ldo6_reg: LDO6 {
				regulator-name = "ldo6";
				regulator-min-microvolt = <900000>;
				regulator-max-microvolt = <1800000>;
				regulator-boot-on;
				regulator-always-on;
			};
		};
	};
};

&i2c3 {
	clock-frequency = <400000>;
	pinctrl-names = "default";
	pinctrl-0 = <&pinctrl_i2c3>;
	status = "okay";

	eeprom@50 {
		compatible = "microchip,24c64", "atmel,24c64";
		pagesize = <32>;
		read-only;	/* Manufacturing EEPROM programmed at factory */
		reg = <0x50>;
	};

	rtc: rtc@51 {
		compatible = "nxp,pcf85263";
		reg = <0x51>;
<<<<<<< HEAD
		quartz-load-femtofarads = <12500>;
=======
		pinctrl-names = "default";
		pinctrl-0 = <&pinctrl_rtc>;
		interrupt-parent = <&gpio1>;
		interrupts = <13 IRQ_TYPE_LEVEL_LOW>;
		quartz-load-femtofarads = <12500>;
		wakeup-source;
>>>>>>> 25bf10be
	};
};

&uart1 {
	pinctrl-names = "default";
	pinctrl-0 = <&pinctrl_uart1>;
	assigned-clocks = <&clk IMX8MN_CLK_UART1>;
	assigned-clock-parents = <&clk IMX8MN_SYS_PLL1_80M>;
	uart-has-rtscts;
	status = "okay";

	bluetooth {
		compatible = "brcm,bcm43438-bt";
		shutdown-gpios = <&gpio2 6 GPIO_ACTIVE_HIGH>;
		host-wakeup-gpios = <&gpio2 8 GPIO_ACTIVE_HIGH>;
		device-wakeup-gpios = <&gpio2 7 GPIO_ACTIVE_HIGH>;
		clocks = <&osc_32k>;
		max-speed = <4000000>;
		clock-names = "extclk";
	};
};

&usdhc1 {
	#address-cells = <1>;
	#size-cells = <0>;
	pinctrl-names = "default", "state_100mhz", "state_200mhz";
	pinctrl-0 = <&pinctrl_usdhc1>;
	pinctrl-1 = <&pinctrl_usdhc1_100mhz>;
	pinctrl-2 = <&pinctrl_usdhc1_200mhz>;
	vmmc-supply = <&buck4_reg>;
	vqmmc-supply = <&buck5_reg>;
	bus-width = <4>;
	non-removable;
	cap-power-off-card;
	keep-power-in-suspend;
	mmc-pwrseq = <&usdhc1_pwrseq>;
	status = "okay";

	brcmf: wifi@1 {
		reg = <1>;
		compatible = "brcm,bcm4329-fmac";
		pinctrl-names = "default";
		pinctrl-0 = <&pinctrl_wlan>;
		interrupt-parent = <&gpio2>;
		interrupts = <9 IRQ_TYPE_LEVEL_HIGH>;
		interrupt-names = "host-wake";
	};
};

&usdhc3 {
	pinctrl-names = "default", "state_100mhz", "state_200mhz";
	pinctrl-0 = <&pinctrl_usdhc3>;
	pinctrl-1 = <&pinctrl_usdhc3_100mhz>;
	pinctrl-2 = <&pinctrl_usdhc3_200mhz>;
	assigned-clocks = <&clk IMX8MN_CLK_USDHC3>;
	assigned-clock-rates = <400000000>;
	bus-width = <8>;
	non-removable;
	status = "okay";
};

&wdog1 {
	pinctrl-names = "default";
	pinctrl-0 = <&pinctrl_wdog>;
	fsl,ext-reset-output;
	status = "okay";
};

&iomuxc {
	pinctrl_fec1: fec1grp {
		fsl,pins = <
			MX8MN_IOMUXC_ENET_MDC_ENET1_MDC		0x3
			MX8MN_IOMUXC_ENET_MDIO_ENET1_MDIO	0x3
			MX8MN_IOMUXC_ENET_TD3_ENET1_RGMII_TD3	0x1f
			MX8MN_IOMUXC_ENET_TD2_ENET1_RGMII_TD2	0x1f
			MX8MN_IOMUXC_ENET_TD1_ENET1_RGMII_TD1	0x1f
			MX8MN_IOMUXC_ENET_TD0_ENET1_RGMII_TD0	0x1f
			MX8MN_IOMUXC_ENET_RD3_ENET1_RGMII_RD3	0x91
			MX8MN_IOMUXC_ENET_RD2_ENET1_RGMII_RD2	0x91
			MX8MN_IOMUXC_ENET_RD1_ENET1_RGMII_RD1	0x91
			MX8MN_IOMUXC_ENET_RD0_ENET1_RGMII_RD0	0x91
			MX8MN_IOMUXC_ENET_TXC_ENET1_RGMII_TXC	0x1f
			MX8MN_IOMUXC_ENET_RXC_ENET1_RGMII_RXC	0x91
			MX8MN_IOMUXC_ENET_RX_CTL_ENET1_RGMII_RX_CTL	0x91
			MX8MN_IOMUXC_ENET_TX_CTL_ENET1_RGMII_TX_CTL	0x1f
			MX8MN_IOMUXC_GPIO1_IO10_GPIO1_IO10             0x146
			MX8MN_IOMUXC_SAI2_RXC_GPIO4_IO22	0x19
		>;
	};

	pinctrl_i2c1: i2c1grp {
		fsl,pins = <
			MX8MN_IOMUXC_I2C1_SCL_I2C1_SCL		0x400001c3
			MX8MN_IOMUXC_I2C1_SDA_I2C1_SDA		0x400001c3
		>;
	};

	pinctrl_i2c3: i2c3grp {
		fsl,pins = <
			MX8MN_IOMUXC_I2C3_SCL_I2C3_SCL		0x400001c3
			MX8MN_IOMUXC_I2C3_SDA_I2C3_SDA		0x400001c3
		>;
	};

	pinctrl_flexspi: flexspigrp {
		fsl,pins = <
			MX8MN_IOMUXC_NAND_ALE_QSPI_A_SCLK               0x1c2
			MX8MN_IOMUXC_NAND_CE0_B_QSPI_A_SS0_B            0x82
			MX8MN_IOMUXC_NAND_DATA00_QSPI_A_DATA0           0x82
			MX8MN_IOMUXC_NAND_DATA01_QSPI_A_DATA1           0x82
			MX8MN_IOMUXC_NAND_DATA02_QSPI_A_DATA2           0x82
			MX8MN_IOMUXC_NAND_DATA03_QSPI_A_DATA3           0x82
		>;
	};

	pinctrl_pmic: pmicirqgrp {
		fsl,pins = <
			MX8MN_IOMUXC_GPIO1_IO03_GPIO1_IO3		0x141
		>;
	};

	pinctrl_rtc: rtcgrp {
		fsl,pins = <
			MX8MN_IOMUXC_GPIO1_IO13_GPIO1_IO13	0x146
		>;
	};

	pinctrl_uart1: uart1grp {
		fsl,pins = <
			MX8MN_IOMUXC_UART1_RXD_UART1_DCE_RX	0x140
			MX8MN_IOMUXC_UART1_TXD_UART1_DCE_TX	0x140
			MX8MN_IOMUXC_UART3_RXD_UART1_DCE_CTS_B	0x140
			MX8MN_IOMUXC_UART3_TXD_UART1_DCE_RTS_B	0x140
			MX8MN_IOMUXC_SD1_DATA4_GPIO2_IO6	0x19
			MX8MN_IOMUXC_SD1_DATA5_GPIO2_IO7	0x19
			MX8MN_IOMUXC_SD1_DATA6_GPIO2_IO8	0x19
			MX8MN_IOMUXC_GPIO1_IO00_ANAMIX_REF_CLK_32K	0x141
		>;
	};

	pinctrl_usdhc1_gpio: usdhc1gpiogrp {
		fsl,pins = <
			MX8MN_IOMUXC_SD1_RESET_B_GPIO2_IO10	0x41
		>;
	};

	pinctrl_usdhc1: usdhc1grp {
		fsl,pins = <
			MX8MN_IOMUXC_SD1_CLK_USDHC1_CLK		0x190
			MX8MN_IOMUXC_SD1_CMD_USDHC1_CMD		0x1d0
			MX8MN_IOMUXC_SD1_DATA0_USDHC1_DATA0	0x1d0
			MX8MN_IOMUXC_SD1_DATA1_USDHC1_DATA1	0x1d0
			MX8MN_IOMUXC_SD1_DATA2_USDHC1_DATA2	0x1d0
			MX8MN_IOMUXC_SD1_DATA3_USDHC1_DATA3	0x1d0
		>;
	};

	pinctrl_usdhc1_100mhz: usdhc1-100mhzgrp {
		fsl,pins = <
			MX8MN_IOMUXC_SD1_CLK_USDHC1_CLK		0x194
			MX8MN_IOMUXC_SD1_CMD_USDHC1_CMD		0x1d4
			MX8MN_IOMUXC_SD1_DATA0_USDHC1_DATA0	0x1d4
			MX8MN_IOMUXC_SD1_DATA1_USDHC1_DATA1	0x1d4
			MX8MN_IOMUXC_SD1_DATA2_USDHC1_DATA2	0x1d4
			MX8MN_IOMUXC_SD1_DATA3_USDHC1_DATA3	0x1d4
		>;
	};

	pinctrl_usdhc1_200mhz: usdhc1-200mhzgrp {
		fsl,pins = <
			MX8MN_IOMUXC_SD1_CLK_USDHC1_CLK		0x196
			MX8MN_IOMUXC_SD1_CMD_USDHC1_CMD		0x1d6
			MX8MN_IOMUXC_SD1_DATA0_USDHC1_DATA0	0x1d6
			MX8MN_IOMUXC_SD1_DATA1_USDHC1_DATA1	0x1d6
			MX8MN_IOMUXC_SD1_DATA2_USDHC1_DATA2	0x1d6
			MX8MN_IOMUXC_SD1_DATA3_USDHC1_DATA3	0x1d6
		>;
	};

	pinctrl_usdhc3: usdhc3grp {
		fsl,pins = <
			MX8MN_IOMUXC_NAND_WE_B_USDHC3_CLK		0x190
			MX8MN_IOMUXC_NAND_WP_B_USDHC3_CMD		0x1d0
			MX8MN_IOMUXC_NAND_DATA04_USDHC3_DATA0		0x1d0
			MX8MN_IOMUXC_NAND_DATA05_USDHC3_DATA1		0x1d0
			MX8MN_IOMUXC_NAND_DATA06_USDHC3_DATA2		0x1d0
			MX8MN_IOMUXC_NAND_DATA07_USDHC3_DATA3		0x1d0
			MX8MN_IOMUXC_NAND_RE_B_USDHC3_DATA4		0x1d0
			MX8MN_IOMUXC_NAND_CE2_B_USDHC3_DATA5		0x1d0
			MX8MN_IOMUXC_NAND_CE3_B_USDHC3_DATA6		0x1d0
			MX8MN_IOMUXC_NAND_CLE_USDHC3_DATA7		0x1d0
			MX8MN_IOMUXC_NAND_CE1_B_USDHC3_STROBE		0x190
		>;
	};

	pinctrl_usdhc3_100mhz: usdhc3-100mhzgrp {
		fsl,pins = <
			MX8MN_IOMUXC_NAND_WE_B_USDHC3_CLK		0x194
			MX8MN_IOMUXC_NAND_WP_B_USDHC3_CMD		0x1d4
			MX8MN_IOMUXC_NAND_DATA04_USDHC3_DATA0		0x1d4
			MX8MN_IOMUXC_NAND_DATA05_USDHC3_DATA1		0x1d4
			MX8MN_IOMUXC_NAND_DATA06_USDHC3_DATA2		0x1d4
			MX8MN_IOMUXC_NAND_DATA07_USDHC3_DATA3		0x1d4
			MX8MN_IOMUXC_NAND_RE_B_USDHC3_DATA4		0x1d4
			MX8MN_IOMUXC_NAND_CE2_B_USDHC3_DATA5		0x1d4
			MX8MN_IOMUXC_NAND_CE3_B_USDHC3_DATA6		0x1d4
			MX8MN_IOMUXC_NAND_CLE_USDHC3_DATA7		0x1d4
			MX8MN_IOMUXC_NAND_CE1_B_USDHC3_STROBE		0x194
		>;
	};

	pinctrl_usdhc3_200mhz: usdhc3-200mhzgrp {
		fsl,pins = <
			MX8MN_IOMUXC_NAND_WE_B_USDHC3_CLK		0x196
			MX8MN_IOMUXC_NAND_WP_B_USDHC3_CMD		0x1d6
			MX8MN_IOMUXC_NAND_DATA04_USDHC3_DATA0		0x1d6
			MX8MN_IOMUXC_NAND_DATA05_USDHC3_DATA1		0x1d6
			MX8MN_IOMUXC_NAND_DATA06_USDHC3_DATA2		0x1d6
			MX8MN_IOMUXC_NAND_DATA07_USDHC3_DATA3		0x1d6
			MX8MN_IOMUXC_NAND_RE_B_USDHC3_DATA4		0x1d6
			MX8MN_IOMUXC_NAND_CE2_B_USDHC3_DATA5		0x1d6
			MX8MN_IOMUXC_NAND_CE3_B_USDHC3_DATA6		0x1d6
			MX8MN_IOMUXC_NAND_CLE_USDHC3_DATA7		0x1d6
			MX8MN_IOMUXC_NAND_CE1_B_USDHC3_STROBE		0x196
		>;
	};

	pinctrl_wdog: wdoggrp {
		fsl,pins = <
			MX8MN_IOMUXC_GPIO1_IO02_WDOG1_WDOG_B		0xc6
		>;
	};

	pinctrl_wlan: wlangrp {
		fsl,pins = <
			MX8MN_IOMUXC_SD1_DATA7_GPIO2_IO9		0x111
		>;
	};
};<|MERGE_RESOLUTION|>--- conflicted
+++ resolved
@@ -245,16 +245,12 @@
 	rtc: rtc@51 {
 		compatible = "nxp,pcf85263";
 		reg = <0x51>;
-<<<<<<< HEAD
-		quartz-load-femtofarads = <12500>;
-=======
 		pinctrl-names = "default";
 		pinctrl-0 = <&pinctrl_rtc>;
 		interrupt-parent = <&gpio1>;
 		interrupts = <13 IRQ_TYPE_LEVEL_LOW>;
 		quartz-load-femtofarads = <12500>;
 		wakeup-source;
->>>>>>> 25bf10be
 	};
 };
 
