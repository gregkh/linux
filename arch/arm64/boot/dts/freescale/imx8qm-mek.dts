// SPDX-License-Identifier: GPL-2.0+
/*
 * Copyright 2018-2019 NXP
 *	Dong Aisheng <aisheng.dong@nxp.com>
 */

/dts-v1/;

#include <dt-bindings/usb/pd.h>
#include "imx8qm.dtsi"

/ {
	model = "Freescale i.MX8QM MEK";
	compatible = "fsl,imx8qm-mek", "fsl,imx8qm";

	chosen {
		stdout-path = &lpuart0;
	};

	cpus {
		/delete-node/ cpu-map;
		/delete-node/ cpu@100;
		/delete-node/ cpu@101;
	};

	thermal-zones {
		/delete-node/ cpu1-thermal;
	};

	memory@80000000 {
		device_type = "memory";
		reg = <0x00000000 0x80000000 0 0x40000000>;
	};

	reserved-memory {
		#address-cells = <2>;
		#size-cells = <2>;
		ranges;

		vdev0vring0: memory@90000000 {
			reg = <0 0x90000000 0 0x8000>;
			no-map;
		};

		vdev0vring1: memory@90008000 {
			reg = <0 0x90008000 0 0x8000>;
			no-map;
		};

		vdev1vring0: memory@90010000 {
			reg = <0 0x90010000 0 0x8000>;
			no-map;
		};

		vdev1vring1: memory@90018000 {
			reg = <0 0x90018000 0 0x8000>;
			no-map;
		};

		rsc_table0: memory@900ff000 {
			reg = <0 0x900ff000 0 0x1000>;
			no-map;
		};

		vdev2vring0: memory@90100000 {
			reg = <0 0x90100000 0 0x8000>;
			no-map;
		};

		vdev2vring1: memory@90108000 {
			reg = <0 0x90108000 0 0x8000>;
			no-map;
		};

		vdev3vring0: memory@90110000 {
			reg = <0 0x90110000 0 0x8000>;
			no-map;
		};

		vdev3vring1: memory@90118000 {
			reg = <0 0x90118000 0 0x8000>;
			no-map;
		};

		rsc_table1: memory@901ff000 {
			reg = <0 0x901ff000 0 0x1000>;
			no-map;
		};

		vdevbuffer: memory@90400000 {
			compatible = "shared-dma-pool";
			reg = <0 0x90400000 0 0x100000>;
			no-map;
		};
	};

	lvds_backlight0: backlight-lvds0 {
		compatible = "pwm-backlight";
		pwms = <&qm_pwm_lvds0 0 100000 0>;
		brightness-levels = <0 100>;
		num-interpolated-steps = <100>;
		default-brightness-level = <80>;
	};

	lvds_backlight1: backlight-lvds1 {
		compatible = "pwm-backlight";
		pwms = <&pwm_lvds1 0 100000 0>;
		brightness-levels = <0 100>;
		num-interpolated-steps = <100>;
		default-brightness-level = <80>;
	};

	mux-controller {
		compatible = "nxp,cbdtu02043", "gpio-sbu-mux";
		pinctrl-names = "default";
		pinctrl-0 = <&pinctrl_typec_mux>;
		select-gpios = <&lsio_gpio4 6 GPIO_ACTIVE_LOW>;
		enable-gpios = <&lsio_gpio4 19 GPIO_ACTIVE_HIGH>;
		orientation-switch;

		port {
			usb3_data_ss: endpoint {
				remote-endpoint = <&typec_con_ss>;
			};
		};
	};

	reg_usdhc2_vmmc: usdhc2-vmmc {
		compatible = "regulator-fixed";
		regulator-name = "SD1_SPWR";
		regulator-min-microvolt = <3000000>;
		regulator-max-microvolt = <3000000>;
		gpio = <&lsio_gpio4 7 GPIO_ACTIVE_HIGH>;
<<<<<<< HEAD
=======
		enable-active-high;
	};

	reg_fec2_supply: regulator-fec2-nvcc {
		compatible = "regulator-fixed";
		regulator-name = "fec2_nvcc";
		regulator-min-microvolt = <1800000>;
		regulator-max-microvolt = <1800000>;
		gpio = <&max7322 0 GPIO_ACTIVE_HIGH>;
		enable-active-high;
	};

	reg_can01_en: regulator-can01-gen {
		compatible = "regulator-fixed";
		regulator-name = "can01-en";
		regulator-min-microvolt = <3300000>;
		regulator-max-microvolt = <3300000>;
		gpio = <&pca6416 3 GPIO_ACTIVE_HIGH>;
>>>>>>> a6ad5510
		enable-active-high;
	};

	reg_can2_en: regulator-can2-gen {
		compatible = "regulator-fixed";
		regulator-name = "can2-en";
		regulator-min-microvolt = <3300000>;
		regulator-max-microvolt = <3300000>;
		gpio = <&pca6416 4 GPIO_ACTIVE_HIGH>;
		enable-active-high;
	};

	reg_can01_stby: regulator-can01-stby {
		compatible = "regulator-fixed";
		regulator-name = "can01-stby";
		regulator-min-microvolt = <3300000>;
		regulator-max-microvolt = <3300000>;
		gpio = <&pca6416 5 GPIO_ACTIVE_HIGH>;
		enable-active-high;
		vin-supply = <&reg_can01_en>;
	};

	reg_can2_stby: regulator-can2-stby {
		compatible = "regulator-fixed";
		regulator-name = "can2-stby";
		regulator-min-microvolt = <3300000>;
		regulator-max-microvolt = <3300000>;
		gpio = <&pca6416 6 GPIO_ACTIVE_HIGH>;
		enable-active-high;
		vin-supply = <&reg_can2_en>;
	};

	reg_vref_1v8: regulator-adc-vref {
		compatible = "regulator-fixed";
		regulator-name = "vref_1v8";
		regulator-min-microvolt = <1800000>;
		regulator-max-microvolt = <1800000>;
	};

	bt_sco_codec: audio-codec-bt {
		compatible = "linux,bt-sco";
		#sound-dai-cells = <1>;
	};

	sound-bt-sco {
		compatible = "simple-audio-card";
		simple-audio-card,name = "bt-sco-audio";
		simple-audio-card,format = "dsp_a";
		simple-audio-card,bitclock-inversion;
		simple-audio-card,frame-master = <&btcpu>;
		simple-audio-card,bitclock-master = <&btcpu>;

		btcpu: simple-audio-card,cpu {
			sound-dai = <&sai0>;
			dai-tdm-slot-num = <2>;
			dai-tdm-slot-width = <16>;
		};

		simple-audio-card,codec {
			sound-dai = <&bt_sco_codec 1>;
		};
	};

	sound-wm8960 {
		compatible = "fsl,imx-audio-wm8960";
		model = "wm8960-audio";
		audio-cpu = <&sai1>;
		audio-codec = <&wm8960>;
		hp-det-gpio = <&lsio_gpio0 31 GPIO_ACTIVE_HIGH>;
		audio-routing =	"Headphone Jack", "HP_L",
				"Headphone Jack", "HP_R",
				"Ext Spk", "SPK_LP",
				"Ext Spk", "SPK_LN",
				"Ext Spk", "SPK_RP",
				"Ext Spk", "SPK_RN",
				"LINPUT1", "Mic Jack",
				"Mic Jack", "MICB";
	};

	imx8qm-cm4-0 {
		compatible = "fsl,imx8qm-cm4";
		clocks = <&clk_dummy>;
		mbox-names = "tx", "rx", "rxdb";
		mboxes = <&lsio_mu5 0 1
			  &lsio_mu5 1 1
			  &lsio_mu5 3 1>;
		memory-region = <&vdevbuffer>, <&vdev0vring0>, <&vdev0vring1>,
				<&vdev1vring0>, <&vdev1vring1>, <&rsc_table0>;
		power-domains = <&pd IMX_SC_R_M4_0_PID0>, <&pd IMX_SC_R_M4_0_MU_1A>;

		fsl,resource-id = <IMX_SC_R_M4_0_PID0>;
		fsl,entry-address = <0x34fe0000>;
	};

	imx8qm-cm4-1 {
		compatible = "fsl,imx8qm-cm4";
		clocks = <&clk_dummy>;
		mbox-names = "tx", "rx", "rxdb";
		mboxes = <&lsio_mu6 0 1
			  &lsio_mu6 1 1
			  &lsio_mu6 3 1>;
		memory-region = <&vdevbuffer>, <&vdev2vring0>, <&vdev2vring1>,
				<&vdev3vring0>, <&vdev3vring1>, <&rsc_table1>;
		power-domains = <&pd IMX_SC_R_M4_1_PID0>, <&pd IMX_SC_R_M4_1_MU_1A>;

		fsl,resource-id = <IMX_SC_R_M4_1_PID0>;
		fsl,entry-address = <0x38fe0000>;
	};

};

&adc0 {
	pinctrl-names = "default";
	pinctrl-0 = <&pinctrl_adc0>;
	vref-supply = <&reg_vref_1v8>;
	status = "okay";
};

&amix {
	status = "okay";
};

&asrc0 {
	fsl,asrc-rate = <48000>;
	status = "okay";
};

&cm41_i2c {
	#address-cells = <1>;
	#size-cells = <0>;
	clock-frequency = <100000>;
	pinctrl-names = "default";
	pinctrl-0 = <&pinctrl_cm41_i2c>;
	status = "okay";

	pca6416: gpio@20 {
		compatible = "ti,tca6416";
		reg = <0x20>;
		gpio-controller;
		#gpio-cells = <2>;
	};
};

&cm41_intmux {
	status = "okay";
};

&i2c0 {
	#address-cells = <1>;
	#size-cells = <0>;
	clock-frequency = <100000>;
	pinctrl-names = "default";
	pinctrl-0 = <&pinctrl_i2c0>;
	status = "okay";

	accelerometer@19 {
		compatible = "st,lsm303agr-accel";
		reg = <0x19>;
	};

	gyrometer@20 {
		compatible = "nxp,fxas21002c";
		reg = <0x20>;
	};

	light-sensor@44 {
		compatible = "isil,isl29023";
		reg = <0x44>;
		interrupt-parent = <&lsio_gpio4>;
		interrupts = <11 IRQ_TYPE_EDGE_FALLING>;
	};

	pressure-sensor@60 {
		compatible = "fsl,mpl3115";
		reg = <0x60>;
	};

	max7322: gpio@68 {
		compatible = "maxim,max7322";
		reg = <0x68>;
		gpio-controller;
		#gpio-cells = <2>;
	};

	gyrometer@69 {
		compatible = "st,l3g4200d-gyro";
		reg = <0x69>;
	};

	ptn5110: tcpc@51 {
		compatible = "nxp,ptn5110", "tcpci";
		pinctrl-names = "default";
		pinctrl-0 = <&pinctrl_typec>;
		reg = <0x51>;
		interrupt-parent = <&lsio_gpio4>;
		interrupts = <26 IRQ_TYPE_LEVEL_LOW>;
		status = "okay";

		usb_con1: connector {
			compatible = "usb-c-connector";
			label = "USB-C";
			power-role = "source";
			data-role = "dual";
			source-pdos = <PDO_FIXED(5000, 3000, PDO_FIXED_USB_COMM)>;

			ports {
				#address-cells = <1>;
				#size-cells = <0>;

				port@0 {
					reg = <0>;

					typec_dr_sw: endpoint {
						remote-endpoint = <&usb3_drd_sw>;
					};
				};

				port@1 {
					reg = <1>;
					typec_con_ss: endpoint {
						remote-endpoint = <&usb3_data_ss>;
					};
				};
			};
		};
	};
};

&i2c1 {
	#address-cells = <1>;
	#size-cells = <0>;
	clock-frequency = <100000>;
	pinctrl-names = "default", "gpio";
	pinctrl-0 = <&pinctrl_i2c1>;
	pinctrl-1 = <&pinctrl_i2c1_gpio>;
	scl-gpios = <&lsio_gpio0 14 GPIO_ACTIVE_HIGH>;
	sda-gpios = <&lsio_gpio0 15 GPIO_ACTIVE_HIGH>;
	status = "okay";

	wm8960: audio-codec@1a {
		compatible = "wlf,wm8960";
		reg = <0x1a>;
		clocks = <&mclkout0_lpcg IMX_LPCG_CLK_0>;
		clock-names = "mclk";
		assigned-clocks = <&clk IMX_SC_R_AUDIO_PLL_0 IMX_SC_PM_CLK_PLL>,
				  <&clk IMX_SC_R_AUDIO_PLL_0 IMX_SC_PM_CLK_SLV_BUS>,
				  <&clk IMX_SC_R_AUDIO_PLL_0 IMX_SC_PM_CLK_MST_BUS>,
				  <&mclkout0_lpcg IMX_LPCG_CLK_0>;
		assigned-clock-rates = <786432000>, <49152000>, <12288000>, <12288000>;
		wlf,shared-lrclk;
		wlf,hp-cfg = <2 2 3>;
		wlf,gpio-cfg = <1 3>;
	};
};

&i2c1_lvds0 {
	pinctrl-names = "default";
	pinctrl-0 = <&pinctrl_lvds0_lpi2c1>;
	clock-frequency = <100000>;
	status = "okay";
};

&i2c1_lvds1 {
	pinctrl-names = "default";
	pinctrl-0 = <&pinctrl_lvds1_lpi2c1>;
	clock-frequency = <100000>;
	status = "okay";
};

&i2c0_mipi0 {
	pinctrl-names = "default";
	pinctrl-0 = <&pinctrl_mipi0_lpi2c0>;
	clock-frequency = <100000>;
	status = "okay";
};

&i2c0_mipi1 {
	pinctrl-names = "default";
	pinctrl-0 = <&pinctrl_mipi1_lpi2c0>;
	clock-frequency = <100000>;
	status = "okay";
};

&flexcan1 {
	pinctrl-names = "default";
	pinctrl-0 = <&pinctrl_flexcan1>;
	xceiver-supply = <&reg_can01_stby>;
	status = "okay";
};

&flexcan2 {
	pinctrl-names = "default";
	pinctrl-0 = <&pinctrl_flexcan2>;
	xceiver-supply = <&reg_can01_stby>;
	status = "okay";
};

&flexcan3 {
	pinctrl-names = "default";
	pinctrl-0 = <&pinctrl_flexcan3>;
	xceiver-supply = <&reg_can2_stby>;
	status = "okay";
};

&lpuart0 {
	pinctrl-names = "default";
	pinctrl-0 = <&pinctrl_lpuart0>;
	status = "okay";
};

&lpuart2 {
	pinctrl-names = "default";
	pinctrl-0 = <&pinctrl_lpuart2>;
	status = "okay";
};

&lpuart3 {
	pinctrl-names = "default";
	pinctrl-0 = <&pinctrl_lpuart3>;
	status = "okay";
};

&lpspi2 {
	#address-cells = <1>;
	#size-cells = <0>;
	pinctrl-names = "default";
	pinctrl-0 = <&pinctrl_lpspi2 &pinctrl_lpspi2_cs>;
	cs-gpios = <&lsio_gpio3 10 GPIO_ACTIVE_LOW>;
	status = "okay";
};

&lsio_mu5 {
	status = "okay";
};

&lsio_mu6 {
	status = "okay";
};

&flexspi0 {
	pinctrl-names = "default";
	pinctrl-0 = <&pinctrl_flexspi0>;
	status = "okay";

	flash0: flash@0 {
		reg = <0>;
		#address-cells = <1>;
		#size-cells = <1>;
		compatible = "jedec,spi-nor";
		spi-max-frequency = <133000000>;
		spi-tx-bus-width = <8>;
		spi-rx-bus-width = <8>;
	};
};

&fec1 {
	pinctrl-names = "default";
	pinctrl-0 = <&pinctrl_fec1>;
	phy-mode = "rgmii-id";
	phy-handle = <&ethphy0>;
	fsl,magic-packet;
	status = "okay";

	mdio {
		#address-cells = <1>;
		#size-cells = <0>;

		ethphy0: ethernet-phy@0 {
			compatible = "ethernet-phy-ieee802.3-c22";
			reg = <0>;
		};

		ethphy1: ethernet-phy@1 {
			compatible = "ethernet-phy-ieee802.3-c22";
			reg = <1>;
		};
	};
};

&fec2 {
	pinctrl-names = "default";
	pinctrl-0 = <&pinctrl_fec2>;
	phy-mode = "rgmii-txid";
	phy-handle = <&ethphy1>;
	phy-supply = <&reg_fec2_supply>;
	nvmem-cells = <&fec_mac1>;
	nvmem-cell-names = "mac-address";
	rx-internal-delay-ps = <2000>;
	fsl,magic-packet;
	status = "okay";
};

&qm_pwm_lvds0 {
	pinctrl-names = "default";
	pinctrl-0 = <&pinctrl_pwm_lvds0>;
	status = "okay";
};

&pwm_lvds1 {
	pinctrl-names = "default";
	pinctrl-0 = <&pinctrl_pwm_lvds1>;
	status = "okay";
};

&usdhc1 {
	pinctrl-names = "default";
	pinctrl-0 = <&pinctrl_usdhc1>;
	bus-width = <8>;
	no-sd;
	no-sdio;
	non-removable;
	status = "okay";
};

&usdhc2 {
	pinctrl-names = "default";
	pinctrl-0 = <&pinctrl_usdhc2>;
	bus-width = <4>;
	vmmc-supply = <&reg_usdhc2_vmmc>;
	cd-gpios = <&lsio_gpio5 22 GPIO_ACTIVE_LOW>;
	wp-gpios = <&lsio_gpio5 21 GPIO_ACTIVE_HIGH>;
	status = "okay";
};

&usb3_phy {
	status = "okay";
};

&usbotg3 {
	status = "okay";
};

&usbotg3_cdns3 {
	dr_mode = "otg";
	usb-role-switch;
	status = "okay";

	port {
		usb3_drd_sw: endpoint {
			remote-endpoint = <&typec_dr_sw>;
		};
	};
};

&sai0 {
	#sound-dai-cells = <0>;
	assigned-clocks = <&clk IMX_SC_R_AUDIO_PLL_0 IMX_SC_PM_CLK_PLL>,
			  <&clk IMX_SC_R_AUDIO_PLL_0 IMX_SC_PM_CLK_SLV_BUS>,
			  <&clk IMX_SC_R_AUDIO_PLL_0 IMX_SC_PM_CLK_MST_BUS>,
			  <&sai0_lpcg IMX_LPCG_CLK_4>;
	assigned-clock-rates = <786432000>, <49152000>, <12288000>, <49152000>;
	pinctrl-names = "default";
	pinctrl-0 = <&pinctrl_sai0>;
	status = "okay";
};

&sai1 {
	assigned-clocks = <&clk IMX_SC_R_AUDIO_PLL_0 IMX_SC_PM_CLK_PLL>,
			  <&clk IMX_SC_R_AUDIO_PLL_0 IMX_SC_PM_CLK_SLV_BUS>,
			  <&clk IMX_SC_R_AUDIO_PLL_0 IMX_SC_PM_CLK_MST_BUS>,
			  <&sai1_lpcg IMX_LPCG_CLK_4>;
	assigned-clock-rates = <786432000>, <49152000>, <12288000>, <49152000>;
	pinctrl-names = "default";
	pinctrl-0 = <&pinctrl_sai1>;
	status = "okay";
};

&sai6 {
	assigned-clocks = <&acm IMX_ADMA_ACM_SAI6_MCLK_SEL>,
			  <&clk IMX_SC_R_AUDIO_PLL_1 IMX_SC_PM_CLK_PLL>,
			  <&clk IMX_SC_R_AUDIO_PLL_1 IMX_SC_PM_CLK_SLV_BUS>,
			  <&clk IMX_SC_R_AUDIO_PLL_1 IMX_SC_PM_CLK_MST_BUS>,
			  <&sai6_lpcg IMX_LPCG_CLK_4>;
	assigned-clock-parents = <&aud_pll_div1_lpcg IMX_LPCG_CLK_0>;
	assigned-clock-rates = <0>, <786432000>, <98304000>, <12288000>, <98304000>;
	fsl,sai-asynchronous;
	status = "okay";
};

&sai7 {
	assigned-clocks = <&acm IMX_ADMA_ACM_SAI7_MCLK_SEL>,
			  <&clk IMX_SC_R_AUDIO_PLL_1 IMX_SC_PM_CLK_PLL>,
			  <&clk IMX_SC_R_AUDIO_PLL_1 IMX_SC_PM_CLK_SLV_BUS>,
			  <&clk IMX_SC_R_AUDIO_PLL_1 IMX_SC_PM_CLK_MST_BUS>,
			  <&sai7_lpcg IMX_LPCG_CLK_4>;
	assigned-clock-parents = <&aud_pll_div1_lpcg IMX_LPCG_CLK_0>;
	assigned-clock-rates = <0>, <786432000>, <98304000>, <12288000>, <98304000>;
	fsl,sai-asynchronous;
	status = "okay";
};

&iomuxc {
	pinctrl-names = "default";
	pinctrl-0 = <&pinctrl_hog>;

	pinctrl_hog: hoggrp {
		fsl,pins = <
			IMX8QM_MCLK_OUT0_AUD_ACM_MCLK_OUT0			0x0600004c
			IMX8QM_SCU_GPIO0_03_LSIO_GPIO0_IO31			0x0600004c
		>;
	};

	pinctrl_i2c0: i2c0grp {
		fsl,pins = <
			IMX8QM_HDMI_TX0_TS_SCL_DMA_I2C0_SCL			0x06000021
			IMX8QM_HDMI_TX0_TS_SDA_DMA_I2C0_SDA			0x06000021
		>;
	};

	pinctrl_i2c1: i2c1grp {
		fsl,pins = <
			IMX8QM_GPT0_CLK_DMA_I2C1_SCL 0x0600004c
			IMX8QM_GPT0_CAPTURE_DMA_I2C1_SDA 0x0600004c
		>;
	};

	pinctrl_i2c1_gpio: i2c1gpio-grp {
		fsl,pins = <
			IMX8QM_GPT0_CLK_LSIO_GPIO0_IO14		0xc600004c
			IMX8QM_GPT0_CAPTURE_LSIO_GPIO0_IO15	0xc600004c
		>;
	};

	pinctrl_adc0: adc0grp {
		fsl,pins = <
			IMX8QM_ADC_IN0_DMA_ADC0_IN0				0xc0000060
		>;
	};

	pinctrl_cm41_i2c: cm41i2cgrp {
		fsl,pins = <
			IMX8QM_M41_I2C0_SDA_M41_I2C0_SDA			0x0600004c
			IMX8QM_M41_I2C0_SCL_M41_I2C0_SCL			0x0600004c
		>;
	};

	pinctrl_fec1: fec1grp {
		fsl,pins = <
			IMX8QM_ENET0_MDC_CONN_ENET0_MDC				0x06000020
			IMX8QM_ENET0_MDIO_CONN_ENET0_MDIO			0x06000020
			IMX8QM_ENET0_RGMII_TX_CTL_CONN_ENET0_RGMII_TX_CTL	0x06000020
			IMX8QM_ENET0_RGMII_TXC_CONN_ENET0_RGMII_TXC		0x06000020
			IMX8QM_ENET0_RGMII_TXD0_CONN_ENET0_RGMII_TXD0		0x06000020
			IMX8QM_ENET0_RGMII_TXD1_CONN_ENET0_RGMII_TXD1		0x06000020
			IMX8QM_ENET0_RGMII_TXD2_CONN_ENET0_RGMII_TXD2		0x06000020
			IMX8QM_ENET0_RGMII_TXD3_CONN_ENET0_RGMII_TXD3		0x06000020
			IMX8QM_ENET0_RGMII_RXC_CONN_ENET0_RGMII_RXC		0x06000020
			IMX8QM_ENET0_RGMII_RX_CTL_CONN_ENET0_RGMII_RX_CTL	0x06000020
			IMX8QM_ENET0_RGMII_RXD0_CONN_ENET0_RGMII_RXD0		0x06000020
			IMX8QM_ENET0_RGMII_RXD1_CONN_ENET0_RGMII_RXD1		0x06000020
			IMX8QM_ENET0_RGMII_RXD2_CONN_ENET0_RGMII_RXD2		0x06000020
			IMX8QM_ENET0_RGMII_RXD3_CONN_ENET0_RGMII_RXD3		0x06000020
		>;
	};

	pinctrl_lpspi2: lpspi2grp {
		fsl,pins = <
			IMX8QM_SPI2_SCK_DMA_SPI2_SCK		0x06000040
			IMX8QM_SPI2_SDO_DMA_SPI2_SDO		0x06000040
			IMX8QM_SPI2_SDI_DMA_SPI2_SDI		0x06000040
		>;
	};

	pinctrl_lpspi2_cs: lpspi2csgrp {
		fsl,pins = <
			IMX8QM_SPI2_CS0_LSIO_GPIO3_IO10		0x21
		>;
	};

	pinctrl_mipi0_lpi2c0: mipi0_lpi2c0grp {
		fsl,pins = <
			IMX8QM_MIPI_DSI0_I2C0_SCL_MIPI_DSI0_I2C0_SCL      0xc6000020
			IMX8QM_MIPI_DSI0_I2C0_SDA_MIPI_DSI0_I2C0_SDA      0xc6000020
			IMX8QM_MIPI_DSI0_GPIO0_01_LSIO_GPIO1_IO19         0x00000020
		>;
	};

	pinctrl_mipi1_lpi2c0: mipi1_lpi2c0grp {
		fsl,pins = <
			IMX8QM_MIPI_DSI1_I2C0_SCL_MIPI_DSI1_I2C0_SCL      0xc6000020
			IMX8QM_MIPI_DSI1_I2C0_SDA_MIPI_DSI1_I2C0_SDA      0xc6000020
			IMX8QM_MIPI_DSI1_GPIO0_01_LSIO_GPIO1_IO23         0x00000020
		>;
	};

	pinctrl_flexspi0: flexspi0grp {
		fsl,pins = <
			IMX8QM_QSPI0A_DATA0_LSIO_QSPI0A_DATA0     0x06000021
			IMX8QM_QSPI0A_DATA1_LSIO_QSPI0A_DATA1     0x06000021
			IMX8QM_QSPI0A_DATA2_LSIO_QSPI0A_DATA2     0x06000021
			IMX8QM_QSPI0A_DATA3_LSIO_QSPI0A_DATA3     0x06000021
			IMX8QM_QSPI0A_DQS_LSIO_QSPI0A_DQS         0x06000021
			IMX8QM_QSPI0A_SS0_B_LSIO_QSPI0A_SS0_B     0x06000021
			IMX8QM_QSPI0A_SS1_B_LSIO_QSPI0A_SS1_B     0x06000021
			IMX8QM_QSPI0A_SCLK_LSIO_QSPI0A_SCLK       0x06000021
			IMX8QM_QSPI0B_SCLK_LSIO_QSPI0B_SCLK       0x06000021
			IMX8QM_QSPI0B_DATA0_LSIO_QSPI0B_DATA0     0x06000021
			IMX8QM_QSPI0B_DATA1_LSIO_QSPI0B_DATA1     0x06000021
			IMX8QM_QSPI0B_DATA2_LSIO_QSPI0B_DATA2     0x06000021
			IMX8QM_QSPI0B_DATA3_LSIO_QSPI0B_DATA3     0x06000021
			IMX8QM_QSPI0B_DQS_LSIO_QSPI0B_DQS         0x06000021
			IMX8QM_QSPI0B_SS0_B_LSIO_QSPI0B_SS0_B     0x06000021
			IMX8QM_QSPI0B_SS1_B_LSIO_QSPI0B_SS1_B     0x06000021
		>;
	};

	pinctrl_fec2: fec2grp {
		fsl,pins = <
			IMX8QM_COMP_CTL_GPIO_1V8_3V3_ENET_ENETA_PAD		0x000014a0
			IMX8QM_ENET1_RGMII_TX_CTL_CONN_ENET1_RGMII_TX_CTL	0x00000060
			IMX8QM_ENET1_RGMII_TXC_CONN_ENET1_RGMII_TXC		0x00000060
			IMX8QM_ENET1_RGMII_TXD0_CONN_ENET1_RGMII_TXD0		0x00000060
			IMX8QM_ENET1_RGMII_TXD1_CONN_ENET1_RGMII_TXD1		0x00000060
			IMX8QM_ENET1_RGMII_TXD2_CONN_ENET1_RGMII_TXD2		0x00000060
			IMX8QM_ENET1_RGMII_TXD3_CONN_ENET1_RGMII_TXD3		0x00000060
			IMX8QM_ENET1_RGMII_RXC_CONN_ENET1_RGMII_RXC		0x00000060
			IMX8QM_ENET1_RGMII_RX_CTL_CONN_ENET1_RGMII_RX_CTL	0x00000060
			IMX8QM_ENET1_RGMII_RXD0_CONN_ENET1_RGMII_RXD0		0x00000060
			IMX8QM_ENET1_RGMII_RXD1_CONN_ENET1_RGMII_RXD1		0x00000060
			IMX8QM_ENET1_RGMII_RXD2_CONN_ENET1_RGMII_RXD2		0x00000060
			IMX8QM_ENET1_RGMII_RXD3_CONN_ENET1_RGMII_RXD3		0x00000060
		>;
	};

	pinctrl_flexcan1: flexcan0grp {
		fsl,pins = <
			IMX8QM_FLEXCAN0_TX_DMA_FLEXCAN0_TX			0x21
			IMX8QM_FLEXCAN0_RX_DMA_FLEXCAN0_RX			0x21
		>;
	};

	pinctrl_flexcan2: flexcan1grp {
		fsl,pins = <
			IMX8QM_FLEXCAN1_TX_DMA_FLEXCAN1_TX			0x21
			IMX8QM_FLEXCAN1_RX_DMA_FLEXCAN1_RX			0x21
		>;
	};

	pinctrl_flexcan3: flexcan3grp {
		fsl,pins = <
			IMX8QM_FLEXCAN2_TX_DMA_FLEXCAN2_TX			0x21
			IMX8QM_FLEXCAN2_RX_DMA_FLEXCAN2_RX			0x21
		>;
	};

	pinctrl_lpuart0: lpuart0grp {
		fsl,pins = <
			IMX8QM_UART0_RX_DMA_UART0_RX				0x06000020
			IMX8QM_UART0_TX_DMA_UART0_TX				0x06000020
		>;
	};

	pinctrl_lpuart2: lpuart2grp {
		fsl,pins = <
			IMX8QM_UART0_RTS_B_DMA_UART2_RX				0x06000020
			IMX8QM_UART0_CTS_B_DMA_UART2_TX				0x06000020
		>;
	};

	pinctrl_lpuart3: lpuart3grp {
		fsl,pins = <
			IMX8QM_M41_GPIO0_00_DMA_UART3_RX			0x06000020
			IMX8QM_M41_GPIO0_01_DMA_UART3_TX			0x06000020
		>;
	};

	pinctrl_lvds0_lpi2c1: lvds0lpi2c1grp {
		fsl,pins = <
			IMX8QM_LVDS0_I2C1_SCL_LVDS0_I2C1_SCL	0xc600004c
			IMX8QM_LVDS0_I2C1_SDA_LVDS0_I2C1_SDA	0xc600004c
		>;
	};

	pinctrl_lvds1_lpi2c1: lvds1lpi2c1grp {
		fsl,pins = <
			IMX8QM_LVDS1_I2C1_SCL_LVDS1_I2C1_SCL	0xc600004c
			IMX8QM_LVDS1_I2C1_SDA_LVDS1_I2C1_SDA	0xc600004c
		>;
	};

	pinctrl_pwm_lvds0: pwmlvds0grp {
		fsl,pins = <
			IMX8QM_LVDS0_GPIO00_LVDS0_PWM0_OUT		0x00000020
		>;
	};

	pinctrl_pwm_lvds1: pwmlvds1grp {
		fsl,pins = <
			IMX8QM_LVDS1_GPIO00_LVDS1_PWM0_OUT		0x00000020
		>;
	};

	pinctrl_sai0: sai0grp {
		fsl,pins = <
			IMX8QM_SPI0_CS1_AUD_SAI0_TXC				0x0600004c
			IMX8QM_SPI2_CS1_AUD_SAI0_TXFS				0x0600004c
			IMX8QM_SAI1_RXFS_AUD_SAI0_RXD				0x0600004c
			IMX8QM_SAI1_RXC_AUD_SAI0_TXD				0x0600006c
		>;
	};

	pinctrl_sai1: sai1grp {
		fsl,pins = <
			IMX8QM_SAI1_RXD_AUD_SAI1_RXD				0x06000040
			IMX8QM_SAI1_TXFS_AUD_SAI1_TXFS				0x06000040
			IMX8QM_SAI1_TXD_AUD_SAI1_TXD				0x06000060
			IMX8QM_SAI1_TXC_AUD_SAI1_TXC				0x06000040
		>;
	};

	pinctrl_typec: typecgrp {
		fsl,pins = <
			IMX8QM_QSPI1A_DATA0_LSIO_GPIO4_IO26		0x00000021
		>;
	};

	pinctrl_typec_mux: typecmuxgrp {
		fsl,pins = <
			IMX8QM_QSPI1A_SS0_B_LSIO_GPIO4_IO19		0x60
			IMX8QM_USB_SS3_TC3_LSIO_GPIO4_IO06		0x60
		>;
	};

	pinctrl_usdhc1: usdhc1grp {
		fsl,pins = <
			IMX8QM_EMMC0_CLK_CONN_EMMC0_CLK				0x06000041
			IMX8QM_EMMC0_CMD_CONN_EMMC0_CMD				0x00000021
			IMX8QM_EMMC0_DATA0_CONN_EMMC0_DATA0			0x00000021
			IMX8QM_EMMC0_DATA1_CONN_EMMC0_DATA1			0x00000021
			IMX8QM_EMMC0_DATA2_CONN_EMMC0_DATA2			0x00000021
			IMX8QM_EMMC0_DATA3_CONN_EMMC0_DATA3			0x00000021
			IMX8QM_EMMC0_DATA4_CONN_EMMC0_DATA4			0x00000021
			IMX8QM_EMMC0_DATA5_CONN_EMMC0_DATA5			0x00000021
			IMX8QM_EMMC0_DATA6_CONN_EMMC0_DATA6			0x00000021
			IMX8QM_EMMC0_DATA7_CONN_EMMC0_DATA7			0x00000021
			IMX8QM_EMMC0_STROBE_CONN_EMMC0_STROBE			0x00000041
		>;
	};

	pinctrl_usdhc2: usdhc2grp {
		fsl,pins = <
			IMX8QM_USDHC1_CLK_CONN_USDHC1_CLK			0x06000041
			IMX8QM_USDHC1_CMD_CONN_USDHC1_CMD			0x00000021
			IMX8QM_USDHC1_DATA0_CONN_USDHC1_DATA0			0x00000021
			IMX8QM_USDHC1_DATA1_CONN_USDHC1_DATA1			0x00000021
			IMX8QM_USDHC1_DATA2_CONN_USDHC1_DATA2			0x00000021
			IMX8QM_USDHC1_DATA3_CONN_USDHC1_DATA3			0x00000021
			IMX8QM_USDHC1_VSELECT_CONN_USDHC1_VSELECT		0x00000021
		>;
	};
};<|MERGE_RESOLUTION|>--- conflicted
+++ resolved
@@ -131,8 +131,6 @@
 		regulator-min-microvolt = <3000000>;
 		regulator-max-microvolt = <3000000>;
 		gpio = <&lsio_gpio4 7 GPIO_ACTIVE_HIGH>;
-<<<<<<< HEAD
-=======
 		enable-active-high;
 	};
 
@@ -151,7 +149,6 @@
 		regulator-min-microvolt = <3300000>;
 		regulator-max-microvolt = <3300000>;
 		gpio = <&pca6416 3 GPIO_ACTIVE_HIGH>;
->>>>>>> a6ad5510
 		enable-active-high;
 	};
 
