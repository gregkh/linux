--- conflicted
+++ resolved
@@ -97,12 +97,6 @@
 
 		regulators {
 			buck1: BUCK1 {
-<<<<<<< HEAD
-				regulator-min-microvolt = <600000>;
-				regulator-max-microvolt = <2187500>;
-				regulator-boot-on;
-=======
->>>>>>> 98817289
 				regulator-always-on;
 				regulator-boot-on;
 				regulator-max-microvolt = <1000000>;
@@ -112,14 +106,6 @@
 			};
 
 			buck2: BUCK2 {
-<<<<<<< HEAD
-				regulator-min-microvolt = <600000>;
-				regulator-max-microvolt = <2187500>;
-				regulator-boot-on;
-				regulator-always-on;
-				regulator-ramp-delay = <3125>;
-=======
->>>>>>> 98817289
 				nxp,dvs-run-voltage = <950000>;
 				nxp,dvs-standby-voltage = <850000>;
 				regulator-always-on;
@@ -131,12 +117,6 @@
 			};
 
 			buck4: BUCK4 {
-<<<<<<< HEAD
-				regulator-min-microvolt = <600000>;
-				regulator-max-microvolt = <3400000>;
-				regulator-boot-on;
-=======
->>>>>>> 98817289
 				regulator-always-on;
 				regulator-boot-on;
 				regulator-max-microvolt = <3300000>;
@@ -145,12 +125,6 @@
 			};
 
 			buck5: BUCK5 {
-<<<<<<< HEAD
-				regulator-min-microvolt = <600000>;
-				regulator-max-microvolt = <3400000>;
-				regulator-boot-on;
-=======
->>>>>>> 98817289
 				regulator-always-on;
 				regulator-boot-on;
 				regulator-max-microvolt = <1800000>;
@@ -159,12 +133,6 @@
 			};
 
 			buck6: BUCK6 {
-<<<<<<< HEAD
-				regulator-min-microvolt = <600000>;
-				regulator-max-microvolt = <3400000>;
-				regulator-boot-on;
-=======
->>>>>>> 98817289
 				regulator-always-on;
 				regulator-boot-on;
 				regulator-max-microvolt = <1155000>;
@@ -173,19 +141,7 @@
 			};
 
 			ldo1: LDO1 {
-<<<<<<< HEAD
-				regulator-min-microvolt = <1600000>;
-				regulator-max-microvolt = <3300000>;
-				regulator-boot-on;
-				regulator-always-on;
-			};
-
-			ldo2: LDO2 {
-				regulator-min-microvolt = <800000>;
-				regulator-max-microvolt = <1150000>;
-=======
-				regulator-always-on;
->>>>>>> 98817289
+				regulator-always-on;
 				regulator-boot-on;
 				regulator-max-microvolt = <1950000>;
 				regulator-min-microvolt = <1710000>;
@@ -193,23 +149,6 @@
 			};
 
 			ldo3: LDO3 {
-<<<<<<< HEAD
-				regulator-min-microvolt = <800000>;
-				regulator-max-microvolt = <3300000>;
-				regulator-boot-on;
-				regulator-always-on;
-			};
-
-			ldo4: LDO4 {
-				regulator-min-microvolt = <800000>;
-				regulator-max-microvolt = <3300000>;
-			};
-
-			ldo5: LDO5 {
-				regulator-min-microvolt = <1800000>;
-				regulator-max-microvolt = <3300000>;
-				regulator-boot-on;
-=======
 				regulator-always-on;
 				regulator-boot-on;
 				regulator-max-microvolt = <1800000>;
@@ -218,7 +157,6 @@
 			};
 
 			ldo5: LDO5 {
->>>>>>> 98817289
 				regulator-always-on;
 				regulator-boot-on;
 				regulator-max-microvolt = <3300000>;
