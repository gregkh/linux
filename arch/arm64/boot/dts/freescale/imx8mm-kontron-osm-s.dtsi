// SPDX-License-Identifier: GPL-2.0+ OR MIT
/*
 * Copyright (C) 2022 Kontron Electronics GmbH
 */

#include <dt-bindings/gpio/gpio.h>
#include <dt-bindings/interrupt-controller/irq.h>
#include "imx8mm.dtsi"

/ {
	model = "Kontron OSM-S i.MX8MM (N802X SOM)";
	compatible = "kontron,imx8mm-osm-s", "fsl,imx8mm";

	aliases {
		rtc0 = &rv3028;
		rtc1 = &snvs_rtc;
	};

	memory@40000000 {
		device_type = "memory";
		/*
		 * There are multiple SoM flavors with different DDR sizes.
		 * The smallest is 1GB. For larger sizes the bootloader will
		 * update the reg property.
		 */
		reg = <0x0 0x40000000 0 0x80000000>;
	};

	chosen {
		stdout-path = &uart3;
	};

	reg_vdd_carrier: regulator-vdd-carrier {
		compatible = "regulator-fixed";
		pinctrl-names = "default";
		pinctrl-0 = <&pinctrl_reg_vdd_carrier>;
		gpio = <&gpio3 16 GPIO_ACTIVE_HIGH>;
		enable-active-high;
		regulator-always-on;
		regulator-boot-on;
		regulator-name = "VDD_CARRIER";

		regulator-state-standby {
			regulator-on-in-suspend;
		};

		regulator-state-mem {
			regulator-off-in-suspend;
		};

		regulator-state-disk {
			regulator-off-in-suspend;
		};
	};

	reg_usb1_vbus: regulator-usb1-vbus {
		compatible = "regulator-fixed";
		pinctrl-names = "default";
		pinctrl-0 = <&pinctrl_reg_usb1_vbus>;
		enable-active-high;
		gpio = <&gpio3 25 GPIO_ACTIVE_HIGH>;
		regulator-min-microvolt = <5000000>;
		regulator-max-microvolt = <5000000>;
		regulator-name = "VBUS_USB1";
	};

	reg_usb2_vbus: regulator-usb2-vbus {
		compatible = "regulator-fixed";
		pinctrl-names = "default";
		pinctrl-0 = <&pinctrl_reg_usb2_vbus>;
		enable-active-high;
		gpio = <&gpio3 20 GPIO_ACTIVE_HIGH>;
		regulator-min-microvolt = <5000000>;
		regulator-max-microvolt = <5000000>;
		regulator-name = "VBUS_USB2";
	};

	reg_usdhc2_vcc: regulator-usdhc2-vcc {
		compatible = "regulator-fixed";
		pinctrl-names = "default";
		pinctrl-0 = <&pinctrl_reg_usdhc2_vcc>;
		enable-active-high;
		gpio = <&gpio2 19 GPIO_ACTIVE_HIGH>;
		regulator-min-microvolt = <3300000>;
		regulator-max-microvolt = <3300000>;
		regulator-name = "VCC_SDIO_A";
	};

	reg_usdhc3_vcc: regulator-usdhc3-vcc {
		compatible = "regulator-fixed";
		pinctrl-names = "default";
		pinctrl-0 = <&pinctrl_reg_usdhc3_vcc>;
		enable-active-high;
		gpio = <&gpio5 1 GPIO_ACTIVE_HIGH>;
		regulator-min-microvolt = <3300000>;
		regulator-max-microvolt = <3300000>;
		regulator-name = "VCC_SDIO_B";
	};
};

&A53_0 {
	cpu-supply = <&reg_vdd_arm>;
};

&A53_1 {
	cpu-supply = <&reg_vdd_arm>;
};

&A53_2 {
	cpu-supply = <&reg_vdd_arm>;
};

&A53_3 {
	cpu-supply = <&reg_vdd_arm>;
};

&ddrc {
	operating-points-v2 = <&ddrc_opp_table>;

	ddrc_opp_table: opp-table {
		compatible = "operating-points-v2";

		opp-100000000 {
			opp-hz = /bits/ 64 <100000000>;
		};

		opp-750000000 {
			opp-hz = /bits/ 64 <750000000>;
		};
	};
};

&ecspi1 {
	pinctrl-names = "default";
	pinctrl-0 = <&pinctrl_ecspi1>;
	cs-gpios = <&gpio5 9 GPIO_ACTIVE_LOW>;
	status = "okay";

	flash@0 {
		compatible = "mxicy,mx25r1635f", "jedec,spi-nor";
		spi-max-frequency = <80000000>;
		reg = <0>;

		partitions {
			compatible = "fixed-partitions";
			#address-cells = <1>;
			#size-cells = <1>;

			partition@0 {
				label = "u-boot";
				reg = <0x0 0x1e0000>;
			};

			partition@1e0000 {
				label = "env";
				reg = <0x1e0000 0x10000>;
			};

			partition@1f0000 {
				label = "env_redundant";
				reg = <0x1f0000 0x10000>;
			};
		};
	};
};

&ecspi2 {
	pinctrl-names = "default";
	pinctrl-0 = <&pinctrl_ecspi2>, <&pinctrl_ecspi2_gpio>;
	cs-gpios = <&gpio5 13 GPIO_ACTIVE_LOW>;
};

&ecspi3 {
	pinctrl-names = "default";
	pinctrl-0 = <&pinctrl_ecspi3>;
	cs-gpios = <&gpio5 25 GPIO_ACTIVE_LOW>;
};

&gpio1 {
	pinctrl-names = "default";
	pinctrl-0 = <&pinctrl_gpio1>;
	gpio-line-names = "", "GPIO_A_0", "", "GPIO_A_1",
			  "", "GPIO_A_2", "GPIO_A_3", "GPIO_A_4",
			  "GPIO_A_5", "GPIO_A_6", "GPIO_A_7", "GPIO_B_0",
			  "GPIO_B_1", "USB_A_OC#", "CAM_MCK", "USB_B_OC#",
			  "ETH_MDC", "ETH_MDIO", "ETH_A_(S)(R)(G)MII_TXD3",
			  "ETH_A_(S)(R)(G)MII_TXD2", "ETH_A_(S)(R)(G)MII_TXD1",
			  "ETH_A_(S)(R)(G)MII_TXD0", "ETH_A_(R)(G)MII_TX_EN(_ER)",
			  "ETH_A_(R)(G)MII_TX_CLK", "ETH_A_(R)(G)MII_RX_DV(_ER)",
			  "ETH_A_(R)(G)MII_RX_CLK", "ETH_A_(S)(R)(G)MII_RXD0",
			  "ETH_A_(S)(R)(G)MII_RXD1", "ETH_A_(R)(G)MII_RXD2",
			  "ETH_A_(R)(G)MII_RXD3";
};

&gpio2 {
	gpio-line-names = "", "", "", "",
			  "", "", "", "",
			  "", "", "", "",
			  "SDIO_A_CD#", "SDIO_A_CLK", "SDIO_A_CMD", "SDIO_A_D0",
			  "SDIO_A_D1", "SDIO_A_D2", "SDIO_A_D3", "SDIO_A_PWR_EN",
			  "SDIO_A_WP";
};

&gpio3 {
	pinctrl-names = "default";
	pinctrl-0 = <&pinctrl_gpio3>;
	gpio-line-names = "GPIO_C_5", "GPIO_C_4", "SDIO_B_CD#", "SDIO_B_D5",
			  "SDIO_B_D6", "SDIO_B_D7", "GPIO_C_0", "GPIO_C_1",
			  "GPIO_C_2", "GPIO_C_3", "SDIO_B_D0", "SDIO_B_D1",
			  "SDIO_B_D2", "SDIO_B_D3", "", "SDIO_B_D4",
			  "CARRIER_PWR_EN", "SDIO_B_CLK", "SDIO_B_CMD", "GPIO_B_2",
			  "USB_B_EN", "GPIO_B_3", "PCIe_CLKREQ#", "PCIe_A_PERST#",
			  "PCIe_WAKE#", "USB_A_EN";
};

&gpio4 {
	pinctrl-names = "default";
	pinctrl-0 = <&pinctrl_gpio4>;
	gpio-line-names = "GPIO_C_7", "", "I2S_A_DATA_IN", "I2S_B_DATA_IN",
			  "GPIO_B_4", "BOOT_SEL0#", "BOOT_SEL1#", "",
			  "", "", "I2S_LRCLK", "I2S_BITCLK",
			  "I2S_A_DATA_OUT", "I2S_B_DATA_OUT", "GPIO_B_5", "GPIO_B_6",
			  "GPIO_B_7", "SPI_A_/WP_(IO2)", "SPI_A_/HOLD_(IO3)", "GPIO_C_6",
			  "I2S_MCLK", "UART_A_TX", "UART_A_RX", "UART_A_CTS",
			  "UART_A_RTS", "", "", "",
			  "PCIe_SM_ALERT", "UART_B_RTS", "UART_B_CTS", "UART_B_RX";
};

&gpio5 {
	gpio-line-names = "UART_B_TX", "SDIO_B_PWR_EN", "SDIO_B_WP", "PWM_2",
			  "PWM_1", "PWM_0", "", "",
			  "", "", "SPI_A_SCK", "SPI_A_SDO_(IO1)",
			  "SPI_A_SCK", "SPI_A_CS0#", "", "",
			  "I2C_A_SCL", "I2C_A_SDA", "I2C_B_SCL", "I2C_B_SDA",
			  "PCIe_SMCLK", "PCIe_SMDAT", "SPI_B_SCK", "SPI_B_SDO",
			  "SPI_B_SDI", "SPI_B_CS0#", "UART_CON_RX", "UART_CON_TX",
			  "UART_C_RX", "UART_C_TX";
};

&i2c1 {
	clock-frequency = <400000>;
	pinctrl-names = "default";
	pinctrl-0 = <&pinctrl_i2c1>;
	status = "okay";

	pca9450: pmic@25 {
		compatible = "nxp,pca9450a";
		reg = <0x25>;
		pinctrl-names = "default";
		pinctrl-0 = <&pinctrl_pmic>;
		interrupt-parent = <&gpio1>;
		interrupts = <0 IRQ_TYPE_LEVEL_LOW>;

		regulators {
			reg_vdd_soc: BUCK1 {
				regulator-name = "+0V8_VDD_SOC (BUCK1)";
				regulator-min-microvolt = <800000>;
				regulator-max-microvolt = <850000>;
				regulator-boot-on;
				regulator-always-on;
				regulator-ramp-delay = <3125>;
				nxp,dvs-run-voltage = <850000>;
				nxp,dvs-standby-voltage = <800000>;
			};

			reg_vdd_arm: BUCK2 {
				regulator-name = "+0V9_VDD_ARM (BUCK2)";
				regulator-min-microvolt = <850000>;
				regulator-max-microvolt = <950000>;
				regulator-boot-on;
				regulator-always-on;
				regulator-ramp-delay = <3125>;
				nxp,dvs-run-voltage = <950000>;
				nxp,dvs-standby-voltage = <850000>;
			};

			reg_vdd_dram: BUCK3 {
				regulator-name = "+0V9_VDD_DRAM&PU (BUCK3)";
				regulator-min-microvolt = <850000>;
				regulator-max-microvolt = <950000>;
				regulator-boot-on;
				regulator-always-on;
			};

			reg_vdd_3v3: BUCK4 {
				regulator-name = "+3V3 (BUCK4)";
				regulator-min-microvolt = <3300000>;
				regulator-max-microvolt = <3300000>;
				regulator-boot-on;
				regulator-always-on;
			};

			reg_vdd_1v8: BUCK5 {
				regulator-name = "+1V8 (BUCK5)";
				regulator-min-microvolt = <1800000>;
				regulator-max-microvolt = <1800000>;
				regulator-boot-on;
				regulator-always-on;
			};

			reg_nvcc_dram: BUCK6 {
				regulator-name = "+1V1_NVCC_DRAM (BUCK6)";
				regulator-min-microvolt = <1100000>;
				regulator-max-microvolt = <1100000>;
				regulator-boot-on;
				regulator-always-on;
			};

			reg_nvcc_snvs: LDO1 {
				regulator-name = "+1V8_NVCC_SNVS (LDO1)";
				regulator-min-microvolt = <1800000>;
				regulator-max-microvolt = <1800000>;
				regulator-boot-on;
				regulator-always-on;
			};

			reg_vdd_snvs: LDO2 {
				regulator-name = "+0V8_VDD_SNVS (LDO2)";
				regulator-min-microvolt = <800000>;
				regulator-max-microvolt = <900000>;
				regulator-boot-on;
				regulator-always-on;
			};

			reg_vdda: LDO3 {
				regulator-name = "+1V8_VDDA (LDO3)";
				regulator-min-microvolt = <1800000>;
				regulator-max-microvolt = <1800000>;
				regulator-boot-on;
				regulator-always-on;
			};

			reg_vdd_phy: LDO4 {
				regulator-name = "+0V9_VDD_PHY (LDO4)";
				regulator-min-microvolt = <900000>;
				regulator-max-microvolt = <900000>;
				regulator-boot-on;
				regulator-always-on;
			};

			reg_nvcc_sd: LDO5 {
				regulator-name = "NVCC_SD (LDO5)";
				regulator-min-microvolt = <1800000>;
				regulator-max-microvolt = <3300000>;
			};
		};
	};

	eeprom: eeprom@50 {
		compatible = "atmel,24c64";
		reg = <0x50>;
		address-width = <16>;
		pagesize = <32>;
		size = <8192>;
	};

	rv3028: rtc@52 {
		compatible = "microcrystal,rv3028";
		reg = <0x52>;
		pinctrl-names = "default";
		pinctrl-0 = <&pinctrl_rtc>;
		interrupts-extended = <&gpio4 1 IRQ_TYPE_LEVEL_LOW>;
<<<<<<< HEAD
		trickle-diode-disable;
=======
>>>>>>> 1b4861e3
	};
};

&i2c2 {
	pinctrl-names = "default";
	pinctrl-0 = <&pinctrl_i2c2>;
};

&i2c3 {
	pinctrl-names = "default";
	pinctrl-0 = <&pinctrl_i2c3>;
};

&i2c4 {
	pinctrl-names = "default";
	pinctrl-0 = <&pinctrl_i2c4>;
};

&pwm1 {
	pinctrl-names = "default";
	pinctrl-0 = <&pinctrl_pwm1>;
};

&pwm2 {
	pinctrl-names = "default";
	pinctrl-0 = <&pinctrl_pwm2>;
};

&pwm3 {
	pinctrl-names = "default";
	pinctrl-0 = <&pinctrl_pwm3>;
};

&uart1 {
	pinctrl-names = "default";
	pinctrl-0 = <&pinctrl_uart1>;
};

&uart2 {
	pinctrl-names = "default";
	pinctrl-0 = <&pinctrl_uart2>;
};

&uart3 { /* console */
	pinctrl-names = "default";
	pinctrl-0 = <&pinctrl_uart3>;
	status = "okay";
};

&uart4 {
	pinctrl-names = "default";
	pinctrl-0 = <&pinctrl_uart4>;
};

&usbotg1 {
	pinctrl-names = "default";
	pinctrl-0 = <&pinctrl_usb1>;
	vbus-supply = <&reg_usb1_vbus>;
};

&usbotg2 {
	pinctrl-names = "default";
	pinctrl-0 = <&pinctrl_usb2>;
	vbus-supply = <&reg_usb2_vbus>;
};

&usdhc1 {
	pinctrl-names = "default", "state_100mhz", "state_200mhz";
	pinctrl-0 = <&pinctrl_usdhc1>;
	pinctrl-1 = <&pinctrl_usdhc1_100mhz>;
	pinctrl-2 = <&pinctrl_usdhc1_200mhz>;
	vmmc-supply = <&reg_vdd_3v3>;
	vqmmc-supply = <&reg_vdd_1v8>;
	bus-width = <8>;
	non-removable;
	status = "okay";
};

&usdhc2 {
	pinctrl-names = "default", "state_100mhz", "state_200mhz";
	pinctrl-0 = <&pinctrl_usdhc2>, <&pinctrl_usdhc2_gpio>;
	pinctrl-1 = <&pinctrl_usdhc2_100mhz>, <&pinctrl_usdhc2_gpio>;
	pinctrl-2 = <&pinctrl_usdhc2_200mhz>, <&pinctrl_usdhc2_gpio>;
	vmmc-supply = <&reg_usdhc2_vcc>;
	vqmmc-supply = <&reg_nvcc_sd>;
	cd-gpios = <&gpio2 12 GPIO_ACTIVE_LOW>;
};

&usdhc3 {
	pinctrl-names = "default", "state_100mhz", "state_200mhz";
	pinctrl-0 = <&pinctrl_usdhc3>, <&pinctrl_usdhc3_gpio>;
	pinctrl-1 = <&pinctrl_usdhc3_100mhz>, <&pinctrl_usdhc3_gpio>;
	pinctrl-2 = <&pinctrl_usdhc3_200mhz>, <&pinctrl_usdhc3_gpio>;
	vmmc-supply = <&reg_usdhc3_vcc>;
	vqmmc-supply = <&reg_nvcc_sd>;
	cd-gpios = <&gpio3 2 GPIO_ACTIVE_LOW>;
};

&wdog1 {
	pinctrl-names = "default";
	pinctrl-0 = <&pinctrl_wdog>;
	fsl,ext-reset-output;
	status = "okay";
};

&iomuxc {
	pinctrl_csi_mck: csimckgrp {
		fsl,pins = <
			MX8MM_IOMUXC_GPIO1_IO14_CCMSRCGPCMIX_CLKO1	0x59 /* CAM_MCK */
		>;
	};

	pinctrl_ecspi1: ecspi1grp {
		fsl,pins = <
			MX8MM_IOMUXC_ECSPI1_MISO_ECSPI1_MISO		0x82
			MX8MM_IOMUXC_ECSPI1_MOSI_ECSPI1_MOSI		0x82
			MX8MM_IOMUXC_ECSPI1_SCLK_ECSPI1_SCLK		0x82
			MX8MM_IOMUXC_ECSPI1_SS0_GPIO5_IO9		0x19
		>;
	};

	pinctrl_ecspi2: ecspi2grp {
		fsl,pins = <
			MX8MM_IOMUXC_ECSPI2_MISO_ECSPI2_MISO		0x82 /* SPI_A_SDI_(IO0) */
			MX8MM_IOMUXC_ECSPI2_MOSI_ECSPI2_MOSI		0x82 /* SPI_A_SDO_(IO1) */
			MX8MM_IOMUXC_ECSPI2_SCLK_ECSPI2_SCLK		0x82 /* SPI_A_SCK */
			MX8MM_IOMUXC_ECSPI2_SS0_GPIO5_IO13		0x19 /* SPI_A_CS0# */
		>;
	};

	pinctrl_ecspi2_gpio: ecspi2gpiogrp {
		fsl,pins = <
			MX8MM_IOMUXC_SAI1_TXD5_GPIO4_IO17		0x19 /* SPI_A_/WP_(IO2) */
			MX8MM_IOMUXC_SAI1_TXD6_GPIO4_IO18		0x19 /* SPI_A_/HOLD_(IO3) */
		>;
	};

	pinctrl_ecspi3: ecspi3grp {
		fsl,pins = <
			MX8MM_IOMUXC_UART2_RXD_ECSPI3_MISO		0x82 /* SPI_B_SDI */
			MX8MM_IOMUXC_UART1_TXD_ECSPI3_MOSI		0x82 /* SPI_B_SDO */
			MX8MM_IOMUXC_UART1_RXD_ECSPI3_SCLK		0x82 /* SPI_B_SCK */
			MX8MM_IOMUXC_UART2_TXD_GPIO5_IO25		0x19 /* SPI_B_CS0# */
		>;
	};

	pinctrl_enet_rgmii: enetrgmiigrp {
		fsl,pins = <
			MX8MM_IOMUXC_ENET_MDC_ENET1_MDC			0x03 /* ETH_MDC */
			MX8MM_IOMUXC_ENET_MDIO_ENET1_MDIO		0x03 /* ETH_MDIO */
			MX8MM_IOMUXC_ENET_TD3_ENET1_RGMII_TD3		0x1f /* ETH_A_(S)(R)(G)MII_TXD3 */
			MX8MM_IOMUXC_ENET_TD2_ENET1_RGMII_TD2		0x1f /* ETH_A_(S)(R)(G)MII_TXD2 */
			MX8MM_IOMUXC_ENET_TD1_ENET1_RGMII_TD1		0x1f /* ETH_A_(S)(R)(G)MII_TXD1 */
			MX8MM_IOMUXC_ENET_TD0_ENET1_RGMII_TD0		0x1f /* ETH_A_(S)(R)(G)MII_TXD0 */
			MX8MM_IOMUXC_ENET_RD3_ENET1_RGMII_RD3		0x91 /* ETH_A_(R)(G)MII_RXD3 */
			MX8MM_IOMUXC_ENET_RD2_ENET1_RGMII_RD2		0x91 /* ETH_A_(R)(G)MII_RXD2 */
			MX8MM_IOMUXC_ENET_RD1_ENET1_RGMII_RD1		0x91 /* ETH_A_(S)(R)(G)MII_RXD1 */
			MX8MM_IOMUXC_ENET_RD0_ENET1_RGMII_RD0		0x91 /* ETH_A_(S)(R)(G)MII_RXD0 */
			MX8MM_IOMUXC_ENET_TXC_ENET1_RGMII_TXC		0x1f /* ETH_A_(R)(G)MII_TX_CLK */
			MX8MM_IOMUXC_ENET_RXC_ENET1_RGMII_RXC		0x91 /* ETH_A_(R)(G)MII_RX_CLK */
			MX8MM_IOMUXC_ENET_RX_CTL_ENET1_RGMII_RX_CTL	0x91 /* ETH_A_(R)(G)MII_RX_DV(_ER) */
			MX8MM_IOMUXC_ENET_TX_CTL_ENET1_RGMII_TX_CTL	0x1f /* ETH_A_(R)(G)MII_TX_EN(_ER) */
		>;
	};

	pinctrl_enet_rmii: enetrmiigrp {
		fsl,pins = <
			MX8MM_IOMUXC_ENET_MDC_ENET1_MDC			0x03 /* ETH_MDC */
			MX8MM_IOMUXC_ENET_MDIO_ENET1_MDIO		0x03 /* ETH_MDIO */
			MX8MM_IOMUXC_ENET_TD2_ENET1_TX_CLK		0x4000001f /* ETH_A_(S)(R)(G)MII_TXD2 */
			MX8MM_IOMUXC_ENET_TD1_ENET1_RGMII_TD1		0x56 /* ETH_A_(S)(R)(G)MII_TXD1 */
			MX8MM_IOMUXC_ENET_TD0_ENET1_RGMII_TD0		0x56 /* ETH_A_(S)(R)(G)MII_TXD0 */
			MX8MM_IOMUXC_ENET_RD1_ENET1_RGMII_RD1		0x56 /* ETH_A_(S)(R)(G)MII_RXD1 */
			MX8MM_IOMUXC_ENET_RD0_ENET1_RGMII_RD0		0x56 /* ETH_A_(S)(R)(G)MII_RXD0 */
			MX8MM_IOMUXC_ENET_RXC_ENET1_RX_ER		0x56 /* ETH_A_(R)(G)MII_RX_CLK */
			MX8MM_IOMUXC_ENET_RX_CTL_ENET1_RGMII_RX_CTL	0x56 /* ETH_A_(R)(G)MII_RX_DV(_ER) */
			MX8MM_IOMUXC_ENET_TX_CTL_ENET1_RGMII_TX_CTL	0x56 /* ETH_A_(R)(G)MII_TX_EN(_ER) */
		>;
	};

	pinctrl_gpio1: gpio1grp {
		fsl,pins = <
			MX8MM_IOMUXC_GPIO1_IO01_GPIO1_IO1		0x19 /* GPIO_A_0 */
			MX8MM_IOMUXC_GPIO1_IO03_GPIO1_IO3		0x19 /* GPIO_A_1 */
			MX8MM_IOMUXC_GPIO1_IO05_GPIO1_IO5		0x19 /* GPIO_A_2 */
			MX8MM_IOMUXC_GPIO1_IO06_GPIO1_IO6		0x19 /* GPIO_A_3 */
			MX8MM_IOMUXC_GPIO1_IO07_GPIO1_IO7		0x19 /* GPIO_A_4 */
			MX8MM_IOMUXC_GPIO1_IO08_GPIO1_IO8		0x19 /* GPIO_A_5 */
			MX8MM_IOMUXC_GPIO1_IO09_GPIO1_IO9		0x19 /* GPIO_A_6 */
			MX8MM_IOMUXC_GPIO1_IO10_GPIO1_IO10		0x19 /* GPIO_A_7 */
			MX8MM_IOMUXC_GPIO1_IO11_GPIO1_IO11		0x19 /* GPIO_B_0 */
			MX8MM_IOMUXC_GPIO1_IO12_GPIO1_IO12		0x19 /* GPIO_B_1 */
		>;
	};

	pinctrl_gpio3: gpio3grp {
		fsl,pins = <
			MX8MM_IOMUXC_NAND_ALE_GPIO3_IO0			0x19 /* GPIO_C_5 */
			MX8MM_IOMUXC_NAND_CE0_B_GPIO3_IO1		0x19 /* GPIO_C_4 */
			MX8MM_IOMUXC_NAND_DATA00_GPIO3_IO6		0x19 /* GPIO_C_0 */
			MX8MM_IOMUXC_NAND_DATA01_GPIO3_IO7		0x19 /* GPIO_C_1 */
			MX8MM_IOMUXC_NAND_DATA02_GPIO3_IO8		0x19 /* GPIO_C_2 */
			MX8MM_IOMUXC_NAND_DATA03_GPIO3_IO9		0x19 /* GPIO_C_3 */
			MX8MM_IOMUXC_SAI5_RXFS_GPIO3_IO19		0x19 /* GPIO_B_2 */
			MX8MM_IOMUXC_SAI5_RXD0_GPIO3_IO21		0x19 /* GPIO_B_3 */
		>;
	};

	pinctrl_gpio4: gpio4grp {
		fsl,pins = <
			MX8MM_IOMUXC_SAI1_RXFS_GPIO4_IO0		0x19 /* GPIO_C_7 */
			MX8MM_IOMUXC_SAI1_RXD2_GPIO4_IO4		0x19 /* GPIO_B_4 */
			MX8MM_IOMUXC_SAI1_RXD3_GPIO4_IO5		0x19 /* BOOT_SEL0# */
			MX8MM_IOMUXC_SAI1_RXD4_GPIO4_IO6		0x19 /* BOOT_SEL1# */
			MX8MM_IOMUXC_SAI1_TXD2_GPIO4_IO14		0x19 /* GPIO_B_5 */
			MX8MM_IOMUXC_SAI1_TXD3_GPIO4_IO15		0x19 /* GPIO_B_6 */
			MX8MM_IOMUXC_SAI1_TXD4_GPIO4_IO16		0x19 /* GPIO_B_7 */
			MX8MM_IOMUXC_SAI1_TXD7_GPIO4_IO19		0x19 /* GPIO_C_6 */
		>;
	};

	pinctrl_i2c1: i2c1grp {
		fsl,pins = <
			MX8MM_IOMUXC_I2C1_SCL_I2C1_SCL			0x40000083
			MX8MM_IOMUXC_I2C1_SDA_I2C1_SDA			0x40000083
<<<<<<< HEAD
=======
		>;
	};

	pinctrl_i2c2: i2c2grp {
		fsl,pins = <
			MX8MM_IOMUXC_I2C2_SCL_I2C2_SCL			0x40000083 /* I2C_A_SCL */
			MX8MM_IOMUXC_I2C2_SDA_I2C2_SDA			0x40000083 /* I2C_A_SDA */
		>;
	};

	pinctrl_i2c3: i2c3grp {
		fsl,pins = <
			MX8MM_IOMUXC_I2C3_SCL_I2C3_SCL			0x40000083 /* I2C_B_SCL */
			MX8MM_IOMUXC_I2C3_SDA_I2C3_SDA			0x40000083 /* I2C_B_SDA */
		>;
	};

	pinctrl_i2c4: i2c4grp {
		fsl,pins = <
			MX8MM_IOMUXC_I2C4_SCL_I2C4_SCL			0x40000083 /* PCIe_SMCLK and I2C_CAM_SCL/CSI_TX_P */
			MX8MM_IOMUXC_I2C4_SDA_I2C4_SDA			0x40000083 /* PCIe_SMDAT and I2C_CAM_SDA/CSI_TX_N */
		>;
	};

	pinctrl_pcie: pciegrp {
		fsl,pins = <
			MX8MM_IOMUXC_SAI5_RXD1_GPIO3_IO22		0x19 /* PCIe_CLKREQ# */
			MX8MM_IOMUXC_SAI5_RXD2_GPIO3_IO23		0x19 /* PCIe_A_PERST# */
			MX8MM_IOMUXC_SAI5_RXD3_GPIO3_IO24		0x19 /* PCIe_WAKE# */
			MX8MM_IOMUXC_SAI3_RXFS_GPIO4_IO28		0x19 /* PCIe_SM_ALERT */
>>>>>>> 1b4861e3
		>;
	};

	pinctrl_pmic: pmicgrp {
		fsl,pins = <
			MX8MM_IOMUXC_GPIO1_IO00_GPIO1_IO0		0x141
		>;
	};

	pinctrl_pwm1: pwm1grp {
		fsl,pins = <
			MX8MM_IOMUXC_SPDIF_EXT_CLK_PWM1_OUT		0x19 /* PWM_0 */
		>;
	};

	pinctrl_pwm2: pwm2grp {
		fsl,pins = <
			MX8MM_IOMUXC_SPDIF_RX_PWM2_OUT			0x19 /* PWM_1 */
		>;
	};

	pinctrl_pwm3: pwm3grp {
		fsl,pins = <
			MX8MM_IOMUXC_SPDIF_TX_PWM3_OUT			0x19 /* PWM_2 */
		>;
	};

	pinctrl_reg_usb1_vbus: regusb1vbusgrp {
		fsl,pins = <
			MX8MM_IOMUXC_SAI5_MCLK_GPIO3_IO25		0x19 /* USB_A_EN */
		>;
	};

	pinctrl_reg_usb2_vbus: regusb2vbusgrp {
		fsl,pins = <
			MX8MM_IOMUXC_SAI5_RXC_GPIO3_IO20		0x19 /* USB_B_EN */
		>;
	};

	pinctrl_reg_usdhc2_vcc: regusdhc2vccgrp {
		fsl,pins = <
			MX8MM_IOMUXC_SD2_RESET_B_GPIO2_IO19		0x19 /* SDIO_A_PWR_EN */
		>;
	};

	pinctrl_reg_usdhc3_vcc: regusdhc3vccgrp {
		fsl,pins = <
			MX8MM_IOMUXC_SAI3_TXD_GPIO5_IO1			0x19 /* SDIO_B_PWR_EN */
		>;
	};

	pinctrl_reg_vdd_carrier: regvddcarriergrp {
		fsl,pins = <
			MX8MM_IOMUXC_NAND_READY_B_GPIO3_IO16		0x19 /* CARRIER_PWR_EN */
		>;
	};

	pinctrl_rtc: rtcgrp {
		fsl,pins = <
			MX8MM_IOMUXC_SAI1_RXC_GPIO4_IO1			0x19
		>;
	};

	pinctrl_sai1: sai1grp {
		fsl,pins = <
			MX8MM_IOMUXC_SAI1_RXD0_SAI1_RX_DATA0		0xd6 /* I2S_A_DATA_IN */
			MX8MM_IOMUXC_SAI1_TXD0_SAI1_TX_DATA0		0xd6 /* I2S_A_DATA_OUT */
			MX8MM_IOMUXC_SAI1_RXD1_SAI1_RX_DATA1		0xd6 /* I2S_B_DATA_IN */
			MX8MM_IOMUXC_SAI1_TXD1_SAI1_TX_DATA1		0xd6 /* I2S_B_DATA_OUT */
			MX8MM_IOMUXC_SAI1_MCLK_SAI1_MCLK		0xd6 /* I2S_MCLK */
			MX8MM_IOMUXC_SAI1_TXFS_SAI1_TX_SYNC		0xd6 /* I2S_LRCLK */
			MX8MM_IOMUXC_SAI1_TXC_SAI1_TX_BCLK		0xd6 /* I2S_BITCLK */
		>;
	};

	pinctrl_uart1: uart1grp {
		fsl,pins = <
			MX8MM_IOMUXC_SAI2_RXC_UART1_DCE_RX		0x0 /* UART_A_RX */
			MX8MM_IOMUXC_SAI2_RXFS_UART1_DCE_TX		0x0 /* UART_A_TX */
			MX8MM_IOMUXC_SAI2_RXD0_UART1_DCE_RTS_B		0x0 /* UART_A_CTS */
			MX8MM_IOMUXC_SAI2_TXFS_UART1_DCE_CTS_B		0x0 /* UART_A_RTS */
		>;
	};

	pinctrl_uart2: uart2grp {
		fsl,pins = <
			MX8MM_IOMUXC_SAI3_TXFS_UART2_DCE_RX		0x0 /* UART_B_RX */
			MX8MM_IOMUXC_SAI3_TXC_UART2_DCE_TX		0x0 /* UART_B_TX */
			MX8MM_IOMUXC_SAI3_RXD_UART2_DCE_RTS_B		0x0 /* UART_B_CTS */
			MX8MM_IOMUXC_SAI3_RXC_UART2_DCE_CTS_B		0x0 /* UART_B_RTS */
		>;
	};

	pinctrl_uart3: uart3grp {
		fsl,pins = <
			MX8MM_IOMUXC_UART3_RXD_UART3_DCE_RX		0x140 /* UART_CON_RX */
			MX8MM_IOMUXC_UART3_TXD_UART3_DCE_TX		0x140 /* UART_CON_TX */
		>;
	};

	pinctrl_uart4: uart4grp {
		fsl,pins = <
			MX8MM_IOMUXC_UART4_RXD_UART4_DCE_RX		0x0 /* UART_C_RX */
			MX8MM_IOMUXC_UART4_TXD_UART4_DCE_TX		0x0 /* UART_C_TX */
		>;
	};

	pinctrl_usb1: usb1grp {
		fsl,pins = <
			MX8MM_IOMUXC_GPIO1_IO13_USB1_OTG_OC		0x19 /* USB_A_OC# */
		>;
	};

	pinctrl_usb2: usb2grp {
		fsl,pins = <
			MX8MM_IOMUXC_GPIO1_IO15_USB2_OTG_OC		0x19 /* USB_B_OC# */
		>;
	};

	pinctrl_usdhc1: usdhc1grp {
		fsl,pins = <
			MX8MM_IOMUXC_SD1_CLK_USDHC1_CLK			0x190
			MX8MM_IOMUXC_SD1_CMD_USDHC1_CMD			0x1d0
			MX8MM_IOMUXC_SD1_DATA0_USDHC1_DATA0		0x1d0
			MX8MM_IOMUXC_SD1_DATA1_USDHC1_DATA1		0x1d0
			MX8MM_IOMUXC_SD1_DATA2_USDHC1_DATA2		0x1d0
			MX8MM_IOMUXC_SD1_DATA3_USDHC1_DATA3		0x1d0
			MX8MM_IOMUXC_SD1_DATA4_USDHC1_DATA4		0x1d0
			MX8MM_IOMUXC_SD1_DATA5_USDHC1_DATA5		0x1d0
			MX8MM_IOMUXC_SD1_DATA6_USDHC1_DATA6		0x1d0
			MX8MM_IOMUXC_SD1_DATA7_USDHC1_DATA7		0x1d0
			MX8MM_IOMUXC_SD1_RESET_B_USDHC1_RESET_B		0x019
			MX8MM_IOMUXC_SD1_STROBE_USDHC1_STROBE		0x190
		>;
	};

	pinctrl_usdhc1_100mhz: usdhc1-100mhzgrp {
		fsl,pins = <
			MX8MM_IOMUXC_SD1_CLK_USDHC1_CLK			0x194
			MX8MM_IOMUXC_SD1_CMD_USDHC1_CMD			0x1d4
			MX8MM_IOMUXC_SD1_DATA0_USDHC1_DATA0		0x1d4
			MX8MM_IOMUXC_SD1_DATA1_USDHC1_DATA1		0x1d4
			MX8MM_IOMUXC_SD1_DATA2_USDHC1_DATA2		0x1d4
			MX8MM_IOMUXC_SD1_DATA3_USDHC1_DATA3		0x1d4
			MX8MM_IOMUXC_SD1_DATA4_USDHC1_DATA4		0x1d4
			MX8MM_IOMUXC_SD1_DATA5_USDHC1_DATA5		0x1d4
			MX8MM_IOMUXC_SD1_DATA6_USDHC1_DATA6		0x1d4
			MX8MM_IOMUXC_SD1_DATA7_USDHC1_DATA7		0x1d4
			MX8MM_IOMUXC_SD1_RESET_B_USDHC1_RESET_B		0x019
			MX8MM_IOMUXC_SD1_STROBE_USDHC1_STROBE		0x194
		>;
	};

	pinctrl_usdhc1_200mhz: usdhc1-200mhzgrp {
		fsl,pins = <
			MX8MM_IOMUXC_SD1_CLK_USDHC1_CLK			0x196
			MX8MM_IOMUXC_SD1_CMD_USDHC1_CMD			0x1d6
			MX8MM_IOMUXC_SD1_DATA0_USDHC1_DATA0		0x1d6
			MX8MM_IOMUXC_SD1_DATA1_USDHC1_DATA1		0x1d6
			MX8MM_IOMUXC_SD1_DATA2_USDHC1_DATA2		0x1d6
			MX8MM_IOMUXC_SD1_DATA3_USDHC1_DATA3		0x1d6
			MX8MM_IOMUXC_SD1_DATA4_USDHC1_DATA4		0x1d6
			MX8MM_IOMUXC_SD1_DATA5_USDHC1_DATA5		0x1d6
			MX8MM_IOMUXC_SD1_DATA6_USDHC1_DATA6		0x1d6
			MX8MM_IOMUXC_SD1_DATA7_USDHC1_DATA7		0x1d6
			MX8MM_IOMUXC_SD1_RESET_B_USDHC1_RESET_B		0x019
			MX8MM_IOMUXC_SD1_STROBE_USDHC1_STROBE		0x196
		>;
	};

	pinctrl_usdhc2: usdhc2grp {
		fsl,pins = <
			MX8MM_IOMUXC_SD2_CLK_USDHC2_CLK			0x90 /* SDIO_A_CLK */
			MX8MM_IOMUXC_SD2_CMD_USDHC2_CMD			0x1d0 /* SDIO_A_CMD */
			MX8MM_IOMUXC_SD2_DATA0_USDHC2_DATA0		0x1d0 /* SDIO_A_D0 */
			MX8MM_IOMUXC_SD2_DATA1_USDHC2_DATA1		0x1d0 /* SDIO_A_D1 */
			MX8MM_IOMUXC_SD2_DATA2_USDHC2_DATA2		0x1d0 /* SDIO_A_D2 */
			MX8MM_IOMUXC_SD2_DATA3_USDHC2_DATA3		0x1d0 /* SDIO_A_D3 */
			MX8MM_IOMUXC_SD2_WP_USDHC2_WP			0x400000d6 /* SDIO_A_WP */
			MX8MM_IOMUXC_GPIO1_IO04_USDHC2_VSELECT		0x90
		>;
	};

	pinctrl_usdhc2_100mhz: usdhc2-100mhzgrp {
		fsl,pins = <
			MX8MM_IOMUXC_SD2_CLK_USDHC2_CLK			0x94 /* SDIO_A_CLK */
			MX8MM_IOMUXC_SD2_CMD_USDHC2_CMD			0x1d4 /* SDIO_A_CMD */
			MX8MM_IOMUXC_SD2_DATA0_USDHC2_DATA0		0x1d4 /* SDIO_A_D0 */
			MX8MM_IOMUXC_SD2_DATA1_USDHC2_DATA1		0x1d4 /* SDIO_A_D1 */
			MX8MM_IOMUXC_SD2_DATA2_USDHC2_DATA2		0x1d4 /* SDIO_A_D2 */
			MX8MM_IOMUXC_SD2_DATA3_USDHC2_DATA3		0x1d4 /* SDIO_A_D3 */
			MX8MM_IOMUXC_SD2_WP_USDHC2_WP			0x400000d6 /* SDIO_A_WP */
			MX8MM_IOMUXC_GPIO1_IO04_USDHC2_VSELECT		0x90
		>;
	};

	pinctrl_usdhc2_200mhz: usdhc2-200mhzgrp {
		fsl,pins = <
			MX8MM_IOMUXC_SD2_CLK_USDHC2_CLK			0x96 /* SDIO_A_CLK */
			MX8MM_IOMUXC_SD2_CMD_USDHC2_CMD			0x1d6 /* SDIO_A_CMD */
			MX8MM_IOMUXC_SD2_DATA0_USDHC2_DATA0		0x1d6 /* SDIO_A_D0 */
			MX8MM_IOMUXC_SD2_DATA1_USDHC2_DATA1		0x1d6 /* SDIO_A_D1 */
			MX8MM_IOMUXC_SD2_DATA2_USDHC2_DATA2		0x1d6 /* SDIO_A_D2 */
			MX8MM_IOMUXC_SD2_DATA3_USDHC2_DATA3		0x1d6 /* SDIO_A_D3 */
			MX8MM_IOMUXC_SD2_WP_USDHC2_WP			0x400000d6 /* SDIO_A_WP */
			MX8MM_IOMUXC_GPIO1_IO04_USDHC2_VSELECT		0x90
		>;
	};

	pinctrl_usdhc2_gpio: usdhc2gpiogrp {
		fsl,pins = <
			MX8MM_IOMUXC_SD2_CD_B_GPIO2_IO12		0x19 /* SDIO_A_CD# */
		>;
	};

	pinctrl_usdhc3: usdhc3grp {
		fsl,pins = <
			MX8MM_IOMUXC_NAND_WE_B_USDHC3_CLK		0x90 /* SDIO_B_CLK */
			MX8MM_IOMUXC_NAND_WP_B_USDHC3_CMD		0x90 /* SDIO_B_CMD */
			MX8MM_IOMUXC_NAND_DATA04_USDHC3_DATA0		0x90 /* SDIO_B_D0 */
			MX8MM_IOMUXC_NAND_DATA05_USDHC3_DATA1		0x90 /* SDIO_B_D1 */
			MX8MM_IOMUXC_NAND_DATA06_USDHC3_DATA2		0x90 /* SDIO_B_D2 */
			MX8MM_IOMUXC_NAND_DATA07_USDHC3_DATA3		0x90 /* SDIO_B_D3 */
			MX8MM_IOMUXC_NAND_RE_B_USDHC3_DATA4		0x90 /* SDIO_B_D4 */
			MX8MM_IOMUXC_NAND_CE2_B_USDHC3_DATA5		0x90 /* SDIO_B_D5 */
			MX8MM_IOMUXC_NAND_CE3_B_USDHC3_DATA6		0x90 /* SDIO_B_D6 */
			MX8MM_IOMUXC_NAND_CLE_USDHC3_DATA7		0x90 /* SDIO_B_D7 */
		>;
	};

	pinctrl_usdhc3_100mhz: usdhc3-100mhzgrp {
		fsl,pins = <
			MX8MM_IOMUXC_NAND_WE_B_USDHC3_CLK		0x94 /* SDIO_B_CLK */
			MX8MM_IOMUXC_NAND_WP_B_USDHC3_CMD		0x94 /* SDIO_B_CMD */
			MX8MM_IOMUXC_NAND_DATA04_USDHC3_DATA0		0x94 /* SDIO_B_D0 */
			MX8MM_IOMUXC_NAND_DATA05_USDHC3_DATA1		0x94 /* SDIO_B_D1 */
			MX8MM_IOMUXC_NAND_DATA06_USDHC3_DATA2		0x94 /* SDIO_B_D2 */
			MX8MM_IOMUXC_NAND_DATA07_USDHC3_DATA3		0x94 /* SDIO_B_D3 */
			MX8MM_IOMUXC_NAND_RE_B_USDHC3_DATA4		0x94 /* SDIO_B_D4 */
			MX8MM_IOMUXC_NAND_CE2_B_USDHC3_DATA5		0x94 /* SDIO_B_D5 */
			MX8MM_IOMUXC_NAND_CE3_B_USDHC3_DATA6		0x94 /* SDIO_B_D6 */
			MX8MM_IOMUXC_NAND_CLE_USDHC3_DATA7		0x94 /* SDIO_B_D7 */
		>;
	};

	pinctrl_usdhc3_200mhz: usdhc3-200mhzgrp {
		fsl,pins = <
			MX8MM_IOMUXC_NAND_WE_B_USDHC3_CLK		0x96 /* SDIO_B_CLK */
			MX8MM_IOMUXC_NAND_WP_B_USDHC3_CMD		0x96 /* SDIO_B_CMD */
			MX8MM_IOMUXC_NAND_DATA04_USDHC3_DATA0		0x96 /* SDIO_B_D0 */
			MX8MM_IOMUXC_NAND_DATA05_USDHC3_DATA1		0x96 /* SDIO_B_D1 */
			MX8MM_IOMUXC_NAND_DATA06_USDHC3_DATA2		0x96 /* SDIO_B_D2 */
			MX8MM_IOMUXC_NAND_DATA07_USDHC3_DATA3		0x96 /* SDIO_B_D3 */
			MX8MM_IOMUXC_NAND_RE_B_USDHC3_DATA4		0x96 /* SDIO_B_D4 */
			MX8MM_IOMUXC_NAND_CE2_B_USDHC3_DATA5		0x96 /* SDIO_B_D5 */
			MX8MM_IOMUXC_NAND_CE3_B_USDHC3_DATA6		0x96 /* SDIO_B_D6 */
			MX8MM_IOMUXC_NAND_CLE_USDHC3_DATA7		0x96 /* SDIO_B_D7 */
		>;
	};

	pinctrl_usdhc3_gpio: usdhc3gpiogrp {
		fsl,pins = <
			MX8MM_IOMUXC_NAND_CE1_B_GPIO3_IO2		0x19 /* SDIO_B_CD# */
			MX8MM_IOMUXC_SAI3_MCLK_GPIO5_IO2		0x19 /* SDIO_B_WP */
		>;
	};

	pinctrl_wdog: wdoggrp {
		fsl,pins = <
			MX8MM_IOMUXC_GPIO1_IO02_WDOG1_WDOG_B		0xc6
		>;
	};
};<|MERGE_RESOLUTION|>--- conflicted
+++ resolved
@@ -360,10 +360,6 @@
 		pinctrl-names = "default";
 		pinctrl-0 = <&pinctrl_rtc>;
 		interrupts-extended = <&gpio4 1 IRQ_TYPE_LEVEL_LOW>;
-<<<<<<< HEAD
-		trickle-diode-disable;
-=======
->>>>>>> 1b4861e3
 	};
 };
 
@@ -589,8 +585,6 @@
 		fsl,pins = <
 			MX8MM_IOMUXC_I2C1_SCL_I2C1_SCL			0x40000083
 			MX8MM_IOMUXC_I2C1_SDA_I2C1_SDA			0x40000083
-<<<<<<< HEAD
-=======
 		>;
 	};
 
@@ -621,7 +615,6 @@
 			MX8MM_IOMUXC_SAI5_RXD2_GPIO3_IO23		0x19 /* PCIe_A_PERST# */
 			MX8MM_IOMUXC_SAI5_RXD3_GPIO3_IO24		0x19 /* PCIe_WAKE# */
 			MX8MM_IOMUXC_SAI3_RXFS_GPIO4_IO28		0x19 /* PCIe_SM_ALERT */
->>>>>>> 1b4861e3
 		>;
 	};
 
