// SPDX-License-Identifier: (GPL-2.0+ OR MIT)
/*
 * Copyright 2017 NXP
 * Copyright (C) 2017-2018 Pengutronix, Lucas Stach <kernel@pengutronix.de>
 */

#include <dt-bindings/clock/imx8mq-clock.h>
#include <dt-bindings/power/imx8mq-power.h>
#include <dt-bindings/reset/imx8mq-reset.h>
#include <dt-bindings/gpio/gpio.h>
#include "dt-bindings/input/input.h"
#include <dt-bindings/interrupt-controller/arm-gic.h>
#include <dt-bindings/thermal/thermal.h>
#include <dt-bindings/interconnect/imx8mq.h>
#include "imx8mq-pinfunc.h"

/ {
	interrupt-parent = <&gpc>;

	#address-cells = <2>;
	#size-cells = <2>;

	aliases {
		ethernet0 = &fec1;
		gpio0 = &gpio1;
		gpio1 = &gpio2;
		gpio2 = &gpio3;
		gpio3 = &gpio4;
		gpio4 = &gpio5;
		i2c0 = &i2c1;
		i2c1 = &i2c2;
		i2c2 = &i2c3;
		i2c3 = &i2c4;
		mmc0 = &usdhc1;
		mmc1 = &usdhc2;
		serial0 = &uart1;
		serial1 = &uart2;
		serial2 = &uart3;
		serial3 = &uart4;
		spi0 = &ecspi1;
		spi1 = &ecspi2;
		spi2 = &ecspi3;
	};

	ckil: clock-ckil {
		compatible = "fixed-clock";
		#clock-cells = <0>;
		clock-frequency = <32768>;
		clock-output-names = "ckil";
	};

	osc_25m: clock-osc-25m {
		compatible = "fixed-clock";
		#clock-cells = <0>;
		clock-frequency = <25000000>;
		clock-output-names = "osc_25m";
	};

	osc_27m: clock-osc-27m {
		compatible = "fixed-clock";
		#clock-cells = <0>;
		clock-frequency = <27000000>;
		clock-output-names = "osc_27m";
	};

	hdmi_phy_27m: clock-hdmi-phy-27m {
		compatible = "fixed-clock";
		#clock-cells = <0>;
		clock-frequency = <27000000>;
		clock-output-names = "hdmi_phy_27m";
	};

	clk_ext1: clock-ext1 {
		compatible = "fixed-clock";
		#clock-cells = <0>;
		clock-frequency = <133000000>;
		clock-output-names = "clk_ext1";
	};

	clk_ext2: clock-ext2 {
		compatible = "fixed-clock";
		#clock-cells = <0>;
		clock-frequency = <133000000>;
		clock-output-names = "clk_ext2";
	};

	clk_ext3: clock-ext3 {
		compatible = "fixed-clock";
		#clock-cells = <0>;
		clock-frequency = <133000000>;
		clock-output-names = "clk_ext3";
	};

	clk_ext4: clock-ext4 {
		compatible = "fixed-clock";
		#clock-cells = <0>;
		clock-frequency = <133000000>;
		clock-output-names = "clk_ext4";
	};

	cpus {
		#address-cells = <1>;
		#size-cells = <0>;

		A53_0: cpu@0 {
			device_type = "cpu";
			compatible = "arm,cortex-a53";
			reg = <0x0>;
			clock-latency = <61036>; /* two CLK32 periods */
			clocks = <&clk IMX8MQ_CLK_ARM>;
			enable-method = "psci";
			i-cache-size = <0x8000>;
			i-cache-line-size = <64>;
			i-cache-sets = <256>;
			d-cache-size = <0x8000>;
			d-cache-line-size = <64>;
			d-cache-sets = <128>;
			next-level-cache = <&A53_L2>;
			operating-points-v2 = <&a53_opp_table>;
			#cooling-cells = <2>;
			nvmem-cells = <&cpu_speed_grade>;
			nvmem-cell-names = "speed_grade";
		};

		A53_1: cpu@1 {
			device_type = "cpu";
			compatible = "arm,cortex-a53";
			reg = <0x1>;
			clock-latency = <61036>; /* two CLK32 periods */
			clocks = <&clk IMX8MQ_CLK_ARM>;
			enable-method = "psci";
			i-cache-size = <0x8000>;
			i-cache-line-size = <64>;
			i-cache-sets = <256>;
			d-cache-size = <0x8000>;
			d-cache-line-size = <64>;
			d-cache-sets = <128>;
			next-level-cache = <&A53_L2>;
			operating-points-v2 = <&a53_opp_table>;
			#cooling-cells = <2>;
		};

		A53_2: cpu@2 {
			device_type = "cpu";
			compatible = "arm,cortex-a53";
			reg = <0x2>;
			clock-latency = <61036>; /* two CLK32 periods */
			clocks = <&clk IMX8MQ_CLK_ARM>;
			enable-method = "psci";
			i-cache-size = <0x8000>;
			i-cache-line-size = <64>;
			i-cache-sets = <256>;
			d-cache-size = <0x8000>;
			d-cache-line-size = <64>;
			d-cache-sets = <128>;
			next-level-cache = <&A53_L2>;
			operating-points-v2 = <&a53_opp_table>;
			#cooling-cells = <2>;
		};

		A53_3: cpu@3 {
			device_type = "cpu";
			compatible = "arm,cortex-a53";
			reg = <0x3>;
			clock-latency = <61036>; /* two CLK32 periods */
			clocks = <&clk IMX8MQ_CLK_ARM>;
			enable-method = "psci";
			i-cache-size = <0x8000>;
			i-cache-line-size = <64>;
			i-cache-sets = <256>;
			d-cache-size = <0x8000>;
			d-cache-line-size = <64>;
			d-cache-sets = <128>;
			next-level-cache = <&A53_L2>;
			operating-points-v2 = <&a53_opp_table>;
			#cooling-cells = <2>;
		};

		A53_L2: l2-cache0 {
			compatible = "cache";
			cache-level = <2>;
			cache-unified;
			cache-size = <0x100000>;
			cache-line-size = <64>;
			cache-sets = <1024>;
		};
	};

	a53_opp_table: opp-table {
		compatible = "operating-points-v2";
		opp-shared;

		opp-800000000 {
			opp-hz = /bits/ 64 <800000000>;
			opp-microvolt = <900000>;
			/* Industrial only */
			opp-supported-hw = <0xf>, <0x4>;
			clock-latency-ns = <150000>;
			opp-suspend;
		};

		opp-1000000000 {
			opp-hz = /bits/ 64 <1000000000>;
			opp-microvolt = <900000>;
			/* Consumer only */
			opp-supported-hw = <0xe>, <0x3>;
			clock-latency-ns = <150000>;
			opp-suspend;
		};

		opp-1300000000 {
			opp-hz = /bits/ 64 <1300000000>;
			opp-microvolt = <1000000>;
			opp-supported-hw = <0xc>, <0x4>;
			clock-latency-ns = <150000>;
			opp-suspend;
		};

		opp-1500000000 {
			opp-hz = /bits/ 64 <1500000000>;
			opp-microvolt = <1000000>;
			opp-supported-hw = <0x8>, <0x3>;
			clock-latency-ns = <150000>;
			opp-suspend;
		};
	};

	pmu {
		compatible = "arm,cortex-a53-pmu";
		interrupts = <GIC_PPI 7 IRQ_TYPE_LEVEL_HIGH>;
		interrupt-parent = <&gic>;
	};

	psci {
		compatible = "arm,psci-1.0";
		method = "smc";
	};

	thermal-zones {
		cpu_thermal: cpu-thermal {
			polling-delay-passive = <250>;
			polling-delay = <2000>;
			thermal-sensors = <&tmu 0>;

			trips {
				cpu_alert: cpu-alert {
					temperature = <80000>;
					hysteresis = <2000>;
					type = "passive";
				};

				cpu-crit {
					temperature = <90000>;
					hysteresis = <2000>;
					type = "critical";
				};
			};

			cooling-maps {
				map0 {
					trip = <&cpu_alert>;
					cooling-device =
						<&A53_0 THERMAL_NO_LIMIT THERMAL_NO_LIMIT>,
						<&A53_1 THERMAL_NO_LIMIT THERMAL_NO_LIMIT>,
						<&A53_2 THERMAL_NO_LIMIT THERMAL_NO_LIMIT>,
						<&A53_3 THERMAL_NO_LIMIT THERMAL_NO_LIMIT>;
				};
			};
		};

		gpu-thermal {
			polling-delay-passive = <250>;
			polling-delay = <2000>;
			thermal-sensors = <&tmu 1>;

			trips {
				gpu_alert: gpu-alert {
					temperature = <80000>;
					hysteresis = <2000>;
					type = "passive";
				};

				gpu-crit {
					temperature = <90000>;
					hysteresis = <2000>;
					type = "critical";
				};
			};

			cooling-maps {
				map0 {
					trip = <&gpu_alert>;
					cooling-device =
						<&gpu THERMAL_NO_LIMIT THERMAL_NO_LIMIT>;
				};
			};
		};

		vpu-thermal {
			polling-delay-passive = <250>;
			polling-delay = <2000>;
			thermal-sensors = <&tmu 2>;

			trips {
				vpu-crit {
					temperature = <90000>;
					hysteresis = <2000>;
					type = "critical";
				};
			};
		};
	};

	timer {
		compatible = "arm,armv8-timer";
		interrupts = <GIC_PPI 13 IRQ_TYPE_LEVEL_LOW>, /* Physical Secure */
		             <GIC_PPI 14 IRQ_TYPE_LEVEL_LOW>, /* Physical Non-Secure */
		             <GIC_PPI 11 IRQ_TYPE_LEVEL_LOW>, /* Virtual */
		             <GIC_PPI 10 IRQ_TYPE_LEVEL_LOW>; /* Hypervisor */
		interrupt-parent = <&gic>;
		arm,no-tick-in-suspend;
	};

	soc: soc@0 {
		compatible = "fsl,imx8mq-soc", "simple-bus";
		#address-cells = <1>;
		#size-cells = <1>;
		ranges = <0x0 0x0 0x0 0x3e000000>;
		dma-ranges = <0x40000000 0x0 0x40000000 0xc0000000>;
		nvmem-cells = <&imx8mq_uid>;
		nvmem-cell-names = "soc_unique_id";

		etm0: etm@28440000 {
			compatible = "arm,coresight-etm4x", "arm,primecell";
			reg = <0x28440000 0x1000>;
			cpu = <&A53_0>;
			clocks = <&clk IMX8MQ_CLK_MAIN_AXI>;
			clock-names = "apb_pclk";

			out-ports {
				port {
					etm0_out_port: endpoint {
						remote-endpoint = <&ca_funnel_in_port0>;
					};
				};
			};
		};

		etm1: etm@28540000 {
			compatible = "arm,coresight-etm4x", "arm,primecell";
			reg = <0x28540000 0x1000>;
			cpu = <&A53_1>;
			clocks = <&clk IMX8MQ_CLK_MAIN_AXI>;
			clock-names = "apb_pclk";

			out-ports {
				port {
					etm1_out_port: endpoint {
						remote-endpoint = <&ca_funnel_in_port1>;
					};
				};
			};
		};

		etm2: etm@28640000 {
			compatible = "arm,coresight-etm4x", "arm,primecell";
			reg = <0x28640000 0x1000>;
			cpu = <&A53_2>;
			clocks = <&clk IMX8MQ_CLK_MAIN_AXI>;
			clock-names = "apb_pclk";

			out-ports {
				port {
					etm2_out_port: endpoint {
						remote-endpoint = <&ca_funnel_in_port2>;
					};
				};
			};
		};

		etm3: etm@28740000 {
			compatible = "arm,coresight-etm4x", "arm,primecell";
			reg = <0x28740000 0x1000>;
			cpu = <&A53_3>;
			clocks = <&clk IMX8MQ_CLK_MAIN_AXI>;
			clock-names = "apb_pclk";

			out-ports {
				port {
					etm3_out_port: endpoint {
						remote-endpoint = <&ca_funnel_in_port3>;
					};
				};
			};
		};

		funnel {
			/*
			 * non-configurable funnel don't show up on the AMBA
			 * bus.  As such no need to add "arm,primecell".
			 */
			compatible = "arm,coresight-static-funnel";

			in-ports {
				#address-cells = <1>;
				#size-cells = <0>;

				port@0 {
					reg = <0>;

					ca_funnel_in_port0: endpoint {
						remote-endpoint = <&etm0_out_port>;
					};
				};

				port@1 {
					reg = <1>;

					ca_funnel_in_port1: endpoint {
						remote-endpoint = <&etm1_out_port>;
					};
				};

				port@2 {
					reg = <2>;

					ca_funnel_in_port2: endpoint {
						remote-endpoint = <&etm2_out_port>;
					};
				};

				port@3 {
					reg = <3>;

					ca_funnel_in_port3: endpoint {
						remote-endpoint = <&etm3_out_port>;
					};
				};
			};

			out-ports {
				port {
					ca_funnel_out_port0: endpoint {
						remote-endpoint = <&hugo_funnel_in_port0>;
					};
				};
			};
		};

		funnel@28c03000 {
			compatible = "arm,coresight-dynamic-funnel", "arm,primecell";
			reg = <0x28c03000 0x1000>;
			clocks = <&clk IMX8MQ_CLK_MAIN_AXI>;
			clock-names = "apb_pclk";

			in-ports {
				#address-cells = <1>;
				#size-cells = <0>;

				port@0 {
					reg = <0>;

					hugo_funnel_in_port0: endpoint {
						remote-endpoint = <&ca_funnel_out_port0>;
					};
				};

				port@1 {
					reg = <1>;

					hugo_funnel_in_port1: endpoint {
					/* M4 input */
					};
				};
				/* the other input ports are not connect to anything */
			};

			out-ports {
				port {
					hugo_funnel_out_port0: endpoint {
						remote-endpoint = <&etf_in_port>;
					};
				};
			};
		};

		etf@28c04000 {
			compatible = "arm,coresight-tmc", "arm,primecell";
			reg = <0x28c04000 0x1000>;
			clocks = <&clk IMX8MQ_CLK_MAIN_AXI>;
			clock-names = "apb_pclk";

			in-ports {
				port {
					etf_in_port: endpoint {
						remote-endpoint = <&hugo_funnel_out_port0>;
					};
				};
			};

			out-ports {
				port {
					etf_out_port: endpoint {
						remote-endpoint = <&etr_in_port>;
					};
				};
			};
		};

		etr@28c06000 {
			compatible = "arm,coresight-tmc", "arm,primecell";
			reg = <0x28c06000 0x1000>;
			clocks = <&clk IMX8MQ_CLK_MAIN_AXI>;
			clock-names = "apb_pclk";

			in-ports {
				port {
					etr_in_port: endpoint {
						remote-endpoint = <&etf_out_port>;
					};
				};
			};
		};

		aips1: bus@30000000 { /* AIPS1 */
			compatible = "fsl,aips-bus", "simple-bus";
			reg = <0x30000000 0x400000>;
			#address-cells = <1>;
			#size-cells = <1>;
			ranges = <0x30000000 0x30000000 0x400000>;

			sai1: sai@30010000 {
				#sound-dai-cells = <0>;
				compatible = "fsl,imx8mq-sai";
				reg = <0x30010000 0x10000>;
				interrupts = <GIC_SPI 95 IRQ_TYPE_LEVEL_HIGH>;
				clocks = <&clk IMX8MQ_CLK_SAI1_IPG>,
				         <&clk IMX8MQ_CLK_SAI1_ROOT>,
				         <&clk IMX8MQ_CLK_DUMMY>, <&clk IMX8MQ_CLK_DUMMY>;
				clock-names = "bus", "mclk1", "mclk2", "mclk3";
				dmas = <&sdma2 8 24 0>, <&sdma1 9 24 0>;
				dma-names = "rx", "tx";
				status = "disabled";
			};

			sai6: sai@30030000 {
				#sound-dai-cells = <0>;
				compatible = "fsl,imx8mq-sai";
				reg = <0x30030000 0x10000>;
				interrupts = <GIC_SPI 90 IRQ_TYPE_LEVEL_HIGH>;
				clocks = <&clk IMX8MQ_CLK_SAI6_IPG>,
				         <&clk IMX8MQ_CLK_SAI6_ROOT>,
				         <&clk IMX8MQ_CLK_DUMMY>, <&clk IMX8MQ_CLK_DUMMY>;
				clock-names = "bus", "mclk1", "mclk2", "mclk3";
				dmas = <&sdma2 4 24 0>, <&sdma2 5 24 0>;
				dma-names = "rx", "tx";
				status = "disabled";
			};

			sai5: sai@30040000 {
				#sound-dai-cells = <0>;
				compatible = "fsl,imx8mq-sai";
				reg = <0x30040000 0x10000>;
				interrupts = <GIC_SPI 90 IRQ_TYPE_LEVEL_HIGH>;
				clocks = <&clk IMX8MQ_CLK_SAI5_IPG>,
				         <&clk IMX8MQ_CLK_SAI5_ROOT>,
				         <&clk IMX8MQ_CLK_DUMMY>, <&clk IMX8MQ_CLK_DUMMY>;
				clock-names = "bus", "mclk1", "mclk2", "mclk3";
				dmas = <&sdma2 2 24 0>, <&sdma2 3 24 0>;
				dma-names = "rx", "tx";
				status = "disabled";
			};

			sai4: sai@30050000 {
				#sound-dai-cells = <0>;
				compatible = "fsl,imx8mq-sai";
				reg = <0x30050000 0x10000>;
				interrupts = <GIC_SPI 100 IRQ_TYPE_LEVEL_HIGH>;
				clocks = <&clk IMX8MQ_CLK_SAI4_IPG>,
				         <&clk IMX8MQ_CLK_SAI4_ROOT>,
				         <&clk IMX8MQ_CLK_DUMMY>, <&clk IMX8MQ_CLK_DUMMY>;
				clock-names = "bus", "mclk1", "mclk2", "mclk3";
				dmas = <&sdma2 0 24 0>, <&sdma2 1 24 0>;
				dma-names = "rx", "tx";
				status = "disabled";
			};

			gpio1: gpio@30200000 {
				compatible = "fsl,imx8mq-gpio", "fsl,imx35-gpio";
				reg = <0x30200000 0x10000>;
				interrupts = <GIC_SPI 64 IRQ_TYPE_LEVEL_HIGH>,
				             <GIC_SPI 65 IRQ_TYPE_LEVEL_HIGH>;
				clocks = <&clk IMX8MQ_CLK_GPIO1_ROOT>;
				gpio-controller;
				#gpio-cells = <2>;
				interrupt-controller;
				#interrupt-cells = <2>;
				gpio-ranges = <&iomuxc 0 10 30>;
			};

			gpio2: gpio@30210000 {
				compatible = "fsl,imx8mq-gpio", "fsl,imx35-gpio";
				reg = <0x30210000 0x10000>;
				interrupts = <GIC_SPI 66 IRQ_TYPE_LEVEL_HIGH>,
				             <GIC_SPI 67 IRQ_TYPE_LEVEL_HIGH>;
				clocks = <&clk IMX8MQ_CLK_GPIO2_ROOT>;
				gpio-controller;
				#gpio-cells = <2>;
				interrupt-controller;
				#interrupt-cells = <2>;
				gpio-ranges = <&iomuxc 0 40 21>;
			};

			gpio3: gpio@30220000 {
				compatible = "fsl,imx8mq-gpio", "fsl,imx35-gpio";
				reg = <0x30220000 0x10000>;
				interrupts = <GIC_SPI 68 IRQ_TYPE_LEVEL_HIGH>,
				             <GIC_SPI 69 IRQ_TYPE_LEVEL_HIGH>;
				clocks = <&clk IMX8MQ_CLK_GPIO3_ROOT>;
				gpio-controller;
				#gpio-cells = <2>;
				interrupt-controller;
				#interrupt-cells = <2>;
				gpio-ranges = <&iomuxc 0 61 26>;
			};

			gpio4: gpio@30230000 {
				compatible = "fsl,imx8mq-gpio", "fsl,imx35-gpio";
				reg = <0x30230000 0x10000>;
				interrupts = <GIC_SPI 70 IRQ_TYPE_LEVEL_HIGH>,
				             <GIC_SPI 71 IRQ_TYPE_LEVEL_HIGH>;
				clocks = <&clk IMX8MQ_CLK_GPIO4_ROOT>;
				gpio-controller;
				#gpio-cells = <2>;
				interrupt-controller;
				#interrupt-cells = <2>;
				gpio-ranges = <&iomuxc 0 87 32>;
			};

			gpio5: gpio@30240000 {
				compatible = "fsl,imx8mq-gpio", "fsl,imx35-gpio";
				reg = <0x30240000 0x10000>;
				interrupts = <GIC_SPI 72 IRQ_TYPE_LEVEL_HIGH>,
				             <GIC_SPI 73 IRQ_TYPE_LEVEL_HIGH>;
				clocks = <&clk IMX8MQ_CLK_GPIO5_ROOT>;
				gpio-controller;
				#gpio-cells = <2>;
				interrupt-controller;
				#interrupt-cells = <2>;
				gpio-ranges = <&iomuxc 0 119 30>;
			};

			tmu: tmu@30260000 {
				compatible = "fsl,imx8mq-tmu";
				reg = <0x30260000 0x10000>;
				interrupts = <GIC_SPI 49 IRQ_TYPE_LEVEL_HIGH>;
				clocks = <&clk IMX8MQ_CLK_TMU_ROOT>;
				little-endian;
				fsl,tmu-range = <0xb0000 0xa0026 0x80048 0x70061>;
				fsl,tmu-calibration = <0x00000000 0x00000023>,
						      <0x00000001 0x00000029>,
						      <0x00000002 0x0000002f>,
						      <0x00000003 0x00000035>,
						      <0x00000004 0x0000003d>,
						      <0x00000005 0x00000043>,
						      <0x00000006 0x0000004b>,
						      <0x00000007 0x00000051>,
						      <0x00000008 0x00000057>,
						      <0x00000009 0x0000005f>,
						      <0x0000000a 0x00000067>,
						      <0x0000000b 0x0000006f>,

						      <0x00010000 0x0000001b>,
						      <0x00010001 0x00000023>,
						      <0x00010002 0x0000002b>,
						      <0x00010003 0x00000033>,
						      <0x00010004 0x0000003b>,
						      <0x00010005 0x00000043>,
						      <0x00010006 0x0000004b>,
						      <0x00010007 0x00000055>,
						      <0x00010008 0x0000005d>,
						      <0x00010009 0x00000067>,
						      <0x0001000a 0x00000070>,

						      <0x00020000 0x00000017>,
						      <0x00020001 0x00000023>,
						      <0x00020002 0x0000002d>,
						      <0x00020003 0x00000037>,
						      <0x00020004 0x00000041>,
						      <0x00020005 0x0000004b>,
						      <0x00020006 0x00000057>,
						      <0x00020007 0x00000063>,
						      <0x00020008 0x0000006f>,

						      <0x00030000 0x00000015>,
						      <0x00030001 0x00000021>,
						      <0x00030002 0x0000002d>,
						      <0x00030003 0x00000039>,
						      <0x00030004 0x00000045>,
						      <0x00030005 0x00000053>,
						      <0x00030006 0x0000005f>,
						      <0x00030007 0x00000071>;
				#thermal-sensor-cells = <1>;
			};

			wdog1: watchdog@30280000 {
				compatible = "fsl,imx8mq-wdt", "fsl,imx21-wdt";
				reg = <0x30280000 0x10000>;
				interrupts = <GIC_SPI 78 IRQ_TYPE_LEVEL_HIGH>;
				clocks = <&clk IMX8MQ_CLK_WDOG1_ROOT>;
				status = "disabled";
			};

			wdog2: watchdog@30290000 {
				compatible = "fsl,imx8mq-wdt", "fsl,imx21-wdt";
				reg = <0x30290000 0x10000>;
				interrupts = <GIC_SPI 79 IRQ_TYPE_LEVEL_HIGH>;
				clocks = <&clk IMX8MQ_CLK_WDOG2_ROOT>;
				status = "disabled";
			};

			wdog3: watchdog@302a0000 {
				compatible = "fsl,imx8mq-wdt", "fsl,imx21-wdt";
				reg = <0x302a0000 0x10000>;
				interrupts = <GIC_SPI 10 IRQ_TYPE_LEVEL_HIGH>;
				clocks = <&clk IMX8MQ_CLK_WDOG3_ROOT>;
				status = "disabled";
			};

			sdma2: dma-controller@302c0000 {
				compatible = "fsl,imx8mq-sdma","fsl,imx7d-sdma";
				reg = <0x302c0000 0x10000>;
				interrupts = <GIC_SPI 103 IRQ_TYPE_LEVEL_HIGH>;
				clocks = <&clk IMX8MQ_CLK_SDMA2_ROOT>,
					 <&clk IMX8MQ_CLK_SDMA2_ROOT>;
				clock-names = "ipg", "ahb";
				#dma-cells = <3>;
				fsl,sdma-ram-script-name = "imx/sdma/sdma-imx7d.bin";
			};

			lcdif: lcd-controller@30320000 {
				compatible = "fsl,imx8mq-lcdif", "fsl,imx6sx-lcdif";
				reg = <0x30320000 0x10000>;
				interrupts = <GIC_SPI 5 IRQ_TYPE_LEVEL_HIGH>;
				clocks = <&clk IMX8MQ_CLK_LCDIF_PIXEL>,
					 <&clk IMX8MQ_CLK_DISP_APB_ROOT>,
					 <&clk IMX8MQ_CLK_DISP_AXI_ROOT>;
				clock-names = "pix", "axi", "disp_axi";
				assigned-clocks = <&clk IMX8MQ_VIDEO_PLL1_REF_SEL>,
						  <&clk IMX8MQ_VIDEO_PLL1_BYPASS>,
						  <&clk IMX8MQ_CLK_LCDIF_PIXEL>,
						  <&clk IMX8MQ_VIDEO_PLL1>;
				assigned-clock-parents = <&clk IMX8MQ_CLK_25M>,
						  <&clk IMX8MQ_VIDEO_PLL1>,
						  <&clk IMX8MQ_VIDEO_PLL1_OUT>;
				assigned-clock-rates = <0>, <0>, <0>, <594000000>;
				status = "disabled";

				port {
					lcdif_mipi_dsi: endpoint {
						remote-endpoint = <&mipi_dsi_lcdif_in>;
					};
				};
			};

			iomuxc: pinctrl@30330000 {
				compatible = "fsl,imx8mq-iomuxc";
				reg = <0x30330000 0x10000>;
			};

			iomuxc_gpr: syscon@30340000 {
				compatible = "fsl,imx8mq-iomuxc-gpr", "syscon", "simple-mfd";
				reg = <0x30340000 0x10000>;

				mux: mux-controller {
					compatible = "mmio-mux";
					#mux-control-cells = <1>;
					mux-reg-masks = <0x34 0x00000004>; /* MIPI_MUX_SEL */
				};
			};

			ocotp: efuse@30350000 {
				compatible = "fsl,imx8mq-ocotp", "syscon";
				reg = <0x30350000 0x10000>;
				clocks = <&clk IMX8MQ_CLK_OCOTP_ROOT>;
				#address-cells = <1>;
				#size-cells = <1>;

<<<<<<< HEAD
				imx8mq_uid: soc-uid@4 {
=======
				/*
				 * The register address below maps to the MX8M
				 * Fusemap Description Table entries this way.
				 * Assuming
				 *   reg = <ADDR SIZE>;
				 * then
				 *   Fuse Address = (ADDR * 4) + 0x400
				 * Note that if SIZE is greater than 4, then
				 * each subsequent fuse is located at offset
				 * +0x10 in Fusemap Description Table (e.g.
				 * reg = <0x4 0x8> describes fuses 0x410 and
				 * 0x420).
				 */
				imx8mq_uid: soc-uid@4 { /* 0x410-0x420 */
>>>>>>> 98817289
					reg = <0x4 0x8>;
				};

				cpu_speed_grade: speed-grade@10 { /* 0x440 */
					reg = <0x10 4>;
				};

				fec_mac_address: mac-address@90 { /* 0x640 */
					reg = <0x90 6>;
				};
			};

			anatop: clock-controller@30360000 {
				compatible = "fsl,imx8mq-anatop";
				reg = <0x30360000 0x10000>;
				interrupts = <GIC_SPI 49 IRQ_TYPE_LEVEL_HIGH>;
				#clock-cells = <1>;
			};

			snvs: snvs@30370000 {
				compatible = "fsl,sec-v4.0-mon", "syscon", "simple-mfd";
				reg = <0x30370000 0x10000>;

				snvs_rtc: snvs-rtc-lp {
					compatible = "fsl,sec-v4.0-mon-rtc-lp";
					regmap = <&snvs>;
					offset = <0x34>;
					interrupts = <GIC_SPI 19 IRQ_TYPE_LEVEL_HIGH>,
						<GIC_SPI 20 IRQ_TYPE_LEVEL_HIGH>;
					clocks = <&clk IMX8MQ_CLK_SNVS_ROOT>;
					clock-names = "snvs-rtc";
				};

				snvs_pwrkey: snvs-powerkey {
					compatible = "fsl,sec-v4.0-pwrkey";
					regmap = <&snvs>;
					interrupts = <GIC_SPI 4 IRQ_TYPE_LEVEL_HIGH>;
					clocks = <&clk IMX8MQ_CLK_SNVS_ROOT>;
					clock-names = "snvs-pwrkey";
					linux,keycode = <KEY_POWER>;
					wakeup-source;
					status = "disabled";
				};
			};

			clk: clock-controller@30380000 {
				compatible = "fsl,imx8mq-ccm";
				reg = <0x30380000 0x10000>;
				interrupts = <GIC_SPI 85 IRQ_TYPE_LEVEL_HIGH>,
				             <GIC_SPI 86 IRQ_TYPE_LEVEL_HIGH>;
				#clock-cells = <1>;
				clocks = <&ckil>, <&osc_25m>, <&osc_27m>,
				         <&clk_ext1>, <&clk_ext2>,
				         <&clk_ext3>, <&clk_ext4>;
				clock-names = "ckil", "osc_25m", "osc_27m",
				              "clk_ext1", "clk_ext2",
				              "clk_ext3", "clk_ext4";
				assigned-clocks = <&clk IMX8MQ_CLK_A53_SRC>,
						  <&clk IMX8MQ_CLK_A53_CORE>,
						  <&clk IMX8MQ_CLK_NOC>,
						  <&clk IMX8MQ_CLK_AUDIO_AHB>,
						  <&clk IMX8MQ_AUDIO_PLL1_BYPASS>,
						  <&clk IMX8MQ_AUDIO_PLL2_BYPASS>,
						  <&clk IMX8MQ_AUDIO_PLL1>,
						  <&clk IMX8MQ_AUDIO_PLL2>;
				assigned-clock-rates = <0>, <0>,
						       <800000000>,
						       <0>,
						       <0>,
						       <0>,
						       <786432000>,
						       <722534400>;
				assigned-clock-parents = <&clk IMX8MQ_SYS1_PLL_800M>,
							 <&clk IMX8MQ_ARM_PLL_OUT>,
							 <0>,
							 <&clk IMX8MQ_SYS2_PLL_500M>,
							 <&clk IMX8MQ_AUDIO_PLL1>,
							 <&clk IMX8MQ_AUDIO_PLL2>;
			};

			src: reset-controller@30390000 {
				compatible = "fsl,imx8mq-src", "syscon";
				reg = <0x30390000 0x10000>;
				interrupts = <GIC_SPI 89 IRQ_TYPE_LEVEL_HIGH>;
				#reset-cells = <1>;
			};

			gpc: gpc@303a0000 {
				compatible = "fsl,imx8mq-gpc";
				reg = <0x303a0000 0x10000>;
				interrupts = <GIC_SPI 87 IRQ_TYPE_LEVEL_HIGH>;
				interrupt-parent = <&gic>;
				interrupt-controller;
				#interrupt-cells = <3>;

				pgc {
					#address-cells = <1>;
					#size-cells = <0>;

					pgc_mipi: power-domain@0 {
						#power-domain-cells = <0>;
						reg = <IMX8M_POWER_DOMAIN_MIPI>;
					};

					/*
					 * As per comment in ATF source code:
					 *
					 * PCIE1 and PCIE2 share the
					 * same reset signal, if we
					 * power down PCIE2, PCIE1
					 * will be held in reset too.
					 *
					 * So instead of creating two
					 * separate power domains for
					 * PCIE1 and PCIE2 we create a
					 * link between both and use
					 * it as a shared PCIE power
					 * domain.
					 */
					pgc_pcie: power-domain@1 {
						#power-domain-cells = <0>;
						reg = <IMX8M_POWER_DOMAIN_PCIE1>;
						power-domains = <&pgc_pcie2>;
					};

					pgc_otg1: power-domain@2 {
						#power-domain-cells = <0>;
						reg = <IMX8M_POWER_DOMAIN_USB_OTG1>;
					};

					pgc_otg2: power-domain@3 {
						#power-domain-cells = <0>;
						reg = <IMX8M_POWER_DOMAIN_USB_OTG2>;
					};

					pgc_ddr1: power-domain@4 {
						#power-domain-cells = <0>;
						reg = <IMX8M_POWER_DOMAIN_DDR1>;
					};

					pgc_gpu: power-domain@5 {
						#power-domain-cells = <0>;
						reg = <IMX8M_POWER_DOMAIN_GPU>;
						clocks = <&clk IMX8MQ_CLK_GPU_ROOT>,
						         <&clk IMX8MQ_CLK_GPU_SHADER_DIV>,
							 <&clk IMX8MQ_CLK_GPU_AXI>,
						         <&clk IMX8MQ_CLK_GPU_AHB>;
					};

					pgc_vpu: power-domain@6 {
						#power-domain-cells = <0>;
						reg = <IMX8M_POWER_DOMAIN_VPU>;
						clocks = <&clk IMX8MQ_CLK_VPU_DEC_ROOT>,
							 <&clk IMX8MQ_CLK_VPU_G1_ROOT>,
							 <&clk IMX8MQ_CLK_VPU_G2_ROOT>;
						assigned-clocks = <&clk IMX8MQ_CLK_VPU_G1>,
								  <&clk IMX8MQ_CLK_VPU_G2>,
								  <&clk IMX8MQ_CLK_VPU_BUS>,
								  <&clk IMX8MQ_VPU_PLL_BYPASS>;
						assigned-clock-parents = <&clk IMX8MQ_VPU_PLL_OUT>,
									 <&clk IMX8MQ_VPU_PLL_OUT>,
									 <&clk IMX8MQ_SYS1_PLL_800M>,
									 <&clk IMX8MQ_VPU_PLL>;
						assigned-clock-rates = <600000000>,
								       <300000000>,
								       <800000000>,
								       <0>;
					};

					pgc_disp: power-domain@7 {
						#power-domain-cells = <0>;
						reg = <IMX8M_POWER_DOMAIN_DISP>;
					};

					pgc_mipi_csi1: power-domain@8 {
						#power-domain-cells = <0>;
						reg = <IMX8M_POWER_DOMAIN_MIPI_CSI1>;
					};

					pgc_mipi_csi2: power-domain@9 {
						#power-domain-cells = <0>;
						reg = <IMX8M_POWER_DOMAIN_MIPI_CSI2>;
					};

					pgc_pcie2: power-domain@a {
						#power-domain-cells = <0>;
						reg = <IMX8M_POWER_DOMAIN_PCIE2>;
					};
				};
			};
		};

		aips2: bus@30400000 { /* AIPS2 */
			compatible = "fsl,aips-bus", "simple-bus";
			reg = <0x30400000 0x400000>;
			#address-cells = <1>;
			#size-cells = <1>;
			ranges = <0x30400000 0x30400000 0x400000>;

			pwm1: pwm@30660000 {
				compatible = "fsl,imx8mq-pwm", "fsl,imx27-pwm";
				reg = <0x30660000 0x10000>;
				interrupts = <GIC_SPI 81 IRQ_TYPE_LEVEL_HIGH>;
				clocks = <&clk IMX8MQ_CLK_PWM1_ROOT>,
				         <&clk IMX8MQ_CLK_PWM1_ROOT>;
				clock-names = "ipg", "per";
				#pwm-cells = <3>;
				status = "disabled";
			};

			pwm2: pwm@30670000 {
				compatible = "fsl,imx8mq-pwm", "fsl,imx27-pwm";
				reg = <0x30670000 0x10000>;
				interrupts = <GIC_SPI 82 IRQ_TYPE_LEVEL_HIGH>;
				clocks = <&clk IMX8MQ_CLK_PWM2_ROOT>,
				         <&clk IMX8MQ_CLK_PWM2_ROOT>;
				clock-names = "ipg", "per";
				#pwm-cells = <3>;
				status = "disabled";
			};

			pwm3: pwm@30680000 {
				compatible = "fsl,imx8mq-pwm", "fsl,imx27-pwm";
				reg = <0x30680000 0x10000>;
				interrupts = <GIC_SPI 83 IRQ_TYPE_LEVEL_HIGH>;
				clocks = <&clk IMX8MQ_CLK_PWM3_ROOT>,
				         <&clk IMX8MQ_CLK_PWM3_ROOT>;
				clock-names = "ipg", "per";
				#pwm-cells = <3>;
				status = "disabled";
			};

			pwm4: pwm@30690000 {
				compatible = "fsl,imx8mq-pwm", "fsl,imx27-pwm";
				reg = <0x30690000 0x10000>;
				interrupts = <GIC_SPI 84 IRQ_TYPE_LEVEL_HIGH>;
				clocks = <&clk IMX8MQ_CLK_PWM4_ROOT>,
				         <&clk IMX8MQ_CLK_PWM4_ROOT>;
				clock-names = "ipg", "per";
				#pwm-cells = <3>;
				status = "disabled";
			};

			system_counter: timer@306a0000 {
				compatible = "nxp,sysctr-timer";
				reg = <0x306a0000 0x20000>;
				interrupts = <GIC_SPI 47 IRQ_TYPE_LEVEL_HIGH>;
				clocks = <&osc_25m>;
				clock-names = "per";
			};
		};

		aips3: bus@30800000 { /* AIPS3 */
			compatible = "fsl,aips-bus", "simple-bus";
			reg = <0x30800000 0x400000>;
			#address-cells = <1>;
			#size-cells = <1>;
			ranges = <0x30800000 0x30800000 0x400000>,
				 <0x08000000 0x08000000 0x10000000>;

			spdif1: spdif@30810000 {
				compatible = "fsl,imx35-spdif";
				reg = <0x30810000 0x10000>;
				interrupts = <GIC_SPI 6 IRQ_TYPE_LEVEL_HIGH>;
				clocks = <&clk IMX8MQ_CLK_IPG_ROOT>, /* core */
					<&clk IMX8MQ_CLK_25M>, /* rxtx0 */
					<&clk IMX8MQ_CLK_SPDIF1>, /* rxtx1 */
					<&clk IMX8MQ_CLK_DUMMY>, /* rxtx2 */
					<&clk IMX8MQ_CLK_DUMMY>, /* rxtx3 */
					<&clk IMX8MQ_CLK_DUMMY>, /* rxtx4 */
					<&clk IMX8MQ_CLK_IPG_ROOT>, /* rxtx5 */
					<&clk IMX8MQ_CLK_DUMMY>, /* rxtx6 */
					<&clk IMX8MQ_CLK_DUMMY>, /* rxtx7 */
					<&clk IMX8MQ_CLK_DUMMY>; /* spba */
				clock-names = "core", "rxtx0",
					      "rxtx1", "rxtx2",
					      "rxtx3", "rxtx4",
					      "rxtx5", "rxtx6",
					      "rxtx7", "spba";
				dmas = <&sdma1 8 18 0>, <&sdma1 9 18 0>;
				dma-names = "rx", "tx";
				status = "disabled";
			};

			ecspi1: spi@30820000 {
				#address-cells = <1>;
				#size-cells = <0>;
				compatible = "fsl,imx8mq-ecspi", "fsl,imx51-ecspi";
				reg = <0x30820000 0x10000>;
				interrupts = <GIC_SPI 31 IRQ_TYPE_LEVEL_HIGH>;
				clocks = <&clk IMX8MQ_CLK_ECSPI1_ROOT>,
					 <&clk IMX8MQ_CLK_ECSPI1_ROOT>;
				clock-names = "ipg", "per";
				dmas = <&sdma1 0 7 1>, <&sdma1 1 7 2>;
				dma-names = "rx", "tx";
				status = "disabled";
			};

			ecspi2: spi@30830000 {
				#address-cells = <1>;
				#size-cells = <0>;
				compatible = "fsl,imx8mq-ecspi", "fsl,imx51-ecspi";
				reg = <0x30830000 0x10000>;
				interrupts = <GIC_SPI 32 IRQ_TYPE_LEVEL_HIGH>;
				clocks = <&clk IMX8MQ_CLK_ECSPI2_ROOT>,
					 <&clk IMX8MQ_CLK_ECSPI2_ROOT>;
				clock-names = "ipg", "per";
				dmas = <&sdma1 2 7 1>, <&sdma1 3 7 2>;
				dma-names = "rx", "tx";
				status = "disabled";
			};

			ecspi3: spi@30840000 {
				#address-cells = <1>;
				#size-cells = <0>;
				compatible = "fsl,imx8mq-ecspi", "fsl,imx51-ecspi";
				reg = <0x30840000 0x10000>;
				interrupts = <GIC_SPI 33 IRQ_TYPE_LEVEL_HIGH>;
				clocks = <&clk IMX8MQ_CLK_ECSPI3_ROOT>,
					 <&clk IMX8MQ_CLK_ECSPI3_ROOT>;
				clock-names = "ipg", "per";
				dmas = <&sdma1 4 7 1>, <&sdma1 5 7 2>;
				dma-names = "rx", "tx";
				status = "disabled";
			};

			uart1: serial@30860000 {
				compatible = "fsl,imx8mq-uart",
				             "fsl,imx6q-uart";
				reg = <0x30860000 0x10000>;
				interrupts = <GIC_SPI 26 IRQ_TYPE_LEVEL_HIGH>;
				clocks = <&clk IMX8MQ_CLK_UART1_ROOT>,
				         <&clk IMX8MQ_CLK_UART1_ROOT>;
				clock-names = "ipg", "per";
				dmas = <&sdma1 22 4 0>, <&sdma1 23 4 0>;
				dma-names = "rx", "tx";
				status = "disabled";
			};

			uart3: serial@30880000 {
				compatible = "fsl,imx8mq-uart",
				             "fsl,imx6q-uart";
				reg = <0x30880000 0x10000>;
				interrupts = <GIC_SPI 28 IRQ_TYPE_LEVEL_HIGH>;
				clocks = <&clk IMX8MQ_CLK_UART3_ROOT>,
				         <&clk IMX8MQ_CLK_UART3_ROOT>;
				clock-names = "ipg", "per";
				dmas = <&sdma1 26 4 0>, <&sdma1 27 4 0>;
				dma-names = "rx", "tx";
				status = "disabled";
			};

			uart2: serial@30890000 {
				compatible = "fsl,imx8mq-uart",
				             "fsl,imx6q-uart";
				reg = <0x30890000 0x10000>;
				interrupts = <GIC_SPI 27 IRQ_TYPE_LEVEL_HIGH>;
				clocks = <&clk IMX8MQ_CLK_UART2_ROOT>,
				         <&clk IMX8MQ_CLK_UART2_ROOT>;
				clock-names = "ipg", "per";
				dmas = <&sdma1 24 4 0>, <&sdma1 25 4 0>;
				dma-names = "rx", "tx";
				status = "disabled";
			};

			spdif2: spdif@308a0000 {
				compatible = "fsl,imx35-spdif";
				reg = <0x308a0000 0x10000>;
				interrupts = <GIC_SPI 13 IRQ_TYPE_LEVEL_HIGH>;
				clocks = <&clk IMX8MQ_CLK_IPG_ROOT>, /* core */
					<&clk IMX8MQ_CLK_25M>, /* rxtx0 */
					<&clk IMX8MQ_CLK_SPDIF2>, /* rxtx1 */
					<&clk IMX8MQ_CLK_DUMMY>, /* rxtx2 */
					<&clk IMX8MQ_CLK_DUMMY>, /* rxtx3 */
					<&clk IMX8MQ_CLK_DUMMY>, /* rxtx4 */
					<&clk IMX8MQ_CLK_IPG_ROOT>, /* rxtx5 */
					<&clk IMX8MQ_CLK_DUMMY>, /* rxtx6 */
					<&clk IMX8MQ_CLK_DUMMY>, /* rxtx7 */
					<&clk IMX8MQ_CLK_DUMMY>; /* spba */
				clock-names = "core", "rxtx0",
					      "rxtx1", "rxtx2",
					      "rxtx3", "rxtx4",
					      "rxtx5", "rxtx6",
					      "rxtx7", "spba";
				dmas = <&sdma1 16 18 0>, <&sdma1 17 18 0>;
				dma-names = "rx", "tx";
				status = "disabled";
			};

			sai2: sai@308b0000 {
				#sound-dai-cells = <0>;
				compatible = "fsl,imx8mq-sai";
				reg = <0x308b0000 0x10000>;
				interrupts = <GIC_SPI 96 IRQ_TYPE_LEVEL_HIGH>;
				clocks = <&clk IMX8MQ_CLK_SAI2_IPG>,
					 <&clk IMX8MQ_CLK_SAI2_ROOT>,
					 <&clk IMX8MQ_CLK_DUMMY>, <&clk IMX8MQ_CLK_DUMMY>;
				clock-names = "bus", "mclk1", "mclk2", "mclk3";
				dmas = <&sdma1 10 24 0>, <&sdma1 11 24 0>;
				dma-names = "rx", "tx";
				status = "disabled";
			};

			sai3: sai@308c0000 {
				#sound-dai-cells = <0>;
				compatible = "fsl,imx8mq-sai";
				reg = <0x308c0000 0x10000>;
				interrupts = <GIC_SPI 50 IRQ_TYPE_LEVEL_HIGH>;
				clocks = <&clk IMX8MQ_CLK_SAI3_IPG>,
				         <&clk IMX8MQ_CLK_SAI3_ROOT>,
				         <&clk IMX8MQ_CLK_DUMMY>, <&clk IMX8MQ_CLK_DUMMY>;
				clock-names = "bus", "mclk1", "mclk2", "mclk3";
				dmas = <&sdma1 12 24 0>, <&sdma1 13 24 0>;
				dma-names = "rx", "tx";
				status = "disabled";
			};

			crypto: crypto@30900000 {
				compatible = "fsl,sec-v4.0";
				#address-cells = <1>;
				#size-cells = <1>;
				reg = <0x30900000 0x40000>;
				ranges = <0 0x30900000 0x40000>;
				interrupts = <GIC_SPI 91 IRQ_TYPE_LEVEL_HIGH>;
				clocks = <&clk IMX8MQ_CLK_AHB>,
					 <&clk IMX8MQ_CLK_IPG_ROOT>;
				clock-names = "aclk", "ipg";

				sec_jr0: jr@1000 {
					compatible = "fsl,sec-v4.0-job-ring";
					reg = <0x1000 0x1000>;
					interrupts = <GIC_SPI 105 IRQ_TYPE_LEVEL_HIGH>;
					status = "disabled";
				};

				sec_jr1: jr@2000 {
					compatible = "fsl,sec-v4.0-job-ring";
					reg = <0x2000 0x1000>;
					interrupts = <GIC_SPI 106 IRQ_TYPE_LEVEL_HIGH>;
				};

				sec_jr2: jr@3000 {
					compatible = "fsl,sec-v4.0-job-ring";
					reg = <0x3000 0x1000>;
					interrupts = <GIC_SPI 114 IRQ_TYPE_LEVEL_HIGH>;
				};
			};

			mipi_dsi: dsi@30a00000 {
				compatible = "fsl,imx8mq-nwl-dsi";
				reg = <0x30a00000 0x300>;
				#address-cells = <1>;
				#size-cells = <0>;
				clocks = <&clk IMX8MQ_CLK_DSI_CORE>,
					 <&clk IMX8MQ_CLK_DSI_AHB>,
					 <&clk IMX8MQ_CLK_DSI_IPG_DIV>,
					 <&clk IMX8MQ_CLK_DSI_PHY_REF>,
					 <&clk IMX8MQ_CLK_LCDIF_PIXEL>;
				clock-names = "core", "rx_esc", "tx_esc", "phy_ref", "lcdif";
				assigned-clocks = <&clk IMX8MQ_CLK_DSI_AHB>,
						  <&clk IMX8MQ_CLK_DSI_CORE>,
						  <&clk IMX8MQ_CLK_DSI_IPG_DIV>;
				assigned-clock-parents = <&clk IMX8MQ_SYS1_PLL_80M>,
							 <&clk IMX8MQ_SYS1_PLL_266M>;
				assigned-clock-rates = <80000000>, <266000000>, <20000000>;
				interrupts = <GIC_SPI 34 IRQ_TYPE_LEVEL_HIGH>;
				mux-controls = <&mux 0>;
				power-domains = <&pgc_mipi>;
				phys = <&dphy>;
				phy-names = "dphy";
				resets = <&src IMX8MQ_RESET_MIPI_DSI_RESET_BYTE_N>,
					 <&src IMX8MQ_RESET_MIPI_DSI_DPI_RESET_N>,
					 <&src IMX8MQ_RESET_MIPI_DSI_ESC_RESET_N>,
					 <&src IMX8MQ_RESET_MIPI_DSI_PCLK_RESET_N>;
				reset-names = "byte", "dpi", "esc", "pclk";
				status = "disabled";

				ports {
					#address-cells = <1>;
					#size-cells = <0>;

					port@0 {
						reg = <0>;
						#address-cells = <1>;
						#size-cells = <0>;
						mipi_dsi_lcdif_in: endpoint@0 {
							reg = <0>;
							remote-endpoint = <&lcdif_mipi_dsi>;
						};
					};
				};
			};

			dphy: dphy@30a00300 {
				compatible = "fsl,imx8mq-mipi-dphy";
				reg = <0x30a00300 0x100>;
				clocks = <&clk IMX8MQ_CLK_DSI_PHY_REF>;
				clock-names = "phy_ref";
				assigned-clocks = <&clk IMX8MQ_VIDEO_PLL1_REF_SEL>,
						  <&clk IMX8MQ_VIDEO_PLL1_BYPASS>,
						  <&clk IMX8MQ_CLK_DSI_PHY_REF>,
						  <&clk IMX8MQ_VIDEO_PLL1>;
				assigned-clock-parents = <&clk IMX8MQ_CLK_25M>,
						  <&clk IMX8MQ_VIDEO_PLL1>,
						  <&clk IMX8MQ_VIDEO_PLL1_OUT>;
				assigned-clock-rates = <0>, <0>, <24000000>, <594000000>;
				#phy-cells = <0>;
				power-domains = <&pgc_mipi>;
				status = "disabled";
			};

			i2c1: i2c@30a20000 {
				compatible = "fsl,imx8mq-i2c", "fsl,imx21-i2c";
				reg = <0x30a20000 0x10000>;
				interrupts = <GIC_SPI 35 IRQ_TYPE_LEVEL_HIGH>;
				clocks = <&clk IMX8MQ_CLK_I2C1_ROOT>;
				#address-cells = <1>;
				#size-cells = <0>;
				status = "disabled";
			};

			i2c2: i2c@30a30000 {
				compatible = "fsl,imx8mq-i2c", "fsl,imx21-i2c";
				reg = <0x30a30000 0x10000>;
				interrupts = <GIC_SPI 36 IRQ_TYPE_LEVEL_HIGH>;
				clocks = <&clk IMX8MQ_CLK_I2C2_ROOT>;
				#address-cells = <1>;
				#size-cells = <0>;
				status = "disabled";
			};

			i2c3: i2c@30a40000 {
				compatible = "fsl,imx8mq-i2c", "fsl,imx21-i2c";
				reg = <0x30a40000 0x10000>;
				interrupts = <GIC_SPI 37 IRQ_TYPE_LEVEL_HIGH>;
				clocks = <&clk IMX8MQ_CLK_I2C3_ROOT>;
				#address-cells = <1>;
				#size-cells = <0>;
				status = "disabled";
			};

			i2c4: i2c@30a50000 {
				compatible = "fsl,imx8mq-i2c", "fsl,imx21-i2c";
				reg = <0x30a50000 0x10000>;
				interrupts = <GIC_SPI 38 IRQ_TYPE_LEVEL_HIGH>;
				clocks = <&clk IMX8MQ_CLK_I2C4_ROOT>;
				#address-cells = <1>;
				#size-cells = <0>;
				status = "disabled";
			};

			uart4: serial@30a60000 {
				compatible = "fsl,imx8mq-uart",
				             "fsl,imx6q-uart";
				reg = <0x30a60000 0x10000>;
				interrupts = <GIC_SPI 29 IRQ_TYPE_LEVEL_HIGH>;
				clocks = <&clk IMX8MQ_CLK_UART4_ROOT>,
				         <&clk IMX8MQ_CLK_UART4_ROOT>;
				clock-names = "ipg", "per";
				dmas = <&sdma1 28 4 0>, <&sdma1 29 4 0>;
				dma-names = "rx", "tx";
				status = "disabled";
			};

			mipi_csi1: csi@30a70000 {
				compatible = "fsl,imx8mq-mipi-csi2";
				reg = <0x30a70000 0x1000>;
				clocks = <&clk IMX8MQ_CLK_CSI1_CORE>,
				   <&clk IMX8MQ_CLK_CSI1_ESC>,
				   <&clk IMX8MQ_CLK_CSI1_PHY_REF>;
				clock-names = "core", "esc", "ui";
				assigned-clocks = <&clk IMX8MQ_CLK_CSI1_CORE>,
				    <&clk IMX8MQ_CLK_CSI1_PHY_REF>,
				    <&clk IMX8MQ_CLK_CSI1_ESC>;
				assigned-clock-rates = <266000000>, <333000000>, <66000000>;
				assigned-clock-parents = <&clk IMX8MQ_SYS1_PLL_266M>,
					<&clk IMX8MQ_SYS2_PLL_1000M>,
					<&clk IMX8MQ_SYS1_PLL_800M>;
				power-domains = <&pgc_mipi_csi1>;
				resets = <&src IMX8MQ_RESET_MIPI_CSI1_CORE_RESET>,
					 <&src IMX8MQ_RESET_MIPI_CSI1_PHY_REF_RESET>,
					 <&src IMX8MQ_RESET_MIPI_CSI1_ESC_RESET>;
				fsl,mipi-phy-gpr = <&iomuxc_gpr 0x88>;
				interconnects = <&noc IMX8MQ_ICM_CSI1 &noc IMX8MQ_ICS_DRAM>;
				interconnect-names = "dram";
				status = "disabled";

				ports {
					#address-cells = <1>;
					#size-cells = <0>;

					port@1 {
						reg = <1>;

						csi1_mipi_ep: endpoint {
							remote-endpoint = <&csi1_ep>;
						};
					};
				};
			};

			csi1: csi@30a90000 {
				compatible = "fsl,imx8mq-csi";
				reg = <0x30a90000 0x10000>;
				interrupts = <GIC_SPI 42 IRQ_TYPE_LEVEL_HIGH>;
				clocks = <&clk IMX8MQ_CLK_CSI1_ROOT>;
				clock-names = "mclk";
				status = "disabled";

				port {
					csi1_ep: endpoint {
						remote-endpoint = <&csi1_mipi_ep>;
					};
				};
			};

			mipi_csi2: csi@30b60000 {
				compatible = "fsl,imx8mq-mipi-csi2";
				reg = <0x30b60000 0x1000>;
				clocks = <&clk IMX8MQ_CLK_CSI2_CORE>,
				   <&clk IMX8MQ_CLK_CSI2_ESC>,
				   <&clk IMX8MQ_CLK_CSI2_PHY_REF>;
				clock-names = "core", "esc", "ui";
				assigned-clocks = <&clk IMX8MQ_CLK_CSI2_CORE>,
				    <&clk IMX8MQ_CLK_CSI2_PHY_REF>,
				    <&clk IMX8MQ_CLK_CSI2_ESC>;
				assigned-clock-rates = <266000000>, <333000000>, <66000000>;
				assigned-clock-parents = <&clk IMX8MQ_SYS1_PLL_266M>,
					<&clk IMX8MQ_SYS2_PLL_1000M>,
					<&clk IMX8MQ_SYS1_PLL_800M>;
				power-domains = <&pgc_mipi_csi2>;
				resets = <&src IMX8MQ_RESET_MIPI_CSI2_CORE_RESET>,
					 <&src IMX8MQ_RESET_MIPI_CSI2_PHY_REF_RESET>,
					 <&src IMX8MQ_RESET_MIPI_CSI2_ESC_RESET>;
				fsl,mipi-phy-gpr = <&iomuxc_gpr 0xa4>;
				interconnects = <&noc IMX8MQ_ICM_CSI2 &noc IMX8MQ_ICS_DRAM>;
				interconnect-names = "dram";
				status = "disabled";

				ports {
					#address-cells = <1>;
					#size-cells = <0>;

					port@1 {
						reg = <1>;

						csi2_mipi_ep: endpoint {
							remote-endpoint = <&csi2_ep>;
						};
					};
				};
			};

			csi2: csi@30b80000 {
				compatible = "fsl,imx8mq-csi";
				reg = <0x30b80000 0x10000>;
				interrupts = <GIC_SPI 43 IRQ_TYPE_LEVEL_HIGH>;
				clocks = <&clk IMX8MQ_CLK_CSI2_ROOT>;
				clock-names = "mclk";
				status = "disabled";

				port {
					csi2_ep: endpoint {
						remote-endpoint = <&csi2_mipi_ep>;
					};
				};
			};

			mu: mailbox@30aa0000 {
				compatible = "fsl,imx8mq-mu", "fsl,imx6sx-mu";
				reg = <0x30aa0000 0x10000>;
				interrupts = <GIC_SPI 88 IRQ_TYPE_LEVEL_HIGH>;
				clocks = <&clk IMX8MQ_CLK_MU_ROOT>;
				#mbox-cells = <2>;
			};

			usdhc1: mmc@30b40000 {
				compatible = "fsl,imx8mq-usdhc",
				             "fsl,imx7d-usdhc";
				reg = <0x30b40000 0x10000>;
				interrupts = <GIC_SPI 22 IRQ_TYPE_LEVEL_HIGH>;
				clocks = <&clk IMX8MQ_CLK_IPG_ROOT>,
				         <&clk IMX8MQ_CLK_NAND_USDHC_BUS>,
				         <&clk IMX8MQ_CLK_USDHC1_ROOT>;
				clock-names = "ipg", "ahb", "per";
				fsl,tuning-start-tap = <20>;
				fsl,tuning-step = <2>;
				bus-width = <4>;
				status = "disabled";
			};

			usdhc2: mmc@30b50000 {
				compatible = "fsl,imx8mq-usdhc",
				             "fsl,imx7d-usdhc";
				reg = <0x30b50000 0x10000>;
				interrupts = <GIC_SPI 23 IRQ_TYPE_LEVEL_HIGH>;
				clocks = <&clk IMX8MQ_CLK_IPG_ROOT>,
				         <&clk IMX8MQ_CLK_NAND_USDHC_BUS>,
				         <&clk IMX8MQ_CLK_USDHC2_ROOT>;
				clock-names = "ipg", "ahb", "per";
				fsl,tuning-start-tap = <20>;
				fsl,tuning-step = <2>;
				bus-width = <4>;
				status = "disabled";
			};

			qspi0: spi@30bb0000 {
				#address-cells = <1>;
				#size-cells = <0>;
				compatible = "fsl,imx8mq-qspi", "fsl,imx7d-qspi";
				reg = <0x30bb0000 0x10000>,
				      <0x08000000 0x10000000>;
				reg-names = "QuadSPI", "QuadSPI-memory";
				interrupts = <GIC_SPI 107 IRQ_TYPE_LEVEL_HIGH>;
				clocks = <&clk IMX8MQ_CLK_QSPI_ROOT>,
					 <&clk IMX8MQ_CLK_QSPI_ROOT>;
				clock-names = "qspi_en", "qspi";
				status = "disabled";
			};

			sdma1: dma-controller@30bd0000 {
				compatible = "fsl,imx8mq-sdma","fsl,imx7d-sdma";
				reg = <0x30bd0000 0x10000>;
				interrupts = <GIC_SPI 2 IRQ_TYPE_LEVEL_HIGH>;
				clocks = <&clk IMX8MQ_CLK_SDMA1_ROOT>,
					 <&clk IMX8MQ_CLK_AHB>;
				clock-names = "ipg", "ahb";
				#dma-cells = <3>;
				fsl,sdma-ram-script-name = "imx/sdma/sdma-imx7d.bin";
			};

			fec1: ethernet@30be0000 {
				compatible = "fsl,imx8mq-fec", "fsl,imx6sx-fec";
				reg = <0x30be0000 0x10000>;
				interrupts = <GIC_SPI 118 IRQ_TYPE_LEVEL_HIGH>,
				             <GIC_SPI 119 IRQ_TYPE_LEVEL_HIGH>,
					     <GIC_SPI 120 IRQ_TYPE_LEVEL_HIGH>,
					     <GIC_SPI 121 IRQ_TYPE_LEVEL_HIGH>;
				clocks = <&clk IMX8MQ_CLK_ENET1_ROOT>,
				         <&clk IMX8MQ_CLK_ENET1_ROOT>,
				         <&clk IMX8MQ_CLK_ENET_TIMER>,
				         <&clk IMX8MQ_CLK_ENET_REF>,
				         <&clk IMX8MQ_CLK_ENET_PHY_REF>;
				clock-names = "ipg", "ahb", "ptp",
				              "enet_clk_ref", "enet_out";
				assigned-clocks = <&clk IMX8MQ_CLK_ENET_AXI>,
						  <&clk IMX8MQ_CLK_ENET_TIMER>,
						  <&clk IMX8MQ_CLK_ENET_REF>,
						  <&clk IMX8MQ_CLK_ENET_PHY_REF>;
				assigned-clock-parents = <&clk IMX8MQ_SYS1_PLL_266M>,
							 <&clk IMX8MQ_SYS2_PLL_100M>,
							 <&clk IMX8MQ_SYS2_PLL_125M>,
							 <&clk IMX8MQ_SYS2_PLL_50M>;
				assigned-clock-rates = <0>, <100000000>, <125000000>, <0>;
				fsl,num-tx-queues = <3>;
				fsl,num-rx-queues = <3>;
				nvmem-cells = <&fec_mac_address>;
				nvmem-cell-names = "mac-address";
				fsl,stop-mode = <&iomuxc_gpr 0x10 3>;
				status = "disabled";
			};
		};

		noc: interconnect@32700000 {
			compatible = "fsl,imx8mq-noc", "fsl,imx8m-noc";
			reg = <0x32700000 0x100000>;
			clocks = <&clk IMX8MQ_CLK_NOC>;
			fsl,ddrc = <&ddrc>;
			#interconnect-cells = <1>;
			operating-points-v2 = <&noc_opp_table>;

			noc_opp_table: opp-table {
				compatible = "operating-points-v2";

				opp-133000000 {
					opp-hz = /bits/ 64 <133333333>;
				};

				opp-400000000 {
					opp-hz = /bits/ 64 <400000000>;
				};

				opp-800000000 {
					opp-hz = /bits/ 64 <800000000>;
				};
			};
		};

		aips4: bus@32c00000 { /* AIPS4 */
			compatible = "fsl,aips-bus", "simple-bus";
			reg = <0x32c00000 0x400000>;
			#address-cells = <1>;
			#size-cells = <1>;
			ranges = <0x32c00000 0x32c00000 0x400000>;

			irqsteer: interrupt-controller@32e2d000 {
				compatible = "fsl,imx8m-irqsteer", "fsl,imx-irqsteer";
				reg = <0x32e2d000 0x1000>;
				interrupts = <GIC_SPI 18 IRQ_TYPE_LEVEL_HIGH>;
				clocks = <&clk IMX8MQ_CLK_DISP_APB_ROOT>;
				clock-names = "ipg";
				fsl,channel = <0>;
				fsl,num-irqs = <64>;
				interrupt-controller;
				#interrupt-cells = <1>;
			};
		};

		gpu: gpu@38000000 {
			compatible = "vivante,gc";
			reg = <0x38000000 0x40000>;
			interrupts = <GIC_SPI 3 IRQ_TYPE_LEVEL_HIGH>;
			clocks = <&clk IMX8MQ_CLK_GPU_ROOT>,
			         <&clk IMX8MQ_CLK_GPU_SHADER_DIV>,
			         <&clk IMX8MQ_CLK_GPU_AXI>,
			         <&clk IMX8MQ_CLK_GPU_AHB>;
			clock-names = "core", "shader", "bus", "reg";
			#cooling-cells = <2>;
			assigned-clocks = <&clk IMX8MQ_CLK_GPU_CORE_SRC>,
			                  <&clk IMX8MQ_CLK_GPU_SHADER_SRC>,
			                  <&clk IMX8MQ_CLK_GPU_AXI>,
			                  <&clk IMX8MQ_CLK_GPU_AHB>,
			                  <&clk IMX8MQ_GPU_PLL_BYPASS>;
			assigned-clock-parents = <&clk IMX8MQ_GPU_PLL_OUT>,
			                         <&clk IMX8MQ_GPU_PLL_OUT>,
			                         <&clk IMX8MQ_GPU_PLL_OUT>,
			                         <&clk IMX8MQ_GPU_PLL_OUT>,
			                         <&clk IMX8MQ_GPU_PLL>;
			assigned-clock-rates = <800000000>, <800000000>,
			                       <800000000>, <800000000>, <0>;
			power-domains = <&pgc_gpu>;
		};

		usb_dwc3_0: usb@38100000 {
			compatible = "fsl,imx8mq-dwc3", "snps,dwc3";
			reg = <0x38100000 0x10000>;
			clocks = <&clk IMX8MQ_CLK_USB1_CTRL_ROOT>,
			         <&clk IMX8MQ_CLK_USB_CORE_REF>,
				 <&clk IMX8MQ_CLK_32K>;
			clock-names = "bus_early", "ref", "suspend";
			assigned-clocks = <&clk IMX8MQ_CLK_USB_BUS>,
			                  <&clk IMX8MQ_CLK_USB_CORE_REF>;
			assigned-clock-parents = <&clk IMX8MQ_SYS2_PLL_500M>,
			                         <&clk IMX8MQ_SYS1_PLL_100M>;
			assigned-clock-rates = <500000000>, <100000000>;
			interrupts = <GIC_SPI 40 IRQ_TYPE_LEVEL_HIGH>;
			phys = <&usb3_phy0>, <&usb3_phy0>;
			phy-names = "usb2-phy", "usb3-phy";
			power-domains = <&pgc_otg1>;
			snps,parkmode-disable-ss-quirk;
			status = "disabled";
		};

		usb3_phy0: usb-phy@381f0040 {
			compatible = "fsl,imx8mq-usb-phy";
			reg = <0x381f0040 0x40>;
			clocks = <&clk IMX8MQ_CLK_USB1_PHY_ROOT>;
			clock-names = "phy";
			assigned-clocks = <&clk IMX8MQ_CLK_USB_PHY_REF>;
			assigned-clock-parents = <&clk IMX8MQ_SYS1_PLL_100M>;
			assigned-clock-rates = <100000000>;
			#phy-cells = <0>;
			status = "disabled";
		};

		usb_dwc3_1: usb@38200000 {
			compatible = "fsl,imx8mq-dwc3", "snps,dwc3";
			reg = <0x38200000 0x10000>;
			clocks = <&clk IMX8MQ_CLK_USB2_CTRL_ROOT>,
			         <&clk IMX8MQ_CLK_USB_CORE_REF>,
				 <&clk IMX8MQ_CLK_32K>;
			clock-names = "bus_early", "ref", "suspend";
			assigned-clocks = <&clk IMX8MQ_CLK_USB_BUS>,
			                  <&clk IMX8MQ_CLK_USB_CORE_REF>;
			assigned-clock-parents = <&clk IMX8MQ_SYS2_PLL_500M>,
			                         <&clk IMX8MQ_SYS1_PLL_100M>;
			assigned-clock-rates = <500000000>, <100000000>;
			interrupts = <GIC_SPI 41 IRQ_TYPE_LEVEL_HIGH>;
			phys = <&usb3_phy1>, <&usb3_phy1>;
			phy-names = "usb2-phy", "usb3-phy";
			power-domains = <&pgc_otg2>;
			snps,parkmode-disable-ss-quirk;
			status = "disabled";
		};

		usb3_phy1: usb-phy@382f0040 {
			compatible = "fsl,imx8mq-usb-phy";
			reg = <0x382f0040 0x40>;
			clocks = <&clk IMX8MQ_CLK_USB2_PHY_ROOT>;
			clock-names = "phy";
			assigned-clocks = <&clk IMX8MQ_CLK_USB_PHY_REF>;
			assigned-clock-parents = <&clk IMX8MQ_SYS1_PLL_100M>;
			assigned-clock-rates = <100000000>;
			#phy-cells = <0>;
			status = "disabled";
		};

		vpu_g1: video-codec@38300000 {
			compatible = "nxp,imx8mq-vpu-g1";
			reg = <0x38300000 0x10000>;
			interrupts = <GIC_SPI 7 IRQ_TYPE_LEVEL_HIGH>;
			clocks = <&clk IMX8MQ_CLK_VPU_G1_ROOT>;
			power-domains = <&vpu_blk_ctrl IMX8MQ_VPUBLK_PD_G1>;
		};

		vpu_g2: video-codec@38310000 {
			compatible = "nxp,imx8mq-vpu-g2";
			reg = <0x38310000 0x10000>;
			interrupts = <GIC_SPI 8 IRQ_TYPE_LEVEL_HIGH>;
			clocks = <&clk IMX8MQ_CLK_VPU_G2_ROOT>;
			power-domains = <&vpu_blk_ctrl IMX8MQ_VPUBLK_PD_G2>;
		};

		vpu_blk_ctrl: blk-ctrl@38320000 {
			compatible = "fsl,imx8mq-vpu-blk-ctrl";
			reg = <0x38320000 0x100>;
			power-domains = <&pgc_vpu>, <&pgc_vpu>, <&pgc_vpu>;
			power-domain-names = "bus", "g1", "g2";
			clocks = <&clk IMX8MQ_CLK_VPU_G1_ROOT>,
				 <&clk IMX8MQ_CLK_VPU_G2_ROOT>;
			clock-names = "g1", "g2";
			#power-domain-cells = <1>;
		};

		pcie0: pcie@33800000 {
			compatible = "fsl,imx8mq-pcie";
			reg = <0x33800000 0x400000>,
			      <0x1ff00000 0x80000>;
			reg-names = "dbi", "config";
			#address-cells = <3>;
			#size-cells = <2>;
			device_type = "pci";
			bus-range = <0x00 0xff>;
			ranges = <0x81000000 0 0x00000000 0x1ff80000 0 0x00010000>, /* downstream I/O 64KB */
				 <0x82000000 0 0x18000000 0x18000000 0 0x07f00000>; /* non-prefetchable memory */
			num-lanes = <1>;
			interrupts = <GIC_SPI 122 IRQ_TYPE_LEVEL_HIGH>;
			interrupt-names = "msi";
			#interrupt-cells = <1>;
			interrupt-map-mask = <0 0 0 0x7>;
			interrupt-map = <0 0 0 1 &gic GIC_SPI 125 IRQ_TYPE_LEVEL_HIGH>,
			                <0 0 0 2 &gic GIC_SPI 124 IRQ_TYPE_LEVEL_HIGH>,
			                <0 0 0 3 &gic GIC_SPI 123 IRQ_TYPE_LEVEL_HIGH>,
			                <0 0 0 4 &gic GIC_SPI 122 IRQ_TYPE_LEVEL_HIGH>;
			fsl,max-link-speed = <2>;
			linux,pci-domain = <0>;
			clocks = <&clk IMX8MQ_CLK_PCIE1_ROOT>,
				 <&clk IMX8MQ_CLK_PCIE1_PHY>,
				 <&clk IMX8MQ_CLK_PCIE1_PHY>,
				 <&clk IMX8MQ_CLK_PCIE1_AUX>;
			clock-names = "pcie", "pcie_bus", "pcie_phy", "pcie_aux";
			power-domains = <&pgc_pcie>;
			resets = <&src IMX8MQ_RESET_PCIEPHY>,
			         <&src IMX8MQ_RESET_PCIE_CTRL_APPS_EN>,
			         <&src IMX8MQ_RESET_PCIE_CTRL_APPS_TURNOFF>;
			reset-names = "pciephy", "apps", "turnoff";
			assigned-clocks = <&clk IMX8MQ_CLK_PCIE1_CTRL>,
			                  <&clk IMX8MQ_CLK_PCIE1_PHY>,
			                  <&clk IMX8MQ_CLK_PCIE1_AUX>;
			assigned-clock-parents = <&clk IMX8MQ_SYS2_PLL_250M>,
			                         <&clk IMX8MQ_SYS2_PLL_100M>,
			                         <&clk IMX8MQ_SYS1_PLL_80M>;
			assigned-clock-rates = <250000000>, <100000000>,
			                       <10000000>;
			status = "disabled";
		};

		pcie1: pcie@33c00000 {
			compatible = "fsl,imx8mq-pcie";
			reg = <0x33c00000 0x400000>,
			      <0x27f00000 0x80000>;
			reg-names = "dbi", "config";
			#address-cells = <3>;
			#size-cells = <2>;
			device_type = "pci";
			bus-range = <0x00 0xff>;
			ranges = <0x81000000 0 0x00000000 0x27f80000 0 0x00010000>, /* downstream I/O 64KB */
				 <0x82000000 0 0x20000000 0x20000000 0 0x07f00000>; /* non-prefetchable memory */
			num-lanes = <1>;
			interrupts = <GIC_SPI 74 IRQ_TYPE_LEVEL_HIGH>;
			interrupt-names = "msi";
			#interrupt-cells = <1>;
			interrupt-map-mask = <0 0 0 0x7>;
			interrupt-map = <0 0 0 1 &gic GIC_SPI 77 IRQ_TYPE_LEVEL_HIGH>,
					<0 0 0 2 &gic GIC_SPI 76 IRQ_TYPE_LEVEL_HIGH>,
					<0 0 0 3 &gic GIC_SPI 75 IRQ_TYPE_LEVEL_HIGH>,
					<0 0 0 4 &gic GIC_SPI 74 IRQ_TYPE_LEVEL_HIGH>;
			fsl,max-link-speed = <2>;
			linux,pci-domain = <1>;
			clocks = <&clk IMX8MQ_CLK_PCIE2_ROOT>,
				 <&clk IMX8MQ_CLK_PCIE2_PHY>,
				 <&clk IMX8MQ_CLK_PCIE2_PHY>,
				 <&clk IMX8MQ_CLK_PCIE2_AUX>;
			clock-names = "pcie", "pcie_bus", "pcie_phy", "pcie_aux";
			power-domains = <&pgc_pcie>;
			resets = <&src IMX8MQ_RESET_PCIEPHY2>,
			         <&src IMX8MQ_RESET_PCIE2_CTRL_APPS_EN>,
			         <&src IMX8MQ_RESET_PCIE2_CTRL_APPS_TURNOFF>;
			reset-names = "pciephy", "apps", "turnoff";
			assigned-clocks = <&clk IMX8MQ_CLK_PCIE2_CTRL>,
			                  <&clk IMX8MQ_CLK_PCIE2_PHY>,
			                  <&clk IMX8MQ_CLK_PCIE2_AUX>;
			assigned-clock-parents = <&clk IMX8MQ_SYS2_PLL_250M>,
			                         <&clk IMX8MQ_SYS2_PLL_100M>,
			                         <&clk IMX8MQ_SYS1_PLL_80M>;
			assigned-clock-rates = <250000000>, <100000000>,
			                       <10000000>;
			status = "disabled";
		};

		pcie1_ep: pcie-ep@33c00000 {
			compatible = "fsl,imx8mq-pcie-ep";
			reg = <0x33c00000 0x000400000>,
			      <0x20000000 0x08000000>;
			reg-names = "dbi", "addr_space";
			num-lanes = <1>;
			interrupts = <GIC_SPI 80 IRQ_TYPE_LEVEL_HIGH>;
			interrupt-names = "dma";
			fsl,max-link-speed = <2>;
			clocks = <&clk IMX8MQ_CLK_PCIE2_ROOT>,
				 <&clk IMX8MQ_CLK_PCIE2_PHY>,
				 <&clk IMX8MQ_CLK_PCIE2_PHY>,
				 <&clk IMX8MQ_CLK_PCIE2_AUX>;
			clock-names = "pcie", "pcie_bus", "pcie_phy", "pcie_aux";
			power-domains = <&pgc_pcie>;
			resets = <&src IMX8MQ_RESET_PCIEPHY2>,
				 <&src IMX8MQ_RESET_PCIE2_CTRL_APPS_EN>,
				 <&src IMX8MQ_RESET_PCIE2_CTRL_APPS_TURNOFF>;
			reset-names = "pciephy", "apps", "turnoff";
			assigned-clocks = <&clk IMX8MQ_CLK_PCIE2_CTRL>,
					  <&clk IMX8MQ_CLK_PCIE2_PHY>,
					  <&clk IMX8MQ_CLK_PCIE2_AUX>;
			assigned-clock-parents = <&clk IMX8MQ_SYS2_PLL_250M>,
						 <&clk IMX8MQ_SYS2_PLL_100M>,
						 <&clk IMX8MQ_SYS1_PLL_80M>;
			assigned-clock-rates = <250000000>, <100000000>,
					       <10000000>;
			num-ib-windows = <4>;
			num-ob-windows = <4>;
			status = "disabled";
		};

		gic: interrupt-controller@38800000 {
			compatible = "arm,gic-v3";
			reg = <0x38800000 0x10000>,	/* GIC Dist */
			      <0x38880000 0xc0000>,	/* GICR */
			      <0x31000000 0x2000>,	/* GICC */
			      <0x31010000 0x2000>,	/* GICV */
			      <0x31020000 0x2000>;	/* GICH */
			#interrupt-cells = <3>;
			interrupt-controller;
			interrupts = <GIC_PPI 9 IRQ_TYPE_LEVEL_HIGH>;
			interrupt-parent = <&gic>;
		};

		ddrc: memory-controller@3d400000 {
			compatible = "fsl,imx8mq-ddrc", "fsl,imx8m-ddrc";
			reg = <0x3d400000 0x400000>;
			clock-names = "core", "pll", "alt", "apb";
			clocks = <&clk IMX8MQ_CLK_DRAM_CORE>,
				 <&clk IMX8MQ_DRAM_PLL_OUT>,
				 <&clk IMX8MQ_CLK_DRAM_ALT>,
				 <&clk IMX8MQ_CLK_DRAM_APB>;
			status = "disabled";
		};

		ddr-pmu@3d800000 {
			compatible = "fsl,imx8mq-ddr-pmu", "fsl,imx8m-ddr-pmu";
			reg = <0x3d800000 0x400000>;
			interrupt-parent = <&gic>;
			interrupts = <GIC_SPI 98 IRQ_TYPE_LEVEL_HIGH>;
		};
	};
};<|MERGE_RESOLUTION|>--- conflicted
+++ resolved
@@ -786,9 +786,6 @@
 				#address-cells = <1>;
 				#size-cells = <1>;
 
-<<<<<<< HEAD
-				imx8mq_uid: soc-uid@4 {
-=======
 				/*
 				 * The register address below maps to the MX8M
 				 * Fusemap Description Table entries this way.
@@ -803,7 +800,6 @@
 				 * 0x420).
 				 */
 				imx8mq_uid: soc-uid@4 { /* 0x410-0x420 */
->>>>>>> 98817289
 					reg = <0x4 0x8>;
 				};
 
