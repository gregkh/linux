// SPDX-License-Identifier: (GPL-2.0+ OR MIT)
/*
 * Copyright 2019 NXP
 */

#include <dt-bindings/clock/imx8mp-clock.h>
#include <dt-bindings/power/imx8mp-power.h>
#include <dt-bindings/reset/imx8mp-reset.h>
#include <dt-bindings/gpio/gpio.h>
#include <dt-bindings/input/input.h>
#include <dt-bindings/interconnect/fsl,imx8mp.h>
#include <dt-bindings/interrupt-controller/arm-gic.h>
#include <dt-bindings/thermal/thermal.h>

#include "imx8mp-pinfunc.h"

/ {
	interrupt-parent = <&gic>;
	#address-cells = <2>;
	#size-cells = <2>;

	aliases {
		ethernet0 = &fec;
		ethernet1 = &eqos;
		gpio0 = &gpio1;
		gpio1 = &gpio2;
		gpio2 = &gpio3;
		gpio3 = &gpio4;
		gpio4 = &gpio5;
		i2c0 = &i2c1;
		i2c1 = &i2c2;
		i2c2 = &i2c3;
		i2c3 = &i2c4;
		i2c4 = &i2c5;
		i2c5 = &i2c6;
		mmc0 = &usdhc1;
		mmc1 = &usdhc2;
		mmc2 = &usdhc3;
		serial0 = &uart1;
		serial1 = &uart2;
		serial2 = &uart3;
		serial3 = &uart4;
		spi0 = &flexspi;
	};

	cpus {
		#address-cells = <1>;
		#size-cells = <0>;

		A53_0: cpu@0 {
			device_type = "cpu";
			compatible = "arm,cortex-a53";
			reg = <0x0>;
			clock-latency = <61036>;
			clocks = <&clk IMX8MP_CLK_ARM>;
			enable-method = "psci";
			i-cache-size = <0x8000>;
			i-cache-line-size = <64>;
			i-cache-sets = <256>;
			d-cache-size = <0x8000>;
			d-cache-line-size = <64>;
			d-cache-sets = <128>;
			next-level-cache = <&A53_L2>;
			nvmem-cells = <&cpu_speed_grade>;
			nvmem-cell-names = "speed_grade";
			operating-points-v2 = <&a53_opp_table>;
			#cooling-cells = <2>;
		};

		A53_1: cpu@1 {
			device_type = "cpu";
			compatible = "arm,cortex-a53";
			reg = <0x1>;
			clock-latency = <61036>;
			clocks = <&clk IMX8MP_CLK_ARM>;
			enable-method = "psci";
			i-cache-size = <0x8000>;
			i-cache-line-size = <64>;
			i-cache-sets = <256>;
			d-cache-size = <0x8000>;
			d-cache-line-size = <64>;
			d-cache-sets = <128>;
			next-level-cache = <&A53_L2>;
			operating-points-v2 = <&a53_opp_table>;
			#cooling-cells = <2>;
		};

		A53_2: cpu@2 {
			device_type = "cpu";
			compatible = "arm,cortex-a53";
			reg = <0x2>;
			clock-latency = <61036>;
			clocks = <&clk IMX8MP_CLK_ARM>;
			enable-method = "psci";
			i-cache-size = <0x8000>;
			i-cache-line-size = <64>;
			i-cache-sets = <256>;
			d-cache-size = <0x8000>;
			d-cache-line-size = <64>;
			d-cache-sets = <128>;
			next-level-cache = <&A53_L2>;
			operating-points-v2 = <&a53_opp_table>;
			#cooling-cells = <2>;
		};

		A53_3: cpu@3 {
			device_type = "cpu";
			compatible = "arm,cortex-a53";
			reg = <0x3>;
			clock-latency = <61036>;
			clocks = <&clk IMX8MP_CLK_ARM>;
			enable-method = "psci";
			i-cache-size = <0x8000>;
			i-cache-line-size = <64>;
			i-cache-sets = <256>;
			d-cache-size = <0x8000>;
			d-cache-line-size = <64>;
			d-cache-sets = <128>;
			next-level-cache = <&A53_L2>;
			operating-points-v2 = <&a53_opp_table>;
			#cooling-cells = <2>;
		};

		A53_L2: l2-cache0 {
			compatible = "cache";
			cache-unified;
			cache-level = <2>;
			cache-size = <0x80000>;
			cache-line-size = <64>;
			cache-sets = <512>;
		};
	};

	a53_opp_table: opp-table {
		compatible = "operating-points-v2";
		opp-shared;

		opp-1200000000 {
			opp-hz = /bits/ 64 <1200000000>;
			opp-microvolt = <850000>;
			opp-supported-hw = <0x8a0>, <0x7>;
			clock-latency-ns = <150000>;
			opp-suspend;
		};

		opp-1600000000 {
			opp-hz = /bits/ 64 <1600000000>;
			opp-microvolt = <950000>;
			opp-supported-hw = <0xa0>, <0x7>;
			clock-latency-ns = <150000>;
			opp-suspend;
		};

		opp-1800000000 {
			opp-hz = /bits/ 64 <1800000000>;
			opp-microvolt = <1000000>;
			opp-supported-hw = <0x20>, <0x3>;
			clock-latency-ns = <150000>;
			opp-suspend;
		};
	};

	osc_32k: clock-osc-32k {
		compatible = "fixed-clock";
		#clock-cells = <0>;
		clock-frequency = <32768>;
		clock-output-names = "osc_32k";
	};

	osc_24m: clock-osc-24m {
		compatible = "fixed-clock";
		#clock-cells = <0>;
		clock-frequency = <24000000>;
		clock-output-names = "osc_24m";
	};

	clk_ext1: clock-ext1 {
		compatible = "fixed-clock";
		#clock-cells = <0>;
		clock-frequency = <133000000>;
		clock-output-names = "clk_ext1";
	};

	clk_ext2: clock-ext2 {
		compatible = "fixed-clock";
		#clock-cells = <0>;
		clock-frequency = <133000000>;
		clock-output-names = "clk_ext2";
	};

	clk_ext3: clock-ext3 {
		compatible = "fixed-clock";
		#clock-cells = <0>;
		clock-frequency = <133000000>;
		clock-output-names = "clk_ext3";
	};

	clk_ext4: clock-ext4 {
		compatible = "fixed-clock";
		#clock-cells = <0>;
		clock-frequency = <133000000>;
		clock-output-names = "clk_ext4";
	};

	funnel {
		/*
		 * non-configurable funnel don't show up on the AMBA
		 * bus.  As such no need to add "arm,primecell".
		 */
		compatible = "arm,coresight-static-funnel";

		in-ports {
			#address-cells = <1>;
			#size-cells = <0>;

			port@0 {
				reg = <0>;

				ca_funnel_in_port0: endpoint {
					remote-endpoint = <&etm0_out_port>;
				};
			};

			port@1 {
				reg = <1>;

				ca_funnel_in_port1: endpoint {
					remote-endpoint = <&etm1_out_port>;
				};
			};

			port@2 {
				reg = <2>;

				ca_funnel_in_port2: endpoint {
					remote-endpoint = <&etm2_out_port>;
				};
			};

			port@3 {
				reg = <3>;

					ca_funnel_in_port3: endpoint {
					remote-endpoint = <&etm3_out_port>;
				};
			};
		};

		out-ports {
			port {

				ca_funnel_out_port0: endpoint {
					remote-endpoint = <&hugo_funnel_in_port0>;
				};
			};
		};
	};

	reserved-memory {
		#address-cells = <2>;
		#size-cells = <2>;
		ranges;

		dsp_reserved: dsp@92400000 {
			reg = <0 0x92400000 0 0x2000000>;
			no-map;
			status = "disabled";
		};
	};

	pmu {
		compatible = "arm,cortex-a53-pmu";
		interrupts = <GIC_PPI 7
			     (GIC_CPU_MASK_SIMPLE(4) | IRQ_TYPE_LEVEL_HIGH)>;
	};

	psci {
		compatible = "arm,psci-1.0";
		method = "smc";
	};

	thermal-zones {
		cpu-thermal {
			polling-delay-passive = <250>;
			polling-delay = <2000>;
			thermal-sensors = <&tmu 0>;
			trips {
				cpu_alert0: trip0 {
					temperature = <85000>;
					hysteresis = <2000>;
					type = "passive";
				};

				cpu_crit0: trip1 {
					temperature = <95000>;
					hysteresis = <2000>;
					type = "critical";
				};
			};

			cooling-maps {
				map0 {
					trip = <&cpu_alert0>;
					cooling-device =
						<&A53_0 THERMAL_NO_LIMIT THERMAL_NO_LIMIT>,
						<&A53_1 THERMAL_NO_LIMIT THERMAL_NO_LIMIT>,
						<&A53_2 THERMAL_NO_LIMIT THERMAL_NO_LIMIT>,
						<&A53_3 THERMAL_NO_LIMIT THERMAL_NO_LIMIT>;
				};
			};
		};

		soc-thermal {
			polling-delay-passive = <250>;
			polling-delay = <2000>;
			thermal-sensors = <&tmu 1>;
			trips {
				soc_alert0: trip0 {
					temperature = <85000>;
					hysteresis = <2000>;
					type = "passive";
				};

				soc_crit0: trip1 {
					temperature = <95000>;
					hysteresis = <2000>;
					type = "critical";
				};
			};

			cooling-maps {
				map0 {
					trip = <&soc_alert0>;
					cooling-device =
						<&A53_0 THERMAL_NO_LIMIT THERMAL_NO_LIMIT>,
						<&A53_1 THERMAL_NO_LIMIT THERMAL_NO_LIMIT>,
						<&A53_2 THERMAL_NO_LIMIT THERMAL_NO_LIMIT>,
						<&A53_3 THERMAL_NO_LIMIT THERMAL_NO_LIMIT>;
				};
			};
		};
	};

	timer {
		compatible = "arm,armv8-timer";
		interrupts = <GIC_PPI 13 (GIC_CPU_MASK_SIMPLE(4) | IRQ_TYPE_LEVEL_LOW)>,
			     <GIC_PPI 14 (GIC_CPU_MASK_SIMPLE(4) | IRQ_TYPE_LEVEL_LOW)>,
			     <GIC_PPI 11 (GIC_CPU_MASK_SIMPLE(4) | IRQ_TYPE_LEVEL_LOW)>,
			     <GIC_PPI 10 (GIC_CPU_MASK_SIMPLE(4) | IRQ_TYPE_LEVEL_LOW)>;
		clock-frequency = <8000000>;
		arm,no-tick-in-suspend;
	};

	soc: soc@0 {
		compatible = "fsl,imx8mp-soc", "simple-bus";
		#address-cells = <1>;
		#size-cells = <1>;
		ranges = <0x0 0x0 0x0 0x3e000000>;
		nvmem-cells = <&imx8mp_uid>;
		nvmem-cell-names = "soc_unique_id";

		etm0: etm@28440000 {
			compatible = "arm,coresight-etm4x", "arm,primecell";
			reg = <0x28440000 0x1000>;
			cpu = <&A53_0>;
			clocks = <&clk IMX8MP_CLK_MAIN_AXI>;
			clock-names = "apb_pclk";

			out-ports {
				port {
					etm0_out_port: endpoint {
						remote-endpoint = <&ca_funnel_in_port0>;
					};
				};
			};
		};

		etm1: etm@28540000 {
			compatible = "arm,coresight-etm4x", "arm,primecell";
			reg = <0x28540000 0x1000>;
			cpu = <&A53_1>;
			clocks = <&clk IMX8MP_CLK_MAIN_AXI>;
			clock-names = "apb_pclk";

			out-ports {
				port {
					etm1_out_port: endpoint {
						remote-endpoint = <&ca_funnel_in_port1>;
					};
				};
			};
		};

		etm2: etm@28640000 {
			compatible = "arm,coresight-etm4x", "arm,primecell";
			reg = <0x28640000 0x1000>;
			cpu = <&A53_2>;
			clocks = <&clk IMX8MP_CLK_MAIN_AXI>;
			clock-names = "apb_pclk";

			out-ports {
				port {
					etm2_out_port: endpoint {
						remote-endpoint = <&ca_funnel_in_port2>;
					};
				};
			};
		};

		etm3: etm@28740000 {
			compatible = "arm,coresight-etm4x", "arm,primecell";
			reg = <0x28740000 0x1000>;
			cpu = <&A53_3>;
			clocks = <&clk IMX8MP_CLK_MAIN_AXI>;
			clock-names = "apb_pclk";

			out-ports {
				port {
					etm3_out_port: endpoint {
						remote-endpoint = <&ca_funnel_in_port3>;
					};
				};
			};
		};

		funnel@28c03000 {
			compatible = "arm,coresight-dynamic-funnel", "arm,primecell";
			reg = <0x28c03000 0x1000>;
			clocks = <&clk IMX8MP_CLK_MAIN_AXI>;
			clock-names = "apb_pclk";

			in-ports {
				#address-cells = <1>;
				#size-cells = <0>;

				port@0 {
					reg = <0>;

					hugo_funnel_in_port0: endpoint {
						remote-endpoint = <&ca_funnel_out_port0>;
					};
				};

				port@1 {
					reg = <1>;

					hugo_funnel_in_port1: endpoint {
					/* M7 input */
					};
				};

				port@2 {
					reg = <2>;

					hugo_funnel_in_port2: endpoint {
					/* DSP input */
					};
				};
				/* the other input ports are not connect to anything */
			};

			out-ports {
				port {
					hugo_funnel_out_port0: endpoint {
						remote-endpoint = <&etf_in_port>;
					};
				};
			};
		};

		etf@28c04000 {
			compatible = "arm,coresight-tmc", "arm,primecell";
			reg = <0x28c04000 0x1000>;
			clocks = <&clk IMX8MP_CLK_MAIN_AXI>;
			clock-names = "apb_pclk";

			in-ports {
				port {
					etf_in_port: endpoint {
						remote-endpoint = <&hugo_funnel_out_port0>;
					};
				};
			};

			out-ports {
				port {
					etf_out_port: endpoint {
						remote-endpoint = <&etr_in_port>;
					};
				};
			};
		};

		etr@28c06000 {
			compatible = "arm,coresight-tmc", "arm,primecell";
			reg = <0x28c06000 0x1000>;
			clocks = <&clk IMX8MP_CLK_MAIN_AXI>;
			clock-names = "apb_pclk";

			in-ports {
				port {
					etr_in_port: endpoint {
						remote-endpoint = <&etf_out_port>;
					};
				};
			};
		};

		aips1: bus@30000000 {
			compatible = "fsl,aips-bus", "simple-bus";
			reg = <0x30000000 0x400000>;
			#address-cells = <1>;
			#size-cells = <1>;
			ranges;

			gpio1: gpio@30200000 {
				compatible = "fsl,imx8mp-gpio", "fsl,imx35-gpio";
				reg = <0x30200000 0x10000>;
				interrupts = <GIC_SPI 64 IRQ_TYPE_LEVEL_HIGH>,
					     <GIC_SPI 65 IRQ_TYPE_LEVEL_HIGH>;
				clocks = <&clk IMX8MP_CLK_GPIO1_ROOT>;
				gpio-controller;
				#gpio-cells = <2>;
				interrupt-controller;
				#interrupt-cells = <2>;
				gpio-ranges = <&iomuxc 0 5 30>;
			};

			gpio2: gpio@30210000 {
				compatible = "fsl,imx8mp-gpio", "fsl,imx35-gpio";
				reg = <0x30210000 0x10000>;
				interrupts = <GIC_SPI 66 IRQ_TYPE_LEVEL_HIGH>,
					     <GIC_SPI 67 IRQ_TYPE_LEVEL_HIGH>;
				clocks = <&clk IMX8MP_CLK_GPIO2_ROOT>;
				gpio-controller;
				#gpio-cells = <2>;
				interrupt-controller;
				#interrupt-cells = <2>;
				gpio-ranges = <&iomuxc 0 35 21>;
			};

			gpio3: gpio@30220000 {
				compatible = "fsl,imx8mp-gpio", "fsl,imx35-gpio";
				reg = <0x30220000 0x10000>;
				interrupts = <GIC_SPI 68 IRQ_TYPE_LEVEL_HIGH>,
					     <GIC_SPI 69 IRQ_TYPE_LEVEL_HIGH>;
				clocks = <&clk IMX8MP_CLK_GPIO3_ROOT>;
				gpio-controller;
				#gpio-cells = <2>;
				interrupt-controller;
				#interrupt-cells = <2>;
				gpio-ranges = <&iomuxc 0 56 26>, <&iomuxc 26 144 4>;
			};

			gpio4: gpio@30230000 {
				compatible = "fsl,imx8mp-gpio", "fsl,imx35-gpio";
				reg = <0x30230000 0x10000>;
				interrupts = <GIC_SPI 70 IRQ_TYPE_LEVEL_HIGH>,
					     <GIC_SPI 71 IRQ_TYPE_LEVEL_HIGH>;
				clocks = <&clk IMX8MP_CLK_GPIO4_ROOT>;
				gpio-controller;
				#gpio-cells = <2>;
				interrupt-controller;
				#interrupt-cells = <2>;
				gpio-ranges = <&iomuxc 0 82 32>;
			};

			gpio5: gpio@30240000 {
				compatible = "fsl,imx8mp-gpio", "fsl,imx35-gpio";
				reg = <0x30240000 0x10000>;
				interrupts = <GIC_SPI 72 IRQ_TYPE_LEVEL_HIGH>,
					     <GIC_SPI 73 IRQ_TYPE_LEVEL_HIGH>;
				clocks = <&clk IMX8MP_CLK_GPIO5_ROOT>;
				gpio-controller;
				#gpio-cells = <2>;
				interrupt-controller;
				#interrupt-cells = <2>;
				gpio-ranges = <&iomuxc 0 114 30>;
			};

			tmu: tmu@30260000 {
				compatible = "fsl,imx8mp-tmu";
				reg = <0x30260000 0x10000>;
				clocks = <&clk IMX8MP_CLK_TSENSOR_ROOT>;
				nvmem-cells = <&tmu_calib>;
				nvmem-cell-names = "calib";
				#thermal-sensor-cells = <1>;
			};

			wdog1: watchdog@30280000 {
				compatible = "fsl,imx8mp-wdt", "fsl,imx21-wdt";
				reg = <0x30280000 0x10000>;
				interrupts = <GIC_SPI 78 IRQ_TYPE_LEVEL_HIGH>;
				clocks = <&clk IMX8MP_CLK_WDOG1_ROOT>;
				status = "disabled";
			};

			wdog2: watchdog@30290000 {
				compatible = "fsl,imx8mp-wdt", "fsl,imx21-wdt";
				reg = <0x30290000 0x10000>;
				interrupts = <GIC_SPI 79 IRQ_TYPE_LEVEL_HIGH>;
				clocks = <&clk IMX8MP_CLK_WDOG2_ROOT>;
				status = "disabled";
			};

			wdog3: watchdog@302a0000 {
				compatible = "fsl,imx8mp-wdt", "fsl,imx21-wdt";
				reg = <0x302a0000 0x10000>;
				interrupts = <GIC_SPI 10 IRQ_TYPE_LEVEL_HIGH>;
				clocks = <&clk IMX8MP_CLK_WDOG3_ROOT>;
				status = "disabled";
			};

			gpt1: timer@302d0000 {
				compatible = "fsl,imx8mp-gpt", "fsl,imx6dl-gpt";
				reg = <0x302d0000 0x10000>;
				interrupts = <GIC_SPI 55 IRQ_TYPE_LEVEL_HIGH>;
				clocks = <&clk IMX8MP_CLK_GPT1_ROOT>, <&clk IMX8MP_CLK_GPT1>;
				clock-names = "ipg", "per";
			};

			gpt2: timer@302e0000 {
				compatible = "fsl,imx8mp-gpt", "fsl,imx6dl-gpt";
				reg = <0x302e0000 0x10000>;
				interrupts = <GIC_SPI 54 IRQ_TYPE_LEVEL_HIGH>;
				clocks = <&clk IMX8MP_CLK_GPT2_ROOT>, <&clk IMX8MP_CLK_GPT2>;
				clock-names = "ipg", "per";
			};

			gpt3: timer@302f0000 {
				compatible = "fsl,imx8mp-gpt", "fsl,imx6dl-gpt";
				reg = <0x302f0000 0x10000>;
				interrupts = <GIC_SPI 53 IRQ_TYPE_LEVEL_HIGH>;
				clocks = <&clk IMX8MP_CLK_GPT3_ROOT>, <&clk IMX8MP_CLK_GPT3>;
				clock-names = "ipg", "per";
			};

			iomuxc: pinctrl@30330000 {
				compatible = "fsl,imx8mp-iomuxc";
				reg = <0x30330000 0x10000>;
			};

			gpr: syscon@30340000 {
				compatible = "fsl,imx8mp-iomuxc-gpr", "syscon";
				reg = <0x30340000 0x10000>;
			};

			ocotp: efuse@30350000 {
				compatible = "fsl,imx8mp-ocotp", "fsl,imx8mm-ocotp", "syscon";
				reg = <0x30350000 0x10000>;
				clocks = <&clk IMX8MP_CLK_OCOTP_ROOT>;
				/* For nvmem subnodes */
				#address-cells = <1>;
				#size-cells = <1>;

				/*
				 * The register address below maps to the MX8M
				 * Fusemap Description Table entries this way.
				 * Assuming
				 *   reg = <ADDR SIZE>;
				 * then
				 *   Fuse Address = (ADDR * 4) + 0x400
				 * Note that if SIZE is greater than 4, then
				 * each subsequent fuse is located at offset
				 * +0x10 in Fusemap Description Table (e.g.
				 * reg = <0x8 0x8> describes fuses 0x420 and
				 * 0x430).
				 */
				imx8mp_uid: unique-id@8 { /* 0x420-0x430 */
					reg = <0x8 0x8>;
				};

				cpu_speed_grade: speed-grade@10 { /* 0x440 */
					reg = <0x10 4>;
				};

				eth_mac1: mac-address@90 { /* 0x640 */
					reg = <0x90 6>;
				};

				eth_mac2: mac-address@96 { /* 0x658 */
					reg = <0x96 6>;
				};

				tmu_calib: calib@264 { /* 0xd90-0xdc0 */
					reg = <0x264 0x10>;
				};
			};

			anatop: clock-controller@30360000 {
				compatible = "fsl,imx8mp-anatop", "fsl,imx8mm-anatop";
				reg = <0x30360000 0x10000>;
				#clock-cells = <1>;
			};

			snvs: snvs@30370000 {
				compatible = "fsl,sec-v4.0-mon","syscon", "simple-mfd";
				reg = <0x30370000 0x10000>;

				snvs_rtc: snvs-rtc-lp {
					compatible = "fsl,sec-v4.0-mon-rtc-lp";
					regmap = <&snvs>;
					offset = <0x34>;
					interrupts = <GIC_SPI 19 IRQ_TYPE_LEVEL_HIGH>,
						     <GIC_SPI 20 IRQ_TYPE_LEVEL_HIGH>;
					clocks = <&clk IMX8MP_CLK_SNVS_ROOT>;
					clock-names = "snvs-rtc";
				};

				snvs_pwrkey: snvs-powerkey {
					compatible = "fsl,sec-v4.0-pwrkey";
					regmap = <&snvs>;
					interrupts = <GIC_SPI 4 IRQ_TYPE_LEVEL_HIGH>;
					clocks = <&clk IMX8MP_CLK_SNVS_ROOT>;
					clock-names = "snvs-pwrkey";
					linux,keycode = <KEY_POWER>;
					wakeup-source;
					status = "disabled";
				};

				snvs_lpgpr: snvs-lpgpr {
					compatible = "fsl,imx8mp-snvs-lpgpr",
						     "fsl,imx7d-snvs-lpgpr";
				};
			};

			clk: clock-controller@30380000 {
				compatible = "fsl,imx8mp-ccm";
				reg = <0x30380000 0x10000>;
				interrupts = <GIC_SPI 85 IRQ_TYPE_LEVEL_HIGH>,
					     <GIC_SPI 86 IRQ_TYPE_LEVEL_HIGH>;
				#clock-cells = <1>;
				clocks = <&osc_32k>, <&osc_24m>, <&clk_ext1>, <&clk_ext2>,
					 <&clk_ext3>, <&clk_ext4>;
				clock-names = "osc_32k", "osc_24m", "clk_ext1", "clk_ext2",
					      "clk_ext3", "clk_ext4";
				assigned-clocks = <&clk IMX8MP_CLK_A53_SRC>,
						  <&clk IMX8MP_CLK_A53_CORE>,
						  <&clk IMX8MP_CLK_NOC>,
						  <&clk IMX8MP_CLK_NOC_IO>,
						  <&clk IMX8MP_CLK_GIC>;
				assigned-clock-parents = <&clk IMX8MP_SYS_PLL1_800M>,
							 <&clk IMX8MP_ARM_PLL_OUT>,
							 <&clk IMX8MP_SYS_PLL2_1000M>,
							 <&clk IMX8MP_SYS_PLL1_800M>,
							 <&clk IMX8MP_SYS_PLL2_500M>;
				assigned-clock-rates = <0>, <0>,
						       <1000000000>,
						       <800000000>,
						       <500000000>;
			};

			src: reset-controller@30390000 {
				compatible = "fsl,imx8mp-src", "syscon";
				reg = <0x30390000 0x10000>;
				interrupts = <GIC_SPI 89 IRQ_TYPE_LEVEL_HIGH>;
				#reset-cells = <1>;
			};

			gpc: gpc@303a0000 {
				compatible = "fsl,imx8mp-gpc";
				reg = <0x303a0000 0x1000>;
				interrupt-parent = <&gic>;
				interrupts = <GIC_SPI 87 IRQ_TYPE_LEVEL_HIGH>;
				interrupt-controller;
				#interrupt-cells = <3>;

				pgc {
					#address-cells = <1>;
					#size-cells = <0>;

					pgc_mipi_phy1: power-domain@0 {
						#power-domain-cells = <0>;
						reg = <IMX8MP_POWER_DOMAIN_MIPI_PHY1>;
					};

					pgc_pcie_phy: power-domain@1 {
						#power-domain-cells = <0>;
						reg = <IMX8MP_POWER_DOMAIN_PCIE_PHY>;
					};

					pgc_usb1_phy: power-domain@2 {
						#power-domain-cells = <0>;
						reg = <IMX8MP_POWER_DOMAIN_USB1_PHY>;
					};

					pgc_usb2_phy: power-domain@3 {
						#power-domain-cells = <0>;
						reg = <IMX8MP_POWER_DOMAIN_USB2_PHY>;
					};

					pgc_mlmix: power-domain@4 {
						#power-domain-cells = <0>;
						reg = <IMX8MP_POWER_DOMAIN_MLMIX>;
						clocks = <&clk IMX8MP_CLK_ML_AXI>,
							 <&clk IMX8MP_CLK_ML_AHB>,
							 <&clk IMX8MP_CLK_NPU_ROOT>;
						assigned-clocks = <&clk IMX8MP_CLK_ML_CORE>,
								  <&clk IMX8MP_CLK_ML_AXI>,
								  <&clk IMX8MP_CLK_ML_AHB>;
						assigned-clock-parents = <&clk IMX8MP_SYS_PLL1_800M>,
									 <&clk IMX8MP_SYS_PLL1_800M>,
									 <&clk IMX8MP_SYS_PLL1_800M>;
						assigned-clock-rates = <800000000>,
								       <800000000>,
								       <300000000>;
					};

					pgc_audio: power-domain@5 {
						#power-domain-cells = <0>;
						reg = <IMX8MP_POWER_DOMAIN_AUDIOMIX>;
						clocks = <&clk IMX8MP_CLK_AUDIO_ROOT>,
							 <&clk IMX8MP_CLK_AUDIO_AXI>;
						assigned-clocks = <&clk IMX8MP_CLK_AUDIO_AHB>,
								  <&clk IMX8MP_CLK_AUDIO_AXI_SRC>;
						assigned-clock-parents = <&clk IMX8MP_SYS_PLL1_800M>,
									 <&clk IMX8MP_SYS_PLL1_800M>;
						assigned-clock-rates = <400000000>,
								       <600000000>;
					};

					pgc_gpu2d: power-domain@6 {
						#power-domain-cells = <0>;
						reg = <IMX8MP_POWER_DOMAIN_GPU2D>;
						clocks = <&clk IMX8MP_CLK_GPU2D_ROOT>;
						power-domains = <&pgc_gpumix>;
					};

					pgc_gpumix: power-domain@7 {
						#power-domain-cells = <0>;
						reg = <IMX8MP_POWER_DOMAIN_GPUMIX>;
						clocks = <&clk IMX8MP_CLK_GPU_ROOT>,
							 <&clk IMX8MP_CLK_GPU_AHB>;
						assigned-clocks = <&clk IMX8MP_CLK_GPU_AXI>,
								  <&clk IMX8MP_CLK_GPU_AHB>;
						assigned-clock-parents = <&clk IMX8MP_SYS_PLL1_800M>,
									 <&clk IMX8MP_SYS_PLL1_800M>;
						assigned-clock-rates = <800000000>, <400000000>;
					};

					pgc_vpumix: power-domain@8 {
						#power-domain-cells = <0>;
						reg = <IMX8MP_POWER_DOMAIN_VPUMIX>;
						clocks = <&clk IMX8MP_CLK_VPU_ROOT>;
					};

					pgc_gpu3d: power-domain@9 {
						#power-domain-cells = <0>;
						reg = <IMX8MP_POWER_DOMAIN_GPU3D>;
						clocks = <&clk IMX8MP_CLK_GPU3D_ROOT>,
							 <&clk IMX8MP_CLK_GPU3D_SHADER_CORE>;
						power-domains = <&pgc_gpumix>;
					};

					pgc_mediamix: power-domain@10 {
						#power-domain-cells = <0>;
						reg = <IMX8MP_POWER_DOMAIN_MEDIAMIX>;
						clocks = <&clk IMX8MP_CLK_MEDIA_AXI_ROOT>,
							 <&clk IMX8MP_CLK_MEDIA_APB_ROOT>;
					};

					pgc_vpu_g1: power-domain@11 {
						#power-domain-cells = <0>;
						power-domains = <&pgc_vpumix>;
						reg = <IMX8MP_POWER_DOMAIN_VPU_G1>;
						clocks = <&clk IMX8MP_CLK_VPU_G1_ROOT>;
					};

					pgc_vpu_g2: power-domain@12 {
						#power-domain-cells = <0>;
						power-domains = <&pgc_vpumix>;
						reg = <IMX8MP_POWER_DOMAIN_VPU_G2>;
						clocks = <&clk IMX8MP_CLK_VPU_G2_ROOT>;

					};

					pgc_vpu_vc8000e: power-domain@13 {
						#power-domain-cells = <0>;
						power-domains = <&pgc_vpumix>;
						reg = <IMX8MP_POWER_DOMAIN_VPU_VC8000E>;
						clocks = <&clk IMX8MP_CLK_VPU_VC8KE_ROOT>;
					};

					pgc_hdmimix: power-domain@14 {
						#power-domain-cells = <0>;
						reg = <IMX8MP_POWER_DOMAIN_HDMIMIX>;
						clocks = <&clk IMX8MP_CLK_HDMI_ROOT>,
							 <&clk IMX8MP_CLK_HDMI_APB>;
						assigned-clocks = <&clk IMX8MP_CLK_HDMI_AXI>,
								  <&clk IMX8MP_CLK_HDMI_APB>;
						assigned-clock-parents = <&clk IMX8MP_SYS_PLL2_500M>,
									 <&clk IMX8MP_SYS_PLL1_133M>;
						assigned-clock-rates = <500000000>, <133000000>;
					};

					pgc_hdmi_phy: power-domain@15 {
						#power-domain-cells = <0>;
						reg = <IMX8MP_POWER_DOMAIN_HDMI_PHY>;
					};

					pgc_mipi_phy2: power-domain@16 {
						#power-domain-cells = <0>;
						reg = <IMX8MP_POWER_DOMAIN_MIPI_PHY2>;
					};

					pgc_hsiomix: power-domain@17 {
						#power-domain-cells = <0>;
						reg = <IMX8MP_POWER_DOMAIN_HSIOMIX>;
						clocks = <&clk IMX8MP_CLK_HSIO_AXI>,
							 <&clk IMX8MP_CLK_HSIO_ROOT>;
						assigned-clocks = <&clk IMX8MP_CLK_HSIO_AXI>;
						assigned-clock-parents = <&clk IMX8MP_SYS_PLL2_500M>;
						assigned-clock-rates = <500000000>;
					};

					pgc_ispdwp: power-domain@18 {
						#power-domain-cells = <0>;
						reg = <IMX8MP_POWER_DOMAIN_MEDIAMIX_ISPDWP>;
						clocks = <&clk IMX8MP_CLK_MEDIA_ISP_ROOT>;
					};
				};
			};
		};

		aips2: bus@30400000 {
			compatible = "fsl,aips-bus", "simple-bus";
			reg = <0x30400000 0x400000>;
			#address-cells = <1>;
			#size-cells = <1>;
			ranges;

			pwm1: pwm@30660000 {
				compatible = "fsl,imx8mp-pwm", "fsl,imx27-pwm";
				reg = <0x30660000 0x10000>;
				interrupts = <GIC_SPI 81 IRQ_TYPE_LEVEL_HIGH>;
				clocks = <&clk IMX8MP_CLK_PWM1_ROOT>,
					 <&clk IMX8MP_CLK_PWM1_ROOT>;
				clock-names = "ipg", "per";
				#pwm-cells = <3>;
				status = "disabled";
			};

			pwm2: pwm@30670000 {
				compatible = "fsl,imx8mp-pwm", "fsl,imx27-pwm";
				reg = <0x30670000 0x10000>;
				interrupts = <GIC_SPI 82 IRQ_TYPE_LEVEL_HIGH>;
				clocks = <&clk IMX8MP_CLK_PWM2_ROOT>,
					 <&clk IMX8MP_CLK_PWM2_ROOT>;
				clock-names = "ipg", "per";
				#pwm-cells = <3>;
				status = "disabled";
			};

			pwm3: pwm@30680000 {
				compatible = "fsl,imx8mp-pwm", "fsl,imx27-pwm";
				reg = <0x30680000 0x10000>;
				interrupts = <GIC_SPI 83 IRQ_TYPE_LEVEL_HIGH>;
				clocks = <&clk IMX8MP_CLK_PWM3_ROOT>,
					 <&clk IMX8MP_CLK_PWM3_ROOT>;
				clock-names = "ipg", "per";
				#pwm-cells = <3>;
				status = "disabled";
			};

			pwm4: pwm@30690000 {
				compatible = "fsl,imx8mp-pwm", "fsl,imx27-pwm";
				reg = <0x30690000 0x10000>;
				interrupts = <GIC_SPI 84 IRQ_TYPE_LEVEL_HIGH>;
				clocks = <&clk IMX8MP_CLK_PWM4_ROOT>,
					 <&clk IMX8MP_CLK_PWM4_ROOT>;
				clock-names = "ipg", "per";
				#pwm-cells = <3>;
				status = "disabled";
			};

			system_counter: timer@306a0000 {
				compatible = "nxp,sysctr-timer";
				reg = <0x306a0000 0x20000>;
				interrupts = <GIC_SPI 47 IRQ_TYPE_LEVEL_HIGH>;
				clocks = <&osc_24m>;
				clock-names = "per";
			};

			gpt6: timer@306e0000 {
				compatible = "fsl,imx8mp-gpt", "fsl,imx6dl-gpt";
				reg = <0x306e0000 0x10000>;
				interrupts = <GIC_SPI 51 IRQ_TYPE_LEVEL_HIGH>;
				clocks = <&clk IMX8MP_CLK_GPT6_ROOT>, <&clk IMX8MP_CLK_GPT6>;
				clock-names = "ipg", "per";
			};

			gpt5: timer@306f0000 {
				compatible = "fsl,imx8mp-gpt", "fsl,imx6dl-gpt";
				reg = <0x306f0000 0x10000>;
				interrupts = <GIC_SPI 51 IRQ_TYPE_LEVEL_HIGH>;
				clocks = <&clk IMX8MP_CLK_GPT5_ROOT>, <&clk IMX8MP_CLK_GPT5>;
				clock-names = "ipg", "per";
			};

			gpt4: timer@30700000 {
				compatible = "fsl,imx8mp-gpt", "fsl,imx6dl-gpt";
				reg = <0x30700000 0x10000>;
				interrupts = <GIC_SPI 52 IRQ_TYPE_LEVEL_HIGH>;
				clocks = <&clk IMX8MP_CLK_GPT4_ROOT>, <&clk IMX8MP_CLK_GPT4>;
				clock-names = "ipg", "per";
			};
		};

		aips3: bus@30800000 {
			compatible = "fsl,aips-bus", "simple-bus";
			reg = <0x30800000 0x400000>;
			#address-cells = <1>;
			#size-cells = <1>;
			ranges;

			spba-bus@30800000 {
				compatible = "fsl,spba-bus", "simple-bus";
				reg = <0x30800000 0x100000>;
				#address-cells = <1>;
				#size-cells = <1>;
				ranges;

				ecspi1: spi@30820000 {
					#address-cells = <1>;
					#size-cells = <0>;
					compatible = "fsl,imx8mp-ecspi", "fsl,imx6ul-ecspi";
					reg = <0x30820000 0x10000>;
					interrupts = <GIC_SPI 31 IRQ_TYPE_LEVEL_HIGH>;
					clocks = <&clk IMX8MP_CLK_ECSPI1_ROOT>,
						 <&clk IMX8MP_CLK_ECSPI1_ROOT>;
					clock-names = "ipg", "per";
					assigned-clock-rates = <80000000>;
					assigned-clocks = <&clk IMX8MP_CLK_ECSPI1>;
					assigned-clock-parents = <&clk IMX8MP_SYS_PLL1_800M>;
					dmas = <&sdma1 0 7 1>, <&sdma1 1 7 2>;
					dma-names = "rx", "tx";
					status = "disabled";
				};

				ecspi2: spi@30830000 {
					#address-cells = <1>;
					#size-cells = <0>;
					compatible = "fsl,imx8mp-ecspi", "fsl,imx6ul-ecspi";
					reg = <0x30830000 0x10000>;
					interrupts = <GIC_SPI 32 IRQ_TYPE_LEVEL_HIGH>;
					clocks = <&clk IMX8MP_CLK_ECSPI2_ROOT>,
						 <&clk IMX8MP_CLK_ECSPI2_ROOT>;
					clock-names = "ipg", "per";
					assigned-clock-rates = <80000000>;
					assigned-clocks = <&clk IMX8MP_CLK_ECSPI2>;
					assigned-clock-parents = <&clk IMX8MP_SYS_PLL1_800M>;
					dmas = <&sdma1 2 7 1>, <&sdma1 3 7 2>;
					dma-names = "rx", "tx";
					status = "disabled";
				};

				ecspi3: spi@30840000 {
					#address-cells = <1>;
					#size-cells = <0>;
					compatible = "fsl,imx8mp-ecspi", "fsl,imx6ul-ecspi";
					reg = <0x30840000 0x10000>;
					interrupts = <GIC_SPI 33 IRQ_TYPE_LEVEL_HIGH>;
					clocks = <&clk IMX8MP_CLK_ECSPI3_ROOT>,
						 <&clk IMX8MP_CLK_ECSPI3_ROOT>;
					clock-names = "ipg", "per";
					assigned-clock-rates = <80000000>;
					assigned-clocks = <&clk IMX8MP_CLK_ECSPI3>;
					assigned-clock-parents = <&clk IMX8MP_SYS_PLL1_800M>;
					dmas = <&sdma1 4 7 1>, <&sdma1 5 7 2>;
					dma-names = "rx", "tx";
					status = "disabled";
				};

				uart1: serial@30860000 {
					compatible = "fsl,imx8mp-uart", "fsl,imx6q-uart";
					reg = <0x30860000 0x10000>;
					interrupts = <GIC_SPI 26 IRQ_TYPE_LEVEL_HIGH>;
					clocks = <&clk IMX8MP_CLK_UART1_ROOT>,
						 <&clk IMX8MP_CLK_UART1_ROOT>;
					clock-names = "ipg", "per";
					dmas = <&sdma1 22 4 0>, <&sdma1 23 4 0>;
					dma-names = "rx", "tx";
					status = "disabled";
				};

				uart3: serial@30880000 {
					compatible = "fsl,imx8mp-uart", "fsl,imx6q-uart";
					reg = <0x30880000 0x10000>;
					interrupts = <GIC_SPI 28 IRQ_TYPE_LEVEL_HIGH>;
					clocks = <&clk IMX8MP_CLK_UART3_ROOT>,
						 <&clk IMX8MP_CLK_UART3_ROOT>;
					clock-names = "ipg", "per";
					dmas = <&sdma1 26 4 0>, <&sdma1 27 4 0>;
					dma-names = "rx", "tx";
					status = "disabled";
				};

				uart2: serial@30890000 {
					compatible = "fsl,imx8mp-uart", "fsl,imx6q-uart";
					reg = <0x30890000 0x10000>;
					interrupts = <GIC_SPI 27 IRQ_TYPE_LEVEL_HIGH>;
					clocks = <&clk IMX8MP_CLK_UART2_ROOT>,
						 <&clk IMX8MP_CLK_UART2_ROOT>;
					clock-names = "ipg", "per";
					dmas = <&sdma1 24 4 0>, <&sdma1 25 4 0>;
					dma-names = "rx", "tx";
					status = "disabled";
				};

				flexcan1: can@308c0000 {
					compatible = "fsl,imx8mp-flexcan";
					reg = <0x308c0000 0x10000>;
					interrupts = <GIC_SPI 142 IRQ_TYPE_LEVEL_HIGH>;
					clocks = <&clk IMX8MP_CLK_IPG_ROOT>,
						 <&clk IMX8MP_CLK_CAN1_ROOT>;
					clock-names = "ipg", "per";
					assigned-clocks = <&clk IMX8MP_CLK_CAN1>;
					assigned-clock-parents = <&clk IMX8MP_SYS_PLL1_40M>;
					assigned-clock-rates = <40000000>;
					fsl,clk-source = /bits/ 8 <0>;
					fsl,stop-mode = <&gpr 0x10 4>;
					status = "disabled";
				};

				flexcan2: can@308d0000 {
					compatible = "fsl,imx8mp-flexcan";
					reg = <0x308d0000 0x10000>;
					interrupts = <GIC_SPI 144 IRQ_TYPE_LEVEL_HIGH>;
					clocks = <&clk IMX8MP_CLK_IPG_ROOT>,
						 <&clk IMX8MP_CLK_CAN2_ROOT>;
					clock-names = "ipg", "per";
					assigned-clocks = <&clk IMX8MP_CLK_CAN2>;
					assigned-clock-parents = <&clk IMX8MP_SYS_PLL1_40M>;
					assigned-clock-rates = <40000000>;
					fsl,clk-source = /bits/ 8 <0>;
					fsl,stop-mode = <&gpr 0x10 5>;
					status = "disabled";
				};
			};

			crypto: crypto@30900000 {
				compatible = "fsl,sec-v4.0";
				#address-cells = <1>;
				#size-cells = <1>;
				reg = <0x30900000 0x40000>;
				ranges = <0 0x30900000 0x40000>;
				interrupts = <GIC_SPI 91 IRQ_TYPE_LEVEL_HIGH>;
				clocks = <&clk IMX8MP_CLK_AHB>,
					 <&clk IMX8MP_CLK_IPG_ROOT>;
				clock-names = "aclk", "ipg";

				sec_jr0: jr@1000 {
					compatible = "fsl,sec-v4.0-job-ring";
					reg = <0x1000 0x1000>;
					interrupts = <GIC_SPI 105 IRQ_TYPE_LEVEL_HIGH>;
					status = "disabled";
				};

				sec_jr1: jr@2000 {
					compatible = "fsl,sec-v4.0-job-ring";
					reg = <0x2000 0x1000>;
					interrupts = <GIC_SPI 106 IRQ_TYPE_LEVEL_HIGH>;
				};

				sec_jr2: jr@3000 {
					compatible = "fsl,sec-v4.0-job-ring";
					reg = <0x3000 0x1000>;
					interrupts = <GIC_SPI 114 IRQ_TYPE_LEVEL_HIGH>;
				};
			};

			i2c1: i2c@30a20000 {
				compatible = "fsl,imx8mp-i2c", "fsl,imx21-i2c";
				#address-cells = <1>;
				#size-cells = <0>;
				reg = <0x30a20000 0x10000>;
				interrupts = <GIC_SPI 35 IRQ_TYPE_LEVEL_HIGH>;
				clocks = <&clk IMX8MP_CLK_I2C1_ROOT>;
				status = "disabled";
			};

			i2c2: i2c@30a30000 {
				compatible = "fsl,imx8mp-i2c", "fsl,imx21-i2c";
				#address-cells = <1>;
				#size-cells = <0>;
				reg = <0x30a30000 0x10000>;
				interrupts = <GIC_SPI 36 IRQ_TYPE_LEVEL_HIGH>;
				clocks = <&clk IMX8MP_CLK_I2C2_ROOT>;
				status = "disabled";
			};

			i2c3: i2c@30a40000 {
				compatible = "fsl,imx8mp-i2c", "fsl,imx21-i2c";
				#address-cells = <1>;
				#size-cells = <0>;
				reg = <0x30a40000 0x10000>;
				interrupts = <GIC_SPI 37 IRQ_TYPE_LEVEL_HIGH>;
				clocks = <&clk IMX8MP_CLK_I2C3_ROOT>;
				status = "disabled";
			};

			i2c4: i2c@30a50000 {
				compatible = "fsl,imx8mp-i2c", "fsl,imx21-i2c";
				#address-cells = <1>;
				#size-cells = <0>;
				reg = <0x30a50000 0x10000>;
				interrupts = <GIC_SPI 38 IRQ_TYPE_LEVEL_HIGH>;
				clocks = <&clk IMX8MP_CLK_I2C4_ROOT>;
				status = "disabled";
			};

			uart4: serial@30a60000 {
				compatible = "fsl,imx8mp-uart", "fsl,imx6q-uart";
				reg = <0x30a60000 0x10000>;
				interrupts = <GIC_SPI 29 IRQ_TYPE_LEVEL_HIGH>;
				clocks = <&clk IMX8MP_CLK_UART4_ROOT>,
					 <&clk IMX8MP_CLK_UART4_ROOT>;
				clock-names = "ipg", "per";
				dmas = <&sdma1 28 4 0>, <&sdma1 29 4 0>;
				dma-names = "rx", "tx";
				status = "disabled";
			};

			mu: mailbox@30aa0000 {
				compatible = "fsl,imx8mp-mu", "fsl,imx6sx-mu";
				reg = <0x30aa0000 0x10000>;
				interrupts = <GIC_SPI 88 IRQ_TYPE_LEVEL_HIGH>;
				clocks = <&clk IMX8MP_CLK_MU_ROOT>;
				#mbox-cells = <2>;
			};

			mu2: mailbox@30e60000 {
				compatible = "fsl,imx8mp-mu", "fsl,imx6sx-mu";
				reg = <0x30e60000 0x10000>;
				interrupts = <GIC_SPI 136 IRQ_TYPE_LEVEL_HIGH>;
				#mbox-cells = <2>;
				status = "disabled";
			};

			i2c5: i2c@30ad0000 {
				compatible = "fsl,imx8mp-i2c", "fsl,imx21-i2c";
				#address-cells = <1>;
				#size-cells = <0>;
				reg = <0x30ad0000 0x10000>;
				interrupts = <GIC_SPI 76 IRQ_TYPE_LEVEL_HIGH>;
				clocks = <&clk IMX8MP_CLK_I2C5_ROOT>;
				status = "disabled";
			};

			i2c6: i2c@30ae0000 {
				compatible = "fsl,imx8mp-i2c", "fsl,imx21-i2c";
				#address-cells = <1>;
				#size-cells = <0>;
				reg = <0x30ae0000 0x10000>;
				interrupts = <GIC_SPI 77 IRQ_TYPE_LEVEL_HIGH>;
				clocks = <&clk IMX8MP_CLK_I2C6_ROOT>;
				status = "disabled";
			};

			usdhc1: mmc@30b40000 {
				compatible = "fsl,imx8mp-usdhc", "fsl,imx8mm-usdhc", "fsl,imx7d-usdhc";
				reg = <0x30b40000 0x10000>;
				interrupts = <GIC_SPI 22 IRQ_TYPE_LEVEL_HIGH>;
				clocks = <&clk IMX8MP_CLK_IPG_ROOT>,
					 <&clk IMX8MP_CLK_NAND_USDHC_BUS>,
					 <&clk IMX8MP_CLK_USDHC1_ROOT>;
				clock-names = "ipg", "ahb", "per";
				fsl,tuning-start-tap = <20>;
				fsl,tuning-step = <2>;
				bus-width = <4>;
				status = "disabled";
			};

			usdhc2: mmc@30b50000 {
				compatible = "fsl,imx8mp-usdhc", "fsl,imx8mm-usdhc", "fsl,imx7d-usdhc";
				reg = <0x30b50000 0x10000>;
				interrupts = <GIC_SPI 23 IRQ_TYPE_LEVEL_HIGH>;
				clocks = <&clk IMX8MP_CLK_IPG_ROOT>,
					 <&clk IMX8MP_CLK_NAND_USDHC_BUS>,
					 <&clk IMX8MP_CLK_USDHC2_ROOT>;
				clock-names = "ipg", "ahb", "per";
				fsl,tuning-start-tap = <20>;
				fsl,tuning-step = <2>;
				bus-width = <4>;
				status = "disabled";
			};

			usdhc3: mmc@30b60000 {
				compatible = "fsl,imx8mp-usdhc", "fsl,imx8mm-usdhc", "fsl,imx7d-usdhc";
				reg = <0x30b60000 0x10000>;
				interrupts = <GIC_SPI 24 IRQ_TYPE_LEVEL_HIGH>;
				clocks = <&clk IMX8MP_CLK_IPG_ROOT>,
					 <&clk IMX8MP_CLK_NAND_USDHC_BUS>,
					 <&clk IMX8MP_CLK_USDHC3_ROOT>;
				clock-names = "ipg", "ahb", "per";
				fsl,tuning-start-tap = <20>;
				fsl,tuning-step = <2>;
				bus-width = <4>;
				status = "disabled";
			};

			flexspi: spi@30bb0000 {
				compatible = "nxp,imx8mp-fspi";
				reg = <0x30bb0000 0x10000>, <0x8000000 0x10000000>;
				reg-names = "fspi_base", "fspi_mmap";
				interrupts = <GIC_SPI 107 IRQ_TYPE_LEVEL_HIGH>;
				clocks = <&clk IMX8MP_CLK_QSPI_ROOT>,
					 <&clk IMX8MP_CLK_QSPI_ROOT>;
				clock-names = "fspi_en", "fspi";
				assigned-clock-rates = <80000000>;
				assigned-clocks = <&clk IMX8MP_CLK_QSPI>;
				#address-cells = <1>;
				#size-cells = <0>;
				status = "disabled";
			};

			sdma1: dma-controller@30bd0000 {
				compatible = "fsl,imx8mp-sdma", "fsl,imx8mq-sdma";
				reg = <0x30bd0000 0x10000>;
				interrupts = <GIC_SPI 2 IRQ_TYPE_LEVEL_HIGH>;
				clocks = <&clk IMX8MP_CLK_SDMA1_ROOT>,
					 <&clk IMX8MP_CLK_AHB>;
				clock-names = "ipg", "ahb";
				#dma-cells = <3>;
				fsl,sdma-ram-script-name = "imx/sdma/sdma-imx7d.bin";
			};

			fec: ethernet@30be0000 {
				compatible = "fsl,imx8mp-fec", "fsl,imx8mq-fec", "fsl,imx6sx-fec";
				reg = <0x30be0000 0x10000>;
				interrupts = <GIC_SPI 118 IRQ_TYPE_LEVEL_HIGH>,
					     <GIC_SPI 119 IRQ_TYPE_LEVEL_HIGH>,
					     <GIC_SPI 120 IRQ_TYPE_LEVEL_HIGH>,
					     <GIC_SPI 121 IRQ_TYPE_LEVEL_HIGH>;
				clocks = <&clk IMX8MP_CLK_ENET1_ROOT>,
					 <&clk IMX8MP_CLK_SIM_ENET_ROOT>,
					 <&clk IMX8MP_CLK_ENET_TIMER>,
					 <&clk IMX8MP_CLK_ENET_REF>,
					 <&clk IMX8MP_CLK_ENET_PHY_REF>;
				clock-names = "ipg", "ahb", "ptp",
					      "enet_clk_ref", "enet_out";
				assigned-clocks = <&clk IMX8MP_CLK_ENET_AXI>,
						  <&clk IMX8MP_CLK_ENET_TIMER>,
						  <&clk IMX8MP_CLK_ENET_REF>,
						  <&clk IMX8MP_CLK_ENET_PHY_REF>;
				assigned-clock-parents = <&clk IMX8MP_SYS_PLL1_266M>,
							 <&clk IMX8MP_SYS_PLL2_100M>,
							 <&clk IMX8MP_SYS_PLL2_125M>,
							 <&clk IMX8MP_SYS_PLL2_50M>;
				assigned-clock-rates = <0>, <100000000>, <125000000>, <0>;
				fsl,num-tx-queues = <3>;
				fsl,num-rx-queues = <3>;
				nvmem-cells = <&eth_mac1>;
				nvmem-cell-names = "mac-address";
				fsl,stop-mode = <&gpr 0x10 3>;
				status = "disabled";
			};

			eqos: ethernet@30bf0000 {
				compatible = "nxp,imx8mp-dwmac-eqos", "snps,dwmac-5.10a";
				reg = <0x30bf0000 0x10000>;
				interrupts = <GIC_SPI 135 IRQ_TYPE_LEVEL_HIGH>,
					     <GIC_SPI 134 IRQ_TYPE_LEVEL_HIGH>;
				interrupt-names = "macirq", "eth_wake_irq";
				clocks = <&clk IMX8MP_CLK_ENET_QOS_ROOT>,
					 <&clk IMX8MP_CLK_QOS_ENET_ROOT>,
					 <&clk IMX8MP_CLK_ENET_QOS_TIMER>,
					 <&clk IMX8MP_CLK_ENET_QOS>;
				clock-names = "stmmaceth", "pclk", "ptp_ref", "tx";
				assigned-clocks = <&clk IMX8MP_CLK_ENET_AXI>,
						  <&clk IMX8MP_CLK_ENET_QOS_TIMER>,
						  <&clk IMX8MP_CLK_ENET_QOS>;
				assigned-clock-parents = <&clk IMX8MP_SYS_PLL1_266M>,
							 <&clk IMX8MP_SYS_PLL2_100M>,
							 <&clk IMX8MP_SYS_PLL2_125M>;
				assigned-clock-rates = <0>, <100000000>, <125000000>;
				nvmem-cells = <&eth_mac2>;
				nvmem-cell-names = "mac-address";
				intf_mode = <&gpr 0x4>;
				status = "disabled";
			};
		};

		aips5: bus@30c00000 {
			compatible = "fsl,aips-bus", "simple-bus";
			reg = <0x30c00000 0x400000>;
			#address-cells = <1>;
			#size-cells = <1>;
			ranges;

			spba-bus@30c00000 {
				compatible = "fsl,spba-bus", "simple-bus";
				reg = <0x30c00000 0x100000>;
				#address-cells = <1>;
				#size-cells = <1>;
				ranges;

				sai1: sai@30c10000 {
					compatible = "fsl,imx8mp-sai", "fsl,imx8mq-sai";
					reg = <0x30c10000 0x10000>;
					#sound-dai-cells = <0>;
					clocks = <&audio_blk_ctrl IMX8MP_CLK_AUDIOMIX_SAI1_IPG>,
						 <&clk IMX8MP_CLK_DUMMY>,
						 <&audio_blk_ctrl IMX8MP_CLK_AUDIOMIX_SAI1_MCLK1>,
						 <&audio_blk_ctrl IMX8MP_CLK_AUDIOMIX_SAI1_MCLK2>,
						 <&audio_blk_ctrl IMX8MP_CLK_AUDIOMIX_SAI1_MCLK3>;
					clock-names = "bus", "mclk0", "mclk1", "mclk2", "mclk3";
					dmas = <&sdma2 0 2 0>, <&sdma2 1 2 0>;
					dma-names = "rx", "tx";
					interrupts = <GIC_SPI 95 IRQ_TYPE_LEVEL_HIGH>;
					status = "disabled";
				};

				sai2: sai@30c20000 {
					compatible = "fsl,imx8mp-sai", "fsl,imx8mq-sai";
					reg = <0x30c20000 0x10000>;
					#sound-dai-cells = <0>;
					clocks = <&audio_blk_ctrl IMX8MP_CLK_AUDIOMIX_SAI2_IPG>,
						 <&clk IMX8MP_CLK_DUMMY>,
						 <&audio_blk_ctrl IMX8MP_CLK_AUDIOMIX_SAI2_MCLK1>,
						 <&audio_blk_ctrl IMX8MP_CLK_AUDIOMIX_SAI2_MCLK2>,
						 <&audio_blk_ctrl IMX8MP_CLK_AUDIOMIX_SAI2_MCLK3>;
					clock-names = "bus", "mclk0", "mclk1", "mclk2", "mclk3";
					dmas = <&sdma2 2 2 0>, <&sdma2 3 2 0>;
					dma-names = "rx", "tx";
					interrupts = <GIC_SPI 96 IRQ_TYPE_LEVEL_HIGH>;
					status = "disabled";
				};

				sai3: sai@30c30000 {
					compatible = "fsl,imx8mp-sai", "fsl,imx8mq-sai";
					reg = <0x30c30000 0x10000>;
					#sound-dai-cells = <0>;
					clocks = <&audio_blk_ctrl IMX8MP_CLK_AUDIOMIX_SAI3_IPG>,
						 <&clk IMX8MP_CLK_DUMMY>,
						 <&audio_blk_ctrl IMX8MP_CLK_AUDIOMIX_SAI3_MCLK1>,
						 <&audio_blk_ctrl IMX8MP_CLK_AUDIOMIX_SAI3_MCLK2>,
						 <&audio_blk_ctrl IMX8MP_CLK_AUDIOMIX_SAI3_MCLK3>;
					clock-names = "bus", "mclk0", "mclk1", "mclk2", "mclk3";
					dmas = <&sdma2 4 2 0>, <&sdma2 5 2 0>;
					dma-names = "rx", "tx";
					interrupts = <GIC_SPI 50 IRQ_TYPE_LEVEL_HIGH>;
					status = "disabled";
				};

				sai5: sai@30c50000 {
					compatible = "fsl,imx8mp-sai", "fsl,imx8mq-sai";
					reg = <0x30c50000 0x10000>;
					#sound-dai-cells = <0>;
					clocks = <&audio_blk_ctrl IMX8MP_CLK_AUDIOMIX_SAI5_IPG>,
						 <&clk IMX8MP_CLK_DUMMY>,
						 <&audio_blk_ctrl IMX8MP_CLK_AUDIOMIX_SAI5_MCLK1>,
						 <&audio_blk_ctrl IMX8MP_CLK_AUDIOMIX_SAI5_MCLK2>,
						 <&audio_blk_ctrl IMX8MP_CLK_AUDIOMIX_SAI5_MCLK3>;
					clock-names = "bus", "mclk0", "mclk1", "mclk2", "mclk3";
					dmas = <&sdma2 8 2 0>, <&sdma2 9 2 0>;
					dma-names = "rx", "tx";
					interrupts = <GIC_SPI 90 IRQ_TYPE_LEVEL_HIGH>;
					status = "disabled";
				};

				sai6: sai@30c60000 {
					compatible = "fsl,imx8mp-sai", "fsl,imx8mq-sai";
					reg = <0x30c60000 0x10000>;
					#sound-dai-cells = <0>;
					clocks = <&audio_blk_ctrl IMX8MP_CLK_AUDIOMIX_SAI6_IPG>,
						 <&clk IMX8MP_CLK_DUMMY>,
						 <&audio_blk_ctrl IMX8MP_CLK_AUDIOMIX_SAI6_MCLK1>,
						 <&audio_blk_ctrl IMX8MP_CLK_AUDIOMIX_SAI6_MCLK2>,
						 <&audio_blk_ctrl IMX8MP_CLK_AUDIOMIX_SAI6_MCLK3>;
					clock-names = "bus", "mclk0", "mclk1", "mclk2", "mclk3";
					dmas = <&sdma2 10 2 0>, <&sdma2 11 2 0>;
					dma-names = "rx", "tx";
					interrupts = <GIC_SPI 90 IRQ_TYPE_LEVEL_HIGH>;
					status = "disabled";
				};

				sai7: sai@30c80000 {
					compatible = "fsl,imx8mp-sai", "fsl,imx8mq-sai";
					reg = <0x30c80000 0x10000>;
					#sound-dai-cells = <0>;
					clocks = <&audio_blk_ctrl IMX8MP_CLK_AUDIOMIX_SAI7_IPG>,
						 <&clk IMX8MP_CLK_DUMMY>,
						 <&audio_blk_ctrl IMX8MP_CLK_AUDIOMIX_SAI7_MCLK1>,
						 <&audio_blk_ctrl IMX8MP_CLK_AUDIOMIX_SAI7_MCLK2>,
						 <&audio_blk_ctrl IMX8MP_CLK_AUDIOMIX_SAI7_MCLK3>;
					clock-names = "bus", "mclk0", "mclk1", "mclk2", "mclk3";
					dmas = <&sdma2 12 2 0>, <&sdma2 13 2 0>;
					dma-names = "rx", "tx";
					interrupts = <GIC_SPI 111 IRQ_TYPE_LEVEL_HIGH>;
					status = "disabled";
				};

				easrc: easrc@30c90000 {
					compatible = "fsl,imx8mp-easrc", "fsl,imx8mn-easrc";
					reg = <0x30c90000 0x10000>;
					interrupts = <GIC_SPI 122 IRQ_TYPE_LEVEL_HIGH>;
					clocks = <&audio_blk_ctrl IMX8MP_CLK_AUDIOMIX_ASRC_IPG>;
					clock-names = "mem";
					dmas = <&sdma2 16 23 0> , <&sdma2 17 23 0>,
					       <&sdma2 18 23 0> , <&sdma2 19 23 0>,
					       <&sdma2 20 23 0> , <&sdma2 21 23 0>,
					       <&sdma2 22 23 0> , <&sdma2 23 23 0>;
					dma-names = "ctx0_rx", "ctx0_tx",
						    "ctx1_rx", "ctx1_tx",
						    "ctx2_rx", "ctx2_tx",
						    "ctx3_rx", "ctx3_tx";
					firmware-name = "imx/easrc/easrc-imx8mn.bin";
					fsl,asrc-rate = <8000>;
					fsl,asrc-format = <2>;
					status = "disabled";
				};

				micfil: audio-controller@30ca0000 {
					compatible = "fsl,imx8mp-micfil";
					reg = <0x30ca0000 0x10000>;
					#sound-dai-cells = <0>;
					interrupts = <GIC_SPI 109 IRQ_TYPE_LEVEL_HIGH>,
						     <GIC_SPI 110 IRQ_TYPE_LEVEL_HIGH>,
						     <GIC_SPI 44 IRQ_TYPE_LEVEL_HIGH>,
						     <GIC_SPI 45 IRQ_TYPE_LEVEL_HIGH>;
					clocks = <&audio_blk_ctrl IMX8MP_CLK_AUDIOMIX_PDM_IPG>,
						 <&audio_blk_ctrl IMX8MP_CLK_AUDIOMIX_PDM_SEL>,
						 <&clk IMX8MP_AUDIO_PLL1_OUT>,
						 <&clk IMX8MP_AUDIO_PLL2_OUT>,
						 <&clk IMX8MP_CLK_EXT3>;
					clock-names = "ipg_clk", "ipg_clk_app",
						      "pll8k", "pll11k", "clkext3";
					dmas = <&sdma2 24 25 0x80000000>;
					dma-names = "rx";
					status = "disabled";
				};

				aud2htx: aud2htx@30cb0000 {
					compatible = "fsl,imx8mp-aud2htx";
					reg = <0x30cb0000 0x10000>;
					interrupts = <GIC_SPI 130 IRQ_TYPE_LEVEL_HIGH>;
					clocks = <&audio_blk_ctrl IMX8MP_CLK_AUDIOMIX_AUD2HTX_IPG>;
					clock-names = "bus";
					dmas = <&sdma2 26 2 0>;
					dma-names = "tx";
					status = "disabled";
				};

				xcvr: xcvr@30cc0000 {
					compatible = "fsl,imx8mp-xcvr";
					reg = <0x30cc0000 0x800>,
					      <0x30cc0800 0x400>,
					      <0x30cc0c00 0x080>,
					      <0x30cc0e00 0x080>;
					reg-names = "ram", "regs", "rxfifo",
						    "txfifo";
					interrupts = /* XCVR IRQ 0 */
						     <GIC_SPI 128 IRQ_TYPE_LEVEL_HIGH>,
						     /* XCVR IRQ 1 */
						     <GIC_SPI 129 IRQ_TYPE_LEVEL_HIGH>,
						     /* XCVR PHY - SPDIF wakeup IRQ */
						     <GIC_SPI 146 IRQ_TYPE_LEVEL_HIGH>;
					clocks = <&audio_blk_ctrl IMX8MP_CLK_AUDIOMIX_EARC_IPG>,
						 <&audio_blk_ctrl IMX8MP_CLK_AUDIOMIX_EARC_PHY>,
						 <&audio_blk_ctrl IMX8MP_CLK_AUDIOMIX_SPBA2_ROOT>,
						 <&audio_blk_ctrl IMX8MP_CLK_AUDIOMIX_AUDPLL_ROOT>;
					clock-names = "ipg", "phy", "spba", "pll_ipg";
					dmas = <&sdma2 30 2 0>, <&sdma2 31 2 0>;
					dma-names = "rx", "tx";
					resets = <&audio_blk_ctrl 0>;
					status = "disabled";
				};
			};

			sdma3: dma-controller@30e00000 {
				compatible = "fsl,imx8mp-sdma", "fsl,imx8mq-sdma";
				reg = <0x30e00000 0x10000>;
				#dma-cells = <3>;
				clocks = <&audio_blk_ctrl IMX8MP_CLK_AUDIOMIX_SDMA3_ROOT>,
					 <&clk IMX8MP_CLK_AUDIO_ROOT>;
				clock-names = "ipg", "ahb";
				interrupts = <GIC_SPI 34 IRQ_TYPE_LEVEL_HIGH>;
				fsl,sdma-ram-script-name = "imx/sdma/sdma-imx7d.bin";
			};

			sdma2: dma-controller@30e10000 {
				compatible = "fsl,imx8mp-sdma", "fsl,imx8mq-sdma";
				reg = <0x30e10000 0x10000>;
				#dma-cells = <3>;
				clocks = <&audio_blk_ctrl IMX8MP_CLK_AUDIOMIX_SDMA2_ROOT>,
					 <&clk IMX8MP_CLK_AUDIO_ROOT>;
				clock-names = "ipg", "ahb";
				interrupts = <GIC_SPI 103 IRQ_TYPE_LEVEL_HIGH>;
				fsl,sdma-ram-script-name = "imx/sdma/sdma-imx7d.bin";
			};

			audio_blk_ctrl: clock-controller@30e20000 {
				compatible = "fsl,imx8mp-audio-blk-ctrl";
				reg = <0x30e20000 0x10000>;
				#clock-cells = <1>;
				#reset-cells = <1>;
				clocks = <&clk IMX8MP_CLK_AUDIO_ROOT>,
					 <&clk IMX8MP_CLK_SAI1>,
					 <&clk IMX8MP_CLK_SAI2>,
					 <&clk IMX8MP_CLK_SAI3>,
					 <&clk IMX8MP_CLK_SAI5>,
					 <&clk IMX8MP_CLK_SAI6>,
					 <&clk IMX8MP_CLK_SAI7>;
				clock-names = "ahb",
					      "sai1", "sai2", "sai3",
					      "sai5", "sai6", "sai7";
				power-domains = <&pgc_audio>;
				assigned-clocks = <&clk IMX8MP_AUDIO_PLL1>,
						  <&clk IMX8MP_AUDIO_PLL2>;
				assigned-clock-rates = <393216000>, <361267200>;
			};
		};

		noc: interconnect@32700000 {
			compatible = "fsl,imx8mp-noc", "fsl,imx8m-noc";
			reg = <0x32700000 0x100000>;
			clocks = <&clk IMX8MP_CLK_NOC>;
			#interconnect-cells = <1>;
			operating-points-v2 = <&noc_opp_table>;

			noc_opp_table: opp-table {
				compatible = "operating-points-v2";

				opp-200000000 {
					opp-hz = /bits/ 64 <200000000>;
				};

				opp-1000000000 {
					opp-hz = /bits/ 64 <1000000000>;
				};
			};
		};

		aips4: bus@32c00000 {
			compatible = "fsl,aips-bus", "simple-bus";
			reg = <0x32c00000 0x400000>;
			#address-cells = <1>;
			#size-cells = <1>;
			ranges;

			isi_0: isi@32e00000 {
				compatible = "fsl,imx8mp-isi";
				reg = <0x32e00000 0x4000>;
				interrupts = <GIC_SPI 16 IRQ_TYPE_LEVEL_HIGH>,
					     <GIC_SPI 42 IRQ_TYPE_LEVEL_HIGH>;
				clocks = <&clk IMX8MP_CLK_MEDIA_AXI_ROOT>,
					 <&clk IMX8MP_CLK_MEDIA_APB_ROOT>;
				clock-names = "axi", "apb";
				fsl,blk-ctrl = <&media_blk_ctrl>;
				power-domains = <&media_blk_ctrl IMX8MP_MEDIABLK_PD_ISI>;
				status = "disabled";

				ports {
					#address-cells = <1>;
					#size-cells = <0>;

					port@0 {
						reg = <0>;

						isi_in_0: endpoint {
							remote-endpoint = <&mipi_csi_0_out>;
						};
					};

					port@1 {
						reg = <1>;

						isi_in_1: endpoint {
							remote-endpoint = <&mipi_csi_1_out>;
						};
					};
				};
			};

			isp_0: isp@32e10000 {
				compatible = "fsl,imx8mp-isp";
				reg = <0x32e10000 0x10000>;
				interrupts = <GIC_SPI 74 IRQ_TYPE_LEVEL_HIGH>;
				clocks = <&clk IMX8MP_CLK_MEDIA_ISP_ROOT>,
					 <&clk IMX8MP_CLK_MEDIA_AXI_ROOT>,
					 <&clk IMX8MP_CLK_MEDIA_APB_ROOT>;
				clock-names = "isp", "aclk", "hclk";
				power-domains = <&media_blk_ctrl IMX8MP_MEDIABLK_PD_ISP>;
				fsl,blk-ctrl = <&media_blk_ctrl 0>;
				status = "disabled";

				ports {
					#address-cells = <1>;
					#size-cells = <0>;

					port@1 {
						reg = <1>;
					};
				};
			};

			isp_1: isp@32e20000 {
				compatible = "fsl,imx8mp-isp";
				reg = <0x32e20000 0x10000>;
				interrupts = <GIC_SPI 75 IRQ_TYPE_LEVEL_HIGH>;
				clocks = <&clk IMX8MP_CLK_MEDIA_ISP_ROOT>,
					 <&clk IMX8MP_CLK_MEDIA_AXI_ROOT>,
					 <&clk IMX8MP_CLK_MEDIA_APB_ROOT>;
				clock-names = "isp", "aclk", "hclk";
				power-domains = <&media_blk_ctrl IMX8MP_MEDIABLK_PD_ISP>;
				fsl,blk-ctrl = <&media_blk_ctrl 1>;
				status = "disabled";

				ports {
					#address-cells = <1>;
					#size-cells = <0>;

					port@1 {
						reg = <1>;
					};
				};
			};

			dewarp: dwe@32e30000 {
				compatible = "nxp,imx8mp-dw100";
				reg = <0x32e30000 0x10000>;
				interrupts = <GIC_SPI 100 IRQ_TYPE_LEVEL_HIGH>;
				clocks = <&clk IMX8MP_CLK_MEDIA_AXI_ROOT>,
					 <&clk IMX8MP_CLK_MEDIA_APB_ROOT>;
				clock-names = "axi", "ahb";
				power-domains = <&media_blk_ctrl IMX8MP_MEDIABLK_PD_DWE>;
			};

			mipi_csi_0: csi@32e40000 {
				compatible = "fsl,imx8mp-mipi-csi2", "fsl,imx8mm-mipi-csi2";
				reg = <0x32e40000 0x10000>;
				interrupts = <GIC_SPI 17 IRQ_TYPE_LEVEL_HIGH>;
				clock-frequency = <250000000>;
				clocks = <&clk IMX8MP_CLK_MEDIA_APB_ROOT>,
					 <&clk IMX8MP_CLK_MEDIA_CAM1_PIX_ROOT>,
					 <&clk IMX8MP_CLK_MEDIA_MIPI_PHY1_REF_ROOT>,
					 <&clk IMX8MP_CLK_MEDIA_AXI_ROOT>;
				clock-names = "pclk", "wrap", "phy", "axi";
				assigned-clocks = <&clk IMX8MP_CLK_MEDIA_CAM1_PIX>,
						  <&clk IMX8MP_CLK_MEDIA_MIPI_PHY1_REF>;
				assigned-clock-parents = <&clk IMX8MP_SYS_PLL2_250M>,
							 <&clk IMX8MP_CLK_24M>;
				power-domains = <&media_blk_ctrl IMX8MP_MEDIABLK_PD_MIPI_CSI2_1>;
				status = "disabled";

				ports {
					#address-cells = <1>;
					#size-cells = <0>;

					port@0 {
						reg = <0>;
					};

					port@1 {
						reg = <1>;

						mipi_csi_0_out: endpoint {
							remote-endpoint = <&isi_in_0>;
						};
					};
				};
			};

			mipi_csi_1: csi@32e50000 {
				compatible = "fsl,imx8mp-mipi-csi2", "fsl,imx8mm-mipi-csi2";
				reg = <0x32e50000 0x10000>;
				interrupts = <GIC_SPI 80 IRQ_TYPE_LEVEL_HIGH>;
				clock-frequency = <250000000>;
				clocks = <&clk IMX8MP_CLK_MEDIA_APB_ROOT>,
					 <&clk IMX8MP_CLK_MEDIA_CAM2_PIX_ROOT>,
					 <&clk IMX8MP_CLK_MEDIA_MIPI_PHY1_REF_ROOT>,
					 <&clk IMX8MP_CLK_MEDIA_AXI_ROOT>;
				clock-names = "pclk", "wrap", "phy", "axi";
				assigned-clocks = <&clk IMX8MP_CLK_MEDIA_CAM2_PIX>,
						  <&clk IMX8MP_CLK_MEDIA_MIPI_PHY1_REF>;
				assigned-clock-parents = <&clk IMX8MP_SYS_PLL2_250M>,
							 <&clk IMX8MP_CLK_24M>;
				power-domains = <&media_blk_ctrl IMX8MP_MEDIABLK_PD_MIPI_CSI2_2>;
				status = "disabled";

				ports {
					#address-cells = <1>;
					#size-cells = <0>;

					port@0 {
						reg = <0>;
					};

					port@1 {
						reg = <1>;

						mipi_csi_1_out: endpoint {
							remote-endpoint = <&isi_in_1>;
						};
					};
				};
			};

			mipi_dsi: dsi@32e60000 {
				compatible = "fsl,imx8mp-mipi-dsim";
				reg = <0x32e60000 0x400>;
				clocks = <&clk IMX8MP_CLK_MEDIA_APB_ROOT>,
					 <&clk IMX8MP_CLK_MEDIA_MIPI_PHY1_REF>;
				clock-names = "bus_clk", "sclk_mipi";
				assigned-clocks = <&clk IMX8MP_CLK_MEDIA_APB>,
						  <&clk IMX8MP_CLK_MEDIA_MIPI_PHY1_REF>;
				assigned-clock-parents = <&clk IMX8MP_SYS_PLL1_800M>,
							 <&clk IMX8MP_CLK_24M>;
				assigned-clock-rates = <200000000>, <24000000>;
				samsung,pll-clock-frequency = <24000000>;
				interrupts = <GIC_SPI 18 IRQ_TYPE_LEVEL_HIGH>;
				power-domains = <&media_blk_ctrl IMX8MP_MEDIABLK_PD_MIPI_DSI_1>;
				status = "disabled";

				ports {
					#address-cells = <1>;
					#size-cells = <0>;

					port@0 {
						reg = <0>;

						dsim_from_lcdif1: endpoint {
							remote-endpoint = <&lcdif1_to_dsim>;
						};
					};

					port@1 {
						reg = <1>;

						mipi_dsi_out: endpoint {
						};
					};
				};
			};

			lcdif1: display-controller@32e80000 {
				compatible = "fsl,imx8mp-lcdif";
				reg = <0x32e80000 0x10000>;
				clocks = <&clk IMX8MP_CLK_MEDIA_DISP1_PIX_ROOT>,
					 <&clk IMX8MP_CLK_MEDIA_APB_ROOT>,
					 <&clk IMX8MP_CLK_MEDIA_AXI_ROOT>;
				clock-names = "pix", "axi", "disp_axi";
				interrupts = <GIC_SPI 5 IRQ_TYPE_LEVEL_HIGH>;
				power-domains = <&media_blk_ctrl IMX8MP_MEDIABLK_PD_LCDIF_1>;
				status = "disabled";

				port {
					lcdif1_to_dsim: endpoint {
						remote-endpoint = <&dsim_from_lcdif1>;
					};
				};
			};

			lcdif2: display-controller@32e90000 {
				compatible = "fsl,imx8mp-lcdif";
				reg = <0x32e90000 0x10000>;
				interrupts = <GIC_SPI 6 IRQ_TYPE_LEVEL_HIGH>;
				clocks = <&clk IMX8MP_CLK_MEDIA_DISP2_PIX_ROOT>,
					 <&clk IMX8MP_CLK_MEDIA_APB_ROOT>,
					 <&clk IMX8MP_CLK_MEDIA_AXI_ROOT>;
				clock-names = "pix", "axi", "disp_axi";
				power-domains = <&media_blk_ctrl IMX8MP_MEDIABLK_PD_LCDIF_2>;
				status = "disabled";

				port {
					lcdif2_to_ldb: endpoint {
						remote-endpoint = <&ldb_from_lcdif2>;
					};
				};
			};

			media_blk_ctrl: blk-ctrl@32ec0000 {
				compatible = "fsl,imx8mp-media-blk-ctrl",
					     "syscon";
				reg = <0x32ec0000 0x10000>;
				#address-cells = <1>;
				#size-cells = <1>;
				power-domains = <&pgc_mediamix>,
						<&pgc_mipi_phy1>,
						<&pgc_mipi_phy1>,
						<&pgc_mediamix>,
						<&pgc_mediamix>,
						<&pgc_mipi_phy2>,
						<&pgc_mediamix>,
						<&pgc_ispdwp>,
						<&pgc_ispdwp>,
						<&pgc_mipi_phy2>;
				power-domain-names = "bus", "mipi-dsi1", "mipi-csi1",
						     "lcdif1", "isi", "mipi-csi2",
						     "lcdif2", "isp", "dwe",
						     "mipi-dsi2";
				interconnects =
					<&noc IMX8MP_ICM_LCDIF_RD &noc IMX8MP_ICN_MEDIA>,
					<&noc IMX8MP_ICM_LCDIF_WR &noc IMX8MP_ICN_MEDIA>,
					<&noc IMX8MP_ICM_ISI0 &noc IMX8MP_ICN_MEDIA>,
					<&noc IMX8MP_ICM_ISI1 &noc IMX8MP_ICN_MEDIA>,
					<&noc IMX8MP_ICM_ISI2 &noc IMX8MP_ICN_MEDIA>,
					<&noc IMX8MP_ICM_ISP0 &noc IMX8MP_ICN_MEDIA>,
					<&noc IMX8MP_ICM_ISP1 &noc IMX8MP_ICN_MEDIA>,
					<&noc IMX8MP_ICM_DWE &noc IMX8MP_ICN_MEDIA>;
				interconnect-names = "lcdif-rd", "lcdif-wr", "isi0",
						     "isi1", "isi2", "isp0", "isp1",
						     "dwe";
				clocks = <&clk IMX8MP_CLK_MEDIA_APB_ROOT>,
					 <&clk IMX8MP_CLK_MEDIA_AXI_ROOT>,
					 <&clk IMX8MP_CLK_MEDIA_CAM1_PIX_ROOT>,
					 <&clk IMX8MP_CLK_MEDIA_CAM2_PIX_ROOT>,
					 <&clk IMX8MP_CLK_MEDIA_DISP1_PIX_ROOT>,
					 <&clk IMX8MP_CLK_MEDIA_DISP2_PIX_ROOT>,
					 <&clk IMX8MP_CLK_MEDIA_ISP_ROOT>,
					 <&clk IMX8MP_CLK_MEDIA_MIPI_PHY1_REF_ROOT>;
				clock-names = "apb", "axi", "cam1", "cam2",
					      "disp1", "disp2", "isp", "phy";

				/*
				 * The ISP maximum frequency is 400MHz in normal mode
				 * and 500MHz in overdrive mode. The 400MHz operating
				 * point hasn't been successfully tested yet, so set
				 * IMX8MP_CLK_MEDIA_ISP to 500MHz for the time being.
				 */
				assigned-clocks = <&clk IMX8MP_CLK_MEDIA_AXI>,
						  <&clk IMX8MP_CLK_MEDIA_APB>,
						  <&clk IMX8MP_CLK_MEDIA_DISP1_PIX>,
						  <&clk IMX8MP_CLK_MEDIA_DISP2_PIX>,
						  <&clk IMX8MP_CLK_MEDIA_ISP>,
						  <&clk IMX8MP_VIDEO_PLL1>;
				assigned-clock-parents = <&clk IMX8MP_SYS_PLL2_1000M>,
							 <&clk IMX8MP_SYS_PLL1_800M>,
							 <&clk IMX8MP_VIDEO_PLL1_OUT>,
							 <&clk IMX8MP_VIDEO_PLL1_OUT>,
							 <&clk IMX8MP_SYS_PLL2_500M>;
				assigned-clock-rates = <500000000>, <200000000>,
						       <0>, <0>, <500000000>,
						       <1039500000>;
				#power-domain-cells = <1>;

				lvds_bridge: bridge@5c {
					compatible = "fsl,imx8mp-ldb";
					reg = <0x5c 0x4>, <0x128 0x4>;
					reg-names = "ldb", "lvds";
					clocks = <&clk IMX8MP_CLK_MEDIA_LDB_ROOT>;
					clock-names = "ldb";
					assigned-clocks = <&clk IMX8MP_CLK_MEDIA_LDB>;
					assigned-clock-parents = <&clk IMX8MP_VIDEO_PLL1_OUT>;
					status = "disabled";

					ports {
						#address-cells = <1>;
						#size-cells = <0>;

						port@0 {
							reg = <0>;

							ldb_from_lcdif2: endpoint {
								remote-endpoint = <&lcdif2_to_ldb>;
							};
						};

						port@1 {
							reg = <1>;

							ldb_lvds_ch0: endpoint {
							};
						};

						port@2 {
							reg = <2>;

							ldb_lvds_ch1: endpoint {
							};
						};
					};
				};
			};

			pcie_phy: pcie-phy@32f00000 {
				compatible = "fsl,imx8mp-pcie-phy";
				reg = <0x32f00000 0x10000>;
				resets = <&src IMX8MP_RESET_PCIEPHY>,
					 <&src IMX8MP_RESET_PCIEPHY_PERST>;
				reset-names = "pciephy", "perst";
				power-domains = <&hsio_blk_ctrl IMX8MP_HSIOBLK_PD_PCIE_PHY>;
				#phy-cells = <0>;
				status = "disabled";
			};

			hsio_blk_ctrl: blk-ctrl@32f10000 {
				compatible = "fsl,imx8mp-hsio-blk-ctrl", "syscon";
				reg = <0x32f10000 0x24>;
				clocks = <&clk IMX8MP_CLK_USB_ROOT>,
					 <&clk IMX8MP_CLK_PCIE_ROOT>;
				clock-names = "usb", "pcie";
				power-domains = <&pgc_hsiomix>, <&pgc_hsiomix>,
						<&pgc_usb1_phy>, <&pgc_usb2_phy>,
						<&pgc_hsiomix>, <&pgc_pcie_phy>;
				power-domain-names = "bus", "usb", "usb-phy1",
						     "usb-phy2", "pcie", "pcie-phy";
				interconnects = <&noc IMX8MP_ICM_NOC_PCIE &noc IMX8MP_ICN_HSIO>,
						<&noc IMX8MP_ICM_USB1 &noc IMX8MP_ICN_HSIO>,
						<&noc IMX8MP_ICM_USB2 &noc IMX8MP_ICN_HSIO>,
						<&noc IMX8MP_ICM_PCIE &noc IMX8MP_ICN_HSIO>;
				interconnect-names = "noc-pcie", "usb1", "usb2", "pcie";
				#power-domain-cells = <1>;
				#clock-cells = <0>;
			};

			hdmi_blk_ctrl: blk-ctrl@32fc0000 {
				compatible = "fsl,imx8mp-hdmi-blk-ctrl", "syscon";
				reg = <0x32fc0000 0x1000>;
				clocks = <&clk IMX8MP_CLK_HDMI_APB>,
					 <&clk IMX8MP_CLK_HDMI_ROOT>,
					 <&clk IMX8MP_CLK_HDMI_REF_266M>,
					 <&clk IMX8MP_CLK_HDMI_24M>,
					 <&clk IMX8MP_CLK_HDMI_FDCC_TST>;
				clock-names = "apb", "axi", "ref_266m", "ref_24m", "fdcc";
				power-domains = <&pgc_hdmimix>, <&pgc_hdmimix>,
						<&pgc_hdmimix>, <&pgc_hdmimix>,
						<&pgc_hdmimix>, <&pgc_hdmimix>,
						<&pgc_hdmimix>, <&pgc_hdmi_phy>,
						<&pgc_hdmimix>, <&pgc_hdmimix>;
				power-domain-names = "bus", "irqsteer", "lcdif",
						     "pai", "pvi", "trng",
						     "hdmi-tx", "hdmi-tx-phy",
						     "hdcp", "hrv";
				#power-domain-cells = <1>;
			};
<<<<<<< HEAD
=======

			irqsteer_hdmi: interrupt-controller@32fc2000 {
				compatible = "fsl,imx8mp-irqsteer", "fsl,imx-irqsteer";
				reg = <0x32fc2000 0x1000>;
				interrupts = <GIC_SPI 43 IRQ_TYPE_LEVEL_HIGH>;
				interrupt-controller;
				#interrupt-cells = <1>;
				fsl,channel = <1>;
				fsl,num-irqs = <64>;
				clocks = <&clk IMX8MP_CLK_HDMI_APB>;
				clock-names = "ipg";
				power-domains = <&hdmi_blk_ctrl IMX8MP_HDMIBLK_PD_IRQSTEER>;
			};

			hdmi_pvi: display-bridge@32fc4000 {
				compatible = "fsl,imx8mp-hdmi-pvi";
				reg = <0x32fc4000 0x1000>;
				interrupt-parent = <&irqsteer_hdmi>;
				interrupts = <12>;
				power-domains = <&hdmi_blk_ctrl IMX8MP_HDMIBLK_PD_PVI>;
				status = "disabled";

				ports {
					#address-cells = <1>;
					#size-cells = <0>;

					port@0 {
						reg = <0>;
						pvi_from_lcdif3: endpoint {
							remote-endpoint = <&lcdif3_to_pvi>;
						};
					};

					port@1 {
						reg = <1>;
						pvi_to_hdmi_tx: endpoint {
							remote-endpoint = <&hdmi_tx_from_pvi>;
						};
					};
				};
			};

			lcdif3: display-controller@32fc6000 {
				compatible = "fsl,imx8mp-lcdif";
				reg = <0x32fc6000 0x1000>;
				interrupt-parent = <&irqsteer_hdmi>;
				interrupts = <8>;
				clocks = <&hdmi_tx_phy>,
					 <&clk IMX8MP_CLK_HDMI_APB>,
					 <&clk IMX8MP_CLK_HDMI_ROOT>;
				clock-names = "pix", "axi", "disp_axi";
				power-domains = <&hdmi_blk_ctrl IMX8MP_HDMIBLK_PD_LCDIF>;
				status = "disabled";

				port {
					lcdif3_to_pvi: endpoint {
						remote-endpoint = <&pvi_from_lcdif3>;
					};
				};
			};

			hdmi_tx: hdmi@32fd8000 {
				compatible = "fsl,imx8mp-hdmi-tx";
				reg = <0x32fd8000 0x7eff>;
				interrupt-parent = <&irqsteer_hdmi>;
				interrupts = <0>;
				clocks = <&clk IMX8MP_CLK_HDMI_APB>,
					 <&clk IMX8MP_CLK_HDMI_REF_266M>,
					 <&clk IMX8MP_CLK_32K>,
					 <&hdmi_tx_phy>;
				clock-names = "iahb", "isfr", "cec", "pix";
				assigned-clocks = <&clk IMX8MP_CLK_HDMI_REF_266M>;
				assigned-clock-parents = <&clk IMX8MP_SYS_PLL1_266M>;
				power-domains = <&hdmi_blk_ctrl IMX8MP_HDMIBLK_PD_HDMI_TX>;
				reg-io-width = <1>;
				status = "disabled";

				ports {
					#address-cells = <1>;
					#size-cells = <0>;

					port@0 {
						reg = <0>;

						hdmi_tx_from_pvi: endpoint {
							remote-endpoint = <&pvi_to_hdmi_tx>;
						};
					};

					port@1 {
						reg = <1>;
						/* Point endpoint to the HDMI connector */
					};
				};
			};

			hdmi_tx_phy: phy@32fdff00 {
				compatible = "fsl,imx8mp-hdmi-phy";
				reg = <0x32fdff00 0x100>;
				clocks = <&clk IMX8MP_CLK_HDMI_APB>,
					 <&clk IMX8MP_CLK_HDMI_24M>;
				clock-names = "apb", "ref";
				assigned-clocks = <&clk IMX8MP_CLK_HDMI_24M>;
				assigned-clock-parents = <&clk IMX8MP_CLK_24M>;
				power-domains = <&hdmi_blk_ctrl IMX8MP_HDMIBLK_PD_HDMI_TX_PHY>;
				#clock-cells = <0>;
				#phy-cells = <0>;
				status = "disabled";
			};
>>>>>>> a6ad5510
		};

		pcie: pcie@33800000 {
			compatible = "fsl,imx8mp-pcie";
			reg = <0x33800000 0x400000>, <0x1ff00000 0x80000>;
			reg-names = "dbi", "config";
			clocks = <&clk IMX8MP_CLK_HSIO_ROOT>,
				 <&clk IMX8MP_CLK_HSIO_AXI>,
				 <&clk IMX8MP_CLK_PCIE_ROOT>;
			clock-names = "pcie", "pcie_bus", "pcie_aux";
			assigned-clocks = <&clk IMX8MP_CLK_PCIE_AUX>;
			assigned-clock-rates = <10000000>;
			assigned-clock-parents = <&clk IMX8MP_SYS_PLL2_50M>;
			#address-cells = <3>;
			#size-cells = <2>;
			device_type = "pci";
			bus-range = <0x00 0xff>;
			ranges = <0x81000000 0 0x00000000 0x1ff80000 0 0x00010000>, /* downstream I/O 64KB */
				 <0x82000000 0 0x18000000 0x18000000 0 0x07f00000>; /* non-prefetchable memory */
			num-lanes = <1>;
			num-viewport = <4>;
			interrupts = <GIC_SPI 140 IRQ_TYPE_LEVEL_HIGH>;
			interrupt-names = "msi";
			#interrupt-cells = <1>;
			interrupt-map-mask = <0 0 0 0x7>;
			interrupt-map = <0 0 0 1 &gic GIC_SPI 126 IRQ_TYPE_LEVEL_HIGH>,
					<0 0 0 2 &gic GIC_SPI 125 IRQ_TYPE_LEVEL_HIGH>,
					<0 0 0 3 &gic GIC_SPI 124 IRQ_TYPE_LEVEL_HIGH>,
					<0 0 0 4 &gic GIC_SPI 123 IRQ_TYPE_LEVEL_HIGH>;
			fsl,max-link-speed = <3>;
			linux,pci-domain = <0>;
			power-domains = <&hsio_blk_ctrl IMX8MP_HSIOBLK_PD_PCIE>;
			resets = <&src IMX8MP_RESET_PCIE_CTRL_APPS_EN>,
				 <&src IMX8MP_RESET_PCIE_CTRL_APPS_TURNOFF>;
			reset-names = "apps", "turnoff";
			phys = <&pcie_phy>;
			phy-names = "pcie-phy";
			status = "disabled";
		};

		pcie_ep: pcie-ep@33800000 {
			compatible = "fsl,imx8mp-pcie-ep";
			reg = <0x33800000 0x000400000>, <0x18000000 0x08000000>;
			reg-names = "dbi", "addr_space";
			clocks = <&clk IMX8MP_CLK_HSIO_ROOT>,
				 <&clk IMX8MP_CLK_HSIO_AXI>,
				 <&clk IMX8MP_CLK_PCIE_ROOT>;
			clock-names = "pcie", "pcie_bus", "pcie_aux";
			assigned-clocks = <&clk IMX8MP_CLK_PCIE_AUX>;
			assigned-clock-rates = <10000000>;
			assigned-clock-parents = <&clk IMX8MP_SYS_PLL2_50M>;
			num-lanes = <1>;
			interrupts = <GIC_SPI 127 IRQ_TYPE_LEVEL_HIGH>; /* eDMA */
			interrupt-names = "dma";
			fsl,max-link-speed = <3>;
			power-domains = <&hsio_blk_ctrl IMX8MP_HSIOBLK_PD_PCIE>;
			resets = <&src IMX8MP_RESET_PCIE_CTRL_APPS_EN>,
				 <&src IMX8MP_RESET_PCIE_CTRL_APPS_TURNOFF>;
			reset-names = "apps", "turnoff";
			phys = <&pcie_phy>;
			phy-names = "pcie-phy";
			num-ib-windows = <4>;
			num-ob-windows = <4>;
			status = "disabled";
		};

		gpu3d: gpu@38000000 {
			compatible = "vivante,gc";
			reg = <0x38000000 0x8000>;
			interrupts = <GIC_SPI 3 IRQ_TYPE_LEVEL_HIGH>;
			clocks = <&clk IMX8MP_CLK_GPU3D_ROOT>,
				 <&clk IMX8MP_CLK_GPU3D_SHADER_CORE>,
				 <&clk IMX8MP_CLK_GPU_ROOT>,
				 <&clk IMX8MP_CLK_GPU_AHB>;
			clock-names = "core", "shader", "bus", "reg";
			assigned-clocks = <&clk IMX8MP_CLK_GPU3D_CORE>,
					  <&clk IMX8MP_CLK_GPU3D_SHADER_CORE>;
			assigned-clock-parents = <&clk IMX8MP_SYS_PLL1_800M>,
						 <&clk IMX8MP_SYS_PLL1_800M>;
			assigned-clock-rates = <800000000>, <800000000>;
			power-domains = <&pgc_gpu3d>;
		};

		gpu2d: gpu@38008000 {
			compatible = "vivante,gc";
			reg = <0x38008000 0x8000>;
			interrupts = <GIC_SPI 25 IRQ_TYPE_LEVEL_HIGH>;
			clocks = <&clk IMX8MP_CLK_GPU2D_ROOT>,
				 <&clk IMX8MP_CLK_GPU_ROOT>,
				 <&clk IMX8MP_CLK_GPU_AHB>;
			clock-names = "core", "bus", "reg";
			assigned-clocks = <&clk IMX8MP_CLK_GPU2D_CORE>;
			assigned-clock-parents = <&clk IMX8MP_SYS_PLL1_800M>;
			assigned-clock-rates = <800000000>;
			power-domains = <&pgc_gpu2d>;
		};

		vpu_g1: video-codec@38300000 {
			compatible = "nxp,imx8mm-vpu-g1";
			reg = <0x38300000 0x10000>;
			interrupts = <GIC_SPI 7 IRQ_TYPE_LEVEL_HIGH>;
			clocks = <&clk IMX8MP_CLK_VPU_G1_ROOT>;
			assigned-clocks = <&clk IMX8MP_CLK_VPU_G1>;
			assigned-clock-parents = <&clk IMX8MP_VPU_PLL_OUT>;
			assigned-clock-rates = <600000000>;
			power-domains = <&vpumix_blk_ctrl IMX8MP_VPUBLK_PD_G1>;
		};

		vpu_g2: video-codec@38310000 {
			compatible = "nxp,imx8mq-vpu-g2";
			reg = <0x38310000 0x10000>;
			interrupts = <GIC_SPI 8 IRQ_TYPE_LEVEL_HIGH>;
			clocks = <&clk IMX8MP_CLK_VPU_G2_ROOT>;
			assigned-clocks = <&clk IMX8MP_CLK_VPU_G2>;
			assigned-clock-parents = <&clk IMX8MP_SYS_PLL2_1000M>;
			assigned-clock-rates = <500000000>;
			power-domains = <&vpumix_blk_ctrl IMX8MP_VPUBLK_PD_G2>;
		};

		vpumix_blk_ctrl: blk-ctrl@38330000 {
			compatible = "fsl,imx8mp-vpu-blk-ctrl", "syscon";
			reg = <0x38330000 0x100>;
			#power-domain-cells = <1>;
			power-domains = <&pgc_vpumix>, <&pgc_vpu_g1>,
					<&pgc_vpu_g2>, <&pgc_vpu_vc8000e>;
			power-domain-names = "bus", "g1", "g2", "vc8000e";
			clocks = <&clk IMX8MP_CLK_VPU_G1_ROOT>,
				 <&clk IMX8MP_CLK_VPU_G2_ROOT>,
				 <&clk IMX8MP_CLK_VPU_VC8KE_ROOT>;
			clock-names = "g1", "g2", "vc8000e";
			assigned-clocks = <&clk IMX8MP_CLK_VPU_BUS>, <&clk IMX8MP_VPU_PLL>;
			assigned-clock-parents = <&clk IMX8MP_VPU_PLL_OUT>;
			assigned-clock-rates = <600000000>, <600000000>;
			interconnects = <&noc IMX8MP_ICM_VPU_G1 &noc IMX8MP_ICN_VIDEO>,
					<&noc IMX8MP_ICM_VPU_G2 &noc IMX8MP_ICN_VIDEO>,
					<&noc IMX8MP_ICM_VPU_H1 &noc IMX8MP_ICN_VIDEO>;
			interconnect-names = "g1", "g2", "vc8000e";
		};

		npu: npu@38500000 {
			compatible = "vivante,gc";
			reg = <0x38500000 0x200000>;
			interrupts = <GIC_SPI 13 IRQ_TYPE_LEVEL_HIGH>;
			clocks = <&clk IMX8MP_CLK_NPU_ROOT>,
				 <&clk IMX8MP_CLK_NPU_ROOT>,
				 <&clk IMX8MP_CLK_ML_AXI>,
				 <&clk IMX8MP_CLK_ML_AHB>;
			clock-names = "core", "shader", "bus", "reg";
			power-domains = <&pgc_mlmix>;
		};

		gic: interrupt-controller@38800000 {
			compatible = "arm,gic-v3";
			reg = <0x38800000 0x10000>,
			      <0x38880000 0xc0000>;
			#interrupt-cells = <3>;
			interrupt-controller;
			interrupts = <GIC_PPI 9 IRQ_TYPE_LEVEL_HIGH>;
			interrupt-parent = <&gic>;
		};

		edacmc: memory-controller@3d400000 {
			compatible = "snps,ddrc-3.80a";
			reg = <0x3d400000 0x400000>;
			interrupts = <GIC_SPI 147 IRQ_TYPE_LEVEL_HIGH>;
		};

		ddr-pmu@3d800000 {
			compatible = "fsl,imx8mp-ddr-pmu", "fsl,imx8m-ddr-pmu";
			reg = <0x3d800000 0x400000>;
			interrupts = <GIC_SPI 98 IRQ_TYPE_LEVEL_HIGH>;
		};

		usb3_phy0: usb-phy@381f0040 {
			compatible = "fsl,imx8mp-usb-phy";
			reg = <0x381f0040 0x40>;
			clocks = <&clk IMX8MP_CLK_USB_PHY_ROOT>;
			clock-names = "phy";
			assigned-clocks = <&clk IMX8MP_CLK_USB_PHY_REF>;
			assigned-clock-parents = <&clk IMX8MP_CLK_24M>;
			power-domains = <&hsio_blk_ctrl IMX8MP_HSIOBLK_PD_USB_PHY1>;
			#phy-cells = <0>;
			status = "disabled";
		};

		usb3_0: usb@32f10100 {
			compatible = "fsl,imx8mp-dwc3";
			reg = <0x32f10100 0x8>,
			      <0x381f0000 0x20>;
			clocks = <&clk IMX8MP_CLK_HSIO_ROOT>,
				 <&clk IMX8MP_CLK_USB_SUSP>;
			clock-names = "hsio", "suspend";
			interrupts = <GIC_SPI 148 IRQ_TYPE_LEVEL_HIGH>;
			power-domains = <&hsio_blk_ctrl IMX8MP_HSIOBLK_PD_USB>;
			#address-cells = <1>;
			#size-cells = <1>;
			dma-ranges = <0x40000000 0x40000000 0xc0000000>;
			ranges;
			status = "disabled";

			usb_dwc3_0: usb@38100000 {
				compatible = "snps,dwc3";
				reg = <0x38100000 0x10000>;
				clocks = <&clk IMX8MP_CLK_USB_ROOT>,
					 <&clk IMX8MP_CLK_USB_CORE_REF>,
					 <&clk IMX8MP_CLK_USB_SUSP>;
				clock-names = "bus_early", "ref", "suspend";
				interrupts = <GIC_SPI 40 IRQ_TYPE_LEVEL_HIGH>;
				phys = <&usb3_phy0>, <&usb3_phy0>;
				phy-names = "usb2-phy", "usb3-phy";
				snps,gfladj-refclk-lpm-sel-quirk;
				snps,parkmode-disable-ss-quirk;
			};

		};

		usb3_phy1: usb-phy@382f0040 {
			compatible = "fsl,imx8mp-usb-phy";
			reg = <0x382f0040 0x40>;
			clocks = <&clk IMX8MP_CLK_USB_PHY_ROOT>;
			clock-names = "phy";
			assigned-clocks = <&clk IMX8MP_CLK_USB_PHY_REF>;
			assigned-clock-parents = <&clk IMX8MP_CLK_24M>;
			power-domains = <&hsio_blk_ctrl IMX8MP_HSIOBLK_PD_USB_PHY2>;
			#phy-cells = <0>;
			status = "disabled";
		};

		usb3_1: usb@32f10108 {
			compatible = "fsl,imx8mp-dwc3";
			reg = <0x32f10108 0x8>,
			      <0x382f0000 0x20>;
			clocks = <&clk IMX8MP_CLK_HSIO_ROOT>,
				 <&clk IMX8MP_CLK_USB_SUSP>;
			clock-names = "hsio", "suspend";
			interrupts = <GIC_SPI 149 IRQ_TYPE_LEVEL_HIGH>;
			power-domains = <&hsio_blk_ctrl IMX8MP_HSIOBLK_PD_USB>;
			#address-cells = <1>;
			#size-cells = <1>;
			dma-ranges = <0x40000000 0x40000000 0xc0000000>;
			ranges;
			status = "disabled";

			usb_dwc3_1: usb@38200000 {
				compatible = "snps,dwc3";
				reg = <0x38200000 0x10000>;
				clocks = <&clk IMX8MP_CLK_USB_ROOT>,
					 <&clk IMX8MP_CLK_USB_CORE_REF>,
					 <&clk IMX8MP_CLK_USB_SUSP>;
				clock-names = "bus_early", "ref", "suspend";
				interrupts = <GIC_SPI 41 IRQ_TYPE_LEVEL_HIGH>;
				phys = <&usb3_phy1>, <&usb3_phy1>;
				phy-names = "usb2-phy", "usb3-phy";
				snps,gfladj-refclk-lpm-sel-quirk;
				snps,parkmode-disable-ss-quirk;
			};
		};

		dsp: dsp@3b6e8000 {
			compatible = "fsl,imx8mp-dsp";
			reg = <0x3b6e8000 0x88000>;
			mbox-names = "txdb0", "txdb1",
				"rxdb0", "rxdb1";
			mboxes = <&mu2 2 0>, <&mu2 2 1>,
				<&mu2 3 0>, <&mu2 3 1>;
			memory-region = <&dsp_reserved>;
			status = "disabled";
		};
	};
};<|MERGE_RESOLUTION|>--- conflicted
+++ resolved
@@ -2025,8 +2025,6 @@
 						     "hdcp", "hrv";
 				#power-domain-cells = <1>;
 			};
-<<<<<<< HEAD
-=======
 
 			irqsteer_hdmi: interrupt-controller@32fc2000 {
 				compatible = "fsl,imx8mp-irqsteer", "fsl,imx-irqsteer";
@@ -2136,7 +2134,6 @@
 				#phy-cells = <0>;
 				status = "disabled";
 			};
->>>>>>> a6ad5510
 		};
 
 		pcie: pcie@33800000 {
