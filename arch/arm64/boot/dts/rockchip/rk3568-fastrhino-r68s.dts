--- conflicted
+++ resolved
@@ -39,15 +39,6 @@
 		     &gmac0_rx_bus2
 		     &gmac0_rgmii_clk
 		     &gmac0_rgmii_bus>;
-<<<<<<< HEAD
-	snps,reset-gpio = <&gpio1 RK_PB0 GPIO_ACTIVE_LOW>;
-	snps,reset-active-low;
-	/* Reset time is 15ms, 50ms for rtl8211f */
-	snps,reset-delays-us = <0 15000 50000>;
-	tx_delay = <0x3c>;
-	rx_delay = <0x2f>;
-=======
->>>>>>> a6ad5510
 	status = "okay";
 };
 
@@ -64,15 +55,6 @@
 		     &gmac1m1_rx_bus2
 		     &gmac1m1_rgmii_clk
 		     &gmac1m1_rgmii_bus>;
-<<<<<<< HEAD
-	snps,reset-gpio = <&gpio1 RK_PB1 GPIO_ACTIVE_LOW>;
-	snps,reset-active-low;
-	/* Reset time is 15ms, 50ms for rtl8211f */
-	snps,reset-delays-us = <0 15000 50000>;
-	tx_delay = <0x4f>;
-	rx_delay = <0x26>;
-=======
->>>>>>> a6ad5510
 	status = "okay";
 };
 
