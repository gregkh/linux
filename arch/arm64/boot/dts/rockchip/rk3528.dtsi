--- conflicted
+++ resolved
@@ -481,10 +481,7 @@
 			clocks = <&cru SCLK_UART3>, <&cru PCLK_UART3>;
 			clock-names = "baudclk", "apb_pclk";
 			interrupts = <GIC_SPI 43 IRQ_TYPE_LEVEL_HIGH>;
-<<<<<<< HEAD
-=======
 			dmas = <&dmac 15>, <&dmac 14>;
->>>>>>> 25bf10be
 			reg-io-width = <4>;
 			reg-shift = <2>;
 			status = "disabled";
