// SPDX-License-Identifier: (GPL-2.0+ OR MIT)
/*
 * Copyright (c) 2017 Theobroma Systems Design und Consulting GmbH
 */

#include <dt-bindings/pwm/pwm.h>
#include "rk3399.dtsi"
#include "rk3399-opp.dtsi"

/ {
	aliases {
		ethernet0 = &gmac;
		mmc0 = &sdhci;
	};

	leds {
		compatible = "gpio-leds";
		pinctrl-names = "default";
		pinctrl-0 = <&module_led_pin>;

		module_led: led-0 {
			label = "module_led";
			gpios = <&gpio2 RK_PD1 GPIO_ACTIVE_HIGH>;
			linux,default-trigger = "heartbeat";
			panic-indicator;
		};
	};

	extcon_usb3: extcon-usb3 {
		compatible = "linux,extcon-usb-gpio";
		id-gpios = <&gpio1 RK_PC2 GPIO_ACTIVE_HIGH>;
		pinctrl-names = "default";
		pinctrl-0 = <&usb3_id>;
	};

	clkin_gmac: external-gmac-clock {
		compatible = "fixed-clock";
		clock-frequency = <125000000>;
		clock-output-names = "clkin_gmac";
		#clock-cells = <0>;
	};

	vcc1v2_phy: vcc1v2-phy {
		compatible = "regulator-fixed";
		regulator-name = "vcc1v2_phy";
		regulator-always-on;
		regulator-boot-on;
		regulator-min-microvolt = <1200000>;
		regulator-max-microvolt = <1200000>;
		vin-supply = <&vcc5v0_sys>;
	};

	vcc3v3_sys: vcc3v3-sys {
		compatible = "regulator-fixed";
		regulator-name = "vcc3v3_sys";
		regulator-always-on;
		regulator-boot-on;
		regulator-min-microvolt = <3300000>;
		regulator-max-microvolt = <3300000>;
		vin-supply = <&vcc5v0_sys>;
	};

	vcc5v0_host: vcc5v0-host-regulator {
		compatible = "regulator-fixed";
		gpio = <&gpio4 RK_PA3 GPIO_ACTIVE_LOW>;
		pinctrl-names = "default";
		pinctrl-0 = <&vcc5v0_host_en>;
		regulator-name = "vcc5v0_host";
		regulator-always-on;
		vin-supply = <&vcc5v0_sys>;
	};

	vcc5v0_sys: vcc5v0-sys {
		compatible = "regulator-fixed";
		regulator-name = "vcc5v0_sys";
		regulator-always-on;
		regulator-boot-on;
		regulator-min-microvolt = <5000000>;
		regulator-max-microvolt = <5000000>;
	};

	vcca_0v9: vcca-0v9-regulator {
		compatible = "regulator-fixed";
		regulator-name = "vcca_0v9";
		regulator-always-on;
		regulator-boot-on;
		regulator-min-microvolt = <900000>;
		regulator-max-microvolt = <900000>;
		vin-supply = <&vcc_1v8>;
	};

	vcca_1v8: vcca-1v8-regulator {
		compatible = "regulator-fixed";
		regulator-name = "vcca_1v8";
		regulator-always-on;
		regulator-boot-on;
		regulator-min-microvolt = <1800000>;
		regulator-max-microvolt = <1800000>;
		vin-supply = <&vcc3v3_sys>;
	};

	vdd_log: vdd-log {
		compatible = "pwm-regulator";
		pwms = <&pwm2 0 25000 1>;
		pwm-supply = <&vcc5v0_sys>;
		regulator-name = "vdd_log";
		regulator-min-microvolt = <800000>;
		regulator-max-microvolt = <1400000>;
		regulator-always-on;
		regulator-boot-on;
	};
};

&cpu_b0 {
	cpu-supply = <&vdd_cpu_b>;
};

&cpu_b1 {
	cpu-supply = <&vdd_cpu_b>;
};

&cpu_l0 {
	cpu-supply = <&vdd_cpu_l>;
};

&cpu_l1 {
	cpu-supply = <&vdd_cpu_l>;
};

&cpu_l2 {
	cpu-supply = <&vdd_cpu_l>;
};

&cpu_l3 {
	cpu-supply = <&vdd_cpu_l>;
};

&emmc_phy {
	status = "okay";
	drive-impedance-ohm = <33>;
};

&gpio0 {
	/*
	 * The BIOS_DISABLE hog is a feedback pin for the actual status of the
	 * signal. This usually represents the state of a switch on the baseboard.
	 * The pin has a 10k pull-up resistor connected, so no pull-up setting is needed.
	 */
	bios-disable-hog {
		gpios = <RK_PB0 GPIO_ACTIVE_HIGH>;
		gpio-hog;
		input;
		line-name = "bios_disable";
	};
};

&gmac {
	assigned-clocks = <&cru SCLK_RMII_SRC>;
	assigned-clock-parents = <&clkin_gmac>;
	clock_in_out = "input";
	phy-supply = <&vcc1v2_phy>;
	phy-mode = "rgmii";
	pinctrl-names = "default";
	pinctrl-0 = <&rgmii_pins>;
	snps,reset-gpio = <&gpio3 RK_PC0 GPIO_ACTIVE_LOW>;
	snps,reset-active-low;
	snps,reset-delays-us = <0 10000 50000>;
	tx_delay = <0x10>;
	rx_delay = <0x10>;
	status = "okay";
};

&gpu {
	mali-supply = <&vdd_gpu>;
	status = "okay";
};

&i2c0 {
	status = "okay";
	i2c-scl-rising-time-ns = <168>;
	i2c-scl-falling-time-ns = <4>;
	clock-frequency = <400000>;

	rk808: pmic@1b {
		compatible = "rockchip,rk808";
		reg = <0x1b>;
		interrupt-parent = <&gpio1>;
		interrupts = <22 IRQ_TYPE_LEVEL_LOW>;
		#clock-cells = <1>;
		clock-output-names = "xin32k", "rk808-clkout2";
		pinctrl-names = "default";
		pinctrl-0 = <&pmic_int_l>;
		rockchip,system-power-controller;
		wakeup-source;

		vcc1-supply = <&vcc5v0_sys>;
		vcc2-supply = <&vcc5v0_sys>;
		vcc3-supply = <&vcc5v0_sys>;
		vcc4-supply = <&vcc5v0_sys>;
		vcc6-supply = <&vcc5v0_sys>;
		vcc7-supply = <&vcc5v0_sys>;
		vcc8-supply = <&vcc3v3_sys>;
		vcc9-supply = <&vcc5v0_sys>;
		vcc10-supply = <&vcc5v0_sys>;
		vcc11-supply = <&vcc5v0_sys>;
		vcc12-supply = <&vcc3v3_sys>;
		vddio-supply = <&vcc1v8_pmu>;

		regulators {
			vdd_center: DCDC_REG1 {
				regulator-name = "vdd_center";
				regulator-min-microvolt = <750000>;
				regulator-max-microvolt = <1350000>;
				regulator-ramp-delay = <6001>;
				regulator-always-on;
				regulator-boot-on;
				regulator-state-mem {
					regulator-off-in-suspend;
				};
			};

			vdd_cpu_l: DCDC_REG2 {
				regulator-name = "vdd_cpu_l";
				regulator-min-microvolt = <750000>;
				regulator-max-microvolt = <1350000>;
				regulator-ramp-delay = <6001>;
				regulator-always-on;
				regulator-boot-on;
				regulator-state-mem {
					regulator-off-in-suspend;
				};
			};

			vcc_ddr: DCDC_REG3 {
				regulator-name = "vcc_ddr";
				regulator-always-on;
				regulator-boot-on;
				regulator-state-mem {
					regulator-on-in-suspend;
				};
			};

			vcc_1v8: DCDC_REG4 {
				regulator-name = "vcc_1v8";
				regulator-min-microvolt = <1800000>;
				regulator-max-microvolt = <1800000>;
				regulator-always-on;
				regulator-boot-on;
				regulator-state-mem {
					regulator-on-in-suspend;
					regulator-suspend-microvolt = <1800000>;
				};
			};

			vcc_ldo1: LDO_REG1 {
				regulator-name = "vcc_ldo1";
				regulator-min-microvolt = <1800000>;
				regulator-max-microvolt = <1800000>;
				regulator-boot-on;
				regulator-state-mem {
					regulator-off-in-suspend;
				};
			};

			vcc1v8_hdmi: LDO_REG2 {
				regulator-name = "vcc1v8_hdmi";
				regulator-min-microvolt = <1800000>;
				regulator-max-microvolt = <1800000>;
				regulator-always-on;
				regulator-boot-on;
				regulator-state-mem {
					regulator-off-in-suspend;
				};
			};

			vcc1v8_pmu: LDO_REG3 {
				regulator-name = "vcc1v8_pmu";
				regulator-min-microvolt = <1800000>;
				regulator-max-microvolt = <1800000>;
				regulator-always-on;
				regulator-boot-on;
				regulator-state-mem {
					regulator-on-in-suspend;
					regulator-suspend-microvolt = <1800000>;
				};
			};

			vcc_sd: LDO_REG4 {
				regulator-name = "vcc_sd";
				regulator-min-microvolt = <1800000>;
				regulator-max-microvolt = <3000000>;
				regulator-always-on;
				regulator-boot-on;
				regulator-state-mem {
					regulator-on-in-suspend;
					regulator-suspend-microvolt = <3000000>;
				};
			};

			vcc_ldo5: LDO_REG5 {
				regulator-name = "vcc_ldo5";
				regulator-min-microvolt = <3000000>;
				regulator-max-microvolt = <3000000>;
				regulator-boot-on;
				regulator-state-mem {
					regulator-off-in-suspend;
				};
			};

			vcc_ldo6: LDO_REG6 {
				regulator-name = "vcc_ldo6";
				regulator-min-microvolt = <1500000>;
				regulator-max-microvolt = <1500000>;
				regulator-boot-on;
				regulator-state-mem {
					regulator-off-in-suspend;
				};
			};

			vcc0v9_hdmi: LDO_REG7 {
				regulator-name = "vcc0v9_hdmi";
				regulator-min-microvolt = <900000>;
				regulator-max-microvolt = <900000>;
				regulator-always-on;
				regulator-boot-on;
				regulator-state-mem {
					regulator-off-in-suspend;
				};
			};

			vcc_efuse: LDO_REG8 {
				regulator-name = "vcc_efuse";
				regulator-min-microvolt = <1800000>;
				regulator-max-microvolt = <1800000>;
				regulator-always-on;
				regulator-boot-on;
				regulator-state-mem {
					regulator-off-in-suspend;
				};
			};

			vcc3v3_s3: SWITCH_REG1 {
				regulator-name = "vcc3v3_s3";
				regulator-always-on;
				regulator-boot-on;
				regulator-state-mem {
					regulator-off-in-suspend;
				};
			};

			vcc3v3_s0: SWITCH_REG2 {
				regulator-name = "vcc3v3_s0";
				regulator-always-on;
				regulator-boot-on;
				regulator-state-mem {
					regulator-off-in-suspend;
				};
			};
		};
	};

	vdd_gpu: regulator@60 {
		compatible = "fcs,fan53555";
		reg = <0x60>;
		fcs,suspend-voltage-selector = <1>;
		regulator-name = "vdd_gpu";
		regulator-min-microvolt = <600000>;
		regulator-max-microvolt = <1230000>;
		regulator-ramp-delay = <1000>;
		regulator-always-on;
		regulator-boot-on;
		vin-supply = <&vcc5v0_sys>;
	};
};

&i2c7 {
	status = "okay";
	clock-frequency = <400000>;

	fan: fan@18 {
		compatible = "ti,amc6821";
		reg = <0x18>;
		#cooling-cells = <2>;
	};

	rtc_twi: rtc@6f {
		compatible = "isil,isl1208";
		reg = <0x6f>;
	};
};

&i2c8 {
	status = "okay";
	clock-frequency = <400000>;

	vdd_cpu_b: regulator@60 {
		compatible = "fcs,fan53555";
		reg = <0x60>;
		vin-supply = <&vcc5v0_sys>;
		regulator-name = "vdd_cpu_b";
		regulator-min-microvolt = <600000>;
		regulator-max-microvolt = <1230000>;
		regulator-ramp-delay = <1000>;
		fcs,suspend-voltage-selector = <1>;
		regulator-always-on;
		regulator-boot-on;
	};
};

&i2s0 {
	pinctrl-0 = <&i2s0_2ch_bus>;
	rockchip,playback-channels = <2>;
	rockchip,capture-channels = <2>;
	status = "okay";
};

/*
 * As Q7 does not specify neither a global nor a RX clock for I2S these
 * signals are not used. Furthermore I2S0_LRCK_RX is used as GPIO.
 * Therefore we have to redefine the i2s0_2ch_bus definition to prevent
 * conflicts.
 */
&i2s0_2ch_bus {
	rockchip,pins =
		<3 RK_PD0 1 &pcfg_pull_none>,
		<3 RK_PD2 1 &pcfg_pull_none>,
		<3 RK_PD3 1 &pcfg_pull_none>,
		<3 RK_PD7 1 &pcfg_pull_none>;
};

&io_domains {
	status = "okay";
	bt656-supply = <&vcc_1v8>;
	audio-supply = <&vcc_1v8>;
	sdmmc-supply = <&vcc_sd>;
	gpio1830-supply = <&vcc_1v8>;
};

<<<<<<< HEAD
=======
&pcie0 {
	/* PCIe PHY supplies */
	vpcie0v9-supply = <&vcca_0v9>;
	vpcie1v8-supply = <&vcca_1v8>;
};

>>>>>>> 1b4861e3
&pcie_clkreqn_cpm {
	rockchip,pins =
		<2 RK_PD2 RK_FUNC_GPIO &pcfg_pull_up>;
};

&pinctrl {
	pinctrl-names = "default";
	pinctrl-0 = <&q7_thermal_pin>;

	gpios {
		q7_thermal_pin: q7-thermal-pin {
			rockchip,pins =
				<0 RK_PA3 RK_FUNC_GPIO &pcfg_pull_up>;
		};
	};

	i2c8 {
		i2c8_xfer_a: i2c8-xfer {
			rockchip,pins =
			  <1 RK_PC4 1 &pcfg_pull_up>,
			  <1 RK_PC5 1 &pcfg_pull_up>;
		};
	};

	leds {
		module_led_pin: module-led-pin {
			rockchip,pins =
			  <2 RK_PD1 RK_FUNC_GPIO &pcfg_pull_none>;
		};
	};

	pmic {
		pmic_int_l: pmic-int-l {
			rockchip,pins =
			  <1 RK_PC6 RK_FUNC_GPIO &pcfg_pull_up>;
		};
	};

	usb2 {
		vcc5v0_host_en: vcc5v0-host-en {
			rockchip,pins =
			  <4 RK_PA3 RK_FUNC_GPIO &pcfg_pull_none>;
		};
	};

	usb3 {
		usb3_id: usb3-id {
			rockchip,pins =
			  <1 RK_PC2 RK_FUNC_GPIO &pcfg_pull_up>;
		};
	};
};

&pmu_io_domains {
	status = "okay";
	pmu1830-supply = <&vcc_1v8>;
};

&pwm2 {
	status = "okay";
};

&sdhci {
	/*
	 * Signal integrity isn't great at 200MHz but 100MHz has proven stable
	 * enough.
	 */
	max-frequency = <100000000>;

	bus-width = <8>;
	mmc-hs400-1_8v;
	mmc-hs400-enhanced-strobe;
	non-removable;
	status = "okay";
};

&sdmmc {
	vqmmc-supply = <&vcc_sd>;
};

&spi1 {
	status = "okay";

	norflash: flash@0 {
		compatible = "jedec,spi-nor";
		reg = <0>;
		spi-max-frequency = <50000000>;
	};
};

&tcphy1 {
	status = "okay";
};

&tsadc {
	rockchip,hw-tshut-mode = <1>;
	rockchip,hw-tshut-polarity = <1>;
	status = "okay";
};

&u2phy1 {
	status = "okay";

	u2phy1_otg: otg-port {
		status = "okay";
	};

	u2phy1_host: host-port {
		phy-supply = <&vcc5v0_host>;
		status = "okay";
	};
};

&usbdrd3_1 {
	status = "okay";
};

&usbdrd_dwc3_1 {
	status = "okay";
	dr_mode = "host";
};

&usb_host1_ehci {
	status = "okay";
};

&usb_host1_ohci {
	status = "okay";
};<|MERGE_RESOLUTION|>--- conflicted
+++ resolved
@@ -436,15 +436,12 @@
 	gpio1830-supply = <&vcc_1v8>;
 };
 
-<<<<<<< HEAD
-=======
 &pcie0 {
 	/* PCIe PHY supplies */
 	vpcie0v9-supply = <&vcca_0v9>;
 	vpcie1v8-supply = <&vcca_1v8>;
 };
 
->>>>>>> 1b4861e3
 &pcie_clkreqn_cpm {
 	rockchip,pins =
 		<2 RK_PD2 RK_FUNC_GPIO &pcfg_pull_up>;
