--- conflicted
+++ resolved
@@ -95,15 +95,11 @@
 	gic: interrupt-controller@f1001000 {
 		compatible = "arm,gic-400";
 		reg = <0x0 0xf1001000 0x0 0x1000>,  /* GICD */
-<<<<<<< HEAD
-		      <0x0 0xf1002000 0x0 0x2000>;  /* GICC */
-=======
 		      <0x0 0xf1002000 0x0 0x2000>,  /* GICC */
 		      <0x0 0xf1004000 0x0 0x2000>,  /* GICH */
 		      <0x0 0xf1006000 0x0 0x2000>;  /* GICV */
 		interrupts = <GIC_PPI 9 (GIC_CPU_MASK_SIMPLE(4) |
 			      IRQ_TYPE_LEVEL_HIGH)>;
->>>>>>> 2d002356
 		#address-cells = <0>;
 		#interrupt-cells = <3>;
 		interrupt-controller;
