// SPDX-License-Identifier: GPL-2.0-only
/*
 * Copyright Altera Corporation (C) 2015. All rights reserved.
 */

#include "socfpga_stratix10.dtsi"

/ {
	model = "SoCFPGA Stratix 10 SoCDK";
	compatible = "altr,socfpga-stratix10-socdk", "altr,socfpga-stratix10";

	aliases {
		serial0 = &uart0;
		ethernet0 = &gmac0;
		ethernet1 = &gmac1;
		ethernet2 = &gmac2;
	};

	chosen {
		stdout-path = "serial0:115200n8";
	};

	leds {
		compatible = "gpio-leds";
		led-hps0 {
			label = "hps_led0";
			gpios = <&portb 20 GPIO_ACTIVE_HIGH>;
		};

		led-hps1 {
			label = "hps_led1";
			gpios = <&portb 19 GPIO_ACTIVE_HIGH>;
		};

		led-hps2 {
			label = "hps_led2";
			gpios = <&portb 21 GPIO_ACTIVE_HIGH>;
		};
	};

	memory@80000000 {
		device_type = "memory";
		/* We expect the bootloader to fill in the reg */
		reg = <0 0x80000000 0 0>;
	};

	ref_033v: regulator-v-ref {
		compatible = "regulator-fixed";
		regulator-name = "0.33V";
		regulator-min-microvolt = <330000>;
		regulator-max-microvolt = <330000>;
	};

	soc {
		eccmgr {
			sdmmca-ecc@ff8c8c00 {
				compatible = "altr,socfpga-s10-sdmmc-ecc",
					     "altr,socfpga-sdmmc-ecc";
				reg = <0xff8c8c00 0x100>;
				altr,ecc-parent = <&mmc>;
				interrupts = <14 4>,
					     <15 4>;
			};
		};
	};
};

&pinctrl0 {
	i2c1_pmx_func: i2c1-pmx-func {
		pinctrl-single,pins = <
			0x78   0x4   /* I2C1_SDA (IO6-B) PIN30SEL) */
			0x7c   0x4   /* I2C1_SCL (IO7-B) PIN31SEL */
		>;
	};

	i2c1_pmx_func_gpio: i2c1-pmx-func-gpio {
		pinctrl-single,pins = <
			0x78   0x8   /* I2C1_SDA (IO6-B) PIN30SEL) */
			0x7c   0x8   /* I2C1_SCL (IO7-B) PIN31SEL */
		>;
	};
};

&gpio1 {
	status = "okay";
};

&gmac0 {
	status = "okay";
	phy-mode = "rgmii";
	phy-handle = <&phy0>;

	max-frame-size = <9000>;

	mdio0 {
		#address-cells = <1>;
		#size-cells = <0>;
		compatible = "snps,dwmac-mdio";
		phy0: ethernet-phy@0 {
			reg = <4>;

			txd0-skew-ps = <0>; /* -420ps */
			txd1-skew-ps = <0>; /* -420ps */
			txd2-skew-ps = <0>; /* -420ps */
			txd3-skew-ps = <0>; /* -420ps */
			rxd0-skew-ps = <420>; /* 0ps */
			rxd1-skew-ps = <420>; /* 0ps */
			rxd2-skew-ps = <420>; /* 0ps */
			rxd3-skew-ps = <420>; /* 0ps */
			txen-skew-ps = <0>; /* -420ps */
			txc-skew-ps = <900>; /* 0ps */
			rxdv-skew-ps = <420>; /* 0ps */
			rxc-skew-ps = <1680>; /* 780ps */
		};
	};
};

&mmc {
	status = "okay";
	cap-sd-highspeed;
	cap-mmc-highspeed;
	broken-cd;
	bus-width = <4>;
	clk-phase-sd-hs = <0>, <135>;
};

&osc1 {
	clock-frequency = <25000000>;
};

&uart0 {
	status = "okay";
};

&usb0 {
	status = "okay";
	disable-over-current;
};

&watchdog0 {
	status = "okay";
};

&i2c1 {
	status = "okay";
	clock-frequency = <100000>;
	i2c-sda-falling-time-ns = <890>;  /* hcnt */
	i2c-scl-falling-time-ns = <890>;  /* lcnt */
<<<<<<< HEAD
=======

	pinctrl-names = "default", "gpio";
	pinctrl-0 = <&i2c1_pmx_func>;
	pinctrl-1 = <&i2c1_pmx_func_gpio>;

	scl-gpios = <&portb 6 (GPIO_ACTIVE_HIGH | GPIO_OPEN_DRAIN)>;
	sda-gpios = <&portb 7 (GPIO_ACTIVE_HIGH | GPIO_OPEN_DRAIN)>;
>>>>>>> 98817289

	adc@14 {
		compatible = "lltc,ltc2497";
		reg = <0x14>;
		vref-supply = <&ref_033v>;
	};

	temp@4c {
		compatible = "maxim,max1619";
		reg = <0x4c>;
	};

	eeprom@51 {
		compatible = "atmel,24c32";
		reg = <0x51>;
		pagesize = <32>;
	};

	rtc@68 {
		compatible = "dallas,ds1339";
		reg = <0x68>;
	};
};

&qspi {
	status = "okay";
	flash@0 {
		#address-cells = <1>;
		#size-cells = <1>;
		compatible = "micron,mt25qu02g", "jedec,spi-nor";
		reg = <0>;
		spi-max-frequency = <100000000>;

		m25p,fast-read;
		cdns,page-size = <256>;
		cdns,block-size = <16>;
		cdns,read-delay = <1>;
		cdns,tshsl-ns = <50>;
		cdns,tsd2d-ns = <50>;
		cdns,tchsh-ns = <4>;
		cdns,tslch-ns = <4>;

		partitions {
			compatible = "fixed-partitions";
			#address-cells = <1>;
			#size-cells = <1>;

			qspi_boot: partition@0 {
				label = "Boot and fpga data";
				reg = <0x0 0x04200000>;
			};

			root: partition@4200000 {
				label = "Root Filesystem - UBIFS";
				reg = <0x04200000 0x0BE00000>;
			};
		};
	};
};<|MERGE_RESOLUTION|>--- conflicted
+++ resolved
@@ -146,8 +146,6 @@
 	clock-frequency = <100000>;
 	i2c-sda-falling-time-ns = <890>;  /* hcnt */
 	i2c-scl-falling-time-ns = <890>;  /* lcnt */
-<<<<<<< HEAD
-=======
 
 	pinctrl-names = "default", "gpio";
 	pinctrl-0 = <&i2c1_pmx_func>;
@@ -155,7 +153,6 @@
 
 	scl-gpios = <&portb 6 (GPIO_ACTIVE_HIGH | GPIO_OPEN_DRAIN)>;
 	sda-gpios = <&portb 7 (GPIO_ACTIVE_HIGH | GPIO_OPEN_DRAIN)>;
->>>>>>> 98817289
 
 	adc@14 {
 		compatible = "lltc,ltc2497";
