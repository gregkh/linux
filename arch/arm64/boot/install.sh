#!/bin/sh
#
# This file is subject to the terms and conditions of the GNU General Public
# License.  See the file "COPYING" in the main directory of this archive
# for more details.
#
# Copyright (C) 1995 by Linus Torvalds
#
# Adapted from code in arch/i386/boot/Makefile by H. Peter Anvin
# Adapted from code in arch/i386/boot/install.sh by Russell King
#
# "make install" script for the AArch64 Linux port
#
# Arguments:
#   $1 - kernel version
#   $2 - kernel image file
#   $3 - kernel map file
#   $4 - default install path (blank if root directory)

<<<<<<< HEAD
=======
set -e

>>>>>>> a6ad5510
if [ "$(basename $2)" = "Image.gz" ] || [ "$(basename $2)" = "vmlinuz.efi" ]
then
# Compressed install
  echo "Installing compressed kernel"
  base=vmlinuz
else
# Normal install
  echo "Installing normal kernel"
  base=vmlinux
fi

if [ -f $4/$base-$1 ]; then
  mv $4/$base-$1 $4/$base-$1.old
fi
cat $2 > $4/$base-$1

# Install system map file
if [ -f $4/System.map-$1 ]; then
  mv $4/System.map-$1 $4/System.map-$1.old
fi
cp $3 $4/System.map-$1<|MERGE_RESOLUTION|>--- conflicted
+++ resolved
@@ -17,11 +17,8 @@
 #   $3 - kernel map file
 #   $4 - default install path (blank if root directory)
 
-<<<<<<< HEAD
-=======
 set -e
 
->>>>>>> a6ad5510
 if [ "$(basename $2)" = "Image.gz" ] || [ "$(basename $2)" = "vmlinuz.efi" ]
 then
 # Compressed install
