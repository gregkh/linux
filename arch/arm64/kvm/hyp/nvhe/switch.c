// SPDX-License-Identifier: GPL-2.0-only
/*
 * Copyright (C) 2015 - ARM Ltd
 * Author: Marc Zyngier <marc.zyngier@arm.com>
 */

#include <hyp/switch.h>
#include <hyp/sysreg-sr.h>

#include <linux/arm-smccc.h>
#include <linux/kvm_host.h>
#include <linux/types.h>
#include <linux/jump_label.h>
#include <uapi/linux/psci.h>

#include <kvm/arm_psci.h>

#include <asm/barrier.h>
#include <asm/cpufeature.h>
#include <asm/kprobes.h>
#include <asm/kvm_asm.h>
#include <asm/kvm_emulate.h>
#include <asm/kvm_hyp.h>
#include <asm/kvm_mmu.h>
#include <asm/fpsimd.h>
#include <asm/debug-monitors.h>
#include <asm/processor.h>

#include <nvhe/mem_protect.h>

/* Non-VHE specific context */
DEFINE_PER_CPU(struct kvm_host_data, kvm_host_data);
DEFINE_PER_CPU(struct kvm_cpu_context, kvm_hyp_ctxt);
DEFINE_PER_CPU(unsigned long, kvm_hyp_vector);

extern void kvm_nvhe_prepare_backtrace(unsigned long fp, unsigned long pc);

static void __activate_cptr_traps(struct kvm_vcpu *vcpu)
{
	u64 val = CPTR_EL2_TAM;	/* Same bit irrespective of E2H */

	if (!guest_owns_fp_regs())
		__activate_traps_fpsimd32(vcpu);

	if (has_hvhe()) {
<<<<<<< HEAD
		val |= CPACR_ELx_TTA;

		if (guest_owns_fp_regs()) {
			val |= CPACR_ELx_FPEN;
			if (vcpu_has_sve(vcpu))
				val |= CPACR_ELx_ZEN;
=======
		val |= CPACR_EL1_TTA;

		if (guest_owns_fp_regs()) {
			val |= CPACR_EL1_FPEN;
			if (vcpu_has_sve(vcpu))
				val |= CPACR_EL1_ZEN;
>>>>>>> d12acd7b
		}

		write_sysreg(val, cpacr_el1);
	} else {
		val |= CPTR_EL2_TTA | CPTR_NVHE_EL2_RES1;

		/*
		 * Always trap SME since it's not supported in KVM.
		 * TSM is RES1 if SME isn't implemented.
		 */
		val |= CPTR_EL2_TSM;

		if (!vcpu_has_sve(vcpu) || !guest_owns_fp_regs())
			val |= CPTR_EL2_TZ;

		if (!guest_owns_fp_regs())
			val |= CPTR_EL2_TFP;

		write_sysreg(val, cptr_el2);
	}
}

static void __deactivate_cptr_traps(struct kvm_vcpu *vcpu)
{
	if (has_hvhe()) {
<<<<<<< HEAD
		u64 val = CPACR_ELx_FPEN;

		if (cpus_have_final_cap(ARM64_SVE))
			val |= CPACR_ELx_ZEN;
		if (cpus_have_final_cap(ARM64_SME))
			val |= CPACR_ELx_SMEN;
=======
		u64 val = CPACR_EL1_FPEN;

		if (cpus_have_final_cap(ARM64_SVE))
			val |= CPACR_EL1_ZEN;
		if (cpus_have_final_cap(ARM64_SME))
			val |= CPACR_EL1_SMEN;
>>>>>>> d12acd7b

		write_sysreg(val, cpacr_el1);
	} else {
		u64 val = CPTR_NVHE_EL2_RES1;

		if (!cpus_have_final_cap(ARM64_SVE))
			val |= CPTR_EL2_TZ;
		if (!cpus_have_final_cap(ARM64_SME))
			val |= CPTR_EL2_TSM;

		write_sysreg(val, cptr_el2);
	}
}

static void __activate_traps(struct kvm_vcpu *vcpu)
{
	___activate_traps(vcpu, vcpu->arch.hcr_el2);
	__activate_traps_common(vcpu);
	__activate_cptr_traps(vcpu);

	write_sysreg(__this_cpu_read(kvm_hyp_vector), vbar_el2);

	if (cpus_have_final_cap(ARM64_WORKAROUND_SPECULATIVE_AT)) {
		struct kvm_cpu_context *ctxt = &vcpu->arch.ctxt;

		isb();
		/*
		 * At this stage, and thanks to the above isb(), S2 is
		 * configured and enabled. We can now restore the guest's S1
		 * configuration: SCTLR, and only then TCR.
		 */
		write_sysreg_el1(ctxt_sys_reg(ctxt, SCTLR_EL1),	SYS_SCTLR);
		isb();
		write_sysreg_el1(ctxt_sys_reg(ctxt, TCR_EL1),	SYS_TCR);
	}
}

static void __deactivate_traps(struct kvm_vcpu *vcpu)
{
	extern char __kvm_hyp_host_vector[];

	___deactivate_traps(vcpu);

	if (cpus_have_final_cap(ARM64_WORKAROUND_SPECULATIVE_AT)) {
		u64 val;

		/*
		 * Set the TCR and SCTLR registers in the exact opposite
		 * sequence as __activate_traps (first prevent walks,
		 * then force the MMU on). A generous sprinkling of isb()
		 * ensure that things happen in this exact order.
		 */
		val = read_sysreg_el1(SYS_TCR);
		write_sysreg_el1(val | TCR_EPD1_MASK | TCR_EPD0_MASK, SYS_TCR);
		isb();
		val = read_sysreg_el1(SYS_SCTLR);
		write_sysreg_el1(val | SCTLR_ELx_M, SYS_SCTLR);
		isb();
	}

	__deactivate_traps_common(vcpu);

	write_sysreg(this_cpu_ptr(&kvm_init_params)->hcr_el2, hcr_el2);

	__deactivate_cptr_traps(vcpu);
	write_sysreg(__kvm_hyp_host_vector, vbar_el2);
}

/* Save VGICv3 state on non-VHE systems */
static void __hyp_vgic_save_state(struct kvm_vcpu *vcpu)
{
	if (static_branch_unlikely(&kvm_vgic_global_state.gicv3_cpuif)) {
		__vgic_v3_save_state(&vcpu->arch.vgic_cpu.vgic_v3);
		__vgic_v3_deactivate_traps(&vcpu->arch.vgic_cpu.vgic_v3);
	}
}

/* Restore VGICv3 state on non-VHE systems */
static void __hyp_vgic_restore_state(struct kvm_vcpu *vcpu)
{
	if (static_branch_unlikely(&kvm_vgic_global_state.gicv3_cpuif)) {
		__vgic_v3_activate_traps(&vcpu->arch.vgic_cpu.vgic_v3);
		__vgic_v3_restore_state(&vcpu->arch.vgic_cpu.vgic_v3);
	}
}

/*
 * Disable host events, enable guest events
 */
#ifdef CONFIG_HW_PERF_EVENTS
static bool __pmu_switch_to_guest(struct kvm_vcpu *vcpu)
{
	struct kvm_pmu_events *pmu = &vcpu->arch.pmu.events;

	if (pmu->events_host)
		write_sysreg(pmu->events_host, pmcntenclr_el0);

	if (pmu->events_guest)
		write_sysreg(pmu->events_guest, pmcntenset_el0);

	return (pmu->events_host || pmu->events_guest);
}

/*
 * Disable guest events, enable host events
 */
static void __pmu_switch_to_host(struct kvm_vcpu *vcpu)
{
	struct kvm_pmu_events *pmu = &vcpu->arch.pmu.events;

	if (pmu->events_guest)
		write_sysreg(pmu->events_guest, pmcntenclr_el0);

	if (pmu->events_host)
		write_sysreg(pmu->events_host, pmcntenset_el0);
}
#else
#define __pmu_switch_to_guest(v)	({ false; })
#define __pmu_switch_to_host(v)		do {} while (0)
#endif

/*
 * Handler for protected VM MSR, MRS or System instruction execution in AArch64.
 *
 * Returns true if the hypervisor has handled the exit, and control should go
 * back to the guest, or false if it hasn't.
 */
static bool kvm_handle_pvm_sys64(struct kvm_vcpu *vcpu, u64 *exit_code)
{
	/*
	 * Make sure we handle the exit for workarounds before the pKVM
	 * handling, as the latter could decide to UNDEF.
	 */
	return (kvm_hyp_handle_sysreg(vcpu, exit_code) ||
		kvm_handle_pvm_sysreg(vcpu, exit_code));
}

static const exit_handler_fn hyp_exit_handlers[] = {
	[0 ... ESR_ELx_EC_MAX]		= NULL,
	[ESR_ELx_EC_CP15_32]		= kvm_hyp_handle_cp15_32,
	[ESR_ELx_EC_SYS64]		= kvm_hyp_handle_sysreg,
	[ESR_ELx_EC_SVE]		= kvm_hyp_handle_fpsimd,
	[ESR_ELx_EC_FP_ASIMD]		= kvm_hyp_handle_fpsimd,
	[ESR_ELx_EC_IABT_LOW]		= kvm_hyp_handle_iabt_low,
	[ESR_ELx_EC_DABT_LOW]		= kvm_hyp_handle_dabt_low,
	[ESR_ELx_EC_WATCHPT_LOW]	= kvm_hyp_handle_watchpt_low,
	[ESR_ELx_EC_MOPS]		= kvm_hyp_handle_mops,
};

static const exit_handler_fn pvm_exit_handlers[] = {
	[0 ... ESR_ELx_EC_MAX]		= NULL,
	[ESR_ELx_EC_SYS64]		= kvm_handle_pvm_sys64,
	[ESR_ELx_EC_SVE]		= kvm_handle_pvm_restricted,
	[ESR_ELx_EC_FP_ASIMD]		= kvm_hyp_handle_fpsimd,
	[ESR_ELx_EC_IABT_LOW]		= kvm_hyp_handle_iabt_low,
	[ESR_ELx_EC_DABT_LOW]		= kvm_hyp_handle_dabt_low,
	[ESR_ELx_EC_WATCHPT_LOW]	= kvm_hyp_handle_watchpt_low,
	[ESR_ELx_EC_MOPS]		= kvm_hyp_handle_mops,
};

static const exit_handler_fn *kvm_get_exit_handler_array(struct kvm_vcpu *vcpu)
{
	if (unlikely(vcpu_is_protected(vcpu)))
		return pvm_exit_handlers;

	return hyp_exit_handlers;
}

static inline bool fixup_guest_exit(struct kvm_vcpu *vcpu, u64 *exit_code)
{
	const exit_handler_fn *handlers = kvm_get_exit_handler_array(vcpu);

	synchronize_vcpu_pstate(vcpu, exit_code);

	/*
	 * Some guests (e.g., protected VMs) are not be allowed to run in
	 * AArch32.  The ARMv8 architecture does not give the hypervisor a
	 * mechanism to prevent a guest from dropping to AArch32 EL0 if
	 * implemented by the CPU. If the hypervisor spots a guest in such a
	 * state ensure it is handled, and don't trust the host to spot or fix
	 * it.  The check below is based on the one in
	 * kvm_arch_vcpu_ioctl_run().
	 */
	if (unlikely(vcpu_is_protected(vcpu) && vcpu_mode_is_32bit(vcpu))) {
		/*
		 * As we have caught the guest red-handed, decide that it isn't
		 * fit for purpose anymore by making the vcpu invalid. The VMM
		 * can try and fix it by re-initializing the vcpu with
		 * KVM_ARM_VCPU_INIT, however, this is likely not possible for
		 * protected VMs.
		 */
		vcpu_clear_flag(vcpu, VCPU_INITIALIZED);
		*exit_code &= BIT(ARM_EXIT_WITH_SERROR_BIT);
		*exit_code |= ARM_EXCEPTION_IL;
	}

	return __fixup_guest_exit(vcpu, exit_code, handlers);
}

/* Switch to the guest for legacy non-VHE systems */
int __kvm_vcpu_run(struct kvm_vcpu *vcpu)
{
	struct kvm_cpu_context *host_ctxt;
	struct kvm_cpu_context *guest_ctxt;
	struct kvm_s2_mmu *mmu;
	bool pmu_switch_needed;
	u64 exit_code;

	/*
	 * Having IRQs masked via PMR when entering the guest means the GIC
	 * will not signal the CPU of interrupts of lower priority, and the
	 * only way to get out will be via guest exceptions.
	 * Naturally, we want to avoid this.
	 */
	if (system_uses_irq_prio_masking()) {
		gic_write_pmr(GIC_PRIO_IRQON | GIC_PRIO_PSR_I_SET);
		pmr_sync();
	}

	host_ctxt = host_data_ptr(host_ctxt);
	host_ctxt->__hyp_running_vcpu = vcpu;
	guest_ctxt = &vcpu->arch.ctxt;

	pmu_switch_needed = __pmu_switch_to_guest(vcpu);

	__sysreg_save_state_nvhe(host_ctxt);
	/*
	 * We must flush and disable the SPE buffer for nVHE, as
	 * the translation regime(EL1&0) is going to be loaded with
	 * that of the guest. And we must do this before we change the
	 * translation regime to EL2 (via MDCR_EL2_E2PB == 0) and
	 * before we load guest Stage1.
	 */
	__debug_save_host_buffers_nvhe(vcpu);

	/*
	 * We're about to restore some new MMU state. Make sure
	 * ongoing page-table walks that have started before we
	 * trapped to EL2 have completed. This also synchronises the
	 * above disabling of SPE and TRBE.
	 *
	 * See DDI0487I.a D8.1.5 "Out-of-context translation regimes",
	 * rule R_LFHQG and subsequent information statements.
	 */
	dsb(nsh);

	__kvm_adjust_pc(vcpu);

	/*
	 * We must restore the 32-bit state before the sysregs, thanks
	 * to erratum #852523 (Cortex-A57) or #853709 (Cortex-A72).
	 *
	 * Also, and in order to be able to deal with erratum #1319537 (A57)
	 * and #1319367 (A72), we must ensure that all VM-related sysreg are
	 * restored before we enable S2 translation.
	 */
	__sysreg32_restore_state(vcpu);
	__sysreg_restore_state_nvhe(guest_ctxt);

	mmu = kern_hyp_va(vcpu->arch.hw_mmu);
	__load_stage2(mmu, kern_hyp_va(mmu->arch));
	__activate_traps(vcpu);

	__hyp_vgic_restore_state(vcpu);
	__timer_enable_traps(vcpu);

	__debug_switch_to_guest(vcpu);

	do {
		/* Jump in the fire! */
		exit_code = __guest_enter(vcpu);

		/* And we're baaack! */
	} while (fixup_guest_exit(vcpu, &exit_code));

	__sysreg_save_state_nvhe(guest_ctxt);
	__sysreg32_save_state(vcpu);
	__timer_disable_traps(vcpu);
	__hyp_vgic_save_state(vcpu);

	/*
	 * Same thing as before the guest run: we're about to switch
	 * the MMU context, so let's make sure we don't have any
	 * ongoing EL1&0 translations.
	 */
	dsb(nsh);

	__deactivate_traps(vcpu);
	__load_host_stage2();

	__sysreg_restore_state_nvhe(host_ctxt);

	if (guest_owns_fp_regs())
		__fpsimd_save_fpexc32(vcpu);

	__debug_switch_to_host(vcpu);
	/*
	 * This must come after restoring the host sysregs, since a non-VHE
	 * system may enable SPE here and make use of the TTBRs.
	 */
	__debug_restore_host_buffers_nvhe(vcpu);

	if (pmu_switch_needed)
		__pmu_switch_to_host(vcpu);

	/* Returning to host will clear PSR.I, remask PMR if needed */
	if (system_uses_irq_prio_masking())
		gic_write_pmr(GIC_PRIO_IRQOFF);

	host_ctxt->__hyp_running_vcpu = NULL;

	return exit_code;
}

asmlinkage void __noreturn hyp_panic(void)
{
	u64 spsr = read_sysreg_el2(SYS_SPSR);
	u64 elr = read_sysreg_el2(SYS_ELR);
	u64 par = read_sysreg_par();
	struct kvm_cpu_context *host_ctxt;
	struct kvm_vcpu *vcpu;

	host_ctxt = host_data_ptr(host_ctxt);
	vcpu = host_ctxt->__hyp_running_vcpu;

	if (vcpu) {
		__timer_disable_traps(vcpu);
		__deactivate_traps(vcpu);
		__load_host_stage2();
		__sysreg_restore_state_nvhe(host_ctxt);
	}

	/* Prepare to dump kvm nvhe hyp stacktrace */
	kvm_nvhe_prepare_backtrace((unsigned long)__builtin_frame_address(0),
				   _THIS_IP_);

	__hyp_do_panic(host_ctxt, spsr, elr, par);
	unreachable();
}

asmlinkage void __noreturn hyp_panic_bad_stack(void)
{
	hyp_panic();
}

asmlinkage void kvm_unexpected_el2_exception(void)
{
	__kvm_unexpected_el2_exception();
}<|MERGE_RESOLUTION|>--- conflicted
+++ resolved
@@ -43,21 +43,12 @@
 		__activate_traps_fpsimd32(vcpu);
 
 	if (has_hvhe()) {
-<<<<<<< HEAD
-		val |= CPACR_ELx_TTA;
-
-		if (guest_owns_fp_regs()) {
-			val |= CPACR_ELx_FPEN;
-			if (vcpu_has_sve(vcpu))
-				val |= CPACR_ELx_ZEN;
-=======
 		val |= CPACR_EL1_TTA;
 
 		if (guest_owns_fp_regs()) {
 			val |= CPACR_EL1_FPEN;
 			if (vcpu_has_sve(vcpu))
 				val |= CPACR_EL1_ZEN;
->>>>>>> d12acd7b
 		}
 
 		write_sysreg(val, cpacr_el1);
@@ -83,21 +74,12 @@
 static void __deactivate_cptr_traps(struct kvm_vcpu *vcpu)
 {
 	if (has_hvhe()) {
-<<<<<<< HEAD
-		u64 val = CPACR_ELx_FPEN;
-
-		if (cpus_have_final_cap(ARM64_SVE))
-			val |= CPACR_ELx_ZEN;
-		if (cpus_have_final_cap(ARM64_SME))
-			val |= CPACR_ELx_SMEN;
-=======
 		u64 val = CPACR_EL1_FPEN;
 
 		if (cpus_have_final_cap(ARM64_SVE))
 			val |= CPACR_EL1_ZEN;
 		if (cpus_have_final_cap(ARM64_SME))
 			val |= CPACR_EL1_SMEN;
->>>>>>> d12acd7b
 
 		write_sysreg(val, cpacr_el1);
 	} else {
