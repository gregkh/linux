// SPDX-License-Identifier: GPL-2.0-only
/*
 * Copyright (C) 2021 Google LLC
 * Author: Fuad Tabba <tabba@google.com>
 */

#include <linux/kvm_host.h>
#include <linux/mm.h>

#include <asm/kvm_emulate.h>

#include <nvhe/mem_protect.h>
#include <nvhe/memory.h>
#include <nvhe/pkvm.h>
#include <nvhe/trap_handler.h>

/* Used by icache_is_aliasing(). */
unsigned long __icache_flags;

/* Used by kvm_get_vttbr(). */
unsigned int kvm_arm_vmid_bits;

unsigned int kvm_host_sve_max_vl;

/*
 * The currently loaded hyp vCPU for each physical CPU. Used only when
 * protected KVM is enabled, but for both protected and non-protected VMs.
 */
<<<<<<< HEAD
static void pvm_init_traps_aa64pfr0(struct kvm_vcpu *vcpu)
{
	const u64 feature_ids = pvm_read_id_reg(vcpu, SYS_ID_AA64PFR0_EL1);
	u64 hcr_set = HCR_RW;
	u64 hcr_clear = 0;

	/* Protected KVM does not support AArch32 guests. */
	BUILD_BUG_ON(FIELD_GET(ARM64_FEATURE_MASK(ID_AA64PFR0_EL1_EL0),
		PVM_ID_AA64PFR0_RESTRICT_UNSIGNED) != ID_AA64PFR0_EL1_EL0_IMP);
	BUILD_BUG_ON(FIELD_GET(ARM64_FEATURE_MASK(ID_AA64PFR0_EL1_EL1),
		PVM_ID_AA64PFR0_RESTRICT_UNSIGNED) != ID_AA64PFR0_EL1_EL1_IMP);
=======
static DEFINE_PER_CPU(struct pkvm_hyp_vcpu *, loaded_hyp_vcpu);
>>>>>>> d12acd7b

static void pkvm_vcpu_reset_hcr(struct kvm_vcpu *vcpu)
{
	vcpu->arch.hcr_el2 = HCR_GUEST_FLAGS;

	if (has_hvhe())
		vcpu->arch.hcr_el2 |= HCR_E2H;

	if (cpus_have_final_cap(ARM64_HAS_RAS_EXTN)) {
		/* route synchronous external abort exceptions to EL2 */
		vcpu->arch.hcr_el2 |= HCR_TEA;
		/* trap error record accesses */
		vcpu->arch.hcr_el2 |= HCR_TERR;
	}

<<<<<<< HEAD
	/* Trap AMU */
	if (!FIELD_GET(ARM64_FEATURE_MASK(ID_AA64PFR0_EL1_AMU), feature_ids)) {
		hcr_clear |= HCR_AMVOFFEN;
	}

	vcpu->arch.hcr_el2 |= hcr_set;
	vcpu->arch.hcr_el2 &= ~hcr_clear;
=======
	if (cpus_have_final_cap(ARM64_HAS_STAGE2_FWB))
		vcpu->arch.hcr_el2 |= HCR_FWB;

	if (cpus_have_final_cap(ARM64_HAS_EVT) &&
	    !cpus_have_final_cap(ARM64_MISMATCHED_CACHE_TYPE))
		vcpu->arch.hcr_el2 |= HCR_TID4;
	else
		vcpu->arch.hcr_el2 |= HCR_TID2;

	if (vcpu_has_ptrauth(vcpu))
		vcpu->arch.hcr_el2 |= (HCR_API | HCR_APK);

	if (kvm_has_mte(vcpu->kvm))
		vcpu->arch.hcr_el2 |= HCR_ATA;
>>>>>>> d12acd7b
}

static void pvm_init_traps_hcr(struct kvm_vcpu *vcpu)
{
	struct kvm *kvm = vcpu->kvm;
	u64 val = vcpu->arch.hcr_el2;

	/* No support for AArch32. */
	val |= HCR_RW;

	/*
	 * Always trap:
	 * - Feature id registers: to control features exposed to guests
	 * - Implementation-defined features
	 */
	val |= HCR_TACR | HCR_TIDCP | HCR_TID3 | HCR_TID1;

	if (!kvm_has_feat(kvm, ID_AA64PFR0_EL1, RAS, IMP)) {
		val |= HCR_TERR | HCR_TEA;
		val &= ~(HCR_FIEN);
	}

	if (!kvm_has_feat(kvm, ID_AA64PFR0_EL1, AMU, IMP))
		val &= ~(HCR_AMVOFFEN);

<<<<<<< HEAD
/*
 * Set trap register values based on features in ID_AA64DFR0.
 */
static void pvm_init_traps_aa64dfr0(struct kvm_vcpu *vcpu)
{
	const u64 feature_ids = pvm_read_id_reg(vcpu, SYS_ID_AA64DFR0_EL1);
	u64 mdcr_set = 0;
	u64 mdcr_clear = 0;

	/* Trap/constrain PMU */
	if (!FIELD_GET(ARM64_FEATURE_MASK(ID_AA64DFR0_EL1_PMUVer), feature_ids)) {
		mdcr_set |= MDCR_EL2_TPM | MDCR_EL2_TPMCR;
		mdcr_clear |= MDCR_EL2_HPME | MDCR_EL2_MTPME |
			      MDCR_EL2_HPMN_MASK;
=======
	if (!kvm_has_feat(kvm, ID_AA64PFR1_EL1, MTE, IMP)) {
		val |= HCR_TID5;
		val &= ~(HCR_DCT | HCR_ATA);
>>>>>>> d12acd7b
	}

	if (!kvm_has_feat(kvm, ID_AA64MMFR1_EL1, LO, IMP))
		val |= HCR_TLOR;

	vcpu->arch.hcr_el2 = val;
}

static void pvm_init_traps_mdcr(struct kvm_vcpu *vcpu)
{
	struct kvm *kvm = vcpu->kvm;
	u64 val = vcpu->arch.mdcr_el2;

	if (!kvm_has_feat(kvm, ID_AA64DFR0_EL1, PMUVer, IMP)) {
		val |= MDCR_EL2_TPM | MDCR_EL2_TPMCR;
		val &= ~(MDCR_EL2_HPME | MDCR_EL2_MTPME | MDCR_EL2_HPMN_MASK);
	}

	if (!kvm_has_feat(kvm, ID_AA64DFR0_EL1, DebugVer, IMP))
		val |= MDCR_EL2_TDRA | MDCR_EL2_TDA;

<<<<<<< HEAD
	/* Trap External Trace */
	if (!FIELD_GET(ARM64_FEATURE_MASK(ID_AA64DFR0_EL1_ExtTrcBuff), feature_ids))
		mdcr_clear |= MDCR_EL2_E2TB_MASK;

	vcpu->arch.mdcr_el2 |= mdcr_set;
	vcpu->arch.mdcr_el2 &= ~mdcr_clear;
}
=======
	if (!kvm_has_feat(kvm, ID_AA64DFR0_EL1, DoubleLock, IMP))
		val |= MDCR_EL2_TDOSA;

	if (!kvm_has_feat(kvm, ID_AA64DFR0_EL1, PMSVer, IMP)) {
		val |= MDCR_EL2_TPMS;
		val &= ~MDCR_EL2_E2PB_MASK;
	}

	if (!kvm_has_feat(kvm, ID_AA64DFR0_EL1, TraceFilt, IMP))
		val |= MDCR_EL2_TTRF;
>>>>>>> d12acd7b

	if (!kvm_has_feat(kvm, ID_AA64DFR0_EL1, ExtTrcBuff, IMP))
		val |= MDCR_EL2_E2TB_MASK;

	/* Trap Debug Communications Channel registers */
	if (!kvm_has_feat(kvm, ID_AA64MMFR0_EL1, FGT, IMP))
		val |= MDCR_EL2_TDCC;

	vcpu->arch.mdcr_el2 = val;
}

/*
 * Check that cpu features that are neither trapped nor supported are not
 * enabled for protected VMs.
 */
static int pkvm_check_pvm_cpu_features(struct kvm_vcpu *vcpu)
{
	struct kvm *kvm = vcpu->kvm;

	/* Protected KVM does not support AArch32 guests. */
	if (kvm_has_feat(kvm, ID_AA64PFR0_EL1, EL0, AARCH32) ||
	    kvm_has_feat(kvm, ID_AA64PFR0_EL1, EL1, AARCH32))
		return -EINVAL;

	/*
	 * Linux guests assume support for floating-point and Advanced SIMD. Do
	 * not change the trapping behavior for these from the KVM default.
	 */
<<<<<<< HEAD
	vcpu->arch.hcr_el2 |= hcr_trap_feat_regs | hcr_trap_impdef;

	/* Clear res0 and set res1 bits to trap potential new features. */
	vcpu->arch.hcr_el2 &= ~(HCR_RES0);
	vcpu->arch.mdcr_el2 &= ~(MDCR_EL2_RES0);
}

static void pkvm_vcpu_reset_hcr(struct kvm_vcpu *vcpu)
{
	vcpu->arch.hcr_el2 = HCR_GUEST_FLAGS;

	if (has_hvhe())
		vcpu->arch.hcr_el2 |= HCR_E2H;

	if (cpus_have_final_cap(ARM64_HAS_RAS_EXTN)) {
		/* route synchronous external abort exceptions to EL2 */
		vcpu->arch.hcr_el2 |= HCR_TEA;
		/* trap error record accesses */
		vcpu->arch.hcr_el2 |= HCR_TERR;
	}

	if (cpus_have_final_cap(ARM64_HAS_STAGE2_FWB))
		vcpu->arch.hcr_el2 |= HCR_FWB;
=======
	if (!kvm_has_feat(kvm, ID_AA64PFR0_EL1, FP, IMP) ||
	    !kvm_has_feat(kvm, ID_AA64PFR0_EL1, AdvSIMD, IMP))
		return -EINVAL;
>>>>>>> d12acd7b

	/* No SME support in KVM right now. Check to catch if it changes. */
	if (kvm_has_feat(kvm, ID_AA64PFR1_EL1, SME, IMP))
		return -EINVAL;

	return 0;
}

/*
 * Initialize trap register values in protected mode.
 */
static int pkvm_vcpu_init_traps(struct pkvm_hyp_vcpu *hyp_vcpu)
{
<<<<<<< HEAD
=======
	struct kvm_vcpu *vcpu = &hyp_vcpu->vcpu;
	int ret;

>>>>>>> d12acd7b
	vcpu->arch.mdcr_el2 = 0;

	pkvm_vcpu_reset_hcr(vcpu);

	if ((!pkvm_hyp_vcpu_is_protected(hyp_vcpu)))
		return 0;

	ret = pkvm_check_pvm_cpu_features(vcpu);
	if (ret)
		return ret;

	pvm_init_traps_hcr(vcpu);
	pvm_init_traps_mdcr(vcpu);

	return 0;
}

/*
 * Start the VM table handle at the offset defined instead of at 0.
 * Mainly for sanity checking and debugging.
 */
#define HANDLE_OFFSET 0x1000

static unsigned int vm_handle_to_idx(pkvm_handle_t handle)
{
	return handle - HANDLE_OFFSET;
}

static pkvm_handle_t idx_to_vm_handle(unsigned int idx)
{
	return idx + HANDLE_OFFSET;
}

/*
 * Spinlock for protecting state related to the VM table. Protects writes
 * to 'vm_table', 'nr_table_entries', and other per-vm state on initialization.
 * Also protects reads and writes to 'last_hyp_vcpu_lookup'.
 */
DEFINE_HYP_SPINLOCK(vm_table_lock);

/*
 * The table of VM entries for protected VMs in hyp.
 * Allocated at hyp initialization and setup.
 */
static struct pkvm_hyp_vm **vm_table;

void pkvm_hyp_vm_table_init(void *tbl)
{
	WARN_ON(vm_table);
	vm_table = tbl;
}

/*
 * Return the hyp vm structure corresponding to the handle.
 */
static struct pkvm_hyp_vm *get_vm_by_handle(pkvm_handle_t handle)
{
	unsigned int idx = vm_handle_to_idx(handle);

	if (unlikely(idx >= KVM_MAX_PVMS))
		return NULL;

	return vm_table[idx];
}

struct pkvm_hyp_vcpu *pkvm_load_hyp_vcpu(pkvm_handle_t handle,
					 unsigned int vcpu_idx)
{
	struct pkvm_hyp_vcpu *hyp_vcpu = NULL;
	struct pkvm_hyp_vm *hyp_vm;

	/* Cannot load a new vcpu without putting the old one first. */
	if (__this_cpu_read(loaded_hyp_vcpu))
		return NULL;

	hyp_spin_lock(&vm_table_lock);
	hyp_vm = get_vm_by_handle(handle);
	if (!hyp_vm || hyp_vm->nr_vcpus <= vcpu_idx)
		goto unlock;

	hyp_vcpu = hyp_vm->vcpus[vcpu_idx];

	/* Ensure vcpu isn't loaded on more than one cpu simultaneously. */
	if (unlikely(hyp_vcpu->loaded_hyp_vcpu)) {
		hyp_vcpu = NULL;
		goto unlock;
	}

	hyp_vcpu->loaded_hyp_vcpu = this_cpu_ptr(&loaded_hyp_vcpu);
	hyp_page_ref_inc(hyp_virt_to_page(hyp_vm));
unlock:
	hyp_spin_unlock(&vm_table_lock);

	if (hyp_vcpu)
		__this_cpu_write(loaded_hyp_vcpu, hyp_vcpu);
	return hyp_vcpu;
}

void pkvm_put_hyp_vcpu(struct pkvm_hyp_vcpu *hyp_vcpu)
{
	struct pkvm_hyp_vm *hyp_vm = pkvm_hyp_vcpu_to_hyp_vm(hyp_vcpu);

	hyp_spin_lock(&vm_table_lock);
	hyp_vcpu->loaded_hyp_vcpu = NULL;
	__this_cpu_write(loaded_hyp_vcpu, NULL);
	hyp_page_ref_dec(hyp_virt_to_page(hyp_vm));
	hyp_spin_unlock(&vm_table_lock);
}

struct pkvm_hyp_vcpu *pkvm_get_loaded_hyp_vcpu(void)
{
	return __this_cpu_read(loaded_hyp_vcpu);

}

struct pkvm_hyp_vm *get_pkvm_hyp_vm(pkvm_handle_t handle)
{
	struct pkvm_hyp_vm *hyp_vm;

	hyp_spin_lock(&vm_table_lock);
	hyp_vm = get_vm_by_handle(handle);
	if (hyp_vm)
		hyp_page_ref_inc(hyp_virt_to_page(hyp_vm));
	hyp_spin_unlock(&vm_table_lock);

	return hyp_vm;
}

void put_pkvm_hyp_vm(struct pkvm_hyp_vm *hyp_vm)
{
	hyp_spin_lock(&vm_table_lock);
	hyp_page_ref_dec(hyp_virt_to_page(hyp_vm));
	hyp_spin_unlock(&vm_table_lock);
}

struct pkvm_hyp_vm *get_np_pkvm_hyp_vm(pkvm_handle_t handle)
{
	struct pkvm_hyp_vm *hyp_vm = get_pkvm_hyp_vm(handle);

	if (hyp_vm && pkvm_hyp_vm_is_protected(hyp_vm)) {
		put_pkvm_hyp_vm(hyp_vm);
		hyp_vm = NULL;
	}

	return hyp_vm;
}

static void pkvm_init_features_from_host(struct pkvm_hyp_vm *hyp_vm, const struct kvm *host_kvm)
{
	struct kvm *kvm = &hyp_vm->kvm;
	unsigned long host_arch_flags = READ_ONCE(host_kvm->arch.flags);
	DECLARE_BITMAP(allowed_features, KVM_VCPU_MAX_FEATURES);

	if (test_bit(KVM_ARCH_FLAG_MTE_ENABLED, &host_kvm->arch.flags))
		set_bit(KVM_ARCH_FLAG_MTE_ENABLED, &kvm->arch.flags);

	/* No restrictions for non-protected VMs. */
	if (!kvm_vm_is_protected(kvm)) {
		hyp_vm->kvm.arch.flags = host_arch_flags;

		bitmap_copy(kvm->arch.vcpu_features,
			    host_kvm->arch.vcpu_features,
			    KVM_VCPU_MAX_FEATURES);
		return;
	}

	bitmap_zero(allowed_features, KVM_VCPU_MAX_FEATURES);

	set_bit(KVM_ARM_VCPU_PSCI_0_2, allowed_features);

	if (kvm_pvm_ext_allowed(KVM_CAP_ARM_PMU_V3))
		set_bit(KVM_ARM_VCPU_PMU_V3, allowed_features);

	if (kvm_pvm_ext_allowed(KVM_CAP_ARM_PTRAUTH_ADDRESS))
		set_bit(KVM_ARM_VCPU_PTRAUTH_ADDRESS, allowed_features);

	if (kvm_pvm_ext_allowed(KVM_CAP_ARM_PTRAUTH_GENERIC))
		set_bit(KVM_ARM_VCPU_PTRAUTH_GENERIC, allowed_features);

	if (kvm_pvm_ext_allowed(KVM_CAP_ARM_SVE)) {
		set_bit(KVM_ARM_VCPU_SVE, allowed_features);
		kvm->arch.flags |= host_arch_flags & BIT(KVM_ARCH_FLAG_GUEST_HAS_SVE);
	}

	bitmap_and(kvm->arch.vcpu_features, host_kvm->arch.vcpu_features,
		   allowed_features, KVM_VCPU_MAX_FEATURES);
}

static void unpin_host_vcpu(struct kvm_vcpu *host_vcpu)
{
	if (host_vcpu)
		hyp_unpin_shared_mem(host_vcpu, host_vcpu + 1);
}

static void unpin_host_vcpus(struct pkvm_hyp_vcpu *hyp_vcpus[],
			     unsigned int nr_vcpus)
{
	int i;

	for (i = 0; i < nr_vcpus; i++)
		unpin_host_vcpu(hyp_vcpus[i]->host_vcpu);
}

static void init_pkvm_hyp_vm(struct kvm *host_kvm, struct pkvm_hyp_vm *hyp_vm,
			     unsigned int nr_vcpus)
{
	hyp_vm->host_kvm = host_kvm;
	hyp_vm->kvm.created_vcpus = nr_vcpus;
	hyp_vm->kvm.arch.mmu.vtcr = host_mmu.arch.mmu.vtcr;
	hyp_vm->kvm.arch.pkvm.enabled = READ_ONCE(host_kvm->arch.pkvm.enabled);
	hyp_vm->kvm.arch.flags = 0;
	pkvm_init_features_from_host(hyp_vm, host_kvm);
}

static void pkvm_vcpu_init_sve(struct pkvm_hyp_vcpu *hyp_vcpu, struct kvm_vcpu *host_vcpu)
{
	struct kvm_vcpu *vcpu = &hyp_vcpu->vcpu;

	if (!vcpu_has_feature(vcpu, KVM_ARM_VCPU_SVE))
		vcpu_clear_flag(vcpu, VCPU_SVE_FINALIZED);
}

static int init_pkvm_hyp_vcpu(struct pkvm_hyp_vcpu *hyp_vcpu,
			      struct pkvm_hyp_vm *hyp_vm,
			      struct kvm_vcpu *host_vcpu,
			      unsigned int vcpu_idx)
{
	int ret = 0;

	if (hyp_pin_shared_mem(host_vcpu, host_vcpu + 1))
		return -EBUSY;

	if (host_vcpu->vcpu_idx != vcpu_idx) {
		ret = -EINVAL;
		goto done;
	}

	hyp_vcpu->host_vcpu = host_vcpu;

	hyp_vcpu->vcpu.kvm = &hyp_vm->kvm;
	hyp_vcpu->vcpu.vcpu_id = READ_ONCE(host_vcpu->vcpu_id);
	hyp_vcpu->vcpu.vcpu_idx = vcpu_idx;

	hyp_vcpu->vcpu.arch.hw_mmu = &hyp_vm->kvm.arch.mmu;
	hyp_vcpu->vcpu.arch.cflags = READ_ONCE(host_vcpu->arch.cflags);
	hyp_vcpu->vcpu.arch.mp_state.mp_state = KVM_MP_STATE_STOPPED;

	if (pkvm_hyp_vcpu_is_protected(hyp_vcpu))
		kvm_init_pvm_id_regs(&hyp_vcpu->vcpu);

	ret = pkvm_vcpu_init_traps(hyp_vcpu);
	if (ret)
		goto done;

	pkvm_vcpu_init_sve(hyp_vcpu, host_vcpu);
done:
	if (ret)
		unpin_host_vcpu(host_vcpu);
	return ret;
}

static int find_free_vm_table_entry(struct kvm *host_kvm)
{
	int i;

	for (i = 0; i < KVM_MAX_PVMS; ++i) {
		if (!vm_table[i])
			return i;
	}

	return -ENOMEM;
}

/*
 * Allocate a VM table entry and insert a pointer to the new vm.
 *
 * Return a unique handle to the protected VM on success,
 * negative error code on failure.
 */
static pkvm_handle_t insert_vm_table_entry(struct kvm *host_kvm,
					   struct pkvm_hyp_vm *hyp_vm)
{
	struct kvm_s2_mmu *mmu = &hyp_vm->kvm.arch.mmu;
	int idx;

	hyp_assert_lock_held(&vm_table_lock);

	/*
	 * Initializing protected state might have failed, yet a malicious
	 * host could trigger this function. Thus, ensure that 'vm_table'
	 * exists.
	 */
	if (unlikely(!vm_table))
		return -EINVAL;

	idx = find_free_vm_table_entry(host_kvm);
	if (idx < 0)
		return idx;

	hyp_vm->kvm.arch.pkvm.handle = idx_to_vm_handle(idx);

	/* VMID 0 is reserved for the host */
	atomic64_set(&mmu->vmid.id, idx + 1);

	mmu->arch = &hyp_vm->kvm.arch;
	mmu->pgt = &hyp_vm->pgt;

	vm_table[idx] = hyp_vm;
	return hyp_vm->kvm.arch.pkvm.handle;
}

/*
 * Deallocate and remove the VM table entry corresponding to the handle.
 */
static void remove_vm_table_entry(pkvm_handle_t handle)
{
	hyp_assert_lock_held(&vm_table_lock);
	vm_table[vm_handle_to_idx(handle)] = NULL;
}

static size_t pkvm_get_hyp_vm_size(unsigned int nr_vcpus)
{
	return size_add(sizeof(struct pkvm_hyp_vm),
		size_mul(sizeof(struct pkvm_hyp_vcpu *), nr_vcpus));
}

static void *map_donated_memory_noclear(unsigned long host_va, size_t size)
{
	void *va = (void *)kern_hyp_va(host_va);

	if (!PAGE_ALIGNED(va))
		return NULL;

	if (__pkvm_host_donate_hyp(hyp_virt_to_pfn(va),
				   PAGE_ALIGN(size) >> PAGE_SHIFT))
		return NULL;

	return va;
}

static void *map_donated_memory(unsigned long host_va, size_t size)
{
	void *va = map_donated_memory_noclear(host_va, size);

	if (va)
		memset(va, 0, size);

	return va;
}

static void __unmap_donated_memory(void *va, size_t size)
{
	kvm_flush_dcache_to_poc(va, size);
	WARN_ON(__pkvm_hyp_donate_host(hyp_virt_to_pfn(va),
				       PAGE_ALIGN(size) >> PAGE_SHIFT));
}

static void unmap_donated_memory(void *va, size_t size)
{
	if (!va)
		return;

	memset(va, 0, size);
	__unmap_donated_memory(va, size);
}

static void unmap_donated_memory_noclear(void *va, size_t size)
{
	if (!va)
		return;

	__unmap_donated_memory(va, size);
}

/*
 * Initialize the hypervisor copy of the protected VM state using the
 * memory donated by the host.
 *
 * Unmaps the donated memory from the host at stage 2.
 *
 * host_kvm: A pointer to the host's struct kvm.
 * vm_hva: The host va of the area being donated for the VM state.
 *	   Must be page aligned.
 * pgd_hva: The host va of the area being donated for the stage-2 PGD for
 *	    the VM. Must be page aligned. Its size is implied by the VM's
 *	    VTCR.
 *
 * Return a unique handle to the protected VM on success,
 * negative error code on failure.
 */
int __pkvm_init_vm(struct kvm *host_kvm, unsigned long vm_hva,
		   unsigned long pgd_hva)
{
	struct pkvm_hyp_vm *hyp_vm = NULL;
	size_t vm_size, pgd_size;
	unsigned int nr_vcpus;
	void *pgd = NULL;
	int ret;

	ret = hyp_pin_shared_mem(host_kvm, host_kvm + 1);
	if (ret)
		return ret;

	nr_vcpus = READ_ONCE(host_kvm->created_vcpus);
	if (nr_vcpus < 1) {
		ret = -EINVAL;
		goto err_unpin_kvm;
	}

	vm_size = pkvm_get_hyp_vm_size(nr_vcpus);
	pgd_size = kvm_pgtable_stage2_pgd_size(host_mmu.arch.mmu.vtcr);

	ret = -ENOMEM;

	hyp_vm = map_donated_memory(vm_hva, vm_size);
	if (!hyp_vm)
		goto err_remove_mappings;

	pgd = map_donated_memory_noclear(pgd_hva, pgd_size);
	if (!pgd)
		goto err_remove_mappings;

	init_pkvm_hyp_vm(host_kvm, hyp_vm, nr_vcpus);

	hyp_spin_lock(&vm_table_lock);
	ret = insert_vm_table_entry(host_kvm, hyp_vm);
	if (ret < 0)
		goto err_unlock;

	ret = kvm_guest_prepare_stage2(hyp_vm, pgd);
	if (ret)
		goto err_remove_vm_table_entry;
	hyp_spin_unlock(&vm_table_lock);

	return hyp_vm->kvm.arch.pkvm.handle;

err_remove_vm_table_entry:
	remove_vm_table_entry(hyp_vm->kvm.arch.pkvm.handle);
err_unlock:
	hyp_spin_unlock(&vm_table_lock);
err_remove_mappings:
	unmap_donated_memory(hyp_vm, vm_size);
	unmap_donated_memory(pgd, pgd_size);
err_unpin_kvm:
	hyp_unpin_shared_mem(host_kvm, host_kvm + 1);
	return ret;
}

/*
 * Initialize the hypervisor copy of the protected vCPU state using the
 * memory donated by the host.
 *
 * handle: The handle for the protected vm.
 * host_vcpu: A pointer to the corresponding host vcpu.
 * vcpu_hva: The host va of the area being donated for the vcpu state.
 *	     Must be page aligned. The size of the area must be equal to
 *	     the page-aligned size of 'struct pkvm_hyp_vcpu'.
 * Return 0 on success, negative error code on failure.
 */
int __pkvm_init_vcpu(pkvm_handle_t handle, struct kvm_vcpu *host_vcpu,
		     unsigned long vcpu_hva)
{
	struct pkvm_hyp_vcpu *hyp_vcpu;
	struct pkvm_hyp_vm *hyp_vm;
	unsigned int idx;
	int ret;

	hyp_vcpu = map_donated_memory(vcpu_hva, sizeof(*hyp_vcpu));
	if (!hyp_vcpu)
		return -ENOMEM;

	hyp_spin_lock(&vm_table_lock);

	hyp_vm = get_vm_by_handle(handle);
	if (!hyp_vm) {
		ret = -ENOENT;
		goto unlock;
	}

	idx = hyp_vm->nr_vcpus;
	if (idx >= hyp_vm->kvm.created_vcpus) {
		ret = -EINVAL;
		goto unlock;
	}

	ret = init_pkvm_hyp_vcpu(hyp_vcpu, hyp_vm, host_vcpu, idx);
	if (ret)
		goto unlock;

	hyp_vm->vcpus[idx] = hyp_vcpu;
	hyp_vm->nr_vcpus++;
unlock:
	hyp_spin_unlock(&vm_table_lock);

	if (ret) {
		unmap_donated_memory(hyp_vcpu, sizeof(*hyp_vcpu));
		return ret;
	}

	return 0;
}

static void
teardown_donated_memory(struct kvm_hyp_memcache *mc, void *addr, size_t size)
{
	size = PAGE_ALIGN(size);
	memset(addr, 0, size);

	for (void *start = addr; start < addr + size; start += PAGE_SIZE)
		push_hyp_memcache(mc, start, hyp_virt_to_phys);

	unmap_donated_memory_noclear(addr, size);
}

int __pkvm_teardown_vm(pkvm_handle_t handle)
{
	struct kvm_hyp_memcache *mc;
	struct pkvm_hyp_vm *hyp_vm;
	struct kvm *host_kvm;
	unsigned int idx;
	size_t vm_size;
	int err;

	hyp_spin_lock(&vm_table_lock);
	hyp_vm = get_vm_by_handle(handle);
	if (!hyp_vm) {
		err = -ENOENT;
		goto err_unlock;
	}

	if (WARN_ON(hyp_page_count(hyp_vm))) {
		err = -EBUSY;
		goto err_unlock;
	}

	host_kvm = hyp_vm->host_kvm;

	/* Ensure the VMID is clean before it can be reallocated */
	__kvm_tlb_flush_vmid(&hyp_vm->kvm.arch.mmu);
	remove_vm_table_entry(handle);
	hyp_spin_unlock(&vm_table_lock);

	/* Reclaim guest pages (including page-table pages) */
	mc = &host_kvm->arch.pkvm.teardown_mc;
	reclaim_guest_pages(hyp_vm, mc);
	unpin_host_vcpus(hyp_vm->vcpus, hyp_vm->nr_vcpus);

	/* Push the metadata pages to the teardown memcache */
	for (idx = 0; idx < hyp_vm->nr_vcpus; ++idx) {
		struct pkvm_hyp_vcpu *hyp_vcpu = hyp_vm->vcpus[idx];
		struct kvm_hyp_memcache *vcpu_mc = &hyp_vcpu->vcpu.arch.pkvm_memcache;

		while (vcpu_mc->nr_pages) {
			void *addr = pop_hyp_memcache(vcpu_mc, hyp_phys_to_virt);

			push_hyp_memcache(mc, addr, hyp_virt_to_phys);
			unmap_donated_memory_noclear(addr, PAGE_SIZE);
		}

		teardown_donated_memory(mc, hyp_vcpu, sizeof(*hyp_vcpu));
	}

	vm_size = pkvm_get_hyp_vm_size(hyp_vm->kvm.created_vcpus);
	teardown_donated_memory(mc, hyp_vm, vm_size);
	hyp_unpin_shared_mem(host_kvm, host_kvm + 1);
	return 0;

err_unlock:
	hyp_spin_unlock(&vm_table_lock);
	return err;
}<|MERGE_RESOLUTION|>--- conflicted
+++ resolved
@@ -26,21 +26,7 @@
  * The currently loaded hyp vCPU for each physical CPU. Used only when
  * protected KVM is enabled, but for both protected and non-protected VMs.
  */
-<<<<<<< HEAD
-static void pvm_init_traps_aa64pfr0(struct kvm_vcpu *vcpu)
-{
-	const u64 feature_ids = pvm_read_id_reg(vcpu, SYS_ID_AA64PFR0_EL1);
-	u64 hcr_set = HCR_RW;
-	u64 hcr_clear = 0;
-
-	/* Protected KVM does not support AArch32 guests. */
-	BUILD_BUG_ON(FIELD_GET(ARM64_FEATURE_MASK(ID_AA64PFR0_EL1_EL0),
-		PVM_ID_AA64PFR0_RESTRICT_UNSIGNED) != ID_AA64PFR0_EL1_EL0_IMP);
-	BUILD_BUG_ON(FIELD_GET(ARM64_FEATURE_MASK(ID_AA64PFR0_EL1_EL1),
-		PVM_ID_AA64PFR0_RESTRICT_UNSIGNED) != ID_AA64PFR0_EL1_EL1_IMP);
-=======
 static DEFINE_PER_CPU(struct pkvm_hyp_vcpu *, loaded_hyp_vcpu);
->>>>>>> d12acd7b
 
 static void pkvm_vcpu_reset_hcr(struct kvm_vcpu *vcpu)
 {
@@ -56,15 +42,6 @@
 		vcpu->arch.hcr_el2 |= HCR_TERR;
 	}
 
-<<<<<<< HEAD
-	/* Trap AMU */
-	if (!FIELD_GET(ARM64_FEATURE_MASK(ID_AA64PFR0_EL1_AMU), feature_ids)) {
-		hcr_clear |= HCR_AMVOFFEN;
-	}
-
-	vcpu->arch.hcr_el2 |= hcr_set;
-	vcpu->arch.hcr_el2 &= ~hcr_clear;
-=======
 	if (cpus_have_final_cap(ARM64_HAS_STAGE2_FWB))
 		vcpu->arch.hcr_el2 |= HCR_FWB;
 
@@ -79,7 +56,6 @@
 
 	if (kvm_has_mte(vcpu->kvm))
 		vcpu->arch.hcr_el2 |= HCR_ATA;
->>>>>>> d12acd7b
 }
 
 static void pvm_init_traps_hcr(struct kvm_vcpu *vcpu)
@@ -105,26 +81,9 @@
 	if (!kvm_has_feat(kvm, ID_AA64PFR0_EL1, AMU, IMP))
 		val &= ~(HCR_AMVOFFEN);
 
-<<<<<<< HEAD
-/*
- * Set trap register values based on features in ID_AA64DFR0.
- */
-static void pvm_init_traps_aa64dfr0(struct kvm_vcpu *vcpu)
-{
-	const u64 feature_ids = pvm_read_id_reg(vcpu, SYS_ID_AA64DFR0_EL1);
-	u64 mdcr_set = 0;
-	u64 mdcr_clear = 0;
-
-	/* Trap/constrain PMU */
-	if (!FIELD_GET(ARM64_FEATURE_MASK(ID_AA64DFR0_EL1_PMUVer), feature_ids)) {
-		mdcr_set |= MDCR_EL2_TPM | MDCR_EL2_TPMCR;
-		mdcr_clear |= MDCR_EL2_HPME | MDCR_EL2_MTPME |
-			      MDCR_EL2_HPMN_MASK;
-=======
 	if (!kvm_has_feat(kvm, ID_AA64PFR1_EL1, MTE, IMP)) {
 		val |= HCR_TID5;
 		val &= ~(HCR_DCT | HCR_ATA);
->>>>>>> d12acd7b
 	}
 
 	if (!kvm_has_feat(kvm, ID_AA64MMFR1_EL1, LO, IMP))
@@ -146,15 +105,6 @@
 	if (!kvm_has_feat(kvm, ID_AA64DFR0_EL1, DebugVer, IMP))
 		val |= MDCR_EL2_TDRA | MDCR_EL2_TDA;
 
-<<<<<<< HEAD
-	/* Trap External Trace */
-	if (!FIELD_GET(ARM64_FEATURE_MASK(ID_AA64DFR0_EL1_ExtTrcBuff), feature_ids))
-		mdcr_clear |= MDCR_EL2_E2TB_MASK;
-
-	vcpu->arch.mdcr_el2 |= mdcr_set;
-	vcpu->arch.mdcr_el2 &= ~mdcr_clear;
-}
-=======
 	if (!kvm_has_feat(kvm, ID_AA64DFR0_EL1, DoubleLock, IMP))
 		val |= MDCR_EL2_TDOSA;
 
@@ -165,7 +115,6 @@
 
 	if (!kvm_has_feat(kvm, ID_AA64DFR0_EL1, TraceFilt, IMP))
 		val |= MDCR_EL2_TTRF;
->>>>>>> d12acd7b
 
 	if (!kvm_has_feat(kvm, ID_AA64DFR0_EL1, ExtTrcBuff, IMP))
 		val |= MDCR_EL2_E2TB_MASK;
@@ -194,35 +143,9 @@
 	 * Linux guests assume support for floating-point and Advanced SIMD. Do
 	 * not change the trapping behavior for these from the KVM default.
 	 */
-<<<<<<< HEAD
-	vcpu->arch.hcr_el2 |= hcr_trap_feat_regs | hcr_trap_impdef;
-
-	/* Clear res0 and set res1 bits to trap potential new features. */
-	vcpu->arch.hcr_el2 &= ~(HCR_RES0);
-	vcpu->arch.mdcr_el2 &= ~(MDCR_EL2_RES0);
-}
-
-static void pkvm_vcpu_reset_hcr(struct kvm_vcpu *vcpu)
-{
-	vcpu->arch.hcr_el2 = HCR_GUEST_FLAGS;
-
-	if (has_hvhe())
-		vcpu->arch.hcr_el2 |= HCR_E2H;
-
-	if (cpus_have_final_cap(ARM64_HAS_RAS_EXTN)) {
-		/* route synchronous external abort exceptions to EL2 */
-		vcpu->arch.hcr_el2 |= HCR_TEA;
-		/* trap error record accesses */
-		vcpu->arch.hcr_el2 |= HCR_TERR;
-	}
-
-	if (cpus_have_final_cap(ARM64_HAS_STAGE2_FWB))
-		vcpu->arch.hcr_el2 |= HCR_FWB;
-=======
 	if (!kvm_has_feat(kvm, ID_AA64PFR0_EL1, FP, IMP) ||
 	    !kvm_has_feat(kvm, ID_AA64PFR0_EL1, AdvSIMD, IMP))
 		return -EINVAL;
->>>>>>> d12acd7b
 
 	/* No SME support in KVM right now. Check to catch if it changes. */
 	if (kvm_has_feat(kvm, ID_AA64PFR1_EL1, SME, IMP))
@@ -236,12 +159,9 @@
  */
 static int pkvm_vcpu_init_traps(struct pkvm_hyp_vcpu *hyp_vcpu)
 {
-<<<<<<< HEAD
-=======
 	struct kvm_vcpu *vcpu = &hyp_vcpu->vcpu;
 	int ret;
 
->>>>>>> d12acd7b
 	vcpu->arch.mdcr_el2 = 0;
 
 	pkvm_vcpu_reset_hcr(vcpu);
