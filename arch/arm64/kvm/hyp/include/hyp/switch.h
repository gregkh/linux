// SPDX-License-Identifier: GPL-2.0-only
/*
 * Copyright (C) 2015 - ARM Ltd
 * Author: Marc Zyngier <marc.zyngier@arm.com>
 */

#ifndef __ARM64_KVM_HYP_SWITCH_H__
#define __ARM64_KVM_HYP_SWITCH_H__

#include <hyp/adjust_pc.h>
#include <hyp/fault.h>

#include <linux/arm-smccc.h>
#include <linux/kvm_host.h>
#include <linux/types.h>
#include <linux/jump_label.h>
#include <uapi/linux/psci.h>

#include <kvm/arm_psci.h>

#include <asm/barrier.h>
#include <asm/cpufeature.h>
#include <asm/extable.h>
#include <asm/kprobes.h>
#include <asm/kvm_asm.h>
#include <asm/kvm_emulate.h>
#include <asm/kvm_hyp.h>
#include <asm/kvm_mmu.h>
#include <asm/kvm_nested.h>
#include <asm/fpsimd.h>
#include <asm/debug-monitors.h>
#include <asm/processor.h>
#include <asm/traps.h>

struct kvm_exception_table_entry {
	int insn, fixup;
};

extern struct kvm_exception_table_entry __start___kvm_ex_table;
extern struct kvm_exception_table_entry __stop___kvm_ex_table;

/* Save the 32-bit only FPSIMD system register state */
static inline void __fpsimd_save_fpexc32(struct kvm_vcpu *vcpu)
{
	if (!vcpu_el1_is_32bit(vcpu))
		return;

	__vcpu_sys_reg(vcpu, FPEXC32_EL2) = read_sysreg(fpexc32_el2);
}

static inline void __activate_traps_fpsimd32(struct kvm_vcpu *vcpu)
{
	/*
	 * We are about to set CPTR_EL2.TFP to trap all floating point
	 * register accesses to EL2, however, the ARM ARM clearly states that
	 * traps are only taken to EL2 if the operation would not otherwise
	 * trap to EL1.  Therefore, always make sure that for 32-bit guests,
	 * we set FPEXC.EN to prevent traps to EL1, when setting the TFP bit.
	 * If FP/ASIMD is not implemented, FPEXC is UNDEFINED and any access to
	 * it will cause an exception.
	 */
	if (vcpu_el1_is_32bit(vcpu) && system_supports_fpsimd()) {
		write_sysreg(1 << 30, fpexc32_el2);
		isb();
	}
}

#define compute_clr_set(vcpu, reg, clr, set)				\
	do {								\
		u64 hfg;						\
		hfg = __vcpu_sys_reg(vcpu, reg) & ~__ ## reg ## _RES0;	\
		set |= hfg & __ ## reg ## _MASK; 			\
		clr |= ~hfg & __ ## reg ## _nMASK; 			\
	} while(0)

#define reg_to_fgt_group_id(reg)					\
	({								\
		enum fgt_group_id id;					\
		switch(reg) {						\
		case HFGRTR_EL2:					\
		case HFGWTR_EL2:					\
			id = HFGxTR_GROUP;				\
			break;						\
		case HFGITR_EL2:					\
			id = HFGITR_GROUP;				\
			break;						\
		case HDFGRTR_EL2:					\
		case HDFGWTR_EL2:					\
			id = HDFGRTR_GROUP;				\
			break;						\
		case HAFGRTR_EL2:					\
			id = HAFGRTR_GROUP;				\
			break;						\
		default:						\
			BUILD_BUG_ON(1);				\
		}							\
									\
		id;							\
	})

#define compute_undef_clr_set(vcpu, kvm, reg, clr, set)			\
	do {								\
		u64 hfg = kvm->arch.fgu[reg_to_fgt_group_id(reg)];	\
		set |= hfg & __ ## reg ## _MASK;			\
		clr |= hfg & __ ## reg ## _nMASK; 			\
	} while(0)

#define update_fgt_traps_cs(hctxt, vcpu, kvm, reg, clr, set)		\
	do {								\
		u64 c = 0, s = 0;					\
									\
		ctxt_sys_reg(hctxt, reg) = read_sysreg_s(SYS_ ## reg);	\
		if (vcpu_has_nv(vcpu) && !is_hyp_ctxt(vcpu))		\
			compute_clr_set(vcpu, reg, c, s);		\
									\
		compute_undef_clr_set(vcpu, kvm, reg, c, s);		\
									\
		s |= set;						\
		c |= clr;						\
		if (c || s) {						\
			u64 val = __ ## reg ## _nMASK;			\
			val |= s;					\
			val &= ~c;					\
			write_sysreg_s(val, SYS_ ## reg);		\
		}							\
	} while(0)

#define update_fgt_traps(hctxt, vcpu, kvm, reg)		\
	update_fgt_traps_cs(hctxt, vcpu, kvm, reg, 0, 0)

/*
 * Validate the fine grain trap masks.
 * Check that the masks do not overlap and that all bits are accounted for.
 */
#define CHECK_FGT_MASKS(reg)							\
	do {									\
		BUILD_BUG_ON((__ ## reg ## _MASK) & (__ ## reg ## _nMASK));	\
		BUILD_BUG_ON(~((__ ## reg ## _RES0) ^ (__ ## reg ## _MASK) ^	\
			       (__ ## reg ## _nMASK)));				\
	} while(0)

static inline bool cpu_has_amu(void)
{
       u64 pfr0 = read_sysreg_s(SYS_ID_AA64PFR0_EL1);

       return cpuid_feature_extract_unsigned_field(pfr0,
               ID_AA64PFR0_EL1_AMU_SHIFT);
}

static inline void __activate_traps_hfgxtr(struct kvm_vcpu *vcpu)
{
	struct kvm_cpu_context *hctxt = host_data_ptr(host_ctxt);
	struct kvm *kvm = kern_hyp_va(vcpu->kvm);

	CHECK_FGT_MASKS(HFGRTR_EL2);
	CHECK_FGT_MASKS(HFGWTR_EL2);
	CHECK_FGT_MASKS(HFGITR_EL2);
	CHECK_FGT_MASKS(HDFGRTR_EL2);
	CHECK_FGT_MASKS(HDFGWTR_EL2);
	CHECK_FGT_MASKS(HAFGRTR_EL2);
	CHECK_FGT_MASKS(HCRX_EL2);

	if (!cpus_have_final_cap(ARM64_HAS_FGT))
		return;

	update_fgt_traps(hctxt, vcpu, kvm, HFGRTR_EL2);
	update_fgt_traps_cs(hctxt, vcpu, kvm, HFGWTR_EL2, 0,
			    cpus_have_final_cap(ARM64_WORKAROUND_AMPERE_AC03_CPU_38) ?
			    HFGxTR_EL2_TCR_EL1_MASK : 0);
	update_fgt_traps(hctxt, vcpu, kvm, HFGITR_EL2);
	update_fgt_traps(hctxt, vcpu, kvm, HDFGRTR_EL2);
	update_fgt_traps(hctxt, vcpu, kvm, HDFGWTR_EL2);

	if (cpu_has_amu())
		update_fgt_traps(hctxt, vcpu, kvm, HAFGRTR_EL2);
}

#define __deactivate_fgt(htcxt, vcpu, kvm, reg)				\
	do {								\
		if ((vcpu_has_nv(vcpu) && !is_hyp_ctxt(vcpu)) ||	\
		    kvm->arch.fgu[reg_to_fgt_group_id(reg)])		\
			write_sysreg_s(ctxt_sys_reg(hctxt, reg),	\
				       SYS_ ## reg);			\
	} while(0)

static inline void __deactivate_traps_hfgxtr(struct kvm_vcpu *vcpu)
{
	struct kvm_cpu_context *hctxt = host_data_ptr(host_ctxt);
	struct kvm *kvm = kern_hyp_va(vcpu->kvm);

	if (!cpus_have_final_cap(ARM64_HAS_FGT))
		return;

	__deactivate_fgt(hctxt, vcpu, kvm, HFGRTR_EL2);
	if (cpus_have_final_cap(ARM64_WORKAROUND_AMPERE_AC03_CPU_38))
		write_sysreg_s(ctxt_sys_reg(hctxt, HFGWTR_EL2), SYS_HFGWTR_EL2);
	else
		__deactivate_fgt(hctxt, vcpu, kvm, HFGWTR_EL2);
	__deactivate_fgt(hctxt, vcpu, kvm, HFGITR_EL2);
	__deactivate_fgt(hctxt, vcpu, kvm, HDFGRTR_EL2);
	__deactivate_fgt(hctxt, vcpu, kvm, HDFGWTR_EL2);

	if (cpu_has_amu())
		__deactivate_fgt(hctxt, vcpu, kvm, HAFGRTR_EL2);
}

static inline void  __activate_traps_mpam(struct kvm_vcpu *vcpu)
{
	u64 r = MPAM2_EL2_TRAPMPAM0EL1 | MPAM2_EL2_TRAPMPAM1EL1;

	if (!system_supports_mpam())
		return;

	/* trap guest access to MPAMIDR_EL1 */
	if (system_supports_mpam_hcr()) {
		write_sysreg_s(MPAMHCR_EL2_TRAP_MPAMIDR_EL1, SYS_MPAMHCR_EL2);
	} else {
		/* From v1.1 TIDR can trap MPAMIDR, set it unconditionally */
		r |= MPAM2_EL2_TIDR;
	}

	write_sysreg_s(r, SYS_MPAM2_EL2);
}

static inline void __deactivate_traps_mpam(void)
{
	if (!system_supports_mpam())
		return;

	write_sysreg_s(0, SYS_MPAM2_EL2);

	if (system_supports_mpam_hcr())
		write_sysreg_s(MPAMHCR_HOST_FLAGS, SYS_MPAMHCR_EL2);
}

static inline void __activate_traps_common(struct kvm_vcpu *vcpu)
{
	/* Trap on AArch32 cp15 c15 (impdef sysregs) accesses (EL1 or EL0) */
	write_sysreg(1 << 15, hstr_el2);

	/*
	 * Make sure we trap PMU access from EL0 to EL2. Also sanitize
	 * PMSELR_EL0 to make sure it never contains the cycle
	 * counter, which could make a PMXEVCNTR_EL0 access UNDEF at
	 * EL1 instead of being trapped to EL2.
	 */
	if (kvm_arm_support_pmu_v3()) {
		struct kvm_cpu_context *hctxt;

		write_sysreg(0, pmselr_el0);

		hctxt = host_data_ptr(host_ctxt);
		ctxt_sys_reg(hctxt, PMUSERENR_EL0) = read_sysreg(pmuserenr_el0);
		write_sysreg(ARMV8_PMU_USERENR_MASK, pmuserenr_el0);
		vcpu_set_flag(vcpu, PMUSERENR_ON_CPU);
	}

	*host_data_ptr(host_debug_state.mdcr_el2) = read_sysreg(mdcr_el2);
	write_sysreg(vcpu->arch.mdcr_el2, mdcr_el2);

	if (cpus_have_final_cap(ARM64_HAS_HCX)) {
		u64 hcrx = vcpu->arch.hcrx_el2;
		if (vcpu_has_nv(vcpu) && !is_hyp_ctxt(vcpu)) {
			u64 clr = 0, set = 0;

			compute_clr_set(vcpu, HCRX_EL2, clr, set);

			hcrx |= set;
			hcrx &= ~clr;
		}

		write_sysreg_s(hcrx, SYS_HCRX_EL2);
	}

	__activate_traps_hfgxtr(vcpu);
	__activate_traps_mpam(vcpu);
}

static inline void __deactivate_traps_common(struct kvm_vcpu *vcpu)
{
	write_sysreg(*host_data_ptr(host_debug_state.mdcr_el2), mdcr_el2);

	write_sysreg(0, hstr_el2);
	if (kvm_arm_support_pmu_v3()) {
		struct kvm_cpu_context *hctxt;

		hctxt = host_data_ptr(host_ctxt);
		write_sysreg(ctxt_sys_reg(hctxt, PMUSERENR_EL0), pmuserenr_el0);
		vcpu_clear_flag(vcpu, PMUSERENR_ON_CPU);
	}

	if (cpus_have_final_cap(ARM64_HAS_HCX))
		write_sysreg_s(HCRX_HOST_FLAGS, SYS_HCRX_EL2);

	__deactivate_traps_hfgxtr(vcpu);
	__deactivate_traps_mpam();
}

static inline void ___activate_traps(struct kvm_vcpu *vcpu, u64 hcr)
{
	if (cpus_have_final_cap(ARM64_WORKAROUND_CAVIUM_TX2_219_TVM))
		hcr |= HCR_TVM;

	write_sysreg(hcr, hcr_el2);

	if (cpus_have_final_cap(ARM64_HAS_RAS_EXTN) && (hcr & HCR_VSE))
		write_sysreg_s(vcpu->arch.vsesr_el2, SYS_VSESR_EL2);
}

static inline void ___deactivate_traps(struct kvm_vcpu *vcpu)
{
	/*
	 * If we pended a virtual abort, preserve it until it gets
	 * cleared. See D1.14.3 (Virtual Interrupts) for details, but
	 * the crucial bit is "On taking a vSError interrupt,
	 * HCR_EL2.VSE is cleared to 0."
	 */
	if (vcpu->arch.hcr_el2 & HCR_VSE) {
		vcpu->arch.hcr_el2 &= ~HCR_VSE;
		vcpu->arch.hcr_el2 |= read_sysreg(hcr_el2) & HCR_VSE;
	}
}

static inline bool __populate_fault_info(struct kvm_vcpu *vcpu)
{
	return __get_fault_info(vcpu->arch.fault.esr_el2, &vcpu->arch.fault);
}

static inline bool kvm_hyp_handle_mops(struct kvm_vcpu *vcpu, u64 *exit_code)
{
	*vcpu_pc(vcpu) = read_sysreg_el2(SYS_ELR);
	arm64_mops_reset_regs(vcpu_gp_regs(vcpu), vcpu->arch.fault.esr_el2);
	write_sysreg_el2(*vcpu_pc(vcpu), SYS_ELR);

	/*
	 * Finish potential single step before executing the prologue
	 * instruction.
	 */
	*vcpu_cpsr(vcpu) &= ~DBG_SPSR_SS;
	write_sysreg_el2(*vcpu_cpsr(vcpu), SYS_SPSR);

	return true;
}

static inline void __hyp_sve_restore_guest(struct kvm_vcpu *vcpu)
{
	/*
	 * The vCPU's saved SVE state layout always matches the max VL of the
	 * vCPU. Start off with the max VL so we can load the SVE state.
	 */
	sve_cond_update_zcr_vq(vcpu_sve_max_vq(vcpu) - 1, SYS_ZCR_EL2);
	__sve_restore_state(vcpu_sve_pffr(vcpu),
			    &vcpu->arch.ctxt.fp_regs.fpsr,
			    true);

	/*
	 * The effective VL for a VM could differ from the max VL when running a
	 * nested guest, as the guest hypervisor could select a smaller VL. Slap
	 * that into hardware before wrapping up.
	 */
	if (vcpu_has_nv(vcpu) && !is_hyp_ctxt(vcpu))
		sve_cond_update_zcr_vq(__vcpu_sys_reg(vcpu, ZCR_EL2), SYS_ZCR_EL2);

	write_sysreg_el1(__vcpu_sys_reg(vcpu, vcpu_sve_zcr_elx(vcpu)), SYS_ZCR);
}

static inline void __hyp_sve_save_host(void)
{
	struct cpu_sve_state *sve_state = *host_data_ptr(sve_state);

	sve_state->zcr_el1 = read_sysreg_el1(SYS_ZCR);
	write_sysreg_s(sve_vq_from_vl(kvm_host_sve_max_vl) - 1, SYS_ZCR_EL2);
	__sve_save_state(sve_state->sve_regs + sve_ffr_offset(kvm_host_sve_max_vl),
			 &sve_state->fpsr,
			 true);
}

static inline void fpsimd_lazy_switch_to_guest(struct kvm_vcpu *vcpu)
{
	u64 zcr_el1, zcr_el2;

	if (!guest_owns_fp_regs())
		return;

	if (vcpu_has_sve(vcpu)) {
		/* A guest hypervisor may restrict the effective max VL. */
		if (vcpu_has_nv(vcpu) && !is_hyp_ctxt(vcpu))
			zcr_el2 = __vcpu_sys_reg(vcpu, ZCR_EL2);
		else
			zcr_el2 = vcpu_sve_max_vq(vcpu) - 1;

		write_sysreg_el2(zcr_el2, SYS_ZCR);

		zcr_el1 = __vcpu_sys_reg(vcpu, vcpu_sve_zcr_elx(vcpu));
		write_sysreg_el1(zcr_el1, SYS_ZCR);
	}
}

static inline void fpsimd_lazy_switch_to_host(struct kvm_vcpu *vcpu)
{
	u64 zcr_el1, zcr_el2;

	if (!guest_owns_fp_regs())
		return;

	/*
	 * When the guest owns the FP regs, we know that guest+hyp traps for
	 * any FPSIMD/SVE/SME features exposed to the guest have been disabled
	 * by either fpsimd_lazy_switch_to_guest() or kvm_hyp_handle_fpsimd()
	 * prior to __guest_entry(). As __guest_entry() guarantees a context
	 * synchronization event, we don't need an ISB here to avoid taking
	 * traps for anything that was exposed to the guest.
	 */
	if (vcpu_has_sve(vcpu)) {
		zcr_el1 = read_sysreg_el1(SYS_ZCR);
		__vcpu_sys_reg(vcpu, vcpu_sve_zcr_elx(vcpu)) = zcr_el1;

		/*
		 * The guest's state is always saved using the guest's max VL.
		 * Ensure that the host has the guest's max VL active such that
		 * the host can save the guest's state lazily, but don't
		 * artificially restrict the host to the guest's max VL.
		 */
		if (has_vhe()) {
			zcr_el2 = vcpu_sve_max_vq(vcpu) - 1;
			write_sysreg_el2(zcr_el2, SYS_ZCR);
		} else {
			zcr_el2 = sve_vq_from_vl(kvm_host_sve_max_vl) - 1;
			write_sysreg_el2(zcr_el2, SYS_ZCR);

			zcr_el1 = vcpu_sve_max_vq(vcpu) - 1;
			write_sysreg_el1(zcr_el1, SYS_ZCR);
		}
	}
}

static void kvm_hyp_save_fpsimd_host(struct kvm_vcpu *vcpu)
{
	/*
	 * Non-protected kvm relies on the host restoring its sve state.
	 * Protected kvm restores the host's sve state as not to reveal that
	 * fpsimd was used by a guest nor leak upper sve bits.
	 */
	if (system_supports_sve()) {
		__hyp_sve_save_host();

		/* Re-enable SVE traps if not supported for the guest vcpu. */
		if (!vcpu_has_sve(vcpu))
<<<<<<< HEAD
			cpacr_clear_set(CPACR_ELx_ZEN, 0);
=======
			cpacr_clear_set(CPACR_EL1_ZEN, 0);
>>>>>>> d12acd7b

	} else {
		__fpsimd_save_state(host_data_ptr(host_ctxt.fp_regs));
	}

	if (kvm_has_fpmr(kern_hyp_va(vcpu->kvm)))
		*host_data_ptr(fpmr) = read_sysreg_s(SYS_FPMR);
}


/*
 * We trap the first access to the FP/SIMD to save the host context and
 * restore the guest context lazily.
 * If FP/SIMD is not implemented, handle the trap and inject an undefined
 * instruction exception to the guest. Similarly for trapped SVE accesses.
 */
static inline bool kvm_hyp_handle_fpsimd(struct kvm_vcpu *vcpu, u64 *exit_code)
{
	bool sve_guest;
	u8 esr_ec;

	if (!system_supports_fpsimd())
		return false;

	sve_guest = vcpu_has_sve(vcpu);
	esr_ec = kvm_vcpu_trap_get_class(vcpu);

	/* Only handle traps the vCPU can support here: */
	switch (esr_ec) {
	case ESR_ELx_EC_FP_ASIMD:
		/* Forward traps to the guest hypervisor as required */
		if (guest_hyp_fpsimd_traps_enabled(vcpu))
			return false;
		break;
	case ESR_ELx_EC_SYS64:
		if (WARN_ON_ONCE(!is_hyp_ctxt(vcpu)))
			return false;
		fallthrough;
	case ESR_ELx_EC_SVE:
		if (!sve_guest)
			return false;
		if (guest_hyp_sve_traps_enabled(vcpu))
			return false;
		break;
	default:
		return false;
	}

	/* Valid trap.  Switch the context: */

	/* First disable enough traps to allow us to update the registers */
	if (sve_guest || (is_protected_kvm_enabled() && system_supports_sve()))
		cpacr_clear_set(0, CPACR_EL1_FPEN | CPACR_EL1_ZEN);
	else
		cpacr_clear_set(0, CPACR_EL1_FPEN);
	isb();

	/* Write out the host state if it's in the registers */
	if (is_protected_kvm_enabled() && host_owns_fp_regs())
		kvm_hyp_save_fpsimd_host(vcpu);

	/* Restore the guest state */
	if (sve_guest)
		__hyp_sve_restore_guest(vcpu);
	else
		__fpsimd_restore_state(&vcpu->arch.ctxt.fp_regs);

	if (kvm_has_fpmr(kern_hyp_va(vcpu->kvm)))
		write_sysreg_s(__vcpu_sys_reg(vcpu, FPMR), SYS_FPMR);

	/* Skip restoring fpexc32 for AArch64 guests */
	if (!(read_sysreg(hcr_el2) & HCR_RW))
		write_sysreg(__vcpu_sys_reg(vcpu, FPEXC32_EL2), fpexc32_el2);

	*host_data_ptr(fp_owner) = FP_STATE_GUEST_OWNED;

	return true;
}

static inline bool handle_tx2_tvm(struct kvm_vcpu *vcpu)
{
	u32 sysreg = esr_sys64_to_sysreg(kvm_vcpu_get_esr(vcpu));
	int rt = kvm_vcpu_sys_get_rt(vcpu);
	u64 val = vcpu_get_reg(vcpu, rt);

	/*
	 * The normal sysreg handling code expects to see the traps,
	 * let's not do anything here.
	 */
	if (vcpu->arch.hcr_el2 & HCR_TVM)
		return false;

	switch (sysreg) {
	case SYS_SCTLR_EL1:
		write_sysreg_el1(val, SYS_SCTLR);
		break;
	case SYS_TTBR0_EL1:
		write_sysreg_el1(val, SYS_TTBR0);
		break;
	case SYS_TTBR1_EL1:
		write_sysreg_el1(val, SYS_TTBR1);
		break;
	case SYS_TCR_EL1:
		write_sysreg_el1(val, SYS_TCR);
		break;
	case SYS_ESR_EL1:
		write_sysreg_el1(val, SYS_ESR);
		break;
	case SYS_FAR_EL1:
		write_sysreg_el1(val, SYS_FAR);
		break;
	case SYS_AFSR0_EL1:
		write_sysreg_el1(val, SYS_AFSR0);
		break;
	case SYS_AFSR1_EL1:
		write_sysreg_el1(val, SYS_AFSR1);
		break;
	case SYS_MAIR_EL1:
		write_sysreg_el1(val, SYS_MAIR);
		break;
	case SYS_AMAIR_EL1:
		write_sysreg_el1(val, SYS_AMAIR);
		break;
	case SYS_CONTEXTIDR_EL1:
		write_sysreg_el1(val, SYS_CONTEXTIDR);
		break;
	default:
		return false;
	}

	__kvm_skip_instr(vcpu);
	return true;
}

/* Open-coded version of timer_get_offset() to allow for kern_hyp_va() */
static inline u64 hyp_timer_get_offset(struct arch_timer_context *ctxt)
{
	u64 offset = 0;

	if (ctxt->offset.vm_offset)
		offset += *kern_hyp_va(ctxt->offset.vm_offset);
	if (ctxt->offset.vcpu_offset)
		offset += *kern_hyp_va(ctxt->offset.vcpu_offset);

	return offset;
}

static inline u64 compute_counter_value(struct arch_timer_context *ctxt)
{
	return arch_timer_read_cntpct_el0() - hyp_timer_get_offset(ctxt);
}

static bool kvm_handle_cntxct(struct kvm_vcpu *vcpu)
{
	struct arch_timer_context *ctxt;
	u32 sysreg;
	u64 val;

	/*
	 * We only get here for 64bit guests, 32bit guests will hit
	 * the long and winding road all the way to the standard
	 * handling. Yes, it sucks to be irrelevant.
	 *
	 * Also, we only deal with non-hypervisor context here (either
	 * an EL1 guest, or a non-HYP context of an EL2 guest).
	 */
	if (is_hyp_ctxt(vcpu))
		return false;

	sysreg = esr_sys64_to_sysreg(kvm_vcpu_get_esr(vcpu));

	switch (sysreg) {
	case SYS_CNTPCT_EL0:
	case SYS_CNTPCTSS_EL0:
		if (vcpu_has_nv(vcpu)) {
			/* Check for guest hypervisor trapping */
			val = __vcpu_sys_reg(vcpu, CNTHCTL_EL2);
			if (!vcpu_el2_e2h_is_set(vcpu))
				val = (val & CNTHCTL_EL1PCTEN) << 10;

			if (!(val & (CNTHCTL_EL1PCTEN << 10)))
				return false;
		}

		ctxt = vcpu_ptimer(vcpu);
		break;
	case SYS_CNTVCT_EL0:
	case SYS_CNTVCTSS_EL0:
		if (vcpu_has_nv(vcpu)) {
			/* Check for guest hypervisor trapping */
			val = __vcpu_sys_reg(vcpu, CNTHCTL_EL2);

			if (val & CNTHCTL_EL1TVCT)
				return false;
		}

		ctxt = vcpu_vtimer(vcpu);
		break;
	default:
		return false;
	}

	val = compute_counter_value(ctxt);

	vcpu_set_reg(vcpu, kvm_vcpu_sys_get_rt(vcpu), val);
	__kvm_skip_instr(vcpu);
	return true;
}

static bool handle_ampere1_tcr(struct kvm_vcpu *vcpu)
{
	u32 sysreg = esr_sys64_to_sysreg(kvm_vcpu_get_esr(vcpu));
	int rt = kvm_vcpu_sys_get_rt(vcpu);
	u64 val = vcpu_get_reg(vcpu, rt);

	if (sysreg != SYS_TCR_EL1)
		return false;

	/*
	 * Affected parts do not advertise support for hardware Access Flag /
	 * Dirty state management in ID_AA64MMFR1_EL1.HAFDBS, but the underlying
	 * control bits are still functional. The architecture requires these be
	 * RES0 on systems that do not implement FEAT_HAFDBS.
	 *
	 * Uphold the requirements of the architecture by masking guest writes
	 * to TCR_EL1.{HA,HD} here.
	 */
	val &= ~(TCR_HD | TCR_HA);
	write_sysreg_el1(val, SYS_TCR);
	__kvm_skip_instr(vcpu);
	return true;
}

static inline bool kvm_hyp_handle_sysreg(struct kvm_vcpu *vcpu, u64 *exit_code)
{
	if (cpus_have_final_cap(ARM64_WORKAROUND_CAVIUM_TX2_219_TVM) &&
	    handle_tx2_tvm(vcpu))
		return true;

	if (cpus_have_final_cap(ARM64_WORKAROUND_AMPERE_AC03_CPU_38) &&
	    handle_ampere1_tcr(vcpu))
		return true;

	if (static_branch_unlikely(&vgic_v3_cpuif_trap) &&
	    __vgic_v3_perform_cpuif_access(vcpu) == 1)
		return true;

	if (kvm_handle_cntxct(vcpu))
		return true;

	return false;
}

static inline bool kvm_hyp_handle_cp15_32(struct kvm_vcpu *vcpu, u64 *exit_code)
{
	if (static_branch_unlikely(&vgic_v3_cpuif_trap) &&
	    __vgic_v3_perform_cpuif_access(vcpu) == 1)
		return true;

	return false;
}

static inline bool kvm_hyp_handle_memory_fault(struct kvm_vcpu *vcpu,
					       u64 *exit_code)
{
	if (!__populate_fault_info(vcpu))
		return true;

	return false;
}
#define kvm_hyp_handle_iabt_low		kvm_hyp_handle_memory_fault
#define kvm_hyp_handle_watchpt_low	kvm_hyp_handle_memory_fault

static inline bool kvm_hyp_handle_dabt_low(struct kvm_vcpu *vcpu, u64 *exit_code)
{
	if (kvm_hyp_handle_memory_fault(vcpu, exit_code))
		return true;

	if (static_branch_unlikely(&vgic_v2_cpuif_trap)) {
		bool valid;

		valid = kvm_vcpu_trap_is_translation_fault(vcpu) &&
			kvm_vcpu_dabt_isvalid(vcpu) &&
			!kvm_vcpu_abt_issea(vcpu) &&
			!kvm_vcpu_abt_iss1tw(vcpu);

		if (valid) {
			int ret = __vgic_v2_perform_cpuif_access(vcpu);

			if (ret == 1)
				return true;

			/* Promote an illegal access to an SError.*/
			if (ret == -1)
				*exit_code = ARM_EXCEPTION_EL1_SERROR;
		}
	}

	return false;
}

typedef bool (*exit_handler_fn)(struct kvm_vcpu *, u64 *);

/*
 * Allow the hypervisor to handle the exit with an exit handler if it has one.
 *
 * Returns true if the hypervisor handled the exit, and control should go back
 * to the guest, or false if it hasn't.
 */
static inline bool kvm_hyp_handle_exit(struct kvm_vcpu *vcpu, u64 *exit_code,
				       const exit_handler_fn *handlers)
{
	exit_handler_fn fn = handlers[kvm_vcpu_trap_get_class(vcpu)];
	if (fn)
		return fn(vcpu, exit_code);

	return false;
}

static inline void synchronize_vcpu_pstate(struct kvm_vcpu *vcpu, u64 *exit_code)
{
	/*
	 * Check for the conditions of Cortex-A510's #2077057. When these occur
	 * SPSR_EL2 can't be trusted, but isn't needed either as it is
	 * unchanged from the value in vcpu_gp_regs(vcpu)->pstate.
	 * Are we single-stepping the guest, and took a PAC exception from the
	 * active-not-pending state?
	 */
	if (cpus_have_final_cap(ARM64_WORKAROUND_2077057)		&&
	    vcpu->guest_debug & KVM_GUESTDBG_SINGLESTEP			&&
	    *vcpu_cpsr(vcpu) & DBG_SPSR_SS				&&
	    ESR_ELx_EC(read_sysreg_el2(SYS_ESR)) == ESR_ELx_EC_PAC)
		write_sysreg_el2(*vcpu_cpsr(vcpu), SYS_SPSR);

	vcpu->arch.ctxt.regs.pstate = read_sysreg_el2(SYS_SPSR);
}

/*
 * Return true when we were able to fixup the guest exit and should return to
 * the guest, false when we should restore the host state and return to the
 * main run loop.
 */
static inline bool __fixup_guest_exit(struct kvm_vcpu *vcpu, u64 *exit_code,
				      const exit_handler_fn *handlers)
{
	if (ARM_EXCEPTION_CODE(*exit_code) != ARM_EXCEPTION_IRQ)
		vcpu->arch.fault.esr_el2 = read_sysreg_el2(SYS_ESR);

	if (ARM_SERROR_PENDING(*exit_code) &&
	    ARM_EXCEPTION_CODE(*exit_code) != ARM_EXCEPTION_IRQ) {
		u8 esr_ec = kvm_vcpu_trap_get_class(vcpu);

		/*
		 * HVC already have an adjusted PC, which we need to
		 * correct in order to return to after having injected
		 * the SError.
		 *
		 * SMC, on the other hand, is *trapped*, meaning its
		 * preferred return address is the SMC itself.
		 */
		if (esr_ec == ESR_ELx_EC_HVC32 || esr_ec == ESR_ELx_EC_HVC64)
			write_sysreg_el2(read_sysreg_el2(SYS_ELR) - 4, SYS_ELR);
	}

	/*
	 * We're using the raw exception code in order to only process
	 * the trap if no SError is pending. We will come back to the
	 * same PC once the SError has been injected, and replay the
	 * trapping instruction.
	 */
	if (*exit_code != ARM_EXCEPTION_TRAP)
		goto exit;

	/* Check if there's an exit handler and allow it to handle the exit. */
	if (kvm_hyp_handle_exit(vcpu, exit_code, handlers))
		goto guest;
exit:
	/* Return to the host kernel and handle the exit */
	return false;

guest:
	/* Re-enter the guest */
	asm(ALTERNATIVE("nop", "dmb sy", ARM64_WORKAROUND_1508412));
	return true;
}

static inline void __kvm_unexpected_el2_exception(void)
{
	extern char __guest_exit_restore_elr_and_panic[];
	unsigned long addr, fixup;
	struct kvm_exception_table_entry *entry, *end;
	unsigned long elr_el2 = read_sysreg(elr_el2);

	entry = &__start___kvm_ex_table;
	end = &__stop___kvm_ex_table;

	while (entry < end) {
		addr = (unsigned long)&entry->insn + entry->insn;
		fixup = (unsigned long)&entry->fixup + entry->fixup;

		if (addr != elr_el2) {
			entry++;
			continue;
		}

		write_sysreg(fixup, elr_el2);
		return;
	}

	/* Trigger a panic after restoring the hyp context. */
	this_cpu_ptr(&kvm_hyp_ctxt)->sys_regs[ELR_EL2] = elr_el2;
	write_sysreg(__guest_exit_restore_elr_and_panic, elr_el2);
}

#endif /* __ARM64_KVM_HYP_SWITCH_H__ */<|MERGE_RESOLUTION|>--- conflicted
+++ resolved
@@ -446,11 +446,7 @@
 
 		/* Re-enable SVE traps if not supported for the guest vcpu. */
 		if (!vcpu_has_sve(vcpu))
-<<<<<<< HEAD
-			cpacr_clear_set(CPACR_ELx_ZEN, 0);
-=======
 			cpacr_clear_set(CPACR_EL1_ZEN, 0);
->>>>>>> d12acd7b
 
 	} else {
 		__fpsimd_save_state(host_data_ptr(host_ctxt.fp_regs));
