--- conflicted
+++ resolved
@@ -377,12 +377,6 @@
 {
 	u64 reg = __vcpu_sys_reg(vcpu, PMOVSSET_EL0);
 
-<<<<<<< HEAD
-	if ((kvm_vcpu_read_pmcr(vcpu) & ARMV8_PMU_PMCR_E)) {
-		reg = __vcpu_sys_reg(vcpu, PMOVSSET_EL0);
-		reg &= __vcpu_sys_reg(vcpu, PMINTENSET_EL1);
-	}
-=======
 	reg &= __vcpu_sys_reg(vcpu, PMINTENSET_EL1);
 
 	/*
@@ -398,7 +392,6 @@
 	 */
 	if (!(vcpu_read_sys_reg(vcpu, MDCR_EL2) & MDCR_EL2_HPME))
 		reg &= ~kvm_pmu_hyp_counter_mask(vcpu);
->>>>>>> 4e3ac415
 
 	return reg;
 }
