--- conflicted
+++ resolved
@@ -414,23 +414,6 @@
 	vgic_flush_pending_lpis(vcpu);
 
 	INIT_LIST_HEAD(&vgic_cpu->ap_list_head);
-<<<<<<< HEAD
-	if (vcpu->kvm->arch.vgic.vgic_model == KVM_DEV_TYPE_ARM_VGIC_V3) {
-		vgic_unregister_redist_iodev(vcpu);
-		vgic_cpu->rd_iodev.base_addr = VGIC_ADDR_UNDEF;
-	}
-}
-
-void kvm_vgic_vcpu_destroy(struct kvm_vcpu *vcpu)
-{
-	struct kvm *kvm = vcpu->kvm;
-
-	mutex_lock(&kvm->slots_lock);
-	__kvm_vgic_vcpu_destroy(vcpu);
-	mutex_unlock(&kvm->slots_lock);
-}
-
-=======
 	kfree(vgic_cpu->private_irqs);
 	vgic_cpu->private_irqs = NULL;
 
@@ -467,39 +450,27 @@
 	mutex_unlock(&kvm->slots_lock);
 }
 
->>>>>>> a6ad5510
 void kvm_vgic_destroy(struct kvm *kvm)
 {
 	struct kvm_vcpu *vcpu;
 	unsigned long i;
 
 	mutex_lock(&kvm->slots_lock);
-<<<<<<< HEAD
-=======
 	mutex_lock(&kvm->arch.config_lock);
->>>>>>> a6ad5510
 
 	vgic_debug_destroy(kvm);
 
 	kvm_for_each_vcpu(i, vcpu, kvm)
 		__kvm_vgic_vcpu_destroy(vcpu);
-<<<<<<< HEAD
-
-	mutex_lock(&kvm->arch.config_lock);
-=======
->>>>>>> a6ad5510
 
 	kvm_vgic_dist_destroy(kvm);
 
 	mutex_unlock(&kvm->arch.config_lock);
-<<<<<<< HEAD
-=======
 
 	if (kvm->arch.vgic.vgic_model == KVM_DEV_TYPE_ARM_VGIC_V3)
 		kvm_for_each_vcpu(i, vcpu, kvm)
 			vgic_unregister_redist_iodev(vcpu);
 
->>>>>>> a6ad5510
 	mutex_unlock(&kvm->slots_lock);
 }
 
@@ -573,19 +544,12 @@
 	if (ret)
 		goto out;
 
-<<<<<<< HEAD
-	dist->ready = true;
-=======
->>>>>>> a6ad5510
 	dist_base = dist->vgic_dist_base;
 	mutex_unlock(&kvm->arch.config_lock);
 
 	ret = vgic_register_dist_iodev(kvm, dist_base, type);
-	if (ret)
+	if (ret) {
 		kvm_err("Unable to register VGIC dist MMIO regions\n");
-<<<<<<< HEAD
-
-=======
 		goto out_slots;
 	}
 
@@ -597,7 +561,6 @@
 	 * a completely configured distributor.
 	 */
 	dist->ready = true;
->>>>>>> a6ad5510
 	goto out_slots;
 out:
 	mutex_unlock(&kvm->arch.config_lock);
