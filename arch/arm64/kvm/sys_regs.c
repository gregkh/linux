--- conflicted
+++ resolved
@@ -439,15 +439,8 @@
 {
 	bool g1;
 
-<<<<<<< HEAD
-	if (!kvm_has_gicv3(vcpu->kvm)) {
-		kvm_inject_undefined(vcpu);
-		return false;
-	}
-=======
 	if (!kvm_has_gicv3(vcpu->kvm))
 		return undef_access(vcpu, p, r);
->>>>>>> a6ad5510
 
 	if (!p->is_write)
 		return read_from_write_only(vcpu, p, r);
@@ -1534,9 +1527,6 @@
 			val &= ~ARM64_FEATURE_MASK(ID_AA64PFR1_EL1_MTE);
 
 		val &= ~ARM64_FEATURE_MASK(ID_AA64PFR1_EL1_SME);
-<<<<<<< HEAD
-		val &= ~ARM64_FEATURE_MASK(ID_AA64PFR1_EL1_MPAM_frac);
-=======
 		val &= ~ARM64_FEATURE_MASK(ID_AA64PFR1_EL1_RNDR_trap);
 		val &= ~ARM64_FEATURE_MASK(ID_AA64PFR1_EL1_NMI);
 		val &= ~ARM64_FEATURE_MASK(ID_AA64PFR1_EL1_MTE_frac);
@@ -1550,7 +1540,6 @@
 	case SYS_ID_AA64PFR2_EL1:
 		/* We only expose FPMR */
 		val &= ID_AA64PFR2_EL1_FPMR;
->>>>>>> a6ad5510
 		break;
 	case SYS_ID_AA64ISAR1_EL1:
 		if (!vcpu_has_ptrauth(vcpu))
@@ -2434,15 +2423,6 @@
 	  .get_user = get_id_reg,
 	  .set_user = set_id_aa64pfr0_el1,
 	  .reset = read_sanitised_id_aa64pfr0_el1,
-<<<<<<< HEAD
-	  .val = ID_AA64PFR0_EL1_CSV2_MASK | ID_AA64PFR0_EL1_CSV3_MASK, },
-	{ SYS_DESC(SYS_ID_AA64PFR1_EL1),
-	  .access = access_id_reg,
-	  .get_user = get_id_reg,
-	  .set_user = set_id_aa64pfr1_el1,
-	  .reset = kvm_read_sanitised_id_reg, },
-	ID_UNALLOCATED(4,2),
-=======
 	  .val = ~(ID_AA64PFR0_EL1_AMU |
 		   ID_AA64PFR0_EL1_MPAM |
 		   ID_AA64PFR0_EL1_SVE |
@@ -2468,7 +2448,6 @@
 				       ID_AA64PFR1_EL1_RAS_frac |
 				       ID_AA64PFR1_EL1_MTE), },
 	ID_WRITABLE(ID_AA64PFR2_EL1, ID_AA64PFR2_EL1_FPMR),
->>>>>>> a6ad5510
 	ID_UNALLOCATED(4,3),
 	ID_WRITABLE(ID_AA64ZFR0_EL1, ~ID_AA64ZFR0_EL1_RES0),
 	ID_HIDDEN(ID_AA64SMFR0_EL1),
