--- conflicted
+++ resolved
@@ -1075,14 +1075,10 @@
 static int set_pmreg(struct kvm_vcpu *vcpu, const struct sys_reg_desc *r, u64 val)
 {
 	u64 mask = kvm_pmu_accessible_counter_mask(vcpu);
-<<<<<<< HEAD
-=======
 
 	__vcpu_sys_reg(vcpu, r->reg) = val & mask;
 	kvm_make_request(KVM_REQ_RELOAD_PMU, vcpu);
->>>>>>> fc85704c
-
-	__vcpu_sys_reg(vcpu, r->reg) = val & mask;
+
 	return 0;
 }
 
@@ -2617,8 +2613,6 @@
 	if (p->is_write)
 		return write_to_read_only(vcpu, p, r);
 
-<<<<<<< HEAD
-=======
 	/*
 	 * Return the VM-scoped implementation ID register values if userspace
 	 * has made them writable.
@@ -2630,7 +2624,6 @@
 	 * Otherwise, fall back to the old behavior of returning the value of
 	 * the current CPU.
 	 */
->>>>>>> fc85704c
 	switch (reg_to_encoding(r)) {
 	case SYS_REVIDR_EL1:
 		p->regval = read_sysreg(revidr_el1);
@@ -2656,27 +2649,6 @@
 	boot_cpu_aidr_val = read_sysreg(aidr_el1);
 }
 
-<<<<<<< HEAD
-static int get_imp_id_reg(struct kvm_vcpu *vcpu, const struct sys_reg_desc *r,
-			  u64 *val)
-{
-	switch (reg_to_encoding(r)) {
-	case SYS_MIDR_EL1:
-		*val = boot_cpu_midr_val;
-		break;
-	case SYS_REVIDR_EL1:
-		*val = boot_cpu_revidr_val;
-		break;
-	case SYS_AIDR_EL1:
-		*val = boot_cpu_aidr_val;
-		break;
-	default:
-		WARN_ON_ONCE(1);
-		return -EINVAL;
-	}
-
-	return 0;
-=======
 static u64 reset_imp_id_reg(struct kvm_vcpu *vcpu, const struct sys_reg_desc *r)
 {
 	switch (reg_to_encoding(r)) {
@@ -2690,29 +2662,11 @@
 		KVM_BUG_ON(1, vcpu->kvm);
 		return 0;
 	}
->>>>>>> fc85704c
 }
 
 static int set_imp_id_reg(struct kvm_vcpu *vcpu, const struct sys_reg_desc *r,
 			  u64 val)
 {
-<<<<<<< HEAD
-	u64 expected;
-	int ret;
-
-	ret = get_imp_id_reg(vcpu, r, &expected);
-	if (ret)
-		return ret;
-
-	return (expected == val) ? 0 : -EINVAL;
-}
-
-#define IMPLEMENTATION_ID(reg) {			\
-	SYS_DESC(SYS_##reg),				\
-	.access = access_imp_id_reg,			\
-	.get_user = get_imp_id_reg,			\
-	.set_user = set_imp_id_reg,			\
-=======
 	struct kvm *kvm = vcpu->kvm;
 	u64 expected;
 
@@ -2750,7 +2704,6 @@
 	.set_user = set_imp_id_reg,			\
 	.reset = reset_imp_id_reg,			\
 	.val = mask,					\
->>>>>>> fc85704c
 }
 
 /*
@@ -2801,15 +2754,9 @@
 
 	{ SYS_DESC(SYS_DBGVCR32_EL2), undef_access, reset_val, DBGVCR32_EL2, 0 },
 
-<<<<<<< HEAD
-	IMPLEMENTATION_ID(MIDR_EL1),
-	{ SYS_DESC(SYS_MPIDR_EL1), NULL, reset_mpidr, MPIDR_EL1 },
-	IMPLEMENTATION_ID(REVIDR_EL1),
-=======
 	IMPLEMENTATION_ID(MIDR_EL1, GENMASK_ULL(31, 0)),
 	{ SYS_DESC(SYS_MPIDR_EL1), NULL, reset_mpidr, MPIDR_EL1 },
 	IMPLEMENTATION_ID(REVIDR_EL1, GENMASK_ULL(63, 0)),
->>>>>>> fc85704c
 
 	/*
 	 * ID regs: all ID_SANITISED() entries here must have corresponding
@@ -3080,11 +3027,7 @@
 	  .set_user = set_clidr, .val = ~CLIDR_EL1_RES0 },
 	{ SYS_DESC(SYS_CCSIDR2_EL1), undef_access },
 	{ SYS_DESC(SYS_SMIDR_EL1), undef_access },
-<<<<<<< HEAD
-	IMPLEMENTATION_ID(AIDR_EL1),
-=======
 	IMPLEMENTATION_ID(AIDR_EL1, GENMASK_ULL(63, 0)),
->>>>>>> fc85704c
 	{ SYS_DESC(SYS_CSSELR_EL1), access_csselr, reset_unknown, CSSELR_EL1 },
 	ID_FILTERED(CTR_EL0, ctr_el0,
 		    CTR_EL0_DIC_MASK |
