// SPDX-License-Identifier: GPL-2.0-only
/*
 * Copyright (C) 2012 - Virtual Open Systems and Columbia University
 * Author: Christoffer Dall <c.dall@virtualopensystems.com>
 */

#include <linux/bug.h>
#include <linux/cpu_pm.h>
#include <linux/entry-kvm.h>
#include <linux/errno.h>
#include <linux/err.h>
#include <linux/kvm_host.h>
#include <linux/list.h>
#include <linux/module.h>
#include <linux/vmalloc.h>
#include <linux/fs.h>
#include <linux/mman.h>
#include <linux/sched.h>
#include <linux/kvm.h>
#include <linux/kvm_irqfd.h>
#include <linux/irqbypass.h>
#include <linux/sched/stat.h>
#include <linux/psci.h>
#include <trace/events/kvm.h>

#define CREATE_TRACE_POINTS
#include "trace_arm.h"

#include <linux/uaccess.h>
#include <asm/ptrace.h>
#include <asm/mman.h>
#include <asm/tlbflush.h>
#include <asm/cacheflush.h>
#include <asm/cpufeature.h>
#include <asm/virt.h>
#include <asm/kvm_arm.h>
#include <asm/kvm_asm.h>
#include <asm/kvm_emulate.h>
#include <asm/kvm_mmu.h>
#include <asm/kvm_nested.h>
#include <asm/kvm_pkvm.h>
#include <asm/kvm_ptrauth.h>
#include <asm/sections.h>

#include <kvm/arm_hypercalls.h>
#include <kvm/arm_pmu.h>
#include <kvm/arm_psci.h>

#include "sys_regs.h"

static enum kvm_mode kvm_mode = KVM_MODE_DEFAULT;

enum kvm_wfx_trap_policy {
	KVM_WFX_NOTRAP_SINGLE_TASK, /* Default option */
	KVM_WFX_NOTRAP,
	KVM_WFX_TRAP,
};

static enum kvm_wfx_trap_policy kvm_wfi_trap_policy __read_mostly = KVM_WFX_NOTRAP_SINGLE_TASK;
static enum kvm_wfx_trap_policy kvm_wfe_trap_policy __read_mostly = KVM_WFX_NOTRAP_SINGLE_TASK;

DECLARE_KVM_HYP_PER_CPU(unsigned long, kvm_hyp_vector);

DEFINE_PER_CPU(unsigned long, kvm_arm_hyp_stack_page);
DECLARE_KVM_NVHE_PER_CPU(struct kvm_nvhe_init_params, kvm_init_params);

DECLARE_KVM_NVHE_PER_CPU(struct kvm_cpu_context, kvm_hyp_ctxt);

static bool vgic_present, kvm_arm_initialised;

static DEFINE_PER_CPU(unsigned char, kvm_hyp_initialized);

bool is_kvm_arm_initialised(void)
{
	return kvm_arm_initialised;
}

int kvm_arch_vcpu_should_kick(struct kvm_vcpu *vcpu)
{
	return kvm_vcpu_exiting_guest_mode(vcpu) == IN_GUEST_MODE;
}

/*
 * This functions as an allow-list of protected VM capabilities.
 * Features not explicitly allowed by this function are denied.
 */
static bool pkvm_ext_allowed(struct kvm *kvm, long ext)
{
	switch (ext) {
	case KVM_CAP_IRQCHIP:
	case KVM_CAP_ARM_PSCI:
	case KVM_CAP_ARM_PSCI_0_2:
	case KVM_CAP_NR_VCPUS:
	case KVM_CAP_MAX_VCPUS:
	case KVM_CAP_MAX_VCPU_ID:
	case KVM_CAP_MSI_DEVID:
	case KVM_CAP_ARM_VM_IPA_SIZE:
	case KVM_CAP_ARM_PMU_V3:
	case KVM_CAP_ARM_SVE:
	case KVM_CAP_ARM_PTRAUTH_ADDRESS:
	case KVM_CAP_ARM_PTRAUTH_GENERIC:
		return true;
	default:
		return false;
	}
}

int kvm_vm_ioctl_enable_cap(struct kvm *kvm,
			    struct kvm_enable_cap *cap)
{
	int r = -EINVAL;

	if (cap->flags)
		return -EINVAL;

	if (kvm_vm_is_protected(kvm) && !pkvm_ext_allowed(kvm, cap->cap))
		return -EINVAL;

	switch (cap->cap) {
	case KVM_CAP_ARM_NISV_TO_USER:
		r = 0;
		set_bit(KVM_ARCH_FLAG_RETURN_NISV_IO_ABORT_TO_USER,
			&kvm->arch.flags);
		break;
	case KVM_CAP_ARM_MTE:
		mutex_lock(&kvm->lock);
		if (system_supports_mte() && !kvm->created_vcpus) {
			r = 0;
			set_bit(KVM_ARCH_FLAG_MTE_ENABLED, &kvm->arch.flags);
		}
		mutex_unlock(&kvm->lock);
		break;
	case KVM_CAP_ARM_SYSTEM_SUSPEND:
		r = 0;
		set_bit(KVM_ARCH_FLAG_SYSTEM_SUSPEND_ENABLED, &kvm->arch.flags);
		break;
	case KVM_CAP_ARM_EAGER_SPLIT_CHUNK_SIZE:
		mutex_lock(&kvm->slots_lock);
		/*
		 * To keep things simple, allow changing the chunk
		 * size only when no memory slots have been created.
		 */
		if (kvm_are_all_memslots_empty(kvm)) {
			u64 new_cap = cap->args[0];

			if (!new_cap || kvm_is_block_size_supported(new_cap)) {
				r = 0;
				kvm->arch.mmu.split_page_chunk_size = new_cap;
			}
		}
		mutex_unlock(&kvm->slots_lock);
		break;
	default:
		break;
	}

	return r;
}

static int kvm_arm_default_max_vcpus(void)
{
	return vgic_present ? kvm_vgic_get_max_vcpus() : KVM_MAX_VCPUS;
}

/**
 * kvm_arch_init_vm - initializes a VM data structure
 * @kvm:	pointer to the KVM struct
 * @type:	kvm device type
 */
int kvm_arch_init_vm(struct kvm *kvm, unsigned long type)
{
	int ret;

	mutex_init(&kvm->arch.config_lock);

#ifdef CONFIG_LOCKDEP
	/* Clue in lockdep that the config_lock must be taken inside kvm->lock */
	mutex_lock(&kvm->lock);
	mutex_lock(&kvm->arch.config_lock);
	mutex_unlock(&kvm->arch.config_lock);
	mutex_unlock(&kvm->lock);
#endif

	kvm_init_nested(kvm);

	ret = kvm_share_hyp(kvm, kvm + 1);
	if (ret)
		return ret;

	ret = pkvm_init_host_vm(kvm);
	if (ret)
		goto err_unshare_kvm;

	if (!zalloc_cpumask_var(&kvm->arch.supported_cpus, GFP_KERNEL_ACCOUNT)) {
		ret = -ENOMEM;
		goto err_unshare_kvm;
	}
	cpumask_copy(kvm->arch.supported_cpus, cpu_possible_mask);

	ret = kvm_init_stage2_mmu(kvm, &kvm->arch.mmu, type);
	if (ret)
		goto err_free_cpumask;

	kvm_vgic_early_init(kvm);

	kvm_timer_init_vm(kvm);

	/* The maximum number of VCPUs is limited by the host's GIC model */
	kvm->max_vcpus = kvm_arm_default_max_vcpus();

	kvm_arm_init_hypercalls(kvm);

	bitmap_zero(kvm->arch.vcpu_features, KVM_VCPU_MAX_FEATURES);

	return 0;

err_free_cpumask:
	free_cpumask_var(kvm->arch.supported_cpus);
err_unshare_kvm:
	kvm_unshare_hyp(kvm, kvm + 1);
	return ret;
}

vm_fault_t kvm_arch_vcpu_fault(struct kvm_vcpu *vcpu, struct vm_fault *vmf)
{
	return VM_FAULT_SIGBUS;
}

void kvm_arch_create_vm_debugfs(struct kvm *kvm)
{
	kvm_sys_regs_create_debugfs(kvm);
	kvm_s2_ptdump_create_debugfs(kvm);
}

static void kvm_destroy_mpidr_data(struct kvm *kvm)
{
	struct kvm_mpidr_data *data;

	mutex_lock(&kvm->arch.config_lock);

	data = rcu_dereference_protected(kvm->arch.mpidr_data,
					 lockdep_is_held(&kvm->arch.config_lock));
	if (data) {
		rcu_assign_pointer(kvm->arch.mpidr_data, NULL);
		synchronize_rcu();
		kfree(data);
	}

	mutex_unlock(&kvm->arch.config_lock);
}

/**
 * kvm_arch_destroy_vm - destroy the VM data structure
 * @kvm:	pointer to the KVM struct
 */
void kvm_arch_destroy_vm(struct kvm *kvm)
{
	bitmap_free(kvm->arch.pmu_filter);
	free_cpumask_var(kvm->arch.supported_cpus);

	kvm_vgic_destroy(kvm);

	if (is_protected_kvm_enabled())
		pkvm_destroy_hyp_vm(kvm);

	kvm_destroy_mpidr_data(kvm);

	kfree(kvm->arch.sysreg_masks);
	kvm_destroy_vcpus(kvm);

	kvm_unshare_hyp(kvm, kvm + 1);

	kvm_arm_teardown_hypercalls(kvm);
}

static bool kvm_has_full_ptr_auth(void)
{
	bool apa, gpa, api, gpi, apa3, gpa3;
	u64 isar1, isar2, val;

	/*
	 * Check that:
	 *
	 * - both Address and Generic auth are implemented for a given
         *   algorithm (Q5, IMPDEF or Q3)
	 * - only a single algorithm is implemented.
	 */
	if (!system_has_full_ptr_auth())
		return false;

	isar1 = read_sanitised_ftr_reg(SYS_ID_AA64ISAR1_EL1);
	isar2 = read_sanitised_ftr_reg(SYS_ID_AA64ISAR2_EL1);

	apa = !!FIELD_GET(ID_AA64ISAR1_EL1_APA_MASK, isar1);
	val = FIELD_GET(ID_AA64ISAR1_EL1_GPA_MASK, isar1);
	gpa = (val == ID_AA64ISAR1_EL1_GPA_IMP);

	api = !!FIELD_GET(ID_AA64ISAR1_EL1_API_MASK, isar1);
	val = FIELD_GET(ID_AA64ISAR1_EL1_GPI_MASK, isar1);
	gpi = (val == ID_AA64ISAR1_EL1_GPI_IMP);

	apa3 = !!FIELD_GET(ID_AA64ISAR2_EL1_APA3_MASK, isar2);
	val  = FIELD_GET(ID_AA64ISAR2_EL1_GPA3_MASK, isar2);
	gpa3 = (val == ID_AA64ISAR2_EL1_GPA3_IMP);

	return (apa == gpa && api == gpi && apa3 == gpa3 &&
		(apa + api + apa3) == 1);
}

int kvm_vm_ioctl_check_extension(struct kvm *kvm, long ext)
{
	int r;

	if (kvm && kvm_vm_is_protected(kvm) && !pkvm_ext_allowed(kvm, ext))
		return 0;

	switch (ext) {
	case KVM_CAP_IRQCHIP:
		r = vgic_present;
		break;
	case KVM_CAP_IOEVENTFD:
	case KVM_CAP_USER_MEMORY:
	case KVM_CAP_SYNC_MMU:
	case KVM_CAP_DESTROY_MEMORY_REGION_WORKS:
	case KVM_CAP_ONE_REG:
	case KVM_CAP_ARM_PSCI:
	case KVM_CAP_ARM_PSCI_0_2:
	case KVM_CAP_READONLY_MEM:
	case KVM_CAP_MP_STATE:
	case KVM_CAP_IMMEDIATE_EXIT:
	case KVM_CAP_VCPU_EVENTS:
	case KVM_CAP_ARM_IRQ_LINE_LAYOUT_2:
	case KVM_CAP_ARM_NISV_TO_USER:
	case KVM_CAP_ARM_INJECT_EXT_DABT:
	case KVM_CAP_SET_GUEST_DEBUG:
	case KVM_CAP_VCPU_ATTRIBUTES:
	case KVM_CAP_PTP_KVM:
	case KVM_CAP_ARM_SYSTEM_SUSPEND:
	case KVM_CAP_IRQFD_RESAMPLE:
	case KVM_CAP_COUNTER_OFFSET:
		r = 1;
		break;
	case KVM_CAP_SET_GUEST_DEBUG2:
		return KVM_GUESTDBG_VALID_MASK;
	case KVM_CAP_ARM_SET_DEVICE_ADDR:
		r = 1;
		break;
	case KVM_CAP_NR_VCPUS:
		/*
		 * ARM64 treats KVM_CAP_NR_CPUS differently from all other
		 * architectures, as it does not always bound it to
		 * KVM_CAP_MAX_VCPUS. It should not matter much because
		 * this is just an advisory value.
		 */
		r = min_t(unsigned int, num_online_cpus(),
			  kvm_arm_default_max_vcpus());
		break;
	case KVM_CAP_MAX_VCPUS:
	case KVM_CAP_MAX_VCPU_ID:
		if (kvm)
			r = kvm->max_vcpus;
		else
			r = kvm_arm_default_max_vcpus();
		break;
	case KVM_CAP_MSI_DEVID:
		if (!kvm)
			r = -EINVAL;
		else
			r = kvm->arch.vgic.msis_require_devid;
		break;
	case KVM_CAP_ARM_USER_IRQ:
		/*
		 * 1: EL1_VTIMER, EL1_PTIMER, and PMU.
		 * (bump this number if adding more devices)
		 */
		r = 1;
		break;
	case KVM_CAP_ARM_MTE:
		r = system_supports_mte();
		break;
	case KVM_CAP_STEAL_TIME:
		r = kvm_arm_pvtime_supported();
		break;
	case KVM_CAP_ARM_EL1_32BIT:
		r = cpus_have_final_cap(ARM64_HAS_32BIT_EL1);
		break;
	case KVM_CAP_GUEST_DEBUG_HW_BPS:
		r = get_num_brps();
		break;
	case KVM_CAP_GUEST_DEBUG_HW_WPS:
		r = get_num_wrps();
		break;
	case KVM_CAP_ARM_PMU_V3:
		r = kvm_arm_support_pmu_v3();
		break;
	case KVM_CAP_ARM_INJECT_SERROR_ESR:
		r = cpus_have_final_cap(ARM64_HAS_RAS_EXTN);
		break;
	case KVM_CAP_ARM_VM_IPA_SIZE:
		r = get_kvm_ipa_limit();
		break;
	case KVM_CAP_ARM_SVE:
		r = system_supports_sve();
		break;
	case KVM_CAP_ARM_PTRAUTH_ADDRESS:
	case KVM_CAP_ARM_PTRAUTH_GENERIC:
		r = kvm_has_full_ptr_auth();
		break;
	case KVM_CAP_ARM_EAGER_SPLIT_CHUNK_SIZE:
		if (kvm)
			r = kvm->arch.mmu.split_page_chunk_size;
		else
			r = KVM_ARM_EAGER_SPLIT_CHUNK_SIZE_DEFAULT;
		break;
	case KVM_CAP_ARM_SUPPORTED_BLOCK_SIZES:
		r = kvm_supported_block_sizes();
		break;
	case KVM_CAP_ARM_SUPPORTED_REG_MASK_RANGES:
		r = BIT(0);
		break;
	default:
		r = 0;
	}

	return r;
}

long kvm_arch_dev_ioctl(struct file *filp,
			unsigned int ioctl, unsigned long arg)
{
	return -EINVAL;
}

struct kvm *kvm_arch_alloc_vm(void)
{
	size_t sz = sizeof(struct kvm);

	if (!has_vhe())
		return kzalloc(sz, GFP_KERNEL_ACCOUNT);

	return __vmalloc(sz, GFP_KERNEL_ACCOUNT | __GFP_HIGHMEM | __GFP_ZERO);
}

int kvm_arch_vcpu_precreate(struct kvm *kvm, unsigned int id)
{
	if (irqchip_in_kernel(kvm) && vgic_initialized(kvm))
		return -EBUSY;

	if (id >= kvm->max_vcpus)
		return -EINVAL;

	return 0;
}

int kvm_arch_vcpu_create(struct kvm_vcpu *vcpu)
{
	int err;

	spin_lock_init(&vcpu->arch.mp_state_lock);

#ifdef CONFIG_LOCKDEP
	/* Inform lockdep that the config_lock is acquired after vcpu->mutex */
	mutex_lock(&vcpu->mutex);
	mutex_lock(&vcpu->kvm->arch.config_lock);
	mutex_unlock(&vcpu->kvm->arch.config_lock);
	mutex_unlock(&vcpu->mutex);
#endif

	/* Force users to call KVM_ARM_VCPU_INIT */
	vcpu_clear_flag(vcpu, VCPU_INITIALIZED);

	vcpu->arch.mmu_page_cache.gfp_zero = __GFP_ZERO;

	/* Set up the timer */
	kvm_timer_vcpu_init(vcpu);

	kvm_pmu_vcpu_init(vcpu);

	kvm_arm_reset_debug_ptr(vcpu);

	kvm_arm_pvtime_vcpu_init(&vcpu->arch);

	vcpu->arch.hw_mmu = &vcpu->kvm->arch.mmu;

	/*
	 * This vCPU may have been created after mpidr_data was initialized.
	 * Throw out the pre-computed mappings if that is the case which forces
	 * KVM to fall back to iteratively searching the vCPUs.
	 */
	kvm_destroy_mpidr_data(vcpu->kvm);

	err = kvm_vgic_vcpu_init(vcpu);
	if (err)
		return err;

	return kvm_share_hyp(vcpu, vcpu + 1);
}

void kvm_arch_vcpu_postcreate(struct kvm_vcpu *vcpu)
{
}

void kvm_arch_vcpu_destroy(struct kvm_vcpu *vcpu)
{
	kvm_mmu_free_memory_cache(&vcpu->arch.mmu_page_cache);
	kvm_timer_vcpu_terminate(vcpu);
	kvm_pmu_vcpu_destroy(vcpu);
	kvm_vgic_vcpu_destroy(vcpu);
	kvm_arm_vcpu_destroy(vcpu);
}

void kvm_arch_vcpu_blocking(struct kvm_vcpu *vcpu)
{

}

void kvm_arch_vcpu_unblocking(struct kvm_vcpu *vcpu)
{

}

static void vcpu_set_pauth_traps(struct kvm_vcpu *vcpu)
{
	if (vcpu_has_ptrauth(vcpu) && !is_protected_kvm_enabled()) {
		/*
		 * Either we're running an L2 guest, and the API/APK bits come
		 * from L1's HCR_EL2, or API/APK are both set.
		 */
		if (unlikely(vcpu_has_nv(vcpu) && !is_hyp_ctxt(vcpu))) {
			u64 val;

			val = __vcpu_sys_reg(vcpu, HCR_EL2);
			val &= (HCR_API | HCR_APK);
			vcpu->arch.hcr_el2 &= ~(HCR_API | HCR_APK);
			vcpu->arch.hcr_el2 |= val;
		} else {
			vcpu->arch.hcr_el2 |= (HCR_API | HCR_APK);
		}

		/*
		 * Save the host keys if there is any chance for the guest
		 * to use pauth, as the entry code will reload the guest
		 * keys in that case.
		 */
		if (vcpu->arch.hcr_el2 & (HCR_API | HCR_APK)) {
			struct kvm_cpu_context *ctxt;

			ctxt = this_cpu_ptr_hyp_sym(kvm_hyp_ctxt);
			ptrauth_save_keys(ctxt);
		}
	}
}

static bool kvm_vcpu_should_clear_twi(struct kvm_vcpu *vcpu)
{
	if (unlikely(kvm_wfi_trap_policy != KVM_WFX_NOTRAP_SINGLE_TASK))
		return kvm_wfi_trap_policy == KVM_WFX_NOTRAP;

	return single_task_running() &&
	       (atomic_read(&vcpu->arch.vgic_cpu.vgic_v3.its_vpe.vlpi_count) ||
		vcpu->kvm->arch.vgic.nassgireq);
}

static bool kvm_vcpu_should_clear_twe(struct kvm_vcpu *vcpu)
{
	if (unlikely(kvm_wfe_trap_policy != KVM_WFX_NOTRAP_SINGLE_TASK))
		return kvm_wfe_trap_policy == KVM_WFX_NOTRAP;

	return single_task_running();
}

void kvm_arch_vcpu_load(struct kvm_vcpu *vcpu, int cpu)
{
	struct kvm_s2_mmu *mmu;
	int *last_ran;

	if (vcpu_has_nv(vcpu))
		kvm_vcpu_load_hw_mmu(vcpu);

	mmu = vcpu->arch.hw_mmu;
	last_ran = this_cpu_ptr(mmu->last_vcpu_ran);

	/*
	 * We guarantee that both TLBs and I-cache are private to each
	 * vcpu. If detecting that a vcpu from the same VM has
	 * previously run on the same physical CPU, call into the
	 * hypervisor code to nuke the relevant contexts.
	 *
	 * We might get preempted before the vCPU actually runs, but
	 * over-invalidation doesn't affect correctness.
	 */
	if (*last_ran != vcpu->vcpu_idx) {
		kvm_call_hyp(__kvm_flush_cpu_context, mmu);
		*last_ran = vcpu->vcpu_idx;
	}

	vcpu->cpu = cpu;

	kvm_vgic_load(vcpu);
	kvm_timer_vcpu_load(vcpu);
	if (has_vhe())
		kvm_vcpu_load_vhe(vcpu);
	kvm_arch_vcpu_load_fp(vcpu);
	kvm_vcpu_pmu_restore_guest(vcpu);
	if (kvm_arm_is_pvtime_enabled(&vcpu->arch))
		kvm_make_request(KVM_REQ_RECORD_STEAL, vcpu);

	if (kvm_vcpu_should_clear_twe(vcpu))
		vcpu->arch.hcr_el2 &= ~HCR_TWE;
	else
		vcpu->arch.hcr_el2 |= HCR_TWE;

	if (kvm_vcpu_should_clear_twi(vcpu))
		vcpu->arch.hcr_el2 &= ~HCR_TWI;
	else
		vcpu->arch.hcr_el2 |= HCR_TWI;

	vcpu_set_pauth_traps(vcpu);

	kvm_arch_vcpu_load_debug_state_flags(vcpu);

	if (!cpumask_test_cpu(cpu, vcpu->kvm->arch.supported_cpus))
		vcpu_set_on_unsupported_cpu(vcpu);
}

void kvm_arch_vcpu_put(struct kvm_vcpu *vcpu)
{
	kvm_arch_vcpu_put_debug_state_flags(vcpu);
	kvm_arch_vcpu_put_fp(vcpu);
	if (has_vhe())
		kvm_vcpu_put_vhe(vcpu);
	kvm_timer_vcpu_put(vcpu);
	kvm_vgic_put(vcpu);
	kvm_vcpu_pmu_restore_host(vcpu);
	if (vcpu_has_nv(vcpu))
		kvm_vcpu_put_hw_mmu(vcpu);
	kvm_arm_vmid_clear_active();

	vcpu_clear_on_unsupported_cpu(vcpu);
	vcpu->cpu = -1;
}

static void __kvm_arm_vcpu_power_off(struct kvm_vcpu *vcpu)
{
	WRITE_ONCE(vcpu->arch.mp_state.mp_state, KVM_MP_STATE_STOPPED);
	kvm_make_request(KVM_REQ_SLEEP, vcpu);
	kvm_vcpu_kick(vcpu);
}

void kvm_arm_vcpu_power_off(struct kvm_vcpu *vcpu)
{
	spin_lock(&vcpu->arch.mp_state_lock);
	__kvm_arm_vcpu_power_off(vcpu);
	spin_unlock(&vcpu->arch.mp_state_lock);
}

bool kvm_arm_vcpu_stopped(struct kvm_vcpu *vcpu)
{
	return READ_ONCE(vcpu->arch.mp_state.mp_state) == KVM_MP_STATE_STOPPED;
}

static void kvm_arm_vcpu_suspend(struct kvm_vcpu *vcpu)
{
	WRITE_ONCE(vcpu->arch.mp_state.mp_state, KVM_MP_STATE_SUSPENDED);
	kvm_make_request(KVM_REQ_SUSPEND, vcpu);
	kvm_vcpu_kick(vcpu);
}

static bool kvm_arm_vcpu_suspended(struct kvm_vcpu *vcpu)
{
	return READ_ONCE(vcpu->arch.mp_state.mp_state) == KVM_MP_STATE_SUSPENDED;
}

int kvm_arch_vcpu_ioctl_get_mpstate(struct kvm_vcpu *vcpu,
				    struct kvm_mp_state *mp_state)
{
	*mp_state = READ_ONCE(vcpu->arch.mp_state);

	return 0;
}

int kvm_arch_vcpu_ioctl_set_mpstate(struct kvm_vcpu *vcpu,
				    struct kvm_mp_state *mp_state)
{
	int ret = 0;

	spin_lock(&vcpu->arch.mp_state_lock);

	switch (mp_state->mp_state) {
	case KVM_MP_STATE_RUNNABLE:
		WRITE_ONCE(vcpu->arch.mp_state, *mp_state);
		break;
	case KVM_MP_STATE_STOPPED:
		__kvm_arm_vcpu_power_off(vcpu);
		break;
	case KVM_MP_STATE_SUSPENDED:
		kvm_arm_vcpu_suspend(vcpu);
		break;
	default:
		ret = -EINVAL;
	}

	spin_unlock(&vcpu->arch.mp_state_lock);

	return ret;
}

/**
 * kvm_arch_vcpu_runnable - determine if the vcpu can be scheduled
 * @v:		The VCPU pointer
 *
 * If the guest CPU is not waiting for interrupts or an interrupt line is
 * asserted, the CPU is by definition runnable.
 */
int kvm_arch_vcpu_runnable(struct kvm_vcpu *v)
{
	bool irq_lines = *vcpu_hcr(v) & (HCR_VI | HCR_VF);
	return ((irq_lines || kvm_vgic_vcpu_pending_irq(v))
		&& !kvm_arm_vcpu_stopped(v) && !v->arch.pause);
}

bool kvm_arch_vcpu_in_kernel(struct kvm_vcpu *vcpu)
{
	return vcpu_mode_priv(vcpu);
}

#ifdef CONFIG_GUEST_PERF_EVENTS
unsigned long kvm_arch_vcpu_get_ip(struct kvm_vcpu *vcpu)
{
	return *vcpu_pc(vcpu);
}
#endif

static void kvm_init_mpidr_data(struct kvm *kvm)
{
	struct kvm_mpidr_data *data = NULL;
	unsigned long c, mask, nr_entries;
	u64 aff_set = 0, aff_clr = ~0UL;
	struct kvm_vcpu *vcpu;

	mutex_lock(&kvm->arch.config_lock);

	if (rcu_access_pointer(kvm->arch.mpidr_data) ||
	    atomic_read(&kvm->online_vcpus) == 1)
		goto out;

	kvm_for_each_vcpu(c, vcpu, kvm) {
		u64 aff = kvm_vcpu_get_mpidr_aff(vcpu);
		aff_set |= aff;
		aff_clr &= aff;
	}

	/*
	 * A significant bit can be either 0 or 1, and will only appear in
	 * aff_set. Use aff_clr to weed out the useless stuff.
	 */
	mask = aff_set ^ aff_clr;
	nr_entries = BIT_ULL(hweight_long(mask));

	/*
	 * Don't let userspace fool us. If we need more than a single page
	 * to describe the compressed MPIDR array, just fall back to the
	 * iterative method. Single vcpu VMs do not need this either.
	 */
	if (struct_size(data, cmpidr_to_idx, nr_entries) <= PAGE_SIZE)
		data = kzalloc(struct_size(data, cmpidr_to_idx, nr_entries),
			       GFP_KERNEL_ACCOUNT);

	if (!data)
		goto out;

	data->mpidr_mask = mask;

	kvm_for_each_vcpu(c, vcpu, kvm) {
		u64 aff = kvm_vcpu_get_mpidr_aff(vcpu);
		u16 index = kvm_mpidr_index(data, aff);

		data->cmpidr_to_idx[index] = c;
	}

	rcu_assign_pointer(kvm->arch.mpidr_data, data);
out:
	mutex_unlock(&kvm->arch.config_lock);
}

/*
 * Handle both the initialisation that is being done when the vcpu is
 * run for the first time, as well as the updates that must be
 * performed each time we get a new thread dealing with this vcpu.
 */
int kvm_arch_vcpu_run_pid_change(struct kvm_vcpu *vcpu)
{
	struct kvm *kvm = vcpu->kvm;
	int ret;

	if (!kvm_vcpu_initialized(vcpu))
		return -ENOEXEC;

	if (!kvm_arm_vcpu_is_finalized(vcpu))
		return -EPERM;

	ret = kvm_arch_vcpu_run_map_fp(vcpu);
	if (ret)
		return ret;

	if (likely(vcpu_has_run_once(vcpu)))
		return 0;

	kvm_init_mpidr_data(kvm);

	kvm_arm_vcpu_init_debug(vcpu);

	if (likely(irqchip_in_kernel(kvm))) {
		/*
		 * Map the VGIC hardware resources before running a vcpu the
		 * first time on this VM.
		 */
		ret = kvm_vgic_map_resources(kvm);
		if (ret)
			return ret;
	}

	ret = kvm_finalize_sys_regs(vcpu);
	if (ret)
		return ret;

	/*
	 * This needs to happen after any restriction has been applied
	 * to the feature set.
	 */
	kvm_calculate_traps(vcpu);

	ret = kvm_timer_enable(vcpu);
	if (ret)
		return ret;

	ret = kvm_arm_pmu_v3_enable(vcpu);
	if (ret)
		return ret;

	if (is_protected_kvm_enabled()) {
		ret = pkvm_create_hyp_vm(kvm);
		if (ret)
			return ret;
	}

<<<<<<< HEAD
	/*
	 * Initialize traps for protected VMs.
	 * NOTE: Move to run in EL2 directly, rather than via a hypercall, once
	 * the code is in place for first run initialization at EL2.
	 */
	if (kvm_vm_is_protected(kvm))
		kvm_call_hyp_nvhe(__pkvm_vcpu_init_traps, vcpu);

=======
>>>>>>> 4e3ac415
	mutex_lock(&kvm->arch.config_lock);
	set_bit(KVM_ARCH_FLAG_HAS_RAN_ONCE, &kvm->arch.flags);
	mutex_unlock(&kvm->arch.config_lock);

	return ret;
}

bool kvm_arch_intc_initialized(struct kvm *kvm)
{
	return vgic_initialized(kvm);
}

void kvm_arm_halt_guest(struct kvm *kvm)
{
	unsigned long i;
	struct kvm_vcpu *vcpu;

	kvm_for_each_vcpu(i, vcpu, kvm)
		vcpu->arch.pause = true;
	kvm_make_all_cpus_request(kvm, KVM_REQ_SLEEP);
}

void kvm_arm_resume_guest(struct kvm *kvm)
{
	unsigned long i;
	struct kvm_vcpu *vcpu;

	kvm_for_each_vcpu(i, vcpu, kvm) {
		vcpu->arch.pause = false;
		__kvm_vcpu_wake_up(vcpu);
	}
}

static void kvm_vcpu_sleep(struct kvm_vcpu *vcpu)
{
	struct rcuwait *wait = kvm_arch_vcpu_get_wait(vcpu);

	rcuwait_wait_event(wait,
			   (!kvm_arm_vcpu_stopped(vcpu)) && (!vcpu->arch.pause),
			   TASK_INTERRUPTIBLE);

	if (kvm_arm_vcpu_stopped(vcpu) || vcpu->arch.pause) {
		/* Awaken to handle a signal, request we sleep again later. */
		kvm_make_request(KVM_REQ_SLEEP, vcpu);
	}

	/*
	 * Make sure we will observe a potential reset request if we've
	 * observed a change to the power state. Pairs with the smp_wmb() in
	 * kvm_psci_vcpu_on().
	 */
	smp_rmb();
}

/**
 * kvm_vcpu_wfi - emulate Wait-For-Interrupt behavior
 * @vcpu:	The VCPU pointer
 *
 * Suspend execution of a vCPU until a valid wake event is detected, i.e. until
 * the vCPU is runnable.  The vCPU may or may not be scheduled out, depending
 * on when a wake event arrives, e.g. there may already be a pending wake event.
 */
void kvm_vcpu_wfi(struct kvm_vcpu *vcpu)
{
	/*
	 * Sync back the state of the GIC CPU interface so that we have
	 * the latest PMR and group enables. This ensures that
	 * kvm_arch_vcpu_runnable has up-to-date data to decide whether
	 * we have pending interrupts, e.g. when determining if the
	 * vCPU should block.
	 *
	 * For the same reason, we want to tell GICv4 that we need
	 * doorbells to be signalled, should an interrupt become pending.
	 */
	preempt_disable();
	vcpu_set_flag(vcpu, IN_WFI);
	kvm_vgic_put(vcpu);
	preempt_enable();

	kvm_vcpu_halt(vcpu);
	vcpu_clear_flag(vcpu, IN_WFIT);

	preempt_disable();
	vcpu_clear_flag(vcpu, IN_WFI);
	kvm_vgic_load(vcpu);
	preempt_enable();
}

static int kvm_vcpu_suspend(struct kvm_vcpu *vcpu)
{
	if (!kvm_arm_vcpu_suspended(vcpu))
		return 1;

	kvm_vcpu_wfi(vcpu);

	/*
	 * The suspend state is sticky; we do not leave it until userspace
	 * explicitly marks the vCPU as runnable. Request that we suspend again
	 * later.
	 */
	kvm_make_request(KVM_REQ_SUSPEND, vcpu);

	/*
	 * Check to make sure the vCPU is actually runnable. If so, exit to
	 * userspace informing it of the wakeup condition.
	 */
	if (kvm_arch_vcpu_runnable(vcpu)) {
		memset(&vcpu->run->system_event, 0, sizeof(vcpu->run->system_event));
		vcpu->run->system_event.type = KVM_SYSTEM_EVENT_WAKEUP;
		vcpu->run->exit_reason = KVM_EXIT_SYSTEM_EVENT;
		return 0;
	}

	/*
	 * Otherwise, we were unblocked to process a different event, such as a
	 * pending signal. Return 1 and allow kvm_arch_vcpu_ioctl_run() to
	 * process the event.
	 */
	return 1;
}

/**
 * check_vcpu_requests - check and handle pending vCPU requests
 * @vcpu:	the VCPU pointer
 *
 * Return: 1 if we should enter the guest
 *	   0 if we should exit to userspace
 *	   < 0 if we should exit to userspace, where the return value indicates
 *	   an error
 */
static int check_vcpu_requests(struct kvm_vcpu *vcpu)
{
	if (kvm_request_pending(vcpu)) {
		if (kvm_check_request(KVM_REQ_VM_DEAD, vcpu))
			return -EIO;

		if (kvm_check_request(KVM_REQ_SLEEP, vcpu))
			kvm_vcpu_sleep(vcpu);

		if (kvm_check_request(KVM_REQ_VCPU_RESET, vcpu))
			kvm_reset_vcpu(vcpu);

		/*
		 * Clear IRQ_PENDING requests that were made to guarantee
		 * that a VCPU sees new virtual interrupts.
		 */
		kvm_check_request(KVM_REQ_IRQ_PENDING, vcpu);

		if (kvm_check_request(KVM_REQ_RECORD_STEAL, vcpu))
			kvm_update_stolen_time(vcpu);

		if (kvm_check_request(KVM_REQ_RELOAD_GICv4, vcpu)) {
			/* The distributor enable bits were changed */
			preempt_disable();
			vgic_v4_put(vcpu);
			vgic_v4_load(vcpu);
			preempt_enable();
		}

		if (kvm_check_request(KVM_REQ_RELOAD_PMU, vcpu))
			kvm_vcpu_reload_pmu(vcpu);

		if (kvm_check_request(KVM_REQ_RESYNC_PMU_EL0, vcpu))
			kvm_vcpu_pmu_restore_guest(vcpu);

		if (kvm_check_request(KVM_REQ_SUSPEND, vcpu))
			return kvm_vcpu_suspend(vcpu);

		if (kvm_dirty_ring_check_request(vcpu))
			return 0;

		check_nested_vcpu_requests(vcpu);
	}

	return 1;
}

static bool vcpu_mode_is_bad_32bit(struct kvm_vcpu *vcpu)
{
	if (likely(!vcpu_mode_is_32bit(vcpu)))
		return false;

	if (vcpu_has_nv(vcpu))
		return true;

	return !kvm_supports_32bit_el0();
}

/**
 * kvm_vcpu_exit_request - returns true if the VCPU should *not* enter the guest
 * @vcpu:	The VCPU pointer
 * @ret:	Pointer to write optional return code
 *
 * Returns: true if the VCPU needs to return to a preemptible + interruptible
 *	    and skip guest entry.
 *
 * This function disambiguates between two different types of exits: exits to a
 * preemptible + interruptible kernel context and exits to userspace. For an
 * exit to userspace, this function will write the return code to ret and return
 * true. For an exit to preemptible + interruptible kernel context (i.e. check
 * for pending work and re-enter), return true without writing to ret.
 */
static bool kvm_vcpu_exit_request(struct kvm_vcpu *vcpu, int *ret)
{
	struct kvm_run *run = vcpu->run;

	/*
	 * If we're using a userspace irqchip, then check if we need
	 * to tell a userspace irqchip about timer or PMU level
	 * changes and if so, exit to userspace (the actual level
	 * state gets updated in kvm_timer_update_run and
	 * kvm_pmu_update_run below).
	 */
	if (unlikely(!irqchip_in_kernel(vcpu->kvm))) {
		if (kvm_timer_should_notify_user(vcpu) ||
		    kvm_pmu_should_notify_user(vcpu)) {
			*ret = -EINTR;
			run->exit_reason = KVM_EXIT_INTR;
			return true;
		}
	}

	if (unlikely(vcpu_on_unsupported_cpu(vcpu))) {
		run->exit_reason = KVM_EXIT_FAIL_ENTRY;
		run->fail_entry.hardware_entry_failure_reason = KVM_EXIT_FAIL_ENTRY_CPU_UNSUPPORTED;
		run->fail_entry.cpu = smp_processor_id();
		*ret = 0;
		return true;
	}

	return kvm_request_pending(vcpu) ||
			xfer_to_guest_mode_work_pending();
}

/*
 * Actually run the vCPU, entering an RCU extended quiescent state (EQS) while
 * the vCPU is running.
 *
 * This must be noinstr as instrumentation may make use of RCU, and this is not
 * safe during the EQS.
 */
static int noinstr kvm_arm_vcpu_enter_exit(struct kvm_vcpu *vcpu)
{
	int ret;

	guest_state_enter_irqoff();
	ret = kvm_call_hyp_ret(__kvm_vcpu_run, vcpu);
	guest_state_exit_irqoff();

	return ret;
}

/**
 * kvm_arch_vcpu_ioctl_run - the main VCPU run function to execute guest code
 * @vcpu:	The VCPU pointer
 *
 * This function is called through the VCPU_RUN ioctl called from user space. It
 * will execute VM code in a loop until the time slice for the process is used
 * or some emulation is needed from user space in which case the function will
 * return with return value 0 and with the kvm_run structure filled in with the
 * required data for the requested emulation.
 */
int kvm_arch_vcpu_ioctl_run(struct kvm_vcpu *vcpu)
{
	struct kvm_run *run = vcpu->run;
	int ret;

	if (run->exit_reason == KVM_EXIT_MMIO) {
		ret = kvm_handle_mmio_return(vcpu);
		if (ret <= 0)
			return ret;
	}

	vcpu_load(vcpu);

	if (!vcpu->wants_to_run) {
		ret = -EINTR;
		goto out;
	}

	kvm_sigset_activate(vcpu);

	ret = 1;
	run->exit_reason = KVM_EXIT_UNKNOWN;
	run->flags = 0;
	while (ret > 0) {
		/*
		 * Check conditions before entering the guest
		 */
		ret = xfer_to_guest_mode_handle_work(vcpu);
		if (!ret)
			ret = 1;

		if (ret > 0)
			ret = check_vcpu_requests(vcpu);

		/*
		 * Preparing the interrupts to be injected also
		 * involves poking the GIC, which must be done in a
		 * non-preemptible context.
		 */
		preempt_disable();

		/*
		 * The VMID allocator only tracks active VMIDs per
		 * physical CPU, and therefore the VMID allocated may not be
		 * preserved on VMID roll-over if the task was preempted,
		 * making a thread's VMID inactive. So we need to call
		 * kvm_arm_vmid_update() in non-premptible context.
		 */
		if (kvm_arm_vmid_update(&vcpu->arch.hw_mmu->vmid) &&
		    has_vhe())
			__load_stage2(vcpu->arch.hw_mmu,
				      vcpu->arch.hw_mmu->arch);

		kvm_pmu_flush_hwstate(vcpu);

		local_irq_disable();

		kvm_vgic_flush_hwstate(vcpu);

		kvm_pmu_update_vcpu_events(vcpu);

		/*
		 * Ensure we set mode to IN_GUEST_MODE after we disable
		 * interrupts and before the final VCPU requests check.
		 * See the comment in kvm_vcpu_exiting_guest_mode() and
		 * Documentation/virt/kvm/vcpu-requests.rst
		 */
		smp_store_mb(vcpu->mode, IN_GUEST_MODE);

		if (ret <= 0 || kvm_vcpu_exit_request(vcpu, &ret)) {
			vcpu->mode = OUTSIDE_GUEST_MODE;
			isb(); /* Ensure work in x_flush_hwstate is committed */
			kvm_pmu_sync_hwstate(vcpu);
			if (unlikely(!irqchip_in_kernel(vcpu->kvm)))
				kvm_timer_sync_user(vcpu);
			kvm_vgic_sync_hwstate(vcpu);
			local_irq_enable();
			preempt_enable();
			continue;
		}

		kvm_arm_setup_debug(vcpu);
		kvm_arch_vcpu_ctxflush_fp(vcpu);

		/**************************************************************
		 * Enter the guest
		 */
		trace_kvm_entry(*vcpu_pc(vcpu));
		guest_timing_enter_irqoff();

		ret = kvm_arm_vcpu_enter_exit(vcpu);

		vcpu->mode = OUTSIDE_GUEST_MODE;
		vcpu->stat.exits++;
		/*
		 * Back from guest
		 *************************************************************/

		kvm_arm_clear_debug(vcpu);

		/*
		 * We must sync the PMU state before the vgic state so
		 * that the vgic can properly sample the updated state of the
		 * interrupt line.
		 */
		kvm_pmu_sync_hwstate(vcpu);

		/*
		 * Sync the vgic state before syncing the timer state because
		 * the timer code needs to know if the virtual timer
		 * interrupts are active.
		 */
		kvm_vgic_sync_hwstate(vcpu);

		/*
		 * Sync the timer hardware state before enabling interrupts as
		 * we don't want vtimer interrupts to race with syncing the
		 * timer virtual interrupt state.
		 */
		if (unlikely(!irqchip_in_kernel(vcpu->kvm)))
			kvm_timer_sync_user(vcpu);

		kvm_arch_vcpu_ctxsync_fp(vcpu);

		/*
		 * We must ensure that any pending interrupts are taken before
		 * we exit guest timing so that timer ticks are accounted as
		 * guest time. Transiently unmask interrupts so that any
		 * pending interrupts are taken.
		 *
		 * Per ARM DDI 0487G.b section D1.13.4, an ISB (or other
		 * context synchronization event) is necessary to ensure that
		 * pending interrupts are taken.
		 */
		if (ARM_EXCEPTION_CODE(ret) == ARM_EXCEPTION_IRQ) {
			local_irq_enable();
			isb();
			local_irq_disable();
		}

		guest_timing_exit_irqoff();

		local_irq_enable();

		trace_kvm_exit(ret, kvm_vcpu_trap_get_class(vcpu), *vcpu_pc(vcpu));

		/* Exit types that need handling before we can be preempted */
		handle_exit_early(vcpu, ret);

		preempt_enable();

		/*
		 * The ARMv8 architecture doesn't give the hypervisor
		 * a mechanism to prevent a guest from dropping to AArch32 EL0
		 * if implemented by the CPU. If we spot the guest in such
		 * state and that we decided it wasn't supposed to do so (like
		 * with the asymmetric AArch32 case), return to userspace with
		 * a fatal error.
		 */
		if (vcpu_mode_is_bad_32bit(vcpu)) {
			/*
			 * As we have caught the guest red-handed, decide that
			 * it isn't fit for purpose anymore by making the vcpu
			 * invalid. The VMM can try and fix it by issuing  a
			 * KVM_ARM_VCPU_INIT if it really wants to.
			 */
			vcpu_clear_flag(vcpu, VCPU_INITIALIZED);
			ret = ARM_EXCEPTION_IL;
		}

		ret = handle_exit(vcpu, ret);
	}

	/* Tell userspace about in-kernel device output levels */
	if (unlikely(!irqchip_in_kernel(vcpu->kvm))) {
		kvm_timer_update_run(vcpu);
		kvm_pmu_update_run(vcpu);
	}

	kvm_sigset_deactivate(vcpu);

out:
	/*
	 * In the unlikely event that we are returning to userspace
	 * with pending exceptions or PC adjustment, commit these
	 * adjustments in order to give userspace a consistent view of
	 * the vcpu state. Note that this relies on __kvm_adjust_pc()
	 * being preempt-safe on VHE.
	 */
	if (unlikely(vcpu_get_flag(vcpu, PENDING_EXCEPTION) ||
		     vcpu_get_flag(vcpu, INCREMENT_PC)))
		kvm_call_hyp(__kvm_adjust_pc, vcpu);

	vcpu_put(vcpu);
	return ret;
}

static int vcpu_interrupt_line(struct kvm_vcpu *vcpu, int number, bool level)
{
	int bit_index;
	bool set;
	unsigned long *hcr;

	if (number == KVM_ARM_IRQ_CPU_IRQ)
		bit_index = __ffs(HCR_VI);
	else /* KVM_ARM_IRQ_CPU_FIQ */
		bit_index = __ffs(HCR_VF);

	hcr = vcpu_hcr(vcpu);
	if (level)
		set = test_and_set_bit(bit_index, hcr);
	else
		set = test_and_clear_bit(bit_index, hcr);

	/*
	 * If we didn't change anything, no need to wake up or kick other CPUs
	 */
	if (set == level)
		return 0;

	/*
	 * The vcpu irq_lines field was updated, wake up sleeping VCPUs and
	 * trigger a world-switch round on the running physical CPU to set the
	 * virtual IRQ/FIQ fields in the HCR appropriately.
	 */
	kvm_make_request(KVM_REQ_IRQ_PENDING, vcpu);
	kvm_vcpu_kick(vcpu);

	return 0;
}

int kvm_vm_ioctl_irq_line(struct kvm *kvm, struct kvm_irq_level *irq_level,
			  bool line_status)
{
	u32 irq = irq_level->irq;
	unsigned int irq_type, vcpu_id, irq_num;
	struct kvm_vcpu *vcpu = NULL;
	bool level = irq_level->level;

	irq_type = (irq >> KVM_ARM_IRQ_TYPE_SHIFT) & KVM_ARM_IRQ_TYPE_MASK;
	vcpu_id = (irq >> KVM_ARM_IRQ_VCPU_SHIFT) & KVM_ARM_IRQ_VCPU_MASK;
	vcpu_id += ((irq >> KVM_ARM_IRQ_VCPU2_SHIFT) & KVM_ARM_IRQ_VCPU2_MASK) * (KVM_ARM_IRQ_VCPU_MASK + 1);
	irq_num = (irq >> KVM_ARM_IRQ_NUM_SHIFT) & KVM_ARM_IRQ_NUM_MASK;

	trace_kvm_irq_line(irq_type, vcpu_id, irq_num, irq_level->level);

	switch (irq_type) {
	case KVM_ARM_IRQ_TYPE_CPU:
		if (irqchip_in_kernel(kvm))
			return -ENXIO;

		vcpu = kvm_get_vcpu_by_id(kvm, vcpu_id);
		if (!vcpu)
			return -EINVAL;

		if (irq_num > KVM_ARM_IRQ_CPU_FIQ)
			return -EINVAL;

		return vcpu_interrupt_line(vcpu, irq_num, level);
	case KVM_ARM_IRQ_TYPE_PPI:
		if (!irqchip_in_kernel(kvm))
			return -ENXIO;

		vcpu = kvm_get_vcpu_by_id(kvm, vcpu_id);
		if (!vcpu)
			return -EINVAL;

		if (irq_num < VGIC_NR_SGIS || irq_num >= VGIC_NR_PRIVATE_IRQS)
			return -EINVAL;

		return kvm_vgic_inject_irq(kvm, vcpu, irq_num, level, NULL);
	case KVM_ARM_IRQ_TYPE_SPI:
		if (!irqchip_in_kernel(kvm))
			return -ENXIO;

		if (irq_num < VGIC_NR_PRIVATE_IRQS)
			return -EINVAL;

		return kvm_vgic_inject_irq(kvm, NULL, irq_num, level, NULL);
	}

	return -EINVAL;
}

static unsigned long system_supported_vcpu_features(void)
{
	unsigned long features = KVM_VCPU_VALID_FEATURES;

	if (!cpus_have_final_cap(ARM64_HAS_32BIT_EL1))
		clear_bit(KVM_ARM_VCPU_EL1_32BIT, &features);

	if (!kvm_arm_support_pmu_v3())
		clear_bit(KVM_ARM_VCPU_PMU_V3, &features);

	if (!system_supports_sve())
		clear_bit(KVM_ARM_VCPU_SVE, &features);

	if (!kvm_has_full_ptr_auth()) {
		clear_bit(KVM_ARM_VCPU_PTRAUTH_ADDRESS, &features);
		clear_bit(KVM_ARM_VCPU_PTRAUTH_GENERIC, &features);
	}

	if (!cpus_have_final_cap(ARM64_HAS_NESTED_VIRT))
		clear_bit(KVM_ARM_VCPU_HAS_EL2, &features);

	return features;
}

static int kvm_vcpu_init_check_features(struct kvm_vcpu *vcpu,
					const struct kvm_vcpu_init *init)
{
	unsigned long features = init->features[0];
	int i;

	if (features & ~KVM_VCPU_VALID_FEATURES)
		return -ENOENT;

	for (i = 1; i < ARRAY_SIZE(init->features); i++) {
		if (init->features[i])
			return -ENOENT;
	}

	if (features & ~system_supported_vcpu_features())
		return -EINVAL;

	/*
	 * For now make sure that both address/generic pointer authentication
	 * features are requested by the userspace together.
	 */
	if (test_bit(KVM_ARM_VCPU_PTRAUTH_ADDRESS, &features) !=
	    test_bit(KVM_ARM_VCPU_PTRAUTH_GENERIC, &features))
		return -EINVAL;

	if (!test_bit(KVM_ARM_VCPU_EL1_32BIT, &features))
		return 0;

	/* MTE is incompatible with AArch32 */
	if (kvm_has_mte(vcpu->kvm))
		return -EINVAL;

	/* NV is incompatible with AArch32 */
	if (test_bit(KVM_ARM_VCPU_HAS_EL2, &features))
		return -EINVAL;

	return 0;
}

static bool kvm_vcpu_init_changed(struct kvm_vcpu *vcpu,
				  const struct kvm_vcpu_init *init)
{
	unsigned long features = init->features[0];

	return !bitmap_equal(vcpu->kvm->arch.vcpu_features, &features,
			     KVM_VCPU_MAX_FEATURES);
}

static int kvm_setup_vcpu(struct kvm_vcpu *vcpu)
{
	struct kvm *kvm = vcpu->kvm;
	int ret = 0;

	/*
	 * When the vCPU has a PMU, but no PMU is set for the guest
	 * yet, set the default one.
	 */
	if (kvm_vcpu_has_pmu(vcpu) && !kvm->arch.arm_pmu)
		ret = kvm_arm_set_default_pmu(kvm);

	/* Prepare for nested if required */
	if (!ret && vcpu_has_nv(vcpu))
		ret = kvm_vcpu_init_nested(vcpu);

	return ret;
}

static int __kvm_vcpu_set_target(struct kvm_vcpu *vcpu,
				 const struct kvm_vcpu_init *init)
{
	unsigned long features = init->features[0];
	struct kvm *kvm = vcpu->kvm;
	int ret = -EINVAL;

	mutex_lock(&kvm->arch.config_lock);

	if (test_bit(KVM_ARCH_FLAG_VCPU_FEATURES_CONFIGURED, &kvm->arch.flags) &&
	    kvm_vcpu_init_changed(vcpu, init))
		goto out_unlock;

	bitmap_copy(kvm->arch.vcpu_features, &features, KVM_VCPU_MAX_FEATURES);

	ret = kvm_setup_vcpu(vcpu);
	if (ret)
		goto out_unlock;

	/* Now we know what it is, we can reset it. */
	kvm_reset_vcpu(vcpu);

	set_bit(KVM_ARCH_FLAG_VCPU_FEATURES_CONFIGURED, &kvm->arch.flags);
	vcpu_set_flag(vcpu, VCPU_INITIALIZED);
	ret = 0;
out_unlock:
	mutex_unlock(&kvm->arch.config_lock);
	return ret;
}

static int kvm_vcpu_set_target(struct kvm_vcpu *vcpu,
			       const struct kvm_vcpu_init *init)
{
	int ret;

	if (init->target != KVM_ARM_TARGET_GENERIC_V8 &&
	    init->target != kvm_target_cpu())
		return -EINVAL;

	ret = kvm_vcpu_init_check_features(vcpu, init);
	if (ret)
		return ret;

	if (!kvm_vcpu_initialized(vcpu))
		return __kvm_vcpu_set_target(vcpu, init);

	if (kvm_vcpu_init_changed(vcpu, init))
		return -EINVAL;

	kvm_reset_vcpu(vcpu);
	return 0;
}

static int kvm_arch_vcpu_ioctl_vcpu_init(struct kvm_vcpu *vcpu,
					 struct kvm_vcpu_init *init)
{
	bool power_off = false;
	int ret;

	/*
	 * Treat the power-off vCPU feature as ephemeral. Clear the bit to avoid
	 * reflecting it in the finalized feature set, thus limiting its scope
	 * to a single KVM_ARM_VCPU_INIT call.
	 */
	if (init->features[0] & BIT(KVM_ARM_VCPU_POWER_OFF)) {
		init->features[0] &= ~BIT(KVM_ARM_VCPU_POWER_OFF);
		power_off = true;
	}

	ret = kvm_vcpu_set_target(vcpu, init);
	if (ret)
		return ret;

	/*
	 * Ensure a rebooted VM will fault in RAM pages and detect if the
	 * guest MMU is turned off and flush the caches as needed.
	 *
	 * S2FWB enforces all memory accesses to RAM being cacheable,
	 * ensuring that the data side is always coherent. We still
	 * need to invalidate the I-cache though, as FWB does *not*
	 * imply CTR_EL0.DIC.
	 */
	if (vcpu_has_run_once(vcpu)) {
		if (!cpus_have_final_cap(ARM64_HAS_STAGE2_FWB))
			stage2_unmap_vm(vcpu->kvm);
		else
			icache_inval_all_pou();
	}

	vcpu_reset_hcr(vcpu);
	vcpu->arch.cptr_el2 = kvm_get_reset_cptr_el2(vcpu);

	/*
	 * Handle the "start in power-off" case.
	 */
	spin_lock(&vcpu->arch.mp_state_lock);

	if (power_off)
		__kvm_arm_vcpu_power_off(vcpu);
	else
		WRITE_ONCE(vcpu->arch.mp_state.mp_state, KVM_MP_STATE_RUNNABLE);

	spin_unlock(&vcpu->arch.mp_state_lock);

	return 0;
}

static int kvm_arm_vcpu_set_attr(struct kvm_vcpu *vcpu,
				 struct kvm_device_attr *attr)
{
	int ret = -ENXIO;

	switch (attr->group) {
	default:
		ret = kvm_arm_vcpu_arch_set_attr(vcpu, attr);
		break;
	}

	return ret;
}

static int kvm_arm_vcpu_get_attr(struct kvm_vcpu *vcpu,
				 struct kvm_device_attr *attr)
{
	int ret = -ENXIO;

	switch (attr->group) {
	default:
		ret = kvm_arm_vcpu_arch_get_attr(vcpu, attr);
		break;
	}

	return ret;
}

static int kvm_arm_vcpu_has_attr(struct kvm_vcpu *vcpu,
				 struct kvm_device_attr *attr)
{
	int ret = -ENXIO;

	switch (attr->group) {
	default:
		ret = kvm_arm_vcpu_arch_has_attr(vcpu, attr);
		break;
	}

	return ret;
}

static int kvm_arm_vcpu_get_events(struct kvm_vcpu *vcpu,
				   struct kvm_vcpu_events *events)
{
	memset(events, 0, sizeof(*events));

	return __kvm_arm_vcpu_get_events(vcpu, events);
}

static int kvm_arm_vcpu_set_events(struct kvm_vcpu *vcpu,
				   struct kvm_vcpu_events *events)
{
	int i;

	/* check whether the reserved field is zero */
	for (i = 0; i < ARRAY_SIZE(events->reserved); i++)
		if (events->reserved[i])
			return -EINVAL;

	/* check whether the pad field is zero */
	for (i = 0; i < ARRAY_SIZE(events->exception.pad); i++)
		if (events->exception.pad[i])
			return -EINVAL;

	return __kvm_arm_vcpu_set_events(vcpu, events);
}

long kvm_arch_vcpu_ioctl(struct file *filp,
			 unsigned int ioctl, unsigned long arg)
{
	struct kvm_vcpu *vcpu = filp->private_data;
	void __user *argp = (void __user *)arg;
	struct kvm_device_attr attr;
	long r;

	switch (ioctl) {
	case KVM_ARM_VCPU_INIT: {
		struct kvm_vcpu_init init;

		r = -EFAULT;
		if (copy_from_user(&init, argp, sizeof(init)))
			break;

		r = kvm_arch_vcpu_ioctl_vcpu_init(vcpu, &init);
		break;
	}
	case KVM_SET_ONE_REG:
	case KVM_GET_ONE_REG: {
		struct kvm_one_reg reg;

		r = -ENOEXEC;
		if (unlikely(!kvm_vcpu_initialized(vcpu)))
			break;

		r = -EFAULT;
		if (copy_from_user(&reg, argp, sizeof(reg)))
			break;

		/*
		 * We could owe a reset due to PSCI. Handle the pending reset
		 * here to ensure userspace register accesses are ordered after
		 * the reset.
		 */
		if (kvm_check_request(KVM_REQ_VCPU_RESET, vcpu))
			kvm_reset_vcpu(vcpu);

		if (ioctl == KVM_SET_ONE_REG)
			r = kvm_arm_set_reg(vcpu, &reg);
		else
			r = kvm_arm_get_reg(vcpu, &reg);
		break;
	}
	case KVM_GET_REG_LIST: {
		struct kvm_reg_list __user *user_list = argp;
		struct kvm_reg_list reg_list;
		unsigned n;

		r = -ENOEXEC;
		if (unlikely(!kvm_vcpu_initialized(vcpu)))
			break;

		r = -EPERM;
		if (!kvm_arm_vcpu_is_finalized(vcpu))
			break;

		r = -EFAULT;
		if (copy_from_user(&reg_list, user_list, sizeof(reg_list)))
			break;
		n = reg_list.n;
		reg_list.n = kvm_arm_num_regs(vcpu);
		if (copy_to_user(user_list, &reg_list, sizeof(reg_list)))
			break;
		r = -E2BIG;
		if (n < reg_list.n)
			break;
		r = kvm_arm_copy_reg_indices(vcpu, user_list->reg);
		break;
	}
	case KVM_SET_DEVICE_ATTR: {
		r = -EFAULT;
		if (copy_from_user(&attr, argp, sizeof(attr)))
			break;
		r = kvm_arm_vcpu_set_attr(vcpu, &attr);
		break;
	}
	case KVM_GET_DEVICE_ATTR: {
		r = -EFAULT;
		if (copy_from_user(&attr, argp, sizeof(attr)))
			break;
		r = kvm_arm_vcpu_get_attr(vcpu, &attr);
		break;
	}
	case KVM_HAS_DEVICE_ATTR: {
		r = -EFAULT;
		if (copy_from_user(&attr, argp, sizeof(attr)))
			break;
		r = kvm_arm_vcpu_has_attr(vcpu, &attr);
		break;
	}
	case KVM_GET_VCPU_EVENTS: {
		struct kvm_vcpu_events events;

		if (kvm_arm_vcpu_get_events(vcpu, &events))
			return -EINVAL;

		if (copy_to_user(argp, &events, sizeof(events)))
			return -EFAULT;

		return 0;
	}
	case KVM_SET_VCPU_EVENTS: {
		struct kvm_vcpu_events events;

		if (copy_from_user(&events, argp, sizeof(events)))
			return -EFAULT;

		return kvm_arm_vcpu_set_events(vcpu, &events);
	}
	case KVM_ARM_VCPU_FINALIZE: {
		int what;

		if (!kvm_vcpu_initialized(vcpu))
			return -ENOEXEC;

		if (get_user(what, (const int __user *)argp))
			return -EFAULT;

		return kvm_arm_vcpu_finalize(vcpu, what);
	}
	default:
		r = -EINVAL;
	}

	return r;
}

void kvm_arch_sync_dirty_log(struct kvm *kvm, struct kvm_memory_slot *memslot)
{

}

static int kvm_vm_ioctl_set_device_addr(struct kvm *kvm,
					struct kvm_arm_device_addr *dev_addr)
{
	switch (FIELD_GET(KVM_ARM_DEVICE_ID_MASK, dev_addr->id)) {
	case KVM_ARM_DEVICE_VGIC_V2:
		if (!vgic_present)
			return -ENXIO;
		return kvm_set_legacy_vgic_v2_addr(kvm, dev_addr);
	default:
		return -ENODEV;
	}
}

static int kvm_vm_has_attr(struct kvm *kvm, struct kvm_device_attr *attr)
{
	switch (attr->group) {
	case KVM_ARM_VM_SMCCC_CTRL:
		return kvm_vm_smccc_has_attr(kvm, attr);
	default:
		return -ENXIO;
	}
}

static int kvm_vm_set_attr(struct kvm *kvm, struct kvm_device_attr *attr)
{
	switch (attr->group) {
	case KVM_ARM_VM_SMCCC_CTRL:
		return kvm_vm_smccc_set_attr(kvm, attr);
	default:
		return -ENXIO;
	}
}

int kvm_arch_vm_ioctl(struct file *filp, unsigned int ioctl, unsigned long arg)
{
	struct kvm *kvm = filp->private_data;
	void __user *argp = (void __user *)arg;
	struct kvm_device_attr attr;

	switch (ioctl) {
	case KVM_CREATE_IRQCHIP: {
		int ret;
		if (!vgic_present)
			return -ENXIO;
		mutex_lock(&kvm->lock);
		ret = kvm_vgic_create(kvm, KVM_DEV_TYPE_ARM_VGIC_V2);
		mutex_unlock(&kvm->lock);
		return ret;
	}
	case KVM_ARM_SET_DEVICE_ADDR: {
		struct kvm_arm_device_addr dev_addr;

		if (copy_from_user(&dev_addr, argp, sizeof(dev_addr)))
			return -EFAULT;
		return kvm_vm_ioctl_set_device_addr(kvm, &dev_addr);
	}
	case KVM_ARM_PREFERRED_TARGET: {
		struct kvm_vcpu_init init = {
			.target = KVM_ARM_TARGET_GENERIC_V8,
		};

		if (copy_to_user(argp, &init, sizeof(init)))
			return -EFAULT;

		return 0;
	}
	case KVM_ARM_MTE_COPY_TAGS: {
		struct kvm_arm_copy_mte_tags copy_tags;

		if (copy_from_user(&copy_tags, argp, sizeof(copy_tags)))
			return -EFAULT;
		return kvm_vm_ioctl_mte_copy_tags(kvm, &copy_tags);
	}
	case KVM_ARM_SET_COUNTER_OFFSET: {
		struct kvm_arm_counter_offset offset;

		if (copy_from_user(&offset, argp, sizeof(offset)))
			return -EFAULT;
		return kvm_vm_ioctl_set_counter_offset(kvm, &offset);
	}
	case KVM_HAS_DEVICE_ATTR: {
		if (copy_from_user(&attr, argp, sizeof(attr)))
			return -EFAULT;

		return kvm_vm_has_attr(kvm, &attr);
	}
	case KVM_SET_DEVICE_ATTR: {
		if (copy_from_user(&attr, argp, sizeof(attr)))
			return -EFAULT;

		return kvm_vm_set_attr(kvm, &attr);
	}
	case KVM_ARM_GET_REG_WRITABLE_MASKS: {
		struct reg_mask_range range;

		if (copy_from_user(&range, argp, sizeof(range)))
			return -EFAULT;
		return kvm_vm_ioctl_get_reg_writable_masks(kvm, &range);
	}
	default:
		return -EINVAL;
	}
}

/* unlocks vcpus from @vcpu_lock_idx and smaller */
static void unlock_vcpus(struct kvm *kvm, int vcpu_lock_idx)
{
	struct kvm_vcpu *tmp_vcpu;

	for (; vcpu_lock_idx >= 0; vcpu_lock_idx--) {
		tmp_vcpu = kvm_get_vcpu(kvm, vcpu_lock_idx);
		mutex_unlock(&tmp_vcpu->mutex);
	}
}

void unlock_all_vcpus(struct kvm *kvm)
{
	lockdep_assert_held(&kvm->lock);

	unlock_vcpus(kvm, atomic_read(&kvm->online_vcpus) - 1);
}

/* Returns true if all vcpus were locked, false otherwise */
bool lock_all_vcpus(struct kvm *kvm)
{
	struct kvm_vcpu *tmp_vcpu;
	unsigned long c;

	lockdep_assert_held(&kvm->lock);

	/*
	 * Any time a vcpu is in an ioctl (including running), the
	 * core KVM code tries to grab the vcpu->mutex.
	 *
	 * By grabbing the vcpu->mutex of all VCPUs we ensure that no
	 * other VCPUs can fiddle with the state while we access it.
	 */
	kvm_for_each_vcpu(c, tmp_vcpu, kvm) {
		if (!mutex_trylock(&tmp_vcpu->mutex)) {
			unlock_vcpus(kvm, c - 1);
			return false;
		}
	}

	return true;
}

static unsigned long nvhe_percpu_size(void)
{
	return (unsigned long)CHOOSE_NVHE_SYM(__per_cpu_end) -
		(unsigned long)CHOOSE_NVHE_SYM(__per_cpu_start);
}

static unsigned long nvhe_percpu_order(void)
{
	unsigned long size = nvhe_percpu_size();

	return size ? get_order(size) : 0;
}

static size_t pkvm_host_sve_state_order(void)
{
	return get_order(pkvm_host_sve_state_size());
}

/* A lookup table holding the hypervisor VA for each vector slot */
static void *hyp_spectre_vector_selector[BP_HARDEN_EL2_SLOTS];

static void kvm_init_vector_slot(void *base, enum arm64_hyp_spectre_vector slot)
{
	hyp_spectre_vector_selector[slot] = __kvm_vector_slot2addr(base, slot);
}

static int kvm_init_vector_slots(void)
{
	int err;
	void *base;

	base = kern_hyp_va(kvm_ksym_ref(__kvm_hyp_vector));
	kvm_init_vector_slot(base, HYP_VECTOR_DIRECT);

	base = kern_hyp_va(kvm_ksym_ref(__bp_harden_hyp_vecs));
	kvm_init_vector_slot(base, HYP_VECTOR_SPECTRE_DIRECT);

	if (kvm_system_needs_idmapped_vectors() &&
	    !is_protected_kvm_enabled()) {
		err = create_hyp_exec_mappings(__pa_symbol(__bp_harden_hyp_vecs),
					       __BP_HARDEN_HYP_VECS_SZ, &base);
		if (err)
			return err;
	}

	kvm_init_vector_slot(base, HYP_VECTOR_INDIRECT);
	kvm_init_vector_slot(base, HYP_VECTOR_SPECTRE_INDIRECT);
	return 0;
}

static void __init cpu_prepare_hyp_mode(int cpu, u32 hyp_va_bits)
{
	struct kvm_nvhe_init_params *params = per_cpu_ptr_nvhe_sym(kvm_init_params, cpu);
	unsigned long tcr, ips;

	/*
	 * Calculate the raw per-cpu offset without a translation from the
	 * kernel's mapping to the linear mapping, and store it in tpidr_el2
	 * so that we can use adr_l to access per-cpu variables in EL2.
	 * Also drop the KASAN tag which gets in the way...
	 */
	params->tpidr_el2 = (unsigned long)kasan_reset_tag(per_cpu_ptr_nvhe_sym(__per_cpu_start, cpu)) -
			    (unsigned long)kvm_ksym_ref(CHOOSE_NVHE_SYM(__per_cpu_start));

	params->mair_el2 = read_sysreg(mair_el1);

	tcr = read_sysreg(tcr_el1);
	ips = FIELD_GET(TCR_IPS_MASK, tcr);
	if (cpus_have_final_cap(ARM64_KVM_HVHE)) {
		tcr |= TCR_EPD1_MASK;
	} else {
		tcr &= TCR_EL2_MASK;
		tcr |= TCR_EL2_RES1;
	}
	tcr &= ~TCR_T0SZ_MASK;
	tcr |= TCR_T0SZ(hyp_va_bits);
	tcr &= ~TCR_EL2_PS_MASK;
	tcr |= FIELD_PREP(TCR_EL2_PS_MASK, ips);
	if (lpa2_is_enabled())
		tcr |= TCR_EL2_DS;
	params->tcr_el2 = tcr;

	params->pgd_pa = kvm_mmu_get_httbr();
	if (is_protected_kvm_enabled())
		params->hcr_el2 = HCR_HOST_NVHE_PROTECTED_FLAGS;
	else
		params->hcr_el2 = HCR_HOST_NVHE_FLAGS;
	if (cpus_have_final_cap(ARM64_KVM_HVHE))
		params->hcr_el2 |= HCR_E2H;
	params->vttbr = params->vtcr = 0;

	/*
	 * Flush the init params from the data cache because the struct will
	 * be read while the MMU is off.
	 */
	kvm_flush_dcache_to_poc(params, sizeof(*params));
}

static void hyp_install_host_vector(void)
{
	struct kvm_nvhe_init_params *params;
	struct arm_smccc_res res;

	/* Switch from the HYP stub to our own HYP init vector */
	__hyp_set_vectors(kvm_get_idmap_vector());

	/*
	 * Call initialization code, and switch to the full blown HYP code.
	 * If the cpucaps haven't been finalized yet, something has gone very
	 * wrong, and hyp will crash and burn when it uses any
	 * cpus_have_*_cap() wrapper.
	 */
	BUG_ON(!system_capabilities_finalized());
	params = this_cpu_ptr_nvhe_sym(kvm_init_params);
	arm_smccc_1_1_hvc(KVM_HOST_SMCCC_FUNC(__kvm_hyp_init), virt_to_phys(params), &res);
	WARN_ON(res.a0 != SMCCC_RET_SUCCESS);
}

static void cpu_init_hyp_mode(void)
{
	hyp_install_host_vector();

	/*
	 * Disabling SSBD on a non-VHE system requires us to enable SSBS
	 * at EL2.
	 */
	if (this_cpu_has_cap(ARM64_SSBS) &&
	    arm64_get_spectre_v4_state() == SPECTRE_VULNERABLE) {
		kvm_call_hyp_nvhe(__kvm_enable_ssbs);
	}
}

static void cpu_hyp_reset(void)
{
	if (!is_kernel_in_hyp_mode())
		__hyp_reset_vectors();
}

/*
 * EL2 vectors can be mapped and rerouted in a number of ways,
 * depending on the kernel configuration and CPU present:
 *
 * - If the CPU is affected by Spectre-v2, the hardening sequence is
 *   placed in one of the vector slots, which is executed before jumping
 *   to the real vectors.
 *
 * - If the CPU also has the ARM64_SPECTRE_V3A cap, the slot
 *   containing the hardening sequence is mapped next to the idmap page,
 *   and executed before jumping to the real vectors.
 *
 * - If the CPU only has the ARM64_SPECTRE_V3A cap, then an
 *   empty slot is selected, mapped next to the idmap page, and
 *   executed before jumping to the real vectors.
 *
 * Note that ARM64_SPECTRE_V3A is somewhat incompatible with
 * VHE, as we don't have hypervisor-specific mappings. If the system
 * is VHE and yet selects this capability, it will be ignored.
 */
static void cpu_set_hyp_vector(void)
{
	struct bp_hardening_data *data = this_cpu_ptr(&bp_hardening_data);
	void *vector = hyp_spectre_vector_selector[data->slot];

	if (!is_protected_kvm_enabled())
		*this_cpu_ptr_hyp_sym(kvm_hyp_vector) = (unsigned long)vector;
	else
		kvm_call_hyp_nvhe(__pkvm_cpu_set_vector, data->slot);
}

static void cpu_hyp_init_context(void)
{
	kvm_init_host_cpu_context(host_data_ptr(host_ctxt));

	if (!is_kernel_in_hyp_mode())
		cpu_init_hyp_mode();
}

static void cpu_hyp_init_features(void)
{
	cpu_set_hyp_vector();
	kvm_arm_init_debug();

	if (is_kernel_in_hyp_mode())
		kvm_timer_init_vhe();

	if (vgic_present)
		kvm_vgic_init_cpu_hardware();
}

static void cpu_hyp_reinit(void)
{
	cpu_hyp_reset();
	cpu_hyp_init_context();
	cpu_hyp_init_features();
}

static void cpu_hyp_init(void *discard)
{
	if (!__this_cpu_read(kvm_hyp_initialized)) {
		cpu_hyp_reinit();
		__this_cpu_write(kvm_hyp_initialized, 1);
	}
}

static void cpu_hyp_uninit(void *discard)
{
	if (__this_cpu_read(kvm_hyp_initialized)) {
		cpu_hyp_reset();
		__this_cpu_write(kvm_hyp_initialized, 0);
	}
}

int kvm_arch_enable_virtualization_cpu(void)
{
	/*
	 * Most calls to this function are made with migration
	 * disabled, but not with preemption disabled. The former is
	 * enough to ensure correctness, but most of the helpers
	 * expect the later and will throw a tantrum otherwise.
	 */
	preempt_disable();

	cpu_hyp_init(NULL);

	kvm_vgic_cpu_up();
	kvm_timer_cpu_up();

	preempt_enable();

	return 0;
}

void kvm_arch_disable_virtualization_cpu(void)
{
	kvm_timer_cpu_down();
	kvm_vgic_cpu_down();

	if (!is_protected_kvm_enabled())
		cpu_hyp_uninit(NULL);
}

#ifdef CONFIG_CPU_PM
static int hyp_init_cpu_pm_notifier(struct notifier_block *self,
				    unsigned long cmd,
				    void *v)
{
	/*
	 * kvm_hyp_initialized is left with its old value over
	 * PM_ENTER->PM_EXIT. It is used to indicate PM_EXIT should
	 * re-enable hyp.
	 */
	switch (cmd) {
	case CPU_PM_ENTER:
		if (__this_cpu_read(kvm_hyp_initialized))
			/*
			 * don't update kvm_hyp_initialized here
			 * so that the hyp will be re-enabled
			 * when we resume. See below.
			 */
			cpu_hyp_reset();

		return NOTIFY_OK;
	case CPU_PM_ENTER_FAILED:
	case CPU_PM_EXIT:
		if (__this_cpu_read(kvm_hyp_initialized))
			/* The hyp was enabled before suspend. */
			cpu_hyp_reinit();

		return NOTIFY_OK;

	default:
		return NOTIFY_DONE;
	}
}

static struct notifier_block hyp_init_cpu_pm_nb = {
	.notifier_call = hyp_init_cpu_pm_notifier,
};

static void __init hyp_cpu_pm_init(void)
{
	if (!is_protected_kvm_enabled())
		cpu_pm_register_notifier(&hyp_init_cpu_pm_nb);
}
static void __init hyp_cpu_pm_exit(void)
{
	if (!is_protected_kvm_enabled())
		cpu_pm_unregister_notifier(&hyp_init_cpu_pm_nb);
}
#else
static inline void __init hyp_cpu_pm_init(void)
{
}
static inline void __init hyp_cpu_pm_exit(void)
{
}
#endif

static void __init init_cpu_logical_map(void)
{
	unsigned int cpu;

	/*
	 * Copy the MPIDR <-> logical CPU ID mapping to hyp.
	 * Only copy the set of online CPUs whose features have been checked
	 * against the finalized system capabilities. The hypervisor will not
	 * allow any other CPUs from the `possible` set to boot.
	 */
	for_each_online_cpu(cpu)
		hyp_cpu_logical_map[cpu] = cpu_logical_map(cpu);
}

#define init_psci_0_1_impl_state(config, what)	\
	config.psci_0_1_ ## what ## _implemented = psci_ops.what

static bool __init init_psci_relay(void)
{
	/*
	 * If PSCI has not been initialized, protected KVM cannot install
	 * itself on newly booted CPUs.
	 */
	if (!psci_ops.get_version) {
		kvm_err("Cannot initialize protected mode without PSCI\n");
		return false;
	}

	kvm_host_psci_config.version = psci_ops.get_version();
	kvm_host_psci_config.smccc_version = arm_smccc_get_version();

	if (kvm_host_psci_config.version == PSCI_VERSION(0, 1)) {
		kvm_host_psci_config.function_ids_0_1 = get_psci_0_1_function_ids();
		init_psci_0_1_impl_state(kvm_host_psci_config, cpu_suspend);
		init_psci_0_1_impl_state(kvm_host_psci_config, cpu_on);
		init_psci_0_1_impl_state(kvm_host_psci_config, cpu_off);
		init_psci_0_1_impl_state(kvm_host_psci_config, migrate);
	}
	return true;
}

static int __init init_subsystems(void)
{
	int err = 0;

	/*
	 * Enable hardware so that subsystem initialisation can access EL2.
	 */
	on_each_cpu(cpu_hyp_init, NULL, 1);

	/*
	 * Register CPU lower-power notifier
	 */
	hyp_cpu_pm_init();

	/*
	 * Init HYP view of VGIC
	 */
	err = kvm_vgic_hyp_init();
	switch (err) {
	case 0:
		vgic_present = true;
		break;
	case -ENODEV:
	case -ENXIO:
		vgic_present = false;
		err = 0;
		break;
	default:
		goto out;
	}

	/*
	 * Init HYP architected timer support
	 */
	err = kvm_timer_hyp_init(vgic_present);
	if (err)
		goto out;

	kvm_register_perf_callbacks(NULL);

out:
	if (err)
		hyp_cpu_pm_exit();

	if (err || !is_protected_kvm_enabled())
		on_each_cpu(cpu_hyp_uninit, NULL, 1);

	return err;
}

static void __init teardown_subsystems(void)
{
	kvm_unregister_perf_callbacks();
	hyp_cpu_pm_exit();
}

static void __init teardown_hyp_mode(void)
{
	bool free_sve = system_supports_sve() && is_protected_kvm_enabled();
	int cpu;

	free_hyp_pgds();
	for_each_possible_cpu(cpu) {
		free_page(per_cpu(kvm_arm_hyp_stack_page, cpu));
		free_pages(kvm_nvhe_sym(kvm_arm_hyp_percpu_base)[cpu], nvhe_percpu_order());

		if (free_sve) {
			struct cpu_sve_state *sve_state;

			sve_state = per_cpu_ptr_nvhe_sym(kvm_host_data, cpu)->sve_state;
			free_pages((unsigned long) sve_state, pkvm_host_sve_state_order());
		}
	}
}

static int __init do_pkvm_init(u32 hyp_va_bits)
{
	void *per_cpu_base = kvm_ksym_ref(kvm_nvhe_sym(kvm_arm_hyp_percpu_base));
	int ret;

	preempt_disable();
	cpu_hyp_init_context();
	ret = kvm_call_hyp_nvhe(__pkvm_init, hyp_mem_base, hyp_mem_size,
				num_possible_cpus(), kern_hyp_va(per_cpu_base),
				hyp_va_bits);
	cpu_hyp_init_features();

	/*
	 * The stub hypercalls are now disabled, so set our local flag to
	 * prevent a later re-init attempt in kvm_arch_enable_virtualization_cpu().
	 */
	__this_cpu_write(kvm_hyp_initialized, 1);
	preempt_enable();

	return ret;
}

static u64 get_hyp_id_aa64pfr0_el1(void)
{
	/*
	 * Track whether the system isn't affected by spectre/meltdown in the
	 * hypervisor's view of id_aa64pfr0_el1, used for protected VMs.
	 * Although this is per-CPU, we make it global for simplicity, e.g., not
	 * to have to worry about vcpu migration.
	 *
	 * Unlike for non-protected VMs, userspace cannot override this for
	 * protected VMs.
	 */
	u64 val = read_sanitised_ftr_reg(SYS_ID_AA64PFR0_EL1);

	val &= ~(ARM64_FEATURE_MASK(ID_AA64PFR0_EL1_CSV2) |
		 ARM64_FEATURE_MASK(ID_AA64PFR0_EL1_CSV3));

	val |= FIELD_PREP(ARM64_FEATURE_MASK(ID_AA64PFR0_EL1_CSV2),
			  arm64_get_spectre_v2_state() == SPECTRE_UNAFFECTED);
	val |= FIELD_PREP(ARM64_FEATURE_MASK(ID_AA64PFR0_EL1_CSV3),
			  arm64_get_meltdown_state() == SPECTRE_UNAFFECTED);

	return val;
}

static void kvm_hyp_init_symbols(void)
{
	kvm_nvhe_sym(id_aa64pfr0_el1_sys_val) = get_hyp_id_aa64pfr0_el1();
	kvm_nvhe_sym(id_aa64pfr1_el1_sys_val) = read_sanitised_ftr_reg(SYS_ID_AA64PFR1_EL1);
	kvm_nvhe_sym(id_aa64isar0_el1_sys_val) = read_sanitised_ftr_reg(SYS_ID_AA64ISAR0_EL1);
	kvm_nvhe_sym(id_aa64isar1_el1_sys_val) = read_sanitised_ftr_reg(SYS_ID_AA64ISAR1_EL1);
	kvm_nvhe_sym(id_aa64isar2_el1_sys_val) = read_sanitised_ftr_reg(SYS_ID_AA64ISAR2_EL1);
	kvm_nvhe_sym(id_aa64mmfr0_el1_sys_val) = read_sanitised_ftr_reg(SYS_ID_AA64MMFR0_EL1);
	kvm_nvhe_sym(id_aa64mmfr1_el1_sys_val) = read_sanitised_ftr_reg(SYS_ID_AA64MMFR1_EL1);
	kvm_nvhe_sym(id_aa64mmfr2_el1_sys_val) = read_sanitised_ftr_reg(SYS_ID_AA64MMFR2_EL1);
	kvm_nvhe_sym(id_aa64smfr0_el1_sys_val) = read_sanitised_ftr_reg(SYS_ID_AA64SMFR0_EL1);
	kvm_nvhe_sym(__icache_flags) = __icache_flags;
	kvm_nvhe_sym(kvm_arm_vmid_bits) = kvm_arm_vmid_bits;
}

static int __init kvm_hyp_init_protection(u32 hyp_va_bits)
{
	void *addr = phys_to_virt(hyp_mem_base);
	int ret;

	ret = create_hyp_mappings(addr, addr + hyp_mem_size, PAGE_HYP);
	if (ret)
		return ret;

	ret = do_pkvm_init(hyp_va_bits);
	if (ret)
		return ret;

	free_hyp_pgds();

	return 0;
}

static int init_pkvm_host_sve_state(void)
{
	int cpu;

	if (!system_supports_sve())
		return 0;

	/* Allocate pages for host sve state in protected mode. */
	for_each_possible_cpu(cpu) {
		struct page *page = alloc_pages(GFP_KERNEL, pkvm_host_sve_state_order());

		if (!page)
			return -ENOMEM;

		per_cpu_ptr_nvhe_sym(kvm_host_data, cpu)->sve_state = page_address(page);
	}

	/*
	 * Don't map the pages in hyp since these are only used in protected
	 * mode, which will (re)create its own mapping when initialized.
	 */

	return 0;
}

/*
 * Finalizes the initialization of hyp mode, once everything else is initialized
 * and the initialziation process cannot fail.
 */
static void finalize_init_hyp_mode(void)
{
	int cpu;

	if (system_supports_sve() && is_protected_kvm_enabled()) {
		for_each_possible_cpu(cpu) {
			struct cpu_sve_state *sve_state;

			sve_state = per_cpu_ptr_nvhe_sym(kvm_host_data, cpu)->sve_state;
			per_cpu_ptr_nvhe_sym(kvm_host_data, cpu)->sve_state =
				kern_hyp_va(sve_state);
		}
	} else {
		for_each_possible_cpu(cpu) {
			struct user_fpsimd_state *fpsimd_state;

			fpsimd_state = &per_cpu_ptr_nvhe_sym(kvm_host_data, cpu)->host_ctxt.fp_regs;
			per_cpu_ptr_nvhe_sym(kvm_host_data, cpu)->fpsimd_state =
				kern_hyp_va(fpsimd_state);
		}
	}
}

static void pkvm_hyp_init_ptrauth(void)
{
	struct kvm_cpu_context *hyp_ctxt;
	int cpu;

	for_each_possible_cpu(cpu) {
		hyp_ctxt = per_cpu_ptr_nvhe_sym(kvm_hyp_ctxt, cpu);
		hyp_ctxt->sys_regs[APIAKEYLO_EL1] = get_random_long();
		hyp_ctxt->sys_regs[APIAKEYHI_EL1] = get_random_long();
		hyp_ctxt->sys_regs[APIBKEYLO_EL1] = get_random_long();
		hyp_ctxt->sys_regs[APIBKEYHI_EL1] = get_random_long();
		hyp_ctxt->sys_regs[APDAKEYLO_EL1] = get_random_long();
		hyp_ctxt->sys_regs[APDAKEYHI_EL1] = get_random_long();
		hyp_ctxt->sys_regs[APDBKEYLO_EL1] = get_random_long();
		hyp_ctxt->sys_regs[APDBKEYHI_EL1] = get_random_long();
		hyp_ctxt->sys_regs[APGAKEYLO_EL1] = get_random_long();
		hyp_ctxt->sys_regs[APGAKEYHI_EL1] = get_random_long();
	}
}

/* Inits Hyp-mode on all online CPUs */
static int __init init_hyp_mode(void)
{
	u32 hyp_va_bits;
	int cpu;
	int err = -ENOMEM;

	/*
	 * The protected Hyp-mode cannot be initialized if the memory pool
	 * allocation has failed.
	 */
	if (is_protected_kvm_enabled() && !hyp_mem_base)
		goto out_err;

	/*
	 * Allocate Hyp PGD and setup Hyp identity mapping
	 */
	err = kvm_mmu_init(&hyp_va_bits);
	if (err)
		goto out_err;

	/*
	 * Allocate stack pages for Hypervisor-mode
	 */
	for_each_possible_cpu(cpu) {
		unsigned long stack_page;

		stack_page = __get_free_page(GFP_KERNEL);
		if (!stack_page) {
			err = -ENOMEM;
			goto out_err;
		}

		per_cpu(kvm_arm_hyp_stack_page, cpu) = stack_page;
	}

	/*
	 * Allocate and initialize pages for Hypervisor-mode percpu regions.
	 */
	for_each_possible_cpu(cpu) {
		struct page *page;
		void *page_addr;

		page = alloc_pages(GFP_KERNEL, nvhe_percpu_order());
		if (!page) {
			err = -ENOMEM;
			goto out_err;
		}

		page_addr = page_address(page);
		memcpy(page_addr, CHOOSE_NVHE_SYM(__per_cpu_start), nvhe_percpu_size());
		kvm_nvhe_sym(kvm_arm_hyp_percpu_base)[cpu] = (unsigned long)page_addr;
	}

	/*
	 * Map the Hyp-code called directly from the host
	 */
	err = create_hyp_mappings(kvm_ksym_ref(__hyp_text_start),
				  kvm_ksym_ref(__hyp_text_end), PAGE_HYP_EXEC);
	if (err) {
		kvm_err("Cannot map world-switch code\n");
		goto out_err;
	}

	err = create_hyp_mappings(kvm_ksym_ref(__hyp_rodata_start),
				  kvm_ksym_ref(__hyp_rodata_end), PAGE_HYP_RO);
	if (err) {
		kvm_err("Cannot map .hyp.rodata section\n");
		goto out_err;
	}

	err = create_hyp_mappings(kvm_ksym_ref(__start_rodata),
				  kvm_ksym_ref(__end_rodata), PAGE_HYP_RO);
	if (err) {
		kvm_err("Cannot map rodata section\n");
		goto out_err;
	}

	/*
	 * .hyp.bss is guaranteed to be placed at the beginning of the .bss
	 * section thanks to an assertion in the linker script. Map it RW and
	 * the rest of .bss RO.
	 */
	err = create_hyp_mappings(kvm_ksym_ref(__hyp_bss_start),
				  kvm_ksym_ref(__hyp_bss_end), PAGE_HYP);
	if (err) {
		kvm_err("Cannot map hyp bss section: %d\n", err);
		goto out_err;
	}

	err = create_hyp_mappings(kvm_ksym_ref(__hyp_bss_end),
				  kvm_ksym_ref(__bss_stop), PAGE_HYP_RO);
	if (err) {
		kvm_err("Cannot map bss section\n");
		goto out_err;
	}

	/*
	 * Map the Hyp stack pages
	 */
	for_each_possible_cpu(cpu) {
		struct kvm_nvhe_init_params *params = per_cpu_ptr_nvhe_sym(kvm_init_params, cpu);
		char *stack_page = (char *)per_cpu(kvm_arm_hyp_stack_page, cpu);

		err = create_hyp_stack(__pa(stack_page), &params->stack_hyp_va);
		if (err) {
			kvm_err("Cannot map hyp stack\n");
			goto out_err;
		}

		/*
		 * Save the stack PA in nvhe_init_params. This will be needed
		 * to recreate the stack mapping in protected nVHE mode.
		 * __hyp_pa() won't do the right thing there, since the stack
		 * has been mapped in the flexible private VA space.
		 */
		params->stack_pa = __pa(stack_page);
	}

	for_each_possible_cpu(cpu) {
		char *percpu_begin = (char *)kvm_nvhe_sym(kvm_arm_hyp_percpu_base)[cpu];
		char *percpu_end = percpu_begin + nvhe_percpu_size();

		/* Map Hyp percpu pages */
		err = create_hyp_mappings(percpu_begin, percpu_end, PAGE_HYP);
		if (err) {
			kvm_err("Cannot map hyp percpu region\n");
			goto out_err;
		}

		/* Prepare the CPU initialization parameters */
		cpu_prepare_hyp_mode(cpu, hyp_va_bits);
	}

	kvm_hyp_init_symbols();

	if (is_protected_kvm_enabled()) {
		if (IS_ENABLED(CONFIG_ARM64_PTR_AUTH_KERNEL) &&
		    cpus_have_final_cap(ARM64_HAS_ADDRESS_AUTH))
			pkvm_hyp_init_ptrauth();

		init_cpu_logical_map();

		if (!init_psci_relay()) {
			err = -ENODEV;
			goto out_err;
		}

		err = init_pkvm_host_sve_state();
		if (err)
			goto out_err;

		err = kvm_hyp_init_protection(hyp_va_bits);
		if (err) {
			kvm_err("Failed to init hyp memory protection\n");
			goto out_err;
		}
	}

	return 0;

out_err:
	teardown_hyp_mode();
	kvm_err("error initializing Hyp mode: %d\n", err);
	return err;
}

struct kvm_vcpu *kvm_mpidr_to_vcpu(struct kvm *kvm, unsigned long mpidr)
{
	struct kvm_vcpu *vcpu = NULL;
	struct kvm_mpidr_data *data;
	unsigned long i;

	mpidr &= MPIDR_HWID_BITMASK;

	rcu_read_lock();
	data = rcu_dereference(kvm->arch.mpidr_data);

	if (data) {
		u16 idx = kvm_mpidr_index(data, mpidr);

		vcpu = kvm_get_vcpu(kvm, data->cmpidr_to_idx[idx]);
		if (mpidr != kvm_vcpu_get_mpidr_aff(vcpu))
			vcpu = NULL;
	}

	rcu_read_unlock();

	if (vcpu)
		return vcpu;

	kvm_for_each_vcpu(i, vcpu, kvm) {
		if (mpidr == kvm_vcpu_get_mpidr_aff(vcpu))
			return vcpu;
	}
	return NULL;
}

bool kvm_arch_irqchip_in_kernel(struct kvm *kvm)
{
	return irqchip_in_kernel(kvm);
}

bool kvm_arch_has_irq_bypass(void)
{
	return true;
}

int kvm_arch_irq_bypass_add_producer(struct irq_bypass_consumer *cons,
				      struct irq_bypass_producer *prod)
{
	struct kvm_kernel_irqfd *irqfd =
		container_of(cons, struct kvm_kernel_irqfd, consumer);

	return kvm_vgic_v4_set_forwarding(irqfd->kvm, prod->irq,
					  &irqfd->irq_entry);
}
void kvm_arch_irq_bypass_del_producer(struct irq_bypass_consumer *cons,
				      struct irq_bypass_producer *prod)
{
	struct kvm_kernel_irqfd *irqfd =
		container_of(cons, struct kvm_kernel_irqfd, consumer);

	kvm_vgic_v4_unset_forwarding(irqfd->kvm, prod->irq,
				     &irqfd->irq_entry);
}

void kvm_arch_irq_bypass_stop(struct irq_bypass_consumer *cons)
{
	struct kvm_kernel_irqfd *irqfd =
		container_of(cons, struct kvm_kernel_irqfd, consumer);

	kvm_arm_halt_guest(irqfd->kvm);
}

void kvm_arch_irq_bypass_start(struct irq_bypass_consumer *cons)
{
	struct kvm_kernel_irqfd *irqfd =
		container_of(cons, struct kvm_kernel_irqfd, consumer);

	kvm_arm_resume_guest(irqfd->kvm);
}

/* Initialize Hyp-mode and memory mappings on all CPUs */
static __init int kvm_arm_init(void)
{
	int err;
	bool in_hyp_mode;

	if (!is_hyp_mode_available()) {
		kvm_info("HYP mode not available\n");
		return -ENODEV;
	}

	if (kvm_get_mode() == KVM_MODE_NONE) {
		kvm_info("KVM disabled from command line\n");
		return -ENODEV;
	}

	err = kvm_sys_reg_table_init();
	if (err) {
		kvm_info("Error initializing system register tables");
		return err;
	}

	in_hyp_mode = is_kernel_in_hyp_mode();

	if (cpus_have_final_cap(ARM64_WORKAROUND_DEVICE_LOAD_ACQUIRE) ||
	    cpus_have_final_cap(ARM64_WORKAROUND_1508412))
		kvm_info("Guests without required CPU erratum workarounds can deadlock system!\n" \
			 "Only trusted guests should be used on this system.\n");

	err = kvm_set_ipa_limit();
	if (err)
		return err;

	err = kvm_arm_init_sve();
	if (err)
		return err;

	err = kvm_arm_vmid_alloc_init();
	if (err) {
		kvm_err("Failed to initialize VMID allocator.\n");
		return err;
	}

	if (!in_hyp_mode) {
		err = init_hyp_mode();
		if (err)
			goto out_err;
	}

	err = kvm_init_vector_slots();
	if (err) {
		kvm_err("Cannot initialise vector slots\n");
		goto out_hyp;
	}

	err = init_subsystems();
	if (err)
		goto out_hyp;

	kvm_info("%s%sVHE mode initialized successfully\n",
		 in_hyp_mode ? "" : (is_protected_kvm_enabled() ?
				     "Protected " : "Hyp "),
		 in_hyp_mode ? "" : (cpus_have_final_cap(ARM64_KVM_HVHE) ?
				     "h" : "n"));

	/*
	 * FIXME: Do something reasonable if kvm_init() fails after pKVM
	 * hypervisor protection is finalized.
	 */
	err = kvm_init(sizeof(struct kvm_vcpu), 0, THIS_MODULE);
	if (err)
		goto out_subs;

	/*
	 * This should be called after initialization is done and failure isn't
	 * possible anymore.
	 */
	if (!in_hyp_mode)
		finalize_init_hyp_mode();

	kvm_arm_initialised = true;

	return 0;

out_subs:
	teardown_subsystems();
out_hyp:
	if (!in_hyp_mode)
		teardown_hyp_mode();
out_err:
	kvm_arm_vmid_alloc_free();
	return err;
}

static int __init early_kvm_mode_cfg(char *arg)
{
	if (!arg)
		return -EINVAL;

	if (strcmp(arg, "none") == 0) {
		kvm_mode = KVM_MODE_NONE;
		return 0;
	}

	if (!is_hyp_mode_available()) {
		pr_warn_once("KVM is not available. Ignoring kvm-arm.mode\n");
		return 0;
	}

	if (strcmp(arg, "protected") == 0) {
		if (!is_kernel_in_hyp_mode())
			kvm_mode = KVM_MODE_PROTECTED;
		else
			pr_warn_once("Protected KVM not available with VHE\n");

		return 0;
	}

	if (strcmp(arg, "nvhe") == 0 && !WARN_ON(is_kernel_in_hyp_mode())) {
		kvm_mode = KVM_MODE_DEFAULT;
		return 0;
	}

	if (strcmp(arg, "nested") == 0 && !WARN_ON(!is_kernel_in_hyp_mode())) {
		kvm_mode = KVM_MODE_NV;
		return 0;
	}

	return -EINVAL;
}
early_param("kvm-arm.mode", early_kvm_mode_cfg);

static int __init early_kvm_wfx_trap_policy_cfg(char *arg, enum kvm_wfx_trap_policy *p)
{
	if (!arg)
		return -EINVAL;

	if (strcmp(arg, "trap") == 0) {
		*p = KVM_WFX_TRAP;
		return 0;
	}

	if (strcmp(arg, "notrap") == 0) {
		*p = KVM_WFX_NOTRAP;
		return 0;
	}

	return -EINVAL;
}

static int __init early_kvm_wfi_trap_policy_cfg(char *arg)
{
	return early_kvm_wfx_trap_policy_cfg(arg, &kvm_wfi_trap_policy);
}
early_param("kvm-arm.wfi_trap_policy", early_kvm_wfi_trap_policy_cfg);

static int __init early_kvm_wfe_trap_policy_cfg(char *arg)
{
	return early_kvm_wfx_trap_policy_cfg(arg, &kvm_wfe_trap_policy);
}
early_param("kvm-arm.wfe_trap_policy", early_kvm_wfe_trap_policy_cfg);

enum kvm_mode kvm_get_mode(void)
{
	return kvm_mode;
}

module_init(kvm_arm_init);<|MERGE_RESOLUTION|>--- conflicted
+++ resolved
@@ -844,17 +844,6 @@
 			return ret;
 	}
 
-<<<<<<< HEAD
-	/*
-	 * Initialize traps for protected VMs.
-	 * NOTE: Move to run in EL2 directly, rather than via a hypercall, once
-	 * the code is in place for first run initialization at EL2.
-	 */
-	if (kvm_vm_is_protected(kvm))
-		kvm_call_hyp_nvhe(__pkvm_vcpu_init_traps, vcpu);
-
-=======
->>>>>>> 4e3ac415
 	mutex_lock(&kvm->arch.config_lock);
 	set_bit(KVM_ARCH_FLAG_HAS_RAN_ONCE, &kvm->arch.flags);
 	mutex_unlock(&kvm->arch.config_lock);
