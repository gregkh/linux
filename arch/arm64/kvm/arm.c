// SPDX-License-Identifier: GPL-2.0-only
/*
 * Copyright (C) 2012 - Virtual Open Systems and Columbia University
 * Author: Christoffer Dall <c.dall@virtualopensystems.com>
 */

#include <linux/bug.h>
#include <linux/cpu_pm.h>
#include <linux/entry-kvm.h>
#include <linux/errno.h>
#include <linux/err.h>
#include <linux/kvm_host.h>
#include <linux/list.h>
#include <linux/module.h>
#include <linux/vmalloc.h>
#include <linux/fs.h>
#include <linux/mman.h>
#include <linux/sched.h>
#include <linux/kvm.h>
#include <linux/kvm_irqfd.h>
#include <linux/irqbypass.h>
#include <linux/sched/stat.h>
#include <linux/psci.h>
#include <trace/events/kvm.h>

#define CREATE_TRACE_POINTS
#include "trace_arm.h"

#include <linux/uaccess.h>
#include <asm/ptrace.h>
#include <asm/mman.h>
#include <asm/tlbflush.h>
#include <asm/cacheflush.h>
#include <asm/cpufeature.h>
#include <asm/virt.h>
#include <asm/kvm_arm.h>
#include <asm/kvm_asm.h>
#include <asm/kvm_emulate.h>
#include <asm/kvm_mmu.h>
#include <asm/kvm_nested.h>
#include <asm/kvm_pkvm.h>
#include <asm/kvm_ptrauth.h>
#include <asm/sections.h>

#include <kvm/arm_hypercalls.h>
#include <kvm/arm_pmu.h>
#include <kvm/arm_psci.h>

#include "sys_regs.h"

static enum kvm_mode kvm_mode = KVM_MODE_DEFAULT;

enum kvm_wfx_trap_policy {
	KVM_WFX_NOTRAP_SINGLE_TASK, /* Default option */
	KVM_WFX_NOTRAP,
	KVM_WFX_TRAP,
};

static enum kvm_wfx_trap_policy kvm_wfi_trap_policy __read_mostly = KVM_WFX_NOTRAP_SINGLE_TASK;
static enum kvm_wfx_trap_policy kvm_wfe_trap_policy __read_mostly = KVM_WFX_NOTRAP_SINGLE_TASK;

DECLARE_KVM_HYP_PER_CPU(unsigned long, kvm_hyp_vector);

DEFINE_PER_CPU(unsigned long, kvm_arm_hyp_stack_base);
DECLARE_KVM_NVHE_PER_CPU(struct kvm_nvhe_init_params, kvm_init_params);

DECLARE_KVM_NVHE_PER_CPU(struct kvm_cpu_context, kvm_hyp_ctxt);

static bool vgic_present, kvm_arm_initialised;

static DEFINE_PER_CPU(unsigned char, kvm_hyp_initialized);

bool is_kvm_arm_initialised(void)
{
	return kvm_arm_initialised;
}

int kvm_arch_vcpu_should_kick(struct kvm_vcpu *vcpu)
{
	return kvm_vcpu_exiting_guest_mode(vcpu) == IN_GUEST_MODE;
}

int kvm_vm_ioctl_enable_cap(struct kvm *kvm,
			    struct kvm_enable_cap *cap)
{
	int r = -EINVAL;

	if (cap->flags)
		return -EINVAL;

	if (kvm_vm_is_protected(kvm) && !kvm_pvm_ext_allowed(cap->cap))
		return -EINVAL;

	switch (cap->cap) {
	case KVM_CAP_ARM_NISV_TO_USER:
		r = 0;
		set_bit(KVM_ARCH_FLAG_RETURN_NISV_IO_ABORT_TO_USER,
			&kvm->arch.flags);
		break;
	case KVM_CAP_ARM_MTE:
		mutex_lock(&kvm->lock);
		if (system_supports_mte() && !kvm->created_vcpus) {
			r = 0;
			set_bit(KVM_ARCH_FLAG_MTE_ENABLED, &kvm->arch.flags);
		}
		mutex_unlock(&kvm->lock);
		break;
	case KVM_CAP_ARM_SYSTEM_SUSPEND:
		r = 0;
		set_bit(KVM_ARCH_FLAG_SYSTEM_SUSPEND_ENABLED, &kvm->arch.flags);
		break;
	case KVM_CAP_ARM_EAGER_SPLIT_CHUNK_SIZE:
		mutex_lock(&kvm->slots_lock);
		/*
		 * To keep things simple, allow changing the chunk
		 * size only when no memory slots have been created.
		 */
		if (kvm_are_all_memslots_empty(kvm)) {
			u64 new_cap = cap->args[0];

			if (!new_cap || kvm_is_block_size_supported(new_cap)) {
				r = 0;
				kvm->arch.mmu.split_page_chunk_size = new_cap;
			}
		}
		mutex_unlock(&kvm->slots_lock);
		break;
	default:
		break;
	}

	return r;
}

static int kvm_arm_default_max_vcpus(void)
{
	return vgic_present ? kvm_vgic_get_max_vcpus() : KVM_MAX_VCPUS;
}

/**
 * kvm_arch_init_vm - initializes a VM data structure
 * @kvm:	pointer to the KVM struct
 * @type:	kvm device type
 */
int kvm_arch_init_vm(struct kvm *kvm, unsigned long type)
{
	int ret;

	mutex_init(&kvm->arch.config_lock);

#ifdef CONFIG_LOCKDEP
	/* Clue in lockdep that the config_lock must be taken inside kvm->lock */
	mutex_lock(&kvm->lock);
	mutex_lock(&kvm->arch.config_lock);
	mutex_unlock(&kvm->arch.config_lock);
	mutex_unlock(&kvm->lock);
#endif

	kvm_init_nested(kvm);

	ret = kvm_share_hyp(kvm, kvm + 1);
	if (ret)
		return ret;

	ret = pkvm_init_host_vm(kvm);
	if (ret)
		goto err_unshare_kvm;

	if (!zalloc_cpumask_var(&kvm->arch.supported_cpus, GFP_KERNEL_ACCOUNT)) {
		ret = -ENOMEM;
		goto err_unshare_kvm;
	}
	cpumask_copy(kvm->arch.supported_cpus, cpu_possible_mask);

	ret = kvm_init_stage2_mmu(kvm, &kvm->arch.mmu, type);
	if (ret)
		goto err_free_cpumask;

	kvm_vgic_early_init(kvm);

	kvm_timer_init_vm(kvm);

	/* The maximum number of VCPUs is limited by the host's GIC model */
	kvm->max_vcpus = kvm_arm_default_max_vcpus();

	kvm_arm_init_hypercalls(kvm);

	bitmap_zero(kvm->arch.vcpu_features, KVM_VCPU_MAX_FEATURES);

	return 0;

err_free_cpumask:
	free_cpumask_var(kvm->arch.supported_cpus);
err_unshare_kvm:
	kvm_unshare_hyp(kvm, kvm + 1);
	return ret;
}

vm_fault_t kvm_arch_vcpu_fault(struct kvm_vcpu *vcpu, struct vm_fault *vmf)
{
	return VM_FAULT_SIGBUS;
}

void kvm_arch_create_vm_debugfs(struct kvm *kvm)
{
	kvm_sys_regs_create_debugfs(kvm);
	kvm_s2_ptdump_create_debugfs(kvm);
}

static void kvm_destroy_mpidr_data(struct kvm *kvm)
{
	struct kvm_mpidr_data *data;

	mutex_lock(&kvm->arch.config_lock);

	data = rcu_dereference_protected(kvm->arch.mpidr_data,
					 lockdep_is_held(&kvm->arch.config_lock));
	if (data) {
		rcu_assign_pointer(kvm->arch.mpidr_data, NULL);
		synchronize_rcu();
		kfree(data);
	}

	mutex_unlock(&kvm->arch.config_lock);
}

/**
 * kvm_arch_destroy_vm - destroy the VM data structure
 * @kvm:	pointer to the KVM struct
 */
void kvm_arch_destroy_vm(struct kvm *kvm)
{
	bitmap_free(kvm->arch.pmu_filter);
	free_cpumask_var(kvm->arch.supported_cpus);

	kvm_vgic_destroy(kvm);

	if (is_protected_kvm_enabled())
		pkvm_destroy_hyp_vm(kvm);

	kvm_destroy_mpidr_data(kvm);

	kfree(kvm->arch.sysreg_masks);
	kvm_destroy_vcpus(kvm);

	kvm_unshare_hyp(kvm, kvm + 1);

	kvm_arm_teardown_hypercalls(kvm);
}

static bool kvm_has_full_ptr_auth(void)
{
	bool apa, gpa, api, gpi, apa3, gpa3;
	u64 isar1, isar2, val;

	/*
	 * Check that:
	 *
	 * - both Address and Generic auth are implemented for a given
         *   algorithm (Q5, IMPDEF or Q3)
	 * - only a single algorithm is implemented.
	 */
	if (!system_has_full_ptr_auth())
		return false;

	isar1 = read_sanitised_ftr_reg(SYS_ID_AA64ISAR1_EL1);
	isar2 = read_sanitised_ftr_reg(SYS_ID_AA64ISAR2_EL1);

	apa = !!FIELD_GET(ID_AA64ISAR1_EL1_APA_MASK, isar1);
	val = FIELD_GET(ID_AA64ISAR1_EL1_GPA_MASK, isar1);
	gpa = (val == ID_AA64ISAR1_EL1_GPA_IMP);

	api = !!FIELD_GET(ID_AA64ISAR1_EL1_API_MASK, isar1);
	val = FIELD_GET(ID_AA64ISAR1_EL1_GPI_MASK, isar1);
	gpi = (val == ID_AA64ISAR1_EL1_GPI_IMP);

	apa3 = !!FIELD_GET(ID_AA64ISAR2_EL1_APA3_MASK, isar2);
	val  = FIELD_GET(ID_AA64ISAR2_EL1_GPA3_MASK, isar2);
	gpa3 = (val == ID_AA64ISAR2_EL1_GPA3_IMP);

	return (apa == gpa && api == gpi && apa3 == gpa3 &&
		(apa + api + apa3) == 1);
}

int kvm_vm_ioctl_check_extension(struct kvm *kvm, long ext)
{
	int r;

	if (kvm && kvm_vm_is_protected(kvm) && !kvm_pvm_ext_allowed(ext))
		return 0;

	switch (ext) {
	case KVM_CAP_IRQCHIP:
		r = vgic_present;
		break;
	case KVM_CAP_IOEVENTFD:
	case KVM_CAP_USER_MEMORY:
	case KVM_CAP_SYNC_MMU:
	case KVM_CAP_DESTROY_MEMORY_REGION_WORKS:
	case KVM_CAP_ONE_REG:
	case KVM_CAP_ARM_PSCI:
	case KVM_CAP_ARM_PSCI_0_2:
	case KVM_CAP_READONLY_MEM:
	case KVM_CAP_MP_STATE:
	case KVM_CAP_IMMEDIATE_EXIT:
	case KVM_CAP_VCPU_EVENTS:
	case KVM_CAP_ARM_IRQ_LINE_LAYOUT_2:
	case KVM_CAP_ARM_NISV_TO_USER:
	case KVM_CAP_ARM_INJECT_EXT_DABT:
	case KVM_CAP_SET_GUEST_DEBUG:
	case KVM_CAP_VCPU_ATTRIBUTES:
	case KVM_CAP_PTP_KVM:
	case KVM_CAP_ARM_SYSTEM_SUSPEND:
	case KVM_CAP_IRQFD_RESAMPLE:
	case KVM_CAP_COUNTER_OFFSET:
		r = 1;
		break;
	case KVM_CAP_SET_GUEST_DEBUG2:
		return KVM_GUESTDBG_VALID_MASK;
	case KVM_CAP_ARM_SET_DEVICE_ADDR:
		r = 1;
		break;
	case KVM_CAP_NR_VCPUS:
		/*
		 * ARM64 treats KVM_CAP_NR_CPUS differently from all other
		 * architectures, as it does not always bound it to
		 * KVM_CAP_MAX_VCPUS. It should not matter much because
		 * this is just an advisory value.
		 */
		r = min_t(unsigned int, num_online_cpus(),
			  kvm_arm_default_max_vcpus());
		break;
	case KVM_CAP_MAX_VCPUS:
	case KVM_CAP_MAX_VCPU_ID:
		if (kvm)
			r = kvm->max_vcpus;
		else
			r = kvm_arm_default_max_vcpus();
		break;
	case KVM_CAP_MSI_DEVID:
		if (!kvm)
			r = -EINVAL;
		else
			r = kvm->arch.vgic.msis_require_devid;
		break;
	case KVM_CAP_ARM_USER_IRQ:
		/*
		 * 1: EL1_VTIMER, EL1_PTIMER, and PMU.
		 * (bump this number if adding more devices)
		 */
		r = 1;
		break;
	case KVM_CAP_ARM_MTE:
		r = system_supports_mte();
		break;
	case KVM_CAP_STEAL_TIME:
		r = kvm_arm_pvtime_supported();
		break;
	case KVM_CAP_ARM_EL1_32BIT:
		r = cpus_have_final_cap(ARM64_HAS_32BIT_EL1);
		break;
	case KVM_CAP_GUEST_DEBUG_HW_BPS:
		r = get_num_brps();
		break;
	case KVM_CAP_GUEST_DEBUG_HW_WPS:
		r = get_num_wrps();
		break;
	case KVM_CAP_ARM_PMU_V3:
		r = kvm_arm_support_pmu_v3();
		break;
	case KVM_CAP_ARM_INJECT_SERROR_ESR:
		r = cpus_have_final_cap(ARM64_HAS_RAS_EXTN);
		break;
	case KVM_CAP_ARM_VM_IPA_SIZE:
		r = get_kvm_ipa_limit();
		break;
	case KVM_CAP_ARM_SVE:
		r = system_supports_sve();
		break;
	case KVM_CAP_ARM_PTRAUTH_ADDRESS:
	case KVM_CAP_ARM_PTRAUTH_GENERIC:
		r = kvm_has_full_ptr_auth();
		break;
	case KVM_CAP_ARM_EAGER_SPLIT_CHUNK_SIZE:
		if (kvm)
			r = kvm->arch.mmu.split_page_chunk_size;
		else
			r = KVM_ARM_EAGER_SPLIT_CHUNK_SIZE_DEFAULT;
		break;
	case KVM_CAP_ARM_SUPPORTED_BLOCK_SIZES:
		r = kvm_supported_block_sizes();
		break;
	case KVM_CAP_ARM_SUPPORTED_REG_MASK_RANGES:
		r = BIT(0);
		break;
	default:
		r = 0;
	}

	return r;
}

long kvm_arch_dev_ioctl(struct file *filp,
			unsigned int ioctl, unsigned long arg)
{
	return -EINVAL;
}

struct kvm *kvm_arch_alloc_vm(void)
{
	size_t sz = sizeof(struct kvm);

	if (!has_vhe())
		return kzalloc(sz, GFP_KERNEL_ACCOUNT);

	return __vmalloc(sz, GFP_KERNEL_ACCOUNT | __GFP_HIGHMEM | __GFP_ZERO);
}

int kvm_arch_vcpu_precreate(struct kvm *kvm, unsigned int id)
{
	if (irqchip_in_kernel(kvm) && vgic_initialized(kvm))
		return -EBUSY;

	if (id >= kvm->max_vcpus)
		return -EINVAL;

	return 0;
}

int kvm_arch_vcpu_create(struct kvm_vcpu *vcpu)
{
	int err;

	spin_lock_init(&vcpu->arch.mp_state_lock);

#ifdef CONFIG_LOCKDEP
	/* Inform lockdep that the config_lock is acquired after vcpu->mutex */
	mutex_lock(&vcpu->mutex);
	mutex_lock(&vcpu->kvm->arch.config_lock);
	mutex_unlock(&vcpu->kvm->arch.config_lock);
	mutex_unlock(&vcpu->mutex);
#endif

	/* Force users to call KVM_ARM_VCPU_INIT */
	vcpu_clear_flag(vcpu, VCPU_INITIALIZED);

	vcpu->arch.mmu_page_cache.gfp_zero = __GFP_ZERO;

	/* Set up the timer */
	kvm_timer_vcpu_init(vcpu);

	kvm_pmu_vcpu_init(vcpu);

	kvm_arm_pvtime_vcpu_init(&vcpu->arch);

	vcpu->arch.hw_mmu = &vcpu->kvm->arch.mmu;

	/*
	 * This vCPU may have been created after mpidr_data was initialized.
	 * Throw out the pre-computed mappings if that is the case which forces
	 * KVM to fall back to iteratively searching the vCPUs.
	 */
	kvm_destroy_mpidr_data(vcpu->kvm);

	err = kvm_vgic_vcpu_init(vcpu);
	if (err)
		return err;

	err = kvm_share_hyp(vcpu, vcpu + 1);
	if (err)
		kvm_vgic_vcpu_destroy(vcpu);

	return err;
}

void kvm_arch_vcpu_postcreate(struct kvm_vcpu *vcpu)
{
}

void kvm_arch_vcpu_destroy(struct kvm_vcpu *vcpu)
{
	if (!is_protected_kvm_enabled())
		kvm_mmu_free_memory_cache(&vcpu->arch.mmu_page_cache);
	else
		free_hyp_memcache(&vcpu->arch.pkvm_memcache);
	kvm_timer_vcpu_terminate(vcpu);
	kvm_pmu_vcpu_destroy(vcpu);
	kvm_vgic_vcpu_destroy(vcpu);
	kvm_arm_vcpu_destroy(vcpu);
}

void kvm_arch_vcpu_blocking(struct kvm_vcpu *vcpu)
{

}

void kvm_arch_vcpu_unblocking(struct kvm_vcpu *vcpu)
{

}

static void vcpu_set_pauth_traps(struct kvm_vcpu *vcpu)
{
	if (vcpu_has_ptrauth(vcpu) && !is_protected_kvm_enabled()) {
		/*
		 * Either we're running an L2 guest, and the API/APK bits come
		 * from L1's HCR_EL2, or API/APK are both set.
		 */
		if (unlikely(vcpu_has_nv(vcpu) && !is_hyp_ctxt(vcpu))) {
			u64 val;

			val = __vcpu_sys_reg(vcpu, HCR_EL2);
			val &= (HCR_API | HCR_APK);
			vcpu->arch.hcr_el2 &= ~(HCR_API | HCR_APK);
			vcpu->arch.hcr_el2 |= val;
		} else {
			vcpu->arch.hcr_el2 |= (HCR_API | HCR_APK);
		}

		/*
		 * Save the host keys if there is any chance for the guest
		 * to use pauth, as the entry code will reload the guest
		 * keys in that case.
		 */
		if (vcpu->arch.hcr_el2 & (HCR_API | HCR_APK)) {
			struct kvm_cpu_context *ctxt;

			ctxt = this_cpu_ptr_hyp_sym(kvm_hyp_ctxt);
			ptrauth_save_keys(ctxt);
		}
	}
}

static bool kvm_vcpu_should_clear_twi(struct kvm_vcpu *vcpu)
{
	if (unlikely(kvm_wfi_trap_policy != KVM_WFX_NOTRAP_SINGLE_TASK))
		return kvm_wfi_trap_policy == KVM_WFX_NOTRAP;

	return single_task_running() &&
	       (atomic_read(&vcpu->arch.vgic_cpu.vgic_v3.its_vpe.vlpi_count) ||
		vcpu->kvm->arch.vgic.nassgireq);
}

static bool kvm_vcpu_should_clear_twe(struct kvm_vcpu *vcpu)
{
	if (unlikely(kvm_wfe_trap_policy != KVM_WFX_NOTRAP_SINGLE_TASK))
		return kvm_wfe_trap_policy == KVM_WFX_NOTRAP;

	return single_task_running();
}

void kvm_arch_vcpu_load(struct kvm_vcpu *vcpu, int cpu)
{
	struct kvm_s2_mmu *mmu;
	int *last_ran;

	if (is_protected_kvm_enabled())
		goto nommu;

	if (vcpu_has_nv(vcpu))
		kvm_vcpu_load_hw_mmu(vcpu);

	mmu = vcpu->arch.hw_mmu;
	last_ran = this_cpu_ptr(mmu->last_vcpu_ran);

	/*
	 * Ensure a VMID is allocated for the MMU before programming VTTBR_EL2,
	 * which happens eagerly in VHE.
	 *
	 * Also, the VMID allocator only preserves VMIDs that are active at the
	 * time of rollover, so KVM might need to grab a new VMID for the MMU if
	 * this is called from kvm_sched_in().
	 */
	kvm_arm_vmid_update(&mmu->vmid);

	/*
	 * We guarantee that both TLBs and I-cache are private to each
	 * vcpu. If detecting that a vcpu from the same VM has
	 * previously run on the same physical CPU, call into the
	 * hypervisor code to nuke the relevant contexts.
	 *
	 * We might get preempted before the vCPU actually runs, but
	 * over-invalidation doesn't affect correctness.
	 */
	if (*last_ran != vcpu->vcpu_idx) {
		kvm_call_hyp(__kvm_flush_cpu_context, mmu);
		*last_ran = vcpu->vcpu_idx;
	}

nommu:
	vcpu->cpu = cpu;

	kvm_vgic_load(vcpu);
	kvm_timer_vcpu_load(vcpu);
	kvm_vcpu_load_debug(vcpu);
	if (has_vhe())
		kvm_vcpu_load_vhe(vcpu);
	kvm_arch_vcpu_load_fp(vcpu);
	kvm_vcpu_pmu_restore_guest(vcpu);
	if (kvm_arm_is_pvtime_enabled(&vcpu->arch))
		kvm_make_request(KVM_REQ_RECORD_STEAL, vcpu);

	if (kvm_vcpu_should_clear_twe(vcpu))
		vcpu->arch.hcr_el2 &= ~HCR_TWE;
	else
		vcpu->arch.hcr_el2 |= HCR_TWE;

	if (kvm_vcpu_should_clear_twi(vcpu))
		vcpu->arch.hcr_el2 &= ~HCR_TWI;
	else
		vcpu->arch.hcr_el2 |= HCR_TWI;

	vcpu_set_pauth_traps(vcpu);

	if (is_protected_kvm_enabled()) {
		kvm_call_hyp_nvhe(__pkvm_vcpu_load,
				  vcpu->kvm->arch.pkvm.handle,
				  vcpu->vcpu_idx, vcpu->arch.hcr_el2);
		kvm_call_hyp(__vgic_v3_restore_vmcr_aprs,
			     &vcpu->arch.vgic_cpu.vgic_v3);
	}

	if (!cpumask_test_cpu(cpu, vcpu->kvm->arch.supported_cpus))
		vcpu_set_on_unsupported_cpu(vcpu);
}

void kvm_arch_vcpu_put(struct kvm_vcpu *vcpu)
{
	if (is_protected_kvm_enabled()) {
		kvm_call_hyp(__vgic_v3_save_vmcr_aprs,
			     &vcpu->arch.vgic_cpu.vgic_v3);
		kvm_call_hyp_nvhe(__pkvm_vcpu_put);
	}

	kvm_vcpu_put_debug(vcpu);
	kvm_arch_vcpu_put_fp(vcpu);
	if (has_vhe())
		kvm_vcpu_put_vhe(vcpu);
	kvm_timer_vcpu_put(vcpu);
	kvm_vgic_put(vcpu);
	kvm_vcpu_pmu_restore_host(vcpu);
	if (vcpu_has_nv(vcpu))
		kvm_vcpu_put_hw_mmu(vcpu);
	kvm_arm_vmid_clear_active();

	vcpu_clear_on_unsupported_cpu(vcpu);
	vcpu->cpu = -1;
}

static void __kvm_arm_vcpu_power_off(struct kvm_vcpu *vcpu)
{
	WRITE_ONCE(vcpu->arch.mp_state.mp_state, KVM_MP_STATE_STOPPED);
	kvm_make_request(KVM_REQ_SLEEP, vcpu);
	kvm_vcpu_kick(vcpu);
}

void kvm_arm_vcpu_power_off(struct kvm_vcpu *vcpu)
{
	spin_lock(&vcpu->arch.mp_state_lock);
	__kvm_arm_vcpu_power_off(vcpu);
	spin_unlock(&vcpu->arch.mp_state_lock);
}

bool kvm_arm_vcpu_stopped(struct kvm_vcpu *vcpu)
{
	return READ_ONCE(vcpu->arch.mp_state.mp_state) == KVM_MP_STATE_STOPPED;
}

static void kvm_arm_vcpu_suspend(struct kvm_vcpu *vcpu)
{
	WRITE_ONCE(vcpu->arch.mp_state.mp_state, KVM_MP_STATE_SUSPENDED);
	kvm_make_request(KVM_REQ_SUSPEND, vcpu);
	kvm_vcpu_kick(vcpu);
}

static bool kvm_arm_vcpu_suspended(struct kvm_vcpu *vcpu)
{
	return READ_ONCE(vcpu->arch.mp_state.mp_state) == KVM_MP_STATE_SUSPENDED;
}

int kvm_arch_vcpu_ioctl_get_mpstate(struct kvm_vcpu *vcpu,
				    struct kvm_mp_state *mp_state)
{
	*mp_state = READ_ONCE(vcpu->arch.mp_state);

	return 0;
}

int kvm_arch_vcpu_ioctl_set_mpstate(struct kvm_vcpu *vcpu,
				    struct kvm_mp_state *mp_state)
{
	int ret = 0;

	spin_lock(&vcpu->arch.mp_state_lock);

	switch (mp_state->mp_state) {
	case KVM_MP_STATE_RUNNABLE:
		WRITE_ONCE(vcpu->arch.mp_state, *mp_state);
		break;
	case KVM_MP_STATE_STOPPED:
		__kvm_arm_vcpu_power_off(vcpu);
		break;
	case KVM_MP_STATE_SUSPENDED:
		kvm_arm_vcpu_suspend(vcpu);
		break;
	default:
		ret = -EINVAL;
	}

	spin_unlock(&vcpu->arch.mp_state_lock);

	return ret;
}

/**
 * kvm_arch_vcpu_runnable - determine if the vcpu can be scheduled
 * @v:		The VCPU pointer
 *
 * If the guest CPU is not waiting for interrupts or an interrupt line is
 * asserted, the CPU is by definition runnable.
 */
int kvm_arch_vcpu_runnable(struct kvm_vcpu *v)
{
	bool irq_lines = *vcpu_hcr(v) & (HCR_VI | HCR_VF);
	return ((irq_lines || kvm_vgic_vcpu_pending_irq(v))
		&& !kvm_arm_vcpu_stopped(v) && !v->arch.pause);
}

bool kvm_arch_vcpu_in_kernel(struct kvm_vcpu *vcpu)
{
	return vcpu_mode_priv(vcpu);
}

#ifdef CONFIG_GUEST_PERF_EVENTS
unsigned long kvm_arch_vcpu_get_ip(struct kvm_vcpu *vcpu)
{
	return *vcpu_pc(vcpu);
}
#endif

static void kvm_init_mpidr_data(struct kvm *kvm)
{
	struct kvm_mpidr_data *data = NULL;
	unsigned long c, mask, nr_entries;
	u64 aff_set = 0, aff_clr = ~0UL;
	struct kvm_vcpu *vcpu;

	mutex_lock(&kvm->arch.config_lock);

	if (rcu_access_pointer(kvm->arch.mpidr_data) ||
	    atomic_read(&kvm->online_vcpus) == 1)
		goto out;

	kvm_for_each_vcpu(c, vcpu, kvm) {
		u64 aff = kvm_vcpu_get_mpidr_aff(vcpu);
		aff_set |= aff;
		aff_clr &= aff;
	}

	/*
	 * A significant bit can be either 0 or 1, and will only appear in
	 * aff_set. Use aff_clr to weed out the useless stuff.
	 */
	mask = aff_set ^ aff_clr;
	nr_entries = BIT_ULL(hweight_long(mask));

	/*
	 * Don't let userspace fool us. If we need more than a single page
	 * to describe the compressed MPIDR array, just fall back to the
	 * iterative method. Single vcpu VMs do not need this either.
	 */
	if (struct_size(data, cmpidr_to_idx, nr_entries) <= PAGE_SIZE)
		data = kzalloc(struct_size(data, cmpidr_to_idx, nr_entries),
			       GFP_KERNEL_ACCOUNT);

	if (!data)
		goto out;

	data->mpidr_mask = mask;

	kvm_for_each_vcpu(c, vcpu, kvm) {
		u64 aff = kvm_vcpu_get_mpidr_aff(vcpu);
		u16 index = kvm_mpidr_index(data, aff);

		data->cmpidr_to_idx[index] = c;
	}

	rcu_assign_pointer(kvm->arch.mpidr_data, data);
out:
	mutex_unlock(&kvm->arch.config_lock);
}

/*
 * Handle both the initialisation that is being done when the vcpu is
 * run for the first time, as well as the updates that must be
 * performed each time we get a new thread dealing with this vcpu.
 */
int kvm_arch_vcpu_run_pid_change(struct kvm_vcpu *vcpu)
{
	struct kvm *kvm = vcpu->kvm;
	int ret;

	if (!kvm_vcpu_initialized(vcpu))
		return -ENOEXEC;

	if (!kvm_arm_vcpu_is_finalized(vcpu))
		return -EPERM;

	ret = kvm_arch_vcpu_run_map_fp(vcpu);
	if (ret)
		return ret;

	if (likely(vcpu_has_run_once(vcpu)))
		return 0;

	kvm_init_mpidr_data(kvm);

	if (likely(irqchip_in_kernel(kvm))) {
		/*
		 * Map the VGIC hardware resources before running a vcpu the
		 * first time on this VM.
		 */
		ret = kvm_vgic_map_resources(kvm);
		if (ret)
			return ret;
	}

	ret = kvm_finalize_sys_regs(vcpu);
	if (ret)
		return ret;

	/*
	 * This needs to happen after any restriction has been applied
	 * to the feature set.
	 */
	kvm_calculate_traps(vcpu);

	ret = kvm_timer_enable(vcpu);
	if (ret)
		return ret;

	ret = kvm_arm_pmu_v3_enable(vcpu);
	if (ret)
		return ret;

	if (is_protected_kvm_enabled()) {
		ret = pkvm_create_hyp_vm(kvm);
		if (ret)
			return ret;
	}

	mutex_lock(&kvm->arch.config_lock);
	set_bit(KVM_ARCH_FLAG_HAS_RAN_ONCE, &kvm->arch.flags);
	mutex_unlock(&kvm->arch.config_lock);

	return ret;
}

bool kvm_arch_intc_initialized(struct kvm *kvm)
{
	return vgic_initialized(kvm);
}

void kvm_arm_halt_guest(struct kvm *kvm)
{
	unsigned long i;
	struct kvm_vcpu *vcpu;

	kvm_for_each_vcpu(i, vcpu, kvm)
		vcpu->arch.pause = true;
	kvm_make_all_cpus_request(kvm, KVM_REQ_SLEEP);
}

void kvm_arm_resume_guest(struct kvm *kvm)
{
	unsigned long i;
	struct kvm_vcpu *vcpu;

	kvm_for_each_vcpu(i, vcpu, kvm) {
		vcpu->arch.pause = false;
		__kvm_vcpu_wake_up(vcpu);
	}
}

static void kvm_vcpu_sleep(struct kvm_vcpu *vcpu)
{
	struct rcuwait *wait = kvm_arch_vcpu_get_wait(vcpu);

	rcuwait_wait_event(wait,
			   (!kvm_arm_vcpu_stopped(vcpu)) && (!vcpu->arch.pause),
			   TASK_INTERRUPTIBLE);

	if (kvm_arm_vcpu_stopped(vcpu) || vcpu->arch.pause) {
		/* Awaken to handle a signal, request we sleep again later. */
		kvm_make_request(KVM_REQ_SLEEP, vcpu);
	}

	/*
	 * Make sure we will observe a potential reset request if we've
	 * observed a change to the power state. Pairs with the smp_wmb() in
	 * kvm_psci_vcpu_on().
	 */
	smp_rmb();
}

/**
 * kvm_vcpu_wfi - emulate Wait-For-Interrupt behavior
 * @vcpu:	The VCPU pointer
 *
 * Suspend execution of a vCPU until a valid wake event is detected, i.e. until
 * the vCPU is runnable.  The vCPU may or may not be scheduled out, depending
 * on when a wake event arrives, e.g. there may already be a pending wake event.
 */
void kvm_vcpu_wfi(struct kvm_vcpu *vcpu)
{
	/*
	 * Sync back the state of the GIC CPU interface so that we have
	 * the latest PMR and group enables. This ensures that
	 * kvm_arch_vcpu_runnable has up-to-date data to decide whether
	 * we have pending interrupts, e.g. when determining if the
	 * vCPU should block.
	 *
	 * For the same reason, we want to tell GICv4 that we need
	 * doorbells to be signalled, should an interrupt become pending.
	 */
	preempt_disable();
	vcpu_set_flag(vcpu, IN_WFI);
	kvm_vgic_put(vcpu);
	preempt_enable();

	kvm_vcpu_halt(vcpu);
	vcpu_clear_flag(vcpu, IN_WFIT);

	preempt_disable();
	vcpu_clear_flag(vcpu, IN_WFI);
	kvm_vgic_load(vcpu);
	preempt_enable();
}

static int kvm_vcpu_suspend(struct kvm_vcpu *vcpu)
{
	if (!kvm_arm_vcpu_suspended(vcpu))
		return 1;

	kvm_vcpu_wfi(vcpu);

	/*
	 * The suspend state is sticky; we do not leave it until userspace
	 * explicitly marks the vCPU as runnable. Request that we suspend again
	 * later.
	 */
	kvm_make_request(KVM_REQ_SUSPEND, vcpu);

	/*
	 * Check to make sure the vCPU is actually runnable. If so, exit to
	 * userspace informing it of the wakeup condition.
	 */
	if (kvm_arch_vcpu_runnable(vcpu)) {
		memset(&vcpu->run->system_event, 0, sizeof(vcpu->run->system_event));
		vcpu->run->system_event.type = KVM_SYSTEM_EVENT_WAKEUP;
		vcpu->run->exit_reason = KVM_EXIT_SYSTEM_EVENT;
		return 0;
	}

	/*
	 * Otherwise, we were unblocked to process a different event, such as a
	 * pending signal. Return 1 and allow kvm_arch_vcpu_ioctl_run() to
	 * process the event.
	 */
	return 1;
}

/**
 * check_vcpu_requests - check and handle pending vCPU requests
 * @vcpu:	the VCPU pointer
 *
 * Return: 1 if we should enter the guest
 *	   0 if we should exit to userspace
 *	   < 0 if we should exit to userspace, where the return value indicates
 *	   an error
 */
static int check_vcpu_requests(struct kvm_vcpu *vcpu)
{
	if (kvm_request_pending(vcpu)) {
		if (kvm_check_request(KVM_REQ_VM_DEAD, vcpu))
			return -EIO;

		if (kvm_check_request(KVM_REQ_SLEEP, vcpu))
			kvm_vcpu_sleep(vcpu);

		if (kvm_check_request(KVM_REQ_VCPU_RESET, vcpu))
			kvm_reset_vcpu(vcpu);

		/*
		 * Clear IRQ_PENDING requests that were made to guarantee
		 * that a VCPU sees new virtual interrupts.
		 */
		kvm_check_request(KVM_REQ_IRQ_PENDING, vcpu);

		if (kvm_check_request(KVM_REQ_RECORD_STEAL, vcpu))
			kvm_update_stolen_time(vcpu);

		if (kvm_check_request(KVM_REQ_RELOAD_GICv4, vcpu)) {
			/* The distributor enable bits were changed */
			preempt_disable();
			vgic_v4_put(vcpu);
			vgic_v4_load(vcpu);
			preempt_enable();
		}

		if (kvm_check_request(KVM_REQ_RELOAD_PMU, vcpu))
			kvm_vcpu_reload_pmu(vcpu);

		if (kvm_check_request(KVM_REQ_RESYNC_PMU_EL0, vcpu))
			kvm_vcpu_pmu_restore_guest(vcpu);

		if (kvm_check_request(KVM_REQ_SUSPEND, vcpu))
			return kvm_vcpu_suspend(vcpu);

		if (kvm_dirty_ring_check_request(vcpu))
			return 0;

		check_nested_vcpu_requests(vcpu);
	}

	return 1;
}

static bool vcpu_mode_is_bad_32bit(struct kvm_vcpu *vcpu)
{
	if (likely(!vcpu_mode_is_32bit(vcpu)))
		return false;

	if (vcpu_has_nv(vcpu))
		return true;

	return !kvm_supports_32bit_el0();
}

/**
 * kvm_vcpu_exit_request - returns true if the VCPU should *not* enter the guest
 * @vcpu:	The VCPU pointer
 * @ret:	Pointer to write optional return code
 *
 * Returns: true if the VCPU needs to return to a preemptible + interruptible
 *	    and skip guest entry.
 *
 * This function disambiguates between two different types of exits: exits to a
 * preemptible + interruptible kernel context and exits to userspace. For an
 * exit to userspace, this function will write the return code to ret and return
 * true. For an exit to preemptible + interruptible kernel context (i.e. check
 * for pending work and re-enter), return true without writing to ret.
 */
static bool kvm_vcpu_exit_request(struct kvm_vcpu *vcpu, int *ret)
{
	struct kvm_run *run = vcpu->run;

	/*
	 * If we're using a userspace irqchip, then check if we need
	 * to tell a userspace irqchip about timer or PMU level
	 * changes and if so, exit to userspace (the actual level
	 * state gets updated in kvm_timer_update_run and
	 * kvm_pmu_update_run below).
	 */
	if (unlikely(!irqchip_in_kernel(vcpu->kvm))) {
		if (kvm_timer_should_notify_user(vcpu) ||
		    kvm_pmu_should_notify_user(vcpu)) {
			*ret = -EINTR;
			run->exit_reason = KVM_EXIT_INTR;
			return true;
		}
	}

	if (unlikely(vcpu_on_unsupported_cpu(vcpu))) {
		run->exit_reason = KVM_EXIT_FAIL_ENTRY;
		run->fail_entry.hardware_entry_failure_reason = KVM_EXIT_FAIL_ENTRY_CPU_UNSUPPORTED;
		run->fail_entry.cpu = smp_processor_id();
		*ret = 0;
		return true;
	}

	return kvm_request_pending(vcpu) ||
			xfer_to_guest_mode_work_pending();
}

/*
 * Actually run the vCPU, entering an RCU extended quiescent state (EQS) while
 * the vCPU is running.
 *
 * This must be noinstr as instrumentation may make use of RCU, and this is not
 * safe during the EQS.
 */
static int noinstr kvm_arm_vcpu_enter_exit(struct kvm_vcpu *vcpu)
{
	int ret;

	guest_state_enter_irqoff();
	ret = kvm_call_hyp_ret(__kvm_vcpu_run, vcpu);
	guest_state_exit_irqoff();

	return ret;
}

/**
 * kvm_arch_vcpu_ioctl_run - the main VCPU run function to execute guest code
 * @vcpu:	The VCPU pointer
 *
 * This function is called through the VCPU_RUN ioctl called from user space. It
 * will execute VM code in a loop until the time slice for the process is used
 * or some emulation is needed from user space in which case the function will
 * return with return value 0 and with the kvm_run structure filled in with the
 * required data for the requested emulation.
 */
int kvm_arch_vcpu_ioctl_run(struct kvm_vcpu *vcpu)
{
	struct kvm_run *run = vcpu->run;
	int ret;

	if (run->exit_reason == KVM_EXIT_MMIO) {
		ret = kvm_handle_mmio_return(vcpu);
		if (ret <= 0)
			return ret;
	}

	vcpu_load(vcpu);

	if (!vcpu->wants_to_run) {
		ret = -EINTR;
		goto out;
	}

	kvm_sigset_activate(vcpu);

	ret = 1;
	run->exit_reason = KVM_EXIT_UNKNOWN;
	run->flags = 0;
	while (ret > 0) {
		/*
		 * Check conditions before entering the guest
		 */
		ret = xfer_to_guest_mode_handle_work(vcpu);
		if (!ret)
			ret = 1;

		if (ret > 0)
			ret = check_vcpu_requests(vcpu);

		/*
		 * Preparing the interrupts to be injected also
		 * involves poking the GIC, which must be done in a
		 * non-preemptible context.
		 */
		preempt_disable();

		kvm_pmu_flush_hwstate(vcpu);

		local_irq_disable();

		kvm_vgic_flush_hwstate(vcpu);

		kvm_pmu_update_vcpu_events(vcpu);

		/*
		 * Ensure we set mode to IN_GUEST_MODE after we disable
		 * interrupts and before the final VCPU requests check.
		 * See the comment in kvm_vcpu_exiting_guest_mode() and
		 * Documentation/virt/kvm/vcpu-requests.rst
		 */
		smp_store_mb(vcpu->mode, IN_GUEST_MODE);

		if (ret <= 0 || kvm_vcpu_exit_request(vcpu, &ret)) {
			vcpu->mode = OUTSIDE_GUEST_MODE;
			isb(); /* Ensure work in x_flush_hwstate is committed */
			kvm_pmu_sync_hwstate(vcpu);
			if (unlikely(!irqchip_in_kernel(vcpu->kvm)))
				kvm_timer_sync_user(vcpu);
			kvm_vgic_sync_hwstate(vcpu);
			local_irq_enable();
			preempt_enable();
			continue;
		}

		kvm_arch_vcpu_ctxflush_fp(vcpu);

		/**************************************************************
		 * Enter the guest
		 */
		trace_kvm_entry(*vcpu_pc(vcpu));
		guest_timing_enter_irqoff();

		ret = kvm_arm_vcpu_enter_exit(vcpu);

		vcpu->mode = OUTSIDE_GUEST_MODE;
		vcpu->stat.exits++;
		/*
		 * Back from guest
		 *************************************************************/

		/*
		 * We must sync the PMU state before the vgic state so
		 * that the vgic can properly sample the updated state of the
		 * interrupt line.
		 */
		kvm_pmu_sync_hwstate(vcpu);

		/*
		 * Sync the vgic state before syncing the timer state because
		 * the timer code needs to know if the virtual timer
		 * interrupts are active.
		 */
		kvm_vgic_sync_hwstate(vcpu);

		/*
		 * Sync the timer hardware state before enabling interrupts as
		 * we don't want vtimer interrupts to race with syncing the
		 * timer virtual interrupt state.
		 */
		if (unlikely(!irqchip_in_kernel(vcpu->kvm)))
			kvm_timer_sync_user(vcpu);

		if (is_hyp_ctxt(vcpu))
			kvm_timer_sync_nested(vcpu);

		kvm_arch_vcpu_ctxsync_fp(vcpu);

		/*
		 * We must ensure that any pending interrupts are taken before
		 * we exit guest timing so that timer ticks are accounted as
		 * guest time. Transiently unmask interrupts so that any
		 * pending interrupts are taken.
		 *
		 * Per ARM DDI 0487G.b section D1.13.4, an ISB (or other
		 * context synchronization event) is necessary to ensure that
		 * pending interrupts are taken.
		 */
		if (ARM_EXCEPTION_CODE(ret) == ARM_EXCEPTION_IRQ) {
			local_irq_enable();
			isb();
			local_irq_disable();
		}

		guest_timing_exit_irqoff();

		local_irq_enable();

		trace_kvm_exit(ret, kvm_vcpu_trap_get_class(vcpu), *vcpu_pc(vcpu));

		/* Exit types that need handling before we can be preempted */
		handle_exit_early(vcpu, ret);

		preempt_enable();

		/*
		 * The ARMv8 architecture doesn't give the hypervisor
		 * a mechanism to prevent a guest from dropping to AArch32 EL0
		 * if implemented by the CPU. If we spot the guest in such
		 * state and that we decided it wasn't supposed to do so (like
		 * with the asymmetric AArch32 case), return to userspace with
		 * a fatal error.
		 */
		if (vcpu_mode_is_bad_32bit(vcpu)) {
			/*
			 * As we have caught the guest red-handed, decide that
			 * it isn't fit for purpose anymore by making the vcpu
			 * invalid. The VMM can try and fix it by issuing  a
			 * KVM_ARM_VCPU_INIT if it really wants to.
			 */
			vcpu_clear_flag(vcpu, VCPU_INITIALIZED);
			ret = ARM_EXCEPTION_IL;
		}

		ret = handle_exit(vcpu, ret);
	}

	/* Tell userspace about in-kernel device output levels */
	if (unlikely(!irqchip_in_kernel(vcpu->kvm))) {
		kvm_timer_update_run(vcpu);
		kvm_pmu_update_run(vcpu);
	}

	kvm_sigset_deactivate(vcpu);

out:
	/*
	 * In the unlikely event that we are returning to userspace
	 * with pending exceptions or PC adjustment, commit these
	 * adjustments in order to give userspace a consistent view of
	 * the vcpu state. Note that this relies on __kvm_adjust_pc()
	 * being preempt-safe on VHE.
	 */
	if (unlikely(vcpu_get_flag(vcpu, PENDING_EXCEPTION) ||
		     vcpu_get_flag(vcpu, INCREMENT_PC)))
		kvm_call_hyp(__kvm_adjust_pc, vcpu);

	vcpu_put(vcpu);
	return ret;
}

static int vcpu_interrupt_line(struct kvm_vcpu *vcpu, int number, bool level)
{
	int bit_index;
	bool set;
	unsigned long *hcr;

	if (number == KVM_ARM_IRQ_CPU_IRQ)
		bit_index = __ffs(HCR_VI);
	else /* KVM_ARM_IRQ_CPU_FIQ */
		bit_index = __ffs(HCR_VF);

	hcr = vcpu_hcr(vcpu);
	if (level)
		set = test_and_set_bit(bit_index, hcr);
	else
		set = test_and_clear_bit(bit_index, hcr);

	/*
	 * If we didn't change anything, no need to wake up or kick other CPUs
	 */
	if (set == level)
		return 0;

	/*
	 * The vcpu irq_lines field was updated, wake up sleeping VCPUs and
	 * trigger a world-switch round on the running physical CPU to set the
	 * virtual IRQ/FIQ fields in the HCR appropriately.
	 */
	kvm_make_request(KVM_REQ_IRQ_PENDING, vcpu);
	kvm_vcpu_kick(vcpu);

	return 0;
}

int kvm_vm_ioctl_irq_line(struct kvm *kvm, struct kvm_irq_level *irq_level,
			  bool line_status)
{
	u32 irq = irq_level->irq;
	unsigned int irq_type, vcpu_id, irq_num;
	struct kvm_vcpu *vcpu = NULL;
	bool level = irq_level->level;

	irq_type = (irq >> KVM_ARM_IRQ_TYPE_SHIFT) & KVM_ARM_IRQ_TYPE_MASK;
	vcpu_id = (irq >> KVM_ARM_IRQ_VCPU_SHIFT) & KVM_ARM_IRQ_VCPU_MASK;
	vcpu_id += ((irq >> KVM_ARM_IRQ_VCPU2_SHIFT) & KVM_ARM_IRQ_VCPU2_MASK) * (KVM_ARM_IRQ_VCPU_MASK + 1);
	irq_num = (irq >> KVM_ARM_IRQ_NUM_SHIFT) & KVM_ARM_IRQ_NUM_MASK;

	trace_kvm_irq_line(irq_type, vcpu_id, irq_num, irq_level->level);

	switch (irq_type) {
	case KVM_ARM_IRQ_TYPE_CPU:
		if (irqchip_in_kernel(kvm))
			return -ENXIO;

		vcpu = kvm_get_vcpu_by_id(kvm, vcpu_id);
		if (!vcpu)
			return -EINVAL;

		if (irq_num > KVM_ARM_IRQ_CPU_FIQ)
			return -EINVAL;

		return vcpu_interrupt_line(vcpu, irq_num, level);
	case KVM_ARM_IRQ_TYPE_PPI:
		if (!irqchip_in_kernel(kvm))
			return -ENXIO;

		vcpu = kvm_get_vcpu_by_id(kvm, vcpu_id);
		if (!vcpu)
			return -EINVAL;

		if (irq_num < VGIC_NR_SGIS || irq_num >= VGIC_NR_PRIVATE_IRQS)
			return -EINVAL;

		return kvm_vgic_inject_irq(kvm, vcpu, irq_num, level, NULL);
	case KVM_ARM_IRQ_TYPE_SPI:
		if (!irqchip_in_kernel(kvm))
			return -ENXIO;

		if (irq_num < VGIC_NR_PRIVATE_IRQS)
			return -EINVAL;

		return kvm_vgic_inject_irq(kvm, NULL, irq_num, level, NULL);
	}

	return -EINVAL;
}

static unsigned long system_supported_vcpu_features(void)
{
	unsigned long features = KVM_VCPU_VALID_FEATURES;

	if (!cpus_have_final_cap(ARM64_HAS_32BIT_EL1))
		clear_bit(KVM_ARM_VCPU_EL1_32BIT, &features);

	if (!kvm_arm_support_pmu_v3())
		clear_bit(KVM_ARM_VCPU_PMU_V3, &features);

	if (!system_supports_sve())
		clear_bit(KVM_ARM_VCPU_SVE, &features);

	if (!kvm_has_full_ptr_auth()) {
		clear_bit(KVM_ARM_VCPU_PTRAUTH_ADDRESS, &features);
		clear_bit(KVM_ARM_VCPU_PTRAUTH_GENERIC, &features);
	}

	if (!cpus_have_final_cap(ARM64_HAS_NESTED_VIRT))
		clear_bit(KVM_ARM_VCPU_HAS_EL2, &features);

	return features;
}

static int kvm_vcpu_init_check_features(struct kvm_vcpu *vcpu,
					const struct kvm_vcpu_init *init)
{
	unsigned long features = init->features[0];
	int i;

	if (features & ~KVM_VCPU_VALID_FEATURES)
		return -ENOENT;

	for (i = 1; i < ARRAY_SIZE(init->features); i++) {
		if (init->features[i])
			return -ENOENT;
	}

	if (features & ~system_supported_vcpu_features())
		return -EINVAL;

	/*
	 * For now make sure that both address/generic pointer authentication
	 * features are requested by the userspace together.
	 */
	if (test_bit(KVM_ARM_VCPU_PTRAUTH_ADDRESS, &features) !=
	    test_bit(KVM_ARM_VCPU_PTRAUTH_GENERIC, &features))
		return -EINVAL;

	if (!test_bit(KVM_ARM_VCPU_EL1_32BIT, &features))
		return 0;

	/* MTE is incompatible with AArch32 */
	if (kvm_has_mte(vcpu->kvm))
		return -EINVAL;

	/* NV is incompatible with AArch32 */
	if (test_bit(KVM_ARM_VCPU_HAS_EL2, &features))
		return -EINVAL;

	return 0;
}

static bool kvm_vcpu_init_changed(struct kvm_vcpu *vcpu,
				  const struct kvm_vcpu_init *init)
{
	unsigned long features = init->features[0];

	return !bitmap_equal(vcpu->kvm->arch.vcpu_features, &features,
			     KVM_VCPU_MAX_FEATURES);
}

static int kvm_setup_vcpu(struct kvm_vcpu *vcpu)
{
	struct kvm *kvm = vcpu->kvm;
	int ret = 0;

	/*
	 * When the vCPU has a PMU, but no PMU is set for the guest
	 * yet, set the default one.
	 */
	if (kvm_vcpu_has_pmu(vcpu) && !kvm->arch.arm_pmu)
		ret = kvm_arm_set_default_pmu(kvm);

	/* Prepare for nested if required */
	if (!ret && vcpu_has_nv(vcpu))
		ret = kvm_vcpu_init_nested(vcpu);

	return ret;
}

static int __kvm_vcpu_set_target(struct kvm_vcpu *vcpu,
				 const struct kvm_vcpu_init *init)
{
	unsigned long features = init->features[0];
	struct kvm *kvm = vcpu->kvm;
	int ret = -EINVAL;

	mutex_lock(&kvm->arch.config_lock);

	if (test_bit(KVM_ARCH_FLAG_VCPU_FEATURES_CONFIGURED, &kvm->arch.flags) &&
	    kvm_vcpu_init_changed(vcpu, init))
		goto out_unlock;

	bitmap_copy(kvm->arch.vcpu_features, &features, KVM_VCPU_MAX_FEATURES);

	ret = kvm_setup_vcpu(vcpu);
	if (ret)
		goto out_unlock;

	/* Now we know what it is, we can reset it. */
	kvm_reset_vcpu(vcpu);

	set_bit(KVM_ARCH_FLAG_VCPU_FEATURES_CONFIGURED, &kvm->arch.flags);
	vcpu_set_flag(vcpu, VCPU_INITIALIZED);
	ret = 0;
out_unlock:
	mutex_unlock(&kvm->arch.config_lock);
	return ret;
}

static int kvm_vcpu_set_target(struct kvm_vcpu *vcpu,
			       const struct kvm_vcpu_init *init)
{
	int ret;

	if (init->target != KVM_ARM_TARGET_GENERIC_V8 &&
	    init->target != kvm_target_cpu())
		return -EINVAL;

	ret = kvm_vcpu_init_check_features(vcpu, init);
	if (ret)
		return ret;

	if (!kvm_vcpu_initialized(vcpu))
		return __kvm_vcpu_set_target(vcpu, init);

	if (kvm_vcpu_init_changed(vcpu, init))
		return -EINVAL;

	kvm_reset_vcpu(vcpu);
	return 0;
}

static int kvm_arch_vcpu_ioctl_vcpu_init(struct kvm_vcpu *vcpu,
					 struct kvm_vcpu_init *init)
{
	bool power_off = false;
	int ret;

	/*
	 * Treat the power-off vCPU feature as ephemeral. Clear the bit to avoid
	 * reflecting it in the finalized feature set, thus limiting its scope
	 * to a single KVM_ARM_VCPU_INIT call.
	 */
	if (init->features[0] & BIT(KVM_ARM_VCPU_POWER_OFF)) {
		init->features[0] &= ~BIT(KVM_ARM_VCPU_POWER_OFF);
		power_off = true;
	}

	ret = kvm_vcpu_set_target(vcpu, init);
	if (ret)
		return ret;

	/*
	 * Ensure a rebooted VM will fault in RAM pages and detect if the
	 * guest MMU is turned off and flush the caches as needed.
	 *
	 * S2FWB enforces all memory accesses to RAM being cacheable,
	 * ensuring that the data side is always coherent. We still
	 * need to invalidate the I-cache though, as FWB does *not*
	 * imply CTR_EL0.DIC.
	 */
	if (vcpu_has_run_once(vcpu)) {
		if (!cpus_have_final_cap(ARM64_HAS_STAGE2_FWB))
			stage2_unmap_vm(vcpu->kvm);
		else
			icache_inval_all_pou();
	}

	vcpu_reset_hcr(vcpu);

	/*
	 * Handle the "start in power-off" case.
	 */
	spin_lock(&vcpu->arch.mp_state_lock);

	if (power_off)
		__kvm_arm_vcpu_power_off(vcpu);
	else
		WRITE_ONCE(vcpu->arch.mp_state.mp_state, KVM_MP_STATE_RUNNABLE);

	spin_unlock(&vcpu->arch.mp_state_lock);

	return 0;
}

static int kvm_arm_vcpu_set_attr(struct kvm_vcpu *vcpu,
				 struct kvm_device_attr *attr)
{
	int ret = -ENXIO;

	switch (attr->group) {
	default:
		ret = kvm_arm_vcpu_arch_set_attr(vcpu, attr);
		break;
	}

	return ret;
}

static int kvm_arm_vcpu_get_attr(struct kvm_vcpu *vcpu,
				 struct kvm_device_attr *attr)
{
	int ret = -ENXIO;

	switch (attr->group) {
	default:
		ret = kvm_arm_vcpu_arch_get_attr(vcpu, attr);
		break;
	}

	return ret;
}

static int kvm_arm_vcpu_has_attr(struct kvm_vcpu *vcpu,
				 struct kvm_device_attr *attr)
{
	int ret = -ENXIO;

	switch (attr->group) {
	default:
		ret = kvm_arm_vcpu_arch_has_attr(vcpu, attr);
		break;
	}

	return ret;
}

static int kvm_arm_vcpu_get_events(struct kvm_vcpu *vcpu,
				   struct kvm_vcpu_events *events)
{
	memset(events, 0, sizeof(*events));

	return __kvm_arm_vcpu_get_events(vcpu, events);
}

static int kvm_arm_vcpu_set_events(struct kvm_vcpu *vcpu,
				   struct kvm_vcpu_events *events)
{
	int i;

	/* check whether the reserved field is zero */
	for (i = 0; i < ARRAY_SIZE(events->reserved); i++)
		if (events->reserved[i])
			return -EINVAL;

	/* check whether the pad field is zero */
	for (i = 0; i < ARRAY_SIZE(events->exception.pad); i++)
		if (events->exception.pad[i])
			return -EINVAL;

	return __kvm_arm_vcpu_set_events(vcpu, events);
}

long kvm_arch_vcpu_ioctl(struct file *filp,
			 unsigned int ioctl, unsigned long arg)
{
	struct kvm_vcpu *vcpu = filp->private_data;
	void __user *argp = (void __user *)arg;
	struct kvm_device_attr attr;
	long r;

	switch (ioctl) {
	case KVM_ARM_VCPU_INIT: {
		struct kvm_vcpu_init init;

		r = -EFAULT;
		if (copy_from_user(&init, argp, sizeof(init)))
			break;

		r = kvm_arch_vcpu_ioctl_vcpu_init(vcpu, &init);
		break;
	}
	case KVM_SET_ONE_REG:
	case KVM_GET_ONE_REG: {
		struct kvm_one_reg reg;

		r = -ENOEXEC;
		if (unlikely(!kvm_vcpu_initialized(vcpu)))
			break;

		r = -EFAULT;
		if (copy_from_user(&reg, argp, sizeof(reg)))
			break;

		/*
		 * We could owe a reset due to PSCI. Handle the pending reset
		 * here to ensure userspace register accesses are ordered after
		 * the reset.
		 */
		if (kvm_check_request(KVM_REQ_VCPU_RESET, vcpu))
			kvm_reset_vcpu(vcpu);

		if (ioctl == KVM_SET_ONE_REG)
			r = kvm_arm_set_reg(vcpu, &reg);
		else
			r = kvm_arm_get_reg(vcpu, &reg);
		break;
	}
	case KVM_GET_REG_LIST: {
		struct kvm_reg_list __user *user_list = argp;
		struct kvm_reg_list reg_list;
		unsigned n;

		r = -ENOEXEC;
		if (unlikely(!kvm_vcpu_initialized(vcpu)))
			break;

		r = -EPERM;
		if (!kvm_arm_vcpu_is_finalized(vcpu))
			break;

		r = -EFAULT;
		if (copy_from_user(&reg_list, user_list, sizeof(reg_list)))
			break;
		n = reg_list.n;
		reg_list.n = kvm_arm_num_regs(vcpu);
		if (copy_to_user(user_list, &reg_list, sizeof(reg_list)))
			break;
		r = -E2BIG;
		if (n < reg_list.n)
			break;
		r = kvm_arm_copy_reg_indices(vcpu, user_list->reg);
		break;
	}
	case KVM_SET_DEVICE_ATTR: {
		r = -EFAULT;
		if (copy_from_user(&attr, argp, sizeof(attr)))
			break;
		r = kvm_arm_vcpu_set_attr(vcpu, &attr);
		break;
	}
	case KVM_GET_DEVICE_ATTR: {
		r = -EFAULT;
		if (copy_from_user(&attr, argp, sizeof(attr)))
			break;
		r = kvm_arm_vcpu_get_attr(vcpu, &attr);
		break;
	}
	case KVM_HAS_DEVICE_ATTR: {
		r = -EFAULT;
		if (copy_from_user(&attr, argp, sizeof(attr)))
			break;
		r = kvm_arm_vcpu_has_attr(vcpu, &attr);
		break;
	}
	case KVM_GET_VCPU_EVENTS: {
		struct kvm_vcpu_events events;

		if (kvm_arm_vcpu_get_events(vcpu, &events))
			return -EINVAL;

		if (copy_to_user(argp, &events, sizeof(events)))
			return -EFAULT;

		return 0;
	}
	case KVM_SET_VCPU_EVENTS: {
		struct kvm_vcpu_events events;

		if (copy_from_user(&events, argp, sizeof(events)))
			return -EFAULT;

		return kvm_arm_vcpu_set_events(vcpu, &events);
	}
	case KVM_ARM_VCPU_FINALIZE: {
		int what;

		if (!kvm_vcpu_initialized(vcpu))
			return -ENOEXEC;

		if (get_user(what, (const int __user *)argp))
			return -EFAULT;

		return kvm_arm_vcpu_finalize(vcpu, what);
	}
	default:
		r = -EINVAL;
	}

	return r;
}

void kvm_arch_sync_dirty_log(struct kvm *kvm, struct kvm_memory_slot *memslot)
{

}

static int kvm_vm_ioctl_set_device_addr(struct kvm *kvm,
					struct kvm_arm_device_addr *dev_addr)
{
	switch (FIELD_GET(KVM_ARM_DEVICE_ID_MASK, dev_addr->id)) {
	case KVM_ARM_DEVICE_VGIC_V2:
		if (!vgic_present)
			return -ENXIO;
		return kvm_set_legacy_vgic_v2_addr(kvm, dev_addr);
	default:
		return -ENODEV;
	}
}

static int kvm_vm_has_attr(struct kvm *kvm, struct kvm_device_attr *attr)
{
	switch (attr->group) {
	case KVM_ARM_VM_SMCCC_CTRL:
		return kvm_vm_smccc_has_attr(kvm, attr);
	default:
		return -ENXIO;
	}
}

static int kvm_vm_set_attr(struct kvm *kvm, struct kvm_device_attr *attr)
{
	switch (attr->group) {
	case KVM_ARM_VM_SMCCC_CTRL:
		return kvm_vm_smccc_set_attr(kvm, attr);
	default:
		return -ENXIO;
	}
}

int kvm_arch_vm_ioctl(struct file *filp, unsigned int ioctl, unsigned long arg)
{
	struct kvm *kvm = filp->private_data;
	void __user *argp = (void __user *)arg;
	struct kvm_device_attr attr;

	switch (ioctl) {
	case KVM_CREATE_IRQCHIP: {
		int ret;
		if (!vgic_present)
			return -ENXIO;
		mutex_lock(&kvm->lock);
		ret = kvm_vgic_create(kvm, KVM_DEV_TYPE_ARM_VGIC_V2);
		mutex_unlock(&kvm->lock);
		return ret;
	}
	case KVM_ARM_SET_DEVICE_ADDR: {
		struct kvm_arm_device_addr dev_addr;

		if (copy_from_user(&dev_addr, argp, sizeof(dev_addr)))
			return -EFAULT;
		return kvm_vm_ioctl_set_device_addr(kvm, &dev_addr);
	}
	case KVM_ARM_PREFERRED_TARGET: {
		struct kvm_vcpu_init init = {
			.target = KVM_ARM_TARGET_GENERIC_V8,
		};

		if (copy_to_user(argp, &init, sizeof(init)))
			return -EFAULT;

		return 0;
	}
	case KVM_ARM_MTE_COPY_TAGS: {
		struct kvm_arm_copy_mte_tags copy_tags;

		if (copy_from_user(&copy_tags, argp, sizeof(copy_tags)))
			return -EFAULT;
		return kvm_vm_ioctl_mte_copy_tags(kvm, &copy_tags);
	}
	case KVM_ARM_SET_COUNTER_OFFSET: {
		struct kvm_arm_counter_offset offset;

		if (copy_from_user(&offset, argp, sizeof(offset)))
			return -EFAULT;
		return kvm_vm_ioctl_set_counter_offset(kvm, &offset);
	}
	case KVM_HAS_DEVICE_ATTR: {
		if (copy_from_user(&attr, argp, sizeof(attr)))
			return -EFAULT;

		return kvm_vm_has_attr(kvm, &attr);
	}
	case KVM_SET_DEVICE_ATTR: {
		if (copy_from_user(&attr, argp, sizeof(attr)))
			return -EFAULT;

		return kvm_vm_set_attr(kvm, &attr);
	}
	case KVM_ARM_GET_REG_WRITABLE_MASKS: {
		struct reg_mask_range range;

		if (copy_from_user(&range, argp, sizeof(range)))
			return -EFAULT;
		return kvm_vm_ioctl_get_reg_writable_masks(kvm, &range);
	}
	default:
		return -EINVAL;
	}
}

/* unlocks vcpus from @vcpu_lock_idx and smaller */
static void unlock_vcpus(struct kvm *kvm, int vcpu_lock_idx)
{
	struct kvm_vcpu *tmp_vcpu;

	for (; vcpu_lock_idx >= 0; vcpu_lock_idx--) {
		tmp_vcpu = kvm_get_vcpu(kvm, vcpu_lock_idx);
		mutex_unlock(&tmp_vcpu->mutex);
	}
}

void unlock_all_vcpus(struct kvm *kvm)
{
	lockdep_assert_held(&kvm->lock);

	unlock_vcpus(kvm, atomic_read(&kvm->online_vcpus) - 1);
}

/* Returns true if all vcpus were locked, false otherwise */
bool lock_all_vcpus(struct kvm *kvm)
{
	struct kvm_vcpu *tmp_vcpu;
	unsigned long c;

	lockdep_assert_held(&kvm->lock);

	/*
	 * Any time a vcpu is in an ioctl (including running), the
	 * core KVM code tries to grab the vcpu->mutex.
	 *
	 * By grabbing the vcpu->mutex of all VCPUs we ensure that no
	 * other VCPUs can fiddle with the state while we access it.
	 */
	kvm_for_each_vcpu(c, tmp_vcpu, kvm) {
		if (!mutex_trylock(&tmp_vcpu->mutex)) {
			unlock_vcpus(kvm, c - 1);
			return false;
		}
	}

	return true;
}

static unsigned long nvhe_percpu_size(void)
{
	return (unsigned long)CHOOSE_NVHE_SYM(__per_cpu_end) -
		(unsigned long)CHOOSE_NVHE_SYM(__per_cpu_start);
}

static unsigned long nvhe_percpu_order(void)
{
	unsigned long size = nvhe_percpu_size();

	return size ? get_order(size) : 0;
}

static size_t pkvm_host_sve_state_order(void)
{
	return get_order(pkvm_host_sve_state_size());
}

/* A lookup table holding the hypervisor VA for each vector slot */
static void *hyp_spectre_vector_selector[BP_HARDEN_EL2_SLOTS];

static void kvm_init_vector_slot(void *base, enum arm64_hyp_spectre_vector slot)
{
	hyp_spectre_vector_selector[slot] = __kvm_vector_slot2addr(base, slot);
}

static int kvm_init_vector_slots(void)
{
	int err;
	void *base;

	base = kern_hyp_va(kvm_ksym_ref(__kvm_hyp_vector));
	kvm_init_vector_slot(base, HYP_VECTOR_DIRECT);

	base = kern_hyp_va(kvm_ksym_ref(__bp_harden_hyp_vecs));
	kvm_init_vector_slot(base, HYP_VECTOR_SPECTRE_DIRECT);

	if (kvm_system_needs_idmapped_vectors() &&
	    !is_protected_kvm_enabled()) {
		err = create_hyp_exec_mappings(__pa_symbol(__bp_harden_hyp_vecs),
					       __BP_HARDEN_HYP_VECS_SZ, &base);
		if (err)
			return err;
	}

	kvm_init_vector_slot(base, HYP_VECTOR_INDIRECT);
	kvm_init_vector_slot(base, HYP_VECTOR_SPECTRE_INDIRECT);
	return 0;
}

static void __init cpu_prepare_hyp_mode(int cpu, u32 hyp_va_bits)
{
	struct kvm_nvhe_init_params *params = per_cpu_ptr_nvhe_sym(kvm_init_params, cpu);
<<<<<<< HEAD
	unsigned long tcr, ips;
=======
	unsigned long tcr;
>>>>>>> d12acd7b

	/*
	 * Calculate the raw per-cpu offset without a translation from the
	 * kernel's mapping to the linear mapping, and store it in tpidr_el2
	 * so that we can use adr_l to access per-cpu variables in EL2.
	 * Also drop the KASAN tag which gets in the way...
	 */
	params->tpidr_el2 = (unsigned long)kasan_reset_tag(per_cpu_ptr_nvhe_sym(__per_cpu_start, cpu)) -
			    (unsigned long)kvm_ksym_ref(CHOOSE_NVHE_SYM(__per_cpu_start));

	params->mair_el2 = read_sysreg(mair_el1);

	tcr = read_sysreg(tcr_el1);
	ips = FIELD_GET(TCR_IPS_MASK, tcr);
	if (cpus_have_final_cap(ARM64_KVM_HVHE)) {
		tcr &= ~(TCR_HD | TCR_HA | TCR_A1 | TCR_T0SZ_MASK);
		tcr |= TCR_EPD1_MASK;
	} else {
		unsigned long ips = FIELD_GET(TCR_IPS_MASK, tcr);

		tcr &= TCR_EL2_MASK;
		tcr |= TCR_EL2_RES1 | FIELD_PREP(TCR_EL2_PS_MASK, ips);
		if (lpa2_is_enabled())
			tcr |= TCR_EL2_DS;
	}
	tcr |= TCR_T0SZ(hyp_va_bits);
<<<<<<< HEAD
	tcr &= ~TCR_EL2_PS_MASK;
	tcr |= FIELD_PREP(TCR_EL2_PS_MASK, ips);
	if (lpa2_is_enabled())
		tcr |= TCR_EL2_DS;
=======
>>>>>>> d12acd7b
	params->tcr_el2 = tcr;

	params->pgd_pa = kvm_mmu_get_httbr();
	if (is_protected_kvm_enabled())
		params->hcr_el2 = HCR_HOST_NVHE_PROTECTED_FLAGS;
	else
		params->hcr_el2 = HCR_HOST_NVHE_FLAGS;
	if (cpus_have_final_cap(ARM64_KVM_HVHE))
		params->hcr_el2 |= HCR_E2H;
	params->vttbr = params->vtcr = 0;

	/*
	 * Flush the init params from the data cache because the struct will
	 * be read while the MMU is off.
	 */
	kvm_flush_dcache_to_poc(params, sizeof(*params));
}

static void hyp_install_host_vector(void)
{
	struct kvm_nvhe_init_params *params;
	struct arm_smccc_res res;

	/* Switch from the HYP stub to our own HYP init vector */
	__hyp_set_vectors(kvm_get_idmap_vector());

	/*
	 * Call initialization code, and switch to the full blown HYP code.
	 * If the cpucaps haven't been finalized yet, something has gone very
	 * wrong, and hyp will crash and burn when it uses any
	 * cpus_have_*_cap() wrapper.
	 */
	BUG_ON(!system_capabilities_finalized());
	params = this_cpu_ptr_nvhe_sym(kvm_init_params);
	arm_smccc_1_1_hvc(KVM_HOST_SMCCC_FUNC(__kvm_hyp_init), virt_to_phys(params), &res);
	WARN_ON(res.a0 != SMCCC_RET_SUCCESS);
}

static void cpu_init_hyp_mode(void)
{
	hyp_install_host_vector();

	/*
	 * Disabling SSBD on a non-VHE system requires us to enable SSBS
	 * at EL2.
	 */
	if (this_cpu_has_cap(ARM64_SSBS) &&
	    arm64_get_spectre_v4_state() == SPECTRE_VULNERABLE) {
		kvm_call_hyp_nvhe(__kvm_enable_ssbs);
	}
}

static void cpu_hyp_reset(void)
{
	if (!is_kernel_in_hyp_mode())
		__hyp_reset_vectors();
}

/*
 * EL2 vectors can be mapped and rerouted in a number of ways,
 * depending on the kernel configuration and CPU present:
 *
 * - If the CPU is affected by Spectre-v2, the hardening sequence is
 *   placed in one of the vector slots, which is executed before jumping
 *   to the real vectors.
 *
 * - If the CPU also has the ARM64_SPECTRE_V3A cap, the slot
 *   containing the hardening sequence is mapped next to the idmap page,
 *   and executed before jumping to the real vectors.
 *
 * - If the CPU only has the ARM64_SPECTRE_V3A cap, then an
 *   empty slot is selected, mapped next to the idmap page, and
 *   executed before jumping to the real vectors.
 *
 * Note that ARM64_SPECTRE_V3A is somewhat incompatible with
 * VHE, as we don't have hypervisor-specific mappings. If the system
 * is VHE and yet selects this capability, it will be ignored.
 */
static void cpu_set_hyp_vector(void)
{
	struct bp_hardening_data *data = this_cpu_ptr(&bp_hardening_data);
	void *vector = hyp_spectre_vector_selector[data->slot];

	if (!is_protected_kvm_enabled())
		*this_cpu_ptr_hyp_sym(kvm_hyp_vector) = (unsigned long)vector;
	else
		kvm_call_hyp_nvhe(__pkvm_cpu_set_vector, data->slot);
}

static void cpu_hyp_init_context(void)
{
	kvm_init_host_cpu_context(host_data_ptr(host_ctxt));
	kvm_init_host_debug_data();

	if (!is_kernel_in_hyp_mode())
		cpu_init_hyp_mode();
}

static void cpu_hyp_init_features(void)
{
	cpu_set_hyp_vector();

	if (is_kernel_in_hyp_mode())
		kvm_timer_init_vhe();

	if (vgic_present)
		kvm_vgic_init_cpu_hardware();
}

static void cpu_hyp_reinit(void)
{
	cpu_hyp_reset();
	cpu_hyp_init_context();
	cpu_hyp_init_features();
}

static void cpu_hyp_init(void *discard)
{
	if (!__this_cpu_read(kvm_hyp_initialized)) {
		cpu_hyp_reinit();
		__this_cpu_write(kvm_hyp_initialized, 1);
	}
}

static void cpu_hyp_uninit(void *discard)
{
	if (__this_cpu_read(kvm_hyp_initialized)) {
		cpu_hyp_reset();
		__this_cpu_write(kvm_hyp_initialized, 0);
	}
}

int kvm_arch_enable_virtualization_cpu(void)
{
	/*
	 * Most calls to this function are made with migration
	 * disabled, but not with preemption disabled. The former is
	 * enough to ensure correctness, but most of the helpers
	 * expect the later and will throw a tantrum otherwise.
	 */
	preempt_disable();

	cpu_hyp_init(NULL);

	kvm_vgic_cpu_up();
	kvm_timer_cpu_up();

	preempt_enable();

	return 0;
}

void kvm_arch_disable_virtualization_cpu(void)
{
	kvm_timer_cpu_down();
	kvm_vgic_cpu_down();

	if (!is_protected_kvm_enabled())
		cpu_hyp_uninit(NULL);
}

#ifdef CONFIG_CPU_PM
static int hyp_init_cpu_pm_notifier(struct notifier_block *self,
				    unsigned long cmd,
				    void *v)
{
	/*
	 * kvm_hyp_initialized is left with its old value over
	 * PM_ENTER->PM_EXIT. It is used to indicate PM_EXIT should
	 * re-enable hyp.
	 */
	switch (cmd) {
	case CPU_PM_ENTER:
		if (__this_cpu_read(kvm_hyp_initialized))
			/*
			 * don't update kvm_hyp_initialized here
			 * so that the hyp will be re-enabled
			 * when we resume. See below.
			 */
			cpu_hyp_reset();

		return NOTIFY_OK;
	case CPU_PM_ENTER_FAILED:
	case CPU_PM_EXIT:
		if (__this_cpu_read(kvm_hyp_initialized))
			/* The hyp was enabled before suspend. */
			cpu_hyp_reinit();

		return NOTIFY_OK;

	default:
		return NOTIFY_DONE;
	}
}

static struct notifier_block hyp_init_cpu_pm_nb = {
	.notifier_call = hyp_init_cpu_pm_notifier,
};

static void __init hyp_cpu_pm_init(void)
{
	if (!is_protected_kvm_enabled())
		cpu_pm_register_notifier(&hyp_init_cpu_pm_nb);
}
static void __init hyp_cpu_pm_exit(void)
{
	if (!is_protected_kvm_enabled())
		cpu_pm_unregister_notifier(&hyp_init_cpu_pm_nb);
}
#else
static inline void __init hyp_cpu_pm_init(void)
{
}
static inline void __init hyp_cpu_pm_exit(void)
{
}
#endif

static void __init init_cpu_logical_map(void)
{
	unsigned int cpu;

	/*
	 * Copy the MPIDR <-> logical CPU ID mapping to hyp.
	 * Only copy the set of online CPUs whose features have been checked
	 * against the finalized system capabilities. The hypervisor will not
	 * allow any other CPUs from the `possible` set to boot.
	 */
	for_each_online_cpu(cpu)
		hyp_cpu_logical_map[cpu] = cpu_logical_map(cpu);
}

#define init_psci_0_1_impl_state(config, what)	\
	config.psci_0_1_ ## what ## _implemented = psci_ops.what

static bool __init init_psci_relay(void)
{
	/*
	 * If PSCI has not been initialized, protected KVM cannot install
	 * itself on newly booted CPUs.
	 */
	if (!psci_ops.get_version) {
		kvm_err("Cannot initialize protected mode without PSCI\n");
		return false;
	}

	kvm_host_psci_config.version = psci_ops.get_version();
	kvm_host_psci_config.smccc_version = arm_smccc_get_version();

	if (kvm_host_psci_config.version == PSCI_VERSION(0, 1)) {
		kvm_host_psci_config.function_ids_0_1 = get_psci_0_1_function_ids();
		init_psci_0_1_impl_state(kvm_host_psci_config, cpu_suspend);
		init_psci_0_1_impl_state(kvm_host_psci_config, cpu_on);
		init_psci_0_1_impl_state(kvm_host_psci_config, cpu_off);
		init_psci_0_1_impl_state(kvm_host_psci_config, migrate);
	}
	return true;
}

static int __init init_subsystems(void)
{
	int err = 0;

	/*
	 * Enable hardware so that subsystem initialisation can access EL2.
	 */
	on_each_cpu(cpu_hyp_init, NULL, 1);

	/*
	 * Register CPU lower-power notifier
	 */
	hyp_cpu_pm_init();

	/*
	 * Init HYP view of VGIC
	 */
	err = kvm_vgic_hyp_init();
	switch (err) {
	case 0:
		vgic_present = true;
		break;
	case -ENODEV:
	case -ENXIO:
		/*
		 * No VGIC? No pKVM for you.
		 *
		 * Protected mode assumes that VGICv3 is present, so no point
		 * in trying to hobble along if vgic initialization fails.
		 */
		if (is_protected_kvm_enabled())
			goto out;

		/*
		 * Otherwise, userspace could choose to implement a GIC for its
		 * guest on non-cooperative hardware.
		 */
		vgic_present = false;
		err = 0;
		break;
	default:
		goto out;
	}

	/*
	 * Init HYP architected timer support
	 */
	err = kvm_timer_hyp_init(vgic_present);
	if (err)
		goto out;

	kvm_register_perf_callbacks(NULL);

out:
	if (err)
		hyp_cpu_pm_exit();

	if (err || !is_protected_kvm_enabled())
		on_each_cpu(cpu_hyp_uninit, NULL, 1);

	return err;
}

static void __init teardown_subsystems(void)
{
	kvm_unregister_perf_callbacks();
	hyp_cpu_pm_exit();
}

static void __init teardown_hyp_mode(void)
{
	bool free_sve = system_supports_sve() && is_protected_kvm_enabled();
	int cpu;

	free_hyp_pgds();
	for_each_possible_cpu(cpu) {
		free_pages(per_cpu(kvm_arm_hyp_stack_base, cpu), NVHE_STACK_SHIFT - PAGE_SHIFT);
		free_pages(kvm_nvhe_sym(kvm_arm_hyp_percpu_base)[cpu], nvhe_percpu_order());

		if (free_sve) {
			struct cpu_sve_state *sve_state;

			sve_state = per_cpu_ptr_nvhe_sym(kvm_host_data, cpu)->sve_state;
			free_pages((unsigned long) sve_state, pkvm_host_sve_state_order());
		}
	}
}

static int __init do_pkvm_init(u32 hyp_va_bits)
{
	void *per_cpu_base = kvm_ksym_ref(kvm_nvhe_sym(kvm_arm_hyp_percpu_base));
	int ret;

	preempt_disable();
	cpu_hyp_init_context();
	ret = kvm_call_hyp_nvhe(__pkvm_init, hyp_mem_base, hyp_mem_size,
				num_possible_cpus(), kern_hyp_va(per_cpu_base),
				hyp_va_bits);
	cpu_hyp_init_features();

	/*
	 * The stub hypercalls are now disabled, so set our local flag to
	 * prevent a later re-init attempt in kvm_arch_enable_virtualization_cpu().
	 */
	__this_cpu_write(kvm_hyp_initialized, 1);
	preempt_enable();

	return ret;
}

static u64 get_hyp_id_aa64pfr0_el1(void)
{
	/*
	 * Track whether the system isn't affected by spectre/meltdown in the
	 * hypervisor's view of id_aa64pfr0_el1, used for protected VMs.
	 * Although this is per-CPU, we make it global for simplicity, e.g., not
	 * to have to worry about vcpu migration.
	 *
	 * Unlike for non-protected VMs, userspace cannot override this for
	 * protected VMs.
	 */
	u64 val = read_sanitised_ftr_reg(SYS_ID_AA64PFR0_EL1);

	val &= ~(ARM64_FEATURE_MASK(ID_AA64PFR0_EL1_CSV2) |
		 ARM64_FEATURE_MASK(ID_AA64PFR0_EL1_CSV3));

	val |= FIELD_PREP(ARM64_FEATURE_MASK(ID_AA64PFR0_EL1_CSV2),
			  arm64_get_spectre_v2_state() == SPECTRE_UNAFFECTED);
	val |= FIELD_PREP(ARM64_FEATURE_MASK(ID_AA64PFR0_EL1_CSV3),
			  arm64_get_meltdown_state() == SPECTRE_UNAFFECTED);

	return val;
}

static void kvm_hyp_init_symbols(void)
{
	kvm_nvhe_sym(id_aa64pfr0_el1_sys_val) = get_hyp_id_aa64pfr0_el1();
	kvm_nvhe_sym(id_aa64pfr1_el1_sys_val) = read_sanitised_ftr_reg(SYS_ID_AA64PFR1_EL1);
	kvm_nvhe_sym(id_aa64isar0_el1_sys_val) = read_sanitised_ftr_reg(SYS_ID_AA64ISAR0_EL1);
	kvm_nvhe_sym(id_aa64isar1_el1_sys_val) = read_sanitised_ftr_reg(SYS_ID_AA64ISAR1_EL1);
	kvm_nvhe_sym(id_aa64isar2_el1_sys_val) = read_sanitised_ftr_reg(SYS_ID_AA64ISAR2_EL1);
	kvm_nvhe_sym(id_aa64mmfr0_el1_sys_val) = read_sanitised_ftr_reg(SYS_ID_AA64MMFR0_EL1);
	kvm_nvhe_sym(id_aa64mmfr1_el1_sys_val) = read_sanitised_ftr_reg(SYS_ID_AA64MMFR1_EL1);
	kvm_nvhe_sym(id_aa64mmfr2_el1_sys_val) = read_sanitised_ftr_reg(SYS_ID_AA64MMFR2_EL1);
	kvm_nvhe_sym(id_aa64smfr0_el1_sys_val) = read_sanitised_ftr_reg(SYS_ID_AA64SMFR0_EL1);
	kvm_nvhe_sym(__icache_flags) = __icache_flags;
	kvm_nvhe_sym(kvm_arm_vmid_bits) = kvm_arm_vmid_bits;

	/*
	 * Flush entire BSS since part of its data containing init symbols is read
	 * while the MMU is off.
	 */
	kvm_flush_dcache_to_poc(kvm_ksym_ref(__hyp_bss_start),
				kvm_ksym_ref(__hyp_bss_end) - kvm_ksym_ref(__hyp_bss_start));
}

static int __init kvm_hyp_init_protection(u32 hyp_va_bits)
{
	void *addr = phys_to_virt(hyp_mem_base);
	int ret;

	ret = create_hyp_mappings(addr, addr + hyp_mem_size, PAGE_HYP);
	if (ret)
		return ret;

	ret = do_pkvm_init(hyp_va_bits);
	if (ret)
		return ret;

	free_hyp_pgds();

	return 0;
}

static int init_pkvm_host_sve_state(void)
{
	int cpu;

	if (!system_supports_sve())
		return 0;

	/* Allocate pages for host sve state in protected mode. */
	for_each_possible_cpu(cpu) {
		struct page *page = alloc_pages(GFP_KERNEL, pkvm_host_sve_state_order());

		if (!page)
			return -ENOMEM;

		per_cpu_ptr_nvhe_sym(kvm_host_data, cpu)->sve_state = page_address(page);
	}

	/*
	 * Don't map the pages in hyp since these are only used in protected
	 * mode, which will (re)create its own mapping when initialized.
	 */

	return 0;
}

/*
 * Finalizes the initialization of hyp mode, once everything else is initialized
 * and the initialziation process cannot fail.
 */
static void finalize_init_hyp_mode(void)
{
	int cpu;

	if (system_supports_sve() && is_protected_kvm_enabled()) {
		for_each_possible_cpu(cpu) {
			struct cpu_sve_state *sve_state;

			sve_state = per_cpu_ptr_nvhe_sym(kvm_host_data, cpu)->sve_state;
			per_cpu_ptr_nvhe_sym(kvm_host_data, cpu)->sve_state =
				kern_hyp_va(sve_state);
		}
	}
}

static void pkvm_hyp_init_ptrauth(void)
{
	struct kvm_cpu_context *hyp_ctxt;
	int cpu;

	for_each_possible_cpu(cpu) {
		hyp_ctxt = per_cpu_ptr_nvhe_sym(kvm_hyp_ctxt, cpu);
		hyp_ctxt->sys_regs[APIAKEYLO_EL1] = get_random_long();
		hyp_ctxt->sys_regs[APIAKEYHI_EL1] = get_random_long();
		hyp_ctxt->sys_regs[APIBKEYLO_EL1] = get_random_long();
		hyp_ctxt->sys_regs[APIBKEYHI_EL1] = get_random_long();
		hyp_ctxt->sys_regs[APDAKEYLO_EL1] = get_random_long();
		hyp_ctxt->sys_regs[APDAKEYHI_EL1] = get_random_long();
		hyp_ctxt->sys_regs[APDBKEYLO_EL1] = get_random_long();
		hyp_ctxt->sys_regs[APDBKEYHI_EL1] = get_random_long();
		hyp_ctxt->sys_regs[APGAKEYLO_EL1] = get_random_long();
		hyp_ctxt->sys_regs[APGAKEYHI_EL1] = get_random_long();
	}
}

/* Inits Hyp-mode on all online CPUs */
static int __init init_hyp_mode(void)
{
	u32 hyp_va_bits;
	int cpu;
	int err = -ENOMEM;

	/*
	 * The protected Hyp-mode cannot be initialized if the memory pool
	 * allocation has failed.
	 */
	if (is_protected_kvm_enabled() && !hyp_mem_base)
		goto out_err;

	/*
	 * Allocate Hyp PGD and setup Hyp identity mapping
	 */
	err = kvm_mmu_init(&hyp_va_bits);
	if (err)
		goto out_err;

	/*
	 * Allocate stack pages for Hypervisor-mode
	 */
	for_each_possible_cpu(cpu) {
		unsigned long stack_base;

		stack_base = __get_free_pages(GFP_KERNEL, NVHE_STACK_SHIFT - PAGE_SHIFT);
		if (!stack_base) {
			err = -ENOMEM;
			goto out_err;
		}

		per_cpu(kvm_arm_hyp_stack_base, cpu) = stack_base;
	}

	/*
	 * Allocate and initialize pages for Hypervisor-mode percpu regions.
	 */
	for_each_possible_cpu(cpu) {
		struct page *page;
		void *page_addr;

		page = alloc_pages(GFP_KERNEL, nvhe_percpu_order());
		if (!page) {
			err = -ENOMEM;
			goto out_err;
		}

		page_addr = page_address(page);
		memcpy(page_addr, CHOOSE_NVHE_SYM(__per_cpu_start), nvhe_percpu_size());
		kvm_nvhe_sym(kvm_arm_hyp_percpu_base)[cpu] = (unsigned long)page_addr;
	}

	/*
	 * Map the Hyp-code called directly from the host
	 */
	err = create_hyp_mappings(kvm_ksym_ref(__hyp_text_start),
				  kvm_ksym_ref(__hyp_text_end), PAGE_HYP_EXEC);
	if (err) {
		kvm_err("Cannot map world-switch code\n");
		goto out_err;
	}

	err = create_hyp_mappings(kvm_ksym_ref(__hyp_rodata_start),
				  kvm_ksym_ref(__hyp_rodata_end), PAGE_HYP_RO);
	if (err) {
		kvm_err("Cannot map .hyp.rodata section\n");
		goto out_err;
	}

	err = create_hyp_mappings(kvm_ksym_ref(__start_rodata),
				  kvm_ksym_ref(__end_rodata), PAGE_HYP_RO);
	if (err) {
		kvm_err("Cannot map rodata section\n");
		goto out_err;
	}

	/*
	 * .hyp.bss is guaranteed to be placed at the beginning of the .bss
	 * section thanks to an assertion in the linker script. Map it RW and
	 * the rest of .bss RO.
	 */
	err = create_hyp_mappings(kvm_ksym_ref(__hyp_bss_start),
				  kvm_ksym_ref(__hyp_bss_end), PAGE_HYP);
	if (err) {
		kvm_err("Cannot map hyp bss section: %d\n", err);
		goto out_err;
	}

	err = create_hyp_mappings(kvm_ksym_ref(__hyp_bss_end),
				  kvm_ksym_ref(__bss_stop), PAGE_HYP_RO);
	if (err) {
		kvm_err("Cannot map bss section\n");
		goto out_err;
	}

	/*
	 * Map the Hyp stack pages
	 */
	for_each_possible_cpu(cpu) {
		struct kvm_nvhe_init_params *params = per_cpu_ptr_nvhe_sym(kvm_init_params, cpu);
		char *stack_base = (char *)per_cpu(kvm_arm_hyp_stack_base, cpu);

		err = create_hyp_stack(__pa(stack_base), &params->stack_hyp_va);
		if (err) {
			kvm_err("Cannot map hyp stack\n");
			goto out_err;
		}

		/*
		 * Save the stack PA in nvhe_init_params. This will be needed
		 * to recreate the stack mapping in protected nVHE mode.
		 * __hyp_pa() won't do the right thing there, since the stack
		 * has been mapped in the flexible private VA space.
		 */
		params->stack_pa = __pa(stack_base);
	}

	for_each_possible_cpu(cpu) {
		char *percpu_begin = (char *)kvm_nvhe_sym(kvm_arm_hyp_percpu_base)[cpu];
		char *percpu_end = percpu_begin + nvhe_percpu_size();

		/* Map Hyp percpu pages */
		err = create_hyp_mappings(percpu_begin, percpu_end, PAGE_HYP);
		if (err) {
			kvm_err("Cannot map hyp percpu region\n");
			goto out_err;
		}

		/* Prepare the CPU initialization parameters */
		cpu_prepare_hyp_mode(cpu, hyp_va_bits);
	}

	kvm_hyp_init_symbols();

	if (is_protected_kvm_enabled()) {
		if (IS_ENABLED(CONFIG_ARM64_PTR_AUTH_KERNEL) &&
		    cpus_have_final_cap(ARM64_HAS_ADDRESS_AUTH))
			pkvm_hyp_init_ptrauth();

		init_cpu_logical_map();

		if (!init_psci_relay()) {
			err = -ENODEV;
			goto out_err;
		}

		err = init_pkvm_host_sve_state();
		if (err)
			goto out_err;

		err = kvm_hyp_init_protection(hyp_va_bits);
		if (err) {
			kvm_err("Failed to init hyp memory protection\n");
			goto out_err;
		}
	}

	return 0;

out_err:
	teardown_hyp_mode();
	kvm_err("error initializing Hyp mode: %d\n", err);
	return err;
}

struct kvm_vcpu *kvm_mpidr_to_vcpu(struct kvm *kvm, unsigned long mpidr)
{
	struct kvm_vcpu *vcpu = NULL;
	struct kvm_mpidr_data *data;
	unsigned long i;

	mpidr &= MPIDR_HWID_BITMASK;

	rcu_read_lock();
	data = rcu_dereference(kvm->arch.mpidr_data);

	if (data) {
		u16 idx = kvm_mpidr_index(data, mpidr);

		vcpu = kvm_get_vcpu(kvm, data->cmpidr_to_idx[idx]);
		if (mpidr != kvm_vcpu_get_mpidr_aff(vcpu))
			vcpu = NULL;
	}

	rcu_read_unlock();

	if (vcpu)
		return vcpu;

	kvm_for_each_vcpu(i, vcpu, kvm) {
		if (mpidr == kvm_vcpu_get_mpidr_aff(vcpu))
			return vcpu;
	}
	return NULL;
}

bool kvm_arch_irqchip_in_kernel(struct kvm *kvm)
{
	return irqchip_in_kernel(kvm);
}

bool kvm_arch_has_irq_bypass(void)
{
	return true;
}

int kvm_arch_irq_bypass_add_producer(struct irq_bypass_consumer *cons,
				      struct irq_bypass_producer *prod)
{
	struct kvm_kernel_irqfd *irqfd =
		container_of(cons, struct kvm_kernel_irqfd, consumer);

	return kvm_vgic_v4_set_forwarding(irqfd->kvm, prod->irq,
					  &irqfd->irq_entry);
}
void kvm_arch_irq_bypass_del_producer(struct irq_bypass_consumer *cons,
				      struct irq_bypass_producer *prod)
{
	struct kvm_kernel_irqfd *irqfd =
		container_of(cons, struct kvm_kernel_irqfd, consumer);

	kvm_vgic_v4_unset_forwarding(irqfd->kvm, prod->irq,
				     &irqfd->irq_entry);
}

void kvm_arch_irq_bypass_stop(struct irq_bypass_consumer *cons)
{
	struct kvm_kernel_irqfd *irqfd =
		container_of(cons, struct kvm_kernel_irqfd, consumer);

	kvm_arm_halt_guest(irqfd->kvm);
}

void kvm_arch_irq_bypass_start(struct irq_bypass_consumer *cons)
{
	struct kvm_kernel_irqfd *irqfd =
		container_of(cons, struct kvm_kernel_irqfd, consumer);

	kvm_arm_resume_guest(irqfd->kvm);
}

/* Initialize Hyp-mode and memory mappings on all CPUs */
static __init int kvm_arm_init(void)
{
	int err;
	bool in_hyp_mode;

	if (!is_hyp_mode_available()) {
		kvm_info("HYP mode not available\n");
		return -ENODEV;
	}

	if (kvm_get_mode() == KVM_MODE_NONE) {
		kvm_info("KVM disabled from command line\n");
		return -ENODEV;
	}

	err = kvm_sys_reg_table_init();
	if (err) {
		kvm_info("Error initializing system register tables");
		return err;
	}

	in_hyp_mode = is_kernel_in_hyp_mode();

	if (cpus_have_final_cap(ARM64_WORKAROUND_DEVICE_LOAD_ACQUIRE) ||
	    cpus_have_final_cap(ARM64_WORKAROUND_1508412))
		kvm_info("Guests without required CPU erratum workarounds can deadlock system!\n" \
			 "Only trusted guests should be used on this system.\n");

	err = kvm_set_ipa_limit();
	if (err)
		return err;

	err = kvm_arm_init_sve();
	if (err)
		return err;

	err = kvm_arm_vmid_alloc_init();
	if (err) {
		kvm_err("Failed to initialize VMID allocator.\n");
		return err;
	}

	if (!in_hyp_mode) {
		err = init_hyp_mode();
		if (err)
			goto out_err;
	}

	err = kvm_init_vector_slots();
	if (err) {
		kvm_err("Cannot initialise vector slots\n");
		goto out_hyp;
	}

	err = init_subsystems();
	if (err)
		goto out_hyp;

	kvm_info("%s%sVHE mode initialized successfully\n",
		 in_hyp_mode ? "" : (is_protected_kvm_enabled() ?
				     "Protected " : "Hyp "),
		 in_hyp_mode ? "" : (cpus_have_final_cap(ARM64_KVM_HVHE) ?
				     "h" : "n"));

	/*
	 * FIXME: Do something reasonable if kvm_init() fails after pKVM
	 * hypervisor protection is finalized.
	 */
	err = kvm_init(sizeof(struct kvm_vcpu), 0, THIS_MODULE);
	if (err)
		goto out_subs;

	/*
	 * This should be called after initialization is done and failure isn't
	 * possible anymore.
	 */
	if (!in_hyp_mode)
		finalize_init_hyp_mode();

	kvm_arm_initialised = true;

	return 0;

out_subs:
	teardown_subsystems();
out_hyp:
	if (!in_hyp_mode)
		teardown_hyp_mode();
out_err:
	kvm_arm_vmid_alloc_free();
	return err;
}

static int __init early_kvm_mode_cfg(char *arg)
{
	if (!arg)
		return -EINVAL;

	if (strcmp(arg, "none") == 0) {
		kvm_mode = KVM_MODE_NONE;
		return 0;
	}

	if (!is_hyp_mode_available()) {
		pr_warn_once("KVM is not available. Ignoring kvm-arm.mode\n");
		return 0;
	}

	if (strcmp(arg, "protected") == 0) {
		if (!is_kernel_in_hyp_mode())
			kvm_mode = KVM_MODE_PROTECTED;
		else
			pr_warn_once("Protected KVM not available with VHE\n");

		return 0;
	}

	if (strcmp(arg, "nvhe") == 0 && !WARN_ON(is_kernel_in_hyp_mode())) {
		kvm_mode = KVM_MODE_DEFAULT;
		return 0;
	}

	if (strcmp(arg, "nested") == 0 && !WARN_ON(!is_kernel_in_hyp_mode())) {
		kvm_mode = KVM_MODE_NV;
		return 0;
	}

	return -EINVAL;
}
early_param("kvm-arm.mode", early_kvm_mode_cfg);

static int __init early_kvm_wfx_trap_policy_cfg(char *arg, enum kvm_wfx_trap_policy *p)
{
	if (!arg)
		return -EINVAL;

	if (strcmp(arg, "trap") == 0) {
		*p = KVM_WFX_TRAP;
		return 0;
	}

	if (strcmp(arg, "notrap") == 0) {
		*p = KVM_WFX_NOTRAP;
		return 0;
	}

	return -EINVAL;
}

static int __init early_kvm_wfi_trap_policy_cfg(char *arg)
{
	return early_kvm_wfx_trap_policy_cfg(arg, &kvm_wfi_trap_policy);
}
early_param("kvm-arm.wfi_trap_policy", early_kvm_wfi_trap_policy_cfg);

static int __init early_kvm_wfe_trap_policy_cfg(char *arg)
{
	return early_kvm_wfx_trap_policy_cfg(arg, &kvm_wfe_trap_policy);
}
early_param("kvm-arm.wfe_trap_policy", early_kvm_wfe_trap_policy_cfg);

enum kvm_mode kvm_get_mode(void)
{
	return kvm_mode;
}

module_init(kvm_arm_init);<|MERGE_RESOLUTION|>--- conflicted
+++ resolved
@@ -1982,11 +1982,7 @@
 static void __init cpu_prepare_hyp_mode(int cpu, u32 hyp_va_bits)
 {
 	struct kvm_nvhe_init_params *params = per_cpu_ptr_nvhe_sym(kvm_init_params, cpu);
-<<<<<<< HEAD
-	unsigned long tcr, ips;
-=======
 	unsigned long tcr;
->>>>>>> d12acd7b
 
 	/*
 	 * Calculate the raw per-cpu offset without a translation from the
@@ -2000,7 +1996,6 @@
 	params->mair_el2 = read_sysreg(mair_el1);
 
 	tcr = read_sysreg(tcr_el1);
-	ips = FIELD_GET(TCR_IPS_MASK, tcr);
 	if (cpus_have_final_cap(ARM64_KVM_HVHE)) {
 		tcr &= ~(TCR_HD | TCR_HA | TCR_A1 | TCR_T0SZ_MASK);
 		tcr |= TCR_EPD1_MASK;
@@ -2013,13 +2008,6 @@
 			tcr |= TCR_EL2_DS;
 	}
 	tcr |= TCR_T0SZ(hyp_va_bits);
-<<<<<<< HEAD
-	tcr &= ~TCR_EL2_PS_MASK;
-	tcr |= FIELD_PREP(TCR_EL2_PS_MASK, ips);
-	if (lpa2_is_enabled())
-		tcr |= TCR_EL2_DS;
-=======
->>>>>>> d12acd7b
 	params->tcr_el2 = tcr;
 
 	params->pgd_pa = kvm_mmu_get_httbr();
