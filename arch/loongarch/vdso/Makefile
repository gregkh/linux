--- conflicted
+++ resolved
@@ -1,13 +1,6 @@
 # SPDX-License-Identifier: GPL-2.0
 # Objects to go into the VDSO.
 
-<<<<<<< HEAD
-KASAN_SANITIZE := n
-UBSAN_SANITIZE := n
-KCOV_INSTRUMENT := n
-
-=======
->>>>>>> a6ad5510
 # Include the generic Makefile to check the built vdso.
 include $(srctree)/lib/vdso/Makefile
 
