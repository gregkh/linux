--- conflicted
+++ resolved
@@ -260,11 +260,7 @@
 static int emit_bpf_tail_call(struct jit_ctx *ctx, int insn)
 {
 	int off, tc_ninsn = 0;
-<<<<<<< HEAD
-	u8 tcc = tail_call_reg(ctx);
-=======
 	int tcc_ptr_off = BPF_TAIL_CALL_CNT_PTR_STACK_OFF(ctx->stack_size);
->>>>>>> 449d48b1
 	u8 a1 = LOONGARCH_GPR_A1;
 	u8 a2 = LOONGARCH_GPR_A2;
 	u8 t1 = LOONGARCH_GPR_T1;
@@ -966,10 +962,6 @@
 
 	/* tail call */
 	case BPF_JMP | BPF_TAIL_CALL:
-<<<<<<< HEAD
-		mark_tail_call(ctx);
-=======
->>>>>>> 449d48b1
 		if (emit_bpf_tail_call(ctx, i) < 0)
 			return -EINVAL;
 		break;
