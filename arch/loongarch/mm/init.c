// SPDX-License-Identifier: GPL-2.0
/*
 * Copyright (C) 2020-2022 Loongson Technology Corporation Limited
 */
#include <linux/init.h>
#include <linux/export.h>
#include <linux/signal.h>
#include <linux/sched.h>
#include <linux/smp.h>
#include <linux/kernel.h>
#include <linux/errno.h>
#include <linux/string.h>
#include <linux/types.h>
#include <linux/pagemap.h>
#include <linux/memblock.h>
#include <linux/memremap.h>
#include <linux/mm.h>
#include <linux/mman.h>
#include <linux/highmem.h>
#include <linux/swap.h>
#include <linux/proc_fs.h>
#include <linux/pfn.h>
#include <linux/hardirq.h>
#include <linux/gfp.h>
#include <linux/hugetlb.h>
#include <linux/mmzone.h>

#include <asm/asm-offsets.h>
#include <asm/bootinfo.h>
#include <asm/cpu.h>
#include <asm/dma.h>
#include <asm/mmu_context.h>
#include <asm/sections.h>
#include <asm/pgtable.h>
#include <asm/pgalloc.h>
#include <asm/tlb.h>

<<<<<<< HEAD
/*
 * We have up to 8 empty zeroed pages so we can map one of the right colour
 * when needed.	 Since page is never written to after the initialization we
 * don't have to care about aliases on other CPUs.
 */
unsigned long empty_zero_page, zero_page_mask;
EXPORT_SYMBOL(empty_zero_page);
EXPORT_SYMBOL(zero_page_mask);

void setup_zero_pages(void)
{
	unsigned int order, i;
	struct page *page;

	order = 0;

	empty_zero_page = __get_free_pages(GFP_KERNEL | __GFP_ZERO, order);
	if (!empty_zero_page)
		panic("Oh boy, that early out of memory?");

	page = virt_to_page((void *)empty_zero_page);
	split_page(page, order);
	for (i = 0; i < (1 << order); i++, page++)
		mark_page_reserved(page);

	zero_page_mask = ((PAGE_SIZE << order) - 1) & PAGE_MASK;
}
=======
unsigned long empty_zero_page[PAGE_SIZE / sizeof(unsigned long)] __page_aligned_bss;
EXPORT_SYMBOL(empty_zero_page);
>>>>>>> 98817289

void copy_user_highpage(struct page *to, struct page *from,
	unsigned long vaddr, struct vm_area_struct *vma)
{
	void *vfrom, *vto;

	vfrom = kmap_local_page(from);
	vto = kmap_local_page(to);
	copy_page(vto, vfrom);
	kunmap_local(vfrom);
	kunmap_local(vto);
	/* Make sure this page is cleared on other CPU's too before using it */
	smp_wmb();
}

int __ref page_is_ram(unsigned long pfn)
{
	unsigned long addr = PFN_PHYS(pfn);

	return memblock_is_memory(addr) && !memblock_is_reserved(addr);
}

#ifndef CONFIG_NUMA
void __init paging_init(void)
{
	unsigned long max_zone_pfns[MAX_NR_ZONES];

#ifdef CONFIG_ZONE_DMA
	max_zone_pfns[ZONE_DMA] = MAX_DMA_PFN;
#endif
#ifdef CONFIG_ZONE_DMA32
	max_zone_pfns[ZONE_DMA32] = MAX_DMA32_PFN;
#endif
	max_zone_pfns[ZONE_NORMAL] = max_low_pfn;

	free_area_init(max_zone_pfns);
}

void __init mem_init(void)
{
	max_mapnr = max_low_pfn;
	high_memory = (void *) __va(max_low_pfn << PAGE_SHIFT);

	memblock_free_all();
}
#endif /* !CONFIG_NUMA */

void __ref free_initmem(void)
{
	free_initmem_default(POISON_FREE_INITMEM);
}

#ifdef CONFIG_MEMORY_HOTPLUG
int arch_add_memory(int nid, u64 start, u64 size, struct mhp_params *params)
{
	unsigned long start_pfn = start >> PAGE_SHIFT;
	unsigned long nr_pages = size >> PAGE_SHIFT;
	int ret;

	ret = __add_pages(nid, start_pfn, nr_pages, params);

	if (ret)
		pr_warn("%s: Problem encountered in __add_pages() as ret=%d\n",
				__func__,  ret);

	return ret;
}

void arch_remove_memory(u64 start, u64 size, struct vmem_altmap *altmap)
{
	unsigned long start_pfn = start >> PAGE_SHIFT;
	unsigned long nr_pages = size >> PAGE_SHIFT;
	struct page *page = pfn_to_page(start_pfn);

	/* With altmap the first mapped page is offset from @start */
	if (altmap)
		page += vmem_altmap_offset(altmap);
	__remove_pages(start_pfn, nr_pages, altmap);
}

#ifdef CONFIG_NUMA
int memory_add_physaddr_to_nid(u64 start)
{
	return pa_to_nid(start);
}
EXPORT_SYMBOL_GPL(memory_add_physaddr_to_nid);
#endif
#endif

#ifdef CONFIG_SPARSEMEM_VMEMMAP
void __meminit vmemmap_set_pmd(pmd_t *pmd, void *p, int node,
			       unsigned long addr, unsigned long next)
{
	pmd_t entry;

	entry = pfn_pmd(virt_to_pfn(p), PAGE_KERNEL);
	pmd_val(entry) |= _PAGE_HUGE | _PAGE_HGLOBAL;
	set_pmd_at(&init_mm, addr, pmd, entry);
}

int __meminit vmemmap_check_pmd(pmd_t *pmd, int node,
				unsigned long addr, unsigned long next)
{
	int huge = pmd_val(*pmd) & _PAGE_HUGE;

	if (huge)
		vmemmap_verify((pte_t *)pmd, node, addr, next);

	return huge;
}

int __meminit vmemmap_populate(unsigned long start, unsigned long end,
			       int node, struct vmem_altmap *altmap)
{
#if CONFIG_PGTABLE_LEVELS == 2
	return vmemmap_populate_basepages(start, end, node, NULL);
#else
	return vmemmap_populate_hugepages(start, end, node, NULL);
#endif
}

#ifdef CONFIG_MEMORY_HOTPLUG
void vmemmap_free(unsigned long start, unsigned long end, struct vmem_altmap *altmap)
{
}
#endif
#endif

pte_t * __init populate_kernel_pte(unsigned long addr)
{
	pgd_t *pgd = pgd_offset_k(addr);
	p4d_t *p4d = p4d_offset(pgd, addr);
	pud_t *pud;
	pmd_t *pmd;

	if (p4d_none(*p4d)) {
		pud = memblock_alloc(PAGE_SIZE, PAGE_SIZE);
		if (!pud)
			panic("%s: Failed to allocate memory\n", __func__);
		p4d_populate(&init_mm, p4d, pud);
#ifndef __PAGETABLE_PUD_FOLDED
		pud_init(pud);
#endif
	}

	pud = pud_offset(p4d, addr);
	if (pud_none(*pud)) {
		pmd = memblock_alloc(PAGE_SIZE, PAGE_SIZE);
		if (!pmd)
			panic("%s: Failed to allocate memory\n", __func__);
		pud_populate(&init_mm, pud, pmd);
#ifndef __PAGETABLE_PMD_FOLDED
		pmd_init(pmd);
#endif
	}

	pmd = pmd_offset(pud, addr);
	if (!pmd_present(*pmd)) {
		pte_t *pte;

		pte = memblock_alloc(PAGE_SIZE, PAGE_SIZE);
		if (!pte)
			panic("%s: Failed to allocate memory\n", __func__);
		pmd_populate_kernel(&init_mm, pmd, pte);
	}

	return pte_offset_kernel(pmd, addr);
}

void __init __set_fixmap(enum fixed_addresses idx,
			       phys_addr_t phys, pgprot_t flags)
{
	unsigned long addr = __fix_to_virt(idx);
	pte_t *ptep;

	BUG_ON(idx <= FIX_HOLE || idx >= __end_of_fixed_addresses);

	ptep = populate_kernel_pte(addr);
	if (!pte_none(*ptep)) {
		pte_ERROR(*ptep);
		return;
	}

	if (pgprot_val(flags))
		set_pte(ptep, pfn_pte(phys >> PAGE_SHIFT, flags));
	else {
		pte_clear(&init_mm, addr, ptep);
		flush_tlb_kernel_range(addr, addr + PAGE_SIZE);
	}
}

/*
 * Align swapper_pg_dir in to 64K, allows its address to be loaded
 * with a single LUI instruction in the TLB handlers.  If we used
 * __aligned(64K), its size would get rounded up to the alignment
 * size, and waste space.  So we place it in its own section and align
 * it in the linker script.
 */
pgd_t swapper_pg_dir[_PTRS_PER_PGD] __section(".bss..swapper_pg_dir");

pgd_t invalid_pg_dir[_PTRS_PER_PGD] __page_aligned_bss;
#ifndef __PAGETABLE_PUD_FOLDED
pud_t invalid_pud_table[PTRS_PER_PUD] __page_aligned_bss;
EXPORT_SYMBOL(invalid_pud_table);
#endif
#ifndef __PAGETABLE_PMD_FOLDED
pmd_t invalid_pmd_table[PTRS_PER_PMD] __page_aligned_bss;
EXPORT_SYMBOL(invalid_pmd_table);
#endif
pte_t invalid_pte_table[PTRS_PER_PTE] __page_aligned_bss;
EXPORT_SYMBOL(invalid_pte_table);<|MERGE_RESOLUTION|>--- conflicted
+++ resolved
@@ -35,38 +35,8 @@
 #include <asm/pgalloc.h>
 #include <asm/tlb.h>
 
-<<<<<<< HEAD
-/*
- * We have up to 8 empty zeroed pages so we can map one of the right colour
- * when needed.	 Since page is never written to after the initialization we
- * don't have to care about aliases on other CPUs.
- */
-unsigned long empty_zero_page, zero_page_mask;
-EXPORT_SYMBOL(empty_zero_page);
-EXPORT_SYMBOL(zero_page_mask);
-
-void setup_zero_pages(void)
-{
-	unsigned int order, i;
-	struct page *page;
-
-	order = 0;
-
-	empty_zero_page = __get_free_pages(GFP_KERNEL | __GFP_ZERO, order);
-	if (!empty_zero_page)
-		panic("Oh boy, that early out of memory?");
-
-	page = virt_to_page((void *)empty_zero_page);
-	split_page(page, order);
-	for (i = 0; i < (1 << order); i++, page++)
-		mark_page_reserved(page);
-
-	zero_page_mask = ((PAGE_SIZE << order) - 1) & PAGE_MASK;
-}
-=======
 unsigned long empty_zero_page[PAGE_SIZE / sizeof(unsigned long)] __page_aligned_bss;
 EXPORT_SYMBOL(empty_zero_page);
->>>>>>> 98817289
 
 void copy_user_highpage(struct page *to, struct page *from,
 	unsigned long vaddr, struct vm_area_struct *vma)
