--- conflicted
+++ resolved
@@ -146,14 +146,7 @@
 #ifdef CONFIG_NUMA
 int memory_add_physaddr_to_nid(u64 start)
 {
-<<<<<<< HEAD
-	int nid;
-
-	nid = pa_to_nid(start);
-	return nid;
-=======
 	return pa_to_nid(start);
->>>>>>> e6f4ff3f
 }
 EXPORT_SYMBOL_GPL(memory_add_physaddr_to_nid);
 #endif
