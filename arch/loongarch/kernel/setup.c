--- conflicted
+++ resolved
@@ -58,13 +58,6 @@
 #define SMBIOS_THREAD_PACKAGE_OFFSET	0x25
 #define LOONGSON_EFI_ENABLE		(1 << 3)
 
-<<<<<<< HEAD
-#ifdef CONFIG_EFI
-struct screen_info screen_info __section(".data");
-#endif
-
-=======
->>>>>>> a6ad5510
 unsigned long fw_arg0, fw_arg1, fw_arg2;
 DEFINE_PER_CPU(unsigned long, kernelsp);
 struct cpuinfo_loongarch cpu_data[NR_CPUS] __read_mostly;
