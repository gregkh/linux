--- conflicted
+++ resolved
@@ -110,10 +110,7 @@
 
 ifeq ($(CONFIG_RELOCATABLE),y)
 KBUILD_CFLAGS_KERNEL		+= -fPIE
-<<<<<<< HEAD
-=======
 KBUILD_RUSTFLAGS_KERNEL		+= -Crelocation-model=pie
->>>>>>> a6ad5510
 LDFLAGS_vmlinux			+= -static -pie --no-dynamic-linker -z notext $(call ld-option, --apply-dynamic-relocs)
 endif
 
@@ -171,13 +168,8 @@
 endif
 
 vdso-install-y += arch/loongarch/vdso/vdso.so.dbg
-<<<<<<< HEAD
-=======
 
 all:	$(notdir $(KBUILD_IMAGE)) $(KBUILD_DTBS)
->>>>>>> a6ad5510
-
-vmlinuz.efi: vmlinux.efi
 
 vmlinuz.efi: vmlinux.efi
 
