/* SPDX-License-Identifier: GPL-2.0 */
/*
 * Copyright (C) 2020-2022 Loongson Technology Corporation Limited
 */
#ifndef _ASM_ASMMACRO_H
#define _ASM_ASMMACRO_H

#include <asm/asm-offsets.h>
#include <asm/regdef.h>
#include <asm/fpregdef.h>
#include <asm/loongarch.h>

	.macro	cpu_save_nonscratch thread
	stptr.d	s0, \thread, THREAD_REG23
	stptr.d	s1, \thread, THREAD_REG24
	stptr.d	s2, \thread, THREAD_REG25
	stptr.d	s3, \thread, THREAD_REG26
	stptr.d	s4, \thread, THREAD_REG27
	stptr.d	s5, \thread, THREAD_REG28
	stptr.d	s6, \thread, THREAD_REG29
	stptr.d	s7, \thread, THREAD_REG30
	stptr.d	s8, \thread, THREAD_REG31
	stptr.d	sp, \thread, THREAD_REG03
	stptr.d	fp, \thread, THREAD_REG22
	.endm

	.macro	cpu_restore_nonscratch thread
	ldptr.d	s0, \thread, THREAD_REG23
	ldptr.d	s1, \thread, THREAD_REG24
	ldptr.d	s2, \thread, THREAD_REG25
	ldptr.d	s3, \thread, THREAD_REG26
	ldptr.d	s4, \thread, THREAD_REG27
	ldptr.d	s5, \thread, THREAD_REG28
	ldptr.d	s6, \thread, THREAD_REG29
	ldptr.d	s7, \thread, THREAD_REG30
	ldptr.d	s8, \thread, THREAD_REG31
	ldptr.d	ra, \thread, THREAD_REG01
	ldptr.d	sp, \thread, THREAD_REG03
	ldptr.d	fp, \thread, THREAD_REG22
	.endm

	.macro fpu_save_csr thread tmp
	movfcsr2gr	\tmp, fcsr0
	stptr.w		\tmp, \thread, THREAD_FCSR
#ifdef CONFIG_CPU_HAS_LBT
	/* TM bit is always 0 if LBT not supported */
	andi		\tmp, \tmp, FPU_CSR_TM
	beqz		\tmp, 1f
	/* Save FTOP */
	x86mftop	\tmp
	stptr.w		\tmp, \thread, THREAD_FTOP
	/* Turn off TM to ensure the order of FPR in memory independent of TM */
	x86clrtm
1:
#endif
	.endm

	.macro fpu_restore_csr thread tmp0 tmp1
	ldptr.w		\tmp0, \thread, THREAD_FCSR
	movgr2fcsr	fcsr0, \tmp0
#ifdef CONFIG_CPU_HAS_LBT
	/* TM bit is always 0 if LBT not supported */
	andi		\tmp0, \tmp0, FPU_CSR_TM
	beqz		\tmp0, 2f
	/* Restore FTOP */
	ldptr.w		\tmp0, \thread, THREAD_FTOP
	andi		\tmp0, \tmp0, 0x7
	la.pcrel	\tmp1, 1f
	alsl.d		\tmp1, \tmp0, \tmp1, 3
	jr		\tmp1
1:
	x86mttop	0
	b	2f
	x86mttop	1
	b	2f
	x86mttop	2
	b	2f
	x86mttop	3
	b	2f
	x86mttop	4
	b	2f
	x86mttop	5
	b	2f
	x86mttop	6
	b	2f
	x86mttop	7
2:
#endif
	.endm

	.macro fpu_save_cc thread tmp0 tmp1
	movcf2gr	\tmp0, $fcc0
	move	\tmp1, \tmp0
	movcf2gr	\tmp0, $fcc1
	bstrins.d	\tmp1, \tmp0, 15, 8
	movcf2gr	\tmp0, $fcc2
	bstrins.d	\tmp1, \tmp0, 23, 16
	movcf2gr	\tmp0, $fcc3
	bstrins.d	\tmp1, \tmp0, 31, 24
	movcf2gr	\tmp0, $fcc4
	bstrins.d	\tmp1, \tmp0, 39, 32
	movcf2gr	\tmp0, $fcc5
	bstrins.d	\tmp1, \tmp0, 47, 40
	movcf2gr	\tmp0, $fcc6
	bstrins.d	\tmp1, \tmp0, 55, 48
	movcf2gr	\tmp0, $fcc7
	bstrins.d	\tmp1, \tmp0, 63, 56
	stptr.d		\tmp1, \thread, THREAD_FCC
	.endm

	.macro fpu_restore_cc thread tmp0 tmp1
	ldptr.d	\tmp0, \thread, THREAD_FCC
	bstrpick.d	\tmp1, \tmp0, 7, 0
	movgr2cf	$fcc0, \tmp1
	bstrpick.d	\tmp1, \tmp0, 15, 8
	movgr2cf	$fcc1, \tmp1
	bstrpick.d	\tmp1, \tmp0, 23, 16
	movgr2cf	$fcc2, \tmp1
	bstrpick.d	\tmp1, \tmp0, 31, 24
	movgr2cf	$fcc3, \tmp1
	bstrpick.d	\tmp1, \tmp0, 39, 32
	movgr2cf	$fcc4, \tmp1
	bstrpick.d	\tmp1, \tmp0, 47, 40
	movgr2cf	$fcc5, \tmp1
	bstrpick.d	\tmp1, \tmp0, 55, 48
	movgr2cf	$fcc6, \tmp1
	bstrpick.d	\tmp1, \tmp0, 63, 56
	movgr2cf	$fcc7, \tmp1
	.endm

	.macro	fpu_save_double thread tmp
	li.w	\tmp, THREAD_FPR0
	PTR_ADD \tmp, \tmp, \thread
	fst.d	$f0, \tmp, THREAD_FPR0  - THREAD_FPR0
	fst.d	$f1, \tmp, THREAD_FPR1  - THREAD_FPR0
	fst.d	$f2, \tmp, THREAD_FPR2  - THREAD_FPR0
	fst.d	$f3, \tmp, THREAD_FPR3  - THREAD_FPR0
	fst.d	$f4, \tmp, THREAD_FPR4  - THREAD_FPR0
	fst.d	$f5, \tmp, THREAD_FPR5  - THREAD_FPR0
	fst.d	$f6, \tmp, THREAD_FPR6  - THREAD_FPR0
	fst.d	$f7, \tmp, THREAD_FPR7  - THREAD_FPR0
	fst.d	$f8, \tmp, THREAD_FPR8  - THREAD_FPR0
	fst.d	$f9, \tmp, THREAD_FPR9  - THREAD_FPR0
	fst.d	$f10, \tmp, THREAD_FPR10 - THREAD_FPR0
	fst.d	$f11, \tmp, THREAD_FPR11 - THREAD_FPR0
	fst.d	$f12, \tmp, THREAD_FPR12 - THREAD_FPR0
	fst.d	$f13, \tmp, THREAD_FPR13 - THREAD_FPR0
	fst.d	$f14, \tmp, THREAD_FPR14 - THREAD_FPR0
	fst.d	$f15, \tmp, THREAD_FPR15 - THREAD_FPR0
	fst.d	$f16, \tmp, THREAD_FPR16 - THREAD_FPR0
	fst.d	$f17, \tmp, THREAD_FPR17 - THREAD_FPR0
	fst.d	$f18, \tmp, THREAD_FPR18 - THREAD_FPR0
	fst.d	$f19, \tmp, THREAD_FPR19 - THREAD_FPR0
	fst.d	$f20, \tmp, THREAD_FPR20 - THREAD_FPR0
	fst.d	$f21, \tmp, THREAD_FPR21 - THREAD_FPR0
	fst.d	$f22, \tmp, THREAD_FPR22 - THREAD_FPR0
	fst.d	$f23, \tmp, THREAD_FPR23 - THREAD_FPR0
	fst.d	$f24, \tmp, THREAD_FPR24 - THREAD_FPR0
	fst.d	$f25, \tmp, THREAD_FPR25 - THREAD_FPR0
	fst.d	$f26, \tmp, THREAD_FPR26 - THREAD_FPR0
	fst.d	$f27, \tmp, THREAD_FPR27 - THREAD_FPR0
	fst.d	$f28, \tmp, THREAD_FPR28 - THREAD_FPR0
	fst.d	$f29, \tmp, THREAD_FPR29 - THREAD_FPR0
	fst.d	$f30, \tmp, THREAD_FPR30 - THREAD_FPR0
	fst.d	$f31, \tmp, THREAD_FPR31 - THREAD_FPR0
	.endm

	.macro	fpu_restore_double thread tmp
	li.w	\tmp, THREAD_FPR0
	PTR_ADD \tmp, \tmp, \thread
	fld.d	$f0, \tmp, THREAD_FPR0  - THREAD_FPR0
	fld.d	$f1, \tmp, THREAD_FPR1  - THREAD_FPR0
	fld.d	$f2, \tmp, THREAD_FPR2  - THREAD_FPR0
	fld.d	$f3, \tmp, THREAD_FPR3  - THREAD_FPR0
	fld.d	$f4, \tmp, THREAD_FPR4  - THREAD_FPR0
	fld.d	$f5, \tmp, THREAD_FPR5  - THREAD_FPR0
	fld.d	$f6, \tmp, THREAD_FPR6  - THREAD_FPR0
	fld.d	$f7, \tmp, THREAD_FPR7  - THREAD_FPR0
	fld.d	$f8, \tmp, THREAD_FPR8  - THREAD_FPR0
	fld.d	$f9, \tmp, THREAD_FPR9  - THREAD_FPR0
	fld.d	$f10, \tmp, THREAD_FPR10 - THREAD_FPR0
	fld.d	$f11, \tmp, THREAD_FPR11 - THREAD_FPR0
	fld.d	$f12, \tmp, THREAD_FPR12 - THREAD_FPR0
	fld.d	$f13, \tmp, THREAD_FPR13 - THREAD_FPR0
	fld.d	$f14, \tmp, THREAD_FPR14 - THREAD_FPR0
	fld.d	$f15, \tmp, THREAD_FPR15 - THREAD_FPR0
	fld.d	$f16, \tmp, THREAD_FPR16 - THREAD_FPR0
	fld.d	$f17, \tmp, THREAD_FPR17 - THREAD_FPR0
	fld.d	$f18, \tmp, THREAD_FPR18 - THREAD_FPR0
	fld.d	$f19, \tmp, THREAD_FPR19 - THREAD_FPR0
	fld.d	$f20, \tmp, THREAD_FPR20 - THREAD_FPR0
	fld.d	$f21, \tmp, THREAD_FPR21 - THREAD_FPR0
	fld.d	$f22, \tmp, THREAD_FPR22 - THREAD_FPR0
	fld.d	$f23, \tmp, THREAD_FPR23 - THREAD_FPR0
	fld.d	$f24, \tmp, THREAD_FPR24 - THREAD_FPR0
	fld.d	$f25, \tmp, THREAD_FPR25 - THREAD_FPR0
	fld.d	$f26, \tmp, THREAD_FPR26 - THREAD_FPR0
	fld.d	$f27, \tmp, THREAD_FPR27 - THREAD_FPR0
	fld.d	$f28, \tmp, THREAD_FPR28 - THREAD_FPR0
	fld.d	$f29, \tmp, THREAD_FPR29 - THREAD_FPR0
	fld.d	$f30, \tmp, THREAD_FPR30 - THREAD_FPR0
	fld.d	$f31, \tmp, THREAD_FPR31 - THREAD_FPR0
	.endm

	.macro	lsx_save_data thread tmp
	li.w	\tmp, THREAD_FPR0
	PTR_ADD \tmp, \thread, \tmp
	vst	$vr0, \tmp, THREAD_FPR0  - THREAD_FPR0
	vst	$vr1, \tmp, THREAD_FPR1  - THREAD_FPR0
	vst	$vr2, \tmp, THREAD_FPR2  - THREAD_FPR0
	vst	$vr3, \tmp, THREAD_FPR3  - THREAD_FPR0
	vst	$vr4, \tmp, THREAD_FPR4  - THREAD_FPR0
	vst	$vr5, \tmp, THREAD_FPR5  - THREAD_FPR0
	vst	$vr6, \tmp, THREAD_FPR6  - THREAD_FPR0
	vst	$vr7, \tmp, THREAD_FPR7  - THREAD_FPR0
	vst	$vr8, \tmp, THREAD_FPR8  - THREAD_FPR0
	vst	$vr9, \tmp, THREAD_FPR9  - THREAD_FPR0
	vst	$vr10, \tmp, THREAD_FPR10 - THREAD_FPR0
	vst	$vr11, \tmp, THREAD_FPR11 - THREAD_FPR0
	vst	$vr12, \tmp, THREAD_FPR12 - THREAD_FPR0
	vst	$vr13, \tmp, THREAD_FPR13 - THREAD_FPR0
	vst	$vr14, \tmp, THREAD_FPR14 - THREAD_FPR0
	vst	$vr15, \tmp, THREAD_FPR15 - THREAD_FPR0
	vst	$vr16, \tmp, THREAD_FPR16 - THREAD_FPR0
	vst	$vr17, \tmp, THREAD_FPR17 - THREAD_FPR0
	vst	$vr18, \tmp, THREAD_FPR18 - THREAD_FPR0
	vst	$vr19, \tmp, THREAD_FPR19 - THREAD_FPR0
	vst	$vr20, \tmp, THREAD_FPR20 - THREAD_FPR0
	vst	$vr21, \tmp, THREAD_FPR21 - THREAD_FPR0
	vst	$vr22, \tmp, THREAD_FPR22 - THREAD_FPR0
	vst	$vr23, \tmp, THREAD_FPR23 - THREAD_FPR0
	vst	$vr24, \tmp, THREAD_FPR24 - THREAD_FPR0
	vst	$vr25, \tmp, THREAD_FPR25 - THREAD_FPR0
	vst	$vr26, \tmp, THREAD_FPR26 - THREAD_FPR0
	vst	$vr27, \tmp, THREAD_FPR27 - THREAD_FPR0
	vst	$vr28, \tmp, THREAD_FPR28 - THREAD_FPR0
	vst	$vr29, \tmp, THREAD_FPR29 - THREAD_FPR0
	vst	$vr30, \tmp, THREAD_FPR30 - THREAD_FPR0
	vst	$vr31, \tmp, THREAD_FPR31 - THREAD_FPR0
	.endm

	.macro	lsx_restore_data thread tmp
	li.w	\tmp, THREAD_FPR0
	PTR_ADD	\tmp, \thread, \tmp
	vld	$vr0, \tmp, THREAD_FPR0  - THREAD_FPR0
	vld	$vr1, \tmp, THREAD_FPR1  - THREAD_FPR0
	vld	$vr2, \tmp, THREAD_FPR2  - THREAD_FPR0
	vld	$vr3, \tmp, THREAD_FPR3  - THREAD_FPR0
	vld	$vr4, \tmp, THREAD_FPR4  - THREAD_FPR0
	vld	$vr5, \tmp, THREAD_FPR5  - THREAD_FPR0
	vld	$vr6, \tmp, THREAD_FPR6  - THREAD_FPR0
	vld	$vr7, \tmp, THREAD_FPR7  - THREAD_FPR0
	vld	$vr8, \tmp, THREAD_FPR8  - THREAD_FPR0
	vld	$vr9, \tmp, THREAD_FPR9  - THREAD_FPR0
	vld	$vr10, \tmp, THREAD_FPR10 - THREAD_FPR0
	vld	$vr11, \tmp, THREAD_FPR11 - THREAD_FPR0
	vld	$vr12, \tmp, THREAD_FPR12 - THREAD_FPR0
	vld	$vr13, \tmp, THREAD_FPR13 - THREAD_FPR0
	vld	$vr14, \tmp, THREAD_FPR14 - THREAD_FPR0
	vld	$vr15, \tmp, THREAD_FPR15 - THREAD_FPR0
	vld	$vr16, \tmp, THREAD_FPR16 - THREAD_FPR0
	vld	$vr17, \tmp, THREAD_FPR17 - THREAD_FPR0
	vld	$vr18, \tmp, THREAD_FPR18 - THREAD_FPR0
	vld	$vr19, \tmp, THREAD_FPR19 - THREAD_FPR0
	vld	$vr20, \tmp, THREAD_FPR20 - THREAD_FPR0
	vld	$vr21, \tmp, THREAD_FPR21 - THREAD_FPR0
	vld	$vr22, \tmp, THREAD_FPR22 - THREAD_FPR0
	vld	$vr23, \tmp, THREAD_FPR23 - THREAD_FPR0
	vld	$vr24, \tmp, THREAD_FPR24 - THREAD_FPR0
	vld	$vr25, \tmp, THREAD_FPR25 - THREAD_FPR0
	vld	$vr26, \tmp, THREAD_FPR26 - THREAD_FPR0
	vld	$vr27, \tmp, THREAD_FPR27 - THREAD_FPR0
	vld	$vr28, \tmp, THREAD_FPR28 - THREAD_FPR0
	vld	$vr29, \tmp, THREAD_FPR29 - THREAD_FPR0
	vld	$vr30, \tmp, THREAD_FPR30 - THREAD_FPR0
	vld	$vr31, \tmp, THREAD_FPR31 - THREAD_FPR0
	.endm

	.macro	lsx_save_all	thread tmp0 tmp1
	fpu_save_cc		\thread, \tmp0, \tmp1
	fpu_save_csr		\thread, \tmp0
	lsx_save_data		\thread, \tmp0
	.endm

	.macro	lsx_restore_all	thread tmp0 tmp1
	lsx_restore_data	\thread, \tmp0
	fpu_restore_cc		\thread, \tmp0, \tmp1
	fpu_restore_csr		\thread, \tmp0, \tmp1
	.endm

	.macro	lsx_save_upper vd base tmp off
	vpickve2gr.d	\tmp, \vd, 1
	st.d		\tmp, \base, (\off+8)
	.endm

	.macro	lsx_save_all_upper thread base tmp
	li.w		\tmp, THREAD_FPR0
	PTR_ADD		\base, \thread, \tmp
	lsx_save_upper	$vr0,  \base, \tmp, (THREAD_FPR0-THREAD_FPR0)
	lsx_save_upper	$vr1,  \base, \tmp, (THREAD_FPR1-THREAD_FPR0)
	lsx_save_upper	$vr2,  \base, \tmp, (THREAD_FPR2-THREAD_FPR0)
	lsx_save_upper	$vr3,  \base, \tmp, (THREAD_FPR3-THREAD_FPR0)
	lsx_save_upper	$vr4,  \base, \tmp, (THREAD_FPR4-THREAD_FPR0)
	lsx_save_upper	$vr5,  \base, \tmp, (THREAD_FPR5-THREAD_FPR0)
	lsx_save_upper	$vr6,  \base, \tmp, (THREAD_FPR6-THREAD_FPR0)
	lsx_save_upper	$vr7,  \base, \tmp, (THREAD_FPR7-THREAD_FPR0)
	lsx_save_upper	$vr8,  \base, \tmp, (THREAD_FPR8-THREAD_FPR0)
	lsx_save_upper	$vr9,  \base, \tmp, (THREAD_FPR9-THREAD_FPR0)
	lsx_save_upper	$vr10, \base, \tmp, (THREAD_FPR10-THREAD_FPR0)
	lsx_save_upper	$vr11, \base, \tmp, (THREAD_FPR11-THREAD_FPR0)
	lsx_save_upper	$vr12, \base, \tmp, (THREAD_FPR12-THREAD_FPR0)
	lsx_save_upper	$vr13, \base, \tmp, (THREAD_FPR13-THREAD_FPR0)
	lsx_save_upper	$vr14, \base, \tmp, (THREAD_FPR14-THREAD_FPR0)
	lsx_save_upper	$vr15, \base, \tmp, (THREAD_FPR15-THREAD_FPR0)
	lsx_save_upper	$vr16, \base, \tmp, (THREAD_FPR16-THREAD_FPR0)
	lsx_save_upper	$vr17, \base, \tmp, (THREAD_FPR17-THREAD_FPR0)
	lsx_save_upper	$vr18, \base, \tmp, (THREAD_FPR18-THREAD_FPR0)
	lsx_save_upper	$vr19, \base, \tmp, (THREAD_FPR19-THREAD_FPR0)
	lsx_save_upper	$vr20, \base, \tmp, (THREAD_FPR20-THREAD_FPR0)
	lsx_save_upper	$vr21, \base, \tmp, (THREAD_FPR21-THREAD_FPR0)
	lsx_save_upper	$vr22, \base, \tmp, (THREAD_FPR22-THREAD_FPR0)
	lsx_save_upper	$vr23, \base, \tmp, (THREAD_FPR23-THREAD_FPR0)
	lsx_save_upper	$vr24, \base, \tmp, (THREAD_FPR24-THREAD_FPR0)
	lsx_save_upper	$vr25, \base, \tmp, (THREAD_FPR25-THREAD_FPR0)
	lsx_save_upper	$vr26, \base, \tmp, (THREAD_FPR26-THREAD_FPR0)
	lsx_save_upper	$vr27, \base, \tmp, (THREAD_FPR27-THREAD_FPR0)
	lsx_save_upper	$vr28, \base, \tmp, (THREAD_FPR28-THREAD_FPR0)
	lsx_save_upper	$vr29, \base, \tmp, (THREAD_FPR29-THREAD_FPR0)
	lsx_save_upper	$vr30, \base, \tmp, (THREAD_FPR30-THREAD_FPR0)
	lsx_save_upper	$vr31, \base, \tmp, (THREAD_FPR31-THREAD_FPR0)
	.endm

	.macro	lsx_restore_upper vd base tmp off
	ld.d		\tmp, \base, (\off+8)
	vinsgr2vr.d	\vd,  \tmp, 1
	.endm

	.macro	lsx_restore_all_upper thread base tmp
	li.w		  \tmp, THREAD_FPR0
	PTR_ADD		  \base, \thread, \tmp
	lsx_restore_upper $vr0,  \base, \tmp, (THREAD_FPR0-THREAD_FPR0)
	lsx_restore_upper $vr1,  \base, \tmp, (THREAD_FPR1-THREAD_FPR0)
	lsx_restore_upper $vr2,  \base, \tmp, (THREAD_FPR2-THREAD_FPR0)
	lsx_restore_upper $vr3,  \base, \tmp, (THREAD_FPR3-THREAD_FPR0)
	lsx_restore_upper $vr4,  \base, \tmp, (THREAD_FPR4-THREAD_FPR0)
	lsx_restore_upper $vr5,  \base, \tmp, (THREAD_FPR5-THREAD_FPR0)
	lsx_restore_upper $vr6,  \base, \tmp, (THREAD_FPR6-THREAD_FPR0)
	lsx_restore_upper $vr7,  \base, \tmp, (THREAD_FPR7-THREAD_FPR0)
	lsx_restore_upper $vr8,  \base, \tmp, (THREAD_FPR8-THREAD_FPR0)
	lsx_restore_upper $vr9,  \base, \tmp, (THREAD_FPR9-THREAD_FPR0)
	lsx_restore_upper $vr10, \base, \tmp, (THREAD_FPR10-THREAD_FPR0)
	lsx_restore_upper $vr11, \base, \tmp, (THREAD_FPR11-THREAD_FPR0)
	lsx_restore_upper $vr12, \base, \tmp, (THREAD_FPR12-THREAD_FPR0)
	lsx_restore_upper $vr13, \base, \tmp, (THREAD_FPR13-THREAD_FPR0)
	lsx_restore_upper $vr14, \base, \tmp, (THREAD_FPR14-THREAD_FPR0)
	lsx_restore_upper $vr15, \base, \tmp, (THREAD_FPR15-THREAD_FPR0)
	lsx_restore_upper $vr16, \base, \tmp, (THREAD_FPR16-THREAD_FPR0)
	lsx_restore_upper $vr17, \base, \tmp, (THREAD_FPR17-THREAD_FPR0)
	lsx_restore_upper $vr18, \base, \tmp, (THREAD_FPR18-THREAD_FPR0)
	lsx_restore_upper $vr19, \base, \tmp, (THREAD_FPR19-THREAD_FPR0)
	lsx_restore_upper $vr20, \base, \tmp, (THREAD_FPR20-THREAD_FPR0)
	lsx_restore_upper $vr21, \base, \tmp, (THREAD_FPR21-THREAD_FPR0)
	lsx_restore_upper $vr22, \base, \tmp, (THREAD_FPR22-THREAD_FPR0)
	lsx_restore_upper $vr23, \base, \tmp, (THREAD_FPR23-THREAD_FPR0)
	lsx_restore_upper $vr24, \base, \tmp, (THREAD_FPR24-THREAD_FPR0)
	lsx_restore_upper $vr25, \base, \tmp, (THREAD_FPR25-THREAD_FPR0)
	lsx_restore_upper $vr26, \base, \tmp, (THREAD_FPR26-THREAD_FPR0)
	lsx_restore_upper $vr27, \base, \tmp, (THREAD_FPR27-THREAD_FPR0)
	lsx_restore_upper $vr28, \base, \tmp, (THREAD_FPR28-THREAD_FPR0)
	lsx_restore_upper $vr29, \base, \tmp, (THREAD_FPR29-THREAD_FPR0)
	lsx_restore_upper $vr30, \base, \tmp, (THREAD_FPR30-THREAD_FPR0)
	lsx_restore_upper $vr31, \base, \tmp, (THREAD_FPR31-THREAD_FPR0)
	.endm

	.macro	lsx_init_upper vd tmp
	vinsgr2vr.d	\vd, \tmp, 1
	.endm

	.macro	lsx_init_all_upper tmp
	not		\tmp, zero
	lsx_init_upper	$vr0 \tmp
	lsx_init_upper	$vr1 \tmp
	lsx_init_upper	$vr2 \tmp
	lsx_init_upper	$vr3 \tmp
	lsx_init_upper	$vr4 \tmp
	lsx_init_upper	$vr5 \tmp
	lsx_init_upper	$vr6 \tmp
	lsx_init_upper	$vr7 \tmp
	lsx_init_upper	$vr8 \tmp
	lsx_init_upper	$vr9 \tmp
	lsx_init_upper	$vr10 \tmp
	lsx_init_upper	$vr11 \tmp
	lsx_init_upper	$vr12 \tmp
	lsx_init_upper	$vr13 \tmp
	lsx_init_upper	$vr14 \tmp
	lsx_init_upper	$vr15 \tmp
	lsx_init_upper	$vr16 \tmp
	lsx_init_upper	$vr17 \tmp
	lsx_init_upper	$vr18 \tmp
	lsx_init_upper	$vr19 \tmp
	lsx_init_upper	$vr20 \tmp
	lsx_init_upper	$vr21 \tmp
	lsx_init_upper	$vr22 \tmp
	lsx_init_upper	$vr23 \tmp
	lsx_init_upper	$vr24 \tmp
	lsx_init_upper	$vr25 \tmp
	lsx_init_upper	$vr26 \tmp
	lsx_init_upper	$vr27 \tmp
	lsx_init_upper	$vr28 \tmp
	lsx_init_upper	$vr29 \tmp
	lsx_init_upper	$vr30 \tmp
	lsx_init_upper	$vr31 \tmp
	.endm

	.macro	lasx_save_data thread tmp
	li.w	\tmp, THREAD_FPR0
	PTR_ADD	\tmp, \thread, \tmp
	xvst	$xr0, \tmp, THREAD_FPR0  - THREAD_FPR0
	xvst	$xr1, \tmp, THREAD_FPR1  - THREAD_FPR0
	xvst	$xr2, \tmp, THREAD_FPR2  - THREAD_FPR0
	xvst	$xr3, \tmp, THREAD_FPR3  - THREAD_FPR0
	xvst	$xr4, \tmp, THREAD_FPR4  - THREAD_FPR0
	xvst	$xr5, \tmp, THREAD_FPR5  - THREAD_FPR0
	xvst	$xr6, \tmp, THREAD_FPR6  - THREAD_FPR0
	xvst	$xr7, \tmp, THREAD_FPR7  - THREAD_FPR0
	xvst	$xr8, \tmp, THREAD_FPR8  - THREAD_FPR0
	xvst	$xr9, \tmp, THREAD_FPR9  - THREAD_FPR0
	xvst	$xr10, \tmp, THREAD_FPR10 - THREAD_FPR0
	xvst	$xr11, \tmp, THREAD_FPR11 - THREAD_FPR0
	xvst	$xr12, \tmp, THREAD_FPR12 - THREAD_FPR0
	xvst	$xr13, \tmp, THREAD_FPR13 - THREAD_FPR0
	xvst	$xr14, \tmp, THREAD_FPR14 - THREAD_FPR0
	xvst	$xr15, \tmp, THREAD_FPR15 - THREAD_FPR0
	xvst	$xr16, \tmp, THREAD_FPR16 - THREAD_FPR0
	xvst	$xr17, \tmp, THREAD_FPR17 - THREAD_FPR0
	xvst	$xr18, \tmp, THREAD_FPR18 - THREAD_FPR0
	xvst	$xr19, \tmp, THREAD_FPR19 - THREAD_FPR0
	xvst	$xr20, \tmp, THREAD_FPR20 - THREAD_FPR0
	xvst	$xr21, \tmp, THREAD_FPR21 - THREAD_FPR0
	xvst	$xr22, \tmp, THREAD_FPR22 - THREAD_FPR0
	xvst	$xr23, \tmp, THREAD_FPR23 - THREAD_FPR0
	xvst	$xr24, \tmp, THREAD_FPR24 - THREAD_FPR0
	xvst	$xr25, \tmp, THREAD_FPR25 - THREAD_FPR0
	xvst	$xr26, \tmp, THREAD_FPR26 - THREAD_FPR0
	xvst	$xr27, \tmp, THREAD_FPR27 - THREAD_FPR0
	xvst	$xr28, \tmp, THREAD_FPR28 - THREAD_FPR0
	xvst	$xr29, \tmp, THREAD_FPR29 - THREAD_FPR0
	xvst	$xr30, \tmp, THREAD_FPR30 - THREAD_FPR0
	xvst	$xr31, \tmp, THREAD_FPR31 - THREAD_FPR0
	.endm

	.macro	lasx_restore_data thread tmp
	li.w	\tmp, THREAD_FPR0
	PTR_ADD	\tmp, \thread, \tmp
	xvld	$xr0, \tmp, THREAD_FPR0  - THREAD_FPR0
	xvld	$xr1, \tmp, THREAD_FPR1  - THREAD_FPR0
	xvld	$xr2, \tmp, THREAD_FPR2  - THREAD_FPR0
	xvld	$xr3, \tmp, THREAD_FPR3  - THREAD_FPR0
	xvld	$xr4, \tmp, THREAD_FPR4  - THREAD_FPR0
	xvld	$xr5, \tmp, THREAD_FPR5  - THREAD_FPR0
	xvld	$xr6, \tmp, THREAD_FPR6  - THREAD_FPR0
	xvld	$xr7, \tmp, THREAD_FPR7  - THREAD_FPR0
	xvld	$xr8, \tmp, THREAD_FPR8  - THREAD_FPR0
	xvld	$xr9, \tmp, THREAD_FPR9  - THREAD_FPR0
	xvld	$xr10, \tmp, THREAD_FPR10 - THREAD_FPR0
	xvld	$xr11, \tmp, THREAD_FPR11 - THREAD_FPR0
	xvld	$xr12, \tmp, THREAD_FPR12 - THREAD_FPR0
	xvld	$xr13, \tmp, THREAD_FPR13 - THREAD_FPR0
	xvld	$xr14, \tmp, THREAD_FPR14 - THREAD_FPR0
	xvld	$xr15, \tmp, THREAD_FPR15 - THREAD_FPR0
	xvld	$xr16, \tmp, THREAD_FPR16 - THREAD_FPR0
	xvld	$xr17, \tmp, THREAD_FPR17 - THREAD_FPR0
	xvld	$xr18, \tmp, THREAD_FPR18 - THREAD_FPR0
	xvld	$xr19, \tmp, THREAD_FPR19 - THREAD_FPR0
	xvld	$xr20, \tmp, THREAD_FPR20 - THREAD_FPR0
	xvld	$xr21, \tmp, THREAD_FPR21 - THREAD_FPR0
	xvld	$xr22, \tmp, THREAD_FPR22 - THREAD_FPR0
	xvld	$xr23, \tmp, THREAD_FPR23 - THREAD_FPR0
	xvld	$xr24, \tmp, THREAD_FPR24 - THREAD_FPR0
	xvld	$xr25, \tmp, THREAD_FPR25 - THREAD_FPR0
	xvld	$xr26, \tmp, THREAD_FPR26 - THREAD_FPR0
	xvld	$xr27, \tmp, THREAD_FPR27 - THREAD_FPR0
	xvld	$xr28, \tmp, THREAD_FPR28 - THREAD_FPR0
	xvld	$xr29, \tmp, THREAD_FPR29 - THREAD_FPR0
	xvld	$xr30, \tmp, THREAD_FPR30 - THREAD_FPR0
	xvld	$xr31, \tmp, THREAD_FPR31 - THREAD_FPR0
	.endm

	.macro	lasx_save_all	thread tmp0 tmp1
	fpu_save_cc		\thread, \tmp0, \tmp1
	fpu_save_csr		\thread, \tmp0
	lasx_save_data		\thread, \tmp0
	.endm

	.macro	lasx_restore_all thread tmp0 tmp1
	lasx_restore_data	\thread, \tmp0
	fpu_restore_cc		\thread, \tmp0, \tmp1
	fpu_restore_csr		\thread, \tmp0, \tmp1
	.endm

	.macro	lasx_save_upper xd base tmp off
	/* Nothing */
	.endm

	.macro	lasx_save_all_upper thread base tmp
	/* Nothing */
	.endm

	.macro	lasx_restore_upper xd base tmp0 tmp1 off
	vld		\tmp0, \base, (\off+16)
	xvpermi.q 	\xd,   \tmp1, 0x2
	.endm

	.macro	lasx_restore_all_upper thread base tmp
	li.w		\tmp, THREAD_FPR0
	PTR_ADD		\base, \thread, \tmp
	/* Save $vr31 ($xr31 lower bits) with xvpickve2gr */
	xvpickve2gr.d	$r17, $xr31, 0
	xvpickve2gr.d	$r18, $xr31, 1
	lasx_restore_upper $xr0, \base, $vr31, $xr31, (THREAD_FPR0-THREAD_FPR0)
	lasx_restore_upper $xr1, \base, $vr31, $xr31, (THREAD_FPR1-THREAD_FPR0)
	lasx_restore_upper $xr2, \base, $vr31, $xr31, (THREAD_FPR2-THREAD_FPR0)
	lasx_restore_upper $xr3, \base, $vr31, $xr31, (THREAD_FPR3-THREAD_FPR0)
	lasx_restore_upper $xr4, \base, $vr31, $xr31, (THREAD_FPR4-THREAD_FPR0)
	lasx_restore_upper $xr5, \base, $vr31, $xr31, (THREAD_FPR5-THREAD_FPR0)
	lasx_restore_upper $xr6, \base, $vr31, $xr31, (THREAD_FPR6-THREAD_FPR0)
	lasx_restore_upper $xr7, \base, $vr31, $xr31, (THREAD_FPR7-THREAD_FPR0)
	lasx_restore_upper $xr8, \base, $vr31, $xr31, (THREAD_FPR8-THREAD_FPR0)
	lasx_restore_upper $xr9, \base, $vr31, $xr31, (THREAD_FPR9-THREAD_FPR0)
	lasx_restore_upper $xr10, \base, $vr31, $xr31, (THREAD_FPR10-THREAD_FPR0)
	lasx_restore_upper $xr11, \base, $vr31, $xr31, (THREAD_FPR11-THREAD_FPR0)
	lasx_restore_upper $xr12, \base, $vr31, $xr31, (THREAD_FPR12-THREAD_FPR0)
	lasx_restore_upper $xr13, \base, $vr31, $xr31, (THREAD_FPR13-THREAD_FPR0)
	lasx_restore_upper $xr14, \base, $vr31, $xr31, (THREAD_FPR14-THREAD_FPR0)
	lasx_restore_upper $xr15, \base, $vr31, $xr31, (THREAD_FPR15-THREAD_FPR0)
	lasx_restore_upper $xr16, \base, $vr31, $xr31, (THREAD_FPR16-THREAD_FPR0)
	lasx_restore_upper $xr17, \base, $vr31, $xr31, (THREAD_FPR17-THREAD_FPR0)
	lasx_restore_upper $xr18, \base, $vr31, $xr31, (THREAD_FPR18-THREAD_FPR0)
	lasx_restore_upper $xr19, \base, $vr31, $xr31, (THREAD_FPR19-THREAD_FPR0)
	lasx_restore_upper $xr20, \base, $vr31, $xr31, (THREAD_FPR20-THREAD_FPR0)
	lasx_restore_upper $xr21, \base, $vr31, $xr31, (THREAD_FPR21-THREAD_FPR0)
	lasx_restore_upper $xr22, \base, $vr31, $xr31, (THREAD_FPR22-THREAD_FPR0)
	lasx_restore_upper $xr23, \base, $vr31, $xr31, (THREAD_FPR23-THREAD_FPR0)
	lasx_restore_upper $xr24, \base, $vr31, $xr31, (THREAD_FPR24-THREAD_FPR0)
	lasx_restore_upper $xr25, \base, $vr31, $xr31, (THREAD_FPR25-THREAD_FPR0)
	lasx_restore_upper $xr26, \base, $vr31, $xr31, (THREAD_FPR26-THREAD_FPR0)
	lasx_restore_upper $xr27, \base, $vr31, $xr31, (THREAD_FPR27-THREAD_FPR0)
	lasx_restore_upper $xr28, \base, $vr31, $xr31, (THREAD_FPR28-THREAD_FPR0)
	lasx_restore_upper $xr29, \base, $vr31, $xr31, (THREAD_FPR29-THREAD_FPR0)
	lasx_restore_upper $xr30, \base, $vr31, $xr31, (THREAD_FPR30-THREAD_FPR0)
	lasx_restore_upper $xr31, \base, $vr31, $xr31, (THREAD_FPR31-THREAD_FPR0)
	/* Restore $vr31 ($xr31 lower bits) with xvinsgr2vr */
	xvinsgr2vr.d	$xr31, $r17, 0
	xvinsgr2vr.d	$xr31, $r18, 1
	.endm

	.macro	lasx_init_upper xd tmp
	xvinsgr2vr.d	\xd, \tmp, 2
	xvinsgr2vr.d	\xd, \tmp, 3
	.endm

	.macro	lasx_init_all_upper tmp
	not		\tmp, zero
	lasx_init_upper	$xr0 \tmp
	lasx_init_upper	$xr1 \tmp
	lasx_init_upper	$xr2 \tmp
	lasx_init_upper	$xr3 \tmp
	lasx_init_upper	$xr4 \tmp
	lasx_init_upper	$xr5 \tmp
	lasx_init_upper	$xr6 \tmp
	lasx_init_upper	$xr7 \tmp
	lasx_init_upper	$xr8 \tmp
	lasx_init_upper	$xr9 \tmp
	lasx_init_upper	$xr10 \tmp
	lasx_init_upper	$xr11 \tmp
	lasx_init_upper	$xr12 \tmp
	lasx_init_upper	$xr13 \tmp
	lasx_init_upper	$xr14 \tmp
	lasx_init_upper	$xr15 \tmp
	lasx_init_upper	$xr16 \tmp
	lasx_init_upper	$xr17 \tmp
	lasx_init_upper	$xr18 \tmp
	lasx_init_upper	$xr19 \tmp
	lasx_init_upper	$xr20 \tmp
	lasx_init_upper	$xr21 \tmp
	lasx_init_upper	$xr22 \tmp
	lasx_init_upper	$xr23 \tmp
	lasx_init_upper	$xr24 \tmp
	lasx_init_upper	$xr25 \tmp
	lasx_init_upper	$xr26 \tmp
	lasx_init_upper	$xr27 \tmp
	lasx_init_upper	$xr28 \tmp
	lasx_init_upper	$xr29 \tmp
	lasx_init_upper	$xr30 \tmp
	lasx_init_upper	$xr31 \tmp
	.endm

.macro not dst src
	nor	\dst, \src, zero
.endm

.macro la_abs reg, sym
#ifndef CONFIG_RELOCATABLE
	la.abs	\reg, \sym
#else
	766:
	lu12i.w	\reg, 0
	ori	\reg, \reg, 0
	lu32i.d	\reg, 0
	lu52i.d	\reg, \reg, 0
	.pushsection ".la_abs", "aw", %progbits
<<<<<<< HEAD
=======
	.p2align 3
>>>>>>> a6ad5510
	.dword	766b
	.dword	\sym
	.popsection
#endif
.endm

#endif /* _ASM_ASMMACRO_H */<|MERGE_RESOLUTION|>--- conflicted
+++ resolved
@@ -609,10 +609,7 @@
 	lu32i.d	\reg, 0
 	lu52i.d	\reg, \reg, 0
 	.pushsection ".la_abs", "aw", %progbits
-<<<<<<< HEAD
-=======
 	.p2align 3
->>>>>>> a6ad5510
 	.dword	766b
 	.dword	\sym
 	.popsection
