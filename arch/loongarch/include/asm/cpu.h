/* SPDX-License-Identifier: GPL-2.0 */
/*
 * cpu.h: Values of the PRID register used to match up
 *	  various LoongArch CPU types.
 *
 * Copyright (C) 2020-2022 Loongson Technology Corporation Limited
 */
#ifndef _ASM_CPU_H
#define _ASM_CPU_H

/*
 * As described in LoongArch specs from Loongson Technology, the PRID register
 * (CPUCFG.00) has the following layout:
 *
 * +---------------+----------------+------------+--------------------+
 * | Reserved      | Company ID     | Series ID  |  Product ID        |
 * +---------------+----------------+------------+--------------------+
 *  31		 24 23		  16 15	       12 11		     0
 */

/*
 * Assigned Company values for bits 23:16 of the PRID register.
 */

#define PRID_COMP_MASK		0xff0000

#define PRID_COMP_LOONGSON	0x140000

/*
 * Assigned Series ID values for bits 15:12 of the PRID register. In order
 * to detect a certain CPU type exactly eventually additional registers may
 * need to be examined.
 */

#define PRID_SERIES_MASK	0xf000

#define PRID_SERIES_LA132	0x8000  /* Loongson 32bit */
#define PRID_SERIES_LA264	0xa000  /* Loongson 64bit, 2-issue */
#define PRID_SERIES_LA364	0xb000  /* Loongson 64bit, 3-issue */
#define PRID_SERIES_LA464	0xc000  /* Loongson 64bit, 4-issue */
#define PRID_SERIES_LA664	0xd000  /* Loongson 64bit, 6-issue */

/*
 * Particular Product ID values for bits 11:0 of the PRID register.
 */

#define PRID_PRODUCT_MASK	0x0fff

#if !defined(__ASSEMBLY__)

enum cpu_type_enum {
	CPU_UNKNOWN,
	CPU_LOONGSON32,
	CPU_LOONGSON64,
	CPU_LAST
};

#endif /* !__ASSEMBLY */

/*
 * ISA Level encodings
 *
 */

#define LOONGARCH_CPU_ISA_LA32R 0x00000001
#define LOONGARCH_CPU_ISA_LA32S 0x00000002
#define LOONGARCH_CPU_ISA_LA64  0x00000004

#define LOONGARCH_CPU_ISA_32BIT (LOONGARCH_CPU_ISA_LA32R | LOONGARCH_CPU_ISA_LA32S)
#define LOONGARCH_CPU_ISA_64BIT LOONGARCH_CPU_ISA_LA64

/*
 * CPU Option encodings
 */
#define CPU_FEATURE_CPUCFG		0	/* CPU has CPUCFG */
#define CPU_FEATURE_LAM			1	/* CPU has Atomic instructions */
#define CPU_FEATURE_UAL			2	/* CPU supports unaligned access */
#define CPU_FEATURE_FPU			3	/* CPU has FPU */
#define CPU_FEATURE_LSX			4	/* CPU has LSX (128-bit SIMD) */
#define CPU_FEATURE_LASX		5	/* CPU has LASX (256-bit SIMD) */
#define CPU_FEATURE_CRC32		6	/* CPU has CRC32 instructions */
#define CPU_FEATURE_COMPLEX		7	/* CPU has Complex instructions */
#define CPU_FEATURE_CRYPTO		8	/* CPU has Crypto instructions */
#define CPU_FEATURE_LVZ			9	/* CPU has Virtualization extension */
#define CPU_FEATURE_LBT_X86		10	/* CPU has X86 Binary Translation */
#define CPU_FEATURE_LBT_ARM		11	/* CPU has ARM Binary Translation */
#define CPU_FEATURE_LBT_MIPS		12	/* CPU has MIPS Binary Translation */
#define CPU_FEATURE_TLB			13	/* CPU has TLB */
#define CPU_FEATURE_CSR			14	/* CPU has CSR */
#define CPU_FEATURE_WATCH		15	/* CPU has watchpoint registers */
#define CPU_FEATURE_VINT		16	/* CPU has vectored interrupts */
#define CPU_FEATURE_CSRIPI		17	/* CPU has CSR-IPI */
#define CPU_FEATURE_EXTIOI		18	/* CPU has EXT-IOI */
#define CPU_FEATURE_PREFETCH		19	/* CPU has prefetch instructions */
#define CPU_FEATURE_PMP			20	/* CPU has perfermance counter */
#define CPU_FEATURE_SCALEFREQ		21	/* CPU supports cpufreq scaling */
#define CPU_FEATURE_FLATMODE		22	/* CPU has flat mode */
#define CPU_FEATURE_EIODECODE		23	/* CPU has EXTIOI interrupt pin decode mode */
#define CPU_FEATURE_GUESTID		24	/* CPU has GuestID feature */
#define CPU_FEATURE_HYPERVISOR		25	/* CPU has hypervisor (running in VM) */
<<<<<<< HEAD
=======
#define CPU_FEATURE_PTW			26	/* CPU has hardware page table walker */
>>>>>>> 98817289

#define LOONGARCH_CPU_CPUCFG		BIT_ULL(CPU_FEATURE_CPUCFG)
#define LOONGARCH_CPU_LAM		BIT_ULL(CPU_FEATURE_LAM)
#define LOONGARCH_CPU_UAL		BIT_ULL(CPU_FEATURE_UAL)
#define LOONGARCH_CPU_FPU		BIT_ULL(CPU_FEATURE_FPU)
#define LOONGARCH_CPU_LSX		BIT_ULL(CPU_FEATURE_LSX)
#define LOONGARCH_CPU_LASX		BIT_ULL(CPU_FEATURE_LASX)
#define LOONGARCH_CPU_CRC32		BIT_ULL(CPU_FEATURE_CRC32)
#define LOONGARCH_CPU_COMPLEX		BIT_ULL(CPU_FEATURE_COMPLEX)
#define LOONGARCH_CPU_CRYPTO		BIT_ULL(CPU_FEATURE_CRYPTO)
#define LOONGARCH_CPU_LVZ		BIT_ULL(CPU_FEATURE_LVZ)
#define LOONGARCH_CPU_LBT_X86		BIT_ULL(CPU_FEATURE_LBT_X86)
#define LOONGARCH_CPU_LBT_ARM		BIT_ULL(CPU_FEATURE_LBT_ARM)
#define LOONGARCH_CPU_LBT_MIPS		BIT_ULL(CPU_FEATURE_LBT_MIPS)
#define LOONGARCH_CPU_TLB		BIT_ULL(CPU_FEATURE_TLB)
#define LOONGARCH_CPU_CSR		BIT_ULL(CPU_FEATURE_CSR)
#define LOONGARCH_CPU_WATCH		BIT_ULL(CPU_FEATURE_WATCH)
#define LOONGARCH_CPU_VINT		BIT_ULL(CPU_FEATURE_VINT)
#define LOONGARCH_CPU_CSRIPI		BIT_ULL(CPU_FEATURE_CSRIPI)
#define LOONGARCH_CPU_EXTIOI		BIT_ULL(CPU_FEATURE_EXTIOI)
#define LOONGARCH_CPU_PREFETCH		BIT_ULL(CPU_FEATURE_PREFETCH)
#define LOONGARCH_CPU_PMP		BIT_ULL(CPU_FEATURE_PMP)
#define LOONGARCH_CPU_SCALEFREQ		BIT_ULL(CPU_FEATURE_SCALEFREQ)
#define LOONGARCH_CPU_FLATMODE		BIT_ULL(CPU_FEATURE_FLATMODE)
#define LOONGARCH_CPU_EIODECODE		BIT_ULL(CPU_FEATURE_EIODECODE)
#define LOONGARCH_CPU_GUESTID		BIT_ULL(CPU_FEATURE_GUESTID)
#define LOONGARCH_CPU_HYPERVISOR	BIT_ULL(CPU_FEATURE_HYPERVISOR)
#define LOONGARCH_CPU_PTW		BIT_ULL(CPU_FEATURE_PTW)

#endif /* _ASM_CPU_H */<|MERGE_RESOLUTION|>--- conflicted
+++ resolved
@@ -98,10 +98,7 @@
 #define CPU_FEATURE_EIODECODE		23	/* CPU has EXTIOI interrupt pin decode mode */
 #define CPU_FEATURE_GUESTID		24	/* CPU has GuestID feature */
 #define CPU_FEATURE_HYPERVISOR		25	/* CPU has hypervisor (running in VM) */
-<<<<<<< HEAD
-=======
 #define CPU_FEATURE_PTW			26	/* CPU has hardware page table walker */
->>>>>>> 98817289
 
 #define LOONGARCH_CPU_CPUCFG		BIT_ULL(CPU_FEATURE_CPUCFG)
 #define LOONGARCH_CPU_LAM		BIT_ULL(CPU_FEATURE_LAM)
