/*
 * TI DaVinci DM644x chip specific setup
 *
 * Author: Kevin Hilman, Deep Root Systems, LLC
 *
 * 2007 (c) Deep Root Systems, LLC. This file is licensed under
 * the terms of the GNU General Public License version 2. This program
 * is licensed "as is" without any warranty of any kind, whether express
 * or implied.
 */

#include <linux/clk-provider.h>
#include <linux/clk/davinci.h>
#include <linux/clkdev.h>
#include <linux/dmaengine.h>
#include <linux/init.h>
#include <linux/io.h>
#include <linux/irqchip/irq-davinci-aintc.h>
#include <linux/platform_data/edma.h>
#include <linux/platform_data/gpio-davinci.h>
#include <linux/platform_device.h>
#include <linux/serial_8250.h>

#include <asm/mach/map.h>

#include <mach/common.h>
#include <mach/cputype.h>
#include <mach/mux.h>
#include <mach/serial.h>

#include <clocksource/timer-davinci.h>

#include "asp.h"
#include "davinci.h"
#include "irqs.h"
#include "mux.h"

/*
 * Device specific clocks
 */
#define DM644X_REF_FREQ		27000000

#define DM644X_EMAC_BASE		0x01c80000
#define DM644X_EMAC_MDIO_BASE		(DM644X_EMAC_BASE + 0x4000)
#define DM644X_EMAC_CNTRL_OFFSET	0x0000
#define DM644X_EMAC_CNTRL_MOD_OFFSET	0x1000
#define DM644X_EMAC_CNTRL_RAM_OFFSET	0x2000
#define DM644X_EMAC_CNTRL_RAM_SIZE	0x2000

static struct emac_platform_data dm644x_emac_pdata = {
	.ctrl_reg_offset	= DM644X_EMAC_CNTRL_OFFSET,
	.ctrl_mod_reg_offset	= DM644X_EMAC_CNTRL_MOD_OFFSET,
	.ctrl_ram_offset	= DM644X_EMAC_CNTRL_RAM_OFFSET,
	.ctrl_ram_size		= DM644X_EMAC_CNTRL_RAM_SIZE,
	.version		= EMAC_VERSION_1,
};

static struct resource dm644x_emac_resources[] = {
	{
		.start	= DM644X_EMAC_BASE,
		.end	= DM644X_EMAC_BASE + SZ_16K - 1,
		.flags	= IORESOURCE_MEM,
	},
	{
		.start = DAVINCI_INTC_IRQ(IRQ_EMACINT),
		.end   = DAVINCI_INTC_IRQ(IRQ_EMACINT),
		.flags = IORESOURCE_IRQ,
	},
};

static struct platform_device dm644x_emac_device = {
       .name		= "davinci_emac",
       .id		= 1,
       .dev = {
	       .platform_data	= &dm644x_emac_pdata,
       },
       .num_resources	= ARRAY_SIZE(dm644x_emac_resources),
       .resource	= dm644x_emac_resources,
};

static struct resource dm644x_mdio_resources[] = {
	{
		.start	= DM644X_EMAC_MDIO_BASE,
		.end	= DM644X_EMAC_MDIO_BASE + SZ_4K - 1,
		.flags	= IORESOURCE_MEM,
	},
};

static struct platform_device dm644x_mdio_device = {
	.name		= "davinci_mdio",
	.id		= 0,
	.num_resources	= ARRAY_SIZE(dm644x_mdio_resources),
	.resource	= dm644x_mdio_resources,
};

/*
 * Device specific mux setup
 *
 *	soc	description	mux  mode   mode  mux	 dbg
 *				reg  offset mask  mode
 */
static const struct mux_config dm644x_pins[] = {
#ifdef CONFIG_DAVINCI_MUX
MUX_CFG(DM644X, HDIREN,		0,   16,    1,	  1,	 true)
MUX_CFG(DM644X, ATAEN,		0,   17,    1,	  1,	 true)
MUX_CFG(DM644X, ATAEN_DISABLE,	0,   17,    1,	  0,	 true)

MUX_CFG(DM644X, HPIEN_DISABLE,	0,   29,    1,	  0,	 true)

MUX_CFG(DM644X, AEAW,		0,   0,     31,	  31,	 true)
MUX_CFG(DM644X, AEAW0,		0,   0,     1,	  0,	 true)
MUX_CFG(DM644X, AEAW1,		0,   1,     1,	  0,	 true)
MUX_CFG(DM644X, AEAW2,		0,   2,     1,	  0,	 true)
MUX_CFG(DM644X, AEAW3,		0,   3,     1,	  0,	 true)
MUX_CFG(DM644X, AEAW4,		0,   4,     1,	  0,	 true)

MUX_CFG(DM644X, MSTK,		1,   9,     1,	  0,	 false)

MUX_CFG(DM644X, I2C,		1,   7,     1,	  1,	 false)

MUX_CFG(DM644X, MCBSP,		1,   10,    1,	  1,	 false)

MUX_CFG(DM644X, UART1,		1,   1,     1,	  1,	 true)
MUX_CFG(DM644X, UART2,		1,   2,     1,	  1,	 true)

MUX_CFG(DM644X, PWM0,		1,   4,     1,	  1,	 false)

MUX_CFG(DM644X, PWM1,		1,   5,     1,	  1,	 false)

MUX_CFG(DM644X, PWM2,		1,   6,     1,	  1,	 false)

MUX_CFG(DM644X, VLYNQEN,	0,   15,    1,	  1,	 false)
MUX_CFG(DM644X, VLSCREN,	0,   14,    1,	  1,	 false)
MUX_CFG(DM644X, VLYNQWD,	0,   12,    3,	  3,	 false)

MUX_CFG(DM644X, EMACEN,		0,   31,    1,	  1,	 true)

MUX_CFG(DM644X, GPIO3V,		0,   31,    1,	  0,	 true)

MUX_CFG(DM644X, GPIO0,		0,   24,    1,	  0,	 true)
MUX_CFG(DM644X, GPIO3,		0,   25,    1,	  0,	 false)
MUX_CFG(DM644X, GPIO43_44,	1,   7,     1,	  0,	 false)
MUX_CFG(DM644X, GPIO46_47,	0,   22,    1,	  0,	 true)

MUX_CFG(DM644X, RGB666,		0,   22,    1,	  1,	 true)

MUX_CFG(DM644X, LOEEN,		0,   24,    1,	  1,	 true)
MUX_CFG(DM644X, LFLDEN,		0,   25,    1,	  1,	 false)
#endif
};

/* FIQ are pri 0-1; otherwise 2-7, with 7 lowest priority */
static u8 dm644x_default_priorities[DAVINCI_N_AINTC_IRQ] = {
	[IRQ_VDINT0]		= 2,
	[IRQ_VDINT1]		= 6,
	[IRQ_VDINT2]		= 6,
	[IRQ_HISTINT]		= 6,
	[IRQ_H3AINT]		= 6,
	[IRQ_PRVUINT]		= 6,
	[IRQ_RSZINT]		= 6,
	[7]			= 7,
	[IRQ_VENCINT]		= 6,
	[IRQ_ASQINT]		= 6,
	[IRQ_IMXINT]		= 6,
	[IRQ_VLCDINT]		= 6,
	[IRQ_USBINT]		= 4,
	[IRQ_EMACINT]		= 4,
	[14]			= 7,
	[15]			= 7,
	[IRQ_CCINT0]		= 5,	/* dma */
	[IRQ_CCERRINT]		= 5,	/* dma */
	[IRQ_TCERRINT0]		= 5,	/* dma */
	[IRQ_TCERRINT]		= 5,	/* dma */
	[IRQ_PSCIN]		= 7,
	[21]			= 7,
	[IRQ_IDE]		= 4,
	[23]			= 7,
	[IRQ_MBXINT]		= 7,
	[IRQ_MBRINT]		= 7,
	[IRQ_MMCINT]		= 7,
	[IRQ_SDIOINT]		= 7,
	[28]			= 7,
	[IRQ_DDRINT]		= 7,
	[IRQ_AEMIFINT]		= 7,
	[IRQ_VLQINT]		= 4,
	[IRQ_TINT0_TINT12]	= 2,	/* clockevent */
	[IRQ_TINT0_TINT34]	= 2,	/* clocksource */
	[IRQ_TINT1_TINT12]	= 7,	/* DSP timer */
	[IRQ_TINT1_TINT34]	= 7,	/* system tick */
	[IRQ_PWMINT0]		= 7,
	[IRQ_PWMINT1]		= 7,
	[IRQ_PWMINT2]		= 7,
	[IRQ_I2C]		= 3,
	[IRQ_UARTINT0]		= 3,
	[IRQ_UARTINT1]		= 3,
	[IRQ_UARTINT2]		= 3,
	[IRQ_SPINT0]		= 3,
	[IRQ_SPINT1]		= 3,
	[45]			= 7,
	[IRQ_DSP2ARM0]		= 4,
	[IRQ_DSP2ARM1]		= 4,
	[IRQ_GPIO0]		= 7,
	[IRQ_GPIO1]		= 7,
	[IRQ_GPIO2]		= 7,
	[IRQ_GPIO3]		= 7,
	[IRQ_GPIO4]		= 7,
	[IRQ_GPIO5]		= 7,
	[IRQ_GPIO6]		= 7,
	[IRQ_GPIO7]		= 7,
	[IRQ_GPIOBNK0]		= 7,
	[IRQ_GPIOBNK1]		= 7,
	[IRQ_GPIOBNK2]		= 7,
	[IRQ_GPIOBNK3]		= 7,
	[IRQ_GPIOBNK4]		= 7,
	[IRQ_COMMTX]		= 7,
	[IRQ_COMMRX]		= 7,
	[IRQ_EMUINT]		= 7,
};

/*----------------------------------------------------------------------*/

static s8 queue_priority_mapping[][2] = {
	/* {event queue no, Priority} */
	{0, 3},
	{1, 7},
	{-1, -1},
};

static const struct dma_slave_map dm644x_edma_map[] = {
	{ "davinci-mcbsp", "tx", EDMA_FILTER_PARAM(0, 2) },
	{ "davinci-mcbsp", "rx", EDMA_FILTER_PARAM(0, 3) },
	{ "spi_davinci", "tx", EDMA_FILTER_PARAM(0, 16) },
	{ "spi_davinci", "rx", EDMA_FILTER_PARAM(0, 17) },
	{ "dm6441-mmc.0", "rx", EDMA_FILTER_PARAM(0, 26) },
	{ "dm6441-mmc.0", "tx", EDMA_FILTER_PARAM(0, 27) },
};

static struct edma_soc_info dm644x_edma_pdata = {
	.queue_priority_mapping	= queue_priority_mapping,
	.default_queue		= EVENTQ_1,
	.slave_map		= dm644x_edma_map,
	.slavecnt		= ARRAY_SIZE(dm644x_edma_map),
};

static struct resource edma_resources[] = {
	{
		.name	= "edma3_cc",
		.start	= 0x01c00000,
		.end	= 0x01c00000 + SZ_64K - 1,
		.flags	= IORESOURCE_MEM,
	},
	{
		.name	= "edma3_tc0",
		.start	= 0x01c10000,
		.end	= 0x01c10000 + SZ_1K - 1,
		.flags	= IORESOURCE_MEM,
	},
	{
		.name	= "edma3_tc1",
		.start	= 0x01c10400,
		.end	= 0x01c10400 + SZ_1K - 1,
		.flags	= IORESOURCE_MEM,
	},
	{
		.name	= "edma3_ccint",
		.start	= DAVINCI_INTC_IRQ(IRQ_CCINT0),
		.flags	= IORESOURCE_IRQ,
	},
	{
		.name	= "edma3_ccerrint",
		.start	= DAVINCI_INTC_IRQ(IRQ_CCERRINT),
		.flags	= IORESOURCE_IRQ,
	},
	/* not using TC*_ERR */
};

static const struct platform_device_info dm644x_edma_device __initconst = {
	.name		= "edma",
	.id		= 0,
	.dma_mask	= DMA_BIT_MASK(32),
	.res		= edma_resources,
	.num_res	= ARRAY_SIZE(edma_resources),
	.data		= &dm644x_edma_pdata,
	.size_data	= sizeof(dm644x_edma_pdata),
};

/* DM6446 EVM uses ASP0; line-out is a pair of RCA jacks */
static struct resource dm644x_asp_resources[] = {
	{
		.name	= "mpu",
		.start	= DAVINCI_ASP0_BASE,
		.end	= DAVINCI_ASP0_BASE + SZ_8K - 1,
		.flags	= IORESOURCE_MEM,
	},
	{
		.start	= DAVINCI_DMA_ASP0_TX,
		.end	= DAVINCI_DMA_ASP0_TX,
		.flags	= IORESOURCE_DMA,
	},
	{
		.start	= DAVINCI_DMA_ASP0_RX,
		.end	= DAVINCI_DMA_ASP0_RX,
		.flags	= IORESOURCE_DMA,
	},
};

static struct platform_device dm644x_asp_device = {
	.name		= "davinci-mcbsp",
	.id		= -1,
	.num_resources	= ARRAY_SIZE(dm644x_asp_resources),
	.resource	= dm644x_asp_resources,
};

#define DM644X_VPSS_BASE	0x01c73400

static struct resource dm644x_vpss_resources[] = {
	{
		/* VPSS Base address */
		.name		= "vpss",
		.start		= DM644X_VPSS_BASE,
		.end		= DM644X_VPSS_BASE + 0xff,
		.flags		= IORESOURCE_MEM,
	},
};

static struct platform_device dm644x_vpss_device = {
	.name			= "vpss",
	.id			= -1,
	.dev.platform_data	= "dm644x_vpss",
	.num_resources		= ARRAY_SIZE(dm644x_vpss_resources),
	.resource		= dm644x_vpss_resources,
};

static struct resource dm644x_vpfe_resources[] = {
	{
		.start          = DAVINCI_INTC_IRQ(IRQ_VDINT0),
		.end            = DAVINCI_INTC_IRQ(IRQ_VDINT0),
		.flags          = IORESOURCE_IRQ,
	},
	{
		.start          = DAVINCI_INTC_IRQ(IRQ_VDINT1),
		.end            = DAVINCI_INTC_IRQ(IRQ_VDINT1),
		.flags          = IORESOURCE_IRQ,
	},
};

static u64 dm644x_video_dma_mask = DMA_BIT_MASK(32);
static struct resource dm644x_ccdc_resource[] = {
	/* CCDC Base address */
	{
		.start          = 0x01c70400,
		.end            = 0x01c70400 + 0xff,
		.flags          = IORESOURCE_MEM,
	},
};

static struct platform_device dm644x_ccdc_dev = {
	.name           = "dm644x_ccdc",
	.id             = -1,
	.num_resources  = ARRAY_SIZE(dm644x_ccdc_resource),
	.resource       = dm644x_ccdc_resource,
	.dev = {
		.dma_mask               = &dm644x_video_dma_mask,
		.coherent_dma_mask      = DMA_BIT_MASK(32),
	},
};

static struct platform_device dm644x_vpfe_dev = {
	.name		= CAPTURE_DRV_NAME,
	.id		= -1,
	.num_resources	= ARRAY_SIZE(dm644x_vpfe_resources),
	.resource	= dm644x_vpfe_resources,
	.dev = {
		.dma_mask		= &dm644x_video_dma_mask,
		.coherent_dma_mask	= DMA_BIT_MASK(32),
	},
};

#define DM644X_OSD_BASE		0x01c72600

static struct resource dm644x_osd_resources[] = {
	{
		.start	= DM644X_OSD_BASE,
		.end	= DM644X_OSD_BASE + 0x1ff,
		.flags	= IORESOURCE_MEM,
	},
};

static struct platform_device dm644x_osd_dev = {
	.name		= DM644X_VPBE_OSD_SUBDEV_NAME,
	.id		= -1,
	.num_resources	= ARRAY_SIZE(dm644x_osd_resources),
	.resource	= dm644x_osd_resources,
	.dev		= {
		.dma_mask		= &dm644x_video_dma_mask,
		.coherent_dma_mask	= DMA_BIT_MASK(32),
	},
};

#define DM644X_VENC_BASE		0x01c72400

static struct resource dm644x_venc_resources[] = {
	{
		.start	= DM644X_VENC_BASE,
		.end	= DM644X_VENC_BASE + 0x17f,
		.flags	= IORESOURCE_MEM,
	},
};

#define DM644X_VPSS_MUXSEL_PLL2_MODE          BIT(0)
#define DM644X_VPSS_MUXSEL_VPBECLK_MODE       BIT(1)
#define DM644X_VPSS_VENCLKEN                  BIT(3)
#define DM644X_VPSS_DACCLKEN                  BIT(4)

static int dm644x_venc_setup_clock(enum vpbe_enc_timings_type type,
				   unsigned int pclock)
{
	int ret = 0;
	u32 v = DM644X_VPSS_VENCLKEN;

	switch (type) {
	case VPBE_ENC_STD:
		v |= DM644X_VPSS_DACCLKEN;
		writel(v, DAVINCI_SYSMOD_VIRT(SYSMOD_VPSS_CLKCTL));
		break;
	case VPBE_ENC_DV_TIMINGS:
		if (pclock <= 27000000) {
			v |= DM644X_VPSS_DACCLKEN;
			writel(v, DAVINCI_SYSMOD_VIRT(SYSMOD_VPSS_CLKCTL));
		} else {
			/*
			 * For HD, use external clock source since
			 * HD requires higher clock rate
			 */
			v |= DM644X_VPSS_MUXSEL_VPBECLK_MODE;
			writel(v, DAVINCI_SYSMOD_VIRT(SYSMOD_VPSS_CLKCTL));
		}
		break;
	default:
		ret  = -EINVAL;
	}

	return ret;
}

static struct resource dm644x_v4l2_disp_resources[] = {
	{
		.start	= DAVINCI_INTC_IRQ(IRQ_VENCINT),
		.end	= DAVINCI_INTC_IRQ(IRQ_VENCINT),
		.flags	= IORESOURCE_IRQ,
	},
};

static struct platform_device dm644x_vpbe_display = {
	.name		= "vpbe-v4l2",
	.id		= -1,
	.num_resources	= ARRAY_SIZE(dm644x_v4l2_disp_resources),
	.resource	= dm644x_v4l2_disp_resources,
	.dev		= {
		.dma_mask		= &dm644x_video_dma_mask,
		.coherent_dma_mask	= DMA_BIT_MASK(32),
	},
};

static struct venc_platform_data dm644x_venc_pdata = {
	.setup_clock	= dm644x_venc_setup_clock,
};

static struct platform_device dm644x_venc_dev = {
	.name		= DM644X_VPBE_VENC_SUBDEV_NAME,
	.id		= -1,
	.num_resources	= ARRAY_SIZE(dm644x_venc_resources),
	.resource	= dm644x_venc_resources,
	.dev		= {
		.dma_mask		= &dm644x_video_dma_mask,
		.coherent_dma_mask	= DMA_BIT_MASK(32),
		.platform_data		= &dm644x_venc_pdata,
	},
};

static struct platform_device dm644x_vpbe_dev = {
	.name		= "vpbe_controller",
	.id		= -1,
	.dev		= {
		.dma_mask		= &dm644x_video_dma_mask,
		.coherent_dma_mask	= DMA_BIT_MASK(32),
	},
};

static struct resource dm644_gpio_resources[] = {
	{	/* registers */
		.start	= DAVINCI_GPIO_BASE,
		.end	= DAVINCI_GPIO_BASE + SZ_4K - 1,
		.flags	= IORESOURCE_MEM,
	},
	{	/* interrupt */
<<<<<<< HEAD
		.start	= IRQ_GPIOBNK0,
		.end	= IRQ_GPIOBNK0,
		.flags	= IORESOURCE_IRQ,
	},
	{
		.start	= IRQ_GPIOBNK1,
		.end	= IRQ_GPIOBNK1,
		.flags	= IORESOURCE_IRQ,
	},
	{
		.start	= IRQ_GPIOBNK2,
		.end	= IRQ_GPIOBNK2,
		.flags	= IORESOURCE_IRQ,
	},
	{
		.start	= IRQ_GPIOBNK3,
		.end	= IRQ_GPIOBNK3,
		.flags	= IORESOURCE_IRQ,
	},
	{
		.start	= IRQ_GPIOBNK4,
		.end	= IRQ_GPIOBNK4,
=======
		.start	= DAVINCI_INTC_IRQ(IRQ_GPIOBNK0),
		.end	= DAVINCI_INTC_IRQ(IRQ_GPIOBNK0),
		.flags	= IORESOURCE_IRQ,
	},
	{
		.start	= DAVINCI_INTC_IRQ(IRQ_GPIOBNK1),
		.end	= DAVINCI_INTC_IRQ(IRQ_GPIOBNK1),
		.flags	= IORESOURCE_IRQ,
	},
	{
		.start	= DAVINCI_INTC_IRQ(IRQ_GPIOBNK2),
		.end	= DAVINCI_INTC_IRQ(IRQ_GPIOBNK2),
		.flags	= IORESOURCE_IRQ,
	},
	{
		.start	= DAVINCI_INTC_IRQ(IRQ_GPIOBNK3),
		.end	= DAVINCI_INTC_IRQ(IRQ_GPIOBNK3),
		.flags	= IORESOURCE_IRQ,
	},
	{
		.start	= DAVINCI_INTC_IRQ(IRQ_GPIOBNK4),
		.end	= DAVINCI_INTC_IRQ(IRQ_GPIOBNK4),
>>>>>>> f7688b48
		.flags	= IORESOURCE_IRQ,
	},
};

static struct davinci_gpio_platform_data dm644_gpio_platform_data = {
	.no_auto_base	= true,
	.base		= 0,
	.ngpio		= 71,
};

int __init dm644x_gpio_register(void)
{
	return davinci_gpio_register(dm644_gpio_resources,
				     ARRAY_SIZE(dm644_gpio_resources),
				     &dm644_gpio_platform_data);
}
/*----------------------------------------------------------------------*/

static struct map_desc dm644x_io_desc[] = {
	{
		.virtual	= IO_VIRT,
		.pfn		= __phys_to_pfn(IO_PHYS),
		.length		= IO_SIZE,
		.type		= MT_DEVICE
	},
};

/* Contents of JTAG ID register used to identify exact cpu type */
static struct davinci_id dm644x_ids[] = {
	{
		.variant	= 0x0,
		.part_no	= 0xb700,
		.manufacturer	= 0x017,
		.cpu_id		= DAVINCI_CPU_ID_DM6446,
		.name		= "dm6446",
	},
	{
		.variant	= 0x1,
		.part_no	= 0xb700,
		.manufacturer	= 0x017,
		.cpu_id		= DAVINCI_CPU_ID_DM6446,
		.name		= "dm6446a",
	},
};

/*
 * Bottom half of timer0 is used for clockevent, top half is used for
 * clocksource.
 */
static const struct davinci_timer_cfg dm644x_timer_cfg = {
	.reg = DEFINE_RES_IO(DAVINCI_TIMER0_BASE, SZ_4K),
	.irq = {
		DEFINE_RES_IRQ(DAVINCI_INTC_IRQ(IRQ_TINT0_TINT12)),
		DEFINE_RES_IRQ(DAVINCI_INTC_IRQ(IRQ_TINT0_TINT34)),
	},
};

static struct plat_serial8250_port dm644x_serial0_platform_data[] = {
	{
		.mapbase	= DAVINCI_UART0_BASE,
		.irq		= DAVINCI_INTC_IRQ(IRQ_UARTINT0),
		.flags		= UPF_BOOT_AUTOCONF | UPF_SKIP_TEST |
				  UPF_IOREMAP,
		.iotype		= UPIO_MEM,
		.regshift	= 2,
	},
	{
		.flags	= 0,
	}
};
static struct plat_serial8250_port dm644x_serial1_platform_data[] = {
	{
		.mapbase	= DAVINCI_UART1_BASE,
		.irq		= DAVINCI_INTC_IRQ(IRQ_UARTINT1),
		.flags		= UPF_BOOT_AUTOCONF | UPF_SKIP_TEST |
				  UPF_IOREMAP,
		.iotype		= UPIO_MEM,
		.regshift	= 2,
	},
	{
		.flags	= 0,
	}
};
static struct plat_serial8250_port dm644x_serial2_platform_data[] = {
	{
		.mapbase	= DAVINCI_UART2_BASE,
		.irq		= DAVINCI_INTC_IRQ(IRQ_UARTINT2),
		.flags		= UPF_BOOT_AUTOCONF | UPF_SKIP_TEST |
				  UPF_IOREMAP,
		.iotype		= UPIO_MEM,
		.regshift	= 2,
	},
	{
		.flags	= 0,
	}
};

struct platform_device dm644x_serial_device[] = {
	{
		.name			= "serial8250",
		.id			= PLAT8250_DEV_PLATFORM,
		.dev			= {
			.platform_data	= dm644x_serial0_platform_data,
		}
	},
	{
		.name			= "serial8250",
		.id			= PLAT8250_DEV_PLATFORM1,
		.dev			= {
			.platform_data	= dm644x_serial1_platform_data,
		}
	},
	{
		.name			= "serial8250",
		.id			= PLAT8250_DEV_PLATFORM2,
		.dev			= {
			.platform_data	= dm644x_serial2_platform_data,
		}
	},
	{
	}
};

static const struct davinci_soc_info davinci_soc_info_dm644x = {
	.io_desc		= dm644x_io_desc,
	.io_desc_num		= ARRAY_SIZE(dm644x_io_desc),
	.jtag_id_reg		= 0x01c40028,
	.ids			= dm644x_ids,
	.ids_num		= ARRAY_SIZE(dm644x_ids),
	.pinmux_base		= DAVINCI_SYSTEM_MODULE_BASE,
	.pinmux_pins		= dm644x_pins,
	.pinmux_pins_num	= ARRAY_SIZE(dm644x_pins),
	.emac_pdata		= &dm644x_emac_pdata,
	.sram_dma		= 0x00008000,
	.sram_len		= SZ_16K,
};

void __init dm644x_init_asp(void)
{
	davinci_cfg_reg(DM644X_MCBSP);
	platform_device_register(&dm644x_asp_device);
}

void __init dm644x_init(void)
{
	davinci_common_init(&davinci_soc_info_dm644x);
	davinci_map_sysmod();
}

void __init dm644x_init_time(void)
{
	void __iomem *pll1, *psc;
	struct clk *clk;
	int rv;

	clk_register_fixed_rate(NULL, "ref_clk", NULL, 0, DM644X_REF_FREQ);

	pll1 = ioremap(DAVINCI_PLL1_BASE, SZ_1K);
	dm644x_pll1_init(NULL, pll1, NULL);

	psc = ioremap(DAVINCI_PWR_SLEEP_CNTRL_BASE, SZ_4K);
	dm644x_psc_init(NULL, psc);

	clk = clk_get(NULL, "timer0");
	if (WARN_ON(IS_ERR(clk))) {
		pr_err("Unable to get the timer clock\n");
		return;
	}

	rv = davinci_timer_register(clk, &dm644x_timer_cfg);
	WARN(rv, "Unable to register the timer: %d\n", rv);
}

static struct resource dm644x_pll2_resources[] = {
	{
		.start	= DAVINCI_PLL2_BASE,
		.end	= DAVINCI_PLL2_BASE + SZ_1K - 1,
		.flags	= IORESOURCE_MEM,
	},
};

static struct platform_device dm644x_pll2_device = {
	.name		= "dm644x-pll2",
	.id		= -1,
	.resource	= dm644x_pll2_resources,
	.num_resources	= ARRAY_SIZE(dm644x_pll2_resources),
};

void __init dm644x_register_clocks(void)
{
	/* PLL1 and PSC are registered in dm644x_init_time() */
	platform_device_register(&dm644x_pll2_device);
}

int __init dm644x_init_video(struct vpfe_config *vpfe_cfg,
				struct vpbe_config *vpbe_cfg)
{
	if (vpfe_cfg || vpbe_cfg)
		platform_device_register(&dm644x_vpss_device);

	if (vpfe_cfg) {
		dm644x_vpfe_dev.dev.platform_data = vpfe_cfg;
		platform_device_register(&dm644x_ccdc_dev);
		platform_device_register(&dm644x_vpfe_dev);
	}

	if (vpbe_cfg) {
		dm644x_vpbe_dev.dev.platform_data = vpbe_cfg;
		platform_device_register(&dm644x_osd_dev);
		platform_device_register(&dm644x_venc_dev);
		platform_device_register(&dm644x_vpbe_dev);
		platform_device_register(&dm644x_vpbe_display);
	}

	return 0;
}

static const struct davinci_aintc_config dm644x_aintc_config = {
	.reg = {
		.start		= DAVINCI_ARM_INTC_BASE,
		.end		= DAVINCI_ARM_INTC_BASE + SZ_4K - 1,
		.flags		= IORESOURCE_MEM,
	},
	.num_irqs		= 64,
	.prios			= dm644x_default_priorities,
};

void __init dm644x_init_irq(void)
{
	davinci_aintc_init(&dm644x_aintc_config);
}

void __init dm644x_init_devices(void)
{
	struct platform_device *edma_pdev;
	int ret;

	edma_pdev = platform_device_register_full(&dm644x_edma_device);
	if (IS_ERR(edma_pdev))
		pr_warn("%s: Failed to register eDMA\n", __func__);

	platform_device_register(&dm644x_mdio_device);
	platform_device_register(&dm644x_emac_device);

	ret = davinci_init_wdt();
	if (ret)
		pr_warn("%s: watchdog init failed: %d\n", __func__, ret);

}<|MERGE_RESOLUTION|>--- conflicted
+++ resolved
@@ -494,30 +494,6 @@
 		.flags	= IORESOURCE_MEM,
 	},
 	{	/* interrupt */
-<<<<<<< HEAD
-		.start	= IRQ_GPIOBNK0,
-		.end	= IRQ_GPIOBNK0,
-		.flags	= IORESOURCE_IRQ,
-	},
-	{
-		.start	= IRQ_GPIOBNK1,
-		.end	= IRQ_GPIOBNK1,
-		.flags	= IORESOURCE_IRQ,
-	},
-	{
-		.start	= IRQ_GPIOBNK2,
-		.end	= IRQ_GPIOBNK2,
-		.flags	= IORESOURCE_IRQ,
-	},
-	{
-		.start	= IRQ_GPIOBNK3,
-		.end	= IRQ_GPIOBNK3,
-		.flags	= IORESOURCE_IRQ,
-	},
-	{
-		.start	= IRQ_GPIOBNK4,
-		.end	= IRQ_GPIOBNK4,
-=======
 		.start	= DAVINCI_INTC_IRQ(IRQ_GPIOBNK0),
 		.end	= DAVINCI_INTC_IRQ(IRQ_GPIOBNK0),
 		.flags	= IORESOURCE_IRQ,
@@ -540,7 +516,6 @@
 	{
 		.start	= DAVINCI_INTC_IRQ(IRQ_GPIOBNK4),
 		.end	= DAVINCI_INTC_IRQ(IRQ_GPIOBNK4),
->>>>>>> f7688b48
 		.flags	= IORESOURCE_IRQ,
 	},
 };
