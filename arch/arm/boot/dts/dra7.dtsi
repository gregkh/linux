// SPDX-License-Identifier: GPL-2.0-only
/*
 * Copyright (C) 2013 Texas Instruments Incorporated - http://www.ti.com/
 *
 * Based on "omap4.dtsi"
 */

#include <dt-bindings/bus/ti-sysc.h>
#include <dt-bindings/clock/dra7.h>
#include <dt-bindings/interrupt-controller/arm-gic.h>
#include <dt-bindings/pinctrl/dra.h>
#include <dt-bindings/clock/dra7.h>

#define MAX_SOURCES 400

/ {
	#address-cells = <2>;
	#size-cells = <2>;

	compatible = "ti,dra7xx";
	interrupt-parent = <&crossbar_mpu>;
	chosen { };

	aliases {
		i2c0 = &i2c1;
		i2c1 = &i2c2;
		i2c2 = &i2c3;
		i2c3 = &i2c4;
		i2c4 = &i2c5;
		serial0 = &uart1;
		serial1 = &uart2;
		serial2 = &uart3;
		serial3 = &uart4;
		serial4 = &uart5;
		serial5 = &uart6;
		serial6 = &uart7;
		serial7 = &uart8;
		serial8 = &uart9;
		serial9 = &uart10;
		ethernet0 = &cpsw_emac0;
		ethernet1 = &cpsw_emac1;
		d_can0 = &dcan1;
		d_can1 = &dcan2;
		spi0 = &qspi;
	};

	timer {
		compatible = "arm,armv7-timer";
		interrupts = <GIC_PPI 13 (GIC_CPU_MASK_SIMPLE(2) | IRQ_TYPE_LEVEL_LOW)>,
			     <GIC_PPI 14 (GIC_CPU_MASK_SIMPLE(2) | IRQ_TYPE_LEVEL_LOW)>,
			     <GIC_PPI 11 (GIC_CPU_MASK_SIMPLE(2) | IRQ_TYPE_LEVEL_LOW)>,
			     <GIC_PPI 10 (GIC_CPU_MASK_SIMPLE(2) | IRQ_TYPE_LEVEL_LOW)>;
		interrupt-parent = <&gic>;
	};

	gic: interrupt-controller@48211000 {
		compatible = "arm,cortex-a15-gic";
		interrupt-controller;
		#interrupt-cells = <3>;
		reg = <0x0 0x48211000 0x0 0x1000>,
		      <0x0 0x48212000 0x0 0x2000>,
		      <0x0 0x48214000 0x0 0x2000>,
		      <0x0 0x48216000 0x0 0x2000>;
		interrupts = <GIC_PPI 9 (GIC_CPU_MASK_SIMPLE(2) | IRQ_TYPE_LEVEL_HIGH)>;
		interrupt-parent = <&gic>;
	};

	wakeupgen: interrupt-controller@48281000 {
		compatible = "ti,omap5-wugen-mpu", "ti,omap4-wugen-mpu";
		interrupt-controller;
		#interrupt-cells = <3>;
		reg = <0x0 0x48281000 0x0 0x1000>;
		interrupt-parent = <&gic>;
	};

	cpus {
		#address-cells = <1>;
		#size-cells = <0>;

		cpu0: cpu@0 {
			device_type = "cpu";
			compatible = "arm,cortex-a15";
			reg = <0>;

			operating-points-v2 = <&cpu0_opp_table>;

			clocks = <&dpll_mpu_ck>;
			clock-names = "cpu";

			clock-latency = <300000>; /* From omap-cpufreq driver */

			/* cooling options */
			#cooling-cells = <2>; /* min followed by max */

			vbb-supply = <&abb_mpu>;
		};
	};

	cpu0_opp_table: opp-table {
		compatible = "operating-points-v2-ti-cpu";
		syscon = <&scm_wkup>;

		opp_nom-1000000000 {
			opp-hz = /bits/ 64 <1000000000>;
			opp-microvolt = <1060000 850000 1150000>,
					<1060000 850000 1150000>;
			opp-supported-hw = <0xFF 0x01>;
			opp-suspend;
		};

		opp_od-1176000000 {
			opp-hz = /bits/ 64 <1176000000>;
			opp-microvolt = <1160000 885000 1160000>,
					<1160000 885000 1160000>;

			opp-supported-hw = <0xFF 0x02>;
		};

		opp_high@1500000000 {
			opp-hz = /bits/ 64 <1500000000>;
			opp-microvolt = <1210000 950000 1250000>,
					<1210000 950000 1250000>;
			opp-supported-hw = <0xFF 0x04>;
		};
	};

	/*
	 * The soc node represents the soc top level view. It is used for IPs
	 * that are not memory mapped in the MPU view or for the MPU itself.
	 */
	soc {
		compatible = "ti,omap-infra";
		mpu {
			compatible = "ti,omap5-mpu";
			ti,hwmods = "mpu";
		};
	};

	/*
	 * XXX: Use a flat representation of the SOC interconnect.
	 * The real OMAP interconnect network is quite complex.
	 * Since it will not bring real advantage to represent that in DT for
	 * the moment, just use a fake OCP bus entry to represent the whole bus
	 * hierarchy.
	 */
	ocp {
		compatible = "ti,dra7-l3-noc", "simple-bus";
		#address-cells = <1>;
		#size-cells = <1>;
		ranges = <0x0 0x0 0x0 0xc0000000>;
		ti,hwmods = "l3_main_1", "l3_main_2";
		reg = <0x0 0x44000000 0x0 0x1000000>,
		      <0x0 0x45000000 0x0 0x1000>;
		interrupts-extended = <&crossbar_mpu GIC_SPI 4 IRQ_TYPE_LEVEL_HIGH>,
				      <&wakeupgen GIC_SPI 10 IRQ_TYPE_LEVEL_HIGH>;

		l4_cfg: interconnect@4a000000 {
		};
		l4_wkup: interconnect@4ae00000 {
		};
		l4_per1: interconnect@48000000 {
		};
		l4_per2: interconnect@48400000 {
		};
		l4_per3: interconnect@48800000 {
		};

		axi@0 {
			compatible = "simple-bus";
			#size-cells = <1>;
			#address-cells = <1>;
			ranges = <0x51000000 0x51000000 0x3000
				  0x0	     0x20000000 0x10000000>;
			/**
			 * To enable PCI endpoint mode, disable the pcie1_rc
			 * node and enable pcie1_ep mode.
			 */
			pcie1_rc: pcie@51000000 {
				reg = <0x51000000 0x2000>, <0x51002000 0x14c>, <0x1000 0x2000>;
				reg-names = "rc_dbics", "ti_conf", "config";
				interrupts = <0 232 0x4>, <0 233 0x4>;
				#address-cells = <3>;
				#size-cells = <2>;
				device_type = "pci";
				ranges = <0x81000000 0 0          0x03000 0 0x00010000
					  0x82000000 0 0x20013000 0x13000 0 0xffed000>;
				bus-range = <0x00 0xff>;
				#interrupt-cells = <1>;
				num-lanes = <1>;
				linux,pci-domain = <0>;
				ti,hwmods = "pcie1";
				phys = <&pcie1_phy>;
				phy-names = "pcie-phy0";
				ti,syscon-lane-sel = <&scm_conf_pcie 0x18>;
				interrupt-map-mask = <0 0 0 7>;
				interrupt-map = <0 0 0 1 &pcie1_intc 1>,
						<0 0 0 2 &pcie1_intc 2>,
						<0 0 0 3 &pcie1_intc 3>,
						<0 0 0 4 &pcie1_intc 4>;
				ti,syscon-unaligned-access = <&scm_conf1 0x14 1>;
				status = "disabled";
				pcie1_intc: interrupt-controller {
					interrupt-controller;
					#address-cells = <0>;
					#interrupt-cells = <1>;
				};
			};

			pcie1_ep: pcie_ep@51000000 {
				reg = <0x51000000 0x28>, <0x51002000 0x14c>, <0x51001000 0x28>, <0x1000 0x10000000>;
				reg-names = "ep_dbics", "ti_conf", "ep_dbics2", "addr_space";
				interrupts = <0 232 0x4>;
				num-lanes = <1>;
				num-ib-windows = <4>;
				num-ob-windows = <16>;
				ti,hwmods = "pcie1";
				phys = <&pcie1_phy>;
				phy-names = "pcie-phy0";
				ti,syscon-unaligned-access = <&scm_conf1 0x14 1>;
<<<<<<< HEAD
=======
				ti,syscon-lane-sel = <&scm_conf_pcie 0x18>;
>>>>>>> f7688b48
				status = "disabled";
			};
		};

		axi@1 {
			compatible = "simple-bus";
			#size-cells = <1>;
			#address-cells = <1>;
			ranges = <0x51800000 0x51800000 0x3000
				  0x0	     0x30000000 0x10000000>;
			status = "disabled";
			pcie2_rc: pcie@51800000 {
				reg = <0x51800000 0x2000>, <0x51802000 0x14c>, <0x1000 0x2000>;
				reg-names = "rc_dbics", "ti_conf", "config";
				interrupts = <0 355 0x4>, <0 356 0x4>;
				#address-cells = <3>;
				#size-cells = <2>;
				device_type = "pci";
				ranges = <0x81000000 0 0          0x03000 0 0x00010000
					  0x82000000 0 0x30013000 0x13000 0 0xffed000>;
				bus-range = <0x00 0xff>;
				#interrupt-cells = <1>;
				num-lanes = <1>;
				linux,pci-domain = <1>;
				ti,hwmods = "pcie2";
				phys = <&pcie2_phy>;
				phy-names = "pcie-phy0";
				interrupt-map-mask = <0 0 0 7>;
				interrupt-map = <0 0 0 1 &pcie2_intc 1>,
						<0 0 0 2 &pcie2_intc 2>,
						<0 0 0 3 &pcie2_intc 3>,
						<0 0 0 4 &pcie2_intc 4>;
				ti,syscon-unaligned-access = <&scm_conf1 0x14 2>;
				pcie2_intc: interrupt-controller {
					interrupt-controller;
					#address-cells = <0>;
					#interrupt-cells = <1>;
				};
			};
		};

		ocmcram1: ocmcram@40300000 {
			compatible = "mmio-sram";
			reg = <0x40300000 0x80000>;
			ranges = <0x0 0x40300000 0x80000>;
			#address-cells = <1>;
			#size-cells = <1>;
			/*
			 * This is a placeholder for an optional reserved
			 * region for use by secure software. The size
			 * of this region is not known until runtime so it
			 * is set as zero to either be updated to reserve
			 * space or left unchanged to leave all SRAM for use.
			 * On HS parts that that require the reserved region
			 * either the bootloader can update the size to
			 * the required amount or the node can be overridden
			 * from the board dts file for the secure platform.
			 */
			sram-hs@0 {
				compatible = "ti,secure-ram";
				reg = <0x0 0x0>;
			};
		};

		/*
		 * NOTE: ocmcram2 and ocmcram3 are not available on all
		 * DRA7xx and AM57xx variants. Confirm availability in
		 * the data manual for the exact part number in use
		 * before enabling these nodes in the board dts file.
		 */
		ocmcram2: ocmcram@40400000 {
			status = "disabled";
			compatible = "mmio-sram";
			reg = <0x40400000 0x100000>;
			ranges = <0x0 0x40400000 0x100000>;
			#address-cells = <1>;
			#size-cells = <1>;
		};

		ocmcram3: ocmcram@40500000 {
			status = "disabled";
			compatible = "mmio-sram";
			reg = <0x40500000 0x100000>;
			ranges = <0x0 0x40500000 0x100000>;
			#address-cells = <1>;
			#size-cells = <1>;
		};

		bandgap: bandgap@4a0021e0 {
			reg = <0x4a0021e0 0xc
				0x4a00232c 0xc
				0x4a002380 0x2c
				0x4a0023C0 0x3c
				0x4a002564 0x8
				0x4a002574 0x50>;
				compatible = "ti,dra752-bandgap";
				interrupts = <GIC_SPI 121 IRQ_TYPE_LEVEL_HIGH>;
				#thermal-sensor-cells = <1>;
		};

		dsp1_system: dsp_system@40d00000 {
			compatible = "syscon";
			reg = <0x40d00000 0x100>;
		};

		dra7_iodelay_core: padconf@4844a000 {
			compatible = "ti,dra7-iodelay";
			reg = <0x4844a000 0x0d1c>;
			#address-cells = <1>;
			#size-cells = <0>;
			#pinctrl-cells = <2>;
		};

		edma: edma@43300000 {
			compatible = "ti,edma3-tpcc";
			ti,hwmods = "tpcc";
			reg = <0x43300000 0x100000>;
			reg-names = "edma3_cc";
			interrupts = <GIC_SPI 361 IRQ_TYPE_LEVEL_HIGH>,
				     <GIC_SPI 360 IRQ_TYPE_LEVEL_HIGH>,
				     <GIC_SPI 359 IRQ_TYPE_LEVEL_HIGH>;
			interrupt-names = "edma3_ccint", "edma3_mperr",
					  "edma3_ccerrint";
			dma-requests = <64>;
			#dma-cells = <2>;

			ti,tptcs = <&edma_tptc0 7>, <&edma_tptc1 0>;

			/*
			 * memcpy is disabled, can be enabled with:
			 * ti,edma-memcpy-channels = <20 21>;
			 * for example. Note that these channels need to be
			 * masked in the xbar as well.
			 */
		};

		edma_tptc0: tptc@43400000 {
			compatible = "ti,edma3-tptc";
			ti,hwmods = "tptc0";
			reg =	<0x43400000 0x100000>;
			interrupts = <GIC_SPI 370 IRQ_TYPE_LEVEL_HIGH>;
			interrupt-names = "edma3_tcerrint";
		};

		edma_tptc1: tptc@43500000 {
			compatible = "ti,edma3-tptc";
			ti,hwmods = "tptc1";
			reg =	<0x43500000 0x100000>;
			interrupts = <GIC_SPI 371 IRQ_TYPE_LEVEL_HIGH>;
			interrupt-names = "edma3_tcerrint";
		};

		dmm@4e000000 {
			compatible = "ti,omap5-dmm";
			reg = <0x4e000000 0x800>;
			interrupts = <GIC_SPI 108 IRQ_TYPE_LEVEL_HIGH>;
			ti,hwmods = "dmm";
		};

		mmu0_dsp1: mmu@40d01000 {
			compatible = "ti,dra7-dsp-iommu";
			reg = <0x40d01000 0x100>;
			interrupts = <GIC_SPI 23 IRQ_TYPE_LEVEL_HIGH>;
			ti,hwmods = "mmu0_dsp1";
			#iommu-cells = <0>;
			ti,syscon-mmuconfig = <&dsp1_system 0x0>;
			status = "disabled";
		};

		mmu1_dsp1: mmu@40d02000 {
			compatible = "ti,dra7-dsp-iommu";
			reg = <0x40d02000 0x100>;
			interrupts = <GIC_SPI 145 IRQ_TYPE_LEVEL_HIGH>;
			ti,hwmods = "mmu1_dsp1";
			#iommu-cells = <0>;
			ti,syscon-mmuconfig = <&dsp1_system 0x1>;
			status = "disabled";
		};

		mmu_ipu1: mmu@58882000 {
			compatible = "ti,dra7-iommu";
			reg = <0x58882000 0x100>;
			interrupts = <GIC_SPI 395 IRQ_TYPE_LEVEL_HIGH>;
			ti,hwmods = "mmu_ipu1";
			#iommu-cells = <0>;
			ti,iommu-bus-err-back;
			status = "disabled";
		};

		mmu_ipu2: mmu@55082000 {
			compatible = "ti,dra7-iommu";
			reg = <0x55082000 0x100>;
			interrupts = <GIC_SPI 396 IRQ_TYPE_LEVEL_HIGH>;
			ti,hwmods = "mmu_ipu2";
			#iommu-cells = <0>;
			ti,iommu-bus-err-back;
			status = "disabled";
		};

		abb_mpu: regulator-abb-mpu {
			compatible = "ti,abb-v3";
			regulator-name = "abb_mpu";
			#address-cells = <0>;
			#size-cells = <0>;
			clocks = <&sys_clkin1>;
			ti,settling-time = <50>;
			ti,clock-cycles = <16>;

			reg = <0x4ae07ddc 0x4>, <0x4ae07de0 0x4>,
			      <0x4ae06014 0x4>, <0x4a003b20 0xc>,
			      <0x4ae0c158 0x4>;
			reg-names = "setup-address", "control-address",
				    "int-address", "efuse-address",
				    "ldo-address";
			ti,tranxdone-status-mask = <0x80>;
			/* LDOVBBMPU_FBB_MUX_CTRL */
			ti,ldovbb-override-mask = <0x400>;
			/* LDOVBBMPU_FBB_VSET_OUT */
			ti,ldovbb-vset-mask = <0x1F>;

			/*
			 * NOTE: only FBB mode used but actual vset will
			 * determine final biasing
			 */
			ti,abb_info = <
			/*uV		ABB	efuse	rbb_m fbb_m	vset_m*/
			1060000		0	0x0	0 0x02000000 0x01F00000
			1160000		0	0x4	0 0x02000000 0x01F00000
			1210000		0	0x8	0 0x02000000 0x01F00000
			>;
		};

		abb_ivahd: regulator-abb-ivahd {
			compatible = "ti,abb-v3";
			regulator-name = "abb_ivahd";
			#address-cells = <0>;
			#size-cells = <0>;
			clocks = <&sys_clkin1>;
			ti,settling-time = <50>;
			ti,clock-cycles = <16>;

			reg = <0x4ae07e34 0x4>, <0x4ae07e24 0x4>,
			      <0x4ae06010 0x4>, <0x4a0025cc 0xc>,
			      <0x4a002470 0x4>;
			reg-names = "setup-address", "control-address",
				    "int-address", "efuse-address",
				    "ldo-address";
			ti,tranxdone-status-mask = <0x40000000>;
			/* LDOVBBIVA_FBB_MUX_CTRL */
			ti,ldovbb-override-mask = <0x400>;
			/* LDOVBBIVA_FBB_VSET_OUT */
			ti,ldovbb-vset-mask = <0x1F>;

			/*
			 * NOTE: only FBB mode used but actual vset will
			 * determine final biasing
			 */
			ti,abb_info = <
			/*uV		ABB	efuse	rbb_m fbb_m	vset_m*/
			1055000		0	0x0	0 0x02000000 0x01F00000
			1150000		0	0x4	0 0x02000000 0x01F00000
			1250000		0	0x8	0 0x02000000 0x01F00000
			>;
		};

		abb_dspeve: regulator-abb-dspeve {
			compatible = "ti,abb-v3";
			regulator-name = "abb_dspeve";
			#address-cells = <0>;
			#size-cells = <0>;
			clocks = <&sys_clkin1>;
			ti,settling-time = <50>;
			ti,clock-cycles = <16>;

			reg = <0x4ae07e30 0x4>, <0x4ae07e20 0x4>,
			      <0x4ae06010 0x4>, <0x4a0025e0 0xc>,
			      <0x4a00246c 0x4>;
			reg-names = "setup-address", "control-address",
				    "int-address", "efuse-address",
				    "ldo-address";
			ti,tranxdone-status-mask = <0x20000000>;
			/* LDOVBBDSPEVE_FBB_MUX_CTRL */
			ti,ldovbb-override-mask = <0x400>;
			/* LDOVBBDSPEVE_FBB_VSET_OUT */
			ti,ldovbb-vset-mask = <0x1F>;

			/*
			 * NOTE: only FBB mode used but actual vset will
			 * determine final biasing
			 */
			ti,abb_info = <
			/*uV		ABB	efuse	rbb_m fbb_m	vset_m*/
			1055000		0	0x0	0 0x02000000 0x01F00000
			1150000		0	0x4	0 0x02000000 0x01F00000
			1250000		0	0x8	0 0x02000000 0x01F00000
			>;
		};

		abb_gpu: regulator-abb-gpu {
			compatible = "ti,abb-v3";
			regulator-name = "abb_gpu";
			#address-cells = <0>;
			#size-cells = <0>;
			clocks = <&sys_clkin1>;
			ti,settling-time = <50>;
			ti,clock-cycles = <16>;

			reg = <0x4ae07de4 0x4>, <0x4ae07de8 0x4>,
			      <0x4ae06010 0x4>, <0x4a003b08 0xc>,
			      <0x4ae0c154 0x4>;
			reg-names = "setup-address", "control-address",
				    "int-address", "efuse-address",
				    "ldo-address";
			ti,tranxdone-status-mask = <0x10000000>;
			/* LDOVBBGPU_FBB_MUX_CTRL */
			ti,ldovbb-override-mask = <0x400>;
			/* LDOVBBGPU_FBB_VSET_OUT */
			ti,ldovbb-vset-mask = <0x1F>;

			/*
			 * NOTE: only FBB mode used but actual vset will
			 * determine final biasing
			 */
			ti,abb_info = <
			/*uV		ABB	efuse	rbb_m fbb_m	vset_m*/
			1090000		0	0x0	0 0x02000000 0x01F00000
			1210000		0	0x4	0 0x02000000 0x01F00000
			1280000		0	0x8	0 0x02000000 0x01F00000
			>;
		};

<<<<<<< HEAD
		mcspi1: spi@48098000 {
			compatible = "ti,omap4-mcspi";
			reg = <0x48098000 0x200>;
			interrupts = <GIC_SPI 60 IRQ_TYPE_LEVEL_HIGH>;
			#address-cells = <1>;
			#size-cells = <0>;
			ti,hwmods = "mcspi1";
			ti,spi-num-cs = <4>;
			dmas = <&sdma_xbar 35>,
			       <&sdma_xbar 36>,
			       <&sdma_xbar 37>,
			       <&sdma_xbar 38>,
			       <&sdma_xbar 39>,
			       <&sdma_xbar 40>,
			       <&sdma_xbar 41>,
			       <&sdma_xbar 42>;
			dma-names = "tx0", "rx0", "tx1", "rx1",
				    "tx2", "rx2", "tx3", "rx3";
			status = "disabled";
		};

		mcspi2: spi@4809a000 {
			compatible = "ti,omap4-mcspi";
			reg = <0x4809a000 0x200>;
			interrupts = <GIC_SPI 61 IRQ_TYPE_LEVEL_HIGH>;
			#address-cells = <1>;
			#size-cells = <0>;
			ti,hwmods = "mcspi2";
			ti,spi-num-cs = <2>;
			dmas = <&sdma_xbar 43>,
			       <&sdma_xbar 44>,
			       <&sdma_xbar 45>,
			       <&sdma_xbar 46>;
			dma-names = "tx0", "rx0", "tx1", "rx1";
			status = "disabled";
		};

		mcspi3: spi@480b8000 {
			compatible = "ti,omap4-mcspi";
			reg = <0x480b8000 0x200>;
			interrupts = <GIC_SPI 86 IRQ_TYPE_LEVEL_HIGH>;
			#address-cells = <1>;
			#size-cells = <0>;
			ti,hwmods = "mcspi3";
			ti,spi-num-cs = <2>;
			dmas = <&sdma_xbar 15>, <&sdma_xbar 16>;
			dma-names = "tx0", "rx0";
			status = "disabled";
		};

		mcspi4: spi@480ba000 {
			compatible = "ti,omap4-mcspi";
			reg = <0x480ba000 0x200>;
			interrupts = <GIC_SPI 43 IRQ_TYPE_LEVEL_HIGH>;
			#address-cells = <1>;
			#size-cells = <0>;
			ti,hwmods = "mcspi4";
			ti,spi-num-cs = <1>;
			dmas = <&sdma_xbar 70>, <&sdma_xbar 71>;
			dma-names = "tx0", "rx0";
			status = "disabled";
		};

=======
>>>>>>> f7688b48
		qspi: spi@4b300000 {
			compatible = "ti,dra7xxx-qspi";
			reg = <0x4b300000 0x100>,
			      <0x5c000000 0x4000000>;
			reg-names = "qspi_base", "qspi_mmap";
			syscon-chipselects = <&scm_conf 0x558>;
			#address-cells = <1>;
			#size-cells = <0>;
			ti,hwmods = "qspi";
			clocks = <&l4per2_clkctrl DRA7_L4PER2_QSPI_CLKCTRL 25>;
			clock-names = "fck";
			num-cs = <4>;
			interrupts = <GIC_SPI 343 IRQ_TYPE_LEVEL_HIGH>;
			status = "disabled";
		};

		/* OCP2SCP3 */
		sata: sata@4a141100 {
			compatible = "snps,dwc-ahci";
			reg = <0x4a140000 0x1100>, <0x4a141100 0x7>;
			interrupts = <GIC_SPI 49 IRQ_TYPE_LEVEL_HIGH>;
			phys = <&sata_phy>;
			phy-names = "sata-phy";
			clocks = <&l3init_clkctrl DRA7_L3INIT_SATA_CLKCTRL 8>;
			ti,hwmods = "sata";
			ports-implemented = <0x1>;
		};

		/* OCP2SCP1 */
		/* IRQ for DWC3_3 and DWC3_4 need IRQ crossbar */
		gpmc: gpmc@50000000 {
			compatible = "ti,am3352-gpmc";
			ti,hwmods = "gpmc";
			reg = <0x50000000 0x37c>;      /* device IO registers */
			interrupts = <GIC_SPI 15 IRQ_TYPE_LEVEL_HIGH>;
			dmas = <&edma_xbar 4 0>;
			dma-names = "rxtx";
			gpmc,num-cs = <8>;
			gpmc,num-waitpins = <2>;
			#address-cells = <2>;
			#size-cells = <1>;
			interrupt-controller;
			#interrupt-cells = <2>;
			gpio-controller;
			#gpio-cells = <2>;
			status = "disabled";
		};

		crossbar_mpu: crossbar@4a002a48 {
			compatible = "ti,irq-crossbar";
			reg = <0x4a002a48 0x130>;
			interrupt-controller;
			interrupt-parent = <&wakeupgen>;
			#interrupt-cells = <3>;
			ti,max-irqs = <160>;
			ti,max-crossbar-sources = <MAX_SOURCES>;
			ti,reg-size = <2>;
			ti,irqs-reserved = <0 1 2 3 5 6 131 132>;
			ti,irqs-skip = <10 133 139 140>;
			ti,irqs-safe-map = <0>;
		};

		dss: dss@58000000 {
			compatible = "ti,dra7-dss";
			/* 'reg' defined in dra72x.dtsi and dra74x.dtsi */
			/* 'clocks' defined in dra72x.dtsi and dra74x.dtsi */
			status = "disabled";
			ti,hwmods = "dss_core";
			/* CTRL_CORE_DSS_PLL_CONTROL */
			syscon-pll-ctrl = <&scm_conf 0x538>;
			#address-cells = <1>;
			#size-cells = <1>;
			ranges;

			dispc@58001000 {
				compatible = "ti,dra7-dispc";
				reg = <0x58001000 0x1000>;
				interrupts = <GIC_SPI 20 IRQ_TYPE_LEVEL_HIGH>;
				ti,hwmods = "dss_dispc";
				clocks = <&dss_clkctrl DRA7_DSS_DSS_CORE_CLKCTRL 8>;
				clock-names = "fck";
				/* CTRL_CORE_SMA_SW_1 */
				syscon-pol = <&scm_conf 0x534>;
			};

			hdmi: encoder@58060000 {
				compatible = "ti,dra7-hdmi";
				reg = <0x58040000 0x200>,
				      <0x58040200 0x80>,
				      <0x58040300 0x80>,
				      <0x58060000 0x19000>;
				reg-names = "wp", "pll", "phy", "core";
				interrupts = <GIC_SPI 96 IRQ_TYPE_LEVEL_HIGH>;
				status = "disabled";
				ti,hwmods = "dss_hdmi";
				clocks = <&dss_clkctrl DRA7_DSS_DSS_CORE_CLKCTRL 9>,
					 <&dss_clkctrl DRA7_DSS_DSS_CORE_CLKCTRL 10>;
				clock-names = "fck", "sys_clk";
				dmas = <&sdma_xbar 76>;
				dma-names = "audio_tx";
			};
		};

		aes1: aes@4b500000 {
			compatible = "ti,omap4-aes";
			ti,hwmods = "aes1";
			reg = <0x4b500000 0xa0>;
			interrupts = <GIC_SPI 80 IRQ_TYPE_LEVEL_HIGH>;
			dmas = <&edma_xbar 111 0>, <&edma_xbar 110 0>;
			dma-names = "tx", "rx";
			clocks = <&l3_iclk_div>;
			clock-names = "fck";
		};

		aes2: aes@4b700000 {
			compatible = "ti,omap4-aes";
			ti,hwmods = "aes2";
			reg = <0x4b700000 0xa0>;
			interrupts = <GIC_SPI 59 IRQ_TYPE_LEVEL_HIGH>;
			dmas = <&edma_xbar 114 0>, <&edma_xbar 113 0>;
			dma-names = "tx", "rx";
			clocks = <&l3_iclk_div>;
			clock-names = "fck";
		};

		des: des@480a5000 {
			compatible = "ti,omap4-des";
			ti,hwmods = "des";
			reg = <0x480a5000 0xa0>;
			interrupts = <GIC_SPI 77 IRQ_TYPE_LEVEL_HIGH>;
			dmas = <&sdma_xbar 117>, <&sdma_xbar 116>;
			dma-names = "tx", "rx";
			clocks = <&l3_iclk_div>;
			clock-names = "fck";
		};

		sham: sham@53100000 {
			compatible = "ti,omap5-sham";
			ti,hwmods = "sham";
			reg = <0x4b101000 0x300>;
			interrupts = <GIC_SPI 46 IRQ_TYPE_LEVEL_HIGH>;
			dmas = <&edma_xbar 119 0>;
			dma-names = "rx";
			clocks = <&l3_iclk_div>;
			clock-names = "fck";
		};

		opp_supply_mpu: opp-supply@4a003b20 {
			compatible = "ti,omap5-opp-supply";
			reg = <0x4a003b20 0xc>;
			ti,efuse-settings = <
			/* uV   offset */
			1060000 0x0
			1160000 0x4
			1210000 0x8
			>;
			ti,absolute-max-voltage-uv = <1500000>;
		};

	};

	thermal_zones: thermal-zones {
		#include "omap4-cpu-thermal.dtsi"
		#include "omap5-gpu-thermal.dtsi"
		#include "omap5-core-thermal.dtsi"
		#include "dra7-dspeve-thermal.dtsi"
		#include "dra7-iva-thermal.dtsi"
	};

};

&cpu_thermal {
	polling-delay = <500>; /* milliseconds */
	coefficients = <0 2000>;
};

&gpu_thermal {
	coefficients = <0 2000>;
};

&core_thermal {
	coefficients = <0 2000>;
};

&dspeve_thermal {
	coefficients = <0 2000>;
};

&iva_thermal {
	coefficients = <0 2000>;
};

&cpu_crit {
	temperature = <120000>; /* milli Celsius */
};

&core_crit {
	temperature = <120000>; /* milli Celsius */
};

&gpu_crit {
	temperature = <120000>; /* milli Celsius */
};

&dspeve_crit {
	temperature = <120000>; /* milli Celsius */
};

&iva_crit {
	temperature = <120000>; /* milli Celsius */
};

#include "dra7-l4.dtsi"
#include "dra7xx-clocks.dtsi"<|MERGE_RESOLUTION|>--- conflicted
+++ resolved
@@ -217,10 +217,7 @@
 				phys = <&pcie1_phy>;
 				phy-names = "pcie-phy0";
 				ti,syscon-unaligned-access = <&scm_conf1 0x14 1>;
-<<<<<<< HEAD
-=======
 				ti,syscon-lane-sel = <&scm_conf_pcie 0x18>;
->>>>>>> f7688b48
 				status = "disabled";
 			};
 		};
@@ -552,72 +549,6 @@
 			>;
 		};
 
-<<<<<<< HEAD
-		mcspi1: spi@48098000 {
-			compatible = "ti,omap4-mcspi";
-			reg = <0x48098000 0x200>;
-			interrupts = <GIC_SPI 60 IRQ_TYPE_LEVEL_HIGH>;
-			#address-cells = <1>;
-			#size-cells = <0>;
-			ti,hwmods = "mcspi1";
-			ti,spi-num-cs = <4>;
-			dmas = <&sdma_xbar 35>,
-			       <&sdma_xbar 36>,
-			       <&sdma_xbar 37>,
-			       <&sdma_xbar 38>,
-			       <&sdma_xbar 39>,
-			       <&sdma_xbar 40>,
-			       <&sdma_xbar 41>,
-			       <&sdma_xbar 42>;
-			dma-names = "tx0", "rx0", "tx1", "rx1",
-				    "tx2", "rx2", "tx3", "rx3";
-			status = "disabled";
-		};
-
-		mcspi2: spi@4809a000 {
-			compatible = "ti,omap4-mcspi";
-			reg = <0x4809a000 0x200>;
-			interrupts = <GIC_SPI 61 IRQ_TYPE_LEVEL_HIGH>;
-			#address-cells = <1>;
-			#size-cells = <0>;
-			ti,hwmods = "mcspi2";
-			ti,spi-num-cs = <2>;
-			dmas = <&sdma_xbar 43>,
-			       <&sdma_xbar 44>,
-			       <&sdma_xbar 45>,
-			       <&sdma_xbar 46>;
-			dma-names = "tx0", "rx0", "tx1", "rx1";
-			status = "disabled";
-		};
-
-		mcspi3: spi@480b8000 {
-			compatible = "ti,omap4-mcspi";
-			reg = <0x480b8000 0x200>;
-			interrupts = <GIC_SPI 86 IRQ_TYPE_LEVEL_HIGH>;
-			#address-cells = <1>;
-			#size-cells = <0>;
-			ti,hwmods = "mcspi3";
-			ti,spi-num-cs = <2>;
-			dmas = <&sdma_xbar 15>, <&sdma_xbar 16>;
-			dma-names = "tx0", "rx0";
-			status = "disabled";
-		};
-
-		mcspi4: spi@480ba000 {
-			compatible = "ti,omap4-mcspi";
-			reg = <0x480ba000 0x200>;
-			interrupts = <GIC_SPI 43 IRQ_TYPE_LEVEL_HIGH>;
-			#address-cells = <1>;
-			#size-cells = <0>;
-			ti,hwmods = "mcspi4";
-			ti,spi-num-cs = <1>;
-			dmas = <&sdma_xbar 70>, <&sdma_xbar 71>;
-			dma-names = "tx0", "rx0";
-			status = "disabled";
-		};
-
-=======
->>>>>>> f7688b48
 		qspi: spi@4b300000 {
 			compatible = "ti,dra7xxx-qspi";
 			reg = <0x4b300000 0x100>,
