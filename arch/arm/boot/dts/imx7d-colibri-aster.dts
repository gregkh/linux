--- conflicted
+++ resolved
@@ -34,10 +34,7 @@
 	status = "okay";
 };
 
-<<<<<<< HEAD
-=======
 /* Colibri USBH */
->>>>>>> e6f4ff3f
 &usbotg2 {
 	status = "okay";
 };