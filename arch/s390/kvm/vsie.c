--- conflicted
+++ resolved
@@ -1389,28 +1389,16 @@
 	rcu_read_lock();
 	vsie_page = radix_tree_lookup(&kvm->arch.vsie.addr_to_page, addr >> 9);
 	rcu_read_unlock();
-<<<<<<< HEAD
-	if (page) {
-		if (page_ref_inc_return(page) == 2) {
-			if (page->index == addr)
-				return page_to_virt(page);
-=======
 	if (vsie_page) {
 		if (try_get_vsie_page(vsie_page)) {
 			if (vsie_page->scb_gpa == addr)
 				return vsie_page;
->>>>>>> d12acd7b
 			/*
 			 * We raced with someone reusing + putting this vsie
 			 * page before we grabbed it.
 			 */
-<<<<<<< HEAD
-		}
-		page_ref_dec(page);
-=======
 			put_vsie_page(vsie_page);
 		}
->>>>>>> d12acd7b
 	}
 
 	/*
@@ -1438,22 +1426,6 @@
 			kvm->arch.vsie.next++;
 			kvm->arch.vsie.next %= nr_vcpus;
 		}
-<<<<<<< HEAD
-		if (page->index != ULONG_MAX)
-			radix_tree_delete(&kvm->arch.vsie.addr_to_page,
-					  page->index >> 9);
-	}
-	/* Mark it as invalid until it resides in the tree. */
-	page->index = ULONG_MAX;
-
-	/* Double use of the same address or allocation failure. */
-	if (radix_tree_insert(&kvm->arch.vsie.addr_to_page, addr >> 9, page)) {
-		page_ref_dec(page);
-		mutex_unlock(&kvm->arch.vsie.mutex);
-		return NULL;
-	}
-	page->index = addr;
-=======
 		if (vsie_page->scb_gpa != ULONG_MAX)
 			radix_tree_delete(&kvm->arch.vsie.addr_to_page,
 					  vsie_page->scb_gpa >> 9);
@@ -1469,7 +1441,6 @@
 		return NULL;
 	}
 	vsie_page->scb_gpa = addr;
->>>>>>> d12acd7b
 	mutex_unlock(&kvm->arch.vsie.mutex);
 
 	memset(&vsie_page->scb_s, 0, sizeof(struct kvm_s390_sie_block));
@@ -1553,17 +1524,10 @@
 		kvm->arch.vsie.pages[i] = NULL;
 		release_gmap_shadow(vsie_page);
 		/* free the radix tree entry */
-<<<<<<< HEAD
-		if (page->index != ULONG_MAX)
-			radix_tree_delete(&kvm->arch.vsie.addr_to_page,
-					  page->index >> 9);
-		__free_page(page);
-=======
 		if (vsie_page->scb_gpa != ULONG_MAX)
 			radix_tree_delete(&kvm->arch.vsie.addr_to_page,
 					  vsie_page->scb_gpa >> 9);
 		free_page((unsigned long)vsie_page);
->>>>>>> d12acd7b
 	}
 	kvm->arch.vsie.page_count = 0;
 	mutex_unlock(&kvm->arch.vsie.mutex);
