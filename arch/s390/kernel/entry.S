--- conflicted
+++ resolved
@@ -456,32 +456,6 @@
 INT_HANDLER io_int_handler,__LC_IO_OLD_PSW,do_io_irq
 
 	.section .kprobes.text, "ax"
-<<<<<<< HEAD
-
-/*
- * Load idle PSW.
- */
-SYM_FUNC_START(psw_idle)
-	stg	%r14,(__SF_GPRS+8*8)(%r15)
-	stg	%r3,__SF_EMPTY(%r15)
-	larl	%r1,psw_idle_exit
-	stg	%r1,__SF_EMPTY+8(%r15)
-	larl	%r1,smp_cpu_mtid
-	llgf	%r1,0(%r1)
-	ltgr	%r1,%r1
-	jz	.Lpsw_idle_stcctm
-	.insn	rsy,0xeb0000000017,%r1,5,__MT_CYCLES_ENTER(%r2)
-.Lpsw_idle_stcctm:
-	oi	__LC_CPU_FLAGS+7,_CIF_ENABLED_WAIT
-	BPON
-	stckf	__CLOCK_IDLE_ENTER(%r2)
-	stpt	__TIMER_IDLE_ENTER(%r2)
-	lpswe	__SF_EMPTY(%r15)
-SYM_INNER_LABEL(psw_idle_exit, SYM_L_GLOBAL)
-	BR_EX	%r14
-SYM_FUNC_END(psw_idle)
-=======
->>>>>>> a6ad5510
 
 /*
  * Machine check handler routines
