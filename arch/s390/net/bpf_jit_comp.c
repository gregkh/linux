--- conflicted
+++ resolved
@@ -683,25 +683,6 @@
 		bpf_jit_plt((struct bpf_plt *)(jit->prg_buf + jit->prg),
 			    jit->prg_buf + jit->prologue_plt_ret, NULL);
 	jit->prg += sizeof(struct bpf_plt);
-<<<<<<< HEAD
-}
-
-static int get_probe_mem_regno(const u8 *insn)
-{
-	/*
-	 * insn must point to llgc, llgh, llgf or lg, which have destination
-	 * register at the same position.
-	 */
-	if (insn[0] != 0xe3) /* common llgc, llgh, llgf and lg prefix */
-		return -1;
-	if (insn[5] != 0x90 && /* llgc */
-	    insn[5] != 0x91 && /* llgh */
-	    insn[5] != 0x16 && /* llgf */
-	    insn[5] != 0x04) /* lg */
-		return -1;
-	return insn[1] >> 4;
-=======
->>>>>>> a6ad5510
 }
 
 bool ex_handler_bpf(const struct exception_table_entry *x, struct pt_regs *regs)
@@ -1597,14 +1578,10 @@
 	/* {op32|op64} {%w0|%src},%src,off(%arena) */			\
 	EMIT6_DISP_LH(0xeb000000, is32 ? (op32) : (op64),		\
 		      (insn->imm & BPF_FETCH) ? src_reg : REG_W0,	\
-<<<<<<< HEAD
-		      src_reg, dst_reg, off);				\
-=======
 		      src_reg, probe.arena_reg, off);			\
 	err = bpf_jit_probe_post(jit, fp, &probe);			\
 	if (err < 0)							\
 		return err;						\
->>>>>>> a6ad5510
 	if (insn->imm & BPF_FETCH) {					\
 		/* bcr 14,0 - see atomic_fetch_{add,and,or,xor}() */	\
 		_EMIT2(0x07e0);						\
