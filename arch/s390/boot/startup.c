// SPDX-License-Identifier: GPL-2.0
#include <linux/string.h>
#include <linux/elf.h>
#include <asm/page-states.h>
#include <asm/boot_data.h>
#include <asm/extmem.h>
#include <asm/sections.h>
#include <asm/maccess.h>
#include <asm/cpu_mf.h>
#include <asm/setup.h>
#include <asm/kasan.h>
#include <asm/kexec.h>
#include <asm/sclp.h>
#include <asm/diag.h>
#include <asm/uv.h>
#include <asm/abs_lowcore.h>
#include <asm/physmem_info.h>
#include "decompressor.h"
#include "boot.h"
#include "uv.h"

struct vm_layout __bootdata_preserved(vm_layout);
unsigned long __bootdata_preserved(__abs_lowcore);
unsigned long __bootdata_preserved(__memcpy_real_area);
pte_t *__bootdata_preserved(memcpy_real_ptep);
unsigned long __bootdata_preserved(VMALLOC_START);
unsigned long __bootdata_preserved(VMALLOC_END);
struct page *__bootdata_preserved(vmemmap);
unsigned long __bootdata_preserved(vmemmap_size);
unsigned long __bootdata_preserved(MODULES_VADDR);
unsigned long __bootdata_preserved(MODULES_END);
unsigned long __bootdata_preserved(max_mappable);
int __bootdata_preserved(relocate_lowcore);

u64 __bootdata_preserved(stfle_fac_list[16]);
struct oldmem_data __bootdata_preserved(oldmem_data);

struct machine_info machine;

void error(char *x)
{
	boot_printk("\n\n%s\n\n -- System halted", x);
	disabled_wait();
}

static void detect_facilities(void)
{
	if (test_facility(8)) {
		machine.has_edat1 = 1;
		local_ctl_set_bit(0, CR0_EDAT_BIT);
	}
	if (test_facility(78))
		machine.has_edat2 = 1;
	if (test_facility(130))
		machine.has_nx = 1;
}

static int cmma_test_essa(void)
{
	unsigned long reg1, reg2, tmp = 0;
	int rc = 1;
	psw_t old;

	/* Test ESSA_GET_STATE */
	asm volatile(
		"	mvc	0(16,%[psw_old]),0(%[psw_pgm])\n"
		"	epsw	%[reg1],%[reg2]\n"
		"	st	%[reg1],0(%[psw_pgm])\n"
		"	st	%[reg2],4(%[psw_pgm])\n"
		"	larl	%[reg1],1f\n"
		"	stg	%[reg1],8(%[psw_pgm])\n"
		"	.insn	rrf,0xb9ab0000,%[tmp],%[tmp],%[cmd],0\n"
		"	la	%[rc],0\n"
		"1:	mvc	0(16,%[psw_pgm]),0(%[psw_old])\n"
		: [reg1] "=&d" (reg1),
		  [reg2] "=&a" (reg2),
		  [rc] "+&d" (rc),
		  [tmp] "=&d" (tmp),
		  "+Q" (get_lowcore()->program_new_psw),
		  "=Q" (old)
		: [psw_old] "a" (&old),
		  [psw_pgm] "a" (&get_lowcore()->program_new_psw),
		  [cmd] "i" (ESSA_GET_STATE)
		: "cc", "memory");
	return rc;
}

static void cmma_init(void)
{
	if (!cmma_flag)
		return;
	if (cmma_test_essa()) {
		cmma_flag = 0;
		return;
	}
	if (test_facility(147))
		cmma_flag = 2;
}

static void setup_lpp(void)
{
	get_lowcore()->current_pid = 0;
	get_lowcore()->lpp = LPP_MAGIC;
	if (test_facility(40))
		lpp(&get_lowcore()->lpp);
}

#ifdef CONFIG_KERNEL_UNCOMPRESSED
static unsigned long mem_safe_offset(void)
{
	return (unsigned long)_compressed_start;
}

static void deploy_kernel(void *output)
{
	void *uncompressed_start = (void *)_compressed_start;

	if (output == uncompressed_start)
		return;
	memmove(output, uncompressed_start, vmlinux.image_size);
	memset(uncompressed_start, 0, vmlinux.image_size);
}
#endif

static void rescue_initrd(unsigned long min, unsigned long max)
{
	unsigned long old_addr, addr, size;

	if (!IS_ENABLED(CONFIG_BLK_DEV_INITRD))
		return;
	if (!get_physmem_reserved(RR_INITRD, &addr, &size))
		return;
	if (addr >= min && addr + size <= max)
		return;
	old_addr = addr;
	physmem_free(RR_INITRD);
	addr = physmem_alloc_top_down(RR_INITRD, size, 0);
	memmove((void *)addr, (void *)old_addr, size);
}

static void copy_bootdata(void)
{
	if (__boot_data_end - __boot_data_start != vmlinux.bootdata_size)
		error(".boot.data section size mismatch");
	memcpy((void *)vmlinux.bootdata_off, __boot_data_start, vmlinux.bootdata_size);
	if (__boot_data_preserved_end - __boot_data_preserved_start != vmlinux.bootdata_preserved_size)
		error(".boot.preserved.data section size mismatch");
	memcpy((void *)vmlinux.bootdata_preserved_off, __boot_data_preserved_start, vmlinux.bootdata_preserved_size);
}

static void kaslr_adjust_relocs(unsigned long min_addr, unsigned long max_addr,
				unsigned long offset, unsigned long phys_offset)
{
	int *reloc;
	long loc;

	/* Adjust R_390_64 relocations */
	for (reloc = (int *)__vmlinux_relocs_64_start; reloc < (int *)__vmlinux_relocs_64_end; reloc++) {
		loc = (long)*reloc + phys_offset;
		if (loc < min_addr || loc > max_addr)
			error("64-bit relocation outside of kernel!\n");
		*(u64 *)loc += offset;
	}
}

static void kaslr_adjust_got(unsigned long offset)
{
	u64 *entry;

	/*
	 * Adjust GOT entries, except for ones for undefined weak symbols
	 * that resolved to zero. This also skips the first three reserved
	 * entries on s390x that are zero.
	 */
	for (entry = (u64 *)vmlinux.got_start; entry < (u64 *)vmlinux.got_end; entry++) {
		if (*entry)
			*entry += offset;
	}
}

/*
 * Merge information from several sources into a single ident_map_size value.
 * "ident_map_size" represents the upper limit of physical memory we may ever
 * reach. It might not be all online memory, but also include standby (offline)
 * memory. "ident_map_size" could be lower then actual standby or even online
 * memory present, due to limiting factors. We should never go above this limit.
 * It is the size of our identity mapping.
 *
 * Consider the following factors:
 * 1. max_physmem_end - end of physical memory online or standby.
 *    Always >= end of the last online memory range (get_physmem_online_end()).
 * 2. CONFIG_MAX_PHYSMEM_BITS - the maximum size of physical memory the
 *    kernel is able to support.
 * 3. "mem=" kernel command line option which limits physical memory usage.
 * 4. OLDMEM_BASE which is a kdump memory limit when the kernel is executed as
 *    crash kernel.
 * 5. "hsa" size which is a memory limit when the kernel is executed during
 *    zfcp/nvme dump.
 */
static void setup_ident_map_size(unsigned long max_physmem_end)
{
	unsigned long hsa_size;

	ident_map_size = max_physmem_end;
	if (memory_limit)
		ident_map_size = min(ident_map_size, memory_limit);
	ident_map_size = min(ident_map_size, 1UL << MAX_PHYSMEM_BITS);

#ifdef CONFIG_CRASH_DUMP
	if (oldmem_data.start) {
		__kaslr_enabled = 0;
		ident_map_size = min(ident_map_size, oldmem_data.size);
	} else if (ipl_block_valid && is_ipl_block_dump()) {
		__kaslr_enabled = 0;
		if (!sclp_early_get_hsa_size(&hsa_size) && hsa_size)
			ident_map_size = min(ident_map_size, hsa_size);
	}
#endif
}

#define FIXMAP_SIZE	round_up(MEMCPY_REAL_SIZE + ABS_LOWCORE_MAP_SIZE, sizeof(struct lowcore))

static unsigned long get_vmem_size(unsigned long identity_size,
				   unsigned long vmemmap_size,
				   unsigned long vmalloc_size,
				   unsigned long rte_size)
{
	unsigned long max_mappable, vsize;

	max_mappable = max(identity_size, MAX_DCSS_ADDR);
	vsize = round_up(SZ_2G + max_mappable, rte_size) +
		round_up(vmemmap_size, rte_size) +
		FIXMAP_SIZE + MODULES_LEN + KASLR_LEN;
	if (IS_ENABLED(CONFIG_KMSAN))
		vsize += MODULES_LEN * 2;
	return size_add(vsize, vmalloc_size);
}

static unsigned long setup_kernel_memory_layout(unsigned long kernel_size)
{
	unsigned long vmemmap_start;
	unsigned long kernel_start;
	unsigned long asce_limit;
	unsigned long rte_size;
	unsigned long pages;
	unsigned long vsize;
	unsigned long vmax;

	pages = ident_map_size / PAGE_SIZE;
	/* vmemmap contains a multiple of PAGES_PER_SECTION struct pages */
	vmemmap_size = SECTION_ALIGN_UP(pages) * sizeof(struct page);

	/* choose kernel address space layout: 4 or 3 levels. */
	BUILD_BUG_ON(!IS_ALIGNED(TEXT_OFFSET, THREAD_SIZE));
	BUILD_BUG_ON(!IS_ALIGNED(__NO_KASLR_START_KERNEL, THREAD_SIZE));
	BUILD_BUG_ON(__NO_KASLR_END_KERNEL > _REGION1_SIZE);
	vsize = get_vmem_size(ident_map_size, vmemmap_size, vmalloc_size, _REGION3_SIZE);
	if (IS_ENABLED(CONFIG_KASAN) || __NO_KASLR_END_KERNEL > _REGION2_SIZE ||
	    (vsize > _REGION2_SIZE && kaslr_enabled())) {
		asce_limit = _REGION1_SIZE;
		if (__NO_KASLR_END_KERNEL > _REGION2_SIZE) {
			rte_size = _REGION2_SIZE;
			vsize = get_vmem_size(ident_map_size, vmemmap_size, vmalloc_size, _REGION2_SIZE);
		} else {
			rte_size = _REGION3_SIZE;
		}
	} else {
		asce_limit = _REGION2_SIZE;
		rte_size = _REGION3_SIZE;
	}

	/*
	 * Forcing modules and vmalloc area under the ultravisor
	 * secure storage limit, so that any vmalloc allocation
	 * we do could be used to back secure guest storage.
	 *
	 * Assume the secure storage limit always exceeds _REGION2_SIZE,
	 * otherwise asce_limit and rte_size would have been adjusted.
	 */
	vmax = adjust_to_uv_max(asce_limit);
#ifdef CONFIG_KASAN
	BUILD_BUG_ON(__NO_KASLR_END_KERNEL > KASAN_SHADOW_START);
	/* force vmalloc and modules below kasan shadow */
	vmax = min(vmax, KASAN_SHADOW_START);
#endif
	vsize = min(vsize, vmax);
	if (kaslr_enabled()) {
		unsigned long kernel_end, kaslr_len, slots, pos;

		kaslr_len = max(KASLR_LEN, vmax - vsize);
		slots = DIV_ROUND_UP(kaslr_len - kernel_size, THREAD_SIZE);
		if (get_random(slots, &pos))
			pos = 0;
		kernel_end = vmax - pos * THREAD_SIZE;
		kernel_start = round_down(kernel_end - kernel_size, THREAD_SIZE);
	} else if (vmax < __NO_KASLR_END_KERNEL || vsize > __NO_KASLR_END_KERNEL) {
		kernel_start = round_down(vmax - kernel_size, THREAD_SIZE);
		boot_printk("The kernel base address is forced to %lx\n", kernel_start);
	} else {
		kernel_start = __NO_KASLR_START_KERNEL;
	}
	__kaslr_offset = kernel_start;

	MODULES_END = round_down(kernel_start, _SEGMENT_SIZE);
	MODULES_VADDR = MODULES_END - MODULES_LEN;
	VMALLOC_END = MODULES_VADDR;
	if (IS_ENABLED(CONFIG_KMSAN))
		VMALLOC_END -= MODULES_LEN * 2;

	/* allow vmalloc area to occupy up to about 1/2 of the rest virtual space left */
<<<<<<< HEAD
	vsize = round_down(VMALLOC_END / 2, _SEGMENT_SIZE);
	vmalloc_size = min(vmalloc_size, vsize);
=======
	vsize = (VMALLOC_END - FIXMAP_SIZE) / 2;
	vsize = round_down(vsize, _SEGMENT_SIZE);
	vmalloc_size = min(vmalloc_size, vsize);
	if (IS_ENABLED(CONFIG_KMSAN)) {
		/* take 2/3 of vmalloc area for KMSAN shadow and origins */
		vmalloc_size = round_down(vmalloc_size / 3, _SEGMENT_SIZE);
		VMALLOC_END -= vmalloc_size * 2;
	}
>>>>>>> a6ad5510
	VMALLOC_START = VMALLOC_END - vmalloc_size;

	__memcpy_real_area = round_down(VMALLOC_START - MEMCPY_REAL_SIZE, PAGE_SIZE);
	__abs_lowcore = round_down(__memcpy_real_area - ABS_LOWCORE_MAP_SIZE,
				   sizeof(struct lowcore));

	/* split remaining virtual space between 1:1 mapping & vmemmap array */
	pages = __abs_lowcore / (PAGE_SIZE + sizeof(struct page));
	pages = SECTION_ALIGN_UP(pages);
	/* keep vmemmap_start aligned to a top level region table entry */
	vmemmap_start = round_down(__abs_lowcore - pages * sizeof(struct page), rte_size);
	/* make sure identity map doesn't overlay with vmemmap */
	ident_map_size = min(ident_map_size, vmemmap_start);
	vmemmap_size = SECTION_ALIGN_UP(ident_map_size / PAGE_SIZE) * sizeof(struct page);
	/* make sure vmemmap doesn't overlay with absolute lowcore area */
	if (vmemmap_start + vmemmap_size > __abs_lowcore) {
		vmemmap_size = SECTION_ALIGN_DOWN(ident_map_size / PAGE_SIZE) * sizeof(struct page);
		ident_map_size = vmemmap_size / sizeof(struct page) * PAGE_SIZE;
	}
	vmemmap = (struct page *)vmemmap_start;
	/* maximum address for which linear mapping could be created (DCSS, memory) */
	BUILD_BUG_ON(MAX_DCSS_ADDR > (1UL << MAX_PHYSMEM_BITS));
	max_mappable = max(ident_map_size, MAX_DCSS_ADDR);
	max_mappable = min(max_mappable, vmemmap_start);
	if (IS_ENABLED(CONFIG_RANDOMIZE_IDENTITY_BASE))
		__identity_base = round_down(vmemmap_start - max_mappable, rte_size);

	return asce_limit;
}

/*
 * This function clears the BSS section of the decompressed Linux kernel and NOT the decompressor's.
 */
static void clear_bss_section(unsigned long kernel_start)
{
	memset((void *)kernel_start + vmlinux.image_size, 0, vmlinux.bss_size);
}

/*
 * Set vmalloc area size to an 8th of (potential) physical memory
 * size, unless size has been set by kernel command line parameter.
 */
static void setup_vmalloc_size(void)
{
	unsigned long size;

	if (vmalloc_size_set)
		return;
	size = round_up(ident_map_size / 8, _SEGMENT_SIZE);
	vmalloc_size = max(size, vmalloc_size);
}

static void kaslr_adjust_vmlinux_info(long offset)
{
	vmlinux.bootdata_off += offset;
	vmlinux.bootdata_preserved_off += offset;
	vmlinux.got_start += offset;
	vmlinux.got_end += offset;
	vmlinux.init_mm_off += offset;
	vmlinux.swapper_pg_dir_off += offset;
	vmlinux.invalid_pg_dir_off += offset;
	vmlinux.alt_instructions += offset;
	vmlinux.alt_instructions_end += offset;
#ifdef CONFIG_KASAN
	vmlinux.kasan_early_shadow_page_off += offset;
	vmlinux.kasan_early_shadow_pte_off += offset;
	vmlinux.kasan_early_shadow_pmd_off += offset;
	vmlinux.kasan_early_shadow_pud_off += offset;
	vmlinux.kasan_early_shadow_p4d_off += offset;
#endif
}

void startup_kernel(void)
{
	unsigned long vmlinux_size = vmlinux.image_size + vmlinux.bss_size;
	unsigned long nokaslr_text_lma, text_lma = 0, amode31_lma = 0;
	unsigned long kernel_size = TEXT_OFFSET + vmlinux_size;
	unsigned long kaslr_large_page_offset;
	unsigned long max_physmem_end;
	unsigned long asce_limit;
	unsigned long safe_addr;
	psw_t psw;

	setup_lpp();

	/*
	 * Non-randomized kernel physical start address must be _SEGMENT_SIZE
	 * aligned (see blow).
	 */
	nokaslr_text_lma = ALIGN(mem_safe_offset(), _SEGMENT_SIZE);
	safe_addr = PAGE_ALIGN(nokaslr_text_lma + vmlinux_size);

	/*
	 * Reserve decompressor memory together with decompression heap,
	 * buffer and memory which might be occupied by uncompressed kernel
	 * (if KASLR is off or failed).
	 */
	physmem_reserve(RR_DECOMPRESSOR, 0, safe_addr);
	if (IS_ENABLED(CONFIG_BLK_DEV_INITRD) && parmarea.initrd_size)
		physmem_reserve(RR_INITRD, parmarea.initrd_start, parmarea.initrd_size);
	oldmem_data.start = parmarea.oldmem_base;
	oldmem_data.size = parmarea.oldmem_size;

	store_ipl_parmblock();
	read_ipl_report();
	uv_query_info();
	sclp_early_read_info();
	setup_boot_command_line();
	parse_boot_command_line();
	detect_facilities();
	cmma_init();
	sanitize_prot_virt_host();
	max_physmem_end = detect_max_physmem_end();
	setup_ident_map_size(max_physmem_end);
	setup_vmalloc_size();
	asce_limit = setup_kernel_memory_layout(kernel_size);
	/* got final ident_map_size, physmem allocations could be performed now */
	physmem_set_usable_limit(ident_map_size);
	detect_physmem_online_ranges(max_physmem_end);
	save_ipl_cert_comp_list();
	rescue_initrd(safe_addr, ident_map_size);

	/*
	 * __kaslr_offset_phys must be _SEGMENT_SIZE aligned, so the lower
	 * 20 bits (the offset within a large page) are zero. Copy the last
	 * 20 bits of __kaslr_offset, which is THREAD_SIZE aligned, to
	 * __kaslr_offset_phys.
	 *
	 * With this the last 20 bits of __kaslr_offset_phys and __kaslr_offset
	 * are identical, which is required to allow for large mappings of the
	 * kernel image.
	 */
	kaslr_large_page_offset = __kaslr_offset & ~_SEGMENT_MASK;
	if (kaslr_enabled()) {
		unsigned long size = vmlinux_size + kaslr_large_page_offset;

		text_lma = randomize_within_range(size, _SEGMENT_SIZE, TEXT_OFFSET, ident_map_size);
	}
	if (!text_lma)
		text_lma = nokaslr_text_lma;
	text_lma |= kaslr_large_page_offset;

	/*
	 * [__kaslr_offset_phys..__kaslr_offset_phys + TEXT_OFFSET] region is
	 * never accessed via the kernel image mapping as per the linker script:
	 *
	 *	. = TEXT_OFFSET;
	 *
	 * Therefore, this region could be used for something else and does
	 * not need to be reserved. See how it is skipped in setup_vmem().
	 */
	__kaslr_offset_phys = text_lma - TEXT_OFFSET;
	kaslr_adjust_vmlinux_info(__kaslr_offset_phys);
	physmem_reserve(RR_VMLINUX, text_lma, vmlinux_size);
	deploy_kernel((void *)text_lma);

	/* vmlinux decompression is done, shrink reserved low memory */
	physmem_reserve(RR_DECOMPRESSOR, 0, (unsigned long)_decompressor_end);

	/*
	 * In case KASLR is enabled the randomized location of .amode31
	 * section might overlap with .vmlinux.relocs section. To avoid that
	 * the below randomize_within_range() could have been called with
	 * __vmlinux_relocs_64_end as the lower range address. However,
	 * .amode31 section is written to by the decompressed kernel - at
	 * that time the contents of .vmlinux.relocs is not needed anymore.
	 * Conversly, .vmlinux.relocs is read only by the decompressor, even
	 * before the kernel started. Therefore, in case the two sections
	 * overlap there is no risk of corrupting any data.
	 */
	if (kaslr_enabled()) {
		unsigned long amode31_min;

		amode31_min = (unsigned long)_decompressor_end;
		amode31_lma = randomize_within_range(vmlinux.amode31_size, PAGE_SIZE, amode31_min, SZ_2G);
	}
	if (!amode31_lma)
		amode31_lma = text_lma - vmlinux.amode31_size;
	physmem_reserve(RR_AMODE31, amode31_lma, vmlinux.amode31_size);

	/*
	 * The order of the following operations is important:
	 *
	 * - kaslr_adjust_relocs() must follow clear_bss_section() to establish
	 *   static memory references to data in .bss to be used by setup_vmem()
	 *   (i.e init_mm.pgd)
	 *
	 * - setup_vmem() must follow kaslr_adjust_relocs() to be able using
	 *   static memory references to data in .bss (i.e init_mm.pgd)
	 *
	 * - copy_bootdata() must follow setup_vmem() to propagate changes
	 *   to bootdata made by setup_vmem()
	 */
	clear_bss_section(text_lma);
	kaslr_adjust_relocs(text_lma, text_lma + vmlinux.image_size,
			    __kaslr_offset, __kaslr_offset_phys);
	kaslr_adjust_got(__kaslr_offset);
	setup_vmem(__kaslr_offset, __kaslr_offset + kernel_size, asce_limit);
	copy_bootdata();
	__apply_alternatives((struct alt_instr *)_vmlinux_info.alt_instructions,
			     (struct alt_instr *)_vmlinux_info.alt_instructions_end,
			     ALT_CTX_EARLY);

	/*
	 * Save KASLR offset for early dumps, before vmcore_info is set.
	 * Mark as uneven to distinguish from real vmcore_info pointer.
	 */
	get_lowcore()->vmcore_info = __kaslr_offset_phys ? __kaslr_offset_phys | 0x1UL : 0;

	/*
	 * Jump to the decompressed kernel entry point and switch DAT mode on.
	 */
	psw.addr = __kaslr_offset + vmlinux.entry;
	psw.mask = PSW_KERNEL_BITS;
	__load_psw(psw);
}<|MERGE_RESOLUTION|>--- conflicted
+++ resolved
@@ -308,10 +308,6 @@
 		VMALLOC_END -= MODULES_LEN * 2;
 
 	/* allow vmalloc area to occupy up to about 1/2 of the rest virtual space left */
-<<<<<<< HEAD
-	vsize = round_down(VMALLOC_END / 2, _SEGMENT_SIZE);
-	vmalloc_size = min(vmalloc_size, vsize);
-=======
 	vsize = (VMALLOC_END - FIXMAP_SIZE) / 2;
 	vsize = round_down(vsize, _SEGMENT_SIZE);
 	vmalloc_size = min(vmalloc_size, vsize);
@@ -320,7 +316,6 @@
 		vmalloc_size = round_down(vmalloc_size / 3, _SEGMENT_SIZE);
 		VMALLOC_END -= vmalloc_size * 2;
 	}
->>>>>>> a6ad5510
 	VMALLOC_START = VMALLOC_END - vmalloc_size;
 
 	__memcpy_real_area = round_down(VMALLOC_START - MEMCPY_REAL_SIZE, PAGE_SIZE);
