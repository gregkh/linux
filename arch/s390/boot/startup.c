// SPDX-License-Identifier: GPL-2.0
#include <linux/string.h>
#include <linux/elf.h>
#include <asm/boot_data.h>
#include <asm/sections.h>
#include <asm/maccess.h>
#include <asm/cpu_mf.h>
#include <asm/setup.h>
#include <asm/kasan.h>
#include <asm/kexec.h>
#include <asm/sclp.h>
#include <asm/diag.h>
#include <asm/uv.h>
#include <asm/abs_lowcore.h>
#include <asm/physmem_info.h>
#include "decompressor.h"
#include "boot.h"
#include "uv.h"

unsigned long __bootdata_preserved(__kaslr_offset);
unsigned long __bootdata_preserved(__abs_lowcore);
unsigned long __bootdata_preserved(__memcpy_real_area);
pte_t *__bootdata_preserved(memcpy_real_ptep);
unsigned long __bootdata_preserved(VMALLOC_START);
unsigned long __bootdata_preserved(VMALLOC_END);
struct page *__bootdata_preserved(vmemmap);
unsigned long __bootdata_preserved(vmemmap_size);
unsigned long __bootdata_preserved(MODULES_VADDR);
unsigned long __bootdata_preserved(MODULES_END);
unsigned long __bootdata_preserved(max_mappable);
unsigned long __bootdata(ident_map_size);

u64 __bootdata_preserved(stfle_fac_list[16]);
u64 __bootdata_preserved(alt_stfle_fac_list[16]);
struct oldmem_data __bootdata_preserved(oldmem_data);

struct machine_info machine;

void error(char *x)
{
	sclp_early_printk("\n\n");
	sclp_early_printk(x);
	sclp_early_printk("\n\n -- System halted");

	disabled_wait();
}

static void detect_facilities(void)
{
	if (test_facility(8)) {
		machine.has_edat1 = 1;
		__ctl_set_bit(0, 23);
	}
	if (test_facility(78))
		machine.has_edat2 = 1;
	if (test_facility(130))
		machine.has_nx = 1;
}

static void setup_lpp(void)
{
	S390_lowcore.current_pid = 0;
	S390_lowcore.lpp = LPP_MAGIC;
	if (test_facility(40))
		lpp(&S390_lowcore.lpp);
}

#ifdef CONFIG_KERNEL_UNCOMPRESSED
unsigned long mem_safe_offset(void)
{
	return vmlinux.default_lma + vmlinux.image_size + vmlinux.bss_size;
}
#endif

<<<<<<< HEAD
static unsigned long rescue_initrd(unsigned long safe_addr)
=======
static void rescue_initrd(unsigned long min, unsigned long max)
>>>>>>> 98817289
{
	unsigned long old_addr, addr, size;

	if (!IS_ENABLED(CONFIG_BLK_DEV_INITRD))
<<<<<<< HEAD
		return safe_addr;
	if (!initrd_data.start || !initrd_data.size)
		return safe_addr;
	if (initrd_data.start < safe_addr) {
		memmove((void *)safe_addr, (void *)initrd_data.start, initrd_data.size);
		initrd_data.start = safe_addr;
	}
	return initrd_data.start + initrd_data.size;
=======
		return;
	if (!get_physmem_reserved(RR_INITRD, &addr, &size))
		return;
	if (addr >= min && addr + size <= max)
		return;
	old_addr = addr;
	physmem_free(RR_INITRD);
	addr = physmem_alloc_top_down(RR_INITRD, size, 0);
	memmove((void *)addr, (void *)old_addr, size);
>>>>>>> 98817289
}

static void copy_bootdata(void)
{
	if (__boot_data_end - __boot_data_start != vmlinux.bootdata_size)
		error(".boot.data section size mismatch");
	memcpy((void *)vmlinux.bootdata_off, __boot_data_start, vmlinux.bootdata_size);
	if (__boot_data_preserved_end - __boot_data_preserved_start != vmlinux.bootdata_preserved_size)
		error(".boot.preserved.data section size mismatch");
	memcpy((void *)vmlinux.bootdata_preserved_off, __boot_data_preserved_start, vmlinux.bootdata_preserved_size);
}

static void handle_relocs(unsigned long offset)
{
	Elf64_Rela *rela_start, *rela_end, *rela;
	int r_type, r_sym, rc;
	Elf64_Addr loc, val;
	Elf64_Sym *dynsym;

	rela_start = (Elf64_Rela *) vmlinux.rela_dyn_start;
	rela_end = (Elf64_Rela *) vmlinux.rela_dyn_end;
	dynsym = (Elf64_Sym *) vmlinux.dynsym_start;
	for (rela = rela_start; rela < rela_end; rela++) {
		loc = rela->r_offset + offset;
		val = rela->r_addend;
		r_sym = ELF64_R_SYM(rela->r_info);
		if (r_sym) {
			if (dynsym[r_sym].st_shndx != SHN_UNDEF)
				val += dynsym[r_sym].st_value + offset;
		} else {
			/*
			 * 0 == undefined symbol table index (STN_UNDEF),
			 * used for R_390_RELATIVE, only add KASLR offset
			 */
			val += offset;
		}
		r_type = ELF64_R_TYPE(rela->r_info);
		rc = arch_kexec_do_relocs(r_type, (void *) loc, val, 0);
		if (rc)
			error("Unknown relocation type");
	}
}

/*
 * Merge information from several sources into a single ident_map_size value.
 * "ident_map_size" represents the upper limit of physical memory we may ever
 * reach. It might not be all online memory, but also include standby (offline)
 * memory. "ident_map_size" could be lower then actual standby or even online
 * memory present, due to limiting factors. We should never go above this limit.
 * It is the size of our identity mapping.
 *
 * Consider the following factors:
 * 1. max_physmem_end - end of physical memory online or standby.
 *    Always >= end of the last online memory range (get_physmem_online_end()).
 * 2. CONFIG_MAX_PHYSMEM_BITS - the maximum size of physical memory the
 *    kernel is able to support.
 * 3. "mem=" kernel command line option which limits physical memory usage.
 * 4. OLDMEM_BASE which is a kdump memory limit when the kernel is executed as
 *    crash kernel.
 * 5. "hsa" size which is a memory limit when the kernel is executed during
 *    zfcp/nvme dump.
 */
static void setup_ident_map_size(unsigned long max_physmem_end)
{
	unsigned long hsa_size;

	ident_map_size = max_physmem_end;
	if (memory_limit)
		ident_map_size = min(ident_map_size, memory_limit);
	ident_map_size = min(ident_map_size, 1UL << MAX_PHYSMEM_BITS);

#ifdef CONFIG_CRASH_DUMP
	if (oldmem_data.start) {
		__kaslr_enabled = 0;
		ident_map_size = min(ident_map_size, oldmem_data.size);
	} else if (ipl_block_valid && is_ipl_block_dump()) {
		__kaslr_enabled = 0;
		if (!sclp_early_get_hsa_size(&hsa_size) && hsa_size)
			ident_map_size = min(ident_map_size, hsa_size);
	}
#endif
}

static unsigned long setup_kernel_memory_layout(void)
{
	unsigned long vmemmap_start;
	unsigned long asce_limit;
	unsigned long rte_size;
	unsigned long pages;
	unsigned long vsize;
	unsigned long vmax;

	pages = ident_map_size / PAGE_SIZE;
	/* vmemmap contains a multiple of PAGES_PER_SECTION struct pages */
	vmemmap_size = SECTION_ALIGN_UP(pages) * sizeof(struct page);

	/* choose kernel address space layout: 4 or 3 levels. */
	vsize = round_up(ident_map_size, _REGION3_SIZE) + vmemmap_size +
		MODULES_LEN + MEMCPY_REAL_SIZE + ABS_LOWCORE_MAP_SIZE;
	vsize = size_add(vsize, vmalloc_size);
	if (IS_ENABLED(CONFIG_KASAN) || (vsize > _REGION2_SIZE)) {
		asce_limit = _REGION1_SIZE;
		rte_size = _REGION2_SIZE;
	} else {
		asce_limit = _REGION2_SIZE;
		rte_size = _REGION3_SIZE;
	}

	/*
	 * Forcing modules and vmalloc area under the ultravisor
	 * secure storage limit, so that any vmalloc allocation
	 * we do could be used to back secure guest storage.
	 */
	vmax = adjust_to_uv_max(asce_limit);
#ifdef CONFIG_KASAN
	/* force vmalloc and modules below kasan shadow */
	vmax = min(vmax, KASAN_SHADOW_START);
#endif
	__memcpy_real_area = round_down(vmax - MEMCPY_REAL_SIZE, PAGE_SIZE);
	__abs_lowcore = round_down(__memcpy_real_area - ABS_LOWCORE_MAP_SIZE,
				   sizeof(struct lowcore));
	MODULES_END = round_down(__abs_lowcore, _SEGMENT_SIZE);
	MODULES_VADDR = MODULES_END - MODULES_LEN;
	VMALLOC_END = MODULES_VADDR;

	/* allow vmalloc area to occupy up to about 1/2 of the rest virtual space left */
	vmalloc_size = min(vmalloc_size, round_down(VMALLOC_END / 2, _REGION3_SIZE));
	VMALLOC_START = VMALLOC_END - vmalloc_size;

	/* split remaining virtual space between 1:1 mapping & vmemmap array */
	pages = VMALLOC_START / (PAGE_SIZE + sizeof(struct page));
	pages = SECTION_ALIGN_UP(pages);
	/* keep vmemmap_start aligned to a top level region table entry */
	vmemmap_start = round_down(VMALLOC_START - pages * sizeof(struct page), rte_size);
	vmemmap_start = min(vmemmap_start, 1UL << MAX_PHYSMEM_BITS);
	/* maximum mappable address as seen by arch_get_mappable_range() */
	max_mappable = vmemmap_start;
	/* make sure identity map doesn't overlay with vmemmap */
	ident_map_size = min(ident_map_size, vmemmap_start);
	vmemmap_size = SECTION_ALIGN_UP(ident_map_size / PAGE_SIZE) * sizeof(struct page);
	/* make sure vmemmap doesn't overlay with vmalloc area */
	VMALLOC_START = max(vmemmap_start + vmemmap_size, VMALLOC_START);
	vmemmap = (struct page *)vmemmap_start;

	return asce_limit;
}

/*
 * This function clears the BSS section of the decompressed Linux kernel and NOT the decompressor's.
 */
static void clear_bss_section(unsigned long vmlinux_lma)
{
	memset((void *)vmlinux_lma + vmlinux.image_size, 0, vmlinux.bss_size);
}

/*
 * Set vmalloc area size to an 8th of (potential) physical memory
 * size, unless size has been set by kernel command line parameter.
 */
static void setup_vmalloc_size(void)
{
	unsigned long size;

	if (vmalloc_size_set)
		return;
	size = round_up(ident_map_size / 8, _SEGMENT_SIZE);
	vmalloc_size = max(size, vmalloc_size);
}

static void offset_vmlinux_info(unsigned long offset)
{
	*(unsigned long *)(&vmlinux.entry) += offset;
	vmlinux.bootdata_off += offset;
	vmlinux.bootdata_preserved_off += offset;
	vmlinux.rela_dyn_start += offset;
	vmlinux.rela_dyn_end += offset;
	vmlinux.dynsym_start += offset;
	vmlinux.init_mm_off += offset;
	vmlinux.swapper_pg_dir_off += offset;
	vmlinux.invalid_pg_dir_off += offset;
#ifdef CONFIG_KASAN
	vmlinux.kasan_early_shadow_page_off += offset;
	vmlinux.kasan_early_shadow_pte_off += offset;
	vmlinux.kasan_early_shadow_pmd_off += offset;
	vmlinux.kasan_early_shadow_pud_off += offset;
	vmlinux.kasan_early_shadow_p4d_off += offset;
#endif
}

void startup_kernel(void)
{
	unsigned long max_physmem_end;
<<<<<<< HEAD
	unsigned long random_lma;
=======
	unsigned long vmlinux_lma = 0;
	unsigned long amode31_lma = 0;
	unsigned long asce_limit;
>>>>>>> 98817289
	unsigned long safe_addr;
	void *img;
	psw_t psw;

	setup_lpp();
	safe_addr = mem_safe_offset();

	/*
	 * Reserve decompressor memory together with decompression heap, buffer and
	 * memory which might be occupied by uncompressed kernel at default 1Mb
	 * position (if KASLR is off or failed).
	 */
	physmem_reserve(RR_DECOMPRESSOR, 0, safe_addr);
	if (IS_ENABLED(CONFIG_BLK_DEV_INITRD) && parmarea.initrd_size)
		physmem_reserve(RR_INITRD, parmarea.initrd_start, parmarea.initrd_size);
	oldmem_data.start = parmarea.oldmem_base;
	oldmem_data.size = parmarea.oldmem_size;

	store_ipl_parmblock();
	read_ipl_report();
	uv_query_info();
<<<<<<< HEAD
	safe_addr = rescue_initrd(safe_addr);
=======
>>>>>>> 98817289
	sclp_early_read_info();
	setup_boot_command_line();
	parse_boot_command_line();
	detect_facilities();
	sanitize_prot_virt_host();
<<<<<<< HEAD
	max_physmem_end = detect_memory(&safe_addr);
=======
	max_physmem_end = detect_max_physmem_end();
>>>>>>> 98817289
	setup_ident_map_size(max_physmem_end);
	setup_vmalloc_size();
	asce_limit = setup_kernel_memory_layout();
	/* got final ident_map_size, physmem allocations could be performed now */
	physmem_set_usable_limit(ident_map_size);
	detect_physmem_online_ranges(max_physmem_end);
	save_ipl_cert_comp_list();
	rescue_initrd(safe_addr, ident_map_size);

	if (kaslr_enabled()) {
		vmlinux_lma = randomize_within_range(vmlinux.image_size + vmlinux.bss_size,
						     THREAD_SIZE, vmlinux.default_lma,
						     ident_map_size);
		if (vmlinux_lma) {
			__kaslr_offset = vmlinux_lma - vmlinux.default_lma;
			offset_vmlinux_info(__kaslr_offset);
		}
	}
	vmlinux_lma = vmlinux_lma ?: vmlinux.default_lma;
	physmem_reserve(RR_VMLINUX, vmlinux_lma, vmlinux.image_size + vmlinux.bss_size);

	if (!IS_ENABLED(CONFIG_KERNEL_UNCOMPRESSED)) {
		img = decompress_kernel();
		memmove((void *)vmlinux_lma, img, vmlinux.image_size);
	} else if (__kaslr_offset) {
		img = (void *)vmlinux.default_lma;
		memmove((void *)vmlinux_lma, img, vmlinux.image_size);
		memset(img, 0, vmlinux.image_size);
	}

	/* vmlinux decompression is done, shrink reserved low memory */
	physmem_reserve(RR_DECOMPRESSOR, 0, (unsigned long)_decompressor_end);
	if (kaslr_enabled())
		amode31_lma = randomize_within_range(vmlinux.amode31_size, PAGE_SIZE, 0, SZ_2G);
	amode31_lma = amode31_lma ?: vmlinux.default_lma - vmlinux.amode31_size;
	physmem_reserve(RR_AMODE31, amode31_lma, vmlinux.amode31_size);

	/*
	 * The order of the following operations is important:
	 *
	 * - handle_relocs() must follow clear_bss_section() to establish static
	 *   memory references to data in .bss to be used by setup_vmem()
	 *   (i.e init_mm.pgd)
	 *
	 * - setup_vmem() must follow handle_relocs() to be able using
	 *   static memory references to data in .bss (i.e init_mm.pgd)
	 *
	 * - copy_bootdata() must follow setup_vmem() to propagate changes to
	 *   bootdata made by setup_vmem()
	 */
	clear_bss_section(vmlinux_lma);
	handle_relocs(__kaslr_offset);
	setup_vmem(asce_limit);
	copy_bootdata();

	/*
	 * Save KASLR offset for early dumps, before vmcore_info is set.
	 * Mark as uneven to distinguish from real vmcore_info pointer.
	 */
	S390_lowcore.vmcore_info = __kaslr_offset ? __kaslr_offset | 0x1UL : 0;

	/*
	 * Jump to the decompressed kernel entry point and switch DAT mode on.
	 */
	psw.addr = vmlinux.entry;
	psw.mask = PSW_KERNEL_BITS;
	__load_psw(psw);
}<|MERGE_RESOLUTION|>--- conflicted
+++ resolved
@@ -72,25 +72,11 @@
 }
 #endif
 
-<<<<<<< HEAD
-static unsigned long rescue_initrd(unsigned long safe_addr)
-=======
 static void rescue_initrd(unsigned long min, unsigned long max)
->>>>>>> 98817289
 {
 	unsigned long old_addr, addr, size;
 
 	if (!IS_ENABLED(CONFIG_BLK_DEV_INITRD))
-<<<<<<< HEAD
-		return safe_addr;
-	if (!initrd_data.start || !initrd_data.size)
-		return safe_addr;
-	if (initrd_data.start < safe_addr) {
-		memmove((void *)safe_addr, (void *)initrd_data.start, initrd_data.size);
-		initrd_data.start = safe_addr;
-	}
-	return initrd_data.start + initrd_data.size;
-=======
 		return;
 	if (!get_physmem_reserved(RR_INITRD, &addr, &size))
 		return;
@@ -100,7 +86,6 @@
 	physmem_free(RR_INITRD);
 	addr = physmem_alloc_top_down(RR_INITRD, size, 0);
 	memmove((void *)addr, (void *)old_addr, size);
->>>>>>> 98817289
 }
 
 static void copy_bootdata(void)
@@ -293,13 +278,9 @@
 void startup_kernel(void)
 {
 	unsigned long max_physmem_end;
-<<<<<<< HEAD
-	unsigned long random_lma;
-=======
 	unsigned long vmlinux_lma = 0;
 	unsigned long amode31_lma = 0;
 	unsigned long asce_limit;
->>>>>>> 98817289
 	unsigned long safe_addr;
 	void *img;
 	psw_t psw;
@@ -321,20 +302,12 @@
 	store_ipl_parmblock();
 	read_ipl_report();
 	uv_query_info();
-<<<<<<< HEAD
-	safe_addr = rescue_initrd(safe_addr);
-=======
->>>>>>> 98817289
 	sclp_early_read_info();
 	setup_boot_command_line();
 	parse_boot_command_line();
 	detect_facilities();
 	sanitize_prot_virt_host();
-<<<<<<< HEAD
-	max_physmem_end = detect_memory(&safe_addr);
-=======
 	max_physmem_end = detect_max_physmem_end();
->>>>>>> 98817289
 	setup_ident_map_size(max_physmem_end);
 	setup_vmalloc_size();
 	asce_limit = setup_kernel_memory_layout();
