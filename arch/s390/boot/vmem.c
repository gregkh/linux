--- conflicted
+++ resolved
@@ -317,19 +317,11 @@
 	if (!machine.has_edat2 || !large_page_mapping_allowed(mode) ||
 	    !IS_ALIGNED(addr, PUD_SIZE) || (size < PUD_SIZE))
 		return INVALID_PHYS_ADDR;
-<<<<<<< HEAD
 
 	pa = resolve_pa_may_alloc(addr, size, mode);
 	if (!IS_ALIGNED(pa, PUD_SIZE))
 		return INVALID_PHYS_ADDR;
 
-=======
-
-	pa = resolve_pa_may_alloc(addr, size, mode);
-	if (!IS_ALIGNED(pa, PUD_SIZE))
-		return INVALID_PHYS_ADDR;
-
->>>>>>> d12acd7b
 	return pa;
 }
 
@@ -337,7 +329,6 @@
 					  enum populate_mode mode)
 {
 	unsigned long pa, size = end - addr;
-<<<<<<< HEAD
 
 	if (!machine.has_edat1 || !large_page_mapping_allowed(mode) ||
 	    !IS_ALIGNED(addr, PMD_SIZE) || (size < PMD_SIZE))
@@ -347,17 +338,6 @@
 	if (!IS_ALIGNED(pa, PMD_SIZE))
 		return INVALID_PHYS_ADDR;
 
-=======
-
-	if (!machine.has_edat1 || !large_page_mapping_allowed(mode) ||
-	    !IS_ALIGNED(addr, PMD_SIZE) || (size < PMD_SIZE))
-		return INVALID_PHYS_ADDR;
-
-	pa = resolve_pa_may_alloc(addr, size, mode);
-	if (!IS_ALIGNED(pa, PMD_SIZE))
-		return INVALID_PHYS_ADDR;
-
->>>>>>> d12acd7b
 	return pa;
 }
 
