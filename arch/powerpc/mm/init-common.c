// SPDX-License-Identifier: GPL-2.0-or-later
/*
 *  PowerPC version
 *    Copyright (C) 1995-1996 Gary Thomas (gdt@linuxppc.org)
 *
 *  Modifications by Paul Mackerras (PowerMac) (paulus@cs.anu.edu.au)
 *  and Cort Dougan (PReP) (cort@cs.nmt.edu)
 *    Copyright (C) 1996 Paul Mackerras
 *
 *  Derived from "arch/i386/mm/init.c"
 *    Copyright (C) 1991, 1992, 1993, 1994  Linus Torvalds
 *
 *  Dave Engebretsen <engebret@us.ibm.com>
 *      Rework for PPC64 port.
 */

#undef DEBUG

#include <linux/string.h>
#include <linux/pgtable.h>
#include <asm/pgalloc.h>
#include <asm/kup.h>
#include <asm/smp.h>

phys_addr_t memstart_addr __ro_after_init = (phys_addr_t)~0ull;
EXPORT_SYMBOL_GPL(memstart_addr);
phys_addr_t kernstart_addr __ro_after_init;
EXPORT_SYMBOL_GPL(kernstart_addr);
unsigned long kernstart_virt_addr __ro_after_init = KERNELBASE;
EXPORT_SYMBOL_GPL(kernstart_virt_addr);

bool disable_kuep = !IS_ENABLED(CONFIG_PPC_KUEP);
bool disable_kuap = !IS_ENABLED(CONFIG_PPC_KUAP);
#ifdef CONFIG_KFENCE
bool __ro_after_init kfence_disabled;
#endif

static int __init parse_nosmep(char *p)
{
	if (!IS_ENABLED(CONFIG_PPC_BOOK3S_64))
		return 0;

	disable_kuep = true;
	pr_warn("Disabling Kernel Userspace Execution Prevention\n");
	return 0;
}
early_param("nosmep", parse_nosmep);

static int __init parse_nosmap(char *p)
{
	disable_kuap = true;
	pr_warn("Disabling Kernel Userspace Access Protection\n");
	return 0;
}
early_param("nosmap", parse_nosmap);

void __weak setup_kuep(bool disabled)
{
	if (!IS_ENABLED(CONFIG_PPC_KUEP) || disabled)
		return;

	if (smp_processor_id() != boot_cpuid)
		return;

	pr_info("Activating Kernel Userspace Execution Prevention\n");
}

void setup_kup(void)
{
	setup_kuap(disable_kuap);
	setup_kuep(disable_kuep);
}

#define CTOR(shift) static void ctor_##shift(void *addr) \
{							\
	memset(addr, 0, sizeof(pgd_t) << (shift));	\
}

CTOR(0); CTOR(1); CTOR(2); CTOR(3); CTOR(4); CTOR(5); CTOR(6); CTOR(7);
CTOR(8); CTOR(9); CTOR(10); CTOR(11); CTOR(12); CTOR(13); CTOR(14); CTOR(15);

static inline void (*ctor(int shift))(void *)
{
	BUILD_BUG_ON(MAX_PGTABLE_INDEX_SIZE != 15);

	switch (shift) {
	case 0: return ctor_0;
	case 1: return ctor_1;
	case 2: return ctor_2;
	case 3: return ctor_3;
	case 4: return ctor_4;
	case 5: return ctor_5;
	case 6: return ctor_6;
	case 7: return ctor_7;
	case 8: return ctor_8;
	case 9: return ctor_9;
	case 10: return ctor_10;
	case 11: return ctor_11;
	case 12: return ctor_12;
	case 13: return ctor_13;
	case 14: return ctor_14;
	case 15: return ctor_15;
	}
	return NULL;
}

struct kmem_cache *pgtable_cache[MAX_PGTABLE_INDEX_SIZE + 1];
EXPORT_SYMBOL_GPL(pgtable_cache);	/* used by kvm_hv module */

/*
 * Create a kmem_cache() for pagetables.  This is not used for PTE
 * pages - they're linked to struct page, come from the normal free
 * pages pool and have a different entry size (see real_pte_t) to
 * everything else.  Caches created by this function are used for all
 * the higher level pagetables, and for hugepage pagetables.
 */
void pgtable_cache_add(unsigned int shift)
{
	char *name;
	unsigned long table_size = sizeof(pgd_t) << shift;
	unsigned long align = table_size;

	/* When batching pgtable pointers for RCU freeing, we store
	 * the index size in the low bits.  Table alignment must be
	 * big enough to fit it.
<<<<<<< HEAD
	 *
	 * Likewise, hugeapge pagetable pointers contain a (different)
	 * shift value in the low bits.  All tables must be aligned so
	 * as to leave enough 0 bits in the address to contain it. */
	unsigned long minalign = max(MAX_PGTABLE_INDEX_SIZE + 1,
				     HUGEPD_SHIFT_MASK + 1);
=======
	 */
	unsigned long minalign = MAX_PGTABLE_INDEX_SIZE + 1;
>>>>>>> a6ad5510
	struct kmem_cache *new = NULL;

	/* It would be nice if this was a BUILD_BUG_ON(), but at the
	 * moment, gcc doesn't seem to recognize is_power_of_2 as a
	 * constant expression, so so much for that. */
	BUG_ON(!is_power_of_2(minalign));
	BUG_ON(shift > MAX_PGTABLE_INDEX_SIZE);

	if (PGT_CACHE(shift))
		return; /* Already have a cache of this size */

	align = max_t(unsigned long, align, minalign);
	name = kasprintf(GFP_KERNEL, "pgtable-2^%d", shift);
	if (name)
		new = kmem_cache_create(name, table_size, align, 0, ctor(shift));
	if (!new)
		panic("Could not allocate pgtable cache for order %d", shift);

	kfree(name);
	pgtable_cache[shift] = new;

	pr_debug("Allocated pgtable cache for order %d\n", shift);
}
EXPORT_SYMBOL_GPL(pgtable_cache_add);	/* used by kvm_hv module */

void pgtable_cache_init(void)
{
	pgtable_cache_add(PGD_INDEX_SIZE);

	if (PMD_CACHE_INDEX)
		pgtable_cache_add(PMD_CACHE_INDEX);
	/*
	 * In all current configs, when the PUD index exists it's the
	 * same size as either the pgd or pmd index except with THP enabled
	 * on book3s 64
	 */
	if (PUD_CACHE_INDEX)
		pgtable_cache_add(PUD_CACHE_INDEX);
}<|MERGE_RESOLUTION|>--- conflicted
+++ resolved
@@ -123,17 +123,8 @@
 	/* When batching pgtable pointers for RCU freeing, we store
 	 * the index size in the low bits.  Table alignment must be
 	 * big enough to fit it.
-<<<<<<< HEAD
-	 *
-	 * Likewise, hugeapge pagetable pointers contain a (different)
-	 * shift value in the low bits.  All tables must be aligned so
-	 * as to leave enough 0 bits in the address to contain it. */
-	unsigned long minalign = max(MAX_PGTABLE_INDEX_SIZE + 1,
-				     HUGEPD_SHIFT_MASK + 1);
-=======
 	 */
 	unsigned long minalign = MAX_PGTABLE_INDEX_SIZE + 1;
->>>>>>> a6ad5510
 	struct kmem_cache *new = NULL;
 
 	/* It would be nice if this was a BUILD_BUG_ON(), but at the
