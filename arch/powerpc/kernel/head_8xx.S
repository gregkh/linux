/* SPDX-License-Identifier: GPL-2.0-or-later */
/*
 *  PowerPC version
 *    Copyright (C) 1995-1996 Gary Thomas (gdt@linuxppc.org)
 *  Rewritten by Cort Dougan (cort@cs.nmt.edu) for PReP
 *    Copyright (C) 1996 Cort Dougan <cort@cs.nmt.edu>
 *  Low-level exception handlers and MMU support
 *  rewritten by Paul Mackerras.
 *    Copyright (C) 1996 Paul Mackerras.
 *  MPC8xx modifications by Dan Malek
 *    Copyright (C) 1997 Dan Malek (dmalek@jlc.net).
 *
 *  This file contains low-level support and setup for PowerPC 8xx
 *  embedded processors, including trap and interrupt dispatch.
 */

#include <linux/init.h>
#include <linux/magic.h>
#include <linux/pgtable.h>
#include <linux/sizes.h>
#include <linux/linkage.h>

#include <asm/processor.h>
#include <asm/page.h>
#include <asm/mmu.h>
#include <asm/cache.h>
#include <asm/cputable.h>
#include <asm/thread_info.h>
#include <asm/ppc_asm.h>
#include <asm/asm-offsets.h>
#include <asm/ptrace.h>
#include <asm/code-patching-asm.h>
#include <asm/interrupt.h>

/*
 * Value for the bits that have fixed value in RPN entries.
 * Also used for tagging DAR for DTLBerror.
 */
#define RPN_PATTERN	0x00f0

#include "head_32.h"

<<<<<<< HEAD
.macro compare_to_kernel_boundary scratch, addr
#if CONFIG_TASK_SIZE <= 0x80000000 && MODULES_VADDR >= 0x80000000
/* By simply checking Address >= 0x80000000, we know if its a kernel address */
	not.	\scratch, \addr
#else
	rlwinm	\scratch, \addr, 16, 0xfff8
	cmpli	cr0, \scratch, TASK_SIZE@h
#endif
.endm

=======
>>>>>>> a6ad5510
#define PAGE_SHIFT_512K		19
#define PAGE_SHIFT_8M		23

	__HEAD
_GLOBAL(_stext);
_GLOBAL(_start);

/* MPC8xx
 * This port was done on an MBX board with an 860.  Right now I only
 * support an ELF compressed (zImage) boot from EPPC-Bug because the
 * code there loads up some registers before calling us:
 *   r3: ptr to board info data
 *   r4: initrd_start or if no initrd then 0
 *   r5: initrd_end - unused if r4 is 0
 *   r6: Start of command line string
 *   r7: End of command line string
 *
 * I decided to use conditional compilation instead of checking PVR and
 * adding more processor specific branches around code I don't need.
 * Since this is an embedded processor, I also appreciate any memory
 * savings I can get.
 *
 * The MPC8xx does not have any BATs, but it supports large page sizes.
 * We first initialize the MMU to support 8M byte pages, then load one
 * entry into each of the instruction and data TLBs to map the first
 * 8M 1:1.  I also mapped an additional I/O space 1:1 so we can get to
 * the "internal" processor registers before MMU_init is called.
 *
 *	-- Dan
 */
	.globl	__start
__start:
	mr	r31,r3			/* save device tree ptr */

	/* We have to turn on the MMU right away so we get cache modes
	 * set correctly.
	 */
	bl	initial_mmu

/* We now have the lower 8 Meg mapped into TLB entries, and the caches
 * ready to work.
 */

turn_on_mmu:
	mfmsr	r0
	ori	r0,r0,MSR_DR|MSR_IR
	mtspr	SPRN_SRR1,r0
	lis	r0,start_here@h
	ori	r0,r0,start_here@l
	mtspr	SPRN_SRR0,r0
	rfi				/* enables MMU */


#ifdef CONFIG_PERF_EVENTS
	.align	4

	.globl	itlb_miss_counter
itlb_miss_counter:
	.space	4

	.globl	dtlb_miss_counter
dtlb_miss_counter:
	.space	4

	.globl	instruction_counter
instruction_counter:
	.space	4
#endif

/* System reset */
	EXCEPTION(INTERRUPT_SYSTEM_RESET, Reset, system_reset_exception)

/* Machine check */
	START_EXCEPTION(INTERRUPT_MACHINE_CHECK, MachineCheck)
	EXCEPTION_PROLOG INTERRUPT_MACHINE_CHECK MachineCheck handle_dar_dsisr=1
	prepare_transfer_to_handler
	bl	machine_check_exception
	b	interrupt_return

/* External interrupt */
	EXCEPTION(INTERRUPT_EXTERNAL, HardwareInterrupt, do_IRQ)

/* Alignment exception */
	START_EXCEPTION(INTERRUPT_ALIGNMENT, Alignment)
	EXCEPTION_PROLOG INTERRUPT_ALIGNMENT Alignment handle_dar_dsisr=1
	prepare_transfer_to_handler
	bl	alignment_exception
	REST_NVGPRS(r1)
	b	interrupt_return

/* Program check exception */
	START_EXCEPTION(INTERRUPT_PROGRAM, ProgramCheck)
	EXCEPTION_PROLOG INTERRUPT_PROGRAM ProgramCheck
	prepare_transfer_to_handler
	bl	program_check_exception
	REST_NVGPRS(r1)
	b	interrupt_return

/* Decrementer */
	EXCEPTION(INTERRUPT_DECREMENTER, Decrementer, timer_interrupt)

/* System call */
	START_EXCEPTION(INTERRUPT_SYSCALL, SystemCall)
	SYSCALL_ENTRY	INTERRUPT_SYSCALL

/* Single step - not used on 601 */
	EXCEPTION(INTERRUPT_TRACE, SingleStep, single_step_exception)

/* On the MPC8xx, this is a software emulation interrupt.  It occurs
 * for all unimplemented and illegal instructions.
 */
	START_EXCEPTION(INTERRUPT_SOFT_EMU_8xx, SoftEmu)
	EXCEPTION_PROLOG INTERRUPT_SOFT_EMU_8xx SoftEmu
	prepare_transfer_to_handler
	bl	emulation_assist_interrupt
	REST_NVGPRS(r1)
	b	interrupt_return

/*
 * For the MPC8xx, this is a software tablewalk to load the instruction
 * TLB.  The task switch loads the M_TWB register with the pointer to the first
 * level table.
 * If we discover there is no second level table (value is zero) or if there
 * is an invalid pte, we load that into the TLB, which causes another fault
 * into the TLB Error interrupt where we can handle such problems.
 * We have to use the MD_xxx registers for the tablewalk because the
 * equivalent MI_xxx registers only perform the attribute functions.
 */

#ifdef CONFIG_8xx_CPU15
#define INVALIDATE_ADJACENT_PAGES_CPU15(addr, tmp)	\
	addi	tmp, addr, PAGE_SIZE;	\
	tlbie	tmp;			\
	addi	tmp, addr, -PAGE_SIZE;	\
	tlbie	tmp
#else
#define INVALIDATE_ADJACENT_PAGES_CPU15(addr, tmp)
#endif

	START_EXCEPTION(INTERRUPT_INST_TLB_MISS_8xx, InstructionTLBMiss)
	mtspr	SPRN_SPRG_SCRATCH2, r10
	mtspr	SPRN_M_TW, r11

	/* If we are faulting a kernel address, we have to use the
	 * kernel page tables.
	 */
	mfspr	r10, SPRN_SRR0	/* Get effective address of fault */
	INVALIDATE_ADJACENT_PAGES_CPU15(r10, r11)
	mtspr	SPRN_MD_EPN, r10
	mfspr	r10, SPRN_M_TWB	/* Get level 1 table */
	lwz	r11, (swapper_pg_dir-PAGE_OFFSET)@l(r10)	/* Get level 1 entry */
	mtspr	SPRN_MD_TWC, r11
	mfspr	r10, SPRN_MD_TWC
	lwz	r10, 0(r10)	/* Get the pte */
	rlwimi	r11, r10, 0, _PAGE_GUARDED | _PAGE_ACCESSED
	rlwimi	r11, r10, 32 - 9, _PMD_PAGE_512K
	mtspr	SPRN_MI_TWC, r11
	/* The Linux PTE won't go exactly into the MMU TLB.
	 * Software indicator bits 20 and 23 must be clear.
	 * Software indicator bits 22, 24, 25, 26, and 27 must be
	 * set.  All other Linux PTE bits control the behavior
	 * of the MMU.
	 */
	rlwinm	r10, r10, 0, ~0x0f00	/* Clear bits 20-23 */
	rlwimi	r10, r10, 4, 0x0400	/* Copy _PAGE_EXEC into bit 21 */
	ori	r10, r10, RPN_PATTERN | 0x200 /* Set 22 and 24-27 */
	mtspr	SPRN_MI_RPN, r10	/* Update TLB entry */

	/* Restore registers */
0:	mfspr	r10, SPRN_SPRG_SCRATCH2
	mfspr	r11, SPRN_M_TW
	rfi
	patch_site	0b, patch__itlbmiss_exit_1

#ifdef CONFIG_PERF_EVENTS
	patch_site	0f, patch__itlbmiss_perf
0:	lwz	r10, (itlb_miss_counter - PAGE_OFFSET)@l(0)
	addi	r10, r10, 1
	stw	r10, (itlb_miss_counter - PAGE_OFFSET)@l(0)
	mfspr	r10, SPRN_SPRG_SCRATCH2
	mfspr	r11, SPRN_M_TW
	rfi
#endif

	START_EXCEPTION(INTERRUPT_DATA_TLB_MISS_8xx, DataStoreTLBMiss)
	mtspr	SPRN_SPRG_SCRATCH2, r10
	mtspr	SPRN_M_TW, r11

	/* If we are faulting a kernel address, we have to use the
	 * kernel page tables.
	 */
	mfspr	r10, SPRN_MD_EPN
	mfspr	r10, SPRN_M_TWB	/* Get level 1 table */
	lwz	r11, (swapper_pg_dir-PAGE_OFFSET)@l(r10)	/* Get level 1 entry */

	mtspr	SPRN_MD_TWC, r11
	mfspr	r10, SPRN_MD_TWC
	lwz	r10, 0(r10)	/* Get the pte */

	/* Insert Guarded and Accessed flags into the TWC from the Linux PTE.
	 * It is bit 27 of both the Linux PTE and the TWC (at least
	 * I got that right :-).  It will be better when we can put
	 * this into the Linux pgd/pmd and load it in the operation
	 * above.
	 */
	rlwimi	r11, r10, 0, _PAGE_GUARDED | _PAGE_ACCESSED
	rlwimi	r11, r10, 32 - 9, _PMD_PAGE_512K
	mtspr	SPRN_MD_TWC, r11

	/* The Linux PTE won't go exactly into the MMU TLB.
	 * Software indicator bits 24, 25, 26, and 27 must be
	 * set.  All other Linux PTE bits control the behavior
	 * of the MMU.
	 */
	li	r11, RPN_PATTERN
	rlwimi	r10, r11, 0, 24, 27	/* Set 24-27 */
	mtspr	SPRN_MD_RPN, r10	/* Update TLB entry */
	mtspr	SPRN_DAR, r11		/* Tag DAR */

	/* Restore registers */

0:	mfspr	r10, SPRN_SPRG_SCRATCH2
	mfspr	r11, SPRN_M_TW
	rfi
	patch_site	0b, patch__dtlbmiss_exit_1

#ifdef CONFIG_PERF_EVENTS
	patch_site	0f, patch__dtlbmiss_perf
0:	lwz	r10, (dtlb_miss_counter - PAGE_OFFSET)@l(0)
	addi	r10, r10, 1
	stw	r10, (dtlb_miss_counter - PAGE_OFFSET)@l(0)
	mfspr	r10, SPRN_SPRG_SCRATCH2
	mfspr	r11, SPRN_M_TW
	rfi
#endif

/* This is an instruction TLB error on the MPC8xx.  This could be due
 * to many reasons, such as executing guarded memory or illegal instruction
 * addresses.  There is nothing to do but handle a big time error fault.
 */
	START_EXCEPTION(INTERRUPT_INST_TLB_ERROR_8xx, InstructionTLBError)
	/* 0x400 is InstructionAccess exception, needed by bad_page_fault() */
	EXCEPTION_PROLOG INTERRUPT_INST_STORAGE InstructionTLBError
	andis.	r5,r9,DSISR_SRR1_MATCH_32S@h /* Filter relevant SRR1 bits */
	andis.	r10,r9,SRR1_ISI_NOPT@h
	beq+	.Litlbie
	tlbie	r12
.Litlbie:
	stw	r12, _DAR(r11)
	stw	r5, _DSISR(r11)
	prepare_transfer_to_handler
	bl	do_page_fault
	b	interrupt_return

/* This is the data TLB error on the MPC8xx.  This could be due to
 * many reasons, including a dirty update to a pte.  We bail out to
 * a higher level function that can handle it.
 */
	START_EXCEPTION(INTERRUPT_DATA_TLB_ERROR_8xx, DataTLBError)
	EXCEPTION_PROLOG_0 handle_dar_dsisr=1
	mfspr	r11, SPRN_DAR
	cmpwi	cr1, r11, RPN_PATTERN
	beq-	cr1, FixupDAR	/* must be a buggy dcbX, icbi insn. */
DARFixed:/* Return from dcbx instruction bug workaround */
	mfspr	r11, SPRN_DSISR
	rlwinm	r11, r11, 0, DSISR_NOHPTE
	cmpwi	cr1, r11, 0
	beq+	cr1, .Ldtlbie
	mfspr	r11, SPRN_DAR
	tlbie	r11
	rlwinm	r11, r11, 16, 0xffff
	cmplwi	cr1, r11, TASK_SIZE@h
	bge-	cr1, FixupPGD
.Ldtlbie:
	EXCEPTION_PROLOG_1
	/* 0x300 is DataAccess exception, needed by bad_page_fault() */
	EXCEPTION_PROLOG_2 INTERRUPT_DATA_STORAGE DataTLBError handle_dar_dsisr=1
	prepare_transfer_to_handler
	bl	do_page_fault
	b	interrupt_return

#ifdef CONFIG_VMAP_STACK
	vmap_stack_overflow_exception
#endif

/* On the MPC8xx, these next four traps are used for development
 * support of breakpoints and such.  Someday I will get around to
 * using them.
 */
	START_EXCEPTION(INTERRUPT_DATA_BREAKPOINT_8xx, DataBreakpoint)
	EXCEPTION_PROLOG_0 handle_dar_dsisr=1
	mfspr	r11, SPRN_SRR0
	cmplwi	cr1, r11, (.Ldtlbie - PAGE_OFFSET)@l
	cmplwi	cr7, r11, (.Litlbie - PAGE_OFFSET)@l
	cror	4*cr1+eq, 4*cr1+eq, 4*cr7+eq
	bne	cr1, 1f
	mtcr	r10
	mfspr	r10, SPRN_SPRG_SCRATCH0
	mfspr	r11, SPRN_SPRG_SCRATCH1
	rfi

1:	EXCEPTION_PROLOG_1
	EXCEPTION_PROLOG_2 INTERRUPT_DATA_BREAKPOINT_8xx DataBreakpoint handle_dar_dsisr=1
	mfspr	r4,SPRN_BAR
	stw	r4,_DAR(r11)
	prepare_transfer_to_handler
	bl	do_break
	REST_NVGPRS(r1)
	b	interrupt_return

#ifdef CONFIG_PERF_EVENTS
	START_EXCEPTION(INTERRUPT_INST_BREAKPOINT_8xx, InstructionBreakpoint)
	mtspr	SPRN_SPRG_SCRATCH0, r10
	lwz	r10, (instruction_counter - PAGE_OFFSET)@l(0)
	addi	r10, r10, -1
	stw	r10, (instruction_counter - PAGE_OFFSET)@l(0)
	lis	r10, 0xffff
	ori	r10, r10, 0x01
	mtspr	SPRN_COUNTA, r10
	mfspr	r10, SPRN_SPRG_SCRATCH0
	rfi
#else
	EXCEPTION(INTERRUPT_INST_BREAKPOINT_8xx, Trap_1d, unknown_exception)
#endif
	EXCEPTION(0x1e00, Trap_1e, unknown_exception)
	EXCEPTION(0x1f00, Trap_1f, unknown_exception)

	__HEAD
	. = 0x2000

FixupPGD:
	mtspr	SPRN_M_TW, r10
	mfspr	r10, SPRN_DAR
	mtspr	SPRN_MD_EPN, r10
	mfspr	r11, SPRN_M_TWB	/* Get level 1 table */
	lwz	r10, (swapper_pg_dir - PAGE_OFFSET)@l(r11)	/* Get the level 1 entry */
	cmpwi	cr1, r10, 0
	bne	cr1, 1f

	rlwinm	r10, r11, 0, 20, 31
	oris	r10, r10, (swapper_pg_dir - PAGE_OFFSET)@ha
	lwz	r10, (swapper_pg_dir - PAGE_OFFSET)@l(r10)	/* Get the level 1 entry */
	cmpwi	cr1, r10, 0
	beq	cr1, 1f
	stw	r10, (swapper_pg_dir - PAGE_OFFSET)@l(r11)	/* Set the level 1 entry */
	mfspr	r10, SPRN_M_TW
	mtcr	r10
	mfspr	r10, SPRN_SPRG_SCRATCH0
	mfspr	r11, SPRN_SPRG_SCRATCH1
	rfi
1:
	mfspr	r10, SPRN_M_TW
	b	.Ldtlbie

/* This is the procedure to calculate the data EA for buggy dcbx,dcbi instructions
 * by decoding the registers used by the dcbx instruction and adding them.
 * DAR is set to the calculated address.
 */
FixupDAR:/* Entry point for dcbx workaround. */
	mtspr	SPRN_M_TW, r10
	/* fetch instruction from memory. */
	mfspr	r10, SPRN_SRR0
	mtspr	SPRN_MD_EPN, r10
	rlwinm	r11, r10, 16, 0xfff8
	cmpli	cr1, r11, TASK_SIZE@h
	mfspr	r11, SPRN_M_TWB	/* Get level 1 table */
	blt+	cr1, 3f

	/* create physical page address from effective address */
	tophys(r11, r10)
	mfspr	r11, SPRN_M_TWB	/* Get level 1 table */
	rlwinm	r11, r11, 0, 20, 31
	oris	r11, r11, (swapper_pg_dir - PAGE_OFFSET)@ha
3:
	lwz	r11, (swapper_pg_dir-PAGE_OFFSET)@l(r11)	/* Get the level 1 entry */
	rlwinm	r11, r11, 0, ~_PMD_PAGE_8M
	mtspr	SPRN_MD_TWC, r11
	mfspr	r11, SPRN_MD_TWC
	lwz	r11, 0(r11)	/* Get the pte */
	/* concat physical page address(r11) and page offset(r10) */
	rlwimi	r11, r10, 0, 32 - PAGE_SHIFT, 31
	lwz	r11,0(r11)
/* Check if it really is a dcbx instruction. */
/* dcbt and dcbtst does not generate DTLB Misses/Errors,
 * no need to include them here */
	xoris	r10, r11, 0x7c00	/* check if major OP code is 31 */
	rlwinm	r10, r10, 0, 21, 5
	cmpwi	cr1, r10, 2028	/* Is dcbz? */
	beq+	cr1, 142f
	cmpwi	cr1, r10, 940	/* Is dcbi? */
	beq+	cr1, 142f
	cmpwi	cr1, r10, 108	/* Is dcbst? */
	beq+	cr1, 144f		/* Fix up store bit! */
	cmpwi	cr1, r10, 172	/* Is dcbf? */
	beq+	cr1, 142f
	cmpwi	cr1, r10, 1964	/* Is icbi? */
	beq+	cr1, 142f
141:	mfspr	r10,SPRN_M_TW
	b	DARFixed	/* Nope, go back to normal TLB processing */

144:	mfspr	r10, SPRN_DSISR
	rlwinm	r10, r10,0,7,5	/* Clear store bit for buggy dcbst insn */
	mtspr	SPRN_DSISR, r10
142:	/* continue, it was a dcbx, dcbi instruction. */
	mfctr	r10
	mtdar	r10			/* save ctr reg in DAR */
	rlwinm	r10, r11, 24, 24, 28	/* offset into jump table for reg RB */
	addi	r10, r10, 150f@l	/* add start of table */
	mtctr	r10			/* load ctr with jump address */
	xor	r10, r10, r10		/* sum starts at zero */
	bctr				/* jump into table */
150:
	add	r10, r10, r0	;b	151f
	add	r10, r10, r1	;b	151f
	add	r10, r10, r2	;b	151f
	add	r10, r10, r3	;b	151f
	add	r10, r10, r4	;b	151f
	add	r10, r10, r5	;b	151f
	add	r10, r10, r6	;b	151f
	add	r10, r10, r7	;b	151f
	add	r10, r10, r8	;b	151f
	add	r10, r10, r9	;b	151f
	mtctr	r11	;b	154f	/* r10 needs special handling */
	mtctr	r11	;b	153f	/* r11 needs special handling */
	add	r10, r10, r12	;b	151f
	add	r10, r10, r13	;b	151f
	add	r10, r10, r14	;b	151f
	add	r10, r10, r15	;b	151f
	add	r10, r10, r16	;b	151f
	add	r10, r10, r17	;b	151f
	add	r10, r10, r18	;b	151f
	add	r10, r10, r19	;b	151f
	add	r10, r10, r20	;b	151f
	add	r10, r10, r21	;b	151f
	add	r10, r10, r22	;b	151f
	add	r10, r10, r23	;b	151f
	add	r10, r10, r24	;b	151f
	add	r10, r10, r25	;b	151f
	add	r10, r10, r26	;b	151f
	add	r10, r10, r27	;b	151f
	add	r10, r10, r28	;b	151f
	add	r10, r10, r29	;b	151f
	add	r10, r10, r30	;b	151f
	add	r10, r10, r31
151:
	rlwinm	r11,r11,19,24,28	/* offset into jump table for reg RA */
	cmpwi	cr1, r11, 0
	beq	cr1, 152f		/* if reg RA is zero, don't add it */
	addi	r11, r11, 150b@l	/* add start of table */
	mtctr	r11			/* load ctr with jump address */
	rlwinm	r11,r11,0,16,10		/* make sure we don't execute this more than once */
	bctr				/* jump into table */
152:
	mfdar	r11
	mtdar	r10
	mtctr	r11			/* restore ctr reg from DAR */
	mfspr	r11, SPRN_SPRG_THREAD
	stw	r10, DAR(r11)
	mfspr	r10, SPRN_DSISR
	stw	r10, DSISR(r11)
	mfspr	r10,SPRN_M_TW
	b	DARFixed		/* Go back to normal TLB handling */

	/* special handling for r10,r11 since these are modified already */
153:	mfspr	r11, SPRN_SPRG_SCRATCH1	/* load r11 from SPRN_SPRG_SCRATCH1 */
	add	r10, r10, r11	/* add it */
	mfctr	r11		/* restore r11 */
	b	151b
154:	mfspr	r11, SPRN_SPRG_SCRATCH0	/* load r10 from SPRN_SPRG_SCRATCH0 */
	add	r10, r10, r11	/* add it */
	mfctr	r11		/* restore r11 */
	b	151b

/*
 * This is where the main kernel code starts.
 */
start_here:
	/* ptr to current */
	lis	r2,init_task@h
	ori	r2,r2,init_task@l

	/* ptr to phys current thread */
	tophys(r4,r2)
	addi	r4,r4,THREAD	/* init task's THREAD */
	mtspr	SPRN_SPRG_THREAD,r4

	/* stack */
	lis	r1,init_thread_union@ha
	addi	r1,r1,init_thread_union@l
	lis	r0, STACK_END_MAGIC@h
	ori	r0, r0, STACK_END_MAGIC@l
	stw	r0, 0(r1)
	li	r0,0
	stwu	r0,THREAD_SIZE-STACK_FRAME_MIN_SIZE(r1)

	lis	r6, swapper_pg_dir@ha
	tophys(r6,r6)
	mtspr	SPRN_M_TWB, r6

	bl	early_init	/* We have to do this with MMU on */

/*
 * Decide what sort of machine this is and initialize the MMU.
 */
#ifdef CONFIG_KASAN
	bl	kasan_early_init
#endif
	li	r3,0
	mr	r4,r31
	bl	machine_init
	bl	MMU_init

/*
 * Go back to running unmapped so we can load up new values
 * and change to using our exception vectors.
 * On the 8xx, all we have to do is invalidate the TLB to clear
 * the old 8M byte TLB mappings and load the page table base register.
 */
	/* The right way to do this would be to track it down through
	 * init's THREAD like the context switch code does, but this is
	 * easier......until someone changes init's static structures.
	 */
	lis	r4,2f@h
	ori	r4,r4,2f@l
	tophys(r4,r4)
	li	r3,MSR_KERNEL & ~(MSR_IR|MSR_DR)
	mtspr	SPRN_SRR0,r4
	mtspr	SPRN_SRR1,r3
	rfi
/* Load up the kernel context */
2:
#ifdef CONFIG_PIN_TLB_IMMR
	lis	r0, MD_TWAM@h
	oris	r0, r0, 0x1f00
	mtspr	SPRN_MD_CTR, r0
	LOAD_REG_IMMEDIATE(r0, VIRT_IMMR_BASE | MD_EVALID)
	tlbie	r0
	mtspr	SPRN_MD_EPN, r0
	LOAD_REG_IMMEDIATE(r0, MD_SVALID | MD_PS512K | MD_GUARDED)
	mtspr	SPRN_MD_TWC, r0
	mfspr   r0, SPRN_IMMR
	rlwinm	r0, r0, 0, 0xfff80000
	ori	r0, r0, 0xf0 | _PAGE_DIRTY | _PAGE_SPS | _PAGE_SH | \
			_PAGE_NO_CACHE | _PAGE_PRESENT
	mtspr	SPRN_MD_RPN, r0
	lis	r0, (MD_TWAM | MD_RSV4I)@h
	mtspr	SPRN_MD_CTR, r0
#endif
#ifndef CONFIG_PIN_TLB_TEXT
	li	r0, 0
	mtspr	SPRN_MI_CTR, r0
#endif
#if !defined(CONFIG_PIN_TLB_DATA) && !defined(CONFIG_PIN_TLB_IMMR)
	lis	r0, MD_TWAM@h
	mtspr	SPRN_MD_CTR, r0
#endif
	tlbia			/* Clear all TLB entries */
	sync			/* wait for tlbia/tlbie to finish */

	/* set up the PTE pointers for the Abatron bdiGDB.
	*/
	lis	r5, abatron_pteptrs@h
	ori	r5, r5, abatron_pteptrs@l
	stw	r5, 0xf0(0)	/* Must match your Abatron config file */
	tophys(r5,r5)
	lis	r6, swapper_pg_dir@h
	ori	r6, r6, swapper_pg_dir@l
	stw	r6, 0(r5)

/* Now turn on the MMU for real! */
	li	r4,MSR_KERNEL
	lis	r3,start_kernel@h
	ori	r3,r3,start_kernel@l
	mtspr	SPRN_SRR0,r3
	mtspr	SPRN_SRR1,r4
	rfi			/* enable MMU and jump to start_kernel */

/* Set up the initial MMU state so we can do the first level of
 * kernel initialization.  This maps the first 8 MBytes of memory 1:1
 * virtual to physical.  Also, set the cache mode since that is defined
 * by TLB entries and perform any additional mapping (like of the IMMR).
 * If configured to pin some TLBs, we pin the first 8 Mbytes of kernel,
 * 24 Mbytes of data, and the 512k IMMR space.  Anything not covered by
 * these mappings is mapped by page tables.
 */
SYM_FUNC_START_LOCAL(initial_mmu)
	li	r8, 0
	mtspr	SPRN_MI_CTR, r8		/* remove PINNED ITLB entries */
	lis	r10, MD_TWAM@h
	mtspr	SPRN_MD_CTR, r10	/* remove PINNED DTLB entries */

	tlbia			/* Invalidate all TLB entries */

	lis	r8, MI_APG_INIT@h	/* Set protection modes */
	ori	r8, r8, MI_APG_INIT@l
	mtspr	SPRN_MI_AP, r8
	lis	r8, MD_APG_INIT@h
	ori	r8, r8, MD_APG_INIT@l
	mtspr	SPRN_MD_AP, r8

	/* Map the lower RAM (up to 32 Mbytes) into the ITLB and DTLB */
	lis	r8, MI_RSV4I@h
	ori	r8, r8, 0x1c00
	oris	r12, r10, MD_RSV4I@h
	ori	r12, r12, 0x1c00
	li	r9, 4				/* up to 4 pages of 8M */
	mtctr	r9
	lis	r9, KERNELBASE@h		/* Create vaddr for TLB */
	li	r10, MI_PS8MEG | _PMD_ACCESSED | MI_SVALID
	li	r11, MI_BOOTINIT		/* Create RPN for address 0 */
1:
	mtspr	SPRN_MI_CTR, r8	/* Set instruction MMU control */
	addi	r8, r8, 0x100
	ori	r0, r9, MI_EVALID		/* Mark it valid */
	mtspr	SPRN_MI_EPN, r0
	mtspr	SPRN_MI_TWC, r10
	mtspr	SPRN_MI_RPN, r11		/* Store TLB entry */
	mtspr	SPRN_MD_CTR, r12
	addi	r12, r12, 0x100
	mtspr	SPRN_MD_EPN, r0
	mtspr	SPRN_MD_TWC, r10
	mtspr	SPRN_MD_RPN, r11
	addis	r9, r9, 0x80
	addis	r11, r11, 0x80

	bdnz	1b

	/* Since the cache is enabled according to the information we
	 * just loaded into the TLB, invalidate and enable the caches here.
	 * We should probably check/set other modes....later.
	 */
	lis	r8, IDC_INVALL@h
	mtspr	SPRN_IC_CST, r8
	mtspr	SPRN_DC_CST, r8
	lis	r8, IDC_ENABLE@h
	mtspr	SPRN_IC_CST, r8
	mtspr	SPRN_DC_CST, r8
	/* Disable debug mode entry on breakpoints */
	mfspr	r8, SPRN_DER
#ifdef CONFIG_PERF_EVENTS
	rlwinm	r8, r8, 0, ~0xc
#else
	rlwinm	r8, r8, 0, ~0x8
#endif
	mtspr	SPRN_DER, r8
	blr
SYM_FUNC_END(initial_mmu)

#ifdef CONFIG_PIN_TLB
_GLOBAL(mmu_pin_tlb)
	lis	r9, (1f - PAGE_OFFSET)@h
	ori	r9, r9, (1f - PAGE_OFFSET)@l
	mfmsr	r10
	mflr	r11
	li	r12, MSR_KERNEL & ~(MSR_IR | MSR_DR | MSR_RI)
	rlwinm	r0, r10, 0, ~MSR_RI
	rlwinm	r0, r0, 0, ~MSR_EE
	mtmsr	r0
	isync
	.align	4
	mtspr	SPRN_SRR0, r9
	mtspr	SPRN_SRR1, r12
	rfi
1:
	li	r5, 0
	lis	r6, MD_TWAM@h
	mtspr	SPRN_MI_CTR, r5
	mtspr	SPRN_MD_CTR, r6
	tlbia

#ifdef CONFIG_PIN_TLB_TEXT
	LOAD_REG_IMMEDIATE(r5, 28 << 8)
	LOAD_REG_IMMEDIATE(r6, PAGE_OFFSET)
	LOAD_REG_IMMEDIATE(r7, MI_SVALID | MI_PS8MEG | _PMD_ACCESSED)
	LOAD_REG_IMMEDIATE(r8, 0xf0 | _PAGE_RO | _PAGE_SPS | _PAGE_SH | _PAGE_PRESENT)
	LOAD_REG_ADDR(r9, _sinittext)
	li	r0, 4
	mtctr	r0

2:	ori	r0, r6, MI_EVALID
	mtspr	SPRN_MI_CTR, r5
	mtspr	SPRN_MI_EPN, r0
	mtspr	SPRN_MI_TWC, r7
	mtspr	SPRN_MI_RPN, r8
	addi	r5, r5, 0x100
	addis	r6, r6, SZ_8M@h
	addis	r8, r8, SZ_8M@h
	cmplw	r6, r9
	bdnzt	lt, 2b
	lis	r0, MI_RSV4I@h
	mtspr	SPRN_MI_CTR, r0
#endif

	LOAD_REG_IMMEDIATE(r5, 28 << 8 | MD_TWAM)
#ifdef CONFIG_PIN_TLB_DATA
	LOAD_REG_IMMEDIATE(r6, PAGE_OFFSET)
	LOAD_REG_IMMEDIATE(r7, MI_SVALID | MI_PS8MEG | _PMD_ACCESSED)
	li	r8, 0
#ifdef CONFIG_PIN_TLB_IMMR
	li	r0, 3
#else
	li	r0, 4
#endif
	mtctr	r0
	cmpwi	r4, 0
	beq	4f
	LOAD_REG_ADDR(r9, _sinittext)

2:	ori	r0, r6, MD_EVALID
	ori	r12, r8, 0xf0 | _PAGE_RO | _PAGE_SPS | _PAGE_SH | _PAGE_PRESENT
	mtspr	SPRN_MD_CTR, r5
	mtspr	SPRN_MD_EPN, r0
	mtspr	SPRN_MD_TWC, r7
	mtspr	SPRN_MD_RPN, r12
	addi	r5, r5, 0x100
	addis	r6, r6, SZ_8M@h
	addis	r8, r8, SZ_8M@h
	cmplw	r6, r9
	bdnzt	lt, 2b
4:
2:	ori	r0, r6, MD_EVALID
	ori	r12, r8, 0xf0 | _PAGE_DIRTY | _PAGE_SPS | _PAGE_SH | _PAGE_PRESENT
	mtspr	SPRN_MD_CTR, r5
	mtspr	SPRN_MD_EPN, r0
	mtspr	SPRN_MD_TWC, r7
	mtspr	SPRN_MD_RPN, r12
	addi	r5, r5, 0x100
	addis	r6, r6, SZ_8M@h
	addis	r8, r8, SZ_8M@h
	cmplw	r6, r3
	bdnzt	lt, 2b
#endif
#ifdef CONFIG_PIN_TLB_IMMR
	LOAD_REG_IMMEDIATE(r0, VIRT_IMMR_BASE | MD_EVALID)
	LOAD_REG_IMMEDIATE(r7, MD_SVALID | MD_PS512K | MD_GUARDED | _PMD_ACCESSED)
	mfspr   r8, SPRN_IMMR
	rlwinm	r8, r8, 0, 0xfff80000
	ori	r8, r8, 0xf0 | _PAGE_DIRTY | _PAGE_SPS | _PAGE_SH | \
			_PAGE_NO_CACHE | _PAGE_PRESENT
	mtspr	SPRN_MD_CTR, r5
	mtspr	SPRN_MD_EPN, r0
	mtspr	SPRN_MD_TWC, r7
	mtspr	SPRN_MD_RPN, r8
#endif
#if defined(CONFIG_PIN_TLB_IMMR) || defined(CONFIG_PIN_TLB_DATA)
	lis	r0, (MD_RSV4I | MD_TWAM)@h
	mtspr	SPRN_MD_CTR, r0
#endif
	mtspr	SPRN_SRR1, r10
	mtspr	SPRN_SRR0, r11
	rfi
#endif<|MERGE_RESOLUTION|>--- conflicted
+++ resolved
@@ -40,19 +40,6 @@
 
 #include "head_32.h"
 
-<<<<<<< HEAD
-.macro compare_to_kernel_boundary scratch, addr
-#if CONFIG_TASK_SIZE <= 0x80000000 && MODULES_VADDR >= 0x80000000
-/* By simply checking Address >= 0x80000000, we know if its a kernel address */
-	not.	\scratch, \addr
-#else
-	rlwinm	\scratch, \addr, 16, 0xfff8
-	cmpli	cr0, \scratch, TASK_SIZE@h
-#endif
-.endm
-
-=======
->>>>>>> a6ad5510
 #define PAGE_SHIFT_512K		19
 #define PAGE_SHIFT_8M		23
 
