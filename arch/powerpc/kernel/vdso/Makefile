# SPDX-License-Identifier: GPL-2.0

# List of files in the vdso, has to be asm only for now

# Include the generic Makefile to check the built vdso.
include $(srctree)/lib/vdso/Makefile

obj-vdso32 = sigtramp32-32.o gettimeofday-32.o datapage-32.o cacheflush-32.o note-32.o getcpu-32.o
obj-vdso64 = sigtramp64-64.o gettimeofday-64.o datapage-64.o cacheflush-64.o note-64.o getcpu-64.o

obj-vdso32 += getrandom-32.o vgetrandom-chacha-32.o
obj-vdso64 += getrandom-64.o vgetrandom-chacha-64.o

ifneq ($(c-gettimeofday-y),)
  CFLAGS_vgettimeofday-32.o += -include $(c-gettimeofday-y)
# Go prior to 1.16.x assumes r30 is not clobbered by any VDSO code. That used to be true
# by accident when the VDSO was hand-written asm code, but may not be now that the VDSO is
# compiler generated. To avoid breaking Go tell GCC not to use r30. Impact on code
# generation is minimal, it will just use r29 instead.
  CFLAGS_vgettimeofday-64.o += -include $(c-gettimeofday-y) $(call cc-option, -ffixed-r30)
<<<<<<< HEAD
=======
endif

ifneq ($(c-getrandom-y),)
  CFLAGS_vgetrandom-32.o += -include $(c-getrandom-y)
  CFLAGS_vgetrandom-64.o += -include $(c-getrandom-y)
>>>>>>> a6ad5510
endif

# Build rules

ifdef CROSS32_COMPILE
    VDSOCC := $(CROSS32_COMPILE)gcc
else
    VDSOCC := $(CC)
endif

targets := $(obj-vdso32) vdso32.so.dbg vgettimeofday-32.o vgetrandom-32.o
targets += crtsavres-32.o
obj-vdso32 := $(addprefix $(obj)/, $(obj-vdso32))
targets += $(obj-vdso64) vdso64.so.dbg vgettimeofday-64.o vgetrandom-64.o
obj-vdso64 := $(addprefix $(obj)/, $(obj-vdso64))

<<<<<<< HEAD
GCOV_PROFILE := n
KCOV_INSTRUMENT := n
UBSAN_SANITIZE := n
KASAN_SANITIZE := n
KCSAN_SANITIZE := n

ccflags-y := -fno-common -fno-builtin
=======
ccflags-y := -fno-common -fno-builtin -DBUILD_VDSO
>>>>>>> a6ad5510
ccflags-y += $(DISABLE_LATENT_ENTROPY_PLUGIN)
ccflags-y += $(call cc-option, -fno-stack-protector)
ccflags-y += -DDISABLE_BRANCH_PROFILING
ccflags-y += -ffreestanding -fasynchronous-unwind-tables
ccflags-remove-y := $(CC_FLAGS_FTRACE)
ldflags-y := -Wl,--hash-style=both -nostdlib -shared -z noexecstack $(CLANG_FLAGS)
ldflags-$(CONFIG_LD_IS_LLD) += $(call cc-option,--ld-path=$(LD),-fuse-ld=lld)
ldflags-$(CONFIG_LD_ORPHAN_WARN) += -Wl,--orphan-handling=$(CONFIG_LD_ORPHAN_WARN_LEVEL)

# Filter flags that clang will warn are unused for linking
ldflags-y += $(filter-out $(CC_AUTO_VAR_INIT_ZERO_ENABLER) $(CC_FLAGS_FTRACE) -Wa$(comma)%, $(KBUILD_CFLAGS))

CC32FLAGS := -m32
CC32FLAGSREMOVE := -mcmodel=medium -mabi=elfv1 -mabi=elfv2 -mcall-aixdesc
ifdef CONFIG_CC_IS_CLANG
# This flag is supported by clang for 64-bit but not 32-bit so it will cause
# an unused command line flag warning for this file.
CC32FLAGSREMOVE += -fno-stack-clash-protection
# -mstack-protector-guard values from the 64-bit build are not valid for the
# 32-bit one. clang validates the values passed to these arguments during
# parsing, even when -fno-stack-protector is passed afterwards.
CC32FLAGSREMOVE += -mstack-protector-guard%
endif
LD32FLAGS := -Wl,-soname=linux-vdso32.so.1
AS32FLAGS := -D__VDSO32__

LD64FLAGS := -Wl,-soname=linux-vdso64.so.1
AS64FLAGS := -D__VDSO64__

targets += vdso32.lds
CPPFLAGS_vdso32.lds += -P -C -Upowerpc
targets += vdso64.lds
CPPFLAGS_vdso64.lds += -P -C

# link rule for the .so file, .lds has to be first
$(obj)/vdso32.so.dbg: $(obj)/vdso32.lds $(obj-vdso32) $(obj)/vgettimeofday-32.o $(obj)/vgetrandom-32.o $(obj)/crtsavres-32.o FORCE
	$(call if_changed,vdso32ld_and_check)
$(obj)/vdso64.so.dbg: $(obj)/vdso64.lds $(obj-vdso64) $(obj)/vgettimeofday-64.o $(obj)/vgetrandom-64.o FORCE
	$(call if_changed,vdso64ld_and_check)

# assembly rules for the .S files
$(obj-vdso32): %-32.o: %.S FORCE
	$(call if_changed_dep,vdso32as)
$(obj)/crtsavres-32.o: %-32.o: $(srctree)/arch/powerpc/lib/crtsavres.S FORCE
	$(call if_changed_dep,vdso32as)
$(obj)/vgettimeofday-32.o: %-32.o: %.c FORCE
	$(call if_changed_dep,vdso32cc)
$(obj)/vgetrandom-32.o: %-32.o: %.c FORCE
	$(call if_changed_dep,vdso32cc)
$(obj-vdso64): %-64.o: %.S FORCE
	$(call if_changed_dep,vdso64as)
$(obj)/vgettimeofday-64.o: %-64.o: %.c FORCE
	$(call if_changed_dep,cc_o_c)
$(obj)/vgetrandom-64.o: %-64.o: %.c FORCE
	$(call if_changed_dep,cc_o_c)

# Generate VDSO offsets using helper script
gen-vdso32sym := $(src)/gen_vdso32_offsets.sh
quiet_cmd_vdso32sym = VDSO32SYM $@
      cmd_vdso32sym = $(NM) $< | $(gen-vdso32sym) | LC_ALL=C sort > $@
gen-vdso64sym := $(src)/gen_vdso64_offsets.sh
quiet_cmd_vdso64sym = VDSO64SYM $@
      cmd_vdso64sym = $(NM) $< | $(gen-vdso64sym) | LC_ALL=C sort > $@

include/generated/vdso32-offsets.h: $(obj)/vdso32.so.dbg FORCE
	$(call if_changed,vdso32sym)
include/generated/vdso64-offsets.h: $(obj)/vdso64.so.dbg FORCE
	$(call if_changed,vdso64sym)

# actual build commands
quiet_cmd_vdso32ld_and_check = VDSO32L $@
      cmd_vdso32ld_and_check = $(VDSOCC) $(ldflags-y) $(CC32FLAGS) $(LD32FLAGS) -o $@ -Wl,-T$(filter %.lds,$^) $(filter %.o,$^); $(cmd_vdso_check)
quiet_cmd_vdso32as = VDSO32A $@
      cmd_vdso32as = $(VDSOCC) $(a_flags) $(CC32FLAGS) $(AS32FLAGS) -c -o $@ $<
quiet_cmd_vdso32cc = VDSO32C $@
      cmd_vdso32cc = $(VDSOCC) $(filter-out $(CC32FLAGSREMOVE), $(c_flags)) $(CC32FLAGS) -c -o $@ $<

quiet_cmd_vdso64ld_and_check = VDSO64L $@
      cmd_vdso64ld_and_check = $(VDSOCC) $(ldflags-y) $(LD64FLAGS) -o $@ -Wl,-T$(filter %.lds,$^) $(filter %.o,$^); $(cmd_vdso_check)
quiet_cmd_vdso64as = VDSO64A $@
      cmd_vdso64as = $(VDSOCC) $(a_flags) $(AS64FLAGS) -c -o $@ $<<|MERGE_RESOLUTION|>--- conflicted
+++ resolved
@@ -18,14 +18,11 @@
 # compiler generated. To avoid breaking Go tell GCC not to use r30. Impact on code
 # generation is minimal, it will just use r29 instead.
   CFLAGS_vgettimeofday-64.o += -include $(c-gettimeofday-y) $(call cc-option, -ffixed-r30)
-<<<<<<< HEAD
-=======
 endif
 
 ifneq ($(c-getrandom-y),)
   CFLAGS_vgetrandom-32.o += -include $(c-getrandom-y)
   CFLAGS_vgetrandom-64.o += -include $(c-getrandom-y)
->>>>>>> a6ad5510
 endif
 
 # Build rules
@@ -42,17 +39,7 @@
 targets += $(obj-vdso64) vdso64.so.dbg vgettimeofday-64.o vgetrandom-64.o
 obj-vdso64 := $(addprefix $(obj)/, $(obj-vdso64))
 
-<<<<<<< HEAD
-GCOV_PROFILE := n
-KCOV_INSTRUMENT := n
-UBSAN_SANITIZE := n
-KASAN_SANITIZE := n
-KCSAN_SANITIZE := n
-
-ccflags-y := -fno-common -fno-builtin
-=======
 ccflags-y := -fno-common -fno-builtin -DBUILD_VDSO
->>>>>>> a6ad5510
 ccflags-y += $(DISABLE_LATENT_ENTROPY_PLUGIN)
 ccflags-y += $(call cc-option, -fno-stack-protector)
 ccflags-y += -DDISABLE_BRANCH_PROFILING
