// SPDX-License-Identifier: GPL-2.0-or-later
/*
 * Common time routines among all ppc machines.
 *
 * Written by Cort Dougan (cort@cs.nmt.edu) to merge
 * Paul Mackerras' version and mine for PReP and Pmac.
 * MPC8xx/MBX changes by Dan Malek (dmalek@jlc.net).
 * Converted for 64-bit by Mike Corrigan (mikejc@us.ibm.com)
 *
 * First round of bugfixes by Gabriel Paubert (paubert@iram.es)
 * to make clock more stable (2.4.0-test5). The only thing
 * that this code assumes is that the timebases have been synchronized
 * by firmware on SMP and are never stopped (never do sleep
 * on SMP then, nap and doze are OK).
 * 
 * Speeded up do_gettimeofday by getting rid of references to
 * xtime (which required locks for consistency). (mikejc@us.ibm.com)
 *
 * TODO (not necessarily in this file):
 * - improve precision and reproducibility of timebase frequency
 * measurement at boot time.
 * - for astronomical applications: add a new function to get
 * non ambiguous timestamps even around leap seconds. This needs
 * a new timestamp format and a good name.
 *
 * 1997-09-10  Updated NTP code according to technical memorandum Jan '96
 *             "A Kernel Model for Precision Timekeeping" by Dave Mills
 */

#include <linux/errno.h>
#include <linux/export.h>
#include <linux/sched.h>
#include <linux/sched/clock.h>
#include <linux/sched/cputime.h>
#include <linux/kernel.h>
#include <linux/param.h>
#include <linux/string.h>
#include <linux/mm.h>
#include <linux/interrupt.h>
#include <linux/timex.h>
#include <linux/kernel_stat.h>
#include <linux/time.h>
#include <linux/init.h>
#include <linux/profile.h>
#include <linux/cpu.h>
#include <linux/security.h>
#include <linux/percpu.h>
#include <linux/rtc.h>
#include <linux/jiffies.h>
#include <linux/posix-timers.h>
#include <linux/irq.h>
#include <linux/delay.h>
#include <linux/irq_work.h>
#include <linux/of_clk.h>
#include <linux/suspend.h>
#include <linux/processor.h>
#include <linux/mc146818rtc.h>
#include <linux/platform_device.h>

#include <asm/trace.h>
#include <asm/interrupt.h>
#include <asm/io.h>
#include <asm/nvram.h>
#include <asm/cache.h>
#include <asm/machdep.h>
#include <linux/uaccess.h>
#include <asm/time.h>
#include <asm/irq.h>
#include <asm/div64.h>
#include <asm/smp.h>
#include <asm/vdso_datapage.h>
#include <asm/firmware.h>
#include <asm/mce.h>

/* powerpc clocksource/clockevent code */

#include <linux/clockchips.h>
#include <linux/timekeeper_internal.h>

static u64 timebase_read(struct clocksource *);
static struct clocksource clocksource_timebase = {
	.name         = "timebase",
	.rating       = 400,
	.flags        = CLOCK_SOURCE_IS_CONTINUOUS,
	.mask         = CLOCKSOURCE_MASK(64),
	.read         = timebase_read,
	.vdso_clock_mode	= VDSO_CLOCKMODE_ARCHTIMER,
};

#define DECREMENTER_DEFAULT_MAX 0x7FFFFFFF
u64 decrementer_max = DECREMENTER_DEFAULT_MAX;
EXPORT_SYMBOL_GPL(decrementer_max); /* for KVM HDEC */

static int decrementer_set_next_event(unsigned long evt,
				      struct clock_event_device *dev);
static int decrementer_shutdown(struct clock_event_device *evt);

struct clock_event_device decrementer_clockevent = {
	.name			= "decrementer",
	.rating			= 200,
	.irq			= 0,
	.set_next_event		= decrementer_set_next_event,
	.set_state_oneshot_stopped = decrementer_shutdown,
	.set_state_shutdown	= decrementer_shutdown,
	.tick_resume		= decrementer_shutdown,
	.features		= CLOCK_EVT_FEAT_ONESHOT |
				  CLOCK_EVT_FEAT_C3STOP,
};
EXPORT_SYMBOL(decrementer_clockevent);

/*
 * This always puts next_tb beyond now, so the clock event will never fire
 * with the usual comparison, no need for a separate test for stopped.
 */
#define DEC_CLOCKEVENT_STOPPED ~0ULL
DEFINE_PER_CPU(u64, decrementers_next_tb) = DEC_CLOCKEVENT_STOPPED;
EXPORT_SYMBOL_GPL(decrementers_next_tb);
static DEFINE_PER_CPU(struct clock_event_device, decrementers);

#define XSEC_PER_SEC (1024*1024)

#ifdef CONFIG_PPC64
#define SCALE_XSEC(xsec, max)	(((xsec) * max) / XSEC_PER_SEC)
#else
/* compute ((xsec << 12) * max) >> 32 */
#define SCALE_XSEC(xsec, max)	mulhwu((xsec) << 12, max)
#endif

unsigned long tb_ticks_per_jiffy;
unsigned long tb_ticks_per_usec = 100; /* sane default */
EXPORT_SYMBOL(tb_ticks_per_usec);
unsigned long tb_ticks_per_sec;
EXPORT_SYMBOL(tb_ticks_per_sec);	/* for cputime conversions */

DEFINE_SPINLOCK(rtc_lock);
EXPORT_SYMBOL_GPL(rtc_lock);

static u64 tb_to_ns_scale __read_mostly;
static unsigned tb_to_ns_shift __read_mostly;
static u64 boot_tb __read_mostly;

extern struct timezone sys_tz;
static long timezone_offset;

unsigned long ppc_proc_freq;
EXPORT_SYMBOL_GPL(ppc_proc_freq);
unsigned long ppc_tb_freq;
EXPORT_SYMBOL_GPL(ppc_tb_freq);

bool tb_invalid;

#ifdef CONFIG_VIRT_CPU_ACCOUNTING_NATIVE
/*
 * Read the SPURR on systems that have it, otherwise the PURR,
 * or if that doesn't exist return the timebase value passed in.
 */
static inline unsigned long read_spurr(unsigned long tb)
{
	if (cpu_has_feature(CPU_FTR_SPURR))
		return mfspr(SPRN_SPURR);
	if (cpu_has_feature(CPU_FTR_PURR))
		return mfspr(SPRN_PURR);
	return tb;
}

/*
 * Account time for a transition between system, hard irq
 * or soft irq state.
 */
static unsigned long vtime_delta_scaled(struct cpu_accounting_data *acct,
					unsigned long now, unsigned long stime)
{
	unsigned long stime_scaled = 0;
#ifdef CONFIG_ARCH_HAS_SCALED_CPUTIME
	unsigned long nowscaled, deltascaled;
	unsigned long utime, utime_scaled;

	nowscaled = read_spurr(now);
	deltascaled = nowscaled - acct->startspurr;
	acct->startspurr = nowscaled;
	utime = acct->utime - acct->utime_sspurr;
	acct->utime_sspurr = acct->utime;

	/*
	 * Because we don't read the SPURR on every kernel entry/exit,
	 * deltascaled includes both user and system SPURR ticks.
	 * Apportion these ticks to system SPURR ticks and user
	 * SPURR ticks in the same ratio as the system time (delta)
	 * and user time (udelta) values obtained from the timebase
	 * over the same interval.  The system ticks get accounted here;
	 * the user ticks get saved up in paca->user_time_scaled to be
	 * used by account_process_tick.
	 */
	stime_scaled = stime;
	utime_scaled = utime;
	if (deltascaled != stime + utime) {
		if (utime) {
			stime_scaled = deltascaled * stime / (stime + utime);
			utime_scaled = deltascaled - stime_scaled;
		} else {
			stime_scaled = deltascaled;
		}
	}
	acct->utime_scaled += utime_scaled;
#endif

	return stime_scaled;
}

static unsigned long vtime_delta(struct cpu_accounting_data *acct,
				 unsigned long *stime_scaled,
				 unsigned long *steal_time)
{
	unsigned long now, stime;

	WARN_ON_ONCE(!irqs_disabled());

	now = mftb();
	stime = now - acct->starttime;
	acct->starttime = now;

	*stime_scaled = vtime_delta_scaled(acct, now, stime);

	if (IS_ENABLED(CONFIG_PPC_SPLPAR) &&
			firmware_has_feature(FW_FEATURE_SPLPAR))
		*steal_time = pseries_calculate_stolen_time(now);
	else
		*steal_time = 0;

	return stime;
}

static void vtime_delta_kernel(struct cpu_accounting_data *acct,
			       unsigned long *stime, unsigned long *stime_scaled)
{
	unsigned long steal_time;

	*stime = vtime_delta(acct, stime_scaled, &steal_time);
	*stime -= min(*stime, steal_time);
	acct->steal_time += steal_time;
}

void vtime_account_kernel(struct task_struct *tsk)
{
	struct cpu_accounting_data *acct = get_accounting(tsk);
	unsigned long stime, stime_scaled;

	vtime_delta_kernel(acct, &stime, &stime_scaled);

	if (tsk->flags & PF_VCPU) {
		acct->gtime += stime;
#ifdef CONFIG_ARCH_HAS_SCALED_CPUTIME
		acct->utime_scaled += stime_scaled;
#endif
	} else {
		acct->stime += stime;
#ifdef CONFIG_ARCH_HAS_SCALED_CPUTIME
		acct->stime_scaled += stime_scaled;
#endif
	}
}
EXPORT_SYMBOL_GPL(vtime_account_kernel);

void vtime_account_idle(struct task_struct *tsk)
{
	unsigned long stime, stime_scaled, steal_time;
	struct cpu_accounting_data *acct = get_accounting(tsk);

	stime = vtime_delta(acct, &stime_scaled, &steal_time);
	acct->idle_time += stime + steal_time;
}

static void vtime_account_irq_field(struct cpu_accounting_data *acct,
				    unsigned long *field)
{
	unsigned long stime, stime_scaled;

	vtime_delta_kernel(acct, &stime, &stime_scaled);
	*field += stime;
#ifdef CONFIG_ARCH_HAS_SCALED_CPUTIME
	acct->stime_scaled += stime_scaled;
#endif
}

void vtime_account_softirq(struct task_struct *tsk)
{
	struct cpu_accounting_data *acct = get_accounting(tsk);
	vtime_account_irq_field(acct, &acct->softirq_time);
}

void vtime_account_hardirq(struct task_struct *tsk)
{
	struct cpu_accounting_data *acct = get_accounting(tsk);
	vtime_account_irq_field(acct, &acct->hardirq_time);
}

static void vtime_flush_scaled(struct task_struct *tsk,
			       struct cpu_accounting_data *acct)
{
#ifdef CONFIG_ARCH_HAS_SCALED_CPUTIME
	if (acct->utime_scaled)
		tsk->utimescaled += cputime_to_nsecs(acct->utime_scaled);
	if (acct->stime_scaled)
		tsk->stimescaled += cputime_to_nsecs(acct->stime_scaled);

	acct->utime_scaled = 0;
	acct->utime_sspurr = 0;
	acct->stime_scaled = 0;
#endif
}

/*
 * Account the whole cputime accumulated in the paca
 * Must be called with interrupts disabled.
 * Assumes that vtime_account_kernel/idle() has been called
 * recently (i.e. since the last entry from usermode) so that
 * get_paca()->user_time_scaled is up to date.
 */
void vtime_flush(struct task_struct *tsk)
{
	struct cpu_accounting_data *acct = get_accounting(tsk);

	if (acct->utime)
		account_user_time(tsk, cputime_to_nsecs(acct->utime));

	if (acct->gtime)
		account_guest_time(tsk, cputime_to_nsecs(acct->gtime));

	if (IS_ENABLED(CONFIG_PPC_SPLPAR) && acct->steal_time) {
		account_steal_time(cputime_to_nsecs(acct->steal_time));
		acct->steal_time = 0;
	}

	if (acct->idle_time)
		account_idle_time(cputime_to_nsecs(acct->idle_time));

	if (acct->stime)
		account_system_index_time(tsk, cputime_to_nsecs(acct->stime),
					  CPUTIME_SYSTEM);

	if (acct->hardirq_time)
		account_system_index_time(tsk, cputime_to_nsecs(acct->hardirq_time),
					  CPUTIME_IRQ);
	if (acct->softirq_time)
		account_system_index_time(tsk, cputime_to_nsecs(acct->softirq_time),
					  CPUTIME_SOFTIRQ);

	vtime_flush_scaled(tsk, acct);

	acct->utime = 0;
	acct->gtime = 0;
	acct->idle_time = 0;
	acct->stime = 0;
	acct->hardirq_time = 0;
	acct->softirq_time = 0;
}
#endif /* CONFIG_VIRT_CPU_ACCOUNTING_NATIVE */

<<<<<<< HEAD
#else /* ! CONFIG_VIRT_CPU_ACCOUNTING_NATIVE */
#define calc_cputime_factors()
#endif

=======
>>>>>>> 98817289
void __no_kcsan __delay(unsigned long loops)
{
	unsigned long start;

	spin_begin();
	if (tb_invalid) {
		/*
		 * TB is in error state and isn't ticking anymore.
		 * HMI handler was unable to recover from TB error.
		 * Return immediately, so that kernel won't get stuck here.
		 */
		spin_cpu_relax();
	} else {
		start = mftb();
		while (mftb() - start < loops)
			spin_cpu_relax();
	}
	spin_end();
}
EXPORT_SYMBOL(__delay);

void __no_kcsan udelay(unsigned long usecs)
{
	__delay(tb_ticks_per_usec * usecs);
}
EXPORT_SYMBOL(udelay);

#ifdef CONFIG_SMP
unsigned long profile_pc(struct pt_regs *regs)
{
	unsigned long pc = instruction_pointer(regs);

	if (in_lock_functions(pc))
		return regs->link;

	return pc;
}
EXPORT_SYMBOL(profile_pc);
#endif

#ifdef CONFIG_IRQ_WORK

/*
 * 64-bit uses a byte in the PACA, 32-bit uses a per-cpu variable...
 */
#ifdef CONFIG_PPC64
static inline unsigned long test_irq_work_pending(void)
{
	unsigned long x;

	asm volatile("lbz %0,%1(13)"
		: "=r" (x)
		: "i" (offsetof(struct paca_struct, irq_work_pending)));
	return x;
}

static inline void set_irq_work_pending_flag(void)
{
	asm volatile("stb %0,%1(13)" : :
		"r" (1),
		"i" (offsetof(struct paca_struct, irq_work_pending)));
}

static inline void clear_irq_work_pending(void)
{
	asm volatile("stb %0,%1(13)" : :
		"r" (0),
		"i" (offsetof(struct paca_struct, irq_work_pending)));
}

#else /* 32-bit */

DEFINE_PER_CPU(u8, irq_work_pending);

#define set_irq_work_pending_flag()	__this_cpu_write(irq_work_pending, 1)
#define test_irq_work_pending()		__this_cpu_read(irq_work_pending)
#define clear_irq_work_pending()	__this_cpu_write(irq_work_pending, 0)

#endif /* 32 vs 64 bit */

void arch_irq_work_raise(void)
{
	/*
	 * 64-bit code that uses irq soft-mask can just cause an immediate
	 * interrupt here that gets soft masked, if this is called under
	 * local_irq_disable(). It might be possible to prevent that happening
	 * by noticing interrupts are disabled and setting decrementer pending
	 * to be replayed when irqs are enabled. The problem there is that
	 * tracing can call irq_work_raise, including in code that does low
	 * level manipulations of irq soft-mask state (e.g., trace_hardirqs_on)
	 * which could get tangled up if we're messing with the same state
	 * here.
	 */
	preempt_disable();
	set_irq_work_pending_flag();
	set_dec(1);
	preempt_enable();
}

static void set_dec_or_work(u64 val)
{
	set_dec(val);
	/* We may have raced with new irq work */
	if (unlikely(test_irq_work_pending()))
		set_dec(1);
}

#else  /* CONFIG_IRQ_WORK */

#define test_irq_work_pending()	0
#define clear_irq_work_pending()

static void set_dec_or_work(u64 val)
{
	set_dec(val);
}
#endif /* CONFIG_IRQ_WORK */

#ifdef CONFIG_KVM_BOOK3S_HV_POSSIBLE
void timer_rearm_host_dec(u64 now)
{
	u64 *next_tb = this_cpu_ptr(&decrementers_next_tb);

	WARN_ON_ONCE(!arch_irqs_disabled());
	WARN_ON_ONCE(mfmsr() & MSR_EE);

	if (now >= *next_tb) {
		local_paca->irq_happened |= PACA_IRQ_DEC;
	} else {
		now = *next_tb - now;
		if (now > decrementer_max)
			now = decrementer_max;
		set_dec_or_work(now);
	}
}
EXPORT_SYMBOL_GPL(timer_rearm_host_dec);
#endif

/*
 * timer_interrupt - gets called when the decrementer overflows,
 * with interrupts disabled.
 */
DEFINE_INTERRUPT_HANDLER_ASYNC(timer_interrupt)
{
	struct clock_event_device *evt = this_cpu_ptr(&decrementers);
	u64 *next_tb = this_cpu_ptr(&decrementers_next_tb);
	struct pt_regs *old_regs;
	u64 now;

	/*
	 * Some implementations of hotplug will get timer interrupts while
	 * offline, just ignore these.
	 */
	if (unlikely(!cpu_online(smp_processor_id()))) {
		set_dec(decrementer_max);
		return;
	}

	/* Conditionally hard-enable interrupts. */
	if (should_hard_irq_enable(regs)) {
		/*
		 * Ensure a positive value is written to the decrementer, or
		 * else some CPUs will continue to take decrementer exceptions.
		 * When the PPC_WATCHDOG (decrementer based) is configured,
		 * keep this at most 31 bits, which is about 4 seconds on most
		 * systems, which gives the watchdog a chance of catching timer
		 * interrupt hard lockups.
		 */
		if (IS_ENABLED(CONFIG_PPC_WATCHDOG))
			set_dec(0x7fffffff);
		else
			set_dec(decrementer_max);

		do_hard_irq_enable();
	}

#if defined(CONFIG_PPC32) && defined(CONFIG_PPC_PMAC)
	if (atomic_read(&ppc_n_lost_interrupts) != 0)
		__do_IRQ(regs);
#endif

	old_regs = set_irq_regs(regs);

	trace_timer_interrupt_entry(regs);

	if (test_irq_work_pending()) {
		clear_irq_work_pending();
		mce_run_irq_context_handlers();
		irq_work_run();
	}

	now = get_tb();
	if (now >= *next_tb) {
		evt->event_handler(evt);
		__this_cpu_inc(irq_stat.timer_irqs_event);
	} else {
		now = *next_tb - now;
		if (now > decrementer_max)
			now = decrementer_max;
		set_dec_or_work(now);
		__this_cpu_inc(irq_stat.timer_irqs_others);
	}

	trace_timer_interrupt_exit(regs);

	set_irq_regs(old_regs);
}
EXPORT_SYMBOL(timer_interrupt);

#ifdef CONFIG_GENERIC_CLOCKEVENTS_BROADCAST
void timer_broadcast_interrupt(void)
{
	tick_receive_broadcast();
	__this_cpu_inc(irq_stat.broadcast_irqs_event);
}
#endif

#ifdef CONFIG_SUSPEND
/* Overrides the weak version in kernel/power/main.c */
void arch_suspend_disable_irqs(void)
{
	if (ppc_md.suspend_disable_irqs)
		ppc_md.suspend_disable_irqs();

	/* Disable the decrementer, so that it doesn't interfere
	 * with suspending.
	 */

	set_dec(decrementer_max);
	local_irq_disable();
	set_dec(decrementer_max);
}

/* Overrides the weak version in kernel/power/main.c */
void arch_suspend_enable_irqs(void)
{
	local_irq_enable();

	if (ppc_md.suspend_enable_irqs)
		ppc_md.suspend_enable_irqs();
}
#endif

unsigned long long tb_to_ns(unsigned long long ticks)
{
	return mulhdu(ticks, tb_to_ns_scale) << tb_to_ns_shift;
}
EXPORT_SYMBOL_GPL(tb_to_ns);

/*
 * Scheduler clock - returns current time in nanosec units.
 *
 * Note: mulhdu(a, b) (multiply high double unsigned) returns
 * the high 64 bits of a * b, i.e. (a * b) >> 64, where a and b
 * are 64-bit unsigned numbers.
 */
notrace unsigned long long sched_clock(void)
{
	return mulhdu(get_tb() - boot_tb, tb_to_ns_scale) << tb_to_ns_shift;
}


#ifdef CONFIG_PPC_PSERIES

/*
 * Running clock - attempts to give a view of time passing for a virtualised
 * kernels.
 * Uses the VTB register if available otherwise a next best guess.
 */
unsigned long long running_clock(void)
{
	/*
	 * Don't read the VTB as a host since KVM does not switch in host
	 * timebase into the VTB when it takes a guest off the CPU, reading the
	 * VTB would result in reading 'last switched out' guest VTB.
	 *
	 * Host kernels are often compiled with CONFIG_PPC_PSERIES checked, it
	 * would be unsafe to rely only on the #ifdef above.
	 */
	if (firmware_has_feature(FW_FEATURE_LPAR) &&
	    cpu_has_feature(CPU_FTR_ARCH_207S))
		return mulhdu(get_vtb() - boot_tb, tb_to_ns_scale) << tb_to_ns_shift;

	/*
	 * This is a next best approximation without a VTB.
	 * On a host which is running bare metal there should never be any stolen
	 * time and on a host which doesn't do any virtualisation TB *should* equal
	 * VTB so it makes no difference anyway.
	 */
	return local_clock() - kcpustat_this_cpu->cpustat[CPUTIME_STEAL];
}
#endif

static int __init get_freq(char *name, int cells, unsigned long *val)
{
	struct device_node *cpu;
	const __be32 *fp;
	int found = 0;

	/* The cpu node should have timebase and clock frequency properties */
	cpu = of_find_node_by_type(NULL, "cpu");

	if (cpu) {
		fp = of_get_property(cpu, name, NULL);
		if (fp) {
			found = 1;
			*val = of_read_ulong(fp, cells);
		}

		of_node_put(cpu);
	}

	return found;
}

static void start_cpu_decrementer(void)
{
#ifdef CONFIG_BOOKE_OR_40x
	unsigned int tcr;

	/* Clear any pending timer interrupts */
	mtspr(SPRN_TSR, TSR_ENW | TSR_WIS | TSR_DIS | TSR_FIS);

	tcr = mfspr(SPRN_TCR);
	/*
	 * The watchdog may have already been enabled by u-boot. So leave
	 * TRC[WP] (Watchdog Period) alone.
	 */
	tcr &= TCR_WP_MASK;	/* Clear all bits except for TCR[WP] */
	tcr |= TCR_DIE;		/* Enable decrementer */
	mtspr(SPRN_TCR, tcr);
#endif
}

void __init generic_calibrate_decr(void)
{
	ppc_tb_freq = DEFAULT_TB_FREQ;		/* hardcoded default */

	if (!get_freq("ibm,extended-timebase-frequency", 2, &ppc_tb_freq) &&
	    !get_freq("timebase-frequency", 1, &ppc_tb_freq)) {

		printk(KERN_ERR "WARNING: Estimating decrementer frequency "
				"(not found)\n");
	}

	ppc_proc_freq = DEFAULT_PROC_FREQ;	/* hardcoded default */

	if (!get_freq("ibm,extended-clock-frequency", 2, &ppc_proc_freq) &&
	    !get_freq("clock-frequency", 1, &ppc_proc_freq)) {

		printk(KERN_ERR "WARNING: Estimating processor frequency "
				"(not found)\n");
	}
}

int update_persistent_clock64(struct timespec64 now)
{
	struct rtc_time tm;

	if (!ppc_md.set_rtc_time)
		return -ENODEV;

	rtc_time64_to_tm(now.tv_sec + 1 + timezone_offset, &tm);

	return ppc_md.set_rtc_time(&tm);
}

static void __read_persistent_clock(struct timespec64 *ts)
{
	struct rtc_time tm;
	static int first = 1;

	ts->tv_nsec = 0;
	/* XXX this is a little fragile but will work okay in the short term */
	if (first) {
		first = 0;
		if (ppc_md.time_init)
			timezone_offset = ppc_md.time_init();

		/* get_boot_time() isn't guaranteed to be safe to call late */
		if (ppc_md.get_boot_time) {
			ts->tv_sec = ppc_md.get_boot_time() - timezone_offset;
			return;
		}
	}
	if (!ppc_md.get_rtc_time) {
		ts->tv_sec = 0;
		return;
	}
	ppc_md.get_rtc_time(&tm);

	ts->tv_sec = rtc_tm_to_time64(&tm);
}

void read_persistent_clock64(struct timespec64 *ts)
{
	__read_persistent_clock(ts);

	/* Sanitize it in case real time clock is set below EPOCH */
	if (ts->tv_sec < 0) {
		ts->tv_sec = 0;
		ts->tv_nsec = 0;
	}
		
}

/* clocksource code */
static notrace u64 timebase_read(struct clocksource *cs)
{
	return (u64)get_tb();
}

static void __init clocksource_init(void)
{
	struct clocksource *clock = &clocksource_timebase;

	if (clocksource_register_hz(clock, tb_ticks_per_sec)) {
		printk(KERN_ERR "clocksource: %s is already registered\n",
		       clock->name);
		return;
	}

	printk(KERN_INFO "clocksource: %s mult[%x] shift[%d] registered\n",
	       clock->name, clock->mult, clock->shift);
}

static int decrementer_set_next_event(unsigned long evt,
				      struct clock_event_device *dev)
{
	__this_cpu_write(decrementers_next_tb, get_tb() + evt);
	set_dec_or_work(evt);

	return 0;
}

static int decrementer_shutdown(struct clock_event_device *dev)
{
	__this_cpu_write(decrementers_next_tb, DEC_CLOCKEVENT_STOPPED);
	set_dec_or_work(decrementer_max);

	return 0;
}

static void register_decrementer_clockevent(int cpu)
{
	struct clock_event_device *dec = &per_cpu(decrementers, cpu);

	*dec = decrementer_clockevent;
	dec->cpumask = cpumask_of(cpu);

	clockevents_config_and_register(dec, ppc_tb_freq, 2, decrementer_max);

	printk_once(KERN_DEBUG "clockevent: %s mult[%x] shift[%d] cpu[%d]\n",
		    dec->name, dec->mult, dec->shift, cpu);

	/* Set values for KVM, see kvm_emulate_dec() */
	decrementer_clockevent.mult = dec->mult;
	decrementer_clockevent.shift = dec->shift;
}

static void enable_large_decrementer(void)
{
	if (!cpu_has_feature(CPU_FTR_ARCH_300))
		return;

	if (decrementer_max <= DECREMENTER_DEFAULT_MAX)
		return;

	/*
	 * If we're running as the hypervisor we need to enable the LD manually
	 * otherwise firmware should have done it for us.
	 */
	if (cpu_has_feature(CPU_FTR_HVMODE))
		mtspr(SPRN_LPCR, mfspr(SPRN_LPCR) | LPCR_LD);
}

static void __init set_decrementer_max(void)
{
	struct device_node *cpu;
	u32 bits = 32;

	/* Prior to ISAv3 the decrementer is always 32 bit */
	if (!cpu_has_feature(CPU_FTR_ARCH_300))
		return;

	cpu = of_find_node_by_type(NULL, "cpu");

	if (of_property_read_u32(cpu, "ibm,dec-bits", &bits) == 0) {
		if (bits > 64 || bits < 32) {
			pr_warn("time_init: firmware supplied invalid ibm,dec-bits");
			bits = 32;
		}

		/* calculate the signed maximum given this many bits */
		decrementer_max = (1ul << (bits - 1)) - 1;
	}

	of_node_put(cpu);

	pr_info("time_init: %u bit decrementer (max: %llx)\n",
		bits, decrementer_max);
}

static void __init init_decrementer_clockevent(void)
{
	register_decrementer_clockevent(smp_processor_id());
}

void secondary_cpu_time_init(void)
{
	/* Enable and test the large decrementer for this cpu */
	enable_large_decrementer();

	/* Start the decrementer on CPUs that have manual control
	 * such as BookE
	 */
	start_cpu_decrementer();

	/* FIME: Should make unrelated change to move snapshot_timebase
	 * call here ! */
	register_decrementer_clockevent(smp_processor_id());
}

/* This function is only called on the boot processor */
void __init time_init(void)
{
	struct div_result res;
	u64 scale;
	unsigned shift;

	/* Normal PowerPC with timebase register */
	if (ppc_md.calibrate_decr)
		ppc_md.calibrate_decr();
	else
		generic_calibrate_decr();

	printk(KERN_DEBUG "time_init: decrementer frequency = %lu.%.6lu MHz\n",
	       ppc_tb_freq / 1000000, ppc_tb_freq % 1000000);
	printk(KERN_DEBUG "time_init: processor frequency   = %lu.%.6lu MHz\n",
	       ppc_proc_freq / 1000000, ppc_proc_freq % 1000000);

	tb_ticks_per_jiffy = ppc_tb_freq / HZ;
	tb_ticks_per_sec = ppc_tb_freq;
	tb_ticks_per_usec = ppc_tb_freq / 1000000;

	/*
	 * Compute scale factor for sched_clock.
	 * The calibrate_decr() function has set tb_ticks_per_sec,
	 * which is the timebase frequency.
	 * We compute 1e9 * 2^64 / tb_ticks_per_sec and interpret
	 * the 128-bit result as a 64.64 fixed-point number.
	 * We then shift that number right until it is less than 1.0,
	 * giving us the scale factor and shift count to use in
	 * sched_clock().
	 */
	div128_by_32(1000000000, 0, tb_ticks_per_sec, &res);
	scale = res.result_low;
	for (shift = 0; res.result_high != 0; ++shift) {
		scale = (scale >> 1) | (res.result_high << 63);
		res.result_high >>= 1;
	}
	tb_to_ns_scale = scale;
	tb_to_ns_shift = shift;
	/* Save the current timebase to pretty up CONFIG_PRINTK_TIME */
	boot_tb = get_tb();

	/* If platform provided a timezone (pmac), we correct the time */
	if (timezone_offset) {
		sys_tz.tz_minuteswest = -timezone_offset / 60;
		sys_tz.tz_dsttime = 0;
	}

	vdso_data->tb_ticks_per_sec = tb_ticks_per_sec;

	/* initialise and enable the large decrementer (if we have one) */
	set_decrementer_max();
	enable_large_decrementer();

	/* Start the decrementer on CPUs that have manual control
	 * such as BookE
	 */
	start_cpu_decrementer();

	/* Register the clocksource */
	clocksource_init();

	init_decrementer_clockevent();
	tick_setup_hrtimer_broadcast();

	of_clk_init(NULL);
	enable_sched_clock_irqtime();
}

/*
 * Divide a 128-bit dividend by a 32-bit divisor, leaving a 128 bit
 * result.
 */
void div128_by_32(u64 dividend_high, u64 dividend_low,
		  unsigned divisor, struct div_result *dr)
{
	unsigned long a, b, c, d;
	unsigned long w, x, y, z;
	u64 ra, rb, rc;

	a = dividend_high >> 32;
	b = dividend_high & 0xffffffff;
	c = dividend_low >> 32;
	d = dividend_low & 0xffffffff;

	w = a / divisor;
	ra = ((u64)(a - (w * divisor)) << 32) + b;

	rb = ((u64) do_div(ra, divisor) << 32) + c;
	x = ra;

	rc = ((u64) do_div(rb, divisor) << 32) + d;
	y = rb;

	do_div(rc, divisor);
	z = rc;

	dr->result_high = ((u64)w << 32) + x;
	dr->result_low  = ((u64)y << 32) + z;

}

/* We don't need to calibrate delay, we use the CPU timebase for that */
void calibrate_delay(void)
{
	/* Some generic code (such as spinlock debug) use loops_per_jiffy
	 * as the number of __delay(1) in a jiffy, so make it so
	 */
	loops_per_jiffy = tb_ticks_per_jiffy;
}

#if IS_ENABLED(CONFIG_RTC_DRV_GENERIC)
static int rtc_generic_get_time(struct device *dev, struct rtc_time *tm)
{
	ppc_md.get_rtc_time(tm);
	return 0;
}

static int rtc_generic_set_time(struct device *dev, struct rtc_time *tm)
{
	if (!ppc_md.set_rtc_time)
		return -EOPNOTSUPP;

	if (ppc_md.set_rtc_time(tm) < 0)
		return -EOPNOTSUPP;

	return 0;
}

static const struct rtc_class_ops rtc_generic_ops = {
	.read_time = rtc_generic_get_time,
	.set_time = rtc_generic_set_time,
};

static int __init rtc_init(void)
{
	struct platform_device *pdev;

	if (!ppc_md.get_rtc_time)
		return -ENODEV;

	pdev = platform_device_register_data(NULL, "rtc-generic", -1,
					     &rtc_generic_ops,
					     sizeof(rtc_generic_ops));

	return PTR_ERR_OR_ZERO(pdev);
}

device_initcall(rtc_init);
#endif<|MERGE_RESOLUTION|>--- conflicted
+++ resolved
@@ -356,13 +356,6 @@
 }
 #endif /* CONFIG_VIRT_CPU_ACCOUNTING_NATIVE */
 
-<<<<<<< HEAD
-#else /* ! CONFIG_VIRT_CPU_ACCOUNTING_NATIVE */
-#define calc_cputime_factors()
-#endif
-
-=======
->>>>>>> 98817289
 void __no_kcsan __delay(unsigned long loops)
 {
 	unsigned long start;
