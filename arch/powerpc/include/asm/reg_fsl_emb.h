--- conflicted
+++ resolved
@@ -11,19 +11,6 @@
 
 #ifndef __ASSEMBLY__
 /* Performance Monitor Registers */
-<<<<<<< HEAD
-#define mfpmr(rn)	({unsigned int rval; \
-			asm volatile(".machine push; " \
-				     ".machine e300; " \
-				     "mfpmr %0," __stringify(rn) ";" \
-				     ".machine pop; " \
-				     : "=r" (rval)); rval;})
-#define mtpmr(rn, v)	asm volatile(".machine push; " \
-				     ".machine e300; " \
-				     "mtpmr " __stringify(rn) ",%0; " \
-				     ".machine pop; " \
-				     : : "r" (v))
-=======
 static __always_inline unsigned int mfpmr(unsigned int rn)
 {
 	unsigned int rval;
@@ -45,7 +32,6 @@
 	     ".machine pop;"
 	     : [val] "=r" (val) : [rn] "i" (rn));
 }
->>>>>>> a6ad5510
 #endif /* __ASSEMBLY__ */
 
 /* Freescale Book E Performance Monitor APU Registers */
