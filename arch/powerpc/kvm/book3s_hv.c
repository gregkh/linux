--- conflicted
+++ resolved
@@ -1640,11 +1640,7 @@
 	 * That can happen due to a bug, or due to a machine check
 	 * occurring at just the wrong time.
 	 */
-<<<<<<< HEAD
-	if (__kvmppc_get_msr_hv(vcpu) & MSR_HV) {
-=======
 	if (!kvmhv_is_nestedv2() && (__kvmppc_get_msr_hv(vcpu) & MSR_HV)) {
->>>>>>> a6ad5510
 		printk(KERN_EMERG "KVM trap in HV mode!\n");
 		printk(KERN_EMERG "trap=0x%x | pc=0x%lx | msr=0x%llx\n",
 			vcpu->arch.trap, kvmppc_get_pc(vcpu),
@@ -1735,11 +1731,7 @@
 	{
 		int i;
 
-<<<<<<< HEAD
-		if (unlikely(__kvmppc_get_msr_hv(vcpu) & MSR_PR)) {
-=======
 		if (!kvmhv_is_nestedv2() && unlikely(__kvmppc_get_msr_hv(vcpu) & MSR_PR)) {
->>>>>>> a6ad5510
 			/*
 			 * Guest userspace executed sc 1. This can only be
 			 * reached by the P9 path because the old path
@@ -2364,8 +2356,6 @@
 		break;
 	case KVM_REG_PPC_DAWRX1:
 		*val = get_reg_val(id, kvmppc_get_dawrx1_hv(vcpu));
-<<<<<<< HEAD
-=======
 		break;
 	case KVM_REG_PPC_DEXCR:
 		*val = get_reg_val(id, kvmppc_get_dexcr_hv(vcpu));
@@ -2375,7 +2365,6 @@
 		break;
 	case KVM_REG_PPC_HASHPKEYR:
 		*val = get_reg_val(id, kvmppc_get_hashpkeyr_hv(vcpu));
->>>>>>> a6ad5510
 		break;
 	case KVM_REG_PPC_CIABR:
 		*val = get_reg_val(id, kvmppc_get_ciabr_hv(vcpu));
@@ -2619,8 +2608,6 @@
 		break;
 	case KVM_REG_PPC_DAWRX1:
 		kvmppc_set_dawrx1_hv(vcpu, set_reg_val(id, *val) & ~DAWRX_HYP);
-<<<<<<< HEAD
-=======
 		break;
 	case KVM_REG_PPC_DEXCR:
 		kvmppc_set_dexcr_hv(vcpu, set_reg_val(id, *val));
@@ -2630,7 +2617,6 @@
 		break;
 	case KVM_REG_PPC_HASHPKEYR:
 		kvmppc_set_hashpkeyr_hv(vcpu, set_reg_val(id, *val));
->>>>>>> a6ad5510
 		break;
 	case KVM_REG_PPC_CIABR:
 		kvmppc_set_ciabr_hv(vcpu, set_reg_val(id, *val));
@@ -3019,10 +3005,6 @@
 	vcpu->arch.shared_big_endian = false;
 #endif
 #endif
-<<<<<<< HEAD
-	kvmppc_set_mmcr_hv(vcpu, 0, MMCR0_FC);
-
-=======
 
 	if (kvmhv_is_nestedv2()) {
 		err = kvmhv_nestedv2_vcpu_create(vcpu, &vcpu->arch.nestedv2_io);
@@ -3031,7 +3013,6 @@
 	}
 
 	kvmppc_set_mmcr_hv(vcpu, 0, MMCR0_FC);
->>>>>>> a6ad5510
 	if (cpu_has_feature(CPU_FTR_ARCH_31)) {
 		kvmppc_set_mmcr_hv(vcpu, 0, kvmppc_get_mmcr_hv(vcpu, 0) | MMCR0_PMCCEXT);
 		kvmppc_set_mmcra_hv(vcpu, MMCRA_BHRB_DISABLE);
@@ -4926,8 +4907,6 @@
 							   BOOK3S_INTERRUPT_EXTERNAL, 0);
 			else
 				lpcr |= LPCR_MER;
-<<<<<<< HEAD
-=======
 		} else {
 			/*
 			 * L1's copy of L2's LPCR (vcpu->arch.vcore->lpcr) can get its MER bit
@@ -4940,7 +4919,6 @@
 			 * causing an endless loop, which results in L2 guest getting hung.
 			 */
 			lpcr &= ~LPCR_MER;
->>>>>>> a6ad5510
 		}
 	} else if (vcpu->arch.pending_exceptions ||
 		   xive_interrupt_pending(vcpu)) {
@@ -5146,11 +5124,7 @@
 		if (run->exit_reason == KVM_EXIT_PAPR_HCALL) {
 			accumulate_time(vcpu, &vcpu->arch.hcall);
 
-<<<<<<< HEAD
-			if (WARN_ON_ONCE(__kvmppc_get_msr_hv(vcpu) & MSR_PR)) {
-=======
 			if (!kvmhv_is_nestedv2() && WARN_ON_ONCE(__kvmppc_get_msr_hv(vcpu) & MSR_PR)) {
->>>>>>> a6ad5510
 				/*
 				 * These should have been caught reflected
 				 * into the guest by now. Final sanity check:
