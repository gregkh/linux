--- conflicted
+++ resolved
@@ -566,17 +566,9 @@
 		unsigned long tce = be64_to_cpu(((u64 *)tces)[i]);
 
 		ua = 0;
-<<<<<<< HEAD
-		if (kvmppc_gpa_to_ua(vcpu->kvm,
-				tce & ~(TCE_PCI_READ | TCE_PCI_WRITE),
-				&ua, NULL)) {
-			ret = H_PARAMETER;
-			goto unlock_exit;
-=======
 		if (kvmppc_rm_tce_to_ua(vcpu->kvm, tce, &ua, NULL)) {
 			ret = H_PARAMETER;
 			goto invalidate_exit;
->>>>>>> f7688b48
 		}
 
 		list_for_each_entry_lockless(stit, &stt->iommu_tables, next) {
