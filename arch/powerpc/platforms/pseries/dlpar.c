--- conflicted
+++ resolved
@@ -460,8 +460,6 @@
 	struct device_node *child;
 	int rc;
 
-<<<<<<< HEAD
-=======
 	for_each_child_of_node(node, child) {
 		rc = changeset_detach_node_recursive(ocs, child);
 		if (rc) {
@@ -544,7 +542,6 @@
 {
 	int rc;
 
->>>>>>> a6ad5510
 	switch (hp_elog->resource) {
 	case PSERIES_HP_ELOG_RESOURCE_MEM:
 		rc = dlpar_memory(hp_elog);
