/*
 * Compressed rom filesystem for Linux.
 *
 * Copyright (C) 1999 Linus Torvalds.
 *
 * This file is released under the GPL.
 */

/*
 * These are the VFS interfaces to the compressed rom filesystem.
 * The actual compression is based on zlib, see the other files.
 */

#define pr_fmt(fmt) KBUILD_MODNAME ": " fmt

#include <linux/module.h>
#include <linux/fs.h>
#include <linux/file.h>
#include <linux/pagemap.h>
#include <linux/pfn_t.h>
#include <linux/ramfs.h>
#include <linux/init.h>
#include <linux/string.h>
#include <linux/blkdev.h>
#include <linux/mtd/mtd.h>
#include <linux/mtd/super.h>
#include <linux/fs_context.h>
#include <linux/slab.h>
#include <linux/vfs.h>
#include <linux/mutex.h>
#include <uapi/linux/cramfs_fs.h>
#include <linux/uaccess.h>

#include "internal.h"

/*
 * cramfs super-block data in memory
 */
struct cramfs_sb_info {
	unsigned long magic;
	unsigned long size;
	unsigned long blocks;
	unsigned long files;
	unsigned long flags;
	void *linear_virt_addr;
	resource_size_t linear_phys_addr;
	size_t mtd_point_size;
};

static inline struct cramfs_sb_info *CRAMFS_SB(struct super_block *sb)
{
	return sb->s_fs_info;
}

static const struct super_operations cramfs_ops;
static const struct inode_operations cramfs_dir_inode_operations;
static const struct file_operations cramfs_directory_operations;
static const struct file_operations cramfs_physmem_fops;
static const struct address_space_operations cramfs_aops;

static DEFINE_MUTEX(read_mutex);


/* These macros may change in future, to provide better st_ino semantics. */
#define OFFSET(x)	((x)->i_ino)

static unsigned long cramino(const struct cramfs_inode *cino, unsigned int offset)
{
	if (!cino->offset)
		return offset + 1;
	if (!cino->size)
		return offset + 1;

	/*
	 * The file mode test fixes buggy mkcramfs implementations where
	 * cramfs_inode->offset is set to a non zero value for entries
	 * which did not contain data, like devices node and fifos.
	 */
	switch (cino->mode & S_IFMT) {
	case S_IFREG:
	case S_IFDIR:
	case S_IFLNK:
		return cino->offset << 2;
	default:
		break;
	}
	return offset + 1;
}

static struct inode *get_cramfs_inode(struct super_block *sb,
	const struct cramfs_inode *cramfs_inode, unsigned int offset)
{
	struct inode *inode;
	static struct timespec64 zerotime;

	inode = iget_locked(sb, cramino(cramfs_inode, offset));
	if (!inode)
		return ERR_PTR(-ENOMEM);
	if (!(inode->i_state & I_NEW))
		return inode;

	switch (cramfs_inode->mode & S_IFMT) {
	case S_IFREG:
		inode->i_fop = &generic_ro_fops;
		inode->i_data.a_ops = &cramfs_aops;
		if (IS_ENABLED(CONFIG_CRAMFS_MTD) &&
		    CRAMFS_SB(sb)->flags & CRAMFS_FLAG_EXT_BLOCK_POINTERS &&
		    CRAMFS_SB(sb)->linear_phys_addr)
			inode->i_fop = &cramfs_physmem_fops;
		break;
	case S_IFDIR:
		inode->i_op = &cramfs_dir_inode_operations;
		inode->i_fop = &cramfs_directory_operations;
		break;
	case S_IFLNK:
		inode->i_op = &page_symlink_inode_operations;
		inode_nohighmem(inode);
		inode->i_data.a_ops = &cramfs_aops;
		break;
	default:
		init_special_inode(inode, cramfs_inode->mode,
				old_decode_dev(cramfs_inode->size));
	}

	inode->i_mode = cramfs_inode->mode;
	i_uid_write(inode, cramfs_inode->uid);
	i_gid_write(inode, cramfs_inode->gid);

	/* if the lower 2 bits are zero, the inode contains data */
	if (!(inode->i_ino & 3)) {
		inode->i_size = cramfs_inode->size;
		inode->i_blocks = (cramfs_inode->size - 1) / 512 + 1;
	}

	/* Struct copy intentional */
	inode_set_mtime_to_ts(inode,
			      inode_set_atime_to_ts(inode, inode_set_ctime_to_ts(inode, zerotime)));
	/* inode->i_nlink is left 1 - arguably wrong for directories,
	   but it's the best we can do without reading the directory
	   contents.  1 yields the right result in GNU find, even
	   without -noleaf option. */

	unlock_new_inode(inode);

	return inode;
}

/*
 * We have our own block cache: don't fill up the buffer cache
 * with the rom-image, because the way the filesystem is set
 * up the accesses should be fairly regular and cached in the
 * page cache and dentry tree anyway..
 *
 * This also acts as a way to guarantee contiguous areas of up to
 * BLKS_PER_BUF*PAGE_SIZE, so that the caller doesn't need to
 * worry about end-of-buffer issues even when decompressing a full
 * page cache.
 *
 * Note: This is all optimized away at compile time when
 *       CONFIG_CRAMFS_BLOCKDEV=n.
 */
#define READ_BUFFERS (2)
/* NEXT_BUFFER(): Loop over [0..(READ_BUFFERS-1)]. */
#define NEXT_BUFFER(_ix) ((_ix) ^ 1)

/*
 * BLKS_PER_BUF_SHIFT should be at least 2 to allow for "compressed"
 * data that takes up more space than the original and with unlucky
 * alignment.
 */
#define BLKS_PER_BUF_SHIFT	(2)
#define BLKS_PER_BUF		(1 << BLKS_PER_BUF_SHIFT)
#define BUFFER_SIZE		(BLKS_PER_BUF*PAGE_SIZE)

static unsigned char read_buffers[READ_BUFFERS][BUFFER_SIZE];
static unsigned buffer_blocknr[READ_BUFFERS];
static struct super_block *buffer_dev[READ_BUFFERS];
static int next_buffer;

/*
 * Populate our block cache and return a pointer to it.
 */
static void *cramfs_blkdev_read(struct super_block *sb, unsigned int offset,
				unsigned int len)
{
	struct address_space *mapping = sb->s_bdev->bd_mapping;
	struct file_ra_state ra = {};
	struct page *pages[BLKS_PER_BUF];
	unsigned i, blocknr, buffer;
	unsigned long devsize;
	char *data;

	if (!len)
		return NULL;
	blocknr = offset >> PAGE_SHIFT;
	offset &= PAGE_SIZE - 1;

	/* Check if an existing buffer already has the data.. */
	for (i = 0; i < READ_BUFFERS; i++) {
		unsigned int blk_offset;

		if (buffer_dev[i] != sb)
			continue;
		if (blocknr < buffer_blocknr[i])
			continue;
		blk_offset = (blocknr - buffer_blocknr[i]) << PAGE_SHIFT;
		blk_offset += offset;
		if (blk_offset > BUFFER_SIZE ||
		    blk_offset + len > BUFFER_SIZE)
			continue;
		return read_buffers[i] + blk_offset;
	}

	devsize = bdev_nr_bytes(sb->s_bdev) >> PAGE_SHIFT;

	/* Ok, read in BLKS_PER_BUF pages completely first. */
	file_ra_state_init(&ra, mapping);
	page_cache_sync_readahead(mapping, &ra, NULL, blocknr, BLKS_PER_BUF);

	for (i = 0; i < BLKS_PER_BUF; i++) {
		struct page *page = NULL;

		if (blocknr + i < devsize) {
			page = read_mapping_page(mapping, blocknr + i, NULL);
			/* synchronous error? */
			if (IS_ERR(page))
				page = NULL;
		}
		pages[i] = page;
	}

	buffer = next_buffer;
	next_buffer = NEXT_BUFFER(buffer);
	buffer_blocknr[buffer] = blocknr;
	buffer_dev[buffer] = sb;

	data = read_buffers[buffer];
	for (i = 0; i < BLKS_PER_BUF; i++) {
		struct page *page = pages[i];

		if (page) {
			memcpy_from_page(data, page, 0, PAGE_SIZE);
			put_page(page);
		} else
			memset(data, 0, PAGE_SIZE);
		data += PAGE_SIZE;
	}
	return read_buffers[buffer] + offset;
}

/*
 * Return a pointer to the linearly addressed cramfs image in memory.
 */
static void *cramfs_direct_read(struct super_block *sb, unsigned int offset,
				unsigned int len)
{
	struct cramfs_sb_info *sbi = CRAMFS_SB(sb);

	if (!len)
		return NULL;
	if (len > sbi->size || offset > sbi->size - len)
		return page_address(ZERO_PAGE(0));
	return sbi->linear_virt_addr + offset;
}

/*
 * Returns a pointer to a buffer containing at least LEN bytes of
 * filesystem starting at byte offset OFFSET into the filesystem.
 */
static void *cramfs_read(struct super_block *sb, unsigned int offset,
			 unsigned int len)
{
	struct cramfs_sb_info *sbi = CRAMFS_SB(sb);

	if (IS_ENABLED(CONFIG_CRAMFS_MTD) && sbi->linear_virt_addr)
		return cramfs_direct_read(sb, offset, len);
	else if (IS_ENABLED(CONFIG_CRAMFS_BLOCKDEV))
		return cramfs_blkdev_read(sb, offset, len);
	else
		return NULL;
}

/*
 * For a mapping to be possible, we need a range of uncompressed and
 * contiguous blocks. Return the offset for the first block and number of
 * valid blocks for which that is true, or zero otherwise.
 */
static u32 cramfs_get_block_range(struct inode *inode, u32 pgoff, u32 *pages)
{
	struct cramfs_sb_info *sbi = CRAMFS_SB(inode->i_sb);
	int i;
	u32 *blockptrs, first_block_addr;

	/*
	 * We can dereference memory directly here as this code may be
	 * reached only when there is a direct filesystem image mapping
	 * available in memory.
	 */
	blockptrs = (u32 *)(sbi->linear_virt_addr + OFFSET(inode) + pgoff * 4);
	first_block_addr = blockptrs[0] & ~CRAMFS_BLK_FLAGS;
	i = 0;
	do {
		u32 block_off = i * (PAGE_SIZE >> CRAMFS_BLK_DIRECT_PTR_SHIFT);
		u32 expect = (first_block_addr + block_off) |
			     CRAMFS_BLK_FLAG_DIRECT_PTR |
			     CRAMFS_BLK_FLAG_UNCOMPRESSED;
		if (blockptrs[i] != expect) {
			pr_debug("range: block %d/%d got %#x expects %#x\n",
				 pgoff+i, pgoff + *pages - 1,
				 blockptrs[i], expect);
			if (i == 0)
				return 0;
			break;
		}
	} while (++i < *pages);

	*pages = i;
	return first_block_addr << CRAMFS_BLK_DIRECT_PTR_SHIFT;
}

#ifdef CONFIG_MMU

/*
 * Return true if the last page of a file in the filesystem image contains
 * some other data that doesn't belong to that file. It is assumed that the
 * last block is CRAMFS_BLK_FLAG_DIRECT_PTR | CRAMFS_BLK_FLAG_UNCOMPRESSED
 * (verified by cramfs_get_block_range() and directly accessible in memory.
 */
static bool cramfs_last_page_is_shared(struct inode *inode)
{
	struct cramfs_sb_info *sbi = CRAMFS_SB(inode->i_sb);
	u32 partial, last_page, blockaddr, *blockptrs;
	char *tail_data;

	partial = offset_in_page(inode->i_size);
	if (!partial)
		return false;
	last_page = inode->i_size >> PAGE_SHIFT;
	blockptrs = (u32 *)(sbi->linear_virt_addr + OFFSET(inode));
	blockaddr = blockptrs[last_page] & ~CRAMFS_BLK_FLAGS;
	blockaddr <<= CRAMFS_BLK_DIRECT_PTR_SHIFT;
	tail_data = sbi->linear_virt_addr + blockaddr + partial;
	return memchr_inv(tail_data, 0, PAGE_SIZE - partial) ? true : false;
}

static int cramfs_physmem_mmap(struct file *file, struct vm_area_struct *vma)
{
	struct inode *inode = file_inode(file);
	struct cramfs_sb_info *sbi = CRAMFS_SB(inode->i_sb);
	unsigned int pages, max_pages, offset;
	unsigned long address, pgoff = vma->vm_pgoff;
	char *bailout_reason;
	int ret;

	ret = generic_file_readonly_mmap(file, vma);
	if (ret)
		return ret;

	/*
	 * Now try to pre-populate ptes for this vma with a direct
	 * mapping avoiding memory allocation when possible.
	 */

	/* Could COW work here? */
	bailout_reason = "vma is writable";
	if (vma->vm_flags & VM_WRITE)
		goto bailout;

	max_pages = (inode->i_size + PAGE_SIZE - 1) >> PAGE_SHIFT;
	bailout_reason = "beyond file limit";
	if (pgoff >= max_pages)
		goto bailout;
	pages = min(vma_pages(vma), max_pages - pgoff);

	offset = cramfs_get_block_range(inode, pgoff, &pages);
	bailout_reason = "unsuitable block layout";
	if (!offset)
		goto bailout;
	address = sbi->linear_phys_addr + offset;
	bailout_reason = "data is not page aligned";
	if (!PAGE_ALIGNED(address))
		goto bailout;

	/* Don't map the last page if it contains some other data */
	if (pgoff + pages == max_pages && cramfs_last_page_is_shared(inode)) {
		pr_debug("mmap: %pD: last page is shared\n", file);
		pages--;
	}

	if (!pages) {
		bailout_reason = "no suitable block remaining";
		goto bailout;
	}

	if (pages == vma_pages(vma)) {
		/*
		 * The entire vma is mappable. remap_pfn_range() will
		 * make it distinguishable from a non-direct mapping
		 * in /proc/<pid>/maps by substituting the file offset
		 * with the actual physical address.
		 */
		ret = remap_pfn_range(vma, vma->vm_start, address >> PAGE_SHIFT,
				      pages * PAGE_SIZE, vma->vm_page_prot);
	} else {
		/*
		 * Let's create a mixed map if we can't map it all.
		 * The normal paging machinery will take care of the
		 * unpopulated ptes via cramfs_read_folio().
		 */
		int i;
		vm_flags_set(vma, VM_MIXEDMAP);
		for (i = 0; i < pages && !ret; i++) {
			vm_fault_t vmf;
			unsigned long off = i * PAGE_SIZE;
			pfn_t pfn = phys_to_pfn_t(address + off, PFN_DEV);
			vmf = vmf_insert_mixed(vma, vma->vm_start + off, pfn);
			if (vmf & VM_FAULT_ERROR)
				ret = vm_fault_to_errno(vmf, 0);
		}
	}

	if (!ret)
		pr_debug("mapped %pD[%lu] at 0x%08lx (%u/%lu pages) "
			 "to vma 0x%08lx, page_prot 0x%llx\n", file,
			 pgoff, address, pages, vma_pages(vma), vma->vm_start,
			 (unsigned long long)pgprot_val(vma->vm_page_prot));
	return ret;

bailout:
	pr_debug("%pD[%lu]: direct mmap impossible: %s\n",
		 file, pgoff, bailout_reason);
	/* Didn't manage any direct map, but normal paging is still possible */
	return 0;
}

#else /* CONFIG_MMU */

static int cramfs_physmem_mmap(struct file *file, struct vm_area_struct *vma)
{
	return is_nommu_shared_mapping(vma->vm_flags) ? 0 : -ENOSYS;
}

static unsigned long cramfs_physmem_get_unmapped_area(struct file *file,
			unsigned long addr, unsigned long len,
			unsigned long pgoff, unsigned long flags)
{
	struct inode *inode = file_inode(file);
	struct super_block *sb = inode->i_sb;
	struct cramfs_sb_info *sbi = CRAMFS_SB(sb);
	unsigned int pages, block_pages, max_pages, offset;

	pages = (len + PAGE_SIZE - 1) >> PAGE_SHIFT;
	max_pages = (inode->i_size + PAGE_SIZE - 1) >> PAGE_SHIFT;
	if (pgoff >= max_pages || pages > max_pages - pgoff)
		return -EINVAL;
	block_pages = pages;
	offset = cramfs_get_block_range(inode, pgoff, &block_pages);
	if (!offset || block_pages != pages)
		return -ENOSYS;
	addr = sbi->linear_phys_addr + offset;
	pr_debug("get_unmapped for %pD ofs %#lx siz %lu at 0x%08lx\n",
		 file, pgoff*PAGE_SIZE, len, addr);
	return addr;
}

static unsigned int cramfs_physmem_mmap_capabilities(struct file *file)
{
	return NOMMU_MAP_COPY | NOMMU_MAP_DIRECT |
	       NOMMU_MAP_READ | NOMMU_MAP_EXEC;
}

#endif /* CONFIG_MMU */

static const struct file_operations cramfs_physmem_fops = {
	.llseek			= generic_file_llseek,
	.read_iter		= generic_file_read_iter,
	.splice_read		= filemap_splice_read,
	.mmap			= cramfs_physmem_mmap,
#ifndef CONFIG_MMU
	.get_unmapped_area	= cramfs_physmem_get_unmapped_area,
	.mmap_capabilities	= cramfs_physmem_mmap_capabilities,
#endif
};

static void cramfs_kill_sb(struct super_block *sb)
{
	struct cramfs_sb_info *sbi = CRAMFS_SB(sb);

	generic_shutdown_super(sb);

	if (IS_ENABLED(CONFIG_CRAMFS_MTD) && sb->s_mtd) {
		if (sbi && sbi->mtd_point_size)
			mtd_unpoint(sb->s_mtd, 0, sbi->mtd_point_size);
		put_mtd_device(sb->s_mtd);
		sb->s_mtd = NULL;
	} else if (IS_ENABLED(CONFIG_CRAMFS_BLOCKDEV) && sb->s_bdev) {
		sync_blockdev(sb->s_bdev);
<<<<<<< HEAD
		bdev_release(sb->s_bdev_handle);
=======
		bdev_fput(sb->s_bdev_file);
>>>>>>> a6ad5510
	}
	kfree(sbi);
}

static int cramfs_reconfigure(struct fs_context *fc)
{
	sync_filesystem(fc->root->d_sb);
	fc->sb_flags |= SB_RDONLY;
	return 0;
}

static int cramfs_read_super(struct super_block *sb, struct fs_context *fc,
			     struct cramfs_super *super)
{
	struct cramfs_sb_info *sbi = CRAMFS_SB(sb);
	unsigned long root_offset;
	bool silent = fc->sb_flags & SB_SILENT;

	/* We don't know the real size yet */
	sbi->size = PAGE_SIZE;

	/* Read the first block and get the superblock from it */
	mutex_lock(&read_mutex);
	memcpy(super, cramfs_read(sb, 0, sizeof(*super)), sizeof(*super));
	mutex_unlock(&read_mutex);

	/* Do sanity checks on the superblock */
	if (super->magic != CRAMFS_MAGIC) {
		/* check for wrong endianness */
		if (super->magic == CRAMFS_MAGIC_WEND) {
			if (!silent)
				errorfc(fc, "wrong endianness");
			return -EINVAL;
		}

		/* check at 512 byte offset */
		mutex_lock(&read_mutex);
		memcpy(super,
		       cramfs_read(sb, 512, sizeof(*super)),
		       sizeof(*super));
		mutex_unlock(&read_mutex);
		if (super->magic != CRAMFS_MAGIC) {
			if (super->magic == CRAMFS_MAGIC_WEND && !silent)
				errorfc(fc, "wrong endianness");
			else if (!silent)
				errorfc(fc, "wrong magic");
			return -EINVAL;
		}
	}

	/* get feature flags first */
	if (super->flags & ~CRAMFS_SUPPORTED_FLAGS) {
		errorfc(fc, "unsupported filesystem features");
		return -EINVAL;
	}

	/* Check that the root inode is in a sane state */
	if (!S_ISDIR(super->root.mode)) {
		errorfc(fc, "root is not a directory");
		return -EINVAL;
	}
	/* correct strange, hard-coded permissions of mkcramfs */
	super->root.mode |= 0555;

	root_offset = super->root.offset << 2;
	if (super->flags & CRAMFS_FLAG_FSID_VERSION_2) {
		sbi->size = super->size;
		sbi->blocks = super->fsid.blocks;
		sbi->files = super->fsid.files;
	} else {
		sbi->size = 1<<28;
		sbi->blocks = 0;
		sbi->files = 0;
	}
	sbi->magic = super->magic;
	sbi->flags = super->flags;
	if (root_offset == 0)
		infofc(fc, "empty filesystem");
	else if (!(super->flags & CRAMFS_FLAG_SHIFTED_ROOT_OFFSET) &&
		 ((root_offset != sizeof(struct cramfs_super)) &&
		  (root_offset != 512 + sizeof(struct cramfs_super))))
	{
		errorfc(fc, "bad root offset %lu", root_offset);
		return -EINVAL;
	}

	return 0;
}

static int cramfs_finalize_super(struct super_block *sb,
				 struct cramfs_inode *cramfs_root)
{
	struct inode *root;

	/* Set it all up.. */
	sb->s_flags |= SB_RDONLY;
	sb->s_time_min = 0;
	sb->s_time_max = 0;
	sb->s_op = &cramfs_ops;
	root = get_cramfs_inode(sb, cramfs_root, 0);
	if (IS_ERR(root))
		return PTR_ERR(root);
	sb->s_root = d_make_root(root);
	if (!sb->s_root)
		return -ENOMEM;
	return 0;
}

static int cramfs_blkdev_fill_super(struct super_block *sb, struct fs_context *fc)
{
	struct cramfs_sb_info *sbi;
	struct cramfs_super super;
	int i, err;

	sbi = kzalloc(sizeof(struct cramfs_sb_info), GFP_KERNEL);
	if (!sbi)
		return -ENOMEM;
	sb->s_fs_info = sbi;

	/* Invalidate the read buffers on mount: think disk change.. */
	for (i = 0; i < READ_BUFFERS; i++)
		buffer_blocknr[i] = -1;

	err = cramfs_read_super(sb, fc, &super);
	if (err)
		return err;
	return cramfs_finalize_super(sb, &super.root);
}

static int cramfs_mtd_fill_super(struct super_block *sb, struct fs_context *fc)
{
	struct cramfs_sb_info *sbi;
	struct cramfs_super super;
	int err;

	sbi = kzalloc(sizeof(struct cramfs_sb_info), GFP_KERNEL);
	if (!sbi)
		return -ENOMEM;
	sb->s_fs_info = sbi;

	/* Map only one page for now.  Will remap it when fs size is known. */
	err = mtd_point(sb->s_mtd, 0, PAGE_SIZE, &sbi->mtd_point_size,
			&sbi->linear_virt_addr, &sbi->linear_phys_addr);
	if (err || sbi->mtd_point_size != PAGE_SIZE) {
		pr_err("unable to get direct memory access to mtd:%s\n",
		       sb->s_mtd->name);
		return err ? : -ENODATA;
	}

	pr_info("checking physical address %pap for linear cramfs image\n",
		&sbi->linear_phys_addr);
	err = cramfs_read_super(sb, fc, &super);
	if (err)
		return err;

	/* Remap the whole filesystem now */
	pr_info("linear cramfs image on mtd:%s appears to be %lu KB in size\n",
		sb->s_mtd->name, sbi->size/1024);
	mtd_unpoint(sb->s_mtd, 0, PAGE_SIZE);
	err = mtd_point(sb->s_mtd, 0, sbi->size, &sbi->mtd_point_size,
			&sbi->linear_virt_addr, &sbi->linear_phys_addr);
	if (err || sbi->mtd_point_size != sbi->size) {
		pr_err("unable to get direct memory access to mtd:%s\n",
		       sb->s_mtd->name);
		return err ? : -ENODATA;
	}

	return cramfs_finalize_super(sb, &super.root);
}

static int cramfs_statfs(struct dentry *dentry, struct kstatfs *buf)
{
	struct super_block *sb = dentry->d_sb;
	u64 id = 0;

	if (sb->s_bdev)
		id = huge_encode_dev(sb->s_bdev->bd_dev);
	else if (sb->s_dev)
		id = huge_encode_dev(sb->s_dev);

	buf->f_type = CRAMFS_MAGIC;
	buf->f_bsize = PAGE_SIZE;
	buf->f_blocks = CRAMFS_SB(sb)->blocks;
	buf->f_bfree = 0;
	buf->f_bavail = 0;
	buf->f_files = CRAMFS_SB(sb)->files;
	buf->f_ffree = 0;
	buf->f_fsid = u64_to_fsid(id);
	buf->f_namelen = CRAMFS_MAXPATHLEN;
	return 0;
}

/*
 * Read a cramfs directory entry.
 */
static int cramfs_readdir(struct file *file, struct dir_context *ctx)
{
	struct inode *inode = file_inode(file);
	struct super_block *sb = inode->i_sb;
	char *buf;
	unsigned int offset;

	/* Offset within the thing. */
	if (ctx->pos >= inode->i_size)
		return 0;
	offset = ctx->pos;
	/* Directory entries are always 4-byte aligned */
	if (offset & 3)
		return -EINVAL;

	buf = kmalloc(CRAMFS_MAXPATHLEN, GFP_KERNEL);
	if (!buf)
		return -ENOMEM;

	while (offset < inode->i_size) {
		struct cramfs_inode *de;
		unsigned long nextoffset;
		char *name;
		ino_t ino;
		umode_t mode;
		int namelen;

		mutex_lock(&read_mutex);
		de = cramfs_read(sb, OFFSET(inode) + offset, sizeof(*de)+CRAMFS_MAXPATHLEN);
		name = (char *)(de+1);

		/*
		 * Namelengths on disk are shifted by two
		 * and the name padded out to 4-byte boundaries
		 * with zeroes.
		 */
		namelen = de->namelen << 2;
		memcpy(buf, name, namelen);
		ino = cramino(de, OFFSET(inode) + offset);
		mode = de->mode;
		mutex_unlock(&read_mutex);
		nextoffset = offset + sizeof(*de) + namelen;
		for (;;) {
			if (!namelen) {
				kfree(buf);
				return -EIO;
			}
			if (buf[namelen-1])
				break;
			namelen--;
		}
		if (!dir_emit(ctx, buf, namelen, ino, mode >> 12))
			break;

		ctx->pos = offset = nextoffset;
	}
	kfree(buf);
	return 0;
}

/*
 * Lookup and fill in the inode data..
 */
static struct dentry *cramfs_lookup(struct inode *dir, struct dentry *dentry, unsigned int flags)
{
	unsigned int offset = 0;
	struct inode *inode = NULL;
	int sorted;

	mutex_lock(&read_mutex);
	sorted = CRAMFS_SB(dir->i_sb)->flags & CRAMFS_FLAG_SORTED_DIRS;
	while (offset < dir->i_size) {
		struct cramfs_inode *de;
		char *name;
		int namelen, retval;
		int dir_off = OFFSET(dir) + offset;

		de = cramfs_read(dir->i_sb, dir_off, sizeof(*de)+CRAMFS_MAXPATHLEN);
		name = (char *)(de+1);

		/* Try to take advantage of sorted directories */
		if (sorted && (dentry->d_name.name[0] < name[0]))
			break;

		namelen = de->namelen << 2;
		offset += sizeof(*de) + namelen;

		/* Quick check that the name is roughly the right length */
		if (((dentry->d_name.len + 3) & ~3) != namelen)
			continue;

		for (;;) {
			if (!namelen) {
				inode = ERR_PTR(-EIO);
				goto out;
			}
			if (name[namelen-1])
				break;
			namelen--;
		}
		if (namelen != dentry->d_name.len)
			continue;
		retval = memcmp(dentry->d_name.name, name, namelen);
		if (retval > 0)
			continue;
		if (!retval) {
			inode = get_cramfs_inode(dir->i_sb, de, dir_off);
			break;
		}
		/* else (retval < 0) */
		if (sorted)
			break;
	}
out:
	mutex_unlock(&read_mutex);
	return d_splice_alias(inode, dentry);
}

static int cramfs_read_folio(struct file *file, struct folio *folio)
{
	struct inode *inode = folio->mapping->host;
	u32 maxblock;
	int bytes_filled;
	void *pgdata;
	bool success = false;

	maxblock = (inode->i_size + PAGE_SIZE - 1) >> PAGE_SHIFT;
	bytes_filled = 0;
	pgdata = kmap_local_folio(folio, 0);

	if (folio->index < maxblock) {
		struct super_block *sb = inode->i_sb;
		u32 blkptr_offset = OFFSET(inode) + folio->index * 4;
		u32 block_ptr, block_start, block_len;
		bool uncompressed, direct;

		mutex_lock(&read_mutex);
		block_ptr = *(u32 *) cramfs_read(sb, blkptr_offset, 4);
		uncompressed = (block_ptr & CRAMFS_BLK_FLAG_UNCOMPRESSED);
		direct = (block_ptr & CRAMFS_BLK_FLAG_DIRECT_PTR);
		block_ptr &= ~CRAMFS_BLK_FLAGS;

		if (direct) {
			/*
			 * The block pointer is an absolute start pointer,
			 * shifted by 2 bits. The size is included in the
			 * first 2 bytes of the data block when compressed,
			 * or PAGE_SIZE otherwise.
			 */
			block_start = block_ptr << CRAMFS_BLK_DIRECT_PTR_SHIFT;
			if (uncompressed) {
				block_len = PAGE_SIZE;
				/* if last block: cap to file length */
				if (folio->index == maxblock - 1)
					block_len =
						offset_in_page(inode->i_size);
			} else {
				block_len = *(u16 *)
					cramfs_read(sb, block_start, 2);
				block_start += 2;
			}
		} else {
			/*
			 * The block pointer indicates one past the end of
			 * the current block (start of next block). If this
			 * is the first block then it starts where the block
			 * pointer table ends, otherwise its start comes
			 * from the previous block's pointer.
			 */
			block_start = OFFSET(inode) + maxblock * 4;
			if (folio->index)
				block_start = *(u32 *)
					cramfs_read(sb, blkptr_offset - 4, 4);
			/* Beware... previous ptr might be a direct ptr */
			if (unlikely(block_start & CRAMFS_BLK_FLAG_DIRECT_PTR)) {
				/* See comments on earlier code. */
				u32 prev_start = block_start;
				block_start = prev_start & ~CRAMFS_BLK_FLAGS;
				block_start <<= CRAMFS_BLK_DIRECT_PTR_SHIFT;
				if (prev_start & CRAMFS_BLK_FLAG_UNCOMPRESSED) {
					block_start += PAGE_SIZE;
				} else {
					block_len = *(u16 *)
						cramfs_read(sb, block_start, 2);
					block_start += 2 + block_len;
				}
			}
			block_start &= ~CRAMFS_BLK_FLAGS;
			block_len = block_ptr - block_start;
		}

		if (block_len == 0)
			; /* hole */
		else if (unlikely(block_len > 2*PAGE_SIZE ||
				  (uncompressed && block_len > PAGE_SIZE))) {
			mutex_unlock(&read_mutex);
			pr_err("bad data blocksize %u\n", block_len);
			goto err;
		} else if (uncompressed) {
			memcpy(pgdata,
			       cramfs_read(sb, block_start, block_len),
			       block_len);
			bytes_filled = block_len;
		} else {
			bytes_filled = cramfs_uncompress_block(pgdata,
				 PAGE_SIZE,
				 cramfs_read(sb, block_start, block_len),
				 block_len);
		}
		mutex_unlock(&read_mutex);
		if (unlikely(bytes_filled < 0))
			goto err;
	}

	memset(pgdata + bytes_filled, 0, PAGE_SIZE - bytes_filled);
	flush_dcache_folio(folio);

	success = true;
err:
	kunmap_local(pgdata);
	folio_end_read(folio, success);
	return 0;
}

static const struct address_space_operations cramfs_aops = {
	.read_folio = cramfs_read_folio
};

/*
 * Our operations:
 */

/*
 * A directory can only readdir
 */
static const struct file_operations cramfs_directory_operations = {
	.llseek		= generic_file_llseek,
	.read		= generic_read_dir,
	.iterate_shared	= cramfs_readdir,
};

static const struct inode_operations cramfs_dir_inode_operations = {
	.lookup		= cramfs_lookup,
};

static const struct super_operations cramfs_ops = {
	.statfs		= cramfs_statfs,
};

static int cramfs_get_tree(struct fs_context *fc)
{
	int ret = -ENOPROTOOPT;

	if (IS_ENABLED(CONFIG_CRAMFS_MTD)) {
		ret = get_tree_mtd(fc, cramfs_mtd_fill_super);
		if (!ret)
			return 0;
	}
	if (IS_ENABLED(CONFIG_CRAMFS_BLOCKDEV))
		ret = get_tree_bdev(fc, cramfs_blkdev_fill_super);
	return ret;
}

static const struct fs_context_operations cramfs_context_ops = {
	.get_tree	= cramfs_get_tree,
	.reconfigure	= cramfs_reconfigure,
};

/*
 * Set up the filesystem mount context.
 */
static int cramfs_init_fs_context(struct fs_context *fc)
{
	fc->ops = &cramfs_context_ops;
	return 0;
}

static struct file_system_type cramfs_fs_type = {
	.owner		= THIS_MODULE,
	.name		= "cramfs",
	.init_fs_context = cramfs_init_fs_context,
	.kill_sb	= cramfs_kill_sb,
	.fs_flags	= FS_REQUIRES_DEV,
};
MODULE_ALIAS_FS("cramfs");

static int __init init_cramfs_fs(void)
{
	int rv;

	rv = cramfs_uncompress_init();
	if (rv < 0)
		return rv;
	rv = register_filesystem(&cramfs_fs_type);
	if (rv < 0)
		cramfs_uncompress_exit();
	return rv;
}

static void __exit exit_cramfs_fs(void)
{
	cramfs_uncompress_exit();
	unregister_filesystem(&cramfs_fs_type);
}

module_init(init_cramfs_fs)
module_exit(exit_cramfs_fs)
MODULE_DESCRIPTION("Compressed ROM file system support");
MODULE_LICENSE("GPL");<|MERGE_RESOLUTION|>--- conflicted
+++ resolved
@@ -495,11 +495,7 @@
 		sb->s_mtd = NULL;
 	} else if (IS_ENABLED(CONFIG_CRAMFS_BLOCKDEV) && sb->s_bdev) {
 		sync_blockdev(sb->s_bdev);
-<<<<<<< HEAD
-		bdev_release(sb->s_bdev_handle);
-=======
 		bdev_fput(sb->s_bdev_file);
->>>>>>> a6ad5510
 	}
 	kfree(sbi);
 }
