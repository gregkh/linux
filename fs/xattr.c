--- conflicted
+++ resolved
@@ -697,34 +697,19 @@
 	int error;
 
 	CLASS(fd, f)(fd);
-<<<<<<< HEAD
-	if (!f.file)
-		return -EBADF;
-
-	audit_file(f.file);
-=======
 	if (!fd_file(f))
 		return -EBADF;
 
 	audit_file(fd_file(f));
->>>>>>> a6ad5510
 	error = setxattr_copy(name, &ctx);
 	if (error)
 		return error;
 
-<<<<<<< HEAD
-	error = mnt_want_write_file(f.file);
-	if (!error) {
-		error = do_setxattr(file_mnt_idmap(f.file),
-				    f.file->f_path.dentry, &ctx);
-		mnt_drop_write_file(f.file);
-=======
 	error = mnt_want_write_file(fd_file(f));
 	if (!error) {
 		error = do_setxattr(file_mnt_idmap(fd_file(f)),
 				    fd_file(f)->f_path.dentry, &ctx);
 		mnt_drop_write_file(fd_file(f));
->>>>>>> a6ad5510
 	}
 	kvfree(ctx.kvalue);
 	return error;
@@ -978,28 +963,12 @@
 		error = -ERANGE;
 	if (error < 0)
 		return error;
-<<<<<<< HEAD
-	audit_file(f.file);
-
-	error = strncpy_from_user(kname, name, sizeof(kname));
-	if (error == 0 || error == sizeof(kname))
-		error = -ERANGE;
-	if (error < 0)
-		return error;
-
-	error = mnt_want_write_file(f.file);
-	if (!error) {
-		error = removexattr(file_mnt_idmap(f.file),
-				    f.file->f_path.dentry, kname);
-		mnt_drop_write_file(f.file);
-=======
 
 	error = mnt_want_write_file(fd_file(f));
 	if (!error) {
 		error = removexattr(file_mnt_idmap(fd_file(f)),
 				    fd_file(f)->f_path.dentry, kname);
 		mnt_drop_write_file(fd_file(f));
->>>>>>> a6ad5510
 	}
 	fdput(f);
 	return error;
