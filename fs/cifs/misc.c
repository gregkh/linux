--- conflicted
+++ resolved
@@ -1117,8 +1117,6 @@
 void
 cifs_free_hash(struct shash_desc **sdesc)
 {
-<<<<<<< HEAD
-=======
 	if (unlikely(!sdesc) || !*sdesc)
 		return;
 
@@ -1127,7 +1125,6 @@
 		(*sdesc)->tfm = NULL;
 	}
 
->>>>>>> 2cb8e624
 	kfree_sensitive(*sdesc);
 	*sdesc = NULL;
 }
