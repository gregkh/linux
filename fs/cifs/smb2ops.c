--- conflicted
+++ resolved
@@ -4492,19 +4492,9 @@
 			unsigned int offset, len;
 
 			rqst_page_get_length(new, j, &len, &offset);
-<<<<<<< HEAD
-
-			dst = kmap_local_page(new->rq_pages[j]) + offset;
-			src = kmap_local_page(old->rq_pages[j]) + offset;
-
-			memcpy(dst, src, len);
-			kunmap(new->rq_pages[j]);
-			kunmap(old->rq_pages[j]);
-=======
 
 			memcpy_page(new->rq_pages[j], offset,
 				    old->rq_pages[j], offset, len);
->>>>>>> 310bc395
 		}
 	}
 
