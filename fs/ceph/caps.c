--- conflicted
+++ resolved
@@ -654,10 +654,7 @@
 		  struct ceph_cap **new_cap)
 {
 	struct ceph_mds_client *mdsc = ceph_inode_to_fs_client(inode)->mdsc;
-<<<<<<< HEAD
-=======
 	struct ceph_client *cl = ceph_inode_to_client(inode);
->>>>>>> a6ad5510
 	struct ceph_inode_info *ci = ceph_inode(inode);
 	struct ceph_cap *cap;
 	int mds = session->s_mds;
@@ -1735,10 +1732,7 @@
 {
 	struct inode *inode = &ci->netfs.inode;
 	struct ceph_mds_client *mdsc = ceph_inode_to_fs_client(inode)->mdsc;
-<<<<<<< HEAD
-=======
 	struct ceph_client *cl = ceph_inode_to_client(inode);
->>>>>>> a6ad5510
 	struct ceph_mds_session *session = NULL;
 	bool need_put = false;
 	int mds;
@@ -1930,10 +1924,7 @@
 				u64 *oldest_flush_tid)
 {
 	struct ceph_mds_client *mdsc = ceph_sb_to_fs_client(inode->i_sb)->mdsc;
-<<<<<<< HEAD
-=======
 	struct ceph_client *cl = ceph_inode_to_client(inode);
->>>>>>> a6ad5510
 	struct ceph_inode_info *ci = ceph_inode(inode);
 	struct ceph_cap_flush *cf = NULL;
 	int flushing;
@@ -2382,10 +2373,7 @@
 static int flush_mdlog_and_wait_inode_unsafe_requests(struct inode *inode)
 {
 	struct ceph_mds_client *mdsc = ceph_sb_to_fs_client(inode->i_sb)->mdsc;
-<<<<<<< HEAD
-=======
 	struct ceph_client *cl = ceph_inode_to_client(inode);
->>>>>>> a6ad5510
 	struct ceph_inode_info *ci = ceph_inode(inode);
 	struct ceph_mds_request *req1 = NULL, *req2 = NULL;
 	int ret, err = 0;
@@ -2841,10 +2829,7 @@
 {
 	struct ceph_inode_info *ci = ceph_inode(inode);
 	struct ceph_mds_client *mdsc = ceph_inode_to_fs_client(inode)->mdsc;
-<<<<<<< HEAD
-=======
 	struct ceph_client *cl = ceph_inode_to_client(inode);
->>>>>>> a6ad5510
 	int ret = 0;
 	int have, implemented;
 	bool snap_rwsem_locked = false;
@@ -3844,10 +3829,7 @@
 {
 	struct ceph_inode_info *ci = ceph_inode(inode);
 	struct ceph_mds_client *mdsc = ceph_sb_to_fs_client(inode->i_sb)->mdsc;
-<<<<<<< HEAD
-=======
 	struct ceph_client *cl = mdsc->fsc->client;
->>>>>>> a6ad5510
 	struct ceph_cap_flush *cf, *tmp_cf;
 	LIST_HEAD(to_remove);
 	unsigned seq = le32_to_cpu(m->seq);
@@ -3957,10 +3939,7 @@
 {
 	struct ceph_inode_info *ci = ceph_inode(inode);
 	struct ceph_mds_client *mdsc = ceph_sb_to_fs_client(inode->i_sb)->mdsc;
-<<<<<<< HEAD
-=======
 	struct ceph_client *cl = mdsc->fsc->client;
->>>>>>> a6ad5510
 	bool ret;
 
 	lockdep_assert_held(&ci->i_ceph_lock);
@@ -4006,10 +3985,7 @@
 {
 	struct ceph_inode_info *ci = ceph_inode(inode);
 	struct ceph_mds_client *mdsc = ceph_sb_to_fs_client(inode->i_sb)->mdsc;
-<<<<<<< HEAD
-=======
 	struct ceph_client *cl = mdsc->fsc->client;
->>>>>>> a6ad5510
 	u64 follows = le64_to_cpu(m->snap_follows);
 	struct ceph_cap_snap *capsnap = NULL, *iter;
 	bool wake_ci = false;
@@ -4104,10 +4080,7 @@
 			      struct ceph_mds_session *session)
 {
 	struct ceph_mds_client *mdsc = ceph_inode_to_fs_client(inode)->mdsc;
-<<<<<<< HEAD
-=======
 	struct ceph_client *cl = mdsc->fsc->client;
->>>>>>> a6ad5510
 	struct ceph_mds_session *tsession = NULL;
 	struct ceph_cap *cap, *tcap, *new_cap = NULL;
 	struct ceph_inode_info *ci = ceph_inode(inode);
@@ -4849,9 +4822,6 @@
 		if (__ceph_caps_dirty(ci)) {
 			struct ceph_mds_client *mdsc =
 				ceph_inode_to_fs_client(inode)->mdsc;
-<<<<<<< HEAD
-			__cap_delay_requeue_front(mdsc, ci);
-=======
 
 			doutc(mdsc->fsc->client, "%p %llx.%llx\n", inode,
 			      ceph_vinop(inode));
@@ -4868,7 +4838,6 @@
 			 * waiting for caps release.
 			 */
 			ceph_queue_cap_unlink_work(mdsc);
->>>>>>> a6ad5510
 		}
 	}
 	spin_unlock(&ci->i_ceph_lock);
