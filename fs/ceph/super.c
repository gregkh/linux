--- conflicted
+++ resolved
@@ -121,10 +121,7 @@
 static int ceph_sync_fs(struct super_block *sb, int wait)
 {
 	struct ceph_fs_client *fsc = ceph_sb_to_fs_client(sb);
-<<<<<<< HEAD
-=======
 	struct ceph_client *cl = fsc->client;
->>>>>>> a6ad5510
 
 	if (!wait) {
 		doutc(cl, "(non-blocking)\n");
@@ -1248,10 +1245,7 @@
 	struct ceph_mount_options *fsopt = new->mount_options;
 	struct ceph_options *opt = new->client->options;
 	struct ceph_fs_client *fsc = ceph_sb_to_fs_client(sb);
-<<<<<<< HEAD
-=======
 	struct ceph_client *cl = fsc->client;
->>>>>>> a6ad5510
 
 	doutc(cl, "%p\n", sb);
 
@@ -1544,10 +1538,7 @@
 static void ceph_kill_sb(struct super_block *s)
 {
 	struct ceph_fs_client *fsc = ceph_sb_to_fs_client(s);
-<<<<<<< HEAD
-=======
 	struct ceph_client *cl = fsc->client;
->>>>>>> a6ad5510
 	struct ceph_mds_client *mdsc = fsc->mdsc;
 	bool wait;
 
