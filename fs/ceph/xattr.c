// SPDX-License-Identifier: GPL-2.0
#include <linux/ceph/ceph_debug.h>
#include <linux/ceph/pagelist.h>

#include "super.h"
#include "mds_client.h"

#include <linux/ceph/decode.h>

#include <linux/xattr.h>
#include <linux/security.h>
#include <linux/posix_acl_xattr.h>
#include <linux/slab.h>

#define XATTR_CEPH_PREFIX "ceph."
#define XATTR_CEPH_PREFIX_LEN (sizeof (XATTR_CEPH_PREFIX) - 1)

static int __remove_xattr(struct ceph_inode_info *ci,
			  struct ceph_inode_xattr *xattr);

static bool ceph_is_valid_xattr(const char *name)
{
	return !strncmp(name, XATTR_SECURITY_PREFIX, XATTR_SECURITY_PREFIX_LEN) ||
	       !strncmp(name, XATTR_CEPH_PREFIX, XATTR_CEPH_PREFIX_LEN) ||
	       !strncmp(name, XATTR_TRUSTED_PREFIX, XATTR_TRUSTED_PREFIX_LEN) ||
	       !strncmp(name, XATTR_USER_PREFIX, XATTR_USER_PREFIX_LEN);
}

/*
 * These define virtual xattrs exposing the recursive directory
 * statistics and layout metadata.
 */
struct ceph_vxattr {
	char *name;
	size_t name_size;	/* strlen(name) + 1 (for '\0') */
	ssize_t (*getxattr_cb)(struct ceph_inode_info *ci, char *val,
			       size_t size);
	bool (*exists_cb)(struct ceph_inode_info *ci);
	unsigned int flags;
};

#define VXATTR_FLAG_READONLY		(1<<0)
#define VXATTR_FLAG_HIDDEN		(1<<1)
#define VXATTR_FLAG_RSTAT		(1<<2)
#define VXATTR_FLAG_DIRSTAT		(1<<3)

/* layouts */

static bool ceph_vxattrcb_layout_exists(struct ceph_inode_info *ci)
{
	struct ceph_file_layout *fl = &ci->i_layout;
	return (fl->stripe_unit > 0 || fl->stripe_count > 0 ||
		fl->object_size > 0 || fl->pool_id >= 0 ||
		rcu_dereference_raw(fl->pool_ns) != NULL);
}

static ssize_t ceph_vxattrcb_layout(struct ceph_inode_info *ci, char *val,
				    size_t size)
{
	struct ceph_fs_client *fsc = ceph_sb_to_fs_client(ci->netfs.inode.i_sb);
<<<<<<< HEAD
=======
	struct ceph_client *cl = fsc->client;
>>>>>>> a6ad5510
	struct ceph_osd_client *osdc = &fsc->client->osdc;
	struct ceph_string *pool_ns;
	s64 pool = ci->i_layout.pool_id;
	const char *pool_name;
	const char *ns_field = " pool_namespace=";
	char buf[128];
	size_t len, total_len = 0;
	ssize_t ret;

	pool_ns = ceph_try_get_string(ci->i_layout.pool_ns);

	doutc(cl, "%p\n", &ci->netfs.inode);
	down_read(&osdc->lock);
	pool_name = ceph_pg_pool_name_by_id(osdc->osdmap, pool);
	if (pool_name) {
		len = snprintf(buf, sizeof(buf),
		"stripe_unit=%u stripe_count=%u object_size=%u pool=",
		ci->i_layout.stripe_unit, ci->i_layout.stripe_count,
	        ci->i_layout.object_size);
		total_len = len + strlen(pool_name);
	} else {
		len = snprintf(buf, sizeof(buf),
		"stripe_unit=%u stripe_count=%u object_size=%u pool=%lld",
		ci->i_layout.stripe_unit, ci->i_layout.stripe_count,
		ci->i_layout.object_size, pool);
		total_len = len;
	}

	if (pool_ns)
		total_len += strlen(ns_field) + pool_ns->len;

	ret = total_len;
	if (size >= total_len) {
		memcpy(val, buf, len);
		ret = len;
		if (pool_name) {
			len = strlen(pool_name);
			memcpy(val + ret, pool_name, len);
			ret += len;
		}
		if (pool_ns) {
			len = strlen(ns_field);
			memcpy(val + ret, ns_field, len);
			ret += len;
			memcpy(val + ret, pool_ns->str, pool_ns->len);
			ret += pool_ns->len;
		}
	}
	up_read(&osdc->lock);
	ceph_put_string(pool_ns);
	return ret;
}

/*
 * The convention with strings in xattrs is that they should not be NULL
 * terminated, since we're returning the length with them. snprintf always
 * NULL terminates however, so call it on a temporary buffer and then memcpy
 * the result into place.
 */
static __printf(3, 4)
int ceph_fmt_xattr(char *val, size_t size, const char *fmt, ...)
{
	int ret;
	va_list args;
	char buf[96]; /* NB: reevaluate size if new vxattrs are added */

	va_start(args, fmt);
	ret = vsnprintf(buf, size ? sizeof(buf) : 0, fmt, args);
	va_end(args);

	/* Sanity check */
	if (size && ret + 1 > sizeof(buf)) {
		WARN_ONCE(true, "Returned length too big (%d)", ret);
		return -E2BIG;
	}

	if (ret <= size)
		memcpy(val, buf, ret);
	return ret;
}

static ssize_t ceph_vxattrcb_layout_stripe_unit(struct ceph_inode_info *ci,
						char *val, size_t size)
{
	return ceph_fmt_xattr(val, size, "%u", ci->i_layout.stripe_unit);
}

static ssize_t ceph_vxattrcb_layout_stripe_count(struct ceph_inode_info *ci,
						 char *val, size_t size)
{
	return ceph_fmt_xattr(val, size, "%u", ci->i_layout.stripe_count);
}

static ssize_t ceph_vxattrcb_layout_object_size(struct ceph_inode_info *ci,
						char *val, size_t size)
{
	return ceph_fmt_xattr(val, size, "%u", ci->i_layout.object_size);
}

static ssize_t ceph_vxattrcb_layout_pool(struct ceph_inode_info *ci,
					 char *val, size_t size)
{
	ssize_t ret;
	struct ceph_fs_client *fsc = ceph_sb_to_fs_client(ci->netfs.inode.i_sb);
	struct ceph_osd_client *osdc = &fsc->client->osdc;
	s64 pool = ci->i_layout.pool_id;
	const char *pool_name;

	down_read(&osdc->lock);
	pool_name = ceph_pg_pool_name_by_id(osdc->osdmap, pool);
	if (pool_name) {
		ret = strlen(pool_name);
		if (ret <= size)
			memcpy(val, pool_name, ret);
	} else {
		ret = ceph_fmt_xattr(val, size, "%lld", pool);
	}
	up_read(&osdc->lock);
	return ret;
}

static ssize_t ceph_vxattrcb_layout_pool_namespace(struct ceph_inode_info *ci,
						   char *val, size_t size)
{
	ssize_t ret = 0;
	struct ceph_string *ns = ceph_try_get_string(ci->i_layout.pool_ns);

	if (ns) {
		ret = ns->len;
		if (ret <= size)
			memcpy(val, ns->str, ret);
		ceph_put_string(ns);
	}
	return ret;
}

/* directories */

static ssize_t ceph_vxattrcb_dir_entries(struct ceph_inode_info *ci, char *val,
					 size_t size)
{
	return ceph_fmt_xattr(val, size, "%lld", ci->i_files + ci->i_subdirs);
}

static ssize_t ceph_vxattrcb_dir_files(struct ceph_inode_info *ci, char *val,
				       size_t size)
{
	return ceph_fmt_xattr(val, size, "%lld", ci->i_files);
}

static ssize_t ceph_vxattrcb_dir_subdirs(struct ceph_inode_info *ci, char *val,
					 size_t size)
{
	return ceph_fmt_xattr(val, size, "%lld", ci->i_subdirs);
}

static ssize_t ceph_vxattrcb_dir_rentries(struct ceph_inode_info *ci, char *val,
					  size_t size)
{
	return ceph_fmt_xattr(val, size, "%lld",
				ci->i_rfiles + ci->i_rsubdirs);
}

static ssize_t ceph_vxattrcb_dir_rfiles(struct ceph_inode_info *ci, char *val,
					size_t size)
{
	return ceph_fmt_xattr(val, size, "%lld", ci->i_rfiles);
}

static ssize_t ceph_vxattrcb_dir_rsubdirs(struct ceph_inode_info *ci, char *val,
					  size_t size)
{
	return ceph_fmt_xattr(val, size, "%lld", ci->i_rsubdirs);
}

static ssize_t ceph_vxattrcb_dir_rsnaps(struct ceph_inode_info *ci, char *val,
					  size_t size)
{
	return ceph_fmt_xattr(val, size, "%lld", ci->i_rsnaps);
}

static ssize_t ceph_vxattrcb_dir_rbytes(struct ceph_inode_info *ci, char *val,
					size_t size)
{
	return ceph_fmt_xattr(val, size, "%lld", ci->i_rbytes);
}

static ssize_t ceph_vxattrcb_dir_rctime(struct ceph_inode_info *ci, char *val,
					size_t size)
{
	return ceph_fmt_xattr(val, size, "%lld.%09ld", ci->i_rctime.tv_sec,
				ci->i_rctime.tv_nsec);
}

/* dir pin */
static bool ceph_vxattrcb_dir_pin_exists(struct ceph_inode_info *ci)
{
	return ci->i_dir_pin != -ENODATA;
}

static ssize_t ceph_vxattrcb_dir_pin(struct ceph_inode_info *ci, char *val,
				     size_t size)
{
	return ceph_fmt_xattr(val, size, "%d", (int)ci->i_dir_pin);
}

/* quotas */
static bool ceph_vxattrcb_quota_exists(struct ceph_inode_info *ci)
{
	bool ret = false;
	spin_lock(&ci->i_ceph_lock);
	if ((ci->i_max_files || ci->i_max_bytes) &&
	    ci->i_vino.snap == CEPH_NOSNAP &&
	    ci->i_snap_realm &&
	    ci->i_snap_realm->ino == ci->i_vino.ino)
		ret = true;
	spin_unlock(&ci->i_ceph_lock);
	return ret;
}

static ssize_t ceph_vxattrcb_quota(struct ceph_inode_info *ci, char *val,
				   size_t size)
{
	return ceph_fmt_xattr(val, size, "max_bytes=%llu max_files=%llu",
				ci->i_max_bytes, ci->i_max_files);
}

static ssize_t ceph_vxattrcb_quota_max_bytes(struct ceph_inode_info *ci,
					     char *val, size_t size)
{
	return ceph_fmt_xattr(val, size, "%llu", ci->i_max_bytes);
}

static ssize_t ceph_vxattrcb_quota_max_files(struct ceph_inode_info *ci,
					     char *val, size_t size)
{
	return ceph_fmt_xattr(val, size, "%llu", ci->i_max_files);
}

/* snapshots */
static bool ceph_vxattrcb_snap_btime_exists(struct ceph_inode_info *ci)
{
	return (ci->i_snap_btime.tv_sec != 0 || ci->i_snap_btime.tv_nsec != 0);
}

static ssize_t ceph_vxattrcb_snap_btime(struct ceph_inode_info *ci, char *val,
					size_t size)
{
	return ceph_fmt_xattr(val, size, "%lld.%09ld", ci->i_snap_btime.tv_sec,
				ci->i_snap_btime.tv_nsec);
}

static ssize_t ceph_vxattrcb_cluster_fsid(struct ceph_inode_info *ci,
					  char *val, size_t size)
{
	struct ceph_fs_client *fsc = ceph_sb_to_fs_client(ci->netfs.inode.i_sb);

	return ceph_fmt_xattr(val, size, "%pU", &fsc->client->fsid);
}

static ssize_t ceph_vxattrcb_client_id(struct ceph_inode_info *ci,
				       char *val, size_t size)
{
	struct ceph_fs_client *fsc = ceph_sb_to_fs_client(ci->netfs.inode.i_sb);

	return ceph_fmt_xattr(val, size, "client%lld",
			      ceph_client_gid(fsc->client));
}

static ssize_t ceph_vxattrcb_caps(struct ceph_inode_info *ci, char *val,
					size_t size)
{
	int issued;

	spin_lock(&ci->i_ceph_lock);
	issued = __ceph_caps_issued(ci, NULL);
	spin_unlock(&ci->i_ceph_lock);

	return ceph_fmt_xattr(val, size, "%s/0x%x",
			      ceph_cap_string(issued), issued);
}

static ssize_t ceph_vxattrcb_auth_mds(struct ceph_inode_info *ci,
				       char *val, size_t size)
{
	int ret;

	spin_lock(&ci->i_ceph_lock);
	ret = ceph_fmt_xattr(val, size, "%d",
			     ci->i_auth_cap ? ci->i_auth_cap->session->s_mds : -1);
	spin_unlock(&ci->i_ceph_lock);
	return ret;
}

#if IS_ENABLED(CONFIG_FS_ENCRYPTION)
static bool ceph_vxattrcb_fscrypt_auth_exists(struct ceph_inode_info *ci)
{
	return ci->fscrypt_auth_len;
}

static ssize_t ceph_vxattrcb_fscrypt_auth(struct ceph_inode_info *ci,
					  char *val, size_t size)
{
	if (size) {
		if (size < ci->fscrypt_auth_len)
			return -ERANGE;
		memcpy(val, ci->fscrypt_auth, ci->fscrypt_auth_len);
	}
	return ci->fscrypt_auth_len;
}
#endif /* CONFIG_FS_ENCRYPTION */

#define CEPH_XATTR_NAME(_type, _name)	XATTR_CEPH_PREFIX #_type "." #_name
#define CEPH_XATTR_NAME2(_type, _name, _name2)	\
	XATTR_CEPH_PREFIX #_type "." #_name "." #_name2

#define XATTR_NAME_CEPH(_type, _name, _flags)				\
	{								\
		.name = CEPH_XATTR_NAME(_type, _name),			\
		.name_size = sizeof (CEPH_XATTR_NAME(_type, _name)), \
		.getxattr_cb = ceph_vxattrcb_ ## _type ## _ ## _name, \
		.exists_cb = NULL,					\
		.flags = (VXATTR_FLAG_READONLY | _flags),		\
	}
#define XATTR_RSTAT_FIELD(_type, _name)			\
	XATTR_NAME_CEPH(_type, _name, VXATTR_FLAG_RSTAT)
#define XATTR_RSTAT_FIELD_UPDATABLE(_type, _name)			\
	{								\
		.name = CEPH_XATTR_NAME(_type, _name),			\
		.name_size = sizeof (CEPH_XATTR_NAME(_type, _name)),	\
		.getxattr_cb = ceph_vxattrcb_ ## _type ## _ ## _name,	\
		.exists_cb = NULL,					\
		.flags = VXATTR_FLAG_RSTAT,				\
	}
#define XATTR_LAYOUT_FIELD(_type, _name, _field)			\
	{								\
		.name = CEPH_XATTR_NAME2(_type, _name, _field),	\
		.name_size = sizeof (CEPH_XATTR_NAME2(_type, _name, _field)), \
		.getxattr_cb = ceph_vxattrcb_ ## _name ## _ ## _field, \
		.exists_cb = ceph_vxattrcb_layout_exists,	\
		.flags = VXATTR_FLAG_HIDDEN,			\
	}
#define XATTR_QUOTA_FIELD(_type, _name)					\
	{								\
		.name = CEPH_XATTR_NAME(_type, _name),			\
		.name_size = sizeof(CEPH_XATTR_NAME(_type, _name)),	\
		.getxattr_cb = ceph_vxattrcb_ ## _type ## _ ## _name,	\
		.exists_cb = ceph_vxattrcb_quota_exists,		\
		.flags = VXATTR_FLAG_HIDDEN,				\
	}

static struct ceph_vxattr ceph_dir_vxattrs[] = {
	{
		.name = "ceph.dir.layout",
		.name_size = sizeof("ceph.dir.layout"),
		.getxattr_cb = ceph_vxattrcb_layout,
		.exists_cb = ceph_vxattrcb_layout_exists,
		.flags = VXATTR_FLAG_HIDDEN,
	},
	XATTR_LAYOUT_FIELD(dir, layout, stripe_unit),
	XATTR_LAYOUT_FIELD(dir, layout, stripe_count),
	XATTR_LAYOUT_FIELD(dir, layout, object_size),
	XATTR_LAYOUT_FIELD(dir, layout, pool),
	XATTR_LAYOUT_FIELD(dir, layout, pool_namespace),
	XATTR_NAME_CEPH(dir, entries, VXATTR_FLAG_DIRSTAT),
	XATTR_NAME_CEPH(dir, files, VXATTR_FLAG_DIRSTAT),
	XATTR_NAME_CEPH(dir, subdirs, VXATTR_FLAG_DIRSTAT),
	XATTR_RSTAT_FIELD(dir, rentries),
	XATTR_RSTAT_FIELD(dir, rfiles),
	XATTR_RSTAT_FIELD(dir, rsubdirs),
	XATTR_RSTAT_FIELD(dir, rsnaps),
	XATTR_RSTAT_FIELD(dir, rbytes),
	XATTR_RSTAT_FIELD_UPDATABLE(dir, rctime),
	{
		.name = "ceph.dir.pin",
		.name_size = sizeof("ceph.dir.pin"),
		.getxattr_cb = ceph_vxattrcb_dir_pin,
		.exists_cb = ceph_vxattrcb_dir_pin_exists,
		.flags = VXATTR_FLAG_HIDDEN,
	},
	{
		.name = "ceph.quota",
		.name_size = sizeof("ceph.quota"),
		.getxattr_cb = ceph_vxattrcb_quota,
		.exists_cb = ceph_vxattrcb_quota_exists,
		.flags = VXATTR_FLAG_HIDDEN,
	},
	XATTR_QUOTA_FIELD(quota, max_bytes),
	XATTR_QUOTA_FIELD(quota, max_files),
	{
		.name = "ceph.snap.btime",
		.name_size = sizeof("ceph.snap.btime"),
		.getxattr_cb = ceph_vxattrcb_snap_btime,
		.exists_cb = ceph_vxattrcb_snap_btime_exists,
		.flags = VXATTR_FLAG_READONLY,
	},
	{
		.name = "ceph.caps",
		.name_size = sizeof("ceph.caps"),
		.getxattr_cb = ceph_vxattrcb_caps,
		.exists_cb = NULL,
		.flags = VXATTR_FLAG_HIDDEN,
	},
	{ .name = NULL, 0 }	/* Required table terminator */
};

/* files */

static struct ceph_vxattr ceph_file_vxattrs[] = {
	{
		.name = "ceph.file.layout",
		.name_size = sizeof("ceph.file.layout"),
		.getxattr_cb = ceph_vxattrcb_layout,
		.exists_cb = ceph_vxattrcb_layout_exists,
		.flags = VXATTR_FLAG_HIDDEN,
	},
	XATTR_LAYOUT_FIELD(file, layout, stripe_unit),
	XATTR_LAYOUT_FIELD(file, layout, stripe_count),
	XATTR_LAYOUT_FIELD(file, layout, object_size),
	XATTR_LAYOUT_FIELD(file, layout, pool),
	XATTR_LAYOUT_FIELD(file, layout, pool_namespace),
	{
		.name = "ceph.snap.btime",
		.name_size = sizeof("ceph.snap.btime"),
		.getxattr_cb = ceph_vxattrcb_snap_btime,
		.exists_cb = ceph_vxattrcb_snap_btime_exists,
		.flags = VXATTR_FLAG_READONLY,
	},
	{
		.name = "ceph.caps",
		.name_size = sizeof("ceph.caps"),
		.getxattr_cb = ceph_vxattrcb_caps,
		.exists_cb = NULL,
		.flags = VXATTR_FLAG_HIDDEN,
	},
	{ .name = NULL, 0 }	/* Required table terminator */
};

static struct ceph_vxattr ceph_common_vxattrs[] = {
	{
		.name = "ceph.cluster_fsid",
		.name_size = sizeof("ceph.cluster_fsid"),
		.getxattr_cb = ceph_vxattrcb_cluster_fsid,
		.exists_cb = NULL,
		.flags = VXATTR_FLAG_READONLY,
	},
	{
		.name = "ceph.client_id",
		.name_size = sizeof("ceph.client_id"),
		.getxattr_cb = ceph_vxattrcb_client_id,
		.exists_cb = NULL,
		.flags = VXATTR_FLAG_READONLY,
	},
	{
		.name = "ceph.auth_mds",
		.name_size = sizeof("ceph.auth_mds"),
		.getxattr_cb = ceph_vxattrcb_auth_mds,
		.exists_cb = NULL,
		.flags = VXATTR_FLAG_READONLY,
	},
#if IS_ENABLED(CONFIG_FS_ENCRYPTION)
	{
		.name = "ceph.fscrypt.auth",
		.name_size = sizeof("ceph.fscrypt.auth"),
		.getxattr_cb = ceph_vxattrcb_fscrypt_auth,
		.exists_cb = ceph_vxattrcb_fscrypt_auth_exists,
		.flags = VXATTR_FLAG_READONLY,
	},
#endif /* CONFIG_FS_ENCRYPTION */
	{ .name = NULL, 0 }	/* Required table terminator */
};

static struct ceph_vxattr *ceph_inode_vxattrs(struct inode *inode)
{
	if (S_ISDIR(inode->i_mode))
		return ceph_dir_vxattrs;
	else if (S_ISREG(inode->i_mode))
		return ceph_file_vxattrs;
	return NULL;
}

static struct ceph_vxattr *ceph_match_vxattr(struct inode *inode,
						const char *name)
{
	struct ceph_vxattr *vxattr = ceph_inode_vxattrs(inode);

	if (vxattr) {
		while (vxattr->name) {
			if (!strcmp(vxattr->name, name))
				return vxattr;
			vxattr++;
		}
	}

	vxattr = ceph_common_vxattrs;
	while (vxattr->name) {
		if (!strcmp(vxattr->name, name))
			return vxattr;
		vxattr++;
	}

	return NULL;
}

#define MAX_XATTR_VAL_PRINT_LEN 256

static int __set_xattr(struct ceph_inode_info *ci,
			   const char *name, int name_len,
			   const char *val, int val_len,
			   int flags, int update_xattr,
			   struct ceph_inode_xattr **newxattr)
{
	struct inode *inode = &ci->netfs.inode;
	struct ceph_client *cl = ceph_inode_to_client(inode);
	struct rb_node **p;
	struct rb_node *parent = NULL;
	struct ceph_inode_xattr *xattr = NULL;
	int c;
	int new = 0;

	p = &ci->i_xattrs.index.rb_node;
	while (*p) {
		parent = *p;
		xattr = rb_entry(parent, struct ceph_inode_xattr, node);
		c = strncmp(name, xattr->name, min(name_len, xattr->name_len));
		if (c < 0)
			p = &(*p)->rb_left;
		else if (c > 0)
			p = &(*p)->rb_right;
		else {
			if (name_len == xattr->name_len)
				break;
			else if (name_len < xattr->name_len)
				p = &(*p)->rb_left;
			else
				p = &(*p)->rb_right;
		}
		xattr = NULL;
	}

	if (update_xattr) {
		int err = 0;

		if (xattr && (flags & XATTR_CREATE))
			err = -EEXIST;
		else if (!xattr && (flags & XATTR_REPLACE))
			err = -ENODATA;
		if (err) {
			kfree(name);
			kfree(val);
			kfree(*newxattr);
			return err;
		}
		if (update_xattr < 0) {
			if (xattr)
				__remove_xattr(ci, xattr);
			kfree(name);
			kfree(*newxattr);
			return 0;
		}
	}

	if (!xattr) {
		new = 1;
		xattr = *newxattr;
		xattr->name = name;
		xattr->name_len = name_len;
		xattr->should_free_name = update_xattr;

		ci->i_xattrs.count++;
		doutc(cl, "count=%d\n", ci->i_xattrs.count);
	} else {
		kfree(*newxattr);
		*newxattr = NULL;
		if (xattr->should_free_val)
			kfree(xattr->val);

		if (update_xattr) {
			kfree(name);
			name = xattr->name;
		}
		ci->i_xattrs.names_size -= xattr->name_len;
		ci->i_xattrs.vals_size -= xattr->val_len;
	}
	ci->i_xattrs.names_size += name_len;
	ci->i_xattrs.vals_size += val_len;
	if (val)
		xattr->val = val;
	else
		xattr->val = "";

	xattr->val_len = val_len;
	xattr->dirty = update_xattr;
	xattr->should_free_val = (val && update_xattr);

	if (new) {
		rb_link_node(&xattr->node, parent, p);
		rb_insert_color(&xattr->node, &ci->i_xattrs.index);
		doutc(cl, "p=%p\n", p);
	}

	doutc(cl, "added %p %llx.%llx xattr %p %.*s=%.*s%s\n", inode,
	      ceph_vinop(inode), xattr, name_len, name, min(val_len,
	      MAX_XATTR_VAL_PRINT_LEN), val,
	      val_len > MAX_XATTR_VAL_PRINT_LEN ? "..." : "");

	return 0;
}

static struct ceph_inode_xattr *__get_xattr(struct ceph_inode_info *ci,
			   const char *name)
{
	struct ceph_client *cl = ceph_inode_to_client(&ci->netfs.inode);
	struct rb_node **p;
	struct rb_node *parent = NULL;
	struct ceph_inode_xattr *xattr = NULL;
	int name_len = strlen(name);
	int c;

	p = &ci->i_xattrs.index.rb_node;
	while (*p) {
		parent = *p;
		xattr = rb_entry(parent, struct ceph_inode_xattr, node);
		c = strncmp(name, xattr->name, xattr->name_len);
		if (c == 0 && name_len > xattr->name_len)
			c = 1;
		if (c < 0)
			p = &(*p)->rb_left;
		else if (c > 0)
			p = &(*p)->rb_right;
		else {
			int len = min(xattr->val_len, MAX_XATTR_VAL_PRINT_LEN);

			doutc(cl, "%s found %.*s%s\n", name, len, xattr->val,
			      xattr->val_len > len ? "..." : "");
			return xattr;
		}
	}

	doutc(cl, "%s not found\n", name);

	return NULL;
}

static void __free_xattr(struct ceph_inode_xattr *xattr)
{
	BUG_ON(!xattr);

	if (xattr->should_free_name)
		kfree(xattr->name);
	if (xattr->should_free_val)
		kfree(xattr->val);

	kfree(xattr);
}

static int __remove_xattr(struct ceph_inode_info *ci,
			  struct ceph_inode_xattr *xattr)
{
	if (!xattr)
		return -ENODATA;

	rb_erase(&xattr->node, &ci->i_xattrs.index);

	if (xattr->should_free_name)
		kfree(xattr->name);
	if (xattr->should_free_val)
		kfree(xattr->val);

	ci->i_xattrs.names_size -= xattr->name_len;
	ci->i_xattrs.vals_size -= xattr->val_len;
	ci->i_xattrs.count--;
	kfree(xattr);

	return 0;
}

static char *__copy_xattr_names(struct ceph_inode_info *ci,
				char *dest)
{
	struct ceph_client *cl = ceph_inode_to_client(&ci->netfs.inode);
	struct rb_node *p;
	struct ceph_inode_xattr *xattr = NULL;

	p = rb_first(&ci->i_xattrs.index);
	doutc(cl, "count=%d\n", ci->i_xattrs.count);

	while (p) {
		xattr = rb_entry(p, struct ceph_inode_xattr, node);
		memcpy(dest, xattr->name, xattr->name_len);
		dest[xattr->name_len] = '\0';

		doutc(cl, "dest=%s %p (%s) (%d/%d)\n", dest, xattr, xattr->name,
		      xattr->name_len, ci->i_xattrs.names_size);

		dest += xattr->name_len + 1;
		p = rb_next(p);
	}

	return dest;
}

void __ceph_destroy_xattrs(struct ceph_inode_info *ci)
{
	struct ceph_client *cl = ceph_inode_to_client(&ci->netfs.inode);
	struct rb_node *p, *tmp;
	struct ceph_inode_xattr *xattr = NULL;

	p = rb_first(&ci->i_xattrs.index);

	doutc(cl, "p=%p\n", p);

	while (p) {
		xattr = rb_entry(p, struct ceph_inode_xattr, node);
		tmp = p;
		p = rb_next(tmp);
		doutc(cl, "next p=%p (%.*s)\n", p, xattr->name_len, xattr->name);
		rb_erase(tmp, &ci->i_xattrs.index);

		__free_xattr(xattr);
	}

	ci->i_xattrs.names_size = 0;
	ci->i_xattrs.vals_size = 0;
	ci->i_xattrs.index_version = 0;
	ci->i_xattrs.count = 0;
	ci->i_xattrs.index = RB_ROOT;
}

static int __build_xattrs(struct inode *inode)
	__releases(ci->i_ceph_lock)
	__acquires(ci->i_ceph_lock)
{
	struct ceph_client *cl = ceph_inode_to_client(inode);
	u32 namelen;
	u32 numattr = 0;
	void *p, *end;
	u32 len;
	const char *name, *val;
	struct ceph_inode_info *ci = ceph_inode(inode);
	u64 xattr_version;
	struct ceph_inode_xattr **xattrs = NULL;
	int err = 0;
	int i;

	doutc(cl, "len=%d\n",
	      ci->i_xattrs.blob ? (int)ci->i_xattrs.blob->vec.iov_len : 0);

	if (ci->i_xattrs.index_version >= ci->i_xattrs.version)
		return 0; /* already built */

	__ceph_destroy_xattrs(ci);

start:
	/* updated internal xattr rb tree */
	if (ci->i_xattrs.blob && ci->i_xattrs.blob->vec.iov_len > 4) {
		p = ci->i_xattrs.blob->vec.iov_base;
		end = p + ci->i_xattrs.blob->vec.iov_len;
		ceph_decode_32_safe(&p, end, numattr, bad);
		xattr_version = ci->i_xattrs.version;
		spin_unlock(&ci->i_ceph_lock);

		xattrs = kcalloc(numattr, sizeof(struct ceph_inode_xattr *),
				 GFP_NOFS);
		err = -ENOMEM;
		if (!xattrs)
			goto bad_lock;

		for (i = 0; i < numattr; i++) {
			xattrs[i] = kmalloc(sizeof(struct ceph_inode_xattr),
					    GFP_NOFS);
			if (!xattrs[i])
				goto bad_lock;
		}

		spin_lock(&ci->i_ceph_lock);
		if (ci->i_xattrs.version != xattr_version) {
			/* lost a race, retry */
			for (i = 0; i < numattr; i++)
				kfree(xattrs[i]);
			kfree(xattrs);
			xattrs = NULL;
			goto start;
		}
		err = -EIO;
		while (numattr--) {
			ceph_decode_32_safe(&p, end, len, bad);
			namelen = len;
			name = p;
			p += len;
			ceph_decode_32_safe(&p, end, len, bad);
			val = p;
			p += len;

			err = __set_xattr(ci, name, namelen, val, len,
					  0, 0, &xattrs[numattr]);

			if (err < 0)
				goto bad;
		}
		kfree(xattrs);
	}
	ci->i_xattrs.index_version = ci->i_xattrs.version;
	ci->i_xattrs.dirty = false;

	return err;
bad_lock:
	spin_lock(&ci->i_ceph_lock);
bad:
	if (xattrs) {
		for (i = 0; i < numattr; i++)
			kfree(xattrs[i]);
		kfree(xattrs);
	}
	ci->i_xattrs.names_size = 0;
	return err;
}

static int __get_required_blob_size(struct ceph_inode_info *ci, int name_size,
				    int val_size)
{
	struct ceph_client *cl = ceph_inode_to_client(&ci->netfs.inode);

	/*
	 * 4 bytes for the length, and additional 4 bytes per each xattr name,
	 * 4 bytes per each value
	 */
	int size = 4 + ci->i_xattrs.count*(4 + 4) +
			     ci->i_xattrs.names_size +
			     ci->i_xattrs.vals_size;
	doutc(cl, "c=%d names.size=%d vals.size=%d\n", ci->i_xattrs.count,
	      ci->i_xattrs.names_size, ci->i_xattrs.vals_size);

	if (name_size)
		size += 4 + 4 + name_size + val_size;

	return size;
}

/*
 * If there are dirty xattrs, reencode xattrs into the prealloc_blob
 * and swap into place.  It returns the old i_xattrs.blob (or NULL) so
 * that it can be freed by the caller as the i_ceph_lock is likely to be
 * held.
 */
struct ceph_buffer *__ceph_build_xattrs_blob(struct ceph_inode_info *ci)
{
	struct inode *inode = &ci->netfs.inode;
	struct ceph_client *cl = ceph_inode_to_client(inode);
	struct rb_node *p;
	struct ceph_inode_xattr *xattr = NULL;
	struct ceph_buffer *old_blob = NULL;
	void *dest;

	doutc(cl, "%p %llx.%llx\n", inode, ceph_vinop(inode));
	if (ci->i_xattrs.dirty) {
		int need = __get_required_blob_size(ci, 0, 0);

		BUG_ON(need > ci->i_xattrs.prealloc_blob->alloc_len);

		p = rb_first(&ci->i_xattrs.index);
		dest = ci->i_xattrs.prealloc_blob->vec.iov_base;

		ceph_encode_32(&dest, ci->i_xattrs.count);
		while (p) {
			xattr = rb_entry(p, struct ceph_inode_xattr, node);

			ceph_encode_32(&dest, xattr->name_len);
			memcpy(dest, xattr->name, xattr->name_len);
			dest += xattr->name_len;
			ceph_encode_32(&dest, xattr->val_len);
			memcpy(dest, xattr->val, xattr->val_len);
			dest += xattr->val_len;

			p = rb_next(p);
		}

		/* adjust buffer len; it may be larger than we need */
		ci->i_xattrs.prealloc_blob->vec.iov_len =
			dest - ci->i_xattrs.prealloc_blob->vec.iov_base;

		if (ci->i_xattrs.blob)
			old_blob = ci->i_xattrs.blob;
		ci->i_xattrs.blob = ci->i_xattrs.prealloc_blob;
		ci->i_xattrs.prealloc_blob = NULL;
		ci->i_xattrs.dirty = false;
		ci->i_xattrs.version++;
	}

	return old_blob;
}

static inline int __get_request_mask(struct inode *in) {
	struct ceph_mds_request *req = current->journal_info;
	int mask = 0;
	if (req && req->r_target_inode == in) {
		if (req->r_op == CEPH_MDS_OP_LOOKUP ||
		    req->r_op == CEPH_MDS_OP_LOOKUPINO ||
		    req->r_op == CEPH_MDS_OP_LOOKUPPARENT ||
		    req->r_op == CEPH_MDS_OP_GETATTR) {
			mask = le32_to_cpu(req->r_args.getattr.mask);
		} else if (req->r_op == CEPH_MDS_OP_OPEN ||
			   req->r_op == CEPH_MDS_OP_CREATE) {
			mask = le32_to_cpu(req->r_args.open.mask);
		}
	}
	return mask;
}

ssize_t __ceph_getxattr(struct inode *inode, const char *name, void *value,
		      size_t size)
{
	struct ceph_client *cl = ceph_inode_to_client(inode);
	struct ceph_inode_info *ci = ceph_inode(inode);
	struct ceph_inode_xattr *xattr;
	struct ceph_vxattr *vxattr;
	int req_mask;
	ssize_t err;

	if (strncmp(name, XATTR_CEPH_PREFIX, XATTR_CEPH_PREFIX_LEN))
		goto handle_non_vxattrs;

	/* let's see if a virtual xattr was requested */
	vxattr = ceph_match_vxattr(inode, name);
	if (vxattr) {
		int mask = 0;
		if (vxattr->flags & VXATTR_FLAG_RSTAT)
			mask |= CEPH_STAT_RSTAT;
		if (vxattr->flags & VXATTR_FLAG_DIRSTAT)
			mask |= CEPH_CAP_FILE_SHARED;
		err = ceph_do_getattr(inode, mask, true);
		if (err)
			return err;
		err = -ENODATA;
		if (!(vxattr->exists_cb && !vxattr->exists_cb(ci))) {
			err = vxattr->getxattr_cb(ci, value, size);
			if (size && size < err)
				err = -ERANGE;
		}
		return err;
	} else {
		err = ceph_do_getvxattr(inode, name, value, size);
		/* this would happen with a new client and old server combo */
		if (err == -EOPNOTSUPP)
			err = -ENODATA;
		return err;
	}
handle_non_vxattrs:
	req_mask = __get_request_mask(inode);

	spin_lock(&ci->i_ceph_lock);
	doutc(cl, "%p %llx.%llx name '%s' ver=%lld index_ver=%lld\n", inode,
	      ceph_vinop(inode), name, ci->i_xattrs.version,
	      ci->i_xattrs.index_version);

	if (ci->i_xattrs.version == 0 ||
	    !((req_mask & CEPH_CAP_XATTR_SHARED) ||
	      __ceph_caps_issued_mask_metric(ci, CEPH_CAP_XATTR_SHARED, 1))) {
		spin_unlock(&ci->i_ceph_lock);

		/* security module gets xattr while filling trace */
		if (current->journal_info) {
			pr_warn_ratelimited_client(cl,
				"sync %p %llx.%llx during filling trace\n",
				inode, ceph_vinop(inode));
			return -EBUSY;
		}

		/* get xattrs from mds (if we don't already have them) */
		err = ceph_do_getattr(inode, CEPH_STAT_CAP_XATTR, true);
		if (err)
			return err;
		spin_lock(&ci->i_ceph_lock);
	}

	err = __build_xattrs(inode);
	if (err < 0)
		goto out;

	err = -ENODATA;  /* == ENOATTR */
	xattr = __get_xattr(ci, name);
	if (!xattr)
		goto out;

	err = -ERANGE;
	if (size && size < xattr->val_len)
		goto out;

	err = xattr->val_len;
	if (size == 0)
		goto out;

	memcpy(value, xattr->val, xattr->val_len);

	if (current->journal_info &&
	    !strncmp(name, XATTR_SECURITY_PREFIX, XATTR_SECURITY_PREFIX_LEN) &&
	    security_ismaclabel(name + XATTR_SECURITY_PREFIX_LEN))
		ci->i_ceph_flags |= CEPH_I_SEC_INITED;
out:
	spin_unlock(&ci->i_ceph_lock);
	return err;
}

ssize_t ceph_listxattr(struct dentry *dentry, char *names, size_t size)
{
	struct inode *inode = d_inode(dentry);
	struct ceph_client *cl = ceph_inode_to_client(inode);
	struct ceph_inode_info *ci = ceph_inode(inode);
	bool len_only = (size == 0);
	u32 namelen;
	int err;

	spin_lock(&ci->i_ceph_lock);
	doutc(cl, "%p %llx.%llx ver=%lld index_ver=%lld\n", inode,
	      ceph_vinop(inode), ci->i_xattrs.version,
	      ci->i_xattrs.index_version);

	if (ci->i_xattrs.version == 0 ||
	    !__ceph_caps_issued_mask_metric(ci, CEPH_CAP_XATTR_SHARED, 1)) {
		spin_unlock(&ci->i_ceph_lock);
		err = ceph_do_getattr(inode, CEPH_STAT_CAP_XATTR, true);
		if (err)
			return err;
		spin_lock(&ci->i_ceph_lock);
	}

	err = __build_xattrs(inode);
	if (err < 0)
		goto out;

	/* add 1 byte for each xattr due to the null termination */
	namelen = ci->i_xattrs.names_size + ci->i_xattrs.count;
	if (!len_only) {
		if (namelen > size) {
			err = -ERANGE;
			goto out;
		}
		names = __copy_xattr_names(ci, names);
		size -= namelen;
	}
	err = namelen;
out:
	spin_unlock(&ci->i_ceph_lock);
	return err;
}

static int ceph_sync_setxattr(struct inode *inode, const char *name,
			      const char *value, size_t size, int flags)
{
	struct ceph_fs_client *fsc = ceph_sb_to_fs_client(inode->i_sb);
<<<<<<< HEAD
=======
	struct ceph_client *cl = ceph_inode_to_client(inode);
>>>>>>> a6ad5510
	struct ceph_inode_info *ci = ceph_inode(inode);
	struct ceph_mds_request *req;
	struct ceph_mds_client *mdsc = fsc->mdsc;
	struct ceph_osd_client *osdc = &fsc->client->osdc;
	struct ceph_pagelist *pagelist = NULL;
	int op = CEPH_MDS_OP_SETXATTR;
	int err;

	if (size > 0) {
		/* copy value into pagelist */
		pagelist = ceph_pagelist_alloc(GFP_NOFS);
		if (!pagelist)
			return -ENOMEM;

		err = ceph_pagelist_append(pagelist, value, size);
		if (err)
			goto out;
	} else if (!value) {
		if (flags & CEPH_XATTR_REPLACE)
			op = CEPH_MDS_OP_RMXATTR;
		else
			flags |= CEPH_XATTR_REMOVE;
	}

	doutc(cl, "name %s value size %zu\n", name, size);

	/* do request */
	req = ceph_mdsc_create_request(mdsc, op, USE_AUTH_MDS);
	if (IS_ERR(req)) {
		err = PTR_ERR(req);
		goto out;
	}

	req->r_path2 = kstrdup(name, GFP_NOFS);
	if (!req->r_path2) {
		ceph_mdsc_put_request(req);
		err = -ENOMEM;
		goto out;
	}

	if (op == CEPH_MDS_OP_SETXATTR) {
		req->r_args.setxattr.flags = cpu_to_le32(flags);
		req->r_args.setxattr.osdmap_epoch =
			cpu_to_le32(osdc->osdmap->epoch);
		req->r_pagelist = pagelist;
		pagelist = NULL;
	}

	req->r_inode = inode;
	ihold(inode);
	req->r_num_caps = 1;
	req->r_inode_drop = CEPH_CAP_XATTR_SHARED;

	doutc(cl, "xattr.ver (before): %lld\n", ci->i_xattrs.version);
	err = ceph_mdsc_do_request(mdsc, NULL, req);
	ceph_mdsc_put_request(req);
	doutc(cl, "xattr.ver (after): %lld\n", ci->i_xattrs.version);

out:
	if (pagelist)
		ceph_pagelist_release(pagelist);
	return err;
}

int __ceph_setxattr(struct inode *inode, const char *name,
			const void *value, size_t size, int flags)
{
	struct ceph_client *cl = ceph_inode_to_client(inode);
	struct ceph_vxattr *vxattr;
	struct ceph_inode_info *ci = ceph_inode(inode);
	struct ceph_mds_client *mdsc = ceph_sb_to_fs_client(inode->i_sb)->mdsc;
	struct ceph_cap_flush *prealloc_cf = NULL;
	struct ceph_buffer *old_blob = NULL;
	int issued;
	int err;
	int dirty = 0;
	int name_len = strlen(name);
	int val_len = size;
	char *newname = NULL;
	char *newval = NULL;
	struct ceph_inode_xattr *xattr = NULL;
	int required_blob_size;
	bool check_realm = false;
	bool lock_snap_rwsem = false;

	if (ceph_snap(inode) != CEPH_NOSNAP)
		return -EROFS;

	vxattr = ceph_match_vxattr(inode, name);
	if (vxattr) {
		if (vxattr->flags & VXATTR_FLAG_READONLY)
			return -EOPNOTSUPP;
		if (value && !strncmp(vxattr->name, "ceph.quota", 10))
			check_realm = true;
	}

	/* pass any unhandled ceph.* xattrs through to the MDS */
	if (!strncmp(name, XATTR_CEPH_PREFIX, XATTR_CEPH_PREFIX_LEN))
		goto do_sync_unlocked;

	/* preallocate memory for xattr name, value, index node */
	err = -ENOMEM;
	newname = kmemdup(name, name_len + 1, GFP_NOFS);
	if (!newname)
		goto out;

	if (val_len) {
		newval = kmemdup(value, val_len, GFP_NOFS);
		if (!newval)
			goto out;
	}

	xattr = kmalloc(sizeof(struct ceph_inode_xattr), GFP_NOFS);
	if (!xattr)
		goto out;

	prealloc_cf = ceph_alloc_cap_flush();
	if (!prealloc_cf)
		goto out;

	spin_lock(&ci->i_ceph_lock);
retry:
	issued = __ceph_caps_issued(ci, NULL);
	required_blob_size = __get_required_blob_size(ci, name_len, val_len);
	if ((ci->i_xattrs.version == 0) || !(issued & CEPH_CAP_XATTR_EXCL) ||
	    (required_blob_size > mdsc->mdsmap->m_max_xattr_size)) {
		doutc(cl, "sync version: %llu size: %d max: %llu\n",
		      ci->i_xattrs.version, required_blob_size,
		      mdsc->mdsmap->m_max_xattr_size);
		goto do_sync;
	}

	if (!lock_snap_rwsem && !ci->i_head_snapc) {
		lock_snap_rwsem = true;
		if (!down_read_trylock(&mdsc->snap_rwsem)) {
			spin_unlock(&ci->i_ceph_lock);
			down_read(&mdsc->snap_rwsem);
			spin_lock(&ci->i_ceph_lock);
			goto retry;
		}
	}

	doutc(cl, "%p %llx.%llx name '%s' issued %s\n", inode,
	      ceph_vinop(inode), name, ceph_cap_string(issued));
	__build_xattrs(inode);

	if (!ci->i_xattrs.prealloc_blob ||
	    required_blob_size > ci->i_xattrs.prealloc_blob->alloc_len) {
		struct ceph_buffer *blob;

		spin_unlock(&ci->i_ceph_lock);
		ceph_buffer_put(old_blob); /* Shouldn't be required */
		doutc(cl, " pre-allocating new blob size=%d\n",
		      required_blob_size);
		blob = ceph_buffer_new(required_blob_size, GFP_NOFS);
		if (!blob)
			goto do_sync_unlocked;
		spin_lock(&ci->i_ceph_lock);
		/* prealloc_blob can't be released while holding i_ceph_lock */
		if (ci->i_xattrs.prealloc_blob)
			old_blob = ci->i_xattrs.prealloc_blob;
		ci->i_xattrs.prealloc_blob = blob;
		goto retry;
	}

	err = __set_xattr(ci, newname, name_len, newval, val_len,
			  flags, value ? 1 : -1, &xattr);

	if (!err) {
		dirty = __ceph_mark_dirty_caps(ci, CEPH_CAP_XATTR_EXCL,
					       &prealloc_cf);
		ci->i_xattrs.dirty = true;
		inode_set_ctime_current(inode);
	}

	spin_unlock(&ci->i_ceph_lock);
	ceph_buffer_put(old_blob);
	if (lock_snap_rwsem)
		up_read(&mdsc->snap_rwsem);
	if (dirty)
		__mark_inode_dirty(inode, dirty);
	ceph_free_cap_flush(prealloc_cf);
	return err;

do_sync:
	spin_unlock(&ci->i_ceph_lock);
do_sync_unlocked:
	if (lock_snap_rwsem)
		up_read(&mdsc->snap_rwsem);

	/* security module set xattr while filling trace */
	if (current->journal_info) {
		pr_warn_ratelimited_client(cl,
				"sync %p %llx.%llx during filling trace\n",
				inode, ceph_vinop(inode));
		err = -EBUSY;
	} else {
		err = ceph_sync_setxattr(inode, name, value, size, flags);
		if (err >= 0 && check_realm) {
			/* check if snaprealm was created for quota inode */
			spin_lock(&ci->i_ceph_lock);
			if ((ci->i_max_files || ci->i_max_bytes) &&
			    !(ci->i_snap_realm &&
			      ci->i_snap_realm->ino == ci->i_vino.ino))
				err = -EOPNOTSUPP;
			spin_unlock(&ci->i_ceph_lock);
		}
	}
out:
	ceph_free_cap_flush(prealloc_cf);
	kfree(newname);
	kfree(newval);
	kfree(xattr);
	return err;
}

static int ceph_get_xattr_handler(const struct xattr_handler *handler,
				  struct dentry *dentry, struct inode *inode,
				  const char *name, void *value, size_t size)
{
	if (!ceph_is_valid_xattr(name))
		return -EOPNOTSUPP;
	return __ceph_getxattr(inode, name, value, size);
}

static int ceph_set_xattr_handler(const struct xattr_handler *handler,
				  struct mnt_idmap *idmap,
				  struct dentry *unused, struct inode *inode,
				  const char *name, const void *value,
				  size_t size, int flags)
{
	if (!ceph_is_valid_xattr(name))
		return -EOPNOTSUPP;
	return __ceph_setxattr(inode, name, value, size, flags);
}

static const struct xattr_handler ceph_other_xattr_handler = {
	.prefix = "",  /* match any name => handlers called with full name */
	.get = ceph_get_xattr_handler,
	.set = ceph_set_xattr_handler,
};

#ifdef CONFIG_SECURITY
bool ceph_security_xattr_wanted(struct inode *in)
{
	return in->i_security != NULL;
}

bool ceph_security_xattr_deadlock(struct inode *in)
{
	struct ceph_inode_info *ci;
	bool ret;
	if (!in->i_security)
		return false;
	ci = ceph_inode(in);
	spin_lock(&ci->i_ceph_lock);
	ret = !(ci->i_ceph_flags & CEPH_I_SEC_INITED) &&
	      !(ci->i_xattrs.version > 0 &&
		__ceph_caps_issued_mask(ci, CEPH_CAP_XATTR_SHARED, 0));
	spin_unlock(&ci->i_ceph_lock);
	return ret;
}

#ifdef CONFIG_CEPH_FS_SECURITY_LABEL
int ceph_security_init_secctx(struct dentry *dentry, umode_t mode,
			   struct ceph_acl_sec_ctx *as_ctx)
{
	struct ceph_pagelist *pagelist = as_ctx->pagelist;
	const char *name;
	size_t name_len;
	int err;

	err = security_dentry_init_security(dentry, mode, &dentry->d_name,
					    &name, &as_ctx->sec_ctx,
					    &as_ctx->sec_ctxlen);
	if (err < 0) {
		WARN_ON_ONCE(err != -EOPNOTSUPP);
		err = 0; /* do nothing */
		goto out;
	}

	err = -ENOMEM;
	if (!pagelist) {
		pagelist = ceph_pagelist_alloc(GFP_KERNEL);
		if (!pagelist)
			goto out;
		err = ceph_pagelist_reserve(pagelist, PAGE_SIZE);
		if (err)
			goto out;
		ceph_pagelist_encode_32(pagelist, 1);
	}

	/*
	 * FIXME: Make security_dentry_init_security() generic. Currently
	 * It only supports single security module and only selinux has
	 * dentry_init_security hook.
	 */
	name_len = strlen(name);
	err = ceph_pagelist_reserve(pagelist,
				    4 * 2 + name_len + as_ctx->sec_ctxlen);
	if (err)
		goto out;

	if (as_ctx->pagelist) {
		/* update count of KV pairs */
		BUG_ON(pagelist->length <= sizeof(__le32));
		if (list_is_singular(&pagelist->head)) {
			le32_add_cpu((__le32*)pagelist->mapped_tail, 1);
		} else {
			struct page *page = list_first_entry(&pagelist->head,
							     struct page, lru);
			void *addr = kmap_atomic(page);
			le32_add_cpu((__le32*)addr, 1);
			kunmap_atomic(addr);
		}
	} else {
		as_ctx->pagelist = pagelist;
	}

	ceph_pagelist_encode_32(pagelist, name_len);
	ceph_pagelist_append(pagelist, name, name_len);

	ceph_pagelist_encode_32(pagelist, as_ctx->sec_ctxlen);
	ceph_pagelist_append(pagelist, as_ctx->sec_ctx, as_ctx->sec_ctxlen);

	err = 0;
out:
	if (pagelist && !as_ctx->pagelist)
		ceph_pagelist_release(pagelist);
	return err;
}
#endif /* CONFIG_CEPH_FS_SECURITY_LABEL */
#endif /* CONFIG_SECURITY */

void ceph_release_acl_sec_ctx(struct ceph_acl_sec_ctx *as_ctx)
{
#ifdef CONFIG_CEPH_FS_POSIX_ACL
	posix_acl_release(as_ctx->acl);
	posix_acl_release(as_ctx->default_acl);
#endif
#ifdef CONFIG_CEPH_FS_SECURITY_LABEL
	security_release_secctx(as_ctx->sec_ctx, as_ctx->sec_ctxlen);
#endif
#ifdef CONFIG_FS_ENCRYPTION
	kfree(as_ctx->fscrypt_auth);
#endif
	if (as_ctx->pagelist)
		ceph_pagelist_release(as_ctx->pagelist);
}

/*
 * List of handlers for synthetic system.* attributes. Other
 * attributes are handled directly.
 */
const struct xattr_handler * const ceph_xattr_handlers[] = {
	&ceph_other_xattr_handler,
	NULL,
};<|MERGE_RESOLUTION|>--- conflicted
+++ resolved
@@ -58,10 +58,7 @@
 				    size_t size)
 {
 	struct ceph_fs_client *fsc = ceph_sb_to_fs_client(ci->netfs.inode.i_sb);
-<<<<<<< HEAD
-=======
 	struct ceph_client *cl = fsc->client;
->>>>>>> a6ad5510
 	struct ceph_osd_client *osdc = &fsc->client->osdc;
 	struct ceph_string *pool_ns;
 	s64 pool = ci->i_layout.pool_id;
@@ -1112,10 +1109,7 @@
 			      const char *value, size_t size, int flags)
 {
 	struct ceph_fs_client *fsc = ceph_sb_to_fs_client(inode->i_sb);
-<<<<<<< HEAD
-=======
 	struct ceph_client *cl = ceph_inode_to_client(inode);
->>>>>>> a6ad5510
 	struct ceph_inode_info *ci = ceph_inode(inode);
 	struct ceph_mds_request *req;
 	struct ceph_mds_client *mdsc = fsc->mdsc;
