--- conflicted
+++ resolved
@@ -245,10 +245,7 @@
 	struct inode *inode = file_inode(file);
 	struct ceph_inode_info *ci = ceph_inode(inode);
 	struct ceph_mds_client *mdsc = ceph_inode_to_fs_client(inode)->mdsc;
-<<<<<<< HEAD
-=======
 	struct ceph_client *cl = mdsc->fsc->client;
->>>>>>> a6ad5510
 
 	if ((fi->fmode & CEPH_FILE_MODE_LAZY) == 0) {
 		spin_lock(&ci->i_ceph_lock);
