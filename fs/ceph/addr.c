// SPDX-License-Identifier: GPL-2.0
#include <linux/ceph/ceph_debug.h>

#include <linux/backing-dev.h>
#include <linux/fs.h>
#include <linux/mm.h>
#include <linux/swap.h>
#include <linux/pagemap.h>
#include <linux/slab.h>
#include <linux/pagevec.h>
#include <linux/task_io_accounting_ops.h>
#include <linux/signal.h>
#include <linux/iversion.h>
#include <linux/ktime.h>
#include <linux/netfs.h>
#include <trace/events/netfs.h>

#include "super.h"
#include "mds_client.h"
#include "cache.h"
#include "metric.h"
#include "crypto.h"
#include <linux/ceph/osd_client.h>
#include <linux/ceph/striper.h>

/*
 * Ceph address space ops.
 *
 * There are a few funny things going on here.
 *
 * The page->private field is used to reference a struct
 * ceph_snap_context for _every_ dirty page.  This indicates which
 * snapshot the page was logically dirtied in, and thus which snap
 * context needs to be associated with the osd write during writeback.
 *
 * Similarly, struct ceph_inode_info maintains a set of counters to
 * count dirty pages on the inode.  In the absence of snapshots,
 * i_wrbuffer_ref == i_wrbuffer_ref_head == the dirty page count.
 *
 * When a snapshot is taken (that is, when the client receives
 * notification that a snapshot was taken), each inode with caps and
 * with dirty pages (dirty pages implies there is a cap) gets a new
 * ceph_cap_snap in the i_cap_snaps list (which is sorted in ascending
 * order, new snaps go to the tail).  The i_wrbuffer_ref_head count is
 * moved to capsnap->dirty. (Unless a sync write is currently in
 * progress.  In that case, the capsnap is said to be "pending", new
 * writes cannot start, and the capsnap isn't "finalized" until the
 * write completes (or fails) and a final size/mtime for the inode for
 * that snap can be settled upon.)  i_wrbuffer_ref_head is reset to 0.
 *
 * On writeback, we must submit writes to the osd IN SNAP ORDER.  So,
 * we look for the first capsnap in i_cap_snaps and write out pages in
 * that snap context _only_.  Then we move on to the next capsnap,
 * eventually reaching the "live" or "head" context (i.e., pages that
 * are not yet snapped) and are writing the most recently dirtied
 * pages.
 *
 * Invalidate and so forth must take care to ensure the dirty page
 * accounting is preserved.
 */

#define CONGESTION_ON_THRESH(congestion_kb) (congestion_kb >> (PAGE_SHIFT-10))
#define CONGESTION_OFF_THRESH(congestion_kb)				\
	(CONGESTION_ON_THRESH(congestion_kb) -				\
	 (CONGESTION_ON_THRESH(congestion_kb) >> 2))

static int ceph_netfs_check_write_begin(struct file *file, loff_t pos, unsigned int len,
					struct folio **foliop, void **_fsdata);

static inline struct ceph_snap_context *page_snap_context(struct page *page)
{
	if (PagePrivate(page))
		return (void *)page->private;
	return NULL;
}

/*
 * Dirty a page.  Optimistically adjust accounting, on the assumption
 * that we won't race with invalidate.  If we do, readjust.
 */
static bool ceph_dirty_folio(struct address_space *mapping, struct folio *folio)
{
	struct inode *inode = mapping->host;
	struct ceph_client *cl = ceph_inode_to_client(inode);
	struct ceph_inode_info *ci;
	struct ceph_snap_context *snapc;

	if (folio_test_dirty(folio)) {
		doutc(cl, "%llx.%llx %p idx %lu -- already dirty\n",
		      ceph_vinop(inode), folio, folio->index);
		VM_BUG_ON_FOLIO(!folio_test_private(folio), folio);
		return false;
	}

	ci = ceph_inode(inode);

	/* dirty the head */
	spin_lock(&ci->i_ceph_lock);
	if (__ceph_have_pending_cap_snap(ci)) {
		struct ceph_cap_snap *capsnap =
				list_last_entry(&ci->i_cap_snaps,
						struct ceph_cap_snap,
						ci_item);
		snapc = ceph_get_snap_context(capsnap->context);
		capsnap->dirty_pages++;
	} else {
		BUG_ON(!ci->i_head_snapc);
		snapc = ceph_get_snap_context(ci->i_head_snapc);
		++ci->i_wrbuffer_ref_head;
	}
	if (ci->i_wrbuffer_ref == 0)
		ihold(inode);
	++ci->i_wrbuffer_ref;
	doutc(cl, "%llx.%llx %p idx %lu head %d/%d -> %d/%d "
	      "snapc %p seq %lld (%d snaps)\n",
	      ceph_vinop(inode), folio, folio->index,
	      ci->i_wrbuffer_ref-1, ci->i_wrbuffer_ref_head-1,
	      ci->i_wrbuffer_ref, ci->i_wrbuffer_ref_head,
	      snapc, snapc->seq, snapc->num_snaps);
	spin_unlock(&ci->i_ceph_lock);

	/*
	 * Reference snap context in folio->private.  Also set
	 * PagePrivate so that we get invalidate_folio callback.
	 */
	VM_WARN_ON_FOLIO(folio->private, folio);
	folio_attach_private(folio, snapc);

	return ceph_fscache_dirty_folio(mapping, folio);
}

/*
 * If we are truncating the full folio (i.e. offset == 0), adjust the
 * dirty folio counters appropriately.  Only called if there is private
 * data on the folio.
 */
static void ceph_invalidate_folio(struct folio *folio, size_t offset,
				size_t length)
{
	struct inode *inode = folio->mapping->host;
	struct ceph_client *cl = ceph_inode_to_client(inode);
	struct ceph_inode_info *ci = ceph_inode(inode);
	struct ceph_snap_context *snapc;


	if (offset != 0 || length != folio_size(folio)) {
		doutc(cl, "%llx.%llx idx %lu partial dirty page %zu~%zu\n",
		      ceph_vinop(inode), folio->index, offset, length);
		return;
	}

	WARN_ON(!folio_test_locked(folio));
	if (folio_test_private(folio)) {
		doutc(cl, "%llx.%llx idx %lu full dirty page\n",
		      ceph_vinop(inode), folio->index);

		snapc = folio_detach_private(folio);
		ceph_put_wrbuffer_cap_refs(ci, 1, snapc);
		ceph_put_snap_context(snapc);
	}

	netfs_invalidate_folio(folio, offset, length);
}

static void ceph_netfs_expand_readahead(struct netfs_io_request *rreq)
{
	struct inode *inode = rreq->inode;
	struct ceph_inode_info *ci = ceph_inode(inode);
	struct ceph_file_layout *lo = &ci->i_layout;
	unsigned long max_pages = inode->i_sb->s_bdi->ra_pages;
	loff_t end = rreq->start + rreq->len, new_end;
	struct ceph_netfs_request_data *priv = rreq->netfs_priv;
	unsigned long max_len;
	u32 blockoff;

	if (priv) {
		/* Readahead is disabled by posix_fadvise POSIX_FADV_RANDOM */
		if (priv->file_ra_disabled)
			max_pages = 0;
		else
			max_pages = priv->file_ra_pages;

	}

	/* Readahead is disabled */
	if (!max_pages)
		return;

	max_len = max_pages << PAGE_SHIFT;

	/*
	 * Try to expand the length forward by rounding up it to the next
	 * block, but do not exceed the file size, unless the original
	 * request already exceeds it.
	 */
	new_end = umin(round_up(end, lo->stripe_unit), rreq->i_size);
	if (new_end > end && new_end <= rreq->start + max_len)
		rreq->len = new_end - rreq->start;

	/* Try to expand the start downward */
	div_u64_rem(rreq->start, lo->stripe_unit, &blockoff);
	if (rreq->len + blockoff <= max_len) {
		rreq->start -= blockoff;
		rreq->len += blockoff;
	}
}

<<<<<<< HEAD
static bool ceph_netfs_clamp_length(struct netfs_io_subrequest *subreq)
{
	struct inode *inode = subreq->rreq->inode;
	struct ceph_fs_client *fsc = ceph_inode_to_fs_client(inode);
	struct ceph_inode_info *ci = ceph_inode(inode);
	u64 objno, objoff;
	u32 xlen;

	/* Truncate the extent at the end of the current block */
	ceph_calc_file_object_mapping(&ci->i_layout, subreq->start, subreq->len,
				      &objno, &objoff, &xlen);
	subreq->len = min(xlen, fsc->mount_options->rsize);
	return true;
}

=======
>>>>>>> a6ad5510
static void finish_netfs_read(struct ceph_osd_request *req)
{
	struct inode *inode = req->r_inode;
	struct ceph_fs_client *fsc = ceph_inode_to_fs_client(inode);
<<<<<<< HEAD
=======
	struct ceph_client *cl = fsc->client;
>>>>>>> a6ad5510
	struct ceph_osd_data *osd_data = osd_req_op_extent_osd_data(req, 0);
	struct netfs_io_subrequest *subreq = req->r_priv;
	struct ceph_osd_req_op *op = &req->r_ops[0];
	int err = req->r_result;
	bool sparse = (op->op == CEPH_OSD_OP_SPARSE_READ);

	ceph_update_read_metrics(&fsc->mdsc->metric, req->r_start_latency,
				 req->r_end_latency, osd_data->length, err);

	doutc(cl, "result %d subreq->len=%zu i_size=%lld\n", req->r_result,
	      subreq->len, i_size_read(req->r_inode));

	/* no object means success but no data */
	if (err == -ENOENT)
		err = 0;
	else if (err == -EBLOCKLISTED)
		fsc->blocklisted = true;

	if (err >= 0) {
		if (sparse && err > 0)
			err = ceph_sparse_ext_map_end(op);
		if (err < subreq->len &&
		    subreq->rreq->origin != NETFS_DIO_READ)
			__set_bit(NETFS_SREQ_CLEAR_TAIL, &subreq->flags);
		if (IS_ENCRYPTED(inode) && err > 0) {
			err = ceph_fscrypt_decrypt_extents(inode,
					osd_data->pages, subreq->start,
					op->extent.sparse_ext,
					op->extent.sparse_ext_cnt);
			if (err > subreq->len)
				err = subreq->len;
		}
	}

	if (osd_data->type == CEPH_OSD_DATA_TYPE_PAGES) {
		ceph_put_page_vector(osd_data->pages,
				     calc_pages_for(osd_data->alignment,
					osd_data->length), false);
	}
	if (err > 0) {
		subreq->transferred = err;
		err = 0;
	}
	trace_netfs_sreq(subreq, netfs_sreq_trace_io_progress);
	netfs_read_subreq_terminated(subreq, err, false);
	iput(req->r_inode);
	ceph_dec_osd_stopping_blocker(fsc->mdsc);
}

static bool ceph_netfs_issue_op_inline(struct netfs_io_subrequest *subreq)
{
	struct netfs_io_request *rreq = subreq->rreq;
	struct inode *inode = rreq->inode;
	struct ceph_mds_reply_info_parsed *rinfo;
	struct ceph_mds_reply_info_in *iinfo;
	struct ceph_mds_request *req;
	struct ceph_mds_client *mdsc = ceph_sb_to_mdsc(inode->i_sb);
	struct ceph_inode_info *ci = ceph_inode(inode);
	ssize_t err = 0;
	size_t len;
	int mode;

	if (rreq->origin != NETFS_DIO_READ)
		__set_bit(NETFS_SREQ_CLEAR_TAIL, &subreq->flags);
	__clear_bit(NETFS_SREQ_COPY_TO_CACHE, &subreq->flags);

	if (subreq->start >= inode->i_size)
		goto out;

	/* We need to fetch the inline data. */
	mode = ceph_try_to_choose_auth_mds(inode, CEPH_STAT_CAP_INLINE_DATA);
	req = ceph_mdsc_create_request(mdsc, CEPH_MDS_OP_GETATTR, mode);
	if (IS_ERR(req)) {
		err = PTR_ERR(req);
		goto out;
	}
	req->r_ino1 = ci->i_vino;
	req->r_args.getattr.mask = cpu_to_le32(CEPH_STAT_CAP_INLINE_DATA);
	req->r_num_caps = 2;

	trace_netfs_sreq(subreq, netfs_sreq_trace_submit);
	err = ceph_mdsc_do_request(mdsc, NULL, req);
	if (err < 0)
		goto out;

	rinfo = &req->r_reply_info;
	iinfo = &rinfo->targeti;
	if (iinfo->inline_version == CEPH_INLINE_NONE) {
		/* The data got uninlined */
		ceph_mdsc_put_request(req);
		return false;
	}

	len = min_t(size_t, iinfo->inline_len - subreq->start, subreq->len);
	err = copy_to_iter(iinfo->inline_data + subreq->start, len, &subreq->io_iter);
	if (err == 0) {
		err = -EFAULT;
	} else {
		subreq->transferred += err;
		err = 0;
	}

	ceph_mdsc_put_request(req);
out:
	netfs_read_subreq_terminated(subreq, err, false);
	return true;
}

static int ceph_netfs_prepare_read(struct netfs_io_subrequest *subreq)
{
	struct netfs_io_request *rreq = subreq->rreq;
	struct inode *inode = rreq->inode;
	struct ceph_inode_info *ci = ceph_inode(inode);
	struct ceph_fs_client *fsc = ceph_inode_to_fs_client(inode);
	u64 objno, objoff;
	u32 xlen;

	/* Truncate the extent at the end of the current block */
	ceph_calc_file_object_mapping(&ci->i_layout, subreq->start, subreq->len,
				      &objno, &objoff, &xlen);
	rreq->io_streams[0].sreq_max_len = umin(xlen, fsc->mount_options->rsize);
	return 0;
}

static void ceph_netfs_issue_read(struct netfs_io_subrequest *subreq)
{
	struct netfs_io_request *rreq = subreq->rreq;
	struct inode *inode = rreq->inode;
	struct ceph_inode_info *ci = ceph_inode(inode);
	struct ceph_fs_client *fsc = ceph_inode_to_fs_client(inode);
<<<<<<< HEAD
=======
	struct ceph_client *cl = fsc->client;
>>>>>>> a6ad5510
	struct ceph_osd_request *req = NULL;
	struct ceph_vino vino = ceph_vino(inode);
	int err;
	u64 len;
	bool sparse = IS_ENCRYPTED(inode) || ceph_test_mount_opt(fsc, SPARSEREAD);
	u64 off = subreq->start;
	int extent_cnt;

	if (ceph_inode_is_shutdown(inode)) {
		err = -EIO;
		goto out;
	}

	if (ceph_has_inline_data(ci) && ceph_netfs_issue_op_inline(subreq))
		return;

	// TODO: This rounding here is slightly dodgy.  It *should* work, for
	// now, as the cache only deals in blocks that are a multiple of
	// PAGE_SIZE and fscrypt blocks are at most PAGE_SIZE.  What needs to
	// happen is for the fscrypt driving to be moved into netfslib and the
	// data in the cache also to be stored encrypted.
	len = subreq->len;
	ceph_fscrypt_adjust_off_and_len(inode, &off, &len);

	req = ceph_osdc_new_request(&fsc->client->osdc, &ci->i_layout, vino,
			off, &len, 0, 1, sparse ? CEPH_OSD_OP_SPARSE_READ : CEPH_OSD_OP_READ,
			CEPH_OSD_FLAG_READ, NULL, ci->i_truncate_seq,
			ci->i_truncate_size, false);
	if (IS_ERR(req)) {
		err = PTR_ERR(req);
		req = NULL;
		goto out;
	}

	if (sparse) {
		extent_cnt = __ceph_sparse_read_ext_count(inode, len);
		err = ceph_alloc_sparse_ext_map(&req->r_ops[0], extent_cnt);
		if (err)
			goto out;
	}

	doutc(cl, "%llx.%llx pos=%llu orig_len=%zu len=%llu\n",
	      ceph_vinop(inode), subreq->start, subreq->len, len);

	/*
	 * FIXME: For now, use CEPH_OSD_DATA_TYPE_PAGES instead of _ITER for
	 * encrypted inodes. We'd need infrastructure that handles an iov_iter
	 * instead of page arrays, and we don't have that as of yet. Once the
	 * dust settles on the write helpers and encrypt/decrypt routines for
	 * netfs, we should be able to rework this.
	 */
	if (IS_ENCRYPTED(inode)) {
		struct page **pages;
		size_t page_off;

		err = iov_iter_get_pages_alloc2(&subreq->io_iter, &pages, len, &page_off);
		if (err < 0) {
			doutc(cl, "%llx.%llx failed to allocate pages, %d\n",
			      ceph_vinop(inode), err);
			goto out;
		}

		/* should always give us a page-aligned read */
		WARN_ON_ONCE(page_off);
		len = err;
		err = 0;

		osd_req_op_extent_osd_data_pages(req, 0, pages, len, 0, false,
						 false);
	} else {
		osd_req_op_extent_osd_iter(req, 0, &subreq->io_iter);
	}
	if (!ceph_inc_osd_stopping_blocker(fsc->mdsc)) {
		err = -EIO;
		goto out;
	}
	req->r_callback = finish_netfs_read;
	req->r_priv = subreq;
	req->r_inode = inode;
	ihold(inode);

	trace_netfs_sreq(subreq, netfs_sreq_trace_submit);
	ceph_osdc_start_request(req->r_osdc, req);
out:
	ceph_osdc_put_request(req);
	if (err)
		netfs_read_subreq_terminated(subreq, err, false);
	doutc(cl, "%llx.%llx result %d\n", ceph_vinop(inode), err);
}

static int ceph_init_request(struct netfs_io_request *rreq, struct file *file)
{
	struct inode *inode = rreq->inode;
	struct ceph_fs_client *fsc = ceph_inode_to_fs_client(inode);
	struct ceph_client *cl = ceph_inode_to_client(inode);
	int got = 0, want = CEPH_CAP_FILE_CACHE;
	struct ceph_netfs_request_data *priv;
	int ret = 0;

	/* [DEPRECATED] Use PG_private_2 to mark folio being written to the cache. */
	__set_bit(NETFS_RREQ_USE_PGPRIV2, &rreq->flags);

	if (rreq->origin != NETFS_READAHEAD)
		return 0;

	priv = kzalloc(sizeof(*priv), GFP_NOFS);
	if (!priv)
		return -ENOMEM;

	if (file) {
		struct ceph_rw_context *rw_ctx;
		struct ceph_file_info *fi = file->private_data;

		priv->file_ra_pages = file->f_ra.ra_pages;
		priv->file_ra_disabled = file->f_mode & FMODE_RANDOM;

		rw_ctx = ceph_find_rw_context(fi);
		if (rw_ctx) {
			rreq->netfs_priv = priv;
			return 0;
		}
	}

	/*
	 * readahead callers do not necessarily hold Fcb caps
	 * (e.g. fadvise, madvise).
	 */
	ret = ceph_try_get_caps(inode, CEPH_CAP_FILE_RD, want, true, &got);
	if (ret < 0) {
		doutc(cl, "%llx.%llx, error getting cap\n", ceph_vinop(inode));
		goto out;
	}

	if (!(got & want)) {
		doutc(cl, "%llx.%llx, no cache cap\n", ceph_vinop(inode));
		ret = -EACCES;
		goto out;
	}
	if (ret == 0) {
		ret = -EACCES;
		goto out;
	}

	priv->caps = got;
	rreq->netfs_priv = priv;
	rreq->io_streams[0].sreq_max_len = fsc->mount_options->rsize;

out:
	if (ret < 0) {
		if (got)
			ceph_put_cap_refs(ceph_inode(inode), got);
		kfree(priv);
	}

	return ret;
}

static void ceph_netfs_free_request(struct netfs_io_request *rreq)
{
	struct ceph_netfs_request_data *priv = rreq->netfs_priv;

	if (!priv)
		return;

	if (priv->caps)
		ceph_put_cap_refs(ceph_inode(rreq->inode), priv->caps);
	kfree(priv);
	rreq->netfs_priv = NULL;
}

const struct netfs_request_ops ceph_netfs_ops = {
	.init_request		= ceph_init_request,
	.free_request		= ceph_netfs_free_request,
	.prepare_read		= ceph_netfs_prepare_read,
	.issue_read		= ceph_netfs_issue_read,
	.expand_readahead	= ceph_netfs_expand_readahead,
	.check_write_begin	= ceph_netfs_check_write_begin,
};

#ifdef CONFIG_CEPH_FSCACHE
static void ceph_set_page_fscache(struct page *page)
{
	folio_start_private_2(page_folio(page)); /* [DEPRECATED] */
}

static void ceph_fscache_write_terminated(void *priv, ssize_t error, bool was_async)
{
	struct inode *inode = priv;

	if (IS_ERR_VALUE(error) && error != -ENOBUFS)
		ceph_fscache_invalidate(inode, false);
}

static void ceph_fscache_write_to_cache(struct inode *inode, u64 off, u64 len, bool caching)
{
	struct ceph_inode_info *ci = ceph_inode(inode);
	struct fscache_cookie *cookie = ceph_fscache_cookie(ci);

	fscache_write_to_cache(cookie, inode->i_mapping, off, len, i_size_read(inode),
			       ceph_fscache_write_terminated, inode, true, caching);
}
#else
static inline void ceph_set_page_fscache(struct page *page)
{
}

static inline void ceph_fscache_write_to_cache(struct inode *inode, u64 off, u64 len, bool caching)
{
}
#endif /* CONFIG_CEPH_FSCACHE */

struct ceph_writeback_ctl
{
	loff_t i_size;
	u64 truncate_size;
	u32 truncate_seq;
	bool size_stable;
	bool head_snapc;
};

/*
 * Get ref for the oldest snapc for an inode with dirty data... that is, the
 * only snap context we are allowed to write back.
 */
static struct ceph_snap_context *
get_oldest_context(struct inode *inode, struct ceph_writeback_ctl *ctl,
		   struct ceph_snap_context *page_snapc)
{
	struct ceph_inode_info *ci = ceph_inode(inode);
	struct ceph_client *cl = ceph_inode_to_client(inode);
	struct ceph_snap_context *snapc = NULL;
	struct ceph_cap_snap *capsnap = NULL;

	spin_lock(&ci->i_ceph_lock);
	list_for_each_entry(capsnap, &ci->i_cap_snaps, ci_item) {
		doutc(cl, " capsnap %p snapc %p has %d dirty pages\n",
		      capsnap, capsnap->context, capsnap->dirty_pages);
		if (!capsnap->dirty_pages)
			continue;

		/* get i_size, truncate_{seq,size} for page_snapc? */
		if (snapc && capsnap->context != page_snapc)
			continue;

		if (ctl) {
			if (capsnap->writing) {
				ctl->i_size = i_size_read(inode);
				ctl->size_stable = false;
			} else {
				ctl->i_size = capsnap->size;
				ctl->size_stable = true;
			}
			ctl->truncate_size = capsnap->truncate_size;
			ctl->truncate_seq = capsnap->truncate_seq;
			ctl->head_snapc = false;
		}

		if (snapc)
			break;

		snapc = ceph_get_snap_context(capsnap->context);
		if (!page_snapc ||
		    page_snapc == snapc ||
		    page_snapc->seq > snapc->seq)
			break;
	}
	if (!snapc && ci->i_wrbuffer_ref_head) {
		snapc = ceph_get_snap_context(ci->i_head_snapc);
		doutc(cl, " head snapc %p has %d dirty pages\n", snapc,
		      ci->i_wrbuffer_ref_head);
		if (ctl) {
			ctl->i_size = i_size_read(inode);
			ctl->truncate_size = ci->i_truncate_size;
			ctl->truncate_seq = ci->i_truncate_seq;
			ctl->size_stable = false;
			ctl->head_snapc = true;
		}
	}
	spin_unlock(&ci->i_ceph_lock);
	return snapc;
}

static u64 get_writepages_data_length(struct inode *inode,
				      struct page *page, u64 start)
{
	struct ceph_inode_info *ci = ceph_inode(inode);
	struct ceph_snap_context *snapc;
	struct ceph_cap_snap *capsnap = NULL;
	u64 end = i_size_read(inode);
	u64 ret;

	snapc = page_snap_context(ceph_fscrypt_pagecache_page(page));
	if (snapc != ci->i_head_snapc) {
		bool found = false;
		spin_lock(&ci->i_ceph_lock);
		list_for_each_entry(capsnap, &ci->i_cap_snaps, ci_item) {
			if (capsnap->context == snapc) {
				if (!capsnap->writing)
					end = capsnap->size;
				found = true;
				break;
			}
		}
		spin_unlock(&ci->i_ceph_lock);
		WARN_ON(!found);
	}
	if (end > ceph_fscrypt_page_offset(page) + thp_size(page))
		end = ceph_fscrypt_page_offset(page) + thp_size(page);
	ret = end > start ? end - start : 0;
	if (ret && fscrypt_is_bounce_page(page))
		ret = round_up(ret, CEPH_FSCRYPT_BLOCK_SIZE);
	return ret;
}

/*
 * Write a single page, but leave the page locked.
 *
 * If we get a write error, mark the mapping for error, but still adjust the
 * dirty page accounting (i.e., page is no longer dirty).
 */
static int writepage_nounlock(struct page *page, struct writeback_control *wbc)
{
	struct folio *folio = page_folio(page);
	struct inode *inode = page->mapping->host;
	struct ceph_inode_info *ci = ceph_inode(inode);
	struct ceph_fs_client *fsc = ceph_inode_to_fs_client(inode);
<<<<<<< HEAD
=======
	struct ceph_client *cl = fsc->client;
>>>>>>> a6ad5510
	struct ceph_snap_context *snapc, *oldest;
	loff_t page_off = page_offset(page);
	int err;
	loff_t len = thp_size(page);
	loff_t wlen;
	struct ceph_writeback_ctl ceph_wbc;
	struct ceph_osd_client *osdc = &fsc->client->osdc;
	struct ceph_osd_request *req;
	bool caching = ceph_is_cache_enabled(inode);
	struct page *bounce_page = NULL;

	doutc(cl, "%llx.%llx page %p idx %lu\n", ceph_vinop(inode), page,
	      page->index);

	if (ceph_inode_is_shutdown(inode))
		return -EIO;

	/* verify this is a writeable snap context */
	snapc = page_snap_context(page);
	if (!snapc) {
		doutc(cl, "%llx.%llx page %p not dirty?\n", ceph_vinop(inode),
		      page);
		return 0;
	}
	oldest = get_oldest_context(inode, &ceph_wbc, snapc);
	if (snapc->seq > oldest->seq) {
		doutc(cl, "%llx.%llx page %p snapc %p not writeable - noop\n",
		      ceph_vinop(inode), page, snapc);
		/* we should only noop if called by kswapd */
		WARN_ON(!(current->flags & PF_MEMALLOC));
		ceph_put_snap_context(oldest);
		redirty_page_for_writepage(wbc, page);
		return 0;
	}
	ceph_put_snap_context(oldest);

	/* is this a partial page at end of file? */
	if (page_off >= ceph_wbc.i_size) {
		doutc(cl, "%llx.%llx folio at %lu beyond eof %llu\n",
		      ceph_vinop(inode), folio->index, ceph_wbc.i_size);
		folio_invalidate(folio, 0, folio_size(folio));
		return 0;
	}

	if (ceph_wbc.i_size < page_off + len)
		len = ceph_wbc.i_size - page_off;

	wlen = IS_ENCRYPTED(inode) ? round_up(len, CEPH_FSCRYPT_BLOCK_SIZE) : len;
	doutc(cl, "%llx.%llx page %p index %lu on %llu~%llu snapc %p seq %lld\n",
	      ceph_vinop(inode), page, page->index, page_off, wlen, snapc,
	      snapc->seq);

	if (atomic_long_inc_return(&fsc->writeback_count) >
	    CONGESTION_ON_THRESH(fsc->mount_options->congestion_kb))
		fsc->write_congested = true;

	req = ceph_osdc_new_request(osdc, &ci->i_layout, ceph_vino(inode),
				    page_off, &wlen, 0, 1, CEPH_OSD_OP_WRITE,
				    CEPH_OSD_FLAG_WRITE, snapc,
				    ceph_wbc.truncate_seq,
				    ceph_wbc.truncate_size, true);
	if (IS_ERR(req)) {
		redirty_page_for_writepage(wbc, page);
		return PTR_ERR(req);
	}

	if (wlen < len)
		len = wlen;

	set_page_writeback(page);
	if (caching)
		ceph_set_page_fscache(page);
	ceph_fscache_write_to_cache(inode, page_off, len, caching);

	if (IS_ENCRYPTED(inode)) {
		bounce_page = fscrypt_encrypt_pagecache_blocks(page,
						    CEPH_FSCRYPT_BLOCK_SIZE, 0,
						    GFP_NOFS);
		if (IS_ERR(bounce_page)) {
			redirty_page_for_writepage(wbc, page);
			end_page_writeback(page);
			ceph_osdc_put_request(req);
			return PTR_ERR(bounce_page);
		}
	}

	/* it may be a short write due to an object boundary */
	WARN_ON_ONCE(len > thp_size(page));
	osd_req_op_extent_osd_data_pages(req, 0,
			bounce_page ? &bounce_page : &page, wlen, 0,
			false, false);
	doutc(cl, "%llx.%llx %llu~%llu (%llu bytes, %sencrypted)\n",
	      ceph_vinop(inode), page_off, len, wlen,
	      IS_ENCRYPTED(inode) ? "" : "not ");

	req->r_mtime = inode_get_mtime(inode);
	ceph_osdc_start_request(osdc, req);
	err = ceph_osdc_wait_request(osdc, req);

	ceph_update_write_metrics(&fsc->mdsc->metric, req->r_start_latency,
				  req->r_end_latency, len, err);
	fscrypt_free_bounce_page(bounce_page);
	ceph_osdc_put_request(req);
	if (err == 0)
		err = len;

	if (err < 0) {
		struct writeback_control tmp_wbc;
		if (!wbc)
			wbc = &tmp_wbc;
		if (err == -ERESTARTSYS) {
			/* killed by SIGKILL */
			doutc(cl, "%llx.%llx interrupted page %p\n",
			      ceph_vinop(inode), page);
			redirty_page_for_writepage(wbc, page);
			end_page_writeback(page);
			return err;
		}
		if (err == -EBLOCKLISTED)
			fsc->blocklisted = true;
		doutc(cl, "%llx.%llx setting page/mapping error %d %p\n",
		      ceph_vinop(inode), err, page);
		mapping_set_error(&inode->i_data, err);
		wbc->pages_skipped++;
	} else {
		doutc(cl, "%llx.%llx cleaned page %p\n",
		      ceph_vinop(inode), page);
		err = 0;  /* vfs expects us to return 0 */
	}
	oldest = detach_page_private(page);
	WARN_ON_ONCE(oldest != snapc);
	end_page_writeback(page);
	ceph_put_wrbuffer_cap_refs(ci, 1, snapc);
	ceph_put_snap_context(snapc);  /* page's reference */

	if (atomic_long_dec_return(&fsc->writeback_count) <
	    CONGESTION_OFF_THRESH(fsc->mount_options->congestion_kb))
		fsc->write_congested = false;

	return err;
}

static int ceph_writepage(struct page *page, struct writeback_control *wbc)
{
	int err;
	struct inode *inode = page->mapping->host;
	BUG_ON(!inode);
	ihold(inode);

	if (wbc->sync_mode == WB_SYNC_NONE &&
	    ceph_inode_to_fs_client(inode)->write_congested) {
		redirty_page_for_writepage(wbc, page);
		return AOP_WRITEPAGE_ACTIVATE;
	}

	folio_wait_private_2(page_folio(page)); /* [DEPRECATED] */

	err = writepage_nounlock(page, wbc);
	if (err == -ERESTARTSYS) {
		/* direct memory reclaimer was killed by SIGKILL. return 0
		 * to prevent caller from setting mapping/page error */
		err = 0;
	}
	unlock_page(page);
	iput(inode);
	return err;
}

/*
 * async writeback completion handler.
 *
 * If we get an error, set the mapping error bit, but not the individual
 * page error bits.
 */
static void writepages_finish(struct ceph_osd_request *req)
{
	struct inode *inode = req->r_inode;
	struct ceph_inode_info *ci = ceph_inode(inode);
	struct ceph_client *cl = ceph_inode_to_client(inode);
	struct ceph_osd_data *osd_data;
	struct page *page;
	int num_pages, total_pages = 0;
	int i, j;
	int rc = req->r_result;
	struct ceph_snap_context *snapc = req->r_snapc;
	struct address_space *mapping = inode->i_mapping;
	struct ceph_fs_client *fsc = ceph_inode_to_fs_client(inode);
	unsigned int len = 0;
	bool remove_page;

	doutc(cl, "%llx.%llx rc %d\n", ceph_vinop(inode), rc);
	if (rc < 0) {
		mapping_set_error(mapping, rc);
		ceph_set_error_write(ci);
		if (rc == -EBLOCKLISTED)
			fsc->blocklisted = true;
	} else {
		ceph_clear_error_write(ci);
	}

	/*
	 * We lost the cache cap, need to truncate the page before
	 * it is unlocked, otherwise we'd truncate it later in the
	 * page truncation thread, possibly losing some data that
	 * raced its way in
	 */
	remove_page = !(ceph_caps_issued(ci) &
			(CEPH_CAP_FILE_CACHE|CEPH_CAP_FILE_LAZYIO));

	/* clean all pages */
	for (i = 0; i < req->r_num_ops; i++) {
		if (req->r_ops[i].op != CEPH_OSD_OP_WRITE) {
			pr_warn_client(cl,
				"%llx.%llx incorrect op %d req %p index %d tid %llu\n",
				ceph_vinop(inode), req->r_ops[i].op, req, i,
				req->r_tid);
			break;
		}

		osd_data = osd_req_op_extent_osd_data(req, i);
		BUG_ON(osd_data->type != CEPH_OSD_DATA_TYPE_PAGES);
		len += osd_data->length;
		num_pages = calc_pages_for((u64)osd_data->alignment,
					   (u64)osd_data->length);
		total_pages += num_pages;
		for (j = 0; j < num_pages; j++) {
			page = osd_data->pages[j];
			if (fscrypt_is_bounce_page(page)) {
				page = fscrypt_pagecache_page(page);
				fscrypt_free_bounce_page(osd_data->pages[j]);
				osd_data->pages[j] = page;
			}
			BUG_ON(!page);
			WARN_ON(!PageUptodate(page));

			if (atomic_long_dec_return(&fsc->writeback_count) <
			     CONGESTION_OFF_THRESH(
					fsc->mount_options->congestion_kb))
				fsc->write_congested = false;

			ceph_put_snap_context(detach_page_private(page));
			end_page_writeback(page);
			doutc(cl, "unlocking %p\n", page);

			if (remove_page)
				generic_error_remove_folio(inode->i_mapping,
							  page_folio(page));

			unlock_page(page);
		}
		doutc(cl, "%llx.%llx wrote %llu bytes cleaned %d pages\n",
		      ceph_vinop(inode), osd_data->length,
		      rc >= 0 ? num_pages : 0);

		release_pages(osd_data->pages, num_pages);
	}

	ceph_update_write_metrics(&fsc->mdsc->metric, req->r_start_latency,
				  req->r_end_latency, len, rc);

	ceph_put_wrbuffer_cap_refs(ci, total_pages, snapc);

	osd_data = osd_req_op_extent_osd_data(req, 0);
	if (osd_data->pages_from_pool)
		mempool_free(osd_data->pages, ceph_wb_pagevec_pool);
	else
		kfree(osd_data->pages);
	ceph_osdc_put_request(req);
	ceph_dec_osd_stopping_blocker(fsc->mdsc);
}

/*
 * initiate async writeback
 */
static int ceph_writepages_start(struct address_space *mapping,
				 struct writeback_control *wbc)
{
	struct inode *inode = mapping->host;
	struct ceph_inode_info *ci = ceph_inode(inode);
	struct ceph_fs_client *fsc = ceph_inode_to_fs_client(inode);
<<<<<<< HEAD
=======
	struct ceph_client *cl = fsc->client;
>>>>>>> a6ad5510
	struct ceph_vino vino = ceph_vino(inode);
	pgoff_t index, start_index, end = -1;
	struct ceph_snap_context *snapc = NULL, *last_snapc = NULL, *pgsnapc;
	struct folio_batch fbatch;
	int rc = 0;
	unsigned int wsize = i_blocksize(inode);
	struct ceph_osd_request *req = NULL;
	struct ceph_writeback_ctl ceph_wbc;
	bool should_loop, range_whole = false;
	bool done = false;
	bool caching = ceph_is_cache_enabled(inode);
	xa_mark_t tag;

	if (wbc->sync_mode == WB_SYNC_NONE &&
	    fsc->write_congested)
		return 0;

	doutc(cl, "%llx.%llx (mode=%s)\n", ceph_vinop(inode),
	      wbc->sync_mode == WB_SYNC_NONE ? "NONE" :
	      (wbc->sync_mode == WB_SYNC_ALL ? "ALL" : "HOLD"));

	if (ceph_inode_is_shutdown(inode)) {
		if (ci->i_wrbuffer_ref > 0) {
			pr_warn_ratelimited_client(cl,
				"%llx.%llx %lld forced umount\n",
				ceph_vinop(inode), ceph_ino(inode));
		}
		mapping_set_error(mapping, -EIO);
		return -EIO; /* we're in a forced umount, don't write! */
	}
	if (fsc->mount_options->wsize < wsize)
		wsize = fsc->mount_options->wsize;

	folio_batch_init(&fbatch);

	start_index = wbc->range_cyclic ? mapping->writeback_index : 0;
	index = start_index;

	if (wbc->sync_mode == WB_SYNC_ALL || wbc->tagged_writepages) {
		tag = PAGECACHE_TAG_TOWRITE;
	} else {
		tag = PAGECACHE_TAG_DIRTY;
	}
retry:
	/* find oldest snap context with dirty data */
	snapc = get_oldest_context(inode, &ceph_wbc, NULL);
	if (!snapc) {
		/* hmm, why does writepages get called when there
		   is no dirty data? */
		doutc(cl, " no snap context with dirty data?\n");
		goto out;
	}
	doutc(cl, " oldest snapc is %p seq %lld (%d snaps)\n", snapc,
	      snapc->seq, snapc->num_snaps);

	should_loop = false;
	if (ceph_wbc.head_snapc && snapc != last_snapc) {
		/* where to start/end? */
		if (wbc->range_cyclic) {
			index = start_index;
			end = -1;
			if (index > 0)
				should_loop = true;
			doutc(cl, " cyclic, start at %lu\n", index);
		} else {
			index = wbc->range_start >> PAGE_SHIFT;
			end = wbc->range_end >> PAGE_SHIFT;
			if (wbc->range_start == 0 && wbc->range_end == LLONG_MAX)
				range_whole = true;
			doutc(cl, " not cyclic, %lu to %lu\n", index, end);
		}
	} else if (!ceph_wbc.head_snapc) {
		/* Do not respect wbc->range_{start,end}. Dirty pages
		 * in that range can be associated with newer snapc.
		 * They are not writeable until we write all dirty pages
		 * associated with 'snapc' get written */
		if (index > 0)
			should_loop = true;
		doutc(cl, " non-head snapc, range whole\n");
	}

	if (wbc->sync_mode == WB_SYNC_ALL || wbc->tagged_writepages)
		tag_pages_for_writeback(mapping, index, end);

	ceph_put_snap_context(last_snapc);
	last_snapc = snapc;

	while (!done && index <= end) {
		int num_ops = 0, op_idx;
		unsigned i, nr_folios, max_pages, locked_pages = 0;
		struct page **pages = NULL, **data_pages;
		struct page *page;
		pgoff_t strip_unit_end = 0;
		u64 offset = 0, len = 0;
		bool from_pool = false;

		max_pages = wsize >> PAGE_SHIFT;

get_more_pages:
		nr_folios = filemap_get_folios_tag(mapping, &index,
						   end, tag, &fbatch);
		doutc(cl, "pagevec_lookup_range_tag got %d\n", nr_folios);
		if (!nr_folios && !locked_pages)
			break;
		for (i = 0; i < nr_folios && locked_pages < max_pages; i++) {
			page = &fbatch.folios[i]->page;
			doutc(cl, "? %p idx %lu\n", page, page->index);
			if (locked_pages == 0)
				lock_page(page);  /* first page */
			else if (!trylock_page(page))
				break;

			/* only dirty pages, or our accounting breaks */
			if (unlikely(!PageDirty(page)) ||
			    unlikely(page->mapping != mapping)) {
				doutc(cl, "!dirty or !mapping %p\n", page);
				unlock_page(page);
				continue;
			}
			/* only if matching snap context */
			pgsnapc = page_snap_context(page);
			if (pgsnapc != snapc) {
				doutc(cl, "page snapc %p %lld != oldest %p %lld\n",
				      pgsnapc, pgsnapc->seq, snapc, snapc->seq);
				if (!should_loop &&
				    !ceph_wbc.head_snapc &&
				    wbc->sync_mode != WB_SYNC_NONE)
					should_loop = true;
				unlock_page(page);
				continue;
			}
			if (page_offset(page) >= ceph_wbc.i_size) {
				struct folio *folio = page_folio(page);

				doutc(cl, "folio at %lu beyond eof %llu\n",
				      folio->index, ceph_wbc.i_size);
				if ((ceph_wbc.size_stable ||
				    folio_pos(folio) >= i_size_read(inode)) &&
				    folio_clear_dirty_for_io(folio))
					folio_invalidate(folio, 0,
							folio_size(folio));
				folio_unlock(folio);
				continue;
			}
			if (strip_unit_end && (page->index > strip_unit_end)) {
				doutc(cl, "end of strip unit %p\n", page);
				unlock_page(page);
				break;
			}
			if (PageWriteback(page) ||
			    PagePrivate2(page) /* [DEPRECATED] */) {
				if (wbc->sync_mode == WB_SYNC_NONE) {
					doutc(cl, "%p under writeback\n", page);
					unlock_page(page);
					continue;
				}
				doutc(cl, "waiting on writeback %p\n", page);
				wait_on_page_writeback(page);
				folio_wait_private_2(page_folio(page)); /* [DEPRECATED] */
			}

			if (!clear_page_dirty_for_io(page)) {
				doutc(cl, "%p !clear_page_dirty_for_io\n", page);
				unlock_page(page);
				continue;
			}

			/*
			 * We have something to write.  If this is
			 * the first locked page this time through,
			 * calculate max possinle write size and
			 * allocate a page array
			 */
			if (locked_pages == 0) {
				u64 objnum;
				u64 objoff;
				u32 xlen;

				/* prepare async write request */
				offset = (u64)page_offset(page);
				ceph_calc_file_object_mapping(&ci->i_layout,
							      offset, wsize,
							      &objnum, &objoff,
							      &xlen);
				len = xlen;

				num_ops = 1;
				strip_unit_end = page->index +
					((len - 1) >> PAGE_SHIFT);

				BUG_ON(pages);
				max_pages = calc_pages_for(0, (u64)len);
				pages = kmalloc_array(max_pages,
						      sizeof(*pages),
						      GFP_NOFS);
				if (!pages) {
					from_pool = true;
					pages = mempool_alloc(ceph_wb_pagevec_pool, GFP_NOFS);
					BUG_ON(!pages);
				}

				len = 0;
			} else if (page->index !=
				   (offset + len) >> PAGE_SHIFT) {
				if (num_ops >= (from_pool ?  CEPH_OSD_SLAB_OPS :
							     CEPH_OSD_MAX_OPS)) {
					redirty_page_for_writepage(wbc, page);
					unlock_page(page);
					break;
				}

				num_ops++;
				offset = (u64)page_offset(page);
				len = 0;
			}

			/* note position of first page in fbatch */
			doutc(cl, "%llx.%llx will write page %p idx %lu\n",
			      ceph_vinop(inode), page, page->index);

			if (atomic_long_inc_return(&fsc->writeback_count) >
			    CONGESTION_ON_THRESH(
				    fsc->mount_options->congestion_kb))
				fsc->write_congested = true;

			if (IS_ENCRYPTED(inode)) {
				pages[locked_pages] =
					fscrypt_encrypt_pagecache_blocks(page,
						PAGE_SIZE, 0,
						locked_pages ? GFP_NOWAIT : GFP_NOFS);
				if (IS_ERR(pages[locked_pages])) {
					if (PTR_ERR(pages[locked_pages]) == -EINVAL)
						pr_err_client(cl,
							"inode->i_blkbits=%hhu\n",
							inode->i_blkbits);
					/* better not fail on first page! */
					BUG_ON(locked_pages == 0);
					pages[locked_pages] = NULL;
					redirty_page_for_writepage(wbc, page);
					unlock_page(page);
					break;
				}
				++locked_pages;
			} else {
				pages[locked_pages++] = page;
			}

			fbatch.folios[i] = NULL;
			len += thp_size(page);
		}

		/* did we get anything? */
		if (!locked_pages)
			goto release_folios;
		if (i) {
			unsigned j, n = 0;
			/* shift unused page to beginning of fbatch */
			for (j = 0; j < nr_folios; j++) {
				if (!fbatch.folios[j])
					continue;
				if (n < j)
					fbatch.folios[n] = fbatch.folios[j];
				n++;
			}
			fbatch.nr = n;

			if (nr_folios && i == nr_folios &&
			    locked_pages < max_pages) {
				doutc(cl, "reached end fbatch, trying for more\n");
				folio_batch_release(&fbatch);
				goto get_more_pages;
			}
		}

new_request:
		offset = ceph_fscrypt_page_offset(pages[0]);
		len = wsize;

		req = ceph_osdc_new_request(&fsc->client->osdc,
					&ci->i_layout, vino,
					offset, &len, 0, num_ops,
					CEPH_OSD_OP_WRITE, CEPH_OSD_FLAG_WRITE,
					snapc, ceph_wbc.truncate_seq,
					ceph_wbc.truncate_size, false);
		if (IS_ERR(req)) {
			req = ceph_osdc_new_request(&fsc->client->osdc,
						&ci->i_layout, vino,
						offset, &len, 0,
						min(num_ops,
						    CEPH_OSD_SLAB_OPS),
						CEPH_OSD_OP_WRITE,
						CEPH_OSD_FLAG_WRITE,
						snapc, ceph_wbc.truncate_seq,
						ceph_wbc.truncate_size, true);
			BUG_ON(IS_ERR(req));
		}
		BUG_ON(len < ceph_fscrypt_page_offset(pages[locked_pages - 1]) +
			     thp_size(pages[locked_pages - 1]) - offset);

		if (!ceph_inc_osd_stopping_blocker(fsc->mdsc)) {
			rc = -EIO;
			goto release_folios;
		}
		req->r_callback = writepages_finish;
		req->r_inode = inode;

		/* Format the osd request message and submit the write */
		len = 0;
		data_pages = pages;
		op_idx = 0;
		for (i = 0; i < locked_pages; i++) {
			struct page *page = ceph_fscrypt_pagecache_page(pages[i]);

			u64 cur_offset = page_offset(page);
			/*
			 * Discontinuity in page range? Ceph can handle that by just passing
			 * multiple extents in the write op.
			 */
			if (offset + len != cur_offset) {
				/* If it's full, stop here */
				if (op_idx + 1 == req->r_num_ops)
					break;

				/* Kick off an fscache write with what we have so far. */
				ceph_fscache_write_to_cache(inode, offset, len, caching);

				/* Start a new extent */
				osd_req_op_extent_dup_last(req, op_idx,
							   cur_offset - offset);
				doutc(cl, "got pages at %llu~%llu\n", offset,
				      len);
				osd_req_op_extent_osd_data_pages(req, op_idx,
							data_pages, len, 0,
							from_pool, false);
				osd_req_op_extent_update(req, op_idx, len);

				len = 0;
				offset = cur_offset;
				data_pages = pages + i;
				op_idx++;
			}

			set_page_writeback(page);
			if (caching)
				ceph_set_page_fscache(page);
			len += thp_size(page);
		}
		ceph_fscache_write_to_cache(inode, offset, len, caching);

		if (ceph_wbc.size_stable) {
			len = min(len, ceph_wbc.i_size - offset);
		} else if (i == locked_pages) {
			/* writepages_finish() clears writeback pages
			 * according to the data length, so make sure
			 * data length covers all locked pages */
			u64 min_len = len + 1 - thp_size(page);
			len = get_writepages_data_length(inode, pages[i - 1],
							 offset);
			len = max(len, min_len);
		}
		if (IS_ENCRYPTED(inode))
			len = round_up(len, CEPH_FSCRYPT_BLOCK_SIZE);

		doutc(cl, "got pages at %llu~%llu\n", offset, len);

		if (IS_ENCRYPTED(inode) &&
		    ((offset | len) & ~CEPH_FSCRYPT_BLOCK_MASK))
			pr_warn_client(cl,
				"bad encrypted write offset=%lld len=%llu\n",
				offset, len);

		osd_req_op_extent_osd_data_pages(req, op_idx, data_pages, len,
						 0, from_pool, false);
		osd_req_op_extent_update(req, op_idx, len);

		BUG_ON(op_idx + 1 != req->r_num_ops);

		from_pool = false;
		if (i < locked_pages) {
			BUG_ON(num_ops <= req->r_num_ops);
			num_ops -= req->r_num_ops;
			locked_pages -= i;

			/* allocate new pages array for next request */
			data_pages = pages;
			pages = kmalloc_array(locked_pages, sizeof(*pages),
					      GFP_NOFS);
			if (!pages) {
				from_pool = true;
				pages = mempool_alloc(ceph_wb_pagevec_pool, GFP_NOFS);
				BUG_ON(!pages);
			}
			memcpy(pages, data_pages + i,
			       locked_pages * sizeof(*pages));
			memset(data_pages + i, 0,
			       locked_pages * sizeof(*pages));
		} else {
			BUG_ON(num_ops != req->r_num_ops);
			index = pages[i - 1]->index + 1;
			/* request message now owns the pages array */
			pages = NULL;
		}

		req->r_mtime = inode_get_mtime(inode);
		ceph_osdc_start_request(&fsc->client->osdc, req);
		req = NULL;

		wbc->nr_to_write -= i;
		if (pages)
			goto new_request;

		/*
		 * We stop writing back only if we are not doing
		 * integrity sync. In case of integrity sync we have to
		 * keep going until we have written all the pages
		 * we tagged for writeback prior to entering this loop.
		 */
		if (wbc->nr_to_write <= 0 && wbc->sync_mode == WB_SYNC_NONE)
			done = true;

release_folios:
		doutc(cl, "folio_batch release on %d folios (%p)\n",
		      (int)fbatch.nr, fbatch.nr ? fbatch.folios[0] : NULL);
		folio_batch_release(&fbatch);
	}

	if (should_loop && !done) {
		/* more to do; loop back to beginning of file */
		doutc(cl, "looping back to beginning of file\n");
		end = start_index - 1; /* OK even when start_index == 0 */

		/* to write dirty pages associated with next snapc,
		 * we need to wait until current writes complete */
		if (wbc->sync_mode != WB_SYNC_NONE &&
		    start_index == 0 && /* all dirty pages were checked */
		    !ceph_wbc.head_snapc) {
			struct page *page;
			unsigned i, nr;
			index = 0;
			while ((index <= end) &&
			       (nr = filemap_get_folios_tag(mapping, &index,
						(pgoff_t)-1,
						PAGECACHE_TAG_WRITEBACK,
						&fbatch))) {
				for (i = 0; i < nr; i++) {
					page = &fbatch.folios[i]->page;
					if (page_snap_context(page) != snapc)
						continue;
					wait_on_page_writeback(page);
				}
				folio_batch_release(&fbatch);
				cond_resched();
			}
		}

		start_index = 0;
		index = 0;
		goto retry;
	}

	if (wbc->range_cyclic || (range_whole && wbc->nr_to_write > 0))
		mapping->writeback_index = index;

out:
	ceph_osdc_put_request(req);
	ceph_put_snap_context(last_snapc);
	doutc(cl, "%llx.%llx dend - startone, rc = %d\n", ceph_vinop(inode),
	      rc);
	return rc;
}



/*
 * See if a given @snapc is either writeable, or already written.
 */
static int context_is_writeable_or_written(struct inode *inode,
					   struct ceph_snap_context *snapc)
{
	struct ceph_snap_context *oldest = get_oldest_context(inode, NULL, NULL);
	int ret = !oldest || snapc->seq <= oldest->seq;

	ceph_put_snap_context(oldest);
	return ret;
}

/**
 * ceph_find_incompatible - find an incompatible context and return it
 * @page: page being dirtied
 *
 * We are only allowed to write into/dirty a page if the page is
 * clean, or already dirty within the same snap context. Returns a
 * conflicting context if there is one, NULL if there isn't, or a
 * negative error code on other errors.
 *
 * Must be called with page lock held.
 */
static struct ceph_snap_context *
ceph_find_incompatible(struct page *page)
{
	struct inode *inode = page->mapping->host;
	struct ceph_client *cl = ceph_inode_to_client(inode);
	struct ceph_inode_info *ci = ceph_inode(inode);

	if (ceph_inode_is_shutdown(inode)) {
		doutc(cl, " %llx.%llx page %p is shutdown\n",
		      ceph_vinop(inode), page);
		return ERR_PTR(-ESTALE);
	}

	for (;;) {
		struct ceph_snap_context *snapc, *oldest;

		wait_on_page_writeback(page);

		snapc = page_snap_context(page);
		if (!snapc || snapc == ci->i_head_snapc)
			break;

		/*
		 * this page is already dirty in another (older) snap
		 * context!  is it writeable now?
		 */
		oldest = get_oldest_context(inode, NULL, NULL);
		if (snapc->seq > oldest->seq) {
			/* not writeable -- return it for the caller to deal with */
			ceph_put_snap_context(oldest);
			doutc(cl, " %llx.%llx page %p snapc %p not current or oldest\n",
			      ceph_vinop(inode), page, snapc);
			return ceph_get_snap_context(snapc);
		}
		ceph_put_snap_context(oldest);

		/* yay, writeable, do it now (without dropping page lock) */
		doutc(cl, " %llx.%llx page %p snapc %p not current, but oldest\n",
		      ceph_vinop(inode), page, snapc);
		if (clear_page_dirty_for_io(page)) {
			int r = writepage_nounlock(page, NULL);
			if (r < 0)
				return ERR_PTR(r);
		}
	}
	return NULL;
}

static int ceph_netfs_check_write_begin(struct file *file, loff_t pos, unsigned int len,
					struct folio **foliop, void **_fsdata)
{
	struct inode *inode = file_inode(file);
	struct ceph_inode_info *ci = ceph_inode(inode);
	struct ceph_snap_context *snapc;

	snapc = ceph_find_incompatible(folio_page(*foliop, 0));
	if (snapc) {
		int r;

		folio_unlock(*foliop);
		folio_put(*foliop);
		*foliop = NULL;
		if (IS_ERR(snapc))
			return PTR_ERR(snapc);

		ceph_queue_writeback(inode);
		r = wait_event_killable(ci->i_cap_wq,
					context_is_writeable_or_written(inode, snapc));
		ceph_put_snap_context(snapc);
		return r == 0 ? -EAGAIN : r;
	}
	return 0;
}

/*
 * We are only allowed to write into/dirty the page if the page is
 * clean, or already dirty within the same snap context.
 */
static int ceph_write_begin(struct file *file, struct address_space *mapping,
			    loff_t pos, unsigned len,
			    struct folio **foliop, void **fsdata)
{
	struct inode *inode = file_inode(file);
	struct ceph_inode_info *ci = ceph_inode(inode);
	int r;

	r = netfs_write_begin(&ci->netfs, file, inode->i_mapping, pos, len, foliop, NULL);
	if (r < 0)
		return r;

	folio_wait_private_2(*foliop); /* [DEPRECATED] */
	WARN_ON_ONCE(!folio_test_locked(*foliop));
	return 0;
}

/*
 * we don't do anything in here that simple_write_end doesn't do
 * except adjust dirty page accounting
 */
static int ceph_write_end(struct file *file, struct address_space *mapping,
			  loff_t pos, unsigned len, unsigned copied,
			  struct folio *folio, void *fsdata)
{
	struct inode *inode = file_inode(file);
	struct ceph_client *cl = ceph_inode_to_client(inode);
	bool check_cap = false;

	doutc(cl, "%llx.%llx file %p folio %p %d~%d (%d)\n", ceph_vinop(inode),
	      file, folio, (int)pos, (int)copied, (int)len);

	if (!folio_test_uptodate(folio)) {
		/* just return that nothing was copied on a short copy */
		if (copied < len) {
			copied = 0;
			goto out;
		}
		folio_mark_uptodate(folio);
	}

	/* did file size increase? */
	if (pos+copied > i_size_read(inode))
		check_cap = ceph_inode_set_size(inode, pos+copied);

	folio_mark_dirty(folio);

out:
	folio_unlock(folio);
	folio_put(folio);

	if (check_cap)
		ceph_check_caps(ceph_inode(inode), CHECK_CAPS_AUTHONLY);

	return copied;
}

const struct address_space_operations ceph_aops = {
	.read_folio = netfs_read_folio,
	.readahead = netfs_readahead,
	.writepage = ceph_writepage,
	.writepages = ceph_writepages_start,
	.write_begin = ceph_write_begin,
	.write_end = ceph_write_end,
	.dirty_folio = ceph_dirty_folio,
	.invalidate_folio = ceph_invalidate_folio,
	.release_folio = netfs_release_folio,
	.direct_IO = noop_direct_IO,
};

static void ceph_block_sigs(sigset_t *oldset)
{
	sigset_t mask;
	siginitsetinv(&mask, sigmask(SIGKILL));
	sigprocmask(SIG_BLOCK, &mask, oldset);
}

static void ceph_restore_sigs(sigset_t *oldset)
{
	sigprocmask(SIG_SETMASK, oldset, NULL);
}

/*
 * vm ops
 */
static vm_fault_t ceph_filemap_fault(struct vm_fault *vmf)
{
	struct vm_area_struct *vma = vmf->vma;
	struct inode *inode = file_inode(vma->vm_file);
	struct ceph_inode_info *ci = ceph_inode(inode);
	struct ceph_client *cl = ceph_inode_to_client(inode);
	struct ceph_file_info *fi = vma->vm_file->private_data;
	loff_t off = (loff_t)vmf->pgoff << PAGE_SHIFT;
	int want, got, err;
	sigset_t oldset;
	vm_fault_t ret = VM_FAULT_SIGBUS;

	if (ceph_inode_is_shutdown(inode))
		return ret;

	ceph_block_sigs(&oldset);

	doutc(cl, "%llx.%llx %llu trying to get caps\n",
	      ceph_vinop(inode), off);
	if (fi->fmode & CEPH_FILE_MODE_LAZY)
		want = CEPH_CAP_FILE_CACHE | CEPH_CAP_FILE_LAZYIO;
	else
		want = CEPH_CAP_FILE_CACHE;

	got = 0;
	err = ceph_get_caps(vma->vm_file, CEPH_CAP_FILE_RD, want, -1, &got);
	if (err < 0)
		goto out_restore;

	doutc(cl, "%llx.%llx %llu got cap refs on %s\n", ceph_vinop(inode),
	      off, ceph_cap_string(got));

	if ((got & (CEPH_CAP_FILE_CACHE | CEPH_CAP_FILE_LAZYIO)) ||
	    !ceph_has_inline_data(ci)) {
		CEPH_DEFINE_RW_CONTEXT(rw_ctx, got);
		ceph_add_rw_context(fi, &rw_ctx);
		ret = filemap_fault(vmf);
		ceph_del_rw_context(fi, &rw_ctx);
		doutc(cl, "%llx.%llx %llu drop cap refs %s ret %x\n",
		      ceph_vinop(inode), off, ceph_cap_string(got), ret);
	} else
		err = -EAGAIN;

	ceph_put_cap_refs(ci, got);

	if (err != -EAGAIN)
		goto out_restore;

	/* read inline data */
	if (off >= PAGE_SIZE) {
		/* does not support inline data > PAGE_SIZE */
		ret = VM_FAULT_SIGBUS;
	} else {
		struct address_space *mapping = inode->i_mapping;
		struct page *page;

		filemap_invalidate_lock_shared(mapping);
		page = find_or_create_page(mapping, 0,
				mapping_gfp_constraint(mapping, ~__GFP_FS));
		if (!page) {
			ret = VM_FAULT_OOM;
			goto out_inline;
		}
		err = __ceph_do_getattr(inode, page,
					 CEPH_STAT_CAP_INLINE_DATA, true);
		if (err < 0 || off >= i_size_read(inode)) {
			unlock_page(page);
			put_page(page);
			ret = vmf_error(err);
			goto out_inline;
		}
		if (err < PAGE_SIZE)
			zero_user_segment(page, err, PAGE_SIZE);
		else
			flush_dcache_page(page);
		SetPageUptodate(page);
		vmf->page = page;
		ret = VM_FAULT_MAJOR | VM_FAULT_LOCKED;
out_inline:
		filemap_invalidate_unlock_shared(mapping);
		doutc(cl, "%llx.%llx %llu read inline data ret %x\n",
		      ceph_vinop(inode), off, ret);
	}
out_restore:
	ceph_restore_sigs(&oldset);
	if (err < 0)
		ret = vmf_error(err);

	return ret;
}

static vm_fault_t ceph_page_mkwrite(struct vm_fault *vmf)
{
	struct vm_area_struct *vma = vmf->vma;
	struct inode *inode = file_inode(vma->vm_file);
	struct ceph_client *cl = ceph_inode_to_client(inode);
	struct ceph_inode_info *ci = ceph_inode(inode);
	struct ceph_file_info *fi = vma->vm_file->private_data;
	struct ceph_cap_flush *prealloc_cf;
	struct page *page = vmf->page;
	loff_t off = page_offset(page);
	loff_t size = i_size_read(inode);
	size_t len;
	int want, got, err;
	sigset_t oldset;
	vm_fault_t ret = VM_FAULT_SIGBUS;

	if (ceph_inode_is_shutdown(inode))
		return ret;

	prealloc_cf = ceph_alloc_cap_flush();
	if (!prealloc_cf)
		return VM_FAULT_OOM;

	sb_start_pagefault(inode->i_sb);
	ceph_block_sigs(&oldset);

	if (off + thp_size(page) <= size)
		len = thp_size(page);
	else
		len = offset_in_thp(page, size);

	doutc(cl, "%llx.%llx %llu~%zd getting caps i_size %llu\n",
	      ceph_vinop(inode), off, len, size);
	if (fi->fmode & CEPH_FILE_MODE_LAZY)
		want = CEPH_CAP_FILE_BUFFER | CEPH_CAP_FILE_LAZYIO;
	else
		want = CEPH_CAP_FILE_BUFFER;

	got = 0;
	err = ceph_get_caps(vma->vm_file, CEPH_CAP_FILE_WR, want, off + len, &got);
	if (err < 0)
		goto out_free;

	doutc(cl, "%llx.%llx %llu~%zd got cap refs on %s\n", ceph_vinop(inode),
	      off, len, ceph_cap_string(got));

	/* Update time before taking page lock */
	file_update_time(vma->vm_file);
	inode_inc_iversion_raw(inode);

	do {
		struct ceph_snap_context *snapc;

		lock_page(page);

		if (page_mkwrite_check_truncate(page, inode) < 0) {
			unlock_page(page);
			ret = VM_FAULT_NOPAGE;
			break;
		}

		snapc = ceph_find_incompatible(page);
		if (!snapc) {
			/* success.  we'll keep the page locked. */
			set_page_dirty(page);
			ret = VM_FAULT_LOCKED;
			break;
		}

		unlock_page(page);

		if (IS_ERR(snapc)) {
			ret = VM_FAULT_SIGBUS;
			break;
		}

		ceph_queue_writeback(inode);
		err = wait_event_killable(ci->i_cap_wq,
				context_is_writeable_or_written(inode, snapc));
		ceph_put_snap_context(snapc);
	} while (err == 0);

	if (ret == VM_FAULT_LOCKED) {
		int dirty;
		spin_lock(&ci->i_ceph_lock);
		dirty = __ceph_mark_dirty_caps(ci, CEPH_CAP_FILE_WR,
					       &prealloc_cf);
		spin_unlock(&ci->i_ceph_lock);
		if (dirty)
			__mark_inode_dirty(inode, dirty);
	}

	doutc(cl, "%llx.%llx %llu~%zd dropping cap refs on %s ret %x\n",
	      ceph_vinop(inode), off, len, ceph_cap_string(got), ret);
	ceph_put_cap_refs_async(ci, got);
out_free:
	ceph_restore_sigs(&oldset);
	sb_end_pagefault(inode->i_sb);
	ceph_free_cap_flush(prealloc_cf);
	if (err < 0)
		ret = vmf_error(err);
	return ret;
}

void ceph_fill_inline_data(struct inode *inode, struct page *locked_page,
			   char	*data, size_t len)
{
	struct ceph_client *cl = ceph_inode_to_client(inode);
	struct address_space *mapping = inode->i_mapping;
	struct page *page;

	if (locked_page) {
		page = locked_page;
	} else {
		if (i_size_read(inode) == 0)
			return;
		page = find_or_create_page(mapping, 0,
					   mapping_gfp_constraint(mapping,
					   ~__GFP_FS));
		if (!page)
			return;
		if (PageUptodate(page)) {
			unlock_page(page);
			put_page(page);
			return;
		}
	}

	doutc(cl, "%p %llx.%llx len %zu locked_page %p\n", inode,
	      ceph_vinop(inode), len, locked_page);

	if (len > 0) {
		void *kaddr = kmap_atomic(page);
		memcpy(kaddr, data, len);
		kunmap_atomic(kaddr);
	}

	if (page != locked_page) {
		if (len < PAGE_SIZE)
			zero_user_segment(page, len, PAGE_SIZE);
		else
			flush_dcache_page(page);

		SetPageUptodate(page);
		unlock_page(page);
		put_page(page);
	}
}

int ceph_uninline_data(struct file *file)
{
	struct inode *inode = file_inode(file);
	struct ceph_inode_info *ci = ceph_inode(inode);
	struct ceph_fs_client *fsc = ceph_inode_to_fs_client(inode);
<<<<<<< HEAD
=======
	struct ceph_client *cl = fsc->client;
>>>>>>> a6ad5510
	struct ceph_osd_request *req = NULL;
	struct ceph_cap_flush *prealloc_cf = NULL;
	struct folio *folio = NULL;
	u64 inline_version = CEPH_INLINE_NONE;
	struct page *pages[1];
	int err = 0;
	u64 len;

	spin_lock(&ci->i_ceph_lock);
	inline_version = ci->i_inline_version;
	spin_unlock(&ci->i_ceph_lock);

	doutc(cl, "%llx.%llx inline_version %llu\n", ceph_vinop(inode),
	      inline_version);

	if (ceph_inode_is_shutdown(inode)) {
		err = -EIO;
		goto out;
	}

	if (inline_version == CEPH_INLINE_NONE)
		return 0;

	prealloc_cf = ceph_alloc_cap_flush();
	if (!prealloc_cf)
		return -ENOMEM;

	if (inline_version == 1) /* initial version, no data */
		goto out_uninline;

	folio = read_mapping_folio(inode->i_mapping, 0, file);
	if (IS_ERR(folio)) {
		err = PTR_ERR(folio);
		goto out;
	}

	folio_lock(folio);

	len = i_size_read(inode);
	if (len > folio_size(folio))
		len = folio_size(folio);

	req = ceph_osdc_new_request(&fsc->client->osdc, &ci->i_layout,
				    ceph_vino(inode), 0, &len, 0, 1,
				    CEPH_OSD_OP_CREATE, CEPH_OSD_FLAG_WRITE,
				    NULL, 0, 0, false);
	if (IS_ERR(req)) {
		err = PTR_ERR(req);
		goto out_unlock;
	}

	req->r_mtime = inode_get_mtime(inode);
	ceph_osdc_start_request(&fsc->client->osdc, req);
	err = ceph_osdc_wait_request(&fsc->client->osdc, req);
	ceph_osdc_put_request(req);
	if (err < 0)
		goto out_unlock;

	req = ceph_osdc_new_request(&fsc->client->osdc, &ci->i_layout,
				    ceph_vino(inode), 0, &len, 1, 3,
				    CEPH_OSD_OP_WRITE, CEPH_OSD_FLAG_WRITE,
				    NULL, ci->i_truncate_seq,
				    ci->i_truncate_size, false);
	if (IS_ERR(req)) {
		err = PTR_ERR(req);
		goto out_unlock;
	}

	pages[0] = folio_page(folio, 0);
	osd_req_op_extent_osd_data_pages(req, 1, pages, len, 0, false, false);

	{
		__le64 xattr_buf = cpu_to_le64(inline_version);
		err = osd_req_op_xattr_init(req, 0, CEPH_OSD_OP_CMPXATTR,
					    "inline_version", &xattr_buf,
					    sizeof(xattr_buf),
					    CEPH_OSD_CMPXATTR_OP_GT,
					    CEPH_OSD_CMPXATTR_MODE_U64);
		if (err)
			goto out_put_req;
	}

	{
		char xattr_buf[32];
		int xattr_len = snprintf(xattr_buf, sizeof(xattr_buf),
					 "%llu", inline_version);
		err = osd_req_op_xattr_init(req, 2, CEPH_OSD_OP_SETXATTR,
					    "inline_version",
					    xattr_buf, xattr_len, 0, 0);
		if (err)
			goto out_put_req;
	}

	req->r_mtime = inode_get_mtime(inode);
	ceph_osdc_start_request(&fsc->client->osdc, req);
	err = ceph_osdc_wait_request(&fsc->client->osdc, req);

	ceph_update_write_metrics(&fsc->mdsc->metric, req->r_start_latency,
				  req->r_end_latency, len, err);

out_uninline:
	if (!err) {
		int dirty;

		/* Set to CAP_INLINE_NONE and dirty the caps */
		down_read(&fsc->mdsc->snap_rwsem);
		spin_lock(&ci->i_ceph_lock);
		ci->i_inline_version = CEPH_INLINE_NONE;
		dirty = __ceph_mark_dirty_caps(ci, CEPH_CAP_FILE_WR, &prealloc_cf);
		spin_unlock(&ci->i_ceph_lock);
		up_read(&fsc->mdsc->snap_rwsem);
		if (dirty)
			__mark_inode_dirty(inode, dirty);
	}
out_put_req:
	ceph_osdc_put_request(req);
	if (err == -ECANCELED)
		err = 0;
out_unlock:
	if (folio) {
		folio_unlock(folio);
		folio_put(folio);
	}
out:
	ceph_free_cap_flush(prealloc_cf);
	doutc(cl, "%llx.%llx inline_version %llu = %d\n",
	      ceph_vinop(inode), inline_version, err);
	return err;
}

static const struct vm_operations_struct ceph_vmops = {
	.fault		= ceph_filemap_fault,
	.page_mkwrite	= ceph_page_mkwrite,
};

int ceph_mmap(struct file *file, struct vm_area_struct *vma)
{
	struct address_space *mapping = file->f_mapping;

	if (!mapping->a_ops->read_folio)
		return -ENOEXEC;
	vma->vm_ops = &ceph_vmops;
	return 0;
}

enum {
	POOL_READ	= 1,
	POOL_WRITE	= 2,
};

static int __ceph_pool_perm_get(struct ceph_inode_info *ci,
				s64 pool, struct ceph_string *pool_ns)
{
	struct ceph_fs_client *fsc = ceph_inode_to_fs_client(&ci->netfs.inode);
	struct ceph_mds_client *mdsc = fsc->mdsc;
	struct ceph_client *cl = fsc->client;
	struct ceph_osd_request *rd_req = NULL, *wr_req = NULL;
	struct rb_node **p, *parent;
	struct ceph_pool_perm *perm;
	struct page **pages;
	size_t pool_ns_len;
	int err = 0, err2 = 0, have = 0;

	down_read(&mdsc->pool_perm_rwsem);
	p = &mdsc->pool_perm_tree.rb_node;
	while (*p) {
		perm = rb_entry(*p, struct ceph_pool_perm, node);
		if (pool < perm->pool)
			p = &(*p)->rb_left;
		else if (pool > perm->pool)
			p = &(*p)->rb_right;
		else {
			int ret = ceph_compare_string(pool_ns,
						perm->pool_ns,
						perm->pool_ns_len);
			if (ret < 0)
				p = &(*p)->rb_left;
			else if (ret > 0)
				p = &(*p)->rb_right;
			else {
				have = perm->perm;
				break;
			}
		}
	}
	up_read(&mdsc->pool_perm_rwsem);
	if (*p)
		goto out;

	if (pool_ns)
		doutc(cl, "pool %lld ns %.*s no perm cached\n", pool,
		      (int)pool_ns->len, pool_ns->str);
	else
		doutc(cl, "pool %lld no perm cached\n", pool);

	down_write(&mdsc->pool_perm_rwsem);
	p = &mdsc->pool_perm_tree.rb_node;
	parent = NULL;
	while (*p) {
		parent = *p;
		perm = rb_entry(parent, struct ceph_pool_perm, node);
		if (pool < perm->pool)
			p = &(*p)->rb_left;
		else if (pool > perm->pool)
			p = &(*p)->rb_right;
		else {
			int ret = ceph_compare_string(pool_ns,
						perm->pool_ns,
						perm->pool_ns_len);
			if (ret < 0)
				p = &(*p)->rb_left;
			else if (ret > 0)
				p = &(*p)->rb_right;
			else {
				have = perm->perm;
				break;
			}
		}
	}
	if (*p) {
		up_write(&mdsc->pool_perm_rwsem);
		goto out;
	}

	rd_req = ceph_osdc_alloc_request(&fsc->client->osdc, NULL,
					 1, false, GFP_NOFS);
	if (!rd_req) {
		err = -ENOMEM;
		goto out_unlock;
	}

	rd_req->r_flags = CEPH_OSD_FLAG_READ;
	osd_req_op_init(rd_req, 0, CEPH_OSD_OP_STAT, 0);
	rd_req->r_base_oloc.pool = pool;
	if (pool_ns)
		rd_req->r_base_oloc.pool_ns = ceph_get_string(pool_ns);
	ceph_oid_printf(&rd_req->r_base_oid, "%llx.00000000", ci->i_vino.ino);

	err = ceph_osdc_alloc_messages(rd_req, GFP_NOFS);
	if (err)
		goto out_unlock;

	wr_req = ceph_osdc_alloc_request(&fsc->client->osdc, NULL,
					 1, false, GFP_NOFS);
	if (!wr_req) {
		err = -ENOMEM;
		goto out_unlock;
	}

	wr_req->r_flags = CEPH_OSD_FLAG_WRITE;
	osd_req_op_init(wr_req, 0, CEPH_OSD_OP_CREATE, CEPH_OSD_OP_FLAG_EXCL);
	ceph_oloc_copy(&wr_req->r_base_oloc, &rd_req->r_base_oloc);
	ceph_oid_copy(&wr_req->r_base_oid, &rd_req->r_base_oid);

	err = ceph_osdc_alloc_messages(wr_req, GFP_NOFS);
	if (err)
		goto out_unlock;

	/* one page should be large enough for STAT data */
	pages = ceph_alloc_page_vector(1, GFP_KERNEL);
	if (IS_ERR(pages)) {
		err = PTR_ERR(pages);
		goto out_unlock;
	}

	osd_req_op_raw_data_in_pages(rd_req, 0, pages, PAGE_SIZE,
				     0, false, true);
	ceph_osdc_start_request(&fsc->client->osdc, rd_req);

	wr_req->r_mtime = inode_get_mtime(&ci->netfs.inode);
	ceph_osdc_start_request(&fsc->client->osdc, wr_req);

	err = ceph_osdc_wait_request(&fsc->client->osdc, rd_req);
	err2 = ceph_osdc_wait_request(&fsc->client->osdc, wr_req);

	if (err >= 0 || err == -ENOENT)
		have |= POOL_READ;
	else if (err != -EPERM) {
		if (err == -EBLOCKLISTED)
			fsc->blocklisted = true;
		goto out_unlock;
	}

	if (err2 == 0 || err2 == -EEXIST)
		have |= POOL_WRITE;
	else if (err2 != -EPERM) {
		if (err2 == -EBLOCKLISTED)
			fsc->blocklisted = true;
		err = err2;
		goto out_unlock;
	}

	pool_ns_len = pool_ns ? pool_ns->len : 0;
	perm = kmalloc(struct_size(perm, pool_ns, pool_ns_len + 1), GFP_NOFS);
	if (!perm) {
		err = -ENOMEM;
		goto out_unlock;
	}

	perm->pool = pool;
	perm->perm = have;
	perm->pool_ns_len = pool_ns_len;
	if (pool_ns_len > 0)
		memcpy(perm->pool_ns, pool_ns->str, pool_ns_len);
	perm->pool_ns[pool_ns_len] = 0;

	rb_link_node(&perm->node, parent, p);
	rb_insert_color(&perm->node, &mdsc->pool_perm_tree);
	err = 0;
out_unlock:
	up_write(&mdsc->pool_perm_rwsem);

	ceph_osdc_put_request(rd_req);
	ceph_osdc_put_request(wr_req);
out:
	if (!err)
		err = have;
	if (pool_ns)
		doutc(cl, "pool %lld ns %.*s result = %d\n", pool,
		      (int)pool_ns->len, pool_ns->str, err);
	else
		doutc(cl, "pool %lld result = %d\n", pool, err);
	return err;
}

int ceph_pool_perm_check(struct inode *inode, int need)
{
	struct ceph_client *cl = ceph_inode_to_client(inode);
	struct ceph_inode_info *ci = ceph_inode(inode);
	struct ceph_string *pool_ns;
	s64 pool;
	int ret, flags;

	/* Only need to do this for regular files */
	if (!S_ISREG(inode->i_mode))
		return 0;

	if (ci->i_vino.snap != CEPH_NOSNAP) {
		/*
		 * Pool permission check needs to write to the first object.
		 * But for snapshot, head of the first object may have alread
		 * been deleted. Skip check to avoid creating orphan object.
		 */
		return 0;
	}

	if (ceph_test_mount_opt(ceph_inode_to_fs_client(inode),
				NOPOOLPERM))
		return 0;

	spin_lock(&ci->i_ceph_lock);
	flags = ci->i_ceph_flags;
	pool = ci->i_layout.pool_id;
	spin_unlock(&ci->i_ceph_lock);
check:
	if (flags & CEPH_I_POOL_PERM) {
		if ((need & CEPH_CAP_FILE_RD) && !(flags & CEPH_I_POOL_RD)) {
			doutc(cl, "pool %lld no read perm\n", pool);
			return -EPERM;
		}
		if ((need & CEPH_CAP_FILE_WR) && !(flags & CEPH_I_POOL_WR)) {
			doutc(cl, "pool %lld no write perm\n", pool);
			return -EPERM;
		}
		return 0;
	}

	pool_ns = ceph_try_get_string(ci->i_layout.pool_ns);
	ret = __ceph_pool_perm_get(ci, pool, pool_ns);
	ceph_put_string(pool_ns);
	if (ret < 0)
		return ret;

	flags = CEPH_I_POOL_PERM;
	if (ret & POOL_READ)
		flags |= CEPH_I_POOL_RD;
	if (ret & POOL_WRITE)
		flags |= CEPH_I_POOL_WR;

	spin_lock(&ci->i_ceph_lock);
	if (pool == ci->i_layout.pool_id &&
	    pool_ns == rcu_dereference_raw(ci->i_layout.pool_ns)) {
		ci->i_ceph_flags |= flags;
        } else {
		pool = ci->i_layout.pool_id;
		flags = ci->i_ceph_flags;
	}
	spin_unlock(&ci->i_ceph_lock);
	goto check;
}

void ceph_pool_perm_destroy(struct ceph_mds_client *mdsc)
{
	struct ceph_pool_perm *perm;
	struct rb_node *n;

	while (!RB_EMPTY_ROOT(&mdsc->pool_perm_tree)) {
		n = rb_first(&mdsc->pool_perm_tree);
		perm = rb_entry(n, struct ceph_pool_perm, node);
		rb_erase(n, &mdsc->pool_perm_tree);
		kfree(perm);
	}
}<|MERGE_RESOLUTION|>--- conflicted
+++ resolved
@@ -205,32 +205,11 @@
 	}
 }
 
-<<<<<<< HEAD
-static bool ceph_netfs_clamp_length(struct netfs_io_subrequest *subreq)
-{
-	struct inode *inode = subreq->rreq->inode;
-	struct ceph_fs_client *fsc = ceph_inode_to_fs_client(inode);
-	struct ceph_inode_info *ci = ceph_inode(inode);
-	u64 objno, objoff;
-	u32 xlen;
-
-	/* Truncate the extent at the end of the current block */
-	ceph_calc_file_object_mapping(&ci->i_layout, subreq->start, subreq->len,
-				      &objno, &objoff, &xlen);
-	subreq->len = min(xlen, fsc->mount_options->rsize);
-	return true;
-}
-
-=======
->>>>>>> a6ad5510
 static void finish_netfs_read(struct ceph_osd_request *req)
 {
 	struct inode *inode = req->r_inode;
 	struct ceph_fs_client *fsc = ceph_inode_to_fs_client(inode);
-<<<<<<< HEAD
-=======
 	struct ceph_client *cl = fsc->client;
->>>>>>> a6ad5510
 	struct ceph_osd_data *osd_data = osd_req_op_extent_osd_data(req, 0);
 	struct netfs_io_subrequest *subreq = req->r_priv;
 	struct ceph_osd_req_op *op = &req->r_ops[0];
@@ -361,10 +340,7 @@
 	struct inode *inode = rreq->inode;
 	struct ceph_inode_info *ci = ceph_inode(inode);
 	struct ceph_fs_client *fsc = ceph_inode_to_fs_client(inode);
-<<<<<<< HEAD
-=======
 	struct ceph_client *cl = fsc->client;
->>>>>>> a6ad5510
 	struct ceph_osd_request *req = NULL;
 	struct ceph_vino vino = ceph_vino(inode);
 	int err;
@@ -691,10 +667,7 @@
 	struct inode *inode = page->mapping->host;
 	struct ceph_inode_info *ci = ceph_inode(inode);
 	struct ceph_fs_client *fsc = ceph_inode_to_fs_client(inode);
-<<<<<<< HEAD
-=======
 	struct ceph_client *cl = fsc->client;
->>>>>>> a6ad5510
 	struct ceph_snap_context *snapc, *oldest;
 	loff_t page_off = page_offset(page);
 	int err;
@@ -975,10 +948,7 @@
 	struct inode *inode = mapping->host;
 	struct ceph_inode_info *ci = ceph_inode(inode);
 	struct ceph_fs_client *fsc = ceph_inode_to_fs_client(inode);
-<<<<<<< HEAD
-=======
 	struct ceph_client *cl = fsc->client;
->>>>>>> a6ad5510
 	struct ceph_vino vino = ceph_vino(inode);
 	pgoff_t index, start_index, end = -1;
 	struct ceph_snap_context *snapc = NULL, *last_snapc = NULL, *pgsnapc;
@@ -1884,10 +1854,7 @@
 	struct inode *inode = file_inode(file);
 	struct ceph_inode_info *ci = ceph_inode(inode);
 	struct ceph_fs_client *fsc = ceph_inode_to_fs_client(inode);
-<<<<<<< HEAD
-=======
 	struct ceph_client *cl = fsc->client;
->>>>>>> a6ad5510
 	struct ceph_osd_request *req = NULL;
 	struct ceph_cap_flush *prealloc_cf = NULL;
 	struct folio *folio = NULL;
