--- conflicted
+++ resolved
@@ -1404,10 +1404,6 @@
 	struct nfsd_net *nn = net_generic(dst->nf_net, nfsd_net_id);
 
 	nfs42_ssc_close(src->nf_file);
-<<<<<<< HEAD
-	fput(src->nf_file);
-=======
->>>>>>> 3b17187f
 	nfsd_file_put(dst);
 	fput(src->nf_file);
 
