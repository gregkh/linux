--- conflicted
+++ resolved
@@ -5449,15 +5449,12 @@
 release:
 	if (opdesc && opdesc->op_release)
 		opdesc->op_release(&op->u);
-<<<<<<< HEAD
-=======
 
 	/*
 	 * Account for pages consumed while encoding this operation.
 	 * The xdr_stream primitives don't manage rq_next_page.
 	 */
 	rqstp->rq_next_page = xdr->page_ptr + 1;
->>>>>>> 98817289
 }
 
 /* 
