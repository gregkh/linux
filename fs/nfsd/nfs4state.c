/*
*  Copyright (c) 2001 The Regents of the University of Michigan.
*  All rights reserved.
*
*  Kendrick Smith <kmsmith@umich.edu>
*  Andy Adamson <kandros@umich.edu>
*
*  Redistribution and use in source and binary forms, with or without
*  modification, are permitted provided that the following conditions
*  are met:
*
*  1. Redistributions of source code must retain the above copyright
*     notice, this list of conditions and the following disclaimer.
*  2. Redistributions in binary form must reproduce the above copyright
*     notice, this list of conditions and the following disclaimer in the
*     documentation and/or other materials provided with the distribution.
*  3. Neither the name of the University nor the names of its
*     contributors may be used to endorse or promote products derived
*     from this software without specific prior written permission.
*
*  THIS SOFTWARE IS PROVIDED ``AS IS'' AND ANY EXPRESS OR IMPLIED
*  WARRANTIES, INCLUDING, BUT NOT LIMITED TO, THE IMPLIED WARRANTIES OF
*  MERCHANTABILITY AND FITNESS FOR A PARTICULAR PURPOSE ARE
*  DISCLAIMED. IN NO EVENT SHALL THE REGENTS OR CONTRIBUTORS BE LIABLE
*  FOR ANY DIRECT, INDIRECT, INCIDENTAL, SPECIAL, EXEMPLARY, OR
*  CONSEQUENTIAL DAMAGES (INCLUDING, BUT NOT LIMITED TO, PROCUREMENT OF
*  SUBSTITUTE GOODS OR SERVICES; LOSS OF USE, DATA, OR PROFITS; OR
*  BUSINESS INTERRUPTION) HOWEVER CAUSED AND ON ANY THEORY OF
*  LIABILITY, WHETHER IN CONTRACT, STRICT LIABILITY, OR TORT (INCLUDING
*  NEGLIGENCE OR OTHERWISE) ARISING IN ANY WAY OUT OF THE USE OF THIS
*  SOFTWARE, EVEN IF ADVISED OF THE POSSIBILITY OF SUCH DAMAGE.
*
*/

#include <linux/file.h>
#include <linux/fs.h>
#include <linux/slab.h>
#include <linux/namei.h>
#include <linux/swap.h>
#include <linux/pagemap.h>
#include <linux/ratelimit.h>
#include <linux/sunrpc/svcauth_gss.h>
#include <linux/sunrpc/addr.h>
#include <linux/jhash.h>
#include <linux/string_helpers.h>
#include <linux/fsnotify.h>
#include <linux/nfs_ssc.h>
#include "xdr4.h"
#include "xdr4cb.h"
#include "vfs.h"
#include "current_stateid.h"

#include "netns.h"
#include "pnfs.h"
#include "filecache.h"
#include "trace.h"

#define NFSDDBG_FACILITY                NFSDDBG_PROC

#define all_ones {{~0,~0},~0}
static const stateid_t one_stateid = {
	.si_generation = ~0,
	.si_opaque = all_ones,
};
static const stateid_t zero_stateid = {
	/* all fields zero */
};
static const stateid_t currentstateid = {
	.si_generation = 1,
};
static const stateid_t close_stateid = {
	.si_generation = 0xffffffffU,
};

static u64 current_sessionid = 1;

#define ZERO_STATEID(stateid) (!memcmp((stateid), &zero_stateid, sizeof(stateid_t)))
#define ONE_STATEID(stateid)  (!memcmp((stateid), &one_stateid, sizeof(stateid_t)))
#define CURRENT_STATEID(stateid) (!memcmp((stateid), &currentstateid, sizeof(stateid_t)))
#define CLOSE_STATEID(stateid)  (!memcmp((stateid), &close_stateid, sizeof(stateid_t)))

/* forward declarations */
static bool check_for_locks(struct nfs4_file *fp, struct nfs4_lockowner *lowner);
static void nfs4_free_ol_stateid(struct nfs4_stid *stid);
void nfsd4_end_grace(struct nfsd_net *nn);
static void _free_cpntf_state_locked(struct nfsd_net *nn, struct nfs4_cpntf_state *cps);

/* Locking: */

/*
 * Currently used for the del_recall_lru and file hash table.  In an
 * effort to decrease the scope of the client_mutex, this spinlock may
 * eventually cover more:
 */
static DEFINE_SPINLOCK(state_lock);

enum nfsd4_st_mutex_lock_subclass {
	OPEN_STATEID_MUTEX = 0,
	LOCK_STATEID_MUTEX = 1,
};

/*
 * A waitqueue for all in-progress 4.0 CLOSE operations that are waiting for
 * the refcount on the open stateid to drop.
 */
static DECLARE_WAIT_QUEUE_HEAD(close_wq);

/*
 * A waitqueue where a writer to clients/#/ctl destroying a client can
 * wait for cl_rpc_users to drop to 0 and then for the client to be
 * unhashed.
 */
static DECLARE_WAIT_QUEUE_HEAD(expiry_wq);

static struct kmem_cache *client_slab;
static struct kmem_cache *openowner_slab;
static struct kmem_cache *lockowner_slab;
static struct kmem_cache *file_slab;
static struct kmem_cache *stateid_slab;
static struct kmem_cache *deleg_slab;
static struct kmem_cache *odstate_slab;

static void free_session(struct nfsd4_session *);

static const struct nfsd4_callback_ops nfsd4_cb_recall_ops;
static const struct nfsd4_callback_ops nfsd4_cb_notify_lock_ops;

static bool is_session_dead(struct nfsd4_session *ses)
{
	return ses->se_flags & NFS4_SESSION_DEAD;
}

static __be32 mark_session_dead_locked(struct nfsd4_session *ses, int ref_held_by_me)
{
	if (atomic_read(&ses->se_ref) > ref_held_by_me)
		return nfserr_jukebox;
	ses->se_flags |= NFS4_SESSION_DEAD;
	return nfs_ok;
}

static bool is_client_expired(struct nfs4_client *clp)
{
	return clp->cl_time == 0;
}

static __be32 get_client_locked(struct nfs4_client *clp)
{
	struct nfsd_net *nn = net_generic(clp->net, nfsd_net_id);

	lockdep_assert_held(&nn->client_lock);

	if (is_client_expired(clp))
		return nfserr_expired;
	atomic_inc(&clp->cl_rpc_users);
	return nfs_ok;
}

/* must be called under the client_lock */
static inline void
renew_client_locked(struct nfs4_client *clp)
{
	struct nfsd_net *nn = net_generic(clp->net, nfsd_net_id);

	if (is_client_expired(clp)) {
		WARN_ON(1);
		printk("%s: client (clientid %08x/%08x) already expired\n",
			__func__,
			clp->cl_clientid.cl_boot,
			clp->cl_clientid.cl_id);
		return;
	}

	list_move_tail(&clp->cl_lru, &nn->client_lru);
	clp->cl_time = ktime_get_boottime_seconds();
}

static void put_client_renew_locked(struct nfs4_client *clp)
{
	struct nfsd_net *nn = net_generic(clp->net, nfsd_net_id);

	lockdep_assert_held(&nn->client_lock);

	if (!atomic_dec_and_test(&clp->cl_rpc_users))
		return;
	if (!is_client_expired(clp))
		renew_client_locked(clp);
	else
		wake_up_all(&expiry_wq);
}

static void put_client_renew(struct nfs4_client *clp)
{
	struct nfsd_net *nn = net_generic(clp->net, nfsd_net_id);

	if (!atomic_dec_and_lock(&clp->cl_rpc_users, &nn->client_lock))
		return;
	if (!is_client_expired(clp))
		renew_client_locked(clp);
	else
		wake_up_all(&expiry_wq);
	spin_unlock(&nn->client_lock);
}

static __be32 nfsd4_get_session_locked(struct nfsd4_session *ses)
{
	__be32 status;

	if (is_session_dead(ses))
		return nfserr_badsession;
	status = get_client_locked(ses->se_client);
	if (status)
		return status;
	atomic_inc(&ses->se_ref);
	return nfs_ok;
}

static void nfsd4_put_session_locked(struct nfsd4_session *ses)
{
	struct nfs4_client *clp = ses->se_client;
	struct nfsd_net *nn = net_generic(clp->net, nfsd_net_id);

	lockdep_assert_held(&nn->client_lock);

	if (atomic_dec_and_test(&ses->se_ref) && is_session_dead(ses))
		free_session(ses);
	put_client_renew_locked(clp);
}

static void nfsd4_put_session(struct nfsd4_session *ses)
{
	struct nfs4_client *clp = ses->se_client;
	struct nfsd_net *nn = net_generic(clp->net, nfsd_net_id);

	spin_lock(&nn->client_lock);
	nfsd4_put_session_locked(ses);
	spin_unlock(&nn->client_lock);
}

static struct nfsd4_blocked_lock *
find_blocked_lock(struct nfs4_lockowner *lo, struct knfsd_fh *fh,
			struct nfsd_net *nn)
{
	struct nfsd4_blocked_lock *cur, *found = NULL;

	spin_lock(&nn->blocked_locks_lock);
	list_for_each_entry(cur, &lo->lo_blocked, nbl_list) {
		if (fh_match(fh, &cur->nbl_fh)) {
			list_del_init(&cur->nbl_list);
			list_del_init(&cur->nbl_lru);
			found = cur;
			break;
		}
	}
	spin_unlock(&nn->blocked_locks_lock);
	if (found)
		locks_delete_block(&found->nbl_lock);
	return found;
}

static struct nfsd4_blocked_lock *
find_or_allocate_block(struct nfs4_lockowner *lo, struct knfsd_fh *fh,
			struct nfsd_net *nn)
{
	struct nfsd4_blocked_lock *nbl;

	nbl = find_blocked_lock(lo, fh, nn);
	if (!nbl) {
		nbl= kmalloc(sizeof(*nbl), GFP_KERNEL);
		if (nbl) {
			INIT_LIST_HEAD(&nbl->nbl_list);
			INIT_LIST_HEAD(&nbl->nbl_lru);
			fh_copy_shallow(&nbl->nbl_fh, fh);
			locks_init_lock(&nbl->nbl_lock);
			nfsd4_init_cb(&nbl->nbl_cb, lo->lo_owner.so_client,
					&nfsd4_cb_notify_lock_ops,
					NFSPROC4_CLNT_CB_NOTIFY_LOCK);
		}
	}
	return nbl;
}

static void
free_blocked_lock(struct nfsd4_blocked_lock *nbl)
{
	locks_delete_block(&nbl->nbl_lock);
	locks_release_private(&nbl->nbl_lock);
	kfree(nbl);
}

static void
remove_blocked_locks(struct nfs4_lockowner *lo)
{
	struct nfs4_client *clp = lo->lo_owner.so_client;
	struct nfsd_net *nn = net_generic(clp->net, nfsd_net_id);
	struct nfsd4_blocked_lock *nbl;
	LIST_HEAD(reaplist);

	/* Dequeue all blocked locks */
	spin_lock(&nn->blocked_locks_lock);
	while (!list_empty(&lo->lo_blocked)) {
		nbl = list_first_entry(&lo->lo_blocked,
					struct nfsd4_blocked_lock,
					nbl_list);
		list_del_init(&nbl->nbl_list);
		list_move(&nbl->nbl_lru, &reaplist);
	}
	spin_unlock(&nn->blocked_locks_lock);

	/* Now free them */
	while (!list_empty(&reaplist)) {
		nbl = list_first_entry(&reaplist, struct nfsd4_blocked_lock,
					nbl_lru);
		list_del_init(&nbl->nbl_lru);
		free_blocked_lock(nbl);
	}
}

static void
nfsd4_cb_notify_lock_prepare(struct nfsd4_callback *cb)
{
	struct nfsd4_blocked_lock	*nbl = container_of(cb,
						struct nfsd4_blocked_lock, nbl_cb);
	locks_delete_block(&nbl->nbl_lock);
}

static int
nfsd4_cb_notify_lock_done(struct nfsd4_callback *cb, struct rpc_task *task)
{
	/*
	 * Since this is just an optimization, we don't try very hard if it
	 * turns out not to succeed. We'll requeue it on NFS4ERR_DELAY, and
	 * just quit trying on anything else.
	 */
	switch (task->tk_status) {
	case -NFS4ERR_DELAY:
		rpc_delay(task, 1 * HZ);
		return 0;
	default:
		return 1;
	}
}

static void
nfsd4_cb_notify_lock_release(struct nfsd4_callback *cb)
{
	struct nfsd4_blocked_lock	*nbl = container_of(cb,
						struct nfsd4_blocked_lock, nbl_cb);

	free_blocked_lock(nbl);
}

static const struct nfsd4_callback_ops nfsd4_cb_notify_lock_ops = {
	.prepare	= nfsd4_cb_notify_lock_prepare,
	.done		= nfsd4_cb_notify_lock_done,
	.release	= nfsd4_cb_notify_lock_release,
};

/*
 * We store the NONE, READ, WRITE, and BOTH bits separately in the
 * st_{access,deny}_bmap field of the stateid, in order to track not
 * only what share bits are currently in force, but also what
 * combinations of share bits previous opens have used.  This allows us
 * to enforce the recommendation of rfc 3530 14.2.19 that the server
 * return an error if the client attempt to downgrade to a combination
 * of share bits not explicable by closing some of its previous opens.
 *
 * XXX: This enforcement is actually incomplete, since we don't keep
 * track of access/deny bit combinations; so, e.g., we allow:
 *
 *	OPEN allow read, deny write
 *	OPEN allow both, deny none
 *	DOWNGRADE allow read, deny none
 *
 * which we should reject.
 */
static unsigned int
bmap_to_share_mode(unsigned long bmap)
{
	int i;
	unsigned int access = 0;

	for (i = 1; i < 4; i++) {
		if (test_bit(i, &bmap))
			access |= i;
	}
	return access;
}

/* set share access for a given stateid */
static inline void
set_access(u32 access, struct nfs4_ol_stateid *stp)
{
	unsigned char mask = 1 << access;

	WARN_ON_ONCE(access > NFS4_SHARE_ACCESS_BOTH);
	stp->st_access_bmap |= mask;
}

/* clear share access for a given stateid */
static inline void
clear_access(u32 access, struct nfs4_ol_stateid *stp)
{
	unsigned char mask = 1 << access;

	WARN_ON_ONCE(access > NFS4_SHARE_ACCESS_BOTH);
	stp->st_access_bmap &= ~mask;
}

/* test whether a given stateid has access */
static inline bool
test_access(u32 access, struct nfs4_ol_stateid *stp)
{
	unsigned char mask = 1 << access;

	return (bool)(stp->st_access_bmap & mask);
}

/* set share deny for a given stateid */
static inline void
set_deny(u32 deny, struct nfs4_ol_stateid *stp)
{
	unsigned char mask = 1 << deny;

	WARN_ON_ONCE(deny > NFS4_SHARE_DENY_BOTH);
	stp->st_deny_bmap |= mask;
}

/* clear share deny for a given stateid */
static inline void
clear_deny(u32 deny, struct nfs4_ol_stateid *stp)
{
	unsigned char mask = 1 << deny;

	WARN_ON_ONCE(deny > NFS4_SHARE_DENY_BOTH);
	stp->st_deny_bmap &= ~mask;
}

/* test whether a given stateid is denying specific access */
static inline bool
test_deny(u32 deny, struct nfs4_ol_stateid *stp)
{
	unsigned char mask = 1 << deny;

	return (bool)(stp->st_deny_bmap & mask);
}

static int nfs4_access_to_omode(u32 access)
{
	switch (access & NFS4_SHARE_ACCESS_BOTH) {
	case NFS4_SHARE_ACCESS_READ:
		return O_RDONLY;
	case NFS4_SHARE_ACCESS_WRITE:
		return O_WRONLY;
	case NFS4_SHARE_ACCESS_BOTH:
		return O_RDWR;
	}
	WARN_ON_ONCE(1);
	return O_RDONLY;
}

static inline int
access_permit_read(struct nfs4_ol_stateid *stp)
{
	return test_access(NFS4_SHARE_ACCESS_READ, stp) ||
		test_access(NFS4_SHARE_ACCESS_BOTH, stp) ||
		test_access(NFS4_SHARE_ACCESS_WRITE, stp);
}

static inline int
access_permit_write(struct nfs4_ol_stateid *stp)
{
	return test_access(NFS4_SHARE_ACCESS_WRITE, stp) ||
		test_access(NFS4_SHARE_ACCESS_BOTH, stp);
}

static inline struct nfs4_stateowner *
nfs4_get_stateowner(struct nfs4_stateowner *sop)
{
	atomic_inc(&sop->so_count);
	return sop;
}

static int
same_owner_str(struct nfs4_stateowner *sop, struct xdr_netobj *owner)
{
	return (sop->so_owner.len == owner->len) &&
		0 == memcmp(sop->so_owner.data, owner->data, owner->len);
}

static struct nfs4_openowner *
find_openstateowner_str_locked(unsigned int hashval, struct nfsd4_open *open,
			struct nfs4_client *clp)
{
	struct nfs4_stateowner *so;

	lockdep_assert_held(&clp->cl_lock);

	list_for_each_entry(so, &clp->cl_ownerstr_hashtbl[hashval],
			    so_strhash) {
		if (!so->so_is_open_owner)
			continue;
		if (same_owner_str(so, &open->op_owner))
			return openowner(nfs4_get_stateowner(so));
	}
	return NULL;
}

static struct nfs4_openowner *
find_openstateowner_str(unsigned int hashval, struct nfsd4_open *open,
			struct nfs4_client *clp)
{
	struct nfs4_openowner *oo;

	spin_lock(&clp->cl_lock);
	oo = find_openstateowner_str_locked(hashval, open, clp);
	spin_unlock(&clp->cl_lock);
	return oo;
}

static inline u32
opaque_hashval(const void *ptr, int nbytes)
{
	unsigned char *cptr = (unsigned char *) ptr;

	u32 x = 0;
	while (nbytes--) {
		x *= 37;
		x += *cptr++;
	}
	return x;
}

static void nfsd4_free_file_rcu(struct rcu_head *rcu)
{
	struct nfs4_file *fp = container_of(rcu, struct nfs4_file, fi_rcu);

	kmem_cache_free(file_slab, fp);
}

void
put_nfs4_file(struct nfs4_file *fi)
{
	might_lock(&state_lock);

	if (refcount_dec_and_lock(&fi->fi_ref, &state_lock)) {
		hlist_del_rcu(&fi->fi_hash);
		spin_unlock(&state_lock);
		WARN_ON_ONCE(!list_empty(&fi->fi_clnt_odstate));
		WARN_ON_ONCE(!list_empty(&fi->fi_delegations));
		call_rcu(&fi->fi_rcu, nfsd4_free_file_rcu);
	}
}

static struct nfsd_file *
__nfs4_get_fd(struct nfs4_file *f, int oflag)
{
	if (f->fi_fds[oflag])
		return nfsd_file_get(f->fi_fds[oflag]);
	return NULL;
}

static struct nfsd_file *
find_writeable_file_locked(struct nfs4_file *f)
{
	struct nfsd_file *ret;

	lockdep_assert_held(&f->fi_lock);

	ret = __nfs4_get_fd(f, O_WRONLY);
	if (!ret)
		ret = __nfs4_get_fd(f, O_RDWR);
	return ret;
}

static struct nfsd_file *
find_writeable_file(struct nfs4_file *f)
{
	struct nfsd_file *ret;

	spin_lock(&f->fi_lock);
	ret = find_writeable_file_locked(f);
	spin_unlock(&f->fi_lock);

	return ret;
}

static struct nfsd_file *
find_readable_file_locked(struct nfs4_file *f)
{
	struct nfsd_file *ret;

	lockdep_assert_held(&f->fi_lock);

	ret = __nfs4_get_fd(f, O_RDONLY);
	if (!ret)
		ret = __nfs4_get_fd(f, O_RDWR);
	return ret;
}

static struct nfsd_file *
find_readable_file(struct nfs4_file *f)
{
	struct nfsd_file *ret;

	spin_lock(&f->fi_lock);
	ret = find_readable_file_locked(f);
	spin_unlock(&f->fi_lock);

	return ret;
}

struct nfsd_file *
find_any_file(struct nfs4_file *f)
{
	struct nfsd_file *ret;

	if (!f)
		return NULL;
	spin_lock(&f->fi_lock);
	ret = __nfs4_get_fd(f, O_RDWR);
	if (!ret) {
		ret = __nfs4_get_fd(f, O_WRONLY);
		if (!ret)
			ret = __nfs4_get_fd(f, O_RDONLY);
	}
	spin_unlock(&f->fi_lock);
	return ret;
}

static struct nfsd_file *find_deleg_file(struct nfs4_file *f)
{
	struct nfsd_file *ret = NULL;

	spin_lock(&f->fi_lock);
	if (f->fi_deleg_file)
		ret = nfsd_file_get(f->fi_deleg_file);
	spin_unlock(&f->fi_lock);
	return ret;
}

static atomic_long_t num_delegations;
unsigned long max_delegations;

/*
 * Open owner state (share locks)
 */

/* hash tables for lock and open owners */
#define OWNER_HASH_BITS              8
#define OWNER_HASH_SIZE             (1 << OWNER_HASH_BITS)
#define OWNER_HASH_MASK             (OWNER_HASH_SIZE - 1)

static unsigned int ownerstr_hashval(struct xdr_netobj *ownername)
{
	unsigned int ret;

	ret = opaque_hashval(ownername->data, ownername->len);
	return ret & OWNER_HASH_MASK;
}

/* hash table for nfs4_file */
#define FILE_HASH_BITS                   8
#define FILE_HASH_SIZE                  (1 << FILE_HASH_BITS)

static unsigned int file_hashval(struct svc_fh *fh)
{
	struct inode *inode = d_inode(fh->fh_dentry);

	/* XXX: why not (here & in file cache) use inode? */
	return (unsigned int)hash_long(inode->i_ino, FILE_HASH_BITS);
}

static struct hlist_head file_hashtbl[FILE_HASH_SIZE];

static void
__nfs4_file_get_access(struct nfs4_file *fp, u32 access)
{
	lockdep_assert_held(&fp->fi_lock);

	if (access & NFS4_SHARE_ACCESS_WRITE)
		atomic_inc(&fp->fi_access[O_WRONLY]);
	if (access & NFS4_SHARE_ACCESS_READ)
		atomic_inc(&fp->fi_access[O_RDONLY]);
}

static __be32
nfs4_file_get_access(struct nfs4_file *fp, u32 access)
{
	lockdep_assert_held(&fp->fi_lock);

	/* Does this access mode make sense? */
	if (access & ~NFS4_SHARE_ACCESS_BOTH)
		return nfserr_inval;

	/* Does it conflict with a deny mode already set? */
	if ((access & fp->fi_share_deny) != 0)
		return nfserr_share_denied;

	__nfs4_file_get_access(fp, access);
	return nfs_ok;
}

static __be32 nfs4_file_check_deny(struct nfs4_file *fp, u32 deny)
{
	/* Common case is that there is no deny mode. */
	if (deny) {
		/* Does this deny mode make sense? */
		if (deny & ~NFS4_SHARE_DENY_BOTH)
			return nfserr_inval;

		if ((deny & NFS4_SHARE_DENY_READ) &&
		    atomic_read(&fp->fi_access[O_RDONLY]))
			return nfserr_share_denied;

		if ((deny & NFS4_SHARE_DENY_WRITE) &&
		    atomic_read(&fp->fi_access[O_WRONLY]))
			return nfserr_share_denied;
	}
	return nfs_ok;
}

static void __nfs4_file_put_access(struct nfs4_file *fp, int oflag)
{
	might_lock(&fp->fi_lock);

	if (atomic_dec_and_lock(&fp->fi_access[oflag], &fp->fi_lock)) {
		struct nfsd_file *f1 = NULL;
		struct nfsd_file *f2 = NULL;

		swap(f1, fp->fi_fds[oflag]);
		if (atomic_read(&fp->fi_access[1 - oflag]) == 0)
			swap(f2, fp->fi_fds[O_RDWR]);
		spin_unlock(&fp->fi_lock);
		if (f1)
			nfsd_file_put(f1);
		if (f2)
			nfsd_file_put(f2);
	}
}

static void nfs4_file_put_access(struct nfs4_file *fp, u32 access)
{
	WARN_ON_ONCE(access & ~NFS4_SHARE_ACCESS_BOTH);

	if (access & NFS4_SHARE_ACCESS_WRITE)
		__nfs4_file_put_access(fp, O_WRONLY);
	if (access & NFS4_SHARE_ACCESS_READ)
		__nfs4_file_put_access(fp, O_RDONLY);
}

/*
 * Allocate a new open/delegation state counter. This is needed for
 * pNFS for proper return on close semantics.
 *
 * Note that we only allocate it for pNFS-enabled exports, otherwise
 * all pointers to struct nfs4_clnt_odstate are always NULL.
 */
static struct nfs4_clnt_odstate *
alloc_clnt_odstate(struct nfs4_client *clp)
{
	struct nfs4_clnt_odstate *co;

	co = kmem_cache_zalloc(odstate_slab, GFP_KERNEL);
	if (co) {
		co->co_client = clp;
		refcount_set(&co->co_odcount, 1);
	}
	return co;
}

static void
hash_clnt_odstate_locked(struct nfs4_clnt_odstate *co)
{
	struct nfs4_file *fp = co->co_file;

	lockdep_assert_held(&fp->fi_lock);
	list_add(&co->co_perfile, &fp->fi_clnt_odstate);
}

static inline void
get_clnt_odstate(struct nfs4_clnt_odstate *co)
{
	if (co)
		refcount_inc(&co->co_odcount);
}

static void
put_clnt_odstate(struct nfs4_clnt_odstate *co)
{
	struct nfs4_file *fp;

	if (!co)
		return;

	fp = co->co_file;
	if (refcount_dec_and_lock(&co->co_odcount, &fp->fi_lock)) {
		list_del(&co->co_perfile);
		spin_unlock(&fp->fi_lock);

		nfsd4_return_all_file_layouts(co->co_client, fp);
		kmem_cache_free(odstate_slab, co);
	}
}

static struct nfs4_clnt_odstate *
find_or_hash_clnt_odstate(struct nfs4_file *fp, struct nfs4_clnt_odstate *new)
{
	struct nfs4_clnt_odstate *co;
	struct nfs4_client *cl;

	if (!new)
		return NULL;

	cl = new->co_client;

	spin_lock(&fp->fi_lock);
	list_for_each_entry(co, &fp->fi_clnt_odstate, co_perfile) {
		if (co->co_client == cl) {
			get_clnt_odstate(co);
			goto out;
		}
	}
	co = new;
	co->co_file = fp;
	hash_clnt_odstate_locked(new);
out:
	spin_unlock(&fp->fi_lock);
	return co;
}

struct nfs4_stid *nfs4_alloc_stid(struct nfs4_client *cl, struct kmem_cache *slab,
				  void (*sc_free)(struct nfs4_stid *))
{
	struct nfs4_stid *stid;
	int new_id;

	stid = kmem_cache_zalloc(slab, GFP_KERNEL);
	if (!stid)
		return NULL;

	idr_preload(GFP_KERNEL);
	spin_lock(&cl->cl_lock);
	/* Reserving 0 for start of file in nfsdfs "states" file: */
	new_id = idr_alloc_cyclic(&cl->cl_stateids, stid, 1, 0, GFP_NOWAIT);
	spin_unlock(&cl->cl_lock);
	idr_preload_end();
	if (new_id < 0)
		goto out_free;

	stid->sc_free = sc_free;
	stid->sc_client = cl;
	stid->sc_stateid.si_opaque.so_id = new_id;
	stid->sc_stateid.si_opaque.so_clid = cl->cl_clientid;
	/* Will be incremented before return to client: */
	refcount_set(&stid->sc_count, 1);
	spin_lock_init(&stid->sc_lock);
	INIT_LIST_HEAD(&stid->sc_cp_list);

	/*
	 * It shouldn't be a problem to reuse an opaque stateid value.
	 * I don't think it is for 4.1.  But with 4.0 I worry that, for
	 * example, a stray write retransmission could be accepted by
	 * the server when it should have been rejected.  Therefore,
	 * adopt a trick from the sctp code to attempt to maximize the
	 * amount of time until an id is reused, by ensuring they always
	 * "increase" (mod INT_MAX):
	 */
	return stid;
out_free:
	kmem_cache_free(slab, stid);
	return NULL;
}

/*
 * Create a unique stateid_t to represent each COPY.
 */
static int nfs4_init_cp_state(struct nfsd_net *nn, copy_stateid_t *stid,
			      unsigned char sc_type)
{
	int new_id;

	stid->stid.si_opaque.so_clid.cl_boot = (u32)nn->boot_time;
	stid->stid.si_opaque.so_clid.cl_id = nn->s2s_cp_cl_id;
	stid->sc_type = sc_type;

	idr_preload(GFP_KERNEL);
	spin_lock(&nn->s2s_cp_lock);
	new_id = idr_alloc_cyclic(&nn->s2s_cp_stateids, stid, 0, 0, GFP_NOWAIT);
	stid->stid.si_opaque.so_id = new_id;
	stid->stid.si_generation = 1;
	spin_unlock(&nn->s2s_cp_lock);
	idr_preload_end();
	if (new_id < 0)
		return 0;
	return 1;
}

int nfs4_init_copy_state(struct nfsd_net *nn, struct nfsd4_copy *copy)
{
	return nfs4_init_cp_state(nn, &copy->cp_stateid, NFS4_COPY_STID);
}

struct nfs4_cpntf_state *nfs4_alloc_init_cpntf_state(struct nfsd_net *nn,
						     struct nfs4_stid *p_stid)
{
	struct nfs4_cpntf_state *cps;

	cps = kzalloc(sizeof(struct nfs4_cpntf_state), GFP_KERNEL);
	if (!cps)
		return NULL;
	cps->cpntf_time = ktime_get_boottime_seconds();
	refcount_set(&cps->cp_stateid.sc_count, 1);
	if (!nfs4_init_cp_state(nn, &cps->cp_stateid, NFS4_COPYNOTIFY_STID))
		goto out_free;
	spin_lock(&nn->s2s_cp_lock);
	list_add(&cps->cp_list, &p_stid->sc_cp_list);
	spin_unlock(&nn->s2s_cp_lock);
	return cps;
out_free:
	kfree(cps);
	return NULL;
}

void nfs4_free_copy_state(struct nfsd4_copy *copy)
{
	struct nfsd_net *nn;

	WARN_ON_ONCE(copy->cp_stateid.sc_type != NFS4_COPY_STID);
	nn = net_generic(copy->cp_clp->net, nfsd_net_id);
	spin_lock(&nn->s2s_cp_lock);
	idr_remove(&nn->s2s_cp_stateids,
		   copy->cp_stateid.stid.si_opaque.so_id);
	spin_unlock(&nn->s2s_cp_lock);
}

static void nfs4_free_cpntf_statelist(struct net *net, struct nfs4_stid *stid)
{
	struct nfs4_cpntf_state *cps;
	struct nfsd_net *nn;

	nn = net_generic(net, nfsd_net_id);
	spin_lock(&nn->s2s_cp_lock);
	while (!list_empty(&stid->sc_cp_list)) {
		cps = list_first_entry(&stid->sc_cp_list,
				       struct nfs4_cpntf_state, cp_list);
		_free_cpntf_state_locked(nn, cps);
	}
	spin_unlock(&nn->s2s_cp_lock);
}

static struct nfs4_ol_stateid * nfs4_alloc_open_stateid(struct nfs4_client *clp)
{
	struct nfs4_stid *stid;

	stid = nfs4_alloc_stid(clp, stateid_slab, nfs4_free_ol_stateid);
	if (!stid)
		return NULL;

	return openlockstateid(stid);
}

static void nfs4_free_deleg(struct nfs4_stid *stid)
{
	kmem_cache_free(deleg_slab, stid);
	atomic_long_dec(&num_delegations);
}

/*
 * When we recall a delegation, we should be careful not to hand it
 * out again straight away.
 * To ensure this we keep a pair of bloom filters ('new' and 'old')
 * in which the filehandles of recalled delegations are "stored".
 * If a filehandle appear in either filter, a delegation is blocked.
 * When a delegation is recalled, the filehandle is stored in the "new"
 * filter.
 * Every 30 seconds we swap the filters and clear the "new" one,
 * unless both are empty of course.
 *
 * Each filter is 256 bits.  We hash the filehandle to 32bit and use the
 * low 3 bytes as hash-table indices.
 *
 * 'blocked_delegations_lock', which is always taken in block_delegations(),
 * is used to manage concurrent access.  Testing does not need the lock
 * except when swapping the two filters.
 */
static DEFINE_SPINLOCK(blocked_delegations_lock);
static struct bloom_pair {
	int	entries, old_entries;
	time64_t swap_time;
	int	new; /* index into 'set' */
	DECLARE_BITMAP(set[2], 256);
} blocked_delegations;

static int delegation_blocked(struct knfsd_fh *fh)
{
	u32 hash;
	struct bloom_pair *bd = &blocked_delegations;

	if (bd->entries == 0)
		return 0;
	if (ktime_get_seconds() - bd->swap_time > 30) {
		spin_lock(&blocked_delegations_lock);
		if (ktime_get_seconds() - bd->swap_time > 30) {
			bd->entries -= bd->old_entries;
			bd->old_entries = bd->entries;
			memset(bd->set[bd->new], 0,
			       sizeof(bd->set[0]));
			bd->new = 1-bd->new;
			bd->swap_time = ktime_get_seconds();
		}
		spin_unlock(&blocked_delegations_lock);
	}
	hash = jhash(&fh->fh_base, fh->fh_size, 0);
	if (test_bit(hash&255, bd->set[0]) &&
	    test_bit((hash>>8)&255, bd->set[0]) &&
	    test_bit((hash>>16)&255, bd->set[0]))
		return 1;

	if (test_bit(hash&255, bd->set[1]) &&
	    test_bit((hash>>8)&255, bd->set[1]) &&
	    test_bit((hash>>16)&255, bd->set[1]))
		return 1;

	return 0;
}

static void block_delegations(struct knfsd_fh *fh)
{
	u32 hash;
	struct bloom_pair *bd = &blocked_delegations;

	hash = jhash(&fh->fh_base, fh->fh_size, 0);

	spin_lock(&blocked_delegations_lock);
	__set_bit(hash&255, bd->set[bd->new]);
	__set_bit((hash>>8)&255, bd->set[bd->new]);
	__set_bit((hash>>16)&255, bd->set[bd->new]);
	if (bd->entries == 0)
		bd->swap_time = ktime_get_seconds();
	bd->entries += 1;
	spin_unlock(&blocked_delegations_lock);
}

static struct nfs4_delegation *
alloc_init_deleg(struct nfs4_client *clp, struct nfs4_file *fp,
		 struct svc_fh *current_fh,
		 struct nfs4_clnt_odstate *odstate)
{
	struct nfs4_delegation *dp;
	long n;

	dprintk("NFSD alloc_init_deleg\n");
	n = atomic_long_inc_return(&num_delegations);
	if (n < 0 || n > max_delegations)
		goto out_dec;
	if (delegation_blocked(&current_fh->fh_handle))
		goto out_dec;
	dp = delegstateid(nfs4_alloc_stid(clp, deleg_slab, nfs4_free_deleg));
	if (dp == NULL)
		goto out_dec;

	/*
	 * delegation seqid's are never incremented.  The 4.1 special
	 * meaning of seqid 0 isn't meaningful, really, but let's avoid
	 * 0 anyway just for consistency and use 1:
	 */
	dp->dl_stid.sc_stateid.si_generation = 1;
	INIT_LIST_HEAD(&dp->dl_perfile);
	INIT_LIST_HEAD(&dp->dl_perclnt);
	INIT_LIST_HEAD(&dp->dl_recall_lru);
	dp->dl_clnt_odstate = odstate;
	get_clnt_odstate(odstate);
	dp->dl_type = NFS4_OPEN_DELEGATE_READ;
	dp->dl_retries = 1;
	nfsd4_init_cb(&dp->dl_recall, dp->dl_stid.sc_client,
		      &nfsd4_cb_recall_ops, NFSPROC4_CLNT_CB_RECALL);
	get_nfs4_file(fp);
	dp->dl_stid.sc_file = fp;
	return dp;
out_dec:
	atomic_long_dec(&num_delegations);
	return NULL;
}

void
nfs4_put_stid(struct nfs4_stid *s)
{
	struct nfs4_file *fp = s->sc_file;
	struct nfs4_client *clp = s->sc_client;

	might_lock(&clp->cl_lock);

	if (!refcount_dec_and_lock(&s->sc_count, &clp->cl_lock)) {
		wake_up_all(&close_wq);
		return;
	}
	idr_remove(&clp->cl_stateids, s->sc_stateid.si_opaque.so_id);
	nfs4_free_cpntf_statelist(clp->net, s);
	spin_unlock(&clp->cl_lock);
	s->sc_free(s);
	if (fp)
		put_nfs4_file(fp);
}

void
nfs4_inc_and_copy_stateid(stateid_t *dst, struct nfs4_stid *stid)
{
	stateid_t *src = &stid->sc_stateid;

	spin_lock(&stid->sc_lock);
	if (unlikely(++src->si_generation == 0))
		src->si_generation = 1;
	memcpy(dst, src, sizeof(*dst));
	spin_unlock(&stid->sc_lock);
}

static void put_deleg_file(struct nfs4_file *fp)
{
	struct nfsd_file *nf = NULL;

	spin_lock(&fp->fi_lock);
	if (--fp->fi_delegees == 0)
		swap(nf, fp->fi_deleg_file);
	spin_unlock(&fp->fi_lock);

	if (nf)
		nfsd_file_put(nf);
}

static void nfs4_unlock_deleg_lease(struct nfs4_delegation *dp)
{
	struct nfs4_file *fp = dp->dl_stid.sc_file;
	struct nfsd_file *nf = fp->fi_deleg_file;

	WARN_ON_ONCE(!fp->fi_delegees);

	vfs_setlease(nf->nf_file, F_UNLCK, NULL, (void **)&dp);
	put_deleg_file(fp);
}

static void destroy_unhashed_deleg(struct nfs4_delegation *dp)
{
	put_clnt_odstate(dp->dl_clnt_odstate);
	nfs4_unlock_deleg_lease(dp);
	nfs4_put_stid(&dp->dl_stid);
}

void nfs4_unhash_stid(struct nfs4_stid *s)
{
	s->sc_type = 0;
}

/**
 * nfs4_delegation_exists - Discover if this delegation already exists
 * @clp:     a pointer to the nfs4_client we're granting a delegation to
 * @fp:      a pointer to the nfs4_file we're granting a delegation on
 *
 * Return:
 *      On success: true iff an existing delegation is found
 */

static bool
nfs4_delegation_exists(struct nfs4_client *clp, struct nfs4_file *fp)
{
	struct nfs4_delegation *searchdp = NULL;
	struct nfs4_client *searchclp = NULL;

	lockdep_assert_held(&state_lock);
	lockdep_assert_held(&fp->fi_lock);

	list_for_each_entry(searchdp, &fp->fi_delegations, dl_perfile) {
		searchclp = searchdp->dl_stid.sc_client;
		if (clp == searchclp) {
			return true;
		}
	}
	return false;
}

/**
 * hash_delegation_locked - Add a delegation to the appropriate lists
 * @dp:     a pointer to the nfs4_delegation we are adding.
 * @fp:     a pointer to the nfs4_file we're granting a delegation on
 *
 * Return:
 *      On success: NULL if the delegation was successfully hashed.
 *
 *      On error: -EAGAIN if one was previously granted to this
 *                 nfs4_client for this nfs4_file. Delegation is not hashed.
 *
 */

static int
hash_delegation_locked(struct nfs4_delegation *dp, struct nfs4_file *fp)
{
	struct nfs4_client *clp = dp->dl_stid.sc_client;

	lockdep_assert_held(&state_lock);
	lockdep_assert_held(&fp->fi_lock);

	if (nfs4_delegation_exists(clp, fp))
		return -EAGAIN;
	refcount_inc(&dp->dl_stid.sc_count);
	dp->dl_stid.sc_type = NFS4_DELEG_STID;
	list_add(&dp->dl_perfile, &fp->fi_delegations);
	list_add(&dp->dl_perclnt, &clp->cl_delegations);
	return 0;
}

static bool
unhash_delegation_locked(struct nfs4_delegation *dp)
{
	struct nfs4_file *fp = dp->dl_stid.sc_file;

	lockdep_assert_held(&state_lock);

	if (list_empty(&dp->dl_perfile))
		return false;

	dp->dl_stid.sc_type = NFS4_CLOSED_DELEG_STID;
	/* Ensure that deleg break won't try to requeue it */
	++dp->dl_time;
	spin_lock(&fp->fi_lock);
	list_del_init(&dp->dl_perclnt);
	list_del_init(&dp->dl_recall_lru);
	list_del_init(&dp->dl_perfile);
	spin_unlock(&fp->fi_lock);
	return true;
}

static void destroy_delegation(struct nfs4_delegation *dp)
{
	bool unhashed;

	spin_lock(&state_lock);
	unhashed = unhash_delegation_locked(dp);
	spin_unlock(&state_lock);
	if (unhashed)
		destroy_unhashed_deleg(dp);
}

static void revoke_delegation(struct nfs4_delegation *dp)
{
	struct nfs4_client *clp = dp->dl_stid.sc_client;

	WARN_ON(!list_empty(&dp->dl_recall_lru));

	if (clp->cl_minorversion) {
		dp->dl_stid.sc_type = NFS4_REVOKED_DELEG_STID;
		refcount_inc(&dp->dl_stid.sc_count);
		spin_lock(&clp->cl_lock);
		list_add(&dp->dl_recall_lru, &clp->cl_revoked);
		spin_unlock(&clp->cl_lock);
	}
	destroy_unhashed_deleg(dp);
}

/* 
 * SETCLIENTID state 
 */

static unsigned int clientid_hashval(u32 id)
{
	return id & CLIENT_HASH_MASK;
}

static unsigned int clientstr_hashval(struct xdr_netobj name)
{
	return opaque_hashval(name.data, 8) & CLIENT_HASH_MASK;
}

/*
 * A stateid that had a deny mode associated with it is being released
 * or downgraded. Recalculate the deny mode on the file.
 */
static void
recalculate_deny_mode(struct nfs4_file *fp)
{
	struct nfs4_ol_stateid *stp;

	spin_lock(&fp->fi_lock);
	fp->fi_share_deny = 0;
	list_for_each_entry(stp, &fp->fi_stateids, st_perfile)
		fp->fi_share_deny |= bmap_to_share_mode(stp->st_deny_bmap);
	spin_unlock(&fp->fi_lock);
}

static void
reset_union_bmap_deny(u32 deny, struct nfs4_ol_stateid *stp)
{
	int i;
	bool change = false;

	for (i = 1; i < 4; i++) {
		if ((i & deny) != i) {
			change = true;
			clear_deny(i, stp);
		}
	}

	/* Recalculate per-file deny mode if there was a change */
	if (change)
		recalculate_deny_mode(stp->st_stid.sc_file);
}

/* release all access and file references for a given stateid */
static void
release_all_access(struct nfs4_ol_stateid *stp)
{
	int i;
	struct nfs4_file *fp = stp->st_stid.sc_file;

	if (fp && stp->st_deny_bmap != 0)
		recalculate_deny_mode(fp);

	for (i = 1; i < 4; i++) {
		if (test_access(i, stp))
			nfs4_file_put_access(stp->st_stid.sc_file, i);
		clear_access(i, stp);
	}
}

static inline void nfs4_free_stateowner(struct nfs4_stateowner *sop)
{
	kfree(sop->so_owner.data);
	sop->so_ops->so_free(sop);
}

static void nfs4_put_stateowner(struct nfs4_stateowner *sop)
{
	struct nfs4_client *clp = sop->so_client;

	might_lock(&clp->cl_lock);

	if (!atomic_dec_and_lock(&sop->so_count, &clp->cl_lock))
		return;
	sop->so_ops->so_unhash(sop);
	spin_unlock(&clp->cl_lock);
	nfs4_free_stateowner(sop);
}

static bool
nfs4_ol_stateid_unhashed(const struct nfs4_ol_stateid *stp)
{
	return list_empty(&stp->st_perfile);
}

static bool unhash_ol_stateid(struct nfs4_ol_stateid *stp)
{
	struct nfs4_file *fp = stp->st_stid.sc_file;

	lockdep_assert_held(&stp->st_stateowner->so_client->cl_lock);

	if (list_empty(&stp->st_perfile))
		return false;

	spin_lock(&fp->fi_lock);
	list_del_init(&stp->st_perfile);
	spin_unlock(&fp->fi_lock);
	list_del(&stp->st_perstateowner);
	return true;
}

static void nfs4_free_ol_stateid(struct nfs4_stid *stid)
{
	struct nfs4_ol_stateid *stp = openlockstateid(stid);

	put_clnt_odstate(stp->st_clnt_odstate);
	release_all_access(stp);
	if (stp->st_stateowner)
		nfs4_put_stateowner(stp->st_stateowner);
	kmem_cache_free(stateid_slab, stid);
}

static void nfs4_free_lock_stateid(struct nfs4_stid *stid)
{
	struct nfs4_ol_stateid *stp = openlockstateid(stid);
	struct nfs4_lockowner *lo = lockowner(stp->st_stateowner);
	struct nfsd_file *nf;

	nf = find_any_file(stp->st_stid.sc_file);
	if (nf) {
		get_file(nf->nf_file);
		filp_close(nf->nf_file, (fl_owner_t)lo);
		nfsd_file_put(nf);
	}
	nfs4_free_ol_stateid(stid);
}

/*
 * Put the persistent reference to an already unhashed generic stateid, while
 * holding the cl_lock. If it's the last reference, then put it onto the
 * reaplist for later destruction.
 */
static void put_ol_stateid_locked(struct nfs4_ol_stateid *stp,
				       struct list_head *reaplist)
{
	struct nfs4_stid *s = &stp->st_stid;
	struct nfs4_client *clp = s->sc_client;

	lockdep_assert_held(&clp->cl_lock);

	WARN_ON_ONCE(!list_empty(&stp->st_locks));

	if (!refcount_dec_and_test(&s->sc_count)) {
		wake_up_all(&close_wq);
		return;
	}

	idr_remove(&clp->cl_stateids, s->sc_stateid.si_opaque.so_id);
	list_add(&stp->st_locks, reaplist);
}

static bool unhash_lock_stateid(struct nfs4_ol_stateid *stp)
{
	lockdep_assert_held(&stp->st_stid.sc_client->cl_lock);

	if (!unhash_ol_stateid(stp))
		return false;
	list_del_init(&stp->st_locks);
	nfs4_unhash_stid(&stp->st_stid);
	return true;
}

static void release_lock_stateid(struct nfs4_ol_stateid *stp)
{
	struct nfs4_client *clp = stp->st_stid.sc_client;
	bool unhashed;

	spin_lock(&clp->cl_lock);
	unhashed = unhash_lock_stateid(stp);
	spin_unlock(&clp->cl_lock);
	if (unhashed)
		nfs4_put_stid(&stp->st_stid);
}

static void unhash_lockowner_locked(struct nfs4_lockowner *lo)
{
	struct nfs4_client *clp = lo->lo_owner.so_client;

	lockdep_assert_held(&clp->cl_lock);

	list_del_init(&lo->lo_owner.so_strhash);
}

/*
 * Free a list of generic stateids that were collected earlier after being
 * fully unhashed.
 */
static void
free_ol_stateid_reaplist(struct list_head *reaplist)
{
	struct nfs4_ol_stateid *stp;
	struct nfs4_file *fp;

	might_sleep();

	while (!list_empty(reaplist)) {
		stp = list_first_entry(reaplist, struct nfs4_ol_stateid,
				       st_locks);
		list_del(&stp->st_locks);
		fp = stp->st_stid.sc_file;
		stp->st_stid.sc_free(&stp->st_stid);
		if (fp)
			put_nfs4_file(fp);
	}
}

static void release_open_stateid_locks(struct nfs4_ol_stateid *open_stp,
				       struct list_head *reaplist)
{
	struct nfs4_ol_stateid *stp;

	lockdep_assert_held(&open_stp->st_stid.sc_client->cl_lock);

	while (!list_empty(&open_stp->st_locks)) {
		stp = list_entry(open_stp->st_locks.next,
				struct nfs4_ol_stateid, st_locks);
		WARN_ON(!unhash_lock_stateid(stp));
		put_ol_stateid_locked(stp, reaplist);
	}
}

static bool unhash_open_stateid(struct nfs4_ol_stateid *stp,
				struct list_head *reaplist)
{
	lockdep_assert_held(&stp->st_stid.sc_client->cl_lock);

	if (!unhash_ol_stateid(stp))
		return false;
	release_open_stateid_locks(stp, reaplist);
	return true;
}

static void release_open_stateid(struct nfs4_ol_stateid *stp)
{
	LIST_HEAD(reaplist);

	spin_lock(&stp->st_stid.sc_client->cl_lock);
	if (unhash_open_stateid(stp, &reaplist))
		put_ol_stateid_locked(stp, &reaplist);
	spin_unlock(&stp->st_stid.sc_client->cl_lock);
	free_ol_stateid_reaplist(&reaplist);
}

static void unhash_openowner_locked(struct nfs4_openowner *oo)
{
	struct nfs4_client *clp = oo->oo_owner.so_client;

	lockdep_assert_held(&clp->cl_lock);

	list_del_init(&oo->oo_owner.so_strhash);
	list_del_init(&oo->oo_perclient);
}

static void release_last_closed_stateid(struct nfs4_openowner *oo)
{
	struct nfsd_net *nn = net_generic(oo->oo_owner.so_client->net,
					  nfsd_net_id);
	struct nfs4_ol_stateid *s;

	spin_lock(&nn->client_lock);
	s = oo->oo_last_closed_stid;
	if (s) {
		list_del_init(&oo->oo_close_lru);
		oo->oo_last_closed_stid = NULL;
	}
	spin_unlock(&nn->client_lock);
	if (s)
		nfs4_put_stid(&s->st_stid);
}

static void release_openowner(struct nfs4_openowner *oo)
{
	struct nfs4_ol_stateid *stp;
	struct nfs4_client *clp = oo->oo_owner.so_client;
	struct list_head reaplist;

	INIT_LIST_HEAD(&reaplist);

	spin_lock(&clp->cl_lock);
	unhash_openowner_locked(oo);
	while (!list_empty(&oo->oo_owner.so_stateids)) {
		stp = list_first_entry(&oo->oo_owner.so_stateids,
				struct nfs4_ol_stateid, st_perstateowner);
		if (unhash_open_stateid(stp, &reaplist))
			put_ol_stateid_locked(stp, &reaplist);
	}
	spin_unlock(&clp->cl_lock);
	free_ol_stateid_reaplist(&reaplist);
	release_last_closed_stateid(oo);
	nfs4_put_stateowner(&oo->oo_owner);
}

static inline int
hash_sessionid(struct nfs4_sessionid *sessionid)
{
	struct nfsd4_sessionid *sid = (struct nfsd4_sessionid *)sessionid;

	return sid->sequence % SESSION_HASH_SIZE;
}

#ifdef CONFIG_SUNRPC_DEBUG
static inline void
dump_sessionid(const char *fn, struct nfs4_sessionid *sessionid)
{
	u32 *ptr = (u32 *)(&sessionid->data[0]);
	dprintk("%s: %u:%u:%u:%u\n", fn, ptr[0], ptr[1], ptr[2], ptr[3]);
}
#else
static inline void
dump_sessionid(const char *fn, struct nfs4_sessionid *sessionid)
{
}
#endif

/*
 * Bump the seqid on cstate->replay_owner, and clear replay_owner if it
 * won't be used for replay.
 */
void nfsd4_bump_seqid(struct nfsd4_compound_state *cstate, __be32 nfserr)
{
	struct nfs4_stateowner *so = cstate->replay_owner;

	if (nfserr == nfserr_replay_me)
		return;

	if (!seqid_mutating_err(ntohl(nfserr))) {
		nfsd4_cstate_clear_replay(cstate);
		return;
	}
	if (!so)
		return;
	if (so->so_is_open_owner)
		release_last_closed_stateid(openowner(so));
	so->so_seqid++;
	return;
}

static void
gen_sessionid(struct nfsd4_session *ses)
{
	struct nfs4_client *clp = ses->se_client;
	struct nfsd4_sessionid *sid;

	sid = (struct nfsd4_sessionid *)ses->se_sessionid.data;
	sid->clientid = clp->cl_clientid;
	sid->sequence = current_sessionid++;
	sid->reserved = 0;
}

/*
 * The protocol defines ca_maxresponssize_cached to include the size of
 * the rpc header, but all we need to cache is the data starting after
 * the end of the initial SEQUENCE operation--the rest we regenerate
 * each time.  Therefore we can advertise a ca_maxresponssize_cached
 * value that is the number of bytes in our cache plus a few additional
 * bytes.  In order to stay on the safe side, and not promise more than
 * we can cache, those additional bytes must be the minimum possible: 24
 * bytes of rpc header (xid through accept state, with AUTH_NULL
 * verifier), 12 for the compound header (with zero-length tag), and 44
 * for the SEQUENCE op response:
 */
#define NFSD_MIN_HDR_SEQ_SZ  (24 + 12 + 44)

static void
free_session_slots(struct nfsd4_session *ses)
{
	int i;

	for (i = 0; i < ses->se_fchannel.maxreqs; i++) {
		free_svc_cred(&ses->se_slots[i]->sl_cred);
		kfree(ses->se_slots[i]);
	}
}

/*
 * We don't actually need to cache the rpc and session headers, so we
 * can allocate a little less for each slot:
 */
static inline u32 slot_bytes(struct nfsd4_channel_attrs *ca)
{
	u32 size;

	if (ca->maxresp_cached < NFSD_MIN_HDR_SEQ_SZ)
		size = 0;
	else
		size = ca->maxresp_cached - NFSD_MIN_HDR_SEQ_SZ;
	return size + sizeof(struct nfsd4_slot);
}

/*
 * XXX: If we run out of reserved DRC memory we could (up to a point)
 * re-negotiate active sessions and reduce their slot usage to make
 * room for new connections. For now we just fail the create session.
 */
static u32 nfsd4_get_drc_mem(struct nfsd4_channel_attrs *ca, struct nfsd_net *nn)
{
	u32 slotsize = slot_bytes(ca);
	u32 num = ca->maxreqs;
	unsigned long avail, total_avail;
	unsigned int scale_factor;

	spin_lock(&nfsd_drc_lock);
	if (nfsd_drc_max_mem > nfsd_drc_mem_used)
		total_avail = nfsd_drc_max_mem - nfsd_drc_mem_used;
	else
		/* We have handed out more space than we chose in
		 * set_max_drc() to allow.  That isn't really a
		 * problem as long as that doesn't make us think we
		 * have lots more due to integer overflow.
		 */
		total_avail = 0;
	avail = min((unsigned long)NFSD_MAX_MEM_PER_SESSION, total_avail);
	/*
	 * Never use more than a fraction of the remaining memory,
	 * unless it's the only way to give this client a slot.
	 * The chosen fraction is either 1/8 or 1/number of threads,
	 * whichever is smaller.  This ensures there are adequate
	 * slots to support multiple clients per thread.
	 * Give the client one slot even if that would require
	 * over-allocation--it is better than failure.
	 */
	scale_factor = max_t(unsigned int, 8, nn->nfsd_serv->sv_nrthreads);

	avail = clamp_t(unsigned long, avail, slotsize,
			total_avail/scale_factor);
	num = min_t(int, num, avail / slotsize);
	num = max_t(int, num, 1);
	nfsd_drc_mem_used += num * slotsize;
	spin_unlock(&nfsd_drc_lock);

	return num;
}

static void nfsd4_put_drc_mem(struct nfsd4_channel_attrs *ca)
{
	int slotsize = slot_bytes(ca);

	spin_lock(&nfsd_drc_lock);
	nfsd_drc_mem_used -= slotsize * ca->maxreqs;
	spin_unlock(&nfsd_drc_lock);
}

static struct nfsd4_session *alloc_session(struct nfsd4_channel_attrs *fattrs,
					   struct nfsd4_channel_attrs *battrs)
{
	int numslots = fattrs->maxreqs;
	int slotsize = slot_bytes(fattrs);
	struct nfsd4_session *new;
	int mem, i;

	BUILD_BUG_ON(NFSD_MAX_SLOTS_PER_SESSION * sizeof(struct nfsd4_slot *)
			+ sizeof(struct nfsd4_session) > PAGE_SIZE);
	mem = numslots * sizeof(struct nfsd4_slot *);

	new = kzalloc(sizeof(*new) + mem, GFP_KERNEL);
	if (!new)
		return NULL;
	/* allocate each struct nfsd4_slot and data cache in one piece */
	for (i = 0; i < numslots; i++) {
		new->se_slots[i] = kzalloc(slotsize, GFP_KERNEL);
		if (!new->se_slots[i])
			goto out_free;
	}

	memcpy(&new->se_fchannel, fattrs, sizeof(struct nfsd4_channel_attrs));
	memcpy(&new->se_bchannel, battrs, sizeof(struct nfsd4_channel_attrs));

	return new;
out_free:
	while (i--)
		kfree(new->se_slots[i]);
	kfree(new);
	return NULL;
}

static void free_conn(struct nfsd4_conn *c)
{
	svc_xprt_put(c->cn_xprt);
	kfree(c);
}

static void nfsd4_conn_lost(struct svc_xpt_user *u)
{
	struct nfsd4_conn *c = container_of(u, struct nfsd4_conn, cn_xpt_user);
	struct nfs4_client *clp = c->cn_session->se_client;

	trace_nfsd_cb_lost(clp);

	spin_lock(&clp->cl_lock);
	if (!list_empty(&c->cn_persession)) {
		list_del(&c->cn_persession);
		free_conn(c);
	}
	nfsd4_probe_callback(clp);
	spin_unlock(&clp->cl_lock);
}

static struct nfsd4_conn *alloc_conn(struct svc_rqst *rqstp, u32 flags)
{
	struct nfsd4_conn *conn;

	conn = kmalloc(sizeof(struct nfsd4_conn), GFP_KERNEL);
	if (!conn)
		return NULL;
	svc_xprt_get(rqstp->rq_xprt);
	conn->cn_xprt = rqstp->rq_xprt;
	conn->cn_flags = flags;
	INIT_LIST_HEAD(&conn->cn_xpt_user.list);
	return conn;
}

static void __nfsd4_hash_conn(struct nfsd4_conn *conn, struct nfsd4_session *ses)
{
	conn->cn_session = ses;
	list_add(&conn->cn_persession, &ses->se_conns);
}

static void nfsd4_hash_conn(struct nfsd4_conn *conn, struct nfsd4_session *ses)
{
	struct nfs4_client *clp = ses->se_client;

	spin_lock(&clp->cl_lock);
	__nfsd4_hash_conn(conn, ses);
	spin_unlock(&clp->cl_lock);
}

static int nfsd4_register_conn(struct nfsd4_conn *conn)
{
	conn->cn_xpt_user.callback = nfsd4_conn_lost;
	return register_xpt_user(conn->cn_xprt, &conn->cn_xpt_user);
}

static void nfsd4_init_conn(struct svc_rqst *rqstp, struct nfsd4_conn *conn, struct nfsd4_session *ses)
{
	int ret;

	nfsd4_hash_conn(conn, ses);
	ret = nfsd4_register_conn(conn);
	if (ret)
		/* oops; xprt is already down: */
		nfsd4_conn_lost(&conn->cn_xpt_user);
	/* We may have gained or lost a callback channel: */
	nfsd4_probe_callback_sync(ses->se_client);
}

static struct nfsd4_conn *alloc_conn_from_crses(struct svc_rqst *rqstp, struct nfsd4_create_session *cses)
{
	u32 dir = NFS4_CDFC4_FORE;

	if (cses->flags & SESSION4_BACK_CHAN)
		dir |= NFS4_CDFC4_BACK;
	return alloc_conn(rqstp, dir);
}

/* must be called under client_lock */
static void nfsd4_del_conns(struct nfsd4_session *s)
{
	struct nfs4_client *clp = s->se_client;
	struct nfsd4_conn *c;

	spin_lock(&clp->cl_lock);
	while (!list_empty(&s->se_conns)) {
		c = list_first_entry(&s->se_conns, struct nfsd4_conn, cn_persession);
		list_del_init(&c->cn_persession);
		spin_unlock(&clp->cl_lock);

		unregister_xpt_user(c->cn_xprt, &c->cn_xpt_user);
		free_conn(c);

		spin_lock(&clp->cl_lock);
	}
	spin_unlock(&clp->cl_lock);
}

static void __free_session(struct nfsd4_session *ses)
{
	free_session_slots(ses);
	kfree(ses);
}

static void free_session(struct nfsd4_session *ses)
{
	nfsd4_del_conns(ses);
	nfsd4_put_drc_mem(&ses->se_fchannel);
	__free_session(ses);
}

static void init_session(struct svc_rqst *rqstp, struct nfsd4_session *new, struct nfs4_client *clp, struct nfsd4_create_session *cses)
{
	int idx;
	struct nfsd_net *nn = net_generic(SVC_NET(rqstp), nfsd_net_id);

	new->se_client = clp;
	gen_sessionid(new);

	INIT_LIST_HEAD(&new->se_conns);

	new->se_cb_seq_nr = 1;
	new->se_flags = cses->flags;
	new->se_cb_prog = cses->callback_prog;
	new->se_cb_sec = cses->cb_sec;
	atomic_set(&new->se_ref, 0);
	idx = hash_sessionid(&new->se_sessionid);
	list_add(&new->se_hash, &nn->sessionid_hashtbl[idx]);
	spin_lock(&clp->cl_lock);
	list_add(&new->se_perclnt, &clp->cl_sessions);
	spin_unlock(&clp->cl_lock);

	{
		struct sockaddr *sa = svc_addr(rqstp);
		/*
		 * This is a little silly; with sessions there's no real
		 * use for the callback address.  Use the peer address
		 * as a reasonable default for now, but consider fixing
		 * the rpc client not to require an address in the
		 * future:
		 */
		rpc_copy_addr((struct sockaddr *)&clp->cl_cb_conn.cb_addr, sa);
		clp->cl_cb_conn.cb_addrlen = svc_addr_len(sa);
	}
}

/* caller must hold client_lock */
static struct nfsd4_session *
__find_in_sessionid_hashtbl(struct nfs4_sessionid *sessionid, struct net *net)
{
	struct nfsd4_session *elem;
	int idx;
	struct nfsd_net *nn = net_generic(net, nfsd_net_id);

	lockdep_assert_held(&nn->client_lock);

	dump_sessionid(__func__, sessionid);
	idx = hash_sessionid(sessionid);
	/* Search in the appropriate list */
	list_for_each_entry(elem, &nn->sessionid_hashtbl[idx], se_hash) {
		if (!memcmp(elem->se_sessionid.data, sessionid->data,
			    NFS4_MAX_SESSIONID_LEN)) {
			return elem;
		}
	}

	dprintk("%s: session not found\n", __func__);
	return NULL;
}

static struct nfsd4_session *
find_in_sessionid_hashtbl(struct nfs4_sessionid *sessionid, struct net *net,
		__be32 *ret)
{
	struct nfsd4_session *session;
	__be32 status = nfserr_badsession;

	session = __find_in_sessionid_hashtbl(sessionid, net);
	if (!session)
		goto out;
	status = nfsd4_get_session_locked(session);
	if (status)
		session = NULL;
out:
	*ret = status;
	return session;
}

/* caller must hold client_lock */
static void
unhash_session(struct nfsd4_session *ses)
{
	struct nfs4_client *clp = ses->se_client;
	struct nfsd_net *nn = net_generic(clp->net, nfsd_net_id);

	lockdep_assert_held(&nn->client_lock);

	list_del(&ses->se_hash);
	spin_lock(&ses->se_client->cl_lock);
	list_del(&ses->se_perclnt);
	spin_unlock(&ses->se_client->cl_lock);
}

/* SETCLIENTID and SETCLIENTID_CONFIRM Helper functions */
static int
STALE_CLIENTID(clientid_t *clid, struct nfsd_net *nn)
{
	/*
	 * We're assuming the clid was not given out from a boot
	 * precisely 2^32 (about 136 years) before this one.  That seems
	 * a safe assumption:
	 */
	if (clid->cl_boot == (u32)nn->boot_time)
		return 0;
	trace_nfsd_clid_stale(clid);
	return 1;
}

/* 
 * XXX Should we use a slab cache ?
 * This type of memory management is somewhat inefficient, but we use it
 * anyway since SETCLIENTID is not a common operation.
 */
static struct nfs4_client *alloc_client(struct xdr_netobj name)
{
	struct nfs4_client *clp;
	int i;

	clp = kmem_cache_zalloc(client_slab, GFP_KERNEL);
	if (clp == NULL)
		return NULL;
	xdr_netobj_dup(&clp->cl_name, &name, GFP_KERNEL);
	if (clp->cl_name.data == NULL)
		goto err_no_name;
	clp->cl_ownerstr_hashtbl = kmalloc_array(OWNER_HASH_SIZE,
						 sizeof(struct list_head),
						 GFP_KERNEL);
	if (!clp->cl_ownerstr_hashtbl)
		goto err_no_hashtbl;
	for (i = 0; i < OWNER_HASH_SIZE; i++)
		INIT_LIST_HEAD(&clp->cl_ownerstr_hashtbl[i]);
	INIT_LIST_HEAD(&clp->cl_sessions);
	idr_init(&clp->cl_stateids);
	atomic_set(&clp->cl_rpc_users, 0);
	clp->cl_cb_state = NFSD4_CB_UNKNOWN;
	INIT_LIST_HEAD(&clp->cl_idhash);
	INIT_LIST_HEAD(&clp->cl_openowners);
	INIT_LIST_HEAD(&clp->cl_delegations);
	INIT_LIST_HEAD(&clp->cl_lru);
	INIT_LIST_HEAD(&clp->cl_revoked);
#ifdef CONFIG_NFSD_PNFS
	INIT_LIST_HEAD(&clp->cl_lo_states);
#endif
	INIT_LIST_HEAD(&clp->async_copies);
	spin_lock_init(&clp->async_lock);
	spin_lock_init(&clp->cl_lock);
	rpc_init_wait_queue(&clp->cl_cb_waitq, "Backchannel slot table");
	return clp;
err_no_hashtbl:
	kfree(clp->cl_name.data);
err_no_name:
	kmem_cache_free(client_slab, clp);
	return NULL;
}

static void __free_client(struct kref *k)
{
	struct nfsdfs_client *c = container_of(k, struct nfsdfs_client, cl_ref);
	struct nfs4_client *clp = container_of(c, struct nfs4_client, cl_nfsdfs);

	free_svc_cred(&clp->cl_cred);
	kfree(clp->cl_ownerstr_hashtbl);
	kfree(clp->cl_name.data);
	kfree(clp->cl_nii_domain.data);
	kfree(clp->cl_nii_name.data);
	idr_destroy(&clp->cl_stateids);
	kmem_cache_free(client_slab, clp);
}

static void drop_client(struct nfs4_client *clp)
{
	kref_put(&clp->cl_nfsdfs.cl_ref, __free_client);
}

static void
free_client(struct nfs4_client *clp)
{
	while (!list_empty(&clp->cl_sessions)) {
		struct nfsd4_session *ses;
		ses = list_entry(clp->cl_sessions.next, struct nfsd4_session,
				se_perclnt);
		list_del(&ses->se_perclnt);
		WARN_ON_ONCE(atomic_read(&ses->se_ref));
		free_session(ses);
	}
	rpc_destroy_wait_queue(&clp->cl_cb_waitq);
	if (clp->cl_nfsd_dentry) {
		nfsd_client_rmdir(clp->cl_nfsd_dentry);
		clp->cl_nfsd_dentry = NULL;
		wake_up_all(&expiry_wq);
	}
	drop_client(clp);
}

/* must be called under the client_lock */
static void
unhash_client_locked(struct nfs4_client *clp)
{
	struct nfsd_net *nn = net_generic(clp->net, nfsd_net_id);
	struct nfsd4_session *ses;

	lockdep_assert_held(&nn->client_lock);

	/* Mark the client as expired! */
	clp->cl_time = 0;
	/* Make it invisible */
	if (!list_empty(&clp->cl_idhash)) {
		list_del_init(&clp->cl_idhash);
		if (test_bit(NFSD4_CLIENT_CONFIRMED, &clp->cl_flags))
			rb_erase(&clp->cl_namenode, &nn->conf_name_tree);
		else
			rb_erase(&clp->cl_namenode, &nn->unconf_name_tree);
	}
	list_del_init(&clp->cl_lru);
	spin_lock(&clp->cl_lock);
	list_for_each_entry(ses, &clp->cl_sessions, se_perclnt)
		list_del_init(&ses->se_hash);
	spin_unlock(&clp->cl_lock);
}

static void
unhash_client(struct nfs4_client *clp)
{
	struct nfsd_net *nn = net_generic(clp->net, nfsd_net_id);

	spin_lock(&nn->client_lock);
	unhash_client_locked(clp);
	spin_unlock(&nn->client_lock);
}

static __be32 mark_client_expired_locked(struct nfs4_client *clp)
{
	if (atomic_read(&clp->cl_rpc_users))
		return nfserr_jukebox;
	unhash_client_locked(clp);
	return nfs_ok;
}

static void
__destroy_client(struct nfs4_client *clp)
{
	int i;
	struct nfs4_openowner *oo;
	struct nfs4_delegation *dp;
	struct list_head reaplist;

	INIT_LIST_HEAD(&reaplist);
	spin_lock(&state_lock);
	while (!list_empty(&clp->cl_delegations)) {
		dp = list_entry(clp->cl_delegations.next, struct nfs4_delegation, dl_perclnt);
		WARN_ON(!unhash_delegation_locked(dp));
		list_add(&dp->dl_recall_lru, &reaplist);
	}
	spin_unlock(&state_lock);
	while (!list_empty(&reaplist)) {
		dp = list_entry(reaplist.next, struct nfs4_delegation, dl_recall_lru);
		list_del_init(&dp->dl_recall_lru);
		destroy_unhashed_deleg(dp);
	}
	while (!list_empty(&clp->cl_revoked)) {
		dp = list_entry(clp->cl_revoked.next, struct nfs4_delegation, dl_recall_lru);
		list_del_init(&dp->dl_recall_lru);
		nfs4_put_stid(&dp->dl_stid);
	}
	while (!list_empty(&clp->cl_openowners)) {
		oo = list_entry(clp->cl_openowners.next, struct nfs4_openowner, oo_perclient);
		nfs4_get_stateowner(&oo->oo_owner);
		release_openowner(oo);
	}
	for (i = 0; i < OWNER_HASH_SIZE; i++) {
		struct nfs4_stateowner *so, *tmp;

		list_for_each_entry_safe(so, tmp, &clp->cl_ownerstr_hashtbl[i],
					 so_strhash) {
			/* Should be no openowners at this point */
			WARN_ON_ONCE(so->so_is_open_owner);
			remove_blocked_locks(lockowner(so));
		}
	}
	nfsd4_return_all_client_layouts(clp);
	nfsd4_shutdown_copy(clp);
	nfsd4_shutdown_callback(clp);
	if (clp->cl_cb_conn.cb_xprt)
		svc_xprt_put(clp->cl_cb_conn.cb_xprt);
	free_client(clp);
	wake_up_all(&expiry_wq);
}

static void
destroy_client(struct nfs4_client *clp)
{
	unhash_client(clp);
	__destroy_client(clp);
}

static void inc_reclaim_complete(struct nfs4_client *clp)
{
	struct nfsd_net *nn = net_generic(clp->net, nfsd_net_id);

	if (!nn->track_reclaim_completes)
		return;
	if (!nfsd4_find_reclaim_client(clp->cl_name, nn))
		return;
	if (atomic_inc_return(&nn->nr_reclaim_complete) ==
			nn->reclaim_str_hashtbl_size) {
		printk(KERN_INFO "NFSD: all clients done reclaiming, ending NFSv4 grace period (net %x)\n",
				clp->net->ns.inum);
		nfsd4_end_grace(nn);
	}
}

static void expire_client(struct nfs4_client *clp)
{
	unhash_client(clp);
	nfsd4_client_record_remove(clp);
	__destroy_client(clp);
}

static void copy_verf(struct nfs4_client *target, nfs4_verifier *source)
{
	memcpy(target->cl_verifier.data, source->data,
			sizeof(target->cl_verifier.data));
}

static void copy_clid(struct nfs4_client *target, struct nfs4_client *source)
{
	target->cl_clientid.cl_boot = source->cl_clientid.cl_boot; 
	target->cl_clientid.cl_id = source->cl_clientid.cl_id; 
}

static int copy_cred(struct svc_cred *target, struct svc_cred *source)
{
	target->cr_principal = kstrdup(source->cr_principal, GFP_KERNEL);
	target->cr_raw_principal = kstrdup(source->cr_raw_principal,
								GFP_KERNEL);
	target->cr_targ_princ = kstrdup(source->cr_targ_princ, GFP_KERNEL);
	if ((source->cr_principal && !target->cr_principal) ||
	    (source->cr_raw_principal && !target->cr_raw_principal) ||
	    (source->cr_targ_princ && !target->cr_targ_princ))
		return -ENOMEM;

	target->cr_flavor = source->cr_flavor;
	target->cr_uid = source->cr_uid;
	target->cr_gid = source->cr_gid;
	target->cr_group_info = source->cr_group_info;
	get_group_info(target->cr_group_info);
	target->cr_gss_mech = source->cr_gss_mech;
	if (source->cr_gss_mech)
		gss_mech_get(source->cr_gss_mech);
	return 0;
}

static int
compare_blob(const struct xdr_netobj *o1, const struct xdr_netobj *o2)
{
	if (o1->len < o2->len)
		return -1;
	if (o1->len > o2->len)
		return 1;
	return memcmp(o1->data, o2->data, o1->len);
}

static int
same_verf(nfs4_verifier *v1, nfs4_verifier *v2)
{
	return 0 == memcmp(v1->data, v2->data, sizeof(v1->data));
}

static int
same_clid(clientid_t *cl1, clientid_t *cl2)
{
	return (cl1->cl_boot == cl2->cl_boot) && (cl1->cl_id == cl2->cl_id);
}

static bool groups_equal(struct group_info *g1, struct group_info *g2)
{
	int i;

	if (g1->ngroups != g2->ngroups)
		return false;
	for (i=0; i<g1->ngroups; i++)
		if (!gid_eq(g1->gid[i], g2->gid[i]))
			return false;
	return true;
}

/*
 * RFC 3530 language requires clid_inuse be returned when the
 * "principal" associated with a requests differs from that previously
 * used.  We use uid, gid's, and gss principal string as our best
 * approximation.  We also don't want to allow non-gss use of a client
 * established using gss: in theory cr_principal should catch that
 * change, but in practice cr_principal can be null even in the gss case
 * since gssd doesn't always pass down a principal string.
 */
static bool is_gss_cred(struct svc_cred *cr)
{
	/* Is cr_flavor one of the gss "pseudoflavors"?: */
	return (cr->cr_flavor > RPC_AUTH_MAXFLAVOR);
}


static bool
same_creds(struct svc_cred *cr1, struct svc_cred *cr2)
{
	if ((is_gss_cred(cr1) != is_gss_cred(cr2))
		|| (!uid_eq(cr1->cr_uid, cr2->cr_uid))
		|| (!gid_eq(cr1->cr_gid, cr2->cr_gid))
		|| !groups_equal(cr1->cr_group_info, cr2->cr_group_info))
		return false;
	/* XXX: check that cr_targ_princ fields match ? */
	if (cr1->cr_principal == cr2->cr_principal)
		return true;
	if (!cr1->cr_principal || !cr2->cr_principal)
		return false;
	return 0 == strcmp(cr1->cr_principal, cr2->cr_principal);
}

static bool svc_rqst_integrity_protected(struct svc_rqst *rqstp)
{
	struct svc_cred *cr = &rqstp->rq_cred;
	u32 service;

	if (!cr->cr_gss_mech)
		return false;
	service = gss_pseudoflavor_to_service(cr->cr_gss_mech, cr->cr_flavor);
	return service == RPC_GSS_SVC_INTEGRITY ||
	       service == RPC_GSS_SVC_PRIVACY;
}

bool nfsd4_mach_creds_match(struct nfs4_client *cl, struct svc_rqst *rqstp)
{
	struct svc_cred *cr = &rqstp->rq_cred;

	if (!cl->cl_mach_cred)
		return true;
	if (cl->cl_cred.cr_gss_mech != cr->cr_gss_mech)
		return false;
	if (!svc_rqst_integrity_protected(rqstp))
		return false;
	if (cl->cl_cred.cr_raw_principal)
		return 0 == strcmp(cl->cl_cred.cr_raw_principal,
						cr->cr_raw_principal);
	if (!cr->cr_principal)
		return false;
	return 0 == strcmp(cl->cl_cred.cr_principal, cr->cr_principal);
}

static void gen_confirm(struct nfs4_client *clp, struct nfsd_net *nn)
{
	__be32 verf[2];

	/*
	 * This is opaque to client, so no need to byte-swap. Use
	 * __force to keep sparse happy
	 */
	verf[0] = (__force __be32)(u32)ktime_get_real_seconds();
	verf[1] = (__force __be32)nn->clverifier_counter++;
	memcpy(clp->cl_confirm.data, verf, sizeof(clp->cl_confirm.data));
}

static void gen_clid(struct nfs4_client *clp, struct nfsd_net *nn)
{
	clp->cl_clientid.cl_boot = (u32)nn->boot_time;
	clp->cl_clientid.cl_id = nn->clientid_counter++;
	gen_confirm(clp, nn);
}

static struct nfs4_stid *
find_stateid_locked(struct nfs4_client *cl, stateid_t *t)
{
	struct nfs4_stid *ret;

	ret = idr_find(&cl->cl_stateids, t->si_opaque.so_id);
	if (!ret || !ret->sc_type)
		return NULL;
	return ret;
}

static struct nfs4_stid *
find_stateid_by_type(struct nfs4_client *cl, stateid_t *t, char typemask)
{
	struct nfs4_stid *s;

	spin_lock(&cl->cl_lock);
	s = find_stateid_locked(cl, t);
	if (s != NULL) {
		if (typemask & s->sc_type)
			refcount_inc(&s->sc_count);
		else
			s = NULL;
	}
	spin_unlock(&cl->cl_lock);
	return s;
}

static struct nfs4_client *get_nfsdfs_clp(struct inode *inode)
{
	struct nfsdfs_client *nc;
	nc = get_nfsdfs_client(inode);
	if (!nc)
		return NULL;
	return container_of(nc, struct nfs4_client, cl_nfsdfs);
}

static void seq_quote_mem(struct seq_file *m, char *data, int len)
{
	seq_printf(m, "\"");
	seq_escape_mem(m, data, len, ESCAPE_HEX | ESCAPE_NAP | ESCAPE_APPEND, "\"\\");
	seq_printf(m, "\"");
}

static const char *cb_state2str(int state)
{
	switch (state) {
	case NFSD4_CB_UP:
		return "UP";
	case NFSD4_CB_UNKNOWN:
		return "UNKNOWN";
	case NFSD4_CB_DOWN:
		return "DOWN";
	case NFSD4_CB_FAULT:
		return "FAULT";
	}
	return "UNDEFINED";
}

static int client_info_show(struct seq_file *m, void *v)
{
	struct inode *inode = m->private;
	struct nfs4_client *clp;
	u64 clid;

	clp = get_nfsdfs_clp(inode);
	if (!clp)
		return -ENXIO;
	memcpy(&clid, &clp->cl_clientid, sizeof(clid));
	seq_printf(m, "clientid: 0x%llx\n", clid);
	seq_printf(m, "address: \"%pISpc\"\n", (struct sockaddr *)&clp->cl_addr);
	if (test_bit(NFSD4_CLIENT_CONFIRMED, &clp->cl_flags))
		seq_puts(m, "status: confirmed\n");
	else
		seq_puts(m, "status: unconfirmed\n");
	seq_printf(m, "name: ");
	seq_quote_mem(m, clp->cl_name.data, clp->cl_name.len);
	seq_printf(m, "\nminor version: %d\n", clp->cl_minorversion);
	if (clp->cl_nii_domain.data) {
		seq_printf(m, "Implementation domain: ");
		seq_quote_mem(m, clp->cl_nii_domain.data,
					clp->cl_nii_domain.len);
		seq_printf(m, "\nImplementation name: ");
		seq_quote_mem(m, clp->cl_nii_name.data, clp->cl_nii_name.len);
		seq_printf(m, "\nImplementation time: [%lld, %ld]\n",
			clp->cl_nii_time.tv_sec, clp->cl_nii_time.tv_nsec);
	}
	seq_printf(m, "callback state: %s\n", cb_state2str(clp->cl_cb_state));
	seq_printf(m, "callback address: %pISpc\n", &clp->cl_cb_conn.cb_addr);
	drop_client(clp);

	return 0;
}

static int client_info_open(struct inode *inode, struct file *file)
{
	return single_open(file, client_info_show, inode);
}

static const struct file_operations client_info_fops = {
	.open		= client_info_open,
	.read		= seq_read,
	.llseek		= seq_lseek,
	.release	= single_release,
};

static void *states_start(struct seq_file *s, loff_t *pos)
	__acquires(&clp->cl_lock)
{
	struct nfs4_client *clp = s->private;
	unsigned long id = *pos;
	void *ret;

	spin_lock(&clp->cl_lock);
	ret = idr_get_next_ul(&clp->cl_stateids, &id);
	*pos = id;
	return ret;
}

static void *states_next(struct seq_file *s, void *v, loff_t *pos)
{
	struct nfs4_client *clp = s->private;
	unsigned long id = *pos;
	void *ret;

	id = *pos;
	id++;
	ret = idr_get_next_ul(&clp->cl_stateids, &id);
	*pos = id;
	return ret;
}

static void states_stop(struct seq_file *s, void *v)
	__releases(&clp->cl_lock)
{
	struct nfs4_client *clp = s->private;

	spin_unlock(&clp->cl_lock);
}

static void nfs4_show_fname(struct seq_file *s, struct nfsd_file *f)
{
         seq_printf(s, "filename: \"%pD2\"", f->nf_file);
}

static void nfs4_show_superblock(struct seq_file *s, struct nfsd_file *f)
{
	struct inode *inode = f->nf_inode;

	seq_printf(s, "superblock: \"%02x:%02x:%ld\"",
					MAJOR(inode->i_sb->s_dev),
					 MINOR(inode->i_sb->s_dev),
					 inode->i_ino);
}

static void nfs4_show_owner(struct seq_file *s, struct nfs4_stateowner *oo)
{
	seq_printf(s, "owner: ");
	seq_quote_mem(s, oo->so_owner.data, oo->so_owner.len);
}

static void nfs4_show_stateid(struct seq_file *s, stateid_t *stid)
{
	seq_printf(s, "0x%.8x", stid->si_generation);
	seq_printf(s, "%12phN", &stid->si_opaque);
}

static int nfs4_show_open(struct seq_file *s, struct nfs4_stid *st)
{
	struct nfs4_ol_stateid *ols;
	struct nfs4_file *nf;
	struct nfsd_file *file;
	struct nfs4_stateowner *oo;
	unsigned int access, deny;

	if (st->sc_type != NFS4_OPEN_STID && st->sc_type != NFS4_LOCK_STID)
		return 0; /* XXX: or SEQ_SKIP? */
	ols = openlockstateid(st);
	oo = ols->st_stateowner;
	nf = st->sc_file;
	file = find_any_file(nf);
	if (!file)
		return 0;

	seq_printf(s, "- ");
	nfs4_show_stateid(s, &st->sc_stateid);
	seq_printf(s, ": { type: open, ");

	access = bmap_to_share_mode(ols->st_access_bmap);
	deny   = bmap_to_share_mode(ols->st_deny_bmap);

	seq_printf(s, "access: %s%s, ",
		access & NFS4_SHARE_ACCESS_READ ? "r" : "-",
		access & NFS4_SHARE_ACCESS_WRITE ? "w" : "-");
	seq_printf(s, "deny: %s%s, ",
		deny & NFS4_SHARE_ACCESS_READ ? "r" : "-",
		deny & NFS4_SHARE_ACCESS_WRITE ? "w" : "-");

	nfs4_show_superblock(s, file);
	seq_printf(s, ", ");
	nfs4_show_fname(s, file);
	seq_printf(s, ", ");
	nfs4_show_owner(s, oo);
	seq_printf(s, " }\n");
	nfsd_file_put(file);

	return 0;
}

static int nfs4_show_lock(struct seq_file *s, struct nfs4_stid *st)
{
	struct nfs4_ol_stateid *ols;
	struct nfs4_file *nf;
	struct nfsd_file *file;
	struct nfs4_stateowner *oo;

	ols = openlockstateid(st);
	oo = ols->st_stateowner;
	nf = st->sc_file;
	file = find_any_file(nf);
	if (!file)
		return 0;

	seq_printf(s, "- ");
	nfs4_show_stateid(s, &st->sc_stateid);
	seq_printf(s, ": { type: lock, ");

	/*
	 * Note: a lock stateid isn't really the same thing as a lock,
	 * it's the locking state held by one owner on a file, and there
	 * may be multiple (or no) lock ranges associated with it.
	 * (Same for the matter is true of open stateids.)
	 */

	nfs4_show_superblock(s, file);
	/* XXX: open stateid? */
	seq_printf(s, ", ");
	nfs4_show_fname(s, file);
	seq_printf(s, ", ");
	nfs4_show_owner(s, oo);
	seq_printf(s, " }\n");
	nfsd_file_put(file);

	return 0;
}

static int nfs4_show_deleg(struct seq_file *s, struct nfs4_stid *st)
{
	struct nfs4_delegation *ds;
	struct nfs4_file *nf;
	struct nfsd_file *file;

	ds = delegstateid(st);
	nf = st->sc_file;
	file = find_deleg_file(nf);
	if (!file)
		return 0;

	seq_printf(s, "- ");
	nfs4_show_stateid(s, &st->sc_stateid);
	seq_printf(s, ": { type: deleg, ");

	/* Kinda dead code as long as we only support read delegs: */
	seq_printf(s, "access: %s, ",
		ds->dl_type == NFS4_OPEN_DELEGATE_READ ? "r" : "w");

	/* XXX: lease time, whether it's being recalled. */

	nfs4_show_superblock(s, file);
	seq_printf(s, ", ");
	nfs4_show_fname(s, file);
	seq_printf(s, " }\n");
	nfsd_file_put(file);

	return 0;
}

static int nfs4_show_layout(struct seq_file *s, struct nfs4_stid *st)
{
	struct nfs4_layout_stateid *ls;
	struct nfsd_file *file;

	ls = container_of(st, struct nfs4_layout_stateid, ls_stid);
	file = ls->ls_file;

	seq_printf(s, "- ");
	nfs4_show_stateid(s, &st->sc_stateid);
	seq_printf(s, ": { type: layout, ");

	/* XXX: What else would be useful? */

	nfs4_show_superblock(s, file);
	seq_printf(s, ", ");
	nfs4_show_fname(s, file);
	seq_printf(s, " }\n");

	return 0;
}

static int states_show(struct seq_file *s, void *v)
{
	struct nfs4_stid *st = v;

	switch (st->sc_type) {
	case NFS4_OPEN_STID:
		return nfs4_show_open(s, st);
	case NFS4_LOCK_STID:
		return nfs4_show_lock(s, st);
	case NFS4_DELEG_STID:
		return nfs4_show_deleg(s, st);
	case NFS4_LAYOUT_STID:
		return nfs4_show_layout(s, st);
	default:
		return 0; /* XXX: or SEQ_SKIP? */
	}
	/* XXX: copy stateids? */
}

static struct seq_operations states_seq_ops = {
	.start = states_start,
	.next = states_next,
	.stop = states_stop,
	.show = states_show
};

static int client_states_open(struct inode *inode, struct file *file)
{
	struct seq_file *s;
	struct nfs4_client *clp;
	int ret;

	clp = get_nfsdfs_clp(inode);
	if (!clp)
		return -ENXIO;

	ret = seq_open(file, &states_seq_ops);
	if (ret)
		return ret;
	s = file->private_data;
	s->private = clp;
	return 0;
}

static int client_opens_release(struct inode *inode, struct file *file)
{
	struct seq_file *m = file->private_data;
	struct nfs4_client *clp = m->private;

	/* XXX: alternatively, we could get/drop in seq start/stop */
	drop_client(clp);
	return 0;
}

static const struct file_operations client_states_fops = {
	.open		= client_states_open,
	.read		= seq_read,
	.llseek		= seq_lseek,
	.release	= client_opens_release,
};

/*
 * Normally we refuse to destroy clients that are in use, but here the
 * administrator is telling us to just do it.  We also want to wait
 * so the caller has a guarantee that the client's locks are gone by
 * the time the write returns:
 */
static void force_expire_client(struct nfs4_client *clp)
{
	struct nfsd_net *nn = net_generic(clp->net, nfsd_net_id);
	bool already_expired;

<<<<<<< HEAD
=======
	trace_nfsd_clid_admin_expired(&clp->cl_clientid);

>>>>>>> d92805b6
	spin_lock(&nn->client_lock);
	clp->cl_time = 0;
	spin_unlock(&nn->client_lock);

	wait_event(expiry_wq, atomic_read(&clp->cl_rpc_users) == 0);
	spin_lock(&nn->client_lock);
	already_expired = list_empty(&clp->cl_lru);
	if (!already_expired)
		unhash_client_locked(clp);
	spin_unlock(&nn->client_lock);

	if (!already_expired)
		expire_client(clp);
	else
		wait_event(expiry_wq, clp->cl_nfsd_dentry == NULL);
}

static ssize_t client_ctl_write(struct file *file, const char __user *buf,
				   size_t size, loff_t *pos)
{
	char *data;
	struct nfs4_client *clp;

	data = simple_transaction_get(file, buf, size);
	if (IS_ERR(data))
		return PTR_ERR(data);
	if (size != 7 || 0 != memcmp(data, "expire\n", 7))
		return -EINVAL;
	clp = get_nfsdfs_clp(file_inode(file));
	if (!clp)
		return -ENXIO;
	force_expire_client(clp);
	drop_client(clp);
	return 7;
}

static const struct file_operations client_ctl_fops = {
	.write		= client_ctl_write,
	.release	= simple_transaction_release,
};

static const struct tree_descr client_files[] = {
	[0] = {"info", &client_info_fops, S_IRUSR},
	[1] = {"states", &client_states_fops, S_IRUSR},
	[2] = {"ctl", &client_ctl_fops, S_IWUSR},
	[3] = {""},
};

static struct nfs4_client *create_client(struct xdr_netobj name,
		struct svc_rqst *rqstp, nfs4_verifier *verf)
{
	struct nfs4_client *clp;
	struct sockaddr *sa = svc_addr(rqstp);
	int ret;
	struct net *net = SVC_NET(rqstp);
	struct nfsd_net *nn = net_generic(net, nfsd_net_id);
	struct dentry *dentries[ARRAY_SIZE(client_files)];

	clp = alloc_client(name);
	if (clp == NULL)
		return NULL;

	ret = copy_cred(&clp->cl_cred, &rqstp->rq_cred);
	if (ret) {
		free_client(clp);
		return NULL;
	}
	gen_clid(clp, nn);
	kref_init(&clp->cl_nfsdfs.cl_ref);
	nfsd4_init_cb(&clp->cl_cb_null, clp, NULL, NFSPROC4_CLNT_CB_NULL);
	clp->cl_time = ktime_get_boottime_seconds();
	clear_bit(0, &clp->cl_cb_slot_busy);
	copy_verf(clp, verf);
	memcpy(&clp->cl_addr, sa, sizeof(struct sockaddr_storage));
	clp->cl_cb_session = NULL;
	clp->net = net;
	clp->cl_nfsd_dentry = nfsd_client_mkdir(
		nn, &clp->cl_nfsdfs,
		clp->cl_clientid.cl_id - nn->clientid_base,
		client_files, dentries);
	clp->cl_nfsd_info_dentry = dentries[0];
	if (!clp->cl_nfsd_dentry) {
		free_client(clp);
		return NULL;
	}
	return clp;
}

static void
add_clp_to_name_tree(struct nfs4_client *new_clp, struct rb_root *root)
{
	struct rb_node **new = &(root->rb_node), *parent = NULL;
	struct nfs4_client *clp;

	while (*new) {
		clp = rb_entry(*new, struct nfs4_client, cl_namenode);
		parent = *new;

		if (compare_blob(&clp->cl_name, &new_clp->cl_name) > 0)
			new = &((*new)->rb_left);
		else
			new = &((*new)->rb_right);
	}

	rb_link_node(&new_clp->cl_namenode, parent, new);
	rb_insert_color(&new_clp->cl_namenode, root);
}

static struct nfs4_client *
find_clp_in_name_tree(struct xdr_netobj *name, struct rb_root *root)
{
	int cmp;
	struct rb_node *node = root->rb_node;
	struct nfs4_client *clp;

	while (node) {
		clp = rb_entry(node, struct nfs4_client, cl_namenode);
		cmp = compare_blob(&clp->cl_name, name);
		if (cmp > 0)
			node = node->rb_left;
		else if (cmp < 0)
			node = node->rb_right;
		else
			return clp;
	}
	return NULL;
}

static void
add_to_unconfirmed(struct nfs4_client *clp)
{
	unsigned int idhashval;
	struct nfsd_net *nn = net_generic(clp->net, nfsd_net_id);

	lockdep_assert_held(&nn->client_lock);

	clear_bit(NFSD4_CLIENT_CONFIRMED, &clp->cl_flags);
	add_clp_to_name_tree(clp, &nn->unconf_name_tree);
	idhashval = clientid_hashval(clp->cl_clientid.cl_id);
	list_add(&clp->cl_idhash, &nn->unconf_id_hashtbl[idhashval]);
	renew_client_locked(clp);
}

static void
move_to_confirmed(struct nfs4_client *clp)
{
	unsigned int idhashval = clientid_hashval(clp->cl_clientid.cl_id);
	struct nfsd_net *nn = net_generic(clp->net, nfsd_net_id);

	lockdep_assert_held(&nn->client_lock);

	list_move(&clp->cl_idhash, &nn->conf_id_hashtbl[idhashval]);
	rb_erase(&clp->cl_namenode, &nn->unconf_name_tree);
	add_clp_to_name_tree(clp, &nn->conf_name_tree);
	set_bit(NFSD4_CLIENT_CONFIRMED, &clp->cl_flags);
	trace_nfsd_clid_confirmed(&clp->cl_clientid);
	renew_client_locked(clp);
}

static struct nfs4_client *
find_client_in_id_table(struct list_head *tbl, clientid_t *clid, bool sessions)
{
	struct nfs4_client *clp;
	unsigned int idhashval = clientid_hashval(clid->cl_id);

	list_for_each_entry(clp, &tbl[idhashval], cl_idhash) {
		if (same_clid(&clp->cl_clientid, clid)) {
			if ((bool)clp->cl_minorversion != sessions)
				return NULL;
			renew_client_locked(clp);
			return clp;
		}
	}
	return NULL;
}

static struct nfs4_client *
find_confirmed_client(clientid_t *clid, bool sessions, struct nfsd_net *nn)
{
	struct list_head *tbl = nn->conf_id_hashtbl;

	lockdep_assert_held(&nn->client_lock);
	return find_client_in_id_table(tbl, clid, sessions);
}

static struct nfs4_client *
find_unconfirmed_client(clientid_t *clid, bool sessions, struct nfsd_net *nn)
{
	struct list_head *tbl = nn->unconf_id_hashtbl;

	lockdep_assert_held(&nn->client_lock);
	return find_client_in_id_table(tbl, clid, sessions);
}

static bool clp_used_exchangeid(struct nfs4_client *clp)
{
	return clp->cl_exchange_flags != 0;
} 

static struct nfs4_client *
find_confirmed_client_by_name(struct xdr_netobj *name, struct nfsd_net *nn)
{
	lockdep_assert_held(&nn->client_lock);
	return find_clp_in_name_tree(name, &nn->conf_name_tree);
}

static struct nfs4_client *
find_unconfirmed_client_by_name(struct xdr_netobj *name, struct nfsd_net *nn)
{
	lockdep_assert_held(&nn->client_lock);
	return find_clp_in_name_tree(name, &nn->unconf_name_tree);
}

static void
gen_callback(struct nfs4_client *clp, struct nfsd4_setclientid *se, struct svc_rqst *rqstp)
{
	struct nfs4_cb_conn *conn = &clp->cl_cb_conn;
	struct sockaddr	*sa = svc_addr(rqstp);
	u32 scopeid = rpc_get_scope_id(sa);
	unsigned short expected_family;

	/* Currently, we only support tcp and tcp6 for the callback channel */
	if (se->se_callback_netid_len == 3 &&
	    !memcmp(se->se_callback_netid_val, "tcp", 3))
		expected_family = AF_INET;
	else if (se->se_callback_netid_len == 4 &&
		 !memcmp(se->se_callback_netid_val, "tcp6", 4))
		expected_family = AF_INET6;
	else
		goto out_err;

	conn->cb_addrlen = rpc_uaddr2sockaddr(clp->net, se->se_callback_addr_val,
					    se->se_callback_addr_len,
					    (struct sockaddr *)&conn->cb_addr,
					    sizeof(conn->cb_addr));

	if (!conn->cb_addrlen || conn->cb_addr.ss_family != expected_family)
		goto out_err;

	if (conn->cb_addr.ss_family == AF_INET6)
		((struct sockaddr_in6 *)&conn->cb_addr)->sin6_scope_id = scopeid;

	conn->cb_prog = se->se_callback_prog;
	conn->cb_ident = se->se_callback_ident;
	memcpy(&conn->cb_saddr, &rqstp->rq_daddr, rqstp->rq_daddrlen);
	trace_nfsd_cb_args(clp, conn);
	return;
out_err:
	conn->cb_addr.ss_family = AF_UNSPEC;
	conn->cb_addrlen = 0;
	trace_nfsd_cb_nodelegs(clp);
	return;
}

/*
 * Cache a reply. nfsd4_check_resp_size() has bounded the cache size.
 */
static void
nfsd4_store_cache_entry(struct nfsd4_compoundres *resp)
{
	struct xdr_buf *buf = resp->xdr->buf;
	struct nfsd4_slot *slot = resp->cstate.slot;
	unsigned int base;

	dprintk("--> %s slot %p\n", __func__, slot);

	slot->sl_flags |= NFSD4_SLOT_INITIALIZED;
	slot->sl_opcnt = resp->opcnt;
	slot->sl_status = resp->cstate.status;
	free_svc_cred(&slot->sl_cred);
	copy_cred(&slot->sl_cred, &resp->rqstp->rq_cred);

	if (!nfsd4_cache_this(resp)) {
		slot->sl_flags &= ~NFSD4_SLOT_CACHED;
		return;
	}
	slot->sl_flags |= NFSD4_SLOT_CACHED;

	base = resp->cstate.data_offset;
	slot->sl_datalen = buf->len - base;
	if (read_bytes_from_xdr_buf(buf, base, slot->sl_data, slot->sl_datalen))
		WARN(1, "%s: sessions DRC could not cache compound\n",
		     __func__);
	return;
}

/*
 * Encode the replay sequence operation from the slot values.
 * If cachethis is FALSE encode the uncached rep error on the next
 * operation which sets resp->p and increments resp->opcnt for
 * nfs4svc_encode_compoundres.
 *
 */
static __be32
nfsd4_enc_sequence_replay(struct nfsd4_compoundargs *args,
			  struct nfsd4_compoundres *resp)
{
	struct nfsd4_op *op;
	struct nfsd4_slot *slot = resp->cstate.slot;

	/* Encode the replayed sequence operation */
	op = &args->ops[resp->opcnt - 1];
	nfsd4_encode_operation(resp, op);

	if (slot->sl_flags & NFSD4_SLOT_CACHED)
		return op->status;
	if (args->opcnt == 1) {
		/*
		 * The original operation wasn't a solo sequence--we
		 * always cache those--so this retry must not match the
		 * original:
		 */
		op->status = nfserr_seq_false_retry;
	} else {
		op = &args->ops[resp->opcnt++];
		op->status = nfserr_retry_uncached_rep;
		nfsd4_encode_operation(resp, op);
	}
	return op->status;
}

/*
 * The sequence operation is not cached because we can use the slot and
 * session values.
 */
static __be32
nfsd4_replay_cache_entry(struct nfsd4_compoundres *resp,
			 struct nfsd4_sequence *seq)
{
	struct nfsd4_slot *slot = resp->cstate.slot;
	struct xdr_stream *xdr = resp->xdr;
	__be32 *p;
	__be32 status;

	dprintk("--> %s slot %p\n", __func__, slot);

	status = nfsd4_enc_sequence_replay(resp->rqstp->rq_argp, resp);
	if (status)
		return status;

	p = xdr_reserve_space(xdr, slot->sl_datalen);
	if (!p) {
		WARN_ON_ONCE(1);
		return nfserr_serverfault;
	}
	xdr_encode_opaque_fixed(p, slot->sl_data, slot->sl_datalen);
	xdr_commit_encode(xdr);

	resp->opcnt = slot->sl_opcnt;
	return slot->sl_status;
}

/*
 * Set the exchange_id flags returned by the server.
 */
static void
nfsd4_set_ex_flags(struct nfs4_client *new, struct nfsd4_exchange_id *clid)
{
#ifdef CONFIG_NFSD_PNFS
	new->cl_exchange_flags |= EXCHGID4_FLAG_USE_PNFS_MDS;
#else
	new->cl_exchange_flags |= EXCHGID4_FLAG_USE_NON_PNFS;
#endif

	/* Referrals are supported, Migration is not. */
	new->cl_exchange_flags |= EXCHGID4_FLAG_SUPP_MOVED_REFER;

	/* set the wire flags to return to client. */
	clid->flags = new->cl_exchange_flags;
}

static bool client_has_openowners(struct nfs4_client *clp)
{
	struct nfs4_openowner *oo;

	list_for_each_entry(oo, &clp->cl_openowners, oo_perclient) {
		if (!list_empty(&oo->oo_owner.so_stateids))
			return true;
	}
	return false;
}

static bool client_has_state(struct nfs4_client *clp)
{
	return client_has_openowners(clp)
#ifdef CONFIG_NFSD_PNFS
		|| !list_empty(&clp->cl_lo_states)
#endif
		|| !list_empty(&clp->cl_delegations)
		|| !list_empty(&clp->cl_sessions)
		|| !list_empty(&clp->async_copies);
}

static __be32 copy_impl_id(struct nfs4_client *clp,
				struct nfsd4_exchange_id *exid)
{
	if (!exid->nii_domain.data)
		return 0;
	xdr_netobj_dup(&clp->cl_nii_domain, &exid->nii_domain, GFP_KERNEL);
	if (!clp->cl_nii_domain.data)
		return nfserr_jukebox;
	xdr_netobj_dup(&clp->cl_nii_name, &exid->nii_name, GFP_KERNEL);
	if (!clp->cl_nii_name.data)
		return nfserr_jukebox;
	clp->cl_nii_time = exid->nii_time;
	return 0;
}

__be32
nfsd4_exchange_id(struct svc_rqst *rqstp, struct nfsd4_compound_state *cstate,
		union nfsd4_op_u *u)
{
	struct nfsd4_exchange_id *exid = &u->exchange_id;
	struct nfs4_client *conf, *new;
	struct nfs4_client *unconf = NULL;
	__be32 status;
	char			addr_str[INET6_ADDRSTRLEN];
	nfs4_verifier		verf = exid->verifier;
	struct sockaddr		*sa = svc_addr(rqstp);
	bool	update = exid->flags & EXCHGID4_FLAG_UPD_CONFIRMED_REC_A;
	struct nfsd_net		*nn = net_generic(SVC_NET(rqstp), nfsd_net_id);

	rpc_ntop(sa, addr_str, sizeof(addr_str));
	dprintk("%s rqstp=%p exid=%p clname.len=%u clname.data=%p "
		"ip_addr=%s flags %x, spa_how %u\n",
		__func__, rqstp, exid, exid->clname.len, exid->clname.data,
		addr_str, exid->flags, exid->spa_how);

	if (exid->flags & ~EXCHGID4_FLAG_MASK_A)
		return nfserr_inval;

	new = create_client(exid->clname, rqstp, &verf);
	if (new == NULL)
		return nfserr_jukebox;
	status = copy_impl_id(new, exid);
	if (status)
		goto out_nolock;

	switch (exid->spa_how) {
	case SP4_MACH_CRED:
		exid->spo_must_enforce[0] = 0;
		exid->spo_must_enforce[1] = (
			1 << (OP_BIND_CONN_TO_SESSION - 32) |
			1 << (OP_EXCHANGE_ID - 32) |
			1 << (OP_CREATE_SESSION - 32) |
			1 << (OP_DESTROY_SESSION - 32) |
			1 << (OP_DESTROY_CLIENTID - 32));

		exid->spo_must_allow[0] &= (1 << (OP_CLOSE) |
					1 << (OP_OPEN_DOWNGRADE) |
					1 << (OP_LOCKU) |
					1 << (OP_DELEGRETURN));

		exid->spo_must_allow[1] &= (
					1 << (OP_TEST_STATEID - 32) |
					1 << (OP_FREE_STATEID - 32));
		if (!svc_rqst_integrity_protected(rqstp)) {
			status = nfserr_inval;
			goto out_nolock;
		}
		/*
		 * Sometimes userspace doesn't give us a principal.
		 * Which is a bug, really.  Anyway, we can't enforce
		 * MACH_CRED in that case, better to give up now:
		 */
		if (!new->cl_cred.cr_principal &&
					!new->cl_cred.cr_raw_principal) {
			status = nfserr_serverfault;
			goto out_nolock;
		}
		new->cl_mach_cred = true;
		break;
	case SP4_NONE:
		break;
	default:				/* checked by xdr code */
		WARN_ON_ONCE(1);
		fallthrough;
	case SP4_SSV:
		status = nfserr_encr_alg_unsupp;
		goto out_nolock;
	}

	/* Cases below refer to rfc 5661 section 18.35.4: */
	spin_lock(&nn->client_lock);
	conf = find_confirmed_client_by_name(&exid->clname, nn);
	if (conf) {
		bool creds_match = same_creds(&conf->cl_cred, &rqstp->rq_cred);
		bool verfs_match = same_verf(&verf, &conf->cl_verifier);

		if (update) {
			if (!clp_used_exchangeid(conf)) { /* buggy client */
				status = nfserr_inval;
				goto out;
			}
			if (!nfsd4_mach_creds_match(conf, rqstp)) {
				status = nfserr_wrong_cred;
				goto out;
			}
			if (!creds_match) { /* case 9 */
				status = nfserr_perm;
				goto out;
			}
			if (!verfs_match) { /* case 8 */
				status = nfserr_not_same;
				goto out;
			}
			/* case 6 */
			exid->flags |= EXCHGID4_FLAG_CONFIRMED_R;
			trace_nfsd_clid_confirmed_r(conf);
			goto out_copy;
		}
		if (!creds_match) { /* case 3 */
			if (client_has_state(conf)) {
				status = nfserr_clid_inuse;
				trace_nfsd_clid_cred_mismatch(conf, rqstp);
				goto out;
			}
			goto out_new;
		}
		if (verfs_match) { /* case 2 */
			conf->cl_exchange_flags |= EXCHGID4_FLAG_CONFIRMED_R;
			trace_nfsd_clid_confirmed_r(conf);
			goto out_copy;
		}
		/* case 5, client reboot */
		trace_nfsd_clid_verf_mismatch(conf, rqstp, &verf);
		conf = NULL;
		goto out_new;
	}

	if (update) { /* case 7 */
		status = nfserr_noent;
		goto out;
	}

	unconf = find_unconfirmed_client_by_name(&exid->clname, nn);
	if (unconf) /* case 4, possible retry or client restart */
		unhash_client_locked(unconf);

	/* case 1, new owner ID */
	trace_nfsd_clid_fresh(new);

out_new:
	if (conf) {
		status = mark_client_expired_locked(conf);
		if (status)
			goto out;
		trace_nfsd_clid_replaced(&conf->cl_clientid);
	}
	new->cl_minorversion = cstate->minorversion;
	new->cl_spo_must_allow.u.words[0] = exid->spo_must_allow[0];
	new->cl_spo_must_allow.u.words[1] = exid->spo_must_allow[1];

	add_to_unconfirmed(new);
	swap(new, conf);
out_copy:
	exid->clientid.cl_boot = conf->cl_clientid.cl_boot;
	exid->clientid.cl_id = conf->cl_clientid.cl_id;

	exid->seqid = conf->cl_cs_slot.sl_seqid + 1;
	nfsd4_set_ex_flags(conf, exid);

	dprintk("nfsd4_exchange_id seqid %d flags %x\n",
		conf->cl_cs_slot.sl_seqid, conf->cl_exchange_flags);
	status = nfs_ok;

out:
	spin_unlock(&nn->client_lock);
out_nolock:
	if (new)
		expire_client(new);
	if (unconf) {
		trace_nfsd_clid_expire_unconf(&unconf->cl_clientid);
		expire_client(unconf);
	}
	return status;
}

static __be32
check_slot_seqid(u32 seqid, u32 slot_seqid, int slot_inuse)
{
	dprintk("%s enter. seqid %d slot_seqid %d\n", __func__, seqid,
		slot_seqid);

	/* The slot is in use, and no response has been sent. */
	if (slot_inuse) {
		if (seqid == slot_seqid)
			return nfserr_jukebox;
		else
			return nfserr_seq_misordered;
	}
	/* Note unsigned 32-bit arithmetic handles wraparound: */
	if (likely(seqid == slot_seqid + 1))
		return nfs_ok;
	if (seqid == slot_seqid)
		return nfserr_replay_cache;
	return nfserr_seq_misordered;
}

/*
 * Cache the create session result into the create session single DRC
 * slot cache by saving the xdr structure. sl_seqid has been set.
 * Do this for solo or embedded create session operations.
 */
static void
nfsd4_cache_create_session(struct nfsd4_create_session *cr_ses,
			   struct nfsd4_clid_slot *slot, __be32 nfserr)
{
	slot->sl_status = nfserr;
	memcpy(&slot->sl_cr_ses, cr_ses, sizeof(*cr_ses));
}

static __be32
nfsd4_replay_create_session(struct nfsd4_create_session *cr_ses,
			    struct nfsd4_clid_slot *slot)
{
	memcpy(cr_ses, &slot->sl_cr_ses, sizeof(*cr_ses));
	return slot->sl_status;
}

#define NFSD_MIN_REQ_HDR_SEQ_SZ	((\
			2 * 2 + /* credential,verifier: AUTH_NULL, length 0 */ \
			1 +	/* MIN tag is length with zero, only length */ \
			3 +	/* version, opcount, opcode */ \
			XDR_QUADLEN(NFS4_MAX_SESSIONID_LEN) + \
				/* seqid, slotID, slotID, cache */ \
			4 ) * sizeof(__be32))

#define NFSD_MIN_RESP_HDR_SEQ_SZ ((\
			2 +	/* verifier: AUTH_NULL, length 0 */\
			1 +	/* status */ \
			1 +	/* MIN tag is length with zero, only length */ \
			3 +	/* opcount, opcode, opstatus*/ \
			XDR_QUADLEN(NFS4_MAX_SESSIONID_LEN) + \
				/* seqid, slotID, slotID, slotID, status */ \
			5 ) * sizeof(__be32))

static __be32 check_forechannel_attrs(struct nfsd4_channel_attrs *ca, struct nfsd_net *nn)
{
	u32 maxrpc = nn->nfsd_serv->sv_max_mesg;

	if (ca->maxreq_sz < NFSD_MIN_REQ_HDR_SEQ_SZ)
		return nfserr_toosmall;
	if (ca->maxresp_sz < NFSD_MIN_RESP_HDR_SEQ_SZ)
		return nfserr_toosmall;
	ca->headerpadsz = 0;
	ca->maxreq_sz = min_t(u32, ca->maxreq_sz, maxrpc);
	ca->maxresp_sz = min_t(u32, ca->maxresp_sz, maxrpc);
	ca->maxops = min_t(u32, ca->maxops, NFSD_MAX_OPS_PER_COMPOUND);
	ca->maxresp_cached = min_t(u32, ca->maxresp_cached,
			NFSD_SLOT_CACHE_SIZE + NFSD_MIN_HDR_SEQ_SZ);
	ca->maxreqs = min_t(u32, ca->maxreqs, NFSD_MAX_SLOTS_PER_SESSION);
	/*
	 * Note decreasing slot size below client's request may make it
	 * difficult for client to function correctly, whereas
	 * decreasing the number of slots will (just?) affect
	 * performance.  When short on memory we therefore prefer to
	 * decrease number of slots instead of their size.  Clients that
	 * request larger slots than they need will get poor results:
	 * Note that we always allow at least one slot, because our
	 * accounting is soft and provides no guarantees either way.
	 */
	ca->maxreqs = nfsd4_get_drc_mem(ca, nn);

	return nfs_ok;
}

/*
 * Server's NFSv4.1 backchannel support is AUTH_SYS-only for now.
 * These are based on similar macros in linux/sunrpc/msg_prot.h .
 */
#define RPC_MAX_HEADER_WITH_AUTH_SYS \
	(RPC_CALLHDRSIZE + 2 * (2 + UNX_CALLSLACK))

#define RPC_MAX_REPHEADER_WITH_AUTH_SYS \
	(RPC_REPHDRSIZE + (2 + NUL_REPLYSLACK))

#define NFSD_CB_MAX_REQ_SZ	((NFS4_enc_cb_recall_sz + \
				 RPC_MAX_HEADER_WITH_AUTH_SYS) * sizeof(__be32))
#define NFSD_CB_MAX_RESP_SZ	((NFS4_dec_cb_recall_sz + \
				 RPC_MAX_REPHEADER_WITH_AUTH_SYS) * \
				 sizeof(__be32))

static __be32 check_backchannel_attrs(struct nfsd4_channel_attrs *ca)
{
	ca->headerpadsz = 0;

	if (ca->maxreq_sz < NFSD_CB_MAX_REQ_SZ)
		return nfserr_toosmall;
	if (ca->maxresp_sz < NFSD_CB_MAX_RESP_SZ)
		return nfserr_toosmall;
	ca->maxresp_cached = 0;
	if (ca->maxops < 2)
		return nfserr_toosmall;

	return nfs_ok;
}

static __be32 nfsd4_check_cb_sec(struct nfsd4_cb_sec *cbs)
{
	switch (cbs->flavor) {
	case RPC_AUTH_NULL:
	case RPC_AUTH_UNIX:
		return nfs_ok;
	default:
		/*
		 * GSS case: the spec doesn't allow us to return this
		 * error.  But it also doesn't allow us not to support
		 * GSS.
		 * I'd rather this fail hard than return some error the
		 * client might think it can already handle:
		 */
		return nfserr_encr_alg_unsupp;
	}
}

__be32
nfsd4_create_session(struct svc_rqst *rqstp,
		struct nfsd4_compound_state *cstate, union nfsd4_op_u *u)
{
	struct nfsd4_create_session *cr_ses = &u->create_session;
	struct sockaddr *sa = svc_addr(rqstp);
	struct nfs4_client *conf, *unconf;
	struct nfs4_client *old = NULL;
	struct nfsd4_session *new;
	struct nfsd4_conn *conn;
	struct nfsd4_clid_slot *cs_slot = NULL;
	__be32 status = 0;
	struct nfsd_net *nn = net_generic(SVC_NET(rqstp), nfsd_net_id);

	if (cr_ses->flags & ~SESSION4_FLAG_MASK_A)
		return nfserr_inval;
	status = nfsd4_check_cb_sec(&cr_ses->cb_sec);
	if (status)
		return status;
	status = check_forechannel_attrs(&cr_ses->fore_channel, nn);
	if (status)
		return status;
	status = check_backchannel_attrs(&cr_ses->back_channel);
	if (status)
		goto out_release_drc_mem;
	status = nfserr_jukebox;
	new = alloc_session(&cr_ses->fore_channel, &cr_ses->back_channel);
	if (!new)
		goto out_release_drc_mem;
	conn = alloc_conn_from_crses(rqstp, cr_ses);
	if (!conn)
		goto out_free_session;

	spin_lock(&nn->client_lock);
	unconf = find_unconfirmed_client(&cr_ses->clientid, true, nn);
	conf = find_confirmed_client(&cr_ses->clientid, true, nn);
	WARN_ON_ONCE(conf && unconf);

	if (conf) {
		status = nfserr_wrong_cred;
		if (!nfsd4_mach_creds_match(conf, rqstp))
			goto out_free_conn;
		cs_slot = &conf->cl_cs_slot;
		status = check_slot_seqid(cr_ses->seqid, cs_slot->sl_seqid, 0);
		if (status) {
			if (status == nfserr_replay_cache)
				status = nfsd4_replay_create_session(cr_ses, cs_slot);
			goto out_free_conn;
		}
	} else if (unconf) {
		status = nfserr_clid_inuse;
		if (!same_creds(&unconf->cl_cred, &rqstp->rq_cred) ||
		    !rpc_cmp_addr(sa, (struct sockaddr *) &unconf->cl_addr)) {
			trace_nfsd_clid_cred_mismatch(unconf, rqstp);
			goto out_free_conn;
		}
		status = nfserr_wrong_cred;
		if (!nfsd4_mach_creds_match(unconf, rqstp))
			goto out_free_conn;
		cs_slot = &unconf->cl_cs_slot;
		status = check_slot_seqid(cr_ses->seqid, cs_slot->sl_seqid, 0);
		if (status) {
			/* an unconfirmed replay returns misordered */
			status = nfserr_seq_misordered;
			goto out_free_conn;
		}
		old = find_confirmed_client_by_name(&unconf->cl_name, nn);
		if (old) {
			status = mark_client_expired_locked(old);
			if (status) {
				old = NULL;
				goto out_free_conn;
			}
			trace_nfsd_clid_replaced(&old->cl_clientid);
		}
		move_to_confirmed(unconf);
		conf = unconf;
	} else {
		status = nfserr_stale_clientid;
		goto out_free_conn;
	}
	status = nfs_ok;
	/* Persistent sessions are not supported */
	cr_ses->flags &= ~SESSION4_PERSIST;
	/* Upshifting from TCP to RDMA is not supported */
	cr_ses->flags &= ~SESSION4_RDMA;

	init_session(rqstp, new, conf, cr_ses);
	nfsd4_get_session_locked(new);

	memcpy(cr_ses->sessionid.data, new->se_sessionid.data,
	       NFS4_MAX_SESSIONID_LEN);
	cs_slot->sl_seqid++;
	cr_ses->seqid = cs_slot->sl_seqid;

	/* cache solo and embedded create sessions under the client_lock */
	nfsd4_cache_create_session(cr_ses, cs_slot, status);
	spin_unlock(&nn->client_lock);
	if (conf == unconf)
		fsnotify_dentry(conf->cl_nfsd_info_dentry, FS_MODIFY);
	/* init connection and backchannel */
	nfsd4_init_conn(rqstp, conn, new);
	nfsd4_put_session(new);
	if (old)
		expire_client(old);
	return status;
out_free_conn:
	spin_unlock(&nn->client_lock);
	free_conn(conn);
	if (old)
		expire_client(old);
out_free_session:
	__free_session(new);
out_release_drc_mem:
	nfsd4_put_drc_mem(&cr_ses->fore_channel);
	return status;
}

static __be32 nfsd4_map_bcts_dir(u32 *dir)
{
	switch (*dir) {
	case NFS4_CDFC4_FORE:
	case NFS4_CDFC4_BACK:
		return nfs_ok;
	case NFS4_CDFC4_FORE_OR_BOTH:
	case NFS4_CDFC4_BACK_OR_BOTH:
		*dir = NFS4_CDFC4_BOTH;
		return nfs_ok;
	}
	return nfserr_inval;
}

__be32 nfsd4_backchannel_ctl(struct svc_rqst *rqstp,
		struct nfsd4_compound_state *cstate,
		union nfsd4_op_u *u)
{
	struct nfsd4_backchannel_ctl *bc = &u->backchannel_ctl;
	struct nfsd4_session *session = cstate->session;
	struct nfsd_net *nn = net_generic(SVC_NET(rqstp), nfsd_net_id);
	__be32 status;

	status = nfsd4_check_cb_sec(&bc->bc_cb_sec);
	if (status)
		return status;
	spin_lock(&nn->client_lock);
	session->se_cb_prog = bc->bc_cb_program;
	session->se_cb_sec = bc->bc_cb_sec;
	spin_unlock(&nn->client_lock);

	nfsd4_probe_callback(session->se_client);

	return nfs_ok;
}

static struct nfsd4_conn *__nfsd4_find_conn(struct svc_xprt *xpt, struct nfsd4_session *s)
{
	struct nfsd4_conn *c;

	list_for_each_entry(c, &s->se_conns, cn_persession) {
		if (c->cn_xprt == xpt) {
			return c;
		}
	}
	return NULL;
}

static __be32 nfsd4_match_existing_connection(struct svc_rqst *rqst,
				struct nfsd4_session *session, u32 req)
{
	struct nfs4_client *clp = session->se_client;
	struct svc_xprt *xpt = rqst->rq_xprt;
	struct nfsd4_conn *c;
	__be32 status;

	/* Following the last paragraph of RFC 5661 Section 18.34.3: */
	spin_lock(&clp->cl_lock);
	c = __nfsd4_find_conn(xpt, session);
	if (!c)
		status = nfserr_noent;
	else if (req == c->cn_flags)
		status = nfs_ok;
	else if (req == NFS4_CDFC4_FORE_OR_BOTH &&
				c->cn_flags != NFS4_CDFC4_BACK)
		status = nfs_ok;
	else if (req == NFS4_CDFC4_BACK_OR_BOTH &&
				c->cn_flags != NFS4_CDFC4_FORE)
		status = nfs_ok;
	else
		status = nfserr_inval;
	spin_unlock(&clp->cl_lock);
	return status;
}

__be32 nfsd4_bind_conn_to_session(struct svc_rqst *rqstp,
		     struct nfsd4_compound_state *cstate,
		     union nfsd4_op_u *u)
{
	struct nfsd4_bind_conn_to_session *bcts = &u->bind_conn_to_session;
	__be32 status;
	struct nfsd4_conn *conn;
	struct nfsd4_session *session;
	struct net *net = SVC_NET(rqstp);
	struct nfsd_net *nn = net_generic(net, nfsd_net_id);

	if (!nfsd4_last_compound_op(rqstp))
		return nfserr_not_only_op;
	spin_lock(&nn->client_lock);
	session = find_in_sessionid_hashtbl(&bcts->sessionid, net, &status);
	spin_unlock(&nn->client_lock);
	if (!session)
		goto out_no_session;
	status = nfserr_wrong_cred;
	if (!nfsd4_mach_creds_match(session->se_client, rqstp))
		goto out;
	status = nfsd4_match_existing_connection(rqstp, session, bcts->dir);
	if (status == nfs_ok || status == nfserr_inval)
		goto out;
	status = nfsd4_map_bcts_dir(&bcts->dir);
	if (status)
		goto out;
	conn = alloc_conn(rqstp, bcts->dir);
	status = nfserr_jukebox;
	if (!conn)
		goto out;
	nfsd4_init_conn(rqstp, conn, session);
	status = nfs_ok;
out:
	nfsd4_put_session(session);
out_no_session:
	return status;
}

static bool nfsd4_compound_in_session(struct nfsd4_compound_state *cstate, struct nfs4_sessionid *sid)
{
	if (!cstate->session)
		return false;
	return !memcmp(sid, &cstate->session->se_sessionid, sizeof(*sid));
}

__be32
nfsd4_destroy_session(struct svc_rqst *r, struct nfsd4_compound_state *cstate,
		union nfsd4_op_u *u)
{
	struct nfs4_sessionid *sessionid = &u->destroy_session.sessionid;
	struct nfsd4_session *ses;
	__be32 status;
	int ref_held_by_me = 0;
	struct net *net = SVC_NET(r);
	struct nfsd_net *nn = net_generic(net, nfsd_net_id);

	status = nfserr_not_only_op;
	if (nfsd4_compound_in_session(cstate, sessionid)) {
		if (!nfsd4_last_compound_op(r))
			goto out;
		ref_held_by_me++;
	}
	dump_sessionid(__func__, sessionid);
	spin_lock(&nn->client_lock);
	ses = find_in_sessionid_hashtbl(sessionid, net, &status);
	if (!ses)
		goto out_client_lock;
	status = nfserr_wrong_cred;
	if (!nfsd4_mach_creds_match(ses->se_client, r))
		goto out_put_session;
	status = mark_session_dead_locked(ses, 1 + ref_held_by_me);
	if (status)
		goto out_put_session;
	unhash_session(ses);
	spin_unlock(&nn->client_lock);

	nfsd4_probe_callback_sync(ses->se_client);

	spin_lock(&nn->client_lock);
	status = nfs_ok;
out_put_session:
	nfsd4_put_session_locked(ses);
out_client_lock:
	spin_unlock(&nn->client_lock);
out:
	return status;
}

static __be32 nfsd4_sequence_check_conn(struct nfsd4_conn *new, struct nfsd4_session *ses)
{
	struct nfs4_client *clp = ses->se_client;
	struct nfsd4_conn *c;
	__be32 status = nfs_ok;
	int ret;

	spin_lock(&clp->cl_lock);
	c = __nfsd4_find_conn(new->cn_xprt, ses);
	if (c)
		goto out_free;
	status = nfserr_conn_not_bound_to_session;
	if (clp->cl_mach_cred)
		goto out_free;
	__nfsd4_hash_conn(new, ses);
	spin_unlock(&clp->cl_lock);
	ret = nfsd4_register_conn(new);
	if (ret)
		/* oops; xprt is already down: */
		nfsd4_conn_lost(&new->cn_xpt_user);
	return nfs_ok;
out_free:
	spin_unlock(&clp->cl_lock);
	free_conn(new);
	return status;
}

static bool nfsd4_session_too_many_ops(struct svc_rqst *rqstp, struct nfsd4_session *session)
{
	struct nfsd4_compoundargs *args = rqstp->rq_argp;

	return args->opcnt > session->se_fchannel.maxops;
}

static bool nfsd4_request_too_big(struct svc_rqst *rqstp,
				  struct nfsd4_session *session)
{
	struct xdr_buf *xb = &rqstp->rq_arg;

	return xb->len > session->se_fchannel.maxreq_sz;
}

static bool replay_matches_cache(struct svc_rqst *rqstp,
		 struct nfsd4_sequence *seq, struct nfsd4_slot *slot)
{
	struct nfsd4_compoundargs *argp = rqstp->rq_argp;

	if ((bool)(slot->sl_flags & NFSD4_SLOT_CACHETHIS) !=
	    (bool)seq->cachethis)
		return false;
	/*
	 * If there's an error then the reply can have fewer ops than
	 * the call.
	 */
	if (slot->sl_opcnt < argp->opcnt && !slot->sl_status)
		return false;
	/*
	 * But if we cached a reply with *more* ops than the call you're
	 * sending us now, then this new call is clearly not really a
	 * replay of the old one:
	 */
	if (slot->sl_opcnt > argp->opcnt)
		return false;
	/* This is the only check explicitly called by spec: */
	if (!same_creds(&rqstp->rq_cred, &slot->sl_cred))
		return false;
	/*
	 * There may be more comparisons we could actually do, but the
	 * spec doesn't require us to catch every case where the calls
	 * don't match (that would require caching the call as well as
	 * the reply), so we don't bother.
	 */
	return true;
}

__be32
nfsd4_sequence(struct svc_rqst *rqstp, struct nfsd4_compound_state *cstate,
		union nfsd4_op_u *u)
{
	struct nfsd4_sequence *seq = &u->sequence;
	struct nfsd4_compoundres *resp = rqstp->rq_resp;
	struct xdr_stream *xdr = resp->xdr;
	struct nfsd4_session *session;
	struct nfs4_client *clp;
	struct nfsd4_slot *slot;
	struct nfsd4_conn *conn;
	__be32 status;
	int buflen;
	struct net *net = SVC_NET(rqstp);
	struct nfsd_net *nn = net_generic(net, nfsd_net_id);

	if (resp->opcnt != 1)
		return nfserr_sequence_pos;

	/*
	 * Will be either used or freed by nfsd4_sequence_check_conn
	 * below.
	 */
	conn = alloc_conn(rqstp, NFS4_CDFC4_FORE);
	if (!conn)
		return nfserr_jukebox;

	spin_lock(&nn->client_lock);
	session = find_in_sessionid_hashtbl(&seq->sessionid, net, &status);
	if (!session)
		goto out_no_session;
	clp = session->se_client;

	status = nfserr_too_many_ops;
	if (nfsd4_session_too_many_ops(rqstp, session))
		goto out_put_session;

	status = nfserr_req_too_big;
	if (nfsd4_request_too_big(rqstp, session))
		goto out_put_session;

	status = nfserr_badslot;
	if (seq->slotid >= session->se_fchannel.maxreqs)
		goto out_put_session;

	slot = session->se_slots[seq->slotid];
	dprintk("%s: slotid %d\n", __func__, seq->slotid);

	/* We do not negotiate the number of slots yet, so set the
	 * maxslots to the session maxreqs which is used to encode
	 * sr_highest_slotid and the sr_target_slot id to maxslots */
	seq->maxslots = session->se_fchannel.maxreqs;

	status = check_slot_seqid(seq->seqid, slot->sl_seqid,
					slot->sl_flags & NFSD4_SLOT_INUSE);
	if (status == nfserr_replay_cache) {
		status = nfserr_seq_misordered;
		if (!(slot->sl_flags & NFSD4_SLOT_INITIALIZED))
			goto out_put_session;
		status = nfserr_seq_false_retry;
		if (!replay_matches_cache(rqstp, seq, slot))
			goto out_put_session;
		cstate->slot = slot;
		cstate->session = session;
		cstate->clp = clp;
		/* Return the cached reply status and set cstate->status
		 * for nfsd4_proc_compound processing */
		status = nfsd4_replay_cache_entry(resp, seq);
		cstate->status = nfserr_replay_cache;
		goto out;
	}
	if (status)
		goto out_put_session;

	status = nfsd4_sequence_check_conn(conn, session);
	conn = NULL;
	if (status)
		goto out_put_session;

	buflen = (seq->cachethis) ?
			session->se_fchannel.maxresp_cached :
			session->se_fchannel.maxresp_sz;
	status = (seq->cachethis) ? nfserr_rep_too_big_to_cache :
				    nfserr_rep_too_big;
	if (xdr_restrict_buflen(xdr, buflen - rqstp->rq_auth_slack))
		goto out_put_session;
	svc_reserve(rqstp, buflen);

	status = nfs_ok;
	/* Success! bump slot seqid */
	slot->sl_seqid = seq->seqid;
	slot->sl_flags |= NFSD4_SLOT_INUSE;
	if (seq->cachethis)
		slot->sl_flags |= NFSD4_SLOT_CACHETHIS;
	else
		slot->sl_flags &= ~NFSD4_SLOT_CACHETHIS;

	cstate->slot = slot;
	cstate->session = session;
	cstate->clp = clp;

out:
	switch (clp->cl_cb_state) {
	case NFSD4_CB_DOWN:
		seq->status_flags = SEQ4_STATUS_CB_PATH_DOWN;
		break;
	case NFSD4_CB_FAULT:
		seq->status_flags = SEQ4_STATUS_BACKCHANNEL_FAULT;
		break;
	default:
		seq->status_flags = 0;
	}
	if (!list_empty(&clp->cl_revoked))
		seq->status_flags |= SEQ4_STATUS_RECALLABLE_STATE_REVOKED;
out_no_session:
	if (conn)
		free_conn(conn);
	spin_unlock(&nn->client_lock);
	return status;
out_put_session:
	nfsd4_put_session_locked(session);
	goto out_no_session;
}

void
nfsd4_sequence_done(struct nfsd4_compoundres *resp)
{
	struct nfsd4_compound_state *cs = &resp->cstate;

	if (nfsd4_has_session(cs)) {
		if (cs->status != nfserr_replay_cache) {
			nfsd4_store_cache_entry(resp);
			cs->slot->sl_flags &= ~NFSD4_SLOT_INUSE;
		}
		/* Drop session reference that was taken in nfsd4_sequence() */
		nfsd4_put_session(cs->session);
	} else if (cs->clp)
		put_client_renew(cs->clp);
}

__be32
nfsd4_destroy_clientid(struct svc_rqst *rqstp,
		struct nfsd4_compound_state *cstate,
		union nfsd4_op_u *u)
{
	struct nfsd4_destroy_clientid *dc = &u->destroy_clientid;
	struct nfs4_client *conf, *unconf;
	struct nfs4_client *clp = NULL;
	__be32 status = 0;
	struct nfsd_net *nn = net_generic(SVC_NET(rqstp), nfsd_net_id);

	spin_lock(&nn->client_lock);
	unconf = find_unconfirmed_client(&dc->clientid, true, nn);
	conf = find_confirmed_client(&dc->clientid, true, nn);
	WARN_ON_ONCE(conf && unconf);

	if (conf) {
		if (client_has_state(conf)) {
			status = nfserr_clientid_busy;
			goto out;
		}
		status = mark_client_expired_locked(conf);
		if (status)
			goto out;
		clp = conf;
	} else if (unconf)
		clp = unconf;
	else {
		status = nfserr_stale_clientid;
		goto out;
	}
	if (!nfsd4_mach_creds_match(clp, rqstp)) {
		clp = NULL;
		status = nfserr_wrong_cred;
		goto out;
	}
	trace_nfsd_clid_destroyed(&clp->cl_clientid);
	unhash_client_locked(clp);
out:
	spin_unlock(&nn->client_lock);
	if (clp)
		expire_client(clp);
	return status;
}

__be32
nfsd4_reclaim_complete(struct svc_rqst *rqstp,
		struct nfsd4_compound_state *cstate, union nfsd4_op_u *u)
{
	struct nfsd4_reclaim_complete *rc = &u->reclaim_complete;
	struct nfs4_client *clp = cstate->clp;
	__be32 status = 0;

	if (rc->rca_one_fs) {
		if (!cstate->current_fh.fh_dentry)
			return nfserr_nofilehandle;
		/*
		 * We don't take advantage of the rca_one_fs case.
		 * That's OK, it's optional, we can safely ignore it.
		 */
		return nfs_ok;
	}

	status = nfserr_complete_already;
	if (test_and_set_bit(NFSD4_CLIENT_RECLAIM_COMPLETE, &clp->cl_flags))
		goto out;

	status = nfserr_stale_clientid;
	if (is_client_expired(clp))
		/*
		 * The following error isn't really legal.
		 * But we only get here if the client just explicitly
		 * destroyed the client.  Surely it no longer cares what
		 * error it gets back on an operation for the dead
		 * client.
		 */
		goto out;

	status = nfs_ok;
	trace_nfsd_clid_reclaim_complete(&clp->cl_clientid);
	nfsd4_client_record_create(clp);
	inc_reclaim_complete(clp);
out:
	return status;
}

__be32
nfsd4_setclientid(struct svc_rqst *rqstp, struct nfsd4_compound_state *cstate,
		  union nfsd4_op_u *u)
{
	struct nfsd4_setclientid *setclid = &u->setclientid;
	struct xdr_netobj 	clname = setclid->se_name;
	nfs4_verifier		clverifier = setclid->se_verf;
	struct nfs4_client	*conf, *new;
	struct nfs4_client	*unconf = NULL;
	__be32 			status;
	struct nfsd_net		*nn = net_generic(SVC_NET(rqstp), nfsd_net_id);

	new = create_client(clname, rqstp, &clverifier);
	if (new == NULL)
		return nfserr_jukebox;
	spin_lock(&nn->client_lock);
	conf = find_confirmed_client_by_name(&clname, nn);
	if (conf && client_has_state(conf)) {
		status = nfserr_clid_inuse;
		if (clp_used_exchangeid(conf))
			goto out;
		if (!same_creds(&conf->cl_cred, &rqstp->rq_cred)) {
			trace_nfsd_clid_cred_mismatch(conf, rqstp);
			goto out;
		}
	}
	unconf = find_unconfirmed_client_by_name(&clname, nn);
	if (unconf)
		unhash_client_locked(unconf);
	if (conf) {
		if (same_verf(&conf->cl_verifier, &clverifier)) {
			copy_clid(new, conf);
			gen_confirm(new, nn);
		} else
			trace_nfsd_clid_verf_mismatch(conf, rqstp,
						      &clverifier);
	} else
		trace_nfsd_clid_fresh(new);
	new->cl_minorversion = 0;
	gen_callback(new, setclid, rqstp);
	add_to_unconfirmed(new);
	setclid->se_clientid.cl_boot = new->cl_clientid.cl_boot;
	setclid->se_clientid.cl_id = new->cl_clientid.cl_id;
	memcpy(setclid->se_confirm.data, new->cl_confirm.data, sizeof(setclid->se_confirm.data));
	new = NULL;
	status = nfs_ok;
out:
	spin_unlock(&nn->client_lock);
	if (new)
		free_client(new);
	if (unconf) {
		trace_nfsd_clid_expire_unconf(&unconf->cl_clientid);
		expire_client(unconf);
	}
	return status;
}

__be32
nfsd4_setclientid_confirm(struct svc_rqst *rqstp,
			struct nfsd4_compound_state *cstate,
			union nfsd4_op_u *u)
{
	struct nfsd4_setclientid_confirm *setclientid_confirm =
			&u->setclientid_confirm;
	struct nfs4_client *conf, *unconf;
	struct nfs4_client *old = NULL;
	nfs4_verifier confirm = setclientid_confirm->sc_confirm; 
	clientid_t * clid = &setclientid_confirm->sc_clientid;
	__be32 status;
	struct nfsd_net	*nn = net_generic(SVC_NET(rqstp), nfsd_net_id);

	if (STALE_CLIENTID(clid, nn))
		return nfserr_stale_clientid;

	spin_lock(&nn->client_lock);
	conf = find_confirmed_client(clid, false, nn);
	unconf = find_unconfirmed_client(clid, false, nn);
	/*
	 * We try hard to give out unique clientid's, so if we get an
	 * attempt to confirm the same clientid with a different cred,
	 * the client may be buggy; this should never happen.
	 *
	 * Nevertheless, RFC 7530 recommends INUSE for this case:
	 */
	status = nfserr_clid_inuse;
	if (unconf && !same_creds(&unconf->cl_cred, &rqstp->rq_cred)) {
		trace_nfsd_clid_cred_mismatch(unconf, rqstp);
		goto out;
	}
	if (conf && !same_creds(&conf->cl_cred, &rqstp->rq_cred)) {
		trace_nfsd_clid_cred_mismatch(conf, rqstp);
		goto out;
	}
	if (!unconf || !same_verf(&confirm, &unconf->cl_confirm)) {
		if (conf && same_verf(&confirm, &conf->cl_confirm)) {
			status = nfs_ok;
		} else
			status = nfserr_stale_clientid;
		goto out;
	}
	status = nfs_ok;
	if (conf) {
		old = unconf;
		unhash_client_locked(old);
		nfsd4_change_callback(conf, &unconf->cl_cb_conn);
	} else {
		old = find_confirmed_client_by_name(&unconf->cl_name, nn);
		if (old) {
			status = nfserr_clid_inuse;
			if (client_has_state(old)
					&& !same_creds(&unconf->cl_cred,
							&old->cl_cred))
				goto out;
			status = mark_client_expired_locked(old);
			if (status) {
				old = NULL;
				goto out;
			}
			trace_nfsd_clid_replaced(&old->cl_clientid);
		}
		move_to_confirmed(unconf);
		conf = unconf;
	}
	get_client_locked(conf);
	spin_unlock(&nn->client_lock);
	if (conf == unconf)
		fsnotify_dentry(conf->cl_nfsd_info_dentry, FS_MODIFY);
	nfsd4_probe_callback(conf);
	spin_lock(&nn->client_lock);
	put_client_renew_locked(conf);
out:
	spin_unlock(&nn->client_lock);
	if (old)
		expire_client(old);
	return status;
}

static struct nfs4_file *nfsd4_alloc_file(void)
{
	return kmem_cache_alloc(file_slab, GFP_KERNEL);
}

/* OPEN Share state helper functions */
static void nfsd4_init_file(struct svc_fh *fh, unsigned int hashval,
				struct nfs4_file *fp)
{
	lockdep_assert_held(&state_lock);

	refcount_set(&fp->fi_ref, 1);
	spin_lock_init(&fp->fi_lock);
	INIT_LIST_HEAD(&fp->fi_stateids);
	INIT_LIST_HEAD(&fp->fi_delegations);
	INIT_LIST_HEAD(&fp->fi_clnt_odstate);
	fh_copy_shallow(&fp->fi_fhandle, &fh->fh_handle);
	fp->fi_deleg_file = NULL;
	fp->fi_had_conflict = false;
	fp->fi_share_deny = 0;
	memset(fp->fi_fds, 0, sizeof(fp->fi_fds));
	memset(fp->fi_access, 0, sizeof(fp->fi_access));
	fp->fi_aliased = false;
	fp->fi_inode = d_inode(fh->fh_dentry);
#ifdef CONFIG_NFSD_PNFS
	INIT_LIST_HEAD(&fp->fi_lo_states);
	atomic_set(&fp->fi_lo_recalls, 0);
#endif
	hlist_add_head_rcu(&fp->fi_hash, &file_hashtbl[hashval]);
}

void
nfsd4_free_slabs(void)
{
	kmem_cache_destroy(client_slab);
	kmem_cache_destroy(openowner_slab);
	kmem_cache_destroy(lockowner_slab);
	kmem_cache_destroy(file_slab);
	kmem_cache_destroy(stateid_slab);
	kmem_cache_destroy(deleg_slab);
	kmem_cache_destroy(odstate_slab);
}

int
nfsd4_init_slabs(void)
{
	client_slab = kmem_cache_create("nfsd4_clients",
			sizeof(struct nfs4_client), 0, 0, NULL);
	if (client_slab == NULL)
		goto out;
	openowner_slab = kmem_cache_create("nfsd4_openowners",
			sizeof(struct nfs4_openowner), 0, 0, NULL);
	if (openowner_slab == NULL)
		goto out_free_client_slab;
	lockowner_slab = kmem_cache_create("nfsd4_lockowners",
			sizeof(struct nfs4_lockowner), 0, 0, NULL);
	if (lockowner_slab == NULL)
		goto out_free_openowner_slab;
	file_slab = kmem_cache_create("nfsd4_files",
			sizeof(struct nfs4_file), 0, 0, NULL);
	if (file_slab == NULL)
		goto out_free_lockowner_slab;
	stateid_slab = kmem_cache_create("nfsd4_stateids",
			sizeof(struct nfs4_ol_stateid), 0, 0, NULL);
	if (stateid_slab == NULL)
		goto out_free_file_slab;
	deleg_slab = kmem_cache_create("nfsd4_delegations",
			sizeof(struct nfs4_delegation), 0, 0, NULL);
	if (deleg_slab == NULL)
		goto out_free_stateid_slab;
	odstate_slab = kmem_cache_create("nfsd4_odstate",
			sizeof(struct nfs4_clnt_odstate), 0, 0, NULL);
	if (odstate_slab == NULL)
		goto out_free_deleg_slab;
	return 0;

out_free_deleg_slab:
	kmem_cache_destroy(deleg_slab);
out_free_stateid_slab:
	kmem_cache_destroy(stateid_slab);
out_free_file_slab:
	kmem_cache_destroy(file_slab);
out_free_lockowner_slab:
	kmem_cache_destroy(lockowner_slab);
out_free_openowner_slab:
	kmem_cache_destroy(openowner_slab);
out_free_client_slab:
	kmem_cache_destroy(client_slab);
out:
	return -ENOMEM;
}

static void init_nfs4_replay(struct nfs4_replay *rp)
{
	rp->rp_status = nfserr_serverfault;
	rp->rp_buflen = 0;
	rp->rp_buf = rp->rp_ibuf;
	mutex_init(&rp->rp_mutex);
}

static void nfsd4_cstate_assign_replay(struct nfsd4_compound_state *cstate,
		struct nfs4_stateowner *so)
{
	if (!nfsd4_has_session(cstate)) {
		mutex_lock(&so->so_replay.rp_mutex);
		cstate->replay_owner = nfs4_get_stateowner(so);
	}
}

void nfsd4_cstate_clear_replay(struct nfsd4_compound_state *cstate)
{
	struct nfs4_stateowner *so = cstate->replay_owner;

	if (so != NULL) {
		cstate->replay_owner = NULL;
		mutex_unlock(&so->so_replay.rp_mutex);
		nfs4_put_stateowner(so);
	}
}

static inline void *alloc_stateowner(struct kmem_cache *slab, struct xdr_netobj *owner, struct nfs4_client *clp)
{
	struct nfs4_stateowner *sop;

	sop = kmem_cache_alloc(slab, GFP_KERNEL);
	if (!sop)
		return NULL;

	xdr_netobj_dup(&sop->so_owner, owner, GFP_KERNEL);
	if (!sop->so_owner.data) {
		kmem_cache_free(slab, sop);
		return NULL;
	}

	INIT_LIST_HEAD(&sop->so_stateids);
	sop->so_client = clp;
	init_nfs4_replay(&sop->so_replay);
	atomic_set(&sop->so_count, 1);
	return sop;
}

static void hash_openowner(struct nfs4_openowner *oo, struct nfs4_client *clp, unsigned int strhashval)
{
	lockdep_assert_held(&clp->cl_lock);

	list_add(&oo->oo_owner.so_strhash,
		 &clp->cl_ownerstr_hashtbl[strhashval]);
	list_add(&oo->oo_perclient, &clp->cl_openowners);
}

static void nfs4_unhash_openowner(struct nfs4_stateowner *so)
{
	unhash_openowner_locked(openowner(so));
}

static void nfs4_free_openowner(struct nfs4_stateowner *so)
{
	struct nfs4_openowner *oo = openowner(so);

	kmem_cache_free(openowner_slab, oo);
}

static const struct nfs4_stateowner_operations openowner_ops = {
	.so_unhash =	nfs4_unhash_openowner,
	.so_free =	nfs4_free_openowner,
};

static struct nfs4_ol_stateid *
nfsd4_find_existing_open(struct nfs4_file *fp, struct nfsd4_open *open)
{
	struct nfs4_ol_stateid *local, *ret = NULL;
	struct nfs4_openowner *oo = open->op_openowner;

	lockdep_assert_held(&fp->fi_lock);

	list_for_each_entry(local, &fp->fi_stateids, st_perfile) {
		/* ignore lock owners */
		if (local->st_stateowner->so_is_open_owner == 0)
			continue;
		if (local->st_stateowner != &oo->oo_owner)
			continue;
		if (local->st_stid.sc_type == NFS4_OPEN_STID) {
			ret = local;
			refcount_inc(&ret->st_stid.sc_count);
			break;
		}
	}
	return ret;
}

static __be32
nfsd4_verify_open_stid(struct nfs4_stid *s)
{
	__be32 ret = nfs_ok;

	switch (s->sc_type) {
	default:
		break;
	case 0:
	case NFS4_CLOSED_STID:
	case NFS4_CLOSED_DELEG_STID:
		ret = nfserr_bad_stateid;
		break;
	case NFS4_REVOKED_DELEG_STID:
		ret = nfserr_deleg_revoked;
	}
	return ret;
}

/* Lock the stateid st_mutex, and deal with races with CLOSE */
static __be32
nfsd4_lock_ol_stateid(struct nfs4_ol_stateid *stp)
{
	__be32 ret;

	mutex_lock_nested(&stp->st_mutex, LOCK_STATEID_MUTEX);
	ret = nfsd4_verify_open_stid(&stp->st_stid);
	if (ret != nfs_ok)
		mutex_unlock(&stp->st_mutex);
	return ret;
}

static struct nfs4_ol_stateid *
nfsd4_find_and_lock_existing_open(struct nfs4_file *fp, struct nfsd4_open *open)
{
	struct nfs4_ol_stateid *stp;
	for (;;) {
		spin_lock(&fp->fi_lock);
		stp = nfsd4_find_existing_open(fp, open);
		spin_unlock(&fp->fi_lock);
		if (!stp || nfsd4_lock_ol_stateid(stp) == nfs_ok)
			break;
		nfs4_put_stid(&stp->st_stid);
	}
	return stp;
}

static struct nfs4_openowner *
alloc_init_open_stateowner(unsigned int strhashval, struct nfsd4_open *open,
			   struct nfsd4_compound_state *cstate)
{
	struct nfs4_client *clp = cstate->clp;
	struct nfs4_openowner *oo, *ret;

	oo = alloc_stateowner(openowner_slab, &open->op_owner, clp);
	if (!oo)
		return NULL;
	oo->oo_owner.so_ops = &openowner_ops;
	oo->oo_owner.so_is_open_owner = 1;
	oo->oo_owner.so_seqid = open->op_seqid;
	oo->oo_flags = 0;
	if (nfsd4_has_session(cstate))
		oo->oo_flags |= NFS4_OO_CONFIRMED;
	oo->oo_time = 0;
	oo->oo_last_closed_stid = NULL;
	INIT_LIST_HEAD(&oo->oo_close_lru);
	spin_lock(&clp->cl_lock);
	ret = find_openstateowner_str_locked(strhashval, open, clp);
	if (ret == NULL) {
		hash_openowner(oo, clp, strhashval);
		ret = oo;
	} else
		nfs4_free_stateowner(&oo->oo_owner);

	spin_unlock(&clp->cl_lock);
	return ret;
}

static struct nfs4_ol_stateid *
init_open_stateid(struct nfs4_file *fp, struct nfsd4_open *open)
{

	struct nfs4_openowner *oo = open->op_openowner;
	struct nfs4_ol_stateid *retstp = NULL;
	struct nfs4_ol_stateid *stp;

	stp = open->op_stp;
	/* We are moving these outside of the spinlocks to avoid the warnings */
	mutex_init(&stp->st_mutex);
	mutex_lock_nested(&stp->st_mutex, OPEN_STATEID_MUTEX);

retry:
	spin_lock(&oo->oo_owner.so_client->cl_lock);
	spin_lock(&fp->fi_lock);

	retstp = nfsd4_find_existing_open(fp, open);
	if (retstp)
		goto out_unlock;

	open->op_stp = NULL;
	refcount_inc(&stp->st_stid.sc_count);
	stp->st_stid.sc_type = NFS4_OPEN_STID;
	INIT_LIST_HEAD(&stp->st_locks);
	stp->st_stateowner = nfs4_get_stateowner(&oo->oo_owner);
	get_nfs4_file(fp);
	stp->st_stid.sc_file = fp;
	stp->st_access_bmap = 0;
	stp->st_deny_bmap = 0;
	stp->st_openstp = NULL;
	list_add(&stp->st_perstateowner, &oo->oo_owner.so_stateids);
	list_add(&stp->st_perfile, &fp->fi_stateids);

out_unlock:
	spin_unlock(&fp->fi_lock);
	spin_unlock(&oo->oo_owner.so_client->cl_lock);
	if (retstp) {
		/* Handle races with CLOSE */
		if (nfsd4_lock_ol_stateid(retstp) != nfs_ok) {
			nfs4_put_stid(&retstp->st_stid);
			goto retry;
		}
		/* To keep mutex tracking happy */
		mutex_unlock(&stp->st_mutex);
		stp = retstp;
	}
	return stp;
}

/*
 * In the 4.0 case we need to keep the owners around a little while to handle
 * CLOSE replay. We still do need to release any file access that is held by
 * them before returning however.
 */
static void
move_to_close_lru(struct nfs4_ol_stateid *s, struct net *net)
{
	struct nfs4_ol_stateid *last;
	struct nfs4_openowner *oo = openowner(s->st_stateowner);
	struct nfsd_net *nn = net_generic(s->st_stid.sc_client->net,
						nfsd_net_id);

	dprintk("NFSD: move_to_close_lru nfs4_openowner %p\n", oo);

	/*
	 * We know that we hold one reference via nfsd4_close, and another
	 * "persistent" reference for the client. If the refcount is higher
	 * than 2, then there are still calls in progress that are using this
	 * stateid. We can't put the sc_file reference until they are finished.
	 * Wait for the refcount to drop to 2. Since it has been unhashed,
	 * there should be no danger of the refcount going back up again at
	 * this point.
	 */
	wait_event(close_wq, refcount_read(&s->st_stid.sc_count) == 2);

	release_all_access(s);
	if (s->st_stid.sc_file) {
		put_nfs4_file(s->st_stid.sc_file);
		s->st_stid.sc_file = NULL;
	}

	spin_lock(&nn->client_lock);
	last = oo->oo_last_closed_stid;
	oo->oo_last_closed_stid = s;
	list_move_tail(&oo->oo_close_lru, &nn->close_lru);
	oo->oo_time = ktime_get_boottime_seconds();
	spin_unlock(&nn->client_lock);
	if (last)
		nfs4_put_stid(&last->st_stid);
}

/* search file_hashtbl[] for file */
static struct nfs4_file *
find_file_locked(struct svc_fh *fh, unsigned int hashval)
{
	struct nfs4_file *fp;

	hlist_for_each_entry_rcu(fp, &file_hashtbl[hashval], fi_hash,
				lockdep_is_held(&state_lock)) {
		if (fh_match(&fp->fi_fhandle, &fh->fh_handle)) {
			if (refcount_inc_not_zero(&fp->fi_ref))
				return fp;
		}
	}
	return NULL;
}

static struct nfs4_file *insert_file(struct nfs4_file *new, struct svc_fh *fh,
				     unsigned int hashval)
{
	struct nfs4_file *fp;
	struct nfs4_file *ret = NULL;
	bool alias_found = false;

	spin_lock(&state_lock);
	hlist_for_each_entry_rcu(fp, &file_hashtbl[hashval], fi_hash,
				 lockdep_is_held(&state_lock)) {
		if (fh_match(&fp->fi_fhandle, &fh->fh_handle)) {
			if (refcount_inc_not_zero(&fp->fi_ref))
				ret = fp;
		} else if (d_inode(fh->fh_dentry) == fp->fi_inode)
			fp->fi_aliased = alias_found = true;
	}
	if (likely(ret == NULL)) {
		nfsd4_init_file(fh, hashval, new);
		new->fi_aliased = alias_found;
		ret = new;
	}
	spin_unlock(&state_lock);
	return ret;
}

static struct nfs4_file * find_file(struct svc_fh *fh)
{
	struct nfs4_file *fp;
	unsigned int hashval = file_hashval(fh);

	rcu_read_lock();
	fp = find_file_locked(fh, hashval);
	rcu_read_unlock();
	return fp;
}

static struct nfs4_file *
find_or_add_file(struct nfs4_file *new, struct svc_fh *fh)
{
	struct nfs4_file *fp;
	unsigned int hashval = file_hashval(fh);

	rcu_read_lock();
	fp = find_file_locked(fh, hashval);
	rcu_read_unlock();
	if (fp)
		return fp;

	return insert_file(new, fh, hashval);
}

/*
 * Called to check deny when READ with all zero stateid or
 * WRITE with all zero or all one stateid
 */
static __be32
nfs4_share_conflict(struct svc_fh *current_fh, unsigned int deny_type)
{
	struct nfs4_file *fp;
	__be32 ret = nfs_ok;

	fp = find_file(current_fh);
	if (!fp)
		return ret;
	/* Check for conflicting share reservations */
	spin_lock(&fp->fi_lock);
	if (fp->fi_share_deny & deny_type)
		ret = nfserr_locked;
	spin_unlock(&fp->fi_lock);
	put_nfs4_file(fp);
	return ret;
}

static void nfsd4_cb_recall_prepare(struct nfsd4_callback *cb)
{
	struct nfs4_delegation *dp = cb_to_delegation(cb);
	struct nfsd_net *nn = net_generic(dp->dl_stid.sc_client->net,
					  nfsd_net_id);

	block_delegations(&dp->dl_stid.sc_file->fi_fhandle);

	/*
	 * We can't do this in nfsd_break_deleg_cb because it is
	 * already holding inode->i_lock.
	 *
	 * If the dl_time != 0, then we know that it has already been
	 * queued for a lease break. Don't queue it again.
	 */
	spin_lock(&state_lock);
	if (dp->dl_time == 0) {
		dp->dl_time = ktime_get_boottime_seconds();
		list_add_tail(&dp->dl_recall_lru, &nn->del_recall_lru);
	}
	spin_unlock(&state_lock);
}

static int nfsd4_cb_recall_done(struct nfsd4_callback *cb,
		struct rpc_task *task)
{
	struct nfs4_delegation *dp = cb_to_delegation(cb);

	if (dp->dl_stid.sc_type == NFS4_CLOSED_DELEG_STID ||
	    dp->dl_stid.sc_type == NFS4_REVOKED_DELEG_STID)
	        return 1;

	switch (task->tk_status) {
	case 0:
		return 1;
	case -NFS4ERR_DELAY:
		rpc_delay(task, 2 * HZ);
		return 0;
	case -EBADHANDLE:
	case -NFS4ERR_BAD_STATEID:
		/*
		 * Race: client probably got cb_recall before open reply
		 * granting delegation.
		 */
		if (dp->dl_retries--) {
			rpc_delay(task, 2 * HZ);
			return 0;
		}
		fallthrough;
	default:
		return 1;
	}
}

static void nfsd4_cb_recall_release(struct nfsd4_callback *cb)
{
	struct nfs4_delegation *dp = cb_to_delegation(cb);

	nfs4_put_stid(&dp->dl_stid);
}

static const struct nfsd4_callback_ops nfsd4_cb_recall_ops = {
	.prepare	= nfsd4_cb_recall_prepare,
	.done		= nfsd4_cb_recall_done,
	.release	= nfsd4_cb_recall_release,
};

static void nfsd_break_one_deleg(struct nfs4_delegation *dp)
{
	/*
	 * We're assuming the state code never drops its reference
	 * without first removing the lease.  Since we're in this lease
	 * callback (and since the lease code is serialized by the
	 * i_lock) we know the server hasn't removed the lease yet, and
	 * we know it's safe to take a reference.
	 */
	refcount_inc(&dp->dl_stid.sc_count);
	nfsd4_run_cb(&dp->dl_recall);
}

/* Called from break_lease() with i_lock held. */
static bool
nfsd_break_deleg_cb(struct file_lock *fl)
{
	bool ret = false;
	struct nfs4_delegation *dp = (struct nfs4_delegation *)fl->fl_owner;
	struct nfs4_file *fp = dp->dl_stid.sc_file;

	trace_nfsd_cb_recall(&dp->dl_stid);

	/*
	 * We don't want the locks code to timeout the lease for us;
	 * we'll remove it ourself if a delegation isn't returned
	 * in time:
	 */
	fl->fl_break_time = 0;

	spin_lock(&fp->fi_lock);
	fp->fi_had_conflict = true;
	nfsd_break_one_deleg(dp);
	spin_unlock(&fp->fi_lock);
	return ret;
}

static bool nfsd_breaker_owns_lease(struct file_lock *fl)
{
	struct nfs4_delegation *dl = fl->fl_owner;
	struct svc_rqst *rqst;
	struct nfs4_client *clp;

	if (!i_am_nfsd())
		return NULL;
	rqst = kthread_data(current);
	/* Note rq_prog == NFS_ACL_PROGRAM is also possible: */
	if (rqst->rq_prog != NFS_PROGRAM || rqst->rq_vers < 4)
		return NULL;
	clp = *(rqst->rq_lease_breaker);
	return dl->dl_stid.sc_client == clp;
}

static int
nfsd_change_deleg_cb(struct file_lock *onlist, int arg,
		     struct list_head *dispose)
{
	if (arg & F_UNLCK)
		return lease_modify(onlist, arg, dispose);
	else
		return -EAGAIN;
}

static const struct lock_manager_operations nfsd_lease_mng_ops = {
	.lm_breaker_owns_lease = nfsd_breaker_owns_lease,
	.lm_break = nfsd_break_deleg_cb,
	.lm_change = nfsd_change_deleg_cb,
};

static __be32 nfsd4_check_seqid(struct nfsd4_compound_state *cstate, struct nfs4_stateowner *so, u32 seqid)
{
	if (nfsd4_has_session(cstate))
		return nfs_ok;
	if (seqid == so->so_seqid - 1)
		return nfserr_replay_me;
	if (seqid == so->so_seqid)
		return nfs_ok;
	return nfserr_bad_seqid;
}

static struct nfs4_client *lookup_clientid(clientid_t *clid, bool sessions,
						struct nfsd_net *nn)
{
	struct nfs4_client *found;

	spin_lock(&nn->client_lock);
	found = find_confirmed_client(clid, sessions, nn);
	if (found)
		atomic_inc(&found->cl_rpc_users);
	spin_unlock(&nn->client_lock);
	return found;
}

static __be32 set_client(clientid_t *clid,
		struct nfsd4_compound_state *cstate,
		struct nfsd_net *nn)
{
	if (cstate->clp) {
		if (!same_clid(&cstate->clp->cl_clientid, clid))
			return nfserr_stale_clientid;
		return nfs_ok;
	}
	if (STALE_CLIENTID(clid, nn))
		return nfserr_stale_clientid;
	/*
	 * We're in the 4.0 case (otherwise the SEQUENCE op would have
	 * set cstate->clp), so session = false:
	 */
	cstate->clp = lookup_clientid(clid, false, nn);
	if (!cstate->clp)
		return nfserr_expired;
	return nfs_ok;
}

__be32
nfsd4_process_open1(struct nfsd4_compound_state *cstate,
		    struct nfsd4_open *open, struct nfsd_net *nn)
{
	clientid_t *clientid = &open->op_clientid;
	struct nfs4_client *clp = NULL;
	unsigned int strhashval;
	struct nfs4_openowner *oo = NULL;
	__be32 status;

	/*
	 * In case we need it later, after we've already created the
	 * file and don't want to risk a further failure:
	 */
	open->op_file = nfsd4_alloc_file();
	if (open->op_file == NULL)
		return nfserr_jukebox;

	status = set_client(clientid, cstate, nn);
	if (status)
		return status;
	clp = cstate->clp;

	strhashval = ownerstr_hashval(&open->op_owner);
	oo = find_openstateowner_str(strhashval, open, clp);
	open->op_openowner = oo;
	if (!oo) {
		goto new_owner;
	}
	if (!(oo->oo_flags & NFS4_OO_CONFIRMED)) {
		/* Replace unconfirmed owners without checking for replay. */
		release_openowner(oo);
		open->op_openowner = NULL;
		goto new_owner;
	}
	status = nfsd4_check_seqid(cstate, &oo->oo_owner, open->op_seqid);
	if (status)
		return status;
	goto alloc_stateid;
new_owner:
	oo = alloc_init_open_stateowner(strhashval, open, cstate);
	if (oo == NULL)
		return nfserr_jukebox;
	open->op_openowner = oo;
alloc_stateid:
	open->op_stp = nfs4_alloc_open_stateid(clp);
	if (!open->op_stp)
		return nfserr_jukebox;

	if (nfsd4_has_session(cstate) &&
	    (cstate->current_fh.fh_export->ex_flags & NFSEXP_PNFS)) {
		open->op_odstate = alloc_clnt_odstate(clp);
		if (!open->op_odstate)
			return nfserr_jukebox;
	}

	return nfs_ok;
}

static inline __be32
nfs4_check_delegmode(struct nfs4_delegation *dp, int flags)
{
	if ((flags & WR_STATE) && (dp->dl_type == NFS4_OPEN_DELEGATE_READ))
		return nfserr_openmode;
	else
		return nfs_ok;
}

static int share_access_to_flags(u32 share_access)
{
	return share_access == NFS4_SHARE_ACCESS_READ ? RD_STATE : WR_STATE;
}

static struct nfs4_delegation *find_deleg_stateid(struct nfs4_client *cl, stateid_t *s)
{
	struct nfs4_stid *ret;

	ret = find_stateid_by_type(cl, s,
				NFS4_DELEG_STID|NFS4_REVOKED_DELEG_STID);
	if (!ret)
		return NULL;
	return delegstateid(ret);
}

static bool nfsd4_is_deleg_cur(struct nfsd4_open *open)
{
	return open->op_claim_type == NFS4_OPEN_CLAIM_DELEGATE_CUR ||
	       open->op_claim_type == NFS4_OPEN_CLAIM_DELEG_CUR_FH;
}

static __be32
nfs4_check_deleg(struct nfs4_client *cl, struct nfsd4_open *open,
		struct nfs4_delegation **dp)
{
	int flags;
	__be32 status = nfserr_bad_stateid;
	struct nfs4_delegation *deleg;

	deleg = find_deleg_stateid(cl, &open->op_delegate_stateid);
	if (deleg == NULL)
		goto out;
	if (deleg->dl_stid.sc_type == NFS4_REVOKED_DELEG_STID) {
		nfs4_put_stid(&deleg->dl_stid);
		if (cl->cl_minorversion)
			status = nfserr_deleg_revoked;
		goto out;
	}
	flags = share_access_to_flags(open->op_share_access);
	status = nfs4_check_delegmode(deleg, flags);
	if (status) {
		nfs4_put_stid(&deleg->dl_stid);
		goto out;
	}
	*dp = deleg;
out:
	if (!nfsd4_is_deleg_cur(open))
		return nfs_ok;
	if (status)
		return status;
	open->op_openowner->oo_flags |= NFS4_OO_CONFIRMED;
	return nfs_ok;
}

static inline int nfs4_access_to_access(u32 nfs4_access)
{
	int flags = 0;

	if (nfs4_access & NFS4_SHARE_ACCESS_READ)
		flags |= NFSD_MAY_READ;
	if (nfs4_access & NFS4_SHARE_ACCESS_WRITE)
		flags |= NFSD_MAY_WRITE;
	return flags;
}

static inline __be32
nfsd4_truncate(struct svc_rqst *rqstp, struct svc_fh *fh,
		struct nfsd4_open *open)
{
	struct iattr iattr = {
		.ia_valid = ATTR_SIZE,
		.ia_size = 0,
	};
	if (!open->op_truncate)
		return 0;
	if (!(open->op_share_access & NFS4_SHARE_ACCESS_WRITE))
		return nfserr_inval;
	return nfsd_setattr(rqstp, fh, &iattr, 0, (time64_t)0);
}

static __be32 nfs4_get_vfs_file(struct svc_rqst *rqstp, struct nfs4_file *fp,
		struct svc_fh *cur_fh, struct nfs4_ol_stateid *stp,
		struct nfsd4_open *open)
{
	struct nfsd_file *nf = NULL;
	__be32 status;
	int oflag = nfs4_access_to_omode(open->op_share_access);
	int access = nfs4_access_to_access(open->op_share_access);
	unsigned char old_access_bmap, old_deny_bmap;

	spin_lock(&fp->fi_lock);

	/*
	 * Are we trying to set a deny mode that would conflict with
	 * current access?
	 */
	status = nfs4_file_check_deny(fp, open->op_share_deny);
	if (status != nfs_ok) {
		spin_unlock(&fp->fi_lock);
		goto out;
	}

	/* set access to the file */
	status = nfs4_file_get_access(fp, open->op_share_access);
	if (status != nfs_ok) {
		spin_unlock(&fp->fi_lock);
		goto out;
	}

	/* Set access bits in stateid */
	old_access_bmap = stp->st_access_bmap;
	set_access(open->op_share_access, stp);

	/* Set new deny mask */
	old_deny_bmap = stp->st_deny_bmap;
	set_deny(open->op_share_deny, stp);
	fp->fi_share_deny |= (open->op_share_deny & NFS4_SHARE_DENY_BOTH);

	if (!fp->fi_fds[oflag]) {
		spin_unlock(&fp->fi_lock);
		status = nfsd_file_acquire(rqstp, cur_fh, access, &nf);
		if (status)
			goto out_put_access;
		spin_lock(&fp->fi_lock);
		if (!fp->fi_fds[oflag]) {
			fp->fi_fds[oflag] = nf;
			nf = NULL;
		}
	}
	spin_unlock(&fp->fi_lock);
	if (nf)
		nfsd_file_put(nf);

	status = nfserrno(nfsd_open_break_lease(cur_fh->fh_dentry->d_inode,
								access));
	if (status)
		goto out_put_access;

	status = nfsd4_truncate(rqstp, cur_fh, open);
	if (status)
		goto out_put_access;
out:
	return status;
out_put_access:
	stp->st_access_bmap = old_access_bmap;
	nfs4_file_put_access(fp, open->op_share_access);
	reset_union_bmap_deny(bmap_to_share_mode(old_deny_bmap), stp);
	goto out;
}

static __be32
nfs4_upgrade_open(struct svc_rqst *rqstp, struct nfs4_file *fp, struct svc_fh *cur_fh, struct nfs4_ol_stateid *stp, struct nfsd4_open *open)
{
	__be32 status;
	unsigned char old_deny_bmap = stp->st_deny_bmap;

	if (!test_access(open->op_share_access, stp))
		return nfs4_get_vfs_file(rqstp, fp, cur_fh, stp, open);

	/* test and set deny mode */
	spin_lock(&fp->fi_lock);
	status = nfs4_file_check_deny(fp, open->op_share_deny);
	if (status == nfs_ok) {
		set_deny(open->op_share_deny, stp);
		fp->fi_share_deny |=
				(open->op_share_deny & NFS4_SHARE_DENY_BOTH);
	}
	spin_unlock(&fp->fi_lock);

	if (status != nfs_ok)
		return status;

	status = nfsd4_truncate(rqstp, cur_fh, open);
	if (status != nfs_ok)
		reset_union_bmap_deny(old_deny_bmap, stp);
	return status;
}

/* Should we give out recallable state?: */
static bool nfsd4_cb_channel_good(struct nfs4_client *clp)
{
	if (clp->cl_cb_state == NFSD4_CB_UP)
		return true;
	/*
	 * In the sessions case, since we don't have to establish a
	 * separate connection for callbacks, we assume it's OK
	 * until we hear otherwise:
	 */
	return clp->cl_minorversion && clp->cl_cb_state == NFSD4_CB_UNKNOWN;
}

static struct file_lock *nfs4_alloc_init_lease(struct nfs4_delegation *dp,
						int flag)
{
	struct file_lock *fl;

	fl = locks_alloc_lock();
	if (!fl)
		return NULL;
	fl->fl_lmops = &nfsd_lease_mng_ops;
	fl->fl_flags = FL_DELEG;
	fl->fl_type = flag == NFS4_OPEN_DELEGATE_READ? F_RDLCK: F_WRLCK;
	fl->fl_end = OFFSET_MAX;
	fl->fl_owner = (fl_owner_t)dp;
	fl->fl_pid = current->tgid;
	fl->fl_file = dp->dl_stid.sc_file->fi_deleg_file->nf_file;
	return fl;
}

static int nfsd4_check_conflicting_opens(struct nfs4_client *clp,
					 struct nfs4_file *fp)
{
	struct nfs4_ol_stateid *st;
	struct file *f = fp->fi_deleg_file->nf_file;
	struct inode *ino = locks_inode(f);
	int writes;

	writes = atomic_read(&ino->i_writecount);
	if (!writes)
		return 0;
	/*
	 * There could be multiple filehandles (hence multiple
	 * nfs4_files) referencing this file, but that's not too
	 * common; let's just give up in that case rather than
	 * trying to go look up all the clients using that other
	 * nfs4_file as well:
	 */
	if (fp->fi_aliased)
		return -EAGAIN;
	/*
	 * If there's a close in progress, make sure that we see it
	 * clear any fi_fds[] entries before we see it decrement
	 * i_writecount:
	 */
	smp_mb__after_atomic();

	if (fp->fi_fds[O_WRONLY])
		writes--;
	if (fp->fi_fds[O_RDWR])
		writes--;
	if (writes > 0)
		return -EAGAIN; /* There may be non-NFSv4 writers */
	/*
	 * It's possible there are non-NFSv4 write opens in progress,
	 * but if they haven't incremented i_writecount yet then they
	 * also haven't called break lease yet; so, they'll break this
	 * lease soon enough.  So, all that's left to check for is NFSv4
	 * opens:
	 */
	spin_lock(&fp->fi_lock);
	list_for_each_entry(st, &fp->fi_stateids, st_perfile) {
		if (st->st_openstp == NULL /* it's an open */ &&
		    access_permit_write(st) &&
		    st->st_stid.sc_client != clp) {
			spin_unlock(&fp->fi_lock);
			return -EAGAIN;
		}
	}
	spin_unlock(&fp->fi_lock);
	/*
	 * There's a small chance that we could be racing with another
	 * NFSv4 open.  However, any open that hasn't added itself to
	 * the fi_stateids list also hasn't called break_lease yet; so,
	 * they'll break this lease soon enough.
	 */
	return 0;
}

static struct nfs4_delegation *
nfs4_set_delegation(struct nfs4_client *clp, struct svc_fh *fh,
		    struct nfs4_file *fp, struct nfs4_clnt_odstate *odstate)
{
	int status = 0;
	struct nfs4_delegation *dp;
	struct nfsd_file *nf;
	struct file_lock *fl;

	/*
	 * The fi_had_conflict and nfs_get_existing_delegation checks
	 * here are just optimizations; we'll need to recheck them at
	 * the end:
	 */
	if (fp->fi_had_conflict)
		return ERR_PTR(-EAGAIN);

	nf = find_readable_file(fp);
	if (!nf) {
		/*
		 * We probably could attempt another open and get a read
		 * delegation, but for now, don't bother until the
		 * client actually sends us one.
		 */
		return ERR_PTR(-EAGAIN);
	}
	spin_lock(&state_lock);
	spin_lock(&fp->fi_lock);
	if (nfs4_delegation_exists(clp, fp))
		status = -EAGAIN;
	else if (!fp->fi_deleg_file) {
		fp->fi_deleg_file = nf;
		/* increment early to prevent fi_deleg_file from being
		 * cleared */
		fp->fi_delegees = 1;
		nf = NULL;
	} else
		fp->fi_delegees++;
	spin_unlock(&fp->fi_lock);
	spin_unlock(&state_lock);
	if (nf)
		nfsd_file_put(nf);
	if (status)
		return ERR_PTR(status);

	status = -ENOMEM;
	dp = alloc_init_deleg(clp, fp, fh, odstate);
	if (!dp)
		goto out_delegees;

	fl = nfs4_alloc_init_lease(dp, NFS4_OPEN_DELEGATE_READ);
	if (!fl)
		goto out_clnt_odstate;

	status = vfs_setlease(fp->fi_deleg_file->nf_file, fl->fl_type, &fl, NULL);
	if (fl)
		locks_free_lock(fl);
	if (status)
		goto out_clnt_odstate;
	status = nfsd4_check_conflicting_opens(clp, fp);
	if (status)
		goto out_unlock;

	spin_lock(&state_lock);
	spin_lock(&fp->fi_lock);
	if (fp->fi_had_conflict)
		status = -EAGAIN;
	else
		status = hash_delegation_locked(dp, fp);
	spin_unlock(&fp->fi_lock);
	spin_unlock(&state_lock);

	if (status)
		goto out_unlock;

	return dp;
out_unlock:
	vfs_setlease(fp->fi_deleg_file->nf_file, F_UNLCK, NULL, (void **)&dp);
out_clnt_odstate:
	put_clnt_odstate(dp->dl_clnt_odstate);
	nfs4_put_stid(&dp->dl_stid);
out_delegees:
	put_deleg_file(fp);
	return ERR_PTR(status);
}

static void nfsd4_open_deleg_none_ext(struct nfsd4_open *open, int status)
{
	open->op_delegate_type = NFS4_OPEN_DELEGATE_NONE_EXT;
	if (status == -EAGAIN)
		open->op_why_no_deleg = WND4_CONTENTION;
	else {
		open->op_why_no_deleg = WND4_RESOURCE;
		switch (open->op_deleg_want) {
		case NFS4_SHARE_WANT_READ_DELEG:
		case NFS4_SHARE_WANT_WRITE_DELEG:
		case NFS4_SHARE_WANT_ANY_DELEG:
			break;
		case NFS4_SHARE_WANT_CANCEL:
			open->op_why_no_deleg = WND4_CANCELLED;
			break;
		case NFS4_SHARE_WANT_NO_DELEG:
			WARN_ON_ONCE(1);
		}
	}
}

/*
 * Attempt to hand out a delegation.
 *
 * Note we don't support write delegations, and won't until the vfs has
 * proper support for them.
 */
static void
nfs4_open_delegation(struct svc_fh *fh, struct nfsd4_open *open,
			struct nfs4_ol_stateid *stp)
{
	struct nfs4_delegation *dp;
	struct nfs4_openowner *oo = openowner(stp->st_stateowner);
	struct nfs4_client *clp = stp->st_stid.sc_client;
	int cb_up;
	int status = 0;

	cb_up = nfsd4_cb_channel_good(oo->oo_owner.so_client);
	open->op_recall = 0;
	switch (open->op_claim_type) {
		case NFS4_OPEN_CLAIM_PREVIOUS:
			if (!cb_up)
				open->op_recall = 1;
			if (open->op_delegate_type != NFS4_OPEN_DELEGATE_READ)
				goto out_no_deleg;
			break;
		case NFS4_OPEN_CLAIM_NULL:
		case NFS4_OPEN_CLAIM_FH:
			/*
			 * Let's not give out any delegations till everyone's
			 * had the chance to reclaim theirs, *and* until
			 * NLM locks have all been reclaimed:
			 */
			if (locks_in_grace(clp->net))
				goto out_no_deleg;
			if (!cb_up || !(oo->oo_flags & NFS4_OO_CONFIRMED))
				goto out_no_deleg;
			break;
		default:
			goto out_no_deleg;
	}
	dp = nfs4_set_delegation(clp, fh, stp->st_stid.sc_file, stp->st_clnt_odstate);
	if (IS_ERR(dp))
		goto out_no_deleg;

	memcpy(&open->op_delegate_stateid, &dp->dl_stid.sc_stateid, sizeof(dp->dl_stid.sc_stateid));

	trace_nfsd_deleg_read(&dp->dl_stid.sc_stateid);
	open->op_delegate_type = NFS4_OPEN_DELEGATE_READ;
	nfs4_put_stid(&dp->dl_stid);
	return;
out_no_deleg:
	open->op_delegate_type = NFS4_OPEN_DELEGATE_NONE;
	if (open->op_claim_type == NFS4_OPEN_CLAIM_PREVIOUS &&
	    open->op_delegate_type != NFS4_OPEN_DELEGATE_NONE) {
		dprintk("NFSD: WARNING: refusing delegation reclaim\n");
		open->op_recall = 1;
	}

	/* 4.1 client asking for a delegation? */
	if (open->op_deleg_want)
		nfsd4_open_deleg_none_ext(open, status);
	return;
}

static void nfsd4_deleg_xgrade_none_ext(struct nfsd4_open *open,
					struct nfs4_delegation *dp)
{
	if (open->op_deleg_want == NFS4_SHARE_WANT_READ_DELEG &&
	    dp->dl_type == NFS4_OPEN_DELEGATE_WRITE) {
		open->op_delegate_type = NFS4_OPEN_DELEGATE_NONE_EXT;
		open->op_why_no_deleg = WND4_NOT_SUPP_DOWNGRADE;
	} else if (open->op_deleg_want == NFS4_SHARE_WANT_WRITE_DELEG &&
		   dp->dl_type == NFS4_OPEN_DELEGATE_WRITE) {
		open->op_delegate_type = NFS4_OPEN_DELEGATE_NONE_EXT;
		open->op_why_no_deleg = WND4_NOT_SUPP_UPGRADE;
	}
	/* Otherwise the client must be confused wanting a delegation
	 * it already has, therefore we don't return
	 * NFS4_OPEN_DELEGATE_NONE_EXT and reason.
	 */
}

__be32
nfsd4_process_open2(struct svc_rqst *rqstp, struct svc_fh *current_fh, struct nfsd4_open *open)
{
	struct nfsd4_compoundres *resp = rqstp->rq_resp;
	struct nfs4_client *cl = open->op_openowner->oo_owner.so_client;
	struct nfs4_file *fp = NULL;
	struct nfs4_ol_stateid *stp = NULL;
	struct nfs4_delegation *dp = NULL;
	__be32 status;
	bool new_stp = false;

	/*
	 * Lookup file; if found, lookup stateid and check open request,
	 * and check for delegations in the process of being recalled.
	 * If not found, create the nfs4_file struct
	 */
	fp = find_or_add_file(open->op_file, current_fh);
	if (fp != open->op_file) {
		status = nfs4_check_deleg(cl, open, &dp);
		if (status)
			goto out;
		stp = nfsd4_find_and_lock_existing_open(fp, open);
	} else {
		open->op_file = NULL;
		status = nfserr_bad_stateid;
		if (nfsd4_is_deleg_cur(open))
			goto out;
	}

	if (!stp) {
		stp = init_open_stateid(fp, open);
		if (!open->op_stp)
			new_stp = true;
	}

	/*
	 * OPEN the file, or upgrade an existing OPEN.
	 * If truncate fails, the OPEN fails.
	 *
	 * stp is already locked.
	 */
	if (!new_stp) {
		/* Stateid was found, this is an OPEN upgrade */
		status = nfs4_upgrade_open(rqstp, fp, current_fh, stp, open);
		if (status) {
			mutex_unlock(&stp->st_mutex);
			goto out;
		}
	} else {
		status = nfs4_get_vfs_file(rqstp, fp, current_fh, stp, open);
		if (status) {
			stp->st_stid.sc_type = NFS4_CLOSED_STID;
			release_open_stateid(stp);
			mutex_unlock(&stp->st_mutex);
			goto out;
		}

		stp->st_clnt_odstate = find_or_hash_clnt_odstate(fp,
							open->op_odstate);
		if (stp->st_clnt_odstate == open->op_odstate)
			open->op_odstate = NULL;
	}

	nfs4_inc_and_copy_stateid(&open->op_stateid, &stp->st_stid);
	mutex_unlock(&stp->st_mutex);

	if (nfsd4_has_session(&resp->cstate)) {
		if (open->op_deleg_want & NFS4_SHARE_WANT_NO_DELEG) {
			open->op_delegate_type = NFS4_OPEN_DELEGATE_NONE_EXT;
			open->op_why_no_deleg = WND4_NOT_WANTED;
			goto nodeleg;
		}
	}

	/*
	* Attempt to hand out a delegation. No error return, because the
	* OPEN succeeds even if we fail.
	*/
	nfs4_open_delegation(current_fh, open, stp);
nodeleg:
	status = nfs_ok;
	trace_nfsd_open(&stp->st_stid.sc_stateid);
out:
	/* 4.1 client trying to upgrade/downgrade delegation? */
	if (open->op_delegate_type == NFS4_OPEN_DELEGATE_NONE && dp &&
	    open->op_deleg_want)
		nfsd4_deleg_xgrade_none_ext(open, dp);

	if (fp)
		put_nfs4_file(fp);
	if (status == 0 && open->op_claim_type == NFS4_OPEN_CLAIM_PREVIOUS)
		open->op_openowner->oo_flags |= NFS4_OO_CONFIRMED;
	/*
	* To finish the open response, we just need to set the rflags.
	*/
	open->op_rflags = NFS4_OPEN_RESULT_LOCKTYPE_POSIX;
	if (nfsd4_has_session(&resp->cstate))
		open->op_rflags |= NFS4_OPEN_RESULT_MAY_NOTIFY_LOCK;
	else if (!(open->op_openowner->oo_flags & NFS4_OO_CONFIRMED))
		open->op_rflags |= NFS4_OPEN_RESULT_CONFIRM;

	if (dp)
		nfs4_put_stid(&dp->dl_stid);
	if (stp)
		nfs4_put_stid(&stp->st_stid);

	return status;
}

void nfsd4_cleanup_open_state(struct nfsd4_compound_state *cstate,
			      struct nfsd4_open *open)
{
	if (open->op_openowner) {
		struct nfs4_stateowner *so = &open->op_openowner->oo_owner;

		nfsd4_cstate_assign_replay(cstate, so);
		nfs4_put_stateowner(so);
	}
	if (open->op_file)
		kmem_cache_free(file_slab, open->op_file);
	if (open->op_stp)
		nfs4_put_stid(&open->op_stp->st_stid);
	if (open->op_odstate)
		kmem_cache_free(odstate_slab, open->op_odstate);
}

__be32
nfsd4_renew(struct svc_rqst *rqstp, struct nfsd4_compound_state *cstate,
	    union nfsd4_op_u *u)
{
	clientid_t *clid = &u->renew;
	struct nfs4_client *clp;
	__be32 status;
	struct nfsd_net *nn = net_generic(SVC_NET(rqstp), nfsd_net_id);

	trace_nfsd_clid_renew(clid);
	status = set_client(clid, cstate, nn);
	if (status)
		return status;
	clp = cstate->clp;
	if (!list_empty(&clp->cl_delegations)
			&& clp->cl_cb_state != NFSD4_CB_UP)
		return nfserr_cb_path_down;
	return nfs_ok;
}

void
nfsd4_end_grace(struct nfsd_net *nn)
{
	/* do nothing if grace period already ended */
	if (nn->grace_ended)
		return;

	trace_nfsd_grace_complete(nn);
	nn->grace_ended = true;
	/*
	 * If the server goes down again right now, an NFSv4
	 * client will still be allowed to reclaim after it comes back up,
	 * even if it hasn't yet had a chance to reclaim state this time.
	 *
	 */
	nfsd4_record_grace_done(nn);
	/*
	 * At this point, NFSv4 clients can still reclaim.  But if the
	 * server crashes, any that have not yet reclaimed will be out
	 * of luck on the next boot.
	 *
	 * (NFSv4.1+ clients are considered to have reclaimed once they
	 * call RECLAIM_COMPLETE.  NFSv4.0 clients are considered to
	 * have reclaimed after their first OPEN.)
	 */
	locks_end_grace(&nn->nfsd4_manager);
	/*
	 * At this point, and once lockd and/or any other containers
	 * exit their grace period, further reclaims will fail and
	 * regular locking can resume.
	 */
}

/*
 * If we've waited a lease period but there are still clients trying to
 * reclaim, wait a little longer to give them a chance to finish.
 */
static bool clients_still_reclaiming(struct nfsd_net *nn)
{
	time64_t double_grace_period_end = nn->boot_time +
					   2 * nn->nfsd4_lease;

	if (nn->track_reclaim_completes &&
			atomic_read(&nn->nr_reclaim_complete) ==
			nn->reclaim_str_hashtbl_size)
		return false;
	if (!nn->somebody_reclaimed)
		return false;
	nn->somebody_reclaimed = false;
	/*
	 * If we've given them *two* lease times to reclaim, and they're
	 * still not done, give up:
	 */
	if (ktime_get_boottime_seconds() > double_grace_period_end)
		return false;
	return true;
}

struct laundry_time {
	time64_t cutoff;
	time64_t new_timeo;
};

static bool state_expired(struct laundry_time *lt, time64_t last_refresh)
{
	time64_t time_remaining;

	if (last_refresh < lt->cutoff)
		return true;
	time_remaining = last_refresh - lt->cutoff;
	lt->new_timeo = min(lt->new_timeo, time_remaining);
	return false;
}

#ifdef CONFIG_NFSD_V4_2_INTER_SSC
void nfsd4_ssc_init_umount_work(struct nfsd_net *nn)
{
	spin_lock_init(&nn->nfsd_ssc_lock);
	INIT_LIST_HEAD(&nn->nfsd_ssc_mount_list);
	init_waitqueue_head(&nn->nfsd_ssc_waitq);
}
EXPORT_SYMBOL_GPL(nfsd4_ssc_init_umount_work);

/*
 * This is called when nfsd is being shutdown, after all inter_ssc
 * cleanup were done, to destroy the ssc delayed unmount list.
 */
static void nfsd4_ssc_shutdown_umount(struct nfsd_net *nn)
{
	struct nfsd4_ssc_umount_item *ni = NULL;
	struct nfsd4_ssc_umount_item *tmp;

	spin_lock(&nn->nfsd_ssc_lock);
	list_for_each_entry_safe(ni, tmp, &nn->nfsd_ssc_mount_list, nsui_list) {
		list_del(&ni->nsui_list);
		spin_unlock(&nn->nfsd_ssc_lock);
		mntput(ni->nsui_vfsmount);
		kfree(ni);
		spin_lock(&nn->nfsd_ssc_lock);
	}
	spin_unlock(&nn->nfsd_ssc_lock);
}

static void nfsd4_ssc_expire_umount(struct nfsd_net *nn)
{
	bool do_wakeup = false;
	struct nfsd4_ssc_umount_item *ni = 0;
	struct nfsd4_ssc_umount_item *tmp;

	spin_lock(&nn->nfsd_ssc_lock);
	list_for_each_entry_safe(ni, tmp, &nn->nfsd_ssc_mount_list, nsui_list) {
		if (time_after(jiffies, ni->nsui_expire)) {
			if (refcount_read(&ni->nsui_refcnt) > 1)
				continue;

			/* mark being unmount */
			ni->nsui_busy = true;
			spin_unlock(&nn->nfsd_ssc_lock);
			mntput(ni->nsui_vfsmount);
			spin_lock(&nn->nfsd_ssc_lock);

			/* waiters need to start from begin of list */
			list_del(&ni->nsui_list);
			kfree(ni);

			/* wakeup ssc_connect waiters */
			do_wakeup = true;
			continue;
		}
		break;
	}
	if (do_wakeup)
		wake_up_all(&nn->nfsd_ssc_waitq);
	spin_unlock(&nn->nfsd_ssc_lock);
}
#endif

static time64_t
nfs4_laundromat(struct nfsd_net *nn)
{
	struct nfs4_client *clp;
	struct nfs4_openowner *oo;
	struct nfs4_delegation *dp;
	struct nfs4_ol_stateid *stp;
	struct nfsd4_blocked_lock *nbl;
	struct list_head *pos, *next, reaplist;
	struct laundry_time lt = {
		.cutoff = ktime_get_boottime_seconds() - nn->nfsd4_lease,
		.new_timeo = nn->nfsd4_lease
	};
	struct nfs4_cpntf_state *cps;
	copy_stateid_t *cps_t;
	int i;

	if (clients_still_reclaiming(nn)) {
		lt.new_timeo = 0;
		goto out;
	}
	nfsd4_end_grace(nn);
	INIT_LIST_HEAD(&reaplist);

	spin_lock(&nn->s2s_cp_lock);
	idr_for_each_entry(&nn->s2s_cp_stateids, cps_t, i) {
		cps = container_of(cps_t, struct nfs4_cpntf_state, cp_stateid);
		if (cps->cp_stateid.sc_type == NFS4_COPYNOTIFY_STID &&
				state_expired(&lt, cps->cpntf_time))
			_free_cpntf_state_locked(nn, cps);
	}
	spin_unlock(&nn->s2s_cp_lock);

	spin_lock(&nn->client_lock);
	list_for_each_safe(pos, next, &nn->client_lru) {
		clp = list_entry(pos, struct nfs4_client, cl_lru);
		if (!state_expired(&lt, clp->cl_time))
			break;
		if (mark_client_expired_locked(clp))
			continue;
		list_add(&clp->cl_lru, &reaplist);
	}
	spin_unlock(&nn->client_lock);
	list_for_each_safe(pos, next, &reaplist) {
		clp = list_entry(pos, struct nfs4_client, cl_lru);
		trace_nfsd_clid_purged(&clp->cl_clientid);
		list_del_init(&clp->cl_lru);
		expire_client(clp);
	}
	spin_lock(&state_lock);
	list_for_each_safe(pos, next, &nn->del_recall_lru) {
		dp = list_entry (pos, struct nfs4_delegation, dl_recall_lru);
		if (!state_expired(&lt, dp->dl_time))
			break;
		WARN_ON(!unhash_delegation_locked(dp));
		list_add(&dp->dl_recall_lru, &reaplist);
	}
	spin_unlock(&state_lock);
	while (!list_empty(&reaplist)) {
		dp = list_first_entry(&reaplist, struct nfs4_delegation,
					dl_recall_lru);
		list_del_init(&dp->dl_recall_lru);
		revoke_delegation(dp);
	}

	spin_lock(&nn->client_lock);
	while (!list_empty(&nn->close_lru)) {
		oo = list_first_entry(&nn->close_lru, struct nfs4_openowner,
					oo_close_lru);
		if (!state_expired(&lt, oo->oo_time))
			break;
		list_del_init(&oo->oo_close_lru);
		stp = oo->oo_last_closed_stid;
		oo->oo_last_closed_stid = NULL;
		spin_unlock(&nn->client_lock);
		nfs4_put_stid(&stp->st_stid);
		spin_lock(&nn->client_lock);
	}
	spin_unlock(&nn->client_lock);

	/*
	 * It's possible for a client to try and acquire an already held lock
	 * that is being held for a long time, and then lose interest in it.
	 * So, we clean out any un-revisited request after a lease period
	 * under the assumption that the client is no longer interested.
	 *
	 * RFC5661, sec. 9.6 states that the client must not rely on getting
	 * notifications and must continue to poll for locks, even when the
	 * server supports them. Thus this shouldn't lead to clients blocking
	 * indefinitely once the lock does become free.
	 */
	BUG_ON(!list_empty(&reaplist));
	spin_lock(&nn->blocked_locks_lock);
	while (!list_empty(&nn->blocked_locks_lru)) {
		nbl = list_first_entry(&nn->blocked_locks_lru,
					struct nfsd4_blocked_lock, nbl_lru);
		if (!state_expired(&lt, nbl->nbl_time))
			break;
		list_move(&nbl->nbl_lru, &reaplist);
		list_del_init(&nbl->nbl_list);
	}
	spin_unlock(&nn->blocked_locks_lock);

	while (!list_empty(&reaplist)) {
		nbl = list_first_entry(&reaplist,
					struct nfsd4_blocked_lock, nbl_lru);
		list_del_init(&nbl->nbl_lru);
		free_blocked_lock(nbl);
	}
#ifdef CONFIG_NFSD_V4_2_INTER_SSC
	/* service the server-to-server copy delayed unmount list */
	nfsd4_ssc_expire_umount(nn);
#endif
out:
	return max_t(time64_t, lt.new_timeo, NFSD_LAUNDROMAT_MINTIMEOUT);
}

static struct workqueue_struct *laundry_wq;
static void laundromat_main(struct work_struct *);

static void
laundromat_main(struct work_struct *laundry)
{
	time64_t t;
	struct delayed_work *dwork = to_delayed_work(laundry);
	struct nfsd_net *nn = container_of(dwork, struct nfsd_net,
					   laundromat_work);

	t = nfs4_laundromat(nn);
	queue_delayed_work(laundry_wq, &nn->laundromat_work, t*HZ);
}

static inline __be32 nfs4_check_fh(struct svc_fh *fhp, struct nfs4_stid *stp)
{
	if (!fh_match(&fhp->fh_handle, &stp->sc_file->fi_fhandle))
		return nfserr_bad_stateid;
	return nfs_ok;
}

static
__be32 nfs4_check_openmode(struct nfs4_ol_stateid *stp, int flags)
{
        __be32 status = nfserr_openmode;

	/* For lock stateid's, we test the parent open, not the lock: */
	if (stp->st_openstp)
		stp = stp->st_openstp;
	if ((flags & WR_STATE) && !access_permit_write(stp))
                goto out;
	if ((flags & RD_STATE) && !access_permit_read(stp))
                goto out;
	status = nfs_ok;
out:
	return status;
}

static inline __be32
check_special_stateids(struct net *net, svc_fh *current_fh, stateid_t *stateid, int flags)
{
	if (ONE_STATEID(stateid) && (flags & RD_STATE))
		return nfs_ok;
	else if (opens_in_grace(net)) {
		/* Answer in remaining cases depends on existence of
		 * conflicting state; so we must wait out the grace period. */
		return nfserr_grace;
	} else if (flags & WR_STATE)
		return nfs4_share_conflict(current_fh,
				NFS4_SHARE_DENY_WRITE);
	else /* (flags & RD_STATE) && ZERO_STATEID(stateid) */
		return nfs4_share_conflict(current_fh,
				NFS4_SHARE_DENY_READ);
}

/*
 * Allow READ/WRITE during grace period on recovered state only for files
 * that are not able to provide mandatory locking.
 */
static inline int
grace_disallows_io(struct net *net, struct inode *inode)
{
	return opens_in_grace(net) && mandatory_lock(inode);
}

static __be32 check_stateid_generation(stateid_t *in, stateid_t *ref, bool has_session)
{
	/*
	 * When sessions are used the stateid generation number is ignored
	 * when it is zero.
	 */
	if (has_session && in->si_generation == 0)
		return nfs_ok;

	if (in->si_generation == ref->si_generation)
		return nfs_ok;

	/* If the client sends us a stateid from the future, it's buggy: */
	if (nfsd4_stateid_generation_after(in, ref))
		return nfserr_bad_stateid;
	/*
	 * However, we could see a stateid from the past, even from a
	 * non-buggy client.  For example, if the client sends a lock
	 * while some IO is outstanding, the lock may bump si_generation
	 * while the IO is still in flight.  The client could avoid that
	 * situation by waiting for responses on all the IO requests,
	 * but better performance may result in retrying IO that
	 * receives an old_stateid error if requests are rarely
	 * reordered in flight:
	 */
	return nfserr_old_stateid;
}

static __be32 nfsd4_stid_check_stateid_generation(stateid_t *in, struct nfs4_stid *s, bool has_session)
{
	__be32 ret;

	spin_lock(&s->sc_lock);
	ret = nfsd4_verify_open_stid(s);
	if (ret == nfs_ok)
		ret = check_stateid_generation(in, &s->sc_stateid, has_session);
	spin_unlock(&s->sc_lock);
	return ret;
}

static __be32 nfsd4_check_openowner_confirmed(struct nfs4_ol_stateid *ols)
{
	if (ols->st_stateowner->so_is_open_owner &&
	    !(openowner(ols->st_stateowner)->oo_flags & NFS4_OO_CONFIRMED))
		return nfserr_bad_stateid;
	return nfs_ok;
}

static __be32 nfsd4_validate_stateid(struct nfs4_client *cl, stateid_t *stateid)
{
	struct nfs4_stid *s;
	__be32 status = nfserr_bad_stateid;

	if (ZERO_STATEID(stateid) || ONE_STATEID(stateid) ||
		CLOSE_STATEID(stateid))
		return status;
	if (!same_clid(&stateid->si_opaque.so_clid, &cl->cl_clientid))
		return status;
	spin_lock(&cl->cl_lock);
	s = find_stateid_locked(cl, stateid);
	if (!s)
		goto out_unlock;
	status = nfsd4_stid_check_stateid_generation(stateid, s, 1);
	if (status)
		goto out_unlock;
	switch (s->sc_type) {
	case NFS4_DELEG_STID:
		status = nfs_ok;
		break;
	case NFS4_REVOKED_DELEG_STID:
		status = nfserr_deleg_revoked;
		break;
	case NFS4_OPEN_STID:
	case NFS4_LOCK_STID:
		status = nfsd4_check_openowner_confirmed(openlockstateid(s));
		break;
	default:
		printk("unknown stateid type %x\n", s->sc_type);
		fallthrough;
	case NFS4_CLOSED_STID:
	case NFS4_CLOSED_DELEG_STID:
		status = nfserr_bad_stateid;
	}
out_unlock:
	spin_unlock(&cl->cl_lock);
	return status;
}

__be32
nfsd4_lookup_stateid(struct nfsd4_compound_state *cstate,
		     stateid_t *stateid, unsigned char typemask,
		     struct nfs4_stid **s, struct nfsd_net *nn)
{
	__be32 status;
	bool return_revoked = false;

	/*
	 *  only return revoked delegations if explicitly asked.
	 *  otherwise we report revoked or bad_stateid status.
	 */
	if (typemask & NFS4_REVOKED_DELEG_STID)
		return_revoked = true;
	else if (typemask & NFS4_DELEG_STID)
		typemask |= NFS4_REVOKED_DELEG_STID;

	if (ZERO_STATEID(stateid) || ONE_STATEID(stateid) ||
		CLOSE_STATEID(stateid))
		return nfserr_bad_stateid;
	status = set_client(&stateid->si_opaque.so_clid, cstate, nn);
	if (status == nfserr_stale_clientid) {
		if (cstate->session)
			return nfserr_bad_stateid;
		return nfserr_stale_stateid;
	}
	if (status)
		return status;
	*s = find_stateid_by_type(cstate->clp, stateid, typemask);
	if (!*s)
		return nfserr_bad_stateid;
	if (((*s)->sc_type == NFS4_REVOKED_DELEG_STID) && !return_revoked) {
		nfs4_put_stid(*s);
		if (cstate->minorversion)
			return nfserr_deleg_revoked;
		return nfserr_bad_stateid;
	}
	return nfs_ok;
}

static struct nfsd_file *
nfs4_find_file(struct nfs4_stid *s, int flags)
{
	if (!s)
		return NULL;

	switch (s->sc_type) {
	case NFS4_DELEG_STID:
		if (WARN_ON_ONCE(!s->sc_file->fi_deleg_file))
			return NULL;
		return nfsd_file_get(s->sc_file->fi_deleg_file);
	case NFS4_OPEN_STID:
	case NFS4_LOCK_STID:
		if (flags & RD_STATE)
			return find_readable_file(s->sc_file);
		else
			return find_writeable_file(s->sc_file);
	}

	return NULL;
}

static __be32
nfs4_check_olstateid(struct nfs4_ol_stateid *ols, int flags)
{
	__be32 status;

	status = nfsd4_check_openowner_confirmed(ols);
	if (status)
		return status;
	return nfs4_check_openmode(ols, flags);
}

static __be32
nfs4_check_file(struct svc_rqst *rqstp, struct svc_fh *fhp, struct nfs4_stid *s,
		struct nfsd_file **nfp, int flags)
{
	int acc = (flags & RD_STATE) ? NFSD_MAY_READ : NFSD_MAY_WRITE;
	struct nfsd_file *nf;
	__be32 status;

	nf = nfs4_find_file(s, flags);
	if (nf) {
		status = nfsd_permission(rqstp, fhp->fh_export, fhp->fh_dentry,
				acc | NFSD_MAY_OWNER_OVERRIDE);
		if (status) {
			nfsd_file_put(nf);
			goto out;
		}
	} else {
		status = nfsd_file_acquire(rqstp, fhp, acc, &nf);
		if (status)
			return status;
	}
	*nfp = nf;
out:
	return status;
}
static void
_free_cpntf_state_locked(struct nfsd_net *nn, struct nfs4_cpntf_state *cps)
{
	WARN_ON_ONCE(cps->cp_stateid.sc_type != NFS4_COPYNOTIFY_STID);
	if (!refcount_dec_and_test(&cps->cp_stateid.sc_count))
		return;
	list_del(&cps->cp_list);
	idr_remove(&nn->s2s_cp_stateids,
		   cps->cp_stateid.stid.si_opaque.so_id);
	kfree(cps);
}
/*
 * A READ from an inter server to server COPY will have a
 * copy stateid. Look up the copy notify stateid from the
 * idr structure and take a reference on it.
 */
__be32 manage_cpntf_state(struct nfsd_net *nn, stateid_t *st,
			  struct nfs4_client *clp,
			  struct nfs4_cpntf_state **cps)
{
	copy_stateid_t *cps_t;
	struct nfs4_cpntf_state *state = NULL;

	if (st->si_opaque.so_clid.cl_id != nn->s2s_cp_cl_id)
		return nfserr_bad_stateid;
	spin_lock(&nn->s2s_cp_lock);
	cps_t = idr_find(&nn->s2s_cp_stateids, st->si_opaque.so_id);
	if (cps_t) {
		state = container_of(cps_t, struct nfs4_cpntf_state,
				     cp_stateid);
		if (state->cp_stateid.sc_type != NFS4_COPYNOTIFY_STID) {
			state = NULL;
			goto unlock;
		}
		if (!clp)
			refcount_inc(&state->cp_stateid.sc_count);
		else
			_free_cpntf_state_locked(nn, state);
	}
unlock:
	spin_unlock(&nn->s2s_cp_lock);
	if (!state)
		return nfserr_bad_stateid;
	if (!clp && state)
		*cps = state;
	return 0;
}

static __be32 find_cpntf_state(struct nfsd_net *nn, stateid_t *st,
			       struct nfs4_stid **stid)
{
	__be32 status;
	struct nfs4_cpntf_state *cps = NULL;
	struct nfs4_client *found;

	status = manage_cpntf_state(nn, st, NULL, &cps);
	if (status)
		return status;

	cps->cpntf_time = ktime_get_boottime_seconds();

	status = nfserr_expired;
	found = lookup_clientid(&cps->cp_p_clid, true, nn);
	if (!found)
		goto out;

	*stid = find_stateid_by_type(found, &cps->cp_p_stateid,
			NFS4_DELEG_STID|NFS4_OPEN_STID|NFS4_LOCK_STID);
	if (*stid)
		status = nfs_ok;
	else
		status = nfserr_bad_stateid;

	put_client_renew(found);
out:
	nfs4_put_cpntf_state(nn, cps);
	return status;
}

void nfs4_put_cpntf_state(struct nfsd_net *nn, struct nfs4_cpntf_state *cps)
{
	spin_lock(&nn->s2s_cp_lock);
	_free_cpntf_state_locked(nn, cps);
	spin_unlock(&nn->s2s_cp_lock);
}

/*
 * Checks for stateid operations
 */
__be32
nfs4_preprocess_stateid_op(struct svc_rqst *rqstp,
		struct nfsd4_compound_state *cstate, struct svc_fh *fhp,
		stateid_t *stateid, int flags, struct nfsd_file **nfp,
		struct nfs4_stid **cstid)
{
	struct inode *ino = d_inode(fhp->fh_dentry);
	struct net *net = SVC_NET(rqstp);
	struct nfsd_net *nn = net_generic(net, nfsd_net_id);
	struct nfs4_stid *s = NULL;
	__be32 status;

	if (nfp)
		*nfp = NULL;

	if (grace_disallows_io(net, ino))
		return nfserr_grace;

	if (ZERO_STATEID(stateid) || ONE_STATEID(stateid)) {
		status = check_special_stateids(net, fhp, stateid, flags);
		goto done;
	}

	status = nfsd4_lookup_stateid(cstate, stateid,
				NFS4_DELEG_STID|NFS4_OPEN_STID|NFS4_LOCK_STID,
				&s, nn);
	if (status == nfserr_bad_stateid)
		status = find_cpntf_state(nn, stateid, &s);
	if (status)
		return status;
	status = nfsd4_stid_check_stateid_generation(stateid, s,
			nfsd4_has_session(cstate));
	if (status)
		goto out;

	switch (s->sc_type) {
	case NFS4_DELEG_STID:
		status = nfs4_check_delegmode(delegstateid(s), flags);
		break;
	case NFS4_OPEN_STID:
	case NFS4_LOCK_STID:
		status = nfs4_check_olstateid(openlockstateid(s), flags);
		break;
	default:
		status = nfserr_bad_stateid;
		break;
	}
	if (status)
		goto out;
	status = nfs4_check_fh(fhp, s);

done:
	if (status == nfs_ok && nfp)
		status = nfs4_check_file(rqstp, fhp, s, nfp, flags);
out:
	if (s) {
		if (!status && cstid)
			*cstid = s;
		else
			nfs4_put_stid(s);
	}
	return status;
}

/*
 * Test if the stateid is valid
 */
__be32
nfsd4_test_stateid(struct svc_rqst *rqstp, struct nfsd4_compound_state *cstate,
		   union nfsd4_op_u *u)
{
	struct nfsd4_test_stateid *test_stateid = &u->test_stateid;
	struct nfsd4_test_stateid_id *stateid;
	struct nfs4_client *cl = cstate->clp;

	list_for_each_entry(stateid, &test_stateid->ts_stateid_list, ts_id_list)
		stateid->ts_id_status =
			nfsd4_validate_stateid(cl, &stateid->ts_id_stateid);

	return nfs_ok;
}

static __be32
nfsd4_free_lock_stateid(stateid_t *stateid, struct nfs4_stid *s)
{
	struct nfs4_ol_stateid *stp = openlockstateid(s);
	__be32 ret;

	ret = nfsd4_lock_ol_stateid(stp);
	if (ret)
		goto out_put_stid;

	ret = check_stateid_generation(stateid, &s->sc_stateid, 1);
	if (ret)
		goto out;

	ret = nfserr_locks_held;
	if (check_for_locks(stp->st_stid.sc_file,
			    lockowner(stp->st_stateowner)))
		goto out;

	release_lock_stateid(stp);
	ret = nfs_ok;

out:
	mutex_unlock(&stp->st_mutex);
out_put_stid:
	nfs4_put_stid(s);
	return ret;
}

__be32
nfsd4_free_stateid(struct svc_rqst *rqstp, struct nfsd4_compound_state *cstate,
		   union nfsd4_op_u *u)
{
	struct nfsd4_free_stateid *free_stateid = &u->free_stateid;
	stateid_t *stateid = &free_stateid->fr_stateid;
	struct nfs4_stid *s;
	struct nfs4_delegation *dp;
	struct nfs4_client *cl = cstate->clp;
	__be32 ret = nfserr_bad_stateid;

	spin_lock(&cl->cl_lock);
	s = find_stateid_locked(cl, stateid);
	if (!s)
		goto out_unlock;
	spin_lock(&s->sc_lock);
	switch (s->sc_type) {
	case NFS4_DELEG_STID:
		ret = nfserr_locks_held;
		break;
	case NFS4_OPEN_STID:
		ret = check_stateid_generation(stateid, &s->sc_stateid, 1);
		if (ret)
			break;
		ret = nfserr_locks_held;
		break;
	case NFS4_LOCK_STID:
		spin_unlock(&s->sc_lock);
		refcount_inc(&s->sc_count);
		spin_unlock(&cl->cl_lock);
		ret = nfsd4_free_lock_stateid(stateid, s);
		goto out;
	case NFS4_REVOKED_DELEG_STID:
		spin_unlock(&s->sc_lock);
		dp = delegstateid(s);
		list_del_init(&dp->dl_recall_lru);
		spin_unlock(&cl->cl_lock);
		nfs4_put_stid(s);
		ret = nfs_ok;
		goto out;
	/* Default falls through and returns nfserr_bad_stateid */
	}
	spin_unlock(&s->sc_lock);
out_unlock:
	spin_unlock(&cl->cl_lock);
out:
	return ret;
}

static inline int
setlkflg (int type)
{
	return (type == NFS4_READW_LT || type == NFS4_READ_LT) ?
		RD_STATE : WR_STATE;
}

static __be32 nfs4_seqid_op_checks(struct nfsd4_compound_state *cstate, stateid_t *stateid, u32 seqid, struct nfs4_ol_stateid *stp)
{
	struct svc_fh *current_fh = &cstate->current_fh;
	struct nfs4_stateowner *sop = stp->st_stateowner;
	__be32 status;

	status = nfsd4_check_seqid(cstate, sop, seqid);
	if (status)
		return status;
	status = nfsd4_lock_ol_stateid(stp);
	if (status != nfs_ok)
		return status;
	status = check_stateid_generation(stateid, &stp->st_stid.sc_stateid, nfsd4_has_session(cstate));
	if (status == nfs_ok)
		status = nfs4_check_fh(current_fh, &stp->st_stid);
	if (status != nfs_ok)
		mutex_unlock(&stp->st_mutex);
	return status;
}

/* 
 * Checks for sequence id mutating operations. 
 */
static __be32
nfs4_preprocess_seqid_op(struct nfsd4_compound_state *cstate, u32 seqid,
			 stateid_t *stateid, char typemask,
			 struct nfs4_ol_stateid **stpp,
			 struct nfsd_net *nn)
{
	__be32 status;
	struct nfs4_stid *s;
	struct nfs4_ol_stateid *stp = NULL;

	trace_nfsd_preprocess(seqid, stateid);

	*stpp = NULL;
	status = nfsd4_lookup_stateid(cstate, stateid, typemask, &s, nn);
	if (status)
		return status;
	stp = openlockstateid(s);
	nfsd4_cstate_assign_replay(cstate, stp->st_stateowner);

	status = nfs4_seqid_op_checks(cstate, stateid, seqid, stp);
	if (!status)
		*stpp = stp;
	else
		nfs4_put_stid(&stp->st_stid);
	return status;
}

static __be32 nfs4_preprocess_confirmed_seqid_op(struct nfsd4_compound_state *cstate, u32 seqid,
						 stateid_t *stateid, struct nfs4_ol_stateid **stpp, struct nfsd_net *nn)
{
	__be32 status;
	struct nfs4_openowner *oo;
	struct nfs4_ol_stateid *stp;

	status = nfs4_preprocess_seqid_op(cstate, seqid, stateid,
						NFS4_OPEN_STID, &stp, nn);
	if (status)
		return status;
	oo = openowner(stp->st_stateowner);
	if (!(oo->oo_flags & NFS4_OO_CONFIRMED)) {
		mutex_unlock(&stp->st_mutex);
		nfs4_put_stid(&stp->st_stid);
		return nfserr_bad_stateid;
	}
	*stpp = stp;
	return nfs_ok;
}

__be32
nfsd4_open_confirm(struct svc_rqst *rqstp, struct nfsd4_compound_state *cstate,
		   union nfsd4_op_u *u)
{
	struct nfsd4_open_confirm *oc = &u->open_confirm;
	__be32 status;
	struct nfs4_openowner *oo;
	struct nfs4_ol_stateid *stp;
	struct nfsd_net *nn = net_generic(SVC_NET(rqstp), nfsd_net_id);

	dprintk("NFSD: nfsd4_open_confirm on file %pd\n",
			cstate->current_fh.fh_dentry);

	status = fh_verify(rqstp, &cstate->current_fh, S_IFREG, 0);
	if (status)
		return status;

	status = nfs4_preprocess_seqid_op(cstate,
					oc->oc_seqid, &oc->oc_req_stateid,
					NFS4_OPEN_STID, &stp, nn);
	if (status)
		goto out;
	oo = openowner(stp->st_stateowner);
	status = nfserr_bad_stateid;
	if (oo->oo_flags & NFS4_OO_CONFIRMED) {
		mutex_unlock(&stp->st_mutex);
		goto put_stateid;
	}
	oo->oo_flags |= NFS4_OO_CONFIRMED;
	nfs4_inc_and_copy_stateid(&oc->oc_resp_stateid, &stp->st_stid);
	mutex_unlock(&stp->st_mutex);
	trace_nfsd_open_confirm(oc->oc_seqid, &stp->st_stid.sc_stateid);
	nfsd4_client_record_create(oo->oo_owner.so_client);
	status = nfs_ok;
put_stateid:
	nfs4_put_stid(&stp->st_stid);
out:
	nfsd4_bump_seqid(cstate, status);
	return status;
}

static inline void nfs4_stateid_downgrade_bit(struct nfs4_ol_stateid *stp, u32 access)
{
	if (!test_access(access, stp))
		return;
	nfs4_file_put_access(stp->st_stid.sc_file, access);
	clear_access(access, stp);
}

static inline void nfs4_stateid_downgrade(struct nfs4_ol_stateid *stp, u32 to_access)
{
	switch (to_access) {
	case NFS4_SHARE_ACCESS_READ:
		nfs4_stateid_downgrade_bit(stp, NFS4_SHARE_ACCESS_WRITE);
		nfs4_stateid_downgrade_bit(stp, NFS4_SHARE_ACCESS_BOTH);
		break;
	case NFS4_SHARE_ACCESS_WRITE:
		nfs4_stateid_downgrade_bit(stp, NFS4_SHARE_ACCESS_READ);
		nfs4_stateid_downgrade_bit(stp, NFS4_SHARE_ACCESS_BOTH);
		break;
	case NFS4_SHARE_ACCESS_BOTH:
		break;
	default:
		WARN_ON_ONCE(1);
	}
}

__be32
nfsd4_open_downgrade(struct svc_rqst *rqstp,
		     struct nfsd4_compound_state *cstate, union nfsd4_op_u *u)
{
	struct nfsd4_open_downgrade *od = &u->open_downgrade;
	__be32 status;
	struct nfs4_ol_stateid *stp;
	struct nfsd_net *nn = net_generic(SVC_NET(rqstp), nfsd_net_id);

	dprintk("NFSD: nfsd4_open_downgrade on file %pd\n", 
			cstate->current_fh.fh_dentry);

	/* We don't yet support WANT bits: */
	if (od->od_deleg_want)
		dprintk("NFSD: %s: od_deleg_want=0x%x ignored\n", __func__,
			od->od_deleg_want);

	status = nfs4_preprocess_confirmed_seqid_op(cstate, od->od_seqid,
					&od->od_stateid, &stp, nn);
	if (status)
		goto out; 
	status = nfserr_inval;
	if (!test_access(od->od_share_access, stp)) {
		dprintk("NFSD: access not a subset of current bitmap: 0x%hhx, input access=%08x\n",
			stp->st_access_bmap, od->od_share_access);
		goto put_stateid;
	}
	if (!test_deny(od->od_share_deny, stp)) {
		dprintk("NFSD: deny not a subset of current bitmap: 0x%hhx, input deny=%08x\n",
			stp->st_deny_bmap, od->od_share_deny);
		goto put_stateid;
	}
	nfs4_stateid_downgrade(stp, od->od_share_access);
	reset_union_bmap_deny(od->od_share_deny, stp);
	nfs4_inc_and_copy_stateid(&od->od_stateid, &stp->st_stid);
	status = nfs_ok;
put_stateid:
	mutex_unlock(&stp->st_mutex);
	nfs4_put_stid(&stp->st_stid);
out:
	nfsd4_bump_seqid(cstate, status);
	return status;
}

static void nfsd4_close_open_stateid(struct nfs4_ol_stateid *s)
{
	struct nfs4_client *clp = s->st_stid.sc_client;
	bool unhashed;
	LIST_HEAD(reaplist);

	spin_lock(&clp->cl_lock);
	unhashed = unhash_open_stateid(s, &reaplist);

	if (clp->cl_minorversion) {
		if (unhashed)
			put_ol_stateid_locked(s, &reaplist);
		spin_unlock(&clp->cl_lock);
		free_ol_stateid_reaplist(&reaplist);
	} else {
		spin_unlock(&clp->cl_lock);
		free_ol_stateid_reaplist(&reaplist);
		if (unhashed)
			move_to_close_lru(s, clp->net);
	}
}

/*
 * nfs4_unlock_state() called after encode
 */
__be32
nfsd4_close(struct svc_rqst *rqstp, struct nfsd4_compound_state *cstate,
		union nfsd4_op_u *u)
{
	struct nfsd4_close *close = &u->close;
	__be32 status;
	struct nfs4_ol_stateid *stp;
	struct net *net = SVC_NET(rqstp);
	struct nfsd_net *nn = net_generic(net, nfsd_net_id);

	dprintk("NFSD: nfsd4_close on file %pd\n", 
			cstate->current_fh.fh_dentry);

	status = nfs4_preprocess_seqid_op(cstate, close->cl_seqid,
					&close->cl_stateid,
					NFS4_OPEN_STID|NFS4_CLOSED_STID,
					&stp, nn);
	nfsd4_bump_seqid(cstate, status);
	if (status)
		goto out; 

	stp->st_stid.sc_type = NFS4_CLOSED_STID;

	/*
	 * Technically we don't _really_ have to increment or copy it, since
	 * it should just be gone after this operation and we clobber the
	 * copied value below, but we continue to do so here just to ensure
	 * that racing ops see that there was a state change.
	 */
	nfs4_inc_and_copy_stateid(&close->cl_stateid, &stp->st_stid);

	nfsd4_close_open_stateid(stp);
	mutex_unlock(&stp->st_mutex);

	/* v4.1+ suggests that we send a special stateid in here, since the
	 * clients should just ignore this anyway. Since this is not useful
	 * for v4.0 clients either, we set it to the special close_stateid
	 * universally.
	 *
	 * See RFC5661 section 18.2.4, and RFC7530 section 16.2.5
	 */
	memcpy(&close->cl_stateid, &close_stateid, sizeof(close->cl_stateid));

	/* put reference from nfs4_preprocess_seqid_op */
	nfs4_put_stid(&stp->st_stid);
out:
	return status;
}

__be32
nfsd4_delegreturn(struct svc_rqst *rqstp, struct nfsd4_compound_state *cstate,
		  union nfsd4_op_u *u)
{
	struct nfsd4_delegreturn *dr = &u->delegreturn;
	struct nfs4_delegation *dp;
	stateid_t *stateid = &dr->dr_stateid;
	struct nfs4_stid *s;
	__be32 status;
	struct nfsd_net *nn = net_generic(SVC_NET(rqstp), nfsd_net_id);

	if ((status = fh_verify(rqstp, &cstate->current_fh, S_IFREG, 0)))
		return status;

	status = nfsd4_lookup_stateid(cstate, stateid, NFS4_DELEG_STID, &s, nn);
	if (status)
		goto out;
	dp = delegstateid(s);
	status = nfsd4_stid_check_stateid_generation(stateid, &dp->dl_stid, nfsd4_has_session(cstate));
	if (status)
		goto put_stateid;

	destroy_delegation(dp);
put_stateid:
	nfs4_put_stid(&dp->dl_stid);
out:
	return status;
}

/* last octet in a range */
static inline u64
last_byte_offset(u64 start, u64 len)
{
	u64 end;

	WARN_ON_ONCE(!len);
	end = start + len;
	return end > start ? end - 1: NFS4_MAX_UINT64;
}

/*
 * TODO: Linux file offsets are _signed_ 64-bit quantities, which means that
 * we can't properly handle lock requests that go beyond the (2^63 - 1)-th
 * byte, because of sign extension problems.  Since NFSv4 calls for 64-bit
 * locking, this prevents us from being completely protocol-compliant.  The
 * real solution to this problem is to start using unsigned file offsets in
 * the VFS, but this is a very deep change!
 */
static inline void
nfs4_transform_lock_offset(struct file_lock *lock)
{
	if (lock->fl_start < 0)
		lock->fl_start = OFFSET_MAX;
	if (lock->fl_end < 0)
		lock->fl_end = OFFSET_MAX;
}

static fl_owner_t
nfsd4_fl_get_owner(fl_owner_t owner)
{
	struct nfs4_lockowner *lo = (struct nfs4_lockowner *)owner;

	nfs4_get_stateowner(&lo->lo_owner);
	return owner;
}

static void
nfsd4_fl_put_owner(fl_owner_t owner)
{
	struct nfs4_lockowner *lo = (struct nfs4_lockowner *)owner;

	if (lo)
		nfs4_put_stateowner(&lo->lo_owner);
}

static void
nfsd4_lm_notify(struct file_lock *fl)
{
	struct nfs4_lockowner		*lo = (struct nfs4_lockowner *)fl->fl_owner;
	struct net			*net = lo->lo_owner.so_client->net;
	struct nfsd_net			*nn = net_generic(net, nfsd_net_id);
	struct nfsd4_blocked_lock	*nbl = container_of(fl,
						struct nfsd4_blocked_lock, nbl_lock);
	bool queue = false;

	/* An empty list means that something else is going to be using it */
	spin_lock(&nn->blocked_locks_lock);
	if (!list_empty(&nbl->nbl_list)) {
		list_del_init(&nbl->nbl_list);
		list_del_init(&nbl->nbl_lru);
		queue = true;
	}
	spin_unlock(&nn->blocked_locks_lock);

	if (queue) {
		trace_nfsd_cb_notify_lock(lo, nbl);
		nfsd4_run_cb(&nbl->nbl_cb);
	}
}

static const struct lock_manager_operations nfsd_posix_mng_ops  = {
	.lm_notify = nfsd4_lm_notify,
	.lm_get_owner = nfsd4_fl_get_owner,
	.lm_put_owner = nfsd4_fl_put_owner,
};

static inline void
nfs4_set_lock_denied(struct file_lock *fl, struct nfsd4_lock_denied *deny)
{
	struct nfs4_lockowner *lo;

	if (fl->fl_lmops == &nfsd_posix_mng_ops) {
		lo = (struct nfs4_lockowner *) fl->fl_owner;
		xdr_netobj_dup(&deny->ld_owner, &lo->lo_owner.so_owner,
						GFP_KERNEL);
		if (!deny->ld_owner.data)
			/* We just don't care that much */
			goto nevermind;
		deny->ld_clientid = lo->lo_owner.so_client->cl_clientid;
	} else {
nevermind:
		deny->ld_owner.len = 0;
		deny->ld_owner.data = NULL;
		deny->ld_clientid.cl_boot = 0;
		deny->ld_clientid.cl_id = 0;
	}
	deny->ld_start = fl->fl_start;
	deny->ld_length = NFS4_MAX_UINT64;
	if (fl->fl_end != NFS4_MAX_UINT64)
		deny->ld_length = fl->fl_end - fl->fl_start + 1;        
	deny->ld_type = NFS4_READ_LT;
	if (fl->fl_type != F_RDLCK)
		deny->ld_type = NFS4_WRITE_LT;
}

static struct nfs4_lockowner *
find_lockowner_str_locked(struct nfs4_client *clp, struct xdr_netobj *owner)
{
	unsigned int strhashval = ownerstr_hashval(owner);
	struct nfs4_stateowner *so;

	lockdep_assert_held(&clp->cl_lock);

	list_for_each_entry(so, &clp->cl_ownerstr_hashtbl[strhashval],
			    so_strhash) {
		if (so->so_is_open_owner)
			continue;
		if (same_owner_str(so, owner))
			return lockowner(nfs4_get_stateowner(so));
	}
	return NULL;
}

static struct nfs4_lockowner *
find_lockowner_str(struct nfs4_client *clp, struct xdr_netobj *owner)
{
	struct nfs4_lockowner *lo;

	spin_lock(&clp->cl_lock);
	lo = find_lockowner_str_locked(clp, owner);
	spin_unlock(&clp->cl_lock);
	return lo;
}

static void nfs4_unhash_lockowner(struct nfs4_stateowner *sop)
{
	unhash_lockowner_locked(lockowner(sop));
}

static void nfs4_free_lockowner(struct nfs4_stateowner *sop)
{
	struct nfs4_lockowner *lo = lockowner(sop);

	kmem_cache_free(lockowner_slab, lo);
}

static const struct nfs4_stateowner_operations lockowner_ops = {
	.so_unhash =	nfs4_unhash_lockowner,
	.so_free =	nfs4_free_lockowner,
};

/*
 * Alloc a lock owner structure.
 * Called in nfsd4_lock - therefore, OPEN and OPEN_CONFIRM (if needed) has 
 * occurred. 
 *
 * strhashval = ownerstr_hashval
 */
static struct nfs4_lockowner *
alloc_init_lock_stateowner(unsigned int strhashval, struct nfs4_client *clp,
			   struct nfs4_ol_stateid *open_stp,
			   struct nfsd4_lock *lock)
{
	struct nfs4_lockowner *lo, *ret;

	lo = alloc_stateowner(lockowner_slab, &lock->lk_new_owner, clp);
	if (!lo)
		return NULL;
	INIT_LIST_HEAD(&lo->lo_blocked);
	INIT_LIST_HEAD(&lo->lo_owner.so_stateids);
	lo->lo_owner.so_is_open_owner = 0;
	lo->lo_owner.so_seqid = lock->lk_new_lock_seqid;
	lo->lo_owner.so_ops = &lockowner_ops;
	spin_lock(&clp->cl_lock);
	ret = find_lockowner_str_locked(clp, &lock->lk_new_owner);
	if (ret == NULL) {
		list_add(&lo->lo_owner.so_strhash,
			 &clp->cl_ownerstr_hashtbl[strhashval]);
		ret = lo;
	} else
		nfs4_free_stateowner(&lo->lo_owner);

	spin_unlock(&clp->cl_lock);
	return ret;
}

static struct nfs4_ol_stateid *
find_lock_stateid(const struct nfs4_lockowner *lo,
		  const struct nfs4_ol_stateid *ost)
{
	struct nfs4_ol_stateid *lst;

	lockdep_assert_held(&ost->st_stid.sc_client->cl_lock);

	/* If ost is not hashed, ost->st_locks will not be valid */
	if (!nfs4_ol_stateid_unhashed(ost))
		list_for_each_entry(lst, &ost->st_locks, st_locks) {
			if (lst->st_stateowner == &lo->lo_owner) {
				refcount_inc(&lst->st_stid.sc_count);
				return lst;
			}
		}
	return NULL;
}

static struct nfs4_ol_stateid *
init_lock_stateid(struct nfs4_ol_stateid *stp, struct nfs4_lockowner *lo,
		  struct nfs4_file *fp, struct inode *inode,
		  struct nfs4_ol_stateid *open_stp)
{
	struct nfs4_client *clp = lo->lo_owner.so_client;
	struct nfs4_ol_stateid *retstp;

	mutex_init(&stp->st_mutex);
	mutex_lock_nested(&stp->st_mutex, OPEN_STATEID_MUTEX);
retry:
	spin_lock(&clp->cl_lock);
	if (nfs4_ol_stateid_unhashed(open_stp))
		goto out_close;
	retstp = find_lock_stateid(lo, open_stp);
	if (retstp)
		goto out_found;
	refcount_inc(&stp->st_stid.sc_count);
	stp->st_stid.sc_type = NFS4_LOCK_STID;
	stp->st_stateowner = nfs4_get_stateowner(&lo->lo_owner);
	get_nfs4_file(fp);
	stp->st_stid.sc_file = fp;
	stp->st_access_bmap = 0;
	stp->st_deny_bmap = open_stp->st_deny_bmap;
	stp->st_openstp = open_stp;
	spin_lock(&fp->fi_lock);
	list_add(&stp->st_locks, &open_stp->st_locks);
	list_add(&stp->st_perstateowner, &lo->lo_owner.so_stateids);
	list_add(&stp->st_perfile, &fp->fi_stateids);
	spin_unlock(&fp->fi_lock);
	spin_unlock(&clp->cl_lock);
	return stp;
out_found:
	spin_unlock(&clp->cl_lock);
	if (nfsd4_lock_ol_stateid(retstp) != nfs_ok) {
		nfs4_put_stid(&retstp->st_stid);
		goto retry;
	}
	/* To keep mutex tracking happy */
	mutex_unlock(&stp->st_mutex);
	return retstp;
out_close:
	spin_unlock(&clp->cl_lock);
	mutex_unlock(&stp->st_mutex);
	return NULL;
}

static struct nfs4_ol_stateid *
find_or_create_lock_stateid(struct nfs4_lockowner *lo, struct nfs4_file *fi,
			    struct inode *inode, struct nfs4_ol_stateid *ost,
			    bool *new)
{
	struct nfs4_stid *ns = NULL;
	struct nfs4_ol_stateid *lst;
	struct nfs4_openowner *oo = openowner(ost->st_stateowner);
	struct nfs4_client *clp = oo->oo_owner.so_client;

	*new = false;
	spin_lock(&clp->cl_lock);
	lst = find_lock_stateid(lo, ost);
	spin_unlock(&clp->cl_lock);
	if (lst != NULL) {
		if (nfsd4_lock_ol_stateid(lst) == nfs_ok)
			goto out;
		nfs4_put_stid(&lst->st_stid);
	}
	ns = nfs4_alloc_stid(clp, stateid_slab, nfs4_free_lock_stateid);
	if (ns == NULL)
		return NULL;

	lst = init_lock_stateid(openlockstateid(ns), lo, fi, inode, ost);
	if (lst == openlockstateid(ns))
		*new = true;
	else
		nfs4_put_stid(ns);
out:
	return lst;
}

static int
check_lock_length(u64 offset, u64 length)
{
	return ((length == 0) || ((length != NFS4_MAX_UINT64) &&
		(length > ~offset)));
}

static void get_lock_access(struct nfs4_ol_stateid *lock_stp, u32 access)
{
	struct nfs4_file *fp = lock_stp->st_stid.sc_file;

	lockdep_assert_held(&fp->fi_lock);

	if (test_access(access, lock_stp))
		return;
	__nfs4_file_get_access(fp, access);
	set_access(access, lock_stp);
}

static __be32
lookup_or_create_lock_state(struct nfsd4_compound_state *cstate,
			    struct nfs4_ol_stateid *ost,
			    struct nfsd4_lock *lock,
			    struct nfs4_ol_stateid **plst, bool *new)
{
	__be32 status;
	struct nfs4_file *fi = ost->st_stid.sc_file;
	struct nfs4_openowner *oo = openowner(ost->st_stateowner);
	struct nfs4_client *cl = oo->oo_owner.so_client;
	struct inode *inode = d_inode(cstate->current_fh.fh_dentry);
	struct nfs4_lockowner *lo;
	struct nfs4_ol_stateid *lst;
	unsigned int strhashval;

	lo = find_lockowner_str(cl, &lock->lk_new_owner);
	if (!lo) {
		strhashval = ownerstr_hashval(&lock->lk_new_owner);
		lo = alloc_init_lock_stateowner(strhashval, cl, ost, lock);
		if (lo == NULL)
			return nfserr_jukebox;
	} else {
		/* with an existing lockowner, seqids must be the same */
		status = nfserr_bad_seqid;
		if (!cstate->minorversion &&
		    lock->lk_new_lock_seqid != lo->lo_owner.so_seqid)
			goto out;
	}

	lst = find_or_create_lock_stateid(lo, fi, inode, ost, new);
	if (lst == NULL) {
		status = nfserr_jukebox;
		goto out;
	}

	status = nfs_ok;
	*plst = lst;
out:
	nfs4_put_stateowner(&lo->lo_owner);
	return status;
}

/*
 *  LOCK operation 
 */
__be32
nfsd4_lock(struct svc_rqst *rqstp, struct nfsd4_compound_state *cstate,
	   union nfsd4_op_u *u)
{
	struct nfsd4_lock *lock = &u->lock;
	struct nfs4_openowner *open_sop = NULL;
	struct nfs4_lockowner *lock_sop = NULL;
	struct nfs4_ol_stateid *lock_stp = NULL;
	struct nfs4_ol_stateid *open_stp = NULL;
	struct nfs4_file *fp;
	struct nfsd_file *nf = NULL;
	struct nfsd4_blocked_lock *nbl = NULL;
	struct file_lock *file_lock = NULL;
	struct file_lock *conflock = NULL;
	__be32 status = 0;
	int lkflg;
	int err;
	bool new = false;
	unsigned char fl_type;
	unsigned int fl_flags = FL_POSIX;
	struct net *net = SVC_NET(rqstp);
	struct nfsd_net *nn = net_generic(net, nfsd_net_id);

	dprintk("NFSD: nfsd4_lock: start=%Ld length=%Ld\n",
		(long long) lock->lk_offset,
		(long long) lock->lk_length);

	if (check_lock_length(lock->lk_offset, lock->lk_length))
		 return nfserr_inval;

	if ((status = fh_verify(rqstp, &cstate->current_fh,
				S_IFREG, NFSD_MAY_LOCK))) {
		dprintk("NFSD: nfsd4_lock: permission denied!\n");
		return status;
	}

	if (lock->lk_is_new) {
		if (nfsd4_has_session(cstate))
			/* See rfc 5661 18.10.3: given clientid is ignored: */
			memcpy(&lock->lk_new_clientid,
				&cstate->clp->cl_clientid,
				sizeof(clientid_t));

		/* validate and update open stateid and open seqid */
		status = nfs4_preprocess_confirmed_seqid_op(cstate,
				        lock->lk_new_open_seqid,
		                        &lock->lk_new_open_stateid,
					&open_stp, nn);
		if (status)
			goto out;
		mutex_unlock(&open_stp->st_mutex);
		open_sop = openowner(open_stp->st_stateowner);
		status = nfserr_bad_stateid;
		if (!same_clid(&open_sop->oo_owner.so_client->cl_clientid,
						&lock->lk_new_clientid))
			goto out;
		status = lookup_or_create_lock_state(cstate, open_stp, lock,
							&lock_stp, &new);
	} else {
		status = nfs4_preprocess_seqid_op(cstate,
				       lock->lk_old_lock_seqid,
				       &lock->lk_old_lock_stateid,
				       NFS4_LOCK_STID, &lock_stp, nn);
	}
	if (status)
		goto out;
	lock_sop = lockowner(lock_stp->st_stateowner);

	lkflg = setlkflg(lock->lk_type);
	status = nfs4_check_openmode(lock_stp, lkflg);
	if (status)
		goto out;

	status = nfserr_grace;
	if (locks_in_grace(net) && !lock->lk_reclaim)
		goto out;
	status = nfserr_no_grace;
	if (!locks_in_grace(net) && lock->lk_reclaim)
		goto out;

	fp = lock_stp->st_stid.sc_file;
	switch (lock->lk_type) {
		case NFS4_READW_LT:
			if (nfsd4_has_session(cstate))
				fl_flags |= FL_SLEEP;
			fallthrough;
		case NFS4_READ_LT:
			spin_lock(&fp->fi_lock);
			nf = find_readable_file_locked(fp);
			if (nf)
				get_lock_access(lock_stp, NFS4_SHARE_ACCESS_READ);
			spin_unlock(&fp->fi_lock);
			fl_type = F_RDLCK;
			break;
		case NFS4_WRITEW_LT:
			if (nfsd4_has_session(cstate))
				fl_flags |= FL_SLEEP;
			fallthrough;
		case NFS4_WRITE_LT:
			spin_lock(&fp->fi_lock);
			nf = find_writeable_file_locked(fp);
			if (nf)
				get_lock_access(lock_stp, NFS4_SHARE_ACCESS_WRITE);
			spin_unlock(&fp->fi_lock);
			fl_type = F_WRLCK;
			break;
		default:
			status = nfserr_inval;
		goto out;
	}

	if (!nf) {
		status = nfserr_openmode;
		goto out;
	}

	nbl = find_or_allocate_block(lock_sop, &fp->fi_fhandle, nn);
	if (!nbl) {
		dprintk("NFSD: %s: unable to allocate block!\n", __func__);
		status = nfserr_jukebox;
		goto out;
	}

	file_lock = &nbl->nbl_lock;
	file_lock->fl_type = fl_type;
	file_lock->fl_owner = (fl_owner_t)lockowner(nfs4_get_stateowner(&lock_sop->lo_owner));
	file_lock->fl_pid = current->tgid;
	file_lock->fl_file = nf->nf_file;
	file_lock->fl_flags = fl_flags;
	file_lock->fl_lmops = &nfsd_posix_mng_ops;
	file_lock->fl_start = lock->lk_offset;
	file_lock->fl_end = last_byte_offset(lock->lk_offset, lock->lk_length);
	nfs4_transform_lock_offset(file_lock);

	conflock = locks_alloc_lock();
	if (!conflock) {
		dprintk("NFSD: %s: unable to allocate lock!\n", __func__);
		status = nfserr_jukebox;
		goto out;
	}

	if (fl_flags & FL_SLEEP) {
		nbl->nbl_time = ktime_get_boottime_seconds();
		spin_lock(&nn->blocked_locks_lock);
		list_add_tail(&nbl->nbl_list, &lock_sop->lo_blocked);
		list_add_tail(&nbl->nbl_lru, &nn->blocked_locks_lru);
		spin_unlock(&nn->blocked_locks_lock);
	}

	err = vfs_lock_file(nf->nf_file, F_SETLK, file_lock, conflock);
	switch (err) {
	case 0: /* success! */
		nfs4_inc_and_copy_stateid(&lock->lk_resp_stateid, &lock_stp->st_stid);
		status = 0;
		if (lock->lk_reclaim)
			nn->somebody_reclaimed = true;
		break;
	case FILE_LOCK_DEFERRED:
		nbl = NULL;
		fallthrough;
	case -EAGAIN:		/* conflock holds conflicting lock */
		status = nfserr_denied;
		dprintk("NFSD: nfsd4_lock: conflicting lock found!\n");
		nfs4_set_lock_denied(conflock, &lock->lk_denied);
		break;
	case -EDEADLK:
		status = nfserr_deadlock;
		break;
	default:
		dprintk("NFSD: nfsd4_lock: vfs_lock_file() failed! status %d\n",err);
		status = nfserrno(err);
		break;
	}
out:
	if (nbl) {
		/* dequeue it if we queued it before */
		if (fl_flags & FL_SLEEP) {
			spin_lock(&nn->blocked_locks_lock);
			list_del_init(&nbl->nbl_list);
			list_del_init(&nbl->nbl_lru);
			spin_unlock(&nn->blocked_locks_lock);
		}
		free_blocked_lock(nbl);
	}
	if (nf)
		nfsd_file_put(nf);
	if (lock_stp) {
		/* Bump seqid manually if the 4.0 replay owner is openowner */
		if (cstate->replay_owner &&
		    cstate->replay_owner != &lock_sop->lo_owner &&
		    seqid_mutating_err(ntohl(status)))
			lock_sop->lo_owner.so_seqid++;

		/*
		 * If this is a new, never-before-used stateid, and we are
		 * returning an error, then just go ahead and release it.
		 */
		if (status && new)
			release_lock_stateid(lock_stp);

		mutex_unlock(&lock_stp->st_mutex);

		nfs4_put_stid(&lock_stp->st_stid);
	}
	if (open_stp)
		nfs4_put_stid(&open_stp->st_stid);
	nfsd4_bump_seqid(cstate, status);
	if (conflock)
		locks_free_lock(conflock);
	return status;
}

/*
 * The NFSv4 spec allows a client to do a LOCKT without holding an OPEN,
 * so we do a temporary open here just to get an open file to pass to
 * vfs_test_lock.  (Arguably perhaps test_lock should be done with an
 * inode operation.)
 */
static __be32 nfsd_test_lock(struct svc_rqst *rqstp, struct svc_fh *fhp, struct file_lock *lock)
{
	struct nfsd_file *nf;
	__be32 err;

	err = nfsd_file_acquire(rqstp, fhp, NFSD_MAY_READ, &nf);
	if (err)
		return err;
	fh_lock(fhp); /* to block new leases till after test_lock: */
	err = nfserrno(nfsd_open_break_lease(fhp->fh_dentry->d_inode,
							NFSD_MAY_READ));
	if (err)
		goto out;
	err = nfserrno(vfs_test_lock(nf->nf_file, lock));
out:
	fh_unlock(fhp);
	nfsd_file_put(nf);
	return err;
}

/*
 * LOCKT operation
 */
__be32
nfsd4_lockt(struct svc_rqst *rqstp, struct nfsd4_compound_state *cstate,
	    union nfsd4_op_u *u)
{
	struct nfsd4_lockt *lockt = &u->lockt;
	struct file_lock *file_lock = NULL;
	struct nfs4_lockowner *lo = NULL;
	__be32 status;
	struct nfsd_net *nn = net_generic(SVC_NET(rqstp), nfsd_net_id);

	if (locks_in_grace(SVC_NET(rqstp)))
		return nfserr_grace;

	if (check_lock_length(lockt->lt_offset, lockt->lt_length))
		 return nfserr_inval;

	if (!nfsd4_has_session(cstate)) {
		status = set_client(&lockt->lt_clientid, cstate, nn);
		if (status)
			goto out;
	}

	if ((status = fh_verify(rqstp, &cstate->current_fh, S_IFREG, 0)))
		goto out;

	file_lock = locks_alloc_lock();
	if (!file_lock) {
		dprintk("NFSD: %s: unable to allocate lock!\n", __func__);
		status = nfserr_jukebox;
		goto out;
	}

	switch (lockt->lt_type) {
		case NFS4_READ_LT:
		case NFS4_READW_LT:
			file_lock->fl_type = F_RDLCK;
			break;
		case NFS4_WRITE_LT:
		case NFS4_WRITEW_LT:
			file_lock->fl_type = F_WRLCK;
			break;
		default:
			dprintk("NFSD: nfs4_lockt: bad lock type!\n");
			status = nfserr_inval;
			goto out;
	}

	lo = find_lockowner_str(cstate->clp, &lockt->lt_owner);
	if (lo)
		file_lock->fl_owner = (fl_owner_t)lo;
	file_lock->fl_pid = current->tgid;
	file_lock->fl_flags = FL_POSIX;

	file_lock->fl_start = lockt->lt_offset;
	file_lock->fl_end = last_byte_offset(lockt->lt_offset, lockt->lt_length);

	nfs4_transform_lock_offset(file_lock);

	status = nfsd_test_lock(rqstp, &cstate->current_fh, file_lock);
	if (status)
		goto out;

	if (file_lock->fl_type != F_UNLCK) {
		status = nfserr_denied;
		nfs4_set_lock_denied(file_lock, &lockt->lt_denied);
	}
out:
	if (lo)
		nfs4_put_stateowner(&lo->lo_owner);
	if (file_lock)
		locks_free_lock(file_lock);
	return status;
}

__be32
nfsd4_locku(struct svc_rqst *rqstp, struct nfsd4_compound_state *cstate,
	    union nfsd4_op_u *u)
{
	struct nfsd4_locku *locku = &u->locku;
	struct nfs4_ol_stateid *stp;
	struct nfsd_file *nf = NULL;
	struct file_lock *file_lock = NULL;
	__be32 status;
	int err;
	struct nfsd_net *nn = net_generic(SVC_NET(rqstp), nfsd_net_id);

	dprintk("NFSD: nfsd4_locku: start=%Ld length=%Ld\n",
		(long long) locku->lu_offset,
		(long long) locku->lu_length);

	if (check_lock_length(locku->lu_offset, locku->lu_length))
		 return nfserr_inval;

	status = nfs4_preprocess_seqid_op(cstate, locku->lu_seqid,
					&locku->lu_stateid, NFS4_LOCK_STID,
					&stp, nn);
	if (status)
		goto out;
	nf = find_any_file(stp->st_stid.sc_file);
	if (!nf) {
		status = nfserr_lock_range;
		goto put_stateid;
	}
	file_lock = locks_alloc_lock();
	if (!file_lock) {
		dprintk("NFSD: %s: unable to allocate lock!\n", __func__);
		status = nfserr_jukebox;
		goto put_file;
	}

	file_lock->fl_type = F_UNLCK;
	file_lock->fl_owner = (fl_owner_t)lockowner(nfs4_get_stateowner(stp->st_stateowner));
	file_lock->fl_pid = current->tgid;
	file_lock->fl_file = nf->nf_file;
	file_lock->fl_flags = FL_POSIX;
	file_lock->fl_lmops = &nfsd_posix_mng_ops;
	file_lock->fl_start = locku->lu_offset;

	file_lock->fl_end = last_byte_offset(locku->lu_offset,
						locku->lu_length);
	nfs4_transform_lock_offset(file_lock);

	err = vfs_lock_file(nf->nf_file, F_SETLK, file_lock, NULL);
	if (err) {
		dprintk("NFSD: nfs4_locku: vfs_lock_file failed!\n");
		goto out_nfserr;
	}
	nfs4_inc_and_copy_stateid(&locku->lu_stateid, &stp->st_stid);
put_file:
	nfsd_file_put(nf);
put_stateid:
	mutex_unlock(&stp->st_mutex);
	nfs4_put_stid(&stp->st_stid);
out:
	nfsd4_bump_seqid(cstate, status);
	if (file_lock)
		locks_free_lock(file_lock);
	return status;

out_nfserr:
	status = nfserrno(err);
	goto put_file;
}

/*
 * returns
 * 	true:  locks held by lockowner
 * 	false: no locks held by lockowner
 */
static bool
check_for_locks(struct nfs4_file *fp, struct nfs4_lockowner *lowner)
{
	struct file_lock *fl;
	int status = false;
	struct nfsd_file *nf = find_any_file(fp);
	struct inode *inode;
	struct file_lock_context *flctx;

	if (!nf) {
		/* Any valid lock stateid should have some sort of access */
		WARN_ON_ONCE(1);
		return status;
	}

	inode = locks_inode(nf->nf_file);
	flctx = inode->i_flctx;

	if (flctx && !list_empty_careful(&flctx->flc_posix)) {
		spin_lock(&flctx->flc_lock);
		list_for_each_entry(fl, &flctx->flc_posix, fl_list) {
			if (fl->fl_owner == (fl_owner_t)lowner) {
				status = true;
				break;
			}
		}
		spin_unlock(&flctx->flc_lock);
	}
	nfsd_file_put(nf);
	return status;
}

__be32
nfsd4_release_lockowner(struct svc_rqst *rqstp,
			struct nfsd4_compound_state *cstate,
			union nfsd4_op_u *u)
{
	struct nfsd4_release_lockowner *rlockowner = &u->release_lockowner;
	clientid_t *clid = &rlockowner->rl_clientid;
	struct nfs4_stateowner *sop;
	struct nfs4_lockowner *lo = NULL;
	struct nfs4_ol_stateid *stp;
	struct xdr_netobj *owner = &rlockowner->rl_owner;
	unsigned int hashval = ownerstr_hashval(owner);
	__be32 status;
	struct nfsd_net *nn = net_generic(SVC_NET(rqstp), nfsd_net_id);
	struct nfs4_client *clp;
	LIST_HEAD (reaplist);

	dprintk("nfsd4_release_lockowner clientid: (%08x/%08x):\n",
		clid->cl_boot, clid->cl_id);

	status = set_client(clid, cstate, nn);
	if (status)
		return status;

	clp = cstate->clp;
	/* Find the matching lock stateowner */
	spin_lock(&clp->cl_lock);
	list_for_each_entry(sop, &clp->cl_ownerstr_hashtbl[hashval],
			    so_strhash) {

		if (sop->so_is_open_owner || !same_owner_str(sop, owner))
			continue;

		/* see if there are still any locks associated with it */
		lo = lockowner(sop);
		list_for_each_entry(stp, &sop->so_stateids, st_perstateowner) {
			if (check_for_locks(stp->st_stid.sc_file, lo)) {
				status = nfserr_locks_held;
				spin_unlock(&clp->cl_lock);
				return status;
			}
		}

		nfs4_get_stateowner(sop);
		break;
	}
	if (!lo) {
		spin_unlock(&clp->cl_lock);
		return status;
	}

	unhash_lockowner_locked(lo);
	while (!list_empty(&lo->lo_owner.so_stateids)) {
		stp = list_first_entry(&lo->lo_owner.so_stateids,
				       struct nfs4_ol_stateid,
				       st_perstateowner);
		WARN_ON(!unhash_lock_stateid(stp));
		put_ol_stateid_locked(stp, &reaplist);
	}
	spin_unlock(&clp->cl_lock);
	free_ol_stateid_reaplist(&reaplist);
	remove_blocked_locks(lo);
	nfs4_put_stateowner(&lo->lo_owner);

	return status;
}

static inline struct nfs4_client_reclaim *
alloc_reclaim(void)
{
	return kmalloc(sizeof(struct nfs4_client_reclaim), GFP_KERNEL);
}

bool
nfs4_has_reclaimed_state(struct xdr_netobj name, struct nfsd_net *nn)
{
	struct nfs4_client_reclaim *crp;

	crp = nfsd4_find_reclaim_client(name, nn);
	return (crp && crp->cr_clp);
}

/*
 * failure => all reset bets are off, nfserr_no_grace...
 *
 * The caller is responsible for freeing name.data if NULL is returned (it
 * will be freed in nfs4_remove_reclaim_record in the normal case).
 */
struct nfs4_client_reclaim *
nfs4_client_to_reclaim(struct xdr_netobj name, struct xdr_netobj princhash,
		struct nfsd_net *nn)
{
	unsigned int strhashval;
	struct nfs4_client_reclaim *crp;

	crp = alloc_reclaim();
	if (crp) {
		strhashval = clientstr_hashval(name);
		INIT_LIST_HEAD(&crp->cr_strhash);
		list_add(&crp->cr_strhash, &nn->reclaim_str_hashtbl[strhashval]);
		crp->cr_name.data = name.data;
		crp->cr_name.len = name.len;
		crp->cr_princhash.data = princhash.data;
		crp->cr_princhash.len = princhash.len;
		crp->cr_clp = NULL;
		nn->reclaim_str_hashtbl_size++;
	}
	return crp;
}

void
nfs4_remove_reclaim_record(struct nfs4_client_reclaim *crp, struct nfsd_net *nn)
{
	list_del(&crp->cr_strhash);
	kfree(crp->cr_name.data);
	kfree(crp->cr_princhash.data);
	kfree(crp);
	nn->reclaim_str_hashtbl_size--;
}

void
nfs4_release_reclaim(struct nfsd_net *nn)
{
	struct nfs4_client_reclaim *crp = NULL;
	int i;

	for (i = 0; i < CLIENT_HASH_SIZE; i++) {
		while (!list_empty(&nn->reclaim_str_hashtbl[i])) {
			crp = list_entry(nn->reclaim_str_hashtbl[i].next,
			                struct nfs4_client_reclaim, cr_strhash);
			nfs4_remove_reclaim_record(crp, nn);
		}
	}
	WARN_ON_ONCE(nn->reclaim_str_hashtbl_size);
}

/*
 * called from OPEN, CLAIM_PREVIOUS with a new clientid. */
struct nfs4_client_reclaim *
nfsd4_find_reclaim_client(struct xdr_netobj name, struct nfsd_net *nn)
{
	unsigned int strhashval;
	struct nfs4_client_reclaim *crp = NULL;

	strhashval = clientstr_hashval(name);
	list_for_each_entry(crp, &nn->reclaim_str_hashtbl[strhashval], cr_strhash) {
		if (compare_blob(&crp->cr_name, &name) == 0) {
			return crp;
		}
	}
	return NULL;
}

__be32
nfs4_check_open_reclaim(struct nfs4_client *clp)
{
	if (test_bit(NFSD4_CLIENT_RECLAIM_COMPLETE, &clp->cl_flags))
		return nfserr_no_grace;

	if (nfsd4_client_record_check(clp))
		return nfserr_reclaim_bad;

	return nfs_ok;
}

/*
 * Since the lifetime of a delegation isn't limited to that of an open, a
 * client may quite reasonably hang on to a delegation as long as it has
 * the inode cached.  This becomes an obvious problem the first time a
 * client's inode cache approaches the size of the server's total memory.
 *
 * For now we avoid this problem by imposing a hard limit on the number
 * of delegations, which varies according to the server's memory size.
 */
static void
set_max_delegations(void)
{
	/*
	 * Allow at most 4 delegations per megabyte of RAM.  Quick
	 * estimates suggest that in the worst case (where every delegation
	 * is for a different inode), a delegation could take about 1.5K,
	 * giving a worst case usage of about 6% of memory.
	 */
	max_delegations = nr_free_buffer_pages() >> (20 - 2 - PAGE_SHIFT);
}

static int nfs4_state_create_net(struct net *net)
{
	struct nfsd_net *nn = net_generic(net, nfsd_net_id);
	int i;

	nn->conf_id_hashtbl = kmalloc_array(CLIENT_HASH_SIZE,
					    sizeof(struct list_head),
					    GFP_KERNEL);
	if (!nn->conf_id_hashtbl)
		goto err;
	nn->unconf_id_hashtbl = kmalloc_array(CLIENT_HASH_SIZE,
					      sizeof(struct list_head),
					      GFP_KERNEL);
	if (!nn->unconf_id_hashtbl)
		goto err_unconf_id;
	nn->sessionid_hashtbl = kmalloc_array(SESSION_HASH_SIZE,
					      sizeof(struct list_head),
					      GFP_KERNEL);
	if (!nn->sessionid_hashtbl)
		goto err_sessionid;

	for (i = 0; i < CLIENT_HASH_SIZE; i++) {
		INIT_LIST_HEAD(&nn->conf_id_hashtbl[i]);
		INIT_LIST_HEAD(&nn->unconf_id_hashtbl[i]);
	}
	for (i = 0; i < SESSION_HASH_SIZE; i++)
		INIT_LIST_HEAD(&nn->sessionid_hashtbl[i]);
	nn->conf_name_tree = RB_ROOT;
	nn->unconf_name_tree = RB_ROOT;
	nn->boot_time = ktime_get_real_seconds();
	nn->grace_ended = false;
	nn->nfsd4_manager.block_opens = true;
	INIT_LIST_HEAD(&nn->nfsd4_manager.list);
	INIT_LIST_HEAD(&nn->client_lru);
	INIT_LIST_HEAD(&nn->close_lru);
	INIT_LIST_HEAD(&nn->del_recall_lru);
	spin_lock_init(&nn->client_lock);
	spin_lock_init(&nn->s2s_cp_lock);
	idr_init(&nn->s2s_cp_stateids);

	spin_lock_init(&nn->blocked_locks_lock);
	INIT_LIST_HEAD(&nn->blocked_locks_lru);

	INIT_DELAYED_WORK(&nn->laundromat_work, laundromat_main);
	get_net(net);

	return 0;

err_sessionid:
	kfree(nn->unconf_id_hashtbl);
err_unconf_id:
	kfree(nn->conf_id_hashtbl);
err:
	return -ENOMEM;
}

static void
nfs4_state_destroy_net(struct net *net)
{
	int i;
	struct nfs4_client *clp = NULL;
	struct nfsd_net *nn = net_generic(net, nfsd_net_id);

	for (i = 0; i < CLIENT_HASH_SIZE; i++) {
		while (!list_empty(&nn->conf_id_hashtbl[i])) {
			clp = list_entry(nn->conf_id_hashtbl[i].next, struct nfs4_client, cl_idhash);
			destroy_client(clp);
		}
	}

	WARN_ON(!list_empty(&nn->blocked_locks_lru));

	for (i = 0; i < CLIENT_HASH_SIZE; i++) {
		while (!list_empty(&nn->unconf_id_hashtbl[i])) {
			clp = list_entry(nn->unconf_id_hashtbl[i].next, struct nfs4_client, cl_idhash);
			destroy_client(clp);
		}
	}

	kfree(nn->sessionid_hashtbl);
	kfree(nn->unconf_id_hashtbl);
	kfree(nn->conf_id_hashtbl);
	put_net(net);
}

int
nfs4_state_start_net(struct net *net)
{
	struct nfsd_net *nn = net_generic(net, nfsd_net_id);
	int ret;

	ret = nfs4_state_create_net(net);
	if (ret)
		return ret;
	locks_start_grace(net, &nn->nfsd4_manager);
	nfsd4_client_tracking_init(net);
	if (nn->track_reclaim_completes && nn->reclaim_str_hashtbl_size == 0)
		goto skip_grace;
	printk(KERN_INFO "NFSD: starting %lld-second grace period (net %x)\n",
	       nn->nfsd4_grace, net->ns.inum);
	trace_nfsd_grace_start(nn);
	queue_delayed_work(laundry_wq, &nn->laundromat_work, nn->nfsd4_grace * HZ);
	return 0;

skip_grace:
	printk(KERN_INFO "NFSD: no clients to reclaim, skipping NFSv4 grace period (net %x)\n",
			net->ns.inum);
	queue_delayed_work(laundry_wq, &nn->laundromat_work, nn->nfsd4_lease * HZ);
	nfsd4_end_grace(nn);
	return 0;
}

/* initialization to perform when the nfsd service is started: */

int
nfs4_state_start(void)
{
	int ret;

	laundry_wq = alloc_workqueue("%s", WQ_UNBOUND, 0, "nfsd4");
	if (laundry_wq == NULL) {
		ret = -ENOMEM;
		goto out;
	}
	ret = nfsd4_create_callback_queue();
	if (ret)
		goto out_free_laundry;

	set_max_delegations();
	return 0;

out_free_laundry:
	destroy_workqueue(laundry_wq);
out:
	return ret;
}

void
nfs4_state_shutdown_net(struct net *net)
{
	struct nfs4_delegation *dp = NULL;
	struct list_head *pos, *next, reaplist;
	struct nfsd_net *nn = net_generic(net, nfsd_net_id);

	cancel_delayed_work_sync(&nn->laundromat_work);
	locks_end_grace(&nn->nfsd4_manager);

	INIT_LIST_HEAD(&reaplist);
	spin_lock(&state_lock);
	list_for_each_safe(pos, next, &nn->del_recall_lru) {
		dp = list_entry (pos, struct nfs4_delegation, dl_recall_lru);
		WARN_ON(!unhash_delegation_locked(dp));
		list_add(&dp->dl_recall_lru, &reaplist);
	}
	spin_unlock(&state_lock);
	list_for_each_safe(pos, next, &reaplist) {
		dp = list_entry (pos, struct nfs4_delegation, dl_recall_lru);
		list_del_init(&dp->dl_recall_lru);
		destroy_unhashed_deleg(dp);
	}

	nfsd4_client_tracking_exit(net);
	nfs4_state_destroy_net(net);
#ifdef CONFIG_NFSD_V4_2_INTER_SSC
	nfsd4_ssc_shutdown_umount(nn);
#endif
}

void
nfs4_state_shutdown(void)
{
	destroy_workqueue(laundry_wq);
	nfsd4_destroy_callback_queue();
}

static void
get_stateid(struct nfsd4_compound_state *cstate, stateid_t *stateid)
{
	if (HAS_CSTATE_FLAG(cstate, CURRENT_STATE_ID_FLAG) &&
	    CURRENT_STATEID(stateid))
		memcpy(stateid, &cstate->current_stateid, sizeof(stateid_t));
}

static void
put_stateid(struct nfsd4_compound_state *cstate, stateid_t *stateid)
{
	if (cstate->minorversion) {
		memcpy(&cstate->current_stateid, stateid, sizeof(stateid_t));
		SET_CSTATE_FLAG(cstate, CURRENT_STATE_ID_FLAG);
	}
}

void
clear_current_stateid(struct nfsd4_compound_state *cstate)
{
	CLEAR_CSTATE_FLAG(cstate, CURRENT_STATE_ID_FLAG);
}

/*
 * functions to set current state id
 */
void
nfsd4_set_opendowngradestateid(struct nfsd4_compound_state *cstate,
		union nfsd4_op_u *u)
{
	put_stateid(cstate, &u->open_downgrade.od_stateid);
}

void
nfsd4_set_openstateid(struct nfsd4_compound_state *cstate,
		union nfsd4_op_u *u)
{
	put_stateid(cstate, &u->open.op_stateid);
}

void
nfsd4_set_closestateid(struct nfsd4_compound_state *cstate,
		union nfsd4_op_u *u)
{
	put_stateid(cstate, &u->close.cl_stateid);
}

void
nfsd4_set_lockstateid(struct nfsd4_compound_state *cstate,
		union nfsd4_op_u *u)
{
	put_stateid(cstate, &u->lock.lk_resp_stateid);
}

/*
 * functions to consume current state id
 */

void
nfsd4_get_opendowngradestateid(struct nfsd4_compound_state *cstate,
		union nfsd4_op_u *u)
{
	get_stateid(cstate, &u->open_downgrade.od_stateid);
}

void
nfsd4_get_delegreturnstateid(struct nfsd4_compound_state *cstate,
		union nfsd4_op_u *u)
{
	get_stateid(cstate, &u->delegreturn.dr_stateid);
}

void
nfsd4_get_freestateid(struct nfsd4_compound_state *cstate,
		union nfsd4_op_u *u)
{
	get_stateid(cstate, &u->free_stateid.fr_stateid);
}

void
nfsd4_get_setattrstateid(struct nfsd4_compound_state *cstate,
		union nfsd4_op_u *u)
{
	get_stateid(cstate, &u->setattr.sa_stateid);
}

void
nfsd4_get_closestateid(struct nfsd4_compound_state *cstate,
		union nfsd4_op_u *u)
{
	get_stateid(cstate, &u->close.cl_stateid);
}

void
nfsd4_get_lockustateid(struct nfsd4_compound_state *cstate,
		union nfsd4_op_u *u)
{
	get_stateid(cstate, &u->locku.lu_stateid);
}

void
nfsd4_get_readstateid(struct nfsd4_compound_state *cstate,
		union nfsd4_op_u *u)
{
	get_stateid(cstate, &u->read.rd_stateid);
}

void
nfsd4_get_writestateid(struct nfsd4_compound_state *cstate,
		union nfsd4_op_u *u)
{
	get_stateid(cstate, &u->write.wr_stateid);
}<|MERGE_RESOLUTION|>--- conflicted
+++ resolved
@@ -2685,11 +2685,8 @@
 	struct nfsd_net *nn = net_generic(clp->net, nfsd_net_id);
 	bool already_expired;
 
-<<<<<<< HEAD
-=======
 	trace_nfsd_clid_admin_expired(&clp->cl_clientid);
 
->>>>>>> d92805b6
 	spin_lock(&nn->client_lock);
 	clp->cl_time = 0;
 	spin_unlock(&nn->client_lock);
