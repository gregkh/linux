--- conflicted
+++ resolved
@@ -3086,8 +3086,6 @@
 
 	clear_bit(NFSD4_CLIENT_CB_RECALL_ANY, &clp->cl_flags);
 	drop_client(clp);
-<<<<<<< HEAD
-=======
 }
 
 static int
@@ -3119,7 +3117,6 @@
 
 	clear_and_wake_up_bit(CB_GETATTR_BUSY, &ncf->ncf_cb_flags);
 	nfs4_put_stid(&dp->dl_stid);
->>>>>>> a6ad5510
 }
 
 static const struct nfsd4_callback_ops nfsd4_cb_recall_any_ops = {
@@ -8407,11 +8404,7 @@
  * @cstate: NFSv4 COMPOUND state
  * @u: RELEASE_LOCKOWNER arguments
  *
-<<<<<<< HEAD
- * Check if theree are any locks still held and if not - free the lockowner
-=======
  * Check if there are any locks still held and if not, free the lockowner
->>>>>>> a6ad5510
  * and any lock state that is owned.
  *
  * Return values:
@@ -8740,11 +8733,7 @@
 	struct list_head *pos, *next, reaplist;
 	struct nfsd_net *nn = net_generic(net, nfsd_net_id);
 
-<<<<<<< HEAD
-	unregister_shrinker(&nn->nfsd_client_shrinker);
-=======
 	shrinker_free(nn->nfsd_client_shrinker);
->>>>>>> a6ad5510
 	cancel_work_sync(&nn->nfsd_shrinker_work);
 	cancel_delayed_work_sync(&nn->laundromat_work);
 	locks_end_grace(&nn->nfsd4_manager);
@@ -8937,18 +8926,6 @@
 			else
 				dp = NON_NFSD_LEASE;
 		}
-<<<<<<< HEAD
-		if (fl->fl_type == F_WRLCK) {
-			dp = fl->fl_owner;
-			if (dp->dl_recall.cb_clp == *(rqstp->rq_lease_breaker)) {
-				spin_unlock(&ctx->flc_lock);
-				return 0;
-			}
-break_lease:
-			spin_unlock(&ctx->flc_lock);
-			nfsd_stats_wdeleg_getattr_inc(nn);
-			status = nfserrno(nfsd_open_break_lease(inode, NFSD_MAY_READ));
-=======
 		break;
 	}
 	if (dp == NULL || dp == NON_NFSD_LEASE ||
@@ -8957,7 +8934,6 @@
 		if (dp == NON_NFSD_LEASE) {
 			status = nfserrno(nfsd_open_break_lease(inode,
 								NFSD_MAY_READ));
->>>>>>> a6ad5510
 			if (status != nfserr_jukebox ||
 			    !nfsd_wait_for_delegreturn(rqstp, inode))
 				return status;
