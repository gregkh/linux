// SPDX-License-Identifier: GPL-2.0
/*
 * Central processing for nfsd.
 *
 * Authors:	Olaf Kirch (okir@monad.swb.de)
 *
 * Copyright (C) 1995, 1996, 1997 Olaf Kirch <okir@monad.swb.de>
 */

#include <linux/sched/signal.h>
#include <linux/freezer.h>
#include <linux/module.h>
#include <linux/fs_struct.h>
#include <linux/swap.h>
#include <linux/siphash.h>

#include <linux/sunrpc/stats.h>
#include <linux/sunrpc/svcsock.h>
#include <linux/sunrpc/svc_xprt.h>
#include <linux/lockd/bind.h>
#include <linux/nfsacl.h>
#include <linux/seq_file.h>
#include <linux/inetdevice.h>
#include <net/addrconf.h>
#include <net/ipv6.h>
#include <net/net_namespace.h>
#include "nfsd.h"
#include "cache.h"
#include "vfs.h"
#include "netns.h"
#include "filecache.h"

#include "trace.h"

#define NFSDDBG_FACILITY	NFSDDBG_SVC

extern struct svc_program	nfsd_program;
static int			nfsd(void *vrqstp);
#if defined(CONFIG_NFSD_V2_ACL) || defined(CONFIG_NFSD_V3_ACL)
static int			nfsd_acl_rpcbind_set(struct net *,
						     const struct svc_program *,
						     u32, int,
						     unsigned short,
						     unsigned short);
static __be32			nfsd_acl_init_request(struct svc_rqst *,
						const struct svc_program *,
						struct svc_process_info *);
#endif
static int			nfsd_rpcbind_set(struct net *,
						 const struct svc_program *,
						 u32, int,
						 unsigned short,
						 unsigned short);
static __be32			nfsd_init_request(struct svc_rqst *,
						const struct svc_program *,
						struct svc_process_info *);

/*
 * nfsd_mutex protects nn->nfsd_serv -- both the pointer itself and some members
 * of the svc_serv struct such as ->sv_temp_socks and ->sv_permsocks.
 *
 * If (out side the lock) nn->nfsd_serv is non-NULL, then it must point to a
 * properly initialised 'struct svc_serv' with ->sv_nrthreads > 0 (unless
 * nn->keep_active is set).  That number of nfsd threads must
 * exist and each must be listed in ->sp_all_threads in some entry of
 * ->sv_pools[].
 *
 * Each active thread holds a counted reference on nn->nfsd_serv, as does
 * the nn->keep_active flag and various transient calls to svc_get().
 *
 * Finally, the nfsd_mutex also protects some of the global variables that are
 * accessed when nfsd starts and that are settable via the write_* routines in
 * nfsctl.c. In particular:
 *
 *	user_recovery_dirname
 *	user_lease_time
 *	nfsd_versions
 */
DEFINE_MUTEX(nfsd_mutex);

/*
 * nfsd_drc_lock protects nfsd_drc_max_pages and nfsd_drc_pages_used.
 * nfsd_drc_max_pages limits the total amount of memory available for
 * version 4.1 DRC caches.
 * nfsd_drc_pages_used tracks the current version 4.1 DRC memory usage.
 */
DEFINE_SPINLOCK(nfsd_drc_lock);
unsigned long	nfsd_drc_max_mem;
unsigned long	nfsd_drc_mem_used;

#if defined(CONFIG_NFSD_V2_ACL) || defined(CONFIG_NFSD_V3_ACL)
static struct svc_stat	nfsd_acl_svcstats;
static const struct svc_version *nfsd_acl_version[] = {
# if defined(CONFIG_NFSD_V2_ACL)
	[2] = &nfsd_acl_version2,
# endif
# if defined(CONFIG_NFSD_V3_ACL)
	[3] = &nfsd_acl_version3,
# endif
};

#define NFSD_ACL_MINVERS            2
#define NFSD_ACL_NRVERS		ARRAY_SIZE(nfsd_acl_version)

static struct svc_program	nfsd_acl_program = {
	.pg_prog		= NFS_ACL_PROGRAM,
	.pg_nvers		= NFSD_ACL_NRVERS,
	.pg_vers		= nfsd_acl_version,
	.pg_name		= "nfsacl",
	.pg_class		= "nfsd",
	.pg_stats		= &nfsd_acl_svcstats,
	.pg_authenticate	= &svc_set_client,
	.pg_init_request	= nfsd_acl_init_request,
	.pg_rpcbind_set		= nfsd_acl_rpcbind_set,
};

static struct svc_stat	nfsd_acl_svcstats = {
	.program	= &nfsd_acl_program,
};
#endif /* defined(CONFIG_NFSD_V2_ACL) || defined(CONFIG_NFSD_V3_ACL) */

static const struct svc_version *nfsd_version[] = {
#if defined(CONFIG_NFSD_V2)
	[2] = &nfsd_version2,
#endif
	[3] = &nfsd_version3,
#if defined(CONFIG_NFSD_V4)
	[4] = &nfsd_version4,
#endif
};

#define NFSD_MINVERS    	2
#define NFSD_NRVERS		ARRAY_SIZE(nfsd_version)

struct svc_program		nfsd_program = {
#if defined(CONFIG_NFSD_V2_ACL) || defined(CONFIG_NFSD_V3_ACL)
	.pg_next		= &nfsd_acl_program,
#endif
	.pg_prog		= NFS_PROGRAM,		/* program number */
	.pg_nvers		= NFSD_NRVERS,		/* nr of entries in nfsd_version */
	.pg_vers		= nfsd_version,		/* version table */
	.pg_name		= "nfsd",		/* program name */
	.pg_class		= "nfsd",		/* authentication class */
	.pg_stats		= &nfsd_svcstats,	/* version table */
	.pg_authenticate	= &svc_set_client,	/* export authentication */
	.pg_init_request	= nfsd_init_request,
	.pg_rpcbind_set		= nfsd_rpcbind_set,
};

static bool
nfsd_support_version(int vers)
{
	if (vers >= NFSD_MINVERS && vers < NFSD_NRVERS)
		return nfsd_version[vers] != NULL;
	return false;
}

static bool *
nfsd_alloc_versions(void)
{
	bool *vers = kmalloc_array(NFSD_NRVERS, sizeof(bool), GFP_KERNEL);
	unsigned i;

	if (vers) {
		/* All compiled versions are enabled by default */
		for (i = 0; i < NFSD_NRVERS; i++)
			vers[i] = nfsd_support_version(i);
	}
	return vers;
}

static bool *
nfsd_alloc_minorversions(void)
{
	bool *vers = kmalloc_array(NFSD_SUPPORTED_MINOR_VERSION + 1,
			sizeof(bool), GFP_KERNEL);
	unsigned i;

	if (vers) {
		/* All minor versions are enabled by default */
		for (i = 0; i <= NFSD_SUPPORTED_MINOR_VERSION; i++)
			vers[i] = nfsd_support_version(4);
	}
	return vers;
}

void
nfsd_netns_free_versions(struct nfsd_net *nn)
{
	kfree(nn->nfsd_versions);
	kfree(nn->nfsd4_minorversions);
	nn->nfsd_versions = NULL;
	nn->nfsd4_minorversions = NULL;
}

static void
nfsd_netns_init_versions(struct nfsd_net *nn)
{
	if (!nn->nfsd_versions) {
		nn->nfsd_versions = nfsd_alloc_versions();
		nn->nfsd4_minorversions = nfsd_alloc_minorversions();
		if (!nn->nfsd_versions || !nn->nfsd4_minorversions)
			nfsd_netns_free_versions(nn);
	}
}

int nfsd_vers(struct nfsd_net *nn, int vers, enum vers_op change)
{
	if (vers < NFSD_MINVERS || vers >= NFSD_NRVERS)
		return 0;
	switch(change) {
	case NFSD_SET:
		if (nn->nfsd_versions)
			nn->nfsd_versions[vers] = nfsd_support_version(vers);
		break;
	case NFSD_CLEAR:
		nfsd_netns_init_versions(nn);
		if (nn->nfsd_versions)
			nn->nfsd_versions[vers] = false;
		break;
	case NFSD_TEST:
		if (nn->nfsd_versions)
			return nn->nfsd_versions[vers];
		fallthrough;
	case NFSD_AVAIL:
		return nfsd_support_version(vers);
	}
	return 0;
}

static void
nfsd_adjust_nfsd_versions4(struct nfsd_net *nn)
{
	unsigned i;

	for (i = 0; i <= NFSD_SUPPORTED_MINOR_VERSION; i++) {
		if (nn->nfsd4_minorversions[i])
			return;
	}
	nfsd_vers(nn, 4, NFSD_CLEAR);
}

int nfsd_minorversion(struct nfsd_net *nn, u32 minorversion, enum vers_op change)
{
	if (minorversion > NFSD_SUPPORTED_MINOR_VERSION &&
	    change != NFSD_AVAIL)
		return -1;

	switch(change) {
	case NFSD_SET:
		if (nn->nfsd4_minorversions) {
			nfsd_vers(nn, 4, NFSD_SET);
			nn->nfsd4_minorversions[minorversion] =
				nfsd_vers(nn, 4, NFSD_TEST);
		}
		break;
	case NFSD_CLEAR:
		nfsd_netns_init_versions(nn);
		if (nn->nfsd4_minorversions) {
			nn->nfsd4_minorversions[minorversion] = false;
			nfsd_adjust_nfsd_versions4(nn);
		}
		break;
	case NFSD_TEST:
		if (nn->nfsd4_minorversions)
			return nn->nfsd4_minorversions[minorversion];
		return nfsd_vers(nn, 4, NFSD_TEST);
	case NFSD_AVAIL:
		return minorversion <= NFSD_SUPPORTED_MINOR_VERSION &&
			nfsd_vers(nn, 4, NFSD_AVAIL);
	}
	return 0;
}

/*
 * Maximum number of nfsd processes
 */
#define	NFSD_MAXSERVS		8192

int nfsd_nrthreads(struct net *net)
{
	int rv = 0;
	struct nfsd_net *nn = net_generic(net, nfsd_net_id);

	mutex_lock(&nfsd_mutex);
	if (nn->nfsd_serv)
		rv = nn->nfsd_serv->sv_nrthreads;
	mutex_unlock(&nfsd_mutex);
	return rv;
}

static int nfsd_init_socks(struct net *net, const struct cred *cred)
{
	int error;
	struct nfsd_net *nn = net_generic(net, nfsd_net_id);

	if (!list_empty(&nn->nfsd_serv->sv_permsocks))
		return 0;

	error = svc_xprt_create(nn->nfsd_serv, "udp", net, PF_INET, NFS_PORT,
				SVC_SOCK_DEFAULTS, cred);
	if (error < 0)
		return error;

	error = svc_xprt_create(nn->nfsd_serv, "tcp", net, PF_INET, NFS_PORT,
				SVC_SOCK_DEFAULTS, cred);
	if (error < 0)
		return error;

	return 0;
}

static int nfsd_users = 0;

static int nfsd_startup_generic(void)
{
	int ret;

	if (nfsd_users++)
		return 0;

	ret = nfsd_file_cache_init();
	if (ret)
		goto dec_users;

	ret = nfs4_state_start();
	if (ret)
		goto out_file_cache;
	return 0;

out_file_cache:
	nfsd_file_cache_shutdown();
dec_users:
	nfsd_users--;
	return ret;
}

static void nfsd_shutdown_generic(void)
{
	if (--nfsd_users)
		return;

	nfs4_state_shutdown();
	nfsd_file_cache_shutdown();
}

static bool nfsd_needs_lockd(struct nfsd_net *nn)
{
	return nfsd_vers(nn, 2, NFSD_TEST) || nfsd_vers(nn, 3, NFSD_TEST);
}

/**
 * nfsd_copy_write_verifier - Atomically copy a write verifier
 * @verf: buffer in which to receive the verifier cookie
 * @nn: NFS net namespace
 *
 * This function provides a wait-free mechanism for copying the
 * namespace's write verifier without tearing it.
 */
void nfsd_copy_write_verifier(__be32 verf[2], struct nfsd_net *nn)
{
	int seq = 0;

	do {
		read_seqbegin_or_lock(&nn->writeverf_lock, &seq);
		memcpy(verf, nn->writeverf, sizeof(nn->writeverf));
	} while (need_seqretry(&nn->writeverf_lock, seq));
	done_seqretry(&nn->writeverf_lock, seq);
}

static void nfsd_reset_write_verifier_locked(struct nfsd_net *nn)
{
	struct timespec64 now;
	u64 verf;

	/*
	 * Because the time value is hashed, y2038 time_t overflow
	 * is irrelevant in this usage.
	 */
	ktime_get_raw_ts64(&now);
	verf = siphash_2u64(now.tv_sec, now.tv_nsec, &nn->siphash_key);
	memcpy(nn->writeverf, &verf, sizeof(nn->writeverf));
}

/**
 * nfsd_reset_write_verifier - Generate a new write verifier
 * @nn: NFS net namespace
 *
 * This function updates the ->writeverf field of @nn. This field
 * contains an opaque cookie that, according to Section 18.32.3 of
 * RFC 8881, "the client can use to determine whether a server has
 * changed instance state (e.g., server restart) between a call to
 * WRITE and a subsequent call to either WRITE or COMMIT.  This
 * cookie MUST be unchanged during a single instance of the NFSv4.1
 * server and MUST be unique between instances of the NFSv4.1
 * server."
 */
void nfsd_reset_write_verifier(struct nfsd_net *nn)
{
	write_seqlock(&nn->writeverf_lock);
	nfsd_reset_write_verifier_locked(nn);
	write_sequnlock(&nn->writeverf_lock);
}

/*
 * Crank up a set of per-namespace resources for a new NFSD instance,
 * including lockd, a duplicate reply cache, an open file cache
 * instance, and a cache of NFSv4 state objects.
 */
static int nfsd_startup_net(struct net *net, const struct cred *cred)
{
	struct nfsd_net *nn = net_generic(net, nfsd_net_id);
	int ret;

	if (nn->nfsd_net_up)
		return 0;

	ret = nfsd_startup_generic();
	if (ret)
		return ret;
	ret = nfsd_init_socks(net, cred);
	if (ret)
		goto out_socks;

	if (nfsd_needs_lockd(nn) && !nn->lockd_up) {
		ret = lockd_up(net, cred);
		if (ret)
			goto out_socks;
		nn->lockd_up = true;
	}

	ret = nfsd_file_cache_start_net(net);
	if (ret)
		goto out_lockd;

	ret = nfsd_reply_cache_init(nn);
	if (ret)
		goto out_filecache;

	ret = nfs4_state_start_net(net);
	if (ret)
		goto out_reply_cache;

#ifdef CONFIG_NFSD_V4_2_INTER_SSC
	nfsd4_ssc_init_umount_work(nn);
#endif
	nn->nfsd_net_up = true;
	return 0;

out_reply_cache:
	nfsd_reply_cache_shutdown(nn);
out_filecache:
	nfsd_file_cache_shutdown_net(net);
out_lockd:
	if (nn->lockd_up) {
		lockd_down(net);
		nn->lockd_up = false;
	}
out_socks:
	nfsd_shutdown_generic();
	return ret;
}

static void nfsd_shutdown_net(struct net *net)
{
	struct nfsd_net *nn = net_generic(net, nfsd_net_id);

	nfs4_state_shutdown_net(net);
<<<<<<< HEAD
=======
	nfsd_reply_cache_shutdown(nn);
>>>>>>> 98817289
	nfsd_file_cache_shutdown_net(net);
	if (nn->lockd_up) {
		lockd_down(net);
		nn->lockd_up = false;
	}
	nn->nfsd_net_up = false;
	nfsd_shutdown_generic();
}

static DEFINE_SPINLOCK(nfsd_notifier_lock);
static int nfsd_inetaddr_event(struct notifier_block *this, unsigned long event,
	void *ptr)
{
	struct in_ifaddr *ifa = (struct in_ifaddr *)ptr;
	struct net_device *dev = ifa->ifa_dev->dev;
	struct net *net = dev_net(dev);
	struct nfsd_net *nn = net_generic(net, nfsd_net_id);
	struct sockaddr_in sin;

	if (event != NETDEV_DOWN || !nn->nfsd_serv)
		goto out;

	spin_lock(&nfsd_notifier_lock);
	if (nn->nfsd_serv) {
		dprintk("nfsd_inetaddr_event: removed %pI4\n", &ifa->ifa_local);
		sin.sin_family = AF_INET;
		sin.sin_addr.s_addr = ifa->ifa_local;
		svc_age_temp_xprts_now(nn->nfsd_serv, (struct sockaddr *)&sin);
	}
	spin_unlock(&nfsd_notifier_lock);

out:
	return NOTIFY_DONE;
}

static struct notifier_block nfsd_inetaddr_notifier = {
	.notifier_call = nfsd_inetaddr_event,
};

#if IS_ENABLED(CONFIG_IPV6)
static int nfsd_inet6addr_event(struct notifier_block *this,
	unsigned long event, void *ptr)
{
	struct inet6_ifaddr *ifa = (struct inet6_ifaddr *)ptr;
	struct net_device *dev = ifa->idev->dev;
	struct net *net = dev_net(dev);
	struct nfsd_net *nn = net_generic(net, nfsd_net_id);
	struct sockaddr_in6 sin6;

	if (event != NETDEV_DOWN || !nn->nfsd_serv)
		goto out;

	spin_lock(&nfsd_notifier_lock);
	if (nn->nfsd_serv) {
		dprintk("nfsd_inet6addr_event: removed %pI6\n", &ifa->addr);
		sin6.sin6_family = AF_INET6;
		sin6.sin6_addr = ifa->addr;
		if (ipv6_addr_type(&sin6.sin6_addr) & IPV6_ADDR_LINKLOCAL)
			sin6.sin6_scope_id = ifa->idev->dev->ifindex;
		svc_age_temp_xprts_now(nn->nfsd_serv, (struct sockaddr *)&sin6);
	}
	spin_unlock(&nfsd_notifier_lock);

out:
	return NOTIFY_DONE;
}

static struct notifier_block nfsd_inet6addr_notifier = {
	.notifier_call = nfsd_inet6addr_event,
};
#endif

/* Only used under nfsd_mutex, so this atomic may be overkill: */
static atomic_t nfsd_notifier_refcount = ATOMIC_INIT(0);

void nfsd_last_thread(struct net *net)
{
	struct nfsd_net *nn = net_generic(net, nfsd_net_id);
	struct svc_serv *serv = nn->nfsd_serv;

	spin_lock(&nfsd_notifier_lock);
	nn->nfsd_serv = NULL;
	spin_unlock(&nfsd_notifier_lock);

	/* check if the notifier still has clients */
	if (atomic_dec_return(&nfsd_notifier_refcount) == 0) {
		unregister_inetaddr_notifier(&nfsd_inetaddr_notifier);
#if IS_ENABLED(CONFIG_IPV6)
		unregister_inet6addr_notifier(&nfsd_inet6addr_notifier);
#endif
	}

	svc_xprt_destroy_all(serv, net);

	/*
	 * write_ports can create the server without actually starting
	 * any threads--if we get shut down before any threads are
	 * started, then nfsd_last_thread will be run before any of this
	 * other initialization has been done except the rpcb information.
	 */
	svc_rpcb_cleanup(serv, net);
	if (!nn->nfsd_net_up)
		return;

	nfsd_shutdown_net(net);
	pr_info("nfsd: last server has exited, flushing export cache\n");
	nfsd_export_flush(net);
}

void nfsd_reset_versions(struct nfsd_net *nn)
{
	int i;

	for (i = 0; i < NFSD_NRVERS; i++)
		if (nfsd_vers(nn, i, NFSD_TEST))
			return;

	for (i = 0; i < NFSD_NRVERS; i++)
		if (i != 4)
			nfsd_vers(nn, i, NFSD_SET);
		else {
			int minor = 0;
			while (nfsd_minorversion(nn, minor, NFSD_SET) >= 0)
				minor++;
		}
}

/*
 * Each session guarantees a negotiated per slot memory cache for replies
 * which in turn consumes memory beyond the v2/v3/v4.0 server. A dedicated
 * NFSv4.1 server might want to use more memory for a DRC than a machine
 * with mutiple services.
 *
 * Impose a hard limit on the number of pages for the DRC which varies
 * according to the machines free pages. This is of course only a default.
 *
 * For now this is a #defined shift which could be under admin control
 * in the future.
 */
static void set_max_drc(void)
{
	#define NFSD_DRC_SIZE_SHIFT	7
	nfsd_drc_max_mem = (nr_free_buffer_pages()
					>> NFSD_DRC_SIZE_SHIFT) * PAGE_SIZE;
	nfsd_drc_mem_used = 0;
	dprintk("%s nfsd_drc_max_mem %lu \n", __func__, nfsd_drc_max_mem);
}

static int nfsd_get_default_max_blksize(void)
{
	struct sysinfo i;
	unsigned long long target;
	unsigned long ret;

	si_meminfo(&i);
	target = (i.totalram - i.totalhigh) << PAGE_SHIFT;
	/*
	 * Aim for 1/4096 of memory per thread This gives 1MB on 4Gig
	 * machines, but only uses 32K on 128M machines.  Bottom out at
	 * 8K on 32M and smaller.  Of course, this is only a default.
	 */
	target >>= 12;

	ret = NFSSVC_MAXBLKSIZE;
	while (ret > target && ret >= 8*1024*2)
		ret /= 2;
	return ret;
}

void nfsd_shutdown_threads(struct net *net)
{
	struct nfsd_net *nn = net_generic(net, nfsd_net_id);
	struct svc_serv *serv;

	mutex_lock(&nfsd_mutex);
	serv = nn->nfsd_serv;
	if (serv == NULL) {
		mutex_unlock(&nfsd_mutex);
		return;
	}

	svc_get(serv);
	/* Kill outstanding nfsd threads */
	svc_set_num_threads(serv, NULL, 0);
	nfsd_last_thread(net);
	svc_put(serv);
	mutex_unlock(&nfsd_mutex);
}

bool i_am_nfsd(void)
{
	return kthread_func(current) == nfsd;
}

int nfsd_create_serv(struct net *net)
{
	int error;
	struct nfsd_net *nn = net_generic(net, nfsd_net_id);
	struct svc_serv *serv;

	WARN_ON(!mutex_is_locked(&nfsd_mutex));
	if (nn->nfsd_serv) {
		svc_get(nn->nfsd_serv);
		return 0;
	}
	if (nfsd_max_blksize == 0)
		nfsd_max_blksize = nfsd_get_default_max_blksize();
	nfsd_reset_versions(nn);
	serv = svc_create_pooled(&nfsd_program, nfsd_max_blksize, nfsd);
	if (serv == NULL)
		return -ENOMEM;

	serv->sv_maxconn = nn->max_connections;
	error = svc_bind(serv, net);
	if (error < 0) {
		svc_put(serv);
		return error;
	}
	spin_lock(&nfsd_notifier_lock);
	nn->nfsd_serv = serv;
	spin_unlock(&nfsd_notifier_lock);

	set_max_drc();
	/* check if the notifier is already set */
	if (atomic_inc_return(&nfsd_notifier_refcount) == 1) {
		register_inetaddr_notifier(&nfsd_inetaddr_notifier);
#if IS_ENABLED(CONFIG_IPV6)
		register_inet6addr_notifier(&nfsd_inet6addr_notifier);
#endif
	}
	nfsd_reset_write_verifier(nn);
	return 0;
}

int nfsd_nrpools(struct net *net)
{
	struct nfsd_net *nn = net_generic(net, nfsd_net_id);

	if (nn->nfsd_serv == NULL)
		return 0;
	else
		return nn->nfsd_serv->sv_nrpools;
}

int nfsd_get_nrthreads(int n, int *nthreads, struct net *net)
{
	int i = 0;
	struct nfsd_net *nn = net_generic(net, nfsd_net_id);

	if (nn->nfsd_serv != NULL) {
		for (i = 0; i < nn->nfsd_serv->sv_nrpools && i < n; i++)
			nthreads[i] = nn->nfsd_serv->sv_pools[i].sp_nrthreads;
	}

	return 0;
}

int nfsd_set_nrthreads(int n, int *nthreads, struct net *net)
{
	int i = 0;
	int tot = 0;
	int err = 0;
	struct nfsd_net *nn = net_generic(net, nfsd_net_id);

	WARN_ON(!mutex_is_locked(&nfsd_mutex));

	if (nn->nfsd_serv == NULL || n <= 0)
		return 0;

	if (n > nn->nfsd_serv->sv_nrpools)
		n = nn->nfsd_serv->sv_nrpools;

	/* enforce a global maximum number of threads */
	tot = 0;
	for (i = 0; i < n; i++) {
		nthreads[i] = min(nthreads[i], NFSD_MAXSERVS);
		tot += nthreads[i];
	}
	if (tot > NFSD_MAXSERVS) {
		/* total too large: scale down requested numbers */
		for (i = 0; i < n && tot > 0; i++) {
			int new = nthreads[i] * NFSD_MAXSERVS / tot;
			tot -= (nthreads[i] - new);
			nthreads[i] = new;
		}
		for (i = 0; i < n && tot > 0; i++) {
			nthreads[i]--;
			tot--;
		}
	}

	/*
	 * There must always be a thread in pool 0; the admin
	 * can't shut down NFS completely using pool_threads.
	 */
	if (nthreads[0] == 0)
		nthreads[0] = 1;

	/* apply the new numbers */
	svc_get(nn->nfsd_serv);
	for (i = 0; i < n; i++) {
		err = svc_set_num_threads(nn->nfsd_serv,
					  &nn->nfsd_serv->sv_pools[i],
					  nthreads[i]);
		if (err)
			break;
	}
	svc_put(nn->nfsd_serv);
	return err;
}

/*
 * Adjust the number of threads and return the new number of threads.
 * This is also the function that starts the server if necessary, if
 * this is the first time nrservs is nonzero.
 */
int
nfsd_svc(int nrservs, struct net *net, const struct cred *cred)
{
	int	error;
	bool	nfsd_up_before;
	struct nfsd_net *nn = net_generic(net, nfsd_net_id);
	struct svc_serv *serv;

	mutex_lock(&nfsd_mutex);
	dprintk("nfsd: creating service\n");

	nrservs = max(nrservs, 0);
	nrservs = min(nrservs, NFSD_MAXSERVS);
	error = 0;

	if (nrservs == 0 && nn->nfsd_serv == NULL)
		goto out;

	strscpy(nn->nfsd_name, utsname()->nodename,
		sizeof(nn->nfsd_name));

	error = nfsd_create_serv(net);
	if (error)
		goto out;

	nfsd_up_before = nn->nfsd_net_up;
	serv = nn->nfsd_serv;

	error = nfsd_startup_net(net, cred);
	if (error)
		goto out_put;
	error = svc_set_num_threads(serv, NULL, nrservs);
	if (error)
		goto out_shutdown;
	error = serv->sv_nrthreads;
	if (error == 0)
		nfsd_last_thread(net);
out_shutdown:
	if (error < 0 && !nfsd_up_before)
		nfsd_shutdown_net(net);
out_put:
	/* Threads now hold service active */
	if (xchg(&nn->keep_active, 0))
		svc_put(serv);
	svc_put(serv);
out:
	mutex_unlock(&nfsd_mutex);
	return error;
}

#if defined(CONFIG_NFSD_V2_ACL) || defined(CONFIG_NFSD_V3_ACL)
static bool
nfsd_support_acl_version(int vers)
{
	if (vers >= NFSD_ACL_MINVERS && vers < NFSD_ACL_NRVERS)
		return nfsd_acl_version[vers] != NULL;
	return false;
}

static int
nfsd_acl_rpcbind_set(struct net *net, const struct svc_program *progp,
		     u32 version, int family, unsigned short proto,
		     unsigned short port)
{
	if (!nfsd_support_acl_version(version) ||
	    !nfsd_vers(net_generic(net, nfsd_net_id), version, NFSD_TEST))
		return 0;
	return svc_generic_rpcbind_set(net, progp, version, family,
			proto, port);
}

static __be32
nfsd_acl_init_request(struct svc_rqst *rqstp,
		      const struct svc_program *progp,
		      struct svc_process_info *ret)
{
	struct nfsd_net *nn = net_generic(SVC_NET(rqstp), nfsd_net_id);
	int i;

	if (likely(nfsd_support_acl_version(rqstp->rq_vers) &&
	    nfsd_vers(nn, rqstp->rq_vers, NFSD_TEST)))
		return svc_generic_init_request(rqstp, progp, ret);

	ret->mismatch.lovers = NFSD_ACL_NRVERS;
	for (i = NFSD_ACL_MINVERS; i < NFSD_ACL_NRVERS; i++) {
		if (nfsd_support_acl_version(rqstp->rq_vers) &&
		    nfsd_vers(nn, i, NFSD_TEST)) {
			ret->mismatch.lovers = i;
			break;
		}
	}
	if (ret->mismatch.lovers == NFSD_ACL_NRVERS)
		return rpc_prog_unavail;
	ret->mismatch.hivers = NFSD_ACL_MINVERS;
	for (i = NFSD_ACL_NRVERS - 1; i >= NFSD_ACL_MINVERS; i--) {
		if (nfsd_support_acl_version(rqstp->rq_vers) &&
		    nfsd_vers(nn, i, NFSD_TEST)) {
			ret->mismatch.hivers = i;
			break;
		}
	}
	return rpc_prog_mismatch;
}
#endif

static int
nfsd_rpcbind_set(struct net *net, const struct svc_program *progp,
		 u32 version, int family, unsigned short proto,
		 unsigned short port)
{
	if (!nfsd_vers(net_generic(net, nfsd_net_id), version, NFSD_TEST))
		return 0;
	return svc_generic_rpcbind_set(net, progp, version, family,
			proto, port);
}

static __be32
nfsd_init_request(struct svc_rqst *rqstp,
		  const struct svc_program *progp,
		  struct svc_process_info *ret)
{
	struct nfsd_net *nn = net_generic(SVC_NET(rqstp), nfsd_net_id);
	int i;

	if (likely(nfsd_vers(nn, rqstp->rq_vers, NFSD_TEST)))
		return svc_generic_init_request(rqstp, progp, ret);

	ret->mismatch.lovers = NFSD_NRVERS;
	for (i = NFSD_MINVERS; i < NFSD_NRVERS; i++) {
		if (nfsd_vers(nn, i, NFSD_TEST)) {
			ret->mismatch.lovers = i;
			break;
		}
	}
	if (ret->mismatch.lovers == NFSD_NRVERS)
		return rpc_prog_unavail;
	ret->mismatch.hivers = NFSD_MINVERS;
	for (i = NFSD_NRVERS - 1; i >= NFSD_MINVERS; i--) {
		if (nfsd_vers(nn, i, NFSD_TEST)) {
			ret->mismatch.hivers = i;
			break;
		}
	}
	return rpc_prog_mismatch;
}

/*
 * This is the NFS server kernel thread
 */
static int
nfsd(void *vrqstp)
{
	struct svc_rqst *rqstp = (struct svc_rqst *) vrqstp;
	struct svc_xprt *perm_sock = list_entry(rqstp->rq_server->sv_permsocks.next, typeof(struct svc_xprt), xpt_list);
	struct net *net = perm_sock->xpt_net;
	struct nfsd_net *nn = net_generic(net, nfsd_net_id);

	/* At this point, the thread shares current->fs
	 * with the init process. We need to create files with the
	 * umask as defined by the client instead of init's umask. */
	if (unshare_fs_struct() < 0) {
		printk("Unable to start nfsd thread: out of memory\n");
		goto out;
	}

	current->fs->umask = 0;

	atomic_inc(&nfsdstats.th_cnt);

	set_freezable();

	/*
	 * The main request loop
	 */
	while (!kthread_should_stop()) {
		/* Update sv_maxconn if it has changed */
		rqstp->rq_server->sv_maxconn = nn->max_connections;

		svc_recv(rqstp);
	}

	atomic_dec(&nfsdstats.th_cnt);

out:
	/* Release the thread */
	svc_exit_thread(rqstp);
	return 0;
}

/**
 * nfsd_dispatch - Process an NFS or NFSACL Request
 * @rqstp: incoming request
 *
 * This RPC dispatcher integrates the NFS server's duplicate reply cache.
 *
 * Return values:
 *  %0: Processing complete; do not send a Reply
 *  %1: Processing complete; send Reply in rqstp->rq_res
 */
int nfsd_dispatch(struct svc_rqst *rqstp)
{
	const struct svc_procedure *proc = rqstp->rq_procinfo;
<<<<<<< HEAD
=======
	__be32 *statp = rqstp->rq_accept_statp;
	struct nfsd_cacherep *rp;
>>>>>>> 98817289
	unsigned int start, len;
	__be32 *nfs_reply;

	/*
	 * Give the xdr decoder a chance to change this if it wants
	 * (necessary in the NFSv4.0 compound case)
	 */
	rqstp->rq_cachetype = proc->pc_cachetype;

<<<<<<< HEAD
	svcxdr_init_decode(rqstp);

=======
>>>>>>> 98817289
	/*
	 * ->pc_decode advances the argument stream past the NFS
	 * Call header, so grab the header's starting location and
	 * size now for the call to nfsd_cache_lookup().
	 */
	start = xdr_stream_pos(&rqstp->rq_arg_stream);
	len = xdr_stream_remaining(&rqstp->rq_arg_stream);
	if (!proc->pc_decode(rqstp, &rqstp->rq_arg_stream))
		goto out_decode_err;

<<<<<<< HEAD
	switch (nfsd_cache_lookup(rqstp, start, len)) {
=======
	rp = NULL;
	switch (nfsd_cache_lookup(rqstp, start, len, &rp)) {
>>>>>>> 98817289
	case RC_DOIT:
		break;
	case RC_REPLY:
		goto out_cached_reply;
	case RC_DROPIT:
		goto out_dropit;
	}

<<<<<<< HEAD
	/*
	 * Need to grab the location to store the status, as
	 * NFSv4 does some encoding while processing
	 */
	svcxdr_init_encode(rqstp);

=======
>>>>>>> 98817289
	nfs_reply = xdr_inline_decode(&rqstp->rq_res_stream, 0);
	*statp = proc->pc_func(rqstp);
	if (test_bit(RQ_DROPME, &rqstp->rq_flags))
		goto out_update_drop;

	if (!proc->pc_encode(rqstp, &rqstp->rq_res_stream))
		goto out_encode_err;

<<<<<<< HEAD
	nfsd_cache_update(rqstp, rqstp->rq_cachetype, nfs_reply);
=======
	nfsd_cache_update(rqstp, rp, rqstp->rq_cachetype, nfs_reply);
>>>>>>> 98817289
out_cached_reply:
	return 1;

out_decode_err:
	trace_nfsd_garbage_args_err(rqstp);
	*statp = rpc_garbage_args;
	return 1;

out_update_drop:
	nfsd_cache_update(rqstp, rp, RC_NOCACHE, NULL);
out_dropit:
	return 0;

out_encode_err:
	trace_nfsd_cant_encode_err(rqstp);
	nfsd_cache_update(rqstp, rp, RC_NOCACHE, NULL);
	*statp = rpc_system_err;
	return 1;
}

/**
 * nfssvc_decode_voidarg - Decode void arguments
 * @rqstp: Server RPC transaction context
 * @xdr: XDR stream positioned at arguments to decode
 *
 * Return values:
 *   %false: Arguments were not valid
 *   %true: Decoding was successful
 */
bool nfssvc_decode_voidarg(struct svc_rqst *rqstp, struct xdr_stream *xdr)
{
	return true;
}

/**
 * nfssvc_encode_voidres - Encode void results
 * @rqstp: Server RPC transaction context
 * @xdr: XDR stream into which to encode results
 *
 * Return values:
 *   %false: Local error while encoding
 *   %true: Encoding was successful
 */
bool nfssvc_encode_voidres(struct svc_rqst *rqstp, struct xdr_stream *xdr)
{
	return true;
}

int nfsd_pool_stats_open(struct inode *inode, struct file *file)
{
	int ret;
	struct nfsd_net *nn = net_generic(inode->i_sb->s_fs_info, nfsd_net_id);

	mutex_lock(&nfsd_mutex);
	if (nn->nfsd_serv == NULL) {
		mutex_unlock(&nfsd_mutex);
		return -ENODEV;
	}
	svc_get(nn->nfsd_serv);
	ret = svc_pool_stats_open(nn->nfsd_serv, file);
	mutex_unlock(&nfsd_mutex);
	return ret;
}

int nfsd_pool_stats_release(struct inode *inode, struct file *file)
{
	struct seq_file *seq = file->private_data;
	struct svc_serv *serv = seq->private;
	int ret = seq_release(inode, file);

	mutex_lock(&nfsd_mutex);
	svc_put(serv);
	mutex_unlock(&nfsd_mutex);
	return ret;
}<|MERGE_RESOLUTION|>--- conflicted
+++ resolved
@@ -466,10 +466,7 @@
 	struct nfsd_net *nn = net_generic(net, nfsd_net_id);
 
 	nfs4_state_shutdown_net(net);
-<<<<<<< HEAD
-=======
 	nfsd_reply_cache_shutdown(nn);
->>>>>>> 98817289
 	nfsd_file_cache_shutdown_net(net);
 	if (nn->lockd_up) {
 		lockd_down(net);
@@ -988,11 +985,8 @@
 int nfsd_dispatch(struct svc_rqst *rqstp)
 {
 	const struct svc_procedure *proc = rqstp->rq_procinfo;
-<<<<<<< HEAD
-=======
 	__be32 *statp = rqstp->rq_accept_statp;
 	struct nfsd_cacherep *rp;
->>>>>>> 98817289
 	unsigned int start, len;
 	__be32 *nfs_reply;
 
@@ -1002,11 +996,6 @@
 	 */
 	rqstp->rq_cachetype = proc->pc_cachetype;
 
-<<<<<<< HEAD
-	svcxdr_init_decode(rqstp);
-
-=======
->>>>>>> 98817289
 	/*
 	 * ->pc_decode advances the argument stream past the NFS
 	 * Call header, so grab the header's starting location and
@@ -1017,12 +1006,8 @@
 	if (!proc->pc_decode(rqstp, &rqstp->rq_arg_stream))
 		goto out_decode_err;
 
-<<<<<<< HEAD
-	switch (nfsd_cache_lookup(rqstp, start, len)) {
-=======
 	rp = NULL;
 	switch (nfsd_cache_lookup(rqstp, start, len, &rp)) {
->>>>>>> 98817289
 	case RC_DOIT:
 		break;
 	case RC_REPLY:
@@ -1031,15 +1016,6 @@
 		goto out_dropit;
 	}
 
-<<<<<<< HEAD
-	/*
-	 * Need to grab the location to store the status, as
-	 * NFSv4 does some encoding while processing
-	 */
-	svcxdr_init_encode(rqstp);
-
-=======
->>>>>>> 98817289
 	nfs_reply = xdr_inline_decode(&rqstp->rq_res_stream, 0);
 	*statp = proc->pc_func(rqstp);
 	if (test_bit(RQ_DROPME, &rqstp->rq_flags))
@@ -1048,11 +1024,7 @@
 	if (!proc->pc_encode(rqstp, &rqstp->rq_res_stream))
 		goto out_encode_err;
 
-<<<<<<< HEAD
-	nfsd_cache_update(rqstp, rqstp->rq_cachetype, nfs_reply);
-=======
 	nfsd_cache_update(rqstp, rp, rqstp->rq_cachetype, nfs_reply);
->>>>>>> 98817289
 out_cached_reply:
 	return 1;
 
