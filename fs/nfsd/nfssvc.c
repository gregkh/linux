--- conflicted
+++ resolved
@@ -36,10 +36,6 @@
 #define NFSDDBG_FACILITY	NFSDDBG_SVC
 
 atomic_t			nfsd_th_cnt = ATOMIC_INIT(0);
-<<<<<<< HEAD
-extern struct svc_program	nfsd_program;
-=======
->>>>>>> a6ad5510
 static int			nfsd(void *vrqstp);
 #if defined(CONFIG_NFSD_V2_ACL) || defined(CONFIG_NFSD_V3_ACL)
 static int			nfsd_acl_rpcbind_set(struct net *,
@@ -106,20 +102,6 @@
 #define NFSD_ACL_MINVERS	2
 #define NFSD_ACL_NRVERS		ARRAY_SIZE(nfsd_acl_version)
 
-<<<<<<< HEAD
-static struct svc_program	nfsd_acl_program = {
-	.pg_prog		= NFS_ACL_PROGRAM,
-	.pg_nvers		= NFSD_ACL_NRVERS,
-	.pg_vers		= nfsd_acl_version,
-	.pg_name		= "nfsacl",
-	.pg_class		= "nfsd",
-	.pg_authenticate	= &svc_set_client,
-	.pg_init_request	= nfsd_acl_init_request,
-	.pg_rpcbind_set		= nfsd_acl_rpcbind_set,
-};
-
-=======
->>>>>>> a6ad5510
 #endif /* defined(CONFIG_NFSD_V2_ACL) || defined(CONFIG_NFSD_V3_ACL) */
 
 static const struct svc_version *nfsd_version[NFSD_MAXVERS+1] = {
@@ -139,11 +121,7 @@
 	.pg_vers		= nfsd_version,		/* version table */
 	.pg_name		= "nfsd",		/* program name */
 	.pg_class		= "nfsd",		/* authentication class */
-<<<<<<< HEAD
-	.pg_authenticate	= &svc_set_client,	/* export authentication */
-=======
 	.pg_authenticate	= svc_set_client,	/* export authentication */
->>>>>>> a6ad5510
 	.pg_init_request	= nfsd_init_request,
 	.pg_rpcbind_set		= nfsd_rpcbind_set,
 	},
@@ -537,15 +515,11 @@
 /* Only used under nfsd_mutex, so this atomic may be overkill: */
 static atomic_t nfsd_notifier_refcount = ATOMIC_INIT(0);
 
-<<<<<<< HEAD
-void nfsd_last_thread(struct net *net)
-=======
 /**
  * nfsd_destroy_serv - tear down NFSD's svc_serv for a namespace
  * @net: network namespace the NFS service is associated with
  */
 void nfsd_destroy_serv(struct net *net)
->>>>>>> a6ad5510
 {
 	struct nfsd_net *nn = net_generic(net, nfsd_net_id);
 	struct svc_serv *serv = nn->nfsd_serv;
@@ -580,11 +554,7 @@
 	svc_rpcb_cleanup(serv, net);
 
 	nfsd_shutdown_net(net);
-<<<<<<< HEAD
-	nfsd_export_flush(net);
-=======
 	svc_destroy(&serv);
->>>>>>> a6ad5510
 }
 
 void nfsd_reset_versions(struct nfsd_net *nn)
@@ -692,12 +662,8 @@
 	if (nfsd_max_blksize == 0)
 		nfsd_max_blksize = nfsd_get_default_max_blksize();
 	nfsd_reset_versions(nn);
-<<<<<<< HEAD
-	serv = svc_create_pooled(&nfsd_program, &nn->nfsd_svcstats,
-=======
 	serv = svc_create_pooled(nfsd_programs, ARRAY_SIZE(nfsd_programs),
 				 &nn->nfsd_svcstats,
->>>>>>> a6ad5510
 				 nfsd_max_blksize, nfsd);
 	if (serv == NULL)
 		return -ENOMEM;
@@ -859,18 +825,8 @@
 		goto out_put;
 	error = serv->sv_nrthreads;
 out_put:
-<<<<<<< HEAD
-	/* Threads now hold service active */
-	if (xchg(&nn->keep_active, 0))
-		svc_put(serv);
-
-	if (serv->sv_nrthreads == 0)
-		nfsd_last_thread(net);
-	svc_put(serv);
-=======
 	if (serv->sv_nrthreads == 0)
 		nfsd_destroy_serv(net);
->>>>>>> a6ad5510
 out:
 	return error;
 }
@@ -1002,11 +958,8 @@
 		rqstp->rq_server->sv_maxconn = nn->max_connections;
 
 		svc_recv(rqstp);
-<<<<<<< HEAD
-=======
 
 		nfsd_file_net_dispose(nn);
->>>>>>> a6ad5510
 	}
 
 	atomic_dec(&nfsd_th_cnt);
@@ -1077,15 +1030,12 @@
 	if (!proc->pc_encode(rqstp, &rqstp->rq_res_stream))
 		goto out_encode_err;
 
-<<<<<<< HEAD
-=======
 	/*
 	 * Release rq_status_counter setting it to an even value after the rpc
 	 * request has been properly processed.
 	 */
 	smp_store_release(&rqstp->rq_status_counter, rqstp->rq_status_counter + 1);
 
->>>>>>> a6ad5510
 	nfsd_cache_update(rqstp, rp, rqstp->rq_cachetype, nfs_reply);
 out_cached_reply:
 	return 1;
