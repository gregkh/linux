/* SPDX-License-Identifier: GPL-2.0 */
/*
 * Hodge-podge collection of knfsd-related stuff.
 * I will sort this out later.
 *
 * Copyright (C) 1995-1997 Olaf Kirch <okir@monad.swb.de>
 */

#ifndef LINUX_NFSD_NFSD_H
#define LINUX_NFSD_NFSD_H

#include <linux/types.h>
#include <linux/mount.h>

#include <linux/nfs.h>
#include <linux/nfs2.h>
#include <linux/nfs3.h>
#include <linux/nfs4.h>
#include <linux/sunrpc/svc.h>
#include <linux/sunrpc/svc_xprt.h>
#include <linux/sunrpc/msg_prot.h>
#include <linux/sunrpc/addr.h>

#include <uapi/linux/nfsd/debug.h>

#include "export.h"

#undef ifdebug
#ifdef CONFIG_SUNRPC_DEBUG
# define ifdebug(flag)		if (nfsd_debug & NFSDDBG_##flag)
#else
# define ifdebug(flag)		if (0)
#endif

/*
 * nfsd version
 */
#define NFSD_MINVERS			2
#define	NFSD_MAXVERS			4
#define NFSD_SUPPORTED_MINOR_VERSION	2
bool nfsd_support_version(int vers);

#include "netns.h"
#include "stats.h"

/*
 * Maximum blocksizes supported by daemon under various circumstances.
 */
#define NFSSVC_MAXBLKSIZE       RPCSVC_MAXPAYLOAD
/* NFSv2 is limited by the protocol specification, see RFC 1094 */
#define NFSSVC_MAXBLKSIZE_V2    (8*1024)


/*
 * Largest number of bytes we need to allocate for an NFS
 * call or reply.  Used to control buffer sizes.  We use
 * the length of v3 WRITE, READDIR and READDIR replies
 * which are an RPC header, up to 26 XDR units of reply
 * data, and some page data.
 *
 * Note that accuracy here doesn't matter too much as the
 * size is rounded up to a page size when allocating space.
 */
#define NFSD_BUFSIZE            ((RPC_MAX_HEADER_WITH_AUTH+26)*XDR_UNIT + NFSSVC_MAXBLKSIZE)

struct readdir_cd {
	__be32			err;	/* 0, nfserr, or nfserr_eof */
};

/* Maximum number of operations per session compound */
#define NFSD_MAX_OPS_PER_COMPOUND	50

struct nfsd_genl_rqstp {
	struct sockaddr		rq_daddr;
	struct sockaddr		rq_saddr;
	unsigned long		rq_flags;
	ktime_t			rq_stime;
	__be32			rq_xid;
	u32			rq_vers;
	u32			rq_prog;
	u32			rq_proc;

	/* NFSv4 compound */
	u32			rq_opcnt;
	u32			rq_opnum[NFSD_MAX_OPS_PER_COMPOUND];
};

extern struct svc_program	nfsd_programs[];
extern const struct svc_version	nfsd_version2, nfsd_version3, nfsd_version4;
extern struct mutex		nfsd_mutex;
extern spinlock_t		nfsd_drc_lock;
extern unsigned long		nfsd_drc_max_mem;
extern unsigned long		nfsd_drc_mem_used;
extern atomic_t			nfsd_th_cnt;		/* number of available threads */

extern const struct seq_operations nfs_exports_op;

/*
 * Common void argument and result helpers
 */
struct nfsd_voidargs { };
struct nfsd_voidres { };
bool		nfssvc_decode_voidarg(struct svc_rqst *rqstp,
				      struct xdr_stream *xdr);
bool		nfssvc_encode_voidres(struct svc_rqst *rqstp,
				      struct xdr_stream *xdr);

/*
 * Function prototypes.
 */
int		nfsd_svc(int n, int *nservers, struct net *net,
			 const struct cred *cred, const char *scope);
int		nfsd_dispatch(struct svc_rqst *rqstp);

int		nfsd_nrthreads(struct net *);
int		nfsd_nrpools(struct net *);
int		nfsd_get_nrthreads(int n, int *, struct net *);
int		nfsd_set_nrthreads(int n, int *, struct net *);
void		nfsd_shutdown_threads(struct net *net);

<<<<<<< HEAD
bool		i_am_nfsd(void);
=======
struct svc_rqst *nfsd_current_rqst(void);
>>>>>>> a6ad5510

struct nfsdfs_client {
	struct kref cl_ref;
	void (*cl_release)(struct kref *kref);
};

struct nfsdfs_client *get_nfsdfs_client(struct inode *);
struct dentry *nfsd_client_mkdir(struct nfsd_net *nn,
				 struct nfsdfs_client *ncl, u32 id,
				 const struct tree_descr *,
				 struct dentry **fdentries);
void nfsd_client_rmdir(struct dentry *dentry);


#if defined(CONFIG_NFSD_V2_ACL) || defined(CONFIG_NFSD_V3_ACL)
#ifdef CONFIG_NFSD_V2_ACL
extern const struct svc_version nfsd_acl_version2;
#else
#define nfsd_acl_version2 NULL
#endif
#ifdef CONFIG_NFSD_V3_ACL
extern const struct svc_version nfsd_acl_version3;
#else
#define nfsd_acl_version3 NULL
#endif
#endif

#if IS_ENABLED(CONFIG_NFS_LOCALIO)
extern const struct svc_version localio_version1;
#endif

struct nfsd_net;

enum vers_op {NFSD_SET, NFSD_CLEAR, NFSD_TEST, NFSD_AVAIL };
int nfsd_vers(struct nfsd_net *nn, int vers, enum vers_op change);
int nfsd_minorversion(struct nfsd_net *nn, u32 minorversion, enum vers_op change);
void nfsd_reset_versions(struct nfsd_net *nn);
int nfsd_create_serv(struct net *net);
<<<<<<< HEAD
void nfsd_last_thread(struct net *net);
=======
void nfsd_destroy_serv(struct net *net);
>>>>>>> a6ad5510

extern int nfsd_max_blksize;

static inline int nfsd_v4client(struct svc_rqst *rq)
{
	return rq && rq->rq_prog == NFS_PROGRAM && rq->rq_vers == 4;
}
static inline struct user_namespace *
nfsd_user_namespace(const struct svc_rqst *rqstp)
{
	const struct cred *cred = rqstp->rq_xprt->xpt_cred;
	return cred ? cred->user_ns : &init_user_ns;
}

/* 
 * NFSv4 State
 */
#ifdef CONFIG_NFSD_V4
extern unsigned long max_delegations;
int nfsd4_init_slabs(void);
void nfsd4_free_slabs(void);
int nfs4_state_start(void);
int nfs4_state_start_net(struct net *net);
void nfs4_state_shutdown(void);
void nfs4_state_shutdown_net(struct net *net);
int nfs4_reset_recoverydir(char *recdir);
char * nfs4_recoverydir(void);
bool nfsd4_spo_must_allow(struct svc_rqst *rqstp);
int nfsd4_create_laundry_wq(void);
void nfsd4_destroy_laundry_wq(void);
bool nfsd_wait_for_delegreturn(struct svc_rqst *rqstp, struct inode *inode);
#else
static inline int nfsd4_init_slabs(void) { return 0; }
static inline void nfsd4_free_slabs(void) { }
static inline int nfs4_state_start(void) { return 0; }
static inline int nfs4_state_start_net(struct net *net) { return 0; }
static inline void nfs4_state_shutdown(void) { }
static inline void nfs4_state_shutdown_net(struct net *net) { }
static inline int nfs4_reset_recoverydir(char *recdir) { return 0; }
static inline char * nfs4_recoverydir(void) {return NULL; }
static inline bool nfsd4_spo_must_allow(struct svc_rqst *rqstp)
{
	return false;
}
static inline int nfsd4_create_laundry_wq(void) { return 0; };
static inline void nfsd4_destroy_laundry_wq(void) {};
static inline bool nfsd_wait_for_delegreturn(struct svc_rqst *rqstp,
					      struct inode *inode)
{
	return false;
}
#endif

/*
 * lockd binding
 */
void		nfsd_lockd_init(void);
void		nfsd_lockd_shutdown(void);


/*
 * These macros provide pre-xdr'ed values for faster operation.
 */
#define	nfs_ok			cpu_to_be32(NFS_OK)
#define	nfserr_perm		cpu_to_be32(NFSERR_PERM)
#define	nfserr_noent		cpu_to_be32(NFSERR_NOENT)
#define	nfserr_io		cpu_to_be32(NFSERR_IO)
#define	nfserr_nxio		cpu_to_be32(NFSERR_NXIO)
#define	nfserr_eagain		cpu_to_be32(NFSERR_EAGAIN)
#define	nfserr_acces		cpu_to_be32(NFSERR_ACCES)
#define	nfserr_exist		cpu_to_be32(NFSERR_EXIST)
#define	nfserr_xdev		cpu_to_be32(NFSERR_XDEV)
#define	nfserr_nodev		cpu_to_be32(NFSERR_NODEV)
#define	nfserr_notdir		cpu_to_be32(NFSERR_NOTDIR)
#define	nfserr_isdir		cpu_to_be32(NFSERR_ISDIR)
#define	nfserr_inval		cpu_to_be32(NFSERR_INVAL)
#define	nfserr_fbig		cpu_to_be32(NFSERR_FBIG)
#define	nfserr_nospc		cpu_to_be32(NFSERR_NOSPC)
#define	nfserr_rofs		cpu_to_be32(NFSERR_ROFS)
#define	nfserr_mlink		cpu_to_be32(NFSERR_MLINK)
#define	nfserr_nametoolong	cpu_to_be32(NFSERR_NAMETOOLONG)
#define	nfserr_notempty		cpu_to_be32(NFSERR_NOTEMPTY)
#define	nfserr_dquot		cpu_to_be32(NFSERR_DQUOT)
#define	nfserr_stale		cpu_to_be32(NFSERR_STALE)
#define	nfserr_remote		cpu_to_be32(NFSERR_REMOTE)
#define	nfserr_wflush		cpu_to_be32(NFSERR_WFLUSH)
#define	nfserr_badhandle	cpu_to_be32(NFSERR_BADHANDLE)
#define	nfserr_notsync		cpu_to_be32(NFSERR_NOT_SYNC)
#define	nfserr_badcookie	cpu_to_be32(NFSERR_BAD_COOKIE)
#define	nfserr_notsupp		cpu_to_be32(NFSERR_NOTSUPP)
#define	nfserr_toosmall		cpu_to_be32(NFSERR_TOOSMALL)
#define	nfserr_serverfault	cpu_to_be32(NFSERR_SERVERFAULT)
#define	nfserr_badtype		cpu_to_be32(NFSERR_BADTYPE)
#define	nfserr_jukebox		cpu_to_be32(NFSERR_JUKEBOX)
#define	nfserr_denied		cpu_to_be32(NFSERR_DENIED)
#define	nfserr_deadlock		cpu_to_be32(NFSERR_DEADLOCK)
#define nfserr_expired          cpu_to_be32(NFSERR_EXPIRED)
#define	nfserr_bad_cookie	cpu_to_be32(NFSERR_BAD_COOKIE)
#define	nfserr_same		cpu_to_be32(NFSERR_SAME)
#define	nfserr_clid_inuse	cpu_to_be32(NFSERR_CLID_INUSE)
#define	nfserr_stale_clientid	cpu_to_be32(NFSERR_STALE_CLIENTID)
#define	nfserr_resource		cpu_to_be32(NFSERR_RESOURCE)
#define	nfserr_moved		cpu_to_be32(NFSERR_MOVED)
#define	nfserr_nofilehandle	cpu_to_be32(NFSERR_NOFILEHANDLE)
#define	nfserr_minor_vers_mismatch	cpu_to_be32(NFSERR_MINOR_VERS_MISMATCH)
#define nfserr_share_denied	cpu_to_be32(NFSERR_SHARE_DENIED)
#define nfserr_stale_stateid	cpu_to_be32(NFSERR_STALE_STATEID)
#define nfserr_old_stateid	cpu_to_be32(NFSERR_OLD_STATEID)
#define nfserr_bad_stateid	cpu_to_be32(NFSERR_BAD_STATEID)
#define nfserr_bad_seqid	cpu_to_be32(NFSERR_BAD_SEQID)
#define	nfserr_symlink		cpu_to_be32(NFSERR_SYMLINK)
#define	nfserr_not_same		cpu_to_be32(NFSERR_NOT_SAME)
#define nfserr_lock_range	cpu_to_be32(NFSERR_LOCK_RANGE)
#define	nfserr_restorefh	cpu_to_be32(NFSERR_RESTOREFH)
#define	nfserr_attrnotsupp	cpu_to_be32(NFSERR_ATTRNOTSUPP)
#define	nfserr_bad_xdr		cpu_to_be32(NFSERR_BAD_XDR)
#define	nfserr_openmode		cpu_to_be32(NFSERR_OPENMODE)
#define	nfserr_badowner		cpu_to_be32(NFSERR_BADOWNER)
#define	nfserr_locks_held	cpu_to_be32(NFSERR_LOCKS_HELD)
#define	nfserr_op_illegal	cpu_to_be32(NFSERR_OP_ILLEGAL)
#define	nfserr_grace		cpu_to_be32(NFSERR_GRACE)
#define	nfserr_no_grace		cpu_to_be32(NFSERR_NO_GRACE)
#define	nfserr_reclaim_bad	cpu_to_be32(NFSERR_RECLAIM_BAD)
#define	nfserr_badname		cpu_to_be32(NFSERR_BADNAME)
#define	nfserr_admin_revoked	cpu_to_be32(NFS4ERR_ADMIN_REVOKED)
#define	nfserr_cb_path_down	cpu_to_be32(NFSERR_CB_PATH_DOWN)
#define	nfserr_locked		cpu_to_be32(NFSERR_LOCKED)
#define	nfserr_wrongsec		cpu_to_be32(NFSERR_WRONGSEC)
#define nfserr_badiomode		cpu_to_be32(NFS4ERR_BADIOMODE)
#define nfserr_badlayout		cpu_to_be32(NFS4ERR_BADLAYOUT)
#define nfserr_bad_session_digest	cpu_to_be32(NFS4ERR_BAD_SESSION_DIGEST)
#define nfserr_badsession		cpu_to_be32(NFS4ERR_BADSESSION)
#define nfserr_badslot			cpu_to_be32(NFS4ERR_BADSLOT)
#define nfserr_complete_already		cpu_to_be32(NFS4ERR_COMPLETE_ALREADY)
#define nfserr_conn_not_bound_to_session cpu_to_be32(NFS4ERR_CONN_NOT_BOUND_TO_SESSION)
#define nfserr_deleg_already_wanted	cpu_to_be32(NFS4ERR_DELEG_ALREADY_WANTED)
#define nfserr_back_chan_busy		cpu_to_be32(NFS4ERR_BACK_CHAN_BUSY)
#define nfserr_layouttrylater		cpu_to_be32(NFS4ERR_LAYOUTTRYLATER)
#define nfserr_layoutunavailable	cpu_to_be32(NFS4ERR_LAYOUTUNAVAILABLE)
#define nfserr_nomatching_layout	cpu_to_be32(NFS4ERR_NOMATCHING_LAYOUT)
#define nfserr_recallconflict		cpu_to_be32(NFS4ERR_RECALLCONFLICT)
#define nfserr_unknown_layouttype	cpu_to_be32(NFS4ERR_UNKNOWN_LAYOUTTYPE)
#define nfserr_seq_misordered		cpu_to_be32(NFS4ERR_SEQ_MISORDERED)
#define nfserr_sequence_pos		cpu_to_be32(NFS4ERR_SEQUENCE_POS)
#define nfserr_req_too_big		cpu_to_be32(NFS4ERR_REQ_TOO_BIG)
#define nfserr_rep_too_big		cpu_to_be32(NFS4ERR_REP_TOO_BIG)
#define nfserr_rep_too_big_to_cache	cpu_to_be32(NFS4ERR_REP_TOO_BIG_TO_CACHE)
#define nfserr_retry_uncached_rep	cpu_to_be32(NFS4ERR_RETRY_UNCACHED_REP)
#define nfserr_unsafe_compound		cpu_to_be32(NFS4ERR_UNSAFE_COMPOUND)
#define nfserr_too_many_ops		cpu_to_be32(NFS4ERR_TOO_MANY_OPS)
#define nfserr_op_not_in_session	cpu_to_be32(NFS4ERR_OP_NOT_IN_SESSION)
#define nfserr_hash_alg_unsupp		cpu_to_be32(NFS4ERR_HASH_ALG_UNSUPP)
#define nfserr_clientid_busy		cpu_to_be32(NFS4ERR_CLIENTID_BUSY)
#define nfserr_pnfs_io_hole		cpu_to_be32(NFS4ERR_PNFS_IO_HOLE)
#define nfserr_seq_false_retry		cpu_to_be32(NFS4ERR_SEQ_FALSE_RETRY)
#define nfserr_bad_high_slot		cpu_to_be32(NFS4ERR_BAD_HIGH_SLOT)
#define nfserr_deadsession		cpu_to_be32(NFS4ERR_DEADSESSION)
#define nfserr_encr_alg_unsupp		cpu_to_be32(NFS4ERR_ENCR_ALG_UNSUPP)
#define nfserr_pnfs_no_layout		cpu_to_be32(NFS4ERR_PNFS_NO_LAYOUT)
#define nfserr_not_only_op		cpu_to_be32(NFS4ERR_NOT_ONLY_OP)
#define nfserr_wrong_cred		cpu_to_be32(NFS4ERR_WRONG_CRED)
#define nfserr_wrong_type		cpu_to_be32(NFS4ERR_WRONG_TYPE)
#define nfserr_dirdeleg_unavail		cpu_to_be32(NFS4ERR_DIRDELEG_UNAVAIL)
#define nfserr_reject_deleg		cpu_to_be32(NFS4ERR_REJECT_DELEG)
#define nfserr_returnconflict		cpu_to_be32(NFS4ERR_RETURNCONFLICT)
#define nfserr_deleg_revoked		cpu_to_be32(NFS4ERR_DELEG_REVOKED)
#define nfserr_partner_notsupp		cpu_to_be32(NFS4ERR_PARTNER_NOTSUPP)
#define nfserr_partner_no_auth		cpu_to_be32(NFS4ERR_PARTNER_NO_AUTH)
#define nfserr_union_notsupp		cpu_to_be32(NFS4ERR_UNION_NOTSUPP)
#define nfserr_offload_denied		cpu_to_be32(NFS4ERR_OFFLOAD_DENIED)
#define nfserr_wrong_lfs		cpu_to_be32(NFS4ERR_WRONG_LFS)
#define nfserr_badlabel			cpu_to_be32(NFS4ERR_BADLABEL)
#define nfserr_file_open		cpu_to_be32(NFS4ERR_FILE_OPEN)
#define nfserr_xattr2big		cpu_to_be32(NFS4ERR_XATTR2BIG)
#define nfserr_noxattr			cpu_to_be32(NFS4ERR_NOXATTR)

/*
 * Error codes for internal use.  We use enum to choose numbers that are
 * not already assigned, then covert to be32 resulting in a number that
 * cannot conflict with any existing be32 nfserr value.
 */
enum {
	NFSERR_DROPIT = NFS4ERR_FIRST_FREE,
/* if a request fails due to kmalloc failure, it gets dropped.
 *  Client should resend eventually
 */
#define	nfserr_dropit		cpu_to_be32(NFSERR_DROPIT)

/* end-of-file indicator in readdir */
	NFSERR_EOF,
#define	nfserr_eof		cpu_to_be32(NFSERR_EOF)

/* replay detected */
	NFSERR_REPLAY_ME,
#define	nfserr_replay_me	cpu_to_be32(NFSERR_REPLAY_ME)

/* nfs41 replay detected */
	NFSERR_REPLAY_CACHE,
#define	nfserr_replay_cache	cpu_to_be32(NFSERR_REPLAY_CACHE)

/* symlink found where dir expected - handled differently to
 * other symlink found errors by NFSv3.
 */
	NFSERR_SYMLINK_NOT_DIR,
#define	nfserr_symlink_not_dir	cpu_to_be32(NFSERR_SYMLINK_NOT_DIR)
};

/* Check for dir entries '.' and '..' */
#define isdotent(n, l)	(l < 3 && n[0] == '.' && (l == 1 || n[1] == '.'))

#ifdef CONFIG_NFSD_V4

/* before processing a COMPOUND operation, we have to check that there
 * is enough space in the buffer for XDR encode to succeed.  otherwise,
 * we might process an operation with side effects, and be unable to
 * tell the client that the operation succeeded.
 *
 * COMPOUND_SLACK_SPACE - this is the minimum bytes of buffer space
 * needed to encode an "ordinary" _successful_ operation.  (GETATTR,
 * READ, READDIR, and READLINK have their own buffer checks.)  if we
 * fall below this level, we fail the next operation with NFS4ERR_RESOURCE.
 *
 * COMPOUND_ERR_SLACK_SPACE - this is the minimum bytes of buffer space
 * needed to encode an operation which has failed with NFS4ERR_RESOURCE.
 * care is taken to ensure that we never fall below this level for any
 * reason.
 */
#define	COMPOUND_SLACK_SPACE		140    /* OP_GETFH */
#define COMPOUND_ERR_SLACK_SPACE	16     /* OP_SETATTR */

#define NFSD_LAUNDROMAT_MINTIMEOUT      1   /* seconds */
#define	NFSD_COURTESY_CLIENT_TIMEOUT	(24 * 60 * 60)	/* seconds */
#define	NFSD_CLIENT_MAX_TRIM_PER_RUN	128
#define	NFS4_CLIENTS_PER_GB		1024
#define NFSD_DELEGRETURN_TIMEOUT	(HZ / 34)	/* 30ms */
#define	NFSD_CB_GETATTR_TIMEOUT		NFSD_DELEGRETURN_TIMEOUT

/*
 * The following attributes are currently not supported by the NFSv4 server:
 *    ARCHIVE       (deprecated anyway)
 *    HIDDEN        (unlikely to be supported any time soon)
 *    MIMETYPE      (unlikely to be supported any time soon)
 *    QUOTA_*       (will be supported in a forthcoming patch)
 *    SYSTEM        (unlikely to be supported any time soon)
 *    TIME_BACKUP   (unlikely to be supported any time soon)
 *    TIME_CREATE   (unlikely to be supported any time soon)
 */
#define NFSD4_SUPPORTED_ATTRS_WORD0                                                         \
(FATTR4_WORD0_SUPPORTED_ATTRS   | FATTR4_WORD0_TYPE         | FATTR4_WORD0_FH_EXPIRE_TYPE   \
 | FATTR4_WORD0_CHANGE          | FATTR4_WORD0_SIZE         | FATTR4_WORD0_LINK_SUPPORT     \
 | FATTR4_WORD0_SYMLINK_SUPPORT | FATTR4_WORD0_NAMED_ATTR   | FATTR4_WORD0_FSID             \
 | FATTR4_WORD0_UNIQUE_HANDLES  | FATTR4_WORD0_LEASE_TIME   | FATTR4_WORD0_RDATTR_ERROR     \
 | FATTR4_WORD0_ACLSUPPORT      | FATTR4_WORD0_CANSETTIME   | FATTR4_WORD0_CASE_INSENSITIVE \
 | FATTR4_WORD0_CASE_PRESERVING | FATTR4_WORD0_CHOWN_RESTRICTED                             \
 | FATTR4_WORD0_FILEHANDLE      | FATTR4_WORD0_FILEID       | FATTR4_WORD0_FILES_AVAIL      \
 | FATTR4_WORD0_FILES_FREE      | FATTR4_WORD0_FILES_TOTAL  | FATTR4_WORD0_FS_LOCATIONS | FATTR4_WORD0_HOMOGENEOUS      \
 | FATTR4_WORD0_MAXFILESIZE     | FATTR4_WORD0_MAXLINK      | FATTR4_WORD0_MAXNAME          \
 | FATTR4_WORD0_MAXREAD         | FATTR4_WORD0_MAXWRITE     | FATTR4_WORD0_ACL)

#define NFSD4_SUPPORTED_ATTRS_WORD1                                                         \
(FATTR4_WORD1_MODE              | FATTR4_WORD1_NO_TRUNC     | FATTR4_WORD1_NUMLINKS         \
 | FATTR4_WORD1_OWNER	        | FATTR4_WORD1_OWNER_GROUP  | FATTR4_WORD1_RAWDEV           \
 | FATTR4_WORD1_SPACE_AVAIL     | FATTR4_WORD1_SPACE_FREE   | FATTR4_WORD1_SPACE_TOTAL      \
 | FATTR4_WORD1_SPACE_USED      | FATTR4_WORD1_TIME_ACCESS  | FATTR4_WORD1_TIME_ACCESS_SET  \
 | FATTR4_WORD1_TIME_DELTA      | FATTR4_WORD1_TIME_METADATA   | FATTR4_WORD1_TIME_CREATE      \
 | FATTR4_WORD1_TIME_MODIFY     | FATTR4_WORD1_TIME_MODIFY_SET | FATTR4_WORD1_MOUNTED_ON_FILEID)

#define NFSD4_SUPPORTED_ATTRS_WORD2 0

/* 4.1 */
#ifdef CONFIG_NFSD_PNFS
#define PNFSD_SUPPORTED_ATTRS_WORD1	FATTR4_WORD1_FS_LAYOUT_TYPES
#define PNFSD_SUPPORTED_ATTRS_WORD2 \
(FATTR4_WORD2_LAYOUT_BLKSIZE	| FATTR4_WORD2_LAYOUT_TYPES)
#else
#define PNFSD_SUPPORTED_ATTRS_WORD1	0
#define PNFSD_SUPPORTED_ATTRS_WORD2	0
#endif /* CONFIG_NFSD_PNFS */

#define NFSD4_1_SUPPORTED_ATTRS_WORD0 \
	NFSD4_SUPPORTED_ATTRS_WORD0

#define NFSD4_1_SUPPORTED_ATTRS_WORD1 \
	(NFSD4_SUPPORTED_ATTRS_WORD1	| PNFSD_SUPPORTED_ATTRS_WORD1)

#define NFSD4_1_SUPPORTED_ATTRS_WORD2 \
	(NFSD4_SUPPORTED_ATTRS_WORD2	| PNFSD_SUPPORTED_ATTRS_WORD2 | \
	 FATTR4_WORD2_SUPPATTR_EXCLCREAT)

/* 4.2 */
#ifdef CONFIG_NFSD_V4_SECURITY_LABEL
#define NFSD4_2_SECURITY_ATTRS		FATTR4_WORD2_SECURITY_LABEL
#else
#define NFSD4_2_SECURITY_ATTRS		0
#endif

#define NFSD4_2_SUPPORTED_ATTRS_WORD2 \
	(NFSD4_1_SUPPORTED_ATTRS_WORD2 | \
	FATTR4_WORD2_MODE_UMASK | \
	NFSD4_2_SECURITY_ATTRS | \
	FATTR4_WORD2_XATTR_SUPPORT)

extern const u32 nfsd_suppattrs[3][3];

static inline __be32 nfsd4_set_netaddr(struct sockaddr *addr,
				    struct nfs42_netaddr *netaddr)
{
	struct sockaddr_in *sin = (struct sockaddr_in *)addr;
	struct sockaddr_in6 *sin6 = (struct sockaddr_in6 *)addr;
	unsigned int port;
	size_t ret_addr, ret_port;

	switch (addr->sa_family) {
	case AF_INET:
		port = ntohs(sin->sin_port);
		sprintf(netaddr->netid, "tcp");
		netaddr->netid_len = 3;
		break;
	case AF_INET6:
		port = ntohs(sin6->sin6_port);
		sprintf(netaddr->netid, "tcp6");
		netaddr->netid_len = 4;
		break;
	default:
		return nfserr_inval;
	}
	ret_addr = rpc_ntop(addr, netaddr->addr, sizeof(netaddr->addr));
	ret_port = snprintf(netaddr->addr + ret_addr,
			    RPCBIND_MAXUADDRLEN + 1 - ret_addr,
			    ".%u.%u", port >> 8, port & 0xff);
	WARN_ON(ret_port >= RPCBIND_MAXUADDRLEN + 1 - ret_addr);
	netaddr->addr_len = ret_addr + ret_port;
	return 0;
}

static inline bool bmval_is_subset(const u32 *bm1, const u32 *bm2)
{
	return !((bm1[0] & ~bm2[0]) ||
	         (bm1[1] & ~bm2[1]) ||
		 (bm1[2] & ~bm2[2]));
}

static inline bool nfsd_attrs_supported(u32 minorversion, const u32 *bmval)
{
	return bmval_is_subset(bmval, nfsd_suppattrs[minorversion]);
}

/* These will return ERR_INVAL if specified in GETATTR or READDIR. */
#define NFSD_WRITEONLY_ATTRS_WORD1 \
	(FATTR4_WORD1_TIME_ACCESS_SET   | FATTR4_WORD1_TIME_MODIFY_SET)

/*
 * These are the only attrs allowed in CREATE/OPEN/SETATTR. Don't add
 * a writeable attribute here without also adding code to parse it to
 * nfsd4_decode_fattr().
 */
#define NFSD_WRITEABLE_ATTRS_WORD0 \
	(FATTR4_WORD0_SIZE | FATTR4_WORD0_ACL)
#define NFSD_WRITEABLE_ATTRS_WORD1 \
	(FATTR4_WORD1_MODE | FATTR4_WORD1_OWNER | FATTR4_WORD1_OWNER_GROUP \
	| FATTR4_WORD1_TIME_ACCESS_SET | FATTR4_WORD1_TIME_CREATE \
	| FATTR4_WORD1_TIME_MODIFY_SET)
#ifdef CONFIG_NFSD_V4_SECURITY_LABEL
#define MAYBE_FATTR4_WORD2_SECURITY_LABEL \
	FATTR4_WORD2_SECURITY_LABEL
#else
#define MAYBE_FATTR4_WORD2_SECURITY_LABEL 0
#endif
#define NFSD_WRITEABLE_ATTRS_WORD2 \
	(FATTR4_WORD2_MODE_UMASK \
	| MAYBE_FATTR4_WORD2_SECURITY_LABEL)

#define NFSD_SUPPATTR_EXCLCREAT_WORD0 \
	NFSD_WRITEABLE_ATTRS_WORD0
/*
 * we currently store the exclusive create verifier in the v_{a,m}time
 * attributes so the client can't set these at create time using EXCLUSIVE4_1
 */
#define NFSD_SUPPATTR_EXCLCREAT_WORD1 \
	(NFSD_WRITEABLE_ATTRS_WORD1 & \
	 ~(FATTR4_WORD1_TIME_ACCESS_SET | FATTR4_WORD1_TIME_MODIFY_SET))
#define NFSD_SUPPATTR_EXCLCREAT_WORD2 \
	NFSD_WRITEABLE_ATTRS_WORD2

extern int nfsd4_is_junction(struct dentry *dentry);
extern int register_cld_notifier(void);
extern void unregister_cld_notifier(void);
#ifdef CONFIG_NFSD_V4_2_INTER_SSC
extern void nfsd4_ssc_init_umount_work(struct nfsd_net *nn);
#endif

extern void nfsd4_init_leases_net(struct nfsd_net *nn);

#else /* CONFIG_NFSD_V4 */
static inline int nfsd4_is_junction(struct dentry *dentry)
{
	return 0;
}

static inline void nfsd4_init_leases_net(struct nfsd_net *nn) { };

#define register_cld_notifier() 0
#define unregister_cld_notifier() do { } while(0)

#endif /* CONFIG_NFSD_V4 */

#endif /* LINUX_NFSD_NFSD_H */<|MERGE_RESOLUTION|>--- conflicted
+++ resolved
@@ -118,11 +118,7 @@
 int		nfsd_set_nrthreads(int n, int *, struct net *);
 void		nfsd_shutdown_threads(struct net *net);
 
-<<<<<<< HEAD
-bool		i_am_nfsd(void);
-=======
 struct svc_rqst *nfsd_current_rqst(void);
->>>>>>> a6ad5510
 
 struct nfsdfs_client {
 	struct kref cl_ref;
@@ -161,11 +157,7 @@
 int nfsd_minorversion(struct nfsd_net *nn, u32 minorversion, enum vers_op change);
 void nfsd_reset_versions(struct nfsd_net *nn);
 int nfsd_create_serv(struct net *net);
-<<<<<<< HEAD
-void nfsd_last_thread(struct net *net);
-=======
 void nfsd_destroy_serv(struct net *net);
->>>>>>> a6ad5510
 
 extern int nfsd_max_blksize;
 
