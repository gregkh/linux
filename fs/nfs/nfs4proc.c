--- conflicted
+++ resolved
@@ -3934,8 +3934,6 @@
 	return err;
 }
 
-<<<<<<< HEAD
-=======
 static void test_fs_location_for_trunking(struct nfs4_fs_location *location,
 					  struct nfs_client *clp,
 					  struct nfs_server *server)
@@ -3986,7 +3984,6 @@
 	}
 }
 
->>>>>>> 77b5472d
 static int _nfs4_discover_trunking(struct nfs_server *server,
 				   struct nfs_fh *fhandle)
 {
@@ -3996,11 +3993,7 @@
 	struct nfs_client *clp = server->nfs_client;
 	const struct nfs4_state_maintenance_ops *ops =
 		clp->cl_mvops->state_renewal_ops;
-<<<<<<< HEAD
-	int status = -ENOMEM;
-=======
 	int status = -ENOMEM, i;
->>>>>>> 77b5472d
 
 	cred = ops->get_state_renewal_cred(clp);
 	if (cred == NULL) {
@@ -4018,13 +4011,10 @@
 					 cred);
 	if (status)
 		goto out;
-<<<<<<< HEAD
-=======
 
 	for (i = 0; i < locations->nlocations; i++)
 		test_fs_location_for_trunking(&locations->locations[i], clp,
 					      server);
->>>>>>> 77b5472d
 out:
 	if (page)
 		__free_page(page);
