// SPDX-License-Identifier: GPL-2.0
/*
 *  linux/fs/nfs/file.c
 *
 *  Copyright (C) 1992  Rick Sladkey
 */
#include <linux/fs.h>
#include <linux/file.h>
#include <linux/falloc.h>
#include <linux/nfs_fs.h>
#include "delegation.h"
#include "internal.h"
#include "iostat.h"
#include "fscache.h"
#include "pnfs.h"

#include "nfstrace.h"

#ifdef CONFIG_NFS_V4_2
#include "nfs42.h"
#endif

#define NFSDBG_FACILITY		NFSDBG_FILE

static int
nfs4_file_open(struct inode *inode, struct file *filp)
{
	struct nfs_open_context *ctx;
	struct dentry *dentry = file_dentry(filp);
	struct dentry *parent = NULL;
	struct inode *dir;
	unsigned openflags = filp->f_flags;
	struct iattr attr;
	int err;

	/*
	 * If no cached dentry exists or if it's negative, NFSv4 handled the
	 * opens in ->lookup() or ->create().
	 *
	 * We only get this far for a cached positive dentry.  We skipped
	 * revalidation, so handle it here by dropping the dentry and returning
	 * -EOPENSTALE.  The VFS will retry the lookup/create/open.
	 */

	dprintk("NFS: open file(%pd2)\n", dentry);

	err = nfs_check_flags(openflags);
	if (err)
		return err;

	if ((openflags & O_ACCMODE) == 3)
		return nfs_open(inode, filp);

	/* We can't create new files here */
	openflags &= ~(O_CREAT|O_EXCL);

	parent = dget_parent(dentry);
	dir = d_inode(parent);

	ctx = alloc_nfs_open_context(file_dentry(filp), filp->f_mode, filp);
	err = PTR_ERR(ctx);
	if (IS_ERR(ctx))
		goto out;

	attr.ia_valid = ATTR_OPEN;
	if (openflags & O_TRUNC) {
		attr.ia_valid |= ATTR_SIZE;
		attr.ia_size = 0;
		filemap_write_and_wait(inode->i_mapping);
	}

	inode = NFS_PROTO(dir)->open_context(dir, ctx, openflags, &attr, NULL);
	if (IS_ERR(inode)) {
		err = PTR_ERR(inode);
		switch (err) {
		default:
			goto out_put_ctx;
		case -ENOENT:
		case -ESTALE:
		case -EISDIR:
		case -ENOTDIR:
		case -ELOOP:
			goto out_drop;
		}
	}
	if (inode != d_inode(dentry))
		goto out_drop;

	nfs_set_verifier(dentry, nfs_save_change_attribute(dir));
	nfs_file_set_open_context(filp, ctx);
	nfs_fscache_open_file(inode, filp);
	err = 0;

out_put_ctx:
	put_nfs_open_context(ctx);
out:
	dput(parent);
	return err;

out_drop:
	d_drop(dentry);
	err = -EOPENSTALE;
	goto out_put_ctx;
}

/*
 * Flush all dirty pages, and check for write errors.
 */
static int
nfs4_file_flush(struct file *file, fl_owner_t id)
{
	struct inode	*inode = file_inode(file);

	dprintk("NFS: flush(%pD2)\n", file);

	nfs_inc_stats(inode, NFSIOS_VFSFLUSH);
	if ((file->f_mode & FMODE_WRITE) == 0)
		return 0;

	/*
	 * If we're holding a write delegation, then check if we're required
	 * to flush the i/o on close. If not, then just start the i/o now.
	 */
	if (!nfs4_delegation_flush_on_close(inode))
		return filemap_fdatawrite(file->f_mapping);

	/* Flush writes to the server and return any errors */
	return nfs_wb_all(inode);
}

#ifdef CONFIG_NFS_V4_2
static ssize_t __nfs4_copy_file_range(struct file *file_in, loff_t pos_in,
				      struct file *file_out, loff_t pos_out,
				      size_t count, unsigned int flags)
{
	/* Only offload copy if superblock is the same */
	if (file_inode(file_in)->i_sb != file_inode(file_out)->i_sb)
		return -EXDEV;
	if (!nfs_server_capable(file_inode(file_out), NFS_CAP_COPY))
		return -EOPNOTSUPP;
	if (file_inode(file_in) == file_inode(file_out))
		return -EOPNOTSUPP;
	return nfs42_proc_copy(file_in, pos_in, file_out, pos_out, count);
}

static ssize_t nfs4_copy_file_range(struct file *file_in, loff_t pos_in,
				    struct file *file_out, loff_t pos_out,
				    size_t count, unsigned int flags)
{
<<<<<<< HEAD
	if (!nfs_server_capable(file_inode(file_out), NFS_CAP_COPY))
		return -EOPNOTSUPP;
	if (file_inode(file_in) == file_inode(file_out))
		return -EOPNOTSUPP;
	return nfs42_proc_copy(file_in, pos_in, file_out, pos_out, count);
=======
	ssize_t ret;

	ret = __nfs4_copy_file_range(file_in, pos_in, file_out, pos_out, count,
				     flags);
	if (ret == -EOPNOTSUPP || ret == -EXDEV)
		ret = generic_copy_file_range(file_in, pos_in, file_out,
					      pos_out, count, flags);
	return ret;
>>>>>>> f7688b48
}

static loff_t nfs4_file_llseek(struct file *filep, loff_t offset, int whence)
{
	loff_t ret;

	switch (whence) {
	case SEEK_HOLE:
	case SEEK_DATA:
		ret = nfs42_proc_llseek(filep, offset, whence);
		if (ret != -ENOTSUPP)
			return ret;
		/* Fall through */
	default:
		return nfs_file_llseek(filep, offset, whence);
	}
}

static long nfs42_fallocate(struct file *filep, int mode, loff_t offset, loff_t len)
{
	struct inode *inode = file_inode(filep);
	long ret;

	if (!S_ISREG(inode->i_mode))
		return -EOPNOTSUPP;

	if ((mode != 0) && (mode != (FALLOC_FL_PUNCH_HOLE | FALLOC_FL_KEEP_SIZE)))
		return -EOPNOTSUPP;

	ret = inode_newsize_ok(inode, offset + len);
	if (ret < 0)
		return ret;

	if (mode & FALLOC_FL_PUNCH_HOLE)
		return nfs42_proc_deallocate(filep, offset, len);
	return nfs42_proc_allocate(filep, offset, len);
}

static loff_t nfs42_remap_file_range(struct file *src_file, loff_t src_off,
		struct file *dst_file, loff_t dst_off, loff_t count,
		unsigned int remap_flags)
{
	struct inode *dst_inode = file_inode(dst_file);
	struct nfs_server *server = NFS_SERVER(dst_inode);
	struct inode *src_inode = file_inode(src_file);
	unsigned int bs = server->clone_blksize;
	bool same_inode = false;
	int ret;

	/* NFS does not support deduplication. */
	if (remap_flags & REMAP_FILE_DEDUP)
		return -EOPNOTSUPP;

	if (remap_flags & ~REMAP_FILE_ADVISORY)
		return -EINVAL;

	/* check alignment w.r.t. clone_blksize */
	ret = -EINVAL;
	if (bs) {
		if (!IS_ALIGNED(src_off, bs) || !IS_ALIGNED(dst_off, bs))
			goto out;
		if (!IS_ALIGNED(count, bs) && i_size_read(src_inode) != (src_off + count))
			goto out;
	}

	if (src_inode == dst_inode)
		same_inode = true;

	/* XXX: do we lock at all? what if server needs CB_RECALL_LAYOUT? */
	if (same_inode) {
		inode_lock(src_inode);
	} else if (dst_inode < src_inode) {
		inode_lock_nested(dst_inode, I_MUTEX_PARENT);
		inode_lock_nested(src_inode, I_MUTEX_CHILD);
	} else {
		inode_lock_nested(src_inode, I_MUTEX_PARENT);
		inode_lock_nested(dst_inode, I_MUTEX_CHILD);
	}

	/* flush all pending writes on both src and dst so that server
	 * has the latest data */
	ret = nfs_sync_inode(src_inode);
	if (ret)
		goto out_unlock;
	ret = nfs_sync_inode(dst_inode);
	if (ret)
		goto out_unlock;

	ret = nfs42_proc_clone(src_file, dst_file, src_off, dst_off, count);

	/* truncate inode page cache of the dst range so that future reads can fetch
	 * new data from server */
	if (!ret)
		truncate_inode_pages_range(&dst_inode->i_data, dst_off, dst_off + count - 1);

out_unlock:
	if (same_inode) {
		inode_unlock(src_inode);
	} else if (dst_inode < src_inode) {
		inode_unlock(src_inode);
		inode_unlock(dst_inode);
	} else {
		inode_unlock(dst_inode);
		inode_unlock(src_inode);
	}
out:
	return ret < 0 ? ret : count;
}
#endif /* CONFIG_NFS_V4_2 */

const struct file_operations nfs4_file_operations = {
	.read_iter	= nfs_file_read,
	.write_iter	= nfs_file_write,
	.mmap		= nfs_file_mmap,
	.open		= nfs4_file_open,
	.flush		= nfs4_file_flush,
	.release	= nfs_file_release,
	.fsync		= nfs_file_fsync,
	.lock		= nfs_lock,
	.flock		= nfs_flock,
	.splice_read	= generic_file_splice_read,
	.splice_write	= iter_file_splice_write,
	.check_flags	= nfs_check_flags,
	.setlease	= simple_nosetlease,
#ifdef CONFIG_NFS_V4_2
	.copy_file_range = nfs4_copy_file_range,
	.llseek		= nfs4_file_llseek,
	.fallocate	= nfs42_fallocate,
	.remap_file_range = nfs42_remap_file_range,
#else
	.llseek		= nfs_file_llseek,
#endif
};<|MERGE_RESOLUTION|>--- conflicted
+++ resolved
@@ -147,13 +147,6 @@
 				    struct file *file_out, loff_t pos_out,
 				    size_t count, unsigned int flags)
 {
-<<<<<<< HEAD
-	if (!nfs_server_capable(file_inode(file_out), NFS_CAP_COPY))
-		return -EOPNOTSUPP;
-	if (file_inode(file_in) == file_inode(file_out))
-		return -EOPNOTSUPP;
-	return nfs42_proc_copy(file_in, pos_in, file_out, pos_out, count);
-=======
 	ssize_t ret;
 
 	ret = __nfs4_copy_file_range(file_in, pos_in, file_out, pos_out, count,
@@ -162,7 +155,6 @@
 		ret = generic_copy_file_range(file_in, pos_in, file_out,
 					      pos_out, count, flags);
 	return ret;
->>>>>>> f7688b48
 }
 
 static loff_t nfs4_file_llseek(struct file *filep, loff_t offset, int whence)
