/* SPDX-License-Identifier: GPL-2.0 */
/*
 * linux/fs/nfs/nfs4_fs.h
 *
 * Copyright (C) 2005 Trond Myklebust
 *
 * NFSv4-specific filesystem definitions and declarations
 */

#ifndef __LINUX_FS_NFS_NFS4_FS_H
#define __LINUX_FS_NFS_NFS4_FS_H

#if defined(CONFIG_NFS_V4_2)
#define NFS4_MAX_MINOR_VERSION 2
#elif defined(CONFIG_NFS_V4_1)
#define NFS4_MAX_MINOR_VERSION 1
#else
#define NFS4_MAX_MINOR_VERSION 0
#endif

#if IS_ENABLED(CONFIG_NFS_V4)

#define NFS4_MAX_LOOP_ON_RECOVER (10)

#include <linux/seqlock.h>

struct idmap;

enum nfs4_client_state {
	NFS4CLNT_MANAGER_RUNNING  = 0,
	NFS4CLNT_CHECK_LEASE,
	NFS4CLNT_LEASE_EXPIRED,
	NFS4CLNT_RECLAIM_REBOOT,
	NFS4CLNT_RECLAIM_NOGRACE,
	NFS4CLNT_DELEGRETURN,
	NFS4CLNT_SESSION_RESET,
	NFS4CLNT_LEASE_CONFIRM,
	NFS4CLNT_SERVER_SCOPE_MISMATCH,
	NFS4CLNT_PURGE_STATE,
	NFS4CLNT_BIND_CONN_TO_SESSION,
	NFS4CLNT_MOVED,
	NFS4CLNT_LEASE_MOVED,
	NFS4CLNT_DELEGATION_EXPIRED,
	NFS4CLNT_RUN_MANAGER,
	NFS4CLNT_MANAGER_AVAILABLE,
	NFS4CLNT_RECALL_RUNNING,
	NFS4CLNT_RECALL_ANY_LAYOUT_READ,
	NFS4CLNT_RECALL_ANY_LAYOUT_RW,
	NFS4CLNT_DELEGRETURN_DELAYED,
};

#define NFS4_RENEW_TIMEOUT		0x01
#define NFS4_RENEW_DELEGATION_CB	0x02

struct nfs_seqid_counter;
struct nfs4_minor_version_ops {
	u32	minor_version;
	unsigned init_caps;

	int	(*init_client)(struct nfs_client *);
	void	(*shutdown_client)(struct nfs_client *);
	bool	(*match_stateid)(const nfs4_stateid *,
			const nfs4_stateid *);
	int	(*find_root_sec)(struct nfs_server *, struct nfs_fh *,
			struct nfs_fsinfo *);
	void	(*free_lock_state)(struct nfs_server *,
			struct nfs4_lock_state *);
	int	(*test_and_free_expired)(struct nfs_server *,
			nfs4_stateid *, const struct cred *);
	struct nfs_seqid *
		(*alloc_seqid)(struct nfs_seqid_counter *, gfp_t);
	void	(*session_trunk)(struct rpc_clnt *clnt,
			struct rpc_xprt *xprt, void *data);
	const struct rpc_call_ops *call_sync_ops;
	const struct nfs4_state_recovery_ops *reboot_recovery_ops;
	const struct nfs4_state_recovery_ops *nograce_recovery_ops;
	const struct nfs4_state_maintenance_ops *state_renewal_ops;
	const struct nfs4_mig_recovery_ops *mig_recovery_ops;
};

#define NFS_SEQID_CONFIRMED 1
struct nfs_seqid_counter {
	ktime_t create_time;
	int owner_id;
	int flags;
	u32 counter;
	spinlock_t lock;		/* Protects the list */
	struct list_head list;		/* Defines sequence of RPC calls */
	struct rpc_wait_queue	wait;	/* RPC call delay queue */
};

struct nfs_seqid {
	struct nfs_seqid_counter *sequence;
	struct list_head list;
	struct rpc_task *task;
};

static inline void nfs_confirm_seqid(struct nfs_seqid_counter *seqid, int status)
{
	if (seqid_mutating_err(-status))
		seqid->flags |= NFS_SEQID_CONFIRMED;
}

/*
 * NFS4 state_owners and lock_owners are simply labels for ordered
 * sequences of RPC calls. Their sole purpose is to provide once-only
 * semantics by allowing the server to identify replayed requests.
 */
struct nfs4_state_owner {
	struct nfs_server    *so_server;
	struct list_head     so_lru;
	unsigned long        so_expires;
	struct rb_node	     so_server_node;

	const struct cred    *so_cred;	 /* Associated cred */

	spinlock_t	     so_lock;
	atomic_t	     so_count;
	unsigned long	     so_flags;
	struct list_head     so_states;
	struct nfs_seqid_counter so_seqid;
	seqcount_spinlock_t  so_reclaim_seqcount;
	struct mutex	     so_delegreturn_mutex;
};

enum {
	NFS_OWNER_RECLAIM_REBOOT,
	NFS_OWNER_RECLAIM_NOGRACE
};

#define NFS_LOCK_NEW		0
#define NFS_LOCK_RECLAIM	1
#define NFS_LOCK_EXPIRED	2

/*
 * struct nfs4_state maintains the client-side state for a given
 * (state_owner,inode) tuple (OPEN) or state_owner (LOCK).
 *
 * OPEN:
 * In order to know when to OPEN_DOWNGRADE or CLOSE the state on the server,
 * we need to know how many files are open for reading or writing on a
 * given inode. This information too is stored here.
 *
 * LOCK: one nfs4_state (LOCK) to hold the lock stateid nfs4_state(OPEN)
 */

struct nfs4_lock_state {
	struct list_head	ls_locks;	/* Other lock stateids */
	struct nfs4_state *	ls_state;	/* Pointer to open state */
#define NFS_LOCK_INITIALIZED 0
#define NFS_LOCK_LOST        1
	unsigned long		ls_flags;
	struct nfs_seqid_counter	ls_seqid;
	nfs4_stateid		ls_stateid;
	refcount_t		ls_count;
	fl_owner_t		ls_owner;
};

/* bits for nfs4_state->flags */
enum {
	LK_STATE_IN_USE,
	NFS_DELEGATED_STATE,		/* Current stateid is delegation */
	NFS_OPEN_STATE,			/* OPEN stateid is set */
	NFS_O_RDONLY_STATE,		/* OPEN stateid has read-only state */
	NFS_O_WRONLY_STATE,		/* OPEN stateid has write-only state */
	NFS_O_RDWR_STATE,		/* OPEN stateid has read/write state */
	NFS_STATE_RECLAIM_REBOOT,	/* OPEN stateid server rebooted */
	NFS_STATE_RECLAIM_NOGRACE,	/* OPEN stateid needs to recover state */
	NFS_STATE_POSIX_LOCKS,		/* Posix locks are supported */
	NFS_STATE_RECOVERY_FAILED,	/* OPEN stateid state recovery failed */
	NFS_STATE_MAY_NOTIFY_LOCK,	/* server may CB_NOTIFY_LOCK */
	NFS_STATE_CHANGE_WAIT,		/* A state changing operation is outstanding */
	NFS_CLNT_DST_SSC_COPY_STATE,    /* dst server open state on client*/
	NFS_CLNT_SRC_SSC_COPY_STATE,    /* src server open state on client*/
	NFS_SRV_SSC_COPY_STATE,		/* ssc state on the dst server */
};

struct nfs4_state {
	struct list_head open_states;	/* List of states for the same state_owner */
	struct list_head inode_states;	/* List of states for the same inode */
	struct list_head lock_states;	/* List of subservient lock stateids */

	struct nfs4_state_owner *owner;	/* Pointer to the open owner */
	struct inode *inode;		/* Pointer to the inode */

	unsigned long flags;		/* Do we hold any locks? */
	spinlock_t state_lock;		/* Protects the lock_states list */

	seqlock_t seqlock;		/* Protects the stateid/open_stateid */
	nfs4_stateid stateid;		/* Current stateid: may be delegation */
	nfs4_stateid open_stateid;	/* OPEN stateid */

	/* The following 3 fields are protected by owner->so_lock */
	unsigned int n_rdonly;		/* Number of read-only references */
	unsigned int n_wronly;		/* Number of write-only references */
	unsigned int n_rdwr;		/* Number of read/write references */
	fmode_t state;			/* State on the server (R,W, or RW) */
	refcount_t count;

	wait_queue_head_t waitq;
	struct rcu_head rcu_head;
};


struct nfs4_exception {
	struct nfs4_state *state;
	struct inode *inode;
	nfs4_stateid *stateid;
	long timeout;
	unsigned char task_is_privileged : 1;
	unsigned char delay : 1,
		      recovering : 1,
		      retry : 1;
	bool interruptible;
};

struct nfs4_state_recovery_ops {
	int owner_flag_bit;
	int state_flag_bit;
	int (*recover_open)(struct nfs4_state_owner *, struct nfs4_state *);
	int (*recover_lock)(struct nfs4_state *, struct file_lock *);
	int (*establish_clid)(struct nfs_client *, const struct cred *);
	int (*reclaim_complete)(struct nfs_client *, const struct cred *);
	int (*detect_trunking)(struct nfs_client *, struct nfs_client **,
		const struct cred *);
};

struct nfs4_opendata {
	struct kref kref;
	struct nfs_openargs o_arg;
	struct nfs_openres o_res;
	struct nfs_open_confirmargs c_arg;
	struct nfs_open_confirmres c_res;
	struct nfs4_string owner_name;
	struct nfs4_string group_name;
	struct nfs4_label *a_label;
	struct nfs_fattr f_attr;
	struct dentry *dir;
	struct dentry *dentry;
	struct nfs4_state_owner *owner;
	struct nfs4_state *state;
	struct iattr attrs;
	struct nfs4_layoutget *lgp;
	unsigned long timestamp;
	bool rpc_done;
	bool file_created;
	bool is_recover;
	bool cancelled;
	int rpc_status;
};

struct nfs4_add_xprt_data {
	struct nfs_client	*clp;
	const struct cred	*cred;
};

struct nfs4_state_maintenance_ops {
	int (*sched_state_renewal)(struct nfs_client *, const struct cred *, unsigned);
	const struct cred * (*get_state_renewal_cred)(struct nfs_client *);
	int (*renew_lease)(struct nfs_client *, const struct cred *);
};

struct nfs4_mig_recovery_ops {
	int (*get_locations)(struct nfs_server *, struct nfs_fh *,
		struct nfs4_fs_locations *, struct page *, const struct cred *);
	int (*fsid_present)(struct inode *, const struct cred *);
};

extern const struct dentry_operations nfs4_dentry_operations;

/* dir.c */
int nfs_atomic_open(struct inode *, struct dentry *, struct file *,
		    unsigned, umode_t);

/* fs_context.c */
extern struct file_system_type nfs4_fs_type;

/* nfs4namespace.c */
struct rpc_clnt *nfs4_negotiate_security(struct rpc_clnt *, struct inode *,
					 const struct qstr *);
int nfs4_submount(struct fs_context *, struct nfs_server *);
int nfs4_replace_transport(struct nfs_server *server,
				const struct nfs4_fs_locations *locations);
<<<<<<< HEAD
size_t nfs_parse_server_name(char *string, size_t len, struct sockaddr *sa,
=======
size_t nfs_parse_server_name(char *string, size_t len, struct sockaddr_storage *ss,
>>>>>>> d60c95ef
			     size_t salen, struct net *net, int port);
/* nfs4proc.c */
extern int nfs4_handle_exception(struct nfs_server *, int, struct nfs4_exception *);
extern int nfs4_async_handle_error(struct rpc_task *task,
				   struct nfs_server *server,
				   struct nfs4_state *state, long *timeout);
extern int nfs4_call_sync(struct rpc_clnt *, struct nfs_server *,
			  struct rpc_message *, struct nfs4_sequence_args *,
			  struct nfs4_sequence_res *, int);
extern void nfs4_init_sequence(struct nfs4_sequence_args *, struct nfs4_sequence_res *, int, int);
extern int nfs4_proc_setclientid(struct nfs_client *, u32, unsigned short, const struct cred *, struct nfs4_setclientid_res *);
extern int nfs4_proc_setclientid_confirm(struct nfs_client *, struct nfs4_setclientid_res *arg, const struct cred *);
extern int nfs4_proc_get_rootfh(struct nfs_server *, struct nfs_fh *, struct nfs_fsinfo *, bool);
extern int nfs4_proc_bind_conn_to_session(struct nfs_client *, const struct cred *cred);
extern int nfs4_proc_exchange_id(struct nfs_client *clp, const struct cred *cred);
extern int nfs4_destroy_clientid(struct nfs_client *clp);
extern int nfs4_init_clientid(struct nfs_client *, const struct cred *);
extern int nfs41_init_clientid(struct nfs_client *, const struct cred *);
extern int nfs4_do_close(struct nfs4_state *state, gfp_t gfp_mask, int wait);
extern int nfs4_server_capabilities(struct nfs_server *server, struct nfs_fh *fhandle);
extern int nfs4_proc_fs_locations(struct rpc_clnt *, struct inode *, const struct qstr *,
				  struct nfs4_fs_locations *, struct page *);
extern int nfs4_proc_get_locations(struct nfs_server *, struct nfs_fh *,
				   struct nfs4_fs_locations *,
				   struct page *page, const struct cred *);
extern int nfs4_proc_fsid_present(struct inode *, const struct cred *);
extern struct rpc_clnt *nfs4_proc_lookup_mountpoint(struct inode *,
						    struct dentry *,
						    struct nfs_fh *,
						    struct nfs_fattr *);
extern int nfs4_proc_secinfo(struct inode *, const struct qstr *, struct nfs4_secinfo_flavors *);
extern const struct xattr_handler *nfs4_xattr_handlers[];
extern int nfs4_set_rw_stateid(nfs4_stateid *stateid,
		const struct nfs_open_context *ctx,
		const struct nfs_lock_context *l_ctx,
		fmode_t fmode);
extern void nfs4_bitmask_set(__u32 bitmask[], const __u32 src[],
			     struct inode *inode, unsigned long cache_validity);
extern int nfs4_proc_getattr(struct nfs_server *server, struct nfs_fh *fhandle,
			     struct nfs_fattr *fattr, struct inode *inode);
extern int update_open_stateid(struct nfs4_state *state,
				const nfs4_stateid *open_stateid,
				const nfs4_stateid *deleg_stateid,
				fmode_t fmode);
extern int nfs4_proc_setlease(struct file *file, long arg,
			      struct file_lock **lease, void **priv);
extern int nfs4_proc_get_lease_time(struct nfs_client *clp,
		struct nfs_fsinfo *fsinfo);
extern void nfs4_update_changeattr(struct inode *dir,
				   struct nfs4_change_info *cinfo,
				   unsigned long timestamp,
				   unsigned long cache_validity);
extern int nfs4_buf_to_pages_noslab(const void *buf, size_t buflen,
				    struct page **pages);

#if defined(CONFIG_NFS_V4_1)
extern int nfs41_sequence_done(struct rpc_task *, struct nfs4_sequence_res *);
extern int nfs4_proc_create_session(struct nfs_client *, const struct cred *);
extern int nfs4_proc_destroy_session(struct nfs4_session *, const struct cred *);
extern int nfs4_proc_layoutcommit(struct nfs4_layoutcommit_data *data,
				  bool sync);
extern int nfs4_detect_session_trunking(struct nfs_client *clp,
		struct nfs41_exchange_id_res *res, struct rpc_xprt *xprt);

static inline bool
is_ds_only_client(struct nfs_client *clp)
{
	return (clp->cl_exchange_flags & EXCHGID4_FLAG_MASK_PNFS) ==
		EXCHGID4_FLAG_USE_PNFS_DS;
}

static inline bool
is_ds_client(struct nfs_client *clp)
{
	return clp->cl_exchange_flags & EXCHGID4_FLAG_USE_PNFS_DS;
}

static inline bool
_nfs4_state_protect(struct nfs_client *clp, unsigned long sp4_mode,
		    struct rpc_clnt **clntp, struct rpc_message *msg)
{
	rpc_authflavor_t flavor;

	if (sp4_mode == NFS_SP4_MACH_CRED_CLEANUP ||
	    sp4_mode == NFS_SP4_MACH_CRED_PNFS_CLEANUP) {
		/* Using machine creds for cleanup operations
		 * is only relevent if the client credentials
		 * might expire. So don't bother for
		 * RPC_AUTH_UNIX.  If file was only exported to
		 * sec=sys, the PUTFH would fail anyway.
		 */
		if ((*clntp)->cl_auth->au_flavor == RPC_AUTH_UNIX)
			return false;
	}
	if (test_bit(sp4_mode, &clp->cl_sp4_flags)) {
		msg->rpc_cred = rpc_machine_cred();

		flavor = clp->cl_rpcclient->cl_auth->au_flavor;
		WARN_ON_ONCE(flavor != RPC_AUTH_GSS_KRB5I &&
			     flavor != RPC_AUTH_GSS_KRB5P);
		*clntp = clp->cl_rpcclient;

		return true;
	}
	return false;
}

/*
 * Function responsible for determining if an rpc_message should use the
 * machine cred under SP4_MACH_CRED and if so switching the credential and
 * authflavor (using the nfs_client's rpc_clnt which will be krb5i/p).
 * Should be called before rpc_call_sync/rpc_call_async.
 */
static inline void
nfs4_state_protect(struct nfs_client *clp, unsigned long sp4_mode,
		   struct rpc_clnt **clntp, struct rpc_message *msg)
{
	_nfs4_state_protect(clp, sp4_mode, clntp, msg);
}

/*
 * Special wrapper to nfs4_state_protect for write.
 * If WRITE can use machine cred but COMMIT cannot, make sure all writes
 * that use machine cred use NFS_FILE_SYNC.
 */
static inline void
nfs4_state_protect_write(struct nfs_client *clp, struct rpc_clnt **clntp,
			 struct rpc_message *msg, struct nfs_pgio_header *hdr)
{
	if (_nfs4_state_protect(clp, NFS_SP4_MACH_CRED_WRITE, clntp, msg) &&
	    !test_bit(NFS_SP4_MACH_CRED_COMMIT, &clp->cl_sp4_flags))
		hdr->args.stable = NFS_FILE_SYNC;
}
#else /* CONFIG_NFS_v4_1 */
static inline bool
is_ds_only_client(struct nfs_client *clp)
{
	return false;
}

static inline bool
is_ds_client(struct nfs_client *clp)
{
	return false;
}

static inline void
nfs4_state_protect(struct nfs_client *clp, unsigned long sp4_flags,
		   struct rpc_clnt **clntp, struct rpc_message *msg)
{
}

static inline void
nfs4_state_protect_write(struct nfs_client *clp, struct rpc_clnt **clntp,
			 struct rpc_message *msg, struct nfs_pgio_header *hdr)
{
}
#endif /* CONFIG_NFS_V4_1 */

extern const struct nfs4_minor_version_ops *nfs_v4_minor_ops[];

extern const u32 nfs4_fattr_bitmap[3];
extern const u32 nfs4_statfs_bitmap[3];
extern const u32 nfs4_pathconf_bitmap[3];
extern const u32 nfs4_fsinfo_bitmap[3];
extern const u32 nfs4_fs_locations_bitmap[3];

void nfs40_shutdown_client(struct nfs_client *);
void nfs41_shutdown_client(struct nfs_client *);
int nfs40_init_client(struct nfs_client *);
int nfs41_init_client(struct nfs_client *);
void nfs4_free_client(struct nfs_client *);

struct nfs_client *nfs4_alloc_client(const struct nfs_client_initdata *);

/* nfs4renewd.c */
extern void nfs4_schedule_state_renewal(struct nfs_client *);
extern void nfs4_kill_renewd(struct nfs_client *);
extern void nfs4_renew_state(struct work_struct *);
extern void nfs4_set_lease_period(struct nfs_client *clp, unsigned long lease);


/* nfs4state.c */
extern const nfs4_stateid current_stateid;

const struct cred *nfs4_get_clid_cred(struct nfs_client *clp);
const struct cred *nfs4_get_machine_cred(struct nfs_client *clp);
const struct cred *nfs4_get_renew_cred(struct nfs_client *clp);
int nfs4_discover_server_trunking(struct nfs_client *clp,
			struct nfs_client **);
int nfs40_discover_server_trunking(struct nfs_client *clp,
			struct nfs_client **, const struct cred *);
#if defined(CONFIG_NFS_V4_1)
int nfs41_discover_server_trunking(struct nfs_client *clp,
			struct nfs_client **, const struct cred *);
extern void nfs4_schedule_session_recovery(struct nfs4_session *, int);
extern void nfs41_notify_server(struct nfs_client *);
bool nfs4_check_serverowner_major_id(struct nfs41_server_owner *o1,
			struct nfs41_server_owner *o2);
#else
static inline void nfs4_schedule_session_recovery(struct nfs4_session *session, int err)
{
}
#endif /* CONFIG_NFS_V4_1 */

extern struct nfs4_state_owner *nfs4_get_state_owner(struct nfs_server *, const struct cred *, gfp_t);
extern void nfs4_put_state_owner(struct nfs4_state_owner *);
extern void nfs4_purge_state_owners(struct nfs_server *, struct list_head *);
extern void nfs4_free_state_owners(struct list_head *head);
extern struct nfs4_state * nfs4_get_open_state(struct inode *, struct nfs4_state_owner *);
extern void nfs4_put_open_state(struct nfs4_state *);
extern void nfs4_close_state(struct nfs4_state *, fmode_t);
extern void nfs4_close_sync(struct nfs4_state *, fmode_t);
extern void nfs4_state_set_mode_locked(struct nfs4_state *, fmode_t);
extern void nfs_inode_find_state_and_recover(struct inode *inode,
		const nfs4_stateid *stateid);
extern int nfs4_state_mark_reclaim_nograce(struct nfs_client *, struct nfs4_state *);
extern void nfs4_schedule_lease_recovery(struct nfs_client *);
extern int nfs4_wait_clnt_recover(struct nfs_client *clp);
extern int nfs4_client_recover_expired_lease(struct nfs_client *clp);
extern void nfs4_schedule_state_manager(struct nfs_client *);
extern void nfs4_schedule_path_down_recovery(struct nfs_client *clp);
extern int nfs4_schedule_stateid_recovery(const struct nfs_server *, struct nfs4_state *);
extern int nfs4_schedule_migration_recovery(const struct nfs_server *);
extern void nfs4_schedule_lease_moved_recovery(struct nfs_client *);
extern void nfs41_handle_sequence_flag_errors(struct nfs_client *clp, u32 flags, bool);
extern void nfs41_handle_server_scope(struct nfs_client *,
				      struct nfs41_server_scope **);
extern void nfs4_put_lock_state(struct nfs4_lock_state *lsp);
extern int nfs4_set_lock_state(struct nfs4_state *state, struct file_lock *fl);
extern int nfs4_select_rw_stateid(struct nfs4_state *, fmode_t,
		const struct nfs_lock_context *, nfs4_stateid *,
		const struct cred **);
extern bool nfs4_copy_open_stateid(nfs4_stateid *dst,
		struct nfs4_state *state);

extern struct nfs_seqid *nfs_alloc_seqid(struct nfs_seqid_counter *counter, gfp_t gfp_mask);
extern int nfs_wait_on_sequence(struct nfs_seqid *seqid, struct rpc_task *task);
extern void nfs_increment_open_seqid(int status, struct nfs_seqid *seqid);
extern void nfs_increment_lock_seqid(int status, struct nfs_seqid *seqid);
extern void nfs_release_seqid(struct nfs_seqid *seqid);
extern void nfs_free_seqid(struct nfs_seqid *seqid);
extern int nfs4_setup_sequence(struct nfs_client *client,
				struct nfs4_sequence_args *args,
				struct nfs4_sequence_res *res,
				struct rpc_task *task);
extern int nfs4_sequence_done(struct rpc_task *task,
			      struct nfs4_sequence_res *res);

extern void nfs4_free_lock_state(struct nfs_server *server, struct nfs4_lock_state *lsp);
extern int nfs4_proc_commit(struct file *dst, __u64 offset, __u32 count, struct nfs_commitres *res);
extern const nfs4_stateid zero_stateid;
extern const nfs4_stateid invalid_stateid;

/* nfs4super.c */
struct nfs_mount_info;
extern struct nfs_subversion nfs_v4;
extern bool nfs4_disable_idmapping;
extern unsigned short max_session_slots;
extern unsigned short max_session_cb_slots;
extern unsigned short send_implementation_id;
extern bool recover_lost_locks;

#define NFS4_CLIENT_ID_UNIQ_LEN		(64)
extern char nfs4_client_id_uniquifier[NFS4_CLIENT_ID_UNIQ_LEN];

extern int nfs4_try_get_tree(struct fs_context *);
extern int nfs4_get_referral_tree(struct fs_context *);

/* nfs4sysctl.c */
#ifdef CONFIG_SYSCTL
int nfs4_register_sysctl(void);
void nfs4_unregister_sysctl(void);
#else
static inline int nfs4_register_sysctl(void)
{
	return 0;
}

static inline void nfs4_unregister_sysctl(void)
{
}
#endif

/* nfs4xdr.c */
extern const struct rpc_procinfo nfs4_procedures[];

#ifdef CONFIG_NFS_V4_2
extern const u32 nfs42_maxsetxattr_overhead;
extern const u32 nfs42_maxgetxattr_overhead;
extern const u32 nfs42_maxlistxattrs_overhead;
#endif

struct nfs4_mount_data;

/* callback_xdr.c */
extern const struct svc_version nfs4_callback_version1;
extern const struct svc_version nfs4_callback_version4;

static inline void nfs4_stateid_copy(nfs4_stateid *dst, const nfs4_stateid *src)
{
	memcpy(dst->data, src->data, sizeof(dst->data));
	dst->type = src->type;
}

static inline bool nfs4_stateid_match(const nfs4_stateid *dst, const nfs4_stateid *src)
{
	if (dst->type != src->type)
		return false;
	return memcmp(dst->data, src->data, sizeof(dst->data)) == 0;
}

static inline bool nfs4_stateid_match_other(const nfs4_stateid *dst, const nfs4_stateid *src)
{
	return memcmp(dst->other, src->other, NFS4_STATEID_OTHER_SIZE) == 0;
}

static inline bool nfs4_stateid_is_newer(const nfs4_stateid *s1, const nfs4_stateid *s2)
{
	return (s32)(be32_to_cpu(s1->seqid) - be32_to_cpu(s2->seqid)) > 0;
}

static inline bool nfs4_stateid_is_next(const nfs4_stateid *s1, const nfs4_stateid *s2)
{
	u32 seq1 = be32_to_cpu(s1->seqid);
	u32 seq2 = be32_to_cpu(s2->seqid);

	return seq2 == seq1 + 1U || (seq2 == 1U && seq1 == 0xffffffffU);
}

static inline bool nfs4_stateid_match_or_older(const nfs4_stateid *dst, const nfs4_stateid *src)
{
	return nfs4_stateid_match_other(dst, src) &&
		!(src->seqid && nfs4_stateid_is_newer(dst, src));
}

static inline void nfs4_stateid_seqid_inc(nfs4_stateid *s1)
{
	u32 seqid = be32_to_cpu(s1->seqid);

	if (++seqid == 0)
		++seqid;
	s1->seqid = cpu_to_be32(seqid);
}

static inline bool nfs4_valid_open_stateid(const struct nfs4_state *state)
{
	return test_bit(NFS_STATE_RECOVERY_FAILED, &state->flags) == 0;
}

static inline bool nfs4_state_match_open_stateid_other(const struct nfs4_state *state,
		const nfs4_stateid *stateid)
{
	return test_bit(NFS_OPEN_STATE, &state->flags) &&
		nfs4_stateid_match_other(&state->open_stateid, stateid);
}

/* nfs42xattr.c */
#ifdef CONFIG_NFS_V4_2
extern int __init nfs4_xattr_cache_init(void);
extern void nfs4_xattr_cache_exit(void);
extern void nfs4_xattr_cache_add(struct inode *inode, const char *name,
				 const char *buf, struct page **pages,
				 ssize_t buflen);
extern void nfs4_xattr_cache_remove(struct inode *inode, const char *name);
extern ssize_t nfs4_xattr_cache_get(struct inode *inode, const char *name,
				char *buf, ssize_t buflen);
extern void nfs4_xattr_cache_set_list(struct inode *inode, const char *buf,
				      ssize_t buflen);
extern ssize_t nfs4_xattr_cache_list(struct inode *inode, char *buf,
				     ssize_t buflen);
extern void nfs4_xattr_cache_zap(struct inode *inode);
#else
static inline void nfs4_xattr_cache_zap(struct inode *inode)
{
}
#endif /* CONFIG_NFS_V4_2 */

#else /* CONFIG_NFS_V4 */

#define nfs4_close_state(a, b) do { } while (0)
#define nfs4_close_sync(a, b) do { } while (0)
#define nfs4_state_protect(a, b, c, d) do { } while (0)
#define nfs4_state_protect_write(a, b, c, d) do { } while (0)


#endif /* CONFIG_NFS_V4 */
#endif /* __LINUX_FS_NFS_NFS4_FS.H */<|MERGE_RESOLUTION|>--- conflicted
+++ resolved
@@ -281,11 +281,7 @@
 int nfs4_submount(struct fs_context *, struct nfs_server *);
 int nfs4_replace_transport(struct nfs_server *server,
 				const struct nfs4_fs_locations *locations);
-<<<<<<< HEAD
-size_t nfs_parse_server_name(char *string, size_t len, struct sockaddr *sa,
-=======
 size_t nfs_parse_server_name(char *string, size_t len, struct sockaddr_storage *ss,
->>>>>>> d60c95ef
 			     size_t salen, struct net *net, int port);
 /* nfs4proc.c */
 extern int nfs4_handle_exception(struct nfs_server *, int, struct nfs4_exception *);
