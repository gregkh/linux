// SPDX-License-Identifier: GPL-2.0-only
/*
 * linux/fs/nfs/read.c
 *
 * Block I/O for NFS
 *
 * Partial copy of Linus' read cache modifications to fs/nfs/file.c
 * modified for async RPC by okir@monad.swb.de
 */

#include <linux/time.h>
#include <linux/kernel.h>
#include <linux/errno.h>
#include <linux/fcntl.h>
#include <linux/stat.h>
#include <linux/mm.h>
#include <linux/slab.h>
#include <linux/task_io_accounting_ops.h>
#include <linux/pagemap.h>
#include <linux/sunrpc/clnt.h>
#include <linux/nfs_fs.h>
#include <linux/nfs_page.h>
#include <linux/module.h>

#include "nfs4_fs.h"
#include "internal.h"
#include "iostat.h"
#include "fscache.h"
#include "pnfs.h"
#include "nfstrace.h"
#include "delegation.h"

#define NFSDBG_FACILITY		NFSDBG_PAGECACHE

const struct nfs_pgio_completion_ops nfs_async_read_completion_ops;
static const struct nfs_rw_ops nfs_rw_read_ops;

static struct kmem_cache *nfs_rdata_cachep;

static struct nfs_pgio_header *nfs_readhdr_alloc(void)
{
	struct nfs_pgio_header *p = kmem_cache_zalloc(nfs_rdata_cachep, GFP_KERNEL);

	if (p)
		p->rw_mode = FMODE_READ;
	return p;
}

static void nfs_readhdr_free(struct nfs_pgio_header *rhdr)
{
	if (rhdr->res.scratch != NULL)
		kfree(rhdr->res.scratch);
	kmem_cache_free(nfs_rdata_cachep, rhdr);
}

static int nfs_return_empty_folio(struct folio *folio)
{
	folio_zero_segment(folio, 0, folio_size(folio));
	folio_mark_uptodate(folio);
	folio_unlock(folio);
	return 0;
}

void nfs_pageio_init_read(struct nfs_pageio_descriptor *pgio,
			      struct inode *inode, bool force_mds,
			      const struct nfs_pgio_completion_ops *compl_ops)
{
	struct nfs_server *server = NFS_SERVER(inode);
	const struct nfs_pageio_ops *pg_ops = &nfs_pgio_rw_ops;

#ifdef CONFIG_NFS_V4_1
	if (server->pnfs_curr_ld && !force_mds)
		pg_ops = server->pnfs_curr_ld->pg_read_ops;
#endif
	nfs_pageio_init(pgio, inode, pg_ops, compl_ops, &nfs_rw_read_ops,
			server->rsize, 0);
}
EXPORT_SYMBOL_GPL(nfs_pageio_init_read);

void nfs_pageio_complete_read(struct nfs_pageio_descriptor *pgio)
{
	struct nfs_pgio_mirror *pgm;
	unsigned long npages;

	nfs_pageio_complete(pgio);

	/* It doesn't make sense to do mirrored reads! */
	WARN_ON_ONCE(pgio->pg_mirror_count != 1);

	pgm = &pgio->pg_mirrors[0];
	NFS_I(pgio->pg_inode)->read_io += pgm->pg_bytes_written;
	npages = (pgm->pg_bytes_written + PAGE_SIZE - 1) >> PAGE_SHIFT;
	nfs_add_stats(pgio->pg_inode, NFSIOS_READPAGES, npages);
}


void nfs_pageio_reset_read_mds(struct nfs_pageio_descriptor *pgio)
{
	struct nfs_pgio_mirror *mirror;

	if (pgio->pg_ops && pgio->pg_ops->pg_cleanup)
		pgio->pg_ops->pg_cleanup(pgio);

	pgio->pg_ops = &nfs_pgio_rw_ops;

	/* read path should never have more than one mirror */
	WARN_ON_ONCE(pgio->pg_mirror_count != 1);

	mirror = &pgio->pg_mirrors[0];
	mirror->pg_bsize = NFS_SERVER(pgio->pg_inode)->rsize;
}
EXPORT_SYMBOL_GPL(nfs_pageio_reset_read_mds);

bool nfs_read_alloc_scratch(struct nfs_pgio_header *hdr, size_t size)
{
	WARN_ON(hdr->res.scratch != NULL);
	hdr->res.scratch = kmalloc(size, GFP_KERNEL);
	return hdr->res.scratch != NULL;
}
EXPORT_SYMBOL_GPL(nfs_read_alloc_scratch);

static void nfs_readpage_release(struct nfs_page *req, int error)
{
	struct folio *folio = nfs_page_to_folio(req);

	if (nfs_page_group_sync_on_bit(req, PG_UNLOCKPAGE))
		if (nfs_netfs_folio_unlock(folio))
			folio_unlock(folio);

	nfs_release_request(req);
}

static void nfs_page_group_set_uptodate(struct nfs_page *req)
{
	if (nfs_page_group_sync_on_bit(req, PG_UPTODATE))
		folio_mark_uptodate(nfs_page_to_folio(req));
}

static void nfs_read_completion(struct nfs_pgio_header *hdr)
{
	unsigned long bytes = 0;
	int error;

	if (test_bit(NFS_IOHDR_REDO, &hdr->flags))
		goto out;
	while (!list_empty(&hdr->pages)) {
		struct nfs_page *req = nfs_list_entry(hdr->pages.next);
		struct folio *folio = nfs_page_to_folio(req);
		unsigned long start = req->wb_pgbase;
		unsigned long end = req->wb_pgbase + req->wb_bytes;

		if (test_bit(NFS_IOHDR_EOF, &hdr->flags)) {
			/* note: regions of the page not covered by a
			 * request are zeroed in nfs_read_add_folio
			 */
			if (bytes > hdr->good_bytes) {
				/* nothing in this request was good, so zero
				 * the full extent of the request */
				folio_zero_segment(folio, start, end);

			} else if (hdr->good_bytes - bytes < req->wb_bytes) {
				/* part of this request has good bytes, but
				 * not all. zero the bad bytes */
				start += hdr->good_bytes - bytes;
				WARN_ON(start < req->wb_pgbase);
				folio_zero_segment(folio, start, end);
			}
		}
		error = 0;
		bytes += req->wb_bytes;
		if (test_bit(NFS_IOHDR_ERROR, &hdr->flags)) {
			if (bytes <= hdr->good_bytes)
				nfs_page_group_set_uptodate(req);
			else {
				error = hdr->error;
				xchg(&nfs_req_openctx(req)->error, error);
			}
		} else
			nfs_page_group_set_uptodate(req);
		nfs_list_remove_request(req);
		nfs_readpage_release(req, error);
	}
	nfs_netfs_read_completion(hdr);

out:
	hdr->release(hdr);
}

static void nfs_initiate_read(struct nfs_pgio_header *hdr,
			      struct rpc_message *msg,
			      const struct nfs_rpc_ops *rpc_ops,
			      struct rpc_task_setup *task_setup_data, int how)
{
	rpc_ops->read_setup(hdr, msg);
	nfs_netfs_initiate_read(hdr);
	trace_nfs_initiate_read(hdr);
}

static void
nfs_async_read_error(struct list_head *head, int error)
{
	struct nfs_page	*req;

	while (!list_empty(head)) {
		req = nfs_list_entry(head->next);
		nfs_list_remove_request(req);
		nfs_readpage_release(req, error);
	}
}

const struct nfs_pgio_completion_ops nfs_async_read_completion_ops = {
	.error_cleanup = nfs_async_read_error,
	.completion = nfs_read_completion,
};

/*
 * This is the callback from RPC telling us whether a reply was
 * received or some error occurred (timeout or socket shutdown).
 */
static int nfs_readpage_done(struct rpc_task *task,
			     struct nfs_pgio_header *hdr,
			     struct inode *inode)
{
	int status = NFS_PROTO(inode)->read_done(task, hdr);
	if (status != 0)
		return status;

	nfs_add_stats(inode, NFSIOS_SERVERREADBYTES, hdr->res.count);
	trace_nfs_readpage_done(task, hdr);

	if (task->tk_status == -ESTALE) {
		nfs_set_inode_stale(inode);
		nfs_mark_for_revalidate(inode);
	}
	return 0;
}

static void nfs_readpage_retry(struct rpc_task *task,
			       struct nfs_pgio_header *hdr)
{
	struct nfs_pgio_args *argp = &hdr->args;
	struct nfs_pgio_res  *resp = &hdr->res;

	/* This is a short read! */
	nfs_inc_stats(hdr->inode, NFSIOS_SHORTREAD);
	trace_nfs_readpage_short(task, hdr);

	/* Has the server at least made some progress? */
	if (resp->count == 0) {
		nfs_set_pgio_error(hdr, -EIO, argp->offset);
		return;
	}

	/* For non rpc-based layout drivers, retry-through-MDS */
	if (!task->tk_ops) {
		hdr->pnfs_error = -EAGAIN;
		return;
	}

	/* Yes, so retry the read at the end of the hdr */
	hdr->mds_offset += resp->count;
	argp->offset += resp->count;
	argp->pgbase += resp->count;
	argp->count -= resp->count;
	resp->count = 0;
	resp->eof = 0;
	rpc_restart_call_prepare(task);
}

static void nfs_readpage_result(struct rpc_task *task,
				struct nfs_pgio_header *hdr)
{
	if (hdr->res.eof) {
		loff_t pos = hdr->args.offset + hdr->res.count;
		unsigned int new = pos - hdr->io_start;

		if (hdr->good_bytes > new) {
			hdr->good_bytes = new;
			set_bit(NFS_IOHDR_EOF, &hdr->flags);
			clear_bit(NFS_IOHDR_ERROR, &hdr->flags);
		}
	} else if (hdr->res.count < hdr->args.count)
		nfs_readpage_retry(task, hdr);
}

int nfs_read_add_folio(struct nfs_pageio_descriptor *pgio,
		       struct nfs_open_context *ctx,
		       struct folio *folio)
{
	struct inode *inode = folio->mapping->host;
	struct nfs_server *server = NFS_SERVER(inode);
	size_t fsize = folio_size(folio);
	unsigned int rsize = server->rsize;
	struct nfs_page *new;
	unsigned int len, aligned_len;
	int error;

	len = nfs_folio_length(folio);
	if (len == 0)
		return nfs_return_empty_folio(folio);

	aligned_len = min_t(unsigned int, ALIGN(len, rsize), fsize);

	new = nfs_page_create_from_folio(ctx, folio, 0, aligned_len);
	if (IS_ERR(new)) {
		error = PTR_ERR(new);
		if (nfs_netfs_folio_unlock(folio))
			folio_unlock(folio);
		goto out;
	}

	if (len < fsize)
		folio_zero_segment(folio, len, fsize);
	if (!nfs_pageio_add_request(pgio, new)) {
		nfs_list_remove_request(new);
		error = pgio->pg_error;
		nfs_readpage_release(new, error);
		goto out;
	}
	return 0;
out:
	return error;
}

/*
 * Actually read a folio over the wire.
 */
static int nfs_do_read_folio(struct file *file, struct folio *folio)
{
	struct inode *inode = file_inode(file);
	loff_t pos = folio_pos(folio);
	size_t len = folio_size(folio);
	struct nfs_pageio_descriptor pgio;
	struct nfs_open_context *ctx;
	int ret;

<<<<<<< HEAD
=======
	ctx = get_nfs_open_context(nfs_file_open_context(file));

	xchg(&ctx->error, 0);
	nfs_pageio_init_read(&pgio, inode, false,
			     &nfs_async_read_completion_ops);

	ret = nfs_read_add_folio(&pgio, ctx, folio);
	if (ret)
		goto out_put;

	nfs_pageio_complete_read(&pgio);
	nfs_update_delegated_atime(inode);
	if (pgio.pg_error < 0) {
		ret = pgio.pg_error;
		goto out_put;
	}

	ret = folio_wait_locked_killable(folio);
	if (!folio_test_uptodate(folio) && !ret)
		ret = xchg(&ctx->error, 0);

out_put:
	put_nfs_open_context(ctx);
	return ret;
}

/*
 * Synchronously read a folio.
 *
 * This is not heavily used as most users to try an asynchronous
 * large read through ->readahead first.
 */
int nfs_read_folio(struct file *file, struct folio *folio)
{
	struct inode *inode = file_inode(file);
	loff_t pos = folio_pos(folio);
	size_t len = folio_size(folio);
	int ret;

>>>>>>> 7aa21fec
	trace_nfs_aop_readpage(inode, pos, len);
	nfs_inc_stats(inode, NFSIOS_VFSREADPAGE);
	task_io_account_read(len);

	/*
	 * Try to flush any pending writes to the file..
	 *
	 * NOTE! Because we own the folio lock, there cannot
	 * be any new pending writes generated at this point
	 * for this folio (other folios can be written to).
	 */
	ret = nfs_wb_folio(inode, folio);
	if (ret)
		goto out_unlock;
	if (folio_test_uptodate(folio))
		goto out_unlock;

	ret = -ESTALE;
	if (NFS_STALE(inode))
		goto out_unlock;

	ret = nfs_netfs_read_folio(file, folio);
	if (ret)
		ret = nfs_do_read_folio(file, folio);
out:
	trace_nfs_aop_readpage_done(inode, pos, len, ret);
	return ret;
out_unlock:
	folio_unlock(folio);
	goto out;
}

void nfs_readahead(struct readahead_control *ractl)
{
	struct nfs_pageio_descriptor pgio;
	struct nfs_open_context *ctx;
	unsigned int nr_pages = readahead_count(ractl);
	struct file *file = ractl->file;
	struct inode *inode = ractl->mapping->host;
	struct folio *folio;
	int ret;

	trace_nfs_aop_readahead(inode, readahead_pos(ractl), nr_pages);
	nfs_inc_stats(inode, NFSIOS_VFSREADPAGES);
	task_io_account_read(readahead_length(ractl));

	ret = -ESTALE;
	if (NFS_STALE(inode))
		goto out;

	ret = nfs_netfs_readahead(ractl);
	if (!ret)
		goto out;

	if (file == NULL) {
		ret = -EBADF;
		ctx = nfs_find_open_context(inode, NULL, FMODE_READ);
		if (ctx == NULL)
			goto out;
	} else
		ctx = get_nfs_open_context(nfs_file_open_context(file));

	nfs_pageio_init_read(&pgio, inode, false,
			     &nfs_async_read_completion_ops);

	while ((folio = readahead_folio(ractl)) != NULL) {
		ret = nfs_read_add_folio(&pgio, ctx, folio);
		if (ret)
			break;
	}

	nfs_pageio_complete_read(&pgio);
	nfs_update_delegated_atime(inode);

	put_nfs_open_context(ctx);
out:
	trace_nfs_aop_readahead_done(inode, nr_pages, ret);
}

int __init nfs_init_readpagecache(void)
{
	nfs_rdata_cachep = kmem_cache_create("nfs_read_data",
					     sizeof(struct nfs_pgio_header),
					     0, SLAB_HWCACHE_ALIGN,
					     NULL);
	if (nfs_rdata_cachep == NULL)
		return -ENOMEM;

	return 0;
}

void nfs_destroy_readpagecache(void)
{
	kmem_cache_destroy(nfs_rdata_cachep);
}

static const struct nfs_rw_ops nfs_rw_read_ops = {
	.rw_alloc_header	= nfs_readhdr_alloc,
	.rw_free_header		= nfs_readhdr_free,
	.rw_done		= nfs_readpage_done,
	.rw_result		= nfs_readpage_result,
	.rw_initiate		= nfs_initiate_read,
};<|MERGE_RESOLUTION|>--- conflicted
+++ resolved
@@ -328,14 +328,10 @@
 static int nfs_do_read_folio(struct file *file, struct folio *folio)
 {
 	struct inode *inode = file_inode(file);
-	loff_t pos = folio_pos(folio);
-	size_t len = folio_size(folio);
 	struct nfs_pageio_descriptor pgio;
 	struct nfs_open_context *ctx;
 	int ret;
 
-<<<<<<< HEAD
-=======
 	ctx = get_nfs_open_context(nfs_file_open_context(file));
 
 	xchg(&ctx->error, 0);
@@ -375,7 +371,6 @@
 	size_t len = folio_size(folio);
 	int ret;
 
->>>>>>> 7aa21fec
 	trace_nfs_aop_readpage(inode, pos, len);
 	nfs_inc_stats(inode, NFSIOS_VFSREADPAGE);
 	task_io_account_read(len);
