// SPDX-License-Identifier: GPL-2.0
#include <linux/pagewalk.h>
#include <linux/mm_inline.h>
#include <linux/hugetlb.h>
#include <linux/huge_mm.h>
#include <linux/mount.h>
#include <linux/ksm.h>
#include <linux/seq_file.h>
#include <linux/highmem.h>
#include <linux/ptrace.h>
#include <linux/slab.h>
#include <linux/pagemap.h>
#include <linux/mempolicy.h>
#include <linux/rmap.h>
#include <linux/swap.h>
#include <linux/sched/mm.h>
#include <linux/swapops.h>
#include <linux/mmu_notifier.h>
#include <linux/page_idle.h>
#include <linux/shmem_fs.h>
#include <linux/uaccess.h>
#include <linux/pkeys.h>
#include <linux/minmax.h>
#include <linux/overflow.h>
#include <linux/buildid.h>

#include <asm/elf.h>
#include <asm/tlb.h>
#include <asm/tlbflush.h>
#include "internal.h"

#define SEQ_PUT_DEC(str, val) \
		seq_put_decimal_ull_width(m, str, (val) << (PAGE_SHIFT-10), 8)
void task_mem(struct seq_file *m, struct mm_struct *mm)
{
	unsigned long text, lib, swap, anon, file, shmem;
	unsigned long hiwater_vm, total_vm, hiwater_rss, total_rss;

	anon = get_mm_counter(mm, MM_ANONPAGES);
	file = get_mm_counter(mm, MM_FILEPAGES);
	shmem = get_mm_counter(mm, MM_SHMEMPAGES);

	/*
	 * Note: to minimize their overhead, mm maintains hiwater_vm and
	 * hiwater_rss only when about to *lower* total_vm or rss.  Any
	 * collector of these hiwater stats must therefore get total_vm
	 * and rss too, which will usually be the higher.  Barriers? not
	 * worth the effort, such snapshots can always be inconsistent.
	 */
	hiwater_vm = total_vm = mm->total_vm;
	if (hiwater_vm < mm->hiwater_vm)
		hiwater_vm = mm->hiwater_vm;
	hiwater_rss = total_rss = anon + file + shmem;
	if (hiwater_rss < mm->hiwater_rss)
		hiwater_rss = mm->hiwater_rss;

	/* split executable areas between text and lib */
	text = PAGE_ALIGN(mm->end_code) - (mm->start_code & PAGE_MASK);
	text = min(text, mm->exec_vm << PAGE_SHIFT);
	lib = (mm->exec_vm << PAGE_SHIFT) - text;

	swap = get_mm_counter(mm, MM_SWAPENTS);
	SEQ_PUT_DEC("VmPeak:\t", hiwater_vm);
	SEQ_PUT_DEC(" kB\nVmSize:\t", total_vm);
	SEQ_PUT_DEC(" kB\nVmLck:\t", mm->locked_vm);
	SEQ_PUT_DEC(" kB\nVmPin:\t", atomic64_read(&mm->pinned_vm));
	SEQ_PUT_DEC(" kB\nVmHWM:\t", hiwater_rss);
	SEQ_PUT_DEC(" kB\nVmRSS:\t", total_rss);
	SEQ_PUT_DEC(" kB\nRssAnon:\t", anon);
	SEQ_PUT_DEC(" kB\nRssFile:\t", file);
	SEQ_PUT_DEC(" kB\nRssShmem:\t", shmem);
	SEQ_PUT_DEC(" kB\nVmData:\t", mm->data_vm);
	SEQ_PUT_DEC(" kB\nVmStk:\t", mm->stack_vm);
	seq_put_decimal_ull_width(m,
		    " kB\nVmExe:\t", text >> 10, 8);
	seq_put_decimal_ull_width(m,
		    " kB\nVmLib:\t", lib >> 10, 8);
	seq_put_decimal_ull_width(m,
		    " kB\nVmPTE:\t", mm_pgtables_bytes(mm) >> 10, 8);
	SEQ_PUT_DEC(" kB\nVmSwap:\t", swap);
	seq_puts(m, " kB\n");
	hugetlb_report_usage(m, mm);
}
#undef SEQ_PUT_DEC

unsigned long task_vsize(struct mm_struct *mm)
{
	return PAGE_SIZE * mm->total_vm;
}

unsigned long task_statm(struct mm_struct *mm,
			 unsigned long *shared, unsigned long *text,
			 unsigned long *data, unsigned long *resident)
{
	*shared = get_mm_counter(mm, MM_FILEPAGES) +
			get_mm_counter(mm, MM_SHMEMPAGES);
	*text = (PAGE_ALIGN(mm->end_code) - (mm->start_code & PAGE_MASK))
								>> PAGE_SHIFT;
	*data = mm->data_vm + mm->stack_vm;
	*resident = *shared + get_mm_counter(mm, MM_ANONPAGES);
	return mm->total_vm;
}

#ifdef CONFIG_NUMA
/*
 * Save get_task_policy() for show_numa_map().
 */
static void hold_task_mempolicy(struct proc_maps_private *priv)
{
	struct task_struct *task = priv->task;

	task_lock(task);
	priv->task_mempolicy = get_task_policy(task);
	mpol_get(priv->task_mempolicy);
	task_unlock(task);
}
static void release_task_mempolicy(struct proc_maps_private *priv)
{
	mpol_put(priv->task_mempolicy);
}
#else
static void hold_task_mempolicy(struct proc_maps_private *priv)
{
}
static void release_task_mempolicy(struct proc_maps_private *priv)
{
}
#endif

static struct vm_area_struct *proc_get_vma(struct proc_maps_private *priv,
						loff_t *ppos)
{
	struct vm_area_struct *vma = vma_next(&priv->iter);

	if (vma) {
		*ppos = vma->vm_start;
	} else {
		*ppos = -2UL;
		vma = get_gate_vma(priv->mm);
	}

	return vma;
}

static void *m_start(struct seq_file *m, loff_t *ppos)
{
	struct proc_maps_private *priv = m->private;
	unsigned long last_addr = *ppos;
	struct mm_struct *mm;

	/* See m_next(). Zero at the start or after lseek. */
	if (last_addr == -1UL)
		return NULL;

	priv->task = get_proc_task(priv->inode);
	if (!priv->task)
		return ERR_PTR(-ESRCH);

	mm = priv->mm;
	if (!mm || !mmget_not_zero(mm)) {
		put_task_struct(priv->task);
		priv->task = NULL;
		return NULL;
	}

	if (mmap_read_lock_killable(mm)) {
		mmput(mm);
		put_task_struct(priv->task);
		priv->task = NULL;
		return ERR_PTR(-EINTR);
	}

	vma_iter_init(&priv->iter, mm, last_addr);
	hold_task_mempolicy(priv);
	if (last_addr == -2UL)
		return get_gate_vma(mm);

	return proc_get_vma(priv, ppos);
}

static void *m_next(struct seq_file *m, void *v, loff_t *ppos)
{
	if (*ppos == -2UL) {
		*ppos = -1UL;
		return NULL;
	}
	return proc_get_vma(m->private, ppos);
}

static void m_stop(struct seq_file *m, void *v)
{
	struct proc_maps_private *priv = m->private;
	struct mm_struct *mm = priv->mm;

	if (!priv->task)
		return;

	release_task_mempolicy(priv);
	mmap_read_unlock(mm);
	mmput(mm);
	put_task_struct(priv->task);
	priv->task = NULL;
}

static int proc_maps_open(struct inode *inode, struct file *file,
			const struct seq_operations *ops, int psize)
{
	struct proc_maps_private *priv = __seq_open_private(file, ops, psize);

	if (!priv)
		return -ENOMEM;

	priv->inode = inode;
	priv->mm = proc_mem_open(inode, PTRACE_MODE_READ);
	if (IS_ERR(priv->mm)) {
		int err = PTR_ERR(priv->mm);

		seq_release_private(inode, file);
		return err;
	}

	return 0;
}

static int proc_map_release(struct inode *inode, struct file *file)
{
	struct seq_file *seq = file->private_data;
	struct proc_maps_private *priv = seq->private;

	if (priv->mm)
		mmdrop(priv->mm);

	return seq_release_private(inode, file);
}

static int do_maps_open(struct inode *inode, struct file *file,
			const struct seq_operations *ops)
{
	return proc_maps_open(inode, file, ops,
				sizeof(struct proc_maps_private));
}

static void get_vma_name(struct vm_area_struct *vma,
			 const struct path **path,
			 const char **name,
			 const char **name_fmt)
{
	struct anon_vma_name *anon_name = vma->vm_mm ? anon_vma_name(vma) : NULL;

	*name = NULL;
	*path = NULL;
	*name_fmt = NULL;

	/*
	 * Print the dentry name for named mappings, and a
	 * special [heap] marker for the heap:
	 */
	if (vma->vm_file) {
		/*
		 * If user named this anon shared memory via
		 * prctl(PR_SET_VMA ..., use the provided name.
		 */
		if (anon_name) {
			*name_fmt = "[anon_shmem:%s]";
			*name = anon_name->name;
		} else {
			*path = file_user_path(vma->vm_file);
		}
		return;
	}

	if (vma->vm_ops && vma->vm_ops->name) {
		*name = vma->vm_ops->name(vma);
		if (*name)
			return;
	}

	*name = arch_vma_name(vma);
	if (*name)
		return;

	if (!vma->vm_mm) {
		*name = "[vdso]";
		return;
	}

	if (vma_is_initial_heap(vma)) {
		*name = "[heap]";
		return;
	}

	if (vma_is_initial_stack(vma)) {
		*name = "[stack]";
		return;
	}

	if (anon_name) {
		*name_fmt = "[anon:%s]";
		*name = anon_name->name;
		return;
	}
}

static void show_vma_header_prefix(struct seq_file *m,
				   unsigned long start, unsigned long end,
				   vm_flags_t flags, unsigned long long pgoff,
				   dev_t dev, unsigned long ino)
{
	seq_setwidth(m, 25 + sizeof(void *) * 6 - 1);
	seq_put_hex_ll(m, NULL, start, 8);
	seq_put_hex_ll(m, "-", end, 8);
	seq_putc(m, ' ');
	seq_putc(m, flags & VM_READ ? 'r' : '-');
	seq_putc(m, flags & VM_WRITE ? 'w' : '-');
	seq_putc(m, flags & VM_EXEC ? 'x' : '-');
	seq_putc(m, flags & VM_MAYSHARE ? 's' : 'p');
	seq_put_hex_ll(m, " ", pgoff, 8);
	seq_put_hex_ll(m, " ", MAJOR(dev), 2);
	seq_put_hex_ll(m, ":", MINOR(dev), 2);
	seq_put_decimal_ull(m, " ", ino);
	seq_putc(m, ' ');
}

static void
show_map_vma(struct seq_file *m, struct vm_area_struct *vma)
{
	const struct path *path;
	const char *name_fmt, *name;
	vm_flags_t flags = vma->vm_flags;
	unsigned long ino = 0;
	unsigned long long pgoff = 0;
	unsigned long start, end;
	dev_t dev = 0;

	if (vma->vm_file) {
		const struct inode *inode = file_user_inode(vma->vm_file);

		dev = inode->i_sb->s_dev;
		ino = inode->i_ino;
		pgoff = ((loff_t)vma->vm_pgoff) << PAGE_SHIFT;
	}

	start = vma->vm_start;
	end = vma->vm_end;
	show_vma_header_prefix(m, start, end, flags, pgoff, dev, ino);

	get_vma_name(vma, &path, &name, &name_fmt);
	if (path) {
		seq_pad(m, ' ');
		seq_path(m, path, "\n");
	} else if (name_fmt) {
		seq_pad(m, ' ');
		seq_printf(m, name_fmt, name);
	} else if (name) {
		seq_pad(m, ' ');
		seq_puts(m, name);
	}
	seq_putc(m, '\n');
}

static int show_map(struct seq_file *m, void *v)
{
	show_map_vma(m, v);
	return 0;
}

static const struct seq_operations proc_pid_maps_op = {
	.start	= m_start,
	.next	= m_next,
	.stop	= m_stop,
	.show	= show_map
};

static int pid_maps_open(struct inode *inode, struct file *file)
{
	return do_maps_open(inode, file, &proc_pid_maps_op);
}

#define PROCMAP_QUERY_VMA_FLAGS (				\
		PROCMAP_QUERY_VMA_READABLE |			\
		PROCMAP_QUERY_VMA_WRITABLE |			\
		PROCMAP_QUERY_VMA_EXECUTABLE |			\
		PROCMAP_QUERY_VMA_SHARED			\
)

#define PROCMAP_QUERY_VALID_FLAGS_MASK (			\
		PROCMAP_QUERY_COVERING_OR_NEXT_VMA |		\
		PROCMAP_QUERY_FILE_BACKED_VMA |			\
		PROCMAP_QUERY_VMA_FLAGS				\
)

static int query_vma_setup(struct mm_struct *mm)
{
	return mmap_read_lock_killable(mm);
}

static void query_vma_teardown(struct mm_struct *mm, struct vm_area_struct *vma)
{
	mmap_read_unlock(mm);
}

static struct vm_area_struct *query_vma_find_by_addr(struct mm_struct *mm, unsigned long addr)
{
	return find_vma(mm, addr);
}

static struct vm_area_struct *query_matching_vma(struct mm_struct *mm,
						 unsigned long addr, u32 flags)
{
	struct vm_area_struct *vma;

next_vma:
	vma = query_vma_find_by_addr(mm, addr);
	if (!vma)
		goto no_vma;

	/* user requested only file-backed VMA, keep iterating */
	if ((flags & PROCMAP_QUERY_FILE_BACKED_VMA) && !vma->vm_file)
		goto skip_vma;

	/* VMA permissions should satisfy query flags */
	if (flags & PROCMAP_QUERY_VMA_FLAGS) {
		u32 perm = 0;

		if (flags & PROCMAP_QUERY_VMA_READABLE)
			perm |= VM_READ;
		if (flags & PROCMAP_QUERY_VMA_WRITABLE)
			perm |= VM_WRITE;
		if (flags & PROCMAP_QUERY_VMA_EXECUTABLE)
			perm |= VM_EXEC;
		if (flags & PROCMAP_QUERY_VMA_SHARED)
			perm |= VM_MAYSHARE;

		if ((vma->vm_flags & perm) != perm)
			goto skip_vma;
	}

	/* found covering VMA or user is OK with the matching next VMA */
	if ((flags & PROCMAP_QUERY_COVERING_OR_NEXT_VMA) || vma->vm_start <= addr)
		return vma;

skip_vma:
	/*
	 * If the user needs closest matching VMA, keep iterating.
	 */
	addr = vma->vm_end;
	if (flags & PROCMAP_QUERY_COVERING_OR_NEXT_VMA)
		goto next_vma;

no_vma:
	return ERR_PTR(-ENOENT);
}

static int do_procmap_query(struct proc_maps_private *priv, void __user *uarg)
{
	struct procmap_query karg;
	struct vm_area_struct *vma;
	struct mm_struct *mm;
	const char *name = NULL;
	char build_id_buf[BUILD_ID_SIZE_MAX], *name_buf = NULL;
	__u64 usize;
	int err;

	if (copy_from_user(&usize, (void __user *)uarg, sizeof(usize)))
		return -EFAULT;
	/* argument struct can never be that large, reject abuse */
	if (usize > PAGE_SIZE)
		return -E2BIG;
	/* argument struct should have at least query_flags and query_addr fields */
	if (usize < offsetofend(struct procmap_query, query_addr))
		return -EINVAL;
	err = copy_struct_from_user(&karg, sizeof(karg), uarg, usize);
	if (err)
		return err;

	/* reject unknown flags */
	if (karg.query_flags & ~PROCMAP_QUERY_VALID_FLAGS_MASK)
		return -EINVAL;
	/* either both buffer address and size are set, or both should be zero */
	if (!!karg.vma_name_size != !!karg.vma_name_addr)
		return -EINVAL;
	if (!!karg.build_id_size != !!karg.build_id_addr)
		return -EINVAL;

	mm = priv->mm;
	if (!mm || !mmget_not_zero(mm))
		return -ESRCH;

	err = query_vma_setup(mm);
	if (err) {
		mmput(mm);
		return err;
	}

	vma = query_matching_vma(mm, karg.query_addr, karg.query_flags);
	if (IS_ERR(vma)) {
		err = PTR_ERR(vma);
		vma = NULL;
		goto out;
	}

	karg.vma_start = vma->vm_start;
	karg.vma_end = vma->vm_end;

	karg.vma_flags = 0;
	if (vma->vm_flags & VM_READ)
		karg.vma_flags |= PROCMAP_QUERY_VMA_READABLE;
	if (vma->vm_flags & VM_WRITE)
		karg.vma_flags |= PROCMAP_QUERY_VMA_WRITABLE;
	if (vma->vm_flags & VM_EXEC)
		karg.vma_flags |= PROCMAP_QUERY_VMA_EXECUTABLE;
	if (vma->vm_flags & VM_MAYSHARE)
		karg.vma_flags |= PROCMAP_QUERY_VMA_SHARED;

	karg.vma_page_size = vma_kernel_pagesize(vma);

	if (vma->vm_file) {
		const struct inode *inode = file_user_inode(vma->vm_file);

		karg.vma_offset = ((__u64)vma->vm_pgoff) << PAGE_SHIFT;
		karg.dev_major = MAJOR(inode->i_sb->s_dev);
		karg.dev_minor = MINOR(inode->i_sb->s_dev);
		karg.inode = inode->i_ino;
	} else {
		karg.vma_offset = 0;
		karg.dev_major = 0;
		karg.dev_minor = 0;
		karg.inode = 0;
	}

	if (karg.build_id_size) {
		__u32 build_id_sz;

		err = build_id_parse(vma, build_id_buf, &build_id_sz);
		if (err) {
			karg.build_id_size = 0;
		} else {
			if (karg.build_id_size < build_id_sz) {
				err = -ENAMETOOLONG;
				goto out;
			}
			karg.build_id_size = build_id_sz;
		}
	}

	if (karg.build_id_size) {
		__u32 build_id_sz;

		err = build_id_parse(vma, build_id_buf, &build_id_sz);
		if (err) {
			karg.build_id_size = 0;
		} else {
			if (karg.build_id_size < build_id_sz) {
				err = -ENAMETOOLONG;
				goto out;
			}
			karg.build_id_size = build_id_sz;
		}
	}

	if (karg.vma_name_size) {
		size_t name_buf_sz = min_t(size_t, PATH_MAX, karg.vma_name_size);
		const struct path *path;
		const char *name_fmt;
		size_t name_sz = 0;

		get_vma_name(vma, &path, &name, &name_fmt);

		if (path || name_fmt || name) {
			name_buf = kmalloc(name_buf_sz, GFP_KERNEL);
			if (!name_buf) {
				err = -ENOMEM;
				goto out;
			}
		}
		if (path) {
			name = d_path(path, name_buf, name_buf_sz);
			if (IS_ERR(name)) {
				err = PTR_ERR(name);
				goto out;
			}
			name_sz = name_buf + name_buf_sz - name;
		} else if (name || name_fmt) {
			name_sz = 1 + snprintf(name_buf, name_buf_sz, name_fmt ?: "%s", name);
			name = name_buf;
		}
		if (name_sz > name_buf_sz) {
			err = -ENAMETOOLONG;
			goto out;
		}
		karg.vma_name_size = name_sz;
	}

	/* unlock vma or mmap_lock, and put mm_struct before copying data to user */
	query_vma_teardown(mm, vma);
	mmput(mm);

	if (karg.vma_name_size && copy_to_user(u64_to_user_ptr(karg.vma_name_addr),
					       name, karg.vma_name_size)) {
		kfree(name_buf);
		return -EFAULT;
	}
	kfree(name_buf);

	if (karg.build_id_size && copy_to_user(u64_to_user_ptr(karg.build_id_addr),
					       build_id_buf, karg.build_id_size))
		return -EFAULT;

	if (copy_to_user(uarg, &karg, min_t(size_t, sizeof(karg), usize)))
		return -EFAULT;

	return 0;

out:
	query_vma_teardown(mm, vma);
	mmput(mm);
	kfree(name_buf);
	return err;
}

static long procfs_procmap_ioctl(struct file *file, unsigned int cmd, unsigned long arg)
{
	struct seq_file *seq = file->private_data;
	struct proc_maps_private *priv = seq->private;

	switch (cmd) {
	case PROCMAP_QUERY:
		return do_procmap_query(priv, (void __user *)arg);
	default:
		return -ENOIOCTLCMD;
	}
}

const struct file_operations proc_pid_maps_operations = {
	.open		= pid_maps_open,
	.read		= seq_read,
	.llseek		= seq_lseek,
	.release	= proc_map_release,
	.unlocked_ioctl = procfs_procmap_ioctl,
	.compat_ioctl	= compat_ptr_ioctl,
};

/*
 * Proportional Set Size(PSS): my share of RSS.
 *
 * PSS of a process is the count of pages it has in memory, where each
 * page is divided by the number of processes sharing it.  So if a
 * process has 1000 pages all to itself, and 1000 shared with one other
 * process, its PSS will be 1500.
 *
 * To keep (accumulated) division errors low, we adopt a 64bit
 * fixed-point pss counter to minimize division errors. So (pss >>
 * PSS_SHIFT) would be the real byte count.
 *
 * A shift of 12 before division means (assuming 4K page size):
 * 	- 1M 3-user-pages add up to 8KB errors;
 * 	- supports mapcount up to 2^24, or 16M;
 * 	- supports PSS up to 2^52 bytes, or 4PB.
 */
#define PSS_SHIFT 12

#ifdef CONFIG_PROC_PAGE_MONITOR
struct mem_size_stats {
	unsigned long resident;
	unsigned long shared_clean;
	unsigned long shared_dirty;
	unsigned long private_clean;
	unsigned long private_dirty;
	unsigned long referenced;
	unsigned long anonymous;
	unsigned long lazyfree;
	unsigned long anonymous_thp;
	unsigned long shmem_thp;
	unsigned long file_thp;
	unsigned long swap;
	unsigned long shared_hugetlb;
	unsigned long private_hugetlb;
	unsigned long ksm;
	u64 pss;
	u64 pss_anon;
	u64 pss_file;
	u64 pss_shmem;
	u64 pss_dirty;
	u64 pss_locked;
	u64 swap_pss;
};

static void smaps_page_accumulate(struct mem_size_stats *mss,
		struct folio *folio, unsigned long size, unsigned long pss,
		bool dirty, bool locked, bool private)
{
	mss->pss += pss;

	if (folio_test_anon(folio))
		mss->pss_anon += pss;
	else if (folio_test_swapbacked(folio))
		mss->pss_shmem += pss;
	else
		mss->pss_file += pss;

	if (locked)
		mss->pss_locked += pss;

	if (dirty || folio_test_dirty(folio)) {
		mss->pss_dirty += pss;
		if (private)
			mss->private_dirty += size;
		else
			mss->shared_dirty += size;
	} else {
		if (private)
			mss->private_clean += size;
		else
			mss->shared_clean += size;
	}
}

static void smaps_account(struct mem_size_stats *mss, struct page *page,
		bool compound, bool young, bool dirty, bool locked,
		bool present)
{
	struct folio *folio = page_folio(page);
	int i, nr = compound ? compound_nr(page) : 1;
	unsigned long size = nr * PAGE_SIZE;

	/*
	 * First accumulate quantities that depend only on |size| and the type
	 * of the compound page.
	 */
	if (folio_test_anon(folio)) {
		mss->anonymous += size;
		if (!folio_test_swapbacked(folio) && !dirty &&
		    !folio_test_dirty(folio))
			mss->lazyfree += size;
	}

	if (folio_test_ksm(folio))
		mss->ksm += size;

	mss->resident += size;
	/* Accumulate the size in pages that have been accessed. */
	if (young || folio_test_young(folio) || folio_test_referenced(folio))
		mss->referenced += size;

	/*
	 * Then accumulate quantities that may depend on sharing, or that may
	 * differ page-by-page.
	 *
	 * refcount == 1 for present entries guarantees that the folio is mapped
	 * exactly once. For large folios this implies that exactly one
	 * PTE/PMD/... maps (a part of) this folio.
	 *
	 * Treat all non-present entries (where relying on the mapcount and
	 * refcount doesn't make sense) as "maybe shared, but not sure how
	 * often". We treat device private entries as being fake-present.
	 *
	 * Note that it would not be safe to read the mapcount especially for
	 * pages referenced by migration entries, even with the PTL held.
	 */
	if (folio_ref_count(folio) == 1 || !present) {
		smaps_page_accumulate(mss, folio, size, size << PSS_SHIFT,
				      dirty, locked, present);
		return;
	}
	/*
	 * We obtain a snapshot of the mapcount. Without holding the folio lock
	 * this snapshot can be slightly wrong as we cannot always read the
	 * mapcount atomically.
	 */
	for (i = 0; i < nr; i++, page++) {
		int mapcount = folio_precise_page_mapcount(folio, page);
		unsigned long pss = PAGE_SIZE << PSS_SHIFT;
		if (mapcount >= 2)
			pss /= mapcount;
		smaps_page_accumulate(mss, folio, PAGE_SIZE, pss,
				dirty, locked, mapcount < 2);
	}
}

#ifdef CONFIG_SHMEM
static int smaps_pte_hole(unsigned long addr, unsigned long end,
			  __always_unused int depth, struct mm_walk *walk)
{
	struct mem_size_stats *mss = walk->private;
	struct vm_area_struct *vma = walk->vma;

	mss->swap += shmem_partial_swap_usage(walk->vma->vm_file->f_mapping,
					      linear_page_index(vma, addr),
					      linear_page_index(vma, end));

	return 0;
}
#else
#define smaps_pte_hole		NULL
#endif /* CONFIG_SHMEM */

static void smaps_pte_hole_lookup(unsigned long addr, struct mm_walk *walk)
{
#ifdef CONFIG_SHMEM
	if (walk->ops->pte_hole) {
		/* depth is not used */
		smaps_pte_hole(addr, addr + PAGE_SIZE, 0, walk);
	}
#endif
}

static void smaps_pte_entry(pte_t *pte, unsigned long addr,
		struct mm_walk *walk)
{
	struct mem_size_stats *mss = walk->private;
	struct vm_area_struct *vma = walk->vma;
	bool locked = !!(vma->vm_flags & VM_LOCKED);
	struct page *page = NULL;
	bool present = false, young = false, dirty = false;
	pte_t ptent = ptep_get(pte);

	if (pte_present(ptent)) {
		page = vm_normal_page(vma, addr, ptent);
		young = pte_young(ptent);
		dirty = pte_dirty(ptent);
		present = true;
	} else if (is_swap_pte(ptent)) {
		swp_entry_t swpent = pte_to_swp_entry(ptent);

		if (!non_swap_entry(swpent)) {
			int mapcount;

			mss->swap += PAGE_SIZE;
			mapcount = swp_swapcount(swpent);
			if (mapcount >= 2) {
				u64 pss_delta = (u64)PAGE_SIZE << PSS_SHIFT;

				do_div(pss_delta, mapcount);
				mss->swap_pss += pss_delta;
			} else {
				mss->swap_pss += (u64)PAGE_SIZE << PSS_SHIFT;
			}
		} else if (is_pfn_swap_entry(swpent)) {
			if (is_device_private_entry(swpent))
				present = true;
			page = pfn_swap_entry_to_page(swpent);
		}
	} else {
		smaps_pte_hole_lookup(addr, walk);
		return;
	}

	if (!page)
		return;

	smaps_account(mss, page, false, young, dirty, locked, present);
}

#ifdef CONFIG_TRANSPARENT_HUGEPAGE
static void smaps_pmd_entry(pmd_t *pmd, unsigned long addr,
		struct mm_walk *walk)
{
	struct mem_size_stats *mss = walk->private;
	struct vm_area_struct *vma = walk->vma;
	bool locked = !!(vma->vm_flags & VM_LOCKED);
	struct page *page = NULL;
	bool present = false;
	struct folio *folio;

	if (pmd_present(*pmd)) {
		page = vm_normal_page_pmd(vma, addr, *pmd);
		present = true;
	} else if (unlikely(thp_migration_supported() && is_swap_pmd(*pmd))) {
		swp_entry_t entry = pmd_to_swp_entry(*pmd);

		if (is_pfn_swap_entry(entry))
			page = pfn_swap_entry_to_page(entry);
	}
	if (IS_ERR_OR_NULL(page))
		return;
	folio = page_folio(page);
	if (folio_test_anon(folio))
		mss->anonymous_thp += HPAGE_PMD_SIZE;
	else if (folio_test_swapbacked(folio))
		mss->shmem_thp += HPAGE_PMD_SIZE;
	else if (folio_is_zone_device(folio))
		/* pass */;
	else
		mss->file_thp += HPAGE_PMD_SIZE;

	smaps_account(mss, page, true, pmd_young(*pmd), pmd_dirty(*pmd),
		      locked, present);
}
#else
static void smaps_pmd_entry(pmd_t *pmd, unsigned long addr,
		struct mm_walk *walk)
{
}
#endif

static int smaps_pte_range(pmd_t *pmd, unsigned long addr, unsigned long end,
			   struct mm_walk *walk)
{
	struct vm_area_struct *vma = walk->vma;
	pte_t *pte;
	spinlock_t *ptl;

	ptl = pmd_trans_huge_lock(pmd, vma);
	if (ptl) {
		smaps_pmd_entry(pmd, addr, walk);
		spin_unlock(ptl);
		goto out;
	}

	pte = pte_offset_map_lock(vma->vm_mm, pmd, addr, &ptl);
	if (!pte) {
		walk->action = ACTION_AGAIN;
		return 0;
	}
	for (; addr != end; pte++, addr += PAGE_SIZE)
		smaps_pte_entry(pte, addr, walk);
	pte_unmap_unlock(pte - 1, ptl);
out:
	cond_resched();
	return 0;
}

static void show_smap_vma_flags(struct seq_file *m, struct vm_area_struct *vma)
{
	/*
	 * Don't forget to update Documentation/ on changes.
	 */
	static const char mnemonics[BITS_PER_LONG][2] = {
		/*
		 * In case if we meet a flag we don't know about.
		 */
		[0 ... (BITS_PER_LONG-1)] = "??",

		[ilog2(VM_READ)]	= "rd",
		[ilog2(VM_WRITE)]	= "wr",
		[ilog2(VM_EXEC)]	= "ex",
		[ilog2(VM_SHARED)]	= "sh",
		[ilog2(VM_MAYREAD)]	= "mr",
		[ilog2(VM_MAYWRITE)]	= "mw",
		[ilog2(VM_MAYEXEC)]	= "me",
		[ilog2(VM_MAYSHARE)]	= "ms",
		[ilog2(VM_GROWSDOWN)]	= "gd",
		[ilog2(VM_PFNMAP)]	= "pf",
		[ilog2(VM_LOCKED)]	= "lo",
		[ilog2(VM_IO)]		= "io",
		[ilog2(VM_SEQ_READ)]	= "sr",
		[ilog2(VM_RAND_READ)]	= "rr",
		[ilog2(VM_DONTCOPY)]	= "dc",
		[ilog2(VM_DONTEXPAND)]	= "de",
		[ilog2(VM_LOCKONFAULT)]	= "lf",
		[ilog2(VM_ACCOUNT)]	= "ac",
		[ilog2(VM_NORESERVE)]	= "nr",
		[ilog2(VM_HUGETLB)]	= "ht",
		[ilog2(VM_SYNC)]	= "sf",
		[ilog2(VM_ARCH_1)]	= "ar",
		[ilog2(VM_WIPEONFORK)]	= "wf",
		[ilog2(VM_DONTDUMP)]	= "dd",
#ifdef CONFIG_ARM64_BTI
		[ilog2(VM_ARM64_BTI)]	= "bt",
#endif
#ifdef CONFIG_MEM_SOFT_DIRTY
		[ilog2(VM_SOFTDIRTY)]	= "sd",
#endif
		[ilog2(VM_MIXEDMAP)]	= "mm",
		[ilog2(VM_HUGEPAGE)]	= "hg",
		[ilog2(VM_NOHUGEPAGE)]	= "nh",
		[ilog2(VM_MERGEABLE)]	= "mg",
		[ilog2(VM_UFFD_MISSING)]= "um",
		[ilog2(VM_UFFD_WP)]	= "uw",
#ifdef CONFIG_ARM64_MTE
		[ilog2(VM_MTE)]		= "mt",
		[ilog2(VM_MTE_ALLOWED)]	= "",
#endif
#ifdef CONFIG_ARCH_HAS_PKEYS
		/* These come out via ProtectionKey: */
		[ilog2(VM_PKEY_BIT0)]	= "",
		[ilog2(VM_PKEY_BIT1)]	= "",
		[ilog2(VM_PKEY_BIT2)]	= "",
		[ilog2(VM_PKEY_BIT3)]	= "",
#if VM_PKEY_BIT4
		[ilog2(VM_PKEY_BIT4)]	= "",
#endif
#endif /* CONFIG_ARCH_HAS_PKEYS */
#ifdef CONFIG_HAVE_ARCH_USERFAULTFD_MINOR
		[ilog2(VM_UFFD_MINOR)]	= "ui",
#endif /* CONFIG_HAVE_ARCH_USERFAULTFD_MINOR */
#ifdef CONFIG_X86_USER_SHADOW_STACK
		[ilog2(VM_SHADOW_STACK)] = "ss",
#endif
#ifdef CONFIG_64BIT
		[ilog2(VM_DROPPABLE)] = "dp",
		[ilog2(VM_SEALED)] = "sl",
#endif
	};
	size_t i;

	seq_puts(m, "VmFlags: ");
	for (i = 0; i < BITS_PER_LONG; i++) {
		if (!mnemonics[i][0])
			continue;
		if (vma->vm_flags & (1UL << i)) {
			seq_putc(m, mnemonics[i][0]);
			seq_putc(m, mnemonics[i][1]);
			seq_putc(m, ' ');
		}
	}
	seq_putc(m, '\n');
}

#ifdef CONFIG_HUGETLB_PAGE
static int smaps_hugetlb_range(pte_t *pte, unsigned long hmask,
				 unsigned long addr, unsigned long end,
				 struct mm_walk *walk)
{
	struct mem_size_stats *mss = walk->private;
	struct vm_area_struct *vma = walk->vma;
	pte_t ptent = huge_ptep_get(walk->mm, addr, pte);
	struct folio *folio = NULL;
	bool present = false;

	if (pte_present(ptent)) {
		folio = page_folio(pte_page(ptent));
		present = true;
	} else if (is_swap_pte(ptent)) {
		swp_entry_t swpent = pte_to_swp_entry(ptent);

		if (is_pfn_swap_entry(swpent))
			folio = pfn_swap_entry_folio(swpent);
	}

	if (folio) {
		/* We treat non-present entries as "maybe shared". */
		if (!present || folio_likely_mapped_shared(folio) ||
		    hugetlb_pmd_shared(pte))
			mss->shared_hugetlb += huge_page_size(hstate_vma(vma));
		else
			mss->private_hugetlb += huge_page_size(hstate_vma(vma));
	}
	return 0;
}
#else
#define smaps_hugetlb_range	NULL
#endif /* HUGETLB_PAGE */

static const struct mm_walk_ops smaps_walk_ops = {
	.pmd_entry		= smaps_pte_range,
	.hugetlb_entry		= smaps_hugetlb_range,
	.walk_lock		= PGWALK_RDLOCK,
};

static const struct mm_walk_ops smaps_shmem_walk_ops = {
	.pmd_entry		= smaps_pte_range,
	.hugetlb_entry		= smaps_hugetlb_range,
	.pte_hole		= smaps_pte_hole,
	.walk_lock		= PGWALK_RDLOCK,
};

/*
 * Gather mem stats from @vma with the indicated beginning
 * address @start, and keep them in @mss.
 *
 * Use vm_start of @vma as the beginning address if @start is 0.
 */
static void smap_gather_stats(struct vm_area_struct *vma,
		struct mem_size_stats *mss, unsigned long start)
{
	const struct mm_walk_ops *ops = &smaps_walk_ops;

	/* Invalid start */
	if (start >= vma->vm_end)
		return;

	if (vma->vm_file && shmem_mapping(vma->vm_file->f_mapping)) {
		/*
		 * For shared or readonly shmem mappings we know that all
		 * swapped out pages belong to the shmem object, and we can
		 * obtain the swap value much more efficiently. For private
		 * writable mappings, we might have COW pages that are
		 * not affected by the parent swapped out pages of the shmem
		 * object, so we have to distinguish them during the page walk.
		 * Unless we know that the shmem object (or the part mapped by
		 * our VMA) has no swapped out pages at all.
		 */
		unsigned long shmem_swapped = shmem_swap_usage(vma);

		if (!start && (!shmem_swapped || (vma->vm_flags & VM_SHARED) ||
					!(vma->vm_flags & VM_WRITE))) {
			mss->swap += shmem_swapped;
		} else {
			ops = &smaps_shmem_walk_ops;
		}
	}

	/* mmap_lock is held in m_start */
	if (!start)
		walk_page_vma(vma, ops, mss);
	else
		walk_page_range(vma->vm_mm, start, vma->vm_end, ops, mss);
}

#define SEQ_PUT_DEC(str, val) \
		seq_put_decimal_ull_width(m, str, (val) >> 10, 8)

/* Show the contents common for smaps and smaps_rollup */
static void __show_smap(struct seq_file *m, const struct mem_size_stats *mss,
	bool rollup_mode)
{
	SEQ_PUT_DEC("Rss:            ", mss->resident);
	SEQ_PUT_DEC(" kB\nPss:            ", mss->pss >> PSS_SHIFT);
	SEQ_PUT_DEC(" kB\nPss_Dirty:      ", mss->pss_dirty >> PSS_SHIFT);
	if (rollup_mode) {
		/*
		 * These are meaningful only for smaps_rollup, otherwise two of
		 * them are zero, and the other one is the same as Pss.
		 */
		SEQ_PUT_DEC(" kB\nPss_Anon:       ",
			mss->pss_anon >> PSS_SHIFT);
		SEQ_PUT_DEC(" kB\nPss_File:       ",
			mss->pss_file >> PSS_SHIFT);
		SEQ_PUT_DEC(" kB\nPss_Shmem:      ",
			mss->pss_shmem >> PSS_SHIFT);
	}
	SEQ_PUT_DEC(" kB\nShared_Clean:   ", mss->shared_clean);
	SEQ_PUT_DEC(" kB\nShared_Dirty:   ", mss->shared_dirty);
	SEQ_PUT_DEC(" kB\nPrivate_Clean:  ", mss->private_clean);
	SEQ_PUT_DEC(" kB\nPrivate_Dirty:  ", mss->private_dirty);
	SEQ_PUT_DEC(" kB\nReferenced:     ", mss->referenced);
	SEQ_PUT_DEC(" kB\nAnonymous:      ", mss->anonymous);
	SEQ_PUT_DEC(" kB\nKSM:            ", mss->ksm);
	SEQ_PUT_DEC(" kB\nLazyFree:       ", mss->lazyfree);
	SEQ_PUT_DEC(" kB\nAnonHugePages:  ", mss->anonymous_thp);
	SEQ_PUT_DEC(" kB\nShmemPmdMapped: ", mss->shmem_thp);
	SEQ_PUT_DEC(" kB\nFilePmdMapped:  ", mss->file_thp);
	SEQ_PUT_DEC(" kB\nShared_Hugetlb: ", mss->shared_hugetlb);
	seq_put_decimal_ull_width(m, " kB\nPrivate_Hugetlb: ",
				  mss->private_hugetlb >> 10, 7);
	SEQ_PUT_DEC(" kB\nSwap:           ", mss->swap);
	SEQ_PUT_DEC(" kB\nSwapPss:        ",
					mss->swap_pss >> PSS_SHIFT);
	SEQ_PUT_DEC(" kB\nLocked:         ",
					mss->pss_locked >> PSS_SHIFT);
	seq_puts(m, " kB\n");
}

static int show_smap(struct seq_file *m, void *v)
{
	struct vm_area_struct *vma = v;
	struct mem_size_stats mss = {};

	smap_gather_stats(vma, &mss, 0);

	show_map_vma(m, vma);

	SEQ_PUT_DEC("Size:           ", vma->vm_end - vma->vm_start);
	SEQ_PUT_DEC(" kB\nKernelPageSize: ", vma_kernel_pagesize(vma));
	SEQ_PUT_DEC(" kB\nMMUPageSize:    ", vma_mmu_pagesize(vma));
	seq_puts(m, " kB\n");

	__show_smap(m, &mss, false);

	seq_printf(m, "THPeligible:    %8u\n",
		   !!thp_vma_allowable_orders(vma, vma->vm_flags,
			   TVA_SMAPS | TVA_ENFORCE_SYSFS, THP_ORDERS_ALL));

	if (arch_pkeys_enabled())
		seq_printf(m, "ProtectionKey:  %8u\n", vma_pkey(vma));
	show_smap_vma_flags(m, vma);

	return 0;
}

static int show_smaps_rollup(struct seq_file *m, void *v)
{
	struct proc_maps_private *priv = m->private;
	struct mem_size_stats mss = {};
	struct mm_struct *mm = priv->mm;
	struct vm_area_struct *vma;
	unsigned long vma_start = 0, last_vma_end = 0;
	int ret = 0;
	VMA_ITERATOR(vmi, mm, 0);

	priv->task = get_proc_task(priv->inode);
	if (!priv->task)
		return -ESRCH;

	if (!mm || !mmget_not_zero(mm)) {
		ret = -ESRCH;
		goto out_put_task;
	}

	ret = mmap_read_lock_killable(mm);
	if (ret)
		goto out_put_mm;

	hold_task_mempolicy(priv);
	vma = vma_next(&vmi);

	if (unlikely(!vma))
		goto empty_set;

	vma_start = vma->vm_start;
	do {
		smap_gather_stats(vma, &mss, 0);
		last_vma_end = vma->vm_end;

		/*
		 * Release mmap_lock temporarily if someone wants to
		 * access it for write request.
		 */
		if (mmap_lock_is_contended(mm)) {
			vma_iter_invalidate(&vmi);
			mmap_read_unlock(mm);
			ret = mmap_read_lock_killable(mm);
			if (ret) {
				release_task_mempolicy(priv);
				goto out_put_mm;
			}

			/*
			 * After dropping the lock, there are four cases to
			 * consider. See the following example for explanation.
			 *
			 *   +------+------+-----------+
			 *   | VMA1 | VMA2 | VMA3      |
			 *   +------+------+-----------+
			 *   |      |      |           |
			 *  4k     8k     16k         400k
			 *
			 * Suppose we drop the lock after reading VMA2 due to
			 * contention, then we get:
			 *
			 *	last_vma_end = 16k
			 *
			 * 1) VMA2 is freed, but VMA3 exists:
			 *
			 *    vma_next(vmi) will return VMA3.
			 *    In this case, just continue from VMA3.
			 *
			 * 2) VMA2 still exists:
			 *
			 *    vma_next(vmi) will return VMA3.
			 *    In this case, just continue from VMA3.
			 *
			 * 3) No more VMAs can be found:
			 *
			 *    vma_next(vmi) will return NULL.
			 *    No more things to do, just break.
			 *
			 * 4) (last_vma_end - 1) is the middle of a vma (VMA'):
			 *
			 *    vma_next(vmi) will return VMA' whose range
			 *    contains last_vma_end.
			 *    Iterate VMA' from last_vma_end.
			 */
			vma = vma_next(&vmi);
			/* Case 3 above */
			if (!vma)
				break;

			/* Case 1 and 2 above */
			if (vma->vm_start >= last_vma_end) {
				smap_gather_stats(vma, &mss, 0);
				last_vma_end = vma->vm_end;
				continue;
			}

			/* Case 4 above */
			if (vma->vm_end > last_vma_end) {
				smap_gather_stats(vma, &mss, last_vma_end);
				last_vma_end = vma->vm_end;
			}
		}
	} for_each_vma(vmi, vma);

empty_set:
	show_vma_header_prefix(m, vma_start, last_vma_end, 0, 0, 0, 0);
	seq_pad(m, ' ');
	seq_puts(m, "[rollup]\n");

	__show_smap(m, &mss, true);

	release_task_mempolicy(priv);
	mmap_read_unlock(mm);

out_put_mm:
	mmput(mm);
out_put_task:
	put_task_struct(priv->task);
	priv->task = NULL;

	return ret;
}
#undef SEQ_PUT_DEC

static const struct seq_operations proc_pid_smaps_op = {
	.start	= m_start,
	.next	= m_next,
	.stop	= m_stop,
	.show	= show_smap
};

static int pid_smaps_open(struct inode *inode, struct file *file)
{
	return do_maps_open(inode, file, &proc_pid_smaps_op);
}

static int smaps_rollup_open(struct inode *inode, struct file *file)
{
	int ret;
	struct proc_maps_private *priv;

	priv = kzalloc(sizeof(*priv), GFP_KERNEL_ACCOUNT);
	if (!priv)
		return -ENOMEM;

	ret = single_open(file, show_smaps_rollup, priv);
	if (ret)
		goto out_free;

	priv->inode = inode;
	priv->mm = proc_mem_open(inode, PTRACE_MODE_READ);
	if (IS_ERR(priv->mm)) {
		ret = PTR_ERR(priv->mm);

		single_release(inode, file);
		goto out_free;
	}

	return 0;

out_free:
	kfree(priv);
	return ret;
}

static int smaps_rollup_release(struct inode *inode, struct file *file)
{
	struct seq_file *seq = file->private_data;
	struct proc_maps_private *priv = seq->private;

	if (priv->mm)
		mmdrop(priv->mm);

	kfree(priv);
	return single_release(inode, file);
}

const struct file_operations proc_pid_smaps_operations = {
	.open		= pid_smaps_open,
	.read		= seq_read,
	.llseek		= seq_lseek,
	.release	= proc_map_release,
};

const struct file_operations proc_pid_smaps_rollup_operations = {
	.open		= smaps_rollup_open,
	.read		= seq_read,
	.llseek		= seq_lseek,
	.release	= smaps_rollup_release,
};

enum clear_refs_types {
	CLEAR_REFS_ALL = 1,
	CLEAR_REFS_ANON,
	CLEAR_REFS_MAPPED,
	CLEAR_REFS_SOFT_DIRTY,
	CLEAR_REFS_MM_HIWATER_RSS,
	CLEAR_REFS_LAST,
};

struct clear_refs_private {
	enum clear_refs_types type;
};

#ifdef CONFIG_MEM_SOFT_DIRTY

static inline bool pte_is_pinned(struct vm_area_struct *vma, unsigned long addr, pte_t pte)
{
	struct folio *folio;

	if (!pte_write(pte))
		return false;
	if (!is_cow_mapping(vma->vm_flags))
		return false;
	if (likely(!test_bit(MMF_HAS_PINNED, &vma->vm_mm->flags)))
		return false;
	folio = vm_normal_folio(vma, addr, pte);
	if (!folio)
		return false;
	return folio_maybe_dma_pinned(folio);
}

static inline void clear_soft_dirty(struct vm_area_struct *vma,
		unsigned long addr, pte_t *pte)
{
	/*
	 * The soft-dirty tracker uses #PF-s to catch writes
	 * to pages, so write-protect the pte as well. See the
	 * Documentation/admin-guide/mm/soft-dirty.rst for full description
	 * of how soft-dirty works.
	 */
	pte_t ptent = ptep_get(pte);

	if (pte_present(ptent)) {
		pte_t old_pte;

		if (pte_is_pinned(vma, addr, ptent))
			return;
		old_pte = ptep_modify_prot_start(vma, addr, pte);
		ptent = pte_wrprotect(old_pte);
		ptent = pte_clear_soft_dirty(ptent);
		ptep_modify_prot_commit(vma, addr, pte, old_pte, ptent);
	} else if (is_swap_pte(ptent)) {
		ptent = pte_swp_clear_soft_dirty(ptent);
		set_pte_at(vma->vm_mm, addr, pte, ptent);
	}
}
#else
static inline void clear_soft_dirty(struct vm_area_struct *vma,
		unsigned long addr, pte_t *pte)
{
}
#endif

#if defined(CONFIG_MEM_SOFT_DIRTY) && defined(CONFIG_TRANSPARENT_HUGEPAGE)
static inline void clear_soft_dirty_pmd(struct vm_area_struct *vma,
		unsigned long addr, pmd_t *pmdp)
{
	pmd_t old, pmd = *pmdp;

	if (pmd_present(pmd)) {
		/* See comment in change_huge_pmd() */
		old = pmdp_invalidate(vma, addr, pmdp);
		if (pmd_dirty(old))
			pmd = pmd_mkdirty(pmd);
		if (pmd_young(old))
			pmd = pmd_mkyoung(pmd);

		pmd = pmd_wrprotect(pmd);
		pmd = pmd_clear_soft_dirty(pmd);

		set_pmd_at(vma->vm_mm, addr, pmdp, pmd);
	} else if (is_migration_entry(pmd_to_swp_entry(pmd))) {
		pmd = pmd_swp_clear_soft_dirty(pmd);
		set_pmd_at(vma->vm_mm, addr, pmdp, pmd);
	}
}
#else
static inline void clear_soft_dirty_pmd(struct vm_area_struct *vma,
		unsigned long addr, pmd_t *pmdp)
{
}
#endif

static int clear_refs_pte_range(pmd_t *pmd, unsigned long addr,
				unsigned long end, struct mm_walk *walk)
{
	struct clear_refs_private *cp = walk->private;
	struct vm_area_struct *vma = walk->vma;
	pte_t *pte, ptent;
	spinlock_t *ptl;
	struct folio *folio;

	ptl = pmd_trans_huge_lock(pmd, vma);
	if (ptl) {
		if (cp->type == CLEAR_REFS_SOFT_DIRTY) {
			clear_soft_dirty_pmd(vma, addr, pmd);
			goto out;
		}

		if (!pmd_present(*pmd))
			goto out;

		folio = pmd_folio(*pmd);

		/* Clear accessed and referenced bits. */
		pmdp_test_and_clear_young(vma, addr, pmd);
		folio_test_clear_young(folio);
		folio_clear_referenced(folio);
out:
		spin_unlock(ptl);
		return 0;
	}

	pte = pte_offset_map_lock(vma->vm_mm, pmd, addr, &ptl);
	if (!pte) {
		walk->action = ACTION_AGAIN;
		return 0;
	}
	for (; addr != end; pte++, addr += PAGE_SIZE) {
		ptent = ptep_get(pte);

		if (cp->type == CLEAR_REFS_SOFT_DIRTY) {
			clear_soft_dirty(vma, addr, pte);
			continue;
		}

		if (!pte_present(ptent))
			continue;

		folio = vm_normal_folio(vma, addr, ptent);
		if (!folio)
			continue;

		/* Clear accessed and referenced bits. */
		ptep_test_and_clear_young(vma, addr, pte);
		folio_test_clear_young(folio);
		folio_clear_referenced(folio);
	}
	pte_unmap_unlock(pte - 1, ptl);
	cond_resched();
	return 0;
}

static int clear_refs_test_walk(unsigned long start, unsigned long end,
				struct mm_walk *walk)
{
	struct clear_refs_private *cp = walk->private;
	struct vm_area_struct *vma = walk->vma;

	if (vma->vm_flags & VM_PFNMAP)
		return 1;

	/*
	 * Writing 1 to /proc/pid/clear_refs affects all pages.
	 * Writing 2 to /proc/pid/clear_refs only affects anonymous pages.
	 * Writing 3 to /proc/pid/clear_refs only affects file mapped pages.
	 * Writing 4 to /proc/pid/clear_refs affects all pages.
	 */
	if (cp->type == CLEAR_REFS_ANON && vma->vm_file)
		return 1;
	if (cp->type == CLEAR_REFS_MAPPED && !vma->vm_file)
		return 1;
	return 0;
}

static const struct mm_walk_ops clear_refs_walk_ops = {
	.pmd_entry		= clear_refs_pte_range,
	.test_walk		= clear_refs_test_walk,
	.walk_lock		= PGWALK_WRLOCK,
};

static ssize_t clear_refs_write(struct file *file, const char __user *buf,
				size_t count, loff_t *ppos)
{
	struct task_struct *task;
	char buffer[PROC_NUMBUF] = {};
	struct mm_struct *mm;
	struct vm_area_struct *vma;
	enum clear_refs_types type;
	int itype;
	int rv;

	if (count > sizeof(buffer) - 1)
		count = sizeof(buffer) - 1;
	if (copy_from_user(buffer, buf, count))
		return -EFAULT;
	rv = kstrtoint(strstrip(buffer), 10, &itype);
	if (rv < 0)
		return rv;
	type = (enum clear_refs_types)itype;
	if (type < CLEAR_REFS_ALL || type >= CLEAR_REFS_LAST)
		return -EINVAL;

	task = get_proc_task(file_inode(file));
	if (!task)
		return -ESRCH;
	mm = get_task_mm(task);
	if (mm) {
		VMA_ITERATOR(vmi, mm, 0);
		struct mmu_notifier_range range;
		struct clear_refs_private cp = {
			.type = type,
		};

		if (mmap_write_lock_killable(mm)) {
			count = -EINTR;
			goto out_mm;
		}
		if (type == CLEAR_REFS_MM_HIWATER_RSS) {
			/*
			 * Writing 5 to /proc/pid/clear_refs resets the peak
			 * resident set size to this mm's current rss value.
			 */
			reset_mm_hiwater_rss(mm);
			goto out_unlock;
		}

		if (type == CLEAR_REFS_SOFT_DIRTY) {
			for_each_vma(vmi, vma) {
				if (!(vma->vm_flags & VM_SOFTDIRTY))
					continue;
				vm_flags_clear(vma, VM_SOFTDIRTY);
				vma_set_page_prot(vma);
			}

			inc_tlb_flush_pending(mm);
			mmu_notifier_range_init(&range, MMU_NOTIFY_SOFT_DIRTY,
						0, mm, 0, -1UL);
			mmu_notifier_invalidate_range_start(&range);
		}
		walk_page_range(mm, 0, -1, &clear_refs_walk_ops, &cp);
		if (type == CLEAR_REFS_SOFT_DIRTY) {
			mmu_notifier_invalidate_range_end(&range);
			flush_tlb_mm(mm);
			dec_tlb_flush_pending(mm);
		}
out_unlock:
		mmap_write_unlock(mm);
out_mm:
		mmput(mm);
	}
	put_task_struct(task);

	return count;
}

const struct file_operations proc_clear_refs_operations = {
	.write		= clear_refs_write,
	.llseek		= noop_llseek,
};

typedef struct {
	u64 pme;
} pagemap_entry_t;

struct pagemapread {
	int pos, len;		/* units: PM_ENTRY_BYTES, not bytes */
	pagemap_entry_t *buffer;
	bool show_pfn;
};

#define PAGEMAP_WALK_SIZE	(PMD_SIZE)
#define PAGEMAP_WALK_MASK	(PMD_MASK)

#define PM_ENTRY_BYTES		sizeof(pagemap_entry_t)
#define PM_PFRAME_BITS		55
#define PM_PFRAME_MASK		GENMASK_ULL(PM_PFRAME_BITS - 1, 0)
#define PM_SOFT_DIRTY		BIT_ULL(55)
#define PM_MMAP_EXCLUSIVE	BIT_ULL(56)
#define PM_UFFD_WP		BIT_ULL(57)
#define PM_FILE			BIT_ULL(61)
#define PM_SWAP			BIT_ULL(62)
#define PM_PRESENT		BIT_ULL(63)

#define PM_END_OF_BUFFER    1

static inline pagemap_entry_t make_pme(u64 frame, u64 flags)
{
	return (pagemap_entry_t) { .pme = (frame & PM_PFRAME_MASK) | flags };
}

static int add_to_pagemap(pagemap_entry_t *pme, struct pagemapread *pm)
{
	pm->buffer[pm->pos++] = *pme;
	if (pm->pos >= pm->len)
		return PM_END_OF_BUFFER;
	return 0;
}

static int pagemap_pte_hole(unsigned long start, unsigned long end,
			    __always_unused int depth, struct mm_walk *walk)
{
	struct pagemapread *pm = walk->private;
	unsigned long addr = start;
	int err = 0;

	while (addr < end) {
		struct vm_area_struct *vma = find_vma(walk->mm, addr);
		pagemap_entry_t pme = make_pme(0, 0);
		/* End of address space hole, which we mark as non-present. */
		unsigned long hole_end;

		if (vma)
			hole_end = min(end, vma->vm_start);
		else
			hole_end = end;

		for (; addr < hole_end; addr += PAGE_SIZE) {
			err = add_to_pagemap(&pme, pm);
			if (err)
				goto out;
		}

		if (!vma)
			break;

		/* Addresses in the VMA. */
		if (vma->vm_flags & VM_SOFTDIRTY)
			pme = make_pme(0, PM_SOFT_DIRTY);
		for (; addr < min(end, vma->vm_end); addr += PAGE_SIZE) {
			err = add_to_pagemap(&pme, pm);
			if (err)
				goto out;
		}
	}
out:
	return err;
}

static pagemap_entry_t pte_to_pagemap_entry(struct pagemapread *pm,
		struct vm_area_struct *vma, unsigned long addr, pte_t pte)
{
	u64 frame = 0, flags = 0;
	struct page *page = NULL;
<<<<<<< HEAD
=======
	struct folio *folio;
>>>>>>> 7aa21fec

	if (pte_present(pte)) {
		if (pm->show_pfn)
			frame = pte_pfn(pte);
		flags |= PM_PRESENT;
		page = vm_normal_page(vma, addr, pte);
		if (pte_soft_dirty(pte))
			flags |= PM_SOFT_DIRTY;
		if (pte_uffd_wp(pte))
			flags |= PM_UFFD_WP;
	} else if (is_swap_pte(pte)) {
		swp_entry_t entry;
		if (pte_swp_soft_dirty(pte))
			flags |= PM_SOFT_DIRTY;
		if (pte_swp_uffd_wp(pte))
			flags |= PM_UFFD_WP;
		entry = pte_to_swp_entry(pte);
		if (pm->show_pfn) {
			pgoff_t offset;
			/*
			 * For PFN swap offsets, keeping the offset field
			 * to be PFN only to be compatible with old smaps.
			 */
			if (is_pfn_swap_entry(entry))
				offset = swp_offset_pfn(entry);
			else
				offset = swp_offset(entry);
			frame = swp_type(entry) |
			    (offset << MAX_SWAPFILES_SHIFT);
		}
		flags |= PM_SWAP;
		if (is_pfn_swap_entry(entry))
			page = pfn_swap_entry_to_page(entry);
		if (pte_marker_entry_uffd_wp(entry))
			flags |= PM_UFFD_WP;
	}

<<<<<<< HEAD
	if (page && !PageAnon(page))
		flags |= PM_FILE;
	if (page && (flags & PM_PRESENT) && page_mapcount(page) == 1)
		flags |= PM_MMAP_EXCLUSIVE;
=======
	if (page) {
		folio = page_folio(page);
		if (!folio_test_anon(folio))
			flags |= PM_FILE;
		if ((flags & PM_PRESENT) &&
		    folio_precise_page_mapcount(folio, page) == 1)
			flags |= PM_MMAP_EXCLUSIVE;
	}
>>>>>>> 7aa21fec
	if (vma->vm_flags & VM_SOFTDIRTY)
		flags |= PM_SOFT_DIRTY;

	return make_pme(frame, flags);
}

static int pagemap_pmd_range(pmd_t *pmdp, unsigned long addr, unsigned long end,
			     struct mm_walk *walk)
{
	struct vm_area_struct *vma = walk->vma;
	struct pagemapread *pm = walk->private;
	spinlock_t *ptl;
	pte_t *pte, *orig_pte;
	int err = 0;
#ifdef CONFIG_TRANSPARENT_HUGEPAGE

	ptl = pmd_trans_huge_lock(pmdp, vma);
	if (ptl) {
		unsigned int idx = (addr & ~PMD_MASK) >> PAGE_SHIFT;
		u64 flags = 0, frame = 0;
		pmd_t pmd = *pmdp;
		struct page *page = NULL;
		struct folio *folio = NULL;

		if (vma->vm_flags & VM_SOFTDIRTY)
			flags |= PM_SOFT_DIRTY;

		if (pmd_present(pmd)) {
			page = pmd_page(pmd);

			flags |= PM_PRESENT;
			if (pmd_soft_dirty(pmd))
				flags |= PM_SOFT_DIRTY;
			if (pmd_uffd_wp(pmd))
				flags |= PM_UFFD_WP;
			if (pm->show_pfn)
				frame = pmd_pfn(pmd) + idx;
		}
#ifdef CONFIG_ARCH_ENABLE_THP_MIGRATION
		else if (is_swap_pmd(pmd)) {
			swp_entry_t entry = pmd_to_swp_entry(pmd);
			unsigned long offset;

			if (pm->show_pfn) {
				if (is_pfn_swap_entry(entry))
					offset = swp_offset_pfn(entry) + idx;
				else
					offset = swp_offset(entry) + idx;
				frame = swp_type(entry) |
					(offset << MAX_SWAPFILES_SHIFT);
			}
			flags |= PM_SWAP;
			if (pmd_swp_soft_dirty(pmd))
				flags |= PM_SOFT_DIRTY;
			if (pmd_swp_uffd_wp(pmd))
				flags |= PM_UFFD_WP;
			VM_BUG_ON(!is_pmd_migration_entry(pmd));
			page = pfn_swap_entry_to_page(entry);
		}
#endif

<<<<<<< HEAD
		if (page && !PageAnon(page))
			flags |= PM_FILE;
=======
		if (page) {
			folio = page_folio(page);
			if (!folio_test_anon(folio))
				flags |= PM_FILE;
		}
>>>>>>> 7aa21fec

		for (; addr != end; addr += PAGE_SIZE, idx++) {
			unsigned long cur_flags = flags;
			pagemap_entry_t pme;

<<<<<<< HEAD
			if (page && (flags & PM_PRESENT) &&
			    page_mapcount(page + idx) == 1)
=======
			if (folio && (flags & PM_PRESENT) &&
			    folio_precise_page_mapcount(folio, page + idx) == 1)
>>>>>>> 7aa21fec
				cur_flags |= PM_MMAP_EXCLUSIVE;

			pme = make_pme(frame, cur_flags);
			err = add_to_pagemap(&pme, pm);
			if (err)
				break;
			if (pm->show_pfn) {
				if (flags & PM_PRESENT)
					frame++;
				else if (flags & PM_SWAP)
					frame += (1 << MAX_SWAPFILES_SHIFT);
			}
		}
		spin_unlock(ptl);
		return err;
	}
#endif /* CONFIG_TRANSPARENT_HUGEPAGE */

	/*
	 * We can assume that @vma always points to a valid one and @end never
	 * goes beyond vma->vm_end.
	 */
	orig_pte = pte = pte_offset_map_lock(walk->mm, pmdp, addr, &ptl);
	if (!pte) {
		walk->action = ACTION_AGAIN;
		return err;
	}
	for (; addr < end; pte++, addr += PAGE_SIZE) {
		pagemap_entry_t pme;

		pme = pte_to_pagemap_entry(pm, vma, addr, ptep_get(pte));
		err = add_to_pagemap(&pme, pm);
		if (err)
			break;
	}
	pte_unmap_unlock(orig_pte, ptl);

	cond_resched();

	return err;
}

#ifdef CONFIG_HUGETLB_PAGE
/* This function walks within one hugetlb entry in the single call */
static int pagemap_hugetlb_range(pte_t *ptep, unsigned long hmask,
				 unsigned long addr, unsigned long end,
				 struct mm_walk *walk)
{
	struct pagemapread *pm = walk->private;
	struct vm_area_struct *vma = walk->vma;
	u64 flags = 0, frame = 0;
	int err = 0;
	pte_t pte;

	if (vma->vm_flags & VM_SOFTDIRTY)
		flags |= PM_SOFT_DIRTY;

	pte = huge_ptep_get(walk->mm, addr, ptep);
	if (pte_present(pte)) {
		struct folio *folio = page_folio(pte_page(pte));

		if (!folio_test_anon(folio))
			flags |= PM_FILE;

		if (!folio_likely_mapped_shared(folio) &&
		    !hugetlb_pmd_shared(ptep))
			flags |= PM_MMAP_EXCLUSIVE;

		if (huge_pte_uffd_wp(pte))
			flags |= PM_UFFD_WP;

		flags |= PM_PRESENT;
		if (pm->show_pfn)
			frame = pte_pfn(pte) +
				((addr & ~hmask) >> PAGE_SHIFT);
	} else if (pte_swp_uffd_wp_any(pte)) {
		flags |= PM_UFFD_WP;
	}

	for (; addr != end; addr += PAGE_SIZE) {
		pagemap_entry_t pme = make_pme(frame, flags);

		err = add_to_pagemap(&pme, pm);
		if (err)
			return err;
		if (pm->show_pfn && (flags & PM_PRESENT))
			frame++;
	}

	cond_resched();

	return err;
}
#else
#define pagemap_hugetlb_range	NULL
#endif /* HUGETLB_PAGE */

static const struct mm_walk_ops pagemap_ops = {
	.pmd_entry	= pagemap_pmd_range,
	.pte_hole	= pagemap_pte_hole,
	.hugetlb_entry	= pagemap_hugetlb_range,
	.walk_lock	= PGWALK_RDLOCK,
};

/*
 * /proc/pid/pagemap - an array mapping virtual pages to pfns
 *
 * For each page in the address space, this file contains one 64-bit entry
 * consisting of the following:
 *
 * Bits 0-54  page frame number (PFN) if present
 * Bits 0-4   swap type if swapped
 * Bits 5-54  swap offset if swapped
 * Bit  55    pte is soft-dirty (see Documentation/admin-guide/mm/soft-dirty.rst)
 * Bit  56    page exclusively mapped
 * Bit  57    pte is uffd-wp write-protected
 * Bits 58-60 zero
 * Bit  61    page is file-page or shared-anon
 * Bit  62    page swapped
 * Bit  63    page present
 *
 * If the page is not present but in swap, then the PFN contains an
 * encoding of the swap file number and the page's offset into the
 * swap. Unmapped pages return a null PFN. This allows determining
 * precisely which pages are mapped (or in swap) and comparing mapped
 * pages between processes.
 *
 * Efficient users of this interface will use /proc/pid/maps to
 * determine which areas of memory are actually mapped and llseek to
 * skip over unmapped regions.
 */
static ssize_t pagemap_read(struct file *file, char __user *buf,
			    size_t count, loff_t *ppos)
{
	struct mm_struct *mm = file->private_data;
	struct pagemapread pm;
	unsigned long src;
	unsigned long svpfn;
	unsigned long start_vaddr;
	unsigned long end_vaddr;
	int ret = 0, copied = 0;

	if (!mm || !mmget_not_zero(mm))
		goto out;

	ret = -EINVAL;
	/* file position must be aligned */
	if ((*ppos % PM_ENTRY_BYTES) || (count % PM_ENTRY_BYTES))
		goto out_mm;

	ret = 0;
	if (!count)
		goto out_mm;

	/* do not disclose physical addresses: attack vector */
	pm.show_pfn = file_ns_capable(file, &init_user_ns, CAP_SYS_ADMIN);

	pm.len = (PAGEMAP_WALK_SIZE >> PAGE_SHIFT);
	pm.buffer = kmalloc_array(pm.len, PM_ENTRY_BYTES, GFP_KERNEL);
	ret = -ENOMEM;
	if (!pm.buffer)
		goto out_mm;

	src = *ppos;
	svpfn = src / PM_ENTRY_BYTES;
	end_vaddr = mm->task_size;

	/* watch out for wraparound */
	start_vaddr = end_vaddr;
	if (svpfn <= (ULONG_MAX >> PAGE_SHIFT)) {
		unsigned long end;

		ret = mmap_read_lock_killable(mm);
		if (ret)
			goto out_free;
		start_vaddr = untagged_addr_remote(mm, svpfn << PAGE_SHIFT);
		mmap_read_unlock(mm);

		end = start_vaddr + ((count / PM_ENTRY_BYTES) << PAGE_SHIFT);
		if (end >= start_vaddr && end < mm->task_size)
			end_vaddr = end;
	}

	/* Ensure the address is inside the task */
	if (start_vaddr > mm->task_size)
		start_vaddr = end_vaddr;

	ret = 0;
	while (count && (start_vaddr < end_vaddr)) {
		int len;
		unsigned long end;

		pm.pos = 0;
		end = (start_vaddr + PAGEMAP_WALK_SIZE) & PAGEMAP_WALK_MASK;
		/* overflow ? */
		if (end < start_vaddr || end > end_vaddr)
			end = end_vaddr;
		ret = mmap_read_lock_killable(mm);
		if (ret)
			goto out_free;
		ret = walk_page_range(mm, start_vaddr, end, &pagemap_ops, &pm);
		mmap_read_unlock(mm);
		start_vaddr = end;

		len = min(count, PM_ENTRY_BYTES * pm.pos);
		if (copy_to_user(buf, pm.buffer, len)) {
			ret = -EFAULT;
			goto out_free;
		}
		copied += len;
		buf += len;
		count -= len;
	}
	*ppos += copied;
	if (!ret || ret == PM_END_OF_BUFFER)
		ret = copied;

out_free:
	kfree(pm.buffer);
out_mm:
	mmput(mm);
out:
	return ret;
}

static int pagemap_open(struct inode *inode, struct file *file)
{
	struct mm_struct *mm;

	mm = proc_mem_open(inode, PTRACE_MODE_READ);
	if (IS_ERR(mm))
		return PTR_ERR(mm);
	file->private_data = mm;
	return 0;
}

static int pagemap_release(struct inode *inode, struct file *file)
{
	struct mm_struct *mm = file->private_data;

	if (mm)
		mmdrop(mm);
	return 0;
}

#define PM_SCAN_CATEGORIES	(PAGE_IS_WPALLOWED | PAGE_IS_WRITTEN |	\
				 PAGE_IS_FILE |	PAGE_IS_PRESENT |	\
				 PAGE_IS_SWAPPED | PAGE_IS_PFNZERO |	\
				 PAGE_IS_HUGE | PAGE_IS_SOFT_DIRTY)
#define PM_SCAN_FLAGS		(PM_SCAN_WP_MATCHING | PM_SCAN_CHECK_WPASYNC)

struct pagemap_scan_private {
	struct pm_scan_arg arg;
	unsigned long masks_of_interest, cur_vma_category;
	struct page_region *vec_buf;
	unsigned long vec_buf_len, vec_buf_index, found_pages;
	struct page_region __user *vec_out;
};

static unsigned long pagemap_page_category(struct pagemap_scan_private *p,
					   struct vm_area_struct *vma,
					   unsigned long addr, pte_t pte)
{
	unsigned long categories = 0;

	if (pte_present(pte)) {
		struct page *page;

		categories |= PAGE_IS_PRESENT;
		if (!pte_uffd_wp(pte))
			categories |= PAGE_IS_WRITTEN;

		if (p->masks_of_interest & PAGE_IS_FILE) {
			page = vm_normal_page(vma, addr, pte);
			if (page && !PageAnon(page))
				categories |= PAGE_IS_FILE;
		}

		if (is_zero_pfn(pte_pfn(pte)))
			categories |= PAGE_IS_PFNZERO;
		if (pte_soft_dirty(pte))
			categories |= PAGE_IS_SOFT_DIRTY;
	} else if (is_swap_pte(pte)) {
		swp_entry_t swp;

		categories |= PAGE_IS_SWAPPED;
		if (!pte_swp_uffd_wp_any(pte))
			categories |= PAGE_IS_WRITTEN;

		if (p->masks_of_interest & PAGE_IS_FILE) {
			swp = pte_to_swp_entry(pte);
			if (is_pfn_swap_entry(swp) &&
			    !folio_test_anon(pfn_swap_entry_folio(swp)))
				categories |= PAGE_IS_FILE;
		}
		if (pte_swp_soft_dirty(pte))
			categories |= PAGE_IS_SOFT_DIRTY;
	}

	return categories;
}

static void make_uffd_wp_pte(struct vm_area_struct *vma,
			     unsigned long addr, pte_t *pte, pte_t ptent)
{
	if (pte_present(ptent)) {
		pte_t old_pte;

		old_pte = ptep_modify_prot_start(vma, addr, pte);
		ptent = pte_mkuffd_wp(old_pte);
		ptep_modify_prot_commit(vma, addr, pte, old_pte, ptent);
	} else if (is_swap_pte(ptent)) {
		ptent = pte_swp_mkuffd_wp(ptent);
		set_pte_at(vma->vm_mm, addr, pte, ptent);
	} else {
		set_pte_at(vma->vm_mm, addr, pte,
			   make_pte_marker(PTE_MARKER_UFFD_WP));
	}
}

#ifdef CONFIG_TRANSPARENT_HUGEPAGE
static unsigned long pagemap_thp_category(struct pagemap_scan_private *p,
					  struct vm_area_struct *vma,
					  unsigned long addr, pmd_t pmd)
{
	unsigned long categories = PAGE_IS_HUGE;

	if (pmd_present(pmd)) {
		struct page *page;

		categories |= PAGE_IS_PRESENT;
		if (!pmd_uffd_wp(pmd))
			categories |= PAGE_IS_WRITTEN;

		if (p->masks_of_interest & PAGE_IS_FILE) {
			page = vm_normal_page_pmd(vma, addr, pmd);
			if (page && !PageAnon(page))
				categories |= PAGE_IS_FILE;
		}

		if (is_zero_pfn(pmd_pfn(pmd)))
			categories |= PAGE_IS_PFNZERO;
		if (pmd_soft_dirty(pmd))
			categories |= PAGE_IS_SOFT_DIRTY;
	} else if (is_swap_pmd(pmd)) {
		swp_entry_t swp;

		categories |= PAGE_IS_SWAPPED;
		if (!pmd_swp_uffd_wp(pmd))
			categories |= PAGE_IS_WRITTEN;
		if (pmd_swp_soft_dirty(pmd))
			categories |= PAGE_IS_SOFT_DIRTY;

		if (p->masks_of_interest & PAGE_IS_FILE) {
			swp = pmd_to_swp_entry(pmd);
			if (is_pfn_swap_entry(swp) &&
			    !folio_test_anon(pfn_swap_entry_folio(swp)))
				categories |= PAGE_IS_FILE;
		}
	}

	return categories;
}

static void make_uffd_wp_pmd(struct vm_area_struct *vma,
			     unsigned long addr, pmd_t *pmdp)
{
	pmd_t old, pmd = *pmdp;

	if (pmd_present(pmd)) {
		old = pmdp_invalidate_ad(vma, addr, pmdp);
		pmd = pmd_mkuffd_wp(old);
		set_pmd_at(vma->vm_mm, addr, pmdp, pmd);
	} else if (is_migration_entry(pmd_to_swp_entry(pmd))) {
		pmd = pmd_swp_mkuffd_wp(pmd);
		set_pmd_at(vma->vm_mm, addr, pmdp, pmd);
	}
}
#endif /* CONFIG_TRANSPARENT_HUGEPAGE */

#ifdef CONFIG_HUGETLB_PAGE
static unsigned long pagemap_hugetlb_category(pte_t pte)
{
	unsigned long categories = PAGE_IS_HUGE;

	/*
	 * According to pagemap_hugetlb_range(), file-backed HugeTLB
	 * page cannot be swapped. So PAGE_IS_FILE is not checked for
	 * swapped pages.
	 */
	if (pte_present(pte)) {
		categories |= PAGE_IS_PRESENT;
		if (!huge_pte_uffd_wp(pte))
			categories |= PAGE_IS_WRITTEN;
		if (!PageAnon(pte_page(pte)))
			categories |= PAGE_IS_FILE;
		if (is_zero_pfn(pte_pfn(pte)))
			categories |= PAGE_IS_PFNZERO;
		if (pte_soft_dirty(pte))
			categories |= PAGE_IS_SOFT_DIRTY;
	} else if (is_swap_pte(pte)) {
		categories |= PAGE_IS_SWAPPED;
		if (!pte_swp_uffd_wp_any(pte))
			categories |= PAGE_IS_WRITTEN;
		if (pte_swp_soft_dirty(pte))
			categories |= PAGE_IS_SOFT_DIRTY;
	}

	return categories;
}

static void make_uffd_wp_huge_pte(struct vm_area_struct *vma,
				  unsigned long addr, pte_t *ptep,
				  pte_t ptent)
{
	unsigned long psize;

	if (is_hugetlb_entry_hwpoisoned(ptent) || is_pte_marker(ptent))
		return;

	psize = huge_page_size(hstate_vma(vma));

	if (is_hugetlb_entry_migration(ptent))
		set_huge_pte_at(vma->vm_mm, addr, ptep,
				pte_swp_mkuffd_wp(ptent), psize);
	else if (!huge_pte_none(ptent))
		huge_ptep_modify_prot_commit(vma, addr, ptep, ptent,
					     huge_pte_mkuffd_wp(ptent));
	else
		set_huge_pte_at(vma->vm_mm, addr, ptep,
				make_pte_marker(PTE_MARKER_UFFD_WP), psize);
}
#endif /* CONFIG_HUGETLB_PAGE */

#if defined(CONFIG_TRANSPARENT_HUGEPAGE) || defined(CONFIG_HUGETLB_PAGE)
static void pagemap_scan_backout_range(struct pagemap_scan_private *p,
				       unsigned long addr, unsigned long end)
{
	struct page_region *cur_buf = &p->vec_buf[p->vec_buf_index];

	if (cur_buf->start != addr)
		cur_buf->end = addr;
	else
		cur_buf->start = cur_buf->end = 0;

	p->found_pages -= (end - addr) / PAGE_SIZE;
}
#endif

static bool pagemap_scan_is_interesting_page(unsigned long categories,
					     const struct pagemap_scan_private *p)
{
	categories ^= p->arg.category_inverted;
	if ((categories & p->arg.category_mask) != p->arg.category_mask)
		return false;
	if (p->arg.category_anyof_mask && !(categories & p->arg.category_anyof_mask))
		return false;

	return true;
}

static bool pagemap_scan_is_interesting_vma(unsigned long categories,
					    const struct pagemap_scan_private *p)
{
	unsigned long required = p->arg.category_mask & PAGE_IS_WPALLOWED;

	categories ^= p->arg.category_inverted;
	if ((categories & required) != required)
		return false;

	return true;
}

static int pagemap_scan_test_walk(unsigned long start, unsigned long end,
				  struct mm_walk *walk)
{
	struct pagemap_scan_private *p = walk->private;
	struct vm_area_struct *vma = walk->vma;
	unsigned long vma_category = 0;
	bool wp_allowed = userfaultfd_wp_async(vma) &&
	    userfaultfd_wp_use_markers(vma);

	if (!wp_allowed) {
		/* User requested explicit failure over wp-async capability */
		if (p->arg.flags & PM_SCAN_CHECK_WPASYNC)
			return -EPERM;
		/*
		 * User requires wr-protect, and allows silently skipping
		 * unsupported vmas.
		 */
		if (p->arg.flags & PM_SCAN_WP_MATCHING)
			return 1;
		/*
		 * Then the request doesn't involve wr-protects at all,
		 * fall through to the rest checks, and allow vma walk.
		 */
	}

	if (vma->vm_flags & VM_PFNMAP)
		return 1;

	if (wp_allowed)
		vma_category |= PAGE_IS_WPALLOWED;

	if (vma->vm_flags & VM_SOFTDIRTY)
		vma_category |= PAGE_IS_SOFT_DIRTY;

	if (!pagemap_scan_is_interesting_vma(vma_category, p))
		return 1;

	p->cur_vma_category = vma_category;

	return 0;
}

static bool pagemap_scan_push_range(unsigned long categories,
				    struct pagemap_scan_private *p,
				    unsigned long addr, unsigned long end)
{
	struct page_region *cur_buf = &p->vec_buf[p->vec_buf_index];

	/*
	 * When there is no output buffer provided at all, the sentinel values
	 * won't match here. There is no other way for `cur_buf->end` to be
	 * non-zero other than it being non-empty.
	 */
	if (addr == cur_buf->end && categories == cur_buf->categories) {
		cur_buf->end = end;
		return true;
	}

	if (cur_buf->end) {
		if (p->vec_buf_index >= p->vec_buf_len - 1)
			return false;

		cur_buf = &p->vec_buf[++p->vec_buf_index];
	}

	cur_buf->start = addr;
	cur_buf->end = end;
	cur_buf->categories = categories;

	return true;
}

static int pagemap_scan_output(unsigned long categories,
			       struct pagemap_scan_private *p,
			       unsigned long addr, unsigned long *end)
{
	unsigned long n_pages, total_pages;
	int ret = 0;

	if (!p->vec_buf)
		return 0;

	categories &= p->arg.return_mask;

	n_pages = (*end - addr) / PAGE_SIZE;
	if (check_add_overflow(p->found_pages, n_pages, &total_pages) ||
	    total_pages > p->arg.max_pages) {
		size_t n_too_much = total_pages - p->arg.max_pages;
		*end -= n_too_much * PAGE_SIZE;
		n_pages -= n_too_much;
		ret = -ENOSPC;
	}

	if (!pagemap_scan_push_range(categories, p, addr, *end)) {
		*end = addr;
		n_pages = 0;
		ret = -ENOSPC;
	}

	p->found_pages += n_pages;
	if (ret)
		p->arg.walk_end = *end;

	return ret;
}

static int pagemap_scan_thp_entry(pmd_t *pmd, unsigned long start,
				  unsigned long end, struct mm_walk *walk)
{
#ifdef CONFIG_TRANSPARENT_HUGEPAGE
	struct pagemap_scan_private *p = walk->private;
	struct vm_area_struct *vma = walk->vma;
	unsigned long categories;
	spinlock_t *ptl;
	int ret = 0;

	ptl = pmd_trans_huge_lock(pmd, vma);
	if (!ptl)
		return -ENOENT;

	categories = p->cur_vma_category |
		     pagemap_thp_category(p, vma, start, *pmd);

	if (!pagemap_scan_is_interesting_page(categories, p))
		goto out_unlock;

	ret = pagemap_scan_output(categories, p, start, &end);
	if (start == end)
		goto out_unlock;

	if (~p->arg.flags & PM_SCAN_WP_MATCHING)
		goto out_unlock;
	if (~categories & PAGE_IS_WRITTEN)
		goto out_unlock;

	/*
	 * Break huge page into small pages if the WP operation
	 * needs to be performed on a portion of the huge page.
	 */
	if (end != start + HPAGE_SIZE) {
		spin_unlock(ptl);
		split_huge_pmd(vma, pmd, start);
		pagemap_scan_backout_range(p, start, end);
		/* Report as if there was no THP */
		return -ENOENT;
	}

	make_uffd_wp_pmd(vma, start, pmd);
	flush_tlb_range(vma, start, end);
out_unlock:
	spin_unlock(ptl);
	return ret;
#else /* !CONFIG_TRANSPARENT_HUGEPAGE */
	return -ENOENT;
#endif
}

static int pagemap_scan_pmd_entry(pmd_t *pmd, unsigned long start,
				  unsigned long end, struct mm_walk *walk)
{
	struct pagemap_scan_private *p = walk->private;
	struct vm_area_struct *vma = walk->vma;
	unsigned long addr, flush_end = 0;
	pte_t *pte, *start_pte;
	spinlock_t *ptl;
	int ret;

	arch_enter_lazy_mmu_mode();

	ret = pagemap_scan_thp_entry(pmd, start, end, walk);
	if (ret != -ENOENT) {
		arch_leave_lazy_mmu_mode();
		return ret;
	}

	ret = 0;
	start_pte = pte = pte_offset_map_lock(vma->vm_mm, pmd, start, &ptl);
	if (!pte) {
		arch_leave_lazy_mmu_mode();
		walk->action = ACTION_AGAIN;
		return 0;
	}

	if ((p->arg.flags & PM_SCAN_WP_MATCHING) && !p->vec_out) {
		/* Fast path for performing exclusive WP */
		for (addr = start; addr != end; pte++, addr += PAGE_SIZE) {
			pte_t ptent = ptep_get(pte);

			if ((pte_present(ptent) && pte_uffd_wp(ptent)) ||
			    pte_swp_uffd_wp_any(ptent))
				continue;
			make_uffd_wp_pte(vma, addr, pte, ptent);
			if (!flush_end)
				start = addr;
			flush_end = addr + PAGE_SIZE;
		}
		goto flush_and_return;
	}

	if (!p->arg.category_anyof_mask && !p->arg.category_inverted &&
	    p->arg.category_mask == PAGE_IS_WRITTEN &&
	    p->arg.return_mask == PAGE_IS_WRITTEN) {
		for (addr = start; addr < end; pte++, addr += PAGE_SIZE) {
			unsigned long next = addr + PAGE_SIZE;
			pte_t ptent = ptep_get(pte);

			if ((pte_present(ptent) && pte_uffd_wp(ptent)) ||
			    pte_swp_uffd_wp_any(ptent))
				continue;
			ret = pagemap_scan_output(p->cur_vma_category | PAGE_IS_WRITTEN,
						  p, addr, &next);
			if (next == addr)
				break;
			if (~p->arg.flags & PM_SCAN_WP_MATCHING)
				continue;
			make_uffd_wp_pte(vma, addr, pte, ptent);
			if (!flush_end)
				start = addr;
			flush_end = next;
		}
		goto flush_and_return;
	}

	for (addr = start; addr != end; pte++, addr += PAGE_SIZE) {
		pte_t ptent = ptep_get(pte);
		unsigned long categories = p->cur_vma_category |
					   pagemap_page_category(p, vma, addr, ptent);
		unsigned long next = addr + PAGE_SIZE;

		if (!pagemap_scan_is_interesting_page(categories, p))
			continue;

		ret = pagemap_scan_output(categories, p, addr, &next);
		if (next == addr)
			break;

		if (~p->arg.flags & PM_SCAN_WP_MATCHING)
			continue;
		if (~categories & PAGE_IS_WRITTEN)
			continue;

		make_uffd_wp_pte(vma, addr, pte, ptent);
		if (!flush_end)
			start = addr;
		flush_end = next;
	}

flush_and_return:
	if (flush_end)
		flush_tlb_range(vma, start, addr);

	pte_unmap_unlock(start_pte, ptl);
	arch_leave_lazy_mmu_mode();

	cond_resched();
	return ret;
}

#ifdef CONFIG_HUGETLB_PAGE
static int pagemap_scan_hugetlb_entry(pte_t *ptep, unsigned long hmask,
				      unsigned long start, unsigned long end,
				      struct mm_walk *walk)
{
	struct pagemap_scan_private *p = walk->private;
	struct vm_area_struct *vma = walk->vma;
	unsigned long categories;
	spinlock_t *ptl;
	int ret = 0;
	pte_t pte;

	if (~p->arg.flags & PM_SCAN_WP_MATCHING) {
		/* Go the short route when not write-protecting pages. */

		pte = huge_ptep_get(walk->mm, start, ptep);
		categories = p->cur_vma_category | pagemap_hugetlb_category(pte);

		if (!pagemap_scan_is_interesting_page(categories, p))
			return 0;

		return pagemap_scan_output(categories, p, start, &end);
	}

	i_mmap_lock_write(vma->vm_file->f_mapping);
	ptl = huge_pte_lock(hstate_vma(vma), vma->vm_mm, ptep);

	pte = huge_ptep_get(walk->mm, start, ptep);
	categories = p->cur_vma_category | pagemap_hugetlb_category(pte);

	if (!pagemap_scan_is_interesting_page(categories, p))
		goto out_unlock;

	ret = pagemap_scan_output(categories, p, start, &end);
	if (start == end)
		goto out_unlock;

	if (~categories & PAGE_IS_WRITTEN)
		goto out_unlock;

	if (end != start + HPAGE_SIZE) {
		/* Partial HugeTLB page WP isn't possible. */
		pagemap_scan_backout_range(p, start, end);
		p->arg.walk_end = start;
		ret = 0;
		goto out_unlock;
	}

	make_uffd_wp_huge_pte(vma, start, ptep, pte);
	flush_hugetlb_tlb_range(vma, start, end);

out_unlock:
	spin_unlock(ptl);
	i_mmap_unlock_write(vma->vm_file->f_mapping);

	return ret;
}
#else
#define pagemap_scan_hugetlb_entry NULL
#endif

static int pagemap_scan_pte_hole(unsigned long addr, unsigned long end,
				 int depth, struct mm_walk *walk)
{
	struct pagemap_scan_private *p = walk->private;
	struct vm_area_struct *vma = walk->vma;
	int ret, err;

	if (!vma || !pagemap_scan_is_interesting_page(p->cur_vma_category, p))
		return 0;

	ret = pagemap_scan_output(p->cur_vma_category, p, addr, &end);
	if (addr == end)
		return ret;

	if (~p->arg.flags & PM_SCAN_WP_MATCHING)
		return ret;

	err = uffd_wp_range(vma, addr, end - addr, true);
	if (err < 0)
		ret = err;

	return ret;
}

static const struct mm_walk_ops pagemap_scan_ops = {
	.test_walk = pagemap_scan_test_walk,
	.pmd_entry = pagemap_scan_pmd_entry,
	.pte_hole = pagemap_scan_pte_hole,
	.hugetlb_entry = pagemap_scan_hugetlb_entry,
};

static int pagemap_scan_get_args(struct pm_scan_arg *arg,
				 unsigned long uarg)
{
	if (copy_from_user(arg, (void __user *)uarg, sizeof(*arg)))
		return -EFAULT;

	if (arg->size != sizeof(struct pm_scan_arg))
		return -EINVAL;

	/* Validate requested features */
	if (arg->flags & ~PM_SCAN_FLAGS)
		return -EINVAL;
	if ((arg->category_inverted | arg->category_mask |
	     arg->category_anyof_mask | arg->return_mask) & ~PM_SCAN_CATEGORIES)
		return -EINVAL;

	arg->start = untagged_addr((unsigned long)arg->start);
	arg->end = untagged_addr((unsigned long)arg->end);
	arg->vec = untagged_addr((unsigned long)arg->vec);

	/* Validate memory pointers */
	if (!IS_ALIGNED(arg->start, PAGE_SIZE))
		return -EINVAL;
	if (!access_ok((void __user *)(long)arg->start, arg->end - arg->start))
		return -EFAULT;
	if (!arg->vec && arg->vec_len)
		return -EINVAL;
	if (arg->vec && !access_ok((void __user *)(long)arg->vec,
			      arg->vec_len * sizeof(struct page_region)))
		return -EFAULT;

	/* Fixup default values */
	arg->end = ALIGN(arg->end, PAGE_SIZE);
	arg->walk_end = 0;
	if (!arg->max_pages)
		arg->max_pages = ULONG_MAX;

	return 0;
}

static int pagemap_scan_writeback_args(struct pm_scan_arg *arg,
				       unsigned long uargl)
{
	struct pm_scan_arg __user *uarg	= (void __user *)uargl;

	if (copy_to_user(&uarg->walk_end, &arg->walk_end, sizeof(arg->walk_end)))
		return -EFAULT;

	return 0;
}

static int pagemap_scan_init_bounce_buffer(struct pagemap_scan_private *p)
{
	if (!p->arg.vec_len)
		return 0;

	p->vec_buf_len = min_t(size_t, PAGEMAP_WALK_SIZE >> PAGE_SHIFT,
			       p->arg.vec_len);
	p->vec_buf = kmalloc_array(p->vec_buf_len, sizeof(*p->vec_buf),
				   GFP_KERNEL);
	if (!p->vec_buf)
		return -ENOMEM;

	p->vec_buf->start = p->vec_buf->end = 0;
	p->vec_out = (struct page_region __user *)(long)p->arg.vec;

	return 0;
}

static long pagemap_scan_flush_buffer(struct pagemap_scan_private *p)
{
	const struct page_region *buf = p->vec_buf;
	long n = p->vec_buf_index;

	if (!p->vec_buf)
		return 0;

	if (buf[n].end != buf[n].start)
		n++;

	if (!n)
		return 0;

	if (copy_to_user(p->vec_out, buf, n * sizeof(*buf)))
		return -EFAULT;

	p->arg.vec_len -= n;
	p->vec_out += n;

	p->vec_buf_index = 0;
	p->vec_buf_len = min_t(size_t, p->vec_buf_len, p->arg.vec_len);
	p->vec_buf->start = p->vec_buf->end = 0;

	return n;
}

static long do_pagemap_scan(struct mm_struct *mm, unsigned long uarg)
{
	struct pagemap_scan_private p = {0};
	unsigned long walk_start;
	size_t n_ranges_out = 0;
	int ret;

	ret = pagemap_scan_get_args(&p.arg, uarg);
	if (ret)
		return ret;

	p.masks_of_interest = p.arg.category_mask | p.arg.category_anyof_mask |
			      p.arg.return_mask;
	ret = pagemap_scan_init_bounce_buffer(&p);
	if (ret)
		return ret;

	for (walk_start = p.arg.start; walk_start < p.arg.end;
			walk_start = p.arg.walk_end) {
		struct mmu_notifier_range range;
		long n_out;

		if (fatal_signal_pending(current)) {
			ret = -EINTR;
			break;
		}

		ret = mmap_read_lock_killable(mm);
		if (ret)
			break;

		/* Protection change for the range is going to happen. */
		if (p.arg.flags & PM_SCAN_WP_MATCHING) {
			mmu_notifier_range_init(&range, MMU_NOTIFY_PROTECTION_VMA, 0,
						mm, walk_start, p.arg.end);
			mmu_notifier_invalidate_range_start(&range);
		}

		ret = walk_page_range(mm, walk_start, p.arg.end,
				      &pagemap_scan_ops, &p);

		if (p.arg.flags & PM_SCAN_WP_MATCHING)
			mmu_notifier_invalidate_range_end(&range);

		mmap_read_unlock(mm);

		n_out = pagemap_scan_flush_buffer(&p);
		if (n_out < 0)
			ret = n_out;
		else
			n_ranges_out += n_out;

		if (ret != -ENOSPC)
			break;

		if (p.arg.vec_len == 0 || p.found_pages == p.arg.max_pages)
			break;
	}

	/* ENOSPC signifies early stop (buffer full) from the walk. */
	if (!ret || ret == -ENOSPC)
		ret = n_ranges_out;

	/* The walk_end isn't set when ret is zero */
	if (!p.arg.walk_end)
		p.arg.walk_end = p.arg.end;
	if (pagemap_scan_writeback_args(&p.arg, uarg))
		ret = -EFAULT;

	kfree(p.vec_buf);
	return ret;
}

static long do_pagemap_cmd(struct file *file, unsigned int cmd,
			   unsigned long arg)
{
	struct mm_struct *mm = file->private_data;

	switch (cmd) {
	case PAGEMAP_SCAN:
		return do_pagemap_scan(mm, arg);

	default:
		return -EINVAL;
	}
}

const struct file_operations proc_pagemap_operations = {
	.llseek		= mem_lseek, /* borrow this */
	.read		= pagemap_read,
	.open		= pagemap_open,
	.release	= pagemap_release,
	.unlocked_ioctl = do_pagemap_cmd,
	.compat_ioctl	= do_pagemap_cmd,
};
#endif /* CONFIG_PROC_PAGE_MONITOR */

#ifdef CONFIG_NUMA

struct numa_maps {
	unsigned long pages;
	unsigned long anon;
	unsigned long active;
	unsigned long writeback;
	unsigned long mapcount_max;
	unsigned long dirty;
	unsigned long swapcache;
	unsigned long node[MAX_NUMNODES];
};

struct numa_maps_private {
	struct proc_maps_private proc_maps;
	struct numa_maps md;
};

static void gather_stats(struct page *page, struct numa_maps *md, int pte_dirty,
			unsigned long nr_pages)
{
	struct folio *folio = page_folio(page);
	int count = folio_precise_page_mapcount(folio, page);

	md->pages += nr_pages;
	if (pte_dirty || folio_test_dirty(folio))
		md->dirty += nr_pages;

	if (folio_test_swapcache(folio))
		md->swapcache += nr_pages;

	if (folio_test_active(folio) || folio_test_unevictable(folio))
		md->active += nr_pages;

	if (folio_test_writeback(folio))
		md->writeback += nr_pages;

	if (folio_test_anon(folio))
		md->anon += nr_pages;

	if (count > md->mapcount_max)
		md->mapcount_max = count;

	md->node[folio_nid(folio)] += nr_pages;
}

static struct page *can_gather_numa_stats(pte_t pte, struct vm_area_struct *vma,
		unsigned long addr)
{
	struct page *page;
	int nid;

	if (!pte_present(pte))
		return NULL;

	page = vm_normal_page(vma, addr, pte);
	if (!page || is_zone_device_page(page))
		return NULL;

	if (PageReserved(page))
		return NULL;

	nid = page_to_nid(page);
	if (!node_isset(nid, node_states[N_MEMORY]))
		return NULL;

	return page;
}

#ifdef CONFIG_TRANSPARENT_HUGEPAGE
static struct page *can_gather_numa_stats_pmd(pmd_t pmd,
					      struct vm_area_struct *vma,
					      unsigned long addr)
{
	struct page *page;
	int nid;

	if (!pmd_present(pmd))
		return NULL;

	page = vm_normal_page_pmd(vma, addr, pmd);
	if (!page)
		return NULL;

	if (PageReserved(page))
		return NULL;

	nid = page_to_nid(page);
	if (!node_isset(nid, node_states[N_MEMORY]))
		return NULL;

	return page;
}
#endif

static int gather_pte_stats(pmd_t *pmd, unsigned long addr,
		unsigned long end, struct mm_walk *walk)
{
	struct numa_maps *md = walk->private;
	struct vm_area_struct *vma = walk->vma;
	spinlock_t *ptl;
	pte_t *orig_pte;
	pte_t *pte;

#ifdef CONFIG_TRANSPARENT_HUGEPAGE
	ptl = pmd_trans_huge_lock(pmd, vma);
	if (ptl) {
		struct page *page;

		page = can_gather_numa_stats_pmd(*pmd, vma, addr);
		if (page)
			gather_stats(page, md, pmd_dirty(*pmd),
				     HPAGE_PMD_SIZE/PAGE_SIZE);
		spin_unlock(ptl);
		return 0;
	}
#endif
	orig_pte = pte = pte_offset_map_lock(walk->mm, pmd, addr, &ptl);
	if (!pte) {
		walk->action = ACTION_AGAIN;
		return 0;
	}
	do {
		pte_t ptent = ptep_get(pte);
		struct page *page = can_gather_numa_stats(ptent, vma, addr);
		if (!page)
			continue;
		gather_stats(page, md, pte_dirty(ptent), 1);

	} while (pte++, addr += PAGE_SIZE, addr != end);
	pte_unmap_unlock(orig_pte, ptl);
	cond_resched();
	return 0;
}
#ifdef CONFIG_HUGETLB_PAGE
static int gather_hugetlb_stats(pte_t *pte, unsigned long hmask,
		unsigned long addr, unsigned long end, struct mm_walk *walk)
{
	pte_t huge_pte = huge_ptep_get(walk->mm, addr, pte);
	struct numa_maps *md;
	struct page *page;

	if (!pte_present(huge_pte))
		return 0;

	page = pte_page(huge_pte);

	md = walk->private;
	gather_stats(page, md, pte_dirty(huge_pte), 1);
	return 0;
}

#else
static int gather_hugetlb_stats(pte_t *pte, unsigned long hmask,
		unsigned long addr, unsigned long end, struct mm_walk *walk)
{
	return 0;
}
#endif

static const struct mm_walk_ops show_numa_ops = {
	.hugetlb_entry = gather_hugetlb_stats,
	.pmd_entry = gather_pte_stats,
	.walk_lock = PGWALK_RDLOCK,
};

/*
 * Display pages allocated per node and memory policy via /proc.
 */
static int show_numa_map(struct seq_file *m, void *v)
{
	struct numa_maps_private *numa_priv = m->private;
	struct proc_maps_private *proc_priv = &numa_priv->proc_maps;
	struct vm_area_struct *vma = v;
	struct numa_maps *md = &numa_priv->md;
	struct file *file = vma->vm_file;
	struct mm_struct *mm = vma->vm_mm;
	char buffer[64];
	struct mempolicy *pol;
	pgoff_t ilx;
	int nid;

	if (!mm)
		return 0;

	/* Ensure we start with an empty set of numa_maps statistics. */
	memset(md, 0, sizeof(*md));

	pol = __get_vma_policy(vma, vma->vm_start, &ilx);
	if (pol) {
		mpol_to_str(buffer, sizeof(buffer), pol);
		mpol_cond_put(pol);
	} else {
		mpol_to_str(buffer, sizeof(buffer), proc_priv->task_mempolicy);
	}

	seq_printf(m, "%08lx %s", vma->vm_start, buffer);

	if (file) {
		seq_puts(m, " file=");
		seq_path(m, file_user_path(file), "\n\t= ");
	} else if (vma_is_initial_heap(vma)) {
		seq_puts(m, " heap");
	} else if (vma_is_initial_stack(vma)) {
		seq_puts(m, " stack");
	}

	if (is_vm_hugetlb_page(vma))
		seq_puts(m, " huge");

	/* mmap_lock is held by m_start */
	walk_page_vma(vma, &show_numa_ops, md);

	if (!md->pages)
		goto out;

	if (md->anon)
		seq_printf(m, " anon=%lu", md->anon);

	if (md->dirty)
		seq_printf(m, " dirty=%lu", md->dirty);

	if (md->pages != md->anon && md->pages != md->dirty)
		seq_printf(m, " mapped=%lu", md->pages);

	if (md->mapcount_max > 1)
		seq_printf(m, " mapmax=%lu", md->mapcount_max);

	if (md->swapcache)
		seq_printf(m, " swapcache=%lu", md->swapcache);

	if (md->active < md->pages && !is_vm_hugetlb_page(vma))
		seq_printf(m, " active=%lu", md->active);

	if (md->writeback)
		seq_printf(m, " writeback=%lu", md->writeback);

	for_each_node_state(nid, N_MEMORY)
		if (md->node[nid])
			seq_printf(m, " N%d=%lu", nid, md->node[nid]);

	seq_printf(m, " kernelpagesize_kB=%lu", vma_kernel_pagesize(vma) >> 10);
out:
	seq_putc(m, '\n');
	return 0;
}

static const struct seq_operations proc_pid_numa_maps_op = {
	.start  = m_start,
	.next   = m_next,
	.stop   = m_stop,
	.show   = show_numa_map,
};

static int pid_numa_maps_open(struct inode *inode, struct file *file)
{
	return proc_maps_open(inode, file, &proc_pid_numa_maps_op,
				sizeof(struct numa_maps_private));
}

const struct file_operations proc_pid_numa_maps_operations = {
	.open		= pid_numa_maps_open,
	.read		= seq_read,
	.llseek		= seq_lseek,
	.release	= proc_map_release,
};

#endif /* CONFIG_NUMA */<|MERGE_RESOLUTION|>--- conflicted
+++ resolved
@@ -1703,10 +1703,7 @@
 {
 	u64 frame = 0, flags = 0;
 	struct page *page = NULL;
-<<<<<<< HEAD
-=======
 	struct folio *folio;
->>>>>>> 7aa21fec
 
 	if (pte_present(pte)) {
 		if (pm->show_pfn)
@@ -1744,12 +1741,6 @@
 			flags |= PM_UFFD_WP;
 	}
 
-<<<<<<< HEAD
-	if (page && !PageAnon(page))
-		flags |= PM_FILE;
-	if (page && (flags & PM_PRESENT) && page_mapcount(page) == 1)
-		flags |= PM_MMAP_EXCLUSIVE;
-=======
 	if (page) {
 		folio = page_folio(page);
 		if (!folio_test_anon(folio))
@@ -1758,7 +1749,6 @@
 		    folio_precise_page_mapcount(folio, page) == 1)
 			flags |= PM_MMAP_EXCLUSIVE;
 	}
->>>>>>> 7aa21fec
 	if (vma->vm_flags & VM_SOFTDIRTY)
 		flags |= PM_SOFT_DIRTY;
 
@@ -1820,28 +1810,18 @@
 		}
 #endif
 
-<<<<<<< HEAD
-		if (page && !PageAnon(page))
-			flags |= PM_FILE;
-=======
 		if (page) {
 			folio = page_folio(page);
 			if (!folio_test_anon(folio))
 				flags |= PM_FILE;
 		}
->>>>>>> 7aa21fec
 
 		for (; addr != end; addr += PAGE_SIZE, idx++) {
 			unsigned long cur_flags = flags;
 			pagemap_entry_t pme;
 
-<<<<<<< HEAD
-			if (page && (flags & PM_PRESENT) &&
-			    page_mapcount(page + idx) == 1)
-=======
 			if (folio && (flags & PM_PRESENT) &&
 			    folio_precise_page_mapcount(folio, page + idx) == 1)
->>>>>>> 7aa21fec
 				cur_flags |= PM_MMAP_EXCLUSIVE;
 
 			pme = make_pme(frame, cur_flags);
