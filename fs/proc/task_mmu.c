--- conflicted
+++ resolved
@@ -977,13 +977,8 @@
 		/* Case 2 above */
 	} while ((vma = mas_find(&mas, ULONG_MAX)) != NULL);
 
-<<<<<<< HEAD
-	show_vma_header_prefix(m, priv->mm->mmap ? priv->mm->mmap->vm_start : 0,
-			       last_vma_end, 0, 0, 0, 0);
-=======
 empty_set:
 	show_vma_header_prefix(m, vma_start, last_vma_end, 0, 0, 0, 0);
->>>>>>> 2cb8e624
 	seq_pad(m, ' ');
 	seq_puts(m, "[rollup]\n");
 
