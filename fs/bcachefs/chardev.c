// SPDX-License-Identifier: GPL-2.0
#ifndef NO_BCACHEFS_CHARDEV

#include "bcachefs.h"
#include "bcachefs_ioctl.h"
#include "buckets.h"
#include "chardev.h"
#include "journal.h"
#include "move.h"
#include "recovery.h"
#include "replicas.h"
#include "super.h"
#include "super-io.h"
#include "thread_with_file.h"

#include <linux/cdev.h>
#include <linux/device.h>
#include <linux/fs.h>
#include <linux/ioctl.h>
#include <linux/major.h>
#include <linux/sched/task.h>
#include <linux/slab.h>
#include <linux/uaccess.h>

__must_check
static int copy_to_user_errcode(void __user *to, const void *from, unsigned long n)
{
	return copy_to_user(to, from, n) ? -EFAULT : 0;
}

/* returns with ref on ca->ref */
static struct bch_dev *bch2_device_lookup(struct bch_fs *c, u64 dev,
					  unsigned flags)
{
	struct bch_dev *ca;

	if (flags & BCH_BY_INDEX) {
		if (dev >= c->sb.nr_devices)
			return ERR_PTR(-EINVAL);

		rcu_read_lock();
		ca = rcu_dereference(c->devs[dev]);
		if (ca)
			percpu_ref_get(&ca->ref);
		rcu_read_unlock();

		if (!ca)
			return ERR_PTR(-EINVAL);
	} else {
		char *path;

		path = strndup_user((const char __user *)
				    (unsigned long) dev, PATH_MAX);
		if (IS_ERR(path))
			return ERR_CAST(path);

		ca = bch2_dev_lookup(c, path);
		kfree(path);
	}

	return ca;
}

#if 0
static long bch2_ioctl_assemble(struct bch_ioctl_assemble __user *user_arg)
{
	struct bch_ioctl_assemble arg;
	struct bch_fs *c;
	u64 *user_devs = NULL;
	char **devs = NULL;
	unsigned i;
	int ret = -EFAULT;

	if (copy_from_user(&arg, user_arg, sizeof(arg)))
		return -EFAULT;

	if (arg.flags || arg.pad)
		return -EINVAL;

	user_devs = kmalloc_array(arg.nr_devs, sizeof(u64), GFP_KERNEL);
	if (!user_devs)
		return -ENOMEM;

	devs = kcalloc(arg.nr_devs, sizeof(char *), GFP_KERNEL);

	if (copy_from_user(user_devs, user_arg->devs,
			   sizeof(u64) * arg.nr_devs))
		goto err;

	for (i = 0; i < arg.nr_devs; i++) {
		devs[i] = strndup_user((const char __user *)(unsigned long)
				       user_devs[i],
				       PATH_MAX);
		ret= PTR_ERR_OR_ZERO(devs[i]);
		if (ret)
			goto err;
	}

	c = bch2_fs_open(devs, arg.nr_devs, bch2_opts_empty());
	ret = PTR_ERR_OR_ZERO(c);
	if (!ret)
		closure_put(&c->cl);
err:
	if (devs)
		for (i = 0; i < arg.nr_devs; i++)
			kfree(devs[i]);
	kfree(devs);
	return ret;
}

static long bch2_ioctl_incremental(struct bch_ioctl_incremental __user *user_arg)
{
	struct bch_ioctl_incremental arg;
	const char *err;
	char *path;

	if (copy_from_user(&arg, user_arg, sizeof(arg)))
		return -EFAULT;

	if (arg.flags || arg.pad)
		return -EINVAL;

	path = strndup_user((const char __user *)(unsigned long) arg.dev, PATH_MAX);
	ret = PTR_ERR_OR_ZERO(path);
	if (ret)
		return ret;

	err = bch2_fs_open_incremental(path);
	kfree(path);

	if (err) {
		pr_err("Could not register bcachefs devices: %s", err);
		return -EINVAL;
	}

	return 0;
}
#endif

struct fsck_thread {
	struct thread_with_stdio thr;
	struct bch_fs		*c;
	char			**devs;
	size_t			nr_devs;
	struct bch_opts		opts;
};

static void bch2_fsck_thread_exit(struct thread_with_stdio *_thr)
{
	struct fsck_thread *thr = container_of(_thr, struct fsck_thread, thr);
	if (thr->devs)
		for (size_t i = 0; i < thr->nr_devs; i++)
			kfree(thr->devs[i]);
	kfree(thr->devs);
	kfree(thr);
}

static int bch2_fsck_offline_thread_fn(void *arg)
{
	struct fsck_thread *thr = container_of(arg, struct fsck_thread, thr);
	struct bch_fs *c = bch2_fs_open(thr->devs, thr->nr_devs, thr->opts);

	thr->thr.thr.ret = PTR_ERR_OR_ZERO(c);
	if (!thr->thr.thr.ret)
		bch2_fs_stop(c);

	thread_with_stdio_done(&thr->thr);
	return 0;
}

static long bch2_ioctl_fsck_offline(struct bch_ioctl_fsck_offline __user *user_arg)
{
	struct bch_ioctl_fsck_offline arg;
	struct fsck_thread *thr = NULL;
	u64 *devs = NULL;
	long ret = 0;

	if (copy_from_user(&arg, user_arg, sizeof(arg)))
		return -EFAULT;

	if (arg.flags)
		return -EINVAL;

	if (!capable(CAP_SYS_ADMIN))
		return -EPERM;

	if (!(devs = kcalloc(arg.nr_devs, sizeof(*devs), GFP_KERNEL)) ||
	    !(thr = kzalloc(sizeof(*thr), GFP_KERNEL)) ||
	    !(thr->devs = kcalloc(arg.nr_devs, sizeof(*thr->devs), GFP_KERNEL))) {
		ret = -ENOMEM;
		goto err;
	}

	thr->opts = bch2_opts_empty();
	thr->nr_devs = arg.nr_devs;

	if (copy_from_user(devs, &user_arg->devs[0],
			   array_size(sizeof(user_arg->devs[0]), arg.nr_devs))) {
		ret = -EINVAL;
		goto err;
	}

	for (size_t i = 0; i < arg.nr_devs; i++) {
		thr->devs[i] = strndup_user((char __user *)(unsigned long) devs[i], PATH_MAX);
		ret = PTR_ERR_OR_ZERO(thr->devs[i]);
		if (ret)
			goto err;
	}

	if (arg.opts) {
		char *optstr = strndup_user((char __user *)(unsigned long) arg.opts, 1 << 16);

		ret =   PTR_ERR_OR_ZERO(optstr) ?:
			bch2_parse_mount_opts(NULL, &thr->opts, optstr);
		kfree(optstr);

		if (ret)
			goto err;
	}

	opt_set(thr->opts, stdio, (u64)(unsigned long)&thr->thr.stdio);

	ret = bch2_run_thread_with_stdio(&thr->thr,
			bch2_fsck_thread_exit,
			bch2_fsck_offline_thread_fn);
err:
	if (ret < 0) {
		if (thr)
			bch2_fsck_thread_exit(&thr->thr);
		pr_err("ret %s", bch2_err_str(ret));
	}
	kfree(devs);
	return ret;
}

static long bch2_global_ioctl(unsigned cmd, void __user *arg)
{
	long ret;

	switch (cmd) {
#if 0
	case BCH_IOCTL_ASSEMBLE:
		return bch2_ioctl_assemble(arg);
	case BCH_IOCTL_INCREMENTAL:
		return bch2_ioctl_incremental(arg);
#endif
	case BCH_IOCTL_FSCK_OFFLINE: {
		ret = bch2_ioctl_fsck_offline(arg);
		break;
	}
	default:
		ret = -ENOTTY;
		break;
	}

	if (ret < 0)
		ret = bch2_err_class(ret);
	return ret;
}

static long bch2_ioctl_query_uuid(struct bch_fs *c,
			struct bch_ioctl_query_uuid __user *user_arg)
{
	return copy_to_user_errcode(&user_arg->uuid, &c->sb.user_uuid,
				    sizeof(c->sb.user_uuid));
}

#if 0
static long bch2_ioctl_start(struct bch_fs *c, struct bch_ioctl_start arg)
{
	if (!capable(CAP_SYS_ADMIN))
		return -EPERM;

	if (arg.flags || arg.pad)
		return -EINVAL;

	return bch2_fs_start(c);
}

static long bch2_ioctl_stop(struct bch_fs *c)
{
	if (!capable(CAP_SYS_ADMIN))
		return -EPERM;

	bch2_fs_stop(c);
	return 0;
}
#endif

static long bch2_ioctl_disk_add(struct bch_fs *c, struct bch_ioctl_disk arg)
{
	char *path;
	int ret;

	if (!capable(CAP_SYS_ADMIN))
		return -EPERM;

	if (arg.flags || arg.pad)
		return -EINVAL;

	path = strndup_user((const char __user *)(unsigned long) arg.dev, PATH_MAX);
	ret = PTR_ERR_OR_ZERO(path);
	if (ret)
		return ret;

	ret = bch2_dev_add(c, path);
	kfree(path);

	return ret;
}

static long bch2_ioctl_disk_remove(struct bch_fs *c, struct bch_ioctl_disk arg)
{
	struct bch_dev *ca;

	if (!capable(CAP_SYS_ADMIN))
		return -EPERM;

	if ((arg.flags & ~(BCH_FORCE_IF_DATA_LOST|
			   BCH_FORCE_IF_METADATA_LOST|
			   BCH_FORCE_IF_DEGRADED|
			   BCH_BY_INDEX)) ||
	    arg.pad)
		return -EINVAL;

	ca = bch2_device_lookup(c, arg.dev, arg.flags);
	if (IS_ERR(ca))
		return PTR_ERR(ca);

	return bch2_dev_remove(c, ca, arg.flags);
}

static long bch2_ioctl_disk_online(struct bch_fs *c, struct bch_ioctl_disk arg)
{
	char *path;
	int ret;

	if (!capable(CAP_SYS_ADMIN))
		return -EPERM;

	if (arg.flags || arg.pad)
		return -EINVAL;

	path = strndup_user((const char __user *)(unsigned long) arg.dev, PATH_MAX);
	ret = PTR_ERR_OR_ZERO(path);
	if (ret)
		return ret;

	ret = bch2_dev_online(c, path);
	kfree(path);
	return ret;
}

static long bch2_ioctl_disk_offline(struct bch_fs *c, struct bch_ioctl_disk arg)
{
	struct bch_dev *ca;
	int ret;

	if (!capable(CAP_SYS_ADMIN))
		return -EPERM;

	if ((arg.flags & ~(BCH_FORCE_IF_DATA_LOST|
			   BCH_FORCE_IF_METADATA_LOST|
			   BCH_FORCE_IF_DEGRADED|
			   BCH_BY_INDEX)) ||
	    arg.pad)
		return -EINVAL;

	ca = bch2_device_lookup(c, arg.dev, arg.flags);
	if (IS_ERR(ca))
		return PTR_ERR(ca);

	ret = bch2_dev_offline(c, ca, arg.flags);
	percpu_ref_put(&ca->ref);
	return ret;
}

static long bch2_ioctl_disk_set_state(struct bch_fs *c,
			struct bch_ioctl_disk_set_state arg)
{
	struct bch_dev *ca;
	int ret;

	if (!capable(CAP_SYS_ADMIN))
		return -EPERM;

	if ((arg.flags & ~(BCH_FORCE_IF_DATA_LOST|
			   BCH_FORCE_IF_METADATA_LOST|
			   BCH_FORCE_IF_DEGRADED|
			   BCH_BY_INDEX)) ||
	    arg.pad[0] || arg.pad[1] || arg.pad[2] ||
	    arg.new_state >= BCH_MEMBER_STATE_NR)
		return -EINVAL;

	ca = bch2_device_lookup(c, arg.dev, arg.flags);
	if (IS_ERR(ca))
		return PTR_ERR(ca);

	ret = bch2_dev_set_state(c, ca, arg.new_state, arg.flags);
	if (ret)
		bch_err(c, "Error setting device state: %s", bch2_err_str(ret));

	percpu_ref_put(&ca->ref);
	return ret;
}

struct bch_data_ctx {
	struct thread_with_file		thr;

	struct bch_fs			*c;
	struct bch_ioctl_data		arg;
	struct bch_move_stats		stats;
};

static int bch2_data_thread(void *arg)
{
	struct bch_data_ctx *ctx = container_of(arg, struct bch_data_ctx, thr);

	ctx->thr.ret = bch2_data_job(ctx->c, &ctx->stats, ctx->arg);
	ctx->stats.data_type = U8_MAX;
	return 0;
}

static int bch2_data_job_release(struct inode *inode, struct file *file)
{
	struct bch_data_ctx *ctx = container_of(file->private_data, struct bch_data_ctx, thr);

	bch2_thread_with_file_exit(&ctx->thr);
	kfree(ctx);
	return 0;
}

static ssize_t bch2_data_job_read(struct file *file, char __user *buf,
				  size_t len, loff_t *ppos)
{
	struct bch_data_ctx *ctx = container_of(file->private_data, struct bch_data_ctx, thr);
	struct bch_fs *c = ctx->c;
	struct bch_ioctl_data_event e = {
		.type			= BCH_DATA_EVENT_PROGRESS,
		.p.data_type		= ctx->stats.data_type,
		.p.btree_id		= ctx->stats.pos.btree,
		.p.pos			= ctx->stats.pos.pos,
		.p.sectors_done		= atomic64_read(&ctx->stats.sectors_seen),
		.p.sectors_total	= bch2_fs_usage_read_short(c).used,
	};

	if (len < sizeof(e))
		return -EINVAL;

	return copy_to_user_errcode(buf, &e, sizeof(e)) ?: sizeof(e);
}

static const struct file_operations bcachefs_data_ops = {
	.release	= bch2_data_job_release,
	.read		= bch2_data_job_read,
	.llseek		= no_llseek,
};

static long bch2_ioctl_data(struct bch_fs *c,
			    struct bch_ioctl_data arg)
{
	struct bch_data_ctx *ctx;
	int ret;

	if (!capable(CAP_SYS_ADMIN))
		return -EPERM;

	if (arg.op >= BCH_DATA_OP_NR || arg.flags)
		return -EINVAL;

	ctx = kzalloc(sizeof(*ctx), GFP_KERNEL);
	if (!ctx)
		return -ENOMEM;

	ctx->c = c;
	ctx->arg = arg;

	ret = bch2_run_thread_with_file(&ctx->thr,
			&bcachefs_data_ops,
			bch2_data_thread);
	if (ret < 0)
<<<<<<< HEAD
		goto err;
	fd = ret;

	file = anon_inode_getfile("[bcachefs]", &bcachefs_data_ops, ctx, flags);
	if (IS_ERR(file)) {
		ret = PTR_ERR(file);
		goto err;
	}

	get_task_struct(ctx->thread);
	wake_up_process(ctx->thread);
	fd_install(fd, file);

	return fd;
err:
	if (fd >= 0)
		put_unused_fd(fd);
	if (!IS_ERR_OR_NULL(ctx->thread))
		kthread_stop(ctx->thread);
	kfree(ctx);
=======
		kfree(ctx);
>>>>>>> 03a22b59
	return ret;
}

static long bch2_ioctl_fs_usage(struct bch_fs *c,
				struct bch_ioctl_fs_usage __user *user_arg)
{
	struct bch_ioctl_fs_usage *arg = NULL;
	struct bch_replicas_usage *dst_e, *dst_end;
	struct bch_fs_usage_online *src;
	u32 replica_entries_bytes;
	unsigned i;
	int ret = 0;

	if (!test_bit(BCH_FS_started, &c->flags))
		return -EINVAL;

	if (get_user(replica_entries_bytes, &user_arg->replica_entries_bytes))
		return -EFAULT;

	arg = kzalloc(size_add(sizeof(*arg), replica_entries_bytes), GFP_KERNEL);
	if (!arg)
		return -ENOMEM;

	src = bch2_fs_usage_read(c);
	if (!src) {
		ret = -ENOMEM;
		goto err;
	}

	arg->capacity		= c->capacity;
	arg->used		= bch2_fs_sectors_used(c, src);
	arg->online_reserved	= src->online_reserved;

	for (i = 0; i < BCH_REPLICAS_MAX; i++)
		arg->persistent_reserved[i] = src->u.persistent_reserved[i];

	dst_e	= arg->replicas;
	dst_end = (void *) arg->replicas + replica_entries_bytes;

	for (i = 0; i < c->replicas.nr; i++) {
		struct bch_replicas_entry_v1 *src_e =
			cpu_replicas_entry(&c->replicas, i);

		/* check that we have enough space for one replicas entry */
		if (dst_e + 1 > dst_end) {
			ret = -ERANGE;
			break;
		}

		dst_e->sectors		= src->u.replicas[i];
		dst_e->r		= *src_e;

		/* recheck after setting nr_devs: */
		if (replicas_usage_next(dst_e) > dst_end) {
			ret = -ERANGE;
			break;
		}

		memcpy(dst_e->r.devs, src_e->devs, src_e->nr_devs);

		dst_e = replicas_usage_next(dst_e);
	}

	arg->replica_entries_bytes = (void *) dst_e - (void *) arg->replicas;

	percpu_up_read(&c->mark_lock);
	kfree(src);

	if (ret)
		goto err;

	ret = copy_to_user_errcode(user_arg, arg,
			sizeof(*arg) + arg->replica_entries_bytes);
err:
	kfree(arg);
	return ret;
}

/* obsolete, didn't allow for new data types: */
static long bch2_ioctl_dev_usage(struct bch_fs *c,
				 struct bch_ioctl_dev_usage __user *user_arg)
{
	struct bch_ioctl_dev_usage arg;
	struct bch_dev_usage src;
	struct bch_dev *ca;
	unsigned i;

	if (!test_bit(BCH_FS_started, &c->flags))
		return -EINVAL;

	if (copy_from_user(&arg, user_arg, sizeof(arg)))
		return -EFAULT;

	if ((arg.flags & ~BCH_BY_INDEX) ||
	    arg.pad[0] ||
	    arg.pad[1] ||
	    arg.pad[2])
		return -EINVAL;

	ca = bch2_device_lookup(c, arg.dev, arg.flags);
	if (IS_ERR(ca))
		return PTR_ERR(ca);

	src = bch2_dev_usage_read(ca);

	arg.state		= ca->mi.state;
	arg.bucket_size		= ca->mi.bucket_size;
	arg.nr_buckets		= ca->mi.nbuckets - ca->mi.first_bucket;

	for (i = 0; i < BCH_DATA_NR; i++) {
		arg.d[i].buckets	= src.d[i].buckets;
		arg.d[i].sectors	= src.d[i].sectors;
		arg.d[i].fragmented	= src.d[i].fragmented;
	}

	percpu_ref_put(&ca->ref);

	return copy_to_user_errcode(user_arg, &arg, sizeof(arg));
}

static long bch2_ioctl_dev_usage_v2(struct bch_fs *c,
				 struct bch_ioctl_dev_usage_v2 __user *user_arg)
{
	struct bch_ioctl_dev_usage_v2 arg;
	struct bch_dev_usage src;
	struct bch_dev *ca;
	int ret = 0;

	if (!test_bit(BCH_FS_started, &c->flags))
		return -EINVAL;

	if (copy_from_user(&arg, user_arg, sizeof(arg)))
		return -EFAULT;

	if ((arg.flags & ~BCH_BY_INDEX) ||
	    arg.pad[0] ||
	    arg.pad[1] ||
	    arg.pad[2])
		return -EINVAL;

	ca = bch2_device_lookup(c, arg.dev, arg.flags);
	if (IS_ERR(ca))
		return PTR_ERR(ca);

	src = bch2_dev_usage_read(ca);

	arg.state		= ca->mi.state;
	arg.bucket_size		= ca->mi.bucket_size;
	arg.nr_data_types	= min(arg.nr_data_types, BCH_DATA_NR);
	arg.nr_buckets		= ca->mi.nbuckets - ca->mi.first_bucket;

	ret = copy_to_user_errcode(user_arg, &arg, sizeof(arg));
	if (ret)
		goto err;

	for (unsigned i = 0; i < arg.nr_data_types; i++) {
		struct bch_ioctl_dev_usage_type t = {
			.buckets	= src.d[i].buckets,
			.sectors	= src.d[i].sectors,
			.fragmented	= src.d[i].fragmented,
		};

		ret = copy_to_user_errcode(&user_arg->d[i], &t, sizeof(t));
		if (ret)
			goto err;
	}
err:
	percpu_ref_put(&ca->ref);
	return ret;
}

static long bch2_ioctl_read_super(struct bch_fs *c,
				  struct bch_ioctl_read_super arg)
{
	struct bch_dev *ca = NULL;
	struct bch_sb *sb;
	int ret = 0;

	if (!capable(CAP_SYS_ADMIN))
		return -EPERM;

	if ((arg.flags & ~(BCH_BY_INDEX|BCH_READ_DEV)) ||
	    arg.pad)
		return -EINVAL;

	mutex_lock(&c->sb_lock);

	if (arg.flags & BCH_READ_DEV) {
		ca = bch2_device_lookup(c, arg.dev, arg.flags);

		if (IS_ERR(ca)) {
			ret = PTR_ERR(ca);
			goto err;
		}

		sb = ca->disk_sb.sb;
	} else {
		sb = c->disk_sb.sb;
	}

	if (vstruct_bytes(sb) > arg.size) {
		ret = -ERANGE;
		goto err;
	}

	ret = copy_to_user_errcode((void __user *)(unsigned long)arg.sb, sb,
				   vstruct_bytes(sb));
err:
	if (!IS_ERR_OR_NULL(ca))
		percpu_ref_put(&ca->ref);
	mutex_unlock(&c->sb_lock);
	return ret;
}

static long bch2_ioctl_disk_get_idx(struct bch_fs *c,
				    struct bch_ioctl_disk_get_idx arg)
{
	dev_t dev = huge_decode_dev(arg.dev);

	if (!capable(CAP_SYS_ADMIN))
		return -EPERM;

	if (!dev)
		return -EINVAL;

	for_each_online_member(c, ca)
		if (ca->dev == dev) {
			percpu_ref_put(&ca->io_ref);
			return ca->dev_idx;
		}

	return -BCH_ERR_ENOENT_dev_idx_not_found;
}

static long bch2_ioctl_disk_resize(struct bch_fs *c,
				   struct bch_ioctl_disk_resize arg)
{
	struct bch_dev *ca;
	int ret;

	if (!capable(CAP_SYS_ADMIN))
		return -EPERM;

	if ((arg.flags & ~BCH_BY_INDEX) ||
	    arg.pad)
		return -EINVAL;

	ca = bch2_device_lookup(c, arg.dev, arg.flags);
	if (IS_ERR(ca))
		return PTR_ERR(ca);

	ret = bch2_dev_resize(c, ca, arg.nbuckets);

	percpu_ref_put(&ca->ref);
	return ret;
}

static long bch2_ioctl_disk_resize_journal(struct bch_fs *c,
				   struct bch_ioctl_disk_resize_journal arg)
{
	struct bch_dev *ca;
	int ret;

	if (!capable(CAP_SYS_ADMIN))
		return -EPERM;

	if ((arg.flags & ~BCH_BY_INDEX) ||
	    arg.pad)
		return -EINVAL;

	if (arg.nbuckets > U32_MAX)
		return -EINVAL;

	ca = bch2_device_lookup(c, arg.dev, arg.flags);
	if (IS_ERR(ca))
		return PTR_ERR(ca);

	ret = bch2_set_nr_journal_buckets(c, ca, arg.nbuckets);

	percpu_ref_put(&ca->ref);
	return ret;
}

static int bch2_fsck_online_thread_fn(void *arg)
{
	struct fsck_thread *thr = container_of(arg, struct fsck_thread, thr);
	struct bch_fs *c = thr->c;

	c->stdio_filter = current;
	c->stdio = &thr->thr.stdio;

	/*
	 * XXX: can we figure out a way to do this without mucking with c->opts?
	 */
	unsigned old_fix_errors = c->opts.fix_errors;
	if (opt_defined(thr->opts, fix_errors))
		c->opts.fix_errors = thr->opts.fix_errors;
	else
		c->opts.fix_errors = FSCK_FIX_ask;

	c->opts.fsck = true;
	set_bit(BCH_FS_fsck_running, &c->flags);

	c->curr_recovery_pass = BCH_RECOVERY_PASS_check_alloc_info;
	int ret = bch2_run_online_recovery_passes(c);

	clear_bit(BCH_FS_fsck_running, &c->flags);
	bch_err_fn(c, ret);

	c->stdio = NULL;
	c->stdio_filter = NULL;
	c->opts.fix_errors = old_fix_errors;

	thread_with_stdio_done(&thr->thr);

	up(&c->online_fsck_mutex);
	bch2_ro_ref_put(c);
	return 0;
}

static long bch2_ioctl_fsck_online(struct bch_fs *c,
				   struct bch_ioctl_fsck_online arg)
{
	struct fsck_thread *thr = NULL;
	long ret = 0;

	if (arg.flags)
		return -EINVAL;

	if (!capable(CAP_SYS_ADMIN))
		return -EPERM;

	if (!bch2_ro_ref_tryget(c))
		return -EROFS;

	if (down_trylock(&c->online_fsck_mutex)) {
		bch2_ro_ref_put(c);
		return -EAGAIN;
	}

	thr = kzalloc(sizeof(*thr), GFP_KERNEL);
	if (!thr) {
		ret = -ENOMEM;
		goto err;
	}

	thr->c = c;
	thr->opts = bch2_opts_empty();

	if (arg.opts) {
		char *optstr = strndup_user((char __user *)(unsigned long) arg.opts, 1 << 16);

		ret =   PTR_ERR_OR_ZERO(optstr) ?:
			bch2_parse_mount_opts(c, &thr->opts, optstr);
		kfree(optstr);

		if (ret)
			goto err;
	}

	ret = bch2_run_thread_with_stdio(&thr->thr,
			bch2_fsck_thread_exit,
			bch2_fsck_online_thread_fn);
err:
	if (ret < 0) {
		bch_err_fn(c, ret);
		if (thr)
			bch2_fsck_thread_exit(&thr->thr);
		up(&c->online_fsck_mutex);
		bch2_ro_ref_put(c);
	}
	return ret;
}

#define BCH_IOCTL(_name, _argtype)					\
do {									\
	_argtype i;							\
									\
	if (copy_from_user(&i, arg, sizeof(i)))				\
		return -EFAULT;						\
	ret = bch2_ioctl_##_name(c, i);					\
	goto out;							\
} while (0)

long bch2_fs_ioctl(struct bch_fs *c, unsigned cmd, void __user *arg)
{
	long ret;

	switch (cmd) {
	case BCH_IOCTL_QUERY_UUID:
		return bch2_ioctl_query_uuid(c, arg);
	case BCH_IOCTL_FS_USAGE:
		return bch2_ioctl_fs_usage(c, arg);
	case BCH_IOCTL_DEV_USAGE:
		return bch2_ioctl_dev_usage(c, arg);
	case BCH_IOCTL_DEV_USAGE_V2:
		return bch2_ioctl_dev_usage_v2(c, arg);
#if 0
	case BCH_IOCTL_START:
		BCH_IOCTL(start, struct bch_ioctl_start);
	case BCH_IOCTL_STOP:
		return bch2_ioctl_stop(c);
#endif
	case BCH_IOCTL_READ_SUPER:
		BCH_IOCTL(read_super, struct bch_ioctl_read_super);
	case BCH_IOCTL_DISK_GET_IDX:
		BCH_IOCTL(disk_get_idx, struct bch_ioctl_disk_get_idx);
	}

	if (!test_bit(BCH_FS_started, &c->flags))
		return -EINVAL;

	switch (cmd) {
	case BCH_IOCTL_DISK_ADD:
		BCH_IOCTL(disk_add, struct bch_ioctl_disk);
	case BCH_IOCTL_DISK_REMOVE:
		BCH_IOCTL(disk_remove, struct bch_ioctl_disk);
	case BCH_IOCTL_DISK_ONLINE:
		BCH_IOCTL(disk_online, struct bch_ioctl_disk);
	case BCH_IOCTL_DISK_OFFLINE:
		BCH_IOCTL(disk_offline, struct bch_ioctl_disk);
	case BCH_IOCTL_DISK_SET_STATE:
		BCH_IOCTL(disk_set_state, struct bch_ioctl_disk_set_state);
	case BCH_IOCTL_DATA:
		BCH_IOCTL(data, struct bch_ioctl_data);
	case BCH_IOCTL_DISK_RESIZE:
		BCH_IOCTL(disk_resize, struct bch_ioctl_disk_resize);
	case BCH_IOCTL_DISK_RESIZE_JOURNAL:
		BCH_IOCTL(disk_resize_journal, struct bch_ioctl_disk_resize_journal);
	case BCH_IOCTL_FSCK_ONLINE:
		BCH_IOCTL(fsck_online, struct bch_ioctl_fsck_online);
	default:
		return -ENOTTY;
	}
out:
	if (ret < 0)
		ret = bch2_err_class(ret);
	return ret;
}

static DEFINE_IDR(bch_chardev_minor);

static long bch2_chardev_ioctl(struct file *filp, unsigned cmd, unsigned long v)
{
	unsigned minor = iminor(file_inode(filp));
	struct bch_fs *c = minor < U8_MAX ? idr_find(&bch_chardev_minor, minor) : NULL;
	void __user *arg = (void __user *) v;

	return c
		? bch2_fs_ioctl(c, cmd, arg)
		: bch2_global_ioctl(cmd, arg);
}

static const struct file_operations bch_chardev_fops = {
	.owner		= THIS_MODULE,
	.unlocked_ioctl = bch2_chardev_ioctl,
	.open		= nonseekable_open,
};

static int bch_chardev_major;
static struct class *bch_chardev_class;
static struct device *bch_chardev;

void bch2_fs_chardev_exit(struct bch_fs *c)
{
	if (!IS_ERR_OR_NULL(c->chardev))
		device_unregister(c->chardev);
	if (c->minor >= 0)
		idr_remove(&bch_chardev_minor, c->minor);
}

int bch2_fs_chardev_init(struct bch_fs *c)
{
	c->minor = idr_alloc(&bch_chardev_minor, c, 0, 0, GFP_KERNEL);
	if (c->minor < 0)
		return c->minor;

	c->chardev = device_create(bch_chardev_class, NULL,
				   MKDEV(bch_chardev_major, c->minor), c,
				   "bcachefs%u-ctl", c->minor);
	if (IS_ERR(c->chardev))
		return PTR_ERR(c->chardev);

	return 0;
}

void bch2_chardev_exit(void)
{
	if (!IS_ERR_OR_NULL(bch_chardev_class))
		device_destroy(bch_chardev_class,
			       MKDEV(bch_chardev_major, U8_MAX));
	if (!IS_ERR_OR_NULL(bch_chardev_class))
		class_destroy(bch_chardev_class);
	if (bch_chardev_major > 0)
		unregister_chrdev(bch_chardev_major, "bcachefs");
}

int __init bch2_chardev_init(void)
{
	bch_chardev_major = register_chrdev(0, "bcachefs-ctl", &bch_chardev_fops);
	if (bch_chardev_major < 0)
		return bch_chardev_major;

	bch_chardev_class = class_create("bcachefs");
	if (IS_ERR(bch_chardev_class))
		return PTR_ERR(bch_chardev_class);

	bch_chardev = device_create(bch_chardev_class, NULL,
				    MKDEV(bch_chardev_major, U8_MAX),
				    NULL, "bcachefs-ctl");
	if (IS_ERR(bch_chardev))
		return PTR_ERR(bch_chardev);

	return 0;
}

#endif /* NO_BCACHEFS_CHARDEV */<|MERGE_RESOLUTION|>--- conflicted
+++ resolved
@@ -479,30 +479,7 @@
 			&bcachefs_data_ops,
 			bch2_data_thread);
 	if (ret < 0)
-<<<<<<< HEAD
-		goto err;
-	fd = ret;
-
-	file = anon_inode_getfile("[bcachefs]", &bcachefs_data_ops, ctx, flags);
-	if (IS_ERR(file)) {
-		ret = PTR_ERR(file);
-		goto err;
-	}
-
-	get_task_struct(ctx->thread);
-	wake_up_process(ctx->thread);
-	fd_install(fd, file);
-
-	return fd;
-err:
-	if (fd >= 0)
-		put_unused_fd(fd);
-	if (!IS_ERR_OR_NULL(ctx->thread))
-		kthread_stop(ctx->thread);
-	kfree(ctx);
-=======
 		kfree(ctx);
->>>>>>> 03a22b59
 	return ret;
 }
 
