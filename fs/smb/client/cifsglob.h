--- conflicted
+++ resolved
@@ -1500,32 +1500,6 @@
 	struct cifs_credits		credits;
 };
 
-<<<<<<< HEAD
-/* asynchronous write support */
-struct cifs_writedata {
-	struct kref			refcount;
-	struct list_head		list;
-	struct completion		done;
-	enum writeback_sync_modes	sync_mode;
-	struct work_struct		work;
-	struct cifsFileInfo		*cfile;
-	struct cifs_aio_ctx		*ctx;
-	struct iov_iter			iter;
-	struct bio_vec			*bv;
-	__u64				offset;
-	pid_t				pid;
-	unsigned int			bytes;
-	int				result;
-	struct TCP_Server_Info		*server;
-#ifdef CONFIG_CIFS_SMB_DIRECT
-	struct smbd_mr			*mr;
-#endif
-	struct cifs_credits		credits;
-	bool				replay;
-};
-
-=======
->>>>>>> a6ad5510
 /*
  * Take a reference on the file private data. Must be called with
  * cfile->file_info_lock held.
