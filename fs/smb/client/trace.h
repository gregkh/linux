/* SPDX-License-Identifier: GPL-2.0 */
/*
 *   Copyright (C) 2018, Microsoft Corporation.
 *
 *   Author(s): Steve French <stfrench@microsoft.com>
 *
 * Please use this 3-part article as a reference for writing new tracepoints:
 * https://lwn.net/Articles/379903/
 */
#undef TRACE_SYSTEM
#define TRACE_SYSTEM cifs

#if !defined(_CIFS_TRACE_H) || defined(TRACE_HEADER_MULTI_READ)
#define _CIFS_TRACE_H

#include <linux/tracepoint.h>
#include <linux/net.h>
#include <linux/inet.h>

/*
 * Specify enums for tracing information.
 */
<<<<<<< HEAD
=======
#define smb3_rw_credits_traces \
	EM(cifs_trace_rw_credits_call_readv_adjust,	"rd-call-adj") \
	EM(cifs_trace_rw_credits_call_writev_adjust,	"wr-call-adj") \
	EM(cifs_trace_rw_credits_free_subreq,		"free-subreq") \
	EM(cifs_trace_rw_credits_issue_read_adjust,	"rd-issu-adj") \
	EM(cifs_trace_rw_credits_issue_write_adjust,	"wr-issu-adj") \
	EM(cifs_trace_rw_credits_no_adjust_up,		"no-adj-up  ") \
	EM(cifs_trace_rw_credits_old_session,		"old-session") \
	EM(cifs_trace_rw_credits_read_response_add,	"rd-resp-add") \
	EM(cifs_trace_rw_credits_read_response_clear,	"rd-resp-clr") \
	EM(cifs_trace_rw_credits_read_resubmit,		"rd-resubmit") \
	EM(cifs_trace_rw_credits_read_submit,		"rd-submit  ") \
	EM(cifs_trace_rw_credits_write_prepare,		"wr-prepare ") \
	EM(cifs_trace_rw_credits_write_response_add,	"wr-resp-add") \
	EM(cifs_trace_rw_credits_write_response_clear,	"wr-resp-clr") \
	E_(cifs_trace_rw_credits_zero_in_flight,	"ZERO-IN-FLT")

>>>>>>> a6ad5510
#define smb3_tcon_ref_traces					      \
	EM(netfs_trace_tcon_ref_dec_dfs_refer,		"DEC DfsRef") \
	EM(netfs_trace_tcon_ref_free,			"FRE       ") \
	EM(netfs_trace_tcon_ref_free_fail,		"FRE Fail  ") \
	EM(netfs_trace_tcon_ref_free_ipc,		"FRE Ipc   ") \
	EM(netfs_trace_tcon_ref_free_ipc_fail,		"FRE Ipc-F ") \
	EM(netfs_trace_tcon_ref_free_reconnect_server,	"FRE Reconn") \
	EM(netfs_trace_tcon_ref_get_cached_laundromat,	"GET Ch-Lau") \
	EM(netfs_trace_tcon_ref_get_cached_lease_break,	"GET Ch-Lea") \
	EM(netfs_trace_tcon_ref_get_cancelled_close,	"GET Cn-Cls") \
	EM(netfs_trace_tcon_ref_get_dfs_refer,		"GET DfsRef") \
	EM(netfs_trace_tcon_ref_get_find,		"GET Find  ") \
	EM(netfs_trace_tcon_ref_get_find_sess_tcon,	"GET FndSes") \
	EM(netfs_trace_tcon_ref_get_reconnect_server,	"GET Reconn") \
	EM(netfs_trace_tcon_ref_new,			"NEW       ") \
	EM(netfs_trace_tcon_ref_new_ipc,		"NEW Ipc   ") \
	EM(netfs_trace_tcon_ref_new_reconnect_server,	"NEW Reconn") \
	EM(netfs_trace_tcon_ref_put_cached_close,	"PUT Ch-Cls") \
	EM(netfs_trace_tcon_ref_put_cancelled_close,	"PUT Cn-Cls") \
	EM(netfs_trace_tcon_ref_put_cancelled_close_fid, "PUT Cn-Fid") \
	EM(netfs_trace_tcon_ref_put_cancelled_mid,	"PUT Cn-Mid") \
	EM(netfs_trace_tcon_ref_put_mnt_ctx,		"PUT MntCtx") \
	EM(netfs_trace_tcon_ref_put_reconnect_server,	"PUT Reconn") \
	EM(netfs_trace_tcon_ref_put_tlink,		"PUT Tlink ") \
	EM(netfs_trace_tcon_ref_see_cancelled_close,	"SEE Cn-Cls") \
	EM(netfs_trace_tcon_ref_see_fscache_collision,	"SEE FV-CO!") \
	EM(netfs_trace_tcon_ref_see_fscache_okay,	"SEE FV-Ok ") \
	EM(netfs_trace_tcon_ref_see_fscache_relinq,	"SEE FV-Rlq") \
	E_(netfs_trace_tcon_ref_see_umount,		"SEE Umount")

#undef EM
#undef E_

/*
 * Define those tracing enums.
 */
#ifndef __SMB3_DECLARE_TRACE_ENUMS_ONCE_ONLY
#define __SMB3_DECLARE_TRACE_ENUMS_ONCE_ONLY

#define EM(a, b) a,
#define E_(a, b) a

<<<<<<< HEAD
enum smb3_tcon_ref_trace { smb3_tcon_ref_traces } __mode(byte);
=======
enum smb3_rw_credits_trace	{ smb3_rw_credits_traces } __mode(byte);
enum smb3_tcon_ref_trace	{ smb3_tcon_ref_traces } __mode(byte);
>>>>>>> a6ad5510

#undef EM
#undef E_
#endif

/*
 * Export enum symbols via userspace.
<<<<<<< HEAD
 */
#define EM(a, b) TRACE_DEFINE_ENUM(a);
#define E_(a, b) TRACE_DEFINE_ENUM(a);

smb3_tcon_ref_traces;

#undef EM
#undef E_

/*
 * Now redefine the EM() and E_() macros to map the enums to the strings that
 * will be printed in the output.
 */
=======
 */
#define EM(a, b) TRACE_DEFINE_ENUM(a);
#define E_(a, b) TRACE_DEFINE_ENUM(a);

smb3_rw_credits_traces;
smb3_tcon_ref_traces;

#undef EM
#undef E_

/*
 * Now redefine the EM() and E_() macros to map the enums to the strings that
 * will be printed in the output.
 */
>>>>>>> a6ad5510
#define EM(a, b)	{ a, b },
#define E_(a, b)	{ a, b }

/* For logging errors in read or write */
DECLARE_EVENT_CLASS(smb3_rw_err_class,
	TP_PROTO(unsigned int rreq_debug_id,
		 unsigned int rreq_debug_index,
		 unsigned int xid,
		 __u64	fid,
		 __u32	tid,
		 __u64	sesid,
		 __u64	offset,
		 __u32	len,
		 int	rc),
	TP_ARGS(rreq_debug_id, rreq_debug_index,
		xid, fid, tid, sesid, offset, len, rc),
	TP_STRUCT__entry(
		__field(unsigned int, rreq_debug_id)
		__field(unsigned int, rreq_debug_index)
		__field(unsigned int, xid)
		__field(__u64, fid)
		__field(__u32, tid)
		__field(__u64, sesid)
		__field(__u64, offset)
		__field(__u32, len)
		__field(int, rc)
	),
	TP_fast_assign(
		__entry->rreq_debug_id = rreq_debug_id;
		__entry->rreq_debug_index = rreq_debug_index;
		__entry->xid = xid;
		__entry->fid = fid;
		__entry->tid = tid;
		__entry->sesid = sesid;
		__entry->offset = offset;
		__entry->len = len;
		__entry->rc = rc;
	),
	TP_printk("\tR=%08x[%x] xid=%u sid=0x%llx tid=0x%x fid=0x%llx offset=0x%llx len=0x%x rc=%d",
		  __entry->rreq_debug_id, __entry->rreq_debug_index,
		  __entry->xid, __entry->sesid, __entry->tid, __entry->fid,
		  __entry->offset, __entry->len, __entry->rc)
)

#define DEFINE_SMB3_RW_ERR_EVENT(name)          \
DEFINE_EVENT(smb3_rw_err_class, smb3_##name,    \
	TP_PROTO(unsigned int rreq_debug_id,	\
		 unsigned int rreq_debug_index,		\
		 unsigned int xid,			\
		 __u64	fid,				\
		 __u32	tid,				\
		 __u64	sesid,				\
		 __u64	offset,				\
		 __u32	len,				\
		 int	rc),				\
	TP_ARGS(rreq_debug_id, rreq_debug_index, xid, fid, tid, sesid, offset, len, rc))

DEFINE_SMB3_RW_ERR_EVENT(read_err);
DEFINE_SMB3_RW_ERR_EVENT(write_err);

/* For logging errors in other file I/O ops */
DECLARE_EVENT_CLASS(smb3_other_err_class,
	TP_PROTO(unsigned int xid,
		__u64	fid,
		__u32	tid,
		__u64	sesid,
		__u64	offset,
		__u32	len,
		int	rc),
	TP_ARGS(xid, fid, tid, sesid, offset, len, rc),
	TP_STRUCT__entry(
		__field(unsigned int, xid)
		__field(__u64, fid)
		__field(__u32, tid)
		__field(__u64, sesid)
		__field(__u64, offset)
		__field(__u32, len)
		__field(int, rc)
	),
	TP_fast_assign(
		__entry->xid = xid;
		__entry->fid = fid;
		__entry->tid = tid;
		__entry->sesid = sesid;
		__entry->offset = offset;
		__entry->len = len;
		__entry->rc = rc;
	),
	TP_printk("\txid=%u sid=0x%llx tid=0x%x fid=0x%llx offset=0x%llx len=0x%x rc=%d",
		__entry->xid, __entry->sesid, __entry->tid, __entry->fid,
		__entry->offset, __entry->len, __entry->rc)
)

#define DEFINE_SMB3_OTHER_ERR_EVENT(name)	\
DEFINE_EVENT(smb3_other_err_class, smb3_##name, \
	TP_PROTO(unsigned int xid,		\
		__u64	fid,			\
		__u32	tid,			\
		__u64	sesid,			\
		__u64	offset,			\
		__u32	len,			\
		int	rc),			\
	TP_ARGS(xid, fid, tid, sesid, offset, len, rc))

DEFINE_SMB3_OTHER_ERR_EVENT(query_dir_err);
DEFINE_SMB3_OTHER_ERR_EVENT(zero_err);
DEFINE_SMB3_OTHER_ERR_EVENT(falloc_err);

/*
 * For logging errors in reflink and copy_range ops e.g. smb2_copychunk_range
 * and smb2_duplicate_extents
 */
DECLARE_EVENT_CLASS(smb3_copy_range_err_class,
	TP_PROTO(unsigned int xid,
		__u64	src_fid,
		__u64   target_fid,
		__u32	tid,
		__u64	sesid,
		__u64	src_offset,
		__u64   target_offset,
		__u32	len,
		int	rc),
	TP_ARGS(xid, src_fid, target_fid, tid, sesid, src_offset, target_offset, len, rc),
	TP_STRUCT__entry(
		__field(unsigned int, xid)
		__field(__u64, src_fid)
		__field(__u64, target_fid)
		__field(__u32, tid)
		__field(__u64, sesid)
		__field(__u64, src_offset)
		__field(__u64, target_offset)
		__field(__u32, len)
		__field(int, rc)
	),
	TP_fast_assign(
		__entry->xid = xid;
		__entry->src_fid = src_fid;
		__entry->target_fid = target_fid;
		__entry->tid = tid;
		__entry->sesid = sesid;
		__entry->src_offset = src_offset;
		__entry->target_offset = target_offset;
		__entry->len = len;
		__entry->rc = rc;
	),
	TP_printk("\txid=%u sid=0x%llx tid=0x%x source fid=0x%llx source offset=0x%llx target fid=0x%llx target offset=0x%llx len=0x%x rc=%d",
		__entry->xid, __entry->sesid, __entry->tid, __entry->target_fid,
		__entry->src_offset, __entry->target_fid, __entry->target_offset, __entry->len, __entry->rc)
)

#define DEFINE_SMB3_COPY_RANGE_ERR_EVENT(name)	\
DEFINE_EVENT(smb3_copy_range_err_class, smb3_##name, \
	TP_PROTO(unsigned int xid,		\
		__u64	src_fid,		\
		__u64   target_fid,		\
		__u32	tid,			\
		__u64	sesid,			\
		__u64	src_offset,		\
		__u64	target_offset,		\
		__u32	len,			\
		int	rc),			\
	TP_ARGS(xid, src_fid, target_fid, tid, sesid, src_offset, target_offset, len, rc))

DEFINE_SMB3_COPY_RANGE_ERR_EVENT(clone_err);
/* TODO: Add SMB3_COPY_RANGE_ERR_EVENT(copychunk_err) */

DECLARE_EVENT_CLASS(smb3_copy_range_done_class,
	TP_PROTO(unsigned int xid,
		__u64	src_fid,
		__u64   target_fid,
		__u32	tid,
		__u64	sesid,
		__u64	src_offset,
		__u64   target_offset,
		__u32	len),
	TP_ARGS(xid, src_fid, target_fid, tid, sesid, src_offset, target_offset, len),
	TP_STRUCT__entry(
		__field(unsigned int, xid)
		__field(__u64, src_fid)
		__field(__u64, target_fid)
		__field(__u32, tid)
		__field(__u64, sesid)
		__field(__u64, src_offset)
		__field(__u64, target_offset)
		__field(__u32, len)
	),
	TP_fast_assign(
		__entry->xid = xid;
		__entry->src_fid = src_fid;
		__entry->target_fid = target_fid;
		__entry->tid = tid;
		__entry->sesid = sesid;
		__entry->src_offset = src_offset;
		__entry->target_offset = target_offset;
		__entry->len = len;
	),
	TP_printk("\txid=%u sid=0x%llx tid=0x%x source fid=0x%llx source offset=0x%llx target fid=0x%llx target offset=0x%llx len=0x%x",
		__entry->xid, __entry->sesid, __entry->tid, __entry->target_fid,
		__entry->src_offset, __entry->target_fid, __entry->target_offset, __entry->len)
)

#define DEFINE_SMB3_COPY_RANGE_DONE_EVENT(name)	\
DEFINE_EVENT(smb3_copy_range_done_class, smb3_##name, \
	TP_PROTO(unsigned int xid,		\
		__u64	src_fid,		\
		__u64   target_fid,		\
		__u32	tid,			\
		__u64	sesid,			\
		__u64	src_offset,		\
		__u64	target_offset,		\
		__u32	len),			\
	TP_ARGS(xid, src_fid, target_fid, tid, sesid, src_offset, target_offset, len))

DEFINE_SMB3_COPY_RANGE_DONE_EVENT(copychunk_enter);
DEFINE_SMB3_COPY_RANGE_DONE_EVENT(clone_enter);
DEFINE_SMB3_COPY_RANGE_DONE_EVENT(copychunk_done);
DEFINE_SMB3_COPY_RANGE_DONE_EVENT(clone_done);


/* For logging successful read or write */
DECLARE_EVENT_CLASS(smb3_rw_done_class,
	TP_PROTO(unsigned int rreq_debug_id,
		 unsigned int rreq_debug_index,
		 unsigned int xid,
		 __u64	fid,
		 __u32	tid,
		 __u64	sesid,
		 __u64	offset,
		 __u32	len),
	TP_ARGS(rreq_debug_id, rreq_debug_index,
		xid, fid, tid, sesid, offset, len),
	TP_STRUCT__entry(
		__field(unsigned int, rreq_debug_id)
		__field(unsigned int, rreq_debug_index)
		__field(unsigned int, xid)
		__field(__u64, fid)
		__field(__u32, tid)
		__field(__u64, sesid)
		__field(__u64, offset)
		__field(__u32, len)
	),
	TP_fast_assign(
		__entry->rreq_debug_id = rreq_debug_id;
		__entry->rreq_debug_index = rreq_debug_index;
		__entry->xid = xid;
		__entry->fid = fid;
		__entry->tid = tid;
		__entry->sesid = sesid;
		__entry->offset = offset;
		__entry->len = len;
	),
	TP_printk("R=%08x[%x] xid=%u sid=0x%llx tid=0x%x fid=0x%llx offset=0x%llx len=0x%x",
		  __entry->rreq_debug_id, __entry->rreq_debug_index,
		  __entry->xid, __entry->sesid, __entry->tid, __entry->fid,
		  __entry->offset, __entry->len)
)

#define DEFINE_SMB3_RW_DONE_EVENT(name)         \
DEFINE_EVENT(smb3_rw_done_class, smb3_##name,   \
	TP_PROTO(unsigned int rreq_debug_id,	\
		 unsigned int rreq_debug_index,	\
		 unsigned int xid,		\
		__u64	fid,			\
		__u32	tid,			\
		__u64	sesid,			\
		__u64	offset,			\
		__u32	len),			\
	TP_ARGS(rreq_debug_id, rreq_debug_index, xid, fid, tid, sesid, offset, len))

DEFINE_SMB3_RW_DONE_EVENT(read_enter);
DEFINE_SMB3_RW_DONE_EVENT(read_done);
DEFINE_SMB3_RW_DONE_EVENT(write_enter);
DEFINE_SMB3_RW_DONE_EVENT(write_done);

/* For logging successful other op */
DECLARE_EVENT_CLASS(smb3_other_done_class,
	TP_PROTO(unsigned int xid,
		__u64	fid,
		__u32	tid,
		__u64	sesid,
		__u64	offset,
		__u32	len),
	TP_ARGS(xid, fid, tid, sesid, offset, len),
	TP_STRUCT__entry(
		__field(unsigned int, xid)
		__field(__u64, fid)
		__field(__u32, tid)
		__field(__u64, sesid)
		__field(__u64, offset)
		__field(__u32, len)
	),
	TP_fast_assign(
		__entry->xid = xid;
		__entry->fid = fid;
		__entry->tid = tid;
		__entry->sesid = sesid;
		__entry->offset = offset;
		__entry->len = len;
	),
	TP_printk("xid=%u sid=0x%llx tid=0x%x fid=0x%llx offset=0x%llx len=0x%x",
		__entry->xid, __entry->sesid, __entry->tid, __entry->fid,
		__entry->offset, __entry->len)
)

#define DEFINE_SMB3_OTHER_DONE_EVENT(name)         \
DEFINE_EVENT(smb3_other_done_class, smb3_##name,   \
	TP_PROTO(unsigned int xid,		\
		__u64	fid,			\
		__u32	tid,			\
		__u64	sesid,			\
		__u64	offset,			\
		__u32	len),			\
	TP_ARGS(xid, fid, tid, sesid, offset, len))

DEFINE_SMB3_OTHER_DONE_EVENT(query_dir_enter);
DEFINE_SMB3_OTHER_DONE_EVENT(zero_enter);
DEFINE_SMB3_OTHER_DONE_EVENT(falloc_enter);
DEFINE_SMB3_OTHER_DONE_EVENT(query_dir_done);
DEFINE_SMB3_OTHER_DONE_EVENT(zero_done);
DEFINE_SMB3_OTHER_DONE_EVENT(falloc_done);

/* For logging successful set EOF (truncate) */
DECLARE_EVENT_CLASS(smb3_eof_class,
	TP_PROTO(unsigned int xid,
		__u64	fid,
		__u32	tid,
		__u64	sesid,
		__u64	offset),
	TP_ARGS(xid, fid, tid, sesid, offset),
	TP_STRUCT__entry(
		__field(unsigned int, xid)
		__field(__u64, fid)
		__field(__u32, tid)
		__field(__u64, sesid)
		__field(__u64, offset)
	),
	TP_fast_assign(
		__entry->xid = xid;
		__entry->fid = fid;
		__entry->tid = tid;
		__entry->sesid = sesid;
		__entry->offset = offset;
	),
	TP_printk("xid=%u sid=0x%llx tid=0x%x fid=0x%llx offset=0x%llx",
		__entry->xid, __entry->sesid, __entry->tid, __entry->fid,
		__entry->offset)
)

#define DEFINE_SMB3_EOF_EVENT(name)         \
DEFINE_EVENT(smb3_eof_class, smb3_##name,   \
	TP_PROTO(unsigned int xid,		\
		__u64	fid,			\
		__u32	tid,			\
		__u64	sesid,			\
		__u64	offset),		\
	TP_ARGS(xid, fid, tid, sesid, offset))

DEFINE_SMB3_EOF_EVENT(set_eof);

/*
 * For handle based calls other than read and write, and get/set info
 */
DECLARE_EVENT_CLASS(smb3_fd_class,
	TP_PROTO(unsigned int xid,
		__u64	fid,
		__u32	tid,
		__u64	sesid),
	TP_ARGS(xid, fid, tid, sesid),
	TP_STRUCT__entry(
		__field(unsigned int, xid)
		__field(__u64, fid)
		__field(__u32, tid)
		__field(__u64, sesid)
	),
	TP_fast_assign(
		__entry->xid = xid;
		__entry->fid = fid;
		__entry->tid = tid;
		__entry->sesid = sesid;
	),
	TP_printk("\txid=%u sid=0x%llx tid=0x%x fid=0x%llx",
		__entry->xid, __entry->sesid, __entry->tid, __entry->fid)
)

#define DEFINE_SMB3_FD_EVENT(name)          \
DEFINE_EVENT(smb3_fd_class, smb3_##name,    \
	TP_PROTO(unsigned int xid,		\
		__u64	fid,			\
		__u32	tid,			\
		__u64	sesid),			\
	TP_ARGS(xid, fid, tid, sesid))

DEFINE_SMB3_FD_EVENT(flush_enter);
DEFINE_SMB3_FD_EVENT(flush_done);
DEFINE_SMB3_FD_EVENT(close_enter);
DEFINE_SMB3_FD_EVENT(close_done);
DEFINE_SMB3_FD_EVENT(oplock_not_found);

DECLARE_EVENT_CLASS(smb3_fd_err_class,
	TP_PROTO(unsigned int xid,
		__u64	fid,
		__u32	tid,
		__u64	sesid,
		int	rc),
	TP_ARGS(xid, fid, tid, sesid, rc),
	TP_STRUCT__entry(
		__field(unsigned int, xid)
		__field(__u64, fid)
		__field(__u32, tid)
		__field(__u64, sesid)
		__field(int, rc)
	),
	TP_fast_assign(
		__entry->xid = xid;
		__entry->fid = fid;
		__entry->tid = tid;
		__entry->sesid = sesid;
		__entry->rc = rc;
	),
	TP_printk("\txid=%u sid=0x%llx tid=0x%x fid=0x%llx rc=%d",
		__entry->xid, __entry->sesid, __entry->tid, __entry->fid,
		__entry->rc)
)

#define DEFINE_SMB3_FD_ERR_EVENT(name)          \
DEFINE_EVENT(smb3_fd_err_class, smb3_##name,    \
	TP_PROTO(unsigned int xid,		\
		__u64	fid,			\
		__u32	tid,			\
		__u64	sesid,			\
		int	rc),			\
	TP_ARGS(xid, fid, tid, sesid, rc))

DEFINE_SMB3_FD_ERR_EVENT(flush_err);
DEFINE_SMB3_FD_ERR_EVENT(lock_err);
DEFINE_SMB3_FD_ERR_EVENT(close_err);

/*
 * For handle based query/set info calls
 */
DECLARE_EVENT_CLASS(smb3_inf_enter_class,
	TP_PROTO(unsigned int xid,
		__u64	fid,
		__u32	tid,
		__u64	sesid,
		__u8	infclass,
		__u32	type),
	TP_ARGS(xid, fid, tid, sesid, infclass, type),
	TP_STRUCT__entry(
		__field(unsigned int, xid)
		__field(__u64, fid)
		__field(__u32, tid)
		__field(__u64, sesid)
		__field(__u8, infclass)
		__field(__u32, type)
	),
	TP_fast_assign(
		__entry->xid = xid;
		__entry->fid = fid;
		__entry->tid = tid;
		__entry->sesid = sesid;
		__entry->infclass = infclass;
		__entry->type = type;
	),
	TP_printk("xid=%u sid=0x%llx tid=0x%x fid=0x%llx class=%u type=0x%x",
		__entry->xid, __entry->sesid, __entry->tid, __entry->fid,
		__entry->infclass, __entry->type)
)

#define DEFINE_SMB3_INF_ENTER_EVENT(name)          \
DEFINE_EVENT(smb3_inf_enter_class, smb3_##name,    \
	TP_PROTO(unsigned int xid,		\
		__u64	fid,			\
		__u32	tid,			\
		__u64	sesid,			\
		__u8	infclass,		\
		__u32	type),			\
	TP_ARGS(xid, fid, tid, sesid, infclass, type))

DEFINE_SMB3_INF_ENTER_EVENT(query_info_enter);
DEFINE_SMB3_INF_ENTER_EVENT(query_info_done);
DEFINE_SMB3_INF_ENTER_EVENT(notify_enter);
DEFINE_SMB3_INF_ENTER_EVENT(notify_done);

DECLARE_EVENT_CLASS(smb3_inf_err_class,
	TP_PROTO(unsigned int xid,
		__u64	fid,
		__u32	tid,
		__u64	sesid,
		__u8	infclass,
		__u32	type,
		int	rc),
	TP_ARGS(xid, fid, tid, sesid, infclass, type, rc),
	TP_STRUCT__entry(
		__field(unsigned int, xid)
		__field(__u64, fid)
		__field(__u32, tid)
		__field(__u64, sesid)
		__field(__u8, infclass)
		__field(__u32, type)
		__field(int, rc)
	),
	TP_fast_assign(
		__entry->xid = xid;
		__entry->fid = fid;
		__entry->tid = tid;
		__entry->sesid = sesid;
		__entry->infclass = infclass;
		__entry->type = type;
		__entry->rc = rc;
	),
	TP_printk("xid=%u sid=0x%llx tid=0x%x fid=0x%llx class=%u type=0x%x rc=%d",
		__entry->xid, __entry->sesid, __entry->tid, __entry->fid,
		__entry->infclass, __entry->type, __entry->rc)
)

#define DEFINE_SMB3_INF_ERR_EVENT(name)          \
DEFINE_EVENT(smb3_inf_err_class, smb3_##name,    \
	TP_PROTO(unsigned int xid,		\
		__u64	fid,			\
		__u32	tid,			\
		__u64	sesid,			\
		__u8	infclass,		\
		__u32	type,			\
		int	rc),			\
	TP_ARGS(xid, fid, tid, sesid, infclass, type, rc))

DEFINE_SMB3_INF_ERR_EVENT(query_info_err);
DEFINE_SMB3_INF_ERR_EVENT(set_info_err);
DEFINE_SMB3_INF_ERR_EVENT(notify_err);
DEFINE_SMB3_INF_ERR_EVENT(fsctl_err);

DECLARE_EVENT_CLASS(smb3_inf_compound_enter_class,
	TP_PROTO(unsigned int xid,
		__u32	tid,
		__u64	sesid,
		const char *full_path),
	TP_ARGS(xid, tid, sesid, full_path),
	TP_STRUCT__entry(
		__field(unsigned int, xid)
		__field(__u32, tid)
		__field(__u64, sesid)
		__string(path, full_path)
	),
	TP_fast_assign(
		__entry->xid = xid;
		__entry->tid = tid;
		__entry->sesid = sesid;
		__assign_str(path);
	),
	TP_printk("xid=%u sid=0x%llx tid=0x%x path=%s",
		__entry->xid, __entry->sesid, __entry->tid,
		__get_str(path))
)

#define DEFINE_SMB3_INF_COMPOUND_ENTER_EVENT(name)     \
DEFINE_EVENT(smb3_inf_compound_enter_class, smb3_##name,    \
	TP_PROTO(unsigned int xid,		\
		__u32	tid,			\
		__u64	sesid,			\
		const char *full_path),		\
	TP_ARGS(xid, tid, sesid, full_path))

DEFINE_SMB3_INF_COMPOUND_ENTER_EVENT(query_info_compound_enter);
DEFINE_SMB3_INF_COMPOUND_ENTER_EVENT(posix_query_info_compound_enter);
DEFINE_SMB3_INF_COMPOUND_ENTER_EVENT(hardlink_enter);
DEFINE_SMB3_INF_COMPOUND_ENTER_EVENT(rename_enter);
DEFINE_SMB3_INF_COMPOUND_ENTER_EVENT(rmdir_enter);
DEFINE_SMB3_INF_COMPOUND_ENTER_EVENT(set_eof_enter);
DEFINE_SMB3_INF_COMPOUND_ENTER_EVENT(set_info_compound_enter);
DEFINE_SMB3_INF_COMPOUND_ENTER_EVENT(set_reparse_compound_enter);
DEFINE_SMB3_INF_COMPOUND_ENTER_EVENT(get_reparse_compound_enter);
DEFINE_SMB3_INF_COMPOUND_ENTER_EVENT(delete_enter);
DEFINE_SMB3_INF_COMPOUND_ENTER_EVENT(mkdir_enter);
DEFINE_SMB3_INF_COMPOUND_ENTER_EVENT(tdis_enter);
DEFINE_SMB3_INF_COMPOUND_ENTER_EVENT(mknod_enter);

DECLARE_EVENT_CLASS(smb3_inf_compound_done_class,
	TP_PROTO(unsigned int xid,
		__u32	tid,
		__u64	sesid),
	TP_ARGS(xid, tid, sesid),
	TP_STRUCT__entry(
		__field(unsigned int, xid)
		__field(__u32, tid)
		__field(__u64, sesid)
	),
	TP_fast_assign(
		__entry->xid = xid;
		__entry->tid = tid;
		__entry->sesid = sesid;
	),
	TP_printk("xid=%u sid=0x%llx tid=0x%x",
		__entry->xid, __entry->sesid, __entry->tid)
)

#define DEFINE_SMB3_INF_COMPOUND_DONE_EVENT(name)     \
DEFINE_EVENT(smb3_inf_compound_done_class, smb3_##name,    \
	TP_PROTO(unsigned int xid,		\
		__u32	tid,			\
		__u64	sesid),			\
	TP_ARGS(xid, tid, sesid))

DEFINE_SMB3_INF_COMPOUND_DONE_EVENT(query_info_compound_done);
DEFINE_SMB3_INF_COMPOUND_DONE_EVENT(posix_query_info_compound_done);
DEFINE_SMB3_INF_COMPOUND_DONE_EVENT(hardlink_done);
DEFINE_SMB3_INF_COMPOUND_DONE_EVENT(rename_done);
DEFINE_SMB3_INF_COMPOUND_DONE_EVENT(rmdir_done);
DEFINE_SMB3_INF_COMPOUND_DONE_EVENT(set_eof_done);
DEFINE_SMB3_INF_COMPOUND_DONE_EVENT(set_info_compound_done);
DEFINE_SMB3_INF_COMPOUND_DONE_EVENT(set_reparse_compound_done);
DEFINE_SMB3_INF_COMPOUND_DONE_EVENT(get_reparse_compound_done);
DEFINE_SMB3_INF_COMPOUND_DONE_EVENT(query_wsl_ea_compound_done);
DEFINE_SMB3_INF_COMPOUND_DONE_EVENT(delete_done);
DEFINE_SMB3_INF_COMPOUND_DONE_EVENT(mkdir_done);
DEFINE_SMB3_INF_COMPOUND_DONE_EVENT(tdis_done);
DEFINE_SMB3_INF_COMPOUND_DONE_EVENT(mknod_done);

DECLARE_EVENT_CLASS(smb3_inf_compound_err_class,
	TP_PROTO(unsigned int xid,
		__u32	tid,
		__u64	sesid,
		int	rc),
	TP_ARGS(xid, tid, sesid, rc),
	TP_STRUCT__entry(
		__field(unsigned int, xid)
		__field(__u32, tid)
		__field(__u64, sesid)
		__field(int, rc)
	),
	TP_fast_assign(
		__entry->xid = xid;
		__entry->tid = tid;
		__entry->sesid = sesid;
		__entry->rc = rc;
	),
	TP_printk("xid=%u sid=0x%llx tid=0x%x rc=%d",
		__entry->xid, __entry->sesid, __entry->tid,
		__entry->rc)
)

#define DEFINE_SMB3_INF_COMPOUND_ERR_EVENT(name)     \
DEFINE_EVENT(smb3_inf_compound_err_class, smb3_##name,    \
	TP_PROTO(unsigned int xid,		\
		__u32	tid,			\
		__u64	sesid,			\
		int rc),			\
	TP_ARGS(xid, tid, sesid, rc))

DEFINE_SMB3_INF_COMPOUND_ERR_EVENT(query_info_compound_err);
DEFINE_SMB3_INF_COMPOUND_ERR_EVENT(posix_query_info_compound_err);
DEFINE_SMB3_INF_COMPOUND_ERR_EVENT(hardlink_err);
DEFINE_SMB3_INF_COMPOUND_ERR_EVENT(rename_err);
DEFINE_SMB3_INF_COMPOUND_ERR_EVENT(rmdir_err);
DEFINE_SMB3_INF_COMPOUND_ERR_EVENT(set_eof_err);
DEFINE_SMB3_INF_COMPOUND_ERR_EVENT(set_info_compound_err);
DEFINE_SMB3_INF_COMPOUND_ERR_EVENT(set_reparse_compound_err);
DEFINE_SMB3_INF_COMPOUND_ERR_EVENT(get_reparse_compound_err);
DEFINE_SMB3_INF_COMPOUND_ERR_EVENT(query_wsl_ea_compound_err);
DEFINE_SMB3_INF_COMPOUND_ERR_EVENT(mkdir_err);
DEFINE_SMB3_INF_COMPOUND_ERR_EVENT(delete_err);
DEFINE_SMB3_INF_COMPOUND_ERR_EVENT(tdis_err);
DEFINE_SMB3_INF_COMPOUND_ERR_EVENT(mknod_err);

/*
 * For logging SMB3 Status code and Command for responses which return errors
 */
DECLARE_EVENT_CLASS(smb3_cmd_err_class,
	TP_PROTO(__u32	tid,
		__u64	sesid,
		__u16	cmd,
		__u64	mid,
		__u32	status,
		int	rc),
	TP_ARGS(tid, sesid, cmd, mid, status, rc),
	TP_STRUCT__entry(
		__field(__u32, tid)
		__field(__u64, sesid)
		__field(__u16, cmd)
		__field(__u64, mid)
		__field(__u32, status)
		__field(int, rc)
	),
	TP_fast_assign(
		__entry->tid = tid;
		__entry->sesid = sesid;
		__entry->cmd = cmd;
		__entry->mid = mid;
		__entry->status = status;
		__entry->rc = rc;
	),
	TP_printk("\tsid=0x%llx tid=0x%x cmd=%u mid=%llu status=0x%x rc=%d",
		__entry->sesid, __entry->tid, __entry->cmd, __entry->mid,
		__entry->status, __entry->rc)
)

#define DEFINE_SMB3_CMD_ERR_EVENT(name)          \
DEFINE_EVENT(smb3_cmd_err_class, smb3_##name,    \
	TP_PROTO(__u32	tid,			\
		__u64	sesid,			\
		__u16	cmd,			\
		__u64	mid,			\
		__u32	status,			\
		int	rc),			\
	TP_ARGS(tid, sesid, cmd, mid, status, rc))

DEFINE_SMB3_CMD_ERR_EVENT(cmd_err);

DECLARE_EVENT_CLASS(smb3_cmd_done_class,
	TP_PROTO(__u32	tid,
		__u64	sesid,
		__u16	cmd,
		__u64	mid),
	TP_ARGS(tid, sesid, cmd, mid),
	TP_STRUCT__entry(
		__field(__u32, tid)
		__field(__u64, sesid)
		__field(__u16, cmd)
		__field(__u64, mid)
	),
	TP_fast_assign(
		__entry->tid = tid;
		__entry->sesid = sesid;
		__entry->cmd = cmd;
		__entry->mid = mid;
	),
	TP_printk("\tsid=0x%llx tid=0x%x cmd=%u mid=%llu",
		__entry->sesid, __entry->tid,
		__entry->cmd, __entry->mid)
)

#define DEFINE_SMB3_CMD_DONE_EVENT(name)          \
DEFINE_EVENT(smb3_cmd_done_class, smb3_##name,    \
	TP_PROTO(__u32	tid,			\
		__u64	sesid,			\
		__u16	cmd,			\
		__u64	mid),			\
	TP_ARGS(tid, sesid, cmd, mid))

DEFINE_SMB3_CMD_DONE_EVENT(cmd_enter);
DEFINE_SMB3_CMD_DONE_EVENT(cmd_done);
DEFINE_SMB3_CMD_DONE_EVENT(ses_expired);

DECLARE_EVENT_CLASS(smb3_mid_class,
	TP_PROTO(__u16	cmd,
		__u64	mid,
		__u32	pid,
		unsigned long when_sent,
		unsigned long when_received),
	TP_ARGS(cmd, mid, pid, when_sent, when_received),
	TP_STRUCT__entry(
		__field(__u16, cmd)
		__field(__u64, mid)
		__field(__u32, pid)
		__field(unsigned long, when_sent)
		__field(unsigned long, when_received)
	),
	TP_fast_assign(
		__entry->cmd = cmd;
		__entry->mid = mid;
		__entry->pid = pid;
		__entry->when_sent = when_sent;
		__entry->when_received = when_received;
	),
	TP_printk("\tcmd=%u mid=%llu pid=%u, when_sent=%lu when_rcv=%lu",
		__entry->cmd, __entry->mid, __entry->pid, __entry->when_sent,
		__entry->when_received)
)

#define DEFINE_SMB3_MID_EVENT(name)          \
DEFINE_EVENT(smb3_mid_class, smb3_##name,    \
	TP_PROTO(__u16	cmd,			\
		__u64	mid,			\
		__u32	pid,			\
		unsigned long when_sent,	\
		unsigned long when_received),	\
	TP_ARGS(cmd, mid, pid, when_sent, when_received))

DEFINE_SMB3_MID_EVENT(slow_rsp);

DECLARE_EVENT_CLASS(smb3_exit_err_class,
	TP_PROTO(unsigned int xid,
		const char *func_name,
		int	rc),
	TP_ARGS(xid, func_name, rc),
	TP_STRUCT__entry(
		__field(unsigned int, xid)
		__string(func_name, func_name)
		__field(int, rc)
	),
	TP_fast_assign(
		__entry->xid = xid;
		__assign_str(func_name);
		__entry->rc = rc;
	),
	TP_printk("\t%s: xid=%u rc=%d",
		__get_str(func_name), __entry->xid, __entry->rc)
)

#define DEFINE_SMB3_EXIT_ERR_EVENT(name)          \
DEFINE_EVENT(smb3_exit_err_class, smb3_##name,    \
	TP_PROTO(unsigned int xid,		\
		const char *func_name,		\
		int	rc),			\
	TP_ARGS(xid, func_name, rc))

DEFINE_SMB3_EXIT_ERR_EVENT(exit_err);


DECLARE_EVENT_CLASS(smb3_sync_err_class,
	TP_PROTO(unsigned long ino,
		int	rc),
	TP_ARGS(ino, rc),
	TP_STRUCT__entry(
		__field(unsigned long, ino)
		__field(int, rc)
	),
	TP_fast_assign(
		__entry->ino = ino;
		__entry->rc = rc;
	),
	TP_printk("\tino=%lu rc=%d",
		__entry->ino, __entry->rc)
)

#define DEFINE_SMB3_SYNC_ERR_EVENT(name)          \
DEFINE_EVENT(smb3_sync_err_class, cifs_##name,    \
	TP_PROTO(unsigned long ino,		\
		int	rc),			\
	TP_ARGS(ino, rc))

DEFINE_SMB3_SYNC_ERR_EVENT(fsync_err);
DEFINE_SMB3_SYNC_ERR_EVENT(flush_err);


DECLARE_EVENT_CLASS(smb3_enter_exit_class,
	TP_PROTO(unsigned int xid,
		const char *func_name),
	TP_ARGS(xid, func_name),
	TP_STRUCT__entry(
		__field(unsigned int, xid)
		__string(func_name, func_name)
	),
	TP_fast_assign(
		__entry->xid = xid;
		__assign_str(func_name);
	),
	TP_printk("\t%s: xid=%u",
		__get_str(func_name), __entry->xid)
)

#define DEFINE_SMB3_ENTER_EXIT_EVENT(name)        \
DEFINE_EVENT(smb3_enter_exit_class, smb3_##name,  \
	TP_PROTO(unsigned int xid,		\
		const char *func_name),		\
	TP_ARGS(xid, func_name))

DEFINE_SMB3_ENTER_EXIT_EVENT(enter);
DEFINE_SMB3_ENTER_EXIT_EVENT(exit_done);

/*
 * For SMB2/SMB3 tree connect
 */

DECLARE_EVENT_CLASS(smb3_tcon_class,
	TP_PROTO(unsigned int xid,
		__u32	tid,
		__u64	sesid,
		const char *unc_name,
		int	rc),
	TP_ARGS(xid, tid, sesid, unc_name, rc),
	TP_STRUCT__entry(
		__field(unsigned int, xid)
		__field(__u32, tid)
		__field(__u64, sesid)
		__string(name, unc_name)
		__field(int, rc)
	),
	TP_fast_assign(
		__entry->xid = xid;
		__entry->tid = tid;
		__entry->sesid = sesid;
		__assign_str(name);
		__entry->rc = rc;
	),
	TP_printk("xid=%u sid=0x%llx tid=0x%x unc_name=%s rc=%d",
		__entry->xid, __entry->sesid, __entry->tid,
		__get_str(name), __entry->rc)
)

#define DEFINE_SMB3_TCON_EVENT(name)          \
DEFINE_EVENT(smb3_tcon_class, smb3_##name,    \
	TP_PROTO(unsigned int xid,		\
		__u32	tid,			\
		__u64	sesid,			\
		const char *unc_name,		\
		int	rc),			\
	TP_ARGS(xid, tid, sesid, unc_name, rc))

DEFINE_SMB3_TCON_EVENT(tcon);
DEFINE_SMB3_TCON_EVENT(qfs_done);

/*
 * For smb2/smb3 open (including create and mkdir) calls
 */

DECLARE_EVENT_CLASS(smb3_open_enter_class,
	TP_PROTO(unsigned int xid,
		__u32	tid,
		__u64	sesid,
		const char *full_path,
		int	create_options,
		int	desired_access),
	TP_ARGS(xid, tid, sesid, full_path, create_options, desired_access),
	TP_STRUCT__entry(
		__field(unsigned int, xid)
		__field(__u32, tid)
		__field(__u64, sesid)
		__string(path, full_path)
		__field(int, create_options)
		__field(int, desired_access)
	),
	TP_fast_assign(
		__entry->xid = xid;
		__entry->tid = tid;
		__entry->sesid = sesid;
		__assign_str(path);
		__entry->create_options = create_options;
		__entry->desired_access = desired_access;
	),
	TP_printk("xid=%u sid=0x%llx tid=0x%x path=%s cr_opts=0x%x des_access=0x%x",
		__entry->xid, __entry->sesid, __entry->tid, __get_str(path),
		__entry->create_options, __entry->desired_access)
)

#define DEFINE_SMB3_OPEN_ENTER_EVENT(name)        \
DEFINE_EVENT(smb3_open_enter_class, smb3_##name,  \
	TP_PROTO(unsigned int xid,		\
		__u32	tid,			\
		__u64	sesid,			\
		const char *full_path,		\
		int	create_options,		\
		int	desired_access),	\
	TP_ARGS(xid, tid, sesid, full_path, create_options, desired_access))

DEFINE_SMB3_OPEN_ENTER_EVENT(open_enter);
DEFINE_SMB3_OPEN_ENTER_EVENT(posix_mkdir_enter);

DECLARE_EVENT_CLASS(smb3_open_err_class,
	TP_PROTO(unsigned int xid,
		__u32	tid,
		__u64	sesid,
		int	create_options,
		int	desired_access,
		int	rc),
	TP_ARGS(xid, tid, sesid, create_options, desired_access, rc),
	TP_STRUCT__entry(
		__field(unsigned int, xid)
		__field(__u32, tid)
		__field(__u64, sesid)
		__field(int,   create_options)
		__field(int, desired_access)
		__field(int, rc)
	),
	TP_fast_assign(
		__entry->xid = xid;
		__entry->tid = tid;
		__entry->sesid = sesid;
		__entry->create_options = create_options;
		__entry->desired_access = desired_access;
		__entry->rc = rc;
	),
	TP_printk("xid=%u sid=0x%llx tid=0x%x cr_opts=0x%x des_access=0x%x rc=%d",
		__entry->xid, __entry->sesid, __entry->tid,
		__entry->create_options, __entry->desired_access, __entry->rc)
)

#define DEFINE_SMB3_OPEN_ERR_EVENT(name)          \
DEFINE_EVENT(smb3_open_err_class, smb3_##name,    \
	TP_PROTO(unsigned int xid,		\
		__u32	tid,			\
		__u64	sesid,			\
		int	create_options,		\
		int	desired_access,		\
		int	rc),			\
	TP_ARGS(xid, tid, sesid, create_options, desired_access, rc))

DEFINE_SMB3_OPEN_ERR_EVENT(open_err);
DEFINE_SMB3_OPEN_ERR_EVENT(posix_mkdir_err);

DECLARE_EVENT_CLASS(smb3_open_done_class,
	TP_PROTO(unsigned int xid,
		__u64	fid,
		__u32	tid,
		__u64	sesid,
		int	create_options,
		int	desired_access),
	TP_ARGS(xid, fid, tid, sesid, create_options, desired_access),
	TP_STRUCT__entry(
		__field(unsigned int, xid)
		__field(__u64, fid)
		__field(__u32, tid)
		__field(__u64, sesid)
		__field(int, create_options)
		__field(int, desired_access)
	),
	TP_fast_assign(
		__entry->xid = xid;
		__entry->fid = fid;
		__entry->tid = tid;
		__entry->sesid = sesid;
		__entry->create_options = create_options;
		__entry->desired_access = desired_access;
	),
	TP_printk("xid=%u sid=0x%llx tid=0x%x fid=0x%llx cr_opts=0x%x des_access=0x%x",
		__entry->xid, __entry->sesid, __entry->tid, __entry->fid,
		__entry->create_options, __entry->desired_access)
)

#define DEFINE_SMB3_OPEN_DONE_EVENT(name)        \
DEFINE_EVENT(smb3_open_done_class, smb3_##name,  \
	TP_PROTO(unsigned int xid,		\
		__u64	fid,			\
		__u32	tid,			\
		__u64	sesid,			\
		int	create_options,		\
		int	desired_access),	\
	TP_ARGS(xid, fid, tid, sesid, create_options, desired_access))

DEFINE_SMB3_OPEN_DONE_EVENT(open_done);
DEFINE_SMB3_OPEN_DONE_EVENT(posix_mkdir_done);


DECLARE_EVENT_CLASS(smb3_lease_done_class,
	TP_PROTO(__u32	lease_state,
		__u32	tid,
		__u64	sesid,
		__u64	lease_key_low,
		__u64	lease_key_high),
	TP_ARGS(lease_state, tid, sesid, lease_key_low, lease_key_high),
	TP_STRUCT__entry(
		__field(__u32, lease_state)
		__field(__u32, tid)
		__field(__u64, sesid)
		__field(__u64, lease_key_low)
		__field(__u64, lease_key_high)
	),
	TP_fast_assign(
		__entry->lease_state = lease_state;
		__entry->tid = tid;
		__entry->sesid = sesid;
		__entry->lease_key_low = lease_key_low;
		__entry->lease_key_high = lease_key_high;
	),
	TP_printk("sid=0x%llx tid=0x%x lease_key=0x%llx%llx lease_state=0x%x",
		__entry->sesid, __entry->tid, __entry->lease_key_high,
		__entry->lease_key_low, __entry->lease_state)
)

#define DEFINE_SMB3_LEASE_DONE_EVENT(name)        \
DEFINE_EVENT(smb3_lease_done_class, smb3_##name,  \
	TP_PROTO(__u32	lease_state,		\
		__u32	tid,			\
		__u64	sesid,			\
		__u64	lease_key_low,		\
		__u64	lease_key_high),	\
	TP_ARGS(lease_state, tid, sesid, lease_key_low, lease_key_high))

DEFINE_SMB3_LEASE_DONE_EVENT(lease_done);
DEFINE_SMB3_LEASE_DONE_EVENT(lease_not_found);

DECLARE_EVENT_CLASS(smb3_lease_err_class,
	TP_PROTO(__u32	lease_state,
		__u32	tid,
		__u64	sesid,
		__u64	lease_key_low,
		__u64	lease_key_high,
		int	rc),
	TP_ARGS(lease_state, tid, sesid, lease_key_low, lease_key_high, rc),
	TP_STRUCT__entry(
		__field(__u32, lease_state)
		__field(__u32, tid)
		__field(__u64, sesid)
		__field(__u64, lease_key_low)
		__field(__u64, lease_key_high)
		__field(int, rc)
	),
	TP_fast_assign(
		__entry->lease_state = lease_state;
		__entry->tid = tid;
		__entry->sesid = sesid;
		__entry->lease_key_low = lease_key_low;
		__entry->lease_key_high = lease_key_high;
		__entry->rc = rc;
	),
	TP_printk("sid=0x%llx tid=0x%x lease_key=0x%llx%llx lease_state=0x%x rc=%d",
		__entry->sesid, __entry->tid, __entry->lease_key_high,
		__entry->lease_key_low, __entry->lease_state, __entry->rc)
)

#define DEFINE_SMB3_LEASE_ERR_EVENT(name)        \
DEFINE_EVENT(smb3_lease_err_class, smb3_##name,  \
	TP_PROTO(__u32	lease_state,		\
		__u32	tid,			\
		__u64	sesid,			\
		__u64	lease_key_low,		\
		__u64	lease_key_high,		\
		int	rc),			\
	TP_ARGS(lease_state, tid, sesid, lease_key_low, lease_key_high, rc))

DEFINE_SMB3_LEASE_ERR_EVENT(lease_err);

DECLARE_EVENT_CLASS(smb3_connect_class,
	TP_PROTO(char *hostname,
		__u64 conn_id,
		const struct __kernel_sockaddr_storage *dst_addr),
	TP_ARGS(hostname, conn_id, dst_addr),
	TP_STRUCT__entry(
		__string(hostname, hostname)
		__field(__u64, conn_id)
		__array(__u8, dst_addr, sizeof(struct sockaddr_storage))
	),
	TP_fast_assign(
		struct sockaddr_storage *pss = NULL;

		__entry->conn_id = conn_id;
		pss = (struct sockaddr_storage *)__entry->dst_addr;
		*pss = *dst_addr;
		__assign_str(hostname);
	),
	TP_printk("conn_id=0x%llx server=%s addr=%pISpsfc",
		__entry->conn_id,
		__get_str(hostname),
		__entry->dst_addr)
)

#define DEFINE_SMB3_CONNECT_EVENT(name)        \
DEFINE_EVENT(smb3_connect_class, smb3_##name,  \
	TP_PROTO(char *hostname,		\
		__u64 conn_id,			\
		const struct __kernel_sockaddr_storage *addr),	\
	TP_ARGS(hostname, conn_id, addr))

DEFINE_SMB3_CONNECT_EVENT(connect_done);
DEFINE_SMB3_CONNECT_EVENT(smbd_connect_done);
DEFINE_SMB3_CONNECT_EVENT(smbd_connect_err);

DECLARE_EVENT_CLASS(smb3_connect_err_class,
	TP_PROTO(char *hostname, __u64 conn_id,
		const struct __kernel_sockaddr_storage *dst_addr, int rc),
	TP_ARGS(hostname, conn_id, dst_addr, rc),
	TP_STRUCT__entry(
		__string(hostname, hostname)
		__field(__u64, conn_id)
		__array(__u8, dst_addr, sizeof(struct sockaddr_storage))
		__field(int, rc)
	),
	TP_fast_assign(
		struct sockaddr_storage *pss = NULL;

		__entry->conn_id = conn_id;
		__entry->rc = rc;
		pss = (struct sockaddr_storage *)__entry->dst_addr;
		*pss = *dst_addr;
		__assign_str(hostname);
	),
	TP_printk("rc=%d conn_id=0x%llx server=%s addr=%pISpsfc",
		__entry->rc,
		__entry->conn_id,
		__get_str(hostname),
		__entry->dst_addr)
)

#define DEFINE_SMB3_CONNECT_ERR_EVENT(name)        \
DEFINE_EVENT(smb3_connect_err_class, smb3_##name,  \
	TP_PROTO(char *hostname,		\
		__u64 conn_id,			\
		const struct __kernel_sockaddr_storage *addr,	\
		int rc),			\
	TP_ARGS(hostname, conn_id, addr, rc))

DEFINE_SMB3_CONNECT_ERR_EVENT(connect_err);

DECLARE_EVENT_CLASS(smb3_sess_setup_err_class,
	TP_PROTO(char *hostname, char *username, __u64 conn_id,
		const struct __kernel_sockaddr_storage *dst_addr, int rc),
	TP_ARGS(hostname, username, conn_id, dst_addr, rc),
	TP_STRUCT__entry(
		__string(hostname, hostname)
		__string(username, username)
		__field(__u64, conn_id)
		__array(__u8, dst_addr, sizeof(struct sockaddr_storage))
		__field(int, rc)
	),
	TP_fast_assign(
		struct sockaddr_storage *pss = NULL;

		__entry->conn_id = conn_id;
		__entry->rc = rc;
		pss = (struct sockaddr_storage *)__entry->dst_addr;
		*pss = *dst_addr;
		__assign_str(hostname);
		__assign_str(username);
	),
	TP_printk("rc=%d user=%s conn_id=0x%llx server=%s addr=%pISpsfc",
		__entry->rc,
		__get_str(username),
		__entry->conn_id,
		__get_str(hostname),
		__entry->dst_addr)
)

#define DEFINE_SMB3_SES_SETUP_ERR_EVENT(name)        \
DEFINE_EVENT(smb3_sess_setup_err_class, smb3_##name,  \
	TP_PROTO(char *hostname,		\
		char *username,			\
		__u64 conn_id,			\
		const struct __kernel_sockaddr_storage *addr,	\
		int rc),			\
	TP_ARGS(hostname, username, conn_id, addr, rc))

DEFINE_SMB3_SES_SETUP_ERR_EVENT(key_expired);

DECLARE_EVENT_CLASS(smb3_reconnect_class,
	TP_PROTO(__u64	currmid,
		__u64 conn_id,
		char *hostname),
	TP_ARGS(currmid, conn_id, hostname),
	TP_STRUCT__entry(
		__field(__u64, currmid)
		__field(__u64, conn_id)
		__string(hostname, hostname)
	),
	TP_fast_assign(
		__entry->currmid = currmid;
		__entry->conn_id = conn_id;
		__assign_str(hostname);
	),
	TP_printk("conn_id=0x%llx server=%s current_mid=%llu",
		__entry->conn_id,
		__get_str(hostname),
		__entry->currmid)
)

#define DEFINE_SMB3_RECONNECT_EVENT(name)        \
DEFINE_EVENT(smb3_reconnect_class, smb3_##name,  \
	TP_PROTO(__u64	currmid,		\
		__u64 conn_id,			\
		char *hostname),				\
	TP_ARGS(currmid, conn_id, hostname))

DEFINE_SMB3_RECONNECT_EVENT(reconnect);
DEFINE_SMB3_RECONNECT_EVENT(partial_send_reconnect);

DECLARE_EVENT_CLASS(smb3_ses_class,
	TP_PROTO(__u64	sesid),
	TP_ARGS(sesid),
	TP_STRUCT__entry(
		__field(__u64, sesid)
	),
	TP_fast_assign(
		__entry->sesid = sesid;
	),
	TP_printk("sid=0x%llx",
		__entry->sesid)
)

#define DEFINE_SMB3_SES_EVENT(name)        \
DEFINE_EVENT(smb3_ses_class, smb3_##name,  \
	TP_PROTO(__u64	sesid),				\
	TP_ARGS(sesid))

DEFINE_SMB3_SES_EVENT(ses_not_found);

DECLARE_EVENT_CLASS(smb3_ioctl_class,
	TP_PROTO(unsigned int xid,
		__u64	fid,
		unsigned int command),
	TP_ARGS(xid, fid, command),
	TP_STRUCT__entry(
		__field(unsigned int, xid)
		__field(__u64, fid)
		__field(unsigned int, command)
	),
	TP_fast_assign(
		__entry->xid = xid;
		__entry->fid = fid;
		__entry->command = command;
	),
	TP_printk("xid=%u fid=0x%llx ioctl cmd=0x%x",
<<<<<<< HEAD
		__entry->xid, __entry->fid, __entry->command)
=======
		  __entry->xid, __entry->fid, __entry->command)
>>>>>>> a6ad5510
)

#define DEFINE_SMB3_IOCTL_EVENT(name)        \
DEFINE_EVENT(smb3_ioctl_class, smb3_##name,  \
	TP_PROTO(unsigned int xid,	     \
		__u64 fid,		     \
		unsigned int command),	     \
	TP_ARGS(xid, fid, command))

DEFINE_SMB3_IOCTL_EVENT(ioctl);

<<<<<<< HEAD



=======
DECLARE_EVENT_CLASS(smb3_shutdown_class,
	TP_PROTO(__u32 flags,
		__u32 tid),
	TP_ARGS(flags, tid),
	TP_STRUCT__entry(
		__field(__u32, flags)
		__field(__u32, tid)
	),
	TP_fast_assign(
		__entry->flags = flags;
		__entry->tid = tid;
	),
	TP_printk("flags=0x%x tid=0x%x",
		  __entry->flags, __entry->tid)
)

#define DEFINE_SMB3_SHUTDOWN_EVENT(name)        \
DEFINE_EVENT(smb3_shutdown_class, smb3_##name,  \
	TP_PROTO(__u32 flags,		     \
		__u32 tid),		     \
	TP_ARGS(flags, tid))

DEFINE_SMB3_SHUTDOWN_EVENT(shutdown_enter);
DEFINE_SMB3_SHUTDOWN_EVENT(shutdown_done);

DECLARE_EVENT_CLASS(smb3_shutdown_err_class,
	TP_PROTO(int rc,
		__u32 flags,
		__u32 tid),
	TP_ARGS(rc, flags, tid),
	TP_STRUCT__entry(
		__field(int, rc)
		__field(__u32, flags)
		__field(__u32, tid)
	),
	TP_fast_assign(
		__entry->rc = rc;
		__entry->flags = flags;
		__entry->tid = tid;
	),
	TP_printk("rc=%d flags=0x%x tid=0x%x",
		__entry->rc, __entry->flags, __entry->tid)
)

#define DEFINE_SMB3_SHUTDOWN_ERR_EVENT(name)        \
DEFINE_EVENT(smb3_shutdown_err_class, smb3_##name,  \
	TP_PROTO(int rc,		     \
		__u32 flags,		     \
		__u32 tid),		     \
	TP_ARGS(rc, flags, tid))

DEFINE_SMB3_SHUTDOWN_ERR_EVENT(shutdown_err);
>>>>>>> a6ad5510

DECLARE_EVENT_CLASS(smb3_credit_class,
	TP_PROTO(__u64	currmid,
		__u64 conn_id,
		char *hostname,
		int credits,
		int credits_to_add,
		int in_flight),
	TP_ARGS(currmid, conn_id, hostname, credits, credits_to_add, in_flight),
	TP_STRUCT__entry(
		__field(__u64, currmid)
		__field(__u64, conn_id)
		__string(hostname, hostname)
		__field(int, credits)
		__field(int, credits_to_add)
		__field(int, in_flight)
	),
	TP_fast_assign(
		__entry->currmid = currmid;
		__entry->conn_id = conn_id;
		__assign_str(hostname);
		__entry->credits = credits;
		__entry->credits_to_add = credits_to_add;
		__entry->in_flight = in_flight;
	),
	TP_printk("conn_id=0x%llx server=%s current_mid=%llu "
			"credits=%d credit_change=%d in_flight=%d",
		__entry->conn_id,
		__get_str(hostname),
		__entry->currmid,
		__entry->credits,
		__entry->credits_to_add,
		__entry->in_flight)
)

#define DEFINE_SMB3_CREDIT_EVENT(name)        \
DEFINE_EVENT(smb3_credit_class, smb3_##name,  \
	TP_PROTO(__u64	currmid,		\
		__u64 conn_id,			\
		char *hostname,			\
		int  credits,			\
		int  credits_to_add,	\
		int in_flight),			\
	TP_ARGS(currmid, conn_id, hostname, credits, credits_to_add, in_flight))

DEFINE_SMB3_CREDIT_EVENT(reconnect_with_invalid_credits);
DEFINE_SMB3_CREDIT_EVENT(reconnect_detected);
DEFINE_SMB3_CREDIT_EVENT(credit_timeout);
DEFINE_SMB3_CREDIT_EVENT(insufficient_credits);
DEFINE_SMB3_CREDIT_EVENT(too_many_credits);
DEFINE_SMB3_CREDIT_EVENT(add_credits);
DEFINE_SMB3_CREDIT_EVENT(adj_credits);
DEFINE_SMB3_CREDIT_EVENT(hdr_credits);
DEFINE_SMB3_CREDIT_EVENT(nblk_credits);
DEFINE_SMB3_CREDIT_EVENT(pend_credits);
DEFINE_SMB3_CREDIT_EVENT(wait_credits);
DEFINE_SMB3_CREDIT_EVENT(waitff_credits);
DEFINE_SMB3_CREDIT_EVENT(overflow_credits);
DEFINE_SMB3_CREDIT_EVENT(set_credits);


TRACE_EVENT(smb3_tcon_ref,
	    TP_PROTO(unsigned int tcon_debug_id, int ref,
		     enum smb3_tcon_ref_trace trace),
	    TP_ARGS(tcon_debug_id, ref, trace),
	    TP_STRUCT__entry(
		    __field(unsigned int,		tcon)
		    __field(int,			ref)
		    __field(enum smb3_tcon_ref_trace,	trace)
			     ),
	    TP_fast_assign(
		    __entry->tcon	= tcon_debug_id;
		    __entry->ref	= ref;
		    __entry->trace	= trace;
			   ),
	    TP_printk("TC=%08x %s r=%u",
		      __entry->tcon,
		      __print_symbolic(__entry->trace, smb3_tcon_ref_traces),
		      __entry->ref)
	    );

<<<<<<< HEAD
=======
TRACE_EVENT(smb3_rw_credits,
	    TP_PROTO(unsigned int rreq_debug_id,
		     unsigned int subreq_debug_index,
		     unsigned int subreq_credits,
		     unsigned int server_credits,
		     int server_in_flight,
		     int credit_change,
		     enum smb3_rw_credits_trace trace),
	    TP_ARGS(rreq_debug_id, subreq_debug_index, subreq_credits,
		    server_credits, server_in_flight, credit_change, trace),
	    TP_STRUCT__entry(
		    __field(unsigned int, rreq_debug_id)
		    __field(unsigned int, subreq_debug_index)
		    __field(unsigned int, subreq_credits)
		    __field(unsigned int, server_credits)
		    __field(int,	  in_flight)
		    __field(int,	  credit_change)
		    __field(enum smb3_rw_credits_trace, trace)
			     ),
	    TP_fast_assign(
		    __entry->rreq_debug_id	= rreq_debug_id;
		    __entry->subreq_debug_index	= subreq_debug_index;
		    __entry->subreq_credits	= subreq_credits;
		    __entry->server_credits	= server_credits;
		    __entry->in_flight		= server_in_flight;
		    __entry->credit_change	= credit_change;
		    __entry->trace		= trace;
			   ),
	    TP_printk("R=%08x[%x] %s cred=%u chg=%d pool=%u ifl=%d",
		      __entry->rreq_debug_id, __entry->subreq_debug_index,
		      __print_symbolic(__entry->trace, smb3_rw_credits_traces),
		      __entry->subreq_credits, __entry->credit_change,
		      __entry->server_credits, __entry->in_flight)
	    );

>>>>>>> a6ad5510

#undef EM
#undef E_
#endif /* _CIFS_TRACE_H */

#undef TRACE_INCLUDE_PATH
#define TRACE_INCLUDE_PATH .
#define TRACE_INCLUDE_FILE trace
#include <trace/define_trace.h><|MERGE_RESOLUTION|>--- conflicted
+++ resolved
@@ -20,8 +20,6 @@
 /*
  * Specify enums for tracing information.
  */
-<<<<<<< HEAD
-=======
 #define smb3_rw_credits_traces \
 	EM(cifs_trace_rw_credits_call_readv_adjust,	"rd-call-adj") \
 	EM(cifs_trace_rw_credits_call_writev_adjust,	"wr-call-adj") \
@@ -39,7 +37,6 @@
 	EM(cifs_trace_rw_credits_write_response_clear,	"wr-resp-clr") \
 	E_(cifs_trace_rw_credits_zero_in_flight,	"ZERO-IN-FLT")
 
->>>>>>> a6ad5510
 #define smb3_tcon_ref_traces					      \
 	EM(netfs_trace_tcon_ref_dec_dfs_refer,		"DEC DfsRef") \
 	EM(netfs_trace_tcon_ref_free,			"FRE       ") \
@@ -82,12 +79,8 @@
 #define EM(a, b) a,
 #define E_(a, b) a
 
-<<<<<<< HEAD
-enum smb3_tcon_ref_trace { smb3_tcon_ref_traces } __mode(byte);
-=======
 enum smb3_rw_credits_trace	{ smb3_rw_credits_traces } __mode(byte);
 enum smb3_tcon_ref_trace	{ smb3_tcon_ref_traces } __mode(byte);
->>>>>>> a6ad5510
 
 #undef EM
 #undef E_
@@ -95,11 +88,11 @@
 
 /*
  * Export enum symbols via userspace.
-<<<<<<< HEAD
  */
 #define EM(a, b) TRACE_DEFINE_ENUM(a);
 #define E_(a, b) TRACE_DEFINE_ENUM(a);
 
+smb3_rw_credits_traces;
 smb3_tcon_ref_traces;
 
 #undef EM
@@ -109,22 +102,6 @@
  * Now redefine the EM() and E_() macros to map the enums to the strings that
  * will be printed in the output.
  */
-=======
- */
-#define EM(a, b) TRACE_DEFINE_ENUM(a);
-#define E_(a, b) TRACE_DEFINE_ENUM(a);
-
-smb3_rw_credits_traces;
-smb3_tcon_ref_traces;
-
-#undef EM
-#undef E_
-
-/*
- * Now redefine the EM() and E_() macros to map the enums to the strings that
- * will be printed in the output.
- */
->>>>>>> a6ad5510
 #define EM(a, b)	{ a, b },
 #define E_(a, b)	{ a, b }
 
@@ -1415,11 +1392,7 @@
 		__entry->command = command;
 	),
 	TP_printk("xid=%u fid=0x%llx ioctl cmd=0x%x",
-<<<<<<< HEAD
-		__entry->xid, __entry->fid, __entry->command)
-=======
 		  __entry->xid, __entry->fid, __entry->command)
->>>>>>> a6ad5510
 )
 
 #define DEFINE_SMB3_IOCTL_EVENT(name)        \
@@ -1431,11 +1404,6 @@
 
 DEFINE_SMB3_IOCTL_EVENT(ioctl);
 
-<<<<<<< HEAD
-
-
-
-=======
 DECLARE_EVENT_CLASS(smb3_shutdown_class,
 	TP_PROTO(__u32 flags,
 		__u32 tid),
@@ -1488,7 +1456,6 @@
 	TP_ARGS(rc, flags, tid))
 
 DEFINE_SMB3_SHUTDOWN_ERR_EVENT(shutdown_err);
->>>>>>> a6ad5510
 
 DECLARE_EVENT_CLASS(smb3_credit_class,
 	TP_PROTO(__u64	currmid,
@@ -1570,8 +1537,6 @@
 		      __entry->ref)
 	    );
 
-<<<<<<< HEAD
-=======
 TRACE_EVENT(smb3_rw_credits,
 	    TP_PROTO(unsigned int rreq_debug_id,
 		     unsigned int subreq_debug_index,
@@ -1607,7 +1572,6 @@
 		      __entry->server_credits, __entry->in_flight)
 	    );
 
->>>>>>> a6ad5510
 
 #undef EM
 #undef E_
