/* SPDX-License-Identifier: LGPL-2.1 */
/*
 *   CIFS filesystem cache interface definitions
 *
 *   Copyright (c) 2010 Novell, Inc.
 *   Authors(s): Suresh Jayaraman (sjayaraman@suse.de>
 *
 */
#ifndef _CIFS_FSCACHE_H
#define _CIFS_FSCACHE_H

#include <linux/swap.h>
#include <linux/fscache.h>

#include "cifsglob.h"

/*
 * Coherency data attached to CIFS volume within the cache
 */
struct cifs_fscache_volume_coherency_data {
	__le64	resource_id;		/* unique server resource id */
	__le64	vol_create_time;
	__le32	vol_serial_number;
} __packed;

/*
 * Coherency data attached to CIFS inode within the cache.
 */
struct cifs_fscache_inode_coherency_data {
	__le64 last_write_time_sec;
	__le64 last_change_time_sec;
	__le32 last_write_time_nsec;
	__le32 last_change_time_nsec;
};

#ifdef CONFIG_CIFS_FSCACHE

/*
 * fscache.c
 */
extern int cifs_fscache_get_super_cookie(struct cifs_tcon *);
extern void cifs_fscache_release_super_cookie(struct cifs_tcon *);

extern void cifs_fscache_get_inode_cookie(struct inode *inode);
extern void cifs_fscache_release_inode_cookie(struct inode *);
extern void cifs_fscache_unuse_inode_cookie(struct inode *inode, bool update);

static inline
void cifs_fscache_fill_coherency(struct inode *inode,
				 struct cifs_fscache_inode_coherency_data *cd)
{
	struct timespec64 ctime = inode_get_ctime(inode);
	struct timespec64 mtime = inode_get_mtime(inode);

	memset(cd, 0, sizeof(*cd));
	cd->last_write_time_sec   = cpu_to_le64(mtime.tv_sec);
	cd->last_write_time_nsec  = cpu_to_le32(mtime.tv_nsec);
	cd->last_change_time_sec  = cpu_to_le64(ctime.tv_sec);
	cd->last_change_time_nsec = cpu_to_le32(ctime.tv_nsec);
}


static inline struct fscache_cookie *cifs_inode_cookie(struct inode *inode)
{
	return netfs_i_cookie(&CIFS_I(inode)->netfs);
}

static inline void cifs_invalidate_cache(struct inode *inode, unsigned int flags)
{
	struct cifs_fscache_inode_coherency_data cd;

	cifs_fscache_fill_coherency(inode, &cd);
	fscache_invalidate(cifs_inode_cookie(inode), &cd,
			   i_size_read(inode), flags);
}

static inline bool cifs_fscache_enabled(struct inode *inode)
{
	return fscache_cookie_enabled(cifs_inode_cookie(inode));
}

static inline bool cifs_fscache_enabled(struct inode *inode)
{
	return fscache_cookie_enabled(cifs_inode_cookie(inode));
}

#else /* CONFIG_CIFS_FSCACHE */
static inline
void cifs_fscache_fill_coherency(struct inode *inode,
				 struct cifs_fscache_inode_coherency_data *cd)
{
}

static inline int cifs_fscache_get_super_cookie(struct cifs_tcon *tcon) { return 0; }
static inline void cifs_fscache_release_super_cookie(struct cifs_tcon *tcon) {}

static inline void cifs_fscache_get_inode_cookie(struct inode *inode) {}
static inline void cifs_fscache_release_inode_cookie(struct inode *inode) {}
static inline void cifs_fscache_unuse_inode_cookie(struct inode *inode, bool update) {}
static inline struct fscache_cookie *cifs_inode_cookie(struct inode *inode) { return NULL; }
static inline void cifs_invalidate_cache(struct inode *inode, unsigned int flags) {}
static inline bool cifs_fscache_enabled(struct inode *inode) { return false; }
<<<<<<< HEAD

static inline int cifs_fscache_query_occupancy(struct inode *inode,
					       pgoff_t first, unsigned int nr_pages,
					       pgoff_t *_data_first,
					       unsigned int *_data_nr_pages)
{
	*_data_first = ULONG_MAX;
	*_data_nr_pages = 0;
	return -ENOBUFS;
}

static inline int
cifs_readpage_from_fscache(struct inode *inode, struct page *page)
{
	return -ENOBUFS;
}

static inline
void cifs_readahead_to_fscache(struct inode *inode, loff_t pos, size_t len) {}
=======
>>>>>>> 0c383648

#endif /* CONFIG_CIFS_FSCACHE */

#endif /* _CIFS_FSCACHE_H */<|MERGE_RESOLUTION|>--- conflicted
+++ resolved
@@ -79,11 +79,6 @@
 	return fscache_cookie_enabled(cifs_inode_cookie(inode));
 }
 
-static inline bool cifs_fscache_enabled(struct inode *inode)
-{
-	return fscache_cookie_enabled(cifs_inode_cookie(inode));
-}
-
 #else /* CONFIG_CIFS_FSCACHE */
 static inline
 void cifs_fscache_fill_coherency(struct inode *inode,
@@ -100,28 +95,6 @@
 static inline struct fscache_cookie *cifs_inode_cookie(struct inode *inode) { return NULL; }
 static inline void cifs_invalidate_cache(struct inode *inode, unsigned int flags) {}
 static inline bool cifs_fscache_enabled(struct inode *inode) { return false; }
-<<<<<<< HEAD
-
-static inline int cifs_fscache_query_occupancy(struct inode *inode,
-					       pgoff_t first, unsigned int nr_pages,
-					       pgoff_t *_data_first,
-					       unsigned int *_data_nr_pages)
-{
-	*_data_first = ULONG_MAX;
-	*_data_nr_pages = 0;
-	return -ENOBUFS;
-}
-
-static inline int
-cifs_readpage_from_fscache(struct inode *inode, struct page *page)
-{
-	return -ENOBUFS;
-}
-
-static inline
-void cifs_readahead_to_fscache(struct inode *inode, loff_t pos, size_t len) {}
-=======
->>>>>>> 0c383648
 
 #endif /* CONFIG_CIFS_FSCACHE */
 
