// SPDX-License-Identifier: LGPL-2.1
/*
 *
 *   Copyright (C) International Business Machines  Corp., 2002,2010
 *   Author(s): Steve French (sfrench@us.ibm.com)
 *
 *   Contains the routines for constructing the SMB PDUs themselves
 *
 */

 /* SMB/CIFS PDU handling routines here - except for leftovers in connect.c   */
 /* These are mostly routines that operate on a pathname, or on a tree id     */
 /* (mounted volume), but there are eight handle based routines which must be */
 /* treated slightly differently for reconnection purposes since we never     */
 /* want to reuse a stale file handle and only the caller knows the file info */

#include <linux/fs.h>
#include <linux/filelock.h>
#include <linux/kernel.h>
#include <linux/vfs.h>
#include <linux/slab.h>
#include <linux/posix_acl_xattr.h>
#include <linux/pagemap.h>
#include <linux/swap.h>
#include <linux/task_io_accounting_ops.h>
#include <linux/uaccess.h>
#include <linux/netfs.h>
#include <trace/events/netfs.h>
#include "cifspdu.h"
#include "cifsfs.h"
#include "cifsglob.h"
#include "cifsacl.h"
#include "cifsproto.h"
#include "cifs_unicode.h"
#include "cifs_debug.h"
#include "fscache.h"
#include "smbdirect.h"
#ifdef CONFIG_CIFS_DFS_UPCALL
#include "dfs_cache.h"
#endif

#ifdef CONFIG_CIFS_POSIX
static struct {
	int index;
	char *name;
} protocols[] = {
	{CIFS_PROT, "\2NT LM 0.12"},
	{POSIX_PROT, "\2POSIX 2"},
	{BAD_PROT, "\2"}
};
#else
static struct {
	int index;
	char *name;
} protocols[] = {
	{CIFS_PROT, "\2NT LM 0.12"},
	{BAD_PROT, "\2"}
};
#endif

/* define the number of elements in the cifs dialect array */
#ifdef CONFIG_CIFS_POSIX
#define CIFS_NUM_PROT 2
#else /* not posix */
#define CIFS_NUM_PROT 1
#endif /* CIFS_POSIX */


/* reconnect the socket, tcon, and smb session if needed */
static int
cifs_reconnect_tcon(struct cifs_tcon *tcon, int smb_command)
{
	struct TCP_Server_Info *server;
	struct cifs_ses *ses;
	int rc;

	/*
	 * SMBs NegProt, SessSetup, uLogoff do not have tcon yet so check for
	 * tcp and smb session status done differently for those three - in the
	 * calling routine
	 */
	if (!tcon)
		return 0;

	ses = tcon->ses;
	server = ses->server;

	/*
	 * only tree disconnect, open, and write, (and ulogoff which does not
	 * have tcon) are allowed as we start umount
	 */
	spin_lock(&tcon->tc_lock);
	if (tcon->status == TID_EXITING) {
		if (smb_command != SMB_COM_TREE_DISCONNECT) {
			spin_unlock(&tcon->tc_lock);
			cifs_dbg(FYI, "can not send cmd %d while umounting\n",
				 smb_command);
			return -ENODEV;
		}
	}
	spin_unlock(&tcon->tc_lock);

again:
	rc = cifs_wait_for_server_reconnect(server, tcon->retry);
	if (rc)
		return rc;

	spin_lock(&ses->chan_lock);
	if (!cifs_chan_needs_reconnect(ses, server) && !tcon->need_reconnect) {
		spin_unlock(&ses->chan_lock);
		return 0;
	}
	spin_unlock(&ses->chan_lock);

	mutex_lock(&ses->session_mutex);
	/*
	 * Handle the case where a concurrent thread failed to negotiate or
	 * killed a channel.
	 */
	spin_lock(&server->srv_lock);
	switch (server->tcpStatus) {
	case CifsExiting:
		spin_unlock(&server->srv_lock);
		mutex_unlock(&ses->session_mutex);
		return -EHOSTDOWN;
	case CifsNeedReconnect:
		spin_unlock(&server->srv_lock);
		mutex_unlock(&ses->session_mutex);
		if (!tcon->retry)
			return -EHOSTDOWN;
		goto again;
	default:
		break;
	}
	spin_unlock(&server->srv_lock);

	/*
	 * need to prevent multiple threads trying to simultaneously
	 * reconnect the same SMB session
	 */
	spin_lock(&ses->ses_lock);
	spin_lock(&ses->chan_lock);
	if (!cifs_chan_needs_reconnect(ses, server) &&
	    ses->ses_status == SES_GOOD) {
		spin_unlock(&ses->chan_lock);
		spin_unlock(&ses->ses_lock);

		/* this means that we only need to tree connect */
		if (tcon->need_reconnect)
			goto skip_sess_setup;

		mutex_unlock(&ses->session_mutex);
		goto out;
	}
	spin_unlock(&ses->chan_lock);
	spin_unlock(&ses->ses_lock);

	rc = cifs_negotiate_protocol(0, ses, server);
	if (rc) {
		mutex_unlock(&ses->session_mutex);
		if (!tcon->retry)
			return -EHOSTDOWN;
		goto again;
	}
	rc = cifs_setup_session(0, ses, server, ses->local_nls);
	if ((rc == -EACCES) || (rc == -EHOSTDOWN) || (rc == -EKEYREVOKED)) {
		/*
		 * Try alternate password for next reconnect if an alternate
		 * password is available.
		 */
		if (ses->password2)
			swap(ses->password2, ses->password);
	}

	/* do we need to reconnect tcon? */
	if (rc || !tcon->need_reconnect) {
		mutex_unlock(&ses->session_mutex);
		goto out;
	}

skip_sess_setup:
	cifs_mark_open_files_invalid(tcon);
	rc = cifs_tree_connect(0, tcon);
	mutex_unlock(&ses->session_mutex);
	cifs_dbg(FYI, "reconnect tcon rc = %d\n", rc);

	if (rc) {
		pr_warn_once("reconnect tcon failed rc = %d\n", rc);
		goto out;
	}

	atomic_inc(&tconInfoReconnectCount);

	/* tell server Unix caps we support */
	if (cap_unix(ses))
		reset_cifs_unix_caps(0, tcon, NULL, NULL);

	/*
	 * Removed call to reopen open files here. It is safer (and faster) to
	 * reopen files one at a time as needed in read and write.
	 *
	 * FIXME: what about file locks? don't we need to reclaim them ASAP?
	 */

out:
	/*
	 * Check if handle based operation so we know whether we can continue
	 * or not without returning to caller to reset file handle
	 */
	switch (smb_command) {
	case SMB_COM_READ_ANDX:
	case SMB_COM_WRITE_ANDX:
	case SMB_COM_CLOSE:
	case SMB_COM_FIND_CLOSE2:
	case SMB_COM_LOCKING_ANDX:
		rc = -EAGAIN;
	}

	return rc;
}

/* Allocate and return pointer to an SMB request buffer, and set basic
   SMB information in the SMB header.  If the return code is zero, this
   function must have filled in request_buf pointer */
static int
small_smb_init(int smb_command, int wct, struct cifs_tcon *tcon,
		void **request_buf)
{
	int rc;

	rc = cifs_reconnect_tcon(tcon, smb_command);
	if (rc)
		return rc;

	*request_buf = cifs_small_buf_get();
	if (*request_buf == NULL) {
		/* BB should we add a retry in here if not a writepage? */
		return -ENOMEM;
	}

	header_assemble((struct smb_hdr *) *request_buf, smb_command,
			tcon, wct);

	if (tcon != NULL)
		cifs_stats_inc(&tcon->num_smbs_sent);

	return 0;
}

int
small_smb_init_no_tc(const int smb_command, const int wct,
		     struct cifs_ses *ses, void **request_buf)
{
	int rc;
	struct smb_hdr *buffer;

	rc = small_smb_init(smb_command, wct, NULL, request_buf);
	if (rc)
		return rc;

	buffer = (struct smb_hdr *)*request_buf;
	buffer->Mid = get_next_mid(ses->server);
	if (ses->capabilities & CAP_UNICODE)
		buffer->Flags2 |= SMBFLG2_UNICODE;
	if (ses->capabilities & CAP_STATUS32)
		buffer->Flags2 |= SMBFLG2_ERR_STATUS;

	/* uid, tid can stay at zero as set in header assemble */

	/* BB add support for turning on the signing when
	this function is used after 1st of session setup requests */

	return rc;
}

/* If the return code is zero, this function must fill in request_buf pointer */
static int
__smb_init(int smb_command, int wct, struct cifs_tcon *tcon,
			void **request_buf, void **response_buf)
{
	*request_buf = cifs_buf_get();
	if (*request_buf == NULL) {
		/* BB should we add a retry in here if not a writepage? */
		return -ENOMEM;
	}
    /* Although the original thought was we needed the response buf for  */
    /* potential retries of smb operations it turns out we can determine */
    /* from the mid flags when the request buffer can be resent without  */
    /* having to use a second distinct buffer for the response */
	if (response_buf)
		*response_buf = *request_buf;

	header_assemble((struct smb_hdr *) *request_buf, smb_command, tcon,
			wct);

	if (tcon != NULL)
		cifs_stats_inc(&tcon->num_smbs_sent);

	return 0;
}

/* If the return code is zero, this function must fill in request_buf pointer */
static int
smb_init(int smb_command, int wct, struct cifs_tcon *tcon,
	 void **request_buf, void **response_buf)
{
	int rc;

	rc = cifs_reconnect_tcon(tcon, smb_command);
	if (rc)
		return rc;

	return __smb_init(smb_command, wct, tcon, request_buf, response_buf);
}

static int
smb_init_no_reconnect(int smb_command, int wct, struct cifs_tcon *tcon,
			void **request_buf, void **response_buf)
{
	spin_lock(&tcon->ses->chan_lock);
	if (cifs_chan_needs_reconnect(tcon->ses, tcon->ses->server) ||
	    tcon->need_reconnect) {
		spin_unlock(&tcon->ses->chan_lock);
		return -EHOSTDOWN;
	}
	spin_unlock(&tcon->ses->chan_lock);

	return __smb_init(smb_command, wct, tcon, request_buf, response_buf);
}

static int validate_t2(struct smb_t2_rsp *pSMB)
{
	unsigned int total_size;

	/* check for plausible wct */
	if (pSMB->hdr.WordCount < 10)
		goto vt2_err;

	/* check for parm and data offset going beyond end of smb */
	if (get_unaligned_le16(&pSMB->t2_rsp.ParameterOffset) > 1024 ||
	    get_unaligned_le16(&pSMB->t2_rsp.DataOffset) > 1024)
		goto vt2_err;

	total_size = get_unaligned_le16(&pSMB->t2_rsp.ParameterCount);
	if (total_size >= 512)
		goto vt2_err;

	/* check that bcc is at least as big as parms + data, and that it is
	 * less than negotiated smb buffer
	 */
	total_size += get_unaligned_le16(&pSMB->t2_rsp.DataCount);
	if (total_size > get_bcc(&pSMB->hdr) ||
	    total_size >= CIFSMaxBufSize + MAX_CIFS_HDR_SIZE)
		goto vt2_err;

	return 0;
vt2_err:
	cifs_dump_mem("Invalid transact2 SMB: ", (char *)pSMB,
		sizeof(struct smb_t2_rsp) + 16);
	return -EINVAL;
}

static int
decode_ext_sec_blob(struct cifs_ses *ses, NEGOTIATE_RSP *pSMBr)
{
	int	rc = 0;
	u16	count;
	char	*guid = pSMBr->u.extended_response.GUID;
	struct TCP_Server_Info *server = ses->server;

	count = get_bcc(&pSMBr->hdr);
	if (count < SMB1_CLIENT_GUID_SIZE)
		return -EIO;

	spin_lock(&cifs_tcp_ses_lock);
	if (server->srv_count > 1) {
		spin_unlock(&cifs_tcp_ses_lock);
		if (memcmp(server->server_GUID, guid, SMB1_CLIENT_GUID_SIZE) != 0) {
			cifs_dbg(FYI, "server UID changed\n");
			memcpy(server->server_GUID, guid, SMB1_CLIENT_GUID_SIZE);
		}
	} else {
		spin_unlock(&cifs_tcp_ses_lock);
		memcpy(server->server_GUID, guid, SMB1_CLIENT_GUID_SIZE);
	}

	if (count == SMB1_CLIENT_GUID_SIZE) {
		server->sec_ntlmssp = true;
	} else {
		count -= SMB1_CLIENT_GUID_SIZE;
		rc = decode_negTokenInit(
			pSMBr->u.extended_response.SecurityBlob, count, server);
		if (rc != 1)
			return -EINVAL;
	}

	return 0;
}

static bool
should_set_ext_sec_flag(enum securityEnum sectype)
{
	switch (sectype) {
	case RawNTLMSSP:
	case Kerberos:
		return true;
	case Unspecified:
		if (global_secflags &
		    (CIFSSEC_MAY_KRB5 | CIFSSEC_MAY_NTLMSSP))
			return true;
		fallthrough;
	default:
		return false;
	}
}

int
CIFSSMBNegotiate(const unsigned int xid,
		 struct cifs_ses *ses,
		 struct TCP_Server_Info *server)
{
	NEGOTIATE_REQ *pSMB;
	NEGOTIATE_RSP *pSMBr;
	int rc = 0;
	int bytes_returned;
	int i;
	u16 count;

	if (!server) {
		WARN(1, "%s: server is NULL!\n", __func__);
		return -EIO;
	}

	rc = smb_init(SMB_COM_NEGOTIATE, 0, NULL /* no tcon yet */ ,
		      (void **) &pSMB, (void **) &pSMBr);
	if (rc)
		return rc;

	pSMB->hdr.Mid = get_next_mid(server);
	pSMB->hdr.Flags2 |= SMBFLG2_ERR_STATUS;

	if (ses->unicode != 0)
		pSMB->hdr.Flags2 |= SMBFLG2_UNICODE;

	if (should_set_ext_sec_flag(ses->sectype)) {
		cifs_dbg(FYI, "Requesting extended security\n");
		pSMB->hdr.Flags2 |= SMBFLG2_EXT_SEC;
	}

	count = 0;
	/*
	 * We know that all the name entries in the protocols array
	 * are short (< 16 bytes anyway) and are NUL terminated.
	 */
	for (i = 0; i < CIFS_NUM_PROT; i++) {
		size_t len = strlen(protocols[i].name) + 1;

		memcpy(&pSMB->DialectsArray[count], protocols[i].name, len);
		count += len;
	}
	inc_rfc1001_len(pSMB, count);
	pSMB->ByteCount = cpu_to_le16(count);

	rc = SendReceive(xid, ses, (struct smb_hdr *) pSMB,
			 (struct smb_hdr *) pSMBr, &bytes_returned, 0);
	if (rc != 0)
		goto neg_err_exit;

	server->dialect = le16_to_cpu(pSMBr->DialectIndex);
	cifs_dbg(FYI, "Dialect: %d\n", server->dialect);
	/* Check wct = 1 error case */
	if ((pSMBr->hdr.WordCount <= 13) || (server->dialect == BAD_PROT)) {
		/* core returns wct = 1, but we do not ask for core - otherwise
		small wct just comes when dialect index is -1 indicating we
		could not negotiate a common dialect */
		rc = -EOPNOTSUPP;
		goto neg_err_exit;
	} else if (pSMBr->hdr.WordCount != 17) {
		/* unknown wct */
		rc = -EOPNOTSUPP;
		goto neg_err_exit;
	}
	/* else wct == 17, NTLM or better */

	server->sec_mode = pSMBr->SecurityMode;
	if ((server->sec_mode & SECMODE_USER) == 0)
		cifs_dbg(FYI, "share mode security\n");

	/* one byte, so no need to convert this or EncryptionKeyLen from
	   little endian */
	server->maxReq = min_t(unsigned int, le16_to_cpu(pSMBr->MaxMpxCount),
			       cifs_max_pending);
	set_credits(server, server->maxReq);
	/* probably no need to store and check maxvcs */
	server->maxBuf = le32_to_cpu(pSMBr->MaxBufferSize);
	/* set up max_read for readahead check */
	server->max_read = server->maxBuf;
	server->max_rw = le32_to_cpu(pSMBr->MaxRawSize);
	cifs_dbg(NOISY, "Max buf = %d\n", ses->server->maxBuf);
	server->capabilities = le32_to_cpu(pSMBr->Capabilities);
	server->session_key_id = pSMBr->SessionKey;
	server->timeAdj = (int)(__s16)le16_to_cpu(pSMBr->ServerTimeZone);
	server->timeAdj *= 60;

	if (pSMBr->EncryptionKeyLength == CIFS_CRYPTO_KEY_SIZE) {
		server->negflavor = CIFS_NEGFLAVOR_UNENCAP;
		memcpy(ses->server->cryptkey, pSMBr->u.EncryptionKey,
		       CIFS_CRYPTO_KEY_SIZE);
	} else if (pSMBr->hdr.Flags2 & SMBFLG2_EXT_SEC ||
			server->capabilities & CAP_EXTENDED_SECURITY) {
		server->negflavor = CIFS_NEGFLAVOR_EXTENDED;
		rc = decode_ext_sec_blob(ses, pSMBr);
	} else if (server->sec_mode & SECMODE_PW_ENCRYPT) {
		rc = -EIO; /* no crypt key only if plain text pwd */
	} else {
		server->negflavor = CIFS_NEGFLAVOR_UNENCAP;
		server->capabilities &= ~CAP_EXTENDED_SECURITY;
	}

	if (!rc)
		rc = cifs_enable_signing(server, ses->sign);
neg_err_exit:
	cifs_buf_release(pSMB);

	cifs_dbg(FYI, "negprot rc %d\n", rc);
	return rc;
}

int
CIFSSMBTDis(const unsigned int xid, struct cifs_tcon *tcon)
{
	struct smb_hdr *smb_buffer;
	int rc = 0;

	cifs_dbg(FYI, "In tree disconnect\n");

	/* BB: do we need to check this? These should never be NULL. */
	if ((tcon->ses == NULL) || (tcon->ses->server == NULL))
		return -EIO;

	/*
	 * No need to return error on this operation if tid invalidated and
	 * closed on server already e.g. due to tcp session crashing. Also,
	 * the tcon is no longer on the list, so no need to take lock before
	 * checking this.
	 */
	spin_lock(&tcon->ses->chan_lock);
	if ((tcon->need_reconnect) || CIFS_ALL_CHANS_NEED_RECONNECT(tcon->ses)) {
		spin_unlock(&tcon->ses->chan_lock);
		return -EIO;
	}
	spin_unlock(&tcon->ses->chan_lock);

	rc = small_smb_init(SMB_COM_TREE_DISCONNECT, 0, tcon,
			    (void **)&smb_buffer);
	if (rc)
		return rc;

	rc = SendReceiveNoRsp(xid, tcon->ses, (char *)smb_buffer, 0);
	cifs_small_buf_release(smb_buffer);
	if (rc)
		cifs_dbg(FYI, "Tree disconnect failed %d\n", rc);

	/* No need to return error on this operation if tid invalidated and
	   closed on server already e.g. due to tcp session crashing */
	if (rc == -EAGAIN)
		rc = 0;

	return rc;
}

/*
 * This is a no-op for now. We're not really interested in the reply, but
 * rather in the fact that the server sent one and that server->lstrp
 * gets updated.
 *
 * FIXME: maybe we should consider checking that the reply matches request?
 */
static void
cifs_echo_callback(struct mid_q_entry *mid)
{
	struct TCP_Server_Info *server = mid->callback_data;
	struct cifs_credits credits = { .value = 1, .instance = 0 };

	release_mid(mid);
	add_credits(server, &credits, CIFS_ECHO_OP);
}

int
CIFSSMBEcho(struct TCP_Server_Info *server)
{
	ECHO_REQ *smb;
	int rc = 0;
	struct kvec iov[2];
	struct smb_rqst rqst = { .rq_iov = iov,
				 .rq_nvec = 2 };

	cifs_dbg(FYI, "In echo request\n");

	rc = small_smb_init(SMB_COM_ECHO, 0, NULL, (void **)&smb);
	if (rc)
		return rc;

	if (server->capabilities & CAP_UNICODE)
		smb->hdr.Flags2 |= SMBFLG2_UNICODE;

	/* set up echo request */
	smb->hdr.Tid = 0xffff;
	smb->hdr.WordCount = 1;
	put_unaligned_le16(1, &smb->EchoCount);
	put_bcc(1, &smb->hdr);
	smb->Data[0] = 'a';
	inc_rfc1001_len(smb, 3);

	iov[0].iov_len = 4;
	iov[0].iov_base = smb;
	iov[1].iov_len = get_rfc1002_length(smb);
	iov[1].iov_base = (char *)smb + 4;

	rc = cifs_call_async(server, &rqst, NULL, cifs_echo_callback, NULL,
			     server, CIFS_NON_BLOCKING | CIFS_ECHO_OP, NULL);
	if (rc)
		cifs_dbg(FYI, "Echo request failed: %d\n", rc);

	cifs_small_buf_release(smb);

	return rc;
}

int
CIFSSMBLogoff(const unsigned int xid, struct cifs_ses *ses)
{
	LOGOFF_ANDX_REQ *pSMB;
	int rc = 0;

	cifs_dbg(FYI, "In SMBLogoff for session disconnect\n");

	/*
	 * BB: do we need to check validity of ses and server? They should
	 * always be valid since we have an active reference. If not, that
	 * should probably be a BUG()
	 */
	if (!ses || !ses->server)
		return -EIO;

	mutex_lock(&ses->session_mutex);
	spin_lock(&ses->chan_lock);
	if (CIFS_ALL_CHANS_NEED_RECONNECT(ses)) {
		spin_unlock(&ses->chan_lock);
		goto session_already_dead; /* no need to send SMBlogoff if uid
					      already closed due to reconnect */
	}
	spin_unlock(&ses->chan_lock);

	rc = small_smb_init(SMB_COM_LOGOFF_ANDX, 2, NULL, (void **)&pSMB);
	if (rc) {
		mutex_unlock(&ses->session_mutex);
		return rc;
	}

	pSMB->hdr.Mid = get_next_mid(ses->server);

	if (ses->server->sign)
		pSMB->hdr.Flags2 |= SMBFLG2_SECURITY_SIGNATURE;

	pSMB->hdr.Uid = ses->Suid;

	pSMB->AndXCommand = 0xFF;
	rc = SendReceiveNoRsp(xid, ses, (char *) pSMB, 0);
	cifs_small_buf_release(pSMB);
session_already_dead:
	mutex_unlock(&ses->session_mutex);

	/* if session dead then we do not need to do ulogoff,
		since server closed smb session, no sense reporting
		error */
	if (rc == -EAGAIN)
		rc = 0;
	return rc;
}

int
CIFSPOSIXDelFile(const unsigned int xid, struct cifs_tcon *tcon,
		 const char *fileName, __u16 type,
		 const struct nls_table *nls_codepage, int remap)
{
	TRANSACTION2_SPI_REQ *pSMB = NULL;
	TRANSACTION2_SPI_RSP *pSMBr = NULL;
	struct unlink_psx_rq *pRqD;
	int name_len;
	int rc = 0;
	int bytes_returned = 0;
	__u16 params, param_offset, offset, byte_count;

	cifs_dbg(FYI, "In POSIX delete\n");
PsxDelete:
	rc = smb_init(SMB_COM_TRANSACTION2, 15, tcon, (void **) &pSMB,
		      (void **) &pSMBr);
	if (rc)
		return rc;

	if (pSMB->hdr.Flags2 & SMBFLG2_UNICODE) {
		name_len =
		    cifsConvertToUTF16((__le16 *) pSMB->FileName, fileName,
				       PATH_MAX, nls_codepage, remap);
		name_len++;	/* trailing null */
		name_len *= 2;
	} else {
		name_len = copy_path_name(pSMB->FileName, fileName);
	}

	params = 6 + name_len;
	pSMB->MaxParameterCount = cpu_to_le16(2);
	pSMB->MaxDataCount = 0; /* BB double check this with jra */
	pSMB->MaxSetupCount = 0;
	pSMB->Reserved = 0;
	pSMB->Flags = 0;
	pSMB->Timeout = 0;
	pSMB->Reserved2 = 0;
	param_offset = offsetof(struct smb_com_transaction2_spi_req,
				InformationLevel) - 4;
	offset = param_offset + params;

	/* Setup pointer to Request Data (inode type).
	 * Note that SMB offsets are from the beginning of SMB which is 4 bytes
	 * in, after RFC1001 field
	 */
	pRqD = (struct unlink_psx_rq *)((char *)(pSMB) + offset + 4);
	pRqD->type = cpu_to_le16(type);
	pSMB->ParameterOffset = cpu_to_le16(param_offset);
	pSMB->DataOffset = cpu_to_le16(offset);
	pSMB->SetupCount = 1;
	pSMB->Reserved3 = 0;
	pSMB->SubCommand = cpu_to_le16(TRANS2_SET_PATH_INFORMATION);
	byte_count = 3 /* pad */  + params + sizeof(struct unlink_psx_rq);

	pSMB->DataCount = cpu_to_le16(sizeof(struct unlink_psx_rq));
	pSMB->TotalDataCount = cpu_to_le16(sizeof(struct unlink_psx_rq));
	pSMB->ParameterCount = cpu_to_le16(params);
	pSMB->TotalParameterCount = pSMB->ParameterCount;
	pSMB->InformationLevel = cpu_to_le16(SMB_POSIX_UNLINK);
	pSMB->Reserved4 = 0;
	inc_rfc1001_len(pSMB, byte_count);
	pSMB->ByteCount = cpu_to_le16(byte_count);
	rc = SendReceive(xid, tcon->ses, (struct smb_hdr *) pSMB,
			 (struct smb_hdr *) pSMBr, &bytes_returned, 0);
	if (rc)
		cifs_dbg(FYI, "Posix delete returned %d\n", rc);
	cifs_buf_release(pSMB);

	cifs_stats_inc(&tcon->stats.cifs_stats.num_deletes);

	if (rc == -EAGAIN)
		goto PsxDelete;

	return rc;
}

int
CIFSSMBDelFile(const unsigned int xid, struct cifs_tcon *tcon, const char *name,
	       struct cifs_sb_info *cifs_sb, struct dentry *dentry)
{
	DELETE_FILE_REQ *pSMB = NULL;
	DELETE_FILE_RSP *pSMBr = NULL;
	int rc = 0;
	int bytes_returned;
	int name_len;
	int remap = cifs_remap(cifs_sb);

DelFileRetry:
	rc = smb_init(SMB_COM_DELETE, 1, tcon, (void **) &pSMB,
		      (void **) &pSMBr);
	if (rc)
		return rc;

	if (pSMB->hdr.Flags2 & SMBFLG2_UNICODE) {
		name_len = cifsConvertToUTF16((__le16 *) pSMB->fileName, name,
					      PATH_MAX, cifs_sb->local_nls,
					      remap);
		name_len++;	/* trailing null */
		name_len *= 2;
	} else {
		name_len = copy_path_name(pSMB->fileName, name);
	}
	pSMB->SearchAttributes =
	    cpu_to_le16(ATTR_READONLY | ATTR_HIDDEN | ATTR_SYSTEM);
	pSMB->BufferFormat = 0x04;
	inc_rfc1001_len(pSMB, name_len + 1);
	pSMB->ByteCount = cpu_to_le16(name_len + 1);
	rc = SendReceive(xid, tcon->ses, (struct smb_hdr *) pSMB,
			 (struct smb_hdr *) pSMBr, &bytes_returned, 0);
	cifs_stats_inc(&tcon->stats.cifs_stats.num_deletes);
	if (rc)
		cifs_dbg(FYI, "Error in RMFile = %d\n", rc);

	cifs_buf_release(pSMB);
	if (rc == -EAGAIN)
		goto DelFileRetry;

	return rc;
}

int
CIFSSMBRmDir(const unsigned int xid, struct cifs_tcon *tcon, const char *name,
	     struct cifs_sb_info *cifs_sb)
{
	DELETE_DIRECTORY_REQ *pSMB = NULL;
	DELETE_DIRECTORY_RSP *pSMBr = NULL;
	int rc = 0;
	int bytes_returned;
	int name_len;
	int remap = cifs_remap(cifs_sb);

	cifs_dbg(FYI, "In CIFSSMBRmDir\n");
RmDirRetry:
	rc = smb_init(SMB_COM_DELETE_DIRECTORY, 0, tcon, (void **) &pSMB,
		      (void **) &pSMBr);
	if (rc)
		return rc;

	if (pSMB->hdr.Flags2 & SMBFLG2_UNICODE) {
		name_len = cifsConvertToUTF16((__le16 *) pSMB->DirName, name,
					      PATH_MAX, cifs_sb->local_nls,
					      remap);
		name_len++;	/* trailing null */
		name_len *= 2;
	} else {
		name_len = copy_path_name(pSMB->DirName, name);
	}

	pSMB->BufferFormat = 0x04;
	inc_rfc1001_len(pSMB, name_len + 1);
	pSMB->ByteCount = cpu_to_le16(name_len + 1);
	rc = SendReceive(xid, tcon->ses, (struct smb_hdr *) pSMB,
			 (struct smb_hdr *) pSMBr, &bytes_returned, 0);
	cifs_stats_inc(&tcon->stats.cifs_stats.num_rmdirs);
	if (rc)
		cifs_dbg(FYI, "Error in RMDir = %d\n", rc);

	cifs_buf_release(pSMB);
	if (rc == -EAGAIN)
		goto RmDirRetry;
	return rc;
}

int
CIFSSMBMkDir(const unsigned int xid, struct inode *inode, umode_t mode,
	     struct cifs_tcon *tcon, const char *name,
	     struct cifs_sb_info *cifs_sb)
{
	int rc = 0;
	CREATE_DIRECTORY_REQ *pSMB = NULL;
	CREATE_DIRECTORY_RSP *pSMBr = NULL;
	int bytes_returned;
	int name_len;
	int remap = cifs_remap(cifs_sb);

	cifs_dbg(FYI, "In CIFSSMBMkDir\n");
MkDirRetry:
	rc = smb_init(SMB_COM_CREATE_DIRECTORY, 0, tcon, (void **) &pSMB,
		      (void **) &pSMBr);
	if (rc)
		return rc;

	if (pSMB->hdr.Flags2 & SMBFLG2_UNICODE) {
		name_len = cifsConvertToUTF16((__le16 *) pSMB->DirName, name,
					      PATH_MAX, cifs_sb->local_nls,
					      remap);
		name_len++;	/* trailing null */
		name_len *= 2;
	} else {
		name_len = copy_path_name(pSMB->DirName, name);
	}

	pSMB->BufferFormat = 0x04;
	inc_rfc1001_len(pSMB, name_len + 1);
	pSMB->ByteCount = cpu_to_le16(name_len + 1);
	rc = SendReceive(xid, tcon->ses, (struct smb_hdr *) pSMB,
			 (struct smb_hdr *) pSMBr, &bytes_returned, 0);
	cifs_stats_inc(&tcon->stats.cifs_stats.num_mkdirs);
	if (rc)
		cifs_dbg(FYI, "Error in Mkdir = %d\n", rc);

	cifs_buf_release(pSMB);
	if (rc == -EAGAIN)
		goto MkDirRetry;
	return rc;
}

int
CIFSPOSIXCreate(const unsigned int xid, struct cifs_tcon *tcon,
		__u32 posix_flags, __u64 mode, __u16 *netfid,
		FILE_UNIX_BASIC_INFO *pRetData, __u32 *pOplock,
		const char *name, const struct nls_table *nls_codepage,
		int remap)
{
	TRANSACTION2_SPI_REQ *pSMB = NULL;
	TRANSACTION2_SPI_RSP *pSMBr = NULL;
	int name_len;
	int rc = 0;
	int bytes_returned = 0;
	__u16 params, param_offset, offset, byte_count, count;
	OPEN_PSX_REQ *pdata;
	OPEN_PSX_RSP *psx_rsp;

	cifs_dbg(FYI, "In POSIX Create\n");
PsxCreat:
	rc = smb_init(SMB_COM_TRANSACTION2, 15, tcon, (void **) &pSMB,
		      (void **) &pSMBr);
	if (rc)
		return rc;

	if (pSMB->hdr.Flags2 & SMBFLG2_UNICODE) {
		name_len =
		    cifsConvertToUTF16((__le16 *) pSMB->FileName, name,
				       PATH_MAX, nls_codepage, remap);
		name_len++;	/* trailing null */
		name_len *= 2;
	} else {
		name_len = copy_path_name(pSMB->FileName, name);
	}

	params = 6 + name_len;
	count = sizeof(OPEN_PSX_REQ);
	pSMB->MaxParameterCount = cpu_to_le16(2);
	pSMB->MaxDataCount = cpu_to_le16(1000);	/* large enough */
	pSMB->MaxSetupCount = 0;
	pSMB->Reserved = 0;
	pSMB->Flags = 0;
	pSMB->Timeout = 0;
	pSMB->Reserved2 = 0;
	param_offset = offsetof(struct smb_com_transaction2_spi_req,
				InformationLevel) - 4;
	offset = param_offset + params;
	/* SMB offsets are from the beginning of SMB which is 4 bytes in, after RFC1001 field */
	pdata = (OPEN_PSX_REQ *)((char *)(pSMB) + offset + 4);
	pdata->Level = cpu_to_le16(SMB_QUERY_FILE_UNIX_BASIC);
	pdata->Permissions = cpu_to_le64(mode);
	pdata->PosixOpenFlags = cpu_to_le32(posix_flags);
	pdata->OpenFlags =  cpu_to_le32(*pOplock);
	pSMB->ParameterOffset = cpu_to_le16(param_offset);
	pSMB->DataOffset = cpu_to_le16(offset);
	pSMB->SetupCount = 1;
	pSMB->Reserved3 = 0;
	pSMB->SubCommand = cpu_to_le16(TRANS2_SET_PATH_INFORMATION);
	byte_count = 3 /* pad */  + params + count;

	pSMB->DataCount = cpu_to_le16(count);
	pSMB->ParameterCount = cpu_to_le16(params);
	pSMB->TotalDataCount = pSMB->DataCount;
	pSMB->TotalParameterCount = pSMB->ParameterCount;
	pSMB->InformationLevel = cpu_to_le16(SMB_POSIX_OPEN);
	pSMB->Reserved4 = 0;
	inc_rfc1001_len(pSMB, byte_count);
	pSMB->ByteCount = cpu_to_le16(byte_count);
	rc = SendReceive(xid, tcon->ses, (struct smb_hdr *) pSMB,
			 (struct smb_hdr *) pSMBr, &bytes_returned, 0);
	if (rc) {
		cifs_dbg(FYI, "Posix create returned %d\n", rc);
		goto psx_create_err;
	}

	cifs_dbg(FYI, "copying inode info\n");
	rc = validate_t2((struct smb_t2_rsp *)pSMBr);

	if (rc || get_bcc(&pSMBr->hdr) < sizeof(OPEN_PSX_RSP)) {
		rc = -EIO;	/* bad smb */
		goto psx_create_err;
	}

	/* copy return information to pRetData */
	psx_rsp = (OPEN_PSX_RSP *)((char *) &pSMBr->hdr.Protocol
			+ le16_to_cpu(pSMBr->t2.DataOffset));

	*pOplock = le16_to_cpu(psx_rsp->OplockFlags);
	if (netfid)
		*netfid = psx_rsp->Fid;   /* cifs fid stays in le */
	/* Let caller know file was created so we can set the mode. */
	/* Do we care about the CreateAction in any other cases? */
	if (cpu_to_le32(FILE_CREATE) == psx_rsp->CreateAction)
		*pOplock |= CIFS_CREATE_ACTION;
	/* check to make sure response data is there */
	if (psx_rsp->ReturnedLevel != cpu_to_le16(SMB_QUERY_FILE_UNIX_BASIC)) {
		pRetData->Type = cpu_to_le32(-1); /* unknown */
		cifs_dbg(NOISY, "unknown type\n");
	} else {
		if (get_bcc(&pSMBr->hdr) < sizeof(OPEN_PSX_RSP)
					+ sizeof(FILE_UNIX_BASIC_INFO)) {
			cifs_dbg(VFS, "Open response data too small\n");
			pRetData->Type = cpu_to_le32(-1);
			goto psx_create_err;
		}
		memcpy((char *) pRetData,
			(char *)psx_rsp + sizeof(OPEN_PSX_RSP),
			sizeof(FILE_UNIX_BASIC_INFO));
	}

psx_create_err:
	cifs_buf_release(pSMB);

	if (posix_flags & SMB_O_DIRECTORY)
		cifs_stats_inc(&tcon->stats.cifs_stats.num_posixmkdirs);
	else
		cifs_stats_inc(&tcon->stats.cifs_stats.num_posixopens);

	if (rc == -EAGAIN)
		goto PsxCreat;

	return rc;
}

static __u16 convert_disposition(int disposition)
{
	__u16 ofun = 0;

	switch (disposition) {
		case FILE_SUPERSEDE:
			ofun = SMBOPEN_OCREATE | SMBOPEN_OTRUNC;
			break;
		case FILE_OPEN:
			ofun = SMBOPEN_OAPPEND;
			break;
		case FILE_CREATE:
			ofun = SMBOPEN_OCREATE;
			break;
		case FILE_OPEN_IF:
			ofun = SMBOPEN_OCREATE | SMBOPEN_OAPPEND;
			break;
		case FILE_OVERWRITE:
			ofun = SMBOPEN_OTRUNC;
			break;
		case FILE_OVERWRITE_IF:
			ofun = SMBOPEN_OCREATE | SMBOPEN_OTRUNC;
			break;
		default:
			cifs_dbg(FYI, "unknown disposition %d\n", disposition);
			ofun =  SMBOPEN_OAPPEND; /* regular open */
	}
	return ofun;
}

static int
access_flags_to_smbopen_mode(const int access_flags)
{
	/*
	 * SYSTEM_SECURITY grants both read and write access to SACL, treat is as read/write.
	 * MAXIMUM_ALLOWED grants as many access as possible, so treat it as read/write too.
	 * SYNCHRONIZE as is does not grant any specific access, so do not check its mask.
	 * If only SYNCHRONIZE bit is specified then fallback to read access.
	 */
	bool with_write_flags = access_flags & (FILE_WRITE_DATA | FILE_APPEND_DATA | FILE_WRITE_EA |
						FILE_DELETE_CHILD | FILE_WRITE_ATTRIBUTES | DELETE |
						WRITE_DAC | WRITE_OWNER | SYSTEM_SECURITY |
						MAXIMUM_ALLOWED | GENERIC_WRITE | GENERIC_ALL);
	bool with_read_flags = access_flags & (FILE_READ_DATA | FILE_READ_EA | FILE_EXECUTE |
						FILE_READ_ATTRIBUTES | READ_CONTROL |
						SYSTEM_SECURITY | MAXIMUM_ALLOWED | GENERIC_ALL |
						GENERIC_EXECUTE | GENERIC_READ);
	bool with_execute_flags = access_flags & (FILE_EXECUTE | MAXIMUM_ALLOWED | GENERIC_ALL |
						GENERIC_EXECUTE);

	if (with_write_flags && with_read_flags)
		return SMBOPEN_READWRITE;
	else if (with_write_flags)
		return SMBOPEN_WRITE;
	else if (with_execute_flags)
		return SMBOPEN_EXECUTE;
	else
		return SMBOPEN_READ;
}

int
SMBLegacyOpen(const unsigned int xid, struct cifs_tcon *tcon,
	    const char *fileName, const int openDisposition,
	    const int access_flags, const int create_options, __u16 *netfid,
	    int *pOplock, FILE_ALL_INFO *pfile_info,
	    const struct nls_table *nls_codepage, int remap)
{
	int rc;
	OPENX_REQ *pSMB = NULL;
	OPENX_RSP *pSMBr = NULL;
	int bytes_returned;
	int name_len;
	__u16 count;

OldOpenRetry:
	rc = smb_init(SMB_COM_OPEN_ANDX, 15, tcon, (void **) &pSMB,
		      (void **) &pSMBr);
	if (rc)
		return rc;

	pSMB->AndXCommand = 0xFF;       /* none */

	if (pSMB->hdr.Flags2 & SMBFLG2_UNICODE) {
		count = 1;      /* account for one byte pad to word boundary */
		name_len =
		   cifsConvertToUTF16((__le16 *) (pSMB->fileName + 1),
				      fileName, PATH_MAX, nls_codepage, remap);
		name_len++;     /* trailing null */
		name_len *= 2;
	} else {
		count = 0;      /* no pad */
		name_len = copy_path_name(pSMB->fileName, fileName);
	}
	if (*pOplock & REQ_OPLOCK)
		pSMB->OpenFlags = cpu_to_le16(REQ_OPLOCK);
	else if (*pOplock & REQ_BATCHOPLOCK)
		pSMB->OpenFlags = cpu_to_le16(REQ_BATCHOPLOCK);

	pSMB->OpenFlags |= cpu_to_le16(REQ_MORE_INFO);
	pSMB->Mode = cpu_to_le16(access_flags_to_smbopen_mode(access_flags));
	pSMB->Mode |= cpu_to_le16(0x40); /* deny none */
	/* set file as system file if special file such as fifo,
	 * socket, char or block and server expecting SFU style and
	   no Unix extensions */

	if (create_options & CREATE_OPTION_SPECIAL)
		pSMB->FileAttributes = cpu_to_le16(ATTR_SYSTEM);
	else /* BB FIXME BB */
		pSMB->FileAttributes = cpu_to_le16(0/*ATTR_NORMAL*/);

	if (create_options & CREATE_OPTION_READONLY)
		pSMB->FileAttributes |= cpu_to_le16(ATTR_READONLY);

	/* BB FIXME BB */
/*	pSMB->CreateOptions = cpu_to_le32(create_options &
						 CREATE_OPTIONS_MASK); */
	/* BB FIXME END BB */

	pSMB->Sattr = cpu_to_le16(ATTR_HIDDEN | ATTR_SYSTEM | ATTR_DIRECTORY);
	pSMB->OpenFunction = cpu_to_le16(convert_disposition(openDisposition));
	count += name_len;
	inc_rfc1001_len(pSMB, count);

	pSMB->ByteCount = cpu_to_le16(count);
	rc = SendReceive(xid, tcon->ses, (struct smb_hdr *) pSMB,
			(struct smb_hdr *)pSMBr, &bytes_returned, 0);
	cifs_stats_inc(&tcon->stats.cifs_stats.num_opens);
	if (rc) {
		cifs_dbg(FYI, "Error in Open = %d\n", rc);
	} else {
	/* BB verify if wct == 15 */

/*		*pOplock = pSMBr->OplockLevel; */ /* BB take from action field*/

		*netfid = pSMBr->Fid;   /* cifs fid stays in le */
		/* Let caller know file was created so we can set the mode. */
		/* Do we care about the CreateAction in any other cases? */
	/* BB FIXME BB */
/*		if (cpu_to_le32(FILE_CREATE) == pSMBr->CreateAction)
			*pOplock |= CIFS_CREATE_ACTION; */
	/* BB FIXME END */

		if (pfile_info) {
			pfile_info->CreationTime = 0; /* BB convert CreateTime*/
			pfile_info->LastAccessTime = 0; /* BB fixme */
			pfile_info->LastWriteTime = 0; /* BB fixme */
			pfile_info->ChangeTime = 0;  /* BB fixme */
			pfile_info->Attributes =
				cpu_to_le32(le16_to_cpu(pSMBr->FileAttributes));
			/* the file_info buf is endian converted by caller */
			pfile_info->AllocationSize =
				cpu_to_le64(le32_to_cpu(pSMBr->EndOfFile));
			pfile_info->EndOfFile = pfile_info->AllocationSize;
			pfile_info->NumberOfLinks = cpu_to_le32(1);
			pfile_info->DeletePending = 0;
		}
	}

	cifs_buf_release(pSMB);
	if (rc == -EAGAIN)
		goto OldOpenRetry;
	return rc;
}

int
CIFS_open(const unsigned int xid, struct cifs_open_parms *oparms, int *oplock,
	  FILE_ALL_INFO *buf)
{
	int rc;
	OPEN_REQ *req = NULL;
	OPEN_RSP *rsp = NULL;
	int bytes_returned;
	int name_len;
	__u16 count;
	struct cifs_sb_info *cifs_sb = oparms->cifs_sb;
	struct cifs_tcon *tcon = oparms->tcon;
	int remap = cifs_remap(cifs_sb);
	const struct nls_table *nls = cifs_sb->local_nls;
	int create_options = oparms->create_options;
	int desired_access = oparms->desired_access;
	int disposition = oparms->disposition;
	const char *path = oparms->path;

openRetry:
	rc = smb_init(SMB_COM_NT_CREATE_ANDX, 24, tcon, (void **)&req,
		      (void **)&rsp);
	if (rc)
		return rc;

	/* no commands go after this */
	req->AndXCommand = 0xFF;

	if (req->hdr.Flags2 & SMBFLG2_UNICODE) {
		/* account for one byte pad to word boundary */
		count = 1;
		name_len = cifsConvertToUTF16((__le16 *)(req->fileName + 1),
					      path, PATH_MAX, nls, remap);
		/* trailing null */
		name_len++;
		name_len *= 2;
		req->NameLength = cpu_to_le16(name_len);
	} else {
		/* BB improve check for buffer overruns BB */
		/* no pad */
		count = 0;
		name_len = copy_path_name(req->fileName, path);
		req->NameLength = cpu_to_le16(name_len);
	}

	if (*oplock & REQ_OPLOCK)
		req->OpenFlags = cpu_to_le32(REQ_OPLOCK);
	else if (*oplock & REQ_BATCHOPLOCK)
		req->OpenFlags = cpu_to_le32(REQ_BATCHOPLOCK);

	req->DesiredAccess = cpu_to_le32(desired_access);
	req->AllocationSize = 0;

	/*
	 * Set file as system file if special file such as fifo, socket, char
	 * or block and server expecting SFU style and no Unix extensions.
	 */
	if (create_options & CREATE_OPTION_SPECIAL)
		req->FileAttributes = cpu_to_le32(ATTR_SYSTEM);
	else
		req->FileAttributes = cpu_to_le32(ATTR_NORMAL);

	/*
	 * XP does not handle ATTR_POSIX_SEMANTICS but it helps speed up case
	 * sensitive checks for other servers such as Samba.
	 */
	if (tcon->ses->capabilities & CAP_UNIX)
		req->FileAttributes |= cpu_to_le32(ATTR_POSIX_SEMANTICS);

	if (create_options & CREATE_OPTION_READONLY)
		req->FileAttributes |= cpu_to_le32(ATTR_READONLY);

	req->ShareAccess = cpu_to_le32(FILE_SHARE_ALL);
	req->CreateDisposition = cpu_to_le32(disposition);
	req->CreateOptions = cpu_to_le32(create_options & CREATE_OPTIONS_MASK);

	/* BB Experiment with various impersonation levels and verify */
	req->ImpersonationLevel = cpu_to_le32(SECURITY_IMPERSONATION);
	req->SecurityFlags = SECURITY_CONTEXT_TRACKING|SECURITY_EFFECTIVE_ONLY;

	count += name_len;
	inc_rfc1001_len(req, count);

	req->ByteCount = cpu_to_le16(count);
	rc = SendReceive(xid, tcon->ses, (struct smb_hdr *)req,
			 (struct smb_hdr *)rsp, &bytes_returned, 0);
	cifs_stats_inc(&tcon->stats.cifs_stats.num_opens);
	if (rc) {
		cifs_dbg(FYI, "Error in Open = %d\n", rc);
		cifs_buf_release(req);
		if (rc == -EAGAIN)
			goto openRetry;
		return rc;
	}

	/* 1 byte no need to le_to_cpu */
	*oplock = rsp->OplockLevel;
	/* cifs fid stays in le */
	oparms->fid->netfid = rsp->Fid;
	oparms->fid->access = desired_access;

	/* Let caller know file was created so we can set the mode. */
	/* Do we care about the CreateAction in any other cases? */
	if (cpu_to_le32(FILE_CREATE) == rsp->CreateAction)
		*oplock |= CIFS_CREATE_ACTION;

	if (buf) {
		/* copy commonly used attributes */
		memcpy(&buf->common_attributes,
		       &rsp->common_attributes,
		       sizeof(buf->common_attributes));
		/* the file_info buf is endian converted by caller */
		buf->AllocationSize = rsp->AllocationSize;
		buf->EndOfFile = rsp->EndOfFile;
		buf->NumberOfLinks = cpu_to_le32(1);
		buf->DeletePending = 0;
	}

	cifs_buf_release(req);
	return rc;
}

static void
cifs_readv_callback(struct mid_q_entry *mid)
{
	struct cifs_io_subrequest *rdata = mid->callback_data;
	struct netfs_inode *ictx = netfs_inode(rdata->rreq->inode);
	struct cifs_tcon *tcon = tlink_tcon(rdata->req->cfile->tlink);
	struct TCP_Server_Info *server = tcon->ses->server;
	struct smb_rqst rqst = { .rq_iov = rdata->iov,
				 .rq_nvec = 2,
				 .rq_iter = rdata->subreq.io_iter };
	struct cifs_credits credits = {
		.value = 1,
		.instance = 0,
		.rreq_debug_id = rdata->rreq->debug_id,
		.rreq_debug_index = rdata->subreq.debug_index,
	};

	cifs_dbg(FYI, "%s: mid=%llu state=%d result=%d bytes=%zu\n",
		 __func__, mid->mid, mid->mid_state, rdata->result,
		 rdata->subreq.len);

	switch (mid->mid_state) {
	case MID_RESPONSE_RECEIVED:
		/* result already set, check signature */
		if (server->sign) {
			int rc = 0;

			iov_iter_truncate(&rqst.rq_iter, rdata->got_bytes);
			rc = cifs_verify_signature(&rqst, server,
						  mid->sequence_number);
			if (rc)
				cifs_dbg(VFS, "SMB signature verification returned error = %d\n",
					 rc);
		}
		/* FIXME: should this be counted toward the initiating task? */
		task_io_account_read(rdata->got_bytes);
		cifs_stats_bytes_read(tcon, rdata->got_bytes);
		break;
	case MID_REQUEST_SUBMITTED:
		trace_netfs_sreq(&rdata->subreq, netfs_sreq_trace_io_req_submitted);
		goto do_retry;
	case MID_RETRY_NEEDED:
<<<<<<< HEAD
=======
		trace_netfs_sreq(&rdata->subreq, netfs_sreq_trace_io_retry_needed);
do_retry:
>>>>>>> 25bf10be
		__set_bit(NETFS_SREQ_NEED_RETRY, &rdata->subreq.flags);
		rdata->result = -EAGAIN;
		if (server->sign && rdata->got_bytes)
			/* reset bytes number since we can not check a sign */
			rdata->got_bytes = 0;
		/* FIXME: should this be counted toward the initiating task? */
		task_io_account_read(rdata->got_bytes);
		cifs_stats_bytes_read(tcon, rdata->got_bytes);
		break;
	case MID_RESPONSE_MALFORMED:
		trace_netfs_sreq(&rdata->subreq, netfs_sreq_trace_io_malformed);
		rdata->result = -EIO;
		break;
	default:
		trace_netfs_sreq(&rdata->subreq, netfs_sreq_trace_io_unknown);
		rdata->result = -EIO;
		break;
	}

	if (rdata->result == -ENODATA) {
		rdata->result = 0;
		__set_bit(NETFS_SREQ_HIT_EOF, &rdata->subreq.flags);
	} else {
		size_t trans = rdata->subreq.transferred + rdata->got_bytes;
		if (trans < rdata->subreq.len &&
		    rdata->subreq.start + trans == ictx->remote_i_size) {
			rdata->result = 0;
			__set_bit(NETFS_SREQ_HIT_EOF, &rdata->subreq.flags);
		} else if (rdata->got_bytes > 0) {
			__set_bit(NETFS_SREQ_MADE_PROGRESS, &rdata->subreq.flags);
		}
		if (rdata->got_bytes)
			__set_bit(NETFS_SREQ_MADE_PROGRESS, &rdata->subreq.flags);
	}

	rdata->credits.value = 0;
	rdata->subreq.error = rdata->result;
	rdata->subreq.transferred += rdata->got_bytes;
	trace_netfs_sreq(&rdata->subreq, netfs_sreq_trace_io_progress);
	netfs_read_subreq_terminated(&rdata->subreq);
	release_mid(mid);
	add_credits(server, &credits, 0);
}

/* cifs_async_readv - send an async write, and set up mid to handle result */
int
cifs_async_readv(struct cifs_io_subrequest *rdata)
{
	int rc;
	READ_REQ *smb = NULL;
	int wct;
	struct cifs_tcon *tcon = tlink_tcon(rdata->req->cfile->tlink);
	struct smb_rqst rqst = { .rq_iov = rdata->iov,
				 .rq_nvec = 2 };

	cifs_dbg(FYI, "%s: offset=%llu bytes=%zu\n",
		 __func__, rdata->subreq.start, rdata->subreq.len);

	if (tcon->ses->capabilities & CAP_LARGE_FILES)
		wct = 12;
	else {
		wct = 10; /* old style read */
		if ((rdata->subreq.start >> 32) > 0)  {
			/* can not handle this big offset for old */
			return -EIO;
		}
	}

	rc = small_smb_init(SMB_COM_READ_ANDX, wct, tcon, (void **)&smb);
	if (rc)
		return rc;

	smb->hdr.Pid = cpu_to_le16((__u16)rdata->req->pid);
	smb->hdr.PidHigh = cpu_to_le16((__u16)(rdata->req->pid >> 16));

	smb->AndXCommand = 0xFF;	/* none */
	smb->Fid = rdata->req->cfile->fid.netfid;
	smb->OffsetLow = cpu_to_le32(rdata->subreq.start & 0xFFFFFFFF);
	if (wct == 12)
		smb->OffsetHigh = cpu_to_le32(rdata->subreq.start >> 32);
	smb->Remaining = 0;
	smb->MaxCount = cpu_to_le16(rdata->subreq.len & 0xFFFF);
	smb->MaxCountHigh = cpu_to_le32(rdata->subreq.len >> 16);
	if (wct == 12)
		smb->ByteCount = 0;
	else {
		/* old style read */
		struct smb_com_readx_req *smbr =
			(struct smb_com_readx_req *)smb;
		smbr->ByteCount = 0;
	}

	/* 4 for RFC1001 length + 1 for BCC */
	rdata->iov[0].iov_base = smb;
	rdata->iov[0].iov_len = 4;
	rdata->iov[1].iov_base = (char *)smb + 4;
	rdata->iov[1].iov_len = get_rfc1002_length(smb);

	rc = cifs_call_async(tcon->ses->server, &rqst, cifs_readv_receive,
			     cifs_readv_callback, NULL, rdata, 0, NULL);

	if (rc == 0)
		cifs_stats_inc(&tcon->stats.cifs_stats.num_reads);
	cifs_small_buf_release(smb);
	return rc;
}

int
CIFSSMBRead(const unsigned int xid, struct cifs_io_parms *io_parms,
	    unsigned int *nbytes, char **buf, int *pbuf_type)
{
	int rc = -EACCES;
	READ_REQ *pSMB = NULL;
	READ_RSP *pSMBr = NULL;
	char *pReadData = NULL;
	int wct;
	int resp_buf_type = 0;
	struct kvec iov[1];
	struct kvec rsp_iov;
	__u32 pid = io_parms->pid;
	__u16 netfid = io_parms->netfid;
	__u64 offset = io_parms->offset;
	struct cifs_tcon *tcon = io_parms->tcon;
	unsigned int count = io_parms->length;

	cifs_dbg(FYI, "Reading %d bytes on fid %d\n", count, netfid);
	if (tcon->ses->capabilities & CAP_LARGE_FILES)
		wct = 12;
	else {
		wct = 10; /* old style read */
		if ((offset >> 32) > 0)  {
			/* can not handle this big offset for old */
			return -EIO;
		}
	}

	*nbytes = 0;
	rc = small_smb_init(SMB_COM_READ_ANDX, wct, tcon, (void **) &pSMB);
	if (rc)
		return rc;

	pSMB->hdr.Pid = cpu_to_le16((__u16)pid);
	pSMB->hdr.PidHigh = cpu_to_le16((__u16)(pid >> 16));

	/* tcon and ses pointer are checked in smb_init */
	if (tcon->ses->server == NULL)
		return -ECONNABORTED;

	pSMB->AndXCommand = 0xFF;       /* none */
	pSMB->Fid = netfid;
	pSMB->OffsetLow = cpu_to_le32(offset & 0xFFFFFFFF);
	if (wct == 12)
		pSMB->OffsetHigh = cpu_to_le32(offset >> 32);

	pSMB->Remaining = 0;
	pSMB->MaxCount = cpu_to_le16(count & 0xFFFF);
	pSMB->MaxCountHigh = cpu_to_le32(count >> 16);
	if (wct == 12)
		pSMB->ByteCount = 0;  /* no need to do le conversion since 0 */
	else {
		/* old style read */
		struct smb_com_readx_req *pSMBW =
			(struct smb_com_readx_req *)pSMB;
		pSMBW->ByteCount = 0;
	}

	iov[0].iov_base = (char *)pSMB;
	iov[0].iov_len = be32_to_cpu(pSMB->hdr.smb_buf_length) + 4;
	rc = SendReceive2(xid, tcon->ses, iov, 1, &resp_buf_type,
			  CIFS_LOG_ERROR, &rsp_iov);
	cifs_small_buf_release(pSMB);
	cifs_stats_inc(&tcon->stats.cifs_stats.num_reads);
	pSMBr = (READ_RSP *)rsp_iov.iov_base;
	if (rc) {
		cifs_dbg(VFS, "Send error in read = %d\n", rc);
	} else {
		int data_length = le16_to_cpu(pSMBr->DataLengthHigh);
		data_length = data_length << 16;
		data_length += le16_to_cpu(pSMBr->DataLength);
		*nbytes = data_length;

		/*check that DataLength would not go beyond end of SMB */
		if ((data_length > CIFSMaxBufSize)
				|| (data_length > count)) {
			cifs_dbg(FYI, "bad length %d for count %d\n",
				 data_length, count);
			rc = -EIO;
			*nbytes = 0;
		} else {
			pReadData = (char *) (&pSMBr->hdr.Protocol) +
					le16_to_cpu(pSMBr->DataOffset);
/*			if (rc = copy_to_user(buf, pReadData, data_length)) {
				cifs_dbg(VFS, "Faulting on read rc = %d\n",rc);
				rc = -EFAULT;
			}*/ /* can not use copy_to_user when using page cache*/
			if (*buf)
				memcpy(*buf, pReadData, data_length);
		}
	}

	if (*buf) {
		free_rsp_buf(resp_buf_type, rsp_iov.iov_base);
	} else if (resp_buf_type != CIFS_NO_BUFFER) {
		/* return buffer to caller to free */
		*buf = rsp_iov.iov_base;
		if (resp_buf_type == CIFS_SMALL_BUFFER)
			*pbuf_type = CIFS_SMALL_BUFFER;
		else if (resp_buf_type == CIFS_LARGE_BUFFER)
			*pbuf_type = CIFS_LARGE_BUFFER;
	} /* else no valid buffer on return - leave as null */

	/* Note: On -EAGAIN error only caller can retry on handle based calls
		since file handle passed in no longer valid */
	return rc;
}


int
CIFSSMBWrite(const unsigned int xid, struct cifs_io_parms *io_parms,
	     unsigned int *nbytes, const char *buf)
{
	int rc = -EACCES;
	WRITE_REQ *pSMB = NULL;
	WRITE_RSP *pSMBr = NULL;
	int bytes_returned, wct;
	__u32 bytes_sent;
	__u16 byte_count;
	__u32 pid = io_parms->pid;
	__u16 netfid = io_parms->netfid;
	__u64 offset = io_parms->offset;
	struct cifs_tcon *tcon = io_parms->tcon;
	unsigned int count = io_parms->length;

	*nbytes = 0;

	/* cifs_dbg(FYI, "write at %lld %d bytes\n", offset, count);*/
	if (tcon->ses == NULL)
		return -ECONNABORTED;

	if (tcon->ses->capabilities & CAP_LARGE_FILES)
		wct = 14;
	else {
		wct = 12;
		if ((offset >> 32) > 0) {
			/* can not handle big offset for old srv */
			return -EIO;
		}
	}

	rc = smb_init(SMB_COM_WRITE_ANDX, wct, tcon, (void **) &pSMB,
		      (void **) &pSMBr);
	if (rc)
		return rc;

	pSMB->hdr.Pid = cpu_to_le16((__u16)pid);
	pSMB->hdr.PidHigh = cpu_to_le16((__u16)(pid >> 16));

	/* tcon and ses pointer are checked in smb_init */
	if (tcon->ses->server == NULL)
		return -ECONNABORTED;

	pSMB->AndXCommand = 0xFF;	/* none */
	pSMB->Fid = netfid;
	pSMB->OffsetLow = cpu_to_le32(offset & 0xFFFFFFFF);
	if (wct == 14)
		pSMB->OffsetHigh = cpu_to_le32(offset >> 32);

	pSMB->Reserved = 0xFFFFFFFF;
	pSMB->WriteMode = 0;
	pSMB->Remaining = 0;

	/* Can increase buffer size if buffer is big enough in some cases ie we
	can send more if LARGE_WRITE_X capability returned by the server and if
	our buffer is big enough or if we convert to iovecs on socket writes
	and eliminate the copy to the CIFS buffer */
	if (tcon->ses->capabilities & CAP_LARGE_WRITE_X) {
		bytes_sent = min_t(const unsigned int, CIFSMaxBufSize, count);
	} else {
		bytes_sent = (tcon->ses->server->maxBuf - MAX_CIFS_HDR_SIZE)
			 & ~0xFF;
	}

	if (bytes_sent > count)
		bytes_sent = count;
	pSMB->DataOffset =
		cpu_to_le16(offsetof(struct smb_com_write_req, Data) - 4);
	if (buf)
		memcpy(pSMB->Data, buf, bytes_sent);
	else if (count != 0) {
		/* No buffer */
		cifs_buf_release(pSMB);
		return -EINVAL;
	} /* else setting file size with write of zero bytes */
	if (wct == 14)
		byte_count = bytes_sent + 1; /* pad */
	else /* wct == 12 */
		byte_count = bytes_sent + 5; /* bigger pad, smaller smb hdr */

	pSMB->DataLengthLow = cpu_to_le16(bytes_sent & 0xFFFF);
	pSMB->DataLengthHigh = cpu_to_le16(bytes_sent >> 16);
	inc_rfc1001_len(pSMB, byte_count);

	if (wct == 14)
		pSMB->ByteCount = cpu_to_le16(byte_count);
	else { /* old style write has byte count 4 bytes earlier
		  so 4 bytes pad  */
		struct smb_com_writex_req *pSMBW =
			(struct smb_com_writex_req *)pSMB;
		pSMBW->ByteCount = cpu_to_le16(byte_count);
	}

	rc = SendReceive(xid, tcon->ses, (struct smb_hdr *) pSMB,
			 (struct smb_hdr *) pSMBr, &bytes_returned, 0);
	cifs_stats_inc(&tcon->stats.cifs_stats.num_writes);
	if (rc) {
		cifs_dbg(FYI, "Send error in write = %d\n", rc);
	} else {
		*nbytes = le16_to_cpu(pSMBr->CountHigh);
		*nbytes = (*nbytes) << 16;
		*nbytes += le16_to_cpu(pSMBr->Count);

		/*
		 * Mask off high 16 bits when bytes written as returned by the
		 * server is greater than bytes requested by the client. Some
		 * OS/2 servers are known to set incorrect CountHigh values.
		 */
		if (*nbytes > count)
			*nbytes &= 0xFFFF;
	}

	cifs_buf_release(pSMB);

	/* Note: On -EAGAIN error only caller can retry on handle based calls
		since file handle passed in no longer valid */

	return rc;
}

/*
 * Check the mid_state and signature on received buffer (if any), and queue the
 * workqueue completion task.
 */
static void
cifs_writev_callback(struct mid_q_entry *mid)
{
	struct cifs_io_subrequest *wdata = mid->callback_data;
	struct TCP_Server_Info *server = wdata->server;
	struct cifs_tcon *tcon = tlink_tcon(wdata->req->cfile->tlink);
	WRITE_RSP *smb = (WRITE_RSP *)mid->resp_buf;
	struct cifs_credits credits = {
		.value = 1,
		.instance = 0,
		.rreq_debug_id = wdata->rreq->debug_id,
		.rreq_debug_index = wdata->subreq.debug_index,
	};
	ssize_t result;
	size_t written;

	switch (mid->mid_state) {
	case MID_RESPONSE_RECEIVED:
		result = cifs_check_receive(mid, tcon->ses->server, 0);
		if (result != 0)
			break;

		written = le16_to_cpu(smb->CountHigh);
		written <<= 16;
		written += le16_to_cpu(smb->Count);
		/*
		 * Mask off high 16 bits when bytes written as returned
		 * by the server is greater than bytes requested by the
		 * client. OS/2 servers are known to set incorrect
		 * CountHigh values.
		 */
		if (written > wdata->subreq.len)
			written &= 0xFFFF;

		if (written < wdata->subreq.len) {
			result = -ENOSPC;
		} else {
			result = written;
			if (written > 0)
				__set_bit(NETFS_SREQ_MADE_PROGRESS, &wdata->subreq.flags);
		}
		break;
	case MID_REQUEST_SUBMITTED:
		trace_netfs_sreq(&wdata->subreq, netfs_sreq_trace_io_req_submitted);
		__set_bit(NETFS_SREQ_NEED_RETRY, &wdata->subreq.flags);
		result = -EAGAIN;
		break;
	case MID_RETRY_NEEDED:
<<<<<<< HEAD
=======
		trace_netfs_sreq(&wdata->subreq, netfs_sreq_trace_io_retry_needed);
>>>>>>> 25bf10be
		__set_bit(NETFS_SREQ_NEED_RETRY, &wdata->subreq.flags);
		result = -EAGAIN;
		break;
	case MID_RESPONSE_MALFORMED:
		trace_netfs_sreq(&wdata->subreq, netfs_sreq_trace_io_malformed);
		result = -EIO;
		break;
	default:
		trace_netfs_sreq(&wdata->subreq, netfs_sreq_trace_io_unknown);
		result = -EIO;
		break;
	}

	trace_smb3_rw_credits(credits.rreq_debug_id, credits.rreq_debug_index,
			      wdata->credits.value,
			      server->credits, server->in_flight,
			      0, cifs_trace_rw_credits_write_response_clear);
	wdata->credits.value = 0;
	cifs_write_subrequest_terminated(wdata, result);
	release_mid(mid);
	trace_smb3_rw_credits(credits.rreq_debug_id, credits.rreq_debug_index, 0,
			      server->credits, server->in_flight,
			      credits.value, cifs_trace_rw_credits_write_response_add);
	add_credits(tcon->ses->server, &credits, 0);
}

/* cifs_async_writev - send an async write, and set up mid to handle result */
void
cifs_async_writev(struct cifs_io_subrequest *wdata)
{
	int rc = -EACCES;
	WRITE_REQ *smb = NULL;
	int wct;
	struct cifs_tcon *tcon = tlink_tcon(wdata->req->cfile->tlink);
	struct kvec iov[2];
	struct smb_rqst rqst = { };

	if (tcon->ses->capabilities & CAP_LARGE_FILES) {
		wct = 14;
	} else {
		wct = 12;
		if (wdata->subreq.start >> 32 > 0) {
			/* can not handle big offset for old srv */
			rc = -EIO;
			goto out;
		}
	}

	rc = small_smb_init(SMB_COM_WRITE_ANDX, wct, tcon, (void **)&smb);
	if (rc)
		goto async_writev_out;

	smb->hdr.Pid = cpu_to_le16((__u16)wdata->req->pid);
	smb->hdr.PidHigh = cpu_to_le16((__u16)(wdata->req->pid >> 16));

	smb->AndXCommand = 0xFF;	/* none */
	smb->Fid = wdata->req->cfile->fid.netfid;
	smb->OffsetLow = cpu_to_le32(wdata->subreq.start & 0xFFFFFFFF);
	if (wct == 14)
		smb->OffsetHigh = cpu_to_le32(wdata->subreq.start >> 32);
	smb->Reserved = 0xFFFFFFFF;
	smb->WriteMode = 0;
	smb->Remaining = 0;

	smb->DataOffset =
	    cpu_to_le16(offsetof(struct smb_com_write_req, Data) - 4);

	/* 4 for RFC1001 length + 1 for BCC */
	iov[0].iov_len = 4;
	iov[0].iov_base = smb;
	iov[1].iov_len = get_rfc1002_length(smb) + 1;
	iov[1].iov_base = (char *)smb + 4;

	rqst.rq_iov = iov;
	rqst.rq_nvec = 2;
	rqst.rq_iter = wdata->subreq.io_iter;

	cifs_dbg(FYI, "async write at %llu %zu bytes\n",
		 wdata->subreq.start, wdata->subreq.len);

	smb->DataLengthLow = cpu_to_le16(wdata->subreq.len & 0xFFFF);
	smb->DataLengthHigh = cpu_to_le16(wdata->subreq.len >> 16);

	if (wct == 14) {
		inc_rfc1001_len(&smb->hdr, wdata->subreq.len + 1);
		put_bcc(wdata->subreq.len + 1, &smb->hdr);
	} else {
		/* wct == 12 */
		struct smb_com_writex_req *smbw =
				(struct smb_com_writex_req *)smb;
		inc_rfc1001_len(&smbw->hdr, wdata->subreq.len + 5);
		put_bcc(wdata->subreq.len + 5, &smbw->hdr);
		iov[1].iov_len += 4; /* pad bigger by four bytes */
	}

	rc = cifs_call_async(tcon->ses->server, &rqst, NULL,
			     cifs_writev_callback, NULL, wdata, 0, NULL);
	/* Can't touch wdata if rc == 0 */
	if (rc == 0)
		cifs_stats_inc(&tcon->stats.cifs_stats.num_writes);

async_writev_out:
	cifs_small_buf_release(smb);
out:
	if (rc) {
		add_credits_and_wake_if(wdata->server, &wdata->credits, 0);
		cifs_write_subrequest_terminated(wdata, rc);
	}
}

int
CIFSSMBWrite2(const unsigned int xid, struct cifs_io_parms *io_parms,
	      unsigned int *nbytes, struct kvec *iov, int n_vec)
{
	int rc;
	WRITE_REQ *pSMB = NULL;
	int wct;
	int smb_hdr_len;
	int resp_buf_type = 0;
	__u32 pid = io_parms->pid;
	__u16 netfid = io_parms->netfid;
	__u64 offset = io_parms->offset;
	struct cifs_tcon *tcon = io_parms->tcon;
	unsigned int count = io_parms->length;
	struct kvec rsp_iov;

	*nbytes = 0;

	cifs_dbg(FYI, "write2 at %lld %d bytes\n", (long long)offset, count);

	if (tcon->ses->capabilities & CAP_LARGE_FILES) {
		wct = 14;
	} else {
		wct = 12;
		if ((offset >> 32) > 0) {
			/* can not handle big offset for old srv */
			return -EIO;
		}
	}
	rc = small_smb_init(SMB_COM_WRITE_ANDX, wct, tcon, (void **) &pSMB);
	if (rc)
		return rc;

	pSMB->hdr.Pid = cpu_to_le16((__u16)pid);
	pSMB->hdr.PidHigh = cpu_to_le16((__u16)(pid >> 16));

	/* tcon and ses pointer are checked in smb_init */
	if (tcon->ses->server == NULL)
		return -ECONNABORTED;

	pSMB->AndXCommand = 0xFF;	/* none */
	pSMB->Fid = netfid;
	pSMB->OffsetLow = cpu_to_le32(offset & 0xFFFFFFFF);
	if (wct == 14)
		pSMB->OffsetHigh = cpu_to_le32(offset >> 32);
	pSMB->Reserved = 0xFFFFFFFF;
	pSMB->WriteMode = 0;
	pSMB->Remaining = 0;

	pSMB->DataOffset =
	    cpu_to_le16(offsetof(struct smb_com_write_req, Data) - 4);

	pSMB->DataLengthLow = cpu_to_le16(count & 0xFFFF);
	pSMB->DataLengthHigh = cpu_to_le16(count >> 16);
	/* header + 1 byte pad */
	smb_hdr_len = be32_to_cpu(pSMB->hdr.smb_buf_length) + 1;
	if (wct == 14)
		inc_rfc1001_len(pSMB, count + 1);
	else /* wct == 12 */
		inc_rfc1001_len(pSMB, count + 5); /* smb data starts later */
	if (wct == 14)
		pSMB->ByteCount = cpu_to_le16(count + 1);
	else /* wct == 12 */ /* bigger pad, smaller smb hdr, keep offset ok */ {
		struct smb_com_writex_req *pSMBW =
				(struct smb_com_writex_req *)pSMB;
		pSMBW->ByteCount = cpu_to_le16(count + 5);
	}
	iov[0].iov_base = pSMB;
	if (wct == 14)
		iov[0].iov_len = smb_hdr_len + 4;
	else /* wct == 12 pad bigger by four bytes */
		iov[0].iov_len = smb_hdr_len + 8;

	rc = SendReceive2(xid, tcon->ses, iov, n_vec + 1, &resp_buf_type, 0,
			  &rsp_iov);
	cifs_small_buf_release(pSMB);
	cifs_stats_inc(&tcon->stats.cifs_stats.num_writes);
	if (rc) {
		cifs_dbg(FYI, "Send error Write2 = %d\n", rc);
	} else if (resp_buf_type == 0) {
		/* presumably this can not happen, but best to be safe */
		rc = -EIO;
	} else {
		WRITE_RSP *pSMBr = (WRITE_RSP *)rsp_iov.iov_base;
		*nbytes = le16_to_cpu(pSMBr->CountHigh);
		*nbytes = (*nbytes) << 16;
		*nbytes += le16_to_cpu(pSMBr->Count);

		/*
		 * Mask off high 16 bits when bytes written as returned by the
		 * server is greater than bytes requested by the client. OS/2
		 * servers are known to set incorrect CountHigh values.
		 */
		if (*nbytes > count)
			*nbytes &= 0xFFFF;
	}

	free_rsp_buf(resp_buf_type, rsp_iov.iov_base);

	/* Note: On -EAGAIN error only caller can retry on handle based calls
		since file handle passed in no longer valid */

	return rc;
}

int cifs_lockv(const unsigned int xid, struct cifs_tcon *tcon,
	       const __u16 netfid, const __u8 lock_type, const __u32 num_unlock,
	       const __u32 num_lock, LOCKING_ANDX_RANGE *buf)
{
	int rc = 0;
	LOCK_REQ *pSMB = NULL;
	struct kvec iov[2];
	struct kvec rsp_iov;
	int resp_buf_type;
	__u16 count;

	cifs_dbg(FYI, "cifs_lockv num lock %d num unlock %d\n",
		 num_lock, num_unlock);

	rc = small_smb_init(SMB_COM_LOCKING_ANDX, 8, tcon, (void **) &pSMB);
	if (rc)
		return rc;

	pSMB->Timeout = 0;
	pSMB->NumberOfLocks = cpu_to_le16(num_lock);
	pSMB->NumberOfUnlocks = cpu_to_le16(num_unlock);
	pSMB->LockType = lock_type;
	pSMB->AndXCommand = 0xFF; /* none */
	pSMB->Fid = netfid; /* netfid stays le */

	count = (num_unlock + num_lock) * sizeof(LOCKING_ANDX_RANGE);
	inc_rfc1001_len(pSMB, count);
	pSMB->ByteCount = cpu_to_le16(count);

	iov[0].iov_base = (char *)pSMB;
	iov[0].iov_len = be32_to_cpu(pSMB->hdr.smb_buf_length) + 4 -
			 (num_unlock + num_lock) * sizeof(LOCKING_ANDX_RANGE);
	iov[1].iov_base = (char *)buf;
	iov[1].iov_len = (num_unlock + num_lock) * sizeof(LOCKING_ANDX_RANGE);

	cifs_stats_inc(&tcon->stats.cifs_stats.num_locks);
	rc = SendReceive2(xid, tcon->ses, iov, 2, &resp_buf_type,
			  CIFS_NO_RSP_BUF, &rsp_iov);
	cifs_small_buf_release(pSMB);
	if (rc)
		cifs_dbg(FYI, "Send error in cifs_lockv = %d\n", rc);

	return rc;
}

int
CIFSSMBLock(const unsigned int xid, struct cifs_tcon *tcon,
	    const __u16 smb_file_id, const __u32 netpid, const __u64 len,
	    const __u64 offset, const __u32 numUnlock,
	    const __u32 numLock, const __u8 lockType,
	    const bool waitFlag, const __u8 oplock_level)
{
	int rc = 0;
	LOCK_REQ *pSMB = NULL;
/*	LOCK_RSP *pSMBr = NULL; */ /* No response data other than rc to parse */
	int bytes_returned;
	int flags = 0;
	__u16 count;

	cifs_dbg(FYI, "CIFSSMBLock timeout %d numLock %d\n",
		 (int)waitFlag, numLock);
	rc = small_smb_init(SMB_COM_LOCKING_ANDX, 8, tcon, (void **) &pSMB);

	if (rc)
		return rc;

	if (lockType == LOCKING_ANDX_OPLOCK_RELEASE) {
		/* no response expected */
		flags = CIFS_NO_SRV_RSP | CIFS_NON_BLOCKING | CIFS_OBREAK_OP;
		pSMB->Timeout = 0;
	} else if (waitFlag) {
		flags = CIFS_BLOCKING_OP; /* blocking operation, no timeout */
		pSMB->Timeout = cpu_to_le32(-1);/* blocking - do not time out */
	} else {
		pSMB->Timeout = 0;
	}

	pSMB->NumberOfLocks = cpu_to_le16(numLock);
	pSMB->NumberOfUnlocks = cpu_to_le16(numUnlock);
	pSMB->LockType = lockType;
	pSMB->OplockLevel = oplock_level;
	pSMB->AndXCommand = 0xFF;	/* none */
	pSMB->Fid = smb_file_id; /* netfid stays le */

	if ((numLock != 0) || (numUnlock != 0)) {
		pSMB->Locks[0].Pid = cpu_to_le16(netpid);
		/* BB where to store pid high? */
		pSMB->Locks[0].LengthLow = cpu_to_le32((u32)len);
		pSMB->Locks[0].LengthHigh = cpu_to_le32((u32)(len>>32));
		pSMB->Locks[0].OffsetLow = cpu_to_le32((u32)offset);
		pSMB->Locks[0].OffsetHigh = cpu_to_le32((u32)(offset>>32));
		count = sizeof(LOCKING_ANDX_RANGE);
	} else {
		/* oplock break */
		count = 0;
	}
	inc_rfc1001_len(pSMB, count);
	pSMB->ByteCount = cpu_to_le16(count);

	if (waitFlag)
		rc = SendReceiveBlockingLock(xid, tcon, (struct smb_hdr *) pSMB,
			(struct smb_hdr *) pSMB, &bytes_returned);
	else
		rc = SendReceiveNoRsp(xid, tcon->ses, (char *)pSMB, flags);
	cifs_small_buf_release(pSMB);
	cifs_stats_inc(&tcon->stats.cifs_stats.num_locks);
	if (rc)
		cifs_dbg(FYI, "Send error in Lock = %d\n", rc);

	/* Note: On -EAGAIN error only caller can retry on handle based calls
	since file handle passed in no longer valid */
	return rc;
}

int
CIFSSMBPosixLock(const unsigned int xid, struct cifs_tcon *tcon,
		const __u16 smb_file_id, const __u32 netpid,
		const loff_t start_offset, const __u64 len,
		struct file_lock *pLockData, const __u16 lock_type,
		const bool waitFlag)
{
	struct smb_com_transaction2_sfi_req *pSMB  = NULL;
	struct smb_com_transaction2_sfi_rsp *pSMBr = NULL;
	struct cifs_posix_lock *parm_data;
	int rc = 0;
	int timeout = 0;
	int bytes_returned = 0;
	int resp_buf_type = 0;
	__u16 params, param_offset, offset, byte_count, count;
	struct kvec iov[1];
	struct kvec rsp_iov;

	cifs_dbg(FYI, "Posix Lock\n");

	rc = small_smb_init(SMB_COM_TRANSACTION2, 15, tcon, (void **) &pSMB);

	if (rc)
		return rc;

	pSMBr = (struct smb_com_transaction2_sfi_rsp *)pSMB;

	params = 6;
	pSMB->MaxSetupCount = 0;
	pSMB->Reserved = 0;
	pSMB->Flags = 0;
	pSMB->Reserved2 = 0;
	param_offset = offsetof(struct smb_com_transaction2_sfi_req, Fid) - 4;
	offset = param_offset + params;

	count = sizeof(struct cifs_posix_lock);
	pSMB->MaxParameterCount = cpu_to_le16(2);
	pSMB->MaxDataCount = cpu_to_le16(1000); /* BB find max SMB from sess */
	pSMB->SetupCount = 1;
	pSMB->Reserved3 = 0;
	if (pLockData)
		pSMB->SubCommand = cpu_to_le16(TRANS2_QUERY_FILE_INFORMATION);
	else
		pSMB->SubCommand = cpu_to_le16(TRANS2_SET_FILE_INFORMATION);
	byte_count = 3 /* pad */  + params + count;
	pSMB->DataCount = cpu_to_le16(count);
	pSMB->ParameterCount = cpu_to_le16(params);
	pSMB->TotalDataCount = pSMB->DataCount;
	pSMB->TotalParameterCount = pSMB->ParameterCount;
	pSMB->ParameterOffset = cpu_to_le16(param_offset);
	/* SMB offsets are from the beginning of SMB which is 4 bytes in, after RFC1001 field */
	parm_data = (struct cifs_posix_lock *)
			(((char *)pSMB) + offset + 4);

	parm_data->lock_type = cpu_to_le16(lock_type);
	if (waitFlag) {
		timeout = CIFS_BLOCKING_OP; /* blocking operation, no timeout */
		parm_data->lock_flags = cpu_to_le16(1);
		pSMB->Timeout = cpu_to_le32(-1);
	} else
		pSMB->Timeout = 0;

	parm_data->pid = cpu_to_le32(netpid);
	parm_data->start = cpu_to_le64(start_offset);
	parm_data->length = cpu_to_le64(len);  /* normalize negative numbers */

	pSMB->DataOffset = cpu_to_le16(offset);
	pSMB->Fid = smb_file_id;
	pSMB->InformationLevel = cpu_to_le16(SMB_SET_POSIX_LOCK);
	pSMB->Reserved4 = 0;
	inc_rfc1001_len(pSMB, byte_count);
	pSMB->ByteCount = cpu_to_le16(byte_count);
	if (waitFlag) {
		rc = SendReceiveBlockingLock(xid, tcon, (struct smb_hdr *) pSMB,
			(struct smb_hdr *) pSMBr, &bytes_returned);
	} else {
		iov[0].iov_base = (char *)pSMB;
		iov[0].iov_len = be32_to_cpu(pSMB->hdr.smb_buf_length) + 4;
		rc = SendReceive2(xid, tcon->ses, iov, 1 /* num iovecs */,
				&resp_buf_type, timeout, &rsp_iov);
		pSMBr = (struct smb_com_transaction2_sfi_rsp *)rsp_iov.iov_base;
	}
	cifs_small_buf_release(pSMB);

	if (rc) {
		cifs_dbg(FYI, "Send error in Posix Lock = %d\n", rc);
	} else if (pLockData) {
		/* lock structure can be returned on get */
		__u16 data_offset;
		__u16 data_count;
		rc = validate_t2((struct smb_t2_rsp *)pSMBr);

		if (rc || get_bcc(&pSMBr->hdr) < sizeof(*parm_data)) {
			rc = -EIO;      /* bad smb */
			goto plk_err_exit;
		}
		data_offset = le16_to_cpu(pSMBr->t2.DataOffset);
		data_count  = le16_to_cpu(pSMBr->t2.DataCount);
		if (data_count < sizeof(struct cifs_posix_lock)) {
			rc = -EIO;
			goto plk_err_exit;
		}
		parm_data = (struct cifs_posix_lock *)
			((char *)&pSMBr->hdr.Protocol + data_offset);
		if (parm_data->lock_type == cpu_to_le16(CIFS_UNLCK))
			pLockData->c.flc_type = F_UNLCK;
		else {
			if (parm_data->lock_type ==
					cpu_to_le16(CIFS_RDLCK))
				pLockData->c.flc_type = F_RDLCK;
			else if (parm_data->lock_type ==
					cpu_to_le16(CIFS_WRLCK))
				pLockData->c.flc_type = F_WRLCK;

			pLockData->fl_start = le64_to_cpu(parm_data->start);
			pLockData->fl_end = pLockData->fl_start +
				(le64_to_cpu(parm_data->length) ?
				 le64_to_cpu(parm_data->length) - 1 : 0);
			pLockData->c.flc_pid = -le32_to_cpu(parm_data->pid);
		}
	}

plk_err_exit:
	free_rsp_buf(resp_buf_type, rsp_iov.iov_base);

	/* Note: On -EAGAIN error only caller can retry on handle based calls
	   since file handle passed in no longer valid */

	return rc;
}


int
CIFSSMBClose(const unsigned int xid, struct cifs_tcon *tcon, int smb_file_id)
{
	int rc = 0;
	CLOSE_REQ *pSMB = NULL;
	cifs_dbg(FYI, "In CIFSSMBClose\n");

/* do not retry on dead session on close */
	rc = small_smb_init(SMB_COM_CLOSE, 3, tcon, (void **) &pSMB);
	if (rc == -EAGAIN)
		return 0;
	if (rc)
		return rc;

	pSMB->FileID = (__u16) smb_file_id;
	pSMB->LastWriteTime = 0xFFFFFFFF;
	pSMB->ByteCount = 0;
	rc = SendReceiveNoRsp(xid, tcon->ses, (char *) pSMB, 0);
	cifs_small_buf_release(pSMB);
	cifs_stats_inc(&tcon->stats.cifs_stats.num_closes);
	if (rc) {
		if (rc != -EINTR) {
			/* EINTR is expected when user ctl-c to kill app */
			cifs_dbg(VFS, "Send error in Close = %d\n", rc);
		}
	}

	/* Since session is dead, file will be closed on server already */
	if (rc == -EAGAIN)
		rc = 0;

	return rc;
}

int
CIFSSMBFlush(const unsigned int xid, struct cifs_tcon *tcon, int smb_file_id)
{
	int rc = 0;
	FLUSH_REQ *pSMB = NULL;
	cifs_dbg(FYI, "In CIFSSMBFlush\n");

	rc = small_smb_init(SMB_COM_FLUSH, 1, tcon, (void **) &pSMB);
	if (rc)
		return rc;

	pSMB->FileID = (__u16) smb_file_id;
	pSMB->ByteCount = 0;
	rc = SendReceiveNoRsp(xid, tcon->ses, (char *) pSMB, 0);
	cifs_small_buf_release(pSMB);
	cifs_stats_inc(&tcon->stats.cifs_stats.num_flushes);
	if (rc)
		cifs_dbg(VFS, "Send error in Flush = %d\n", rc);

	return rc;
}

int CIFSSMBRename(const unsigned int xid, struct cifs_tcon *tcon,
		  struct dentry *source_dentry,
		  const char *from_name, const char *to_name,
		  struct cifs_sb_info *cifs_sb)
{
	int rc = 0;
	RENAME_REQ *pSMB = NULL;
	RENAME_RSP *pSMBr = NULL;
	int bytes_returned;
	int name_len, name_len2;
	__u16 count;
	int remap = cifs_remap(cifs_sb);

	cifs_dbg(FYI, "In CIFSSMBRename\n");
renameRetry:
	rc = smb_init(SMB_COM_RENAME, 1, tcon, (void **) &pSMB,
		      (void **) &pSMBr);
	if (rc)
		return rc;

	pSMB->BufferFormat = 0x04;
	pSMB->SearchAttributes =
	    cpu_to_le16(ATTR_READONLY | ATTR_HIDDEN | ATTR_SYSTEM |
			ATTR_DIRECTORY);

	if (pSMB->hdr.Flags2 & SMBFLG2_UNICODE) {
		name_len = cifsConvertToUTF16((__le16 *) pSMB->OldFileName,
					      from_name, PATH_MAX,
					      cifs_sb->local_nls, remap);
		name_len++;	/* trailing null */
		name_len *= 2;
		pSMB->OldFileName[name_len] = 0x04;	/* pad */
	/* protocol requires ASCII signature byte on Unicode string */
		pSMB->OldFileName[name_len + 1] = 0x00;
		name_len2 =
		    cifsConvertToUTF16((__le16 *)&pSMB->OldFileName[name_len+2],
				       to_name, PATH_MAX, cifs_sb->local_nls,
				       remap);
		name_len2 += 1 /* trailing null */  + 1 /* Signature word */ ;
		name_len2 *= 2;	/* convert to bytes */
	} else {
		name_len = copy_path_name(pSMB->OldFileName, from_name);
		name_len2 = copy_path_name(pSMB->OldFileName+name_len+1, to_name);
		pSMB->OldFileName[name_len] = 0x04;  /* 2nd buffer format */
		name_len2++;	/* signature byte */
	}

	count = 1 /* 1st signature byte */  + name_len + name_len2;
	inc_rfc1001_len(pSMB, count);
	pSMB->ByteCount = cpu_to_le16(count);

	rc = SendReceive(xid, tcon->ses, (struct smb_hdr *) pSMB,
			 (struct smb_hdr *) pSMBr, &bytes_returned, 0);
	cifs_stats_inc(&tcon->stats.cifs_stats.num_renames);
	if (rc)
		cifs_dbg(FYI, "Send error in rename = %d\n", rc);

	cifs_buf_release(pSMB);

	if (rc == -EAGAIN)
		goto renameRetry;

	return rc;
}

int CIFSSMBRenameOpenFile(const unsigned int xid, struct cifs_tcon *pTcon,
		int netfid, const char *target_name,
		const struct nls_table *nls_codepage, int remap)
{
	struct smb_com_transaction2_sfi_req *pSMB  = NULL;
	struct smb_com_transaction2_sfi_rsp *pSMBr = NULL;
	struct set_file_rename *rename_info;
	char *data_offset;
	char dummy_string[30];
	int rc = 0;
	int bytes_returned = 0;
	int len_of_str;
	__u16 params, param_offset, offset, count, byte_count;

	cifs_dbg(FYI, "Rename to File by handle\n");
	rc = smb_init(SMB_COM_TRANSACTION2, 15, pTcon, (void **) &pSMB,
			(void **) &pSMBr);
	if (rc)
		return rc;

	params = 6;
	pSMB->MaxSetupCount = 0;
	pSMB->Reserved = 0;
	pSMB->Flags = 0;
	pSMB->Timeout = 0;
	pSMB->Reserved2 = 0;
	param_offset = offsetof(struct smb_com_transaction2_sfi_req, Fid) - 4;
	offset = param_offset + params;

	/* SMB offsets are from the beginning of SMB which is 4 bytes in, after RFC1001 field */
	data_offset = (char *)(pSMB) + offset + 4;
	rename_info = (struct set_file_rename *) data_offset;
	pSMB->MaxParameterCount = cpu_to_le16(2);
	pSMB->MaxDataCount = cpu_to_le16(1000); /* BB find max SMB from sess */
	pSMB->SetupCount = 1;
	pSMB->Reserved3 = 0;
	pSMB->SubCommand = cpu_to_le16(TRANS2_SET_FILE_INFORMATION);
	byte_count = 3 /* pad */  + params;
	pSMB->ParameterCount = cpu_to_le16(params);
	pSMB->TotalParameterCount = pSMB->ParameterCount;
	pSMB->ParameterOffset = cpu_to_le16(param_offset);
	pSMB->DataOffset = cpu_to_le16(offset);
	/* construct random name ".cifs_tmp<inodenum><mid>" */
	rename_info->overwrite = cpu_to_le32(1);
	rename_info->root_fid  = 0;
	/* unicode only call */
	if (target_name == NULL) {
		sprintf(dummy_string, "cifs%x", pSMB->hdr.Mid);
		len_of_str =
			cifsConvertToUTF16((__le16 *)rename_info->target_name,
					dummy_string, 24, nls_codepage, remap);
	} else {
		len_of_str =
			cifsConvertToUTF16((__le16 *)rename_info->target_name,
					target_name, PATH_MAX, nls_codepage,
					remap);
	}
	rename_info->target_name_len = cpu_to_le32(2 * len_of_str);
	count = sizeof(struct set_file_rename) + (2 * len_of_str);
	byte_count += count;
	pSMB->DataCount = cpu_to_le16(count);
	pSMB->TotalDataCount = pSMB->DataCount;
	pSMB->Fid = netfid;
	pSMB->InformationLevel =
		cpu_to_le16(SMB_SET_FILE_RENAME_INFORMATION);
	pSMB->Reserved4 = 0;
	inc_rfc1001_len(pSMB, byte_count);
	pSMB->ByteCount = cpu_to_le16(byte_count);
	rc = SendReceive(xid, pTcon->ses, (struct smb_hdr *) pSMB,
			 (struct smb_hdr *) pSMBr, &bytes_returned, 0);
	cifs_stats_inc(&pTcon->stats.cifs_stats.num_t2renames);
	if (rc)
		cifs_dbg(FYI, "Send error in Rename (by file handle) = %d\n",
			 rc);

	cifs_buf_release(pSMB);

	/* Note: On -EAGAIN error only caller can retry on handle based calls
		since file handle passed in no longer valid */

	return rc;
}

int
CIFSUnixCreateSymLink(const unsigned int xid, struct cifs_tcon *tcon,
		      const char *fromName, const char *toName,
		      const struct nls_table *nls_codepage, int remap)
{
	TRANSACTION2_SPI_REQ *pSMB = NULL;
	TRANSACTION2_SPI_RSP *pSMBr = NULL;
	char *data_offset;
	int name_len;
	int name_len_target;
	int rc = 0;
	int bytes_returned = 0;
	__u16 params, param_offset, offset, byte_count;

	cifs_dbg(FYI, "In Symlink Unix style\n");
createSymLinkRetry:
	rc = smb_init(SMB_COM_TRANSACTION2, 15, tcon, (void **) &pSMB,
		      (void **) &pSMBr);
	if (rc)
		return rc;

	if (pSMB->hdr.Flags2 & SMBFLG2_UNICODE) {
		name_len =
		    cifsConvertToUTF16((__le16 *) pSMB->FileName, fromName,
				/* find define for this maxpathcomponent */
					PATH_MAX, nls_codepage, remap);
		name_len++;	/* trailing null */
		name_len *= 2;

	} else {
		name_len = copy_path_name(pSMB->FileName, fromName);
	}
	params = 6 + name_len;
	pSMB->MaxSetupCount = 0;
	pSMB->Reserved = 0;
	pSMB->Flags = 0;
	pSMB->Timeout = 0;
	pSMB->Reserved2 = 0;
	param_offset = offsetof(struct smb_com_transaction2_spi_req,
				InformationLevel) - 4;
	offset = param_offset + params;

	/* SMB offsets are from the beginning of SMB which is 4 bytes in, after RFC1001 field */
	data_offset = (char *)pSMB + offset + 4;
	if (pSMB->hdr.Flags2 & SMBFLG2_UNICODE) {
		name_len_target =
		    cifsConvertToUTF16((__le16 *) data_offset, toName,
				/* find define for this maxpathcomponent */
					PATH_MAX, nls_codepage, remap);
		name_len_target++;	/* trailing null */
		name_len_target *= 2;
	} else {
		name_len_target = copy_path_name(data_offset, toName);
	}

	pSMB->MaxParameterCount = cpu_to_le16(2);
	/* BB find exact max on data count below from sess */
	pSMB->MaxDataCount = cpu_to_le16(1000);
	pSMB->SetupCount = 1;
	pSMB->Reserved3 = 0;
	pSMB->SubCommand = cpu_to_le16(TRANS2_SET_PATH_INFORMATION);
	byte_count = 3 /* pad */  + params + name_len_target;
	pSMB->DataCount = cpu_to_le16(name_len_target);
	pSMB->ParameterCount = cpu_to_le16(params);
	pSMB->TotalDataCount = pSMB->DataCount;
	pSMB->TotalParameterCount = pSMB->ParameterCount;
	pSMB->ParameterOffset = cpu_to_le16(param_offset);
	pSMB->DataOffset = cpu_to_le16(offset);
	pSMB->InformationLevel = cpu_to_le16(SMB_SET_FILE_UNIX_LINK);
	pSMB->Reserved4 = 0;
	inc_rfc1001_len(pSMB, byte_count);
	pSMB->ByteCount = cpu_to_le16(byte_count);
	rc = SendReceive(xid, tcon->ses, (struct smb_hdr *) pSMB,
			 (struct smb_hdr *) pSMBr, &bytes_returned, 0);
	cifs_stats_inc(&tcon->stats.cifs_stats.num_symlinks);
	if (rc)
		cifs_dbg(FYI, "Send error in SetPathInfo create symlink = %d\n",
			 rc);

	cifs_buf_release(pSMB);

	if (rc == -EAGAIN)
		goto createSymLinkRetry;

	return rc;
}

int
CIFSUnixCreateHardLink(const unsigned int xid, struct cifs_tcon *tcon,
		       const char *fromName, const char *toName,
		       const struct nls_table *nls_codepage, int remap)
{
	TRANSACTION2_SPI_REQ *pSMB = NULL;
	TRANSACTION2_SPI_RSP *pSMBr = NULL;
	char *data_offset;
	int name_len;
	int name_len_target;
	int rc = 0;
	int bytes_returned = 0;
	__u16 params, param_offset, offset, byte_count;

	cifs_dbg(FYI, "In Create Hard link Unix style\n");
createHardLinkRetry:
	rc = smb_init(SMB_COM_TRANSACTION2, 15, tcon, (void **) &pSMB,
		      (void **) &pSMBr);
	if (rc)
		return rc;

	if (pSMB->hdr.Flags2 & SMBFLG2_UNICODE) {
		name_len = cifsConvertToUTF16((__le16 *) pSMB->FileName, toName,
					      PATH_MAX, nls_codepage, remap);
		name_len++;	/* trailing null */
		name_len *= 2;

	} else {
		name_len = copy_path_name(pSMB->FileName, toName);
	}
	params = 6 + name_len;
	pSMB->MaxSetupCount = 0;
	pSMB->Reserved = 0;
	pSMB->Flags = 0;
	pSMB->Timeout = 0;
	pSMB->Reserved2 = 0;
	param_offset = offsetof(struct smb_com_transaction2_spi_req,
				InformationLevel) - 4;
	offset = param_offset + params;

	/* SMB offsets are from the beginning of SMB which is 4 bytes in, after RFC1001 field */
	data_offset = (char *)pSMB + offset + 4;
	if (pSMB->hdr.Flags2 & SMBFLG2_UNICODE) {
		name_len_target =
		    cifsConvertToUTF16((__le16 *) data_offset, fromName,
				       PATH_MAX, nls_codepage, remap);
		name_len_target++;	/* trailing null */
		name_len_target *= 2;
	} else {
		name_len_target = copy_path_name(data_offset, fromName);
	}

	pSMB->MaxParameterCount = cpu_to_le16(2);
	/* BB find exact max on data count below from sess*/
	pSMB->MaxDataCount = cpu_to_le16(1000);
	pSMB->SetupCount = 1;
	pSMB->Reserved3 = 0;
	pSMB->SubCommand = cpu_to_le16(TRANS2_SET_PATH_INFORMATION);
	byte_count = 3 /* pad */  + params + name_len_target;
	pSMB->ParameterCount = cpu_to_le16(params);
	pSMB->TotalParameterCount = pSMB->ParameterCount;
	pSMB->DataCount = cpu_to_le16(name_len_target);
	pSMB->TotalDataCount = pSMB->DataCount;
	pSMB->ParameterOffset = cpu_to_le16(param_offset);
	pSMB->DataOffset = cpu_to_le16(offset);
	pSMB->InformationLevel = cpu_to_le16(SMB_SET_FILE_UNIX_HLINK);
	pSMB->Reserved4 = 0;
	inc_rfc1001_len(pSMB, byte_count);
	pSMB->ByteCount = cpu_to_le16(byte_count);
	rc = SendReceive(xid, tcon->ses, (struct smb_hdr *) pSMB,
			 (struct smb_hdr *) pSMBr, &bytes_returned, 0);
	cifs_stats_inc(&tcon->stats.cifs_stats.num_hardlinks);
	if (rc)
		cifs_dbg(FYI, "Send error in SetPathInfo (hard link) = %d\n",
			 rc);

	cifs_buf_release(pSMB);
	if (rc == -EAGAIN)
		goto createHardLinkRetry;

	return rc;
}

int CIFSCreateHardLink(const unsigned int xid,
		       struct cifs_tcon *tcon,
		       struct dentry *source_dentry,
		       const char *from_name, const char *to_name,
		       struct cifs_sb_info *cifs_sb)
{
	int rc = 0;
	NT_RENAME_REQ *pSMB = NULL;
	RENAME_RSP *pSMBr = NULL;
	int bytes_returned;
	int name_len, name_len2;
	__u16 count;
	int remap = cifs_remap(cifs_sb);

	cifs_dbg(FYI, "In CIFSCreateHardLink\n");
winCreateHardLinkRetry:

	rc = smb_init(SMB_COM_NT_RENAME, 4, tcon, (void **) &pSMB,
		      (void **) &pSMBr);
	if (rc)
		return rc;

	pSMB->SearchAttributes =
	    cpu_to_le16(ATTR_READONLY | ATTR_HIDDEN | ATTR_SYSTEM |
			ATTR_DIRECTORY);
	pSMB->Flags = cpu_to_le16(CREATE_HARD_LINK);
	pSMB->ClusterCount = 0;

	pSMB->BufferFormat = 0x04;

	if (pSMB->hdr.Flags2 & SMBFLG2_UNICODE) {
		name_len =
		    cifsConvertToUTF16((__le16 *) pSMB->OldFileName, from_name,
				       PATH_MAX, cifs_sb->local_nls, remap);
		name_len++;	/* trailing null */
		name_len *= 2;

		/* protocol specifies ASCII buffer format (0x04) for unicode */
		pSMB->OldFileName[name_len] = 0x04;
		pSMB->OldFileName[name_len + 1] = 0x00; /* pad */
		name_len2 =
		    cifsConvertToUTF16((__le16 *)&pSMB->OldFileName[name_len+2],
				       to_name, PATH_MAX, cifs_sb->local_nls,
				       remap);
		name_len2 += 1 /* trailing null */  + 1 /* Signature word */ ;
		name_len2 *= 2;	/* convert to bytes */
	} else {
		name_len = copy_path_name(pSMB->OldFileName, from_name);
		pSMB->OldFileName[name_len] = 0x04;	/* 2nd buffer format */
		name_len2 = copy_path_name(pSMB->OldFileName+name_len+1, to_name);
		name_len2++;	/* signature byte */
	}

	count = 1 /* string type byte */  + name_len + name_len2;
	inc_rfc1001_len(pSMB, count);
	pSMB->ByteCount = cpu_to_le16(count);

	rc = SendReceive(xid, tcon->ses, (struct smb_hdr *) pSMB,
			 (struct smb_hdr *) pSMBr, &bytes_returned, 0);
	cifs_stats_inc(&tcon->stats.cifs_stats.num_hardlinks);
	if (rc)
		cifs_dbg(FYI, "Send error in hard link (NT rename) = %d\n", rc);

	cifs_buf_release(pSMB);
	if (rc == -EAGAIN)
		goto winCreateHardLinkRetry;

	return rc;
}

int
CIFSSMBUnixQuerySymLink(const unsigned int xid, struct cifs_tcon *tcon,
			const unsigned char *searchName, char **symlinkinfo,
			const struct nls_table *nls_codepage, int remap)
{
/* SMB_QUERY_FILE_UNIX_LINK */
	TRANSACTION2_QPI_REQ *pSMB = NULL;
	TRANSACTION2_QPI_RSP *pSMBr = NULL;
	int rc = 0;
	int bytes_returned;
	int name_len;
	__u16 params, byte_count;
	char *data_start;

	cifs_dbg(FYI, "In QPathSymLinkInfo (Unix) for path %s\n", searchName);

querySymLinkRetry:
	rc = smb_init(SMB_COM_TRANSACTION2, 15, tcon, (void **) &pSMB,
		      (void **) &pSMBr);
	if (rc)
		return rc;

	if (pSMB->hdr.Flags2 & SMBFLG2_UNICODE) {
		name_len =
			cifsConvertToUTF16((__le16 *) pSMB->FileName,
					   searchName, PATH_MAX, nls_codepage,
					   remap);
		name_len++;	/* trailing null */
		name_len *= 2;
	} else {
		name_len = copy_path_name(pSMB->FileName, searchName);
	}

	params = 2 /* level */  + 4 /* rsrvd */  + name_len /* incl null */ ;
	pSMB->TotalDataCount = 0;
	pSMB->MaxParameterCount = cpu_to_le16(2);
	pSMB->MaxDataCount = cpu_to_le16(CIFSMaxBufSize);
	pSMB->MaxSetupCount = 0;
	pSMB->Reserved = 0;
	pSMB->Flags = 0;
	pSMB->Timeout = 0;
	pSMB->Reserved2 = 0;
	pSMB->ParameterOffset = cpu_to_le16(offsetof(
	struct smb_com_transaction2_qpi_req, InformationLevel) - 4);
	pSMB->DataCount = 0;
	pSMB->DataOffset = 0;
	pSMB->SetupCount = 1;
	pSMB->Reserved3 = 0;
	pSMB->SubCommand = cpu_to_le16(TRANS2_QUERY_PATH_INFORMATION);
	byte_count = params + 1 /* pad */ ;
	pSMB->TotalParameterCount = cpu_to_le16(params);
	pSMB->ParameterCount = pSMB->TotalParameterCount;
	pSMB->InformationLevel = cpu_to_le16(SMB_QUERY_FILE_UNIX_LINK);
	pSMB->Reserved4 = 0;
	inc_rfc1001_len(pSMB, byte_count);
	pSMB->ByteCount = cpu_to_le16(byte_count);

	rc = SendReceive(xid, tcon->ses, (struct smb_hdr *) pSMB,
			 (struct smb_hdr *) pSMBr, &bytes_returned, 0);
	if (rc) {
		cifs_dbg(FYI, "Send error in QuerySymLinkInfo = %d\n", rc);
	} else {
		/* decode response */

		rc = validate_t2((struct smb_t2_rsp *)pSMBr);
		/* BB also check enough total bytes returned */
		if (rc || get_bcc(&pSMBr->hdr) < 2)
			rc = -EIO;
		else {
			bool is_unicode;
			u16 count = le16_to_cpu(pSMBr->t2.DataCount);

			data_start = ((char *) &pSMBr->hdr.Protocol) +
					   le16_to_cpu(pSMBr->t2.DataOffset);

			if (pSMBr->hdr.Flags2 & SMBFLG2_UNICODE)
				is_unicode = true;
			else
				is_unicode = false;

			/* BB FIXME investigate remapping reserved chars here */
			*symlinkinfo = cifs_strndup_from_utf16(data_start,
					count, is_unicode, nls_codepage);
			if (!*symlinkinfo)
				rc = -ENOMEM;
		}
	}
	cifs_buf_release(pSMB);
	if (rc == -EAGAIN)
		goto querySymLinkRetry;
	return rc;
}

int cifs_query_reparse_point(const unsigned int xid,
			     struct cifs_tcon *tcon,
			     struct cifs_sb_info *cifs_sb,
			     const char *full_path,
			     u32 *tag, struct kvec *rsp,
			     int *rsp_buftype)
{
	struct reparse_data_buffer *buf;
	struct cifs_open_parms oparms;
	TRANSACT_IOCTL_REQ *io_req = NULL;
	TRANSACT_IOCTL_RSP *io_rsp = NULL;
	struct cifs_fid fid;
	__u32 data_offset, data_count, len;
	__u8 *start, *end;
	int io_rsp_len;
	int oplock = 0;
	int rc;

	cifs_tcon_dbg(FYI, "%s: path=%s\n", __func__, full_path);

	if (cap_unix(tcon->ses))
		return -EOPNOTSUPP;

	if (!(le32_to_cpu(tcon->fsAttrInfo.Attributes) & FILE_SUPPORTS_REPARSE_POINTS))
		return -EOPNOTSUPP;

	oparms = (struct cifs_open_parms) {
		.tcon = tcon,
		.cifs_sb = cifs_sb,
		.desired_access = FILE_READ_ATTRIBUTES,
		.create_options = cifs_create_options(cifs_sb,
						      OPEN_REPARSE_POINT),
		.disposition = FILE_OPEN,
		.path = full_path,
		.fid = &fid,
	};

	rc = CIFS_open(xid, &oparms, &oplock, NULL);
	if (rc)
		return rc;

	rc = smb_init(SMB_COM_NT_TRANSACT, 23, tcon,
		      (void **)&io_req, (void **)&io_rsp);
	if (rc)
		goto error;

	io_req->TotalParameterCount = 0;
	io_req->TotalDataCount = 0;
	io_req->MaxParameterCount = cpu_to_le32(0);
	/* BB find exact data count max from sess structure BB */
	io_req->MaxDataCount = cpu_to_le32(CIFSMaxBufSize & 0xFFFFFF00);
	io_req->MaxSetupCount = 1;
	io_req->Reserved = 0;
	io_req->ParameterOffset = 0;
	io_req->DataCount = 0;
	io_req->DataOffset = 0;
	io_req->SetupCount = 4;
	io_req->SubCommand = cpu_to_le16(NT_TRANSACT_IOCTL);
	io_req->ParameterCount = io_req->TotalParameterCount;
	io_req->FunctionCode = cpu_to_le32(FSCTL_GET_REPARSE_POINT);
	io_req->IsFsctl = 1;
	io_req->IsRootFlag = 0;
	io_req->Fid = fid.netfid;
	io_req->ByteCount = 0;

	rc = SendReceive(xid, tcon->ses, (struct smb_hdr *)io_req,
			 (struct smb_hdr *)io_rsp, &io_rsp_len, 0);
	if (rc)
		goto error;

	data_offset = le32_to_cpu(io_rsp->DataOffset);
	data_count = le32_to_cpu(io_rsp->DataCount);
	if (get_bcc(&io_rsp->hdr) < 2 || data_offset > 512 ||
	    !data_count || data_count > 2048) {
		rc = -EIO;
		goto error;
	}

	/* SetupCount must be 1, otherwise offset to ByteCount is incorrect. */
	if (io_rsp->SetupCount != 1) {
		rc = -EIO;
		goto error;
	}

	/*
	 * ReturnedDataLen is output length of executed IOCTL.
	 * DataCount is output length transferred over network.
	 * Check that we have full FSCTL_GET_REPARSE_POINT buffer.
	 */
	if (data_count != le16_to_cpu(io_rsp->ReturnedDataLen)) {
		rc = -EIO;
		goto error;
	}

	end = 2 + get_bcc(&io_rsp->hdr) + (__u8 *)&io_rsp->ByteCount;
	start = (__u8 *)&io_rsp->hdr.Protocol + data_offset;
	if (start >= end) {
		rc = -EIO;
		goto error;
	}

	data_count = le16_to_cpu(io_rsp->ByteCount);
	buf = (struct reparse_data_buffer *)start;
	len = sizeof(*buf);
	if (data_count < len ||
	    data_count < le16_to_cpu(buf->ReparseDataLength) + len) {
		rc = -EIO;
		goto error;
	}

	*tag = le32_to_cpu(buf->ReparseTag);
	rsp->iov_base = io_rsp;
	rsp->iov_len = io_rsp_len;
	*rsp_buftype = CIFS_LARGE_BUFFER;
	CIFSSMBClose(xid, tcon, fid.netfid);
	return 0;

error:
	cifs_buf_release(io_req);
	CIFSSMBClose(xid, tcon, fid.netfid);
	return rc;
}

int
CIFSSMB_set_compression(const unsigned int xid, struct cifs_tcon *tcon,
		    __u16 fid)
{
	int rc = 0;
	int bytes_returned;
	struct smb_com_transaction_compr_ioctl_req *pSMB;
	struct smb_com_transaction_ioctl_rsp *pSMBr;

	cifs_dbg(FYI, "Set compression for %u\n", fid);
	rc = smb_init(SMB_COM_NT_TRANSACT, 23, tcon, (void **) &pSMB,
		      (void **) &pSMBr);
	if (rc)
		return rc;

	pSMB->compression_state = cpu_to_le16(COMPRESSION_FORMAT_DEFAULT);

	pSMB->TotalParameterCount = 0;
	pSMB->TotalDataCount = cpu_to_le32(2);
	pSMB->MaxParameterCount = 0;
	pSMB->MaxDataCount = 0;
	pSMB->MaxSetupCount = 4;
	pSMB->Reserved = 0;
	pSMB->ParameterOffset = 0;
	pSMB->DataCount = cpu_to_le32(2);
	pSMB->DataOffset =
		cpu_to_le32(offsetof(struct smb_com_transaction_compr_ioctl_req,
				compression_state) - 4);  /* 84 */
	pSMB->SetupCount = 4;
	pSMB->SubCommand = cpu_to_le16(NT_TRANSACT_IOCTL);
	pSMB->ParameterCount = 0;
	pSMB->FunctionCode = cpu_to_le32(FSCTL_SET_COMPRESSION);
	pSMB->IsFsctl = 1; /* FSCTL */
	pSMB->IsRootFlag = 0;
	pSMB->Fid = fid; /* file handle always le */
	/* 3 byte pad, followed by 2 byte compress state */
	pSMB->ByteCount = cpu_to_le16(5);
	inc_rfc1001_len(pSMB, 5);

	rc = SendReceive(xid, tcon->ses, (struct smb_hdr *) pSMB,
			 (struct smb_hdr *) pSMBr, &bytes_returned, 0);
	if (rc)
		cifs_dbg(FYI, "Send error in SetCompression = %d\n", rc);

	cifs_buf_release(pSMB);

	/*
	 * Note: On -EAGAIN error only caller can retry on handle based calls
	 * since file handle passed in no longer valid.
	 */
	return rc;
}


#ifdef CONFIG_CIFS_POSIX

#ifdef CONFIG_FS_POSIX_ACL
/**
 * cifs_init_posix_acl - convert ACL from cifs to POSIX ACL format
 * @ace: POSIX ACL entry to store converted ACL into
 * @cifs_ace: ACL in cifs format
 *
 * Convert an Access Control Entry from wire format to local POSIX xattr
 * format.
 *
 * Note that the @cifs_uid member is used to store both {g,u}id_t.
 */
static void cifs_init_posix_acl(struct posix_acl_entry *ace,
				struct cifs_posix_ace *cifs_ace)
{
	/* u8 cifs fields do not need le conversion */
	ace->e_perm = cifs_ace->cifs_e_perm;
	ace->e_tag = cifs_ace->cifs_e_tag;

	switch (ace->e_tag) {
	case ACL_USER:
		ace->e_uid = make_kuid(&init_user_ns,
				       le64_to_cpu(cifs_ace->cifs_uid));
		break;
	case ACL_GROUP:
		ace->e_gid = make_kgid(&init_user_ns,
				       le64_to_cpu(cifs_ace->cifs_uid));
		break;
	}
	return;
}

/**
 * cifs_to_posix_acl - copy cifs ACL format to POSIX ACL format
 * @acl: ACLs returned in POSIX ACL format
 * @src: ACLs in cifs format
 * @acl_type: type of POSIX ACL requested
 * @size_of_data_area: size of SMB we got
 *
 * This function converts ACLs from cifs format to POSIX ACL format.
 * If @acl is NULL then the size of the buffer required to store POSIX ACLs in
 * their uapi format is returned.
 */
static int cifs_to_posix_acl(struct posix_acl **acl, char *src,
			     const int acl_type, const int size_of_data_area)
{
	int size =  0;
	__u16 count;
	struct cifs_posix_ace *pACE;
	struct cifs_posix_acl *cifs_acl = (struct cifs_posix_acl *)src;
	struct posix_acl *kacl = NULL;
	struct posix_acl_entry *pa, *pe;

	if (le16_to_cpu(cifs_acl->version) != CIFS_ACL_VERSION)
		return -EOPNOTSUPP;

	if (acl_type == ACL_TYPE_ACCESS) {
		count = le16_to_cpu(cifs_acl->access_entry_count);
		pACE = &cifs_acl->ace_array[0];
		size = sizeof(struct cifs_posix_acl);
		size += sizeof(struct cifs_posix_ace) * count;
		/* check if we would go beyond end of SMB */
		if (size_of_data_area < size) {
			cifs_dbg(FYI, "bad CIFS POSIX ACL size %d vs. %d\n",
				 size_of_data_area, size);
			return -EINVAL;
		}
	} else if (acl_type == ACL_TYPE_DEFAULT) {
		count = le16_to_cpu(cifs_acl->access_entry_count);
		size = sizeof(struct cifs_posix_acl);
		size += sizeof(struct cifs_posix_ace) * count;
		/* skip past access ACEs to get to default ACEs */
		pACE = &cifs_acl->ace_array[count];
		count = le16_to_cpu(cifs_acl->default_entry_count);
		size += sizeof(struct cifs_posix_ace) * count;
		/* check if we would go beyond end of SMB */
		if (size_of_data_area < size)
			return -EINVAL;
	} else {
		/* illegal type */
		return -EINVAL;
	}

	/* Allocate number of POSIX ACLs to store in VFS format. */
	kacl = posix_acl_alloc(count, GFP_NOFS);
	if (!kacl)
		return -ENOMEM;

	FOREACH_ACL_ENTRY(pa, kacl, pe) {
		cifs_init_posix_acl(pa, pACE);
		pACE++;
	}

	*acl = kacl;
	return 0;
}

/**
 * cifs_init_ace - convert ACL entry from POSIX ACL to cifs format
 * @cifs_ace: the cifs ACL entry to store into
 * @local_ace: the POSIX ACL entry to convert
 */
static void cifs_init_ace(struct cifs_posix_ace *cifs_ace,
			  const struct posix_acl_entry *local_ace)
{
	cifs_ace->cifs_e_perm = local_ace->e_perm;
	cifs_ace->cifs_e_tag =  local_ace->e_tag;

	switch (local_ace->e_tag) {
	case ACL_USER:
		cifs_ace->cifs_uid =
			cpu_to_le64(from_kuid(&init_user_ns, local_ace->e_uid));
		break;
	case ACL_GROUP:
		cifs_ace->cifs_uid =
			cpu_to_le64(from_kgid(&init_user_ns, local_ace->e_gid));
		break;
	default:
		cifs_ace->cifs_uid = cpu_to_le64(-1);
	}
}

/**
 * posix_acl_to_cifs - convert ACLs from POSIX ACL to cifs format
 * @parm_data: ACLs in cifs format to convert to
 * @acl: ACLs in POSIX ACL format to convert from
 * @acl_type: the type of POSIX ACLs stored in @acl
 *
 * Return: the number cifs ACL entries after conversion
 */
static __u16 posix_acl_to_cifs(char *parm_data, const struct posix_acl *acl,
			       const int acl_type)
{
	__u16 rc = 0;
	struct cifs_posix_acl *cifs_acl = (struct cifs_posix_acl *)parm_data;
	const struct posix_acl_entry *pa, *pe;
	int count;
	int i = 0;

	if ((acl == NULL) || (cifs_acl == NULL))
		return 0;

	count = acl->a_count;
	cifs_dbg(FYI, "setting acl with %d entries\n", count);

	/*
	 * Note that the uapi POSIX ACL version is verified by the VFS and is
	 * independent of the cifs ACL version. Changing the POSIX ACL version
	 * is a uapi change and if it's changed we will pass down the POSIX ACL
	 * version in struct posix_acl from the VFS. For now there's really
	 * only one that all filesystems know how to deal with.
	 */
	cifs_acl->version = cpu_to_le16(1);
	if (acl_type == ACL_TYPE_ACCESS) {
		cifs_acl->access_entry_count = cpu_to_le16(count);
		cifs_acl->default_entry_count = cpu_to_le16(0xFFFF);
	} else if (acl_type == ACL_TYPE_DEFAULT) {
		cifs_acl->default_entry_count = cpu_to_le16(count);
		cifs_acl->access_entry_count = cpu_to_le16(0xFFFF);
	} else {
		cifs_dbg(FYI, "unknown ACL type %d\n", acl_type);
		return 0;
	}
	FOREACH_ACL_ENTRY(pa, acl, pe) {
		cifs_init_ace(&cifs_acl->ace_array[i++], pa);
	}
	if (rc == 0) {
		rc = (__u16)(count * sizeof(struct cifs_posix_ace));
		rc += sizeof(struct cifs_posix_acl);
		/* BB add check to make sure ACL does not overflow SMB */
	}
	return rc;
}

int cifs_do_get_acl(const unsigned int xid, struct cifs_tcon *tcon,
		    const unsigned char *searchName, struct posix_acl **acl,
		    const int acl_type, const struct nls_table *nls_codepage,
		    int remap)
{
/* SMB_QUERY_POSIX_ACL */
	TRANSACTION2_QPI_REQ *pSMB = NULL;
	TRANSACTION2_QPI_RSP *pSMBr = NULL;
	int rc = 0;
	int bytes_returned;
	int name_len;
	__u16 params, byte_count;

	cifs_dbg(FYI, "In GetPosixACL (Unix) for path %s\n", searchName);

queryAclRetry:
	rc = smb_init(SMB_COM_TRANSACTION2, 15, tcon, (void **) &pSMB,
		(void **) &pSMBr);
	if (rc)
		return rc;

	if (pSMB->hdr.Flags2 & SMBFLG2_UNICODE) {
		name_len =
			cifsConvertToUTF16((__le16 *) pSMB->FileName,
					   searchName, PATH_MAX, nls_codepage,
					   remap);
		name_len++;     /* trailing null */
		name_len *= 2;
		pSMB->FileName[name_len] = 0;
		pSMB->FileName[name_len+1] = 0;
	} else {
		name_len = copy_path_name(pSMB->FileName, searchName);
	}

	params = 2 /* level */  + 4 /* rsrvd */  + name_len /* incl null */ ;
	pSMB->TotalDataCount = 0;
	pSMB->MaxParameterCount = cpu_to_le16(2);
	/* BB find exact max data count below from sess structure BB */
	pSMB->MaxDataCount = cpu_to_le16(4000);
	pSMB->MaxSetupCount = 0;
	pSMB->Reserved = 0;
	pSMB->Flags = 0;
	pSMB->Timeout = 0;
	pSMB->Reserved2 = 0;
	pSMB->ParameterOffset = cpu_to_le16(
		offsetof(struct smb_com_transaction2_qpi_req,
			 InformationLevel) - 4);
	pSMB->DataCount = 0;
	pSMB->DataOffset = 0;
	pSMB->SetupCount = 1;
	pSMB->Reserved3 = 0;
	pSMB->SubCommand = cpu_to_le16(TRANS2_QUERY_PATH_INFORMATION);
	byte_count = params + 1 /* pad */ ;
	pSMB->TotalParameterCount = cpu_to_le16(params);
	pSMB->ParameterCount = pSMB->TotalParameterCount;
	pSMB->InformationLevel = cpu_to_le16(SMB_QUERY_POSIX_ACL);
	pSMB->Reserved4 = 0;
	inc_rfc1001_len(pSMB, byte_count);
	pSMB->ByteCount = cpu_to_le16(byte_count);

	rc = SendReceive(xid, tcon->ses, (struct smb_hdr *) pSMB,
		(struct smb_hdr *) pSMBr, &bytes_returned, 0);
	cifs_stats_inc(&tcon->stats.cifs_stats.num_acl_get);
	if (rc) {
		cifs_dbg(FYI, "Send error in Query POSIX ACL = %d\n", rc);
	} else {
		/* decode response */

		rc = validate_t2((struct smb_t2_rsp *)pSMBr);
		/* BB also check enough total bytes returned */
		if (rc || get_bcc(&pSMBr->hdr) < 2)
			rc = -EIO;      /* bad smb */
		else {
			__u16 data_offset = le16_to_cpu(pSMBr->t2.DataOffset);
			__u16 count = le16_to_cpu(pSMBr->t2.DataCount);
			rc = cifs_to_posix_acl(acl,
				(char *)&pSMBr->hdr.Protocol+data_offset,
				acl_type, count);
		}
	}
	cifs_buf_release(pSMB);
	/*
	 * The else branch after SendReceive() doesn't return EAGAIN so if we
	 * allocated @acl in cifs_to_posix_acl() we are guaranteed to return
	 * here and don't leak POSIX ACLs.
	 */
	if (rc == -EAGAIN)
		goto queryAclRetry;
	return rc;
}

int cifs_do_set_acl(const unsigned int xid, struct cifs_tcon *tcon,
		    const unsigned char *fileName, const struct posix_acl *acl,
		    const int acl_type, const struct nls_table *nls_codepage,
		    int remap)
{
	struct smb_com_transaction2_spi_req *pSMB = NULL;
	struct smb_com_transaction2_spi_rsp *pSMBr = NULL;
	char *parm_data;
	int name_len;
	int rc = 0;
	int bytes_returned = 0;
	__u16 params, byte_count, data_count, param_offset, offset;

	cifs_dbg(FYI, "In SetPosixACL (Unix) for path %s\n", fileName);
setAclRetry:
	rc = smb_init(SMB_COM_TRANSACTION2, 15, tcon, (void **) &pSMB,
		      (void **) &pSMBr);
	if (rc)
		return rc;
	if (pSMB->hdr.Flags2 & SMBFLG2_UNICODE) {
		name_len =
			cifsConvertToUTF16((__le16 *) pSMB->FileName, fileName,
					   PATH_MAX, nls_codepage, remap);
		name_len++;     /* trailing null */
		name_len *= 2;
	} else {
		name_len = copy_path_name(pSMB->FileName, fileName);
	}
	params = 6 + name_len;
	pSMB->MaxParameterCount = cpu_to_le16(2);
	/* BB find max SMB size from sess */
	pSMB->MaxDataCount = cpu_to_le16(1000);
	pSMB->MaxSetupCount = 0;
	pSMB->Reserved = 0;
	pSMB->Flags = 0;
	pSMB->Timeout = 0;
	pSMB->Reserved2 = 0;
	param_offset = offsetof(struct smb_com_transaction2_spi_req,
				InformationLevel) - 4;
	offset = param_offset + params;
	parm_data = ((char *)pSMB) + sizeof(pSMB->hdr.smb_buf_length) + offset;
	pSMB->ParameterOffset = cpu_to_le16(param_offset);

	/* convert to on the wire format for POSIX ACL */
	data_count = posix_acl_to_cifs(parm_data, acl, acl_type);

	if (data_count == 0) {
		rc = -EOPNOTSUPP;
		goto setACLerrorExit;
	}
	pSMB->DataOffset = cpu_to_le16(offset);
	pSMB->SetupCount = 1;
	pSMB->Reserved3 = 0;
	pSMB->SubCommand = cpu_to_le16(TRANS2_SET_PATH_INFORMATION);
	pSMB->InformationLevel = cpu_to_le16(SMB_SET_POSIX_ACL);
	byte_count = 3 /* pad */  + params + data_count;
	pSMB->DataCount = cpu_to_le16(data_count);
	pSMB->TotalDataCount = pSMB->DataCount;
	pSMB->ParameterCount = cpu_to_le16(params);
	pSMB->TotalParameterCount = pSMB->ParameterCount;
	pSMB->Reserved4 = 0;
	inc_rfc1001_len(pSMB, byte_count);
	pSMB->ByteCount = cpu_to_le16(byte_count);
	rc = SendReceive(xid, tcon->ses, (struct smb_hdr *) pSMB,
			 (struct smb_hdr *) pSMBr, &bytes_returned, 0);
	if (rc)
		cifs_dbg(FYI, "Set POSIX ACL returned %d\n", rc);

setACLerrorExit:
	cifs_buf_release(pSMB);
	if (rc == -EAGAIN)
		goto setAclRetry;
	return rc;
}
#else
int cifs_do_get_acl(const unsigned int xid, struct cifs_tcon *tcon,
		    const unsigned char *searchName, struct posix_acl **acl,
		    const int acl_type, const struct nls_table *nls_codepage,
		    int remap)
{
	return -EOPNOTSUPP;
}

int cifs_do_set_acl(const unsigned int xid, struct cifs_tcon *tcon,
		    const unsigned char *fileName, const struct posix_acl *acl,
		    const int acl_type, const struct nls_table *nls_codepage,
		    int remap)
{
	return -EOPNOTSUPP;
}
#endif /* CONFIG_FS_POSIX_ACL */

int
CIFSGetExtAttr(const unsigned int xid, struct cifs_tcon *tcon,
	       const int netfid, __u64 *pExtAttrBits, __u64 *pMask)
{
	int rc = 0;
	struct smb_t2_qfi_req *pSMB = NULL;
	struct smb_t2_qfi_rsp *pSMBr = NULL;
	int bytes_returned;
	__u16 params, byte_count;

	cifs_dbg(FYI, "In GetExtAttr\n");
	if (tcon == NULL)
		return -ENODEV;

GetExtAttrRetry:
	rc = smb_init(SMB_COM_TRANSACTION2, 15, tcon, (void **) &pSMB,
		      (void **) &pSMBr);
	if (rc)
		return rc;

	params = 2 /* level */ + 2 /* fid */;
	pSMB->t2.TotalDataCount = 0;
	pSMB->t2.MaxParameterCount = cpu_to_le16(4);
	/* BB find exact max data count below from sess structure BB */
	pSMB->t2.MaxDataCount = cpu_to_le16(4000);
	pSMB->t2.MaxSetupCount = 0;
	pSMB->t2.Reserved = 0;
	pSMB->t2.Flags = 0;
	pSMB->t2.Timeout = 0;
	pSMB->t2.Reserved2 = 0;
	pSMB->t2.ParameterOffset = cpu_to_le16(offsetof(struct smb_t2_qfi_req,
					       Fid) - 4);
	pSMB->t2.DataCount = 0;
	pSMB->t2.DataOffset = 0;
	pSMB->t2.SetupCount = 1;
	pSMB->t2.Reserved3 = 0;
	pSMB->t2.SubCommand = cpu_to_le16(TRANS2_QUERY_FILE_INFORMATION);
	byte_count = params + 1 /* pad */ ;
	pSMB->t2.TotalParameterCount = cpu_to_le16(params);
	pSMB->t2.ParameterCount = pSMB->t2.TotalParameterCount;
	pSMB->InformationLevel = cpu_to_le16(SMB_QUERY_ATTR_FLAGS);
	pSMB->Pad = 0;
	pSMB->Fid = netfid;
	inc_rfc1001_len(pSMB, byte_count);
	pSMB->t2.ByteCount = cpu_to_le16(byte_count);

	rc = SendReceive(xid, tcon->ses, (struct smb_hdr *) pSMB,
			 (struct smb_hdr *) pSMBr, &bytes_returned, 0);
	if (rc) {
		cifs_dbg(FYI, "error %d in GetExtAttr\n", rc);
	} else {
		/* decode response */
		rc = validate_t2((struct smb_t2_rsp *)pSMBr);
		/* BB also check enough total bytes returned */
		if (rc || get_bcc(&pSMBr->hdr) < 2)
			/* If rc should we check for EOPNOSUPP and
			   disable the srvino flag? or in caller? */
			rc = -EIO;      /* bad smb */
		else {
			__u16 data_offset = le16_to_cpu(pSMBr->t2.DataOffset);
			__u16 count = le16_to_cpu(pSMBr->t2.DataCount);
			struct file_chattr_info *pfinfo;

			if (count != 16) {
				cifs_dbg(FYI, "Invalid size ret in GetExtAttr\n");
				rc = -EIO;
				goto GetExtAttrOut;
			}
			pfinfo = (struct file_chattr_info *)
				 (data_offset + (char *) &pSMBr->hdr.Protocol);
			*pExtAttrBits = le64_to_cpu(pfinfo->mode);
			*pMask = le64_to_cpu(pfinfo->mask);
		}
	}
GetExtAttrOut:
	cifs_buf_release(pSMB);
	if (rc == -EAGAIN)
		goto GetExtAttrRetry;
	return rc;
}

#endif /* CONFIG_POSIX */

/*
 * Initialize NT TRANSACT SMB into small smb request buffer.  This assumes that
 * all NT TRANSACTS that we init here have total parm and data under about 400
 * bytes (to fit in small cifs buffer size), which is the case so far, it
 * easily fits. NB: Setup words themselves and ByteCount MaxSetupCount (size of
 * returned setup area) and MaxParameterCount (returned parms size) must be set
 * by caller
 */
static int
smb_init_nttransact(const __u16 sub_command, const int setup_count,
		   const int parm_len, struct cifs_tcon *tcon,
		   void **ret_buf)
{
	int rc;
	__u32 temp_offset;
	struct smb_com_ntransact_req *pSMB;

	rc = small_smb_init(SMB_COM_NT_TRANSACT, 19 + setup_count, tcon,
				(void **)&pSMB);
	if (rc)
		return rc;
	*ret_buf = (void *)pSMB;
	pSMB->Reserved = 0;
	pSMB->TotalParameterCount = cpu_to_le32(parm_len);
	pSMB->TotalDataCount  = 0;
	pSMB->MaxDataCount = cpu_to_le32(CIFSMaxBufSize & 0xFFFFFF00);
	pSMB->ParameterCount = pSMB->TotalParameterCount;
	pSMB->DataCount  = pSMB->TotalDataCount;
	temp_offset = offsetof(struct smb_com_ntransact_req, Parms) +
			(setup_count * 2) - 4 /* for rfc1001 length itself */;
	pSMB->ParameterOffset = cpu_to_le32(temp_offset);
	pSMB->DataOffset = cpu_to_le32(temp_offset + parm_len);
	pSMB->SetupCount = setup_count; /* no need to le convert byte fields */
	pSMB->SubCommand = cpu_to_le16(sub_command);
	return 0;
}

static int
validate_ntransact(char *buf, char **ppparm, char **ppdata,
		   __u32 *pparmlen, __u32 *pdatalen)
{
	char *end_of_smb;
	__u32 data_count, data_offset, parm_count, parm_offset;
	struct smb_com_ntransact_rsp *pSMBr;
	u16 bcc;

	*pdatalen = 0;
	*pparmlen = 0;

	if (buf == NULL)
		return -EINVAL;

	pSMBr = (struct smb_com_ntransact_rsp *)buf;

	bcc = get_bcc(&pSMBr->hdr);
	end_of_smb = 2 /* sizeof byte count */ + bcc +
			(char *)&pSMBr->ByteCount;

	data_offset = le32_to_cpu(pSMBr->DataOffset);
	data_count = le32_to_cpu(pSMBr->DataCount);
	parm_offset = le32_to_cpu(pSMBr->ParameterOffset);
	parm_count = le32_to_cpu(pSMBr->ParameterCount);

	*ppparm = (char *)&pSMBr->hdr.Protocol + parm_offset;
	*ppdata = (char *)&pSMBr->hdr.Protocol + data_offset;

	/* should we also check that parm and data areas do not overlap? */
	if (*ppparm > end_of_smb) {
		cifs_dbg(FYI, "parms start after end of smb\n");
		return -EINVAL;
	} else if (parm_count + *ppparm > end_of_smb) {
		cifs_dbg(FYI, "parm end after end of smb\n");
		return -EINVAL;
	} else if (*ppdata > end_of_smb) {
		cifs_dbg(FYI, "data starts after end of smb\n");
		return -EINVAL;
	} else if (data_count + *ppdata > end_of_smb) {
		cifs_dbg(FYI, "data %p + count %d (%p) past smb end %p start %p\n",
			 *ppdata, data_count, (data_count + *ppdata),
			 end_of_smb, pSMBr);
		return -EINVAL;
	} else if (parm_count + data_count > bcc) {
		cifs_dbg(FYI, "parm count and data count larger than SMB\n");
		return -EINVAL;
	}
	*pdatalen = data_count;
	*pparmlen = parm_count;
	return 0;
}

/* Get Security Descriptor (by handle) from remote server for a file or dir */
int
CIFSSMBGetCIFSACL(const unsigned int xid, struct cifs_tcon *tcon, __u16 fid,
		  struct smb_ntsd **acl_inf, __u32 *pbuflen, __u32 info)
{
	int rc = 0;
	int buf_type = 0;
	QUERY_SEC_DESC_REQ *pSMB;
	struct kvec iov[1];
	struct kvec rsp_iov;

	cifs_dbg(FYI, "GetCifsACL\n");

	*pbuflen = 0;
	*acl_inf = NULL;

	rc = smb_init_nttransact(NT_TRANSACT_QUERY_SECURITY_DESC, 0,
			8 /* parm len */, tcon, (void **) &pSMB);
	if (rc)
		return rc;

	pSMB->MaxParameterCount = cpu_to_le32(4);
	/* BB TEST with big acls that might need to be e.g. larger than 16K */
	pSMB->MaxSetupCount = 0;
	pSMB->Fid = fid; /* file handle always le */
	pSMB->AclFlags = cpu_to_le32(info);
	pSMB->ByteCount = cpu_to_le16(11); /* 3 bytes pad + 8 bytes parm */
	inc_rfc1001_len(pSMB, 11);
	iov[0].iov_base = (char *)pSMB;
	iov[0].iov_len = be32_to_cpu(pSMB->hdr.smb_buf_length) + 4;

	rc = SendReceive2(xid, tcon->ses, iov, 1 /* num iovec */, &buf_type,
			  0, &rsp_iov);
	cifs_small_buf_release(pSMB);
	cifs_stats_inc(&tcon->stats.cifs_stats.num_acl_get);
	if (rc) {
		cifs_dbg(FYI, "Send error in QuerySecDesc = %d\n", rc);
	} else {                /* decode response */
		__le32 *parm;
		__u32 parm_len;
		__u32 acl_len;
		struct smb_com_ntransact_rsp *pSMBr;
		char *pdata;

/* validate_nttransact */
		rc = validate_ntransact(rsp_iov.iov_base, (char **)&parm,
					&pdata, &parm_len, pbuflen);
		if (rc)
			goto qsec_out;
		pSMBr = (struct smb_com_ntransact_rsp *)rsp_iov.iov_base;

		cifs_dbg(FYI, "smb %p parm %p data %p\n",
			 pSMBr, parm, *acl_inf);

		if (le32_to_cpu(pSMBr->ParameterCount) != 4) {
			rc = -EIO;      /* bad smb */
			*pbuflen = 0;
			goto qsec_out;
		}

/* BB check that data area is minimum length and as big as acl_len */

		acl_len = le32_to_cpu(*parm);
		if (acl_len != *pbuflen) {
			cifs_dbg(VFS, "acl length %d does not match %d\n",
				 acl_len, *pbuflen);
			if (*pbuflen > acl_len)
				*pbuflen = acl_len;
		}

		/* check if buffer is big enough for the acl
		   header followed by the smallest SID */
		if ((*pbuflen < sizeof(struct smb_ntsd) + 8) ||
		    (*pbuflen >= 64 * 1024)) {
			cifs_dbg(VFS, "bad acl length %d\n", *pbuflen);
			rc = -EINVAL;
			*pbuflen = 0;
		} else {
			*acl_inf = kmemdup(pdata, *pbuflen, GFP_KERNEL);
			if (*acl_inf == NULL) {
				*pbuflen = 0;
				rc = -ENOMEM;
			}
		}
	}
qsec_out:
	free_rsp_buf(buf_type, rsp_iov.iov_base);
	return rc;
}

int
CIFSSMBSetCIFSACL(const unsigned int xid, struct cifs_tcon *tcon, __u16 fid,
			struct smb_ntsd *pntsd, __u32 acllen, int aclflag)
{
	__u16 byte_count, param_count, data_count, param_offset, data_offset;
	int rc = 0;
	int bytes_returned = 0;
	SET_SEC_DESC_REQ *pSMB = NULL;
	void *pSMBr;

setCifsAclRetry:
	rc = smb_init(SMB_COM_NT_TRANSACT, 19, tcon, (void **) &pSMB, &pSMBr);
	if (rc)
		return rc;

	pSMB->MaxSetupCount = 0;
	pSMB->Reserved = 0;

	param_count = 8;
	param_offset = offsetof(struct smb_com_transaction_ssec_req, Fid) - 4;
	data_count = acllen;
	data_offset = param_offset + param_count;
	byte_count = 3 /* pad */  + param_count;

	pSMB->DataCount = cpu_to_le32(data_count);
	pSMB->TotalDataCount = pSMB->DataCount;
	pSMB->MaxParameterCount = cpu_to_le32(4);
	pSMB->MaxDataCount = cpu_to_le32(16384);
	pSMB->ParameterCount = cpu_to_le32(param_count);
	pSMB->ParameterOffset = cpu_to_le32(param_offset);
	pSMB->TotalParameterCount = pSMB->ParameterCount;
	pSMB->DataOffset = cpu_to_le32(data_offset);
	pSMB->SetupCount = 0;
	pSMB->SubCommand = cpu_to_le16(NT_TRANSACT_SET_SECURITY_DESC);
	pSMB->ByteCount = cpu_to_le16(byte_count+data_count);

	pSMB->Fid = fid; /* file handle always le */
	pSMB->Reserved2 = 0;
	pSMB->AclFlags = cpu_to_le32(aclflag);

	if (pntsd && acllen) {
		memcpy((char *)pSMBr + offsetof(struct smb_hdr, Protocol) +
				data_offset, pntsd, acllen);
		inc_rfc1001_len(pSMB, byte_count + data_count);
	} else
		inc_rfc1001_len(pSMB, byte_count);

	rc = SendReceive(xid, tcon->ses, (struct smb_hdr *) pSMB,
		(struct smb_hdr *) pSMBr, &bytes_returned, 0);

	cifs_dbg(FYI, "SetCIFSACL bytes_returned: %d, rc: %d\n",
		 bytes_returned, rc);
	if (rc)
		cifs_dbg(FYI, "Set CIFS ACL returned %d\n", rc);
	cifs_buf_release(pSMB);

	if (rc == -EAGAIN)
		goto setCifsAclRetry;

	return (rc);
}


/* Legacy Query Path Information call for lookup to old servers such
   as Win9x/WinME */
int
SMBQueryInformation(const unsigned int xid, struct cifs_tcon *tcon,
		    const char *search_name, FILE_ALL_INFO *data,
		    const struct nls_table *nls_codepage, int remap)
{
	QUERY_INFORMATION_REQ *pSMB;
	QUERY_INFORMATION_RSP *pSMBr;
	int rc = 0;
	int bytes_returned;
	int name_len;

	cifs_dbg(FYI, "In SMBQPath path %s\n", search_name);
QInfRetry:
	rc = smb_init(SMB_COM_QUERY_INFORMATION, 0, tcon, (void **) &pSMB,
		      (void **) &pSMBr);
	if (rc)
		return rc;

	if (pSMB->hdr.Flags2 & SMBFLG2_UNICODE) {
		name_len =
			cifsConvertToUTF16((__le16 *) pSMB->FileName,
					   search_name, PATH_MAX, nls_codepage,
					   remap);
		name_len++;     /* trailing null */
		name_len *= 2;
	} else {
		name_len = copy_path_name(pSMB->FileName, search_name);
	}
	pSMB->BufferFormat = 0x04;
	name_len++; /* account for buffer type byte */
	inc_rfc1001_len(pSMB, (__u16)name_len);
	pSMB->ByteCount = cpu_to_le16(name_len);

	rc = SendReceive(xid, tcon->ses, (struct smb_hdr *) pSMB,
			 (struct smb_hdr *) pSMBr, &bytes_returned, 0);
	if (rc) {
		cifs_dbg(FYI, "Send error in QueryInfo = %d\n", rc);
	} else if (data) {
		struct timespec64 ts;
		__u32 time = le32_to_cpu(pSMBr->last_write_time);

		/* decode response */
		/* BB FIXME - add time zone adjustment BB */
		memset(data, 0, sizeof(FILE_ALL_INFO));
		ts.tv_nsec = 0;
		ts.tv_sec = time;
		/* decode time fields */
		data->ChangeTime = cpu_to_le64(cifs_UnixTimeToNT(ts));
		data->LastWriteTime = data->ChangeTime;
		data->LastAccessTime = 0;
		data->AllocationSize =
			cpu_to_le64(le32_to_cpu(pSMBr->size));
		data->EndOfFile = data->AllocationSize;
		data->Attributes =
			cpu_to_le32(le16_to_cpu(pSMBr->attr));
	} else
		rc = -EIO; /* bad buffer passed in */

	cifs_buf_release(pSMB);

	if (rc == -EAGAIN)
		goto QInfRetry;

	return rc;
}

int
CIFSSMBQFileInfo(const unsigned int xid, struct cifs_tcon *tcon,
		 u16 netfid, FILE_ALL_INFO *pFindData)
{
	struct smb_t2_qfi_req *pSMB = NULL;
	struct smb_t2_qfi_rsp *pSMBr = NULL;
	int rc = 0;
	int bytes_returned;
	__u16 params, byte_count;

QFileInfoRetry:
	rc = smb_init(SMB_COM_TRANSACTION2, 15, tcon, (void **) &pSMB,
		      (void **) &pSMBr);
	if (rc)
		return rc;

	params = 2 /* level */ + 2 /* fid */;
	pSMB->t2.TotalDataCount = 0;
	pSMB->t2.MaxParameterCount = cpu_to_le16(4);
	/* BB find exact max data count below from sess structure BB */
	pSMB->t2.MaxDataCount = cpu_to_le16(CIFSMaxBufSize);
	pSMB->t2.MaxSetupCount = 0;
	pSMB->t2.Reserved = 0;
	pSMB->t2.Flags = 0;
	pSMB->t2.Timeout = 0;
	pSMB->t2.Reserved2 = 0;
	pSMB->t2.ParameterOffset = cpu_to_le16(offsetof(struct smb_t2_qfi_req,
					       Fid) - 4);
	pSMB->t2.DataCount = 0;
	pSMB->t2.DataOffset = 0;
	pSMB->t2.SetupCount = 1;
	pSMB->t2.Reserved3 = 0;
	pSMB->t2.SubCommand = cpu_to_le16(TRANS2_QUERY_FILE_INFORMATION);
	byte_count = params + 1 /* pad */ ;
	pSMB->t2.TotalParameterCount = cpu_to_le16(params);
	pSMB->t2.ParameterCount = pSMB->t2.TotalParameterCount;
	pSMB->InformationLevel = cpu_to_le16(SMB_QUERY_FILE_ALL_INFO);
	pSMB->Pad = 0;
	pSMB->Fid = netfid;
	inc_rfc1001_len(pSMB, byte_count);
	pSMB->t2.ByteCount = cpu_to_le16(byte_count);

	rc = SendReceive(xid, tcon->ses, (struct smb_hdr *) pSMB,
			 (struct smb_hdr *) pSMBr, &bytes_returned, 0);
	if (rc) {
		cifs_dbg(FYI, "Send error in QFileInfo = %d\n", rc);
	} else {		/* decode response */
		rc = validate_t2((struct smb_t2_rsp *)pSMBr);

		if (rc) /* BB add auto retry on EOPNOTSUPP? */
			rc = -EIO;
		else if (get_bcc(&pSMBr->hdr) < 40)
			rc = -EIO;	/* bad smb */
		else if (pFindData) {
			__u16 data_offset = le16_to_cpu(pSMBr->t2.DataOffset);
			memcpy((char *) pFindData,
			       (char *) &pSMBr->hdr.Protocol +
			       data_offset, sizeof(FILE_ALL_INFO));
		} else
		    rc = -ENOMEM;
	}
	cifs_buf_release(pSMB);
	if (rc == -EAGAIN)
		goto QFileInfoRetry;

	return rc;
}

int
CIFSSMBQPathInfo(const unsigned int xid, struct cifs_tcon *tcon,
		 const char *search_name, FILE_ALL_INFO *data,
		 int legacy /* old style infolevel */,
		 const struct nls_table *nls_codepage, int remap)
{
	/* level 263 SMB_QUERY_FILE_ALL_INFO */
	TRANSACTION2_QPI_REQ *pSMB = NULL;
	TRANSACTION2_QPI_RSP *pSMBr = NULL;
	int rc = 0;
	int bytes_returned;
	int name_len;
	__u16 params, byte_count;

	/* cifs_dbg(FYI, "In QPathInfo path %s\n", search_name); */
QPathInfoRetry:
	rc = smb_init(SMB_COM_TRANSACTION2, 15, tcon, (void **) &pSMB,
		      (void **) &pSMBr);
	if (rc)
		return rc;

	if (pSMB->hdr.Flags2 & SMBFLG2_UNICODE) {
		name_len =
		    cifsConvertToUTF16((__le16 *) pSMB->FileName, search_name,
				       PATH_MAX, nls_codepage, remap);
		name_len++;	/* trailing null */
		name_len *= 2;
	} else {
		name_len = copy_path_name(pSMB->FileName, search_name);
	}

	params = 2 /* level */ + 4 /* reserved */ + name_len /* includes NUL */;
	pSMB->TotalDataCount = 0;
	pSMB->MaxParameterCount = cpu_to_le16(2);
	/* BB find exact max SMB PDU from sess structure BB */
	pSMB->MaxDataCount = cpu_to_le16(4000);
	pSMB->MaxSetupCount = 0;
	pSMB->Reserved = 0;
	pSMB->Flags = 0;
	pSMB->Timeout = 0;
	pSMB->Reserved2 = 0;
	pSMB->ParameterOffset = cpu_to_le16(offsetof(
	struct smb_com_transaction2_qpi_req, InformationLevel) - 4);
	pSMB->DataCount = 0;
	pSMB->DataOffset = 0;
	pSMB->SetupCount = 1;
	pSMB->Reserved3 = 0;
	pSMB->SubCommand = cpu_to_le16(TRANS2_QUERY_PATH_INFORMATION);
	byte_count = params + 1 /* pad */ ;
	pSMB->TotalParameterCount = cpu_to_le16(params);
	pSMB->ParameterCount = pSMB->TotalParameterCount;
	if (legacy)
		pSMB->InformationLevel = cpu_to_le16(SMB_INFO_STANDARD);
	else
		pSMB->InformationLevel = cpu_to_le16(SMB_QUERY_FILE_ALL_INFO);
	pSMB->Reserved4 = 0;
	inc_rfc1001_len(pSMB, byte_count);
	pSMB->ByteCount = cpu_to_le16(byte_count);

	rc = SendReceive(xid, tcon->ses, (struct smb_hdr *) pSMB,
			 (struct smb_hdr *) pSMBr, &bytes_returned, 0);
	if (rc) {
		cifs_dbg(FYI, "Send error in QPathInfo = %d\n", rc);
	} else {		/* decode response */
		rc = validate_t2((struct smb_t2_rsp *)pSMBr);

		if (rc) /* BB add auto retry on EOPNOTSUPP? */
			rc = -EIO;
		else if (!legacy && get_bcc(&pSMBr->hdr) < 40)
			rc = -EIO;	/* bad smb */
		else if (legacy && get_bcc(&pSMBr->hdr) < 24)
			rc = -EIO;  /* 24 or 26 expected but we do not read
					last field */
		else if (data) {
			int size;
			__u16 data_offset = le16_to_cpu(pSMBr->t2.DataOffset);

			/*
			 * On legacy responses we do not read the last field,
			 * EAsize, fortunately since it varies by subdialect and
			 * also note it differs on Set vs Get, ie two bytes or 4
			 * bytes depending but we don't care here.
			 */
			if (legacy)
				size = sizeof(FILE_INFO_STANDARD);
			else
				size = sizeof(FILE_ALL_INFO);
			memcpy((char *) data, (char *) &pSMBr->hdr.Protocol +
			       data_offset, size);
		} else
		    rc = -ENOMEM;
	}
	cifs_buf_release(pSMB);
	if (rc == -EAGAIN)
		goto QPathInfoRetry;

	return rc;
}

int
CIFSSMBUnixQFileInfo(const unsigned int xid, struct cifs_tcon *tcon,
		 u16 netfid, FILE_UNIX_BASIC_INFO *pFindData)
{
	struct smb_t2_qfi_req *pSMB = NULL;
	struct smb_t2_qfi_rsp *pSMBr = NULL;
	int rc = 0;
	int bytes_returned;
	__u16 params, byte_count;

UnixQFileInfoRetry:
	rc = smb_init(SMB_COM_TRANSACTION2, 15, tcon, (void **) &pSMB,
		      (void **) &pSMBr);
	if (rc)
		return rc;

	params = 2 /* level */ + 2 /* fid */;
	pSMB->t2.TotalDataCount = 0;
	pSMB->t2.MaxParameterCount = cpu_to_le16(4);
	/* BB find exact max data count below from sess structure BB */
	pSMB->t2.MaxDataCount = cpu_to_le16(CIFSMaxBufSize);
	pSMB->t2.MaxSetupCount = 0;
	pSMB->t2.Reserved = 0;
	pSMB->t2.Flags = 0;
	pSMB->t2.Timeout = 0;
	pSMB->t2.Reserved2 = 0;
	pSMB->t2.ParameterOffset = cpu_to_le16(offsetof(struct smb_t2_qfi_req,
					       Fid) - 4);
	pSMB->t2.DataCount = 0;
	pSMB->t2.DataOffset = 0;
	pSMB->t2.SetupCount = 1;
	pSMB->t2.Reserved3 = 0;
	pSMB->t2.SubCommand = cpu_to_le16(TRANS2_QUERY_FILE_INFORMATION);
	byte_count = params + 1 /* pad */ ;
	pSMB->t2.TotalParameterCount = cpu_to_le16(params);
	pSMB->t2.ParameterCount = pSMB->t2.TotalParameterCount;
	pSMB->InformationLevel = cpu_to_le16(SMB_QUERY_FILE_UNIX_BASIC);
	pSMB->Pad = 0;
	pSMB->Fid = netfid;
	inc_rfc1001_len(pSMB, byte_count);
	pSMB->t2.ByteCount = cpu_to_le16(byte_count);

	rc = SendReceive(xid, tcon->ses, (struct smb_hdr *) pSMB,
			 (struct smb_hdr *) pSMBr, &bytes_returned, 0);
	if (rc) {
		cifs_dbg(FYI, "Send error in UnixQFileInfo = %d\n", rc);
	} else {		/* decode response */
		rc = validate_t2((struct smb_t2_rsp *)pSMBr);

		if (rc || get_bcc(&pSMBr->hdr) < sizeof(FILE_UNIX_BASIC_INFO)) {
			cifs_dbg(VFS, "Malformed FILE_UNIX_BASIC_INFO response. Unix Extensions can be disabled on mount by specifying the nosfu mount option.\n");
			rc = -EIO;	/* bad smb */
		} else {
			__u16 data_offset = le16_to_cpu(pSMBr->t2.DataOffset);
			memcpy((char *) pFindData,
			       (char *) &pSMBr->hdr.Protocol +
			       data_offset,
			       sizeof(FILE_UNIX_BASIC_INFO));
		}
	}

	cifs_buf_release(pSMB);
	if (rc == -EAGAIN)
		goto UnixQFileInfoRetry;

	return rc;
}

int
CIFSSMBUnixQPathInfo(const unsigned int xid, struct cifs_tcon *tcon,
		     const unsigned char *searchName,
		     FILE_UNIX_BASIC_INFO *pFindData,
		     const struct nls_table *nls_codepage, int remap)
{
/* SMB_QUERY_FILE_UNIX_BASIC */
	TRANSACTION2_QPI_REQ *pSMB = NULL;
	TRANSACTION2_QPI_RSP *pSMBr = NULL;
	int rc = 0;
	int bytes_returned = 0;
	int name_len;
	__u16 params, byte_count;

	cifs_dbg(FYI, "In QPathInfo (Unix) the path %s\n", searchName);
UnixQPathInfoRetry:
	rc = smb_init(SMB_COM_TRANSACTION2, 15, tcon, (void **) &pSMB,
		      (void **) &pSMBr);
	if (rc)
		return rc;

	if (pSMB->hdr.Flags2 & SMBFLG2_UNICODE) {
		name_len =
		    cifsConvertToUTF16((__le16 *) pSMB->FileName, searchName,
				       PATH_MAX, nls_codepage, remap);
		name_len++;	/* trailing null */
		name_len *= 2;
	} else {
		name_len = copy_path_name(pSMB->FileName, searchName);
	}

	params = 2 /* level */ + 4 /* reserved */ + name_len /* includes NUL */;
	pSMB->TotalDataCount = 0;
	pSMB->MaxParameterCount = cpu_to_le16(2);
	/* BB find exact max SMB PDU from sess structure BB */
	pSMB->MaxDataCount = cpu_to_le16(4000);
	pSMB->MaxSetupCount = 0;
	pSMB->Reserved = 0;
	pSMB->Flags = 0;
	pSMB->Timeout = 0;
	pSMB->Reserved2 = 0;
	pSMB->ParameterOffset = cpu_to_le16(offsetof(
	struct smb_com_transaction2_qpi_req, InformationLevel) - 4);
	pSMB->DataCount = 0;
	pSMB->DataOffset = 0;
	pSMB->SetupCount = 1;
	pSMB->Reserved3 = 0;
	pSMB->SubCommand = cpu_to_le16(TRANS2_QUERY_PATH_INFORMATION);
	byte_count = params + 1 /* pad */ ;
	pSMB->TotalParameterCount = cpu_to_le16(params);
	pSMB->ParameterCount = pSMB->TotalParameterCount;
	pSMB->InformationLevel = cpu_to_le16(SMB_QUERY_FILE_UNIX_BASIC);
	pSMB->Reserved4 = 0;
	inc_rfc1001_len(pSMB, byte_count);
	pSMB->ByteCount = cpu_to_le16(byte_count);

	rc = SendReceive(xid, tcon->ses, (struct smb_hdr *) pSMB,
			 (struct smb_hdr *) pSMBr, &bytes_returned, 0);
	if (rc) {
		cifs_dbg(FYI, "Send error in UnixQPathInfo = %d\n", rc);
	} else {		/* decode response */
		rc = validate_t2((struct smb_t2_rsp *)pSMBr);

		if (rc || get_bcc(&pSMBr->hdr) < sizeof(FILE_UNIX_BASIC_INFO)) {
			cifs_dbg(VFS, "Malformed FILE_UNIX_BASIC_INFO response. Unix Extensions can be disabled on mount by specifying the nosfu mount option.\n");
			rc = -EIO;	/* bad smb */
		} else {
			__u16 data_offset = le16_to_cpu(pSMBr->t2.DataOffset);
			memcpy((char *) pFindData,
			       (char *) &pSMBr->hdr.Protocol +
			       data_offset,
			       sizeof(FILE_UNIX_BASIC_INFO));
		}
	}
	cifs_buf_release(pSMB);
	if (rc == -EAGAIN)
		goto UnixQPathInfoRetry;

	return rc;
}

/* xid, tcon, searchName and codepage are input parms, rest are returned */
int
CIFSFindFirst(const unsigned int xid, struct cifs_tcon *tcon,
	      const char *searchName, struct cifs_sb_info *cifs_sb,
	      __u16 *pnetfid, __u16 search_flags,
	      struct cifs_search_info *psrch_inf, bool msearch)
{
/* level 257 SMB_ */
	TRANSACTION2_FFIRST_REQ *pSMB = NULL;
	TRANSACTION2_FFIRST_RSP *pSMBr = NULL;
	T2_FFIRST_RSP_PARMS *parms;
	struct nls_table *nls_codepage;
	unsigned int lnoff;
	__u16 params, byte_count;
	int bytes_returned = 0;
	int name_len, remap;
	int rc = 0;

	cifs_dbg(FYI, "In FindFirst for %s\n", searchName);

findFirstRetry:
	rc = smb_init(SMB_COM_TRANSACTION2, 15, tcon, (void **) &pSMB,
		      (void **) &pSMBr);
	if (rc)
		return rc;

	nls_codepage = cifs_sb->local_nls;
	remap = cifs_remap(cifs_sb);

	if (pSMB->hdr.Flags2 & SMBFLG2_UNICODE) {
		name_len =
		    cifsConvertToUTF16((__le16 *) pSMB->FileName, searchName,
				       PATH_MAX, nls_codepage, remap);
		/* We can not add the asterisk earlier in case
		it got remapped to 0xF03A as if it were part of the
		directory name instead of a wildcard */
		name_len *= 2;
		if (msearch) {
			pSMB->FileName[name_len] = CIFS_DIR_SEP(cifs_sb);
			pSMB->FileName[name_len+1] = 0;
			pSMB->FileName[name_len+2] = '*';
			pSMB->FileName[name_len+3] = 0;
			name_len += 4; /* now the trailing null */
			/* null terminate just in case */
			pSMB->FileName[name_len] = 0;
			pSMB->FileName[name_len+1] = 0;
			name_len += 2;
		} else if (!searchName[0]) {
			pSMB->FileName[0] = CIFS_DIR_SEP(cifs_sb);
			pSMB->FileName[1] = 0;
			pSMB->FileName[2] = 0;
			pSMB->FileName[3] = 0;
			name_len = 4;
		}
	} else {
		name_len = copy_path_name(pSMB->FileName, searchName);
		if (msearch) {
			if (WARN_ON_ONCE(name_len > PATH_MAX-2))
				name_len = PATH_MAX-2;
			/* overwrite nul byte */
			pSMB->FileName[name_len-1] = CIFS_DIR_SEP(cifs_sb);
			pSMB->FileName[name_len] = '*';
			pSMB->FileName[name_len+1] = 0;
			name_len += 2;
		} else if (!searchName[0]) {
			pSMB->FileName[0] = CIFS_DIR_SEP(cifs_sb);
			pSMB->FileName[1] = 0;
			name_len = 2;
		}
	}

	params = 12 + name_len /* includes null */ ;
	pSMB->TotalDataCount = 0;	/* no EAs */
	pSMB->MaxParameterCount = cpu_to_le16(10);
	pSMB->MaxDataCount = cpu_to_le16(CIFSMaxBufSize & 0xFFFFFF00);
	pSMB->MaxSetupCount = 0;
	pSMB->Reserved = 0;
	pSMB->Flags = 0;
	pSMB->Timeout = 0;
	pSMB->Reserved2 = 0;
	byte_count = params + 1 /* pad */ ;
	pSMB->TotalParameterCount = cpu_to_le16(params);
	pSMB->ParameterCount = pSMB->TotalParameterCount;
	pSMB->ParameterOffset = cpu_to_le16(
	      offsetof(struct smb_com_transaction2_ffirst_req, SearchAttributes)
		- 4);
	pSMB->DataCount = 0;
	pSMB->DataOffset = 0;
	pSMB->SetupCount = 1;	/* one byte, no need to make endian neutral */
	pSMB->Reserved3 = 0;
	pSMB->SubCommand = cpu_to_le16(TRANS2_FIND_FIRST);
	pSMB->SearchAttributes =
	    cpu_to_le16(ATTR_READONLY | ATTR_HIDDEN | ATTR_SYSTEM |
			ATTR_DIRECTORY);
	pSMB->SearchCount = cpu_to_le16(CIFSMaxBufSize/sizeof(FILE_UNIX_INFO));
	pSMB->SearchFlags = cpu_to_le16(search_flags);
	pSMB->InformationLevel = cpu_to_le16(psrch_inf->info_level);

	/* BB what should we set StorageType to? Does it matter? BB */
	pSMB->SearchStorageType = 0;
	inc_rfc1001_len(pSMB, byte_count);
	pSMB->ByteCount = cpu_to_le16(byte_count);

	rc = SendReceive(xid, tcon->ses, (struct smb_hdr *) pSMB,
			 (struct smb_hdr *) pSMBr, &bytes_returned, 0);
	cifs_stats_inc(&tcon->stats.cifs_stats.num_ffirst);

	if (rc) {
		/*
		 * BB: add logic to retry regular search if Unix search rejected
		 * unexpectedly by server.
		 */
		/* BB: add code to handle unsupported level rc */
		cifs_dbg(FYI, "Error in FindFirst = %d\n", rc);
		cifs_buf_release(pSMB);
		/*
		 * BB: eventually could optimize out free and realloc of buf for
		 * this case.
		 */
		if (rc == -EAGAIN)
			goto findFirstRetry;
		return rc;
	}
	/* decode response */
	rc = validate_t2((struct smb_t2_rsp *)pSMBr);
	if (rc) {
		cifs_buf_release(pSMB);
		return rc;
	}

	psrch_inf->unicode = !!(pSMBr->hdr.Flags2 & SMBFLG2_UNICODE);
	psrch_inf->ntwrk_buf_start = (char *)pSMBr;
	psrch_inf->smallBuf = false;
	psrch_inf->srch_entries_start = (char *)&pSMBr->hdr.Protocol +
		le16_to_cpu(pSMBr->t2.DataOffset);

	parms = (T2_FFIRST_RSP_PARMS *)((char *)&pSMBr->hdr.Protocol +
					le16_to_cpu(pSMBr->t2.ParameterOffset));
	psrch_inf->endOfSearch = !!parms->EndofSearch;

	psrch_inf->entries_in_buffer = le16_to_cpu(parms->SearchCount);
	psrch_inf->index_of_last_entry = 2 /* skip . and .. */ +
		psrch_inf->entries_in_buffer;
	lnoff = le16_to_cpu(parms->LastNameOffset);
	if (CIFSMaxBufSize < lnoff) {
		cifs_dbg(VFS, "ignoring corrupt resume name\n");
		psrch_inf->last_entry = NULL;
	} else {
		psrch_inf->last_entry = psrch_inf->srch_entries_start + lnoff;
		if (pnetfid)
			*pnetfid = parms->SearchHandle;
	}
	return 0;
}

int CIFSFindNext(const unsigned int xid, struct cifs_tcon *tcon,
		 __u16 searchHandle, __u16 search_flags,
		 struct cifs_search_info *psrch_inf)
{
	TRANSACTION2_FNEXT_REQ *pSMB = NULL;
	TRANSACTION2_FNEXT_RSP *pSMBr = NULL;
	T2_FNEXT_RSP_PARMS *parms;
	unsigned int name_len;
	unsigned int lnoff;
	__u16 params, byte_count;
	char *response_data;
	int bytes_returned;
	int rc = 0;

	cifs_dbg(FYI, "In FindNext\n");

	if (psrch_inf->endOfSearch)
		return -ENOENT;

	rc = smb_init(SMB_COM_TRANSACTION2, 15, tcon, (void **) &pSMB,
		(void **) &pSMBr);
	if (rc)
		return rc;

	params = 14; /* includes 2 bytes of null string, converted to LE below*/
	byte_count = 0;
	pSMB->TotalDataCount = 0;       /* no EAs */
	pSMB->MaxParameterCount = cpu_to_le16(8);
	pSMB->MaxDataCount = cpu_to_le16(CIFSMaxBufSize & 0xFFFFFF00);
	pSMB->MaxSetupCount = 0;
	pSMB->Reserved = 0;
	pSMB->Flags = 0;
	pSMB->Timeout = 0;
	pSMB->Reserved2 = 0;
	pSMB->ParameterOffset =  cpu_to_le16(
	      offsetof(struct smb_com_transaction2_fnext_req,SearchHandle) - 4);
	pSMB->DataCount = 0;
	pSMB->DataOffset = 0;
	pSMB->SetupCount = 1;
	pSMB->Reserved3 = 0;
	pSMB->SubCommand = cpu_to_le16(TRANS2_FIND_NEXT);
	pSMB->SearchHandle = searchHandle;      /* always kept as le */
	pSMB->SearchCount =
		cpu_to_le16(CIFSMaxBufSize / sizeof(FILE_UNIX_INFO));
	pSMB->InformationLevel = cpu_to_le16(psrch_inf->info_level);
	pSMB->ResumeKey = psrch_inf->resume_key;
	pSMB->SearchFlags = cpu_to_le16(search_flags);

	name_len = psrch_inf->resume_name_len;
	params += name_len;
	if (name_len < PATH_MAX) {
		memcpy(pSMB->ResumeFileName, psrch_inf->presume_name, name_len);
		byte_count += name_len;
		/* 14 byte parm len above enough for 2 byte null terminator */
		pSMB->ResumeFileName[name_len] = 0;
		pSMB->ResumeFileName[name_len+1] = 0;
	} else {
		cifs_buf_release(pSMB);
		return -EINVAL;
	}
	byte_count = params + 1 /* pad */ ;
	pSMB->TotalParameterCount = cpu_to_le16(params);
	pSMB->ParameterCount = pSMB->TotalParameterCount;
	inc_rfc1001_len(pSMB, byte_count);
	pSMB->ByteCount = cpu_to_le16(byte_count);

	rc = SendReceive(xid, tcon->ses, (struct smb_hdr *) pSMB,
			(struct smb_hdr *) pSMBr, &bytes_returned, 0);
	cifs_stats_inc(&tcon->stats.cifs_stats.num_fnext);

	if (rc) {
		cifs_buf_release(pSMB);
		if (rc == -EBADF) {
			psrch_inf->endOfSearch = true;
			rc = 0; /* search probably was closed at end of search*/
		} else {
			cifs_dbg(FYI, "FindNext returned = %d\n", rc);
		}
		return rc;
	}

	/* decode response */
	rc = validate_t2((struct smb_t2_rsp *)pSMBr);
	if (rc) {
		cifs_buf_release(pSMB);
		return rc;
	}
	/* BB fixme add lock for file (srch_info) struct here */
	psrch_inf->unicode = !!(pSMBr->hdr.Flags2 & SMBFLG2_UNICODE);
	response_data = (char *)&pSMBr->hdr.Protocol +
		le16_to_cpu(pSMBr->t2.ParameterOffset);
	parms = (T2_FNEXT_RSP_PARMS *)response_data;
	response_data = (char *)&pSMBr->hdr.Protocol +
		le16_to_cpu(pSMBr->t2.DataOffset);

	if (psrch_inf->smallBuf)
		cifs_small_buf_release(psrch_inf->ntwrk_buf_start);
	else
		cifs_buf_release(psrch_inf->ntwrk_buf_start);

	psrch_inf->srch_entries_start = response_data;
	psrch_inf->ntwrk_buf_start = (char *)pSMB;
	psrch_inf->smallBuf = false;
	psrch_inf->endOfSearch = !!parms->EndofSearch;
	psrch_inf->entries_in_buffer = le16_to_cpu(parms->SearchCount);
	psrch_inf->index_of_last_entry += psrch_inf->entries_in_buffer;
	lnoff = le16_to_cpu(parms->LastNameOffset);
	if (CIFSMaxBufSize < lnoff) {
		cifs_dbg(VFS, "ignoring corrupt resume name\n");
		psrch_inf->last_entry = NULL;
	} else {
		psrch_inf->last_entry =
			psrch_inf->srch_entries_start + lnoff;
	}
	/* BB fixme add unlock here */

	/*
	 * BB: On error, should we leave previous search buf
	 * (and count and last entry fields) intact or free the previous one?
	 *
	 * Note: On -EAGAIN error only caller can retry on handle based calls
	 * since file handle passed in no longer valid.
	 */
	return 0;
}

int
CIFSFindClose(const unsigned int xid, struct cifs_tcon *tcon,
	      const __u16 searchHandle)
{
	int rc = 0;
	FINDCLOSE_REQ *pSMB = NULL;

	cifs_dbg(FYI, "In CIFSSMBFindClose\n");
	rc = small_smb_init(SMB_COM_FIND_CLOSE2, 1, tcon, (void **)&pSMB);

	/* no sense returning error if session restarted
		as file handle has been closed */
	if (rc == -EAGAIN)
		return 0;
	if (rc)
		return rc;

	pSMB->FileID = searchHandle;
	pSMB->ByteCount = 0;
	rc = SendReceiveNoRsp(xid, tcon->ses, (char *) pSMB, 0);
	cifs_small_buf_release(pSMB);
	if (rc)
		cifs_dbg(VFS, "Send error in FindClose = %d\n", rc);

	cifs_stats_inc(&tcon->stats.cifs_stats.num_fclose);

	/* Since session is dead, search handle closed on server already */
	if (rc == -EAGAIN)
		rc = 0;

	return rc;
}

int
CIFSGetSrvInodeNumber(const unsigned int xid, struct cifs_tcon *tcon,
		      const char *search_name, __u64 *inode_number,
		      const struct nls_table *nls_codepage, int remap)
{
	int rc = 0;
	TRANSACTION2_QPI_REQ *pSMB = NULL;
	TRANSACTION2_QPI_RSP *pSMBr = NULL;
	int name_len, bytes_returned;
	__u16 params, byte_count;

	cifs_dbg(FYI, "In GetSrvInodeNum for %s\n", search_name);
	if (tcon == NULL)
		return -ENODEV;

GetInodeNumberRetry:
	rc = smb_init(SMB_COM_TRANSACTION2, 15, tcon, (void **) &pSMB,
		      (void **) &pSMBr);
	if (rc)
		return rc;

	if (pSMB->hdr.Flags2 & SMBFLG2_UNICODE) {
		name_len =
			cifsConvertToUTF16((__le16 *) pSMB->FileName,
					   search_name, PATH_MAX, nls_codepage,
					   remap);
		name_len++;     /* trailing null */
		name_len *= 2;
	} else {
		name_len = copy_path_name(pSMB->FileName, search_name);
	}

	params = 2 /* level */  + 4 /* rsrvd */  + name_len /* incl null */ ;
	pSMB->TotalDataCount = 0;
	pSMB->MaxParameterCount = cpu_to_le16(2);
	/* BB find exact max data count below from sess structure BB */
	pSMB->MaxDataCount = cpu_to_le16(4000);
	pSMB->MaxSetupCount = 0;
	pSMB->Reserved = 0;
	pSMB->Flags = 0;
	pSMB->Timeout = 0;
	pSMB->Reserved2 = 0;
	pSMB->ParameterOffset = cpu_to_le16(offsetof(
		struct smb_com_transaction2_qpi_req, InformationLevel) - 4);
	pSMB->DataCount = 0;
	pSMB->DataOffset = 0;
	pSMB->SetupCount = 1;
	pSMB->Reserved3 = 0;
	pSMB->SubCommand = cpu_to_le16(TRANS2_QUERY_PATH_INFORMATION);
	byte_count = params + 1 /* pad */ ;
	pSMB->TotalParameterCount = cpu_to_le16(params);
	pSMB->ParameterCount = pSMB->TotalParameterCount;
	pSMB->InformationLevel = cpu_to_le16(SMB_QUERY_FILE_INTERNAL_INFO);
	pSMB->Reserved4 = 0;
	inc_rfc1001_len(pSMB, byte_count);
	pSMB->ByteCount = cpu_to_le16(byte_count);

	rc = SendReceive(xid, tcon->ses, (struct smb_hdr *) pSMB,
		(struct smb_hdr *) pSMBr, &bytes_returned, 0);
	if (rc) {
		cifs_dbg(FYI, "error %d in QueryInternalInfo\n", rc);
	} else {
		/* decode response */
		rc = validate_t2((struct smb_t2_rsp *)pSMBr);
		/* BB also check enough total bytes returned */
		if (rc || get_bcc(&pSMBr->hdr) < 2)
			/* If rc should we check for EOPNOSUPP and
			disable the srvino flag? or in caller? */
			rc = -EIO;      /* bad smb */
		else {
			__u16 data_offset = le16_to_cpu(pSMBr->t2.DataOffset);
			__u16 count = le16_to_cpu(pSMBr->t2.DataCount);
			struct file_internal_info *pfinfo;
			/* BB Do we need a cast or hash here ? */
			if (count < 8) {
				cifs_dbg(FYI, "Invalid size ret in QryIntrnlInf\n");
				rc = -EIO;
				goto GetInodeNumOut;
			}
			pfinfo = (struct file_internal_info *)
				(data_offset + (char *) &pSMBr->hdr.Protocol);
			*inode_number = le64_to_cpu(pfinfo->UniqueId);
		}
	}
GetInodeNumOut:
	cifs_buf_release(pSMB);
	if (rc == -EAGAIN)
		goto GetInodeNumberRetry;
	return rc;
}

int
CIFSGetDFSRefer(const unsigned int xid, struct cifs_ses *ses,
		const char *search_name, struct dfs_info3_param **target_nodes,
		unsigned int *num_of_nodes,
		const struct nls_table *nls_codepage, int remap)
{
/* TRANS2_GET_DFS_REFERRAL */
	TRANSACTION2_GET_DFS_REFER_REQ *pSMB = NULL;
	TRANSACTION2_GET_DFS_REFER_RSP *pSMBr = NULL;
	int rc = 0;
	int bytes_returned;
	int name_len;
	__u16 params, byte_count;
	*num_of_nodes = 0;
	*target_nodes = NULL;

	cifs_dbg(FYI, "In GetDFSRefer the path %s\n", search_name);
	if (ses == NULL || ses->tcon_ipc == NULL)
		return -ENODEV;

getDFSRetry:
	/*
	 * Use smb_init_no_reconnect() instead of smb_init() as
	 * CIFSGetDFSRefer() may be called from cifs_reconnect_tcon() and thus
	 * causing an infinite recursion.
	 */
	rc = smb_init(SMB_COM_TRANSACTION2, 15, ses->tcon_ipc,
		      (void **)&pSMB, (void **)&pSMBr);
	if (rc)
		return rc;

	/* server pointer checked in called function,
	but should never be null here anyway */
	pSMB->hdr.Mid = get_next_mid(ses->server);
	pSMB->hdr.Tid = ses->tcon_ipc->tid;
	pSMB->hdr.Uid = ses->Suid;
	if (ses->capabilities & CAP_STATUS32)
		pSMB->hdr.Flags2 |= SMBFLG2_ERR_STATUS;
	if (ses->capabilities & CAP_DFS)
		pSMB->hdr.Flags2 |= SMBFLG2_DFS;

	if (ses->capabilities & CAP_UNICODE) {
		pSMB->hdr.Flags2 |= SMBFLG2_UNICODE;
		name_len =
		    cifsConvertToUTF16((__le16 *) pSMB->RequestFileName,
				       search_name, PATH_MAX, nls_codepage,
				       remap);
		name_len++;	/* trailing null */
		name_len *= 2;
	} else {	/* BB improve the check for buffer overruns BB */
		name_len = copy_path_name(pSMB->RequestFileName, search_name);
	}

	if (ses->server->sign)
		pSMB->hdr.Flags2 |= SMBFLG2_SECURITY_SIGNATURE;

	pSMB->hdr.Uid = ses->Suid;

	params = 2 /* level */  + name_len /*includes null */ ;
	pSMB->TotalDataCount = 0;
	pSMB->DataCount = 0;
	pSMB->DataOffset = 0;
	pSMB->MaxParameterCount = 0;
	/* BB find exact max SMB PDU from sess structure BB */
	pSMB->MaxDataCount = cpu_to_le16(4000);
	pSMB->MaxSetupCount = 0;
	pSMB->Reserved = 0;
	pSMB->Flags = 0;
	pSMB->Timeout = 0;
	pSMB->Reserved2 = 0;
	pSMB->ParameterOffset = cpu_to_le16(offsetof(
	  struct smb_com_transaction2_get_dfs_refer_req, MaxReferralLevel) - 4);
	pSMB->SetupCount = 1;
	pSMB->Reserved3 = 0;
	pSMB->SubCommand = cpu_to_le16(TRANS2_GET_DFS_REFERRAL);
	byte_count = params + 3 /* pad */ ;
	pSMB->ParameterCount = cpu_to_le16(params);
	pSMB->TotalParameterCount = pSMB->ParameterCount;
	pSMB->MaxReferralLevel = cpu_to_le16(3);
	inc_rfc1001_len(pSMB, byte_count);
	pSMB->ByteCount = cpu_to_le16(byte_count);

	rc = SendReceive(xid, ses, (struct smb_hdr *) pSMB,
			 (struct smb_hdr *) pSMBr, &bytes_returned, 0);
	if (rc) {
		cifs_dbg(FYI, "Send error in GetDFSRefer = %d\n", rc);
		goto GetDFSRefExit;
	}
	rc = validate_t2((struct smb_t2_rsp *)pSMBr);

	/* BB Also check if enough total bytes returned? */
	if (rc || get_bcc(&pSMBr->hdr) < 17) {
		rc = -EIO;      /* bad smb */
		goto GetDFSRefExit;
	}

	cifs_dbg(FYI, "Decoding GetDFSRefer response BCC: %d  Offset %d\n",
		 get_bcc(&pSMBr->hdr), le16_to_cpu(pSMBr->t2.DataOffset));

	/* parse returned result into more usable form */
	rc = parse_dfs_referrals(&pSMBr->dfs_data,
				 le16_to_cpu(pSMBr->t2.DataCount),
				 num_of_nodes, target_nodes, nls_codepage,
				 remap, search_name,
				 (pSMBr->hdr.Flags2 & SMBFLG2_UNICODE) != 0);

GetDFSRefExit:
	cifs_buf_release(pSMB);

	if (rc == -EAGAIN)
		goto getDFSRetry;

	return rc;
}

/* Query File System Info such as free space to old servers such as Win 9x */
int
SMBOldQFSInfo(const unsigned int xid, struct cifs_tcon *tcon,
	      struct kstatfs *FSData)
{
/* level 0x01 SMB_QUERY_FILE_SYSTEM_INFO */
	TRANSACTION2_QFSI_REQ *pSMB = NULL;
	TRANSACTION2_QFSI_RSP *pSMBr = NULL;
	FILE_SYSTEM_ALLOC_INFO *response_data;
	int rc = 0;
	int bytes_returned = 0;
	__u16 params, byte_count;

	cifs_dbg(FYI, "OldQFSInfo\n");
oldQFSInfoRetry:
	rc = smb_init(SMB_COM_TRANSACTION2, 15, tcon, (void **) &pSMB,
		(void **) &pSMBr);
	if (rc)
		return rc;

	params = 2;     /* level */
	pSMB->TotalDataCount = 0;
	pSMB->MaxParameterCount = cpu_to_le16(2);
	pSMB->MaxDataCount = cpu_to_le16(1000);
	pSMB->MaxSetupCount = 0;
	pSMB->Reserved = 0;
	pSMB->Flags = 0;
	pSMB->Timeout = 0;
	pSMB->Reserved2 = 0;
	byte_count = params + 1 /* pad */ ;
	pSMB->TotalParameterCount = cpu_to_le16(params);
	pSMB->ParameterCount = pSMB->TotalParameterCount;
	pSMB->ParameterOffset = cpu_to_le16(offsetof(
	struct smb_com_transaction2_qfsi_req, InformationLevel) - 4);
	pSMB->DataCount = 0;
	pSMB->DataOffset = 0;
	pSMB->SetupCount = 1;
	pSMB->Reserved3 = 0;
	pSMB->SubCommand = cpu_to_le16(TRANS2_QUERY_FS_INFORMATION);
	pSMB->InformationLevel = cpu_to_le16(SMB_INFO_ALLOCATION);
	inc_rfc1001_len(pSMB, byte_count);
	pSMB->ByteCount = cpu_to_le16(byte_count);

	rc = SendReceive(xid, tcon->ses, (struct smb_hdr *) pSMB,
		(struct smb_hdr *) pSMBr, &bytes_returned, 0);
	if (rc) {
		cifs_dbg(FYI, "Send error in QFSInfo = %d\n", rc);
	} else {                /* decode response */
		rc = validate_t2((struct smb_t2_rsp *)pSMBr);

		if (rc || get_bcc(&pSMBr->hdr) < 18)
			rc = -EIO;      /* bad smb */
		else {
			__u16 data_offset = le16_to_cpu(pSMBr->t2.DataOffset);
			cifs_dbg(FYI, "qfsinf resp BCC: %d  Offset %d\n",
				 get_bcc(&pSMBr->hdr), data_offset);

			response_data = (FILE_SYSTEM_ALLOC_INFO *)
				(((char *) &pSMBr->hdr.Protocol) + data_offset);
			FSData->f_bsize =
				le16_to_cpu(response_data->BytesPerSector) *
				le32_to_cpu(response_data->
					SectorsPerAllocationUnit);
			/*
			 * much prefer larger but if server doesn't report
			 * a valid size than 4K is a reasonable minimum
			 */
			if (FSData->f_bsize < 512)
				FSData->f_bsize = 4096;

			FSData->f_blocks =
			       le32_to_cpu(response_data->TotalAllocationUnits);
			FSData->f_bfree = FSData->f_bavail =
				le32_to_cpu(response_data->FreeAllocationUnits);
			cifs_dbg(FYI, "Blocks: %lld  Free: %lld Block size %ld\n",
				 (unsigned long long)FSData->f_blocks,
				 (unsigned long long)FSData->f_bfree,
				 FSData->f_bsize);
		}
	}
	cifs_buf_release(pSMB);

	if (rc == -EAGAIN)
		goto oldQFSInfoRetry;

	return rc;
}

int
CIFSSMBQFSInfo(const unsigned int xid, struct cifs_tcon *tcon,
	       struct kstatfs *FSData)
{
/* level 0x103 SMB_QUERY_FILE_SYSTEM_INFO */
	TRANSACTION2_QFSI_REQ *pSMB = NULL;
	TRANSACTION2_QFSI_RSP *pSMBr = NULL;
	FILE_SYSTEM_INFO *response_data;
	int rc = 0;
	int bytes_returned = 0;
	__u16 params, byte_count;

	cifs_dbg(FYI, "In QFSInfo\n");
QFSInfoRetry:
	rc = smb_init(SMB_COM_TRANSACTION2, 15, tcon, (void **) &pSMB,
		      (void **) &pSMBr);
	if (rc)
		return rc;

	params = 2;	/* level */
	pSMB->TotalDataCount = 0;
	pSMB->MaxParameterCount = cpu_to_le16(2);
	pSMB->MaxDataCount = cpu_to_le16(1000);
	pSMB->MaxSetupCount = 0;
	pSMB->Reserved = 0;
	pSMB->Flags = 0;
	pSMB->Timeout = 0;
	pSMB->Reserved2 = 0;
	byte_count = params + 1 /* pad */ ;
	pSMB->TotalParameterCount = cpu_to_le16(params);
	pSMB->ParameterCount = pSMB->TotalParameterCount;
	pSMB->ParameterOffset = cpu_to_le16(offsetof(
		struct smb_com_transaction2_qfsi_req, InformationLevel) - 4);
	pSMB->DataCount = 0;
	pSMB->DataOffset = 0;
	pSMB->SetupCount = 1;
	pSMB->Reserved3 = 0;
	pSMB->SubCommand = cpu_to_le16(TRANS2_QUERY_FS_INFORMATION);
	pSMB->InformationLevel = cpu_to_le16(SMB_QUERY_FS_SIZE_INFO);
	inc_rfc1001_len(pSMB, byte_count);
	pSMB->ByteCount = cpu_to_le16(byte_count);

	rc = SendReceive(xid, tcon->ses, (struct smb_hdr *) pSMB,
			 (struct smb_hdr *) pSMBr, &bytes_returned, 0);
	if (rc) {
		cifs_dbg(FYI, "Send error in QFSInfo = %d\n", rc);
	} else {		/* decode response */
		rc = validate_t2((struct smb_t2_rsp *)pSMBr);

		if (rc || get_bcc(&pSMBr->hdr) < 24)
			rc = -EIO;	/* bad smb */
		else {
			__u16 data_offset = le16_to_cpu(pSMBr->t2.DataOffset);

			response_data =
			    (FILE_SYSTEM_INFO
			     *) (((char *) &pSMBr->hdr.Protocol) +
				 data_offset);
			FSData->f_bsize =
			    le32_to_cpu(response_data->BytesPerSector) *
			    le32_to_cpu(response_data->
					SectorsPerAllocationUnit);
			/*
			 * much prefer larger but if server doesn't report
			 * a valid size than 4K is a reasonable minimum
			 */
			if (FSData->f_bsize < 512)
				FSData->f_bsize = 4096;

			FSData->f_blocks =
			    le64_to_cpu(response_data->TotalAllocationUnits);
			FSData->f_bfree = FSData->f_bavail =
			    le64_to_cpu(response_data->FreeAllocationUnits);
			cifs_dbg(FYI, "Blocks: %lld  Free: %lld Block size %ld\n",
				 (unsigned long long)FSData->f_blocks,
				 (unsigned long long)FSData->f_bfree,
				 FSData->f_bsize);
		}
	}
	cifs_buf_release(pSMB);

	if (rc == -EAGAIN)
		goto QFSInfoRetry;

	return rc;
}

int
CIFSSMBQFSAttributeInfo(const unsigned int xid, struct cifs_tcon *tcon)
{
/* level 0x105  SMB_QUERY_FILE_SYSTEM_INFO */
	TRANSACTION2_QFSI_REQ *pSMB = NULL;
	TRANSACTION2_QFSI_RSP *pSMBr = NULL;
	FILE_SYSTEM_ATTRIBUTE_INFO *response_data;
	int rc = 0;
	int bytes_returned = 0;
	__u16 params, byte_count;

	cifs_dbg(FYI, "In QFSAttributeInfo\n");
QFSAttributeRetry:
	rc = smb_init(SMB_COM_TRANSACTION2, 15, tcon, (void **) &pSMB,
		      (void **) &pSMBr);
	if (rc)
		return rc;

	params = 2;	/* level */
	pSMB->TotalDataCount = 0;
	pSMB->MaxParameterCount = cpu_to_le16(2);
	/* BB find exact max SMB PDU from sess structure BB */
	pSMB->MaxDataCount = cpu_to_le16(1000);
	pSMB->MaxSetupCount = 0;
	pSMB->Reserved = 0;
	pSMB->Flags = 0;
	pSMB->Timeout = 0;
	pSMB->Reserved2 = 0;
	byte_count = params + 1 /* pad */ ;
	pSMB->TotalParameterCount = cpu_to_le16(params);
	pSMB->ParameterCount = pSMB->TotalParameterCount;
	pSMB->ParameterOffset = cpu_to_le16(offsetof(
		struct smb_com_transaction2_qfsi_req, InformationLevel) - 4);
	pSMB->DataCount = 0;
	pSMB->DataOffset = 0;
	pSMB->SetupCount = 1;
	pSMB->Reserved3 = 0;
	pSMB->SubCommand = cpu_to_le16(TRANS2_QUERY_FS_INFORMATION);
	pSMB->InformationLevel = cpu_to_le16(SMB_QUERY_FS_ATTRIBUTE_INFO);
	inc_rfc1001_len(pSMB, byte_count);
	pSMB->ByteCount = cpu_to_le16(byte_count);

	rc = SendReceive(xid, tcon->ses, (struct smb_hdr *) pSMB,
			 (struct smb_hdr *) pSMBr, &bytes_returned, 0);
	if (rc) {
		cifs_dbg(VFS, "Send error in QFSAttributeInfo = %d\n", rc);
	} else {		/* decode response */
		rc = validate_t2((struct smb_t2_rsp *)pSMBr);

		if (rc || get_bcc(&pSMBr->hdr) < 13) {
			/* BB also check if enough bytes returned */
			rc = -EIO;	/* bad smb */
		} else {
			__u16 data_offset = le16_to_cpu(pSMBr->t2.DataOffset);
			response_data =
			    (FILE_SYSTEM_ATTRIBUTE_INFO
			     *) (((char *) &pSMBr->hdr.Protocol) +
				 data_offset);
			memcpy(&tcon->fsAttrInfo, response_data,
			       sizeof(FILE_SYSTEM_ATTRIBUTE_INFO));
		}
	}
	cifs_buf_release(pSMB);

	if (rc == -EAGAIN)
		goto QFSAttributeRetry;

	return rc;
}

int
CIFSSMBQFSDeviceInfo(const unsigned int xid, struct cifs_tcon *tcon)
{
/* level 0x104 SMB_QUERY_FILE_SYSTEM_INFO */
	TRANSACTION2_QFSI_REQ *pSMB = NULL;
	TRANSACTION2_QFSI_RSP *pSMBr = NULL;
	FILE_SYSTEM_DEVICE_INFO *response_data;
	int rc = 0;
	int bytes_returned = 0;
	__u16 params, byte_count;

	cifs_dbg(FYI, "In QFSDeviceInfo\n");
QFSDeviceRetry:
	rc = smb_init(SMB_COM_TRANSACTION2, 15, tcon, (void **) &pSMB,
		      (void **) &pSMBr);
	if (rc)
		return rc;

	params = 2;	/* level */
	pSMB->TotalDataCount = 0;
	pSMB->MaxParameterCount = cpu_to_le16(2);
	/* BB find exact max SMB PDU from sess structure BB */
	pSMB->MaxDataCount = cpu_to_le16(1000);
	pSMB->MaxSetupCount = 0;
	pSMB->Reserved = 0;
	pSMB->Flags = 0;
	pSMB->Timeout = 0;
	pSMB->Reserved2 = 0;
	byte_count = params + 1 /* pad */ ;
	pSMB->TotalParameterCount = cpu_to_le16(params);
	pSMB->ParameterCount = pSMB->TotalParameterCount;
	pSMB->ParameterOffset = cpu_to_le16(offsetof(
		struct smb_com_transaction2_qfsi_req, InformationLevel) - 4);

	pSMB->DataCount = 0;
	pSMB->DataOffset = 0;
	pSMB->SetupCount = 1;
	pSMB->Reserved3 = 0;
	pSMB->SubCommand = cpu_to_le16(TRANS2_QUERY_FS_INFORMATION);
	pSMB->InformationLevel = cpu_to_le16(SMB_QUERY_FS_DEVICE_INFO);
	inc_rfc1001_len(pSMB, byte_count);
	pSMB->ByteCount = cpu_to_le16(byte_count);

	rc = SendReceive(xid, tcon->ses, (struct smb_hdr *) pSMB,
			 (struct smb_hdr *) pSMBr, &bytes_returned, 0);
	if (rc) {
		cifs_dbg(FYI, "Send error in QFSDeviceInfo = %d\n", rc);
	} else {		/* decode response */
		rc = validate_t2((struct smb_t2_rsp *)pSMBr);

		if (rc || get_bcc(&pSMBr->hdr) <
			  sizeof(FILE_SYSTEM_DEVICE_INFO))
			rc = -EIO;	/* bad smb */
		else {
			__u16 data_offset = le16_to_cpu(pSMBr->t2.DataOffset);
			response_data =
			    (FILE_SYSTEM_DEVICE_INFO *)
				(((char *) &pSMBr->hdr.Protocol) +
				 data_offset);
			memcpy(&tcon->fsDevInfo, response_data,
			       sizeof(FILE_SYSTEM_DEVICE_INFO));
		}
	}
	cifs_buf_release(pSMB);

	if (rc == -EAGAIN)
		goto QFSDeviceRetry;

	return rc;
}

int
CIFSSMBQFSUnixInfo(const unsigned int xid, struct cifs_tcon *tcon)
{
/* level 0x200  SMB_QUERY_CIFS_UNIX_INFO */
	TRANSACTION2_QFSI_REQ *pSMB = NULL;
	TRANSACTION2_QFSI_RSP *pSMBr = NULL;
	FILE_SYSTEM_UNIX_INFO *response_data;
	int rc = 0;
	int bytes_returned = 0;
	__u16 params, byte_count;

	cifs_dbg(FYI, "In QFSUnixInfo\n");
QFSUnixRetry:
	rc = smb_init_no_reconnect(SMB_COM_TRANSACTION2, 15, tcon,
				   (void **) &pSMB, (void **) &pSMBr);
	if (rc)
		return rc;

	params = 2;	/* level */
	pSMB->TotalDataCount = 0;
	pSMB->DataCount = 0;
	pSMB->DataOffset = 0;
	pSMB->MaxParameterCount = cpu_to_le16(2);
	/* BB find exact max SMB PDU from sess structure BB */
	pSMB->MaxDataCount = cpu_to_le16(100);
	pSMB->MaxSetupCount = 0;
	pSMB->Reserved = 0;
	pSMB->Flags = 0;
	pSMB->Timeout = 0;
	pSMB->Reserved2 = 0;
	byte_count = params + 1 /* pad */ ;
	pSMB->ParameterCount = cpu_to_le16(params);
	pSMB->TotalParameterCount = pSMB->ParameterCount;
	pSMB->ParameterOffset = cpu_to_le16(offsetof(struct
			smb_com_transaction2_qfsi_req, InformationLevel) - 4);
	pSMB->SetupCount = 1;
	pSMB->Reserved3 = 0;
	pSMB->SubCommand = cpu_to_le16(TRANS2_QUERY_FS_INFORMATION);
	pSMB->InformationLevel = cpu_to_le16(SMB_QUERY_CIFS_UNIX_INFO);
	inc_rfc1001_len(pSMB, byte_count);
	pSMB->ByteCount = cpu_to_le16(byte_count);

	rc = SendReceive(xid, tcon->ses, (struct smb_hdr *) pSMB,
			 (struct smb_hdr *) pSMBr, &bytes_returned, 0);
	if (rc) {
		cifs_dbg(VFS, "Send error in QFSUnixInfo = %d\n", rc);
	} else {		/* decode response */
		rc = validate_t2((struct smb_t2_rsp *)pSMBr);

		if (rc || get_bcc(&pSMBr->hdr) < 13) {
			rc = -EIO;	/* bad smb */
		} else {
			__u16 data_offset = le16_to_cpu(pSMBr->t2.DataOffset);
			response_data =
			    (FILE_SYSTEM_UNIX_INFO
			     *) (((char *) &pSMBr->hdr.Protocol) +
				 data_offset);
			memcpy(&tcon->fsUnixInfo, response_data,
			       sizeof(FILE_SYSTEM_UNIX_INFO));
		}
	}
	cifs_buf_release(pSMB);

	if (rc == -EAGAIN)
		goto QFSUnixRetry;


	return rc;
}

int
CIFSSMBSetFSUnixInfo(const unsigned int xid, struct cifs_tcon *tcon, __u64 cap)
{
/* level 0x200  SMB_SET_CIFS_UNIX_INFO */
	TRANSACTION2_SETFSI_REQ *pSMB = NULL;
	TRANSACTION2_SETFSI_RSP *pSMBr = NULL;
	int rc = 0;
	int bytes_returned = 0;
	__u16 params, param_offset, offset, byte_count;

	cifs_dbg(FYI, "In SETFSUnixInfo\n");
SETFSUnixRetry:
	/* BB switch to small buf init to save memory */
	rc = smb_init_no_reconnect(SMB_COM_TRANSACTION2, 15, tcon,
					(void **) &pSMB, (void **) &pSMBr);
	if (rc)
		return rc;

	params = 4;	/* 2 bytes zero followed by info level. */
	pSMB->MaxSetupCount = 0;
	pSMB->Reserved = 0;
	pSMB->Flags = 0;
	pSMB->Timeout = 0;
	pSMB->Reserved2 = 0;
	param_offset = offsetof(struct smb_com_transaction2_setfsi_req, FileNum)
				- 4;
	offset = param_offset + params;

	pSMB->MaxParameterCount = cpu_to_le16(4);
	/* BB find exact max SMB PDU from sess structure BB */
	pSMB->MaxDataCount = cpu_to_le16(100);
	pSMB->SetupCount = 1;
	pSMB->Reserved3 = 0;
	pSMB->SubCommand = cpu_to_le16(TRANS2_SET_FS_INFORMATION);
	byte_count = 1 /* pad */ + params + 12;

	pSMB->DataCount = cpu_to_le16(12);
	pSMB->ParameterCount = cpu_to_le16(params);
	pSMB->TotalDataCount = pSMB->DataCount;
	pSMB->TotalParameterCount = pSMB->ParameterCount;
	pSMB->ParameterOffset = cpu_to_le16(param_offset);
	pSMB->DataOffset = cpu_to_le16(offset);

	/* Params. */
	pSMB->FileNum = 0;
	pSMB->InformationLevel = cpu_to_le16(SMB_SET_CIFS_UNIX_INFO);

	/* Data. */
	pSMB->ClientUnixMajor = cpu_to_le16(CIFS_UNIX_MAJOR_VERSION);
	pSMB->ClientUnixMinor = cpu_to_le16(CIFS_UNIX_MINOR_VERSION);
	pSMB->ClientUnixCap = cpu_to_le64(cap);

	inc_rfc1001_len(pSMB, byte_count);
	pSMB->ByteCount = cpu_to_le16(byte_count);

	rc = SendReceive(xid, tcon->ses, (struct smb_hdr *) pSMB,
			 (struct smb_hdr *) pSMBr, &bytes_returned, 0);
	if (rc) {
		cifs_dbg(VFS, "Send error in SETFSUnixInfo = %d\n", rc);
	} else {		/* decode response */
		rc = validate_t2((struct smb_t2_rsp *)pSMBr);
		if (rc)
			rc = -EIO;	/* bad smb */
	}
	cifs_buf_release(pSMB);

	if (rc == -EAGAIN)
		goto SETFSUnixRetry;

	return rc;
}



int
CIFSSMBQFSPosixInfo(const unsigned int xid, struct cifs_tcon *tcon,
		   struct kstatfs *FSData)
{
/* level 0x201  SMB_QUERY_CIFS_POSIX_INFO */
	TRANSACTION2_QFSI_REQ *pSMB = NULL;
	TRANSACTION2_QFSI_RSP *pSMBr = NULL;
	FILE_SYSTEM_POSIX_INFO *response_data;
	int rc = 0;
	int bytes_returned = 0;
	__u16 params, byte_count;

	cifs_dbg(FYI, "In QFSPosixInfo\n");
QFSPosixRetry:
	rc = smb_init(SMB_COM_TRANSACTION2, 15, tcon, (void **) &pSMB,
		      (void **) &pSMBr);
	if (rc)
		return rc;

	params = 2;	/* level */
	pSMB->TotalDataCount = 0;
	pSMB->DataCount = 0;
	pSMB->DataOffset = 0;
	pSMB->MaxParameterCount = cpu_to_le16(2);
	/* BB find exact max SMB PDU from sess structure BB */
	pSMB->MaxDataCount = cpu_to_le16(100);
	pSMB->MaxSetupCount = 0;
	pSMB->Reserved = 0;
	pSMB->Flags = 0;
	pSMB->Timeout = 0;
	pSMB->Reserved2 = 0;
	byte_count = params + 1 /* pad */ ;
	pSMB->ParameterCount = cpu_to_le16(params);
	pSMB->TotalParameterCount = pSMB->ParameterCount;
	pSMB->ParameterOffset = cpu_to_le16(offsetof(struct
			smb_com_transaction2_qfsi_req, InformationLevel) - 4);
	pSMB->SetupCount = 1;
	pSMB->Reserved3 = 0;
	pSMB->SubCommand = cpu_to_le16(TRANS2_QUERY_FS_INFORMATION);
	pSMB->InformationLevel = cpu_to_le16(SMB_QUERY_POSIX_FS_INFO);
	inc_rfc1001_len(pSMB, byte_count);
	pSMB->ByteCount = cpu_to_le16(byte_count);

	rc = SendReceive(xid, tcon->ses, (struct smb_hdr *) pSMB,
			 (struct smb_hdr *) pSMBr, &bytes_returned, 0);
	if (rc) {
		cifs_dbg(FYI, "Send error in QFSUnixInfo = %d\n", rc);
	} else {		/* decode response */
		rc = validate_t2((struct smb_t2_rsp *)pSMBr);

		if (rc || get_bcc(&pSMBr->hdr) < 13) {
			rc = -EIO;	/* bad smb */
		} else {
			__u16 data_offset = le16_to_cpu(pSMBr->t2.DataOffset);
			response_data =
			    (FILE_SYSTEM_POSIX_INFO
			     *) (((char *) &pSMBr->hdr.Protocol) +
				 data_offset);
			FSData->f_bsize =
					le32_to_cpu(response_data->BlockSize);
			/*
			 * much prefer larger but if server doesn't report
			 * a valid size than 4K is a reasonable minimum
			 */
			if (FSData->f_bsize < 512)
				FSData->f_bsize = 4096;

			FSData->f_blocks =
					le64_to_cpu(response_data->TotalBlocks);
			FSData->f_bfree =
			    le64_to_cpu(response_data->BlocksAvail);
			if (response_data->UserBlocksAvail == cpu_to_le64(-1)) {
				FSData->f_bavail = FSData->f_bfree;
			} else {
				FSData->f_bavail =
				    le64_to_cpu(response_data->UserBlocksAvail);
			}
			if (response_data->TotalFileNodes != cpu_to_le64(-1))
				FSData->f_files =
				     le64_to_cpu(response_data->TotalFileNodes);
			if (response_data->FreeFileNodes != cpu_to_le64(-1))
				FSData->f_ffree =
				      le64_to_cpu(response_data->FreeFileNodes);
		}
	}
	cifs_buf_release(pSMB);

	if (rc == -EAGAIN)
		goto QFSPosixRetry;

	return rc;
}


/*
 * We can not use write of zero bytes trick to set file size due to need for
 * large file support. Also note that this SetPathInfo is preferred to
 * SetFileInfo based method in next routine which is only needed to work around
 * a sharing violation bugin Samba which this routine can run into.
 */
int
CIFSSMBSetEOF(const unsigned int xid, struct cifs_tcon *tcon,
	      const char *file_name, __u64 size, struct cifs_sb_info *cifs_sb,
	      bool set_allocation, struct dentry *dentry)
{
	struct smb_com_transaction2_spi_req *pSMB = NULL;
	struct smb_com_transaction2_spi_rsp *pSMBr = NULL;
	struct file_end_of_file_info *parm_data;
	int name_len;
	int rc = 0;
	int bytes_returned = 0;
	int remap = cifs_remap(cifs_sb);

	__u16 params, byte_count, data_count, param_offset, offset;

	cifs_dbg(FYI, "In SetEOF\n");
SetEOFRetry:
	rc = smb_init(SMB_COM_TRANSACTION2, 15, tcon, (void **) &pSMB,
		      (void **) &pSMBr);
	if (rc)
		return rc;

	if (pSMB->hdr.Flags2 & SMBFLG2_UNICODE) {
		name_len =
		    cifsConvertToUTF16((__le16 *) pSMB->FileName, file_name,
				       PATH_MAX, cifs_sb->local_nls, remap);
		name_len++;	/* trailing null */
		name_len *= 2;
	} else {
		name_len = copy_path_name(pSMB->FileName, file_name);
	}
	params = 6 + name_len;
	data_count = sizeof(struct file_end_of_file_info);
	pSMB->MaxParameterCount = cpu_to_le16(2);
	pSMB->MaxDataCount = cpu_to_le16(4100);
	pSMB->MaxSetupCount = 0;
	pSMB->Reserved = 0;
	pSMB->Flags = 0;
	pSMB->Timeout = 0;
	pSMB->Reserved2 = 0;
	param_offset = offsetof(struct smb_com_transaction2_spi_req,
				InformationLevel) - 4;
	offset = param_offset + params;
	if (set_allocation) {
		if (tcon->ses->capabilities & CAP_INFOLEVEL_PASSTHRU)
			pSMB->InformationLevel =
				cpu_to_le16(SMB_SET_FILE_ALLOCATION_INFO2);
		else
			pSMB->InformationLevel =
				cpu_to_le16(SMB_SET_FILE_ALLOCATION_INFO);
	} else /* Set File Size */  {
	    if (tcon->ses->capabilities & CAP_INFOLEVEL_PASSTHRU)
		    pSMB->InformationLevel =
				cpu_to_le16(SMB_SET_FILE_END_OF_FILE_INFO2);
	    else
		    pSMB->InformationLevel =
				cpu_to_le16(SMB_SET_FILE_END_OF_FILE_INFO);
	}

	parm_data =
	    (struct file_end_of_file_info *) (((char *) &pSMB->hdr.Protocol) +
				       offset);
	pSMB->ParameterOffset = cpu_to_le16(param_offset);
	pSMB->DataOffset = cpu_to_le16(offset);
	pSMB->SetupCount = 1;
	pSMB->Reserved3 = 0;
	pSMB->SubCommand = cpu_to_le16(TRANS2_SET_PATH_INFORMATION);
	byte_count = 3 /* pad */  + params + data_count;
	pSMB->DataCount = cpu_to_le16(data_count);
	pSMB->TotalDataCount = pSMB->DataCount;
	pSMB->ParameterCount = cpu_to_le16(params);
	pSMB->TotalParameterCount = pSMB->ParameterCount;
	pSMB->Reserved4 = 0;
	inc_rfc1001_len(pSMB, byte_count);
	parm_data->FileSize = cpu_to_le64(size);
	pSMB->ByteCount = cpu_to_le16(byte_count);
	rc = SendReceive(xid, tcon->ses, (struct smb_hdr *) pSMB,
			 (struct smb_hdr *) pSMBr, &bytes_returned, 0);
	if (rc)
		cifs_dbg(FYI, "SetPathInfo (file size) returned %d\n", rc);

	cifs_buf_release(pSMB);

	if (rc == -EAGAIN)
		goto SetEOFRetry;

	return rc;
}

int
CIFSSMBSetFileSize(const unsigned int xid, struct cifs_tcon *tcon,
		   struct cifsFileInfo *cfile, __u64 size, bool set_allocation)
{
	struct smb_com_transaction2_sfi_req *pSMB  = NULL;
	struct file_end_of_file_info *parm_data;
	int rc = 0;
	__u16 params, param_offset, offset, byte_count, count;

	cifs_dbg(FYI, "SetFileSize (via SetFileInfo) %lld\n",
		 (long long)size);
	rc = small_smb_init(SMB_COM_TRANSACTION2, 15, tcon, (void **) &pSMB);

	if (rc)
		return rc;

	pSMB->hdr.Pid = cpu_to_le16((__u16)cfile->pid);
	pSMB->hdr.PidHigh = cpu_to_le16((__u16)(cfile->pid >> 16));

	params = 6;
	pSMB->MaxSetupCount = 0;
	pSMB->Reserved = 0;
	pSMB->Flags = 0;
	pSMB->Timeout = 0;
	pSMB->Reserved2 = 0;
	param_offset = offsetof(struct smb_com_transaction2_sfi_req, Fid) - 4;
	offset = param_offset + params;

	count = sizeof(struct file_end_of_file_info);
	pSMB->MaxParameterCount = cpu_to_le16(2);
	/* BB find exact max SMB PDU from sess structure BB */
	pSMB->MaxDataCount = cpu_to_le16(1000);
	pSMB->SetupCount = 1;
	pSMB->Reserved3 = 0;
	pSMB->SubCommand = cpu_to_le16(TRANS2_SET_FILE_INFORMATION);
	byte_count = 3 /* pad */  + params + count;
	pSMB->DataCount = cpu_to_le16(count);
	pSMB->ParameterCount = cpu_to_le16(params);
	pSMB->TotalDataCount = pSMB->DataCount;
	pSMB->TotalParameterCount = pSMB->ParameterCount;
	pSMB->ParameterOffset = cpu_to_le16(param_offset);
	/* SMB offsets are from the beginning of SMB which is 4 bytes in, after RFC1001 field */
	parm_data =
		(struct file_end_of_file_info *)(((char *)pSMB) + offset + 4);
	pSMB->DataOffset = cpu_to_le16(offset);
	parm_data->FileSize = cpu_to_le64(size);
	pSMB->Fid = cfile->fid.netfid;
	if (set_allocation) {
		if (tcon->ses->capabilities & CAP_INFOLEVEL_PASSTHRU)
			pSMB->InformationLevel =
				cpu_to_le16(SMB_SET_FILE_ALLOCATION_INFO2);
		else
			pSMB->InformationLevel =
				cpu_to_le16(SMB_SET_FILE_ALLOCATION_INFO);
	} else /* Set File Size */  {
	    if (tcon->ses->capabilities & CAP_INFOLEVEL_PASSTHRU)
		    pSMB->InformationLevel =
				cpu_to_le16(SMB_SET_FILE_END_OF_FILE_INFO2);
	    else
		    pSMB->InformationLevel =
				cpu_to_le16(SMB_SET_FILE_END_OF_FILE_INFO);
	}
	pSMB->Reserved4 = 0;
	inc_rfc1001_len(pSMB, byte_count);
	pSMB->ByteCount = cpu_to_le16(byte_count);
	rc = SendReceiveNoRsp(xid, tcon->ses, (char *) pSMB, 0);
	cifs_small_buf_release(pSMB);
	if (rc) {
		cifs_dbg(FYI, "Send error in SetFileInfo (SetFileSize) = %d\n",
			 rc);
	}

	/* Note: On -EAGAIN error only caller can retry on handle based calls
		since file handle passed in no longer valid */

	return rc;
}

int
SMBSetInformation(const unsigned int xid, struct cifs_tcon *tcon,
		  const char *fileName, __le32 attributes, __le64 write_time,
		  const struct nls_table *nls_codepage,
		  struct cifs_sb_info *cifs_sb)
{
	SETATTR_REQ *pSMB;
	SETATTR_RSP *pSMBr;
	struct timespec64 ts;
	int bytes_returned;
	int name_len;
	int rc;

	cifs_dbg(FYI, "In %s path %s\n", __func__, fileName);

retry:
	rc = smb_init(SMB_COM_SETATTR, 8, tcon, (void **) &pSMB,
		      (void **) &pSMBr);
	if (rc)
		return rc;

	if (pSMB->hdr.Flags2 & SMBFLG2_UNICODE) {
		name_len =
			cifsConvertToUTF16((__le16 *) pSMB->fileName,
					   fileName, PATH_MAX, nls_codepage,
					   cifs_remap(cifs_sb));
		name_len++;     /* trailing null */
		name_len *= 2;
	} else {
		name_len = copy_path_name(pSMB->fileName, fileName);
	}
	/* Only few attributes can be set by this command, others are not accepted by Win9x. */
	pSMB->attr = cpu_to_le16(le32_to_cpu(attributes) &
			(ATTR_READONLY | ATTR_HIDDEN | ATTR_SYSTEM | ATTR_ARCHIVE));
	/* Zero write time value (in both NT and SETATTR formats) means to not change it. */
	if (le64_to_cpu(write_time) != 0) {
		ts = cifs_NTtimeToUnix(write_time);
		pSMB->last_write_time = cpu_to_le32(ts.tv_sec);
	}
	pSMB->BufferFormat = 0x04;
	name_len++; /* account for buffer type byte */
	inc_rfc1001_len(pSMB, (__u16)name_len);
	pSMB->ByteCount = cpu_to_le16(name_len);

	rc = SendReceive(xid, tcon->ses, (struct smb_hdr *) pSMB,
			 (struct smb_hdr *) pSMBr, &bytes_returned, 0);
	if (rc)
		cifs_dbg(FYI, "Send error in %s = %d\n", __func__, rc);

	cifs_buf_release(pSMB);

	if (rc == -EAGAIN)
		goto retry;

	return rc;
}

/* Some legacy servers such as NT4 require that the file times be set on
   an open handle, rather than by pathname - this is awkward due to
   potential access conflicts on the open, but it is unavoidable for these
   old servers since the only other choice is to go from 100 nanosecond DCE
   time and resort to the original setpathinfo level which takes the ancient
   DOS time format with 2 second granularity */
int
CIFSSMBSetFileInfo(const unsigned int xid, struct cifs_tcon *tcon,
		    const FILE_BASIC_INFO *data, __u16 fid, __u32 pid_of_opener)
{
	struct smb_com_transaction2_sfi_req *pSMB  = NULL;
	char *data_offset;
	int rc = 0;
	__u16 params, param_offset, offset, byte_count, count;

	cifs_dbg(FYI, "Set Times (via SetFileInfo)\n");
	rc = small_smb_init(SMB_COM_TRANSACTION2, 15, tcon, (void **) &pSMB);

	if (rc)
		return rc;

	pSMB->hdr.Pid = cpu_to_le16((__u16)pid_of_opener);
	pSMB->hdr.PidHigh = cpu_to_le16((__u16)(pid_of_opener >> 16));

	params = 6;
	pSMB->MaxSetupCount = 0;
	pSMB->Reserved = 0;
	pSMB->Flags = 0;
	pSMB->Timeout = 0;
	pSMB->Reserved2 = 0;
	param_offset = offsetof(struct smb_com_transaction2_sfi_req, Fid) - 4;
	offset = param_offset + params;

	data_offset = (char *)pSMB +
			offsetof(struct smb_hdr, Protocol) + offset;

	count = sizeof(FILE_BASIC_INFO);
	pSMB->MaxParameterCount = cpu_to_le16(2);
	/* BB find max SMB PDU from sess */
	pSMB->MaxDataCount = cpu_to_le16(1000);
	pSMB->SetupCount = 1;
	pSMB->Reserved3 = 0;
	pSMB->SubCommand = cpu_to_le16(TRANS2_SET_FILE_INFORMATION);
	byte_count = 3 /* pad */  + params + count;
	pSMB->DataCount = cpu_to_le16(count);
	pSMB->ParameterCount = cpu_to_le16(params);
	pSMB->TotalDataCount = pSMB->DataCount;
	pSMB->TotalParameterCount = pSMB->ParameterCount;
	pSMB->ParameterOffset = cpu_to_le16(param_offset);
	pSMB->DataOffset = cpu_to_le16(offset);
	pSMB->Fid = fid;
	if (tcon->ses->capabilities & CAP_INFOLEVEL_PASSTHRU)
		pSMB->InformationLevel = cpu_to_le16(SMB_SET_FILE_BASIC_INFO2);
	else
		pSMB->InformationLevel = cpu_to_le16(SMB_SET_FILE_BASIC_INFO);
	pSMB->Reserved4 = 0;
	inc_rfc1001_len(pSMB, byte_count);
	pSMB->ByteCount = cpu_to_le16(byte_count);
	memcpy(data_offset, data, sizeof(FILE_BASIC_INFO));
	rc = SendReceiveNoRsp(xid, tcon->ses, (char *) pSMB, 0);
	cifs_small_buf_release(pSMB);
	if (rc)
		cifs_dbg(FYI, "Send error in Set Time (SetFileInfo) = %d\n",
			 rc);

	/* Note: On -EAGAIN error only caller can retry on handle based calls
		since file handle passed in no longer valid */

	return rc;
}

int
CIFSSMBSetFileDisposition(const unsigned int xid, struct cifs_tcon *tcon,
			  bool delete_file, __u16 fid, __u32 pid_of_opener)
{
	struct smb_com_transaction2_sfi_req *pSMB  = NULL;
	char *data_offset;
	int rc = 0;
	__u16 params, param_offset, offset, byte_count, count;

	cifs_dbg(FYI, "Set File Disposition (via SetFileInfo)\n");
	rc = small_smb_init(SMB_COM_TRANSACTION2, 15, tcon, (void **) &pSMB);

	if (rc)
		return rc;

	pSMB->hdr.Pid = cpu_to_le16((__u16)pid_of_opener);
	pSMB->hdr.PidHigh = cpu_to_le16((__u16)(pid_of_opener >> 16));

	params = 6;
	pSMB->MaxSetupCount = 0;
	pSMB->Reserved = 0;
	pSMB->Flags = 0;
	pSMB->Timeout = 0;
	pSMB->Reserved2 = 0;
	param_offset = offsetof(struct smb_com_transaction2_sfi_req, Fid) - 4;
	offset = param_offset + params;

	/* SMB offsets are from the beginning of SMB which is 4 bytes in, after RFC1001 field */
	data_offset = (char *)(pSMB) + offset + 4;

	count = 1;
	pSMB->MaxParameterCount = cpu_to_le16(2);
	/* BB find max SMB PDU from sess */
	pSMB->MaxDataCount = cpu_to_le16(1000);
	pSMB->SetupCount = 1;
	pSMB->Reserved3 = 0;
	pSMB->SubCommand = cpu_to_le16(TRANS2_SET_FILE_INFORMATION);
	byte_count = 3 /* pad */  + params + count;
	pSMB->DataCount = cpu_to_le16(count);
	pSMB->ParameterCount = cpu_to_le16(params);
	pSMB->TotalDataCount = pSMB->DataCount;
	pSMB->TotalParameterCount = pSMB->ParameterCount;
	pSMB->ParameterOffset = cpu_to_le16(param_offset);
	pSMB->DataOffset = cpu_to_le16(offset);
	pSMB->Fid = fid;
	pSMB->InformationLevel = cpu_to_le16(SMB_SET_FILE_DISPOSITION_INFO);
	pSMB->Reserved4 = 0;
	inc_rfc1001_len(pSMB, byte_count);
	pSMB->ByteCount = cpu_to_le16(byte_count);
	*data_offset = delete_file ? 1 : 0;
	rc = SendReceiveNoRsp(xid, tcon->ses, (char *) pSMB, 0);
	cifs_small_buf_release(pSMB);
	if (rc)
		cifs_dbg(FYI, "Send error in SetFileDisposition = %d\n", rc);

	return rc;
}

static int
CIFSSMBSetPathInfoFB(const unsigned int xid, struct cifs_tcon *tcon,
		     const char *fileName, const FILE_BASIC_INFO *data,
		     const struct nls_table *nls_codepage,
		     struct cifs_sb_info *cifs_sb)
{
	int oplock = 0;
	struct cifs_open_parms oparms;
	struct cifs_fid fid;
	int rc;

	oparms = (struct cifs_open_parms) {
		.tcon = tcon,
		.cifs_sb = cifs_sb,
		.desired_access = GENERIC_WRITE,
		.create_options = cifs_create_options(cifs_sb, 0),
		.disposition = FILE_OPEN,
		.path = fileName,
		.fid = &fid,
	};

	rc = CIFS_open(xid, &oparms, &oplock, NULL);
	if (rc)
		goto out;

	rc = CIFSSMBSetFileInfo(xid, tcon, data, fid.netfid, current->tgid);
	CIFSSMBClose(xid, tcon, fid.netfid);
out:

	return rc;
}

int
CIFSSMBSetPathInfo(const unsigned int xid, struct cifs_tcon *tcon,
		   const char *fileName, const FILE_BASIC_INFO *data,
		   const struct nls_table *nls_codepage,
		     struct cifs_sb_info *cifs_sb)
{
	TRANSACTION2_SPI_REQ *pSMB = NULL;
	TRANSACTION2_SPI_RSP *pSMBr = NULL;
	int name_len;
	int rc = 0;
	int bytes_returned = 0;
	char *data_offset;
	__u16 params, param_offset, offset, byte_count, count;
	int remap = cifs_remap(cifs_sb);

	cifs_dbg(FYI, "In SetTimes\n");

SetTimesRetry:
	rc = smb_init(SMB_COM_TRANSACTION2, 15, tcon, (void **) &pSMB,
		      (void **) &pSMBr);
	if (rc)
		return rc;

	if (pSMB->hdr.Flags2 & SMBFLG2_UNICODE) {
		name_len =
		    cifsConvertToUTF16((__le16 *) pSMB->FileName, fileName,
				       PATH_MAX, nls_codepage, remap);
		name_len++;	/* trailing null */
		name_len *= 2;
	} else {
		name_len = copy_path_name(pSMB->FileName, fileName);
	}

	params = 6 + name_len;
	count = sizeof(FILE_BASIC_INFO);
	pSMB->MaxParameterCount = cpu_to_le16(2);
	/* BB find max SMB PDU from sess structure BB */
	pSMB->MaxDataCount = cpu_to_le16(1000);
	pSMB->MaxSetupCount = 0;
	pSMB->Reserved = 0;
	pSMB->Flags = 0;
	pSMB->Timeout = 0;
	pSMB->Reserved2 = 0;
	param_offset = offsetof(struct smb_com_transaction2_spi_req,
				InformationLevel) - 4;
	offset = param_offset + params;
	data_offset = (char *)pSMB + offsetof(typeof(*pSMB), hdr.Protocol) + offset;
	pSMB->ParameterOffset = cpu_to_le16(param_offset);
	pSMB->DataOffset = cpu_to_le16(offset);
	pSMB->SetupCount = 1;
	pSMB->Reserved3 = 0;
	pSMB->SubCommand = cpu_to_le16(TRANS2_SET_PATH_INFORMATION);
	byte_count = 3 /* pad */  + params + count;

	pSMB->DataCount = cpu_to_le16(count);
	pSMB->ParameterCount = cpu_to_le16(params);
	pSMB->TotalDataCount = pSMB->DataCount;
	pSMB->TotalParameterCount = pSMB->ParameterCount;
	if (tcon->ses->capabilities & CAP_INFOLEVEL_PASSTHRU)
		pSMB->InformationLevel = cpu_to_le16(SMB_SET_FILE_BASIC_INFO2);
	else
		pSMB->InformationLevel = cpu_to_le16(SMB_SET_FILE_BASIC_INFO);
	pSMB->Reserved4 = 0;
	inc_rfc1001_len(pSMB, byte_count);
	memcpy(data_offset, data, sizeof(FILE_BASIC_INFO));
	pSMB->ByteCount = cpu_to_le16(byte_count);
	rc = SendReceive(xid, tcon->ses, (struct smb_hdr *) pSMB,
			 (struct smb_hdr *) pSMBr, &bytes_returned, 0);
	if (rc)
		cifs_dbg(FYI, "SetPathInfo (times) returned %d\n", rc);

	cifs_buf_release(pSMB);

	if (rc == -EAGAIN)
		goto SetTimesRetry;

	if (rc == -EOPNOTSUPP)
		return CIFSSMBSetPathInfoFB(xid, tcon, fileName, data,
					    nls_codepage, cifs_sb);

	return rc;
}

static void
cifs_fill_unix_set_info(FILE_UNIX_BASIC_INFO *data_offset,
			const struct cifs_unix_set_info_args *args)
{
	u64 uid = NO_CHANGE_64, gid = NO_CHANGE_64;
	u64 mode = args->mode;

	if (uid_valid(args->uid))
		uid = from_kuid(&init_user_ns, args->uid);
	if (gid_valid(args->gid))
		gid = from_kgid(&init_user_ns, args->gid);

	/*
	 * Samba server ignores set of file size to zero due to bugs in some
	 * older clients, but we should be precise - we use SetFileSize to
	 * set file size and do not want to truncate file size to zero
	 * accidentally as happened on one Samba server beta by putting
	 * zero instead of -1 here
	 */
	data_offset->EndOfFile = cpu_to_le64(NO_CHANGE_64);
	data_offset->NumOfBytes = cpu_to_le64(NO_CHANGE_64);
	data_offset->LastStatusChange = cpu_to_le64(args->ctime);
	data_offset->LastAccessTime = cpu_to_le64(args->atime);
	data_offset->LastModificationTime = cpu_to_le64(args->mtime);
	data_offset->Uid = cpu_to_le64(uid);
	data_offset->Gid = cpu_to_le64(gid);
	/* better to leave device as zero when it is  */
	data_offset->DevMajor = cpu_to_le64(MAJOR(args->device));
	data_offset->DevMinor = cpu_to_le64(MINOR(args->device));
	data_offset->Permissions = cpu_to_le64(mode);

	if (S_ISREG(mode))
		data_offset->Type = cpu_to_le32(UNIX_FILE);
	else if (S_ISDIR(mode))
		data_offset->Type = cpu_to_le32(UNIX_DIR);
	else if (S_ISLNK(mode))
		data_offset->Type = cpu_to_le32(UNIX_SYMLINK);
	else if (S_ISCHR(mode))
		data_offset->Type = cpu_to_le32(UNIX_CHARDEV);
	else if (S_ISBLK(mode))
		data_offset->Type = cpu_to_le32(UNIX_BLOCKDEV);
	else if (S_ISFIFO(mode))
		data_offset->Type = cpu_to_le32(UNIX_FIFO);
	else if (S_ISSOCK(mode))
		data_offset->Type = cpu_to_le32(UNIX_SOCKET);
}

int
CIFSSMBUnixSetFileInfo(const unsigned int xid, struct cifs_tcon *tcon,
		       const struct cifs_unix_set_info_args *args,
		       u16 fid, u32 pid_of_opener)
{
	struct smb_com_transaction2_sfi_req *pSMB  = NULL;
	char *data_offset;
	int rc = 0;
	u16 params, param_offset, offset, byte_count, count;

	cifs_dbg(FYI, "Set Unix Info (via SetFileInfo)\n");
	rc = small_smb_init(SMB_COM_TRANSACTION2, 15, tcon, (void **) &pSMB);

	if (rc)
		return rc;

	pSMB->hdr.Pid = cpu_to_le16((__u16)pid_of_opener);
	pSMB->hdr.PidHigh = cpu_to_le16((__u16)(pid_of_opener >> 16));

	params = 6;
	pSMB->MaxSetupCount = 0;
	pSMB->Reserved = 0;
	pSMB->Flags = 0;
	pSMB->Timeout = 0;
	pSMB->Reserved2 = 0;
	param_offset = offsetof(struct smb_com_transaction2_sfi_req, Fid) - 4;
	offset = param_offset + params;

	data_offset = (char *)pSMB +
			offsetof(struct smb_hdr, Protocol) + offset;

	count = sizeof(FILE_UNIX_BASIC_INFO);

	pSMB->MaxParameterCount = cpu_to_le16(2);
	/* BB find max SMB PDU from sess */
	pSMB->MaxDataCount = cpu_to_le16(1000);
	pSMB->SetupCount = 1;
	pSMB->Reserved3 = 0;
	pSMB->SubCommand = cpu_to_le16(TRANS2_SET_FILE_INFORMATION);
	byte_count = 3 /* pad */  + params + count;
	pSMB->DataCount = cpu_to_le16(count);
	pSMB->ParameterCount = cpu_to_le16(params);
	pSMB->TotalDataCount = pSMB->DataCount;
	pSMB->TotalParameterCount = pSMB->ParameterCount;
	pSMB->ParameterOffset = cpu_to_le16(param_offset);
	pSMB->DataOffset = cpu_to_le16(offset);
	pSMB->Fid = fid;
	pSMB->InformationLevel = cpu_to_le16(SMB_SET_FILE_UNIX_BASIC);
	pSMB->Reserved4 = 0;
	inc_rfc1001_len(pSMB, byte_count);
	pSMB->ByteCount = cpu_to_le16(byte_count);

	cifs_fill_unix_set_info((FILE_UNIX_BASIC_INFO *)data_offset, args);

	rc = SendReceiveNoRsp(xid, tcon->ses, (char *) pSMB, 0);
	cifs_small_buf_release(pSMB);
	if (rc)
		cifs_dbg(FYI, "Send error in Set Time (SetFileInfo) = %d\n",
			 rc);

	/* Note: On -EAGAIN error only caller can retry on handle based calls
		since file handle passed in no longer valid */

	return rc;
}

int
CIFSSMBUnixSetPathInfo(const unsigned int xid, struct cifs_tcon *tcon,
		       const char *file_name,
		       const struct cifs_unix_set_info_args *args,
		       const struct nls_table *nls_codepage, int remap)
{
	TRANSACTION2_SPI_REQ *pSMB = NULL;
	TRANSACTION2_SPI_RSP *pSMBr = NULL;
	int name_len;
	int rc = 0;
	int bytes_returned = 0;
	FILE_UNIX_BASIC_INFO *data_offset;
	__u16 params, param_offset, offset, count, byte_count;

	cifs_dbg(FYI, "In SetUID/GID/Mode\n");
setPermsRetry:
	rc = smb_init(SMB_COM_TRANSACTION2, 15, tcon, (void **) &pSMB,
		      (void **) &pSMBr);
	if (rc)
		return rc;

	if (pSMB->hdr.Flags2 & SMBFLG2_UNICODE) {
		name_len =
		    cifsConvertToUTF16((__le16 *) pSMB->FileName, file_name,
				       PATH_MAX, nls_codepage, remap);
		name_len++;	/* trailing null */
		name_len *= 2;
	} else {
		name_len = copy_path_name(pSMB->FileName, file_name);
	}

	params = 6 + name_len;
	count = sizeof(FILE_UNIX_BASIC_INFO);
	pSMB->MaxParameterCount = cpu_to_le16(2);
	/* BB find max SMB PDU from sess structure BB */
	pSMB->MaxDataCount = cpu_to_le16(1000);
	pSMB->MaxSetupCount = 0;
	pSMB->Reserved = 0;
	pSMB->Flags = 0;
	pSMB->Timeout = 0;
	pSMB->Reserved2 = 0;
	param_offset = offsetof(struct smb_com_transaction2_spi_req,
				InformationLevel) - 4;
	offset = param_offset + params;
	/* SMB offsets are from the beginning of SMB which is 4 bytes in, after RFC1001 field */
	data_offset = (FILE_UNIX_BASIC_INFO *)((char *) pSMB + offset + 4);
	memset(data_offset, 0, count);
	pSMB->DataOffset = cpu_to_le16(offset);
	pSMB->ParameterOffset = cpu_to_le16(param_offset);
	pSMB->SetupCount = 1;
	pSMB->Reserved3 = 0;
	pSMB->SubCommand = cpu_to_le16(TRANS2_SET_PATH_INFORMATION);
	byte_count = 3 /* pad */  + params + count;
	pSMB->ParameterCount = cpu_to_le16(params);
	pSMB->DataCount = cpu_to_le16(count);
	pSMB->TotalParameterCount = pSMB->ParameterCount;
	pSMB->TotalDataCount = pSMB->DataCount;
	pSMB->InformationLevel = cpu_to_le16(SMB_SET_FILE_UNIX_BASIC);
	pSMB->Reserved4 = 0;
	inc_rfc1001_len(pSMB, byte_count);

	cifs_fill_unix_set_info(data_offset, args);

	pSMB->ByteCount = cpu_to_le16(byte_count);
	rc = SendReceive(xid, tcon->ses, (struct smb_hdr *) pSMB,
			 (struct smb_hdr *) pSMBr, &bytes_returned, 0);
	if (rc)
		cifs_dbg(FYI, "SetPathInfo (perms) returned %d\n", rc);

	cifs_buf_release(pSMB);
	if (rc == -EAGAIN)
		goto setPermsRetry;
	return rc;
}

#ifdef CONFIG_CIFS_XATTR
/*
 * Do a path-based QUERY_ALL_EAS call and parse the result. This is a common
 * function used by listxattr and getxattr type calls. When ea_name is set,
 * it looks for that attribute name and stuffs that value into the EAData
 * buffer. When ea_name is NULL, it stuffs a list of attribute names into the
 * buffer. In both cases, the return value is either the length of the
 * resulting data or a negative error code. If EAData is a NULL pointer then
 * the data isn't copied to it, but the length is returned.
 */
ssize_t
CIFSSMBQAllEAs(const unsigned int xid, struct cifs_tcon *tcon,
		const unsigned char *searchName, const unsigned char *ea_name,
		char *EAData, size_t buf_size,
		struct cifs_sb_info *cifs_sb)
{
		/* BB assumes one setup word */
	TRANSACTION2_QPI_REQ *pSMB = NULL;
	TRANSACTION2_QPI_RSP *pSMBr = NULL;
	int remap = cifs_remap(cifs_sb);
	struct nls_table *nls_codepage = cifs_sb->local_nls;
	int rc = 0;
	int bytes_returned;
	int list_len;
	struct fealist *ea_response_data;
	struct fea *temp_fea;
	char *temp_ptr;
	char *end_of_smb;
	__u16 params, byte_count, data_offset;
	unsigned int ea_name_len = ea_name ? strlen(ea_name) : 0;

	cifs_dbg(FYI, "In Query All EAs path %s\n", searchName);
QAllEAsRetry:
	rc = smb_init(SMB_COM_TRANSACTION2, 15, tcon, (void **) &pSMB,
		      (void **) &pSMBr);
	if (rc)
		return rc;

	if (pSMB->hdr.Flags2 & SMBFLG2_UNICODE) {
		list_len =
		    cifsConvertToUTF16((__le16 *) pSMB->FileName, searchName,
				       PATH_MAX, nls_codepage, remap);
		list_len++;	/* trailing null */
		list_len *= 2;
	} else {
		list_len = copy_path_name(pSMB->FileName, searchName);
	}

	params = 2 /* level */ + 4 /* reserved */ + list_len /* includes NUL */;
	pSMB->TotalDataCount = 0;
	pSMB->MaxParameterCount = cpu_to_le16(2);
	/* BB find exact max SMB PDU from sess structure BB */
	pSMB->MaxDataCount = cpu_to_le16(CIFSMaxBufSize);
	pSMB->MaxSetupCount = 0;
	pSMB->Reserved = 0;
	pSMB->Flags = 0;
	pSMB->Timeout = 0;
	pSMB->Reserved2 = 0;
	pSMB->ParameterOffset = cpu_to_le16(offsetof(
	struct smb_com_transaction2_qpi_req, InformationLevel) - 4);
	pSMB->DataCount = 0;
	pSMB->DataOffset = 0;
	pSMB->SetupCount = 1;
	pSMB->Reserved3 = 0;
	pSMB->SubCommand = cpu_to_le16(TRANS2_QUERY_PATH_INFORMATION);
	byte_count = params + 1 /* pad */ ;
	pSMB->TotalParameterCount = cpu_to_le16(params);
	pSMB->ParameterCount = pSMB->TotalParameterCount;
	pSMB->InformationLevel = cpu_to_le16(SMB_INFO_QUERY_ALL_EAS);
	pSMB->Reserved4 = 0;
	inc_rfc1001_len(pSMB, byte_count);
	pSMB->ByteCount = cpu_to_le16(byte_count);

	rc = SendReceive(xid, tcon->ses, (struct smb_hdr *) pSMB,
			 (struct smb_hdr *) pSMBr, &bytes_returned, 0);
	if (rc) {
		cifs_dbg(FYI, "Send error in QueryAllEAs = %d\n", rc);
		goto QAllEAsOut;
	}


	/* BB also check enough total bytes returned */
	/* BB we need to improve the validity checking
	of these trans2 responses */

	rc = validate_t2((struct smb_t2_rsp *)pSMBr);
	if (rc || get_bcc(&pSMBr->hdr) < 4) {
		rc = -EIO;	/* bad smb */
		goto QAllEAsOut;
	}

	/* check that length of list is not more than bcc */
	/* check that each entry does not go beyond length
	   of list */
	/* check that each element of each entry does not
	   go beyond end of list */
	/* validate_trans2_offsets() */
	/* BB check if start of smb + data_offset > &bcc+ bcc */

	data_offset = le16_to_cpu(pSMBr->t2.DataOffset);
	ea_response_data = (struct fealist *)
				(((char *) &pSMBr->hdr.Protocol) + data_offset);

	list_len = le32_to_cpu(ea_response_data->list_len);
	cifs_dbg(FYI, "ea length %d\n", list_len);
	if (list_len <= 8) {
		cifs_dbg(FYI, "empty EA list returned from server\n");
		/* didn't find the named attribute */
		if (ea_name)
			rc = -ENODATA;
		goto QAllEAsOut;
	}

	/* make sure list_len doesn't go past end of SMB */
	end_of_smb = (char *)pByteArea(&pSMBr->hdr) + get_bcc(&pSMBr->hdr);
	if ((char *)ea_response_data + list_len > end_of_smb) {
		cifs_dbg(FYI, "EA list appears to go beyond SMB\n");
		rc = -EIO;
		goto QAllEAsOut;
	}

	/* account for ea list len */
	list_len -= 4;
	temp_fea = &ea_response_data->list;
	temp_ptr = (char *)temp_fea;
	while (list_len > 0) {
		unsigned int name_len;
		__u16 value_len;

		list_len -= 4;
		temp_ptr += 4;
		/* make sure we can read name_len and value_len */
		if (list_len < 0) {
			cifs_dbg(FYI, "EA entry goes beyond length of list\n");
			rc = -EIO;
			goto QAllEAsOut;
		}

		name_len = temp_fea->name_len;
		value_len = le16_to_cpu(temp_fea->value_len);
		list_len -= name_len + 1 + value_len;
		if (list_len < 0) {
			cifs_dbg(FYI, "EA entry goes beyond length of list\n");
			rc = -EIO;
			goto QAllEAsOut;
		}

		if (ea_name) {
			if (ea_name_len == name_len &&
			    memcmp(ea_name, temp_ptr, name_len) == 0) {
				temp_ptr += name_len + 1;
				rc = value_len;
				if (buf_size == 0)
					goto QAllEAsOut;
				if ((size_t)value_len > buf_size) {
					rc = -ERANGE;
					goto QAllEAsOut;
				}
				memcpy(EAData, temp_ptr, value_len);
				goto QAllEAsOut;
			}
		} else {
			/* account for prefix user. and trailing null */
			rc += (5 + 1 + name_len);
			if (rc < (int) buf_size) {
				memcpy(EAData, "user.", 5);
				EAData += 5;
				memcpy(EAData, temp_ptr, name_len);
				EAData += name_len;
				/* null terminate name */
				*EAData = 0;
				++EAData;
			} else if (buf_size == 0) {
				/* skip copy - calc size only */
			} else {
				/* stop before overrun buffer */
				rc = -ERANGE;
				break;
			}
		}
		temp_ptr += name_len + 1 + value_len;
		temp_fea = (struct fea *)temp_ptr;
	}

	/* didn't find the named attribute */
	if (ea_name)
		rc = -ENODATA;

QAllEAsOut:
	cifs_buf_release(pSMB);
	if (rc == -EAGAIN)
		goto QAllEAsRetry;

	return (ssize_t)rc;
}

int
CIFSSMBSetEA(const unsigned int xid, struct cifs_tcon *tcon,
	     const char *fileName, const char *ea_name, const void *ea_value,
	     const __u16 ea_value_len, const struct nls_table *nls_codepage,
	     struct cifs_sb_info *cifs_sb)
{
	struct smb_com_transaction2_spi_req *pSMB = NULL;
	struct smb_com_transaction2_spi_rsp *pSMBr = NULL;
	struct fealist *parm_data;
	int name_len;
	int rc = 0;
	int bytes_returned = 0;
	__u16 params, param_offset, byte_count, offset, count;
	int remap = cifs_remap(cifs_sb);

	cifs_dbg(FYI, "In SetEA\n");
SetEARetry:
	rc = smb_init(SMB_COM_TRANSACTION2, 15, tcon, (void **) &pSMB,
		      (void **) &pSMBr);
	if (rc)
		return rc;

	if (pSMB->hdr.Flags2 & SMBFLG2_UNICODE) {
		name_len =
		    cifsConvertToUTF16((__le16 *) pSMB->FileName, fileName,
				       PATH_MAX, nls_codepage, remap);
		name_len++;	/* trailing null */
		name_len *= 2;
	} else {
		name_len = copy_path_name(pSMB->FileName, fileName);
	}

	params = 6 + name_len;

	/* done calculating parms using name_len of file name,
	now use name_len to calculate length of ea name
	we are going to create in the inode xattrs */
	if (ea_name == NULL)
		name_len = 0;
	else
		name_len = strnlen(ea_name, 255);

	count = sizeof(*parm_data) + 1 + ea_value_len + name_len;
	pSMB->MaxParameterCount = cpu_to_le16(2);
	/* BB find max SMB PDU from sess */
	pSMB->MaxDataCount = cpu_to_le16(1000);
	pSMB->MaxSetupCount = 0;
	pSMB->Reserved = 0;
	pSMB->Flags = 0;
	pSMB->Timeout = 0;
	pSMB->Reserved2 = 0;
	param_offset = offsetof(struct smb_com_transaction2_spi_req,
				InformationLevel) - 4;
	offset = param_offset + params;
	pSMB->InformationLevel =
		cpu_to_le16(SMB_SET_FILE_EA);

	parm_data = (void *)pSMB + offsetof(struct smb_hdr, Protocol) + offset;
	pSMB->ParameterOffset = cpu_to_le16(param_offset);
	pSMB->DataOffset = cpu_to_le16(offset);
	pSMB->SetupCount = 1;
	pSMB->Reserved3 = 0;
	pSMB->SubCommand = cpu_to_le16(TRANS2_SET_PATH_INFORMATION);
	byte_count = 3 /* pad */  + params + count;
	pSMB->DataCount = cpu_to_le16(count);
	parm_data->list_len = cpu_to_le32(count);
	parm_data->list.EA_flags = 0;
	/* we checked above that name len is less than 255 */
	parm_data->list.name_len = (__u8)name_len;
	/* EA names are always ASCII and NUL-terminated */
	strscpy(parm_data->list.name, ea_name ?: "", name_len + 1);
	parm_data->list.value_len = cpu_to_le16(ea_value_len);
	/* caller ensures that ea_value_len is less than 64K but
	we need to ensure that it fits within the smb */

	/*BB add length check to see if it would fit in
	     negotiated SMB buffer size BB */
	/* if (ea_value_len > buffer_size - 512 (enough for header)) */
	if (ea_value_len)
		memcpy(parm_data->list.name + name_len + 1,
		       ea_value, ea_value_len);

	pSMB->TotalDataCount = pSMB->DataCount;
	pSMB->ParameterCount = cpu_to_le16(params);
	pSMB->TotalParameterCount = pSMB->ParameterCount;
	pSMB->Reserved4 = 0;
	inc_rfc1001_len(pSMB, byte_count);
	pSMB->ByteCount = cpu_to_le16(byte_count);
	rc = SendReceive(xid, tcon->ses, (struct smb_hdr *) pSMB,
			 (struct smb_hdr *) pSMBr, &bytes_returned, 0);
	if (rc)
		cifs_dbg(FYI, "SetPathInfo (EA) returned %d\n", rc);

	cifs_buf_release(pSMB);

	if (rc == -EAGAIN)
		goto SetEARetry;

	return rc;
}
#endif<|MERGE_RESOLUTION|>--- conflicted
+++ resolved
@@ -1337,11 +1337,8 @@
 		trace_netfs_sreq(&rdata->subreq, netfs_sreq_trace_io_req_submitted);
 		goto do_retry;
 	case MID_RETRY_NEEDED:
-<<<<<<< HEAD
-=======
 		trace_netfs_sreq(&rdata->subreq, netfs_sreq_trace_io_retry_needed);
 do_retry:
->>>>>>> 25bf10be
 		__set_bit(NETFS_SREQ_NEED_RETRY, &rdata->subreq.flags);
 		rdata->result = -EAGAIN;
 		if (server->sign && rdata->got_bytes)
@@ -1732,10 +1729,7 @@
 		result = -EAGAIN;
 		break;
 	case MID_RETRY_NEEDED:
-<<<<<<< HEAD
-=======
 		trace_netfs_sreq(&wdata->subreq, netfs_sreq_trace_io_retry_needed);
->>>>>>> 25bf10be
 		__set_bit(NETFS_SREQ_NEED_RETRY, &wdata->subreq.flags);
 		result = -EAGAIN;
 		break;
