// SPDX-License-Identifier: GPL-2.0
/*
 * Copyright (c) 2022 Paulo Alcantara <palcantara@suse.de>
 */

#include "cifsproto.h"
#include "cifs_debug.h"
#include "dns_resolve.h"
#include "fs_context.h"
#include "dfs.h"

/**
 * dfs_parse_target_referral - set fs context for dfs target referral
 *
 * @full_path: full path in UNC format.
 * @ref: dfs referral pointer.
 * @ctx: smb3 fs context pointer.
 *
 * Return zero if dfs referral was parsed correctly, otherwise non-zero.
 */
int dfs_parse_target_referral(const char *full_path, const struct dfs_info3_param *ref,
			      struct smb3_fs_context *ctx)
{
	int rc;
	const char *prepath = NULL;
	char *path;

	if (!full_path || !*full_path || !ref || !ctx)
		return -EINVAL;

	if (WARN_ON_ONCE(!ref->node_name || ref->path_consumed < 0))
		return -EINVAL;

	if (strlen(full_path) - ref->path_consumed) {
		prepath = full_path + ref->path_consumed;
		/* skip initial delimiter */
		if (*prepath == '/' || *prepath == '\\')
			prepath++;
	}

	path = cifs_build_devname(ref->node_name, prepath);
	if (IS_ERR(path))
		return PTR_ERR(path);

	rc = smb3_parse_devname(path, ctx);
	if (rc)
		goto out;

	rc = dns_resolve_server_name_to_ip(path, (struct sockaddr *)&ctx->dstaddr, NULL);

out:
	kfree(path);
	return rc;
}

static int get_session(struct cifs_mount_ctx *mnt_ctx, const char *full_path)
{
	struct smb3_fs_context *ctx = mnt_ctx->fs_ctx;
	int rc;

	ctx->leaf_fullpath = (char *)full_path;
	rc = cifs_mount_get_session(mnt_ctx);
	ctx->leaf_fullpath = NULL;

	return rc;
}

/*
 * Get an active reference of @ses so that next call to cifs_put_tcon() won't
 * release it as any new DFS referrals must go through its IPC tcon.
 */
<<<<<<< HEAD
static void add_root_smb_session(struct cifs_mount_ctx *mnt_ctx)
=======
static void set_root_smb_session(struct cifs_mount_ctx *mnt_ctx)
>>>>>>> a6ad5510
{
	struct smb3_fs_context *ctx = mnt_ctx->fs_ctx;
	struct cifs_ses *ses = mnt_ctx->ses;

	if (ses) {
		spin_lock(&cifs_tcp_ses_lock);
		cifs_smb_ses_inc_refcount(ses);
		spin_unlock(&cifs_tcp_ses_lock);
	}
	ctx->dfs_root_ses = ses;
}

static inline int parse_dfs_target(struct smb3_fs_context *ctx,
				   struct dfs_ref_walk *rw,
				   struct dfs_info3_param *tgt)
{
	int rc;
	const char *fpath = ref_walk_fpath(rw) + 1;

	rc = ref_walk_get_tgt(rw, tgt);
	if (!rc)
		rc = dfs_parse_target_referral(fpath, tgt, ctx);
	return rc;
}

static int setup_dfs_ref(struct cifs_mount_ctx *mnt_ctx,
			 struct dfs_info3_param *tgt,
			 struct dfs_ref_walk *rw)
{
	struct smb3_fs_context *ctx = mnt_ctx->fs_ctx;
	struct cifs_sb_info *cifs_sb = mnt_ctx->cifs_sb;
	char *ref_path, *full_path;
	int rc;

	full_path = smb3_fs_context_fullpath(ctx, CIFS_DIR_SEP(cifs_sb));
	if (IS_ERR(full_path))
		return PTR_ERR(full_path);

	if (!tgt || (tgt->server_type == DFS_TYPE_LINK &&
		     DFS_INTERLINK(tgt->flags)))
		ref_path = dfs_get_path(cifs_sb, ctx->UNC);
	else
		ref_path = dfs_get_path(cifs_sb, full_path);
	if (IS_ERR(ref_path)) {
		rc = PTR_ERR(ref_path);
		kfree(full_path);
		return rc;
	}
	ref_walk_path(rw) = ref_path;
	ref_walk_fpath(rw) = full_path;
	ref_walk_ses(rw) = ctx->dfs_root_ses;
	return 0;
}

static int __dfs_referral_walk(struct cifs_mount_ctx *mnt_ctx,
			       struct dfs_ref_walk *rw)
{
	struct smb3_fs_context *ctx = mnt_ctx->fs_ctx;
	struct dfs_info3_param tgt = {};
	int rc = -ENOENT;

again:
	do {
		ctx->dfs_root_ses = ref_walk_ses(rw);
		if (ref_walk_empty(rw)) {
			rc = dfs_get_referral(mnt_ctx, ref_walk_path(rw) + 1,
					      NULL, ref_walk_tl(rw));
			if (rc) {
				rc = cifs_mount_get_tcon(mnt_ctx);
				if (!rc)
					rc = cifs_is_path_remote(mnt_ctx);
				continue;
			}
			if (!ref_walk_num_tgts(rw)) {
				rc = -ENOENT;
				continue;
			}
		}

		while (ref_walk_next_tgt(rw)) {
			rc = parse_dfs_target(ctx, rw, &tgt);
			if (rc)
				continue;

			cifs_mount_put_conns(mnt_ctx);
			rc = get_session(mnt_ctx, ref_walk_path(rw));
			if (rc)
				continue;

			ref_walk_set_tgt_hint(rw);
			if (tgt.flags & DFSREF_STORAGE_SERVER) {
				rc = cifs_mount_get_tcon(mnt_ctx);
				if (!rc)
					rc = cifs_is_path_remote(mnt_ctx);
				if (!rc)
					break;
				if (rc != -EREMOTE)
					continue;
			}

<<<<<<< HEAD
			if (is_refsrv)
				add_root_smb_session(mnt_ctx);

=======
			set_root_smb_session(mnt_ctx);
>>>>>>> a6ad5510
			rc = ref_walk_advance(rw);
			if (!rc) {
				rc = setup_dfs_ref(mnt_ctx, &tgt, rw);
				if (!rc) {
					rc = -EREMOTE;
					goto again;
				}
			}
			if (rc != -ELOOP)
				goto out;
		}
	} while (rc && ref_walk_descend(rw));

out:
	free_dfs_info_param(&tgt);
	return rc;
}

static int dfs_referral_walk(struct cifs_mount_ctx *mnt_ctx,
			     struct dfs_ref_walk **rw)
{
	int rc;

	*rw = ref_walk_alloc();
	if (IS_ERR(*rw)) {
		rc = PTR_ERR(*rw);
		*rw = NULL;
		return rc;
	}

	ref_walk_init(*rw);
	rc = setup_dfs_ref(mnt_ctx, NULL, *rw);
	if (!rc)
		rc = __dfs_referral_walk(mnt_ctx, *rw);
	return rc;
}

static int __dfs_mount_share(struct cifs_mount_ctx *mnt_ctx)
{
	struct cifs_sb_info *cifs_sb = mnt_ctx->cifs_sb;
	struct smb3_fs_context *ctx = mnt_ctx->fs_ctx;
	struct dfs_ref_walk *rw = NULL;
	struct cifs_tcon *tcon;
	char *origin_fullpath;
	bool new_tcon = true;
	int rc;

	origin_fullpath = dfs_get_path(cifs_sb, ctx->source);
	if (IS_ERR(origin_fullpath))
		return PTR_ERR(origin_fullpath);

<<<<<<< HEAD
	rc = dfs_referral_walk(mnt_ctx);
=======
	rc = dfs_referral_walk(mnt_ctx, &rw);
>>>>>>> a6ad5510
	if (!rc) {
		/*
		 * Prevent superblock from being created with any missing
		 * connections.
		 */
		if (WARN_ON(!mnt_ctx->server))
			rc = -EHOSTDOWN;
		else if (WARN_ON(!mnt_ctx->ses))
			rc = -EACCES;
		else if (WARN_ON(!mnt_ctx->tcon))
			rc = -ENOENT;
	}
	if (rc)
		goto out;

	tcon = mnt_ctx->tcon;
	spin_lock(&tcon->tc_lock);
<<<<<<< HEAD
	if (!tcon->origin_fullpath) {
		tcon->origin_fullpath = origin_fullpath;
		origin_fullpath = NULL;
	} else {
		new_tcon = false;
	}
	spin_unlock(&tcon->tc_lock);

	if (new_tcon) {
		queue_delayed_work(dfscache_wq, &tcon->dfs_cache_work,
				   dfs_cache_get_ttl() * HZ);
	}
=======
	tcon->origin_fullpath = origin_fullpath;
	origin_fullpath = NULL;
	ref_walk_set_tcon(rw, tcon);
	spin_unlock(&tcon->tc_lock);
	queue_delayed_work(dfscache_wq, &tcon->dfs_cache_work,
			   dfs_cache_get_ttl() * HZ);
>>>>>>> a6ad5510

out:
	kfree(origin_fullpath);
	ref_walk_free(rw);
	return rc;
}

/*
 * If @ctx->dfs_automount, then update @ctx->dstaddr earlier with the DFS root
 * server from where we'll start following any referrals.  Otherwise rely on the
 * value provided by mount(2) as the user might not have dns_resolver key set up
 * and therefore failing to upcall to resolve UNC hostname under @ctx->source.
 */
static int update_fs_context_dstaddr(struct smb3_fs_context *ctx)
{
	struct sockaddr *addr = (struct sockaddr *)&ctx->dstaddr;
	int rc = 0;

	if (!ctx->nodfs && ctx->dfs_automount) {
		rc = dns_resolve_server_name_to_ip(ctx->source, addr, NULL);
		if (!rc)
			cifs_set_port(addr, ctx->port);
		ctx->dfs_automount = false;
	}
	return rc;
}

int dfs_mount_share(struct cifs_mount_ctx *mnt_ctx)
{
	struct smb3_fs_context *ctx = mnt_ctx->fs_ctx;
	bool nodfs = ctx->nodfs;
	int rc;

	rc = update_fs_context_dstaddr(ctx);
	if (rc)
		return rc;

	rc = get_session(mnt_ctx, NULL);
	if (rc)
		return rc;

	/*
	 * If called with 'nodfs' mount option, then skip DFS resolving.  Otherwise unconditionally
	 * try to get an DFS referral (even cached) to determine whether it is an DFS mount.
	 *
	 * Skip prefix path to provide support for DFS referrals from w2k8 servers which don't seem
	 * to respond with PATH_NOT_COVERED to requests that include the prefix.
	 */
	if (!nodfs) {
		rc = dfs_get_referral(mnt_ctx, ctx->UNC + 1, NULL, NULL);
		if (rc) {
			cifs_dbg(FYI, "%s: no dfs referral for %s: %d\n",
				 __func__, ctx->UNC + 1, rc);
			cifs_dbg(FYI, "%s: assuming non-dfs mount...\n", __func__);
			nodfs = true;
		}
	}
	if (nodfs) {
		rc = cifs_mount_get_tcon(mnt_ctx);
		if (!rc)
			rc = cifs_is_path_remote(mnt_ctx);
		return rc;
	}

<<<<<<< HEAD
	*isdfs = true;
	add_root_smb_session(mnt_ctx);
	rc = __dfs_mount_share(mnt_ctx);
	dfs_put_root_smb_sessions(mnt_ctx);
=======
	if (!ctx->dfs_conn) {
		ctx->dfs_conn = true;
		cifs_mount_put_conns(mnt_ctx);
		rc = get_session(mnt_ctx, NULL);
	}
	if (!rc) {
		set_root_smb_session(mnt_ctx);
		rc = __dfs_mount_share(mnt_ctx);
	}
>>>>>>> a6ad5510
	return rc;
}

static int target_share_matches_server(struct TCP_Server_Info *server, char *share,
				       bool *target_match)
{
	int rc = 0;
	const char *dfs_host;
	size_t dfs_host_len;

	*target_match = true;
	extract_unc_hostname(share, &dfs_host, &dfs_host_len);

	/* Check if hostnames or addresses match */
	cifs_server_lock(server);
	if (dfs_host_len != strlen(server->hostname) ||
	    strncasecmp(dfs_host, server->hostname, dfs_host_len)) {
		cifs_dbg(FYI, "%s: %.*s doesn't match %s\n", __func__,
			 (int)dfs_host_len, dfs_host, server->hostname);
		rc = match_target_ip(server, dfs_host, dfs_host_len, target_match);
		if (rc)
			cifs_dbg(VFS, "%s: failed to match target ip: %d\n", __func__, rc);
	}
	cifs_server_unlock(server);
	return rc;
}

static int tree_connect_dfs_target(const unsigned int xid,
				   struct cifs_tcon *tcon,
				   struct cifs_sb_info *cifs_sb,
				   char *tree, bool islink,
				   struct dfs_cache_tgt_list *tl)
{
	const struct smb_version_operations *ops = tcon->ses->server->ops;
	struct TCP_Server_Info *server = tcon->ses->server;
	struct dfs_cache_tgt_iterator *tit;
	char *share = NULL, *prefix = NULL;
	bool target_match;
	int rc = -ENOENT;

	/* Try to tree connect to all dfs targets */
	for (tit = dfs_cache_get_tgt_iterator(tl);
	     tit; tit = dfs_cache_get_next_tgt(tl, tit)) {
		kfree(share);
		kfree(prefix);
		share = prefix = NULL;

		/* Check if share matches with tcp ses */
		rc = dfs_cache_get_tgt_share(server->leaf_fullpath + 1, tit, &share, &prefix);
		if (rc) {
			cifs_dbg(VFS, "%s: failed to parse target share: %d\n", __func__, rc);
			break;
		}

		rc = target_share_matches_server(server, share, &target_match);
		if (rc)
			break;
		if (!target_match) {
			rc = -EHOSTUNREACH;
			continue;
		}

		dfs_cache_noreq_update_tgthint(server->leaf_fullpath + 1, tit);
		scnprintf(tree, MAX_TREE_SIZE, "\\%s", share);
		rc = ops->tree_connect(xid, tcon->ses, tree,
				       tcon, tcon->ses->local_nls);
		if (islink && !rc && cifs_sb)
			rc = cifs_update_super_prepath(cifs_sb, prefix);
		break;
	}

	kfree(share);
	kfree(prefix);
	dfs_cache_free_tgts(tl);
	return rc;
}

int cifs_tree_connect(const unsigned int xid, struct cifs_tcon *tcon, const struct nls_table *nlsc)
{
	int rc;
	struct TCP_Server_Info *server = tcon->ses->server;
	const struct smb_version_operations *ops = server->ops;
	DFS_CACHE_TGT_LIST(tl);
	struct cifs_sb_info *cifs_sb = NULL;
	struct super_block *sb = NULL;
	struct dfs_info3_param ref = {0};
	char *tree;

	/* only send once per connect */
	spin_lock(&tcon->tc_lock);

	/* if tcon is marked for needing reconnect, update state */
	if (tcon->need_reconnect)
		tcon->status = TID_NEED_TCON;

	if (tcon->status == TID_GOOD) {
		spin_unlock(&tcon->tc_lock);
		return 0;
	}

	if (tcon->status != TID_NEW &&
	    tcon->status != TID_NEED_TCON) {
		spin_unlock(&tcon->tc_lock);
		return -EHOSTDOWN;
	}

	tcon->status = TID_IN_TCON;
	spin_unlock(&tcon->tc_lock);

	tree = kzalloc(MAX_TREE_SIZE, GFP_KERNEL);
	if (!tree) {
		rc = -ENOMEM;
		goto out;
	}

	if (tcon->ipc) {
		cifs_server_lock(server);
		scnprintf(tree, MAX_TREE_SIZE, "\\\\%s\\IPC$", server->hostname);
		cifs_server_unlock(server);
		rc = ops->tree_connect(xid, tcon->ses, tree, tcon, nlsc);
		goto out;
	}

	sb = cifs_get_dfs_tcon_super(tcon);
	if (!IS_ERR(sb))
		cifs_sb = CIFS_SB(sb);

	/* Tree connect to last share in @tcon->tree_name if no DFS referral */
	if (!server->leaf_fullpath ||
	    dfs_cache_noreq_find(server->leaf_fullpath + 1, &ref, &tl)) {
		rc = ops->tree_connect(xid, tcon->ses, tcon->tree_name,
				       tcon, tcon->ses->local_nls);
		goto out;
	}

	rc = tree_connect_dfs_target(xid, tcon, cifs_sb, tree, ref.server_type == DFS_TYPE_LINK,
				     &tl);
	free_dfs_info_param(&ref);

out:
	kfree(tree);
	cifs_put_tcp_super(sb);

	if (rc) {
		spin_lock(&tcon->tc_lock);
		if (tcon->status == TID_IN_TCON)
			tcon->status = TID_NEED_TCON;
		spin_unlock(&tcon->tc_lock);
	} else {
		spin_lock(&tcon->tc_lock);
		if (tcon->status == TID_IN_TCON)
			tcon->status = TID_GOOD;
		tcon->need_reconnect = false;
		spin_unlock(&tcon->tc_lock);
	}

	return rc;
}<|MERGE_RESOLUTION|>--- conflicted
+++ resolved
@@ -69,11 +69,7 @@
  * Get an active reference of @ses so that next call to cifs_put_tcon() won't
  * release it as any new DFS referrals must go through its IPC tcon.
  */
-<<<<<<< HEAD
-static void add_root_smb_session(struct cifs_mount_ctx *mnt_ctx)
-=======
 static void set_root_smb_session(struct cifs_mount_ctx *mnt_ctx)
->>>>>>> a6ad5510
 {
 	struct smb3_fs_context *ctx = mnt_ctx->fs_ctx;
 	struct cifs_ses *ses = mnt_ctx->ses;
@@ -174,13 +170,7 @@
 					continue;
 			}
 
-<<<<<<< HEAD
-			if (is_refsrv)
-				add_root_smb_session(mnt_ctx);
-
-=======
 			set_root_smb_session(mnt_ctx);
->>>>>>> a6ad5510
 			rc = ref_walk_advance(rw);
 			if (!rc) {
 				rc = setup_dfs_ref(mnt_ctx, &tgt, rw);
@@ -225,18 +215,13 @@
 	struct dfs_ref_walk *rw = NULL;
 	struct cifs_tcon *tcon;
 	char *origin_fullpath;
-	bool new_tcon = true;
 	int rc;
 
 	origin_fullpath = dfs_get_path(cifs_sb, ctx->source);
 	if (IS_ERR(origin_fullpath))
 		return PTR_ERR(origin_fullpath);
 
-<<<<<<< HEAD
-	rc = dfs_referral_walk(mnt_ctx);
-=======
 	rc = dfs_referral_walk(mnt_ctx, &rw);
->>>>>>> a6ad5510
 	if (!rc) {
 		/*
 		 * Prevent superblock from being created with any missing
@@ -254,27 +239,12 @@
 
 	tcon = mnt_ctx->tcon;
 	spin_lock(&tcon->tc_lock);
-<<<<<<< HEAD
-	if (!tcon->origin_fullpath) {
-		tcon->origin_fullpath = origin_fullpath;
-		origin_fullpath = NULL;
-	} else {
-		new_tcon = false;
-	}
-	spin_unlock(&tcon->tc_lock);
-
-	if (new_tcon) {
-		queue_delayed_work(dfscache_wq, &tcon->dfs_cache_work,
-				   dfs_cache_get_ttl() * HZ);
-	}
-=======
 	tcon->origin_fullpath = origin_fullpath;
 	origin_fullpath = NULL;
 	ref_walk_set_tcon(rw, tcon);
 	spin_unlock(&tcon->tc_lock);
 	queue_delayed_work(dfscache_wq, &tcon->dfs_cache_work,
 			   dfs_cache_get_ttl() * HZ);
->>>>>>> a6ad5510
 
 out:
 	kfree(origin_fullpath);
@@ -339,12 +309,6 @@
 		return rc;
 	}
 
-<<<<<<< HEAD
-	*isdfs = true;
-	add_root_smb_session(mnt_ctx);
-	rc = __dfs_mount_share(mnt_ctx);
-	dfs_put_root_smb_sessions(mnt_ctx);
-=======
 	if (!ctx->dfs_conn) {
 		ctx->dfs_conn = true;
 		cifs_mount_put_conns(mnt_ctx);
@@ -354,7 +318,6 @@
 		set_root_smb_session(mnt_ctx);
 		rc = __dfs_mount_share(mnt_ctx);
 	}
->>>>>>> a6ad5510
 	return rc;
 }
 
