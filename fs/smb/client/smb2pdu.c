// SPDX-License-Identifier: LGPL-2.1
/*
 *
 *   Copyright (C) International Business Machines  Corp., 2009, 2013
 *                 Etersoft, 2012
 *   Author(s): Steve French (sfrench@us.ibm.com)
 *              Pavel Shilovsky (pshilovsky@samba.org) 2012
 *
 *   Contains the routines for constructing the SMB2 PDUs themselves
 *
 */

 /* SMB2 PDU handling routines here - except for leftovers (eg session setup) */
 /* Note that there are handle based routines which must be		      */
 /* treated slightly differently for reconnection purposes since we never     */
 /* want to reuse a stale file handle and only the caller knows the file info */

#include <linux/fs.h>
#include <linux/kernel.h>
#include <linux/vfs.h>
#include <linux/task_io_accounting_ops.h>
#include <linux/uaccess.h>
#include <linux/uuid.h>
#include <linux/pagemap.h>
#include <linux/xattr.h>
#include "cifsglob.h"
#include "cifsacl.h"
#include "cifsproto.h"
#include "smb2proto.h"
#include "cifs_unicode.h"
#include "cifs_debug.h"
#include "ntlmssp.h"
#include "smb2status.h"
#include "smb2glob.h"
#include "cifspdu.h"
#include "cifs_spnego.h"
#include "smbdirect.h"
#include "trace.h"
#ifdef CONFIG_CIFS_DFS_UPCALL
#include "dfs_cache.h"
#endif
#include "cached_dir.h"

/*
 *  The following table defines the expected "StructureSize" of SMB2 requests
 *  in order by SMB2 command.  This is similar to "wct" in SMB/CIFS requests.
 *
 *  Note that commands are defined in smb2pdu.h in le16 but the array below is
 *  indexed by command in host byte order.
 */
static const int smb2_req_struct_sizes[NUMBER_OF_SMB2_COMMANDS] = {
	/* SMB2_NEGOTIATE */ 36,
	/* SMB2_SESSION_SETUP */ 25,
	/* SMB2_LOGOFF */ 4,
	/* SMB2_TREE_CONNECT */	9,
	/* SMB2_TREE_DISCONNECT */ 4,
	/* SMB2_CREATE */ 57,
	/* SMB2_CLOSE */ 24,
	/* SMB2_FLUSH */ 24,
	/* SMB2_READ */	49,
	/* SMB2_WRITE */ 49,
	/* SMB2_LOCK */	48,
	/* SMB2_IOCTL */ 57,
	/* SMB2_CANCEL */ 4,
	/* SMB2_ECHO */ 4,
	/* SMB2_QUERY_DIRECTORY */ 33,
	/* SMB2_CHANGE_NOTIFY */ 32,
	/* SMB2_QUERY_INFO */ 41,
	/* SMB2_SET_INFO */ 33,
	/* SMB2_OPLOCK_BREAK */ 24 /* BB this is 36 for LEASE_BREAK variant */
};

int smb3_encryption_required(const struct cifs_tcon *tcon)
{
	if (!tcon || !tcon->ses)
		return 0;
	if ((tcon->ses->session_flags & SMB2_SESSION_FLAG_ENCRYPT_DATA) ||
	    (tcon->share_flags & SHI1005_FLAGS_ENCRYPT_DATA))
		return 1;
	if (tcon->seal &&
	    (tcon->ses->server->capabilities & SMB2_GLOBAL_CAP_ENCRYPTION))
		return 1;
	return 0;
}

static void
smb2_hdr_assemble(struct smb2_hdr *shdr, __le16 smb2_cmd,
		  const struct cifs_tcon *tcon,
		  struct TCP_Server_Info *server)
{
	struct smb3_hdr_req *smb3_hdr;
<<<<<<< HEAD
	shdr->ProtocolId = SMB2_PROTO_NUMBER;
	shdr->StructureSize = cpu_to_le16(64);
	shdr->Command = smb2_cmd;
	if (server->dialect >= SMB30_PROT_ID) {
		/* After reconnect SMB3 must set ChannelSequence on subsequent reqs */
		smb3_hdr = (struct smb3_hdr_req *)shdr;
		/* if primary channel is not set yet, use default channel for chan sequence num */
		if (CIFS_SERVER_IS_CHAN(server))
			smb3_hdr->ChannelSequence =
				cpu_to_le16(server->primary_server->channel_sequence_num);
		else
			smb3_hdr->ChannelSequence = cpu_to_le16(server->channel_sequence_num);
	}
=======

	shdr->ProtocolId = SMB2_PROTO_NUMBER;
	shdr->StructureSize = cpu_to_le16(64);
	shdr->Command = smb2_cmd;

>>>>>>> bd3a9e57
	if (server) {
		/* After reconnect SMB3 must set ChannelSequence on subsequent reqs */
		if (server->dialect >= SMB30_PROT_ID) {
			smb3_hdr = (struct smb3_hdr_req *)shdr;
			/*
			 * if primary channel is not set yet, use default
			 * channel for chan sequence num
			 */
			if (SERVER_IS_CHAN(server))
				smb3_hdr->ChannelSequence =
					cpu_to_le16(server->primary_server->channel_sequence_num);
			else
				smb3_hdr->ChannelSequence =
					cpu_to_le16(server->channel_sequence_num);
		}
		spin_lock(&server->req_lock);
		/* Request up to 10 credits but don't go over the limit. */
		if (server->credits >= server->max_credits)
			shdr->CreditRequest = cpu_to_le16(0);
		else
			shdr->CreditRequest = cpu_to_le16(
				min_t(int, server->max_credits -
						server->credits, 10));
		spin_unlock(&server->req_lock);
	} else {
		shdr->CreditRequest = cpu_to_le16(2);
	}
	shdr->Id.SyncId.ProcessId = cpu_to_le32((__u16)current->tgid);

	if (!tcon)
		goto out;

	/* GLOBAL_CAP_LARGE_MTU will only be set if dialect > SMB2.02 */
	/* See sections 2.2.4 and 3.2.4.1.5 of MS-SMB2 */
	if (server && (server->capabilities & SMB2_GLOBAL_CAP_LARGE_MTU))
		shdr->CreditCharge = cpu_to_le16(1);
	/* else CreditCharge MBZ */

	shdr->Id.SyncId.TreeId = cpu_to_le32(tcon->tid);
	/* Uid is not converted */
	if (tcon->ses)
		shdr->SessionId = cpu_to_le64(tcon->ses->Suid);

	/*
	 * If we would set SMB2_FLAGS_DFS_OPERATIONS on open we also would have
	 * to pass the path on the Open SMB prefixed by \\server\share.
	 * Not sure when we would need to do the augmented path (if ever) and
	 * setting this flag breaks the SMB2 open operation since it is
	 * illegal to send an empty path name (without \\server\share prefix)
	 * when the DFS flag is set in the SMB open header. We could
	 * consider setting the flag on all operations other than open
	 * but it is safer to net set it for now.
	 */
/*	if (tcon->share_flags & SHI1005_FLAGS_DFS)
		shdr->Flags |= SMB2_FLAGS_DFS_OPERATIONS; */

	if (server && server->sign && !smb3_encryption_required(tcon))
		shdr->Flags |= SMB2_FLAGS_SIGNED;
out:
	return;
}

static int
smb2_reconnect(__le16 smb2_command, struct cifs_tcon *tcon,
	       struct TCP_Server_Info *server)
{
	int rc = 0;
	struct nls_table *nls_codepage = NULL;
	struct cifs_ses *ses;

	/*
	 * SMB2s NegProt, SessSetup, Logoff do not have tcon yet so
	 * check for tcp and smb session status done differently
	 * for those three - in the calling routine.
	 */
	if (tcon == NULL)
		return 0;

	/*
	 * Need to also skip SMB2_IOCTL because it is used for checking nested dfs links in
	 * cifs_tree_connect().
	 */
	if (smb2_command == SMB2_TREE_CONNECT || smb2_command == SMB2_IOCTL)
		return 0;

	spin_lock(&tcon->tc_lock);
	if (tcon->status == TID_EXITING) {
		/*
		 * only tree disconnect allowed when disconnecting ...
		 */
		if (smb2_command != SMB2_TREE_DISCONNECT) {
			spin_unlock(&tcon->tc_lock);
			cifs_dbg(FYI, "can not send cmd %d while umounting\n",
				 smb2_command);
			return -ENODEV;
		}
	}
	spin_unlock(&tcon->tc_lock);

	ses = tcon->ses;
	if (!ses)
		return -EIO;
	spin_lock(&ses->ses_lock);
	if (ses->ses_status == SES_EXITING) {
		spin_unlock(&ses->ses_lock);
		return -EIO;
	}
	spin_unlock(&ses->ses_lock);
	if (!ses->server || !server)
		return -EIO;

	spin_lock(&server->srv_lock);
	if (server->tcpStatus == CifsNeedReconnect) {
		/*
		 * Return to caller for TREE_DISCONNECT and LOGOFF and CLOSE
		 * here since they are implicitly done when session drops.
		 */
		switch (smb2_command) {
		/*
		 * BB Should we keep oplock break and add flush to exceptions?
		 */
		case SMB2_TREE_DISCONNECT:
		case SMB2_CANCEL:
		case SMB2_CLOSE:
		case SMB2_OPLOCK_BREAK:
			spin_unlock(&server->srv_lock);
			return -EAGAIN;
		}
	}
	spin_unlock(&server->srv_lock);

again:
	rc = cifs_wait_for_server_reconnect(server, tcon->retry);
	if (rc)
		return rc;

	spin_lock(&ses->chan_lock);
	if (!cifs_chan_needs_reconnect(ses, server) && !tcon->need_reconnect) {
		spin_unlock(&ses->chan_lock);
		return 0;
	}
	spin_unlock(&ses->chan_lock);
	cifs_dbg(FYI, "sess reconnect mask: 0x%lx, tcon reconnect: %d",
		 tcon->ses->chans_need_reconnect,
		 tcon->need_reconnect);

	mutex_lock(&ses->session_mutex);
	/*
	 * Recheck after acquire mutex. If another thread is negotiating
	 * and the server never sends an answer the socket will be closed
	 * and tcpStatus set to reconnect.
	 */
	spin_lock(&server->srv_lock);
	if (server->tcpStatus == CifsNeedReconnect) {
		spin_unlock(&server->srv_lock);
		mutex_unlock(&ses->session_mutex);

		if (tcon->retry)
			goto again;

		rc = -EHOSTDOWN;
		goto out;
	}
	spin_unlock(&server->srv_lock);

	nls_codepage = ses->local_nls;

	/*
	 * need to prevent multiple threads trying to simultaneously
	 * reconnect the same SMB session
	 */
	spin_lock(&ses->ses_lock);
	spin_lock(&ses->chan_lock);
	if (!cifs_chan_needs_reconnect(ses, server) &&
	    ses->ses_status == SES_GOOD) {
		spin_unlock(&ses->chan_lock);
		spin_unlock(&ses->ses_lock);
		/* this means that we only need to tree connect */
		if (tcon->need_reconnect)
			goto skip_sess_setup;

		mutex_unlock(&ses->session_mutex);
		goto out;
	}
	spin_unlock(&ses->chan_lock);
	spin_unlock(&ses->ses_lock);

	rc = cifs_negotiate_protocol(0, ses, server);
	if (!rc) {
		rc = cifs_setup_session(0, ses, server, nls_codepage);
		if ((rc == -EACCES) && !tcon->retry) {
			mutex_unlock(&ses->session_mutex);
			rc = -EHOSTDOWN;
			goto failed;
		} else if (rc) {
			mutex_unlock(&ses->session_mutex);
			goto out;
		}
	} else {
		mutex_unlock(&ses->session_mutex);
		goto out;
	}

skip_sess_setup:
	if (!tcon->need_reconnect) {
		mutex_unlock(&ses->session_mutex);
		goto out;
	}
	cifs_mark_open_files_invalid(tcon);
	if (tcon->use_persistent)
		tcon->need_reopen_files = true;

	rc = cifs_tree_connect(0, tcon, nls_codepage);
	mutex_unlock(&ses->session_mutex);

	cifs_dbg(FYI, "reconnect tcon rc = %d\n", rc);
	if (rc) {
		/* If sess reconnected but tcon didn't, something strange ... */
		cifs_dbg(VFS, "reconnect tcon failed rc = %d\n", rc);
		goto out;
	}

	if (smb2_command != SMB2_INTERNAL_CMD)
		mod_delayed_work(cifsiod_wq, &server->reconnect, 0);

	atomic_inc(&tconInfoReconnectCount);
out:
	/*
	 * Check if handle based operation so we know whether we can continue
	 * or not without returning to caller to reset file handle.
	 */
	/*
	 * BB Is flush done by server on drop of tcp session? Should we special
	 * case it and skip above?
	 */
	switch (smb2_command) {
	case SMB2_FLUSH:
	case SMB2_READ:
	case SMB2_WRITE:
	case SMB2_LOCK:
	case SMB2_QUERY_DIRECTORY:
	case SMB2_CHANGE_NOTIFY:
	case SMB2_QUERY_INFO:
	case SMB2_SET_INFO:
		rc = -EAGAIN;
	}
failed:
	return rc;
}

static void
fill_small_buf(__le16 smb2_command, struct cifs_tcon *tcon,
	       struct TCP_Server_Info *server,
	       void *buf,
	       unsigned int *total_len)
{
	struct smb2_pdu *spdu = buf;
	/* lookup word count ie StructureSize from table */
	__u16 parmsize = smb2_req_struct_sizes[le16_to_cpu(smb2_command)];

	/*
	 * smaller than SMALL_BUFFER_SIZE but bigger than fixed area of
	 * largest operations (Create)
	 */
	memset(buf, 0, 256);

	smb2_hdr_assemble(&spdu->hdr, smb2_command, tcon, server);
	spdu->StructureSize2 = cpu_to_le16(parmsize);

	*total_len = parmsize + sizeof(struct smb2_hdr);
}

/*
 * Allocate and return pointer to an SMB request hdr, and set basic
 * SMB information in the SMB header. If the return code is zero, this
 * function must have filled in request_buf pointer.
 */
static int __smb2_plain_req_init(__le16 smb2_command, struct cifs_tcon *tcon,
				 struct TCP_Server_Info *server,
				 void **request_buf, unsigned int *total_len)
{
	/* BB eventually switch this to SMB2 specific small buf size */
	if (smb2_command == SMB2_SET_INFO)
		*request_buf = cifs_buf_get();
	else
		*request_buf = cifs_small_buf_get();
	if (*request_buf == NULL) {
		/* BB should we add a retry in here if not a writepage? */
		return -ENOMEM;
	}

	fill_small_buf(smb2_command, tcon, server,
		       (struct smb2_hdr *)(*request_buf),
		       total_len);

	if (tcon != NULL) {
		uint16_t com_code = le16_to_cpu(smb2_command);
		cifs_stats_inc(&tcon->stats.smb2_stats.smb2_com_sent[com_code]);
		cifs_stats_inc(&tcon->num_smbs_sent);
	}

	return 0;
}

static int smb2_plain_req_init(__le16 smb2_command, struct cifs_tcon *tcon,
			       struct TCP_Server_Info *server,
			       void **request_buf, unsigned int *total_len)
{
	int rc;

	rc = smb2_reconnect(smb2_command, tcon, server);
	if (rc)
		return rc;

	return __smb2_plain_req_init(smb2_command, tcon, server, request_buf,
				     total_len);
}

static int smb2_ioctl_req_init(u32 opcode, struct cifs_tcon *tcon,
			       struct TCP_Server_Info *server,
			       void **request_buf, unsigned int *total_len)
{
	/* Skip reconnect only for FSCTL_VALIDATE_NEGOTIATE_INFO IOCTLs */
	if (opcode == FSCTL_VALIDATE_NEGOTIATE_INFO) {
		return __smb2_plain_req_init(SMB2_IOCTL, tcon, server,
					     request_buf, total_len);
	}
	return smb2_plain_req_init(SMB2_IOCTL, tcon, server,
				   request_buf, total_len);
}

/* For explanation of negotiate contexts see MS-SMB2 section 2.2.3.1 */

static void
build_preauth_ctxt(struct smb2_preauth_neg_context *pneg_ctxt)
{
	pneg_ctxt->ContextType = SMB2_PREAUTH_INTEGRITY_CAPABILITIES;
	pneg_ctxt->DataLength = cpu_to_le16(38);
	pneg_ctxt->HashAlgorithmCount = cpu_to_le16(1);
	pneg_ctxt->SaltLength = cpu_to_le16(SMB311_SALT_SIZE);
	get_random_bytes(pneg_ctxt->Salt, SMB311_SALT_SIZE);
	pneg_ctxt->HashAlgorithms = SMB2_PREAUTH_INTEGRITY_SHA512;
}

static void
build_compression_ctxt(struct smb2_compression_capabilities_context *pneg_ctxt)
{
	pneg_ctxt->ContextType = SMB2_COMPRESSION_CAPABILITIES;
	pneg_ctxt->DataLength =
		cpu_to_le16(sizeof(struct smb2_compression_capabilities_context)
			  - sizeof(struct smb2_neg_context));
	pneg_ctxt->CompressionAlgorithmCount = cpu_to_le16(3);
	pneg_ctxt->CompressionAlgorithms[0] = SMB3_COMPRESS_LZ77;
	pneg_ctxt->CompressionAlgorithms[1] = SMB3_COMPRESS_LZ77_HUFF;
	pneg_ctxt->CompressionAlgorithms[2] = SMB3_COMPRESS_LZNT1;
}

static unsigned int
build_signing_ctxt(struct smb2_signing_capabilities *pneg_ctxt)
{
	unsigned int ctxt_len = sizeof(struct smb2_signing_capabilities);
	unsigned short num_algs = 1; /* number of signing algorithms sent */

	pneg_ctxt->ContextType = SMB2_SIGNING_CAPABILITIES;
	/*
	 * Context Data length must be rounded to multiple of 8 for some servers
	 */
	pneg_ctxt->DataLength = cpu_to_le16(ALIGN(sizeof(struct smb2_signing_capabilities) -
					    sizeof(struct smb2_neg_context) +
					    (num_algs * sizeof(u16)), 8));
	pneg_ctxt->SigningAlgorithmCount = cpu_to_le16(num_algs);
	pneg_ctxt->SigningAlgorithms[0] = cpu_to_le16(SIGNING_ALG_AES_CMAC);

	ctxt_len += sizeof(__le16) * num_algs;
	ctxt_len = ALIGN(ctxt_len, 8);
	return ctxt_len;
	/* TBD add SIGNING_ALG_AES_GMAC and/or SIGNING_ALG_HMAC_SHA256 */
}

static void
build_encrypt_ctxt(struct smb2_encryption_neg_context *pneg_ctxt)
{
	pneg_ctxt->ContextType = SMB2_ENCRYPTION_CAPABILITIES;
	if (require_gcm_256) {
		pneg_ctxt->DataLength = cpu_to_le16(4); /* Cipher Count + 1 cipher */
		pneg_ctxt->CipherCount = cpu_to_le16(1);
		pneg_ctxt->Ciphers[0] = SMB2_ENCRYPTION_AES256_GCM;
	} else if (enable_gcm_256) {
		pneg_ctxt->DataLength = cpu_to_le16(8); /* Cipher Count + 3 ciphers */
		pneg_ctxt->CipherCount = cpu_to_le16(3);
		pneg_ctxt->Ciphers[0] = SMB2_ENCRYPTION_AES128_GCM;
		pneg_ctxt->Ciphers[1] = SMB2_ENCRYPTION_AES256_GCM;
		pneg_ctxt->Ciphers[2] = SMB2_ENCRYPTION_AES128_CCM;
	} else {
		pneg_ctxt->DataLength = cpu_to_le16(6); /* Cipher Count + 2 ciphers */
		pneg_ctxt->CipherCount = cpu_to_le16(2);
		pneg_ctxt->Ciphers[0] = SMB2_ENCRYPTION_AES128_GCM;
		pneg_ctxt->Ciphers[1] = SMB2_ENCRYPTION_AES128_CCM;
	}
}

static unsigned int
build_netname_ctxt(struct smb2_netname_neg_context *pneg_ctxt, char *hostname)
{
	struct nls_table *cp = load_nls_default();

	pneg_ctxt->ContextType = SMB2_NETNAME_NEGOTIATE_CONTEXT_ID;

	/* copy up to max of first 100 bytes of server name to NetName field */
	pneg_ctxt->DataLength = cpu_to_le16(2 * cifs_strtoUTF16(pneg_ctxt->NetName, hostname, 100, cp));
	/* context size is DataLength + minimal smb2_neg_context */
	return ALIGN(le16_to_cpu(pneg_ctxt->DataLength) + sizeof(struct smb2_neg_context), 8);
}

static void
build_posix_ctxt(struct smb2_posix_neg_context *pneg_ctxt)
{
	pneg_ctxt->ContextType = SMB2_POSIX_EXTENSIONS_AVAILABLE;
	pneg_ctxt->DataLength = cpu_to_le16(POSIX_CTXT_DATA_LEN);
	/* SMB2_CREATE_TAG_POSIX is "0x93AD25509CB411E7B42383DE968BCD7C" */
	pneg_ctxt->Name[0] = 0x93;
	pneg_ctxt->Name[1] = 0xAD;
	pneg_ctxt->Name[2] = 0x25;
	pneg_ctxt->Name[3] = 0x50;
	pneg_ctxt->Name[4] = 0x9C;
	pneg_ctxt->Name[5] = 0xB4;
	pneg_ctxt->Name[6] = 0x11;
	pneg_ctxt->Name[7] = 0xE7;
	pneg_ctxt->Name[8] = 0xB4;
	pneg_ctxt->Name[9] = 0x23;
	pneg_ctxt->Name[10] = 0x83;
	pneg_ctxt->Name[11] = 0xDE;
	pneg_ctxt->Name[12] = 0x96;
	pneg_ctxt->Name[13] = 0x8B;
	pneg_ctxt->Name[14] = 0xCD;
	pneg_ctxt->Name[15] = 0x7C;
}

static void
assemble_neg_contexts(struct smb2_negotiate_req *req,
		      struct TCP_Server_Info *server, unsigned int *total_len)
{
	unsigned int ctxt_len, neg_context_count;
	struct TCP_Server_Info *pserver;
	char *pneg_ctxt;
	char *hostname;

	if (*total_len > 200) {
		/* In case length corrupted don't want to overrun smb buffer */
		cifs_server_dbg(VFS, "Bad frame length assembling neg contexts\n");
		return;
	}

	/*
	 * round up total_len of fixed part of SMB3 negotiate request to 8
	 * byte boundary before adding negotiate contexts
	 */
	*total_len = ALIGN(*total_len, 8);

	pneg_ctxt = (*total_len) + (char *)req;
	req->NegotiateContextOffset = cpu_to_le32(*total_len);

	build_preauth_ctxt((struct smb2_preauth_neg_context *)pneg_ctxt);
	ctxt_len = ALIGN(sizeof(struct smb2_preauth_neg_context), 8);
	*total_len += ctxt_len;
	pneg_ctxt += ctxt_len;

	build_encrypt_ctxt((struct smb2_encryption_neg_context *)pneg_ctxt);
	ctxt_len = ALIGN(sizeof(struct smb2_encryption_neg_context), 8);
	*total_len += ctxt_len;
	pneg_ctxt += ctxt_len;

	/*
	 * secondary channels don't have the hostname field populated
	 * use the hostname field in the primary channel instead
	 */
	pserver = SERVER_IS_CHAN(server) ? server->primary_server : server;
	cifs_server_lock(pserver);
	hostname = pserver->hostname;
	if (hostname && (hostname[0] != 0)) {
		ctxt_len = build_netname_ctxt((struct smb2_netname_neg_context *)pneg_ctxt,
					      hostname);
		*total_len += ctxt_len;
		pneg_ctxt += ctxt_len;
		neg_context_count = 3;
	} else
		neg_context_count = 2;
	cifs_server_unlock(pserver);

	build_posix_ctxt((struct smb2_posix_neg_context *)pneg_ctxt);
	*total_len += sizeof(struct smb2_posix_neg_context);
	pneg_ctxt += sizeof(struct smb2_posix_neg_context);
	neg_context_count++;

	if (server->compress_algorithm) {
		build_compression_ctxt((struct smb2_compression_capabilities_context *)
				pneg_ctxt);
		ctxt_len = ALIGN(sizeof(struct smb2_compression_capabilities_context), 8);
		*total_len += ctxt_len;
		pneg_ctxt += ctxt_len;
		neg_context_count++;
	}

	if (enable_negotiate_signing) {
		ctxt_len = build_signing_ctxt((struct smb2_signing_capabilities *)
				pneg_ctxt);
		*total_len += ctxt_len;
		pneg_ctxt += ctxt_len;
		neg_context_count++;
	}

	/* check for and add transport_capabilities and signing capabilities */
	req->NegotiateContextCount = cpu_to_le16(neg_context_count);

}

/* If invalid preauth context warn but use what we requested, SHA-512 */
static void decode_preauth_context(struct smb2_preauth_neg_context *ctxt)
{
	unsigned int len = le16_to_cpu(ctxt->DataLength);

	/*
	 * Caller checked that DataLength remains within SMB boundary. We still
	 * need to confirm that one HashAlgorithms member is accounted for.
	 */
	if (len < MIN_PREAUTH_CTXT_DATA_LEN) {
		pr_warn_once("server sent bad preauth context\n");
		return;
	} else if (len < MIN_PREAUTH_CTXT_DATA_LEN + le16_to_cpu(ctxt->SaltLength)) {
		pr_warn_once("server sent invalid SaltLength\n");
		return;
	}
	if (le16_to_cpu(ctxt->HashAlgorithmCount) != 1)
		pr_warn_once("Invalid SMB3 hash algorithm count\n");
	if (ctxt->HashAlgorithms != SMB2_PREAUTH_INTEGRITY_SHA512)
		pr_warn_once("unknown SMB3 hash algorithm\n");
}

static void decode_compress_ctx(struct TCP_Server_Info *server,
			 struct smb2_compression_capabilities_context *ctxt)
{
	unsigned int len = le16_to_cpu(ctxt->DataLength);

	/*
	 * Caller checked that DataLength remains within SMB boundary. We still
	 * need to confirm that one CompressionAlgorithms member is accounted
	 * for.
	 */
	if (len < 10) {
		pr_warn_once("server sent bad compression cntxt\n");
		return;
	}
	if (le16_to_cpu(ctxt->CompressionAlgorithmCount) != 1) {
		pr_warn_once("Invalid SMB3 compress algorithm count\n");
		return;
	}
	if (le16_to_cpu(ctxt->CompressionAlgorithms[0]) > 3) {
		pr_warn_once("unknown compression algorithm\n");
		return;
	}
	server->compress_algorithm = ctxt->CompressionAlgorithms[0];
}

static int decode_encrypt_ctx(struct TCP_Server_Info *server,
			      struct smb2_encryption_neg_context *ctxt)
{
	unsigned int len = le16_to_cpu(ctxt->DataLength);

	cifs_dbg(FYI, "decode SMB3.11 encryption neg context of len %d\n", len);
	/*
	 * Caller checked that DataLength remains within SMB boundary. We still
	 * need to confirm that one Cipher flexible array member is accounted
	 * for.
	 */
	if (len < MIN_ENCRYPT_CTXT_DATA_LEN) {
		pr_warn_once("server sent bad crypto ctxt len\n");
		return -EINVAL;
	}

	if (le16_to_cpu(ctxt->CipherCount) != 1) {
		pr_warn_once("Invalid SMB3.11 cipher count\n");
		return -EINVAL;
	}
	cifs_dbg(FYI, "SMB311 cipher type:%d\n", le16_to_cpu(ctxt->Ciphers[0]));
	if (require_gcm_256) {
		if (ctxt->Ciphers[0] != SMB2_ENCRYPTION_AES256_GCM) {
			cifs_dbg(VFS, "Server does not support requested encryption type (AES256 GCM)\n");
			return -EOPNOTSUPP;
		}
	} else if (ctxt->Ciphers[0] == 0) {
		/*
		 * e.g. if server only supported AES256_CCM (very unlikely)
		 * or server supported no encryption types or had all disabled.
		 * Since GLOBAL_CAP_ENCRYPTION will be not set, in the case
		 * in which mount requested encryption ("seal") checks later
		 * on during tree connection will return proper rc, but if
		 * seal not requested by client, since server is allowed to
		 * return 0 to indicate no supported cipher, we can't fail here
		 */
		server->cipher_type = 0;
		server->capabilities &= ~SMB2_GLOBAL_CAP_ENCRYPTION;
		pr_warn_once("Server does not support requested encryption types\n");
		return 0;
	} else if ((ctxt->Ciphers[0] != SMB2_ENCRYPTION_AES128_CCM) &&
		   (ctxt->Ciphers[0] != SMB2_ENCRYPTION_AES128_GCM) &&
		   (ctxt->Ciphers[0] != SMB2_ENCRYPTION_AES256_GCM)) {
		/* server returned a cipher we didn't ask for */
		pr_warn_once("Invalid SMB3.11 cipher returned\n");
		return -EINVAL;
	}
	server->cipher_type = ctxt->Ciphers[0];
	server->capabilities |= SMB2_GLOBAL_CAP_ENCRYPTION;
	return 0;
}

static void decode_signing_ctx(struct TCP_Server_Info *server,
			       struct smb2_signing_capabilities *pctxt)
{
	unsigned int len = le16_to_cpu(pctxt->DataLength);

	/*
	 * Caller checked that DataLength remains within SMB boundary. We still
	 * need to confirm that one SigningAlgorithms flexible array member is
	 * accounted for.
	 */
	if ((len < 4) || (len > 16)) {
		pr_warn_once("server sent bad signing negcontext\n");
		return;
	}
	if (le16_to_cpu(pctxt->SigningAlgorithmCount) != 1) {
		pr_warn_once("Invalid signing algorithm count\n");
		return;
	}
	if (le16_to_cpu(pctxt->SigningAlgorithms[0]) > 2) {
		pr_warn_once("unknown signing algorithm\n");
		return;
	}

	server->signing_negotiated = true;
	server->signing_algorithm = le16_to_cpu(pctxt->SigningAlgorithms[0]);
	cifs_dbg(FYI, "signing algorithm %d chosen\n",
		     server->signing_algorithm);
}


static int smb311_decode_neg_context(struct smb2_negotiate_rsp *rsp,
				     struct TCP_Server_Info *server,
				     unsigned int len_of_smb)
{
	struct smb2_neg_context *pctx;
	unsigned int offset = le32_to_cpu(rsp->NegotiateContextOffset);
	unsigned int ctxt_cnt = le16_to_cpu(rsp->NegotiateContextCount);
	unsigned int len_of_ctxts, i;
	int rc = 0;

	cifs_dbg(FYI, "decoding %d negotiate contexts\n", ctxt_cnt);
	if (len_of_smb <= offset) {
		cifs_server_dbg(VFS, "Invalid response: negotiate context offset\n");
		return -EINVAL;
	}

	len_of_ctxts = len_of_smb - offset;

	for (i = 0; i < ctxt_cnt; i++) {
		int clen;
		/* check that offset is not beyond end of SMB */
		if (len_of_ctxts < sizeof(struct smb2_neg_context))
			break;

		pctx = (struct smb2_neg_context *)(offset + (char *)rsp);
		clen = sizeof(struct smb2_neg_context)
			+ le16_to_cpu(pctx->DataLength);
		/*
		 * 2.2.4 SMB2 NEGOTIATE Response
		 * Subsequent negotiate contexts MUST appear at the first 8-byte
		 * aligned offset following the previous negotiate context.
		 */
		if (i + 1 != ctxt_cnt)
			clen = ALIGN(clen, 8);
		if (clen > len_of_ctxts)
			break;

		if (pctx->ContextType == SMB2_PREAUTH_INTEGRITY_CAPABILITIES)
			decode_preauth_context(
				(struct smb2_preauth_neg_context *)pctx);
		else if (pctx->ContextType == SMB2_ENCRYPTION_CAPABILITIES)
			rc = decode_encrypt_ctx(server,
				(struct smb2_encryption_neg_context *)pctx);
		else if (pctx->ContextType == SMB2_COMPRESSION_CAPABILITIES)
			decode_compress_ctx(server,
				(struct smb2_compression_capabilities_context *)pctx);
		else if (pctx->ContextType == SMB2_POSIX_EXTENSIONS_AVAILABLE)
			server->posix_ext_supported = true;
		else if (pctx->ContextType == SMB2_SIGNING_CAPABILITIES)
			decode_signing_ctx(server,
				(struct smb2_signing_capabilities *)pctx);
		else
			cifs_server_dbg(VFS, "unknown negcontext of type %d ignored\n",
				le16_to_cpu(pctx->ContextType));
		if (rc)
			break;

		offset += clen;
		len_of_ctxts -= clen;
	}
	return rc;
}

static struct create_posix *
create_posix_buf(umode_t mode)
{
	struct create_posix *buf;

	buf = kzalloc(sizeof(struct create_posix),
			GFP_KERNEL);
	if (!buf)
		return NULL;

	buf->ccontext.DataOffset =
		cpu_to_le16(offsetof(struct create_posix, Mode));
	buf->ccontext.DataLength = cpu_to_le32(4);
	buf->ccontext.NameOffset =
		cpu_to_le16(offsetof(struct create_posix, Name));
	buf->ccontext.NameLength = cpu_to_le16(16);

	/* SMB2_CREATE_TAG_POSIX is "0x93AD25509CB411E7B42383DE968BCD7C" */
	buf->Name[0] = 0x93;
	buf->Name[1] = 0xAD;
	buf->Name[2] = 0x25;
	buf->Name[3] = 0x50;
	buf->Name[4] = 0x9C;
	buf->Name[5] = 0xB4;
	buf->Name[6] = 0x11;
	buf->Name[7] = 0xE7;
	buf->Name[8] = 0xB4;
	buf->Name[9] = 0x23;
	buf->Name[10] = 0x83;
	buf->Name[11] = 0xDE;
	buf->Name[12] = 0x96;
	buf->Name[13] = 0x8B;
	buf->Name[14] = 0xCD;
	buf->Name[15] = 0x7C;
	buf->Mode = cpu_to_le32(mode);
	cifs_dbg(FYI, "mode on posix create 0%o\n", mode);
	return buf;
}

static int
add_posix_context(struct kvec *iov, unsigned int *num_iovec, umode_t mode)
{
	unsigned int num = *num_iovec;

	iov[num].iov_base = create_posix_buf(mode);
	if (mode == ACL_NO_MODE)
		cifs_dbg(FYI, "%s: no mode\n", __func__);
	if (iov[num].iov_base == NULL)
		return -ENOMEM;
	iov[num].iov_len = sizeof(struct create_posix);
	*num_iovec = num + 1;
	return 0;
}


/*
 *
 *	SMB2 Worker functions follow:
 *
 *	The general structure of the worker functions is:
 *	1) Call smb2_init (assembles SMB2 header)
 *	2) Initialize SMB2 command specific fields in fixed length area of SMB
 *	3) Call smb_sendrcv2 (sends request on socket and waits for response)
 *	4) Decode SMB2 command specific fields in the fixed length area
 *	5) Decode variable length data area (if any for this SMB2 command type)
 *	6) Call free smb buffer
 *	7) return
 *
 */

int
SMB2_negotiate(const unsigned int xid,
	       struct cifs_ses *ses,
	       struct TCP_Server_Info *server)
{
	struct smb_rqst rqst;
	struct smb2_negotiate_req *req;
	struct smb2_negotiate_rsp *rsp;
	struct kvec iov[1];
	struct kvec rsp_iov;
	int rc;
	int resp_buftype;
	int blob_offset, blob_length;
	char *security_blob;
	int flags = CIFS_NEG_OP;
	unsigned int total_len;

	cifs_dbg(FYI, "Negotiate protocol\n");

	if (!server) {
		WARN(1, "%s: server is NULL!\n", __func__);
		return -EIO;
	}

	rc = smb2_plain_req_init(SMB2_NEGOTIATE, NULL, server,
				 (void **) &req, &total_len);
	if (rc)
		return rc;

	req->hdr.SessionId = 0;

	memset(server->preauth_sha_hash, 0, SMB2_PREAUTH_HASH_SIZE);
	memset(ses->preauth_sha_hash, 0, SMB2_PREAUTH_HASH_SIZE);

	if (strcmp(server->vals->version_string,
		   SMB3ANY_VERSION_STRING) == 0) {
		req->Dialects[0] = cpu_to_le16(SMB30_PROT_ID);
		req->Dialects[1] = cpu_to_le16(SMB302_PROT_ID);
		req->Dialects[2] = cpu_to_le16(SMB311_PROT_ID);
		req->DialectCount = cpu_to_le16(3);
		total_len += 6;
	} else if (strcmp(server->vals->version_string,
		   SMBDEFAULT_VERSION_STRING) == 0) {
		req->Dialects[0] = cpu_to_le16(SMB21_PROT_ID);
		req->Dialects[1] = cpu_to_le16(SMB30_PROT_ID);
		req->Dialects[2] = cpu_to_le16(SMB302_PROT_ID);
		req->Dialects[3] = cpu_to_le16(SMB311_PROT_ID);
		req->DialectCount = cpu_to_le16(4);
		total_len += 8;
	} else {
		/* otherwise send specific dialect */
		req->Dialects[0] = cpu_to_le16(server->vals->protocol_id);
		req->DialectCount = cpu_to_le16(1);
		total_len += 2;
	}

	/* only one of SMB2 signing flags may be set in SMB2 request */
	if (ses->sign)
		req->SecurityMode = cpu_to_le16(SMB2_NEGOTIATE_SIGNING_REQUIRED);
	else if (global_secflags & CIFSSEC_MAY_SIGN)
		req->SecurityMode = cpu_to_le16(SMB2_NEGOTIATE_SIGNING_ENABLED);
	else
		req->SecurityMode = 0;

	req->Capabilities = cpu_to_le32(server->vals->req_capabilities);
	if (ses->chan_max > 1)
		req->Capabilities |= cpu_to_le32(SMB2_GLOBAL_CAP_MULTI_CHANNEL);

	/* ClientGUID must be zero for SMB2.02 dialect */
	if (server->vals->protocol_id == SMB20_PROT_ID)
		memset(req->ClientGUID, 0, SMB2_CLIENT_GUID_SIZE);
	else {
		memcpy(req->ClientGUID, server->client_guid,
			SMB2_CLIENT_GUID_SIZE);
		if ((server->vals->protocol_id == SMB311_PROT_ID) ||
		    (strcmp(server->vals->version_string,
		     SMB3ANY_VERSION_STRING) == 0) ||
		    (strcmp(server->vals->version_string,
		     SMBDEFAULT_VERSION_STRING) == 0))
			assemble_neg_contexts(req, server, &total_len);
	}
	iov[0].iov_base = (char *)req;
	iov[0].iov_len = total_len;

	memset(&rqst, 0, sizeof(struct smb_rqst));
	rqst.rq_iov = iov;
	rqst.rq_nvec = 1;

	rc = cifs_send_recv(xid, ses, server,
			    &rqst, &resp_buftype, flags, &rsp_iov);
	cifs_small_buf_release(req);
	rsp = (struct smb2_negotiate_rsp *)rsp_iov.iov_base;
	/*
	 * No tcon so can't do
	 * cifs_stats_inc(&tcon->stats.smb2_stats.smb2_com_fail[SMB2...]);
	 */
	if (rc == -EOPNOTSUPP) {
		cifs_server_dbg(VFS, "Dialect not supported by server. Consider  specifying vers=1.0 or vers=2.0 on mount for accessing older servers\n");
		goto neg_exit;
	} else if (rc != 0)
		goto neg_exit;

	rc = -EIO;
	if (strcmp(server->vals->version_string,
		   SMB3ANY_VERSION_STRING) == 0) {
		if (rsp->DialectRevision == cpu_to_le16(SMB20_PROT_ID)) {
			cifs_server_dbg(VFS,
				"SMB2 dialect returned but not requested\n");
			goto neg_exit;
		} else if (rsp->DialectRevision == cpu_to_le16(SMB21_PROT_ID)) {
			cifs_server_dbg(VFS,
				"SMB2.1 dialect returned but not requested\n");
			goto neg_exit;
		} else if (rsp->DialectRevision == cpu_to_le16(SMB311_PROT_ID)) {
			/* ops set to 3.0 by default for default so update */
			server->ops = &smb311_operations;
			server->vals = &smb311_values;
		}
	} else if (strcmp(server->vals->version_string,
		   SMBDEFAULT_VERSION_STRING) == 0) {
		if (rsp->DialectRevision == cpu_to_le16(SMB20_PROT_ID)) {
			cifs_server_dbg(VFS,
				"SMB2 dialect returned but not requested\n");
			goto neg_exit;
		} else if (rsp->DialectRevision == cpu_to_le16(SMB21_PROT_ID)) {
			/* ops set to 3.0 by default for default so update */
			server->ops = &smb21_operations;
			server->vals = &smb21_values;
		} else if (rsp->DialectRevision == cpu_to_le16(SMB311_PROT_ID)) {
			server->ops = &smb311_operations;
			server->vals = &smb311_values;
		}
	} else if (le16_to_cpu(rsp->DialectRevision) !=
				server->vals->protocol_id) {
		/* if requested single dialect ensure returned dialect matched */
		cifs_server_dbg(VFS, "Invalid 0x%x dialect returned: not requested\n",
				le16_to_cpu(rsp->DialectRevision));
		goto neg_exit;
	}

	cifs_dbg(FYI, "mode 0x%x\n", rsp->SecurityMode);

	if (rsp->DialectRevision == cpu_to_le16(SMB20_PROT_ID))
		cifs_dbg(FYI, "negotiated smb2.0 dialect\n");
	else if (rsp->DialectRevision == cpu_to_le16(SMB21_PROT_ID))
		cifs_dbg(FYI, "negotiated smb2.1 dialect\n");
	else if (rsp->DialectRevision == cpu_to_le16(SMB30_PROT_ID))
		cifs_dbg(FYI, "negotiated smb3.0 dialect\n");
	else if (rsp->DialectRevision == cpu_to_le16(SMB302_PROT_ID))
		cifs_dbg(FYI, "negotiated smb3.02 dialect\n");
	else if (rsp->DialectRevision == cpu_to_le16(SMB311_PROT_ID))
		cifs_dbg(FYI, "negotiated smb3.1.1 dialect\n");
	else {
		cifs_server_dbg(VFS, "Invalid dialect returned by server 0x%x\n",
				le16_to_cpu(rsp->DialectRevision));
		goto neg_exit;
	}

	rc = 0;
	server->dialect = le16_to_cpu(rsp->DialectRevision);

	/*
	 * Keep a copy of the hash after negprot. This hash will be
	 * the starting hash value for all sessions made from this
	 * server.
	 */
	memcpy(server->preauth_sha_hash, ses->preauth_sha_hash,
	       SMB2_PREAUTH_HASH_SIZE);

	/* SMB2 only has an extended negflavor */
	server->negflavor = CIFS_NEGFLAVOR_EXTENDED;
	/* set it to the maximum buffer size value we can send with 1 credit */
	server->maxBuf = min_t(unsigned int, le32_to_cpu(rsp->MaxTransactSize),
			       SMB2_MAX_BUFFER_SIZE);
	server->max_read = le32_to_cpu(rsp->MaxReadSize);
	server->max_write = le32_to_cpu(rsp->MaxWriteSize);
	server->sec_mode = le16_to_cpu(rsp->SecurityMode);
	if ((server->sec_mode & SMB2_SEC_MODE_FLAGS_ALL) != server->sec_mode)
		cifs_dbg(FYI, "Server returned unexpected security mode 0x%x\n",
				server->sec_mode);
	server->capabilities = le32_to_cpu(rsp->Capabilities);
	/* Internal types */
	server->capabilities |= SMB2_NT_FIND | SMB2_LARGE_FILES;

	/*
	 * SMB3.0 supports only 1 cipher and doesn't have a encryption neg context
	 * Set the cipher type manually.
	 */
	if (server->dialect == SMB30_PROT_ID && (server->capabilities & SMB2_GLOBAL_CAP_ENCRYPTION))
		server->cipher_type = SMB2_ENCRYPTION_AES128_CCM;

	security_blob = smb2_get_data_area_len(&blob_offset, &blob_length,
					       (struct smb2_hdr *)rsp);
	/*
	 * See MS-SMB2 section 2.2.4: if no blob, client picks default which
	 * for us will be
	 *	ses->sectype = RawNTLMSSP;
	 * but for time being this is our only auth choice so doesn't matter.
	 * We just found a server which sets blob length to zero expecting raw.
	 */
	if (blob_length == 0) {
		cifs_dbg(FYI, "missing security blob on negprot\n");
		server->sec_ntlmssp = true;
	}

	rc = cifs_enable_signing(server, ses->sign);
	if (rc)
		goto neg_exit;
	if (blob_length) {
		rc = decode_negTokenInit(security_blob, blob_length, server);
		if (rc == 1)
			rc = 0;
		else if (rc == 0)
			rc = -EIO;
	}

	if (rsp->DialectRevision == cpu_to_le16(SMB311_PROT_ID)) {
		if (rsp->NegotiateContextCount)
			rc = smb311_decode_neg_context(rsp, server,
						       rsp_iov.iov_len);
		else
			cifs_server_dbg(VFS, "Missing expected negotiate contexts\n");
	}
neg_exit:
	free_rsp_buf(resp_buftype, rsp);
	return rc;
}

int smb3_validate_negotiate(const unsigned int xid, struct cifs_tcon *tcon)
{
	int rc;
	struct validate_negotiate_info_req *pneg_inbuf;
	struct validate_negotiate_info_rsp *pneg_rsp = NULL;
	u32 rsplen;
	u32 inbuflen; /* max of 4 dialects */
	struct TCP_Server_Info *server = tcon->ses->server;

	cifs_dbg(FYI, "validate negotiate\n");

	/* In SMB3.11 preauth integrity supersedes validate negotiate */
	if (server->dialect == SMB311_PROT_ID)
		return 0;

	/*
	 * validation ioctl must be signed, so no point sending this if we
	 * can not sign it (ie are not known user).  Even if signing is not
	 * required (enabled but not negotiated), in those cases we selectively
	 * sign just this, the first and only signed request on a connection.
	 * Having validation of negotiate info  helps reduce attack vectors.
	 */
	if (tcon->ses->session_flags & SMB2_SESSION_FLAG_IS_GUEST)
		return 0; /* validation requires signing */

	if (tcon->ses->user_name == NULL) {
		cifs_dbg(FYI, "Can't validate negotiate: null user mount\n");
		return 0; /* validation requires signing */
	}

	if (tcon->ses->session_flags & SMB2_SESSION_FLAG_IS_NULL)
		cifs_tcon_dbg(VFS, "Unexpected null user (anonymous) auth flag sent by server\n");

	pneg_inbuf = kmalloc(sizeof(*pneg_inbuf), GFP_NOFS);
	if (!pneg_inbuf)
		return -ENOMEM;

	pneg_inbuf->Capabilities =
			cpu_to_le32(server->vals->req_capabilities);
	if (tcon->ses->chan_max > 1)
		pneg_inbuf->Capabilities |= cpu_to_le32(SMB2_GLOBAL_CAP_MULTI_CHANNEL);

	memcpy(pneg_inbuf->Guid, server->client_guid,
					SMB2_CLIENT_GUID_SIZE);

	if (tcon->ses->sign)
		pneg_inbuf->SecurityMode =
			cpu_to_le16(SMB2_NEGOTIATE_SIGNING_REQUIRED);
	else if (global_secflags & CIFSSEC_MAY_SIGN)
		pneg_inbuf->SecurityMode =
			cpu_to_le16(SMB2_NEGOTIATE_SIGNING_ENABLED);
	else
		pneg_inbuf->SecurityMode = 0;


	if (strcmp(server->vals->version_string,
		SMB3ANY_VERSION_STRING) == 0) {
		pneg_inbuf->Dialects[0] = cpu_to_le16(SMB30_PROT_ID);
		pneg_inbuf->Dialects[1] = cpu_to_le16(SMB302_PROT_ID);
		pneg_inbuf->Dialects[2] = cpu_to_le16(SMB311_PROT_ID);
		pneg_inbuf->DialectCount = cpu_to_le16(3);
		/* SMB 2.1 not included so subtract one dialect from len */
		inbuflen = sizeof(*pneg_inbuf) -
				(sizeof(pneg_inbuf->Dialects[0]));
	} else if (strcmp(server->vals->version_string,
		SMBDEFAULT_VERSION_STRING) == 0) {
		pneg_inbuf->Dialects[0] = cpu_to_le16(SMB21_PROT_ID);
		pneg_inbuf->Dialects[1] = cpu_to_le16(SMB30_PROT_ID);
		pneg_inbuf->Dialects[2] = cpu_to_le16(SMB302_PROT_ID);
		pneg_inbuf->Dialects[3] = cpu_to_le16(SMB311_PROT_ID);
		pneg_inbuf->DialectCount = cpu_to_le16(4);
		/* structure is big enough for 4 dialects */
		inbuflen = sizeof(*pneg_inbuf);
	} else {
		/* otherwise specific dialect was requested */
		pneg_inbuf->Dialects[0] =
			cpu_to_le16(server->vals->protocol_id);
		pneg_inbuf->DialectCount = cpu_to_le16(1);
		/* structure is big enough for 4 dialects, sending only 1 */
		inbuflen = sizeof(*pneg_inbuf) -
				sizeof(pneg_inbuf->Dialects[0]) * 3;
	}

	rc = SMB2_ioctl(xid, tcon, NO_FILE_ID, NO_FILE_ID,
		FSCTL_VALIDATE_NEGOTIATE_INFO,
		(char *)pneg_inbuf, inbuflen, CIFSMaxBufSize,
		(char **)&pneg_rsp, &rsplen);
	if (rc == -EOPNOTSUPP) {
		/*
		 * Old Windows versions or Netapp SMB server can return
		 * not supported error. Client should accept it.
		 */
		cifs_tcon_dbg(VFS, "Server does not support validate negotiate\n");
		rc = 0;
		goto out_free_inbuf;
	} else if (rc != 0) {
		cifs_tcon_dbg(VFS, "validate protocol negotiate failed: %d\n",
			      rc);
		rc = -EIO;
		goto out_free_inbuf;
	}

	rc = -EIO;
	if (rsplen != sizeof(*pneg_rsp)) {
		cifs_tcon_dbg(VFS, "Invalid protocol negotiate response size: %d\n",
			      rsplen);

		/* relax check since Mac returns max bufsize allowed on ioctl */
		if (rsplen > CIFSMaxBufSize || rsplen < sizeof(*pneg_rsp))
			goto out_free_rsp;
	}

	/* check validate negotiate info response matches what we got earlier */
	if (pneg_rsp->Dialect != cpu_to_le16(server->dialect))
		goto vneg_out;

	if (pneg_rsp->SecurityMode != cpu_to_le16(server->sec_mode))
		goto vneg_out;

	/* do not validate server guid because not saved at negprot time yet */

	if ((le32_to_cpu(pneg_rsp->Capabilities) | SMB2_NT_FIND |
	      SMB2_LARGE_FILES) != server->capabilities)
		goto vneg_out;

	/* validate negotiate successful */
	rc = 0;
	cifs_dbg(FYI, "validate negotiate info successful\n");
	goto out_free_rsp;

vneg_out:
	cifs_tcon_dbg(VFS, "protocol revalidation - security settings mismatch\n");
out_free_rsp:
	kfree(pneg_rsp);
out_free_inbuf:
	kfree(pneg_inbuf);
	return rc;
}

enum securityEnum
smb2_select_sectype(struct TCP_Server_Info *server, enum securityEnum requested)
{
	switch (requested) {
	case Kerberos:
	case RawNTLMSSP:
		return requested;
	case NTLMv2:
		return RawNTLMSSP;
	case Unspecified:
		if (server->sec_ntlmssp &&
			(global_secflags & CIFSSEC_MAY_NTLMSSP))
			return RawNTLMSSP;
		if ((server->sec_kerberos || server->sec_mskerberos) &&
			(global_secflags & CIFSSEC_MAY_KRB5))
			return Kerberos;
		fallthrough;
	default:
		return Unspecified;
	}
}

struct SMB2_sess_data {
	unsigned int xid;
	struct cifs_ses *ses;
	struct TCP_Server_Info *server;
	struct nls_table *nls_cp;
	void (*func)(struct SMB2_sess_data *);
	int result;
	u64 previous_session;

	/* we will send the SMB in three pieces:
	 * a fixed length beginning part, an optional
	 * SPNEGO blob (which can be zero length), and a
	 * last part which will include the strings
	 * and rest of bcc area. This allows us to avoid
	 * a large buffer 17K allocation
	 */
	int buf0_type;
	struct kvec iov[2];
};

static int
SMB2_sess_alloc_buffer(struct SMB2_sess_data *sess_data)
{
	int rc;
	struct cifs_ses *ses = sess_data->ses;
	struct TCP_Server_Info *server = sess_data->server;
	struct smb2_sess_setup_req *req;
	unsigned int total_len;
	bool is_binding = false;

	rc = smb2_plain_req_init(SMB2_SESSION_SETUP, NULL, server,
				 (void **) &req,
				 &total_len);
	if (rc)
		return rc;

	spin_lock(&ses->ses_lock);
	is_binding = (ses->ses_status == SES_GOOD);
	spin_unlock(&ses->ses_lock);

	if (is_binding) {
		req->hdr.SessionId = cpu_to_le64(ses->Suid);
		req->hdr.Flags |= SMB2_FLAGS_SIGNED;
		req->PreviousSessionId = 0;
		req->Flags = SMB2_SESSION_REQ_FLAG_BINDING;
		cifs_dbg(FYI, "Binding to sess id: %llx\n", ses->Suid);
	} else {
		/* First session, not a reauthenticate */
		req->hdr.SessionId = 0;
		/*
		 * if reconnect, we need to send previous sess id
		 * otherwise it is 0
		 */
		req->PreviousSessionId = cpu_to_le64(sess_data->previous_session);
		req->Flags = 0; /* MBZ */
		cifs_dbg(FYI, "Fresh session. Previous: %llx\n",
			 sess_data->previous_session);
	}

	/* enough to enable echos and oplocks and one max size write */
	if (server->credits >= server->max_credits)
		req->hdr.CreditRequest = cpu_to_le16(0);
	else
		req->hdr.CreditRequest = cpu_to_le16(
			min_t(int, server->max_credits -
			      server->credits, 130));

	/* only one of SMB2 signing flags may be set in SMB2 request */
	if (server->sign)
		req->SecurityMode = SMB2_NEGOTIATE_SIGNING_REQUIRED;
	else if (global_secflags & CIFSSEC_MAY_SIGN) /* one flag unlike MUST_ */
		req->SecurityMode = SMB2_NEGOTIATE_SIGNING_ENABLED;
	else
		req->SecurityMode = 0;

#ifdef CONFIG_CIFS_DFS_UPCALL
	req->Capabilities = cpu_to_le32(SMB2_GLOBAL_CAP_DFS);
#else
	req->Capabilities = 0;
#endif /* DFS_UPCALL */

	req->Channel = 0; /* MBZ */

	sess_data->iov[0].iov_base = (char *)req;
	/* 1 for pad */
	sess_data->iov[0].iov_len = total_len - 1;
	/*
	 * This variable will be used to clear the buffer
	 * allocated above in case of any error in the calling function.
	 */
	sess_data->buf0_type = CIFS_SMALL_BUFFER;

	return 0;
}

static void
SMB2_sess_free_buffer(struct SMB2_sess_data *sess_data)
{
	struct kvec *iov = sess_data->iov;

	/* iov[1] is already freed by caller */
	if (sess_data->buf0_type != CIFS_NO_BUFFER && iov[0].iov_base)
		memzero_explicit(iov[0].iov_base, iov[0].iov_len);

	free_rsp_buf(sess_data->buf0_type, iov[0].iov_base);
	sess_data->buf0_type = CIFS_NO_BUFFER;
}

static int
SMB2_sess_sendreceive(struct SMB2_sess_data *sess_data)
{
	int rc;
	struct smb_rqst rqst;
	struct smb2_sess_setup_req *req = sess_data->iov[0].iov_base;
	struct kvec rsp_iov = { NULL, 0 };

	/* Testing shows that buffer offset must be at location of Buffer[0] */
	req->SecurityBufferOffset =
		cpu_to_le16(sizeof(struct smb2_sess_setup_req));
	req->SecurityBufferLength = cpu_to_le16(sess_data->iov[1].iov_len);

	memset(&rqst, 0, sizeof(struct smb_rqst));
	rqst.rq_iov = sess_data->iov;
	rqst.rq_nvec = 2;

	/* BB add code to build os and lm fields */
	rc = cifs_send_recv(sess_data->xid, sess_data->ses,
			    sess_data->server,
			    &rqst,
			    &sess_data->buf0_type,
			    CIFS_LOG_ERROR | CIFS_SESS_OP, &rsp_iov);
	cifs_small_buf_release(sess_data->iov[0].iov_base);
	memcpy(&sess_data->iov[0], &rsp_iov, sizeof(struct kvec));

	return rc;
}

static int
SMB2_sess_establish_session(struct SMB2_sess_data *sess_data)
{
	int rc = 0;
	struct cifs_ses *ses = sess_data->ses;
	struct TCP_Server_Info *server = sess_data->server;

	cifs_server_lock(server);
	if (server->ops->generate_signingkey) {
		rc = server->ops->generate_signingkey(ses, server);
		if (rc) {
			cifs_dbg(FYI,
				"SMB3 session key generation failed\n");
			cifs_server_unlock(server);
			return rc;
		}
	}
	if (!server->session_estab) {
		server->sequence_number = 0x2;
		server->session_estab = true;
	}
	cifs_server_unlock(server);

	cifs_dbg(FYI, "SMB2/3 session established successfully\n");
	return rc;
}

#ifdef CONFIG_CIFS_UPCALL
static void
SMB2_auth_kerberos(struct SMB2_sess_data *sess_data)
{
	int rc;
	struct cifs_ses *ses = sess_data->ses;
	struct TCP_Server_Info *server = sess_data->server;
	struct cifs_spnego_msg *msg;
	struct key *spnego_key = NULL;
	struct smb2_sess_setup_rsp *rsp = NULL;
	bool is_binding = false;

	rc = SMB2_sess_alloc_buffer(sess_data);
	if (rc)
		goto out;

	spnego_key = cifs_get_spnego_key(ses, server);
	if (IS_ERR(spnego_key)) {
		rc = PTR_ERR(spnego_key);
		if (rc == -ENOKEY)
			cifs_dbg(VFS, "Verify user has a krb5 ticket and keyutils is installed\n");
		spnego_key = NULL;
		goto out;
	}

	msg = spnego_key->payload.data[0];
	/*
	 * check version field to make sure that cifs.upcall is
	 * sending us a response in an expected form
	 */
	if (msg->version != CIFS_SPNEGO_UPCALL_VERSION) {
		cifs_dbg(VFS, "bad cifs.upcall version. Expected %d got %d\n",
			 CIFS_SPNEGO_UPCALL_VERSION, msg->version);
		rc = -EKEYREJECTED;
		goto out_put_spnego_key;
	}

	spin_lock(&ses->ses_lock);
	is_binding = (ses->ses_status == SES_GOOD);
	spin_unlock(&ses->ses_lock);

	/* keep session key if binding */
	if (!is_binding) {
		kfree_sensitive(ses->auth_key.response);
		ses->auth_key.response = kmemdup(msg->data, msg->sesskey_len,
						 GFP_KERNEL);
		if (!ses->auth_key.response) {
			cifs_dbg(VFS, "Kerberos can't allocate (%u bytes) memory\n",
				 msg->sesskey_len);
			rc = -ENOMEM;
			goto out_put_spnego_key;
		}
		ses->auth_key.len = msg->sesskey_len;
	}

	sess_data->iov[1].iov_base = msg->data + msg->sesskey_len;
	sess_data->iov[1].iov_len = msg->secblob_len;

	rc = SMB2_sess_sendreceive(sess_data);
	if (rc)
		goto out_put_spnego_key;

	rsp = (struct smb2_sess_setup_rsp *)sess_data->iov[0].iov_base;
	/* keep session id and flags if binding */
	if (!is_binding) {
		ses->Suid = le64_to_cpu(rsp->hdr.SessionId);
		ses->session_flags = le16_to_cpu(rsp->SessionFlags);
	}

	rc = SMB2_sess_establish_session(sess_data);
out_put_spnego_key:
	key_invalidate(spnego_key);
	key_put(spnego_key);
	if (rc) {
		kfree_sensitive(ses->auth_key.response);
		ses->auth_key.response = NULL;
		ses->auth_key.len = 0;
	}
out:
	sess_data->result = rc;
	sess_data->func = NULL;
	SMB2_sess_free_buffer(sess_data);
}
#else
static void
SMB2_auth_kerberos(struct SMB2_sess_data *sess_data)
{
	cifs_dbg(VFS, "Kerberos negotiated but upcall support disabled!\n");
	sess_data->result = -EOPNOTSUPP;
	sess_data->func = NULL;
}
#endif

static void
SMB2_sess_auth_rawntlmssp_authenticate(struct SMB2_sess_data *sess_data);

static void
SMB2_sess_auth_rawntlmssp_negotiate(struct SMB2_sess_data *sess_data)
{
	int rc;
	struct cifs_ses *ses = sess_data->ses;
	struct TCP_Server_Info *server = sess_data->server;
	struct smb2_sess_setup_rsp *rsp = NULL;
	unsigned char *ntlmssp_blob = NULL;
	bool use_spnego = false; /* else use raw ntlmssp */
	u16 blob_length = 0;
	bool is_binding = false;

	/*
	 * If memory allocation is successful, caller of this function
	 * frees it.
	 */
	ses->ntlmssp = kmalloc(sizeof(struct ntlmssp_auth), GFP_KERNEL);
	if (!ses->ntlmssp) {
		rc = -ENOMEM;
		goto out_err;
	}
	ses->ntlmssp->sesskey_per_smbsess = true;

	rc = SMB2_sess_alloc_buffer(sess_data);
	if (rc)
		goto out_err;

	rc = build_ntlmssp_smb3_negotiate_blob(&ntlmssp_blob,
					  &blob_length, ses, server,
					  sess_data->nls_cp);
	if (rc)
		goto out;

	if (use_spnego) {
		/* BB eventually need to add this */
		cifs_dbg(VFS, "spnego not supported for SMB2 yet\n");
		rc = -EOPNOTSUPP;
		goto out;
	}
	sess_data->iov[1].iov_base = ntlmssp_blob;
	sess_data->iov[1].iov_len = blob_length;

	rc = SMB2_sess_sendreceive(sess_data);
	rsp = (struct smb2_sess_setup_rsp *)sess_data->iov[0].iov_base;

	/* If true, rc here is expected and not an error */
	if (sess_data->buf0_type != CIFS_NO_BUFFER &&
		rsp->hdr.Status == STATUS_MORE_PROCESSING_REQUIRED)
		rc = 0;

	if (rc)
		goto out;

	if (offsetof(struct smb2_sess_setup_rsp, Buffer) !=
			le16_to_cpu(rsp->SecurityBufferOffset)) {
		cifs_dbg(VFS, "Invalid security buffer offset %d\n",
			le16_to_cpu(rsp->SecurityBufferOffset));
		rc = -EIO;
		goto out;
	}
	rc = decode_ntlmssp_challenge(rsp->Buffer,
			le16_to_cpu(rsp->SecurityBufferLength), ses);
	if (rc)
		goto out;

	cifs_dbg(FYI, "rawntlmssp session setup challenge phase\n");

	spin_lock(&ses->ses_lock);
	is_binding = (ses->ses_status == SES_GOOD);
	spin_unlock(&ses->ses_lock);

	/* keep existing ses id and flags if binding */
	if (!is_binding) {
		ses->Suid = le64_to_cpu(rsp->hdr.SessionId);
		ses->session_flags = le16_to_cpu(rsp->SessionFlags);
	}

out:
	kfree_sensitive(ntlmssp_blob);
	SMB2_sess_free_buffer(sess_data);
	if (!rc) {
		sess_data->result = 0;
		sess_data->func = SMB2_sess_auth_rawntlmssp_authenticate;
		return;
	}
out_err:
	kfree_sensitive(ses->ntlmssp);
	ses->ntlmssp = NULL;
	sess_data->result = rc;
	sess_data->func = NULL;
}

static void
SMB2_sess_auth_rawntlmssp_authenticate(struct SMB2_sess_data *sess_data)
{
	int rc;
	struct cifs_ses *ses = sess_data->ses;
	struct TCP_Server_Info *server = sess_data->server;
	struct smb2_sess_setup_req *req;
	struct smb2_sess_setup_rsp *rsp = NULL;
	unsigned char *ntlmssp_blob = NULL;
	bool use_spnego = false; /* else use raw ntlmssp */
	u16 blob_length = 0;
	bool is_binding = false;

	rc = SMB2_sess_alloc_buffer(sess_data);
	if (rc)
		goto out;

	req = (struct smb2_sess_setup_req *) sess_data->iov[0].iov_base;
	req->hdr.SessionId = cpu_to_le64(ses->Suid);

	rc = build_ntlmssp_auth_blob(&ntlmssp_blob, &blob_length,
				     ses, server,
				     sess_data->nls_cp);
	if (rc) {
		cifs_dbg(FYI, "build_ntlmssp_auth_blob failed %d\n", rc);
		goto out;
	}

	if (use_spnego) {
		/* BB eventually need to add this */
		cifs_dbg(VFS, "spnego not supported for SMB2 yet\n");
		rc = -EOPNOTSUPP;
		goto out;
	}
	sess_data->iov[1].iov_base = ntlmssp_blob;
	sess_data->iov[1].iov_len = blob_length;

	rc = SMB2_sess_sendreceive(sess_data);
	if (rc)
		goto out;

	rsp = (struct smb2_sess_setup_rsp *)sess_data->iov[0].iov_base;

	spin_lock(&ses->ses_lock);
	is_binding = (ses->ses_status == SES_GOOD);
	spin_unlock(&ses->ses_lock);

	/* keep existing ses id and flags if binding */
	if (!is_binding) {
		ses->Suid = le64_to_cpu(rsp->hdr.SessionId);
		ses->session_flags = le16_to_cpu(rsp->SessionFlags);
	}

	rc = SMB2_sess_establish_session(sess_data);
#ifdef CONFIG_CIFS_DEBUG_DUMP_KEYS
	if (ses->server->dialect < SMB30_PROT_ID) {
		cifs_dbg(VFS, "%s: dumping generated SMB2 session keys\n", __func__);
		/*
		 * The session id is opaque in terms of endianness, so we can't
		 * print it as a long long. we dump it as we got it on the wire
		 */
		cifs_dbg(VFS, "Session Id    %*ph\n", (int)sizeof(ses->Suid),
			 &ses->Suid);
		cifs_dbg(VFS, "Session Key   %*ph\n",
			 SMB2_NTLMV2_SESSKEY_SIZE, ses->auth_key.response);
		cifs_dbg(VFS, "Signing Key   %*ph\n",
			 SMB3_SIGN_KEY_SIZE, ses->auth_key.response);
	}
#endif
out:
	kfree_sensitive(ntlmssp_blob);
	SMB2_sess_free_buffer(sess_data);
	kfree_sensitive(ses->ntlmssp);
	ses->ntlmssp = NULL;
	sess_data->result = rc;
	sess_data->func = NULL;
}

static int
SMB2_select_sec(struct SMB2_sess_data *sess_data)
{
	int type;
	struct cifs_ses *ses = sess_data->ses;
	struct TCP_Server_Info *server = sess_data->server;

	type = smb2_select_sectype(server, ses->sectype);
	cifs_dbg(FYI, "sess setup type %d\n", type);
	if (type == Unspecified) {
		cifs_dbg(VFS, "Unable to select appropriate authentication method!\n");
		return -EINVAL;
	}

	switch (type) {
	case Kerberos:
		sess_data->func = SMB2_auth_kerberos;
		break;
	case RawNTLMSSP:
		sess_data->func = SMB2_sess_auth_rawntlmssp_negotiate;
		break;
	default:
		cifs_dbg(VFS, "secType %d not supported!\n", type);
		return -EOPNOTSUPP;
	}

	return 0;
}

int
SMB2_sess_setup(const unsigned int xid, struct cifs_ses *ses,
		struct TCP_Server_Info *server,
		const struct nls_table *nls_cp)
{
	int rc = 0;
	struct SMB2_sess_data *sess_data;

	cifs_dbg(FYI, "Session Setup\n");

	if (!server) {
		WARN(1, "%s: server is NULL!\n", __func__);
		return -EIO;
	}

	sess_data = kzalloc(sizeof(struct SMB2_sess_data), GFP_KERNEL);
	if (!sess_data)
		return -ENOMEM;

	sess_data->xid = xid;
	sess_data->ses = ses;
	sess_data->server = server;
	sess_data->buf0_type = CIFS_NO_BUFFER;
	sess_data->nls_cp = (struct nls_table *) nls_cp;
	sess_data->previous_session = ses->Suid;

	rc = SMB2_select_sec(sess_data);
	if (rc)
		goto out;

	/*
	 * Initialize the session hash with the server one.
	 */
	memcpy(ses->preauth_sha_hash, server->preauth_sha_hash,
	       SMB2_PREAUTH_HASH_SIZE);

	while (sess_data->func)
		sess_data->func(sess_data);

	if ((ses->session_flags & SMB2_SESSION_FLAG_IS_GUEST) && (ses->sign))
		cifs_server_dbg(VFS, "signing requested but authenticated as guest\n");
	rc = sess_data->result;
out:
	kfree_sensitive(sess_data);
	return rc;
}

int
SMB2_logoff(const unsigned int xid, struct cifs_ses *ses)
{
	struct smb_rqst rqst;
	struct smb2_logoff_req *req; /* response is also trivial struct */
	int rc = 0;
	struct TCP_Server_Info *server;
	int flags = 0;
	unsigned int total_len;
	struct kvec iov[1];
	struct kvec rsp_iov;
	int resp_buf_type;

	cifs_dbg(FYI, "disconnect session %p\n", ses);

	if (ses && (ses->server))
		server = ses->server;
	else
		return -EIO;

	/* no need to send SMB logoff if uid already closed due to reconnect */
	spin_lock(&ses->chan_lock);
	if (CIFS_ALL_CHANS_NEED_RECONNECT(ses)) {
		spin_unlock(&ses->chan_lock);
		goto smb2_session_already_dead;
	}
	spin_unlock(&ses->chan_lock);

	rc = smb2_plain_req_init(SMB2_LOGOFF, NULL, ses->server,
				 (void **) &req, &total_len);
	if (rc)
		return rc;

	 /* since no tcon, smb2_init can not do this, so do here */
	req->hdr.SessionId = cpu_to_le64(ses->Suid);

	if (ses->session_flags & SMB2_SESSION_FLAG_ENCRYPT_DATA)
		flags |= CIFS_TRANSFORM_REQ;
	else if (server->sign)
		req->hdr.Flags |= SMB2_FLAGS_SIGNED;

	flags |= CIFS_NO_RSP_BUF;

	iov[0].iov_base = (char *)req;
	iov[0].iov_len = total_len;

	memset(&rqst, 0, sizeof(struct smb_rqst));
	rqst.rq_iov = iov;
	rqst.rq_nvec = 1;

	rc = cifs_send_recv(xid, ses, ses->server,
			    &rqst, &resp_buf_type, flags, &rsp_iov);
	cifs_small_buf_release(req);
	/*
	 * No tcon so can't do
	 * cifs_stats_inc(&tcon->stats.smb2_stats.smb2_com_fail[SMB2...]);
	 */

smb2_session_already_dead:
	return rc;
}

static inline void cifs_stats_fail_inc(struct cifs_tcon *tcon, uint16_t code)
{
	cifs_stats_inc(&tcon->stats.smb2_stats.smb2_com_failed[code]);
}

#define MAX_SHARENAME_LENGTH (255 /* server */ + 80 /* share */ + 1 /* NULL */)

/* These are similar values to what Windows uses */
static inline void init_copy_chunk_defaults(struct cifs_tcon *tcon)
{
	tcon->max_chunks = 256;
	tcon->max_bytes_chunk = 1048576;
	tcon->max_bytes_copy = 16777216;
}

int
SMB2_tcon(const unsigned int xid, struct cifs_ses *ses, const char *tree,
	  struct cifs_tcon *tcon, const struct nls_table *cp)
{
	struct smb_rqst rqst;
	struct smb2_tree_connect_req *req;
	struct smb2_tree_connect_rsp *rsp = NULL;
	struct kvec iov[2];
	struct kvec rsp_iov = { NULL, 0 };
	int rc = 0;
	int resp_buftype;
	int unc_path_len;
	__le16 *unc_path = NULL;
	int flags = 0;
	unsigned int total_len;
	struct TCP_Server_Info *server;

	/* always use master channel */
	server = ses->server;

	cifs_dbg(FYI, "TCON\n");

	if (!server || !tree)
		return -EIO;

	unc_path = kmalloc(MAX_SHARENAME_LENGTH * 2, GFP_KERNEL);
	if (unc_path == NULL)
		return -ENOMEM;

	unc_path_len = cifs_strtoUTF16(unc_path, tree, strlen(tree), cp);
	if (unc_path_len <= 0) {
		kfree(unc_path);
		return -EINVAL;
	}
	unc_path_len *= 2;

	/* SMB2 TREE_CONNECT request must be called with TreeId == 0 */
	tcon->tid = 0;
	atomic_set(&tcon->num_remote_opens, 0);
	rc = smb2_plain_req_init(SMB2_TREE_CONNECT, tcon, server,
				 (void **) &req, &total_len);
	if (rc) {
		kfree(unc_path);
		return rc;
	}

	if (smb3_encryption_required(tcon))
		flags |= CIFS_TRANSFORM_REQ;

	iov[0].iov_base = (char *)req;
	/* 1 for pad */
	iov[0].iov_len = total_len - 1;

	/* Testing shows that buffer offset must be at location of Buffer[0] */
	req->PathOffset = cpu_to_le16(sizeof(struct smb2_tree_connect_req));
	req->PathLength = cpu_to_le16(unc_path_len);
	iov[1].iov_base = unc_path;
	iov[1].iov_len = unc_path_len;

	/*
	 * 3.11 tcon req must be signed if not encrypted. See MS-SMB2 3.2.4.1.1
	 * unless it is guest or anonymous user. See MS-SMB2 3.2.5.3.1
	 * (Samba servers don't always set the flag so also check if null user)
	 */
	if ((server->dialect == SMB311_PROT_ID) &&
	    !smb3_encryption_required(tcon) &&
	    !(ses->session_flags &
		    (SMB2_SESSION_FLAG_IS_GUEST|SMB2_SESSION_FLAG_IS_NULL)) &&
	    ((ses->user_name != NULL) || (ses->sectype == Kerberos)))
		req->hdr.Flags |= SMB2_FLAGS_SIGNED;

	memset(&rqst, 0, sizeof(struct smb_rqst));
	rqst.rq_iov = iov;
	rqst.rq_nvec = 2;

	/* Need 64 for max size write so ask for more in case not there yet */
	if (server->credits >= server->max_credits)
		req->hdr.CreditRequest = cpu_to_le16(0);
	else
		req->hdr.CreditRequest = cpu_to_le16(
			min_t(int, server->max_credits -
			      server->credits, 64));

	rc = cifs_send_recv(xid, ses, server,
			    &rqst, &resp_buftype, flags, &rsp_iov);
	cifs_small_buf_release(req);
	rsp = (struct smb2_tree_connect_rsp *)rsp_iov.iov_base;
	trace_smb3_tcon(xid, tcon->tid, ses->Suid, tree, rc);
	if ((rc != 0) || (rsp == NULL)) {
		cifs_stats_fail_inc(tcon, SMB2_TREE_CONNECT_HE);
		tcon->need_reconnect = true;
		goto tcon_error_exit;
	}

	switch (rsp->ShareType) {
	case SMB2_SHARE_TYPE_DISK:
		cifs_dbg(FYI, "connection to disk share\n");
		break;
	case SMB2_SHARE_TYPE_PIPE:
		tcon->pipe = true;
		cifs_dbg(FYI, "connection to pipe share\n");
		break;
	case SMB2_SHARE_TYPE_PRINT:
		tcon->print = true;
		cifs_dbg(FYI, "connection to printer\n");
		break;
	default:
		cifs_server_dbg(VFS, "unknown share type %d\n", rsp->ShareType);
		rc = -EOPNOTSUPP;
		goto tcon_error_exit;
	}

	tcon->share_flags = le32_to_cpu(rsp->ShareFlags);
	tcon->capabilities = rsp->Capabilities; /* we keep caps little endian */
	tcon->maximal_access = le32_to_cpu(rsp->MaximalAccess);
	tcon->tid = le32_to_cpu(rsp->hdr.Id.SyncId.TreeId);
	strscpy(tcon->tree_name, tree, sizeof(tcon->tree_name));

	if ((rsp->Capabilities & SMB2_SHARE_CAP_DFS) &&
	    ((tcon->share_flags & SHI1005_FLAGS_DFS) == 0))
		cifs_tcon_dbg(VFS, "DFS capability contradicts DFS flag\n");

	if (tcon->seal &&
	    !(server->capabilities & SMB2_GLOBAL_CAP_ENCRYPTION))
		cifs_tcon_dbg(VFS, "Encryption is requested but not supported\n");

	init_copy_chunk_defaults(tcon);
	if (server->ops->validate_negotiate)
		rc = server->ops->validate_negotiate(xid, tcon);
	if (rc == 0) /* See MS-SMB2 2.2.10 and 3.2.5.5 */
		if (tcon->share_flags & SMB2_SHAREFLAG_ISOLATED_TRANSPORT)
			server->nosharesock = true;
tcon_exit:

	free_rsp_buf(resp_buftype, rsp);
	kfree(unc_path);
	return rc;

tcon_error_exit:
	if (rsp && rsp->hdr.Status == STATUS_BAD_NETWORK_NAME)
		cifs_tcon_dbg(VFS, "BAD_NETWORK_NAME: %s\n", tree);
	goto tcon_exit;
}

int
SMB2_tdis(const unsigned int xid, struct cifs_tcon *tcon)
{
	struct smb_rqst rqst;
	struct smb2_tree_disconnect_req *req; /* response is trivial */
	int rc = 0;
	struct cifs_ses *ses = tcon->ses;
	int flags = 0;
	unsigned int total_len;
	struct kvec iov[1];
	struct kvec rsp_iov;
	int resp_buf_type;

	cifs_dbg(FYI, "Tree Disconnect\n");

	if (!ses || !(ses->server))
		return -EIO;

	trace_smb3_tdis_enter(xid, tcon->tid, ses->Suid, tcon->tree_name);
	spin_lock(&ses->chan_lock);
	if ((tcon->need_reconnect) ||
	    (CIFS_ALL_CHANS_NEED_RECONNECT(tcon->ses))) {
		spin_unlock(&ses->chan_lock);
		return 0;
	}
	spin_unlock(&ses->chan_lock);

	invalidate_all_cached_dirs(tcon);

	rc = smb2_plain_req_init(SMB2_TREE_DISCONNECT, tcon, ses->server,
				 (void **) &req,
				 &total_len);
	if (rc)
		return rc;

	if (smb3_encryption_required(tcon))
		flags |= CIFS_TRANSFORM_REQ;

	flags |= CIFS_NO_RSP_BUF;

	iov[0].iov_base = (char *)req;
	iov[0].iov_len = total_len;

	memset(&rqst, 0, sizeof(struct smb_rqst));
	rqst.rq_iov = iov;
	rqst.rq_nvec = 1;

	rc = cifs_send_recv(xid, ses, ses->server,
			    &rqst, &resp_buf_type, flags, &rsp_iov);
	cifs_small_buf_release(req);
	if (rc) {
		cifs_stats_fail_inc(tcon, SMB2_TREE_DISCONNECT_HE);
		trace_smb3_tdis_err(xid, tcon->tid, ses->Suid, rc);
	}
	trace_smb3_tdis_done(xid, tcon->tid, ses->Suid);

	return rc;
}


static struct create_durable *
create_durable_buf(void)
{
	struct create_durable *buf;

	buf = kzalloc(sizeof(struct create_durable), GFP_KERNEL);
	if (!buf)
		return NULL;

	buf->ccontext.DataOffset = cpu_to_le16(offsetof
					(struct create_durable, Data));
	buf->ccontext.DataLength = cpu_to_le32(16);
	buf->ccontext.NameOffset = cpu_to_le16(offsetof
				(struct create_durable, Name));
	buf->ccontext.NameLength = cpu_to_le16(4);
	/* SMB2_CREATE_DURABLE_HANDLE_REQUEST is "DHnQ" */
	buf->Name[0] = 'D';
	buf->Name[1] = 'H';
	buf->Name[2] = 'n';
	buf->Name[3] = 'Q';
	return buf;
}

static struct create_durable *
create_reconnect_durable_buf(struct cifs_fid *fid)
{
	struct create_durable *buf;

	buf = kzalloc(sizeof(struct create_durable), GFP_KERNEL);
	if (!buf)
		return NULL;

	buf->ccontext.DataOffset = cpu_to_le16(offsetof
					(struct create_durable, Data));
	buf->ccontext.DataLength = cpu_to_le32(16);
	buf->ccontext.NameOffset = cpu_to_le16(offsetof
				(struct create_durable, Name));
	buf->ccontext.NameLength = cpu_to_le16(4);
	buf->Data.Fid.PersistentFileId = fid->persistent_fid;
	buf->Data.Fid.VolatileFileId = fid->volatile_fid;
	/* SMB2_CREATE_DURABLE_HANDLE_RECONNECT is "DHnC" */
	buf->Name[0] = 'D';
	buf->Name[1] = 'H';
	buf->Name[2] = 'n';
	buf->Name[3] = 'C';
	return buf;
}

static void
parse_query_id_ctxt(struct create_context *cc, struct smb2_file_all_info *buf)
{
	struct create_disk_id_rsp *pdisk_id = (struct create_disk_id_rsp *)cc;

	cifs_dbg(FYI, "parse query id context 0x%llx 0x%llx\n",
		pdisk_id->DiskFileId, pdisk_id->VolumeId);
	buf->IndexNumber = pdisk_id->DiskFileId;
}

static void
parse_posix_ctxt(struct create_context *cc, struct smb2_file_all_info *info,
		 struct create_posix_rsp *posix)
{
	int sid_len;
	u8 *beg = (u8 *)cc + le16_to_cpu(cc->DataOffset);
	u8 *end = beg + le32_to_cpu(cc->DataLength);
	u8 *sid;

	memset(posix, 0, sizeof(*posix));

	posix->nlink = le32_to_cpu(*(__le32 *)(beg + 0));
	posix->reparse_tag = le32_to_cpu(*(__le32 *)(beg + 4));
	posix->mode = le32_to_cpu(*(__le32 *)(beg + 8));

	sid = beg + 12;
	sid_len = posix_info_sid_size(sid, end);
	if (sid_len < 0) {
		cifs_dbg(VFS, "bad owner sid in posix create response\n");
		return;
	}
	memcpy(&posix->owner, sid, sid_len);

	sid = sid + sid_len;
	sid_len = posix_info_sid_size(sid, end);
	if (sid_len < 0) {
		cifs_dbg(VFS, "bad group sid in posix create response\n");
		return;
	}
	memcpy(&posix->group, sid, sid_len);

	cifs_dbg(FYI, "nlink=%d mode=%o reparse_tag=%x\n",
		 posix->nlink, posix->mode, posix->reparse_tag);
}

void
smb2_parse_contexts(struct TCP_Server_Info *server,
		    struct smb2_create_rsp *rsp,
		    unsigned int *epoch, char *lease_key, __u8 *oplock,
		    struct smb2_file_all_info *buf,
		    struct create_posix_rsp *posix)
{
	char *data_offset;
	struct create_context *cc;
	unsigned int next;
	unsigned int remaining;
	char *name;
	static const char smb3_create_tag_posix[] = {
		0x93, 0xAD, 0x25, 0x50, 0x9C,
		0xB4, 0x11, 0xE7, 0xB4, 0x23, 0x83,
		0xDE, 0x96, 0x8B, 0xCD, 0x7C
	};

	*oplock = 0;
	data_offset = (char *)rsp + le32_to_cpu(rsp->CreateContextsOffset);
	remaining = le32_to_cpu(rsp->CreateContextsLength);
	cc = (struct create_context *)data_offset;

	/* Initialize inode number to 0 in case no valid data in qfid context */
	if (buf)
		buf->IndexNumber = 0;

	while (remaining >= sizeof(struct create_context)) {
		name = le16_to_cpu(cc->NameOffset) + (char *)cc;
		if (le16_to_cpu(cc->NameLength) == 4 &&
		    strncmp(name, SMB2_CREATE_REQUEST_LEASE, 4) == 0)
			*oplock = server->ops->parse_lease_buf(cc, epoch,
							   lease_key);
		else if (buf && (le16_to_cpu(cc->NameLength) == 4) &&
		    strncmp(name, SMB2_CREATE_QUERY_ON_DISK_ID, 4) == 0)
			parse_query_id_ctxt(cc, buf);
		else if ((le16_to_cpu(cc->NameLength) == 16)) {
			if (posix &&
			    memcmp(name, smb3_create_tag_posix, 16) == 0)
				parse_posix_ctxt(cc, buf, posix);
		}
		/* else {
			cifs_dbg(FYI, "Context not matched with len %d\n",
				le16_to_cpu(cc->NameLength));
			cifs_dump_mem("Cctxt name: ", name, 4);
		} */

		next = le32_to_cpu(cc->Next);
		if (!next)
			break;
		remaining -= next;
		cc = (struct create_context *)((char *)cc + next);
	}

	if (rsp->OplockLevel != SMB2_OPLOCK_LEVEL_LEASE)
		*oplock = rsp->OplockLevel;

	return;
}

static int
add_lease_context(struct TCP_Server_Info *server,
		  struct smb2_create_req *req,
		  struct kvec *iov,
		  unsigned int *num_iovec, u8 *lease_key, __u8 *oplock)
{
	unsigned int num = *num_iovec;

	iov[num].iov_base = server->ops->create_lease_buf(lease_key, *oplock);
	if (iov[num].iov_base == NULL)
		return -ENOMEM;
	iov[num].iov_len = server->vals->create_lease_size;
	req->RequestedOplockLevel = SMB2_OPLOCK_LEVEL_LEASE;
	*num_iovec = num + 1;
	return 0;
}

static struct create_durable_v2 *
create_durable_v2_buf(struct cifs_open_parms *oparms)
{
	struct cifs_fid *pfid = oparms->fid;
	struct create_durable_v2 *buf;

	buf = kzalloc(sizeof(struct create_durable_v2), GFP_KERNEL);
	if (!buf)
		return NULL;

	buf->ccontext.DataOffset = cpu_to_le16(offsetof
					(struct create_durable_v2, dcontext));
	buf->ccontext.DataLength = cpu_to_le32(sizeof(struct durable_context_v2));
	buf->ccontext.NameOffset = cpu_to_le16(offsetof
				(struct create_durable_v2, Name));
	buf->ccontext.NameLength = cpu_to_le16(4);

	/*
	 * NB: Handle timeout defaults to 0, which allows server to choose
	 * (most servers default to 120 seconds) and most clients default to 0.
	 * This can be overridden at mount ("handletimeout=") if the user wants
	 * a different persistent (or resilient) handle timeout for all opens
	 * on a particular SMB3 mount.
	 */
	buf->dcontext.Timeout = cpu_to_le32(oparms->tcon->handle_timeout);
	buf->dcontext.Flags = cpu_to_le32(SMB2_DHANDLE_FLAG_PERSISTENT);
	generate_random_uuid(buf->dcontext.CreateGuid);
	memcpy(pfid->create_guid, buf->dcontext.CreateGuid, 16);

	/* SMB2_CREATE_DURABLE_HANDLE_REQUEST is "DH2Q" */
	buf->Name[0] = 'D';
	buf->Name[1] = 'H';
	buf->Name[2] = '2';
	buf->Name[3] = 'Q';
	return buf;
}

static struct create_durable_handle_reconnect_v2 *
create_reconnect_durable_v2_buf(struct cifs_fid *fid)
{
	struct create_durable_handle_reconnect_v2 *buf;

	buf = kzalloc(sizeof(struct create_durable_handle_reconnect_v2),
			GFP_KERNEL);
	if (!buf)
		return NULL;

	buf->ccontext.DataOffset =
		cpu_to_le16(offsetof(struct create_durable_handle_reconnect_v2,
				     dcontext));
	buf->ccontext.DataLength =
		cpu_to_le32(sizeof(struct durable_reconnect_context_v2));
	buf->ccontext.NameOffset =
		cpu_to_le16(offsetof(struct create_durable_handle_reconnect_v2,
			    Name));
	buf->ccontext.NameLength = cpu_to_le16(4);

	buf->dcontext.Fid.PersistentFileId = fid->persistent_fid;
	buf->dcontext.Fid.VolatileFileId = fid->volatile_fid;
	buf->dcontext.Flags = cpu_to_le32(SMB2_DHANDLE_FLAG_PERSISTENT);
	memcpy(buf->dcontext.CreateGuid, fid->create_guid, 16);

	/* SMB2_CREATE_DURABLE_HANDLE_RECONNECT_V2 is "DH2C" */
	buf->Name[0] = 'D';
	buf->Name[1] = 'H';
	buf->Name[2] = '2';
	buf->Name[3] = 'C';
	return buf;
}

static int
add_durable_v2_context(struct kvec *iov, unsigned int *num_iovec,
		    struct cifs_open_parms *oparms)
{
	unsigned int num = *num_iovec;

	iov[num].iov_base = create_durable_v2_buf(oparms);
	if (iov[num].iov_base == NULL)
		return -ENOMEM;
	iov[num].iov_len = sizeof(struct create_durable_v2);
	*num_iovec = num + 1;
	return 0;
}

static int
add_durable_reconnect_v2_context(struct kvec *iov, unsigned int *num_iovec,
		    struct cifs_open_parms *oparms)
{
	unsigned int num = *num_iovec;

	/* indicate that we don't need to relock the file */
	oparms->reconnect = false;

	iov[num].iov_base = create_reconnect_durable_v2_buf(oparms->fid);
	if (iov[num].iov_base == NULL)
		return -ENOMEM;
	iov[num].iov_len = sizeof(struct create_durable_handle_reconnect_v2);
	*num_iovec = num + 1;
	return 0;
}

static int
add_durable_context(struct kvec *iov, unsigned int *num_iovec,
		    struct cifs_open_parms *oparms, bool use_persistent)
{
	unsigned int num = *num_iovec;

	if (use_persistent) {
		if (oparms->reconnect)
			return add_durable_reconnect_v2_context(iov, num_iovec,
								oparms);
		else
			return add_durable_v2_context(iov, num_iovec, oparms);
	}

	if (oparms->reconnect) {
		iov[num].iov_base = create_reconnect_durable_buf(oparms->fid);
		/* indicate that we don't need to relock the file */
		oparms->reconnect = false;
	} else
		iov[num].iov_base = create_durable_buf();
	if (iov[num].iov_base == NULL)
		return -ENOMEM;
	iov[num].iov_len = sizeof(struct create_durable);
	*num_iovec = num + 1;
	return 0;
}

/* See MS-SMB2 2.2.13.2.7 */
static struct crt_twarp_ctxt *
create_twarp_buf(__u64 timewarp)
{
	struct crt_twarp_ctxt *buf;

	buf = kzalloc(sizeof(struct crt_twarp_ctxt), GFP_KERNEL);
	if (!buf)
		return NULL;

	buf->ccontext.DataOffset = cpu_to_le16(offsetof
					(struct crt_twarp_ctxt, Timestamp));
	buf->ccontext.DataLength = cpu_to_le32(8);
	buf->ccontext.NameOffset = cpu_to_le16(offsetof
				(struct crt_twarp_ctxt, Name));
	buf->ccontext.NameLength = cpu_to_le16(4);
	/* SMB2_CREATE_TIMEWARP_TOKEN is "TWrp" */
	buf->Name[0] = 'T';
	buf->Name[1] = 'W';
	buf->Name[2] = 'r';
	buf->Name[3] = 'p';
	buf->Timestamp = cpu_to_le64(timewarp);
	return buf;
}

/* See MS-SMB2 2.2.13.2.7 */
static int
add_twarp_context(struct kvec *iov, unsigned int *num_iovec, __u64 timewarp)
{
	unsigned int num = *num_iovec;

	iov[num].iov_base = create_twarp_buf(timewarp);
	if (iov[num].iov_base == NULL)
		return -ENOMEM;
	iov[num].iov_len = sizeof(struct crt_twarp_ctxt);
	*num_iovec = num + 1;
	return 0;
}

/* See http://technet.microsoft.com/en-us/library/hh509017(v=ws.10).aspx */
static void setup_owner_group_sids(char *buf)
{
	struct owner_group_sids *sids = (struct owner_group_sids *)buf;

	/* Populate the user ownership fields S-1-5-88-1 */
	sids->owner.Revision = 1;
	sids->owner.NumAuth = 3;
	sids->owner.Authority[5] = 5;
	sids->owner.SubAuthorities[0] = cpu_to_le32(88);
	sids->owner.SubAuthorities[1] = cpu_to_le32(1);
	sids->owner.SubAuthorities[2] = cpu_to_le32(current_fsuid().val);

	/* Populate the group ownership fields S-1-5-88-2 */
	sids->group.Revision = 1;
	sids->group.NumAuth = 3;
	sids->group.Authority[5] = 5;
	sids->group.SubAuthorities[0] = cpu_to_le32(88);
	sids->group.SubAuthorities[1] = cpu_to_le32(2);
	sids->group.SubAuthorities[2] = cpu_to_le32(current_fsgid().val);

	cifs_dbg(FYI, "owner S-1-5-88-1-%d, group S-1-5-88-2-%d\n", current_fsuid().val, current_fsgid().val);
}

/* See MS-SMB2 2.2.13.2.2 and MS-DTYP 2.4.6 */
static struct crt_sd_ctxt *
create_sd_buf(umode_t mode, bool set_owner, unsigned int *len)
{
	struct crt_sd_ctxt *buf;
	__u8 *ptr, *aclptr;
	unsigned int acelen, acl_size, ace_count;
	unsigned int owner_offset = 0;
	unsigned int group_offset = 0;
	struct smb3_acl acl = {};

	*len = round_up(sizeof(struct crt_sd_ctxt) + (sizeof(struct cifs_ace) * 4), 8);

	if (set_owner) {
		/* sizeof(struct owner_group_sids) is already multiple of 8 so no need to round */
		*len += sizeof(struct owner_group_sids);
	}

	buf = kzalloc(*len, GFP_KERNEL);
	if (buf == NULL)
		return buf;

	ptr = (__u8 *)&buf[1];
	if (set_owner) {
		/* offset fields are from beginning of security descriptor not of create context */
		owner_offset = ptr - (__u8 *)&buf->sd;
		buf->sd.OffsetOwner = cpu_to_le32(owner_offset);
		group_offset = owner_offset + offsetof(struct owner_group_sids, group);
		buf->sd.OffsetGroup = cpu_to_le32(group_offset);

		setup_owner_group_sids(ptr);
		ptr += sizeof(struct owner_group_sids);
	} else {
		buf->sd.OffsetOwner = 0;
		buf->sd.OffsetGroup = 0;
	}

	buf->ccontext.DataOffset = cpu_to_le16(offsetof(struct crt_sd_ctxt, sd));
	buf->ccontext.NameOffset = cpu_to_le16(offsetof(struct crt_sd_ctxt, Name));
	buf->ccontext.NameLength = cpu_to_le16(4);
	/* SMB2_CREATE_SD_BUFFER_TOKEN is "SecD" */
	buf->Name[0] = 'S';
	buf->Name[1] = 'e';
	buf->Name[2] = 'c';
	buf->Name[3] = 'D';
	buf->sd.Revision = 1;  /* Must be one see MS-DTYP 2.4.6 */

	/*
	 * ACL is "self relative" ie ACL is stored in contiguous block of memory
	 * and "DP" ie the DACL is present
	 */
	buf->sd.Control = cpu_to_le16(ACL_CONTROL_SR | ACL_CONTROL_DP);

	/* offset owner, group and Sbz1 and SACL are all zero */
	buf->sd.OffsetDacl = cpu_to_le32(ptr - (__u8 *)&buf->sd);
	/* Ship the ACL for now. we will copy it into buf later. */
	aclptr = ptr;
	ptr += sizeof(struct smb3_acl);

	/* create one ACE to hold the mode embedded in reserved special SID */
	acelen = setup_special_mode_ACE((struct cifs_ace *)ptr, (__u64)mode);
	ptr += acelen;
	acl_size = acelen + sizeof(struct smb3_acl);
	ace_count = 1;

	if (set_owner) {
		/* we do not need to reallocate buffer to add the two more ACEs. plenty of space */
		acelen = setup_special_user_owner_ACE((struct cifs_ace *)ptr);
		ptr += acelen;
		acl_size += acelen;
		ace_count += 1;
	}

	/* and one more ACE to allow access for authenticated users */
	acelen = setup_authusers_ACE((struct cifs_ace *)ptr);
	ptr += acelen;
	acl_size += acelen;
	ace_count += 1;

	acl.AclRevision = ACL_REVISION; /* See 2.4.4.1 of MS-DTYP */
	acl.AclSize = cpu_to_le16(acl_size);
	acl.AceCount = cpu_to_le16(ace_count);
	/* acl.Sbz1 and Sbz2 MBZ so are not set here, but initialized above */
	memcpy(aclptr, &acl, sizeof(struct smb3_acl));

	buf->ccontext.DataLength = cpu_to_le32(ptr - (__u8 *)&buf->sd);
	*len = round_up((unsigned int)(ptr - (__u8 *)buf), 8);

	return buf;
}

static int
add_sd_context(struct kvec *iov, unsigned int *num_iovec, umode_t mode, bool set_owner)
{
	unsigned int num = *num_iovec;
	unsigned int len = 0;

	iov[num].iov_base = create_sd_buf(mode, set_owner, &len);
	if (iov[num].iov_base == NULL)
		return -ENOMEM;
	iov[num].iov_len = len;
	*num_iovec = num + 1;
	return 0;
}

static struct crt_query_id_ctxt *
create_query_id_buf(void)
{
	struct crt_query_id_ctxt *buf;

	buf = kzalloc(sizeof(struct crt_query_id_ctxt), GFP_KERNEL);
	if (!buf)
		return NULL;

	buf->ccontext.DataOffset = cpu_to_le16(0);
	buf->ccontext.DataLength = cpu_to_le32(0);
	buf->ccontext.NameOffset = cpu_to_le16(offsetof
				(struct crt_query_id_ctxt, Name));
	buf->ccontext.NameLength = cpu_to_le16(4);
	/* SMB2_CREATE_QUERY_ON_DISK_ID is "QFid" */
	buf->Name[0] = 'Q';
	buf->Name[1] = 'F';
	buf->Name[2] = 'i';
	buf->Name[3] = 'd';
	return buf;
}

/* See MS-SMB2 2.2.13.2.9 */
static int
add_query_id_context(struct kvec *iov, unsigned int *num_iovec)
{
	unsigned int num = *num_iovec;

	iov[num].iov_base = create_query_id_buf();
	if (iov[num].iov_base == NULL)
		return -ENOMEM;
	iov[num].iov_len = sizeof(struct crt_query_id_ctxt);
	*num_iovec = num + 1;
	return 0;
}

static int
alloc_path_with_tree_prefix(__le16 **out_path, int *out_size, int *out_len,
			    const char *treename, const __le16 *path)
{
	int treename_len, path_len;
	struct nls_table *cp;
	const __le16 sep[] = {cpu_to_le16('\\'), cpu_to_le16(0x0000)};

	/*
	 * skip leading "\\"
	 */
	treename_len = strlen(treename);
	if (treename_len < 2 || !(treename[0] == '\\' && treename[1] == '\\'))
		return -EINVAL;

	treename += 2;
	treename_len -= 2;

	path_len = UniStrnlen((wchar_t *)path, PATH_MAX);

	/* make room for one path separator only if @path isn't empty */
	*out_len = treename_len + (path[0] ? 1 : 0) + path_len;

	/*
	 * final path needs to be 8-byte aligned as specified in
	 * MS-SMB2 2.2.13 SMB2 CREATE Request.
	 */
	*out_size = round_up(*out_len * sizeof(__le16), 8);
	*out_path = kzalloc(*out_size + sizeof(__le16) /* null */, GFP_KERNEL);
	if (!*out_path)
		return -ENOMEM;

	cp = load_nls_default();
	cifs_strtoUTF16(*out_path, treename, treename_len, cp);

	/* Do not append the separator if the path is empty */
	if (path[0] != cpu_to_le16(0x0000)) {
		UniStrcat((wchar_t *)*out_path, (wchar_t *)sep);
		UniStrcat((wchar_t *)*out_path, (wchar_t *)path);
	}

	unload_nls(cp);

	return 0;
}

int smb311_posix_mkdir(const unsigned int xid, struct inode *inode,
			       umode_t mode, struct cifs_tcon *tcon,
			       const char *full_path,
			       struct cifs_sb_info *cifs_sb)
{
	struct smb_rqst rqst;
	struct smb2_create_req *req;
	struct smb2_create_rsp *rsp = NULL;
	struct cifs_ses *ses = tcon->ses;
	struct kvec iov[3]; /* make sure at least one for each open context */
	struct kvec rsp_iov = {NULL, 0};
	int resp_buftype;
	int uni_path_len;
	__le16 *copy_path = NULL;
	int copy_size;
	int rc = 0;
	unsigned int n_iov = 2;
	__u32 file_attributes = 0;
	char *pc_buf = NULL;
	int flags = 0;
	unsigned int total_len;
	__le16 *utf16_path = NULL;
	struct TCP_Server_Info *server = cifs_pick_channel(ses);

	cifs_dbg(FYI, "mkdir\n");

	/* resource #1: path allocation */
	utf16_path = cifs_convert_path_to_utf16(full_path, cifs_sb);
	if (!utf16_path)
		return -ENOMEM;

	if (!ses || !server) {
		rc = -EIO;
		goto err_free_path;
	}

	/* resource #2: request */
	rc = smb2_plain_req_init(SMB2_CREATE, tcon, server,
				 (void **) &req, &total_len);
	if (rc)
		goto err_free_path;


	if (smb3_encryption_required(tcon))
		flags |= CIFS_TRANSFORM_REQ;

	req->ImpersonationLevel = IL_IMPERSONATION;
	req->DesiredAccess = cpu_to_le32(FILE_WRITE_ATTRIBUTES);
	/* File attributes ignored on open (used in create though) */
	req->FileAttributes = cpu_to_le32(file_attributes);
	req->ShareAccess = FILE_SHARE_ALL_LE;
	req->CreateDisposition = cpu_to_le32(FILE_CREATE);
	req->CreateOptions = cpu_to_le32(CREATE_NOT_FILE);

	iov[0].iov_base = (char *)req;
	/* -1 since last byte is buf[0] which is sent below (path) */
	iov[0].iov_len = total_len - 1;

	req->NameOffset = cpu_to_le16(sizeof(struct smb2_create_req));

	/* [MS-SMB2] 2.2.13 NameOffset:
	 * If SMB2_FLAGS_DFS_OPERATIONS is set in the Flags field of
	 * the SMB2 header, the file name includes a prefix that will
	 * be processed during DFS name normalization as specified in
	 * section 3.3.5.9. Otherwise, the file name is relative to
	 * the share that is identified by the TreeId in the SMB2
	 * header.
	 */
	if (tcon->share_flags & SHI1005_FLAGS_DFS) {
		int name_len;

		req->hdr.Flags |= SMB2_FLAGS_DFS_OPERATIONS;
		rc = alloc_path_with_tree_prefix(&copy_path, &copy_size,
						 &name_len,
						 tcon->tree_name, utf16_path);
		if (rc)
			goto err_free_req;

		req->NameLength = cpu_to_le16(name_len * 2);
		uni_path_len = copy_size;
		/* free before overwriting resource */
		kfree(utf16_path);
		utf16_path = copy_path;
	} else {
		uni_path_len = (2 * UniStrnlen((wchar_t *)utf16_path, PATH_MAX)) + 2;
		/* MUST set path len (NameLength) to 0 opening root of share */
		req->NameLength = cpu_to_le16(uni_path_len - 2);
		if (uni_path_len % 8 != 0) {
			copy_size = roundup(uni_path_len, 8);
			copy_path = kzalloc(copy_size, GFP_KERNEL);
			if (!copy_path) {
				rc = -ENOMEM;
				goto err_free_req;
			}
			memcpy((char *)copy_path, (const char *)utf16_path,
			       uni_path_len);
			uni_path_len = copy_size;
			/* free before overwriting resource */
			kfree(utf16_path);
			utf16_path = copy_path;
		}
	}

	iov[1].iov_len = uni_path_len;
	iov[1].iov_base = utf16_path;
	req->RequestedOplockLevel = SMB2_OPLOCK_LEVEL_NONE;

	if (tcon->posix_extensions) {
		/* resource #3: posix buf */
		rc = add_posix_context(iov, &n_iov, mode);
		if (rc)
			goto err_free_req;
		req->CreateContextsOffset = cpu_to_le32(
			sizeof(struct smb2_create_req) +
			iov[1].iov_len);
		pc_buf = iov[n_iov-1].iov_base;
	}


	memset(&rqst, 0, sizeof(struct smb_rqst));
	rqst.rq_iov = iov;
	rqst.rq_nvec = n_iov;

	/* no need to inc num_remote_opens because we close it just below */
	trace_smb3_posix_mkdir_enter(xid, tcon->tid, ses->Suid, full_path, CREATE_NOT_FILE,
				    FILE_WRITE_ATTRIBUTES);
	/* resource #4: response buffer */
	rc = cifs_send_recv(xid, ses, server,
			    &rqst, &resp_buftype, flags, &rsp_iov);
	if (rc) {
		cifs_stats_fail_inc(tcon, SMB2_CREATE_HE);
		trace_smb3_posix_mkdir_err(xid, tcon->tid, ses->Suid,
					   CREATE_NOT_FILE,
					   FILE_WRITE_ATTRIBUTES, rc);
		goto err_free_rsp_buf;
	}

	/*
	 * Although unlikely to be possible for rsp to be null and rc not set,
	 * adding check below is slightly safer long term (and quiets Coverity
	 * warning)
	 */
	rsp = (struct smb2_create_rsp *)rsp_iov.iov_base;
	if (rsp == NULL) {
		rc = -EIO;
		kfree(pc_buf);
		goto err_free_req;
	}

	trace_smb3_posix_mkdir_done(xid, rsp->PersistentFileId, tcon->tid, ses->Suid,
				    CREATE_NOT_FILE, FILE_WRITE_ATTRIBUTES);

	SMB2_close(xid, tcon, rsp->PersistentFileId, rsp->VolatileFileId);

	/* Eventually save off posix specific response info and timestaps */

err_free_rsp_buf:
	free_rsp_buf(resp_buftype, rsp);
	kfree(pc_buf);
err_free_req:
	cifs_small_buf_release(req);
err_free_path:
	kfree(utf16_path);
	return rc;
}

int
SMB2_open_init(struct cifs_tcon *tcon, struct TCP_Server_Info *server,
	       struct smb_rqst *rqst, __u8 *oplock,
	       struct cifs_open_parms *oparms, __le16 *path)
{
	struct smb2_create_req *req;
	unsigned int n_iov = 2;
	__u32 file_attributes = 0;
	int copy_size;
	int uni_path_len;
	unsigned int total_len;
	struct kvec *iov = rqst->rq_iov;
	__le16 *copy_path;
	int rc;

	rc = smb2_plain_req_init(SMB2_CREATE, tcon, server,
				 (void **) &req, &total_len);
	if (rc)
		return rc;

	iov[0].iov_base = (char *)req;
	/* -1 since last byte is buf[0] which is sent below (path) */
	iov[0].iov_len = total_len - 1;

	if (oparms->create_options & CREATE_OPTION_READONLY)
		file_attributes |= ATTR_READONLY;
	if (oparms->create_options & CREATE_OPTION_SPECIAL)
		file_attributes |= ATTR_SYSTEM;

	req->ImpersonationLevel = IL_IMPERSONATION;
	req->DesiredAccess = cpu_to_le32(oparms->desired_access);
	/* File attributes ignored on open (used in create though) */
	req->FileAttributes = cpu_to_le32(file_attributes);
	req->ShareAccess = FILE_SHARE_ALL_LE;

	req->CreateDisposition = cpu_to_le32(oparms->disposition);
	req->CreateOptions = cpu_to_le32(oparms->create_options & CREATE_OPTIONS_MASK);
	req->NameOffset = cpu_to_le16(sizeof(struct smb2_create_req));

	/* [MS-SMB2] 2.2.13 NameOffset:
	 * If SMB2_FLAGS_DFS_OPERATIONS is set in the Flags field of
	 * the SMB2 header, the file name includes a prefix that will
	 * be processed during DFS name normalization as specified in
	 * section 3.3.5.9. Otherwise, the file name is relative to
	 * the share that is identified by the TreeId in the SMB2
	 * header.
	 */
	if (tcon->share_flags & SHI1005_FLAGS_DFS) {
		int name_len;

		req->hdr.Flags |= SMB2_FLAGS_DFS_OPERATIONS;
		rc = alloc_path_with_tree_prefix(&copy_path, &copy_size,
						 &name_len,
						 tcon->tree_name, path);
		if (rc)
			return rc;
		req->NameLength = cpu_to_le16(name_len * 2);
		uni_path_len = copy_size;
		path = copy_path;
	} else {
		uni_path_len = (2 * UniStrnlen((wchar_t *)path, PATH_MAX)) + 2;
		/* MUST set path len (NameLength) to 0 opening root of share */
		req->NameLength = cpu_to_le16(uni_path_len - 2);
		copy_size = round_up(uni_path_len, 8);
		copy_path = kzalloc(copy_size, GFP_KERNEL);
		if (!copy_path)
			return -ENOMEM;
		memcpy((char *)copy_path, (const char *)path,
		       uni_path_len);
		uni_path_len = copy_size;
		path = copy_path;
	}

	iov[1].iov_len = uni_path_len;
	iov[1].iov_base = path;

	if ((!server->oplocks) || (tcon->no_lease))
		*oplock = SMB2_OPLOCK_LEVEL_NONE;

	if (!(server->capabilities & SMB2_GLOBAL_CAP_LEASING) ||
	    *oplock == SMB2_OPLOCK_LEVEL_NONE)
		req->RequestedOplockLevel = *oplock;
	else if (!(server->capabilities & SMB2_GLOBAL_CAP_DIRECTORY_LEASING) &&
		  (oparms->create_options & CREATE_NOT_FILE))
		req->RequestedOplockLevel = *oplock; /* no srv lease support */
	else {
		rc = add_lease_context(server, req, iov, &n_iov,
				       oparms->fid->lease_key, oplock);
		if (rc)
			return rc;
	}

	if (*oplock == SMB2_OPLOCK_LEVEL_BATCH) {
		rc = add_durable_context(iov, &n_iov, oparms,
					tcon->use_persistent);
		if (rc)
			return rc;
	}

	if (tcon->posix_extensions) {
		rc = add_posix_context(iov, &n_iov, oparms->mode);
		if (rc)
			return rc;
	}

	if (tcon->snapshot_time) {
		cifs_dbg(FYI, "adding snapshot context\n");
		rc = add_twarp_context(iov, &n_iov, tcon->snapshot_time);
		if (rc)
			return rc;
	}

	if ((oparms->disposition != FILE_OPEN) && (oparms->cifs_sb)) {
		bool set_mode;
		bool set_owner;

		if ((oparms->cifs_sb->mnt_cifs_flags & CIFS_MOUNT_MODE_FROM_SID) &&
		    (oparms->mode != ACL_NO_MODE))
			set_mode = true;
		else {
			set_mode = false;
			oparms->mode = ACL_NO_MODE;
		}

		if (oparms->cifs_sb->mnt_cifs_flags & CIFS_MOUNT_UID_FROM_ACL)
			set_owner = true;
		else
			set_owner = false;

		if (set_owner | set_mode) {
			cifs_dbg(FYI, "add sd with mode 0x%x\n", oparms->mode);
			rc = add_sd_context(iov, &n_iov, oparms->mode, set_owner);
			if (rc)
				return rc;
		}
	}

	add_query_id_context(iov, &n_iov);

	if (n_iov > 2) {
		/*
		 * We have create contexts behind iov[1] (the file
		 * name), point at them from the main create request
		 */
		req->CreateContextsOffset = cpu_to_le32(
			sizeof(struct smb2_create_req) +
			iov[1].iov_len);
		req->CreateContextsLength = 0;

		for (unsigned int i = 2; i < (n_iov-1); i++) {
			struct kvec *v = &iov[i];
			size_t len = v->iov_len;
			struct create_context *cctx =
				(struct create_context *)v->iov_base;

			cctx->Next = cpu_to_le32(len);
			le32_add_cpu(&req->CreateContextsLength, len);
		}
		le32_add_cpu(&req->CreateContextsLength,
			     iov[n_iov-1].iov_len);
	}

	rqst->rq_nvec = n_iov;
	return 0;
}

/* rq_iov[0] is the request and is released by cifs_small_buf_release().
 * All other vectors are freed by kfree().
 */
void
SMB2_open_free(struct smb_rqst *rqst)
{
	int i;

	if (rqst && rqst->rq_iov) {
		cifs_small_buf_release(rqst->rq_iov[0].iov_base);
		for (i = 1; i < rqst->rq_nvec; i++)
			if (rqst->rq_iov[i].iov_base != smb2_padding)
				kfree(rqst->rq_iov[i].iov_base);
	}
}

int
SMB2_open(const unsigned int xid, struct cifs_open_parms *oparms, __le16 *path,
	  __u8 *oplock, struct smb2_file_all_info *buf,
	  struct create_posix_rsp *posix,
	  struct kvec *err_iov, int *buftype)
{
	struct smb_rqst rqst;
	struct smb2_create_rsp *rsp = NULL;
	struct cifs_tcon *tcon = oparms->tcon;
	struct cifs_ses *ses = tcon->ses;
	struct TCP_Server_Info *server = cifs_pick_channel(ses);
	struct kvec iov[SMB2_CREATE_IOV_SIZE];
	struct kvec rsp_iov = {NULL, 0};
	int resp_buftype = CIFS_NO_BUFFER;
	int rc = 0;
	int flags = 0;

	cifs_dbg(FYI, "create/open\n");
	if (!ses || !server)
		return -EIO;

	if (smb3_encryption_required(tcon))
		flags |= CIFS_TRANSFORM_REQ;

	memset(&rqst, 0, sizeof(struct smb_rqst));
	memset(&iov, 0, sizeof(iov));
	rqst.rq_iov = iov;
	rqst.rq_nvec = SMB2_CREATE_IOV_SIZE;

	rc = SMB2_open_init(tcon, server,
			    &rqst, oplock, oparms, path);
	if (rc)
		goto creat_exit;

	trace_smb3_open_enter(xid, tcon->tid, tcon->ses->Suid, oparms->path,
		oparms->create_options, oparms->desired_access);

	rc = cifs_send_recv(xid, ses, server,
			    &rqst, &resp_buftype, flags,
			    &rsp_iov);
	rsp = (struct smb2_create_rsp *)rsp_iov.iov_base;

	if (rc != 0) {
		cifs_stats_fail_inc(tcon, SMB2_CREATE_HE);
		if (err_iov && rsp) {
			*err_iov = rsp_iov;
			*buftype = resp_buftype;
			resp_buftype = CIFS_NO_BUFFER;
			rsp = NULL;
		}
		trace_smb3_open_err(xid, tcon->tid, ses->Suid,
				    oparms->create_options, oparms->desired_access, rc);
		if (rc == -EREMCHG) {
			pr_warn_once("server share %s deleted\n",
				     tcon->tree_name);
			tcon->need_reconnect = true;
		}
		goto creat_exit;
	} else if (rsp == NULL) /* unlikely to happen, but safer to check */
		goto creat_exit;
	else
		trace_smb3_open_done(xid, rsp->PersistentFileId, tcon->tid, ses->Suid,
				     oparms->create_options, oparms->desired_access);

	atomic_inc(&tcon->num_remote_opens);
	oparms->fid->persistent_fid = rsp->PersistentFileId;
	oparms->fid->volatile_fid = rsp->VolatileFileId;
	oparms->fid->access = oparms->desired_access;
#ifdef CONFIG_CIFS_DEBUG2
	oparms->fid->mid = le64_to_cpu(rsp->hdr.MessageId);
#endif /* CIFS_DEBUG2 */

	if (buf) {
		buf->CreationTime = rsp->CreationTime;
		buf->LastAccessTime = rsp->LastAccessTime;
		buf->LastWriteTime = rsp->LastWriteTime;
		buf->ChangeTime = rsp->ChangeTime;
		buf->AllocationSize = rsp->AllocationSize;
		buf->EndOfFile = rsp->EndofFile;
		buf->Attributes = rsp->FileAttributes;
		buf->NumberOfLinks = cpu_to_le32(1);
		buf->DeletePending = 0;
	}


	smb2_parse_contexts(server, rsp, &oparms->fid->epoch,
			    oparms->fid->lease_key, oplock, buf, posix);
creat_exit:
	SMB2_open_free(&rqst);
	free_rsp_buf(resp_buftype, rsp);
	return rc;
}

int
SMB2_ioctl_init(struct cifs_tcon *tcon, struct TCP_Server_Info *server,
		struct smb_rqst *rqst,
		u64 persistent_fid, u64 volatile_fid, u32 opcode,
		char *in_data, u32 indatalen,
		__u32 max_response_size)
{
	struct smb2_ioctl_req *req;
	struct kvec *iov = rqst->rq_iov;
	unsigned int total_len;
	int rc;
	char *in_data_buf;

	rc = smb2_ioctl_req_init(opcode, tcon, server,
				 (void **) &req, &total_len);
	if (rc)
		return rc;

	if (indatalen) {
		/*
		 * indatalen is usually small at a couple of bytes max, so
		 * just allocate through generic pool
		 */
		in_data_buf = kmemdup(in_data, indatalen, GFP_NOFS);
		if (!in_data_buf) {
			cifs_small_buf_release(req);
			return -ENOMEM;
		}
	}

	req->CtlCode = cpu_to_le32(opcode);
	req->PersistentFileId = persistent_fid;
	req->VolatileFileId = volatile_fid;

	iov[0].iov_base = (char *)req;
	/*
	 * If no input data, the size of ioctl struct in
	 * protocol spec still includes a 1 byte data buffer,
	 * but if input data passed to ioctl, we do not
	 * want to double count this, so we do not send
	 * the dummy one byte of data in iovec[0] if sending
	 * input data (in iovec[1]).
	 */
	if (indatalen) {
		req->InputCount = cpu_to_le32(indatalen);
		/* do not set InputOffset if no input data */
		req->InputOffset =
		       cpu_to_le32(offsetof(struct smb2_ioctl_req, Buffer));
		rqst->rq_nvec = 2;
		iov[0].iov_len = total_len - 1;
		iov[1].iov_base = in_data_buf;
		iov[1].iov_len = indatalen;
	} else {
		rqst->rq_nvec = 1;
		iov[0].iov_len = total_len;
	}

	req->OutputOffset = 0;
	req->OutputCount = 0; /* MBZ */

	/*
	 * In most cases max_response_size is set to 16K (CIFSMaxBufSize)
	 * We Could increase default MaxOutputResponse, but that could require
	 * more credits. Windows typically sets this smaller, but for some
	 * ioctls it may be useful to allow server to send more. No point
	 * limiting what the server can send as long as fits in one credit
	 * We can not handle more than CIFS_MAX_BUF_SIZE yet but may want
	 * to increase this limit up in the future.
	 * Note that for snapshot queries that servers like Azure expect that
	 * the first query be minimal size (and just used to get the number/size
	 * of previous versions) so response size must be specified as EXACTLY
	 * sizeof(struct snapshot_array) which is 16 when rounded up to multiple
	 * of eight bytes.  Currently that is the only case where we set max
	 * response size smaller.
	 */
	req->MaxOutputResponse = cpu_to_le32(max_response_size);
	req->hdr.CreditCharge =
		cpu_to_le16(DIV_ROUND_UP(max(indatalen, max_response_size),
					 SMB2_MAX_BUFFER_SIZE));
	/* always an FSCTL (for now) */
	req->Flags = cpu_to_le32(SMB2_0_IOCTL_IS_FSCTL);

	/* validate negotiate request must be signed - see MS-SMB2 3.2.5.5 */
	if (opcode == FSCTL_VALIDATE_NEGOTIATE_INFO)
		req->hdr.Flags |= SMB2_FLAGS_SIGNED;

	return 0;
}

void
SMB2_ioctl_free(struct smb_rqst *rqst)
{
	int i;

	if (rqst && rqst->rq_iov) {
		cifs_small_buf_release(rqst->rq_iov[0].iov_base); /* request */
		for (i = 1; i < rqst->rq_nvec; i++)
			if (rqst->rq_iov[i].iov_base != smb2_padding)
				kfree(rqst->rq_iov[i].iov_base);
	}
}


/*
 *	SMB2 IOCTL is used for both IOCTLs and FSCTLs
 */
int
SMB2_ioctl(const unsigned int xid, struct cifs_tcon *tcon, u64 persistent_fid,
	   u64 volatile_fid, u32 opcode, char *in_data, u32 indatalen,
	   u32 max_out_data_len, char **out_data,
	   u32 *plen /* returned data len */)
{
	struct smb_rqst rqst;
	struct smb2_ioctl_rsp *rsp = NULL;
	struct cifs_ses *ses;
	struct TCP_Server_Info *server;
	struct kvec iov[SMB2_IOCTL_IOV_SIZE];
	struct kvec rsp_iov = {NULL, 0};
	int resp_buftype = CIFS_NO_BUFFER;
	int rc = 0;
	int flags = 0;

	cifs_dbg(FYI, "SMB2 IOCTL\n");

	if (out_data != NULL)
		*out_data = NULL;

	/* zero out returned data len, in case of error */
	if (plen)
		*plen = 0;

	if (!tcon)
		return -EIO;

	ses = tcon->ses;
	if (!ses)
		return -EIO;

	server = cifs_pick_channel(ses);
	if (!server)
		return -EIO;

	if (smb3_encryption_required(tcon))
		flags |= CIFS_TRANSFORM_REQ;

	memset(&rqst, 0, sizeof(struct smb_rqst));
	memset(&iov, 0, sizeof(iov));
	rqst.rq_iov = iov;
	rqst.rq_nvec = SMB2_IOCTL_IOV_SIZE;

	rc = SMB2_ioctl_init(tcon, server,
			     &rqst, persistent_fid, volatile_fid, opcode,
			     in_data, indatalen, max_out_data_len);
	if (rc)
		goto ioctl_exit;

	rc = cifs_send_recv(xid, ses, server,
			    &rqst, &resp_buftype, flags,
			    &rsp_iov);
	rsp = (struct smb2_ioctl_rsp *)rsp_iov.iov_base;

	if (rc != 0)
		trace_smb3_fsctl_err(xid, persistent_fid, tcon->tid,
				ses->Suid, 0, opcode, rc);

	if ((rc != 0) && (rc != -EINVAL) && (rc != -E2BIG)) {
		cifs_stats_fail_inc(tcon, SMB2_IOCTL_HE);
		goto ioctl_exit;
	} else if (rc == -EINVAL) {
		if ((opcode != FSCTL_SRV_COPYCHUNK_WRITE) &&
		    (opcode != FSCTL_SRV_COPYCHUNK)) {
			cifs_stats_fail_inc(tcon, SMB2_IOCTL_HE);
			goto ioctl_exit;
		}
	} else if (rc == -E2BIG) {
		if (opcode != FSCTL_QUERY_ALLOCATED_RANGES) {
			cifs_stats_fail_inc(tcon, SMB2_IOCTL_HE);
			goto ioctl_exit;
		}
	}

	/* check if caller wants to look at return data or just return rc */
	if ((plen == NULL) || (out_data == NULL))
		goto ioctl_exit;

	/*
	 * Although unlikely to be possible for rsp to be null and rc not set,
	 * adding check below is slightly safer long term (and quiets Coverity
	 * warning)
	 */
	if (rsp == NULL) {
		rc = -EIO;
		goto ioctl_exit;
	}

	*plen = le32_to_cpu(rsp->OutputCount);

	/* We check for obvious errors in the output buffer length and offset */
	if (*plen == 0)
		goto ioctl_exit; /* server returned no data */
	else if (*plen > rsp_iov.iov_len || *plen > 0xFF00) {
		cifs_tcon_dbg(VFS, "srv returned invalid ioctl length: %d\n", *plen);
		*plen = 0;
		rc = -EIO;
		goto ioctl_exit;
	}

	if (rsp_iov.iov_len - *plen < le32_to_cpu(rsp->OutputOffset)) {
		cifs_tcon_dbg(VFS, "Malformed ioctl resp: len %d offset %d\n", *plen,
			le32_to_cpu(rsp->OutputOffset));
		*plen = 0;
		rc = -EIO;
		goto ioctl_exit;
	}

	*out_data = kmemdup((char *)rsp + le32_to_cpu(rsp->OutputOffset),
			    *plen, GFP_KERNEL);
	if (*out_data == NULL) {
		rc = -ENOMEM;
		goto ioctl_exit;
	}

ioctl_exit:
	SMB2_ioctl_free(&rqst);
	free_rsp_buf(resp_buftype, rsp);
	return rc;
}

/*
 *   Individual callers to ioctl worker function follow
 */

int
SMB2_set_compression(const unsigned int xid, struct cifs_tcon *tcon,
		     u64 persistent_fid, u64 volatile_fid)
{
	int rc;
	struct  compress_ioctl fsctl_input;
	char *ret_data = NULL;

	fsctl_input.CompressionState =
			cpu_to_le16(COMPRESSION_FORMAT_DEFAULT);

	rc = SMB2_ioctl(xid, tcon, persistent_fid, volatile_fid,
			FSCTL_SET_COMPRESSION,
			(char *)&fsctl_input /* data input */,
			2 /* in data len */, CIFSMaxBufSize /* max out data */,
			&ret_data /* out data */, NULL);

	cifs_dbg(FYI, "set compression rc %d\n", rc);

	return rc;
}

int
SMB2_close_init(struct cifs_tcon *tcon, struct TCP_Server_Info *server,
		struct smb_rqst *rqst,
		u64 persistent_fid, u64 volatile_fid, bool query_attrs)
{
	struct smb2_close_req *req;
	struct kvec *iov = rqst->rq_iov;
	unsigned int total_len;
	int rc;

	rc = smb2_plain_req_init(SMB2_CLOSE, tcon, server,
				 (void **) &req, &total_len);
	if (rc)
		return rc;

	req->PersistentFileId = persistent_fid;
	req->VolatileFileId = volatile_fid;
	if (query_attrs)
		req->Flags = SMB2_CLOSE_FLAG_POSTQUERY_ATTRIB;
	else
		req->Flags = 0;
	iov[0].iov_base = (char *)req;
	iov[0].iov_len = total_len;

	return 0;
}

void
SMB2_close_free(struct smb_rqst *rqst)
{
	if (rqst && rqst->rq_iov)
		cifs_small_buf_release(rqst->rq_iov[0].iov_base); /* request */
}

int
__SMB2_close(const unsigned int xid, struct cifs_tcon *tcon,
	     u64 persistent_fid, u64 volatile_fid,
	     struct smb2_file_network_open_info *pbuf)
{
	struct smb_rqst rqst;
	struct smb2_close_rsp *rsp = NULL;
	struct cifs_ses *ses = tcon->ses;
	struct TCP_Server_Info *server = cifs_pick_channel(ses);
	struct kvec iov[1];
	struct kvec rsp_iov;
	int resp_buftype = CIFS_NO_BUFFER;
	int rc = 0;
	int flags = 0;
	bool query_attrs = false;

	cifs_dbg(FYI, "Close\n");

	if (!ses || !server)
		return -EIO;

	if (smb3_encryption_required(tcon))
		flags |= CIFS_TRANSFORM_REQ;

	memset(&rqst, 0, sizeof(struct smb_rqst));
	memset(&iov, 0, sizeof(iov));
	rqst.rq_iov = iov;
	rqst.rq_nvec = 1;

	/* check if need to ask server to return timestamps in close response */
	if (pbuf)
		query_attrs = true;

	trace_smb3_close_enter(xid, persistent_fid, tcon->tid, ses->Suid);
	rc = SMB2_close_init(tcon, server,
			     &rqst, persistent_fid, volatile_fid,
			     query_attrs);
	if (rc)
		goto close_exit;

	rc = cifs_send_recv(xid, ses, server,
			    &rqst, &resp_buftype, flags, &rsp_iov);
	rsp = (struct smb2_close_rsp *)rsp_iov.iov_base;

	if (rc != 0) {
		cifs_stats_fail_inc(tcon, SMB2_CLOSE_HE);
		trace_smb3_close_err(xid, persistent_fid, tcon->tid, ses->Suid,
				     rc);
		goto close_exit;
	} else {
		trace_smb3_close_done(xid, persistent_fid, tcon->tid,
				      ses->Suid);
		/*
		 * Note that have to subtract 4 since struct network_open_info
		 * has a final 4 byte pad that close response does not have
		 */
		if (pbuf)
			memcpy(pbuf, (char *)&rsp->CreationTime, sizeof(*pbuf) - 4);
	}

	atomic_dec(&tcon->num_remote_opens);
close_exit:
	SMB2_close_free(&rqst);
	free_rsp_buf(resp_buftype, rsp);

	/* retry close in a worker thread if this one is interrupted */
	if (is_interrupt_error(rc)) {
		int tmp_rc;

		tmp_rc = smb2_handle_cancelled_close(tcon, persistent_fid,
						     volatile_fid);
		if (tmp_rc)
			cifs_dbg(VFS, "handle cancelled close fid 0x%llx returned error %d\n",
				 persistent_fid, tmp_rc);
	}
	return rc;
}

int
SMB2_close(const unsigned int xid, struct cifs_tcon *tcon,
		u64 persistent_fid, u64 volatile_fid)
{
	return __SMB2_close(xid, tcon, persistent_fid, volatile_fid, NULL);
}

int
smb2_validate_iov(unsigned int offset, unsigned int buffer_length,
		  struct kvec *iov, unsigned int min_buf_size)
{
	unsigned int smb_len = iov->iov_len;
	char *end_of_smb = smb_len + (char *)iov->iov_base;
	char *begin_of_buf = offset + (char *)iov->iov_base;
	char *end_of_buf = begin_of_buf + buffer_length;


	if (buffer_length < min_buf_size) {
		cifs_dbg(VFS, "buffer length %d smaller than minimum size %d\n",
			 buffer_length, min_buf_size);
		return -EINVAL;
	}

	/* check if beyond RFC1001 maximum length */
	if ((smb_len > 0x7FFFFF) || (buffer_length > 0x7FFFFF)) {
		cifs_dbg(VFS, "buffer length %d or smb length %d too large\n",
			 buffer_length, smb_len);
		return -EINVAL;
	}

	if ((begin_of_buf > end_of_smb) || (end_of_buf > end_of_smb)) {
		cifs_dbg(VFS, "Invalid server response, bad offset to data\n");
		return -EINVAL;
	}

	return 0;
}

/*
 * If SMB buffer fields are valid, copy into temporary buffer to hold result.
 * Caller must free buffer.
 */
int
smb2_validate_and_copy_iov(unsigned int offset, unsigned int buffer_length,
			   struct kvec *iov, unsigned int minbufsize,
			   char *data)
{
	char *begin_of_buf = offset + (char *)iov->iov_base;
	int rc;

	if (!data)
		return -EINVAL;

	rc = smb2_validate_iov(offset, buffer_length, iov, minbufsize);
	if (rc)
		return rc;

	memcpy(data, begin_of_buf, minbufsize);

	return 0;
}

int
SMB2_query_info_init(struct cifs_tcon *tcon, struct TCP_Server_Info *server,
		     struct smb_rqst *rqst,
		     u64 persistent_fid, u64 volatile_fid,
		     u8 info_class, u8 info_type, u32 additional_info,
		     size_t output_len, size_t input_len, void *input)
{
	struct smb2_query_info_req *req;
	struct kvec *iov = rqst->rq_iov;
	unsigned int total_len;
	int rc;

	rc = smb2_plain_req_init(SMB2_QUERY_INFO, tcon, server,
				 (void **) &req, &total_len);
	if (rc)
		return rc;

	req->InfoType = info_type;
	req->FileInfoClass = info_class;
	req->PersistentFileId = persistent_fid;
	req->VolatileFileId = volatile_fid;
	req->AdditionalInformation = cpu_to_le32(additional_info);

	req->OutputBufferLength = cpu_to_le32(output_len);
	if (input_len) {
		req->InputBufferLength = cpu_to_le32(input_len);
		/* total_len for smb query request never close to le16 max */
		req->InputBufferOffset = cpu_to_le16(total_len - 1);
		memcpy(req->Buffer, input, input_len);
	}

	iov[0].iov_base = (char *)req;
	/* 1 for Buffer */
	iov[0].iov_len = total_len - 1 + input_len;
	return 0;
}

void
SMB2_query_info_free(struct smb_rqst *rqst)
{
	if (rqst && rqst->rq_iov)
		cifs_small_buf_release(rqst->rq_iov[0].iov_base); /* request */
}

static int
query_info(const unsigned int xid, struct cifs_tcon *tcon,
	   u64 persistent_fid, u64 volatile_fid, u8 info_class, u8 info_type,
	   u32 additional_info, size_t output_len, size_t min_len, void **data,
		u32 *dlen)
{
	struct smb_rqst rqst;
	struct smb2_query_info_rsp *rsp = NULL;
	struct kvec iov[1];
	struct kvec rsp_iov;
	int rc = 0;
	int resp_buftype = CIFS_NO_BUFFER;
	struct cifs_ses *ses = tcon->ses;
	struct TCP_Server_Info *server;
	int flags = 0;
	bool allocated = false;

	cifs_dbg(FYI, "Query Info\n");

	if (!ses)
		return -EIO;
	server = cifs_pick_channel(ses);
	if (!server)
		return -EIO;

	if (smb3_encryption_required(tcon))
		flags |= CIFS_TRANSFORM_REQ;

	memset(&rqst, 0, sizeof(struct smb_rqst));
	memset(&iov, 0, sizeof(iov));
	rqst.rq_iov = iov;
	rqst.rq_nvec = 1;

	rc = SMB2_query_info_init(tcon, server,
				  &rqst, persistent_fid, volatile_fid,
				  info_class, info_type, additional_info,
				  output_len, 0, NULL);
	if (rc)
		goto qinf_exit;

	trace_smb3_query_info_enter(xid, persistent_fid, tcon->tid,
				    ses->Suid, info_class, (__u32)info_type);

	rc = cifs_send_recv(xid, ses, server,
			    &rqst, &resp_buftype, flags, &rsp_iov);
	rsp = (struct smb2_query_info_rsp *)rsp_iov.iov_base;

	if (rc) {
		cifs_stats_fail_inc(tcon, SMB2_QUERY_INFO_HE);
		trace_smb3_query_info_err(xid, persistent_fid, tcon->tid,
				ses->Suid, info_class, (__u32)info_type, rc);
		goto qinf_exit;
	}

	trace_smb3_query_info_done(xid, persistent_fid, tcon->tid,
				ses->Suid, info_class, (__u32)info_type);

	if (dlen) {
		*dlen = le32_to_cpu(rsp->OutputBufferLength);
		if (!*data) {
			*data = kmalloc(*dlen, GFP_KERNEL);
			if (!*data) {
				cifs_tcon_dbg(VFS,
					"Error %d allocating memory for acl\n",
					rc);
				*dlen = 0;
				rc = -ENOMEM;
				goto qinf_exit;
			}
			allocated = true;
		}
	}

	rc = smb2_validate_and_copy_iov(le16_to_cpu(rsp->OutputBufferOffset),
					le32_to_cpu(rsp->OutputBufferLength),
					&rsp_iov, dlen ? *dlen : min_len, *data);
	if (rc && allocated) {
		kfree(*data);
		*data = NULL;
		*dlen = 0;
	}

qinf_exit:
	SMB2_query_info_free(&rqst);
	free_rsp_buf(resp_buftype, rsp);
	return rc;
}

int SMB2_query_info(const unsigned int xid, struct cifs_tcon *tcon,
	u64 persistent_fid, u64 volatile_fid, struct smb2_file_all_info *data)
{
	return query_info(xid, tcon, persistent_fid, volatile_fid,
			  FILE_ALL_INFORMATION, SMB2_O_INFO_FILE, 0,
			  sizeof(struct smb2_file_all_info) + PATH_MAX * 2,
			  sizeof(struct smb2_file_all_info), (void **)&data,
			  NULL);
}

#if 0
/* currently unused, as now we are doing compounding instead (see smb311_posix_query_path_info) */
int
SMB311_posix_query_info(const unsigned int xid, struct cifs_tcon *tcon,
		u64 persistent_fid, u64 volatile_fid, struct smb311_posix_qinfo *data, u32 *plen)
{
	size_t output_len = sizeof(struct smb311_posix_qinfo *) +
			(sizeof(struct cifs_sid) * 2) + (PATH_MAX * 2);
	*plen = 0;

	return query_info(xid, tcon, persistent_fid, volatile_fid,
			  SMB_FIND_FILE_POSIX_INFO, SMB2_O_INFO_FILE, 0,
			  output_len, sizeof(struct smb311_posix_qinfo), (void **)&data, plen);
	/* Note caller must free "data" (passed in above). It may be allocated in query_info call */
}
#endif

int
SMB2_query_acl(const unsigned int xid, struct cifs_tcon *tcon,
	       u64 persistent_fid, u64 volatile_fid,
	       void **data, u32 *plen, u32 extra_info)
{
	__u32 additional_info = OWNER_SECINFO | GROUP_SECINFO | DACL_SECINFO |
				extra_info;
	*plen = 0;

	return query_info(xid, tcon, persistent_fid, volatile_fid,
			  0, SMB2_O_INFO_SECURITY, additional_info,
			  SMB2_MAX_BUFFER_SIZE, MIN_SEC_DESC_LEN, data, plen);
}

int
SMB2_get_srv_num(const unsigned int xid, struct cifs_tcon *tcon,
		 u64 persistent_fid, u64 volatile_fid, __le64 *uniqueid)
{
	return query_info(xid, tcon, persistent_fid, volatile_fid,
			  FILE_INTERNAL_INFORMATION, SMB2_O_INFO_FILE, 0,
			  sizeof(struct smb2_file_internal_info),
			  sizeof(struct smb2_file_internal_info),
			  (void **)&uniqueid, NULL);
}

/*
 * CHANGE_NOTIFY Request is sent to get notifications on changes to a directory
 * See MS-SMB2 2.2.35 and 2.2.36
 */

static int
SMB2_notify_init(const unsigned int xid, struct smb_rqst *rqst,
		 struct cifs_tcon *tcon, struct TCP_Server_Info *server,
		 u64 persistent_fid, u64 volatile_fid,
		 u32 completion_filter, bool watch_tree)
{
	struct smb2_change_notify_req *req;
	struct kvec *iov = rqst->rq_iov;
	unsigned int total_len;
	int rc;

	rc = smb2_plain_req_init(SMB2_CHANGE_NOTIFY, tcon, server,
				 (void **) &req, &total_len);
	if (rc)
		return rc;

	req->PersistentFileId = persistent_fid;
	req->VolatileFileId = volatile_fid;
	/* See note 354 of MS-SMB2, 64K max */
	req->OutputBufferLength =
		cpu_to_le32(SMB2_MAX_BUFFER_SIZE - MAX_SMB2_HDR_SIZE);
	req->CompletionFilter = cpu_to_le32(completion_filter);
	if (watch_tree)
		req->Flags = cpu_to_le16(SMB2_WATCH_TREE);
	else
		req->Flags = 0;

	iov[0].iov_base = (char *)req;
	iov[0].iov_len = total_len;

	return 0;
}

int
SMB2_change_notify(const unsigned int xid, struct cifs_tcon *tcon,
		u64 persistent_fid, u64 volatile_fid, bool watch_tree,
		u32 completion_filter, u32 max_out_data_len, char **out_data,
		u32 *plen /* returned data len */)
{
	struct cifs_ses *ses = tcon->ses;
	struct TCP_Server_Info *server = cifs_pick_channel(ses);
	struct smb_rqst rqst;
	struct smb2_change_notify_rsp *smb_rsp;
	struct kvec iov[1];
	struct kvec rsp_iov = {NULL, 0};
	int resp_buftype = CIFS_NO_BUFFER;
	int flags = 0;
	int rc = 0;

	cifs_dbg(FYI, "change notify\n");
	if (!ses || !server)
		return -EIO;

	if (smb3_encryption_required(tcon))
		flags |= CIFS_TRANSFORM_REQ;

	memset(&rqst, 0, sizeof(struct smb_rqst));
	memset(&iov, 0, sizeof(iov));
	if (plen)
		*plen = 0;

	rqst.rq_iov = iov;
	rqst.rq_nvec = 1;

	rc = SMB2_notify_init(xid, &rqst, tcon, server,
			      persistent_fid, volatile_fid,
			      completion_filter, watch_tree);
	if (rc)
		goto cnotify_exit;

	trace_smb3_notify_enter(xid, persistent_fid, tcon->tid, ses->Suid,
				(u8)watch_tree, completion_filter);
	rc = cifs_send_recv(xid, ses, server,
			    &rqst, &resp_buftype, flags, &rsp_iov);

	if (rc != 0) {
		cifs_stats_fail_inc(tcon, SMB2_CHANGE_NOTIFY_HE);
		trace_smb3_notify_err(xid, persistent_fid, tcon->tid, ses->Suid,
				(u8)watch_tree, completion_filter, rc);
	} else {
		trace_smb3_notify_done(xid, persistent_fid, tcon->tid,
			ses->Suid, (u8)watch_tree, completion_filter);
		/* validate that notify information is plausible */
		if ((rsp_iov.iov_base == NULL) ||
		    (rsp_iov.iov_len < sizeof(struct smb2_change_notify_rsp) + 1))
			goto cnotify_exit;

		smb_rsp = (struct smb2_change_notify_rsp *)rsp_iov.iov_base;

		smb2_validate_iov(le16_to_cpu(smb_rsp->OutputBufferOffset),
				le32_to_cpu(smb_rsp->OutputBufferLength), &rsp_iov,
				sizeof(struct file_notify_information));

		*out_data = kmemdup((char *)smb_rsp + le16_to_cpu(smb_rsp->OutputBufferOffset),
				le32_to_cpu(smb_rsp->OutputBufferLength), GFP_KERNEL);
		if (*out_data == NULL) {
			rc = -ENOMEM;
			goto cnotify_exit;
		} else if (plen)
			*plen = le32_to_cpu(smb_rsp->OutputBufferLength);
	}

 cnotify_exit:
	if (rqst.rq_iov)
		cifs_small_buf_release(rqst.rq_iov[0].iov_base); /* request */
	free_rsp_buf(resp_buftype, rsp_iov.iov_base);
	return rc;
}



/*
 * This is a no-op for now. We're not really interested in the reply, but
 * rather in the fact that the server sent one and that server->lstrp
 * gets updated.
 *
 * FIXME: maybe we should consider checking that the reply matches request?
 */
static void
smb2_echo_callback(struct mid_q_entry *mid)
{
	struct TCP_Server_Info *server = mid->callback_data;
	struct smb2_echo_rsp *rsp = (struct smb2_echo_rsp *)mid->resp_buf;
	struct cifs_credits credits = { .value = 0, .instance = 0 };

	if (mid->mid_state == MID_RESPONSE_RECEIVED
	    || mid->mid_state == MID_RESPONSE_MALFORMED) {
		credits.value = le16_to_cpu(rsp->hdr.CreditRequest);
		credits.instance = server->reconnect_instance;
	}

	release_mid(mid);
	add_credits(server, &credits, CIFS_ECHO_OP);
}

void smb2_reconnect_server(struct work_struct *work)
{
	struct TCP_Server_Info *server = container_of(work,
					struct TCP_Server_Info, reconnect.work);
	struct TCP_Server_Info *pserver;
	struct cifs_ses *ses, *ses2;
	struct cifs_tcon *tcon, *tcon2;
	struct list_head tmp_list, tmp_ses_list;
	bool tcon_exist = false, ses_exist = false;
	bool tcon_selected = false;
	int rc;
	bool resched = false;

	/* If server is a channel, select the primary channel */
	pserver = SERVER_IS_CHAN(server) ? server->primary_server : server;

	/* Prevent simultaneous reconnects that can corrupt tcon->rlist list */
	mutex_lock(&pserver->reconnect_mutex);

	INIT_LIST_HEAD(&tmp_list);
	INIT_LIST_HEAD(&tmp_ses_list);
	cifs_dbg(FYI, "Reconnecting tcons and channels\n");

	spin_lock(&cifs_tcp_ses_lock);
	list_for_each_entry(ses, &pserver->smb_ses_list, smb_ses_list) {
		spin_lock(&ses->ses_lock);
		if (ses->ses_status == SES_EXITING) {
			spin_unlock(&ses->ses_lock);
			continue;
		}
		spin_unlock(&ses->ses_lock);

		tcon_selected = false;

		list_for_each_entry(tcon, &ses->tcon_list, tcon_list) {
			if (tcon->need_reconnect || tcon->need_reopen_files) {
				tcon->tc_count++;
				list_add_tail(&tcon->rlist, &tmp_list);
				tcon_selected = tcon_exist = true;
			}
		}
		/*
		 * IPC has the same lifetime as its session and uses its
		 * refcount.
		 */
		if (ses->tcon_ipc && ses->tcon_ipc->need_reconnect) {
			list_add_tail(&ses->tcon_ipc->rlist, &tmp_list);
			tcon_selected = tcon_exist = true;
			cifs_smb_ses_inc_refcount(ses);
		}
		/*
		 * handle the case where channel needs to reconnect
		 * binding session, but tcon is healthy (some other channel
		 * is active)
		 */
		spin_lock(&ses->chan_lock);
		if (!tcon_selected && cifs_chan_needs_reconnect(ses, server)) {
			list_add_tail(&ses->rlist, &tmp_ses_list);
			ses_exist = true;
			cifs_smb_ses_inc_refcount(ses);
		}
		spin_unlock(&ses->chan_lock);
	}
	/*
	 * Get the reference to server struct to be sure that the last call of
	 * cifs_put_tcon() in the loop below won't release the server pointer.
	 */
	if (tcon_exist || ses_exist)
		server->srv_count++;

	spin_unlock(&cifs_tcp_ses_lock);

	list_for_each_entry_safe(tcon, tcon2, &tmp_list, rlist) {
		rc = smb2_reconnect(SMB2_INTERNAL_CMD, tcon, server);
		if (!rc)
			cifs_reopen_persistent_handles(tcon);
		else
			resched = true;
		list_del_init(&tcon->rlist);
		if (tcon->ipc)
			cifs_put_smb_ses(tcon->ses);
		else
			cifs_put_tcon(tcon);
	}

	if (!ses_exist)
		goto done;

	/* allocate a dummy tcon struct used for reconnect */
	tcon = tcon_info_alloc(false);
	if (!tcon) {
		resched = true;
		list_for_each_entry_safe(ses, ses2, &tmp_ses_list, rlist) {
			list_del_init(&ses->rlist);
			cifs_put_smb_ses(ses);
		}
		goto done;
	}

	tcon->status = TID_GOOD;
	tcon->retry = false;
	tcon->need_reconnect = false;

	/* now reconnect sessions for necessary channels */
	list_for_each_entry_safe(ses, ses2, &tmp_ses_list, rlist) {
		tcon->ses = ses;
		rc = smb2_reconnect(SMB2_INTERNAL_CMD, tcon, server);
		if (rc)
			resched = true;
		list_del_init(&ses->rlist);
		cifs_put_smb_ses(ses);
	}
	tconInfoFree(tcon);

done:
	cifs_dbg(FYI, "Reconnecting tcons and channels finished\n");
	if (resched)
		queue_delayed_work(cifsiod_wq, &server->reconnect, 2 * HZ);
	mutex_unlock(&pserver->reconnect_mutex);

	/* now we can safely release srv struct */
	if (tcon_exist || ses_exist)
		cifs_put_tcp_session(server, 1);
}

int
SMB2_echo(struct TCP_Server_Info *server)
{
	struct smb2_echo_req *req;
	int rc = 0;
	struct kvec iov[1];
	struct smb_rqst rqst = { .rq_iov = iov,
				 .rq_nvec = 1 };
	unsigned int total_len;

	cifs_dbg(FYI, "In echo request for conn_id %lld\n", server->conn_id);

	spin_lock(&server->srv_lock);
	if (server->ops->need_neg &&
	    server->ops->need_neg(server)) {
		spin_unlock(&server->srv_lock);
		/* No need to send echo on newly established connections */
		mod_delayed_work(cifsiod_wq, &server->reconnect, 0);
		return rc;
	}
	spin_unlock(&server->srv_lock);

	rc = smb2_plain_req_init(SMB2_ECHO, NULL, server,
				 (void **)&req, &total_len);
	if (rc)
		return rc;

	req->hdr.CreditRequest = cpu_to_le16(1);

	iov[0].iov_len = total_len;
	iov[0].iov_base = (char *)req;

	rc = cifs_call_async(server, &rqst, NULL, smb2_echo_callback, NULL,
			     server, CIFS_ECHO_OP, NULL);
	if (rc)
		cifs_dbg(FYI, "Echo request failed: %d\n", rc);

	cifs_small_buf_release(req);
	return rc;
}

void
SMB2_flush_free(struct smb_rqst *rqst)
{
	if (rqst && rqst->rq_iov)
		cifs_small_buf_release(rqst->rq_iov[0].iov_base); /* request */
}

int
SMB2_flush_init(const unsigned int xid, struct smb_rqst *rqst,
		struct cifs_tcon *tcon, struct TCP_Server_Info *server,
		u64 persistent_fid, u64 volatile_fid)
{
	struct smb2_flush_req *req;
	struct kvec *iov = rqst->rq_iov;
	unsigned int total_len;
	int rc;

	rc = smb2_plain_req_init(SMB2_FLUSH, tcon, server,
				 (void **) &req, &total_len);
	if (rc)
		return rc;

	req->PersistentFileId = persistent_fid;
	req->VolatileFileId = volatile_fid;

	iov[0].iov_base = (char *)req;
	iov[0].iov_len = total_len;

	return 0;
}

int
SMB2_flush(const unsigned int xid, struct cifs_tcon *tcon, u64 persistent_fid,
	   u64 volatile_fid)
{
	struct cifs_ses *ses = tcon->ses;
	struct smb_rqst rqst;
	struct kvec iov[1];
	struct kvec rsp_iov = {NULL, 0};
	struct TCP_Server_Info *server = cifs_pick_channel(ses);
	int resp_buftype = CIFS_NO_BUFFER;
	int flags = 0;
	int rc = 0;

	cifs_dbg(FYI, "flush\n");
	if (!ses || !(ses->server))
		return -EIO;

	if (smb3_encryption_required(tcon))
		flags |= CIFS_TRANSFORM_REQ;

	memset(&rqst, 0, sizeof(struct smb_rqst));
	memset(&iov, 0, sizeof(iov));
	rqst.rq_iov = iov;
	rqst.rq_nvec = 1;

	rc = SMB2_flush_init(xid, &rqst, tcon, server,
			     persistent_fid, volatile_fid);
	if (rc)
		goto flush_exit;

	trace_smb3_flush_enter(xid, persistent_fid, tcon->tid, ses->Suid);
	rc = cifs_send_recv(xid, ses, server,
			    &rqst, &resp_buftype, flags, &rsp_iov);

	if (rc != 0) {
		cifs_stats_fail_inc(tcon, SMB2_FLUSH_HE);
		trace_smb3_flush_err(xid, persistent_fid, tcon->tid, ses->Suid,
				     rc);
	} else
		trace_smb3_flush_done(xid, persistent_fid, tcon->tid,
				      ses->Suid);

 flush_exit:
	SMB2_flush_free(&rqst);
	free_rsp_buf(resp_buftype, rsp_iov.iov_base);
	return rc;
}

#ifdef CONFIG_CIFS_SMB_DIRECT
static inline bool smb3_use_rdma_offload(struct cifs_io_parms *io_parms)
{
	struct TCP_Server_Info *server = io_parms->server;
	struct cifs_tcon *tcon = io_parms->tcon;

	/* we can only offload if we're connected */
	if (!server || !tcon)
		return false;

	/* we can only offload on an rdma connection */
	if (!server->rdma || !server->smbd_conn)
		return false;

	/* we don't support signed offload yet */
	if (server->sign)
		return false;

	/* we don't support encrypted offload yet */
	if (smb3_encryption_required(tcon))
		return false;

	/* offload also has its overhead, so only do it if desired */
	if (io_parms->length < server->smbd_conn->rdma_readwrite_threshold)
		return false;

	return true;
}
#endif /* CONFIG_CIFS_SMB_DIRECT */

/*
 * To form a chain of read requests, any read requests after the first should
 * have the end_of_chain boolean set to true.
 */
static int
smb2_new_read_req(void **buf, unsigned int *total_len,
	struct cifs_io_parms *io_parms, struct cifs_readdata *rdata,
	unsigned int remaining_bytes, int request_type)
{
	int rc = -EACCES;
	struct smb2_read_req *req = NULL;
	struct smb2_hdr *shdr;
	struct TCP_Server_Info *server = io_parms->server;

	rc = smb2_plain_req_init(SMB2_READ, io_parms->tcon, server,
				 (void **) &req, total_len);
	if (rc)
		return rc;

	if (server == NULL)
		return -ECONNABORTED;

	shdr = &req->hdr;
	shdr->Id.SyncId.ProcessId = cpu_to_le32(io_parms->pid);

	req->PersistentFileId = io_parms->persistent_fid;
	req->VolatileFileId = io_parms->volatile_fid;
	req->ReadChannelInfoOffset = 0; /* reserved */
	req->ReadChannelInfoLength = 0; /* reserved */
	req->Channel = 0; /* reserved */
	req->MinimumCount = 0;
	req->Length = cpu_to_le32(io_parms->length);
	req->Offset = cpu_to_le64(io_parms->offset);

	trace_smb3_read_enter(0 /* xid */,
			io_parms->persistent_fid,
			io_parms->tcon->tid, io_parms->tcon->ses->Suid,
			io_parms->offset, io_parms->length);
#ifdef CONFIG_CIFS_SMB_DIRECT
	/*
	 * If we want to do a RDMA write, fill in and append
	 * smbd_buffer_descriptor_v1 to the end of read request
	 */
	if (smb3_use_rdma_offload(io_parms)) {
		struct smbd_buffer_descriptor_v1 *v1;
		bool need_invalidate = server->dialect == SMB30_PROT_ID;

		rdata->mr = smbd_register_mr(server->smbd_conn, &rdata->iter,
					     true, need_invalidate);
		if (!rdata->mr)
			return -EAGAIN;

		req->Channel = SMB2_CHANNEL_RDMA_V1_INVALIDATE;
		if (need_invalidate)
			req->Channel = SMB2_CHANNEL_RDMA_V1;
		req->ReadChannelInfoOffset =
			cpu_to_le16(offsetof(struct smb2_read_req, Buffer));
		req->ReadChannelInfoLength =
			cpu_to_le16(sizeof(struct smbd_buffer_descriptor_v1));
		v1 = (struct smbd_buffer_descriptor_v1 *) &req->Buffer[0];
		v1->offset = cpu_to_le64(rdata->mr->mr->iova);
		v1->token = cpu_to_le32(rdata->mr->mr->rkey);
		v1->length = cpu_to_le32(rdata->mr->mr->length);

		*total_len += sizeof(*v1) - 1;
	}
#endif
	if (request_type & CHAINED_REQUEST) {
		if (!(request_type & END_OF_CHAIN)) {
			/* next 8-byte aligned request */
			*total_len = ALIGN(*total_len, 8);
			shdr->NextCommand = cpu_to_le32(*total_len);
		} else /* END_OF_CHAIN */
			shdr->NextCommand = 0;
		if (request_type & RELATED_REQUEST) {
			shdr->Flags |= SMB2_FLAGS_RELATED_OPERATIONS;
			/*
			 * Related requests use info from previous read request
			 * in chain.
			 */
			shdr->SessionId = cpu_to_le64(0xFFFFFFFFFFFFFFFF);
			shdr->Id.SyncId.TreeId = cpu_to_le32(0xFFFFFFFF);
			req->PersistentFileId = (u64)-1;
			req->VolatileFileId = (u64)-1;
		}
	}
	if (remaining_bytes > io_parms->length)
		req->RemainingBytes = cpu_to_le32(remaining_bytes);
	else
		req->RemainingBytes = 0;

	*buf = req;
	return rc;
}

static void
smb2_readv_callback(struct mid_q_entry *mid)
{
	struct cifs_readdata *rdata = mid->callback_data;
	struct cifs_tcon *tcon = tlink_tcon(rdata->cfile->tlink);
	struct TCP_Server_Info *server = rdata->server;
	struct smb2_hdr *shdr =
				(struct smb2_hdr *)rdata->iov[0].iov_base;
	struct cifs_credits credits = { .value = 0, .instance = 0 };
	struct smb_rqst rqst = { .rq_iov = &rdata->iov[1], .rq_nvec = 1 };

	if (rdata->got_bytes) {
		rqst.rq_iter	  = rdata->iter;
		rqst.rq_iter_size = iov_iter_count(&rdata->iter);
	}

	WARN_ONCE(rdata->server != mid->server,
		  "rdata server %p != mid server %p",
		  rdata->server, mid->server);

	cifs_dbg(FYI, "%s: mid=%llu state=%d result=%d bytes=%u\n",
		 __func__, mid->mid, mid->mid_state, rdata->result,
		 rdata->bytes);

	switch (mid->mid_state) {
	case MID_RESPONSE_RECEIVED:
		credits.value = le16_to_cpu(shdr->CreditRequest);
		credits.instance = server->reconnect_instance;
		/* result already set, check signature */
		if (server->sign && !mid->decrypted) {
			int rc;

			iov_iter_revert(&rqst.rq_iter, rdata->got_bytes);
			iov_iter_truncate(&rqst.rq_iter, rdata->got_bytes);
			rc = smb2_verify_signature(&rqst, server);
			if (rc)
				cifs_tcon_dbg(VFS, "SMB signature verification returned error = %d\n",
					 rc);
		}
		/* FIXME: should this be counted toward the initiating task? */
		task_io_account_read(rdata->got_bytes);
		cifs_stats_bytes_read(tcon, rdata->got_bytes);
		break;
	case MID_REQUEST_SUBMITTED:
	case MID_RETRY_NEEDED:
		rdata->result = -EAGAIN;
		if (server->sign && rdata->got_bytes)
			/* reset bytes number since we can not check a sign */
			rdata->got_bytes = 0;
		/* FIXME: should this be counted toward the initiating task? */
		task_io_account_read(rdata->got_bytes);
		cifs_stats_bytes_read(tcon, rdata->got_bytes);
		break;
	case MID_RESPONSE_MALFORMED:
		credits.value = le16_to_cpu(shdr->CreditRequest);
		credits.instance = server->reconnect_instance;
		fallthrough;
	default:
		rdata->result = -EIO;
	}
#ifdef CONFIG_CIFS_SMB_DIRECT
	/*
	 * If this rdata has a memmory registered, the MR can be freed
	 * MR needs to be freed as soon as I/O finishes to prevent deadlock
	 * because they have limited number and are used for future I/Os
	 */
	if (rdata->mr) {
		smbd_deregister_mr(rdata->mr);
		rdata->mr = NULL;
	}
#endif
	if (rdata->result && rdata->result != -ENODATA) {
		cifs_stats_fail_inc(tcon, SMB2_READ_HE);
		trace_smb3_read_err(0 /* xid */,
				    rdata->cfile->fid.persistent_fid,
				    tcon->tid, tcon->ses->Suid, rdata->offset,
				    rdata->bytes, rdata->result);
	} else
		trace_smb3_read_done(0 /* xid */,
				     rdata->cfile->fid.persistent_fid,
				     tcon->tid, tcon->ses->Suid,
				     rdata->offset, rdata->got_bytes);

	queue_work(cifsiod_wq, &rdata->work);
	release_mid(mid);
	add_credits(server, &credits, 0);
}

/* smb2_async_readv - send an async read, and set up mid to handle result */
int
smb2_async_readv(struct cifs_readdata *rdata)
{
	int rc, flags = 0;
	char *buf;
	struct smb2_hdr *shdr;
	struct cifs_io_parms io_parms;
	struct smb_rqst rqst = { .rq_iov = rdata->iov,
				 .rq_nvec = 1 };
	struct TCP_Server_Info *server;
	struct cifs_tcon *tcon = tlink_tcon(rdata->cfile->tlink);
	unsigned int total_len;
	int credit_request;

	cifs_dbg(FYI, "%s: offset=%llu bytes=%u\n",
		 __func__, rdata->offset, rdata->bytes);

	if (!rdata->server)
		rdata->server = cifs_pick_channel(tcon->ses);

	io_parms.tcon = tlink_tcon(rdata->cfile->tlink);
	io_parms.server = server = rdata->server;
	io_parms.offset = rdata->offset;
	io_parms.length = rdata->bytes;
	io_parms.persistent_fid = rdata->cfile->fid.persistent_fid;
	io_parms.volatile_fid = rdata->cfile->fid.volatile_fid;
	io_parms.pid = rdata->pid;

	rc = smb2_new_read_req(
		(void **) &buf, &total_len, &io_parms, rdata, 0, 0);
	if (rc)
		return rc;

	if (smb3_encryption_required(io_parms.tcon))
		flags |= CIFS_TRANSFORM_REQ;

	rdata->iov[0].iov_base = buf;
	rdata->iov[0].iov_len = total_len;

	shdr = (struct smb2_hdr *)buf;

	if (rdata->credits.value > 0) {
		shdr->CreditCharge = cpu_to_le16(DIV_ROUND_UP(rdata->bytes,
						SMB2_MAX_BUFFER_SIZE));
		credit_request = le16_to_cpu(shdr->CreditCharge) + 8;
		if (server->credits >= server->max_credits)
			shdr->CreditRequest = cpu_to_le16(0);
		else
			shdr->CreditRequest = cpu_to_le16(
				min_t(int, server->max_credits -
						server->credits, credit_request));

		rc = adjust_credits(server, &rdata->credits, rdata->bytes);
		if (rc)
			goto async_readv_out;

		flags |= CIFS_HAS_CREDITS;
	}

	kref_get(&rdata->refcount);
	rc = cifs_call_async(server, &rqst,
			     cifs_readv_receive, smb2_readv_callback,
			     smb3_handle_read_data, rdata, flags,
			     &rdata->credits);
	if (rc) {
		kref_put(&rdata->refcount, cifs_readdata_release);
		cifs_stats_fail_inc(io_parms.tcon, SMB2_READ_HE);
		trace_smb3_read_err(0 /* xid */, io_parms.persistent_fid,
				    io_parms.tcon->tid,
				    io_parms.tcon->ses->Suid,
				    io_parms.offset, io_parms.length, rc);
	}

async_readv_out:
	cifs_small_buf_release(buf);
	return rc;
}

int
SMB2_read(const unsigned int xid, struct cifs_io_parms *io_parms,
	  unsigned int *nbytes, char **buf, int *buf_type)
{
	struct smb_rqst rqst;
	int resp_buftype, rc;
	struct smb2_read_req *req = NULL;
	struct smb2_read_rsp *rsp = NULL;
	struct kvec iov[1];
	struct kvec rsp_iov;
	unsigned int total_len;
	int flags = CIFS_LOG_ERROR;
	struct cifs_ses *ses = io_parms->tcon->ses;

	if (!io_parms->server)
		io_parms->server = cifs_pick_channel(io_parms->tcon->ses);

	*nbytes = 0;
	rc = smb2_new_read_req((void **)&req, &total_len, io_parms, NULL, 0, 0);
	if (rc)
		return rc;

	if (smb3_encryption_required(io_parms->tcon))
		flags |= CIFS_TRANSFORM_REQ;

	iov[0].iov_base = (char *)req;
	iov[0].iov_len = total_len;

	memset(&rqst, 0, sizeof(struct smb_rqst));
	rqst.rq_iov = iov;
	rqst.rq_nvec = 1;

	rc = cifs_send_recv(xid, ses, io_parms->server,
			    &rqst, &resp_buftype, flags, &rsp_iov);
	rsp = (struct smb2_read_rsp *)rsp_iov.iov_base;

	if (rc) {
		if (rc != -ENODATA) {
			cifs_stats_fail_inc(io_parms->tcon, SMB2_READ_HE);
			cifs_dbg(VFS, "Send error in read = %d\n", rc);
			trace_smb3_read_err(xid,
					    req->PersistentFileId,
					    io_parms->tcon->tid, ses->Suid,
					    io_parms->offset, io_parms->length,
					    rc);
		} else
			trace_smb3_read_done(xid, req->PersistentFileId, io_parms->tcon->tid,
					     ses->Suid, io_parms->offset, 0);
		free_rsp_buf(resp_buftype, rsp_iov.iov_base);
		cifs_small_buf_release(req);
		return rc == -ENODATA ? 0 : rc;
	} else
		trace_smb3_read_done(xid,
				    req->PersistentFileId,
				    io_parms->tcon->tid, ses->Suid,
				    io_parms->offset, io_parms->length);

	cifs_small_buf_release(req);

	*nbytes = le32_to_cpu(rsp->DataLength);
	if ((*nbytes > CIFS_MAX_MSGSIZE) ||
	    (*nbytes > io_parms->length)) {
		cifs_dbg(FYI, "bad length %d for count %d\n",
			 *nbytes, io_parms->length);
		rc = -EIO;
		*nbytes = 0;
	}

	if (*buf) {
		memcpy(*buf, (char *)rsp + rsp->DataOffset, *nbytes);
		free_rsp_buf(resp_buftype, rsp_iov.iov_base);
	} else if (resp_buftype != CIFS_NO_BUFFER) {
		*buf = rsp_iov.iov_base;
		if (resp_buftype == CIFS_SMALL_BUFFER)
			*buf_type = CIFS_SMALL_BUFFER;
		else if (resp_buftype == CIFS_LARGE_BUFFER)
			*buf_type = CIFS_LARGE_BUFFER;
	}
	return rc;
}

/*
 * Check the mid_state and signature on received buffer (if any), and queue the
 * workqueue completion task.
 */
static void
smb2_writev_callback(struct mid_q_entry *mid)
{
	struct cifs_writedata *wdata = mid->callback_data;
	struct cifs_tcon *tcon = tlink_tcon(wdata->cfile->tlink);
	struct TCP_Server_Info *server = wdata->server;
	unsigned int written;
	struct smb2_write_rsp *rsp = (struct smb2_write_rsp *)mid->resp_buf;
	struct cifs_credits credits = { .value = 0, .instance = 0 };

	WARN_ONCE(wdata->server != mid->server,
		  "wdata server %p != mid server %p",
		  wdata->server, mid->server);

	switch (mid->mid_state) {
	case MID_RESPONSE_RECEIVED:
		credits.value = le16_to_cpu(rsp->hdr.CreditRequest);
		credits.instance = server->reconnect_instance;
		wdata->result = smb2_check_receive(mid, server, 0);
		if (wdata->result != 0)
			break;

		written = le32_to_cpu(rsp->DataLength);
		/*
		 * Mask off high 16 bits when bytes written as returned
		 * by the server is greater than bytes requested by the
		 * client. OS/2 servers are known to set incorrect
		 * CountHigh values.
		 */
		if (written > wdata->bytes)
			written &= 0xFFFF;

		if (written < wdata->bytes)
			wdata->result = -ENOSPC;
		else
			wdata->bytes = written;
		break;
	case MID_REQUEST_SUBMITTED:
	case MID_RETRY_NEEDED:
		wdata->result = -EAGAIN;
		break;
	case MID_RESPONSE_MALFORMED:
		credits.value = le16_to_cpu(rsp->hdr.CreditRequest);
		credits.instance = server->reconnect_instance;
		fallthrough;
	default:
		wdata->result = -EIO;
		break;
	}
#ifdef CONFIG_CIFS_SMB_DIRECT
	/*
	 * If this wdata has a memory registered, the MR can be freed
	 * The number of MRs available is limited, it's important to recover
	 * used MR as soon as I/O is finished. Hold MR longer in the later
	 * I/O process can possibly result in I/O deadlock due to lack of MR
	 * to send request on I/O retry
	 */
	if (wdata->mr) {
		smbd_deregister_mr(wdata->mr);
		wdata->mr = NULL;
	}
#endif
	if (wdata->result) {
		cifs_stats_fail_inc(tcon, SMB2_WRITE_HE);
		trace_smb3_write_err(0 /* no xid */,
				     wdata->cfile->fid.persistent_fid,
				     tcon->tid, tcon->ses->Suid, wdata->offset,
				     wdata->bytes, wdata->result);
		if (wdata->result == -ENOSPC)
			pr_warn_once("Out of space writing to %s\n",
				     tcon->tree_name);
	} else
		trace_smb3_write_done(0 /* no xid */,
				      wdata->cfile->fid.persistent_fid,
				      tcon->tid, tcon->ses->Suid,
				      wdata->offset, wdata->bytes);

	queue_work(cifsiod_wq, &wdata->work);
	release_mid(mid);
	add_credits(server, &credits, 0);
}

/* smb2_async_writev - send an async write, and set up mid to handle result */
int
smb2_async_writev(struct cifs_writedata *wdata,
		  void (*release)(struct kref *kref))
{
	int rc = -EACCES, flags = 0;
	struct smb2_write_req *req = NULL;
	struct smb2_hdr *shdr;
	struct cifs_tcon *tcon = tlink_tcon(wdata->cfile->tlink);
	struct TCP_Server_Info *server = wdata->server;
	struct kvec iov[1];
	struct smb_rqst rqst = { };
	unsigned int total_len;
	struct cifs_io_parms _io_parms;
	struct cifs_io_parms *io_parms = NULL;
	int credit_request;

	if (!wdata->server)
		server = wdata->server = cifs_pick_channel(tcon->ses);

	/*
	 * in future we may get cifs_io_parms passed in from the caller,
	 * but for now we construct it here...
	 */
	_io_parms = (struct cifs_io_parms) {
		.tcon = tcon,
		.server = server,
		.offset = wdata->offset,
		.length = wdata->bytes,
		.persistent_fid = wdata->cfile->fid.persistent_fid,
		.volatile_fid = wdata->cfile->fid.volatile_fid,
		.pid = wdata->pid,
	};
	io_parms = &_io_parms;

	rc = smb2_plain_req_init(SMB2_WRITE, tcon, server,
				 (void **) &req, &total_len);
	if (rc)
		return rc;

	if (smb3_encryption_required(tcon))
		flags |= CIFS_TRANSFORM_REQ;

	shdr = (struct smb2_hdr *)req;
	shdr->Id.SyncId.ProcessId = cpu_to_le32(io_parms->pid);

	req->PersistentFileId = io_parms->persistent_fid;
	req->VolatileFileId = io_parms->volatile_fid;
	req->WriteChannelInfoOffset = 0;
	req->WriteChannelInfoLength = 0;
	req->Channel = SMB2_CHANNEL_NONE;
	req->Offset = cpu_to_le64(io_parms->offset);
	req->DataOffset = cpu_to_le16(
				offsetof(struct smb2_write_req, Buffer));
	req->RemainingBytes = 0;

	trace_smb3_write_enter(0 /* xid */,
			       io_parms->persistent_fid,
			       io_parms->tcon->tid,
			       io_parms->tcon->ses->Suid,
			       io_parms->offset,
			       io_parms->length);

#ifdef CONFIG_CIFS_SMB_DIRECT
	/*
	 * If we want to do a server RDMA read, fill in and append
	 * smbd_buffer_descriptor_v1 to the end of write request
	 */
	if (smb3_use_rdma_offload(io_parms)) {
		struct smbd_buffer_descriptor_v1 *v1;
		size_t data_size = iov_iter_count(&wdata->iter);
		bool need_invalidate = server->dialect == SMB30_PROT_ID;

		wdata->mr = smbd_register_mr(server->smbd_conn, &wdata->iter,
					     false, need_invalidate);
		if (!wdata->mr) {
			rc = -EAGAIN;
			goto async_writev_out;
		}
		req->Length = 0;
		req->DataOffset = 0;
		req->RemainingBytes = cpu_to_le32(data_size);
		req->Channel = SMB2_CHANNEL_RDMA_V1_INVALIDATE;
		if (need_invalidate)
			req->Channel = SMB2_CHANNEL_RDMA_V1;
		req->WriteChannelInfoOffset =
			cpu_to_le16(offsetof(struct smb2_write_req, Buffer));
		req->WriteChannelInfoLength =
			cpu_to_le16(sizeof(struct smbd_buffer_descriptor_v1));
		v1 = (struct smbd_buffer_descriptor_v1 *) &req->Buffer[0];
		v1->offset = cpu_to_le64(wdata->mr->mr->iova);
		v1->token = cpu_to_le32(wdata->mr->mr->rkey);
		v1->length = cpu_to_le32(wdata->mr->mr->length);
	}
#endif
	iov[0].iov_len = total_len - 1;
	iov[0].iov_base = (char *)req;

	rqst.rq_iov = iov;
	rqst.rq_nvec = 1;
	rqst.rq_iter = wdata->iter;
	rqst.rq_iter_size = iov_iter_count(&rqst.rq_iter);
#ifdef CONFIG_CIFS_SMB_DIRECT
	if (wdata->mr)
		iov[0].iov_len += sizeof(struct smbd_buffer_descriptor_v1);
#endif
	cifs_dbg(FYI, "async write at %llu %u bytes iter=%zx\n",
		 io_parms->offset, io_parms->length, iov_iter_count(&rqst.rq_iter));

#ifdef CONFIG_CIFS_SMB_DIRECT
	/* For RDMA read, I/O size is in RemainingBytes not in Length */
	if (!wdata->mr)
		req->Length = cpu_to_le32(io_parms->length);
#else
	req->Length = cpu_to_le32(io_parms->length);
#endif

	if (wdata->credits.value > 0) {
		shdr->CreditCharge = cpu_to_le16(DIV_ROUND_UP(wdata->bytes,
						    SMB2_MAX_BUFFER_SIZE));
		credit_request = le16_to_cpu(shdr->CreditCharge) + 8;
		if (server->credits >= server->max_credits)
			shdr->CreditRequest = cpu_to_le16(0);
		else
			shdr->CreditRequest = cpu_to_le16(
				min_t(int, server->max_credits -
						server->credits, credit_request));

		rc = adjust_credits(server, &wdata->credits, io_parms->length);
		if (rc)
			goto async_writev_out;

		flags |= CIFS_HAS_CREDITS;
	}

	kref_get(&wdata->refcount);
	rc = cifs_call_async(server, &rqst, NULL, smb2_writev_callback, NULL,
			     wdata, flags, &wdata->credits);

	if (rc) {
		trace_smb3_write_err(0 /* no xid */,
				     io_parms->persistent_fid,
				     io_parms->tcon->tid,
				     io_parms->tcon->ses->Suid,
				     io_parms->offset,
				     io_parms->length,
				     rc);
		kref_put(&wdata->refcount, release);
		cifs_stats_fail_inc(tcon, SMB2_WRITE_HE);
	}

async_writev_out:
	cifs_small_buf_release(req);
	return rc;
}

/*
 * SMB2_write function gets iov pointer to kvec array with n_vec as a length.
 * The length field from io_parms must be at least 1 and indicates a number of
 * elements with data to write that begins with position 1 in iov array. All
 * data length is specified by count.
 */
int
SMB2_write(const unsigned int xid, struct cifs_io_parms *io_parms,
	   unsigned int *nbytes, struct kvec *iov, int n_vec)
{
	struct smb_rqst rqst;
	int rc = 0;
	struct smb2_write_req *req = NULL;
	struct smb2_write_rsp *rsp = NULL;
	int resp_buftype;
	struct kvec rsp_iov;
	int flags = 0;
	unsigned int total_len;
	struct TCP_Server_Info *server;

	*nbytes = 0;

	if (n_vec < 1)
		return rc;

	if (!io_parms->server)
		io_parms->server = cifs_pick_channel(io_parms->tcon->ses);
	server = io_parms->server;
	if (server == NULL)
		return -ECONNABORTED;

	rc = smb2_plain_req_init(SMB2_WRITE, io_parms->tcon, server,
				 (void **) &req, &total_len);
	if (rc)
		return rc;

	if (smb3_encryption_required(io_parms->tcon))
		flags |= CIFS_TRANSFORM_REQ;

	req->hdr.Id.SyncId.ProcessId = cpu_to_le32(io_parms->pid);

	req->PersistentFileId = io_parms->persistent_fid;
	req->VolatileFileId = io_parms->volatile_fid;
	req->WriteChannelInfoOffset = 0;
	req->WriteChannelInfoLength = 0;
	req->Channel = 0;
	req->Length = cpu_to_le32(io_parms->length);
	req->Offset = cpu_to_le64(io_parms->offset);
	req->DataOffset = cpu_to_le16(
				offsetof(struct smb2_write_req, Buffer));
	req->RemainingBytes = 0;

	trace_smb3_write_enter(xid, io_parms->persistent_fid,
		io_parms->tcon->tid, io_parms->tcon->ses->Suid,
		io_parms->offset, io_parms->length);

	iov[0].iov_base = (char *)req;
	/* 1 for Buffer */
	iov[0].iov_len = total_len - 1;

	memset(&rqst, 0, sizeof(struct smb_rqst));
	rqst.rq_iov = iov;
	rqst.rq_nvec = n_vec + 1;

	rc = cifs_send_recv(xid, io_parms->tcon->ses, server,
			    &rqst,
			    &resp_buftype, flags, &rsp_iov);
	rsp = (struct smb2_write_rsp *)rsp_iov.iov_base;

	if (rc) {
		trace_smb3_write_err(xid,
				     req->PersistentFileId,
				     io_parms->tcon->tid,
				     io_parms->tcon->ses->Suid,
				     io_parms->offset, io_parms->length, rc);
		cifs_stats_fail_inc(io_parms->tcon, SMB2_WRITE_HE);
		cifs_dbg(VFS, "Send error in write = %d\n", rc);
	} else {
		*nbytes = le32_to_cpu(rsp->DataLength);
		trace_smb3_write_done(xid,
				      req->PersistentFileId,
				      io_parms->tcon->tid,
				      io_parms->tcon->ses->Suid,
				      io_parms->offset, *nbytes);
	}

	cifs_small_buf_release(req);
	free_rsp_buf(resp_buftype, rsp);
	return rc;
}

int posix_info_sid_size(const void *beg, const void *end)
{
	size_t subauth;
	int total;

	if (beg + 1 > end)
		return -1;

	subauth = *(u8 *)(beg+1);
	if (subauth < 1 || subauth > 15)
		return -1;

	total = 1 + 1 + 6 + 4*subauth;
	if (beg + total > end)
		return -1;

	return total;
}

int posix_info_parse(const void *beg, const void *end,
		     struct smb2_posix_info_parsed *out)

{
	int total_len = 0;
	int owner_len, group_len;
	int name_len;
	const void *owner_sid;
	const void *group_sid;
	const void *name;

	/* if no end bound given, assume payload to be correct */
	if (!end) {
		const struct smb2_posix_info *p = beg;

		end = beg + le32_to_cpu(p->NextEntryOffset);
		/* last element will have a 0 offset, pick a sensible bound */
		if (end == beg)
			end += 0xFFFF;
	}

	/* check base buf */
	if (beg + sizeof(struct smb2_posix_info) > end)
		return -1;
	total_len = sizeof(struct smb2_posix_info);

	/* check owner sid */
	owner_sid = beg + total_len;
	owner_len = posix_info_sid_size(owner_sid, end);
	if (owner_len < 0)
		return -1;
	total_len += owner_len;

	/* check group sid */
	group_sid = beg + total_len;
	group_len = posix_info_sid_size(group_sid, end);
	if (group_len < 0)
		return -1;
	total_len += group_len;

	/* check name len */
	if (beg + total_len + 4 > end)
		return -1;
	name_len = le32_to_cpu(*(__le32 *)(beg + total_len));
	if (name_len < 1 || name_len > 0xFFFF)
		return -1;
	total_len += 4;

	/* check name */
	name = beg + total_len;
	if (name + name_len > end)
		return -1;
	total_len += name_len;

	if (out) {
		out->base = beg;
		out->size = total_len;
		out->name_len = name_len;
		out->name = name;
		memcpy(&out->owner, owner_sid, owner_len);
		memcpy(&out->group, group_sid, group_len);
	}
	return total_len;
}

static int posix_info_extra_size(const void *beg, const void *end)
{
	int len = posix_info_parse(beg, end, NULL);

	if (len < 0)
		return -1;
	return len - sizeof(struct smb2_posix_info);
}

static unsigned int
num_entries(int infotype, char *bufstart, char *end_of_buf, char **lastentry,
	    size_t size)
{
	int len;
	unsigned int entrycount = 0;
	unsigned int next_offset = 0;
	char *entryptr;
	FILE_DIRECTORY_INFO *dir_info;

	if (bufstart == NULL)
		return 0;

	entryptr = bufstart;

	while (1) {
		if (entryptr + next_offset < entryptr ||
		    entryptr + next_offset > end_of_buf ||
		    entryptr + next_offset + size > end_of_buf) {
			cifs_dbg(VFS, "malformed search entry would overflow\n");
			break;
		}

		entryptr = entryptr + next_offset;
		dir_info = (FILE_DIRECTORY_INFO *)entryptr;

		if (infotype == SMB_FIND_FILE_POSIX_INFO)
			len = posix_info_extra_size(entryptr, end_of_buf);
		else
			len = le32_to_cpu(dir_info->FileNameLength);

		if (len < 0 ||
		    entryptr + len < entryptr ||
		    entryptr + len > end_of_buf ||
		    entryptr + len + size > end_of_buf) {
			cifs_dbg(VFS, "directory entry name would overflow frame end of buf %p\n",
				 end_of_buf);
			break;
		}

		*lastentry = entryptr;
		entrycount++;

		next_offset = le32_to_cpu(dir_info->NextEntryOffset);
		if (!next_offset)
			break;
	}

	return entrycount;
}

/*
 * Readdir/FindFirst
 */
int SMB2_query_directory_init(const unsigned int xid,
			      struct cifs_tcon *tcon,
			      struct TCP_Server_Info *server,
			      struct smb_rqst *rqst,
			      u64 persistent_fid, u64 volatile_fid,
			      int index, int info_level)
{
	struct smb2_query_directory_req *req;
	unsigned char *bufptr;
	__le16 asteriks = cpu_to_le16('*');
	unsigned int output_size = CIFSMaxBufSize -
		MAX_SMB2_CREATE_RESPONSE_SIZE -
		MAX_SMB2_CLOSE_RESPONSE_SIZE;
	unsigned int total_len;
	struct kvec *iov = rqst->rq_iov;
	int len, rc;

	rc = smb2_plain_req_init(SMB2_QUERY_DIRECTORY, tcon, server,
				 (void **) &req, &total_len);
	if (rc)
		return rc;

	switch (info_level) {
	case SMB_FIND_FILE_DIRECTORY_INFO:
		req->FileInformationClass = FILE_DIRECTORY_INFORMATION;
		break;
	case SMB_FIND_FILE_ID_FULL_DIR_INFO:
		req->FileInformationClass = FILEID_FULL_DIRECTORY_INFORMATION;
		break;
	case SMB_FIND_FILE_POSIX_INFO:
		req->FileInformationClass = SMB_FIND_FILE_POSIX_INFO;
		break;
	default:
		cifs_tcon_dbg(VFS, "info level %u isn't supported\n",
			info_level);
		return -EINVAL;
	}

	req->FileIndex = cpu_to_le32(index);
	req->PersistentFileId = persistent_fid;
	req->VolatileFileId = volatile_fid;

	len = 0x2;
	bufptr = req->Buffer;
	memcpy(bufptr, &asteriks, len);

	req->FileNameOffset =
		cpu_to_le16(sizeof(struct smb2_query_directory_req));
	req->FileNameLength = cpu_to_le16(len);
	/*
	 * BB could be 30 bytes or so longer if we used SMB2 specific
	 * buffer lengths, but this is safe and close enough.
	 */
	output_size = min_t(unsigned int, output_size, server->maxBuf);
	output_size = min_t(unsigned int, output_size, 2 << 15);
	req->OutputBufferLength = cpu_to_le32(output_size);

	iov[0].iov_base = (char *)req;
	/* 1 for Buffer */
	iov[0].iov_len = total_len - 1;

	iov[1].iov_base = (char *)(req->Buffer);
	iov[1].iov_len = len;

	trace_smb3_query_dir_enter(xid, persistent_fid, tcon->tid,
			tcon->ses->Suid, index, output_size);

	return 0;
}

void SMB2_query_directory_free(struct smb_rqst *rqst)
{
	if (rqst && rqst->rq_iov) {
		cifs_small_buf_release(rqst->rq_iov[0].iov_base); /* request */
	}
}

int
smb2_parse_query_directory(struct cifs_tcon *tcon,
			   struct kvec *rsp_iov,
			   int resp_buftype,
			   struct cifs_search_info *srch_inf)
{
	struct smb2_query_directory_rsp *rsp;
	size_t info_buf_size;
	char *end_of_smb;
	int rc;

	rsp = (struct smb2_query_directory_rsp *)rsp_iov->iov_base;

	switch (srch_inf->info_level) {
	case SMB_FIND_FILE_DIRECTORY_INFO:
		info_buf_size = sizeof(FILE_DIRECTORY_INFO);
		break;
	case SMB_FIND_FILE_ID_FULL_DIR_INFO:
		info_buf_size = sizeof(SEARCH_ID_FULL_DIR_INFO);
		break;
	case SMB_FIND_FILE_POSIX_INFO:
		/* note that posix payload are variable size */
		info_buf_size = sizeof(struct smb2_posix_info);
		break;
	default:
		cifs_tcon_dbg(VFS, "info level %u isn't supported\n",
			 srch_inf->info_level);
		return -EINVAL;
	}

	rc = smb2_validate_iov(le16_to_cpu(rsp->OutputBufferOffset),
			       le32_to_cpu(rsp->OutputBufferLength), rsp_iov,
			       info_buf_size);
	if (rc) {
		cifs_tcon_dbg(VFS, "bad info payload");
		return rc;
	}

	srch_inf->unicode = true;

	if (srch_inf->ntwrk_buf_start) {
		if (srch_inf->smallBuf)
			cifs_small_buf_release(srch_inf->ntwrk_buf_start);
		else
			cifs_buf_release(srch_inf->ntwrk_buf_start);
	}
	srch_inf->ntwrk_buf_start = (char *)rsp;
	srch_inf->srch_entries_start = srch_inf->last_entry =
		(char *)rsp + le16_to_cpu(rsp->OutputBufferOffset);
	end_of_smb = rsp_iov->iov_len + (char *)rsp;

	srch_inf->entries_in_buffer = num_entries(
		srch_inf->info_level,
		srch_inf->srch_entries_start,
		end_of_smb,
		&srch_inf->last_entry,
		info_buf_size);

	srch_inf->index_of_last_entry += srch_inf->entries_in_buffer;
	cifs_dbg(FYI, "num entries %d last_index %lld srch start %p srch end %p\n",
		 srch_inf->entries_in_buffer, srch_inf->index_of_last_entry,
		 srch_inf->srch_entries_start, srch_inf->last_entry);
	if (resp_buftype == CIFS_LARGE_BUFFER)
		srch_inf->smallBuf = false;
	else if (resp_buftype == CIFS_SMALL_BUFFER)
		srch_inf->smallBuf = true;
	else
		cifs_tcon_dbg(VFS, "Invalid search buffer type\n");

	return 0;
}

int
SMB2_query_directory(const unsigned int xid, struct cifs_tcon *tcon,
		     u64 persistent_fid, u64 volatile_fid, int index,
		     struct cifs_search_info *srch_inf)
{
	struct smb_rqst rqst;
	struct kvec iov[SMB2_QUERY_DIRECTORY_IOV_SIZE];
	struct smb2_query_directory_rsp *rsp = NULL;
	int resp_buftype = CIFS_NO_BUFFER;
	struct kvec rsp_iov;
	int rc = 0;
	struct cifs_ses *ses = tcon->ses;
	struct TCP_Server_Info *server = cifs_pick_channel(ses);
	int flags = 0;

	if (!ses || !(ses->server))
		return -EIO;

	if (smb3_encryption_required(tcon))
		flags |= CIFS_TRANSFORM_REQ;

	memset(&rqst, 0, sizeof(struct smb_rqst));
	memset(&iov, 0, sizeof(iov));
	rqst.rq_iov = iov;
	rqst.rq_nvec = SMB2_QUERY_DIRECTORY_IOV_SIZE;

	rc = SMB2_query_directory_init(xid, tcon, server,
				       &rqst, persistent_fid,
				       volatile_fid, index,
				       srch_inf->info_level);
	if (rc)
		goto qdir_exit;

	rc = cifs_send_recv(xid, ses, server,
			    &rqst, &resp_buftype, flags, &rsp_iov);
	rsp = (struct smb2_query_directory_rsp *)rsp_iov.iov_base;

	if (rc) {
		if (rc == -ENODATA &&
		    rsp->hdr.Status == STATUS_NO_MORE_FILES) {
			trace_smb3_query_dir_done(xid, persistent_fid,
				tcon->tid, tcon->ses->Suid, index, 0);
			srch_inf->endOfSearch = true;
			rc = 0;
		} else {
			trace_smb3_query_dir_err(xid, persistent_fid, tcon->tid,
				tcon->ses->Suid, index, 0, rc);
			cifs_stats_fail_inc(tcon, SMB2_QUERY_DIRECTORY_HE);
		}
		goto qdir_exit;
	}

	rc = smb2_parse_query_directory(tcon, &rsp_iov,	resp_buftype,
					srch_inf);
	if (rc) {
		trace_smb3_query_dir_err(xid, persistent_fid, tcon->tid,
			tcon->ses->Suid, index, 0, rc);
		goto qdir_exit;
	}
	resp_buftype = CIFS_NO_BUFFER;

	trace_smb3_query_dir_done(xid, persistent_fid, tcon->tid,
			tcon->ses->Suid, index, srch_inf->entries_in_buffer);

qdir_exit:
	SMB2_query_directory_free(&rqst);
	free_rsp_buf(resp_buftype, rsp);
	return rc;
}

int
SMB2_set_info_init(struct cifs_tcon *tcon, struct TCP_Server_Info *server,
		   struct smb_rqst *rqst,
		   u64 persistent_fid, u64 volatile_fid, u32 pid,
		   u8 info_class, u8 info_type, u32 additional_info,
		   void **data, unsigned int *size)
{
	struct smb2_set_info_req *req;
	struct kvec *iov = rqst->rq_iov;
	unsigned int i, total_len;
	int rc;

	rc = smb2_plain_req_init(SMB2_SET_INFO, tcon, server,
				 (void **) &req, &total_len);
	if (rc)
		return rc;

	req->hdr.Id.SyncId.ProcessId = cpu_to_le32(pid);
	req->InfoType = info_type;
	req->FileInfoClass = info_class;
	req->PersistentFileId = persistent_fid;
	req->VolatileFileId = volatile_fid;
	req->AdditionalInformation = cpu_to_le32(additional_info);

	req->BufferOffset = cpu_to_le16(sizeof(struct smb2_set_info_req));
	req->BufferLength = cpu_to_le32(*size);

	memcpy(req->Buffer, *data, *size);
	total_len += *size;

	iov[0].iov_base = (char *)req;
	/* 1 for Buffer */
	iov[0].iov_len = total_len - 1;

	for (i = 1; i < rqst->rq_nvec; i++) {
		le32_add_cpu(&req->BufferLength, size[i]);
		iov[i].iov_base = (char *)data[i];
		iov[i].iov_len = size[i];
	}

	return 0;
}

void
SMB2_set_info_free(struct smb_rqst *rqst)
{
	if (rqst && rqst->rq_iov)
		cifs_buf_release(rqst->rq_iov[0].iov_base); /* request */
}

static int
send_set_info(const unsigned int xid, struct cifs_tcon *tcon,
	       u64 persistent_fid, u64 volatile_fid, u32 pid, u8 info_class,
	       u8 info_type, u32 additional_info, unsigned int num,
		void **data, unsigned int *size)
{
	struct smb_rqst rqst;
	struct smb2_set_info_rsp *rsp = NULL;
	struct kvec *iov;
	struct kvec rsp_iov;
	int rc = 0;
	int resp_buftype;
	struct cifs_ses *ses = tcon->ses;
	struct TCP_Server_Info *server = cifs_pick_channel(ses);
	int flags = 0;

	if (!ses || !server)
		return -EIO;

	if (!num)
		return -EINVAL;

	if (smb3_encryption_required(tcon))
		flags |= CIFS_TRANSFORM_REQ;

	iov = kmalloc_array(num, sizeof(struct kvec), GFP_KERNEL);
	if (!iov)
		return -ENOMEM;

	memset(&rqst, 0, sizeof(struct smb_rqst));
	rqst.rq_iov = iov;
	rqst.rq_nvec = num;

	rc = SMB2_set_info_init(tcon, server,
				&rqst, persistent_fid, volatile_fid, pid,
				info_class, info_type, additional_info,
				data, size);
	if (rc) {
		kfree(iov);
		return rc;
	}


	rc = cifs_send_recv(xid, ses, server,
			    &rqst, &resp_buftype, flags,
			    &rsp_iov);
	SMB2_set_info_free(&rqst);
	rsp = (struct smb2_set_info_rsp *)rsp_iov.iov_base;

	if (rc != 0) {
		cifs_stats_fail_inc(tcon, SMB2_SET_INFO_HE);
		trace_smb3_set_info_err(xid, persistent_fid, tcon->tid,
				ses->Suid, info_class, (__u32)info_type, rc);
	}

	free_rsp_buf(resp_buftype, rsp);
	kfree(iov);
	return rc;
}

int
SMB2_set_eof(const unsigned int xid, struct cifs_tcon *tcon, u64 persistent_fid,
	     u64 volatile_fid, u32 pid, __le64 *eof)
{
	struct smb2_file_eof_info info;
	void *data;
	unsigned int size;

	info.EndOfFile = *eof;

	data = &info;
	size = sizeof(struct smb2_file_eof_info);

	trace_smb3_set_eof(xid, persistent_fid, tcon->tid, tcon->ses->Suid, le64_to_cpu(*eof));

	return send_set_info(xid, tcon, persistent_fid, volatile_fid,
			pid, FILE_END_OF_FILE_INFORMATION, SMB2_O_INFO_FILE,
			0, 1, &data, &size);
}

int
SMB2_set_acl(const unsigned int xid, struct cifs_tcon *tcon,
		u64 persistent_fid, u64 volatile_fid,
		struct cifs_ntsd *pnntsd, int pacllen, int aclflag)
{
	return send_set_info(xid, tcon, persistent_fid, volatile_fid,
			current->tgid, 0, SMB2_O_INFO_SECURITY, aclflag,
			1, (void **)&pnntsd, &pacllen);
}

int
SMB2_set_ea(const unsigned int xid, struct cifs_tcon *tcon,
	    u64 persistent_fid, u64 volatile_fid,
	    struct smb2_file_full_ea_info *buf, int len)
{
	return send_set_info(xid, tcon, persistent_fid, volatile_fid,
		current->tgid, FILE_FULL_EA_INFORMATION, SMB2_O_INFO_FILE,
		0, 1, (void **)&buf, &len);
}

int
SMB2_oplock_break(const unsigned int xid, struct cifs_tcon *tcon,
		  const u64 persistent_fid, const u64 volatile_fid,
		  __u8 oplock_level)
{
	struct smb_rqst rqst;
	int rc;
	struct smb2_oplock_break *req = NULL;
	struct cifs_ses *ses = tcon->ses;
	struct TCP_Server_Info *server = cifs_pick_channel(ses);
	int flags = CIFS_OBREAK_OP;
	unsigned int total_len;
	struct kvec iov[1];
	struct kvec rsp_iov;
	int resp_buf_type;

	cifs_dbg(FYI, "SMB2_oplock_break\n");
	rc = smb2_plain_req_init(SMB2_OPLOCK_BREAK, tcon, server,
				 (void **) &req, &total_len);
	if (rc)
		return rc;

	if (smb3_encryption_required(tcon))
		flags |= CIFS_TRANSFORM_REQ;

	req->VolatileFid = volatile_fid;
	req->PersistentFid = persistent_fid;
	req->OplockLevel = oplock_level;
	req->hdr.CreditRequest = cpu_to_le16(1);

	flags |= CIFS_NO_RSP_BUF;

	iov[0].iov_base = (char *)req;
	iov[0].iov_len = total_len;

	memset(&rqst, 0, sizeof(struct smb_rqst));
	rqst.rq_iov = iov;
	rqst.rq_nvec = 1;

	rc = cifs_send_recv(xid, ses, server,
			    &rqst, &resp_buf_type, flags, &rsp_iov);
	cifs_small_buf_release(req);

	if (rc) {
		cifs_stats_fail_inc(tcon, SMB2_OPLOCK_BREAK_HE);
		cifs_dbg(FYI, "Send error in Oplock Break = %d\n", rc);
	}

	return rc;
}

void
smb2_copy_fs_info_to_kstatfs(struct smb2_fs_full_size_info *pfs_inf,
			     struct kstatfs *kst)
{
	kst->f_bsize = le32_to_cpu(pfs_inf->BytesPerSector) *
			  le32_to_cpu(pfs_inf->SectorsPerAllocationUnit);
	kst->f_blocks = le64_to_cpu(pfs_inf->TotalAllocationUnits);
	kst->f_bfree  = kst->f_bavail =
			le64_to_cpu(pfs_inf->CallerAvailableAllocationUnits);
	return;
}

static void
copy_posix_fs_info_to_kstatfs(FILE_SYSTEM_POSIX_INFO *response_data,
			struct kstatfs *kst)
{
	kst->f_bsize = le32_to_cpu(response_data->BlockSize);
	kst->f_blocks = le64_to_cpu(response_data->TotalBlocks);
	kst->f_bfree =  le64_to_cpu(response_data->BlocksAvail);
	if (response_data->UserBlocksAvail == cpu_to_le64(-1))
		kst->f_bavail = kst->f_bfree;
	else
		kst->f_bavail = le64_to_cpu(response_data->UserBlocksAvail);
	if (response_data->TotalFileNodes != cpu_to_le64(-1))
		kst->f_files = le64_to_cpu(response_data->TotalFileNodes);
	if (response_data->FreeFileNodes != cpu_to_le64(-1))
		kst->f_ffree = le64_to_cpu(response_data->FreeFileNodes);

	return;
}

static int
build_qfs_info_req(struct kvec *iov, struct cifs_tcon *tcon,
		   struct TCP_Server_Info *server,
		   int level, int outbuf_len, u64 persistent_fid,
		   u64 volatile_fid)
{
	int rc;
	struct smb2_query_info_req *req;
	unsigned int total_len;

	cifs_dbg(FYI, "Query FSInfo level %d\n", level);

	if ((tcon->ses == NULL) || server == NULL)
		return -EIO;

	rc = smb2_plain_req_init(SMB2_QUERY_INFO, tcon, server,
				 (void **) &req, &total_len);
	if (rc)
		return rc;

	req->InfoType = SMB2_O_INFO_FILESYSTEM;
	req->FileInfoClass = level;
	req->PersistentFileId = persistent_fid;
	req->VolatileFileId = volatile_fid;
	/* 1 for pad */
	req->InputBufferOffset =
			cpu_to_le16(sizeof(struct smb2_query_info_req));
	req->OutputBufferLength = cpu_to_le32(
		outbuf_len + sizeof(struct smb2_query_info_rsp));

	iov->iov_base = (char *)req;
	iov->iov_len = total_len;
	return 0;
}

int
SMB311_posix_qfs_info(const unsigned int xid, struct cifs_tcon *tcon,
	      u64 persistent_fid, u64 volatile_fid, struct kstatfs *fsdata)
{
	struct smb_rqst rqst;
	struct smb2_query_info_rsp *rsp = NULL;
	struct kvec iov;
	struct kvec rsp_iov;
	int rc = 0;
	int resp_buftype;
	struct cifs_ses *ses = tcon->ses;
	struct TCP_Server_Info *server = cifs_pick_channel(ses);
	FILE_SYSTEM_POSIX_INFO *info = NULL;
	int flags = 0;

	rc = build_qfs_info_req(&iov, tcon, server,
				FS_POSIX_INFORMATION,
				sizeof(FILE_SYSTEM_POSIX_INFO),
				persistent_fid, volatile_fid);
	if (rc)
		return rc;

	if (smb3_encryption_required(tcon))
		flags |= CIFS_TRANSFORM_REQ;

	memset(&rqst, 0, sizeof(struct smb_rqst));
	rqst.rq_iov = &iov;
	rqst.rq_nvec = 1;

	rc = cifs_send_recv(xid, ses, server,
			    &rqst, &resp_buftype, flags, &rsp_iov);
	cifs_small_buf_release(iov.iov_base);
	if (rc) {
		cifs_stats_fail_inc(tcon, SMB2_QUERY_INFO_HE);
		goto posix_qfsinf_exit;
	}
	rsp = (struct smb2_query_info_rsp *)rsp_iov.iov_base;

	info = (FILE_SYSTEM_POSIX_INFO *)(
		le16_to_cpu(rsp->OutputBufferOffset) + (char *)rsp);
	rc = smb2_validate_iov(le16_to_cpu(rsp->OutputBufferOffset),
			       le32_to_cpu(rsp->OutputBufferLength), &rsp_iov,
			       sizeof(FILE_SYSTEM_POSIX_INFO));
	if (!rc)
		copy_posix_fs_info_to_kstatfs(info, fsdata);

posix_qfsinf_exit:
	free_rsp_buf(resp_buftype, rsp_iov.iov_base);
	return rc;
}

int
SMB2_QFS_info(const unsigned int xid, struct cifs_tcon *tcon,
	      u64 persistent_fid, u64 volatile_fid, struct kstatfs *fsdata)
{
	struct smb_rqst rqst;
	struct smb2_query_info_rsp *rsp = NULL;
	struct kvec iov;
	struct kvec rsp_iov;
	int rc = 0;
	int resp_buftype;
	struct cifs_ses *ses = tcon->ses;
	struct TCP_Server_Info *server = cifs_pick_channel(ses);
	struct smb2_fs_full_size_info *info = NULL;
	int flags = 0;

	rc = build_qfs_info_req(&iov, tcon, server,
				FS_FULL_SIZE_INFORMATION,
				sizeof(struct smb2_fs_full_size_info),
				persistent_fid, volatile_fid);
	if (rc)
		return rc;

	if (smb3_encryption_required(tcon))
		flags |= CIFS_TRANSFORM_REQ;

	memset(&rqst, 0, sizeof(struct smb_rqst));
	rqst.rq_iov = &iov;
	rqst.rq_nvec = 1;

	rc = cifs_send_recv(xid, ses, server,
			    &rqst, &resp_buftype, flags, &rsp_iov);
	cifs_small_buf_release(iov.iov_base);
	if (rc) {
		cifs_stats_fail_inc(tcon, SMB2_QUERY_INFO_HE);
		goto qfsinf_exit;
	}
	rsp = (struct smb2_query_info_rsp *)rsp_iov.iov_base;

	info = (struct smb2_fs_full_size_info *)(
		le16_to_cpu(rsp->OutputBufferOffset) + (char *)rsp);
	rc = smb2_validate_iov(le16_to_cpu(rsp->OutputBufferOffset),
			       le32_to_cpu(rsp->OutputBufferLength), &rsp_iov,
			       sizeof(struct smb2_fs_full_size_info));
	if (!rc)
		smb2_copy_fs_info_to_kstatfs(info, fsdata);

qfsinf_exit:
	free_rsp_buf(resp_buftype, rsp_iov.iov_base);
	return rc;
}

int
SMB2_QFS_attr(const unsigned int xid, struct cifs_tcon *tcon,
	      u64 persistent_fid, u64 volatile_fid, int level)
{
	struct smb_rqst rqst;
	struct smb2_query_info_rsp *rsp = NULL;
	struct kvec iov;
	struct kvec rsp_iov;
	int rc = 0;
	int resp_buftype, max_len, min_len;
	struct cifs_ses *ses = tcon->ses;
	struct TCP_Server_Info *server = cifs_pick_channel(ses);
	unsigned int rsp_len, offset;
	int flags = 0;

	if (level == FS_DEVICE_INFORMATION) {
		max_len = sizeof(FILE_SYSTEM_DEVICE_INFO);
		min_len = sizeof(FILE_SYSTEM_DEVICE_INFO);
	} else if (level == FS_ATTRIBUTE_INFORMATION) {
		max_len = sizeof(FILE_SYSTEM_ATTRIBUTE_INFO);
		min_len = MIN_FS_ATTR_INFO_SIZE;
	} else if (level == FS_SECTOR_SIZE_INFORMATION) {
		max_len = sizeof(struct smb3_fs_ss_info);
		min_len = sizeof(struct smb3_fs_ss_info);
	} else if (level == FS_VOLUME_INFORMATION) {
		max_len = sizeof(struct smb3_fs_vol_info) + MAX_VOL_LABEL_LEN;
		min_len = sizeof(struct smb3_fs_vol_info);
	} else {
		cifs_dbg(FYI, "Invalid qfsinfo level %d\n", level);
		return -EINVAL;
	}

	rc = build_qfs_info_req(&iov, tcon, server,
				level, max_len,
				persistent_fid, volatile_fid);
	if (rc)
		return rc;

	if (smb3_encryption_required(tcon))
		flags |= CIFS_TRANSFORM_REQ;

	memset(&rqst, 0, sizeof(struct smb_rqst));
	rqst.rq_iov = &iov;
	rqst.rq_nvec = 1;

	rc = cifs_send_recv(xid, ses, server,
			    &rqst, &resp_buftype, flags, &rsp_iov);
	cifs_small_buf_release(iov.iov_base);
	if (rc) {
		cifs_stats_fail_inc(tcon, SMB2_QUERY_INFO_HE);
		goto qfsattr_exit;
	}
	rsp = (struct smb2_query_info_rsp *)rsp_iov.iov_base;

	rsp_len = le32_to_cpu(rsp->OutputBufferLength);
	offset = le16_to_cpu(rsp->OutputBufferOffset);
	rc = smb2_validate_iov(offset, rsp_len, &rsp_iov, min_len);
	if (rc)
		goto qfsattr_exit;

	if (level == FS_ATTRIBUTE_INFORMATION)
		memcpy(&tcon->fsAttrInfo, offset
			+ (char *)rsp, min_t(unsigned int,
			rsp_len, max_len));
	else if (level == FS_DEVICE_INFORMATION)
		memcpy(&tcon->fsDevInfo, offset
			+ (char *)rsp, sizeof(FILE_SYSTEM_DEVICE_INFO));
	else if (level == FS_SECTOR_SIZE_INFORMATION) {
		struct smb3_fs_ss_info *ss_info = (struct smb3_fs_ss_info *)
			(offset + (char *)rsp);
		tcon->ss_flags = le32_to_cpu(ss_info->Flags);
		tcon->perf_sector_size =
			le32_to_cpu(ss_info->PhysicalBytesPerSectorForPerf);
	} else if (level == FS_VOLUME_INFORMATION) {
		struct smb3_fs_vol_info *vol_info = (struct smb3_fs_vol_info *)
			(offset + (char *)rsp);
		tcon->vol_serial_number = vol_info->VolumeSerialNumber;
		tcon->vol_create_time = vol_info->VolumeCreationTime;
	}

qfsattr_exit:
	free_rsp_buf(resp_buftype, rsp_iov.iov_base);
	return rc;
}

int
smb2_lockv(const unsigned int xid, struct cifs_tcon *tcon,
	   const __u64 persist_fid, const __u64 volatile_fid, const __u32 pid,
	   const __u32 num_lock, struct smb2_lock_element *buf)
{
	struct smb_rqst rqst;
	int rc = 0;
	struct smb2_lock_req *req = NULL;
	struct kvec iov[2];
	struct kvec rsp_iov;
	int resp_buf_type;
	unsigned int count;
	int flags = CIFS_NO_RSP_BUF;
	unsigned int total_len;
	struct TCP_Server_Info *server = cifs_pick_channel(tcon->ses);

	cifs_dbg(FYI, "smb2_lockv num lock %d\n", num_lock);

	rc = smb2_plain_req_init(SMB2_LOCK, tcon, server,
				 (void **) &req, &total_len);
	if (rc)
		return rc;

	if (smb3_encryption_required(tcon))
		flags |= CIFS_TRANSFORM_REQ;

	req->hdr.Id.SyncId.ProcessId = cpu_to_le32(pid);
	req->LockCount = cpu_to_le16(num_lock);

	req->PersistentFileId = persist_fid;
	req->VolatileFileId = volatile_fid;

	count = num_lock * sizeof(struct smb2_lock_element);

	iov[0].iov_base = (char *)req;
	iov[0].iov_len = total_len - sizeof(struct smb2_lock_element);
	iov[1].iov_base = (char *)buf;
	iov[1].iov_len = count;

	cifs_stats_inc(&tcon->stats.cifs_stats.num_locks);

	memset(&rqst, 0, sizeof(struct smb_rqst));
	rqst.rq_iov = iov;
	rqst.rq_nvec = 2;

	rc = cifs_send_recv(xid, tcon->ses, server,
			    &rqst, &resp_buf_type, flags,
			    &rsp_iov);
	cifs_small_buf_release(req);
	if (rc) {
		cifs_dbg(FYI, "Send error in smb2_lockv = %d\n", rc);
		cifs_stats_fail_inc(tcon, SMB2_LOCK_HE);
		trace_smb3_lock_err(xid, persist_fid, tcon->tid,
				    tcon->ses->Suid, rc);
	}

	return rc;
}

int
SMB2_lock(const unsigned int xid, struct cifs_tcon *tcon,
	  const __u64 persist_fid, const __u64 volatile_fid, const __u32 pid,
	  const __u64 length, const __u64 offset, const __u32 lock_flags,
	  const bool wait)
{
	struct smb2_lock_element lock;

	lock.Offset = cpu_to_le64(offset);
	lock.Length = cpu_to_le64(length);
	lock.Flags = cpu_to_le32(lock_flags);
	if (!wait && lock_flags != SMB2_LOCKFLAG_UNLOCK)
		lock.Flags |= cpu_to_le32(SMB2_LOCKFLAG_FAIL_IMMEDIATELY);

	return smb2_lockv(xid, tcon, persist_fid, volatile_fid, pid, 1, &lock);
}

int
SMB2_lease_break(const unsigned int xid, struct cifs_tcon *tcon,
		 __u8 *lease_key, const __le32 lease_state)
{
	struct smb_rqst rqst;
	int rc;
	struct smb2_lease_ack *req = NULL;
	struct cifs_ses *ses = tcon->ses;
	int flags = CIFS_OBREAK_OP;
	unsigned int total_len;
	struct kvec iov[1];
	struct kvec rsp_iov;
	int resp_buf_type;
	__u64 *please_key_high;
	__u64 *please_key_low;
	struct TCP_Server_Info *server = cifs_pick_channel(tcon->ses);

	cifs_dbg(FYI, "SMB2_lease_break\n");
	rc = smb2_plain_req_init(SMB2_OPLOCK_BREAK, tcon, server,
				 (void **) &req, &total_len);
	if (rc)
		return rc;

	if (smb3_encryption_required(tcon))
		flags |= CIFS_TRANSFORM_REQ;

	req->hdr.CreditRequest = cpu_to_le16(1);
	req->StructureSize = cpu_to_le16(36);
	total_len += 12;

	memcpy(req->LeaseKey, lease_key, 16);
	req->LeaseState = lease_state;

	flags |= CIFS_NO_RSP_BUF;

	iov[0].iov_base = (char *)req;
	iov[0].iov_len = total_len;

	memset(&rqst, 0, sizeof(struct smb_rqst));
	rqst.rq_iov = iov;
	rqst.rq_nvec = 1;

	rc = cifs_send_recv(xid, ses, server,
			    &rqst, &resp_buf_type, flags, &rsp_iov);
	cifs_small_buf_release(req);

	please_key_low = (__u64 *)lease_key;
	please_key_high = (__u64 *)(lease_key+8);
	if (rc) {
		cifs_stats_fail_inc(tcon, SMB2_OPLOCK_BREAK_HE);
		trace_smb3_lease_err(le32_to_cpu(lease_state), tcon->tid,
			ses->Suid, *please_key_low, *please_key_high, rc);
		cifs_dbg(FYI, "Send error in Lease Break = %d\n", rc);
	} else
		trace_smb3_lease_done(le32_to_cpu(lease_state), tcon->tid,
			ses->Suid, *please_key_low, *please_key_high);

	return rc;
}<|MERGE_RESOLUTION|>--- conflicted
+++ resolved
@@ -89,27 +89,11 @@
 		  struct TCP_Server_Info *server)
 {
 	struct smb3_hdr_req *smb3_hdr;
-<<<<<<< HEAD
+
 	shdr->ProtocolId = SMB2_PROTO_NUMBER;
 	shdr->StructureSize = cpu_to_le16(64);
 	shdr->Command = smb2_cmd;
-	if (server->dialect >= SMB30_PROT_ID) {
-		/* After reconnect SMB3 must set ChannelSequence on subsequent reqs */
-		smb3_hdr = (struct smb3_hdr_req *)shdr;
-		/* if primary channel is not set yet, use default channel for chan sequence num */
-		if (CIFS_SERVER_IS_CHAN(server))
-			smb3_hdr->ChannelSequence =
-				cpu_to_le16(server->primary_server->channel_sequence_num);
-		else
-			smb3_hdr->ChannelSequence = cpu_to_le16(server->channel_sequence_num);
-	}
-=======
-
-	shdr->ProtocolId = SMB2_PROTO_NUMBER;
-	shdr->StructureSize = cpu_to_le16(64);
-	shdr->Command = smb2_cmd;
-
->>>>>>> bd3a9e57
+
 	if (server) {
 		/* After reconnect SMB3 must set ChannelSequence on subsequent reqs */
 		if (server->dialect >= SMB30_PROT_ID) {
