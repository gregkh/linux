--- conflicted
+++ resolved
@@ -478,13 +478,9 @@
 		}
 
 		seq_puts(m, "\nCompression: ");
-<<<<<<< HEAD
-		if (!server->compression.requested)
-=======
 		if (!IS_ENABLED(CONFIG_CIFS_COMPRESSION))
 			seq_puts(m, "no built-in support");
 		else if (!server->compression.requested)
->>>>>>> a6ad5510
 			seq_puts(m, "disabled on mount");
 		else if (server->compression.enabled)
 			seq_printf(m, "enabled (%s)", compression_alg_str(server->compression.alg));
