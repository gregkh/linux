// SPDX-License-Identifier: LGPL-2.1
/*
 *
 *   Copyright (C) International Business Machines  Corp., 2002, 2011
 *                 Etersoft, 2012
 *   Author(s): Pavel Shilovsky (pshilovsky@samba.org),
 *              Steve French (sfrench@us.ibm.com)
 *
 */
#include <linux/fs.h>
#include <linux/stat.h>
#include <linux/slab.h>
#include <linux/pagemap.h>
#include <asm/div64.h>
#include "cifsfs.h"
#include "cifspdu.h"
#include "cifsglob.h"
#include "cifsproto.h"
#include "cifs_debug.h"
#include "cifs_fs_sb.h"
#include "cifs_unicode.h"
#include "fscache.h"
#include "smb2glob.h"
#include "smb2pdu.h"
#include "smb2proto.h"
#include "cached_dir.h"
#include "../common/smb2status.h"

<<<<<<< HEAD
static inline __u32 file_create_options(struct dentry *dentry)
{
	struct cifsInodeInfo *ci;

	if (dentry) {
		ci = CIFS_I(d_inode(dentry));
		if (ci->cifsAttrs & ATTR_REPARSE)
			return OPEN_REPARSE_POINT;
	}
	return 0;
}

static struct reparse_data_buffer *reparse_buf_ptr(struct kvec *iov)
{
=======
static struct reparse_data_buffer *reparse_buf_ptr(struct kvec *iov)
{
>>>>>>> a6ad5510
	struct reparse_data_buffer *buf;
	struct smb2_ioctl_rsp *io = iov->iov_base;
	u32 off, count, len;

	count = le32_to_cpu(io->OutputCount);
	off = le32_to_cpu(io->OutputOffset);
	if (check_add_overflow(off, count, &len) || len > iov->iov_len)
		return ERR_PTR(-EIO);

	buf = (struct reparse_data_buffer *)((u8 *)io + off);
	len = sizeof(*buf);
	if (count < len || count < le16_to_cpu(buf->ReparseDataLength) + len)
		return ERR_PTR(-EIO);
	return buf;
}

<<<<<<< HEAD
=======
static inline __u32 file_create_options(struct dentry *dentry)
{
	struct cifsInodeInfo *ci;

	if (dentry) {
		ci = CIFS_I(d_inode(dentry));
		if (ci->cifsAttrs & ATTR_REPARSE)
			return OPEN_REPARSE_POINT;
	}
	return 0;
}

>>>>>>> a6ad5510
/* Parse owner and group from SMB3.1.1 POSIX query info */
static int parse_posix_sids(struct cifs_open_info_data *data,
			    struct kvec *rsp_iov)
{
	struct smb2_query_info_rsp *qi = rsp_iov->iov_base;
	unsigned int out_len = le32_to_cpu(qi->OutputBufferLength);
	unsigned int qi_len = sizeof(data->posix_fi);
	int owner_len, group_len;
	u8 *sidsbuf, *sidsbuf_end;

	if (out_len <= qi_len)
		return -EINVAL;

	sidsbuf = (u8 *)qi + le16_to_cpu(qi->OutputBufferOffset) + qi_len;
	sidsbuf_end = sidsbuf + out_len - qi_len;

	owner_len = posix_info_sid_size(sidsbuf, sidsbuf_end);
	if (owner_len == -1)
		return -EINVAL;

	memcpy(&data->posix_owner, sidsbuf, owner_len);
	group_len = posix_info_sid_size(sidsbuf + owner_len, sidsbuf_end);
	if (group_len == -1)
		return -EINVAL;

	memcpy(&data->posix_group, sidsbuf + owner_len, group_len);
	return 0;
}

struct wsl_query_ea {
	__le32	next;
	__u8	name_len;
	__u8	name[SMB2_WSL_XATTR_NAME_LEN + 1];
} __packed;

#define NEXT_OFF cpu_to_le32(sizeof(struct wsl_query_ea))

static const struct wsl_query_ea wsl_query_eas[] = {
	{ .next = NEXT_OFF, .name_len = SMB2_WSL_XATTR_NAME_LEN, .name = SMB2_WSL_XATTR_UID, },
	{ .next = NEXT_OFF, .name_len = SMB2_WSL_XATTR_NAME_LEN, .name = SMB2_WSL_XATTR_GID, },
	{ .next = NEXT_OFF, .name_len = SMB2_WSL_XATTR_NAME_LEN, .name = SMB2_WSL_XATTR_MODE, },
	{ .next = 0,        .name_len = SMB2_WSL_XATTR_NAME_LEN, .name = SMB2_WSL_XATTR_DEV, },
};

static int check_wsl_eas(struct kvec *rsp_iov)
{
	struct smb2_file_full_ea_info *ea;
	struct smb2_query_info_rsp *rsp = rsp_iov->iov_base;
	unsigned long addr;
	u32 outlen, next;
	u16 vlen;
	u8 nlen;
	u8 *end;

	outlen = le32_to_cpu(rsp->OutputBufferLength);
	if (outlen < SMB2_WSL_MIN_QUERY_EA_RESP_SIZE ||
	    outlen > SMB2_WSL_MAX_QUERY_EA_RESP_SIZE)
		return -EINVAL;

	ea = (void *)((u8 *)rsp_iov->iov_base +
		      le16_to_cpu(rsp->OutputBufferOffset));
	end = (u8 *)rsp_iov->iov_base + rsp_iov->iov_len;
	for (;;) {
		if ((u8 *)ea > end - sizeof(*ea))
			return -EINVAL;

		nlen = ea->ea_name_length;
		vlen = le16_to_cpu(ea->ea_value_length);
		if (nlen != SMB2_WSL_XATTR_NAME_LEN ||
		    (u8 *)ea + nlen + 1 + vlen > end)
			return -EINVAL;

		switch (vlen) {
		case 4:
			if (strncmp(ea->ea_data, SMB2_WSL_XATTR_UID, nlen) &&
			    strncmp(ea->ea_data, SMB2_WSL_XATTR_GID, nlen) &&
			    strncmp(ea->ea_data, SMB2_WSL_XATTR_MODE, nlen))
				return -EINVAL;
			break;
		case 8:
			if (strncmp(ea->ea_data, SMB2_WSL_XATTR_DEV, nlen))
				return -EINVAL;
			break;
		case 0:
			if (!strncmp(ea->ea_data, SMB2_WSL_XATTR_UID, nlen) ||
			    !strncmp(ea->ea_data, SMB2_WSL_XATTR_GID, nlen) ||
			    !strncmp(ea->ea_data, SMB2_WSL_XATTR_MODE, nlen) ||
			    !strncmp(ea->ea_data, SMB2_WSL_XATTR_DEV, nlen))
				break;
			fallthrough;
		default:
			return -EINVAL;
		}

		next = le32_to_cpu(ea->next_entry_offset);
		if (!next)
			break;
		if (!IS_ALIGNED(next, 4) ||
		    check_add_overflow((unsigned long)ea, next, &addr))
			return -EINVAL;
		ea = (void *)addr;
	}
	return 0;
}

/*
 * note: If cfile is passed, the reference to it is dropped here.
 * So make sure that you do not reuse cfile after return from this func.
 *
 * If passing @out_iov and @out_buftype, ensure to make them both large enough
 * (>= 3) to hold all compounded responses.  Caller is also responsible for
 * freeing them up with free_rsp_buf().
 */
static int smb2_compound_op(const unsigned int xid, struct cifs_tcon *tcon,
			    struct cifs_sb_info *cifs_sb, const char *full_path,
			    struct cifs_open_parms *oparms, struct kvec *in_iov,
			    int *cmds, int num_cmds, struct cifsFileInfo *cfile,
			    struct kvec *out_iov, int *out_buftype, struct dentry *dentry)
{

	struct reparse_data_buffer *rbuf;
	struct smb2_compound_vars *vars = NULL;
	struct kvec *rsp_iov, *iov;
	struct smb_rqst *rqst;
	int rc;
	__le16 *utf16_path = NULL;
	__u8 oplock = SMB2_OPLOCK_LEVEL_NONE;
	struct cifs_fid fid;
	struct cifs_ses *ses = tcon->ses;
	struct TCP_Server_Info *server;
	int num_rqst = 0, i;
	int resp_buftype[MAX_COMPOUND];
	struct smb2_query_info_rsp *qi_rsp = NULL;
	struct cifs_open_info_data *idata;
	struct inode *inode = NULL;
	int flags = 0;
	__u8 delete_pending[8] = {1, 0, 0, 0, 0, 0, 0, 0};
	unsigned int size[2];
	void *data[2];
	unsigned int len;
	int retries = 0, cur_sleep = 1;

replay_again:
	/* reinitialize for possible replay */
	flags = 0;
	oplock = SMB2_OPLOCK_LEVEL_NONE;
	num_rqst = 0;
	server = cifs_pick_channel(ses);

	vars = kzalloc(sizeof(*vars), GFP_ATOMIC);
	if (vars == NULL)
		return -ENOMEM;
	rqst = &vars->rqst[0];
	rsp_iov = &vars->rsp_iov[0];

	if (smb3_encryption_required(tcon))
		flags |= CIFS_TRANSFORM_REQ;

	for (i = 0; i < ARRAY_SIZE(resp_buftype); i++)
		resp_buftype[i] = CIFS_NO_BUFFER;

	/* We already have a handle so we can skip the open */
	if (cfile)
		goto after_open;

	/* Open */
	utf16_path = cifs_convert_path_to_utf16(full_path, cifs_sb);
	if (!utf16_path) {
		rc = -ENOMEM;
		goto finished;
	}

	/* if there is an existing lease, reuse it */

	/*
	 * note: files with hardlinks cause unexpected behaviour. As per MS-SMB2,
	 * lease keys are associated with the filepath. We are maintaining lease keys
	 * with the inode on the client. If the file has hardlinks, it is possible
	 * that the lease for a file be reused for an operation on its hardlink or
	 * vice versa.
	 * As a workaround, send request using an existing lease key and if the server
	 * returns STATUS_INVALID_PARAMETER, which maps to EINVAL, send the request
	 * again without the lease.
	 */
	if (dentry) {
		inode = d_inode(dentry);
		if (CIFS_I(inode)->lease_granted && server->ops->get_lease_key) {
			oplock = SMB2_OPLOCK_LEVEL_LEASE;
			server->ops->get_lease_key(inode, &fid);
		}
	}

	vars->oparms = *oparms;
	vars->oparms.fid = &fid;

	rqst[num_rqst].rq_iov = &vars->open_iov[0];
	rqst[num_rqst].rq_nvec = SMB2_CREATE_IOV_SIZE;
	rc = SMB2_open_init(tcon, server,
			    &rqst[num_rqst], &oplock, &vars->oparms,
			    utf16_path);
	kfree(utf16_path);
	if (rc)
		goto finished;

	smb2_set_next_command(tcon, &rqst[num_rqst]);
 after_open:
	num_rqst++;
	rc = 0;

	for (i = 0; i < num_cmds; i++) {
		/* Operation */
		switch (cmds[i]) {
		case SMB2_OP_QUERY_INFO:
			rqst[num_rqst].rq_iov = &vars->qi_iov;
			rqst[num_rqst].rq_nvec = 1;

			if (cfile) {
				rc = SMB2_query_info_init(tcon, server,
							  &rqst[num_rqst],
							  cfile->fid.persistent_fid,
							  cfile->fid.volatile_fid,
							  FILE_ALL_INFORMATION,
							  SMB2_O_INFO_FILE, 0,
							  sizeof(struct smb2_file_all_info) +
							  PATH_MAX * 2, 0, NULL);
			} else {
				rc = SMB2_query_info_init(tcon, server,
							  &rqst[num_rqst],
							  COMPOUND_FID,
							  COMPOUND_FID,
							  FILE_ALL_INFORMATION,
							  SMB2_O_INFO_FILE, 0,
							  sizeof(struct smb2_file_all_info) +
							  PATH_MAX * 2, 0, NULL);
			}
			if (!rc && (!cfile || num_rqst > 1)) {
				smb2_set_next_command(tcon, &rqst[num_rqst]);
				smb2_set_related(&rqst[num_rqst]);
			} else if (rc) {
				goto finished;
			}
			num_rqst++;
			trace_smb3_query_info_compound_enter(xid, ses->Suid,
							     tcon->tid, full_path);
			break;
		case SMB2_OP_POSIX_QUERY_INFO:
			rqst[num_rqst].rq_iov = &vars->qi_iov;
			rqst[num_rqst].rq_nvec = 1;

			if (cfile) {
				/* TBD: fix following to allow for longer SIDs */
				rc = SMB2_query_info_init(tcon, server,
							  &rqst[num_rqst],
							  cfile->fid.persistent_fid,
							  cfile->fid.volatile_fid,
							  SMB_FIND_FILE_POSIX_INFO,
							  SMB2_O_INFO_FILE, 0,
							  sizeof(struct smb311_posix_qinfo *) +
							  (PATH_MAX * 2) +
							  (sizeof(struct smb_sid) * 2), 0, NULL);
			} else {
				rc = SMB2_query_info_init(tcon, server,
							  &rqst[num_rqst],
							  COMPOUND_FID,
							  COMPOUND_FID,
							  SMB_FIND_FILE_POSIX_INFO,
							  SMB2_O_INFO_FILE, 0,
							  sizeof(struct smb311_posix_qinfo *) +
							  (PATH_MAX * 2) +
							  (sizeof(struct smb_sid) * 2), 0, NULL);
			}
			if (!rc && (!cfile || num_rqst > 1)) {
				smb2_set_next_command(tcon, &rqst[num_rqst]);
				smb2_set_related(&rqst[num_rqst]);
			} else if (rc) {
				goto finished;
			}
			num_rqst++;
			trace_smb3_posix_query_info_compound_enter(xid, ses->Suid,
								   tcon->tid, full_path);
			break;
		case SMB2_OP_DELETE:
			trace_smb3_delete_enter(xid, ses->Suid, tcon->tid, full_path);
			break;
		case SMB2_OP_MKDIR:
			/*
			 * Directories are created through parameters in the
			 * SMB2_open() call.
			 */
			trace_smb3_mkdir_enter(xid, ses->Suid, tcon->tid, full_path);
			break;
		case SMB2_OP_RMDIR:
			rqst[num_rqst].rq_iov = &vars->si_iov[0];
			rqst[num_rqst].rq_nvec = 1;

			size[0] = 1; /* sizeof __u8 See MS-FSCC section 2.4.11 */
			data[0] = &delete_pending[0];

			rc = SMB2_set_info_init(tcon, server,
						&rqst[num_rqst], COMPOUND_FID,
						COMPOUND_FID, current->tgid,
						FILE_DISPOSITION_INFORMATION,
						SMB2_O_INFO_FILE, 0, data, size);
			if (rc)
				goto finished;
			smb2_set_next_command(tcon, &rqst[num_rqst]);
			smb2_set_related(&rqst[num_rqst++]);
			trace_smb3_rmdir_enter(xid, ses->Suid, tcon->tid, full_path);
			break;
		case SMB2_OP_SET_EOF:
			rqst[num_rqst].rq_iov = &vars->si_iov[0];
			rqst[num_rqst].rq_nvec = 1;

			size[0] = in_iov[i].iov_len;
			data[0] = in_iov[i].iov_base;

			if (cfile) {
				rc = SMB2_set_info_init(tcon, server,
							&rqst[num_rqst],
							cfile->fid.persistent_fid,
							cfile->fid.volatile_fid,
							current->tgid,
							FILE_END_OF_FILE_INFORMATION,
							SMB2_O_INFO_FILE, 0,
							data, size);
			} else {
				rc = SMB2_set_info_init(tcon, server,
							&rqst[num_rqst],
							COMPOUND_FID,
							COMPOUND_FID,
							current->tgid,
							FILE_END_OF_FILE_INFORMATION,
							SMB2_O_INFO_FILE, 0,
							data, size);
			}
			if (!rc && (!cfile || num_rqst > 1)) {
				smb2_set_next_command(tcon, &rqst[num_rqst]);
				smb2_set_related(&rqst[num_rqst]);
			} else if (rc) {
				goto finished;
			}
			num_rqst++;
			trace_smb3_set_eof_enter(xid, ses->Suid, tcon->tid, full_path);
			break;
		case SMB2_OP_SET_INFO:
			rqst[num_rqst].rq_iov = &vars->si_iov[0];
			rqst[num_rqst].rq_nvec = 1;

			size[0] = in_iov[i].iov_len;
			data[0] = in_iov[i].iov_base;

			if (cfile) {
				rc = SMB2_set_info_init(tcon, server,
							&rqst[num_rqst],
							cfile->fid.persistent_fid,
							cfile->fid.volatile_fid, current->tgid,
							FILE_BASIC_INFORMATION,
							SMB2_O_INFO_FILE, 0, data, size);
			} else {
				rc = SMB2_set_info_init(tcon, server,
							&rqst[num_rqst],
							COMPOUND_FID,
							COMPOUND_FID, current->tgid,
							FILE_BASIC_INFORMATION,
							SMB2_O_INFO_FILE, 0, data, size);
			}
			if (!rc && (!cfile || num_rqst > 1)) {
				smb2_set_next_command(tcon, &rqst[num_rqst]);
				smb2_set_related(&rqst[num_rqst]);
			} else if (rc) {
				goto finished;
			}
			num_rqst++;
			trace_smb3_set_info_compound_enter(xid, ses->Suid,
							   tcon->tid, full_path);
			break;
		case SMB2_OP_RENAME:
			rqst[num_rqst].rq_iov = &vars->si_iov[0];
			rqst[num_rqst].rq_nvec = 2;

			len = in_iov[i].iov_len;

			vars->rename_info.ReplaceIfExists = 1;
			vars->rename_info.RootDirectory = 0;
			vars->rename_info.FileNameLength = cpu_to_le32(len);

			size[0] = sizeof(struct smb2_file_rename_info);
			data[0] = &vars->rename_info;

			size[1] = len + 2 /* null */;
			data[1] = in_iov[i].iov_base;

			if (cfile) {
				rc = SMB2_set_info_init(tcon, server,
							&rqst[num_rqst],
							cfile->fid.persistent_fid,
							cfile->fid.volatile_fid,
							current->tgid, FILE_RENAME_INFORMATION,
							SMB2_O_INFO_FILE, 0, data, size);
			} else {
				rc = SMB2_set_info_init(tcon, server,
							&rqst[num_rqst],
							COMPOUND_FID, COMPOUND_FID,
							current->tgid, FILE_RENAME_INFORMATION,
							SMB2_O_INFO_FILE, 0, data, size);
			}
			if (!rc && (!cfile || num_rqst > 1)) {
				smb2_set_next_command(tcon, &rqst[num_rqst]);
				smb2_set_related(&rqst[num_rqst]);
			} else if (rc) {
				goto finished;
			}
			num_rqst++;
			trace_smb3_rename_enter(xid, ses->Suid, tcon->tid, full_path);
			break;
		case SMB2_OP_HARDLINK:
			rqst[num_rqst].rq_iov = &vars->si_iov[0];
			rqst[num_rqst].rq_nvec = 2;

			len = in_iov[i].iov_len;

			vars->link_info.ReplaceIfExists = 0;
			vars->link_info.RootDirectory = 0;
			vars->link_info.FileNameLength = cpu_to_le32(len);

			size[0] = sizeof(struct smb2_file_link_info);
			data[0] = &vars->link_info;

			size[1] = len + 2 /* null */;
			data[1] = in_iov[i].iov_base;

			rc = SMB2_set_info_init(tcon, server,
						&rqst[num_rqst], COMPOUND_FID,
						COMPOUND_FID, current->tgid,
						FILE_LINK_INFORMATION,
						SMB2_O_INFO_FILE, 0, data, size);
			if (rc)
				goto finished;
			smb2_set_next_command(tcon, &rqst[num_rqst]);
			smb2_set_related(&rqst[num_rqst++]);
			trace_smb3_hardlink_enter(xid, ses->Suid, tcon->tid, full_path);
			break;
		case SMB2_OP_SET_REPARSE:
			rqst[num_rqst].rq_iov = vars->io_iov;
			rqst[num_rqst].rq_nvec = ARRAY_SIZE(vars->io_iov);

			if (cfile) {
				rc = SMB2_ioctl_init(tcon, server, &rqst[num_rqst],
						     cfile->fid.persistent_fid,
						     cfile->fid.volatile_fid,
						     FSCTL_SET_REPARSE_POINT,
						     in_iov[i].iov_base,
						     in_iov[i].iov_len, 0);
			} else {
				rc = SMB2_ioctl_init(tcon, server, &rqst[num_rqst],
						     COMPOUND_FID, COMPOUND_FID,
						     FSCTL_SET_REPARSE_POINT,
						     in_iov[i].iov_base,
						     in_iov[i].iov_len, 0);
			}
			if (!rc && (!cfile || num_rqst > 1)) {
				smb2_set_next_command(tcon, &rqst[num_rqst]);
				smb2_set_related(&rqst[num_rqst]);
			} else if (rc) {
				goto finished;
			}
			num_rqst++;
			trace_smb3_set_reparse_compound_enter(xid, ses->Suid,
							      tcon->tid, full_path);
			break;
		case SMB2_OP_GET_REPARSE:
			rqst[num_rqst].rq_iov = vars->io_iov;
			rqst[num_rqst].rq_nvec = ARRAY_SIZE(vars->io_iov);

			if (cfile) {
				rc = SMB2_ioctl_init(tcon, server, &rqst[num_rqst],
						     cfile->fid.persistent_fid,
						     cfile->fid.volatile_fid,
						     FSCTL_GET_REPARSE_POINT,
						     NULL, 0, CIFSMaxBufSize);
			} else {
				rc = SMB2_ioctl_init(tcon, server, &rqst[num_rqst],
						     COMPOUND_FID, COMPOUND_FID,
						     FSCTL_GET_REPARSE_POINT,
						     NULL, 0, CIFSMaxBufSize);
			}
			if (!rc && (!cfile || num_rqst > 1)) {
				smb2_set_next_command(tcon, &rqst[num_rqst]);
				smb2_set_related(&rqst[num_rqst]);
			} else if (rc) {
				goto finished;
			}
			num_rqst++;
			trace_smb3_get_reparse_compound_enter(xid, ses->Suid,
							      tcon->tid, full_path);
			break;
		case SMB2_OP_QUERY_WSL_EA:
			rqst[num_rqst].rq_iov = &vars->ea_iov;
			rqst[num_rqst].rq_nvec = 1;

			if (cfile) {
				rc = SMB2_query_info_init(tcon, server,
							  &rqst[num_rqst],
							  cfile->fid.persistent_fid,
							  cfile->fid.volatile_fid,
							  FILE_FULL_EA_INFORMATION,
							  SMB2_O_INFO_FILE, 0,
							  SMB2_WSL_MAX_QUERY_EA_RESP_SIZE,
							  sizeof(wsl_query_eas),
							  (void *)wsl_query_eas);
			} else {
				rc = SMB2_query_info_init(tcon, server,
							  &rqst[num_rqst],
							  COMPOUND_FID,
							  COMPOUND_FID,
							  FILE_FULL_EA_INFORMATION,
							  SMB2_O_INFO_FILE, 0,
							  SMB2_WSL_MAX_QUERY_EA_RESP_SIZE,
							  sizeof(wsl_query_eas),
							  (void *)wsl_query_eas);
			}
			if (!rc && (!cfile || num_rqst > 1)) {
				smb2_set_next_command(tcon, &rqst[num_rqst]);
				smb2_set_related(&rqst[num_rqst]);
			} else if (rc) {
				goto finished;
			}
			num_rqst++;
			break;
		default:
			cifs_dbg(VFS, "Invalid command\n");
			rc = -EINVAL;
		}
	}
	if (rc)
		goto finished;

	/* We already have a handle so we can skip the close */
	if (cfile)
		goto after_close;
	/* Close */
	flags |= CIFS_CP_CREATE_CLOSE_OP;
	rqst[num_rqst].rq_iov = &vars->close_iov;
	rqst[num_rqst].rq_nvec = 1;
	rc = SMB2_close_init(tcon, server,
			     &rqst[num_rqst], COMPOUND_FID,
			     COMPOUND_FID, false);
	smb2_set_related(&rqst[num_rqst]);
	if (rc)
		goto finished;
 after_close:
	num_rqst++;

	if (cfile) {
		if (retries)
			for (i = 1; i < num_rqst - 2; i++)
				smb2_set_replay(server, &rqst[i]);

		rc = compound_send_recv(xid, ses, server,
					flags, num_rqst - 2,
					&rqst[1], &resp_buftype[1],
					&rsp_iov[1]);
	} else {
		if (retries)
			for (i = 0; i < num_rqst; i++)
				smb2_set_replay(server, &rqst[i]);

		rc = compound_send_recv(xid, ses, server,
					flags, num_rqst,
					rqst, resp_buftype,
					rsp_iov);
	}

finished:
	num_rqst = 0;
	SMB2_open_free(&rqst[num_rqst++]);
	if (rc == -EREMCHG) {
		pr_warn_once("server share %s deleted\n", tcon->tree_name);
		tcon->need_reconnect = true;
	}

	for (i = 0; i < num_cmds; i++) {
		switch (cmds[i]) {
		case SMB2_OP_QUERY_INFO:
			idata = in_iov[i].iov_base;
			if (rc == 0 && cfile && cfile->symlink_target) {
				idata->symlink_target = kstrdup(cfile->symlink_target, GFP_KERNEL);
				if (!idata->symlink_target)
					rc = -ENOMEM;
			}
			if (rc == 0) {
				qi_rsp = (struct smb2_query_info_rsp *)
					rsp_iov[i + 1].iov_base;
				rc = smb2_validate_and_copy_iov(
					le16_to_cpu(qi_rsp->OutputBufferOffset),
					le32_to_cpu(qi_rsp->OutputBufferLength),
					&rsp_iov[i + 1], sizeof(idata->fi), (char *)&idata->fi);
			}
			SMB2_query_info_free(&rqst[num_rqst++]);
			if (rc)
				trace_smb3_query_info_compound_err(xid,  ses->Suid,
								   tcon->tid, rc);
			else
				trace_smb3_query_info_compound_done(xid, ses->Suid,
								    tcon->tid);
			break;
		case SMB2_OP_POSIX_QUERY_INFO:
			idata = in_iov[i].iov_base;
			if (rc == 0 && cfile && cfile->symlink_target) {
				idata->symlink_target = kstrdup(cfile->symlink_target, GFP_KERNEL);
				if (!idata->symlink_target)
					rc = -ENOMEM;
			}
			if (rc == 0) {
				qi_rsp = (struct smb2_query_info_rsp *)
					rsp_iov[i + 1].iov_base;
				rc = smb2_validate_and_copy_iov(
					le16_to_cpu(qi_rsp->OutputBufferOffset),
					le32_to_cpu(qi_rsp->OutputBufferLength),
					&rsp_iov[i + 1], sizeof(idata->posix_fi) /* add SIDs */,
					(char *)&idata->posix_fi);
			}
			if (rc == 0)
				rc = parse_posix_sids(idata, &rsp_iov[i + 1]);

			SMB2_query_info_free(&rqst[num_rqst++]);
			if (rc)
				trace_smb3_posix_query_info_compound_err(xid,  ses->Suid,
									 tcon->tid, rc);
			else
				trace_smb3_posix_query_info_compound_done(xid, ses->Suid,
									  tcon->tid);
			break;
		case SMB2_OP_DELETE:
			if (rc)
				trace_smb3_delete_err(xid,  ses->Suid, tcon->tid, rc);
			else {
				/*
				 * If dentry (hence, inode) is NULL, lease break is going to
				 * take care of degrading leases on handles for deleted files.
				 */
				if (inode)
					cifs_mark_open_handles_for_deleted_file(inode, full_path);
				trace_smb3_delete_done(xid, ses->Suid, tcon->tid);
			}
			break;
		case SMB2_OP_MKDIR:
			if (rc)
				trace_smb3_mkdir_err(xid,  ses->Suid, tcon->tid, rc);
			else
				trace_smb3_mkdir_done(xid, ses->Suid, tcon->tid);
			break;
		case SMB2_OP_HARDLINK:
			if (rc)
				trace_smb3_hardlink_err(xid,  ses->Suid, tcon->tid, rc);
			else
				trace_smb3_hardlink_done(xid, ses->Suid, tcon->tid);
			SMB2_set_info_free(&rqst[num_rqst++]);
			break;
		case SMB2_OP_RENAME:
			if (rc)
				trace_smb3_rename_err(xid,  ses->Suid, tcon->tid, rc);
			else
				trace_smb3_rename_done(xid, ses->Suid, tcon->tid);
			SMB2_set_info_free(&rqst[num_rqst++]);
			break;
		case SMB2_OP_RMDIR:
			if (rc)
				trace_smb3_rmdir_err(xid,  ses->Suid, tcon->tid, rc);
			else
				trace_smb3_rmdir_done(xid, ses->Suid, tcon->tid);
			SMB2_set_info_free(&rqst[num_rqst++]);
			break;
		case SMB2_OP_SET_EOF:
			if (rc)
				trace_smb3_set_eof_err(xid,  ses->Suid, tcon->tid, rc);
			else
				trace_smb3_set_eof_done(xid, ses->Suid, tcon->tid);
			SMB2_set_info_free(&rqst[num_rqst++]);
			break;
		case SMB2_OP_SET_INFO:
			if (rc)
				trace_smb3_set_info_compound_err(xid,  ses->Suid,
								 tcon->tid, rc);
			else
				trace_smb3_set_info_compound_done(xid, ses->Suid,
								  tcon->tid);
			SMB2_set_info_free(&rqst[num_rqst++]);
			break;
		case SMB2_OP_SET_REPARSE:
			if (rc) {
				trace_smb3_set_reparse_compound_err(xid,  ses->Suid,
								    tcon->tid, rc);
			} else {
				trace_smb3_set_reparse_compound_done(xid, ses->Suid,
								     tcon->tid);
			}
			SMB2_ioctl_free(&rqst[num_rqst++]);
			break;
		case SMB2_OP_GET_REPARSE:
			if (!rc) {
				iov = &rsp_iov[i + 1];
				idata = in_iov[i].iov_base;
				idata->reparse.io.iov = *iov;
				idata->reparse.io.buftype = resp_buftype[i + 1];
				rbuf = reparse_buf_ptr(iov);
				if (IS_ERR(rbuf)) {
					rc = PTR_ERR(rbuf);
					trace_smb3_set_reparse_compound_err(xid,  ses->Suid,
									    tcon->tid, rc);
				} else {
					idata->reparse.tag = le32_to_cpu(rbuf->ReparseTag);
					trace_smb3_set_reparse_compound_done(xid, ses->Suid,
									     tcon->tid);
				}
				memset(iov, 0, sizeof(*iov));
				resp_buftype[i + 1] = CIFS_NO_BUFFER;
			} else {
				trace_smb3_set_reparse_compound_err(xid, ses->Suid,
								    tcon->tid, rc);
			}
			SMB2_ioctl_free(&rqst[num_rqst++]);
			break;
		case SMB2_OP_QUERY_WSL_EA:
			if (!rc) {
				idata = in_iov[i].iov_base;
				qi_rsp = rsp_iov[i + 1].iov_base;
				data[0] = (u8 *)qi_rsp + le16_to_cpu(qi_rsp->OutputBufferOffset);
				size[0] = le32_to_cpu(qi_rsp->OutputBufferLength);
				rc = check_wsl_eas(&rsp_iov[i + 1]);
				if (!rc) {
					memcpy(idata->wsl.eas, data[0], size[0]);
					idata->wsl.eas_len = size[0];
				}
			}
			if (!rc) {
				trace_smb3_query_wsl_ea_compound_done(xid, ses->Suid,
								      tcon->tid);
			} else {
				trace_smb3_query_wsl_ea_compound_err(xid, ses->Suid,
								     tcon->tid, rc);
			}
			SMB2_query_info_free(&rqst[num_rqst++]);
			break;
		}
	}
	SMB2_close_free(&rqst[num_rqst]);

	num_cmds += 2;
	if (out_iov && out_buftype) {
		memcpy(out_iov, rsp_iov, num_cmds * sizeof(*out_iov));
		memcpy(out_buftype, resp_buftype,
		       num_cmds * sizeof(*out_buftype));
	} else {
		for (i = 0; i < num_cmds; i++)
			free_rsp_buf(resp_buftype[i], rsp_iov[i].iov_base);
	}
	num_cmds -= 2; /* correct num_cmds as there could be a retry */
	kfree(vars);

	if (is_replayable_error(rc) &&
	    smb2_should_replay(tcon, &retries, &cur_sleep))
		goto replay_again;

	if (cfile)
		cifsFileInfo_put(cfile);

	return rc;
}

static int parse_create_response(struct cifs_open_info_data *data,
				 struct cifs_sb_info *cifs_sb,
				 const char *full_path,
				 const struct kvec *iov)
{
	struct smb2_create_rsp *rsp = iov->iov_base;
	bool reparse_point = false;
	u32 tag = 0;
	int rc = 0;

	switch (rsp->hdr.Status) {
	case STATUS_IO_REPARSE_TAG_NOT_HANDLED:
		reparse_point = true;
		break;
	case STATUS_STOPPED_ON_SYMLINK:
		rc = smb2_parse_symlink_response(cifs_sb, iov,
						 full_path,
						 &data->symlink_target);
		if (rc)
			return rc;
		tag = IO_REPARSE_TAG_SYMLINK;
		reparse_point = true;
		break;
	case STATUS_SUCCESS:
		reparse_point = !!(rsp->Flags & SMB2_CREATE_FLAG_REPARSEPOINT);
		break;
	}
	data->reparse_point = reparse_point;
	data->reparse.tag = tag;
	return rc;
}

int smb2_query_path_info(const unsigned int xid,
			 struct cifs_tcon *tcon,
			 struct cifs_sb_info *cifs_sb,
			 const char *full_path,
			 struct cifs_open_info_data *data)
{
	struct cifs_open_parms oparms;
	__u32 create_options = 0;
	struct cifsFileInfo *cfile;
	struct cached_fid *cfid = NULL;
	struct smb2_hdr *hdr;
	struct kvec in_iov[3], out_iov[3] = {};
	int out_buftype[3] = {};
	int cmds[3];
	bool islink;
	int i, num_cmds = 0;
	int rc, rc2;

	data->adjust_tz = false;
	data->reparse_point = false;

	/*
	 * BB TODO: Add support for using cached root handle in SMB3.1.1 POSIX.
	 * Create SMB2_query_posix_info worker function to do non-compounded
	 * query when we already have an open file handle for this. For now this
	 * is fast enough (always using the compounded version).
	 */
	if (!tcon->posix_extensions) {
		if (*full_path) {
			rc = -ENOENT;
		} else {
			rc = open_cached_dir(xid, tcon, full_path,
					     cifs_sb, false, &cfid);
		}
		/* If it is a root and its handle is cached then use it */
		if (!rc) {
			if (cfid->file_all_info_is_valid) {
				memcpy(&data->fi, &cfid->file_all_info,
				       sizeof(data->fi));
			} else {
				rc = SMB2_query_info(xid, tcon,
						     cfid->fid.persistent_fid,
						     cfid->fid.volatile_fid,
						     &data->fi);
			}
			close_cached_dir(cfid);
			return rc;
		}
		cmds[num_cmds++] = SMB2_OP_QUERY_INFO;
	} else {
		cmds[num_cmds++] = SMB2_OP_POSIX_QUERY_INFO;
	}

	in_iov[0].iov_base = data;
	in_iov[0].iov_len = sizeof(*data);
	in_iov[1] = in_iov[0];
	in_iov[2] = in_iov[0];

	cifs_get_readable_path(tcon, full_path, &cfile);
	oparms = CIFS_OPARMS(cifs_sb, tcon, full_path, FILE_READ_ATTRIBUTES,
			     FILE_OPEN, create_options, ACL_NO_MODE);
	rc = smb2_compound_op(xid, tcon, cifs_sb, full_path,
			      &oparms, in_iov, cmds, num_cmds,
			      cfile, out_iov, out_buftype, NULL);
	hdr = out_iov[0].iov_base;
	/*
	 * If first iov is unset, then SMB session was dropped or we've got a
	 * cached open file (@cfile).
	 */
	if (!hdr || out_buftype[0] == CIFS_NO_BUFFER)
		goto out;

	switch (rc) {
	case 0:
		rc = parse_create_response(data, cifs_sb, full_path, &out_iov[0]);
		break;
	case -EOPNOTSUPP:
		/*
		 * BB TODO: When support for special files added to Samba
		 * re-verify this path.
		 */
		rc = parse_create_response(data, cifs_sb, full_path, &out_iov[0]);
		if (rc || !data->reparse_point)
			goto out;

		if (!tcon->posix_extensions)
			cmds[num_cmds++] = SMB2_OP_QUERY_WSL_EA;
		/*
		 * Skip SMB2_OP_GET_REPARSE if symlink already parsed in create
		 * response.
		 */
		if (data->reparse.tag != IO_REPARSE_TAG_SYMLINK)
			cmds[num_cmds++] = SMB2_OP_GET_REPARSE;

		oparms = CIFS_OPARMS(cifs_sb, tcon, full_path,
				     FILE_READ_ATTRIBUTES |
				     FILE_READ_EA | SYNCHRONIZE,
				     FILE_OPEN, create_options |
				     OPEN_REPARSE_POINT, ACL_NO_MODE);
		cifs_get_readable_path(tcon, full_path, &cfile);
		rc = smb2_compound_op(xid, tcon, cifs_sb, full_path,
				      &oparms, in_iov, cmds, num_cmds,
				      cfile, NULL, NULL, NULL);
		break;
	case -EREMOTE:
		break;
	default:
		if (hdr->Status != STATUS_OBJECT_NAME_INVALID)
			break;
		rc2 = cifs_inval_name_dfs_link_error(xid, tcon, cifs_sb,
						     full_path, &islink);
		if (rc2) {
			rc = rc2;
			goto out;
		}
		if (islink)
			rc = -EREMOTE;
	}

out:
	for (i = 0; i < ARRAY_SIZE(out_buftype); i++)
		free_rsp_buf(out_buftype[i], out_iov[i].iov_base);
	return rc;
}

int
smb2_mkdir(const unsigned int xid, struct inode *parent_inode, umode_t mode,
	   struct cifs_tcon *tcon, const char *name,
	   struct cifs_sb_info *cifs_sb)
{
	struct cifs_open_parms oparms;

	oparms = CIFS_OPARMS(cifs_sb, tcon, name, FILE_WRITE_ATTRIBUTES,
			     FILE_CREATE, CREATE_NOT_FILE, mode);
	return smb2_compound_op(xid, tcon, cifs_sb,
				name, &oparms, NULL,
				&(int){SMB2_OP_MKDIR}, 1,
				NULL, NULL, NULL, NULL);
}

void
smb2_mkdir_setinfo(struct inode *inode, const char *name,
		   struct cifs_sb_info *cifs_sb, struct cifs_tcon *tcon,
		   const unsigned int xid)
{
	struct cifs_open_parms oparms;
	FILE_BASIC_INFO data = {};
	struct cifsInodeInfo *cifs_i;
	struct cifsFileInfo *cfile;
	struct kvec in_iov;
	u32 dosattrs;
	int tmprc;

	in_iov.iov_base = &data;
	in_iov.iov_len = sizeof(data);
	cifs_i = CIFS_I(inode);
	dosattrs = cifs_i->cifsAttrs | ATTR_READONLY;
	data.Attributes = cpu_to_le32(dosattrs);
	cifs_get_writable_path(tcon, name, FIND_WR_ANY, &cfile);
	oparms = CIFS_OPARMS(cifs_sb, tcon, name, FILE_WRITE_ATTRIBUTES,
			     FILE_CREATE, CREATE_NOT_FILE, ACL_NO_MODE);
	tmprc = smb2_compound_op(xid, tcon, cifs_sb, name,
				 &oparms, &in_iov,
				 &(int){SMB2_OP_SET_INFO}, 1,
				 cfile, NULL, NULL, NULL);
	if (tmprc == 0)
		cifs_i->cifsAttrs = dosattrs;
}

int
smb2_rmdir(const unsigned int xid, struct cifs_tcon *tcon, const char *name,
	   struct cifs_sb_info *cifs_sb)
{
	struct cifs_open_parms oparms;

	drop_cached_dir_by_name(xid, tcon, name, cifs_sb);
	oparms = CIFS_OPARMS(cifs_sb, tcon, name, DELETE,
			     FILE_OPEN, CREATE_NOT_FILE, ACL_NO_MODE);
	return smb2_compound_op(xid, tcon, cifs_sb,
				name, &oparms, NULL,
				&(int){SMB2_OP_RMDIR}, 1,
				NULL, NULL, NULL, NULL);
}

int
smb2_unlink(const unsigned int xid, struct cifs_tcon *tcon, const char *name,
	    struct cifs_sb_info *cifs_sb, struct dentry *dentry)
{
	struct cifs_open_parms oparms;

	oparms = CIFS_OPARMS(cifs_sb, tcon, name,
			     DELETE, FILE_OPEN,
			     CREATE_DELETE_ON_CLOSE | OPEN_REPARSE_POINT,
			     ACL_NO_MODE);
	int rc = smb2_compound_op(xid, tcon, cifs_sb, name, &oparms,
				  NULL, &(int){SMB2_OP_DELETE}, 1,
				  NULL, NULL, NULL, dentry);
	if (rc == -EINVAL) {
		cifs_dbg(FYI, "invalid lease key, resending request without lease");
		rc = smb2_compound_op(xid, tcon, cifs_sb, name, &oparms,
				      NULL, &(int){SMB2_OP_DELETE}, 1,
				      NULL, NULL, NULL, NULL);
	}
	return rc;
}

static int smb2_set_path_attr(const unsigned int xid, struct cifs_tcon *tcon,
			      const char *from_name, const char *to_name,
			      struct cifs_sb_info *cifs_sb,
			      __u32 create_options, __u32 access,
			      int command, struct cifsFileInfo *cfile,
				  struct dentry *dentry)
{
	struct cifs_open_parms oparms;
	struct kvec in_iov;
	__le16 *smb2_to_name = NULL;
	int rc;

	smb2_to_name = cifs_convert_path_to_utf16(to_name, cifs_sb);
	if (smb2_to_name == NULL) {
		rc = -ENOMEM;
		goto smb2_rename_path;
	}
	in_iov.iov_base = smb2_to_name;
	in_iov.iov_len = 2 * UniStrnlen((wchar_t *)smb2_to_name, PATH_MAX);
	oparms = CIFS_OPARMS(cifs_sb, tcon, from_name, access, FILE_OPEN,
			     create_options, ACL_NO_MODE);
	rc = smb2_compound_op(xid, tcon, cifs_sb, from_name,
			      &oparms, &in_iov, &command, 1,
			      cfile, NULL, NULL, dentry);
smb2_rename_path:
	kfree(smb2_to_name);
	return rc;
}

int smb2_rename_path(const unsigned int xid,
		     struct cifs_tcon *tcon,
		     struct dentry *source_dentry,
		     const char *from_name, const char *to_name,
		     struct cifs_sb_info *cifs_sb)
{
	struct cifsFileInfo *cfile;
	__u32 co = file_create_options(source_dentry);

	drop_cached_dir_by_name(xid, tcon, from_name, cifs_sb);
	cifs_get_writable_path(tcon, from_name, FIND_WR_WITH_DELETE, &cfile);

	int rc = smb2_set_path_attr(xid, tcon, from_name, to_name, cifs_sb,
				  co, DELETE, SMB2_OP_RENAME, cfile, source_dentry);
	if (rc == -EINVAL) {
		cifs_dbg(FYI, "invalid lease key, resending request without lease");
		cifs_get_writable_path(tcon, from_name,
				       FIND_WR_WITH_DELETE, &cfile);
		rc = smb2_set_path_attr(xid, tcon, from_name, to_name, cifs_sb,
				  co, DELETE, SMB2_OP_RENAME, cfile, NULL);
	}
	return rc;
}

int smb2_create_hardlink(const unsigned int xid,
			 struct cifs_tcon *tcon,
			 struct dentry *source_dentry,
			 const char *from_name, const char *to_name,
			 struct cifs_sb_info *cifs_sb)
{
	__u32 co = file_create_options(source_dentry);

	return smb2_set_path_attr(xid, tcon, from_name, to_name,
				  cifs_sb, co, FILE_READ_ATTRIBUTES,
				  SMB2_OP_HARDLINK, NULL, NULL);
}

int
smb2_set_path_size(const unsigned int xid, struct cifs_tcon *tcon,
		   const char *full_path, __u64 size,
		   struct cifs_sb_info *cifs_sb, bool set_alloc,
		   struct dentry *dentry)
{
	struct cifs_open_parms oparms;
	struct cifsFileInfo *cfile;
	struct kvec in_iov;
	__le64 eof = cpu_to_le64(size);
	int rc;

	in_iov.iov_base = &eof;
	in_iov.iov_len = sizeof(eof);
	cifs_get_writable_path(tcon, full_path, FIND_WR_ANY, &cfile);

	oparms = CIFS_OPARMS(cifs_sb, tcon, full_path, FILE_WRITE_DATA,
			     FILE_OPEN, 0, ACL_NO_MODE);
	rc = smb2_compound_op(xid, tcon, cifs_sb,
			      full_path, &oparms, &in_iov,
			      &(int){SMB2_OP_SET_EOF}, 1,
			      cfile, NULL, NULL, dentry);
	if (rc == -EINVAL) {
		cifs_dbg(FYI, "invalid lease key, resending request without lease");
		cifs_get_writable_path(tcon, full_path, FIND_WR_ANY, &cfile);
		rc = smb2_compound_op(xid, tcon, cifs_sb,
				      full_path, &oparms, &in_iov,
				      &(int){SMB2_OP_SET_EOF}, 1,
				      cfile, NULL, NULL, NULL);
	}
	return rc;
}

int
smb2_set_file_info(struct inode *inode, const char *full_path,
		   FILE_BASIC_INFO *buf, const unsigned int xid)
{
	struct cifs_open_parms oparms;
	struct cifs_sb_info *cifs_sb = CIFS_SB(inode->i_sb);
	struct tcon_link *tlink;
	struct cifs_tcon *tcon;
	struct cifsFileInfo *cfile;
	struct kvec in_iov = { .iov_base = buf, .iov_len = sizeof(*buf), };
	int rc;

	if ((buf->CreationTime == 0) && (buf->LastAccessTime == 0) &&
	    (buf->LastWriteTime == 0) && (buf->ChangeTime == 0) &&
	    (buf->Attributes == 0))
		return 0; /* would be a no op, no sense sending this */

	tlink = cifs_sb_tlink(cifs_sb);
	if (IS_ERR(tlink))
		return PTR_ERR(tlink);
	tcon = tlink_tcon(tlink);

	cifs_get_writable_path(tcon, full_path, FIND_WR_ANY, &cfile);
	oparms = CIFS_OPARMS(cifs_sb, tcon, full_path, FILE_WRITE_ATTRIBUTES,
			     FILE_OPEN, 0, ACL_NO_MODE);
	rc = smb2_compound_op(xid, tcon, cifs_sb,
			      full_path, &oparms, &in_iov,
			      &(int){SMB2_OP_SET_INFO}, 1,
			      cfile, NULL, NULL, NULL);
	cifs_put_tlink(tlink);
	return rc;
}

struct inode *smb2_get_reparse_inode(struct cifs_open_info_data *data,
				     struct super_block *sb,
				     const unsigned int xid,
				     struct cifs_tcon *tcon,
				     const char *full_path,
				     bool directory,
				     struct kvec *reparse_iov,
				     struct kvec *xattr_iov)
{
	struct cifs_open_parms oparms;
	struct cifs_sb_info *cifs_sb = CIFS_SB(sb);
	struct cifsFileInfo *cfile;
	struct inode *new = NULL;
	int out_buftype[4] = {};
	struct kvec out_iov[4] = {};
	struct kvec in_iov[2];
	int cmds[2];
	int rc;
	int i;

	oparms = CIFS_OPARMS(cifs_sb, tcon, full_path,
			     SYNCHRONIZE | DELETE |
			     FILE_READ_ATTRIBUTES |
			     FILE_WRITE_ATTRIBUTES,
			     FILE_CREATE,
			     (directory ? CREATE_NOT_FILE : CREATE_NOT_DIR) | OPEN_REPARSE_POINT,
			     ACL_NO_MODE);
	if (xattr_iov)
		oparms.ea_cctx = xattr_iov;

	cmds[0] = SMB2_OP_SET_REPARSE;
	in_iov[0] = *reparse_iov;
	in_iov[1].iov_base = data;
	in_iov[1].iov_len = sizeof(*data);

	if (tcon->posix_extensions) {
		cmds[1] = SMB2_OP_POSIX_QUERY_INFO;
		cifs_get_writable_path(tcon, full_path, FIND_WR_ANY, &cfile);
		rc = smb2_compound_op(xid, tcon, cifs_sb, full_path, &oparms,
				      in_iov, cmds, 2, cfile, out_iov, out_buftype, NULL);
		if (!rc) {
			rc = smb311_posix_get_inode_info(&new, full_path,
							 data, sb, xid);
		}
	} else {
		cmds[1] = SMB2_OP_QUERY_INFO;
		cifs_get_writable_path(tcon, full_path, FIND_WR_ANY, &cfile);
		rc = smb2_compound_op(xid, tcon, cifs_sb, full_path, &oparms,
				      in_iov, cmds, 2, cfile, out_iov, out_buftype, NULL);
		if (!rc) {
			rc = cifs_get_inode_info(&new, full_path,
						 data, sb, xid, NULL);
		}
	}


	/*
	 * If CREATE was successful but SMB2_OP_SET_REPARSE failed then
	 * remove the intermediate object created by CREATE. Otherwise
	 * empty object stay on the server when reparse call failed.
	 */
	if (rc &&
	    out_iov[0].iov_base != NULL && out_buftype[0] != CIFS_NO_BUFFER &&
	    ((struct smb2_hdr *)out_iov[0].iov_base)->Status == STATUS_SUCCESS &&
	    (out_iov[1].iov_base == NULL || out_buftype[1] == CIFS_NO_BUFFER ||
	     ((struct smb2_hdr *)out_iov[1].iov_base)->Status != STATUS_SUCCESS))
		smb2_unlink(xid, tcon, full_path, cifs_sb, NULL);

	for (i = 0; i < ARRAY_SIZE(out_buftype); i++)
		free_rsp_buf(out_buftype[i], out_iov[i].iov_base);

	return rc ? ERR_PTR(rc) : new;
}

int smb2_query_reparse_point(const unsigned int xid,
			     struct cifs_tcon *tcon,
			     struct cifs_sb_info *cifs_sb,
			     const char *full_path,
			     u32 *tag, struct kvec *rsp,
			     int *rsp_buftype)
{
	struct cifs_open_parms oparms;
	struct cifs_open_info_data data = {};
	struct cifsFileInfo *cfile;
	struct kvec in_iov = { .iov_base = &data, .iov_len = sizeof(data), };
	int rc;

	cifs_dbg(FYI, "%s: path: %s\n", __func__, full_path);

	cifs_get_readable_path(tcon, full_path, &cfile);
	oparms = CIFS_OPARMS(cifs_sb, tcon, full_path,
			     FILE_READ_ATTRIBUTES | FILE_READ_EA | SYNCHRONIZE,
			     FILE_OPEN, OPEN_REPARSE_POINT, ACL_NO_MODE);
	rc = smb2_compound_op(xid, tcon, cifs_sb,
			      full_path, &oparms, &in_iov,
			      &(int){SMB2_OP_GET_REPARSE}, 1,
			      cfile, NULL, NULL, NULL);
	if (rc)
		goto out;

	*tag = data.reparse.tag;
	*rsp = data.reparse.io.iov;
	*rsp_buftype = data.reparse.io.buftype;
	memset(&data.reparse.io.iov, 0, sizeof(data.reparse.io.iov));
	data.reparse.io.buftype = CIFS_NO_BUFFER;
out:
	cifs_free_open_info(&data);
	return rc;
}<|MERGE_RESOLUTION|>--- conflicted
+++ resolved
@@ -26,25 +26,8 @@
 #include "cached_dir.h"
 #include "../common/smb2status.h"
 
-<<<<<<< HEAD
-static inline __u32 file_create_options(struct dentry *dentry)
-{
-	struct cifsInodeInfo *ci;
-
-	if (dentry) {
-		ci = CIFS_I(d_inode(dentry));
-		if (ci->cifsAttrs & ATTR_REPARSE)
-			return OPEN_REPARSE_POINT;
-	}
-	return 0;
-}
-
 static struct reparse_data_buffer *reparse_buf_ptr(struct kvec *iov)
 {
-=======
-static struct reparse_data_buffer *reparse_buf_ptr(struct kvec *iov)
-{
->>>>>>> a6ad5510
 	struct reparse_data_buffer *buf;
 	struct smb2_ioctl_rsp *io = iov->iov_base;
 	u32 off, count, len;
@@ -61,8 +44,6 @@
 	return buf;
 }
 
-<<<<<<< HEAD
-=======
 static inline __u32 file_create_options(struct dentry *dentry)
 {
 	struct cifsInodeInfo *ci;
@@ -75,7 +56,6 @@
 	return 0;
 }
 
->>>>>>> a6ad5510
 /* Parse owner and group from SMB3.1.1 POSIX query info */
 static int parse_posix_sids(struct cifs_open_info_data *data,
 			    struct kvec *rsp_iov)
