--- conflicted
+++ resolved
@@ -439,11 +439,7 @@
 		cifs_dbg(FYI, "unable to find a suitable iface\n");
 	}
 
-<<<<<<< HEAD
-	if (!chan_index && !iface) {
-=======
 	if (!iface) {
->>>>>>> 7bbf3b67
 		cifs_dbg(FYI, "unable to get the interface matching: %pIS\n",
 			 &ss);
 		spin_unlock(&ses->iface_lock);
@@ -467,23 +463,6 @@
 		/* if a new candidate is not found, keep things as is */
 		cifs_dbg(FYI, "could not replace iface: %pIS\n",
 			 &old_iface->sockaddr);
-<<<<<<< HEAD
-
-		old_iface->num_channels--;
-		if (old_iface->weight_fulfilled)
-			old_iface->weight_fulfilled--;
-
-		kref_put(&old_iface->refcount, release_iface);
-	} else if (!chan_index) {
-		/* special case: update interface for primary channel */
-		cifs_dbg(FYI, "referencing primary channel iface: %pIS\n",
-			 &iface->sockaddr);
-		iface->num_channels++;
-		iface->weight_fulfilled++;
-	} else {
-		WARN_ON(!iface);
-		cifs_dbg(FYI, "adding new iface: %pIS\n", &iface->sockaddr);
-=======
 	} else if (!chan_index) {
 		/* special case: update interface for primary channel */
 		if (iface) {
@@ -492,7 +471,6 @@
 			iface->num_channels++;
 			iface->weight_fulfilled++;
 		}
->>>>>>> 7bbf3b67
 	}
 	spin_unlock(&ses->iface_lock);
 
