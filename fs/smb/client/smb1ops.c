// SPDX-License-Identifier: GPL-2.0-only
/*
 *  SMB1 (CIFS) version specific operations
 *
 *  Copyright (c) 2012, Jeff Layton <jlayton@redhat.com>
 */

#include <linux/pagemap.h>
#include <linux/vfs.h>
#include <uapi/linux/magic.h>
#include "cifsglob.h"
#include "cifsproto.h"
#include "cifs_debug.h"
#include "cifspdu.h"
#include "cifs_unicode.h"
#include "fs_context.h"

/*
 * An NT cancel request header looks just like the original request except:
 *
 * The Command is SMB_COM_NT_CANCEL
 * The WordCount is zeroed out
 * The ByteCount is zeroed out
 *
 * This function mangles an existing request buffer into a
 * SMB_COM_NT_CANCEL request and then sends it.
 */
static int
send_nt_cancel(struct TCP_Server_Info *server, struct smb_rqst *rqst,
	       struct mid_q_entry *mid)
{
	int rc = 0;
	struct smb_hdr *in_buf = (struct smb_hdr *)rqst->rq_iov[0].iov_base;

	/* -4 for RFC1001 length and +2 for BCC field */
	in_buf->smb_buf_length = cpu_to_be32(sizeof(struct smb_hdr) - 4  + 2);
	in_buf->Command = SMB_COM_NT_CANCEL;
	in_buf->WordCount = 0;
	put_bcc(0, in_buf);

	cifs_server_lock(server);
	rc = cifs_sign_smb(in_buf, server, &mid->sequence_number);
	if (rc) {
		cifs_server_unlock(server);
		return rc;
	}

	/*
	 * The response to this call was already factored into the sequence
	 * number when the call went out, so we must adjust it back downward
	 * after signing here.
	 */
	--server->sequence_number;
	rc = smb_send(server, in_buf, be32_to_cpu(in_buf->smb_buf_length));
	if (rc < 0)
		server->sequence_number--;

	cifs_server_unlock(server);

	cifs_dbg(FYI, "issued NT_CANCEL for mid %u, rc = %d\n",
		 get_mid(in_buf), rc);

	return rc;
}

static bool
cifs_compare_fids(struct cifsFileInfo *ob1, struct cifsFileInfo *ob2)
{
	return ob1->fid.netfid == ob2->fid.netfid;
}

static unsigned int
cifs_read_data_offset(char *buf)
{
	READ_RSP *rsp = (READ_RSP *)buf;
	return le16_to_cpu(rsp->DataOffset);
}

static unsigned int
cifs_read_data_length(char *buf, bool in_remaining)
{
	READ_RSP *rsp = (READ_RSP *)buf;
	/* It's a bug reading remaining data for SMB1 packets */
	WARN_ON(in_remaining);
	return (le16_to_cpu(rsp->DataLengthHigh) << 16) +
	       le16_to_cpu(rsp->DataLength);
}

static struct mid_q_entry *
cifs_find_mid(struct TCP_Server_Info *server, char *buffer)
{
	struct smb_hdr *buf = (struct smb_hdr *)buffer;
	struct mid_q_entry *mid;

	spin_lock(&server->mid_lock);
	list_for_each_entry(mid, &server->pending_mid_q, qhead) {
		if (compare_mid(mid->mid, buf) &&
		    mid->mid_state == MID_REQUEST_SUBMITTED &&
		    le16_to_cpu(mid->command) == buf->Command) {
			kref_get(&mid->refcount);
			spin_unlock(&server->mid_lock);
			return mid;
		}
	}
	spin_unlock(&server->mid_lock);
	return NULL;
}

static void
cifs_add_credits(struct TCP_Server_Info *server,
		 struct cifs_credits *credits, const int optype)
{
	spin_lock(&server->req_lock);
	server->credits += credits->value;
	server->in_flight--;
	spin_unlock(&server->req_lock);
	wake_up(&server->request_q);
}

static void
cifs_set_credits(struct TCP_Server_Info *server, const int val)
{
	spin_lock(&server->req_lock);
	server->credits = val;
	server->oplocks = val > 1 ? enable_oplocks : false;
	spin_unlock(&server->req_lock);
}

static int *
cifs_get_credits_field(struct TCP_Server_Info *server, const int optype)
{
	return &server->credits;
}

static unsigned int
cifs_get_credits(struct mid_q_entry *mid)
{
	return 1;
}

/*
 * Find a free multiplex id (SMB mid). Otherwise there could be
 * mid collisions which might cause problems, demultiplexing the
 * wrong response to this request. Multiplex ids could collide if
 * one of a series requests takes much longer than the others, or
 * if a very large number of long lived requests (byte range
 * locks or FindNotify requests) are pending. No more than
 * 64K-1 requests can be outstanding at one time. If no
 * mids are available, return zero. A future optimization
 * could make the combination of mids and uid the key we use
 * to demultiplex on (rather than mid alone).
 * In addition to the above check, the cifs demultiplex
 * code already used the command code as a secondary
 * check of the frame and if signing is negotiated the
 * response would be discarded if the mid were the same
 * but the signature was wrong. Since the mid is not put in the
 * pending queue until later (when it is about to be dispatched)
 * we do have to limit the number of outstanding requests
 * to somewhat less than 64K-1 although it is hard to imagine
 * so many threads being in the vfs at one time.
 */
static __u64
cifs_get_next_mid(struct TCP_Server_Info *server)
{
	__u64 mid = 0;
	__u16 last_mid, cur_mid;
	bool collision, reconnect = false;

	spin_lock(&server->mid_lock);

	/* mid is 16 bit only for CIFS/SMB */
	cur_mid = (__u16)((server->CurrentMid) & 0xffff);
	/* we do not want to loop forever */
	last_mid = cur_mid;
	cur_mid++;
	/* avoid 0xFFFF MID */
	if (cur_mid == 0xffff)
		cur_mid++;

	/*
	 * This nested loop looks more expensive than it is.
	 * In practice the list of pending requests is short,
	 * fewer than 50, and the mids are likely to be unique
	 * on the first pass through the loop unless some request
	 * takes longer than the 64 thousand requests before it
	 * (and it would also have to have been a request that
	 * did not time out).
	 */
	while (cur_mid != last_mid) {
		struct mid_q_entry *mid_entry;
		unsigned int num_mids;

		collision = false;
		if (cur_mid == 0)
			cur_mid++;

		num_mids = 0;
		list_for_each_entry(mid_entry, &server->pending_mid_q, qhead) {
			++num_mids;
			if (mid_entry->mid == cur_mid &&
			    mid_entry->mid_state == MID_REQUEST_SUBMITTED) {
				/* This mid is in use, try a different one */
				collision = true;
				break;
			}
		}

		/*
		 * if we have more than 32k mids in the list, then something
		 * is very wrong. Possibly a local user is trying to DoS the
		 * box by issuing long-running calls and SIGKILL'ing them. If
		 * we get to 2^16 mids then we're in big trouble as this
		 * function could loop forever.
		 *
		 * Go ahead and assign out the mid in this situation, but force
		 * an eventual reconnect to clean out the pending_mid_q.
		 */
		if (num_mids > 32768)
			reconnect = true;

		if (!collision) {
			mid = (__u64)cur_mid;
			server->CurrentMid = mid;
			break;
		}
		cur_mid++;
	}
	spin_unlock(&server->mid_lock);

	if (reconnect) {
		cifs_signal_cifsd_for_reconnect(server, false);
	}

	return mid;
}

/*
	return codes:
		0	not a transact2, or all data present
		>0	transact2 with that much data missing
		-EINVAL	invalid transact2
 */
static int
check2ndT2(char *buf)
{
	struct smb_hdr *pSMB = (struct smb_hdr *)buf;
	struct smb_t2_rsp *pSMBt;
	int remaining;
	__u16 total_data_size, data_in_this_rsp;

	if (pSMB->Command != SMB_COM_TRANSACTION2)
		return 0;

	/* check for plausible wct, bcc and t2 data and parm sizes */
	/* check for parm and data offset going beyond end of smb */
	if (pSMB->WordCount != 10) { /* coalesce_t2 depends on this */
		cifs_dbg(FYI, "Invalid transact2 word count\n");
		return -EINVAL;
	}

	pSMBt = (struct smb_t2_rsp *)pSMB;

	total_data_size = get_unaligned_le16(&pSMBt->t2_rsp.TotalDataCount);
	data_in_this_rsp = get_unaligned_le16(&pSMBt->t2_rsp.DataCount);

	if (total_data_size == data_in_this_rsp)
		return 0;
	else if (total_data_size < data_in_this_rsp) {
		cifs_dbg(FYI, "total data %d smaller than data in frame %d\n",
			 total_data_size, data_in_this_rsp);
		return -EINVAL;
	}

	remaining = total_data_size - data_in_this_rsp;

	cifs_dbg(FYI, "missing %d bytes from transact2, check next response\n",
		 remaining);
	if (total_data_size > CIFSMaxBufSize) {
		cifs_dbg(VFS, "TotalDataSize %d is over maximum buffer %d\n",
			 total_data_size, CIFSMaxBufSize);
		return -EINVAL;
	}
	return remaining;
}

static int
coalesce_t2(char *second_buf, struct smb_hdr *target_hdr)
{
	struct smb_t2_rsp *pSMBs = (struct smb_t2_rsp *)second_buf;
	struct smb_t2_rsp *pSMBt  = (struct smb_t2_rsp *)target_hdr;
	char *data_area_of_tgt;
	char *data_area_of_src;
	int remaining;
	unsigned int byte_count, total_in_tgt;
	__u16 tgt_total_cnt, src_total_cnt, total_in_src;

	src_total_cnt = get_unaligned_le16(&pSMBs->t2_rsp.TotalDataCount);
	tgt_total_cnt = get_unaligned_le16(&pSMBt->t2_rsp.TotalDataCount);

	if (tgt_total_cnt != src_total_cnt)
		cifs_dbg(FYI, "total data count of primary and secondary t2 differ source=%hu target=%hu\n",
			 src_total_cnt, tgt_total_cnt);

	total_in_tgt = get_unaligned_le16(&pSMBt->t2_rsp.DataCount);

	remaining = tgt_total_cnt - total_in_tgt;

	if (remaining < 0) {
		cifs_dbg(FYI, "Server sent too much data. tgt_total_cnt=%hu total_in_tgt=%u\n",
			 tgt_total_cnt, total_in_tgt);
		return -EPROTO;
	}

	if (remaining == 0) {
		/* nothing to do, ignore */
		cifs_dbg(FYI, "no more data remains\n");
		return 0;
	}

	total_in_src = get_unaligned_le16(&pSMBs->t2_rsp.DataCount);
	if (remaining < total_in_src)
		cifs_dbg(FYI, "transact2 2nd response contains too much data\n");

	/* find end of first SMB data area */
	data_area_of_tgt = (char *)&pSMBt->hdr.Protocol +
				get_unaligned_le16(&pSMBt->t2_rsp.DataOffset);

	/* validate target area */
	data_area_of_src = (char *)&pSMBs->hdr.Protocol +
				get_unaligned_le16(&pSMBs->t2_rsp.DataOffset);

	data_area_of_tgt += total_in_tgt;

	total_in_tgt += total_in_src;
	/* is the result too big for the field? */
	if (total_in_tgt > USHRT_MAX) {
		cifs_dbg(FYI, "coalesced DataCount too large (%u)\n",
			 total_in_tgt);
		return -EPROTO;
	}
	put_unaligned_le16(total_in_tgt, &pSMBt->t2_rsp.DataCount);

	/* fix up the BCC */
	byte_count = get_bcc(target_hdr);
	byte_count += total_in_src;
	/* is the result too big for the field? */
	if (byte_count > USHRT_MAX) {
		cifs_dbg(FYI, "coalesced BCC too large (%u)\n", byte_count);
		return -EPROTO;
	}
	put_bcc(byte_count, target_hdr);

	byte_count = be32_to_cpu(target_hdr->smb_buf_length);
	byte_count += total_in_src;
	/* don't allow buffer to overflow */
	if (byte_count > CIFSMaxBufSize + MAX_CIFS_HDR_SIZE - 4) {
		cifs_dbg(FYI, "coalesced BCC exceeds buffer size (%u)\n",
			 byte_count);
		return -ENOBUFS;
	}
	target_hdr->smb_buf_length = cpu_to_be32(byte_count);

	/* copy second buffer into end of first buffer */
	memcpy(data_area_of_tgt, data_area_of_src, total_in_src);

	if (remaining != total_in_src) {
		/* more responses to go */
		cifs_dbg(FYI, "waiting for more secondary responses\n");
		return 1;
	}

	/* we are done */
	cifs_dbg(FYI, "found the last secondary response\n");
	return 0;
}

static void
cifs_downgrade_oplock(struct TCP_Server_Info *server,
		      struct cifsInodeInfo *cinode, __u32 oplock,
		      unsigned int epoch, bool *purge_cache)
{
	cifs_set_oplock_level(cinode, oplock);
}

static bool
cifs_check_trans2(struct mid_q_entry *mid, struct TCP_Server_Info *server,
		  char *buf, int malformed)
{
	if (malformed)
		return false;
	if (check2ndT2(buf) <= 0)
		return false;
	mid->multiRsp = true;
	if (mid->resp_buf) {
		/* merge response - fix up 1st*/
		malformed = coalesce_t2(buf, mid->resp_buf);
		if (malformed > 0)
			return true;
		/* All parts received or packet is malformed. */
		mid->multiEnd = true;
		dequeue_mid(mid, malformed);
		return true;
	}
	if (!server->large_buf) {
		/*FIXME: switch to already allocated largebuf?*/
		cifs_dbg(VFS, "1st trans2 resp needs bigbuf\n");
	} else {
		/* Have first buffer */
		mid->resp_buf = buf;
		mid->large_buf = true;
		server->bigbuf = NULL;
	}
	return true;
}

static bool
cifs_need_neg(struct TCP_Server_Info *server)
{
	return server->maxBuf == 0;
}

static int
cifs_negotiate(const unsigned int xid,
	       struct cifs_ses *ses,
	       struct TCP_Server_Info *server)
{
	int rc;
	rc = CIFSSMBNegotiate(xid, ses, server);
	if (rc == -EAGAIN) {
		/* retry only once on 1st time connection */
		set_credits(server, 1);
		rc = CIFSSMBNegotiate(xid, ses, server);
		if (rc == -EAGAIN)
			rc = -EHOSTDOWN;
	}
	return rc;
}

static unsigned int
cifs_negotiate_wsize(struct cifs_tcon *tcon, struct smb3_fs_context *ctx)
{
	__u64 unix_cap = le64_to_cpu(tcon->fsUnixInfo.Capability);
	struct TCP_Server_Info *server = tcon->ses->server;
	unsigned int wsize;

	/* start with specified wsize, or default */
	if (ctx->wsize)
		wsize = ctx->wsize;
	else if (tcon->unix_ext && (unix_cap & CIFS_UNIX_LARGE_WRITE_CAP))
		wsize = CIFS_DEFAULT_IOSIZE;
	else
		wsize = CIFS_DEFAULT_NON_POSIX_WSIZE;

	/* can server support 24-bit write sizes? (via UNIX extensions) */
	if (!tcon->unix_ext || !(unix_cap & CIFS_UNIX_LARGE_WRITE_CAP))
		wsize = min_t(unsigned int, wsize, CIFS_MAX_RFC1002_WSIZE);

	/*
	 * no CAP_LARGE_WRITE_X or is signing enabled without CAP_UNIX set?
	 * Limit it to max buffer offered by the server, minus the size of the
	 * WRITEX header, not including the 4 byte RFC1001 length.
	 */
	if (!(server->capabilities & CAP_LARGE_WRITE_X) ||
	    (!(server->capabilities & CAP_UNIX) && server->sign))
		wsize = min_t(unsigned int, wsize,
				server->maxBuf - sizeof(WRITE_REQ) + 4);

	/* hard limit of CIFS_MAX_WSIZE */
	wsize = min_t(unsigned int, wsize, CIFS_MAX_WSIZE);

	return wsize;
}

static unsigned int
cifs_negotiate_rsize(struct cifs_tcon *tcon, struct smb3_fs_context *ctx)
{
	__u64 unix_cap = le64_to_cpu(tcon->fsUnixInfo.Capability);
	struct TCP_Server_Info *server = tcon->ses->server;
	unsigned int rsize, defsize;

	/*
	 * Set default value...
	 *
	 * HACK alert! Ancient servers have very small buffers. Even though
	 * MS-CIFS indicates that servers are only limited by the client's
	 * bufsize for reads, testing against win98se shows that it throws
	 * INVALID_PARAMETER errors if you try to request too large a read.
	 * OS/2 just sends back short reads.
	 *
	 * If the server doesn't advertise CAP_LARGE_READ_X, then assume that
	 * it can't handle a read request larger than its MaxBufferSize either.
	 */
	if (tcon->unix_ext && (unix_cap & CIFS_UNIX_LARGE_READ_CAP))
		defsize = CIFS_DEFAULT_IOSIZE;
	else if (server->capabilities & CAP_LARGE_READ_X)
		defsize = CIFS_DEFAULT_NON_POSIX_RSIZE;
	else
		defsize = server->maxBuf - sizeof(READ_RSP);

	rsize = ctx->rsize ? ctx->rsize : defsize;

	/*
	 * no CAP_LARGE_READ_X? Then MS-CIFS states that we must limit this to
	 * the client's MaxBufferSize.
	 */
	if (!(server->capabilities & CAP_LARGE_READ_X))
		rsize = min_t(unsigned int, CIFSMaxBufSize, rsize);

	/* hard limit of CIFS_MAX_RSIZE */
	rsize = min_t(unsigned int, rsize, CIFS_MAX_RSIZE);

	return rsize;
}

static void
cifs_qfs_tcon(const unsigned int xid, struct cifs_tcon *tcon,
	      struct cifs_sb_info *cifs_sb)
{
	CIFSSMBQFSDeviceInfo(xid, tcon);
	CIFSSMBQFSAttributeInfo(xid, tcon);
}

static int
cifs_is_path_accessible(const unsigned int xid, struct cifs_tcon *tcon,
			struct cifs_sb_info *cifs_sb, const char *full_path)
{
	int rc;
	FILE_ALL_INFO *file_info;

	file_info = kmalloc(sizeof(FILE_ALL_INFO), GFP_KERNEL);
	if (file_info == NULL)
		return -ENOMEM;

	rc = CIFSSMBQPathInfo(xid, tcon, full_path, file_info,
			      0 /* not legacy */, cifs_sb->local_nls,
			      cifs_remap(cifs_sb));

	if (rc == -EOPNOTSUPP || rc == -EINVAL)
		rc = SMBQueryInformation(xid, tcon, full_path, file_info,
				cifs_sb->local_nls, cifs_remap(cifs_sb));
	kfree(file_info);
	return rc;
}

static int cifs_query_path_info(const unsigned int xid,
				struct cifs_tcon *tcon,
				struct cifs_sb_info *cifs_sb,
				const char *full_path,
				struct cifs_open_info_data *data)
{
	int rc;
	FILE_ALL_INFO fi = {};

	data->symlink = false;
	data->adjust_tz = false;

	/* could do find first instead but this returns more info */
	rc = CIFSSMBQPathInfo(xid, tcon, full_path, &fi, 0 /* not legacy */, cifs_sb->local_nls,
			      cifs_remap(cifs_sb));
	/*
	 * BB optimize code so we do not make the above call when server claims
	 * no NT SMB support and the above call failed at least once - set flag
	 * in tcon or mount.
	 */
	if ((rc == -EOPNOTSUPP) || (rc == -EINVAL)) {
		rc = SMBQueryInformation(xid, tcon, full_path, &fi, cifs_sb->local_nls,
					 cifs_remap(cifs_sb));
		data->adjust_tz = true;
	}

	if (!rc) {
		int tmprc;
		int oplock = 0;
		struct cifs_fid fid;
		struct cifs_open_parms oparms;

		move_cifs_info_to_smb2(&data->fi, &fi);

		if (!(le32_to_cpu(fi.Attributes) & ATTR_REPARSE))
			return 0;

		oparms = (struct cifs_open_parms) {
			.tcon = tcon,
			.cifs_sb = cifs_sb,
			.desired_access = FILE_READ_ATTRIBUTES,
			.create_options = cifs_create_options(cifs_sb, 0),
			.disposition = FILE_OPEN,
			.path = full_path,
			.fid = &fid,
		};

		/* Need to check if this is a symbolic link or not */
		tmprc = CIFS_open(xid, &oparms, &oplock, NULL);
		if (tmprc == -EOPNOTSUPP)
			data->symlink = true;
		else if (tmprc == 0)
			CIFSSMBClose(xid, tcon, fid.netfid);
	}

	return rc;
}

static int cifs_get_srv_inum(const unsigned int xid, struct cifs_tcon *tcon,
			     struct cifs_sb_info *cifs_sb, const char *full_path,
			     u64 *uniqueid, struct cifs_open_info_data *unused)
{
	/*
	 * We can not use the IndexNumber field by default from Windows or
	 * Samba (in ALL_INFO buf) but we can request it explicitly. The SNIA
	 * CIFS spec claims that this value is unique within the scope of a
	 * share, and the windows docs hint that it's actually unique
	 * per-machine.
	 *
	 * There may be higher info levels that work but are there Windows
	 * server or network appliances for which IndexNumber field is not
	 * guaranteed unique?
	 */
	return CIFSGetSrvInodeNumber(xid, tcon, full_path, uniqueid,
				     cifs_sb->local_nls,
				     cifs_remap(cifs_sb));
}

static int cifs_query_file_info(const unsigned int xid, struct cifs_tcon *tcon,
				struct cifsFileInfo *cfile, struct cifs_open_info_data *data)
{
	int rc;
	FILE_ALL_INFO fi = {};

	if (cfile->symlink_target) {
		data->symlink_target = kstrdup(cfile->symlink_target, GFP_KERNEL);
		if (!data->symlink_target)
			return -ENOMEM;
	}

	rc = CIFSSMBQFileInfo(xid, tcon, cfile->fid.netfid, &fi);
	if (!rc)
		move_cifs_info_to_smb2(&data->fi, &fi);
	return rc;
}

static void
cifs_clear_stats(struct cifs_tcon *tcon)
{
	atomic_set(&tcon->stats.cifs_stats.num_writes, 0);
	atomic_set(&tcon->stats.cifs_stats.num_reads, 0);
	atomic_set(&tcon->stats.cifs_stats.num_flushes, 0);
	atomic_set(&tcon->stats.cifs_stats.num_oplock_brks, 0);
	atomic_set(&tcon->stats.cifs_stats.num_opens, 0);
	atomic_set(&tcon->stats.cifs_stats.num_posixopens, 0);
	atomic_set(&tcon->stats.cifs_stats.num_posixmkdirs, 0);
	atomic_set(&tcon->stats.cifs_stats.num_closes, 0);
	atomic_set(&tcon->stats.cifs_stats.num_deletes, 0);
	atomic_set(&tcon->stats.cifs_stats.num_mkdirs, 0);
	atomic_set(&tcon->stats.cifs_stats.num_rmdirs, 0);
	atomic_set(&tcon->stats.cifs_stats.num_renames, 0);
	atomic_set(&tcon->stats.cifs_stats.num_t2renames, 0);
	atomic_set(&tcon->stats.cifs_stats.num_ffirst, 0);
	atomic_set(&tcon->stats.cifs_stats.num_fnext, 0);
	atomic_set(&tcon->stats.cifs_stats.num_fclose, 0);
	atomic_set(&tcon->stats.cifs_stats.num_hardlinks, 0);
	atomic_set(&tcon->stats.cifs_stats.num_symlinks, 0);
	atomic_set(&tcon->stats.cifs_stats.num_locks, 0);
	atomic_set(&tcon->stats.cifs_stats.num_acl_get, 0);
	atomic_set(&tcon->stats.cifs_stats.num_acl_set, 0);
}

static void
cifs_print_stats(struct seq_file *m, struct cifs_tcon *tcon)
{
	seq_printf(m, " Oplocks breaks: %d",
		   atomic_read(&tcon->stats.cifs_stats.num_oplock_brks));
	seq_printf(m, "\nReads:  %d Bytes: %llu",
		   atomic_read(&tcon->stats.cifs_stats.num_reads),
		   (long long)(tcon->bytes_read));
	seq_printf(m, "\nWrites: %d Bytes: %llu",
		   atomic_read(&tcon->stats.cifs_stats.num_writes),
		   (long long)(tcon->bytes_written));
	seq_printf(m, "\nFlushes: %d",
		   atomic_read(&tcon->stats.cifs_stats.num_flushes));
	seq_printf(m, "\nLocks: %d HardLinks: %d Symlinks: %d",
		   atomic_read(&tcon->stats.cifs_stats.num_locks),
		   atomic_read(&tcon->stats.cifs_stats.num_hardlinks),
		   atomic_read(&tcon->stats.cifs_stats.num_symlinks));
	seq_printf(m, "\nOpens: %d Closes: %d Deletes: %d",
		   atomic_read(&tcon->stats.cifs_stats.num_opens),
		   atomic_read(&tcon->stats.cifs_stats.num_closes),
		   atomic_read(&tcon->stats.cifs_stats.num_deletes));
	seq_printf(m, "\nPosix Opens: %d Posix Mkdirs: %d",
		   atomic_read(&tcon->stats.cifs_stats.num_posixopens),
		   atomic_read(&tcon->stats.cifs_stats.num_posixmkdirs));
	seq_printf(m, "\nMkdirs: %d Rmdirs: %d",
		   atomic_read(&tcon->stats.cifs_stats.num_mkdirs),
		   atomic_read(&tcon->stats.cifs_stats.num_rmdirs));
	seq_printf(m, "\nRenames: %d T2 Renames %d",
		   atomic_read(&tcon->stats.cifs_stats.num_renames),
		   atomic_read(&tcon->stats.cifs_stats.num_t2renames));
	seq_printf(m, "\nFindFirst: %d FNext %d FClose %d",
		   atomic_read(&tcon->stats.cifs_stats.num_ffirst),
		   atomic_read(&tcon->stats.cifs_stats.num_fnext),
		   atomic_read(&tcon->stats.cifs_stats.num_fclose));
}

static void
cifs_mkdir_setinfo(struct inode *inode, const char *full_path,
		   struct cifs_sb_info *cifs_sb, struct cifs_tcon *tcon,
		   const unsigned int xid)
{
	FILE_BASIC_INFO info;
	struct cifsInodeInfo *cifsInode;
	u32 dosattrs;
	int rc;

	memset(&info, 0, sizeof(info));
	cifsInode = CIFS_I(inode);
	dosattrs = cifsInode->cifsAttrs|ATTR_READONLY;
	info.Attributes = cpu_to_le32(dosattrs);
	rc = CIFSSMBSetPathInfo(xid, tcon, full_path, &info, cifs_sb->local_nls,
				cifs_sb);
	if (rc == 0)
		cifsInode->cifsAttrs = dosattrs;
}

static int cifs_open_file(const unsigned int xid, struct cifs_open_parms *oparms, __u32 *oplock,
			  void *buf)
{
	struct cifs_open_info_data *data = buf;
	FILE_ALL_INFO fi = {};
	int rc;

	if (!(oparms->tcon->ses->capabilities & CAP_NT_SMBS))
		rc = SMBLegacyOpen(xid, oparms->tcon, oparms->path,
				   oparms->disposition,
				   oparms->desired_access,
				   oparms->create_options,
				   &oparms->fid->netfid, oplock, &fi,
				   oparms->cifs_sb->local_nls,
				   cifs_remap(oparms->cifs_sb));
	else
		rc = CIFS_open(xid, oparms, oplock, &fi);

	if (!rc && data)
		move_cifs_info_to_smb2(&data->fi, &fi);

	return rc;
}

static void
cifs_set_fid(struct cifsFileInfo *cfile, struct cifs_fid *fid, __u32 oplock)
{
	struct cifsInodeInfo *cinode = CIFS_I(d_inode(cfile->dentry));
	cfile->fid.netfid = fid->netfid;
	cifs_set_oplock_level(cinode, oplock);
	cinode->can_cache_brlcks = CIFS_CACHE_WRITE(cinode);
}

static int
cifs_close_file(const unsigned int xid, struct cifs_tcon *tcon,
		struct cifs_fid *fid)
{
	return CIFSSMBClose(xid, tcon, fid->netfid);
}

static int
cifs_flush_file(const unsigned int xid, struct cifs_tcon *tcon,
		struct cifs_fid *fid)
{
	return CIFSSMBFlush(xid, tcon, fid->netfid);
}

static int
cifs_sync_read(const unsigned int xid, struct cifs_fid *pfid,
	       struct cifs_io_parms *parms, unsigned int *bytes_read,
	       char **buf, int *buf_type)
{
	parms->netfid = pfid->netfid;
	return CIFSSMBRead(xid, parms, bytes_read, buf, buf_type);
}

static int
cifs_sync_write(const unsigned int xid, struct cifs_fid *pfid,
		struct cifs_io_parms *parms, unsigned int *written,
		struct kvec *iov, unsigned long nr_segs)
{

	parms->netfid = pfid->netfid;
	return CIFSSMBWrite2(xid, parms, written, iov, nr_segs);
}

static int
smb_set_file_info(struct inode *inode, const char *full_path,
		  FILE_BASIC_INFO *buf, const unsigned int xid)
{
	int oplock = 0;
	int rc;
	__u32 netpid;
	struct cifs_fid fid;
	struct cifs_open_parms oparms;
	struct cifsFileInfo *open_file;
	struct cifsInodeInfo *cinode = CIFS_I(inode);
	struct cifs_sb_info *cifs_sb = CIFS_SB(inode->i_sb);
	struct tcon_link *tlink = NULL;
	struct cifs_tcon *tcon;

	/* if the file is already open for write, just use that fileid */
	open_file = find_writable_file(cinode, FIND_WR_FSUID_ONLY);
	if (open_file) {
		fid.netfid = open_file->fid.netfid;
		netpid = open_file->pid;
		tcon = tlink_tcon(open_file->tlink);
		goto set_via_filehandle;
	}

	tlink = cifs_sb_tlink(cifs_sb);
	if (IS_ERR(tlink)) {
		rc = PTR_ERR(tlink);
		tlink = NULL;
		goto out;
	}
	tcon = tlink_tcon(tlink);

	rc = CIFSSMBSetPathInfo(xid, tcon, full_path, buf, cifs_sb->local_nls,
				cifs_sb);
	if (rc == 0) {
		cinode->cifsAttrs = le32_to_cpu(buf->Attributes);
		goto out;
	} else if (rc != -EOPNOTSUPP && rc != -EINVAL) {
		goto out;
	}

	oparms = (struct cifs_open_parms) {
		.tcon = tcon,
		.cifs_sb = cifs_sb,
		.desired_access = SYNCHRONIZE | FILE_WRITE_ATTRIBUTES,
		.create_options = cifs_create_options(cifs_sb, CREATE_NOT_DIR),
		.disposition = FILE_OPEN,
		.path = full_path,
		.fid = &fid,
	};

	cifs_dbg(FYI, "calling SetFileInfo since SetPathInfo for times not supported by this server\n");
	rc = CIFS_open(xid, &oparms, &oplock, NULL);
	if (rc != 0) {
		if (rc == -EIO)
			rc = -EINVAL;
		goto out;
	}

	netpid = current->tgid;

set_via_filehandle:
	rc = CIFSSMBSetFileInfo(xid, tcon, buf, fid.netfid, netpid);
	if (!rc)
		cinode->cifsAttrs = le32_to_cpu(buf->Attributes);

	if (open_file == NULL)
		CIFSSMBClose(xid, tcon, fid.netfid);
	else
		cifsFileInfo_put(open_file);
out:
	if (tlink != NULL)
		cifs_put_tlink(tlink);
	return rc;
}

static int
cifs_set_compression(const unsigned int xid, struct cifs_tcon *tcon,
		   struct cifsFileInfo *cfile)
{
	return CIFSSMB_set_compression(xid, tcon, cfile->fid.netfid);
}

static int
cifs_query_dir_first(const unsigned int xid, struct cifs_tcon *tcon,
		     const char *path, struct cifs_sb_info *cifs_sb,
		     struct cifs_fid *fid, __u16 search_flags,
		     struct cifs_search_info *srch_inf)
{
	int rc;

	rc = CIFSFindFirst(xid, tcon, path, cifs_sb,
			   &fid->netfid, search_flags, srch_inf, true);
	if (rc)
		cifs_dbg(FYI, "find first failed=%d\n", rc);
	return rc;
}

static int
cifs_query_dir_next(const unsigned int xid, struct cifs_tcon *tcon,
		    struct cifs_fid *fid, __u16 search_flags,
		    struct cifs_search_info *srch_inf)
{
	return CIFSFindNext(xid, tcon, fid->netfid, search_flags, srch_inf);
}

static int
cifs_close_dir(const unsigned int xid, struct cifs_tcon *tcon,
	       struct cifs_fid *fid)
{
	return CIFSFindClose(xid, tcon, fid->netfid);
}

static int
cifs_oplock_response(struct cifs_tcon *tcon, __u64 persistent_fid,
		__u64 volatile_fid, __u16 net_fid, struct cifsInodeInfo *cinode)
{
	return CIFSSMBLock(0, tcon, net_fid, current->tgid, 0, 0, 0, 0,
			   LOCKING_ANDX_OPLOCK_RELEASE, false, CIFS_CACHE_READ(cinode) ? 1 : 0);
}

static int
cifs_queryfs(const unsigned int xid, struct cifs_tcon *tcon,
	     const char *path, struct cifs_sb_info *cifs_sb, struct kstatfs *buf)
{
	int rc = -EOPNOTSUPP;

	buf->f_type = CIFS_SUPER_MAGIC;

	/*
	 * We could add a second check for a QFS Unix capability bit
	 */
	if ((tcon->ses->capabilities & CAP_UNIX) &&
	    (CIFS_POSIX_EXTENSIONS & le64_to_cpu(tcon->fsUnixInfo.Capability)))
		rc = CIFSSMBQFSPosixInfo(xid, tcon, buf);

	/*
	 * Only need to call the old QFSInfo if failed on newer one,
	 * e.g. by OS/2.
	 **/
	if (rc && (tcon->ses->capabilities & CAP_NT_SMBS))
		rc = CIFSSMBQFSInfo(xid, tcon, buf);

	/*
	 * Some old Windows servers also do not support level 103, retry with
	 * older level one if old server failed the previous call or we
	 * bypassed it because we detected that this was an older LANMAN sess
	 */
	if (rc)
		rc = SMBOldQFSInfo(xid, tcon, buf);
	return rc;
}

static int
cifs_mand_lock(const unsigned int xid, struct cifsFileInfo *cfile, __u64 offset,
	       __u64 length, __u32 type, int lock, int unlock, bool wait)
{
	return CIFSSMBLock(xid, tlink_tcon(cfile->tlink), cfile->fid.netfid,
			   current->tgid, length, offset, unlock, lock,
			   (__u8)type, wait, 0);
}

static int
cifs_unix_dfs_readlink(const unsigned int xid, struct cifs_tcon *tcon,
		       const unsigned char *searchName, char **symlinkinfo,
		       const struct nls_table *nls_codepage)
{
#ifdef CONFIG_CIFS_DFS_UPCALL
	int rc;
	struct dfs_info3_param referral = {0};

	rc = get_dfs_path(xid, tcon->ses, searchName, nls_codepage, &referral,
			  0);

	if (!rc) {
		*symlinkinfo = kstrdup(referral.node_name, GFP_KERNEL);
		free_dfs_info_param(&referral);
		if (!*symlinkinfo)
			rc = -ENOMEM;
	}
	return rc;
#else /* No DFS support */
	return -EREMOTE;
#endif
}

static int cifs_query_symlink(const unsigned int xid,
			      struct cifs_tcon *tcon,
			      struct cifs_sb_info *cifs_sb,
			      const char *full_path,
			      char **target_path)
{
	int rc;

	cifs_tcon_dbg(FYI, "%s: path=%s\n", __func__, full_path);

	if (!cap_unix(tcon->ses))
		return -EOPNOTSUPP;

	rc = CIFSSMBUnixQuerySymLink(xid, tcon, full_path, target_path,
				     cifs_sb->local_nls, cifs_remap(cifs_sb));
	if (rc == -EREMOTE)
		rc = cifs_unix_dfs_readlink(xid, tcon, full_path,
					    target_path, cifs_sb->local_nls);
	return rc;
}

static int cifs_parse_reparse_point(struct cifs_sb_info *cifs_sb,
				    const char *full_path,
				    struct kvec *rsp_iov,
				    struct cifs_open_info_data *data)
{
	struct reparse_data_buffer *buf;
	TRANSACT_IOCTL_RSP *io = rsp_iov->iov_base;
	u32 plen = le16_to_cpu(io->ByteCount);

	buf = (struct reparse_data_buffer *)((__u8 *)&io->hdr.Protocol +
					     le32_to_cpu(io->DataOffset));
	return parse_reparse_point(buf, plen, cifs_sb, full_path, true, data);
}

static bool
cifs_is_read_op(__u32 oplock)
{
	return oplock == OPLOCK_READ;
}

static unsigned int
cifs_wp_retry_size(struct inode *inode)
{
	return CIFS_SB(inode->i_sb)->ctx->wsize;
}

static bool
cifs_dir_needs_close(struct cifsFileInfo *cfile)
{
	return !cfile->srch_inf.endOfSearch && !cfile->invalidHandle;
}

static bool
cifs_can_echo(struct TCP_Server_Info *server)
{
	if (server->tcpStatus == CifsGood)
		return true;

	return false;
}

static int
cifs_make_node(unsigned int xid, struct inode *inode,
	       struct dentry *dentry, struct cifs_tcon *tcon,
	       const char *full_path, umode_t mode, dev_t dev)
{
	struct cifs_sb_info *cifs_sb = CIFS_SB(inode->i_sb);
	struct inode *newinode = NULL;
	int rc;

	if (tcon->unix_ext) {
		/*
		 * SMB1 Unix Extensions: requires server support but
		 * works with all special files
		 */
		struct cifs_unix_set_info_args args = {
			.mode	= mode & ~current_umask(),
			.ctime	= NO_CHANGE_64,
			.atime	= NO_CHANGE_64,
			.mtime	= NO_CHANGE_64,
			.device	= dev,
		};
		if (cifs_sb->mnt_cifs_flags & CIFS_MOUNT_SET_UID) {
			args.uid = current_fsuid();
			args.gid = current_fsgid();
		} else {
			args.uid = INVALID_UID; /* no change */
			args.gid = INVALID_GID; /* no change */
		}
		rc = CIFSSMBUnixSetPathInfo(xid, tcon, full_path, &args,
					    cifs_sb->local_nls,
					    cifs_remap(cifs_sb));
		if (rc)
			return rc;

		rc = cifs_get_inode_info_unix(&newinode, full_path,
					      inode->i_sb, xid);

		if (rc == 0)
			d_instantiate(dentry, newinode);
		return rc;
	}
	/*
	 * Check if mounted with mount parm 'sfu' mount parm.
	 * SFU emulation should work with all servers, but only
<<<<<<< HEAD
	 * supports block and char device (no socket & fifo),
=======
	 * supports block and char device, socket & fifo,
>>>>>>> a6ad5510
	 * and was used by default in earlier versions of Windows
	 */
	if (!(cifs_sb->mnt_cifs_flags & CIFS_MOUNT_UNX_EMUL))
		return -EPERM;
	return cifs_sfu_make_node(xid, inode, dentry, tcon,
				  full_path, mode, dev);
}

struct smb_version_operations smb1_operations = {
	.send_cancel = send_nt_cancel,
	.compare_fids = cifs_compare_fids,
	.setup_request = cifs_setup_request,
	.setup_async_request = cifs_setup_async_request,
	.check_receive = cifs_check_receive,
	.add_credits = cifs_add_credits,
	.set_credits = cifs_set_credits,
	.get_credits_field = cifs_get_credits_field,
	.get_credits = cifs_get_credits,
	.wait_mtu_credits = cifs_wait_mtu_credits,
	.get_next_mid = cifs_get_next_mid,
	.read_data_offset = cifs_read_data_offset,
	.read_data_length = cifs_read_data_length,
	.map_error = map_smb_to_linux_error,
	.find_mid = cifs_find_mid,
	.check_message = checkSMB,
	.dump_detail = cifs_dump_detail,
	.clear_stats = cifs_clear_stats,
	.print_stats = cifs_print_stats,
	.is_oplock_break = is_valid_oplock_break,
	.downgrade_oplock = cifs_downgrade_oplock,
	.check_trans2 = cifs_check_trans2,
	.need_neg = cifs_need_neg,
	.negotiate = cifs_negotiate,
	.negotiate_wsize = cifs_negotiate_wsize,
	.negotiate_rsize = cifs_negotiate_rsize,
	.sess_setup = CIFS_SessSetup,
	.logoff = CIFSSMBLogoff,
	.tree_connect = CIFSTCon,
	.tree_disconnect = CIFSSMBTDis,
	.get_dfs_refer = CIFSGetDFSRefer,
	.qfs_tcon = cifs_qfs_tcon,
	.is_path_accessible = cifs_is_path_accessible,
	.can_echo = cifs_can_echo,
	.query_path_info = cifs_query_path_info,
	.query_reparse_point = cifs_query_reparse_point,
	.query_file_info = cifs_query_file_info,
	.get_srv_inum = cifs_get_srv_inum,
	.set_path_size = CIFSSMBSetEOF,
	.set_file_size = CIFSSMBSetFileSize,
	.set_file_info = smb_set_file_info,
	.set_compression = cifs_set_compression,
	.echo = CIFSSMBEcho,
	.mkdir = CIFSSMBMkDir,
	.mkdir_setinfo = cifs_mkdir_setinfo,
	.rmdir = CIFSSMBRmDir,
	.unlink = CIFSSMBDelFile,
	.rename_pending_delete = cifs_rename_pending_delete,
	.rename = CIFSSMBRename,
	.create_hardlink = CIFSCreateHardLink,
	.query_symlink = cifs_query_symlink,
	.parse_reparse_point = cifs_parse_reparse_point,
	.open = cifs_open_file,
	.set_fid = cifs_set_fid,
	.close = cifs_close_file,
	.flush = cifs_flush_file,
	.async_readv = cifs_async_readv,
	.async_writev = cifs_async_writev,
	.sync_read = cifs_sync_read,
	.sync_write = cifs_sync_write,
	.query_dir_first = cifs_query_dir_first,
	.query_dir_next = cifs_query_dir_next,
	.close_dir = cifs_close_dir,
	.calc_smb_size = smbCalcSize,
	.oplock_response = cifs_oplock_response,
	.queryfs = cifs_queryfs,
	.mand_lock = cifs_mand_lock,
	.mand_unlock_range = cifs_unlock_range,
	.push_mand_locks = cifs_push_mandatory_locks,
	.query_mf_symlink = cifs_query_mf_symlink,
	.create_mf_symlink = cifs_create_mf_symlink,
	.is_read_op = cifs_is_read_op,
	.wp_retry_size = cifs_wp_retry_size,
	.dir_needs_close = cifs_dir_needs_close,
	.select_sectype = cifs_select_sectype,
#ifdef CONFIG_CIFS_XATTR
	.query_all_EAs = CIFSSMBQAllEAs,
	.set_EA = CIFSSMBSetEA,
#endif /* CIFS_XATTR */
	.get_acl = get_cifs_acl,
	.get_acl_by_fid = get_cifs_acl_by_fid,
	.set_acl = set_cifs_acl,
	.make_node = cifs_make_node,
};

struct smb_version_values smb1_values = {
	.version_string = SMB1_VERSION_STRING,
	.protocol_id = SMB10_PROT_ID,
	.large_lock_type = LOCKING_ANDX_LARGE_FILES,
	.exclusive_lock_type = 0,
	.shared_lock_type = LOCKING_ANDX_SHARED_LOCK,
	.unlock_lock_type = 0,
	.header_preamble_size = 4,
	.header_size = sizeof(struct smb_hdr),
	.max_header_size = MAX_CIFS_HDR_SIZE,
	.read_rsp_size = sizeof(READ_RSP),
	.lock_cmd = cpu_to_le16(SMB_COM_LOCKING_ANDX),
	.cap_unix = CAP_UNIX,
	.cap_nt_find = CAP_NT_SMBS | CAP_NT_FIND,
	.cap_large_files = CAP_LARGE_FILES,
	.signing_enabled = SECMODE_SIGN_ENABLED,
	.signing_required = SECMODE_SIGN_REQUIRED,
};<|MERGE_RESOLUTION|>--- conflicted
+++ resolved
@@ -1078,11 +1078,7 @@
 	/*
 	 * Check if mounted with mount parm 'sfu' mount parm.
 	 * SFU emulation should work with all servers, but only
-<<<<<<< HEAD
-	 * supports block and char device (no socket & fifo),
-=======
 	 * supports block and char device, socket & fifo,
->>>>>>> a6ad5510
 	 * and was used by default in earlier versions of Windows
 	 */
 	if (!(cifs_sb->mnt_cifs_flags & CIFS_MOUNT_UNX_EMUL))
