--- conflicted
+++ resolved
@@ -570,30 +570,7 @@
 
 	if (!rc) {
 		move_cifs_info_to_smb2(&data->fi, &fi);
-<<<<<<< HEAD
-
-		if (!(le32_to_cpu(fi.Attributes) & ATTR_REPARSE))
-			return 0;
-
-		oparms = (struct cifs_open_parms) {
-			.tcon = tcon,
-			.cifs_sb = cifs_sb,
-			.desired_access = FILE_READ_ATTRIBUTES,
-			.create_options = cifs_create_options(cifs_sb, 0),
-			.disposition = FILE_OPEN,
-			.path = full_path,
-			.fid = &fid,
-		};
-
-		/* Need to check if this is a symbolic link or not */
-		tmprc = CIFS_open(xid, &oparms, &oplock, NULL);
-		if (tmprc == -EOPNOTSUPP)
-			data->reparse_point = true;
-		else if (tmprc == 0)
-			CIFSSMBClose(xid, tcon, fid.netfid);
-=======
 		data->reparse_point = le32_to_cpu(fi.Attributes) & ATTR_REPARSE;
->>>>>>> d12acd7b
 	}
 
 	return rc;
