--- conflicted
+++ resolved
@@ -29,91 +29,6 @@
 #define DEFAULT_SEC_DESC_LEN (sizeof(struct smb_ntsd) + \
 			      sizeof(struct smb_acl) + \
 			      (sizeof(struct smb_ace) * 4))
-<<<<<<< HEAD
-
-/*
- * Maximum size of a string representation of a SID:
- *
- * The fields are unsigned values in decimal. So:
- *
- * u8:  max 3 bytes in decimal
- * u32: max 10 bytes in decimal
- *
- * "S-" + 3 bytes for version field + 15 for authority field + NULL terminator
- *
- * For authority field, max is when all 6 values are non-zero and it must be
- * represented in hex. So "-0x" + 12 hex digits.
- *
- * Add 11 bytes for each subauthority field (10 bytes each + 1 for '-')
- */
-#define SID_STRING_BASE_SIZE (2 + 3 + 15 + 1)
-#define SID_STRING_SUBAUTH_SIZE (11) /* size of a single subauth string */
-
-struct smb_ntsd {
-	__le16 revision; /* revision level */
-	__le16 type;
-	__le32 osidoffset;
-	__le32 gsidoffset;
-	__le32 sacloffset;
-	__le32 dacloffset;
-} __attribute__((packed));
-
-struct smb_sid {
-	__u8 revision; /* revision level */
-	__u8 num_subauth;
-	__u8 authority[NUM_AUTHS];
-	__le32 sub_auth[SID_MAX_SUB_AUTHORITIES]; /* sub_auth[num_subauth] */
-} __attribute__((packed));
-
-/* size of a struct smb_sid, sans sub_auth array */
-#define CIFS_SID_BASE_SIZE (1 + 1 + NUM_AUTHS)
-
-struct smb_acl {
-	__le16 revision; /* revision level */
-	__le16 size;
-	__le32 num_aces;
-} __attribute__((packed));
-
-/* ACE types - see MS-DTYP 2.4.4.1 */
-#define ACCESS_ALLOWED_ACE_TYPE	0x00
-#define ACCESS_DENIED_ACE_TYPE	0x01
-#define SYSTEM_AUDIT_ACE_TYPE	0x02
-#define SYSTEM_ALARM_ACE_TYPE	0x03
-#define ACCESS_ALLOWED_COMPOUND_ACE_TYPE 0x04
-#define ACCESS_ALLOWED_OBJECT_ACE_TYPE	0x05
-#define ACCESS_DENIED_OBJECT_ACE_TYPE	0x06
-#define SYSTEM_AUDIT_OBJECT_ACE_TYPE	0x07
-#define SYSTEM_ALARM_OBJECT_ACE_TYPE	0x08
-#define ACCESS_ALLOWED_CALLBACK_ACE_TYPE 0x09
-#define ACCESS_DENIED_CALLBACK_ACE_TYPE	0x0A
-#define ACCESS_ALLOWED_CALLBACK_OBJECT_ACE_TYPE 0x0B
-#define ACCESS_DENIED_CALLBACK_OBJECT_ACE_TYPE  0x0C
-#define SYSTEM_AUDIT_CALLBACK_ACE_TYPE	0x0D
-#define SYSTEM_ALARM_CALLBACK_ACE_TYPE	0x0E /* Reserved */
-#define SYSTEM_AUDIT_CALLBACK_OBJECT_ACE_TYPE 0x0F
-#define SYSTEM_ALARM_CALLBACK_OBJECT_ACE_TYPE 0x10 /* reserved */
-#define SYSTEM_MANDATORY_LABEL_ACE_TYPE	0x11
-#define SYSTEM_RESOURCE_ATTRIBUTE_ACE_TYPE 0x12
-#define SYSTEM_SCOPED_POLICY_ID_ACE_TYPE 0x13
-
-/* ACE flags */
-#define OBJECT_INHERIT_ACE	0x01
-#define CONTAINER_INHERIT_ACE	0x02
-#define NO_PROPAGATE_INHERIT_ACE 0x04
-#define INHERIT_ONLY_ACE	0x08
-#define INHERITED_ACE		0x10
-#define SUCCESSFUL_ACCESS_ACE_FLAG 0x40
-#define FAILED_ACCESS_ACE_FLAG	0x80
-
-struct smb_ace {
-	__u8 type; /* see above and MS-DTYP 2.4.4.1 */
-	__u8 flags;
-	__le16 size;
-	__le32 access_req;
-	struct smb_sid sid; /* ie UUID of user or group who gets these perms */
-} __attribute__((packed));
-=======
->>>>>>> a6ad5510
 
 /*
  * The current SMB3 form of security descriptor is similar to what was used for
