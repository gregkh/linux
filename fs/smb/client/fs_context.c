// SPDX-License-Identifier: GPL-2.0-or-later
/*
 *   Copyright (C) 2020, Microsoft Corporation.
 *
 *   Author(s): Steve French <stfrench@microsoft.com>
 *              David Howells <dhowells@redhat.com>
 */

/*
#include <linux/module.h>
#include <linux/nsproxy.h>
#include <linux/slab.h>
#include <linux/magic.h>
#include <linux/security.h>
#include <net/net_namespace.h>
#ifdef CONFIG_CIFS_DFS_UPCALL
#include "dfs_cache.h"
#endif
*/

#include <linux/ctype.h>
#include <linux/fs_context.h>
#include <linux/fs_parser.h>
#include <linux/fs.h>
#include <linux/mount.h>
#include <linux/parser.h>
#include <linux/utsname.h>
#include "cifsfs.h"
#include "cifspdu.h"
#include "cifsglob.h"
#include "cifsproto.h"
#include "cifs_unicode.h"
#include "cifs_debug.h"
#include "cifs_fs_sb.h"
#include "ntlmssp.h"
#include "nterr.h"
#include "rfc1002pdu.h"
#include "fs_context.h"

DEFINE_MUTEX(cifs_mount_mutex);

static const match_table_t cifs_smb_version_tokens = {
	{ Smb_1, SMB1_VERSION_STRING },
	{ Smb_20, SMB20_VERSION_STRING},
	{ Smb_21, SMB21_VERSION_STRING },
	{ Smb_30, SMB30_VERSION_STRING },
	{ Smb_302, SMB302_VERSION_STRING },
	{ Smb_302, ALT_SMB302_VERSION_STRING },
	{ Smb_311, SMB311_VERSION_STRING },
	{ Smb_311, ALT_SMB311_VERSION_STRING },
	{ Smb_3any, SMB3ANY_VERSION_STRING },
	{ Smb_default, SMBDEFAULT_VERSION_STRING },
	{ Smb_version_err, NULL }
};

static const match_table_t cifs_secflavor_tokens = {
	{ Opt_sec_krb5, "krb5" },
	{ Opt_sec_krb5i, "krb5i" },
	{ Opt_sec_krb5p, "krb5p" },
	{ Opt_sec_ntlmsspi, "ntlmsspi" },
	{ Opt_sec_ntlmssp, "ntlmssp" },
	{ Opt_sec_ntlmv2, "nontlm" },
	{ Opt_sec_ntlmv2, "ntlmv2" },
	{ Opt_sec_ntlmv2i, "ntlmv2i" },
	{ Opt_sec_none, "none" },

	{ Opt_sec_err, NULL }
};

const struct fs_parameter_spec smb3_fs_parameters[] = {
	/* Mount options that take no arguments */
	fsparam_flag_no("user_xattr", Opt_user_xattr),
	fsparam_flag_no("forceuid", Opt_forceuid),
	fsparam_flag_no("multichannel", Opt_multichannel),
	fsparam_flag_no("forcegid", Opt_forcegid),
	fsparam_flag("noblocksend", Opt_noblocksend),
	fsparam_flag("noautotune", Opt_noautotune),
	fsparam_flag("nolease", Opt_nolease),
	fsparam_flag_no("hard", Opt_hard),
	fsparam_flag_no("soft", Opt_soft),
	fsparam_flag_no("perm", Opt_perm),
	fsparam_flag("nodelete", Opt_nodelete),
	fsparam_flag_no("mapposix", Opt_mapposix),
	fsparam_flag("mapchars", Opt_mapchars),
	fsparam_flag("nomapchars", Opt_nomapchars),
	fsparam_flag_no("sfu", Opt_sfu),
	fsparam_flag("nodfs", Opt_nodfs),
	fsparam_flag_no("posixpaths", Opt_posixpaths),
	fsparam_flag_no("unix", Opt_unix),
	fsparam_flag_no("linux", Opt_unix),
	fsparam_flag_no("posix", Opt_unix),
	fsparam_flag("nocase", Opt_nocase),
	fsparam_flag("ignorecase", Opt_nocase),
	fsparam_flag_no("brl", Opt_brl),
	fsparam_flag_no("handlecache", Opt_handlecache),
	fsparam_flag("forcemandatorylock", Opt_forcemandatorylock),
	fsparam_flag("forcemand", Opt_forcemandatorylock),
	fsparam_flag("setuidfromacl", Opt_setuidfromacl),
	fsparam_flag("idsfromsid", Opt_setuidfromacl),
	fsparam_flag_no("setuids", Opt_setuids),
	fsparam_flag_no("dynperm", Opt_dynperm),
	fsparam_flag_no("intr", Opt_intr),
	fsparam_flag_no("strictsync", Opt_strictsync),
	fsparam_flag_no("serverino", Opt_serverino),
	fsparam_flag("rwpidforward", Opt_rwpidforward),
	fsparam_flag("cifsacl", Opt_cifsacl),
	fsparam_flag_no("acl", Opt_acl),
	fsparam_flag("locallease", Opt_locallease),
	fsparam_flag("sign", Opt_sign),
	fsparam_flag("ignore_signature", Opt_ignore_signature),
	fsparam_flag("signloosely", Opt_ignore_signature),
	fsparam_flag("seal", Opt_seal),
	fsparam_flag("noac", Opt_noac),
	fsparam_flag("fsc", Opt_fsc),
	fsparam_flag("mfsymlinks", Opt_mfsymlinks),
	fsparam_flag("multiuser", Opt_multiuser),
	fsparam_flag("sloppy", Opt_sloppy),
	fsparam_flag("nosharesock", Opt_nosharesock),
	fsparam_flag_no("persistenthandles", Opt_persistent),
	fsparam_flag_no("resilienthandles", Opt_resilient),
	fsparam_flag_no("tcpnodelay", Opt_tcp_nodelay),
	fsparam_flag("nosparse", Opt_nosparse),
	fsparam_flag("domainauto", Opt_domainauto),
	fsparam_flag("rdma", Opt_rdma),
	fsparam_flag("modesid", Opt_modesid),
	fsparam_flag("modefromsid", Opt_modesid),
	fsparam_flag("rootfs", Opt_rootfs),
	fsparam_flag("compress", Opt_compress),
	fsparam_flag("witness", Opt_witness),

	/* Mount options which take uid or gid */
	fsparam_uid("backupuid", Opt_backupuid),
	fsparam_gid("backupgid", Opt_backupgid),
	fsparam_uid("uid", Opt_uid),
	fsparam_uid("cruid", Opt_cruid),
	fsparam_gid("gid", Opt_gid),

	/* Mount options which take numeric value */
	fsparam_u32("file_mode", Opt_file_mode),
	fsparam_u32("dirmode", Opt_dirmode),
	fsparam_u32("dir_mode", Opt_dirmode),
	fsparam_u32("port", Opt_port),
	fsparam_u32("min_enc_offload", Opt_min_enc_offload),
	fsparam_u32("retrans", Opt_retrans),
	fsparam_u32("esize", Opt_min_enc_offload),
	fsparam_u32("bsize", Opt_blocksize),
	fsparam_u32("rasize", Opt_rasize),
	fsparam_u32("rsize", Opt_rsize),
	fsparam_u32("wsize", Opt_wsize),
	fsparam_u32("actimeo", Opt_actimeo),
	fsparam_u32("acdirmax", Opt_acdirmax),
	fsparam_u32("acregmax", Opt_acregmax),
	fsparam_u32("closetimeo", Opt_closetimeo),
	fsparam_u32("echo_interval", Opt_echo_interval),
	fsparam_u32("max_credits", Opt_max_credits),
	fsparam_u32("max_cached_dirs", Opt_max_cached_dirs),
	fsparam_u32("handletimeout", Opt_handletimeout),
	fsparam_u64("snapshot", Opt_snapshot),
	fsparam_u32("max_channels", Opt_max_channels),

	/* Mount options which take string value */
	fsparam_string("source", Opt_source),
	fsparam_string("user", Opt_user),
	fsparam_string("username", Opt_user),
	fsparam_string("pass", Opt_pass),
	fsparam_string("password", Opt_pass),
	fsparam_string("password2", Opt_pass2),
	fsparam_string("ip", Opt_ip),
	fsparam_string("addr", Opt_ip),
	fsparam_string("domain", Opt_domain),
	fsparam_string("dom", Opt_domain),
	fsparam_string("srcaddr", Opt_srcaddr),
	fsparam_string("iocharset", Opt_iocharset),
	fsparam_string("netbiosname", Opt_netbiosname),
	fsparam_string("servern", Opt_servern),
	fsparam_string("ver", Opt_ver),
	fsparam_string("vers", Opt_vers),
	fsparam_string("sec", Opt_sec),
	fsparam_string("cache", Opt_cache),
	fsparam_string("reparse", Opt_reparse),

	/* Arguments that should be ignored */
	fsparam_flag("guest", Opt_ignore),
	fsparam_flag("noatime", Opt_ignore),
	fsparam_flag("relatime", Opt_ignore),
	fsparam_flag("_netdev", Opt_ignore),
	fsparam_flag_no("suid", Opt_ignore),
	fsparam_flag_no("exec", Opt_ignore),
	fsparam_flag_no("dev", Opt_ignore),
	fsparam_flag_no("mand", Opt_ignore),
	fsparam_flag_no("auto", Opt_ignore),
	fsparam_string("cred", Opt_ignore),
	fsparam_string("credentials", Opt_ignore),
	/*
	 * UNC and prefixpath is now extracted from Opt_source
	 * in the new mount API so we can just ignore them going forward.
	 */
	fsparam_string("unc", Opt_ignore),
	fsparam_string("prefixpath", Opt_ignore),
	{}
};

static int
cifs_parse_security_flavors(struct fs_context *fc, char *value, struct smb3_fs_context *ctx)
{

	substring_t args[MAX_OPT_ARGS];

	/*
	 * With mount options, the last one should win. Reset any existing
	 * settings back to default.
	 */
	ctx->sectype = Unspecified;
	ctx->sign = false;

	switch (match_token(value, cifs_secflavor_tokens, args)) {
	case Opt_sec_krb5p:
		cifs_errorf(fc, "sec=krb5p is not supported. Use sec=krb5,seal instead\n");
		return 1;
	case Opt_sec_krb5i:
		ctx->sign = true;
		fallthrough;
	case Opt_sec_krb5:
		ctx->sectype = Kerberos;
		break;
	case Opt_sec_ntlmsspi:
		ctx->sign = true;
		fallthrough;
	case Opt_sec_ntlmssp:
		ctx->sectype = RawNTLMSSP;
		break;
	case Opt_sec_ntlmv2i:
		ctx->sign = true;
		fallthrough;
	case Opt_sec_ntlmv2:
		ctx->sectype = NTLMv2;
		break;
	case Opt_sec_none:
		ctx->nullauth = 1;
		kfree(ctx->username);
		ctx->username = NULL;
		break;
	default:
		cifs_errorf(fc, "bad security option: %s\n", value);
		return 1;
	}

	return 0;
}

static const match_table_t cifs_cacheflavor_tokens = {
	{ Opt_cache_loose, "loose" },
	{ Opt_cache_strict, "strict" },
	{ Opt_cache_none, "none" },
	{ Opt_cache_ro, "ro" },
	{ Opt_cache_rw, "singleclient" },
	{ Opt_cache_err, NULL }
};

static int
cifs_parse_cache_flavor(struct fs_context *fc, char *value, struct smb3_fs_context *ctx)
{
	substring_t args[MAX_OPT_ARGS];

	switch (match_token(value, cifs_cacheflavor_tokens, args)) {
	case Opt_cache_loose:
		ctx->direct_io = false;
		ctx->strict_io = false;
		ctx->cache_ro = false;
		ctx->cache_rw = false;
		break;
	case Opt_cache_strict:
		ctx->direct_io = false;
		ctx->strict_io = true;
		ctx->cache_ro = false;
		ctx->cache_rw = false;
		break;
	case Opt_cache_none:
		ctx->direct_io = true;
		ctx->strict_io = false;
		ctx->cache_ro = false;
		ctx->cache_rw = false;
		break;
	case Opt_cache_ro:
		ctx->direct_io = false;
		ctx->strict_io = false;
		ctx->cache_ro = true;
		ctx->cache_rw = false;
		break;
	case Opt_cache_rw:
		ctx->direct_io = false;
		ctx->strict_io = false;
		ctx->cache_ro = false;
		ctx->cache_rw = true;
		break;
	default:
		cifs_errorf(fc, "bad cache= option: %s\n", value);
		return 1;
	}
	return 0;
}

static const match_table_t reparse_flavor_tokens = {
	{ Opt_reparse_default,	"default" },
	{ Opt_reparse_nfs,	"nfs" },
	{ Opt_reparse_wsl,	"wsl" },
	{ Opt_reparse_err,	NULL },
};

static int parse_reparse_flavor(struct fs_context *fc, char *value,
				struct smb3_fs_context *ctx)
{
	substring_t args[MAX_OPT_ARGS];

	switch (match_token(value, reparse_flavor_tokens, args)) {
	case Opt_reparse_default:
		ctx->reparse_type = CIFS_REPARSE_TYPE_DEFAULT;
		break;
	case Opt_reparse_nfs:
		ctx->reparse_type = CIFS_REPARSE_TYPE_NFS;
		break;
	case Opt_reparse_wsl:
		ctx->reparse_type = CIFS_REPARSE_TYPE_WSL;
		break;
	default:
		cifs_errorf(fc, "bad reparse= option: %s\n", value);
		return 1;
	}
	return 0;
}

#define DUP_CTX_STR(field)						\
do {									\
	if (ctx->field) {						\
		new_ctx->field = kstrdup(ctx->field, GFP_ATOMIC);	\
		if (new_ctx->field == NULL) {				\
			smb3_cleanup_fs_context_contents(new_ctx);	\
			return -ENOMEM;					\
		}							\
	}								\
} while (0)

int
smb3_fs_context_dup(struct smb3_fs_context *new_ctx, struct smb3_fs_context *ctx)
{
	memcpy(new_ctx, ctx, sizeof(*ctx));
	new_ctx->prepath = NULL;
	new_ctx->nodename = NULL;
	new_ctx->username = NULL;
	new_ctx->password = NULL;
	new_ctx->password2 = NULL;
	new_ctx->server_hostname = NULL;
	new_ctx->domainname = NULL;
	new_ctx->UNC = NULL;
	new_ctx->source = NULL;
	new_ctx->iocharset = NULL;
	new_ctx->leaf_fullpath = NULL;
	/*
	 * Make sure to stay in sync with smb3_cleanup_fs_context_contents()
	 */
	DUP_CTX_STR(prepath);
	DUP_CTX_STR(username);
	DUP_CTX_STR(password);
	DUP_CTX_STR(password2);
	DUP_CTX_STR(server_hostname);
	DUP_CTX_STR(UNC);
	DUP_CTX_STR(source);
	DUP_CTX_STR(domainname);
	DUP_CTX_STR(nodename);
	DUP_CTX_STR(iocharset);
	DUP_CTX_STR(leaf_fullpath);

	return 0;
}

static int
cifs_parse_smb_version(struct fs_context *fc, char *value, struct smb3_fs_context *ctx, bool is_smb3)
{
	substring_t args[MAX_OPT_ARGS];

	switch (match_token(value, cifs_smb_version_tokens, args)) {
#ifdef CONFIG_CIFS_ALLOW_INSECURE_LEGACY
	case Smb_1:
		if (disable_legacy_dialects) {
			cifs_errorf(fc, "mount with legacy dialect disabled\n");
			return 1;
		}
		if (is_smb3) {
			cifs_errorf(fc, "vers=1.0 (cifs) not permitted when mounting with smb3\n");
			return 1;
		}
		cifs_errorf(fc, "Use of the less secure dialect vers=1.0 is not recommended unless required for access to very old servers\n");
		ctx->ops = &smb1_operations;
		ctx->vals = &smb1_values;
		break;
	case Smb_20:
		if (disable_legacy_dialects) {
			cifs_errorf(fc, "mount with legacy dialect disabled\n");
			return 1;
		}
		if (is_smb3) {
			cifs_errorf(fc, "vers=2.0 not permitted when mounting with smb3\n");
			return 1;
		}
		ctx->ops = &smb20_operations;
		ctx->vals = &smb20_values;
		break;
#else
	case Smb_1:
		cifs_errorf(fc, "vers=1.0 (cifs) mount not permitted when legacy dialects disabled\n");
		return 1;
	case Smb_20:
		cifs_errorf(fc, "vers=2.0 mount not permitted when legacy dialects disabled\n");
		return 1;
#endif /* CIFS_ALLOW_INSECURE_LEGACY */
	case Smb_21:
		ctx->ops = &smb21_operations;
		ctx->vals = &smb21_values;
		break;
	case Smb_30:
		ctx->ops = &smb30_operations;
		ctx->vals = &smb30_values;
		break;
	case Smb_302:
		ctx->ops = &smb30_operations; /* currently identical with 3.0 */
		ctx->vals = &smb302_values;
		break;
	case Smb_311:
		ctx->ops = &smb311_operations;
		ctx->vals = &smb311_values;
		break;
	case Smb_3any:
		ctx->ops = &smb30_operations; /* currently identical with 3.0 */
		ctx->vals = &smb3any_values;
		break;
	case Smb_default:
		ctx->ops = &smb30_operations;
		ctx->vals = &smbdefault_values;
		break;
	default:
		cifs_errorf(fc, "Unknown vers= option specified: %s\n", value);
		return 1;
	}
	return 0;
}

int smb3_parse_opt(const char *options, const char *key, char **val)
{
	int rc = -ENOENT;
	char *opts, *orig, *p;

	orig = opts = kstrdup(options, GFP_KERNEL);
	if (!opts)
		return -ENOMEM;

	while ((p = strsep(&opts, ","))) {
		char *nval;

		if (!*p)
			continue;
		if (strncasecmp(p, key, strlen(key)))
			continue;
		nval = strchr(p, '=');
		if (nval) {
			if (nval == p)
				continue;
			*nval++ = 0;
			*val = kstrdup(nval, GFP_KERNEL);
			rc = !*val ? -ENOMEM : 0;
			goto out;
		}
	}
out:
	kfree(orig);
	return rc;
}

/*
 * Remove duplicate path delimiters. Windows is supposed to do that
 * but there are some bugs that prevent rename from working if there are
 * multiple delimiters.
 *
 * Return a sanitized duplicate of @path or NULL for empty prefix paths.
 * Otherwise, return ERR_PTR.
 *
 * @gfp indicates the GFP_* flags for kstrdup.
 * The caller is responsible for freeing the original.
 */
#define IS_DELIM(c) ((c) == '/' || (c) == '\\')
char *cifs_sanitize_prepath(char *prepath, gfp_t gfp)
{
	char *cursor1 = prepath, *cursor2 = prepath;
	char *s;

	/* skip all prepended delimiters */
	while (IS_DELIM(*cursor1))
		cursor1++;

	/* copy the first letter */
	*cursor2 = *cursor1;

	/* copy the remainder... */
	while (*(cursor1++)) {
		/* ... skipping all duplicated delimiters */
		if (IS_DELIM(*cursor1) && IS_DELIM(*cursor2))
			continue;
		*(++cursor2) = *cursor1;
	}

	/* if the last character is a delimiter, skip it */
	if (IS_DELIM(*(cursor2 - 1)))
		cursor2--;

	*cursor2 = '\0';
	if (!*prepath)
		return NULL;
	s = kstrdup(prepath, gfp);
	if (!s)
		return ERR_PTR(-ENOMEM);
	return s;
}

/*
 * Return full path based on the values of @ctx->{UNC,prepath}.
 *
 * It is assumed that both values were already parsed by smb3_parse_devname().
 */
char *smb3_fs_context_fullpath(const struct smb3_fs_context *ctx, char dirsep)
{
	size_t ulen, plen;
	char *s;

	ulen = strlen(ctx->UNC);
	plen = ctx->prepath ? strlen(ctx->prepath) + 1 : 0;

	s = kmalloc(ulen + plen + 1, GFP_KERNEL);
	if (!s)
		return ERR_PTR(-ENOMEM);
	memcpy(s, ctx->UNC, ulen);
	if (plen) {
		s[ulen] = dirsep;
		memcpy(s + ulen + 1, ctx->prepath, plen);
	}
	s[ulen + plen] = '\0';
	convert_delimiter(s, dirsep);
	return s;
}

/*
 * Parse a devname into substrings and populate the ctx->UNC and ctx->prepath
 * fields with the result. Returns 0 on success and an error otherwise
 * (e.g. ENOMEM or EINVAL)
 */
int
smb3_parse_devname(const char *devname, struct smb3_fs_context *ctx)
{
	char *pos;
	const char *delims = "/\\";
	size_t len;
	int rc;

	if (unlikely(!devname || !*devname)) {
		cifs_dbg(VFS, "Device name not specified\n");
		return -EINVAL;
	}

	/* make sure we have a valid UNC double delimiter prefix */
	len = strspn(devname, delims);
	if (len != 2)
		return -EINVAL;

	/* find delimiter between host and sharename */
	pos = strpbrk(devname + 2, delims);
	if (!pos)
		return -EINVAL;

	/* record the server hostname */
	kfree(ctx->server_hostname);
	ctx->server_hostname = kstrndup(devname + 2, pos - devname - 2, GFP_KERNEL);
	if (!ctx->server_hostname)
		return -ENOMEM;

	/* skip past delimiter */
	++pos;

	/* now go until next delimiter or end of string */
	len = strcspn(pos, delims);
	if (!len)
		return -EINVAL;

	/* move "pos" up to delimiter or NULL */
	pos += len;
	kfree(ctx->UNC);
	ctx->UNC = kstrndup(devname, pos - devname, GFP_KERNEL);
	if (!ctx->UNC)
		return -ENOMEM;

	convert_delimiter(ctx->UNC, '\\');

	/* skip any delimiter */
	if (*pos == '/' || *pos == '\\')
		pos++;

	kfree(ctx->prepath);
	ctx->prepath = NULL;

	/* If pos is NULL then no prepath */
	if (!*pos)
		return 0;

	ctx->prepath = cifs_sanitize_prepath(pos, GFP_KERNEL);
	if (IS_ERR(ctx->prepath)) {
		rc = PTR_ERR(ctx->prepath);
		ctx->prepath = NULL;
		return rc;
	}

	return 0;
}

static void smb3_fs_context_free(struct fs_context *fc);
static int smb3_fs_context_parse_param(struct fs_context *fc,
				       struct fs_parameter *param);
static int smb3_fs_context_parse_monolithic(struct fs_context *fc,
					    void *data);
static int smb3_get_tree(struct fs_context *fc);
static int smb3_reconfigure(struct fs_context *fc);

static const struct fs_context_operations smb3_fs_context_ops = {
	.free			= smb3_fs_context_free,
	.parse_param		= smb3_fs_context_parse_param,
	.parse_monolithic	= smb3_fs_context_parse_monolithic,
	.get_tree		= smb3_get_tree,
	.reconfigure		= smb3_reconfigure,
};

/*
 * Parse a monolithic block of data from sys_mount().
 * smb3_fs_context_parse_monolithic - Parse key[=val][,key[=val]]* mount data
 * @ctx: The superblock configuration to fill in.
 * @data: The data to parse
 *
 * Parse a blob of data that's in key[=val][,key[=val]]* form.  This can be
 * called from the ->monolithic_mount_data() fs_context operation.
 *
 * Returns 0 on success or the error returned by the ->parse_option() fs_context
 * operation on failure.
 */
static int smb3_fs_context_parse_monolithic(struct fs_context *fc,
					   void *data)
{
	char *options = data, *key;
	int ret = 0;

	if (!options)
		return 0;

	ret = security_sb_eat_lsm_opts(options, &fc->security);
	if (ret)
		return ret;

	/* BB Need to add support for sep= here TBD */
	while ((key = strsep(&options, ",")) != NULL) {
		size_t len;
		char *value;

		if (*key == 0)
			break;

		/* Check if following character is the deliminator If yes,
		 * we have encountered a double deliminator reset the NULL
		 * character to the deliminator
		 */
		while (options && options[0] == ',') {
			len = strlen(key);
			strcpy(key + len, options);
			options = strchr(options, ',');
			if (options)
				*options++ = 0;
		}


		len = 0;
		value = strchr(key, '=');
		if (value) {
			if (value == key)
				continue;
			*value++ = 0;
			len = strlen(value);
		}

		ret = vfs_parse_fs_string(fc, key, value, len);
		if (ret < 0)
			break;
	}

	return ret;
}

/*
 * Validate the preparsed information in the config.
 */
static int smb3_fs_context_validate(struct fs_context *fc)
{
	struct smb3_fs_context *ctx = smb3_fc2context(fc);

	if (ctx->rdma && ctx->vals->protocol_id < SMB30_PROT_ID) {
		cifs_errorf(fc, "SMB Direct requires Version >=3.0\n");
		return -EOPNOTSUPP;
	}

#ifndef CONFIG_KEYS
	/* Muliuser mounts require CONFIG_KEYS support */
	if (ctx->multiuser) {
		cifs_errorf(fc, "Multiuser mounts require kernels with CONFIG_KEYS enabled\n");
		return -1;
	}
#endif

	if (ctx->got_version == false)
		pr_warn_once("No dialect specified on mount. Default has changed to a more secure dialect, SMB2.1 or later (e.g. SMB3.1.1), from CIFS (SMB1). To use the less secure SMB1 dialect to access old servers which do not support SMB3.1.1 (or even SMB3 or SMB2.1) specify vers=1.0 on mount.\n");


	if (!ctx->UNC) {
		cifs_errorf(fc, "CIFS mount error: No usable UNC path provided in device string!\n");
		return -1;
	}

	/* make sure UNC has a share name */
	if (strlen(ctx->UNC) < 3 || !strchr(ctx->UNC + 3, '\\')) {
		cifs_errorf(fc, "Malformed UNC. Unable to find share name.\n");
		return -ENOENT;
	}

	if (!ctx->got_ip) {
		int len;
		const char *slash;

		/* No ip= option specified? Try to get it from UNC */
		/* Use the address part of the UNC. */
		slash = strchr(&ctx->UNC[2], '\\');
		len = slash - &ctx->UNC[2];
		if (!cifs_convert_address((struct sockaddr *)&ctx->dstaddr,
					  &ctx->UNC[2], len)) {
			pr_err("Unable to determine destination address\n");
			return -EHOSTUNREACH;
		}
	}

	/* set the port that we got earlier */
	cifs_set_port((struct sockaddr *)&ctx->dstaddr, ctx->port);

	if (ctx->uid_specified && !ctx->forceuid_specified) {
		ctx->override_uid = 1;
		pr_notice("enabling forceuid mount option implicitly because uid= option is specified\n");
	}

	if (ctx->gid_specified && !ctx->forcegid_specified) {
		ctx->override_gid = 1;
		pr_notice("enabling forcegid mount option implicitly because gid= option is specified\n");
	}

	if (ctx->override_uid && !ctx->uid_specified) {
		ctx->override_uid = 0;
		pr_notice("ignoring forceuid mount option specified with no uid= option\n");
	}

	if (ctx->override_gid && !ctx->gid_specified) {
		ctx->override_gid = 0;
		pr_notice("ignoring forcegid mount option specified with no gid= option\n");
	}

	return 0;
}

static int smb3_get_tree_common(struct fs_context *fc)
{
	struct smb3_fs_context *ctx = smb3_fc2context(fc);
	struct dentry *root;
	int rc = 0;

	root = cifs_smb3_do_mount(fc->fs_type, 0, ctx);
	if (IS_ERR(root))
		return PTR_ERR(root);

	fc->root = root;

	return rc;
}

/*
 * Create an SMB3 superblock from the parameters passed.
 */
static int smb3_get_tree(struct fs_context *fc)
{
	int err = smb3_fs_context_validate(fc);
	int ret;

	if (err)
		return err;
	cifs_mount_lock();
	ret = smb3_get_tree_common(fc);
	cifs_mount_unlock();
	return ret;
}

static void smb3_fs_context_free(struct fs_context *fc)
{
	struct smb3_fs_context *ctx = smb3_fc2context(fc);

	smb3_cleanup_fs_context(ctx);
}

/*
 * Compare the old and new proposed context during reconfigure
 * and check if the changes are compatible.
 */
static int smb3_verify_reconfigure_ctx(struct fs_context *fc,
				       struct smb3_fs_context *new_ctx,
				       struct smb3_fs_context *old_ctx, bool need_recon)
{
	if (new_ctx->posix_paths != old_ctx->posix_paths) {
		cifs_errorf(fc, "can not change posixpaths during remount\n");
		return -EINVAL;
	}
	if (new_ctx->sectype != old_ctx->sectype) {
		cifs_errorf(fc, "can not change sec during remount\n");
		return -EINVAL;
	}
	if (new_ctx->multiuser != old_ctx->multiuser) {
		cifs_errorf(fc, "can not change multiuser during remount\n");
		return -EINVAL;
	}
	if (new_ctx->UNC &&
	    (!old_ctx->UNC || strcmp(new_ctx->UNC, old_ctx->UNC))) {
		cifs_errorf(fc, "can not change UNC during remount\n");
		return -EINVAL;
	}
	if (new_ctx->username &&
	    (!old_ctx->username || strcmp(new_ctx->username, old_ctx->username))) {
		cifs_errorf(fc, "can not change username during remount\n");
		return -EINVAL;
	}
	if (new_ctx->password &&
	    (!old_ctx->password || strcmp(new_ctx->password, old_ctx->password))) {
		if (need_recon == false) {
			cifs_errorf(fc,
				    "can not change password of active session during remount\n");
			return -EINVAL;
		} else if (old_ctx->sectype == Kerberos) {
			cifs_errorf(fc,
				    "can not change password for Kerberos via remount\n");
			return -EINVAL;
		}
	}
	if (new_ctx->domainname &&
	    (!old_ctx->domainname || strcmp(new_ctx->domainname, old_ctx->domainname))) {
		cifs_errorf(fc, "can not change domainname during remount\n");
		return -EINVAL;
	}
	if (strcmp(new_ctx->workstation_name, old_ctx->workstation_name)) {
		cifs_errorf(fc, "can not change workstation_name during remount\n");
		return -EINVAL;
	}
	if (new_ctx->nodename &&
	    (!old_ctx->nodename || strcmp(new_ctx->nodename, old_ctx->nodename))) {
		cifs_errorf(fc, "can not change nodename during remount\n");
		return -EINVAL;
	}
	if (new_ctx->iocharset &&
	    (!old_ctx->iocharset || strcmp(new_ctx->iocharset, old_ctx->iocharset))) {
		cifs_errorf(fc, "can not change iocharset during remount\n");
		return -EINVAL;
	}

	return 0;
}

#define STEAL_STRING(cifs_sb, ctx, field)				\
do {									\
	kfree(ctx->field);						\
	ctx->field = cifs_sb->ctx->field;				\
	cifs_sb->ctx->field = NULL;					\
} while (0)

#define STEAL_STRING_SENSITIVE(cifs_sb, ctx, field)			\
do {									\
	kfree_sensitive(ctx->field);					\
	ctx->field = cifs_sb->ctx->field;				\
	cifs_sb->ctx->field = NULL;					\
} while (0)

int smb3_sync_session_ctx_passwords(struct cifs_sb_info *cifs_sb, struct cifs_ses *ses)
{
	if (ses->password &&
	    cifs_sb->ctx->password &&
	    strcmp(ses->password, cifs_sb->ctx->password)) {
		kfree_sensitive(cifs_sb->ctx->password);
		cifs_sb->ctx->password = kstrdup(ses->password, GFP_KERNEL);
		if (!cifs_sb->ctx->password)
			return -ENOMEM;
	}
	if (ses->password2 &&
	    cifs_sb->ctx->password2 &&
	    strcmp(ses->password2, cifs_sb->ctx->password2)) {
		kfree_sensitive(cifs_sb->ctx->password2);
		cifs_sb->ctx->password2 = kstrdup(ses->password2, GFP_KERNEL);
		if (!cifs_sb->ctx->password2) {
			kfree_sensitive(cifs_sb->ctx->password);
			cifs_sb->ctx->password = NULL;
			return -ENOMEM;
		}
	}
	return 0;
}

static int smb3_reconfigure(struct fs_context *fc)
{
	struct smb3_fs_context *ctx = smb3_fc2context(fc);
	struct dentry *root = fc->root;
	struct cifs_sb_info *cifs_sb = CIFS_SB(root->d_sb);
	struct cifs_ses *ses = cifs_sb_master_tcon(cifs_sb)->ses;
	char *new_password = NULL, *new_password2 = NULL;
	bool need_recon = false;
	int rc;

	if (ses->expired_pwd)
		need_recon = true;

	rc = smb3_verify_reconfigure_ctx(fc, ctx, cifs_sb->ctx, need_recon);
	if (rc)
		return rc;

	/*
	 * We can not change UNC/username/password/domainname/
	 * workstation_name/nodename/iocharset
	 * during reconnect so ignore what we have in the new context and
	 * just use what we already have in cifs_sb->ctx.
	 */
	STEAL_STRING(cifs_sb, ctx, UNC);
	STEAL_STRING(cifs_sb, ctx, source);
	STEAL_STRING(cifs_sb, ctx, username);

	if (need_recon == false)
		STEAL_STRING_SENSITIVE(cifs_sb, ctx, password);
	else  {
		if (ctx->password) {
			new_password = kstrdup(ctx->password, GFP_KERNEL);
			if (!new_password)
				return -ENOMEM;
		} else
			STEAL_STRING_SENSITIVE(cifs_sb, ctx, password);
	}

	/*
	 * if a new password2 has been specified, then reset it's value
	 * inside the ses struct
	 */
	if (ctx->password2) {
		new_password2 = kstrdup(ctx->password2, GFP_KERNEL);
		if (!new_password2) {
			kfree_sensitive(new_password);
			return -ENOMEM;
		}
	} else
		STEAL_STRING_SENSITIVE(cifs_sb, ctx, password2);

	/*
	 * we may update the passwords in the ses struct below. Make sure we do
	 * not race with smb2_reconnect
	 */
	mutex_lock(&ses->session_mutex);

	/*
	 * smb2_reconnect may swap password and password2 in case session setup
	 * failed. First get ctx passwords in sync with ses passwords. It should
	 * be okay to do this even if this function were to return an error at a
	 * later stage
	 */
	rc = smb3_sync_session_ctx_passwords(cifs_sb, ses);
	if (rc) {
		mutex_unlock(&ses->session_mutex);
		return rc;
	}

	/*
	 * now that allocations for passwords are done, commit them
	 */
	if (new_password) {
		kfree_sensitive(ses->password);
		ses->password = new_password;
	}
	if (new_password2) {
		kfree_sensitive(ses->password2);
		ses->password2 = new_password2;
	}

	mutex_unlock(&ses->session_mutex);

	STEAL_STRING(cifs_sb, ctx, domainname);
	STEAL_STRING(cifs_sb, ctx, nodename);
	STEAL_STRING(cifs_sb, ctx, iocharset);

	/* if rsize or wsize not passed in on remount, use previous values */
	if (ctx->rsize == 0)
		ctx->rsize = cifs_sb->ctx->rsize;
	if (ctx->wsize == 0)
		ctx->wsize = cifs_sb->ctx->wsize;


	smb3_cleanup_fs_context_contents(cifs_sb->ctx);
	rc = smb3_fs_context_dup(cifs_sb->ctx, ctx);
	smb3_update_mnt_flags(cifs_sb);
#ifdef CONFIG_CIFS_DFS_UPCALL
	if (!rc)
		rc = dfs_cache_remount_fs(cifs_sb);
#endif

	return rc;
}

static int smb3_fs_context_parse_param(struct fs_context *fc,
				      struct fs_parameter *param)
{
	struct fs_parse_result result;
	struct smb3_fs_context *ctx = smb3_fc2context(fc);
	int i, opt;
	bool is_smb3 = !strcmp(fc->fs_type->name, "smb3");
	bool skip_parsing = false;

	cifs_dbg(FYI, "CIFS: parsing cifs mount option '%s'\n", param->key);

	/*
	 * fs_parse can not handle string options with an empty value so
	 * we will need special handling of them.
	 */
	if (param->type == fs_value_is_string && param->string[0] == 0) {
		if (!strcmp("pass", param->key) || !strcmp("password", param->key)) {
			skip_parsing = true;
			opt = Opt_pass;
		} else if (!strcmp("user", param->key) || !strcmp("username", param->key)) {
			skip_parsing = true;
			opt = Opt_user;
		}
	}

	if (!skip_parsing) {
		opt = fs_parse(fc, smb3_fs_parameters, param, &result);
		if (opt < 0)
			return ctx->sloppy ? 1 : opt;
	}

	switch (opt) {
	case Opt_compress:
<<<<<<< HEAD
		ctx->compress = true;
		cifs_dbg(VFS,
			"SMB3 compression support is experimental\n");
=======
		if (!IS_ENABLED(CONFIG_CIFS_COMPRESSION)) {
			cifs_errorf(fc, "CONFIG_CIFS_COMPRESSION kernel config option is unset\n");
			goto cifs_parse_mount_err;
		}
		ctx->compress = true;
		cifs_dbg(VFS, "SMB3 compression support is experimental\n");
>>>>>>> a6ad5510
		break;
	case Opt_nodfs:
		ctx->nodfs = 1;
		break;
	case Opt_hard:
		if (result.negated) {
			if (ctx->retry == 1)
				cifs_dbg(VFS, "conflicting hard vs. soft mount options\n");
			ctx->retry = 0;
		} else
			ctx->retry = 1;
		break;
	case Opt_soft:
		if (result.negated)
			ctx->retry = 1;
		else {
			if (ctx->retry == 1)
				cifs_dbg(VFS, "conflicting hard vs soft mount options\n");
			ctx->retry = 0;
		}
		break;
	case Opt_mapposix:
		if (result.negated)
			ctx->remap = false;
		else {
			ctx->remap = true;
			ctx->sfu_remap = false; /* disable SFU mapping */
		}
		break;
	case Opt_mapchars:
		if (result.negated)
			ctx->sfu_remap = false;
		else {
			ctx->sfu_remap = true;
			ctx->remap = false; /* disable SFM (mapposix) mapping */
		}
		break;
	case Opt_user_xattr:
		if (result.negated)
			ctx->no_xattr = 1;
		else
			ctx->no_xattr = 0;
		break;
	case Opt_forceuid:
		if (result.negated)
			ctx->override_uid = 0;
		else
			ctx->override_uid = 1;
		ctx->forceuid_specified = true;
		break;
	case Opt_forcegid:
		if (result.negated)
			ctx->override_gid = 0;
		else
			ctx->override_gid = 1;
		ctx->forcegid_specified = true;
		break;
	case Opt_perm:
		if (result.negated)
			ctx->noperm = 1;
		else
			ctx->noperm = 0;
		break;
	case Opt_dynperm:
		if (result.negated)
			ctx->dynperm = 0;
		else
			ctx->dynperm = 1;
		break;
	case Opt_sfu:
		if (result.negated)
			ctx->sfu_emul = 0;
		else
			ctx->sfu_emul = 1;
		break;
	case Opt_noblocksend:
		ctx->noblocksnd = 1;
		break;
	case Opt_noautotune:
		ctx->noautotune = 1;
		break;
	case Opt_nolease:
		ctx->no_lease = 1;
		break;
	case Opt_nosparse:
		ctx->no_sparse = 1;
		break;
	case Opt_nodelete:
		ctx->nodelete = 1;
		break;
	case Opt_multichannel:
		if (result.negated) {
			ctx->multichannel = false;
			ctx->max_channels = 1;
		} else {
			ctx->multichannel = true;
			/* if number of channels not specified, default to 2 */
			if (ctx->max_channels < 2)
				ctx->max_channels = 2;
		}
		break;
	case Opt_uid:
		ctx->linux_uid = result.uid;
		ctx->uid_specified = true;
		break;
	case Opt_cruid:
		ctx->cred_uid = result.uid;
		ctx->cruid_specified = true;
		break;
	case Opt_backupuid:
		ctx->backupuid = result.uid;
		ctx->backupuid_specified = true;
		break;
	case Opt_backupgid:
		ctx->backupgid = result.gid;
		ctx->backupgid_specified = true;
		break;
	case Opt_gid:
		ctx->linux_gid = result.gid;
		ctx->gid_specified = true;
		break;
	case Opt_port:
		ctx->port = result.uint_32;
		break;
	case Opt_file_mode:
		ctx->file_mode = result.uint_32;
		break;
	case Opt_dirmode:
		ctx->dir_mode = result.uint_32;
		break;
	case Opt_min_enc_offload:
		ctx->min_offload = result.uint_32;
		break;
	case Opt_retrans:
		ctx->retrans = result.uint_32;
		break;
	case Opt_blocksize:
		/*
		 * inode blocksize realistically should never need to be
		 * less than 16K or greater than 16M and default is 1MB.
		 * Note that small inode block sizes (e.g. 64K) can lead
		 * to very poor performance of common tools like cp and scp
		 */
		if ((result.uint_32 < CIFS_MAX_MSGSIZE) ||
		   (result.uint_32 > (4 * SMB3_DEFAULT_IOSIZE))) {
			cifs_errorf(fc, "%s: Invalid blocksize\n",
				__func__);
			goto cifs_parse_mount_err;
		}
		ctx->bsize = result.uint_32;
		ctx->got_bsize = true;
		break;
	case Opt_rasize:
		/*
		 * readahead size realistically should never need to be
		 * less than 1M (CIFS_DEFAULT_IOSIZE) or greater than 32M
		 * (perhaps an exception should be considered in the
		 * for the case of a large number of channels
		 * when multichannel is negotiated) since that would lead
		 * to plenty of parallel I/O in flight to the server.
		 * Note that smaller read ahead sizes would
		 * hurt performance of common tools like cp and scp
		 * which often trigger sequential i/o with read ahead
		 */
		if ((result.uint_32 > (8 * SMB3_DEFAULT_IOSIZE)) ||
		    (result.uint_32 < CIFS_DEFAULT_IOSIZE)) {
			cifs_errorf(fc, "%s: Invalid rasize %d vs. %d\n",
				__func__, result.uint_32, SMB3_DEFAULT_IOSIZE);
			goto cifs_parse_mount_err;
		}
		ctx->rasize = result.uint_32;
		break;
	case Opt_rsize:
		ctx->rsize = result.uint_32;
		ctx->got_rsize = true;
		break;
	case Opt_wsize:
		ctx->wsize = result.uint_32;
		ctx->got_wsize = true;
		if (ctx->wsize % PAGE_SIZE != 0) {
			ctx->wsize = round_down(ctx->wsize, PAGE_SIZE);
			if (ctx->wsize == 0) {
				ctx->wsize = PAGE_SIZE;
				cifs_dbg(VFS, "wsize too small, reset to minimum %ld\n", PAGE_SIZE);
			} else {
				cifs_dbg(VFS,
					 "wsize rounded down to %d to multiple of PAGE_SIZE %ld\n",
					 ctx->wsize, PAGE_SIZE);
			}
		}
		break;
	case Opt_acregmax:
		ctx->acregmax = HZ * result.uint_32;
		if (ctx->acregmax > CIFS_MAX_ACTIMEO) {
			cifs_errorf(fc, "acregmax too large\n");
			goto cifs_parse_mount_err;
		}
		break;
	case Opt_acdirmax:
		ctx->acdirmax = HZ * result.uint_32;
		if (ctx->acdirmax > CIFS_MAX_ACTIMEO) {
			cifs_errorf(fc, "acdirmax too large\n");
			goto cifs_parse_mount_err;
		}
		break;
	case Opt_actimeo:
		if (HZ * result.uint_32 > CIFS_MAX_ACTIMEO) {
			cifs_errorf(fc, "timeout too large\n");
			goto cifs_parse_mount_err;
		}
		if ((ctx->acdirmax != CIFS_DEF_ACTIMEO) ||
		    (ctx->acregmax != CIFS_DEF_ACTIMEO)) {
			cifs_errorf(fc, "actimeo ignored since acregmax or acdirmax specified\n");
			break;
		}
		ctx->acdirmax = ctx->acregmax = HZ * result.uint_32;
		break;
	case Opt_closetimeo:
		ctx->closetimeo = HZ * result.uint_32;
		if (ctx->closetimeo > SMB3_MAX_DCLOSETIMEO) {
			cifs_errorf(fc, "closetimeo too large\n");
			goto cifs_parse_mount_err;
		}
		break;
	case Opt_echo_interval:
		ctx->echo_interval = result.uint_32;
		break;
	case Opt_snapshot:
		ctx->snapshot_time = result.uint_64;
		break;
	case Opt_max_credits:
		if (result.uint_32 < 20 || result.uint_32 > 60000) {
			cifs_errorf(fc, "%s: Invalid max_credits value\n",
				 __func__);
			goto cifs_parse_mount_err;
		}
		ctx->max_credits = result.uint_32;
		break;
	case Opt_max_channels:
		if (result.uint_32 < 1 || result.uint_32 > CIFS_MAX_CHANNELS) {
			cifs_errorf(fc, "%s: Invalid max_channels value, needs to be 1-%d\n",
				 __func__, CIFS_MAX_CHANNELS);
			goto cifs_parse_mount_err;
		}
		ctx->max_channels = result.uint_32;
		/* If more than one channel requested ... they want multichan */
		if (result.uint_32 > 1)
			ctx->multichannel = true;
		break;
	case Opt_max_cached_dirs:
		if (result.uint_32 < 1) {
			cifs_errorf(fc, "%s: Invalid max_cached_dirs, needs to be 1 or more\n",
				    __func__);
			goto cifs_parse_mount_err;
		}
		ctx->max_cached_dirs = result.uint_32;
		break;
	case Opt_handletimeout:
		ctx->handle_timeout = result.uint_32;
		if (ctx->handle_timeout > SMB3_MAX_HANDLE_TIMEOUT) {
			cifs_errorf(fc, "Invalid handle cache timeout, longer than 16 minutes\n");
			goto cifs_parse_mount_err;
		}
		break;
	case Opt_source:
		kfree(ctx->UNC);
		ctx->UNC = NULL;
		switch (smb3_parse_devname(param->string, ctx)) {
		case 0:
			break;
		case -ENOMEM:
			cifs_errorf(fc, "Unable to allocate memory for devname\n");
			goto cifs_parse_mount_err;
		case -EINVAL:
			cifs_errorf(fc, "Malformed UNC in devname\n");
			goto cifs_parse_mount_err;
		default:
			cifs_errorf(fc, "Unknown error parsing devname\n");
			goto cifs_parse_mount_err;
		}
		ctx->source = smb3_fs_context_fullpath(ctx, '/');
		if (IS_ERR(ctx->source)) {
			ctx->source = NULL;
			cifs_errorf(fc, "OOM when copying UNC string\n");
			goto cifs_parse_mount_err;
		}
		fc->source = kstrdup(ctx->source, GFP_KERNEL);
		if (fc->source == NULL) {
			cifs_errorf(fc, "OOM when copying UNC string\n");
			goto cifs_parse_mount_err;
		}
		break;
	case Opt_user:
		kfree(ctx->username);
		ctx->username = NULL;
		if (ctx->nullauth)
			break;
		if (strlen(param->string) == 0) {
			/* null user, ie. anonymous authentication */
			ctx->nullauth = 1;
			break;
		}

		if (strnlen(param->string, CIFS_MAX_USERNAME_LEN) >
		    CIFS_MAX_USERNAME_LEN) {
			pr_warn("username too long\n");
			goto cifs_parse_mount_err;
		}
		ctx->username = kstrdup(param->string, GFP_KERNEL);
		if (ctx->username == NULL) {
			cifs_errorf(fc, "OOM when copying username string\n");
			goto cifs_parse_mount_err;
		}
		break;
	case Opt_pass:
		kfree_sensitive(ctx->password);
		ctx->password = NULL;
		if (strlen(param->string) == 0)
			break;

		ctx->password = kstrdup(param->string, GFP_KERNEL);
		if (ctx->password == NULL) {
			cifs_errorf(fc, "OOM when copying password string\n");
			goto cifs_parse_mount_err;
		}
		break;
	case Opt_pass2:
		kfree_sensitive(ctx->password2);
		ctx->password2 = NULL;
		if (strlen(param->string) == 0)
			break;

		ctx->password2 = kstrdup(param->string, GFP_KERNEL);
		if (ctx->password2 == NULL) {
			cifs_errorf(fc, "OOM when copying password2 string\n");
			goto cifs_parse_mount_err;
		}
		break;
	case Opt_ip:
		if (strlen(param->string) == 0) {
			ctx->got_ip = false;
			break;
		}
		if (!cifs_convert_address((struct sockaddr *)&ctx->dstaddr,
					  param->string,
					  strlen(param->string))) {
			pr_err("bad ip= option (%s)\n", param->string);
			goto cifs_parse_mount_err;
		}
		ctx->got_ip = true;
		break;
	case Opt_domain:
		if (strnlen(param->string, CIFS_MAX_DOMAINNAME_LEN)
				== CIFS_MAX_DOMAINNAME_LEN) {
			pr_warn("domain name too long\n");
			goto cifs_parse_mount_err;
		}

		kfree(ctx->domainname);
		ctx->domainname = kstrdup(param->string, GFP_KERNEL);
		if (ctx->domainname == NULL) {
			cifs_errorf(fc, "OOM when copying domainname string\n");
			goto cifs_parse_mount_err;
		}
		cifs_dbg(FYI, "Domain name set\n");
		break;
	case Opt_srcaddr:
		if (!cifs_convert_address(
				(struct sockaddr *)&ctx->srcaddr,
				param->string, strlen(param->string))) {
			pr_warn("Could not parse srcaddr: %s\n",
				param->string);
			goto cifs_parse_mount_err;
		}
		break;
	case Opt_iocharset:
		if (strnlen(param->string, 1024) >= 65) {
			pr_warn("iocharset name too long\n");
			goto cifs_parse_mount_err;
		}

		if (strncasecmp(param->string, "default", 7) != 0) {
			kfree(ctx->iocharset);
			ctx->iocharset = kstrdup(param->string, GFP_KERNEL);
			if (ctx->iocharset == NULL) {
				cifs_errorf(fc, "OOM when copying iocharset string\n");
				goto cifs_parse_mount_err;
			}
		}
		/* if iocharset not set then load_nls_default
		 * is used by caller
		 */
		cifs_dbg(FYI, "iocharset set to %s\n", ctx->iocharset);
		break;
	case Opt_netbiosname:
		memset(ctx->source_rfc1001_name, 0x20,
			RFC1001_NAME_LEN);
		/*
		 * FIXME: are there cases in which a comma can
		 * be valid in workstation netbios name (and
		 * need special handling)?
		 */
		for (i = 0; i < RFC1001_NAME_LEN; i++) {
			/* don't ucase netbiosname for user */
			if (param->string[i] == 0)
				break;
			ctx->source_rfc1001_name[i] = param->string[i];
		}
		/* The string has 16th byte zero still from
		 * set at top of the function
		 */
		if (i == RFC1001_NAME_LEN && param->string[i] != 0)
			pr_warn("netbiosname longer than 15 truncated\n");
		break;
	case Opt_servern:
		/* last byte, type, is 0x20 for servr type */
		memset(ctx->target_rfc1001_name, 0x20,
			RFC1001_NAME_LEN_WITH_NULL);
		/*
		 * BB are there cases in which a comma can be valid in this
		 * workstation netbios name (and need special handling)?
		 */

		/* user or mount helper must uppercase the netbios name */
		for (i = 0; i < 15; i++) {
			if (param->string[i] == 0)
				break;
			ctx->target_rfc1001_name[i] = param->string[i];
		}

		/* The string has 16th byte zero still from set at top of function */
		if (i == RFC1001_NAME_LEN && param->string[i] != 0)
			pr_warn("server netbiosname longer than 15 truncated\n");
		break;
	case Opt_ver:
		/* version of mount userspace tools, not dialect */
		/* If interface changes in mount.cifs bump to new ver */
		if (strncasecmp(param->string, "1", 1) == 0) {
			if (strlen(param->string) > 1) {
				pr_warn("Bad mount helper ver=%s. Did you want SMB1 (CIFS) dialect and mean to type vers=1.0 instead?\n",
					param->string);
				goto cifs_parse_mount_err;
			}
			/* This is the default */
			break;
		}
		/* For all other value, error */
		pr_warn("Invalid mount helper version specified\n");
		goto cifs_parse_mount_err;
	case Opt_vers:
		/* protocol version (dialect) */
		if (cifs_parse_smb_version(fc, param->string, ctx, is_smb3) != 0)
			goto cifs_parse_mount_err;
		ctx->got_version = true;
		break;
	case Opt_sec:
		if (cifs_parse_security_flavors(fc, param->string, ctx) != 0)
			goto cifs_parse_mount_err;
		break;
	case Opt_cache:
		if (cifs_parse_cache_flavor(fc, param->string, ctx) != 0)
			goto cifs_parse_mount_err;
		break;
	case Opt_witness:
#ifndef CONFIG_CIFS_SWN_UPCALL
		cifs_errorf(fc, "Witness support needs CONFIG_CIFS_SWN_UPCALL config option\n");
			goto cifs_parse_mount_err;
#endif
		ctx->witness = true;
		pr_warn_once("Witness protocol support is experimental\n");
		break;
	case Opt_rootfs:
#ifndef CONFIG_CIFS_ROOT
		cifs_dbg(VFS, "rootfs support requires CONFIG_CIFS_ROOT config option\n");
		goto cifs_parse_mount_err;
#endif
		ctx->rootfs = true;
		break;
	case Opt_posixpaths:
		if (result.negated)
			ctx->posix_paths = 0;
		else
			ctx->posix_paths = 1;
		break;
	case Opt_unix:
		if (result.negated) {
			if (ctx->linux_ext == 1)
				pr_warn_once("conflicting posix mount options specified\n");
			ctx->linux_ext = 0;
			ctx->no_linux_ext = 1;
		} else {
			if (ctx->no_linux_ext == 1)
				pr_warn_once("conflicting posix mount options specified\n");
			ctx->linux_ext = 1;
			ctx->no_linux_ext = 0;
		}
		break;
	case Opt_nocase:
		ctx->nocase = 1;
		break;
	case Opt_brl:
		if (result.negated) {
			/*
			 * turn off mandatory locking in mode
			 * if remote locking is turned off since the
			 * local vfs will do advisory
			 */
			if (ctx->file_mode ==
				(S_IALLUGO & ~(S_ISUID | S_IXGRP)))
				ctx->file_mode = S_IALLUGO;
			ctx->nobrl =  1;
		} else
			ctx->nobrl =  0;
		break;
	case Opt_handlecache:
		if (result.negated)
			ctx->nohandlecache = 1;
		else
			ctx->nohandlecache = 0;
		break;
	case Opt_forcemandatorylock:
		ctx->mand_lock = 1;
		break;
	case Opt_setuids:
		ctx->setuids = result.negated;
		break;
	case Opt_intr:
		ctx->intr = !result.negated;
		break;
	case Opt_setuidfromacl:
		ctx->setuidfromacl = 1;
		break;
	case Opt_strictsync:
		ctx->nostrictsync = result.negated;
		break;
	case Opt_serverino:
		ctx->server_ino = !result.negated;
		break;
	case Opt_rwpidforward:
		ctx->rwpidforward = 1;
		break;
	case Opt_modesid:
		ctx->mode_ace = 1;
		break;
	case Opt_cifsacl:
		ctx->cifs_acl = !result.negated;
		break;
	case Opt_acl:
		ctx->no_psx_acl = result.negated;
		break;
	case Opt_locallease:
		ctx->local_lease = 1;
		break;
	case Opt_sign:
		ctx->sign = true;
		break;
	case Opt_ignore_signature:
		ctx->sign = true;
		ctx->ignore_signature = true;
		break;
	case Opt_seal:
		/* we do not do the following in secFlags because seal
		 * is a per tree connection (mount) not a per socket
		 * or per-smb connection option in the protocol
		 * vol->secFlg |= CIFSSEC_MUST_SEAL;
		 */
		ctx->seal = 1;
		break;
	case Opt_noac:
		pr_warn("Mount option noac not supported. Instead set /proc/fs/cifs/LookupCacheEnabled to 0\n");
		break;
	case Opt_fsc:
#ifndef CONFIG_CIFS_FSCACHE
		cifs_errorf(fc, "FS-Cache support needs CONFIG_CIFS_FSCACHE kernel config option set\n");
		goto cifs_parse_mount_err;
#endif
		ctx->fsc = true;
		break;
	case Opt_mfsymlinks:
		ctx->mfsymlinks = true;
		break;
	case Opt_multiuser:
		ctx->multiuser = true;
		break;
	case Opt_sloppy:
		ctx->sloppy = true;
		break;
	case Opt_nosharesock:
		ctx->nosharesock = true;
		break;
	case Opt_persistent:
		if (result.negated) {
			ctx->nopersistent = true;
			if (ctx->persistent) {
				cifs_errorf(fc, "persistenthandles mount options conflict\n");
				goto cifs_parse_mount_err;
			}
		} else {
			ctx->persistent = true;
			if ((ctx->nopersistent) || (ctx->resilient)) {
				cifs_errorf(fc, "persistenthandles mount options conflict\n");
				goto cifs_parse_mount_err;
			}
		}
		break;
	case Opt_resilient:
		if (result.negated) {
			ctx->resilient = false; /* already the default */
		} else {
			ctx->resilient = true;
			if (ctx->persistent) {
				cifs_errorf(fc, "persistenthandles mount options conflict\n");
				goto cifs_parse_mount_err;
			}
		}
		break;
	case Opt_tcp_nodelay:
		/* tcp nodelay should not usually be needed since we CORK/UNCORK the socket */
		if (result.negated)
			ctx->sockopt_tcp_nodelay = false;
		else
			ctx->sockopt_tcp_nodelay = true;
		break;
	case Opt_domainauto:
		ctx->domainauto = true;
		break;
	case Opt_rdma:
		ctx->rdma = true;
		break;
	case Opt_reparse:
		if (parse_reparse_flavor(fc, param->string, ctx))
			goto cifs_parse_mount_err;
		break;
	}
	/* case Opt_ignore: - is ignored as expected ... */

	return 0;

 cifs_parse_mount_err:
	kfree_sensitive(ctx->password);
	ctx->password = NULL;
	kfree_sensitive(ctx->password2);
	ctx->password2 = NULL;
	return -EINVAL;
}

int smb3_init_fs_context(struct fs_context *fc)
{
	struct smb3_fs_context *ctx;
	char *nodename = utsname()->nodename;
	int i;

	ctx = kzalloc(sizeof(struct smb3_fs_context), GFP_KERNEL);
	if (unlikely(!ctx))
		return -ENOMEM;

	strscpy(ctx->workstation_name, nodename, sizeof(ctx->workstation_name));

	/*
	 * does not have to be perfect mapping since field is
	 * informational, only used for servers that do not support
	 * port 445 and it can be overridden at mount time
	 */
	memset(ctx->source_rfc1001_name, 0x20, RFC1001_NAME_LEN);
	for (i = 0; i < strnlen(nodename, RFC1001_NAME_LEN); i++)
		ctx->source_rfc1001_name[i] = toupper(nodename[i]);

	ctx->source_rfc1001_name[RFC1001_NAME_LEN] = 0;
	/*
	 * null target name indicates to use *SMBSERVR default called name
	 *  if we end up sending RFC1001 session initialize
	 */
	ctx->target_rfc1001_name[0] = 0;
	ctx->cred_uid = current_uid();
	ctx->linux_uid = current_uid();
	ctx->linux_gid = current_gid();
	/* By default 4MB read ahead size, 1MB block size */
	ctx->bsize = CIFS_DEFAULT_IOSIZE; /* can improve cp performance significantly */
	ctx->rasize = 0; /* 0 = use default (ie negotiated rsize) for read ahead pages */

	/*
	 * default to SFM style remapping of seven reserved characters
	 * unless user overrides it or we negotiate CIFS POSIX where
	 * it is unnecessary.  Can not simultaneously use more than one mapping
	 * since then readdir could list files that open could not open
	 */
	ctx->remap = true;

	/* default to only allowing write access to owner of the mount */
	ctx->dir_mode = ctx->file_mode = S_IRUGO | S_IXUGO | S_IWUSR;

	/* ctx->retry default is 0 (i.e. "soft" limited retry not hard retry) */
	/* default is always to request posix paths. */
	ctx->posix_paths = 1;
	/* default to using server inode numbers where available */
	ctx->server_ino = 1;

	/* default is to use strict cifs caching semantics */
	ctx->strict_io = true;

	ctx->acregmax = CIFS_DEF_ACTIMEO;
	ctx->acdirmax = CIFS_DEF_ACTIMEO;
	ctx->closetimeo = SMB3_DEF_DCLOSETIMEO;
	ctx->max_cached_dirs = MAX_CACHED_FIDS;
	/* Most clients set timeout to 0, allows server to use its default */
	ctx->handle_timeout = 0; /* See MS-SMB2 spec section 2.2.14.2.12 */

	/* offer SMB2.1 and later (SMB3 etc). Secure and widely accepted */
	ctx->ops = &smb30_operations;
	ctx->vals = &smbdefault_values;

	ctx->echo_interval = SMB_ECHO_INTERVAL_DEFAULT;

	/* default to no multichannel (single server connection) */
	ctx->multichannel = false;
	ctx->max_channels = 1;

	ctx->backupuid_specified = false; /* no backup intent for a user */
	ctx->backupgid_specified = false; /* no backup intent for a group */

	ctx->retrans = 1;
	ctx->reparse_type = CIFS_REPARSE_TYPE_DEFAULT;

/*
 *	short int override_uid = -1;
 *	short int override_gid = -1;
 *	char *nodename = strdup(utsname()->nodename);
 *	struct sockaddr *dstaddr = (struct sockaddr *)&vol->dstaddr;
 */

	fc->fs_private = ctx;
	fc->ops = &smb3_fs_context_ops;
	return 0;
}

void
smb3_cleanup_fs_context_contents(struct smb3_fs_context *ctx)
{
	if (ctx == NULL)
		return;

	/*
	 * Make sure this stays in sync with smb3_fs_context_dup()
	 */
	kfree(ctx->username);
	ctx->username = NULL;
	kfree_sensitive(ctx->password);
	ctx->password = NULL;
	kfree_sensitive(ctx->password2);
	ctx->password2 = NULL;
	kfree(ctx->server_hostname);
	ctx->server_hostname = NULL;
	kfree(ctx->UNC);
	ctx->UNC = NULL;
	kfree(ctx->source);
	ctx->source = NULL;
	kfree(ctx->domainname);
	ctx->domainname = NULL;
	kfree(ctx->nodename);
	ctx->nodename = NULL;
	kfree(ctx->iocharset);
	ctx->iocharset = NULL;
	kfree(ctx->prepath);
	ctx->prepath = NULL;
	kfree(ctx->leaf_fullpath);
	ctx->leaf_fullpath = NULL;
}

void
smb3_cleanup_fs_context(struct smb3_fs_context *ctx)
{
	if (!ctx)
		return;
	smb3_cleanup_fs_context_contents(ctx);
	kfree(ctx);
}

void smb3_update_mnt_flags(struct cifs_sb_info *cifs_sb)
{
	struct smb3_fs_context *ctx = cifs_sb->ctx;

	if (ctx->nodfs)
		cifs_sb->mnt_cifs_flags |= CIFS_MOUNT_NO_DFS;
	else
		cifs_sb->mnt_cifs_flags &= ~CIFS_MOUNT_NO_DFS;

	if (ctx->noperm)
		cifs_sb->mnt_cifs_flags |= CIFS_MOUNT_NO_PERM;
	else
		cifs_sb->mnt_cifs_flags &= ~CIFS_MOUNT_NO_PERM;

	if (ctx->setuids)
		cifs_sb->mnt_cifs_flags |= CIFS_MOUNT_SET_UID;
	else
		cifs_sb->mnt_cifs_flags &= ~CIFS_MOUNT_SET_UID;

	if (ctx->setuidfromacl)
		cifs_sb->mnt_cifs_flags |= CIFS_MOUNT_UID_FROM_ACL;
	else
		cifs_sb->mnt_cifs_flags &= ~CIFS_MOUNT_UID_FROM_ACL;

	if (ctx->server_ino)
		cifs_sb->mnt_cifs_flags |= CIFS_MOUNT_SERVER_INUM;
	else
		cifs_sb->mnt_cifs_flags &= ~CIFS_MOUNT_SERVER_INUM;

	if (ctx->remap)
		cifs_sb->mnt_cifs_flags |= CIFS_MOUNT_MAP_SFM_CHR;
	else
		cifs_sb->mnt_cifs_flags &= ~CIFS_MOUNT_MAP_SFM_CHR;

	if (ctx->sfu_remap)
		cifs_sb->mnt_cifs_flags |= CIFS_MOUNT_MAP_SPECIAL_CHR;
	else
		cifs_sb->mnt_cifs_flags &= ~CIFS_MOUNT_MAP_SPECIAL_CHR;

	if (ctx->no_xattr)
		cifs_sb->mnt_cifs_flags |= CIFS_MOUNT_NO_XATTR;
	else
		cifs_sb->mnt_cifs_flags &= ~CIFS_MOUNT_NO_XATTR;

	if (ctx->sfu_emul)
		cifs_sb->mnt_cifs_flags |= CIFS_MOUNT_UNX_EMUL;
	else
		cifs_sb->mnt_cifs_flags &= ~CIFS_MOUNT_UNX_EMUL;

	if (ctx->nobrl)
		cifs_sb->mnt_cifs_flags |= CIFS_MOUNT_NO_BRL;
	else
		cifs_sb->mnt_cifs_flags &= ~CIFS_MOUNT_NO_BRL;

	if (ctx->nohandlecache)
		cifs_sb->mnt_cifs_flags |= CIFS_MOUNT_NO_HANDLE_CACHE;
	else
		cifs_sb->mnt_cifs_flags &= ~CIFS_MOUNT_NO_HANDLE_CACHE;

	if (ctx->nostrictsync)
		cifs_sb->mnt_cifs_flags |= CIFS_MOUNT_NOSSYNC;
	else
		cifs_sb->mnt_cifs_flags &= ~CIFS_MOUNT_NOSSYNC;

	if (ctx->mand_lock)
		cifs_sb->mnt_cifs_flags |= CIFS_MOUNT_NOPOSIXBRL;
	else
		cifs_sb->mnt_cifs_flags &= ~CIFS_MOUNT_NOPOSIXBRL;

	if (ctx->rwpidforward)
		cifs_sb->mnt_cifs_flags |= CIFS_MOUNT_RWPIDFORWARD;
	else
		cifs_sb->mnt_cifs_flags &= ~CIFS_MOUNT_RWPIDFORWARD;

	if (ctx->mode_ace)
		cifs_sb->mnt_cifs_flags |= CIFS_MOUNT_MODE_FROM_SID;
	else
		cifs_sb->mnt_cifs_flags &= ~CIFS_MOUNT_MODE_FROM_SID;

	if (ctx->cifs_acl)
		cifs_sb->mnt_cifs_flags |= CIFS_MOUNT_CIFS_ACL;
	else
		cifs_sb->mnt_cifs_flags &= ~CIFS_MOUNT_CIFS_ACL;

	if (ctx->backupuid_specified)
		cifs_sb->mnt_cifs_flags |= CIFS_MOUNT_CIFS_BACKUPUID;
	else
		cifs_sb->mnt_cifs_flags &= ~CIFS_MOUNT_CIFS_BACKUPUID;

	if (ctx->backupgid_specified)
		cifs_sb->mnt_cifs_flags |= CIFS_MOUNT_CIFS_BACKUPGID;
	else
		cifs_sb->mnt_cifs_flags &= ~CIFS_MOUNT_CIFS_BACKUPGID;

	if (ctx->override_uid)
		cifs_sb->mnt_cifs_flags |= CIFS_MOUNT_OVERR_UID;
	else
		cifs_sb->mnt_cifs_flags &= ~CIFS_MOUNT_OVERR_UID;

	if (ctx->override_gid)
		cifs_sb->mnt_cifs_flags |= CIFS_MOUNT_OVERR_GID;
	else
		cifs_sb->mnt_cifs_flags &= ~CIFS_MOUNT_OVERR_GID;

	if (ctx->dynperm)
		cifs_sb->mnt_cifs_flags |= CIFS_MOUNT_DYNPERM;
	else
		cifs_sb->mnt_cifs_flags &= ~CIFS_MOUNT_DYNPERM;

	if (ctx->fsc)
		cifs_sb->mnt_cifs_flags |= CIFS_MOUNT_FSCACHE;
	else
		cifs_sb->mnt_cifs_flags &= ~CIFS_MOUNT_FSCACHE;

	if (ctx->multiuser)
		cifs_sb->mnt_cifs_flags |= (CIFS_MOUNT_MULTIUSER |
					    CIFS_MOUNT_NO_PERM);
	else
		cifs_sb->mnt_cifs_flags &= ~CIFS_MOUNT_MULTIUSER;


	if (ctx->strict_io)
		cifs_sb->mnt_cifs_flags |= CIFS_MOUNT_STRICT_IO;
	else
		cifs_sb->mnt_cifs_flags &= ~CIFS_MOUNT_STRICT_IO;

	if (ctx->direct_io)
		cifs_sb->mnt_cifs_flags |= CIFS_MOUNT_DIRECT_IO;
	else
		cifs_sb->mnt_cifs_flags &= ~CIFS_MOUNT_DIRECT_IO;

	if (ctx->mfsymlinks)
		cifs_sb->mnt_cifs_flags |= CIFS_MOUNT_MF_SYMLINKS;
	else
		cifs_sb->mnt_cifs_flags &= ~CIFS_MOUNT_MF_SYMLINKS;
	if (ctx->mfsymlinks) {
		if (ctx->sfu_emul) {
			/*
			 * Our SFU ("Services for Unix") emulation allows now
			 * creating new and reading existing SFU symlinks.
			 * Older Linux kernel versions were not able to neither
			 * read existing nor create new SFU symlinks. But
			 * creating and reading SFU style mknod and FIFOs was
			 * supported for long time. When "mfsymlinks" and
			 * "sfu" are both enabled at the same time, it allows
			 * reading both types of symlinks, but will only create
			 * them with mfsymlinks format. This allows better
			 * Apple compatibility, compatibility with older Linux
			 * kernel clients (probably better for Samba too)
			 * while still recognizing old Windows style symlinks.
			 */
			cifs_dbg(VFS, "mount options mfsymlinks and sfu both enabled\n");
		}
	}
	cifs_sb->mnt_cifs_flags &= ~CIFS_MOUNT_SHUTDOWN;

	return;
}<|MERGE_RESOLUTION|>--- conflicted
+++ resolved
@@ -1052,18 +1052,12 @@
 
 	switch (opt) {
 	case Opt_compress:
-<<<<<<< HEAD
-		ctx->compress = true;
-		cifs_dbg(VFS,
-			"SMB3 compression support is experimental\n");
-=======
 		if (!IS_ENABLED(CONFIG_CIFS_COMPRESSION)) {
 			cifs_errorf(fc, "CONFIG_CIFS_COMPRESSION kernel config option is unset\n");
 			goto cifs_parse_mount_err;
 		}
 		ctx->compress = true;
 		cifs_dbg(VFS, "SMB3 compression support is experimental\n");
->>>>>>> a6ad5510
 		break;
 	case Opt_nodfs:
 		ctx->nodfs = 1;
