--- conflicted
+++ resolved
@@ -257,11 +257,7 @@
 		ctx->source = NULL;
 		goto out;
 	}
-<<<<<<< HEAD
-	ctx->dfs_automount = is_dfs_mount(mntpt);
-=======
 	ctx->dfs_automount = ctx->dfs_conn = is_dfs_mount(mntpt);
->>>>>>> a6ad5510
 	cifs_dbg(FYI, "%s: ctx: source=%s UNC=%s prepath=%s dfs_automount=%d\n",
 		 __func__, ctx->source, ctx->UNC, ctx->prepath, ctx->dfs_automount);
 
