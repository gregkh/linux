/* SPDX-License-Identifier: GPL-2.0-or-later */
/*
 *   Copyright (C) 2016 Namjae Jeon <linkinjeon@kernel.org>
 *   Copyright (C) 2018 Samsung Electronics Co., Ltd.
 */

#ifndef _SMB2PDU_H
#define _SMB2PDU_H

#include "ntlmssp.h"
#include "smbacl.h"

/*Create Action Flags*/
#define FILE_SUPERSEDED                0x00000000
#define FILE_OPENED            0x00000001
#define FILE_CREATED           0x00000002
#define FILE_OVERWRITTEN       0x00000003

/* SMB2 Max Credits */
#define SMB2_MAX_CREDITS		8192

/* BB FIXME - analyze following length BB */
#define MAX_SMB2_HDR_SIZE 0x78 /* 4 len + 64 hdr + (2*24 wct) + 2 bct + 2 pad */

#define SMB21_DEFAULT_IOSIZE	(1024 * 1024)
#define SMB3_DEFAULT_TRANS_SIZE	(1024 * 1024)
#define SMB3_MIN_IOSIZE		(64 * 1024)
#define SMB3_MAX_IOSIZE		(8 * 1024 * 1024)
#define SMB3_MAX_MSGSIZE	(4 * 4096)

/*
 *	Definitions for SMB2 Protocol Data Units (network frames)
 *
 *  See MS-SMB2.PDF specification for protocol details.
 *  The Naming convention is the lower case version of the SMB2
 *  command code name for the struct. Note that structures must be packed.
 *
 */

struct preauth_integrity_info {
	/* PreAuth integrity Hash ID */
	__le16			Preauth_HashId;
	/* PreAuth integrity Hash Value */
	__u8			Preauth_HashValue[SMB2_PREAUTH_HASH_SIZE];
};

/* offset is sizeof smb2_negotiate_rsp but rounded up to 8 bytes. */
#ifdef CONFIG_SMB_SERVER_KERBEROS5
/* sizeof(struct smb2_negotiate_rsp) =
 * header(64) + response(64) + GSS_LENGTH(96) + GSS_PADDING(0)
 */
#define OFFSET_OF_NEG_CONTEXT	0xe0
#else
/* sizeof(struct smb2_negotiate_rsp) =
 * header(64) + response(64) + GSS_LENGTH(74) + GSS_PADDING(6)
 */
#define OFFSET_OF_NEG_CONTEXT	0xd0
#endif

#define SMB2_SESSION_EXPIRED		(0)
#define SMB2_SESSION_IN_PROGRESS	BIT(0)
#define SMB2_SESSION_VALID		BIT(1)

#define SMB2_SESSION_TIMEOUT		(10 * HZ)

struct create_durable_req_v2 {
	struct create_context_hdr ccontext;
	__u8   Name[8];
	__le32 Timeout;
	__le32 Flags;
	__u8 Reserved[8];
	__u8 CreateGuid[16];
} __packed;

<<<<<<< HEAD
=======
#define DURABLE_HANDLE_MAX_TIMEOUT	300000

>>>>>>> a6ad5510
struct create_durable_reconn_req {
	struct create_context_hdr ccontext;
	__u8   Name[8];
	union {
		__u8  Reserved[16];
		struct {
			__u64 PersistentFileId;
			__u64 VolatileFileId;
		} Fid;
	} Data;
} __packed;

struct create_durable_reconn_v2_req {
	struct create_context_hdr ccontext;
	__u8   Name[8];
	struct {
		__u64 PersistentFileId;
		__u64 VolatileFileId;
	} Fid;
	__u8 CreateGuid[16];
	__le32 Flags;
} __packed;

struct create_alloc_size_req {
	struct create_context_hdr ccontext;
	__u8   Name[8];
	__le64 AllocationSize;
} __packed;

struct create_durable_rsp {
	struct create_context_hdr ccontext;
	__u8   Name[8];
	union {
		__u8  Reserved[8];
		__u64 data;
	} Data;
} __packed;

/* See MS-SMB2 2.2.13.2.11 */
/* Flags */
#define SMB2_DHANDLE_FLAG_PERSISTENT	0x00000002
struct create_durable_v2_rsp {
	struct create_context_hdr ccontext;
	__u8   Name[8];
	__le32 Timeout;
	__le32 Flags;
} __packed;

/* equivalent of the contents of SMB3.1.1 POSIX open context response */
struct create_posix_rsp {
	struct create_context_hdr ccontext;
	__u8    Name[16];
	__le32 nlink;
	__le32 reparse_tag;
	__le32 mode;
	/* SidBuffer contain two sids(Domain sid(28), UNIX group sid(16)) */
	u8 SidBuffer[44];
} __packed;

struct smb2_buffer_desc_v1 {
	__le64 offset;
	__le32 token;
	__le32 length;
} __packed;

#define SMB2_0_IOCTL_IS_FSCTL 0x00000001

struct smb_sockaddr_in {
	__be16 Port;
	__be32 IPv4address;
	__u8 Reserved[8];
} __packed;

struct smb_sockaddr_in6 {
	__be16 Port;
	__be32 FlowInfo;
	__u8 IPv6address[16];
	__be32 ScopeId;
} __packed;

#define INTERNETWORK	0x0002
#define INTERNETWORKV6	0x0017

struct sockaddr_storage_rsp {
	__le16 Family;
	union {
		struct smb_sockaddr_in addr4;
		struct smb_sockaddr_in6 addr6;
	};
} __packed;

#define RSS_CAPABLE	0x00000001
#define RDMA_CAPABLE	0x00000002

struct network_interface_info_ioctl_rsp {
	__le32 Next; /* next interface. zero if this is last one */
	__le32 IfIndex;
	__le32 Capability; /* RSS or RDMA Capable */
	__le32 Reserved;
	__le64 LinkSpeed;
	char	SockAddr_Storage[128];
} __packed;

struct file_object_buf_type1_ioctl_rsp {
	__u8 ObjectId[16];
	__u8 BirthVolumeId[16];
	__u8 BirthObjectId[16];
	__u8 DomainId[16];
} __packed;

struct resume_key_ioctl_rsp {
	__u64 ResumeKey[3];
	__le32 ContextLength;
	__u8 Context[4]; /* ignored, Windows sets to 4 bytes of zero */
} __packed;

struct srv_copychunk {
	__le64 SourceOffset;
	__le64 TargetOffset;
	__le32 Length;
	__le32 Reserved;
} __packed;

struct copychunk_ioctl_req {
	__le64 ResumeKey[3];
	__le32 ChunkCount;
	__le32 Reserved;
	struct srv_copychunk Chunks[] __counted_by_le(ChunkCount);
} __packed;

struct copychunk_ioctl_rsp {
	__le32 ChunksWritten;
	__le32 ChunkBytesWritten;
	__le32 TotalBytesWritten;
} __packed;

struct file_sparse {
	__u8	SetSparse;
} __packed;

/* FILE Info response size */
#define FILE_DIRECTORY_INFORMATION_SIZE       1
#define FILE_FULL_DIRECTORY_INFORMATION_SIZE  2
#define FILE_BOTH_DIRECTORY_INFORMATION_SIZE  3
#define FILE_BASIC_INFORMATION_SIZE           40
#define FILE_STANDARD_INFORMATION_SIZE        24
#define FILE_INTERNAL_INFORMATION_SIZE        8
#define FILE_EA_INFORMATION_SIZE              4
#define FILE_ACCESS_INFORMATION_SIZE          4
#define FILE_NAME_INFORMATION_SIZE            9
#define FILE_RENAME_INFORMATION_SIZE          10
#define FILE_LINK_INFORMATION_SIZE            11
#define FILE_NAMES_INFORMATION_SIZE           12
#define FILE_DISPOSITION_INFORMATION_SIZE     13
#define FILE_POSITION_INFORMATION_SIZE        14
#define FILE_FULL_EA_INFORMATION_SIZE         15
#define FILE_MODE_INFORMATION_SIZE            4
#define FILE_ALIGNMENT_INFORMATION_SIZE       4
#define FILE_ALL_INFORMATION_SIZE             104
#define FILE_ALLOCATION_INFORMATION_SIZE      19
#define FILE_END_OF_FILE_INFORMATION_SIZE     20
#define FILE_ALTERNATE_NAME_INFORMATION_SIZE  8
#define FILE_STREAM_INFORMATION_SIZE          32
#define FILE_PIPE_INFORMATION_SIZE            23
#define FILE_PIPE_LOCAL_INFORMATION_SIZE      24
#define FILE_PIPE_REMOTE_INFORMATION_SIZE     25
#define FILE_MAILSLOT_QUERY_INFORMATION_SIZE  26
#define FILE_MAILSLOT_SET_INFORMATION_SIZE    27
#define FILE_COMPRESSION_INFORMATION_SIZE     16
#define FILE_OBJECT_ID_INFORMATION_SIZE       29
/* Number 30 not defined in documents */
#define FILE_MOVE_CLUSTER_INFORMATION_SIZE    31
#define FILE_QUOTA_INFORMATION_SIZE           32
#define FILE_REPARSE_POINT_INFORMATION_SIZE   33
#define FILE_NETWORK_OPEN_INFORMATION_SIZE    56
#define FILE_ATTRIBUTE_TAG_INFORMATION_SIZE   8

/* FS Info response  size */
#define FS_DEVICE_INFORMATION_SIZE     8
#define FS_ATTRIBUTE_INFORMATION_SIZE  16
#define FS_VOLUME_INFORMATION_SIZE     24
#define FS_SIZE_INFORMATION_SIZE       24
#define FS_FULL_SIZE_INFORMATION_SIZE  32
#define FS_SECTOR_SIZE_INFORMATION_SIZE 28
#define FS_OBJECT_ID_INFORMATION_SIZE 64
#define FS_CONTROL_INFORMATION_SIZE 48
#define FS_POSIX_INFORMATION_SIZE 56

/* FS_ATTRIBUTE_File_System_Name */
#define FS_TYPE_SUPPORT_SIZE   44
struct fs_type_info {
	char		*fs_name;
	long		magic_number;
} __packed;

/*
 *	PDU query infolevel structure definitions
 *	BB consider moving to a different header
 */

struct smb2_file_access_info {
	__le32 AccessFlags;
} __packed;

struct smb2_file_alignment_info {
	__le32 AlignmentRequirement;
} __packed;

struct smb2_file_basic_info { /* data block encoding of response to level 18 */
	__le64 CreationTime;	/* Beginning of FILE_BASIC_INFO equivalent */
	__le64 LastAccessTime;
	__le64 LastWriteTime;
	__le64 ChangeTime;
	__le32 Attributes;
	__u32  Pad1;		/* End of FILE_BASIC_INFO_INFO equivalent */
} __packed;

struct smb2_file_alt_name_info {
	__le32 FileNameLength;
	char FileName[];
} __packed;

struct smb2_file_stream_info {
	__le32  NextEntryOffset;
	__le32  StreamNameLength;
	__le64 StreamSize;
	__le64 StreamAllocationSize;
	char   StreamName[];
} __packed;

struct smb2_file_ntwrk_info {
	__le64 CreationTime;
	__le64 LastAccessTime;
	__le64 LastWriteTime;
	__le64 ChangeTime;
	__le64 AllocationSize;
	__le64 EndOfFile;
	__le32 Attributes;
	__le32 Reserved;
} __packed;

struct smb2_file_standard_info {
	__le64 AllocationSize;
	__le64 EndOfFile;
	__le32 NumberOfLinks;	/* hard links */
	__u8   DeletePending;
	__u8   Directory;
	__le16 Reserved;
} __packed; /* level 18 Query */

struct smb2_file_ea_info {
	__le32 EASize;
} __packed;

struct smb2_file_alloc_info {
	__le64 AllocationSize;
} __packed;

struct smb2_file_disposition_info {
	__u8 DeletePending;
} __packed;

struct smb2_file_pos_info {
	__le64 CurrentByteOffset;
} __packed;

#define FILE_MODE_INFO_MASK cpu_to_le32(0x0000100e)

struct smb2_file_mode_info {
	__le32 Mode;
} __packed;

#define COMPRESSION_FORMAT_NONE 0x0000
#define COMPRESSION_FORMAT_LZNT1 0x0002

struct smb2_file_comp_info {
	__le64 CompressedFileSize;
	__le16 CompressionFormat;
	__u8 CompressionUnitShift;
	__u8 ChunkShift;
	__u8 ClusterShift;
	__u8 Reserved[3];
} __packed;

struct smb2_file_attr_tag_info {
	__le32 FileAttributes;
	__le32 ReparseTag;
} __packed;

#define SL_RESTART_SCAN	0x00000001
#define SL_RETURN_SINGLE_ENTRY	0x00000002
#define SL_INDEX_SPECIFIED	0x00000004

struct smb2_ea_info_req {
	__le32 NextEntryOffset;
	__u8   EaNameLength;
	char name[];
} __packed; /* level 15 Query */

struct smb2_ea_info {
	__le32 NextEntryOffset;
	__u8   Flags;
	__u8   EaNameLength;
	__le16 EaValueLength;
	char name[];
	/* optionally followed by value */
} __packed; /* level 15 Query */

struct create_ea_buf_req {
	struct create_context_hdr ccontext;
	__u8   Name[8];
	struct smb2_ea_info ea;
} __packed;

struct create_sd_buf_req {
	struct create_context_hdr ccontext;
	__u8   Name[8];
	struct smb_ntsd ntsd;
} __packed;

struct smb2_posix_info {
	__le32 NextEntryOffset;
	__u32 Ignored;
	__le64 CreationTime;
	__le64 LastAccessTime;
	__le64 LastWriteTime;
	__le64 ChangeTime;
	__le64 EndOfFile;
	__le64 AllocationSize;
	__le32 DosAttributes;
	__le64 Inode;
	__le32 DeviceId;
	__le32 Zero;
	/* beginning of POSIX Create Context Response */
	__le32 HardLinks;
	__le32 ReparseTag;
	__le32 Mode;
	/* SidBuffer contain two sids (UNIX user sid(16), UNIX group sid(16)) */
	u8 SidBuffer[32];
	__le32 name_len;
	u8 name[];
	/*
	 * var sized owner SID
	 * var sized group SID
	 * le32 filenamelength
	 * u8  filename[]
	 */
} __packed;

/* functions */
void init_smb2_1_server(struct ksmbd_conn *conn);
void init_smb3_0_server(struct ksmbd_conn *conn);
void init_smb3_02_server(struct ksmbd_conn *conn);
int init_smb3_11_server(struct ksmbd_conn *conn);

void init_smb2_max_read_size(unsigned int sz);
void init_smb2_max_write_size(unsigned int sz);
void init_smb2_max_trans_size(unsigned int sz);
void init_smb2_max_credits(unsigned int sz);

bool is_smb2_neg_cmd(struct ksmbd_work *work);
bool is_smb2_rsp(struct ksmbd_work *work);

u16 get_smb2_cmd_val(struct ksmbd_work *work);
void set_smb2_rsp_status(struct ksmbd_work *work, __le32 err);
int init_smb2_rsp_hdr(struct ksmbd_work *work);
int smb2_allocate_rsp_buf(struct ksmbd_work *work);
bool is_chained_smb2_message(struct ksmbd_work *work);
int init_smb2_neg_rsp(struct ksmbd_work *work);
void smb2_set_err_rsp(struct ksmbd_work *work);
int smb2_check_user_session(struct ksmbd_work *work);
int smb2_get_ksmbd_tcon(struct ksmbd_work *work);
bool smb2_is_sign_req(struct ksmbd_work *work, unsigned int command);
int smb2_check_sign_req(struct ksmbd_work *work);
void smb2_set_sign_rsp(struct ksmbd_work *work);
int smb3_check_sign_req(struct ksmbd_work *work);
void smb3_set_sign_rsp(struct ksmbd_work *work);
int find_matching_smb2_dialect(int start_index, __le16 *cli_dialects,
			       __le16 dialects_count);
struct file_lock *smb_flock_init(struct file *f);
int setup_async_work(struct ksmbd_work *work, void (*fn)(void **),
		     void **arg);
void release_async_work(struct ksmbd_work *work);
void smb2_send_interim_resp(struct ksmbd_work *work, __le32 status);
struct channel *lookup_chann_list(struct ksmbd_session *sess,
				  struct ksmbd_conn *conn);
void smb3_preauth_hash_rsp(struct ksmbd_work *work);
bool smb3_is_transform_hdr(void *buf);
int smb3_decrypt_req(struct ksmbd_work *work);
int smb3_encrypt_resp(struct ksmbd_work *work);
bool smb3_11_final_sess_setup_resp(struct ksmbd_work *work);
int smb2_set_rsp_credits(struct ksmbd_work *work);
bool smb3_encryption_negotiated(struct ksmbd_conn *conn);

/* smb2 misc functions */
int ksmbd_smb2_check_message(struct ksmbd_work *work);

/* smb2 command handlers */
int smb2_handle_negotiate(struct ksmbd_work *work);
int smb2_negotiate_request(struct ksmbd_work *work);
int smb2_sess_setup(struct ksmbd_work *work);
int smb2_tree_connect(struct ksmbd_work *work);
int smb2_tree_disconnect(struct ksmbd_work *work);
int smb2_session_logoff(struct ksmbd_work *work);
int smb2_open(struct ksmbd_work *work);
int smb2_query_info(struct ksmbd_work *work);
int smb2_query_dir(struct ksmbd_work *work);
int smb2_close(struct ksmbd_work *work);
int smb2_echo(struct ksmbd_work *work);
int smb2_set_info(struct ksmbd_work *work);
int smb2_read(struct ksmbd_work *work);
int smb2_write(struct ksmbd_work *work);
int smb2_flush(struct ksmbd_work *work);
int smb2_cancel(struct ksmbd_work *work);
int smb2_lock(struct ksmbd_work *work);
int smb2_ioctl(struct ksmbd_work *work);
int smb2_oplock_break(struct ksmbd_work *work);
int smb2_notify(struct ksmbd_work *ksmbd_work);

/*
 * Get the body of the smb2 message excluding the 4 byte rfc1002 headers
 * from request/response buffer.
 */
static inline void *smb2_get_msg(void *buf)
{
	return buf + 4;
}

#define POSIX_TYPE_FILE		0
#define POSIX_TYPE_DIR		1
#define POSIX_TYPE_SYMLINK	2
#define POSIX_TYPE_CHARDEV	3
#define POSIX_TYPE_BLKDEV	4
#define POSIX_TYPE_FIFO		5
#define POSIX_TYPE_SOCKET	6

#define POSIX_FILETYPE_SHIFT	12

#endif	/* _SMB2PDU_H */<|MERGE_RESOLUTION|>--- conflicted
+++ resolved
@@ -72,11 +72,8 @@
 	__u8 CreateGuid[16];
 } __packed;
 
-<<<<<<< HEAD
-=======
 #define DURABLE_HANDLE_MAX_TIMEOUT	300000
 
->>>>>>> a6ad5510
 struct create_durable_reconn_req {
 	struct create_context_hdr ccontext;
 	__u8   Name[8];
