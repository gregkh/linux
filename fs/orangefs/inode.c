--- conflicted
+++ resolved
@@ -30,13 +30,8 @@
 	folio_start_writeback(folio);
 
 	len = i_size_read(inode);
-<<<<<<< HEAD
-	if (PagePrivate(page)) {
-		wr = (struct orangefs_write_range *)page_private(page);
-=======
 	if (folio->private) {
 		wr = folio->private;
->>>>>>> fc85704c
 		off = wr->pos;
 		if ((off + wr->len > len) && (off <= len))
 			wlen = len - off;
@@ -87,10 +82,7 @@
 	struct orangefs_write_range *wrp, wr;
 	struct iov_iter iter;
 	ssize_t ret;
-<<<<<<< HEAD
-=======
 	size_t start;
->>>>>>> fc85704c
 	loff_t len, off;
 	int i;
 
