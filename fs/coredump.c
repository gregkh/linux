--- conflicted
+++ resolved
@@ -541,11 +541,7 @@
 	if (cp->pid) {
 		struct file *pidfs_file __free(fput) = NULL;
 
-<<<<<<< HEAD
-		pidfs_file = pidfs_alloc_file(cp->pid, O_RDWR);
-=======
 		pidfs_file = pidfs_alloc_file(cp->pid, 0);
->>>>>>> fc85704c
 		if (IS_ERR(pidfs_file))
 			return PTR_ERR(pidfs_file);
 
