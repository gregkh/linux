// SPDX-License-Identifier: GPL-2.0
/*
 * Key setup for v1 encryption policies
 *
 * Copyright 2015, 2019 Google LLC
 */

/*
 * This file implements compatibility functions for the original encryption
 * policy version ("v1"), including:
 *
 * - Deriving per-file encryption keys using the AES-128-ECB based KDF
 *   (rather than the new method of using HKDF-SHA512)
 *
 * - Retrieving fscrypt master keys from process-subscribed keyrings
 *   (rather than the new method of using a filesystem-level keyring)
 *
 * - Handling policies with the DIRECT_KEY flag set using a master key table
 *   (rather than the new method of implementing DIRECT_KEY with per-mode keys
 *    managed alongside the master keys in the filesystem-level keyring)
 */

#include <crypto/skcipher.h>
#include <crypto/utils.h>
#include <keys/user-type.h>
#include <linux/hashtable.h>
#include <linux/scatterlist.h>

#include "fscrypt_private.h"

/* Table of keys referenced by DIRECT_KEY policies */
static DEFINE_HASHTABLE(fscrypt_direct_keys, 6); /* 6 bits = 64 buckets */
static DEFINE_SPINLOCK(fscrypt_direct_keys_lock);

/*
 * v1 key derivation function.  This generates the derived key by encrypting the
 * master key with AES-128-ECB using the nonce as the AES key.  This provides a
 * unique derived key with sufficient entropy for each inode.  However, it's
 * nonstandard, non-extensible, doesn't evenly distribute the entropy from the
 * master key, and is trivially reversible: an attacker who compromises a
 * derived key can "decrypt" it to get back to the master key, then derive any
 * other key.  For all new code, use HKDF instead.
 *
 * The master key must be at least as long as the derived key.  If the master
 * key is longer, then only the first 'derived_keysize' bytes are used.
 */
static int derive_key_aes(const u8 *master_key,
			  const u8 nonce[FSCRYPT_FILE_NONCE_SIZE],
			  u8 *derived_key, unsigned int derived_keysize)
{
<<<<<<< HEAD
	int res = 0;
	struct skcipher_request *req = NULL;
	DECLARE_CRYPTO_WAIT(wait);
	struct scatterlist src_sg, dst_sg;
	struct crypto_skcipher *tfm =
		crypto_alloc_skcipher("ecb(aes)", 0, FSCRYPT_CRYPTOAPI_MASK);

	if (IS_ERR(tfm)) {
		res = PTR_ERR(tfm);
		tfm = NULL;
		goto out;
	}
	crypto_skcipher_set_flags(tfm, CRYPTO_TFM_REQ_FORBID_WEAK_KEYS);
	req = skcipher_request_alloc(tfm, GFP_KERNEL);
	if (!req) {
		res = -ENOMEM;
		goto out;
	}
	skcipher_request_set_callback(req,
			CRYPTO_TFM_REQ_MAY_BACKLOG | CRYPTO_TFM_REQ_MAY_SLEEP,
			crypto_req_done, &wait);
	res = crypto_skcipher_setkey(tfm, nonce, FSCRYPT_FILE_NONCE_SIZE);
	if (res < 0)
		goto out;
=======
	struct crypto_sync_skcipher *tfm;
	int err;
>>>>>>> 449d48b1

	tfm = crypto_alloc_sync_skcipher("ecb(aes)", 0, FSCRYPT_CRYPTOAPI_MASK);
	if (IS_ERR(tfm))
		return PTR_ERR(tfm);

	err = crypto_sync_skcipher_setkey(tfm, nonce, FSCRYPT_FILE_NONCE_SIZE);
	if (err == 0) {
		SYNC_SKCIPHER_REQUEST_ON_STACK(req, tfm);
		struct scatterlist src_sg, dst_sg;

		skcipher_request_set_callback(req,
					      CRYPTO_TFM_REQ_MAY_BACKLOG |
						      CRYPTO_TFM_REQ_MAY_SLEEP,
					      NULL, NULL);
		sg_init_one(&src_sg, master_key, derived_keysize);
		sg_init_one(&dst_sg, derived_key, derived_keysize);
		skcipher_request_set_crypt(req, &src_sg, &dst_sg,
					   derived_keysize, NULL);
		err = crypto_skcipher_encrypt(req);
	}
	crypto_free_sync_skcipher(tfm);
	return err;
}

/*
 * Search the current task's subscribed keyrings for a "logon" key with
 * description prefix:descriptor, and if found acquire a read lock on it and
 * return a pointer to its validated payload in *payload_ret.
 */
static struct key *
find_and_lock_process_key(const char *prefix,
			  const u8 descriptor[FSCRYPT_KEY_DESCRIPTOR_SIZE],
			  unsigned int min_keysize,
			  const struct fscrypt_key **payload_ret)
{
	char *description;
	struct key *key;
	const struct user_key_payload *ukp;
	const struct fscrypt_key *payload;

	description = kasprintf(GFP_KERNEL, "%s%*phN", prefix,
				FSCRYPT_KEY_DESCRIPTOR_SIZE, descriptor);
	if (!description)
		return ERR_PTR(-ENOMEM);

	key = request_key(&key_type_logon, description, NULL);
	kfree(description);
	if (IS_ERR(key))
		return key;

	down_read(&key->sem);
	ukp = user_key_payload_locked(key);

	if (!ukp) /* was the key revoked before we acquired its semaphore? */
		goto invalid;

	payload = (const struct fscrypt_key *)ukp->data;

	if (ukp->datalen != sizeof(struct fscrypt_key) ||
	    payload->size < 1 || payload->size > sizeof(payload->raw)) {
		fscrypt_warn(NULL,
			     "key with description '%s' has invalid payload",
			     key->description);
		goto invalid;
	}

	if (payload->size < min_keysize) {
		fscrypt_warn(NULL,
			     "key with description '%s' is too short (got %u bytes, need %u+ bytes)",
			     key->description, payload->size, min_keysize);
		goto invalid;
	}

	*payload_ret = payload;
	return key;

invalid:
	up_read(&key->sem);
	key_put(key);
	return ERR_PTR(-ENOKEY);
}

/* Master key referenced by DIRECT_KEY policy */
struct fscrypt_direct_key {
	struct super_block		*dk_sb;
	struct hlist_node		dk_node;
	refcount_t			dk_refcount;
	const struct fscrypt_mode	*dk_mode;
	struct fscrypt_prepared_key	dk_key;
	u8				dk_descriptor[FSCRYPT_KEY_DESCRIPTOR_SIZE];
	u8				dk_raw[FSCRYPT_MAX_RAW_KEY_SIZE];
};

static void free_direct_key(struct fscrypt_direct_key *dk)
{
	if (dk) {
		fscrypt_destroy_prepared_key(dk->dk_sb, &dk->dk_key);
		kfree_sensitive(dk);
	}
}

void fscrypt_put_direct_key(struct fscrypt_direct_key *dk)
{
	if (!refcount_dec_and_lock(&dk->dk_refcount, &fscrypt_direct_keys_lock))
		return;
	hash_del(&dk->dk_node);
	spin_unlock(&fscrypt_direct_keys_lock);

	free_direct_key(dk);
}

/*
 * Find/insert the given key into the fscrypt_direct_keys table.  If found, it
 * is returned with elevated refcount, and 'to_insert' is freed if non-NULL.  If
 * not found, 'to_insert' is inserted and returned if it's non-NULL; otherwise
 * NULL is returned.
 */
static struct fscrypt_direct_key *
find_or_insert_direct_key(struct fscrypt_direct_key *to_insert,
			  const u8 *raw_key,
			  const struct fscrypt_inode_info *ci)
{
	unsigned long hash_key;
	struct fscrypt_direct_key *dk;

	/*
	 * Careful: to avoid potentially leaking secret key bytes via timing
	 * information, we must key the hash table by descriptor rather than by
	 * raw key, and use crypto_memneq() when comparing raw keys.
	 */

	BUILD_BUG_ON(sizeof(hash_key) > FSCRYPT_KEY_DESCRIPTOR_SIZE);
	memcpy(&hash_key, ci->ci_policy.v1.master_key_descriptor,
	       sizeof(hash_key));

	spin_lock(&fscrypt_direct_keys_lock);
	hash_for_each_possible(fscrypt_direct_keys, dk, dk_node, hash_key) {
		if (memcmp(ci->ci_policy.v1.master_key_descriptor,
			   dk->dk_descriptor, FSCRYPT_KEY_DESCRIPTOR_SIZE) != 0)
			continue;
		if (ci->ci_mode != dk->dk_mode)
			continue;
		if (!fscrypt_is_key_prepared(&dk->dk_key, ci))
			continue;
		if (crypto_memneq(raw_key, dk->dk_raw, ci->ci_mode->keysize))
			continue;
		/* using existing tfm with same (descriptor, mode, raw_key) */
		refcount_inc(&dk->dk_refcount);
		spin_unlock(&fscrypt_direct_keys_lock);
		free_direct_key(to_insert);
		return dk;
	}
	if (to_insert)
		hash_add(fscrypt_direct_keys, &to_insert->dk_node, hash_key);
	spin_unlock(&fscrypt_direct_keys_lock);
	return to_insert;
}

/* Prepare to encrypt directly using the master key in the given mode */
static struct fscrypt_direct_key *
fscrypt_get_direct_key(const struct fscrypt_inode_info *ci, const u8 *raw_key)
{
	struct fscrypt_direct_key *dk;
	int err;

	/* Is there already a tfm for this key? */
	dk = find_or_insert_direct_key(NULL, raw_key, ci);
	if (dk)
		return dk;

	/* Nope, allocate one. */
	dk = kzalloc(sizeof(*dk), GFP_KERNEL);
	if (!dk)
		return ERR_PTR(-ENOMEM);
	dk->dk_sb = ci->ci_inode->i_sb;
	refcount_set(&dk->dk_refcount, 1);
	dk->dk_mode = ci->ci_mode;
	err = fscrypt_prepare_key(&dk->dk_key, raw_key, ci);
	if (err)
		goto err_free_dk;
	memcpy(dk->dk_descriptor, ci->ci_policy.v1.master_key_descriptor,
	       FSCRYPT_KEY_DESCRIPTOR_SIZE);
	memcpy(dk->dk_raw, raw_key, ci->ci_mode->keysize);

	return find_or_insert_direct_key(dk, raw_key, ci);

err_free_dk:
	free_direct_key(dk);
	return ERR_PTR(err);
}

/* v1 policy, DIRECT_KEY: use the master key directly */
static int setup_v1_file_key_direct(struct fscrypt_inode_info *ci,
				    const u8 *raw_master_key)
{
	struct fscrypt_direct_key *dk;

	dk = fscrypt_get_direct_key(ci, raw_master_key);
	if (IS_ERR(dk))
		return PTR_ERR(dk);
	ci->ci_direct_key = dk;
	ci->ci_enc_key = dk->dk_key;
	return 0;
}

/* v1 policy, !DIRECT_KEY: derive the file's encryption key */
static int setup_v1_file_key_derived(struct fscrypt_inode_info *ci,
				     const u8 *raw_master_key)
{
	u8 *derived_key;
	int err;

	/*
	 * This cannot be a stack buffer because it will be passed to the
	 * scatterlist crypto API during derive_key_aes().
	 */
	derived_key = kmalloc(ci->ci_mode->keysize, GFP_KERNEL);
	if (!derived_key)
		return -ENOMEM;

	err = derive_key_aes(raw_master_key, ci->ci_nonce,
			     derived_key, ci->ci_mode->keysize);
	if (err)
		goto out;

	err = fscrypt_set_per_file_enc_key(ci, derived_key);
out:
	kfree_sensitive(derived_key);
	return err;
}

int fscrypt_setup_v1_file_key(struct fscrypt_inode_info *ci,
			      const u8 *raw_master_key)
{
	if (ci->ci_policy.v1.flags & FSCRYPT_POLICY_FLAG_DIRECT_KEY)
		return setup_v1_file_key_direct(ci, raw_master_key);
	else
		return setup_v1_file_key_derived(ci, raw_master_key);
}

int
fscrypt_setup_v1_file_key_via_subscribed_keyrings(struct fscrypt_inode_info *ci)
{
	const struct super_block *sb = ci->ci_inode->i_sb;
	struct key *key;
	const struct fscrypt_key *payload;
	int err;

	key = find_and_lock_process_key(FSCRYPT_KEY_DESC_PREFIX,
					ci->ci_policy.v1.master_key_descriptor,
					ci->ci_mode->keysize, &payload);
	if (key == ERR_PTR(-ENOKEY) && sb->s_cop->legacy_key_prefix) {
		key = find_and_lock_process_key(sb->s_cop->legacy_key_prefix,
						ci->ci_policy.v1.master_key_descriptor,
						ci->ci_mode->keysize, &payload);
	}
	if (IS_ERR(key))
		return PTR_ERR(key);

	err = fscrypt_setup_v1_file_key(ci, payload->raw);
	up_read(&key->sem);
	key_put(key);
	return err;
}<|MERGE_RESOLUTION|>--- conflicted
+++ resolved
@@ -48,35 +48,8 @@
 			  const u8 nonce[FSCRYPT_FILE_NONCE_SIZE],
 			  u8 *derived_key, unsigned int derived_keysize)
 {
-<<<<<<< HEAD
-	int res = 0;
-	struct skcipher_request *req = NULL;
-	DECLARE_CRYPTO_WAIT(wait);
-	struct scatterlist src_sg, dst_sg;
-	struct crypto_skcipher *tfm =
-		crypto_alloc_skcipher("ecb(aes)", 0, FSCRYPT_CRYPTOAPI_MASK);
-
-	if (IS_ERR(tfm)) {
-		res = PTR_ERR(tfm);
-		tfm = NULL;
-		goto out;
-	}
-	crypto_skcipher_set_flags(tfm, CRYPTO_TFM_REQ_FORBID_WEAK_KEYS);
-	req = skcipher_request_alloc(tfm, GFP_KERNEL);
-	if (!req) {
-		res = -ENOMEM;
-		goto out;
-	}
-	skcipher_request_set_callback(req,
-			CRYPTO_TFM_REQ_MAY_BACKLOG | CRYPTO_TFM_REQ_MAY_SLEEP,
-			crypto_req_done, &wait);
-	res = crypto_skcipher_setkey(tfm, nonce, FSCRYPT_FILE_NONCE_SIZE);
-	if (res < 0)
-		goto out;
-=======
 	struct crypto_sync_skcipher *tfm;
 	int err;
->>>>>>> 449d48b1
 
 	tfm = crypto_alloc_sync_skcipher("ecb(aes)", 0, FSCRYPT_CRYPTOAPI_MASK);
 	if (IS_ERR(tfm))
