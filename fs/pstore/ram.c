--- conflicted
+++ resolved
@@ -725,18 +725,6 @@
 	phys_addr_t paddr;
 	int err = -EINVAL;
 
-<<<<<<< HEAD
-	if (dev_of_node(dev) && !pdata) {
-		pdata = &pdata_local;
-		memset(pdata, 0, sizeof(*pdata));
-
-		err = ramoops_parse_dt(pdev, pdata);
-		if (err < 0)
-			goto fail_out;
-	}
-
-=======
->>>>>>> f7688b48
 	/*
 	 * Only a single ramoops area allowed at a time, so fail extra
 	 * probes.
