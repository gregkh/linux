// SPDX-License-Identifier: GPL-2.0
/*
 * Copyright (C) 2010 Red Hat, Inc.
 * Copyright (C) 2016-2023 Christoph Hellwig.
 */
#include <linux/module.h>
#include <linux/compiler.h>
#include <linux/fs.h>
#include <linux/iomap.h>
#include <linux/pagemap.h>
#include <linux/uio.h>
#include <linux/buffer_head.h>
#include <linux/dax.h>
#include <linux/writeback.h>
#include <linux/list_sort.h>
#include <linux/swap.h>
#include <linux/bio.h>
#include <linux/sched/signal.h>
#include <linux/migrate.h>
#include "trace.h"

#include "../internal.h"

#define IOEND_BATCH_SIZE	4096

/*
 * Structure allocated for each folio to track per-block uptodate, dirty state
 * and I/O completions.
 */
struct iomap_folio_state {
	spinlock_t		state_lock;
	unsigned int		read_bytes_pending;
	atomic_t		write_bytes_pending;

	/*
	 * Each block has two bits in this bitmap:
	 * Bits [0..blocks_per_folio) has the uptodate status.
	 * Bits [b_p_f...(2*b_p_f))   has the dirty status.
	 */
	unsigned long		state[];
};

static struct bio_set iomap_ioend_bioset;

static inline bool ifs_is_fully_uptodate(struct folio *folio,
		struct iomap_folio_state *ifs)
{
	struct inode *inode = folio->mapping->host;

	return bitmap_full(ifs->state, i_blocks_per_folio(inode, folio));
}

static inline bool ifs_block_is_uptodate(struct iomap_folio_state *ifs,
		unsigned int block)
{
	return test_bit(block, ifs->state);
}

static bool ifs_set_range_uptodate(struct folio *folio,
		struct iomap_folio_state *ifs, size_t off, size_t len)
{
	struct inode *inode = folio->mapping->host;
	unsigned int first_blk = off >> inode->i_blkbits;
	unsigned int last_blk = (off + len - 1) >> inode->i_blkbits;
	unsigned int nr_blks = last_blk - first_blk + 1;

	bitmap_set(ifs->state, first_blk, nr_blks);
	return ifs_is_fully_uptodate(folio, ifs);
}

static void iomap_set_range_uptodate(struct folio *folio, size_t off,
		size_t len)
{
	struct iomap_folio_state *ifs = folio->private;
	unsigned long flags;
	bool uptodate = true;

	if (ifs) {
		spin_lock_irqsave(&ifs->state_lock, flags);
		uptodate = ifs_set_range_uptodate(folio, ifs, off, len);
		spin_unlock_irqrestore(&ifs->state_lock, flags);
	}

	if (uptodate)
		folio_mark_uptodate(folio);
}

static inline bool ifs_block_is_dirty(struct folio *folio,
		struct iomap_folio_state *ifs, int block)
{
	struct inode *inode = folio->mapping->host;
	unsigned int blks_per_folio = i_blocks_per_folio(inode, folio);

	return test_bit(block + blks_per_folio, ifs->state);
}

static unsigned ifs_find_dirty_range(struct folio *folio,
		struct iomap_folio_state *ifs, u64 *range_start, u64 range_end)
{
	struct inode *inode = folio->mapping->host;
	unsigned start_blk =
		offset_in_folio(folio, *range_start) >> inode->i_blkbits;
	unsigned end_blk = min_not_zero(
		offset_in_folio(folio, range_end) >> inode->i_blkbits,
		i_blocks_per_folio(inode, folio));
	unsigned nblks = 1;

	while (!ifs_block_is_dirty(folio, ifs, start_blk))
		if (++start_blk == end_blk)
			return 0;

	while (start_blk + nblks < end_blk) {
		if (!ifs_block_is_dirty(folio, ifs, start_blk + nblks))
			break;
		nblks++;
	}

	*range_start = folio_pos(folio) + (start_blk << inode->i_blkbits);
	return nblks << inode->i_blkbits;
}

static unsigned iomap_find_dirty_range(struct folio *folio, u64 *range_start,
		u64 range_end)
{
	struct iomap_folio_state *ifs = folio->private;

	if (*range_start >= range_end)
		return 0;

	if (ifs)
		return ifs_find_dirty_range(folio, ifs, range_start, range_end);
	return range_end - *range_start;
}

static void ifs_clear_range_dirty(struct folio *folio,
		struct iomap_folio_state *ifs, size_t off, size_t len)
{
	struct inode *inode = folio->mapping->host;
	unsigned int blks_per_folio = i_blocks_per_folio(inode, folio);
	unsigned int first_blk = (off >> inode->i_blkbits);
	unsigned int last_blk = (off + len - 1) >> inode->i_blkbits;
	unsigned int nr_blks = last_blk - first_blk + 1;
	unsigned long flags;

	spin_lock_irqsave(&ifs->state_lock, flags);
	bitmap_clear(ifs->state, first_blk + blks_per_folio, nr_blks);
	spin_unlock_irqrestore(&ifs->state_lock, flags);
}

static void iomap_clear_range_dirty(struct folio *folio, size_t off, size_t len)
{
	struct iomap_folio_state *ifs = folio->private;

	if (ifs)
		ifs_clear_range_dirty(folio, ifs, off, len);
}

static void ifs_set_range_dirty(struct folio *folio,
		struct iomap_folio_state *ifs, size_t off, size_t len)
{
	struct inode *inode = folio->mapping->host;
	unsigned int blks_per_folio = i_blocks_per_folio(inode, folio);
	unsigned int first_blk = (off >> inode->i_blkbits);
	unsigned int last_blk = (off + len - 1) >> inode->i_blkbits;
	unsigned int nr_blks = last_blk - first_blk + 1;
	unsigned long flags;

	spin_lock_irqsave(&ifs->state_lock, flags);
	bitmap_set(ifs->state, first_blk + blks_per_folio, nr_blks);
	spin_unlock_irqrestore(&ifs->state_lock, flags);
}

static void iomap_set_range_dirty(struct folio *folio, size_t off, size_t len)
{
	struct iomap_folio_state *ifs = folio->private;

	if (ifs)
		ifs_set_range_dirty(folio, ifs, off, len);
}

static struct iomap_folio_state *ifs_alloc(struct inode *inode,
		struct folio *folio, unsigned int flags)
{
	struct iomap_folio_state *ifs = folio->private;
	unsigned int nr_blocks = i_blocks_per_folio(inode, folio);
	gfp_t gfp;

	if (ifs || nr_blocks <= 1)
		return ifs;

	if (flags & IOMAP_NOWAIT)
		gfp = GFP_NOWAIT;
	else
		gfp = GFP_NOFS | __GFP_NOFAIL;

	/*
	 * ifs->state tracks two sets of state flags when the
	 * filesystem block size is smaller than the folio size.
	 * The first state tracks per-block uptodate and the
	 * second tracks per-block dirty state.
	 */
	ifs = kzalloc(struct_size(ifs, state,
		      BITS_TO_LONGS(2 * nr_blocks)), gfp);
	if (!ifs)
		return ifs;

	spin_lock_init(&ifs->state_lock);
	if (folio_test_uptodate(folio))
		bitmap_set(ifs->state, 0, nr_blocks);
	if (folio_test_dirty(folio))
		bitmap_set(ifs->state, nr_blocks, nr_blocks);
	folio_attach_private(folio, ifs);

	return ifs;
}

static void ifs_free(struct folio *folio)
{
	struct iomap_folio_state *ifs = folio_detach_private(folio);

	if (!ifs)
		return;
	WARN_ON_ONCE(ifs->read_bytes_pending != 0);
	WARN_ON_ONCE(atomic_read(&ifs->write_bytes_pending));
	WARN_ON_ONCE(ifs_is_fully_uptodate(folio, ifs) !=
			folio_test_uptodate(folio));
	kfree(ifs);
}

/*
 * Calculate the range inside the folio that we actually need to read.
 */
static void iomap_adjust_read_range(struct inode *inode, struct folio *folio,
		loff_t *pos, loff_t length, size_t *offp, size_t *lenp)
{
	struct iomap_folio_state *ifs = folio->private;
	loff_t orig_pos = *pos;
	loff_t isize = i_size_read(inode);
	unsigned block_bits = inode->i_blkbits;
	unsigned block_size = (1 << block_bits);
	size_t poff = offset_in_folio(folio, *pos);
	size_t plen = min_t(loff_t, folio_size(folio) - poff, length);
	size_t orig_plen = plen;
	unsigned first = poff >> block_bits;
	unsigned last = (poff + plen - 1) >> block_bits;

	/*
	 * If the block size is smaller than the page size, we need to check the
	 * per-block uptodate status and adjust the offset and length if needed
	 * to avoid reading in already uptodate ranges.
	 */
	if (ifs) {
		unsigned int i;

		/* move forward for each leading block marked uptodate */
		for (i = first; i <= last; i++) {
			if (!ifs_block_is_uptodate(ifs, i))
				break;
			*pos += block_size;
			poff += block_size;
			plen -= block_size;
			first++;
		}

		/* truncate len if we find any trailing uptodate block(s) */
		for ( ; i <= last; i++) {
			if (ifs_block_is_uptodate(ifs, i)) {
				plen -= (last - i + 1) * block_size;
				last = i - 1;
				break;
			}
		}
	}

	/*
	 * If the extent spans the block that contains the i_size, we need to
	 * handle both halves separately so that we properly zero data in the
	 * page cache for blocks that are entirely outside of i_size.
	 */
	if (orig_pos <= isize && orig_pos + orig_plen > isize) {
		unsigned end = offset_in_folio(folio, isize - 1) >> block_bits;

		if (first <= end && last > end)
			plen -= (last - end) * block_size;
	}

	*offp = poff;
	*lenp = plen;
}

static void iomap_finish_folio_read(struct folio *folio, size_t off,
		size_t len, int error)
{
	struct iomap_folio_state *ifs = folio->private;
	bool uptodate = !error;
	bool finished = true;

	if (ifs) {
		unsigned long flags;

		spin_lock_irqsave(&ifs->state_lock, flags);
		if (!error)
			uptodate = ifs_set_range_uptodate(folio, ifs, off, len);
		ifs->read_bytes_pending -= len;
		finished = !ifs->read_bytes_pending;
		spin_unlock_irqrestore(&ifs->state_lock, flags);
	}

	if (finished)
		folio_end_read(folio, uptodate);
}

static void iomap_read_end_io(struct bio *bio)
{
	int error = blk_status_to_errno(bio->bi_status);
	struct folio_iter fi;

	bio_for_each_folio_all(fi, bio)
		iomap_finish_folio_read(fi.folio, fi.offset, fi.length, error);
	bio_put(bio);
}

struct iomap_readpage_ctx {
	struct folio		*cur_folio;
	bool			cur_folio_in_bio;
	struct bio		*bio;
	struct readahead_control *rac;
};

/**
 * iomap_read_inline_data - copy inline data into the page cache
 * @iter: iteration structure
 * @folio: folio to copy to
 *
 * Copy the inline data in @iter into @folio and zero out the rest of the folio.
 * Only a single IOMAP_INLINE extent is allowed at the end of each file.
 * Returns zero for success to complete the read, or the usual negative errno.
 */
static int iomap_read_inline_data(const struct iomap_iter *iter,
		struct folio *folio)
{
	const struct iomap *iomap = iomap_iter_srcmap(iter);
	size_t size = i_size_read(iter->inode) - iomap->offset;
	size_t offset = offset_in_folio(folio, iomap->offset);

	if (folio_test_uptodate(folio))
		return 0;

	if (WARN_ON_ONCE(size > iomap->length))
		return -EIO;
	if (offset > 0)
		ifs_alloc(iter->inode, folio, iter->flags);

	folio_fill_tail(folio, offset, iomap->inline_data, size);
	iomap_set_range_uptodate(folio, offset, folio_size(folio) - offset);
	return 0;
}

static inline bool iomap_block_needs_zeroing(const struct iomap_iter *iter,
		loff_t pos)
{
	const struct iomap *srcmap = iomap_iter_srcmap(iter);

	return srcmap->type != IOMAP_MAPPED ||
		(srcmap->flags & IOMAP_F_NEW) ||
		pos >= i_size_read(iter->inode);
}

static loff_t iomap_readpage_iter(const struct iomap_iter *iter,
		struct iomap_readpage_ctx *ctx, loff_t offset)
{
	const struct iomap *iomap = &iter->iomap;
	loff_t pos = iter->pos + offset;
	loff_t length = iomap_length(iter) - offset;
	struct folio *folio = ctx->cur_folio;
	struct iomap_folio_state *ifs;
	loff_t orig_pos = pos;
	size_t poff, plen;
	sector_t sector;

	if (iomap->type == IOMAP_INLINE)
		return iomap_read_inline_data(iter, folio);

	/* zero post-eof blocks as the page may be mapped */
	ifs = ifs_alloc(iter->inode, folio, iter->flags);
	iomap_adjust_read_range(iter->inode, folio, &pos, length, &poff, &plen);
	if (plen == 0)
		goto done;

	if (iomap_block_needs_zeroing(iter, pos)) {
		folio_zero_range(folio, poff, plen);
		iomap_set_range_uptodate(folio, poff, plen);
		goto done;
	}

	ctx->cur_folio_in_bio = true;
	if (ifs) {
		spin_lock_irq(&ifs->state_lock);
		ifs->read_bytes_pending += plen;
		spin_unlock_irq(&ifs->state_lock);
	}

	sector = iomap_sector(iomap, pos);
	if (!ctx->bio ||
	    bio_end_sector(ctx->bio) != sector ||
	    !bio_add_folio(ctx->bio, folio, plen, poff)) {
		gfp_t gfp = mapping_gfp_constraint(folio->mapping, GFP_KERNEL);
		gfp_t orig_gfp = gfp;
		unsigned int nr_vecs = DIV_ROUND_UP(length, PAGE_SIZE);

		if (ctx->bio)
			submit_bio(ctx->bio);

		if (ctx->rac) /* same as readahead_gfp_mask */
			gfp |= __GFP_NORETRY | __GFP_NOWARN;
		ctx->bio = bio_alloc(iomap->bdev, bio_max_segs(nr_vecs),
				     REQ_OP_READ, gfp);
		/*
		 * If the bio_alloc fails, try it again for a single page to
		 * avoid having to deal with partial page reads.  This emulates
		 * what do_mpage_read_folio does.
		 */
		if (!ctx->bio) {
			ctx->bio = bio_alloc(iomap->bdev, 1, REQ_OP_READ,
					     orig_gfp);
		}
		if (ctx->rac)
			ctx->bio->bi_opf |= REQ_RAHEAD;
		ctx->bio->bi_iter.bi_sector = sector;
		ctx->bio->bi_end_io = iomap_read_end_io;
		bio_add_folio_nofail(ctx->bio, folio, plen, poff);
	}

done:
	/*
	 * Move the caller beyond our range so that it keeps making progress.
	 * For that, we have to include any leading non-uptodate ranges, but
	 * we can skip trailing ones as they will be handled in the next
	 * iteration.
	 */
	return pos - orig_pos + plen;
}

static loff_t iomap_read_folio_iter(const struct iomap_iter *iter,
		struct iomap_readpage_ctx *ctx)
{
	struct folio *folio = ctx->cur_folio;
	size_t offset = offset_in_folio(folio, iter->pos);
	loff_t length = min_t(loff_t, folio_size(folio) - offset,
			      iomap_length(iter));
	loff_t done, ret;

	for (done = 0; done < length; done += ret) {
		ret = iomap_readpage_iter(iter, ctx, done);
		if (ret <= 0)
			return ret;
	}

	return done;
}

int iomap_read_folio(struct folio *folio, const struct iomap_ops *ops)
{
	struct iomap_iter iter = {
		.inode		= folio->mapping->host,
		.pos		= folio_pos(folio),
		.len		= folio_size(folio),
	};
	struct iomap_readpage_ctx ctx = {
		.cur_folio	= folio,
	};
	int ret;

	trace_iomap_readpage(iter.inode, 1);

	while ((ret = iomap_iter(&iter, ops)) > 0)
		iter.processed = iomap_read_folio_iter(&iter, &ctx);

	if (ctx.bio) {
		submit_bio(ctx.bio);
		WARN_ON_ONCE(!ctx.cur_folio_in_bio);
	} else {
		WARN_ON_ONCE(ctx.cur_folio_in_bio);
		folio_unlock(folio);
	}

	/*
	 * Just like mpage_readahead and block_read_full_folio, we always
	 * return 0 and just set the folio error flag on errors.  This
	 * should be cleaned up throughout the stack eventually.
	 */
	return 0;
}
EXPORT_SYMBOL_GPL(iomap_read_folio);

static loff_t iomap_readahead_iter(const struct iomap_iter *iter,
		struct iomap_readpage_ctx *ctx)
{
	loff_t length = iomap_length(iter);
	loff_t done, ret;

	for (done = 0; done < length; done += ret) {
		if (ctx->cur_folio &&
		    offset_in_folio(ctx->cur_folio, iter->pos + done) == 0) {
			if (!ctx->cur_folio_in_bio)
				folio_unlock(ctx->cur_folio);
			ctx->cur_folio = NULL;
		}
		if (!ctx->cur_folio) {
			ctx->cur_folio = readahead_folio(ctx->rac);
			ctx->cur_folio_in_bio = false;
		}
		ret = iomap_readpage_iter(iter, ctx, done);
		if (ret <= 0)
			return ret;
	}

	return done;
}

/**
 * iomap_readahead - Attempt to read pages from a file.
 * @rac: Describes the pages to be read.
 * @ops: The operations vector for the filesystem.
 *
 * This function is for filesystems to call to implement their readahead
 * address_space operation.
 *
 * Context: The @ops callbacks may submit I/O (eg to read the addresses of
 * blocks from disc), and may wait for it.  The caller may be trying to
 * access a different page, and so sleeping excessively should be avoided.
 * It may allocate memory, but should avoid costly allocations.  This
 * function is called with memalloc_nofs set, so allocations will not cause
 * the filesystem to be reentered.
 */
void iomap_readahead(struct readahead_control *rac, const struct iomap_ops *ops)
{
	struct iomap_iter iter = {
		.inode	= rac->mapping->host,
		.pos	= readahead_pos(rac),
		.len	= readahead_length(rac),
	};
	struct iomap_readpage_ctx ctx = {
		.rac	= rac,
	};

	trace_iomap_readahead(rac->mapping->host, readahead_count(rac));

	while (iomap_iter(&iter, ops) > 0)
		iter.processed = iomap_readahead_iter(&iter, &ctx);

	if (ctx.bio)
		submit_bio(ctx.bio);
	if (ctx.cur_folio) {
		if (!ctx.cur_folio_in_bio)
			folio_unlock(ctx.cur_folio);
	}
}
EXPORT_SYMBOL_GPL(iomap_readahead);

/*
 * iomap_is_partially_uptodate checks whether blocks within a folio are
 * uptodate or not.
 *
 * Returns true if all blocks which correspond to the specified part
 * of the folio are uptodate.
 */
bool iomap_is_partially_uptodate(struct folio *folio, size_t from, size_t count)
{
	struct iomap_folio_state *ifs = folio->private;
	struct inode *inode = folio->mapping->host;
	unsigned first, last, i;

	if (!ifs)
		return false;

	/* Caller's range may extend past the end of this folio */
	count = min(folio_size(folio) - from, count);

	/* First and last blocks in range within folio */
	first = from >> inode->i_blkbits;
	last = (from + count - 1) >> inode->i_blkbits;

	for (i = first; i <= last; i++)
		if (!ifs_block_is_uptodate(ifs, i))
			return false;
	return true;
}
EXPORT_SYMBOL_GPL(iomap_is_partially_uptodate);

/**
 * iomap_get_folio - get a folio reference for writing
 * @iter: iteration structure
 * @pos: start offset of write
 * @len: Suggested size of folio to create.
 *
 * Returns a locked reference to the folio at @pos, or an error pointer if the
 * folio could not be obtained.
 */
struct folio *iomap_get_folio(struct iomap_iter *iter, loff_t pos, size_t len)
{
	fgf_t fgp = FGP_WRITEBEGIN | FGP_NOFS;

	if (iter->flags & IOMAP_NOWAIT)
		fgp |= FGP_NOWAIT;
	fgp |= fgf_set_order(len);

	return __filemap_get_folio(iter->inode->i_mapping, pos >> PAGE_SHIFT,
			fgp, mapping_gfp_mask(iter->inode->i_mapping));
}
EXPORT_SYMBOL_GPL(iomap_get_folio);

bool iomap_release_folio(struct folio *folio, gfp_t gfp_flags)
{
	trace_iomap_release_folio(folio->mapping->host, folio_pos(folio),
			folio_size(folio));

	/*
	 * If the folio is dirty, we refuse to release our metadata because
	 * it may be partially dirty.  Once we track per-block dirty state,
	 * we can release the metadata if every block is dirty.
	 */
	if (folio_test_dirty(folio))
		return false;
	ifs_free(folio);
	return true;
}
EXPORT_SYMBOL_GPL(iomap_release_folio);

void iomap_invalidate_folio(struct folio *folio, size_t offset, size_t len)
{
	trace_iomap_invalidate_folio(folio->mapping->host,
					folio_pos(folio) + offset, len);

	/*
	 * If we're invalidating the entire folio, clear the dirty state
	 * from it and release it to avoid unnecessary buildup of the LRU.
	 */
	if (offset == 0 && len == folio_size(folio)) {
		WARN_ON_ONCE(folio_test_writeback(folio));
		folio_cancel_dirty(folio);
		ifs_free(folio);
	}
}
EXPORT_SYMBOL_GPL(iomap_invalidate_folio);

bool iomap_dirty_folio(struct address_space *mapping, struct folio *folio)
{
	struct inode *inode = mapping->host;
	size_t len = folio_size(folio);

	ifs_alloc(inode, folio, 0);
	iomap_set_range_dirty(folio, 0, len);
	return filemap_dirty_folio(mapping, folio);
}
EXPORT_SYMBOL_GPL(iomap_dirty_folio);

static void
iomap_write_failed(struct inode *inode, loff_t pos, unsigned len)
{
	loff_t i_size = i_size_read(inode);

	/*
	 * Only truncate newly allocated pages beyoned EOF, even if the
	 * write started inside the existing inode size.
	 */
	if (pos + len > i_size)
		truncate_pagecache_range(inode, max(pos, i_size),
					 pos + len - 1);
}

static int iomap_read_folio_sync(loff_t block_start, struct folio *folio,
		size_t poff, size_t plen, const struct iomap *iomap)
{
	struct bio_vec bvec;
	struct bio bio;

	bio_init(&bio, iomap->bdev, &bvec, 1, REQ_OP_READ);
	bio.bi_iter.bi_sector = iomap_sector(iomap, block_start);
	bio_add_folio_nofail(&bio, folio, plen, poff);
	return submit_bio_wait(&bio);
}

static int __iomap_write_begin(const struct iomap_iter *iter, loff_t pos,
		size_t len, struct folio *folio)
{
	const struct iomap *srcmap = iomap_iter_srcmap(iter);
	struct iomap_folio_state *ifs;
	loff_t block_size = i_blocksize(iter->inode);
	loff_t block_start = round_down(pos, block_size);
	loff_t block_end = round_up(pos + len, block_size);
	unsigned int nr_blocks = i_blocks_per_folio(iter->inode, folio);
	size_t from = offset_in_folio(folio, pos), to = from + len;
	size_t poff, plen;

	/*
	 * If the write or zeroing completely overlaps the current folio, then
	 * entire folio will be dirtied so there is no need for
	 * per-block state tracking structures to be attached to this folio.
	 * For the unshare case, we must read in the ondisk contents because we
	 * are not changing pagecache contents.
	 */
	if (!(iter->flags & IOMAP_UNSHARE) && pos <= folio_pos(folio) &&
	    pos + len >= folio_pos(folio) + folio_size(folio))
		return 0;

	ifs = ifs_alloc(iter->inode, folio, iter->flags);
	if ((iter->flags & IOMAP_NOWAIT) && !ifs && nr_blocks > 1)
		return -EAGAIN;

	if (folio_test_uptodate(folio))
		return 0;

	do {
		iomap_adjust_read_range(iter->inode, folio, &block_start,
				block_end - block_start, &poff, &plen);
		if (plen == 0)
			break;

		if (!(iter->flags & IOMAP_UNSHARE) &&
		    (from <= poff || from >= poff + plen) &&
		    (to <= poff || to >= poff + plen))
			continue;

		if (iomap_block_needs_zeroing(iter, block_start)) {
			if (WARN_ON_ONCE(iter->flags & IOMAP_UNSHARE))
				return -EIO;
			folio_zero_segments(folio, poff, from, to, poff + plen);
		} else {
			int status;

			if (iter->flags & IOMAP_NOWAIT)
				return -EAGAIN;

			status = iomap_read_folio_sync(block_start, folio,
					poff, plen, srcmap);
			if (status)
				return status;
		}
		iomap_set_range_uptodate(folio, poff, plen);
	} while ((block_start += plen) < block_end);

	return 0;
}

static struct folio *__iomap_get_folio(struct iomap_iter *iter, loff_t pos,
		size_t len)
{
	const struct iomap_folio_ops *folio_ops = iter->iomap.folio_ops;

	if (folio_ops && folio_ops->get_folio)
		return folio_ops->get_folio(iter, pos, len);
	else
		return iomap_get_folio(iter, pos, len);
}

static void __iomap_put_folio(struct iomap_iter *iter, loff_t pos, size_t ret,
		struct folio *folio)
{
	const struct iomap_folio_ops *folio_ops = iter->iomap.folio_ops;

	if (folio_ops && folio_ops->put_folio) {
		folio_ops->put_folio(iter->inode, pos, ret, folio);
	} else {
		folio_unlock(folio);
		folio_put(folio);
	}
}

static int iomap_write_begin_inline(const struct iomap_iter *iter,
		struct folio *folio)
{
	/* needs more work for the tailpacking case; disable for now */
	if (WARN_ON_ONCE(iomap_iter_srcmap(iter)->offset != 0))
		return -EIO;
	return iomap_read_inline_data(iter, folio);
}

static int iomap_write_begin(struct iomap_iter *iter, loff_t pos,
		size_t len, struct folio **foliop)
{
	const struct iomap_folio_ops *folio_ops = iter->iomap.folio_ops;
	const struct iomap *srcmap = iomap_iter_srcmap(iter);
	struct folio *folio;
	int status = 0;

	BUG_ON(pos + len > iter->iomap.offset + iter->iomap.length);
	if (srcmap != &iter->iomap)
		BUG_ON(pos + len > srcmap->offset + srcmap->length);

	if (fatal_signal_pending(current))
		return -EINTR;

	if (!mapping_large_folio_support(iter->inode->i_mapping))
		len = min_t(size_t, len, PAGE_SIZE - offset_in_page(pos));

	folio = __iomap_get_folio(iter, pos, len);
	if (IS_ERR(folio))
		return PTR_ERR(folio);

	/*
	 * Now we have a locked folio, before we do anything with it we need to
	 * check that the iomap we have cached is not stale. The inode extent
	 * mapping can change due to concurrent IO in flight (e.g.
	 * IOMAP_UNWRITTEN state can change and memory reclaim could have
	 * reclaimed a previously partially written page at this index after IO
	 * completion before this write reaches this file offset) and hence we
	 * could do the wrong thing here (zero a page range incorrectly or fail
	 * to zero) and corrupt data.
	 */
	if (folio_ops && folio_ops->iomap_valid) {
		bool iomap_valid = folio_ops->iomap_valid(iter->inode,
							 &iter->iomap);
		if (!iomap_valid) {
			iter->iomap.flags |= IOMAP_F_STALE;
			status = 0;
			goto out_unlock;
		}
	}

	if (pos + len > folio_pos(folio) + folio_size(folio))
		len = folio_pos(folio) + folio_size(folio) - pos;

	if (srcmap->type == IOMAP_INLINE)
		status = iomap_write_begin_inline(iter, folio);
	else if (srcmap->flags & IOMAP_F_BUFFER_HEAD)
		status = __block_write_begin_int(folio, pos, len, NULL, srcmap);
	else
		status = __iomap_write_begin(iter, pos, len, folio);

	if (unlikely(status))
		goto out_unlock;

	*foliop = folio;
	return 0;

out_unlock:
	__iomap_put_folio(iter, pos, 0, folio);

	return status;
}

static bool __iomap_write_end(struct inode *inode, loff_t pos, size_t len,
		size_t copied, struct folio *folio)
{
	flush_dcache_folio(folio);

	/*
	 * The blocks that were entirely written will now be uptodate, so we
	 * don't have to worry about a read_folio reading them and overwriting a
	 * partial write.  However, if we've encountered a short write and only
	 * partially written into a block, it will not be marked uptodate, so a
	 * read_folio might come in and destroy our partial write.
	 *
	 * Do the simplest thing and just treat any short write to a
	 * non-uptodate page as a zero-length write, and force the caller to
	 * redo the whole thing.
	 */
	if (unlikely(copied < len && !folio_test_uptodate(folio)))
		return false;
	iomap_set_range_uptodate(folio, offset_in_folio(folio, pos), len);
	iomap_set_range_dirty(folio, offset_in_folio(folio, pos), copied);
	filemap_dirty_folio(inode->i_mapping, folio);
	return true;
}

static void iomap_write_end_inline(const struct iomap_iter *iter,
		struct folio *folio, loff_t pos, size_t copied)
{
	const struct iomap *iomap = &iter->iomap;
	void *addr;

	WARN_ON_ONCE(!folio_test_uptodate(folio));
	BUG_ON(!iomap_inline_data_valid(iomap));

	flush_dcache_folio(folio);
	addr = kmap_local_folio(folio, pos);
	memcpy(iomap_inline_data(iomap, pos), addr, copied);
	kunmap_local(addr);

	mark_inode_dirty(iter->inode);
}

/*
 * Returns true if all copied bytes have been written to the pagecache,
 * otherwise return false.
 */
static bool iomap_write_end(struct iomap_iter *iter, loff_t pos, size_t len,
		size_t copied, struct folio *folio)
{
	const struct iomap *srcmap = iomap_iter_srcmap(iter);

	if (srcmap->type == IOMAP_INLINE) {
		iomap_write_end_inline(iter, folio, pos, copied);
		return true;
	}

	if (srcmap->flags & IOMAP_F_BUFFER_HEAD) {
		size_t bh_written;

		bh_written = block_write_end(NULL, iter->inode->i_mapping, pos,
					len, copied, folio, NULL);
		WARN_ON_ONCE(bh_written != copied && bh_written != 0);
		return bh_written == copied;
	}

	return __iomap_write_end(iter->inode, pos, len, copied, folio);
}

static loff_t iomap_write_iter(struct iomap_iter *iter, struct iov_iter *i)
{
	loff_t length = iomap_length(iter);
	loff_t pos = iter->pos;
	ssize_t total_written = 0;
	long status = 0;
	struct address_space *mapping = iter->inode->i_mapping;
	size_t chunk = mapping_max_folio_size(mapping);
	unsigned int bdp_flags = (iter->flags & IOMAP_NOWAIT) ? BDP_ASYNC : 0;

	do {
		struct folio *folio;
		loff_t old_size;
		size_t offset;		/* Offset into folio */
		size_t bytes;		/* Bytes to write to folio */
		size_t copied;		/* Bytes copied from user */
		size_t written;		/* Bytes have been written */

		bytes = iov_iter_count(i);
retry:
		offset = pos & (chunk - 1);
		bytes = min(chunk - offset, bytes);
		status = balance_dirty_pages_ratelimited_flags(mapping,
							       bdp_flags);
		if (unlikely(status))
			break;

		if (bytes > length)
			bytes = length;

		/*
		 * Bring in the user page that we'll copy from _first_.
		 * Otherwise there's a nasty deadlock on copying from the
		 * same page as we're writing to, without it being marked
		 * up-to-date.
		 *
		 * For async buffered writes the assumption is that the user
		 * page has already been faulted in. This can be optimized by
		 * faulting the user page.
		 */
		if (unlikely(fault_in_iov_iter_readable(i, bytes) == bytes)) {
			status = -EFAULT;
			break;
		}

		status = iomap_write_begin(iter, pos, bytes, &folio);
		if (unlikely(status)) {
			iomap_write_failed(iter->inode, pos, bytes);
			break;
		}
		if (iter->iomap.flags & IOMAP_F_STALE)
			break;

		offset = offset_in_folio(folio, pos);
		if (bytes > folio_size(folio) - offset)
			bytes = folio_size(folio) - offset;

		if (mapping_writably_mapped(mapping))
			flush_dcache_folio(folio);

		copied = copy_folio_from_iter_atomic(folio, offset, bytes, i);
		written = iomap_write_end(iter, pos, bytes, copied, folio) ?
			  copied : 0;

		/*
		 * Update the in-memory inode size after copying the data into
		 * the page cache.  It's up to the file system to write the
		 * updated size to disk, preferably after I/O completion so that
		 * no stale data is exposed.  Only once that's done can we
		 * unlock and release the folio.
		 */
		old_size = iter->inode->i_size;
		if (pos + written > old_size) {
			i_size_write(iter->inode, pos + written);
			iter->iomap.flags |= IOMAP_F_SIZE_CHANGED;
		}
		__iomap_put_folio(iter, pos, written, folio);

		if (old_size < pos)
			pagecache_isize_extended(iter->inode, old_size, pos);

		cond_resched();
		if (unlikely(written == 0)) {
			/*
			 * A short copy made iomap_write_end() reject the
			 * thing entirely.  Might be memory poisoning
			 * halfway through, might be a race with munmap,
			 * might be severe memory pressure.
			 */
			iomap_write_failed(iter->inode, pos, bytes);
			iov_iter_revert(i, copied);

			if (chunk > PAGE_SIZE)
				chunk /= 2;
			if (copied) {
				bytes = copied;
				goto retry;
			}
		} else {
			pos += written;
			total_written += written;
			length -= written;
		}
	} while (iov_iter_count(i) && length);

	if (status == -EAGAIN) {
		iov_iter_revert(i, total_written);
		return -EAGAIN;
	}
	return total_written ? total_written : status;
}

ssize_t
iomap_file_buffered_write(struct kiocb *iocb, struct iov_iter *i,
		const struct iomap_ops *ops, void *private)
{
	struct iomap_iter iter = {
		.inode		= iocb->ki_filp->f_mapping->host,
		.pos		= iocb->ki_pos,
		.len		= iov_iter_count(i),
		.flags		= IOMAP_WRITE,
		.private	= private,
	};
	ssize_t ret;

	if (iocb->ki_flags & IOCB_NOWAIT)
		iter.flags |= IOMAP_NOWAIT;

	while ((ret = iomap_iter(&iter, ops)) > 0)
		iter.processed = iomap_write_iter(&iter, i);

	if (unlikely(iter.pos == iocb->ki_pos))
		return ret;
	ret = iter.pos - iocb->ki_pos;
	iocb->ki_pos = iter.pos;
	return ret;
}
EXPORT_SYMBOL_GPL(iomap_file_buffered_write);

static void iomap_write_delalloc_ifs_punch(struct inode *inode,
		struct folio *folio, loff_t start_byte, loff_t end_byte,
		struct iomap *iomap, iomap_punch_t punch)
{
	unsigned int first_blk, last_blk, i;
	loff_t last_byte;
	u8 blkbits = inode->i_blkbits;
	struct iomap_folio_state *ifs;

	/*
	 * When we have per-block dirty tracking, there can be
	 * blocks within a folio which are marked uptodate
	 * but not dirty. In that case it is necessary to punch
	 * out such blocks to avoid leaking any delalloc blocks.
	 */
	ifs = folio->private;
	if (!ifs)
		return;

	last_byte = min_t(loff_t, end_byte - 1,
			folio_pos(folio) + folio_size(folio) - 1);
	first_blk = offset_in_folio(folio, start_byte) >> blkbits;
	last_blk = offset_in_folio(folio, last_byte) >> blkbits;
	for (i = first_blk; i <= last_blk; i++) {
		if (!ifs_block_is_dirty(folio, ifs, i))
			punch(inode, folio_pos(folio) + (i << blkbits),
				    1 << blkbits, iomap);
	}
}

static void iomap_write_delalloc_punch(struct inode *inode, struct folio *folio,
		loff_t *punch_start_byte, loff_t start_byte, loff_t end_byte,
		struct iomap *iomap, iomap_punch_t punch)
{
	if (!folio_test_dirty(folio))
		return;

	/* if dirty, punch up to offset */
	if (start_byte > *punch_start_byte) {
		punch(inode, *punch_start_byte, start_byte - *punch_start_byte,
				iomap);
	}

	/* Punch non-dirty blocks within folio */
	iomap_write_delalloc_ifs_punch(inode, folio, start_byte, end_byte,
			iomap, punch);

	/*
	 * Make sure the next punch start is correctly bound to
	 * the end of this data range, not the end of the folio.
	 */
	*punch_start_byte = min_t(loff_t, end_byte,
				folio_pos(folio) + folio_size(folio));
}

/*
 * Scan the data range passed to us for dirty page cache folios. If we find a
 * dirty folio, punch out the preceding range and update the offset from which
 * the next punch will start from.
 *
 * We can punch out storage reservations under clean pages because they either
 * contain data that has been written back - in which case the delalloc punch
 * over that range is a no-op - or they have been read faults in which case they
 * contain zeroes and we can remove the delalloc backing range and any new
 * writes to those pages will do the normal hole filling operation...
 *
 * This makes the logic simple: we only need to keep the delalloc extents only
 * over the dirty ranges of the page cache.
 *
 * This function uses [start_byte, end_byte) intervals (i.e. open ended) to
 * simplify range iterations.
 */
static void iomap_write_delalloc_scan(struct inode *inode,
		loff_t *punch_start_byte, loff_t start_byte, loff_t end_byte,
		struct iomap *iomap, iomap_punch_t punch)
{
	while (start_byte < end_byte) {
		struct folio	*folio;

		/* grab locked page */
		folio = filemap_lock_folio(inode->i_mapping,
				start_byte >> PAGE_SHIFT);
		if (IS_ERR(folio)) {
			start_byte = ALIGN_DOWN(start_byte, PAGE_SIZE) +
					PAGE_SIZE;
			continue;
		}

		iomap_write_delalloc_punch(inode, folio, punch_start_byte,
				start_byte, end_byte, iomap, punch);

		/* move offset to start of next folio in range */
		start_byte = folio_next_index(folio) << PAGE_SHIFT;
		folio_unlock(folio);
		folio_put(folio);
	}
}

/*
 * When a short write occurs, the filesystem might need to use ->iomap_end
 * to remove space reservations created in ->iomap_begin.
 *
 * For filesystems that use delayed allocation, there can be dirty pages over
 * the delalloc extent outside the range of a short write but still within the
 * delalloc extent allocated for this iomap if the write raced with page
 * faults.
 *
 * Punch out all the delalloc blocks in the range given except for those that
 * have dirty data still pending in the page cache - those are going to be
 * written and so must still retain the delalloc backing for writeback.
 *
 * The punch() callback *must* only punch delalloc extents in the range passed
 * to it. It must skip over all other types of extents in the range and leave
 * them completely unchanged. It must do this punch atomically with respect to
 * other extent modifications.
 *
 * The punch() callback may be called with a folio locked to prevent writeback
 * extent allocation racing at the edge of the range we are currently punching.
 * The locked folio may or may not cover the range being punched, so it is not
 * safe for the punch() callback to lock folios itself.
 *
 * Lock order is:
 *
 * inode->i_rwsem (shared or exclusive)
 *   inode->i_mapping->invalidate_lock (exclusive)
 *     folio_lock()
 *       ->punch
 *         internal filesystem allocation lock
 *
 * As we are scanning the page cache for data, we don't need to reimplement the
 * wheel - mapping_seek_hole_data() does exactly what we need to identify the
 * start and end of data ranges correctly even for sub-folio block sizes. This
 * byte range based iteration is especially convenient because it means we
 * don't have to care about variable size folios, nor where the start or end of
 * the data range lies within a folio, if they lie within the same folio or even
 * if there are multiple discontiguous data ranges within the folio.
 *
 * It should be noted that mapping_seek_hole_data() is not aware of EOF, and so
 * can return data ranges that exist in the cache beyond EOF. e.g. a page fault
 * spanning EOF will initialise the post-EOF data to zeroes and mark it up to
 * date. A write page fault can then mark it dirty. If we then fail a write()
 * beyond EOF into that up to date cached range, we allocate a delalloc block
 * beyond EOF and then have to punch it out. Because the range is up to date,
 * mapping_seek_hole_data() will return it, and we will skip the punch because
 * the folio is dirty. THis is incorrect - we always need to punch out delalloc
 * beyond EOF in this case as writeback will never write back and covert that
 * delalloc block beyond EOF. Hence we limit the cached data scan range to EOF,
 * resulting in always punching out the range from the EOF to the end of the
 * range the iomap spans.
 *
 * Intervals are of the form [start_byte, end_byte) (i.e. open ended) because it
 * matches the intervals returned by mapping_seek_hole_data(). i.e. SEEK_DATA
 * returns the start of a data range (start_byte), and SEEK_HOLE(start_byte)
 * returns the end of the data range (data_end). Using closed intervals would
 * require sprinkling this code with magic "+ 1" and "- 1" arithmetic and expose
 * the code to subtle off-by-one bugs....
 */
void iomap_write_delalloc_release(struct inode *inode, loff_t start_byte,
		loff_t end_byte, unsigned flags, struct iomap *iomap,
		iomap_punch_t punch)
{
	loff_t punch_start_byte = start_byte;
	loff_t scan_end_byte = min(i_size_read(inode), end_byte);

	/*
	 * The caller must hold invalidate_lock to avoid races with page faults
	 * re-instantiating folios and dirtying them via ->page_mkwrite whilst
	 * we walk the cache and perform delalloc extent removal.  Failing to do
	 * this can leave dirty pages with no space reservation in the cache.
	 */
	lockdep_assert_held_write(&inode->i_mapping->invalidate_lock);

	while (start_byte < scan_end_byte) {
		loff_t		data_end;

		start_byte = mapping_seek_hole_data(inode->i_mapping,
				start_byte, scan_end_byte, SEEK_DATA);
		/*
		 * If there is no more data to scan, all that is left is to
		 * punch out the remaining range.
		 *
		 * Note that mapping_seek_hole_data is only supposed to return
		 * either an offset or -ENXIO, so WARN on any other error as
		 * that would be an API change without updating the callers.
		 */
		if (start_byte == -ENXIO || start_byte == scan_end_byte)
			break;
		if (WARN_ON_ONCE(start_byte < 0))
			return;
		WARN_ON_ONCE(start_byte < punch_start_byte);
		WARN_ON_ONCE(start_byte > scan_end_byte);

		/*
		 * We find the end of this contiguous cached data range by
		 * seeking from start_byte to the beginning of the next hole.
		 */
		data_end = mapping_seek_hole_data(inode->i_mapping, start_byte,
				scan_end_byte, SEEK_HOLE);
<<<<<<< HEAD
		if (data_end < 0) {
			error = data_end;
			goto out_unlock;
		}
=======
		if (WARN_ON_ONCE(data_end < 0))
			return;
>>>>>>> fa10f348

		/*
		 * If we race with post-direct I/O invalidation of the page cache,
		 * there might be no data left at start_byte.
		 */
		if (data_end == start_byte)
			continue;

		WARN_ON_ONCE(data_end < start_byte);
		WARN_ON_ONCE(data_end > scan_end_byte);

		iomap_write_delalloc_scan(inode, &punch_start_byte, start_byte,
				data_end, iomap, punch);

		/* The next data search starts at the end of this one. */
		start_byte = data_end;
	}

	if (punch_start_byte < end_byte)
		punch(inode, punch_start_byte, end_byte - punch_start_byte,
				iomap);
}
EXPORT_SYMBOL_GPL(iomap_write_delalloc_release);

static loff_t iomap_unshare_iter(struct iomap_iter *iter)
{
	struct iomap *iomap = &iter->iomap;
	loff_t pos = iter->pos;
	loff_t length = iomap_length(iter);
	loff_t written = 0;

	if (!iomap_want_unshare_iter(iter))
		return length;

	do {
		struct folio *folio;
		int status;
		size_t offset;
		size_t bytes = min_t(u64, SIZE_MAX, length);
		bool ret;

		status = iomap_write_begin(iter, pos, bytes, &folio);
		if (unlikely(status))
			return status;
		if (iomap->flags & IOMAP_F_STALE)
			break;

		offset = offset_in_folio(folio, pos);
		if (bytes > folio_size(folio) - offset)
			bytes = folio_size(folio) - offset;

		ret = iomap_write_end(iter, pos, bytes, bytes, folio);
		__iomap_put_folio(iter, pos, bytes, folio);
		if (WARN_ON_ONCE(!ret))
			return -EIO;

		cond_resched();

		pos += bytes;
		written += bytes;
		length -= bytes;

		balance_dirty_pages_ratelimited(iter->inode->i_mapping);
	} while (length > 0);

	return written;
}

int
iomap_file_unshare(struct inode *inode, loff_t pos, loff_t len,
		const struct iomap_ops *ops)
{
	struct iomap_iter iter = {
		.inode		= inode,
		.pos		= pos,
		.flags		= IOMAP_WRITE | IOMAP_UNSHARE,
	};
	loff_t size = i_size_read(inode);
	int ret;

	if (pos < 0 || pos >= size)
		return 0;

	iter.len = min(len, size - pos);
	while ((ret = iomap_iter(&iter, ops)) > 0)
		iter.processed = iomap_unshare_iter(&iter);
	return ret;
}
EXPORT_SYMBOL_GPL(iomap_file_unshare);

/*
 * Flush the remaining range of the iter and mark the current mapping stale.
 * This is used when zero range sees an unwritten mapping that may have had
 * dirty pagecache over it.
 */
static inline int iomap_zero_iter_flush_and_stale(struct iomap_iter *i)
{
	struct address_space *mapping = i->inode->i_mapping;
	loff_t end = i->pos + i->len - 1;

	i->iomap.flags |= IOMAP_F_STALE;
	return filemap_write_and_wait_range(mapping, i->pos, end);
}

static loff_t iomap_zero_iter(struct iomap_iter *iter, bool *did_zero,
		bool *range_dirty)
{
	const struct iomap *srcmap = iomap_iter_srcmap(iter);
	loff_t pos = iter->pos;
	loff_t length = iomap_length(iter);
	loff_t written = 0;

	/*
	 * We must zero subranges of unwritten mappings that might be dirty in
	 * pagecache from previous writes. We only know whether the entire range
	 * was clean or not, however, and dirty folios may have been written
	 * back or reclaimed at any point after mapping lookup.
	 *
	 * The easiest way to deal with this is to flush pagecache to trigger
	 * any pending unwritten conversions and then grab the updated extents
	 * from the fs. The flush may change the current mapping, so mark it
	 * stale for the iterator to remap it for the next pass to handle
	 * properly.
	 *
	 * Note that holes are treated the same as unwritten because zero range
	 * is (ab)used for partial folio zeroing in some cases. Hole backed
	 * post-eof ranges can be dirtied via mapped write and the flush
	 * triggers writeback time post-eof zeroing.
	 */
	if (srcmap->type == IOMAP_HOLE || srcmap->type == IOMAP_UNWRITTEN) {
		if (*range_dirty) {
			*range_dirty = false;
			return iomap_zero_iter_flush_and_stale(iter);
		}
		/* range is clean and already zeroed, nothing to do */
		return length;
	}

	do {
		struct folio *folio;
		int status;
		size_t offset;
		size_t bytes = min_t(u64, SIZE_MAX, length);
		bool ret;

		status = iomap_write_begin(iter, pos, bytes, &folio);
		if (status)
			return status;
		if (iter->iomap.flags & IOMAP_F_STALE)
			break;

		offset = offset_in_folio(folio, pos);
		if (bytes > folio_size(folio) - offset)
			bytes = folio_size(folio) - offset;

		folio_zero_range(folio, offset, bytes);
		folio_mark_accessed(folio);

		ret = iomap_write_end(iter, pos, bytes, bytes, folio);
		__iomap_put_folio(iter, pos, bytes, folio);
		if (WARN_ON_ONCE(!ret))
			return -EIO;

		pos += bytes;
		length -= bytes;
		written += bytes;
	} while (length > 0);

	if (did_zero)
		*did_zero = true;
	return written;
}

int
iomap_zero_range(struct inode *inode, loff_t pos, loff_t len, bool *did_zero,
		const struct iomap_ops *ops)
{
	struct iomap_iter iter = {
		.inode		= inode,
		.pos		= pos,
		.len		= len,
		.flags		= IOMAP_ZERO,
	};
	int ret;
	bool range_dirty;

	/*
	 * Zero range wants to skip pre-zeroed (i.e. unwritten) mappings, but
	 * pagecache must be flushed to ensure stale data from previous
	 * buffered writes is not exposed. A flush is only required for certain
	 * types of mappings, but checking pagecache after mapping lookup is
	 * racy with writeback and reclaim.
	 *
	 * Therefore, check the entire range first and pass along whether any
	 * part of it is dirty. If so and an underlying mapping warrants it,
	 * flush the cache at that point. This trades off the occasional false
	 * positive (and spurious flush, if the dirty data and mapping don't
	 * happen to overlap) for simplicity in handling a relatively uncommon
	 * situation.
	 */
	range_dirty = filemap_range_needs_writeback(inode->i_mapping,
					pos, pos + len - 1);

	while ((ret = iomap_iter(&iter, ops)) > 0)
		iter.processed = iomap_zero_iter(&iter, did_zero, &range_dirty);
	return ret;
}
EXPORT_SYMBOL_GPL(iomap_zero_range);

int
iomap_truncate_page(struct inode *inode, loff_t pos, bool *did_zero,
		const struct iomap_ops *ops)
{
	unsigned int blocksize = i_blocksize(inode);
	unsigned int off = pos & (blocksize - 1);

	/* Block boundary? Nothing to do */
	if (!off)
		return 0;
	return iomap_zero_range(inode, pos, blocksize - off, did_zero, ops);
}
EXPORT_SYMBOL_GPL(iomap_truncate_page);

static loff_t iomap_folio_mkwrite_iter(struct iomap_iter *iter,
		struct folio *folio)
{
	loff_t length = iomap_length(iter);
	int ret;

	if (iter->iomap.flags & IOMAP_F_BUFFER_HEAD) {
		ret = __block_write_begin_int(folio, iter->pos, length, NULL,
					      &iter->iomap);
		if (ret)
			return ret;
		block_commit_write(&folio->page, 0, length);
	} else {
		WARN_ON_ONCE(!folio_test_uptodate(folio));
		folio_mark_dirty(folio);
	}

	return length;
}

vm_fault_t iomap_page_mkwrite(struct vm_fault *vmf, const struct iomap_ops *ops)
{
	struct iomap_iter iter = {
		.inode		= file_inode(vmf->vma->vm_file),
		.flags		= IOMAP_WRITE | IOMAP_FAULT,
	};
	struct folio *folio = page_folio(vmf->page);
	ssize_t ret;

	folio_lock(folio);
	ret = folio_mkwrite_check_truncate(folio, iter.inode);
	if (ret < 0)
		goto out_unlock;
	iter.pos = folio_pos(folio);
	iter.len = ret;
	while ((ret = iomap_iter(&iter, ops)) > 0)
		iter.processed = iomap_folio_mkwrite_iter(&iter, folio);

	if (ret < 0)
		goto out_unlock;
	folio_wait_stable(folio);
	return VM_FAULT_LOCKED;
out_unlock:
	folio_unlock(folio);
	return vmf_fs_error(ret);
}
EXPORT_SYMBOL_GPL(iomap_page_mkwrite);

static void iomap_finish_folio_write(struct inode *inode, struct folio *folio,
		size_t len)
{
	struct iomap_folio_state *ifs = folio->private;

	WARN_ON_ONCE(i_blocks_per_folio(inode, folio) > 1 && !ifs);
	WARN_ON_ONCE(ifs && atomic_read(&ifs->write_bytes_pending) <= 0);

	if (!ifs || atomic_sub_and_test(len, &ifs->write_bytes_pending))
		folio_end_writeback(folio);
}

/*
 * We're now finished for good with this ioend structure.  Update the page
 * state, release holds on bios, and finally free up memory.  Do not use the
 * ioend after this.
 */
static u32
iomap_finish_ioend(struct iomap_ioend *ioend, int error)
{
	struct inode *inode = ioend->io_inode;
	struct bio *bio = &ioend->io_bio;
	struct folio_iter fi;
	u32 folio_count = 0;

	if (error) {
		mapping_set_error(inode->i_mapping, error);
		if (!bio_flagged(bio, BIO_QUIET)) {
			pr_err_ratelimited(
"%s: writeback error on inode %lu, offset %lld, sector %llu",
				inode->i_sb->s_id, inode->i_ino,
				ioend->io_offset, ioend->io_sector);
		}
	}

	/* walk all folios in bio, ending page IO on them */
	bio_for_each_folio_all(fi, bio) {
		iomap_finish_folio_write(inode, fi.folio, fi.length);
		folio_count++;
	}

	bio_put(bio);	/* frees the ioend */
	return folio_count;
}

/*
 * Ioend completion routine for merged bios. This can only be called from task
 * contexts as merged ioends can be of unbound length. Hence we have to break up
 * the writeback completions into manageable chunks to avoid long scheduler
 * holdoffs. We aim to keep scheduler holdoffs down below 10ms so that we get
 * good batch processing throughput without creating adverse scheduler latency
 * conditions.
 */
void
iomap_finish_ioends(struct iomap_ioend *ioend, int error)
{
	struct list_head tmp;
	u32 completions;

	might_sleep();

	list_replace_init(&ioend->io_list, &tmp);
	completions = iomap_finish_ioend(ioend, error);

	while (!list_empty(&tmp)) {
		if (completions > IOEND_BATCH_SIZE * 8) {
			cond_resched();
			completions = 0;
		}
		ioend = list_first_entry(&tmp, struct iomap_ioend, io_list);
		list_del_init(&ioend->io_list);
		completions += iomap_finish_ioend(ioend, error);
	}
}
EXPORT_SYMBOL_GPL(iomap_finish_ioends);

/*
 * We can merge two adjacent ioends if they have the same set of work to do.
 */
static bool
iomap_ioend_can_merge(struct iomap_ioend *ioend, struct iomap_ioend *next)
{
	if (ioend->io_bio.bi_status != next->io_bio.bi_status)
		return false;
	if ((ioend->io_flags & IOMAP_F_SHARED) ^
	    (next->io_flags & IOMAP_F_SHARED))
		return false;
	if ((ioend->io_type == IOMAP_UNWRITTEN) ^
	    (next->io_type == IOMAP_UNWRITTEN))
		return false;
	if (ioend->io_offset + ioend->io_size != next->io_offset)
		return false;
	/*
	 * Do not merge physically discontiguous ioends. The filesystem
	 * completion functions will have to iterate the physical
	 * discontiguities even if we merge the ioends at a logical level, so
	 * we don't gain anything by merging physical discontiguities here.
	 *
	 * We cannot use bio->bi_iter.bi_sector here as it is modified during
	 * submission so does not point to the start sector of the bio at
	 * completion.
	 */
	if (ioend->io_sector + (ioend->io_size >> 9) != next->io_sector)
		return false;
	return true;
}

void
iomap_ioend_try_merge(struct iomap_ioend *ioend, struct list_head *more_ioends)
{
	struct iomap_ioend *next;

	INIT_LIST_HEAD(&ioend->io_list);

	while ((next = list_first_entry_or_null(more_ioends, struct iomap_ioend,
			io_list))) {
		if (!iomap_ioend_can_merge(ioend, next))
			break;
		list_move_tail(&next->io_list, &ioend->io_list);
		ioend->io_size += next->io_size;
	}
}
EXPORT_SYMBOL_GPL(iomap_ioend_try_merge);

static int
iomap_ioend_compare(void *priv, const struct list_head *a,
		const struct list_head *b)
{
	struct iomap_ioend *ia = container_of(a, struct iomap_ioend, io_list);
	struct iomap_ioend *ib = container_of(b, struct iomap_ioend, io_list);

	if (ia->io_offset < ib->io_offset)
		return -1;
	if (ia->io_offset > ib->io_offset)
		return 1;
	return 0;
}

void
iomap_sort_ioends(struct list_head *ioend_list)
{
	list_sort(NULL, ioend_list, iomap_ioend_compare);
}
EXPORT_SYMBOL_GPL(iomap_sort_ioends);

static void iomap_writepage_end_bio(struct bio *bio)
{
	iomap_finish_ioend(iomap_ioend_from_bio(bio),
			blk_status_to_errno(bio->bi_status));
}

/*
 * Submit the final bio for an ioend.
 *
 * If @error is non-zero, it means that we have a situation where some part of
 * the submission process has failed after we've marked pages for writeback.
 * We cannot cancel ioend directly in that case, so call the bio end I/O handler
 * with the error status here to run the normal I/O completion handler to clear
 * the writeback bit and let the file system proess the errors.
 */
static int iomap_submit_ioend(struct iomap_writepage_ctx *wpc, int error)
{
	if (!wpc->ioend)
		return error;

	/*
	 * Let the file systems prepare the I/O submission and hook in an I/O
	 * comletion handler.  This also needs to happen in case after a
	 * failure happened so that the file system end I/O handler gets called
	 * to clean up.
	 */
	if (wpc->ops->prepare_ioend)
		error = wpc->ops->prepare_ioend(wpc->ioend, error);

	if (error) {
		wpc->ioend->io_bio.bi_status = errno_to_blk_status(error);
		bio_endio(&wpc->ioend->io_bio);
	} else {
		submit_bio(&wpc->ioend->io_bio);
	}

	wpc->ioend = NULL;
	return error;
}

static struct iomap_ioend *iomap_alloc_ioend(struct iomap_writepage_ctx *wpc,
		struct writeback_control *wbc, struct inode *inode, loff_t pos)
{
	struct iomap_ioend *ioend;
	struct bio *bio;

	bio = bio_alloc_bioset(wpc->iomap.bdev, BIO_MAX_VECS,
			       REQ_OP_WRITE | wbc_to_write_flags(wbc),
			       GFP_NOFS, &iomap_ioend_bioset);
	bio->bi_iter.bi_sector = iomap_sector(&wpc->iomap, pos);
	bio->bi_end_io = iomap_writepage_end_bio;
	wbc_init_bio(wbc, bio);
	bio->bi_write_hint = inode->i_write_hint;

	ioend = iomap_ioend_from_bio(bio);
	INIT_LIST_HEAD(&ioend->io_list);
	ioend->io_type = wpc->iomap.type;
	ioend->io_flags = wpc->iomap.flags;
	ioend->io_inode = inode;
	ioend->io_size = 0;
	ioend->io_offset = pos;
	ioend->io_sector = bio->bi_iter.bi_sector;

	wpc->nr_folios = 0;
	return ioend;
}

static bool iomap_can_add_to_ioend(struct iomap_writepage_ctx *wpc, loff_t pos)
{
	if ((wpc->iomap.flags & IOMAP_F_SHARED) !=
	    (wpc->ioend->io_flags & IOMAP_F_SHARED))
		return false;
	if (wpc->iomap.type != wpc->ioend->io_type)
		return false;
	if (pos != wpc->ioend->io_offset + wpc->ioend->io_size)
		return false;
	if (iomap_sector(&wpc->iomap, pos) !=
	    bio_end_sector(&wpc->ioend->io_bio))
		return false;
	/*
	 * Limit ioend bio chain lengths to minimise IO completion latency. This
	 * also prevents long tight loops ending page writeback on all the
	 * folios in the ioend.
	 */
	if (wpc->nr_folios >= IOEND_BATCH_SIZE)
		return false;
	return true;
}

/*
 * Test to see if we have an existing ioend structure that we could append to
 * first; otherwise finish off the current ioend and start another.
 *
 * If a new ioend is created and cached, the old ioend is submitted to the block
 * layer instantly.  Batching optimisations are provided by higher level block
 * plugging.
 *
 * At the end of a writeback pass, there will be a cached ioend remaining on the
 * writepage context that the caller will need to submit.
 */
static int iomap_add_to_ioend(struct iomap_writepage_ctx *wpc,
		struct writeback_control *wbc, struct folio *folio,
		struct inode *inode, loff_t pos, unsigned len)
{
	struct iomap_folio_state *ifs = folio->private;
	size_t poff = offset_in_folio(folio, pos);
	int error;

	if (!wpc->ioend || !iomap_can_add_to_ioend(wpc, pos)) {
new_ioend:
		error = iomap_submit_ioend(wpc, 0);
		if (error)
			return error;
		wpc->ioend = iomap_alloc_ioend(wpc, wbc, inode, pos);
	}

	if (!bio_add_folio(&wpc->ioend->io_bio, folio, len, poff))
		goto new_ioend;

	if (ifs)
		atomic_add(len, &ifs->write_bytes_pending);
	wpc->ioend->io_size += len;
	wbc_account_cgroup_owner(wbc, &folio->page, len);
	return 0;
}

static int iomap_writepage_map_blocks(struct iomap_writepage_ctx *wpc,
		struct writeback_control *wbc, struct folio *folio,
		struct inode *inode, u64 pos, unsigned dirty_len,
		unsigned *count)
{
	int error;

	do {
		unsigned map_len;

		error = wpc->ops->map_blocks(wpc, inode, pos, dirty_len);
		if (error)
			break;
		trace_iomap_writepage_map(inode, pos, dirty_len, &wpc->iomap);

		map_len = min_t(u64, dirty_len,
			wpc->iomap.offset + wpc->iomap.length - pos);
		WARN_ON_ONCE(!folio->private && map_len < dirty_len);

		switch (wpc->iomap.type) {
		case IOMAP_INLINE:
			WARN_ON_ONCE(1);
			error = -EIO;
			break;
		case IOMAP_HOLE:
			break;
		default:
			error = iomap_add_to_ioend(wpc, wbc, folio, inode, pos,
					map_len);
			if (!error)
				(*count)++;
			break;
		}
		dirty_len -= map_len;
		pos += map_len;
	} while (dirty_len && !error);

	/*
	 * We cannot cancel the ioend directly here on error.  We may have
	 * already set other pages under writeback and hence we have to run I/O
	 * completion to mark the error state of the pages under writeback
	 * appropriately.
	 *
	 * Just let the file system know what portion of the folio failed to
	 * map.
	 */
	if (error && wpc->ops->discard_folio)
		wpc->ops->discard_folio(folio, pos);
	return error;
}

/*
 * Check interaction of the folio with the file end.
 *
 * If the folio is entirely beyond i_size, return false.  If it straddles
 * i_size, adjust end_pos and zero all data beyond i_size.
 */
static bool iomap_writepage_handle_eof(struct folio *folio, struct inode *inode,
		u64 *end_pos)
{
	u64 isize = i_size_read(inode);

	if (*end_pos > isize) {
		size_t poff = offset_in_folio(folio, isize);
		pgoff_t end_index = isize >> PAGE_SHIFT;

		/*
		 * If the folio is entirely ouside of i_size, skip it.
		 *
		 * This can happen due to a truncate operation that is in
		 * progress and in that case truncate will finish it off once
		 * we've dropped the folio lock.
		 *
		 * Note that the pgoff_t used for end_index is an unsigned long.
		 * If the given offset is greater than 16TB on a 32-bit system,
		 * then if we checked if the folio is fully outside i_size with
		 * "if (folio->index >= end_index + 1)", "end_index + 1" would
		 * overflow and evaluate to 0.  Hence this folio would be
		 * redirtied and written out repeatedly, which would result in
		 * an infinite loop; the user program performing this operation
		 * would hang.  Instead, we can detect this situation by
		 * checking if the folio is totally beyond i_size or if its
		 * offset is just equal to the EOF.
		 */
		if (folio->index > end_index ||
		    (folio->index == end_index && poff == 0))
			return false;

		/*
		 * The folio straddles i_size.
		 *
		 * It must be zeroed out on each and every writepage invocation
		 * because it may be mmapped:
		 *
		 *    A file is mapped in multiples of the page size.  For a
		 *    file that is not a multiple of the page size, the
		 *    remaining memory is zeroed when mapped, and writes to that
		 *    region are not written out to the file.
		 *
		 * Also adjust the writeback range to skip all blocks entirely
		 * beyond i_size.
		 */
		folio_zero_segment(folio, poff, folio_size(folio));
		*end_pos = round_up(isize, i_blocksize(inode));
	}

	return true;
}

static int iomap_writepage_map(struct iomap_writepage_ctx *wpc,
		struct writeback_control *wbc, struct folio *folio)
{
	struct iomap_folio_state *ifs = folio->private;
	struct inode *inode = folio->mapping->host;
	u64 pos = folio_pos(folio);
	u64 end_pos = pos + folio_size(folio);
	unsigned count = 0;
	int error = 0;
	u32 rlen;

	WARN_ON_ONCE(!folio_test_locked(folio));
	WARN_ON_ONCE(folio_test_dirty(folio));
	WARN_ON_ONCE(folio_test_writeback(folio));

	trace_iomap_writepage(inode, pos, folio_size(folio));

	if (!iomap_writepage_handle_eof(folio, inode, &end_pos)) {
		folio_unlock(folio);
		return 0;
	}
	WARN_ON_ONCE(end_pos <= pos);

	if (i_blocks_per_folio(inode, folio) > 1) {
		if (!ifs) {
			ifs = ifs_alloc(inode, folio, 0);
			iomap_set_range_dirty(folio, 0, end_pos - pos);
		}

		/*
		 * Keep the I/O completion handler from clearing the writeback
		 * bit until we have submitted all blocks by adding a bias to
		 * ifs->write_bytes_pending, which is dropped after submitting
		 * all blocks.
		 */
		WARN_ON_ONCE(atomic_read(&ifs->write_bytes_pending) != 0);
		atomic_inc(&ifs->write_bytes_pending);
	}

	/*
	 * Set the writeback bit ASAP, as the I/O completion for the single
	 * block per folio case happen hit as soon as we're submitting the bio.
	 */
	folio_start_writeback(folio);

	/*
	 * Walk through the folio to find dirty areas to write back.
	 */
	while ((rlen = iomap_find_dirty_range(folio, &pos, end_pos))) {
		error = iomap_writepage_map_blocks(wpc, wbc, folio, inode,
				pos, rlen, &count);
		if (error)
			break;
		pos += rlen;
	}

	if (count)
		wpc->nr_folios++;

	/*
	 * We can have dirty bits set past end of file in page_mkwrite path
	 * while mapping the last partial folio. Hence it's better to clear
	 * all the dirty bits in the folio here.
	 */
	iomap_clear_range_dirty(folio, 0, folio_size(folio));

	/*
	 * Usually the writeback bit is cleared by the I/O completion handler.
	 * But we may end up either not actually writing any blocks, or (when
	 * there are multiple blocks in a folio) all I/O might have finished
	 * already at this point.  In that case we need to clear the writeback
	 * bit ourselves right after unlocking the page.
	 */
	folio_unlock(folio);
	if (ifs) {
		if (atomic_dec_and_test(&ifs->write_bytes_pending))
			folio_end_writeback(folio);
	} else {
		if (!count)
			folio_end_writeback(folio);
	}
	mapping_set_error(inode->i_mapping, error);
	return error;
}

int
iomap_writepages(struct address_space *mapping, struct writeback_control *wbc,
		struct iomap_writepage_ctx *wpc,
		const struct iomap_writeback_ops *ops)
{
	struct folio *folio = NULL;
	int error;

	/*
	 * Writeback from reclaim context should never happen except in the case
	 * of a VM regression so warn about it and refuse to write the data.
	 */
	if (WARN_ON_ONCE((current->flags & (PF_MEMALLOC | PF_KSWAPD)) ==
			PF_MEMALLOC))
		return -EIO;

	wpc->ops = ops;
	while ((folio = writeback_iter(mapping, wbc, folio, &error)))
		error = iomap_writepage_map(wpc, wbc, folio);
	return iomap_submit_ioend(wpc, error);
}
EXPORT_SYMBOL_GPL(iomap_writepages);

static int __init iomap_buffered_init(void)
{
	return bioset_init(&iomap_ioend_bioset, 4 * (PAGE_SIZE / SECTOR_SIZE),
			   offsetof(struct iomap_ioend, io_bio),
			   BIOSET_NEED_BVECS);
}
fs_initcall(iomap_buffered_init);<|MERGE_RESOLUTION|>--- conflicted
+++ resolved
@@ -1244,15 +1244,8 @@
 		 */
 		data_end = mapping_seek_hole_data(inode->i_mapping, start_byte,
 				scan_end_byte, SEEK_HOLE);
-<<<<<<< HEAD
-		if (data_end < 0) {
-			error = data_end;
-			goto out_unlock;
-		}
-=======
 		if (WARN_ON_ONCE(data_end < 0))
 			return;
->>>>>>> fa10f348
 
 		/*
 		 * If we race with post-direct I/O invalidation of the page cache,
