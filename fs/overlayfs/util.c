--- conflicted
+++ resolved
@@ -123,45 +123,20 @@
 	return oe;
 }
 
-<<<<<<< HEAD
-=======
 void ovl_free_entry(struct ovl_entry *oe)
 {
 	ovl_stack_put(ovl_lowerstack(oe), ovl_numlower(oe));
 	kfree(oe);
 }
 
->>>>>>> 98817289
 #define OVL_D_REVALIDATE (DCACHE_OP_REVALIDATE | DCACHE_OP_WEAK_REVALIDATE)
 
 bool ovl_dentry_remote(struct dentry *dentry)
 {
 	return dentry->d_flags & OVL_D_REVALIDATE;
-<<<<<<< HEAD
 }
 
 void ovl_dentry_update_reval(struct dentry *dentry, struct dentry *realdentry)
-{
-	if (!ovl_dentry_remote(realdentry))
-		return;
-
-	spin_lock(&dentry->d_lock);
-	dentry->d_flags |= realdentry->d_flags & OVL_D_REVALIDATE;
-	spin_unlock(&dentry->d_lock);
-}
-
-void ovl_dentry_init_reval(struct dentry *dentry, struct dentry *upperdentry)
-{
-	return ovl_dentry_init_flags(dentry, upperdentry, OVL_D_REVALIDATE);
-}
-
-void ovl_dentry_init_flags(struct dentry *dentry, struct dentry *upperdentry,
-			   unsigned int mask)
-=======
-}
-
-void ovl_dentry_update_reval(struct dentry *dentry, struct dentry *realdentry)
->>>>>>> 98817289
 {
 	if (!ovl_dentry_remote(realdentry))
 		return;
@@ -1428,13 +1403,8 @@
 	realinode = ovl_i_path_real(inode, &realpath);
 	real_idmap = mnt_idmap(realpath.mnt);
 
-<<<<<<< HEAD
-	realinode = ovl_i_path_real(inode, &realpath);
-	real_mnt_userns = mnt_user_ns(realpath.mnt);
-=======
 	vfsuid = i_uid_into_vfsuid(real_idmap, realinode);
 	vfsgid = i_gid_into_vfsgid(real_idmap, realinode);
->>>>>>> 98817289
 
 	inode->i_uid = vfsuid_into_kuid(vfsuid);
 	inode->i_gid = vfsgid_into_kgid(vfsgid);
