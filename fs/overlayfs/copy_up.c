// SPDX-License-Identifier: GPL-2.0-only
/*
 *
 * Copyright (C) 2011 Novell Inc.
 */

#include <linux/module.h>
#include <linux/fs.h>
#include <linux/slab.h>
#include <linux/file.h>
#include <linux/fileattr.h>
#include <linux/splice.h>
#include <linux/xattr.h>
#include <linux/security.h>
#include <linux/uaccess.h>
#include <linux/sched/signal.h>
#include <linux/cred.h>
#include <linux/namei.h>
#include <linux/ratelimit.h>
#include <linux/exportfs.h>
#include "overlayfs.h"

#define OVL_COPY_UP_CHUNK_SIZE (1 << 20)

static int ovl_ccup_set(const char *buf, const struct kernel_param *param)
{
	pr_warn("\"check_copy_up\" module option is obsolete\n");
	return 0;
}

static int ovl_ccup_get(char *buf, const struct kernel_param *param)
{
	return sprintf(buf, "N\n");
}

module_param_call(check_copy_up, ovl_ccup_set, ovl_ccup_get, NULL, 0644);
MODULE_PARM_DESC(check_copy_up, "Obsolete; does nothing");

static bool ovl_must_copy_xattr(const char *name)
{
	return !strcmp(name, XATTR_POSIX_ACL_ACCESS) ||
	       !strcmp(name, XATTR_POSIX_ACL_DEFAULT) ||
	       !strncmp(name, XATTR_SECURITY_PREFIX, XATTR_SECURITY_PREFIX_LEN);
}

static int ovl_copy_acl(struct ovl_fs *ofs, const struct path *path,
			struct dentry *dentry, const char *acl_name)
{
	int err;
	struct posix_acl *clone, *real_acl = NULL;

	real_acl = ovl_get_acl_path(path, acl_name, false);
	if (!real_acl)
		return 0;

	if (IS_ERR(real_acl)) {
		err = PTR_ERR(real_acl);
		if (err == -ENODATA || err == -EOPNOTSUPP)
			return 0;
		return err;
	}

	clone = posix_acl_clone(real_acl, GFP_KERNEL);
	posix_acl_release(real_acl); /* release original acl */
	if (!clone)
		return -ENOMEM;

	err = ovl_do_set_acl(ofs, dentry, acl_name, clone);

	/* release cloned acl */
	posix_acl_release(clone);
	return err;
}

int ovl_copy_xattr(struct super_block *sb, const struct path *oldpath, struct dentry *new)
{
	struct dentry *old = oldpath->dentry;
	ssize_t list_size, size, value_size = 0;
	char *buf, *name, *value = NULL;
	int error = 0;
	size_t slen;

	if (!old->d_inode->i_op->listxattr || !new->d_inode->i_op->listxattr)
		return 0;

	list_size = vfs_listxattr(old, NULL, 0);
	if (list_size <= 0) {
		if (list_size == -EOPNOTSUPP)
			return 0;
		return list_size;
	}

	buf = kvzalloc(list_size, GFP_KERNEL);
	if (!buf)
		return -ENOMEM;

	list_size = vfs_listxattr(old, buf, list_size);
	if (list_size <= 0) {
		error = list_size;
		goto out;
	}

	for (name = buf; list_size; name += slen) {
		slen = strnlen(name, list_size) + 1;

		/* underlying fs providing us with an broken xattr list? */
		if (WARN_ON(slen > list_size)) {
			error = -EIO;
			break;
		}
		list_size -= slen;

		if (ovl_is_private_xattr(sb, name))
			continue;

		error = security_inode_copy_up_xattr(old, name);
		if (error == -ECANCELED) {
			error = 0;
			continue; /* Discard */
		}
		if (error < 0 && error != -EOPNOTSUPP)
			break;

		if (is_posix_acl_xattr(name)) {
			error = ovl_copy_acl(OVL_FS(sb), oldpath, new, name);
			if (!error)
				continue;
			/* POSIX ACLs must be copied. */
			break;
		}

retry:
		size = ovl_do_getxattr(oldpath, name, value, value_size);
		if (size == -ERANGE)
			size = ovl_do_getxattr(oldpath, name, NULL, 0);

		if (size < 0) {
			error = size;
			break;
		}

		if (size > value_size) {
			void *new;

			new = kvmalloc(size, GFP_KERNEL);
			if (!new) {
				error = -ENOMEM;
				break;
			}
			kvfree(value);
			value = new;
			value_size = size;
			goto retry;
		}

		error = ovl_do_setxattr(OVL_FS(sb), new, name, value, size, 0);
		if (error) {
			if (error != -EOPNOTSUPP || ovl_must_copy_xattr(name))
				break;

			/* Ignore failure to copy unknown xattrs */
			error = 0;
		}
	}
	kvfree(value);
out:
	kvfree(buf);
	return error;
}

static int ovl_copy_fileattr(struct inode *inode, const struct path *old,
			     const struct path *new)
{
	struct file_kattr oldfa = { .flags_valid = true };
	struct file_kattr newfa = { .flags_valid = true };
	int err;

	err = ovl_real_fileattr_get(old, &oldfa);
	if (err) {
		/* Ntfs-3g returns -EINVAL for "no fileattr support" */
		if (err == -EOPNOTSUPP || err == -EINVAL)
			return 0;
		pr_warn("failed to retrieve lower fileattr (%pd2, err=%i)\n",
			old->dentry, err);
		return err;
	}

	/*
	 * We cannot set immutable and append-only flags on upper inode,
	 * because we would not be able to link upper inode to upper dir
	 * not set overlay private xattr on upper inode.
	 * Store these flags in overlay.protattr xattr instead.
	 */
	if (oldfa.flags & OVL_PROT_FS_FLAGS_MASK) {
		err = ovl_set_protattr(inode, new->dentry, &oldfa);
		if (err == -EPERM)
			pr_warn_once("copying fileattr: no xattr on upper\n");
		else if (err)
			return err;
	}

	/* Don't bother copying flags if none are set */
	if (!(oldfa.flags & OVL_COPY_FS_FLAGS_MASK))
		return 0;

	err = ovl_real_fileattr_get(new, &newfa);
	if (err) {
		/*
		 * Returning an error if upper doesn't support fileattr will
		 * result in a regression, so revert to the old behavior.
		 */
		if (err == -ENOTTY || err == -EINVAL) {
			pr_warn_once("copying fileattr: no support on upper\n");
			return 0;
		}
		pr_warn("failed to retrieve upper fileattr (%pd2, err=%i)\n",
			new->dentry, err);
		return err;
	}

	BUILD_BUG_ON(OVL_COPY_FS_FLAGS_MASK & ~FS_COMMON_FL);
	newfa.flags &= ~OVL_COPY_FS_FLAGS_MASK;
	newfa.flags |= (oldfa.flags & OVL_COPY_FS_FLAGS_MASK);

	BUILD_BUG_ON(OVL_COPY_FSX_FLAGS_MASK & ~FS_XFLAG_COMMON);
	newfa.fsx_xflags &= ~OVL_COPY_FSX_FLAGS_MASK;
	newfa.fsx_xflags |= (oldfa.fsx_xflags & OVL_COPY_FSX_FLAGS_MASK);

	return ovl_real_fileattr_set(new, &newfa);
}

static int ovl_verify_area(loff_t pos, loff_t pos2, loff_t len, loff_t totlen)
{
	loff_t tmp;

	if (pos != pos2)
		return -EIO;
	if (pos < 0 || len < 0 || totlen < 0)
		return -EIO;
	if (check_add_overflow(pos, len, &tmp))
		return -EIO;
	return 0;
}

static int ovl_sync_file(struct path *path)
{
	struct file *new_file;
	int err;

	new_file = ovl_path_open(path, O_LARGEFILE | O_RDONLY);
	if (IS_ERR(new_file))
		return PTR_ERR(new_file);

	err = vfs_fsync(new_file, 0);
	fput(new_file);

	return err;
}

static int ovl_copy_up_file(struct ovl_fs *ofs, struct dentry *dentry,
			    struct file *new_file, loff_t len,
			    bool datasync)
{
	struct path datapath;
	struct file *old_file;
	loff_t old_pos = 0;
	loff_t new_pos = 0;
	loff_t cloned;
	loff_t data_pos = -1;
	loff_t hole_len;
	bool skip_hole = false;
	int error = 0;

	ovl_path_lowerdata(dentry, &datapath);
	if (WARN_ON_ONCE(datapath.dentry == NULL) ||
	    WARN_ON_ONCE(len < 0))
		return -EIO;

	old_file = ovl_path_open(&datapath, O_LARGEFILE | O_RDONLY);
	if (IS_ERR(old_file))
		return PTR_ERR(old_file);

	/* Try to use clone_file_range to clone up within the same fs */
	cloned = vfs_clone_file_range(old_file, 0, new_file, 0, len, 0);
	if (cloned == len)
		goto out_fput;

	/* Couldn't clone, so now we try to copy the data */
	error = rw_verify_area(READ, old_file, &old_pos, len);
	if (!error)
		error = rw_verify_area(WRITE, new_file, &new_pos, len);
	if (error)
		goto out_fput;

	/* Check if lower fs supports seek operation */
	if (old_file->f_mode & FMODE_LSEEK)
		skip_hole = true;

	while (len) {
		size_t this_len = OVL_COPY_UP_CHUNK_SIZE;
		ssize_t bytes;

		if (len < this_len)
			this_len = len;

		if (signal_pending_state(TASK_KILLABLE, current)) {
			error = -EINTR;
			break;
		}

		/*
		 * Fill zero for hole will cost unnecessary disk space
		 * and meanwhile slow down the copy-up speed, so we do
		 * an optimization for hole during copy-up, it relies
		 * on SEEK_DATA implementation in lower fs so if lower
		 * fs does not support it, copy-up will behave as before.
		 *
		 * Detail logic of hole detection as below:
		 * When we detect next data position is larger than current
		 * position we will skip that hole, otherwise we copy
		 * data in the size of OVL_COPY_UP_CHUNK_SIZE. Actually,
		 * it may not recognize all kind of holes and sometimes
		 * only skips partial of hole area. However, it will be
		 * enough for most of the use cases.
		 *
		 * We do not hold upper sb_writers throughout the loop to avert
		 * lockdep warning with llseek of lower file in nested overlay:
		 * - upper sb_writers
		 * -- lower ovl_inode_lock (ovl_llseek)
		 */
		if (skip_hole && data_pos < old_pos) {
			data_pos = vfs_llseek(old_file, old_pos, SEEK_DATA);
			if (data_pos > old_pos) {
				hole_len = data_pos - old_pos;
				len -= hole_len;
				old_pos = new_pos = data_pos;
				continue;
			} else if (data_pos == -ENXIO) {
				break;
			} else if (data_pos < 0) {
				skip_hole = false;
			}
		}

		error = ovl_verify_area(old_pos, new_pos, this_len, len);
		if (error)
			break;

		bytes = do_splice_direct(old_file, &old_pos,
					 new_file, &new_pos,
					 this_len, SPLICE_F_MOVE);
		if (bytes <= 0) {
			error = bytes;
			break;
		}
		WARN_ON(old_pos != new_pos);

		len -= bytes;
	}
	/* call fsync once, either now or later along with metadata */
	if (!error && ovl_should_sync(ofs) && datasync)
		error = vfs_fsync(new_file, 0);
out_fput:
	fput(old_file);
	return error;
}

static int ovl_set_size(struct ovl_fs *ofs,
			struct dentry *upperdentry, struct kstat *stat)
{
	struct iattr attr = {
		.ia_valid = ATTR_SIZE,
		.ia_size = stat->size,
	};

	return ovl_do_notify_change(ofs, upperdentry, &attr);
}

static int ovl_set_timestamps(struct ovl_fs *ofs, struct dentry *upperdentry,
			      struct kstat *stat)
{
	struct iattr attr = {
		.ia_valid =
		     ATTR_ATIME | ATTR_MTIME | ATTR_ATIME_SET | ATTR_MTIME_SET | ATTR_CTIME,
		.ia_atime = stat->atime,
		.ia_mtime = stat->mtime,
	};

	return ovl_do_notify_change(ofs, upperdentry, &attr);
}

int ovl_set_attr(struct ovl_fs *ofs, struct dentry *upperdentry,
		 struct kstat *stat)
{
	int err = 0;

	if (!S_ISLNK(stat->mode)) {
		struct iattr attr = {
			.ia_valid = ATTR_MODE,
			.ia_mode = stat->mode,
		};
		err = ovl_do_notify_change(ofs, upperdentry, &attr);
	}
	if (!err) {
		struct iattr attr = {
			.ia_valid = ATTR_UID | ATTR_GID,
			.ia_vfsuid = VFSUIDT_INIT(stat->uid),
			.ia_vfsgid = VFSGIDT_INIT(stat->gid),
		};
		err = ovl_do_notify_change(ofs, upperdentry, &attr);
	}
	if (!err)
		ovl_set_timestamps(ofs, upperdentry, stat);

	return err;
}

struct ovl_fh *ovl_encode_real_fh(struct ovl_fs *ofs, struct inode *realinode,
				  bool is_upper)
{
	struct ovl_fh *fh;
	int fh_type, dwords;
	int buflen = MAX_HANDLE_SZ;
	uuid_t *uuid = &realinode->i_sb->s_uuid;
	int err;

	/* Make sure the real fid stays 32bit aligned */
	BUILD_BUG_ON(OVL_FH_FID_OFFSET % 4);
	BUILD_BUG_ON(MAX_HANDLE_SZ + OVL_FH_FID_OFFSET > 255);

	fh = kzalloc(buflen + OVL_FH_FID_OFFSET, GFP_KERNEL);
	if (!fh)
		return ERR_PTR(-ENOMEM);

	/*
	 * We encode a non-connectable file handle for non-dir, because we
	 * only need to find the lower inode number and we don't want to pay
	 * the price or reconnecting the dentry.
	 */
	dwords = buflen >> 2;
	fh_type = exportfs_encode_inode_fh(realinode, (void *)fh->fb.fid,
					   &dwords, NULL, 0);
	buflen = (dwords << 2);

	err = -EIO;
	if (fh_type < 0 || fh_type == FILEID_INVALID ||
	    WARN_ON(buflen > MAX_HANDLE_SZ))
		goto out_err;

	fh->fb.version = OVL_FH_VERSION;
	fh->fb.magic = OVL_FH_MAGIC;
	fh->fb.type = fh_type;
	fh->fb.flags = OVL_FH_FLAG_CPU_ENDIAN;
	/*
	 * When we will want to decode an overlay dentry from this handle
	 * and all layers are on the same fs, if we get a disconncted real
	 * dentry when we decode fid, the only way to tell if we should assign
	 * it to upperdentry or to lowerstack is by checking this flag.
	 */
	if (is_upper)
		fh->fb.flags |= OVL_FH_FLAG_PATH_UPPER;
	fh->fb.len = sizeof(fh->fb) + buflen;
	if (ovl_origin_uuid(ofs))
		fh->fb.uuid = *uuid;

	return fh;

out_err:
	kfree(fh);
	return ERR_PTR(err);
}

struct ovl_fh *ovl_get_origin_fh(struct ovl_fs *ofs, struct dentry *origin)
{
	/*
	 * When lower layer doesn't support export operations store a 'null' fh,
	 * so we can use the overlay.origin xattr to distignuish between a copy
	 * up and a pure upper inode.
	 */
	if (!ovl_can_decode_fh(origin->d_sb))
		return NULL;

	return ovl_encode_real_fh(ofs, d_inode(origin), false);
}

int ovl_set_origin_fh(struct ovl_fs *ofs, const struct ovl_fh *fh,
		      struct dentry *upper)
{
	int err;

	/*
	 * Do not fail when upper doesn't support xattrs.
	 */
	err = ovl_check_setxattr(ofs, upper, OVL_XATTR_ORIGIN, fh->buf,
				 fh ? fh->fb.len : 0, 0);

	/* Ignore -EPERM from setting "user.*" on symlink/special */
	return err == -EPERM ? 0 : err;
}

/* Store file handle of @upper dir in @index dir entry */
static int ovl_set_upper_fh(struct ovl_fs *ofs, struct dentry *upper,
			    struct dentry *index)
{
	const struct ovl_fh *fh;
	int err;

	fh = ovl_encode_real_fh(ofs, d_inode(upper), true);
	if (IS_ERR(fh))
		return PTR_ERR(fh);

	err = ovl_setxattr(ofs, index, OVL_XATTR_UPPER, fh->buf, fh->fb.len);

	kfree(fh);
	return err;
}

/*
 * Create and install index entry.
 */
static int ovl_create_index(struct dentry *dentry, const struct ovl_fh *fh,
			    struct dentry *upper)
{
	struct ovl_fs *ofs = OVL_FS(dentry->d_sb);
	struct dentry *indexdir = ovl_indexdir(dentry->d_sb);
	struct dentry *index = NULL;
	struct dentry *temp = NULL;
	struct qstr name = { };
	int err;

	/*
	 * For now this is only used for creating index entry for directories,
	 * because non-dir are copied up directly to index and then hardlinked
	 * to upper dir.
	 *
	 * TODO: implement create index for non-dir, so we can call it when
	 * encoding file handle for non-dir in case index does not exist.
	 */
	if (WARN_ON(!d_is_dir(dentry)))
		return -EIO;

	/* Directory not expected to be indexed before copy up */
	if (WARN_ON(ovl_test_flag(OVL_INDEX, d_inode(dentry))))
		return -EIO;

	err = ovl_get_index_name_fh(fh, &name);
	if (err)
		return err;

	temp = ovl_create_temp(ofs, indexdir, OVL_CATTR(S_IFDIR | 0));
	err = PTR_ERR(temp);
	if (IS_ERR(temp))
		goto free_name;

	err = ovl_set_upper_fh(ofs, upper, temp);
	if (err)
		goto out;

	err = ovl_parent_lock(indexdir, temp);
	if (err)
		goto out;
	index = ovl_lookup_upper(ofs, name.name, indexdir, name.len);
	if (IS_ERR(index)) {
		err = PTR_ERR(index);
	} else {
		err = ovl_do_rename(ofs, indexdir, temp, indexdir, index, 0);
		dput(index);
	}
	ovl_parent_unlock(indexdir);
out:
	if (err)
		ovl_cleanup(ofs, indexdir, temp);
	dput(temp);
free_name:
	kfree(name.name);
	return err;
}

struct ovl_copy_up_ctx {
	struct dentry *parent;
	struct dentry *dentry;
	struct path lowerpath;
	struct kstat stat;
	struct kstat pstat;
	const char *link;
	struct dentry *destdir;
	struct qstr destname;
	struct dentry *workdir;
	const struct ovl_fh *origin_fh;
	bool origin;
	bool indexed;
	bool metacopy;
	bool metacopy_digest;
	bool metadata_fsync;
};

static int ovl_link_up(struct ovl_copy_up_ctx *c)
{
	int err;
	struct dentry *upper;
	struct dentry *upperdir = ovl_dentry_upper(c->parent);
	struct ovl_fs *ofs = OVL_FS(c->dentry->d_sb);
	struct inode *udir = d_inode(upperdir);

	ovl_start_write(c->dentry);

	/* Mark parent "impure" because it may now contain non-pure upper */
	err = ovl_set_impure(c->parent, upperdir);
	if (err)
		goto out;

	err = ovl_set_nlink_lower(c->dentry);
	if (err)
		goto out;

	inode_lock_nested(udir, I_MUTEX_PARENT);
	upper = ovl_lookup_upper(ofs, c->dentry->d_name.name, upperdir,
				 c->dentry->d_name.len);
	err = PTR_ERR(upper);
	if (!IS_ERR(upper)) {
		err = ovl_do_link(ofs, ovl_dentry_upper(c->dentry), udir, upper);

		if (!err) {
			/* Restore timestamps on parent (best effort) */
			ovl_set_timestamps(ofs, upperdir, &c->pstat);
			ovl_dentry_set_upper_alias(c->dentry);
			ovl_dentry_update_reval(c->dentry, upper);
		}
		dput(upper);
	}
	inode_unlock(udir);
	if (err)
		goto out;

	err = ovl_set_nlink_upper(c->dentry);

out:
	ovl_end_write(c->dentry);
	return err;
}

static int ovl_copy_up_data(struct ovl_copy_up_ctx *c, const struct path *temp)
{
	struct ovl_fs *ofs = OVL_FS(c->dentry->d_sb);
	struct file *new_file;
	int err;

	if (!S_ISREG(c->stat.mode) || c->metacopy || !c->stat.size)
		return 0;

	new_file = ovl_path_open(temp, O_LARGEFILE | O_WRONLY);
	if (IS_ERR(new_file))
		return PTR_ERR(new_file);

	err = ovl_copy_up_file(ofs, c->dentry, new_file, c->stat.size,
			       !c->metadata_fsync);
	fput(new_file);

	return err;
}

static int ovl_copy_up_metadata(struct ovl_copy_up_ctx *c, struct dentry *temp)
{
	struct ovl_fs *ofs = OVL_FS(c->dentry->d_sb);
	struct inode *inode = d_inode(c->dentry);
	struct path upperpath = { .mnt = ovl_upper_mnt(ofs), .dentry = temp };
	int err;

	err = ovl_copy_xattr(c->dentry->d_sb, &c->lowerpath, temp);
	if (err)
		return err;

	if (inode->i_flags & OVL_COPY_I_FLAGS_MASK &&
	    (S_ISREG(c->stat.mode) || S_ISDIR(c->stat.mode))) {
		/*
		 * Copy the fileattr inode flags that are the source of already
		 * copied i_flags
		 */
		err = ovl_copy_fileattr(inode, &c->lowerpath, &upperpath);
		if (err)
			return err;
	}

	/*
	 * Store identifier of lower inode in upper inode xattr to
	 * allow lookup of the copy up origin inode.
	 *
	 * Don't set origin when we are breaking the association with a lower
	 * hard link.
	 */
	if (c->origin) {
		err = ovl_set_origin_fh(ofs, c->origin_fh, temp);
		if (err)
			return err;
	}

	if (c->metacopy) {
		struct path lowerdatapath;
		struct ovl_metacopy metacopy_data = OVL_METACOPY_INIT;

		ovl_path_lowerdata(c->dentry, &lowerdatapath);
		if (WARN_ON_ONCE(lowerdatapath.dentry == NULL))
			return -EIO;
		err = ovl_get_verity_digest(ofs, &lowerdatapath, &metacopy_data);
		if (err)
			return err;

		if (metacopy_data.digest_algo)
			c->metacopy_digest = true;

		err = ovl_set_metacopy_xattr(ofs, temp, &metacopy_data);
		if (err)
			return err;
	}

	inode_lock(temp->d_inode);
	if (S_ISREG(c->stat.mode))
		err = ovl_set_size(ofs, temp, &c->stat);
	if (!err)
		err = ovl_set_attr(ofs, temp, &c->stat);
	inode_unlock(temp->d_inode);

	/* fsync metadata before moving it into upper dir */
	if (!err && ovl_should_sync(ofs) && c->metadata_fsync)
		err = ovl_sync_file(&upperpath);

	return err;
}

struct ovl_cu_creds {
	const struct cred *old;
	struct cred *new;
};

static int ovl_prep_cu_creds(struct dentry *dentry, struct ovl_cu_creds *cc)
{
	int err;

	cc->old = cc->new = NULL;
	err = security_inode_copy_up(dentry, &cc->new);
	if (err < 0)
		return err;

	if (cc->new)
		cc->old = override_creds(cc->new);

	return 0;
}

static void ovl_revert_cu_creds(struct ovl_cu_creds *cc)
{
	if (cc->new) {
		revert_creds(cc->old);
		put_cred(cc->new);
	}
}

/*
 * Copyup using workdir to prepare temp file.  Used when copying up directories,
 * special files or when upper fs doesn't support O_TMPFILE.
 */
static int ovl_copy_up_workdir(struct ovl_copy_up_ctx *c)
{
	struct ovl_fs *ofs = OVL_FS(c->dentry->d_sb);
	struct inode *inode;
	struct path path = { .mnt = ovl_upper_mnt(ofs) };
	struct dentry *temp, *upper, *trap;
	struct ovl_cu_creds cc;
	int err;
	struct ovl_cattr cattr = {
		/* Can't properly set mode on creation because of the umask */
		.mode = c->stat.mode & S_IFMT,
		.rdev = c->stat.rdev,
		.link = c->link
	};

	err = ovl_prep_cu_creds(c->dentry, &cc);
	if (err)
		return err;

	ovl_start_write(c->dentry);
<<<<<<< HEAD
	inode_lock_nested(wdir, I_MUTEX_PARENT);
=======
>>>>>>> 449d48b1
	temp = ovl_create_temp(ofs, c->workdir, &cattr);
	ovl_end_write(c->dentry);
	ovl_revert_cu_creds(&cc);

	if (IS_ERR(temp))
		return PTR_ERR(temp);

	/*
	 * Copy up data first and then xattrs. Writing data after
	 * xattrs will remove security.capability xattr automatically.
	 */
	path.dentry = temp;
	err = ovl_copy_up_data(c, &path);
	ovl_start_write(c->dentry);
	if (err)
		goto cleanup_unlocked;

	if (S_ISDIR(c->stat.mode) && c->indexed) {
		err = ovl_create_index(c->dentry, c->origin_fh, temp);
		if (err)
			goto cleanup_unlocked;
	}

	/*
	 * We cannot hold lock_rename() throughout this helper, because of
	 * lock ordering with sb_writers, which shouldn't be held when calling
	 * ovl_copy_up_data(), so lock workdir and destdir and make sure that
	 * temp wasn't moved before copy up completion or cleanup.
	 */
	trap = lock_rename(c->workdir, c->destdir);
	if (trap || temp->d_parent != c->workdir) {
		/* temp or workdir moved underneath us? abort without cleanup */
		dput(temp);
		err = -EIO;
		if (!IS_ERR(trap))
			unlock_rename(c->workdir, c->destdir);
		goto out;
	}

	err = ovl_copy_up_metadata(c, temp);
	if (err)
		goto cleanup;

	upper = ovl_lookup_upper(ofs, c->destname.name, c->destdir,
				 c->destname.len);
	err = PTR_ERR(upper);
	if (IS_ERR(upper))
		goto cleanup;

	err = ovl_do_rename(ofs, c->workdir, temp, c->destdir, upper, 0);
	unlock_rename(c->workdir, c->destdir);
	dput(upper);
	if (err)
		goto cleanup_unlocked;

	inode = d_inode(c->dentry);
	if (c->metacopy_digest)
		ovl_set_flag(OVL_HAS_DIGEST, inode);
	else
		ovl_clear_flag(OVL_HAS_DIGEST, inode);
	ovl_clear_flag(OVL_VERIFIED_DIGEST, inode);

	if (!c->metacopy)
		ovl_set_upperdata(inode);
	ovl_inode_update(inode, temp);
	if (S_ISDIR(inode->i_mode))
		ovl_set_flag(OVL_WHITEOUTS, inode);
out:
	ovl_end_write(c->dentry);

	return err;

cleanup:
	unlock_rename(c->workdir, c->destdir);
cleanup_unlocked:
	ovl_cleanup(ofs, c->workdir, temp);
	dput(temp);
	goto out;
}

/* Copyup using O_TMPFILE which does not require cross dir locking */
static int ovl_copy_up_tmpfile(struct ovl_copy_up_ctx *c)
{
	struct ovl_fs *ofs = OVL_FS(c->dentry->d_sb);
	struct inode *udir = d_inode(c->destdir);
	struct dentry *temp, *upper;
	struct file *tmpfile;
	struct ovl_cu_creds cc;
	int err;

	err = ovl_prep_cu_creds(c->dentry, &cc);
	if (err)
		return err;

	ovl_start_write(c->dentry);
	tmpfile = ovl_do_tmpfile(ofs, c->workdir, c->stat.mode);
	ovl_end_write(c->dentry);
	ovl_revert_cu_creds(&cc);
	if (IS_ERR(tmpfile))
		return PTR_ERR(tmpfile);

	temp = tmpfile->f_path.dentry;
	if (!c->metacopy && c->stat.size) {
		err = ovl_copy_up_file(ofs, c->dentry, tmpfile, c->stat.size,
				       !c->metadata_fsync);
		if (err)
			goto out_fput;
	}

	ovl_start_write(c->dentry);

	err = ovl_copy_up_metadata(c, temp);
	if (err)
		goto out;

	inode_lock_nested(udir, I_MUTEX_PARENT);

	upper = ovl_lookup_upper(ofs, c->destname.name, c->destdir,
				 c->destname.len);
	err = PTR_ERR(upper);
	if (!IS_ERR(upper)) {
		err = ovl_do_link(ofs, temp, udir, upper);
		dput(upper);
	}
	inode_unlock(udir);

	if (err)
		goto out;

	if (c->metacopy_digest)
		ovl_set_flag(OVL_HAS_DIGEST, d_inode(c->dentry));
	else
		ovl_clear_flag(OVL_HAS_DIGEST, d_inode(c->dentry));
	ovl_clear_flag(OVL_VERIFIED_DIGEST, d_inode(c->dentry));

	if (!c->metacopy)
		ovl_set_upperdata(d_inode(c->dentry));
	ovl_inode_update(d_inode(c->dentry), dget(temp));

out:
	ovl_end_write(c->dentry);
out_fput:
	fput(tmpfile);
	return err;
}

/*
 * Copy up a single dentry
 *
 * All renames start with copy up of source if necessary.  The actual
 * rename will only proceed once the copy up was successful.  Copy up uses
 * upper parent i_mutex for exclusion.  Since rename can change d_parent it
 * is possible that the copy up will lock the old parent.  At that point
 * the file will have already been copied up anyway.
 */
static int ovl_do_copy_up(struct ovl_copy_up_ctx *c)
{
	int err;
	struct ovl_fs *ofs = OVL_FS(c->dentry->d_sb);
	struct dentry *origin = c->lowerpath.dentry;
	struct ovl_fh *fh = NULL;
	bool to_index = false;

	/*
	 * Indexed non-dir is copied up directly to the index entry and then
	 * hardlinked to upper dir. Indexed dir is copied up to indexdir,
	 * then index entry is created and then copied up dir installed.
	 * Copying dir up to indexdir instead of workdir simplifies locking.
	 */
	if (ovl_need_index(c->dentry)) {
		c->indexed = true;
		if (S_ISDIR(c->stat.mode))
			c->workdir = ovl_indexdir(c->dentry->d_sb);
		else
			to_index = true;
	}

	if (S_ISDIR(c->stat.mode) || c->stat.nlink == 1 || to_index) {
		fh = ovl_get_origin_fh(ofs, origin);
		if (IS_ERR(fh))
			return PTR_ERR(fh);

		/* origin_fh may be NULL */
		c->origin_fh = fh;
		c->origin = true;
	}

	if (to_index) {
		c->destdir = ovl_indexdir(c->dentry->d_sb);
		err = ovl_get_index_name(ofs, origin, &c->destname);
		if (err)
			goto out_free_fh;
	} else if (WARN_ON(!c->parent)) {
		/* Disconnected dentry must be copied up to index dir */
		err = -EIO;
		goto out_free_fh;
	} else {
		/*
		 * c->dentry->d_name is stabilzed by ovl_copy_up_start(),
		 * because if we got here, it means that c->dentry has no upper
		 * alias and changing ->d_name means going through ovl_rename()
		 * that will call ovl_copy_up() on source and target dentry.
		 */
		c->destname = c->dentry->d_name;
		/*
		 * Mark parent "impure" because it may now contain non-pure
		 * upper
		 */
		ovl_start_write(c->dentry);
		err = ovl_set_impure(c->parent, c->destdir);
		ovl_end_write(c->dentry);
		if (err)
			goto out_free_fh;
	}

	/* Should we copyup with O_TMPFILE or with workdir? */
	if (S_ISREG(c->stat.mode) && ofs->tmpfile)
		err = ovl_copy_up_tmpfile(c);
	else
		err = ovl_copy_up_workdir(c);
	if (err)
		goto out;

	if (c->indexed)
		ovl_set_flag(OVL_INDEX, d_inode(c->dentry));

	ovl_start_write(c->dentry);
	if (to_index) {
		/* Initialize nlink for copy up of disconnected dentry */
		err = ovl_set_nlink_upper(c->dentry);
	} else {
		struct inode *udir = d_inode(c->destdir);

		/* Restore timestamps on parent (best effort) */
		inode_lock(udir);
		ovl_set_timestamps(ofs, c->destdir, &c->pstat);
		inode_unlock(udir);

		ovl_dentry_set_upper_alias(c->dentry);
		ovl_dentry_update_reval(c->dentry, ovl_dentry_upper(c->dentry));
	}
	ovl_end_write(c->dentry);

out:
	if (to_index)
		kfree(c->destname.name);
out_free_fh:
	kfree(fh);
	return err;
}

static bool ovl_need_meta_copy_up(struct dentry *dentry, umode_t mode,
				  int flags)
{
	struct ovl_fs *ofs = OVL_FS(dentry->d_sb);

	if (!ofs->config.metacopy)
		return false;

	if (!S_ISREG(mode))
		return false;

	if (flags && ((OPEN_FMODE(flags) & FMODE_WRITE) || (flags & O_TRUNC)))
		return false;

	/* Fall back to full copy if no fsverity on source data and we require verity */
	if (ofs->config.verity_mode == OVL_VERITY_REQUIRE) {
		struct path lowerdata;

		ovl_path_lowerdata(dentry, &lowerdata);

		if (WARN_ON_ONCE(lowerdata.dentry == NULL) ||
		    ovl_ensure_verity_loaded(&lowerdata) ||
		    !fsverity_active(d_inode(lowerdata.dentry))) {
			return false;
		}
	}

	return true;
}

static ssize_t ovl_getxattr_value(const struct path *path, char *name, char **value)
{
	ssize_t res;
	char *buf;

	res = ovl_do_getxattr(path, name, NULL, 0);
	if (res == -ENODATA || res == -EOPNOTSUPP)
		res = 0;

	if (res > 0) {
		buf = kzalloc(res, GFP_KERNEL);
		if (!buf)
			return -ENOMEM;

		res = ovl_do_getxattr(path, name, buf, res);
		if (res < 0)
			kfree(buf);
		else
			*value = buf;
	}
	return res;
}

/* Copy up data of an inode which was copied up metadata only in the past. */
static int ovl_copy_up_meta_inode_data(struct ovl_copy_up_ctx *c)
{
	struct ovl_fs *ofs = OVL_FS(c->dentry->d_sb);
	struct path upperpath;
	int err;
	char *capability = NULL;
	ssize_t cap_size;

	ovl_path_upper(c->dentry, &upperpath);
	if (WARN_ON(upperpath.dentry == NULL))
		return -EIO;

	if (c->stat.size) {
		err = cap_size = ovl_getxattr_value(&upperpath, XATTR_NAME_CAPS,
						    &capability);
		if (cap_size < 0)
			goto out;
	}

	err = ovl_copy_up_data(c, &upperpath);
	if (err)
		goto out_free;

	/*
	 * Writing to upper file will clear security.capability xattr. We
	 * don't want that to happen for normal copy-up operation.
	 */
	ovl_start_write(c->dentry);
	if (capability) {
		err = ovl_do_setxattr(ofs, upperpath.dentry, XATTR_NAME_CAPS,
				      capability, cap_size, 0);
	}
	if (!err) {
		err = ovl_removexattr(ofs, upperpath.dentry,
				      OVL_XATTR_METACOPY);
	}
	ovl_end_write(c->dentry);
	if (err)
		goto out_free;

	ovl_clear_flag(OVL_HAS_DIGEST, d_inode(c->dentry));
	ovl_clear_flag(OVL_VERIFIED_DIGEST, d_inode(c->dentry));
	ovl_set_upperdata(d_inode(c->dentry));
out_free:
	kfree(capability);
out:
	return err;
}

static int ovl_copy_up_one(struct dentry *parent, struct dentry *dentry,
			   int flags)
{
	int err;
	DEFINE_DELAYED_CALL(done);
	struct path parentpath;
	struct ovl_copy_up_ctx ctx = {
		.parent = parent,
		.dentry = dentry,
		.workdir = ovl_workdir(dentry),
	};

	if (WARN_ON(!ctx.workdir))
		return -EROFS;

	ovl_path_lower(dentry, &ctx.lowerpath);
	err = vfs_getattr(&ctx.lowerpath, &ctx.stat,
			  STATX_BASIC_STATS, AT_STATX_SYNC_AS_STAT);
	if (err)
		return err;

	if (!kuid_has_mapping(current_user_ns(), ctx.stat.uid) ||
	    !kgid_has_mapping(current_user_ns(), ctx.stat.gid))
		return -EOVERFLOW;

	/*
	 * With metacopy disabled, we fsync after final metadata copyup, for
	 * both regular files and directories to get atomic copyup semantics
	 * on filesystems that do not use strict metadata ordering (e.g. ubifs).
	 *
	 * With metacopy enabled we want to avoid fsync on all meta copyup
	 * that will hurt performance of workloads such as chown -R, so we
	 * only fsync on data copyup as legacy behavior.
	 */
	ctx.metadata_fsync = !OVL_FS(dentry->d_sb)->config.metacopy &&
			     (S_ISREG(ctx.stat.mode) || S_ISDIR(ctx.stat.mode));
	ctx.metacopy = ovl_need_meta_copy_up(dentry, ctx.stat.mode, flags);

	if (parent) {
		ovl_path_upper(parent, &parentpath);
		ctx.destdir = parentpath.dentry;

		err = vfs_getattr(&parentpath, &ctx.pstat,
				  STATX_ATIME | STATX_MTIME,
				  AT_STATX_SYNC_AS_STAT);
		if (err)
			return err;
	}

	/* maybe truncate regular file. this has no effect on dirs */
	if (flags & O_TRUNC)
		ctx.stat.size = 0;

	if (S_ISLNK(ctx.stat.mode)) {
		ctx.link = vfs_get_link(ctx.lowerpath.dentry, &done);
		if (IS_ERR(ctx.link))
			return PTR_ERR(ctx.link);
	}

	err = ovl_copy_up_start(dentry, flags);
	/* err < 0: interrupted, err > 0: raced with another copy-up */
	if (unlikely(err)) {
		if (err > 0)
			err = 0;
	} else {
		if (!ovl_dentry_upper(dentry))
			err = ovl_do_copy_up(&ctx);
		if (!err && parent && !ovl_dentry_has_upper_alias(dentry))
			err = ovl_link_up(&ctx);
		if (!err && ovl_dentry_needs_data_copy_up_locked(dentry, flags))
			err = ovl_copy_up_meta_inode_data(&ctx);
		ovl_copy_up_end(dentry);
	}
	do_delayed_call(&done);

	return err;
}

static int ovl_copy_up_flags(struct dentry *dentry, int flags)
{
	int err = 0;
	const struct cred *old_cred;
	bool disconnected = (dentry->d_flags & DCACHE_DISCONNECTED);

	/*
	 * With NFS export, copy up can get called for a disconnected non-dir.
	 * In this case, we will copy up lower inode to index dir without
	 * linking it to upper dir.
	 */
	if (WARN_ON(disconnected && d_is_dir(dentry)))
		return -EIO;

	/*
	 * We may not need lowerdata if we are only doing metacopy up, but it is
	 * not very important to optimize this case, so do lazy lowerdata lookup
	 * before any copy up, so we can do it before taking ovl_inode_lock().
	 */
	err = ovl_verify_lowerdata(dentry);
	if (err)
		return err;

	old_cred = ovl_override_creds(dentry->d_sb);
	while (!err) {
		struct dentry *next;
		struct dentry *parent = NULL;

		if (ovl_already_copied_up(dentry, flags))
			break;

		next = dget(dentry);
		/* find the topmost dentry not yet copied up */
		for (; !disconnected;) {
			parent = dget_parent(next);

			if (ovl_dentry_upper(parent))
				break;

			dput(next);
			next = parent;
		}

		err = ovl_copy_up_one(parent, next, flags);

		dput(parent);
		dput(next);
	}
	ovl_revert_creds(old_cred);

	return err;
}

static bool ovl_open_need_copy_up(struct dentry *dentry, int flags)
{
	/* Copy up of disconnected dentry does not set upper alias */
	if (ovl_already_copied_up(dentry, flags))
		return false;

	if (special_file(d_inode(dentry)->i_mode))
		return false;

	if (!ovl_open_flags_need_copy_up(flags))
		return false;

	return true;
}

int ovl_maybe_copy_up(struct dentry *dentry, int flags)
{
	if (!ovl_open_need_copy_up(dentry, flags))
		return 0;

	return ovl_copy_up_flags(dentry, flags);
}

int ovl_copy_up_with_data(struct dentry *dentry)
{
	return ovl_copy_up_flags(dentry, O_WRONLY);
}

int ovl_copy_up(struct dentry *dentry)
{
	return ovl_copy_up_flags(dentry, 0);
}<|MERGE_RESOLUTION|>--- conflicted
+++ resolved
@@ -779,10 +779,6 @@
 		return err;
 
 	ovl_start_write(c->dentry);
-<<<<<<< HEAD
-	inode_lock_nested(wdir, I_MUTEX_PARENT);
-=======
->>>>>>> 449d48b1
 	temp = ovl_create_temp(ofs, c->workdir, &cattr);
 	ovl_end_write(c->dentry);
 	ovl_revert_cu_creds(&cc);
