--- conflicted
+++ resolved
@@ -1238,11 +1238,7 @@
 			ovl_set_flag(OVL_UPPERDATA, inode);
 	}
 
-<<<<<<< HEAD
-	ovl_dentry_init_reval(dentry, upperdentry);
-=======
 	ovl_dentry_init_reval(dentry, upperdentry, OVL_I_E(inode));
->>>>>>> 238589d0
 
 	revert_creds(old_cred);
 	if (origin_path) {
