// SPDX-License-Identifier: GPL-2.0
/*
 *  linux/fs/super.c
 *
 *  Copyright (C) 1991, 1992  Linus Torvalds
 *
 *  super.c contains code to handle: - mount structures
 *                                   - super-block tables
 *                                   - filesystem drivers list
 *                                   - mount system call
 *                                   - umount system call
 *                                   - ustat system call
 *
 * GK 2/5/95  -  Changed to support mounting the root fs via NFS
 *
 *  Added kerneld support: Jacques Gelinas and Bjorn Ekwall
 *  Added change_root: Werner Almesberger & Hans Lermen, Feb '96
 *  Added options to /proc/mounts:
 *    Torbjörn Lindh (torbjorn.lindh@gopta.se), April 14, 1996.
 *  Added devfs support: Richard Gooch <rgooch@atnf.csiro.au>, 13-JAN-1998
 *  Heavily rewritten for 'one fs - one tree' dcache architecture. AV, Mar 2000
 */

#include <linux/export.h>
#include <linux/slab.h>
#include <linux/blkdev.h>
#include <linux/mount.h>
#include <linux/security.h>
#include <linux/writeback.h>		/* for the emergency remount stuff */
#include <linux/idr.h>
#include <linux/mutex.h>
#include <linux/backing-dev.h>
#include <linux/rculist_bl.h>
#include <linux/fscrypt.h>
#include <linux/fsnotify.h>
#include <linux/lockdep.h>
#include <linux/user_namespace.h>
#include <linux/fs_context.h>
#include <uapi/linux/mount.h>
#include "internal.h"

static int thaw_super_locked(struct super_block *sb, enum freeze_holder who);

static LIST_HEAD(super_blocks);
static DEFINE_SPINLOCK(sb_lock);

static char *sb_writers_name[SB_FREEZE_LEVELS] = {
	"sb_writers",
	"sb_pagefaults",
	"sb_internal",
};

static inline void __super_lock(struct super_block *sb, bool excl)
{
	if (excl)
		down_write(&sb->s_umount);
	else
		down_read(&sb->s_umount);
}

static inline void super_unlock(struct super_block *sb, bool excl)
{
	if (excl)
		up_write(&sb->s_umount);
	else
		up_read(&sb->s_umount);
}

static inline void __super_lock_excl(struct super_block *sb)
{
	__super_lock(sb, true);
}

static inline void super_unlock_excl(struct super_block *sb)
{
	super_unlock(sb, true);
}

static inline void super_unlock_shared(struct super_block *sb)
{
	super_unlock(sb, false);
}

static bool super_flags(const struct super_block *sb, unsigned int flags)
{
	/*
	 * Pairs with smp_store_release() in super_wake() and ensures
	 * that we see @flags after we're woken.
	 */
	return smp_load_acquire(&sb->s_flags) & flags;
}

/**
 * super_lock - wait for superblock to become ready and lock it
 * @sb: superblock to wait for
 * @excl: whether exclusive access is required
 *
 * If the superblock has neither passed through vfs_get_tree() or
 * generic_shutdown_super() yet wait for it to happen. Either superblock
 * creation will succeed and SB_BORN is set by vfs_get_tree() or we're
 * woken and we'll see SB_DYING.
 *
 * The caller must have acquired a temporary reference on @sb->s_count.
 *
 * Return: The function returns true if SB_BORN was set and with
 *         s_umount held. The function returns false if SB_DYING was
 *         set and without s_umount held.
 */
static __must_check bool super_lock(struct super_block *sb, bool excl)
{
	lockdep_assert_not_held(&sb->s_umount);

	/* wait until the superblock is ready or dying */
	wait_var_event(&sb->s_flags, super_flags(sb, SB_BORN | SB_DYING));

	/* Don't pointlessly acquire s_umount. */
	if (super_flags(sb, SB_DYING))
		return false;

	__super_lock(sb, excl);

	/*
	 * Has gone through generic_shutdown_super() in the meantime.
	 * @sb->s_root is NULL and @sb->s_active is 0. No one needs to
	 * grab a reference to this. Tell them so.
	 */
	if (sb->s_flags & SB_DYING) {
		super_unlock(sb, excl);
		return false;
	}

	WARN_ON_ONCE(!(sb->s_flags & SB_BORN));
	return true;
}

/* wait and try to acquire read-side of @sb->s_umount */
static inline bool super_lock_shared(struct super_block *sb)
{
	return super_lock(sb, false);
}

/* wait and try to acquire write-side of @sb->s_umount */
static inline bool super_lock_excl(struct super_block *sb)
{
	return super_lock(sb, true);
}

/* wake waiters */
#define SUPER_WAKE_FLAGS (SB_BORN | SB_DYING | SB_DEAD)
static void super_wake(struct super_block *sb, unsigned int flag)
{
	WARN_ON_ONCE((flag & ~SUPER_WAKE_FLAGS));
	WARN_ON_ONCE(hweight32(flag & SUPER_WAKE_FLAGS) > 1);

	/*
	 * Pairs with smp_load_acquire() in super_lock() to make sure
	 * all initializations in the superblock are seen by the user
	 * seeing SB_BORN sent.
	 */
	smp_store_release(&sb->s_flags, sb->s_flags | flag);
	/*
	 * Pairs with the barrier in prepare_to_wait_event() to make sure
	 * ___wait_var_event() either sees SB_BORN set or
	 * waitqueue_active() check in wake_up_var() sees the waiter.
	 */
	smp_mb();
	wake_up_var(&sb->s_flags);
}

/*
 * One thing we have to be careful of with a per-sb shrinker is that we don't
 * drop the last active reference to the superblock from within the shrinker.
 * If that happens we could trigger unregistering the shrinker from within the
 * shrinker path and that leads to deadlock on the shrinker_mutex. Hence we
 * take a passive reference to the superblock to avoid this from occurring.
 */
static unsigned long super_cache_scan(struct shrinker *shrink,
				      struct shrink_control *sc)
{
	struct super_block *sb;
	long	fs_objects = 0;
	long	total_objects;
	long	freed = 0;
	long	dentries;
	long	inodes;

	sb = shrink->private_data;

	/*
	 * Deadlock avoidance.  We may hold various FS locks, and we don't want
	 * to recurse into the FS that called us in clear_inode() and friends..
	 */
	if (!(sc->gfp_mask & __GFP_FS))
		return SHRINK_STOP;

	if (!super_trylock_shared(sb))
		return SHRINK_STOP;

	if (sb->s_op->nr_cached_objects)
		fs_objects = sb->s_op->nr_cached_objects(sb, sc);

	inodes = list_lru_shrink_count(&sb->s_inode_lru, sc);
	dentries = list_lru_shrink_count(&sb->s_dentry_lru, sc);
	total_objects = dentries + inodes + fs_objects + 1;
	if (!total_objects)
		total_objects = 1;

	/* proportion the scan between the caches */
	dentries = mult_frac(sc->nr_to_scan, dentries, total_objects);
	inodes = mult_frac(sc->nr_to_scan, inodes, total_objects);
	fs_objects = mult_frac(sc->nr_to_scan, fs_objects, total_objects);

	/*
	 * prune the dcache first as the icache is pinned by it, then
	 * prune the icache, followed by the filesystem specific caches
	 *
	 * Ensure that we always scan at least one object - memcg kmem
	 * accounting uses this to fully empty the caches.
	 */
	sc->nr_to_scan = dentries + 1;
	freed = prune_dcache_sb(sb, sc);
	sc->nr_to_scan = inodes + 1;
	freed += prune_icache_sb(sb, sc);

	if (fs_objects) {
		sc->nr_to_scan = fs_objects + 1;
		freed += sb->s_op->free_cached_objects(sb, sc);
	}

	super_unlock_shared(sb);
	return freed;
}

static unsigned long super_cache_count(struct shrinker *shrink,
				       struct shrink_control *sc)
{
	struct super_block *sb;
	long	total_objects = 0;

	sb = shrink->private_data;

	/*
	 * We don't call super_trylock_shared() here as it is a scalability
	 * bottleneck, so we're exposed to partial setup state. The shrinker
	 * rwsem does not protect filesystem operations backing
	 * list_lru_shrink_count() or s_op->nr_cached_objects(). Counts can
	 * change between super_cache_count and super_cache_scan, so we really
	 * don't need locks here.
	 *
	 * However, if we are currently mounting the superblock, the underlying
	 * filesystem might be in a state of partial construction and hence it
	 * is dangerous to access it.  super_trylock_shared() uses a SB_BORN check
	 * to avoid this situation, so do the same here. The memory barrier is
	 * matched with the one in mount_fs() as we don't hold locks here.
	 */
	if (!(sb->s_flags & SB_BORN))
		return 0;
	smp_rmb();

	if (sb->s_op && sb->s_op->nr_cached_objects)
		total_objects = sb->s_op->nr_cached_objects(sb, sc);

	total_objects += list_lru_shrink_count(&sb->s_dentry_lru, sc);
	total_objects += list_lru_shrink_count(&sb->s_inode_lru, sc);

	if (!total_objects)
		return SHRINK_EMPTY;

	total_objects = vfs_pressure_ratio(total_objects);
	return total_objects;
}

static void destroy_super_work(struct work_struct *work)
{
	struct super_block *s = container_of(work, struct super_block,
							destroy_work);
	fsnotify_sb_free(s);
	security_sb_free(s);
	put_user_ns(s->s_user_ns);
	kfree(s->s_subtype);
	for (int i = 0; i < SB_FREEZE_LEVELS; i++)
		percpu_free_rwsem(&s->s_writers.rw_sem[i]);
	kfree(s);
}

static void destroy_super_rcu(struct rcu_head *head)
{
	struct super_block *s = container_of(head, struct super_block, rcu);
	INIT_WORK(&s->destroy_work, destroy_super_work);
	schedule_work(&s->destroy_work);
}

/* Free a superblock that has never been seen by anyone */
static void destroy_unused_super(struct super_block *s)
{
	if (!s)
		return;
	super_unlock_excl(s);
	list_lru_destroy(&s->s_dentry_lru);
	list_lru_destroy(&s->s_inode_lru);
	shrinker_free(s->s_shrink);
	/* no delays needed */
	destroy_super_work(&s->destroy_work);
}

/**
 *	alloc_super	-	create new superblock
 *	@type:	filesystem type superblock should belong to
 *	@flags: the mount flags
 *	@user_ns: User namespace for the super_block
 *
 *	Allocates and initializes a new &struct super_block.  alloc_super()
 *	returns a pointer new superblock or %NULL if allocation had failed.
 */
static struct super_block *alloc_super(struct file_system_type *type, int flags,
				       struct user_namespace *user_ns)
{
	struct super_block *s = kzalloc(sizeof(struct super_block), GFP_KERNEL);
	static const struct super_operations default_op;
	int i;

	if (!s)
		return NULL;

	INIT_LIST_HEAD(&s->s_mounts);
	s->s_user_ns = get_user_ns(user_ns);
	init_rwsem(&s->s_umount);
	lockdep_set_class(&s->s_umount, &type->s_umount_key);
	/*
	 * sget() can have s_umount recursion.
	 *
	 * When it cannot find a suitable sb, it allocates a new
	 * one (this one), and tries again to find a suitable old
	 * one.
	 *
	 * In case that succeeds, it will acquire the s_umount
	 * lock of the old one. Since these are clearly distrinct
	 * locks, and this object isn't exposed yet, there's no
	 * risk of deadlocks.
	 *
	 * Annotate this by putting this lock in a different
	 * subclass.
	 */
	down_write_nested(&s->s_umount, SINGLE_DEPTH_NESTING);

	if (security_sb_alloc(s))
		goto fail;

	for (i = 0; i < SB_FREEZE_LEVELS; i++) {
		if (__percpu_init_rwsem(&s->s_writers.rw_sem[i],
					sb_writers_name[i],
					&type->s_writers_key[i]))
			goto fail;
	}
	s->s_bdi = &noop_backing_dev_info;
	s->s_flags = flags;
	if (s->s_user_ns != &init_user_ns)
		s->s_iflags |= SB_I_NODEV;
	INIT_HLIST_NODE(&s->s_instances);
	INIT_HLIST_BL_HEAD(&s->s_roots);
	mutex_init(&s->s_sync_lock);
	INIT_LIST_HEAD(&s->s_inodes);
	spin_lock_init(&s->s_inode_list_lock);
	INIT_LIST_HEAD(&s->s_inodes_wb);
	spin_lock_init(&s->s_inode_wblist_lock);

	s->s_count = 1;
	atomic_set(&s->s_active, 1);
	mutex_init(&s->s_vfs_rename_mutex);
	lockdep_set_class(&s->s_vfs_rename_mutex, &type->s_vfs_rename_key);
	init_rwsem(&s->s_dquot.dqio_sem);
	s->s_maxbytes = MAX_NON_LFS;
	s->s_op = &default_op;
	s->s_time_gran = 1000000000;
	s->s_time_min = TIME64_MIN;
	s->s_time_max = TIME64_MAX;

	s->s_shrink = shrinker_alloc(SHRINKER_NUMA_AWARE | SHRINKER_MEMCG_AWARE,
				     "sb-%s", type->name);
	if (!s->s_shrink)
		goto fail;

	s->s_shrink->scan_objects = super_cache_scan;
	s->s_shrink->count_objects = super_cache_count;
	s->s_shrink->batch = 1024;
	s->s_shrink->private_data = s;

	if (list_lru_init_memcg(&s->s_dentry_lru, s->s_shrink))
		goto fail;
	if (list_lru_init_memcg(&s->s_inode_lru, s->s_shrink))
		goto fail;
	return s;

fail:
	destroy_unused_super(s);
	return NULL;
}

/* Superblock refcounting  */

/*
 * Drop a superblock's refcount.  The caller must hold sb_lock.
 */
static void __put_super(struct super_block *s)
{
	if (!--s->s_count) {
		list_del_init(&s->s_list);
		WARN_ON(s->s_dentry_lru.node);
		WARN_ON(s->s_inode_lru.node);
		WARN_ON(!list_empty(&s->s_mounts));
		call_rcu(&s->rcu, destroy_super_rcu);
	}
}

/**
 *	put_super	-	drop a temporary reference to superblock
 *	@sb: superblock in question
 *
 *	Drops a temporary reference, frees superblock if there's no
 *	references left.
 */
void put_super(struct super_block *sb)
{
	spin_lock(&sb_lock);
	__put_super(sb);
	spin_unlock(&sb_lock);
}

static void kill_super_notify(struct super_block *sb)
{
	lockdep_assert_not_held(&sb->s_umount);

	/* already notified earlier */
	if (sb->s_flags & SB_DEAD)
		return;

	/*
	 * Remove it from @fs_supers so it isn't found by new
	 * sget{_fc}() walkers anymore. Any concurrent mounter still
	 * managing to grab a temporary reference is guaranteed to
	 * already see SB_DYING and will wait until we notify them about
	 * SB_DEAD.
	 */
	spin_lock(&sb_lock);
	hlist_del_init(&sb->s_instances);
	spin_unlock(&sb_lock);

	/*
	 * Let concurrent mounts know that this thing is really dead.
	 * We don't need @sb->s_umount here as every concurrent caller
	 * will see SB_DYING and either discard the superblock or wait
	 * for SB_DEAD.
	 */
	super_wake(sb, SB_DEAD);
}

/**
 *	deactivate_locked_super	-	drop an active reference to superblock
 *	@s: superblock to deactivate
 *
 *	Drops an active reference to superblock, converting it into a temporary
 *	one if there is no other active references left.  In that case we
 *	tell fs driver to shut it down and drop the temporary reference we
 *	had just acquired.
 *
 *	Caller holds exclusive lock on superblock; that lock is released.
 */
void deactivate_locked_super(struct super_block *s)
{
	struct file_system_type *fs = s->s_type;
	if (atomic_dec_and_test(&s->s_active)) {
		shrinker_free(s->s_shrink);
		fs->kill_sb(s);

		kill_super_notify(s);

		/*
		 * Since list_lru_destroy() may sleep, we cannot call it from
		 * put_super(), where we hold the sb_lock. Therefore we destroy
		 * the lru lists right now.
		 */
		list_lru_destroy(&s->s_dentry_lru);
		list_lru_destroy(&s->s_inode_lru);

		put_filesystem(fs);
		put_super(s);
	} else {
		super_unlock_excl(s);
	}
}

EXPORT_SYMBOL(deactivate_locked_super);

/**
 *	deactivate_super	-	drop an active reference to superblock
 *	@s: superblock to deactivate
 *
 *	Variant of deactivate_locked_super(), except that superblock is *not*
 *	locked by caller.  If we are going to drop the final active reference,
 *	lock will be acquired prior to that.
 */
void deactivate_super(struct super_block *s)
{
	if (!atomic_add_unless(&s->s_active, -1, 1)) {
		__super_lock_excl(s);
		deactivate_locked_super(s);
	}
}

EXPORT_SYMBOL(deactivate_super);

/**
 * grab_super - acquire an active reference to a superblock
 * @sb: superblock to acquire
 *
 * Acquire a temporary reference on a superblock and try to trade it for
 * an active reference. This is used in sget{_fc}() to wait for a
 * superblock to either become SB_BORN or for it to pass through
 * sb->kill() and be marked as SB_DEAD.
 *
 * Return: This returns true if an active reference could be acquired,
 *         false if not.
 */
static bool grab_super(struct super_block *sb)
{
	bool locked;

	sb->s_count++;
	spin_unlock(&sb_lock);
	locked = super_lock_excl(sb);
	if (locked) {
		if (atomic_inc_not_zero(&sb->s_active)) {
			put_super(sb);
			return true;
		}
		super_unlock_excl(sb);
	}
	wait_var_event(&sb->s_flags, super_flags(sb, SB_DEAD));
	put_super(sb);
	return false;
}

/*
 *	super_trylock_shared - try to grab ->s_umount shared
 *	@sb: reference we are trying to grab
 *
 *	Try to prevent fs shutdown.  This is used in places where we
 *	cannot take an active reference but we need to ensure that the
 *	filesystem is not shut down while we are working on it. It returns
 *	false if we cannot acquire s_umount or if we lose the race and
 *	filesystem already got into shutdown, and returns true with the s_umount
 *	lock held in read mode in case of success. On successful return,
 *	the caller must drop the s_umount lock when done.
 *
 *	Note that unlike get_super() et.al. this one does *not* bump ->s_count.
 *	The reason why it's safe is that we are OK with doing trylock instead
 *	of down_read().  There's a couple of places that are OK with that, but
 *	it's very much not a general-purpose interface.
 */
bool super_trylock_shared(struct super_block *sb)
{
	if (down_read_trylock(&sb->s_umount)) {
		if (!(sb->s_flags & SB_DYING) && sb->s_root &&
		    (sb->s_flags & SB_BORN))
			return true;
		super_unlock_shared(sb);
	}

	return false;
}

/**
 *	retire_super	-	prevents superblock from being reused
 *	@sb: superblock to retire
 *
 *	The function marks superblock to be ignored in superblock test, which
 *	prevents it from being reused for any new mounts.  If the superblock has
 *	a private bdi, it also unregisters it, but doesn't reduce the refcount
 *	of the superblock to prevent potential races.  The refcount is reduced
 *	by generic_shutdown_super().  The function can not be called
 *	concurrently with generic_shutdown_super().  It is safe to call the
 *	function multiple times, subsequent calls have no effect.
 *
 *	The marker will affect the re-use only for block-device-based
 *	superblocks.  Other superblocks will still get marked if this function
 *	is used, but that will not affect their reusability.
 */
void retire_super(struct super_block *sb)
{
	WARN_ON(!sb->s_bdev);
	__super_lock_excl(sb);
	if (sb->s_iflags & SB_I_PERSB_BDI) {
		bdi_unregister(sb->s_bdi);
		sb->s_iflags &= ~SB_I_PERSB_BDI;
	}
	sb->s_iflags |= SB_I_RETIRED;
	super_unlock_excl(sb);
}
EXPORT_SYMBOL(retire_super);

/**
 *	generic_shutdown_super	-	common helper for ->kill_sb()
 *	@sb: superblock to kill
 *
 *	generic_shutdown_super() does all fs-independent work on superblock
 *	shutdown.  Typical ->kill_sb() should pick all fs-specific objects
 *	that need destruction out of superblock, call generic_shutdown_super()
 *	and release aforementioned objects.  Note: dentries and inodes _are_
 *	taken care of and do not need specific handling.
 *
 *	Upon calling this function, the filesystem may no longer alter or
 *	rearrange the set of dentries belonging to this super_block, nor may it
 *	change the attachments of dentries to inodes.
 */
void generic_shutdown_super(struct super_block *sb)
{
	const struct super_operations *sop = sb->s_op;

	if (sb->s_root) {
		shrink_dcache_for_umount(sb);
		sync_filesystem(sb);
		sb->s_flags &= ~SB_ACTIVE;

		cgroup_writeback_umount(sb);

		/* Evict all inodes with zero refcount. */
		evict_inodes(sb);

		/*
		 * Clean up and evict any inodes that still have references due
		 * to fsnotify or the security policy.
		 */
		fsnotify_sb_delete(sb);
		security_sb_delete(sb);

		if (sb->s_dio_done_wq) {
			destroy_workqueue(sb->s_dio_done_wq);
			sb->s_dio_done_wq = NULL;
		}

		if (sop->put_super)
			sop->put_super(sb);

		/*
		 * Now that all potentially-encrypted inodes have been evicted,
		 * the fscrypt keyring can be destroyed.
		 */
		fscrypt_destroy_keyring(sb);

		if (CHECK_DATA_CORRUPTION(!list_empty(&sb->s_inodes),
				"VFS: Busy inodes after unmount of %s (%s)",
				sb->s_id, sb->s_type->name)) {
			/*
			 * Adding a proper bailout path here would be hard, but
			 * we can at least make it more likely that a later
			 * iput_final() or such crashes cleanly.
			 */
			struct inode *inode;

			spin_lock(&sb->s_inode_list_lock);
			list_for_each_entry(inode, &sb->s_inodes, i_sb_list) {
				inode->i_op = VFS_PTR_POISON;
				inode->i_sb = VFS_PTR_POISON;
				inode->i_mapping = VFS_PTR_POISON;
			}
			spin_unlock(&sb->s_inode_list_lock);
		}
	}
	/*
	 * Broadcast to everyone that grabbed a temporary reference to this
	 * superblock before we removed it from @fs_supers that the superblock
	 * is dying. Every walker of @fs_supers outside of sget{_fc}() will now
	 * discard this superblock and treat it as dead.
	 *
	 * We leave the superblock on @fs_supers so it can be found by
	 * sget{_fc}() until we passed sb->kill_sb().
	 */
	super_wake(sb, SB_DYING);
	super_unlock_excl(sb);
	if (sb->s_bdi != &noop_backing_dev_info) {
		if (sb->s_iflags & SB_I_PERSB_BDI)
			bdi_unregister(sb->s_bdi);
		bdi_put(sb->s_bdi);
		sb->s_bdi = &noop_backing_dev_info;
	}
}

EXPORT_SYMBOL(generic_shutdown_super);

bool mount_capable(struct fs_context *fc)
{
	if (!(fc->fs_type->fs_flags & FS_USERNS_MOUNT))
		return capable(CAP_SYS_ADMIN);
	else
		return ns_capable(fc->user_ns, CAP_SYS_ADMIN);
}

/**
 * sget_fc - Find or create a superblock
 * @fc:	Filesystem context.
 * @test: Comparison callback
 * @set: Setup callback
 *
 * Create a new superblock or find an existing one.
 *
 * The @test callback is used to find a matching existing superblock.
 * Whether or not the requested parameters in @fc are taken into account
 * is specific to the @test callback that is used. They may even be
 * completely ignored.
 *
 * If an extant superblock is matched, it will be returned unless:
 *
 * (1) the namespace the filesystem context @fc and the extant
 *     superblock's namespace differ
 *
 * (2) the filesystem context @fc has requested that reusing an extant
 *     superblock is not allowed
 *
 * In both cases EBUSY will be returned.
 *
 * If no match is made, a new superblock will be allocated and basic
 * initialisation will be performed (s_type, s_fs_info and s_id will be
 * set and the @set callback will be invoked), the superblock will be
 * published and it will be returned in a partially constructed state
 * with SB_BORN and SB_ACTIVE as yet unset.
 *
 * Return: On success, an extant or newly created superblock is
 *         returned. On failure an error pointer is returned.
 */
struct super_block *sget_fc(struct fs_context *fc,
			    int (*test)(struct super_block *, struct fs_context *),
			    int (*set)(struct super_block *, struct fs_context *))
{
	struct super_block *s = NULL;
	struct super_block *old;
	struct user_namespace *user_ns = fc->global ? &init_user_ns : fc->user_ns;
	int err;

	/*
	 * Never allow s_user_ns != &init_user_ns when FS_USERNS_MOUNT is
	 * not set, as the filesystem is likely unprepared to handle it.
	 * This can happen when fsconfig() is called from init_user_ns with
	 * an fs_fd opened in another user namespace.
	 */
	if (user_ns != &init_user_ns && !(fc->fs_type->fs_flags & FS_USERNS_MOUNT)) {
		errorfc(fc, "VFS: Mounting from non-initial user namespace is not allowed");
		return ERR_PTR(-EPERM);
	}

retry:
	spin_lock(&sb_lock);
	if (test) {
		hlist_for_each_entry(old, &fc->fs_type->fs_supers, s_instances) {
			if (test(old, fc))
				goto share_extant_sb;
		}
	}
	if (!s) {
		spin_unlock(&sb_lock);
		s = alloc_super(fc->fs_type, fc->sb_flags, user_ns);
		if (!s)
			return ERR_PTR(-ENOMEM);
		goto retry;
	}

	s->s_fs_info = fc->s_fs_info;
	err = set(s, fc);
	if (err) {
		s->s_fs_info = NULL;
		spin_unlock(&sb_lock);
		destroy_unused_super(s);
		return ERR_PTR(err);
	}
	fc->s_fs_info = NULL;
	s->s_type = fc->fs_type;
	s->s_iflags |= fc->s_iflags;
	strscpy(s->s_id, s->s_type->name, sizeof(s->s_id));
	/*
	 * Make the superblock visible on @super_blocks and @fs_supers.
	 * It's in a nascent state and users should wait on SB_BORN or
	 * SB_DYING to be set.
	 */
	list_add_tail(&s->s_list, &super_blocks);
	hlist_add_head(&s->s_instances, &s->s_type->fs_supers);
	spin_unlock(&sb_lock);
	get_filesystem(s->s_type);
	shrinker_register(s->s_shrink);
	return s;

share_extant_sb:
	if (user_ns != old->s_user_ns || fc->exclusive) {
		spin_unlock(&sb_lock);
		destroy_unused_super(s);
		if (fc->exclusive)
			warnfc(fc, "reusing existing filesystem not allowed");
		else
			warnfc(fc, "reusing existing filesystem in another namespace not allowed");
		return ERR_PTR(-EBUSY);
	}
	if (!grab_super(old))
		goto retry;
	destroy_unused_super(s);
	return old;
}
EXPORT_SYMBOL(sget_fc);

/**
 *	sget	-	find or create a superblock
 *	@type:	  filesystem type superblock should belong to
 *	@test:	  comparison callback
 *	@set:	  setup callback
 *	@flags:	  mount flags
 *	@data:	  argument to each of them
 */
struct super_block *sget(struct file_system_type *type,
			int (*test)(struct super_block *,void *),
			int (*set)(struct super_block *,void *),
			int flags,
			void *data)
{
	struct user_namespace *user_ns = current_user_ns();
	struct super_block *s = NULL;
	struct super_block *old;
	int err;

	/* We don't yet pass the user namespace of the parent
	 * mount through to here so always use &init_user_ns
	 * until that changes.
	 */
	if (flags & SB_SUBMOUNT)
		user_ns = &init_user_ns;

retry:
	spin_lock(&sb_lock);
	if (test) {
		hlist_for_each_entry(old, &type->fs_supers, s_instances) {
			if (!test(old, data))
				continue;
			if (user_ns != old->s_user_ns) {
				spin_unlock(&sb_lock);
				destroy_unused_super(s);
				return ERR_PTR(-EBUSY);
			}
			if (!grab_super(old))
				goto retry;
			destroy_unused_super(s);
			return old;
		}
	}
	if (!s) {
		spin_unlock(&sb_lock);
		s = alloc_super(type, (flags & ~SB_SUBMOUNT), user_ns);
		if (!s)
			return ERR_PTR(-ENOMEM);
		goto retry;
	}

	err = set(s, data);
	if (err) {
		spin_unlock(&sb_lock);
		destroy_unused_super(s);
		return ERR_PTR(err);
	}
	s->s_type = type;
	strscpy(s->s_id, type->name, sizeof(s->s_id));
	list_add_tail(&s->s_list, &super_blocks);
	hlist_add_head(&s->s_instances, &type->fs_supers);
	spin_unlock(&sb_lock);
	get_filesystem(type);
	shrinker_register(s->s_shrink);
	return s;
}
EXPORT_SYMBOL(sget);

void drop_super(struct super_block *sb)
{
	super_unlock_shared(sb);
	put_super(sb);
}

EXPORT_SYMBOL(drop_super);

void drop_super_exclusive(struct super_block *sb)
{
	super_unlock_excl(sb);
	put_super(sb);
}
EXPORT_SYMBOL(drop_super_exclusive);

static void __iterate_supers(void (*f)(struct super_block *))
{
	struct super_block *sb, *p = NULL;

	spin_lock(&sb_lock);
	list_for_each_entry(sb, &super_blocks, s_list) {
		if (super_flags(sb, SB_DYING))
			continue;
		sb->s_count++;
		spin_unlock(&sb_lock);

		f(sb);

		spin_lock(&sb_lock);
		if (p)
			__put_super(p);
		p = sb;
	}
	if (p)
		__put_super(p);
	spin_unlock(&sb_lock);
}
/**
 *	iterate_supers - call function for all active superblocks
 *	@f: function to call
 *	@arg: argument to pass to it
 *
 *	Scans the superblock list and calls given function, passing it
 *	locked superblock and given argument.
 */
void iterate_supers(void (*f)(struct super_block *, void *), void *arg)
{
	struct super_block *sb, *p = NULL;

	spin_lock(&sb_lock);
	list_for_each_entry(sb, &super_blocks, s_list) {
		bool locked;

		sb->s_count++;
		spin_unlock(&sb_lock);

		locked = super_lock_shared(sb);
		if (locked) {
			if (sb->s_root)
				f(sb, arg);
			super_unlock_shared(sb);
		}

		spin_lock(&sb_lock);
		if (p)
			__put_super(p);
		p = sb;
	}
	if (p)
		__put_super(p);
	spin_unlock(&sb_lock);
}

/**
 *	iterate_supers_type - call function for superblocks of given type
 *	@type: fs type
 *	@f: function to call
 *	@arg: argument to pass to it
 *
 *	Scans the superblock list and calls given function, passing it
 *	locked superblock and given argument.
 */
void iterate_supers_type(struct file_system_type *type,
	void (*f)(struct super_block *, void *), void *arg)
{
	struct super_block *sb, *p = NULL;

	spin_lock(&sb_lock);
	hlist_for_each_entry(sb, &type->fs_supers, s_instances) {
		bool locked;

		sb->s_count++;
		spin_unlock(&sb_lock);

		locked = super_lock_shared(sb);
		if (locked) {
			if (sb->s_root)
				f(sb, arg);
			super_unlock_shared(sb);
		}

		spin_lock(&sb_lock);
		if (p)
			__put_super(p);
		p = sb;
	}
	if (p)
		__put_super(p);
	spin_unlock(&sb_lock);
}

EXPORT_SYMBOL(iterate_supers_type);

struct super_block *user_get_super(dev_t dev, bool excl)
{
	struct super_block *sb;

	spin_lock(&sb_lock);
	list_for_each_entry(sb, &super_blocks, s_list) {
		if (sb->s_dev ==  dev) {
			bool locked;

			sb->s_count++;
			spin_unlock(&sb_lock);
			/* still alive? */
			locked = super_lock(sb, excl);
			if (locked) {
				if (sb->s_root)
					return sb;
				super_unlock(sb, excl);
			}
			/* nope, got unmounted */
			spin_lock(&sb_lock);
			__put_super(sb);
			break;
		}
	}
	spin_unlock(&sb_lock);
	return NULL;
}

/**
 * reconfigure_super - asks filesystem to change superblock parameters
 * @fc: The superblock and configuration
 *
 * Alters the configuration parameters of a live superblock.
 */
int reconfigure_super(struct fs_context *fc)
{
	struct super_block *sb = fc->root->d_sb;
	int retval;
	bool remount_ro = false;
	bool remount_rw = false;
	bool force = fc->sb_flags & SB_FORCE;

	if (fc->sb_flags_mask & ~MS_RMT_MASK)
		return -EINVAL;
	if (sb->s_writers.frozen != SB_UNFROZEN)
		return -EBUSY;

	retval = security_sb_remount(sb, fc->security);
	if (retval)
		return retval;

	if (fc->sb_flags_mask & SB_RDONLY) {
#ifdef CONFIG_BLOCK
		if (!(fc->sb_flags & SB_RDONLY) && sb->s_bdev &&
		    bdev_read_only(sb->s_bdev))
			return -EACCES;
#endif
		remount_rw = !(fc->sb_flags & SB_RDONLY) && sb_rdonly(sb);
		remount_ro = (fc->sb_flags & SB_RDONLY) && !sb_rdonly(sb);
	}

	if (remount_ro) {
		if (!hlist_empty(&sb->s_pins)) {
			super_unlock_excl(sb);
			group_pin_kill(&sb->s_pins);
			__super_lock_excl(sb);
			if (!sb->s_root)
				return 0;
			if (sb->s_writers.frozen != SB_UNFROZEN)
				return -EBUSY;
			remount_ro = !sb_rdonly(sb);
		}
	}
	shrink_dcache_sb(sb);

	/* If we are reconfiguring to RDONLY and current sb is read/write,
	 * make sure there are no files open for writing.
	 */
	if (remount_ro) {
		if (force) {
			sb_start_ro_state_change(sb);
		} else {
			retval = sb_prepare_remount_readonly(sb);
			if (retval)
				return retval;
		}
	} else if (remount_rw) {
		/*
		 * Protect filesystem's reconfigure code from writes from
		 * userspace until reconfigure finishes.
		 */
		sb_start_ro_state_change(sb);
	}

	if (fc->ops->reconfigure) {
		retval = fc->ops->reconfigure(fc);
		if (retval) {
			if (!force)
				goto cancel_readonly;
			/* If forced remount, go ahead despite any errors */
			WARN(1, "forced remount of a %s fs returned %i\n",
			     sb->s_type->name, retval);
		}
	}

	WRITE_ONCE(sb->s_flags, ((sb->s_flags & ~fc->sb_flags_mask) |
				 (fc->sb_flags & fc->sb_flags_mask)));
	sb_end_ro_state_change(sb);

	/*
	 * Some filesystems modify their metadata via some other path than the
	 * bdev buffer cache (eg. use a private mapping, or directories in
	 * pagecache, etc). Also file data modifications go via their own
	 * mappings. So If we try to mount readonly then copy the filesystem
	 * from bdev, we could get stale data, so invalidate it to give a best
	 * effort at coherency.
	 */
	if (remount_ro && sb->s_bdev)
		invalidate_bdev(sb->s_bdev);
	return 0;

cancel_readonly:
	sb_end_ro_state_change(sb);
	return retval;
}

static void do_emergency_remount_callback(struct super_block *sb)
{
	bool locked = super_lock_excl(sb);

	if (locked && sb->s_root && sb->s_bdev && !sb_rdonly(sb)) {
		struct fs_context *fc;

		fc = fs_context_for_reconfigure(sb->s_root,
					SB_RDONLY | SB_FORCE, SB_RDONLY);
		if (!IS_ERR(fc)) {
			if (parse_monolithic_mount_data(fc, NULL) == 0)
				(void)reconfigure_super(fc);
			put_fs_context(fc);
		}
	}
	if (locked)
		super_unlock_excl(sb);
}

static void do_emergency_remount(struct work_struct *work)
{
	__iterate_supers(do_emergency_remount_callback);
	kfree(work);
	printk("Emergency Remount complete\n");
}

void emergency_remount(void)
{
	struct work_struct *work;

	work = kmalloc(sizeof(*work), GFP_ATOMIC);
	if (work) {
		INIT_WORK(work, do_emergency_remount);
		schedule_work(work);
	}
}

static void do_thaw_all_callback(struct super_block *sb)
{
	bool locked = super_lock_excl(sb);

	if (locked && sb->s_root) {
		if (IS_ENABLED(CONFIG_BLOCK))
			while (sb->s_bdev && !bdev_thaw(sb->s_bdev))
				pr_warn("Emergency Thaw on %pg\n", sb->s_bdev);
		thaw_super_locked(sb, FREEZE_HOLDER_USERSPACE);
		return;
	}
	if (locked)
		super_unlock_excl(sb);
}

static void do_thaw_all(struct work_struct *work)
{
	__iterate_supers(do_thaw_all_callback);
	kfree(work);
	printk(KERN_WARNING "Emergency Thaw complete\n");
}

/**
 * emergency_thaw_all -- forcibly thaw every frozen filesystem
 *
 * Used for emergency unfreeze of all filesystems via SysRq
 */
void emergency_thaw_all(void)
{
	struct work_struct *work;

	work = kmalloc(sizeof(*work), GFP_ATOMIC);
	if (work) {
		INIT_WORK(work, do_thaw_all);
		schedule_work(work);
	}
}

static DEFINE_IDA(unnamed_dev_ida);

/**
 * get_anon_bdev - Allocate a block device for filesystems which don't have one.
 * @p: Pointer to a dev_t.
 *
 * Filesystems which don't use real block devices can call this function
 * to allocate a virtual block device.
 *
 * Context: Any context.  Frequently called while holding sb_lock.
 * Return: 0 on success, -EMFILE if there are no anonymous bdevs left
 * or -ENOMEM if memory allocation failed.
 */
int get_anon_bdev(dev_t *p)
{
	int dev;

	/*
	 * Many userspace utilities consider an FSID of 0 invalid.
	 * Always return at least 1 from get_anon_bdev.
	 */
	dev = ida_alloc_range(&unnamed_dev_ida, 1, (1 << MINORBITS) - 1,
			GFP_ATOMIC);
	if (dev == -ENOSPC)
		dev = -EMFILE;
	if (dev < 0)
		return dev;

	*p = MKDEV(0, dev);
	return 0;
}
EXPORT_SYMBOL(get_anon_bdev);

void free_anon_bdev(dev_t dev)
{
	ida_free(&unnamed_dev_ida, MINOR(dev));
}
EXPORT_SYMBOL(free_anon_bdev);

int set_anon_super(struct super_block *s, void *data)
{
	return get_anon_bdev(&s->s_dev);
}
EXPORT_SYMBOL(set_anon_super);

void kill_anon_super(struct super_block *sb)
{
	dev_t dev = sb->s_dev;
	generic_shutdown_super(sb);
	kill_super_notify(sb);
	free_anon_bdev(dev);
}
EXPORT_SYMBOL(kill_anon_super);

void kill_litter_super(struct super_block *sb)
{
	if (sb->s_root)
		d_genocide(sb->s_root);
	kill_anon_super(sb);
}
EXPORT_SYMBOL(kill_litter_super);

int set_anon_super_fc(struct super_block *sb, struct fs_context *fc)
{
	return set_anon_super(sb, NULL);
}
EXPORT_SYMBOL(set_anon_super_fc);

static int test_keyed_super(struct super_block *sb, struct fs_context *fc)
{
	return sb->s_fs_info == fc->s_fs_info;
}

static int test_single_super(struct super_block *s, struct fs_context *fc)
{
	return 1;
}

static int vfs_get_super(struct fs_context *fc,
		int (*test)(struct super_block *, struct fs_context *),
		int (*fill_super)(struct super_block *sb,
				  struct fs_context *fc))
{
	struct super_block *sb;
	int err;

	sb = sget_fc(fc, test, set_anon_super_fc);
	if (IS_ERR(sb))
		return PTR_ERR(sb);

	if (!sb->s_root) {
		err = fill_super(sb, fc);
		if (err)
			goto error;

		sb->s_flags |= SB_ACTIVE;
	}

	fc->root = dget(sb->s_root);
	return 0;

error:
	deactivate_locked_super(sb);
	return err;
}

int get_tree_nodev(struct fs_context *fc,
		  int (*fill_super)(struct super_block *sb,
				    struct fs_context *fc))
{
	return vfs_get_super(fc, NULL, fill_super);
}
EXPORT_SYMBOL(get_tree_nodev);

int get_tree_single(struct fs_context *fc,
		  int (*fill_super)(struct super_block *sb,
				    struct fs_context *fc))
{
	return vfs_get_super(fc, test_single_super, fill_super);
}
EXPORT_SYMBOL(get_tree_single);

int get_tree_keyed(struct fs_context *fc,
		  int (*fill_super)(struct super_block *sb,
				    struct fs_context *fc),
		void *key)
{
	fc->s_fs_info = key;
	return vfs_get_super(fc, test_keyed_super, fill_super);
}
EXPORT_SYMBOL(get_tree_keyed);

static int set_bdev_super(struct super_block *s, void *data)
{
	s->s_dev = *(dev_t *)data;
	return 0;
}

static int super_s_dev_set(struct super_block *s, struct fs_context *fc)
{
	return set_bdev_super(s, fc->sget_key);
}

static int super_s_dev_test(struct super_block *s, struct fs_context *fc)
{
	return !(s->s_iflags & SB_I_RETIRED) &&
		s->s_dev == *(dev_t *)fc->sget_key;
}

/**
 * sget_dev - Find or create a superblock by device number
 * @fc: Filesystem context.
 * @dev: device number
 *
 * Find or create a superblock using the provided device number that
 * will be stored in fc->sget_key.
 *
 * If an extant superblock is matched, then that will be returned with
 * an elevated reference count that the caller must transfer or discard.
 *
 * If no match is made, a new superblock will be allocated and basic
 * initialisation will be performed (s_type, s_fs_info, s_id, s_dev will
 * be set). The superblock will be published and it will be returned in
 * a partially constructed state with SB_BORN and SB_ACTIVE as yet
 * unset.
 *
 * Return: an existing or newly created superblock on success, an error
 *         pointer on failure.
 */
struct super_block *sget_dev(struct fs_context *fc, dev_t dev)
{
	fc->sget_key = &dev;
	return sget_fc(fc, super_s_dev_test, super_s_dev_set);
}
EXPORT_SYMBOL(sget_dev);

#ifdef CONFIG_BLOCK
/*
 * Lock the superblock that is holder of the bdev. Returns the superblock
 * pointer if we successfully locked the superblock and it is alive. Otherwise
 * we return NULL and just unlock bdev->bd_holder_lock.
 *
 * The function must be called with bdev->bd_holder_lock and releases it.
 */
static struct super_block *bdev_super_lock(struct block_device *bdev, bool excl)
	__releases(&bdev->bd_holder_lock)
{
	struct super_block *sb = bdev->bd_holder;
	bool locked;

	lockdep_assert_held(&bdev->bd_holder_lock);
	lockdep_assert_not_held(&sb->s_umount);
	lockdep_assert_not_held(&bdev->bd_disk->open_mutex);

	/* Make sure sb doesn't go away from under us */
	spin_lock(&sb_lock);
	sb->s_count++;
	spin_unlock(&sb_lock);

	mutex_unlock(&bdev->bd_holder_lock);

	locked = super_lock(sb, excl);

	/*
	 * If the superblock wasn't already SB_DYING then we hold
	 * s_umount and can safely drop our temporary reference.
         */
	put_super(sb);

	if (!locked)
		return NULL;

	if (!sb->s_root || !(sb->s_flags & SB_ACTIVE)) {
		super_unlock(sb, excl);
		return NULL;
	}

	return sb;
}

static void fs_bdev_mark_dead(struct block_device *bdev, bool surprise)
{
	struct super_block *sb;

	sb = bdev_super_lock(bdev, false);
	if (!sb)
		return;

	if (!surprise)
		sync_filesystem(sb);
	shrink_dcache_sb(sb);
	invalidate_inodes(sb);
	if (sb->s_op->shutdown)
		sb->s_op->shutdown(sb);

	super_unlock_shared(sb);
}

static void fs_bdev_sync(struct block_device *bdev)
{
	struct super_block *sb;

	sb = bdev_super_lock(bdev, false);
	if (!sb)
		return;

	sync_filesystem(sb);
	super_unlock_shared(sb);
}

static struct super_block *get_bdev_super(struct block_device *bdev)
{
	bool active = false;
	struct super_block *sb;

	sb = bdev_super_lock(bdev, true);
	if (sb) {
		active = atomic_inc_not_zero(&sb->s_active);
		super_unlock_excl(sb);
	}
	if (!active)
		return NULL;
	return sb;
}

/**
 * fs_bdev_freeze - freeze owning filesystem of block device
 * @bdev: block device
 *
 * Freeze the filesystem that owns this block device if it is still
 * active.
 *
 * A filesystem that owns multiple block devices may be frozen from each
 * block device and won't be unfrozen until all block devices are
 * unfrozen. Each block device can only freeze the filesystem once as we
 * nest freezes for block devices in the block layer.
 *
 * Return: If the freeze was successful zero is returned. If the freeze
 *         failed a negative error code is returned.
 */
static int fs_bdev_freeze(struct block_device *bdev)
{
	struct super_block *sb;
	int error = 0;

	lockdep_assert_held(&bdev->bd_fsfreeze_mutex);

	sb = get_bdev_super(bdev);
	if (!sb)
		return -EINVAL;

	if (sb->s_op->freeze_super)
		error = sb->s_op->freeze_super(sb,
				FREEZE_MAY_NEST | FREEZE_HOLDER_USERSPACE);
	else
		error = freeze_super(sb,
				FREEZE_MAY_NEST | FREEZE_HOLDER_USERSPACE);
	if (!error)
		error = sync_blockdev(bdev);
	deactivate_super(sb);
	return error;
}

/**
 * fs_bdev_thaw - thaw owning filesystem of block device
 * @bdev: block device
 *
 * Thaw the filesystem that owns this block device.
 *
 * A filesystem that owns multiple block devices may be frozen from each
 * block device and won't be unfrozen until all block devices are
 * unfrozen. Each block device can only freeze the filesystem once as we
 * nest freezes for block devices in the block layer.
 *
 * Return: If the thaw was successful zero is returned. If the thaw
 *         failed a negative error code is returned. If this function
 *         returns zero it doesn't mean that the filesystem is unfrozen
 *         as it may have been frozen multiple times (kernel may hold a
 *         freeze or might be frozen from other block devices).
 */
static int fs_bdev_thaw(struct block_device *bdev)
{
	struct super_block *sb;
	int error;

	lockdep_assert_held(&bdev->bd_fsfreeze_mutex);

	/*
	 * The block device may have been frozen before it was claimed by a
	 * filesystem. Concurrently another process might try to mount that
	 * frozen block device and has temporarily claimed the block device for
	 * that purpose causing a concurrent fs_bdev_thaw() to end up here. The
	 * mounter is already about to abort mounting because they still saw an
	 * elevanted bdev->bd_fsfreeze_count so get_bdev_super() will return
	 * NULL in that case.
	 */
	sb = get_bdev_super(bdev);
	if (!sb)
		return -EINVAL;

	if (sb->s_op->thaw_super)
		error = sb->s_op->thaw_super(sb,
				FREEZE_MAY_NEST | FREEZE_HOLDER_USERSPACE);
	else
		error = thaw_super(sb,
				FREEZE_MAY_NEST | FREEZE_HOLDER_USERSPACE);
	deactivate_super(sb);
	return error;
}

const struct blk_holder_ops fs_holder_ops = {
	.mark_dead		= fs_bdev_mark_dead,
	.sync			= fs_bdev_sync,
	.freeze			= fs_bdev_freeze,
	.thaw			= fs_bdev_thaw,
};
EXPORT_SYMBOL_GPL(fs_holder_ops);

int setup_bdev_super(struct super_block *sb, int sb_flags,
		struct fs_context *fc)
{
	blk_mode_t mode = sb_open_mode(sb_flags);
<<<<<<< HEAD
	struct bdev_handle *bdev_handle;
	struct block_device *bdev;

	bdev_handle = bdev_open_by_dev(sb->s_dev, mode, sb, &fs_holder_ops);
	if (IS_ERR(bdev_handle)) {
		if (fc)
			errorf(fc, "%s: Can't open blockdev", fc->source);
		return PTR_ERR(bdev_handle);
	}
	bdev = bdev_handle->bdev;
=======
	struct file *bdev_file;
	struct block_device *bdev;

	bdev_file = bdev_file_open_by_dev(sb->s_dev, mode, sb, &fs_holder_ops);
	if (IS_ERR(bdev_file)) {
		if (fc)
			errorf(fc, "%s: Can't open blockdev", fc->source);
		return PTR_ERR(bdev_file);
	}
	bdev = file_bdev(bdev_file);
>>>>>>> a6ad5510

	/*
	 * This really should be in blkdev_get_by_dev, but right now can't due
	 * to legacy issues that require us to allow opening a block device node
	 * writable from userspace even for a read-only block device.
	 */
	if ((mode & BLK_OPEN_WRITE) && bdev_read_only(bdev)) {
<<<<<<< HEAD
		bdev_release(bdev_handle);
=======
		bdev_fput(bdev_file);
>>>>>>> a6ad5510
		return -EACCES;
	}

	/*
	 * It is enough to check bdev was not frozen before we set
	 * s_bdev as freezing will wait until SB_BORN is set.
	 */
	if (atomic_read(&bdev->bd_fsfreeze_count) > 0) {
		if (fc)
			warnf(fc, "%pg: Can't mount, blockdev is frozen", bdev);
<<<<<<< HEAD
		bdev_release(bdev_handle);
		return -EBUSY;
	}
	spin_lock(&sb_lock);
	sb->s_bdev_handle = bdev_handle;
=======
		bdev_fput(bdev_file);
		return -EBUSY;
	}
	spin_lock(&sb_lock);
	sb->s_bdev_file = bdev_file;
>>>>>>> a6ad5510
	sb->s_bdev = bdev;
	sb->s_bdi = bdi_get(bdev->bd_disk->bdi);
	if (bdev_stable_writes(bdev))
		sb->s_iflags |= SB_I_STABLE_WRITES;
	spin_unlock(&sb_lock);

	snprintf(sb->s_id, sizeof(sb->s_id), "%pg", bdev);
	shrinker_debugfs_rename(sb->s_shrink, "sb-%s:%s", sb->s_type->name,
				sb->s_id);
	sb_set_blocksize(sb, block_size(bdev));
	return 0;
}
EXPORT_SYMBOL_GPL(setup_bdev_super);

/**
 * get_tree_bdev_flags - Get a superblock based on a single block device
 * @fc: The filesystem context holding the parameters
 * @fill_super: Helper to initialise a new superblock
 * @flags: GET_TREE_BDEV_* flags
 */
int get_tree_bdev_flags(struct fs_context *fc,
		int (*fill_super)(struct super_block *sb,
				  struct fs_context *fc), unsigned int flags)
{
	struct super_block *s;
	int error = 0;
	dev_t dev;

	if (!fc->source)
		return invalf(fc, "No source specified");

	error = lookup_bdev(fc->source, &dev);
	if (error) {
		if (!(flags & GET_TREE_BDEV_QUIET_LOOKUP))
			errorf(fc, "%s: Can't lookup blockdev", fc->source);
		return error;
	}
	fc->sb_flags |= SB_NOSEC;
	s = sget_dev(fc, dev);
	if (IS_ERR(s))
		return PTR_ERR(s);

	if (s->s_root) {
		/* Don't summarily change the RO/RW state. */
		if ((fc->sb_flags ^ s->s_flags) & SB_RDONLY) {
			warnf(fc, "%pg: Can't mount, would change RO state", s->s_bdev);
			deactivate_locked_super(s);
			return -EBUSY;
		}
	} else {
		error = setup_bdev_super(s, fc->sb_flags, fc);
		if (!error)
			error = fill_super(s, fc);
		if (error) {
			deactivate_locked_super(s);
			return error;
		}
		s->s_flags |= SB_ACTIVE;
	}

	BUG_ON(fc->root);
	fc->root = dget(s->s_root);
	return 0;
}
EXPORT_SYMBOL_GPL(get_tree_bdev_flags);

/**
 * get_tree_bdev - Get a superblock based on a single block device
 * @fc: The filesystem context holding the parameters
 * @fill_super: Helper to initialise a new superblock
 */
int get_tree_bdev(struct fs_context *fc,
		int (*fill_super)(struct super_block *,
				  struct fs_context *))
{
	return get_tree_bdev_flags(fc, fill_super, 0);
}
EXPORT_SYMBOL(get_tree_bdev);

static int test_bdev_super(struct super_block *s, void *data)
{
	return !(s->s_iflags & SB_I_RETIRED) && s->s_dev == *(dev_t *)data;
}

struct dentry *mount_bdev(struct file_system_type *fs_type,
	int flags, const char *dev_name, void *data,
	int (*fill_super)(struct super_block *, void *, int))
{
	struct super_block *s;
	int error;
	dev_t dev;

	error = lookup_bdev(dev_name, &dev);
	if (error)
		return ERR_PTR(error);

	flags |= SB_NOSEC;
	s = sget(fs_type, test_bdev_super, set_bdev_super, flags, &dev);
	if (IS_ERR(s))
		return ERR_CAST(s);

	if (s->s_root) {
		if ((flags ^ s->s_flags) & SB_RDONLY) {
			deactivate_locked_super(s);
			return ERR_PTR(-EBUSY);
		}
	} else {
		error = setup_bdev_super(s, flags, NULL);
		if (!error)
			error = fill_super(s, data, flags & SB_SILENT ? 1 : 0);
		if (error) {
			deactivate_locked_super(s);
			return ERR_PTR(error);
		}

		s->s_flags |= SB_ACTIVE;
	}

	return dget(s->s_root);
}
EXPORT_SYMBOL(mount_bdev);

void kill_block_super(struct super_block *sb)
{
	struct block_device *bdev = sb->s_bdev;

	generic_shutdown_super(sb);
	if (bdev) {
		sync_blockdev(bdev);
<<<<<<< HEAD
		bdev_release(sb->s_bdev_handle);
=======
		bdev_fput(sb->s_bdev_file);
>>>>>>> a6ad5510
	}
}

EXPORT_SYMBOL(kill_block_super);
#endif

struct dentry *mount_nodev(struct file_system_type *fs_type,
	int flags, void *data,
	int (*fill_super)(struct super_block *, void *, int))
{
	int error;
	struct super_block *s = sget(fs_type, NULL, set_anon_super, flags, NULL);

	if (IS_ERR(s))
		return ERR_CAST(s);

	error = fill_super(s, data, flags & SB_SILENT ? 1 : 0);
	if (error) {
		deactivate_locked_super(s);
		return ERR_PTR(error);
	}
	s->s_flags |= SB_ACTIVE;
	return dget(s->s_root);
}
EXPORT_SYMBOL(mount_nodev);

int reconfigure_single(struct super_block *s,
		       int flags, void *data)
{
	struct fs_context *fc;
	int ret;

	/* The caller really need to be passing fc down into mount_single(),
	 * then a chunk of this can be removed.  [Bollocks -- AV]
	 * Better yet, reconfiguration shouldn't happen, but rather the second
	 * mount should be rejected if the parameters are not compatible.
	 */
	fc = fs_context_for_reconfigure(s->s_root, flags, MS_RMT_MASK);
	if (IS_ERR(fc))
		return PTR_ERR(fc);

	ret = parse_monolithic_mount_data(fc, data);
	if (ret < 0)
		goto out;

	ret = reconfigure_super(fc);
out:
	put_fs_context(fc);
	return ret;
}

static int compare_single(struct super_block *s, void *p)
{
	return 1;
}

struct dentry *mount_single(struct file_system_type *fs_type,
	int flags, void *data,
	int (*fill_super)(struct super_block *, void *, int))
{
	struct super_block *s;
	int error;

	s = sget(fs_type, compare_single, set_anon_super, flags, NULL);
	if (IS_ERR(s))
		return ERR_CAST(s);
	if (!s->s_root) {
		error = fill_super(s, data, flags & SB_SILENT ? 1 : 0);
		if (!error)
			s->s_flags |= SB_ACTIVE;
	} else {
		error = reconfigure_single(s, flags, data);
	}
	if (unlikely(error)) {
		deactivate_locked_super(s);
		return ERR_PTR(error);
	}
	return dget(s->s_root);
}
EXPORT_SYMBOL(mount_single);

/**
 * vfs_get_tree - Get the mountable root
 * @fc: The superblock configuration context.
 *
 * The filesystem is invoked to get or create a superblock which can then later
 * be used for mounting.  The filesystem places a pointer to the root to be
 * used for mounting in @fc->root.
 */
int vfs_get_tree(struct fs_context *fc)
{
	struct super_block *sb;
	int error;

	if (fc->root)
		return -EBUSY;

	/* Get the mountable root in fc->root, with a ref on the root and a ref
	 * on the superblock.
	 */
	error = fc->ops->get_tree(fc);
	if (error < 0)
		return error;

	if (!fc->root) {
		pr_err("Filesystem %s get_tree() didn't set fc->root, returned %i\n",
		       fc->fs_type->name, error);
		/* We don't know what the locking state of the superblock is -
		 * if there is a superblock.
		 */
		BUG();
	}

	sb = fc->root->d_sb;
	WARN_ON(!sb->s_bdi);

	/*
	 * super_wake() contains a memory barrier which also care of
	 * ordering for super_cache_count(). We place it before setting
	 * SB_BORN as the data dependency between the two functions is
	 * the superblock structure contents that we just set up, not
	 * the SB_BORN flag.
	 */
	super_wake(sb, SB_BORN);

	error = security_sb_set_mnt_opts(sb, fc->security, 0, NULL);
	if (unlikely(error)) {
		fc_drop_locked(fc);
		return error;
	}

	/*
	 * filesystems should never set s_maxbytes larger than MAX_LFS_FILESIZE
	 * but s_maxbytes was an unsigned long long for many releases. Throw
	 * this warning for a little while to try and catch filesystems that
	 * violate this rule.
	 */
	WARN((sb->s_maxbytes < 0), "%s set sb->s_maxbytes to "
		"negative value (%lld)\n", fc->fs_type->name, sb->s_maxbytes);

	return 0;
}
EXPORT_SYMBOL(vfs_get_tree);

/*
 * Setup private BDI for given superblock. It gets automatically cleaned up
 * in generic_shutdown_super().
 */
int super_setup_bdi_name(struct super_block *sb, char *fmt, ...)
{
	struct backing_dev_info *bdi;
	int err;
	va_list args;

	bdi = bdi_alloc(NUMA_NO_NODE);
	if (!bdi)
		return -ENOMEM;

	va_start(args, fmt);
	err = bdi_register_va(bdi, fmt, args);
	va_end(args);
	if (err) {
		bdi_put(bdi);
		return err;
	}
	WARN_ON(sb->s_bdi != &noop_backing_dev_info);
	sb->s_bdi = bdi;
	sb->s_iflags |= SB_I_PERSB_BDI;

	return 0;
}
EXPORT_SYMBOL(super_setup_bdi_name);

/*
 * Setup private BDI for given superblock. I gets automatically cleaned up
 * in generic_shutdown_super().
 */
int super_setup_bdi(struct super_block *sb)
{
	static atomic_long_t bdi_seq = ATOMIC_LONG_INIT(0);

	return super_setup_bdi_name(sb, "%.28s-%ld", sb->s_type->name,
				    atomic_long_inc_return(&bdi_seq));
}
EXPORT_SYMBOL(super_setup_bdi);

/**
 * sb_wait_write - wait until all writers to given file system finish
 * @sb: the super for which we wait
 * @level: type of writers we wait for (normal vs page fault)
 *
 * This function waits until there are no writers of given type to given file
 * system.
 */
static void sb_wait_write(struct super_block *sb, int level)
{
	percpu_down_write(sb->s_writers.rw_sem + level-1);
}

/*
 * We are going to return to userspace and forget about these locks, the
 * ownership goes to the caller of thaw_super() which does unlock().
 */
static void lockdep_sb_freeze_release(struct super_block *sb)
{
	int level;

	for (level = SB_FREEZE_LEVELS - 1; level >= 0; level--)
		percpu_rwsem_release(sb->s_writers.rw_sem + level, _THIS_IP_);
}

/*
 * Tell lockdep we are holding these locks before we call ->unfreeze_fs(sb).
 */
static void lockdep_sb_freeze_acquire(struct super_block *sb)
{
	int level;

	for (level = 0; level < SB_FREEZE_LEVELS; ++level)
		percpu_rwsem_acquire(sb->s_writers.rw_sem + level, 0, _THIS_IP_);
}

static void sb_freeze_unlock(struct super_block *sb, int level)
{
	for (level--; level >= 0; level--)
		percpu_up_write(sb->s_writers.rw_sem + level);
}

static int wait_for_partially_frozen(struct super_block *sb)
{
	int ret = 0;

	do {
		unsigned short old = sb->s_writers.frozen;

		up_write(&sb->s_umount);
		ret = wait_var_event_killable(&sb->s_writers.frozen,
					       sb->s_writers.frozen != old);
		down_write(&sb->s_umount);
	} while (ret == 0 &&
		 sb->s_writers.frozen != SB_UNFROZEN &&
		 sb->s_writers.frozen != SB_FREEZE_COMPLETE);

	return ret;
}

#define FREEZE_HOLDERS (FREEZE_HOLDER_KERNEL | FREEZE_HOLDER_USERSPACE)
#define FREEZE_FLAGS (FREEZE_HOLDERS | FREEZE_MAY_NEST)

static inline int freeze_inc(struct super_block *sb, enum freeze_holder who)
{
	WARN_ON_ONCE((who & ~FREEZE_FLAGS));
	WARN_ON_ONCE(hweight32(who & FREEZE_HOLDERS) > 1);

	if (who & FREEZE_HOLDER_KERNEL)
		++sb->s_writers.freeze_kcount;
	if (who & FREEZE_HOLDER_USERSPACE)
		++sb->s_writers.freeze_ucount;
	return sb->s_writers.freeze_kcount + sb->s_writers.freeze_ucount;
}

static inline int freeze_dec(struct super_block *sb, enum freeze_holder who)
{
	WARN_ON_ONCE((who & ~FREEZE_FLAGS));
	WARN_ON_ONCE(hweight32(who & FREEZE_HOLDERS) > 1);

	if ((who & FREEZE_HOLDER_KERNEL) && sb->s_writers.freeze_kcount)
		--sb->s_writers.freeze_kcount;
	if ((who & FREEZE_HOLDER_USERSPACE) && sb->s_writers.freeze_ucount)
		--sb->s_writers.freeze_ucount;
	return sb->s_writers.freeze_kcount + sb->s_writers.freeze_ucount;
}

static inline bool may_freeze(struct super_block *sb, enum freeze_holder who)
{
	WARN_ON_ONCE((who & ~FREEZE_FLAGS));
	WARN_ON_ONCE(hweight32(who & FREEZE_HOLDERS) > 1);

	if (who & FREEZE_HOLDER_KERNEL)
		return (who & FREEZE_MAY_NEST) ||
		       sb->s_writers.freeze_kcount == 0;
	if (who & FREEZE_HOLDER_USERSPACE)
		return (who & FREEZE_MAY_NEST) ||
		       sb->s_writers.freeze_ucount == 0;
	return false;
}

/**
 * freeze_super - lock the filesystem and force it into a consistent state
 * @sb: the super to lock
 * @who: context that wants to freeze
 *
 * Syncs the super to make sure the filesystem is consistent and calls the fs's
 * freeze_fs.  Subsequent calls to this without first thawing the fs may return
 * -EBUSY.
 *
 * @who should be:
 * * %FREEZE_HOLDER_USERSPACE if userspace wants to freeze the fs;
 * * %FREEZE_HOLDER_KERNEL if the kernel wants to freeze the fs.
 * * %FREEZE_MAY_NEST whether nesting freeze and thaw requests is allowed.
 *
 * The @who argument distinguishes between the kernel and userspace trying to
 * freeze the filesystem.  Although there cannot be multiple kernel freezes or
 * multiple userspace freezes in effect at any given time, the kernel and
 * userspace can both hold a filesystem frozen.  The filesystem remains frozen
 * until there are no kernel or userspace freezes in effect.
 *
 * A filesystem may hold multiple devices and thus a filesystems may be
 * frozen through the block layer via multiple block devices. In this
 * case the request is marked as being allowed to nest by passing
 * FREEZE_MAY_NEST. The filesystem remains frozen until all block
 * devices are unfrozen. If multiple freezes are attempted without
 * FREEZE_MAY_NEST -EBUSY will be returned.
 *
 * During this function, sb->s_writers.frozen goes through these values:
 *
 * SB_UNFROZEN: File system is normal, all writes progress as usual.
 *
 * SB_FREEZE_WRITE: The file system is in the process of being frozen.  New
 * writes should be blocked, though page faults are still allowed. We wait for
 * all writes to complete and then proceed to the next stage.
 *
 * SB_FREEZE_PAGEFAULT: Freezing continues. Now also page faults are blocked
 * but internal fs threads can still modify the filesystem (although they
 * should not dirty new pages or inodes), writeback can run etc. After waiting
 * for all running page faults we sync the filesystem which will clean all
 * dirty pages and inodes (no new dirty pages or inodes can be created when
 * sync is running).
 *
 * SB_FREEZE_FS: The file system is frozen. Now all internal sources of fs
 * modification are blocked (e.g. XFS preallocation truncation on inode
 * reclaim). This is usually implemented by blocking new transactions for
 * filesystems that have them and need this additional guard. After all
 * internal writers are finished we call ->freeze_fs() to finish filesystem
 * freezing. Then we transition to SB_FREEZE_COMPLETE state. This state is
 * mostly auxiliary for filesystems to verify they do not modify frozen fs.
 *
 * sb->s_writers.frozen is protected by sb->s_umount.
 *
 * Return: If the freeze was successful zero is returned. If the freeze
 *         failed a negative error code is returned.
 */
int freeze_super(struct super_block *sb, enum freeze_holder who)
{
	int ret;

	if (!super_lock_excl(sb)) {
		WARN_ON_ONCE("Dying superblock while freezing!");
		return -EINVAL;
	}
	atomic_inc(&sb->s_active);

retry:
	if (sb->s_writers.frozen == SB_FREEZE_COMPLETE) {
		if (may_freeze(sb, who))
			ret = !!WARN_ON_ONCE(freeze_inc(sb, who) == 1);
		else
			ret = -EBUSY;
		/* All freezers share a single active reference. */
		deactivate_locked_super(sb);
		return ret;
	}

	if (sb->s_writers.frozen != SB_UNFROZEN) {
		ret = wait_for_partially_frozen(sb);
		if (ret) {
			deactivate_locked_super(sb);
			return ret;
		}

		goto retry;
	}

	if (sb_rdonly(sb)) {
		/* Nothing to do really... */
		WARN_ON_ONCE(freeze_inc(sb, who) > 1);
		sb->s_writers.frozen = SB_FREEZE_COMPLETE;
		wake_up_var(&sb->s_writers.frozen);
		super_unlock_excl(sb);
		return 0;
	}

	sb->s_writers.frozen = SB_FREEZE_WRITE;
	/* Release s_umount to preserve sb_start_write -> s_umount ordering */
	super_unlock_excl(sb);
	sb_wait_write(sb, SB_FREEZE_WRITE);
	__super_lock_excl(sb);

	/* Now we go and block page faults... */
	sb->s_writers.frozen = SB_FREEZE_PAGEFAULT;
	sb_wait_write(sb, SB_FREEZE_PAGEFAULT);

	/* All writers are done so after syncing there won't be dirty data */
	ret = sync_filesystem(sb);
	if (ret) {
		sb->s_writers.frozen = SB_UNFROZEN;
		sb_freeze_unlock(sb, SB_FREEZE_PAGEFAULT);
		wake_up_var(&sb->s_writers.frozen);
		deactivate_locked_super(sb);
		return ret;
	}

	/* Now wait for internal filesystem counter */
	sb->s_writers.frozen = SB_FREEZE_FS;
	sb_wait_write(sb, SB_FREEZE_FS);

	if (sb->s_op->freeze_fs) {
		ret = sb->s_op->freeze_fs(sb);
		if (ret) {
			printk(KERN_ERR
				"VFS:Filesystem freeze failed\n");
			sb->s_writers.frozen = SB_UNFROZEN;
			sb_freeze_unlock(sb, SB_FREEZE_FS);
			wake_up_var(&sb->s_writers.frozen);
			deactivate_locked_super(sb);
			return ret;
		}
	}
	/*
	 * For debugging purposes so that fs can warn if it sees write activity
	 * when frozen is set to SB_FREEZE_COMPLETE, and for thaw_super().
	 */
	WARN_ON_ONCE(freeze_inc(sb, who) > 1);
	sb->s_writers.frozen = SB_FREEZE_COMPLETE;
	wake_up_var(&sb->s_writers.frozen);
	lockdep_sb_freeze_release(sb);
	super_unlock_excl(sb);
	return 0;
}
EXPORT_SYMBOL(freeze_super);

/*
 * Undoes the effect of a freeze_super_locked call.  If the filesystem is
 * frozen both by userspace and the kernel, a thaw call from either source
 * removes that state without releasing the other state or unlocking the
 * filesystem.
 */
static int thaw_super_locked(struct super_block *sb, enum freeze_holder who)
{
	int error = -EINVAL;

	if (sb->s_writers.frozen != SB_FREEZE_COMPLETE)
		goto out_unlock;

	/*
	 * All freezers share a single active reference.
	 * So just unlock in case there are any left.
	 */
	if (freeze_dec(sb, who))
		goto out_unlock;

	if (sb_rdonly(sb)) {
		sb->s_writers.frozen = SB_UNFROZEN;
		wake_up_var(&sb->s_writers.frozen);
		goto out_deactivate;
	}

	lockdep_sb_freeze_acquire(sb);

	if (sb->s_op->unfreeze_fs) {
		error = sb->s_op->unfreeze_fs(sb);
		if (error) {
			pr_err("VFS: Filesystem thaw failed\n");
			freeze_inc(sb, who);
			lockdep_sb_freeze_release(sb);
			goto out_unlock;
		}
	}

	sb->s_writers.frozen = SB_UNFROZEN;
	wake_up_var(&sb->s_writers.frozen);
	sb_freeze_unlock(sb, SB_FREEZE_FS);
out_deactivate:
	deactivate_locked_super(sb);
	return 0;

out_unlock:
	super_unlock_excl(sb);
	return error;
}

/**
 * thaw_super -- unlock filesystem
 * @sb: the super to thaw
 * @who: context that wants to freeze
 *
 * Unlocks the filesystem and marks it writeable again after freeze_super()
 * if there are no remaining freezes on the filesystem.
 *
 * @who should be:
 * * %FREEZE_HOLDER_USERSPACE if userspace wants to thaw the fs;
 * * %FREEZE_HOLDER_KERNEL if the kernel wants to thaw the fs.
 * * %FREEZE_MAY_NEST whether nesting freeze and thaw requests is allowed
 *
 * A filesystem may hold multiple devices and thus a filesystems may
 * have been frozen through the block layer via multiple block devices.
 * The filesystem remains frozen until all block devices are unfrozen.
 */
int thaw_super(struct super_block *sb, enum freeze_holder who)
{
	if (!super_lock_excl(sb)) {
		WARN_ON_ONCE("Dying superblock while thawing!");
		return -EINVAL;
	}
	return thaw_super_locked(sb, who);
}
EXPORT_SYMBOL(thaw_super);

/*
 * Create workqueue for deferred direct IO completions. We allocate the
 * workqueue when it's first needed. This avoids creating workqueue for
 * filesystems that don't need it and also allows us to create the workqueue
 * late enough so the we can include s_id in the name of the workqueue.
 */
int sb_init_dio_done_wq(struct super_block *sb)
{
	struct workqueue_struct *old;
	struct workqueue_struct *wq = alloc_workqueue("dio/%s",
						      WQ_MEM_RECLAIM, 0,
						      sb->s_id);
	if (!wq)
		return -ENOMEM;
	/*
	 * This has to be atomic as more DIOs can race to create the workqueue
	 */
	old = cmpxchg(&sb->s_dio_done_wq, NULL, wq);
	/* Someone created workqueue before us? Free ours... */
	if (old)
		destroy_workqueue(wq);
	return 0;
}
EXPORT_SYMBOL_GPL(sb_init_dio_done_wq);<|MERGE_RESOLUTION|>--- conflicted
+++ resolved
@@ -1548,18 +1548,6 @@
 		struct fs_context *fc)
 {
 	blk_mode_t mode = sb_open_mode(sb_flags);
-<<<<<<< HEAD
-	struct bdev_handle *bdev_handle;
-	struct block_device *bdev;
-
-	bdev_handle = bdev_open_by_dev(sb->s_dev, mode, sb, &fs_holder_ops);
-	if (IS_ERR(bdev_handle)) {
-		if (fc)
-			errorf(fc, "%s: Can't open blockdev", fc->source);
-		return PTR_ERR(bdev_handle);
-	}
-	bdev = bdev_handle->bdev;
-=======
 	struct file *bdev_file;
 	struct block_device *bdev;
 
@@ -1570,7 +1558,6 @@
 		return PTR_ERR(bdev_file);
 	}
 	bdev = file_bdev(bdev_file);
->>>>>>> a6ad5510
 
 	/*
 	 * This really should be in blkdev_get_by_dev, but right now can't due
@@ -1578,11 +1565,7 @@
 	 * writable from userspace even for a read-only block device.
 	 */
 	if ((mode & BLK_OPEN_WRITE) && bdev_read_only(bdev)) {
-<<<<<<< HEAD
-		bdev_release(bdev_handle);
-=======
 		bdev_fput(bdev_file);
->>>>>>> a6ad5510
 		return -EACCES;
 	}
 
@@ -1593,19 +1576,11 @@
 	if (atomic_read(&bdev->bd_fsfreeze_count) > 0) {
 		if (fc)
 			warnf(fc, "%pg: Can't mount, blockdev is frozen", bdev);
-<<<<<<< HEAD
-		bdev_release(bdev_handle);
-		return -EBUSY;
-	}
-	spin_lock(&sb_lock);
-	sb->s_bdev_handle = bdev_handle;
-=======
 		bdev_fput(bdev_file);
 		return -EBUSY;
 	}
 	spin_lock(&sb_lock);
 	sb->s_bdev_file = bdev_file;
->>>>>>> a6ad5510
 	sb->s_bdev = bdev;
 	sb->s_bdi = bdi_get(bdev->bd_disk->bdi);
 	if (bdev_stable_writes(bdev))
@@ -1735,11 +1710,7 @@
 	generic_shutdown_super(sb);
 	if (bdev) {
 		sync_blockdev(bdev);
-<<<<<<< HEAD
-		bdev_release(sb->s_bdev_handle);
-=======
 		bdev_fput(sb->s_bdev_file);
->>>>>>> a6ad5510
 	}
 }
 
