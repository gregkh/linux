--- conflicted
+++ resolved
@@ -805,12 +805,7 @@
 	struct dlm_lkb *lkb;
 	DECLARE_WAITQUEUE(wait, current);
 	struct dlm_callback *cb;
-<<<<<<< HEAD
-	int rv, ret, copy_lvb = 0;
-	int old_mode, new_mode;
-=======
 	int rv, ret;
->>>>>>> 1b4861e3
 
 	if (count == sizeof(struct dlm_device_version)) {
 		rv = copy_version_to_user(buf, count);
@@ -902,11 +897,7 @@
 
 	ret = copy_result_to_user(lkb->lkb_ua,
 				  test_bit(DLM_PROC_FLAGS_COMPAT, &proc->flags),
-<<<<<<< HEAD
-				  cb->flags, cb->mode, copy_lvb, buf, count);
-=======
 				  cb->flags, cb->mode, cb->copy_lvb, buf, count);
->>>>>>> 1b4861e3
 
 	kref_put(&cb->ref, dlm_release_callback);
 
