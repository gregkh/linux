--- conflicted
+++ resolved
@@ -1521,11 +1521,6 @@
 {
 	int ret;
 
-<<<<<<< HEAD
-	do {
-		ret = accept_from_sock(&listen_con);
-	} while (!ret);
-=======
 	if (WARN_ON_ONCE(!listen_con.sock))
 		return;
 
@@ -1535,7 +1530,6 @@
 
 	if (ret < 0)
 		log_print("critical error accepting connection: %d", ret);
->>>>>>> 6ab3eda1
 }
 
 static int dlm_connect(struct connection *con)
@@ -1959,10 +1953,6 @@
 fail_listen:
 	dlm_proto_ops = NULL;
 fail_proto_ops:
-<<<<<<< HEAD
-	dlm_allow_conn = 0;
-=======
->>>>>>> 6ab3eda1
 	work_stop();
 fail:
 	return error;
