// SPDX-License-Identifier: GPL-2.0-or-later
/*
 *   Copyright (C) 2016 Namjae Jeon <linkinjeon@kernel.org>
 *   Copyright (C) 2018 Samsung Electronics Co., Ltd.
 */

#include <linux/inetdevice.h>
#include <net/addrconf.h>
#include <linux/syscalls.h>
#include <linux/namei.h>
#include <linux/statfs.h>
#include <linux/ethtool.h>
#include <linux/falloc.h>
#include <linux/mount.h>
#include <linux/filelock.h>

#include "glob.h"
#include "smbfsctl.h"
#include "oplock.h"
#include "smbacl.h"

#include "auth.h"
#include "asn1.h"
#include "connection.h"
#include "transport_ipc.h"
#include "transport_rdma.h"
#include "vfs.h"
#include "vfs_cache.h"
#include "misc.h"

#include "server.h"
#include "smb_common.h"
#include "smbstatus.h"
#include "ksmbd_work.h"
#include "mgmt/user_config.h"
#include "mgmt/share_config.h"
#include "mgmt/tree_connect.h"
#include "mgmt/user_session.h"
#include "mgmt/ksmbd_ida.h"
#include "ndr.h"

static void __wbuf(struct ksmbd_work *work, void **req, void **rsp)
{
	if (work->next_smb2_rcv_hdr_off) {
		*req = ksmbd_req_buf_next(work);
		*rsp = ksmbd_resp_buf_next(work);
	} else {
		*req = smb2_get_msg(work->request_buf);
		*rsp = smb2_get_msg(work->response_buf);
	}
}

#define WORK_BUFFERS(w, rq, rs)	__wbuf((w), (void **)&(rq), (void **)&(rs))

/**
 * check_session_id() - check for valid session id in smb header
 * @conn:	connection instance
 * @id:		session id from smb header
 *
 * Return:      1 if valid session id, otherwise 0
 */
static inline bool check_session_id(struct ksmbd_conn *conn, u64 id)
{
	struct ksmbd_session *sess;

	if (id == 0 || id == -1)
		return false;

	sess = ksmbd_session_lookup_all(conn, id);
	if (sess)
		return true;
	pr_err("Invalid user session id: %llu\n", id);
	return false;
}

struct channel *lookup_chann_list(struct ksmbd_session *sess, struct ksmbd_conn *conn)
{
	return xa_load(&sess->ksmbd_chann_list, (long)conn);
}

/**
 * smb2_get_ksmbd_tcon() - get tree connection information using a tree id.
 * @work:	smb work
 *
 * Return:	0 if there is a tree connection matched or these are
 *		skipable commands, otherwise error
 */
int smb2_get_ksmbd_tcon(struct ksmbd_work *work)
{
	struct smb2_hdr *req_hdr = smb2_get_msg(work->request_buf);
	unsigned int cmd = le16_to_cpu(req_hdr->Command);
	int tree_id;

	work->tcon = NULL;
	if (cmd == SMB2_TREE_CONNECT_HE ||
	    cmd ==  SMB2_CANCEL_HE ||
	    cmd ==  SMB2_LOGOFF_HE) {
		ksmbd_debug(SMB, "skip to check tree connect request\n");
		return 0;
	}

	if (xa_empty(&work->sess->tree_conns)) {
		ksmbd_debug(SMB, "NO tree connected\n");
		return -ENOENT;
	}

	tree_id = le32_to_cpu(req_hdr->Id.SyncId.TreeId);
	work->tcon = ksmbd_tree_conn_lookup(work->sess, tree_id);
	if (!work->tcon) {
		pr_err("Invalid tid %d\n", tree_id);
		return -EINVAL;
	}

	return 1;
}

/**
 * smb2_set_err_rsp() - set error response code on smb response
 * @work:	smb work containing response buffer
 */
void smb2_set_err_rsp(struct ksmbd_work *work)
{
	struct smb2_err_rsp *err_rsp;

	if (work->next_smb2_rcv_hdr_off)
		err_rsp = ksmbd_resp_buf_next(work);
	else
		err_rsp = smb2_get_msg(work->response_buf);

	if (err_rsp->hdr.Status != STATUS_STOPPED_ON_SYMLINK) {
		err_rsp->StructureSize = SMB2_ERROR_STRUCTURE_SIZE2_LE;
		err_rsp->ErrorContextCount = 0;
		err_rsp->Reserved = 0;
		err_rsp->ByteCount = 0;
		err_rsp->ErrorData[0] = 0;
		inc_rfc1001_len(work->response_buf, SMB2_ERROR_STRUCTURE_SIZE2);
	}
}

/**
 * is_smb2_neg_cmd() - is it smb2 negotiation command
 * @work:	smb work containing smb header
 *
 * Return:      true if smb2 negotiation command, otherwise false
 */
bool is_smb2_neg_cmd(struct ksmbd_work *work)
{
	struct smb2_hdr *hdr = smb2_get_msg(work->request_buf);

	/* is it SMB2 header ? */
	if (hdr->ProtocolId != SMB2_PROTO_NUMBER)
		return false;

	/* make sure it is request not response message */
	if (hdr->Flags & SMB2_FLAGS_SERVER_TO_REDIR)
		return false;

	if (hdr->Command != SMB2_NEGOTIATE)
		return false;

	return true;
}

/**
 * is_smb2_rsp() - is it smb2 response
 * @work:	smb work containing smb response buffer
 *
 * Return:      true if smb2 response, otherwise false
 */
bool is_smb2_rsp(struct ksmbd_work *work)
{
	struct smb2_hdr *hdr = smb2_get_msg(work->response_buf);

	/* is it SMB2 header ? */
	if (hdr->ProtocolId != SMB2_PROTO_NUMBER)
		return false;

	/* make sure it is response not request message */
	if (!(hdr->Flags & SMB2_FLAGS_SERVER_TO_REDIR))
		return false;

	return true;
}

/**
 * get_smb2_cmd_val() - get smb command code from smb header
 * @work:	smb work containing smb request buffer
 *
 * Return:      smb2 request command value
 */
u16 get_smb2_cmd_val(struct ksmbd_work *work)
{
	struct smb2_hdr *rcv_hdr;

	if (work->next_smb2_rcv_hdr_off)
		rcv_hdr = ksmbd_req_buf_next(work);
	else
		rcv_hdr = smb2_get_msg(work->request_buf);
	return le16_to_cpu(rcv_hdr->Command);
}

/**
 * set_smb2_rsp_status() - set error response code on smb2 header
 * @work:	smb work containing response buffer
 * @err:	error response code
 */
void set_smb2_rsp_status(struct ksmbd_work *work, __le32 err)
{
	struct smb2_hdr *rsp_hdr;

	if (work->next_smb2_rcv_hdr_off)
		rsp_hdr = ksmbd_resp_buf_next(work);
	else
		rsp_hdr = smb2_get_msg(work->response_buf);
	rsp_hdr->Status = err;
	smb2_set_err_rsp(work);
}

/**
 * init_smb2_neg_rsp() - initialize smb2 response for negotiate command
 * @work:	smb work containing smb request buffer
 *
 * smb2 negotiate response is sent in reply of smb1 negotiate command for
 * dialect auto-negotiation.
 */
int init_smb2_neg_rsp(struct ksmbd_work *work)
{
	struct smb2_hdr *rsp_hdr;
	struct smb2_negotiate_rsp *rsp;
	struct ksmbd_conn *conn = work->conn;

	*(__be32 *)work->response_buf =
		cpu_to_be32(conn->vals->header_size);

	rsp_hdr = smb2_get_msg(work->response_buf);
	memset(rsp_hdr, 0, sizeof(struct smb2_hdr) + 2);
	rsp_hdr->ProtocolId = SMB2_PROTO_NUMBER;
	rsp_hdr->StructureSize = SMB2_HEADER_STRUCTURE_SIZE;
	rsp_hdr->CreditRequest = cpu_to_le16(2);
	rsp_hdr->Command = SMB2_NEGOTIATE;
	rsp_hdr->Flags = (SMB2_FLAGS_SERVER_TO_REDIR);
	rsp_hdr->NextCommand = 0;
	rsp_hdr->MessageId = 0;
	rsp_hdr->Id.SyncId.ProcessId = 0;
	rsp_hdr->Id.SyncId.TreeId = 0;
	rsp_hdr->SessionId = 0;
	memset(rsp_hdr->Signature, 0, 16);

	rsp = smb2_get_msg(work->response_buf);

	WARN_ON(ksmbd_conn_good(conn));

	rsp->StructureSize = cpu_to_le16(65);
	ksmbd_debug(SMB, "conn->dialect 0x%x\n", conn->dialect);
	rsp->DialectRevision = cpu_to_le16(conn->dialect);
	/* Not setting conn guid rsp->ServerGUID, as it
	 * not used by client for identifying connection
	 */
	rsp->Capabilities = cpu_to_le32(conn->vals->capabilities);
	/* Default Max Message Size till SMB2.0, 64K*/
	rsp->MaxTransactSize = cpu_to_le32(conn->vals->max_trans_size);
	rsp->MaxReadSize = cpu_to_le32(conn->vals->max_read_size);
	rsp->MaxWriteSize = cpu_to_le32(conn->vals->max_write_size);

	rsp->SystemTime = cpu_to_le64(ksmbd_systime());
	rsp->ServerStartTime = 0;

	rsp->SecurityBufferOffset = cpu_to_le16(128);
	rsp->SecurityBufferLength = cpu_to_le16(AUTH_GSS_LENGTH);
	ksmbd_copy_gss_neg_header((char *)(&rsp->hdr) +
		le16_to_cpu(rsp->SecurityBufferOffset));
	inc_rfc1001_len(work->response_buf,
			sizeof(struct smb2_negotiate_rsp) -
			sizeof(struct smb2_hdr) + AUTH_GSS_LENGTH);
	rsp->SecurityMode = SMB2_NEGOTIATE_SIGNING_ENABLED_LE;
	if (server_conf.signing == KSMBD_CONFIG_OPT_MANDATORY)
		rsp->SecurityMode |= SMB2_NEGOTIATE_SIGNING_REQUIRED_LE;
	conn->use_spnego = true;

	ksmbd_conn_set_need_negotiate(conn);
	return 0;
}

/**
 * smb2_set_rsp_credits() - set number of credits in response buffer
 * @work:	smb work containing smb response buffer
 */
int smb2_set_rsp_credits(struct ksmbd_work *work)
{
	struct smb2_hdr *req_hdr = ksmbd_req_buf_next(work);
	struct smb2_hdr *hdr = ksmbd_resp_buf_next(work);
	struct ksmbd_conn *conn = work->conn;
	unsigned short credits_requested, aux_max;
	unsigned short credit_charge, credits_granted = 0;

	if (work->send_no_response)
		return 0;

	hdr->CreditCharge = req_hdr->CreditCharge;

	if (conn->total_credits > conn->vals->max_credits) {
		hdr->CreditRequest = 0;
		pr_err("Total credits overflow: %d\n", conn->total_credits);
		return -EINVAL;
	}

	credit_charge = max_t(unsigned short,
			      le16_to_cpu(req_hdr->CreditCharge), 1);
	if (credit_charge > conn->total_credits) {
		ksmbd_debug(SMB, "Insufficient credits granted, given: %u, granted: %u\n",
			    credit_charge, conn->total_credits);
		return -EINVAL;
	}

	conn->total_credits -= credit_charge;
	conn->outstanding_credits -= credit_charge;
	credits_requested = max_t(unsigned short,
				  le16_to_cpu(req_hdr->CreditRequest), 1);

	/* according to smb2.credits smbtorture, Windows server
	 * 2016 or later grant up to 8192 credits at once.
	 *
	 * TODO: Need to adjuct CreditRequest value according to
	 * current cpu load
	 */
	if (hdr->Command == SMB2_NEGOTIATE)
		aux_max = 1;
	else
		aux_max = conn->vals->max_credits - credit_charge;
	credits_granted = min_t(unsigned short, credits_requested, aux_max);

	if (conn->vals->max_credits - conn->total_credits < credits_granted)
		credits_granted = conn->vals->max_credits -
			conn->total_credits;

	conn->total_credits += credits_granted;
	work->credits_granted += credits_granted;

	if (!req_hdr->NextCommand) {
		/* Update CreditRequest in last request */
		hdr->CreditRequest = cpu_to_le16(work->credits_granted);
	}
	ksmbd_debug(SMB,
		    "credits: requested[%d] granted[%d] total_granted[%d]\n",
		    credits_requested, credits_granted,
		    conn->total_credits);
	return 0;
}

/**
 * init_chained_smb2_rsp() - initialize smb2 chained response
 * @work:	smb work containing smb response buffer
 */
static void init_chained_smb2_rsp(struct ksmbd_work *work)
{
	struct smb2_hdr *req = ksmbd_req_buf_next(work);
	struct smb2_hdr *rsp = ksmbd_resp_buf_next(work);
	struct smb2_hdr *rsp_hdr;
	struct smb2_hdr *rcv_hdr;
	int next_hdr_offset = 0;
	int len, new_len;

	/* Len of this response = updated RFC len - offset of previous cmd
	 * in the compound rsp
	 */

	/* Storing the current local FID which may be needed by subsequent
	 * command in the compound request
	 */
	if (req->Command == SMB2_CREATE && rsp->Status == STATUS_SUCCESS) {
		work->compound_fid = ((struct smb2_create_rsp *)rsp)->VolatileFileId;
		work->compound_pfid = ((struct smb2_create_rsp *)rsp)->PersistentFileId;
		work->compound_sid = le64_to_cpu(rsp->SessionId);
	}

	len = get_rfc1002_len(work->response_buf) - work->next_smb2_rsp_hdr_off;
	next_hdr_offset = le32_to_cpu(req->NextCommand);

	new_len = ALIGN(len, 8);
	inc_rfc1001_len(work->response_buf,
			sizeof(struct smb2_hdr) + new_len - len);
	rsp->NextCommand = cpu_to_le32(new_len);

	work->next_smb2_rcv_hdr_off += next_hdr_offset;
	work->next_smb2_rsp_hdr_off += new_len;
	ksmbd_debug(SMB,
		    "Compound req new_len = %d rcv off = %d rsp off = %d\n",
		    new_len, work->next_smb2_rcv_hdr_off,
		    work->next_smb2_rsp_hdr_off);

	rsp_hdr = ksmbd_resp_buf_next(work);
	rcv_hdr = ksmbd_req_buf_next(work);

	if (!(rcv_hdr->Flags & SMB2_FLAGS_RELATED_OPERATIONS)) {
		ksmbd_debug(SMB, "related flag should be set\n");
		work->compound_fid = KSMBD_NO_FID;
		work->compound_pfid = KSMBD_NO_FID;
	}
	memset((char *)rsp_hdr, 0, sizeof(struct smb2_hdr) + 2);
	rsp_hdr->ProtocolId = SMB2_PROTO_NUMBER;
	rsp_hdr->StructureSize = SMB2_HEADER_STRUCTURE_SIZE;
	rsp_hdr->Command = rcv_hdr->Command;

	/*
	 * Message is response. We don't grant oplock yet.
	 */
	rsp_hdr->Flags = (SMB2_FLAGS_SERVER_TO_REDIR |
				SMB2_FLAGS_RELATED_OPERATIONS);
	rsp_hdr->NextCommand = 0;
	rsp_hdr->MessageId = rcv_hdr->MessageId;
	rsp_hdr->Id.SyncId.ProcessId = rcv_hdr->Id.SyncId.ProcessId;
	rsp_hdr->Id.SyncId.TreeId = rcv_hdr->Id.SyncId.TreeId;
	rsp_hdr->SessionId = rcv_hdr->SessionId;
	memcpy(rsp_hdr->Signature, rcv_hdr->Signature, 16);
}

/**
 * is_chained_smb2_message() - check for chained command
 * @work:	smb work containing smb request buffer
 *
 * Return:      true if chained request, otherwise false
 */
bool is_chained_smb2_message(struct ksmbd_work *work)
{
	struct smb2_hdr *hdr = smb2_get_msg(work->request_buf);
	unsigned int len, next_cmd;

	if (hdr->ProtocolId != SMB2_PROTO_NUMBER)
		return false;

	hdr = ksmbd_req_buf_next(work);
	next_cmd = le32_to_cpu(hdr->NextCommand);
	if (next_cmd > 0) {
		if ((u64)work->next_smb2_rcv_hdr_off + next_cmd +
			__SMB2_HEADER_STRUCTURE_SIZE >
		    get_rfc1002_len(work->request_buf)) {
			pr_err("next command(%u) offset exceeds smb msg size\n",
			       next_cmd);
			return false;
		}

		if ((u64)get_rfc1002_len(work->response_buf) + MAX_CIFS_SMALL_BUFFER_SIZE >
		    work->response_sz) {
			pr_err("next response offset exceeds response buffer size\n");
			return false;
		}

		ksmbd_debug(SMB, "got SMB2 chained command\n");
		init_chained_smb2_rsp(work);
		return true;
	} else if (work->next_smb2_rcv_hdr_off) {
		/*
		 * This is last request in chained command,
		 * align response to 8 byte
		 */
		len = ALIGN(get_rfc1002_len(work->response_buf), 8);
		len = len - get_rfc1002_len(work->response_buf);
		if (len) {
			ksmbd_debug(SMB, "padding len %u\n", len);
			inc_rfc1001_len(work->response_buf, len);
			if (work->aux_payload_sz)
				work->aux_payload_sz += len;
		}
	}
	return false;
}

/**
 * init_smb2_rsp_hdr() - initialize smb2 response
 * @work:	smb work containing smb request buffer
 *
 * Return:      0
 */
int init_smb2_rsp_hdr(struct ksmbd_work *work)
{
	struct smb2_hdr *rsp_hdr = smb2_get_msg(work->response_buf);
	struct smb2_hdr *rcv_hdr = smb2_get_msg(work->request_buf);
	struct ksmbd_conn *conn = work->conn;

	memset(rsp_hdr, 0, sizeof(struct smb2_hdr) + 2);
	*(__be32 *)work->response_buf =
		cpu_to_be32(conn->vals->header_size);
	rsp_hdr->ProtocolId = rcv_hdr->ProtocolId;
	rsp_hdr->StructureSize = SMB2_HEADER_STRUCTURE_SIZE;
	rsp_hdr->Command = rcv_hdr->Command;

	/*
	 * Message is response. We don't grant oplock yet.
	 */
	rsp_hdr->Flags = (SMB2_FLAGS_SERVER_TO_REDIR);
	rsp_hdr->NextCommand = 0;
	rsp_hdr->MessageId = rcv_hdr->MessageId;
	rsp_hdr->Id.SyncId.ProcessId = rcv_hdr->Id.SyncId.ProcessId;
	rsp_hdr->Id.SyncId.TreeId = rcv_hdr->Id.SyncId.TreeId;
	rsp_hdr->SessionId = rcv_hdr->SessionId;
	memcpy(rsp_hdr->Signature, rcv_hdr->Signature, 16);

	return 0;
}

/**
 * smb2_allocate_rsp_buf() - allocate smb2 response buffer
 * @work:	smb work containing smb request buffer
 *
 * Return:      0 on success, otherwise -ENOMEM
 */
int smb2_allocate_rsp_buf(struct ksmbd_work *work)
{
	struct smb2_hdr *hdr = smb2_get_msg(work->request_buf);
	size_t small_sz = MAX_CIFS_SMALL_BUFFER_SIZE;
	size_t large_sz = small_sz + work->conn->vals->max_trans_size;
	size_t sz = small_sz;
	int cmd = le16_to_cpu(hdr->Command);

	if (cmd == SMB2_IOCTL_HE || cmd == SMB2_QUERY_DIRECTORY_HE)
		sz = large_sz;

	if (cmd == SMB2_QUERY_INFO_HE) {
		struct smb2_query_info_req *req;

		req = smb2_get_msg(work->request_buf);
		if ((req->InfoType == SMB2_O_INFO_FILE &&
		     (req->FileInfoClass == FILE_FULL_EA_INFORMATION ||
		     req->FileInfoClass == FILE_ALL_INFORMATION)) ||
		    req->InfoType == SMB2_O_INFO_SECURITY)
			sz = large_sz;
	}

	/* allocate large response buf for chained commands */
	if (le32_to_cpu(hdr->NextCommand) > 0)
		sz = large_sz;

	work->response_buf = kvmalloc(sz, GFP_KERNEL | __GFP_ZERO);
	if (!work->response_buf)
		return -ENOMEM;

	work->response_sz = sz;
	return 0;
}

/**
 * smb2_check_user_session() - check for valid session for a user
 * @work:	smb work containing smb request buffer
 *
 * Return:      0 on success, otherwise error
 */
int smb2_check_user_session(struct ksmbd_work *work)
{
	struct smb2_hdr *req_hdr = smb2_get_msg(work->request_buf);
	struct ksmbd_conn *conn = work->conn;
	unsigned int cmd = conn->ops->get_cmd_val(work);
	unsigned long long sess_id;

	work->sess = NULL;
	/*
	 * SMB2_ECHO, SMB2_NEGOTIATE, SMB2_SESSION_SETUP command do not
	 * require a session id, so no need to validate user session's for
	 * these commands.
	 */
	if (cmd == SMB2_ECHO_HE || cmd == SMB2_NEGOTIATE_HE ||
	    cmd == SMB2_SESSION_SETUP_HE)
		return 0;

	if (!ksmbd_conn_good(conn))
		return -EINVAL;

	sess_id = le64_to_cpu(req_hdr->SessionId);
	/* Check for validity of user session */
	work->sess = ksmbd_session_lookup_all(conn, sess_id);
	if (work->sess)
		return 1;
	ksmbd_debug(SMB, "Invalid user session, Uid %llu\n", sess_id);
	return -EINVAL;
}

static void destroy_previous_session(struct ksmbd_conn *conn,
				     struct ksmbd_user *user, u64 id)
{
	struct ksmbd_session *prev_sess = ksmbd_session_lookup_slowpath(id);
	struct ksmbd_user *prev_user;
	struct channel *chann;
	long index;

	if (!prev_sess)
		return;

	prev_user = prev_sess->user;

	if (!prev_user ||
	    strcmp(user->name, prev_user->name) ||
	    user->passkey_sz != prev_user->passkey_sz ||
	    memcmp(user->passkey, prev_user->passkey, user->passkey_sz))
		return;

	prev_sess->state = SMB2_SESSION_EXPIRED;
	xa_for_each(&prev_sess->ksmbd_chann_list, index, chann)
		ksmbd_conn_set_exiting(chann->conn);
}

/**
 * smb2_get_name() - get filename string from on the wire smb format
 * @src:	source buffer
 * @maxlen:	maxlen of source string
 * @local_nls:	nls_table pointer
 *
 * Return:      matching converted filename on success, otherwise error ptr
 */
static char *
smb2_get_name(const char *src, const int maxlen, struct nls_table *local_nls)
{
	char *name;

	name = smb_strndup_from_utf16(src, maxlen, 1, local_nls);
	if (IS_ERR(name)) {
		pr_err("failed to get name %ld\n", PTR_ERR(name));
		return name;
	}

	ksmbd_conv_path_to_unix(name);
	ksmbd_strip_last_slash(name);
	return name;
}

int setup_async_work(struct ksmbd_work *work, void (*fn)(void **), void **arg)
{
	struct smb2_hdr *rsp_hdr;
	struct ksmbd_conn *conn = work->conn;
	int id;

	rsp_hdr = smb2_get_msg(work->response_buf);
	rsp_hdr->Flags |= SMB2_FLAGS_ASYNC_COMMAND;

	id = ksmbd_acquire_async_msg_id(&conn->async_ida);
	if (id < 0) {
		pr_err("Failed to alloc async message id\n");
		return id;
	}
	work->asynchronous = true;
	work->async_id = id;
	rsp_hdr->Id.AsyncId = cpu_to_le64(id);

	ksmbd_debug(SMB,
		    "Send interim Response to inform async request id : %d\n",
		    work->async_id);

	work->cancel_fn = fn;
	work->cancel_argv = arg;

	if (list_empty(&work->async_request_entry)) {
		spin_lock(&conn->request_lock);
		list_add_tail(&work->async_request_entry, &conn->async_requests);
		spin_unlock(&conn->request_lock);
	}

	return 0;
}

void release_async_work(struct ksmbd_work *work)
{
	struct ksmbd_conn *conn = work->conn;

	spin_lock(&conn->request_lock);
	list_del_init(&work->async_request_entry);
	spin_unlock(&conn->request_lock);

	work->asynchronous = 0;
	work->cancel_fn = NULL;
	kfree(work->cancel_argv);
	work->cancel_argv = NULL;
	if (work->async_id) {
		ksmbd_release_id(&conn->async_ida, work->async_id);
		work->async_id = 0;
	}
}

void smb2_send_interim_resp(struct ksmbd_work *work, __le32 status)
{
	struct smb2_hdr *rsp_hdr;

	rsp_hdr = smb2_get_msg(work->response_buf);
	smb2_set_err_rsp(work);
	rsp_hdr->Status = status;

	work->multiRsp = 1;
	ksmbd_conn_write(work);
	rsp_hdr->Status = 0;
	work->multiRsp = 0;
}

static __le32 smb2_get_reparse_tag_special_file(umode_t mode)
{
	if (S_ISDIR(mode) || S_ISREG(mode))
		return 0;

	if (S_ISLNK(mode))
		return IO_REPARSE_TAG_LX_SYMLINK_LE;
	else if (S_ISFIFO(mode))
		return IO_REPARSE_TAG_LX_FIFO_LE;
	else if (S_ISSOCK(mode))
		return IO_REPARSE_TAG_AF_UNIX_LE;
	else if (S_ISCHR(mode))
		return IO_REPARSE_TAG_LX_CHR_LE;
	else if (S_ISBLK(mode))
		return IO_REPARSE_TAG_LX_BLK_LE;

	return 0;
}

/**
 * smb2_get_dos_mode() - get file mode in dos format from unix mode
 * @stat:	kstat containing file mode
 * @attribute:	attribute flags
 *
 * Return:      converted dos mode
 */
static int smb2_get_dos_mode(struct kstat *stat, int attribute)
{
	int attr = 0;

	if (S_ISDIR(stat->mode)) {
		attr = FILE_ATTRIBUTE_DIRECTORY |
			(attribute & (FILE_ATTRIBUTE_HIDDEN | FILE_ATTRIBUTE_SYSTEM));
	} else {
		attr = (attribute & 0x00005137) | FILE_ATTRIBUTE_ARCHIVE;
		attr &= ~(FILE_ATTRIBUTE_DIRECTORY);
		if (S_ISREG(stat->mode) && (server_conf.share_fake_fscaps &
				FILE_SUPPORTS_SPARSE_FILES))
			attr |= FILE_ATTRIBUTE_SPARSE_FILE;

		if (smb2_get_reparse_tag_special_file(stat->mode))
			attr |= FILE_ATTRIBUTE_REPARSE_POINT;
	}

	return attr;
}

static void build_preauth_ctxt(struct smb2_preauth_neg_context *pneg_ctxt,
			       __le16 hash_id)
{
	pneg_ctxt->ContextType = SMB2_PREAUTH_INTEGRITY_CAPABILITIES;
	pneg_ctxt->DataLength = cpu_to_le16(38);
	pneg_ctxt->HashAlgorithmCount = cpu_to_le16(1);
	pneg_ctxt->Reserved = cpu_to_le32(0);
	pneg_ctxt->SaltLength = cpu_to_le16(SMB311_SALT_SIZE);
	get_random_bytes(pneg_ctxt->Salt, SMB311_SALT_SIZE);
	pneg_ctxt->HashAlgorithms = hash_id;
}

static void build_encrypt_ctxt(struct smb2_encryption_neg_context *pneg_ctxt,
			       __le16 cipher_type)
{
	pneg_ctxt->ContextType = SMB2_ENCRYPTION_CAPABILITIES;
	pneg_ctxt->DataLength = cpu_to_le16(4);
	pneg_ctxt->Reserved = cpu_to_le32(0);
	pneg_ctxt->CipherCount = cpu_to_le16(1);
	pneg_ctxt->Ciphers[0] = cipher_type;
}

static void build_compression_ctxt(struct smb2_compression_capabilities_context *pneg_ctxt,
				   __le16 comp_algo)
{
	pneg_ctxt->ContextType = SMB2_COMPRESSION_CAPABILITIES;
	pneg_ctxt->DataLength =
		cpu_to_le16(sizeof(struct smb2_compression_capabilities_context)
			- sizeof(struct smb2_neg_context));
	pneg_ctxt->Reserved = cpu_to_le32(0);
	pneg_ctxt->CompressionAlgorithmCount = cpu_to_le16(1);
	pneg_ctxt->Flags = cpu_to_le32(0);
	pneg_ctxt->CompressionAlgorithms[0] = comp_algo;
}

static void build_sign_cap_ctxt(struct smb2_signing_capabilities *pneg_ctxt,
				__le16 sign_algo)
{
	pneg_ctxt->ContextType = SMB2_SIGNING_CAPABILITIES;
	pneg_ctxt->DataLength =
		cpu_to_le16((sizeof(struct smb2_signing_capabilities) + 2)
			- sizeof(struct smb2_neg_context));
	pneg_ctxt->Reserved = cpu_to_le32(0);
	pneg_ctxt->SigningAlgorithmCount = cpu_to_le16(1);
	pneg_ctxt->SigningAlgorithms[0] = sign_algo;
}

static void build_posix_ctxt(struct smb2_posix_neg_context *pneg_ctxt)
{
	pneg_ctxt->ContextType = SMB2_POSIX_EXTENSIONS_AVAILABLE;
	pneg_ctxt->DataLength = cpu_to_le16(POSIX_CTXT_DATA_LEN);
	/* SMB2_CREATE_TAG_POSIX is "0x93AD25509CB411E7B42383DE968BCD7C" */
	pneg_ctxt->Name[0] = 0x93;
	pneg_ctxt->Name[1] = 0xAD;
	pneg_ctxt->Name[2] = 0x25;
	pneg_ctxt->Name[3] = 0x50;
	pneg_ctxt->Name[4] = 0x9C;
	pneg_ctxt->Name[5] = 0xB4;
	pneg_ctxt->Name[6] = 0x11;
	pneg_ctxt->Name[7] = 0xE7;
	pneg_ctxt->Name[8] = 0xB4;
	pneg_ctxt->Name[9] = 0x23;
	pneg_ctxt->Name[10] = 0x83;
	pneg_ctxt->Name[11] = 0xDE;
	pneg_ctxt->Name[12] = 0x96;
	pneg_ctxt->Name[13] = 0x8B;
	pneg_ctxt->Name[14] = 0xCD;
	pneg_ctxt->Name[15] = 0x7C;
}

static void assemble_neg_contexts(struct ksmbd_conn *conn,
				  struct smb2_negotiate_rsp *rsp,
				  void *smb2_buf_len)
{
	char *pneg_ctxt = (char *)rsp +
			le32_to_cpu(rsp->NegotiateContextOffset);
	int neg_ctxt_cnt = 1;
	int ctxt_size;

	ksmbd_debug(SMB,
		    "assemble SMB2_PREAUTH_INTEGRITY_CAPABILITIES context\n");
	build_preauth_ctxt((struct smb2_preauth_neg_context *)pneg_ctxt,
			   conn->preauth_info->Preauth_HashId);
	rsp->NegotiateContextCount = cpu_to_le16(neg_ctxt_cnt);
	inc_rfc1001_len(smb2_buf_len, AUTH_GSS_PADDING);
	ctxt_size = sizeof(struct smb2_preauth_neg_context);
	/* Round to 8 byte boundary */
	pneg_ctxt += round_up(sizeof(struct smb2_preauth_neg_context), 8);

	if (conn->cipher_type) {
		ctxt_size = round_up(ctxt_size, 8);
		ksmbd_debug(SMB,
			    "assemble SMB2_ENCRYPTION_CAPABILITIES context\n");
		build_encrypt_ctxt((struct smb2_encryption_neg_context *)pneg_ctxt,
				   conn->cipher_type);
		rsp->NegotiateContextCount = cpu_to_le16(++neg_ctxt_cnt);
		ctxt_size += sizeof(struct smb2_encryption_neg_context) + 2;
		/* Round to 8 byte boundary */
		pneg_ctxt +=
			round_up(sizeof(struct smb2_encryption_neg_context) + 2,
				 8);
	}

	if (conn->compress_algorithm) {
		ctxt_size = round_up(ctxt_size, 8);
		ksmbd_debug(SMB,
			    "assemble SMB2_COMPRESSION_CAPABILITIES context\n");
		/* Temporarily set to SMB3_COMPRESS_NONE */
		build_compression_ctxt((struct smb2_compression_capabilities_context *)pneg_ctxt,
				       conn->compress_algorithm);
		rsp->NegotiateContextCount = cpu_to_le16(++neg_ctxt_cnt);
		ctxt_size += sizeof(struct smb2_compression_capabilities_context) + 2;
		/* Round to 8 byte boundary */
		pneg_ctxt += round_up(sizeof(struct smb2_compression_capabilities_context) + 2,
				      8);
	}

	if (conn->posix_ext_supported) {
		ctxt_size = round_up(ctxt_size, 8);
		ksmbd_debug(SMB,
			    "assemble SMB2_POSIX_EXTENSIONS_AVAILABLE context\n");
		build_posix_ctxt((struct smb2_posix_neg_context *)pneg_ctxt);
		rsp->NegotiateContextCount = cpu_to_le16(++neg_ctxt_cnt);
		ctxt_size += sizeof(struct smb2_posix_neg_context);
		/* Round to 8 byte boundary */
		pneg_ctxt += round_up(sizeof(struct smb2_posix_neg_context), 8);
	}

	if (conn->signing_negotiated) {
		ctxt_size = round_up(ctxt_size, 8);
		ksmbd_debug(SMB,
			    "assemble SMB2_SIGNING_CAPABILITIES context\n");
		build_sign_cap_ctxt((struct smb2_signing_capabilities *)pneg_ctxt,
				    conn->signing_algorithm);
		rsp->NegotiateContextCount = cpu_to_le16(++neg_ctxt_cnt);
		ctxt_size += sizeof(struct smb2_signing_capabilities) + 2;
	}

	inc_rfc1001_len(smb2_buf_len, ctxt_size);
}

static __le32 decode_preauth_ctxt(struct ksmbd_conn *conn,
				  struct smb2_preauth_neg_context *pneg_ctxt,
				  int len_of_ctxts)
{
	/*
	 * sizeof(smb2_preauth_neg_context) assumes SMB311_SALT_SIZE Salt,
	 * which may not be present. Only check for used HashAlgorithms[1].
	 */
	if (len_of_ctxts < MIN_PREAUTH_CTXT_DATA_LEN)
		return STATUS_INVALID_PARAMETER;

	if (pneg_ctxt->HashAlgorithms != SMB2_PREAUTH_INTEGRITY_SHA512)
		return STATUS_NO_PREAUTH_INTEGRITY_HASH_OVERLAP;

	conn->preauth_info->Preauth_HashId = SMB2_PREAUTH_INTEGRITY_SHA512;
	return STATUS_SUCCESS;
}

static void decode_encrypt_ctxt(struct ksmbd_conn *conn,
				struct smb2_encryption_neg_context *pneg_ctxt,
				int len_of_ctxts)
{
	int cph_cnt = le16_to_cpu(pneg_ctxt->CipherCount);
	int i, cphs_size = cph_cnt * sizeof(__le16);

	conn->cipher_type = 0;

	if (sizeof(struct smb2_encryption_neg_context) + cphs_size >
	    len_of_ctxts) {
		pr_err("Invalid cipher count(%d)\n", cph_cnt);
		return;
	}

	if (server_conf.flags & KSMBD_GLOBAL_FLAG_SMB2_ENCRYPTION_OFF)
		return;

	for (i = 0; i < cph_cnt; i++) {
		if (pneg_ctxt->Ciphers[i] == SMB2_ENCRYPTION_AES128_GCM ||
		    pneg_ctxt->Ciphers[i] == SMB2_ENCRYPTION_AES128_CCM ||
		    pneg_ctxt->Ciphers[i] == SMB2_ENCRYPTION_AES256_CCM ||
		    pneg_ctxt->Ciphers[i] == SMB2_ENCRYPTION_AES256_GCM) {
			ksmbd_debug(SMB, "Cipher ID = 0x%x\n",
				    pneg_ctxt->Ciphers[i]);
			conn->cipher_type = pneg_ctxt->Ciphers[i];
			break;
		}
	}
}

/**
 * smb3_encryption_negotiated() - checks if server and client agreed on enabling encryption
 * @conn:	smb connection
 *
 * Return:	true if connection should be encrypted, else false
 */
bool smb3_encryption_negotiated(struct ksmbd_conn *conn)
{
	if (!conn->ops->generate_encryptionkey)
		return false;

	/*
	 * SMB 3.0 and 3.0.2 dialects use the SMB2_GLOBAL_CAP_ENCRYPTION flag.
	 * SMB 3.1.1 uses the cipher_type field.
	 */
	return (conn->vals->capabilities & SMB2_GLOBAL_CAP_ENCRYPTION) ||
	    conn->cipher_type;
}

static void decode_compress_ctxt(struct ksmbd_conn *conn,
				 struct smb2_compression_capabilities_context *pneg_ctxt)
{
	conn->compress_algorithm = SMB3_COMPRESS_NONE;
}

static void decode_sign_cap_ctxt(struct ksmbd_conn *conn,
				 struct smb2_signing_capabilities *pneg_ctxt,
				 int len_of_ctxts)
{
	int sign_algo_cnt = le16_to_cpu(pneg_ctxt->SigningAlgorithmCount);
	int i, sign_alos_size = sign_algo_cnt * sizeof(__le16);

	conn->signing_negotiated = false;

	if (sizeof(struct smb2_signing_capabilities) + sign_alos_size >
	    len_of_ctxts) {
		pr_err("Invalid signing algorithm count(%d)\n", sign_algo_cnt);
		return;
	}

	for (i = 0; i < sign_algo_cnt; i++) {
		if (pneg_ctxt->SigningAlgorithms[i] == SIGNING_ALG_HMAC_SHA256_LE ||
		    pneg_ctxt->SigningAlgorithms[i] == SIGNING_ALG_AES_CMAC_LE) {
			ksmbd_debug(SMB, "Signing Algorithm ID = 0x%x\n",
				    pneg_ctxt->SigningAlgorithms[i]);
			conn->signing_negotiated = true;
			conn->signing_algorithm =
				pneg_ctxt->SigningAlgorithms[i];
			break;
		}
	}
}

static __le32 deassemble_neg_contexts(struct ksmbd_conn *conn,
				      struct smb2_negotiate_req *req,
				      int len_of_smb)
{
	/* +4 is to account for the RFC1001 len field */
	struct smb2_neg_context *pctx = (struct smb2_neg_context *)req;
	int i = 0, len_of_ctxts;
	int offset = le32_to_cpu(req->NegotiateContextOffset);
	int neg_ctxt_cnt = le16_to_cpu(req->NegotiateContextCount);
	__le32 status = STATUS_INVALID_PARAMETER;

	ksmbd_debug(SMB, "decoding %d negotiate contexts\n", neg_ctxt_cnt);
	if (len_of_smb <= offset) {
		ksmbd_debug(SMB, "Invalid response: negotiate context offset\n");
		return status;
	}

	len_of_ctxts = len_of_smb - offset;

	while (i++ < neg_ctxt_cnt) {
		int clen;

		/* check that offset is not beyond end of SMB */
		if (len_of_ctxts == 0)
			break;

		if (len_of_ctxts < sizeof(struct smb2_neg_context))
			break;

		pctx = (struct smb2_neg_context *)((char *)pctx + offset);
		clen = le16_to_cpu(pctx->DataLength);
		if (clen + sizeof(struct smb2_neg_context) > len_of_ctxts)
			break;

		if (pctx->ContextType == SMB2_PREAUTH_INTEGRITY_CAPABILITIES) {
			ksmbd_debug(SMB,
				    "deassemble SMB2_PREAUTH_INTEGRITY_CAPABILITIES context\n");
			if (conn->preauth_info->Preauth_HashId)
				break;

			status = decode_preauth_ctxt(conn,
						     (struct smb2_preauth_neg_context *)pctx,
						     len_of_ctxts);
			if (status != STATUS_SUCCESS)
				break;
		} else if (pctx->ContextType == SMB2_ENCRYPTION_CAPABILITIES) {
			ksmbd_debug(SMB,
				    "deassemble SMB2_ENCRYPTION_CAPABILITIES context\n");
			if (conn->cipher_type)
				break;

			decode_encrypt_ctxt(conn,
					    (struct smb2_encryption_neg_context *)pctx,
					    len_of_ctxts);
		} else if (pctx->ContextType == SMB2_COMPRESSION_CAPABILITIES) {
			ksmbd_debug(SMB,
				    "deassemble SMB2_COMPRESSION_CAPABILITIES context\n");
			if (conn->compress_algorithm)
				break;

			decode_compress_ctxt(conn,
					     (struct smb2_compression_capabilities_context *)pctx);
		} else if (pctx->ContextType == SMB2_NETNAME_NEGOTIATE_CONTEXT_ID) {
			ksmbd_debug(SMB,
				    "deassemble SMB2_NETNAME_NEGOTIATE_CONTEXT_ID context\n");
		} else if (pctx->ContextType == SMB2_POSIX_EXTENSIONS_AVAILABLE) {
			ksmbd_debug(SMB,
				    "deassemble SMB2_POSIX_EXTENSIONS_AVAILABLE context\n");
			conn->posix_ext_supported = true;
		} else if (pctx->ContextType == SMB2_SIGNING_CAPABILITIES) {
			ksmbd_debug(SMB,
				    "deassemble SMB2_SIGNING_CAPABILITIES context\n");
			decode_sign_cap_ctxt(conn,
					     (struct smb2_signing_capabilities *)pctx,
					     len_of_ctxts);
		}

		/* offsets must be 8 byte aligned */
		clen = (clen + 7) & ~0x7;
		offset = clen + sizeof(struct smb2_neg_context);
		len_of_ctxts -= clen + sizeof(struct smb2_neg_context);
	}
	return status;
}

/**
 * smb2_handle_negotiate() - handler for smb2 negotiate command
 * @work:	smb work containing smb request buffer
 *
 * Return:      0
 */
int smb2_handle_negotiate(struct ksmbd_work *work)
{
	struct ksmbd_conn *conn = work->conn;
	struct smb2_negotiate_req *req = smb2_get_msg(work->request_buf);
	struct smb2_negotiate_rsp *rsp = smb2_get_msg(work->response_buf);
	int rc = 0;
	unsigned int smb2_buf_len, smb2_neg_size;
	__le32 status;

	ksmbd_debug(SMB, "Received negotiate request\n");
	conn->need_neg = false;
	if (ksmbd_conn_good(conn)) {
		pr_err("conn->tcp_status is already in CifsGood State\n");
		work->send_no_response = 1;
		return rc;
	}

	if (req->DialectCount == 0) {
		pr_err("malformed packet\n");
		rsp->hdr.Status = STATUS_INVALID_PARAMETER;
		rc = -EINVAL;
		goto err_out;
	}

	smb2_buf_len = get_rfc1002_len(work->request_buf);
	smb2_neg_size = offsetof(struct smb2_negotiate_req, Dialects);
	if (smb2_neg_size > smb2_buf_len) {
		rsp->hdr.Status = STATUS_INVALID_PARAMETER;
		rc = -EINVAL;
		goto err_out;
	}

	if (conn->dialect == SMB311_PROT_ID) {
		unsigned int nego_ctxt_off = le32_to_cpu(req->NegotiateContextOffset);

		if (smb2_buf_len < nego_ctxt_off) {
			rsp->hdr.Status = STATUS_INVALID_PARAMETER;
			rc = -EINVAL;
			goto err_out;
		}

		if (smb2_neg_size > nego_ctxt_off) {
			rsp->hdr.Status = STATUS_INVALID_PARAMETER;
			rc = -EINVAL;
			goto err_out;
		}

		if (smb2_neg_size + le16_to_cpu(req->DialectCount) * sizeof(__le16) >
		    nego_ctxt_off) {
			rsp->hdr.Status = STATUS_INVALID_PARAMETER;
			rc = -EINVAL;
			goto err_out;
		}
	} else {
		if (smb2_neg_size + le16_to_cpu(req->DialectCount) * sizeof(__le16) >
		    smb2_buf_len) {
			rsp->hdr.Status = STATUS_INVALID_PARAMETER;
			rc = -EINVAL;
			goto err_out;
		}
	}

	conn->cli_cap = le32_to_cpu(req->Capabilities);
	switch (conn->dialect) {
	case SMB311_PROT_ID:
		conn->preauth_info =
			kzalloc(sizeof(struct preauth_integrity_info),
				GFP_KERNEL);
		if (!conn->preauth_info) {
			rc = -ENOMEM;
			rsp->hdr.Status = STATUS_INVALID_PARAMETER;
			goto err_out;
		}

		status = deassemble_neg_contexts(conn, req,
						 get_rfc1002_len(work->request_buf));
		if (status != STATUS_SUCCESS) {
			pr_err("deassemble_neg_contexts error(0x%x)\n",
			       status);
			rsp->hdr.Status = status;
			rc = -EINVAL;
			kfree(conn->preauth_info);
			conn->preauth_info = NULL;
			goto err_out;
		}

		rc = init_smb3_11_server(conn);
		if (rc < 0) {
			rsp->hdr.Status = STATUS_INVALID_PARAMETER;
			kfree(conn->preauth_info);
			conn->preauth_info = NULL;
			goto err_out;
		}

		ksmbd_gen_preauth_integrity_hash(conn,
						 work->request_buf,
						 conn->preauth_info->Preauth_HashValue);
		rsp->NegotiateContextOffset =
				cpu_to_le32(OFFSET_OF_NEG_CONTEXT);
		assemble_neg_contexts(conn, rsp, work->response_buf);
		break;
	case SMB302_PROT_ID:
		init_smb3_02_server(conn);
		break;
	case SMB30_PROT_ID:
		init_smb3_0_server(conn);
		break;
	case SMB21_PROT_ID:
		init_smb2_1_server(conn);
		break;
	case SMB2X_PROT_ID:
	case BAD_PROT_ID:
	default:
		ksmbd_debug(SMB, "Server dialect :0x%x not supported\n",
			    conn->dialect);
		rsp->hdr.Status = STATUS_NOT_SUPPORTED;
		rc = -EINVAL;
		goto err_out;
	}
	rsp->Capabilities = cpu_to_le32(conn->vals->capabilities);

	/* For stats */
	conn->connection_type = conn->dialect;

	rsp->MaxTransactSize = cpu_to_le32(conn->vals->max_trans_size);
	rsp->MaxReadSize = cpu_to_le32(conn->vals->max_read_size);
	rsp->MaxWriteSize = cpu_to_le32(conn->vals->max_write_size);

	memcpy(conn->ClientGUID, req->ClientGUID,
			SMB2_CLIENT_GUID_SIZE);
	conn->cli_sec_mode = le16_to_cpu(req->SecurityMode);

	rsp->StructureSize = cpu_to_le16(65);
	rsp->DialectRevision = cpu_to_le16(conn->dialect);
	/* Not setting conn guid rsp->ServerGUID, as it
	 * not used by client for identifying server
	 */
	memset(rsp->ServerGUID, 0, SMB2_CLIENT_GUID_SIZE);

	rsp->SystemTime = cpu_to_le64(ksmbd_systime());
	rsp->ServerStartTime = 0;
	ksmbd_debug(SMB, "negotiate context offset %d, count %d\n",
		    le32_to_cpu(rsp->NegotiateContextOffset),
		    le16_to_cpu(rsp->NegotiateContextCount));

	rsp->SecurityBufferOffset = cpu_to_le16(128);
	rsp->SecurityBufferLength = cpu_to_le16(AUTH_GSS_LENGTH);
	ksmbd_copy_gss_neg_header((char *)(&rsp->hdr) +
				  le16_to_cpu(rsp->SecurityBufferOffset));
	inc_rfc1001_len(work->response_buf, sizeof(struct smb2_negotiate_rsp) -
			sizeof(struct smb2_hdr) + AUTH_GSS_LENGTH);
	rsp->SecurityMode = SMB2_NEGOTIATE_SIGNING_ENABLED_LE;
	conn->use_spnego = true;

	if ((server_conf.signing == KSMBD_CONFIG_OPT_AUTO ||
	     server_conf.signing == KSMBD_CONFIG_OPT_DISABLED) &&
	    req->SecurityMode & SMB2_NEGOTIATE_SIGNING_REQUIRED_LE)
		conn->sign = true;
	else if (server_conf.signing == KSMBD_CONFIG_OPT_MANDATORY) {
		server_conf.enforced_signing = true;
		rsp->SecurityMode |= SMB2_NEGOTIATE_SIGNING_REQUIRED_LE;
		conn->sign = true;
	}

	conn->srv_sec_mode = le16_to_cpu(rsp->SecurityMode);
	ksmbd_conn_set_need_negotiate(conn);

err_out:
	if (rc < 0)
		smb2_set_err_rsp(work);

	return rc;
}

static int alloc_preauth_hash(struct ksmbd_session *sess,
			      struct ksmbd_conn *conn)
{
	if (sess->Preauth_HashValue)
		return 0;

	sess->Preauth_HashValue = kmemdup(conn->preauth_info->Preauth_HashValue,
					  PREAUTH_HASHVALUE_SIZE, GFP_KERNEL);
	if (!sess->Preauth_HashValue)
		return -ENOMEM;

	return 0;
}

static int generate_preauth_hash(struct ksmbd_work *work)
{
	struct ksmbd_conn *conn = work->conn;
	struct ksmbd_session *sess = work->sess;
	u8 *preauth_hash;

	if (conn->dialect != SMB311_PROT_ID)
		return 0;

	if (conn->binding) {
		struct preauth_session *preauth_sess;

		preauth_sess = ksmbd_preauth_session_lookup(conn, sess->id);
		if (!preauth_sess) {
			preauth_sess = ksmbd_preauth_session_alloc(conn, sess->id);
			if (!preauth_sess)
				return -ENOMEM;
		}

		preauth_hash = preauth_sess->Preauth_HashValue;
	} else {
		if (!sess->Preauth_HashValue)
			if (alloc_preauth_hash(sess, conn))
				return -ENOMEM;
		preauth_hash = sess->Preauth_HashValue;
	}

	ksmbd_gen_preauth_integrity_hash(conn, work->request_buf, preauth_hash);
	return 0;
}

static int decode_negotiation_token(struct ksmbd_conn *conn,
				    struct negotiate_message *negblob,
				    size_t sz)
{
	if (!conn->use_spnego)
		return -EINVAL;

	if (ksmbd_decode_negTokenInit((char *)negblob, sz, conn)) {
		if (ksmbd_decode_negTokenTarg((char *)negblob, sz, conn)) {
			conn->auth_mechs |= KSMBD_AUTH_NTLMSSP;
			conn->preferred_auth_mech = KSMBD_AUTH_NTLMSSP;
			conn->use_spnego = false;
		}
	}
	return 0;
}

static int ntlm_negotiate(struct ksmbd_work *work,
			  struct negotiate_message *negblob,
			  size_t negblob_len)
{
	struct smb2_sess_setup_rsp *rsp = smb2_get_msg(work->response_buf);
	struct challenge_message *chgblob;
	unsigned char *spnego_blob = NULL;
	u16 spnego_blob_len;
	char *neg_blob;
	int sz, rc;

	ksmbd_debug(SMB, "negotiate phase\n");
	rc = ksmbd_decode_ntlmssp_neg_blob(negblob, negblob_len, work->conn);
	if (rc)
		return rc;

	sz = le16_to_cpu(rsp->SecurityBufferOffset);
	chgblob =
		(struct challenge_message *)((char *)&rsp->hdr.ProtocolId + sz);
	memset(chgblob, 0, sizeof(struct challenge_message));

	if (!work->conn->use_spnego) {
		sz = ksmbd_build_ntlmssp_challenge_blob(chgblob, work->conn);
		if (sz < 0)
			return -ENOMEM;

		rsp->SecurityBufferLength = cpu_to_le16(sz);
		return 0;
	}

	sz = sizeof(struct challenge_message);
	sz += (strlen(ksmbd_netbios_name()) * 2 + 1 + 4) * 6;

	neg_blob = kzalloc(sz, GFP_KERNEL);
	if (!neg_blob)
		return -ENOMEM;

	chgblob = (struct challenge_message *)neg_blob;
	sz = ksmbd_build_ntlmssp_challenge_blob(chgblob, work->conn);
	if (sz < 0) {
		rc = -ENOMEM;
		goto out;
	}

	rc = build_spnego_ntlmssp_neg_blob(&spnego_blob, &spnego_blob_len,
					   neg_blob, sz);
	if (rc) {
		rc = -ENOMEM;
		goto out;
	}

	sz = le16_to_cpu(rsp->SecurityBufferOffset);
	memcpy((char *)&rsp->hdr.ProtocolId + sz, spnego_blob, spnego_blob_len);
	rsp->SecurityBufferLength = cpu_to_le16(spnego_blob_len);

out:
	kfree(spnego_blob);
	kfree(neg_blob);
	return rc;
}

static struct authenticate_message *user_authblob(struct ksmbd_conn *conn,
						  struct smb2_sess_setup_req *req)
{
	int sz;

	if (conn->use_spnego && conn->mechToken)
		return (struct authenticate_message *)conn->mechToken;

	sz = le16_to_cpu(req->SecurityBufferOffset);
	return (struct authenticate_message *)((char *)&req->hdr.ProtocolId
					       + sz);
}

static struct ksmbd_user *session_user(struct ksmbd_conn *conn,
				       struct smb2_sess_setup_req *req)
{
	struct authenticate_message *authblob;
	struct ksmbd_user *user;
	char *name;
	unsigned int auth_msg_len, name_off, name_len, secbuf_len;

	secbuf_len = le16_to_cpu(req->SecurityBufferLength);
	if (secbuf_len < sizeof(struct authenticate_message)) {
		ksmbd_debug(SMB, "blob len %d too small\n", secbuf_len);
		return NULL;
	}
	authblob = user_authblob(conn, req);
	name_off = le32_to_cpu(authblob->UserName.BufferOffset);
	name_len = le16_to_cpu(authblob->UserName.Length);
	auth_msg_len = le16_to_cpu(req->SecurityBufferOffset) + secbuf_len;

	if (auth_msg_len < (u64)name_off + name_len)
		return NULL;

	name = smb_strndup_from_utf16((const char *)authblob + name_off,
				      name_len,
				      true,
				      conn->local_nls);
	if (IS_ERR(name)) {
		pr_err("cannot allocate memory\n");
		return NULL;
	}

	ksmbd_debug(SMB, "session setup request for user %s\n", name);
	user = ksmbd_login_user(name);
	kfree(name);
	return user;
}

static int ntlm_authenticate(struct ksmbd_work *work)
{
	struct smb2_sess_setup_req *req = smb2_get_msg(work->request_buf);
	struct smb2_sess_setup_rsp *rsp = smb2_get_msg(work->response_buf);
	struct ksmbd_conn *conn = work->conn;
	struct ksmbd_session *sess = work->sess;
	struct channel *chann = NULL;
	struct ksmbd_user *user;
	u64 prev_id;
	int sz, rc;

	ksmbd_debug(SMB, "authenticate phase\n");
	if (conn->use_spnego) {
		unsigned char *spnego_blob;
		u16 spnego_blob_len;

		rc = build_spnego_ntlmssp_auth_blob(&spnego_blob,
						    &spnego_blob_len,
						    0);
		if (rc)
			return -ENOMEM;

		sz = le16_to_cpu(rsp->SecurityBufferOffset);
		memcpy((char *)&rsp->hdr.ProtocolId + sz, spnego_blob, spnego_blob_len);
		rsp->SecurityBufferLength = cpu_to_le16(spnego_blob_len);
		kfree(spnego_blob);
		inc_rfc1001_len(work->response_buf, spnego_blob_len - 1);
	}

	user = session_user(conn, req);
	if (!user) {
		ksmbd_debug(SMB, "Unknown user name or an error\n");
		return -EPERM;
	}

	/* Check for previous session */
	prev_id = le64_to_cpu(req->PreviousSessionId);
	if (prev_id && prev_id != sess->id)
		destroy_previous_session(conn, user, prev_id);

	if (sess->state == SMB2_SESSION_VALID) {
		/*
		 * Reuse session if anonymous try to connect
		 * on reauthetication.
		 */
		if (conn->binding == false && ksmbd_anonymous_user(user)) {
			ksmbd_free_user(user);
			return 0;
		}

		if (!ksmbd_compare_user(sess->user, user)) {
			ksmbd_free_user(user);
			return -EPERM;
		}
		ksmbd_free_user(user);
	} else {
		sess->user = user;
	}

	if (conn->binding == false && user_guest(sess->user)) {
		rsp->SessionFlags = SMB2_SESSION_FLAG_IS_GUEST_LE;
	} else {
		struct authenticate_message *authblob;

		authblob = user_authblob(conn, req);
		sz = le16_to_cpu(req->SecurityBufferLength);
		rc = ksmbd_decode_ntlmssp_auth_blob(authblob, sz, conn, sess);
		if (rc) {
			set_user_flag(sess->user, KSMBD_USER_FLAG_BAD_PASSWORD);
			ksmbd_debug(SMB, "authentication failed\n");
			return -EPERM;
		}
	}

	/*
	 * If session state is SMB2_SESSION_VALID, We can assume
	 * that it is reauthentication. And the user/password
	 * has been verified, so return it here.
	 */
	if (sess->state == SMB2_SESSION_VALID) {
		if (conn->binding)
			goto binding_session;
		return 0;
	}

	if ((rsp->SessionFlags != SMB2_SESSION_FLAG_IS_GUEST_LE &&
	     (conn->sign || server_conf.enforced_signing)) ||
	    (req->SecurityMode & SMB2_NEGOTIATE_SIGNING_REQUIRED))
		sess->sign = true;

	if (smb3_encryption_negotiated(conn) &&
			!(req->Flags & SMB2_SESSION_REQ_FLAG_BINDING)) {
		rc = conn->ops->generate_encryptionkey(conn, sess);
		if (rc) {
			ksmbd_debug(SMB,
					"SMB3 encryption key generation failed\n");
			return -EINVAL;
		}
		sess->enc = true;
		if (server_conf.flags & KSMBD_GLOBAL_FLAG_SMB2_ENCRYPTION)
			rsp->SessionFlags = SMB2_SESSION_FLAG_ENCRYPT_DATA_LE;
		/*
		 * signing is disable if encryption is enable
		 * on this session
		 */
		sess->sign = false;
	}

binding_session:
	if (conn->dialect >= SMB30_PROT_ID) {
		chann = lookup_chann_list(sess, conn);
		if (!chann) {
			chann = kmalloc(sizeof(struct channel), GFP_KERNEL);
			if (!chann)
				return -ENOMEM;

			chann->conn = conn;
			xa_store(&sess->ksmbd_chann_list, (long)conn, chann, GFP_KERNEL);
		}
	}

	if (conn->ops->generate_signingkey) {
		rc = conn->ops->generate_signingkey(sess, conn);
		if (rc) {
			ksmbd_debug(SMB, "SMB3 signing key generation failed\n");
			return -EINVAL;
		}
	}

	if (!ksmbd_conn_lookup_dialect(conn)) {
		pr_err("fail to verify the dialect\n");
		return -ENOENT;
	}
	return 0;
}

#ifdef CONFIG_SMB_SERVER_KERBEROS5
static int krb5_authenticate(struct ksmbd_work *work)
{
	struct smb2_sess_setup_req *req = smb2_get_msg(work->request_buf);
	struct smb2_sess_setup_rsp *rsp = smb2_get_msg(work->response_buf);
	struct ksmbd_conn *conn = work->conn;
	struct ksmbd_session *sess = work->sess;
	char *in_blob, *out_blob;
	struct channel *chann = NULL;
	u64 prev_sess_id;
	int in_len, out_len;
	int retval;

	in_blob = (char *)&req->hdr.ProtocolId +
		le16_to_cpu(req->SecurityBufferOffset);
	in_len = le16_to_cpu(req->SecurityBufferLength);
	out_blob = (char *)&rsp->hdr.ProtocolId +
		le16_to_cpu(rsp->SecurityBufferOffset);
	out_len = work->response_sz -
		(le16_to_cpu(rsp->SecurityBufferOffset) + 4);

	/* Check previous session */
	prev_sess_id = le64_to_cpu(req->PreviousSessionId);
	if (prev_sess_id && prev_sess_id != sess->id)
		destroy_previous_session(conn, sess->user, prev_sess_id);

	if (sess->state == SMB2_SESSION_VALID)
		ksmbd_free_user(sess->user);

	retval = ksmbd_krb5_authenticate(sess, in_blob, in_len,
					 out_blob, &out_len);
	if (retval) {
		ksmbd_debug(SMB, "krb5 authentication failed\n");
		return -EINVAL;
	}
	rsp->SecurityBufferLength = cpu_to_le16(out_len);
	inc_rfc1001_len(work->response_buf, out_len - 1);

	if ((conn->sign || server_conf.enforced_signing) ||
	    (req->SecurityMode & SMB2_NEGOTIATE_SIGNING_REQUIRED))
		sess->sign = true;

	if (smb3_encryption_negotiated(conn)) {
		retval = conn->ops->generate_encryptionkey(conn, sess);
		if (retval) {
			ksmbd_debug(SMB,
				    "SMB3 encryption key generation failed\n");
			return -EINVAL;
		}
		sess->enc = true;
		if (server_conf.flags & KSMBD_GLOBAL_FLAG_SMB2_ENCRYPTION)
			rsp->SessionFlags = SMB2_SESSION_FLAG_ENCRYPT_DATA_LE;
		sess->sign = false;
	}

	if (conn->dialect >= SMB30_PROT_ID) {
		chann = lookup_chann_list(sess, conn);
		if (!chann) {
			chann = kmalloc(sizeof(struct channel), GFP_KERNEL);
			if (!chann)
				return -ENOMEM;

			chann->conn = conn;
			xa_store(&sess->ksmbd_chann_list, (long)conn, chann, GFP_KERNEL);
		}
	}

	if (conn->ops->generate_signingkey) {
		retval = conn->ops->generate_signingkey(sess, conn);
		if (retval) {
			ksmbd_debug(SMB, "SMB3 signing key generation failed\n");
			return -EINVAL;
		}
	}

	if (!ksmbd_conn_lookup_dialect(conn)) {
		pr_err("fail to verify the dialect\n");
		return -ENOENT;
	}
	return 0;
}
#else
static int krb5_authenticate(struct ksmbd_work *work)
{
	return -EOPNOTSUPP;
}
#endif

int smb2_sess_setup(struct ksmbd_work *work)
{
	struct ksmbd_conn *conn = work->conn;
	struct smb2_sess_setup_req *req = smb2_get_msg(work->request_buf);
	struct smb2_sess_setup_rsp *rsp = smb2_get_msg(work->response_buf);
	struct ksmbd_session *sess;
	struct negotiate_message *negblob;
	unsigned int negblob_len, negblob_off;
	int rc = 0;

	ksmbd_debug(SMB, "Received request for session setup\n");

	rsp->StructureSize = cpu_to_le16(9);
	rsp->SessionFlags = 0;
	rsp->SecurityBufferOffset = cpu_to_le16(72);
	rsp->SecurityBufferLength = 0;
	inc_rfc1001_len(work->response_buf, 9);

	ksmbd_conn_lock(conn);
	if (!req->hdr.SessionId) {
		sess = ksmbd_smb2_session_create();
		if (!sess) {
			rc = -ENOMEM;
			goto out_err;
		}
		rsp->hdr.SessionId = cpu_to_le64(sess->id);
		rc = ksmbd_session_register(conn, sess);
		if (rc)
			goto out_err;
	} else if (conn->dialect >= SMB30_PROT_ID &&
		   (server_conf.flags & KSMBD_GLOBAL_FLAG_SMB3_MULTICHANNEL) &&
		   req->Flags & SMB2_SESSION_REQ_FLAG_BINDING) {
		u64 sess_id = le64_to_cpu(req->hdr.SessionId);

		sess = ksmbd_session_lookup_slowpath(sess_id);
		if (!sess) {
			rc = -ENOENT;
			goto out_err;
		}

		if (conn->dialect != sess->dialect) {
			rc = -EINVAL;
			goto out_err;
		}

		if (!(req->hdr.Flags & SMB2_FLAGS_SIGNED)) {
			rc = -EINVAL;
			goto out_err;
		}

		if (strncmp(conn->ClientGUID, sess->ClientGUID,
			    SMB2_CLIENT_GUID_SIZE)) {
			rc = -ENOENT;
			goto out_err;
		}

		if (sess->state == SMB2_SESSION_IN_PROGRESS) {
			rc = -EACCES;
			goto out_err;
		}

		if (sess->state == SMB2_SESSION_EXPIRED) {
			rc = -EFAULT;
			goto out_err;
		}

		if (ksmbd_conn_need_reconnect(conn)) {
			rc = -EFAULT;
			sess = NULL;
			goto out_err;
		}

		if (ksmbd_session_lookup(conn, sess_id)) {
			rc = -EACCES;
			goto out_err;
		}

		if (user_guest(sess->user)) {
			rc = -EOPNOTSUPP;
			goto out_err;
		}

		conn->binding = true;
	} else if ((conn->dialect < SMB30_PROT_ID ||
		    server_conf.flags & KSMBD_GLOBAL_FLAG_SMB3_MULTICHANNEL) &&
		   (req->Flags & SMB2_SESSION_REQ_FLAG_BINDING)) {
		sess = NULL;
		rc = -EACCES;
		goto out_err;
	} else {
		sess = ksmbd_session_lookup(conn,
					    le64_to_cpu(req->hdr.SessionId));
		if (!sess) {
			rc = -ENOENT;
			goto out_err;
		}

		if (sess->state == SMB2_SESSION_EXPIRED) {
			rc = -EFAULT;
			goto out_err;
		}

		if (ksmbd_conn_need_reconnect(conn)) {
			rc = -EFAULT;
			sess = NULL;
			goto out_err;
		}
	}
	work->sess = sess;

	negblob_off = le16_to_cpu(req->SecurityBufferOffset);
	negblob_len = le16_to_cpu(req->SecurityBufferLength);
	if (negblob_off < offsetof(struct smb2_sess_setup_req, Buffer) ||
	    negblob_len < offsetof(struct negotiate_message, NegotiateFlags)) {
		rc = -EINVAL;
		goto out_err;
	}

	negblob = (struct negotiate_message *)((char *)&req->hdr.ProtocolId +
			negblob_off);

	if (decode_negotiation_token(conn, negblob, negblob_len) == 0) {
		if (conn->mechToken)
			negblob = (struct negotiate_message *)conn->mechToken;
	}

	if (server_conf.auth_mechs & conn->auth_mechs) {
		rc = generate_preauth_hash(work);
		if (rc)
			goto out_err;

		if (conn->preferred_auth_mech &
				(KSMBD_AUTH_KRB5 | KSMBD_AUTH_MSKRB5)) {
			rc = krb5_authenticate(work);
			if (rc) {
				rc = -EINVAL;
				goto out_err;
			}

			if (!ksmbd_conn_need_reconnect(conn)) {
				ksmbd_conn_set_good(conn);
				sess->state = SMB2_SESSION_VALID;
			}
			kfree(sess->Preauth_HashValue);
			sess->Preauth_HashValue = NULL;
		} else if (conn->preferred_auth_mech == KSMBD_AUTH_NTLMSSP) {
			if (negblob->MessageType == NtLmNegotiate) {
				rc = ntlm_negotiate(work, negblob, negblob_len);
				if (rc)
					goto out_err;
				rsp->hdr.Status =
					STATUS_MORE_PROCESSING_REQUIRED;
				/*
				 * Note: here total size -1 is done as an
				 * adjustment for 0 size blob
				 */
				inc_rfc1001_len(work->response_buf,
						le16_to_cpu(rsp->SecurityBufferLength) - 1);

			} else if (negblob->MessageType == NtLmAuthenticate) {
				rc = ntlm_authenticate(work);
				if (rc)
					goto out_err;

				if (!ksmbd_conn_need_reconnect(conn)) {
					ksmbd_conn_set_good(conn);
					sess->state = SMB2_SESSION_VALID;
				}
				if (conn->binding) {
					struct preauth_session *preauth_sess;

					preauth_sess =
						ksmbd_preauth_session_lookup(conn, sess->id);
					if (preauth_sess) {
						list_del(&preauth_sess->preauth_entry);
						kfree(preauth_sess);
					}
				}
				kfree(sess->Preauth_HashValue);
				sess->Preauth_HashValue = NULL;
			} else {
				pr_info_ratelimited("Unknown NTLMSSP message type : 0x%x\n",
						le32_to_cpu(negblob->MessageType));
				rc = -EINVAL;
			}
		} else {
			/* TODO: need one more negotiation */
			pr_err("Not support the preferred authentication\n");
			rc = -EINVAL;
		}
	} else {
		pr_err("Not support authentication\n");
		rc = -EINVAL;
	}

out_err:
	if (rc == -EINVAL)
		rsp->hdr.Status = STATUS_INVALID_PARAMETER;
	else if (rc == -ENOENT)
		rsp->hdr.Status = STATUS_USER_SESSION_DELETED;
	else if (rc == -EACCES)
		rsp->hdr.Status = STATUS_REQUEST_NOT_ACCEPTED;
	else if (rc == -EFAULT)
		rsp->hdr.Status = STATUS_NETWORK_SESSION_EXPIRED;
	else if (rc == -ENOMEM)
		rsp->hdr.Status = STATUS_INSUFFICIENT_RESOURCES;
	else if (rc == -EOPNOTSUPP)
		rsp->hdr.Status = STATUS_NOT_SUPPORTED;
	else if (rc)
		rsp->hdr.Status = STATUS_LOGON_FAILURE;

	if (conn->use_spnego && conn->mechToken) {
		kfree(conn->mechToken);
		conn->mechToken = NULL;
	}

	if (rc < 0) {
		/*
		 * SecurityBufferOffset should be set to zero
		 * in session setup error response.
		 */
		rsp->SecurityBufferOffset = 0;

		if (sess) {
			bool try_delay = false;

			/*
			 * To avoid dictionary attacks (repeated session setups rapidly sent) to
			 * connect to server, ksmbd make a delay of a 5 seconds on session setup
			 * failure to make it harder to send enough random connection requests
			 * to break into a server.
			 */
			if (sess->user && sess->user->flags & KSMBD_USER_FLAG_DELAY_SESSION)
				try_delay = true;

			sess->last_active = jiffies;
			sess->state = SMB2_SESSION_EXPIRED;
			if (try_delay) {
				ksmbd_conn_set_need_reconnect(conn);
				ssleep(5);
				ksmbd_conn_set_need_negotiate(conn);
			}
		}
	}

	ksmbd_conn_unlock(conn);
	return rc;
}

/**
 * smb2_tree_connect() - handler for smb2 tree connect command
 * @work:	smb work containing smb request buffer
 *
 * Return:      0 on success, otherwise error
 */
int smb2_tree_connect(struct ksmbd_work *work)
{
	struct ksmbd_conn *conn = work->conn;
	struct smb2_tree_connect_req *req = smb2_get_msg(work->request_buf);
	struct smb2_tree_connect_rsp *rsp = smb2_get_msg(work->response_buf);
	struct ksmbd_session *sess = work->sess;
	char *treename = NULL, *name = NULL;
	struct ksmbd_tree_conn_status status;
	struct ksmbd_share_config *share;
	int rc = -EINVAL;

	treename = smb_strndup_from_utf16(req->Buffer,
					  le16_to_cpu(req->PathLength), true,
					  conn->local_nls);
	if (IS_ERR(treename)) {
		pr_err("treename is NULL\n");
		status.ret = KSMBD_TREE_CONN_STATUS_ERROR;
		goto out_err1;
	}

	name = ksmbd_extract_sharename(conn->um, treename);
	if (IS_ERR(name)) {
		status.ret = KSMBD_TREE_CONN_STATUS_ERROR;
		goto out_err1;
	}

	ksmbd_debug(SMB, "tree connect request for tree %s treename %s\n",
		    name, treename);

	status = ksmbd_tree_conn_connect(conn, sess, name);
	if (status.ret == KSMBD_TREE_CONN_STATUS_OK)
		rsp->hdr.Id.SyncId.TreeId = cpu_to_le32(status.tree_conn->id);
	else
		goto out_err1;

	share = status.tree_conn->share_conf;
	if (test_share_config_flag(share, KSMBD_SHARE_FLAG_PIPE)) {
		ksmbd_debug(SMB, "IPC share path request\n");
		rsp->ShareType = SMB2_SHARE_TYPE_PIPE;
		rsp->MaximalAccess = FILE_READ_DATA_LE | FILE_READ_EA_LE |
			FILE_EXECUTE_LE | FILE_READ_ATTRIBUTES_LE |
			FILE_DELETE_LE | FILE_READ_CONTROL_LE |
			FILE_WRITE_DAC_LE | FILE_WRITE_OWNER_LE |
			FILE_SYNCHRONIZE_LE;
	} else {
		rsp->ShareType = SMB2_SHARE_TYPE_DISK;
		rsp->MaximalAccess = FILE_READ_DATA_LE | FILE_READ_EA_LE |
			FILE_EXECUTE_LE | FILE_READ_ATTRIBUTES_LE;
		if (test_tree_conn_flag(status.tree_conn,
					KSMBD_TREE_CONN_FLAG_WRITABLE)) {
			rsp->MaximalAccess |= FILE_WRITE_DATA_LE |
				FILE_APPEND_DATA_LE | FILE_WRITE_EA_LE |
				FILE_DELETE_LE | FILE_WRITE_ATTRIBUTES_LE |
				FILE_DELETE_CHILD_LE | FILE_READ_CONTROL_LE |
				FILE_WRITE_DAC_LE | FILE_WRITE_OWNER_LE |
				FILE_SYNCHRONIZE_LE;
		}
	}

	status.tree_conn->maximal_access = le32_to_cpu(rsp->MaximalAccess);
	if (conn->posix_ext_supported)
		status.tree_conn->posix_extensions = true;

	rsp->StructureSize = cpu_to_le16(16);
	inc_rfc1001_len(work->response_buf, 16);
out_err1:
	rsp->Capabilities = 0;
	rsp->Reserved = 0;
	/* default manual caching */
	rsp->ShareFlags = SMB2_SHAREFLAG_MANUAL_CACHING;

	if (!IS_ERR(treename))
		kfree(treename);
	if (!IS_ERR(name))
		kfree(name);

	switch (status.ret) {
	case KSMBD_TREE_CONN_STATUS_OK:
		rsp->hdr.Status = STATUS_SUCCESS;
		rc = 0;
		break;
	case -ESTALE:
	case -ENOENT:
	case KSMBD_TREE_CONN_STATUS_NO_SHARE:
		rsp->hdr.Status = STATUS_BAD_NETWORK_NAME;
		break;
	case -ENOMEM:
	case KSMBD_TREE_CONN_STATUS_NOMEM:
		rsp->hdr.Status = STATUS_NO_MEMORY;
		break;
	case KSMBD_TREE_CONN_STATUS_ERROR:
	case KSMBD_TREE_CONN_STATUS_TOO_MANY_CONNS:
	case KSMBD_TREE_CONN_STATUS_TOO_MANY_SESSIONS:
		rsp->hdr.Status = STATUS_ACCESS_DENIED;
		break;
	case -EINVAL:
		rsp->hdr.Status = STATUS_INVALID_PARAMETER;
		break;
	default:
		rsp->hdr.Status = STATUS_ACCESS_DENIED;
	}

	if (status.ret != KSMBD_TREE_CONN_STATUS_OK)
		smb2_set_err_rsp(work);

	return rc;
}

/**
 * smb2_create_open_flags() - convert smb open flags to unix open flags
 * @file_present:	is file already present
 * @access:		file access flags
 * @disposition:	file disposition flags
 * @may_flags:		set with MAY_ flags
 *
 * Return:      file open flags
 */
static int smb2_create_open_flags(bool file_present, __le32 access,
				  __le32 disposition,
				  int *may_flags)
{
	int oflags = O_NONBLOCK | O_LARGEFILE;

	if (access & FILE_READ_DESIRED_ACCESS_LE &&
	    access & FILE_WRITE_DESIRE_ACCESS_LE) {
		oflags |= O_RDWR;
		*may_flags = MAY_OPEN | MAY_READ | MAY_WRITE;
	} else if (access & FILE_WRITE_DESIRE_ACCESS_LE) {
		oflags |= O_WRONLY;
		*may_flags = MAY_OPEN | MAY_WRITE;
	} else {
		oflags |= O_RDONLY;
		*may_flags = MAY_OPEN | MAY_READ;
	}

	if (access == FILE_READ_ATTRIBUTES_LE)
		oflags |= O_PATH;

	if (file_present) {
		switch (disposition & FILE_CREATE_MASK_LE) {
		case FILE_OPEN_LE:
		case FILE_CREATE_LE:
			break;
		case FILE_SUPERSEDE_LE:
		case FILE_OVERWRITE_LE:
		case FILE_OVERWRITE_IF_LE:
			oflags |= O_TRUNC;
			break;
		default:
			break;
		}
	} else {
		switch (disposition & FILE_CREATE_MASK_LE) {
		case FILE_SUPERSEDE_LE:
		case FILE_CREATE_LE:
		case FILE_OPEN_IF_LE:
		case FILE_OVERWRITE_IF_LE:
			oflags |= O_CREAT;
			break;
		case FILE_OPEN_LE:
		case FILE_OVERWRITE_LE:
			oflags &= ~O_CREAT;
			break;
		default:
			break;
		}
	}

	return oflags;
}

/**
 * smb2_tree_disconnect() - handler for smb tree connect request
 * @work:	smb work containing request buffer
 *
 * Return:      0
 */
int smb2_tree_disconnect(struct ksmbd_work *work)
{
	struct smb2_tree_disconnect_rsp *rsp = smb2_get_msg(work->response_buf);
	struct ksmbd_session *sess = work->sess;
	struct ksmbd_tree_connect *tcon = work->tcon;

	rsp->StructureSize = cpu_to_le16(4);
	inc_rfc1001_len(work->response_buf, 4);

	ksmbd_debug(SMB, "request\n");

	if (!tcon || test_and_set_bit(TREE_CONN_EXPIRE, &tcon->status)) {
		struct smb2_tree_disconnect_req *req =
			smb2_get_msg(work->request_buf);

		ksmbd_debug(SMB, "Invalid tid %d\n", req->hdr.Id.SyncId.TreeId);

		rsp->hdr.Status = STATUS_NETWORK_NAME_DELETED;
		smb2_set_err_rsp(work);
		return 0;
	}

	ksmbd_close_tree_conn_fds(work);
	ksmbd_tree_conn_disconnect(sess, tcon);
	work->tcon = NULL;
	return 0;
}

/**
 * smb2_session_logoff() - handler for session log off request
 * @work:	smb work containing request buffer
 *
 * Return:      0
 */
int smb2_session_logoff(struct ksmbd_work *work)
{
	struct ksmbd_conn *conn = work->conn;
	struct smb2_logoff_rsp *rsp = smb2_get_msg(work->response_buf);
	struct ksmbd_session *sess;
	struct smb2_logoff_req *req = smb2_get_msg(work->request_buf);
	u64 sess_id = le64_to_cpu(req->hdr.SessionId);

	rsp->StructureSize = cpu_to_le16(4);
	inc_rfc1001_len(work->response_buf, 4);

	ksmbd_debug(SMB, "request\n");

	ksmbd_all_conn_set_status(sess_id, KSMBD_SESS_NEED_RECONNECT);
	ksmbd_close_session_fds(work);
	ksmbd_conn_wait_idle(conn, sess_id);

	/*
	 * Re-lookup session to validate if session is deleted
	 * while waiting request complete
	 */
	sess = ksmbd_session_lookup_all(conn, sess_id);
	if (ksmbd_tree_conn_session_logoff(sess)) {
		ksmbd_debug(SMB, "Invalid tid %d\n", req->hdr.Id.SyncId.TreeId);
		rsp->hdr.Status = STATUS_NETWORK_NAME_DELETED;
		smb2_set_err_rsp(work);
		return 0;
	}

	ksmbd_destroy_file_table(&sess->file_table);
	sess->state = SMB2_SESSION_EXPIRED;

	ksmbd_free_user(sess->user);
	sess->user = NULL;
	ksmbd_all_conn_set_status(sess_id, KSMBD_SESS_NEED_NEGOTIATE);
	return 0;
}

/**
 * create_smb2_pipe() - create IPC pipe
 * @work:	smb work containing request buffer
 *
 * Return:      0 on success, otherwise error
 */
static noinline int create_smb2_pipe(struct ksmbd_work *work)
{
	struct smb2_create_rsp *rsp = smb2_get_msg(work->response_buf);
	struct smb2_create_req *req = smb2_get_msg(work->request_buf);
	int id;
	int err;
	char *name;

	name = smb_strndup_from_utf16(req->Buffer, le16_to_cpu(req->NameLength),
				      1, work->conn->local_nls);
	if (IS_ERR(name)) {
		rsp->hdr.Status = STATUS_NO_MEMORY;
		err = PTR_ERR(name);
		goto out;
	}

	id = ksmbd_session_rpc_open(work->sess, name);
	if (id < 0) {
		pr_err("Unable to open RPC pipe: %d\n", id);
		err = id;
		goto out;
	}

	rsp->hdr.Status = STATUS_SUCCESS;
	rsp->StructureSize = cpu_to_le16(89);
	rsp->OplockLevel = SMB2_OPLOCK_LEVEL_NONE;
	rsp->Flags = 0;
	rsp->CreateAction = cpu_to_le32(FILE_OPENED);

	rsp->CreationTime = cpu_to_le64(0);
	rsp->LastAccessTime = cpu_to_le64(0);
	rsp->ChangeTime = cpu_to_le64(0);
	rsp->AllocationSize = cpu_to_le64(0);
	rsp->EndofFile = cpu_to_le64(0);
	rsp->FileAttributes = FILE_ATTRIBUTE_NORMAL_LE;
	rsp->Reserved2 = 0;
	rsp->VolatileFileId = id;
	rsp->PersistentFileId = 0;
	rsp->CreateContextsOffset = 0;
	rsp->CreateContextsLength = 0;

	inc_rfc1001_len(work->response_buf, 88); /* StructureSize - 1*/
	kfree(name);
	return 0;

out:
	switch (err) {
	case -EINVAL:
		rsp->hdr.Status = STATUS_INVALID_PARAMETER;
		break;
	case -ENOSPC:
	case -ENOMEM:
		rsp->hdr.Status = STATUS_NO_MEMORY;
		break;
	}

	if (!IS_ERR(name))
		kfree(name);

	smb2_set_err_rsp(work);
	return err;
}

/**
 * smb2_set_ea() - handler for setting extended attributes using set
 *		info command
 * @eabuf:	set info command buffer
 * @buf_len:	set info command buffer length
 * @path:	dentry path for get ea
 *
 * Return:	0 on success, otherwise error
 */
static int smb2_set_ea(struct smb2_ea_info *eabuf, unsigned int buf_len,
		       const struct path *path)
{
	struct mnt_idmap *idmap = mnt_idmap(path->mnt);
	char *attr_name = NULL, *value;
	int rc = 0;
	unsigned int next = 0;

	if (buf_len < sizeof(struct smb2_ea_info) + eabuf->EaNameLength +
			le16_to_cpu(eabuf->EaValueLength))
		return -EINVAL;

	attr_name = kmalloc(XATTR_NAME_MAX + 1, GFP_KERNEL);
	if (!attr_name)
		return -ENOMEM;

	do {
		if (!eabuf->EaNameLength)
			goto next;

		ksmbd_debug(SMB,
			    "name : <%s>, name_len : %u, value_len : %u, next : %u\n",
			    eabuf->name, eabuf->EaNameLength,
			    le16_to_cpu(eabuf->EaValueLength),
			    le32_to_cpu(eabuf->NextEntryOffset));

		if (eabuf->EaNameLength >
		    (XATTR_NAME_MAX - XATTR_USER_PREFIX_LEN)) {
			rc = -EINVAL;
			break;
		}

		memcpy(attr_name, XATTR_USER_PREFIX, XATTR_USER_PREFIX_LEN);
		memcpy(&attr_name[XATTR_USER_PREFIX_LEN], eabuf->name,
		       eabuf->EaNameLength);
		attr_name[XATTR_USER_PREFIX_LEN + eabuf->EaNameLength] = '\0';
		value = (char *)&eabuf->name + eabuf->EaNameLength + 1;

		if (!eabuf->EaValueLength) {
			rc = ksmbd_vfs_casexattr_len(idmap,
						     path->dentry,
						     attr_name,
						     XATTR_USER_PREFIX_LEN +
						     eabuf->EaNameLength);

			/* delete the EA only when it exits */
			if (rc > 0) {
				rc = ksmbd_vfs_remove_xattr(idmap,
							    path->dentry,
							    attr_name);

				if (rc < 0) {
					ksmbd_debug(SMB,
						    "remove xattr failed(%d)\n",
						    rc);
					break;
				}
			}

			/* if the EA doesn't exist, just do nothing. */
			rc = 0;
		} else {
			rc = ksmbd_vfs_setxattr(idmap,
						path->dentry, attr_name, value,
						le16_to_cpu(eabuf->EaValueLength), 0);
			if (rc < 0) {
				ksmbd_debug(SMB,
					    "ksmbd_vfs_setxattr is failed(%d)\n",
					    rc);
				break;
			}
		}

next:
		next = le32_to_cpu(eabuf->NextEntryOffset);
		if (next == 0 || buf_len < next)
			break;
		buf_len -= next;
		eabuf = (struct smb2_ea_info *)((char *)eabuf + next);
		if (next < (u32)eabuf->EaNameLength + le16_to_cpu(eabuf->EaValueLength))
			break;

	} while (next != 0);

	kfree(attr_name);
	return rc;
}

static noinline int smb2_set_stream_name_xattr(const struct path *path,
					       struct ksmbd_file *fp,
					       char *stream_name, int s_type)
{
	struct mnt_idmap *idmap = mnt_idmap(path->mnt);
	size_t xattr_stream_size;
	char *xattr_stream_name;
	int rc;

	rc = ksmbd_vfs_xattr_stream_name(stream_name,
					 &xattr_stream_name,
					 &xattr_stream_size,
					 s_type);
	if (rc)
		return rc;

	fp->stream.name = xattr_stream_name;
	fp->stream.size = xattr_stream_size;

	/* Check if there is stream prefix in xattr space */
	rc = ksmbd_vfs_casexattr_len(idmap,
				     path->dentry,
				     xattr_stream_name,
				     xattr_stream_size);
	if (rc >= 0)
		return 0;

	if (fp->cdoption == FILE_OPEN_LE) {
		ksmbd_debug(SMB, "XATTR stream name lookup failed: %d\n", rc);
		return -EBADF;
	}

	rc = ksmbd_vfs_setxattr(idmap, path->dentry,
				xattr_stream_name, NULL, 0, 0);
	if (rc < 0)
		pr_err("Failed to store XATTR stream name :%d\n", rc);
	return 0;
}

static int smb2_remove_smb_xattrs(const struct path *path)
{
	struct mnt_idmap *idmap = mnt_idmap(path->mnt);
	char *name, *xattr_list = NULL;
	ssize_t xattr_list_len;
	int err = 0;

	xattr_list_len = ksmbd_vfs_listxattr(path->dentry, &xattr_list);
	if (xattr_list_len < 0) {
		goto out;
	} else if (!xattr_list_len) {
		ksmbd_debug(SMB, "empty xattr in the file\n");
		goto out;
	}

	for (name = xattr_list; name - xattr_list < xattr_list_len;
			name += strlen(name) + 1) {
		ksmbd_debug(SMB, "%s, len %zd\n", name, strlen(name));

		if (!strncmp(name, XATTR_USER_PREFIX, XATTR_USER_PREFIX_LEN) &&
		    !strncmp(&name[XATTR_USER_PREFIX_LEN], STREAM_PREFIX,
			     STREAM_PREFIX_LEN)) {
			err = ksmbd_vfs_remove_xattr(idmap, path->dentry,
						     name);
			if (err)
				ksmbd_debug(SMB, "remove xattr failed : %s\n",
					    name);
		}
	}
out:
	kvfree(xattr_list);
	return err;
}

static int smb2_create_truncate(const struct path *path)
{
	int rc = vfs_truncate(path, 0);

	if (rc) {
		pr_err("vfs_truncate failed, rc %d\n", rc);
		return rc;
	}

	rc = smb2_remove_smb_xattrs(path);
	if (rc == -EOPNOTSUPP)
		rc = 0;
	if (rc)
		ksmbd_debug(SMB,
			    "ksmbd_truncate_stream_name_xattr failed, rc %d\n",
			    rc);
	return rc;
}

static void smb2_new_xattrs(struct ksmbd_tree_connect *tcon, const struct path *path,
			    struct ksmbd_file *fp)
{
	struct xattr_dos_attrib da = {0};
	int rc;

	if (!test_share_config_flag(tcon->share_conf,
				    KSMBD_SHARE_FLAG_STORE_DOS_ATTRS))
		return;

	da.version = 4;
	da.attr = le32_to_cpu(fp->f_ci->m_fattr);
	da.itime = da.create_time = fp->create_time;
	da.flags = XATTR_DOSINFO_ATTRIB | XATTR_DOSINFO_CREATE_TIME |
		XATTR_DOSINFO_ITIME;

	rc = ksmbd_vfs_set_dos_attrib_xattr(mnt_idmap(path->mnt),
					    path->dentry, &da);
	if (rc)
		ksmbd_debug(SMB, "failed to store file attribute into xattr\n");
}

static void smb2_update_xattrs(struct ksmbd_tree_connect *tcon,
			       const struct path *path, struct ksmbd_file *fp)
{
	struct xattr_dos_attrib da;
	int rc;

	fp->f_ci->m_fattr &= ~(FILE_ATTRIBUTE_HIDDEN_LE | FILE_ATTRIBUTE_SYSTEM_LE);

	/* get FileAttributes from XATTR_NAME_DOS_ATTRIBUTE */
	if (!test_share_config_flag(tcon->share_conf,
				    KSMBD_SHARE_FLAG_STORE_DOS_ATTRS))
		return;

	rc = ksmbd_vfs_get_dos_attrib_xattr(mnt_idmap(path->mnt),
					    path->dentry, &da);
	if (rc > 0) {
		fp->f_ci->m_fattr = cpu_to_le32(da.attr);
		fp->create_time = da.create_time;
		fp->itime = da.itime;
	}
}

static int smb2_creat(struct ksmbd_work *work, struct path *path, char *name,
		      int open_flags, umode_t posix_mode, bool is_dir)
{
	struct ksmbd_tree_connect *tcon = work->tcon;
	struct ksmbd_share_config *share = tcon->share_conf;
	umode_t mode;
	int rc;

	if (!(open_flags & O_CREAT))
		return -EBADF;

	ksmbd_debug(SMB, "file does not exist, so creating\n");
	if (is_dir == true) {
		ksmbd_debug(SMB, "creating directory\n");

		mode = share_config_directory_mode(share, posix_mode);
		rc = ksmbd_vfs_mkdir(work, name, mode);
		if (rc)
			return rc;
	} else {
		ksmbd_debug(SMB, "creating regular file\n");

		mode = share_config_create_mode(share, posix_mode);
		rc = ksmbd_vfs_create(work, name, mode);
		if (rc)
			return rc;
	}

	rc = ksmbd_vfs_kern_path(work, name, 0, path, 0);
	if (rc) {
		pr_err("cannot get linux path (%s), err = %d\n",
		       name, rc);
		return rc;
	}
	return 0;
}

static int smb2_create_sd_buffer(struct ksmbd_work *work,
				 struct smb2_create_req *req,
				 const struct path *path)
{
	struct create_context *context;
	struct create_sd_buf_req *sd_buf;

	if (!req->CreateContextsOffset)
		return -ENOENT;

	/* Parse SD BUFFER create contexts */
	context = smb2_find_context_vals(req, SMB2_CREATE_SD_BUFFER);
	if (!context)
		return -ENOENT;
	else if (IS_ERR(context))
		return PTR_ERR(context);

	ksmbd_debug(SMB,
		    "Set ACLs using SMB2_CREATE_SD_BUFFER context\n");
	sd_buf = (struct create_sd_buf_req *)context;
	if (le16_to_cpu(context->DataOffset) +
	    le32_to_cpu(context->DataLength) <
	    sizeof(struct create_sd_buf_req))
		return -EINVAL;
	return set_info_sec(work->conn, work->tcon, path, &sd_buf->ntsd,
			    le32_to_cpu(sd_buf->ccontext.DataLength), true);
}

static void ksmbd_acls_fattr(struct smb_fattr *fattr,
			     struct mnt_idmap *idmap,
			     struct inode *inode)
{
	vfsuid_t vfsuid = i_uid_into_vfsuid(idmap, inode);
	vfsgid_t vfsgid = i_gid_into_vfsgid(idmap, inode);

	fattr->cf_uid = vfsuid_into_kuid(vfsuid);
	fattr->cf_gid = vfsgid_into_kgid(vfsgid);
	fattr->cf_mode = inode->i_mode;
	fattr->cf_acls = NULL;
	fattr->cf_dacls = NULL;

	if (IS_ENABLED(CONFIG_FS_POSIX_ACL)) {
		fattr->cf_acls = get_inode_acl(inode, ACL_TYPE_ACCESS);
		if (S_ISDIR(inode->i_mode))
			fattr->cf_dacls = get_inode_acl(inode, ACL_TYPE_DEFAULT);
	}
}

/**
 * smb2_open() - handler for smb file open request
 * @work:	smb work containing request buffer
 *
 * Return:      0 on success, otherwise error
 */
int smb2_open(struct ksmbd_work *work)
{
	struct ksmbd_conn *conn = work->conn;
	struct ksmbd_session *sess = work->sess;
	struct ksmbd_tree_connect *tcon = work->tcon;
	struct smb2_create_req *req;
	struct smb2_create_rsp *rsp;
	struct path path;
	struct ksmbd_share_config *share = tcon->share_conf;
	struct ksmbd_file *fp = NULL;
	struct file *filp = NULL;
	struct mnt_idmap *idmap = NULL;
	struct kstat stat;
	struct create_context *context;
	struct lease_ctx_info *lc = NULL;
	struct create_ea_buf_req *ea_buf = NULL;
	struct oplock_info *opinfo;
	__le32 *next_ptr = NULL;
	int req_op_level = 0, open_flags = 0, may_flags = 0, file_info = 0;
	int rc = 0;
	int contxt_cnt = 0, query_disk_id = 0;
	int maximal_access_ctxt = 0, posix_ctxt = 0;
	int s_type = 0;
	int next_off = 0;
	char *name = NULL;
	char *stream_name = NULL;
	bool file_present = false, created = false, already_permitted = false;
	int share_ret, need_truncate = 0;
	u64 time;
	umode_t posix_mode = 0;
	__le32 daccess, maximal_access = 0;

	WORK_BUFFERS(work, req, rsp);

	if (req->hdr.NextCommand && !work->next_smb2_rcv_hdr_off &&
	    (req->hdr.Flags & SMB2_FLAGS_RELATED_OPERATIONS)) {
		ksmbd_debug(SMB, "invalid flag in chained command\n");
		rsp->hdr.Status = STATUS_INVALID_PARAMETER;
		smb2_set_err_rsp(work);
		return -EINVAL;
	}

	if (test_share_config_flag(share, KSMBD_SHARE_FLAG_PIPE)) {
		ksmbd_debug(SMB, "IPC pipe create request\n");
		return create_smb2_pipe(work);
	}

	if (req->NameLength) {
		if ((req->CreateOptions & FILE_DIRECTORY_FILE_LE) &&
		    *(char *)req->Buffer == '\\') {
			pr_err("not allow directory name included leading slash\n");
			rc = -EINVAL;
			goto err_out1;
		}

		name = smb2_get_name(req->Buffer,
				     le16_to_cpu(req->NameLength),
				     work->conn->local_nls);
		if (IS_ERR(name)) {
			rc = PTR_ERR(name);
			if (rc != -ENOMEM)
				rc = -ENOENT;
			name = NULL;
			goto err_out1;
		}

		ksmbd_debug(SMB, "converted name = %s\n", name);
		if (strchr(name, ':')) {
			if (!test_share_config_flag(work->tcon->share_conf,
						    KSMBD_SHARE_FLAG_STREAMS)) {
				rc = -EBADF;
				goto err_out1;
			}
			rc = parse_stream_name(name, &stream_name, &s_type);
			if (rc < 0)
				goto err_out1;
		}

		rc = ksmbd_validate_filename(name);
		if (rc < 0)
			goto err_out1;

		if (ksmbd_share_veto_filename(share, name)) {
			rc = -ENOENT;
			ksmbd_debug(SMB, "Reject open(), vetoed file: %s\n",
				    name);
			goto err_out1;
		}
	} else {
		name = kstrdup("", GFP_KERNEL);
		if (!name) {
			rc = -ENOMEM;
			goto err_out1;
		}
	}

	req_op_level = req->RequestedOplockLevel;
	if (req_op_level == SMB2_OPLOCK_LEVEL_LEASE)
		lc = parse_lease_state(req);

	if (le32_to_cpu(req->ImpersonationLevel) > le32_to_cpu(IL_DELEGATE)) {
		pr_err("Invalid impersonationlevel : 0x%x\n",
		       le32_to_cpu(req->ImpersonationLevel));
		rc = -EIO;
		rsp->hdr.Status = STATUS_BAD_IMPERSONATION_LEVEL;
		goto err_out1;
	}

	if (req->CreateOptions && !(req->CreateOptions & CREATE_OPTIONS_MASK_LE)) {
		pr_err("Invalid create options : 0x%x\n",
		       le32_to_cpu(req->CreateOptions));
		rc = -EINVAL;
		goto err_out1;
	} else {
		if (req->CreateOptions & FILE_SEQUENTIAL_ONLY_LE &&
		    req->CreateOptions & FILE_RANDOM_ACCESS_LE)
			req->CreateOptions = ~(FILE_SEQUENTIAL_ONLY_LE);

		if (req->CreateOptions &
		    (FILE_OPEN_BY_FILE_ID_LE | CREATE_TREE_CONNECTION |
		     FILE_RESERVE_OPFILTER_LE)) {
			rc = -EOPNOTSUPP;
			goto err_out1;
		}

		if (req->CreateOptions & FILE_DIRECTORY_FILE_LE) {
			if (req->CreateOptions & FILE_NON_DIRECTORY_FILE_LE) {
				rc = -EINVAL;
				goto err_out1;
			} else if (req->CreateOptions & FILE_NO_COMPRESSION_LE) {
				req->CreateOptions = ~(FILE_NO_COMPRESSION_LE);
			}
		}
	}

	if (le32_to_cpu(req->CreateDisposition) >
	    le32_to_cpu(FILE_OVERWRITE_IF_LE)) {
		pr_err("Invalid create disposition : 0x%x\n",
		       le32_to_cpu(req->CreateDisposition));
		rc = -EINVAL;
		goto err_out1;
	}

	if (!(req->DesiredAccess & DESIRED_ACCESS_MASK)) {
		pr_err("Invalid desired access : 0x%x\n",
		       le32_to_cpu(req->DesiredAccess));
		rc = -EACCES;
		goto err_out1;
	}

	if (req->FileAttributes && !(req->FileAttributes & FILE_ATTRIBUTE_MASK_LE)) {
		pr_err("Invalid file attribute : 0x%x\n",
		       le32_to_cpu(req->FileAttributes));
		rc = -EINVAL;
		goto err_out1;
	}

	if (req->CreateContextsOffset) {
		/* Parse non-durable handle create contexts */
		context = smb2_find_context_vals(req, SMB2_CREATE_EA_BUFFER);
		if (IS_ERR(context)) {
			rc = PTR_ERR(context);
			goto err_out1;
		} else if (context) {
			ea_buf = (struct create_ea_buf_req *)context;
			if (le16_to_cpu(context->DataOffset) +
			    le32_to_cpu(context->DataLength) <
			    sizeof(struct create_ea_buf_req)) {
				rc = -EINVAL;
				goto err_out1;
			}
			if (req->CreateOptions & FILE_NO_EA_KNOWLEDGE_LE) {
				rsp->hdr.Status = STATUS_ACCESS_DENIED;
				rc = -EACCES;
				goto err_out1;
			}
		}

		context = smb2_find_context_vals(req,
						 SMB2_CREATE_QUERY_MAXIMAL_ACCESS_REQUEST);
		if (IS_ERR(context)) {
			rc = PTR_ERR(context);
			goto err_out1;
		} else if (context) {
			ksmbd_debug(SMB,
				    "get query maximal access context\n");
			maximal_access_ctxt = 1;
		}

		context = smb2_find_context_vals(req,
						 SMB2_CREATE_TIMEWARP_REQUEST);
		if (IS_ERR(context)) {
			rc = PTR_ERR(context);
			goto err_out1;
		} else if (context) {
			ksmbd_debug(SMB, "get timewarp context\n");
			rc = -EBADF;
			goto err_out1;
		}

		if (tcon->posix_extensions) {
			context = smb2_find_context_vals(req,
							 SMB2_CREATE_TAG_POSIX);
			if (IS_ERR(context)) {
				rc = PTR_ERR(context);
				goto err_out1;
			} else if (context) {
				struct create_posix *posix =
					(struct create_posix *)context;
				if (le16_to_cpu(context->DataOffset) +
				    le32_to_cpu(context->DataLength) <
				    sizeof(struct create_posix) - 4) {
					rc = -EINVAL;
					goto err_out1;
				}
				ksmbd_debug(SMB, "get posix context\n");

				posix_mode = le32_to_cpu(posix->Mode);
				posix_ctxt = 1;
			}
		}
	}

	if (ksmbd_override_fsids(work)) {
		rc = -ENOMEM;
		goto err_out1;
	}

	rc = ksmbd_vfs_kern_path(work, name, LOOKUP_NO_SYMLINKS, &path, 1);
	if (!rc) {
		if (req->CreateOptions & FILE_DELETE_ON_CLOSE_LE) {
			/*
			 * If file exists with under flags, return access
			 * denied error.
			 */
			if (req->CreateDisposition == FILE_OVERWRITE_IF_LE ||
			    req->CreateDisposition == FILE_OPEN_IF_LE) {
				rc = -EACCES;
				path_put(&path);
				goto err_out;
			}

			if (!test_tree_conn_flag(tcon, KSMBD_TREE_CONN_FLAG_WRITABLE)) {
				ksmbd_debug(SMB,
					    "User does not have write permission\n");
				rc = -EACCES;
				path_put(&path);
				goto err_out;
			}
		} else if (d_is_symlink(path.dentry)) {
			rc = -EACCES;
			path_put(&path);
			goto err_out;
		}
	}

	if (rc) {
		if (rc != -ENOENT)
			goto err_out;
		ksmbd_debug(SMB, "can not get linux path for %s, rc = %d\n",
			    name, rc);
		rc = 0;
	} else {
		file_present = true;
		idmap = mnt_idmap(path.mnt);
	}
	if (stream_name) {
		if (req->CreateOptions & FILE_DIRECTORY_FILE_LE) {
			if (s_type == DATA_STREAM) {
				rc = -EIO;
				rsp->hdr.Status = STATUS_NOT_A_DIRECTORY;
			}
		} else {
			if (file_present && S_ISDIR(d_inode(path.dentry)->i_mode) &&
			    s_type == DATA_STREAM) {
				rc = -EIO;
				rsp->hdr.Status = STATUS_FILE_IS_A_DIRECTORY;
			}
		}

		if (req->CreateOptions & FILE_DIRECTORY_FILE_LE &&
		    req->FileAttributes & FILE_ATTRIBUTE_NORMAL_LE) {
			rsp->hdr.Status = STATUS_NOT_A_DIRECTORY;
			rc = -EIO;
		}

		if (rc < 0)
			goto err_out;
	}

	if (file_present && req->CreateOptions & FILE_NON_DIRECTORY_FILE_LE &&
	    S_ISDIR(d_inode(path.dentry)->i_mode) &&
	    !(req->CreateOptions & FILE_DELETE_ON_CLOSE_LE)) {
		ksmbd_debug(SMB, "open() argument is a directory: %s, %x\n",
			    name, req->CreateOptions);
		rsp->hdr.Status = STATUS_FILE_IS_A_DIRECTORY;
		rc = -EIO;
		goto err_out;
	}

	if (file_present && (req->CreateOptions & FILE_DIRECTORY_FILE_LE) &&
	    !(req->CreateDisposition == FILE_CREATE_LE) &&
	    !S_ISDIR(d_inode(path.dentry)->i_mode)) {
		rsp->hdr.Status = STATUS_NOT_A_DIRECTORY;
		rc = -EIO;
		goto err_out;
	}

	if (!stream_name && file_present &&
	    req->CreateDisposition == FILE_CREATE_LE) {
		rc = -EEXIST;
		goto err_out;
	}

	daccess = smb_map_generic_desired_access(req->DesiredAccess);

	if (file_present && !(req->CreateOptions & FILE_DELETE_ON_CLOSE_LE)) {
		rc = smb_check_perm_dacl(conn, &path, &daccess,
					 sess->user->uid);
		if (rc)
			goto err_out;
	}

	if (daccess & FILE_MAXIMAL_ACCESS_LE) {
		if (!file_present) {
			daccess = cpu_to_le32(GENERIC_ALL_FLAGS);
		} else {
			rc = ksmbd_vfs_query_maximal_access(idmap,
							    path.dentry,
							    &daccess);
			if (rc)
				goto err_out;
			already_permitted = true;
		}
		maximal_access = daccess;
	}

	open_flags = smb2_create_open_flags(file_present, daccess,
					    req->CreateDisposition,
					    &may_flags);

	if (!test_tree_conn_flag(tcon, KSMBD_TREE_CONN_FLAG_WRITABLE)) {
		if (open_flags & O_CREAT) {
			ksmbd_debug(SMB,
				    "User does not have write permission\n");
			rc = -EACCES;
			goto err_out;
		}
	}

	/*create file if not present */
	if (!file_present) {
		rc = smb2_creat(work, &path, name, open_flags, posix_mode,
				req->CreateOptions & FILE_DIRECTORY_FILE_LE);
		if (rc) {
			if (rc == -ENOENT) {
				rc = -EIO;
				rsp->hdr.Status = STATUS_OBJECT_PATH_NOT_FOUND;
			}
			goto err_out;
		}

		created = true;
		idmap = mnt_idmap(path.mnt);
		if (ea_buf) {
			if (le32_to_cpu(ea_buf->ccontext.DataLength) <
			    sizeof(struct smb2_ea_info)) {
				rc = -EINVAL;
				goto err_out;
			}

			rc = smb2_set_ea(&ea_buf->ea,
					 le32_to_cpu(ea_buf->ccontext.DataLength),
					 &path);
			if (rc == -EOPNOTSUPP)
				rc = 0;
			else if (rc)
				goto err_out;
		}
	} else if (!already_permitted) {
		/* FILE_READ_ATTRIBUTE is allowed without inode_permission,
		 * because execute(search) permission on a parent directory,
		 * is already granted.
		 */
		if (daccess & ~(FILE_READ_ATTRIBUTES_LE | FILE_READ_CONTROL_LE)) {
			rc = inode_permission(idmap,
					      d_inode(path.dentry),
					      may_flags);
			if (rc)
				goto err_out;

			if ((daccess & FILE_DELETE_LE) ||
			    (req->CreateOptions & FILE_DELETE_ON_CLOSE_LE)) {
				rc = ksmbd_vfs_may_delete(idmap,
							  path.dentry);
				if (rc)
					goto err_out;
			}
		}
	}

	rc = ksmbd_query_inode_status(d_inode(path.dentry->d_parent));
	if (rc == KSMBD_INODE_STATUS_PENDING_DELETE) {
		rc = -EBUSY;
		goto err_out;
	}

	rc = 0;
	filp = dentry_open(&path, open_flags, current_cred());
	if (IS_ERR(filp)) {
		rc = PTR_ERR(filp);
		pr_err("dentry open for dir failed, rc %d\n", rc);
		goto err_out;
	}

	if (file_present) {
		if (!(open_flags & O_TRUNC))
			file_info = FILE_OPENED;
		else
			file_info = FILE_OVERWRITTEN;

		if ((req->CreateDisposition & FILE_CREATE_MASK_LE) ==
		    FILE_SUPERSEDE_LE)
			file_info = FILE_SUPERSEDED;
	} else if (open_flags & O_CREAT) {
		file_info = FILE_CREATED;
	}

	ksmbd_vfs_set_fadvise(filp, req->CreateOptions);

	/* Obtain Volatile-ID */
	fp = ksmbd_open_fd(work, filp);
	if (IS_ERR(fp)) {
		fput(filp);
		rc = PTR_ERR(fp);
		fp = NULL;
		goto err_out;
	}

	/* Get Persistent-ID */
	ksmbd_open_durable_fd(fp);
	if (!has_file_id(fp->persistent_id)) {
		rc = -ENOMEM;
		goto err_out;
	}

	fp->cdoption = req->CreateDisposition;
	fp->daccess = daccess;
	fp->saccess = req->ShareAccess;
	fp->coption = req->CreateOptions;

	/* Set default windows and posix acls if creating new file */
	if (created) {
		int posix_acl_rc;
		struct inode *inode = d_inode(path.dentry);

		posix_acl_rc = ksmbd_vfs_inherit_posix_acl(idmap,
							   path.dentry,
							   d_inode(path.dentry->d_parent));
		if (posix_acl_rc)
			ksmbd_debug(SMB, "inherit posix acl failed : %d\n", posix_acl_rc);

		if (test_share_config_flag(work->tcon->share_conf,
					   KSMBD_SHARE_FLAG_ACL_XATTR)) {
			rc = smb_inherit_dacl(conn, &path, sess->user->uid,
					      sess->user->gid);
		}

		if (rc) {
			rc = smb2_create_sd_buffer(work, req, &path);
			if (rc) {
				if (posix_acl_rc)
					ksmbd_vfs_set_init_posix_acl(idmap,
								     path.dentry);

				if (test_share_config_flag(work->tcon->share_conf,
							   KSMBD_SHARE_FLAG_ACL_XATTR)) {
					struct smb_fattr fattr;
					struct smb_ntsd *pntsd;
					int pntsd_size, ace_num = 0;

					ksmbd_acls_fattr(&fattr, idmap, inode);
					if (fattr.cf_acls)
						ace_num = fattr.cf_acls->a_count;
					if (fattr.cf_dacls)
						ace_num += fattr.cf_dacls->a_count;

					pntsd = kmalloc(sizeof(struct smb_ntsd) +
							sizeof(struct smb_sid) * 3 +
							sizeof(struct smb_acl) +
							sizeof(struct smb_ace) * ace_num * 2,
							GFP_KERNEL);
					if (!pntsd) {
						posix_acl_release(fattr.cf_acls);
						posix_acl_release(fattr.cf_dacls);
						goto err_out;
					}

					rc = build_sec_desc(idmap,
							    pntsd, NULL, 0,
							    OWNER_SECINFO |
							    GROUP_SECINFO |
							    DACL_SECINFO,
							    &pntsd_size, &fattr);
					posix_acl_release(fattr.cf_acls);
					posix_acl_release(fattr.cf_dacls);
					if (rc) {
						kfree(pntsd);
						goto err_out;
					}

					rc = ksmbd_vfs_set_sd_xattr(conn,
								    idmap,
								    path.dentry,
								    pntsd,
								    pntsd_size);
					kfree(pntsd);
					if (rc)
						pr_err("failed to store ntacl in xattr : %d\n",
						       rc);
				}
			}
		}
		rc = 0;
	}

	if (stream_name) {
		rc = smb2_set_stream_name_xattr(&path,
						fp,
						stream_name,
						s_type);
		if (rc)
			goto err_out;
		file_info = FILE_CREATED;
	}

	fp->attrib_only = !(req->DesiredAccess & ~(FILE_READ_ATTRIBUTES_LE |
			FILE_WRITE_ATTRIBUTES_LE | FILE_SYNCHRONIZE_LE));
	if (!S_ISDIR(file_inode(filp)->i_mode) && open_flags & O_TRUNC &&
	    !fp->attrib_only && !stream_name) {
		smb_break_all_oplock(work, fp);
		need_truncate = 1;
	}

	/* fp should be searchable through ksmbd_inode.m_fp_list
	 * after daccess, saccess, attrib_only, and stream are
	 * initialized.
	 */
	write_lock(&fp->f_ci->m_lock);
	list_add(&fp->node, &fp->f_ci->m_fp_list);
	write_unlock(&fp->f_ci->m_lock);

	/* Check delete pending among previous fp before oplock break */
	if (ksmbd_inode_pending_delete(fp)) {
		rc = -EBUSY;
		goto err_out;
	}

	share_ret = ksmbd_smb_check_shared_mode(fp->filp, fp);
	if (!test_share_config_flag(work->tcon->share_conf, KSMBD_SHARE_FLAG_OPLOCKS) ||
	    (req_op_level == SMB2_OPLOCK_LEVEL_LEASE &&
	     !(conn->vals->capabilities & SMB2_GLOBAL_CAP_LEASING))) {
		if (share_ret < 0 && !S_ISDIR(file_inode(fp->filp)->i_mode)) {
			rc = share_ret;
			goto err_out;
		}
	} else {
		if (req_op_level == SMB2_OPLOCK_LEVEL_LEASE) {
			req_op_level = smb2_map_lease_to_oplock(lc->req_state);
			ksmbd_debug(SMB,
				    "lease req for(%s) req oplock state 0x%x, lease state 0x%x\n",
				    name, req_op_level, lc->req_state);
			rc = find_same_lease_key(sess, fp->f_ci, lc);
			if (rc)
				goto err_out;
		} else if (open_flags == O_RDONLY &&
			   (req_op_level == SMB2_OPLOCK_LEVEL_BATCH ||
			    req_op_level == SMB2_OPLOCK_LEVEL_EXCLUSIVE))
			req_op_level = SMB2_OPLOCK_LEVEL_II;

		rc = smb_grant_oplock(work, req_op_level,
				      fp->persistent_id, fp,
				      le32_to_cpu(req->hdr.Id.SyncId.TreeId),
				      lc, share_ret);
		if (rc < 0)
			goto err_out;
	}

	if (req->CreateOptions & FILE_DELETE_ON_CLOSE_LE)
		ksmbd_fd_set_delete_on_close(fp, file_info);

	if (need_truncate) {
		rc = smb2_create_truncate(&path);
		if (rc)
			goto err_out;
	}

	if (req->CreateContextsOffset) {
		struct create_alloc_size_req *az_req;

		az_req = (struct create_alloc_size_req *)smb2_find_context_vals(req,
					SMB2_CREATE_ALLOCATION_SIZE);
		if (IS_ERR(az_req)) {
			rc = PTR_ERR(az_req);
			goto err_out;
		} else if (az_req) {
			loff_t alloc_size;
			int err;

			if (le16_to_cpu(az_req->ccontext.DataOffset) +
			    le32_to_cpu(az_req->ccontext.DataLength) <
			    sizeof(struct create_alloc_size_req)) {
				rc = -EINVAL;
				goto err_out;
			}
			alloc_size = le64_to_cpu(az_req->AllocationSize);
			ksmbd_debug(SMB,
				    "request smb2 create allocate size : %llu\n",
				    alloc_size);
			smb_break_all_levII_oplock(work, fp, 1);
			err = vfs_fallocate(fp->filp, FALLOC_FL_KEEP_SIZE, 0,
					    alloc_size);
			if (err < 0)
				ksmbd_debug(SMB,
					    "vfs_fallocate is failed : %d\n",
					    err);
		}

		context = smb2_find_context_vals(req, SMB2_CREATE_QUERY_ON_DISK_ID);
		if (IS_ERR(context)) {
			rc = PTR_ERR(context);
			goto err_out;
		} else if (context) {
			ksmbd_debug(SMB, "get query on disk id context\n");
			query_disk_id = 1;
		}
	}

	rc = ksmbd_vfs_getattr(&path, &stat);
	if (rc)
		goto err_out;

	if (stat.result_mask & STATX_BTIME)
		fp->create_time = ksmbd_UnixTimeToNT(stat.btime);
	else
		fp->create_time = ksmbd_UnixTimeToNT(stat.ctime);
	if (req->FileAttributes || fp->f_ci->m_fattr == 0)
		fp->f_ci->m_fattr =
			cpu_to_le32(smb2_get_dos_mode(&stat, le32_to_cpu(req->FileAttributes)));

	if (!created)
		smb2_update_xattrs(tcon, &path, fp);
	else
		smb2_new_xattrs(tcon, &path, fp);

	memcpy(fp->client_guid, conn->ClientGUID, SMB2_CLIENT_GUID_SIZE);

	rsp->StructureSize = cpu_to_le16(89);
	rcu_read_lock();
	opinfo = rcu_dereference(fp->f_opinfo);
	rsp->OplockLevel = opinfo != NULL ? opinfo->level : 0;
	rcu_read_unlock();
	rsp->Flags = 0;
	rsp->CreateAction = cpu_to_le32(file_info);
	rsp->CreationTime = cpu_to_le64(fp->create_time);
	time = ksmbd_UnixTimeToNT(stat.atime);
	rsp->LastAccessTime = cpu_to_le64(time);
	time = ksmbd_UnixTimeToNT(stat.mtime);
	rsp->LastWriteTime = cpu_to_le64(time);
	time = ksmbd_UnixTimeToNT(stat.ctime);
	rsp->ChangeTime = cpu_to_le64(time);
	rsp->AllocationSize = S_ISDIR(stat.mode) ? 0 :
		cpu_to_le64(stat.blocks << 9);
	rsp->EndofFile = S_ISDIR(stat.mode) ? 0 : cpu_to_le64(stat.size);
	rsp->FileAttributes = fp->f_ci->m_fattr;

	rsp->Reserved2 = 0;

	rsp->PersistentFileId = fp->persistent_id;
	rsp->VolatileFileId = fp->volatile_id;

	rsp->CreateContextsOffset = 0;
	rsp->CreateContextsLength = 0;
	inc_rfc1001_len(work->response_buf, 88); /* StructureSize - 1*/

	/* If lease is request send lease context response */
	if (opinfo && opinfo->is_lease) {
		struct create_context *lease_ccontext;

		ksmbd_debug(SMB, "lease granted on(%s) lease state 0x%x\n",
			    name, opinfo->o_lease->state);
		rsp->OplockLevel = SMB2_OPLOCK_LEVEL_LEASE;

		lease_ccontext = (struct create_context *)rsp->Buffer;
		contxt_cnt++;
		create_lease_buf(rsp->Buffer, opinfo->o_lease);
		le32_add_cpu(&rsp->CreateContextsLength,
			     conn->vals->create_lease_size);
		inc_rfc1001_len(work->response_buf,
				conn->vals->create_lease_size);
		next_ptr = &lease_ccontext->Next;
		next_off = conn->vals->create_lease_size;
	}

	if (maximal_access_ctxt) {
		struct create_context *mxac_ccontext;

		if (maximal_access == 0)
			ksmbd_vfs_query_maximal_access(idmap,
						       path.dentry,
						       &maximal_access);
		mxac_ccontext = (struct create_context *)(rsp->Buffer +
				le32_to_cpu(rsp->CreateContextsLength));
		contxt_cnt++;
		create_mxac_rsp_buf(rsp->Buffer +
				le32_to_cpu(rsp->CreateContextsLength),
				le32_to_cpu(maximal_access));
		le32_add_cpu(&rsp->CreateContextsLength,
			     conn->vals->create_mxac_size);
		inc_rfc1001_len(work->response_buf,
				conn->vals->create_mxac_size);
		if (next_ptr)
			*next_ptr = cpu_to_le32(next_off);
		next_ptr = &mxac_ccontext->Next;
		next_off = conn->vals->create_mxac_size;
	}

	if (query_disk_id) {
		struct create_context *disk_id_ccontext;

		disk_id_ccontext = (struct create_context *)(rsp->Buffer +
				le32_to_cpu(rsp->CreateContextsLength));
		contxt_cnt++;
		create_disk_id_rsp_buf(rsp->Buffer +
				le32_to_cpu(rsp->CreateContextsLength),
				stat.ino, tcon->id);
		le32_add_cpu(&rsp->CreateContextsLength,
			     conn->vals->create_disk_id_size);
		inc_rfc1001_len(work->response_buf,
				conn->vals->create_disk_id_size);
		if (next_ptr)
			*next_ptr = cpu_to_le32(next_off);
		next_ptr = &disk_id_ccontext->Next;
		next_off = conn->vals->create_disk_id_size;
	}

	if (posix_ctxt) {
		contxt_cnt++;
		create_posix_rsp_buf(rsp->Buffer +
				le32_to_cpu(rsp->CreateContextsLength),
				fp);
		le32_add_cpu(&rsp->CreateContextsLength,
			     conn->vals->create_posix_size);
		inc_rfc1001_len(work->response_buf,
				conn->vals->create_posix_size);
		if (next_ptr)
			*next_ptr = cpu_to_le32(next_off);
	}

	if (contxt_cnt > 0) {
		rsp->CreateContextsOffset =
			cpu_to_le32(offsetof(struct smb2_create_rsp, Buffer));
	}

err_out:
	if (file_present || created)
		path_put(&path);
	ksmbd_revert_fsids(work);
err_out1:
	if (rc) {
		if (rc == -EINVAL)
			rsp->hdr.Status = STATUS_INVALID_PARAMETER;
		else if (rc == -EOPNOTSUPP)
			rsp->hdr.Status = STATUS_NOT_SUPPORTED;
		else if (rc == -EACCES || rc == -ESTALE || rc == -EXDEV)
			rsp->hdr.Status = STATUS_ACCESS_DENIED;
		else if (rc == -ENOENT)
			rsp->hdr.Status = STATUS_OBJECT_NAME_INVALID;
		else if (rc == -EPERM)
			rsp->hdr.Status = STATUS_SHARING_VIOLATION;
		else if (rc == -EBUSY)
			rsp->hdr.Status = STATUS_DELETE_PENDING;
		else if (rc == -EBADF)
			rsp->hdr.Status = STATUS_OBJECT_NAME_NOT_FOUND;
		else if (rc == -ENOEXEC)
			rsp->hdr.Status = STATUS_DUPLICATE_OBJECTID;
		else if (rc == -ENXIO)
			rsp->hdr.Status = STATUS_NO_SUCH_DEVICE;
		else if (rc == -EEXIST)
			rsp->hdr.Status = STATUS_OBJECT_NAME_COLLISION;
		else if (rc == -EMFILE)
			rsp->hdr.Status = STATUS_INSUFFICIENT_RESOURCES;
		if (!rsp->hdr.Status)
			rsp->hdr.Status = STATUS_UNEXPECTED_IO_ERROR;

		if (fp)
			ksmbd_fd_put(work, fp);
		smb2_set_err_rsp(work);
		ksmbd_debug(SMB, "Error response: %x\n", rsp->hdr.Status);
	}

	kfree(name);
	kfree(lc);

	return 0;
}

static int readdir_info_level_struct_sz(int info_level)
{
	switch (info_level) {
	case FILE_FULL_DIRECTORY_INFORMATION:
		return sizeof(struct file_full_directory_info);
	case FILE_BOTH_DIRECTORY_INFORMATION:
		return sizeof(struct file_both_directory_info);
	case FILE_DIRECTORY_INFORMATION:
		return sizeof(struct file_directory_info);
	case FILE_NAMES_INFORMATION:
		return sizeof(struct file_names_info);
	case FILEID_FULL_DIRECTORY_INFORMATION:
		return sizeof(struct file_id_full_dir_info);
	case FILEID_BOTH_DIRECTORY_INFORMATION:
		return sizeof(struct file_id_both_directory_info);
	case SMB_FIND_FILE_POSIX_INFO:
		return sizeof(struct smb2_posix_info);
	default:
		return -EOPNOTSUPP;
	}
}

static int dentry_name(struct ksmbd_dir_info *d_info, int info_level)
{
	switch (info_level) {
	case FILE_FULL_DIRECTORY_INFORMATION:
	{
		struct file_full_directory_info *ffdinfo;

		ffdinfo = (struct file_full_directory_info *)d_info->rptr;
		d_info->rptr += le32_to_cpu(ffdinfo->NextEntryOffset);
		d_info->name = ffdinfo->FileName;
		d_info->name_len = le32_to_cpu(ffdinfo->FileNameLength);
		return 0;
	}
	case FILE_BOTH_DIRECTORY_INFORMATION:
	{
		struct file_both_directory_info *fbdinfo;

		fbdinfo = (struct file_both_directory_info *)d_info->rptr;
		d_info->rptr += le32_to_cpu(fbdinfo->NextEntryOffset);
		d_info->name = fbdinfo->FileName;
		d_info->name_len = le32_to_cpu(fbdinfo->FileNameLength);
		return 0;
	}
	case FILE_DIRECTORY_INFORMATION:
	{
		struct file_directory_info *fdinfo;

		fdinfo = (struct file_directory_info *)d_info->rptr;
		d_info->rptr += le32_to_cpu(fdinfo->NextEntryOffset);
		d_info->name = fdinfo->FileName;
		d_info->name_len = le32_to_cpu(fdinfo->FileNameLength);
		return 0;
	}
	case FILE_NAMES_INFORMATION:
	{
		struct file_names_info *fninfo;

		fninfo = (struct file_names_info *)d_info->rptr;
		d_info->rptr += le32_to_cpu(fninfo->NextEntryOffset);
		d_info->name = fninfo->FileName;
		d_info->name_len = le32_to_cpu(fninfo->FileNameLength);
		return 0;
	}
	case FILEID_FULL_DIRECTORY_INFORMATION:
	{
		struct file_id_full_dir_info *dinfo;

		dinfo = (struct file_id_full_dir_info *)d_info->rptr;
		d_info->rptr += le32_to_cpu(dinfo->NextEntryOffset);
		d_info->name = dinfo->FileName;
		d_info->name_len = le32_to_cpu(dinfo->FileNameLength);
		return 0;
	}
	case FILEID_BOTH_DIRECTORY_INFORMATION:
	{
		struct file_id_both_directory_info *fibdinfo;

		fibdinfo = (struct file_id_both_directory_info *)d_info->rptr;
		d_info->rptr += le32_to_cpu(fibdinfo->NextEntryOffset);
		d_info->name = fibdinfo->FileName;
		d_info->name_len = le32_to_cpu(fibdinfo->FileNameLength);
		return 0;
	}
	case SMB_FIND_FILE_POSIX_INFO:
	{
		struct smb2_posix_info *posix_info;

		posix_info = (struct smb2_posix_info *)d_info->rptr;
		d_info->rptr += le32_to_cpu(posix_info->NextEntryOffset);
		d_info->name = posix_info->name;
		d_info->name_len = le32_to_cpu(posix_info->name_len);
		return 0;
	}
	default:
		return -EINVAL;
	}
}

/**
 * smb2_populate_readdir_entry() - encode directory entry in smb2 response
 * buffer
 * @conn:	connection instance
 * @info_level:	smb information level
 * @d_info:	structure included variables for query dir
 * @ksmbd_kstat:	ksmbd wrapper of dirent stat information
 *
 * if directory has many entries, find first can't read it fully.
 * find next might be called multiple times to read remaining dir entries
 *
 * Return:	0 on success, otherwise error
 */
static int smb2_populate_readdir_entry(struct ksmbd_conn *conn, int info_level,
				       struct ksmbd_dir_info *d_info,
				       struct ksmbd_kstat *ksmbd_kstat)
{
	int next_entry_offset = 0;
	char *conv_name;
	int conv_len;
	void *kstat;
	int struct_sz, rc = 0;

	conv_name = ksmbd_convert_dir_info_name(d_info,
						conn->local_nls,
						&conv_len);
	if (!conv_name)
		return -ENOMEM;

	/* Somehow the name has only terminating NULL bytes */
	if (conv_len < 0) {
		rc = -EINVAL;
		goto free_conv_name;
	}

	struct_sz = readdir_info_level_struct_sz(info_level) + conv_len;
	next_entry_offset = ALIGN(struct_sz, KSMBD_DIR_INFO_ALIGNMENT);
	d_info->last_entry_off_align = next_entry_offset - struct_sz;

	if (next_entry_offset > d_info->out_buf_len) {
		d_info->out_buf_len = 0;
		rc = -ENOSPC;
		goto free_conv_name;
	}

	kstat = d_info->wptr;
	if (info_level != FILE_NAMES_INFORMATION)
		kstat = ksmbd_vfs_init_kstat(&d_info->wptr, ksmbd_kstat);

	switch (info_level) {
	case FILE_FULL_DIRECTORY_INFORMATION:
	{
		struct file_full_directory_info *ffdinfo;

		ffdinfo = (struct file_full_directory_info *)kstat;
		ffdinfo->FileNameLength = cpu_to_le32(conv_len);
		ffdinfo->EaSize =
			smb2_get_reparse_tag_special_file(ksmbd_kstat->kstat->mode);
		if (ffdinfo->EaSize)
			ffdinfo->ExtFileAttributes = FILE_ATTRIBUTE_REPARSE_POINT_LE;
		if (d_info->hide_dot_file && d_info->name[0] == '.')
			ffdinfo->ExtFileAttributes |= FILE_ATTRIBUTE_HIDDEN_LE;
		memcpy(ffdinfo->FileName, conv_name, conv_len);
		ffdinfo->NextEntryOffset = cpu_to_le32(next_entry_offset);
		break;
	}
	case FILE_BOTH_DIRECTORY_INFORMATION:
	{
		struct file_both_directory_info *fbdinfo;

		fbdinfo = (struct file_both_directory_info *)kstat;
		fbdinfo->FileNameLength = cpu_to_le32(conv_len);
		fbdinfo->EaSize =
			smb2_get_reparse_tag_special_file(ksmbd_kstat->kstat->mode);
		if (fbdinfo->EaSize)
			fbdinfo->ExtFileAttributes = FILE_ATTRIBUTE_REPARSE_POINT_LE;
		fbdinfo->ShortNameLength = 0;
		fbdinfo->Reserved = 0;
		if (d_info->hide_dot_file && d_info->name[0] == '.')
			fbdinfo->ExtFileAttributes |= FILE_ATTRIBUTE_HIDDEN_LE;
		memcpy(fbdinfo->FileName, conv_name, conv_len);
		fbdinfo->NextEntryOffset = cpu_to_le32(next_entry_offset);
		break;
	}
	case FILE_DIRECTORY_INFORMATION:
	{
		struct file_directory_info *fdinfo;

		fdinfo = (struct file_directory_info *)kstat;
		fdinfo->FileNameLength = cpu_to_le32(conv_len);
		if (d_info->hide_dot_file && d_info->name[0] == '.')
			fdinfo->ExtFileAttributes |= FILE_ATTRIBUTE_HIDDEN_LE;
		memcpy(fdinfo->FileName, conv_name, conv_len);
		fdinfo->NextEntryOffset = cpu_to_le32(next_entry_offset);
		break;
	}
	case FILE_NAMES_INFORMATION:
	{
		struct file_names_info *fninfo;

		fninfo = (struct file_names_info *)kstat;
		fninfo->FileNameLength = cpu_to_le32(conv_len);
		memcpy(fninfo->FileName, conv_name, conv_len);
		fninfo->NextEntryOffset = cpu_to_le32(next_entry_offset);
		break;
	}
	case FILEID_FULL_DIRECTORY_INFORMATION:
	{
		struct file_id_full_dir_info *dinfo;

		dinfo = (struct file_id_full_dir_info *)kstat;
		dinfo->FileNameLength = cpu_to_le32(conv_len);
		dinfo->EaSize =
			smb2_get_reparse_tag_special_file(ksmbd_kstat->kstat->mode);
		if (dinfo->EaSize)
			dinfo->ExtFileAttributes = FILE_ATTRIBUTE_REPARSE_POINT_LE;
		dinfo->Reserved = 0;
		dinfo->UniqueId = cpu_to_le64(ksmbd_kstat->kstat->ino);
		if (d_info->hide_dot_file && d_info->name[0] == '.')
			dinfo->ExtFileAttributes |= FILE_ATTRIBUTE_HIDDEN_LE;
		memcpy(dinfo->FileName, conv_name, conv_len);
		dinfo->NextEntryOffset = cpu_to_le32(next_entry_offset);
		break;
	}
	case FILEID_BOTH_DIRECTORY_INFORMATION:
	{
		struct file_id_both_directory_info *fibdinfo;

		fibdinfo = (struct file_id_both_directory_info *)kstat;
		fibdinfo->FileNameLength = cpu_to_le32(conv_len);
		fibdinfo->EaSize =
			smb2_get_reparse_tag_special_file(ksmbd_kstat->kstat->mode);
		if (fibdinfo->EaSize)
			fibdinfo->ExtFileAttributes = FILE_ATTRIBUTE_REPARSE_POINT_LE;
		fibdinfo->UniqueId = cpu_to_le64(ksmbd_kstat->kstat->ino);
		fibdinfo->ShortNameLength = 0;
		fibdinfo->Reserved = 0;
		fibdinfo->Reserved2 = cpu_to_le16(0);
		if (d_info->hide_dot_file && d_info->name[0] == '.')
			fibdinfo->ExtFileAttributes |= FILE_ATTRIBUTE_HIDDEN_LE;
		memcpy(fibdinfo->FileName, conv_name, conv_len);
		fibdinfo->NextEntryOffset = cpu_to_le32(next_entry_offset);
		break;
	}
	case SMB_FIND_FILE_POSIX_INFO:
	{
		struct smb2_posix_info *posix_info;
		u64 time;

		posix_info = (struct smb2_posix_info *)kstat;
		posix_info->Ignored = 0;
		posix_info->CreationTime = cpu_to_le64(ksmbd_kstat->create_time);
		time = ksmbd_UnixTimeToNT(ksmbd_kstat->kstat->ctime);
		posix_info->ChangeTime = cpu_to_le64(time);
		time = ksmbd_UnixTimeToNT(ksmbd_kstat->kstat->atime);
		posix_info->LastAccessTime = cpu_to_le64(time);
		time = ksmbd_UnixTimeToNT(ksmbd_kstat->kstat->mtime);
		posix_info->LastWriteTime = cpu_to_le64(time);
		posix_info->EndOfFile = cpu_to_le64(ksmbd_kstat->kstat->size);
		posix_info->AllocationSize = cpu_to_le64(ksmbd_kstat->kstat->blocks << 9);
		posix_info->DeviceId = cpu_to_le32(ksmbd_kstat->kstat->rdev);
		posix_info->HardLinks = cpu_to_le32(ksmbd_kstat->kstat->nlink);
		posix_info->Mode = cpu_to_le32(ksmbd_kstat->kstat->mode & 0777);
		posix_info->Inode = cpu_to_le64(ksmbd_kstat->kstat->ino);
		posix_info->DosAttributes =
			S_ISDIR(ksmbd_kstat->kstat->mode) ?
				FILE_ATTRIBUTE_DIRECTORY_LE : FILE_ATTRIBUTE_ARCHIVE_LE;
		if (d_info->hide_dot_file && d_info->name[0] == '.')
			posix_info->DosAttributes |= FILE_ATTRIBUTE_HIDDEN_LE;
		/*
		 * SidBuffer(32) contain two sids(Domain sid(16), UNIX group sid(16)).
		 * UNIX sid(16) = revision(1) + num_subauth(1) + authority(6) +
		 *		  sub_auth(4 * 1(num_subauth)) + RID(4).
		 */
		id_to_sid(from_kuid_munged(&init_user_ns, ksmbd_kstat->kstat->uid),
			  SIDUNIX_USER, (struct smb_sid *)&posix_info->SidBuffer[0]);
		id_to_sid(from_kgid_munged(&init_user_ns, ksmbd_kstat->kstat->gid),
			  SIDUNIX_GROUP, (struct smb_sid *)&posix_info->SidBuffer[16]);
		memcpy(posix_info->name, conv_name, conv_len);
		posix_info->name_len = cpu_to_le32(conv_len);
		posix_info->NextEntryOffset = cpu_to_le32(next_entry_offset);
		break;
	}

	} /* switch (info_level) */

	d_info->last_entry_offset = d_info->data_count;
	d_info->data_count += next_entry_offset;
	d_info->out_buf_len -= next_entry_offset;
	d_info->wptr += next_entry_offset;

	ksmbd_debug(SMB,
		    "info_level : %d, buf_len :%d, next_offset : %d, data_count : %d\n",
		    info_level, d_info->out_buf_len,
		    next_entry_offset, d_info->data_count);

free_conv_name:
	kfree(conv_name);
	return rc;
}

struct smb2_query_dir_private {
	struct ksmbd_work	*work;
	char			*search_pattern;
	struct ksmbd_file	*dir_fp;

	struct ksmbd_dir_info	*d_info;
	int			info_level;
};

static void lock_dir(struct ksmbd_file *dir_fp)
{
	struct dentry *dir = dir_fp->filp->f_path.dentry;

	inode_lock_nested(d_inode(dir), I_MUTEX_PARENT);
}

static void unlock_dir(struct ksmbd_file *dir_fp)
{
	struct dentry *dir = dir_fp->filp->f_path.dentry;

	inode_unlock(d_inode(dir));
}

static int process_query_dir_entries(struct smb2_query_dir_private *priv)
{
	struct mnt_idmap	*idmap = file_mnt_idmap(priv->dir_fp->filp);
	struct kstat		kstat;
	struct ksmbd_kstat	ksmbd_kstat;
	int			rc;
	int			i;

	for (i = 0; i < priv->d_info->num_entry; i++) {
		struct dentry *dent;

		if (dentry_name(priv->d_info, priv->info_level))
			return -EINVAL;

		lock_dir(priv->dir_fp);
		dent = lookup_one(idmap, priv->d_info->name,
				  priv->dir_fp->filp->f_path.dentry,
				  priv->d_info->name_len);
		unlock_dir(priv->dir_fp);

		if (IS_ERR(dent)) {
			ksmbd_debug(SMB, "Cannot lookup `%s' [%ld]\n",
				    priv->d_info->name,
				    PTR_ERR(dent));
			continue;
		}
		if (unlikely(d_is_negative(dent))) {
			dput(dent);
			ksmbd_debug(SMB, "Negative dentry `%s'\n",
				    priv->d_info->name);
			continue;
		}

		ksmbd_kstat.kstat = &kstat;
		if (priv->info_level != FILE_NAMES_INFORMATION)
			ksmbd_vfs_fill_dentry_attrs(priv->work,
						    idmap,
						    dent,
						    &ksmbd_kstat);

		rc = smb2_populate_readdir_entry(priv->work->conn,
						 priv->info_level,
						 priv->d_info,
						 &ksmbd_kstat);
		dput(dent);
		if (rc)
			return rc;
	}
	return 0;
}

static int reserve_populate_dentry(struct ksmbd_dir_info *d_info,
				   int info_level)
{
	int struct_sz;
	int conv_len;
	int next_entry_offset;

	struct_sz = readdir_info_level_struct_sz(info_level);
	if (struct_sz == -EOPNOTSUPP)
		return -EOPNOTSUPP;

	conv_len = (d_info->name_len + 1) * 2;
	next_entry_offset = ALIGN(struct_sz + conv_len,
				  KSMBD_DIR_INFO_ALIGNMENT);

	if (next_entry_offset > d_info->out_buf_len) {
		d_info->out_buf_len = 0;
		return -ENOSPC;
	}

	switch (info_level) {
	case FILE_FULL_DIRECTORY_INFORMATION:
	{
		struct file_full_directory_info *ffdinfo;

		ffdinfo = (struct file_full_directory_info *)d_info->wptr;
		memcpy(ffdinfo->FileName, d_info->name, d_info->name_len);
		ffdinfo->FileName[d_info->name_len] = 0x00;
		ffdinfo->FileNameLength = cpu_to_le32(d_info->name_len);
		ffdinfo->NextEntryOffset = cpu_to_le32(next_entry_offset);
		break;
	}
	case FILE_BOTH_DIRECTORY_INFORMATION:
	{
		struct file_both_directory_info *fbdinfo;

		fbdinfo = (struct file_both_directory_info *)d_info->wptr;
		memcpy(fbdinfo->FileName, d_info->name, d_info->name_len);
		fbdinfo->FileName[d_info->name_len] = 0x00;
		fbdinfo->FileNameLength = cpu_to_le32(d_info->name_len);
		fbdinfo->NextEntryOffset = cpu_to_le32(next_entry_offset);
		break;
	}
	case FILE_DIRECTORY_INFORMATION:
	{
		struct file_directory_info *fdinfo;

		fdinfo = (struct file_directory_info *)d_info->wptr;
		memcpy(fdinfo->FileName, d_info->name, d_info->name_len);
		fdinfo->FileName[d_info->name_len] = 0x00;
		fdinfo->FileNameLength = cpu_to_le32(d_info->name_len);
		fdinfo->NextEntryOffset = cpu_to_le32(next_entry_offset);
		break;
	}
	case FILE_NAMES_INFORMATION:
	{
		struct file_names_info *fninfo;

		fninfo = (struct file_names_info *)d_info->wptr;
		memcpy(fninfo->FileName, d_info->name, d_info->name_len);
		fninfo->FileName[d_info->name_len] = 0x00;
		fninfo->FileNameLength = cpu_to_le32(d_info->name_len);
		fninfo->NextEntryOffset = cpu_to_le32(next_entry_offset);
		break;
	}
	case FILEID_FULL_DIRECTORY_INFORMATION:
	{
		struct file_id_full_dir_info *dinfo;

		dinfo = (struct file_id_full_dir_info *)d_info->wptr;
		memcpy(dinfo->FileName, d_info->name, d_info->name_len);
		dinfo->FileName[d_info->name_len] = 0x00;
		dinfo->FileNameLength = cpu_to_le32(d_info->name_len);
		dinfo->NextEntryOffset = cpu_to_le32(next_entry_offset);
		break;
	}
	case FILEID_BOTH_DIRECTORY_INFORMATION:
	{
		struct file_id_both_directory_info *fibdinfo;

		fibdinfo = (struct file_id_both_directory_info *)d_info->wptr;
		memcpy(fibdinfo->FileName, d_info->name, d_info->name_len);
		fibdinfo->FileName[d_info->name_len] = 0x00;
		fibdinfo->FileNameLength = cpu_to_le32(d_info->name_len);
		fibdinfo->NextEntryOffset = cpu_to_le32(next_entry_offset);
		break;
	}
	case SMB_FIND_FILE_POSIX_INFO:
	{
		struct smb2_posix_info *posix_info;

		posix_info = (struct smb2_posix_info *)d_info->wptr;
		memcpy(posix_info->name, d_info->name, d_info->name_len);
		posix_info->name[d_info->name_len] = 0x00;
		posix_info->name_len = cpu_to_le32(d_info->name_len);
		posix_info->NextEntryOffset =
			cpu_to_le32(next_entry_offset);
		break;
	}
	} /* switch (info_level) */

	d_info->num_entry++;
	d_info->out_buf_len -= next_entry_offset;
	d_info->wptr += next_entry_offset;
	return 0;
}

static bool __query_dir(struct dir_context *ctx, const char *name, int namlen,
		       loff_t offset, u64 ino, unsigned int d_type)
{
	struct ksmbd_readdir_data	*buf;
	struct smb2_query_dir_private	*priv;
	struct ksmbd_dir_info		*d_info;
	int				rc;

	buf	= container_of(ctx, struct ksmbd_readdir_data, ctx);
	priv	= buf->private;
	d_info	= priv->d_info;

	/* dot and dotdot entries are already reserved */
	if (!strcmp(".", name) || !strcmp("..", name))
		return true;
	if (ksmbd_share_veto_filename(priv->work->tcon->share_conf, name))
		return true;
	if (!match_pattern(name, namlen, priv->search_pattern))
		return true;

	d_info->name		= name;
	d_info->name_len	= namlen;
	rc = reserve_populate_dentry(d_info, priv->info_level);
	if (rc)
		return false;
	if (d_info->flags & SMB2_RETURN_SINGLE_ENTRY)
		d_info->out_buf_len = 0;
	return true;
}

static int verify_info_level(int info_level)
{
	switch (info_level) {
	case FILE_FULL_DIRECTORY_INFORMATION:
	case FILE_BOTH_DIRECTORY_INFORMATION:
	case FILE_DIRECTORY_INFORMATION:
	case FILE_NAMES_INFORMATION:
	case FILEID_FULL_DIRECTORY_INFORMATION:
	case FILEID_BOTH_DIRECTORY_INFORMATION:
	case SMB_FIND_FILE_POSIX_INFO:
		break;
	default:
		return -EOPNOTSUPP;
	}

	return 0;
}

static int smb2_resp_buf_len(struct ksmbd_work *work, unsigned short hdr2_len)
{
	int free_len;

	free_len = (int)(work->response_sz -
		(get_rfc1002_len(work->response_buf) + 4)) - hdr2_len;
	return free_len;
}

static int smb2_calc_max_out_buf_len(struct ksmbd_work *work,
				     unsigned short hdr2_len,
				     unsigned int out_buf_len)
{
	int free_len;

	if (out_buf_len > work->conn->vals->max_trans_size)
		return -EINVAL;

	free_len = smb2_resp_buf_len(work, hdr2_len);
	if (free_len < 0)
		return -EINVAL;

	return min_t(int, out_buf_len, free_len);
}

int smb2_query_dir(struct ksmbd_work *work)
{
	struct ksmbd_conn *conn = work->conn;
	struct smb2_query_directory_req *req;
	struct smb2_query_directory_rsp *rsp;
	struct ksmbd_share_config *share = work->tcon->share_conf;
	struct ksmbd_file *dir_fp = NULL;
	struct ksmbd_dir_info d_info;
	int rc = 0;
	char *srch_ptr = NULL;
	unsigned char srch_flag;
	int buffer_sz;
	struct smb2_query_dir_private query_dir_private = {NULL, };

	WORK_BUFFERS(work, req, rsp);

	if (ksmbd_override_fsids(work)) {
		rsp->hdr.Status = STATUS_NO_MEMORY;
		smb2_set_err_rsp(work);
		return -ENOMEM;
	}

	rc = verify_info_level(req->FileInformationClass);
	if (rc) {
		rc = -EFAULT;
		goto err_out2;
	}

	dir_fp = ksmbd_lookup_fd_slow(work, req->VolatileFileId, req->PersistentFileId);
	if (!dir_fp) {
		rc = -EBADF;
		goto err_out2;
	}

	if (!(dir_fp->daccess & FILE_LIST_DIRECTORY_LE) ||
	    inode_permission(file_mnt_idmap(dir_fp->filp),
			     file_inode(dir_fp->filp),
			     MAY_READ | MAY_EXEC)) {
		pr_err("no right to enumerate directory (%pD)\n", dir_fp->filp);
		rc = -EACCES;
		goto err_out2;
	}

	if (!S_ISDIR(file_inode(dir_fp->filp)->i_mode)) {
		pr_err("can't do query dir for a file\n");
		rc = -EINVAL;
		goto err_out2;
	}

	srch_flag = req->Flags;
	srch_ptr = smb_strndup_from_utf16(req->Buffer,
					  le16_to_cpu(req->FileNameLength), 1,
					  conn->local_nls);
	if (IS_ERR(srch_ptr)) {
		ksmbd_debug(SMB, "Search Pattern not found\n");
		rc = -EINVAL;
		goto err_out2;
	} else {
		ksmbd_debug(SMB, "Search pattern is %s\n", srch_ptr);
	}

	if (srch_flag & SMB2_REOPEN || srch_flag & SMB2_RESTART_SCANS) {
		ksmbd_debug(SMB, "Restart directory scan\n");
		generic_file_llseek(dir_fp->filp, 0, SEEK_SET);
	}

	memset(&d_info, 0, sizeof(struct ksmbd_dir_info));
	d_info.wptr = (char *)rsp->Buffer;
	d_info.rptr = (char *)rsp->Buffer;
	d_info.out_buf_len =
		smb2_calc_max_out_buf_len(work, 8,
					  le32_to_cpu(req->OutputBufferLength));
	if (d_info.out_buf_len < 0) {
		rc = -EINVAL;
		goto err_out;
	}
	d_info.flags = srch_flag;

	/*
	 * reserve dot and dotdot entries in head of buffer
	 * in first response
	 */
	rc = ksmbd_populate_dot_dotdot_entries(work, req->FileInformationClass,
					       dir_fp, &d_info, srch_ptr,
					       smb2_populate_readdir_entry);
	if (rc == -ENOSPC)
		rc = 0;
	else if (rc)
		goto err_out;

	if (test_share_config_flag(share, KSMBD_SHARE_FLAG_HIDE_DOT_FILES))
		d_info.hide_dot_file = true;

	buffer_sz				= d_info.out_buf_len;
	d_info.rptr				= d_info.wptr;
	query_dir_private.work			= work;
	query_dir_private.search_pattern	= srch_ptr;
	query_dir_private.dir_fp		= dir_fp;
	query_dir_private.d_info		= &d_info;
	query_dir_private.info_level		= req->FileInformationClass;
	dir_fp->readdir_data.private		= &query_dir_private;
	set_ctx_actor(&dir_fp->readdir_data.ctx, __query_dir);

	rc = iterate_dir(dir_fp->filp, &dir_fp->readdir_data.ctx);
	/*
	 * req->OutputBufferLength is too small to contain even one entry.
	 * In this case, it immediately returns OutputBufferLength 0 to client.
	 */
	if (!d_info.out_buf_len && !d_info.num_entry)
		goto no_buf_len;
	if (rc > 0 || rc == -ENOSPC)
		rc = 0;
	else if (rc)
		goto err_out;

	d_info.wptr = d_info.rptr;
	d_info.out_buf_len = buffer_sz;
	rc = process_query_dir_entries(&query_dir_private);
	if (rc)
		goto err_out;

	if (!d_info.data_count && d_info.out_buf_len >= 0) {
		if (srch_flag & SMB2_RETURN_SINGLE_ENTRY && !is_asterisk(srch_ptr)) {
			rsp->hdr.Status = STATUS_NO_SUCH_FILE;
		} else {
			dir_fp->dot_dotdot[0] = dir_fp->dot_dotdot[1] = 0;
			rsp->hdr.Status = STATUS_NO_MORE_FILES;
		}
		rsp->StructureSize = cpu_to_le16(9);
		rsp->OutputBufferOffset = cpu_to_le16(0);
		rsp->OutputBufferLength = cpu_to_le32(0);
		rsp->Buffer[0] = 0;
		inc_rfc1001_len(work->response_buf, 9);
	} else {
no_buf_len:
		((struct file_directory_info *)
		((char *)rsp->Buffer + d_info.last_entry_offset))
		->NextEntryOffset = 0;
		if (d_info.data_count >= d_info.last_entry_off_align)
			d_info.data_count -= d_info.last_entry_off_align;

		rsp->StructureSize = cpu_to_le16(9);
		rsp->OutputBufferOffset = cpu_to_le16(72);
		rsp->OutputBufferLength = cpu_to_le32(d_info.data_count);
		inc_rfc1001_len(work->response_buf, 8 + d_info.data_count);
	}

	kfree(srch_ptr);
	ksmbd_fd_put(work, dir_fp);
	ksmbd_revert_fsids(work);
	return 0;

err_out:
	pr_err("error while processing smb2 query dir rc = %d\n", rc);
	kfree(srch_ptr);

err_out2:
	if (rc == -EINVAL)
		rsp->hdr.Status = STATUS_INVALID_PARAMETER;
	else if (rc == -EACCES)
		rsp->hdr.Status = STATUS_ACCESS_DENIED;
	else if (rc == -ENOENT)
		rsp->hdr.Status = STATUS_NO_SUCH_FILE;
	else if (rc == -EBADF)
		rsp->hdr.Status = STATUS_FILE_CLOSED;
	else if (rc == -ENOMEM)
		rsp->hdr.Status = STATUS_NO_MEMORY;
	else if (rc == -EFAULT)
		rsp->hdr.Status = STATUS_INVALID_INFO_CLASS;
	else if (rc == -EIO)
		rsp->hdr.Status = STATUS_FILE_CORRUPT_ERROR;
	if (!rsp->hdr.Status)
		rsp->hdr.Status = STATUS_UNEXPECTED_IO_ERROR;

	smb2_set_err_rsp(work);
	ksmbd_fd_put(work, dir_fp);
	ksmbd_revert_fsids(work);
	return 0;
}

/**
 * buffer_check_err() - helper function to check buffer errors
 * @reqOutputBufferLength:	max buffer length expected in command response
 * @rsp:		query info response buffer contains output buffer length
 * @rsp_org:		base response buffer pointer in case of chained response
 * @infoclass_size:	query info class response buffer size
 *
 * Return:	0 on success, otherwise error
 */
static int buffer_check_err(int reqOutputBufferLength,
			    struct smb2_query_info_rsp *rsp,
			    void *rsp_org, int infoclass_size)
{
	if (reqOutputBufferLength < le32_to_cpu(rsp->OutputBufferLength)) {
		if (reqOutputBufferLength < infoclass_size) {
			pr_err("Invalid Buffer Size Requested\n");
			rsp->hdr.Status = STATUS_INFO_LENGTH_MISMATCH;
			*(__be32 *)rsp_org = cpu_to_be32(sizeof(struct smb2_hdr));
			return -EINVAL;
		}

		ksmbd_debug(SMB, "Buffer Overflow\n");
		rsp->hdr.Status = STATUS_BUFFER_OVERFLOW;
		*(__be32 *)rsp_org = cpu_to_be32(sizeof(struct smb2_hdr) +
				reqOutputBufferLength);
		rsp->OutputBufferLength = cpu_to_le32(reqOutputBufferLength);
	}
	return 0;
}

static void get_standard_info_pipe(struct smb2_query_info_rsp *rsp,
				   void *rsp_org)
{
	struct smb2_file_standard_info *sinfo;

	sinfo = (struct smb2_file_standard_info *)rsp->Buffer;

	sinfo->AllocationSize = cpu_to_le64(4096);
	sinfo->EndOfFile = cpu_to_le64(0);
	sinfo->NumberOfLinks = cpu_to_le32(1);
	sinfo->DeletePending = 1;
	sinfo->Directory = 0;
	rsp->OutputBufferLength =
		cpu_to_le32(sizeof(struct smb2_file_standard_info));
	inc_rfc1001_len(rsp_org, sizeof(struct smb2_file_standard_info));
}

static void get_internal_info_pipe(struct smb2_query_info_rsp *rsp, u64 num,
				   void *rsp_org)
{
	struct smb2_file_internal_info *file_info;

	file_info = (struct smb2_file_internal_info *)rsp->Buffer;

	/* any unique number */
	file_info->IndexNumber = cpu_to_le64(num | (1ULL << 63));
	rsp->OutputBufferLength =
		cpu_to_le32(sizeof(struct smb2_file_internal_info));
	inc_rfc1001_len(rsp_org, sizeof(struct smb2_file_internal_info));
}

static int smb2_get_info_file_pipe(struct ksmbd_session *sess,
				   struct smb2_query_info_req *req,
				   struct smb2_query_info_rsp *rsp,
				   void *rsp_org)
{
	u64 id;
	int rc;

	/*
	 * Windows can sometime send query file info request on
	 * pipe without opening it, checking error condition here
	 */
	id = req->VolatileFileId;
	if (!ksmbd_session_rpc_method(sess, id))
		return -ENOENT;

	ksmbd_debug(SMB, "FileInfoClass %u, FileId 0x%llx\n",
		    req->FileInfoClass, req->VolatileFileId);

	switch (req->FileInfoClass) {
	case FILE_STANDARD_INFORMATION:
		get_standard_info_pipe(rsp, rsp_org);
		rc = buffer_check_err(le32_to_cpu(req->OutputBufferLength),
				      rsp, rsp_org,
				      FILE_STANDARD_INFORMATION_SIZE);
		break;
	case FILE_INTERNAL_INFORMATION:
		get_internal_info_pipe(rsp, id, rsp_org);
		rc = buffer_check_err(le32_to_cpu(req->OutputBufferLength),
				      rsp, rsp_org,
				      FILE_INTERNAL_INFORMATION_SIZE);
		break;
	default:
		ksmbd_debug(SMB, "smb2_info_file_pipe for %u not supported\n",
			    req->FileInfoClass);
		rc = -EOPNOTSUPP;
	}
	return rc;
}

/**
 * smb2_get_ea() - handler for smb2 get extended attribute command
 * @work:	smb work containing query info command buffer
 * @fp:		ksmbd_file pointer
 * @req:	get extended attribute request
 * @rsp:	response buffer pointer
 * @rsp_org:	base response buffer pointer in case of chained response
 *
 * Return:	0 on success, otherwise error
 */
static int smb2_get_ea(struct ksmbd_work *work, struct ksmbd_file *fp,
		       struct smb2_query_info_req *req,
		       struct smb2_query_info_rsp *rsp, void *rsp_org)
{
	struct smb2_ea_info *eainfo, *prev_eainfo;
	char *name, *ptr, *xattr_list = NULL, *buf;
	int rc, name_len, value_len, xattr_list_len, idx;
	ssize_t buf_free_len, alignment_bytes, next_offset, rsp_data_cnt = 0;
	struct smb2_ea_info_req *ea_req = NULL;
	const struct path *path;
	struct mnt_idmap *idmap = file_mnt_idmap(fp->filp);

	if (!(fp->daccess & FILE_READ_EA_LE)) {
		pr_err("Not permitted to read ext attr : 0x%x\n",
		       fp->daccess);
		return -EACCES;
	}

	path = &fp->filp->f_path;
	/* single EA entry is requested with given user.* name */
	if (req->InputBufferLength) {
		if (le32_to_cpu(req->InputBufferLength) <
		    sizeof(struct smb2_ea_info_req))
			return -EINVAL;

		ea_req = (struct smb2_ea_info_req *)req->Buffer;
	} else {
		/* need to send all EAs, if no specific EA is requested*/
		if (le32_to_cpu(req->Flags) & SL_RETURN_SINGLE_ENTRY)
			ksmbd_debug(SMB,
				    "All EAs are requested but need to send single EA entry in rsp flags 0x%x\n",
				    le32_to_cpu(req->Flags));
	}

	buf_free_len =
		smb2_calc_max_out_buf_len(work, 8,
					  le32_to_cpu(req->OutputBufferLength));
	if (buf_free_len < 0)
		return -EINVAL;

	rc = ksmbd_vfs_listxattr(path->dentry, &xattr_list);
	if (rc < 0) {
		rsp->hdr.Status = STATUS_INVALID_HANDLE;
		goto out;
	} else if (!rc) { /* there is no EA in the file */
		ksmbd_debug(SMB, "no ea data in the file\n");
		goto done;
	}
	xattr_list_len = rc;

	ptr = (char *)rsp->Buffer;
	eainfo = (struct smb2_ea_info *)ptr;
	prev_eainfo = eainfo;
	idx = 0;

	while (idx < xattr_list_len) {
		name = xattr_list + idx;
		name_len = strlen(name);

		ksmbd_debug(SMB, "%s, len %d\n", name, name_len);
		idx += name_len + 1;

		/*
		 * CIFS does not support EA other than user.* namespace,
		 * still keep the framework generic, to list other attrs
		 * in future.
		 */
		if (strncmp(name, XATTR_USER_PREFIX, XATTR_USER_PREFIX_LEN))
			continue;

		if (!strncmp(&name[XATTR_USER_PREFIX_LEN], STREAM_PREFIX,
			     STREAM_PREFIX_LEN))
			continue;

		if (req->InputBufferLength &&
		    strncmp(&name[XATTR_USER_PREFIX_LEN], ea_req->name,
			    ea_req->EaNameLength))
			continue;

		if (!strncmp(&name[XATTR_USER_PREFIX_LEN],
			     DOS_ATTRIBUTE_PREFIX, DOS_ATTRIBUTE_PREFIX_LEN))
			continue;

		if (!strncmp(name, XATTR_USER_PREFIX, XATTR_USER_PREFIX_LEN))
			name_len -= XATTR_USER_PREFIX_LEN;

		ptr = (char *)(&eainfo->name + name_len + 1);
		buf_free_len -= (offsetof(struct smb2_ea_info, name) +
				name_len + 1);
		/* bailout if xattr can't fit in buf_free_len */
		value_len = ksmbd_vfs_getxattr(idmap, path->dentry,
					       name, &buf);
		if (value_len <= 0) {
			rc = -ENOENT;
			rsp->hdr.Status = STATUS_INVALID_HANDLE;
			goto out;
		}

		buf_free_len -= value_len;
		if (buf_free_len < 0) {
			kfree(buf);
			break;
		}

		memcpy(ptr, buf, value_len);
		kfree(buf);

		ptr += value_len;
		eainfo->Flags = 0;
		eainfo->EaNameLength = name_len;

		if (!strncmp(name, XATTR_USER_PREFIX, XATTR_USER_PREFIX_LEN))
			memcpy(eainfo->name, &name[XATTR_USER_PREFIX_LEN],
			       name_len);
		else
			memcpy(eainfo->name, name, name_len);

		eainfo->name[name_len] = '\0';
		eainfo->EaValueLength = cpu_to_le16(value_len);
		next_offset = offsetof(struct smb2_ea_info, name) +
			name_len + 1 + value_len;

		/* align next xattr entry at 4 byte bundary */
		alignment_bytes = ((next_offset + 3) & ~3) - next_offset;
		if (alignment_bytes) {
			memset(ptr, '\0', alignment_bytes);
			ptr += alignment_bytes;
			next_offset += alignment_bytes;
			buf_free_len -= alignment_bytes;
		}
		eainfo->NextEntryOffset = cpu_to_le32(next_offset);
		prev_eainfo = eainfo;
		eainfo = (struct smb2_ea_info *)ptr;
		rsp_data_cnt += next_offset;

		if (req->InputBufferLength) {
			ksmbd_debug(SMB, "single entry requested\n");
			break;
		}
	}

	/* no more ea entries */
	prev_eainfo->NextEntryOffset = 0;
done:
	rc = 0;
	if (rsp_data_cnt == 0)
		rsp->hdr.Status = STATUS_NO_EAS_ON_FILE;
	rsp->OutputBufferLength = cpu_to_le32(rsp_data_cnt);
	inc_rfc1001_len(rsp_org, rsp_data_cnt);
out:
	kvfree(xattr_list);
	return rc;
}

static void get_file_access_info(struct smb2_query_info_rsp *rsp,
				 struct ksmbd_file *fp, void *rsp_org)
{
	struct smb2_file_access_info *file_info;

	file_info = (struct smb2_file_access_info *)rsp->Buffer;
	file_info->AccessFlags = fp->daccess;
	rsp->OutputBufferLength =
		cpu_to_le32(sizeof(struct smb2_file_access_info));
	inc_rfc1001_len(rsp_org, sizeof(struct smb2_file_access_info));
}

static int get_file_basic_info(struct smb2_query_info_rsp *rsp,
			       struct ksmbd_file *fp, void *rsp_org)
{
	struct smb2_file_basic_info *basic_info;
	struct kstat stat;
	u64 time;

	if (!(fp->daccess & FILE_READ_ATTRIBUTES_LE)) {
		pr_err("no right to read the attributes : 0x%x\n",
		       fp->daccess);
		return -EACCES;
	}

	basic_info = (struct smb2_file_basic_info *)rsp->Buffer;
	generic_fillattr(file_mnt_idmap(fp->filp), file_inode(fp->filp),
			 &stat);
	basic_info->CreationTime = cpu_to_le64(fp->create_time);
	time = ksmbd_UnixTimeToNT(stat.atime);
	basic_info->LastAccessTime = cpu_to_le64(time);
	time = ksmbd_UnixTimeToNT(stat.mtime);
	basic_info->LastWriteTime = cpu_to_le64(time);
	time = ksmbd_UnixTimeToNT(stat.ctime);
	basic_info->ChangeTime = cpu_to_le64(time);
	basic_info->Attributes = fp->f_ci->m_fattr;
	basic_info->Pad1 = 0;
	rsp->OutputBufferLength =
		cpu_to_le32(sizeof(struct smb2_file_basic_info));
	inc_rfc1001_len(rsp_org, sizeof(struct smb2_file_basic_info));
	return 0;
}

static unsigned long long get_allocation_size(struct inode *inode,
					      struct kstat *stat)
{
	unsigned long long alloc_size = 0;

	if (!S_ISDIR(stat->mode)) {
		if ((inode->i_blocks << 9) <= stat->size)
			alloc_size = stat->size;
		else
			alloc_size = inode->i_blocks << 9;
	}

	return alloc_size;
}

static void get_file_standard_info(struct smb2_query_info_rsp *rsp,
				   struct ksmbd_file *fp, void *rsp_org)
{
	struct smb2_file_standard_info *sinfo;
	unsigned int delete_pending;
	struct inode *inode;
	struct kstat stat;

	inode = file_inode(fp->filp);
	generic_fillattr(file_mnt_idmap(fp->filp), inode, &stat);

	sinfo = (struct smb2_file_standard_info *)rsp->Buffer;
	delete_pending = ksmbd_inode_pending_delete(fp);

	sinfo->AllocationSize = cpu_to_le64(get_allocation_size(inode, &stat));
	sinfo->EndOfFile = S_ISDIR(stat.mode) ? 0 : cpu_to_le64(stat.size);
	sinfo->NumberOfLinks = cpu_to_le32(get_nlink(&stat) - delete_pending);
	sinfo->DeletePending = delete_pending;
	sinfo->Directory = S_ISDIR(stat.mode) ? 1 : 0;
	rsp->OutputBufferLength =
		cpu_to_le32(sizeof(struct smb2_file_standard_info));
	inc_rfc1001_len(rsp_org,
			sizeof(struct smb2_file_standard_info));
}

static void get_file_alignment_info(struct smb2_query_info_rsp *rsp,
				    void *rsp_org)
{
	struct smb2_file_alignment_info *file_info;

	file_info = (struct smb2_file_alignment_info *)rsp->Buffer;
	file_info->AlignmentRequirement = 0;
	rsp->OutputBufferLength =
		cpu_to_le32(sizeof(struct smb2_file_alignment_info));
	inc_rfc1001_len(rsp_org,
			sizeof(struct smb2_file_alignment_info));
}

static int get_file_all_info(struct ksmbd_work *work,
			     struct smb2_query_info_rsp *rsp,
			     struct ksmbd_file *fp,
			     void *rsp_org)
{
	struct ksmbd_conn *conn = work->conn;
	struct smb2_file_all_info *file_info;
	unsigned int delete_pending;
	struct inode *inode;
	struct kstat stat;
	int conv_len;
	char *filename;
	u64 time;

	if (!(fp->daccess & FILE_READ_ATTRIBUTES_LE)) {
		ksmbd_debug(SMB, "no right to read the attributes : 0x%x\n",
			    fp->daccess);
		return -EACCES;
	}

	filename = convert_to_nt_pathname(work->tcon->share_conf, &fp->filp->f_path);
	if (IS_ERR(filename))
		return PTR_ERR(filename);

	inode = file_inode(fp->filp);
	generic_fillattr(file_mnt_idmap(fp->filp), inode, &stat);

	ksmbd_debug(SMB, "filename = %s\n", filename);
	delete_pending = ksmbd_inode_pending_delete(fp);
	file_info = (struct smb2_file_all_info *)rsp->Buffer;

	file_info->CreationTime = cpu_to_le64(fp->create_time);
	time = ksmbd_UnixTimeToNT(stat.atime);
	file_info->LastAccessTime = cpu_to_le64(time);
	time = ksmbd_UnixTimeToNT(stat.mtime);
	file_info->LastWriteTime = cpu_to_le64(time);
	time = ksmbd_UnixTimeToNT(stat.ctime);
	file_info->ChangeTime = cpu_to_le64(time);
	file_info->Attributes = fp->f_ci->m_fattr;
	file_info->Pad1 = 0;
	file_info->AllocationSize =
		cpu_to_le64(get_allocation_size(inode, &stat));
	file_info->EndOfFile = S_ISDIR(stat.mode) ? 0 : cpu_to_le64(stat.size);
	file_info->NumberOfLinks =
			cpu_to_le32(get_nlink(&stat) - delete_pending);
	file_info->DeletePending = delete_pending;
	file_info->Directory = S_ISDIR(stat.mode) ? 1 : 0;
	file_info->Pad2 = 0;
	file_info->IndexNumber = cpu_to_le64(stat.ino);
	file_info->EASize = 0;
	file_info->AccessFlags = fp->daccess;
	file_info->CurrentByteOffset = cpu_to_le64(fp->filp->f_pos);
	file_info->Mode = fp->coption;
	file_info->AlignmentRequirement = 0;
	conv_len = smbConvertToUTF16((__le16 *)file_info->FileName, filename,
				     PATH_MAX, conn->local_nls, 0);
	conv_len *= 2;
	file_info->FileNameLength = cpu_to_le32(conv_len);
	rsp->OutputBufferLength =
		cpu_to_le32(sizeof(struct smb2_file_all_info) + conv_len - 1);
	kfree(filename);
	inc_rfc1001_len(rsp_org, le32_to_cpu(rsp->OutputBufferLength));
	return 0;
}

static void get_file_alternate_info(struct ksmbd_work *work,
				    struct smb2_query_info_rsp *rsp,
				    struct ksmbd_file *fp,
				    void *rsp_org)
{
	struct ksmbd_conn *conn = work->conn;
	struct smb2_file_alt_name_info *file_info;
	struct dentry *dentry = fp->filp->f_path.dentry;
	int conv_len;

	spin_lock(&dentry->d_lock);
	file_info = (struct smb2_file_alt_name_info *)rsp->Buffer;
	conv_len = ksmbd_extract_shortname(conn,
					   dentry->d_name.name,
					   file_info->FileName);
	spin_unlock(&dentry->d_lock);
	file_info->FileNameLength = cpu_to_le32(conv_len);
	rsp->OutputBufferLength =
		cpu_to_le32(sizeof(struct smb2_file_alt_name_info) + conv_len);
	inc_rfc1001_len(rsp_org, le32_to_cpu(rsp->OutputBufferLength));
}

static void get_file_stream_info(struct ksmbd_work *work,
				 struct smb2_query_info_rsp *rsp,
				 struct ksmbd_file *fp,
				 void *rsp_org)
{
	struct ksmbd_conn *conn = work->conn;
	struct smb2_file_stream_info *file_info;
	char *stream_name, *xattr_list = NULL, *stream_buf;
	struct kstat stat;
	const struct path *path = &fp->filp->f_path;
	ssize_t xattr_list_len;
	int nbytes = 0, streamlen, stream_name_len, next, idx = 0;
	int buf_free_len;
	struct smb2_query_info_req *req = ksmbd_req_buf_next(work);

	generic_fillattr(file_mnt_idmap(fp->filp), file_inode(fp->filp),
			 &stat);
	file_info = (struct smb2_file_stream_info *)rsp->Buffer;

	buf_free_len =
		smb2_calc_max_out_buf_len(work, 8,
					  le32_to_cpu(req->OutputBufferLength));
	if (buf_free_len < 0)
		goto out;

	xattr_list_len = ksmbd_vfs_listxattr(path->dentry, &xattr_list);
	if (xattr_list_len < 0) {
		goto out;
	} else if (!xattr_list_len) {
		ksmbd_debug(SMB, "empty xattr in the file\n");
		goto out;
	}

	while (idx < xattr_list_len) {
		stream_name = xattr_list + idx;
		streamlen = strlen(stream_name);
		idx += streamlen + 1;

		ksmbd_debug(SMB, "%s, len %d\n", stream_name, streamlen);

		if (strncmp(&stream_name[XATTR_USER_PREFIX_LEN],
			    STREAM_PREFIX, STREAM_PREFIX_LEN))
			continue;

		stream_name_len = streamlen - (XATTR_USER_PREFIX_LEN +
				STREAM_PREFIX_LEN);
		streamlen = stream_name_len;

		/* plus : size */
		streamlen += 1;
		stream_buf = kmalloc(streamlen + 1, GFP_KERNEL);
		if (!stream_buf)
			break;

		streamlen = snprintf(stream_buf, streamlen + 1,
				     ":%s", &stream_name[XATTR_NAME_STREAM_LEN]);

		next = sizeof(struct smb2_file_stream_info) + streamlen * 2;
		if (next > buf_free_len) {
			kfree(stream_buf);
			break;
		}

		file_info = (struct smb2_file_stream_info *)&rsp->Buffer[nbytes];
		streamlen  = smbConvertToUTF16((__le16 *)file_info->StreamName,
					       stream_buf, streamlen,
					       conn->local_nls, 0);
		streamlen *= 2;
		kfree(stream_buf);
		file_info->StreamNameLength = cpu_to_le32(streamlen);
		file_info->StreamSize = cpu_to_le64(stream_name_len);
		file_info->StreamAllocationSize = cpu_to_le64(stream_name_len);

		nbytes += next;
		buf_free_len -= next;
		file_info->NextEntryOffset = cpu_to_le32(next);
	}

out:
	if (!S_ISDIR(stat.mode) &&
	    buf_free_len >= sizeof(struct smb2_file_stream_info) + 7 * 2) {
		file_info = (struct smb2_file_stream_info *)
			&rsp->Buffer[nbytes];
		streamlen = smbConvertToUTF16((__le16 *)file_info->StreamName,
					      "::$DATA", 7, conn->local_nls, 0);
		streamlen *= 2;
		file_info->StreamNameLength = cpu_to_le32(streamlen);
		file_info->StreamSize = cpu_to_le64(stat.size);
		file_info->StreamAllocationSize = cpu_to_le64(stat.blocks << 9);
		nbytes += sizeof(struct smb2_file_stream_info) + streamlen;
	}

	/* last entry offset should be 0 */
	file_info->NextEntryOffset = 0;
	kvfree(xattr_list);

	rsp->OutputBufferLength = cpu_to_le32(nbytes);
	inc_rfc1001_len(rsp_org, nbytes);
}

static void get_file_internal_info(struct smb2_query_info_rsp *rsp,
				   struct ksmbd_file *fp, void *rsp_org)
{
	struct smb2_file_internal_info *file_info;
	struct kstat stat;

	generic_fillattr(file_mnt_idmap(fp->filp), file_inode(fp->filp),
			 &stat);
	file_info = (struct smb2_file_internal_info *)rsp->Buffer;
	file_info->IndexNumber = cpu_to_le64(stat.ino);
	rsp->OutputBufferLength =
		cpu_to_le32(sizeof(struct smb2_file_internal_info));
	inc_rfc1001_len(rsp_org, sizeof(struct smb2_file_internal_info));
}

static int get_file_network_open_info(struct smb2_query_info_rsp *rsp,
				      struct ksmbd_file *fp, void *rsp_org)
{
	struct smb2_file_ntwrk_info *file_info;
	struct inode *inode;
	struct kstat stat;
	u64 time;

	if (!(fp->daccess & FILE_READ_ATTRIBUTES_LE)) {
		pr_err("no right to read the attributes : 0x%x\n",
		       fp->daccess);
		return -EACCES;
	}

	file_info = (struct smb2_file_ntwrk_info *)rsp->Buffer;

	inode = file_inode(fp->filp);
	generic_fillattr(file_mnt_idmap(fp->filp), inode, &stat);

	file_info->CreationTime = cpu_to_le64(fp->create_time);
	time = ksmbd_UnixTimeToNT(stat.atime);
	file_info->LastAccessTime = cpu_to_le64(time);
	time = ksmbd_UnixTimeToNT(stat.mtime);
	file_info->LastWriteTime = cpu_to_le64(time);
	time = ksmbd_UnixTimeToNT(stat.ctime);
	file_info->ChangeTime = cpu_to_le64(time);
	file_info->Attributes = fp->f_ci->m_fattr;
	file_info->AllocationSize =
		cpu_to_le64(get_allocation_size(inode, &stat));
	file_info->EndOfFile = S_ISDIR(stat.mode) ? 0 : cpu_to_le64(stat.size);
	file_info->Reserved = cpu_to_le32(0);
	rsp->OutputBufferLength =
		cpu_to_le32(sizeof(struct smb2_file_ntwrk_info));
	inc_rfc1001_len(rsp_org, sizeof(struct smb2_file_ntwrk_info));
	return 0;
}

static void get_file_ea_info(struct smb2_query_info_rsp *rsp, void *rsp_org)
{
	struct smb2_file_ea_info *file_info;

	file_info = (struct smb2_file_ea_info *)rsp->Buffer;
	file_info->EASize = 0;
	rsp->OutputBufferLength =
		cpu_to_le32(sizeof(struct smb2_file_ea_info));
	inc_rfc1001_len(rsp_org, sizeof(struct smb2_file_ea_info));
}

static void get_file_position_info(struct smb2_query_info_rsp *rsp,
				   struct ksmbd_file *fp, void *rsp_org)
{
	struct smb2_file_pos_info *file_info;

	file_info = (struct smb2_file_pos_info *)rsp->Buffer;
	file_info->CurrentByteOffset = cpu_to_le64(fp->filp->f_pos);
	rsp->OutputBufferLength =
		cpu_to_le32(sizeof(struct smb2_file_pos_info));
	inc_rfc1001_len(rsp_org, sizeof(struct smb2_file_pos_info));
}

static void get_file_mode_info(struct smb2_query_info_rsp *rsp,
			       struct ksmbd_file *fp, void *rsp_org)
{
	struct smb2_file_mode_info *file_info;

	file_info = (struct smb2_file_mode_info *)rsp->Buffer;
	file_info->Mode = fp->coption & FILE_MODE_INFO_MASK;
	rsp->OutputBufferLength =
		cpu_to_le32(sizeof(struct smb2_file_mode_info));
	inc_rfc1001_len(rsp_org, sizeof(struct smb2_file_mode_info));
}

static void get_file_compression_info(struct smb2_query_info_rsp *rsp,
				      struct ksmbd_file *fp, void *rsp_org)
{
	struct smb2_file_comp_info *file_info;
	struct kstat stat;

	generic_fillattr(file_mnt_idmap(fp->filp), file_inode(fp->filp),
			 &stat);

	file_info = (struct smb2_file_comp_info *)rsp->Buffer;
	file_info->CompressedFileSize = cpu_to_le64(stat.blocks << 9);
	file_info->CompressionFormat = COMPRESSION_FORMAT_NONE;
	file_info->CompressionUnitShift = 0;
	file_info->ChunkShift = 0;
	file_info->ClusterShift = 0;
	memset(&file_info->Reserved[0], 0, 3);

	rsp->OutputBufferLength =
		cpu_to_le32(sizeof(struct smb2_file_comp_info));
	inc_rfc1001_len(rsp_org, sizeof(struct smb2_file_comp_info));
}

static int get_file_attribute_tag_info(struct smb2_query_info_rsp *rsp,
				       struct ksmbd_file *fp, void *rsp_org)
{
	struct smb2_file_attr_tag_info *file_info;

	if (!(fp->daccess & FILE_READ_ATTRIBUTES_LE)) {
		pr_err("no right to read the attributes : 0x%x\n",
		       fp->daccess);
		return -EACCES;
	}

	file_info = (struct smb2_file_attr_tag_info *)rsp->Buffer;
	file_info->FileAttributes = fp->f_ci->m_fattr;
	file_info->ReparseTag = 0;
	rsp->OutputBufferLength =
		cpu_to_le32(sizeof(struct smb2_file_attr_tag_info));
	inc_rfc1001_len(rsp_org, sizeof(struct smb2_file_attr_tag_info));
	return 0;
}

static int find_file_posix_info(struct smb2_query_info_rsp *rsp,
				struct ksmbd_file *fp, void *rsp_org)
{
	struct smb311_posix_qinfo *file_info;
	struct inode *inode = file_inode(fp->filp);
	struct mnt_idmap *idmap = file_mnt_idmap(fp->filp);
	vfsuid_t vfsuid = i_uid_into_vfsuid(idmap, inode);
	vfsgid_t vfsgid = i_gid_into_vfsgid(idmap, inode);
	u64 time;
	int out_buf_len = sizeof(struct smb311_posix_qinfo) + 32;

	file_info = (struct smb311_posix_qinfo *)rsp->Buffer;
	file_info->CreationTime = cpu_to_le64(fp->create_time);
	time = ksmbd_UnixTimeToNT(inode->i_atime);
	file_info->LastAccessTime = cpu_to_le64(time);
	time = ksmbd_UnixTimeToNT(inode->i_mtime);
	file_info->LastWriteTime = cpu_to_le64(time);
	time = ksmbd_UnixTimeToNT(inode->i_ctime);
	file_info->ChangeTime = cpu_to_le64(time);
	file_info->DosAttributes = fp->f_ci->m_fattr;
	file_info->Inode = cpu_to_le64(inode->i_ino);
	file_info->EndOfFile = cpu_to_le64(inode->i_size);
	file_info->AllocationSize = cpu_to_le64(inode->i_blocks << 9);
	file_info->HardLinks = cpu_to_le32(inode->i_nlink);
	file_info->Mode = cpu_to_le32(inode->i_mode & 0777);
	file_info->DeviceId = cpu_to_le32(inode->i_rdev);

	/*
	 * Sids(32) contain two sids(Domain sid(16), UNIX group sid(16)).
	 * UNIX sid(16) = revision(1) + num_subauth(1) + authority(6) +
	 *		  sub_auth(4 * 1(num_subauth)) + RID(4).
	 */
	id_to_sid(from_kuid_munged(&init_user_ns, vfsuid_into_kuid(vfsuid)),
		  SIDUNIX_USER, (struct smb_sid *)&file_info->Sids[0]);
	id_to_sid(from_kgid_munged(&init_user_ns, vfsgid_into_kgid(vfsgid)),
		  SIDUNIX_GROUP, (struct smb_sid *)&file_info->Sids[16]);

	rsp->OutputBufferLength = cpu_to_le32(out_buf_len);
	inc_rfc1001_len(rsp_org, out_buf_len);
	return out_buf_len;
}

static int smb2_get_info_file(struct ksmbd_work *work,
			      struct smb2_query_info_req *req,
			      struct smb2_query_info_rsp *rsp)
{
	struct ksmbd_file *fp;
	int fileinfoclass = 0;
	int rc = 0;
	int file_infoclass_size;
	unsigned int id = KSMBD_NO_FID, pid = KSMBD_NO_FID;

	if (test_share_config_flag(work->tcon->share_conf,
				   KSMBD_SHARE_FLAG_PIPE)) {
		/* smb2 info file called for pipe */
		return smb2_get_info_file_pipe(work->sess, req, rsp,
					       work->response_buf);
	}

	if (work->next_smb2_rcv_hdr_off) {
		if (!has_file_id(req->VolatileFileId)) {
			ksmbd_debug(SMB, "Compound request set FID = %llu\n",
				    work->compound_fid);
			id = work->compound_fid;
			pid = work->compound_pfid;
		}
	}

	if (!has_file_id(id)) {
		id = req->VolatileFileId;
		pid = req->PersistentFileId;
	}

	fp = ksmbd_lookup_fd_slow(work, id, pid);
	if (!fp)
		return -ENOENT;

	fileinfoclass = req->FileInfoClass;

	switch (fileinfoclass) {
	case FILE_ACCESS_INFORMATION:
		get_file_access_info(rsp, fp, work->response_buf);
		file_infoclass_size = FILE_ACCESS_INFORMATION_SIZE;
		break;

	case FILE_BASIC_INFORMATION:
		rc = get_file_basic_info(rsp, fp, work->response_buf);
		file_infoclass_size = FILE_BASIC_INFORMATION_SIZE;
		break;

	case FILE_STANDARD_INFORMATION:
		get_file_standard_info(rsp, fp, work->response_buf);
		file_infoclass_size = FILE_STANDARD_INFORMATION_SIZE;
		break;

	case FILE_ALIGNMENT_INFORMATION:
		get_file_alignment_info(rsp, work->response_buf);
		file_infoclass_size = FILE_ALIGNMENT_INFORMATION_SIZE;
		break;

	case FILE_ALL_INFORMATION:
		rc = get_file_all_info(work, rsp, fp, work->response_buf);
		file_infoclass_size = FILE_ALL_INFORMATION_SIZE;
		break;

	case FILE_ALTERNATE_NAME_INFORMATION:
		get_file_alternate_info(work, rsp, fp, work->response_buf);
		file_infoclass_size = FILE_ALTERNATE_NAME_INFORMATION_SIZE;
		break;

	case FILE_STREAM_INFORMATION:
		get_file_stream_info(work, rsp, fp, work->response_buf);
		file_infoclass_size = FILE_STREAM_INFORMATION_SIZE;
		break;

	case FILE_INTERNAL_INFORMATION:
		get_file_internal_info(rsp, fp, work->response_buf);
		file_infoclass_size = FILE_INTERNAL_INFORMATION_SIZE;
		break;

	case FILE_NETWORK_OPEN_INFORMATION:
		rc = get_file_network_open_info(rsp, fp, work->response_buf);
		file_infoclass_size = FILE_NETWORK_OPEN_INFORMATION_SIZE;
		break;

	case FILE_EA_INFORMATION:
		get_file_ea_info(rsp, work->response_buf);
		file_infoclass_size = FILE_EA_INFORMATION_SIZE;
		break;

	case FILE_FULL_EA_INFORMATION:
		rc = smb2_get_ea(work, fp, req, rsp, work->response_buf);
		file_infoclass_size = FILE_FULL_EA_INFORMATION_SIZE;
		break;

	case FILE_POSITION_INFORMATION:
		get_file_position_info(rsp, fp, work->response_buf);
		file_infoclass_size = FILE_POSITION_INFORMATION_SIZE;
		break;

	case FILE_MODE_INFORMATION:
		get_file_mode_info(rsp, fp, work->response_buf);
		file_infoclass_size = FILE_MODE_INFORMATION_SIZE;
		break;

	case FILE_COMPRESSION_INFORMATION:
		get_file_compression_info(rsp, fp, work->response_buf);
		file_infoclass_size = FILE_COMPRESSION_INFORMATION_SIZE;
		break;

	case FILE_ATTRIBUTE_TAG_INFORMATION:
		rc = get_file_attribute_tag_info(rsp, fp, work->response_buf);
		file_infoclass_size = FILE_ATTRIBUTE_TAG_INFORMATION_SIZE;
		break;
	case SMB_FIND_FILE_POSIX_INFO:
		if (!work->tcon->posix_extensions) {
			pr_err("client doesn't negotiate with SMB3.1.1 POSIX Extensions\n");
			rc = -EOPNOTSUPP;
		} else {
			file_infoclass_size = find_file_posix_info(rsp, fp,
					work->response_buf);
		}
		break;
	default:
		ksmbd_debug(SMB, "fileinfoclass %d not supported yet\n",
			    fileinfoclass);
		rc = -EOPNOTSUPP;
	}
	if (!rc)
		rc = buffer_check_err(le32_to_cpu(req->OutputBufferLength),
				      rsp, work->response_buf,
				      file_infoclass_size);
	ksmbd_fd_put(work, fp);
	return rc;
}

static int smb2_get_info_filesystem(struct ksmbd_work *work,
				    struct smb2_query_info_req *req,
				    struct smb2_query_info_rsp *rsp)
{
	struct ksmbd_session *sess = work->sess;
	struct ksmbd_conn *conn = work->conn;
	struct ksmbd_share_config *share = work->tcon->share_conf;
	int fsinfoclass = 0;
	struct kstatfs stfs;
	struct path path;
	int rc = 0, len;
	int fs_infoclass_size = 0;

	if (!share->path)
		return -EIO;

	rc = kern_path(share->path, LOOKUP_NO_SYMLINKS, &path);
	if (rc) {
		pr_err("cannot create vfs path\n");
		return -EIO;
	}

	rc = vfs_statfs(&path, &stfs);
	if (rc) {
		pr_err("cannot do stat of path %s\n", share->path);
		path_put(&path);
		return -EIO;
	}

	fsinfoclass = req->FileInfoClass;

	switch (fsinfoclass) {
	case FS_DEVICE_INFORMATION:
	{
		struct filesystem_device_info *info;

		info = (struct filesystem_device_info *)rsp->Buffer;

		info->DeviceType = cpu_to_le32(stfs.f_type);
		info->DeviceCharacteristics = cpu_to_le32(0x00000020);
		rsp->OutputBufferLength = cpu_to_le32(8);
		inc_rfc1001_len(work->response_buf, 8);
		fs_infoclass_size = FS_DEVICE_INFORMATION_SIZE;
		break;
	}
	case FS_ATTRIBUTE_INFORMATION:
	{
		struct filesystem_attribute_info *info;
		size_t sz;

		info = (struct filesystem_attribute_info *)rsp->Buffer;
		info->Attributes = cpu_to_le32(FILE_SUPPORTS_OBJECT_IDS |
					       FILE_PERSISTENT_ACLS |
					       FILE_UNICODE_ON_DISK |
					       FILE_CASE_PRESERVED_NAMES |
					       FILE_CASE_SENSITIVE_SEARCH |
					       FILE_SUPPORTS_BLOCK_REFCOUNTING);

		info->Attributes |= cpu_to_le32(server_conf.share_fake_fscaps);

		if (test_share_config_flag(work->tcon->share_conf,
		    KSMBD_SHARE_FLAG_STREAMS))
			info->Attributes |= cpu_to_le32(FILE_NAMED_STREAMS);

		info->MaxPathNameComponentLength = cpu_to_le32(stfs.f_namelen);
		len = smbConvertToUTF16((__le16 *)info->FileSystemName,
					"NTFS", PATH_MAX, conn->local_nls, 0);
		len = len * 2;
		info->FileSystemNameLen = cpu_to_le32(len);
		sz = sizeof(struct filesystem_attribute_info) - 2 + len;
		rsp->OutputBufferLength = cpu_to_le32(sz);
		inc_rfc1001_len(work->response_buf, sz);
		fs_infoclass_size = FS_ATTRIBUTE_INFORMATION_SIZE;
		break;
	}
	case FS_VOLUME_INFORMATION:
	{
		struct filesystem_vol_info *info;
		size_t sz;
		unsigned int serial_crc = 0;

		info = (struct filesystem_vol_info *)(rsp->Buffer);
		info->VolumeCreationTime = 0;
		serial_crc = crc32_le(serial_crc, share->name,
				      strlen(share->name));
		serial_crc = crc32_le(serial_crc, share->path,
				      strlen(share->path));
		serial_crc = crc32_le(serial_crc, ksmbd_netbios_name(),
				      strlen(ksmbd_netbios_name()));
		/* Taking dummy value of serial number*/
		info->SerialNumber = cpu_to_le32(serial_crc);
		len = smbConvertToUTF16((__le16 *)info->VolumeLabel,
					share->name, PATH_MAX,
					conn->local_nls, 0);
		len = len * 2;
		info->VolumeLabelSize = cpu_to_le32(len);
		info->Reserved = 0;
		sz = sizeof(struct filesystem_vol_info) - 2 + len;
		rsp->OutputBufferLength = cpu_to_le32(sz);
		inc_rfc1001_len(work->response_buf, sz);
		fs_infoclass_size = FS_VOLUME_INFORMATION_SIZE;
		break;
	}
	case FS_SIZE_INFORMATION:
	{
		struct filesystem_info *info;

		info = (struct filesystem_info *)(rsp->Buffer);
		info->TotalAllocationUnits = cpu_to_le64(stfs.f_blocks);
		info->FreeAllocationUnits = cpu_to_le64(stfs.f_bfree);
		info->SectorsPerAllocationUnit = cpu_to_le32(1);
		info->BytesPerSector = cpu_to_le32(stfs.f_bsize);
		rsp->OutputBufferLength = cpu_to_le32(24);
		inc_rfc1001_len(work->response_buf, 24);
		fs_infoclass_size = FS_SIZE_INFORMATION_SIZE;
		break;
	}
	case FS_FULL_SIZE_INFORMATION:
	{
		struct smb2_fs_full_size_info *info;

		info = (struct smb2_fs_full_size_info *)(rsp->Buffer);
		info->TotalAllocationUnits = cpu_to_le64(stfs.f_blocks);
		info->CallerAvailableAllocationUnits =
					cpu_to_le64(stfs.f_bavail);
		info->ActualAvailableAllocationUnits =
					cpu_to_le64(stfs.f_bfree);
		info->SectorsPerAllocationUnit = cpu_to_le32(1);
		info->BytesPerSector = cpu_to_le32(stfs.f_bsize);
		rsp->OutputBufferLength = cpu_to_le32(32);
		inc_rfc1001_len(work->response_buf, 32);
		fs_infoclass_size = FS_FULL_SIZE_INFORMATION_SIZE;
		break;
	}
	case FS_OBJECT_ID_INFORMATION:
	{
		struct object_id_info *info;

		info = (struct object_id_info *)(rsp->Buffer);

		if (!user_guest(sess->user))
			memcpy(info->objid, user_passkey(sess->user), 16);
		else
			memset(info->objid, 0, 16);

		info->extended_info.magic = cpu_to_le32(EXTENDED_INFO_MAGIC);
		info->extended_info.version = cpu_to_le32(1);
		info->extended_info.release = cpu_to_le32(1);
		info->extended_info.rel_date = 0;
		memcpy(info->extended_info.version_string, "1.1.0", strlen("1.1.0"));
		rsp->OutputBufferLength = cpu_to_le32(64);
		inc_rfc1001_len(work->response_buf, 64);
		fs_infoclass_size = FS_OBJECT_ID_INFORMATION_SIZE;
		break;
	}
	case FS_SECTOR_SIZE_INFORMATION:
	{
		struct smb3_fs_ss_info *info;
		unsigned int sector_size =
			min_t(unsigned int, path.mnt->mnt_sb->s_blocksize, 4096);

		info = (struct smb3_fs_ss_info *)(rsp->Buffer);

		info->LogicalBytesPerSector = cpu_to_le32(sector_size);
		info->PhysicalBytesPerSectorForAtomicity =
				cpu_to_le32(sector_size);
		info->PhysicalBytesPerSectorForPerf = cpu_to_le32(sector_size);
		info->FSEffPhysicalBytesPerSectorForAtomicity =
				cpu_to_le32(sector_size);
		info->Flags = cpu_to_le32(SSINFO_FLAGS_ALIGNED_DEVICE |
				    SSINFO_FLAGS_PARTITION_ALIGNED_ON_DEVICE);
		info->ByteOffsetForSectorAlignment = 0;
		info->ByteOffsetForPartitionAlignment = 0;
		rsp->OutputBufferLength = cpu_to_le32(28);
		inc_rfc1001_len(work->response_buf, 28);
		fs_infoclass_size = FS_SECTOR_SIZE_INFORMATION_SIZE;
		break;
	}
	case FS_CONTROL_INFORMATION:
	{
		/*
		 * TODO : The current implementation is based on
		 * test result with win7(NTFS) server. It's need to
		 * modify this to get valid Quota values
		 * from Linux kernel
		 */
		struct smb2_fs_control_info *info;

		info = (struct smb2_fs_control_info *)(rsp->Buffer);
		info->FreeSpaceStartFiltering = 0;
		info->FreeSpaceThreshold = 0;
		info->FreeSpaceStopFiltering = 0;
		info->DefaultQuotaThreshold = cpu_to_le64(SMB2_NO_FID);
		info->DefaultQuotaLimit = cpu_to_le64(SMB2_NO_FID);
		info->Padding = 0;
		rsp->OutputBufferLength = cpu_to_le32(48);
		inc_rfc1001_len(work->response_buf, 48);
		fs_infoclass_size = FS_CONTROL_INFORMATION_SIZE;
		break;
	}
	case FS_POSIX_INFORMATION:
	{
		struct filesystem_posix_info *info;

		if (!work->tcon->posix_extensions) {
			pr_err("client doesn't negotiate with SMB3.1.1 POSIX Extensions\n");
			rc = -EOPNOTSUPP;
		} else {
			info = (struct filesystem_posix_info *)(rsp->Buffer);
			info->OptimalTransferSize = cpu_to_le32(stfs.f_bsize);
			info->BlockSize = cpu_to_le32(stfs.f_bsize);
			info->TotalBlocks = cpu_to_le64(stfs.f_blocks);
			info->BlocksAvail = cpu_to_le64(stfs.f_bfree);
			info->UserBlocksAvail = cpu_to_le64(stfs.f_bavail);
			info->TotalFileNodes = cpu_to_le64(stfs.f_files);
			info->FreeFileNodes = cpu_to_le64(stfs.f_ffree);
			rsp->OutputBufferLength = cpu_to_le32(56);
			inc_rfc1001_len(work->response_buf, 56);
			fs_infoclass_size = FS_POSIX_INFORMATION_SIZE;
		}
		break;
	}
	default:
		path_put(&path);
		return -EOPNOTSUPP;
	}
	rc = buffer_check_err(le32_to_cpu(req->OutputBufferLength),
			      rsp, work->response_buf,
			      fs_infoclass_size);
	path_put(&path);
	return rc;
}

static int smb2_get_info_sec(struct ksmbd_work *work,
			     struct smb2_query_info_req *req,
			     struct smb2_query_info_rsp *rsp)
{
	struct ksmbd_file *fp;
	struct mnt_idmap *idmap;
	struct smb_ntsd *pntsd = (struct smb_ntsd *)rsp->Buffer, *ppntsd = NULL;
	struct smb_fattr fattr = {{0}};
	struct inode *inode;
	__u32 secdesclen = 0;
	unsigned int id = KSMBD_NO_FID, pid = KSMBD_NO_FID;
	int addition_info = le32_to_cpu(req->AdditionalInformation);
	int rc = 0, ppntsd_size = 0;

	if (addition_info & ~(OWNER_SECINFO | GROUP_SECINFO | DACL_SECINFO |
			      PROTECTED_DACL_SECINFO |
			      UNPROTECTED_DACL_SECINFO)) {
		ksmbd_debug(SMB, "Unsupported addition info: 0x%x)\n",
		       addition_info);

		pntsd->revision = cpu_to_le16(1);
		pntsd->type = cpu_to_le16(SELF_RELATIVE | DACL_PROTECTED);
		pntsd->osidoffset = 0;
		pntsd->gsidoffset = 0;
		pntsd->sacloffset = 0;
		pntsd->dacloffset = 0;

		secdesclen = sizeof(struct smb_ntsd);
		rsp->OutputBufferLength = cpu_to_le32(secdesclen);
		inc_rfc1001_len(work->response_buf, secdesclen);

		return 0;
	}

	if (work->next_smb2_rcv_hdr_off) {
		if (!has_file_id(req->VolatileFileId)) {
			ksmbd_debug(SMB, "Compound request set FID = %llu\n",
				    work->compound_fid);
			id = work->compound_fid;
			pid = work->compound_pfid;
		}
	}

	if (!has_file_id(id)) {
		id = req->VolatileFileId;
		pid = req->PersistentFileId;
	}

	fp = ksmbd_lookup_fd_slow(work, id, pid);
	if (!fp)
		return -ENOENT;

	idmap = file_mnt_idmap(fp->filp);
	inode = file_inode(fp->filp);
	ksmbd_acls_fattr(&fattr, idmap, inode);

	if (test_share_config_flag(work->tcon->share_conf,
				   KSMBD_SHARE_FLAG_ACL_XATTR))
		ppntsd_size = ksmbd_vfs_get_sd_xattr(work->conn, idmap,
						     fp->filp->f_path.dentry,
						     &ppntsd);

	/* Check if sd buffer size exceeds response buffer size */
	if (smb2_resp_buf_len(work, 8) > ppntsd_size)
		rc = build_sec_desc(idmap, pntsd, ppntsd, ppntsd_size,
				    addition_info, &secdesclen, &fattr);
	posix_acl_release(fattr.cf_acls);
	posix_acl_release(fattr.cf_dacls);
	kfree(ppntsd);
	ksmbd_fd_put(work, fp);
	if (rc)
		return rc;

	rsp->OutputBufferLength = cpu_to_le32(secdesclen);
	inc_rfc1001_len(work->response_buf, secdesclen);
	return 0;
}

/**
 * smb2_query_info() - handler for smb2 query info command
 * @work:	smb work containing query info request buffer
 *
 * Return:	0 on success, otherwise error
 */
int smb2_query_info(struct ksmbd_work *work)
{
	struct smb2_query_info_req *req;
	struct smb2_query_info_rsp *rsp;
	int rc = 0;

	WORK_BUFFERS(work, req, rsp);

	ksmbd_debug(SMB, "GOT query info request\n");

	switch (req->InfoType) {
	case SMB2_O_INFO_FILE:
		ksmbd_debug(SMB, "GOT SMB2_O_INFO_FILE\n");
		rc = smb2_get_info_file(work, req, rsp);
		break;
	case SMB2_O_INFO_FILESYSTEM:
		ksmbd_debug(SMB, "GOT SMB2_O_INFO_FILESYSTEM\n");
		rc = smb2_get_info_filesystem(work, req, rsp);
		break;
	case SMB2_O_INFO_SECURITY:
		ksmbd_debug(SMB, "GOT SMB2_O_INFO_SECURITY\n");
		rc = smb2_get_info_sec(work, req, rsp);
		break;
	default:
		ksmbd_debug(SMB, "InfoType %d not supported yet\n",
			    req->InfoType);
		rc = -EOPNOTSUPP;
	}

	if (rc < 0) {
		if (rc == -EACCES)
			rsp->hdr.Status = STATUS_ACCESS_DENIED;
		else if (rc == -ENOENT)
			rsp->hdr.Status = STATUS_FILE_CLOSED;
		else if (rc == -EIO)
			rsp->hdr.Status = STATUS_UNEXPECTED_IO_ERROR;
		else if (rc == -EOPNOTSUPP || rsp->hdr.Status == 0)
			rsp->hdr.Status = STATUS_INVALID_INFO_CLASS;
		smb2_set_err_rsp(work);

		ksmbd_debug(SMB, "error while processing smb2 query rc = %d\n",
			    rc);
		return rc;
	}
	rsp->StructureSize = cpu_to_le16(9);
	rsp->OutputBufferOffset = cpu_to_le16(72);
	inc_rfc1001_len(work->response_buf, 8);
	return 0;
}

/**
 * smb2_close_pipe() - handler for closing IPC pipe
 * @work:	smb work containing close request buffer
 *
 * Return:	0
 */
static noinline int smb2_close_pipe(struct ksmbd_work *work)
{
	u64 id;
	struct smb2_close_req *req = smb2_get_msg(work->request_buf);
	struct smb2_close_rsp *rsp = smb2_get_msg(work->response_buf);

	id = req->VolatileFileId;
	ksmbd_session_rpc_close(work->sess, id);

	rsp->StructureSize = cpu_to_le16(60);
	rsp->Flags = 0;
	rsp->Reserved = 0;
	rsp->CreationTime = 0;
	rsp->LastAccessTime = 0;
	rsp->LastWriteTime = 0;
	rsp->ChangeTime = 0;
	rsp->AllocationSize = 0;
	rsp->EndOfFile = 0;
	rsp->Attributes = 0;
	inc_rfc1001_len(work->response_buf, 60);
	return 0;
}

/**
 * smb2_close() - handler for smb2 close file command
 * @work:	smb work containing close request buffer
 *
 * Return:	0
 */
int smb2_close(struct ksmbd_work *work)
{
	u64 volatile_id = KSMBD_NO_FID;
	u64 sess_id;
	struct smb2_close_req *req;
	struct smb2_close_rsp *rsp;
	struct ksmbd_conn *conn = work->conn;
	struct ksmbd_file *fp;
	struct inode *inode;
	u64 time;
	int err = 0;

	WORK_BUFFERS(work, req, rsp);

	if (test_share_config_flag(work->tcon->share_conf,
				   KSMBD_SHARE_FLAG_PIPE)) {
		ksmbd_debug(SMB, "IPC pipe close request\n");
		return smb2_close_pipe(work);
	}

	sess_id = le64_to_cpu(req->hdr.SessionId);
	if (req->hdr.Flags & SMB2_FLAGS_RELATED_OPERATIONS)
		sess_id = work->compound_sid;

	work->compound_sid = 0;
	if (check_session_id(conn, sess_id)) {
		work->compound_sid = sess_id;
	} else {
		rsp->hdr.Status = STATUS_USER_SESSION_DELETED;
		if (req->hdr.Flags & SMB2_FLAGS_RELATED_OPERATIONS)
			rsp->hdr.Status = STATUS_INVALID_PARAMETER;
		err = -EBADF;
		goto out;
	}

	if (work->next_smb2_rcv_hdr_off &&
	    !has_file_id(req->VolatileFileId)) {
		if (!has_file_id(work->compound_fid)) {
			/* file already closed, return FILE_CLOSED */
			ksmbd_debug(SMB, "file already closed\n");
			rsp->hdr.Status = STATUS_FILE_CLOSED;
			err = -EBADF;
			goto out;
		} else {
			ksmbd_debug(SMB,
				    "Compound request set FID = %llu:%llu\n",
				    work->compound_fid,
				    work->compound_pfid);
			volatile_id = work->compound_fid;

			/* file closed, stored id is not valid anymore */
			work->compound_fid = KSMBD_NO_FID;
			work->compound_pfid = KSMBD_NO_FID;
		}
	} else {
		volatile_id = req->VolatileFileId;
	}
	ksmbd_debug(SMB, "volatile_id = %llu\n", volatile_id);

	rsp->StructureSize = cpu_to_le16(60);
	rsp->Reserved = 0;

	if (req->Flags == SMB2_CLOSE_FLAG_POSTQUERY_ATTRIB) {
		fp = ksmbd_lookup_fd_fast(work, volatile_id);
		if (!fp) {
			err = -ENOENT;
			goto out;
		}

		inode = file_inode(fp->filp);
		rsp->Flags = SMB2_CLOSE_FLAG_POSTQUERY_ATTRIB;
		rsp->AllocationSize = S_ISDIR(inode->i_mode) ? 0 :
			cpu_to_le64(inode->i_blocks << 9);
		rsp->EndOfFile = cpu_to_le64(inode->i_size);
		rsp->Attributes = fp->f_ci->m_fattr;
		rsp->CreationTime = cpu_to_le64(fp->create_time);
		time = ksmbd_UnixTimeToNT(inode->i_atime);
		rsp->LastAccessTime = cpu_to_le64(time);
		time = ksmbd_UnixTimeToNT(inode->i_mtime);
		rsp->LastWriteTime = cpu_to_le64(time);
		time = ksmbd_UnixTimeToNT(inode->i_ctime);
		rsp->ChangeTime = cpu_to_le64(time);
		ksmbd_fd_put(work, fp);
	} else {
		rsp->Flags = 0;
		rsp->AllocationSize = 0;
		rsp->EndOfFile = 0;
		rsp->Attributes = 0;
		rsp->CreationTime = 0;
		rsp->LastAccessTime = 0;
		rsp->LastWriteTime = 0;
		rsp->ChangeTime = 0;
	}

	err = ksmbd_close_fd(work, volatile_id);
out:
	if (err) {
		if (rsp->hdr.Status == 0)
			rsp->hdr.Status = STATUS_FILE_CLOSED;
		smb2_set_err_rsp(work);
	} else {
		inc_rfc1001_len(work->response_buf, 60);
	}

	return 0;
}

/**
 * smb2_echo() - handler for smb2 echo(ping) command
 * @work:	smb work containing echo request buffer
 *
 * Return:	0
 */
int smb2_echo(struct ksmbd_work *work)
{
	struct smb2_echo_rsp *rsp = smb2_get_msg(work->response_buf);

	rsp->StructureSize = cpu_to_le16(4);
	rsp->Reserved = 0;
	inc_rfc1001_len(work->response_buf, 4);
	return 0;
}

static int smb2_rename(struct ksmbd_work *work,
		       struct ksmbd_file *fp,
		       struct mnt_idmap *idmap,
		       struct smb2_file_rename_info *file_info,
		       struct nls_table *local_nls)
{
	struct ksmbd_share_config *share = fp->tcon->share_conf;
	char *new_name = NULL, *abs_oldname = NULL, *old_name = NULL;
	char *pathname = NULL;
	struct path path;
	bool file_present = true;
	int rc;

	ksmbd_debug(SMB, "setting FILE_RENAME_INFO\n");
	pathname = kmalloc(PATH_MAX, GFP_KERNEL);
	if (!pathname)
		return -ENOMEM;

	abs_oldname = file_path(fp->filp, pathname, PATH_MAX);
	if (IS_ERR(abs_oldname)) {
		rc = -EINVAL;
		goto out;
	}
	old_name = strrchr(abs_oldname, '/');
	if (old_name && old_name[1] != '\0') {
		old_name++;
	} else {
		ksmbd_debug(SMB, "can't get last component in path %s\n",
			    abs_oldname);
		rc = -ENOENT;
		goto out;
	}

	new_name = smb2_get_name(file_info->FileName,
				 le32_to_cpu(file_info->FileNameLength),
				 local_nls);
	if (IS_ERR(new_name)) {
		rc = PTR_ERR(new_name);
		goto out;
	}

	if (strchr(new_name, ':')) {
		int s_type;
		char *xattr_stream_name, *stream_name = NULL;
		size_t xattr_stream_size;
		int len;

		rc = parse_stream_name(new_name, &stream_name, &s_type);
		if (rc < 0)
			goto out;

		len = strlen(new_name);
		if (len > 0 && new_name[len - 1] != '/') {
			pr_err("not allow base filename in rename\n");
			rc = -ESHARE;
			goto out;
		}

		rc = ksmbd_vfs_xattr_stream_name(stream_name,
						 &xattr_stream_name,
						 &xattr_stream_size,
						 s_type);
		if (rc)
			goto out;

		rc = ksmbd_vfs_setxattr(idmap,
					fp->filp->f_path.dentry,
					xattr_stream_name,
					NULL, 0, 0);
		if (rc < 0) {
			pr_err("failed to store stream name in xattr: %d\n",
			       rc);
			rc = -EINVAL;
			goto out;
		}

		goto out;
	}

	ksmbd_debug(SMB, "new name %s\n", new_name);
	rc = ksmbd_vfs_kern_path(work, new_name, LOOKUP_NO_SYMLINKS, &path, 1);
	if (rc) {
		if (rc != -ENOENT)
			goto out;
		file_present = false;
	} else {
		path_put(&path);
	}

	if (ksmbd_share_veto_filename(share, new_name)) {
		rc = -ENOENT;
		ksmbd_debug(SMB, "Can't rename vetoed file: %s\n", new_name);
		goto out;
	}

	if (file_info->ReplaceIfExists) {
		if (file_present) {
			rc = ksmbd_vfs_remove_file(work, new_name);
			if (rc) {
				if (rc != -ENOTEMPTY)
					rc = -EINVAL;
				ksmbd_debug(SMB, "cannot delete %s, rc %d\n",
					    new_name, rc);
				goto out;
			}
		}
	} else {
		if (file_present &&
		    strncmp(old_name, path.dentry->d_name.name, strlen(old_name))) {
			rc = -EEXIST;
			ksmbd_debug(SMB,
				    "cannot rename already existing file\n");
			goto out;
		}
	}

	rc = ksmbd_vfs_fp_rename(work, fp, new_name);
out:
	kfree(pathname);
	if (!IS_ERR(new_name))
		kfree(new_name);
	return rc;
}

static int smb2_create_link(struct ksmbd_work *work,
			    struct ksmbd_share_config *share,
			    struct smb2_file_link_info *file_info,
			    unsigned int buf_len, struct file *filp,
			    struct nls_table *local_nls)
{
	char *link_name = NULL, *target_name = NULL, *pathname = NULL;
	struct path path;
	bool file_present = true;
	int rc;

	if (buf_len < (u64)sizeof(struct smb2_file_link_info) +
			le32_to_cpu(file_info->FileNameLength))
		return -EINVAL;

	ksmbd_debug(SMB, "setting FILE_LINK_INFORMATION\n");
	pathname = kmalloc(PATH_MAX, GFP_KERNEL);
	if (!pathname)
		return -ENOMEM;

	link_name = smb2_get_name(file_info->FileName,
				  le32_to_cpu(file_info->FileNameLength),
				  local_nls);
	if (IS_ERR(link_name) || S_ISDIR(file_inode(filp)->i_mode)) {
		rc = -EINVAL;
		goto out;
	}

	ksmbd_debug(SMB, "link name is %s\n", link_name);
	target_name = file_path(filp, pathname, PATH_MAX);
	if (IS_ERR(target_name)) {
		rc = -EINVAL;
		goto out;
	}

	ksmbd_debug(SMB, "target name is %s\n", target_name);
	rc = ksmbd_vfs_kern_path(work, link_name, LOOKUP_NO_SYMLINKS, &path, 0);
	if (rc) {
		if (rc != -ENOENT)
			goto out;
		file_present = false;
	} else {
		path_put(&path);
	}

	if (file_info->ReplaceIfExists) {
		if (file_present) {
			rc = ksmbd_vfs_remove_file(work, link_name);
			if (rc) {
				rc = -EINVAL;
				ksmbd_debug(SMB, "cannot delete %s\n",
					    link_name);
				goto out;
			}
		}
	} else {
		if (file_present) {
			rc = -EEXIST;
			ksmbd_debug(SMB, "link already exists\n");
			goto out;
		}
	}

	rc = ksmbd_vfs_link(work, target_name, link_name);
	if (rc)
		rc = -EINVAL;
out:
	if (!IS_ERR(link_name))
		kfree(link_name);
	kfree(pathname);
	return rc;
}

static int set_file_basic_info(struct ksmbd_file *fp,
			       struct smb2_file_basic_info *file_info,
			       struct ksmbd_share_config *share)
{
	struct iattr attrs;
	struct file *filp;
	struct inode *inode;
	struct mnt_idmap *idmap;
	int rc = 0;

	if (!(fp->daccess & FILE_WRITE_ATTRIBUTES_LE))
		return -EACCES;

	attrs.ia_valid = 0;
	filp = fp->filp;
	inode = file_inode(filp);
	idmap = file_mnt_idmap(filp);

	if (file_info->CreationTime)
		fp->create_time = le64_to_cpu(file_info->CreationTime);

	if (file_info->LastAccessTime) {
		attrs.ia_atime = ksmbd_NTtimeToUnix(file_info->LastAccessTime);
		attrs.ia_valid |= (ATTR_ATIME | ATTR_ATIME_SET);
	}

	attrs.ia_valid |= ATTR_CTIME;
	if (file_info->ChangeTime)
		attrs.ia_ctime = ksmbd_NTtimeToUnix(file_info->ChangeTime);
	else
		attrs.ia_ctime = inode->i_ctime;

	if (file_info->LastWriteTime) {
		attrs.ia_mtime = ksmbd_NTtimeToUnix(file_info->LastWriteTime);
		attrs.ia_valid |= (ATTR_MTIME | ATTR_MTIME_SET);
	}

	if (file_info->Attributes) {
		if (!S_ISDIR(inode->i_mode) &&
		    file_info->Attributes & FILE_ATTRIBUTE_DIRECTORY_LE) {
			pr_err("can't change a file to a directory\n");
			return -EINVAL;
		}

		if (!(S_ISDIR(inode->i_mode) && file_info->Attributes == FILE_ATTRIBUTE_NORMAL_LE))
			fp->f_ci->m_fattr = file_info->Attributes |
				(fp->f_ci->m_fattr & FILE_ATTRIBUTE_DIRECTORY_LE);
	}

	if (test_share_config_flag(share, KSMBD_SHARE_FLAG_STORE_DOS_ATTRS) &&
	    (file_info->CreationTime || file_info->Attributes)) {
		struct xattr_dos_attrib da = {0};

		da.version = 4;
		da.itime = fp->itime;
		da.create_time = fp->create_time;
		da.attr = le32_to_cpu(fp->f_ci->m_fattr);
		da.flags = XATTR_DOSINFO_ATTRIB | XATTR_DOSINFO_CREATE_TIME |
			XATTR_DOSINFO_ITIME;

		rc = ksmbd_vfs_set_dos_attrib_xattr(idmap,
						    filp->f_path.dentry, &da);
		if (rc)
			ksmbd_debug(SMB,
				    "failed to restore file attribute in EA\n");
		rc = 0;
	}

	if (attrs.ia_valid) {
		struct dentry *dentry = filp->f_path.dentry;
		struct inode *inode = d_inode(dentry);

		if (IS_IMMUTABLE(inode) || IS_APPEND(inode))
			return -EACCES;

		inode_lock(inode);
		inode->i_ctime = attrs.ia_ctime;
		attrs.ia_valid &= ~ATTR_CTIME;
		rc = notify_change(idmap, dentry, &attrs, NULL);
		inode_unlock(inode);
	}
	return rc;
}

static int set_file_allocation_info(struct ksmbd_work *work,
				    struct ksmbd_file *fp,
				    struct smb2_file_alloc_info *file_alloc_info)
{
	/*
	 * TODO : It's working fine only when store dos attributes
	 * is not yes. need to implement a logic which works
	 * properly with any smb.conf option
	 */

	loff_t alloc_blks;
	struct inode *inode;
	int rc;

	if (!(fp->daccess & FILE_WRITE_DATA_LE))
		return -EACCES;

	alloc_blks = (le64_to_cpu(file_alloc_info->AllocationSize) + 511) >> 9;
	inode = file_inode(fp->filp);

	if (alloc_blks > inode->i_blocks) {
		smb_break_all_levII_oplock(work, fp, 1);
		rc = vfs_fallocate(fp->filp, FALLOC_FL_KEEP_SIZE, 0,
				   alloc_blks * 512);
		if (rc && rc != -EOPNOTSUPP) {
			pr_err("vfs_fallocate is failed : %d\n", rc);
			return rc;
		}
	} else if (alloc_blks < inode->i_blocks) {
		loff_t size;

		/*
		 * Allocation size could be smaller than original one
		 * which means allocated blocks in file should be
		 * deallocated. use truncate to cut out it, but inode
		 * size is also updated with truncate offset.
		 * inode size is retained by backup inode size.
		 */
		size = i_size_read(inode);
		rc = ksmbd_vfs_truncate(work, fp, alloc_blks * 512);
		if (rc) {
			pr_err("truncate failed!, err %d\n", rc);
			return rc;
		}
		if (size < alloc_blks * 512)
			i_size_write(inode, size);
	}
	return 0;
}

static int set_end_of_file_info(struct ksmbd_work *work, struct ksmbd_file *fp,
				struct smb2_file_eof_info *file_eof_info)
{
	loff_t newsize;
	struct inode *inode;
	int rc;

	if (!(fp->daccess & FILE_WRITE_DATA_LE))
		return -EACCES;

	newsize = le64_to_cpu(file_eof_info->EndOfFile);
	inode = file_inode(fp->filp);

	/*
	 * If FILE_END_OF_FILE_INFORMATION of set_info_file is called
	 * on FAT32 shared device, truncate execution time is too long
	 * and network error could cause from windows client. because
	 * truncate of some filesystem like FAT32 fill zero data in
	 * truncated range.
	 */
	if (inode->i_sb->s_magic != MSDOS_SUPER_MAGIC) {
		ksmbd_debug(SMB, "truncated to newsize %lld\n", newsize);
		rc = ksmbd_vfs_truncate(work, fp, newsize);
		if (rc) {
			ksmbd_debug(SMB, "truncate failed!, err %d\n", rc);
			if (rc != -EAGAIN)
				rc = -EBADF;
			return rc;
		}
	}
	return 0;
}

static int set_rename_info(struct ksmbd_work *work, struct ksmbd_file *fp,
			   struct smb2_file_rename_info *rename_info,
			   unsigned int buf_len)
{
	struct mnt_idmap *idmap;
	struct ksmbd_file *parent_fp;
	struct dentry *parent;
	struct dentry *dentry = fp->filp->f_path.dentry;
	int ret;

	if (!(fp->daccess & FILE_DELETE_LE)) {
		pr_err("no right to delete : 0x%x\n", fp->daccess);
		return -EACCES;
	}

	if (buf_len < (u64)sizeof(struct smb2_file_rename_info) +
			le32_to_cpu(rename_info->FileNameLength))
		return -EINVAL;

	idmap = file_mnt_idmap(fp->filp);
	if (ksmbd_stream_fd(fp))
		goto next;

	parent = dget_parent(dentry);
	ret = ksmbd_vfs_lock_parent(idmap, parent, dentry);
	if (ret) {
		dput(parent);
		return ret;
	}

	parent_fp = ksmbd_lookup_fd_inode(d_inode(parent));
	inode_unlock(d_inode(parent));
	dput(parent);

	if (parent_fp) {
		if (parent_fp->daccess & FILE_DELETE_LE) {
			pr_err("parent dir is opened with delete access\n");
			ksmbd_fd_put(work, parent_fp);
			return -ESHARE;
		}
		ksmbd_fd_put(work, parent_fp);
	}
next:
	return smb2_rename(work, fp, idmap, rename_info,
			   work->conn->local_nls);
}

static int set_file_disposition_info(struct ksmbd_file *fp,
				     struct smb2_file_disposition_info *file_info)
{
	struct inode *inode;

	if (!(fp->daccess & FILE_DELETE_LE)) {
		pr_err("no right to delete : 0x%x\n", fp->daccess);
		return -EACCES;
	}

	inode = file_inode(fp->filp);
	if (file_info->DeletePending) {
		if (S_ISDIR(inode->i_mode) &&
		    ksmbd_vfs_empty_dir(fp) == -ENOTEMPTY)
			return -EBUSY;
		ksmbd_set_inode_pending_delete(fp);
	} else {
		ksmbd_clear_inode_pending_delete(fp);
	}
	return 0;
}

static int set_file_position_info(struct ksmbd_file *fp,
				  struct smb2_file_pos_info *file_info)
{
	loff_t current_byte_offset;
	unsigned long sector_size;
	struct inode *inode;

	inode = file_inode(fp->filp);
	current_byte_offset = le64_to_cpu(file_info->CurrentByteOffset);
	sector_size = inode->i_sb->s_blocksize;

	if (current_byte_offset < 0 ||
	    (fp->coption == FILE_NO_INTERMEDIATE_BUFFERING_LE &&
	     current_byte_offset & (sector_size - 1))) {
		pr_err("CurrentByteOffset is not valid : %llu\n",
		       current_byte_offset);
		return -EINVAL;
	}

	fp->filp->f_pos = current_byte_offset;
	return 0;
}

static int set_file_mode_info(struct ksmbd_file *fp,
			      struct smb2_file_mode_info *file_info)
{
	__le32 mode;

	mode = file_info->Mode;

	if ((mode & ~FILE_MODE_INFO_MASK)) {
		pr_err("Mode is not valid : 0x%x\n", le32_to_cpu(mode));
		return -EINVAL;
	}

	/*
	 * TODO : need to implement consideration for
	 * FILE_SYNCHRONOUS_IO_ALERT and FILE_SYNCHRONOUS_IO_NONALERT
	 */
	ksmbd_vfs_set_fadvise(fp->filp, mode);
	fp->coption = mode;
	return 0;
}

/**
 * smb2_set_info_file() - handler for smb2 set info command
 * @work:	smb work containing set info command buffer
 * @fp:		ksmbd_file pointer
 * @req:	request buffer pointer
 * @share:	ksmbd_share_config pointer
 *
 * Return:	0 on success, otherwise error
 * TODO: need to implement an error handling for STATUS_INFO_LENGTH_MISMATCH
 */
static int smb2_set_info_file(struct ksmbd_work *work, struct ksmbd_file *fp,
			      struct smb2_set_info_req *req,
			      struct ksmbd_share_config *share)
{
	unsigned int buf_len = le32_to_cpu(req->BufferLength);

	switch (req->FileInfoClass) {
	case FILE_BASIC_INFORMATION:
	{
		if (buf_len < sizeof(struct smb2_file_basic_info))
			return -EINVAL;

		return set_file_basic_info(fp, (struct smb2_file_basic_info *)req->Buffer, share);
	}
	case FILE_ALLOCATION_INFORMATION:
	{
		if (buf_len < sizeof(struct smb2_file_alloc_info))
			return -EINVAL;

		return set_file_allocation_info(work, fp,
						(struct smb2_file_alloc_info *)req->Buffer);
	}
	case FILE_END_OF_FILE_INFORMATION:
	{
		if (buf_len < sizeof(struct smb2_file_eof_info))
			return -EINVAL;

		return set_end_of_file_info(work, fp,
					    (struct smb2_file_eof_info *)req->Buffer);
	}
	case FILE_RENAME_INFORMATION:
	{
		if (!test_tree_conn_flag(work->tcon, KSMBD_TREE_CONN_FLAG_WRITABLE)) {
			ksmbd_debug(SMB,
				    "User does not have write permission\n");
			return -EACCES;
		}

		if (buf_len < sizeof(struct smb2_file_rename_info))
			return -EINVAL;

		return set_rename_info(work, fp,
				       (struct smb2_file_rename_info *)req->Buffer,
				       buf_len);
	}
	case FILE_LINK_INFORMATION:
	{
		if (buf_len < sizeof(struct smb2_file_link_info))
			return -EINVAL;

		return smb2_create_link(work, work->tcon->share_conf,
					(struct smb2_file_link_info *)req->Buffer,
					buf_len, fp->filp,
					work->conn->local_nls);
	}
	case FILE_DISPOSITION_INFORMATION:
	{
		if (!test_tree_conn_flag(work->tcon, KSMBD_TREE_CONN_FLAG_WRITABLE)) {
			ksmbd_debug(SMB,
				    "User does not have write permission\n");
			return -EACCES;
		}

		if (buf_len < sizeof(struct smb2_file_disposition_info))
			return -EINVAL;

		return set_file_disposition_info(fp,
						 (struct smb2_file_disposition_info *)req->Buffer);
	}
	case FILE_FULL_EA_INFORMATION:
	{
		if (!(fp->daccess & FILE_WRITE_EA_LE)) {
			pr_err("Not permitted to write ext  attr: 0x%x\n",
			       fp->daccess);
			return -EACCES;
		}

		if (buf_len < sizeof(struct smb2_ea_info))
			return -EINVAL;

		return smb2_set_ea((struct smb2_ea_info *)req->Buffer,
				   buf_len, &fp->filp->f_path);
	}
	case FILE_POSITION_INFORMATION:
	{
		if (buf_len < sizeof(struct smb2_file_pos_info))
			return -EINVAL;

		return set_file_position_info(fp, (struct smb2_file_pos_info *)req->Buffer);
	}
	case FILE_MODE_INFORMATION:
	{
		if (buf_len < sizeof(struct smb2_file_mode_info))
			return -EINVAL;

		return set_file_mode_info(fp, (struct smb2_file_mode_info *)req->Buffer);
	}
	}

	pr_err("Unimplemented Fileinfoclass :%d\n", req->FileInfoClass);
	return -EOPNOTSUPP;
}

static int smb2_set_info_sec(struct ksmbd_file *fp, int addition_info,
			     char *buffer, int buf_len)
{
	struct smb_ntsd *pntsd = (struct smb_ntsd *)buffer;

	fp->saccess |= FILE_SHARE_DELETE_LE;

	return set_info_sec(fp->conn, fp->tcon, &fp->filp->f_path, pntsd,
			buf_len, false);
}

/**
 * smb2_set_info() - handler for smb2 set info command handler
 * @work:	smb work containing set info request buffer
 *
 * Return:	0 on success, otherwise error
 */
int smb2_set_info(struct ksmbd_work *work)
{
	struct smb2_set_info_req *req;
	struct smb2_set_info_rsp *rsp;
	struct ksmbd_file *fp;
	int rc = 0;
	unsigned int id = KSMBD_NO_FID, pid = KSMBD_NO_FID;

	ksmbd_debug(SMB, "Received set info request\n");

	if (work->next_smb2_rcv_hdr_off) {
		req = ksmbd_req_buf_next(work);
		rsp = ksmbd_resp_buf_next(work);
		if (!has_file_id(req->VolatileFileId)) {
			ksmbd_debug(SMB, "Compound request set FID = %llu\n",
				    work->compound_fid);
			id = work->compound_fid;
			pid = work->compound_pfid;
		}
	} else {
		req = smb2_get_msg(work->request_buf);
		rsp = smb2_get_msg(work->response_buf);
	}

	if (!has_file_id(id)) {
		id = req->VolatileFileId;
		pid = req->PersistentFileId;
	}

	fp = ksmbd_lookup_fd_slow(work, id, pid);
	if (!fp) {
		ksmbd_debug(SMB, "Invalid id for close: %u\n", id);
		rc = -ENOENT;
		goto err_out;
	}

	switch (req->InfoType) {
	case SMB2_O_INFO_FILE:
		ksmbd_debug(SMB, "GOT SMB2_O_INFO_FILE\n");
		rc = smb2_set_info_file(work, fp, req, work->tcon->share_conf);
		break;
	case SMB2_O_INFO_SECURITY:
		ksmbd_debug(SMB, "GOT SMB2_O_INFO_SECURITY\n");
		if (ksmbd_override_fsids(work)) {
			rc = -ENOMEM;
			goto err_out;
		}
		rc = smb2_set_info_sec(fp,
				       le32_to_cpu(req->AdditionalInformation),
				       req->Buffer,
				       le32_to_cpu(req->BufferLength));
		ksmbd_revert_fsids(work);
		break;
	default:
		rc = -EOPNOTSUPP;
	}

	if (rc < 0)
		goto err_out;

	rsp->StructureSize = cpu_to_le16(2);
	inc_rfc1001_len(work->response_buf, 2);
	ksmbd_fd_put(work, fp);
	return 0;

err_out:
	if (rc == -EACCES || rc == -EPERM || rc == -EXDEV)
		rsp->hdr.Status = STATUS_ACCESS_DENIED;
	else if (rc == -EINVAL)
		rsp->hdr.Status = STATUS_INVALID_PARAMETER;
	else if (rc == -ESHARE)
		rsp->hdr.Status = STATUS_SHARING_VIOLATION;
	else if (rc == -ENOENT)
		rsp->hdr.Status = STATUS_OBJECT_NAME_INVALID;
	else if (rc == -EBUSY || rc == -ENOTEMPTY)
		rsp->hdr.Status = STATUS_DIRECTORY_NOT_EMPTY;
	else if (rc == -EAGAIN)
		rsp->hdr.Status = STATUS_FILE_LOCK_CONFLICT;
	else if (rc == -EBADF || rc == -ESTALE)
		rsp->hdr.Status = STATUS_INVALID_HANDLE;
	else if (rc == -EEXIST)
		rsp->hdr.Status = STATUS_OBJECT_NAME_COLLISION;
	else if (rsp->hdr.Status == 0 || rc == -EOPNOTSUPP)
		rsp->hdr.Status = STATUS_INVALID_INFO_CLASS;
	smb2_set_err_rsp(work);
	ksmbd_fd_put(work, fp);
	ksmbd_debug(SMB, "error while processing smb2 query rc = %d\n", rc);
	return rc;
}

/**
 * smb2_read_pipe() - handler for smb2 read from IPC pipe
 * @work:	smb work containing read IPC pipe command buffer
 *
 * Return:	0 on success, otherwise error
 */
static noinline int smb2_read_pipe(struct ksmbd_work *work)
{
	int nbytes = 0, err;
	u64 id;
	struct ksmbd_rpc_command *rpc_resp;
	struct smb2_read_req *req = smb2_get_msg(work->request_buf);
	struct smb2_read_rsp *rsp = smb2_get_msg(work->response_buf);

	id = req->VolatileFileId;

	inc_rfc1001_len(work->response_buf, 16);
	rpc_resp = ksmbd_rpc_read(work->sess, id);
	if (rpc_resp) {
		if (rpc_resp->flags != KSMBD_RPC_OK) {
			err = -EINVAL;
			goto out;
		}

		work->aux_payload_buf =
			kvmalloc(rpc_resp->payload_sz, GFP_KERNEL | __GFP_ZERO);
		if (!work->aux_payload_buf) {
			err = -ENOMEM;
			goto out;
		}

		memcpy(work->aux_payload_buf, rpc_resp->payload,
		       rpc_resp->payload_sz);

		nbytes = rpc_resp->payload_sz;
		work->resp_hdr_sz = get_rfc1002_len(work->response_buf) + 4;
		work->aux_payload_sz = nbytes;
		kvfree(rpc_resp);
	}

	rsp->StructureSize = cpu_to_le16(17);
	rsp->DataOffset = 80;
	rsp->Reserved = 0;
	rsp->DataLength = cpu_to_le32(nbytes);
	rsp->DataRemaining = 0;
	rsp->Flags = 0;
	inc_rfc1001_len(work->response_buf, nbytes);
	return 0;

out:
	rsp->hdr.Status = STATUS_UNEXPECTED_IO_ERROR;
	smb2_set_err_rsp(work);
	kvfree(rpc_resp);
	return err;
}

static int smb2_set_remote_key_for_rdma(struct ksmbd_work *work,
					struct smb2_buffer_desc_v1 *desc,
					__le32 Channel,
					__le16 ChannelInfoLength)
{
	unsigned int i, ch_count;

	if (work->conn->dialect == SMB30_PROT_ID &&
	    Channel != SMB2_CHANNEL_RDMA_V1)
		return -EINVAL;

	ch_count = le16_to_cpu(ChannelInfoLength) / sizeof(*desc);
	if (ksmbd_debug_types & KSMBD_DEBUG_RDMA) {
		for (i = 0; i < ch_count; i++) {
			pr_info("RDMA r/w request %#x: token %#x, length %#x\n",
				i,
				le32_to_cpu(desc[i].token),
				le32_to_cpu(desc[i].length));
		}
	}
	if (!ch_count)
		return -EINVAL;

	work->need_invalidate_rkey =
		(Channel == SMB2_CHANNEL_RDMA_V1_INVALIDATE);
	if (Channel == SMB2_CHANNEL_RDMA_V1_INVALIDATE)
		work->remote_key = le32_to_cpu(desc->token);
	return 0;
}

static ssize_t smb2_read_rdma_channel(struct ksmbd_work *work,
				      struct smb2_read_req *req, void *data_buf,
				      size_t length)
{
	int err;

	err = ksmbd_conn_rdma_write(work->conn, data_buf, length,
				    (struct smb2_buffer_desc_v1 *)
				    ((char *)req + le16_to_cpu(req->ReadChannelInfoOffset)),
				    le16_to_cpu(req->ReadChannelInfoLength));
	if (err)
		return err;

	return length;
}

/**
 * smb2_read() - handler for smb2 read from file
 * @work:	smb work containing read command buffer
 *
 * Return:	0 on success, otherwise error
 */
int smb2_read(struct ksmbd_work *work)
{
	struct ksmbd_conn *conn = work->conn;
	struct smb2_read_req *req;
	struct smb2_read_rsp *rsp;
	struct ksmbd_file *fp = NULL;
	loff_t offset;
	size_t length, mincount;
	ssize_t nbytes = 0, remain_bytes = 0;
	int err = 0;
	bool is_rdma_channel = false;
	unsigned int max_read_size = conn->vals->max_read_size;

	WORK_BUFFERS(work, req, rsp);

	if (test_share_config_flag(work->tcon->share_conf,
				   KSMBD_SHARE_FLAG_PIPE)) {
		ksmbd_debug(SMB, "IPC pipe read request\n");
		return smb2_read_pipe(work);
	}

	if (req->Channel == SMB2_CHANNEL_RDMA_V1_INVALIDATE ||
	    req->Channel == SMB2_CHANNEL_RDMA_V1) {
		is_rdma_channel = true;
		max_read_size = get_smbd_max_read_write_size();
	}

	if (is_rdma_channel == true) {
		unsigned int ch_offset = le16_to_cpu(req->ReadChannelInfoOffset);

		if (ch_offset < offsetof(struct smb2_read_req, Buffer)) {
			err = -EINVAL;
			goto out;
		}
		err = smb2_set_remote_key_for_rdma(work,
						   (struct smb2_buffer_desc_v1 *)
						   ((char *)req + ch_offset),
						   req->Channel,
						   req->ReadChannelInfoLength);
		if (err)
			goto out;
	}

	fp = ksmbd_lookup_fd_slow(work, req->VolatileFileId, req->PersistentFileId);
	if (!fp) {
		err = -ENOENT;
		goto out;
	}

	if (!(fp->daccess & (FILE_READ_DATA_LE | FILE_READ_ATTRIBUTES_LE))) {
		pr_err("Not permitted to read : 0x%x\n", fp->daccess);
		err = -EACCES;
		goto out;
	}

	offset = le64_to_cpu(req->Offset);
	length = le32_to_cpu(req->Length);
	mincount = le32_to_cpu(req->MinimumCount);

	if (length > max_read_size) {
		ksmbd_debug(SMB, "limiting read size to max size(%u)\n",
			    max_read_size);
		err = -EINVAL;
		goto out;
	}

	ksmbd_debug(SMB, "filename %pD, offset %lld, len %zu\n",
		    fp->filp, offset, length);

	work->aux_payload_buf = kvmalloc(length, GFP_KERNEL | __GFP_ZERO);
	if (!work->aux_payload_buf) {
		err = -ENOMEM;
		goto out;
	}

	nbytes = ksmbd_vfs_read(work, fp, length, &offset);
	if (nbytes < 0) {
		err = nbytes;
		goto out;
	}

	if ((nbytes == 0 && length != 0) || nbytes < mincount) {
		kvfree(work->aux_payload_buf);
		work->aux_payload_buf = NULL;
		rsp->hdr.Status = STATUS_END_OF_FILE;
		smb2_set_err_rsp(work);
		ksmbd_fd_put(work, fp);
		return 0;
	}

	ksmbd_debug(SMB, "nbytes %zu, offset %lld mincount %zu\n",
		    nbytes, offset, mincount);

	if (is_rdma_channel == true) {
		/* write data to the client using rdma channel */
		remain_bytes = smb2_read_rdma_channel(work, req,
						      work->aux_payload_buf,
						      nbytes);
		kvfree(work->aux_payload_buf);
		work->aux_payload_buf = NULL;

		nbytes = 0;
		if (remain_bytes < 0) {
			err = (int)remain_bytes;
			goto out;
		}
	}

	rsp->StructureSize = cpu_to_le16(17);
	rsp->DataOffset = 80;
	rsp->Reserved = 0;
	rsp->DataLength = cpu_to_le32(nbytes);
	rsp->DataRemaining = cpu_to_le32(remain_bytes);
	rsp->Flags = 0;
	inc_rfc1001_len(work->response_buf, 16);
	work->resp_hdr_sz = get_rfc1002_len(work->response_buf) + 4;
	work->aux_payload_sz = nbytes;
	inc_rfc1001_len(work->response_buf, nbytes);
	ksmbd_fd_put(work, fp);
	return 0;

out:
	if (err) {
		if (err == -EISDIR)
			rsp->hdr.Status = STATUS_INVALID_DEVICE_REQUEST;
		else if (err == -EAGAIN)
			rsp->hdr.Status = STATUS_FILE_LOCK_CONFLICT;
		else if (err == -ENOENT)
			rsp->hdr.Status = STATUS_FILE_CLOSED;
		else if (err == -EACCES)
			rsp->hdr.Status = STATUS_ACCESS_DENIED;
		else if (err == -ESHARE)
			rsp->hdr.Status = STATUS_SHARING_VIOLATION;
		else if (err == -EINVAL)
			rsp->hdr.Status = STATUS_INVALID_PARAMETER;
		else
			rsp->hdr.Status = STATUS_INVALID_HANDLE;

		smb2_set_err_rsp(work);
	}
	ksmbd_fd_put(work, fp);
	return err;
}

/**
 * smb2_write_pipe() - handler for smb2 write on IPC pipe
 * @work:	smb work containing write IPC pipe command buffer
 *
 * Return:	0 on success, otherwise error
 */
static noinline int smb2_write_pipe(struct ksmbd_work *work)
{
	struct smb2_write_req *req = smb2_get_msg(work->request_buf);
	struct smb2_write_rsp *rsp = smb2_get_msg(work->response_buf);
	struct ksmbd_rpc_command *rpc_resp;
	u64 id = 0;
	int err = 0, ret = 0;
	char *data_buf;
	size_t length;

	length = le32_to_cpu(req->Length);
	id = req->VolatileFileId;

	if ((u64)le16_to_cpu(req->DataOffset) + length >
	    get_rfc1002_len(work->request_buf)) {
		pr_err("invalid write data offset %u, smb_len %u\n",
		       le16_to_cpu(req->DataOffset),
		       get_rfc1002_len(work->request_buf));
		err = -EINVAL;
		goto out;
	}

	data_buf = (char *)(((char *)&req->hdr.ProtocolId) +
			   le16_to_cpu(req->DataOffset));

	rpc_resp = ksmbd_rpc_write(work->sess, id, data_buf, length);
	if (rpc_resp) {
		if (rpc_resp->flags == KSMBD_RPC_ENOTIMPLEMENTED) {
			rsp->hdr.Status = STATUS_NOT_SUPPORTED;
			kvfree(rpc_resp);
			smb2_set_err_rsp(work);
			return -EOPNOTSUPP;
		}
		if (rpc_resp->flags != KSMBD_RPC_OK) {
			rsp->hdr.Status = STATUS_INVALID_HANDLE;
			smb2_set_err_rsp(work);
			kvfree(rpc_resp);
			return ret;
		}
		kvfree(rpc_resp);
	}

	rsp->StructureSize = cpu_to_le16(17);
	rsp->DataOffset = 0;
	rsp->Reserved = 0;
	rsp->DataLength = cpu_to_le32(length);
	rsp->DataRemaining = 0;
	rsp->Reserved2 = 0;
	inc_rfc1001_len(work->response_buf, 16);
	return 0;
out:
	if (err) {
		rsp->hdr.Status = STATUS_INVALID_HANDLE;
		smb2_set_err_rsp(work);
	}

	return err;
}

static ssize_t smb2_write_rdma_channel(struct ksmbd_work *work,
				       struct smb2_write_req *req,
				       struct ksmbd_file *fp,
				       loff_t offset, size_t length, bool sync)
{
	char *data_buf;
	int ret;
	ssize_t nbytes;

	data_buf = kvmalloc(length, GFP_KERNEL | __GFP_ZERO);
	if (!data_buf)
		return -ENOMEM;

	ret = ksmbd_conn_rdma_read(work->conn, data_buf, length,
				   (struct smb2_buffer_desc_v1 *)
				   ((char *)req + le16_to_cpu(req->WriteChannelInfoOffset)),
				   le16_to_cpu(req->WriteChannelInfoLength));
	if (ret < 0) {
		kvfree(data_buf);
		return ret;
	}

	ret = ksmbd_vfs_write(work, fp, data_buf, length, &offset, sync, &nbytes);
	kvfree(data_buf);
	if (ret < 0)
		return ret;

	return nbytes;
}

/**
 * smb2_write() - handler for smb2 write from file
 * @work:	smb work containing write command buffer
 *
 * Return:	0 on success, otherwise error
 */
int smb2_write(struct ksmbd_work *work)
{
	struct smb2_write_req *req;
	struct smb2_write_rsp *rsp;
	struct ksmbd_file *fp = NULL;
	loff_t offset;
	size_t length;
	ssize_t nbytes;
	char *data_buf;
	bool writethrough = false, is_rdma_channel = false;
	int err = 0;
	unsigned int max_write_size = work->conn->vals->max_write_size;

	WORK_BUFFERS(work, req, rsp);

	if (test_share_config_flag(work->tcon->share_conf, KSMBD_SHARE_FLAG_PIPE)) {
		ksmbd_debug(SMB, "IPC pipe write request\n");
		return smb2_write_pipe(work);
	}

	offset = le64_to_cpu(req->Offset);
	length = le32_to_cpu(req->Length);

	if (req->Channel == SMB2_CHANNEL_RDMA_V1 ||
	    req->Channel == SMB2_CHANNEL_RDMA_V1_INVALIDATE) {
		is_rdma_channel = true;
		max_write_size = get_smbd_max_read_write_size();
		length = le32_to_cpu(req->RemainingBytes);
	}

	if (is_rdma_channel == true) {
		unsigned int ch_offset = le16_to_cpu(req->WriteChannelInfoOffset);

		if (req->Length != 0 || req->DataOffset != 0 ||
		    ch_offset < offsetof(struct smb2_write_req, Buffer)) {
			err = -EINVAL;
			goto out;
		}
		err = smb2_set_remote_key_for_rdma(work,
						   (struct smb2_buffer_desc_v1 *)
						   ((char *)req + ch_offset),
						   req->Channel,
						   req->WriteChannelInfoLength);
		if (err)
			goto out;
	}

	if (!test_tree_conn_flag(work->tcon, KSMBD_TREE_CONN_FLAG_WRITABLE)) {
		ksmbd_debug(SMB, "User does not have write permission\n");
		err = -EACCES;
		goto out;
	}

	fp = ksmbd_lookup_fd_slow(work, req->VolatileFileId, req->PersistentFileId);
	if (!fp) {
		err = -ENOENT;
		goto out;
	}

	if (!(fp->daccess & (FILE_WRITE_DATA_LE | FILE_READ_ATTRIBUTES_LE))) {
		pr_err("Not permitted to write : 0x%x\n", fp->daccess);
		err = -EACCES;
		goto out;
	}

	if (length > max_write_size) {
		ksmbd_debug(SMB, "limiting write size to max size(%u)\n",
			    max_write_size);
		err = -EINVAL;
		goto out;
	}

	ksmbd_debug(SMB, "flags %u\n", le32_to_cpu(req->Flags));
	if (le32_to_cpu(req->Flags) & SMB2_WRITEFLAG_WRITE_THROUGH)
		writethrough = true;

	if (is_rdma_channel == false) {
		if (le16_to_cpu(req->DataOffset) <
		    offsetof(struct smb2_write_req, Buffer)) {
			err = -EINVAL;
			goto out;
		}

		data_buf = (char *)(((char *)&req->hdr.ProtocolId) +
				    le16_to_cpu(req->DataOffset));

		ksmbd_debug(SMB, "filename %pD, offset %lld, len %zu\n",
			    fp->filp, offset, length);
		err = ksmbd_vfs_write(work, fp, data_buf, length, &offset,
				      writethrough, &nbytes);
		if (err < 0)
			goto out;
	} else {
		/* read data from the client using rdma channel, and
		 * write the data.
		 */
		nbytes = smb2_write_rdma_channel(work, req, fp, offset, length,
						 writethrough);
		if (nbytes < 0) {
			err = (int)nbytes;
			goto out;
		}
	}

	rsp->StructureSize = cpu_to_le16(17);
	rsp->DataOffset = 0;
	rsp->Reserved = 0;
	rsp->DataLength = cpu_to_le32(nbytes);
	rsp->DataRemaining = 0;
	rsp->Reserved2 = 0;
	inc_rfc1001_len(work->response_buf, 16);
	ksmbd_fd_put(work, fp);
	return 0;

out:
	if (err == -EAGAIN)
		rsp->hdr.Status = STATUS_FILE_LOCK_CONFLICT;
	else if (err == -ENOSPC || err == -EFBIG)
		rsp->hdr.Status = STATUS_DISK_FULL;
	else if (err == -ENOENT)
		rsp->hdr.Status = STATUS_FILE_CLOSED;
	else if (err == -EACCES)
		rsp->hdr.Status = STATUS_ACCESS_DENIED;
	else if (err == -ESHARE)
		rsp->hdr.Status = STATUS_SHARING_VIOLATION;
	else if (err == -EINVAL)
		rsp->hdr.Status = STATUS_INVALID_PARAMETER;
	else
		rsp->hdr.Status = STATUS_INVALID_HANDLE;

	smb2_set_err_rsp(work);
	ksmbd_fd_put(work, fp);
	return err;
}

/**
 * smb2_flush() - handler for smb2 flush file - fsync
 * @work:	smb work containing flush command buffer
 *
 * Return:	0 on success, otherwise error
 */
int smb2_flush(struct ksmbd_work *work)
{
	struct smb2_flush_req *req;
	struct smb2_flush_rsp *rsp;
	int err;

	WORK_BUFFERS(work, req, rsp);

	ksmbd_debug(SMB, "SMB2_FLUSH called for fid %llu\n", req->VolatileFileId);

	err = ksmbd_vfs_fsync(work, req->VolatileFileId, req->PersistentFileId);
	if (err)
		goto out;

	rsp->StructureSize = cpu_to_le16(4);
	rsp->Reserved = 0;
	inc_rfc1001_len(work->response_buf, 4);
	return 0;

out:
	if (err) {
		rsp->hdr.Status = STATUS_INVALID_HANDLE;
		smb2_set_err_rsp(work);
	}

	return err;
}

/**
 * smb2_cancel() - handler for smb2 cancel command
 * @work:	smb work containing cancel command buffer
 *
 * Return:	0 on success, otherwise error
 */
int smb2_cancel(struct ksmbd_work *work)
{
	struct ksmbd_conn *conn = work->conn;
	struct smb2_hdr *hdr = smb2_get_msg(work->request_buf);
	struct smb2_hdr *chdr;
	struct ksmbd_work *iter;
	struct list_head *command_list;

	ksmbd_debug(SMB, "smb2 cancel called on mid %llu, async flags 0x%x\n",
		    hdr->MessageId, hdr->Flags);

	if (hdr->Flags & SMB2_FLAGS_ASYNC_COMMAND) {
		command_list = &conn->async_requests;

		spin_lock(&conn->request_lock);
		list_for_each_entry(iter, command_list,
				    async_request_entry) {
			chdr = smb2_get_msg(iter->request_buf);

			if (iter->async_id !=
			    le64_to_cpu(hdr->Id.AsyncId))
				continue;

			ksmbd_debug(SMB,
				    "smb2 with AsyncId %llu cancelled command = 0x%x\n",
				    le64_to_cpu(hdr->Id.AsyncId),
				    le16_to_cpu(chdr->Command));
			iter->state = KSMBD_WORK_CANCELLED;
			if (iter->cancel_fn)
				iter->cancel_fn(iter->cancel_argv);
			break;
		}
		spin_unlock(&conn->request_lock);
	} else {
		command_list = &conn->requests;

		spin_lock(&conn->request_lock);
		list_for_each_entry(iter, command_list, request_entry) {
			chdr = smb2_get_msg(iter->request_buf);

			if (chdr->MessageId != hdr->MessageId ||
			    iter == work)
				continue;

			ksmbd_debug(SMB,
				    "smb2 with mid %llu cancelled command = 0x%x\n",
				    le64_to_cpu(hdr->MessageId),
				    le16_to_cpu(chdr->Command));
			iter->state = KSMBD_WORK_CANCELLED;
			break;
		}
		spin_unlock(&conn->request_lock);
	}

	/* For SMB2_CANCEL command itself send no response*/
	work->send_no_response = 1;
	return 0;
}

struct file_lock *smb_flock_init(struct file *f)
{
	struct file_lock *fl;

	fl = locks_alloc_lock();
	if (!fl)
		goto out;

	locks_init_lock(fl);

	fl->fl_owner = f;
	fl->fl_pid = current->tgid;
	fl->fl_file = f;
	fl->fl_flags = FL_POSIX;
	fl->fl_ops = NULL;
	fl->fl_lmops = NULL;

out:
	return fl;
}

static int smb2_set_flock_flags(struct file_lock *flock, int flags)
{
	int cmd = -EINVAL;

	/* Checking for wrong flag combination during lock request*/
	switch (flags) {
	case SMB2_LOCKFLAG_SHARED:
		ksmbd_debug(SMB, "received shared request\n");
		cmd = F_SETLKW;
		flock->fl_type = F_RDLCK;
		flock->fl_flags |= FL_SLEEP;
		break;
	case SMB2_LOCKFLAG_EXCLUSIVE:
		ksmbd_debug(SMB, "received exclusive request\n");
		cmd = F_SETLKW;
		flock->fl_type = F_WRLCK;
		flock->fl_flags |= FL_SLEEP;
		break;
	case SMB2_LOCKFLAG_SHARED | SMB2_LOCKFLAG_FAIL_IMMEDIATELY:
		ksmbd_debug(SMB,
			    "received shared & fail immediately request\n");
		cmd = F_SETLK;
		flock->fl_type = F_RDLCK;
		break;
	case SMB2_LOCKFLAG_EXCLUSIVE | SMB2_LOCKFLAG_FAIL_IMMEDIATELY:
		ksmbd_debug(SMB,
			    "received exclusive & fail immediately request\n");
		cmd = F_SETLK;
		flock->fl_type = F_WRLCK;
		break;
	case SMB2_LOCKFLAG_UNLOCK:
		ksmbd_debug(SMB, "received unlock request\n");
		flock->fl_type = F_UNLCK;
		cmd = F_SETLK;
		break;
	}

	return cmd;
}

static struct ksmbd_lock *smb2_lock_init(struct file_lock *flock,
					 unsigned int cmd, int flags,
					 struct list_head *lock_list)
{
	struct ksmbd_lock *lock;

	lock = kzalloc(sizeof(struct ksmbd_lock), GFP_KERNEL);
	if (!lock)
		return NULL;

	lock->cmd = cmd;
	lock->fl = flock;
	lock->start = flock->fl_start;
	lock->end = flock->fl_end;
	lock->flags = flags;
	if (lock->start == lock->end)
		lock->zero_len = 1;
	INIT_LIST_HEAD(&lock->clist);
	INIT_LIST_HEAD(&lock->flist);
	INIT_LIST_HEAD(&lock->llist);
	list_add_tail(&lock->llist, lock_list);

	return lock;
}

static void smb2_remove_blocked_lock(void **argv)
{
	struct file_lock *flock = (struct file_lock *)argv[0];

	ksmbd_vfs_posix_lock_unblock(flock);
	wake_up(&flock->fl_wait);
}

static inline bool lock_defer_pending(struct file_lock *fl)
{
	/* check pending lock waiters */
	return waitqueue_active(&fl->fl_wait);
}

/**
 * smb2_lock() - handler for smb2 file lock command
 * @work:	smb work containing lock command buffer
 *
 * Return:	0 on success, otherwise error
 */
int smb2_lock(struct ksmbd_work *work)
{
	struct smb2_lock_req *req = smb2_get_msg(work->request_buf);
	struct smb2_lock_rsp *rsp = smb2_get_msg(work->response_buf);
	struct smb2_lock_element *lock_ele;
	struct ksmbd_file *fp = NULL;
	struct file_lock *flock = NULL;
	struct file *filp = NULL;
	int lock_count;
	int flags = 0;
	int cmd = 0;
	int err = -EIO, i, rc = 0;
	u64 lock_start, lock_length;
	struct ksmbd_lock *smb_lock = NULL, *cmp_lock, *tmp, *tmp2;
	struct ksmbd_conn *conn;
	int nolock = 0;
	LIST_HEAD(lock_list);
	LIST_HEAD(rollback_list);
	int prior_lock = 0;

	ksmbd_debug(SMB, "Received lock request\n");
	fp = ksmbd_lookup_fd_slow(work, req->VolatileFileId, req->PersistentFileId);
	if (!fp) {
		ksmbd_debug(SMB, "Invalid file id for lock : %llu\n", req->VolatileFileId);
		err = -ENOENT;
		goto out2;
	}

	filp = fp->filp;
	lock_count = le16_to_cpu(req->LockCount);
	lock_ele = req->locks;

	ksmbd_debug(SMB, "lock count is %d\n", lock_count);
	if (!lock_count) {
		err = -EINVAL;
		goto out2;
	}

	for (i = 0; i < lock_count; i++) {
		flags = le32_to_cpu(lock_ele[i].Flags);

		flock = smb_flock_init(filp);
		if (!flock)
			goto out;

		cmd = smb2_set_flock_flags(flock, flags);

		lock_start = le64_to_cpu(lock_ele[i].Offset);
		lock_length = le64_to_cpu(lock_ele[i].Length);
		if (lock_start > U64_MAX - lock_length) {
			pr_err("Invalid lock range requested\n");
			rsp->hdr.Status = STATUS_INVALID_LOCK_RANGE;
			locks_free_lock(flock);
			goto out;
		}

		if (lock_start > OFFSET_MAX)
			flock->fl_start = OFFSET_MAX;
		else
			flock->fl_start = lock_start;

		lock_length = le64_to_cpu(lock_ele[i].Length);
		if (lock_length > OFFSET_MAX - flock->fl_start)
			lock_length = OFFSET_MAX - flock->fl_start;

		flock->fl_end = flock->fl_start + lock_length;

		if (flock->fl_end < flock->fl_start) {
			ksmbd_debug(SMB,
				    "the end offset(%llx) is smaller than the start offset(%llx)\n",
				    flock->fl_end, flock->fl_start);
			rsp->hdr.Status = STATUS_INVALID_LOCK_RANGE;
			locks_free_lock(flock);
			goto out;
		}

		/* Check conflict locks in one request */
		list_for_each_entry(cmp_lock, &lock_list, llist) {
			if (cmp_lock->fl->fl_start <= flock->fl_start &&
			    cmp_lock->fl->fl_end >= flock->fl_end) {
				if (cmp_lock->fl->fl_type != F_UNLCK &&
				    flock->fl_type != F_UNLCK) {
					pr_err("conflict two locks in one request\n");
					err = -EINVAL;
					locks_free_lock(flock);
					goto out;
				}
			}
		}

		smb_lock = smb2_lock_init(flock, cmd, flags, &lock_list);
		if (!smb_lock) {
			err = -EINVAL;
			locks_free_lock(flock);
			goto out;
		}
	}

	list_for_each_entry_safe(smb_lock, tmp, &lock_list, llist) {
		if (smb_lock->cmd < 0) {
			err = -EINVAL;
			goto out;
		}

		if (!(smb_lock->flags & SMB2_LOCKFLAG_MASK)) {
			err = -EINVAL;
			goto out;
		}

		if ((prior_lock & (SMB2_LOCKFLAG_EXCLUSIVE | SMB2_LOCKFLAG_SHARED) &&
		     smb_lock->flags & SMB2_LOCKFLAG_UNLOCK) ||
		    (prior_lock == SMB2_LOCKFLAG_UNLOCK &&
		     !(smb_lock->flags & SMB2_LOCKFLAG_UNLOCK))) {
			err = -EINVAL;
			goto out;
		}

		prior_lock = smb_lock->flags;

		if (!(smb_lock->flags & SMB2_LOCKFLAG_UNLOCK) &&
		    !(smb_lock->flags & SMB2_LOCKFLAG_FAIL_IMMEDIATELY))
			goto no_check_cl;

		nolock = 1;
		/* check locks in connection list */
		down_read(&conn_list_lock);
		list_for_each_entry(conn, &conn_list, conns_list) {
			spin_lock(&conn->llist_lock);
			list_for_each_entry_safe(cmp_lock, tmp2, &conn->lock_list, clist) {
				if (file_inode(cmp_lock->fl->fl_file) !=
				    file_inode(smb_lock->fl->fl_file))
					continue;

				if (smb_lock->fl->fl_type == F_UNLCK) {
					if (cmp_lock->fl->fl_file == smb_lock->fl->fl_file &&
					    cmp_lock->start == smb_lock->start &&
					    cmp_lock->end == smb_lock->end &&
					    !lock_defer_pending(cmp_lock->fl)) {
						nolock = 0;
						list_del(&cmp_lock->flist);
						list_del(&cmp_lock->clist);
						spin_unlock(&conn->llist_lock);
						up_read(&conn_list_lock);

						locks_free_lock(cmp_lock->fl);
						kfree(cmp_lock);
						goto out_check_cl;
					}
					continue;
				}

				if (cmp_lock->fl->fl_file == smb_lock->fl->fl_file) {
					if (smb_lock->flags & SMB2_LOCKFLAG_SHARED)
						continue;
				} else {
					if (cmp_lock->flags & SMB2_LOCKFLAG_SHARED)
						continue;
				}

				/* check zero byte lock range */
				if (cmp_lock->zero_len && !smb_lock->zero_len &&
				    cmp_lock->start > smb_lock->start &&
				    cmp_lock->start < smb_lock->end) {
					spin_unlock(&conn->llist_lock);
					up_read(&conn_list_lock);
					pr_err("previous lock conflict with zero byte lock range\n");
					goto out;
				}

				if (smb_lock->zero_len && !cmp_lock->zero_len &&
				    smb_lock->start > cmp_lock->start &&
				    smb_lock->start < cmp_lock->end) {
					spin_unlock(&conn->llist_lock);
					up_read(&conn_list_lock);
					pr_err("current lock conflict with zero byte lock range\n");
					goto out;
				}

				if (((cmp_lock->start <= smb_lock->start &&
				      cmp_lock->end > smb_lock->start) ||
				     (cmp_lock->start < smb_lock->end &&
				      cmp_lock->end >= smb_lock->end)) &&
				    !cmp_lock->zero_len && !smb_lock->zero_len) {
					spin_unlock(&conn->llist_lock);
					up_read(&conn_list_lock);
					pr_err("Not allow lock operation on exclusive lock range\n");
					goto out;
				}
			}
			spin_unlock(&conn->llist_lock);
		}
		up_read(&conn_list_lock);
out_check_cl:
		if (smb_lock->fl->fl_type == F_UNLCK && nolock) {
			pr_err("Try to unlock nolocked range\n");
			rsp->hdr.Status = STATUS_RANGE_NOT_LOCKED;
			goto out;
		}

no_check_cl:
		if (smb_lock->zero_len) {
			err = 0;
			goto skip;
		}

		flock = smb_lock->fl;
		list_del(&smb_lock->llist);
retry:
		rc = vfs_lock_file(filp, smb_lock->cmd, flock, NULL);
skip:
		if (flags & SMB2_LOCKFLAG_UNLOCK) {
			if (!rc) {
				ksmbd_debug(SMB, "File unlocked\n");
			} else if (rc == -ENOENT) {
				rsp->hdr.Status = STATUS_NOT_LOCKED;
				goto out;
			}
			locks_free_lock(flock);
			kfree(smb_lock);
		} else {
			if (rc == FILE_LOCK_DEFERRED) {
				void **argv;

				ksmbd_debug(SMB,
					    "would have to wait for getting lock\n");
				spin_lock(&work->conn->llist_lock);
				list_add_tail(&smb_lock->clist,
					      &work->conn->lock_list);
				spin_unlock(&work->conn->llist_lock);
				list_add(&smb_lock->llist, &rollback_list);

				argv = kmalloc(sizeof(void *), GFP_KERNEL);
				if (!argv) {
					err = -ENOMEM;
					goto out;
				}
				argv[0] = flock;

				rc = setup_async_work(work,
						      smb2_remove_blocked_lock,
						      argv);
				if (rc) {
					err = -ENOMEM;
					goto out;
				}
				spin_lock(&fp->f_lock);
				list_add(&work->fp_entry, &fp->blocked_works);
				spin_unlock(&fp->f_lock);

				smb2_send_interim_resp(work, STATUS_PENDING);

				ksmbd_vfs_posix_lock_wait(flock);

<<<<<<< HEAD
				spin_lock(&work->conn->request_lock);
				spin_lock(&fp->f_lock);
				list_del(&work->fp_entry);
				work->cancel_fn = NULL;
				kfree(argv);
				spin_unlock(&fp->f_lock);
				spin_unlock(&work->conn->request_lock);
=======
				spin_lock(&fp->f_lock);
				list_del(&work->fp_entry);
				spin_unlock(&fp->f_lock);
>>>>>>> 5729a900

				if (work->state != KSMBD_WORK_ACTIVE) {
					list_del(&smb_lock->llist);
					spin_lock(&work->conn->llist_lock);
					list_del(&smb_lock->clist);
					spin_unlock(&work->conn->llist_lock);
					locks_free_lock(flock);

					if (work->state == KSMBD_WORK_CANCELLED) {
						rsp->hdr.Status =
							STATUS_CANCELLED;
						kfree(smb_lock);
						smb2_send_interim_resp(work,
								       STATUS_CANCELLED);
						work->send_no_response = 1;
						goto out;
					}

					init_smb2_rsp_hdr(work);
					smb2_set_err_rsp(work);
					rsp->hdr.Status =
						STATUS_RANGE_NOT_LOCKED;
					kfree(smb_lock);
					goto out2;
				}

				list_del(&smb_lock->llist);
				spin_lock(&work->conn->llist_lock);
				list_del(&smb_lock->clist);
				spin_unlock(&work->conn->llist_lock);
<<<<<<< HEAD

=======
				release_async_work(work);
>>>>>>> 5729a900
				goto retry;
			} else if (!rc) {
				spin_lock(&work->conn->llist_lock);
				list_add_tail(&smb_lock->clist,
					      &work->conn->lock_list);
				list_add_tail(&smb_lock->flist,
					      &fp->lock_list);
				spin_unlock(&work->conn->llist_lock);
				list_add(&smb_lock->llist, &rollback_list);
				ksmbd_debug(SMB, "successful in taking lock\n");
			} else {
				goto out;
			}
		}
	}

	if (atomic_read(&fp->f_ci->op_count) > 1)
		smb_break_all_oplock(work, fp);

	rsp->StructureSize = cpu_to_le16(4);
	ksmbd_debug(SMB, "successful in taking lock\n");
	rsp->hdr.Status = STATUS_SUCCESS;
	rsp->Reserved = 0;
	inc_rfc1001_len(work->response_buf, 4);
	ksmbd_fd_put(work, fp);
	return 0;

out:
	list_for_each_entry_safe(smb_lock, tmp, &lock_list, llist) {
		locks_free_lock(smb_lock->fl);
		list_del(&smb_lock->llist);
		kfree(smb_lock);
	}

	list_for_each_entry_safe(smb_lock, tmp, &rollback_list, llist) {
		struct file_lock *rlock = NULL;

		rlock = smb_flock_init(filp);
		rlock->fl_type = F_UNLCK;
		rlock->fl_start = smb_lock->start;
		rlock->fl_end = smb_lock->end;

		rc = vfs_lock_file(filp, F_SETLK, rlock, NULL);
		if (rc)
			pr_err("rollback unlock fail : %d\n", rc);

		list_del(&smb_lock->llist);
		spin_lock(&work->conn->llist_lock);
		if (!list_empty(&smb_lock->flist))
			list_del(&smb_lock->flist);
		list_del(&smb_lock->clist);
		spin_unlock(&work->conn->llist_lock);

		locks_free_lock(smb_lock->fl);
		locks_free_lock(rlock);
		kfree(smb_lock);
	}
out2:
	ksmbd_debug(SMB, "failed in taking lock(flags : %x), err : %d\n", flags, err);

	if (!rsp->hdr.Status) {
		if (err == -EINVAL)
			rsp->hdr.Status = STATUS_INVALID_PARAMETER;
		else if (err == -ENOMEM)
			rsp->hdr.Status = STATUS_INSUFFICIENT_RESOURCES;
		else if (err == -ENOENT)
			rsp->hdr.Status = STATUS_FILE_CLOSED;
		else
			rsp->hdr.Status = STATUS_LOCK_NOT_GRANTED;
	}

	smb2_set_err_rsp(work);
	ksmbd_fd_put(work, fp);
	return err;
}

static int fsctl_copychunk(struct ksmbd_work *work,
			   struct copychunk_ioctl_req *ci_req,
			   unsigned int cnt_code,
			   unsigned int input_count,
			   unsigned long long volatile_id,
			   unsigned long long persistent_id,
			   struct smb2_ioctl_rsp *rsp)
{
	struct copychunk_ioctl_rsp *ci_rsp;
	struct ksmbd_file *src_fp = NULL, *dst_fp = NULL;
	struct srv_copychunk *chunks;
	unsigned int i, chunk_count, chunk_count_written = 0;
	unsigned int chunk_size_written = 0;
	loff_t total_size_written = 0;
	int ret = 0;

	ci_rsp = (struct copychunk_ioctl_rsp *)&rsp->Buffer[0];

	rsp->VolatileFileId = volatile_id;
	rsp->PersistentFileId = persistent_id;
	ci_rsp->ChunksWritten =
		cpu_to_le32(ksmbd_server_side_copy_max_chunk_count());
	ci_rsp->ChunkBytesWritten =
		cpu_to_le32(ksmbd_server_side_copy_max_chunk_size());
	ci_rsp->TotalBytesWritten =
		cpu_to_le32(ksmbd_server_side_copy_max_total_size());

	chunks = (struct srv_copychunk *)&ci_req->Chunks[0];
	chunk_count = le32_to_cpu(ci_req->ChunkCount);
	if (chunk_count == 0)
		goto out;
	total_size_written = 0;

	/* verify the SRV_COPYCHUNK_COPY packet */
	if (chunk_count > ksmbd_server_side_copy_max_chunk_count() ||
	    input_count < offsetof(struct copychunk_ioctl_req, Chunks) +
	     chunk_count * sizeof(struct srv_copychunk)) {
		rsp->hdr.Status = STATUS_INVALID_PARAMETER;
		return -EINVAL;
	}

	for (i = 0; i < chunk_count; i++) {
		if (le32_to_cpu(chunks[i].Length) == 0 ||
		    le32_to_cpu(chunks[i].Length) > ksmbd_server_side_copy_max_chunk_size())
			break;
		total_size_written += le32_to_cpu(chunks[i].Length);
	}

	if (i < chunk_count ||
	    total_size_written > ksmbd_server_side_copy_max_total_size()) {
		rsp->hdr.Status = STATUS_INVALID_PARAMETER;
		return -EINVAL;
	}

	src_fp = ksmbd_lookup_foreign_fd(work,
					 le64_to_cpu(ci_req->ResumeKey[0]));
	dst_fp = ksmbd_lookup_fd_slow(work, volatile_id, persistent_id);
	ret = -EINVAL;
	if (!src_fp ||
	    src_fp->persistent_id != le64_to_cpu(ci_req->ResumeKey[1])) {
		rsp->hdr.Status = STATUS_OBJECT_NAME_NOT_FOUND;
		goto out;
	}

	if (!dst_fp) {
		rsp->hdr.Status = STATUS_FILE_CLOSED;
		goto out;
	}

	/*
	 * FILE_READ_DATA should only be included in
	 * the FSCTL_COPYCHUNK case
	 */
	if (cnt_code == FSCTL_COPYCHUNK &&
	    !(dst_fp->daccess & (FILE_READ_DATA_LE | FILE_GENERIC_READ_LE))) {
		rsp->hdr.Status = STATUS_ACCESS_DENIED;
		goto out;
	}

	ret = ksmbd_vfs_copy_file_ranges(work, src_fp, dst_fp,
					 chunks, chunk_count,
					 &chunk_count_written,
					 &chunk_size_written,
					 &total_size_written);
	if (ret < 0) {
		if (ret == -EACCES)
			rsp->hdr.Status = STATUS_ACCESS_DENIED;
		if (ret == -EAGAIN)
			rsp->hdr.Status = STATUS_FILE_LOCK_CONFLICT;
		else if (ret == -EBADF)
			rsp->hdr.Status = STATUS_INVALID_HANDLE;
		else if (ret == -EFBIG || ret == -ENOSPC)
			rsp->hdr.Status = STATUS_DISK_FULL;
		else if (ret == -EINVAL)
			rsp->hdr.Status = STATUS_INVALID_PARAMETER;
		else if (ret == -EISDIR)
			rsp->hdr.Status = STATUS_FILE_IS_A_DIRECTORY;
		else if (ret == -E2BIG)
			rsp->hdr.Status = STATUS_INVALID_VIEW_SIZE;
		else
			rsp->hdr.Status = STATUS_UNEXPECTED_IO_ERROR;
	}

	ci_rsp->ChunksWritten = cpu_to_le32(chunk_count_written);
	ci_rsp->ChunkBytesWritten = cpu_to_le32(chunk_size_written);
	ci_rsp->TotalBytesWritten = cpu_to_le32(total_size_written);
out:
	ksmbd_fd_put(work, src_fp);
	ksmbd_fd_put(work, dst_fp);
	return ret;
}

static __be32 idev_ipv4_address(struct in_device *idev)
{
	__be32 addr = 0;

	struct in_ifaddr *ifa;

	rcu_read_lock();
	in_dev_for_each_ifa_rcu(ifa, idev) {
		if (ifa->ifa_flags & IFA_F_SECONDARY)
			continue;

		addr = ifa->ifa_address;
		break;
	}
	rcu_read_unlock();
	return addr;
}

static int fsctl_query_iface_info_ioctl(struct ksmbd_conn *conn,
					struct smb2_ioctl_rsp *rsp,
					unsigned int out_buf_len)
{
	struct network_interface_info_ioctl_rsp *nii_rsp = NULL;
	int nbytes = 0;
	struct net_device *netdev;
	struct sockaddr_storage_rsp *sockaddr_storage;
	unsigned int flags;
	unsigned long long speed;

	rtnl_lock();
	for_each_netdev(&init_net, netdev) {
		bool ipv4_set = false;

		if (netdev->type == ARPHRD_LOOPBACK)
			continue;

		flags = dev_get_flags(netdev);
		if (!(flags & IFF_RUNNING))
			continue;
ipv6_retry:
		if (out_buf_len <
		    nbytes + sizeof(struct network_interface_info_ioctl_rsp)) {
			rtnl_unlock();
			return -ENOSPC;
		}

		nii_rsp = (struct network_interface_info_ioctl_rsp *)
				&rsp->Buffer[nbytes];
		nii_rsp->IfIndex = cpu_to_le32(netdev->ifindex);

		nii_rsp->Capability = 0;
		if (netdev->real_num_tx_queues > 1)
			nii_rsp->Capability |= cpu_to_le32(RSS_CAPABLE);
		if (ksmbd_rdma_capable_netdev(netdev))
			nii_rsp->Capability |= cpu_to_le32(RDMA_CAPABLE);

		nii_rsp->Next = cpu_to_le32(152);
		nii_rsp->Reserved = 0;

		if (netdev->ethtool_ops->get_link_ksettings) {
			struct ethtool_link_ksettings cmd;

			netdev->ethtool_ops->get_link_ksettings(netdev, &cmd);
			speed = cmd.base.speed;
		} else {
			ksmbd_debug(SMB, "%s %s\n", netdev->name,
				    "speed is unknown, defaulting to 1Gb/sec");
			speed = SPEED_1000;
		}

		speed *= 1000000;
		nii_rsp->LinkSpeed = cpu_to_le64(speed);

		sockaddr_storage = (struct sockaddr_storage_rsp *)
					nii_rsp->SockAddr_Storage;
		memset(sockaddr_storage, 0, 128);

		if (!ipv4_set) {
			struct in_device *idev;

			sockaddr_storage->Family = cpu_to_le16(INTERNETWORK);
			sockaddr_storage->addr4.Port = 0;

			idev = __in_dev_get_rtnl(netdev);
			if (!idev)
				continue;
			sockaddr_storage->addr4.IPv4address =
						idev_ipv4_address(idev);
			nbytes += sizeof(struct network_interface_info_ioctl_rsp);
			ipv4_set = true;
			goto ipv6_retry;
		} else {
			struct inet6_dev *idev6;
			struct inet6_ifaddr *ifa;
			__u8 *ipv6_addr = sockaddr_storage->addr6.IPv6address;

			sockaddr_storage->Family = cpu_to_le16(INTERNETWORKV6);
			sockaddr_storage->addr6.Port = 0;
			sockaddr_storage->addr6.FlowInfo = 0;

			idev6 = __in6_dev_get(netdev);
			if (!idev6)
				continue;

			list_for_each_entry(ifa, &idev6->addr_list, if_list) {
				if (ifa->flags & (IFA_F_TENTATIVE |
							IFA_F_DEPRECATED))
					continue;
				memcpy(ipv6_addr, ifa->addr.s6_addr, 16);
				break;
			}
			sockaddr_storage->addr6.ScopeId = 0;
			nbytes += sizeof(struct network_interface_info_ioctl_rsp);
		}
	}
	rtnl_unlock();

	/* zero if this is last one */
	if (nii_rsp)
		nii_rsp->Next = 0;

	rsp->PersistentFileId = SMB2_NO_FID;
	rsp->VolatileFileId = SMB2_NO_FID;
	return nbytes;
}

static int fsctl_validate_negotiate_info(struct ksmbd_conn *conn,
					 struct validate_negotiate_info_req *neg_req,
					 struct validate_negotiate_info_rsp *neg_rsp,
					 unsigned int in_buf_len)
{
	int ret = 0;
	int dialect;

	if (in_buf_len < offsetof(struct validate_negotiate_info_req, Dialects) +
			le16_to_cpu(neg_req->DialectCount) * sizeof(__le16))
		return -EINVAL;

	dialect = ksmbd_lookup_dialect_by_id(neg_req->Dialects,
					     neg_req->DialectCount);
	if (dialect == BAD_PROT_ID || dialect != conn->dialect) {
		ret = -EINVAL;
		goto err_out;
	}

	if (strncmp(neg_req->Guid, conn->ClientGUID, SMB2_CLIENT_GUID_SIZE)) {
		ret = -EINVAL;
		goto err_out;
	}

	if (le16_to_cpu(neg_req->SecurityMode) != conn->cli_sec_mode) {
		ret = -EINVAL;
		goto err_out;
	}

	if (le32_to_cpu(neg_req->Capabilities) != conn->cli_cap) {
		ret = -EINVAL;
		goto err_out;
	}

	neg_rsp->Capabilities = cpu_to_le32(conn->vals->capabilities);
	memset(neg_rsp->Guid, 0, SMB2_CLIENT_GUID_SIZE);
	neg_rsp->SecurityMode = cpu_to_le16(conn->srv_sec_mode);
	neg_rsp->Dialect = cpu_to_le16(conn->dialect);
err_out:
	return ret;
}

static int fsctl_query_allocated_ranges(struct ksmbd_work *work, u64 id,
					struct file_allocated_range_buffer *qar_req,
					struct file_allocated_range_buffer *qar_rsp,
					unsigned int in_count, unsigned int *out_count)
{
	struct ksmbd_file *fp;
	loff_t start, length;
	int ret = 0;

	*out_count = 0;
	if (in_count == 0)
		return -EINVAL;

	start = le64_to_cpu(qar_req->file_offset);
	length = le64_to_cpu(qar_req->length);

	if (start < 0 || length < 0)
		return -EINVAL;

	fp = ksmbd_lookup_fd_fast(work, id);
	if (!fp)
		return -ENOENT;

	ret = ksmbd_vfs_fqar_lseek(fp, start, length,
				   qar_rsp, in_count, out_count);
	if (ret && ret != -E2BIG)
		*out_count = 0;

	ksmbd_fd_put(work, fp);
	return ret;
}

static int fsctl_pipe_transceive(struct ksmbd_work *work, u64 id,
				 unsigned int out_buf_len,
				 struct smb2_ioctl_req *req,
				 struct smb2_ioctl_rsp *rsp)
{
	struct ksmbd_rpc_command *rpc_resp;
	char *data_buf = (char *)&req->Buffer[0];
	int nbytes = 0;

	rpc_resp = ksmbd_rpc_ioctl(work->sess, id, data_buf,
				   le32_to_cpu(req->InputCount));
	if (rpc_resp) {
		if (rpc_resp->flags == KSMBD_RPC_SOME_NOT_MAPPED) {
			/*
			 * set STATUS_SOME_NOT_MAPPED response
			 * for unknown domain sid.
			 */
			rsp->hdr.Status = STATUS_SOME_NOT_MAPPED;
		} else if (rpc_resp->flags == KSMBD_RPC_ENOTIMPLEMENTED) {
			rsp->hdr.Status = STATUS_NOT_SUPPORTED;
			goto out;
		} else if (rpc_resp->flags != KSMBD_RPC_OK) {
			rsp->hdr.Status = STATUS_INVALID_PARAMETER;
			goto out;
		}

		nbytes = rpc_resp->payload_sz;
		if (rpc_resp->payload_sz > out_buf_len) {
			rsp->hdr.Status = STATUS_BUFFER_OVERFLOW;
			nbytes = out_buf_len;
		}

		if (!rpc_resp->payload_sz) {
			rsp->hdr.Status =
				STATUS_UNEXPECTED_IO_ERROR;
			goto out;
		}

		memcpy((char *)rsp->Buffer, rpc_resp->payload, nbytes);
	}
out:
	kvfree(rpc_resp);
	return nbytes;
}

static inline int fsctl_set_sparse(struct ksmbd_work *work, u64 id,
				   struct file_sparse *sparse)
{
	struct ksmbd_file *fp;
	struct mnt_idmap *idmap;
	int ret = 0;
	__le32 old_fattr;

	fp = ksmbd_lookup_fd_fast(work, id);
	if (!fp)
		return -ENOENT;
	idmap = file_mnt_idmap(fp->filp);

	old_fattr = fp->f_ci->m_fattr;
	if (sparse->SetSparse)
		fp->f_ci->m_fattr |= FILE_ATTRIBUTE_SPARSE_FILE_LE;
	else
		fp->f_ci->m_fattr &= ~FILE_ATTRIBUTE_SPARSE_FILE_LE;

	if (fp->f_ci->m_fattr != old_fattr &&
	    test_share_config_flag(work->tcon->share_conf,
				   KSMBD_SHARE_FLAG_STORE_DOS_ATTRS)) {
		struct xattr_dos_attrib da;

		ret = ksmbd_vfs_get_dos_attrib_xattr(idmap,
						     fp->filp->f_path.dentry, &da);
		if (ret <= 0)
			goto out;

		da.attr = le32_to_cpu(fp->f_ci->m_fattr);
		ret = ksmbd_vfs_set_dos_attrib_xattr(idmap,
						     fp->filp->f_path.dentry, &da);
		if (ret)
			fp->f_ci->m_fattr = old_fattr;
	}

out:
	ksmbd_fd_put(work, fp);
	return ret;
}

static int fsctl_request_resume_key(struct ksmbd_work *work,
				    struct smb2_ioctl_req *req,
				    struct resume_key_ioctl_rsp *key_rsp)
{
	struct ksmbd_file *fp;

	fp = ksmbd_lookup_fd_slow(work, req->VolatileFileId, req->PersistentFileId);
	if (!fp)
		return -ENOENT;

	memset(key_rsp, 0, sizeof(*key_rsp));
	key_rsp->ResumeKey[0] = req->VolatileFileId;
	key_rsp->ResumeKey[1] = req->PersistentFileId;
	ksmbd_fd_put(work, fp);

	return 0;
}

/**
 * smb2_ioctl() - handler for smb2 ioctl command
 * @work:	smb work containing ioctl command buffer
 *
 * Return:	0 on success, otherwise error
 */
int smb2_ioctl(struct ksmbd_work *work)
{
	struct smb2_ioctl_req *req;
	struct smb2_ioctl_rsp *rsp;
	unsigned int cnt_code, nbytes = 0, out_buf_len, in_buf_len;
	u64 id = KSMBD_NO_FID;
	struct ksmbd_conn *conn = work->conn;
	int ret = 0;

	if (work->next_smb2_rcv_hdr_off) {
		req = ksmbd_req_buf_next(work);
		rsp = ksmbd_resp_buf_next(work);
		if (!has_file_id(req->VolatileFileId)) {
			ksmbd_debug(SMB, "Compound request set FID = %llu\n",
				    work->compound_fid);
			id = work->compound_fid;
		}
	} else {
		req = smb2_get_msg(work->request_buf);
		rsp = smb2_get_msg(work->response_buf);
	}

	if (!has_file_id(id))
		id = req->VolatileFileId;

	if (req->Flags != cpu_to_le32(SMB2_0_IOCTL_IS_FSCTL)) {
		rsp->hdr.Status = STATUS_NOT_SUPPORTED;
		goto out;
	}

	cnt_code = le32_to_cpu(req->CtlCode);
	ret = smb2_calc_max_out_buf_len(work, 48,
					le32_to_cpu(req->MaxOutputResponse));
	if (ret < 0) {
		rsp->hdr.Status = STATUS_INVALID_PARAMETER;
		goto out;
	}
	out_buf_len = (unsigned int)ret;
	in_buf_len = le32_to_cpu(req->InputCount);

	switch (cnt_code) {
	case FSCTL_DFS_GET_REFERRALS:
	case FSCTL_DFS_GET_REFERRALS_EX:
		/* Not support DFS yet */
		rsp->hdr.Status = STATUS_FS_DRIVER_REQUIRED;
		goto out;
	case FSCTL_CREATE_OR_GET_OBJECT_ID:
	{
		struct file_object_buf_type1_ioctl_rsp *obj_buf;

		nbytes = sizeof(struct file_object_buf_type1_ioctl_rsp);
		obj_buf = (struct file_object_buf_type1_ioctl_rsp *)
			&rsp->Buffer[0];

		/*
		 * TODO: This is dummy implementation to pass smbtorture
		 * Need to check correct response later
		 */
		memset(obj_buf->ObjectId, 0x0, 16);
		memset(obj_buf->BirthVolumeId, 0x0, 16);
		memset(obj_buf->BirthObjectId, 0x0, 16);
		memset(obj_buf->DomainId, 0x0, 16);

		break;
	}
	case FSCTL_PIPE_TRANSCEIVE:
		out_buf_len = min_t(u32, KSMBD_IPC_MAX_PAYLOAD, out_buf_len);
		nbytes = fsctl_pipe_transceive(work, id, out_buf_len, req, rsp);
		break;
	case FSCTL_VALIDATE_NEGOTIATE_INFO:
		if (conn->dialect < SMB30_PROT_ID) {
			ret = -EOPNOTSUPP;
			goto out;
		}

		if (in_buf_len < offsetof(struct validate_negotiate_info_req,
					  Dialects)) {
			ret = -EINVAL;
			goto out;
		}

		if (out_buf_len < sizeof(struct validate_negotiate_info_rsp)) {
			ret = -EINVAL;
			goto out;
		}

		ret = fsctl_validate_negotiate_info(conn,
			(struct validate_negotiate_info_req *)&req->Buffer[0],
			(struct validate_negotiate_info_rsp *)&rsp->Buffer[0],
			in_buf_len);
		if (ret < 0)
			goto out;

		nbytes = sizeof(struct validate_negotiate_info_rsp);
		rsp->PersistentFileId = SMB2_NO_FID;
		rsp->VolatileFileId = SMB2_NO_FID;
		break;
	case FSCTL_QUERY_NETWORK_INTERFACE_INFO:
		ret = fsctl_query_iface_info_ioctl(conn, rsp, out_buf_len);
		if (ret < 0)
			goto out;
		nbytes = ret;
		break;
	case FSCTL_REQUEST_RESUME_KEY:
		if (out_buf_len < sizeof(struct resume_key_ioctl_rsp)) {
			ret = -EINVAL;
			goto out;
		}

		ret = fsctl_request_resume_key(work, req,
					       (struct resume_key_ioctl_rsp *)&rsp->Buffer[0]);
		if (ret < 0)
			goto out;
		rsp->PersistentFileId = req->PersistentFileId;
		rsp->VolatileFileId = req->VolatileFileId;
		nbytes = sizeof(struct resume_key_ioctl_rsp);
		break;
	case FSCTL_COPYCHUNK:
	case FSCTL_COPYCHUNK_WRITE:
		if (!test_tree_conn_flag(work->tcon, KSMBD_TREE_CONN_FLAG_WRITABLE)) {
			ksmbd_debug(SMB,
				    "User does not have write permission\n");
			ret = -EACCES;
			goto out;
		}

		if (in_buf_len < sizeof(struct copychunk_ioctl_req)) {
			ret = -EINVAL;
			goto out;
		}

		if (out_buf_len < sizeof(struct copychunk_ioctl_rsp)) {
			ret = -EINVAL;
			goto out;
		}

		nbytes = sizeof(struct copychunk_ioctl_rsp);
		rsp->VolatileFileId = req->VolatileFileId;
		rsp->PersistentFileId = req->PersistentFileId;
		fsctl_copychunk(work,
				(struct copychunk_ioctl_req *)&req->Buffer[0],
				le32_to_cpu(req->CtlCode),
				le32_to_cpu(req->InputCount),
				req->VolatileFileId,
				req->PersistentFileId,
				rsp);
		break;
	case FSCTL_SET_SPARSE:
		if (in_buf_len < sizeof(struct file_sparse)) {
			ret = -EINVAL;
			goto out;
		}

		ret = fsctl_set_sparse(work, id,
				       (struct file_sparse *)&req->Buffer[0]);
		if (ret < 0)
			goto out;
		break;
	case FSCTL_SET_ZERO_DATA:
	{
		struct file_zero_data_information *zero_data;
		struct ksmbd_file *fp;
		loff_t off, len, bfz;

		if (!test_tree_conn_flag(work->tcon, KSMBD_TREE_CONN_FLAG_WRITABLE)) {
			ksmbd_debug(SMB,
				    "User does not have write permission\n");
			ret = -EACCES;
			goto out;
		}

		if (in_buf_len < sizeof(struct file_zero_data_information)) {
			ret = -EINVAL;
			goto out;
		}

		zero_data =
			(struct file_zero_data_information *)&req->Buffer[0];

		off = le64_to_cpu(zero_data->FileOffset);
		bfz = le64_to_cpu(zero_data->BeyondFinalZero);
		if (off < 0 || bfz < 0 || off > bfz) {
			ret = -EINVAL;
			goto out;
		}

		len = bfz - off;
		if (len) {
			fp = ksmbd_lookup_fd_fast(work, id);
			if (!fp) {
				ret = -ENOENT;
				goto out;
			}

			ret = ksmbd_vfs_zero_data(work, fp, off, len);
			ksmbd_fd_put(work, fp);
			if (ret < 0)
				goto out;
		}
		break;
	}
	case FSCTL_QUERY_ALLOCATED_RANGES:
		if (in_buf_len < sizeof(struct file_allocated_range_buffer)) {
			ret = -EINVAL;
			goto out;
		}

		ret = fsctl_query_allocated_ranges(work, id,
			(struct file_allocated_range_buffer *)&req->Buffer[0],
			(struct file_allocated_range_buffer *)&rsp->Buffer[0],
			out_buf_len /
			sizeof(struct file_allocated_range_buffer), &nbytes);
		if (ret == -E2BIG) {
			rsp->hdr.Status = STATUS_BUFFER_OVERFLOW;
		} else if (ret < 0) {
			nbytes = 0;
			goto out;
		}

		nbytes *= sizeof(struct file_allocated_range_buffer);
		break;
	case FSCTL_GET_REPARSE_POINT:
	{
		struct reparse_data_buffer *reparse_ptr;
		struct ksmbd_file *fp;

		reparse_ptr = (struct reparse_data_buffer *)&rsp->Buffer[0];
		fp = ksmbd_lookup_fd_fast(work, id);
		if (!fp) {
			pr_err("not found fp!!\n");
			ret = -ENOENT;
			goto out;
		}

		reparse_ptr->ReparseTag =
			smb2_get_reparse_tag_special_file(file_inode(fp->filp)->i_mode);
		reparse_ptr->ReparseDataLength = 0;
		ksmbd_fd_put(work, fp);
		nbytes = sizeof(struct reparse_data_buffer);
		break;
	}
	case FSCTL_DUPLICATE_EXTENTS_TO_FILE:
	{
		struct ksmbd_file *fp_in, *fp_out = NULL;
		struct duplicate_extents_to_file *dup_ext;
		loff_t src_off, dst_off, length, cloned;

		if (in_buf_len < sizeof(struct duplicate_extents_to_file)) {
			ret = -EINVAL;
			goto out;
		}

		dup_ext = (struct duplicate_extents_to_file *)&req->Buffer[0];

		fp_in = ksmbd_lookup_fd_slow(work, dup_ext->VolatileFileHandle,
					     dup_ext->PersistentFileHandle);
		if (!fp_in) {
			pr_err("not found file handle in duplicate extent to file\n");
			ret = -ENOENT;
			goto out;
		}

		fp_out = ksmbd_lookup_fd_fast(work, id);
		if (!fp_out) {
			pr_err("not found fp\n");
			ret = -ENOENT;
			goto dup_ext_out;
		}

		src_off = le64_to_cpu(dup_ext->SourceFileOffset);
		dst_off = le64_to_cpu(dup_ext->TargetFileOffset);
		length = le64_to_cpu(dup_ext->ByteCount);
		/*
		 * XXX: It is not clear if FSCTL_DUPLICATE_EXTENTS_TO_FILE
		 * should fall back to vfs_copy_file_range().  This could be
		 * beneficial when re-exporting nfs/smb mount, but note that
		 * this can result in partial copy that returns an error status.
		 * If/when FSCTL_DUPLICATE_EXTENTS_TO_FILE_EX is implemented,
		 * fall back to vfs_copy_file_range(), should be avoided when
		 * the flag DUPLICATE_EXTENTS_DATA_EX_SOURCE_ATOMIC is set.
		 */
		cloned = vfs_clone_file_range(fp_in->filp, src_off,
					      fp_out->filp, dst_off, length, 0);
		if (cloned == -EXDEV || cloned == -EOPNOTSUPP) {
			ret = -EOPNOTSUPP;
			goto dup_ext_out;
		} else if (cloned != length) {
			cloned = vfs_copy_file_range(fp_in->filp, src_off,
						     fp_out->filp, dst_off,
						     length, 0);
			if (cloned != length) {
				if (cloned < 0)
					ret = cloned;
				else
					ret = -EINVAL;
			}
		}

dup_ext_out:
		ksmbd_fd_put(work, fp_in);
		ksmbd_fd_put(work, fp_out);
		if (ret < 0)
			goto out;
		break;
	}
	default:
		ksmbd_debug(SMB, "not implemented yet ioctl command 0x%x\n",
			    cnt_code);
		ret = -EOPNOTSUPP;
		goto out;
	}

	rsp->CtlCode = cpu_to_le32(cnt_code);
	rsp->InputCount = cpu_to_le32(0);
	rsp->InputOffset = cpu_to_le32(112);
	rsp->OutputOffset = cpu_to_le32(112);
	rsp->OutputCount = cpu_to_le32(nbytes);
	rsp->StructureSize = cpu_to_le16(49);
	rsp->Reserved = cpu_to_le16(0);
	rsp->Flags = cpu_to_le32(0);
	rsp->Reserved2 = cpu_to_le32(0);
	inc_rfc1001_len(work->response_buf, 48 + nbytes);

	return 0;

out:
	if (ret == -EACCES)
		rsp->hdr.Status = STATUS_ACCESS_DENIED;
	else if (ret == -ENOENT)
		rsp->hdr.Status = STATUS_OBJECT_NAME_NOT_FOUND;
	else if (ret == -EOPNOTSUPP)
		rsp->hdr.Status = STATUS_NOT_SUPPORTED;
	else if (ret == -ENOSPC)
		rsp->hdr.Status = STATUS_BUFFER_TOO_SMALL;
	else if (ret < 0 || rsp->hdr.Status == 0)
		rsp->hdr.Status = STATUS_INVALID_PARAMETER;
	smb2_set_err_rsp(work);
	return 0;
}

/**
 * smb20_oplock_break_ack() - handler for smb2.0 oplock break command
 * @work:	smb work containing oplock break command buffer
 *
 * Return:	0
 */
static void smb20_oplock_break_ack(struct ksmbd_work *work)
{
	struct smb2_oplock_break *req = smb2_get_msg(work->request_buf);
	struct smb2_oplock_break *rsp = smb2_get_msg(work->response_buf);
	struct ksmbd_file *fp;
	struct oplock_info *opinfo = NULL;
	__le32 err = 0;
	int ret = 0;
	u64 volatile_id, persistent_id;
	char req_oplevel = 0, rsp_oplevel = 0;
	unsigned int oplock_change_type;

	volatile_id = req->VolatileFid;
	persistent_id = req->PersistentFid;
	req_oplevel = req->OplockLevel;
	ksmbd_debug(OPLOCK, "v_id %llu, p_id %llu request oplock level %d\n",
		    volatile_id, persistent_id, req_oplevel);

	fp = ksmbd_lookup_fd_slow(work, volatile_id, persistent_id);
	if (!fp) {
		rsp->hdr.Status = STATUS_FILE_CLOSED;
		smb2_set_err_rsp(work);
		return;
	}

	opinfo = opinfo_get(fp);
	if (!opinfo) {
		pr_err("unexpected null oplock_info\n");
		rsp->hdr.Status = STATUS_INVALID_OPLOCK_PROTOCOL;
		smb2_set_err_rsp(work);
		ksmbd_fd_put(work, fp);
		return;
	}

	if (opinfo->level == SMB2_OPLOCK_LEVEL_NONE) {
		rsp->hdr.Status = STATUS_INVALID_OPLOCK_PROTOCOL;
		goto err_out;
	}

	if (opinfo->op_state == OPLOCK_STATE_NONE) {
		ksmbd_debug(SMB, "unexpected oplock state 0x%x\n", opinfo->op_state);
		rsp->hdr.Status = STATUS_UNSUCCESSFUL;
		goto err_out;
	}

	if ((opinfo->level == SMB2_OPLOCK_LEVEL_EXCLUSIVE ||
	     opinfo->level == SMB2_OPLOCK_LEVEL_BATCH) &&
	    (req_oplevel != SMB2_OPLOCK_LEVEL_II &&
	     req_oplevel != SMB2_OPLOCK_LEVEL_NONE)) {
		err = STATUS_INVALID_OPLOCK_PROTOCOL;
		oplock_change_type = OPLOCK_WRITE_TO_NONE;
	} else if (opinfo->level == SMB2_OPLOCK_LEVEL_II &&
		   req_oplevel != SMB2_OPLOCK_LEVEL_NONE) {
		err = STATUS_INVALID_OPLOCK_PROTOCOL;
		oplock_change_type = OPLOCK_READ_TO_NONE;
	} else if (req_oplevel == SMB2_OPLOCK_LEVEL_II ||
		   req_oplevel == SMB2_OPLOCK_LEVEL_NONE) {
		err = STATUS_INVALID_DEVICE_STATE;
		if ((opinfo->level == SMB2_OPLOCK_LEVEL_EXCLUSIVE ||
		     opinfo->level == SMB2_OPLOCK_LEVEL_BATCH) &&
		    req_oplevel == SMB2_OPLOCK_LEVEL_II) {
			oplock_change_type = OPLOCK_WRITE_TO_READ;
		} else if ((opinfo->level == SMB2_OPLOCK_LEVEL_EXCLUSIVE ||
			    opinfo->level == SMB2_OPLOCK_LEVEL_BATCH) &&
			   req_oplevel == SMB2_OPLOCK_LEVEL_NONE) {
			oplock_change_type = OPLOCK_WRITE_TO_NONE;
		} else if (opinfo->level == SMB2_OPLOCK_LEVEL_II &&
			   req_oplevel == SMB2_OPLOCK_LEVEL_NONE) {
			oplock_change_type = OPLOCK_READ_TO_NONE;
		} else {
			oplock_change_type = 0;
		}
	} else {
		oplock_change_type = 0;
	}

	switch (oplock_change_type) {
	case OPLOCK_WRITE_TO_READ:
		ret = opinfo_write_to_read(opinfo);
		rsp_oplevel = SMB2_OPLOCK_LEVEL_II;
		break;
	case OPLOCK_WRITE_TO_NONE:
		ret = opinfo_write_to_none(opinfo);
		rsp_oplevel = SMB2_OPLOCK_LEVEL_NONE;
		break;
	case OPLOCK_READ_TO_NONE:
		ret = opinfo_read_to_none(opinfo);
		rsp_oplevel = SMB2_OPLOCK_LEVEL_NONE;
		break;
	default:
		pr_err("unknown oplock change 0x%x -> 0x%x\n",
		       opinfo->level, rsp_oplevel);
	}

	if (ret < 0) {
		rsp->hdr.Status = err;
		goto err_out;
	}

	opinfo_put(opinfo);
	ksmbd_fd_put(work, fp);
	opinfo->op_state = OPLOCK_STATE_NONE;
	wake_up_interruptible_all(&opinfo->oplock_q);

	rsp->StructureSize = cpu_to_le16(24);
	rsp->OplockLevel = rsp_oplevel;
	rsp->Reserved = 0;
	rsp->Reserved2 = 0;
	rsp->VolatileFid = volatile_id;
	rsp->PersistentFid = persistent_id;
	inc_rfc1001_len(work->response_buf, 24);
	return;

err_out:
	opinfo->op_state = OPLOCK_STATE_NONE;
	wake_up_interruptible_all(&opinfo->oplock_q);

	opinfo_put(opinfo);
	ksmbd_fd_put(work, fp);
	smb2_set_err_rsp(work);
}

static int check_lease_state(struct lease *lease, __le32 req_state)
{
	if ((lease->new_state ==
	     (SMB2_LEASE_READ_CACHING_LE | SMB2_LEASE_HANDLE_CACHING_LE)) &&
	    !(req_state & SMB2_LEASE_WRITE_CACHING_LE)) {
		lease->new_state = req_state;
		return 0;
	}

	if (lease->new_state == req_state)
		return 0;

	return 1;
}

/**
 * smb21_lease_break_ack() - handler for smb2.1 lease break command
 * @work:	smb work containing lease break command buffer
 *
 * Return:	0
 */
static void smb21_lease_break_ack(struct ksmbd_work *work)
{
	struct ksmbd_conn *conn = work->conn;
	struct smb2_lease_ack *req = smb2_get_msg(work->request_buf);
	struct smb2_lease_ack *rsp = smb2_get_msg(work->response_buf);
	struct oplock_info *opinfo;
	__le32 err = 0;
	int ret = 0;
	unsigned int lease_change_type;
	__le32 lease_state;
	struct lease *lease;

	ksmbd_debug(OPLOCK, "smb21 lease break, lease state(0x%x)\n",
		    le32_to_cpu(req->LeaseState));
	opinfo = lookup_lease_in_table(conn, req->LeaseKey);
	if (!opinfo) {
		ksmbd_debug(OPLOCK, "file not opened\n");
		smb2_set_err_rsp(work);
		rsp->hdr.Status = STATUS_UNSUCCESSFUL;
		return;
	}
	lease = opinfo->o_lease;

	if (opinfo->op_state == OPLOCK_STATE_NONE) {
		pr_err("unexpected lease break state 0x%x\n",
		       opinfo->op_state);
		rsp->hdr.Status = STATUS_UNSUCCESSFUL;
		goto err_out;
	}

	if (check_lease_state(lease, req->LeaseState)) {
		rsp->hdr.Status = STATUS_REQUEST_NOT_ACCEPTED;
		ksmbd_debug(OPLOCK,
			    "req lease state: 0x%x, expected state: 0x%x\n",
			    req->LeaseState, lease->new_state);
		goto err_out;
	}

	if (!atomic_read(&opinfo->breaking_cnt)) {
		rsp->hdr.Status = STATUS_UNSUCCESSFUL;
		goto err_out;
	}

	/* check for bad lease state */
	if (req->LeaseState &
	    (~(SMB2_LEASE_READ_CACHING_LE | SMB2_LEASE_HANDLE_CACHING_LE))) {
		err = STATUS_INVALID_OPLOCK_PROTOCOL;
		if (lease->state & SMB2_LEASE_WRITE_CACHING_LE)
			lease_change_type = OPLOCK_WRITE_TO_NONE;
		else
			lease_change_type = OPLOCK_READ_TO_NONE;
		ksmbd_debug(OPLOCK, "handle bad lease state 0x%x -> 0x%x\n",
			    le32_to_cpu(lease->state),
			    le32_to_cpu(req->LeaseState));
	} else if (lease->state == SMB2_LEASE_READ_CACHING_LE &&
		   req->LeaseState != SMB2_LEASE_NONE_LE) {
		err = STATUS_INVALID_OPLOCK_PROTOCOL;
		lease_change_type = OPLOCK_READ_TO_NONE;
		ksmbd_debug(OPLOCK, "handle bad lease state 0x%x -> 0x%x\n",
			    le32_to_cpu(lease->state),
			    le32_to_cpu(req->LeaseState));
	} else {
		/* valid lease state changes */
		err = STATUS_INVALID_DEVICE_STATE;
		if (req->LeaseState == SMB2_LEASE_NONE_LE) {
			if (lease->state & SMB2_LEASE_WRITE_CACHING_LE)
				lease_change_type = OPLOCK_WRITE_TO_NONE;
			else
				lease_change_type = OPLOCK_READ_TO_NONE;
		} else if (req->LeaseState & SMB2_LEASE_READ_CACHING_LE) {
			if (lease->state & SMB2_LEASE_WRITE_CACHING_LE)
				lease_change_type = OPLOCK_WRITE_TO_READ;
			else
				lease_change_type = OPLOCK_READ_HANDLE_TO_READ;
		} else {
			lease_change_type = 0;
		}
	}

	switch (lease_change_type) {
	case OPLOCK_WRITE_TO_READ:
		ret = opinfo_write_to_read(opinfo);
		break;
	case OPLOCK_READ_HANDLE_TO_READ:
		ret = opinfo_read_handle_to_read(opinfo);
		break;
	case OPLOCK_WRITE_TO_NONE:
		ret = opinfo_write_to_none(opinfo);
		break;
	case OPLOCK_READ_TO_NONE:
		ret = opinfo_read_to_none(opinfo);
		break;
	default:
		ksmbd_debug(OPLOCK, "unknown lease change 0x%x -> 0x%x\n",
			    le32_to_cpu(lease->state),
			    le32_to_cpu(req->LeaseState));
	}

	lease_state = lease->state;
	opinfo->op_state = OPLOCK_STATE_NONE;
	wake_up_interruptible_all(&opinfo->oplock_q);
	atomic_dec(&opinfo->breaking_cnt);
	wake_up_interruptible_all(&opinfo->oplock_brk);
	opinfo_put(opinfo);

	if (ret < 0) {
		rsp->hdr.Status = err;
		goto err_out;
	}

	rsp->StructureSize = cpu_to_le16(36);
	rsp->Reserved = 0;
	rsp->Flags = 0;
	memcpy(rsp->LeaseKey, req->LeaseKey, 16);
	rsp->LeaseState = lease_state;
	rsp->LeaseDuration = 0;
	inc_rfc1001_len(work->response_buf, 36);
	return;

err_out:
	opinfo->op_state = OPLOCK_STATE_NONE;
	wake_up_interruptible_all(&opinfo->oplock_q);
	atomic_dec(&opinfo->breaking_cnt);
	wake_up_interruptible_all(&opinfo->oplock_brk);

	opinfo_put(opinfo);
	smb2_set_err_rsp(work);
}

/**
 * smb2_oplock_break() - dispatcher for smb2.0 and 2.1 oplock/lease break
 * @work:	smb work containing oplock/lease break command buffer
 *
 * Return:	0
 */
int smb2_oplock_break(struct ksmbd_work *work)
{
	struct smb2_oplock_break *req = smb2_get_msg(work->request_buf);
	struct smb2_oplock_break *rsp = smb2_get_msg(work->response_buf);

	switch (le16_to_cpu(req->StructureSize)) {
	case OP_BREAK_STRUCT_SIZE_20:
		smb20_oplock_break_ack(work);
		break;
	case OP_BREAK_STRUCT_SIZE_21:
		smb21_lease_break_ack(work);
		break;
	default:
		ksmbd_debug(OPLOCK, "invalid break cmd %d\n",
			    le16_to_cpu(req->StructureSize));
		rsp->hdr.Status = STATUS_INVALID_PARAMETER;
		smb2_set_err_rsp(work);
	}

	return 0;
}

/**
 * smb2_notify() - handler for smb2 notify request
 * @work:   smb work containing notify command buffer
 *
 * Return:      0
 */
int smb2_notify(struct ksmbd_work *work)
{
	struct smb2_change_notify_req *req;
	struct smb2_change_notify_rsp *rsp;

	WORK_BUFFERS(work, req, rsp);

	if (work->next_smb2_rcv_hdr_off && req->hdr.NextCommand) {
		rsp->hdr.Status = STATUS_INTERNAL_ERROR;
		smb2_set_err_rsp(work);
		return 0;
	}

	smb2_set_err_rsp(work);
	rsp->hdr.Status = STATUS_NOT_IMPLEMENTED;
	return 0;
}

/**
 * smb2_is_sign_req() - handler for checking packet signing status
 * @work:	smb work containing notify command buffer
 * @command:	SMB2 command id
 *
 * Return:	true if packed is signed, false otherwise
 */
bool smb2_is_sign_req(struct ksmbd_work *work, unsigned int command)
{
	struct smb2_hdr *rcv_hdr2 = smb2_get_msg(work->request_buf);

	if ((rcv_hdr2->Flags & SMB2_FLAGS_SIGNED) &&
	    command != SMB2_NEGOTIATE_HE &&
	    command != SMB2_SESSION_SETUP_HE &&
	    command != SMB2_OPLOCK_BREAK_HE)
		return true;

	return false;
}

/**
 * smb2_check_sign_req() - handler for req packet sign processing
 * @work:   smb work containing notify command buffer
 *
 * Return:	1 on success, 0 otherwise
 */
int smb2_check_sign_req(struct ksmbd_work *work)
{
	struct smb2_hdr *hdr;
	char signature_req[SMB2_SIGNATURE_SIZE];
	char signature[SMB2_HMACSHA256_SIZE];
	struct kvec iov[1];
	size_t len;

	hdr = smb2_get_msg(work->request_buf);
	if (work->next_smb2_rcv_hdr_off)
		hdr = ksmbd_req_buf_next(work);

	if (!hdr->NextCommand && !work->next_smb2_rcv_hdr_off)
		len = get_rfc1002_len(work->request_buf);
	else if (hdr->NextCommand)
		len = le32_to_cpu(hdr->NextCommand);
	else
		len = get_rfc1002_len(work->request_buf) -
			work->next_smb2_rcv_hdr_off;

	memcpy(signature_req, hdr->Signature, SMB2_SIGNATURE_SIZE);
	memset(hdr->Signature, 0, SMB2_SIGNATURE_SIZE);

	iov[0].iov_base = (char *)&hdr->ProtocolId;
	iov[0].iov_len = len;

	if (ksmbd_sign_smb2_pdu(work->conn, work->sess->sess_key, iov, 1,
				signature))
		return 0;

	if (memcmp(signature, signature_req, SMB2_SIGNATURE_SIZE)) {
		pr_err("bad smb2 signature\n");
		return 0;
	}

	return 1;
}

/**
 * smb2_set_sign_rsp() - handler for rsp packet sign processing
 * @work:   smb work containing notify command buffer
 *
 */
void smb2_set_sign_rsp(struct ksmbd_work *work)
{
	struct smb2_hdr *hdr;
	struct smb2_hdr *req_hdr;
	char signature[SMB2_HMACSHA256_SIZE];
	struct kvec iov[2];
	size_t len;
	int n_vec = 1;

	hdr = smb2_get_msg(work->response_buf);
	if (work->next_smb2_rsp_hdr_off)
		hdr = ksmbd_resp_buf_next(work);

	req_hdr = ksmbd_req_buf_next(work);

	if (!work->next_smb2_rsp_hdr_off) {
		len = get_rfc1002_len(work->response_buf);
		if (req_hdr->NextCommand)
			len = ALIGN(len, 8);
	} else {
		len = get_rfc1002_len(work->response_buf) -
			work->next_smb2_rsp_hdr_off;
		len = ALIGN(len, 8);
	}

	if (req_hdr->NextCommand)
		hdr->NextCommand = cpu_to_le32(len);

	hdr->Flags |= SMB2_FLAGS_SIGNED;
	memset(hdr->Signature, 0, SMB2_SIGNATURE_SIZE);

	iov[0].iov_base = (char *)&hdr->ProtocolId;
	iov[0].iov_len = len;

	if (work->aux_payload_sz) {
		iov[0].iov_len -= work->aux_payload_sz;

		iov[1].iov_base = work->aux_payload_buf;
		iov[1].iov_len = work->aux_payload_sz;
		n_vec++;
	}

	if (!ksmbd_sign_smb2_pdu(work->conn, work->sess->sess_key, iov, n_vec,
				 signature))
		memcpy(hdr->Signature, signature, SMB2_SIGNATURE_SIZE);
}

/**
 * smb3_check_sign_req() - handler for req packet sign processing
 * @work:   smb work containing notify command buffer
 *
 * Return:	1 on success, 0 otherwise
 */
int smb3_check_sign_req(struct ksmbd_work *work)
{
	struct ksmbd_conn *conn = work->conn;
	char *signing_key;
	struct smb2_hdr *hdr;
	struct channel *chann;
	char signature_req[SMB2_SIGNATURE_SIZE];
	char signature[SMB2_CMACAES_SIZE];
	struct kvec iov[1];
	size_t len;

	hdr = smb2_get_msg(work->request_buf);
	if (work->next_smb2_rcv_hdr_off)
		hdr = ksmbd_req_buf_next(work);

	if (!hdr->NextCommand && !work->next_smb2_rcv_hdr_off)
		len = get_rfc1002_len(work->request_buf);
	else if (hdr->NextCommand)
		len = le32_to_cpu(hdr->NextCommand);
	else
		len = get_rfc1002_len(work->request_buf) -
			work->next_smb2_rcv_hdr_off;

	if (le16_to_cpu(hdr->Command) == SMB2_SESSION_SETUP_HE) {
		signing_key = work->sess->smb3signingkey;
	} else {
		chann = lookup_chann_list(work->sess, conn);
		if (!chann) {
			return 0;
		}
		signing_key = chann->smb3signingkey;
	}

	if (!signing_key) {
		pr_err("SMB3 signing key is not generated\n");
		return 0;
	}

	memcpy(signature_req, hdr->Signature, SMB2_SIGNATURE_SIZE);
	memset(hdr->Signature, 0, SMB2_SIGNATURE_SIZE);
	iov[0].iov_base = (char *)&hdr->ProtocolId;
	iov[0].iov_len = len;

	if (ksmbd_sign_smb3_pdu(conn, signing_key, iov, 1, signature))
		return 0;

	if (memcmp(signature, signature_req, SMB2_SIGNATURE_SIZE)) {
		pr_err("bad smb2 signature\n");
		return 0;
	}

	return 1;
}

/**
 * smb3_set_sign_rsp() - handler for rsp packet sign processing
 * @work:   smb work containing notify command buffer
 *
 */
void smb3_set_sign_rsp(struct ksmbd_work *work)
{
	struct ksmbd_conn *conn = work->conn;
	struct smb2_hdr *req_hdr, *hdr;
	struct channel *chann;
	char signature[SMB2_CMACAES_SIZE];
	struct kvec iov[2];
	int n_vec = 1;
	size_t len;
	char *signing_key;

	hdr = smb2_get_msg(work->response_buf);
	if (work->next_smb2_rsp_hdr_off)
		hdr = ksmbd_resp_buf_next(work);

	req_hdr = ksmbd_req_buf_next(work);

	if (!work->next_smb2_rsp_hdr_off) {
		len = get_rfc1002_len(work->response_buf);
		if (req_hdr->NextCommand)
			len = ALIGN(len, 8);
	} else {
		len = get_rfc1002_len(work->response_buf) -
			work->next_smb2_rsp_hdr_off;
		len = ALIGN(len, 8);
	}

	if (conn->binding == false &&
	    le16_to_cpu(hdr->Command) == SMB2_SESSION_SETUP_HE) {
		signing_key = work->sess->smb3signingkey;
	} else {
		chann = lookup_chann_list(work->sess, work->conn);
		if (!chann) {
			return;
		}
		signing_key = chann->smb3signingkey;
	}

	if (!signing_key)
		return;

	if (req_hdr->NextCommand)
		hdr->NextCommand = cpu_to_le32(len);

	hdr->Flags |= SMB2_FLAGS_SIGNED;
	memset(hdr->Signature, 0, SMB2_SIGNATURE_SIZE);
	iov[0].iov_base = (char *)&hdr->ProtocolId;
	iov[0].iov_len = len;
	if (work->aux_payload_sz) {
		iov[0].iov_len -= work->aux_payload_sz;
		iov[1].iov_base = work->aux_payload_buf;
		iov[1].iov_len = work->aux_payload_sz;
		n_vec++;
	}

	if (!ksmbd_sign_smb3_pdu(conn, signing_key, iov, n_vec, signature))
		memcpy(hdr->Signature, signature, SMB2_SIGNATURE_SIZE);
}

/**
 * smb3_preauth_hash_rsp() - handler for computing preauth hash on response
 * @work:   smb work containing response buffer
 *
 */
void smb3_preauth_hash_rsp(struct ksmbd_work *work)
{
	struct ksmbd_conn *conn = work->conn;
	struct ksmbd_session *sess = work->sess;
	struct smb2_hdr *req, *rsp;

	if (conn->dialect != SMB311_PROT_ID)
		return;

	WORK_BUFFERS(work, req, rsp);

	if (le16_to_cpu(req->Command) == SMB2_NEGOTIATE_HE &&
	    conn->preauth_info)
		ksmbd_gen_preauth_integrity_hash(conn, work->response_buf,
						 conn->preauth_info->Preauth_HashValue);

	if (le16_to_cpu(rsp->Command) == SMB2_SESSION_SETUP_HE && sess) {
		__u8 *hash_value;

		if (conn->binding) {
			struct preauth_session *preauth_sess;

			preauth_sess = ksmbd_preauth_session_lookup(conn, sess->id);
			if (!preauth_sess)
				return;
			hash_value = preauth_sess->Preauth_HashValue;
		} else {
			hash_value = sess->Preauth_HashValue;
			if (!hash_value)
				return;
		}
		ksmbd_gen_preauth_integrity_hash(conn, work->response_buf,
						 hash_value);
	}
}

static void fill_transform_hdr(void *tr_buf, char *old_buf, __le16 cipher_type)
{
	struct smb2_transform_hdr *tr_hdr = tr_buf + 4;
	struct smb2_hdr *hdr = smb2_get_msg(old_buf);
	unsigned int orig_len = get_rfc1002_len(old_buf);

	/* tr_buf must be cleared by the caller */
	tr_hdr->ProtocolId = SMB2_TRANSFORM_PROTO_NUM;
	tr_hdr->OriginalMessageSize = cpu_to_le32(orig_len);
	tr_hdr->Flags = cpu_to_le16(TRANSFORM_FLAG_ENCRYPTED);
	if (cipher_type == SMB2_ENCRYPTION_AES128_GCM ||
	    cipher_type == SMB2_ENCRYPTION_AES256_GCM)
		get_random_bytes(&tr_hdr->Nonce, SMB3_AES_GCM_NONCE);
	else
		get_random_bytes(&tr_hdr->Nonce, SMB3_AES_CCM_NONCE);
	memcpy(&tr_hdr->SessionId, &hdr->SessionId, 8);
	inc_rfc1001_len(tr_buf, sizeof(struct smb2_transform_hdr));
	inc_rfc1001_len(tr_buf, orig_len);
}

int smb3_encrypt_resp(struct ksmbd_work *work)
{
	char *buf = work->response_buf;
	struct kvec iov[3];
	int rc = -ENOMEM;
	int buf_size = 0, rq_nvec = 2 + (work->aux_payload_sz ? 1 : 0);

	if (ARRAY_SIZE(iov) < rq_nvec)
		return -ENOMEM;

	work->tr_buf = kzalloc(sizeof(struct smb2_transform_hdr) + 4, GFP_KERNEL);
	if (!work->tr_buf)
		return rc;

	/* fill transform header */
	fill_transform_hdr(work->tr_buf, buf, work->conn->cipher_type);

	iov[0].iov_base = work->tr_buf;
	iov[0].iov_len = sizeof(struct smb2_transform_hdr) + 4;
	buf_size += iov[0].iov_len - 4;

	iov[1].iov_base = buf + 4;
	iov[1].iov_len = get_rfc1002_len(buf);
	if (work->aux_payload_sz) {
		iov[1].iov_len = work->resp_hdr_sz - 4;

		iov[2].iov_base = work->aux_payload_buf;
		iov[2].iov_len = work->aux_payload_sz;
		buf_size += iov[2].iov_len;
	}
	buf_size += iov[1].iov_len;
	work->resp_hdr_sz = iov[1].iov_len;

	rc = ksmbd_crypt_message(work, iov, rq_nvec, 1);
	if (rc)
		return rc;

	memmove(buf, iov[1].iov_base, iov[1].iov_len);
	*(__be32 *)work->tr_buf = cpu_to_be32(buf_size);

	return rc;
}

bool smb3_is_transform_hdr(void *buf)
{
	struct smb2_transform_hdr *trhdr = smb2_get_msg(buf);

	return trhdr->ProtocolId == SMB2_TRANSFORM_PROTO_NUM;
}

int smb3_decrypt_req(struct ksmbd_work *work)
{
	struct ksmbd_session *sess;
	char *buf = work->request_buf;
	unsigned int pdu_length = get_rfc1002_len(buf);
	struct kvec iov[2];
	int buf_data_size = pdu_length - sizeof(struct smb2_transform_hdr);
	struct smb2_transform_hdr *tr_hdr = smb2_get_msg(buf);
	int rc = 0;

	if (buf_data_size < sizeof(struct smb2_hdr)) {
		pr_err("Transform message is too small (%u)\n",
		       pdu_length);
		return -ECONNABORTED;
	}

	if (buf_data_size < le32_to_cpu(tr_hdr->OriginalMessageSize)) {
		pr_err("Transform message is broken\n");
		return -ECONNABORTED;
	}

	sess = ksmbd_session_lookup_all(work->conn, le64_to_cpu(tr_hdr->SessionId));
	if (!sess) {
		pr_err("invalid session id(%llx) in transform header\n",
		       le64_to_cpu(tr_hdr->SessionId));
		return -ECONNABORTED;
	}

	iov[0].iov_base = buf;
	iov[0].iov_len = sizeof(struct smb2_transform_hdr) + 4;
	iov[1].iov_base = buf + sizeof(struct smb2_transform_hdr) + 4;
	iov[1].iov_len = buf_data_size;
	rc = ksmbd_crypt_message(work, iov, 2, 0);
	if (rc)
		return rc;

	memmove(buf + 4, iov[1].iov_base, buf_data_size);
	*(__be32 *)buf = cpu_to_be32(buf_data_size);

	return rc;
}

bool smb3_11_final_sess_setup_resp(struct ksmbd_work *work)
{
	struct ksmbd_conn *conn = work->conn;
	struct ksmbd_session *sess = work->sess;
	struct smb2_hdr *rsp = smb2_get_msg(work->response_buf);

	if (conn->dialect < SMB30_PROT_ID)
		return false;

	if (work->next_smb2_rcv_hdr_off)
		rsp = ksmbd_resp_buf_next(work);

	if (le16_to_cpu(rsp->Command) == SMB2_SESSION_SETUP_HE &&
	    sess->user && !user_guest(sess->user) &&
	    rsp->Status == STATUS_SUCCESS)
		return true;
	return false;
}<|MERGE_RESOLUTION|>--- conflicted
+++ resolved
@@ -7098,19 +7098,9 @@
 
 				ksmbd_vfs_posix_lock_wait(flock);
 
-<<<<<<< HEAD
-				spin_lock(&work->conn->request_lock);
-				spin_lock(&fp->f_lock);
-				list_del(&work->fp_entry);
-				work->cancel_fn = NULL;
-				kfree(argv);
-				spin_unlock(&fp->f_lock);
-				spin_unlock(&work->conn->request_lock);
-=======
 				spin_lock(&fp->f_lock);
 				list_del(&work->fp_entry);
 				spin_unlock(&fp->f_lock);
->>>>>>> 5729a900
 
 				if (work->state != KSMBD_WORK_ACTIVE) {
 					list_del(&smb_lock->llist);
@@ -7141,11 +7131,7 @@
 				spin_lock(&work->conn->llist_lock);
 				list_del(&smb_lock->clist);
 				spin_unlock(&work->conn->llist_lock);
-<<<<<<< HEAD
-
-=======
 				release_async_work(work);
->>>>>>> 5729a900
 				goto retry;
 			} else if (!rc) {
 				spin_lock(&work->conn->llist_lock);
