// SPDX-License-Identifier: GPL-2.0-only
/*
 *  linux/fs/namespace.c
 *
 * (C) Copyright Al Viro 2000, 2001
 *
 * Based on code from fs/super.c, copyright Linus Torvalds and others.
 * Heavily rewritten.
 */

#include <linux/syscalls.h>
#include <linux/export.h>
#include <linux/capability.h>
#include <linux/mnt_namespace.h>
#include <linux/user_namespace.h>
#include <linux/namei.h>
#include <linux/security.h>
#include <linux/cred.h>
#include <linux/idr.h>
#include <linux/init.h>		/* init_rootfs */
#include <linux/fs_struct.h>	/* get_fs_root et.al. */
#include <linux/fsnotify.h>	/* fsnotify_vfsmount_delete */
#include <linux/file.h>
#include <linux/uaccess.h>
#include <linux/proc_ns.h>
#include <linux/magic.h>
#include <linux/memblock.h>
#include <linux/proc_fs.h>
#include <linux/task_work.h>
#include <linux/sched/task.h>
#include <uapi/linux/mount.h>
#include <linux/fs_context.h>
#include <linux/shmem_fs.h>
#include <linux/mnt_idmapping.h>
#include <linux/nospec.h>

#include "pnode.h"
#include "internal.h"

/* Maximum number of mounts in a mount namespace */
static unsigned int sysctl_mount_max __read_mostly = 100000;

static unsigned int m_hash_mask __ro_after_init;
static unsigned int m_hash_shift __ro_after_init;
static unsigned int mp_hash_mask __ro_after_init;
static unsigned int mp_hash_shift __ro_after_init;

static __initdata unsigned long mhash_entries;
static int __init set_mhash_entries(char *str)
{
	if (!str)
		return 0;
	mhash_entries = simple_strtoul(str, &str, 0);
	return 1;
}
__setup("mhash_entries=", set_mhash_entries);

static __initdata unsigned long mphash_entries;
static int __init set_mphash_entries(char *str)
{
	if (!str)
		return 0;
	mphash_entries = simple_strtoul(str, &str, 0);
	return 1;
}
__setup("mphash_entries=", set_mphash_entries);

static u64 event;
static DEFINE_IDA(mnt_id_ida);
static DEFINE_IDA(mnt_group_ida);

/* Don't allow confusion with old 32bit mount ID */
#define MNT_UNIQUE_ID_OFFSET (1ULL << 31)
static atomic64_t mnt_id_ctr = ATOMIC64_INIT(MNT_UNIQUE_ID_OFFSET);

static struct hlist_head *mount_hashtable __ro_after_init;
static struct hlist_head *mountpoint_hashtable __ro_after_init;
static struct kmem_cache *mnt_cache __ro_after_init;
static DECLARE_RWSEM(namespace_sem);
static HLIST_HEAD(unmounted);	/* protected by namespace_sem */
static LIST_HEAD(ex_mountpoints); /* protected by namespace_sem */
static DEFINE_RWLOCK(mnt_ns_tree_lock);
static struct rb_root mnt_ns_tree = RB_ROOT; /* protected by mnt_ns_tree_lock */

struct mount_kattr {
	unsigned int attr_set;
	unsigned int attr_clr;
	unsigned int propagation;
	unsigned int lookup_flags;
	bool recurse;
	struct user_namespace *mnt_userns;
	struct mnt_idmap *mnt_idmap;
};

/* /sys/fs */
struct kobject *fs_kobj __ro_after_init;
EXPORT_SYMBOL_GPL(fs_kobj);

/*
 * vfsmount lock may be taken for read to prevent changes to the
 * vfsmount hash, ie. during mountpoint lookups or walking back
 * up the tree.
 *
 * It should be taken for write in all cases where the vfsmount
 * tree or hash is modified or when a vfsmount structure is modified.
 */
__cacheline_aligned_in_smp DEFINE_SEQLOCK(mount_lock);

static int mnt_ns_cmp(u64 seq, const struct mnt_namespace *ns)
{
	u64 seq_b = ns->seq;

	if (seq < seq_b)
		return -1;
	if (seq > seq_b)
		return 1;
	return 0;
}

static inline struct mnt_namespace *node_to_mnt_ns(const struct rb_node *node)
{
	if (!node)
		return NULL;
	return rb_entry(node, struct mnt_namespace, mnt_ns_tree_node);
}

static bool mnt_ns_less(struct rb_node *a, const struct rb_node *b)
{
	struct mnt_namespace *ns_a = node_to_mnt_ns(a);
	struct mnt_namespace *ns_b = node_to_mnt_ns(b);
	u64 seq_a = ns_a->seq;

	return mnt_ns_cmp(seq_a, ns_b) < 0;
}

static void mnt_ns_tree_add(struct mnt_namespace *ns)
{
	guard(write_lock)(&mnt_ns_tree_lock);
	rb_add(&ns->mnt_ns_tree_node, &mnt_ns_tree, mnt_ns_less);
}

static void mnt_ns_release(struct mnt_namespace *ns)
{
	lockdep_assert_not_held(&mnt_ns_tree_lock);

	/* keep alive for {list,stat}mount() */
	if (refcount_dec_and_test(&ns->passive)) {
		put_user_ns(ns->user_ns);
		kfree(ns);
	}
}
DEFINE_FREE(mnt_ns_release, struct mnt_namespace *, if (_T) mnt_ns_release(_T))

static void mnt_ns_tree_remove(struct mnt_namespace *ns)
{
	/* remove from global mount namespace list */
	if (!is_anon_ns(ns)) {
		guard(write_lock)(&mnt_ns_tree_lock);
		rb_erase(&ns->mnt_ns_tree_node, &mnt_ns_tree);
	}

	mnt_ns_release(ns);
}

/*
 * Returns the mount namespace which either has the specified id, or has the
 * next smallest id afer the specified one.
 */
static struct mnt_namespace *mnt_ns_find_id_at(u64 mnt_ns_id)
{
	struct rb_node *node = mnt_ns_tree.rb_node;
	struct mnt_namespace *ret = NULL;

	lockdep_assert_held(&mnt_ns_tree_lock);

	while (node) {
		struct mnt_namespace *n = node_to_mnt_ns(node);

		if (mnt_ns_id <= n->seq) {
			ret = node_to_mnt_ns(node);
			if (mnt_ns_id == n->seq)
				break;
			node = node->rb_left;
		} else {
			node = node->rb_right;
		}
	}
	return ret;
}

/*
 * Lookup a mount namespace by id and take a passive reference count. Taking a
 * passive reference means the mount namespace can be emptied if e.g., the last
 * task holding an active reference exits. To access the mounts of the
 * namespace the @namespace_sem must first be acquired. If the namespace has
 * already shut down before acquiring @namespace_sem, {list,stat}mount() will
 * see that the mount rbtree of the namespace is empty.
 */
static struct mnt_namespace *lookup_mnt_ns(u64 mnt_ns_id)
{
       struct mnt_namespace *ns;

       guard(read_lock)(&mnt_ns_tree_lock);
       ns = mnt_ns_find_id_at(mnt_ns_id);
       if (!ns || ns->seq != mnt_ns_id)
               return NULL;

       refcount_inc(&ns->passive);
       return ns;
}

static inline void lock_mount_hash(void)
{
	write_seqlock(&mount_lock);
}

static inline void unlock_mount_hash(void)
{
	write_sequnlock(&mount_lock);
}

static inline struct hlist_head *m_hash(struct vfsmount *mnt, struct dentry *dentry)
{
	unsigned long tmp = ((unsigned long)mnt / L1_CACHE_BYTES);
	tmp += ((unsigned long)dentry / L1_CACHE_BYTES);
	tmp = tmp + (tmp >> m_hash_shift);
	return &mount_hashtable[tmp & m_hash_mask];
}

static inline struct hlist_head *mp_hash(struct dentry *dentry)
{
	unsigned long tmp = ((unsigned long)dentry / L1_CACHE_BYTES);
	tmp = tmp + (tmp >> mp_hash_shift);
	return &mountpoint_hashtable[tmp & mp_hash_mask];
}

static int mnt_alloc_id(struct mount *mnt)
{
	int res = ida_alloc(&mnt_id_ida, GFP_KERNEL);

	if (res < 0)
		return res;
	mnt->mnt_id = res;
	mnt->mnt_id_unique = atomic64_inc_return(&mnt_id_ctr);
	return 0;
}

static void mnt_free_id(struct mount *mnt)
{
	ida_free(&mnt_id_ida, mnt->mnt_id);
}

/*
 * Allocate a new peer group ID
 */
static int mnt_alloc_group_id(struct mount *mnt)
{
	int res = ida_alloc_min(&mnt_group_ida, 1, GFP_KERNEL);

	if (res < 0)
		return res;
	mnt->mnt_group_id = res;
	return 0;
}

/*
 * Release a peer group ID
 */
void mnt_release_group_id(struct mount *mnt)
{
	ida_free(&mnt_group_ida, mnt->mnt_group_id);
	mnt->mnt_group_id = 0;
}

/*
 * vfsmount lock must be held for read
 */
static inline void mnt_add_count(struct mount *mnt, int n)
{
#ifdef CONFIG_SMP
	this_cpu_add(mnt->mnt_pcp->mnt_count, n);
#else
	preempt_disable();
	mnt->mnt_count += n;
	preempt_enable();
#endif
}

/*
 * vfsmount lock must be held for write
 */
int mnt_get_count(struct mount *mnt)
{
#ifdef CONFIG_SMP
	int count = 0;
	int cpu;

	for_each_possible_cpu(cpu) {
		count += per_cpu_ptr(mnt->mnt_pcp, cpu)->mnt_count;
	}

	return count;
#else
	return mnt->mnt_count;
#endif
}

static struct mount *alloc_vfsmnt(const char *name)
{
	struct mount *mnt = kmem_cache_zalloc(mnt_cache, GFP_KERNEL);
	if (mnt) {
		int err;

		err = mnt_alloc_id(mnt);
		if (err)
			goto out_free_cache;

		if (name) {
			mnt->mnt_devname = kstrdup_const(name,
							 GFP_KERNEL_ACCOUNT);
			if (!mnt->mnt_devname)
				goto out_free_id;
		}

#ifdef CONFIG_SMP
		mnt->mnt_pcp = alloc_percpu(struct mnt_pcp);
		if (!mnt->mnt_pcp)
			goto out_free_devname;

		this_cpu_add(mnt->mnt_pcp->mnt_count, 1);
#else
		mnt->mnt_count = 1;
		mnt->mnt_writers = 0;
#endif

		INIT_HLIST_NODE(&mnt->mnt_hash);
		INIT_LIST_HEAD(&mnt->mnt_child);
		INIT_LIST_HEAD(&mnt->mnt_mounts);
		INIT_LIST_HEAD(&mnt->mnt_list);
		INIT_LIST_HEAD(&mnt->mnt_expire);
		INIT_LIST_HEAD(&mnt->mnt_share);
		INIT_LIST_HEAD(&mnt->mnt_slave_list);
		INIT_LIST_HEAD(&mnt->mnt_slave);
		INIT_HLIST_NODE(&mnt->mnt_mp_list);
		INIT_LIST_HEAD(&mnt->mnt_umounting);
		INIT_HLIST_HEAD(&mnt->mnt_stuck_children);
		RB_CLEAR_NODE(&mnt->mnt_node);
		mnt->mnt.mnt_idmap = &nop_mnt_idmap;
	}
	return mnt;

#ifdef CONFIG_SMP
out_free_devname:
	kfree_const(mnt->mnt_devname);
#endif
out_free_id:
	mnt_free_id(mnt);
out_free_cache:
	kmem_cache_free(mnt_cache, mnt);
	return NULL;
}

/*
 * Most r/o checks on a fs are for operations that take
 * discrete amounts of time, like a write() or unlink().
 * We must keep track of when those operations start
 * (for permission checks) and when they end, so that
 * we can determine when writes are able to occur to
 * a filesystem.
 */
/*
 * __mnt_is_readonly: check whether a mount is read-only
 * @mnt: the mount to check for its write status
 *
 * This shouldn't be used directly ouside of the VFS.
 * It does not guarantee that the filesystem will stay
 * r/w, just that it is right *now*.  This can not and
 * should not be used in place of IS_RDONLY(inode).
 * mnt_want/drop_write() will _keep_ the filesystem
 * r/w.
 */
bool __mnt_is_readonly(struct vfsmount *mnt)
{
	return (mnt->mnt_flags & MNT_READONLY) || sb_rdonly(mnt->mnt_sb);
}
EXPORT_SYMBOL_GPL(__mnt_is_readonly);

static inline void mnt_inc_writers(struct mount *mnt)
{
#ifdef CONFIG_SMP
	this_cpu_inc(mnt->mnt_pcp->mnt_writers);
#else
	mnt->mnt_writers++;
#endif
}

static inline void mnt_dec_writers(struct mount *mnt)
{
#ifdef CONFIG_SMP
	this_cpu_dec(mnt->mnt_pcp->mnt_writers);
#else
	mnt->mnt_writers--;
#endif
}

static unsigned int mnt_get_writers(struct mount *mnt)
{
#ifdef CONFIG_SMP
	unsigned int count = 0;
	int cpu;

	for_each_possible_cpu(cpu) {
		count += per_cpu_ptr(mnt->mnt_pcp, cpu)->mnt_writers;
	}

	return count;
#else
	return mnt->mnt_writers;
#endif
}

static int mnt_is_readonly(struct vfsmount *mnt)
{
	if (READ_ONCE(mnt->mnt_sb->s_readonly_remount))
		return 1;
	/*
	 * The barrier pairs with the barrier in sb_start_ro_state_change()
	 * making sure if we don't see s_readonly_remount set yet, we also will
	 * not see any superblock / mount flag changes done by remount.
	 * It also pairs with the barrier in sb_end_ro_state_change()
	 * assuring that if we see s_readonly_remount already cleared, we will
	 * see the values of superblock / mount flags updated by remount.
	 */
	smp_rmb();
	return __mnt_is_readonly(mnt);
}

/*
 * Most r/o & frozen checks on a fs are for operations that take discrete
 * amounts of time, like a write() or unlink().  We must keep track of when
 * those operations start (for permission checks) and when they end, so that we
 * can determine when writes are able to occur to a filesystem.
 */
/**
 * mnt_get_write_access - get write access to a mount without freeze protection
 * @m: the mount on which to take a write
 *
 * This tells the low-level filesystem that a write is about to be performed to
 * it, and makes sure that writes are allowed (mnt it read-write) before
 * returning success. This operation does not protect against filesystem being
 * frozen. When the write operation is finished, mnt_put_write_access() must be
 * called. This is effectively a refcount.
 */
int mnt_get_write_access(struct vfsmount *m)
{
	struct mount *mnt = real_mount(m);
	int ret = 0;

	preempt_disable();
	mnt_inc_writers(mnt);
	/*
	 * The store to mnt_inc_writers must be visible before we pass
	 * MNT_WRITE_HOLD loop below, so that the slowpath can see our
	 * incremented count after it has set MNT_WRITE_HOLD.
	 */
	smp_mb();
	might_lock(&mount_lock.lock);
	while (READ_ONCE(mnt->mnt.mnt_flags) & MNT_WRITE_HOLD) {
		if (!IS_ENABLED(CONFIG_PREEMPT_RT)) {
			cpu_relax();
		} else {
			/*
			 * This prevents priority inversion, if the task
			 * setting MNT_WRITE_HOLD got preempted on a remote
			 * CPU, and it prevents life lock if the task setting
			 * MNT_WRITE_HOLD has a lower priority and is bound to
			 * the same CPU as the task that is spinning here.
			 */
			preempt_enable();
			lock_mount_hash();
			unlock_mount_hash();
			preempt_disable();
		}
	}
	/*
	 * The barrier pairs with the barrier sb_start_ro_state_change() making
	 * sure that if we see MNT_WRITE_HOLD cleared, we will also see
	 * s_readonly_remount set (or even SB_RDONLY / MNT_READONLY flags) in
	 * mnt_is_readonly() and bail in case we are racing with remount
	 * read-only.
	 */
	smp_rmb();
	if (mnt_is_readonly(m)) {
		mnt_dec_writers(mnt);
		ret = -EROFS;
	}
	preempt_enable();

	return ret;
}
EXPORT_SYMBOL_GPL(mnt_get_write_access);

/**
 * mnt_want_write - get write access to a mount
 * @m: the mount on which to take a write
 *
 * This tells the low-level filesystem that a write is about to be performed to
 * it, and makes sure that writes are allowed (mount is read-write, filesystem
 * is not frozen) before returning success.  When the write operation is
 * finished, mnt_drop_write() must be called.  This is effectively a refcount.
 */
int mnt_want_write(struct vfsmount *m)
{
	int ret;

	sb_start_write(m->mnt_sb);
	ret = mnt_get_write_access(m);
	if (ret)
		sb_end_write(m->mnt_sb);
	return ret;
}
EXPORT_SYMBOL_GPL(mnt_want_write);

/**
 * mnt_get_write_access_file - get write access to a file's mount
 * @file: the file who's mount on which to take a write
 *
 * This is like mnt_get_write_access, but if @file is already open for write it
 * skips incrementing mnt_writers (since the open file already has a reference)
 * and instead only does the check for emergency r/o remounts.  This must be
 * paired with mnt_put_write_access_file.
 */
int mnt_get_write_access_file(struct file *file)
{
	if (file->f_mode & FMODE_WRITER) {
		/*
		 * Superblock may have become readonly while there are still
		 * writable fd's, e.g. due to a fs error with errors=remount-ro
		 */
		if (__mnt_is_readonly(file->f_path.mnt))
			return -EROFS;
		return 0;
	}
	return mnt_get_write_access(file->f_path.mnt);
}

/**
 * mnt_want_write_file - get write access to a file's mount
 * @file: the file who's mount on which to take a write
 *
 * This is like mnt_want_write, but if the file is already open for writing it
 * skips incrementing mnt_writers (since the open file already has a reference)
 * and instead only does the freeze protection and the check for emergency r/o
 * remounts.  This must be paired with mnt_drop_write_file.
 */
int mnt_want_write_file(struct file *file)
{
	int ret;

	sb_start_write(file_inode(file)->i_sb);
	ret = mnt_get_write_access_file(file);
	if (ret)
		sb_end_write(file_inode(file)->i_sb);
	return ret;
}
EXPORT_SYMBOL_GPL(mnt_want_write_file);

/**
 * mnt_put_write_access - give up write access to a mount
 * @mnt: the mount on which to give up write access
 *
 * Tells the low-level filesystem that we are done
 * performing writes to it.  Must be matched with
 * mnt_get_write_access() call above.
 */
void mnt_put_write_access(struct vfsmount *mnt)
{
	preempt_disable();
	mnt_dec_writers(real_mount(mnt));
	preempt_enable();
}
EXPORT_SYMBOL_GPL(mnt_put_write_access);

/**
 * mnt_drop_write - give up write access to a mount
 * @mnt: the mount on which to give up write access
 *
 * Tells the low-level filesystem that we are done performing writes to it and
 * also allows filesystem to be frozen again.  Must be matched with
 * mnt_want_write() call above.
 */
void mnt_drop_write(struct vfsmount *mnt)
{
	mnt_put_write_access(mnt);
	sb_end_write(mnt->mnt_sb);
}
EXPORT_SYMBOL_GPL(mnt_drop_write);

void mnt_put_write_access_file(struct file *file)
{
	if (!(file->f_mode & FMODE_WRITER))
		mnt_put_write_access(file->f_path.mnt);
}

void mnt_drop_write_file(struct file *file)
{
	mnt_put_write_access_file(file);
	sb_end_write(file_inode(file)->i_sb);
}
EXPORT_SYMBOL(mnt_drop_write_file);

/**
 * mnt_hold_writers - prevent write access to the given mount
 * @mnt: mnt to prevent write access to
 *
 * Prevents write access to @mnt if there are no active writers for @mnt.
 * This function needs to be called and return successfully before changing
 * properties of @mnt that need to remain stable for callers with write access
 * to @mnt.
 *
 * After this functions has been called successfully callers must pair it with
 * a call to mnt_unhold_writers() in order to stop preventing write access to
 * @mnt.
 *
 * Context: This function expects lock_mount_hash() to be held serializing
 *          setting MNT_WRITE_HOLD.
 * Return: On success 0 is returned.
 *	   On error, -EBUSY is returned.
 */
static inline int mnt_hold_writers(struct mount *mnt)
{
	mnt->mnt.mnt_flags |= MNT_WRITE_HOLD;
	/*
	 * After storing MNT_WRITE_HOLD, we'll read the counters. This store
	 * should be visible before we do.
	 */
	smp_mb();

	/*
	 * With writers on hold, if this value is zero, then there are
	 * definitely no active writers (although held writers may subsequently
	 * increment the count, they'll have to wait, and decrement it after
	 * seeing MNT_READONLY).
	 *
	 * It is OK to have counter incremented on one CPU and decremented on
	 * another: the sum will add up correctly. The danger would be when we
	 * sum up each counter, if we read a counter before it is incremented,
	 * but then read another CPU's count which it has been subsequently
	 * decremented from -- we would see more decrements than we should.
	 * MNT_WRITE_HOLD protects against this scenario, because
	 * mnt_want_write first increments count, then smp_mb, then spins on
	 * MNT_WRITE_HOLD, so it can't be decremented by another CPU while
	 * we're counting up here.
	 */
	if (mnt_get_writers(mnt) > 0)
		return -EBUSY;

	return 0;
}

/**
 * mnt_unhold_writers - stop preventing write access to the given mount
 * @mnt: mnt to stop preventing write access to
 *
 * Stop preventing write access to @mnt allowing callers to gain write access
 * to @mnt again.
 *
 * This function can only be called after a successful call to
 * mnt_hold_writers().
 *
 * Context: This function expects lock_mount_hash() to be held.
 */
static inline void mnt_unhold_writers(struct mount *mnt)
{
	/*
	 * MNT_READONLY must become visible before ~MNT_WRITE_HOLD, so writers
	 * that become unheld will see MNT_READONLY.
	 */
	smp_wmb();
	mnt->mnt.mnt_flags &= ~MNT_WRITE_HOLD;
}

static int mnt_make_readonly(struct mount *mnt)
{
	int ret;

	ret = mnt_hold_writers(mnt);
	if (!ret)
		mnt->mnt.mnt_flags |= MNT_READONLY;
	mnt_unhold_writers(mnt);
	return ret;
}

int sb_prepare_remount_readonly(struct super_block *sb)
{
	struct mount *mnt;
	int err = 0;

	/* Racy optimization.  Recheck the counter under MNT_WRITE_HOLD */
	if (atomic_long_read(&sb->s_remove_count))
		return -EBUSY;

	lock_mount_hash();
	list_for_each_entry(mnt, &sb->s_mounts, mnt_instance) {
		if (!(mnt->mnt.mnt_flags & MNT_READONLY)) {
			err = mnt_hold_writers(mnt);
			if (err)
				break;
		}
	}
	if (!err && atomic_long_read(&sb->s_remove_count))
		err = -EBUSY;

	if (!err)
		sb_start_ro_state_change(sb);
	list_for_each_entry(mnt, &sb->s_mounts, mnt_instance) {
		if (mnt->mnt.mnt_flags & MNT_WRITE_HOLD)
			mnt->mnt.mnt_flags &= ~MNT_WRITE_HOLD;
	}
	unlock_mount_hash();

	return err;
}

static void free_vfsmnt(struct mount *mnt)
{
	mnt_idmap_put(mnt_idmap(&mnt->mnt));
	kfree_const(mnt->mnt_devname);
#ifdef CONFIG_SMP
	free_percpu(mnt->mnt_pcp);
#endif
	kmem_cache_free(mnt_cache, mnt);
}

static void delayed_free_vfsmnt(struct rcu_head *head)
{
	free_vfsmnt(container_of(head, struct mount, mnt_rcu));
}

/* call under rcu_read_lock */
int __legitimize_mnt(struct vfsmount *bastard, unsigned seq)
{
	struct mount *mnt;
	if (read_seqretry(&mount_lock, seq))
		return 1;
	if (bastard == NULL)
		return 0;
	mnt = real_mount(bastard);
	mnt_add_count(mnt, 1);
	smp_mb();			// see mntput_no_expire()
	if (likely(!read_seqretry(&mount_lock, seq)))
		return 0;
	if (bastard->mnt_flags & MNT_SYNC_UMOUNT) {
		mnt_add_count(mnt, -1);
		return 1;
	}
	lock_mount_hash();
	if (unlikely(bastard->mnt_flags & MNT_DOOMED)) {
		mnt_add_count(mnt, -1);
		unlock_mount_hash();
		return 1;
	}
	unlock_mount_hash();
	/* caller will mntput() */
	return -1;
}

/* call under rcu_read_lock */
static bool legitimize_mnt(struct vfsmount *bastard, unsigned seq)
{
	int res = __legitimize_mnt(bastard, seq);
	if (likely(!res))
		return true;
	if (unlikely(res < 0)) {
		rcu_read_unlock();
		mntput(bastard);
		rcu_read_lock();
	}
	return false;
}

/**
 * __lookup_mnt - find first child mount
 * @mnt:	parent mount
 * @dentry:	mountpoint
 *
 * If @mnt has a child mount @c mounted @dentry find and return it.
 *
 * Note that the child mount @c need not be unique. There are cases
 * where shadow mounts are created. For example, during mount
 * propagation when a source mount @mnt whose root got overmounted by a
 * mount @o after path lookup but before @namespace_sem could be
 * acquired gets copied and propagated. So @mnt gets copied including
 * @o. When @mnt is propagated to a destination mount @d that already
 * has another mount @n mounted at the same mountpoint then the source
 * mount @mnt will be tucked beneath @n, i.e., @n will be mounted on
 * @mnt and @mnt mounted on @d. Now both @n and @o are mounted at @mnt
 * on @dentry.
 *
 * Return: The first child of @mnt mounted @dentry or NULL.
 */
struct mount *__lookup_mnt(struct vfsmount *mnt, struct dentry *dentry)
{
	struct hlist_head *head = m_hash(mnt, dentry);
	struct mount *p;

	hlist_for_each_entry_rcu(p, head, mnt_hash)
		if (&p->mnt_parent->mnt == mnt && p->mnt_mountpoint == dentry)
			return p;
	return NULL;
}

/*
 * lookup_mnt - Return the first child mount mounted at path
 *
 * "First" means first mounted chronologically.  If you create the
 * following mounts:
 *
 * mount /dev/sda1 /mnt
 * mount /dev/sda2 /mnt
 * mount /dev/sda3 /mnt
 *
 * Then lookup_mnt() on the base /mnt dentry in the root mount will
 * return successively the root dentry and vfsmount of /dev/sda1, then
 * /dev/sda2, then /dev/sda3, then NULL.
 *
 * lookup_mnt takes a reference to the found vfsmount.
 */
struct vfsmount *lookup_mnt(const struct path *path)
{
	struct mount *child_mnt;
	struct vfsmount *m;
	unsigned seq;

	rcu_read_lock();
	do {
		seq = read_seqbegin(&mount_lock);
		child_mnt = __lookup_mnt(path->mnt, path->dentry);
		m = child_mnt ? &child_mnt->mnt : NULL;
	} while (!legitimize_mnt(m, seq));
	rcu_read_unlock();
	return m;
}

/*
 * __is_local_mountpoint - Test to see if dentry is a mountpoint in the
 *                         current mount namespace.
 *
 * The common case is dentries are not mountpoints at all and that
 * test is handled inline.  For the slow case when we are actually
 * dealing with a mountpoint of some kind, walk through all of the
 * mounts in the current mount namespace and test to see if the dentry
 * is a mountpoint.
 *
 * The mount_hashtable is not usable in the context because we
 * need to identify all mounts that may be in the current mount
 * namespace not just a mount that happens to have some specified
 * parent mount.
 */
bool __is_local_mountpoint(struct dentry *dentry)
{
	struct mnt_namespace *ns = current->nsproxy->mnt_ns;
	struct mount *mnt, *n;
	bool is_covered = false;

	down_read(&namespace_sem);
	rbtree_postorder_for_each_entry_safe(mnt, n, &ns->mounts, mnt_node) {
		is_covered = (mnt->mnt_mountpoint == dentry);
		if (is_covered)
			break;
	}
	up_read(&namespace_sem);

	return is_covered;
}

static struct mountpoint *lookup_mountpoint(struct dentry *dentry)
{
	struct hlist_head *chain = mp_hash(dentry);
	struct mountpoint *mp;

	hlist_for_each_entry(mp, chain, m_hash) {
		if (mp->m_dentry == dentry) {
			mp->m_count++;
			return mp;
		}
	}
	return NULL;
}

static struct mountpoint *get_mountpoint(struct dentry *dentry)
{
	struct mountpoint *mp, *new = NULL;
	int ret;

	if (d_mountpoint(dentry)) {
		/* might be worth a WARN_ON() */
		if (d_unlinked(dentry))
			return ERR_PTR(-ENOENT);
mountpoint:
		read_seqlock_excl(&mount_lock);
		mp = lookup_mountpoint(dentry);
		read_sequnlock_excl(&mount_lock);
		if (mp)
			goto done;
	}

	if (!new)
		new = kmalloc(sizeof(struct mountpoint), GFP_KERNEL);
	if (!new)
		return ERR_PTR(-ENOMEM);


	/* Exactly one processes may set d_mounted */
	ret = d_set_mounted(dentry);

	/* Someone else set d_mounted? */
	if (ret == -EBUSY)
		goto mountpoint;

	/* The dentry is not available as a mountpoint? */
	mp = ERR_PTR(ret);
	if (ret)
		goto done;

	/* Add the new mountpoint to the hash table */
	read_seqlock_excl(&mount_lock);
	new->m_dentry = dget(dentry);
	new->m_count = 1;
	hlist_add_head(&new->m_hash, mp_hash(dentry));
	INIT_HLIST_HEAD(&new->m_list);
	read_sequnlock_excl(&mount_lock);

	mp = new;
	new = NULL;
done:
	kfree(new);
	return mp;
}

/*
 * vfsmount lock must be held.  Additionally, the caller is responsible
 * for serializing calls for given disposal list.
 */
static void __put_mountpoint(struct mountpoint *mp, struct list_head *list)
{
	if (!--mp->m_count) {
		struct dentry *dentry = mp->m_dentry;
		BUG_ON(!hlist_empty(&mp->m_list));
		spin_lock(&dentry->d_lock);
		dentry->d_flags &= ~DCACHE_MOUNTED;
		spin_unlock(&dentry->d_lock);
		dput_to_list(dentry, list);
		hlist_del(&mp->m_hash);
		kfree(mp);
	}
}

/* called with namespace_lock and vfsmount lock */
static void put_mountpoint(struct mountpoint *mp)
{
	__put_mountpoint(mp, &ex_mountpoints);
}

static inline int check_mnt(struct mount *mnt)
{
	return mnt->mnt_ns == current->nsproxy->mnt_ns;
}

/*
 * vfsmount lock must be held for write
 */
static void touch_mnt_namespace(struct mnt_namespace *ns)
{
	if (ns) {
		ns->event = ++event;
		wake_up_interruptible(&ns->poll);
	}
}

/*
 * vfsmount lock must be held for write
 */
static void __touch_mnt_namespace(struct mnt_namespace *ns)
{
	if (ns && ns->event != event) {
		ns->event = event;
		wake_up_interruptible(&ns->poll);
	}
}

/*
 * vfsmount lock must be held for write
 */
static struct mountpoint *unhash_mnt(struct mount *mnt)
{
	struct mountpoint *mp;
	mnt->mnt_parent = mnt;
	mnt->mnt_mountpoint = mnt->mnt.mnt_root;
	list_del_init(&mnt->mnt_child);
	hlist_del_init_rcu(&mnt->mnt_hash);
	hlist_del_init(&mnt->mnt_mp_list);
	mp = mnt->mnt_mp;
	mnt->mnt_mp = NULL;
	return mp;
}

/*
 * vfsmount lock must be held for write
 */
static void umount_mnt(struct mount *mnt)
{
	put_mountpoint(unhash_mnt(mnt));
}

/*
 * vfsmount lock must be held for write
 */
void mnt_set_mountpoint(struct mount *mnt,
			struct mountpoint *mp,
			struct mount *child_mnt)
{
	mp->m_count++;
	mnt_add_count(mnt, 1);	/* essentially, that's mntget */
	child_mnt->mnt_mountpoint = mp->m_dentry;
	child_mnt->mnt_parent = mnt;
	child_mnt->mnt_mp = mp;
	hlist_add_head(&child_mnt->mnt_mp_list, &mp->m_list);
}

/**
 * mnt_set_mountpoint_beneath - mount a mount beneath another one
 *
 * @new_parent: the source mount
 * @top_mnt:    the mount beneath which @new_parent is mounted
 * @new_mp:     the new mountpoint of @top_mnt on @new_parent
 *
 * Remove @top_mnt from its current mountpoint @top_mnt->mnt_mp and
 * parent @top_mnt->mnt_parent and mount it on top of @new_parent at
 * @new_mp. And mount @new_parent on the old parent and old
 * mountpoint of @top_mnt.
 *
 * Context: This function expects namespace_lock() and lock_mount_hash()
 *          to have been acquired in that order.
 */
static void mnt_set_mountpoint_beneath(struct mount *new_parent,
				       struct mount *top_mnt,
				       struct mountpoint *new_mp)
{
	struct mount *old_top_parent = top_mnt->mnt_parent;
	struct mountpoint *old_top_mp = top_mnt->mnt_mp;

	mnt_set_mountpoint(old_top_parent, old_top_mp, new_parent);
	mnt_change_mountpoint(new_parent, new_mp, top_mnt);
}


static void __attach_mnt(struct mount *mnt, struct mount *parent)
{
	hlist_add_head_rcu(&mnt->mnt_hash,
			   m_hash(&parent->mnt, mnt->mnt_mountpoint));
	list_add_tail(&mnt->mnt_child, &parent->mnt_mounts);
}

/**
 * attach_mnt - mount a mount, attach to @mount_hashtable and parent's
 *              list of child mounts
 * @parent:  the parent
 * @mnt:     the new mount
 * @mp:      the new mountpoint
 * @beneath: whether to mount @mnt beneath or on top of @parent
 *
 * If @beneath is false, mount @mnt at @mp on @parent. Then attach @mnt
 * to @parent's child mount list and to @mount_hashtable.
 *
 * If @beneath is true, remove @mnt from its current parent and
 * mountpoint and mount it on @mp on @parent, and mount @parent on the
 * old parent and old mountpoint of @mnt. Finally, attach @parent to
 * @mnt_hashtable and @parent->mnt_parent->mnt_mounts.
 *
 * Note, when __attach_mnt() is called @mnt->mnt_parent already points
 * to the correct parent.
 *
 * Context: This function expects namespace_lock() and lock_mount_hash()
 *          to have been acquired in that order.
 */
static void attach_mnt(struct mount *mnt, struct mount *parent,
		       struct mountpoint *mp, bool beneath)
{
	if (beneath)
		mnt_set_mountpoint_beneath(mnt, parent, mp);
	else
		mnt_set_mountpoint(parent, mp, mnt);
	/*
	 * Note, @mnt->mnt_parent has to be used. If @mnt was mounted
	 * beneath @parent then @mnt will need to be attached to
	 * @parent's old parent, not @parent. IOW, @mnt->mnt_parent
	 * isn't the same mount as @parent.
	 */
	__attach_mnt(mnt, mnt->mnt_parent);
}

void mnt_change_mountpoint(struct mount *parent, struct mountpoint *mp, struct mount *mnt)
{
	struct mountpoint *old_mp = mnt->mnt_mp;
	struct mount *old_parent = mnt->mnt_parent;

	list_del_init(&mnt->mnt_child);
	hlist_del_init(&mnt->mnt_mp_list);
	hlist_del_init_rcu(&mnt->mnt_hash);

	attach_mnt(mnt, parent, mp, false);

	put_mountpoint(old_mp);
	mnt_add_count(old_parent, -1);
}

static inline struct mount *node_to_mount(struct rb_node *node)
{
	return node ? rb_entry(node, struct mount, mnt_node) : NULL;
}

static void mnt_add_to_ns(struct mnt_namespace *ns, struct mount *mnt)
{
	struct rb_node **link = &ns->mounts.rb_node;
	struct rb_node *parent = NULL;

	WARN_ON(mnt_ns_attached(mnt));
	mnt->mnt_ns = ns;
	while (*link) {
		parent = *link;
		if (mnt->mnt_id_unique < node_to_mount(parent)->mnt_id_unique)
			link = &parent->rb_left;
		else
			link = &parent->rb_right;
	}
	rb_link_node(&mnt->mnt_node, parent, link);
	rb_insert_color(&mnt->mnt_node, &ns->mounts);
}

/*
 * vfsmount lock must be held for write
 */
static void commit_tree(struct mount *mnt)
{
	struct mount *parent = mnt->mnt_parent;
	struct mount *m;
	LIST_HEAD(head);
	struct mnt_namespace *n = parent->mnt_ns;

	BUG_ON(parent == mnt);

	list_add_tail(&head, &mnt->mnt_list);
	while (!list_empty(&head)) {
		m = list_first_entry(&head, typeof(*m), mnt_list);
		list_del(&m->mnt_list);

		mnt_add_to_ns(n, m);
	}
	n->nr_mounts += n->pending_mounts;
	n->pending_mounts = 0;

	__attach_mnt(mnt, parent);
	touch_mnt_namespace(n);
}

static struct mount *next_mnt(struct mount *p, struct mount *root)
{
	struct list_head *next = p->mnt_mounts.next;
	if (next == &p->mnt_mounts) {
		while (1) {
			if (p == root)
				return NULL;
			next = p->mnt_child.next;
			if (next != &p->mnt_parent->mnt_mounts)
				break;
			p = p->mnt_parent;
		}
	}
	return list_entry(next, struct mount, mnt_child);
}

static struct mount *skip_mnt_tree(struct mount *p)
{
	struct list_head *prev = p->mnt_mounts.prev;
	while (prev != &p->mnt_mounts) {
		p = list_entry(prev, struct mount, mnt_child);
		prev = p->mnt_mounts.prev;
	}
	return p;
}

/**
 * vfs_create_mount - Create a mount for a configured superblock
 * @fc: The configuration context with the superblock attached
 *
 * Create a mount to an already configured superblock.  If necessary, the
 * caller should invoke vfs_get_tree() before calling this.
 *
 * Note that this does not attach the mount to anything.
 */
struct vfsmount *vfs_create_mount(struct fs_context *fc)
{
	struct mount *mnt;

	if (!fc->root)
		return ERR_PTR(-EINVAL);

	mnt = alloc_vfsmnt(fc->source ?: "none");
	if (!mnt)
		return ERR_PTR(-ENOMEM);

	if (fc->sb_flags & SB_KERNMOUNT)
		mnt->mnt.mnt_flags = MNT_INTERNAL;

	atomic_inc(&fc->root->d_sb->s_active);
	mnt->mnt.mnt_sb		= fc->root->d_sb;
	mnt->mnt.mnt_root	= dget(fc->root);
	mnt->mnt_mountpoint	= mnt->mnt.mnt_root;
	mnt->mnt_parent		= mnt;

	lock_mount_hash();
	list_add_tail(&mnt->mnt_instance, &mnt->mnt.mnt_sb->s_mounts);
	unlock_mount_hash();
	return &mnt->mnt;
}
EXPORT_SYMBOL(vfs_create_mount);

struct vfsmount *fc_mount(struct fs_context *fc)
{
	int err = vfs_get_tree(fc);
	if (!err) {
		up_write(&fc->root->d_sb->s_umount);
		return vfs_create_mount(fc);
	}
	return ERR_PTR(err);
}
EXPORT_SYMBOL(fc_mount);

struct vfsmount *vfs_kern_mount(struct file_system_type *type,
				int flags, const char *name,
				void *data)
{
	struct fs_context *fc;
	struct vfsmount *mnt;
	int ret = 0;

	if (!type)
		return ERR_PTR(-EINVAL);

	fc = fs_context_for_mount(type, flags);
	if (IS_ERR(fc))
		return ERR_CAST(fc);

	if (name)
		ret = vfs_parse_fs_string(fc, "source",
					  name, strlen(name));
	if (!ret)
		ret = parse_monolithic_mount_data(fc, data);
	if (!ret)
		mnt = fc_mount(fc);
	else
		mnt = ERR_PTR(ret);

	put_fs_context(fc);
	return mnt;
}
EXPORT_SYMBOL_GPL(vfs_kern_mount);

struct vfsmount *
vfs_submount(const struct dentry *mountpoint, struct file_system_type *type,
	     const char *name, void *data)
{
	/* Until it is worked out how to pass the user namespace
	 * through from the parent mount to the submount don't support
	 * unprivileged mounts with submounts.
	 */
	if (mountpoint->d_sb->s_user_ns != &init_user_ns)
		return ERR_PTR(-EPERM);

	return vfs_kern_mount(type, SB_SUBMOUNT, name, data);
}
EXPORT_SYMBOL_GPL(vfs_submount);

static struct mount *clone_mnt(struct mount *old, struct dentry *root,
					int flag)
{
	struct super_block *sb = old->mnt.mnt_sb;
	struct mount *mnt;
	int err;

	mnt = alloc_vfsmnt(old->mnt_devname);
	if (!mnt)
		return ERR_PTR(-ENOMEM);

	if (flag & (CL_SLAVE | CL_PRIVATE | CL_SHARED_TO_SLAVE))
		mnt->mnt_group_id = 0; /* not a peer of original */
	else
		mnt->mnt_group_id = old->mnt_group_id;

	if ((flag & CL_MAKE_SHARED) && !mnt->mnt_group_id) {
		err = mnt_alloc_group_id(mnt);
		if (err)
			goto out_free;
	}

	mnt->mnt.mnt_flags = old->mnt.mnt_flags;
	mnt->mnt.mnt_flags &= ~(MNT_WRITE_HOLD|MNT_MARKED|MNT_INTERNAL);

	atomic_inc(&sb->s_active);
	mnt->mnt.mnt_idmap = mnt_idmap_get(mnt_idmap(&old->mnt));

	mnt->mnt.mnt_sb = sb;
	mnt->mnt.mnt_root = dget(root);
	mnt->mnt_mountpoint = mnt->mnt.mnt_root;
	mnt->mnt_parent = mnt;
	lock_mount_hash();
	list_add_tail(&mnt->mnt_instance, &sb->s_mounts);
	unlock_mount_hash();

	if ((flag & CL_SLAVE) ||
	    ((flag & CL_SHARED_TO_SLAVE) && IS_MNT_SHARED(old))) {
		list_add(&mnt->mnt_slave, &old->mnt_slave_list);
		mnt->mnt_master = old;
		CLEAR_MNT_SHARED(mnt);
	} else if (!(flag & CL_PRIVATE)) {
		if ((flag & CL_MAKE_SHARED) || IS_MNT_SHARED(old))
			list_add(&mnt->mnt_share, &old->mnt_share);
		if (IS_MNT_SLAVE(old))
			list_add(&mnt->mnt_slave, &old->mnt_slave);
		mnt->mnt_master = old->mnt_master;
	} else {
		CLEAR_MNT_SHARED(mnt);
	}
	if (flag & CL_MAKE_SHARED)
		set_mnt_shared(mnt);

	/* stick the duplicate mount on the same expiry list
	 * as the original if that was on one */
	if (flag & CL_EXPIRE) {
		if (!list_empty(&old->mnt_expire))
			list_add(&mnt->mnt_expire, &old->mnt_expire);
	}

	return mnt;

 out_free:
	mnt_free_id(mnt);
	free_vfsmnt(mnt);
	return ERR_PTR(err);
}

static void cleanup_mnt(struct mount *mnt)
{
	struct hlist_node *p;
	struct mount *m;
	/*
	 * The warning here probably indicates that somebody messed
	 * up a mnt_want/drop_write() pair.  If this happens, the
	 * filesystem was probably unable to make r/w->r/o transitions.
	 * The locking used to deal with mnt_count decrement provides barriers,
	 * so mnt_get_writers() below is safe.
	 */
	WARN_ON(mnt_get_writers(mnt));
	if (unlikely(mnt->mnt_pins.first))
		mnt_pin_kill(mnt);
	hlist_for_each_entry_safe(m, p, &mnt->mnt_stuck_children, mnt_umount) {
		hlist_del(&m->mnt_umount);
		mntput(&m->mnt);
	}
	fsnotify_vfsmount_delete(&mnt->mnt);
	dput(mnt->mnt.mnt_root);
	deactivate_super(mnt->mnt.mnt_sb);
	mnt_free_id(mnt);
	call_rcu(&mnt->mnt_rcu, delayed_free_vfsmnt);
}

static void __cleanup_mnt(struct rcu_head *head)
{
	cleanup_mnt(container_of(head, struct mount, mnt_rcu));
}

static LLIST_HEAD(delayed_mntput_list);
static void delayed_mntput(struct work_struct *unused)
{
	struct llist_node *node = llist_del_all(&delayed_mntput_list);
	struct mount *m, *t;

	llist_for_each_entry_safe(m, t, node, mnt_llist)
		cleanup_mnt(m);
}
static DECLARE_DELAYED_WORK(delayed_mntput_work, delayed_mntput);

static void mntput_no_expire(struct mount *mnt)
{
	LIST_HEAD(list);
	int count;

	rcu_read_lock();
	if (likely(READ_ONCE(mnt->mnt_ns))) {
		/*
		 * Since we don't do lock_mount_hash() here,
		 * ->mnt_ns can change under us.  However, if it's
		 * non-NULL, then there's a reference that won't
		 * be dropped until after an RCU delay done after
		 * turning ->mnt_ns NULL.  So if we observe it
		 * non-NULL under rcu_read_lock(), the reference
		 * we are dropping is not the final one.
		 */
		mnt_add_count(mnt, -1);
		rcu_read_unlock();
		return;
	}
	lock_mount_hash();
	/*
	 * make sure that if __legitimize_mnt() has not seen us grab
	 * mount_lock, we'll see their refcount increment here.
	 */
	smp_mb();
	mnt_add_count(mnt, -1);
	count = mnt_get_count(mnt);
	if (count != 0) {
		WARN_ON(count < 0);
		rcu_read_unlock();
		unlock_mount_hash();
		return;
	}
	if (unlikely(mnt->mnt.mnt_flags & MNT_DOOMED)) {
		rcu_read_unlock();
		unlock_mount_hash();
		return;
	}
	mnt->mnt.mnt_flags |= MNT_DOOMED;
	rcu_read_unlock();

	list_del(&mnt->mnt_instance);

	if (unlikely(!list_empty(&mnt->mnt_mounts))) {
		struct mount *p, *tmp;
		list_for_each_entry_safe(p, tmp, &mnt->mnt_mounts,  mnt_child) {
			__put_mountpoint(unhash_mnt(p), &list);
			hlist_add_head(&p->mnt_umount, &mnt->mnt_stuck_children);
		}
	}
	unlock_mount_hash();
	shrink_dentry_list(&list);

	if (likely(!(mnt->mnt.mnt_flags & MNT_INTERNAL))) {
		struct task_struct *task = current;
		if (likely(!(task->flags & PF_KTHREAD))) {
			init_task_work(&mnt->mnt_rcu, __cleanup_mnt);
			if (!task_work_add(task, &mnt->mnt_rcu, TWA_RESUME))
				return;
		}
		if (llist_add(&mnt->mnt_llist, &delayed_mntput_list))
			schedule_delayed_work(&delayed_mntput_work, 1);
		return;
	}
	cleanup_mnt(mnt);
}

void mntput(struct vfsmount *mnt)
{
	if (mnt) {
		struct mount *m = real_mount(mnt);
		/* avoid cacheline pingpong */
		if (unlikely(m->mnt_expiry_mark))
			WRITE_ONCE(m->mnt_expiry_mark, 0);
		mntput_no_expire(m);
	}
}
EXPORT_SYMBOL(mntput);

struct vfsmount *mntget(struct vfsmount *mnt)
{
	if (mnt)
		mnt_add_count(real_mount(mnt), 1);
	return mnt;
}
EXPORT_SYMBOL(mntget);

/*
 * Make a mount point inaccessible to new lookups.
 * Because there may still be current users, the caller MUST WAIT
 * for an RCU grace period before destroying the mount point.
 */
void mnt_make_shortterm(struct vfsmount *mnt)
{
	if (mnt)
		real_mount(mnt)->mnt_ns = NULL;
}

/**
 * path_is_mountpoint() - Check if path is a mount in the current namespace.
 * @path: path to check
 *
 *  d_mountpoint() can only be used reliably to establish if a dentry is
 *  not mounted in any namespace and that common case is handled inline.
 *  d_mountpoint() isn't aware of the possibility there may be multiple
 *  mounts using a given dentry in a different namespace. This function
 *  checks if the passed in path is a mountpoint rather than the dentry
 *  alone.
 */
bool path_is_mountpoint(const struct path *path)
{
	unsigned seq;
	bool res;

	if (!d_mountpoint(path->dentry))
		return false;

	rcu_read_lock();
	do {
		seq = read_seqbegin(&mount_lock);
		res = __path_is_mountpoint(path);
	} while (read_seqretry(&mount_lock, seq));
	rcu_read_unlock();

	return res;
}
EXPORT_SYMBOL(path_is_mountpoint);

struct vfsmount *mnt_clone_internal(const struct path *path)
{
	struct mount *p;
	p = clone_mnt(real_mount(path->mnt), path->dentry, CL_PRIVATE);
	if (IS_ERR(p))
		return ERR_CAST(p);
	p->mnt.mnt_flags |= MNT_INTERNAL;
	return &p->mnt;
}

/*
 * Returns the mount which either has the specified mnt_id, or has the next
 * smallest id afer the specified one.
 */
static struct mount *mnt_find_id_at(struct mnt_namespace *ns, u64 mnt_id)
{
	struct rb_node *node = ns->mounts.rb_node;
	struct mount *ret = NULL;

	while (node) {
		struct mount *m = node_to_mount(node);

		if (mnt_id <= m->mnt_id_unique) {
			ret = node_to_mount(node);
			if (mnt_id == m->mnt_id_unique)
				break;
			node = node->rb_left;
		} else {
			node = node->rb_right;
		}
	}
	return ret;
}

/*
 * Returns the mount which either has the specified mnt_id, or has the next
 * greater id before the specified one.
 */
static struct mount *mnt_find_id_at_reverse(struct mnt_namespace *ns, u64 mnt_id)
{
	struct rb_node *node = ns->mounts.rb_node;
	struct mount *ret = NULL;

	while (node) {
		struct mount *m = node_to_mount(node);

		if (mnt_id >= m->mnt_id_unique) {
			ret = node_to_mount(node);
			if (mnt_id == m->mnt_id_unique)
				break;
			node = node->rb_right;
		} else {
			node = node->rb_left;
		}
	}
	return ret;
}

#ifdef CONFIG_PROC_FS

/* iterator; we want it to have access to namespace_sem, thus here... */
static void *m_start(struct seq_file *m, loff_t *pos)
{
	struct proc_mounts *p = m->private;

	down_read(&namespace_sem);

	return mnt_find_id_at(p->ns, *pos);
}

static void *m_next(struct seq_file *m, void *v, loff_t *pos)
{
	struct mount *next = NULL, *mnt = v;
	struct rb_node *node = rb_next(&mnt->mnt_node);

	++*pos;
	if (node) {
		next = node_to_mount(node);
		*pos = next->mnt_id_unique;
	}
	return next;
}

static void m_stop(struct seq_file *m, void *v)
{
	up_read(&namespace_sem);
}

static int m_show(struct seq_file *m, void *v)
{
	struct proc_mounts *p = m->private;
	struct mount *r = v;
	return p->show(m, &r->mnt);
}

const struct seq_operations mounts_op = {
	.start	= m_start,
	.next	= m_next,
	.stop	= m_stop,
	.show	= m_show,
};

#endif  /* CONFIG_PROC_FS */

/**
 * may_umount_tree - check if a mount tree is busy
 * @m: root of mount tree
 *
 * This is called to check if a tree of mounts has any
 * open files, pwds, chroots or sub mounts that are
 * busy.
 */
int may_umount_tree(struct vfsmount *m)
{
	struct mount *mnt = real_mount(m);
	int actual_refs = 0;
	int minimum_refs = 0;
	struct mount *p;
	BUG_ON(!m);

	/* write lock needed for mnt_get_count */
	lock_mount_hash();
	for (p = mnt; p; p = next_mnt(p, mnt)) {
		actual_refs += mnt_get_count(p);
		minimum_refs += 2;
	}
	unlock_mount_hash();

	if (actual_refs > minimum_refs)
		return 0;

	return 1;
}

EXPORT_SYMBOL(may_umount_tree);

/**
 * may_umount - check if a mount point is busy
 * @mnt: root of mount
 *
 * This is called to check if a mount point has any
 * open files, pwds, chroots or sub mounts. If the
 * mount has sub mounts this will return busy
 * regardless of whether the sub mounts are busy.
 *
 * Doesn't take quota and stuff into account. IOW, in some cases it will
 * give false negatives. The main reason why it's here is that we need
 * a non-destructive way to look for easily umountable filesystems.
 */
int may_umount(struct vfsmount *mnt)
{
	int ret = 1;
	down_read(&namespace_sem);
	lock_mount_hash();
	if (propagate_mount_busy(real_mount(mnt), 2))
		ret = 0;
	unlock_mount_hash();
	up_read(&namespace_sem);
	return ret;
}

EXPORT_SYMBOL(may_umount);

static void namespace_unlock(void)
{
	struct hlist_head head;
	struct hlist_node *p;
	struct mount *m;
	LIST_HEAD(list);

	hlist_move_list(&unmounted, &head);
	list_splice_init(&ex_mountpoints, &list);

	up_write(&namespace_sem);

	shrink_dentry_list(&list);

	if (likely(hlist_empty(&head)))
		return;

	synchronize_rcu_expedited();

	hlist_for_each_entry_safe(m, p, &head, mnt_umount) {
		hlist_del(&m->mnt_umount);
		mntput(&m->mnt);
	}
}

static inline void namespace_lock(void)
{
	down_write(&namespace_sem);
}

enum umount_tree_flags {
	UMOUNT_SYNC = 1,
	UMOUNT_PROPAGATE = 2,
	UMOUNT_CONNECTED = 4,
};

static bool disconnect_mount(struct mount *mnt, enum umount_tree_flags how)
{
	/* Leaving mounts connected is only valid for lazy umounts */
	if (how & UMOUNT_SYNC)
		return true;

	/* A mount without a parent has nothing to be connected to */
	if (!mnt_has_parent(mnt))
		return true;

	/* Because the reference counting rules change when mounts are
	 * unmounted and connected, umounted mounts may not be
	 * connected to mounted mounts.
	 */
	if (!(mnt->mnt_parent->mnt.mnt_flags & MNT_UMOUNT))
		return true;

	/* Has it been requested that the mount remain connected? */
	if (how & UMOUNT_CONNECTED)
		return false;

	/* Is the mount locked such that it needs to remain connected? */
	if (IS_MNT_LOCKED(mnt))
		return false;

	/* By default disconnect the mount */
	return true;
}

/*
 * mount_lock must be held
 * namespace_sem must be held for write
 */
static void umount_tree(struct mount *mnt, enum umount_tree_flags how)
{
	LIST_HEAD(tmp_list);
	struct mount *p;

	if (how & UMOUNT_PROPAGATE)
		propagate_mount_unlock(mnt);

	/* Gather the mounts to umount */
	for (p = mnt; p; p = next_mnt(p, mnt)) {
		p->mnt.mnt_flags |= MNT_UMOUNT;
		if (mnt_ns_attached(p))
			move_from_ns(p, &tmp_list);
		else
			list_move(&p->mnt_list, &tmp_list);
	}

	/* Hide the mounts from mnt_mounts */
	list_for_each_entry(p, &tmp_list, mnt_list) {
		list_del_init(&p->mnt_child);
	}

	/* Add propagated mounts to the tmp_list */
	if (how & UMOUNT_PROPAGATE)
		propagate_umount(&tmp_list);

	while (!list_empty(&tmp_list)) {
		struct mnt_namespace *ns;
		bool disconnect;
		p = list_first_entry(&tmp_list, struct mount, mnt_list);
		list_del_init(&p->mnt_expire);
		list_del_init(&p->mnt_list);
		ns = p->mnt_ns;
		if (ns) {
			ns->nr_mounts--;
			__touch_mnt_namespace(ns);
		}
		p->mnt_ns = NULL;
		if (how & UMOUNT_SYNC)
			p->mnt.mnt_flags |= MNT_SYNC_UMOUNT;

		disconnect = disconnect_mount(p, how);
		if (mnt_has_parent(p)) {
			mnt_add_count(p->mnt_parent, -1);
			if (!disconnect) {
				/* Don't forget about p */
				list_add_tail(&p->mnt_child, &p->mnt_parent->mnt_mounts);
			} else {
				umount_mnt(p);
			}
		}
		change_mnt_propagation(p, MS_PRIVATE);
		if (disconnect)
			hlist_add_head(&p->mnt_umount, &unmounted);
	}
}

static void shrink_submounts(struct mount *mnt);

static int do_umount_root(struct super_block *sb)
{
	int ret = 0;

	down_write(&sb->s_umount);
	if (!sb_rdonly(sb)) {
		struct fs_context *fc;

		fc = fs_context_for_reconfigure(sb->s_root, SB_RDONLY,
						SB_RDONLY);
		if (IS_ERR(fc)) {
			ret = PTR_ERR(fc);
		} else {
			ret = parse_monolithic_mount_data(fc, NULL);
			if (!ret)
				ret = reconfigure_super(fc);
			put_fs_context(fc);
		}
	}
	up_write(&sb->s_umount);
	return ret;
}

static int do_umount(struct mount *mnt, int flags)
{
	struct super_block *sb = mnt->mnt.mnt_sb;
	int retval;

	retval = security_sb_umount(&mnt->mnt, flags);
	if (retval)
		return retval;

	/*
	 * Allow userspace to request a mountpoint be expired rather than
	 * unmounting unconditionally. Unmount only happens if:
	 *  (1) the mark is already set (the mark is cleared by mntput())
	 *  (2) the usage count == 1 [parent vfsmount] + 1 [sys_umount]
	 */
	if (flags & MNT_EXPIRE) {
		if (&mnt->mnt == current->fs->root.mnt ||
		    flags & (MNT_FORCE | MNT_DETACH))
			return -EINVAL;

		/*
		 * probably don't strictly need the lock here if we examined
		 * all race cases, but it's a slowpath.
		 */
		lock_mount_hash();
		if (mnt_get_count(mnt) != 2) {
			unlock_mount_hash();
			return -EBUSY;
		}
		unlock_mount_hash();

		if (!xchg(&mnt->mnt_expiry_mark, 1))
			return -EAGAIN;
	}

	/*
	 * If we may have to abort operations to get out of this
	 * mount, and they will themselves hold resources we must
	 * allow the fs to do things. In the Unix tradition of
	 * 'Gee thats tricky lets do it in userspace' the umount_begin
	 * might fail to complete on the first run through as other tasks
	 * must return, and the like. Thats for the mount program to worry
	 * about for the moment.
	 */

	if (flags & MNT_FORCE && sb->s_op->umount_begin) {
		sb->s_op->umount_begin(sb);
	}

	/*
	 * No sense to grab the lock for this test, but test itself looks
	 * somewhat bogus. Suggestions for better replacement?
	 * Ho-hum... In principle, we might treat that as umount + switch
	 * to rootfs. GC would eventually take care of the old vfsmount.
	 * Actually it makes sense, especially if rootfs would contain a
	 * /reboot - static binary that would close all descriptors and
	 * call reboot(9). Then init(8) could umount root and exec /reboot.
	 */
	if (&mnt->mnt == current->fs->root.mnt && !(flags & MNT_DETACH)) {
		/*
		 * Special case for "unmounting" root ...
		 * we just try to remount it readonly.
		 */
		if (!ns_capable(sb->s_user_ns, CAP_SYS_ADMIN))
			return -EPERM;
		return do_umount_root(sb);
	}

	namespace_lock();
	lock_mount_hash();

	/* Recheck MNT_LOCKED with the locks held */
	retval = -EINVAL;
	if (mnt->mnt.mnt_flags & MNT_LOCKED)
		goto out;

	event++;
	if (flags & MNT_DETACH) {
		if (mnt_ns_attached(mnt) || !list_empty(&mnt->mnt_list))
			umount_tree(mnt, UMOUNT_PROPAGATE);
		retval = 0;
	} else {
		shrink_submounts(mnt);
		retval = -EBUSY;
		if (!propagate_mount_busy(mnt, 2)) {
			if (mnt_ns_attached(mnt) || !list_empty(&mnt->mnt_list))
				umount_tree(mnt, UMOUNT_PROPAGATE|UMOUNT_SYNC);
			retval = 0;
		}
	}
out:
	unlock_mount_hash();
	namespace_unlock();
	return retval;
}

/*
 * __detach_mounts - lazily unmount all mounts on the specified dentry
 *
 * During unlink, rmdir, and d_drop it is possible to loose the path
 * to an existing mountpoint, and wind up leaking the mount.
 * detach_mounts allows lazily unmounting those mounts instead of
 * leaking them.
 *
 * The caller may hold dentry->d_inode->i_mutex.
 */
void __detach_mounts(struct dentry *dentry)
{
	struct mountpoint *mp;
	struct mount *mnt;

	namespace_lock();
	lock_mount_hash();
	mp = lookup_mountpoint(dentry);
	if (!mp)
		goto out_unlock;

	event++;
	while (!hlist_empty(&mp->m_list)) {
		mnt = hlist_entry(mp->m_list.first, struct mount, mnt_mp_list);
		if (mnt->mnt.mnt_flags & MNT_UMOUNT) {
			umount_mnt(mnt);
			hlist_add_head(&mnt->mnt_umount, &unmounted);
		}
		else umount_tree(mnt, UMOUNT_CONNECTED);
	}
	put_mountpoint(mp);
out_unlock:
	unlock_mount_hash();
	namespace_unlock();
}

/*
 * Is the caller allowed to modify his namespace?
 */
bool may_mount(void)
{
	return ns_capable(current->nsproxy->mnt_ns->user_ns, CAP_SYS_ADMIN);
}

static void warn_mandlock(void)
{
	pr_warn_once("=======================================================\n"
		     "WARNING: The mand mount option has been deprecated and\n"
		     "         and is ignored by this kernel. Remove the mand\n"
		     "         option from the mount to silence this warning.\n"
		     "=======================================================\n");
}

static int can_umount(const struct path *path, int flags)
{
	struct mount *mnt = real_mount(path->mnt);

	if (!may_mount())
		return -EPERM;
	if (!path_mounted(path))
		return -EINVAL;
	if (!check_mnt(mnt))
		return -EINVAL;
	if (mnt->mnt.mnt_flags & MNT_LOCKED) /* Check optimistically */
		return -EINVAL;
	if (flags & MNT_FORCE && !capable(CAP_SYS_ADMIN))
		return -EPERM;
	return 0;
}

// caller is responsible for flags being sane
int path_umount(struct path *path, int flags)
{
	struct mount *mnt = real_mount(path->mnt);
	int ret;

	ret = can_umount(path, flags);
	if (!ret)
		ret = do_umount(mnt, flags);

	/* we mustn't call path_put() as that would clear mnt_expiry_mark */
	dput(path->dentry);
	mntput_no_expire(mnt);
	return ret;
}

static int ksys_umount(char __user *name, int flags)
{
	int lookup_flags = LOOKUP_MOUNTPOINT;
	struct path path;
	int ret;

	// basic validity checks done first
	if (flags & ~(MNT_FORCE | MNT_DETACH | MNT_EXPIRE | UMOUNT_NOFOLLOW))
		return -EINVAL;

	if (!(flags & UMOUNT_NOFOLLOW))
		lookup_flags |= LOOKUP_FOLLOW;
	ret = user_path_at(AT_FDCWD, name, lookup_flags, &path);
	if (ret)
		return ret;
	return path_umount(&path, flags);
}

SYSCALL_DEFINE2(umount, char __user *, name, int, flags)
{
	return ksys_umount(name, flags);
}

#ifdef __ARCH_WANT_SYS_OLDUMOUNT

/*
 *	The 2.0 compatible umount. No flags.
 */
SYSCALL_DEFINE1(oldumount, char __user *, name)
{
	return ksys_umount(name, 0);
}

#endif

static bool is_mnt_ns_file(struct dentry *dentry)
{
	struct ns_common *ns;

	/* Is this a proxy for a mount namespace? */
	if (dentry->d_op != &ns_dentry_operations)
		return false;

	ns = d_inode(dentry)->i_private;

	return ns->ops == &mntns_operations;
}

struct ns_common *from_mnt_ns(struct mnt_namespace *mnt)
{
	return &mnt->ns;
}

struct mnt_namespace *__lookup_next_mnt_ns(struct mnt_namespace *mntns, bool previous)
{
	guard(read_lock)(&mnt_ns_tree_lock);
	for (;;) {
		struct rb_node *node;

		if (previous)
			node = rb_prev(&mntns->mnt_ns_tree_node);
		else
			node = rb_next(&mntns->mnt_ns_tree_node);
		if (!node)
			return ERR_PTR(-ENOENT);

		mntns = node_to_mnt_ns(node);
		node = &mntns->mnt_ns_tree_node;

		if (!ns_capable_noaudit(mntns->user_ns, CAP_SYS_ADMIN))
			continue;

		/*
		 * Holding mnt_ns_tree_lock prevents the mount namespace from
		 * being freed but it may well be on it's deathbed. We want an
		 * active reference, not just a passive one here as we're
		 * persisting the mount namespace.
		 */
		if (!refcount_inc_not_zero(&mntns->ns.count))
			continue;

		return mntns;
	}
}

static bool mnt_ns_loop(struct dentry *dentry)
{
	/* Could bind mounting the mount namespace inode cause a
	 * mount namespace loop?
	 */
	struct mnt_namespace *mnt_ns;
	if (!is_mnt_ns_file(dentry))
		return false;

	mnt_ns = to_mnt_ns(get_proc_ns(dentry->d_inode));
	return current->nsproxy->mnt_ns->seq >= mnt_ns->seq;
}

struct mount *copy_tree(struct mount *src_root, struct dentry *dentry,
					int flag)
{
	struct mount *res, *src_parent, *src_root_child, *src_mnt,
		*dst_parent, *dst_mnt;

	if (!(flag & CL_COPY_UNBINDABLE) && IS_MNT_UNBINDABLE(src_root))
		return ERR_PTR(-EINVAL);

	if (!(flag & CL_COPY_MNT_NS_FILE) && is_mnt_ns_file(dentry))
		return ERR_PTR(-EINVAL);

	res = dst_mnt = clone_mnt(src_root, dentry, flag);
	if (IS_ERR(dst_mnt))
		return dst_mnt;

	src_parent = src_root;
	dst_mnt->mnt_mountpoint = src_root->mnt_mountpoint;

	list_for_each_entry(src_root_child, &src_root->mnt_mounts, mnt_child) {
		if (!is_subdir(src_root_child->mnt_mountpoint, dentry))
			continue;

		for (src_mnt = src_root_child; src_mnt;
		    src_mnt = next_mnt(src_mnt, src_root_child)) {
			if (!(flag & CL_COPY_UNBINDABLE) &&
			    IS_MNT_UNBINDABLE(src_mnt)) {
				if (src_mnt->mnt.mnt_flags & MNT_LOCKED) {
					/* Both unbindable and locked. */
					dst_mnt = ERR_PTR(-EPERM);
					goto out;
				} else {
					src_mnt = skip_mnt_tree(src_mnt);
					continue;
				}
			}
			if (!(flag & CL_COPY_MNT_NS_FILE) &&
			    is_mnt_ns_file(src_mnt->mnt.mnt_root)) {
				src_mnt = skip_mnt_tree(src_mnt);
				continue;
			}
			while (src_parent != src_mnt->mnt_parent) {
				src_parent = src_parent->mnt_parent;
				dst_mnt = dst_mnt->mnt_parent;
			}

			src_parent = src_mnt;
			dst_parent = dst_mnt;
			dst_mnt = clone_mnt(src_mnt, src_mnt->mnt.mnt_root, flag);
			if (IS_ERR(dst_mnt))
				goto out;
			lock_mount_hash();
			list_add_tail(&dst_mnt->mnt_list, &res->mnt_list);
			attach_mnt(dst_mnt, dst_parent, src_parent->mnt_mp, false);
			unlock_mount_hash();
		}
	}
	return res;

out:
	if (res) {
		lock_mount_hash();
		umount_tree(res, UMOUNT_SYNC);
		unlock_mount_hash();
	}
	return dst_mnt;
}

/* Caller should check returned pointer for errors */

struct vfsmount *collect_mounts(const struct path *path)
{
	struct mount *tree;
	namespace_lock();
	if (!check_mnt(real_mount(path->mnt)))
		tree = ERR_PTR(-EINVAL);
	else
		tree = copy_tree(real_mount(path->mnt), path->dentry,
				 CL_COPY_ALL | CL_PRIVATE);
	namespace_unlock();
	if (IS_ERR(tree))
		return ERR_CAST(tree);
	return &tree->mnt;
}

static void free_mnt_ns(struct mnt_namespace *);
static struct mnt_namespace *alloc_mnt_ns(struct user_namespace *, bool);

void dissolve_on_fput(struct vfsmount *mnt)
{
	struct mnt_namespace *ns;
	namespace_lock();
	lock_mount_hash();
	ns = real_mount(mnt)->mnt_ns;
	if (ns) {
		if (is_anon_ns(ns))
			umount_tree(real_mount(mnt), UMOUNT_CONNECTED);
		else
			ns = NULL;
	}
	unlock_mount_hash();
	namespace_unlock();
	if (ns)
		free_mnt_ns(ns);
}

void drop_collected_mounts(struct vfsmount *mnt)
{
	namespace_lock();
	lock_mount_hash();
	umount_tree(real_mount(mnt), 0);
	unlock_mount_hash();
	namespace_unlock();
}

bool has_locked_children(struct mount *mnt, struct dentry *dentry)
{
	struct mount *child;

	list_for_each_entry(child, &mnt->mnt_mounts, mnt_child) {
		if (!is_subdir(child->mnt_mountpoint, dentry))
			continue;

		if (child->mnt.mnt_flags & MNT_LOCKED)
			return true;
	}
	return false;
}

/**
 * clone_private_mount - create a private clone of a path
 * @path: path to clone
 *
 * This creates a new vfsmount, which will be the clone of @path.  The new mount
 * will not be attached anywhere in the namespace and will be private (i.e.
 * changes to the originating mount won't be propagated into this).
 *
 * Release with mntput().
 */
struct vfsmount *clone_private_mount(const struct path *path)
{
	struct mount *old_mnt = real_mount(path->mnt);
	struct mount *new_mnt;

	down_read(&namespace_sem);
	if (IS_MNT_UNBINDABLE(old_mnt))
		goto invalid;

	if (!check_mnt(old_mnt))
		goto invalid;

	if (has_locked_children(old_mnt, path->dentry))
		goto invalid;

	new_mnt = clone_mnt(old_mnt, path->dentry, CL_PRIVATE);
	up_read(&namespace_sem);

	if (IS_ERR(new_mnt))
		return ERR_CAST(new_mnt);

	/* Longterm mount to be removed by kern_unmount*() */
	new_mnt->mnt_ns = MNT_NS_INTERNAL;

	return &new_mnt->mnt;

invalid:
	up_read(&namespace_sem);
	return ERR_PTR(-EINVAL);
}
EXPORT_SYMBOL_GPL(clone_private_mount);

int iterate_mounts(int (*f)(struct vfsmount *, void *), void *arg,
		   struct vfsmount *root)
{
	struct mount *mnt;
	int res = f(root, arg);
	if (res)
		return res;
	list_for_each_entry(mnt, &real_mount(root)->mnt_list, mnt_list) {
		res = f(&mnt->mnt, arg);
		if (res)
			return res;
	}
	return 0;
}

static void lock_mnt_tree(struct mount *mnt)
{
	struct mount *p;

	for (p = mnt; p; p = next_mnt(p, mnt)) {
		int flags = p->mnt.mnt_flags;
		/* Don't allow unprivileged users to change mount flags */
		flags |= MNT_LOCK_ATIME;

		if (flags & MNT_READONLY)
			flags |= MNT_LOCK_READONLY;

		if (flags & MNT_NODEV)
			flags |= MNT_LOCK_NODEV;

		if (flags & MNT_NOSUID)
			flags |= MNT_LOCK_NOSUID;

		if (flags & MNT_NOEXEC)
			flags |= MNT_LOCK_NOEXEC;
		/* Don't allow unprivileged users to reveal what is under a mount */
		if (list_empty(&p->mnt_expire))
			flags |= MNT_LOCKED;
		p->mnt.mnt_flags = flags;
	}
}

static void cleanup_group_ids(struct mount *mnt, struct mount *end)
{
	struct mount *p;

	for (p = mnt; p != end; p = next_mnt(p, mnt)) {
		if (p->mnt_group_id && !IS_MNT_SHARED(p))
			mnt_release_group_id(p);
	}
}

static int invent_group_ids(struct mount *mnt, bool recurse)
{
	struct mount *p;

	for (p = mnt; p; p = recurse ? next_mnt(p, mnt) : NULL) {
		if (!p->mnt_group_id && !IS_MNT_SHARED(p)) {
			int err = mnt_alloc_group_id(p);
			if (err) {
				cleanup_group_ids(mnt, p);
				return err;
			}
		}
	}

	return 0;
}

int count_mounts(struct mnt_namespace *ns, struct mount *mnt)
{
	unsigned int max = READ_ONCE(sysctl_mount_max);
	unsigned int mounts = 0;
	struct mount *p;

	if (ns->nr_mounts >= max)
		return -ENOSPC;
	max -= ns->nr_mounts;
	if (ns->pending_mounts >= max)
		return -ENOSPC;
	max -= ns->pending_mounts;

	for (p = mnt; p; p = next_mnt(p, mnt))
		mounts++;

	if (mounts > max)
		return -ENOSPC;

	ns->pending_mounts += mounts;
	return 0;
}

enum mnt_tree_flags_t {
	MNT_TREE_MOVE = BIT(0),
	MNT_TREE_BENEATH = BIT(1),
};

/**
 * attach_recursive_mnt - attach a source mount tree
 * @source_mnt: mount tree to be attached
 * @top_mnt:    mount that @source_mnt will be mounted on or mounted beneath
 * @dest_mp:    the mountpoint @source_mnt will be mounted at
 * @flags:      modify how @source_mnt is supposed to be attached
 *
 *  NOTE: in the table below explains the semantics when a source mount
 *  of a given type is attached to a destination mount of a given type.
 * ---------------------------------------------------------------------------
 * |         BIND MOUNT OPERATION                                            |
 * |**************************************************************************
 * | source-->| shared        |       private  |       slave    | unbindable |
 * | dest     |               |                |                |            |
 * |   |      |               |                |                |            |
 * |   v      |               |                |                |            |
 * |**************************************************************************
 * |  shared  | shared (++)   |     shared (+) |     shared(+++)|  invalid   |
 * |          |               |                |                |            |
 * |non-shared| shared (+)    |      private   |      slave (*) |  invalid   |
 * ***************************************************************************
 * A bind operation clones the source mount and mounts the clone on the
 * destination mount.
 *
 * (++)  the cloned mount is propagated to all the mounts in the propagation
 * 	 tree of the destination mount and the cloned mount is added to
 * 	 the peer group of the source mount.
 * (+)   the cloned mount is created under the destination mount and is marked
 *       as shared. The cloned mount is added to the peer group of the source
 *       mount.
 * (+++) the mount is propagated to all the mounts in the propagation tree
 *       of the destination mount and the cloned mount is made slave
 *       of the same master as that of the source mount. The cloned mount
 *       is marked as 'shared and slave'.
 * (*)   the cloned mount is made a slave of the same master as that of the
 * 	 source mount.
 *
 * ---------------------------------------------------------------------------
 * |         		MOVE MOUNT OPERATION                                 |
 * |**************************************************************************
 * | source-->| shared        |       private  |       slave    | unbindable |
 * | dest     |               |                |                |            |
 * |   |      |               |                |                |            |
 * |   v      |               |                |                |            |
 * |**************************************************************************
 * |  shared  | shared (+)    |     shared (+) |    shared(+++) |  invalid   |
 * |          |               |                |                |            |
 * |non-shared| shared (+*)   |      private   |    slave (*)   | unbindable |
 * ***************************************************************************
 *
 * (+)  the mount is moved to the destination. And is then propagated to
 * 	all the mounts in the propagation tree of the destination mount.
 * (+*)  the mount is moved to the destination.
 * (+++)  the mount is moved to the destination and is then propagated to
 * 	all the mounts belonging to the destination mount's propagation tree.
 * 	the mount is marked as 'shared and slave'.
 * (*)	the mount continues to be a slave at the new location.
 *
 * if the source mount is a tree, the operations explained above is
 * applied to each mount in the tree.
 * Must be called without spinlocks held, since this function can sleep
 * in allocations.
 *
 * Context: The function expects namespace_lock() to be held.
 * Return: If @source_mnt was successfully attached 0 is returned.
 *         Otherwise a negative error code is returned.
 */
static int attach_recursive_mnt(struct mount *source_mnt,
				struct mount *top_mnt,
				struct mountpoint *dest_mp,
				enum mnt_tree_flags_t flags)
{
	struct user_namespace *user_ns = current->nsproxy->mnt_ns->user_ns;
	HLIST_HEAD(tree_list);
	struct mnt_namespace *ns = top_mnt->mnt_ns;
	struct mountpoint *smp;
	struct mount *child, *dest_mnt, *p;
	struct hlist_node *n;
	int err = 0;
	bool moving = flags & MNT_TREE_MOVE, beneath = flags & MNT_TREE_BENEATH;

	/*
	 * Preallocate a mountpoint in case the new mounts need to be
	 * mounted beneath mounts on the same mountpoint.
	 */
	smp = get_mountpoint(source_mnt->mnt.mnt_root);
	if (IS_ERR(smp))
		return PTR_ERR(smp);

	/* Is there space to add these mounts to the mount namespace? */
	if (!moving) {
		err = count_mounts(ns, source_mnt);
		if (err)
			goto out;
	}

	if (beneath)
		dest_mnt = top_mnt->mnt_parent;
	else
		dest_mnt = top_mnt;

	if (IS_MNT_SHARED(dest_mnt)) {
		err = invent_group_ids(source_mnt, true);
		if (err)
			goto out;
		err = propagate_mnt(dest_mnt, dest_mp, source_mnt, &tree_list);
	}
	lock_mount_hash();
	if (err)
		goto out_cleanup_ids;

	if (IS_MNT_SHARED(dest_mnt)) {
		for (p = source_mnt; p; p = next_mnt(p, source_mnt))
			set_mnt_shared(p);
	}

	if (moving) {
		if (beneath)
			dest_mp = smp;
		unhash_mnt(source_mnt);
		attach_mnt(source_mnt, top_mnt, dest_mp, beneath);
		touch_mnt_namespace(source_mnt->mnt_ns);
	} else {
		if (source_mnt->mnt_ns) {
			LIST_HEAD(head);

			/* move from anon - the caller will destroy */
			for (p = source_mnt; p; p = next_mnt(p, source_mnt))
				move_from_ns(p, &head);
			list_del_init(&head);
		}
		if (beneath)
			mnt_set_mountpoint_beneath(source_mnt, top_mnt, smp);
		else
			mnt_set_mountpoint(dest_mnt, dest_mp, source_mnt);
		commit_tree(source_mnt);
	}

	hlist_for_each_entry_safe(child, n, &tree_list, mnt_hash) {
		struct mount *q;
		hlist_del_init(&child->mnt_hash);
		q = __lookup_mnt(&child->mnt_parent->mnt,
				 child->mnt_mountpoint);
		if (q)
			mnt_change_mountpoint(child, smp, q);
		/* Notice when we are propagating across user namespaces */
		if (child->mnt_parent->mnt_ns->user_ns != user_ns)
			lock_mnt_tree(child);
		child->mnt.mnt_flags &= ~MNT_LOCKED;
		commit_tree(child);
	}
	put_mountpoint(smp);
	unlock_mount_hash();

	return 0;

 out_cleanup_ids:
	while (!hlist_empty(&tree_list)) {
		child = hlist_entry(tree_list.first, struct mount, mnt_hash);
		child->mnt_parent->mnt_ns->pending_mounts = 0;
		umount_tree(child, UMOUNT_SYNC);
	}
	unlock_mount_hash();
	cleanup_group_ids(source_mnt, NULL);
 out:
	ns->pending_mounts = 0;

	read_seqlock_excl(&mount_lock);
	put_mountpoint(smp);
	read_sequnlock_excl(&mount_lock);

	return err;
}

/**
 * do_lock_mount - lock mount and mountpoint
 * @path:    target path
 * @beneath: whether the intention is to mount beneath @path
 *
 * Follow the mount stack on @path until the top mount @mnt is found. If
 * the initial @path->{mnt,dentry} is a mountpoint lookup the first
 * mount stacked on top of it. Then simply follow @{mnt,mnt->mnt_root}
 * until nothing is stacked on top of it anymore.
 *
 * Acquire the inode_lock() on the top mount's ->mnt_root to protect
 * against concurrent removal of the new mountpoint from another mount
 * namespace.
 *
 * If @beneath is requested, acquire inode_lock() on @mnt's mountpoint
 * @mp on @mnt->mnt_parent must be acquired. This protects against a
 * concurrent unlink of @mp->mnt_dentry from another mount namespace
 * where @mnt doesn't have a child mount mounted @mp. A concurrent
 * removal of @mnt->mnt_root doesn't matter as nothing will be mounted
 * on top of it for @beneath.
 *
 * In addition, @beneath needs to make sure that @mnt hasn't been
 * unmounted or moved from its current mountpoint in between dropping
 * @mount_lock and acquiring @namespace_sem. For the !@beneath case @mnt
 * being unmounted would be detected later by e.g., calling
 * check_mnt(mnt) in the function it's called from. For the @beneath
 * case however, it's useful to detect it directly in do_lock_mount().
 * If @mnt hasn't been unmounted then @mnt->mnt_mountpoint still points
 * to @mnt->mnt_mp->m_dentry. But if @mnt has been unmounted it will
 * point to @mnt->mnt_root and @mnt->mnt_mp will be NULL.
 *
 * Return: Either the target mountpoint on the top mount or the top
 *         mount's mountpoint.
 */
static struct mountpoint *do_lock_mount(struct path *path, bool beneath)
{
	struct vfsmount *mnt = path->mnt;
	struct dentry *dentry;
	struct mountpoint *mp = ERR_PTR(-ENOENT);

	for (;;) {
		struct mount *m;

		if (beneath) {
			m = real_mount(mnt);
			read_seqlock_excl(&mount_lock);
			dentry = dget(m->mnt_mountpoint);
			read_sequnlock_excl(&mount_lock);
		} else {
			dentry = path->dentry;
		}

		inode_lock(dentry->d_inode);
		if (unlikely(cant_mount(dentry))) {
			inode_unlock(dentry->d_inode);
			goto out;
		}

		namespace_lock();

		if (beneath && (!is_mounted(mnt) || m->mnt_mountpoint != dentry)) {
			namespace_unlock();
			inode_unlock(dentry->d_inode);
			goto out;
		}

		mnt = lookup_mnt(path);
		if (likely(!mnt))
			break;

		namespace_unlock();
		inode_unlock(dentry->d_inode);
		if (beneath)
			dput(dentry);
		path_put(path);
		path->mnt = mnt;
		path->dentry = dget(mnt->mnt_root);
	}

	mp = get_mountpoint(dentry);
	if (IS_ERR(mp)) {
		namespace_unlock();
		inode_unlock(dentry->d_inode);
	}

out:
	if (beneath)
		dput(dentry);

	return mp;
}

static inline struct mountpoint *lock_mount(struct path *path)
{
	return do_lock_mount(path, false);
}

static void unlock_mount(struct mountpoint *where)
{
	struct dentry *dentry = where->m_dentry;

	read_seqlock_excl(&mount_lock);
	put_mountpoint(where);
	read_sequnlock_excl(&mount_lock);

	namespace_unlock();
	inode_unlock(dentry->d_inode);
}

static int graft_tree(struct mount *mnt, struct mount *p, struct mountpoint *mp)
{
	if (mnt->mnt.mnt_sb->s_flags & SB_NOUSER)
		return -EINVAL;

	if (d_is_dir(mp->m_dentry) !=
	      d_is_dir(mnt->mnt.mnt_root))
		return -ENOTDIR;

	return attach_recursive_mnt(mnt, p, mp, 0);
}

/*
 * Sanity check the flags to change_mnt_propagation.
 */

static int flags_to_propagation_type(int ms_flags)
{
	int type = ms_flags & ~(MS_REC | MS_SILENT);

	/* Fail if any non-propagation flags are set */
	if (type & ~(MS_SHARED | MS_PRIVATE | MS_SLAVE | MS_UNBINDABLE))
		return 0;
	/* Only one propagation flag should be set */
	if (!is_power_of_2(type))
		return 0;
	return type;
}

/*
 * recursively change the type of the mountpoint.
 */
static int do_change_type(struct path *path, int ms_flags)
{
	struct mount *m;
	struct mount *mnt = real_mount(path->mnt);
	int recurse = ms_flags & MS_REC;
	int type;
	int err = 0;

	if (!path_mounted(path))
		return -EINVAL;

	type = flags_to_propagation_type(ms_flags);
	if (!type)
		return -EINVAL;

	namespace_lock();
	if (type == MS_SHARED) {
		err = invent_group_ids(mnt, recurse);
		if (err)
			goto out_unlock;
	}

	lock_mount_hash();
	for (m = mnt; m; m = (recurse ? next_mnt(m, mnt) : NULL))
		change_mnt_propagation(m, type);
	unlock_mount_hash();

 out_unlock:
	namespace_unlock();
	return err;
}

static struct mount *__do_loopback(struct path *old_path, int recurse)
{
	struct mount *mnt = ERR_PTR(-EINVAL), *old = real_mount(old_path->mnt);

	if (IS_MNT_UNBINDABLE(old))
		return mnt;

	if (!check_mnt(old) && old_path->dentry->d_op != &ns_dentry_operations)
		return mnt;

	if (!recurse && has_locked_children(old, old_path->dentry))
		return mnt;

	if (recurse)
		mnt = copy_tree(old, old_path->dentry, CL_COPY_MNT_NS_FILE);
	else
		mnt = clone_mnt(old, old_path->dentry, 0);

	if (!IS_ERR(mnt))
		mnt->mnt.mnt_flags &= ~MNT_LOCKED;

	return mnt;
}

/*
 * do loopback mount.
 */
static int do_loopback(struct path *path, const char *old_name,
				int recurse)
{
	struct path old_path;
	struct mount *mnt = NULL, *parent;
	struct mountpoint *mp;
	int err;
	if (!old_name || !*old_name)
		return -EINVAL;
	err = kern_path(old_name, LOOKUP_FOLLOW|LOOKUP_AUTOMOUNT, &old_path);
	if (err)
		return err;

	err = -EINVAL;
	if (mnt_ns_loop(old_path.dentry))
		goto out;

	mp = lock_mount(path);
	if (IS_ERR(mp)) {
		err = PTR_ERR(mp);
		goto out;
	}

	parent = real_mount(path->mnt);
	if (!check_mnt(parent))
		goto out2;

	mnt = __do_loopback(&old_path, recurse);
	if (IS_ERR(mnt)) {
		err = PTR_ERR(mnt);
		goto out2;
	}

	err = graft_tree(mnt, parent, mp);
	if (err) {
		lock_mount_hash();
		umount_tree(mnt, UMOUNT_SYNC);
		unlock_mount_hash();
	}
out2:
	unlock_mount(mp);
out:
	path_put(&old_path);
	return err;
}

static struct file *open_detached_copy(struct path *path, bool recursive)
{
	struct user_namespace *user_ns = current->nsproxy->mnt_ns->user_ns;
	struct mnt_namespace *ns = alloc_mnt_ns(user_ns, true);
	struct mount *mnt, *p;
	struct file *file;

	if (IS_ERR(ns))
		return ERR_CAST(ns);

	namespace_lock();
	mnt = __do_loopback(path, recursive);
	if (IS_ERR(mnt)) {
		namespace_unlock();
		free_mnt_ns(ns);
		return ERR_CAST(mnt);
	}

	lock_mount_hash();
	for (p = mnt; p; p = next_mnt(p, mnt)) {
		mnt_add_to_ns(ns, p);
		ns->nr_mounts++;
	}
	ns->root = mnt;
	mntget(&mnt->mnt);
	unlock_mount_hash();
	namespace_unlock();

	mntput(path->mnt);
	path->mnt = &mnt->mnt;
	file = dentry_open(path, O_PATH, current_cred());
	if (IS_ERR(file))
		dissolve_on_fput(path->mnt);
	else
		file->f_mode |= FMODE_NEED_UNMOUNT;
	return file;
}

SYSCALL_DEFINE3(open_tree, int, dfd, const char __user *, filename, unsigned, flags)
{
	struct file *file;
	struct path path;
	int lookup_flags = LOOKUP_AUTOMOUNT | LOOKUP_FOLLOW;
	bool detached = flags & OPEN_TREE_CLONE;
	int error;
	int fd;

	BUILD_BUG_ON(OPEN_TREE_CLOEXEC != O_CLOEXEC);

	if (flags & ~(AT_EMPTY_PATH | AT_NO_AUTOMOUNT | AT_RECURSIVE |
		      AT_SYMLINK_NOFOLLOW | OPEN_TREE_CLONE |
		      OPEN_TREE_CLOEXEC))
		return -EINVAL;

	if ((flags & (AT_RECURSIVE | OPEN_TREE_CLONE)) == AT_RECURSIVE)
		return -EINVAL;

	if (flags & AT_NO_AUTOMOUNT)
		lookup_flags &= ~LOOKUP_AUTOMOUNT;
	if (flags & AT_SYMLINK_NOFOLLOW)
		lookup_flags &= ~LOOKUP_FOLLOW;
	if (flags & AT_EMPTY_PATH)
		lookup_flags |= LOOKUP_EMPTY;

	if (detached && !may_mount())
		return -EPERM;

	fd = get_unused_fd_flags(flags & O_CLOEXEC);
	if (fd < 0)
		return fd;

	error = user_path_at(dfd, filename, lookup_flags, &path);
	if (unlikely(error)) {
		file = ERR_PTR(error);
	} else {
		if (detached)
			file = open_detached_copy(&path, flags & AT_RECURSIVE);
		else
			file = dentry_open(&path, O_PATH, current_cred());
		path_put(&path);
	}
	if (IS_ERR(file)) {
		put_unused_fd(fd);
		return PTR_ERR(file);
	}
	fd_install(fd, file);
	return fd;
}

/*
 * Don't allow locked mount flags to be cleared.
 *
 * No locks need to be held here while testing the various MNT_LOCK
 * flags because those flags can never be cleared once they are set.
 */
static bool can_change_locked_flags(struct mount *mnt, unsigned int mnt_flags)
{
	unsigned int fl = mnt->mnt.mnt_flags;

	if ((fl & MNT_LOCK_READONLY) &&
	    !(mnt_flags & MNT_READONLY))
		return false;

	if ((fl & MNT_LOCK_NODEV) &&
	    !(mnt_flags & MNT_NODEV))
		return false;

	if ((fl & MNT_LOCK_NOSUID) &&
	    !(mnt_flags & MNT_NOSUID))
		return false;

	if ((fl & MNT_LOCK_NOEXEC) &&
	    !(mnt_flags & MNT_NOEXEC))
		return false;

	if ((fl & MNT_LOCK_ATIME) &&
	    ((fl & MNT_ATIME_MASK) != (mnt_flags & MNT_ATIME_MASK)))
		return false;

	return true;
}

static int change_mount_ro_state(struct mount *mnt, unsigned int mnt_flags)
{
	bool readonly_request = (mnt_flags & MNT_READONLY);

	if (readonly_request == __mnt_is_readonly(&mnt->mnt))
		return 0;

	if (readonly_request)
		return mnt_make_readonly(mnt);

	mnt->mnt.mnt_flags &= ~MNT_READONLY;
	return 0;
}

static void set_mount_attributes(struct mount *mnt, unsigned int mnt_flags)
{
	mnt_flags |= mnt->mnt.mnt_flags & ~MNT_USER_SETTABLE_MASK;
	mnt->mnt.mnt_flags = mnt_flags;
	touch_mnt_namespace(mnt->mnt_ns);
}

static void mnt_warn_timestamp_expiry(struct path *mountpoint, struct vfsmount *mnt)
{
	struct super_block *sb = mnt->mnt_sb;

	if (!__mnt_is_readonly(mnt) &&
	   (!(sb->s_iflags & SB_I_TS_EXPIRY_WARNED)) &&
	   (ktime_get_real_seconds() + TIME_UPTIME_SEC_MAX > sb->s_time_max)) {
		char *buf, *mntpath;

		buf = (char *)__get_free_page(GFP_KERNEL);
		if (buf)
			mntpath = d_path(mountpoint, buf, PAGE_SIZE);
		else
			mntpath = ERR_PTR(-ENOMEM);
		if (IS_ERR(mntpath))
			mntpath = "(unknown)";

		pr_warn("%s filesystem being %s at %s supports timestamps until %ptTd (0x%llx)\n",
			sb->s_type->name,
			is_mounted(mnt) ? "remounted" : "mounted",
			mntpath, &sb->s_time_max,
			(unsigned long long)sb->s_time_max);

		sb->s_iflags |= SB_I_TS_EXPIRY_WARNED;
		if (buf)
			free_page((unsigned long)buf);
	}
}

/*
 * Handle reconfiguration of the mountpoint only without alteration of the
 * superblock it refers to.  This is triggered by specifying MS_REMOUNT|MS_BIND
 * to mount(2).
 */
static int do_reconfigure_mnt(struct path *path, unsigned int mnt_flags)
{
	struct super_block *sb = path->mnt->mnt_sb;
	struct mount *mnt = real_mount(path->mnt);
	int ret;

	if (!check_mnt(mnt))
		return -EINVAL;

	if (!path_mounted(path))
		return -EINVAL;

	if (!can_change_locked_flags(mnt, mnt_flags))
		return -EPERM;

	/*
	 * We're only checking whether the superblock is read-only not
	 * changing it, so only take down_read(&sb->s_umount).
	 */
	down_read(&sb->s_umount);
	lock_mount_hash();
	ret = change_mount_ro_state(mnt, mnt_flags);
	if (ret == 0)
		set_mount_attributes(mnt, mnt_flags);
	unlock_mount_hash();
	up_read(&sb->s_umount);

	mnt_warn_timestamp_expiry(path, &mnt->mnt);

	return ret;
}

/*
 * change filesystem flags. dir should be a physical root of filesystem.
 * If you've mounted a non-root directory somewhere and want to do remount
 * on it - tough luck.
 */
static int do_remount(struct path *path, int ms_flags, int sb_flags,
		      int mnt_flags, void *data)
{
	int err;
	struct super_block *sb = path->mnt->mnt_sb;
	struct mount *mnt = real_mount(path->mnt);
	struct fs_context *fc;

	if (!check_mnt(mnt))
		return -EINVAL;

	if (!path_mounted(path))
		return -EINVAL;

	if (!can_change_locked_flags(mnt, mnt_flags))
		return -EPERM;

	fc = fs_context_for_reconfigure(path->dentry, sb_flags, MS_RMT_MASK);
	if (IS_ERR(fc))
		return PTR_ERR(fc);

	/*
	 * Indicate to the filesystem that the remount request is coming
	 * from the legacy mount system call.
	 */
	fc->oldapi = true;

	err = parse_monolithic_mount_data(fc, data);
	if (!err) {
		down_write(&sb->s_umount);
		err = -EPERM;
		if (ns_capable(sb->s_user_ns, CAP_SYS_ADMIN)) {
			err = reconfigure_super(fc);
			if (!err) {
				lock_mount_hash();
				set_mount_attributes(mnt, mnt_flags);
				unlock_mount_hash();
			}
		}
		up_write(&sb->s_umount);
	}

	mnt_warn_timestamp_expiry(path, &mnt->mnt);

	put_fs_context(fc);
	return err;
}

static inline int tree_contains_unbindable(struct mount *mnt)
{
	struct mount *p;
	for (p = mnt; p; p = next_mnt(p, mnt)) {
		if (IS_MNT_UNBINDABLE(p))
			return 1;
	}
	return 0;
}

/*
 * Check that there aren't references to earlier/same mount namespaces in the
 * specified subtree.  Such references can act as pins for mount namespaces
 * that aren't checked by the mount-cycle checking code, thereby allowing
 * cycles to be made.
 */
static bool check_for_nsfs_mounts(struct mount *subtree)
{
	struct mount *p;
	bool ret = false;

	lock_mount_hash();
	for (p = subtree; p; p = next_mnt(p, subtree))
		if (mnt_ns_loop(p->mnt.mnt_root))
			goto out;

	ret = true;
out:
	unlock_mount_hash();
	return ret;
}

static int do_set_group(struct path *from_path, struct path *to_path)
{
	struct mount *from, *to;
	int err;

	from = real_mount(from_path->mnt);
	to = real_mount(to_path->mnt);

	namespace_lock();

	err = -EINVAL;
	/* To and From must be mounted */
	if (!is_mounted(&from->mnt))
		goto out;
	if (!is_mounted(&to->mnt))
		goto out;

	err = -EPERM;
	/* We should be allowed to modify mount namespaces of both mounts */
	if (!ns_capable(from->mnt_ns->user_ns, CAP_SYS_ADMIN))
		goto out;
	if (!ns_capable(to->mnt_ns->user_ns, CAP_SYS_ADMIN))
		goto out;

	err = -EINVAL;
	/* To and From paths should be mount roots */
	if (!path_mounted(from_path))
		goto out;
	if (!path_mounted(to_path))
		goto out;

	/* Setting sharing groups is only allowed across same superblock */
	if (from->mnt.mnt_sb != to->mnt.mnt_sb)
		goto out;

	/* From mount root should be wider than To mount root */
	if (!is_subdir(to->mnt.mnt_root, from->mnt.mnt_root))
		goto out;

	/* From mount should not have locked children in place of To's root */
	if (has_locked_children(from, to->mnt.mnt_root))
		goto out;

	/* Setting sharing groups is only allowed on private mounts */
	if (IS_MNT_SHARED(to) || IS_MNT_SLAVE(to))
		goto out;

	/* From should not be private */
	if (!IS_MNT_SHARED(from) && !IS_MNT_SLAVE(from))
		goto out;

	if (IS_MNT_SLAVE(from)) {
		struct mount *m = from->mnt_master;

		list_add(&to->mnt_slave, &m->mnt_slave_list);
		to->mnt_master = m;
	}

	if (IS_MNT_SHARED(from)) {
		to->mnt_group_id = from->mnt_group_id;
		list_add(&to->mnt_share, &from->mnt_share);
		lock_mount_hash();
		set_mnt_shared(to);
		unlock_mount_hash();
	}

	err = 0;
out:
	namespace_unlock();
	return err;
}

/**
 * path_overmounted - check if path is overmounted
 * @path: path to check
 *
 * Check if path is overmounted, i.e., if there's a mount on top of
 * @path->mnt with @path->dentry as mountpoint.
 *
 * Context: This function expects namespace_lock() to be held.
 * Return: If path is overmounted true is returned, false if not.
 */
static inline bool path_overmounted(const struct path *path)
{
	rcu_read_lock();
	if (unlikely(__lookup_mnt(path->mnt, path->dentry))) {
		rcu_read_unlock();
		return true;
	}
	rcu_read_unlock();
	return false;
}

/**
 * can_move_mount_beneath - check that we can mount beneath the top mount
 * @from: mount to mount beneath
 * @to:   mount under which to mount
 * @mp:   mountpoint of @to
 *
 * - Make sure that @to->dentry is actually the root of a mount under
 *   which we can mount another mount.
 * - Make sure that nothing can be mounted beneath the caller's current
 *   root or the rootfs of the namespace.
 * - Make sure that the caller can unmount the topmost mount ensuring
 *   that the caller could reveal the underlying mountpoint.
 * - Ensure that nothing has been mounted on top of @from before we
 *   grabbed @namespace_sem to avoid creating pointless shadow mounts.
 * - Prevent mounting beneath a mount if the propagation relationship
 *   between the source mount, parent mount, and top mount would lead to
 *   nonsensical mount trees.
 *
 * Context: This function expects namespace_lock() to be held.
 * Return: On success 0, and on error a negative error code is returned.
 */
static int can_move_mount_beneath(const struct path *from,
				  const struct path *to,
				  const struct mountpoint *mp)
{
	struct mount *mnt_from = real_mount(from->mnt),
		     *mnt_to = real_mount(to->mnt),
		     *parent_mnt_to = mnt_to->mnt_parent;

	if (!mnt_has_parent(mnt_to))
		return -EINVAL;

	if (!path_mounted(to))
		return -EINVAL;

	if (IS_MNT_LOCKED(mnt_to))
		return -EINVAL;

	/* Avoid creating shadow mounts during mount propagation. */
	if (path_overmounted(from))
		return -EINVAL;

	/*
	 * Mounting beneath the rootfs only makes sense when the
	 * semantics of pivot_root(".", ".") are used.
	 */
	if (&mnt_to->mnt == current->fs->root.mnt)
		return -EINVAL;
	if (parent_mnt_to == current->nsproxy->mnt_ns->root)
		return -EINVAL;

	for (struct mount *p = mnt_from; mnt_has_parent(p); p = p->mnt_parent)
		if (p == mnt_to)
			return -EINVAL;

	/*
	 * If the parent mount propagates to the child mount this would
	 * mean mounting @mnt_from on @mnt_to->mnt_parent and then
	 * propagating a copy @c of @mnt_from on top of @mnt_to. This
	 * defeats the whole purpose of mounting beneath another mount.
	 */
	if (propagation_would_overmount(parent_mnt_to, mnt_to, mp))
		return -EINVAL;

	/*
	 * If @mnt_to->mnt_parent propagates to @mnt_from this would
	 * mean propagating a copy @c of @mnt_from on top of @mnt_from.
	 * Afterwards @mnt_from would be mounted on top of
	 * @mnt_to->mnt_parent and @mnt_to would be unmounted from
	 * @mnt->mnt_parent and remounted on @mnt_from. But since @c is
	 * already mounted on @mnt_from, @mnt_to would ultimately be
	 * remounted on top of @c. Afterwards, @mnt_from would be
	 * covered by a copy @c of @mnt_from and @c would be covered by
	 * @mnt_from itself. This defeats the whole purpose of mounting
	 * @mnt_from beneath @mnt_to.
	 */
	if (propagation_would_overmount(parent_mnt_to, mnt_from, mp))
		return -EINVAL;

	return 0;
}

static int do_move_mount(struct path *old_path, struct path *new_path,
			 bool beneath)
{
	struct mnt_namespace *ns;
	struct mount *p;
	struct mount *old;
	struct mount *parent;
	struct mountpoint *mp, *old_mp;
	int err;
	bool attached;
	enum mnt_tree_flags_t flags = 0;

	mp = do_lock_mount(new_path, beneath);
	if (IS_ERR(mp))
		return PTR_ERR(mp);

	old = real_mount(old_path->mnt);
	p = real_mount(new_path->mnt);
	parent = old->mnt_parent;
	attached = mnt_has_parent(old);
	if (attached)
		flags |= MNT_TREE_MOVE;
	old_mp = old->mnt_mp;
	ns = old->mnt_ns;

	err = -EINVAL;
	/* The mountpoint must be in our namespace. */
	if (!check_mnt(p))
		goto out;

	/* The thing moved must be mounted... */
	if (!is_mounted(&old->mnt))
		goto out;

	/* ... and either ours or the root of anon namespace */
	if (!(attached ? check_mnt(old) : is_anon_ns(ns)))
		goto out;

	if (old->mnt.mnt_flags & MNT_LOCKED)
		goto out;

	if (!path_mounted(old_path))
		goto out;

	if (d_is_dir(new_path->dentry) !=
	    d_is_dir(old_path->dentry))
		goto out;
	/*
	 * Don't move a mount residing in a shared parent.
	 */
	if (attached && IS_MNT_SHARED(parent))
		goto out;

	if (beneath) {
		err = can_move_mount_beneath(old_path, new_path, mp);
		if (err)
			goto out;

		err = -EINVAL;
		p = p->mnt_parent;
		flags |= MNT_TREE_BENEATH;
	}

	/*
	 * Don't move a mount tree containing unbindable mounts to a destination
	 * mount which is shared.
	 */
	if (IS_MNT_SHARED(p) && tree_contains_unbindable(old))
		goto out;
	err = -ELOOP;
	if (!check_for_nsfs_mounts(old))
		goto out;
	for (; mnt_has_parent(p); p = p->mnt_parent)
		if (p == old)
			goto out;

	err = attach_recursive_mnt(old, real_mount(new_path->mnt), mp, flags);
	if (err)
		goto out;

	/* if the mount is moved, it should no longer be expire
	 * automatically */
	list_del_init(&old->mnt_expire);
	if (attached)
		put_mountpoint(old_mp);
out:
	unlock_mount(mp);
	if (!err) {
		if (attached)
			mntput_no_expire(parent);
		else
			free_mnt_ns(ns);
	}
	return err;
}

static int do_move_mount_old(struct path *path, const char *old_name)
{
	struct path old_path;
	int err;

	if (!old_name || !*old_name)
		return -EINVAL;

	err = kern_path(old_name, LOOKUP_FOLLOW, &old_path);
	if (err)
		return err;

	err = do_move_mount(&old_path, path, false);
	path_put(&old_path);
	return err;
}

/*
 * add a mount into a namespace's mount tree
 */
static int do_add_mount(struct mount *newmnt, struct mountpoint *mp,
			const struct path *path, int mnt_flags)
{
	struct mount *parent = real_mount(path->mnt);

	mnt_flags &= ~MNT_INTERNAL_FLAGS;

	if (unlikely(!check_mnt(parent))) {
		/* that's acceptable only for automounts done in private ns */
		if (!(mnt_flags & MNT_SHRINKABLE))
			return -EINVAL;
		/* ... and for those we'd better have mountpoint still alive */
		if (!parent->mnt_ns)
			return -EINVAL;
	}

	/* Refuse the same filesystem on the same mount point */
	if (path->mnt->mnt_sb == newmnt->mnt.mnt_sb && path_mounted(path))
		return -EBUSY;

	if (d_is_symlink(newmnt->mnt.mnt_root))
		return -EINVAL;

	newmnt->mnt.mnt_flags = mnt_flags;
	return graft_tree(newmnt, parent, mp);
}

static bool mount_too_revealing(const struct super_block *sb, int *new_mnt_flags);

/*
 * Create a new mount using a superblock configuration and request it
 * be added to the namespace tree.
 */
static int do_new_mount_fc(struct fs_context *fc, struct path *mountpoint,
			   unsigned int mnt_flags)
{
	struct vfsmount *mnt;
	struct mountpoint *mp;
	struct super_block *sb = fc->root->d_sb;
	int error;

	error = security_sb_kern_mount(sb);
	if (!error && mount_too_revealing(sb, &mnt_flags))
		error = -EPERM;

	if (unlikely(error)) {
		fc_drop_locked(fc);
		return error;
	}

	up_write(&sb->s_umount);

	mnt = vfs_create_mount(fc);
	if (IS_ERR(mnt))
		return PTR_ERR(mnt);

	mnt_warn_timestamp_expiry(mountpoint, mnt);

	mp = lock_mount(mountpoint);
	if (IS_ERR(mp)) {
		mntput(mnt);
		return PTR_ERR(mp);
	}
	error = do_add_mount(real_mount(mnt), mp, mountpoint, mnt_flags);
	unlock_mount(mp);
	if (error < 0)
		mntput(mnt);
	return error;
}

/*
 * create a new mount for userspace and request it to be added into the
 * namespace's tree
 */
static int do_new_mount(struct path *path, const char *fstype, int sb_flags,
			int mnt_flags, const char *name, void *data)
{
	struct file_system_type *type;
	struct fs_context *fc;
	const char *subtype = NULL;
	int err = 0;

	if (!fstype)
		return -EINVAL;

	type = get_fs_type(fstype);
	if (!type)
		return -ENODEV;

	if (type->fs_flags & FS_HAS_SUBTYPE) {
		subtype = strchr(fstype, '.');
		if (subtype) {
			subtype++;
			if (!*subtype) {
				put_filesystem(type);
				return -EINVAL;
			}
		}
	}

	fc = fs_context_for_mount(type, sb_flags);
	put_filesystem(type);
	if (IS_ERR(fc))
		return PTR_ERR(fc);

	/*
	 * Indicate to the filesystem that the mount request is coming
	 * from the legacy mount system call.
	 */
	fc->oldapi = true;

	if (subtype)
		err = vfs_parse_fs_string(fc, "subtype",
					  subtype, strlen(subtype));
	if (!err && name)
		err = vfs_parse_fs_string(fc, "source", name, strlen(name));
	if (!err)
		err = parse_monolithic_mount_data(fc, data);
	if (!err && !mount_capable(fc))
		err = -EPERM;
	if (!err)
		err = vfs_get_tree(fc);
	if (!err)
		err = do_new_mount_fc(fc, path, mnt_flags);

	put_fs_context(fc);
	return err;
}

int finish_automount(struct vfsmount *m, const struct path *path)
{
	struct dentry *dentry = path->dentry;
	struct mountpoint *mp;
	struct mount *mnt;
	int err;

	if (!m)
		return 0;
	if (IS_ERR(m))
		return PTR_ERR(m);

	mnt = real_mount(m);
	/* The new mount record should have at least 2 refs to prevent it being
	 * expired before we get a chance to add it
	 */
	BUG_ON(mnt_get_count(mnt) < 2);

	if (m->mnt_sb == path->mnt->mnt_sb &&
	    m->mnt_root == dentry) {
		err = -ELOOP;
		goto discard;
	}

	/*
	 * we don't want to use lock_mount() - in this case finding something
	 * that overmounts our mountpoint to be means "quitely drop what we've
	 * got", not "try to mount it on top".
	 */
	inode_lock(dentry->d_inode);
	namespace_lock();
	if (unlikely(cant_mount(dentry))) {
		err = -ENOENT;
		goto discard_locked;
	}
	if (path_overmounted(path)) {
		err = 0;
		goto discard_locked;
	}
	mp = get_mountpoint(dentry);
	if (IS_ERR(mp)) {
		err = PTR_ERR(mp);
		goto discard_locked;
	}

	err = do_add_mount(mnt, mp, path, path->mnt->mnt_flags | MNT_SHRINKABLE);
	unlock_mount(mp);
	if (unlikely(err))
		goto discard;
	mntput(m);
	return 0;

discard_locked:
	namespace_unlock();
	inode_unlock(dentry->d_inode);
discard:
	/* remove m from any expiration list it may be on */
	if (!list_empty(&mnt->mnt_expire)) {
		namespace_lock();
		list_del_init(&mnt->mnt_expire);
		namespace_unlock();
	}
	mntput(m);
	mntput(m);
	return err;
}

/**
 * mnt_set_expiry - Put a mount on an expiration list
 * @mnt: The mount to list.
 * @expiry_list: The list to add the mount to.
 */
void mnt_set_expiry(struct vfsmount *mnt, struct list_head *expiry_list)
{
	namespace_lock();

	list_add_tail(&real_mount(mnt)->mnt_expire, expiry_list);

	namespace_unlock();
}
EXPORT_SYMBOL(mnt_set_expiry);

/*
 * process a list of expirable mountpoints with the intent of discarding any
 * mountpoints that aren't in use and haven't been touched since last we came
 * here
 */
void mark_mounts_for_expiry(struct list_head *mounts)
{
	struct mount *mnt, *next;
	LIST_HEAD(graveyard);

	if (list_empty(mounts))
		return;

	namespace_lock();
	lock_mount_hash();

	/* extract from the expiration list every vfsmount that matches the
	 * following criteria:
	 * - only referenced by its parent vfsmount
	 * - still marked for expiry (marked on the last call here; marks are
	 *   cleared by mntput())
	 */
	list_for_each_entry_safe(mnt, next, mounts, mnt_expire) {
		if (!xchg(&mnt->mnt_expiry_mark, 1) ||
			propagate_mount_busy(mnt, 1))
			continue;
		list_move(&mnt->mnt_expire, &graveyard);
	}
	while (!list_empty(&graveyard)) {
		mnt = list_first_entry(&graveyard, struct mount, mnt_expire);
		touch_mnt_namespace(mnt->mnt_ns);
		umount_tree(mnt, UMOUNT_PROPAGATE|UMOUNT_SYNC);
	}
	unlock_mount_hash();
	namespace_unlock();
}

EXPORT_SYMBOL_GPL(mark_mounts_for_expiry);

/*
 * Ripoff of 'select_parent()'
 *
 * search the list of submounts for a given mountpoint, and move any
 * shrinkable submounts to the 'graveyard' list.
 */
static int select_submounts(struct mount *parent, struct list_head *graveyard)
{
	struct mount *this_parent = parent;
	struct list_head *next;
	int found = 0;

repeat:
	next = this_parent->mnt_mounts.next;
resume:
	while (next != &this_parent->mnt_mounts) {
		struct list_head *tmp = next;
		struct mount *mnt = list_entry(tmp, struct mount, mnt_child);

		next = tmp->next;
		if (!(mnt->mnt.mnt_flags & MNT_SHRINKABLE))
			continue;
		/*
		 * Descend a level if the d_mounts list is non-empty.
		 */
		if (!list_empty(&mnt->mnt_mounts)) {
			this_parent = mnt;
			goto repeat;
		}

		if (!propagate_mount_busy(mnt, 1)) {
			list_move_tail(&mnt->mnt_expire, graveyard);
			found++;
		}
	}
	/*
	 * All done at this level ... ascend and resume the search
	 */
	if (this_parent != parent) {
		next = this_parent->mnt_child.next;
		this_parent = this_parent->mnt_parent;
		goto resume;
	}
	return found;
}

/*
 * process a list of expirable mountpoints with the intent of discarding any
 * submounts of a specific parent mountpoint
 *
 * mount_lock must be held for write
 */
static void shrink_submounts(struct mount *mnt)
{
	LIST_HEAD(graveyard);
	struct mount *m;

	/* extract submounts of 'mountpoint' from the expiration list */
	while (select_submounts(mnt, &graveyard)) {
		while (!list_empty(&graveyard)) {
			m = list_first_entry(&graveyard, struct mount,
						mnt_expire);
			touch_mnt_namespace(m->mnt_ns);
			umount_tree(m, UMOUNT_PROPAGATE|UMOUNT_SYNC);
		}
	}
}

static void *copy_mount_options(const void __user * data)
{
	char *copy;
	unsigned left, offset;

	if (!data)
		return NULL;

	copy = kmalloc(PAGE_SIZE, GFP_KERNEL);
	if (!copy)
		return ERR_PTR(-ENOMEM);

	left = copy_from_user(copy, data, PAGE_SIZE);

	/*
	 * Not all architectures have an exact copy_from_user(). Resort to
	 * byte at a time.
	 */
	offset = PAGE_SIZE - left;
	while (left) {
		char c;
		if (get_user(c, (const char __user *)data + offset))
			break;
		copy[offset] = c;
		left--;
		offset++;
	}

	if (left == PAGE_SIZE) {
		kfree(copy);
		return ERR_PTR(-EFAULT);
	}

	return copy;
}

static char *copy_mount_string(const void __user *data)
{
	return data ? strndup_user(data, PATH_MAX) : NULL;
}

/*
 * Flags is a 32-bit value that allows up to 31 non-fs dependent flags to
 * be given to the mount() call (ie: read-only, no-dev, no-suid etc).
 *
 * data is a (void *) that can point to any structure up to
 * PAGE_SIZE-1 bytes, which can contain arbitrary fs-dependent
 * information (or be NULL).
 *
 * Pre-0.97 versions of mount() didn't have a flags word.
 * When the flags word was introduced its top half was required
 * to have the magic value 0xC0ED, and this remained so until 2.4.0-test9.
 * Therefore, if this magic number is present, it carries no information
 * and must be discarded.
 */
int path_mount(const char *dev_name, struct path *path,
		const char *type_page, unsigned long flags, void *data_page)
{
	unsigned int mnt_flags = 0, sb_flags;
	int ret;

	/* Discard magic */
	if ((flags & MS_MGC_MSK) == MS_MGC_VAL)
		flags &= ~MS_MGC_MSK;

	/* Basic sanity checks */
	if (data_page)
		((char *)data_page)[PAGE_SIZE - 1] = 0;

	if (flags & MS_NOUSER)
		return -EINVAL;

	ret = security_sb_mount(dev_name, path, type_page, flags, data_page);
	if (ret)
		return ret;
	if (!may_mount())
		return -EPERM;
	if (flags & SB_MANDLOCK)
		warn_mandlock();

	/* Default to relatime unless overriden */
	if (!(flags & MS_NOATIME))
		mnt_flags |= MNT_RELATIME;

	/* Separate the per-mountpoint flags */
	if (flags & MS_NOSUID)
		mnt_flags |= MNT_NOSUID;
	if (flags & MS_NODEV)
		mnt_flags |= MNT_NODEV;
	if (flags & MS_NOEXEC)
		mnt_flags |= MNT_NOEXEC;
	if (flags & MS_NOATIME)
		mnt_flags |= MNT_NOATIME;
	if (flags & MS_NODIRATIME)
		mnt_flags |= MNT_NODIRATIME;
	if (flags & MS_STRICTATIME)
		mnt_flags &= ~(MNT_RELATIME | MNT_NOATIME);
	if (flags & MS_RDONLY)
		mnt_flags |= MNT_READONLY;
	if (flags & MS_NOSYMFOLLOW)
		mnt_flags |= MNT_NOSYMFOLLOW;

	/* The default atime for remount is preservation */
	if ((flags & MS_REMOUNT) &&
	    ((flags & (MS_NOATIME | MS_NODIRATIME | MS_RELATIME |
		       MS_STRICTATIME)) == 0)) {
		mnt_flags &= ~MNT_ATIME_MASK;
		mnt_flags |= path->mnt->mnt_flags & MNT_ATIME_MASK;
	}

	sb_flags = flags & (SB_RDONLY |
			    SB_SYNCHRONOUS |
			    SB_MANDLOCK |
			    SB_DIRSYNC |
			    SB_SILENT |
			    SB_POSIXACL |
			    SB_LAZYTIME |
			    SB_I_VERSION);

	if ((flags & (MS_REMOUNT | MS_BIND)) == (MS_REMOUNT | MS_BIND))
		return do_reconfigure_mnt(path, mnt_flags);
	if (flags & MS_REMOUNT)
		return do_remount(path, flags, sb_flags, mnt_flags, data_page);
	if (flags & MS_BIND)
		return do_loopback(path, dev_name, flags & MS_REC);
	if (flags & (MS_SHARED | MS_PRIVATE | MS_SLAVE | MS_UNBINDABLE))
		return do_change_type(path, flags);
	if (flags & MS_MOVE)
		return do_move_mount_old(path, dev_name);

	return do_new_mount(path, type_page, sb_flags, mnt_flags, dev_name,
			    data_page);
}

long do_mount(const char *dev_name, const char __user *dir_name,
		const char *type_page, unsigned long flags, void *data_page)
{
	struct path path;
	int ret;

	ret = user_path_at(AT_FDCWD, dir_name, LOOKUP_FOLLOW, &path);
	if (ret)
		return ret;
	ret = path_mount(dev_name, &path, type_page, flags, data_page);
	path_put(&path);
	return ret;
}

static struct ucounts *inc_mnt_namespaces(struct user_namespace *ns)
{
	return inc_ucount(ns, current_euid(), UCOUNT_MNT_NAMESPACES);
}

static void dec_mnt_namespaces(struct ucounts *ucounts)
{
	dec_ucount(ucounts, UCOUNT_MNT_NAMESPACES);
}

static void free_mnt_ns(struct mnt_namespace *ns)
{
	if (!is_anon_ns(ns))
		ns_free_inum(&ns->ns);
	dec_mnt_namespaces(ns->ucounts);
	mnt_ns_tree_remove(ns);
}

/*
 * Assign a sequence number so we can detect when we attempt to bind
 * mount a reference to an older mount namespace into the current
 * mount namespace, preventing reference counting loops.  A 64bit
 * number incrementing at 10Ghz will take 12,427 years to wrap which
 * is effectively never, so we can ignore the possibility.
 */
static atomic64_t mnt_ns_seq = ATOMIC64_INIT(1);

static struct mnt_namespace *alloc_mnt_ns(struct user_namespace *user_ns, bool anon)
{
	struct mnt_namespace *new_ns;
	struct ucounts *ucounts;
	int ret;

	ucounts = inc_mnt_namespaces(user_ns);
	if (!ucounts)
		return ERR_PTR(-ENOSPC);

	new_ns = kzalloc(sizeof(struct mnt_namespace), GFP_KERNEL_ACCOUNT);
	if (!new_ns) {
		dec_mnt_namespaces(ucounts);
		return ERR_PTR(-ENOMEM);
	}
	if (!anon) {
		ret = ns_alloc_inum(&new_ns->ns);
		if (ret) {
			kfree(new_ns);
			dec_mnt_namespaces(ucounts);
			return ERR_PTR(ret);
		}
	}
	new_ns->ns.ops = &mntns_operations;
	if (!anon)
		new_ns->seq = atomic64_inc_return(&mnt_ns_seq);
	refcount_set(&new_ns->ns.count, 1);
	refcount_set(&new_ns->passive, 1);
	new_ns->mounts = RB_ROOT;
	RB_CLEAR_NODE(&new_ns->mnt_ns_tree_node);
	init_waitqueue_head(&new_ns->poll);
	new_ns->user_ns = get_user_ns(user_ns);
	new_ns->ucounts = ucounts;
	return new_ns;
}

__latent_entropy
struct mnt_namespace *copy_mnt_ns(unsigned long flags, struct mnt_namespace *ns,
		struct user_namespace *user_ns, struct fs_struct *new_fs)
{
	struct mnt_namespace *new_ns;
	struct vfsmount *rootmnt = NULL, *pwdmnt = NULL;
	struct mount *p, *q;
	struct mount *old;
	struct mount *new;
	int copy_flags;

	BUG_ON(!ns);

	if (likely(!(flags & CLONE_NEWNS))) {
		get_mnt_ns(ns);
		return ns;
	}

	old = ns->root;

	new_ns = alloc_mnt_ns(user_ns, false);
	if (IS_ERR(new_ns))
		return new_ns;

	namespace_lock();
	/* First pass: copy the tree topology */
	copy_flags = CL_COPY_UNBINDABLE | CL_EXPIRE;
	if (user_ns != ns->user_ns)
		copy_flags |= CL_SHARED_TO_SLAVE;
	new = copy_tree(old, old->mnt.mnt_root, copy_flags);
	if (IS_ERR(new)) {
		namespace_unlock();
		ns_free_inum(&new_ns->ns);
		dec_mnt_namespaces(new_ns->ucounts);
		mnt_ns_release(new_ns);
		return ERR_CAST(new);
	}
	if (user_ns != ns->user_ns) {
		lock_mount_hash();
		lock_mnt_tree(new);
		unlock_mount_hash();
	}
	new_ns->root = new;

	/*
	 * Second pass: switch the tsk->fs->* elements and mark new vfsmounts
	 * as belonging to new namespace.  We have already acquired a private
	 * fs_struct, so tsk->fs->lock is not needed.
	 */
	p = old;
	q = new;
	while (p) {
		mnt_add_to_ns(new_ns, q);
		new_ns->nr_mounts++;
		if (new_fs) {
			if (&p->mnt == new_fs->root.mnt) {
				new_fs->root.mnt = mntget(&q->mnt);
				rootmnt = &p->mnt;
			}
			if (&p->mnt == new_fs->pwd.mnt) {
				new_fs->pwd.mnt = mntget(&q->mnt);
				pwdmnt = &p->mnt;
			}
		}
		p = next_mnt(p, old);
		q = next_mnt(q, new);
		if (!q)
			break;
		// an mntns binding we'd skipped?
		while (p->mnt.mnt_root != q->mnt.mnt_root)
			p = next_mnt(skip_mnt_tree(p), old);
	}
	mnt_ns_tree_add(new_ns);
	namespace_unlock();

	if (rootmnt)
		mntput(rootmnt);
	if (pwdmnt)
		mntput(pwdmnt);

	return new_ns;
}

struct dentry *mount_subtree(struct vfsmount *m, const char *name)
{
	struct mount *mnt = real_mount(m);
	struct mnt_namespace *ns;
	struct super_block *s;
	struct path path;
	int err;

	ns = alloc_mnt_ns(&init_user_ns, true);
	if (IS_ERR(ns)) {
		mntput(m);
		return ERR_CAST(ns);
	}
	ns->root = mnt;
	ns->nr_mounts++;
	mnt_add_to_ns(ns, mnt);

	err = vfs_path_lookup(m->mnt_root, m,
			name, LOOKUP_FOLLOW|LOOKUP_AUTOMOUNT, &path);

	put_mnt_ns(ns);

	if (err)
		return ERR_PTR(err);

	/* trade a vfsmount reference for active sb one */
	s = path.mnt->mnt_sb;
	atomic_inc(&s->s_active);
	mntput(path.mnt);
	/* lock the sucker */
	down_write(&s->s_umount);
	/* ... and return the root of (sub)tree on it */
	return path.dentry;
}
EXPORT_SYMBOL(mount_subtree);

SYSCALL_DEFINE5(mount, char __user *, dev_name, char __user *, dir_name,
		char __user *, type, unsigned long, flags, void __user *, data)
{
	int ret;
	char *kernel_type;
	char *kernel_dev;
	void *options;

	kernel_type = copy_mount_string(type);
	ret = PTR_ERR(kernel_type);
	if (IS_ERR(kernel_type))
		goto out_type;

	kernel_dev = copy_mount_string(dev_name);
	ret = PTR_ERR(kernel_dev);
	if (IS_ERR(kernel_dev))
		goto out_dev;

	options = copy_mount_options(data);
	ret = PTR_ERR(options);
	if (IS_ERR(options))
		goto out_data;

	ret = do_mount(kernel_dev, dir_name, kernel_type, flags, options);

	kfree(options);
out_data:
	kfree(kernel_dev);
out_dev:
	kfree(kernel_type);
out_type:
	return ret;
}

#define FSMOUNT_VALID_FLAGS                                                    \
	(MOUNT_ATTR_RDONLY | MOUNT_ATTR_NOSUID | MOUNT_ATTR_NODEV |            \
	 MOUNT_ATTR_NOEXEC | MOUNT_ATTR__ATIME | MOUNT_ATTR_NODIRATIME |       \
	 MOUNT_ATTR_NOSYMFOLLOW)

#define MOUNT_SETATTR_VALID_FLAGS (FSMOUNT_VALID_FLAGS | MOUNT_ATTR_IDMAP)

#define MOUNT_SETATTR_PROPAGATION_FLAGS \
	(MS_UNBINDABLE | MS_PRIVATE | MS_SLAVE | MS_SHARED)

static unsigned int attr_flags_to_mnt_flags(u64 attr_flags)
{
	unsigned int mnt_flags = 0;

	if (attr_flags & MOUNT_ATTR_RDONLY)
		mnt_flags |= MNT_READONLY;
	if (attr_flags & MOUNT_ATTR_NOSUID)
		mnt_flags |= MNT_NOSUID;
	if (attr_flags & MOUNT_ATTR_NODEV)
		mnt_flags |= MNT_NODEV;
	if (attr_flags & MOUNT_ATTR_NOEXEC)
		mnt_flags |= MNT_NOEXEC;
	if (attr_flags & MOUNT_ATTR_NODIRATIME)
		mnt_flags |= MNT_NODIRATIME;
	if (attr_flags & MOUNT_ATTR_NOSYMFOLLOW)
		mnt_flags |= MNT_NOSYMFOLLOW;

	return mnt_flags;
}

/*
 * Create a kernel mount representation for a new, prepared superblock
 * (specified by fs_fd) and attach to an open_tree-like file descriptor.
 */
SYSCALL_DEFINE3(fsmount, int, fs_fd, unsigned int, flags,
		unsigned int, attr_flags)
{
	struct mnt_namespace *ns;
	struct fs_context *fc;
	struct file *file;
	struct path newmount;
	struct mount *mnt;
	unsigned int mnt_flags = 0;
	long ret;

	if (!may_mount())
		return -EPERM;

	if ((flags & ~(FSMOUNT_CLOEXEC)) != 0)
		return -EINVAL;

	if (attr_flags & ~FSMOUNT_VALID_FLAGS)
		return -EINVAL;

	mnt_flags = attr_flags_to_mnt_flags(attr_flags);

	switch (attr_flags & MOUNT_ATTR__ATIME) {
	case MOUNT_ATTR_STRICTATIME:
		break;
	case MOUNT_ATTR_NOATIME:
		mnt_flags |= MNT_NOATIME;
		break;
	case MOUNT_ATTR_RELATIME:
		mnt_flags |= MNT_RELATIME;
		break;
	default:
		return -EINVAL;
	}

	CLASS(fd, f)(fs_fd);
	if (fd_empty(f))
		return -EBADF;

	if (fd_file(f)->f_op != &fscontext_fops)
		return -EINVAL;

	fc = fd_file(f)->private_data;

	ret = mutex_lock_interruptible(&fc->uapi_mutex);
	if (ret < 0)
		return ret;

	/* There must be a valid superblock or we can't mount it */
	ret = -EINVAL;
	if (!fc->root)
		goto err_unlock;

	ret = -EPERM;
	if (mount_too_revealing(fc->root->d_sb, &mnt_flags)) {
		pr_warn("VFS: Mount too revealing\n");
		goto err_unlock;
	}

	ret = -EBUSY;
	if (fc->phase != FS_CONTEXT_AWAITING_MOUNT)
		goto err_unlock;

	if (fc->sb_flags & SB_MANDLOCK)
		warn_mandlock();

	newmount.mnt = vfs_create_mount(fc);
	if (IS_ERR(newmount.mnt)) {
		ret = PTR_ERR(newmount.mnt);
		goto err_unlock;
	}
	newmount.dentry = dget(fc->root);
	newmount.mnt->mnt_flags = mnt_flags;

	/* We've done the mount bit - now move the file context into more or
	 * less the same state as if we'd done an fspick().  We don't want to
	 * do any memory allocation or anything like that at this point as we
	 * don't want to have to handle any errors incurred.
	 */
	vfs_clean_context(fc);

	ns = alloc_mnt_ns(current->nsproxy->mnt_ns->user_ns, true);
	if (IS_ERR(ns)) {
		ret = PTR_ERR(ns);
		goto err_path;
	}
	mnt = real_mount(newmount.mnt);
	ns->root = mnt;
	ns->nr_mounts = 1;
	mnt_add_to_ns(ns, mnt);
	mntget(newmount.mnt);

	/* Attach to an apparent O_PATH fd with a note that we need to unmount
	 * it, not just simply put it.
	 */
	file = dentry_open(&newmount, O_PATH, fc->cred);
	if (IS_ERR(file)) {
		dissolve_on_fput(newmount.mnt);
		ret = PTR_ERR(file);
		goto err_path;
	}
	file->f_mode |= FMODE_NEED_UNMOUNT;

	ret = get_unused_fd_flags((flags & FSMOUNT_CLOEXEC) ? O_CLOEXEC : 0);
	if (ret >= 0)
		fd_install(ret, file);
	else
		fput(file);

err_path:
	path_put(&newmount);
err_unlock:
	mutex_unlock(&fc->uapi_mutex);
	return ret;
}

/*
 * Move a mount from one place to another.  In combination with
 * fsopen()/fsmount() this is used to install a new mount and in combination
 * with open_tree(OPEN_TREE_CLONE [| AT_RECURSIVE]) it can be used to copy
 * a mount subtree.
 *
 * Note the flags value is a combination of MOVE_MOUNT_* flags.
 */
SYSCALL_DEFINE5(move_mount,
		int, from_dfd, const char __user *, from_pathname,
		int, to_dfd, const char __user *, to_pathname,
		unsigned int, flags)
{
	struct path from_path, to_path;
	unsigned int lflags;
	int ret = 0;

	if (!may_mount())
		return -EPERM;

	if (flags & ~MOVE_MOUNT__MASK)
		return -EINVAL;

	if ((flags & (MOVE_MOUNT_BENEATH | MOVE_MOUNT_SET_GROUP)) ==
	    (MOVE_MOUNT_BENEATH | MOVE_MOUNT_SET_GROUP))
		return -EINVAL;

	/* If someone gives a pathname, they aren't permitted to move
	 * from an fd that requires unmount as we can't get at the flag
	 * to clear it afterwards.
	 */
	lflags = 0;
	if (flags & MOVE_MOUNT_F_SYMLINKS)	lflags |= LOOKUP_FOLLOW;
	if (flags & MOVE_MOUNT_F_AUTOMOUNTS)	lflags |= LOOKUP_AUTOMOUNT;
	if (flags & MOVE_MOUNT_F_EMPTY_PATH)	lflags |= LOOKUP_EMPTY;

	ret = user_path_at(from_dfd, from_pathname, lflags, &from_path);
	if (ret < 0)
		return ret;

	lflags = 0;
	if (flags & MOVE_MOUNT_T_SYMLINKS)	lflags |= LOOKUP_FOLLOW;
	if (flags & MOVE_MOUNT_T_AUTOMOUNTS)	lflags |= LOOKUP_AUTOMOUNT;
	if (flags & MOVE_MOUNT_T_EMPTY_PATH)	lflags |= LOOKUP_EMPTY;

	ret = user_path_at(to_dfd, to_pathname, lflags, &to_path);
	if (ret < 0)
		goto out_from;

	ret = security_move_mount(&from_path, &to_path);
	if (ret < 0)
		goto out_to;

	if (flags & MOVE_MOUNT_SET_GROUP)
		ret = do_set_group(&from_path, &to_path);
	else
		ret = do_move_mount(&from_path, &to_path,
				    (flags & MOVE_MOUNT_BENEATH));

out_to:
	path_put(&to_path);
out_from:
	path_put(&from_path);
	return ret;
}

/*
 * Return true if path is reachable from root
 *
 * namespace_sem or mount_lock is held
 */
bool is_path_reachable(struct mount *mnt, struct dentry *dentry,
			 const struct path *root)
{
	while (&mnt->mnt != root->mnt && mnt_has_parent(mnt)) {
		dentry = mnt->mnt_mountpoint;
		mnt = mnt->mnt_parent;
	}
	return &mnt->mnt == root->mnt && is_subdir(dentry, root->dentry);
}

bool path_is_under(const struct path *path1, const struct path *path2)
{
	bool res;
	read_seqlock_excl(&mount_lock);
	res = is_path_reachable(real_mount(path1->mnt), path1->dentry, path2);
	read_sequnlock_excl(&mount_lock);
	return res;
}
EXPORT_SYMBOL(path_is_under);

/*
 * pivot_root Semantics:
 * Moves the root file system of the current process to the directory put_old,
 * makes new_root as the new root file system of the current process, and sets
 * root/cwd of all processes which had them on the current root to new_root.
 *
 * Restrictions:
 * The new_root and put_old must be directories, and  must not be on the
 * same file  system as the current process root. The put_old  must  be
 * underneath new_root,  i.e. adding a non-zero number of /.. to the string
 * pointed to by put_old must yield the same directory as new_root. No other
 * file system may be mounted on put_old. After all, new_root is a mountpoint.
 *
 * Also, the current root cannot be on the 'rootfs' (initial ramfs) filesystem.
 * See Documentation/filesystems/ramfs-rootfs-initramfs.rst for alternatives
 * in this situation.
 *
 * Notes:
 *  - we don't move root/cwd if they are not at the root (reason: if something
 *    cared enough to change them, it's probably wrong to force them elsewhere)
 *  - it's okay to pick a root that isn't the root of a file system, e.g.
 *    /nfs/my_root where /nfs is the mount point. It must be a mountpoint,
 *    though, so you may need to say mount --bind /nfs/my_root /nfs/my_root
 *    first.
 */
SYSCALL_DEFINE2(pivot_root, const char __user *, new_root,
		const char __user *, put_old)
{
	struct path new, old, root;
	struct mount *new_mnt, *root_mnt, *old_mnt, *root_parent, *ex_parent;
	struct mountpoint *old_mp, *root_mp;
	int error;

	if (!may_mount())
		return -EPERM;

	error = user_path_at(AT_FDCWD, new_root,
			     LOOKUP_FOLLOW | LOOKUP_DIRECTORY, &new);
	if (error)
		goto out0;

	error = user_path_at(AT_FDCWD, put_old,
			     LOOKUP_FOLLOW | LOOKUP_DIRECTORY, &old);
	if (error)
		goto out1;

	error = security_sb_pivotroot(&old, &new);
	if (error)
		goto out2;

	get_fs_root(current->fs, &root);
	old_mp = lock_mount(&old);
	error = PTR_ERR(old_mp);
	if (IS_ERR(old_mp))
		goto out3;

	error = -EINVAL;
	new_mnt = real_mount(new.mnt);
	root_mnt = real_mount(root.mnt);
	old_mnt = real_mount(old.mnt);
	ex_parent = new_mnt->mnt_parent;
	root_parent = root_mnt->mnt_parent;
	if (IS_MNT_SHARED(old_mnt) ||
		IS_MNT_SHARED(ex_parent) ||
		IS_MNT_SHARED(root_parent))
		goto out4;
	if (!check_mnt(root_mnt) || !check_mnt(new_mnt))
		goto out4;
	if (new_mnt->mnt.mnt_flags & MNT_LOCKED)
		goto out4;
	error = -ENOENT;
	if (d_unlinked(new.dentry))
		goto out4;
	error = -EBUSY;
	if (new_mnt == root_mnt || old_mnt == root_mnt)
		goto out4; /* loop, on the same file system  */
	error = -EINVAL;
	if (!path_mounted(&root))
		goto out4; /* not a mountpoint */
	if (!mnt_has_parent(root_mnt))
		goto out4; /* not attached */
	if (!path_mounted(&new))
		goto out4; /* not a mountpoint */
	if (!mnt_has_parent(new_mnt))
		goto out4; /* not attached */
	/* make sure we can reach put_old from new_root */
	if (!is_path_reachable(old_mnt, old.dentry, &new))
		goto out4;
	/* make certain new is below the root */
	if (!is_path_reachable(new_mnt, new.dentry, &root))
		goto out4;
	lock_mount_hash();
	umount_mnt(new_mnt);
	root_mp = unhash_mnt(root_mnt);  /* we'll need its mountpoint */
	if (root_mnt->mnt.mnt_flags & MNT_LOCKED) {
		new_mnt->mnt.mnt_flags |= MNT_LOCKED;
		root_mnt->mnt.mnt_flags &= ~MNT_LOCKED;
	}
	/* mount old root on put_old */
	attach_mnt(root_mnt, old_mnt, old_mp, false);
	/* mount new_root on / */
	attach_mnt(new_mnt, root_parent, root_mp, false);
	mnt_add_count(root_parent, -1);
	touch_mnt_namespace(current->nsproxy->mnt_ns);
	/* A moved mount should not expire automatically */
	list_del_init(&new_mnt->mnt_expire);
	put_mountpoint(root_mp);
	unlock_mount_hash();
	chroot_fs_refs(&root, &new);
	error = 0;
out4:
	unlock_mount(old_mp);
	if (!error)
		mntput_no_expire(ex_parent);
out3:
	path_put(&root);
out2:
	path_put(&old);
out1:
	path_put(&new);
out0:
	return error;
}

static unsigned int recalc_flags(struct mount_kattr *kattr, struct mount *mnt)
{
	unsigned int flags = mnt->mnt.mnt_flags;

	/*  flags to clear */
	flags &= ~kattr->attr_clr;
	/* flags to raise */
	flags |= kattr->attr_set;

	return flags;
}

static int can_idmap_mount(const struct mount_kattr *kattr, struct mount *mnt)
{
	struct vfsmount *m = &mnt->mnt;
	struct user_namespace *fs_userns = m->mnt_sb->s_user_ns;

	if (!kattr->mnt_idmap)
		return 0;

	/*
	 * Creating an idmapped mount with the filesystem wide idmapping
	 * doesn't make sense so block that. We don't allow mushy semantics.
	 */
	if (kattr->mnt_userns == m->mnt_sb->s_user_ns)
		return -EINVAL;

	/*
	 * Once a mount has been idmapped we don't allow it to change its
	 * mapping. It makes things simpler and callers can just create
	 * another bind-mount they can idmap if they want to.
	 */
	if (is_idmapped_mnt(m))
		return -EPERM;

	/* The underlying filesystem doesn't support idmapped mounts yet. */
	if (!(m->mnt_sb->s_type->fs_flags & FS_ALLOW_IDMAP))
		return -EINVAL;

	/* The filesystem has turned off idmapped mounts. */
	if (m->mnt_sb->s_iflags & SB_I_NOIDMAP)
		return -EINVAL;

	/* We're not controlling the superblock. */
	if (!ns_capable(fs_userns, CAP_SYS_ADMIN))
		return -EPERM;

	/* Mount has already been visible in the filesystem hierarchy. */
	if (!is_anon_ns(mnt->mnt_ns))
		return -EINVAL;

	return 0;
}

/**
 * mnt_allow_writers() - check whether the attribute change allows writers
 * @kattr: the new mount attributes
 * @mnt: the mount to which @kattr will be applied
 *
 * Check whether thew new mount attributes in @kattr allow concurrent writers.
 *
 * Return: true if writers need to be held, false if not
 */
static inline bool mnt_allow_writers(const struct mount_kattr *kattr,
				     const struct mount *mnt)
{
	return (!(kattr->attr_set & MNT_READONLY) ||
		(mnt->mnt.mnt_flags & MNT_READONLY)) &&
	       !kattr->mnt_idmap;
}

static int mount_setattr_prepare(struct mount_kattr *kattr, struct mount *mnt)
{
	struct mount *m;
	int err;

	for (m = mnt; m; m = next_mnt(m, mnt)) {
		if (!can_change_locked_flags(m, recalc_flags(kattr, m))) {
			err = -EPERM;
			break;
		}

		err = can_idmap_mount(kattr, m);
		if (err)
			break;

		if (!mnt_allow_writers(kattr, m)) {
			err = mnt_hold_writers(m);
			if (err)
				break;
		}

		if (!kattr->recurse)
			return 0;
	}

	if (err) {
		struct mount *p;

		/*
		 * If we had to call mnt_hold_writers() MNT_WRITE_HOLD will
		 * be set in @mnt_flags. The loop unsets MNT_WRITE_HOLD for all
		 * mounts and needs to take care to include the first mount.
		 */
		for (p = mnt; p; p = next_mnt(p, mnt)) {
			/* If we had to hold writers unblock them. */
			if (p->mnt.mnt_flags & MNT_WRITE_HOLD)
				mnt_unhold_writers(p);

			/*
			 * We're done once the first mount we changed got
			 * MNT_WRITE_HOLD unset.
			 */
			if (p == m)
				break;
		}
	}
	return err;
}

static void do_idmap_mount(const struct mount_kattr *kattr, struct mount *mnt)
{
	if (!kattr->mnt_idmap)
		return;

	/*
	 * Pairs with smp_load_acquire() in mnt_idmap().
	 *
	 * Since we only allow a mount to change the idmapping once and
	 * verified this in can_idmap_mount() we know that the mount has
	 * @nop_mnt_idmap attached to it. So there's no need to drop any
	 * references.
	 */
	smp_store_release(&mnt->mnt.mnt_idmap, mnt_idmap_get(kattr->mnt_idmap));
}

static void mount_setattr_commit(struct mount_kattr *kattr, struct mount *mnt)
{
	struct mount *m;

	for (m = mnt; m; m = next_mnt(m, mnt)) {
		unsigned int flags;

		do_idmap_mount(kattr, m);
		flags = recalc_flags(kattr, m);
		WRITE_ONCE(m->mnt.mnt_flags, flags);

		/* If we had to hold writers unblock them. */
		if (m->mnt.mnt_flags & MNT_WRITE_HOLD)
			mnt_unhold_writers(m);

		if (kattr->propagation)
			change_mnt_propagation(m, kattr->propagation);
		if (!kattr->recurse)
			break;
	}
	touch_mnt_namespace(mnt->mnt_ns);
}

static int do_mount_setattr(struct path *path, struct mount_kattr *kattr)
{
	struct mount *mnt = real_mount(path->mnt);
	int err = 0;

	if (!path_mounted(path))
		return -EINVAL;

	if (kattr->mnt_userns) {
		struct mnt_idmap *mnt_idmap;

		mnt_idmap = alloc_mnt_idmap(kattr->mnt_userns);
		if (IS_ERR(mnt_idmap))
			return PTR_ERR(mnt_idmap);
		kattr->mnt_idmap = mnt_idmap;
	}

	if (kattr->propagation) {
		/*
		 * Only take namespace_lock() if we're actually changing
		 * propagation.
		 */
		namespace_lock();
		if (kattr->propagation == MS_SHARED) {
			err = invent_group_ids(mnt, kattr->recurse);
			if (err) {
				namespace_unlock();
				return err;
			}
		}
	}

	err = -EINVAL;
	lock_mount_hash();

	/* Ensure that this isn't anything purely vfs internal. */
	if (!is_mounted(&mnt->mnt))
		goto out;

	/*
	 * If this is an attached mount make sure it's located in the callers
	 * mount namespace. If it's not don't let the caller interact with it.
	 *
	 * If this mount doesn't have a parent it's most often simply a
	 * detached mount with an anonymous mount namespace. IOW, something
	 * that's simply not attached yet. But there are apparently also users
	 * that do change mount properties on the rootfs itself. That obviously
	 * neither has a parent nor is it a detached mount so we cannot
	 * unconditionally check for detached mounts.
	 */
	if ((mnt_has_parent(mnt) || !is_anon_ns(mnt->mnt_ns)) && !check_mnt(mnt))
		goto out;

	/*
	 * First, we get the mount tree in a shape where we can change mount
	 * properties without failure. If we succeeded to do so we commit all
	 * changes and if we failed we clean up.
	 */
	err = mount_setattr_prepare(kattr, mnt);
	if (!err)
		mount_setattr_commit(kattr, mnt);

out:
	unlock_mount_hash();

	if (kattr->propagation) {
		if (err)
			cleanup_group_ids(mnt, NULL);
		namespace_unlock();
	}

	return err;
}

static int build_mount_idmapped(const struct mount_attr *attr, size_t usize,
				struct mount_kattr *kattr, unsigned int flags)
{
	struct ns_common *ns;
	struct user_namespace *mnt_userns;

	if (!((attr->attr_set | attr->attr_clr) & MOUNT_ATTR_IDMAP))
		return 0;

	/*
	 * We currently do not support clearing an idmapped mount. If this ever
	 * is a use-case we can revisit this but for now let's keep it simple
	 * and not allow it.
	 */
	if (attr->attr_clr & MOUNT_ATTR_IDMAP)
		return -EINVAL;

	if (attr->userns_fd > INT_MAX)
		return -EINVAL;

	CLASS(fd, f)(attr->userns_fd);
	if (fd_empty(f))
		return -EBADF;

	if (!proc_ns_file(fd_file(f)))
		return -EINVAL;

	ns = get_proc_ns(file_inode(fd_file(f)));
	if (ns->ops->type != CLONE_NEWUSER)
		return -EINVAL;

	/*
	 * The initial idmapping cannot be used to create an idmapped
	 * mount. We use the initial idmapping as an indicator of a mount
	 * that is not idmapped. It can simply be passed into helpers that
	 * are aware of idmapped mounts as a convenient shortcut. A user
	 * can just create a dedicated identity mapping to achieve the same
	 * result.
	 */
	mnt_userns = container_of(ns, struct user_namespace, ns);
	if (mnt_userns == &init_user_ns)
		return -EPERM;

	/* We're not controlling the target namespace. */
	if (!ns_capable(mnt_userns, CAP_SYS_ADMIN))
		return -EPERM;

	kattr->mnt_userns = get_user_ns(mnt_userns);
	return 0;
}

static int build_mount_kattr(const struct mount_attr *attr, size_t usize,
			     struct mount_kattr *kattr, unsigned int flags)
{
	unsigned int lookup_flags = LOOKUP_AUTOMOUNT | LOOKUP_FOLLOW;

	if (flags & AT_NO_AUTOMOUNT)
		lookup_flags &= ~LOOKUP_AUTOMOUNT;
	if (flags & AT_SYMLINK_NOFOLLOW)
		lookup_flags &= ~LOOKUP_FOLLOW;
	if (flags & AT_EMPTY_PATH)
		lookup_flags |= LOOKUP_EMPTY;

	*kattr = (struct mount_kattr) {
		.lookup_flags	= lookup_flags,
		.recurse	= !!(flags & AT_RECURSIVE),
	};

	if (attr->propagation & ~MOUNT_SETATTR_PROPAGATION_FLAGS)
		return -EINVAL;
	if (hweight32(attr->propagation & MOUNT_SETATTR_PROPAGATION_FLAGS) > 1)
		return -EINVAL;
	kattr->propagation = attr->propagation;

	if ((attr->attr_set | attr->attr_clr) & ~MOUNT_SETATTR_VALID_FLAGS)
		return -EINVAL;

	kattr->attr_set = attr_flags_to_mnt_flags(attr->attr_set);
	kattr->attr_clr = attr_flags_to_mnt_flags(attr->attr_clr);

	/*
	 * Since the MOUNT_ATTR_<atime> values are an enum, not a bitmap,
	 * users wanting to transition to a different atime setting cannot
	 * simply specify the atime setting in @attr_set, but must also
	 * specify MOUNT_ATTR__ATIME in the @attr_clr field.
	 * So ensure that MOUNT_ATTR__ATIME can't be partially set in
	 * @attr_clr and that @attr_set can't have any atime bits set if
	 * MOUNT_ATTR__ATIME isn't set in @attr_clr.
	 */
	if (attr->attr_clr & MOUNT_ATTR__ATIME) {
		if ((attr->attr_clr & MOUNT_ATTR__ATIME) != MOUNT_ATTR__ATIME)
			return -EINVAL;

		/*
		 * Clear all previous time settings as they are mutually
		 * exclusive.
		 */
		kattr->attr_clr |= MNT_RELATIME | MNT_NOATIME;
		switch (attr->attr_set & MOUNT_ATTR__ATIME) {
		case MOUNT_ATTR_RELATIME:
			kattr->attr_set |= MNT_RELATIME;
			break;
		case MOUNT_ATTR_NOATIME:
			kattr->attr_set |= MNT_NOATIME;
			break;
		case MOUNT_ATTR_STRICTATIME:
			break;
		default:
			return -EINVAL;
		}
	} else {
		if (attr->attr_set & MOUNT_ATTR__ATIME)
			return -EINVAL;
	}

	return build_mount_idmapped(attr, usize, kattr, flags);
}

static void finish_mount_kattr(struct mount_kattr *kattr)
{
	put_user_ns(kattr->mnt_userns);
	kattr->mnt_userns = NULL;

	if (kattr->mnt_idmap)
		mnt_idmap_put(kattr->mnt_idmap);
}

SYSCALL_DEFINE5(mount_setattr, int, dfd, const char __user *, path,
		unsigned int, flags, struct mount_attr __user *, uattr,
		size_t, usize)
{
	int err;
	struct path target;
	struct mount_attr attr;
	struct mount_kattr kattr;

	BUILD_BUG_ON(sizeof(struct mount_attr) != MOUNT_ATTR_SIZE_VER0);

	if (flags & ~(AT_EMPTY_PATH |
		      AT_RECURSIVE |
		      AT_SYMLINK_NOFOLLOW |
		      AT_NO_AUTOMOUNT))
		return -EINVAL;

	if (unlikely(usize > PAGE_SIZE))
		return -E2BIG;
	if (unlikely(usize < MOUNT_ATTR_SIZE_VER0))
		return -EINVAL;

	if (!may_mount())
		return -EPERM;

	err = copy_struct_from_user(&attr, sizeof(attr), uattr, usize);
	if (err)
		return err;

	/* Don't bother walking through the mounts if this is a nop. */
	if (attr.attr_set == 0 &&
	    attr.attr_clr == 0 &&
	    attr.propagation == 0)
		return 0;

	err = build_mount_kattr(&attr, usize, &kattr, flags);
	if (err)
		return err;

	err = user_path_at(dfd, path, kattr.lookup_flags, &target);
	if (!err) {
		err = do_mount_setattr(&target, &kattr);
		path_put(&target);
	}
	finish_mount_kattr(&kattr);
	return err;
}

int show_path(struct seq_file *m, struct dentry *root)
{
	if (root->d_sb->s_op->show_path)
		return root->d_sb->s_op->show_path(m, root);

	seq_dentry(m, root, " \t\n\\");
	return 0;
}

static struct vfsmount *lookup_mnt_in_ns(u64 id, struct mnt_namespace *ns)
{
	struct mount *mnt = mnt_find_id_at(ns, id);

	if (!mnt || mnt->mnt_id_unique != id)
		return NULL;

	return &mnt->mnt;
}

struct kstatmount {
	struct statmount __user *buf;
	size_t bufsize;
	struct vfsmount *mnt;
	u64 mask;
	struct path root;
	struct statmount sm;
	struct seq_file seq;
};

static u64 mnt_to_attr_flags(struct vfsmount *mnt)
{
	unsigned int mnt_flags = READ_ONCE(mnt->mnt_flags);
	u64 attr_flags = 0;

	if (mnt_flags & MNT_READONLY)
		attr_flags |= MOUNT_ATTR_RDONLY;
	if (mnt_flags & MNT_NOSUID)
		attr_flags |= MOUNT_ATTR_NOSUID;
	if (mnt_flags & MNT_NODEV)
		attr_flags |= MOUNT_ATTR_NODEV;
	if (mnt_flags & MNT_NOEXEC)
		attr_flags |= MOUNT_ATTR_NOEXEC;
	if (mnt_flags & MNT_NODIRATIME)
		attr_flags |= MOUNT_ATTR_NODIRATIME;
	if (mnt_flags & MNT_NOSYMFOLLOW)
		attr_flags |= MOUNT_ATTR_NOSYMFOLLOW;

	if (mnt_flags & MNT_NOATIME)
		attr_flags |= MOUNT_ATTR_NOATIME;
	else if (mnt_flags & MNT_RELATIME)
		attr_flags |= MOUNT_ATTR_RELATIME;
	else
		attr_flags |= MOUNT_ATTR_STRICTATIME;

	if (is_idmapped_mnt(mnt))
		attr_flags |= MOUNT_ATTR_IDMAP;

	return attr_flags;
}

static u64 mnt_to_propagation_flags(struct mount *m)
{
	u64 propagation = 0;

	if (IS_MNT_SHARED(m))
		propagation |= MS_SHARED;
	if (IS_MNT_SLAVE(m))
		propagation |= MS_SLAVE;
	if (IS_MNT_UNBINDABLE(m))
		propagation |= MS_UNBINDABLE;
	if (!propagation)
		propagation |= MS_PRIVATE;

	return propagation;
}

static void statmount_sb_basic(struct kstatmount *s)
{
	struct super_block *sb = s->mnt->mnt_sb;

	s->sm.mask |= STATMOUNT_SB_BASIC;
	s->sm.sb_dev_major = MAJOR(sb->s_dev);
	s->sm.sb_dev_minor = MINOR(sb->s_dev);
	s->sm.sb_magic = sb->s_magic;
	s->sm.sb_flags = sb->s_flags & (SB_RDONLY|SB_SYNCHRONOUS|SB_DIRSYNC|SB_LAZYTIME);
}

static void statmount_mnt_basic(struct kstatmount *s)
{
	struct mount *m = real_mount(s->mnt);

	s->sm.mask |= STATMOUNT_MNT_BASIC;
	s->sm.mnt_id = m->mnt_id_unique;
	s->sm.mnt_parent_id = m->mnt_parent->mnt_id_unique;
	s->sm.mnt_id_old = m->mnt_id;
	s->sm.mnt_parent_id_old = m->mnt_parent->mnt_id;
	s->sm.mnt_attr = mnt_to_attr_flags(&m->mnt);
	s->sm.mnt_propagation = mnt_to_propagation_flags(m);
	s->sm.mnt_peer_group = IS_MNT_SHARED(m) ? m->mnt_group_id : 0;
	s->sm.mnt_master = IS_MNT_SLAVE(m) ? m->mnt_master->mnt_group_id : 0;
}

static void statmount_propagate_from(struct kstatmount *s)
{
	struct mount *m = real_mount(s->mnt);

	s->sm.mask |= STATMOUNT_PROPAGATE_FROM;
	if (IS_MNT_SLAVE(m))
		s->sm.propagate_from = get_dominating_id(m, &current->fs->root);
}

static int statmount_mnt_root(struct kstatmount *s, struct seq_file *seq)
{
	int ret;
	size_t start = seq->count;

	ret = show_path(seq, s->mnt->mnt_root);
	if (ret)
		return ret;

	if (unlikely(seq_has_overflowed(seq)))
		return -EAGAIN;

	/*
         * Unescape the result. It would be better if supplied string was not
         * escaped in the first place, but that's a pretty invasive change.
         */
	seq->buf[seq->count] = '\0';
	seq->count = start;
	seq_commit(seq, string_unescape_inplace(seq->buf + start, UNESCAPE_OCTAL));
	return 0;
}

static int statmount_mnt_point(struct kstatmount *s, struct seq_file *seq)
{
	struct vfsmount *mnt = s->mnt;
	struct path mnt_path = { .dentry = mnt->mnt_root, .mnt = mnt };
	int err;

	err = seq_path_root(seq, &mnt_path, &s->root, "");
	return err == SEQ_SKIP ? 0 : err;
}

static int statmount_fs_type(struct kstatmount *s, struct seq_file *seq)
{
	struct super_block *sb = s->mnt->mnt_sb;

	seq_puts(seq, sb->s_type->name);
	return 0;
}

static void statmount_fs_subtype(struct kstatmount *s, struct seq_file *seq)
{
	struct super_block *sb = s->mnt->mnt_sb;

	if (sb->s_subtype)
		seq_puts(seq, sb->s_subtype);
}

static int statmount_sb_source(struct kstatmount *s, struct seq_file *seq)
{
	struct super_block *sb = s->mnt->mnt_sb;
	struct mount *r = real_mount(s->mnt);

	if (sb->s_op->show_devname) {
		size_t start = seq->count;
		int ret;

		ret = sb->s_op->show_devname(seq, s->mnt->mnt_root);
		if (ret)
			return ret;

		if (unlikely(seq_has_overflowed(seq)))
			return -EAGAIN;

		/* Unescape the result */
		seq->buf[seq->count] = '\0';
		seq->count = start;
		seq_commit(seq, string_unescape_inplace(seq->buf + start, UNESCAPE_OCTAL));
	} else if (r->mnt_devname) {
		seq_puts(seq, r->mnt_devname);
	}
	return 0;
}

static void statmount_mnt_ns_id(struct kstatmount *s, struct mnt_namespace *ns)
{
	s->sm.mask |= STATMOUNT_MNT_NS_ID;
	s->sm.mnt_ns_id = ns->seq;
}

static int statmount_mnt_opts(struct kstatmount *s, struct seq_file *seq)
{
	struct vfsmount *mnt = s->mnt;
	struct super_block *sb = mnt->mnt_sb;
	size_t start = seq->count;
	int err;

	err = security_sb_show_options(seq, sb);
	if (err)
		return err;

	if (sb->s_op->show_options) {
		err = sb->s_op->show_options(seq, mnt->mnt_root);
		if (err)
			return err;
	}

	if (unlikely(seq_has_overflowed(seq)))
		return -EAGAIN;

	if (seq->count == start)
		return 0;
<<<<<<< HEAD

	/* skip leading comma */
	memmove(seq->buf + start, seq->buf + start + 1,
		seq->count - start - 1);
	seq->count--;
=======

	/* skip leading comma */
	memmove(seq->buf + start, seq->buf + start + 1,
		seq->count - start - 1);
	seq->count--;

	return 0;
}

static inline int statmount_opt_process(struct seq_file *seq, size_t start)
{
	char *buf_end, *opt_end, *src, *dst;
	int count = 0;

	if (unlikely(seq_has_overflowed(seq)))
		return -EAGAIN;

	buf_end = seq->buf + seq->count;
	dst = seq->buf + start;
	src = dst + 1;	/* skip initial comma */

	if (src >= buf_end) {
		seq->count = start;
		return 0;
	}
>>>>>>> 4e3ac415

	*buf_end = '\0';
	for (; src < buf_end; src = opt_end + 1) {
		opt_end = strchrnul(src, ',');
		*opt_end = '\0';
		dst += string_unescape(src, dst, 0, UNESCAPE_OCTAL) + 1;
		if (WARN_ON_ONCE(++count == INT_MAX))
			return -EOVERFLOW;
	}
	seq->count = dst - 1 - seq->buf;
	return count;
}

static int statmount_opt_array(struct kstatmount *s, struct seq_file *seq)
{
	struct vfsmount *mnt = s->mnt;
	struct super_block *sb = mnt->mnt_sb;
	size_t start = seq->count;
	int err;

	if (!sb->s_op->show_options)
		return 0;

	err = sb->s_op->show_options(seq, mnt->mnt_root);
	if (err)
		return err;

	err = statmount_opt_process(seq, start);
	if (err < 0)
		return err;

	s->sm.opt_num = err;
	return 0;
}

static int statmount_opt_sec_array(struct kstatmount *s, struct seq_file *seq)
{
	struct vfsmount *mnt = s->mnt;
	struct super_block *sb = mnt->mnt_sb;
	size_t start = seq->count;
	int err;

	err = security_sb_show_options(seq, sb);
	if (err)
		return err;

	err = statmount_opt_process(seq, start);
	if (err < 0)
		return err;

	s->sm.opt_sec_num = err;
	return 0;
}

static int statmount_string(struct kstatmount *s, u64 flag)
{
	int ret = 0;
	size_t kbufsize;
	struct seq_file *seq = &s->seq;
	struct statmount *sm = &s->sm;
	u32 start, *offp;

	/* Reserve an empty string at the beginning for any unset offsets */
	if (!seq->count)
		seq_putc(seq, 0);

	start = seq->count;

	switch (flag) {
	case STATMOUNT_FS_TYPE:
		offp = &sm->fs_type;
		ret = statmount_fs_type(s, seq);
		break;
	case STATMOUNT_MNT_ROOT:
		offp = &sm->mnt_root;
		ret = statmount_mnt_root(s, seq);
		break;
	case STATMOUNT_MNT_POINT:
		offp = &sm->mnt_point;
		ret = statmount_mnt_point(s, seq);
		break;
	case STATMOUNT_MNT_OPTS:
		offp = &sm->mnt_opts;
		ret = statmount_mnt_opts(s, seq);
		break;
	case STATMOUNT_OPT_ARRAY:
		offp = &sm->opt_array;
		ret = statmount_opt_array(s, seq);
		break;
	case STATMOUNT_OPT_SEC_ARRAY:
		offp = &sm->opt_sec_array;
		ret = statmount_opt_sec_array(s, seq);
		break;
	case STATMOUNT_FS_SUBTYPE:
		offp = &sm->fs_subtype;
		statmount_fs_subtype(s, seq);
		break;
	case STATMOUNT_SB_SOURCE:
		offp = &sm->sb_source;
		ret = statmount_sb_source(s, seq);
		break;
	default:
		WARN_ON_ONCE(true);
		return -EINVAL;
	}

	/*
	 * If nothing was emitted, return to avoid setting the flag
	 * and terminating the buffer.
	 */
	if (seq->count == start)
		return ret;
	if (unlikely(check_add_overflow(sizeof(*sm), seq->count, &kbufsize)))
		return -EOVERFLOW;
	if (kbufsize >= s->bufsize)
		return -EOVERFLOW;

	/* signal a retry */
	if (unlikely(seq_has_overflowed(seq)))
		return -EAGAIN;

	if (ret)
		return ret;

	seq->buf[seq->count++] = '\0';
	sm->mask |= flag;
	*offp = start;
	return 0;
}

static int copy_statmount_to_user(struct kstatmount *s)
{
	struct statmount *sm = &s->sm;
	struct seq_file *seq = &s->seq;
	char __user *str = ((char __user *)s->buf) + sizeof(*sm);
	size_t copysize = min_t(size_t, s->bufsize, sizeof(*sm));

	if (seq->count && copy_to_user(str, seq->buf, seq->count))
		return -EFAULT;

	/* Return the number of bytes copied to the buffer */
	sm->size = copysize + seq->count;
	if (copy_to_user(s->buf, sm, copysize))
		return -EFAULT;

	return 0;
}

static struct mount *listmnt_next(struct mount *curr, bool reverse)
{
	struct rb_node *node;

	if (reverse)
		node = rb_prev(&curr->mnt_node);
	else
		node = rb_next(&curr->mnt_node);

	return node_to_mount(node);
}

static int grab_requested_root(struct mnt_namespace *ns, struct path *root)
{
	struct mount *first, *child;

	rwsem_assert_held(&namespace_sem);

	/* We're looking at our own ns, just use get_fs_root. */
	if (ns == current->nsproxy->mnt_ns) {
		get_fs_root(current->fs, root);
		return 0;
	}

	/*
	 * We have to find the first mount in our ns and use that, however it
	 * may not exist, so handle that properly.
	 */
	if (RB_EMPTY_ROOT(&ns->mounts))
		return -ENOENT;

	first = child = ns->root;
	for (;;) {
		child = listmnt_next(child, false);
		if (!child)
			return -ENOENT;
		if (child->mnt_parent == first)
			break;
	}

	root->mnt = mntget(&child->mnt);
	root->dentry = dget(root->mnt->mnt_root);
	return 0;
}

static int do_statmount(struct kstatmount *s, u64 mnt_id, u64 mnt_ns_id,
			struct mnt_namespace *ns)
{
	struct path root __free(path_put) = {};
	struct mount *m;
	int err;

	/* Has the namespace already been emptied? */
	if (mnt_ns_id && RB_EMPTY_ROOT(&ns->mounts))
		return -ENOENT;

	s->mnt = lookup_mnt_in_ns(mnt_id, ns);
	if (!s->mnt)
		return -ENOENT;

	err = grab_requested_root(ns, &root);
	if (err)
		return err;

	/*
	 * Don't trigger audit denials. We just want to determine what
	 * mounts to show users.
	 */
	m = real_mount(s->mnt);
	if (!is_path_reachable(m, m->mnt.mnt_root, &root) &&
	    !ns_capable_noaudit(ns->user_ns, CAP_SYS_ADMIN))
		return -EPERM;

	err = security_sb_statfs(s->mnt->mnt_root);
	if (err)
		return err;

	s->root = root;
	if (s->mask & STATMOUNT_SB_BASIC)
		statmount_sb_basic(s);

	if (s->mask & STATMOUNT_MNT_BASIC)
		statmount_mnt_basic(s);

	if (s->mask & STATMOUNT_PROPAGATE_FROM)
		statmount_propagate_from(s);

	if (s->mask & STATMOUNT_FS_TYPE)
		err = statmount_string(s, STATMOUNT_FS_TYPE);

	if (!err && s->mask & STATMOUNT_MNT_ROOT)
		err = statmount_string(s, STATMOUNT_MNT_ROOT);

	if (!err && s->mask & STATMOUNT_MNT_POINT)
		err = statmount_string(s, STATMOUNT_MNT_POINT);

	if (!err && s->mask & STATMOUNT_MNT_OPTS)
		err = statmount_string(s, STATMOUNT_MNT_OPTS);

	if (!err && s->mask & STATMOUNT_OPT_ARRAY)
		err = statmount_string(s, STATMOUNT_OPT_ARRAY);

	if (!err && s->mask & STATMOUNT_OPT_SEC_ARRAY)
		err = statmount_string(s, STATMOUNT_OPT_SEC_ARRAY);

	if (!err && s->mask & STATMOUNT_FS_SUBTYPE)
		err = statmount_string(s, STATMOUNT_FS_SUBTYPE);

	if (!err && s->mask & STATMOUNT_SB_SOURCE)
		err = statmount_string(s, STATMOUNT_SB_SOURCE);

	if (!err && s->mask & STATMOUNT_MNT_NS_ID)
		statmount_mnt_ns_id(s, ns);

	if (err)
		return err;

	return 0;
}

static inline bool retry_statmount(const long ret, size_t *seq_size)
{
	if (likely(ret != -EAGAIN))
		return false;
	if (unlikely(check_mul_overflow(*seq_size, 2, seq_size)))
		return false;
	if (unlikely(*seq_size > MAX_RW_COUNT))
		return false;
	return true;
}

#define STATMOUNT_STRING_REQ (STATMOUNT_MNT_ROOT | STATMOUNT_MNT_POINT | \
			      STATMOUNT_FS_TYPE | STATMOUNT_MNT_OPTS | \
			      STATMOUNT_FS_SUBTYPE | STATMOUNT_SB_SOURCE | \
			      STATMOUNT_OPT_ARRAY | STATMOUNT_OPT_SEC_ARRAY)

static int prepare_kstatmount(struct kstatmount *ks, struct mnt_id_req *kreq,
			      struct statmount __user *buf, size_t bufsize,
			      size_t seq_size)
{
	if (!access_ok(buf, bufsize))
		return -EFAULT;

	memset(ks, 0, sizeof(*ks));
	ks->mask = kreq->param;
	ks->buf = buf;
	ks->bufsize = bufsize;

	if (ks->mask & STATMOUNT_STRING_REQ) {
		if (bufsize == sizeof(ks->sm))
			return -EOVERFLOW;

		ks->seq.buf = kvmalloc(seq_size, GFP_KERNEL_ACCOUNT);
		if (!ks->seq.buf)
			return -ENOMEM;

		ks->seq.size = seq_size;
	}

	return 0;
}

static int copy_mnt_id_req(const struct mnt_id_req __user *req,
			   struct mnt_id_req *kreq)
{
	int ret;
	size_t usize;

	BUILD_BUG_ON(sizeof(struct mnt_id_req) != MNT_ID_REQ_SIZE_VER1);

	ret = get_user(usize, &req->size);
	if (ret)
		return -EFAULT;
	if (unlikely(usize > PAGE_SIZE))
		return -E2BIG;
	if (unlikely(usize < MNT_ID_REQ_SIZE_VER0))
		return -EINVAL;
	memset(kreq, 0, sizeof(*kreq));
	ret = copy_struct_from_user(kreq, sizeof(*kreq), req, usize);
	if (ret)
		return ret;
	if (kreq->spare != 0)
		return -EINVAL;
	/* The first valid unique mount id is MNT_UNIQUE_ID_OFFSET + 1. */
	if (kreq->mnt_id <= MNT_UNIQUE_ID_OFFSET)
		return -EINVAL;
	return 0;
}

/*
 * If the user requested a specific mount namespace id, look that up and return
 * that, or if not simply grab a passive reference on our mount namespace and
 * return that.
 */
static struct mnt_namespace *grab_requested_mnt_ns(const struct mnt_id_req *kreq)
{
	struct mnt_namespace *mnt_ns;

	if (kreq->mnt_ns_id && kreq->spare)
		return ERR_PTR(-EINVAL);

	if (kreq->mnt_ns_id)
		return lookup_mnt_ns(kreq->mnt_ns_id);

	if (kreq->spare) {
		struct ns_common *ns;

		CLASS(fd, f)(kreq->spare);
		if (fd_empty(f))
			return ERR_PTR(-EBADF);

		if (!proc_ns_file(fd_file(f)))
			return ERR_PTR(-EINVAL);

		ns = get_proc_ns(file_inode(fd_file(f)));
		if (ns->ops->type != CLONE_NEWNS)
			return ERR_PTR(-EINVAL);

		mnt_ns = to_mnt_ns(ns);
	} else {
		mnt_ns = current->nsproxy->mnt_ns;
	}

	refcount_inc(&mnt_ns->passive);
	return mnt_ns;
}

SYSCALL_DEFINE4(statmount, const struct mnt_id_req __user *, req,
		struct statmount __user *, buf, size_t, bufsize,
		unsigned int, flags)
{
	struct mnt_namespace *ns __free(mnt_ns_release) = NULL;
	struct kstatmount *ks __free(kfree) = NULL;
	struct mnt_id_req kreq;
	/* We currently support retrieval of 3 strings. */
	size_t seq_size = 3 * PATH_MAX;
	int ret;

	if (flags)
		return -EINVAL;

	ret = copy_mnt_id_req(req, &kreq);
	if (ret)
		return ret;

	ns = grab_requested_mnt_ns(&kreq);
	if (!ns)
		return -ENOENT;

	if (kreq.mnt_ns_id && (ns != current->nsproxy->mnt_ns) &&
	    !ns_capable_noaudit(ns->user_ns, CAP_SYS_ADMIN))
		return -ENOENT;

	ks = kmalloc(sizeof(*ks), GFP_KERNEL_ACCOUNT);
	if (!ks)
		return -ENOMEM;

retry:
	ret = prepare_kstatmount(ks, &kreq, buf, bufsize, seq_size);
	if (ret)
		return ret;

	scoped_guard(rwsem_read, &namespace_sem)
		ret = do_statmount(ks, kreq.mnt_id, kreq.mnt_ns_id, ns);

	if (!ret)
		ret = copy_statmount_to_user(ks);
	kvfree(ks->seq.buf);
	if (retry_statmount(ret, &seq_size))
		goto retry;
	return ret;
}

static ssize_t do_listmount(struct mnt_namespace *ns, u64 mnt_parent_id,
			    u64 last_mnt_id, u64 *mnt_ids, size_t nr_mnt_ids,
			    bool reverse)
{
	struct path root __free(path_put) = {};
	struct path orig;
	struct mount *r, *first;
	ssize_t ret;

	rwsem_assert_held(&namespace_sem);

	ret = grab_requested_root(ns, &root);
	if (ret)
		return ret;

	if (mnt_parent_id == LSMT_ROOT) {
		orig = root;
	} else {
		orig.mnt = lookup_mnt_in_ns(mnt_parent_id, ns);
		if (!orig.mnt)
			return -ENOENT;
		orig.dentry = orig.mnt->mnt_root;
	}

	/*
	 * Don't trigger audit denials. We just want to determine what
	 * mounts to show users.
	 */
	if (!is_path_reachable(real_mount(orig.mnt), orig.dentry, &root) &&
	    !ns_capable_noaudit(ns->user_ns, CAP_SYS_ADMIN))
		return -EPERM;

	ret = security_sb_statfs(orig.dentry);
	if (ret)
		return ret;

	if (!last_mnt_id) {
		if (reverse)
			first = node_to_mount(rb_last(&ns->mounts));
		else
			first = node_to_mount(rb_first(&ns->mounts));
	} else {
		if (reverse)
			first = mnt_find_id_at_reverse(ns, last_mnt_id - 1);
		else
			first = mnt_find_id_at(ns, last_mnt_id + 1);
	}

	for (ret = 0, r = first; r && nr_mnt_ids; r = listmnt_next(r, reverse)) {
		if (r->mnt_id_unique == mnt_parent_id)
			continue;
		if (!is_path_reachable(r, r->mnt.mnt_root, &orig))
			continue;
		*mnt_ids = r->mnt_id_unique;
		mnt_ids++;
		nr_mnt_ids--;
		ret++;
	}
	return ret;
}

SYSCALL_DEFINE4(listmount, const struct mnt_id_req __user *, req,
		u64 __user *, mnt_ids, size_t, nr_mnt_ids, unsigned int, flags)
{
	u64 *kmnt_ids __free(kvfree) = NULL;
	const size_t maxcount = 1000000;
	struct mnt_namespace *ns __free(mnt_ns_release) = NULL;
	struct mnt_id_req kreq;
	u64 last_mnt_id;
	ssize_t ret;

	if (flags & ~LISTMOUNT_REVERSE)
		return -EINVAL;

	/*
	 * If the mount namespace really has more than 1 million mounts the
	 * caller must iterate over the mount namespace (and reconsider their
	 * system design...).
	 */
	if (unlikely(nr_mnt_ids > maxcount))
		return -EOVERFLOW;

	if (!access_ok(mnt_ids, nr_mnt_ids * sizeof(*mnt_ids)))
		return -EFAULT;

	ret = copy_mnt_id_req(req, &kreq);
	if (ret)
		return ret;

	last_mnt_id = kreq.param;
	/* The first valid unique mount id is MNT_UNIQUE_ID_OFFSET + 1. */
	if (last_mnt_id != 0 && last_mnt_id <= MNT_UNIQUE_ID_OFFSET)
		return -EINVAL;

	kmnt_ids = kvmalloc_array(nr_mnt_ids, sizeof(*kmnt_ids),
				  GFP_KERNEL_ACCOUNT);
	if (!kmnt_ids)
		return -ENOMEM;

	ns = grab_requested_mnt_ns(&kreq);
	if (!ns)
		return -ENOENT;

	if (kreq.mnt_ns_id && (ns != current->nsproxy->mnt_ns) &&
	    !ns_capable_noaudit(ns->user_ns, CAP_SYS_ADMIN))
		return -ENOENT;

	scoped_guard(rwsem_read, &namespace_sem)
		ret = do_listmount(ns, kreq.mnt_id, last_mnt_id, kmnt_ids,
				   nr_mnt_ids, (flags & LISTMOUNT_REVERSE));
	if (ret <= 0)
		return ret;

	if (copy_to_user(mnt_ids, kmnt_ids, ret * sizeof(*mnt_ids)))
		return -EFAULT;

	return ret;
}

static void __init init_mount_tree(void)
{
	struct vfsmount *mnt;
	struct mount *m;
	struct mnt_namespace *ns;
	struct path root;

	mnt = vfs_kern_mount(&rootfs_fs_type, 0, "rootfs", NULL);
	if (IS_ERR(mnt))
		panic("Can't create rootfs");

	ns = alloc_mnt_ns(&init_user_ns, false);
	if (IS_ERR(ns))
		panic("Can't allocate initial namespace");
	m = real_mount(mnt);
	ns->root = m;
	ns->nr_mounts = 1;
	mnt_add_to_ns(ns, m);
	init_task.nsproxy->mnt_ns = ns;
	get_mnt_ns(ns);

	root.mnt = mnt;
	root.dentry = mnt->mnt_root;
	mnt->mnt_flags |= MNT_LOCKED;

	set_fs_pwd(current->fs, &root);
	set_fs_root(current->fs, &root);

	mnt_ns_tree_add(ns);
}

void __init mnt_init(void)
{
	int err;

	mnt_cache = kmem_cache_create("mnt_cache", sizeof(struct mount),
			0, SLAB_HWCACHE_ALIGN|SLAB_PANIC|SLAB_ACCOUNT, NULL);

	mount_hashtable = alloc_large_system_hash("Mount-cache",
				sizeof(struct hlist_head),
				mhash_entries, 19,
				HASH_ZERO,
				&m_hash_shift, &m_hash_mask, 0, 0);
	mountpoint_hashtable = alloc_large_system_hash("Mountpoint-cache",
				sizeof(struct hlist_head),
				mphash_entries, 19,
				HASH_ZERO,
				&mp_hash_shift, &mp_hash_mask, 0, 0);

	if (!mount_hashtable || !mountpoint_hashtable)
		panic("Failed to allocate mount hash table\n");

	kernfs_init();

	err = sysfs_init();
	if (err)
		printk(KERN_WARNING "%s: sysfs_init error: %d\n",
			__func__, err);
	fs_kobj = kobject_create_and_add("fs", NULL);
	if (!fs_kobj)
		printk(KERN_WARNING "%s: kobj create error\n", __func__);
	shmem_init();
	init_rootfs();
	init_mount_tree();
}

void put_mnt_ns(struct mnt_namespace *ns)
{
	if (!refcount_dec_and_test(&ns->ns.count))
		return;
	drop_collected_mounts(&ns->root->mnt);
	free_mnt_ns(ns);
}

struct vfsmount *kern_mount(struct file_system_type *type)
{
	struct vfsmount *mnt;
	mnt = vfs_kern_mount(type, SB_KERNMOUNT, type->name, NULL);
	if (!IS_ERR(mnt)) {
		/*
		 * it is a longterm mount, don't release mnt until
		 * we unmount before file sys is unregistered
		*/
		real_mount(mnt)->mnt_ns = MNT_NS_INTERNAL;
	}
	return mnt;
}
EXPORT_SYMBOL_GPL(kern_mount);

void kern_unmount(struct vfsmount *mnt)
{
	/* release long term mount so mount point can be released */
	if (!IS_ERR(mnt)) {
		mnt_make_shortterm(mnt);
		synchronize_rcu();	/* yecchhh... */
		mntput(mnt);
	}
}
EXPORT_SYMBOL(kern_unmount);

void kern_unmount_array(struct vfsmount *mnt[], unsigned int num)
{
	unsigned int i;

	for (i = 0; i < num; i++)
		mnt_make_shortterm(mnt[i]);
	synchronize_rcu_expedited();
	for (i = 0; i < num; i++)
		mntput(mnt[i]);
}
EXPORT_SYMBOL(kern_unmount_array);

bool our_mnt(struct vfsmount *mnt)
{
	return check_mnt(real_mount(mnt));
}

bool current_chrooted(void)
{
	/* Does the current process have a non-standard root */
	struct path ns_root;
	struct path fs_root;
	bool chrooted;

	/* Find the namespace root */
	ns_root.mnt = &current->nsproxy->mnt_ns->root->mnt;
	ns_root.dentry = ns_root.mnt->mnt_root;
	path_get(&ns_root);
	while (d_mountpoint(ns_root.dentry) && follow_down_one(&ns_root))
		;

	get_fs_root(current->fs, &fs_root);

	chrooted = !path_equal(&fs_root, &ns_root);

	path_put(&fs_root);
	path_put(&ns_root);

	return chrooted;
}

static bool mnt_already_visible(struct mnt_namespace *ns,
				const struct super_block *sb,
				int *new_mnt_flags)
{
	int new_flags = *new_mnt_flags;
	struct mount *mnt, *n;
	bool visible = false;

	down_read(&namespace_sem);
	rbtree_postorder_for_each_entry_safe(mnt, n, &ns->mounts, mnt_node) {
		struct mount *child;
		int mnt_flags;

		if (mnt->mnt.mnt_sb->s_type != sb->s_type)
			continue;

		/* This mount is not fully visible if it's root directory
		 * is not the root directory of the filesystem.
		 */
		if (mnt->mnt.mnt_root != mnt->mnt.mnt_sb->s_root)
			continue;

		/* A local view of the mount flags */
		mnt_flags = mnt->mnt.mnt_flags;

		/* Don't miss readonly hidden in the superblock flags */
		if (sb_rdonly(mnt->mnt.mnt_sb))
			mnt_flags |= MNT_LOCK_READONLY;

		/* Verify the mount flags are equal to or more permissive
		 * than the proposed new mount.
		 */
		if ((mnt_flags & MNT_LOCK_READONLY) &&
		    !(new_flags & MNT_READONLY))
			continue;
		if ((mnt_flags & MNT_LOCK_ATIME) &&
		    ((mnt_flags & MNT_ATIME_MASK) != (new_flags & MNT_ATIME_MASK)))
			continue;

		/* This mount is not fully visible if there are any
		 * locked child mounts that cover anything except for
		 * empty directories.
		 */
		list_for_each_entry(child, &mnt->mnt_mounts, mnt_child) {
			struct inode *inode = child->mnt_mountpoint->d_inode;
			/* Only worry about locked mounts */
			if (!(child->mnt.mnt_flags & MNT_LOCKED))
				continue;
			/* Is the directory permanently empty? */
			if (!is_empty_dir_inode(inode))
				goto next;
		}
		/* Preserve the locked attributes */
		*new_mnt_flags |= mnt_flags & (MNT_LOCK_READONLY | \
					       MNT_LOCK_ATIME);
		visible = true;
		goto found;
	next:	;
	}
found:
	up_read(&namespace_sem);
	return visible;
}

static bool mount_too_revealing(const struct super_block *sb, int *new_mnt_flags)
{
	const unsigned long required_iflags = SB_I_NOEXEC | SB_I_NODEV;
	struct mnt_namespace *ns = current->nsproxy->mnt_ns;
	unsigned long s_iflags;

	if (ns->user_ns == &init_user_ns)
		return false;

	/* Can this filesystem be too revealing? */
	s_iflags = sb->s_iflags;
	if (!(s_iflags & SB_I_USERNS_VISIBLE))
		return false;

	if ((s_iflags & required_iflags) != required_iflags) {
		WARN_ONCE(1, "Expected s_iflags to contain 0x%lx\n",
			  required_iflags);
		return true;
	}

	return !mnt_already_visible(ns, sb, new_mnt_flags);
}

bool mnt_may_suid(struct vfsmount *mnt)
{
	/*
	 * Foreign mounts (accessed via fchdir or through /proc
	 * symlinks) are always treated as if they are nosuid.  This
	 * prevents namespaces from trusting potentially unsafe
	 * suid/sgid bits, file caps, or security labels that originate
	 * in other namespaces.
	 */
	return !(mnt->mnt_flags & MNT_NOSUID) && check_mnt(real_mount(mnt)) &&
	       current_in_userns(mnt->mnt_sb->s_user_ns);
}

static struct ns_common *mntns_get(struct task_struct *task)
{
	struct ns_common *ns = NULL;
	struct nsproxy *nsproxy;

	task_lock(task);
	nsproxy = task->nsproxy;
	if (nsproxy) {
		ns = &nsproxy->mnt_ns->ns;
		get_mnt_ns(to_mnt_ns(ns));
	}
	task_unlock(task);

	return ns;
}

static void mntns_put(struct ns_common *ns)
{
	put_mnt_ns(to_mnt_ns(ns));
}

static int mntns_install(struct nsset *nsset, struct ns_common *ns)
{
	struct nsproxy *nsproxy = nsset->nsproxy;
	struct fs_struct *fs = nsset->fs;
	struct mnt_namespace *mnt_ns = to_mnt_ns(ns), *old_mnt_ns;
	struct user_namespace *user_ns = nsset->cred->user_ns;
	struct path root;
	int err;

	if (!ns_capable(mnt_ns->user_ns, CAP_SYS_ADMIN) ||
	    !ns_capable(user_ns, CAP_SYS_CHROOT) ||
	    !ns_capable(user_ns, CAP_SYS_ADMIN))
		return -EPERM;

	if (is_anon_ns(mnt_ns))
		return -EINVAL;

	if (fs->users != 1)
		return -EINVAL;

	get_mnt_ns(mnt_ns);
	old_mnt_ns = nsproxy->mnt_ns;
	nsproxy->mnt_ns = mnt_ns;

	/* Find the root */
	err = vfs_path_lookup(mnt_ns->root->mnt.mnt_root, &mnt_ns->root->mnt,
				"/", LOOKUP_DOWN, &root);
	if (err) {
		/* revert to old namespace */
		nsproxy->mnt_ns = old_mnt_ns;
		put_mnt_ns(mnt_ns);
		return err;
	}

	put_mnt_ns(old_mnt_ns);

	/* Update the pwd and root */
	set_fs_pwd(fs, &root);
	set_fs_root(fs, &root);

	path_put(&root);
	return 0;
}

static struct user_namespace *mntns_owner(struct ns_common *ns)
{
	return to_mnt_ns(ns)->user_ns;
}

const struct proc_ns_operations mntns_operations = {
	.name		= "mnt",
	.type		= CLONE_NEWNS,
	.get		= mntns_get,
	.put		= mntns_put,
	.install	= mntns_install,
	.owner		= mntns_owner,
};

#ifdef CONFIG_SYSCTL
static struct ctl_table fs_namespace_sysctls[] = {
	{
		.procname	= "mount-max",
		.data		= &sysctl_mount_max,
		.maxlen		= sizeof(unsigned int),
		.mode		= 0644,
		.proc_handler	= proc_dointvec_minmax,
		.extra1		= SYSCTL_ONE,
	},
};

static int __init init_fs_namespace_sysctls(void)
{
	register_sysctl_init("fs", fs_namespace_sysctls);
	return 0;
}
fs_initcall(init_fs_namespace_sysctls);

#endif /* CONFIG_SYSCTL */<|MERGE_RESOLUTION|>--- conflicted
+++ resolved
@@ -5055,18 +5055,11 @@
 
 	if (seq->count == start)
 		return 0;
-<<<<<<< HEAD
 
 	/* skip leading comma */
 	memmove(seq->buf + start, seq->buf + start + 1,
 		seq->count - start - 1);
 	seq->count--;
-=======
-
-	/* skip leading comma */
-	memmove(seq->buf + start, seq->buf + start + 1,
-		seq->count - start - 1);
-	seq->count--;
 
 	return 0;
 }
@@ -5087,7 +5080,6 @@
 		seq->count = start;
 		return 0;
 	}
->>>>>>> 4e3ac415
 
 	*buf_end = '\0';
 	for (; src < buf_end; src = opt_end + 1) {
