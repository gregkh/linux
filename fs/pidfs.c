// SPDX-License-Identifier: GPL-2.0
#include <linux/anon_inodes.h>
#include <linux/exportfs.h>
#include <linux/file.h>
#include <linux/fs.h>
#include <linux/cgroup.h>
#include <linux/magic.h>
#include <linux/mount.h>
#include <linux/pid.h>
#include <linux/pidfs.h>
#include <linux/pid_namespace.h>
#include <linux/poll.h>
#include <linux/proc_fs.h>
#include <linux/proc_ns.h>
#include <linux/pseudo_fs.h>
#include <linux/ptrace.h>
#include <linux/seq_file.h>
#include <uapi/linux/pidfd.h>
#include <linux/ipc_namespace.h>
#include <linux/time_namespace.h>
#include <linux/utsname.h>
#include <net/net_namespace.h>

#include "internal.h"
#include "mount.h"

static struct rb_root pidfs_ino_tree = RB_ROOT;

#if BITS_PER_LONG == 32
static inline unsigned long pidfs_ino(u64 ino)
{
	return lower_32_bits(ino);
}

/* On 32 bit the generation number are the upper 32 bits. */
static inline u32 pidfs_gen(u64 ino)
{
	return upper_32_bits(ino);
}

#else

/* On 64 bit simply return ino. */
static inline unsigned long pidfs_ino(u64 ino)
{
	return ino;
}

/* On 64 bit the generation number is 0. */
static inline u32 pidfs_gen(u64 ino)
{
	return 0;
}
#endif

static int pidfs_ino_cmp(struct rb_node *a, const struct rb_node *b)
{
	struct pid *pid_a = rb_entry(a, struct pid, pidfs_node);
	struct pid *pid_b = rb_entry(b, struct pid, pidfs_node);
	u64 pid_ino_a = pid_a->ino;
	u64 pid_ino_b = pid_b->ino;

	if (pid_ino_a < pid_ino_b)
		return -1;
	if (pid_ino_a > pid_ino_b)
		return 1;
	return 0;
}

void pidfs_add_pid(struct pid *pid)
{
	static u64 pidfs_ino_nr = 2;

	/*
	 * On 64 bit nothing special happens. The 64bit number assigned
	 * to struct pid is the inode number.
	 *
	 * On 32 bit the 64 bit number assigned to struct pid is split
	 * into two 32 bit numbers. The lower 32 bits are used as the
	 * inode number and the upper 32 bits are used as the inode
	 * generation number.
	 *
	 * On 32 bit pidfs_ino() will return the lower 32 bit. When
	 * pidfs_ino() returns zero a wrap around happened. When a
	 * wraparound happens the 64 bit number will be incremented by 2
	 * so inode numbering starts at 2 again.
	 *
	 * On 64 bit comparing two pidfds is as simple as comparing
	 * inode numbers.
	 *
	 * When a wraparound happens on 32 bit multiple pidfds with the
	 * same inode number are likely to exist (This isn't a problem
	 * since before pidfs pidfds used the anonymous inode meaning
	 * all pidfds had the same inode number.). Userspace can
	 * reconstruct the 64 bit identifier by retrieving both the
	 * inode number and the inode generation number to compare or
	 * use file handles.
	 */
	if (pidfs_ino(pidfs_ino_nr) == 0)
		pidfs_ino_nr += 2;

	pid->ino = pidfs_ino_nr;
	pid->stashed = NULL;
	pidfs_ino_nr++;

	write_seqcount_begin(&pidmap_lock_seq);
	rb_find_add_rcu(&pid->pidfs_node, &pidfs_ino_tree, pidfs_ino_cmp);
	write_seqcount_end(&pidmap_lock_seq);
}

void pidfs_remove_pid(struct pid *pid)
{
	write_seqcount_begin(&pidmap_lock_seq);
	rb_erase(&pid->pidfs_node, &pidfs_ino_tree);
	write_seqcount_end(&pidmap_lock_seq);
}

#ifdef CONFIG_PROC_FS
/**
 * pidfd_show_fdinfo - print information about a pidfd
 * @m: proc fdinfo file
 * @f: file referencing a pidfd
 *
 * Pid:
 * This function will print the pid that a given pidfd refers to in the
 * pid namespace of the procfs instance.
 * If the pid namespace of the process is not a descendant of the pid
 * namespace of the procfs instance 0 will be shown as its pid. This is
 * similar to calling getppid() on a process whose parent is outside of
 * its pid namespace.
 *
 * NSpid:
 * If pid namespaces are supported then this function will also print
 * the pid of a given pidfd refers to for all descendant pid namespaces
 * starting from the current pid namespace of the instance, i.e. the
 * Pid field and the first entry in the NSpid field will be identical.
 * If the pid namespace of the process is not a descendant of the pid
 * namespace of the procfs instance 0 will be shown as its first NSpid
 * entry and no others will be shown.
 * Note that this differs from the Pid and NSpid fields in
 * /proc/<pid>/status where Pid and NSpid are always shown relative to
 * the  pid namespace of the procfs instance. The difference becomes
 * obvious when sending around a pidfd between pid namespaces from a
 * different branch of the tree, i.e. where no ancestral relation is
 * present between the pid namespaces:
 * - create two new pid namespaces ns1 and ns2 in the initial pid
 *   namespace (also take care to create new mount namespaces in the
 *   new pid namespace and mount procfs)
 * - create a process with a pidfd in ns1
 * - send pidfd from ns1 to ns2
 * - read /proc/self/fdinfo/<pidfd> and observe that both Pid and NSpid
 *   have exactly one entry, which is 0
 */
static void pidfd_show_fdinfo(struct seq_file *m, struct file *f)
{
	struct pid *pid = pidfd_pid(f);
	struct pid_namespace *ns;
	pid_t nr = -1;

	if (likely(pid_has_task(pid, PIDTYPE_PID))) {
		ns = proc_pid_ns(file_inode(m->file)->i_sb);
		nr = pid_nr_ns(pid, ns);
	}

	seq_put_decimal_ll(m, "Pid:\t", nr);

#ifdef CONFIG_PID_NS
	seq_put_decimal_ll(m, "\nNSpid:\t", nr);
	if (nr > 0) {
		int i;

		/* If nr is non-zero it means that 'pid' is valid and that
		 * ns, i.e. the pid namespace associated with the procfs
		 * instance, is in the pid namespace hierarchy of pid.
		 * Start at one below the already printed level.
		 */
		for (i = ns->level + 1; i <= pid->level; i++)
			seq_put_decimal_ll(m, "\t", pid->numbers[i].nr);
	}
#endif
	seq_putc(m, '\n');
}
#endif

/*
 * Poll support for process exit notification.
 */
static __poll_t pidfd_poll(struct file *file, struct poll_table_struct *pts)
{
	struct pid *pid = pidfd_pid(file);
	bool thread = file->f_flags & PIDFD_THREAD;
	struct task_struct *task;
	__poll_t poll_flags = 0;

	poll_wait(file, &pid->wait_pidfd, pts);
	/*
	 * Depending on PIDFD_THREAD, inform pollers when the thread
	 * or the whole thread-group exits.
	 */
	guard(rcu)();
	task = pid_task(pid, PIDTYPE_PID);
	if (!task)
		poll_flags = EPOLLIN | EPOLLRDNORM | EPOLLHUP;
	else if (task->exit_state && (thread || thread_group_empty(task)))
		poll_flags = EPOLLIN | EPOLLRDNORM;

	return poll_flags;
}

static long pidfd_info(struct task_struct *task, unsigned int cmd, unsigned long arg)
{
	struct pidfd_info __user *uinfo = (struct pidfd_info __user *)arg;
	size_t usize = _IOC_SIZE(cmd);
	struct pidfd_info kinfo = {};
	struct user_namespace *user_ns;
	const struct cred *c;
	__u64 mask;
#ifdef CONFIG_CGROUPS
	struct cgroup *cgrp;
#endif

	if (!uinfo)
		return -EINVAL;
	if (usize < PIDFD_INFO_SIZE_VER0)
		return -EINVAL; /* First version, no smaller struct possible */

	if (copy_from_user(&mask, &uinfo->mask, sizeof(mask)))
		return -EFAULT;

	c = get_task_cred(task);
	if (!c)
		return -ESRCH;

	/* Unconditionally return identifiers and credentials, the rest only on request */

	user_ns = current_user_ns();
	kinfo.ruid = from_kuid_munged(user_ns, c->uid);
	kinfo.rgid = from_kgid_munged(user_ns, c->gid);
	kinfo.euid = from_kuid_munged(user_ns, c->euid);
	kinfo.egid = from_kgid_munged(user_ns, c->egid);
	kinfo.suid = from_kuid_munged(user_ns, c->suid);
	kinfo.sgid = from_kgid_munged(user_ns, c->sgid);
	kinfo.fsuid = from_kuid_munged(user_ns, c->fsuid);
	kinfo.fsgid = from_kgid_munged(user_ns, c->fsgid);
	kinfo.mask |= PIDFD_INFO_CREDS;
	put_cred(c);

#ifdef CONFIG_CGROUPS
	rcu_read_lock();
	cgrp = task_dfl_cgroup(task);
	kinfo.cgroupid = cgroup_id(cgrp);
	kinfo.mask |= PIDFD_INFO_CGROUPID;
	rcu_read_unlock();
#endif

	/*
	 * Copy pid/tgid last, to reduce the chances the information might be
	 * stale. Note that it is not possible to ensure it will be valid as the
	 * task might return as soon as the copy_to_user finishes, but that's ok
	 * and userspace expects that might happen and can act accordingly, so
	 * this is just best-effort. What we can do however is checking that all
	 * the fields are set correctly, or return ESRCH to avoid providing
	 * incomplete information. */

	kinfo.ppid = task_ppid_nr_ns(task, NULL);
	kinfo.tgid = task_tgid_vnr(task);
	kinfo.pid = task_pid_vnr(task);
	kinfo.mask |= PIDFD_INFO_PID;

	if (kinfo.pid == 0 || kinfo.tgid == 0 || (kinfo.ppid == 0 && kinfo.pid != 1))
		return -ESRCH;

	/*
	 * If userspace and the kernel have the same struct size it can just
	 * be copied. If userspace provides an older struct, only the bits that
	 * userspace knows about will be copied. If userspace provides a new
	 * struct, only the bits that the kernel knows about will be copied.
	 */
	if (copy_to_user(uinfo, &kinfo, min(usize, sizeof(kinfo))))
		return -EFAULT;

	return 0;
}

static bool pidfs_ioctl_valid(unsigned int cmd)
{
	switch (cmd) {
	case FS_IOC_GETVERSION:
	case PIDFD_GET_CGROUP_NAMESPACE:
	case PIDFD_GET_IPC_NAMESPACE:
	case PIDFD_GET_MNT_NAMESPACE:
	case PIDFD_GET_NET_NAMESPACE:
	case PIDFD_GET_PID_FOR_CHILDREN_NAMESPACE:
	case PIDFD_GET_TIME_NAMESPACE:
	case PIDFD_GET_TIME_FOR_CHILDREN_NAMESPACE:
	case PIDFD_GET_UTS_NAMESPACE:
	case PIDFD_GET_USER_NAMESPACE:
	case PIDFD_GET_PID_NAMESPACE:
		return true;
	}

	/* Extensible ioctls require some more careful checks. */
	switch (_IOC_NR(cmd)) {
	case _IOC_NR(PIDFD_GET_INFO):
		/*
		 * Try to prevent performing a pidfd ioctl when someone
		 * erronously mistook the file descriptor for a pidfd.
		 * This is not perfect but will catch most cases.
		 */
		return (_IOC_TYPE(cmd) == _IOC_TYPE(PIDFD_GET_INFO));
	}

	return false;
}

static long pidfd_ioctl(struct file *file, unsigned int cmd, unsigned long arg)
{
	struct task_struct *task __free(put_task) = NULL;
	struct nsproxy *nsp __free(put_nsproxy) = NULL;
	struct pid *pid = pidfd_pid(file);
	struct ns_common *ns_common = NULL;
	struct pid_namespace *pid_ns;

	if (!pidfs_ioctl_valid(cmd))
		return -ENOIOCTLCMD;

<<<<<<< HEAD
=======
	if (cmd == FS_IOC_GETVERSION) {
		if (!arg)
			return -EINVAL;

		__u32 __user *argp = (__u32 __user *)arg;
		return put_user(file_inode(file)->i_generation, argp);
	}

>>>>>>> d12acd7b
	task = get_pid_task(pid, PIDTYPE_PID);
	if (!task)
		return -ESRCH;

	/* Extensible IOCTL that does not open namespace FDs, take a shortcut */
	if (_IOC_NR(cmd) == _IOC_NR(PIDFD_GET_INFO))
		return pidfd_info(task, cmd, arg);

	if (arg)
		return -EINVAL;

	scoped_guard(task_lock, task) {
		nsp = task->nsproxy;
		if (nsp)
			get_nsproxy(nsp);
	}
	if (!nsp)
		return -ESRCH; /* just pretend it didn't exist */

	/*
	 * We're trying to open a file descriptor to the namespace so perform a
	 * filesystem cred ptrace check. Also, we mirror nsfs behavior.
	 */
	if (!ptrace_may_access(task, PTRACE_MODE_READ_FSCREDS))
		return -EACCES;

	switch (cmd) {
	/* Namespaces that hang of nsproxy. */
	case PIDFD_GET_CGROUP_NAMESPACE:
		if (IS_ENABLED(CONFIG_CGROUPS)) {
			get_cgroup_ns(nsp->cgroup_ns);
			ns_common = to_ns_common(nsp->cgroup_ns);
		}
		break;
	case PIDFD_GET_IPC_NAMESPACE:
		if (IS_ENABLED(CONFIG_IPC_NS)) {
			get_ipc_ns(nsp->ipc_ns);
			ns_common = to_ns_common(nsp->ipc_ns);
		}
		break;
	case PIDFD_GET_MNT_NAMESPACE:
		get_mnt_ns(nsp->mnt_ns);
		ns_common = to_ns_common(nsp->mnt_ns);
		break;
	case PIDFD_GET_NET_NAMESPACE:
		if (IS_ENABLED(CONFIG_NET_NS)) {
			ns_common = to_ns_common(nsp->net_ns);
			get_net_ns(ns_common);
		}
		break;
	case PIDFD_GET_PID_FOR_CHILDREN_NAMESPACE:
		if (IS_ENABLED(CONFIG_PID_NS)) {
			get_pid_ns(nsp->pid_ns_for_children);
			ns_common = to_ns_common(nsp->pid_ns_for_children);
		}
		break;
	case PIDFD_GET_TIME_NAMESPACE:
		if (IS_ENABLED(CONFIG_TIME_NS)) {
			get_time_ns(nsp->time_ns);
			ns_common = to_ns_common(nsp->time_ns);
		}
		break;
	case PIDFD_GET_TIME_FOR_CHILDREN_NAMESPACE:
		if (IS_ENABLED(CONFIG_TIME_NS)) {
			get_time_ns(nsp->time_ns_for_children);
			ns_common = to_ns_common(nsp->time_ns_for_children);
		}
		break;
	case PIDFD_GET_UTS_NAMESPACE:
		if (IS_ENABLED(CONFIG_UTS_NS)) {
			get_uts_ns(nsp->uts_ns);
			ns_common = to_ns_common(nsp->uts_ns);
		}
		break;
	/* Namespaces that don't hang of nsproxy. */
	case PIDFD_GET_USER_NAMESPACE:
		if (IS_ENABLED(CONFIG_USER_NS)) {
			rcu_read_lock();
			ns_common = to_ns_common(get_user_ns(task_cred_xxx(task, user_ns)));
			rcu_read_unlock();
		}
		break;
	case PIDFD_GET_PID_NAMESPACE:
		if (IS_ENABLED(CONFIG_PID_NS)) {
			rcu_read_lock();
			pid_ns = task_active_pid_ns(task);
			if (pid_ns)
				ns_common = to_ns_common(get_pid_ns(pid_ns));
			rcu_read_unlock();
		}
		break;
	default:
		return -ENOIOCTLCMD;
	}

	if (!ns_common)
		return -EOPNOTSUPP;

	/* open_namespace() unconditionally consumes the reference */
	return open_namespace(ns_common);
}

static const struct file_operations pidfs_file_operations = {
	.poll		= pidfd_poll,
#ifdef CONFIG_PROC_FS
	.show_fdinfo	= pidfd_show_fdinfo,
#endif
	.unlocked_ioctl	= pidfd_ioctl,
	.compat_ioctl   = compat_ptr_ioctl,
};

struct pid *pidfd_pid(const struct file *file)
{
	if (file->f_op != &pidfs_file_operations)
		return ERR_PTR(-EBADF);
	return file_inode(file)->i_private;
}

static struct vfsmount *pidfs_mnt __ro_after_init;

/*
 * The vfs falls back to simple_setattr() if i_op->setattr() isn't
 * implemented. Let's reject it completely until we have a clean
 * permission concept for pidfds.
 */
static int pidfs_setattr(struct mnt_idmap *idmap, struct dentry *dentry,
			 struct iattr *attr)
{
	return -EOPNOTSUPP;
}


/*
 * User space expects pidfs inodes to have no file type in st_mode.
 *
 * In particular, 'lsof' has this legacy logic:
 *
 *	type = s->st_mode & S_IFMT;
 *	switch (type) {
 *	  ...
 *	case 0:
 *		if (!strcmp(p, "anon_inode"))
 *			Lf->ntype = Ntype = N_ANON_INODE;
 *
 * to detect our old anon_inode logic.
 *
 * Rather than mess with our internal sane inode data, just fix it
 * up here in getattr() by masking off the format bits.
 */
static int pidfs_getattr(struct mnt_idmap *idmap, const struct path *path,
			 struct kstat *stat, u32 request_mask,
			 unsigned int query_flags)
{
	struct inode *inode = d_inode(path->dentry);

	generic_fillattr(&nop_mnt_idmap, request_mask, inode, stat);
	stat->mode &= ~S_IFMT;
	return 0;
}

static const struct inode_operations pidfs_inode_operations = {
	.getattr = pidfs_getattr,
	.setattr = pidfs_setattr,
};

static void pidfs_evict_inode(struct inode *inode)
{
	struct pid *pid = inode->i_private;

	clear_inode(inode);
	put_pid(pid);
}

static const struct super_operations pidfs_sops = {
	.drop_inode	= generic_delete_inode,
	.evict_inode	= pidfs_evict_inode,
	.statfs		= simple_statfs,
};

/*
 * 'lsof' has knowledge of out historical anon_inode use, and expects
 * the pidfs dentry name to start with 'anon_inode'.
 */
static char *pidfs_dname(struct dentry *dentry, char *buffer, int buflen)
{
	return dynamic_dname(buffer, buflen, "anon_inode:[pidfd]");
}

const struct dentry_operations pidfs_dentry_operations = {
	.d_dname	= pidfs_dname,
	.d_prune	= stashed_dentry_prune,
};

static int pidfs_encode_fh(struct inode *inode, u32 *fh, int *max_len,
			   struct inode *parent)
{
	const struct pid *pid = inode->i_private;

	if (*max_len < 2) {
		*max_len = 2;
		return FILEID_INVALID;
	}

	*max_len = 2;
	*(u64 *)fh = pid->ino;
	return FILEID_KERNFS;
}

static int pidfs_ino_find(const void *key, const struct rb_node *node)
{
	const u64 pid_ino = *(u64 *)key;
	const struct pid *pid = rb_entry(node, struct pid, pidfs_node);

	if (pid_ino < pid->ino)
		return -1;
	if (pid_ino > pid->ino)
		return 1;
	return 0;
}

/* Find a struct pid based on the inode number. */
static struct pid *pidfs_ino_get_pid(u64 ino)
{
	struct pid *pid;
	struct rb_node *node;
	unsigned int seq;

	guard(rcu)();
	do {
		seq = read_seqcount_begin(&pidmap_lock_seq);
		node = rb_find_rcu(&ino, &pidfs_ino_tree, pidfs_ino_find);
		if (node)
			break;
	} while (read_seqcount_retry(&pidmap_lock_seq, seq));

	if (!node)
		return NULL;

	pid = rb_entry(node, struct pid, pidfs_node);

	/* Within our pid namespace hierarchy? */
	if (pid_vnr(pid) == 0)
		return NULL;

	return get_pid(pid);
}

static struct dentry *pidfs_fh_to_dentry(struct super_block *sb,
					 struct fid *fid, int fh_len,
					 int fh_type)
{
	int ret;
	u64 pid_ino;
	struct path path;
	struct pid *pid;

	if (fh_len < 2)
		return NULL;

	switch (fh_type) {
	case FILEID_KERNFS:
		pid_ino = *(u64 *)fid;
		break;
	default:
		return NULL;
	}

	pid = pidfs_ino_get_pid(pid_ino);
	if (!pid)
		return NULL;

	ret = path_from_stashed(&pid->stashed, pidfs_mnt, pid, &path);
	if (ret < 0)
		return ERR_PTR(ret);

	mntput(path.mnt);
	return path.dentry;
}

/*
 * Make sure that we reject any nonsensical flags that users pass via
 * open_by_handle_at(). Note that PIDFD_THREAD is defined as O_EXCL, and
 * PIDFD_NONBLOCK as O_NONBLOCK.
 */
#define VALID_FILE_HANDLE_OPEN_FLAGS \
	(O_RDONLY | O_WRONLY | O_RDWR | O_NONBLOCK | O_CLOEXEC | O_EXCL)

static int pidfs_export_permission(struct handle_to_path_ctx *ctx,
				   unsigned int oflags)
{
	if (oflags & ~(VALID_FILE_HANDLE_OPEN_FLAGS | O_LARGEFILE))
		return -EINVAL;

	/*
	 * pidfd_ino_get_pid() will verify that the struct pid is part
	 * of the caller's pid namespace hierarchy. No further
	 * permission checks are needed.
	 */
	return 0;
}

static struct file *pidfs_export_open(struct path *path, unsigned int oflags)
{
	/*
	 * Clear O_LARGEFILE as open_by_handle_at() forces it and raise
	 * O_RDWR as pidfds always are.
	 */
	oflags &= ~O_LARGEFILE;
	return dentry_open(path, oflags | O_RDWR, current_cred());
}

static const struct export_operations pidfs_export_operations = {
	.encode_fh	= pidfs_encode_fh,
	.fh_to_dentry	= pidfs_fh_to_dentry,
	.open		= pidfs_export_open,
	.permission	= pidfs_export_permission,
};

static int pidfs_init_inode(struct inode *inode, void *data)
{
	const struct pid *pid = data;

	inode->i_private = data;
	inode->i_flags |= S_PRIVATE;
	inode->i_mode |= S_IRWXU;
	inode->i_op = &pidfs_inode_operations;
	inode->i_fop = &pidfs_file_operations;
	inode->i_ino = pidfs_ino(pid->ino);
	inode->i_generation = pidfs_gen(pid->ino);
	return 0;
}

static void pidfs_put_data(void *data)
{
	struct pid *pid = data;
	put_pid(pid);
}

static const struct stashed_operations pidfs_stashed_ops = {
	.init_inode = pidfs_init_inode,
	.put_data = pidfs_put_data,
};

static int pidfs_init_fs_context(struct fs_context *fc)
{
	struct pseudo_fs_context *ctx;

	ctx = init_pseudo(fc, PID_FS_MAGIC);
	if (!ctx)
		return -ENOMEM;

	ctx->ops = &pidfs_sops;
	ctx->eops = &pidfs_export_operations;
	ctx->dops = &pidfs_dentry_operations;
	fc->s_fs_info = (void *)&pidfs_stashed_ops;
	return 0;
}

static struct file_system_type pidfs_type = {
	.name			= "pidfs",
	.init_fs_context	= pidfs_init_fs_context,
	.kill_sb		= kill_anon_super,
};

struct file *pidfs_alloc_file(struct pid *pid, unsigned int flags)
{

	struct file *pidfd_file;
	struct path path;
	int ret;

	ret = path_from_stashed(&pid->stashed, pidfs_mnt, get_pid(pid), &path);
	if (ret < 0)
		return ERR_PTR(ret);

	pidfd_file = dentry_open(&path, flags, current_cred());
	path_put(&path);
	return pidfd_file;
}

void __init pidfs_init(void)
{
	pidfs_mnt = kern_mount(&pidfs_type);
	if (IS_ERR(pidfs_mnt))
		panic("Failed to mount pidfs pseudo filesystem");
}<|MERGE_RESOLUTION|>--- conflicted
+++ resolved
@@ -324,8 +324,6 @@
 	if (!pidfs_ioctl_valid(cmd))
 		return -ENOIOCTLCMD;
 
-<<<<<<< HEAD
-=======
 	if (cmd == FS_IOC_GETVERSION) {
 		if (!arg)
 			return -EINVAL;
@@ -334,7 +332,6 @@
 		return put_user(file_inode(file)->i_generation, argp);
 	}
 
->>>>>>> d12acd7b
 	task = get_pid_task(pid, PIDTYPE_PID);
 	if (!task)
 		return -ESRCH;
