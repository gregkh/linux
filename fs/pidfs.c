// SPDX-License-Identifier: GPL-2.0
#include <linux/anon_inodes.h>
#include <linux/exportfs.h>
#include <linux/file.h>
#include <linux/fs.h>
#include <linux/cgroup.h>
#include <linux/magic.h>
#include <linux/mount.h>
#include <linux/pid.h>
#include <linux/pidfs.h>
#include <linux/pid_namespace.h>
#include <linux/poll.h>
#include <linux/proc_fs.h>
#include <linux/proc_ns.h>
#include <linux/pseudo_fs.h>
#include <linux/ptrace.h>
#include <linux/seq_file.h>
#include <uapi/linux/pidfd.h>
#include <linux/ipc_namespace.h>
#include <linux/time_namespace.h>
#include <linux/utsname.h>
#include <net/net_namespace.h>
#include <linux/coredump.h>

#include "internal.h"
#include "mount.h"

static struct kmem_cache *pidfs_cachep __ro_after_init;

/*
 * Stashes information that userspace needs to access even after the
 * process has been reaped.
 */
struct pidfs_exit_info {
	__u64 cgroupid;
	__s32 exit_code;
	__u32 coredump_mask;
};

struct pidfs_inode {
	struct pidfs_exit_info __pei;
	struct pidfs_exit_info *exit_info;
	struct inode vfs_inode;
};

static inline struct pidfs_inode *pidfs_i(struct inode *inode)
{
	return container_of(inode, struct pidfs_inode, vfs_inode);
}

static struct rb_root pidfs_ino_tree = RB_ROOT;

#if BITS_PER_LONG == 32
static inline unsigned long pidfs_ino(u64 ino)
{
	return lower_32_bits(ino);
}

/* On 32 bit the generation number are the upper 32 bits. */
static inline u32 pidfs_gen(u64 ino)
{
	return upper_32_bits(ino);
}

#else

/* On 64 bit simply return ino. */
static inline unsigned long pidfs_ino(u64 ino)
{
	return ino;
}

/* On 64 bit the generation number is 0. */
static inline u32 pidfs_gen(u64 ino)
{
	return 0;
}
#endif

static int pidfs_ino_cmp(struct rb_node *a, const struct rb_node *b)
{
	struct pid *pid_a = rb_entry(a, struct pid, pidfs_node);
	struct pid *pid_b = rb_entry(b, struct pid, pidfs_node);
	u64 pid_ino_a = pid_a->ino;
	u64 pid_ino_b = pid_b->ino;

	if (pid_ino_a < pid_ino_b)
		return -1;
	if (pid_ino_a > pid_ino_b)
		return 1;
	return 0;
}

void pidfs_add_pid(struct pid *pid)
{
	static u64 pidfs_ino_nr = 2;

	/*
	 * On 64 bit nothing special happens. The 64bit number assigned
	 * to struct pid is the inode number.
	 *
	 * On 32 bit the 64 bit number assigned to struct pid is split
	 * into two 32 bit numbers. The lower 32 bits are used as the
	 * inode number and the upper 32 bits are used as the inode
	 * generation number.
	 *
	 * On 32 bit pidfs_ino() will return the lower 32 bit. When
	 * pidfs_ino() returns zero a wrap around happened. When a
	 * wraparound happens the 64 bit number will be incremented by 2
	 * so inode numbering starts at 2 again.
	 *
	 * On 64 bit comparing two pidfds is as simple as comparing
	 * inode numbers.
	 *
	 * When a wraparound happens on 32 bit multiple pidfds with the
	 * same inode number are likely to exist (This isn't a problem
	 * since before pidfs pidfds used the anonymous inode meaning
	 * all pidfds had the same inode number.). Userspace can
	 * reconstruct the 64 bit identifier by retrieving both the
	 * inode number and the inode generation number to compare or
	 * use file handles.
	 */
	if (pidfs_ino(pidfs_ino_nr) == 0)
		pidfs_ino_nr += 2;

	pid->ino = pidfs_ino_nr;
	pid->stashed = NULL;
	pidfs_ino_nr++;

	write_seqcount_begin(&pidmap_lock_seq);
	rb_find_add_rcu(&pid->pidfs_node, &pidfs_ino_tree, pidfs_ino_cmp);
	write_seqcount_end(&pidmap_lock_seq);
}

void pidfs_remove_pid(struct pid *pid)
{
	write_seqcount_begin(&pidmap_lock_seq);
	rb_erase(&pid->pidfs_node, &pidfs_ino_tree);
	write_seqcount_end(&pidmap_lock_seq);
}

#ifdef CONFIG_PROC_FS
/**
 * pidfd_show_fdinfo - print information about a pidfd
 * @m: proc fdinfo file
 * @f: file referencing a pidfd
 *
 * Pid:
 * This function will print the pid that a given pidfd refers to in the
 * pid namespace of the procfs instance.
 * If the pid namespace of the process is not a descendant of the pid
 * namespace of the procfs instance 0 will be shown as its pid. This is
 * similar to calling getppid() on a process whose parent is outside of
 * its pid namespace.
 *
 * NSpid:
 * If pid namespaces are supported then this function will also print
 * the pid of a given pidfd refers to for all descendant pid namespaces
 * starting from the current pid namespace of the instance, i.e. the
 * Pid field and the first entry in the NSpid field will be identical.
 * If the pid namespace of the process is not a descendant of the pid
 * namespace of the procfs instance 0 will be shown as its first NSpid
 * entry and no others will be shown.
 * Note that this differs from the Pid and NSpid fields in
 * /proc/<pid>/status where Pid and NSpid are always shown relative to
 * the  pid namespace of the procfs instance. The difference becomes
 * obvious when sending around a pidfd between pid namespaces from a
 * different branch of the tree, i.e. where no ancestral relation is
 * present between the pid namespaces:
 * - create two new pid namespaces ns1 and ns2 in the initial pid
 *   namespace (also take care to create new mount namespaces in the
 *   new pid namespace and mount procfs)
 * - create a process with a pidfd in ns1
 * - send pidfd from ns1 to ns2
 * - read /proc/self/fdinfo/<pidfd> and observe that both Pid and NSpid
 *   have exactly one entry, which is 0
 */
static void pidfd_show_fdinfo(struct seq_file *m, struct file *f)
{
	struct pid *pid = pidfd_pid(f);
	struct pid_namespace *ns;
	pid_t nr = -1;

	if (likely(pid_has_task(pid, PIDTYPE_PID))) {
		ns = proc_pid_ns(file_inode(m->file)->i_sb);
		nr = pid_nr_ns(pid, ns);
	}

	seq_put_decimal_ll(m, "Pid:\t", nr);

#ifdef CONFIG_PID_NS
	seq_put_decimal_ll(m, "\nNSpid:\t", nr);
	if (nr > 0) {
		int i;

		/* If nr is non-zero it means that 'pid' is valid and that
		 * ns, i.e. the pid namespace associated with the procfs
		 * instance, is in the pid namespace hierarchy of pid.
		 * Start at one below the already printed level.
		 */
		for (i = ns->level + 1; i <= pid->level; i++)
			seq_put_decimal_ll(m, "\t", pid->numbers[i].nr);
	}
#endif
	seq_putc(m, '\n');
}
#endif

/*
 * Poll support for process exit notification.
 */
static __poll_t pidfd_poll(struct file *file, struct poll_table_struct *pts)
{
	struct pid *pid = pidfd_pid(file);
	struct task_struct *task;
	__poll_t poll_flags = 0;

	poll_wait(file, &pid->wait_pidfd, pts);
	/*
	 * Don't wake waiters if the thread-group leader exited
	 * prematurely. They either get notified when the last subthread
	 * exits or not at all if one of the remaining subthreads execs
	 * and assumes the struct pid of the old thread-group leader.
	 */
	guard(rcu)();
	task = pid_task(pid, PIDTYPE_PID);
	if (!task)
		poll_flags = EPOLLIN | EPOLLRDNORM | EPOLLHUP;
	else if (task->exit_state && !delay_group_leader(task))
		poll_flags = EPOLLIN | EPOLLRDNORM;

	return poll_flags;
}

static inline bool pid_in_current_pidns(const struct pid *pid)
{
	const struct pid_namespace *ns = task_active_pid_ns(current);

	if (ns->level <= pid->level)
		return pid->numbers[ns->level].ns == ns;

	return false;
}

static __u32 pidfs_coredump_mask(unsigned long mm_flags)
{
	switch (__get_dumpable(mm_flags)) {
	case SUID_DUMP_USER:
		return PIDFD_COREDUMP_USER;
	case SUID_DUMP_ROOT:
		return PIDFD_COREDUMP_ROOT;
	case SUID_DUMP_DISABLE:
		return PIDFD_COREDUMP_SKIP;
	default:
		WARN_ON_ONCE(true);
	}

	return 0;
}

static long pidfd_info(struct file *file, unsigned int cmd, unsigned long arg)
{
	struct pidfd_info __user *uinfo = (struct pidfd_info __user *)arg;
	struct inode *inode = file_inode(file);
	struct pid *pid = pidfd_pid(file);
	size_t usize = _IOC_SIZE(cmd);
	struct pidfd_info kinfo = {};
	struct pidfs_exit_info *exit_info;
	struct user_namespace *user_ns;
	struct task_struct *task;
	const struct cred *c;
	__u64 mask;

	if (!uinfo)
		return -EINVAL;
	if (usize < PIDFD_INFO_SIZE_VER0)
		return -EINVAL; /* First version, no smaller struct possible */

	if (copy_from_user(&mask, &uinfo->mask, sizeof(mask)))
		return -EFAULT;

	/*
	 * Restrict information retrieval to tasks within the caller's pid
	 * namespace hierarchy.
	 */
	if (!pid_in_current_pidns(pid))
		return -ESRCH;

	if (mask & PIDFD_INFO_EXIT) {
		exit_info = READ_ONCE(pidfs_i(inode)->exit_info);
		if (exit_info) {
			kinfo.mask |= PIDFD_INFO_EXIT;
#ifdef CONFIG_CGROUPS
			kinfo.cgroupid = exit_info->cgroupid;
			kinfo.mask |= PIDFD_INFO_CGROUPID;
#endif
			kinfo.exit_code = exit_info->exit_code;
		}
	}

	if (mask & PIDFD_INFO_COREDUMP) {
		kinfo.mask |= PIDFD_INFO_COREDUMP;
		kinfo.coredump_mask = READ_ONCE(pidfs_i(inode)->__pei.coredump_mask);
	}

	task = get_pid_task(pid, PIDTYPE_PID);
	if (!task) {
		/*
		 * If the task has already been reaped, only exit
		 * information is available
		 */
		if (!(mask & PIDFD_INFO_EXIT))
			return -ESRCH;

		goto copy_out;
	}

	c = get_task_cred(task);
	if (!c)
		return -ESRCH;

	if ((kinfo.mask & PIDFD_INFO_COREDUMP) && !(kinfo.coredump_mask)) {
		task_lock(task);
		if (task->mm)
			kinfo.coredump_mask = pidfs_coredump_mask(task->mm->flags);
		task_unlock(task);
	}

	/* Unconditionally return identifiers and credentials, the rest only on request */

	user_ns = current_user_ns();
	kinfo.ruid = from_kuid_munged(user_ns, c->uid);
	kinfo.rgid = from_kgid_munged(user_ns, c->gid);
	kinfo.euid = from_kuid_munged(user_ns, c->euid);
	kinfo.egid = from_kgid_munged(user_ns, c->egid);
	kinfo.suid = from_kuid_munged(user_ns, c->suid);
	kinfo.sgid = from_kgid_munged(user_ns, c->sgid);
	kinfo.fsuid = from_kuid_munged(user_ns, c->fsuid);
	kinfo.fsgid = from_kgid_munged(user_ns, c->fsgid);
	kinfo.mask |= PIDFD_INFO_CREDS;
	put_cred(c);

#ifdef CONFIG_CGROUPS
	if (!kinfo.cgroupid) {
		struct cgroup *cgrp;

		rcu_read_lock();
		cgrp = task_dfl_cgroup(task);
		kinfo.cgroupid = cgroup_id(cgrp);
		kinfo.mask |= PIDFD_INFO_CGROUPID;
		rcu_read_unlock();
	}
#endif

	/*
	 * Copy pid/tgid last, to reduce the chances the information might be
	 * stale. Note that it is not possible to ensure it will be valid as the
	 * task might return as soon as the copy_to_user finishes, but that's ok
	 * and userspace expects that might happen and can act accordingly, so
	 * this is just best-effort. What we can do however is checking that all
	 * the fields are set correctly, or return ESRCH to avoid providing
	 * incomplete information. */

	kinfo.ppid = task_ppid_nr_ns(task, NULL);
	kinfo.tgid = task_tgid_vnr(task);
	kinfo.pid = task_pid_vnr(task);
	kinfo.mask |= PIDFD_INFO_PID;

	if (kinfo.pid == 0 || kinfo.tgid == 0)
		return -ESRCH;

copy_out:
	/*
	 * If userspace and the kernel have the same struct size it can just
	 * be copied. If userspace provides an older struct, only the bits that
	 * userspace knows about will be copied. If userspace provides a new
	 * struct, only the bits that the kernel knows about will be copied.
	 */
	return copy_struct_to_user(uinfo, usize, &kinfo, sizeof(kinfo), NULL);
}

static bool pidfs_ioctl_valid(unsigned int cmd)
{
	switch (cmd) {
	case FS_IOC_GETVERSION:
	case PIDFD_GET_CGROUP_NAMESPACE:
	case PIDFD_GET_IPC_NAMESPACE:
	case PIDFD_GET_MNT_NAMESPACE:
	case PIDFD_GET_NET_NAMESPACE:
	case PIDFD_GET_PID_FOR_CHILDREN_NAMESPACE:
	case PIDFD_GET_TIME_NAMESPACE:
	case PIDFD_GET_TIME_FOR_CHILDREN_NAMESPACE:
	case PIDFD_GET_UTS_NAMESPACE:
	case PIDFD_GET_USER_NAMESPACE:
	case PIDFD_GET_PID_NAMESPACE:
		return true;
	}

	/* Extensible ioctls require some more careful checks. */
	switch (_IOC_NR(cmd)) {
	case _IOC_NR(PIDFD_GET_INFO):
		/*
		 * Try to prevent performing a pidfd ioctl when someone
		 * erronously mistook the file descriptor for a pidfd.
		 * This is not perfect but will catch most cases.
		 */
		return (_IOC_TYPE(cmd) == _IOC_TYPE(PIDFD_GET_INFO));
	}

	return false;
}

static long pidfd_ioctl(struct file *file, unsigned int cmd, unsigned long arg)
{
	struct task_struct *task __free(put_task) = NULL;
	struct nsproxy *nsp __free(put_nsproxy) = NULL;
	struct ns_common *ns_common = NULL;
	struct pid_namespace *pid_ns;

	if (!pidfs_ioctl_valid(cmd))
		return -ENOIOCTLCMD;

	if (cmd == FS_IOC_GETVERSION) {
		if (!arg)
			return -EINVAL;

		__u32 __user *argp = (__u32 __user *)arg;
		return put_user(file_inode(file)->i_generation, argp);
	}

	/* Extensible IOCTL that does not open namespace FDs, take a shortcut */
	if (_IOC_NR(cmd) == _IOC_NR(PIDFD_GET_INFO))
		return pidfd_info(file, cmd, arg);

	task = get_pid_task(pidfd_pid(file), PIDTYPE_PID);
	if (!task)
		return -ESRCH;

	if (arg)
		return -EINVAL;

	scoped_guard(task_lock, task) {
		nsp = task->nsproxy;
		if (nsp)
			get_nsproxy(nsp);
	}
	if (!nsp)
		return -ESRCH; /* just pretend it didn't exist */

	/*
	 * We're trying to open a file descriptor to the namespace so perform a
	 * filesystem cred ptrace check. Also, we mirror nsfs behavior.
	 */
	if (!ptrace_may_access(task, PTRACE_MODE_READ_FSCREDS))
		return -EACCES;

	switch (cmd) {
	/* Namespaces that hang of nsproxy. */
	case PIDFD_GET_CGROUP_NAMESPACE:
		if (IS_ENABLED(CONFIG_CGROUPS)) {
			get_cgroup_ns(nsp->cgroup_ns);
			ns_common = to_ns_common(nsp->cgroup_ns);
		}
		break;
	case PIDFD_GET_IPC_NAMESPACE:
		if (IS_ENABLED(CONFIG_IPC_NS)) {
			get_ipc_ns(nsp->ipc_ns);
			ns_common = to_ns_common(nsp->ipc_ns);
		}
		break;
	case PIDFD_GET_MNT_NAMESPACE:
		get_mnt_ns(nsp->mnt_ns);
		ns_common = to_ns_common(nsp->mnt_ns);
		break;
	case PIDFD_GET_NET_NAMESPACE:
		if (IS_ENABLED(CONFIG_NET_NS)) {
			ns_common = to_ns_common(nsp->net_ns);
			get_net_ns(ns_common);
		}
		break;
	case PIDFD_GET_PID_FOR_CHILDREN_NAMESPACE:
		if (IS_ENABLED(CONFIG_PID_NS)) {
			get_pid_ns(nsp->pid_ns_for_children);
			ns_common = to_ns_common(nsp->pid_ns_for_children);
		}
		break;
	case PIDFD_GET_TIME_NAMESPACE:
		if (IS_ENABLED(CONFIG_TIME_NS)) {
			get_time_ns(nsp->time_ns);
			ns_common = to_ns_common(nsp->time_ns);
		}
		break;
	case PIDFD_GET_TIME_FOR_CHILDREN_NAMESPACE:
		if (IS_ENABLED(CONFIG_TIME_NS)) {
			get_time_ns(nsp->time_ns_for_children);
			ns_common = to_ns_common(nsp->time_ns_for_children);
		}
		break;
	case PIDFD_GET_UTS_NAMESPACE:
		if (IS_ENABLED(CONFIG_UTS_NS)) {
			get_uts_ns(nsp->uts_ns);
			ns_common = to_ns_common(nsp->uts_ns);
		}
		break;
	/* Namespaces that don't hang of nsproxy. */
	case PIDFD_GET_USER_NAMESPACE:
		if (IS_ENABLED(CONFIG_USER_NS)) {
			rcu_read_lock();
			ns_common = to_ns_common(get_user_ns(task_cred_xxx(task, user_ns)));
			rcu_read_unlock();
		}
		break;
	case PIDFD_GET_PID_NAMESPACE:
		if (IS_ENABLED(CONFIG_PID_NS)) {
			rcu_read_lock();
			pid_ns = task_active_pid_ns(task);
			if (pid_ns)
				ns_common = to_ns_common(get_pid_ns(pid_ns));
			rcu_read_unlock();
		}
		break;
	default:
		return -ENOIOCTLCMD;
	}

	if (!ns_common)
		return -EOPNOTSUPP;

	/* open_namespace() unconditionally consumes the reference */
	return open_namespace(ns_common);
}

static const struct file_operations pidfs_file_operations = {
	.poll		= pidfd_poll,
#ifdef CONFIG_PROC_FS
	.show_fdinfo	= pidfd_show_fdinfo,
#endif
	.unlocked_ioctl	= pidfd_ioctl,
	.compat_ioctl   = compat_ptr_ioctl,
};

struct pid *pidfd_pid(const struct file *file)
{
	if (file->f_op != &pidfs_file_operations)
		return ERR_PTR(-EBADF);
	return file_inode(file)->i_private;
}

/*
 * We're called from release_task(). We know there's at least one
 * reference to struct pid being held that won't be released until the
 * task has been reaped which cannot happen until we're out of
 * release_task().
 *
 * If this struct pid is referred to by a pidfd then
 * stashed_dentry_get() will return the dentry and inode for that struct
 * pid. Since we've taken a reference on it there's now an additional
 * reference from the exit path on it. Which is fine. We're going to put
 * it again in a second and we know that the pid is kept alive anyway.
 *
 * Worst case is that we've filled in the info and immediately free the
 * dentry and inode afterwards since the pidfd has been closed. Since
 * pidfs_exit() currently is placed after exit_task_work() we know that
 * it cannot be us aka the exiting task holding a pidfd to ourselves.
 */
void pidfs_exit(struct task_struct *tsk)
{
	struct dentry *dentry;

	might_sleep();

	dentry = stashed_dentry_get(&task_pid(tsk)->stashed);
	if (dentry) {
		struct inode *inode = d_inode(dentry);
		struct pidfs_exit_info *exit_info = &pidfs_i(inode)->__pei;
#ifdef CONFIG_CGROUPS
		struct cgroup *cgrp;

		rcu_read_lock();
		cgrp = task_dfl_cgroup(tsk);
		exit_info->cgroupid = cgroup_id(cgrp);
		rcu_read_unlock();
#endif
		exit_info->exit_code = tsk->exit_code;

		/* Ensure that PIDFD_GET_INFO sees either all or nothing. */
		smp_store_release(&pidfs_i(inode)->exit_info, &pidfs_i(inode)->__pei);
		dput(dentry);
	}
}

#ifdef CONFIG_COREDUMP
void pidfs_coredump(const struct coredump_params *cprm)
{
	struct pid *pid = cprm->pid;
	struct pidfs_exit_info *exit_info;
	struct dentry *dentry;
	struct inode *inode;
	__u32 coredump_mask = 0;

	dentry = pid->stashed;
	if (WARN_ON_ONCE(!dentry))
		return;

	inode = d_inode(dentry);
	exit_info = &pidfs_i(inode)->__pei;
	/* Note how we were coredumped. */
	coredump_mask = pidfs_coredump_mask(cprm->mm_flags);
	/* Note that we actually did coredump. */
	coredump_mask |= PIDFD_COREDUMPED;
	/* If coredumping is set to skip we should never end up here. */
	VFS_WARN_ON_ONCE(coredump_mask & PIDFD_COREDUMP_SKIP);
	smp_store_release(&exit_info->coredump_mask, coredump_mask);
}
#endif

static struct vfsmount *pidfs_mnt __ro_after_init;

/*
 * The vfs falls back to simple_setattr() if i_op->setattr() isn't
 * implemented. Let's reject it completely until we have a clean
 * permission concept for pidfds.
 */
static int pidfs_setattr(struct mnt_idmap *idmap, struct dentry *dentry,
			 struct iattr *attr)
{
	return anon_inode_setattr(idmap, dentry, attr);
}

static int pidfs_getattr(struct mnt_idmap *idmap, const struct path *path,
			 struct kstat *stat, u32 request_mask,
			 unsigned int query_flags)
{
	return anon_inode_getattr(idmap, path, stat, request_mask, query_flags);
}

static const struct inode_operations pidfs_inode_operations = {
	.getattr = pidfs_getattr,
	.setattr = pidfs_setattr,
};

static void pidfs_evict_inode(struct inode *inode)
{
	struct pid *pid = inode->i_private;

	clear_inode(inode);
	put_pid(pid);
}

static struct inode *pidfs_alloc_inode(struct super_block *sb)
{
	struct pidfs_inode *pi;

	pi = alloc_inode_sb(sb, pidfs_cachep, GFP_KERNEL);
	if (!pi)
		return NULL;

	memset(&pi->__pei, 0, sizeof(pi->__pei));
	pi->exit_info = NULL;

	return &pi->vfs_inode;
}

static void pidfs_free_inode(struct inode *inode)
{
	kmem_cache_free(pidfs_cachep, pidfs_i(inode));
}

static const struct super_operations pidfs_sops = {
	.alloc_inode	= pidfs_alloc_inode,
	.drop_inode	= generic_delete_inode,
	.evict_inode	= pidfs_evict_inode,
	.free_inode	= pidfs_free_inode,
	.statfs		= simple_statfs,
};

/*
 * 'lsof' has knowledge of out historical anon_inode use, and expects
 * the pidfs dentry name to start with 'anon_inode'.
 */
static char *pidfs_dname(struct dentry *dentry, char *buffer, int buflen)
{
	return dynamic_dname(buffer, buflen, "anon_inode:[pidfd]");
}

const struct dentry_operations pidfs_dentry_operations = {
	.d_dname	= pidfs_dname,
	.d_prune	= stashed_dentry_prune,
};

static int pidfs_encode_fh(struct inode *inode, u32 *fh, int *max_len,
			   struct inode *parent)
{
	const struct pid *pid = inode->i_private;

	if (*max_len < 2) {
		*max_len = 2;
		return FILEID_INVALID;
	}

	*max_len = 2;
	*(u64 *)fh = pid->ino;
	return FILEID_KERNFS;
}

static int pidfs_ino_find(const void *key, const struct rb_node *node)
{
	const u64 pid_ino = *(u64 *)key;
	const struct pid *pid = rb_entry(node, struct pid, pidfs_node);

	if (pid_ino < pid->ino)
		return -1;
	if (pid_ino > pid->ino)
		return 1;
	return 0;
}

/* Find a struct pid based on the inode number. */
static struct pid *pidfs_ino_get_pid(u64 ino)
{
	struct pid *pid;
	struct rb_node *node;
	unsigned int seq;

	guard(rcu)();
	do {
		seq = read_seqcount_begin(&pidmap_lock_seq);
		node = rb_find_rcu(&ino, &pidfs_ino_tree, pidfs_ino_find);
		if (node)
			break;
	} while (read_seqcount_retry(&pidmap_lock_seq, seq));

	if (!node)
		return NULL;

	pid = rb_entry(node, struct pid, pidfs_node);

	/* Within our pid namespace hierarchy? */
	if (pid_vnr(pid) == 0)
		return NULL;

	return get_pid(pid);
}

static struct dentry *pidfs_fh_to_dentry(struct super_block *sb,
					 struct fid *fid, int fh_len,
					 int fh_type)
{
	int ret;
	u64 pid_ino;
	struct path path;
	struct pid *pid;

	if (fh_len < 2)
		return NULL;

	switch (fh_type) {
	case FILEID_KERNFS:
		pid_ino = *(u64 *)fid;
		break;
	default:
		return NULL;
	}

	pid = pidfs_ino_get_pid(pid_ino);
	if (!pid)
		return NULL;

	ret = path_from_stashed(&pid->stashed, pidfs_mnt, pid, &path);
	if (ret < 0)
		return ERR_PTR(ret);

	mntput(path.mnt);
	return path.dentry;
}

/*
 * Make sure that we reject any nonsensical flags that users pass via
 * open_by_handle_at(). Note that PIDFD_THREAD is defined as O_EXCL, and
 * PIDFD_NONBLOCK as O_NONBLOCK.
 */
#define VALID_FILE_HANDLE_OPEN_FLAGS \
	(O_RDONLY | O_WRONLY | O_RDWR | O_NONBLOCK | O_CLOEXEC | O_EXCL)

static int pidfs_export_permission(struct handle_to_path_ctx *ctx,
				   unsigned int oflags)
{
	if (oflags & ~(VALID_FILE_HANDLE_OPEN_FLAGS | O_LARGEFILE))
		return -EINVAL;

	/*
	 * pidfd_ino_get_pid() will verify that the struct pid is part
	 * of the caller's pid namespace hierarchy. No further
	 * permission checks are needed.
	 */
	return 0;
}

static inline bool pidfs_pid_valid(struct pid *pid, const struct path *path,
				   unsigned int flags)
{
	enum pid_type type;

	if (flags & PIDFD_STALE)
		return true;

	/*
	 * Make sure that if a pidfd is created PIDFD_INFO_EXIT
	 * information will be available. So after an inode for the
	 * pidfd has been allocated perform another check that the pid
	 * is still alive. If it is exit information is available even
	 * if the task gets reaped before the pidfd is returned to
	 * userspace. The only exception are indicated by PIDFD_STALE:
	 *
	 * (1) The kernel is in the middle of task creation and thus no
	 *     task linkage has been established yet.
	 * (2) The caller knows @pid has been registered in pidfs at a
	 *     time when the task was still alive.
	 *
	 * In both cases exit information will have been reported.
	 */
	if (flags & PIDFD_THREAD)
		type = PIDTYPE_PID;
	else
		type = PIDTYPE_TGID;

	/*
	 * Since pidfs_exit() is called before struct pid's task linkage
	 * is removed the case where the task got reaped but a dentry
	 * was already attached to struct pid and exit information was
	 * recorded and published can be handled correctly.
	 */
	if (unlikely(!pid_has_task(pid, type))) {
		struct inode *inode = d_inode(path->dentry);
		return !!READ_ONCE(pidfs_i(inode)->exit_info);
	}

	return true;
}

static struct file *pidfs_export_open(struct path *path, unsigned int oflags)
{
	if (!pidfs_pid_valid(d_inode(path->dentry)->i_private, path, oflags))
		return ERR_PTR(-ESRCH);

	/*
	 * Clear O_LARGEFILE as open_by_handle_at() forces it and raise
	 * O_RDWR as pidfds always are.
	 */
	oflags &= ~O_LARGEFILE;
	return dentry_open(path, oflags | O_RDWR, current_cred());
}

static const struct export_operations pidfs_export_operations = {
	.encode_fh	= pidfs_encode_fh,
	.fh_to_dentry	= pidfs_fh_to_dentry,
	.open		= pidfs_export_open,
	.permission	= pidfs_export_permission,
};

static int pidfs_init_inode(struct inode *inode, void *data)
{
	const struct pid *pid = data;

	inode->i_private = data;
	inode->i_flags |= S_PRIVATE | S_ANON_INODE;
	inode->i_mode |= S_IRWXU;
	inode->i_op = &pidfs_inode_operations;
	inode->i_fop = &pidfs_file_operations;
	inode->i_ino = pidfs_ino(pid->ino);
	inode->i_generation = pidfs_gen(pid->ino);
	return 0;
}

static void pidfs_put_data(void *data)
{
	struct pid *pid = data;
	put_pid(pid);
}

static const struct stashed_operations pidfs_stashed_ops = {
	.init_inode = pidfs_init_inode,
	.put_data = pidfs_put_data,
};

static int pidfs_init_fs_context(struct fs_context *fc)
{
	struct pseudo_fs_context *ctx;

	ctx = init_pseudo(fc, PID_FS_MAGIC);
	if (!ctx)
		return -ENOMEM;

	fc->s_iflags |= SB_I_NOEXEC;
	fc->s_iflags |= SB_I_NODEV;
	ctx->ops = &pidfs_sops;
	ctx->eops = &pidfs_export_operations;
	ctx->dops = &pidfs_dentry_operations;
	fc->s_fs_info = (void *)&pidfs_stashed_ops;
	return 0;
}

static struct file_system_type pidfs_type = {
	.name			= "pidfs",
	.init_fs_context	= pidfs_init_fs_context,
	.kill_sb		= kill_anon_super,
};

struct file *pidfs_alloc_file(struct pid *pid, unsigned int flags)
{
	struct file *pidfd_file;
	struct path path __free(path_put) = {};
	int ret;

	/*
	 * Ensure that PIDFD_STALE can be passed as a flag without
	 * overloading other uapi pidfd flags.
	 */
	BUILD_BUG_ON(PIDFD_STALE == PIDFD_THREAD);
	BUILD_BUG_ON(PIDFD_STALE == PIDFD_NONBLOCK);

	ret = path_from_stashed(&pid->stashed, pidfs_mnt, get_pid(pid), &path);
	if (ret < 0)
		return ERR_PTR(ret);

	if (!pidfs_pid_valid(pid, &path, flags))
		return ERR_PTR(-ESRCH);

<<<<<<< HEAD
	flags &= ~PIDFD_CLONE;
=======
	flags &= ~PIDFD_STALE;
>>>>>>> 25bf10be
	flags |= O_RDWR;
	pidfd_file = dentry_open(&path, flags, current_cred());
	/* Raise PIDFD_THREAD explicitly as do_dentry_open() strips it. */
	if (!IS_ERR(pidfd_file))
		pidfd_file->f_flags |= (flags & PIDFD_THREAD);

	return pidfd_file;
}

/**
 * pidfs_register_pid - register a struct pid in pidfs
 * @pid: pid to pin
 *
 * Register a struct pid in pidfs. Needs to be paired with
 * pidfs_put_pid() to not risk leaking the pidfs dentry and inode.
 *
 * Return: On success zero, on error a negative error code is returned.
 */
int pidfs_register_pid(struct pid *pid)
{
	struct path path __free(path_put) = {};
	int ret;

	might_sleep();

	if (!pid)
		return 0;

	ret = path_from_stashed(&pid->stashed, pidfs_mnt, get_pid(pid), &path);
	if (unlikely(ret))
		return ret;
	/* Keep the dentry and only put the reference to the mount. */
	path.dentry = NULL;
	return 0;
}

/**
 * pidfs_get_pid - pin a struct pid through pidfs
 * @pid: pid to pin
 *
 * Similar to pidfs_register_pid() but only valid if the caller knows
 * there's a reference to the @pid through a dentry already that can't
 * go away.
 */
void pidfs_get_pid(struct pid *pid)
{
	if (!pid)
		return;
	WARN_ON_ONCE(!stashed_dentry_get(&pid->stashed));
}

/**
 * pidfs_put_pid - drop a pidfs reference
 * @pid: pid to drop
 *
 * Drop a reference to @pid via pidfs. This is only safe if the
 * reference has been taken via pidfs_get_pid().
 */
void pidfs_put_pid(struct pid *pid)
{
	might_sleep();

	if (!pid)
		return;
	VFS_WARN_ON_ONCE(!pid->stashed);
	dput(pid->stashed);
}

static void pidfs_inode_init_once(void *data)
{
	struct pidfs_inode *pi = data;

	inode_init_once(&pi->vfs_inode);
}

void __init pidfs_init(void)
{
	pidfs_cachep = kmem_cache_create("pidfs_cache", sizeof(struct pidfs_inode), 0,
					 (SLAB_HWCACHE_ALIGN | SLAB_RECLAIM_ACCOUNT |
					  SLAB_ACCOUNT | SLAB_PANIC),
					 pidfs_inode_init_once);
	pidfs_mnt = kern_mount(&pidfs_type);
	if (IS_ERR(pidfs_mnt))
		panic("Failed to mount pidfs pseudo filesystem");
}<|MERGE_RESOLUTION|>--- conflicted
+++ resolved
@@ -926,11 +926,7 @@
 	if (!pidfs_pid_valid(pid, &path, flags))
 		return ERR_PTR(-ESRCH);
 
-<<<<<<< HEAD
-	flags &= ~PIDFD_CLONE;
-=======
 	flags &= ~PIDFD_STALE;
->>>>>>> 25bf10be
 	flags |= O_RDWR;
 	pidfd_file = dentry_open(&path, flags, current_cred());
 	/* Raise PIDFD_THREAD explicitly as do_dentry_open() strips it. */
