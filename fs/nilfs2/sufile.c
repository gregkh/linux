--- conflicted
+++ resolved
@@ -513,12 +513,6 @@
 
 	down_write(&NILFS_MDT(sufile)->mi_sem);
 	ret = nilfs_sufile_get_segment_usage_block(sufile, segnum, 0, &bh);
-<<<<<<< HEAD
-	if (ret)
-		goto out_sem;
-
-	kaddr = kmap_atomic(bh->b_page);
-=======
 	if (unlikely(ret)) {
 		if (ret == -ENOENT) {
 			nilfs_error(sufile->i_sb,
@@ -530,16 +524,11 @@
 	}
 
 	kaddr = kmap_local_page(bh->b_page);
->>>>>>> a6ad5510
 	su = nilfs_sufile_block_get_segment_usage(sufile, segnum, bh, kaddr);
 	if (unlikely(nilfs_segment_usage_error(su))) {
 		struct the_nilfs *nilfs = sufile->i_sb->s_fs_info;
 
-<<<<<<< HEAD
-		kunmap_atomic(kaddr);
-=======
 		kunmap_local(kaddr);
->>>>>>> a6ad5510
 		brelse(bh);
 		if (nilfs_segment_is_active(nilfs, segnum)) {
 			nilfs_error(sufile->i_sb,
@@ -557,11 +546,7 @@
 		ret = -EIO;
 	} else {
 		nilfs_segment_usage_set_dirty(su);
-<<<<<<< HEAD
-		kunmap_atomic(kaddr);
-=======
 		kunmap_local(kaddr);
->>>>>>> a6ad5510
 		mark_buffer_dirty(bh);
 		nilfs_mdt_mark_dirty(sufile);
 		brelse(bh);
