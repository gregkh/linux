--- conflicted
+++ resolved
@@ -491,15 +491,9 @@
 	if (unlikely(!bh_org))
 		return -EIO;
 
-<<<<<<< HEAD
-	kaddr = kmap_atomic(page);
-	memcpy(kaddr + from, bh_org->b_data, bh_org->b_size);
-	kunmap_atomic(kaddr);
-=======
 	kaddr = kmap_local_page(page);
 	memcpy(kaddr + from, bh_org->b_data, bh_org->b_size);
 	kunmap_local(kaddr);
->>>>>>> a6ad5510
 	brelse(bh_org);
 	return 0;
 }
@@ -537,11 +531,7 @@
 			goto failed_inode;
 		}
 
-<<<<<<< HEAD
-		err = nilfs_recovery_copy_block(nilfs, rb, pos, page);
-=======
 		err = nilfs_recovery_copy_block(nilfs, rb, pos, &folio->page);
->>>>>>> a6ad5510
 		if (unlikely(err))
 			goto failed_page;
 
