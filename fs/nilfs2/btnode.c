// SPDX-License-Identifier: GPL-2.0+
/*
 * NILFS B-tree node cache
 *
 * Copyright (C) 2005-2008 Nippon Telegraph and Telephone Corporation.
 *
 * Originally written by Seiji Kihara.
 * Fully revised by Ryusuke Konishi for stabilization and simplification.
 *
 */

#include <linux/types.h>
#include <linux/buffer_head.h>
#include <linux/mm.h>
#include <linux/backing-dev.h>
#include <linux/gfp.h>
#include "nilfs.h"
#include "mdt.h"
#include "dat.h"
#include "page.h"
#include "btnode.h"


/**
 * nilfs_init_btnc_inode - initialize B-tree node cache inode
 * @btnc_inode: inode to be initialized
 *
 * nilfs_init_btnc_inode() sets up an inode for B-tree node cache.
 */
void nilfs_init_btnc_inode(struct inode *btnc_inode)
{
	struct nilfs_inode_info *ii = NILFS_I(btnc_inode);

	btnc_inode->i_mode = S_IFREG;
	ii->i_flags = 0;
	memset(&ii->i_bmap_data, 0, sizeof(struct nilfs_bmap));
	mapping_set_gfp_mask(btnc_inode->i_mapping, GFP_NOFS);
	btnc_inode->i_mapping->a_ops = &nilfs_buffer_cache_aops;
}

void nilfs_btnode_cache_clear(struct address_space *btnc)
{
	invalidate_mapping_pages(btnc, 0, -1);
	truncate_inode_pages(btnc, 0);
}

struct buffer_head *
nilfs_btnode_create_block(struct address_space *btnc, __u64 blocknr)
{
	struct inode *inode = btnc->host;
	struct buffer_head *bh;

	bh = nilfs_grab_buffer(inode, btnc, blocknr, BIT(BH_NILFS_Node));
	if (unlikely(!bh))
		return ERR_PTR(-ENOMEM);

	if (unlikely(buffer_mapped(bh) || buffer_uptodate(bh) ||
		     buffer_dirty(bh))) {
		/*
		 * The block buffer at the specified new address was already
		 * in use.  This can happen if it is a virtual block number
		 * and has been reallocated due to corruption of the bitmap
		 * used to manage its allocation state (if not, the buffer
		 * clearing of an abandoned b-tree node is missing somewhere).
		 */
		nilfs_error(inode->i_sb,
			    "state inconsistency probably due to duplicate use of b-tree node block address %llu (ino=%lu)",
			    (unsigned long long)blocknr, inode->i_ino);
		goto failed;
	}
	memset(bh->b_data, 0, i_blocksize(inode));
	bh->b_blocknr = blocknr;
	set_buffer_mapped(bh);
	set_buffer_uptodate(bh);

	folio_unlock(bh->b_folio);
	folio_put(bh->b_folio);
	return bh;

failed:
<<<<<<< HEAD
	unlock_page(bh->b_page);
	put_page(bh->b_page);
=======
	folio_unlock(bh->b_folio);
	folio_put(bh->b_folio);
>>>>>>> a6ad5510
	brelse(bh);
	return ERR_PTR(-EIO);
}

int nilfs_btnode_submit_block(struct address_space *btnc, __u64 blocknr,
			      sector_t pblocknr, blk_opf_t opf,
			      struct buffer_head **pbh, sector_t *submit_ptr)
{
	struct buffer_head *bh;
	struct inode *inode = btnc->host;
	struct folio *folio;
	int err;

	bh = nilfs_grab_buffer(inode, btnc, blocknr, BIT(BH_NILFS_Node));
	if (unlikely(!bh))
		return -ENOMEM;

	err = -EEXIST; /* internal code */
	folio = bh->b_folio;

	if (buffer_uptodate(bh) || buffer_dirty(bh))
		goto found;

	if (pblocknr == 0) {
		pblocknr = blocknr;
		if (inode->i_ino != NILFS_DAT_INO) {
			struct the_nilfs *nilfs = inode->i_sb->s_fs_info;

			/* blocknr is a virtual block number */
			err = nilfs_dat_translate(nilfs->ns_dat, blocknr,
						  &pblocknr);
			if (unlikely(err)) {
				brelse(bh);
				goto out_locked;
			}
		}
	}

	if (opf & REQ_RAHEAD) {
		if (pblocknr != *submit_ptr + 1 || !trylock_buffer(bh)) {
			err = -EBUSY; /* internal code */
			brelse(bh);
			goto out_locked;
		}
	} else { /* opf == REQ_OP_READ */
		lock_buffer(bh);
	}
	if (buffer_uptodate(bh)) {
		unlock_buffer(bh);
		err = -EEXIST; /* internal code */
		goto found;
	}
	set_buffer_mapped(bh);
	bh->b_blocknr = pblocknr; /* set block address for read */
	bh->b_end_io = end_buffer_read_sync;
	get_bh(bh);
	submit_bh(opf, bh);
	bh->b_blocknr = blocknr; /* set back to the given block address */
	*submit_ptr = pblocknr;
	err = 0;
found:
	*pbh = bh;

out_locked:
	folio_unlock(folio);
	folio_put(folio);
	return err;
}

/**
 * nilfs_btnode_delete - delete B-tree node buffer
 * @bh: buffer to be deleted
 *
 * nilfs_btnode_delete() invalidates the specified buffer and delete the page
 * including the buffer if the page gets unbusy.
 */
void nilfs_btnode_delete(struct buffer_head *bh)
{
	struct address_space *mapping;
	struct folio *folio = bh->b_folio;
	pgoff_t index = folio->index;
	int still_dirty;

	folio_get(folio);
	folio_lock(folio);
	folio_wait_writeback(folio);

	nilfs_forget_buffer(bh);
	still_dirty = folio_test_dirty(folio);
	mapping = folio->mapping;
	folio_unlock(folio);
	folio_put(folio);

	if (!still_dirty && mapping)
		invalidate_inode_pages2_range(mapping, index, index);
}

/**
 * nilfs_btnode_prepare_change_key - prepare to change the search key of a
 *                                   b-tree node block
 * @btnc: page cache in which the b-tree node block is buffered
 * @ctxt: structure for exchanging context information for key change
 *
 * nilfs_btnode_prepare_change_key() prepares to move the contents of the
 * b-tree node block of the old key given in the "oldkey" member of @ctxt to
 * the position of the new key given in the "newkey" member of @ctxt in the
 * page cache @btnc.  Here, the key of the block is an index in units of
 * blocks, and if the page and block sizes match, it matches the page index
 * in the page cache.
 *
 * If the page size and block size match, this function attempts to move the
 * entire folio, and in preparation for this, inserts the original folio into
 * the new index of the cache.  If this insertion fails or if the page size
 * and block size are different, it falls back to a copy preparation using
 * nilfs_btnode_create_block(), inserts a new block at the position
 * corresponding to "newkey", and stores the buffer head pointer in the
 * "newbh" member of @ctxt.
 *
 * Note that the current implementation does not support folio sizes larger
 * than the page size.
 *
 * Return: 0 on success, or the following negative error code on failure.
 * * %-EIO	- I/O error (metadata corruption).
 * * %-ENOMEM	- Insufficient memory available.
 */
int nilfs_btnode_prepare_change_key(struct address_space *btnc,
				    struct nilfs_btnode_chkey_ctxt *ctxt)
{
	struct buffer_head *obh, *nbh;
	struct inode *inode = btnc->host;
	__u64 oldkey = ctxt->oldkey, newkey = ctxt->newkey;
	int err;

	if (oldkey == newkey)
		return 0;

	obh = ctxt->bh;
	ctxt->newbh = NULL;

	if (inode->i_blkbits == PAGE_SHIFT) {
		struct folio *ofolio = obh->b_folio;
		folio_lock(ofolio);
retry:
		/* BUG_ON(oldkey != obh->b_folio->index); */
		if (unlikely(oldkey != ofolio->index))
			NILFS_FOLIO_BUG(ofolio,
				       "invalid oldkey %lld (newkey=%lld)",
				       (unsigned long long)oldkey,
				       (unsigned long long)newkey);

		xa_lock_irq(&btnc->i_pages);
		err = __xa_insert(&btnc->i_pages, newkey, ofolio, GFP_NOFS);
		xa_unlock_irq(&btnc->i_pages);
		/*
		 * Note: folio->index will not change to newkey until
		 * nilfs_btnode_commit_change_key() will be called.
		 * To protect the folio in intermediate state, the folio lock
		 * is held.
		 */
		if (!err)
			return 0;
		else if (err != -EBUSY)
			goto failed_unlock;

		err = invalidate_inode_pages2_range(btnc, newkey, newkey);
		if (!err)
			goto retry;
		/* fallback to copy mode */
		folio_unlock(ofolio);
	}

	nbh = nilfs_btnode_create_block(btnc, newkey);
	if (IS_ERR(nbh))
		return PTR_ERR(nbh);

	BUG_ON(nbh == obh);
	ctxt->newbh = nbh;
	return 0;

 failed_unlock:
	folio_unlock(obh->b_folio);
	return err;
}

/**
 * nilfs_btnode_commit_change_key - commit the change of the search key of
 *                                  a b-tree node block
 * @btnc: page cache in which the b-tree node block is buffered
 * @ctxt: structure for exchanging context information for key change
 *
 * nilfs_btnode_commit_change_key() executes the key change based on the
 * context @ctxt prepared by nilfs_btnode_prepare_change_key().  If no valid
 * block buffer is prepared in "newbh" of @ctxt (i.e., a full folio move),
 * this function removes the folio from the old index and completes the move.
 * Otherwise, it copies the block data and inherited flag states of "oldbh"
 * to "newbh" and clears the "oldbh" from the cache.  In either case, the
 * relocated buffer is marked as dirty.
 *
 * As with nilfs_btnode_prepare_change_key(), the current implementation does
 * not support folio sizes larger than the page size.
 */
void nilfs_btnode_commit_change_key(struct address_space *btnc,
				    struct nilfs_btnode_chkey_ctxt *ctxt)
{
	struct buffer_head *obh = ctxt->bh, *nbh = ctxt->newbh;
	__u64 oldkey = ctxt->oldkey, newkey = ctxt->newkey;
	struct folio *ofolio;

	if (oldkey == newkey)
		return;

	if (nbh == NULL) {	/* blocksize == pagesize */
		ofolio = obh->b_folio;
		if (unlikely(oldkey != ofolio->index))
			NILFS_FOLIO_BUG(ofolio,
				       "invalid oldkey %lld (newkey=%lld)",
				       (unsigned long long)oldkey,
				       (unsigned long long)newkey);
		mark_buffer_dirty(obh);

		xa_lock_irq(&btnc->i_pages);
		__xa_erase(&btnc->i_pages, oldkey);
		__xa_set_mark(&btnc->i_pages, newkey, PAGECACHE_TAG_DIRTY);
		xa_unlock_irq(&btnc->i_pages);

		ofolio->index = obh->b_blocknr = newkey;
		folio_unlock(ofolio);
	} else {
		nilfs_copy_buffer(nbh, obh);
		mark_buffer_dirty(nbh);

		nbh->b_blocknr = newkey;
		ctxt->bh = nbh;
		nilfs_btnode_delete(obh); /* will decrement bh->b_count */
	}
}

/**
 * nilfs_btnode_abort_change_key - abort the change of the search key of a
 *                                 b-tree node block
 * @btnc: page cache in which the b-tree node block is buffered
 * @ctxt: structure for exchanging context information for key change
 *
 * nilfs_btnode_abort_change_key() cancels the key change associated with the
 * context @ctxt prepared via nilfs_btnode_prepare_change_key() and performs
 * any necessary cleanup.  If no valid block buffer is prepared in "newbh" of
 * @ctxt, this function removes the folio from the destination index and aborts
 * the move.  Otherwise, it clears "newbh" from the cache.
 *
 * As with nilfs_btnode_prepare_change_key(), the current implementation does
 * not support folio sizes larger than the page size.
 */
void nilfs_btnode_abort_change_key(struct address_space *btnc,
				   struct nilfs_btnode_chkey_ctxt *ctxt)
{
	struct buffer_head *nbh = ctxt->newbh;
	__u64 oldkey = ctxt->oldkey, newkey = ctxt->newkey;

	if (oldkey == newkey)
		return;

	if (nbh == NULL) {	/* blocksize == pagesize */
		xa_erase_irq(&btnc->i_pages, newkey);
		folio_unlock(ctxt->bh->b_folio);
	} else {
		/*
		 * When canceling a buffer that a prepare operation has
		 * allocated to copy a node block to another location, use
		 * nilfs_btnode_delete() to initialize and release the buffer
		 * so that the buffer flags will not be in an inconsistent
		 * state when it is reallocated.
		 */
		nilfs_btnode_delete(nbh);
	}
}<|MERGE_RESOLUTION|>--- conflicted
+++ resolved
@@ -78,13 +78,8 @@
 	return bh;
 
 failed:
-<<<<<<< HEAD
-	unlock_page(bh->b_page);
-	put_page(bh->b_page);
-=======
 	folio_unlock(bh->b_folio);
 	folio_put(bh->b_folio);
->>>>>>> a6ad5510
 	brelse(bh);
 	return ERR_PTR(-EIO);
 }
