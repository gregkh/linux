--- conflicted
+++ resolved
@@ -113,11 +113,7 @@
 	 * necessary to wait for writeback to finish here, regardless of the
 	 * stable write requirement of the backing device.
 	 */
-<<<<<<< HEAD
-	wait_on_page_writeback(page);
-=======
 	folio_wait_writeback(folio);
->>>>>>> 03a22b59
  out:
 	sb_end_pagefault(inode->i_sb);
 	return vmf_fs_error(ret);
