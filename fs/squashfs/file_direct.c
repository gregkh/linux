// SPDX-License-Identifier: GPL-2.0-only
/*
 * Copyright (c) 2013
 * Phillip Lougher <phillip@squashfs.org.uk>
 */

#include <linux/fs.h>
#include <linux/vfs.h>
#include <linux/kernel.h>
#include <linux/slab.h>
#include <linux/string.h>
#include <linux/pagemap.h>
#include <linux/mutex.h>

#include "squashfs_fs.h"
#include "squashfs_fs_sb.h"
#include "squashfs_fs_i.h"
#include "squashfs.h"
#include "page_actor.h"

/* Read separately compressed datablock directly into page cache */
int squashfs_readpage_block(struct page *target_page, u64 block, int bsize,
	int expected)

{
	struct folio *folio = page_folio(target_page);
	struct inode *inode = target_page->mapping->host;
	struct squashfs_sb_info *msblk = inode->i_sb->s_fs_info;
<<<<<<< HEAD

	loff_t file_end = (i_size_read(inode) - 1) >> PAGE_SHIFT;
	int mask = (1 << (msblk->block_log - PAGE_SHIFT)) - 1;
	loff_t start_index = target_page->index & ~mask;
	loff_t end_index = start_index | mask;
	int i, n, pages, bytes, res = -ENOMEM;
	struct page **page;
=======
	loff_t file_end = (i_size_read(inode) - 1) >> PAGE_SHIFT;
	int mask = (1 << (msblk->block_log - PAGE_SHIFT)) - 1;
	loff_t start_index = folio->index & ~mask;
	loff_t end_index = start_index | mask;
	loff_t index;
	int i, pages, bytes, res = -ENOMEM;
	struct page **page, *last_page;
>>>>>>> a6ad5510
	struct squashfs_page_actor *actor;
	void *pageaddr;

	if (end_index > file_end)
		end_index = file_end;

	pages = end_index - start_index + 1;

	page = kmalloc_array(pages, sizeof(void *), GFP_KERNEL);
	if (page == NULL)
		return res;

	/* Try to grab all the pages covered by the Squashfs block */
	for (i = 0, index = start_index; index <= end_index; index++) {
		page[i] = (index == folio->index) ? target_page :
			grab_cache_page_nowait(target_page->mapping, index);

		if (page[i] == NULL)
			continue;

		if (PageUptodate(page[i])) {
			unlock_page(page[i]);
			put_page(page[i]);
			continue;
		}

		i++;
	}

	pages = i;

	/*
	 * Create a "page actor" which will kmap and kunmap the
	 * page cache pages appropriately within the decompressor
	 */
	actor = squashfs_page_actor_init_special(msblk, page, pages, expected,
						start_index << PAGE_SHIFT);
	if (actor == NULL)
		goto out;

	/* Decompress directly into the page cache buffers */
	res = squashfs_read_data(inode->i_sb, block, bsize, NULL, actor);

	last_page = squashfs_page_actor_free(actor);

	if (res < 0)
		goto mark_errored;

	if (res != expected || IS_ERR(last_page)) {
		res = -EIO;
		goto mark_errored;
	}

	/* Last page (if present) may have trailing bytes not filled */
	bytes = res % PAGE_SIZE;
	if (end_index == file_end && last_page && bytes) {
		pageaddr = kmap_local_page(last_page);
		memset(pageaddr + bytes, 0, PAGE_SIZE - bytes);
		kunmap_local(pageaddr);
	}

	/* Mark pages as uptodate, unlock and release */
	for (i = 0; i < pages; i++) {
		flush_dcache_page(page[i]);
		SetPageUptodate(page[i]);
		unlock_page(page[i]);
		if (page[i] != target_page)
			put_page(page[i]);
	}

	kfree(page);

	return 0;

mark_errored:
	/* Decompression failed.  Target_page is
	 * dealt with by the caller
	 */
	for (i = 0; i < pages; i++) {
		if (page[i] == NULL || page[i] == target_page)
			continue;
		flush_dcache_page(page[i]);
		unlock_page(page[i]);
		put_page(page[i]);
	}

out:
	kfree(page);
	return res;
}<|MERGE_RESOLUTION|>--- conflicted
+++ resolved
@@ -26,15 +26,6 @@
 	struct folio *folio = page_folio(target_page);
 	struct inode *inode = target_page->mapping->host;
 	struct squashfs_sb_info *msblk = inode->i_sb->s_fs_info;
-<<<<<<< HEAD
-
-	loff_t file_end = (i_size_read(inode) - 1) >> PAGE_SHIFT;
-	int mask = (1 << (msblk->block_log - PAGE_SHIFT)) - 1;
-	loff_t start_index = target_page->index & ~mask;
-	loff_t end_index = start_index | mask;
-	int i, n, pages, bytes, res = -ENOMEM;
-	struct page **page;
-=======
 	loff_t file_end = (i_size_read(inode) - 1) >> PAGE_SHIFT;
 	int mask = (1 << (msblk->block_log - PAGE_SHIFT)) - 1;
 	loff_t start_index = folio->index & ~mask;
@@ -42,7 +33,6 @@
 	loff_t index;
 	int i, pages, bytes, res = -ENOMEM;
 	struct page **page, *last_page;
->>>>>>> a6ad5510
 	struct squashfs_page_actor *actor;
 	void *pageaddr;
 
