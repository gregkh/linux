/*
  FUSE: Filesystem in Userspace
  Copyright (C) 2001-2008  Miklos Szeredi <miklos@szeredi.hu>

  This program can be distributed under the terms of the GNU GPL.
  See the file COPYING.
*/

#include "fuse_i.h"

#include <linux/pagemap.h>
#include <linux/slab.h>
#include <linux/kernel.h>
#include <linux/sched.h>
#include <linux/sched/signal.h>
#include <linux/module.h>
#include <linux/swap.h>
#include <linux/falloc.h>
#include <linux/uio.h>
#include <linux/fs.h>
#include <linux/filelock.h>
#include <linux/splice.h>
#include <linux/task_io_accounting_ops.h>

static int fuse_send_open(struct fuse_mount *fm, u64 nodeid,
			  unsigned int open_flags, int opcode,
			  struct fuse_open_out *outargp)
{
	struct fuse_open_in inarg;
	FUSE_ARGS(args);

	memset(&inarg, 0, sizeof(inarg));
	inarg.flags = open_flags & ~(O_CREAT | O_EXCL | O_NOCTTY);
	if (!fm->fc->atomic_o_trunc)
		inarg.flags &= ~O_TRUNC;

	if (fm->fc->handle_killpriv_v2 &&
	    (inarg.flags & O_TRUNC) && !capable(CAP_FSETID)) {
		inarg.open_flags |= FUSE_OPEN_KILL_SUIDGID;
	}

	args.opcode = opcode;
	args.nodeid = nodeid;
	args.in_numargs = 1;
	args.in_args[0].size = sizeof(inarg);
	args.in_args[0].value = &inarg;
	args.out_numargs = 1;
	args.out_args[0].size = sizeof(*outargp);
	args.out_args[0].value = outargp;

	return fuse_simple_request(fm, &args);
}

struct fuse_file *fuse_file_alloc(struct fuse_mount *fm, bool release)
{
	struct fuse_file *ff;

	ff = kzalloc(sizeof(struct fuse_file), GFP_KERNEL_ACCOUNT);
	if (unlikely(!ff))
		return NULL;

	ff->fm = fm;
	if (release) {
		ff->args = kzalloc(sizeof(*ff->args), GFP_KERNEL_ACCOUNT);
		if (!ff->args) {
			kfree(ff);
			return NULL;
		}
	}

	INIT_LIST_HEAD(&ff->write_entry);
	refcount_set(&ff->count, 1);
	RB_CLEAR_NODE(&ff->polled_node);
	init_waitqueue_head(&ff->poll_wait);

	ff->kh = atomic64_inc_return(&fm->fc->khctr);

	return ff;
}

void fuse_file_free(struct fuse_file *ff)
{
	kfree(ff->args);
	kfree(ff);
}

static struct fuse_file *fuse_file_get(struct fuse_file *ff)
{
	refcount_inc(&ff->count);
	return ff;
}

static void fuse_release_end(struct fuse_mount *fm, struct fuse_args *args,
			     int error)
{
	struct fuse_release_args *ra = container_of(args, typeof(*ra), args);

	iput(ra->inode);
	kfree(ra);
}

static void fuse_file_put(struct fuse_file *ff, bool sync)
{
	if (refcount_dec_and_test(&ff->count)) {
		struct fuse_release_args *ra = &ff->args->release_args;
		struct fuse_args *args = (ra ? &ra->args : NULL);

		if (ra && ra->inode)
			fuse_file_io_release(ff, ra->inode);

		if (!args) {
			/* Do nothing when server does not implement 'open' */
		} else if (sync) {
			fuse_simple_request(ff->fm, args);
			fuse_release_end(ff->fm, args, 0);
		} else {
			args->end = fuse_release_end;
			if (fuse_simple_background(ff->fm, args,
						   GFP_KERNEL | __GFP_NOFAIL))
				fuse_release_end(ff->fm, args, -ENOTCONN);
		}
		kfree(ff);
	}
}

struct fuse_file *fuse_file_open(struct fuse_mount *fm, u64 nodeid,
				 unsigned int open_flags, bool isdir)
{
	struct fuse_conn *fc = fm->fc;
	struct fuse_file *ff;
	int opcode = isdir ? FUSE_OPENDIR : FUSE_OPEN;
	bool open = isdir ? !fc->no_opendir : !fc->no_open;

	ff = fuse_file_alloc(fm, open);
	if (!ff)
		return ERR_PTR(-ENOMEM);

	ff->fh = 0;
	/* Default for no-open */
	ff->open_flags = FOPEN_KEEP_CACHE | (isdir ? FOPEN_CACHE_DIR : 0);
	if (open) {
		/* Store outarg for fuse_finish_open() */
		struct fuse_open_out *outargp = &ff->args->open_outarg;
		int err;

		err = fuse_send_open(fm, nodeid, open_flags, opcode, outargp);
		if (!err) {
			ff->fh = outargp->fh;
			ff->open_flags = outargp->open_flags;
		} else if (err != -ENOSYS) {
			fuse_file_free(ff);
			return ERR_PTR(err);
		} else {
			/* No release needed */
			kfree(ff->args);
			ff->args = NULL;
			if (isdir)
				fc->no_opendir = 1;
			else
				fc->no_open = 1;
		}
	}

	if (isdir)
		ff->open_flags &= ~FOPEN_DIRECT_IO;

	ff->nodeid = nodeid;

	return ff;
}

int fuse_do_open(struct fuse_mount *fm, u64 nodeid, struct file *file,
		 bool isdir)
{
	struct fuse_file *ff = fuse_file_open(fm, nodeid, file->f_flags, isdir);

	if (!IS_ERR(ff))
		file->private_data = ff;

	return PTR_ERR_OR_ZERO(ff);
}
EXPORT_SYMBOL_GPL(fuse_do_open);

static void fuse_link_write_file(struct file *file)
{
	struct inode *inode = file_inode(file);
	struct fuse_inode *fi = get_fuse_inode(inode);
	struct fuse_file *ff = file->private_data;
	/*
	 * file may be written through mmap, so chain it onto the
	 * inodes's write_file list
	 */
	spin_lock(&fi->lock);
	if (list_empty(&ff->write_entry))
		list_add(&ff->write_entry, &fi->write_files);
	spin_unlock(&fi->lock);
}

int fuse_finish_open(struct inode *inode, struct file *file)
{
	struct fuse_file *ff = file->private_data;
	struct fuse_conn *fc = get_fuse_conn(inode);
	int err;

	err = fuse_file_io_open(file, inode);
	if (err)
		return err;

	if (ff->open_flags & FOPEN_STREAM)
		stream_open(inode, file);
	else if (ff->open_flags & FOPEN_NONSEEKABLE)
		nonseekable_open(inode, file);

	if ((file->f_mode & FMODE_WRITE) && fc->writeback_cache)
		fuse_link_write_file(file);

	return 0;
}

static void fuse_truncate_update_attr(struct inode *inode, struct file *file)
{
	struct fuse_conn *fc = get_fuse_conn(inode);
	struct fuse_inode *fi = get_fuse_inode(inode);

	spin_lock(&fi->lock);
	fi->attr_version = atomic64_inc_return(&fc->attr_version);
	i_size_write(inode, 0);
	spin_unlock(&fi->lock);
	file_update_time(file);
	fuse_invalidate_attr_mask(inode, FUSE_STATX_MODSIZE);
}

static int fuse_open(struct inode *inode, struct file *file)
{
	struct fuse_mount *fm = get_fuse_mount(inode);
	struct fuse_inode *fi = get_fuse_inode(inode);
	struct fuse_conn *fc = fm->fc;
	struct fuse_file *ff;
	int err;
	bool is_truncate = (file->f_flags & O_TRUNC) && fc->atomic_o_trunc;
	bool is_wb_truncate = is_truncate && fc->writeback_cache;
	bool dax_truncate = is_truncate && FUSE_IS_DAX(inode);

	if (fuse_is_bad(inode))
		return -EIO;

	err = generic_file_open(inode, file);
	if (err)
		return err;

	if (is_wb_truncate || dax_truncate)
		inode_lock(inode);

	if (dax_truncate) {
		filemap_invalidate_lock(inode->i_mapping);
		err = fuse_dax_break_layouts(inode, 0, 0);
		if (err)
			goto out_inode_unlock;
	}

	if (is_wb_truncate || dax_truncate)
		fuse_set_nowrite(inode);

	err = fuse_do_open(fm, get_node_id(inode), file, false);
	if (!err) {
		ff = file->private_data;
		err = fuse_finish_open(inode, file);
		if (err)
			fuse_sync_release(fi, ff, file->f_flags);
		else if (is_truncate)
			fuse_truncate_update_attr(inode, file);
	}

	if (is_wb_truncate || dax_truncate)
		fuse_release_nowrite(inode);
	if (!err) {
		if (is_truncate)
			truncate_pagecache(inode, 0);
		else if (!(ff->open_flags & FOPEN_KEEP_CACHE))
			invalidate_inode_pages2(inode->i_mapping);
	}
	if (dax_truncate)
		filemap_invalidate_unlock(inode->i_mapping);
out_inode_unlock:
	if (is_wb_truncate || dax_truncate)
		inode_unlock(inode);

	return err;
}

static void fuse_prepare_release(struct fuse_inode *fi, struct fuse_file *ff,
				 unsigned int flags, int opcode, bool sync)
{
	struct fuse_conn *fc = ff->fm->fc;
	struct fuse_release_args *ra = &ff->args->release_args;

	if (fuse_file_passthrough(ff))
		fuse_passthrough_release(ff, fuse_inode_backing(fi));

	/* Inode is NULL on error path of fuse_create_open() */
	if (likely(fi)) {
		spin_lock(&fi->lock);
		list_del(&ff->write_entry);
		spin_unlock(&fi->lock);
	}
	spin_lock(&fc->lock);
	if (!RB_EMPTY_NODE(&ff->polled_node))
		rb_erase(&ff->polled_node, &fc->polled_files);
	spin_unlock(&fc->lock);

	wake_up_interruptible_all(&ff->poll_wait);

	if (!ra)
		return;

	/* ff->args was used for open outarg */
	memset(ff->args, 0, sizeof(*ff->args));
	ra->inarg.fh = ff->fh;
	ra->inarg.flags = flags;
	ra->args.in_numargs = 1;
	ra->args.in_args[0].size = sizeof(struct fuse_release_in);
	ra->args.in_args[0].value = &ra->inarg;
	ra->args.opcode = opcode;
	ra->args.nodeid = ff->nodeid;
	ra->args.force = true;
	ra->args.nocreds = true;

	/*
	 * Hold inode until release is finished.
	 * From fuse_sync_release() the refcount is 1 and everything's
	 * synchronous, so we are fine with not doing igrab() here.
	 */
	ra->inode = sync ? NULL : igrab(&fi->inode);
}

void fuse_file_release(struct inode *inode, struct fuse_file *ff,
		       unsigned int open_flags, fl_owner_t id, bool isdir)
{
	struct fuse_inode *fi = get_fuse_inode(inode);
	struct fuse_release_args *ra = &ff->args->release_args;
	int opcode = isdir ? FUSE_RELEASEDIR : FUSE_RELEASE;

	fuse_prepare_release(fi, ff, open_flags, opcode, false);

	if (ra && ff->flock) {
		ra->inarg.release_flags |= FUSE_RELEASE_FLOCK_UNLOCK;
		ra->inarg.lock_owner = fuse_lock_owner_id(ff->fm->fc, id);
	}

	/*
	 * Normally this will send the RELEASE request, however if
	 * some asynchronous READ or WRITE requests are outstanding,
	 * the sending will be delayed.
	 *
	 * Make the release synchronous if this is a fuseblk mount,
	 * synchronous RELEASE is allowed (and desirable) in this case
	 * because the server can be trusted not to screw up.
	 */
	fuse_file_put(ff, ff->fm->fc->destroy);
}

void fuse_release_common(struct file *file, bool isdir)
{
	fuse_file_release(file_inode(file), file->private_data, file->f_flags,
			  (fl_owner_t) file, isdir);
}

static int fuse_release(struct inode *inode, struct file *file)
{
	struct fuse_conn *fc = get_fuse_conn(inode);

	/*
	 * Dirty pages might remain despite write_inode_now() call from
	 * fuse_flush() due to writes racing with the close.
	 */
	if (fc->writeback_cache)
		write_inode_now(inode, 1);

	fuse_release_common(file, false);

	/* return value is ignored by VFS */
	return 0;
}

void fuse_sync_release(struct fuse_inode *fi, struct fuse_file *ff,
		       unsigned int flags)
{
	WARN_ON(refcount_read(&ff->count) > 1);
	fuse_prepare_release(fi, ff, flags, FUSE_RELEASE, true);
	fuse_file_put(ff, true);
}
EXPORT_SYMBOL_GPL(fuse_sync_release);

/*
 * Scramble the ID space with XTEA, so that the value of the files_struct
 * pointer is not exposed to userspace.
 */
u64 fuse_lock_owner_id(struct fuse_conn *fc, fl_owner_t id)
{
	u32 *k = fc->scramble_key;
	u64 v = (unsigned long) id;
	u32 v0 = v;
	u32 v1 = v >> 32;
	u32 sum = 0;
	int i;

	for (i = 0; i < 32; i++) {
		v0 += ((v1 << 4 ^ v1 >> 5) + v1) ^ (sum + k[sum & 3]);
		sum += 0x9E3779B9;
		v1 += ((v0 << 4 ^ v0 >> 5) + v0) ^ (sum + k[sum>>11 & 3]);
	}

	return (u64) v0 + ((u64) v1 << 32);
}

struct fuse_writepage_args {
	struct fuse_io_args ia;
	struct rb_node writepages_entry;
	struct list_head queue_entry;
	struct fuse_writepage_args *next;
	struct inode *inode;
	struct fuse_sync_bucket *bucket;
};

static struct fuse_writepage_args *fuse_find_writeback(struct fuse_inode *fi,
					    pgoff_t idx_from, pgoff_t idx_to)
{
	struct rb_node *n;

	n = fi->writepages.rb_node;

	while (n) {
		struct fuse_writepage_args *wpa;
		pgoff_t curr_index;

		wpa = rb_entry(n, struct fuse_writepage_args, writepages_entry);
		WARN_ON(get_fuse_inode(wpa->inode) != fi);
		curr_index = wpa->ia.write.in.offset >> PAGE_SHIFT;
		if (idx_from >= curr_index + wpa->ia.ap.num_pages)
			n = n->rb_right;
		else if (idx_to < curr_index)
			n = n->rb_left;
		else
			return wpa;
	}
	return NULL;
}

/*
 * Check if any page in a range is under writeback
 */
static bool fuse_range_is_writeback(struct inode *inode, pgoff_t idx_from,
				   pgoff_t idx_to)
{
	struct fuse_inode *fi = get_fuse_inode(inode);
	bool found;

	if (RB_EMPTY_ROOT(&fi->writepages))
		return false;

	spin_lock(&fi->lock);
	found = fuse_find_writeback(fi, idx_from, idx_to);
	spin_unlock(&fi->lock);

	return found;
}

static inline bool fuse_page_is_writeback(struct inode *inode, pgoff_t index)
{
	return fuse_range_is_writeback(inode, index, index);
}

/*
 * Wait for page writeback to be completed.
 *
 * Since fuse doesn't rely on the VM writeback tracking, this has to
 * use some other means.
 */
static void fuse_wait_on_page_writeback(struct inode *inode, pgoff_t index)
{
	struct fuse_inode *fi = get_fuse_inode(inode);

	wait_event(fi->page_waitq, !fuse_page_is_writeback(inode, index));
}

/*
 * Wait for all pending writepages on the inode to finish.
 *
 * This is currently done by blocking further writes with FUSE_NOWRITE
 * and waiting for all sent writes to complete.
 *
 * This must be called under i_mutex, otherwise the FUSE_NOWRITE usage
 * could conflict with truncation.
 */
static void fuse_sync_writes(struct inode *inode)
{
	fuse_set_nowrite(inode);
	fuse_release_nowrite(inode);
}

static int fuse_flush(struct file *file, fl_owner_t id)
{
	struct inode *inode = file_inode(file);
	struct fuse_mount *fm = get_fuse_mount(inode);
	struct fuse_file *ff = file->private_data;
	struct fuse_flush_in inarg;
	FUSE_ARGS(args);
	int err;

	if (fuse_is_bad(inode))
		return -EIO;

	if (ff->open_flags & FOPEN_NOFLUSH && !fm->fc->writeback_cache)
		return 0;

	err = write_inode_now(inode, 1);
	if (err)
		return err;

	inode_lock(inode);
	fuse_sync_writes(inode);
	inode_unlock(inode);

	err = filemap_check_errors(file->f_mapping);
	if (err)
		return err;

	err = 0;
	if (fm->fc->no_flush)
		goto inval_attr_out;

	memset(&inarg, 0, sizeof(inarg));
	inarg.fh = ff->fh;
	inarg.lock_owner = fuse_lock_owner_id(fm->fc, id);
	args.opcode = FUSE_FLUSH;
	args.nodeid = get_node_id(inode);
	args.in_numargs = 1;
	args.in_args[0].size = sizeof(inarg);
	args.in_args[0].value = &inarg;
	args.force = true;

	err = fuse_simple_request(fm, &args);
	if (err == -ENOSYS) {
		fm->fc->no_flush = 1;
		err = 0;
	}

inval_attr_out:
	/*
	 * In memory i_blocks is not maintained by fuse, if writeback cache is
	 * enabled, i_blocks from cached attr may not be accurate.
	 */
	if (!err && fm->fc->writeback_cache)
		fuse_invalidate_attr_mask(inode, STATX_BLOCKS);
	return err;
}

int fuse_fsync_common(struct file *file, loff_t start, loff_t end,
		      int datasync, int opcode)
{
	struct inode *inode = file->f_mapping->host;
	struct fuse_mount *fm = get_fuse_mount(inode);
	struct fuse_file *ff = file->private_data;
	FUSE_ARGS(args);
	struct fuse_fsync_in inarg;

	memset(&inarg, 0, sizeof(inarg));
	inarg.fh = ff->fh;
	inarg.fsync_flags = datasync ? FUSE_FSYNC_FDATASYNC : 0;
	args.opcode = opcode;
	args.nodeid = get_node_id(inode);
	args.in_numargs = 1;
	args.in_args[0].size = sizeof(inarg);
	args.in_args[0].value = &inarg;
	return fuse_simple_request(fm, &args);
}

static int fuse_fsync(struct file *file, loff_t start, loff_t end,
		      int datasync)
{
	struct inode *inode = file->f_mapping->host;
	struct fuse_conn *fc = get_fuse_conn(inode);
	int err;

	if (fuse_is_bad(inode))
		return -EIO;

	inode_lock(inode);

	/*
	 * Start writeback against all dirty pages of the inode, then
	 * wait for all outstanding writes, before sending the FSYNC
	 * request.
	 */
	err = file_write_and_wait_range(file, start, end);
	if (err)
		goto out;

	fuse_sync_writes(inode);

	/*
	 * Due to implementation of fuse writeback
	 * file_write_and_wait_range() does not catch errors.
	 * We have to do this directly after fuse_sync_writes()
	 */
	err = file_check_and_advance_wb_err(file);
	if (err)
		goto out;

	err = sync_inode_metadata(inode, 1);
	if (err)
		goto out;

	if (fc->no_fsync)
		goto out;

	err = fuse_fsync_common(file, start, end, datasync, FUSE_FSYNC);
	if (err == -ENOSYS) {
		fc->no_fsync = 1;
		err = 0;
	}
out:
	inode_unlock(inode);

	return err;
}

void fuse_read_args_fill(struct fuse_io_args *ia, struct file *file, loff_t pos,
			 size_t count, int opcode)
{
	struct fuse_file *ff = file->private_data;
	struct fuse_args *args = &ia->ap.args;

	ia->read.in.fh = ff->fh;
	ia->read.in.offset = pos;
	ia->read.in.size = count;
	ia->read.in.flags = file->f_flags;
	args->opcode = opcode;
	args->nodeid = ff->nodeid;
	args->in_numargs = 1;
	args->in_args[0].size = sizeof(ia->read.in);
	args->in_args[0].value = &ia->read.in;
	args->out_argvar = true;
	args->out_numargs = 1;
	args->out_args[0].size = count;
}

static void fuse_release_user_pages(struct fuse_args_pages *ap, ssize_t nres,
				    bool should_dirty)
{
	unsigned int i;

	for (i = 0; i < ap->num_pages; i++) {
		if (should_dirty)
			set_page_dirty_lock(ap->pages[i]);
		if (ap->args.is_pinned)
			unpin_user_page(ap->pages[i]);
	}

	if (nres > 0 && ap->args.invalidate_vmap)
		invalidate_kernel_vmap_range(ap->args.vmap_base, nres);
}

static void fuse_io_release(struct kref *kref)
{
	kfree(container_of(kref, struct fuse_io_priv, refcnt));
}

static ssize_t fuse_get_res_by_io(struct fuse_io_priv *io)
{
	if (io->err)
		return io->err;

	if (io->bytes >= 0 && io->write)
		return -EIO;

	return io->bytes < 0 ? io->size : io->bytes;
}

/*
 * In case of short read, the caller sets 'pos' to the position of
 * actual end of fuse request in IO request. Otherwise, if bytes_requested
 * == bytes_transferred or rw == WRITE, the caller sets 'pos' to -1.
 *
 * An example:
 * User requested DIO read of 64K. It was split into two 32K fuse requests,
 * both submitted asynchronously. The first of them was ACKed by userspace as
 * fully completed (req->out.args[0].size == 32K) resulting in pos == -1. The
 * second request was ACKed as short, e.g. only 1K was read, resulting in
 * pos == 33K.
 *
 * Thus, when all fuse requests are completed, the minimal non-negative 'pos'
 * will be equal to the length of the longest contiguous fragment of
 * transferred data starting from the beginning of IO request.
 */
static void fuse_aio_complete(struct fuse_io_priv *io, int err, ssize_t pos)
{
	int left;

	spin_lock(&io->lock);
	if (err)
		io->err = io->err ? : err;
	else if (pos >= 0 && (io->bytes < 0 || pos < io->bytes))
		io->bytes = pos;

	left = --io->reqs;
	if (!left && io->blocking)
		complete(io->done);
	spin_unlock(&io->lock);

	if (!left && !io->blocking) {
		ssize_t res = fuse_get_res_by_io(io);

		if (res >= 0) {
			struct inode *inode = file_inode(io->iocb->ki_filp);
			struct fuse_conn *fc = get_fuse_conn(inode);
			struct fuse_inode *fi = get_fuse_inode(inode);

			spin_lock(&fi->lock);
			fi->attr_version = atomic64_inc_return(&fc->attr_version);
			spin_unlock(&fi->lock);
		}

		io->iocb->ki_complete(io->iocb, res);
	}

	kref_put(&io->refcnt, fuse_io_release);
}

static struct fuse_io_args *fuse_io_alloc(struct fuse_io_priv *io,
					  unsigned int npages)
{
	struct fuse_io_args *ia;

	ia = kzalloc(sizeof(*ia), GFP_KERNEL);
	if (ia) {
		ia->io = io;
		ia->ap.pages = fuse_pages_alloc(npages, GFP_KERNEL,
						&ia->ap.descs);
		if (!ia->ap.pages) {
			kfree(ia);
			ia = NULL;
		}
	}
	return ia;
}

static void fuse_io_free(struct fuse_io_args *ia)
{
	kfree(ia->ap.pages);
	kfree(ia);
}

static void fuse_aio_complete_req(struct fuse_mount *fm, struct fuse_args *args,
				  int err)
{
	struct fuse_io_args *ia = container_of(args, typeof(*ia), ap.args);
	struct fuse_io_priv *io = ia->io;
	ssize_t pos = -1;
	size_t nres;

	if (err) {
		/* Nothing */
	} else if (io->write) {
		if (ia->write.out.size > ia->write.in.size) {
			err = -EIO;
		} else {
			nres = ia->write.out.size;
			if (ia->write.in.size != ia->write.out.size)
				pos = ia->write.in.offset - io->offset +
				      ia->write.out.size;
		}
	} else {
		u32 outsize = args->out_args[0].size;

		nres = outsize;
		if (ia->read.in.size != outsize)
			pos = ia->read.in.offset - io->offset + outsize;
	}

	fuse_release_user_pages(&ia->ap, err ?: nres, io->should_dirty);

	fuse_aio_complete(io, err, pos);
	fuse_io_free(ia);
}

static ssize_t fuse_async_req_send(struct fuse_mount *fm,
				   struct fuse_io_args *ia, size_t num_bytes)
{
	ssize_t err;
	struct fuse_io_priv *io = ia->io;

	spin_lock(&io->lock);
	kref_get(&io->refcnt);
	io->size += num_bytes;
	io->reqs++;
	spin_unlock(&io->lock);

	ia->ap.args.end = fuse_aio_complete_req;
	ia->ap.args.may_block = io->should_dirty;
	err = fuse_simple_background(fm, &ia->ap.args, GFP_KERNEL);
	if (err)
		fuse_aio_complete_req(fm, &ia->ap.args, err);

	return num_bytes;
}

static ssize_t fuse_send_read(struct fuse_io_args *ia, loff_t pos, size_t count,
			      fl_owner_t owner)
{
	struct file *file = ia->io->iocb->ki_filp;
	struct fuse_file *ff = file->private_data;
	struct fuse_mount *fm = ff->fm;

	fuse_read_args_fill(ia, file, pos, count, FUSE_READ);
	if (owner != NULL) {
		ia->read.in.read_flags |= FUSE_READ_LOCKOWNER;
		ia->read.in.lock_owner = fuse_lock_owner_id(fm->fc, owner);
	}

	if (ia->io->async)
		return fuse_async_req_send(fm, ia, count);

	return fuse_simple_request(fm, &ia->ap.args);
}

static void fuse_read_update_size(struct inode *inode, loff_t size,
				  u64 attr_ver)
{
	struct fuse_conn *fc = get_fuse_conn(inode);
	struct fuse_inode *fi = get_fuse_inode(inode);

	spin_lock(&fi->lock);
	if (attr_ver >= fi->attr_version && size < inode->i_size &&
	    !test_bit(FUSE_I_SIZE_UNSTABLE, &fi->state)) {
		fi->attr_version = atomic64_inc_return(&fc->attr_version);
		i_size_write(inode, size);
	}
	spin_unlock(&fi->lock);
}

static void fuse_short_read(struct inode *inode, u64 attr_ver, size_t num_read,
			    struct fuse_args_pages *ap)
{
	struct fuse_conn *fc = get_fuse_conn(inode);

	/*
	 * If writeback_cache is enabled, a short read means there's a hole in
	 * the file.  Some data after the hole is in page cache, but has not
	 * reached the client fs yet.  So the hole is not present there.
	 */
	if (!fc->writeback_cache) {
		loff_t pos = page_offset(ap->pages[0]) + num_read;
		fuse_read_update_size(inode, pos, attr_ver);
	}
}

static int fuse_do_readpage(struct file *file, struct page *page)
{
	struct inode *inode = page->mapping->host;
	struct fuse_mount *fm = get_fuse_mount(inode);
	loff_t pos = page_offset(page);
	struct fuse_page_desc desc = { .length = PAGE_SIZE };
	struct fuse_io_args ia = {
		.ap.args.page_zeroing = true,
		.ap.args.out_pages = true,
		.ap.num_pages = 1,
		.ap.pages = &page,
		.ap.descs = &desc,
	};
	ssize_t res;
	u64 attr_ver;

	/*
	 * Page writeback can extend beyond the lifetime of the
	 * page-cache page, so make sure we read a properly synced
	 * page.
	 */
	fuse_wait_on_page_writeback(inode, page->index);

	attr_ver = fuse_get_attr_version(fm->fc);

	/* Don't overflow end offset */
	if (pos + (desc.length - 1) == LLONG_MAX)
		desc.length--;

	fuse_read_args_fill(&ia, file, pos, desc.length, FUSE_READ);
	res = fuse_simple_request(fm, &ia.ap.args);
	if (res < 0)
		return res;
	/*
	 * Short read means EOF.  If file size is larger, truncate it
	 */
	if (res < desc.length)
		fuse_short_read(inode, attr_ver, res, &ia.ap);

	SetPageUptodate(page);

	return 0;
}

static int fuse_read_folio(struct file *file, struct folio *folio)
{
	struct page *page = &folio->page;
	struct inode *inode = page->mapping->host;
	int err;

	err = -EIO;
	if (fuse_is_bad(inode))
		goto out;

	err = fuse_do_readpage(file, page);
	fuse_invalidate_atime(inode);
 out:
	unlock_page(page);
	return err;
}

static void fuse_readpages_end(struct fuse_mount *fm, struct fuse_args *args,
			       int err)
{
	int i;
	struct fuse_io_args *ia = container_of(args, typeof(*ia), ap.args);
	struct fuse_args_pages *ap = &ia->ap;
	size_t count = ia->read.in.size;
	size_t num_read = args->out_args[0].size;
	struct address_space *mapping = NULL;

	for (i = 0; mapping == NULL && i < ap->num_pages; i++)
		mapping = ap->pages[i]->mapping;

	if (mapping) {
		struct inode *inode = mapping->host;

		/*
		 * Short read means EOF. If file size is larger, truncate it
		 */
		if (!err && num_read < count)
			fuse_short_read(inode, ia->read.attr_ver, num_read, ap);

		fuse_invalidate_atime(inode);
	}

	for (i = 0; i < ap->num_pages; i++) {
		struct folio *folio = page_folio(ap->pages[i]);

		folio_end_read(folio, !err);
		folio_put(folio);
	}
	if (ia->ff)
		fuse_file_put(ia->ff, false);

	fuse_io_free(ia);
}

static void fuse_send_readpages(struct fuse_io_args *ia, struct file *file)
{
	struct fuse_file *ff = file->private_data;
	struct fuse_mount *fm = ff->fm;
	struct fuse_args_pages *ap = &ia->ap;
	loff_t pos = page_offset(ap->pages[0]);
	size_t count = ap->num_pages << PAGE_SHIFT;
	ssize_t res;
	int err;

	ap->args.out_pages = true;
	ap->args.page_zeroing = true;
	ap->args.page_replace = true;

	/* Don't overflow end offset */
	if (pos + (count - 1) == LLONG_MAX) {
		count--;
		ap->descs[ap->num_pages - 1].length--;
	}
	WARN_ON((loff_t) (pos + count) < 0);

	fuse_read_args_fill(ia, file, pos, count, FUSE_READ);
	ia->read.attr_ver = fuse_get_attr_version(fm->fc);
	if (fm->fc->async_read) {
		ia->ff = fuse_file_get(ff);
		ap->args.end = fuse_readpages_end;
		err = fuse_simple_background(fm, &ap->args, GFP_KERNEL);
		if (!err)
			return;
	} else {
		res = fuse_simple_request(fm, &ap->args);
		err = res < 0 ? res : 0;
	}
	fuse_readpages_end(fm, &ap->args, err);
}

static void fuse_readahead(struct readahead_control *rac)
{
	struct inode *inode = rac->mapping->host;
	struct fuse_conn *fc = get_fuse_conn(inode);
	unsigned int i, max_pages, nr_pages = 0;

	if (fuse_is_bad(inode))
		return;

	max_pages = min_t(unsigned int, fc->max_pages,
			fc->max_read / PAGE_SIZE);

	for (;;) {
		struct fuse_io_args *ia;
		struct fuse_args_pages *ap;

		if (fc->num_background >= fc->congestion_threshold &&
		    rac->ra->async_size >= readahead_count(rac))
			/*
			 * Congested and only async pages left, so skip the
			 * rest.
			 */
			break;

		nr_pages = readahead_count(rac) - nr_pages;
		if (nr_pages > max_pages)
			nr_pages = max_pages;
		if (nr_pages == 0)
			break;
		ia = fuse_io_alloc(NULL, nr_pages);
		if (!ia)
			return;
		ap = &ia->ap;
		nr_pages = __readahead_batch(rac, ap->pages, nr_pages);
		for (i = 0; i < nr_pages; i++) {
			fuse_wait_on_page_writeback(inode,
						    readahead_index(rac) + i);
			ap->descs[i].length = PAGE_SIZE;
		}
		ap->num_pages = nr_pages;
		fuse_send_readpages(ia, rac->file);
	}
}

static ssize_t fuse_cache_read_iter(struct kiocb *iocb, struct iov_iter *to)
{
	struct inode *inode = iocb->ki_filp->f_mapping->host;
	struct fuse_conn *fc = get_fuse_conn(inode);

	/*
	 * In auto invalidate mode, always update attributes on read.
	 * Otherwise, only update if we attempt to read past EOF (to ensure
	 * i_size is up to date).
	 */
	if (fc->auto_inval_data ||
	    (iocb->ki_pos + iov_iter_count(to) > i_size_read(inode))) {
		int err;
		err = fuse_update_attributes(inode, iocb->ki_filp, STATX_SIZE);
		if (err)
			return err;
	}

	return generic_file_read_iter(iocb, to);
}

static void fuse_write_args_fill(struct fuse_io_args *ia, struct fuse_file *ff,
				 loff_t pos, size_t count)
{
	struct fuse_args *args = &ia->ap.args;

	ia->write.in.fh = ff->fh;
	ia->write.in.offset = pos;
	ia->write.in.size = count;
	args->opcode = FUSE_WRITE;
	args->nodeid = ff->nodeid;
	args->in_numargs = 2;
	if (ff->fm->fc->minor < 9)
		args->in_args[0].size = FUSE_COMPAT_WRITE_IN_SIZE;
	else
		args->in_args[0].size = sizeof(ia->write.in);
	args->in_args[0].value = &ia->write.in;
	args->in_args[1].size = count;
	args->out_numargs = 1;
	args->out_args[0].size = sizeof(ia->write.out);
	args->out_args[0].value = &ia->write.out;
}

static unsigned int fuse_write_flags(struct kiocb *iocb)
{
	unsigned int flags = iocb->ki_filp->f_flags;

	if (iocb_is_dsync(iocb))
		flags |= O_DSYNC;
	if (iocb->ki_flags & IOCB_SYNC)
		flags |= O_SYNC;

	return flags;
}

static ssize_t fuse_send_write(struct fuse_io_args *ia, loff_t pos,
			       size_t count, fl_owner_t owner)
{
	struct kiocb *iocb = ia->io->iocb;
	struct file *file = iocb->ki_filp;
	struct fuse_file *ff = file->private_data;
	struct fuse_mount *fm = ff->fm;
	struct fuse_write_in *inarg = &ia->write.in;
	ssize_t err;

	fuse_write_args_fill(ia, ff, pos, count);
	inarg->flags = fuse_write_flags(iocb);
	if (owner != NULL) {
		inarg->write_flags |= FUSE_WRITE_LOCKOWNER;
		inarg->lock_owner = fuse_lock_owner_id(fm->fc, owner);
	}

	if (ia->io->async)
		return fuse_async_req_send(fm, ia, count);

	err = fuse_simple_request(fm, &ia->ap.args);
	if (!err && ia->write.out.size > count)
		err = -EIO;

	return err ?: ia->write.out.size;
}

bool fuse_write_update_attr(struct inode *inode, loff_t pos, ssize_t written)
{
	struct fuse_conn *fc = get_fuse_conn(inode);
	struct fuse_inode *fi = get_fuse_inode(inode);
	bool ret = false;

	spin_lock(&fi->lock);
	fi->attr_version = atomic64_inc_return(&fc->attr_version);
	if (written > 0 && pos > inode->i_size) {
		i_size_write(inode, pos);
		ret = true;
	}
	spin_unlock(&fi->lock);

	fuse_invalidate_attr_mask(inode, FUSE_STATX_MODSIZE);

	return ret;
}

static ssize_t fuse_send_write_pages(struct fuse_io_args *ia,
				     struct kiocb *iocb, struct inode *inode,
				     loff_t pos, size_t count)
{
	struct fuse_args_pages *ap = &ia->ap;
	struct file *file = iocb->ki_filp;
	struct fuse_file *ff = file->private_data;
	struct fuse_mount *fm = ff->fm;
	unsigned int offset, i;
	bool short_write;
	int err;

	for (i = 0; i < ap->num_pages; i++)
		fuse_wait_on_page_writeback(inode, ap->pages[i]->index);

	fuse_write_args_fill(ia, ff, pos, count);
	ia->write.in.flags = fuse_write_flags(iocb);
	if (fm->fc->handle_killpriv_v2 && !capable(CAP_FSETID))
		ia->write.in.write_flags |= FUSE_WRITE_KILL_SUIDGID;

	err = fuse_simple_request(fm, &ap->args);
	if (!err && ia->write.out.size > count)
		err = -EIO;

	short_write = ia->write.out.size < count;
	offset = ap->descs[0].offset;
	count = ia->write.out.size;
	for (i = 0; i < ap->num_pages; i++) {
		struct page *page = ap->pages[i];

		if (err) {
			ClearPageUptodate(page);
		} else {
			if (count >= PAGE_SIZE - offset)
				count -= PAGE_SIZE - offset;
			else {
				if (short_write)
					ClearPageUptodate(page);
				count = 0;
			}
			offset = 0;
		}
		if (ia->write.page_locked && (i == ap->num_pages - 1))
			unlock_page(page);
		put_page(page);
	}

	return err;
}

static ssize_t fuse_fill_write_pages(struct fuse_io_args *ia,
				     struct address_space *mapping,
				     struct iov_iter *ii, loff_t pos,
				     unsigned int max_pages)
{
	struct fuse_args_pages *ap = &ia->ap;
	struct fuse_conn *fc = get_fuse_conn(mapping->host);
	unsigned offset = pos & (PAGE_SIZE - 1);
	size_t count = 0;
	int err;

	ap->args.in_pages = true;
	ap->descs[0].offset = offset;

	do {
		size_t tmp;
		struct page *page;
		pgoff_t index = pos >> PAGE_SHIFT;
		size_t bytes = min_t(size_t, PAGE_SIZE - offset,
				     iov_iter_count(ii));

		bytes = min_t(size_t, bytes, fc->max_write - count);

 again:
		err = -EFAULT;
		if (fault_in_iov_iter_readable(ii, bytes))
			break;

		err = -ENOMEM;
		page = grab_cache_page_write_begin(mapping, index);
		if (!page)
			break;

		if (mapping_writably_mapped(mapping))
			flush_dcache_page(page);

		tmp = copy_page_from_iter_atomic(page, offset, bytes, ii);
		flush_dcache_page(page);

		if (!tmp) {
			unlock_page(page);
			put_page(page);
			goto again;
		}

		err = 0;
		ap->pages[ap->num_pages] = page;
		ap->descs[ap->num_pages].length = tmp;
		ap->num_pages++;

		count += tmp;
		pos += tmp;
		offset += tmp;
		if (offset == PAGE_SIZE)
			offset = 0;

		/* If we copied full page, mark it uptodate */
		if (tmp == PAGE_SIZE)
			SetPageUptodate(page);

		if (PageUptodate(page)) {
			unlock_page(page);
		} else {
			ia->write.page_locked = true;
			break;
		}
		if (!fc->big_writes)
			break;
	} while (iov_iter_count(ii) && count < fc->max_write &&
		 ap->num_pages < max_pages && offset == 0);

	return count > 0 ? count : err;
}

static inline unsigned int fuse_wr_pages(loff_t pos, size_t len,
				     unsigned int max_pages)
{
	return min_t(unsigned int,
		     ((pos + len - 1) >> PAGE_SHIFT) -
		     (pos >> PAGE_SHIFT) + 1,
		     max_pages);
}

static ssize_t fuse_perform_write(struct kiocb *iocb, struct iov_iter *ii)
{
	struct address_space *mapping = iocb->ki_filp->f_mapping;
	struct inode *inode = mapping->host;
	struct fuse_conn *fc = get_fuse_conn(inode);
	struct fuse_inode *fi = get_fuse_inode(inode);
	loff_t pos = iocb->ki_pos;
	int err = 0;
	ssize_t res = 0;

	if (inode->i_size < pos + iov_iter_count(ii))
		set_bit(FUSE_I_SIZE_UNSTABLE, &fi->state);

	do {
		ssize_t count;
		struct fuse_io_args ia = {};
		struct fuse_args_pages *ap = &ia.ap;
		unsigned int nr_pages = fuse_wr_pages(pos, iov_iter_count(ii),
						      fc->max_pages);

		ap->pages = fuse_pages_alloc(nr_pages, GFP_KERNEL, &ap->descs);
		if (!ap->pages) {
			err = -ENOMEM;
			break;
		}

		count = fuse_fill_write_pages(&ia, mapping, ii, pos, nr_pages);
		if (count <= 0) {
			err = count;
		} else {
			err = fuse_send_write_pages(&ia, iocb, inode,
						    pos, count);
			if (!err) {
				size_t num_written = ia.write.out.size;

				res += num_written;
				pos += num_written;

				/* break out of the loop on short write */
				if (num_written != count)
					err = -EIO;
			}
		}
		kfree(ap->pages);
	} while (!err && iov_iter_count(ii));

	fuse_write_update_attr(inode, pos, res);
	clear_bit(FUSE_I_SIZE_UNSTABLE, &fi->state);

	if (!res)
		return err;
	iocb->ki_pos += res;
	return res;
}

static bool fuse_io_past_eof(struct kiocb *iocb, struct iov_iter *iter)
{
	struct inode *inode = file_inode(iocb->ki_filp);

	return iocb->ki_pos + iov_iter_count(iter) > i_size_read(inode);
}

/*
 * @return true if an exclusive lock for direct IO writes is needed
 */
static bool fuse_dio_wr_exclusive_lock(struct kiocb *iocb, struct iov_iter *from)
{
	struct file *file = iocb->ki_filp;
	struct fuse_file *ff = file->private_data;
	struct inode *inode = file_inode(iocb->ki_filp);
	struct fuse_inode *fi = get_fuse_inode(inode);

	/* Server side has to advise that it supports parallel dio writes. */
	if (!(ff->open_flags & FOPEN_PARALLEL_DIRECT_WRITES))
		return true;

	/*
	 * Append will need to know the eventual EOF - always needs an
	 * exclusive lock.
	 */
	if (iocb->ki_flags & IOCB_APPEND)
		return true;

	/* shared locks are not allowed with parallel page cache IO */
	if (test_bit(FUSE_I_CACHE_IO_MODE, &fi->state))
		return true;

	/* Parallel dio beyond EOF is not supported, at least for now. */
	if (fuse_io_past_eof(iocb, from))
		return true;

	return false;
}

static void fuse_dio_lock(struct kiocb *iocb, struct iov_iter *from,
			  bool *exclusive)
{
	struct inode *inode = file_inode(iocb->ki_filp);
	struct fuse_inode *fi = get_fuse_inode(inode);

	*exclusive = fuse_dio_wr_exclusive_lock(iocb, from);
	if (*exclusive) {
		inode_lock(inode);
	} else {
		inode_lock_shared(inode);
		/*
		 * New parallal dio allowed only if inode is not in caching
		 * mode and denies new opens in caching mode. This check
		 * should be performed only after taking shared inode lock.
		 * Previous past eof check was without inode lock and might
		 * have raced, so check it again.
		 */
		if (fuse_io_past_eof(iocb, from) ||
		    fuse_inode_uncached_io_start(fi, NULL) != 0) {
			inode_unlock_shared(inode);
			inode_lock(inode);
			*exclusive = true;
		}
	}
}

static void fuse_dio_unlock(struct kiocb *iocb, bool exclusive)
{
	struct inode *inode = file_inode(iocb->ki_filp);
	struct fuse_inode *fi = get_fuse_inode(inode);

	if (exclusive) {
		inode_unlock(inode);
	} else {
		/* Allow opens in caching mode after last parallel dio end */
		fuse_inode_uncached_io_end(fi);
		inode_unlock_shared(inode);
	}
}

static ssize_t fuse_cache_write_iter(struct kiocb *iocb, struct iov_iter *from)
{
	struct file *file = iocb->ki_filp;
	struct mnt_idmap *idmap = file_mnt_idmap(file);
	struct address_space *mapping = file->f_mapping;
	ssize_t written = 0;
	struct inode *inode = mapping->host;
	ssize_t err, count;
	struct fuse_conn *fc = get_fuse_conn(inode);

	if (fc->writeback_cache) {
		/* Update size (EOF optimization) and mode (SUID clearing) */
		err = fuse_update_attributes(mapping->host, file,
					     STATX_SIZE | STATX_MODE);
		if (err)
			return err;

		if (fc->handle_killpriv_v2 &&
		    setattr_should_drop_suidgid(idmap,
						file_inode(file))) {
			goto writethrough;
		}

		return generic_file_write_iter(iocb, from);
	}

writethrough:
	inode_lock(inode);

	err = count = generic_write_checks(iocb, from);
	if (err <= 0)
		goto out;

	task_io_account_write(count);

	err = file_remove_privs(file);
	if (err)
		goto out;

	err = file_update_time(file);
	if (err)
		goto out;

	if (iocb->ki_flags & IOCB_DIRECT) {
		written = generic_file_direct_write(iocb, from);
		if (written < 0 || !iov_iter_count(from))
			goto out;
		written = direct_write_fallback(iocb, from, written,
				fuse_perform_write(iocb, from));
	} else {
		written = fuse_perform_write(iocb, from);
	}
out:
	inode_unlock(inode);
	if (written > 0)
		written = generic_write_sync(iocb, written);

	return written ? written : err;
}

static inline unsigned long fuse_get_user_addr(const struct iov_iter *ii)
{
	return (unsigned long)iter_iov(ii)->iov_base + ii->iov_offset;
}

static inline size_t fuse_get_frag_size(const struct iov_iter *ii,
					size_t max_size)
{
	return min(iov_iter_single_seg_count(ii), max_size);
}

static int fuse_get_user_pages(struct fuse_args_pages *ap, struct iov_iter *ii,
			       size_t *nbytesp, int write,
			       unsigned int max_pages,
			       bool use_pages_for_kvec_io)
{
	bool flush_or_invalidate = false;
	size_t nbytes = 0;  /* # bytes already packed in req */
	ssize_t ret = 0;

	/* Special case for kernel I/O: can copy directly into the buffer.
	 * However if the implementation of fuse_conn requires pages instead of
	 * pointer (e.g., virtio-fs), use iov_iter_extract_pages() instead.
	 */
	if (iov_iter_is_kvec(ii)) {
		void *user_addr = (void *)fuse_get_user_addr(ii);

		if (!use_pages_for_kvec_io) {
			size_t frag_size = fuse_get_frag_size(ii, *nbytesp);

			if (write)
				ap->args.in_args[1].value = user_addr;
			else
				ap->args.out_args[0].value = user_addr;

			iov_iter_advance(ii, frag_size);
			*nbytesp = frag_size;
			return 0;
		}

		if (is_vmalloc_addr(user_addr)) {
			ap->args.vmap_base = user_addr;
			flush_or_invalidate = true;
		}
	}

	while (nbytes < *nbytesp && ap->num_pages < max_pages) {
		unsigned npages;
		size_t start;
		struct page **pt_pages;

		pt_pages = &ap->pages[ap->num_pages];
		ret = iov_iter_extract_pages(ii, &pt_pages,
					     *nbytesp - nbytes,
					     max_pages - ap->num_pages,
					     0, &start);
		if (ret < 0)
			break;

		nbytes += ret;

		ret += start;
		npages = DIV_ROUND_UP(ret, PAGE_SIZE);

		ap->descs[ap->num_pages].offset = start;
		fuse_page_descs_length_init(ap->descs, ap->num_pages, npages);

		ap->num_pages += npages;
		ap->descs[ap->num_pages - 1].length -=
			(PAGE_SIZE - ret) & (PAGE_SIZE - 1);
	}

	if (write && flush_or_invalidate)
		flush_kernel_vmap_range(ap->args.vmap_base, nbytes);

	ap->args.invalidate_vmap = !write && flush_or_invalidate;
	ap->args.is_pinned = iov_iter_extract_will_pin(ii);
	ap->args.user_pages = true;
	if (write)
		ap->args.in_pages = true;
	else
		ap->args.out_pages = true;

	*nbytesp = nbytes;

	return ret < 0 ? ret : 0;
}

ssize_t fuse_direct_io(struct fuse_io_priv *io, struct iov_iter *iter,
		       loff_t *ppos, int flags)
{
	int write = flags & FUSE_DIO_WRITE;
	int cuse = flags & FUSE_DIO_CUSE;
	struct file *file = io->iocb->ki_filp;
	struct address_space *mapping = file->f_mapping;
	struct inode *inode = mapping->host;
	struct fuse_file *ff = file->private_data;
	struct fuse_conn *fc = ff->fm->fc;
	size_t nmax = write ? fc->max_write : fc->max_read;
	loff_t pos = *ppos;
	size_t count = iov_iter_count(iter);
	pgoff_t idx_from = pos >> PAGE_SHIFT;
	pgoff_t idx_to = (pos + count - 1) >> PAGE_SHIFT;
	ssize_t res = 0;
	int err = 0;
	struct fuse_io_args *ia;
	unsigned int max_pages;
	bool fopen_direct_io = ff->open_flags & FOPEN_DIRECT_IO;

	max_pages = iov_iter_npages(iter, fc->max_pages);
	ia = fuse_io_alloc(io, max_pages);
	if (!ia)
		return -ENOMEM;

	if (fopen_direct_io && fc->direct_io_allow_mmap) {
		res = filemap_write_and_wait_range(mapping, pos, pos + count - 1);
		if (res) {
			fuse_io_free(ia);
			return res;
		}
	}
	if (!cuse && fuse_range_is_writeback(inode, idx_from, idx_to)) {
		if (!write)
			inode_lock(inode);
		fuse_sync_writes(inode);
		if (!write)
			inode_unlock(inode);
	}

	if (fopen_direct_io && write) {
		res = invalidate_inode_pages2_range(mapping, idx_from, idx_to);
		if (res) {
			fuse_io_free(ia);
			return res;
		}
	}

	io->should_dirty = !write && user_backed_iter(iter);
	while (count) {
		ssize_t nres;
		fl_owner_t owner = current->files;
		size_t nbytes = min(count, nmax);

		err = fuse_get_user_pages(&ia->ap, iter, &nbytes, write,
					  max_pages, fc->use_pages_for_kvec_io);
		if (err && !nbytes)
			break;

		if (write) {
			if (!capable(CAP_FSETID))
				ia->write.in.write_flags |= FUSE_WRITE_KILL_SUIDGID;

			nres = fuse_send_write(ia, pos, nbytes, owner);
		} else {
			nres = fuse_send_read(ia, pos, nbytes, owner);
		}

		if (!io->async || nres < 0) {
			fuse_release_user_pages(&ia->ap, nres, io->should_dirty);
			fuse_io_free(ia);
		}
		ia = NULL;
		if (nres < 0) {
			iov_iter_revert(iter, nbytes);
			err = nres;
			break;
		}
		WARN_ON(nres > nbytes);

		count -= nres;
		res += nres;
		pos += nres;
		if (nres != nbytes) {
			iov_iter_revert(iter, nbytes - nres);
			break;
		}
		if (count) {
			max_pages = iov_iter_npages(iter, fc->max_pages);
			ia = fuse_io_alloc(io, max_pages);
			if (!ia)
				break;
		}
	}
	if (ia)
		fuse_io_free(ia);
	if (res > 0)
		*ppos = pos;

	return res > 0 ? res : err;
}
EXPORT_SYMBOL_GPL(fuse_direct_io);

static ssize_t __fuse_direct_read(struct fuse_io_priv *io,
				  struct iov_iter *iter,
				  loff_t *ppos)
{
	ssize_t res;
	struct inode *inode = file_inode(io->iocb->ki_filp);

	res = fuse_direct_io(io, iter, ppos, 0);

	fuse_invalidate_atime(inode);

	return res;
}

static ssize_t fuse_direct_IO(struct kiocb *iocb, struct iov_iter *iter);

static ssize_t fuse_direct_read_iter(struct kiocb *iocb, struct iov_iter *to)
{
	ssize_t res;

	if (!is_sync_kiocb(iocb) && iocb->ki_flags & IOCB_DIRECT) {
		res = fuse_direct_IO(iocb, to);
	} else {
		struct fuse_io_priv io = FUSE_IO_PRIV_SYNC(iocb);

		res = __fuse_direct_read(&io, to, &iocb->ki_pos);
	}

	return res;
}

static ssize_t fuse_direct_write_iter(struct kiocb *iocb, struct iov_iter *from)
{
	struct inode *inode = file_inode(iocb->ki_filp);
	struct fuse_io_priv io = FUSE_IO_PRIV_SYNC(iocb);
	ssize_t res;
<<<<<<< HEAD
	bool exclusive_lock =
		!(ff->open_flags & FOPEN_PARALLEL_DIRECT_WRITES) ||
		get_fuse_conn(inode)->direct_io_allow_mmap ||
		iocb->ki_flags & IOCB_APPEND ||
		fuse_direct_write_extending_i_size(iocb, from);

	/*
	 * Take exclusive lock if
	 * - Parallel direct writes are disabled - a user space decision
	 * - Parallel direct writes are enabled and i_size is being extended.
	 * - Shared mmap on direct_io file is supported (FUSE_DIRECT_IO_ALLOW_MMAP).
	 *   This might not be needed at all, but needs further investigation.
	 */
	if (exclusive_lock)
		inode_lock(inode);
	else {
		inode_lock_shared(inode);

		/* A race with truncate might have come up as the decision for
		 * the lock type was done without holding the lock, check again.
		 */
		if (fuse_direct_write_extending_i_size(iocb, from)) {
			inode_unlock_shared(inode);
			inode_lock(inode);
			exclusive_lock = true;
		}
	}
=======
	bool exclusive;
>>>>>>> a6ad5510

	fuse_dio_lock(iocb, from, &exclusive);
	res = generic_write_checks(iocb, from);
	if (res > 0) {
		task_io_account_write(res);
		if (!is_sync_kiocb(iocb) && iocb->ki_flags & IOCB_DIRECT) {
			res = fuse_direct_IO(iocb, from);
		} else {
			res = fuse_direct_io(&io, from, &iocb->ki_pos,
					     FUSE_DIO_WRITE);
			fuse_write_update_attr(inode, iocb->ki_pos, res);
		}
	}
	fuse_dio_unlock(iocb, exclusive);

	return res;
}

static ssize_t fuse_file_read_iter(struct kiocb *iocb, struct iov_iter *to)
{
	struct file *file = iocb->ki_filp;
	struct fuse_file *ff = file->private_data;
	struct inode *inode = file_inode(file);

	if (fuse_is_bad(inode))
		return -EIO;

	if (FUSE_IS_DAX(inode))
		return fuse_dax_read_iter(iocb, to);

	/* FOPEN_DIRECT_IO overrides FOPEN_PASSTHROUGH */
	if (ff->open_flags & FOPEN_DIRECT_IO)
		return fuse_direct_read_iter(iocb, to);
	else if (fuse_file_passthrough(ff))
		return fuse_passthrough_read_iter(iocb, to);
	else
		return fuse_cache_read_iter(iocb, to);
}

static ssize_t fuse_file_write_iter(struct kiocb *iocb, struct iov_iter *from)
{
	struct file *file = iocb->ki_filp;
	struct fuse_file *ff = file->private_data;
	struct inode *inode = file_inode(file);

	if (fuse_is_bad(inode))
		return -EIO;

	if (FUSE_IS_DAX(inode))
		return fuse_dax_write_iter(iocb, from);

	/* FOPEN_DIRECT_IO overrides FOPEN_PASSTHROUGH */
	if (ff->open_flags & FOPEN_DIRECT_IO)
		return fuse_direct_write_iter(iocb, from);
	else if (fuse_file_passthrough(ff))
		return fuse_passthrough_write_iter(iocb, from);
	else
		return fuse_cache_write_iter(iocb, from);
}

static ssize_t fuse_splice_read(struct file *in, loff_t *ppos,
				struct pipe_inode_info *pipe, size_t len,
				unsigned int flags)
{
	struct fuse_file *ff = in->private_data;

	/* FOPEN_DIRECT_IO overrides FOPEN_PASSTHROUGH */
	if (fuse_file_passthrough(ff) && !(ff->open_flags & FOPEN_DIRECT_IO))
		return fuse_passthrough_splice_read(in, ppos, pipe, len, flags);
	else
		return filemap_splice_read(in, ppos, pipe, len, flags);
}

static ssize_t fuse_splice_write(struct pipe_inode_info *pipe, struct file *out,
				 loff_t *ppos, size_t len, unsigned int flags)
{
	struct fuse_file *ff = out->private_data;

	/* FOPEN_DIRECT_IO overrides FOPEN_PASSTHROUGH */
	if (fuse_file_passthrough(ff) && !(ff->open_flags & FOPEN_DIRECT_IO))
		return fuse_passthrough_splice_write(pipe, out, ppos, len, flags);
	else
		return iter_file_splice_write(pipe, out, ppos, len, flags);
}

static void fuse_writepage_free(struct fuse_writepage_args *wpa)
{
	struct fuse_args_pages *ap = &wpa->ia.ap;
	int i;

	if (wpa->bucket)
		fuse_sync_bucket_dec(wpa->bucket);

	for (i = 0; i < ap->num_pages; i++)
		__free_page(ap->pages[i]);

	fuse_file_put(wpa->ia.ff, false);

	kfree(ap->pages);
	kfree(wpa);
}

static void fuse_writepage_finish_stat(struct inode *inode, struct page *page)
{
	struct backing_dev_info *bdi = inode_to_bdi(inode);

	dec_wb_stat(&bdi->wb, WB_WRITEBACK);
	dec_node_page_state(page, NR_WRITEBACK_TEMP);
	wb_writeout_inc(&bdi->wb);
}

static void fuse_writepage_finish(struct fuse_writepage_args *wpa)
{
	struct fuse_args_pages *ap = &wpa->ia.ap;
	struct inode *inode = wpa->inode;
	struct fuse_inode *fi = get_fuse_inode(inode);
	int i;

	for (i = 0; i < ap->num_pages; i++)
		fuse_writepage_finish_stat(inode, ap->pages[i]);

	wake_up(&fi->page_waitq);
}

/* Called under fi->lock, may release and reacquire it */
static void fuse_send_writepage(struct fuse_mount *fm,
				struct fuse_writepage_args *wpa, loff_t size)
__releases(fi->lock)
__acquires(fi->lock)
{
	struct fuse_writepage_args *aux, *next;
	struct fuse_inode *fi = get_fuse_inode(wpa->inode);
	struct fuse_write_in *inarg = &wpa->ia.write.in;
	struct fuse_args *args = &wpa->ia.ap.args;
	__u64 data_size = wpa->ia.ap.num_pages * PAGE_SIZE;
	int err;

	fi->writectr++;
	if (inarg->offset + data_size <= size) {
		inarg->size = data_size;
	} else if (inarg->offset < size) {
		inarg->size = size - inarg->offset;
	} else {
		/* Got truncated off completely */
		goto out_free;
	}

	args->in_args[1].size = inarg->size;
	args->force = true;
	args->nocreds = true;

	err = fuse_simple_background(fm, args, GFP_ATOMIC);
	if (err == -ENOMEM) {
		spin_unlock(&fi->lock);
		err = fuse_simple_background(fm, args, GFP_NOFS | __GFP_NOFAIL);
		spin_lock(&fi->lock);
	}

	/* Fails on broken connection only */
	if (unlikely(err))
		goto out_free;

	return;

 out_free:
	fi->writectr--;
	rb_erase(&wpa->writepages_entry, &fi->writepages);
	fuse_writepage_finish(wpa);
	spin_unlock(&fi->lock);

	/* After rb_erase() aux request list is private */
	for (aux = wpa->next; aux; aux = next) {
		struct backing_dev_info *bdi = inode_to_bdi(aux->inode);

		next = aux->next;
		aux->next = NULL;
<<<<<<< HEAD

		dec_wb_stat(&bdi->wb, WB_WRITEBACK);
		dec_node_page_state(aux->ia.ap.pages[0], NR_WRITEBACK_TEMP);
		wb_writeout_inc(&bdi->wb);
=======
		fuse_writepage_finish_stat(aux->inode, aux->ia.ap.pages[0]);
>>>>>>> a6ad5510
		fuse_writepage_free(aux);
	}

	fuse_writepage_free(wpa);
	spin_lock(&fi->lock);
}

/*
 * If fi->writectr is positive (no truncate or fsync going on) send
 * all queued writepage requests.
 *
 * Called with fi->lock
 */
void fuse_flush_writepages(struct inode *inode)
__releases(fi->lock)
__acquires(fi->lock)
{
	struct fuse_mount *fm = get_fuse_mount(inode);
	struct fuse_inode *fi = get_fuse_inode(inode);
	loff_t crop = i_size_read(inode);
	struct fuse_writepage_args *wpa;

	while (fi->writectr >= 0 && !list_empty(&fi->queued_writes)) {
		wpa = list_entry(fi->queued_writes.next,
				 struct fuse_writepage_args, queue_entry);
		list_del_init(&wpa->queue_entry);
		fuse_send_writepage(fm, wpa, crop);
	}
}

static struct fuse_writepage_args *fuse_insert_writeback(struct rb_root *root,
						struct fuse_writepage_args *wpa)
{
	pgoff_t idx_from = wpa->ia.write.in.offset >> PAGE_SHIFT;
	pgoff_t idx_to = idx_from + wpa->ia.ap.num_pages - 1;
	struct rb_node **p = &root->rb_node;
	struct rb_node  *parent = NULL;

	WARN_ON(!wpa->ia.ap.num_pages);
	while (*p) {
		struct fuse_writepage_args *curr;
		pgoff_t curr_index;

		parent = *p;
		curr = rb_entry(parent, struct fuse_writepage_args,
				writepages_entry);
		WARN_ON(curr->inode != wpa->inode);
		curr_index = curr->ia.write.in.offset >> PAGE_SHIFT;

		if (idx_from >= curr_index + curr->ia.ap.num_pages)
			p = &(*p)->rb_right;
		else if (idx_to < curr_index)
			p = &(*p)->rb_left;
		else
			return curr;
	}

	rb_link_node(&wpa->writepages_entry, parent, p);
	rb_insert_color(&wpa->writepages_entry, root);
	return NULL;
}

static void tree_insert(struct rb_root *root, struct fuse_writepage_args *wpa)
{
	WARN_ON(fuse_insert_writeback(root, wpa));
}

static void fuse_writepage_end(struct fuse_mount *fm, struct fuse_args *args,
			       int error)
{
	struct fuse_writepage_args *wpa =
		container_of(args, typeof(*wpa), ia.ap.args);
	struct inode *inode = wpa->inode;
	struct fuse_inode *fi = get_fuse_inode(inode);
	struct fuse_conn *fc = get_fuse_conn(inode);

	mapping_set_error(inode->i_mapping, error);
	/*
	 * A writeback finished and this might have updated mtime/ctime on
	 * server making local mtime/ctime stale.  Hence invalidate attrs.
	 * Do this only if writeback_cache is not enabled.  If writeback_cache
	 * is enabled, we trust local ctime/mtime.
	 */
	if (!fc->writeback_cache)
		fuse_invalidate_attr_mask(inode, FUSE_STATX_MODIFY);
	spin_lock(&fi->lock);
	rb_erase(&wpa->writepages_entry, &fi->writepages);
	while (wpa->next) {
		struct fuse_mount *fm = get_fuse_mount(inode);
		struct fuse_write_in *inarg = &wpa->ia.write.in;
		struct fuse_writepage_args *next = wpa->next;

		wpa->next = next->next;
		next->next = NULL;
		tree_insert(&fi->writepages, next);

		/*
		 * Skip fuse_flush_writepages() to make it easy to crop requests
		 * based on primary request size.
		 *
		 * 1st case (trivial): there are no concurrent activities using
		 * fuse_set/release_nowrite.  Then we're on safe side because
		 * fuse_flush_writepages() would call fuse_send_writepage()
		 * anyway.
		 *
		 * 2nd case: someone called fuse_set_nowrite and it is waiting
		 * now for completion of all in-flight requests.  This happens
		 * rarely and no more than once per page, so this should be
		 * okay.
		 *
		 * 3rd case: someone (e.g. fuse_do_setattr()) is in the middle
		 * of fuse_set_nowrite..fuse_release_nowrite section.  The fact
		 * that fuse_set_nowrite returned implies that all in-flight
		 * requests were completed along with all of their secondary
		 * requests.  Further primary requests are blocked by negative
		 * writectr.  Hence there cannot be any in-flight requests and
		 * no invocations of fuse_writepage_end() while we're in
		 * fuse_set_nowrite..fuse_release_nowrite section.
		 */
		fuse_send_writepage(fm, next, inarg->offset + inarg->size);
	}
	fi->writectr--;
	fuse_writepage_finish(wpa);
	spin_unlock(&fi->lock);
	fuse_writepage_free(wpa);
}

static struct fuse_file *__fuse_write_file_get(struct fuse_inode *fi)
{
	struct fuse_file *ff;

	spin_lock(&fi->lock);
	ff = list_first_entry_or_null(&fi->write_files, struct fuse_file,
				      write_entry);
	if (ff)
		fuse_file_get(ff);
	spin_unlock(&fi->lock);

	return ff;
}

static struct fuse_file *fuse_write_file_get(struct fuse_inode *fi)
{
	struct fuse_file *ff = __fuse_write_file_get(fi);
	WARN_ON(!ff);
	return ff;
}

int fuse_write_inode(struct inode *inode, struct writeback_control *wbc)
{
	struct fuse_inode *fi = get_fuse_inode(inode);
	struct fuse_file *ff;
	int err;

	/*
	 * Inode is always written before the last reference is dropped and
	 * hence this should not be reached from reclaim.
	 *
	 * Writing back the inode from reclaim can deadlock if the request
	 * processing itself needs an allocation.  Allocations triggering
	 * reclaim while serving a request can't be prevented, because it can
	 * involve any number of unrelated userspace processes.
	 */
	WARN_ON(wbc->for_reclaim);

	ff = __fuse_write_file_get(fi);
	err = fuse_flush_times(inode, ff);
	if (ff)
		fuse_file_put(ff, false);

	return err;
}

static struct fuse_writepage_args *fuse_writepage_args_alloc(void)
{
	struct fuse_writepage_args *wpa;
	struct fuse_args_pages *ap;

	wpa = kzalloc(sizeof(*wpa), GFP_NOFS);
	if (wpa) {
		ap = &wpa->ia.ap;
		ap->num_pages = 0;
		ap->pages = fuse_pages_alloc(1, GFP_NOFS, &ap->descs);
		if (!ap->pages) {
			kfree(wpa);
			wpa = NULL;
		}
	}
	return wpa;

}

static void fuse_writepage_add_to_bucket(struct fuse_conn *fc,
					 struct fuse_writepage_args *wpa)
{
	if (!fc->sync_fs)
		return;

	rcu_read_lock();
	/* Prevent resurrection of dead bucket in unlikely race with syncfs */
	do {
		wpa->bucket = rcu_dereference(fc->curr_bucket);
	} while (unlikely(!atomic_inc_not_zero(&wpa->bucket->count)));
	rcu_read_unlock();
}

static void fuse_writepage_args_page_fill(struct fuse_writepage_args *wpa, struct folio *folio,
					  struct folio *tmp_folio, uint32_t page_index)
{
	struct inode *inode = folio->mapping->host;
	struct fuse_args_pages *ap = &wpa->ia.ap;

	folio_copy(tmp_folio, folio);

	ap->pages[page_index] = &tmp_folio->page;
	ap->descs[page_index].offset = 0;
	ap->descs[page_index].length = PAGE_SIZE;

	inc_wb_stat(&inode_to_bdi(inode)->wb, WB_WRITEBACK);
	inc_node_page_state(&tmp_folio->page, NR_WRITEBACK_TEMP);
}

static struct fuse_writepage_args *fuse_writepage_args_setup(struct folio *folio,
							     struct fuse_file *ff)
{
	struct inode *inode = folio->mapping->host;
	struct fuse_conn *fc = get_fuse_conn(inode);
	struct fuse_writepage_args *wpa;
	struct fuse_args_pages *ap;

	wpa = fuse_writepage_args_alloc();
	if (!wpa)
		return NULL;

	fuse_writepage_add_to_bucket(fc, wpa);
	fuse_write_args_fill(&wpa->ia, ff, folio_pos(folio), 0);
	wpa->ia.write.in.write_flags |= FUSE_WRITE_CACHE;
	wpa->inode = inode;
	wpa->ia.ff = ff;

	ap = &wpa->ia.ap;
	ap->args.in_pages = true;
	ap->args.end = fuse_writepage_end;

	return wpa;
}

static int fuse_writepage_locked(struct folio *folio)
{
	struct address_space *mapping = folio->mapping;
	struct inode *inode = mapping->host;
	struct fuse_inode *fi = get_fuse_inode(inode);
	struct fuse_writepage_args *wpa;
	struct fuse_args_pages *ap;
	struct folio *tmp_folio;
	struct fuse_file *ff;
	int error = -ENOMEM;

	tmp_folio = folio_alloc(GFP_NOFS | __GFP_HIGHMEM, 0);
	if (!tmp_folio)
		goto err;

	error = -EIO;
	ff = fuse_write_file_get(fi);
	if (!ff)
		goto err_nofile;

	wpa = fuse_writepage_args_setup(folio, ff);
	error = -ENOMEM;
	if (!wpa)
		goto err_writepage_args;

	ap = &wpa->ia.ap;
	ap->num_pages = 1;

	folio_start_writeback(folio);
	fuse_writepage_args_page_fill(wpa, folio, tmp_folio, 0);

	spin_lock(&fi->lock);
	tree_insert(&fi->writepages, wpa);
	list_add_tail(&wpa->queue_entry, &fi->queued_writes);
	fuse_flush_writepages(inode);
	spin_unlock(&fi->lock);

	folio_end_writeback(folio);

	return 0;

err_writepage_args:
	fuse_file_put(ff, false);
err_nofile:
	folio_put(tmp_folio);
err:
	mapping_set_error(folio->mapping, error);
	return error;
}

struct fuse_fill_wb_data {
	struct fuse_writepage_args *wpa;
	struct fuse_file *ff;
	struct inode *inode;
	struct page **orig_pages;
	unsigned int max_pages;
};

static bool fuse_pages_realloc(struct fuse_fill_wb_data *data)
{
	struct fuse_args_pages *ap = &data->wpa->ia.ap;
	struct fuse_conn *fc = get_fuse_conn(data->inode);
	struct page **pages;
	struct fuse_page_desc *descs;
	unsigned int npages = min_t(unsigned int,
				    max_t(unsigned int, data->max_pages * 2,
					  FUSE_DEFAULT_MAX_PAGES_PER_REQ),
				    fc->max_pages);
	WARN_ON(npages <= data->max_pages);

	pages = fuse_pages_alloc(npages, GFP_NOFS, &descs);
	if (!pages)
		return false;

	memcpy(pages, ap->pages, sizeof(struct page *) * ap->num_pages);
	memcpy(descs, ap->descs, sizeof(struct fuse_page_desc) * ap->num_pages);
	kfree(ap->pages);
	ap->pages = pages;
	ap->descs = descs;
	data->max_pages = npages;

	return true;
}

static void fuse_writepages_send(struct fuse_fill_wb_data *data)
{
	struct fuse_writepage_args *wpa = data->wpa;
	struct inode *inode = data->inode;
	struct fuse_inode *fi = get_fuse_inode(inode);
	int num_pages = wpa->ia.ap.num_pages;
	int i;

	spin_lock(&fi->lock);
	list_add_tail(&wpa->queue_entry, &fi->queued_writes);
	fuse_flush_writepages(inode);
	spin_unlock(&fi->lock);

	for (i = 0; i < num_pages; i++)
		end_page_writeback(data->orig_pages[i]);
}

/*
 * Check under fi->lock if the page is under writeback, and insert it onto the
 * rb_tree if not. Otherwise iterate auxiliary write requests, to see if there's
 * one already added for a page at this offset.  If there's none, then insert
 * this new request onto the auxiliary list, otherwise reuse the existing one by
 * swapping the new temp page with the old one.
 */
static bool fuse_writepage_add(struct fuse_writepage_args *new_wpa,
			       struct page *page)
{
	struct fuse_inode *fi = get_fuse_inode(new_wpa->inode);
	struct fuse_writepage_args *tmp;
	struct fuse_writepage_args *old_wpa;
	struct fuse_args_pages *new_ap = &new_wpa->ia.ap;

	WARN_ON(new_ap->num_pages != 0);
	new_ap->num_pages = 1;

	spin_lock(&fi->lock);
	old_wpa = fuse_insert_writeback(&fi->writepages, new_wpa);
	if (!old_wpa) {
		spin_unlock(&fi->lock);
		return true;
	}

	for (tmp = old_wpa->next; tmp; tmp = tmp->next) {
		pgoff_t curr_index;

		WARN_ON(tmp->inode != new_wpa->inode);
		curr_index = tmp->ia.write.in.offset >> PAGE_SHIFT;
		if (curr_index == page->index) {
			WARN_ON(tmp->ia.ap.num_pages != 1);
			swap(tmp->ia.ap.pages[0], new_ap->pages[0]);
			break;
		}
	}

	if (!tmp) {
		new_wpa->next = old_wpa->next;
		old_wpa->next = new_wpa;
	}

	spin_unlock(&fi->lock);

	if (tmp) {
		fuse_writepage_finish_stat(new_wpa->inode, new_ap->pages[0]);
		fuse_writepage_free(new_wpa);
	}

	return false;
}

static bool fuse_writepage_need_send(struct fuse_conn *fc, struct page *page,
				     struct fuse_args_pages *ap,
				     struct fuse_fill_wb_data *data)
{
	WARN_ON(!ap->num_pages);

	/*
	 * Being under writeback is unlikely but possible.  For example direct
	 * read to an mmaped fuse file will set the page dirty twice; once when
	 * the pages are faulted with get_user_pages(), and then after the read
	 * completed.
	 */
	if (fuse_page_is_writeback(data->inode, page->index))
		return true;

	/* Reached max pages */
	if (ap->num_pages == fc->max_pages)
		return true;

	/* Reached max write bytes */
	if ((ap->num_pages + 1) * PAGE_SIZE > fc->max_write)
		return true;

	/* Discontinuity */
	if (data->orig_pages[ap->num_pages - 1]->index + 1 != page->index)
		return true;

	/* Need to grow the pages array?  If so, did the expansion fail? */
	if (ap->num_pages == data->max_pages && !fuse_pages_realloc(data))
		return true;

	return false;
}

static int fuse_writepages_fill(struct folio *folio,
		struct writeback_control *wbc, void *_data)
{
	struct fuse_fill_wb_data *data = _data;
	struct fuse_writepage_args *wpa = data->wpa;
	struct fuse_args_pages *ap = &wpa->ia.ap;
	struct inode *inode = data->inode;
	struct fuse_inode *fi = get_fuse_inode(inode);
	struct fuse_conn *fc = get_fuse_conn(inode);
	struct folio *tmp_folio;
	int err;

	if (!data->ff) {
		err = -EIO;
		data->ff = fuse_write_file_get(fi);
		if (!data->ff)
			goto out_unlock;
	}

	if (wpa && fuse_writepage_need_send(fc, &folio->page, ap, data)) {
		fuse_writepages_send(data);
		data->wpa = NULL;
	}

	err = -ENOMEM;
	tmp_folio = folio_alloc(GFP_NOFS | __GFP_HIGHMEM, 0);
	if (!tmp_folio)
		goto out_unlock;

	/*
	 * The page must not be redirtied until the writeout is completed
	 * (i.e. userspace has sent a reply to the write request).  Otherwise
	 * there could be more than one temporary page instance for each real
	 * page.
	 *
	 * This is ensured by holding the page lock in page_mkwrite() while
	 * checking fuse_page_is_writeback().  We already hold the page lock
	 * since clear_page_dirty_for_io() and keep it held until we add the
	 * request to the fi->writepages list and increment ap->num_pages.
	 * After this fuse_page_is_writeback() will indicate that the page is
	 * under writeback, so we can release the page lock.
	 */
	if (data->wpa == NULL) {
		err = -ENOMEM;
		wpa = fuse_writepage_args_setup(folio, data->ff);
		if (!wpa) {
			folio_put(tmp_folio);
			goto out_unlock;
		}
		fuse_file_get(wpa->ia.ff);
		data->max_pages = 1;
		ap = &wpa->ia.ap;
	}
	folio_start_writeback(folio);

	fuse_writepage_args_page_fill(wpa, folio, tmp_folio, ap->num_pages);
	data->orig_pages[ap->num_pages] = &folio->page;

	err = 0;
	if (data->wpa) {
		/*
		 * Protected by fi->lock against concurrent access by
		 * fuse_page_is_writeback().
		 */
		spin_lock(&fi->lock);
		ap->num_pages++;
		spin_unlock(&fi->lock);
	} else if (fuse_writepage_add(wpa, &folio->page)) {
		data->wpa = wpa;
	} else {
		folio_end_writeback(folio);
	}
out_unlock:
	folio_unlock(folio);

	return err;
}

static int fuse_writepages(struct address_space *mapping,
			   struct writeback_control *wbc)
{
	struct inode *inode = mapping->host;
	struct fuse_conn *fc = get_fuse_conn(inode);
	struct fuse_fill_wb_data data;
	int err;

	err = -EIO;
	if (fuse_is_bad(inode))
		goto out;

	if (wbc->sync_mode == WB_SYNC_NONE &&
	    fc->num_background >= fc->congestion_threshold)
		return 0;

	data.inode = inode;
	data.wpa = NULL;
	data.ff = NULL;

	err = -ENOMEM;
	data.orig_pages = kcalloc(fc->max_pages,
				  sizeof(struct page *),
				  GFP_NOFS);
	if (!data.orig_pages)
		goto out;

	err = write_cache_pages(mapping, wbc, fuse_writepages_fill, &data);
	if (data.wpa) {
		WARN_ON(!data.wpa->ia.ap.num_pages);
		fuse_writepages_send(&data);
	}
	if (data.ff)
		fuse_file_put(data.ff, false);

	kfree(data.orig_pages);
out:
	return err;
}

/*
 * It's worthy to make sure that space is reserved on disk for the write,
 * but how to implement it without killing performance need more thinking.
 */
static int fuse_write_begin(struct file *file, struct address_space *mapping,
		loff_t pos, unsigned len, struct folio **foliop, void **fsdata)
{
	pgoff_t index = pos >> PAGE_SHIFT;
	struct fuse_conn *fc = get_fuse_conn(file_inode(file));
	struct folio *folio;
	loff_t fsize;
	int err = -ENOMEM;

	WARN_ON(!fc->writeback_cache);

	folio = __filemap_get_folio(mapping, index, FGP_WRITEBEGIN,
			mapping_gfp_mask(mapping));
	if (IS_ERR(folio))
		goto error;

	fuse_wait_on_page_writeback(mapping->host, folio->index);

	if (folio_test_uptodate(folio) || len >= folio_size(folio))
		goto success;
	/*
	 * Check if the start of this folio comes after the end of file,
	 * in which case the readpage can be optimized away.
	 */
	fsize = i_size_read(mapping->host);
	if (fsize <= folio_pos(folio)) {
		size_t off = offset_in_folio(folio, pos);
		if (off)
			folio_zero_segment(folio, 0, off);
		goto success;
	}
	err = fuse_do_readpage(file, &folio->page);
	if (err)
		goto cleanup;
success:
	*foliop = folio;
	return 0;

cleanup:
	folio_unlock(folio);
	folio_put(folio);
error:
	return err;
}

static int fuse_write_end(struct file *file, struct address_space *mapping,
		loff_t pos, unsigned len, unsigned copied,
		struct folio *folio, void *fsdata)
{
	struct inode *inode = folio->mapping->host;

	/* Haven't copied anything?  Skip zeroing, size extending, dirtying. */
	if (!copied)
		goto unlock;

	pos += copied;
	if (!folio_test_uptodate(folio)) {
		/* Zero any unwritten bytes at the end of the page */
		size_t endoff = pos & ~PAGE_MASK;
		if (endoff)
			folio_zero_segment(folio, endoff, PAGE_SIZE);
		folio_mark_uptodate(folio);
	}

	if (pos > inode->i_size)
		i_size_write(inode, pos);

	folio_mark_dirty(folio);

unlock:
	folio_unlock(folio);
	folio_put(folio);

	return copied;
}

static int fuse_launder_folio(struct folio *folio)
{
	int err = 0;
	if (folio_clear_dirty_for_io(folio)) {
		struct inode *inode = folio->mapping->host;

		/* Serialize with pending writeback for the same page */
		fuse_wait_on_page_writeback(inode, folio->index);
		err = fuse_writepage_locked(folio);
		if (!err)
			fuse_wait_on_page_writeback(inode, folio->index);
	}
	return err;
}

/*
 * Write back dirty data/metadata now (there may not be any suitable
 * open files later for data)
 */
static void fuse_vma_close(struct vm_area_struct *vma)
{
	int err;

	err = write_inode_now(vma->vm_file->f_mapping->host, 1);
	mapping_set_error(vma->vm_file->f_mapping, err);
}

/*
 * Wait for writeback against this page to complete before allowing it
 * to be marked dirty again, and hence written back again, possibly
 * before the previous writepage completed.
 *
 * Block here, instead of in ->writepage(), so that the userspace fs
 * can only block processes actually operating on the filesystem.
 *
 * Otherwise unprivileged userspace fs would be able to block
 * unrelated:
 *
 * - page migration
 * - sync(2)
 * - try_to_free_pages() with order > PAGE_ALLOC_COSTLY_ORDER
 */
static vm_fault_t fuse_page_mkwrite(struct vm_fault *vmf)
{
	struct page *page = vmf->page;
	struct inode *inode = file_inode(vmf->vma->vm_file);

	file_update_time(vmf->vma->vm_file);
	lock_page(page);
	if (page->mapping != inode->i_mapping) {
		unlock_page(page);
		return VM_FAULT_NOPAGE;
	}

	fuse_wait_on_page_writeback(inode, page->index);
	return VM_FAULT_LOCKED;
}

static const struct vm_operations_struct fuse_file_vm_ops = {
	.close		= fuse_vma_close,
	.fault		= filemap_fault,
	.map_pages	= filemap_map_pages,
	.page_mkwrite	= fuse_page_mkwrite,
};

static int fuse_file_mmap(struct file *file, struct vm_area_struct *vma)
{
	struct fuse_file *ff = file->private_data;
	struct fuse_conn *fc = ff->fm->fc;
	struct inode *inode = file_inode(file);
	int rc;

	/* DAX mmap is superior to direct_io mmap */
	if (FUSE_IS_DAX(inode))
		return fuse_dax_mmap(file, vma);

	/*
	 * If inode is in passthrough io mode, because it has some file open
	 * in passthrough mode, either mmap to backing file or fail mmap,
	 * because mixing cached mmap and passthrough io mode is not allowed.
	 */
	if (fuse_file_passthrough(ff))
		return fuse_passthrough_mmap(file, vma);
	else if (fuse_inode_backing(get_fuse_inode(inode)))
		return -ENODEV;

	/*
	 * FOPEN_DIRECT_IO handling is special compared to O_DIRECT,
	 * as does not allow MAP_SHARED mmap without FUSE_DIRECT_IO_ALLOW_MMAP.
	 */
	if (ff->open_flags & FOPEN_DIRECT_IO) {
		/*
		 * Can't provide the coherency needed for MAP_SHARED
		 * if FUSE_DIRECT_IO_ALLOW_MMAP isn't set.
		 */
		if ((vma->vm_flags & VM_MAYSHARE) && !fc->direct_io_allow_mmap)
			return -ENODEV;

		invalidate_inode_pages2(file->f_mapping);

		if (!(vma->vm_flags & VM_MAYSHARE)) {
			/* MAP_PRIVATE */
			return generic_file_mmap(file, vma);
		}
<<<<<<< HEAD
=======

		/*
		 * First mmap of direct_io file enters caching inode io mode.
		 * Also waits for parallel dio writers to go into serial mode
		 * (exclusive instead of shared lock).
		 * After first mmap, the inode stays in caching io mode until
		 * the direct_io file release.
		 */
		rc = fuse_file_cached_io_open(inode, ff);
		if (rc)
			return rc;
>>>>>>> a6ad5510
	}

	if ((vma->vm_flags & VM_SHARED) && (vma->vm_flags & VM_MAYWRITE))
		fuse_link_write_file(file);

	file_accessed(file);
	vma->vm_ops = &fuse_file_vm_ops;
	return 0;
}

static int convert_fuse_file_lock(struct fuse_conn *fc,
				  const struct fuse_file_lock *ffl,
				  struct file_lock *fl)
{
	switch (ffl->type) {
	case F_UNLCK:
		break;

	case F_RDLCK:
	case F_WRLCK:
		if (ffl->start > OFFSET_MAX || ffl->end > OFFSET_MAX ||
		    ffl->end < ffl->start)
			return -EIO;

		fl->fl_start = ffl->start;
		fl->fl_end = ffl->end;

		/*
		 * Convert pid into init's pid namespace.  The locks API will
		 * translate it into the caller's pid namespace.
		 */
		rcu_read_lock();
		fl->c.flc_pid = pid_nr_ns(find_pid_ns(ffl->pid, fc->pid_ns), &init_pid_ns);
		rcu_read_unlock();
		break;

	default:
		return -EIO;
	}
	fl->c.flc_type = ffl->type;
	return 0;
}

static void fuse_lk_fill(struct fuse_args *args, struct file *file,
			 const struct file_lock *fl, int opcode, pid_t pid,
			 int flock, struct fuse_lk_in *inarg)
{
	struct inode *inode = file_inode(file);
	struct fuse_conn *fc = get_fuse_conn(inode);
	struct fuse_file *ff = file->private_data;

	memset(inarg, 0, sizeof(*inarg));
	inarg->fh = ff->fh;
	inarg->owner = fuse_lock_owner_id(fc, fl->c.flc_owner);
	inarg->lk.start = fl->fl_start;
	inarg->lk.end = fl->fl_end;
	inarg->lk.type = fl->c.flc_type;
	inarg->lk.pid = pid;
	if (flock)
		inarg->lk_flags |= FUSE_LK_FLOCK;
	args->opcode = opcode;
	args->nodeid = get_node_id(inode);
	args->in_numargs = 1;
	args->in_args[0].size = sizeof(*inarg);
	args->in_args[0].value = inarg;
}

static int fuse_getlk(struct file *file, struct file_lock *fl)
{
	struct inode *inode = file_inode(file);
	struct fuse_mount *fm = get_fuse_mount(inode);
	FUSE_ARGS(args);
	struct fuse_lk_in inarg;
	struct fuse_lk_out outarg;
	int err;

	fuse_lk_fill(&args, file, fl, FUSE_GETLK, 0, 0, &inarg);
	args.out_numargs = 1;
	args.out_args[0].size = sizeof(outarg);
	args.out_args[0].value = &outarg;
	err = fuse_simple_request(fm, &args);
	if (!err)
		err = convert_fuse_file_lock(fm->fc, &outarg.lk, fl);

	return err;
}

static int fuse_setlk(struct file *file, struct file_lock *fl, int flock)
{
	struct inode *inode = file_inode(file);
	struct fuse_mount *fm = get_fuse_mount(inode);
	FUSE_ARGS(args);
	struct fuse_lk_in inarg;
	int opcode = (fl->c.flc_flags & FL_SLEEP) ? FUSE_SETLKW : FUSE_SETLK;
	struct pid *pid = fl->c.flc_type != F_UNLCK ? task_tgid(current) : NULL;
	pid_t pid_nr = pid_nr_ns(pid, fm->fc->pid_ns);
	int err;

	if (fl->fl_lmops && fl->fl_lmops->lm_grant) {
		/* NLM needs asynchronous locks, which we don't support yet */
		return -ENOLCK;
	}

	fuse_lk_fill(&args, file, fl, opcode, pid_nr, flock, &inarg);
	err = fuse_simple_request(fm, &args);

	/* locking is restartable */
	if (err == -EINTR)
		err = -ERESTARTSYS;

	return err;
}

static int fuse_file_lock(struct file *file, int cmd, struct file_lock *fl)
{
	struct inode *inode = file_inode(file);
	struct fuse_conn *fc = get_fuse_conn(inode);
	int err;

	if (cmd == F_CANCELLK) {
		err = 0;
	} else if (cmd == F_GETLK) {
		if (fc->no_lock) {
			posix_test_lock(file, fl);
			err = 0;
		} else
			err = fuse_getlk(file, fl);
	} else {
		if (fc->no_lock)
			err = posix_lock_file(file, fl, NULL);
		else
			err = fuse_setlk(file, fl, 0);
	}
	return err;
}

static int fuse_file_flock(struct file *file, int cmd, struct file_lock *fl)
{
	struct inode *inode = file_inode(file);
	struct fuse_conn *fc = get_fuse_conn(inode);
	int err;

	if (fc->no_flock) {
		err = locks_lock_file_wait(file, fl);
	} else {
		struct fuse_file *ff = file->private_data;

		/* emulate flock with POSIX locks */
		ff->flock = true;
		err = fuse_setlk(file, fl, 1);
	}

	return err;
}

static sector_t fuse_bmap(struct address_space *mapping, sector_t block)
{
	struct inode *inode = mapping->host;
	struct fuse_mount *fm = get_fuse_mount(inode);
	FUSE_ARGS(args);
	struct fuse_bmap_in inarg;
	struct fuse_bmap_out outarg;
	int err;

	if (!inode->i_sb->s_bdev || fm->fc->no_bmap)
		return 0;

	memset(&inarg, 0, sizeof(inarg));
	inarg.block = block;
	inarg.blocksize = inode->i_sb->s_blocksize;
	args.opcode = FUSE_BMAP;
	args.nodeid = get_node_id(inode);
	args.in_numargs = 1;
	args.in_args[0].size = sizeof(inarg);
	args.in_args[0].value = &inarg;
	args.out_numargs = 1;
	args.out_args[0].size = sizeof(outarg);
	args.out_args[0].value = &outarg;
	err = fuse_simple_request(fm, &args);
	if (err == -ENOSYS)
		fm->fc->no_bmap = 1;

	return err ? 0 : outarg.block;
}

static loff_t fuse_lseek(struct file *file, loff_t offset, int whence)
{
	struct inode *inode = file->f_mapping->host;
	struct fuse_mount *fm = get_fuse_mount(inode);
	struct fuse_file *ff = file->private_data;
	FUSE_ARGS(args);
	struct fuse_lseek_in inarg = {
		.fh = ff->fh,
		.offset = offset,
		.whence = whence
	};
	struct fuse_lseek_out outarg;
	int err;

	if (fm->fc->no_lseek)
		goto fallback;

	args.opcode = FUSE_LSEEK;
	args.nodeid = ff->nodeid;
	args.in_numargs = 1;
	args.in_args[0].size = sizeof(inarg);
	args.in_args[0].value = &inarg;
	args.out_numargs = 1;
	args.out_args[0].size = sizeof(outarg);
	args.out_args[0].value = &outarg;
	err = fuse_simple_request(fm, &args);
	if (err) {
		if (err == -ENOSYS) {
			fm->fc->no_lseek = 1;
			goto fallback;
		}
		return err;
	}

	return vfs_setpos(file, outarg.offset, inode->i_sb->s_maxbytes);

fallback:
	err = fuse_update_attributes(inode, file, STATX_SIZE);
	if (!err)
		return generic_file_llseek(file, offset, whence);
	else
		return err;
}

static loff_t fuse_file_llseek(struct file *file, loff_t offset, int whence)
{
	loff_t retval;
	struct inode *inode = file_inode(file);

	switch (whence) {
	case SEEK_SET:
	case SEEK_CUR:
		 /* No i_mutex protection necessary for SEEK_CUR and SEEK_SET */
		retval = generic_file_llseek(file, offset, whence);
		break;
	case SEEK_END:
		inode_lock(inode);
		retval = fuse_update_attributes(inode, file, STATX_SIZE);
		if (!retval)
			retval = generic_file_llseek(file, offset, whence);
		inode_unlock(inode);
		break;
	case SEEK_HOLE:
	case SEEK_DATA:
		inode_lock(inode);
		retval = fuse_lseek(file, offset, whence);
		inode_unlock(inode);
		break;
	default:
		retval = -EINVAL;
	}

	return retval;
}

/*
 * All files which have been polled are linked to RB tree
 * fuse_conn->polled_files which is indexed by kh.  Walk the tree and
 * find the matching one.
 */
static struct rb_node **fuse_find_polled_node(struct fuse_conn *fc, u64 kh,
					      struct rb_node **parent_out)
{
	struct rb_node **link = &fc->polled_files.rb_node;
	struct rb_node *last = NULL;

	while (*link) {
		struct fuse_file *ff;

		last = *link;
		ff = rb_entry(last, struct fuse_file, polled_node);

		if (kh < ff->kh)
			link = &last->rb_left;
		else if (kh > ff->kh)
			link = &last->rb_right;
		else
			return link;
	}

	if (parent_out)
		*parent_out = last;
	return link;
}

/*
 * The file is about to be polled.  Make sure it's on the polled_files
 * RB tree.  Note that files once added to the polled_files tree are
 * not removed before the file is released.  This is because a file
 * polled once is likely to be polled again.
 */
static void fuse_register_polled_file(struct fuse_conn *fc,
				      struct fuse_file *ff)
{
	spin_lock(&fc->lock);
	if (RB_EMPTY_NODE(&ff->polled_node)) {
		struct rb_node **link, *parent;

		link = fuse_find_polled_node(fc, ff->kh, &parent);
		BUG_ON(*link);
		rb_link_node(&ff->polled_node, parent, link);
		rb_insert_color(&ff->polled_node, &fc->polled_files);
	}
	spin_unlock(&fc->lock);
}

__poll_t fuse_file_poll(struct file *file, poll_table *wait)
{
	struct fuse_file *ff = file->private_data;
	struct fuse_mount *fm = ff->fm;
	struct fuse_poll_in inarg = { .fh = ff->fh, .kh = ff->kh };
	struct fuse_poll_out outarg;
	FUSE_ARGS(args);
	int err;

	if (fm->fc->no_poll)
		return DEFAULT_POLLMASK;

	poll_wait(file, &ff->poll_wait, wait);
	inarg.events = mangle_poll(poll_requested_events(wait));

	/*
	 * Ask for notification iff there's someone waiting for it.
	 * The client may ignore the flag and always notify.
	 */
	if (waitqueue_active(&ff->poll_wait)) {
		inarg.flags |= FUSE_POLL_SCHEDULE_NOTIFY;
		fuse_register_polled_file(fm->fc, ff);
	}

	args.opcode = FUSE_POLL;
	args.nodeid = ff->nodeid;
	args.in_numargs = 1;
	args.in_args[0].size = sizeof(inarg);
	args.in_args[0].value = &inarg;
	args.out_numargs = 1;
	args.out_args[0].size = sizeof(outarg);
	args.out_args[0].value = &outarg;
	err = fuse_simple_request(fm, &args);

	if (!err)
		return demangle_poll(outarg.revents);
	if (err == -ENOSYS) {
		fm->fc->no_poll = 1;
		return DEFAULT_POLLMASK;
	}
	return EPOLLERR;
}
EXPORT_SYMBOL_GPL(fuse_file_poll);

/*
 * This is called from fuse_handle_notify() on FUSE_NOTIFY_POLL and
 * wakes up the poll waiters.
 */
int fuse_notify_poll_wakeup(struct fuse_conn *fc,
			    struct fuse_notify_poll_wakeup_out *outarg)
{
	u64 kh = outarg->kh;
	struct rb_node **link;

	spin_lock(&fc->lock);

	link = fuse_find_polled_node(fc, kh, NULL);
	if (*link) {
		struct fuse_file *ff;

		ff = rb_entry(*link, struct fuse_file, polled_node);
		wake_up_interruptible_sync(&ff->poll_wait);
	}

	spin_unlock(&fc->lock);
	return 0;
}

static void fuse_do_truncate(struct file *file)
{
	struct inode *inode = file->f_mapping->host;
	struct iattr attr;

	attr.ia_valid = ATTR_SIZE;
	attr.ia_size = i_size_read(inode);

	attr.ia_file = file;
	attr.ia_valid |= ATTR_FILE;

	fuse_do_setattr(file_mnt_idmap(file), file_dentry(file), &attr, file);
}

static inline loff_t fuse_round_up(struct fuse_conn *fc, loff_t off)
{
	return round_up(off, fc->max_pages << PAGE_SHIFT);
}

static ssize_t
fuse_direct_IO(struct kiocb *iocb, struct iov_iter *iter)
{
	DECLARE_COMPLETION_ONSTACK(wait);
	ssize_t ret = 0;
	struct file *file = iocb->ki_filp;
	struct fuse_file *ff = file->private_data;
	loff_t pos = 0;
	struct inode *inode;
	loff_t i_size;
	size_t count = iov_iter_count(iter), shortened = 0;
	loff_t offset = iocb->ki_pos;
	struct fuse_io_priv *io;

	pos = offset;
	inode = file->f_mapping->host;
	i_size = i_size_read(inode);

	if ((iov_iter_rw(iter) == READ) && (offset >= i_size))
		return 0;

	io = kmalloc(sizeof(struct fuse_io_priv), GFP_KERNEL);
	if (!io)
		return -ENOMEM;
	spin_lock_init(&io->lock);
	kref_init(&io->refcnt);
	io->reqs = 1;
	io->bytes = -1;
	io->size = 0;
	io->offset = offset;
	io->write = (iov_iter_rw(iter) == WRITE);
	io->err = 0;
	/*
	 * By default, we want to optimize all I/Os with async request
	 * submission to the client filesystem if supported.
	 */
	io->async = ff->fm->fc->async_dio;
	io->iocb = iocb;
	io->blocking = is_sync_kiocb(iocb);

	/* optimization for short read */
	if (io->async && !io->write && offset + count > i_size) {
		iov_iter_truncate(iter, fuse_round_up(ff->fm->fc, i_size - offset));
		shortened = count - iov_iter_count(iter);
		count -= shortened;
	}

	/*
	 * We cannot asynchronously extend the size of a file.
	 * In such case the aio will behave exactly like sync io.
	 */
	if ((offset + count > i_size) && io->write)
		io->blocking = true;

	if (io->async && io->blocking) {
		/*
		 * Additional reference to keep io around after
		 * calling fuse_aio_complete()
		 */
		kref_get(&io->refcnt);
		io->done = &wait;
	}

	if (iov_iter_rw(iter) == WRITE) {
		ret = fuse_direct_io(io, iter, &pos, FUSE_DIO_WRITE);
		fuse_invalidate_attr_mask(inode, FUSE_STATX_MODSIZE);
	} else {
		ret = __fuse_direct_read(io, iter, &pos);
	}
	iov_iter_reexpand(iter, iov_iter_count(iter) + shortened);

	if (io->async) {
		bool blocking = io->blocking;

		fuse_aio_complete(io, ret < 0 ? ret : 0, -1);

		/* we have a non-extending, async request, so return */
		if (!blocking)
			return -EIOCBQUEUED;

		wait_for_completion(&wait);
		ret = fuse_get_res_by_io(io);
	}

	kref_put(&io->refcnt, fuse_io_release);

	if (iov_iter_rw(iter) == WRITE) {
		fuse_write_update_attr(inode, pos, ret);
		/* For extending writes we already hold exclusive lock */
		if (ret < 0 && offset + count > i_size)
			fuse_do_truncate(file);
	}

	return ret;
}

static int fuse_writeback_range(struct inode *inode, loff_t start, loff_t end)
{
	int err = filemap_write_and_wait_range(inode->i_mapping, start, LLONG_MAX);

	if (!err)
		fuse_sync_writes(inode);

	return err;
}

static long fuse_file_fallocate(struct file *file, int mode, loff_t offset,
				loff_t length)
{
	struct fuse_file *ff = file->private_data;
	struct inode *inode = file_inode(file);
	struct fuse_inode *fi = get_fuse_inode(inode);
	struct fuse_mount *fm = ff->fm;
	FUSE_ARGS(args);
	struct fuse_fallocate_in inarg = {
		.fh = ff->fh,
		.offset = offset,
		.length = length,
		.mode = mode
	};
	int err;
	bool block_faults = FUSE_IS_DAX(inode) &&
		(!(mode & FALLOC_FL_KEEP_SIZE) ||
		 (mode & (FALLOC_FL_PUNCH_HOLE | FALLOC_FL_ZERO_RANGE)));

	if (mode & ~(FALLOC_FL_KEEP_SIZE | FALLOC_FL_PUNCH_HOLE |
		     FALLOC_FL_ZERO_RANGE))
		return -EOPNOTSUPP;

	if (fm->fc->no_fallocate)
		return -EOPNOTSUPP;

	inode_lock(inode);
	if (block_faults) {
		filemap_invalidate_lock(inode->i_mapping);
		err = fuse_dax_break_layouts(inode, 0, 0);
		if (err)
			goto out;
	}

	if (mode & (FALLOC_FL_PUNCH_HOLE | FALLOC_FL_ZERO_RANGE)) {
		loff_t endbyte = offset + length - 1;

		err = fuse_writeback_range(inode, offset, endbyte);
		if (err)
			goto out;
	}

	if (!(mode & FALLOC_FL_KEEP_SIZE) &&
	    offset + length > i_size_read(inode)) {
		err = inode_newsize_ok(inode, offset + length);
		if (err)
			goto out;
	}

	err = file_modified(file);
	if (err)
		goto out;

	if (!(mode & FALLOC_FL_KEEP_SIZE))
		set_bit(FUSE_I_SIZE_UNSTABLE, &fi->state);

	args.opcode = FUSE_FALLOCATE;
	args.nodeid = ff->nodeid;
	args.in_numargs = 1;
	args.in_args[0].size = sizeof(inarg);
	args.in_args[0].value = &inarg;
	err = fuse_simple_request(fm, &args);
	if (err == -ENOSYS) {
		fm->fc->no_fallocate = 1;
		err = -EOPNOTSUPP;
	}
	if (err)
		goto out;

	/* we could have extended the file */
	if (!(mode & FALLOC_FL_KEEP_SIZE)) {
		if (fuse_write_update_attr(inode, offset + length, length))
			file_update_time(file);
	}

	if (mode & (FALLOC_FL_PUNCH_HOLE | FALLOC_FL_ZERO_RANGE))
		truncate_pagecache_range(inode, offset, offset + length - 1);

	fuse_invalidate_attr_mask(inode, FUSE_STATX_MODSIZE);

out:
	if (!(mode & FALLOC_FL_KEEP_SIZE))
		clear_bit(FUSE_I_SIZE_UNSTABLE, &fi->state);

	if (block_faults)
		filemap_invalidate_unlock(inode->i_mapping);

	inode_unlock(inode);

	fuse_flush_time_update(inode);

	return err;
}

static ssize_t __fuse_copy_file_range(struct file *file_in, loff_t pos_in,
				      struct file *file_out, loff_t pos_out,
				      size_t len, unsigned int flags)
{
	struct fuse_file *ff_in = file_in->private_data;
	struct fuse_file *ff_out = file_out->private_data;
	struct inode *inode_in = file_inode(file_in);
	struct inode *inode_out = file_inode(file_out);
	struct fuse_inode *fi_out = get_fuse_inode(inode_out);
	struct fuse_mount *fm = ff_in->fm;
	struct fuse_conn *fc = fm->fc;
	FUSE_ARGS(args);
	struct fuse_copy_file_range_in inarg = {
		.fh_in = ff_in->fh,
		.off_in = pos_in,
		.nodeid_out = ff_out->nodeid,
		.fh_out = ff_out->fh,
		.off_out = pos_out,
		.len = len,
		.flags = flags
	};
	struct fuse_write_out outarg;
	ssize_t err;
	/* mark unstable when write-back is not used, and file_out gets
	 * extended */
	bool is_unstable = (!fc->writeback_cache) &&
			   ((pos_out + len) > inode_out->i_size);

	if (fc->no_copy_file_range)
		return -EOPNOTSUPP;

	if (file_inode(file_in)->i_sb != file_inode(file_out)->i_sb)
		return -EXDEV;

	inode_lock(inode_in);
	err = fuse_writeback_range(inode_in, pos_in, pos_in + len - 1);
	inode_unlock(inode_in);
	if (err)
		return err;

	inode_lock(inode_out);

	err = file_modified(file_out);
	if (err)
		goto out;

	/*
	 * Write out dirty pages in the destination file before sending the COPY
	 * request to userspace.  After the request is completed, truncate off
	 * pages (including partial ones) from the cache that have been copied,
	 * since these contain stale data at that point.
	 *
	 * This should be mostly correct, but if the COPY writes to partial
	 * pages (at the start or end) and the parts not covered by the COPY are
	 * written through a memory map after calling fuse_writeback_range(),
	 * then these partial page modifications will be lost on truncation.
	 *
	 * It is unlikely that someone would rely on such mixed style
	 * modifications.  Yet this does give less guarantees than if the
	 * copying was performed with write(2).
	 *
	 * To fix this a mapping->invalidate_lock could be used to prevent new
	 * faults while the copy is ongoing.
	 */
	err = fuse_writeback_range(inode_out, pos_out, pos_out + len - 1);
	if (err)
		goto out;

	if (is_unstable)
		set_bit(FUSE_I_SIZE_UNSTABLE, &fi_out->state);

	args.opcode = FUSE_COPY_FILE_RANGE;
	args.nodeid = ff_in->nodeid;
	args.in_numargs = 1;
	args.in_args[0].size = sizeof(inarg);
	args.in_args[0].value = &inarg;
	args.out_numargs = 1;
	args.out_args[0].size = sizeof(outarg);
	args.out_args[0].value = &outarg;
	err = fuse_simple_request(fm, &args);
	if (err == -ENOSYS) {
		fc->no_copy_file_range = 1;
		err = -EOPNOTSUPP;
	}
	if (err)
		goto out;

	truncate_inode_pages_range(inode_out->i_mapping,
				   ALIGN_DOWN(pos_out, PAGE_SIZE),
				   ALIGN(pos_out + outarg.size, PAGE_SIZE) - 1);

	file_update_time(file_out);
	fuse_write_update_attr(inode_out, pos_out + outarg.size, outarg.size);

	err = outarg.size;
out:
	if (is_unstable)
		clear_bit(FUSE_I_SIZE_UNSTABLE, &fi_out->state);

	inode_unlock(inode_out);
	file_accessed(file_in);

	fuse_flush_time_update(inode_out);

	return err;
}

static ssize_t fuse_copy_file_range(struct file *src_file, loff_t src_off,
				    struct file *dst_file, loff_t dst_off,
				    size_t len, unsigned int flags)
{
	ssize_t ret;

	ret = __fuse_copy_file_range(src_file, src_off, dst_file, dst_off,
				     len, flags);

	if (ret == -EOPNOTSUPP || ret == -EXDEV)
		ret = splice_copy_file_range(src_file, src_off, dst_file,
					     dst_off, len);
	return ret;
}

static const struct file_operations fuse_file_operations = {
	.llseek		= fuse_file_llseek,
	.read_iter	= fuse_file_read_iter,
	.write_iter	= fuse_file_write_iter,
	.mmap		= fuse_file_mmap,
	.open		= fuse_open,
	.flush		= fuse_flush,
	.release	= fuse_release,
	.fsync		= fuse_fsync,
	.lock		= fuse_file_lock,
	.get_unmapped_area = thp_get_unmapped_area,
	.flock		= fuse_file_flock,
	.splice_read	= fuse_splice_read,
	.splice_write	= fuse_splice_write,
	.unlocked_ioctl	= fuse_file_ioctl,
	.compat_ioctl	= fuse_file_compat_ioctl,
	.poll		= fuse_file_poll,
	.fallocate	= fuse_file_fallocate,
	.copy_file_range = fuse_copy_file_range,
};

static const struct address_space_operations fuse_file_aops  = {
	.read_folio	= fuse_read_folio,
	.readahead	= fuse_readahead,
	.writepages	= fuse_writepages,
	.launder_folio	= fuse_launder_folio,
	.dirty_folio	= filemap_dirty_folio,
	.migrate_folio	= filemap_migrate_folio,
	.bmap		= fuse_bmap,
	.direct_IO	= fuse_direct_IO,
	.write_begin	= fuse_write_begin,
	.write_end	= fuse_write_end,
};

void fuse_init_file_inode(struct inode *inode, unsigned int flags)
{
	struct fuse_inode *fi = get_fuse_inode(inode);

	inode->i_fop = &fuse_file_operations;
	inode->i_data.a_ops = &fuse_file_aops;

	INIT_LIST_HEAD(&fi->write_files);
	INIT_LIST_HEAD(&fi->queued_writes);
	fi->writectr = 0;
	fi->iocachectr = 0;
	init_waitqueue_head(&fi->page_waitq);
	init_waitqueue_head(&fi->direct_io_waitq);
	fi->writepages = RB_ROOT;

	if (IS_ENABLED(CONFIG_FUSE_DAX))
		fuse_dax_inode_init(inode, flags);
}<|MERGE_RESOLUTION|>--- conflicted
+++ resolved
@@ -1690,37 +1690,7 @@
 	struct inode *inode = file_inode(iocb->ki_filp);
 	struct fuse_io_priv io = FUSE_IO_PRIV_SYNC(iocb);
 	ssize_t res;
-<<<<<<< HEAD
-	bool exclusive_lock =
-		!(ff->open_flags & FOPEN_PARALLEL_DIRECT_WRITES) ||
-		get_fuse_conn(inode)->direct_io_allow_mmap ||
-		iocb->ki_flags & IOCB_APPEND ||
-		fuse_direct_write_extending_i_size(iocb, from);
-
-	/*
-	 * Take exclusive lock if
-	 * - Parallel direct writes are disabled - a user space decision
-	 * - Parallel direct writes are enabled and i_size is being extended.
-	 * - Shared mmap on direct_io file is supported (FUSE_DIRECT_IO_ALLOW_MMAP).
-	 *   This might not be needed at all, but needs further investigation.
-	 */
-	if (exclusive_lock)
-		inode_lock(inode);
-	else {
-		inode_lock_shared(inode);
-
-		/* A race with truncate might have come up as the decision for
-		 * the lock type was done without holding the lock, check again.
-		 */
-		if (fuse_direct_write_extending_i_size(iocb, from)) {
-			inode_unlock_shared(inode);
-			inode_lock(inode);
-			exclusive_lock = true;
-		}
-	}
-=======
 	bool exclusive;
->>>>>>> a6ad5510
 
 	fuse_dio_lock(iocb, from, &exclusive);
 	res = generic_write_checks(iocb, from);
@@ -1893,18 +1863,9 @@
 
 	/* After rb_erase() aux request list is private */
 	for (aux = wpa->next; aux; aux = next) {
-		struct backing_dev_info *bdi = inode_to_bdi(aux->inode);
-
 		next = aux->next;
 		aux->next = NULL;
-<<<<<<< HEAD
-
-		dec_wb_stat(&bdi->wb, WB_WRITEBACK);
-		dec_node_page_state(aux->ia.ap.pages[0], NR_WRITEBACK_TEMP);
-		wb_writeout_inc(&bdi->wb);
-=======
 		fuse_writepage_finish_stat(aux->inode, aux->ia.ap.pages[0]);
->>>>>>> a6ad5510
 		fuse_writepage_free(aux);
 	}
 
@@ -2641,8 +2602,6 @@
 			/* MAP_PRIVATE */
 			return generic_file_mmap(file, vma);
 		}
-<<<<<<< HEAD
-=======
 
 		/*
 		 * First mmap of direct_io file enters caching inode io mode.
@@ -2654,7 +2613,6 @@
 		rc = fuse_file_cached_io_open(inode, ff);
 		if (rc)
 			return rc;
->>>>>>> a6ad5510
 	}
 
 	if ((vma->vm_flags & VM_SHARED) && (vma->vm_flags & VM_MAYWRITE))
