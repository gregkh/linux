--- conflicted
+++ resolved
@@ -76,8 +76,6 @@
 	struct fuse_forget_link *forget;
 };
 
-<<<<<<< HEAD
-=======
 /** Container for data related to mapping to backing file */
 struct fuse_backing {
 	struct file *file;
@@ -88,7 +86,6 @@
 	struct rcu_head rcu;
 };
 
->>>>>>> a6ad5510
 /** FUSE inode */
 struct fuse_inode {
 	/** Inode data */
@@ -192,13 +189,10 @@
 #endif
 	/** Submount specific lookup tracking */
 	struct fuse_submount_lookup *submount_lookup;
-<<<<<<< HEAD
-=======
 #ifdef CONFIG_FUSE_PASSTHROUGH
 	/** Reference to backing file in passthrough mode */
 	struct fuse_backing *fb;
 #endif
->>>>>>> a6ad5510
 };
 
 /** FUSE inode state bits */
