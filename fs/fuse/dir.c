/*
  FUSE: Filesystem in Userspace
  Copyright (C) 2001-2008  Miklos Szeredi <miklos@szeredi.hu>

  This program can be distributed under the terms of the GNU GPL.
  See the file COPYING.
*/

#include "fuse_i.h"

#include <linux/pagemap.h>
#include <linux/file.h>
#include <linux/fs_context.h>
#include <linux/moduleparam.h>
#include <linux/sched.h>
#include <linux/namei.h>
#include <linux/slab.h>
#include <linux/xattr.h>
#include <linux/iversion.h>
#include <linux/posix_acl.h>
#include <linux/security.h>
#include <linux/types.h>
#include <linux/kernel.h>

static bool __read_mostly allow_sys_admin_access;
module_param(allow_sys_admin_access, bool, 0644);
MODULE_PARM_DESC(allow_sys_admin_access,
		 "Allow users with CAP_SYS_ADMIN in initial userns to bypass allow_other access check");

static void fuse_advise_use_readdirplus(struct inode *dir)
{
	struct fuse_inode *fi = get_fuse_inode(dir);

	set_bit(FUSE_I_ADVISE_RDPLUS, &fi->state);
}

#if BITS_PER_LONG >= 64
static inline void __fuse_dentry_settime(struct dentry *entry, u64 time)
{
	entry->d_fsdata = (void *) time;
}

static inline u64 fuse_dentry_time(const struct dentry *entry)
{
	return (u64)entry->d_fsdata;
}

#else
union fuse_dentry {
	u64 time;
	struct rcu_head rcu;
};

static inline void __fuse_dentry_settime(struct dentry *dentry, u64 time)
{
	((union fuse_dentry *) dentry->d_fsdata)->time = time;
}

static inline u64 fuse_dentry_time(const struct dentry *entry)
{
	return ((union fuse_dentry *) entry->d_fsdata)->time;
}
#endif

static void fuse_dentry_settime(struct dentry *dentry, u64 time)
{
	struct fuse_conn *fc = get_fuse_conn_super(dentry->d_sb);
	bool delete = !time && fc->delete_stale;
	/*
	 * Mess with DCACHE_OP_DELETE because dput() will be faster without it.
	 * Don't care about races, either way it's just an optimization
	 */
	if ((!delete && (dentry->d_flags & DCACHE_OP_DELETE)) ||
	    (delete && !(dentry->d_flags & DCACHE_OP_DELETE))) {
		spin_lock(&dentry->d_lock);
		if (!delete)
			dentry->d_flags &= ~DCACHE_OP_DELETE;
		else
			dentry->d_flags |= DCACHE_OP_DELETE;
		spin_unlock(&dentry->d_lock);
	}

	__fuse_dentry_settime(dentry, time);
}

/*
 * FUSE caches dentries and attributes with separate timeout.  The
 * time in jiffies until the dentry/attributes are valid is stored in
 * dentry->d_fsdata and fuse_inode->i_time respectively.
 */

/*
 * Calculate the time in jiffies until a dentry/attributes are valid
 */
u64 fuse_time_to_jiffies(u64 sec, u32 nsec)
{
	if (sec || nsec) {
		struct timespec64 ts = {
			sec,
			min_t(u32, nsec, NSEC_PER_SEC - 1)
		};

		return get_jiffies_64() + timespec64_to_jiffies(&ts);
	} else
		return 0;
}

/*
 * Set dentry and possibly attribute timeouts from the lookup/mk*
 * replies
 */
void fuse_change_entry_timeout(struct dentry *entry, struct fuse_entry_out *o)
{
	fuse_dentry_settime(entry,
		fuse_time_to_jiffies(o->entry_valid, o->entry_valid_nsec));
}

void fuse_invalidate_attr_mask(struct inode *inode, u32 mask)
{
	set_mask_bits(&get_fuse_inode(inode)->inval_mask, 0, mask);
}

/*
 * Mark the attributes as stale, so that at the next call to
 * ->getattr() they will be fetched from userspace
 */
void fuse_invalidate_attr(struct inode *inode)
{
	fuse_invalidate_attr_mask(inode, STATX_BASIC_STATS);
}

static void fuse_dir_changed(struct inode *dir)
{
	fuse_invalidate_attr(dir);
	inode_maybe_inc_iversion(dir, false);
}

/*
 * Mark the attributes as stale due to an atime change.  Avoid the invalidate if
 * atime is not used.
 */
void fuse_invalidate_atime(struct inode *inode)
{
	if (!IS_RDONLY(inode))
		fuse_invalidate_attr_mask(inode, STATX_ATIME);
}

/*
 * Just mark the entry as stale, so that a next attempt to look it up
 * will result in a new lookup call to userspace
 *
 * This is called when a dentry is about to become negative and the
 * timeout is unknown (unlink, rmdir, rename and in some cases
 * lookup)
 */
void fuse_invalidate_entry_cache(struct dentry *entry)
{
	fuse_dentry_settime(entry, 0);
}

/*
 * Same as fuse_invalidate_entry_cache(), but also try to remove the
 * dentry from the hash
 */
static void fuse_invalidate_entry(struct dentry *entry)
{
	d_invalidate(entry);
	fuse_invalidate_entry_cache(entry);
}

static void fuse_lookup_init(struct fuse_conn *fc, struct fuse_args *args,
			     u64 nodeid, const struct qstr *name,
			     struct fuse_entry_out *outarg)
{
	memset(outarg, 0, sizeof(struct fuse_entry_out));
	args->opcode = FUSE_LOOKUP;
	args->nodeid = nodeid;
	args->in_numargs = 3;
	fuse_set_zero_arg0(args);
	args->in_args[1].size = name->len;
	args->in_args[1].value = name->name;
	args->in_args[2].size = 1;
	args->in_args[2].value = "";
	args->out_numargs = 1;
	args->out_args[0].size = sizeof(struct fuse_entry_out);
	args->out_args[0].value = outarg;
}

/*
 * Check whether the dentry is still valid
 *
 * If the entry validity timeout has expired and the dentry is
 * positive, try to redo the lookup.  If the lookup results in a
 * different inode, then let the VFS invalidate the dentry and redo
 * the lookup once more.  If the lookup results in the same inode,
 * then refresh the attributes, timeouts and mark the dentry valid.
 */
static int fuse_dentry_revalidate(struct inode *dir, const struct qstr *name,
				  struct dentry *entry, unsigned int flags)
{
	struct inode *inode;
	struct fuse_mount *fm;
	struct fuse_inode *fi;
	int ret;

	inode = d_inode_rcu(entry);
	if (inode && fuse_is_bad(inode))
		goto invalid;
	else if (time_before64(fuse_dentry_time(entry), get_jiffies_64()) ||
		 (flags & (LOOKUP_EXCL | LOOKUP_REVAL | LOOKUP_RENAME_TARGET))) {
		struct fuse_entry_out outarg;
		FUSE_ARGS(args);
		struct fuse_forget_link *forget;
		u64 attr_version;

		/* For negative dentries, always do a fresh lookup */
		if (!inode)
			goto invalid;

		ret = -ECHILD;
		if (flags & LOOKUP_RCU)
			goto out;

		fm = get_fuse_mount(inode);

		forget = fuse_alloc_forget();
		ret = -ENOMEM;
		if (!forget)
			goto out;

		attr_version = fuse_get_attr_version(fm->fc);

		fuse_lookup_init(fm->fc, &args, get_node_id(dir),
				 name, &outarg);
		ret = fuse_simple_request(fm, &args);
		/* Zero nodeid is same as -ENOENT */
		if (!ret && !outarg.nodeid)
			ret = -ENOENT;
		if (!ret) {
			fi = get_fuse_inode(inode);
			if (outarg.nodeid != get_node_id(inode) ||
			    (bool) IS_AUTOMOUNT(inode) != (bool) (outarg.attr.flags & FUSE_ATTR_SUBMOUNT)) {
				fuse_queue_forget(fm->fc, forget,
						  outarg.nodeid, 1);
				goto invalid;
			}
			spin_lock(&fi->lock);
			fi->nlookup++;
			spin_unlock(&fi->lock);
		}
		kfree(forget);
		if (ret == -ENOMEM || ret == -EINTR)
			goto out;
		if (ret || fuse_invalid_attr(&outarg.attr) ||
		    fuse_stale_inode(inode, outarg.generation, &outarg.attr))
			goto invalid;

		forget_all_cached_acls(inode);
		fuse_change_attributes(inode, &outarg.attr, NULL,
				       ATTR_TIMEOUT(&outarg),
				       attr_version);
		fuse_change_entry_timeout(entry, &outarg);
	} else if (inode) {
		fi = get_fuse_inode(inode);
		if (flags & LOOKUP_RCU) {
			if (test_bit(FUSE_I_INIT_RDPLUS, &fi->state))
				return -ECHILD;
		} else if (test_and_clear_bit(FUSE_I_INIT_RDPLUS, &fi->state)) {
			fuse_advise_use_readdirplus(dir);
		}
	}
	ret = 1;
out:
	return ret;

invalid:
	ret = 0;
	goto out;
}

#if BITS_PER_LONG < 64
static int fuse_dentry_init(struct dentry *dentry)
{
	dentry->d_fsdata = kzalloc(sizeof(union fuse_dentry),
				   GFP_KERNEL_ACCOUNT | __GFP_RECLAIMABLE);

	return dentry->d_fsdata ? 0 : -ENOMEM;
}
static void fuse_dentry_release(struct dentry *dentry)
{
	union fuse_dentry *fd = dentry->d_fsdata;

	kfree_rcu(fd, rcu);
}
#endif

static int fuse_dentry_delete(const struct dentry *dentry)
{
	return time_before64(fuse_dentry_time(dentry), get_jiffies_64());
}

/*
 * Create a fuse_mount object with a new superblock (with path->dentry
 * as the root), and return that mount so it can be auto-mounted on
 * @path.
 */
static struct vfsmount *fuse_dentry_automount(struct path *path)
{
	struct fs_context *fsc;
	struct vfsmount *mnt;
	struct fuse_inode *mp_fi = get_fuse_inode(d_inode(path->dentry));

	fsc = fs_context_for_submount(path->mnt->mnt_sb->s_type, path->dentry);
	if (IS_ERR(fsc))
		return ERR_CAST(fsc);

	/* Pass the FUSE inode of the mount for fuse_get_tree_submount() */
	fsc->fs_private = mp_fi;

	/* Create the submount */
	mnt = fc_mount(fsc);
	if (!IS_ERR(mnt))
		mntget(mnt);

	put_fs_context(fsc);
	return mnt;
}

const struct dentry_operations fuse_dentry_operations = {
	.d_revalidate	= fuse_dentry_revalidate,
	.d_delete	= fuse_dentry_delete,
#if BITS_PER_LONG < 64
	.d_init		= fuse_dentry_init,
	.d_release	= fuse_dentry_release,
#endif
	.d_automount	= fuse_dentry_automount,
};

const struct dentry_operations fuse_root_dentry_operations = {
#if BITS_PER_LONG < 64
	.d_init		= fuse_dentry_init,
	.d_release	= fuse_dentry_release,
#endif
};

int fuse_valid_type(int m)
{
	return S_ISREG(m) || S_ISDIR(m) || S_ISLNK(m) || S_ISCHR(m) ||
		S_ISBLK(m) || S_ISFIFO(m) || S_ISSOCK(m);
}

static bool fuse_valid_size(u64 size)
{
	return size <= LLONG_MAX;
}

bool fuse_invalid_attr(struct fuse_attr *attr)
{
	return !fuse_valid_type(attr->mode) || !fuse_valid_size(attr->size);
}

int fuse_lookup_name(struct super_block *sb, u64 nodeid, const struct qstr *name,
		     struct fuse_entry_out *outarg, struct inode **inode)
{
	struct fuse_mount *fm = get_fuse_mount_super(sb);
	FUSE_ARGS(args);
	struct fuse_forget_link *forget;
	u64 attr_version, evict_ctr;
	int err;

	*inode = NULL;
	err = -ENAMETOOLONG;
	if (name->len > fm->fc->name_max)
		goto out;


	forget = fuse_alloc_forget();
	err = -ENOMEM;
	if (!forget)
		goto out;

	attr_version = fuse_get_attr_version(fm->fc);
	evict_ctr = fuse_get_evict_ctr(fm->fc);

	fuse_lookup_init(fm->fc, &args, nodeid, name, outarg);
	err = fuse_simple_request(fm, &args);
	/* Zero nodeid is same as -ENOENT, but with valid timeout */
	if (err || !outarg->nodeid)
		goto out_put_forget;

	err = -EIO;
	if (fuse_invalid_attr(&outarg->attr))
		goto out_put_forget;
	if (outarg->nodeid == FUSE_ROOT_ID && outarg->generation != 0) {
		pr_warn_once("root generation should be zero\n");
		outarg->generation = 0;
	}

	*inode = fuse_iget(sb, outarg->nodeid, outarg->generation,
			   &outarg->attr, ATTR_TIMEOUT(outarg),
			   attr_version, evict_ctr);
	err = -ENOMEM;
	if (!*inode) {
		fuse_queue_forget(fm->fc, forget, outarg->nodeid, 1);
		goto out;
	}
	err = 0;

 out_put_forget:
	kfree(forget);
 out:
	return err;
}

static struct dentry *fuse_lookup(struct inode *dir, struct dentry *entry,
				  unsigned int flags)
{
	int err;
	struct fuse_entry_out outarg;
	struct inode *inode;
	struct dentry *newent;
	bool outarg_valid = true;
	bool locked;

	if (fuse_is_bad(dir))
		return ERR_PTR(-EIO);

	locked = fuse_lock_inode(dir);
	err = fuse_lookup_name(dir->i_sb, get_node_id(dir), &entry->d_name,
			       &outarg, &inode);
	fuse_unlock_inode(dir, locked);
	if (err == -ENOENT) {
		outarg_valid = false;
		err = 0;
	}
	if (err)
		goto out_err;

	err = -EIO;
	if (inode && get_node_id(inode) == FUSE_ROOT_ID)
		goto out_iput;

	newent = d_splice_alias(inode, entry);
	err = PTR_ERR(newent);
	if (IS_ERR(newent))
		goto out_err;

	entry = newent ? newent : entry;
	if (outarg_valid)
		fuse_change_entry_timeout(entry, &outarg);
	else
		fuse_invalidate_entry_cache(entry);

	if (inode)
		fuse_advise_use_readdirplus(dir);
	return newent;

 out_iput:
	iput(inode);
 out_err:
	return ERR_PTR(err);
}

static int get_security_context(struct dentry *entry, umode_t mode,
				struct fuse_in_arg *ext)
{
	struct fuse_secctx *fctx;
	struct fuse_secctx_header *header;
	struct lsm_context lsmctx = { };
	void *ptr;
	u32 total_len = sizeof(*header);
	int err, nr_ctx = 0;
	const char *name = NULL;
	size_t namelen;

	err = security_dentry_init_security(entry, mode, &entry->d_name,
					    &name, &lsmctx);

	/* If no LSM is supporting this security hook ignore error */
	if (err && err != -EOPNOTSUPP)
		goto out_err;

	if (lsmctx.len) {
		nr_ctx = 1;
		namelen = strlen(name) + 1;
		err = -EIO;
		if (WARN_ON(namelen > XATTR_NAME_MAX + 1 ||
		    lsmctx.len > S32_MAX))
			goto out_err;
		total_len += FUSE_REC_ALIGN(sizeof(*fctx) + namelen +
					    lsmctx.len);
	}

	err = -ENOMEM;
	header = ptr = kzalloc(total_len, GFP_KERNEL);
	if (!ptr)
		goto out_err;

	header->nr_secctx = nr_ctx;
	header->size = total_len;
	ptr += sizeof(*header);
	if (nr_ctx) {
		fctx = ptr;
		fctx->size = lsmctx.len;
		ptr += sizeof(*fctx);

		strcpy(ptr, name);
		ptr += namelen;

		memcpy(ptr, lsmctx.context, lsmctx.len);
	}
	ext->size = total_len;
	ext->value = header;
	err = 0;
out_err:
	if (nr_ctx)
		security_release_secctx(&lsmctx);
	return err;
}

static void *extend_arg(struct fuse_in_arg *buf, u32 bytes)
{
	void *p;
	u32 newlen = buf->size + bytes;

	p = krealloc(buf->value, newlen, GFP_KERNEL);
	if (!p) {
		kfree(buf->value);
		buf->size = 0;
		buf->value = NULL;
		return NULL;
	}

	memset(p + buf->size, 0, bytes);
	buf->value = p;
	buf->size = newlen;

	return p + newlen - bytes;
}

static u32 fuse_ext_size(size_t size)
{
	return FUSE_REC_ALIGN(sizeof(struct fuse_ext_header) + size);
}

/*
 * This adds just a single supplementary group that matches the parent's group.
 */
static int get_create_supp_group(struct mnt_idmap *idmap,
				 struct inode *dir,
				 struct fuse_in_arg *ext)
{
	struct fuse_conn *fc = get_fuse_conn(dir);
	struct fuse_ext_header *xh;
	struct fuse_supp_groups *sg;
	kgid_t kgid = dir->i_gid;
	vfsgid_t vfsgid = make_vfsgid(idmap, fc->user_ns, kgid);
	gid_t parent_gid = from_kgid(fc->user_ns, kgid);

	u32 sg_len = fuse_ext_size(sizeof(*sg) + sizeof(sg->groups[0]));

	if (parent_gid == (gid_t) -1 || vfsgid_eq_kgid(vfsgid, current_fsgid()) ||
	    !vfsgid_in_group_p(vfsgid))
		return 0;

	xh = extend_arg(ext, sg_len);
	if (!xh)
		return -ENOMEM;

	xh->size = sg_len;
	xh->type = FUSE_EXT_GROUPS;

	sg = (struct fuse_supp_groups *) &xh[1];
	sg->nr_groups = 1;
	sg->groups[0] = parent_gid;

	return 0;
}

static int get_create_ext(struct mnt_idmap *idmap,
			  struct fuse_args *args,
			  struct inode *dir, struct dentry *dentry,
			  umode_t mode)
{
	struct fuse_conn *fc = get_fuse_conn_super(dentry->d_sb);
	struct fuse_in_arg ext = { .size = 0, .value = NULL };
	int err = 0;

	if (fc->init_security)
		err = get_security_context(dentry, mode, &ext);
	if (!err && fc->create_supp_group)
		err = get_create_supp_group(idmap, dir, &ext);

	if (!err && ext.size) {
		WARN_ON(args->in_numargs >= ARRAY_SIZE(args->in_args));
		args->is_ext = true;
		args->ext_idx = args->in_numargs++;
		args->in_args[args->ext_idx] = ext;
	} else {
		kfree(ext.value);
	}

	return err;
}

static void free_ext_value(struct fuse_args *args)
{
	if (args->is_ext)
		kfree(args->in_args[args->ext_idx].value);
}

/*
 * Atomic create+open operation
 *
 * If the filesystem doesn't support this, then fall back to separate
 * 'mknod' + 'open' requests.
 */
static int fuse_create_open(struct mnt_idmap *idmap, struct inode *dir,
			    struct dentry *entry, struct file *file,
			    unsigned int flags, umode_t mode, u32 opcode)
{
	int err;
	struct inode *inode;
	struct fuse_mount *fm = get_fuse_mount(dir);
	FUSE_ARGS(args);
	struct fuse_forget_link *forget;
	struct fuse_create_in inarg;
	struct fuse_open_out *outopenp;
	struct fuse_entry_out outentry;
	struct fuse_inode *fi;
	struct fuse_file *ff;
	bool trunc = flags & O_TRUNC;

	/* Userspace expects S_IFREG in create mode */
	BUG_ON((mode & S_IFMT) != S_IFREG);

	forget = fuse_alloc_forget();
	err = -ENOMEM;
	if (!forget)
		goto out_err;

	err = -ENOMEM;
	ff = fuse_file_alloc(fm, true);
	if (!ff)
		goto out_put_forget_req;

	if (!fm->fc->dont_mask)
		mode &= ~current_umask();

	flags &= ~O_NOCTTY;
	memset(&inarg, 0, sizeof(inarg));
	memset(&outentry, 0, sizeof(outentry));
	inarg.flags = flags;
	inarg.mode = mode;
	inarg.umask = current_umask();

	if (fm->fc->handle_killpriv_v2 && trunc &&
	    !(flags & O_EXCL) && !capable(CAP_FSETID)) {
		inarg.open_flags |= FUSE_OPEN_KILL_SUIDGID;
	}

	args.opcode = opcode;
	args.nodeid = get_node_id(dir);
	args.in_numargs = 2;
	args.in_args[0].size = sizeof(inarg);
	args.in_args[0].value = &inarg;
	args.in_args[1].size = entry->d_name.len + 1;
	args.in_args[1].value = entry->d_name.name;
	args.out_numargs = 2;
	args.out_args[0].size = sizeof(outentry);
	args.out_args[0].value = &outentry;
	/* Store outarg for fuse_finish_open() */
	outopenp = &ff->args->open_outarg;
	args.out_args[1].size = sizeof(*outopenp);
	args.out_args[1].value = outopenp;

	err = get_create_ext(idmap, &args, dir, entry, mode);
	if (err)
		goto out_free_ff;

	err = fuse_simple_idmap_request(idmap, fm, &args);
	free_ext_value(&args);
	if (err)
		goto out_free_ff;

	err = -EIO;
	if (!S_ISREG(outentry.attr.mode) || invalid_nodeid(outentry.nodeid) ||
	    fuse_invalid_attr(&outentry.attr))
		goto out_free_ff;

	ff->fh = outopenp->fh;
	ff->nodeid = outentry.nodeid;
	ff->open_flags = outopenp->open_flags;
	inode = fuse_iget(dir->i_sb, outentry.nodeid, outentry.generation,
			  &outentry.attr, ATTR_TIMEOUT(&outentry), 0, 0);
	if (!inode) {
		flags &= ~(O_CREAT | O_EXCL | O_TRUNC);
		fuse_sync_release(NULL, ff, flags);
		fuse_queue_forget(fm->fc, forget, outentry.nodeid, 1);
		err = -ENOMEM;
		goto out_err;
	}
	kfree(forget);
	d_instantiate(entry, inode);
	fuse_change_entry_timeout(entry, &outentry);
	fuse_dir_changed(dir);
	err = generic_file_open(inode, file);
	if (!err) {
		file->private_data = ff;
		err = finish_open(file, entry, fuse_finish_open);
	}
	if (err) {
		fi = get_fuse_inode(inode);
		fuse_sync_release(fi, ff, flags);
	} else {
		if (fm->fc->atomic_o_trunc && trunc)
			truncate_pagecache(inode, 0);
		else if (!(ff->open_flags & FOPEN_KEEP_CACHE))
			invalidate_inode_pages2(inode->i_mapping);
	}
	return err;

out_free_ff:
	fuse_file_free(ff);
out_put_forget_req:
	kfree(forget);
out_err:
	return err;
}

static int fuse_mknod(struct mnt_idmap *, struct inode *, struct dentry *,
		      umode_t, dev_t);
static int fuse_atomic_open(struct inode *dir, struct dentry *entry,
			    struct file *file, unsigned flags,
			    umode_t mode)
{
	int err;
	struct mnt_idmap *idmap = file_mnt_idmap(file);
	struct fuse_conn *fc = get_fuse_conn(dir);
	struct dentry *res = NULL;

	if (fuse_is_bad(dir))
		return -EIO;

	if (d_in_lookup(entry)) {
		res = fuse_lookup(dir, entry, 0);
		if (IS_ERR(res))
			return PTR_ERR(res);

		if (res)
			entry = res;
	}

	if (!(flags & O_CREAT) || d_really_is_positive(entry))
		goto no_open;

	/* Only creates */
	file->f_mode |= FMODE_CREATED;

	if (fc->no_create)
		goto mknod;

	err = fuse_create_open(idmap, dir, entry, file, flags, mode, FUSE_CREATE);
	if (err == -ENOSYS) {
		fc->no_create = 1;
		goto mknod;
	} else if (err == -EEXIST)
		fuse_invalidate_entry(entry);
out_dput:
	dput(res);
	return err;

mknod:
	err = fuse_mknod(idmap, dir, entry, mode, 0);
	if (err)
		goto out_dput;
no_open:
	return finish_no_open(file, res);
}

/*
 * Code shared between mknod, mkdir, symlink and link
 */
static struct dentry *create_new_entry(struct mnt_idmap *idmap, struct fuse_mount *fm,
				       struct fuse_args *args, struct inode *dir,
				       struct dentry *entry, umode_t mode)
{
	struct fuse_entry_out outarg;
	struct inode *inode;
	struct dentry *d;
	int err;
	struct fuse_forget_link *forget;

	if (fuse_is_bad(dir))
		return ERR_PTR(-EIO);

	forget = fuse_alloc_forget();
	if (!forget)
		return ERR_PTR(-ENOMEM);

	memset(&outarg, 0, sizeof(outarg));
	args->nodeid = get_node_id(dir);
	args->out_numargs = 1;
	args->out_args[0].size = sizeof(outarg);
	args->out_args[0].value = &outarg;

	if (args->opcode != FUSE_LINK) {
		err = get_create_ext(idmap, args, dir, entry, mode);
		if (err)
			goto out_put_forget_req;
	}

	err = fuse_simple_idmap_request(idmap, fm, args);
	free_ext_value(args);
	if (err)
		goto out_put_forget_req;

	err = -EIO;
	if (invalid_nodeid(outarg.nodeid) || fuse_invalid_attr(&outarg.attr))
		goto out_put_forget_req;

	if ((outarg.attr.mode ^ mode) & S_IFMT)
		goto out_put_forget_req;

	inode = fuse_iget(dir->i_sb, outarg.nodeid, outarg.generation,
			  &outarg.attr, ATTR_TIMEOUT(&outarg), 0, 0);
	if (!inode) {
		fuse_queue_forget(fm->fc, forget, outarg.nodeid, 1);
		return ERR_PTR(-ENOMEM);
	}
	kfree(forget);

	d_drop(entry);
	d = d_splice_alias(inode, entry);
	if (IS_ERR(d))
		return d;

	if (d)
		fuse_change_entry_timeout(d, &outarg);
	else
		fuse_change_entry_timeout(entry, &outarg);
	fuse_dir_changed(dir);
	return d;

 out_put_forget_req:
	if (err == -EEXIST)
		fuse_invalidate_entry(entry);
	kfree(forget);
	return ERR_PTR(err);
}

static int create_new_nondir(struct mnt_idmap *idmap, struct fuse_mount *fm,
			     struct fuse_args *args, struct inode *dir,
			     struct dentry *entry, umode_t mode)
{
	/*
	 * Note that when creating anything other than a directory we
	 * can be sure create_new_entry() will NOT return an alternate
	 * dentry as d_splice_alias() only returns an alternate dentry
	 * for directories.  So we don't need to check for that case
	 * when passing back the result.
	 */
	WARN_ON_ONCE(S_ISDIR(mode));

	return PTR_ERR(create_new_entry(idmap, fm, args, dir, entry, mode));
}

static int fuse_mknod(struct mnt_idmap *idmap, struct inode *dir,
		      struct dentry *entry, umode_t mode, dev_t rdev)
{
	struct fuse_mknod_in inarg;
	struct fuse_mount *fm = get_fuse_mount(dir);
	FUSE_ARGS(args);

	if (!fm->fc->dont_mask)
		mode &= ~current_umask();

	memset(&inarg, 0, sizeof(inarg));
	inarg.mode = mode;
	inarg.rdev = new_encode_dev(rdev);
	inarg.umask = current_umask();
	args.opcode = FUSE_MKNOD;
	args.in_numargs = 2;
	args.in_args[0].size = sizeof(inarg);
	args.in_args[0].value = &inarg;
	args.in_args[1].size = entry->d_name.len + 1;
	args.in_args[1].value = entry->d_name.name;
	return create_new_nondir(idmap, fm, &args, dir, entry, mode);
}

static int fuse_create(struct mnt_idmap *idmap, struct inode *dir,
		       struct dentry *entry, umode_t mode, bool excl)
{
	return fuse_mknod(idmap, dir, entry, mode, 0);
}

static int fuse_tmpfile(struct mnt_idmap *idmap, struct inode *dir,
			struct file *file, umode_t mode)
{
	struct fuse_conn *fc = get_fuse_conn(dir);
	int err;

	if (fc->no_tmpfile)
		return -EOPNOTSUPP;

	err = fuse_create_open(idmap, dir, file->f_path.dentry, file,
			       file->f_flags, mode, FUSE_TMPFILE);
	if (err == -ENOSYS) {
		fc->no_tmpfile = 1;
		err = -EOPNOTSUPP;
	}
	return err;
}

static struct dentry *fuse_mkdir(struct mnt_idmap *idmap, struct inode *dir,
				 struct dentry *entry, umode_t mode)
{
	struct fuse_mkdir_in inarg;
	struct fuse_mount *fm = get_fuse_mount(dir);
	FUSE_ARGS(args);

	if (!fm->fc->dont_mask)
		mode &= ~current_umask();

	memset(&inarg, 0, sizeof(inarg));
	inarg.mode = mode;
	inarg.umask = current_umask();
	args.opcode = FUSE_MKDIR;
	args.in_numargs = 2;
	args.in_args[0].size = sizeof(inarg);
	args.in_args[0].value = &inarg;
	args.in_args[1].size = entry->d_name.len + 1;
	args.in_args[1].value = entry->d_name.name;
	return create_new_entry(idmap, fm, &args, dir, entry, S_IFDIR);
}

static int fuse_symlink(struct mnt_idmap *idmap, struct inode *dir,
			struct dentry *entry, const char *link)
{
	struct fuse_mount *fm = get_fuse_mount(dir);
	unsigned len = strlen(link) + 1;
	FUSE_ARGS(args);

	args.opcode = FUSE_SYMLINK;
	args.in_numargs = 3;
	fuse_set_zero_arg0(&args);
	args.in_args[1].size = entry->d_name.len + 1;
	args.in_args[1].value = entry->d_name.name;
	args.in_args[2].size = len;
	args.in_args[2].value = link;
	return create_new_nondir(idmap, fm, &args, dir, entry, S_IFLNK);
}

void fuse_flush_time_update(struct inode *inode)
{
	int err = sync_inode_metadata(inode, 1);

	mapping_set_error(inode->i_mapping, err);
}

static void fuse_update_ctime_in_cache(struct inode *inode)
{
	if (!IS_NOCMTIME(inode)) {
		inode_set_ctime_current(inode);
		mark_inode_dirty_sync(inode);
		fuse_flush_time_update(inode);
	}
}

void fuse_update_ctime(struct inode *inode)
{
	fuse_invalidate_attr_mask(inode, STATX_CTIME);
	fuse_update_ctime_in_cache(inode);
}

static void fuse_entry_unlinked(struct dentry *entry)
{
	struct inode *inode = d_inode(entry);
	struct fuse_conn *fc = get_fuse_conn(inode);
	struct fuse_inode *fi = get_fuse_inode(inode);

	spin_lock(&fi->lock);
	fi->attr_version = atomic64_inc_return(&fc->attr_version);
	/*
	 * If i_nlink == 0 then unlink doesn't make sense, yet this can
	 * happen if userspace filesystem is careless.  It would be
	 * difficult to enforce correct nlink usage so just ignore this
	 * condition here
	 */
	if (S_ISDIR(inode->i_mode))
		clear_nlink(inode);
	else if (inode->i_nlink > 0)
		drop_nlink(inode);
	spin_unlock(&fi->lock);
	fuse_invalidate_entry_cache(entry);
	fuse_update_ctime(inode);
}

static int fuse_unlink(struct inode *dir, struct dentry *entry)
{
	int err;
	struct fuse_mount *fm = get_fuse_mount(dir);
	FUSE_ARGS(args);

	if (fuse_is_bad(dir))
		return -EIO;

	args.opcode = FUSE_UNLINK;
	args.nodeid = get_node_id(dir);
	args.in_numargs = 2;
	fuse_set_zero_arg0(&args);
	args.in_args[1].size = entry->d_name.len + 1;
	args.in_args[1].value = entry->d_name.name;
	err = fuse_simple_request(fm, &args);
	if (!err) {
		fuse_dir_changed(dir);
		fuse_entry_unlinked(entry);
	} else if (err == -EINTR || err == -ENOENT)
		fuse_invalidate_entry(entry);
	return err;
}

static int fuse_rmdir(struct inode *dir, struct dentry *entry)
{
	int err;
	struct fuse_mount *fm = get_fuse_mount(dir);
	FUSE_ARGS(args);

	if (fuse_is_bad(dir))
		return -EIO;

	args.opcode = FUSE_RMDIR;
	args.nodeid = get_node_id(dir);
	args.in_numargs = 2;
	fuse_set_zero_arg0(&args);
	args.in_args[1].size = entry->d_name.len + 1;
	args.in_args[1].value = entry->d_name.name;
	err = fuse_simple_request(fm, &args);
	if (!err) {
		fuse_dir_changed(dir);
		fuse_entry_unlinked(entry);
	} else if (err == -EINTR || err == -ENOENT)
		fuse_invalidate_entry(entry);
	return err;
}

static int fuse_rename_common(struct mnt_idmap *idmap, struct inode *olddir, struct dentry *oldent,
			      struct inode *newdir, struct dentry *newent,
			      unsigned int flags, int opcode, size_t argsize)
{
	int err;
	struct fuse_rename2_in inarg;
	struct fuse_mount *fm = get_fuse_mount(olddir);
	FUSE_ARGS(args);

	memset(&inarg, 0, argsize);
	inarg.newdir = get_node_id(newdir);
	inarg.flags = flags;
	args.opcode = opcode;
	args.nodeid = get_node_id(olddir);
	args.in_numargs = 3;
	args.in_args[0].size = argsize;
	args.in_args[0].value = &inarg;
	args.in_args[1].size = oldent->d_name.len + 1;
	args.in_args[1].value = oldent->d_name.name;
	args.in_args[2].size = newent->d_name.len + 1;
	args.in_args[2].value = newent->d_name.name;
	err = fuse_simple_idmap_request(idmap, fm, &args);
	if (!err) {
		/* ctime changes */
		fuse_update_ctime(d_inode(oldent));

		if (flags & RENAME_EXCHANGE)
			fuse_update_ctime(d_inode(newent));

		fuse_dir_changed(olddir);
		if (olddir != newdir)
			fuse_dir_changed(newdir);

		/* newent will end up negative */
		if (!(flags & RENAME_EXCHANGE) && d_really_is_positive(newent))
			fuse_entry_unlinked(newent);
	} else if (err == -EINTR || err == -ENOENT) {
		/* If request was interrupted, DEITY only knows if the
		   rename actually took place.  If the invalidation
		   fails (e.g. some process has CWD under the renamed
		   directory), then there can be inconsistency between
		   the dcache and the real filesystem.  Tough luck. */
		fuse_invalidate_entry(oldent);
		if (d_really_is_positive(newent))
			fuse_invalidate_entry(newent);
	}

	return err;
}

static int fuse_rename2(struct mnt_idmap *idmap, struct inode *olddir,
			struct dentry *oldent, struct inode *newdir,
			struct dentry *newent, unsigned int flags)
{
	struct fuse_conn *fc = get_fuse_conn(olddir);
	int err;

	if (fuse_is_bad(olddir))
		return -EIO;

	if (flags & ~(RENAME_NOREPLACE | RENAME_EXCHANGE | RENAME_WHITEOUT))
		return -EINVAL;

	if (flags) {
		if (fc->no_rename2 || fc->minor < 23)
			return -EINVAL;

		err = fuse_rename_common((flags & RENAME_WHITEOUT) ? idmap : &invalid_mnt_idmap,
					 olddir, oldent, newdir, newent, flags,
					 FUSE_RENAME2,
					 sizeof(struct fuse_rename2_in));
		if (err == -ENOSYS) {
			fc->no_rename2 = 1;
			err = -EINVAL;
		}
	} else {
		err = fuse_rename_common(&invalid_mnt_idmap, olddir, oldent, newdir, newent, 0,
					 FUSE_RENAME,
					 sizeof(struct fuse_rename_in));
	}

	return err;
}

static int fuse_link(struct dentry *entry, struct inode *newdir,
		     struct dentry *newent)
{
	int err;
	struct fuse_link_in inarg;
	struct inode *inode = d_inode(entry);
	struct fuse_mount *fm = get_fuse_mount(inode);
	FUSE_ARGS(args);

	if (fm->fc->no_link)
		goto out;

	memset(&inarg, 0, sizeof(inarg));
	inarg.oldnodeid = get_node_id(inode);
	args.opcode = FUSE_LINK;
	args.in_numargs = 2;
	args.in_args[0].size = sizeof(inarg);
	args.in_args[0].value = &inarg;
	args.in_args[1].size = newent->d_name.len + 1;
	args.in_args[1].value = newent->d_name.name;
	err = create_new_nondir(&invalid_mnt_idmap, fm, &args, newdir, newent, inode->i_mode);
	if (!err)
		fuse_update_ctime_in_cache(inode);
	else if (err == -EINTR)
		fuse_invalidate_attr(inode);

	if (err == -ENOSYS)
<<<<<<< HEAD
		err = -EPERM;
=======
		fm->fc->no_link = 1;
out:
	if (fm->fc->no_link)
		return -EPERM;

>>>>>>> fc85704c
	return err;
}

static void fuse_fillattr(struct mnt_idmap *idmap, struct inode *inode,
			  struct fuse_attr *attr, struct kstat *stat)
{
	unsigned int blkbits;
	struct fuse_conn *fc = get_fuse_conn(inode);
	vfsuid_t vfsuid = make_vfsuid(idmap, fc->user_ns,
				      make_kuid(fc->user_ns, attr->uid));
	vfsgid_t vfsgid = make_vfsgid(idmap, fc->user_ns,
				      make_kgid(fc->user_ns, attr->gid));

	stat->dev = inode->i_sb->s_dev;
	stat->ino = attr->ino;
	stat->mode = (inode->i_mode & S_IFMT) | (attr->mode & 07777);
	stat->nlink = attr->nlink;
	stat->uid = vfsuid_into_kuid(vfsuid);
	stat->gid = vfsgid_into_kgid(vfsgid);
	stat->rdev = inode->i_rdev;
	stat->atime.tv_sec = attr->atime;
	stat->atime.tv_nsec = attr->atimensec;
	stat->mtime.tv_sec = attr->mtime;
	stat->mtime.tv_nsec = attr->mtimensec;
	stat->ctime.tv_sec = attr->ctime;
	stat->ctime.tv_nsec = attr->ctimensec;
	stat->size = attr->size;
	stat->blocks = attr->blocks;

	if (attr->blksize != 0)
		blkbits = ilog2(attr->blksize);
	else
		blkbits = inode->i_sb->s_blocksize_bits;

	stat->blksize = 1 << blkbits;
}

static void fuse_statx_to_attr(struct fuse_statx *sx, struct fuse_attr *attr)
{
	memset(attr, 0, sizeof(*attr));
	attr->ino = sx->ino;
	attr->size = sx->size;
	attr->blocks = sx->blocks;
	attr->atime = sx->atime.tv_sec;
	attr->mtime = sx->mtime.tv_sec;
	attr->ctime = sx->ctime.tv_sec;
	attr->atimensec = sx->atime.tv_nsec;
	attr->mtimensec = sx->mtime.tv_nsec;
	attr->ctimensec = sx->ctime.tv_nsec;
	attr->mode = sx->mode;
	attr->nlink = sx->nlink;
	attr->uid = sx->uid;
	attr->gid = sx->gid;
	attr->rdev = new_encode_dev(MKDEV(sx->rdev_major, sx->rdev_minor));
	attr->blksize = sx->blksize;
}

static int fuse_do_statx(struct mnt_idmap *idmap, struct inode *inode,
			 struct file *file, struct kstat *stat)
{
	int err;
	struct fuse_attr attr;
	struct fuse_statx *sx;
	struct fuse_statx_in inarg;
	struct fuse_statx_out outarg;
	struct fuse_mount *fm = get_fuse_mount(inode);
	u64 attr_version = fuse_get_attr_version(fm->fc);
	FUSE_ARGS(args);

	memset(&inarg, 0, sizeof(inarg));
	memset(&outarg, 0, sizeof(outarg));
	/* Directories have separate file-handle space */
	if (file && S_ISREG(inode->i_mode)) {
		struct fuse_file *ff = file->private_data;

		inarg.getattr_flags |= FUSE_GETATTR_FH;
		inarg.fh = ff->fh;
	}
	/* For now leave sync hints as the default, request all stats. */
	inarg.sx_flags = 0;
	inarg.sx_mask = STATX_BASIC_STATS | STATX_BTIME;
	args.opcode = FUSE_STATX;
	args.nodeid = get_node_id(inode);
	args.in_numargs = 1;
	args.in_args[0].size = sizeof(inarg);
	args.in_args[0].value = &inarg;
	args.out_numargs = 1;
	args.out_args[0].size = sizeof(outarg);
	args.out_args[0].value = &outarg;
	err = fuse_simple_request(fm, &args);
	if (err)
		return err;

	sx = &outarg.stat;
	if (((sx->mask & STATX_SIZE) && !fuse_valid_size(sx->size)) ||
	    ((sx->mask & STATX_TYPE) && (!fuse_valid_type(sx->mode) ||
					 inode_wrong_type(inode, sx->mode)))) {
		fuse_make_bad(inode);
		return -EIO;
	}

	fuse_statx_to_attr(&outarg.stat, &attr);
	if ((sx->mask & STATX_BASIC_STATS) == STATX_BASIC_STATS) {
		fuse_change_attributes(inode, &attr, &outarg.stat,
				       ATTR_TIMEOUT(&outarg), attr_version);
	}

	if (stat) {
		stat->result_mask = sx->mask & (STATX_BASIC_STATS | STATX_BTIME);
		stat->btime.tv_sec = sx->btime.tv_sec;
		stat->btime.tv_nsec = min_t(u32, sx->btime.tv_nsec, NSEC_PER_SEC - 1);
		fuse_fillattr(idmap, inode, &attr, stat);
		stat->result_mask |= STATX_TYPE;
	}

	return 0;
}

static int fuse_do_getattr(struct mnt_idmap *idmap, struct inode *inode,
			   struct kstat *stat, struct file *file)
{
	int err;
	struct fuse_getattr_in inarg;
	struct fuse_attr_out outarg;
	struct fuse_mount *fm = get_fuse_mount(inode);
	FUSE_ARGS(args);
	u64 attr_version;

	attr_version = fuse_get_attr_version(fm->fc);

	memset(&inarg, 0, sizeof(inarg));
	memset(&outarg, 0, sizeof(outarg));
	/* Directories have separate file-handle space */
	if (file && S_ISREG(inode->i_mode)) {
		struct fuse_file *ff = file->private_data;

		inarg.getattr_flags |= FUSE_GETATTR_FH;
		inarg.fh = ff->fh;
	}
	args.opcode = FUSE_GETATTR;
	args.nodeid = get_node_id(inode);
	args.in_numargs = 1;
	args.in_args[0].size = sizeof(inarg);
	args.in_args[0].value = &inarg;
	args.out_numargs = 1;
	args.out_args[0].size = sizeof(outarg);
	args.out_args[0].value = &outarg;
	err = fuse_simple_request(fm, &args);
	if (!err) {
		if (fuse_invalid_attr(&outarg.attr) ||
		    inode_wrong_type(inode, outarg.attr.mode)) {
			fuse_make_bad(inode);
			err = -EIO;
		} else {
			fuse_change_attributes(inode, &outarg.attr, NULL,
					       ATTR_TIMEOUT(&outarg),
					       attr_version);
			if (stat)
				fuse_fillattr(idmap, inode, &outarg.attr, stat);
		}
	}
	return err;
}

static int fuse_update_get_attr(struct mnt_idmap *idmap, struct inode *inode,
				struct file *file, struct kstat *stat,
				u32 request_mask, unsigned int flags)
{
	struct fuse_inode *fi = get_fuse_inode(inode);
	struct fuse_conn *fc = get_fuse_conn(inode);
	int err = 0;
	bool sync;
	u32 inval_mask = READ_ONCE(fi->inval_mask);
	u32 cache_mask = fuse_get_cache_mask(inode);


	/* FUSE only supports basic stats and possibly btime */
	request_mask &= STATX_BASIC_STATS | STATX_BTIME;
retry:
	if (fc->no_statx)
		request_mask &= STATX_BASIC_STATS;

	if (!request_mask)
		sync = false;
	else if (flags & AT_STATX_FORCE_SYNC)
		sync = true;
	else if (flags & AT_STATX_DONT_SYNC)
		sync = false;
	else if (request_mask & inval_mask & ~cache_mask)
		sync = true;
	else
		sync = time_before64(fi->i_time, get_jiffies_64());

	if (sync) {
		forget_all_cached_acls(inode);
		/* Try statx if BTIME is requested */
		if (!fc->no_statx && (request_mask & ~STATX_BASIC_STATS)) {
			err = fuse_do_statx(idmap, inode, file, stat);
			if (err == -ENOSYS) {
				fc->no_statx = 1;
				err = 0;
				goto retry;
			}
		} else {
			err = fuse_do_getattr(idmap, inode, stat, file);
		}
	} else if (stat) {
		generic_fillattr(idmap, request_mask, inode, stat);
		stat->mode = fi->orig_i_mode;
		stat->ino = fi->orig_ino;
		if (test_bit(FUSE_I_BTIME, &fi->state)) {
			stat->btime = fi->i_btime;
			stat->result_mask |= STATX_BTIME;
		}
	}

	return err;
}

int fuse_update_attributes(struct inode *inode, struct file *file, u32 mask)
{
	return fuse_update_get_attr(&nop_mnt_idmap, inode, file, NULL, mask, 0);
}

int fuse_reverse_inval_entry(struct fuse_conn *fc, u64 parent_nodeid,
			     u64 child_nodeid, struct qstr *name, u32 flags)
{
	int err = -ENOTDIR;
	struct inode *parent;
	struct dentry *dir;
	struct dentry *entry;

	parent = fuse_ilookup(fc, parent_nodeid, NULL);
	if (!parent)
		return -ENOENT;

	inode_lock_nested(parent, I_MUTEX_PARENT);
	if (!S_ISDIR(parent->i_mode))
		goto unlock;

	err = -ENOENT;
	dir = d_find_alias(parent);
	if (!dir)
		goto unlock;

	name->hash = full_name_hash(dir, name->name, name->len);
	entry = d_lookup(dir, name);
	dput(dir);
	if (!entry)
		goto unlock;

	fuse_dir_changed(parent);
	if (!(flags & FUSE_EXPIRE_ONLY))
		d_invalidate(entry);
	fuse_invalidate_entry_cache(entry);

	if (child_nodeid != 0 && d_really_is_positive(entry)) {
		inode_lock(d_inode(entry));
		if (get_node_id(d_inode(entry)) != child_nodeid) {
			err = -ENOENT;
			goto badentry;
		}
		if (d_mountpoint(entry)) {
			err = -EBUSY;
			goto badentry;
		}
		if (d_is_dir(entry)) {
			shrink_dcache_parent(entry);
			if (!simple_empty(entry)) {
				err = -ENOTEMPTY;
				goto badentry;
			}
			d_inode(entry)->i_flags |= S_DEAD;
		}
		dont_mount(entry);
		clear_nlink(d_inode(entry));
		err = 0;
 badentry:
		inode_unlock(d_inode(entry));
		if (!err)
			d_delete(entry);
	} else {
		err = 0;
	}
	dput(entry);

 unlock:
	inode_unlock(parent);
	iput(parent);
	return err;
}

static inline bool fuse_permissible_uidgid(struct fuse_conn *fc)
{
	const struct cred *cred = current_cred();

	return (uid_eq(cred->euid, fc->user_id) &&
		uid_eq(cred->suid, fc->user_id) &&
		uid_eq(cred->uid,  fc->user_id) &&
		gid_eq(cred->egid, fc->group_id) &&
		gid_eq(cred->sgid, fc->group_id) &&
		gid_eq(cred->gid,  fc->group_id));
}

/*
 * Calling into a user-controlled filesystem gives the filesystem
 * daemon ptrace-like capabilities over the current process.  This
 * means, that the filesystem daemon is able to record the exact
 * filesystem operations performed, and can also control the behavior
 * of the requester process in otherwise impossible ways.  For example
 * it can delay the operation for arbitrary length of time allowing
 * DoS against the requester.
 *
 * For this reason only those processes can call into the filesystem,
 * for which the owner of the mount has ptrace privilege.  This
 * excludes processes started by other users, suid or sgid processes.
 */
bool fuse_allow_current_process(struct fuse_conn *fc)
{
	bool allow;

	if (fc->allow_other)
		allow = current_in_userns(fc->user_ns);
	else
		allow = fuse_permissible_uidgid(fc);

	if (!allow && allow_sys_admin_access && capable(CAP_SYS_ADMIN))
		allow = true;

	return allow;
}

static int fuse_access(struct inode *inode, int mask)
{
	struct fuse_mount *fm = get_fuse_mount(inode);
	FUSE_ARGS(args);
	struct fuse_access_in inarg;
	int err;

	BUG_ON(mask & MAY_NOT_BLOCK);

	/*
	 * We should not send FUSE_ACCESS to the userspace
	 * when idmapped mounts are enabled as for this case
	 * we have fc->default_permissions = 1 and access
	 * permission checks are done on the kernel side.
	 */
	WARN_ON_ONCE(!(fm->sb->s_iflags & SB_I_NOIDMAP));

	if (fm->fc->no_access)
		return 0;

	memset(&inarg, 0, sizeof(inarg));
	inarg.mask = mask & (MAY_READ | MAY_WRITE | MAY_EXEC);
	args.opcode = FUSE_ACCESS;
	args.nodeid = get_node_id(inode);
	args.in_numargs = 1;
	args.in_args[0].size = sizeof(inarg);
	args.in_args[0].value = &inarg;
	err = fuse_simple_request(fm, &args);
	if (err == -ENOSYS) {
		fm->fc->no_access = 1;
		err = 0;
	}
	return err;
}

static int fuse_perm_getattr(struct inode *inode, int mask)
{
	if (mask & MAY_NOT_BLOCK)
		return -ECHILD;

	forget_all_cached_acls(inode);
	return fuse_do_getattr(&nop_mnt_idmap, inode, NULL, NULL);
}

/*
 * Check permission.  The two basic access models of FUSE are:
 *
 * 1) Local access checking ('default_permissions' mount option) based
 * on file mode.  This is the plain old disk filesystem permission
 * model.
 *
 * 2) "Remote" access checking, where server is responsible for
 * checking permission in each inode operation.  An exception to this
 * is if ->permission() was invoked from sys_access() in which case an
 * access request is sent.  Execute permission is still checked
 * locally based on file mode.
 */
static int fuse_permission(struct mnt_idmap *idmap,
			   struct inode *inode, int mask)
{
	struct fuse_conn *fc = get_fuse_conn(inode);
	bool refreshed = false;
	int err = 0;

	if (fuse_is_bad(inode))
		return -EIO;

	if (!fuse_allow_current_process(fc))
		return -EACCES;

	/*
	 * If attributes are needed, refresh them before proceeding
	 */
	if (fc->default_permissions ||
	    ((mask & MAY_EXEC) && S_ISREG(inode->i_mode))) {
		struct fuse_inode *fi = get_fuse_inode(inode);
		u32 perm_mask = STATX_MODE | STATX_UID | STATX_GID;

		if (perm_mask & READ_ONCE(fi->inval_mask) ||
		    time_before64(fi->i_time, get_jiffies_64())) {
			refreshed = true;

			err = fuse_perm_getattr(inode, mask);
			if (err)
				return err;
		}
	}

	if (fc->default_permissions) {
		err = generic_permission(idmap, inode, mask);

		/* If permission is denied, try to refresh file
		   attributes.  This is also needed, because the root
		   node will at first have no permissions */
		if (err == -EACCES && !refreshed) {
			err = fuse_perm_getattr(inode, mask);
			if (!err)
				err = generic_permission(idmap,
							 inode, mask);
		}

		/* Note: the opposite of the above test does not
		   exist.  So if permissions are revoked this won't be
		   noticed immediately, only after the attribute
		   timeout has expired */
	} else if (mask & (MAY_ACCESS | MAY_CHDIR)) {
		err = fuse_access(inode, mask);
	} else if ((mask & MAY_EXEC) && S_ISREG(inode->i_mode)) {
		if (!(inode->i_mode & S_IXUGO)) {
			if (refreshed)
				return -EACCES;

			err = fuse_perm_getattr(inode, mask);
			if (!err && !(inode->i_mode & S_IXUGO))
				return -EACCES;
		}
	}
	return err;
}

static int fuse_readlink_page(struct inode *inode, struct folio *folio)
{
	struct fuse_mount *fm = get_fuse_mount(inode);
	struct fuse_folio_desc desc = { .length = PAGE_SIZE - 1 };
	struct fuse_args_pages ap = {
		.num_folios = 1,
		.folios = &folio,
		.descs = &desc,
	};
	char *link;
	ssize_t res;

	ap.args.opcode = FUSE_READLINK;
	ap.args.nodeid = get_node_id(inode);
	ap.args.out_pages = true;
	ap.args.out_argvar = true;
	ap.args.page_zeroing = true;
	ap.args.out_numargs = 1;
	ap.args.out_args[0].size = desc.length;
	res = fuse_simple_request(fm, &ap.args);

	fuse_invalidate_atime(inode);

	if (res < 0)
		return res;

	if (WARN_ON(res >= PAGE_SIZE))
		return -EIO;

	link = folio_address(folio);
	link[res] = '\0';

	return 0;
}

static const char *fuse_get_link(struct dentry *dentry, struct inode *inode,
				 struct delayed_call *callback)
{
	struct fuse_conn *fc = get_fuse_conn(inode);
	struct folio *folio;
	int err;

	err = -EIO;
	if (fuse_is_bad(inode))
		goto out_err;

	if (fc->cache_symlinks)
		return page_get_link_raw(dentry, inode, callback);

	err = -ECHILD;
	if (!dentry)
		goto out_err;

	folio = folio_alloc(GFP_KERNEL, 0);
	err = -ENOMEM;
	if (!folio)
		goto out_err;

	err = fuse_readlink_page(inode, folio);
	if (err) {
		folio_put(folio);
		goto out_err;
	}

	set_delayed_call(callback, page_put_link, &folio->page);

	return folio_address(folio);

out_err:
	return ERR_PTR(err);
}

static int fuse_dir_open(struct inode *inode, struct file *file)
{
	struct fuse_mount *fm = get_fuse_mount(inode);
	int err;

	if (fuse_is_bad(inode))
		return -EIO;

	err = generic_file_open(inode, file);
	if (err)
		return err;

	err = fuse_do_open(fm, get_node_id(inode), file, true);
	if (!err) {
		struct fuse_file *ff = file->private_data;

		/*
		 * Keep handling FOPEN_STREAM and FOPEN_NONSEEKABLE for
		 * directories for backward compatibility, though it's unlikely
		 * to be useful.
		 */
		if (ff->open_flags & (FOPEN_STREAM | FOPEN_NONSEEKABLE))
			nonseekable_open(inode, file);
		if (!(ff->open_flags & FOPEN_KEEP_CACHE))
			invalidate_inode_pages2(inode->i_mapping);
	}

	return err;
}

static int fuse_dir_release(struct inode *inode, struct file *file)
{
	fuse_release_common(file, true);

	return 0;
}

static int fuse_dir_fsync(struct file *file, loff_t start, loff_t end,
			  int datasync)
{
	struct inode *inode = file->f_mapping->host;
	struct fuse_conn *fc = get_fuse_conn(inode);
	int err;

	if (fuse_is_bad(inode))
		return -EIO;

	if (fc->no_fsyncdir)
		return 0;

	inode_lock(inode);
	err = fuse_fsync_common(file, start, end, datasync, FUSE_FSYNCDIR);
	if (err == -ENOSYS) {
		fc->no_fsyncdir = 1;
		err = 0;
	}
	inode_unlock(inode);

	return err;
}

static long fuse_dir_ioctl(struct file *file, unsigned int cmd,
			    unsigned long arg)
{
	struct fuse_conn *fc = get_fuse_conn(file->f_mapping->host);

	/* FUSE_IOCTL_DIR only supported for API version >= 7.18 */
	if (fc->minor < 18)
		return -ENOTTY;

	return fuse_ioctl_common(file, cmd, arg, FUSE_IOCTL_DIR);
}

static long fuse_dir_compat_ioctl(struct file *file, unsigned int cmd,
				   unsigned long arg)
{
	struct fuse_conn *fc = get_fuse_conn(file->f_mapping->host);

	if (fc->minor < 18)
		return -ENOTTY;

	return fuse_ioctl_common(file, cmd, arg,
				 FUSE_IOCTL_COMPAT | FUSE_IOCTL_DIR);
}

static bool update_mtime(unsigned ivalid, bool trust_local_mtime)
{
	/* Always update if mtime is explicitly set  */
	if (ivalid & ATTR_MTIME_SET)
		return true;

	/* Or if kernel i_mtime is the official one */
	if (trust_local_mtime)
		return true;

	/* If it's an open(O_TRUNC) or an ftruncate(), don't update */
	if ((ivalid & ATTR_SIZE) && (ivalid & (ATTR_OPEN | ATTR_FILE)))
		return false;

	/* In all other cases update */
	return true;
}

static void iattr_to_fattr(struct mnt_idmap *idmap, struct fuse_conn *fc,
			   struct iattr *iattr, struct fuse_setattr_in *arg,
			   bool trust_local_cmtime)
{
	unsigned ivalid = iattr->ia_valid;

	if (ivalid & ATTR_MODE)
		arg->valid |= FATTR_MODE,   arg->mode = iattr->ia_mode;

	if (ivalid & ATTR_UID) {
		kuid_t fsuid = from_vfsuid(idmap, fc->user_ns, iattr->ia_vfsuid);

		arg->valid |= FATTR_UID;
		arg->uid = from_kuid(fc->user_ns, fsuid);
	}

	if (ivalid & ATTR_GID) {
		kgid_t fsgid = from_vfsgid(idmap, fc->user_ns, iattr->ia_vfsgid);

		arg->valid |= FATTR_GID;
		arg->gid = from_kgid(fc->user_ns, fsgid);
	}

	if (ivalid & ATTR_SIZE)
		arg->valid |= FATTR_SIZE,   arg->size = iattr->ia_size;
	if (ivalid & ATTR_ATIME) {
		arg->valid |= FATTR_ATIME;
		arg->atime = iattr->ia_atime.tv_sec;
		arg->atimensec = iattr->ia_atime.tv_nsec;
		if (!(ivalid & ATTR_ATIME_SET))
			arg->valid |= FATTR_ATIME_NOW;
	}
	if ((ivalid & ATTR_MTIME) && update_mtime(ivalid, trust_local_cmtime)) {
		arg->valid |= FATTR_MTIME;
		arg->mtime = iattr->ia_mtime.tv_sec;
		arg->mtimensec = iattr->ia_mtime.tv_nsec;
		if (!(ivalid & ATTR_MTIME_SET) && !trust_local_cmtime)
			arg->valid |= FATTR_MTIME_NOW;
	}
	if ((ivalid & ATTR_CTIME) && trust_local_cmtime) {
		arg->valid |= FATTR_CTIME;
		arg->ctime = iattr->ia_ctime.tv_sec;
		arg->ctimensec = iattr->ia_ctime.tv_nsec;
	}
}

/*
 * Prevent concurrent writepages on inode
 *
 * This is done by adding a negative bias to the inode write counter
 * and waiting for all pending writes to finish.
 */
void fuse_set_nowrite(struct inode *inode)
{
	struct fuse_inode *fi = get_fuse_inode(inode);

	BUG_ON(!inode_is_locked(inode));

	spin_lock(&fi->lock);
	BUG_ON(fi->writectr < 0);
	fi->writectr += FUSE_NOWRITE;
	spin_unlock(&fi->lock);
	wait_event(fi->page_waitq, fi->writectr == FUSE_NOWRITE);
}

/*
 * Allow writepages on inode
 *
 * Remove the bias from the writecounter and send any queued
 * writepages.
 */
static void __fuse_release_nowrite(struct inode *inode)
{
	struct fuse_inode *fi = get_fuse_inode(inode);

	BUG_ON(fi->writectr != FUSE_NOWRITE);
	fi->writectr = 0;
	fuse_flush_writepages(inode);
}

void fuse_release_nowrite(struct inode *inode)
{
	struct fuse_inode *fi = get_fuse_inode(inode);

	spin_lock(&fi->lock);
	__fuse_release_nowrite(inode);
	spin_unlock(&fi->lock);
}

static void fuse_setattr_fill(struct fuse_conn *fc, struct fuse_args *args,
			      struct inode *inode,
			      struct fuse_setattr_in *inarg_p,
			      struct fuse_attr_out *outarg_p)
{
	args->opcode = FUSE_SETATTR;
	args->nodeid = get_node_id(inode);
	args->in_numargs = 1;
	args->in_args[0].size = sizeof(*inarg_p);
	args->in_args[0].value = inarg_p;
	args->out_numargs = 1;
	args->out_args[0].size = sizeof(*outarg_p);
	args->out_args[0].value = outarg_p;
}

/*
 * Flush inode->i_mtime to the server
 */
int fuse_flush_times(struct inode *inode, struct fuse_file *ff)
{
	struct fuse_mount *fm = get_fuse_mount(inode);
	FUSE_ARGS(args);
	struct fuse_setattr_in inarg;
	struct fuse_attr_out outarg;

	memset(&inarg, 0, sizeof(inarg));
	memset(&outarg, 0, sizeof(outarg));

	inarg.valid = FATTR_MTIME;
	inarg.mtime = inode_get_mtime_sec(inode);
	inarg.mtimensec = inode_get_mtime_nsec(inode);
	if (fm->fc->minor >= 23) {
		inarg.valid |= FATTR_CTIME;
		inarg.ctime = inode_get_ctime_sec(inode);
		inarg.ctimensec = inode_get_ctime_nsec(inode);
	}
	if (ff) {
		inarg.valid |= FATTR_FH;
		inarg.fh = ff->fh;
	}
	fuse_setattr_fill(fm->fc, &args, inode, &inarg, &outarg);

	return fuse_simple_request(fm, &args);
}

/*
 * Set attributes, and at the same time refresh them.
 *
 * Truncation is slightly complicated, because the 'truncate' request
 * may fail, in which case we don't want to touch the mapping.
 * vmtruncate() doesn't allow for this case, so do the rlimit checking
 * and the actual truncation by hand.
 */
int fuse_do_setattr(struct mnt_idmap *idmap, struct dentry *dentry,
		    struct iattr *attr, struct file *file)
{
	struct inode *inode = d_inode(dentry);
	struct fuse_mount *fm = get_fuse_mount(inode);
	struct fuse_conn *fc = fm->fc;
	struct fuse_inode *fi = get_fuse_inode(inode);
	struct address_space *mapping = inode->i_mapping;
	FUSE_ARGS(args);
	struct fuse_setattr_in inarg;
	struct fuse_attr_out outarg;
	bool is_truncate = false;
	bool is_wb = fc->writeback_cache && S_ISREG(inode->i_mode);
	loff_t oldsize;
	int err;
	bool trust_local_cmtime = is_wb;
	bool fault_blocked = false;

	if (!fc->default_permissions)
		attr->ia_valid |= ATTR_FORCE;

	err = setattr_prepare(idmap, dentry, attr);
	if (err)
		return err;

	if (attr->ia_valid & ATTR_SIZE) {
		if (WARN_ON(!S_ISREG(inode->i_mode)))
			return -EIO;
		is_truncate = true;
	}

	if (FUSE_IS_DAX(inode) && is_truncate) {
		filemap_invalidate_lock(mapping);
		fault_blocked = true;
		err = fuse_dax_break_layouts(inode, 0, -1);
		if (err) {
			filemap_invalidate_unlock(mapping);
			return err;
		}
	}

	if (attr->ia_valid & ATTR_OPEN) {
		/* This is coming from open(..., ... | O_TRUNC); */
		WARN_ON(!(attr->ia_valid & ATTR_SIZE));
		WARN_ON(attr->ia_size != 0);
		if (fc->atomic_o_trunc) {
			/*
			 * No need to send request to userspace, since actual
			 * truncation has already been done by OPEN.  But still
			 * need to truncate page cache.
			 */
			i_size_write(inode, 0);
			truncate_pagecache(inode, 0);
			goto out;
		}
		file = NULL;
	}

	/* Flush dirty data/metadata before non-truncate SETATTR */
	if (is_wb &&
	    attr->ia_valid &
			(ATTR_MODE | ATTR_UID | ATTR_GID | ATTR_MTIME_SET |
			 ATTR_TIMES_SET)) {
		err = write_inode_now(inode, true);
		if (err)
			return err;

		fuse_set_nowrite(inode);
		fuse_release_nowrite(inode);
	}

	if (is_truncate) {
		fuse_set_nowrite(inode);
		set_bit(FUSE_I_SIZE_UNSTABLE, &fi->state);
		if (trust_local_cmtime && attr->ia_size != inode->i_size)
			attr->ia_valid |= ATTR_MTIME | ATTR_CTIME;
	}

	memset(&inarg, 0, sizeof(inarg));
	memset(&outarg, 0, sizeof(outarg));
	iattr_to_fattr(idmap, fc, attr, &inarg, trust_local_cmtime);
	if (file) {
		struct fuse_file *ff = file->private_data;
		inarg.valid |= FATTR_FH;
		inarg.fh = ff->fh;
	}

	/* Kill suid/sgid for non-directory chown unconditionally */
	if (fc->handle_killpriv_v2 && !S_ISDIR(inode->i_mode) &&
	    attr->ia_valid & (ATTR_UID | ATTR_GID))
		inarg.valid |= FATTR_KILL_SUIDGID;

	if (attr->ia_valid & ATTR_SIZE) {
		/* For mandatory locking in truncate */
		inarg.valid |= FATTR_LOCKOWNER;
		inarg.lock_owner = fuse_lock_owner_id(fc, current->files);

		/* Kill suid/sgid for truncate only if no CAP_FSETID */
		if (fc->handle_killpriv_v2 && !capable(CAP_FSETID))
			inarg.valid |= FATTR_KILL_SUIDGID;
	}
	fuse_setattr_fill(fc, &args, inode, &inarg, &outarg);
	err = fuse_simple_request(fm, &args);
	if (err) {
		if (err == -EINTR)
			fuse_invalidate_attr(inode);
		goto error;
	}

	if (fuse_invalid_attr(&outarg.attr) ||
	    inode_wrong_type(inode, outarg.attr.mode)) {
		fuse_make_bad(inode);
		err = -EIO;
		goto error;
	}

	spin_lock(&fi->lock);
	/* the kernel maintains i_mtime locally */
	if (trust_local_cmtime) {
		if (attr->ia_valid & ATTR_MTIME)
			inode_set_mtime_to_ts(inode, attr->ia_mtime);
		if (attr->ia_valid & ATTR_CTIME)
			inode_set_ctime_to_ts(inode, attr->ia_ctime);
		/* FIXME: clear I_DIRTY_SYNC? */
	}

	fuse_change_attributes_common(inode, &outarg.attr, NULL,
				      ATTR_TIMEOUT(&outarg),
				      fuse_get_cache_mask(inode), 0);
	oldsize = inode->i_size;
	/* see the comment in fuse_change_attributes() */
	if (!is_wb || is_truncate)
		i_size_write(inode, outarg.attr.size);

	if (is_truncate) {
		/* NOTE: this may release/reacquire fi->lock */
		__fuse_release_nowrite(inode);
	}
	spin_unlock(&fi->lock);

	/*
	 * Only call invalidate_inode_pages2() after removing
	 * FUSE_NOWRITE, otherwise fuse_launder_folio() would deadlock.
	 */
	if ((is_truncate || !is_wb) &&
	    S_ISREG(inode->i_mode) && oldsize != outarg.attr.size) {
		truncate_pagecache(inode, outarg.attr.size);
		invalidate_inode_pages2(mapping);
	}

	clear_bit(FUSE_I_SIZE_UNSTABLE, &fi->state);
out:
	if (fault_blocked)
		filemap_invalidate_unlock(mapping);

	return 0;

error:
	if (is_truncate)
		fuse_release_nowrite(inode);

	clear_bit(FUSE_I_SIZE_UNSTABLE, &fi->state);

	if (fault_blocked)
		filemap_invalidate_unlock(mapping);
	return err;
}

static int fuse_setattr(struct mnt_idmap *idmap, struct dentry *entry,
			struct iattr *attr)
{
	struct inode *inode = d_inode(entry);
	struct fuse_conn *fc = get_fuse_conn(inode);
	struct file *file = (attr->ia_valid & ATTR_FILE) ? attr->ia_file : NULL;
	int ret;

	if (fuse_is_bad(inode))
		return -EIO;

	if (!fuse_allow_current_process(get_fuse_conn(inode)))
		return -EACCES;

	if (attr->ia_valid & (ATTR_KILL_SUID | ATTR_KILL_SGID)) {
		attr->ia_valid &= ~(ATTR_KILL_SUID | ATTR_KILL_SGID |
				    ATTR_MODE);

		/*
		 * The only sane way to reliably kill suid/sgid is to do it in
		 * the userspace filesystem
		 *
		 * This should be done on write(), truncate() and chown().
		 */
		if (!fc->handle_killpriv && !fc->handle_killpriv_v2) {
			/*
			 * ia_mode calculation may have used stale i_mode.
			 * Refresh and recalculate.
			 */
			ret = fuse_do_getattr(idmap, inode, NULL, file);
			if (ret)
				return ret;

			attr->ia_mode = inode->i_mode;
			if (inode->i_mode & S_ISUID) {
				attr->ia_valid |= ATTR_MODE;
				attr->ia_mode &= ~S_ISUID;
			}
			if ((inode->i_mode & (S_ISGID | S_IXGRP)) == (S_ISGID | S_IXGRP)) {
				attr->ia_valid |= ATTR_MODE;
				attr->ia_mode &= ~S_ISGID;
			}
		}
	}
	if (!attr->ia_valid)
		return 0;

	ret = fuse_do_setattr(idmap, entry, attr, file);
	if (!ret) {
		/*
		 * If filesystem supports acls it may have updated acl xattrs in
		 * the filesystem, so forget cached acls for the inode.
		 */
		if (fc->posix_acl)
			forget_all_cached_acls(inode);

		/* Directory mode changed, may need to revalidate access */
		if (d_is_dir(entry) && (attr->ia_valid & ATTR_MODE))
			fuse_invalidate_entry_cache(entry);
	}
	return ret;
}

static int fuse_getattr(struct mnt_idmap *idmap,
			const struct path *path, struct kstat *stat,
			u32 request_mask, unsigned int flags)
{
	struct inode *inode = d_inode(path->dentry);
	struct fuse_conn *fc = get_fuse_conn(inode);

	if (fuse_is_bad(inode))
		return -EIO;

	if (!fuse_allow_current_process(fc)) {
		if (!request_mask) {
			/*
			 * If user explicitly requested *nothing* then don't
			 * error out, but return st_dev only.
			 */
			stat->result_mask = 0;
			stat->dev = inode->i_sb->s_dev;
			return 0;
		}
		return -EACCES;
	}

	return fuse_update_get_attr(idmap, inode, NULL, stat, request_mask, flags);
}

static const struct inode_operations fuse_dir_inode_operations = {
	.lookup		= fuse_lookup,
	.mkdir		= fuse_mkdir,
	.symlink	= fuse_symlink,
	.unlink		= fuse_unlink,
	.rmdir		= fuse_rmdir,
	.rename		= fuse_rename2,
	.link		= fuse_link,
	.setattr	= fuse_setattr,
	.create		= fuse_create,
	.atomic_open	= fuse_atomic_open,
	.tmpfile	= fuse_tmpfile,
	.mknod		= fuse_mknod,
	.permission	= fuse_permission,
	.getattr	= fuse_getattr,
	.listxattr	= fuse_listxattr,
	.get_inode_acl	= fuse_get_inode_acl,
	.get_acl	= fuse_get_acl,
	.set_acl	= fuse_set_acl,
	.fileattr_get	= fuse_fileattr_get,
	.fileattr_set	= fuse_fileattr_set,
};

static const struct file_operations fuse_dir_operations = {
	.llseek		= generic_file_llseek,
	.read		= generic_read_dir,
	.iterate_shared	= fuse_readdir,
	.open		= fuse_dir_open,
	.release	= fuse_dir_release,
	.fsync		= fuse_dir_fsync,
	.unlocked_ioctl	= fuse_dir_ioctl,
	.compat_ioctl	= fuse_dir_compat_ioctl,
};

static const struct inode_operations fuse_common_inode_operations = {
	.setattr	= fuse_setattr,
	.permission	= fuse_permission,
	.getattr	= fuse_getattr,
	.listxattr	= fuse_listxattr,
	.get_inode_acl	= fuse_get_inode_acl,
	.get_acl	= fuse_get_acl,
	.set_acl	= fuse_set_acl,
	.fileattr_get	= fuse_fileattr_get,
	.fileattr_set	= fuse_fileattr_set,
};

static const struct inode_operations fuse_symlink_inode_operations = {
	.setattr	= fuse_setattr,
	.get_link	= fuse_get_link,
	.getattr	= fuse_getattr,
	.listxattr	= fuse_listxattr,
};

void fuse_init_common(struct inode *inode)
{
	inode->i_op = &fuse_common_inode_operations;
}

void fuse_init_dir(struct inode *inode)
{
	struct fuse_inode *fi = get_fuse_inode(inode);

	inode->i_op = &fuse_dir_inode_operations;
	inode->i_fop = &fuse_dir_operations;

	spin_lock_init(&fi->rdc.lock);
	fi->rdc.cached = false;
	fi->rdc.size = 0;
	fi->rdc.pos = 0;
	fi->rdc.version = 0;
}

static int fuse_symlink_read_folio(struct file *null, struct folio *folio)
{
	int err = fuse_readlink_page(folio->mapping->host, folio);

	if (!err)
		folio_mark_uptodate(folio);

	folio_unlock(folio);

	return err;
}

static const struct address_space_operations fuse_symlink_aops = {
	.read_folio	= fuse_symlink_read_folio,
};

void fuse_init_symlink(struct inode *inode)
{
	inode->i_op = &fuse_symlink_inode_operations;
	inode->i_data.a_ops = &fuse_symlink_aops;
	inode_nohighmem(inode);
}<|MERGE_RESOLUTION|>--- conflicted
+++ resolved
@@ -1155,15 +1155,11 @@
 		fuse_invalidate_attr(inode);
 
 	if (err == -ENOSYS)
-<<<<<<< HEAD
-		err = -EPERM;
-=======
 		fm->fc->no_link = 1;
 out:
 	if (fm->fc->no_link)
 		return -EPERM;
 
->>>>>>> fc85704c
 	return err;
 }
 
