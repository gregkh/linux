--- conflicted
+++ resolved
@@ -608,28 +608,11 @@
 	struct xfs_dquot		**gdqpp,
 	struct xfs_dquot		**pdqpp)
 {
-<<<<<<< HEAD
-	if (VFS_I(ip)->i_nlink == 0) {
-		xfs_alert(ip->i_mount,
-			  "%s: Attempt to drop inode (%llu) with nlink zero.",
-			  __func__, ip->i_ino);
-		return -EFSCORRUPTED;
-	}
-
-	xfs_trans_ichgtime(tp, ip, XFS_ICHGTIME_CHG);
-
-	drop_nlink(VFS_I(ip));
-	xfs_trans_log_inode(tp, ip, XFS_ILOG_CORE);
-
-	if (VFS_I(ip)->i_nlink)
-		return 0;
-=======
 	struct inode			*dir = VFS_I(args->pip);
 	kuid_t				uid = GLOBAL_ROOT_UID;
 	kgid_t				gid = GLOBAL_ROOT_GID;
 	prid_t				prid = 0;
 	unsigned int			flags = XFS_QMOPT_QUOTALL;
->>>>>>> a6ad5510
 
 	if (args->idmap) {
 		/*
@@ -679,22 +662,8 @@
 	if (xfs_ifork_zapped(dp, XFS_DATA_FORK))
 		return -EIO;
 
-<<<<<<< HEAD
-	prid = xfs_get_initial_prid(dp);
-
-	/*
-	 * Make sure that we have allocated dquot(s) on disk.  The uid/gid
-	 * computation code must match what the VFS uses to assign i_[ug]id.
-	 * INHERIT adjusts the gid computation for setgid/grpid systems.
-	 */
-	error = xfs_qm_vop_dqalloc(dp, mapped_fsuid(idmap, i_user_ns(VFS_I(dp))),
-			mapped_fsgid(idmap, i_user_ns(VFS_I(dp))), prid,
-			XFS_QMOPT_QUOTALL | XFS_QMOPT_INHERIT,
-			&udqp, &gdqp, &pdqp);
-=======
 	/* Make sure that we have allocated dquot(s) on disk. */
 	error = xfs_icreate_dqalloc(args, &udqp, &gdqp, &pdqp);
->>>>>>> a6ad5510
 	if (error)
 		return error;
 
@@ -830,22 +799,8 @@
 	if (xfs_is_shutdown(mp))
 		return -EIO;
 
-<<<<<<< HEAD
-	prid = xfs_get_initial_prid(dp);
-
-	/*
-	 * Make sure that we have allocated dquot(s) on disk.  The uid/gid
-	 * computation code must match what the VFS uses to assign i_[ug]id.
-	 * INHERIT adjusts the gid computation for setgid/grpid systems.
-	 */
-	error = xfs_qm_vop_dqalloc(dp, mapped_fsuid(idmap, i_user_ns(VFS_I(dp))),
-			mapped_fsgid(idmap, i_user_ns(VFS_I(dp))), prid,
-			XFS_QMOPT_QUOTALL | XFS_QMOPT_INHERIT,
-			&udqp, &gdqp, &pdqp);
-=======
 	/* Make sure that we have allocated dquot(s) on disk. */
 	error = xfs_icreate_dqalloc(args, &udqp, &gdqp, &pdqp);
->>>>>>> a6ad5510
 	if (error)
 		return error;
 
@@ -958,27 +913,9 @@
 	 * pointers are enabled because we can't back out if the xattrs must
 	 * grow.
 	 */
-<<<<<<< HEAD
-	if (unlikely((tdp->i_diflags & XFS_DIFLAG_PROJINHERIT) &&
-		     tdp->i_projid != sip->i_projid)) {
-		/*
-		 * Project quota setup skips special files which can
-		 * leave inodes in a PROJINHERIT directory without a
-		 * project ID set. We need to allow links to be made
-		 * to these "project-less" inodes because userspace
-		 * expects them to succeed after project ID setup,
-		 * but everything else should be rejected.
-		 */
-		if (!special_file(VFS_I(sip)->i_mode) ||
-		    sip->i_projid != 0) {
-			error = -EXDEV;
-			goto error_return;
-		}
-=======
 	if (du.ppargs && nospace_error) {
 		error = nospace_error;
 		goto error_return;
->>>>>>> a6ad5510
 	}
 
 	/*
@@ -1185,52 +1122,6 @@
 			xfs_buf_relse(bp);
 		}
 	}
-<<<<<<< HEAD
-
-	if (VFS_I(ip)->i_nlink == 0)
-		return 0;
-
-	/*
-	 * If we can't get the iolock just skip truncating the blocks past EOF
-	 * because we could deadlock with the mmap_lock otherwise. We'll get
-	 * another chance to drop them once the last reference to the inode is
-	 * dropped, so we'll never leak blocks permanently.
-	 */
-	if (!xfs_ilock_nowait(ip, XFS_IOLOCK_EXCL))
-		return 0;
-
-	if (xfs_can_free_eofblocks(ip)) {
-		/*
-		 * Check if the inode is being opened, written and closed
-		 * frequently and we have delayed allocation blocks outstanding
-		 * (e.g. streaming writes from the NFS server), truncating the
-		 * blocks past EOF will cause fragmentation to occur.
-		 *
-		 * In this case don't do the truncation, but we have to be
-		 * careful how we detect this case. Blocks beyond EOF show up as
-		 * i_delayed_blks even when the inode is clean, so we need to
-		 * truncate them away first before checking for a dirty release.
-		 * Hence on the first dirty close we will still remove the
-		 * speculative allocation, but after that we will leave it in
-		 * place.
-		 */
-		if (xfs_iflags_test(ip, XFS_IDIRTY_RELEASE))
-			goto out_unlock;
-
-		error = xfs_free_eofblocks(ip);
-		if (error)
-			goto out_unlock;
-
-		/* delalloc blocks after truncation means it really is dirty */
-		if (ip->i_delayed_blks)
-			xfs_iflags_set(ip, XFS_IDIRTY_RELEASE);
-	}
-
-out_unlock:
-	xfs_iunlock(ip, XFS_IOLOCK_EXCL);
-	return error;
-=======
->>>>>>> a6ad5510
 }
 
 /*
@@ -1424,8 +1315,6 @@
 	 * inode at this point anyways.
 	 */
 	return xfs_can_free_eofblocks(ip);
-<<<<<<< HEAD
-=======
 }
 
 /*
@@ -1459,7 +1348,6 @@
 
 	xfs_ag_mark_sick(pag, XFS_SICK_AG_INODES);
 	xfs_perag_put(pag);
->>>>>>> a6ad5510
 }
 
 /*
@@ -3034,8 +2922,6 @@
 	return error;
 }
 
-<<<<<<< HEAD
-=======
 /* Has this inode fork been zapped by repair? */
 bool
 xfs_ifork_zapped(
@@ -3139,7 +3025,6 @@
 	return error;
 }
 
->>>>>>> a6ad5510
 /* Returns the size of fundamental allocation unit for a file, in bytes. */
 unsigned int
 xfs_inode_alloc_unitsize(
@@ -3151,8 +3036,6 @@
 		blocks = ip->i_mount->m_sb.sb_rextsize;
 
 	return XFS_FSB_TO_B(ip->i_mount, blocks);
-<<<<<<< HEAD
-=======
 }
 
 /* Should we always be using copy on write for file writes? */
@@ -3161,5 +3044,4 @@
 	struct xfs_inode	*ip)
 {
 	return ip->i_mount->m_always_cow && xfs_has_reflink(ip->i_mount);
->>>>>>> a6ad5510
 }