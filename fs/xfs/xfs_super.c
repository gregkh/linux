// SPDX-License-Identifier: GPL-2.0
/*
 * Copyright (c) 2000-2006 Silicon Graphics, Inc.
 * All Rights Reserved.
 */

#include "xfs.h"
#include "xfs_shared.h"
#include "xfs_format.h"
#include "xfs_log_format.h"
#include "xfs_trans_resv.h"
#include "xfs_sb.h"
#include "xfs_mount.h"
#include "xfs_inode.h"
#include "xfs_btree.h"
#include "xfs_bmap.h"
#include "xfs_alloc.h"
#include "xfs_fsops.h"
#include "xfs_trans.h"
#include "xfs_buf_item.h"
#include "xfs_log.h"
#include "xfs_log_priv.h"
#include "xfs_dir2.h"
#include "xfs_extfree_item.h"
#include "xfs_mru_cache.h"
#include "xfs_inode_item.h"
#include "xfs_icache.h"
#include "xfs_trace.h"
#include "xfs_icreate_item.h"
#include "xfs_filestream.h"
#include "xfs_quota.h"
#include "xfs_sysfs.h"
#include "xfs_ondisk.h"
#include "xfs_rmap_item.h"
#include "xfs_refcount_item.h"
#include "xfs_bmap_item.h"
#include "xfs_reflink.h"
#include "xfs_pwork.h"
#include "xfs_ag.h"
#include "xfs_defer.h"
#include "xfs_attr_item.h"
#include "xfs_xattr.h"
#include "xfs_iunlink_item.h"
#include "xfs_dahash_test.h"
#include "xfs_rtbitmap.h"
#include "xfs_exchmaps_item.h"
#include "xfs_parent.h"
#include "scrub/stats.h"
#include "scrub/rcbag_btree.h"

#include <linux/magic.h>
#include <linux/fs_context.h>
#include <linux/fs_parser.h>

static const struct super_operations xfs_super_operations;

static struct dentry *xfs_debugfs;	/* top-level xfs debugfs dir */
static struct kset *xfs_kset;		/* top-level xfs sysfs dir */
#ifdef DEBUG
static struct xfs_kobj xfs_dbg_kobj;	/* global debug sysfs attrs */
#endif

enum xfs_dax_mode {
	XFS_DAX_INODE = 0,
	XFS_DAX_ALWAYS = 1,
	XFS_DAX_NEVER = 2,
};

static void
xfs_mount_set_dax_mode(
	struct xfs_mount	*mp,
	enum xfs_dax_mode	mode)
{
	switch (mode) {
	case XFS_DAX_INODE:
		mp->m_features &= ~(XFS_FEAT_DAX_ALWAYS | XFS_FEAT_DAX_NEVER);
		break;
	case XFS_DAX_ALWAYS:
		mp->m_features |= XFS_FEAT_DAX_ALWAYS;
		mp->m_features &= ~XFS_FEAT_DAX_NEVER;
		break;
	case XFS_DAX_NEVER:
		mp->m_features |= XFS_FEAT_DAX_NEVER;
		mp->m_features &= ~XFS_FEAT_DAX_ALWAYS;
		break;
	}
}

static const struct constant_table dax_param_enums[] = {
	{"inode",	XFS_DAX_INODE },
	{"always",	XFS_DAX_ALWAYS },
	{"never",	XFS_DAX_NEVER },
	{}
};

/*
 * Table driven mount option parser.
 */
enum {
	Opt_logbufs, Opt_logbsize, Opt_logdev, Opt_rtdev,
	Opt_wsync, Opt_noalign, Opt_swalloc, Opt_sunit, Opt_swidth, Opt_nouuid,
	Opt_grpid, Opt_nogrpid, Opt_bsdgroups, Opt_sysvgroups,
	Opt_allocsize, Opt_norecovery, Opt_inode64, Opt_inode32, Opt_ikeep,
	Opt_noikeep, Opt_largeio, Opt_nolargeio, Opt_attr2, Opt_noattr2,
	Opt_filestreams, Opt_quota, Opt_noquota, Opt_usrquota, Opt_grpquota,
	Opt_prjquota, Opt_uquota, Opt_gquota, Opt_pquota,
	Opt_uqnoenforce, Opt_gqnoenforce, Opt_pqnoenforce, Opt_qnoenforce,
	Opt_discard, Opt_nodiscard, Opt_dax, Opt_dax_enum,
};

static const struct fs_parameter_spec xfs_fs_parameters[] = {
	fsparam_u32("logbufs",		Opt_logbufs),
	fsparam_string("logbsize",	Opt_logbsize),
	fsparam_string("logdev",	Opt_logdev),
	fsparam_string("rtdev",		Opt_rtdev),
	fsparam_flag("wsync",		Opt_wsync),
	fsparam_flag("noalign",		Opt_noalign),
	fsparam_flag("swalloc",		Opt_swalloc),
	fsparam_u32("sunit",		Opt_sunit),
	fsparam_u32("swidth",		Opt_swidth),
	fsparam_flag("nouuid",		Opt_nouuid),
	fsparam_flag("grpid",		Opt_grpid),
	fsparam_flag("nogrpid",		Opt_nogrpid),
	fsparam_flag("bsdgroups",	Opt_bsdgroups),
	fsparam_flag("sysvgroups",	Opt_sysvgroups),
	fsparam_string("allocsize",	Opt_allocsize),
	fsparam_flag("norecovery",	Opt_norecovery),
	fsparam_flag("inode64",		Opt_inode64),
	fsparam_flag("inode32",		Opt_inode32),
	fsparam_flag("ikeep",		Opt_ikeep),
	fsparam_flag("noikeep",		Opt_noikeep),
	fsparam_flag("largeio",		Opt_largeio),
	fsparam_flag("nolargeio",	Opt_nolargeio),
	fsparam_flag("attr2",		Opt_attr2),
	fsparam_flag("noattr2",		Opt_noattr2),
	fsparam_flag("filestreams",	Opt_filestreams),
	fsparam_flag("quota",		Opt_quota),
	fsparam_flag("noquota",		Opt_noquota),
	fsparam_flag("usrquota",	Opt_usrquota),
	fsparam_flag("grpquota",	Opt_grpquota),
	fsparam_flag("prjquota",	Opt_prjquota),
	fsparam_flag("uquota",		Opt_uquota),
	fsparam_flag("gquota",		Opt_gquota),
	fsparam_flag("pquota",		Opt_pquota),
	fsparam_flag("uqnoenforce",	Opt_uqnoenforce),
	fsparam_flag("gqnoenforce",	Opt_gqnoenforce),
	fsparam_flag("pqnoenforce",	Opt_pqnoenforce),
	fsparam_flag("qnoenforce",	Opt_qnoenforce),
	fsparam_flag("discard",		Opt_discard),
	fsparam_flag("nodiscard",	Opt_nodiscard),
	fsparam_flag("dax",		Opt_dax),
	fsparam_enum("dax",		Opt_dax_enum, dax_param_enums),
	{}
};

struct proc_xfs_info {
	uint64_t	flag;
	char		*str;
};

static int
xfs_fs_show_options(
	struct seq_file		*m,
	struct dentry		*root)
{
	static struct proc_xfs_info xfs_info_set[] = {
		/* the few simple ones we can get from the mount struct */
		{ XFS_FEAT_IKEEP,		",ikeep" },
		{ XFS_FEAT_WSYNC,		",wsync" },
		{ XFS_FEAT_NOALIGN,		",noalign" },
		{ XFS_FEAT_SWALLOC,		",swalloc" },
		{ XFS_FEAT_NOUUID,		",nouuid" },
		{ XFS_FEAT_NORECOVERY,		",norecovery" },
		{ XFS_FEAT_ATTR2,		",attr2" },
		{ XFS_FEAT_FILESTREAMS,		",filestreams" },
		{ XFS_FEAT_GRPID,		",grpid" },
		{ XFS_FEAT_DISCARD,		",discard" },
		{ XFS_FEAT_LARGE_IOSIZE,	",largeio" },
		{ XFS_FEAT_DAX_ALWAYS,		",dax=always" },
		{ XFS_FEAT_DAX_NEVER,		",dax=never" },
		{ 0, NULL }
	};
	struct xfs_mount	*mp = XFS_M(root->d_sb);
	struct proc_xfs_info	*xfs_infop;

	for (xfs_infop = xfs_info_set; xfs_infop->flag; xfs_infop++) {
		if (mp->m_features & xfs_infop->flag)
			seq_puts(m, xfs_infop->str);
	}

	seq_printf(m, ",inode%d", xfs_has_small_inums(mp) ? 32 : 64);

	if (xfs_has_allocsize(mp))
		seq_printf(m, ",allocsize=%dk",
			   (1 << mp->m_allocsize_log) >> 10);

	if (mp->m_logbufs > 0)
		seq_printf(m, ",logbufs=%d", mp->m_logbufs);
	if (mp->m_logbsize > 0)
		seq_printf(m, ",logbsize=%dk", mp->m_logbsize >> 10);

	if (mp->m_logname)
		seq_show_option(m, "logdev", mp->m_logname);
	if (mp->m_rtname)
		seq_show_option(m, "rtdev", mp->m_rtname);

	if (mp->m_dalign > 0)
		seq_printf(m, ",sunit=%d",
				(int)XFS_FSB_TO_BB(mp, mp->m_dalign));
	if (mp->m_swidth > 0)
		seq_printf(m, ",swidth=%d",
				(int)XFS_FSB_TO_BB(mp, mp->m_swidth));

	if (mp->m_qflags & XFS_UQUOTA_ENFD)
		seq_puts(m, ",usrquota");
	else if (mp->m_qflags & XFS_UQUOTA_ACCT)
		seq_puts(m, ",uqnoenforce");

	if (mp->m_qflags & XFS_PQUOTA_ENFD)
		seq_puts(m, ",prjquota");
	else if (mp->m_qflags & XFS_PQUOTA_ACCT)
		seq_puts(m, ",pqnoenforce");

	if (mp->m_qflags & XFS_GQUOTA_ENFD)
		seq_puts(m, ",grpquota");
	else if (mp->m_qflags & XFS_GQUOTA_ACCT)
		seq_puts(m, ",gqnoenforce");

	if (!(mp->m_qflags & XFS_ALL_QUOTA_ACCT))
		seq_puts(m, ",noquota");

	return 0;
}

static bool
xfs_set_inode_alloc_perag(
	struct xfs_perag	*pag,
	xfs_ino_t		ino,
	xfs_agnumber_t		max_metadata)
{
	if (!xfs_is_inode32(pag->pag_mount)) {
		set_bit(XFS_AGSTATE_ALLOWS_INODES, &pag->pag_opstate);
		clear_bit(XFS_AGSTATE_PREFERS_METADATA, &pag->pag_opstate);
		return false;
	}

	if (ino > XFS_MAXINUMBER_32) {
		clear_bit(XFS_AGSTATE_ALLOWS_INODES, &pag->pag_opstate);
		clear_bit(XFS_AGSTATE_PREFERS_METADATA, &pag->pag_opstate);
		return false;
	}

	set_bit(XFS_AGSTATE_ALLOWS_INODES, &pag->pag_opstate);
	if (pag->pag_agno < max_metadata)
		set_bit(XFS_AGSTATE_PREFERS_METADATA, &pag->pag_opstate);
	else
		clear_bit(XFS_AGSTATE_PREFERS_METADATA, &pag->pag_opstate);
	return true;
}

/*
 * Set parameters for inode allocation heuristics, taking into account
 * filesystem size and inode32/inode64 mount options; i.e. specifically
 * whether or not XFS_FEAT_SMALL_INUMS is set.
 *
 * Inode allocation patterns are altered only if inode32 is requested
 * (XFS_FEAT_SMALL_INUMS), and the filesystem is sufficiently large.
 * If altered, XFS_OPSTATE_INODE32 is set as well.
 *
 * An agcount independent of that in the mount structure is provided
 * because in the growfs case, mp->m_sb.sb_agcount is not yet updated
 * to the potentially higher ag count.
 *
 * Returns the maximum AG index which may contain inodes.
 */
xfs_agnumber_t
xfs_set_inode_alloc(
	struct xfs_mount *mp,
	xfs_agnumber_t	agcount)
{
	xfs_agnumber_t	index;
	xfs_agnumber_t	maxagi = 0;
	xfs_sb_t	*sbp = &mp->m_sb;
	xfs_agnumber_t	max_metadata;
	xfs_agino_t	agino;
	xfs_ino_t	ino;

	/*
	 * Calculate how much should be reserved for inodes to meet
	 * the max inode percentage.  Used only for inode32.
	 */
	if (M_IGEO(mp)->maxicount) {
		uint64_t	icount;

		icount = sbp->sb_dblocks * sbp->sb_imax_pct;
		do_div(icount, 100);
		icount += sbp->sb_agblocks - 1;
		do_div(icount, sbp->sb_agblocks);
		max_metadata = icount;
	} else {
		max_metadata = agcount;
	}

	/* Get the last possible inode in the filesystem */
	agino =	XFS_AGB_TO_AGINO(mp, sbp->sb_agblocks - 1);
	ino = XFS_AGINO_TO_INO(mp, agcount - 1, agino);

	/*
	 * If user asked for no more than 32-bit inodes, and the fs is
	 * sufficiently large, set XFS_OPSTATE_INODE32 if we must alter
	 * the allocator to accommodate the request.
	 */
	if (xfs_has_small_inums(mp) && ino > XFS_MAXINUMBER_32)
		xfs_set_inode32(mp);
	else
		xfs_clear_inode32(mp);

	for (index = 0; index < agcount; index++) {
		struct xfs_perag	*pag;

		ino = XFS_AGINO_TO_INO(mp, index, agino);

		pag = xfs_perag_get(mp, index);
		if (xfs_set_inode_alloc_perag(pag, ino, max_metadata))
			maxagi++;
		xfs_perag_put(pag);
	}

	return xfs_is_inode32(mp) ? maxagi : agcount;
}

static int
xfs_setup_dax_always(
	struct xfs_mount	*mp)
{
	if (!mp->m_ddev_targp->bt_daxdev &&
	    (!mp->m_rtdev_targp || !mp->m_rtdev_targp->bt_daxdev)) {
		xfs_alert(mp,
			"DAX unsupported by block device. Turning off DAX.");
		goto disable_dax;
	}

	if (mp->m_super->s_blocksize != PAGE_SIZE) {
		xfs_alert(mp,
			"DAX not supported for blocksize. Turning off DAX.");
		goto disable_dax;
	}

	if (xfs_has_reflink(mp) &&
	    bdev_is_partition(mp->m_ddev_targp->bt_bdev)) {
		xfs_alert(mp,
			"DAX and reflink cannot work with multi-partitions!");
		return -EINVAL;
	}

	return 0;

disable_dax:
	xfs_mount_set_dax_mode(mp, XFS_DAX_NEVER);
	return 0;
}

STATIC int
xfs_blkdev_get(
	xfs_mount_t		*mp,
	const char		*name,
	struct file		**bdev_filep)
{
	int			error = 0;

	*bdev_filep = bdev_file_open_by_path(name,
		BLK_OPEN_READ | BLK_OPEN_WRITE | BLK_OPEN_RESTRICT_WRITES,
		mp->m_super, &fs_holder_ops);
	if (IS_ERR(*bdev_filep)) {
		error = PTR_ERR(*bdev_filep);
		*bdev_filep = NULL;
		xfs_warn(mp, "Invalid device [%s], error=%d", name, error);
	}

	return error;
}

STATIC void
xfs_shutdown_devices(
	struct xfs_mount	*mp)
{
	/*
	 * Udev is triggered whenever anyone closes a block device or unmounts
	 * a file systemm on a block device.
	 * The default udev rules invoke blkid to read the fs super and create
	 * symlinks to the bdev under /dev/disk.  For this, it uses buffered
	 * reads through the page cache.
	 *
	 * xfs_db also uses buffered reads to examine metadata.  There is no
	 * coordination between xfs_db and udev, which means that they can run
	 * concurrently.  Note there is no coordination between the kernel and
	 * blkid either.
	 *
	 * On a system with 64k pages, the page cache can cache the superblock
	 * and the root inode (and hence the root directory) with the same 64k
	 * page.  If udev spawns blkid after the mkfs and the system is busy
	 * enough that it is still running when xfs_db starts up, they'll both
	 * read from the same page in the pagecache.
	 *
	 * The unmount writes updated inode metadata to disk directly.  The XFS
	 * buffer cache does not use the bdev pagecache, so it needs to
	 * invalidate that pagecache on unmount.  If the above scenario occurs,
	 * the pagecache no longer reflects what's on disk, xfs_db reads the
	 * stale metadata, and fails to find /a.  Most of the time this succeeds
	 * because closing a bdev invalidates the page cache, but when processes
	 * race, everyone loses.
	 */
	if (mp->m_logdev_targp && mp->m_logdev_targp != mp->m_ddev_targp) {
		blkdev_issue_flush(mp->m_logdev_targp->bt_bdev);
		invalidate_bdev(mp->m_logdev_targp->bt_bdev);
	}
	if (mp->m_rtdev_targp) {
		blkdev_issue_flush(mp->m_rtdev_targp->bt_bdev);
		invalidate_bdev(mp->m_rtdev_targp->bt_bdev);
	}
	blkdev_issue_flush(mp->m_ddev_targp->bt_bdev);
	invalidate_bdev(mp->m_ddev_targp->bt_bdev);
}

/*
 * The file system configurations are:
 *	(1) device (partition) with data and internal log
 *	(2) logical volume with data and log subvolumes.
 *	(3) logical volume with data, log, and realtime subvolumes.
 *
 * We only have to handle opening the log and realtime volumes here if
 * they are present.  The data subvolume has already been opened by
 * get_sb_bdev() and is stored in sb->s_bdev.
 */
STATIC int
xfs_open_devices(
	struct xfs_mount	*mp)
{
	struct super_block	*sb = mp->m_super;
	struct block_device	*ddev = sb->s_bdev;
	struct file		*logdev_file = NULL, *rtdev_file = NULL;
	int			error;

	/*
	 * Open real time and log devices - order is important.
	 */
	if (mp->m_logname) {
		error = xfs_blkdev_get(mp, mp->m_logname, &logdev_file);
		if (error)
			return error;
	}

	if (mp->m_rtname) {
		error = xfs_blkdev_get(mp, mp->m_rtname, &rtdev_file);
		if (error)
			goto out_close_logdev;

		if (file_bdev(rtdev_file) == ddev ||
		    (logdev_file &&
		     file_bdev(rtdev_file) == file_bdev(logdev_file))) {
			xfs_warn(mp,
	"Cannot mount filesystem with identical rtdev and ddev/logdev.");
			error = -EINVAL;
			goto out_close_rtdev;
		}
	}

	/*
	 * Setup xfs_mount buffer target pointers
	 */
	error = -ENOMEM;
	mp->m_ddev_targp = xfs_alloc_buftarg(mp, sb->s_bdev_file);
	if (!mp->m_ddev_targp)
		goto out_close_rtdev;

	if (rtdev_file) {
		mp->m_rtdev_targp = xfs_alloc_buftarg(mp, rtdev_file);
		if (!mp->m_rtdev_targp)
			goto out_free_ddev_targ;
	}

	if (logdev_file && file_bdev(logdev_file) != ddev) {
		mp->m_logdev_targp = xfs_alloc_buftarg(mp, logdev_file);
		if (!mp->m_logdev_targp)
			goto out_free_rtdev_targ;
	} else {
		mp->m_logdev_targp = mp->m_ddev_targp;
		/* Handle won't be used, drop it */
		if (logdev_file)
			bdev_fput(logdev_file);
	}

	return 0;

 out_free_rtdev_targ:
	if (mp->m_rtdev_targp)
		xfs_free_buftarg(mp->m_rtdev_targp);
 out_free_ddev_targ:
	xfs_free_buftarg(mp->m_ddev_targp);
 out_close_rtdev:
	 if (rtdev_file)
		bdev_fput(rtdev_file);
 out_close_logdev:
	if (logdev_file)
		bdev_fput(logdev_file);
	return error;
}

/*
 * Setup xfs_mount buffer target pointers based on superblock
 */
STATIC int
xfs_setup_devices(
	struct xfs_mount	*mp)
{
	int			error;

	error = xfs_setsize_buftarg(mp->m_ddev_targp, mp->m_sb.sb_sectsize);
	if (error)
		return error;

	if (mp->m_logdev_targp && mp->m_logdev_targp != mp->m_ddev_targp) {
		unsigned int	log_sector_size = BBSIZE;

		if (xfs_has_sector(mp))
			log_sector_size = mp->m_sb.sb_logsectsize;
		error = xfs_setsize_buftarg(mp->m_logdev_targp,
					    log_sector_size);
		if (error)
			return error;
	}
	if (mp->m_rtdev_targp) {
		error = xfs_setsize_buftarg(mp->m_rtdev_targp,
					    mp->m_sb.sb_sectsize);
		if (error)
			return error;
	}

	return 0;
}

STATIC int
xfs_init_mount_workqueues(
	struct xfs_mount	*mp)
{
	mp->m_buf_workqueue = alloc_workqueue("xfs-buf/%s",
			XFS_WQFLAGS(WQ_FREEZABLE | WQ_MEM_RECLAIM),
			1, mp->m_super->s_id);
	if (!mp->m_buf_workqueue)
		goto out;

	mp->m_unwritten_workqueue = alloc_workqueue("xfs-conv/%s",
			XFS_WQFLAGS(WQ_FREEZABLE | WQ_MEM_RECLAIM),
			0, mp->m_super->s_id);
	if (!mp->m_unwritten_workqueue)
		goto out_destroy_buf;

	mp->m_reclaim_workqueue = alloc_workqueue("xfs-reclaim/%s",
			XFS_WQFLAGS(WQ_FREEZABLE | WQ_MEM_RECLAIM),
			0, mp->m_super->s_id);
	if (!mp->m_reclaim_workqueue)
		goto out_destroy_unwritten;

	mp->m_blockgc_wq = alloc_workqueue("xfs-blockgc/%s",
			XFS_WQFLAGS(WQ_UNBOUND | WQ_FREEZABLE | WQ_MEM_RECLAIM),
			0, mp->m_super->s_id);
	if (!mp->m_blockgc_wq)
		goto out_destroy_reclaim;

	mp->m_inodegc_wq = alloc_workqueue("xfs-inodegc/%s",
			XFS_WQFLAGS(WQ_FREEZABLE | WQ_MEM_RECLAIM),
			1, mp->m_super->s_id);
	if (!mp->m_inodegc_wq)
		goto out_destroy_blockgc;

	mp->m_sync_workqueue = alloc_workqueue("xfs-sync/%s",
			XFS_WQFLAGS(WQ_FREEZABLE), 0, mp->m_super->s_id);
	if (!mp->m_sync_workqueue)
		goto out_destroy_inodegc;

	return 0;

out_destroy_inodegc:
	destroy_workqueue(mp->m_inodegc_wq);
out_destroy_blockgc:
	destroy_workqueue(mp->m_blockgc_wq);
out_destroy_reclaim:
	destroy_workqueue(mp->m_reclaim_workqueue);
out_destroy_unwritten:
	destroy_workqueue(mp->m_unwritten_workqueue);
out_destroy_buf:
	destroy_workqueue(mp->m_buf_workqueue);
out:
	return -ENOMEM;
}

STATIC void
xfs_destroy_mount_workqueues(
	struct xfs_mount	*mp)
{
	destroy_workqueue(mp->m_sync_workqueue);
	destroy_workqueue(mp->m_blockgc_wq);
	destroy_workqueue(mp->m_inodegc_wq);
	destroy_workqueue(mp->m_reclaim_workqueue);
	destroy_workqueue(mp->m_unwritten_workqueue);
	destroy_workqueue(mp->m_buf_workqueue);
}

static void
xfs_flush_inodes_worker(
	struct work_struct	*work)
{
	struct xfs_mount	*mp = container_of(work, struct xfs_mount,
						   m_flush_inodes_work);
	struct super_block	*sb = mp->m_super;

	if (down_read_trylock(&sb->s_umount)) {
		sync_inodes_sb(sb);
		up_read(&sb->s_umount);
	}
}

/*
 * Flush all dirty data to disk. Must not be called while holding an XFS_ILOCK
 * or a page lock. We use sync_inodes_sb() here to ensure we block while waiting
 * for IO to complete so that we effectively throttle multiple callers to the
 * rate at which IO is completing.
 */
void
xfs_flush_inodes(
	struct xfs_mount	*mp)
{
	/*
	 * If flush_work() returns true then that means we waited for a flush
	 * which was already in progress.  Don't bother running another scan.
	 */
	if (flush_work(&mp->m_flush_inodes_work))
		return;

	queue_work(mp->m_sync_workqueue, &mp->m_flush_inodes_work);
	flush_work(&mp->m_flush_inodes_work);
}

/* Catch misguided souls that try to use this interface on XFS */
STATIC struct inode *
xfs_fs_alloc_inode(
	struct super_block	*sb)
{
	BUG();
	return NULL;
}

/*
 * Now that the generic code is guaranteed not to be accessing
 * the linux inode, we can inactivate and reclaim the inode.
 */
STATIC void
xfs_fs_destroy_inode(
	struct inode		*inode)
{
	struct xfs_inode	*ip = XFS_I(inode);

	trace_xfs_destroy_inode(ip);

	ASSERT(!rwsem_is_locked(&inode->i_rwsem));
	XFS_STATS_INC(ip->i_mount, vn_rele);
	XFS_STATS_INC(ip->i_mount, vn_remove);
	xfs_inode_mark_reclaimable(ip);
}

static void
xfs_fs_dirty_inode(
	struct inode			*inode,
	int				flags)
{
	struct xfs_inode		*ip = XFS_I(inode);
	struct xfs_mount		*mp = ip->i_mount;
	struct xfs_trans		*tp;

	if (!(inode->i_sb->s_flags & SB_LAZYTIME))
		return;

	/*
	 * Only do the timestamp update if the inode is dirty (I_DIRTY_SYNC)
	 * and has dirty timestamp (I_DIRTY_TIME). I_DIRTY_TIME can be passed
	 * in flags possibly together with I_DIRTY_SYNC.
	 */
	if ((flags & ~I_DIRTY_TIME) != I_DIRTY_SYNC || !(flags & I_DIRTY_TIME))
		return;

	if (xfs_trans_alloc(mp, &M_RES(mp)->tr_fsyncts, 0, 0, 0, &tp))
		return;
	xfs_ilock(ip, XFS_ILOCK_EXCL);
	xfs_trans_ijoin(tp, ip, XFS_ILOCK_EXCL);
	xfs_trans_log_inode(tp, ip, XFS_ILOG_TIMESTAMP);
	xfs_trans_commit(tp);
}

/*
 * Slab object creation initialisation for the XFS inode.
 * This covers only the idempotent fields in the XFS inode;
 * all other fields need to be initialised on allocation
 * from the slab. This avoids the need to repeatedly initialise
 * fields in the xfs inode that left in the initialise state
 * when freeing the inode.
 */
STATIC void
xfs_fs_inode_init_once(
	void			*inode)
{
	struct xfs_inode	*ip = inode;

	memset(ip, 0, sizeof(struct xfs_inode));

	/* vfs inode */
	inode_init_once(VFS_I(ip));

	/* xfs inode */
	atomic_set(&ip->i_pincount, 0);
	spin_lock_init(&ip->i_flags_lock);
	init_rwsem(&ip->i_lock);
}

/*
 * We do an unlocked check for XFS_IDONTCACHE here because we are already
 * serialised against cache hits here via the inode->i_lock and igrab() in
 * xfs_iget_cache_hit(). Hence a lookup that might clear this flag will not be
 * racing with us, and it avoids needing to grab a spinlock here for every inode
 * we drop the final reference on.
 */
STATIC int
xfs_fs_drop_inode(
	struct inode		*inode)
{
	struct xfs_inode	*ip = XFS_I(inode);

	/*
	 * If this unlinked inode is in the middle of recovery, don't
	 * drop the inode just yet; log recovery will take care of
	 * that.  See the comment for this inode flag.
	 */
	if (ip->i_flags & XFS_IRECOVERY) {
		ASSERT(xlog_recovery_needed(ip->i_mount->m_log));
		return 0;
	}

	return generic_drop_inode(inode);
}

static void
xfs_mount_free(
	struct xfs_mount	*mp)
{
	if (mp->m_logdev_targp && mp->m_logdev_targp != mp->m_ddev_targp)
		xfs_free_buftarg(mp->m_logdev_targp);
	if (mp->m_rtdev_targp)
		xfs_free_buftarg(mp->m_rtdev_targp);
	if (mp->m_ddev_targp)
		xfs_free_buftarg(mp->m_ddev_targp);

	debugfs_remove(mp->m_debugfs);
	kfree(mp->m_rtname);
	kfree(mp->m_logname);
	kfree(mp);
}

STATIC int
xfs_fs_sync_fs(
	struct super_block	*sb,
	int			wait)
{
	struct xfs_mount	*mp = XFS_M(sb);
	int			error;

	trace_xfs_fs_sync_fs(mp, __return_address);

	/*
	 * Doing anything during the async pass would be counterproductive.
	 */
	if (!wait)
		return 0;

	error = xfs_log_force(mp, XFS_LOG_SYNC);
	if (error)
		return error;

	if (laptop_mode) {
		/*
		 * The disk must be active because we're syncing.
		 * We schedule log work now (now that the disk is
		 * active) instead of later (when it might not be).
		 */
		flush_delayed_work(&mp->m_log->l_work);
	}

	/*
	 * If we are called with page faults frozen out, it means we are about
	 * to freeze the transaction subsystem. Take the opportunity to shut
	 * down inodegc because once SB_FREEZE_FS is set it's too late to
	 * prevent inactivation races with freeze. The fs doesn't get called
	 * again by the freezing process until after SB_FREEZE_FS has been set,
	 * so it's now or never.  Same logic applies to speculative allocation
	 * garbage collection.
	 *
	 * We don't care if this is a normal syncfs call that does this or
	 * freeze that does this - we can run this multiple times without issue
	 * and we won't race with a restart because a restart can only occur
	 * when the state is either SB_FREEZE_FS or SB_FREEZE_COMPLETE.
	 */
	if (sb->s_writers.frozen == SB_FREEZE_PAGEFAULT) {
		xfs_inodegc_stop(mp);
		xfs_blockgc_stop(mp);
	}

	return 0;
}

STATIC int
xfs_fs_statfs(
	struct dentry		*dentry,
	struct kstatfs		*statp)
{
	struct xfs_mount	*mp = XFS_M(dentry->d_sb);
	xfs_sb_t		*sbp = &mp->m_sb;
	struct xfs_inode	*ip = XFS_I(d_inode(dentry));
	uint64_t		fakeinos, id;
	uint64_t		icount;
	uint64_t		ifree;
	uint64_t		fdblocks;
	xfs_extlen_t		lsize;
	int64_t			ffree;

	/*
	 * Expedite background inodegc but don't wait. We do not want to block
	 * here waiting hours for a billion extent file to be truncated.
	 */
	xfs_inodegc_push(mp);

	statp->f_type = XFS_SUPER_MAGIC;
	statp->f_namelen = MAXNAMELEN - 1;

	id = huge_encode_dev(mp->m_ddev_targp->bt_dev);
	statp->f_fsid = u64_to_fsid(id);

	icount = percpu_counter_sum(&mp->m_icount);
	ifree = percpu_counter_sum(&mp->m_ifree);
	fdblocks = percpu_counter_sum(&mp->m_fdblocks);

	spin_lock(&mp->m_sb_lock);
	statp->f_bsize = sbp->sb_blocksize;
	lsize = sbp->sb_logstart ? sbp->sb_logblocks : 0;
	statp->f_blocks = sbp->sb_dblocks - lsize;
	spin_unlock(&mp->m_sb_lock);

	/* make sure statp->f_bfree does not underflow */
	statp->f_bfree = max_t(int64_t, 0,
				fdblocks - xfs_fdblocks_unavailable(mp));
	statp->f_bavail = statp->f_bfree;

	fakeinos = XFS_FSB_TO_INO(mp, statp->f_bfree);
	statp->f_files = min(icount + fakeinos, (uint64_t)XFS_MAXINUMBER);
	if (M_IGEO(mp)->maxicount)
		statp->f_files = min_t(typeof(statp->f_files),
					statp->f_files,
					M_IGEO(mp)->maxicount);

	/* If sb_icount overshot maxicount, report actual allocation */
	statp->f_files = max_t(typeof(statp->f_files),
					statp->f_files,
					sbp->sb_icount);

	/* make sure statp->f_ffree does not underflow */
	ffree = statp->f_files - (icount - ifree);
	statp->f_ffree = max_t(int64_t, ffree, 0);


	if ((ip->i_diflags & XFS_DIFLAG_PROJINHERIT) &&
	    ((mp->m_qflags & (XFS_PQUOTA_ACCT|XFS_PQUOTA_ENFD))) ==
			      (XFS_PQUOTA_ACCT|XFS_PQUOTA_ENFD))
		xfs_qm_statvfs(ip, statp);

	if (XFS_IS_REALTIME_MOUNT(mp) &&
	    (ip->i_diflags & (XFS_DIFLAG_RTINHERIT | XFS_DIFLAG_REALTIME))) {
		s64	freertx;

		statp->f_blocks = sbp->sb_rblocks;
		freertx = percpu_counter_sum_positive(&mp->m_frextents);
		statp->f_bavail = statp->f_bfree = xfs_rtx_to_rtb(mp, freertx);
	}

	return 0;
}

STATIC void
xfs_save_resvblks(struct xfs_mount *mp)
{
	mp->m_resblks_save = mp->m_resblks;
	xfs_reserve_blocks(mp, 0);
}

STATIC void
xfs_restore_resvblks(struct xfs_mount *mp)
{
	uint64_t resblks;

	if (mp->m_resblks_save) {
		resblks = mp->m_resblks_save;
		mp->m_resblks_save = 0;
	} else
		resblks = xfs_default_resblks(mp);

	xfs_reserve_blocks(mp, resblks);
}

/*
 * Second stage of a freeze. The data is already frozen so we only
 * need to take care of the metadata. Once that's done sync the superblock
 * to the log to dirty it in case of a crash while frozen. This ensures that we
 * will recover the unlinked inode lists on the next mount.
 */
STATIC int
xfs_fs_freeze(
	struct super_block	*sb)
{
	struct xfs_mount	*mp = XFS_M(sb);
	unsigned int		flags;
	int			ret;

	/*
	 * The filesystem is now frozen far enough that memory reclaim
	 * cannot safely operate on the filesystem. Hence we need to
	 * set a GFP_NOFS context here to avoid recursion deadlocks.
	 */
	flags = memalloc_nofs_save();
	xfs_save_resvblks(mp);
	ret = xfs_log_quiesce(mp);
	memalloc_nofs_restore(flags);

	/*
	 * For read-write filesystems, we need to restart the inodegc on error
	 * because we stopped it at SB_FREEZE_PAGEFAULT level and a thaw is not
	 * going to be run to restart it now.  We are at SB_FREEZE_FS level
	 * here, so we can restart safely without racing with a stop in
	 * xfs_fs_sync_fs().
	 */
	if (ret && !xfs_is_readonly(mp)) {
		xfs_blockgc_start(mp);
		xfs_inodegc_start(mp);
	}

	return ret;
}

STATIC int
xfs_fs_unfreeze(
	struct super_block	*sb)
{
	struct xfs_mount	*mp = XFS_M(sb);

	xfs_restore_resvblks(mp);
	xfs_log_work_queue(mp);

	/*
	 * Don't reactivate the inodegc worker on a readonly filesystem because
	 * inodes are sent directly to reclaim.  Don't reactivate the blockgc
	 * worker because there are no speculative preallocations on a readonly
	 * filesystem.
	 */
	if (!xfs_is_readonly(mp)) {
		xfs_blockgc_start(mp);
		xfs_inodegc_start(mp);
	}

	return 0;
}

/*
 * This function fills in xfs_mount_t fields based on mount args.
 * Note: the superblock _has_ now been read in.
 */
STATIC int
xfs_finish_flags(
	struct xfs_mount	*mp)
{
	/* Fail a mount where the logbuf is smaller than the log stripe */
	if (xfs_has_logv2(mp)) {
		if (mp->m_logbsize <= 0 &&
		    mp->m_sb.sb_logsunit > XLOG_BIG_RECORD_BSIZE) {
			mp->m_logbsize = mp->m_sb.sb_logsunit;
		} else if (mp->m_logbsize > 0 &&
			   mp->m_logbsize < mp->m_sb.sb_logsunit) {
			xfs_warn(mp,
		"logbuf size must be greater than or equal to log stripe size");
			return -EINVAL;
		}
	} else {
		/* Fail a mount if the logbuf is larger than 32K */
		if (mp->m_logbsize > XLOG_BIG_RECORD_BSIZE) {
			xfs_warn(mp,
		"logbuf size for version 1 logs must be 16K or 32K");
			return -EINVAL;
		}
	}

	/*
	 * V5 filesystems always use attr2 format for attributes.
	 */
	if (xfs_has_crc(mp) && xfs_has_noattr2(mp)) {
		xfs_warn(mp, "Cannot mount a V5 filesystem as noattr2. "
			     "attr2 is always enabled for V5 filesystems.");
		return -EINVAL;
	}

	/*
	 * prohibit r/w mounts of read-only filesystems
	 */
	if ((mp->m_sb.sb_flags & XFS_SBF_READONLY) && !xfs_is_readonly(mp)) {
		xfs_warn(mp,
			"cannot mount a read-only filesystem as read-write");
		return -EROFS;
	}

	if ((mp->m_qflags & XFS_GQUOTA_ACCT) &&
	    (mp->m_qflags & XFS_PQUOTA_ACCT) &&
	    !xfs_has_pquotino(mp)) {
		xfs_warn(mp,
		  "Super block does not support project and group quota together");
		return -EINVAL;
	}

	return 0;
}

static int
xfs_init_percpu_counters(
	struct xfs_mount	*mp)
{
	int		error;

	error = percpu_counter_init(&mp->m_icount, 0, GFP_KERNEL);
	if (error)
		return -ENOMEM;

	error = percpu_counter_init(&mp->m_ifree, 0, GFP_KERNEL);
	if (error)
		goto free_icount;

	error = percpu_counter_init(&mp->m_fdblocks, 0, GFP_KERNEL);
	if (error)
		goto free_ifree;

	error = percpu_counter_init(&mp->m_delalloc_blks, 0, GFP_KERNEL);
	if (error)
		goto free_fdblocks;

	error = percpu_counter_init(&mp->m_delalloc_rtextents, 0, GFP_KERNEL);
	if (error)
		goto free_delalloc;

	error = percpu_counter_init(&mp->m_frextents, 0, GFP_KERNEL);
	if (error)
		goto free_delalloc_rt;

	return 0;

free_delalloc_rt:
	percpu_counter_destroy(&mp->m_delalloc_rtextents);
free_delalloc:
	percpu_counter_destroy(&mp->m_delalloc_blks);
free_fdblocks:
	percpu_counter_destroy(&mp->m_fdblocks);
free_ifree:
	percpu_counter_destroy(&mp->m_ifree);
free_icount:
	percpu_counter_destroy(&mp->m_icount);
	return -ENOMEM;
}

void
xfs_reinit_percpu_counters(
	struct xfs_mount	*mp)
{
	percpu_counter_set(&mp->m_icount, mp->m_sb.sb_icount);
	percpu_counter_set(&mp->m_ifree, mp->m_sb.sb_ifree);
	percpu_counter_set(&mp->m_fdblocks, mp->m_sb.sb_fdblocks);
	percpu_counter_set(&mp->m_frextents, mp->m_sb.sb_frextents);
}

static void
xfs_destroy_percpu_counters(
	struct xfs_mount	*mp)
{
	percpu_counter_destroy(&mp->m_icount);
	percpu_counter_destroy(&mp->m_ifree);
	percpu_counter_destroy(&mp->m_fdblocks);
	ASSERT(xfs_is_shutdown(mp) ||
	       percpu_counter_sum(&mp->m_delalloc_rtextents) == 0);
	percpu_counter_destroy(&mp->m_delalloc_rtextents);
	ASSERT(xfs_is_shutdown(mp) ||
	       percpu_counter_sum(&mp->m_delalloc_blks) == 0);
	percpu_counter_destroy(&mp->m_delalloc_blks);
	percpu_counter_destroy(&mp->m_frextents);
}

static int
xfs_inodegc_init_percpu(
	struct xfs_mount	*mp)
{
	struct xfs_inodegc	*gc;
	int			cpu;

	mp->m_inodegc = alloc_percpu(struct xfs_inodegc);
	if (!mp->m_inodegc)
		return -ENOMEM;

	for_each_possible_cpu(cpu) {
		gc = per_cpu_ptr(mp->m_inodegc, cpu);
		gc->cpu = cpu;
		gc->mp = mp;
		init_llist_head(&gc->list);
		gc->items = 0;
		gc->error = 0;
		INIT_DELAYED_WORK(&gc->work, xfs_inodegc_worker);
	}
	return 0;
}

static void
xfs_inodegc_free_percpu(
	struct xfs_mount	*mp)
{
	if (!mp->m_inodegc)
		return;
	free_percpu(mp->m_inodegc);
}

static void
xfs_fs_put_super(
	struct super_block	*sb)
{
	struct xfs_mount	*mp = XFS_M(sb);

	xfs_notice(mp, "Unmounting Filesystem %pU", &mp->m_sb.sb_uuid);
	xfs_filestream_unmount(mp);
	xfs_unmountfs(mp);

	xfs_freesb(mp);
	xchk_mount_stats_free(mp);
	free_percpu(mp->m_stats.xs_stats);
	xfs_inodegc_free_percpu(mp);
	xfs_destroy_percpu_counters(mp);
	xfs_destroy_mount_workqueues(mp);
	xfs_shutdown_devices(mp);
}

static long
xfs_fs_nr_cached_objects(
	struct super_block	*sb,
	struct shrink_control	*sc)
{
	/* Paranoia: catch incorrect calls during mount setup or teardown */
	if (WARN_ON_ONCE(!sb->s_fs_info))
		return 0;
	return xfs_reclaim_inodes_count(XFS_M(sb));
}

static long
xfs_fs_free_cached_objects(
	struct super_block	*sb,
	struct shrink_control	*sc)
{
	return xfs_reclaim_inodes_nr(XFS_M(sb), sc->nr_to_scan);
}

static void
xfs_fs_shutdown(
	struct super_block	*sb)
{
	xfs_force_shutdown(XFS_M(sb), SHUTDOWN_DEVICE_REMOVED);
}

static const struct super_operations xfs_super_operations = {
	.alloc_inode		= xfs_fs_alloc_inode,
	.destroy_inode		= xfs_fs_destroy_inode,
	.dirty_inode		= xfs_fs_dirty_inode,
	.drop_inode		= xfs_fs_drop_inode,
	.put_super		= xfs_fs_put_super,
	.sync_fs		= xfs_fs_sync_fs,
	.freeze_fs		= xfs_fs_freeze,
	.unfreeze_fs		= xfs_fs_unfreeze,
	.statfs			= xfs_fs_statfs,
	.show_options		= xfs_fs_show_options,
	.nr_cached_objects	= xfs_fs_nr_cached_objects,
	.free_cached_objects	= xfs_fs_free_cached_objects,
	.shutdown		= xfs_fs_shutdown,
};

static int
suffix_kstrtoint(
	const char	*s,
	unsigned int	base,
	int		*res)
{
	int		last, shift_left_factor = 0, _res;
	char		*value;
	int		ret = 0;

	value = kstrdup(s, GFP_KERNEL);
	if (!value)
		return -ENOMEM;

	last = strlen(value) - 1;
	if (value[last] == 'K' || value[last] == 'k') {
		shift_left_factor = 10;
		value[last] = '\0';
	}
	if (value[last] == 'M' || value[last] == 'm') {
		shift_left_factor = 20;
		value[last] = '\0';
	}
	if (value[last] == 'G' || value[last] == 'g') {
		shift_left_factor = 30;
		value[last] = '\0';
	}

	if (kstrtoint(value, base, &_res))
		ret = -EINVAL;
	kfree(value);
	*res = _res << shift_left_factor;
	return ret;
}

static inline void
xfs_fs_warn_deprecated(
	struct fs_context	*fc,
	struct fs_parameter	*param,
	uint64_t		flag,
	bool			value)
{
	/* Don't print the warning if reconfiguring and current mount point
	 * already had the flag set
	 */
	if ((fc->purpose & FS_CONTEXT_FOR_RECONFIGURE) &&
            !!(XFS_M(fc->root->d_sb)->m_features & flag) == value)
		return;
	xfs_warn(fc->s_fs_info, "%s mount option is deprecated.", param->key);
}

/*
 * Set mount state from a mount option.
 *
 * NOTE: mp->m_super is NULL here!
 */
static int
xfs_fs_parse_param(
	struct fs_context	*fc,
	struct fs_parameter	*param)
{
	struct xfs_mount	*parsing_mp = fc->s_fs_info;
	struct fs_parse_result	result;
	int			size = 0;
	int			opt;

	opt = fs_parse(fc, xfs_fs_parameters, param, &result);
	if (opt < 0)
		return opt;

	switch (opt) {
	case Opt_logbufs:
		parsing_mp->m_logbufs = result.uint_32;
		return 0;
	case Opt_logbsize:
		if (suffix_kstrtoint(param->string, 10, &parsing_mp->m_logbsize))
			return -EINVAL;
		return 0;
	case Opt_logdev:
		kfree(parsing_mp->m_logname);
		parsing_mp->m_logname = kstrdup(param->string, GFP_KERNEL);
		if (!parsing_mp->m_logname)
			return -ENOMEM;
		return 0;
	case Opt_rtdev:
		kfree(parsing_mp->m_rtname);
		parsing_mp->m_rtname = kstrdup(param->string, GFP_KERNEL);
		if (!parsing_mp->m_rtname)
			return -ENOMEM;
		return 0;
	case Opt_allocsize:
		if (suffix_kstrtoint(param->string, 10, &size))
			return -EINVAL;
		parsing_mp->m_allocsize_log = ffs(size) - 1;
		parsing_mp->m_features |= XFS_FEAT_ALLOCSIZE;
		return 0;
	case Opt_grpid:
	case Opt_bsdgroups:
		parsing_mp->m_features |= XFS_FEAT_GRPID;
		return 0;
	case Opt_nogrpid:
	case Opt_sysvgroups:
		parsing_mp->m_features &= ~XFS_FEAT_GRPID;
		return 0;
	case Opt_wsync:
		parsing_mp->m_features |= XFS_FEAT_WSYNC;
		return 0;
	case Opt_norecovery:
		parsing_mp->m_features |= XFS_FEAT_NORECOVERY;
		return 0;
	case Opt_noalign:
		parsing_mp->m_features |= XFS_FEAT_NOALIGN;
		return 0;
	case Opt_swalloc:
		parsing_mp->m_features |= XFS_FEAT_SWALLOC;
		return 0;
	case Opt_sunit:
		parsing_mp->m_dalign = result.uint_32;
		return 0;
	case Opt_swidth:
		parsing_mp->m_swidth = result.uint_32;
		return 0;
	case Opt_inode32:
		parsing_mp->m_features |= XFS_FEAT_SMALL_INUMS;
		return 0;
	case Opt_inode64:
		parsing_mp->m_features &= ~XFS_FEAT_SMALL_INUMS;
		return 0;
	case Opt_nouuid:
		parsing_mp->m_features |= XFS_FEAT_NOUUID;
		return 0;
	case Opt_largeio:
		parsing_mp->m_features |= XFS_FEAT_LARGE_IOSIZE;
		return 0;
	case Opt_nolargeio:
		parsing_mp->m_features &= ~XFS_FEAT_LARGE_IOSIZE;
		return 0;
	case Opt_filestreams:
		parsing_mp->m_features |= XFS_FEAT_FILESTREAMS;
		return 0;
	case Opt_noquota:
		parsing_mp->m_qflags &= ~XFS_ALL_QUOTA_ACCT;
		parsing_mp->m_qflags &= ~XFS_ALL_QUOTA_ENFD;
		return 0;
	case Opt_quota:
	case Opt_uquota:
	case Opt_usrquota:
		parsing_mp->m_qflags |= (XFS_UQUOTA_ACCT | XFS_UQUOTA_ENFD);
		return 0;
	case Opt_qnoenforce:
	case Opt_uqnoenforce:
		parsing_mp->m_qflags |= XFS_UQUOTA_ACCT;
		parsing_mp->m_qflags &= ~XFS_UQUOTA_ENFD;
		return 0;
	case Opt_pquota:
	case Opt_prjquota:
		parsing_mp->m_qflags |= (XFS_PQUOTA_ACCT | XFS_PQUOTA_ENFD);
		return 0;
	case Opt_pqnoenforce:
		parsing_mp->m_qflags |= XFS_PQUOTA_ACCT;
		parsing_mp->m_qflags &= ~XFS_PQUOTA_ENFD;
		return 0;
	case Opt_gquota:
	case Opt_grpquota:
		parsing_mp->m_qflags |= (XFS_GQUOTA_ACCT | XFS_GQUOTA_ENFD);
		return 0;
	case Opt_gqnoenforce:
		parsing_mp->m_qflags |= XFS_GQUOTA_ACCT;
		parsing_mp->m_qflags &= ~XFS_GQUOTA_ENFD;
		return 0;
	case Opt_discard:
		parsing_mp->m_features |= XFS_FEAT_DISCARD;
		return 0;
	case Opt_nodiscard:
		parsing_mp->m_features &= ~XFS_FEAT_DISCARD;
		return 0;
#ifdef CONFIG_FS_DAX
	case Opt_dax:
		xfs_mount_set_dax_mode(parsing_mp, XFS_DAX_ALWAYS);
		return 0;
	case Opt_dax_enum:
		xfs_mount_set_dax_mode(parsing_mp, result.uint_32);
		return 0;
#endif
	/* Following mount options will be removed in September 2025 */
	case Opt_ikeep:
		xfs_fs_warn_deprecated(fc, param, XFS_FEAT_IKEEP, true);
		parsing_mp->m_features |= XFS_FEAT_IKEEP;
		return 0;
	case Opt_noikeep:
		xfs_fs_warn_deprecated(fc, param, XFS_FEAT_IKEEP, false);
		parsing_mp->m_features &= ~XFS_FEAT_IKEEP;
		return 0;
	case Opt_attr2:
		xfs_fs_warn_deprecated(fc, param, XFS_FEAT_ATTR2, true);
		parsing_mp->m_features |= XFS_FEAT_ATTR2;
		return 0;
	case Opt_noattr2:
		xfs_fs_warn_deprecated(fc, param, XFS_FEAT_NOATTR2, true);
		parsing_mp->m_features |= XFS_FEAT_NOATTR2;
		return 0;
	default:
		xfs_warn(parsing_mp, "unknown mount option [%s].", param->key);
		return -EINVAL;
	}

	return 0;
}

static int
xfs_fs_validate_params(
	struct xfs_mount	*mp)
{
	/* No recovery flag requires a read-only mount */
	if (xfs_has_norecovery(mp) && !xfs_is_readonly(mp)) {
		xfs_warn(mp, "no-recovery mounts must be read-only.");
		return -EINVAL;
	}

	/*
	 * We have not read the superblock at this point, so only the attr2
	 * mount option can set the attr2 feature by this stage.
	 */
	if (xfs_has_attr2(mp) && xfs_has_noattr2(mp)) {
		xfs_warn(mp, "attr2 and noattr2 cannot both be specified.");
		return -EINVAL;
	}


	if (xfs_has_noalign(mp) && (mp->m_dalign || mp->m_swidth)) {
		xfs_warn(mp,
	"sunit and swidth options incompatible with the noalign option");
		return -EINVAL;
	}

	if (!IS_ENABLED(CONFIG_XFS_QUOTA) && mp->m_qflags != 0) {
		xfs_warn(mp, "quota support not available in this kernel.");
		return -EINVAL;
	}

	if ((mp->m_dalign && !mp->m_swidth) ||
	    (!mp->m_dalign && mp->m_swidth)) {
		xfs_warn(mp, "sunit and swidth must be specified together");
		return -EINVAL;
	}

	if (mp->m_dalign && (mp->m_swidth % mp->m_dalign != 0)) {
		xfs_warn(mp,
	"stripe width (%d) must be a multiple of the stripe unit (%d)",
			mp->m_swidth, mp->m_dalign);
		return -EINVAL;
	}

	if (mp->m_logbufs != -1 &&
	    mp->m_logbufs != 0 &&
	    (mp->m_logbufs < XLOG_MIN_ICLOGS ||
	     mp->m_logbufs > XLOG_MAX_ICLOGS)) {
		xfs_warn(mp, "invalid logbufs value: %d [not %d-%d]",
			mp->m_logbufs, XLOG_MIN_ICLOGS, XLOG_MAX_ICLOGS);
		return -EINVAL;
	}

	if (mp->m_logbsize != -1 &&
	    mp->m_logbsize !=  0 &&
	    (mp->m_logbsize < XLOG_MIN_RECORD_BSIZE ||
	     mp->m_logbsize > XLOG_MAX_RECORD_BSIZE ||
	     !is_power_of_2(mp->m_logbsize))) {
		xfs_warn(mp,
			"invalid logbufsize: %d [not 16k,32k,64k,128k or 256k]",
			mp->m_logbsize);
		return -EINVAL;
	}

	if (xfs_has_allocsize(mp) &&
	    (mp->m_allocsize_log > XFS_MAX_IO_LOG ||
	     mp->m_allocsize_log < XFS_MIN_IO_LOG)) {
		xfs_warn(mp, "invalid log iosize: %d [not %d-%d]",
			mp->m_allocsize_log, XFS_MIN_IO_LOG, XFS_MAX_IO_LOG);
		return -EINVAL;
	}

	return 0;
}

struct dentry *
xfs_debugfs_mkdir(
	const char	*name,
	struct dentry	*parent)
{
	struct dentry	*child;

	/* Apparently we're expected to ignore error returns?? */
	child = debugfs_create_dir(name, parent);
	if (IS_ERR(child))
		return NULL;

	return child;
}

static int
xfs_fs_fill_super(
	struct super_block	*sb,
	struct fs_context	*fc)
{
	struct xfs_mount	*mp = sb->s_fs_info;
	struct inode		*root;
	int			flags = 0, error;

	mp->m_super = sb;

	/*
	 * Copy VFS mount flags from the context now that all parameter parsing
	 * is guaranteed to have been completed by either the old mount API or
	 * the newer fsopen/fsconfig API.
	 */
	if (fc->sb_flags & SB_RDONLY)
<<<<<<< HEAD
		set_bit(XFS_OPSTATE_READONLY, &mp->m_opstate);
=======
		xfs_set_readonly(mp);
>>>>>>> a6ad5510
	if (fc->sb_flags & SB_DIRSYNC)
		mp->m_features |= XFS_FEAT_DIRSYNC;
	if (fc->sb_flags & SB_SYNCHRONOUS)
		mp->m_features |= XFS_FEAT_WSYNC;

	error = xfs_fs_validate_params(mp);
	if (error)
		return error;

	sb_min_blocksize(sb, BBSIZE);
	sb->s_xattr = xfs_xattr_handlers;
	sb->s_export_op = &xfs_export_operations;
#ifdef CONFIG_XFS_QUOTA
	sb->s_qcop = &xfs_quotactl_operations;
	sb->s_quota_types = QTYPE_MASK_USR | QTYPE_MASK_GRP | QTYPE_MASK_PRJ;
#endif
	sb->s_op = &xfs_super_operations;

	/*
	 * Delay mount work if the debug hook is set. This is debug
	 * instrumention to coordinate simulation of xfs mount failures with
	 * VFS superblock operations
	 */
	if (xfs_globals.mount_delay) {
		xfs_notice(mp, "Delaying mount for %d seconds.",
			xfs_globals.mount_delay);
		msleep(xfs_globals.mount_delay * 1000);
	}

	if (fc->sb_flags & SB_SILENT)
		flags |= XFS_MFSI_QUIET;

	error = xfs_open_devices(mp);
	if (error)
		return error;

	if (xfs_debugfs) {
		mp->m_debugfs = xfs_debugfs_mkdir(mp->m_super->s_id,
						  xfs_debugfs);
	} else {
		mp->m_debugfs = NULL;
	}

	error = xfs_init_mount_workqueues(mp);
	if (error)
		goto out_shutdown_devices;

	error = xfs_init_percpu_counters(mp);
	if (error)
		goto out_destroy_workqueues;

	error = xfs_inodegc_init_percpu(mp);
	if (error)
		goto out_destroy_counters;

	/* Allocate stats memory before we do operations that might use it */
	mp->m_stats.xs_stats = alloc_percpu(struct xfsstats);
	if (!mp->m_stats.xs_stats) {
		error = -ENOMEM;
		goto out_destroy_inodegc;
	}

	error = xchk_mount_stats_alloc(mp);
	if (error)
		goto out_free_stats;

	error = xfs_readsb(mp, flags);
	if (error)
		goto out_free_scrub_stats;

	error = xfs_finish_flags(mp);
	if (error)
		goto out_free_sb;

	error = xfs_setup_devices(mp);
	if (error)
		goto out_free_sb;

	/*
	 * V4 support is undergoing deprecation.
	 *
	 * Note: this has to use an open coded m_features check as xfs_has_crc
	 * always returns false for !CONFIG_XFS_SUPPORT_V4.
	 */
	if (!(mp->m_features & XFS_FEAT_CRC)) {
		if (!IS_ENABLED(CONFIG_XFS_SUPPORT_V4)) {
			xfs_warn(mp,
	"Deprecated V4 format (crc=0) not supported by kernel.");
			error = -EINVAL;
			goto out_free_sb;
		}
		xfs_warn_once(mp,
	"Deprecated V4 format (crc=0) will not be supported after September 2030.");
	}

	/* ASCII case insensitivity is undergoing deprecation. */
	if (xfs_has_asciici(mp)) {
#ifdef CONFIG_XFS_SUPPORT_ASCII_CI
		xfs_warn_once(mp,
	"Deprecated ASCII case-insensitivity feature (ascii-ci=1) will not be supported after September 2030.");
#else
		xfs_warn(mp,
	"Deprecated ASCII case-insensitivity feature (ascii-ci=1) not supported by kernel.");
		error = -EINVAL;
		goto out_free_sb;
#endif
	}

	/* Filesystem claims it needs repair, so refuse the mount. */
	if (xfs_has_needsrepair(mp)) {
		xfs_warn(mp, "Filesystem needs repair.  Please run xfs_repair.");
		error = -EFSCORRUPTED;
		goto out_free_sb;
	}

	/*
	 * Don't touch the filesystem if a user tool thinks it owns the primary
	 * superblock.  mkfs doesn't clear the flag from secondary supers, so
	 * we don't check them at all.
	 */
	if (mp->m_sb.sb_inprogress) {
		xfs_warn(mp, "Offline file system operation in progress!");
		error = -EFSCORRUPTED;
		goto out_free_sb;
	}

	if (mp->m_sb.sb_blocksize > PAGE_SIZE) {
		size_t max_folio_size = mapping_max_folio_size_supported();

		if (!xfs_has_crc(mp)) {
			xfs_warn(mp,
"V4 Filesystem with blocksize %d bytes. Only pagesize (%ld) or less is supported.",
				mp->m_sb.sb_blocksize, PAGE_SIZE);
			error = -ENOSYS;
			goto out_free_sb;
		}

		if (mp->m_sb.sb_blocksize > max_folio_size) {
			xfs_warn(mp,
"block size (%u bytes) not supported; Only block size (%zu) or less is supported",
				mp->m_sb.sb_blocksize, max_folio_size);
			error = -ENOSYS;
			goto out_free_sb;
		}

		xfs_warn(mp,
"EXPERIMENTAL: V5 Filesystem with Large Block Size (%d bytes) enabled.",
			mp->m_sb.sb_blocksize);
	}

	/* Ensure this filesystem fits in the page cache limits */
	if (xfs_sb_validate_fsb_count(&mp->m_sb, mp->m_sb.sb_dblocks) ||
	    xfs_sb_validate_fsb_count(&mp->m_sb, mp->m_sb.sb_rblocks)) {
		xfs_warn(mp,
		"file system too large to be mounted on this system.");
		error = -EFBIG;
		goto out_free_sb;
	}

	/*
	 * XFS block mappings use 54 bits to store the logical block offset.
	 * This should suffice to handle the maximum file size that the VFS
	 * supports (currently 2^63 bytes on 64-bit and ULONG_MAX << PAGE_SHIFT
	 * bytes on 32-bit), but as XFS and VFS have gotten the s_maxbytes
	 * calculation wrong on 32-bit kernels in the past, we'll add a WARN_ON
	 * to check this assertion.
	 *
	 * Avoid integer overflow by comparing the maximum bmbt offset to the
	 * maximum pagecache offset in units of fs blocks.
	 */
	if (!xfs_verify_fileoff(mp, XFS_B_TO_FSBT(mp, MAX_LFS_FILESIZE))) {
		xfs_warn(mp,
"MAX_LFS_FILESIZE block offset (%llu) exceeds extent map maximum (%llu)!",
			 XFS_B_TO_FSBT(mp, MAX_LFS_FILESIZE),
			 XFS_MAX_FILEOFF);
		error = -EINVAL;
		goto out_free_sb;
	}

	error = xfs_filestream_mount(mp);
	if (error)
		goto out_free_sb;

	/*
	 * we must configure the block size in the superblock before we run the
	 * full mount process as the mount process can lookup and cache inodes.
	 */
	sb->s_magic = XFS_SUPER_MAGIC;
	sb->s_blocksize = mp->m_sb.sb_blocksize;
	sb->s_blocksize_bits = ffs(sb->s_blocksize) - 1;
	sb->s_maxbytes = MAX_LFS_FILESIZE;
	sb->s_max_links = XFS_MAXLINK;
	sb->s_time_gran = 1;
	if (xfs_has_bigtime(mp)) {
		sb->s_time_min = xfs_bigtime_to_unix(XFS_BIGTIME_TIME_MIN);
		sb->s_time_max = xfs_bigtime_to_unix(XFS_BIGTIME_TIME_MAX);
	} else {
		sb->s_time_min = XFS_LEGACY_TIME_MIN;
		sb->s_time_max = XFS_LEGACY_TIME_MAX;
	}
	trace_xfs_inode_timestamp_range(mp, sb->s_time_min, sb->s_time_max);
	sb->s_iflags |= SB_I_CGROUPWB;

	set_posix_acl_flag(sb);

	/* version 5 superblocks support inode version counters. */
	if (xfs_has_crc(mp))
		sb->s_flags |= SB_I_VERSION;

	if (xfs_has_dax_always(mp)) {
		error = xfs_setup_dax_always(mp);
		if (error)
			goto out_filestream_unmount;
	}

	if (xfs_has_discard(mp) && !bdev_max_discard_sectors(sb->s_bdev)) {
		xfs_warn(mp,
	"mounting with \"discard\" option, but the device does not support discard");
		mp->m_features &= ~XFS_FEAT_DISCARD;
	}

	if (xfs_has_reflink(mp)) {
		if (mp->m_sb.sb_rblocks) {
			xfs_alert(mp,
	"reflink not compatible with realtime device!");
			error = -EINVAL;
			goto out_filestream_unmount;
		}

		if (xfs_globals.always_cow) {
			xfs_info(mp, "using DEBUG-only always_cow mode.");
			mp->m_always_cow = true;
		}
	}

	if (xfs_has_rmapbt(mp) && mp->m_sb.sb_rblocks) {
		xfs_alert(mp,
	"reverse mapping btree not compatible with realtime device!");
		error = -EINVAL;
		goto out_filestream_unmount;
	}

	if (xfs_has_exchange_range(mp))
		xfs_warn(mp,
	"EXPERIMENTAL exchange-range feature enabled. Use at your own risk!");

	if (xfs_has_parent(mp))
		xfs_warn(mp,
	"EXPERIMENTAL parent pointer feature enabled. Use at your own risk!");

	error = xfs_mountfs(mp);
	if (error)
		goto out_filestream_unmount;

	root = igrab(VFS_I(mp->m_rootip));
	if (!root) {
		error = -ENOENT;
		goto out_unmount;
	}
	sb->s_root = d_make_root(root);
	if (!sb->s_root) {
		error = -ENOMEM;
		goto out_unmount;
	}

	return 0;

 out_filestream_unmount:
	xfs_filestream_unmount(mp);
 out_free_sb:
	xfs_freesb(mp);
 out_free_scrub_stats:
	xchk_mount_stats_free(mp);
 out_free_stats:
	free_percpu(mp->m_stats.xs_stats);
 out_destroy_inodegc:
	xfs_inodegc_free_percpu(mp);
 out_destroy_counters:
	xfs_destroy_percpu_counters(mp);
 out_destroy_workqueues:
	xfs_destroy_mount_workqueues(mp);
 out_shutdown_devices:
	xfs_shutdown_devices(mp);
	return error;

 out_unmount:
	xfs_filestream_unmount(mp);
	xfs_unmountfs(mp);
	goto out_free_sb;
}

static int
xfs_fs_get_tree(
	struct fs_context	*fc)
{
	return get_tree_bdev(fc, xfs_fs_fill_super);
}

static int
xfs_remount_rw(
	struct xfs_mount	*mp)
{
	struct xfs_sb		*sbp = &mp->m_sb;
	int error;

	if (xfs_has_norecovery(mp)) {
		xfs_warn(mp,
			"ro->rw transition prohibited on norecovery mount");
		return -EINVAL;
	}

	if (xfs_sb_is_v5(sbp) &&
	    xfs_sb_has_ro_compat_feature(sbp, XFS_SB_FEAT_RO_COMPAT_UNKNOWN)) {
		xfs_warn(mp,
	"ro->rw transition prohibited on unknown (0x%x) ro-compat filesystem",
			(sbp->sb_features_ro_compat &
				XFS_SB_FEAT_RO_COMPAT_UNKNOWN));
		return -EINVAL;
	}

	xfs_clear_readonly(mp);

	/*
	 * If this is the first remount to writeable state we might have some
	 * superblock changes to update.
	 */
	if (mp->m_update_sb) {
		error = xfs_sync_sb(mp, false);
		if (error) {
			xfs_warn(mp, "failed to write sb changes");
			return error;
		}
		mp->m_update_sb = false;
	}

	/*
	 * Fill out the reserve pool if it is empty. Use the stashed value if
	 * it is non-zero, otherwise go with the default.
	 */
	xfs_restore_resvblks(mp);
	xfs_log_work_queue(mp);
	xfs_blockgc_start(mp);

	/* Create the per-AG metadata reservation pool .*/
	error = xfs_fs_reserve_ag_blocks(mp);
	if (error && error != -ENOSPC)
		return error;

	/* Re-enable the background inode inactivation worker. */
	xfs_inodegc_start(mp);

	return 0;
}

static int
xfs_remount_ro(
	struct xfs_mount	*mp)
{
	struct xfs_icwalk	icw = {
		.icw_flags	= XFS_ICWALK_FLAG_SYNC,
	};
	int			error;

	/* Flush all the dirty data to disk. */
	error = sync_filesystem(mp->m_super);
	if (error)
		return error;

	/*
	 * Cancel background eofb scanning so it cannot race with the final
	 * log force+buftarg wait and deadlock the remount.
	 */
	xfs_blockgc_stop(mp);

	/*
	 * Clear out all remaining COW staging extents and speculative post-EOF
	 * preallocations so that we don't leave inodes requiring inactivation
	 * cleanups during reclaim on a read-only mount.  We must process every
	 * cached inode, so this requires a synchronous cache scan.
	 */
	error = xfs_blockgc_free_space(mp, &icw);
	if (error) {
		xfs_force_shutdown(mp, SHUTDOWN_CORRUPT_INCORE);
		return error;
	}

	/*
	 * Stop the inodegc background worker.  xfs_fs_reconfigure already
	 * flushed all pending inodegc work when it sync'd the filesystem.
	 * The VFS holds s_umount, so we know that inodes cannot enter
	 * xfs_fs_destroy_inode during a remount operation.  In readonly mode
	 * we send inodes straight to reclaim, so no inodes will be queued.
	 */
	xfs_inodegc_stop(mp);

	/* Free the per-AG metadata reservation pool. */
	xfs_fs_unreserve_ag_blocks(mp);

	/*
	 * Before we sync the metadata, we need to free up the reserve block
	 * pool so that the used block count in the superblock on disk is
	 * correct at the end of the remount. Stash the current* reserve pool
	 * size so that if we get remounted rw, we can return it to the same
	 * size.
	 */
	xfs_save_resvblks(mp);

	xfs_log_clean(mp);
	xfs_set_readonly(mp);

	return 0;
}

/*
 * Logically we would return an error here to prevent users from believing
 * they might have changed mount options using remount which can't be changed.
 *
 * But unfortunately mount(8) adds all options from mtab and fstab to the mount
 * arguments in some cases so we can't blindly reject options, but have to
 * check for each specified option if it actually differs from the currently
 * set option and only reject it if that's the case.
 *
 * Until that is implemented we return success for every remount request, and
 * silently ignore all options that we can't actually change.
 */
static int
xfs_fs_reconfigure(
	struct fs_context *fc)
{
	struct xfs_mount	*mp = XFS_M(fc->root->d_sb);
	struct xfs_mount        *new_mp = fc->s_fs_info;
	int			flags = fc->sb_flags;
	int			error;

	/* version 5 superblocks always support version counters. */
	if (xfs_has_crc(mp))
		fc->sb_flags |= SB_I_VERSION;

	error = xfs_fs_validate_params(new_mp);
	if (error)
		return error;

	/* inode32 -> inode64 */
	if (xfs_has_small_inums(mp) && !xfs_has_small_inums(new_mp)) {
		mp->m_features &= ~XFS_FEAT_SMALL_INUMS;
		mp->m_maxagi = xfs_set_inode_alloc(mp, mp->m_sb.sb_agcount);
	}

	/* inode64 -> inode32 */
	if (!xfs_has_small_inums(mp) && xfs_has_small_inums(new_mp)) {
		mp->m_features |= XFS_FEAT_SMALL_INUMS;
		mp->m_maxagi = xfs_set_inode_alloc(mp, mp->m_sb.sb_agcount);
	}

	/* ro -> rw */
	if (xfs_is_readonly(mp) && !(flags & SB_RDONLY)) {
		error = xfs_remount_rw(mp);
		if (error)
			return error;
	}

	/* rw -> ro */
	if (!xfs_is_readonly(mp) && (flags & SB_RDONLY)) {
		error = xfs_remount_ro(mp);
		if (error)
			return error;
	}

	return 0;
}

static void
xfs_fs_free(
	struct fs_context	*fc)
{
	struct xfs_mount	*mp = fc->s_fs_info;

	/*
	 * mp is stored in the fs_context when it is initialized.
	 * mp is transferred to the superblock on a successful mount,
	 * but if an error occurs before the transfer we have to free
	 * it here.
	 */
	if (mp)
		xfs_mount_free(mp);
}

static const struct fs_context_operations xfs_context_ops = {
	.parse_param = xfs_fs_parse_param,
	.get_tree    = xfs_fs_get_tree,
	.reconfigure = xfs_fs_reconfigure,
	.free        = xfs_fs_free,
};

/*
 * WARNING: do not initialise any parameters in this function that depend on
 * mount option parsing having already been performed as this can be called from
 * fsopen() before any parameters have been set.
 */
static int xfs_init_fs_context(
	struct fs_context	*fc)
{
	struct xfs_mount	*mp;

	mp = kzalloc(sizeof(struct xfs_mount), GFP_KERNEL | __GFP_NOFAIL);
	if (!mp)
		return -ENOMEM;

	spin_lock_init(&mp->m_sb_lock);
	xa_init(&mp->m_perags);
	mutex_init(&mp->m_growlock);
	INIT_WORK(&mp->m_flush_inodes_work, xfs_flush_inodes_worker);
	INIT_DELAYED_WORK(&mp->m_reclaim_work, xfs_reclaim_worker);
	mp->m_kobj.kobject.kset = xfs_kset;
	/*
	 * We don't create the finobt per-ag space reservation until after log
	 * recovery, so we must set this to true so that an ifree transaction
	 * started during log recovery will not depend on space reservations
	 * for finobt expansion.
	 */
	mp->m_finobt_nores = true;

	/*
	 * These can be overridden by the mount option parsing.
	 */
	mp->m_logbufs = -1;
	mp->m_logbsize = -1;
	mp->m_allocsize_log = 16; /* 64k */

<<<<<<< HEAD
=======
	xfs_hooks_init(&mp->m_dir_update_hooks);

>>>>>>> a6ad5510
	fc->s_fs_info = mp;
	fc->ops = &xfs_context_ops;

	return 0;
}

static void
xfs_kill_sb(
	struct super_block		*sb)
{
	kill_block_super(sb);
	xfs_mount_free(XFS_M(sb));
}

static struct file_system_type xfs_fs_type = {
	.owner			= THIS_MODULE,
	.name			= "xfs",
	.init_fs_context	= xfs_init_fs_context,
	.parameters		= xfs_fs_parameters,
	.kill_sb		= xfs_kill_sb,
	.fs_flags		= FS_REQUIRES_DEV | FS_ALLOW_IDMAP,
};
MODULE_ALIAS_FS("xfs");

STATIC int __init
xfs_init_caches(void)
{
	int		error;

	xfs_buf_cache = kmem_cache_create("xfs_buf", sizeof(struct xfs_buf), 0,
					 SLAB_HWCACHE_ALIGN |
					 SLAB_RECLAIM_ACCOUNT,
					 NULL);
	if (!xfs_buf_cache)
		goto out;

	xfs_log_ticket_cache = kmem_cache_create("xfs_log_ticket",
						sizeof(struct xlog_ticket),
						0, 0, NULL);
	if (!xfs_log_ticket_cache)
		goto out_destroy_buf_cache;

	error = xfs_btree_init_cur_caches();
	if (error)
		goto out_destroy_log_ticket_cache;

	error = rcbagbt_init_cur_cache();
	if (error)
		goto out_destroy_btree_cur_cache;

	error = xfs_defer_init_item_caches();
	if (error)
		goto out_destroy_rcbagbt_cur_cache;

	xfs_da_state_cache = kmem_cache_create("xfs_da_state",
					      sizeof(struct xfs_da_state),
					      0, 0, NULL);
	if (!xfs_da_state_cache)
		goto out_destroy_defer_item_cache;

	xfs_ifork_cache = kmem_cache_create("xfs_ifork",
					   sizeof(struct xfs_ifork),
					   0, 0, NULL);
	if (!xfs_ifork_cache)
		goto out_destroy_da_state_cache;

	xfs_trans_cache = kmem_cache_create("xfs_trans",
					   sizeof(struct xfs_trans),
					   0, 0, NULL);
	if (!xfs_trans_cache)
		goto out_destroy_ifork_cache;


	/*
	 * The size of the cache-allocated buf log item is the maximum
	 * size possible under XFS.  This wastes a little bit of memory,
	 * but it is much faster.
	 */
	xfs_buf_item_cache = kmem_cache_create("xfs_buf_item",
					      sizeof(struct xfs_buf_log_item),
					      0, 0, NULL);
	if (!xfs_buf_item_cache)
		goto out_destroy_trans_cache;

	xfs_efd_cache = kmem_cache_create("xfs_efd_item",
			xfs_efd_log_item_sizeof(XFS_EFD_MAX_FAST_EXTENTS),
			0, 0, NULL);
	if (!xfs_efd_cache)
		goto out_destroy_buf_item_cache;

	xfs_efi_cache = kmem_cache_create("xfs_efi_item",
			xfs_efi_log_item_sizeof(XFS_EFI_MAX_FAST_EXTENTS),
			0, 0, NULL);
	if (!xfs_efi_cache)
		goto out_destroy_efd_cache;

	xfs_inode_cache = kmem_cache_create("xfs_inode",
					   sizeof(struct xfs_inode), 0,
					   (SLAB_HWCACHE_ALIGN |
					    SLAB_RECLAIM_ACCOUNT |
					    SLAB_ACCOUNT),
					   xfs_fs_inode_init_once);
	if (!xfs_inode_cache)
		goto out_destroy_efi_cache;

	xfs_ili_cache = kmem_cache_create("xfs_ili",
					 sizeof(struct xfs_inode_log_item), 0,
					 SLAB_RECLAIM_ACCOUNT,
					 NULL);
	if (!xfs_ili_cache)
		goto out_destroy_inode_cache;

	xfs_icreate_cache = kmem_cache_create("xfs_icr",
					     sizeof(struct xfs_icreate_item),
					     0, 0, NULL);
	if (!xfs_icreate_cache)
		goto out_destroy_ili_cache;

	xfs_rud_cache = kmem_cache_create("xfs_rud_item",
					 sizeof(struct xfs_rud_log_item),
					 0, 0, NULL);
	if (!xfs_rud_cache)
		goto out_destroy_icreate_cache;

	xfs_rui_cache = kmem_cache_create("xfs_rui_item",
			xfs_rui_log_item_sizeof(XFS_RUI_MAX_FAST_EXTENTS),
			0, 0, NULL);
	if (!xfs_rui_cache)
		goto out_destroy_rud_cache;

	xfs_cud_cache = kmem_cache_create("xfs_cud_item",
					 sizeof(struct xfs_cud_log_item),
					 0, 0, NULL);
	if (!xfs_cud_cache)
		goto out_destroy_rui_cache;

	xfs_cui_cache = kmem_cache_create("xfs_cui_item",
			xfs_cui_log_item_sizeof(XFS_CUI_MAX_FAST_EXTENTS),
			0, 0, NULL);
	if (!xfs_cui_cache)
		goto out_destroy_cud_cache;

	xfs_bud_cache = kmem_cache_create("xfs_bud_item",
					 sizeof(struct xfs_bud_log_item),
					 0, 0, NULL);
	if (!xfs_bud_cache)
		goto out_destroy_cui_cache;

	xfs_bui_cache = kmem_cache_create("xfs_bui_item",
			xfs_bui_log_item_sizeof(XFS_BUI_MAX_FAST_EXTENTS),
			0, 0, NULL);
	if (!xfs_bui_cache)
		goto out_destroy_bud_cache;

	xfs_attrd_cache = kmem_cache_create("xfs_attrd_item",
					    sizeof(struct xfs_attrd_log_item),
					    0, 0, NULL);
	if (!xfs_attrd_cache)
		goto out_destroy_bui_cache;

	xfs_attri_cache = kmem_cache_create("xfs_attri_item",
					    sizeof(struct xfs_attri_log_item),
					    0, 0, NULL);
	if (!xfs_attri_cache)
		goto out_destroy_attrd_cache;

	xfs_iunlink_cache = kmem_cache_create("xfs_iul_item",
					     sizeof(struct xfs_iunlink_item),
					     0, 0, NULL);
	if (!xfs_iunlink_cache)
		goto out_destroy_attri_cache;

	xfs_xmd_cache = kmem_cache_create("xfs_xmd_item",
					 sizeof(struct xfs_xmd_log_item),
					 0, 0, NULL);
	if (!xfs_xmd_cache)
		goto out_destroy_iul_cache;

	xfs_xmi_cache = kmem_cache_create("xfs_xmi_item",
					 sizeof(struct xfs_xmi_log_item),
					 0, 0, NULL);
	if (!xfs_xmi_cache)
		goto out_destroy_xmd_cache;

	xfs_parent_args_cache = kmem_cache_create("xfs_parent_args",
					     sizeof(struct xfs_parent_args),
					     0, 0, NULL);
	if (!xfs_parent_args_cache)
		goto out_destroy_xmi_cache;

	return 0;

 out_destroy_xmi_cache:
	kmem_cache_destroy(xfs_xmi_cache);
 out_destroy_xmd_cache:
	kmem_cache_destroy(xfs_xmd_cache);
 out_destroy_iul_cache:
	kmem_cache_destroy(xfs_iunlink_cache);
 out_destroy_attri_cache:
	kmem_cache_destroy(xfs_attri_cache);
 out_destroy_attrd_cache:
	kmem_cache_destroy(xfs_attrd_cache);
 out_destroy_bui_cache:
	kmem_cache_destroy(xfs_bui_cache);
 out_destroy_bud_cache:
	kmem_cache_destroy(xfs_bud_cache);
 out_destroy_cui_cache:
	kmem_cache_destroy(xfs_cui_cache);
 out_destroy_cud_cache:
	kmem_cache_destroy(xfs_cud_cache);
 out_destroy_rui_cache:
	kmem_cache_destroy(xfs_rui_cache);
 out_destroy_rud_cache:
	kmem_cache_destroy(xfs_rud_cache);
 out_destroy_icreate_cache:
	kmem_cache_destroy(xfs_icreate_cache);
 out_destroy_ili_cache:
	kmem_cache_destroy(xfs_ili_cache);
 out_destroy_inode_cache:
	kmem_cache_destroy(xfs_inode_cache);
 out_destroy_efi_cache:
	kmem_cache_destroy(xfs_efi_cache);
 out_destroy_efd_cache:
	kmem_cache_destroy(xfs_efd_cache);
 out_destroy_buf_item_cache:
	kmem_cache_destroy(xfs_buf_item_cache);
 out_destroy_trans_cache:
	kmem_cache_destroy(xfs_trans_cache);
 out_destroy_ifork_cache:
	kmem_cache_destroy(xfs_ifork_cache);
 out_destroy_da_state_cache:
	kmem_cache_destroy(xfs_da_state_cache);
 out_destroy_defer_item_cache:
	xfs_defer_destroy_item_caches();
 out_destroy_rcbagbt_cur_cache:
	rcbagbt_destroy_cur_cache();
 out_destroy_btree_cur_cache:
	xfs_btree_destroy_cur_caches();
 out_destroy_log_ticket_cache:
	kmem_cache_destroy(xfs_log_ticket_cache);
 out_destroy_buf_cache:
	kmem_cache_destroy(xfs_buf_cache);
 out:
	return -ENOMEM;
}

STATIC void
xfs_destroy_caches(void)
{
	/*
	 * Make sure all delayed rcu free are flushed before we
	 * destroy caches.
	 */
	rcu_barrier();
	kmem_cache_destroy(xfs_parent_args_cache);
	kmem_cache_destroy(xfs_xmd_cache);
	kmem_cache_destroy(xfs_xmi_cache);
	kmem_cache_destroy(xfs_iunlink_cache);
	kmem_cache_destroy(xfs_attri_cache);
	kmem_cache_destroy(xfs_attrd_cache);
	kmem_cache_destroy(xfs_bui_cache);
	kmem_cache_destroy(xfs_bud_cache);
	kmem_cache_destroy(xfs_cui_cache);
	kmem_cache_destroy(xfs_cud_cache);
	kmem_cache_destroy(xfs_rui_cache);
	kmem_cache_destroy(xfs_rud_cache);
	kmem_cache_destroy(xfs_icreate_cache);
	kmem_cache_destroy(xfs_ili_cache);
	kmem_cache_destroy(xfs_inode_cache);
	kmem_cache_destroy(xfs_efi_cache);
	kmem_cache_destroy(xfs_efd_cache);
	kmem_cache_destroy(xfs_buf_item_cache);
	kmem_cache_destroy(xfs_trans_cache);
	kmem_cache_destroy(xfs_ifork_cache);
	kmem_cache_destroy(xfs_da_state_cache);
	xfs_defer_destroy_item_caches();
	rcbagbt_destroy_cur_cache();
	xfs_btree_destroy_cur_caches();
	kmem_cache_destroy(xfs_log_ticket_cache);
	kmem_cache_destroy(xfs_buf_cache);
}

STATIC int __init
xfs_init_workqueues(void)
{
	/*
	 * The allocation workqueue can be used in memory reclaim situations
	 * (writepage path), and parallelism is only limited by the number of
	 * AGs in all the filesystems mounted. Hence use the default large
	 * max_active value for this workqueue.
	 */
	xfs_alloc_wq = alloc_workqueue("xfsalloc",
			XFS_WQFLAGS(WQ_MEM_RECLAIM | WQ_FREEZABLE), 0);
	if (!xfs_alloc_wq)
		return -ENOMEM;

	xfs_discard_wq = alloc_workqueue("xfsdiscard", XFS_WQFLAGS(WQ_UNBOUND),
			0);
	if (!xfs_discard_wq)
		goto out_free_alloc_wq;

	return 0;
out_free_alloc_wq:
	destroy_workqueue(xfs_alloc_wq);
	return -ENOMEM;
}

STATIC void
xfs_destroy_workqueues(void)
{
	destroy_workqueue(xfs_discard_wq);
	destroy_workqueue(xfs_alloc_wq);
}

STATIC int __init
init_xfs_fs(void)
{
	int			error;

	xfs_check_ondisk_structs();

	error = xfs_dahash_test();
	if (error)
		return error;

	printk(KERN_INFO XFS_VERSION_STRING " with "
			 XFS_BUILD_OPTIONS " enabled\n");

	xfs_dir_startup();

	error = xfs_init_caches();
	if (error)
		goto out;

	error = xfs_init_workqueues();
	if (error)
		goto out_destroy_caches;

	error = xfs_mru_cache_init();
	if (error)
		goto out_destroy_wq;

	error = xfs_init_procfs();
	if (error)
		goto out_mru_cache_uninit;

	error = xfs_sysctl_register();
	if (error)
		goto out_cleanup_procfs;

	xfs_debugfs = xfs_debugfs_mkdir("xfs", NULL);

	xfs_kset = kset_create_and_add("xfs", NULL, fs_kobj);
	if (!xfs_kset) {
		error = -ENOMEM;
		goto out_debugfs_unregister;
	}

	xfsstats.xs_kobj.kobject.kset = xfs_kset;

	xfsstats.xs_stats = alloc_percpu(struct xfsstats);
	if (!xfsstats.xs_stats) {
		error = -ENOMEM;
		goto out_kset_unregister;
	}

	error = xfs_sysfs_init(&xfsstats.xs_kobj, &xfs_stats_ktype, NULL,
			       "stats");
	if (error)
		goto out_free_stats;

	error = xchk_global_stats_setup(xfs_debugfs);
	if (error)
		goto out_remove_stats_kobj;

#ifdef DEBUG
	xfs_dbg_kobj.kobject.kset = xfs_kset;
	error = xfs_sysfs_init(&xfs_dbg_kobj, &xfs_dbg_ktype, NULL, "debug");
	if (error)
		goto out_remove_scrub_stats;
#endif

	error = xfs_qm_init();
	if (error)
		goto out_remove_dbg_kobj;

	error = register_filesystem(&xfs_fs_type);
	if (error)
		goto out_qm_exit;
	return 0;

 out_qm_exit:
	xfs_qm_exit();
 out_remove_dbg_kobj:
#ifdef DEBUG
	xfs_sysfs_del(&xfs_dbg_kobj);
 out_remove_scrub_stats:
#endif
	xchk_global_stats_teardown();
 out_remove_stats_kobj:
	xfs_sysfs_del(&xfsstats.xs_kobj);
 out_free_stats:
	free_percpu(xfsstats.xs_stats);
 out_kset_unregister:
	kset_unregister(xfs_kset);
 out_debugfs_unregister:
	debugfs_remove(xfs_debugfs);
	xfs_sysctl_unregister();
 out_cleanup_procfs:
	xfs_cleanup_procfs();
 out_mru_cache_uninit:
	xfs_mru_cache_uninit();
 out_destroy_wq:
	xfs_destroy_workqueues();
 out_destroy_caches:
	xfs_destroy_caches();
 out:
	return error;
}

STATIC void __exit
exit_xfs_fs(void)
{
	xfs_qm_exit();
	unregister_filesystem(&xfs_fs_type);
#ifdef DEBUG
	xfs_sysfs_del(&xfs_dbg_kobj);
#endif
	xchk_global_stats_teardown();
	xfs_sysfs_del(&xfsstats.xs_kobj);
	free_percpu(xfsstats.xs_stats);
	kset_unregister(xfs_kset);
	debugfs_remove(xfs_debugfs);
	xfs_sysctl_unregister();
	xfs_cleanup_procfs();
	xfs_mru_cache_uninit();
	xfs_destroy_workqueues();
	xfs_destroy_caches();
	xfs_uuid_table_free();
}

module_init(init_xfs_fs);
module_exit(exit_xfs_fs);

MODULE_AUTHOR("Silicon Graphics, Inc.");
MODULE_DESCRIPTION(XFS_VERSION_STRING " with " XFS_BUILD_OPTIONS " enabled");
MODULE_LICENSE("GPL");<|MERGE_RESOLUTION|>--- conflicted
+++ resolved
@@ -1511,11 +1511,7 @@
 	 * the newer fsopen/fsconfig API.
 	 */
 	if (fc->sb_flags & SB_RDONLY)
-<<<<<<< HEAD
-		set_bit(XFS_OPSTATE_READONLY, &mp->m_opstate);
-=======
 		xfs_set_readonly(mp);
->>>>>>> a6ad5510
 	if (fc->sb_flags & SB_DIRSYNC)
 		mp->m_features |= XFS_FEAT_DIRSYNC;
 	if (fc->sb_flags & SB_SYNCHRONOUS)
@@ -2045,11 +2041,8 @@
 	mp->m_logbsize = -1;
 	mp->m_allocsize_log = 16; /* 64k */
 
-<<<<<<< HEAD
-=======
 	xfs_hooks_init(&mp->m_dir_update_hooks);
 
->>>>>>> a6ad5510
 	fc->s_fs_info = mp;
 	fc->ops = &xfs_context_ops;
 
