--- conflicted
+++ resolved
@@ -1113,14 +1113,8 @@
 
 	for_each_possible_cpu(cpu) {
 		gc = per_cpu_ptr(mp->m_inodegc, cpu);
-<<<<<<< HEAD
-#if defined(DEBUG) || defined(XFS_WARN)
-		gc->cpu = cpu;
-#endif
-=======
 		gc->cpu = cpu;
 		gc->mp = mp;
->>>>>>> 98817289
 		init_llist_head(&gc->list);
 		gc->items = 0;
 		gc->error = 0;
