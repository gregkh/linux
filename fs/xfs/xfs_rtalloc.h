// SPDX-License-Identifier: GPL-2.0
/*
 * Copyright (c) 2000-2003,2005 Silicon Graphics, Inc.
 * All Rights Reserved.
 */
#ifndef __XFS_RTALLOC_H__
#define	__XFS_RTALLOC_H__

/* kernel only definitions and functions */

struct xfs_mount;
struct xfs_trans;

#ifdef CONFIG_XFS_RT
/*
<<<<<<< HEAD
 * Function prototypes for exported functions.
 */

/*
 * Allocate an extent in the realtime subvolume, with the usual allocation
 * parameters.  The length units are all in realtime extents, as is the
 * result block number.
 */
int					/* error */
xfs_rtallocate_extent(
	struct xfs_trans	*tp,	/* transaction pointer */
	xfs_rtblock_t		bno,	/* starting block number to allocate */
	xfs_extlen_t		minlen,	/* minimum length to allocate */
	xfs_extlen_t		maxlen,	/* maximum length to allocate */
	xfs_extlen_t		*len,	/* out: actual length allocated */
	int			wasdel,	/* was a delayed allocation extent */
	xfs_extlen_t		prod,	/* extent product factor */
	xfs_rtblock_t		*rtblock); /* out: start block allocated */


/*
=======
>>>>>>> a6ad5510
 * Initialize realtime fields in the mount structure.
 */
int					/* error */
xfs_rtmount_init(
	struct xfs_mount	*mp);	/* file system mount structure */
void
xfs_rtunmount_inodes(
	struct xfs_mount	*mp);

/*
 * Get the bitmap and summary inodes into the mount structure
 * at mount time.
 */
int					/* error */
xfs_rtmount_inodes(
	struct xfs_mount	*mp);	/* file system mount structure */

/*
 * Grow the realtime area of the filesystem.
 */
int
xfs_growfs_rt(
	struct xfs_mount	*mp,	/* file system mount structure */
	xfs_growfs_rt_t		*in);	/* user supplied growfs struct */

int xfs_rtalloc_reinit_frextents(struct xfs_mount *mp);
#else
<<<<<<< HEAD
# define xfs_rtallocate_extent(t,b,min,max,l,f,p,rb)	(-ENOSYS)
# define xfs_rtpick_extent(m,t,l,rb)			(-ENOSYS)
=======
>>>>>>> a6ad5510
# define xfs_growfs_rt(mp,in)				(-ENOSYS)
# define xfs_rtalloc_reinit_frextents(m)		(0)
static inline int		/* error */
xfs_rtmount_init(
	xfs_mount_t	*mp)	/* file system mount structure */
{
	if (mp->m_sb.sb_rblocks == 0)
		return 0;

	xfs_warn(mp, "Not built with CONFIG_XFS_RT");
	return -ENOSYS;
}
# define xfs_rtmount_inodes(m)  (((mp)->m_sb.sb_rblocks == 0)? 0 : (-ENOSYS))
# define xfs_rtunmount_inodes(m)
#endif	/* CONFIG_XFS_RT */

#endif	/* __XFS_RTALLOC_H__ */<|MERGE_RESOLUTION|>--- conflicted
+++ resolved
@@ -13,30 +13,6 @@
 
 #ifdef CONFIG_XFS_RT
 /*
-<<<<<<< HEAD
- * Function prototypes for exported functions.
- */
-
-/*
- * Allocate an extent in the realtime subvolume, with the usual allocation
- * parameters.  The length units are all in realtime extents, as is the
- * result block number.
- */
-int					/* error */
-xfs_rtallocate_extent(
-	struct xfs_trans	*tp,	/* transaction pointer */
-	xfs_rtblock_t		bno,	/* starting block number to allocate */
-	xfs_extlen_t		minlen,	/* minimum length to allocate */
-	xfs_extlen_t		maxlen,	/* maximum length to allocate */
-	xfs_extlen_t		*len,	/* out: actual length allocated */
-	int			wasdel,	/* was a delayed allocation extent */
-	xfs_extlen_t		prod,	/* extent product factor */
-	xfs_rtblock_t		*rtblock); /* out: start block allocated */
-
-
-/*
-=======
->>>>>>> a6ad5510
  * Initialize realtime fields in the mount structure.
  */
 int					/* error */
@@ -64,11 +40,6 @@
 
 int xfs_rtalloc_reinit_frextents(struct xfs_mount *mp);
 #else
-<<<<<<< HEAD
-# define xfs_rtallocate_extent(t,b,min,max,l,f,p,rb)	(-ENOSYS)
-# define xfs_rtpick_extent(m,t,l,rb)			(-ENOSYS)
-=======
->>>>>>> a6ad5510
 # define xfs_growfs_rt(mp,in)				(-ENOSYS)
 # define xfs_rtalloc_reinit_frextents(m)		(0)
 static inline int		/* error */
