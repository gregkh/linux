// SPDX-License-Identifier: GPL-2.0+
/*
 * Copyright (C) 2016 Oracle.  All Rights Reserved.
 * Author: Darrick J. Wong <darrick.wong@oracle.com>
 */
#include "xfs.h"
#include "xfs_fs.h"
#include "xfs_format.h"
#include "xfs_log_format.h"
#include "xfs_trans_resv.h"
#include "xfs_bit.h"
#include "xfs_shared.h"
#include "xfs_mount.h"
#include "xfs_defer.h"
#include "xfs_inode.h"
#include "xfs_trans.h"
#include "xfs_trans_priv.h"
#include "xfs_bmap_item.h"
#include "xfs_log.h"
#include "xfs_bmap.h"
#include "xfs_icache.h"
#include "xfs_bmap_btree.h"
#include "xfs_trans_space.h"
#include "xfs_error.h"
#include "xfs_log_priv.h"
#include "xfs_log_recover.h"
#include "xfs_ag.h"
#include "xfs_trace.h"

struct kmem_cache	*xfs_bui_cache;
struct kmem_cache	*xfs_bud_cache;

static const struct xfs_item_ops xfs_bui_item_ops;

static inline struct xfs_bui_log_item *BUI_ITEM(struct xfs_log_item *lip)
{
	return container_of(lip, struct xfs_bui_log_item, bui_item);
}

STATIC void
xfs_bui_item_free(
	struct xfs_bui_log_item	*buip)
{
	kvfree(buip->bui_item.li_lv_shadow);
	kmem_cache_free(xfs_bui_cache, buip);
}

/*
 * Freeing the BUI requires that we remove it from the AIL if it has already
 * been placed there. However, the BUI may not yet have been placed in the AIL
 * when called by xfs_bui_release() from BUD processing due to the ordering of
 * committed vs unpin operations in bulk insert operations. Hence the reference
 * count to ensure only the last caller frees the BUI.
 */
STATIC void
xfs_bui_release(
	struct xfs_bui_log_item	*buip)
{
	ASSERT(atomic_read(&buip->bui_refcount) > 0);
	if (!atomic_dec_and_test(&buip->bui_refcount))
		return;

	xfs_trans_ail_delete(&buip->bui_item, 0);
	xfs_bui_item_free(buip);
}


STATIC void
xfs_bui_item_size(
	struct xfs_log_item	*lip,
	int			*nvecs,
	int			*nbytes)
{
	struct xfs_bui_log_item	*buip = BUI_ITEM(lip);

	*nvecs += 1;
	*nbytes += xfs_bui_log_format_sizeof(buip->bui_format.bui_nextents);
}

/*
 * This is called to fill in the vector of log iovecs for the
 * given bui log item. We use only 1 iovec, and we point that
 * at the bui_log_format structure embedded in the bui item.
 * It is at this point that we assert that all of the extent
 * slots in the bui item have been filled.
 */
STATIC void
xfs_bui_item_format(
	struct xfs_log_item	*lip,
	struct xfs_log_vec	*lv)
{
	struct xfs_bui_log_item	*buip = BUI_ITEM(lip);
	struct xfs_log_iovec	*vecp = NULL;

	ASSERT(atomic_read(&buip->bui_next_extent) ==
			buip->bui_format.bui_nextents);

	buip->bui_format.bui_type = XFS_LI_BUI;
	buip->bui_format.bui_size = 1;

	xlog_copy_iovec(lv, &vecp, XLOG_REG_TYPE_BUI_FORMAT, &buip->bui_format,
			xfs_bui_log_format_sizeof(buip->bui_format.bui_nextents));
}

/*
 * The unpin operation is the last place an BUI is manipulated in the log. It is
 * either inserted in the AIL or aborted in the event of a log I/O error. In
 * either case, the BUI transaction has been successfully committed to make it
 * this far. Therefore, we expect whoever committed the BUI to either construct
 * and commit the BUD or drop the BUD's reference in the event of error. Simply
 * drop the log's BUI reference now that the log is done with it.
 */
STATIC void
xfs_bui_item_unpin(
	struct xfs_log_item	*lip,
	int			remove)
{
	struct xfs_bui_log_item	*buip = BUI_ITEM(lip);

	xfs_bui_release(buip);
}

/*
 * The BUI has been either committed or aborted if the transaction has been
 * cancelled. If the transaction was cancelled, an BUD isn't going to be
 * constructed and thus we free the BUI here directly.
 */
STATIC void
xfs_bui_item_release(
	struct xfs_log_item	*lip)
{
	xfs_bui_release(BUI_ITEM(lip));
}

/*
 * Allocate and initialize an bui item with the given number of extents.
 */
STATIC struct xfs_bui_log_item *
xfs_bui_init(
	struct xfs_mount		*mp)

{
	struct xfs_bui_log_item		*buip;

	buip = kmem_cache_zalloc(xfs_bui_cache, GFP_KERNEL | __GFP_NOFAIL);

	xfs_log_item_init(mp, &buip->bui_item, XFS_LI_BUI, &xfs_bui_item_ops);
	buip->bui_format.bui_nextents = XFS_BUI_MAX_FAST_EXTENTS;
	buip->bui_format.bui_id = (uintptr_t)(void *)buip;
	atomic_set(&buip->bui_next_extent, 0);
	atomic_set(&buip->bui_refcount, 2);

	return buip;
}

static inline struct xfs_bud_log_item *BUD_ITEM(struct xfs_log_item *lip)
{
	return container_of(lip, struct xfs_bud_log_item, bud_item);
}

STATIC void
xfs_bud_item_size(
	struct xfs_log_item	*lip,
	int			*nvecs,
	int			*nbytes)
{
	*nvecs += 1;
	*nbytes += sizeof(struct xfs_bud_log_format);
}

/*
 * This is called to fill in the vector of log iovecs for the
 * given bud log item. We use only 1 iovec, and we point that
 * at the bud_log_format structure embedded in the bud item.
 * It is at this point that we assert that all of the extent
 * slots in the bud item have been filled.
 */
STATIC void
xfs_bud_item_format(
	struct xfs_log_item	*lip,
	struct xfs_log_vec	*lv)
{
	struct xfs_bud_log_item	*budp = BUD_ITEM(lip);
	struct xfs_log_iovec	*vecp = NULL;

	budp->bud_format.bud_type = XFS_LI_BUD;
	budp->bud_format.bud_size = 1;

	xlog_copy_iovec(lv, &vecp, XLOG_REG_TYPE_BUD_FORMAT, &budp->bud_format,
			sizeof(struct xfs_bud_log_format));
}

/*
 * The BUD is either committed or aborted if the transaction is cancelled. If
 * the transaction is cancelled, drop our reference to the BUI and free the
 * BUD.
 */
STATIC void
xfs_bud_item_release(
	struct xfs_log_item	*lip)
{
	struct xfs_bud_log_item	*budp = BUD_ITEM(lip);

	xfs_bui_release(budp->bud_buip);
	kvfree(budp->bud_item.li_lv_shadow);
	kmem_cache_free(xfs_bud_cache, budp);
}

static struct xfs_log_item *
xfs_bud_item_intent(
	struct xfs_log_item	*lip)
{
	return &BUD_ITEM(lip)->bud_buip->bui_item;
}

static const struct xfs_item_ops xfs_bud_item_ops = {
	.flags		= XFS_ITEM_RELEASE_WHEN_COMMITTED |
			  XFS_ITEM_INTENT_DONE,
	.iop_size	= xfs_bud_item_size,
	.iop_format	= xfs_bud_item_format,
	.iop_release	= xfs_bud_item_release,
	.iop_intent	= xfs_bud_item_intent,
};

static inline struct xfs_bmap_intent *bi_entry(const struct list_head *e)
{
	return list_entry(e, struct xfs_bmap_intent, bi_list);
}

/* Sort bmap intents by inode. */
static int
xfs_bmap_update_diff_items(
	void				*priv,
	const struct list_head		*a,
	const struct list_head		*b)
{
	struct xfs_bmap_intent		*ba = bi_entry(a);
	struct xfs_bmap_intent		*bb = bi_entry(b);

	return ba->bi_owner->i_ino - bb->bi_owner->i_ino;
}

/* Log bmap updates in the intent item. */
STATIC void
xfs_bmap_update_log_item(
	struct xfs_trans		*tp,
	struct xfs_bui_log_item		*buip,
	struct xfs_bmap_intent		*bi)
{
	uint				next_extent;
	struct xfs_map_extent		*map;

	/*
	 * atomic_inc_return gives us the value after the increment;
	 * we want to use it as an array index so we need to subtract 1 from
	 * it.
	 */
	next_extent = atomic_inc_return(&buip->bui_next_extent) - 1;
	ASSERT(next_extent < buip->bui_format.bui_nextents);
	map = &buip->bui_format.bui_extents[next_extent];
	map->me_owner = bi->bi_owner->i_ino;
	map->me_startblock = bi->bi_bmap.br_startblock;
	map->me_startoff = bi->bi_bmap.br_startoff;
	map->me_len = bi->bi_bmap.br_blockcount;

	switch (bi->bi_type) {
	case XFS_BMAP_MAP:
	case XFS_BMAP_UNMAP:
		map->me_flags = bi->bi_type;
		break;
	default:
		ASSERT(0);
	}
	if (bi->bi_bmap.br_state == XFS_EXT_UNWRITTEN)
		map->me_flags |= XFS_BMAP_EXTENT_UNWRITTEN;
	if (bi->bi_whichfork == XFS_ATTR_FORK)
		map->me_flags |= XFS_BMAP_EXTENT_ATTR_FORK;
	if (xfs_ifork_is_realtime(bi->bi_owner, bi->bi_whichfork))
		map->me_flags |= XFS_BMAP_EXTENT_REALTIME;
}

static struct xfs_log_item *
xfs_bmap_update_create_intent(
	struct xfs_trans		*tp,
	struct list_head		*items,
	unsigned int			count,
	bool				sort)
{
	struct xfs_mount		*mp = tp->t_mountp;
	struct xfs_bui_log_item		*buip = xfs_bui_init(mp);
	struct xfs_bmap_intent		*bi;

	ASSERT(count == XFS_BUI_MAX_FAST_EXTENTS);

	if (sort)
		list_sort(mp, items, xfs_bmap_update_diff_items);
	list_for_each_entry(bi, items, bi_list)
		xfs_bmap_update_log_item(tp, buip, bi);
	return &buip->bui_item;
}

/* Get an BUD so we can process all the deferred bmap updates. */
static struct xfs_log_item *
xfs_bmap_update_create_done(
	struct xfs_trans		*tp,
	struct xfs_log_item		*intent,
	unsigned int			count)
{
	struct xfs_bui_log_item		*buip = BUI_ITEM(intent);
	struct xfs_bud_log_item		*budp;

	budp = kmem_cache_zalloc(xfs_bud_cache, GFP_KERNEL | __GFP_NOFAIL);
	xfs_log_item_init(tp->t_mountp, &budp->bud_item, XFS_LI_BUD,
			  &xfs_bud_item_ops);
	budp->bud_buip = buip;
	budp->bud_format.bud_bui_id = buip->bui_format.bui_id;

	return &budp->bud_item;
}

/* Take a passive ref to the AG containing the space we're mapping. */
static inline void
xfs_bmap_update_get_group(
	struct xfs_mount	*mp,
	struct xfs_bmap_intent	*bi)
{
	if (xfs_ifork_is_realtime(bi->bi_owner, bi->bi_whichfork))
		return;

	/*
	 * Bump the intent count on behalf of the deferred rmap and refcount
	 * intent items that that we can queue when we finish this bmap work.
	 * This new intent item will bump the intent count before the bmap
	 * intent drops the intent count, ensuring that the intent count
	 * remains nonzero across the transaction roll.
	 */
	bi->bi_pag = xfs_perag_intent_get(mp, bi->bi_bmap.br_startblock);
}

/* Add this deferred BUI to the transaction. */
void
xfs_bmap_defer_add(
	struct xfs_trans	*tp,
	struct xfs_bmap_intent	*bi)
{
	trace_xfs_bmap_defer(bi);

	xfs_bmap_update_get_group(tp->t_mountp, bi);

	/*
	 * Ensure the deferred mapping is pre-recorded in i_delayed_blks.
	 *
	 * Otherwise stat can report zero blocks for an inode that actually has
	 * data when the entire mapping is in the process of being overwritten
	 * using the out of place write path. This is undone in xfs_bmapi_remap
	 * after it has incremented di_nblocks for a successful operation.
	 */
	if (bi->bi_type == XFS_BMAP_MAP)
		bi->bi_owner->i_delayed_blks += bi->bi_bmap.br_blockcount;
	xfs_defer_add(tp, &bi->bi_list, &xfs_bmap_update_defer_type);
}

/* Release a passive AG ref after finishing mapping work. */
static inline void
xfs_bmap_update_put_group(
	struct xfs_bmap_intent	*bi)
{
	if (xfs_ifork_is_realtime(bi->bi_owner, bi->bi_whichfork))
		return;

	xfs_perag_intent_put(bi->bi_pag);
}

/* Cancel a deferred bmap update. */
STATIC void
xfs_bmap_update_cancel_item(
	struct list_head		*item)
{
	struct xfs_bmap_intent		*bi = bi_entry(item);

	if (bi->bi_type == XFS_BMAP_MAP)
		bi->bi_owner->i_delayed_blks -= bi->bi_bmap.br_blockcount;

	xfs_bmap_update_put_group(bi);
	kmem_cache_free(xfs_bmap_intent_cache, bi);
}

/* Process a deferred bmap update. */
STATIC int
xfs_bmap_update_finish_item(
	struct xfs_trans		*tp,
	struct xfs_log_item		*done,
	struct list_head		*item,
	struct xfs_btree_cur		**state)
{
	struct xfs_bmap_intent		*bi = bi_entry(item);
	int				error;

	error = xfs_bmap_finish_one(tp, bi);
	if (!error && bi->bi_bmap.br_blockcount > 0) {
		ASSERT(bi->bi_type == XFS_BMAP_UNMAP);
		return -EAGAIN;
	}

	xfs_bmap_update_cancel_item(item);
	return error;
}

/* Abort all pending BUIs. */
STATIC void
xfs_bmap_update_abort_intent(
	struct xfs_log_item		*intent)
{
	xfs_bui_release(BUI_ITEM(intent));
}

/* Is this recovered BUI ok? */
static inline bool
xfs_bui_validate(
	struct xfs_mount		*mp,
	struct xfs_bui_log_item		*buip)
{
	struct xfs_map_extent		*map;

	/* Only one mapping operation per BUI... */
	if (buip->bui_format.bui_nextents != XFS_BUI_MAX_FAST_EXTENTS)
		return false;

	map = &buip->bui_format.bui_extents[0];

	if (map->me_flags & ~XFS_BMAP_EXTENT_FLAGS)
		return false;

	switch (map->me_flags & XFS_BMAP_EXTENT_TYPE_MASK) {
	case XFS_BMAP_MAP:
	case XFS_BMAP_UNMAP:
		break;
	default:
		return false;
	}

	if (!xfs_verify_ino(mp, map->me_owner))
		return false;

	if (!xfs_verify_fileext(mp, map->me_startoff, map->me_len))
		return false;

	if (map->me_flags & XFS_BMAP_EXTENT_REALTIME)
		return xfs_verify_rtbext(mp, map->me_startblock, map->me_len);

	return xfs_verify_fsbext(mp, map->me_startblock, map->me_len);
}

static inline struct xfs_bmap_intent *
xfs_bui_recover_work(
	struct xfs_mount		*mp,
	struct xfs_defer_pending	*dfp,
	struct xfs_inode		**ipp,
	struct xfs_map_extent		*map)
{
	struct xfs_bmap_intent		*bi;
	int				error;

	error = xlog_recover_iget(mp, map->me_owner, ipp);
	if (error)
		return ERR_PTR(error);

	bi = kmem_cache_zalloc(xfs_bmap_intent_cache,
			GFP_KERNEL | __GFP_NOFAIL);
	bi->bi_whichfork = (map->me_flags & XFS_BMAP_EXTENT_ATTR_FORK) ?
			XFS_ATTR_FORK : XFS_DATA_FORK;
	bi->bi_type = map->me_flags & XFS_BMAP_EXTENT_TYPE_MASK;
	bi->bi_bmap.br_startblock = map->me_startblock;
	bi->bi_bmap.br_startoff = map->me_startoff;
	bi->bi_bmap.br_blockcount = map->me_len;
	bi->bi_bmap.br_state = (map->me_flags & XFS_BMAP_EXTENT_UNWRITTEN) ?
			XFS_EXT_UNWRITTEN : XFS_EXT_NORM;
	bi->bi_owner = *ipp;
	xfs_bmap_update_get_group(mp, bi);

	/* see xfs_bmap_defer_add for details */
	if (bi->bi_type == XFS_BMAP_MAP)
		bi->bi_owner->i_delayed_blks += bi->bi_bmap.br_blockcount;
	xfs_defer_add_item(dfp, &bi->bi_list);
	return bi;
}

/*
 * Process a bmap update intent item that was recovered from the log.
 * We need to update some inode's bmbt.
 */
STATIC int
<<<<<<< HEAD
xfs_bui_item_recover(
=======
xfs_bmap_recover_work(
>>>>>>> a6ad5510
	struct xfs_defer_pending	*dfp,
	struct list_head		*capture_list)
{
	struct xfs_trans_res		resv;
	struct xfs_log_item		*lip = dfp->dfp_intent;
	struct xfs_bui_log_item		*buip = BUI_ITEM(lip);
	struct xfs_trans		*tp;
	struct xfs_inode		*ip = NULL;
	struct xfs_mount		*mp = lip->li_log->l_mp;
	struct xfs_map_extent		*map;
	struct xfs_bmap_intent		*work;
	int				iext_delta;
	int				error = 0;

	if (!xfs_bui_validate(mp, buip)) {
		XFS_CORRUPTION_ERROR(__func__, XFS_ERRLEVEL_LOW, mp,
				&buip->bui_format, sizeof(buip->bui_format));
		return -EFSCORRUPTED;
	}

	map = &buip->bui_format.bui_extents[0];
	work = xfs_bui_recover_work(mp, dfp, &ip, map);
	if (IS_ERR(work))
		return PTR_ERR(work);

	/* Allocate transaction and do the work. */
	resv = xlog_recover_resv(&M_RES(mp)->tr_itruncate);
	error = xfs_trans_alloc(mp, &resv,
			XFS_EXTENTADD_SPACE_RES(mp, XFS_DATA_FORK), 0, 0, &tp);
	if (error)
		goto err_rele;

<<<<<<< HEAD
	budp = xfs_trans_get_bud(tp, buip);
	xlog_recover_transfer_intent(tp, dfp);

=======
>>>>>>> a6ad5510
	xfs_ilock(ip, XFS_ILOCK_EXCL);
	xfs_trans_ijoin(tp, ip, 0);

	if (!!(map->me_flags & XFS_BMAP_EXTENT_REALTIME) !=
	    xfs_ifork_is_realtime(ip, work->bi_whichfork)) {
		error = -EFSCORRUPTED;
		goto err_cancel;
	}

	if (work->bi_type == XFS_BMAP_MAP)
		iext_delta = XFS_IEXT_ADD_NOSPLIT_CNT;
	else
		iext_delta = XFS_IEXT_PUNCH_HOLE_CNT;

	error = xfs_iext_count_extend(tp, ip, work->bi_whichfork, iext_delta);
	if (error)
		goto err_cancel;

	error = xlog_recover_finish_intent(tp, dfp);
	if (error == -EFSCORRUPTED)
		XFS_CORRUPTION_ERROR(__func__, XFS_ERRLEVEL_LOW, mp,
				&buip->bui_format, sizeof(buip->bui_format));
	if (error)
		goto err_cancel;

	/*
	 * Commit transaction, which frees the transaction and saves the inode
	 * for later replay activities.
	 */
	error = xfs_defer_ops_capture_and_commit(tp, capture_list);
	if (error)
		goto err_unlock;

	xfs_iunlock(ip, XFS_ILOCK_EXCL);
	xfs_irele(ip);
	return 0;

err_cancel:
	xfs_trans_cancel(tp);
err_unlock:
	xfs_iunlock(ip, XFS_ILOCK_EXCL);
err_rele:
	xfs_irele(ip);
	return error;
}

/* Relog an intent item to push the log tail forward. */
static struct xfs_log_item *
xfs_bmap_relog_intent(
	struct xfs_trans		*tp,
	struct xfs_log_item		*intent,
	struct xfs_log_item		*done_item)
{
	struct xfs_bui_log_item		*buip;
	struct xfs_map_extent		*map;
	unsigned int			count;

	count = BUI_ITEM(intent)->bui_format.bui_nextents;
	map = BUI_ITEM(intent)->bui_format.bui_extents;

	buip = xfs_bui_init(tp->t_mountp);
	memcpy(buip->bui_format.bui_extents, map, count * sizeof(*map));
	atomic_set(&buip->bui_next_extent, count);

	return &buip->bui_item;
}

const struct xfs_defer_op_type xfs_bmap_update_defer_type = {
	.name		= "bmap",
	.max_items	= XFS_BUI_MAX_FAST_EXTENTS,
	.create_intent	= xfs_bmap_update_create_intent,
	.abort_intent	= xfs_bmap_update_abort_intent,
	.create_done	= xfs_bmap_update_create_done,
	.finish_item	= xfs_bmap_update_finish_item,
	.cancel_item	= xfs_bmap_update_cancel_item,
	.recover_work	= xfs_bmap_recover_work,
	.relog_intent	= xfs_bmap_relog_intent,
};

STATIC bool
xfs_bui_item_match(
	struct xfs_log_item	*lip,
	uint64_t		intent_id)
{
	return BUI_ITEM(lip)->bui_format.bui_id == intent_id;
}

static const struct xfs_item_ops xfs_bui_item_ops = {
	.flags		= XFS_ITEM_INTENT,
	.iop_size	= xfs_bui_item_size,
	.iop_format	= xfs_bui_item_format,
	.iop_unpin	= xfs_bui_item_unpin,
	.iop_release	= xfs_bui_item_release,
	.iop_match	= xfs_bui_item_match,
};

static inline void
xfs_bui_copy_format(
	struct xfs_bui_log_format	*dst,
	const struct xfs_bui_log_format	*src)
{
	unsigned int			i;

	memcpy(dst, src, offsetof(struct xfs_bui_log_format, bui_extents));

	for (i = 0; i < src->bui_nextents; i++)
		memcpy(&dst->bui_extents[i], &src->bui_extents[i],
				sizeof(struct xfs_map_extent));
}

/*
 * This routine is called to create an in-core extent bmap update
 * item from the bui format structure which was logged on disk.
 * It allocates an in-core bui, copies the extents from the format
 * structure into it, and adds the bui to the AIL with the given
 * LSN.
 */
STATIC int
xlog_recover_bui_commit_pass2(
	struct xlog			*log,
	struct list_head		*buffer_list,
	struct xlog_recover_item	*item,
	xfs_lsn_t			lsn)
{
	struct xfs_mount		*mp = log->l_mp;
	struct xfs_bui_log_item		*buip;
	struct xfs_bui_log_format	*bui_formatp;
	size_t				len;

	bui_formatp = item->ri_buf[0].i_addr;

	if (item->ri_buf[0].i_len < xfs_bui_log_format_sizeof(0)) {
		XFS_CORRUPTION_ERROR(__func__, XFS_ERRLEVEL_LOW, mp,
				item->ri_buf[0].i_addr, item->ri_buf[0].i_len);
		return -EFSCORRUPTED;
	}

	if (bui_formatp->bui_nextents != XFS_BUI_MAX_FAST_EXTENTS) {
		XFS_CORRUPTION_ERROR(__func__, XFS_ERRLEVEL_LOW, mp,
				item->ri_buf[0].i_addr, item->ri_buf[0].i_len);
		return -EFSCORRUPTED;
	}

	len = xfs_bui_log_format_sizeof(bui_formatp->bui_nextents);
	if (item->ri_buf[0].i_len != len) {
		XFS_CORRUPTION_ERROR(__func__, XFS_ERRLEVEL_LOW, mp,
				item->ri_buf[0].i_addr, item->ri_buf[0].i_len);
		return -EFSCORRUPTED;
	}

	buip = xfs_bui_init(mp);
	xfs_bui_copy_format(&buip->bui_format, bui_formatp);
	atomic_set(&buip->bui_next_extent, bui_formatp->bui_nextents);

	xlog_recover_intent_item(log, &buip->bui_item, lsn,
<<<<<<< HEAD
			XFS_DEFER_OPS_TYPE_BMAP);
=======
			&xfs_bmap_update_defer_type);
>>>>>>> a6ad5510
	return 0;
}

const struct xlog_recover_item_ops xlog_bui_item_ops = {
	.item_type		= XFS_LI_BUI,
	.commit_pass2		= xlog_recover_bui_commit_pass2,
};

/*
 * This routine is called when an BUD format structure is found in a committed
 * transaction in the log. Its purpose is to cancel the corresponding BUI if it
 * was still in the log. To do this it searches the AIL for the BUI with an id
 * equal to that in the BUD format structure. If we find it we drop the BUD
 * reference, which removes the BUI from the AIL and frees it.
 */
STATIC int
xlog_recover_bud_commit_pass2(
	struct xlog			*log,
	struct list_head		*buffer_list,
	struct xlog_recover_item	*item,
	xfs_lsn_t			lsn)
{
	struct xfs_bud_log_format	*bud_formatp;

	bud_formatp = item->ri_buf[0].i_addr;
	if (item->ri_buf[0].i_len != sizeof(struct xfs_bud_log_format)) {
		XFS_CORRUPTION_ERROR(__func__, XFS_ERRLEVEL_LOW, log->l_mp,
				item->ri_buf[0].i_addr, item->ri_buf[0].i_len);
		return -EFSCORRUPTED;
	}

	xlog_recover_release_intent(log, XFS_LI_BUI, bud_formatp->bud_bui_id);
	return 0;
}

const struct xlog_recover_item_ops xlog_bud_item_ops = {
	.item_type		= XFS_LI_BUD,
	.commit_pass2		= xlog_recover_bud_commit_pass2,
};<|MERGE_RESOLUTION|>--- conflicted
+++ resolved
@@ -490,11 +490,7 @@
  * We need to update some inode's bmbt.
  */
 STATIC int
-<<<<<<< HEAD
-xfs_bui_item_recover(
-=======
 xfs_bmap_recover_work(
->>>>>>> a6ad5510
 	struct xfs_defer_pending	*dfp,
 	struct list_head		*capture_list)
 {
@@ -527,12 +523,6 @@
 	if (error)
 		goto err_rele;
 
-<<<<<<< HEAD
-	budp = xfs_trans_get_bud(tp, buip);
-	xlog_recover_transfer_intent(tp, dfp);
-
-=======
->>>>>>> a6ad5510
 	xfs_ilock(ip, XFS_ILOCK_EXCL);
 	xfs_trans_ijoin(tp, ip, 0);
 
@@ -688,11 +678,7 @@
 	atomic_set(&buip->bui_next_extent, bui_formatp->bui_nextents);
 
 	xlog_recover_intent_item(log, &buip->bui_item, lsn,
-<<<<<<< HEAD
-			XFS_DEFER_OPS_TYPE_BMAP);
-=======
 			&xfs_bmap_update_defer_type);
->>>>>>> a6ad5510
 	return 0;
 }
 
