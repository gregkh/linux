// SPDX-License-Identifier: GPL-2.0
/*
 * Copyright (c) 2000-2003,2005 Silicon Graphics, Inc.
 * All Rights Reserved.
 */
#ifndef	__XFS_INODE_H__
#define	__XFS_INODE_H__

#include "xfs_inode_buf.h"
#include "xfs_inode_fork.h"
#include "xfs_inode_util.h"

/*
 * Kernel only inode definitions
 */
struct xfs_dinode;
struct xfs_inode;
struct xfs_buf;
struct xfs_bmbt_irec;
struct xfs_inode_log_item;
struct xfs_mount;
struct xfs_trans;
struct xfs_dquot;

typedef struct xfs_inode {
	/* Inode linking and identification information. */
	struct xfs_mount	*i_mount;	/* fs mount struct ptr */
	struct xfs_dquot	*i_udquot;	/* user dquot */
	struct xfs_dquot	*i_gdquot;	/* group dquot */
	struct xfs_dquot	*i_pdquot;	/* project dquot */

	/* Inode location stuff */
	xfs_ino_t		i_ino;		/* inode number (agno/agino)*/
	struct xfs_imap		i_imap;		/* location for xfs_imap() */

	/* Extent information. */
	struct xfs_ifork	*i_cowfp;	/* copy on write extents */
	struct xfs_ifork	i_df;		/* data fork */
	struct xfs_ifork	i_af;		/* attribute fork */

	/* Transaction and locking information. */
	struct xfs_inode_log_item *i_itemp;	/* logging information */
	struct rw_semaphore	i_lock;		/* inode lock */
	atomic_t		i_pincount;	/* inode pin count */
	struct llist_node	i_gclist;	/* deferred inactivation list */

	/*
	 * Bitsets of inode metadata that have been checked and/or are sick.
	 * Callers must hold i_flags_lock before accessing this field.
	 */
	uint16_t		i_checked;
	uint16_t		i_sick;

	spinlock_t		i_flags_lock;	/* inode i_flags lock */
	/* Miscellaneous state. */
	unsigned long		i_flags;	/* see defined flags below */
	uint64_t		i_delayed_blks;	/* count of delay alloc blks */
	xfs_fsize_t		i_disk_size;	/* number of bytes in file */
	xfs_rfsblock_t		i_nblocks;	/* # of direct & btree blocks */
	prid_t			i_projid;	/* owner's project id */
	xfs_extlen_t		i_extsize;	/* basic/minimum extent size */
	/* cowextsize is only used for v3 inodes, flushiter for v1/2 */
	union {
		xfs_extlen_t	i_cowextsize;	/* basic cow extent size */
		uint16_t	i_flushiter;	/* incremented on flush */
	};
	uint8_t			i_forkoff;	/* attr fork offset >> 3 */
	uint16_t		i_diflags;	/* XFS_DIFLAG_... */
	uint64_t		i_diflags2;	/* XFS_DIFLAG2_... */
	struct timespec64	i_crtime;	/* time created */

	/*
	 * Unlinked list pointers.  These point to the next and previous inodes
	 * in the AGI unlinked bucket list, respectively.  These fields can
	 * only be updated with the AGI locked.
	 *
	 * i_next_unlinked caches di_next_unlinked.
	 */
	xfs_agino_t		i_next_unlinked;

	/*
	 * If the inode is not on an unlinked list, this field is zero.  If the
	 * inode is the first element in an unlinked list, this field is
	 * NULLAGINO.  Otherwise, i_prev_unlinked points to the previous inode
	 * in the unlinked list.
	 */
	xfs_agino_t		i_prev_unlinked;

	/* VFS inode */
	struct inode		i_vnode;	/* embedded VFS inode */

	/* pending io completions */
	spinlock_t		i_ioend_lock;
	struct work_struct	i_ioend_work;
	struct list_head	i_ioend_list;
} xfs_inode_t;

static inline bool xfs_inode_on_unlinked_list(const struct xfs_inode *ip)
{
	return ip->i_prev_unlinked != 0;
}

static inline bool xfs_inode_has_attr_fork(struct xfs_inode *ip)
{
	return ip->i_forkoff > 0;
}

static inline struct xfs_ifork *
xfs_ifork_ptr(
	struct xfs_inode	*ip,
	int			whichfork)
{
	switch (whichfork) {
	case XFS_DATA_FORK:
		return &ip->i_df;
	case XFS_ATTR_FORK:
		if (!xfs_inode_has_attr_fork(ip))
			return NULL;
		return &ip->i_af;
	case XFS_COW_FORK:
		return ip->i_cowfp;
	default:
		ASSERT(0);
		return NULL;
	}
}

static inline unsigned int xfs_inode_fork_boff(struct xfs_inode *ip)
{
	return ip->i_forkoff << 3;
}

static inline unsigned int xfs_inode_data_fork_size(struct xfs_inode *ip)
{
	if (xfs_inode_has_attr_fork(ip))
		return xfs_inode_fork_boff(ip);

	return XFS_LITINO(ip->i_mount);
}

static inline unsigned int xfs_inode_attr_fork_size(struct xfs_inode *ip)
{
	if (xfs_inode_has_attr_fork(ip))
		return XFS_LITINO(ip->i_mount) - xfs_inode_fork_boff(ip);
	return 0;
}

static inline unsigned int
xfs_inode_fork_size(
	struct xfs_inode	*ip,
	int			whichfork)
{
	switch (whichfork) {
	case XFS_DATA_FORK:
		return xfs_inode_data_fork_size(ip);
	case XFS_ATTR_FORK:
		return xfs_inode_attr_fork_size(ip);
	default:
		return 0;
	}
}

/* Convert from vfs inode to xfs inode */
static inline struct xfs_inode *XFS_I(struct inode *inode)
{
	return container_of(inode, struct xfs_inode, i_vnode);
}

/* convert from xfs inode to vfs inode */
static inline struct inode *VFS_I(struct xfs_inode *ip)
{
	return &ip->i_vnode;
}

/* convert from const xfs inode to const vfs inode */
static inline const struct inode *VFS_IC(const struct xfs_inode *ip)
{
	return &ip->i_vnode;
}

/*
 * For regular files we only update the on-disk filesize when actually
 * writing data back to disk.  Until then only the copy in the VFS inode
 * is uptodate.
 */
static inline xfs_fsize_t XFS_ISIZE(struct xfs_inode *ip)
{
	if (S_ISREG(VFS_I(ip)->i_mode))
		return i_size_read(VFS_I(ip));
	return ip->i_disk_size;
}

/*
 * If this I/O goes past the on-disk inode size update it unless it would
 * be past the current in-core inode size.
 */
static inline xfs_fsize_t
xfs_new_eof(struct xfs_inode *ip, xfs_fsize_t new_size)
{
	xfs_fsize_t i_size = i_size_read(VFS_I(ip));

	if (new_size > i_size || new_size < 0)
		new_size = i_size;
	return new_size > ip->i_disk_size ? new_size : 0;
}

/*
 * i_flags helper functions
 */
static inline void
__xfs_iflags_set(xfs_inode_t *ip, unsigned long flags)
{
	ip->i_flags |= flags;
}

static inline void
xfs_iflags_set(xfs_inode_t *ip, unsigned long flags)
{
	spin_lock(&ip->i_flags_lock);
	__xfs_iflags_set(ip, flags);
	spin_unlock(&ip->i_flags_lock);
}

static inline void
xfs_iflags_clear(xfs_inode_t *ip, unsigned long flags)
{
	spin_lock(&ip->i_flags_lock);
	ip->i_flags &= ~flags;
	spin_unlock(&ip->i_flags_lock);
}

static inline int
__xfs_iflags_test(xfs_inode_t *ip, unsigned long flags)
{
	return (ip->i_flags & flags);
}

static inline int
xfs_iflags_test(xfs_inode_t *ip, unsigned long flags)
{
	int ret;
	spin_lock(&ip->i_flags_lock);
	ret = __xfs_iflags_test(ip, flags);
	spin_unlock(&ip->i_flags_lock);
	return ret;
}

static inline int
xfs_iflags_test_and_clear(xfs_inode_t *ip, unsigned long flags)
{
	int ret;

	spin_lock(&ip->i_flags_lock);
	ret = ip->i_flags & flags;
	if (ret)
		ip->i_flags &= ~flags;
	spin_unlock(&ip->i_flags_lock);
	return ret;
}

static inline int
xfs_iflags_test_and_set(xfs_inode_t *ip, unsigned long flags)
{
	int ret;

	spin_lock(&ip->i_flags_lock);
	ret = ip->i_flags & flags;
	if (!ret)
		ip->i_flags |= flags;
	spin_unlock(&ip->i_flags_lock);
	return ret;
}

static inline bool xfs_is_reflink_inode(struct xfs_inode *ip)
{
	return ip->i_diflags2 & XFS_DIFLAG2_REFLINK;
}

static inline bool xfs_is_metadata_inode(const struct xfs_inode *ip)
{
	struct xfs_mount	*mp = ip->i_mount;

	return ip->i_ino == mp->m_sb.sb_rbmino ||
	       ip->i_ino == mp->m_sb.sb_rsumino ||
	       xfs_is_quota_inode(&mp->m_sb, ip->i_ino);
}

bool xfs_is_always_cow_inode(struct xfs_inode *ip);

static inline bool xfs_is_cow_inode(struct xfs_inode *ip)
{
	return xfs_is_reflink_inode(ip) || xfs_is_always_cow_inode(ip);
}

static inline bool xfs_inode_has_filedata(const struct xfs_inode *ip)
{
	return ip->i_df.if_nextents > 0 || ip->i_delayed_blks > 0;
}

/*
 * Check if an inode has any data in the COW fork.  This might be often false
 * even for inodes with the reflink flag when there is no pending COW operation.
 */
static inline bool xfs_inode_has_cow_data(struct xfs_inode *ip)
{
	return ip->i_cowfp && ip->i_cowfp->if_bytes;
}

static inline bool xfs_inode_has_bigtime(struct xfs_inode *ip)
{
	return ip->i_diflags2 & XFS_DIFLAG2_BIGTIME;
}

static inline bool xfs_inode_has_large_extent_counts(struct xfs_inode *ip)
{
	return ip->i_diflags2 & XFS_DIFLAG2_NREXT64;
}

/*
 * Decide if this file is a realtime file whose data allocation unit is larger
 * than a single filesystem block.
 */
static inline bool xfs_inode_has_bigrtalloc(struct xfs_inode *ip)
{
	return XFS_IS_REALTIME_INODE(ip) && ip->i_mount->m_sb.sb_rextsize > 1;
}

/*
 * Return the buftarg used for data allocations on a given inode.
 */
#define xfs_inode_buftarg(ip) \
	(XFS_IS_REALTIME_INODE(ip) ? \
		(ip)->i_mount->m_rtdev_targp : (ip)->i_mount->m_ddev_targp)

/*
 * In-core inode flags.
 */
#define XFS_IRECLAIM		(1 << 0) /* started reclaiming this inode */
#define XFS_ISTALE		(1 << 1) /* inode has been staled */
#define XFS_IRECLAIMABLE	(1 << 2) /* inode can be reclaimed */
#define XFS_INEW		(1 << 3) /* inode has just been allocated */
#define XFS_IPRESERVE_DM_FIELDS	(1 << 4) /* has legacy DMAPI fields set */
#define XFS_ITRUNCATED		(1 << 5) /* truncated down so flush-on-close */
#define XFS_EOFBLOCKS_RELEASED	(1 << 6) /* eofblocks were freed in ->release */
#define XFS_IFLUSHING		(1 << 7) /* inode is being flushed */
#define __XFS_IPINNED_BIT	8	 /* wakeup key for zero pin count */
#define XFS_IPINNED		(1 << __XFS_IPINNED_BIT)
#define XFS_IEOFBLOCKS		(1 << 9) /* has the preallocblocks tag set */
#define XFS_NEED_INACTIVE	(1 << 10) /* see XFS_INACTIVATING below */
/*
 * If this unlinked inode is in the middle of recovery, don't let drop_inode
 * truncate and free the inode.  This can happen if we iget the inode during
 * log recovery to replay a bmap operation on the inode.
 */
#define XFS_IRECOVERY		(1 << 11)
#define XFS_ICOWBLOCKS		(1 << 12)/* has the cowblocks tag set */

/*
 * If we need to update on-disk metadata before this IRECLAIMABLE inode can be
 * freed, then NEED_INACTIVE will be set.  Once we start the updates, the
 * INACTIVATING bit will be set to keep iget away from this inode.  After the
 * inactivation completes, both flags will be cleared and the inode is a
 * plain old IRECLAIMABLE inode.
 */
#define XFS_INACTIVATING	(1 << 13)

/* Quotacheck is running but inode has not been added to quota counts. */
#define XFS_IQUOTAUNCHECKED	(1 << 14)

/*
 * Remap in progress. Callers that wish to update file data while
 * holding a shared IOLOCK or MMAPLOCK must drop the lock and retake
 * the lock in exclusive mode. Relocking the file will block until
 * IREMAPPING is cleared.
 */
#define XFS_IREMAPPING		(1U << 15)

/* All inode state flags related to inode reclaim. */
#define XFS_ALL_IRECLAIM_FLAGS	(XFS_IRECLAIMABLE | \
				 XFS_IRECLAIM | \
				 XFS_NEED_INACTIVE | \
				 XFS_INACTIVATING)

/*
 * Per-lifetime flags need to be reset when re-using a reclaimable inode during
 * inode lookup. This prevents unintended behaviour on the new inode from
 * ocurring.
 */
#define XFS_IRECLAIM_RESET_FLAGS	\
	(XFS_IRECLAIMABLE | XFS_IRECLAIM | \
	 XFS_EOFBLOCKS_RELEASED | XFS_ITRUNCATED | XFS_NEED_INACTIVE | \
	 XFS_INACTIVATING | XFS_IQUOTAUNCHECKED)

/*
 * Flags for inode locking.
 * Bit ranges:	1<<1  - 1<<16-1 -- iolock/ilock modes (bitfield)
 *		1<<16 - 1<<32-1 -- lockdep annotation (integers)
 */
#define	XFS_IOLOCK_EXCL		(1u << 0)
#define	XFS_IOLOCK_SHARED	(1u << 1)
#define	XFS_ILOCK_EXCL		(1u << 2)
#define	XFS_ILOCK_SHARED	(1u << 3)
#define	XFS_MMAPLOCK_EXCL	(1u << 4)
#define	XFS_MMAPLOCK_SHARED	(1u << 5)

#define XFS_LOCK_MASK		(XFS_IOLOCK_EXCL | XFS_IOLOCK_SHARED \
				| XFS_ILOCK_EXCL | XFS_ILOCK_SHARED \
				| XFS_MMAPLOCK_EXCL | XFS_MMAPLOCK_SHARED)

#define XFS_LOCK_FLAGS \
	{ XFS_IOLOCK_EXCL,	"IOLOCK_EXCL" }, \
	{ XFS_IOLOCK_SHARED,	"IOLOCK_SHARED" }, \
	{ XFS_ILOCK_EXCL,	"ILOCK_EXCL" }, \
	{ XFS_ILOCK_SHARED,	"ILOCK_SHARED" }, \
	{ XFS_MMAPLOCK_EXCL,	"MMAPLOCK_EXCL" }, \
	{ XFS_MMAPLOCK_SHARED,	"MMAPLOCK_SHARED" }


/*
 * Flags for lockdep annotations.
 *
 * XFS_LOCK_PARENT - for directory operations that require locking a
 * parent directory inode and a child entry inode. IOLOCK requires nesting,
 * MMAPLOCK does not support this class, ILOCK requires a single subclass
 * to differentiate parent from child.
 *
 * XFS_LOCK_RTBITMAP/XFS_LOCK_RTSUM - the realtime device bitmap and summary
 * inodes do not participate in the normal lock order, and thus have their
 * own subclasses.
 *
 * XFS_LOCK_INUMORDER - for locking several inodes at the some time
 * with xfs_lock_inodes().  This flag is used as the starting subclass
 * and each subsequent lock acquired will increment the subclass by one.
 * However, MAX_LOCKDEP_SUBCLASSES == 8, which means we are greatly
 * limited to the subclasses we can represent via nesting. We need at least
 * 5 inodes nest depth for the ILOCK through rename, and we also have to support
 * XFS_ILOCK_PARENT, which gives 6 subclasses. Then we have XFS_ILOCK_RTBITMAP
 * and XFS_ILOCK_RTSUM, which are another 2 unique subclasses, so that's all
 * 8 subclasses supported by lockdep.
 *
 * This also means we have to number the sub-classes in the lowest bits of
 * the mask we keep, and we have to ensure we never exceed 3 bits of lockdep
 * mask and we can't use bit-masking to build the subclasses. What a mess.
 *
 * Bit layout:
 *
 * Bit		Lock Region
 * 16-19	XFS_IOLOCK_SHIFT dependencies
 * 20-23	XFS_MMAPLOCK_SHIFT dependencies
 * 24-31	XFS_ILOCK_SHIFT dependencies
 *
 * IOLOCK values
 *
 * 0-3		subclass value
 * 4-7		unused
 *
 * MMAPLOCK values
 *
 * 0-3		subclass value
 * 4-7		unused
 *
 * ILOCK values
 * 0-4		subclass values
 * 5		PARENT subclass (not nestable)
 * 6		RTBITMAP subclass (not nestable)
 * 7		RTSUM subclass (not nestable)
 * 
 */
#define XFS_IOLOCK_SHIFT		16
#define XFS_IOLOCK_MAX_SUBCLASS		3
#define XFS_IOLOCK_DEP_MASK		0x000f0000u

#define XFS_MMAPLOCK_SHIFT		20
#define XFS_MMAPLOCK_NUMORDER		0
#define XFS_MMAPLOCK_MAX_SUBCLASS	3
#define XFS_MMAPLOCK_DEP_MASK		0x00f00000u

#define XFS_ILOCK_SHIFT			24
#define XFS_ILOCK_PARENT_VAL		5u
#define XFS_ILOCK_MAX_SUBCLASS		(XFS_ILOCK_PARENT_VAL - 1)
#define XFS_ILOCK_RTBITMAP_VAL		6u
#define XFS_ILOCK_RTSUM_VAL		7u
#define XFS_ILOCK_DEP_MASK		0xff000000u
#define	XFS_ILOCK_PARENT		(XFS_ILOCK_PARENT_VAL << XFS_ILOCK_SHIFT)
#define	XFS_ILOCK_RTBITMAP		(XFS_ILOCK_RTBITMAP_VAL << XFS_ILOCK_SHIFT)
#define	XFS_ILOCK_RTSUM			(XFS_ILOCK_RTSUM_VAL << XFS_ILOCK_SHIFT)

#define XFS_LOCK_SUBCLASS_MASK	(XFS_IOLOCK_DEP_MASK | \
				 XFS_MMAPLOCK_DEP_MASK | \
				 XFS_ILOCK_DEP_MASK)

#define XFS_IOLOCK_DEP(flags)	(((flags) & XFS_IOLOCK_DEP_MASK) \
					>> XFS_IOLOCK_SHIFT)
#define XFS_MMAPLOCK_DEP(flags)	(((flags) & XFS_MMAPLOCK_DEP_MASK) \
					>> XFS_MMAPLOCK_SHIFT)
#define XFS_ILOCK_DEP(flags)	(((flags) & XFS_ILOCK_DEP_MASK) \
					>> XFS_ILOCK_SHIFT)

/*
 * Layouts are broken in the BREAK_WRITE case to ensure that
 * layout-holders do not collide with local writes. Additionally,
 * layouts are broken in the BREAK_UNMAP case to make sure the
 * layout-holder has a consistent view of the file's extent map. While
 * BREAK_WRITE breaks can be satisfied by recalling FL_LAYOUT leases,
 * BREAK_UNMAP breaks additionally require waiting for busy dax-pages to
 * go idle.
 */
enum layout_break_reason {
        BREAK_WRITE,
        BREAK_UNMAP,
};

/*
 * For multiple groups support: if S_ISGID bit is set in the parent
 * directory, group of new file is set to that of the parent, and
 * new subdirectory gets S_ISGID bit from parent.
 */
#define XFS_INHERIT_GID(pip)	\
	(xfs_has_grpid((pip)->i_mount) || (VFS_I(pip)->i_mode & S_ISGID))

int		xfs_inactive(struct xfs_inode *ip);
int		xfs_lookup(struct xfs_inode *dp, const struct xfs_name *name,
			   struct xfs_inode **ipp, struct xfs_name *ci_name);
int		xfs_create(const struct xfs_icreate_args *iargs,
			   struct xfs_name *name, struct xfs_inode **ipp);
int		xfs_create_tmpfile(const struct xfs_icreate_args *iargs,
			   struct xfs_inode **ipp);
int		xfs_remove(struct xfs_inode *dp, struct xfs_name *name,
			   struct xfs_inode *ip);
int		xfs_link(struct xfs_inode *tdp, struct xfs_inode *sip,
			 struct xfs_name *target_name);
int		xfs_rename(struct mnt_idmap *idmap,
			   struct xfs_inode *src_dp, struct xfs_name *src_name,
			   struct xfs_inode *src_ip, struct xfs_inode *target_dp,
			   struct xfs_name *target_name,
			   struct xfs_inode *target_ip, unsigned int flags);

void		xfs_ilock(xfs_inode_t *, uint);
int		xfs_ilock_nowait(xfs_inode_t *, uint);
void		xfs_iunlock(xfs_inode_t *, uint);
void		xfs_ilock_demote(xfs_inode_t *, uint);
void		xfs_assert_ilocked(struct xfs_inode *, uint);
uint		xfs_ilock_data_map_shared(struct xfs_inode *);
uint		xfs_ilock_attr_map_shared(struct xfs_inode *);

int		xfs_ifree(struct xfs_trans *, struct xfs_inode *);
int		xfs_itruncate_extents_flags(struct xfs_trans **,
				struct xfs_inode *, int, xfs_fsize_t, int);
void		xfs_iext_realloc(xfs_inode_t *, int, int);

int		xfs_log_force_inode(struct xfs_inode *ip);
void		xfs_iunpin_wait(xfs_inode_t *);
#define xfs_ipincount(ip)	((unsigned int) atomic_read(&ip->i_pincount))

int		xfs_iflush_cluster(struct xfs_buf *);
void		xfs_lock_two_inodes(struct xfs_inode *ip0, uint ip0_mode,
				struct xfs_inode *ip1, uint ip1_mode);

int xfs_icreate(struct xfs_trans *tp, xfs_ino_t ino,
		const struct xfs_icreate_args *args, struct xfs_inode **ipp);

static inline int
xfs_itruncate_extents(
	struct xfs_trans	**tpp,
	struct xfs_inode	*ip,
	int			whichfork,
	xfs_fsize_t		new_size)
{
	return xfs_itruncate_extents_flags(tpp, ip, whichfork, new_size, 0);
}

int	xfs_break_dax_layouts(struct inode *inode, bool *retry);
int	xfs_break_layouts(struct inode *inode, uint *iolock,
		enum layout_break_reason reason);

static inline void xfs_update_stable_writes(struct xfs_inode *ip)
{
	if (bdev_stable_writes(xfs_inode_buftarg(ip)->bt_bdev))
		mapping_set_stable_writes(VFS_I(ip)->i_mapping);
	else
		mapping_clear_stable_writes(VFS_I(ip)->i_mapping);
}

static inline void xfs_update_stable_writes(struct xfs_inode *ip)
{
	if (bdev_stable_writes(xfs_inode_buftarg(ip)->bt_bdev))
		mapping_set_stable_writes(VFS_I(ip)->i_mapping);
	else
		mapping_clear_stable_writes(VFS_I(ip)->i_mapping);
}

/*
 * When setting up a newly allocated inode, we need to call
 * xfs_finish_inode_setup() once the inode is fully instantiated at
 * the VFS level to prevent the rest of the world seeing the inode
 * before we've completed instantiation. Otherwise we can do it
 * the moment the inode lookup is complete.
 */
static inline void xfs_finish_inode_setup(struct xfs_inode *ip)
{
	xfs_iflags_clear(ip, XFS_INEW);
	barrier();
	unlock_new_inode(VFS_I(ip));
}

static inline void xfs_setup_existing_inode(struct xfs_inode *ip)
{
	xfs_setup_inode(ip);
	xfs_setup_iops(ip);
	xfs_finish_inode_setup(ip);
}

void xfs_irele(struct xfs_inode *ip);

extern struct kmem_cache	*xfs_inode_cache;

/* The default CoW extent size hint. */
#define XFS_DEFAULT_COWEXTSZ_HINT 32

bool xfs_inode_needs_inactive(struct xfs_inode *ip);

struct xfs_inode *xfs_iunlink_lookup(struct xfs_perag *pag, xfs_agino_t agino);
int xfs_iunlink_reload_next(struct xfs_trans *tp, struct xfs_buf *agibp,
		xfs_agino_t prev_agino, xfs_agino_t next_agino);

void xfs_end_io(struct work_struct *work);

int xfs_ilock2_io_mmap(struct xfs_inode *ip1, struct xfs_inode *ip2);
void xfs_iunlock2_io_mmap(struct xfs_inode *ip1, struct xfs_inode *ip2);
void xfs_iunlock2_remapping(struct xfs_inode *ip1, struct xfs_inode *ip2);
<<<<<<< HEAD
=======
void xfs_lock_inodes(struct xfs_inode **ips, int inodes, uint lock_mode);
void xfs_sort_inodes(struct xfs_inode **i_tab, unsigned int num_inodes);
>>>>>>> a6ad5510

static inline bool
xfs_inode_unlinked_incomplete(
	struct xfs_inode	*ip)
{
	return VFS_I(ip)->i_nlink == 0 && !xfs_inode_on_unlinked_list(ip);
}
int xfs_inode_reload_unlinked_bucket(struct xfs_trans *tp, struct xfs_inode *ip);
int xfs_inode_reload_unlinked(struct xfs_inode *ip);

<<<<<<< HEAD
unsigned int xfs_inode_alloc_unitsize(struct xfs_inode *ip);

=======
bool xfs_ifork_zapped(const struct xfs_inode *ip, int whichfork);
void xfs_inode_count_blocks(struct xfs_trans *tp, struct xfs_inode *ip,
		xfs_filblks_t *dblocks, xfs_filblks_t *rblocks);
unsigned int xfs_inode_alloc_unitsize(struct xfs_inode *ip);

int xfs_icreate_dqalloc(const struct xfs_icreate_args *args,
		struct xfs_dquot **udqpp, struct xfs_dquot **gdqpp,
		struct xfs_dquot **pdqpp);

>>>>>>> a6ad5510
#endif	/* __XFS_INODE_H__ */<|MERGE_RESOLUTION|>--- conflicted
+++ resolved
@@ -581,14 +581,6 @@
 		mapping_clear_stable_writes(VFS_I(ip)->i_mapping);
 }
 
-static inline void xfs_update_stable_writes(struct xfs_inode *ip)
-{
-	if (bdev_stable_writes(xfs_inode_buftarg(ip)->bt_bdev))
-		mapping_set_stable_writes(VFS_I(ip)->i_mapping);
-	else
-		mapping_clear_stable_writes(VFS_I(ip)->i_mapping);
-}
-
 /*
  * When setting up a newly allocated inode, we need to call
  * xfs_finish_inode_setup() once the inode is fully instantiated at
@@ -628,11 +620,8 @@
 int xfs_ilock2_io_mmap(struct xfs_inode *ip1, struct xfs_inode *ip2);
 void xfs_iunlock2_io_mmap(struct xfs_inode *ip1, struct xfs_inode *ip2);
 void xfs_iunlock2_remapping(struct xfs_inode *ip1, struct xfs_inode *ip2);
-<<<<<<< HEAD
-=======
 void xfs_lock_inodes(struct xfs_inode **ips, int inodes, uint lock_mode);
 void xfs_sort_inodes(struct xfs_inode **i_tab, unsigned int num_inodes);
->>>>>>> a6ad5510
 
 static inline bool
 xfs_inode_unlinked_incomplete(
@@ -643,10 +632,6 @@
 int xfs_inode_reload_unlinked_bucket(struct xfs_trans *tp, struct xfs_inode *ip);
 int xfs_inode_reload_unlinked(struct xfs_inode *ip);
 
-<<<<<<< HEAD
-unsigned int xfs_inode_alloc_unitsize(struct xfs_inode *ip);
-
-=======
 bool xfs_ifork_zapped(const struct xfs_inode *ip, int whichfork);
 void xfs_inode_count_blocks(struct xfs_trans *tp, struct xfs_inode *ip,
 		xfs_filblks_t *dblocks, xfs_filblks_t *rblocks);
@@ -656,5 +641,4 @@
 		struct xfs_dquot **udqpp, struct xfs_dquot **gdqpp,
 		struct xfs_dquot **pdqpp);
 
->>>>>>> a6ad5510
 #endif	/* __XFS_INODE_H__ */