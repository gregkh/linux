--- conflicted
+++ resolved
@@ -1232,25 +1232,10 @@
 	if (error)
 		goto out_abort;
 
-<<<<<<< HEAD
-	/*
-	 * Calculate the location of the dquot inside the buffer.
-	 */
-	dqb = bp->b_addr + dqp->q_bufoffset;
-	ddqp = &dqb->dd_diskdq;
-
-	/* sanity check the in-core structure before we flush */
-	fa = xfs_dquot_verify(mp, &dqp->q_core, be32_to_cpu(dqp->q_core.d_id),
-			      0);
-	if (fa) {
-		xfs_alert(mp, "corrupt dquot ID 0x%x in memory at %pS",
-				be32_to_cpu(dqp->q_core.d_id), fa);
-=======
 	fa = xfs_qm_dqflush_check(dqp);
 	if (fa) {
 		xfs_alert(mp, "corrupt dquot ID 0x%x in memory at %pS",
 				dqp->q_id, fa);
->>>>>>> d1988041
 		xfs_buf_relse(bp);
 		error = -EFSCORRUPTED;
 		goto out_abort;
