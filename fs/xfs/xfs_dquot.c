// SPDX-License-Identifier: GPL-2.0
/*
 * Copyright (c) 2000-2003 Silicon Graphics, Inc.
 * All Rights Reserved.
 */
#include "xfs.h"
#include "xfs_fs.h"
#include "xfs_format.h"
#include "xfs_log_format.h"
#include "xfs_shared.h"
#include "xfs_trans_resv.h"
#include "xfs_bit.h"
#include "xfs_mount.h"
#include "xfs_defer.h"
#include "xfs_inode.h"
#include "xfs_bmap.h"
#include "xfs_quota.h"
#include "xfs_trans.h"
#include "xfs_buf_item.h"
#include "xfs_trans_space.h"
#include "xfs_trans_priv.h"
#include "xfs_qm.h"
#include "xfs_trace.h"
#include "xfs_log.h"
#include "xfs_bmap_btree.h"
#include "xfs_error.h"
#include "xfs_health.h"

/*
 * Lock order:
 *
 * ip->i_lock
 *   qi->qi_tree_lock
 *     dquot->q_qlock (xfs_dqlock() and friends)
 *       dquot->q_flush (xfs_dqflock() and friends)
 *       qi->qi_lru_lock
 *
 * If two dquots need to be locked the order is user before group/project,
 * otherwise by the lowest id first, see xfs_dqlock2.
 */

struct kmem_cache		*xfs_dqtrx_cache;
static struct kmem_cache	*xfs_dquot_cache;

static struct lock_class_key xfs_dquot_group_class;
static struct lock_class_key xfs_dquot_project_class;

/* Record observations of quota corruption with the health tracking system. */
static void
xfs_dquot_mark_sick(
	struct xfs_dquot	*dqp)
{
	struct xfs_mount	*mp = dqp->q_mount;

	switch (dqp->q_type) {
	case XFS_DQTYPE_USER:
		xfs_fs_mark_sick(mp, XFS_SICK_FS_UQUOTA);
		break;
	case XFS_DQTYPE_GROUP:
		xfs_fs_mark_sick(mp, XFS_SICK_FS_GQUOTA);
		break;
	case XFS_DQTYPE_PROJ:
		xfs_fs_mark_sick(mp, XFS_SICK_FS_PQUOTA);
		break;
	default:
		ASSERT(0);
		break;
	}
}

/*
 * Detach the dquot buffer if it's still attached, because we can get called
 * through dqpurge after a log shutdown.  Caller must hold the dqflock or have
 * otherwise isolated the dquot.
 */
void
xfs_dquot_detach_buf(
	struct xfs_dquot	*dqp)
{
	struct xfs_dq_logitem	*qlip = &dqp->q_logitem;
	struct xfs_buf		*bp = NULL;

	spin_lock(&qlip->qli_lock);
	if (qlip->qli_item.li_buf) {
		bp = qlip->qli_item.li_buf;
		qlip->qli_item.li_buf = NULL;
	}
	spin_unlock(&qlip->qli_lock);
	if (bp) {
		xfs_buf_lock(bp);
		list_del_init(&qlip->qli_item.li_bio_list);
		xfs_buf_relse(bp);
	}
}

/*
 * This is called to free all the memory associated with a dquot
 */
void
xfs_qm_dqdestroy(
	struct xfs_dquot	*dqp)
{
	ASSERT(list_empty(&dqp->q_lru));
	ASSERT(dqp->q_logitem.qli_item.li_buf == NULL);

	kvfree(dqp->q_logitem.qli_item.li_lv_shadow);
	mutex_destroy(&dqp->q_qlock);

	XFS_STATS_DEC(dqp->q_mount, xs_qm_dquot);
	kmem_cache_free(xfs_dquot_cache, dqp);
}

/*
 * If default limits are in force, push them into the dquot now.
 * We overwrite the dquot limits only if they are zero and this
 * is not the root dquot.
 */
void
xfs_qm_adjust_dqlimits(
	struct xfs_dquot	*dq)
{
	struct xfs_mount	*mp = dq->q_mount;
	struct xfs_quotainfo	*q = mp->m_quotainfo;
	struct xfs_def_quota	*defq;
	int			prealloc = 0;

	ASSERT(dq->q_id);
	defq = xfs_get_defquota(q, xfs_dquot_type(dq));

	if (!dq->q_blk.softlimit) {
		dq->q_blk.softlimit = defq->blk.soft;
		prealloc = 1;
	}
	if (!dq->q_blk.hardlimit) {
		dq->q_blk.hardlimit = defq->blk.hard;
		prealloc = 1;
	}
	if (!dq->q_ino.softlimit)
		dq->q_ino.softlimit = defq->ino.soft;
	if (!dq->q_ino.hardlimit)
		dq->q_ino.hardlimit = defq->ino.hard;
	if (!dq->q_rtb.softlimit)
		dq->q_rtb.softlimit = defq->rtb.soft;
	if (!dq->q_rtb.hardlimit)
		dq->q_rtb.hardlimit = defq->rtb.hard;

	if (prealloc)
		xfs_dquot_set_prealloc_limits(dq);
}

/* Set the expiration time of a quota's grace period. */
time64_t
xfs_dquot_set_timeout(
	struct xfs_mount	*mp,
	time64_t		timeout)
{
	struct xfs_quotainfo	*qi = mp->m_quotainfo;

	return clamp_t(time64_t, timeout, qi->qi_expiry_min,
					  qi->qi_expiry_max);
}

/* Set the length of the default grace period. */
time64_t
xfs_dquot_set_grace_period(
	time64_t		grace)
{
	return clamp_t(time64_t, grace, XFS_DQ_GRACE_MIN, XFS_DQ_GRACE_MAX);
}

/*
 * Determine if this quota counter is over either limit and set the quota
 * timers as appropriate.
 */
static inline void
xfs_qm_adjust_res_timer(
	struct xfs_mount	*mp,
	struct xfs_dquot_res	*res,
	struct xfs_quota_limits	*qlim)
{
	ASSERT(res->hardlimit == 0 || res->softlimit <= res->hardlimit);

	if ((res->softlimit && res->count > res->softlimit) ||
	    (res->hardlimit && res->count > res->hardlimit)) {
		if (res->timer == 0)
			res->timer = xfs_dquot_set_timeout(mp,
					ktime_get_real_seconds() + qlim->time);
	} else {
		res->timer = 0;
	}
}

/*
 * Check the limits and timers of a dquot and start or reset timers
 * if necessary.
 * This gets called even when quota enforcement is OFF, which makes our
 * life a little less complicated. (We just don't reject any quota
 * reservations in that case, when enforcement is off).
 * We also return 0 as the values of the timers in Q_GETQUOTA calls, when
 * enforcement's off.
 * In contrast, warnings are a little different in that they don't
 * 'automatically' get started when limits get exceeded.  They do
 * get reset to zero, however, when we find the count to be under
 * the soft limit (they are only ever set non-zero via userspace).
 */
void
xfs_qm_adjust_dqtimers(
	struct xfs_dquot	*dq)
{
	struct xfs_mount	*mp = dq->q_mount;
	struct xfs_quotainfo	*qi = mp->m_quotainfo;
	struct xfs_def_quota	*defq;

	ASSERT(dq->q_id);
	defq = xfs_get_defquota(qi, xfs_dquot_type(dq));

	xfs_qm_adjust_res_timer(dq->q_mount, &dq->q_blk, &defq->blk);
	xfs_qm_adjust_res_timer(dq->q_mount, &dq->q_ino, &defq->ino);
	xfs_qm_adjust_res_timer(dq->q_mount, &dq->q_rtb, &defq->rtb);
}

/*
 * initialize a buffer full of dquots and log the whole thing
 */
void
xfs_qm_init_dquot_blk(
	struct xfs_trans	*tp,
	xfs_dqid_t		id,
	xfs_dqtype_t		type,
	struct xfs_buf		*bp)
{
	struct xfs_mount	*mp = tp->t_mountp;
	struct xfs_quotainfo	*q = mp->m_quotainfo;
	struct xfs_dqblk	*d;
	xfs_dqid_t		curid;
	unsigned int		qflag;
	unsigned int		blftype;
	int			i;

	ASSERT(tp);
	ASSERT(xfs_buf_islocked(bp));

	switch (type) {
	case XFS_DQTYPE_USER:
		qflag = XFS_UQUOTA_CHKD;
		blftype = XFS_BLF_UDQUOT_BUF;
		break;
	case XFS_DQTYPE_PROJ:
		qflag = XFS_PQUOTA_CHKD;
		blftype = XFS_BLF_PDQUOT_BUF;
		break;
	case XFS_DQTYPE_GROUP:
		qflag = XFS_GQUOTA_CHKD;
		blftype = XFS_BLF_GDQUOT_BUF;
		break;
	default:
		ASSERT(0);
		return;
	}

	d = bp->b_addr;

	/*
	 * ID of the first dquot in the block - id's are zero based.
	 */
	curid = id - (id % q->qi_dqperchunk);
	memset(d, 0, BBTOB(q->qi_dqchunklen));
	for (i = 0; i < q->qi_dqperchunk; i++, d++, curid++) {
		d->dd_diskdq.d_magic = cpu_to_be16(XFS_DQUOT_MAGIC);
		d->dd_diskdq.d_version = XFS_DQUOT_VERSION;
		d->dd_diskdq.d_id = cpu_to_be32(curid);
		d->dd_diskdq.d_type = type;
		if (curid > 0 && xfs_has_bigtime(mp))
			d->dd_diskdq.d_type |= XFS_DQTYPE_BIGTIME;
		if (xfs_has_crc(mp)) {
			uuid_copy(&d->dd_uuid, &mp->m_sb.sb_meta_uuid);
			xfs_update_cksum((char *)d, sizeof(struct xfs_dqblk),
					 XFS_DQUOT_CRC_OFF);
		}
	}

	xfs_trans_dquot_buf(tp, bp, blftype);

	/*
	 * quotacheck uses delayed writes to update all the dquots on disk in an
	 * efficient manner instead of logging the individual dquot changes as
	 * they are made. However if we log the buffer allocated here and crash
	 * after quotacheck while the logged initialisation is still in the
	 * active region of the log, log recovery can replay the dquot buffer
	 * initialisation over the top of the checked dquots and corrupt quota
	 * accounting.
	 *
	 * To avoid this problem, quotacheck cannot log the initialised buffer.
	 * We must still dirty the buffer and write it back before the
	 * allocation transaction clears the log. Therefore, mark the buffer as
	 * ordered instead of logging it directly. This is safe for quotacheck
	 * because it detects and repairs allocated but initialized dquot blocks
	 * in the quota inodes.
	 */
	if (!(mp->m_qflags & qflag))
		xfs_trans_ordered_buf(tp, bp);
	else
		xfs_trans_log_buf(tp, bp, 0, BBTOB(q->qi_dqchunklen) - 1);
}

static void
xfs_dquot_set_prealloc(
	struct xfs_dquot_pre		*pre,
	const struct xfs_dquot_res	*res)
{
	xfs_qcnt_t			space;

	pre->q_prealloc_hi_wmark = res->hardlimit;
	pre->q_prealloc_lo_wmark = res->softlimit;

	space = div_u64(pre->q_prealloc_hi_wmark, 100);
	if (!pre->q_prealloc_lo_wmark)
		pre->q_prealloc_lo_wmark = space * 95;

	pre->q_low_space[XFS_QLOWSP_1_PCNT] = space;
	pre->q_low_space[XFS_QLOWSP_3_PCNT] = space * 3;
	pre->q_low_space[XFS_QLOWSP_5_PCNT] = space * 5;
}

/*
 * Initialize the dynamic speculative preallocation thresholds. The lo/hi
 * watermarks correspond to the soft and hard limits by default. If a soft limit
 * is not specified, we use 95% of the hard limit.
 */
void
xfs_dquot_set_prealloc_limits(struct xfs_dquot *dqp)
{
	xfs_dquot_set_prealloc(&dqp->q_blk_prealloc, &dqp->q_blk);
	xfs_dquot_set_prealloc(&dqp->q_rtb_prealloc, &dqp->q_rtb);
}

/*
 * Ensure that the given in-core dquot has a buffer on disk backing it, and
 * return the buffer locked and held. This is called when the bmapi finds a
 * hole.
 */
STATIC int
xfs_dquot_disk_alloc(
	struct xfs_dquot	*dqp,
	struct xfs_buf		**bpp)
{
	struct xfs_bmbt_irec	map;
	struct xfs_trans	*tp;
	struct xfs_mount	*mp = dqp->q_mount;
	struct xfs_buf		*bp;
	xfs_dqtype_t		qtype = xfs_dquot_type(dqp);
	struct xfs_inode	*quotip = xfs_quota_inode(mp, qtype);
	int			nmaps = 1;
	int			error;

	trace_xfs_dqalloc(dqp);

	error = xfs_trans_alloc(mp, &M_RES(mp)->tr_qm_dqalloc,
			XFS_QM_DQALLOC_SPACE_RES(mp), 0, 0, &tp);
	if (error)
		return error;

	xfs_ilock(quotip, XFS_ILOCK_EXCL);
	xfs_trans_ijoin(tp, quotip, 0);

	if (!xfs_this_quota_on(dqp->q_mount, qtype)) {
		/*
		 * Return if this type of quotas is turned off while we didn't
		 * have an inode lock
		 */
		error = -ESRCH;
		goto err_cancel;
	}

	error = xfs_iext_count_extend(tp, quotip, XFS_DATA_FORK,
			XFS_IEXT_ADD_NOSPLIT_CNT);
	if (error)
		goto err_cancel;

	/* Create the block mapping. */
	error = xfs_bmapi_write(tp, quotip, dqp->q_fileoffset,
			XFS_DQUOT_CLUSTER_SIZE_FSB, XFS_BMAPI_METADATA, 0, &map,
			&nmaps);
	if (error)
		goto err_cancel;

	ASSERT(map.br_blockcount == XFS_DQUOT_CLUSTER_SIZE_FSB);
	ASSERT((map.br_startblock != DELAYSTARTBLOCK) &&
	       (map.br_startblock != HOLESTARTBLOCK));

	/*
	 * Keep track of the blkno to save a lookup later
	 */
	dqp->q_blkno = XFS_FSB_TO_DADDR(mp, map.br_startblock);

	/* now we can just get the buffer (there's nothing to read yet) */
	error = xfs_trans_get_buf(tp, mp->m_ddev_targp, dqp->q_blkno,
			mp->m_quotainfo->qi_dqchunklen, 0, &bp);
	if (error)
		goto err_cancel;
	bp->b_ops = &xfs_dquot_buf_ops;

	/*
	 * Make a chunk of dquots out of this buffer and log
	 * the entire thing.
	 */
	xfs_qm_init_dquot_blk(tp, dqp->q_id, qtype, bp);
	xfs_buf_set_ref(bp, XFS_DQUOT_REF);

	/*
	 * Hold the buffer and join it to the dfops so that we'll still own
	 * the buffer when we return to the caller.  The buffer disposal on
	 * error must be paid attention to very carefully, as it has been
	 * broken since commit efa092f3d4c6 "[XFS] Fixes a bug in the quota
	 * code when allocating a new dquot record" in 2005, and the later
	 * conversion to xfs_defer_ops in commit 310a75a3c6c747 failed to keep
	 * the buffer locked across the _defer_finish call.  We can now do
	 * this correctly with xfs_defer_bjoin.
	 *
	 * Above, we allocated a disk block for the dquot information and used
	 * get_buf to initialize the dquot. If the _defer_finish fails, the old
	 * transaction is gone but the new buffer is not joined or held to any
	 * transaction, so we must _buf_relse it.
	 *
	 * If everything succeeds, the caller of this function is returned a
	 * buffer that is locked and held to the transaction.  The caller
	 * is responsible for unlocking any buffer passed back, either
	 * manually or by committing the transaction.  On error, the buffer is
	 * released and not passed back.
	 *
	 * Keep the quota inode ILOCKed until after the transaction commit to
	 * maintain the atomicity of bmap/rmap updates.
	 */
	xfs_trans_bhold(tp, bp);
	error = xfs_trans_commit(tp);
	xfs_iunlock(quotip, XFS_ILOCK_EXCL);
	if (error) {
		xfs_buf_relse(bp);
		return error;
	}

	*bpp = bp;
	return 0;

err_cancel:
	xfs_trans_cancel(tp);
	xfs_iunlock(quotip, XFS_ILOCK_EXCL);
	return error;
}

/*
 * Read in the in-core dquot's on-disk metadata and return the buffer.
 * Returns ENOENT to signal a hole.
 */
STATIC int
xfs_dquot_disk_read(
	struct xfs_mount	*mp,
	struct xfs_dquot	*dqp,
	struct xfs_buf		**bpp)
{
	struct xfs_bmbt_irec	map;
	struct xfs_buf		*bp;
	xfs_dqtype_t		qtype = xfs_dquot_type(dqp);
	struct xfs_inode	*quotip = xfs_quota_inode(mp, qtype);
	uint			lock_mode;
	int			nmaps = 1;
	int			error;

	lock_mode = xfs_ilock_data_map_shared(quotip);
	if (!xfs_this_quota_on(mp, qtype)) {
		/*
		 * Return if this type of quotas is turned off while we
		 * didn't have the quota inode lock.
		 */
		xfs_iunlock(quotip, lock_mode);
		return -ESRCH;
	}

	/*
	 * Find the block map; no allocations yet
	 */
	error = xfs_bmapi_read(quotip, dqp->q_fileoffset,
			XFS_DQUOT_CLUSTER_SIZE_FSB, &map, &nmaps, 0);
	xfs_iunlock(quotip, lock_mode);
	if (error)
		return error;

	ASSERT(nmaps == 1);
	ASSERT(map.br_blockcount >= 1);
	ASSERT(map.br_startblock != DELAYSTARTBLOCK);
	if (map.br_startblock == HOLESTARTBLOCK)
		return -ENOENT;

	trace_xfs_dqtobp_read(dqp);

	/*
	 * store the blkno etc so that we don't have to do the
	 * mapping all the time
	 */
	dqp->q_blkno = XFS_FSB_TO_DADDR(mp, map.br_startblock);

	error = xfs_trans_read_buf(mp, NULL, mp->m_ddev_targp, dqp->q_blkno,
			mp->m_quotainfo->qi_dqchunklen, 0, &bp,
			&xfs_dquot_buf_ops);
	if (xfs_metadata_is_sick(error))
		xfs_dquot_mark_sick(dqp);
	if (error) {
		ASSERT(bp == NULL);
		return error;
	}

	ASSERT(xfs_buf_islocked(bp));
	xfs_buf_set_ref(bp, XFS_DQUOT_REF);
	*bpp = bp;

	return 0;
}

/* Allocate and initialize everything we need for an incore dquot. */
STATIC struct xfs_dquot *
xfs_dquot_alloc(
	struct xfs_mount	*mp,
	xfs_dqid_t		id,
	xfs_dqtype_t		type)
{
	struct xfs_dquot	*dqp;

	dqp = kmem_cache_zalloc(xfs_dquot_cache, GFP_KERNEL | __GFP_NOFAIL);

	dqp->q_type = type;
	dqp->q_id = id;
	dqp->q_mount = mp;
	INIT_LIST_HEAD(&dqp->q_lru);
	mutex_init(&dqp->q_qlock);
	init_waitqueue_head(&dqp->q_pinwait);
	dqp->q_fileoffset = (xfs_fileoff_t)id / mp->m_quotainfo->qi_dqperchunk;
	/*
	 * Offset of dquot in the (fixed sized) dquot chunk.
	 */
	dqp->q_bufoffset = (id % mp->m_quotainfo->qi_dqperchunk) *
			sizeof(struct xfs_dqblk);

	/*
	 * Because we want to use a counting completion, complete
	 * the flush completion once to allow a single access to
	 * the flush completion without blocking.
	 */
	init_completion(&dqp->q_flush);
	complete(&dqp->q_flush);

	/*
	 * Make sure group quotas have a different lock class than user
	 * quotas.
	 */
	switch (type) {
	case XFS_DQTYPE_USER:
		/* uses the default lock class */
		break;
	case XFS_DQTYPE_GROUP:
		lockdep_set_class(&dqp->q_qlock, &xfs_dquot_group_class);
		break;
	case XFS_DQTYPE_PROJ:
		lockdep_set_class(&dqp->q_qlock, &xfs_dquot_project_class);
		break;
	default:
		ASSERT(0);
		break;
	}

	xfs_qm_dquot_logitem_init(dqp);

	XFS_STATS_INC(mp, xs_qm_dquot);
	return dqp;
}

/* Check the ondisk dquot's id and type match what the incore dquot expects. */
static bool
xfs_dquot_check_type(
	struct xfs_dquot	*dqp,
	struct xfs_disk_dquot	*ddqp)
{
	uint8_t			ddqp_type;
	uint8_t			dqp_type;

	ddqp_type = ddqp->d_type & XFS_DQTYPE_REC_MASK;
	dqp_type = xfs_dquot_type(dqp);

	if (be32_to_cpu(ddqp->d_id) != dqp->q_id)
		return false;

	/*
	 * V5 filesystems always expect an exact type match.  V4 filesystems
	 * expect an exact match for user dquots and for non-root group and
	 * project dquots.
	 */
	if (xfs_has_crc(dqp->q_mount) ||
	    dqp_type == XFS_DQTYPE_USER || dqp->q_id != 0)
		return ddqp_type == dqp_type;

	/*
	 * V4 filesystems support either group or project quotas, but not both
	 * at the same time.  The non-user quota file can be switched between
	 * group and project quota uses depending on the mount options, which
	 * means that we can encounter the other type when we try to load quota
	 * defaults.  Quotacheck will soon reset the entire quota file
	 * (including the root dquot) anyway, but don't log scary corruption
	 * reports to dmesg.
	 */
	return ddqp_type == XFS_DQTYPE_GROUP || ddqp_type == XFS_DQTYPE_PROJ;
}

/* Copy the in-core quota fields in from the on-disk buffer. */
STATIC int
xfs_dquot_from_disk(
	struct xfs_dquot	*dqp,
	struct xfs_buf		*bp)
{
	struct xfs_dqblk	*dqb = xfs_buf_offset(bp, dqp->q_bufoffset);
	struct xfs_disk_dquot	*ddqp = &dqb->dd_diskdq;

	/*
	 * Ensure that we got the type and ID we were looking for.
	 * Everything else was checked by the dquot buffer verifier.
	 */
	if (!xfs_dquot_check_type(dqp, ddqp)) {
		xfs_alert_tag(bp->b_mount, XFS_PTAG_VERIFIER_ERROR,
			  "Metadata corruption detected at %pS, quota %u",
			  __this_address, dqp->q_id);
		xfs_alert(bp->b_mount, "Unmount and run xfs_repair");
		xfs_dquot_mark_sick(dqp);
		return -EFSCORRUPTED;
	}

	/* copy everything from disk dquot to the incore dquot */
	dqp->q_type = ddqp->d_type;
	dqp->q_blk.hardlimit = be64_to_cpu(ddqp->d_blk_hardlimit);
	dqp->q_blk.softlimit = be64_to_cpu(ddqp->d_blk_softlimit);
	dqp->q_ino.hardlimit = be64_to_cpu(ddqp->d_ino_hardlimit);
	dqp->q_ino.softlimit = be64_to_cpu(ddqp->d_ino_softlimit);
	dqp->q_rtb.hardlimit = be64_to_cpu(ddqp->d_rtb_hardlimit);
	dqp->q_rtb.softlimit = be64_to_cpu(ddqp->d_rtb_softlimit);

	dqp->q_blk.count = be64_to_cpu(ddqp->d_bcount);
	dqp->q_ino.count = be64_to_cpu(ddqp->d_icount);
	dqp->q_rtb.count = be64_to_cpu(ddqp->d_rtbcount);

	dqp->q_blk.timer = xfs_dquot_from_disk_ts(ddqp, ddqp->d_btimer);
	dqp->q_ino.timer = xfs_dquot_from_disk_ts(ddqp, ddqp->d_itimer);
	dqp->q_rtb.timer = xfs_dquot_from_disk_ts(ddqp, ddqp->d_rtbtimer);

	/*
	 * Reservation counters are defined as reservation plus current usage
	 * to avoid having to add every time.
	 */
	dqp->q_blk.reserved = dqp->q_blk.count;
	dqp->q_ino.reserved = dqp->q_ino.count;
	dqp->q_rtb.reserved = dqp->q_rtb.count;

	/* initialize the dquot speculative prealloc thresholds */
	xfs_dquot_set_prealloc_limits(dqp);
	return 0;
}

/* Copy the in-core quota fields into the on-disk buffer. */
void
xfs_dquot_to_disk(
	struct xfs_disk_dquot	*ddqp,
	struct xfs_dquot	*dqp)
{
	ddqp->d_magic = cpu_to_be16(XFS_DQUOT_MAGIC);
	ddqp->d_version = XFS_DQUOT_VERSION;
	ddqp->d_type = dqp->q_type;
	ddqp->d_id = cpu_to_be32(dqp->q_id);
	ddqp->d_pad0 = 0;
	ddqp->d_pad = 0;

	ddqp->d_blk_hardlimit = cpu_to_be64(dqp->q_blk.hardlimit);
	ddqp->d_blk_softlimit = cpu_to_be64(dqp->q_blk.softlimit);
	ddqp->d_ino_hardlimit = cpu_to_be64(dqp->q_ino.hardlimit);
	ddqp->d_ino_softlimit = cpu_to_be64(dqp->q_ino.softlimit);
	ddqp->d_rtb_hardlimit = cpu_to_be64(dqp->q_rtb.hardlimit);
	ddqp->d_rtb_softlimit = cpu_to_be64(dqp->q_rtb.softlimit);

	ddqp->d_bcount = cpu_to_be64(dqp->q_blk.count);
	ddqp->d_icount = cpu_to_be64(dqp->q_ino.count);
	ddqp->d_rtbcount = cpu_to_be64(dqp->q_rtb.count);

	ddqp->d_bwarns = 0;
	ddqp->d_iwarns = 0;
	ddqp->d_rtbwarns = 0;

	ddqp->d_btimer = xfs_dquot_to_disk_ts(dqp, dqp->q_blk.timer);
	ddqp->d_itimer = xfs_dquot_to_disk_ts(dqp, dqp->q_ino.timer);
	ddqp->d_rtbtimer = xfs_dquot_to_disk_ts(dqp, dqp->q_rtb.timer);
}

/*
 * Read in the ondisk dquot using dqtobp() then copy it to an incore version,
 * and release the buffer immediately.  If @can_alloc is true, fill any
 * holes in the on-disk metadata.
 */
static int
xfs_qm_dqread(
	struct xfs_mount	*mp,
	xfs_dqid_t		id,
	xfs_dqtype_t		type,
	bool			can_alloc,
	struct xfs_dquot	**dqpp)
{
	struct xfs_dquot	*dqp;
	struct xfs_buf		*bp;
	int			error;

	dqp = xfs_dquot_alloc(mp, id, type);
	trace_xfs_dqread(dqp);

	/* Try to read the buffer, allocating if necessary. */
	error = xfs_dquot_disk_read(mp, dqp, &bp);
	if (error == -ENOENT && can_alloc)
		error = xfs_dquot_disk_alloc(dqp, &bp);
	if (error)
		goto err;

	/*
	 * At this point we should have a clean locked buffer.  Copy the data
	 * to the incore dquot and release the buffer since the incore dquot
	 * has its own locking protocol so we needn't tie up the buffer any
	 * further.
	 */
	ASSERT(xfs_buf_islocked(bp));
	error = xfs_dquot_from_disk(dqp, bp);
	xfs_buf_relse(bp);
	if (error)
		goto err;

	*dqpp = dqp;
	return error;

err:
	trace_xfs_dqread_fail(dqp);
	xfs_qm_dqdestroy(dqp);
	*dqpp = NULL;
	return error;
}

/*
 * Advance to the next id in the current chunk, or if at the
 * end of the chunk, skip ahead to first id in next allocated chunk
 * using the SEEK_DATA interface.
 */
static int
xfs_dq_get_next_id(
	struct xfs_mount	*mp,
	xfs_dqtype_t		type,
	xfs_dqid_t		*id)
{
	struct xfs_inode	*quotip = xfs_quota_inode(mp, type);
	xfs_dqid_t		next_id = *id + 1; /* simple advance */
	uint			lock_flags;
	struct xfs_bmbt_irec	got;
	struct xfs_iext_cursor	cur;
	xfs_fsblock_t		start;
	int			error = 0;

	/* If we'd wrap past the max ID, stop */
	if (next_id < *id)
		return -ENOENT;

	/* If new ID is within the current chunk, advancing it sufficed */
	if (next_id % mp->m_quotainfo->qi_dqperchunk) {
		*id = next_id;
		return 0;
	}

	/* Nope, next_id is now past the current chunk, so find the next one */
	start = (xfs_fsblock_t)next_id / mp->m_quotainfo->qi_dqperchunk;

	lock_flags = xfs_ilock_data_map_shared(quotip);
	error = xfs_iread_extents(NULL, quotip, XFS_DATA_FORK);
	if (error)
		return error;

	if (xfs_iext_lookup_extent(quotip, &quotip->i_df, start, &cur, &got)) {
		/* contiguous chunk, bump startoff for the id calculation */
		if (got.br_startoff < start)
			got.br_startoff = start;
		*id = got.br_startoff * mp->m_quotainfo->qi_dqperchunk;
	} else {
		error = -ENOENT;
	}

	xfs_iunlock(quotip, lock_flags);

	return error;
}

/*
 * Look up the dquot in the in-core cache.  If found, the dquot is returned
 * locked and ready to go.
 */
static struct xfs_dquot *
xfs_qm_dqget_cache_lookup(
	struct xfs_mount	*mp,
	struct xfs_quotainfo	*qi,
	struct radix_tree_root	*tree,
	xfs_dqid_t		id)
{
	struct xfs_dquot	*dqp;

restart:
	mutex_lock(&qi->qi_tree_lock);
	dqp = radix_tree_lookup(tree, id);
	if (!dqp) {
		mutex_unlock(&qi->qi_tree_lock);
		XFS_STATS_INC(mp, xs_qm_dqcachemisses);
		return NULL;
	}

	xfs_dqlock(dqp);
	if (dqp->q_flags & XFS_DQFLAG_FREEING) {
		xfs_dqunlock(dqp);
		mutex_unlock(&qi->qi_tree_lock);
		trace_xfs_dqget_freeing(dqp);
		delay(1);
		goto restart;
	}

	dqp->q_nrefs++;
	mutex_unlock(&qi->qi_tree_lock);

	trace_xfs_dqget_hit(dqp);
	XFS_STATS_INC(mp, xs_qm_dqcachehits);
	return dqp;
}

/*
 * Try to insert a new dquot into the in-core cache.  If an error occurs the
 * caller should throw away the dquot and start over.  Otherwise, the dquot
 * is returned locked (and held by the cache) as if there had been a cache
 * hit.
 *
 * The insert needs to be done under memalloc_nofs context because the radix
 * tree can do memory allocation during insert. The qi->qi_tree_lock is taken in
 * memory reclaim when freeing unused dquots, so we cannot have the radix tree
 * node allocation recursing into filesystem reclaim whilst we hold the
 * qi_tree_lock.
 */
static int
xfs_qm_dqget_cache_insert(
	struct xfs_mount	*mp,
	struct xfs_quotainfo	*qi,
	struct radix_tree_root	*tree,
	xfs_dqid_t		id,
	struct xfs_dquot	*dqp)
{
	unsigned int		nofs_flags;
	int			error;

	nofs_flags = memalloc_nofs_save();
	mutex_lock(&qi->qi_tree_lock);
	error = radix_tree_insert(tree, id, dqp);
	if (unlikely(error)) {
		/* Duplicate found!  Caller must try again. */
		trace_xfs_dqget_dup(dqp);
		goto out_unlock;
	}

	/* Return a locked dquot to the caller, with a reference taken. */
	xfs_dqlock(dqp);
	dqp->q_nrefs = 1;
	qi->qi_dquots++;

out_unlock:
	mutex_unlock(&qi->qi_tree_lock);
	memalloc_nofs_restore(nofs_flags);
	return error;
}

/* Check our input parameters. */
static int
xfs_qm_dqget_checks(
	struct xfs_mount	*mp,
	xfs_dqtype_t		type)
{
	switch (type) {
	case XFS_DQTYPE_USER:
		if (!XFS_IS_UQUOTA_ON(mp))
			return -ESRCH;
		return 0;
	case XFS_DQTYPE_GROUP:
		if (!XFS_IS_GQUOTA_ON(mp))
			return -ESRCH;
		return 0;
	case XFS_DQTYPE_PROJ:
		if (!XFS_IS_PQUOTA_ON(mp))
			return -ESRCH;
		return 0;
	default:
		WARN_ON_ONCE(0);
		return -EINVAL;
	}
}

/*
 * Given the file system, id, and type (UDQUOT/GDQUOT/PDQUOT), return a
 * locked dquot, doing an allocation (if requested) as needed.
 */
int
xfs_qm_dqget(
	struct xfs_mount	*mp,
	xfs_dqid_t		id,
	xfs_dqtype_t		type,
	bool			can_alloc,
	struct xfs_dquot	**O_dqpp)
{
	struct xfs_quotainfo	*qi = mp->m_quotainfo;
	struct radix_tree_root	*tree = xfs_dquot_tree(qi, type);
	struct xfs_dquot	*dqp;
	int			error;

	error = xfs_qm_dqget_checks(mp, type);
	if (error)
		return error;

restart:
	dqp = xfs_qm_dqget_cache_lookup(mp, qi, tree, id);
	if (dqp) {
		*O_dqpp = dqp;
		return 0;
	}

	error = xfs_qm_dqread(mp, id, type, can_alloc, &dqp);
	if (error)
		return error;

	error = xfs_qm_dqget_cache_insert(mp, qi, tree, id, dqp);
	if (error) {
		/*
		 * Duplicate found. Just throw away the new dquot and start
		 * over.
		 */
		xfs_qm_dqdestroy(dqp);
		XFS_STATS_INC(mp, xs_qm_dquot_dups);
		goto restart;
	}

	trace_xfs_dqget_miss(dqp);
	*O_dqpp = dqp;
	return 0;
}

/*
 * Given a dquot id and type, read and initialize a dquot from the on-disk
 * metadata.  This function is only for use during quota initialization so
 * it ignores the dquot cache assuming that the dquot shrinker isn't set up.
 * The caller is responsible for _qm_dqdestroy'ing the returned dquot.
 */
int
xfs_qm_dqget_uncached(
	struct xfs_mount	*mp,
	xfs_dqid_t		id,
	xfs_dqtype_t		type,
	struct xfs_dquot	**dqpp)
{
	int			error;

	error = xfs_qm_dqget_checks(mp, type);
	if (error)
		return error;

	return xfs_qm_dqread(mp, id, type, 0, dqpp);
}

/* Return the quota id for a given inode and type. */
xfs_dqid_t
xfs_qm_id_for_quotatype(
	struct xfs_inode	*ip,
	xfs_dqtype_t		type)
{
	switch (type) {
	case XFS_DQTYPE_USER:
		return i_uid_read(VFS_I(ip));
	case XFS_DQTYPE_GROUP:
		return i_gid_read(VFS_I(ip));
	case XFS_DQTYPE_PROJ:
		return ip->i_projid;
	}
	ASSERT(0);
	return 0;
}

/*
 * Return the dquot for a given inode and type.  If @can_alloc is true, then
 * allocate blocks if needed.  The inode's ILOCK must be held and it must not
 * have already had an inode attached.
 */
int
xfs_qm_dqget_inode(
	struct xfs_inode	*ip,
	xfs_dqtype_t		type,
	bool			can_alloc,
	struct xfs_dquot	**O_dqpp)
{
	struct xfs_mount	*mp = ip->i_mount;
	struct xfs_quotainfo	*qi = mp->m_quotainfo;
	struct radix_tree_root	*tree = xfs_dquot_tree(qi, type);
	struct xfs_dquot	*dqp;
	xfs_dqid_t		id;
	int			error;

	error = xfs_qm_dqget_checks(mp, type);
	if (error)
		return error;

	xfs_assert_ilocked(ip, XFS_ILOCK_EXCL);
	ASSERT(xfs_inode_dquot(ip, type) == NULL);
	ASSERT(!xfs_is_metadir_inode(ip));

	id = xfs_qm_id_for_quotatype(ip, type);

restart:
	dqp = xfs_qm_dqget_cache_lookup(mp, qi, tree, id);
	if (dqp) {
		*O_dqpp = dqp;
		return 0;
	}

	/*
	 * Dquot cache miss. We don't want to keep the inode lock across
	 * a (potential) disk read. Also we don't want to deal with the lock
	 * ordering between quotainode and this inode. OTOH, dropping the inode
	 * lock here means dealing with a chown that can happen before
	 * we re-acquire the lock.
	 */
	xfs_iunlock(ip, XFS_ILOCK_EXCL);
	error = xfs_qm_dqread(mp, id, type, can_alloc, &dqp);
	xfs_ilock(ip, XFS_ILOCK_EXCL);
	if (error)
		return error;

	/*
	 * A dquot could be attached to this inode by now, since we had
	 * dropped the ilock.
	 */
	if (xfs_this_quota_on(mp, type)) {
		struct xfs_dquot	*dqp1;

		dqp1 = xfs_inode_dquot(ip, type);
		if (dqp1) {
			xfs_qm_dqdestroy(dqp);
			dqp = dqp1;
			xfs_dqlock(dqp);
			goto dqret;
		}
	} else {
		/* inode stays locked on return */
		xfs_qm_dqdestroy(dqp);
		return -ESRCH;
	}

	error = xfs_qm_dqget_cache_insert(mp, qi, tree, id, dqp);
	if (error) {
		/*
		 * Duplicate found. Just throw away the new dquot and start
		 * over.
		 */
		xfs_qm_dqdestroy(dqp);
		XFS_STATS_INC(mp, xs_qm_dquot_dups);
		goto restart;
	}

dqret:
	xfs_assert_ilocked(ip, XFS_ILOCK_EXCL);
	trace_xfs_dqget_miss(dqp);
	*O_dqpp = dqp;
	return 0;
}

/*
 * Starting at @id and progressing upwards, look for an initialized incore
 * dquot, lock it, and return it.
 */
int
xfs_qm_dqget_next(
	struct xfs_mount	*mp,
	xfs_dqid_t		id,
	xfs_dqtype_t		type,
	struct xfs_dquot	**dqpp)
{
	struct xfs_dquot	*dqp;
	int			error = 0;

	*dqpp = NULL;
	for (; !error; error = xfs_dq_get_next_id(mp, type, &id)) {
		error = xfs_qm_dqget(mp, id, type, false, &dqp);
		if (error == -ENOENT)
			continue;
		else if (error != 0)
			break;

		if (!XFS_IS_DQUOT_UNINITIALIZED(dqp)) {
			*dqpp = dqp;
			return 0;
		}

		xfs_qm_dqput(dqp);
	}

	return error;
}

/*
 * Release a reference to the dquot (decrement ref-count) and unlock it.
 *
 * If there is a group quota attached to this dquot, carefully release that
 * too without tripping over deadlocks'n'stuff.
 */
void
xfs_qm_dqput(
	struct xfs_dquot	*dqp)
{
	ASSERT(dqp->q_nrefs > 0);
	ASSERT(XFS_DQ_IS_LOCKED(dqp));

	trace_xfs_dqput(dqp);

	if (--dqp->q_nrefs == 0) {
		struct xfs_quotainfo	*qi = dqp->q_mount->m_quotainfo;
		trace_xfs_dqput_free(dqp);

		if (list_lru_add_obj(&qi->qi_lru, &dqp->q_lru))
			XFS_STATS_INC(dqp->q_mount, xs_qm_dquot_unused);
	}
	xfs_dqunlock(dqp);
}

/*
 * Release a dquot. Flush it if dirty, then dqput() it.
 * dquot must not be locked.
 */
void
xfs_qm_dqrele(
	struct xfs_dquot	*dqp)
{
	if (!dqp)
		return;

	trace_xfs_dqrele(dqp);

	xfs_dqlock(dqp);
	/*
	 * We don't care to flush it if the dquot is dirty here.
	 * That will create stutters that we want to avoid.
	 * Instead we do a delayed write when we try to reclaim
	 * a dirty dquot. Also xfs_sync will take part of the burden...
	 */
	xfs_qm_dqput(dqp);
}

/*
 * This is the dquot flushing I/O completion routine.  It is called
 * from interrupt level when the buffer containing the dquot is
 * flushed to disk.  It is responsible for removing the dquot logitem
 * from the AIL if it has not been re-logged, and unlocking the dquot's
 * flush lock. This behavior is very similar to that of inodes..
 */
static void
xfs_qm_dqflush_done(
	struct xfs_log_item	*lip)
{
	struct xfs_dq_logitem	*qlip =
			container_of(lip, struct xfs_dq_logitem, qli_item);
	struct xfs_dquot	*dqp = qlip->qli_dquot;
	struct xfs_ail		*ailp = lip->li_ailp;
	struct xfs_buf		*bp = NULL;
	xfs_lsn_t		tail_lsn;

	/*
	 * We only want to pull the item from the AIL if its
	 * location in the log has not changed since we started the flush.
	 * Thus, we only bother if the dquot's lsn has
	 * not changed. First we check the lsn outside the lock
	 * since it's cheaper, and then we recheck while
	 * holding the lock before removing the dquot from the AIL.
	 */
	if (test_bit(XFS_LI_IN_AIL, &lip->li_flags) &&
<<<<<<< HEAD
	    ((lip->li_lsn == qlip->qli_flush_lsn) ||
=======
	    (lip->li_lsn == qlip->qli_flush_lsn ||
>>>>>>> 4e3ac415
	     test_bit(XFS_LI_FAILED, &lip->li_flags))) {

		spin_lock(&ailp->ail_lock);
		xfs_clear_li_failed(lip);
		if (lip->li_lsn == qlip->qli_flush_lsn) {
			/* xfs_ail_update_finish() drops the AIL lock */
			tail_lsn = xfs_ail_delete_one(ailp, lip);
			xfs_ail_update_finish(ailp, tail_lsn);
		} else {
			spin_unlock(&ailp->ail_lock);
		}
	}

	/*
	 * If this dquot hasn't been dirtied since initiating the last dqflush,
	 * release the buffer reference.  We already unlinked this dquot item
	 * from the buffer.
	 */
	spin_lock(&qlip->qli_lock);
	if (!qlip->qli_dirty) {
		bp = lip->li_buf;
		lip->li_buf = NULL;
	}
	spin_unlock(&qlip->qli_lock);
	if (bp)
		xfs_buf_rele(bp);

	/*
	 * Release the dq's flush lock since we're done with it.
	 */
	xfs_dqfunlock(dqp);

	/*
	 * If this dquot hasn't been dirtied since initiating the last dqflush,
	 * release the buffer reference.
	 */
	spin_lock(&qlip->qli_lock);
	if (!qlip->qli_dirty) {
		bp = lip->li_buf;
		lip->li_buf = NULL;
	}
	spin_unlock(&qlip->qli_lock);
	if (bp)
		xfs_buf_rele(bp);
}

void
xfs_buf_dquot_iodone(
	struct xfs_buf		*bp)
{
	struct xfs_log_item	*lip, *n;

	list_for_each_entry_safe(lip, n, &bp->b_li_list, li_bio_list) {
		list_del_init(&lip->li_bio_list);
		xfs_qm_dqflush_done(lip);
	}
}

void
xfs_buf_dquot_io_fail(
	struct xfs_buf		*bp)
{
	struct xfs_log_item	*lip;

	spin_lock(&bp->b_mount->m_ail->ail_lock);
	list_for_each_entry(lip, &bp->b_li_list, li_bio_list)
		set_bit(XFS_LI_FAILED, &lip->li_flags);
	spin_unlock(&bp->b_mount->m_ail->ail_lock);
}

/* Check incore dquot for errors before we flush. */
static xfs_failaddr_t
xfs_qm_dqflush_check(
	struct xfs_dquot	*dqp)
{
	xfs_dqtype_t		type = xfs_dquot_type(dqp);

	if (type != XFS_DQTYPE_USER &&
	    type != XFS_DQTYPE_GROUP &&
	    type != XFS_DQTYPE_PROJ)
		return __this_address;

	if (dqp->q_id == 0)
		return NULL;

	if (dqp->q_blk.softlimit && dqp->q_blk.count > dqp->q_blk.softlimit &&
	    !dqp->q_blk.timer)
		return __this_address;

	if (dqp->q_ino.softlimit && dqp->q_ino.count > dqp->q_ino.softlimit &&
	    !dqp->q_ino.timer)
		return __this_address;

	if (dqp->q_rtb.softlimit && dqp->q_rtb.count > dqp->q_rtb.softlimit &&
	    !dqp->q_rtb.timer)
		return __this_address;

	/* bigtime flag should never be set on root dquots */
	if (dqp->q_type & XFS_DQTYPE_BIGTIME) {
		if (!xfs_has_bigtime(dqp->q_mount))
			return __this_address;
		if (dqp->q_id == 0)
			return __this_address;
	}

	return NULL;
}

/*
 * Get the buffer containing the on-disk dquot.
 *
 * Requires dquot flush lock, will clear the dirty flag, delete the quota log
 * item from the AIL, and shut down the system if something goes wrong.
 */
static int
xfs_dquot_read_buf(
	struct xfs_trans	*tp,
	struct xfs_dquot	*dqp,
	struct xfs_buf		**bpp)
{
	struct xfs_mount	*mp = dqp->q_mount;
	struct xfs_buf		*bp = NULL;
	int			error;

	error = xfs_trans_read_buf(mp, tp, mp->m_ddev_targp, dqp->q_blkno,
				   mp->m_quotainfo->qi_dqchunklen, 0,
				   &bp, &xfs_dquot_buf_ops);
	if (xfs_metadata_is_sick(error))
		xfs_dquot_mark_sick(dqp);
	if (error)
		goto out_abort;

	*bpp = bp;
	return 0;

out_abort:
	dqp->q_flags &= ~XFS_DQFLAG_DIRTY;
	xfs_trans_ail_delete(&dqp->q_logitem.qli_item, 0);
	xfs_force_shutdown(mp, SHUTDOWN_CORRUPT_INCORE);
	return error;
}

/*
 * Attach a dquot buffer to this dquot to avoid allocating a buffer during a
 * dqflush, since dqflush can be called from reclaim context.  Caller must hold
 * the dqlock.
 */
int
xfs_dquot_attach_buf(
	struct xfs_trans	*tp,
	struct xfs_dquot	*dqp)
{
	struct xfs_dq_logitem	*qlip = &dqp->q_logitem;
	struct xfs_log_item	*lip = &qlip->qli_item;
	int			error;

	spin_lock(&qlip->qli_lock);
	if (!lip->li_buf) {
		struct xfs_buf	*bp = NULL;

		spin_unlock(&qlip->qli_lock);
		error = xfs_dquot_read_buf(tp, dqp, &bp);
		if (error)
			return error;

		/*
		 * Hold the dquot buffer so that we retain our ref to it after
		 * detaching it from the transaction, then give that ref to the
		 * dquot log item so that the AIL does not have to read the
		 * dquot buffer to push this item.
		 */
		xfs_buf_hold(bp);
		xfs_trans_brelse(tp, bp);

		spin_lock(&qlip->qli_lock);
		lip->li_buf = bp;
	}
	qlip->qli_dirty = true;
	spin_unlock(&qlip->qli_lock);

	return 0;
}

/*
 * Get a new reference the dquot buffer attached to this dquot for a dqflush
 * operation.
 *
 * Returns 0 and a NULL bp if none was attached to the dquot; 0 and a locked
 * bp; or -EAGAIN if the buffer could not be locked.
 */
int
xfs_dquot_use_attached_buf(
	struct xfs_dquot	*dqp,
	struct xfs_buf		**bpp)
{
	struct xfs_buf		*bp = dqp->q_logitem.qli_item.li_buf;

	/*
	 * A NULL buffer can happen if the dquot dirty flag was set but the
	 * filesystem shut down before transaction commit happened.  In that
	 * case we're not going to flush anyway.
	 */
	if (!bp) {
		ASSERT(xfs_is_shutdown(dqp->q_mount));

		*bpp = NULL;
		return 0;
	}

	if (!xfs_buf_trylock(bp))
		return -EAGAIN;

	xfs_buf_hold(bp);
	*bpp = bp;
	return 0;
}

/*
 * Write a modified dquot to disk.
 * The dquot must be locked and the flush lock too taken by caller.
 * The flush lock will not be unlocked until the dquot reaches the disk,
 * but the dquot is free to be unlocked and modified by the caller
 * in the interim. Dquot is still locked on return. This behavior is
 * identical to that of inodes.
 */
int
xfs_qm_dqflush(
	struct xfs_dquot	*dqp,
	struct xfs_buf		*bp)
{
	struct xfs_mount	*mp = dqp->q_mount;
	struct xfs_dq_logitem	*qlip = &dqp->q_logitem;
	struct xfs_log_item	*lip = &qlip->qli_item;
	struct xfs_dqblk	*dqblk;
	xfs_failaddr_t		fa;
	int			error;

	ASSERT(XFS_DQ_IS_LOCKED(dqp));
	ASSERT(!completion_done(&dqp->q_flush));

	trace_xfs_dqflush(dqp);

	xfs_qm_dqunpin_wait(dqp);

	fa = xfs_qm_dqflush_check(dqp);
	if (fa) {
		xfs_alert(mp, "corrupt dquot ID 0x%x in memory at %pS",
				dqp->q_id, fa);
		xfs_dquot_mark_sick(dqp);
		error = -EFSCORRUPTED;
		goto out_abort;
	}

	/* Flush the incore dquot to the ondisk buffer. */
	dqblk = xfs_buf_offset(bp, dqp->q_bufoffset);
	xfs_dquot_to_disk(&dqblk->dd_diskdq, dqp);

	/*
	 * Clear the dirty field and remember the flush lsn for later use.
	 */
	dqp->q_flags &= ~XFS_DQFLAG_DIRTY;

	/*
	 * We hold the dquot lock, so nobody can dirty it while we're
	 * scheduling the write out.  Clear the dirty-since-flush flag.
	 */
	spin_lock(&qlip->qli_lock);
	qlip->qli_dirty = false;
	spin_unlock(&qlip->qli_lock);

	xfs_trans_ail_copy_lsn(mp->m_ail, &qlip->qli_flush_lsn, &lip->li_lsn);

	/*
	 * copy the lsn into the on-disk dquot now while we have the in memory
	 * dquot here. This can't be done later in the write verifier as we
	 * can't get access to the log item at that point in time.
	 *
	 * We also calculate the CRC here so that the on-disk dquot in the
	 * buffer always has a valid CRC. This ensures there is no possibility
	 * of a dquot without an up-to-date CRC getting to disk.
	 */
	if (xfs_has_crc(mp)) {
		dqblk->dd_lsn = cpu_to_be64(lip->li_lsn);
		xfs_update_cksum((char *)dqblk, sizeof(struct xfs_dqblk),
				 XFS_DQUOT_CRC_OFF);
	}

	/*
	 * Attach the dquot to the buffer so that we can remove this dquot from
	 * the AIL and release the flush lock once the dquot is synced to disk.
	 */
	bp->b_flags |= _XBF_DQUOTS;
	list_add_tail(&lip->li_bio_list, &bp->b_li_list);

	/*
	 * If the buffer is pinned then push on the log so we won't
	 * get stuck waiting in the write for too long.
	 */
	if (xfs_buf_ispinned(bp)) {
		trace_xfs_dqflush_force(dqp);
		xfs_log_force(mp, 0);
	}

	trace_xfs_dqflush_done(dqp);
	return 0;

out_abort:
	dqp->q_flags &= ~XFS_DQFLAG_DIRTY;
	xfs_trans_ail_delete(lip, 0);
	xfs_force_shutdown(mp, SHUTDOWN_CORRUPT_INCORE);
	xfs_dqfunlock(dqp);
	return error;
}

/*
 * Lock two xfs_dquot structures.
 *
 * To avoid deadlocks we always lock the quota structure with
 * the lowerd id first.
 */
void
xfs_dqlock2(
	struct xfs_dquot	*d1,
	struct xfs_dquot	*d2)
{
	if (d1 && d2) {
		ASSERT(d1 != d2);
		if (d1->q_id > d2->q_id) {
			mutex_lock(&d2->q_qlock);
			mutex_lock_nested(&d1->q_qlock, XFS_QLOCK_NESTED);
		} else {
			mutex_lock(&d1->q_qlock);
			mutex_lock_nested(&d2->q_qlock, XFS_QLOCK_NESTED);
		}
	} else if (d1) {
		mutex_lock(&d1->q_qlock);
	} else if (d2) {
		mutex_lock(&d2->q_qlock);
	}
}

static int
xfs_dqtrx_cmp(
	const void		*a,
	const void		*b)
{
	const struct xfs_dqtrx	*qa = a;
	const struct xfs_dqtrx	*qb = b;

	if (qa->qt_dquot->q_id > qb->qt_dquot->q_id)
		return 1;
	if (qa->qt_dquot->q_id < qb->qt_dquot->q_id)
		return -1;
	return 0;
}

void
xfs_dqlockn(
	struct xfs_dqtrx	*q)
{
	unsigned int		i;

	BUILD_BUG_ON(XFS_QM_TRANS_MAXDQS > MAX_LOCKDEP_SUBCLASSES);

	/* Sort in order of dquot id, do not allow duplicates */
	for (i = 0; i < XFS_QM_TRANS_MAXDQS && q[i].qt_dquot != NULL; i++) {
		unsigned int	j;

		for (j = 0; j < i; j++)
			ASSERT(q[i].qt_dquot != q[j].qt_dquot);
	}
	if (i == 0)
		return;

	sort(q, i, sizeof(struct xfs_dqtrx), xfs_dqtrx_cmp, NULL);

	mutex_lock(&q[0].qt_dquot->q_qlock);
	for (i = 1; i < XFS_QM_TRANS_MAXDQS && q[i].qt_dquot != NULL; i++)
		mutex_lock_nested(&q[i].qt_dquot->q_qlock,
				XFS_QLOCK_NESTED + i - 1);
}

int __init
xfs_qm_init(void)
{
	xfs_dquot_cache = kmem_cache_create("xfs_dquot",
					  sizeof(struct xfs_dquot),
					  0, 0, NULL);
	if (!xfs_dquot_cache)
		goto out;

	xfs_dqtrx_cache = kmem_cache_create("xfs_dqtrx",
					     sizeof(struct xfs_dquot_acct),
					     0, 0, NULL);
	if (!xfs_dqtrx_cache)
		goto out_free_dquot_cache;

	return 0;

out_free_dquot_cache:
	kmem_cache_destroy(xfs_dquot_cache);
out:
	return -ENOMEM;
}

void
xfs_qm_exit(void)
{
	kmem_cache_destroy(xfs_dqtrx_cache);
	kmem_cache_destroy(xfs_dquot_cache);
}<|MERGE_RESOLUTION|>--- conflicted
+++ resolved
@@ -1184,11 +1184,7 @@
 	 * holding the lock before removing the dquot from the AIL.
 	 */
 	if (test_bit(XFS_LI_IN_AIL, &lip->li_flags) &&
-<<<<<<< HEAD
-	    ((lip->li_lsn == qlip->qli_flush_lsn) ||
-=======
 	    (lip->li_lsn == qlip->qli_flush_lsn ||
->>>>>>> 4e3ac415
 	     test_bit(XFS_LI_FAILED, &lip->li_flags))) {
 
 		spin_lock(&ailp->ail_lock);
@@ -1220,19 +1216,6 @@
 	 * Release the dq's flush lock since we're done with it.
 	 */
 	xfs_dqfunlock(dqp);
-
-	/*
-	 * If this dquot hasn't been dirtied since initiating the last dqflush,
-	 * release the buffer reference.
-	 */
-	spin_lock(&qlip->qli_lock);
-	if (!qlip->qli_dirty) {
-		bp = lip->li_buf;
-		lip->li_buf = NULL;
-	}
-	spin_unlock(&qlip->qli_lock);
-	if (bp)
-		xfs_buf_rele(bp);
 }
 
 void
