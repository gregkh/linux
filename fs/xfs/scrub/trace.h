// SPDX-License-Identifier: GPL-2.0-or-later
/*
 * Copyright (C) 2017-2023 Oracle.  All Rights Reserved.
 * Author: Darrick J. Wong <djwong@kernel.org>
 *
 * NOTE: none of these tracepoints shall be considered a stable kernel ABI
 * as they can change at any time.  See xfs_trace.h for documentation of
 * specific units found in tracepoint output.
 */
#undef TRACE_SYSTEM
#define TRACE_SYSTEM xfs_scrub

#if !defined(_TRACE_XFS_SCRUB_TRACE_H) || defined(TRACE_HEADER_MULTI_READ)
#define _TRACE_XFS_SCRUB_TRACE_H

#include <linux/tracepoint.h>
#include "xfs_bit.h"
#include "xfs_quota_defs.h"

struct xfs_scrub;
struct xfile;
struct xfarray;
struct xfarray_sortinfo;
struct xchk_dqiter;
struct xchk_iscan;
struct xchk_nlink;
struct xchk_fscounters;
struct xfs_rmap_update_params;
struct xfs_parent_rec;
enum xchk_dirpath_outcome;
struct xchk_dirtree;
struct xchk_dirtree_outcomes;

/*
 * ftrace's __print_symbolic requires that all enum values be wrapped in the
 * TRACE_DEFINE_ENUM macro so that the enum value can be encoded in the ftrace
 * ring buffer.  Somehow this was only worth mentioning in the ftrace sample
 * code.
 */
TRACE_DEFINE_ENUM(XFS_REFC_DOMAIN_SHARED);
TRACE_DEFINE_ENUM(XFS_REFC_DOMAIN_COW);

TRACE_DEFINE_ENUM(XFS_SCRUB_TYPE_PROBE);
TRACE_DEFINE_ENUM(XFS_SCRUB_TYPE_SB);
TRACE_DEFINE_ENUM(XFS_SCRUB_TYPE_AGF);
TRACE_DEFINE_ENUM(XFS_SCRUB_TYPE_AGFL);
TRACE_DEFINE_ENUM(XFS_SCRUB_TYPE_AGI);
TRACE_DEFINE_ENUM(XFS_SCRUB_TYPE_BNOBT);
TRACE_DEFINE_ENUM(XFS_SCRUB_TYPE_CNTBT);
TRACE_DEFINE_ENUM(XFS_SCRUB_TYPE_INOBT);
TRACE_DEFINE_ENUM(XFS_SCRUB_TYPE_FINOBT);
TRACE_DEFINE_ENUM(XFS_SCRUB_TYPE_RMAPBT);
TRACE_DEFINE_ENUM(XFS_SCRUB_TYPE_REFCNTBT);
TRACE_DEFINE_ENUM(XFS_SCRUB_TYPE_INODE);
TRACE_DEFINE_ENUM(XFS_SCRUB_TYPE_BMBTD);
TRACE_DEFINE_ENUM(XFS_SCRUB_TYPE_BMBTA);
TRACE_DEFINE_ENUM(XFS_SCRUB_TYPE_BMBTC);
TRACE_DEFINE_ENUM(XFS_SCRUB_TYPE_DIR);
TRACE_DEFINE_ENUM(XFS_SCRUB_TYPE_XATTR);
TRACE_DEFINE_ENUM(XFS_SCRUB_TYPE_SYMLINK);
TRACE_DEFINE_ENUM(XFS_SCRUB_TYPE_PARENT);
TRACE_DEFINE_ENUM(XFS_SCRUB_TYPE_RTBITMAP);
TRACE_DEFINE_ENUM(XFS_SCRUB_TYPE_RTSUM);
TRACE_DEFINE_ENUM(XFS_SCRUB_TYPE_UQUOTA);
TRACE_DEFINE_ENUM(XFS_SCRUB_TYPE_GQUOTA);
TRACE_DEFINE_ENUM(XFS_SCRUB_TYPE_PQUOTA);
TRACE_DEFINE_ENUM(XFS_SCRUB_TYPE_FSCOUNTERS);
TRACE_DEFINE_ENUM(XFS_SCRUB_TYPE_QUOTACHECK);
TRACE_DEFINE_ENUM(XFS_SCRUB_TYPE_NLINKS);
TRACE_DEFINE_ENUM(XFS_SCRUB_TYPE_HEALTHY);
TRACE_DEFINE_ENUM(XFS_SCRUB_TYPE_DIRTREE);
TRACE_DEFINE_ENUM(XFS_SCRUB_TYPE_BARRIER);

#define XFS_SCRUB_TYPE_STRINGS \
	{ XFS_SCRUB_TYPE_PROBE,		"probe" }, \
	{ XFS_SCRUB_TYPE_SB,		"sb" }, \
	{ XFS_SCRUB_TYPE_AGF,		"agf" }, \
	{ XFS_SCRUB_TYPE_AGFL,		"agfl" }, \
	{ XFS_SCRUB_TYPE_AGI,		"agi" }, \
	{ XFS_SCRUB_TYPE_BNOBT,		"bnobt" }, \
	{ XFS_SCRUB_TYPE_CNTBT,		"cntbt" }, \
	{ XFS_SCRUB_TYPE_INOBT,		"inobt" }, \
	{ XFS_SCRUB_TYPE_FINOBT,	"finobt" }, \
	{ XFS_SCRUB_TYPE_RMAPBT,	"rmapbt" }, \
	{ XFS_SCRUB_TYPE_REFCNTBT,	"refcountbt" }, \
	{ XFS_SCRUB_TYPE_INODE,		"inode" }, \
	{ XFS_SCRUB_TYPE_BMBTD,		"bmapbtd" }, \
	{ XFS_SCRUB_TYPE_BMBTA,		"bmapbta" }, \
	{ XFS_SCRUB_TYPE_BMBTC,		"bmapbtc" }, \
	{ XFS_SCRUB_TYPE_DIR,		"directory" }, \
	{ XFS_SCRUB_TYPE_XATTR,		"xattr" }, \
	{ XFS_SCRUB_TYPE_SYMLINK,	"symlink" }, \
	{ XFS_SCRUB_TYPE_PARENT,	"parent" }, \
	{ XFS_SCRUB_TYPE_RTBITMAP,	"rtbitmap" }, \
	{ XFS_SCRUB_TYPE_RTSUM,		"rtsummary" }, \
	{ XFS_SCRUB_TYPE_UQUOTA,	"usrquota" }, \
	{ XFS_SCRUB_TYPE_GQUOTA,	"grpquota" }, \
	{ XFS_SCRUB_TYPE_PQUOTA,	"prjquota" }, \
	{ XFS_SCRUB_TYPE_FSCOUNTERS,	"fscounters" }, \
	{ XFS_SCRUB_TYPE_QUOTACHECK,	"quotacheck" }, \
	{ XFS_SCRUB_TYPE_NLINKS,	"nlinks" }, \
	{ XFS_SCRUB_TYPE_HEALTHY,	"healthy" }, \
	{ XFS_SCRUB_TYPE_DIRTREE,	"dirtree" }, \
	{ XFS_SCRUB_TYPE_BARRIER,	"barrier" }

#define XFS_SCRUB_FLAG_STRINGS \
	{ XFS_SCRUB_IFLAG_REPAIR,		"repair" }, \
	{ XFS_SCRUB_OFLAG_CORRUPT,		"corrupt" }, \
	{ XFS_SCRUB_OFLAG_PREEN,		"preen" }, \
	{ XFS_SCRUB_OFLAG_XFAIL,		"xfail" }, \
	{ XFS_SCRUB_OFLAG_XCORRUPT,		"xcorrupt" }, \
	{ XFS_SCRUB_OFLAG_INCOMPLETE,		"incomplete" }, \
	{ XFS_SCRUB_OFLAG_WARNING,		"warning" }, \
	{ XFS_SCRUB_OFLAG_NO_REPAIR_NEEDED,	"norepair" }, \
	{ XFS_SCRUB_IFLAG_FORCE_REBUILD,	"rebuild" }

#define XFS_SCRUB_STATE_STRINGS \
	{ XCHK_TRY_HARDER,			"try_harder" }, \
	{ XCHK_HAVE_FREEZE_PROT,		"nofreeze" }, \
	{ XCHK_FSGATES_DRAIN,			"fsgates_drain" }, \
	{ XCHK_NEED_DRAIN,			"need_drain" }, \
	{ XCHK_FSGATES_QUOTA,			"fsgates_quota" }, \
	{ XCHK_FSGATES_DIRENTS,			"fsgates_dirents" }, \
	{ XCHK_FSGATES_RMAP,			"fsgates_rmap" }, \
	{ XREP_RESET_PERAG_RESV,		"reset_perag_resv" }, \
	{ XREP_ALREADY_FIXED,			"already_fixed" }

TRACE_DEFINE_ENUM(XFS_RMAP_MAP);
TRACE_DEFINE_ENUM(XFS_RMAP_MAP_SHARED);
TRACE_DEFINE_ENUM(XFS_RMAP_UNMAP);
TRACE_DEFINE_ENUM(XFS_RMAP_UNMAP_SHARED);
TRACE_DEFINE_ENUM(XFS_RMAP_CONVERT);
TRACE_DEFINE_ENUM(XFS_RMAP_CONVERT_SHARED);
TRACE_DEFINE_ENUM(XFS_RMAP_ALLOC);
TRACE_DEFINE_ENUM(XFS_RMAP_FREE);

DECLARE_EVENT_CLASS(xchk_class,
	TP_PROTO(struct xfs_inode *ip, struct xfs_scrub_metadata *sm,
		 int error),
	TP_ARGS(ip, sm, error),
	TP_STRUCT__entry(
		__field(dev_t, dev)
		__field(xfs_ino_t, ino)
		__field(unsigned int, type)
		__field(xfs_agnumber_t, agno)
		__field(xfs_ino_t, inum)
		__field(unsigned int, gen)
		__field(unsigned int, flags)
		__field(int, error)
	),
	TP_fast_assign(
		__entry->dev = ip->i_mount->m_super->s_dev;
		__entry->ino = ip->i_ino;
		__entry->type = sm->sm_type;
		__entry->agno = sm->sm_agno;
		__entry->inum = sm->sm_ino;
		__entry->gen = sm->sm_gen;
		__entry->flags = sm->sm_flags;
		__entry->error = error;
	),
	TP_printk("dev %d:%d ino 0x%llx type %s agno 0x%x inum 0x%llx gen 0x%x flags (%s) error %d",
		  MAJOR(__entry->dev), MINOR(__entry->dev),
		  __entry->ino,
		  __print_symbolic(__entry->type, XFS_SCRUB_TYPE_STRINGS),
		  __entry->agno,
		  __entry->inum,
		  __entry->gen,
		  __print_flags(__entry->flags, "|", XFS_SCRUB_FLAG_STRINGS),
		  __entry->error)
)
#define DEFINE_SCRUB_EVENT(name) \
DEFINE_EVENT(xchk_class, name, \
	TP_PROTO(struct xfs_inode *ip, struct xfs_scrub_metadata *sm, \
		 int error), \
	TP_ARGS(ip, sm, error))

DEFINE_SCRUB_EVENT(xchk_start);
DEFINE_SCRUB_EVENT(xchk_done);
DEFINE_SCRUB_EVENT(xchk_deadlock_retry);
DEFINE_SCRUB_EVENT(xchk_dirtree_start);
DEFINE_SCRUB_EVENT(xchk_dirtree_done);
DEFINE_SCRUB_EVENT(xrep_attempt);
DEFINE_SCRUB_EVENT(xrep_done);

DECLARE_EVENT_CLASS(xchk_fsgate_class,
	TP_PROTO(struct xfs_scrub *sc, unsigned int fsgate_flags),
	TP_ARGS(sc, fsgate_flags),
	TP_STRUCT__entry(
		__field(dev_t, dev)
		__field(unsigned int, type)
		__field(unsigned int, fsgate_flags)
	),
	TP_fast_assign(
		__entry->dev = sc->mp->m_super->s_dev;
		__entry->type = sc->sm->sm_type;
		__entry->fsgate_flags = fsgate_flags;
	),
	TP_printk("dev %d:%d type %s fsgates '%s'",
		  MAJOR(__entry->dev), MINOR(__entry->dev),
		  __print_symbolic(__entry->type, XFS_SCRUB_TYPE_STRINGS),
		  __print_flags(__entry->fsgate_flags, "|", XFS_SCRUB_STATE_STRINGS))
)

#define DEFINE_SCRUB_FSHOOK_EVENT(name) \
DEFINE_EVENT(xchk_fsgate_class, name, \
	TP_PROTO(struct xfs_scrub *sc, unsigned int fsgates_flags), \
	TP_ARGS(sc, fsgates_flags))

DEFINE_SCRUB_FSHOOK_EVENT(xchk_fsgates_enable);
DEFINE_SCRUB_FSHOOK_EVENT(xchk_fsgates_disable);

DECLARE_EVENT_CLASS(xchk_vector_head_class,
	TP_PROTO(struct xfs_inode *ip, struct xfs_scrub_vec_head *vhead),
	TP_ARGS(ip, vhead),
	TP_STRUCT__entry(
		__field(dev_t, dev)
		__field(xfs_ino_t, ino)
		__field(xfs_agnumber_t, agno)
		__field(xfs_ino_t, inum)
		__field(unsigned int, gen)
		__field(unsigned int, flags)
		__field(unsigned short, rest_us)
		__field(unsigned short, nr_vecs)
	),
	TP_fast_assign(
		__entry->dev = ip->i_mount->m_super->s_dev;
		__entry->ino = ip->i_ino;
		__entry->agno = vhead->svh_agno;
		__entry->inum = vhead->svh_ino;
		__entry->gen = vhead->svh_gen;
		__entry->flags = vhead->svh_flags;
		__entry->rest_us = vhead->svh_rest_us;
		__entry->nr_vecs = vhead->svh_nr;
	),
	TP_printk("dev %d:%d ino 0x%llx agno 0x%x inum 0x%llx gen 0x%x flags 0x%x rest_us %u nr_vecs %u",
		  MAJOR(__entry->dev), MINOR(__entry->dev),
		  __entry->ino,
		  __entry->agno,
		  __entry->inum,
		  __entry->gen,
		  __entry->flags,
		  __entry->rest_us,
		  __entry->nr_vecs)
)
#define DEFINE_SCRUBV_HEAD_EVENT(name) \
DEFINE_EVENT(xchk_vector_head_class, name, \
	TP_PROTO(struct xfs_inode *ip, struct xfs_scrub_vec_head *vhead), \
	TP_ARGS(ip, vhead))

DEFINE_SCRUBV_HEAD_EVENT(xchk_scrubv_start);

DECLARE_EVENT_CLASS(xchk_vector_class,
	TP_PROTO(struct xfs_mount *mp, struct xfs_scrub_vec_head *vhead,
		 unsigned int vec_nr, struct xfs_scrub_vec *v),
	TP_ARGS(mp, vhead, vec_nr, v),
	TP_STRUCT__entry(
		__field(dev_t, dev)
		__field(unsigned int, vec_nr)
		__field(unsigned int, vec_type)
		__field(unsigned int, vec_flags)
		__field(int, vec_ret)
	),
	TP_fast_assign(
		__entry->dev = mp->m_super->s_dev;
		__entry->vec_nr = vec_nr;
		__entry->vec_type = v->sv_type;
		__entry->vec_flags = v->sv_flags;
		__entry->vec_ret = v->sv_ret;
	),
	TP_printk("dev %d:%d vec[%u] type %s flags %s ret %d",
		  MAJOR(__entry->dev), MINOR(__entry->dev),
		  __entry->vec_nr,
		  __print_symbolic(__entry->vec_type, XFS_SCRUB_TYPE_STRINGS),
		  __print_flags(__entry->vec_flags, "|", XFS_SCRUB_FLAG_STRINGS),
		  __entry->vec_ret)
)
#define DEFINE_SCRUBV_EVENT(name) \
DEFINE_EVENT(xchk_vector_class, name, \
	TP_PROTO(struct xfs_mount *mp, struct xfs_scrub_vec_head *vhead, \
		 unsigned int vec_nr, struct xfs_scrub_vec *v), \
	TP_ARGS(mp, vhead, vec_nr, v))

DEFINE_SCRUBV_EVENT(xchk_scrubv_barrier_fail);
DEFINE_SCRUBV_EVENT(xchk_scrubv_item);
DEFINE_SCRUBV_EVENT(xchk_scrubv_outcome);

TRACE_EVENT(xchk_op_error,
	TP_PROTO(struct xfs_scrub *sc, xfs_agnumber_t agno,
		 xfs_agblock_t bno, int error, void *ret_ip),
	TP_ARGS(sc, agno, bno, error, ret_ip),
	TP_STRUCT__entry(
		__field(dev_t, dev)
		__field(unsigned int, type)
		__field(xfs_agnumber_t, agno)
		__field(xfs_agblock_t, bno)
		__field(int, error)
		__field(void *, ret_ip)
	),
	TP_fast_assign(
		__entry->dev = sc->mp->m_super->s_dev;
		__entry->type = sc->sm->sm_type;
		__entry->agno = agno;
		__entry->bno = bno;
		__entry->error = error;
		__entry->ret_ip = ret_ip;
	),
	TP_printk("dev %d:%d type %s agno 0x%x agbno 0x%x error %d ret_ip %pS",
		  MAJOR(__entry->dev), MINOR(__entry->dev),
		  __print_symbolic(__entry->type, XFS_SCRUB_TYPE_STRINGS),
		  __entry->agno,
		  __entry->bno,
		  __entry->error,
		  __entry->ret_ip)
);

TRACE_EVENT(xchk_file_op_error,
	TP_PROTO(struct xfs_scrub *sc, int whichfork,
		 xfs_fileoff_t offset, int error, void *ret_ip),
	TP_ARGS(sc, whichfork, offset, error, ret_ip),
	TP_STRUCT__entry(
		__field(dev_t, dev)
		__field(xfs_ino_t, ino)
		__field(int, whichfork)
		__field(unsigned int, type)
		__field(xfs_fileoff_t, offset)
		__field(int, error)
		__field(void *, ret_ip)
	),
	TP_fast_assign(
		__entry->dev = sc->ip->i_mount->m_super->s_dev;
		__entry->ino = sc->ip->i_ino;
		__entry->whichfork = whichfork;
		__entry->type = sc->sm->sm_type;
		__entry->offset = offset;
		__entry->error = error;
		__entry->ret_ip = ret_ip;
	),
	TP_printk("dev %d:%d ino 0x%llx fork %s type %s fileoff 0x%llx error %d ret_ip %pS",
		  MAJOR(__entry->dev), MINOR(__entry->dev),
		  __entry->ino,
		  __print_symbolic(__entry->whichfork, XFS_WHICHFORK_STRINGS),
		  __print_symbolic(__entry->type, XFS_SCRUB_TYPE_STRINGS),
		  __entry->offset,
		  __entry->error,
		  __entry->ret_ip)
);

DECLARE_EVENT_CLASS(xchk_block_error_class,
	TP_PROTO(struct xfs_scrub *sc, xfs_daddr_t daddr, void *ret_ip),
	TP_ARGS(sc, daddr, ret_ip),
	TP_STRUCT__entry(
		__field(dev_t, dev)
		__field(unsigned int, type)
		__field(xfs_agnumber_t, agno)
		__field(xfs_agblock_t, agbno)
		__field(void *, ret_ip)
	),
	TP_fast_assign(
		__entry->dev = sc->mp->m_super->s_dev;
		__entry->type = sc->sm->sm_type;
		__entry->agno = xfs_daddr_to_agno(sc->mp, daddr);
		__entry->agbno = xfs_daddr_to_agbno(sc->mp, daddr);
		__entry->ret_ip = ret_ip;
	),
	TP_printk("dev %d:%d type %s agno 0x%x agbno 0x%x ret_ip %pS",
		  MAJOR(__entry->dev), MINOR(__entry->dev),
		  __print_symbolic(__entry->type, XFS_SCRUB_TYPE_STRINGS),
		  __entry->agno,
		  __entry->agbno,
		  __entry->ret_ip)
)

#define DEFINE_SCRUB_BLOCK_ERROR_EVENT(name) \
DEFINE_EVENT(xchk_block_error_class, name, \
	TP_PROTO(struct xfs_scrub *sc, xfs_daddr_t daddr, \
		 void *ret_ip), \
	TP_ARGS(sc, daddr, ret_ip))

DEFINE_SCRUB_BLOCK_ERROR_EVENT(xchk_fs_error);
DEFINE_SCRUB_BLOCK_ERROR_EVENT(xchk_block_error);
DEFINE_SCRUB_BLOCK_ERROR_EVENT(xchk_block_preen);

DECLARE_EVENT_CLASS(xchk_ino_error_class,
	TP_PROTO(struct xfs_scrub *sc, xfs_ino_t ino, void *ret_ip),
	TP_ARGS(sc, ino, ret_ip),
	TP_STRUCT__entry(
		__field(dev_t, dev)
		__field(xfs_ino_t, ino)
		__field(unsigned int, type)
		__field(void *, ret_ip)
	),
	TP_fast_assign(
		__entry->dev = sc->mp->m_super->s_dev;
		__entry->ino = ino;
		__entry->type = sc->sm->sm_type;
		__entry->ret_ip = ret_ip;
	),
	TP_printk("dev %d:%d ino 0x%llx type %s ret_ip %pS",
		  MAJOR(__entry->dev), MINOR(__entry->dev),
		  __entry->ino,
		  __print_symbolic(__entry->type, XFS_SCRUB_TYPE_STRINGS),
		  __entry->ret_ip)
)

#define DEFINE_SCRUB_INO_ERROR_EVENT(name) \
DEFINE_EVENT(xchk_ino_error_class, name, \
	TP_PROTO(struct xfs_scrub *sc, xfs_ino_t ino, \
		 void *ret_ip), \
	TP_ARGS(sc, ino, ret_ip))

DEFINE_SCRUB_INO_ERROR_EVENT(xchk_ino_error);
DEFINE_SCRUB_INO_ERROR_EVENT(xchk_ino_preen);
DEFINE_SCRUB_INO_ERROR_EVENT(xchk_ino_warning);

DECLARE_EVENT_CLASS(xchk_fblock_error_class,
	TP_PROTO(struct xfs_scrub *sc, int whichfork,
		 xfs_fileoff_t offset, void *ret_ip),
	TP_ARGS(sc, whichfork, offset, ret_ip),
	TP_STRUCT__entry(
		__field(dev_t, dev)
		__field(xfs_ino_t, ino)
		__field(int, whichfork)
		__field(unsigned int, type)
		__field(xfs_fileoff_t, offset)
		__field(void *, ret_ip)
	),
	TP_fast_assign(
		__entry->dev = sc->ip->i_mount->m_super->s_dev;
		__entry->ino = sc->ip->i_ino;
		__entry->whichfork = whichfork;
		__entry->type = sc->sm->sm_type;
		__entry->offset = offset;
		__entry->ret_ip = ret_ip;
	),
	TP_printk("dev %d:%d ino 0x%llx fork %s type %s fileoff 0x%llx ret_ip %pS",
		  MAJOR(__entry->dev), MINOR(__entry->dev),
		  __entry->ino,
		  __print_symbolic(__entry->whichfork, XFS_WHICHFORK_STRINGS),
		  __print_symbolic(__entry->type, XFS_SCRUB_TYPE_STRINGS),
		  __entry->offset,
		  __entry->ret_ip)
);

#define DEFINE_SCRUB_FBLOCK_ERROR_EVENT(name) \
DEFINE_EVENT(xchk_fblock_error_class, name, \
	TP_PROTO(struct xfs_scrub *sc, int whichfork, \
		 xfs_fileoff_t offset, void *ret_ip), \
	TP_ARGS(sc, whichfork, offset, ret_ip))

DEFINE_SCRUB_FBLOCK_ERROR_EVENT(xchk_fblock_error);
DEFINE_SCRUB_FBLOCK_ERROR_EVENT(xchk_fblock_warning);
DEFINE_SCRUB_FBLOCK_ERROR_EVENT(xchk_fblock_preen);

#ifdef CONFIG_XFS_QUOTA
DECLARE_EVENT_CLASS(xchk_dqiter_class,
	TP_PROTO(struct xchk_dqiter *cursor, uint64_t id),
	TP_ARGS(cursor, id),
	TP_STRUCT__entry(
		__field(dev_t, dev)
		__field(xfs_dqtype_t, dqtype)
		__field(xfs_ino_t, ino)
		__field(unsigned long long, cur_id)
		__field(unsigned long long, id)
		__field(xfs_fileoff_t, startoff)
		__field(xfs_fsblock_t, startblock)
		__field(xfs_filblks_t, blockcount)
		__field(xfs_exntst_t, state)
	),
	TP_fast_assign(
		__entry->dev = cursor->sc->ip->i_mount->m_super->s_dev;
		__entry->dqtype = cursor->dqtype;
		__entry->ino = cursor->quota_ip->i_ino;
		__entry->cur_id = cursor->id;
		__entry->startoff = cursor->bmap.br_startoff;
		__entry->startblock = cursor->bmap.br_startblock;
		__entry->blockcount = cursor->bmap.br_blockcount;
		__entry->state = cursor->bmap.br_state;
		__entry->id = id;
	),
	TP_printk("dev %d:%d dquot type %s ino 0x%llx cursor_id 0x%llx startoff 0x%llx startblock 0x%llx blockcount 0x%llx state %u id 0x%llx",
		  MAJOR(__entry->dev), MINOR(__entry->dev),
		  __print_symbolic(__entry->dqtype, XFS_DQTYPE_STRINGS),
		  __entry->ino,
		  __entry->cur_id,
		  __entry->startoff,
		  __entry->startblock,
		  __entry->blockcount,
		  __entry->state,
		  __entry->id)
);

#define DEFINE_SCRUB_DQITER_EVENT(name) \
DEFINE_EVENT(xchk_dqiter_class, name, \
	TP_PROTO(struct xchk_dqiter *cursor, uint64_t id), \
	TP_ARGS(cursor, id))
DEFINE_SCRUB_DQITER_EVENT(xchk_dquot_iter_revalidate_bmap);
DEFINE_SCRUB_DQITER_EVENT(xchk_dquot_iter_advance_bmap);
DEFINE_SCRUB_DQITER_EVENT(xchk_dquot_iter_advance_incore);
DEFINE_SCRUB_DQITER_EVENT(xchk_dquot_iter);

TRACE_EVENT(xchk_qcheck_error,
	TP_PROTO(struct xfs_scrub *sc, xfs_dqtype_t dqtype, xfs_dqid_t id,
		 void *ret_ip),
	TP_ARGS(sc, dqtype, id, ret_ip),
	TP_STRUCT__entry(
		__field(dev_t, dev)
		__field(xfs_dqtype_t, dqtype)
		__field(xfs_dqid_t, id)
		__field(void *, ret_ip)
	),
	TP_fast_assign(
		__entry->dev = sc->mp->m_super->s_dev;
		__entry->dqtype = dqtype;
		__entry->id = id;
		__entry->ret_ip = ret_ip;
	),
	TP_printk("dev %d:%d dquot type %s id 0x%x ret_ip %pS",
		  MAJOR(__entry->dev), MINOR(__entry->dev),
		  __print_symbolic(__entry->dqtype, XFS_DQTYPE_STRINGS),
		  __entry->id,
		  __entry->ret_ip)
);
#endif /* CONFIG_XFS_QUOTA */

TRACE_EVENT(xchk_incomplete,
	TP_PROTO(struct xfs_scrub *sc, void *ret_ip),
	TP_ARGS(sc, ret_ip),
	TP_STRUCT__entry(
		__field(dev_t, dev)
		__field(unsigned int, type)
		__field(void *, ret_ip)
	),
	TP_fast_assign(
		__entry->dev = sc->mp->m_super->s_dev;
		__entry->type = sc->sm->sm_type;
		__entry->ret_ip = ret_ip;
	),
	TP_printk("dev %d:%d type %s ret_ip %pS",
		  MAJOR(__entry->dev), MINOR(__entry->dev),
		  __print_symbolic(__entry->type, XFS_SCRUB_TYPE_STRINGS),
		  __entry->ret_ip)
);

TRACE_EVENT(xchk_btree_op_error,
	TP_PROTO(struct xfs_scrub *sc, struct xfs_btree_cur *cur,
		 int level, int error, void *ret_ip),
	TP_ARGS(sc, cur, level, error, ret_ip),
	TP_STRUCT__entry(
		__field(dev_t, dev)
		__field(unsigned int, type)
		__string(name, cur->bc_ops->name)
		__field(int, level)
		__field(xfs_agnumber_t, agno)
		__field(xfs_agblock_t, bno)
		__field(int, ptr)
		__field(int, error)
		__field(void *, ret_ip)
	),
	TP_fast_assign(
		xfs_fsblock_t fsbno = xchk_btree_cur_fsbno(cur, level);

		__entry->dev = sc->mp->m_super->s_dev;
		__entry->type = sc->sm->sm_type;
		__assign_str(name);
		__entry->level = level;
		__entry->agno = XFS_FSB_TO_AGNO(cur->bc_mp, fsbno);
		__entry->bno = XFS_FSB_TO_AGBNO(cur->bc_mp, fsbno);
		__entry->ptr = cur->bc_levels[level].ptr;
		__entry->error = error;
		__entry->ret_ip = ret_ip;
	),
	TP_printk("dev %d:%d type %s %sbt level %d ptr %d agno 0x%x agbno 0x%x error %d ret_ip %pS",
		  MAJOR(__entry->dev), MINOR(__entry->dev),
		  __print_symbolic(__entry->type, XFS_SCRUB_TYPE_STRINGS),
		  __get_str(name),
		  __entry->level,
		  __entry->ptr,
		  __entry->agno,
		  __entry->bno,
		  __entry->error,
		  __entry->ret_ip)
);

TRACE_EVENT(xchk_ifork_btree_op_error,
	TP_PROTO(struct xfs_scrub *sc, struct xfs_btree_cur *cur,
		 int level, int error, void *ret_ip),
	TP_ARGS(sc, cur, level, error, ret_ip),
	TP_STRUCT__entry(
		__field(dev_t, dev)
		__field(xfs_ino_t, ino)
		__field(int, whichfork)
		__field(unsigned int, type)
		__string(name, cur->bc_ops->name)
		__field(int, level)
		__field(int, ptr)
		__field(xfs_agnumber_t, agno)
		__field(xfs_agblock_t, bno)
		__field(int, error)
		__field(void *, ret_ip)
	),
	TP_fast_assign(
		xfs_fsblock_t fsbno = xchk_btree_cur_fsbno(cur, level);
		__entry->dev = sc->mp->m_super->s_dev;
		__entry->ino = cur->bc_ino.ip->i_ino;
		__entry->whichfork = cur->bc_ino.whichfork;
		__entry->type = sc->sm->sm_type;
		__assign_str(name);
		__entry->level = level;
		__entry->ptr = cur->bc_levels[level].ptr;
		__entry->agno = XFS_FSB_TO_AGNO(cur->bc_mp, fsbno);
		__entry->bno = XFS_FSB_TO_AGBNO(cur->bc_mp, fsbno);
		__entry->error = error;
		__entry->ret_ip = ret_ip;
	),
	TP_printk("dev %d:%d ino 0x%llx fork %s type %s %sbt level %d ptr %d agno 0x%x agbno 0x%x error %d ret_ip %pS",
		  MAJOR(__entry->dev), MINOR(__entry->dev),
		  __entry->ino,
		  __print_symbolic(__entry->whichfork, XFS_WHICHFORK_STRINGS),
		  __print_symbolic(__entry->type, XFS_SCRUB_TYPE_STRINGS),
		  __get_str(name),
		  __entry->level,
		  __entry->ptr,
		  __entry->agno,
		  __entry->bno,
		  __entry->error,
		  __entry->ret_ip)
);

TRACE_EVENT(xchk_btree_error,
	TP_PROTO(struct xfs_scrub *sc, struct xfs_btree_cur *cur,
		 int level, void *ret_ip),
	TP_ARGS(sc, cur, level, ret_ip),
	TP_STRUCT__entry(
		__field(dev_t, dev)
		__field(unsigned int, type)
		__string(name, cur->bc_ops->name)
		__field(int, level)
		__field(xfs_agnumber_t, agno)
		__field(xfs_agblock_t, bno)
		__field(int, ptr)
		__field(void *, ret_ip)
	),
	TP_fast_assign(
		xfs_fsblock_t fsbno = xchk_btree_cur_fsbno(cur, level);
		__entry->dev = sc->mp->m_super->s_dev;
		__entry->type = sc->sm->sm_type;
		__assign_str(name);
		__entry->level = level;
		__entry->agno = XFS_FSB_TO_AGNO(cur->bc_mp, fsbno);
		__entry->bno = XFS_FSB_TO_AGBNO(cur->bc_mp, fsbno);
		__entry->ptr = cur->bc_levels[level].ptr;
		__entry->ret_ip = ret_ip;
	),
	TP_printk("dev %d:%d type %s %sbt level %d ptr %d agno 0x%x agbno 0x%x ret_ip %pS",
		  MAJOR(__entry->dev), MINOR(__entry->dev),
		  __print_symbolic(__entry->type, XFS_SCRUB_TYPE_STRINGS),
		  __get_str(name),
		  __entry->level,
		  __entry->ptr,
		  __entry->agno,
		  __entry->bno,
		  __entry->ret_ip)
);

TRACE_EVENT(xchk_ifork_btree_error,
	TP_PROTO(struct xfs_scrub *sc, struct xfs_btree_cur *cur,
		 int level, void *ret_ip),
	TP_ARGS(sc, cur, level, ret_ip),
	TP_STRUCT__entry(
		__field(dev_t, dev)
		__field(xfs_ino_t, ino)
		__field(int, whichfork)
		__field(unsigned int, type)
		__string(name, cur->bc_ops->name)
		__field(int, level)
		__field(xfs_agnumber_t, agno)
		__field(xfs_agblock_t, bno)
		__field(int, ptr)
		__field(void *, ret_ip)
	),
	TP_fast_assign(
		xfs_fsblock_t fsbno = xchk_btree_cur_fsbno(cur, level);
		__entry->dev = sc->mp->m_super->s_dev;
		__entry->ino = cur->bc_ino.ip->i_ino;
		__entry->whichfork = cur->bc_ino.whichfork;
		__entry->type = sc->sm->sm_type;
		__assign_str(name);
		__entry->level = level;
		__entry->agno = XFS_FSB_TO_AGNO(cur->bc_mp, fsbno);
		__entry->bno = XFS_FSB_TO_AGBNO(cur->bc_mp, fsbno);
		__entry->ptr = cur->bc_levels[level].ptr;
		__entry->ret_ip = ret_ip;
	),
	TP_printk("dev %d:%d ino 0x%llx fork %s type %s %sbt level %d ptr %d agno 0x%x agbno 0x%x ret_ip %pS",
		  MAJOR(__entry->dev), MINOR(__entry->dev),
		  __entry->ino,
		  __print_symbolic(__entry->whichfork, XFS_WHICHFORK_STRINGS),
		  __print_symbolic(__entry->type, XFS_SCRUB_TYPE_STRINGS),
		  __get_str(name),
		  __entry->level,
		  __entry->ptr,
		  __entry->agno,
		  __entry->bno,
		  __entry->ret_ip)
);

DECLARE_EVENT_CLASS(xchk_sbtree_class,
	TP_PROTO(struct xfs_scrub *sc, struct xfs_btree_cur *cur,
		 int level),
	TP_ARGS(sc, cur, level),
	TP_STRUCT__entry(
		__field(dev_t, dev)
		__field(int, type)
		__string(name, cur->bc_ops->name)
		__field(xfs_agnumber_t, agno)
		__field(xfs_agblock_t, bno)
		__field(int, level)
		__field(int, nlevels)
		__field(int, ptr)
	),
	TP_fast_assign(
		xfs_fsblock_t fsbno = xchk_btree_cur_fsbno(cur, level);

		__entry->dev = sc->mp->m_super->s_dev;
		__entry->type = sc->sm->sm_type;
		__assign_str(name);
		__entry->agno = XFS_FSB_TO_AGNO(cur->bc_mp, fsbno);
		__entry->bno = XFS_FSB_TO_AGBNO(cur->bc_mp, fsbno);
		__entry->level = level;
		__entry->nlevels = cur->bc_nlevels;
		__entry->ptr = cur->bc_levels[level].ptr;
	),
	TP_printk("dev %d:%d type %s %sbt agno 0x%x agbno 0x%x level %d nlevels %d ptr %d",
		  MAJOR(__entry->dev), MINOR(__entry->dev),
		  __print_symbolic(__entry->type, XFS_SCRUB_TYPE_STRINGS),
		  __get_str(name),
		  __entry->agno,
		  __entry->bno,
		  __entry->level,
		  __entry->nlevels,
		  __entry->ptr)
)
#define DEFINE_SCRUB_SBTREE_EVENT(name) \
DEFINE_EVENT(xchk_sbtree_class, name, \
	TP_PROTO(struct xfs_scrub *sc, struct xfs_btree_cur *cur, \
		 int level), \
	TP_ARGS(sc, cur, level))

DEFINE_SCRUB_SBTREE_EVENT(xchk_btree_rec);
DEFINE_SCRUB_SBTREE_EVENT(xchk_btree_key);

TRACE_EVENT(xchk_xref_error,
	TP_PROTO(struct xfs_scrub *sc, int error, void *ret_ip),
	TP_ARGS(sc, error, ret_ip),
	TP_STRUCT__entry(
		__field(dev_t, dev)
		__field(int, type)
		__field(int, error)
		__field(void *, ret_ip)
	),
	TP_fast_assign(
		__entry->dev = sc->mp->m_super->s_dev;
		__entry->type = sc->sm->sm_type;
		__entry->error = error;
		__entry->ret_ip = ret_ip;
	),
	TP_printk("dev %d:%d type %s xref error %d ret_ip %pS",
		  MAJOR(__entry->dev), MINOR(__entry->dev),
		  __print_symbolic(__entry->type, XFS_SCRUB_TYPE_STRINGS),
		  __entry->error,
		  __entry->ret_ip)
);

TRACE_EVENT(xchk_iallocbt_check_cluster,
	TP_PROTO(struct xfs_mount *mp, xfs_agnumber_t agno,
		 xfs_agino_t startino, xfs_daddr_t map_daddr,
		 unsigned short map_len, unsigned int chunk_ino,
		 unsigned int nr_inodes, uint16_t cluster_mask,
		 uint16_t holemask, unsigned int cluster_ino),
	TP_ARGS(mp, agno, startino, map_daddr, map_len, chunk_ino, nr_inodes,
		cluster_mask, holemask, cluster_ino),
	TP_STRUCT__entry(
		__field(dev_t, dev)
		__field(xfs_agnumber_t, agno)
		__field(xfs_agino_t, startino)
		__field(xfs_daddr_t, map_daddr)
		__field(unsigned short, map_len)
		__field(unsigned int, chunk_ino)
		__field(unsigned int, nr_inodes)
		__field(unsigned int, cluster_ino)
		__field(uint16_t, cluster_mask)
		__field(uint16_t, holemask)
	),
	TP_fast_assign(
		__entry->dev = mp->m_super->s_dev;
		__entry->agno = agno;
		__entry->startino = startino;
		__entry->map_daddr = map_daddr;
		__entry->map_len = map_len;
		__entry->chunk_ino = chunk_ino;
		__entry->nr_inodes = nr_inodes;
		__entry->cluster_mask = cluster_mask;
		__entry->holemask = holemask;
		__entry->cluster_ino = cluster_ino;
	),
	TP_printk("dev %d:%d agno 0x%x startino 0x%x daddr 0x%llx bbcount 0x%x chunkino 0x%x nr_inodes %u cluster_mask 0x%x holemask 0x%x cluster_ino 0x%x",
		  MAJOR(__entry->dev), MINOR(__entry->dev),
		  __entry->agno,
		  __entry->startino,
		  __entry->map_daddr,
		  __entry->map_len,
		  __entry->chunk_ino,
		  __entry->nr_inodes,
		  __entry->cluster_mask,
		  __entry->holemask,
		  __entry->cluster_ino)
)

TRACE_EVENT(xchk_inode_is_allocated,
	TP_PROTO(struct xfs_inode *ip),
	TP_ARGS(ip),
	TP_STRUCT__entry(
		__field(dev_t, dev)
		__field(xfs_ino_t, ino)
		__field(unsigned long, iflags)
		__field(umode_t, mode)
	),
	TP_fast_assign(
		__entry->dev = VFS_I(ip)->i_sb->s_dev;
		__entry->ino = ip->i_ino;
		__entry->iflags = ip->i_flags;
		__entry->mode = VFS_I(ip)->i_mode;
	),
	TP_printk("dev %d:%d ino 0x%llx iflags 0x%lx mode 0x%x",
		  MAJOR(__entry->dev), MINOR(__entry->dev),
		  __entry->ino,
		  __entry->iflags,
		  __entry->mode)
);

TRACE_EVENT(xchk_fscounters_calc,
	TP_PROTO(struct xfs_mount *mp, uint64_t icount, uint64_t ifree,
		 uint64_t fdblocks, uint64_t delalloc),
	TP_ARGS(mp, icount, ifree, fdblocks, delalloc),
	TP_STRUCT__entry(
		__field(dev_t, dev)
		__field(int64_t, icount_sb)
		__field(uint64_t, icount_calculated)
		__field(int64_t, ifree_sb)
		__field(uint64_t, ifree_calculated)
		__field(int64_t, fdblocks_sb)
		__field(uint64_t, fdblocks_calculated)
		__field(uint64_t, delalloc)
	),
	TP_fast_assign(
		__entry->dev = mp->m_super->s_dev;
		__entry->icount_sb = mp->m_sb.sb_icount;
		__entry->icount_calculated = icount;
		__entry->ifree_sb = mp->m_sb.sb_ifree;
		__entry->ifree_calculated = ifree;
		__entry->fdblocks_sb = mp->m_sb.sb_fdblocks;
		__entry->fdblocks_calculated = fdblocks;
		__entry->delalloc = delalloc;
	),
	TP_printk("dev %d:%d icount %lld:%llu ifree %lld::%llu fdblocks %lld::%llu delalloc %llu",
		  MAJOR(__entry->dev), MINOR(__entry->dev),
		  __entry->icount_sb,
		  __entry->icount_calculated,
		  __entry->ifree_sb,
		  __entry->ifree_calculated,
		  __entry->fdblocks_sb,
		  __entry->fdblocks_calculated,
		  __entry->delalloc)
)

TRACE_EVENT(xchk_fscounters_within_range,
	TP_PROTO(struct xfs_mount *mp, uint64_t expected, int64_t curr_value,
		 int64_t old_value),
	TP_ARGS(mp, expected, curr_value, old_value),
	TP_STRUCT__entry(
		__field(dev_t, dev)
		__field(uint64_t, expected)
		__field(int64_t, curr_value)
		__field(int64_t, old_value)
	),
	TP_fast_assign(
		__entry->dev = mp->m_super->s_dev;
		__entry->expected = expected;
		__entry->curr_value = curr_value;
		__entry->old_value = old_value;
	),
	TP_printk("dev %d:%d expected %llu curr_value %lld old_value %lld",
		  MAJOR(__entry->dev), MINOR(__entry->dev),
		  __entry->expected,
		  __entry->curr_value,
		  __entry->old_value)
)

DECLARE_EVENT_CLASS(xchk_fsfreeze_class,
	TP_PROTO(struct xfs_scrub *sc, int error),
	TP_ARGS(sc, error),
	TP_STRUCT__entry(
		__field(dev_t, dev)
		__field(unsigned int, type)
		__field(int, error)
	),
	TP_fast_assign(
		__entry->dev = sc->mp->m_super->s_dev;
		__entry->type = sc->sm->sm_type;
		__entry->error = error;
	),
	TP_printk("dev %d:%d type %s error %d",
		  MAJOR(__entry->dev), MINOR(__entry->dev),
		  __print_symbolic(__entry->type, XFS_SCRUB_TYPE_STRINGS),
		  __entry->error)
);
#define DEFINE_XCHK_FSFREEZE_EVENT(name) \
DEFINE_EVENT(xchk_fsfreeze_class, name, \
	TP_PROTO(struct xfs_scrub *sc, int error), \
	TP_ARGS(sc, error))
DEFINE_XCHK_FSFREEZE_EVENT(xchk_fsfreeze);
DEFINE_XCHK_FSFREEZE_EVENT(xchk_fsthaw);

TRACE_EVENT(xchk_refcount_incorrect,
	TP_PROTO(struct xfs_perag *pag, const struct xfs_refcount_irec *irec,
		 xfs_nlink_t seen),
	TP_ARGS(pag, irec, seen),
	TP_STRUCT__entry(
		__field(dev_t, dev)
		__field(xfs_agnumber_t, agno)
		__field(enum xfs_refc_domain, domain)
		__field(xfs_agblock_t, startblock)
		__field(xfs_extlen_t, blockcount)
		__field(xfs_nlink_t, refcount)
		__field(xfs_nlink_t, seen)
	),
	TP_fast_assign(
		__entry->dev = pag->pag_mount->m_super->s_dev;
		__entry->agno = pag->pag_agno;
		__entry->domain = irec->rc_domain;
		__entry->startblock = irec->rc_startblock;
		__entry->blockcount = irec->rc_blockcount;
		__entry->refcount = irec->rc_refcount;
		__entry->seen = seen;
	),
	TP_printk("dev %d:%d agno 0x%x dom %s agbno 0x%x fsbcount 0x%x refcount %u seen %u",
		  MAJOR(__entry->dev), MINOR(__entry->dev),
		  __entry->agno,
		  __print_symbolic(__entry->domain, XFS_REFC_DOMAIN_STRINGS),
		  __entry->startblock,
		  __entry->blockcount,
		  __entry->refcount,
		  __entry->seen)
)

TRACE_EVENT(xfile_create,
	TP_PROTO(struct xfile *xf),
	TP_ARGS(xf),
	TP_STRUCT__entry(
		__field(dev_t, dev)
		__field(unsigned long, ino)
		__array(char, pathname, MAXNAMELEN)
	),
	TP_fast_assign(
		char		*path;

		__entry->ino = file_inode(xf->file)->i_ino;
		path = file_path(xf->file, __entry->pathname, MAXNAMELEN);
		if (IS_ERR(path))
			strncpy(__entry->pathname, "(unknown)",
					sizeof(__entry->pathname));
	),
	TP_printk("xfino 0x%lx path '%s'",
		  __entry->ino,
		  __entry->pathname)
);

TRACE_EVENT(xfile_destroy,
	TP_PROTO(struct xfile *xf),
	TP_ARGS(xf),
	TP_STRUCT__entry(
		__field(unsigned long, ino)
		__field(unsigned long long, bytes)
		__field(loff_t, size)
	),
	TP_fast_assign(
		struct inode		*inode = file_inode(xf->file);

		__entry->ino = inode->i_ino;
		__entry->bytes = inode->i_blocks << SECTOR_SHIFT;
		__entry->size = i_size_read(inode);
	),
	TP_printk("xfino 0x%lx mem_bytes 0x%llx isize 0x%llx",
		  __entry->ino,
		  __entry->bytes,
		  __entry->size)
);

DECLARE_EVENT_CLASS(xfile_class,
	TP_PROTO(struct xfile *xf, loff_t pos, unsigned long long bytecount),
	TP_ARGS(xf, pos, bytecount),
	TP_STRUCT__entry(
		__field(unsigned long, ino)
		__field(unsigned long long, bytes_used)
		__field(loff_t, pos)
		__field(loff_t, size)
		__field(unsigned long long, bytecount)
	),
	TP_fast_assign(
		struct inode		*inode = file_inode(xf->file);

		__entry->ino = inode->i_ino;
		__entry->bytes_used = inode->i_blocks << SECTOR_SHIFT;
		__entry->pos = pos;
		__entry->size = i_size_read(inode);
		__entry->bytecount = bytecount;
	),
	TP_printk("xfino 0x%lx mem_bytes 0x%llx pos 0x%llx bytecount 0x%llx isize 0x%llx",
		  __entry->ino,
		  __entry->bytes_used,
		  __entry->pos,
		  __entry->bytecount,
		  __entry->size)
);
#define DEFINE_XFILE_EVENT(name) \
DEFINE_EVENT(xfile_class, name, \
	TP_PROTO(struct xfile *xf, loff_t pos, unsigned long long bytecount), \
	TP_ARGS(xf, pos, bytecount))
DEFINE_XFILE_EVENT(xfile_load);
DEFINE_XFILE_EVENT(xfile_store);
DEFINE_XFILE_EVENT(xfile_seek_data);
DEFINE_XFILE_EVENT(xfile_get_folio);
DEFINE_XFILE_EVENT(xfile_put_folio);
DEFINE_XFILE_EVENT(xfile_discard);

TRACE_EVENT(xfarray_create,
	TP_PROTO(struct xfarray *xfa, unsigned long long required_capacity),
	TP_ARGS(xfa, required_capacity),
	TP_STRUCT__entry(
		__field(unsigned long, ino)
		__field(uint64_t, max_nr)
		__field(size_t, obj_size)
		__field(int, obj_size_log)
		__field(unsigned long long, required_capacity)
	),
	TP_fast_assign(
		__entry->max_nr = xfa->max_nr;
		__entry->obj_size = xfa->obj_size;
		__entry->obj_size_log = xfa->obj_size_log;
		__entry->ino = file_inode(xfa->xfile->file)->i_ino;
		__entry->required_capacity = required_capacity;
	),
	TP_printk("xfino 0x%lx max_nr %llu reqd_nr %llu objsz %zu objszlog %d",
		  __entry->ino,
		  __entry->max_nr,
		  __entry->required_capacity,
		  __entry->obj_size,
		  __entry->obj_size_log)
);

TRACE_EVENT(xfarray_isort,
	TP_PROTO(struct xfarray_sortinfo *si, uint64_t lo, uint64_t hi),
	TP_ARGS(si, lo, hi),
	TP_STRUCT__entry(
		__field(unsigned long, ino)
		__field(unsigned long long, lo)
		__field(unsigned long long, hi)
	),
	TP_fast_assign(
		__entry->ino = file_inode(si->array->xfile->file)->i_ino;
		__entry->lo = lo;
		__entry->hi = hi;
	),
	TP_printk("xfino 0x%lx lo %llu hi %llu elts %llu",
		  __entry->ino,
		  __entry->lo,
		  __entry->hi,
		  __entry->hi - __entry->lo)
);

TRACE_EVENT(xfarray_foliosort,
	TP_PROTO(struct xfarray_sortinfo *si, uint64_t lo, uint64_t hi),
	TP_ARGS(si, lo, hi),
	TP_STRUCT__entry(
		__field(unsigned long, ino)
		__field(unsigned long long, lo)
		__field(unsigned long long, hi)
	),
	TP_fast_assign(
		__entry->ino = file_inode(si->array->xfile->file)->i_ino;
		__entry->lo = lo;
		__entry->hi = hi;
	),
	TP_printk("xfino 0x%lx lo %llu hi %llu elts %llu",
		  __entry->ino,
		  __entry->lo,
		  __entry->hi,
		  __entry->hi - __entry->lo)
);

TRACE_EVENT(xfarray_qsort,
	TP_PROTO(struct xfarray_sortinfo *si, uint64_t lo, uint64_t hi),
	TP_ARGS(si, lo, hi),
	TP_STRUCT__entry(
		__field(unsigned long, ino)
		__field(unsigned long long, lo)
		__field(unsigned long long, hi)
		__field(int, stack_depth)
		__field(int, max_stack_depth)
	),
	TP_fast_assign(
		__entry->ino = file_inode(si->array->xfile->file)->i_ino;
		__entry->lo = lo;
		__entry->hi = hi;
		__entry->stack_depth = si->stack_depth;
		__entry->max_stack_depth = si->max_stack_depth;
	),
	TP_printk("xfino 0x%lx lo %llu hi %llu elts %llu stack %d/%d",
		  __entry->ino,
		  __entry->lo,
		  __entry->hi,
		  __entry->hi - __entry->lo,
		  __entry->stack_depth,
		  __entry->max_stack_depth)
);

TRACE_EVENT(xfarray_sort,
	TP_PROTO(struct xfarray_sortinfo *si, size_t bytes),
	TP_ARGS(si, bytes),
	TP_STRUCT__entry(
		__field(unsigned long, ino)
		__field(unsigned long long, nr)
		__field(size_t, obj_size)
		__field(size_t, bytes)
		__field(unsigned int, max_stack_depth)
	),
	TP_fast_assign(
		__entry->nr = si->array->nr;
		__entry->obj_size = si->array->obj_size;
		__entry->ino = file_inode(si->array->xfile->file)->i_ino;
		__entry->bytes = bytes;
		__entry->max_stack_depth = si->max_stack_depth;
	),
	TP_printk("xfino 0x%lx nr %llu objsz %zu stack %u bytes %zu",
		  __entry->ino,
		  __entry->nr,
		  __entry->obj_size,
		  __entry->max_stack_depth,
		  __entry->bytes)
);

TRACE_EVENT(xfarray_sort_scan,
	TP_PROTO(struct xfarray_sortinfo *si, unsigned long long idx),
	TP_ARGS(si, idx),
	TP_STRUCT__entry(
		__field(unsigned long, ino)
		__field(unsigned long long, nr)
		__field(size_t, obj_size)
		__field(unsigned long long, idx)
		__field(unsigned long long, folio_pos)
		__field(unsigned long, folio_bytes)
		__field(unsigned long long, first_idx)
		__field(unsigned long long, last_idx)
	),
	TP_fast_assign(
		__entry->nr = si->array->nr;
		__entry->obj_size = si->array->obj_size;
		__entry->ino = file_inode(si->array->xfile->file)->i_ino;
		__entry->idx = idx;
		if (si->folio) {
			__entry->folio_pos = folio_pos(si->folio);
			__entry->folio_bytes = folio_size(si->folio);
			__entry->first_idx = si->first_folio_idx;
			__entry->last_idx = si->last_folio_idx;
		} else {
			__entry->folio_pos = 0;
			__entry->folio_bytes = 0;
			__entry->first_idx = 0;
			__entry->last_idx = 0;
		}
	),
	TP_printk("xfino 0x%lx nr %llu objsz %zu idx %llu folio_pos 0x%llx folio_bytes 0x%lx first_idx %llu last_idx %llu",
		  __entry->ino,
		  __entry->nr,
		  __entry->obj_size,
		  __entry->idx,
		  __entry->folio_pos,
		  __entry->folio_bytes,
		  __entry->first_idx,
		  __entry->last_idx)
);

TRACE_EVENT(xfarray_sort_stats,
	TP_PROTO(struct xfarray_sortinfo *si, int error),
	TP_ARGS(si, error),
	TP_STRUCT__entry(
		__field(unsigned long, ino)
#ifdef DEBUG
		__field(unsigned long long, loads)
		__field(unsigned long long, stores)
		__field(unsigned long long, compares)
		__field(unsigned long long, heapsorts)
#endif
		__field(unsigned int, max_stack_depth)
		__field(unsigned int, max_stack_used)
		__field(int, error)
	),
	TP_fast_assign(
		__entry->ino = file_inode(si->array->xfile->file)->i_ino;
#ifdef DEBUG
		__entry->loads = si->loads;
		__entry->stores = si->stores;
		__entry->compares = si->compares;
		__entry->heapsorts = si->heapsorts;
#endif
		__entry->max_stack_depth = si->max_stack_depth;
		__entry->max_stack_used = si->max_stack_used;
		__entry->error = error;
	),
	TP_printk(
#ifdef DEBUG
		  "xfino 0x%lx loads %llu stores %llu compares %llu heapsorts %llu stack_depth %u/%u error %d",
#else
		  "xfino 0x%lx stack_depth %u/%u error %d",
#endif
		  __entry->ino,
#ifdef DEBUG
		  __entry->loads,
		  __entry->stores,
		  __entry->compares,
		  __entry->heapsorts,
#endif
		  __entry->max_stack_used,
		  __entry->max_stack_depth,
		  __entry->error)
);

#ifdef CONFIG_XFS_RT
TRACE_EVENT(xchk_rtsum_record_free,
<<<<<<< HEAD
	TP_PROTO(struct xfs_mount *mp, xfs_rtblock_t start,
		 xfs_rtbxlen_t len, unsigned int log, loff_t pos,
		 xfs_suminfo_t v),
	TP_ARGS(mp, start, len, log, pos, v),
=======
	TP_PROTO(struct xfs_mount *mp, xfs_rtxnum_t start,
		 xfs_rtbxlen_t len, unsigned int log, loff_t pos,
		 xfs_suminfo_t value),
	TP_ARGS(mp, start, len, log, pos, value),
>>>>>>> a6ad5510
	TP_STRUCT__entry(
		__field(dev_t, dev)
		__field(dev_t, rtdev)
		__field(xfs_rtxnum_t, start)
		__field(unsigned long long, len)
		__field(unsigned int, log)
		__field(loff_t, pos)
		__field(xfs_suminfo_t, value)
	),
	TP_fast_assign(
		__entry->dev = mp->m_super->s_dev;
		__entry->rtdev = mp->m_rtdev_targp->bt_dev;
		__entry->start = start;
		__entry->len = len;
		__entry->log = log;
		__entry->pos = pos;
		__entry->value = value;
	),
	TP_printk("dev %d:%d rtdev %d:%d rtx 0x%llx rtxcount 0x%llx log %u rsumpos 0x%llx sumcount %u",
		  MAJOR(__entry->dev), MINOR(__entry->dev),
		  MAJOR(__entry->rtdev), MINOR(__entry->rtdev),
		  __entry->start,
		  __entry->len,
		  __entry->log,
		  __entry->pos,
		  __entry->value)
);
#endif /* CONFIG_XFS_RT */

DECLARE_EVENT_CLASS(xchk_iscan_class,
	TP_PROTO(struct xchk_iscan *iscan),
	TP_ARGS(iscan),
	TP_STRUCT__entry(
		__field(dev_t, dev)
		__field(xfs_ino_t, cursor)
		__field(xfs_ino_t, visited)
	),
	TP_fast_assign(
		__entry->dev = iscan->sc->mp->m_super->s_dev;
		__entry->cursor = iscan->cursor_ino;
		__entry->visited = iscan->__visited_ino;
	),
	TP_printk("dev %d:%d iscan cursor 0x%llx visited 0x%llx",
		  MAJOR(__entry->dev), MINOR(__entry->dev),
		  __entry->cursor,
		  __entry->visited)
)
#define DEFINE_ISCAN_EVENT(name) \
DEFINE_EVENT(xchk_iscan_class, name, \
	TP_PROTO(struct xchk_iscan *iscan), \
	TP_ARGS(iscan))
DEFINE_ISCAN_EVENT(xchk_iscan_move_cursor);
DEFINE_ISCAN_EVENT(xchk_iscan_visit);
DEFINE_ISCAN_EVENT(xchk_iscan_skip);
DEFINE_ISCAN_EVENT(xchk_iscan_advance_ag);

DECLARE_EVENT_CLASS(xchk_iscan_ino_class,
	TP_PROTO(struct xchk_iscan *iscan, xfs_ino_t ino),
	TP_ARGS(iscan, ino),
	TP_STRUCT__entry(
		__field(dev_t, dev)
		__field(xfs_ino_t, startino)
		__field(xfs_ino_t, cursor)
		__field(xfs_ino_t, visited)
		__field(xfs_ino_t, ino)
	),
	TP_fast_assign(
		__entry->dev = iscan->sc->mp->m_super->s_dev;
		__entry->startino = iscan->scan_start_ino;
		__entry->cursor = iscan->cursor_ino;
		__entry->visited = iscan->__visited_ino;
		__entry->ino = ino;
	),
	TP_printk("dev %d:%d iscan start 0x%llx cursor 0x%llx visited 0x%llx ino 0x%llx",
		  MAJOR(__entry->dev), MINOR(__entry->dev),
		  __entry->startino,
		  __entry->cursor,
		  __entry->visited,
		  __entry->ino)
)
#define DEFINE_ISCAN_INO_EVENT(name) \
DEFINE_EVENT(xchk_iscan_ino_class, name, \
	TP_PROTO(struct xchk_iscan *iscan, xfs_ino_t ino), \
	TP_ARGS(iscan, ino))
DEFINE_ISCAN_INO_EVENT(xchk_iscan_want_live_update);
DEFINE_ISCAN_INO_EVENT(xchk_iscan_start);

TRACE_EVENT(xchk_iscan_iget,
	TP_PROTO(struct xchk_iscan *iscan, int error),
	TP_ARGS(iscan, error),
	TP_STRUCT__entry(
		__field(dev_t, dev)
		__field(xfs_ino_t, cursor)
		__field(xfs_ino_t, visited)
		__field(int, error)
	),
	TP_fast_assign(
		__entry->dev = iscan->sc->mp->m_super->s_dev;
		__entry->cursor = iscan->cursor_ino;
		__entry->visited = iscan->__visited_ino;
		__entry->error = error;
	),
	TP_printk("dev %d:%d iscan cursor 0x%llx visited 0x%llx error %d",
		  MAJOR(__entry->dev), MINOR(__entry->dev),
		  __entry->cursor,
		  __entry->visited,
		  __entry->error)
);

TRACE_EVENT(xchk_iscan_iget_batch,
	TP_PROTO(struct xfs_mount *mp, struct xchk_iscan *iscan,
		 unsigned int nr, unsigned int avail),
	TP_ARGS(mp, iscan, nr, avail),
	TP_STRUCT__entry(
		__field(dev_t, dev)
		__field(xfs_ino_t, cursor)
		__field(xfs_ino_t, visited)
		__field(unsigned int, nr)
		__field(unsigned int, avail)
		__field(unsigned int, unavail)
		__field(xfs_ino_t, batch_ino)
		__field(unsigned long long, skipmask)
	),
	TP_fast_assign(
		__entry->dev = mp->m_super->s_dev;
		__entry->cursor = iscan->cursor_ino;
		__entry->visited = iscan->__visited_ino;
		__entry->nr = nr;
		__entry->avail = avail;
		__entry->unavail = hweight64(iscan->__skipped_inomask);
		__entry->batch_ino = iscan->__batch_ino;
		__entry->skipmask = iscan->__skipped_inomask;
	),
	TP_printk("dev %d:%d iscan cursor 0x%llx visited 0x%llx batchino 0x%llx skipmask 0x%llx nr %u avail %u unavail %u",
		  MAJOR(__entry->dev), MINOR(__entry->dev),
		  __entry->cursor,
		  __entry->visited,
		  __entry->batch_ino,
		  __entry->skipmask,
		  __entry->nr,
		  __entry->avail,
		  __entry->unavail)
);

DECLARE_EVENT_CLASS(xchk_iscan_retry_wait_class,
	TP_PROTO(struct xchk_iscan *iscan),
	TP_ARGS(iscan),
	TP_STRUCT__entry(
		__field(dev_t, dev)
		__field(xfs_ino_t, cursor)
		__field(xfs_ino_t, visited)
		__field(unsigned int, retry_delay)
		__field(unsigned long, remaining)
		__field(unsigned int, iget_timeout)
	),
	TP_fast_assign(
		__entry->dev = iscan->sc->mp->m_super->s_dev;
		__entry->cursor = iscan->cursor_ino;
		__entry->visited = iscan->__visited_ino;
		__entry->retry_delay = iscan->iget_retry_delay;
		__entry->remaining = jiffies_to_msecs(iscan->__iget_deadline - jiffies);
		__entry->iget_timeout = iscan->iget_timeout;
	),
	TP_printk("dev %d:%d iscan cursor 0x%llx visited 0x%llx remaining %lu timeout %u delay %u",
		  MAJOR(__entry->dev), MINOR(__entry->dev),
		  __entry->cursor,
		  __entry->visited,
		  __entry->remaining,
		  __entry->iget_timeout,
		  __entry->retry_delay)
)
#define DEFINE_ISCAN_RETRY_WAIT_EVENT(name) \
DEFINE_EVENT(xchk_iscan_retry_wait_class, name, \
	TP_PROTO(struct xchk_iscan *iscan), \
	TP_ARGS(iscan))
DEFINE_ISCAN_RETRY_WAIT_EVENT(xchk_iscan_iget_retry_wait);
DEFINE_ISCAN_RETRY_WAIT_EVENT(xchk_iscan_agi_retry_wait);

TRACE_EVENT(xchk_nlinks_collect_dirent,
	TP_PROTO(struct xfs_mount *mp, struct xfs_inode *dp,
		 xfs_ino_t ino, const struct xfs_name *name),
	TP_ARGS(mp, dp, ino, name),
	TP_STRUCT__entry(
		__field(dev_t, dev)
		__field(xfs_ino_t, dir)
		__field(xfs_ino_t, ino)
		__field(unsigned int, namelen)
		__dynamic_array(char, name, name->len)
	),
	TP_fast_assign(
		__entry->dev = mp->m_super->s_dev;
		__entry->dir = dp->i_ino;
		__entry->ino = ino;
		__entry->namelen = name->len;
		memcpy(__get_str(name), name->name, name->len);
	),
	TP_printk("dev %d:%d dir 0x%llx -> ino 0x%llx name '%.*s'",
		  MAJOR(__entry->dev), MINOR(__entry->dev),
		  __entry->dir,
		  __entry->ino,
		  __entry->namelen,
		  __get_str(name))
);

TRACE_EVENT(xchk_nlinks_collect_pptr,
	TP_PROTO(struct xfs_mount *mp, struct xfs_inode *dp,
		 const struct xfs_name *name,
		 const struct xfs_parent_rec *pptr),
	TP_ARGS(mp, dp, name, pptr),
	TP_STRUCT__entry(
		__field(dev_t, dev)
		__field(xfs_ino_t, dir)
		__field(xfs_ino_t, ino)
		__field(unsigned int, namelen)
		__dynamic_array(char, name, name->len)
	),
	TP_fast_assign(
		__entry->dev = mp->m_super->s_dev;
		__entry->dir = dp->i_ino;
		__entry->ino = be64_to_cpu(pptr->p_ino);
		__entry->namelen = name->len;
		memcpy(__get_str(name), name->name, name->len);
	),
	TP_printk("dev %d:%d dir 0x%llx -> ino 0x%llx name '%.*s'",
		  MAJOR(__entry->dev), MINOR(__entry->dev),
		  __entry->dir,
		  __entry->ino,
		  __entry->namelen,
		  __get_str(name))
);

TRACE_EVENT(xchk_nlinks_collect_metafile,
	TP_PROTO(struct xfs_mount *mp, xfs_ino_t ino),
	TP_ARGS(mp, ino),
	TP_STRUCT__entry(
		__field(dev_t, dev)
		__field(xfs_ino_t, ino)
	),
	TP_fast_assign(
		__entry->dev = mp->m_super->s_dev;
		__entry->ino = ino;
	),
	TP_printk("dev %d:%d ino 0x%llx",
		  MAJOR(__entry->dev), MINOR(__entry->dev),
		  __entry->ino)
);

TRACE_EVENT(xchk_nlinks_live_update,
	TP_PROTO(struct xfs_mount *mp, const struct xfs_inode *dp,
		 int action, xfs_ino_t ino, int delta,
		 const char *name, unsigned int namelen),
	TP_ARGS(mp, dp, action, ino, delta, name, namelen),
	TP_STRUCT__entry(
		__field(dev_t, dev)
		__field(xfs_ino_t, dir)
		__field(int, action)
		__field(xfs_ino_t, ino)
		__field(int, delta)
		__field(unsigned int, namelen)
		__dynamic_array(char, name, namelen)
	),
	TP_fast_assign(
		__entry->dev = mp->m_super->s_dev;
		__entry->dir = dp ? dp->i_ino : NULLFSINO;
		__entry->action = action;
		__entry->ino = ino;
		__entry->delta = delta;
		__entry->namelen = namelen;
		memcpy(__get_str(name), name, namelen);
	),
	TP_printk("dev %d:%d dir 0x%llx ino 0x%llx nlink_delta %d name '%.*s'",
		  MAJOR(__entry->dev), MINOR(__entry->dev),
		  __entry->dir,
		  __entry->ino,
		  __entry->delta,
		  __entry->namelen,
		  __get_str(name))
);

TRACE_EVENT(xchk_nlinks_check_zero,
	TP_PROTO(struct xfs_mount *mp, xfs_ino_t ino,
		 const struct xchk_nlink *live),
	TP_ARGS(mp, ino, live),
	TP_STRUCT__entry(
		__field(dev_t, dev)
		__field(xfs_ino_t, ino)
		__field(xfs_nlink_t, parents)
		__field(xfs_nlink_t, backrefs)
		__field(xfs_nlink_t, children)
	),
	TP_fast_assign(
		__entry->dev = mp->m_super->s_dev;
		__entry->ino = ino;
		__entry->parents = live->parents;
		__entry->backrefs = live->backrefs;
		__entry->children = live->children;
	),
	TP_printk("dev %d:%d ino 0x%llx parents %u backrefs %u children %u",
		  MAJOR(__entry->dev), MINOR(__entry->dev),
		  __entry->ino,
		  __entry->parents,
		  __entry->backrefs,
		  __entry->children)
);

TRACE_EVENT(xchk_nlinks_update_incore,
	TP_PROTO(struct xfs_mount *mp, xfs_ino_t ino,
		 const struct xchk_nlink *live, int parents_delta,
		 int backrefs_delta, int children_delta),
	TP_ARGS(mp, ino, live, parents_delta, backrefs_delta, children_delta),
	TP_STRUCT__entry(
		__field(dev_t, dev)
		__field(xfs_ino_t, ino)
		__field(xfs_nlink_t, parents)
		__field(xfs_nlink_t, backrefs)
		__field(xfs_nlink_t, children)
		__field(int, parents_delta)
		__field(int, backrefs_delta)
		__field(int, children_delta)
	),
	TP_fast_assign(
		__entry->dev = mp->m_super->s_dev;
		__entry->ino = ino;
		__entry->parents = live->parents;
		__entry->backrefs = live->backrefs;
		__entry->children = live->children;
		__entry->parents_delta = parents_delta;
		__entry->backrefs_delta = backrefs_delta;
		__entry->children_delta = children_delta;
	),
	TP_printk("dev %d:%d ino 0x%llx parents %d:%u backrefs %d:%u children %d:%u",
		  MAJOR(__entry->dev), MINOR(__entry->dev),
		  __entry->ino,
		  __entry->parents_delta,
		  __entry->parents,
		  __entry->backrefs_delta,
		  __entry->backrefs,
		  __entry->children_delta,
		  __entry->children)
);

DECLARE_EVENT_CLASS(xchk_nlinks_diff_class,
	TP_PROTO(struct xfs_mount *mp, struct xfs_inode *ip,
		 const struct xchk_nlink *live),
	TP_ARGS(mp, ip, live),
	TP_STRUCT__entry(
		__field(dev_t, dev)
		__field(xfs_ino_t, ino)
		__field(uint8_t, ftype)
		__field(xfs_nlink_t, nlink)
		__field(xfs_nlink_t, parents)
		__field(xfs_nlink_t, backrefs)
		__field(xfs_nlink_t, children)
	),
	TP_fast_assign(
		__entry->dev = mp->m_super->s_dev;
		__entry->ino = ip->i_ino;
		__entry->ftype = xfs_mode_to_ftype(VFS_I(ip)->i_mode);
		__entry->nlink = VFS_I(ip)->i_nlink;
		__entry->parents = live->parents;
		__entry->backrefs = live->backrefs;
		__entry->children = live->children;
	),
	TP_printk("dev %d:%d ino 0x%llx ftype %s nlink %u parents %u backrefs %u children %u",
		  MAJOR(__entry->dev), MINOR(__entry->dev),
		  __entry->ino,
		  __print_symbolic(__entry->ftype, XFS_DIR3_FTYPE_STR),
		  __entry->nlink,
		  __entry->parents,
		  __entry->backrefs,
		  __entry->children)
);
#define DEFINE_SCRUB_NLINKS_DIFF_EVENT(name) \
DEFINE_EVENT(xchk_nlinks_diff_class, name, \
	TP_PROTO(struct xfs_mount *mp, struct xfs_inode *ip, \
		 const struct xchk_nlink *live), \
	TP_ARGS(mp, ip, live))
DEFINE_SCRUB_NLINKS_DIFF_EVENT(xchk_nlinks_compare_inode);

DECLARE_EVENT_CLASS(xchk_pptr_class,
	TP_PROTO(struct xfs_inode *ip, const struct xfs_name *name,
		 xfs_ino_t far_ino),
	TP_ARGS(ip, name, far_ino),
	TP_STRUCT__entry(
		__field(dev_t, dev)
		__field(xfs_ino_t, ino)
		__field(unsigned int, namelen)
		__dynamic_array(char, name, name->len)
		__field(xfs_ino_t, far_ino)
	),
	TP_fast_assign(
		__entry->dev = ip->i_mount->m_super->s_dev;
		__entry->ino = ip->i_ino;
		__entry->namelen = name->len;
		memcpy(__get_str(name), name, name->len);
		__entry->far_ino = far_ino;
	),
	TP_printk("dev %d:%d ino 0x%llx name '%.*s' far_ino 0x%llx",
		  MAJOR(__entry->dev), MINOR(__entry->dev),
		  __entry->ino,
		  __entry->namelen,
		  __get_str(name),
		  __entry->far_ino)
)
#define DEFINE_XCHK_PPTR_EVENT(name) \
DEFINE_EVENT(xchk_pptr_class, name, \
	TP_PROTO(struct xfs_inode *ip, const struct xfs_name *name, \
		 xfs_ino_t far_ino), \
	TP_ARGS(ip, name, far_ino))
DEFINE_XCHK_PPTR_EVENT(xchk_dir_defer);
DEFINE_XCHK_PPTR_EVENT(xchk_dir_slowpath);
DEFINE_XCHK_PPTR_EVENT(xchk_dir_ultraslowpath);
DEFINE_XCHK_PPTR_EVENT(xchk_parent_defer);
DEFINE_XCHK_PPTR_EVENT(xchk_parent_slowpath);
DEFINE_XCHK_PPTR_EVENT(xchk_parent_ultraslowpath);

DECLARE_EVENT_CLASS(xchk_dirtree_class,
	TP_PROTO(struct xfs_scrub *sc, struct xfs_inode *ip,
		 unsigned int path_nr, const struct xfs_name *name,
		 const struct xfs_parent_rec *pptr),
	TP_ARGS(sc, ip, path_nr, name, pptr),
	TP_STRUCT__entry(
		__field(dev_t, dev)
		__field(unsigned int, path_nr)
		__field(xfs_ino_t, child_ino)
		__field(unsigned int, child_gen)
		__field(xfs_ino_t, parent_ino)
		__field(unsigned int, parent_gen)
		__field(unsigned int, namelen)
		__dynamic_array(char, name, name->len)
	),
	TP_fast_assign(
		__entry->dev = sc->mp->m_super->s_dev;
		__entry->path_nr = path_nr;
		__entry->child_ino = ip->i_ino;
		__entry->child_gen = VFS_I(ip)->i_generation;
		__entry->parent_ino = be64_to_cpu(pptr->p_ino);
		__entry->parent_gen = be32_to_cpu(pptr->p_gen);
		__entry->namelen = name->len;
		memcpy(__get_str(name), name->name, name->len);
	),
	TP_printk("dev %d:%d path %u child_ino 0x%llx child_gen 0x%x parent_ino 0x%llx parent_gen 0x%x name '%.*s'",
		  MAJOR(__entry->dev), MINOR(__entry->dev),
		  __entry->path_nr,
		  __entry->child_ino,
		  __entry->child_gen,
		  __entry->parent_ino,
		  __entry->parent_gen,
		  __entry->namelen,
		  __get_str(name))
);
#define DEFINE_XCHK_DIRTREE_EVENT(name) \
DEFINE_EVENT(xchk_dirtree_class, name, \
	TP_PROTO(struct xfs_scrub *sc, struct xfs_inode *ip, \
		 unsigned int path_nr, const struct xfs_name *name, \
		 const struct xfs_parent_rec *pptr), \
	TP_ARGS(sc, ip, path_nr, name, pptr))
DEFINE_XCHK_DIRTREE_EVENT(xchk_dirtree_create_path);
DEFINE_XCHK_DIRTREE_EVENT(xchk_dirpath_walk_upwards);

DECLARE_EVENT_CLASS(xchk_dirpath_class,
	TP_PROTO(struct xfs_scrub *sc, struct xfs_inode *ip,
		 unsigned int path_nr, unsigned int step_nr,
		 const struct xfs_name *name,
		 const struct xfs_parent_rec *pptr),
	TP_ARGS(sc, ip, path_nr, step_nr, name, pptr),
	TP_STRUCT__entry(
		__field(dev_t, dev)
		__field(unsigned int, path_nr)
		__field(unsigned int, step_nr)
		__field(xfs_ino_t, child_ino)
		__field(unsigned int, child_gen)
		__field(xfs_ino_t, parent_ino)
		__field(unsigned int, parent_gen)
		__field(unsigned int, namelen)
		__dynamic_array(char, name, name->len)
	),
	TP_fast_assign(
		__entry->dev = sc->mp->m_super->s_dev;
		__entry->path_nr = path_nr;
		__entry->step_nr = step_nr;
		__entry->child_ino = ip->i_ino;
		__entry->child_gen = VFS_I(ip)->i_generation;
		__entry->parent_ino = be64_to_cpu(pptr->p_ino);
		__entry->parent_gen = be32_to_cpu(pptr->p_gen);
		__entry->namelen = name->len;
		memcpy(__get_str(name), name->name, name->len);
	),
	TP_printk("dev %d:%d path %u step %u child_ino 0x%llx child_gen 0x%x parent_ino 0x%llx parent_gen 0x%x name '%.*s'",
		  MAJOR(__entry->dev), MINOR(__entry->dev),
		  __entry->path_nr,
		  __entry->step_nr,
		  __entry->child_ino,
		  __entry->child_gen,
		  __entry->parent_ino,
		  __entry->parent_gen,
		  __entry->namelen,
		  __get_str(name))
);
#define DEFINE_XCHK_DIRPATH_EVENT(name) \
DEFINE_EVENT(xchk_dirpath_class, name, \
	TP_PROTO(struct xfs_scrub *sc, struct xfs_inode *ip, \
		 unsigned int path_nr, unsigned int step_nr, \
		 const struct xfs_name *name, \
		 const struct xfs_parent_rec *pptr), \
	TP_ARGS(sc, ip, path_nr, step_nr, name, pptr))
DEFINE_XCHK_DIRPATH_EVENT(xchk_dirpath_disappeared);
DEFINE_XCHK_DIRPATH_EVENT(xchk_dirpath_badgen);
DEFINE_XCHK_DIRPATH_EVENT(xchk_dirpath_nondir_parent);
DEFINE_XCHK_DIRPATH_EVENT(xchk_dirpath_unlinked_parent);
DEFINE_XCHK_DIRPATH_EVENT(xchk_dirpath_found_next_step);

TRACE_DEFINE_ENUM(XCHK_DIRPATH_SCANNING);
TRACE_DEFINE_ENUM(XCHK_DIRPATH_DELETE);
TRACE_DEFINE_ENUM(XCHK_DIRPATH_CORRUPT);
TRACE_DEFINE_ENUM(XCHK_DIRPATH_LOOP);
TRACE_DEFINE_ENUM(XCHK_DIRPATH_STALE);
TRACE_DEFINE_ENUM(XCHK_DIRPATH_OK);
TRACE_DEFINE_ENUM(XREP_DIRPATH_DELETING);
TRACE_DEFINE_ENUM(XREP_DIRPATH_DELETED);
TRACE_DEFINE_ENUM(XREP_DIRPATH_ADOPTING);
TRACE_DEFINE_ENUM(XREP_DIRPATH_ADOPTED);

#define XCHK_DIRPATH_OUTCOME_STRINGS \
	{ XCHK_DIRPATH_SCANNING,	"scanning" }, \
	{ XCHK_DIRPATH_DELETE,		"delete" }, \
	{ XCHK_DIRPATH_CORRUPT,		"corrupt" }, \
	{ XCHK_DIRPATH_LOOP,		"loop" }, \
	{ XCHK_DIRPATH_STALE,		"stale" }, \
	{ XCHK_DIRPATH_OK,		"ok" }, \
	{ XREP_DIRPATH_DELETING,	"deleting" }, \
	{ XREP_DIRPATH_DELETED,		"deleted" }, \
	{ XREP_DIRPATH_ADOPTING,	"adopting" }, \
	{ XREP_DIRPATH_ADOPTED,		"adopted" }

DECLARE_EVENT_CLASS(xchk_dirpath_outcome_class,
	TP_PROTO(struct xfs_scrub *sc, unsigned long long path_nr,
		 unsigned int nr_steps, \
		 unsigned int outcome),
	TP_ARGS(sc, path_nr, nr_steps, outcome),
	TP_STRUCT__entry(
		__field(dev_t, dev)
		__field(unsigned long long, path_nr)
		__field(unsigned int, nr_steps)
		__field(unsigned int, outcome)
	),
	TP_fast_assign(
		__entry->dev = sc->mp->m_super->s_dev;
		__entry->path_nr = path_nr;
		__entry->nr_steps = nr_steps;
		__entry->outcome = outcome;
	),
	TP_printk("dev %d:%d path %llu steps %u outcome %s",
		  MAJOR(__entry->dev), MINOR(__entry->dev),
		  __entry->path_nr,
		  __entry->nr_steps,
		  __print_symbolic(__entry->outcome, XCHK_DIRPATH_OUTCOME_STRINGS))
);
#define DEFINE_XCHK_DIRPATH_OUTCOME_EVENT(name) \
DEFINE_EVENT(xchk_dirpath_outcome_class, name, \
	TP_PROTO(struct xfs_scrub *sc, unsigned long long path_nr, \
		 unsigned int nr_steps, \
		 unsigned int outcome), \
	TP_ARGS(sc, path_nr, nr_steps, outcome))
DEFINE_XCHK_DIRPATH_OUTCOME_EVENT(xchk_dirpath_set_outcome);
DEFINE_XCHK_DIRPATH_OUTCOME_EVENT(xchk_dirpath_evaluate_path);

DECLARE_EVENT_CLASS(xchk_dirtree_evaluate_class,
	TP_PROTO(const struct xchk_dirtree *dl,
		 const struct xchk_dirtree_outcomes *oc),
	TP_ARGS(dl, oc),
	TP_STRUCT__entry(
		__field(dev_t, dev)
		__field(xfs_ino_t, ino)
		__field(xfs_ino_t, rootino)
		__field(unsigned int, nr_paths)
		__field(unsigned int, bad)
		__field(unsigned int, suspect)
		__field(unsigned int, good)
		__field(bool, needs_adoption)
	),
	TP_fast_assign(
		__entry->dev = dl->sc->mp->m_super->s_dev;
		__entry->ino = dl->sc->ip->i_ino;
		__entry->rootino = dl->root_ino;
		__entry->nr_paths = dl->nr_paths;
		__entry->bad = oc->bad;
		__entry->suspect = oc->suspect;
		__entry->good = oc->good;
		__entry->needs_adoption = oc->needs_adoption ? 1 : 0;
	),
	TP_printk("dev %d:%d ino 0x%llx rootino 0x%llx nr_paths %u bad %u suspect %u good %u adopt? %d",
		  MAJOR(__entry->dev), MINOR(__entry->dev),
		  __entry->ino,
		  __entry->rootino,
		  __entry->nr_paths,
		  __entry->bad,
		  __entry->suspect,
		  __entry->good,
		  __entry->needs_adoption)
);
#define DEFINE_XCHK_DIRTREE_EVALUATE_EVENT(name) \
DEFINE_EVENT(xchk_dirtree_evaluate_class, name, \
	TP_PROTO(const struct xchk_dirtree *dl, \
		 const struct xchk_dirtree_outcomes *oc), \
	TP_ARGS(dl, oc))
DEFINE_XCHK_DIRTREE_EVALUATE_EVENT(xchk_dirtree_evaluate);

TRACE_EVENT(xchk_dirpath_changed,
	TP_PROTO(struct xfs_scrub *sc, unsigned int path_nr,
		 unsigned int step_nr, const struct xfs_inode *dp,
		 const struct xfs_inode *ip, const struct xfs_name *xname),
	TP_ARGS(sc, path_nr, step_nr, dp, ip, xname),
	TP_STRUCT__entry(
		__field(dev_t, dev)
		__field(unsigned int, path_nr)
		__field(unsigned int, step_nr)
		__field(xfs_ino_t, child_ino)
		__field(xfs_ino_t, parent_ino)
		__field(unsigned int, namelen)
		__dynamic_array(char, name, xname->len)
	),
	TP_fast_assign(
		__entry->dev = sc->mp->m_super->s_dev;
		__entry->path_nr = path_nr;
		__entry->step_nr = step_nr;
		__entry->child_ino = ip->i_ino;
		__entry->parent_ino = dp->i_ino;
		__entry->namelen = xname->len;
		memcpy(__get_str(name), xname->name, xname->len);
	),
	TP_printk("dev %d:%d path %u step %u child_ino 0x%llx parent_ino 0x%llx name '%.*s'",
		  MAJOR(__entry->dev), MINOR(__entry->dev),
		  __entry->path_nr,
		  __entry->step_nr,
		  __entry->child_ino,
		  __entry->parent_ino,
		  __entry->namelen,
		  __get_str(name))
);

TRACE_EVENT(xchk_dirtree_live_update,
	TP_PROTO(struct xfs_scrub *sc, const struct xfs_inode *dp,
		 int action, const struct xfs_inode *ip, int delta,
		 const struct xfs_name *xname),
	TP_ARGS(sc, dp, action, ip, delta, xname),
	TP_STRUCT__entry(
		__field(dev_t, dev)
		__field(xfs_ino_t, parent_ino)
		__field(int, action)
		__field(xfs_ino_t, child_ino)
		__field(int, delta)
		__field(unsigned int, namelen)
		__dynamic_array(char, name, xname->len)
	),
	TP_fast_assign(
		__entry->dev = sc->mp->m_super->s_dev;
		__entry->parent_ino = dp->i_ino;
		__entry->action = action;
		__entry->child_ino = ip->i_ino;
		__entry->delta = delta;
		__entry->namelen = xname->len;
		memcpy(__get_str(name), xname->name, xname->len);
	),
	TP_printk("dev %d:%d parent_ino 0x%llx child_ino 0x%llx nlink_delta %d name '%.*s'",
		  MAJOR(__entry->dev), MINOR(__entry->dev),
		  __entry->parent_ino,
		  __entry->child_ino,
		  __entry->delta,
		  __entry->namelen,
		  __get_str(name))
);

/* repair tracepoints */
#if IS_ENABLED(CONFIG_XFS_ONLINE_REPAIR)

DECLARE_EVENT_CLASS(xrep_extent_class,
	TP_PROTO(struct xfs_perag *pag, xfs_agblock_t agbno, xfs_extlen_t len),
	TP_ARGS(pag, agbno, len),
	TP_STRUCT__entry(
		__field(dev_t, dev)
		__field(xfs_agnumber_t, agno)
		__field(xfs_agblock_t, agbno)
		__field(xfs_extlen_t, len)
	),
	TP_fast_assign(
		__entry->dev = pag->pag_mount->m_super->s_dev;
		__entry->agno = pag->pag_agno;
		__entry->agbno = agbno;
		__entry->len = len;
	),
	TP_printk("dev %d:%d agno 0x%x agbno 0x%x fsbcount 0x%x",
		  MAJOR(__entry->dev), MINOR(__entry->dev),
		  __entry->agno,
		  __entry->agbno,
		  __entry->len)
);
#define DEFINE_REPAIR_EXTENT_EVENT(name) \
DEFINE_EVENT(xrep_extent_class, name, \
	TP_PROTO(struct xfs_perag *pag, xfs_agblock_t agbno, xfs_extlen_t len), \
	TP_ARGS(pag, agbno, len))
DEFINE_REPAIR_EXTENT_EVENT(xreap_dispose_unmap_extent);
DEFINE_REPAIR_EXTENT_EVENT(xreap_dispose_free_extent);
DEFINE_REPAIR_EXTENT_EVENT(xreap_agextent_binval);
DEFINE_REPAIR_EXTENT_EVENT(xreap_bmapi_binval);
DEFINE_REPAIR_EXTENT_EVENT(xrep_agfl_insert);

DECLARE_EVENT_CLASS(xrep_reap_find_class,
	TP_PROTO(struct xfs_perag *pag, xfs_agblock_t agbno, xfs_extlen_t len,
		bool crosslinked),
	TP_ARGS(pag, agbno, len, crosslinked),
	TP_STRUCT__entry(
		__field(dev_t, dev)
		__field(xfs_agnumber_t, agno)
		__field(xfs_agblock_t, agbno)
		__field(xfs_extlen_t, len)
		__field(bool, crosslinked)
	),
	TP_fast_assign(
		__entry->dev = pag->pag_mount->m_super->s_dev;
		__entry->agno = pag->pag_agno;
		__entry->agbno = agbno;
		__entry->len = len;
		__entry->crosslinked = crosslinked;
	),
	TP_printk("dev %d:%d agno 0x%x agbno 0x%x fsbcount 0x%x crosslinked %d",
		  MAJOR(__entry->dev), MINOR(__entry->dev),
		  __entry->agno,
		  __entry->agbno,
		  __entry->len,
		  __entry->crosslinked ? 1 : 0)
);
#define DEFINE_REPAIR_REAP_FIND_EVENT(name) \
DEFINE_EVENT(xrep_reap_find_class, name, \
	TP_PROTO(struct xfs_perag *pag, xfs_agblock_t agbno, xfs_extlen_t len, \
		 bool crosslinked), \
	TP_ARGS(pag, agbno, len, crosslinked))
DEFINE_REPAIR_REAP_FIND_EVENT(xreap_agextent_select);
DEFINE_REPAIR_REAP_FIND_EVENT(xreap_bmapi_select);

DECLARE_EVENT_CLASS(xrep_rmap_class,
	TP_PROTO(struct xfs_mount *mp, xfs_agnumber_t agno,
		 xfs_agblock_t agbno, xfs_extlen_t len,
		 uint64_t owner, uint64_t offset, unsigned int flags),
	TP_ARGS(mp, agno, agbno, len, owner, offset, flags),
	TP_STRUCT__entry(
		__field(dev_t, dev)
		__field(xfs_agnumber_t, agno)
		__field(xfs_agblock_t, agbno)
		__field(xfs_extlen_t, len)
		__field(uint64_t, owner)
		__field(uint64_t, offset)
		__field(unsigned int, flags)
	),
	TP_fast_assign(
		__entry->dev = mp->m_super->s_dev;
		__entry->agno = agno;
		__entry->agbno = agbno;
		__entry->len = len;
		__entry->owner = owner;
		__entry->offset = offset;
		__entry->flags = flags;
	),
	TP_printk("dev %d:%d agno 0x%x agbno 0x%x fsbcount 0x%x owner 0x%llx fileoff 0x%llx flags 0x%x",
		  MAJOR(__entry->dev), MINOR(__entry->dev),
		  __entry->agno,
		  __entry->agbno,
		  __entry->len,
		  __entry->owner,
		  __entry->offset,
		  __entry->flags)
);
#define DEFINE_REPAIR_RMAP_EVENT(name) \
DEFINE_EVENT(xrep_rmap_class, name, \
	TP_PROTO(struct xfs_mount *mp, xfs_agnumber_t agno, \
		 xfs_agblock_t agbno, xfs_extlen_t len, \
		 uint64_t owner, uint64_t offset, unsigned int flags), \
	TP_ARGS(mp, agno, agbno, len, owner, offset, flags))
DEFINE_REPAIR_RMAP_EVENT(xrep_ibt_walk_rmap);
DEFINE_REPAIR_RMAP_EVENT(xrep_bmap_walk_rmap);

TRACE_EVENT(xrep_abt_found,
	TP_PROTO(struct xfs_mount *mp, xfs_agnumber_t agno,
		 const struct xfs_alloc_rec_incore *rec),
	TP_ARGS(mp, agno, rec),
	TP_STRUCT__entry(
		__field(dev_t, dev)
		__field(xfs_agnumber_t, agno)
		__field(xfs_agblock_t, startblock)
		__field(xfs_extlen_t, blockcount)
	),
	TP_fast_assign(
		__entry->dev = mp->m_super->s_dev;
		__entry->agno = agno;
		__entry->startblock = rec->ar_startblock;
		__entry->blockcount = rec->ar_blockcount;
	),
	TP_printk("dev %d:%d agno 0x%x agbno 0x%x fsbcount 0x%x",
		  MAJOR(__entry->dev), MINOR(__entry->dev),
		  __entry->agno,
		  __entry->startblock,
		  __entry->blockcount)
)

TRACE_EVENT(xrep_ibt_found,
	TP_PROTO(struct xfs_mount *mp, xfs_agnumber_t agno,
		 const struct xfs_inobt_rec_incore *rec),
	TP_ARGS(mp, agno, rec),
	TP_STRUCT__entry(
		__field(dev_t, dev)
		__field(xfs_agnumber_t, agno)
		__field(xfs_agino_t, startino)
		__field(uint16_t, holemask)
		__field(uint8_t, count)
		__field(uint8_t, freecount)
		__field(uint64_t, freemask)
	),
	TP_fast_assign(
		__entry->dev = mp->m_super->s_dev;
		__entry->agno = agno;
		__entry->startino = rec->ir_startino;
		__entry->holemask = rec->ir_holemask;
		__entry->count = rec->ir_count;
		__entry->freecount = rec->ir_freecount;
		__entry->freemask = rec->ir_free;
	),
	TP_printk("dev %d:%d agno 0x%x agino 0x%x holemask 0x%x count 0x%x freecount 0x%x freemask 0x%llx",
		  MAJOR(__entry->dev), MINOR(__entry->dev),
		  __entry->agno,
		  __entry->startino,
		  __entry->holemask,
		  __entry->count,
		  __entry->freecount,
		  __entry->freemask)
)

TRACE_EVENT(xrep_refc_found,
	TP_PROTO(struct xfs_perag *pag, const struct xfs_refcount_irec *rec),
	TP_ARGS(pag, rec),
	TP_STRUCT__entry(
		__field(dev_t, dev)
		__field(xfs_agnumber_t, agno)
		__field(enum xfs_refc_domain, domain)
		__field(xfs_agblock_t, startblock)
		__field(xfs_extlen_t, blockcount)
		__field(xfs_nlink_t, refcount)
	),
	TP_fast_assign(
		__entry->dev = pag->pag_mount->m_super->s_dev;
		__entry->agno = pag->pag_agno;
		__entry->domain = rec->rc_domain;
		__entry->startblock = rec->rc_startblock;
		__entry->blockcount = rec->rc_blockcount;
		__entry->refcount = rec->rc_refcount;
	),
	TP_printk("dev %d:%d agno 0x%x dom %s agbno 0x%x fsbcount 0x%x refcount %u",
		  MAJOR(__entry->dev), MINOR(__entry->dev),
		  __entry->agno,
		  __print_symbolic(__entry->domain, XFS_REFC_DOMAIN_STRINGS),
		  __entry->startblock,
		  __entry->blockcount,
		  __entry->refcount)
)

TRACE_EVENT(xrep_bmap_found,
	TP_PROTO(struct xfs_inode *ip, int whichfork,
		 struct xfs_bmbt_irec *irec),
	TP_ARGS(ip, whichfork, irec),
	TP_STRUCT__entry(
		__field(dev_t, dev)
		__field(xfs_ino_t, ino)
		__field(int, whichfork)
		__field(xfs_fileoff_t, lblk)
		__field(xfs_filblks_t, len)
		__field(xfs_fsblock_t, pblk)
		__field(int, state)
	),
	TP_fast_assign(
		__entry->dev = VFS_I(ip)->i_sb->s_dev;
		__entry->ino = ip->i_ino;
		__entry->whichfork = whichfork;
		__entry->lblk = irec->br_startoff;
		__entry->len = irec->br_blockcount;
		__entry->pblk = irec->br_startblock;
		__entry->state = irec->br_state;
	),
	TP_printk("dev %d:%d ino 0x%llx whichfork %s fileoff 0x%llx fsbcount 0x%llx startblock 0x%llx state %d",
		  MAJOR(__entry->dev), MINOR(__entry->dev),
		  __entry->ino,
		  __print_symbolic(__entry->whichfork, XFS_WHICHFORK_STRINGS),
		  __entry->lblk,
		  __entry->len,
		  __entry->pblk,
		  __entry->state)
);

TRACE_EVENT(xrep_rmap_found,
	TP_PROTO(struct xfs_mount *mp, xfs_agnumber_t agno,
		 const struct xfs_rmap_irec *rec),
	TP_ARGS(mp, agno, rec),
	TP_STRUCT__entry(
		__field(dev_t, dev)
		__field(xfs_agnumber_t, agno)
		__field(xfs_agblock_t, agbno)
		__field(xfs_extlen_t, len)
		__field(uint64_t, owner)
		__field(uint64_t, offset)
		__field(unsigned int, flags)
	),
	TP_fast_assign(
		__entry->dev = mp->m_super->s_dev;
		__entry->agno = agno;
		__entry->agbno = rec->rm_startblock;
		__entry->len = rec->rm_blockcount;
		__entry->owner = rec->rm_owner;
		__entry->offset = rec->rm_offset;
		__entry->flags = rec->rm_flags;
	),
	TP_printk("dev %d:%d agno 0x%x agbno 0x%x fsbcount 0x%x owner 0x%llx fileoff 0x%llx flags 0x%x",
		  MAJOR(__entry->dev), MINOR(__entry->dev),
		  __entry->agno,
		  __entry->agbno,
		  __entry->len,
		  __entry->owner,
		  __entry->offset,
		  __entry->flags)
);

TRACE_EVENT(xrep_findroot_block,
	TP_PROTO(struct xfs_mount *mp, xfs_agnumber_t agno, xfs_agblock_t agbno,
		 uint32_t magic, uint16_t level),
	TP_ARGS(mp, agno, agbno, magic, level),
	TP_STRUCT__entry(
		__field(dev_t, dev)
		__field(xfs_agnumber_t, agno)
		__field(xfs_agblock_t, agbno)
		__field(uint32_t, magic)
		__field(uint16_t, level)
	),
	TP_fast_assign(
		__entry->dev = mp->m_super->s_dev;
		__entry->agno = agno;
		__entry->agbno = agbno;
		__entry->magic = magic;
		__entry->level = level;
	),
	TP_printk("dev %d:%d agno 0x%x agbno 0x%x magic 0x%x level %u",
		  MAJOR(__entry->dev), MINOR(__entry->dev),
		  __entry->agno,
		  __entry->agbno,
		  __entry->magic,
		  __entry->level)
)
TRACE_EVENT(xrep_calc_ag_resblks,
	TP_PROTO(struct xfs_mount *mp, xfs_agnumber_t agno,
		 xfs_agino_t icount, xfs_agblock_t aglen, xfs_agblock_t freelen,
		 xfs_agblock_t usedlen),
	TP_ARGS(mp, agno, icount, aglen, freelen, usedlen),
	TP_STRUCT__entry(
		__field(dev_t, dev)
		__field(xfs_agnumber_t, agno)
		__field(xfs_agino_t, icount)
		__field(xfs_agblock_t, aglen)
		__field(xfs_agblock_t, freelen)
		__field(xfs_agblock_t, usedlen)
	),
	TP_fast_assign(
		__entry->dev = mp->m_super->s_dev;
		__entry->agno = agno;
		__entry->icount = icount;
		__entry->aglen = aglen;
		__entry->freelen = freelen;
		__entry->usedlen = usedlen;
	),
	TP_printk("dev %d:%d agno 0x%x icount %u aglen %u freelen %u usedlen %u",
		  MAJOR(__entry->dev), MINOR(__entry->dev),
		  __entry->agno,
		  __entry->icount,
		  __entry->aglen,
		  __entry->freelen,
		  __entry->usedlen)
)
TRACE_EVENT(xrep_calc_ag_resblks_btsize,
	TP_PROTO(struct xfs_mount *mp, xfs_agnumber_t agno,
		 xfs_agblock_t bnobt_sz, xfs_agblock_t inobt_sz,
		 xfs_agblock_t rmapbt_sz, xfs_agblock_t refcbt_sz),
	TP_ARGS(mp, agno, bnobt_sz, inobt_sz, rmapbt_sz, refcbt_sz),
	TP_STRUCT__entry(
		__field(dev_t, dev)
		__field(xfs_agnumber_t, agno)
		__field(xfs_agblock_t, bnobt_sz)
		__field(xfs_agblock_t, inobt_sz)
		__field(xfs_agblock_t, rmapbt_sz)
		__field(xfs_agblock_t, refcbt_sz)
	),
	TP_fast_assign(
		__entry->dev = mp->m_super->s_dev;
		__entry->agno = agno;
		__entry->bnobt_sz = bnobt_sz;
		__entry->inobt_sz = inobt_sz;
		__entry->rmapbt_sz = rmapbt_sz;
		__entry->refcbt_sz = refcbt_sz;
	),
	TP_printk("dev %d:%d agno 0x%x bnobt %u inobt %u rmapbt %u refcountbt %u",
		  MAJOR(__entry->dev), MINOR(__entry->dev),
		  __entry->agno,
		  __entry->bnobt_sz,
		  __entry->inobt_sz,
		  __entry->rmapbt_sz,
		  __entry->refcbt_sz)
)
TRACE_EVENT(xrep_reset_counters,
	TP_PROTO(struct xfs_mount *mp, struct xchk_fscounters *fsc),
	TP_ARGS(mp, fsc),
	TP_STRUCT__entry(
		__field(dev_t, dev)
		__field(uint64_t, icount)
		__field(uint64_t, ifree)
		__field(uint64_t, fdblocks)
		__field(uint64_t, frextents)
	),
	TP_fast_assign(
		__entry->dev = mp->m_super->s_dev;
		__entry->icount = fsc->icount;
		__entry->ifree = fsc->ifree;
		__entry->fdblocks = fsc->fdblocks;
		__entry->frextents = fsc->frextents;
	),
	TP_printk("dev %d:%d icount %llu ifree %llu fdblocks %llu frextents %llu",
		  MAJOR(__entry->dev), MINOR(__entry->dev),
		  __entry->icount,
		  __entry->ifree,
		  __entry->fdblocks,
		  __entry->frextents)
)

DECLARE_EVENT_CLASS(xrep_newbt_extent_class,
	TP_PROTO(struct xfs_mount *mp, xfs_agnumber_t agno,
		 xfs_agblock_t agbno, xfs_extlen_t len,
		 int64_t owner),
	TP_ARGS(mp, agno, agbno, len, owner),
	TP_STRUCT__entry(
		__field(dev_t, dev)
		__field(xfs_agnumber_t, agno)
		__field(xfs_agblock_t, agbno)
		__field(xfs_extlen_t, len)
		__field(int64_t, owner)
	),
	TP_fast_assign(
		__entry->dev = mp->m_super->s_dev;
		__entry->agno = agno;
		__entry->agbno = agbno;
		__entry->len = len;
		__entry->owner = owner;
	),
	TP_printk("dev %d:%d agno 0x%x agbno 0x%x fsbcount 0x%x owner 0x%llx",
		  MAJOR(__entry->dev), MINOR(__entry->dev),
		  __entry->agno,
		  __entry->agbno,
		  __entry->len,
		  __entry->owner)
);
#define DEFINE_NEWBT_EXTENT_EVENT(name) \
DEFINE_EVENT(xrep_newbt_extent_class, name, \
	TP_PROTO(struct xfs_mount *mp, xfs_agnumber_t agno, \
		 xfs_agblock_t agbno, xfs_extlen_t len, \
		 int64_t owner), \
	TP_ARGS(mp, agno, agbno, len, owner))
DEFINE_NEWBT_EXTENT_EVENT(xrep_newbt_alloc_ag_blocks);
DEFINE_NEWBT_EXTENT_EVENT(xrep_newbt_alloc_file_blocks);
DEFINE_NEWBT_EXTENT_EVENT(xrep_newbt_free_blocks);
DEFINE_NEWBT_EXTENT_EVENT(xrep_newbt_claim_block);

DECLARE_EVENT_CLASS(xrep_dinode_class,
	TP_PROTO(struct xfs_scrub *sc, struct xfs_dinode *dip),
	TP_ARGS(sc, dip),
	TP_STRUCT__entry(
		__field(dev_t, dev)
		__field(xfs_ino_t, ino)
		__field(uint16_t, mode)
		__field(uint8_t, version)
		__field(uint8_t, format)
		__field(uint32_t, uid)
		__field(uint32_t, gid)
		__field(uint64_t, size)
		__field(uint64_t, nblocks)
		__field(uint32_t, extsize)
		__field(uint32_t, nextents)
		__field(uint16_t, anextents)
		__field(uint8_t, forkoff)
		__field(uint8_t, aformat)
		__field(uint16_t, flags)
		__field(uint32_t, gen)
		__field(uint64_t, flags2)
		__field(uint32_t, cowextsize)
	),
	TP_fast_assign(
		__entry->dev = sc->mp->m_super->s_dev;
		__entry->ino = sc->sm->sm_ino;
		__entry->mode = be16_to_cpu(dip->di_mode);
		__entry->version = dip->di_version;
		__entry->format = dip->di_format;
		__entry->uid = be32_to_cpu(dip->di_uid);
		__entry->gid = be32_to_cpu(dip->di_gid);
		__entry->size = be64_to_cpu(dip->di_size);
		__entry->nblocks = be64_to_cpu(dip->di_nblocks);
		__entry->extsize = be32_to_cpu(dip->di_extsize);
		__entry->nextents = be32_to_cpu(dip->di_nextents);
		__entry->anextents = be16_to_cpu(dip->di_anextents);
		__entry->forkoff = dip->di_forkoff;
		__entry->aformat = dip->di_aformat;
		__entry->flags = be16_to_cpu(dip->di_flags);
		__entry->gen = be32_to_cpu(dip->di_gen);
		__entry->flags2 = be64_to_cpu(dip->di_flags2);
		__entry->cowextsize = be32_to_cpu(dip->di_cowextsize);
	),
	TP_printk("dev %d:%d ino 0x%llx mode 0x%x version %u format %u uid %u gid %u disize 0x%llx nblocks 0x%llx extsize %u nextents %u anextents %u forkoff 0x%x aformat %u flags 0x%x gen 0x%x flags2 0x%llx cowextsize %u",
		  MAJOR(__entry->dev), MINOR(__entry->dev),
		  __entry->ino,
		  __entry->mode,
		  __entry->version,
		  __entry->format,
		  __entry->uid,
		  __entry->gid,
		  __entry->size,
		  __entry->nblocks,
		  __entry->extsize,
		  __entry->nextents,
		  __entry->anextents,
		  __entry->forkoff,
		  __entry->aformat,
		  __entry->flags,
		  __entry->gen,
		  __entry->flags2,
		  __entry->cowextsize)
)

#define DEFINE_REPAIR_DINODE_EVENT(name) \
DEFINE_EVENT(xrep_dinode_class, name, \
	TP_PROTO(struct xfs_scrub *sc, struct xfs_dinode *dip), \
	TP_ARGS(sc, dip))
DEFINE_REPAIR_DINODE_EVENT(xrep_dinode_header);
DEFINE_REPAIR_DINODE_EVENT(xrep_dinode_mode);
DEFINE_REPAIR_DINODE_EVENT(xrep_dinode_flags);
DEFINE_REPAIR_DINODE_EVENT(xrep_dinode_size);
DEFINE_REPAIR_DINODE_EVENT(xrep_dinode_extsize_hints);
DEFINE_REPAIR_DINODE_EVENT(xrep_dinode_zap_symlink);
DEFINE_REPAIR_DINODE_EVENT(xrep_dinode_zap_dir);
DEFINE_REPAIR_DINODE_EVENT(xrep_dinode_fixed);
DEFINE_REPAIR_DINODE_EVENT(xrep_dinode_zap_forks);
DEFINE_REPAIR_DINODE_EVENT(xrep_dinode_zap_dfork);
DEFINE_REPAIR_DINODE_EVENT(xrep_dinode_zap_afork);
DEFINE_REPAIR_DINODE_EVENT(xrep_dinode_ensure_forkoff);

DECLARE_EVENT_CLASS(xrep_inode_class,
	TP_PROTO(struct xfs_scrub *sc),
	TP_ARGS(sc),
	TP_STRUCT__entry(
		__field(dev_t, dev)
		__field(xfs_ino_t, ino)
		__field(xfs_fsize_t, size)
		__field(xfs_rfsblock_t, nblocks)
		__field(uint16_t, flags)
		__field(uint64_t, flags2)
		__field(uint32_t, nextents)
		__field(uint8_t, format)
		__field(uint32_t, anextents)
		__field(uint8_t, aformat)
	),
	TP_fast_assign(
		__entry->dev = sc->mp->m_super->s_dev;
		__entry->ino = sc->sm->sm_ino;
		__entry->size = sc->ip->i_disk_size;
		__entry->nblocks = sc->ip->i_nblocks;
		__entry->flags = sc->ip->i_diflags;
		__entry->flags2 = sc->ip->i_diflags2;
		__entry->nextents = sc->ip->i_df.if_nextents;
		__entry->format = sc->ip->i_df.if_format;
		__entry->anextents = sc->ip->i_af.if_nextents;
		__entry->aformat = sc->ip->i_af.if_format;
	),
	TP_printk("dev %d:%d ino 0x%llx disize 0x%llx nblocks 0x%llx flags 0x%x flags2 0x%llx nextents %u format %u anextents %u aformat %u",
		  MAJOR(__entry->dev), MINOR(__entry->dev),
		  __entry->ino,
		  __entry->size,
		  __entry->nblocks,
		  __entry->flags,
		  __entry->flags2,
		  __entry->nextents,
		  __entry->format,
		  __entry->anextents,
		  __entry->aformat)
)

#define DEFINE_REPAIR_INODE_EVENT(name) \
DEFINE_EVENT(xrep_inode_class, name, \
	TP_PROTO(struct xfs_scrub *sc), \
	TP_ARGS(sc))
DEFINE_REPAIR_INODE_EVENT(xrep_inode_blockcounts);
DEFINE_REPAIR_INODE_EVENT(xrep_inode_ids);
DEFINE_REPAIR_INODE_EVENT(xrep_inode_flags);
DEFINE_REPAIR_INODE_EVENT(xrep_inode_blockdir_size);
DEFINE_REPAIR_INODE_EVENT(xrep_inode_sfdir_size);
DEFINE_REPAIR_INODE_EVENT(xrep_inode_dir_size);
DEFINE_REPAIR_INODE_EVENT(xrep_inode_fixed);

TRACE_EVENT(xrep_dinode_count_rmaps,
	TP_PROTO(struct xfs_scrub *sc, xfs_rfsblock_t data_blocks,
		xfs_rfsblock_t rt_blocks, xfs_rfsblock_t attr_blocks,
		xfs_extnum_t data_extents, xfs_extnum_t rt_extents,
		xfs_aextnum_t attr_extents),
	TP_ARGS(sc, data_blocks, rt_blocks, attr_blocks, data_extents,
		rt_extents, attr_extents),
	TP_STRUCT__entry(
		__field(dev_t, dev)
		__field(xfs_ino_t, ino)
		__field(xfs_rfsblock_t, data_blocks)
		__field(xfs_rfsblock_t, rt_blocks)
		__field(xfs_rfsblock_t, attr_blocks)
		__field(xfs_extnum_t, data_extents)
		__field(xfs_extnum_t, rt_extents)
		__field(xfs_aextnum_t, attr_extents)
	),
	TP_fast_assign(
		__entry->dev = sc->mp->m_super->s_dev;
		__entry->ino = sc->sm->sm_ino;
		__entry->data_blocks = data_blocks;
		__entry->rt_blocks = rt_blocks;
		__entry->attr_blocks = attr_blocks;
		__entry->data_extents = data_extents;
		__entry->rt_extents = rt_extents;
		__entry->attr_extents = attr_extents;
	),
	TP_printk("dev %d:%d ino 0x%llx dblocks 0x%llx rtblocks 0x%llx ablocks 0x%llx dextents %llu rtextents %llu aextents %u",
		  MAJOR(__entry->dev), MINOR(__entry->dev),
		  __entry->ino,
		  __entry->data_blocks,
		  __entry->rt_blocks,
		  __entry->attr_blocks,
		  __entry->data_extents,
		  __entry->rt_extents,
		  __entry->attr_extents)
);

TRACE_EVENT(xrep_dinode_findmode_dirent,
	TP_PROTO(struct xfs_scrub *sc, struct xfs_inode *dp,
		 unsigned int ftype),
	TP_ARGS(sc, dp, ftype),
	TP_STRUCT__entry(
		__field(dev_t, dev)
		__field(xfs_ino_t, ino)
		__field(xfs_ino_t, parent_ino)
		__field(unsigned int, ftype)
	),
	TP_fast_assign(
		__entry->dev = sc->mp->m_super->s_dev;
		__entry->ino = sc->sm->sm_ino;
		__entry->parent_ino = dp->i_ino;
		__entry->ftype = ftype;
	),
	TP_printk("dev %d:%d ino 0x%llx parent_ino 0x%llx ftype '%s'",
		  MAJOR(__entry->dev), MINOR(__entry->dev),
		  __entry->ino,
		  __entry->parent_ino,
		  __print_symbolic(__entry->ftype, XFS_DIR3_FTYPE_STR))
);

TRACE_EVENT(xrep_dinode_findmode_dirent_inval,
	TP_PROTO(struct xfs_scrub *sc, struct xfs_inode *dp,
		 unsigned int ftype, unsigned int found_ftype),
	TP_ARGS(sc, dp, ftype, found_ftype),
	TP_STRUCT__entry(
		__field(dev_t, dev)
		__field(xfs_ino_t, ino)
		__field(xfs_ino_t, parent_ino)
		__field(unsigned int, ftype)
		__field(unsigned int, found_ftype)
	),
	TP_fast_assign(
		__entry->dev = sc->mp->m_super->s_dev;
		__entry->ino = sc->sm->sm_ino;
		__entry->parent_ino = dp->i_ino;
		__entry->ftype = ftype;
		__entry->found_ftype = found_ftype;
	),
	TP_printk("dev %d:%d ino 0x%llx parent_ino 0x%llx ftype '%s' found_ftype '%s'",
		  MAJOR(__entry->dev), MINOR(__entry->dev),
		  __entry->ino,
		  __entry->parent_ino,
		  __print_symbolic(__entry->ftype, XFS_DIR3_FTYPE_STR),
		  __print_symbolic(__entry->found_ftype, XFS_DIR3_FTYPE_STR))
);

TRACE_EVENT(xrep_cow_mark_file_range,
	TP_PROTO(struct xfs_inode *ip, xfs_fsblock_t startblock,
		 xfs_fileoff_t startoff, xfs_filblks_t blockcount),
	TP_ARGS(ip, startblock, startoff, blockcount),
	TP_STRUCT__entry(
		__field(dev_t, dev)
		__field(xfs_ino_t, ino)
		__field(xfs_fsblock_t, startblock)
		__field(xfs_fileoff_t, startoff)
		__field(xfs_filblks_t, blockcount)
	),
	TP_fast_assign(
		__entry->dev = ip->i_mount->m_super->s_dev;
		__entry->ino = ip->i_ino;
		__entry->startoff = startoff;
		__entry->startblock = startblock;
		__entry->blockcount = blockcount;
	),
	TP_printk("dev %d:%d ino 0x%llx fileoff 0x%llx startblock 0x%llx fsbcount 0x%llx",
		  MAJOR(__entry->dev), MINOR(__entry->dev),
		  __entry->ino,
		  __entry->startoff,
		  __entry->startblock,
		  __entry->blockcount)
);

TRACE_EVENT(xrep_cow_replace_mapping,
	TP_PROTO(struct xfs_inode *ip, const struct xfs_bmbt_irec *irec,
		 xfs_fsblock_t new_startblock, xfs_extlen_t new_blockcount),
	TP_ARGS(ip, irec, new_startblock, new_blockcount),
	TP_STRUCT__entry(
		__field(dev_t, dev)
		__field(xfs_ino_t, ino)
		__field(xfs_fsblock_t, startblock)
		__field(xfs_fileoff_t, startoff)
		__field(xfs_filblks_t, blockcount)
		__field(xfs_exntst_t, state)
		__field(xfs_fsblock_t, new_startblock)
		__field(xfs_extlen_t, new_blockcount)
	),
	TP_fast_assign(
		__entry->dev = ip->i_mount->m_super->s_dev;
		__entry->ino = ip->i_ino;
		__entry->startoff = irec->br_startoff;
		__entry->startblock = irec->br_startblock;
		__entry->blockcount = irec->br_blockcount;
		__entry->state = irec->br_state;
		__entry->new_startblock = new_startblock;
		__entry->new_blockcount = new_blockcount;
	),
	TP_printk("dev %d:%d ino 0x%llx startoff 0x%llx startblock 0x%llx fsbcount 0x%llx state 0x%x new_startblock 0x%llx new_fsbcount 0x%x",
		  MAJOR(__entry->dev), MINOR(__entry->dev),
		  __entry->ino,
		  __entry->startoff,
		  __entry->startblock,
		  __entry->blockcount,
		  __entry->state,
		  __entry->new_startblock,
		  __entry->new_blockcount)
);

TRACE_EVENT(xrep_cow_free_staging,
	TP_PROTO(struct xfs_perag *pag, xfs_agblock_t agbno,
		 xfs_extlen_t blockcount),
	TP_ARGS(pag, agbno, blockcount),
	TP_STRUCT__entry(
		__field(dev_t, dev)
		__field(xfs_agnumber_t, agno)
		__field(xfs_agblock_t, agbno)
		__field(xfs_extlen_t, blockcount)
	),
	TP_fast_assign(
		__entry->dev = pag->pag_mount->m_super->s_dev;
		__entry->agno = pag->pag_agno;
		__entry->agbno = agbno;
		__entry->blockcount = blockcount;
	),
	TP_printk("dev %d:%d agno 0x%x agbno 0x%x fsbcount 0x%x",
		  MAJOR(__entry->dev), MINOR(__entry->dev),
		  __entry->agno,
		  __entry->agbno,
		  __entry->blockcount)
);

#ifdef CONFIG_XFS_QUOTA
DECLARE_EVENT_CLASS(xrep_dquot_class,
	TP_PROTO(struct xfs_mount *mp, uint8_t type, uint32_t id),
	TP_ARGS(mp, type, id),
	TP_STRUCT__entry(
		__field(dev_t, dev)
		__field(uint8_t, type)
		__field(uint32_t, id)
	),
	TP_fast_assign(
		__entry->dev = mp->m_super->s_dev;
		__entry->id = id;
		__entry->type = type;
	),
	TP_printk("dev %d:%d type %s id 0x%x",
		  MAJOR(__entry->dev), MINOR(__entry->dev),
		  __print_flags(__entry->type, "|", XFS_DQTYPE_STRINGS),
		  __entry->id)
);

#define DEFINE_XREP_DQUOT_EVENT(name) \
DEFINE_EVENT(xrep_dquot_class, name, \
	TP_PROTO(struct xfs_mount *mp, uint8_t type, uint32_t id), \
	TP_ARGS(mp, type, id))
DEFINE_XREP_DQUOT_EVENT(xrep_dquot_item);
DEFINE_XREP_DQUOT_EVENT(xrep_disk_dquot);
DEFINE_XREP_DQUOT_EVENT(xrep_dquot_item_fill_bmap_hole);
DEFINE_XREP_DQUOT_EVENT(xrep_quotacheck_dquot);
#endif /* CONFIG_XFS_QUOTA */

DEFINE_SCRUB_NLINKS_DIFF_EVENT(xrep_nlinks_update_inode);
DEFINE_SCRUB_NLINKS_DIFF_EVENT(xrep_nlinks_unfixable_inode);

TRACE_EVENT(xrep_rmap_live_update,
	TP_PROTO(struct xfs_mount *mp, xfs_agnumber_t agno, unsigned int op,
		 const struct xfs_rmap_update_params *p),
	TP_ARGS(mp, agno, op, p),
	TP_STRUCT__entry(
		__field(dev_t, dev)
		__field(xfs_agnumber_t, agno)
		__field(unsigned int, op)
		__field(xfs_agblock_t, agbno)
		__field(xfs_extlen_t, len)
		__field(uint64_t, owner)
		__field(uint64_t, offset)
		__field(unsigned int, flags)
	),
	TP_fast_assign(
		__entry->dev = mp->m_super->s_dev;
		__entry->agno = agno;
		__entry->op = op;
		__entry->agbno = p->startblock;
		__entry->len = p->blockcount;
		xfs_owner_info_unpack(&p->oinfo, &__entry->owner,
				&__entry->offset, &__entry->flags);
		if (p->unwritten)
			__entry->flags |= XFS_RMAP_UNWRITTEN;
	),
	TP_printk("dev %d:%d agno 0x%x op %d agbno 0x%x fsbcount 0x%x owner 0x%llx fileoff 0x%llx flags 0x%x",
		  MAJOR(__entry->dev), MINOR(__entry->dev),
		  __entry->agno,
		  __entry->op,
		  __entry->agbno,
		  __entry->len,
		  __entry->owner,
		  __entry->offset,
		  __entry->flags)
);

TRACE_EVENT(xrep_tempfile_create,
	TP_PROTO(struct xfs_scrub *sc),
	TP_ARGS(sc),
	TP_STRUCT__entry(
		__field(dev_t, dev)
		__field(xfs_ino_t, ino)
		__field(unsigned int, type)
		__field(xfs_agnumber_t, agno)
		__field(xfs_ino_t, inum)
		__field(unsigned int, gen)
		__field(unsigned int, flags)
		__field(xfs_ino_t, temp_inum)
	),
	TP_fast_assign(
		__entry->dev = sc->mp->m_super->s_dev;
		__entry->ino = sc->file ? XFS_I(file_inode(sc->file))->i_ino : 0;
		__entry->type = sc->sm->sm_type;
		__entry->agno = sc->sm->sm_agno;
		__entry->inum = sc->sm->sm_ino;
		__entry->gen = sc->sm->sm_gen;
		__entry->flags = sc->sm->sm_flags;
		__entry->temp_inum = sc->tempip->i_ino;
	),
	TP_printk("dev %d:%d ino 0x%llx type %s inum 0x%llx gen 0x%x flags 0x%x temp_inum 0x%llx",
		  MAJOR(__entry->dev), MINOR(__entry->dev),
		  __entry->ino,
		  __print_symbolic(__entry->type, XFS_SCRUB_TYPE_STRINGS),
		  __entry->inum,
		  __entry->gen,
		  __entry->flags,
		  __entry->temp_inum)
);

DECLARE_EVENT_CLASS(xrep_tempfile_class,
	TP_PROTO(struct xfs_scrub *sc, int whichfork,
		 struct xfs_bmbt_irec *irec),
	TP_ARGS(sc, whichfork, irec),
	TP_STRUCT__entry(
		__field(dev_t, dev)
		__field(xfs_ino_t, ino)
		__field(int, whichfork)
		__field(xfs_fileoff_t, lblk)
		__field(xfs_filblks_t, len)
		__field(xfs_fsblock_t, pblk)
		__field(int, state)
	),
	TP_fast_assign(
		__entry->dev = sc->mp->m_super->s_dev;
		__entry->ino = sc->tempip->i_ino;
		__entry->whichfork = whichfork;
		__entry->lblk = irec->br_startoff;
		__entry->len = irec->br_blockcount;
		__entry->pblk = irec->br_startblock;
		__entry->state = irec->br_state;
	),
	TP_printk("dev %d:%d ino 0x%llx whichfork %s fileoff 0x%llx fsbcount 0x%llx startblock 0x%llx state %d",
		  MAJOR(__entry->dev), MINOR(__entry->dev),
		  __entry->ino,
		  __print_symbolic(__entry->whichfork, XFS_WHICHFORK_STRINGS),
		  __entry->lblk,
		  __entry->len,
		  __entry->pblk,
		  __entry->state)
);
#define DEFINE_XREP_TEMPFILE_EVENT(name) \
DEFINE_EVENT(xrep_tempfile_class, name, \
	TP_PROTO(struct xfs_scrub *sc, int whichfork, \
		 struct xfs_bmbt_irec *irec), \
	TP_ARGS(sc, whichfork, irec))
DEFINE_XREP_TEMPFILE_EVENT(xrep_tempfile_prealloc);
DEFINE_XREP_TEMPFILE_EVENT(xrep_tempfile_copyin);

TRACE_EVENT(xreap_ifork_extent,
	TP_PROTO(struct xfs_scrub *sc, struct xfs_inode *ip, int whichfork,
		 const struct xfs_bmbt_irec *irec),
	TP_ARGS(sc, ip, whichfork, irec),
	TP_STRUCT__entry(
		__field(dev_t, dev)
		__field(xfs_ino_t, ino)
		__field(int, whichfork)
		__field(xfs_fileoff_t, fileoff)
		__field(xfs_filblks_t, len)
		__field(xfs_agnumber_t, agno)
		__field(xfs_agblock_t, agbno)
		__field(int, state)
	),
	TP_fast_assign(
		__entry->dev = sc->mp->m_super->s_dev;
		__entry->ino = ip->i_ino;
		__entry->whichfork = whichfork;
		__entry->fileoff = irec->br_startoff;
		__entry->len = irec->br_blockcount;
		__entry->agno = XFS_FSB_TO_AGNO(sc->mp, irec->br_startblock);
		__entry->agbno = XFS_FSB_TO_AGBNO(sc->mp, irec->br_startblock);
		__entry->state = irec->br_state;
	),
	TP_printk("dev %d:%d ip 0x%llx whichfork %s agno 0x%x agbno 0x%x fileoff 0x%llx fsbcount 0x%llx state 0x%x",
		  MAJOR(__entry->dev), MINOR(__entry->dev),
		  __entry->ino,
		  __print_symbolic(__entry->whichfork, XFS_WHICHFORK_STRINGS),
		  __entry->agno,
		  __entry->agbno,
		  __entry->fileoff,
		  __entry->len,
		  __entry->state)
);

TRACE_EVENT(xreap_bmapi_binval_scan,
	TP_PROTO(struct xfs_scrub *sc, const struct xfs_bmbt_irec *irec,
		 xfs_extlen_t scan_blocks),
	TP_ARGS(sc, irec, scan_blocks),
	TP_STRUCT__entry(
		__field(dev_t, dev)
		__field(xfs_filblks_t, len)
		__field(xfs_agnumber_t, agno)
		__field(xfs_agblock_t, agbno)
		__field(xfs_extlen_t, scan_blocks)
	),
	TP_fast_assign(
		__entry->dev = sc->mp->m_super->s_dev;
		__entry->len = irec->br_blockcount;
		__entry->agno = XFS_FSB_TO_AGNO(sc->mp, irec->br_startblock);
		__entry->agbno = XFS_FSB_TO_AGBNO(sc->mp, irec->br_startblock);
		__entry->scan_blocks = scan_blocks;
	),
	TP_printk("dev %d:%d agno 0x%x agbno 0x%x fsbcount 0x%llx scan_blocks 0x%x",
		  MAJOR(__entry->dev), MINOR(__entry->dev),
		  __entry->agno,
		  __entry->agbno,
		  __entry->len,
		  __entry->scan_blocks)
);

TRACE_EVENT(xrep_xattr_recover_leafblock,
	TP_PROTO(struct xfs_inode *ip, xfs_dablk_t dabno, uint16_t magic),
	TP_ARGS(ip, dabno, magic),
	TP_STRUCT__entry(
		__field(dev_t, dev)
		__field(xfs_ino_t, ino)
		__field(xfs_dablk_t, dabno)
		__field(uint16_t, magic)
	),
	TP_fast_assign(
		__entry->dev = ip->i_mount->m_super->s_dev;
		__entry->ino = ip->i_ino;
		__entry->dabno = dabno;
		__entry->magic = magic;
	),
	TP_printk("dev %d:%d ino 0x%llx dablk 0x%x magic 0x%x",
		  MAJOR(__entry->dev), MINOR(__entry->dev),
		  __entry->ino,
		  __entry->dabno,
		  __entry->magic)
);

DECLARE_EVENT_CLASS(xrep_xattr_salvage_class,
	TP_PROTO(struct xfs_inode *ip, unsigned int flags, char *name,
		 unsigned int namelen, unsigned int valuelen),
	TP_ARGS(ip, flags, name, namelen, valuelen),
	TP_STRUCT__entry(
		__field(dev_t, dev)
		__field(xfs_ino_t, ino)
		__field(unsigned int, flags)
		__field(unsigned int, namelen)
		__dynamic_array(char, name, namelen)
		__field(unsigned int, valuelen)
	),
	TP_fast_assign(
		__entry->dev = ip->i_mount->m_super->s_dev;
		__entry->ino = ip->i_ino;
		__entry->flags = flags;
		__entry->namelen = namelen;
		memcpy(__get_str(name), name, namelen);
		__entry->valuelen = valuelen;
	),
	TP_printk("dev %d:%d ino 0x%llx flags %s name '%.*s' valuelen 0x%x",
		  MAJOR(__entry->dev), MINOR(__entry->dev),
		  __entry->ino,
		   __print_flags(__entry->flags, "|", XFS_ATTR_NAMESPACE_STR),
		  __entry->namelen,
		  __get_str(name),
		  __entry->valuelen)
);
#define DEFINE_XREP_XATTR_SALVAGE_EVENT(name) \
DEFINE_EVENT(xrep_xattr_salvage_class, name, \
	TP_PROTO(struct xfs_inode *ip, unsigned int flags, char *name, \
		 unsigned int namelen, unsigned int valuelen), \
	TP_ARGS(ip, flags, name, namelen, valuelen))
DEFINE_XREP_XATTR_SALVAGE_EVENT(xrep_xattr_salvage_rec);
DEFINE_XREP_XATTR_SALVAGE_EVENT(xrep_xattr_insert_rec);
DEFINE_XREP_XATTR_SALVAGE_EVENT(xrep_parent_stash_xattr);
DEFINE_XREP_XATTR_SALVAGE_EVENT(xrep_parent_insert_xattr);

DECLARE_EVENT_CLASS(xrep_pptr_salvage_class,
	TP_PROTO(struct xfs_inode *ip, unsigned int flags, const void *name,
		 unsigned int namelen, const void *value, unsigned int valuelen),
	TP_ARGS(ip, flags, name, namelen, value, valuelen),
	TP_STRUCT__entry(
		__field(dev_t, dev)
		__field(xfs_ino_t, ino)
		__field(xfs_ino_t, parent_ino)
		__field(unsigned int, parent_gen)
		__field(unsigned int, namelen)
		__dynamic_array(char, name, namelen)
	),
	TP_fast_assign(
		const struct xfs_parent_rec	*rec = value;

		__entry->dev = ip->i_mount->m_super->s_dev;
		__entry->ino = ip->i_ino;
		__entry->parent_ino = be64_to_cpu(rec->p_ino);
		__entry->parent_gen = be32_to_cpu(rec->p_gen);
		__entry->namelen = namelen;
		memcpy(__get_str(name), name, namelen);
	),
	TP_printk("dev %d:%d ino 0x%llx parent_ino 0x%llx parent_gen 0x%x name '%.*s'",
		  MAJOR(__entry->dev), MINOR(__entry->dev),
		  __entry->ino,
		  __entry->parent_ino,
		  __entry->parent_gen,
		  __entry->namelen,
		  __get_str(name))
)
#define DEFINE_XREP_PPTR_SALVAGE_EVENT(name) \
DEFINE_EVENT(xrep_pptr_salvage_class, name, \
	TP_PROTO(struct xfs_inode *ip, unsigned int flags, const void *name, \
		 unsigned int namelen, const void *value, unsigned int valuelen), \
	TP_ARGS(ip, flags, name, namelen, value, valuelen))
DEFINE_XREP_PPTR_SALVAGE_EVENT(xrep_xattr_salvage_pptr);
DEFINE_XREP_PPTR_SALVAGE_EVENT(xrep_xattr_insert_pptr);

TRACE_EVENT(xrep_xattr_class,
	TP_PROTO(struct xfs_inode *ip, struct xfs_inode *arg_ip),
	TP_ARGS(ip, arg_ip),
	TP_STRUCT__entry(
		__field(dev_t, dev)
		__field(xfs_ino_t, ino)
		__field(xfs_ino_t, src_ino)
	),
	TP_fast_assign(
		__entry->dev = ip->i_mount->m_super->s_dev;
		__entry->ino = ip->i_ino;
		__entry->src_ino = arg_ip->i_ino;
	),
	TP_printk("dev %d:%d ino 0x%llx src 0x%llx",
		  MAJOR(__entry->dev), MINOR(__entry->dev),
		  __entry->ino,
		  __entry->src_ino)
)
#define DEFINE_XREP_XATTR_EVENT(name) \
DEFINE_EVENT(xrep_xattr_class, name, \
	TP_PROTO(struct xfs_inode *ip, struct xfs_inode *arg_ip), \
	TP_ARGS(ip, arg_ip))
DEFINE_XREP_XATTR_EVENT(xrep_xattr_rebuild_tree);
DEFINE_XREP_XATTR_EVENT(xrep_xattr_reset_fork);
DEFINE_XREP_XATTR_EVENT(xrep_xattr_full_reset);

DECLARE_EVENT_CLASS(xrep_xattr_pptr_scan_class,
	TP_PROTO(struct xfs_inode *ip, const struct xfs_inode *dp,
		 const struct xfs_name *name),
	TP_ARGS(ip, dp, name),
	TP_STRUCT__entry(
		__field(dev_t, dev)
		__field(xfs_ino_t, ino)
		__field(xfs_ino_t, parent_ino)
		__field(unsigned int, parent_gen)
		__field(unsigned int, namelen)
		__dynamic_array(char, name, name->len)
	),
	TP_fast_assign(
		__entry->dev = ip->i_mount->m_super->s_dev;
		__entry->ino = ip->i_ino;
		__entry->parent_ino = dp->i_ino;
		__entry->parent_gen = VFS_IC(dp)->i_generation;
		__entry->namelen = name->len;
		memcpy(__get_str(name), name->name, name->len);
	),
	TP_printk("dev %d:%d ino 0x%llx parent_ino 0x%llx parent_gen 0x%x name '%.*s'",
		  MAJOR(__entry->dev), MINOR(__entry->dev),
		  __entry->ino,
		  __entry->parent_ino,
		  __entry->parent_gen,
		  __entry->namelen,
		  __get_str(name))
)
#define DEFINE_XREP_XATTR_PPTR_SCAN_EVENT(name) \
DEFINE_EVENT(xrep_xattr_pptr_scan_class, name, \
	TP_PROTO(struct xfs_inode *ip, const struct xfs_inode *dp, \
		 const struct xfs_name *name), \
	TP_ARGS(ip, dp, name))
DEFINE_XREP_XATTR_PPTR_SCAN_EVENT(xrep_xattr_stash_parentadd);
DEFINE_XREP_XATTR_PPTR_SCAN_EVENT(xrep_xattr_stash_parentremove);

TRACE_EVENT(xrep_dir_recover_dirblock,
	TP_PROTO(struct xfs_inode *dp, xfs_dablk_t dabno, uint32_t magic,
		 uint32_t magic_guess),
	TP_ARGS(dp, dabno, magic, magic_guess),
	TP_STRUCT__entry(
		__field(dev_t, dev)
		__field(xfs_ino_t, dir_ino)
		__field(xfs_dablk_t, dabno)
		__field(uint32_t, magic)
		__field(uint32_t, magic_guess)
	),
	TP_fast_assign(
		__entry->dev = dp->i_mount->m_super->s_dev;
		__entry->dir_ino = dp->i_ino;
		__entry->dabno = dabno;
		__entry->magic = magic;
		__entry->magic_guess = magic_guess;
	),
	TP_printk("dev %d:%d dir 0x%llx dablk 0x%x magic 0x%x magic_guess 0x%x",
		  MAJOR(__entry->dev), MINOR(__entry->dev),
		  __entry->dir_ino,
		  __entry->dabno,
		  __entry->magic,
		  __entry->magic_guess)
);

DECLARE_EVENT_CLASS(xrep_dir_class,
	TP_PROTO(struct xfs_inode *dp, xfs_ino_t parent_ino),
	TP_ARGS(dp, parent_ino),
	TP_STRUCT__entry(
		__field(dev_t, dev)
		__field(xfs_ino_t, dir_ino)
		__field(xfs_ino_t, parent_ino)
	),
	TP_fast_assign(
		__entry->dev = dp->i_mount->m_super->s_dev;
		__entry->dir_ino = dp->i_ino;
		__entry->parent_ino = parent_ino;
	),
	TP_printk("dev %d:%d dir 0x%llx parent 0x%llx",
		  MAJOR(__entry->dev), MINOR(__entry->dev),
		  __entry->dir_ino,
		  __entry->parent_ino)
)
#define DEFINE_XREP_DIR_EVENT(name) \
DEFINE_EVENT(xrep_dir_class, name, \
	TP_PROTO(struct xfs_inode *dp, xfs_ino_t parent_ino), \
	TP_ARGS(dp, parent_ino))
DEFINE_XREP_DIR_EVENT(xrep_dir_rebuild_tree);
DEFINE_XREP_DIR_EVENT(xrep_dir_reset_fork);
DEFINE_XREP_DIR_EVENT(xrep_parent_reset_dotdot);

DECLARE_EVENT_CLASS(xrep_dirent_class,
	TP_PROTO(struct xfs_inode *dp, const struct xfs_name *name,
		 xfs_ino_t ino),
	TP_ARGS(dp, name, ino),
	TP_STRUCT__entry(
		__field(dev_t, dev)
		__field(xfs_ino_t, dir_ino)
		__field(unsigned int, namelen)
		__dynamic_array(char, name, name->len)
		__field(xfs_ino_t, ino)
		__field(uint8_t, ftype)
	),
	TP_fast_assign(
		__entry->dev = dp->i_mount->m_super->s_dev;
		__entry->dir_ino = dp->i_ino;
		__entry->namelen = name->len;
		memcpy(__get_str(name), name->name, name->len);
		__entry->ino = ino;
		__entry->ftype = name->type;
	),
	TP_printk("dev %d:%d dir 0x%llx ftype %s name '%.*s' ino 0x%llx",
		  MAJOR(__entry->dev), MINOR(__entry->dev),
		  __entry->dir_ino,
		  __print_symbolic(__entry->ftype, XFS_DIR3_FTYPE_STR),
		  __entry->namelen,
		  __get_str(name),
		  __entry->ino)
)
#define DEFINE_XREP_DIRENT_EVENT(name) \
DEFINE_EVENT(xrep_dirent_class, name, \
	TP_PROTO(struct xfs_inode *dp, const struct xfs_name *name, \
		 xfs_ino_t ino), \
	TP_ARGS(dp, name, ino))
DEFINE_XREP_DIRENT_EVENT(xrep_dir_salvage_entry);
DEFINE_XREP_DIRENT_EVENT(xrep_dir_stash_createname);
DEFINE_XREP_DIRENT_EVENT(xrep_dir_replay_createname);
DEFINE_XREP_DIRENT_EVENT(xrep_adoption_reparent);
DEFINE_XREP_DIRENT_EVENT(xrep_dir_stash_removename);
DEFINE_XREP_DIRENT_EVENT(xrep_dir_replay_removename);

DECLARE_EVENT_CLASS(xrep_adoption_class,
	TP_PROTO(struct xfs_inode *dp, struct xfs_inode *ip, bool moved),
	TP_ARGS(dp, ip, moved),
	TP_STRUCT__entry(
		__field(dev_t, dev)
		__field(xfs_ino_t, dir_ino)
		__field(xfs_ino_t, child_ino)
		__field(bool, moved)
	),
	TP_fast_assign(
		__entry->dev = dp->i_mount->m_super->s_dev;
		__entry->dir_ino = dp->i_ino;
		__entry->child_ino = ip->i_ino;
		__entry->moved = moved;
	),
	TP_printk("dev %d:%d dir 0x%llx child 0x%llx moved? %d",
		  MAJOR(__entry->dev), MINOR(__entry->dev),
		  __entry->dir_ino,
		  __entry->child_ino,
		  __entry->moved)
);
#define DEFINE_XREP_ADOPTION_EVENT(name) \
DEFINE_EVENT(xrep_adoption_class, name, \
	TP_PROTO(struct xfs_inode *dp, struct xfs_inode *ip, bool moved), \
	TP_ARGS(dp, ip, moved))
DEFINE_XREP_ADOPTION_EVENT(xrep_adoption_trans_roll);

DECLARE_EVENT_CLASS(xrep_parent_salvage_class,
	TP_PROTO(struct xfs_inode *dp, xfs_ino_t ino),
	TP_ARGS(dp, ino),
	TP_STRUCT__entry(
		__field(dev_t, dev)
		__field(xfs_ino_t, dir_ino)
		__field(xfs_ino_t, ino)
	),
	TP_fast_assign(
		__entry->dev = dp->i_mount->m_super->s_dev;
		__entry->dir_ino = dp->i_ino;
		__entry->ino = ino;
	),
	TP_printk("dev %d:%d dir 0x%llx parent 0x%llx",
		  MAJOR(__entry->dev), MINOR(__entry->dev),
		  __entry->dir_ino,
		  __entry->ino)
)
#define DEFINE_XREP_PARENT_SALVAGE_EVENT(name) \
DEFINE_EVENT(xrep_parent_salvage_class, name, \
	TP_PROTO(struct xfs_inode *dp, xfs_ino_t ino), \
	TP_ARGS(dp, ino))
DEFINE_XREP_PARENT_SALVAGE_EVENT(xrep_dir_salvaged_parent);
DEFINE_XREP_PARENT_SALVAGE_EVENT(xrep_findparent_dirent);
DEFINE_XREP_PARENT_SALVAGE_EVENT(xrep_findparent_from_dcache);

DECLARE_EVENT_CLASS(xrep_pptr_class,
	TP_PROTO(struct xfs_inode *ip, const struct xfs_name *name,
		 const struct xfs_parent_rec *pptr),
	TP_ARGS(ip, name, pptr),
	TP_STRUCT__entry(
		__field(dev_t, dev)
		__field(xfs_ino_t, ino)
		__field(xfs_ino_t, parent_ino)
		__field(unsigned int, parent_gen)
		__field(unsigned int, namelen)
		__dynamic_array(char, name, name->len)
	),
	TP_fast_assign(
		__entry->dev = ip->i_mount->m_super->s_dev;
		__entry->ino = ip->i_ino;
		__entry->parent_ino = be64_to_cpu(pptr->p_ino);
		__entry->parent_gen = be32_to_cpu(pptr->p_gen);
		__entry->namelen = name->len;
		memcpy(__get_str(name), name->name, name->len);
	),
	TP_printk("dev %d:%d ino 0x%llx parent_ino 0x%llx parent_gen 0x%x name '%.*s'",
		  MAJOR(__entry->dev), MINOR(__entry->dev),
		  __entry->ino,
		  __entry->parent_ino,
		  __entry->parent_gen,
		  __entry->namelen,
		  __get_str(name))
)
#define DEFINE_XREP_PPTR_EVENT(name) \
DEFINE_EVENT(xrep_pptr_class, name, \
	TP_PROTO(struct xfs_inode *ip, const struct xfs_name *name, \
		 const struct xfs_parent_rec *pptr), \
	TP_ARGS(ip, name, pptr))
DEFINE_XREP_PPTR_EVENT(xrep_xattr_replay_parentadd);
DEFINE_XREP_PPTR_EVENT(xrep_xattr_replay_parentremove);
DEFINE_XREP_PPTR_EVENT(xrep_parent_replay_parentadd);
DEFINE_XREP_PPTR_EVENT(xrep_parent_replay_parentremove);

DECLARE_EVENT_CLASS(xrep_pptr_scan_class,
	TP_PROTO(struct xfs_inode *ip, const struct xfs_inode *dp,
		 const struct xfs_name *name),
	TP_ARGS(ip, dp, name),
	TP_STRUCT__entry(
		__field(dev_t, dev)
		__field(xfs_ino_t, ino)
		__field(xfs_ino_t, parent_ino)
		__field(unsigned int, parent_gen)
		__field(unsigned int, namelen)
		__dynamic_array(char, name, name->len)
	),
	TP_fast_assign(
		__entry->dev = ip->i_mount->m_super->s_dev;
		__entry->ino = ip->i_ino;
		__entry->parent_ino = dp->i_ino;
		__entry->parent_gen = VFS_IC(dp)->i_generation;
		__entry->namelen = name->len;
		memcpy(__get_str(name), name->name, name->len);
	),
	TP_printk("dev %d:%d ino 0x%llx parent_ino 0x%llx parent_gen 0x%x name '%.*s'",
		  MAJOR(__entry->dev), MINOR(__entry->dev),
		  __entry->ino,
		  __entry->parent_ino,
		  __entry->parent_gen,
		  __entry->namelen,
		  __get_str(name))
)
#define DEFINE_XREP_PPTR_SCAN_EVENT(name) \
DEFINE_EVENT(xrep_pptr_scan_class, name, \
	TP_PROTO(struct xfs_inode *ip, const struct xfs_inode *dp, \
		 const struct xfs_name *name), \
	TP_ARGS(ip, dp, name))
DEFINE_XREP_PPTR_SCAN_EVENT(xrep_parent_stash_parentadd);
DEFINE_XREP_PPTR_SCAN_EVENT(xrep_parent_stash_parentremove);

TRACE_EVENT(xrep_nlinks_set_record,
	TP_PROTO(struct xfs_mount *mp, xfs_ino_t ino,
		 const struct xchk_nlink *obs),
	TP_ARGS(mp, ino, obs),
	TP_STRUCT__entry(
		__field(dev_t, dev)
		__field(xfs_ino_t, ino)
		__field(xfs_nlink_t, parents)
		__field(xfs_nlink_t, backrefs)
		__field(xfs_nlink_t, children)
	),
	TP_fast_assign(
		__entry->dev = mp->m_super->s_dev;
		__entry->ino = ino;
		__entry->parents = obs->parents;
		__entry->backrefs = obs->backrefs;
		__entry->children = obs->children;
	),
	TP_printk("dev %d:%d ino 0x%llx parents %u backrefs %u children %u",
		  MAJOR(__entry->dev), MINOR(__entry->dev),
		  __entry->ino,
		  __entry->parents,
		  __entry->backrefs,
		  __entry->children)
);

DECLARE_EVENT_CLASS(xrep_dentry_class,
	TP_PROTO(struct xfs_mount *mp, const struct dentry *dentry),
	TP_ARGS(mp, dentry),
	TP_STRUCT__entry(
		__field(dev_t, dev)
		__field(unsigned int, flags)
		__field(unsigned long, ino)
		__field(bool, positive)
		__field(unsigned long, parent_ino)
		__field(unsigned int, namelen)
		__dynamic_array(char, name, dentry->d_name.len)
	),
	TP_fast_assign(
		__entry->dev = mp->m_super->s_dev;
		__entry->flags = dentry->d_flags;
		__entry->positive = d_is_positive(dentry);
		if (dentry->d_parent && d_inode(dentry->d_parent))
			__entry->parent_ino = d_inode(dentry->d_parent)->i_ino;
		else
			__entry->parent_ino = -1UL;
		__entry->ino = d_inode(dentry) ? d_inode(dentry)->i_ino : 0;
		__entry->namelen = dentry->d_name.len;
		memcpy(__get_str(name), dentry->d_name.name, dentry->d_name.len);
	),
	TP_printk("dev %d:%d flags 0x%x positive? %d parent_ino 0x%lx ino 0x%lx name '%.*s'",
		  MAJOR(__entry->dev), MINOR(__entry->dev),
		  __entry->flags,
		  __entry->positive,
		  __entry->parent_ino,
		  __entry->ino,
		  __entry->namelen,
		  __get_str(name))
);
#define DEFINE_REPAIR_DENTRY_EVENT(name) \
DEFINE_EVENT(xrep_dentry_class, name, \
	TP_PROTO(struct xfs_mount *mp, const struct dentry *dentry), \
	TP_ARGS(mp, dentry))
DEFINE_REPAIR_DENTRY_EVENT(xrep_adoption_check_child);
DEFINE_REPAIR_DENTRY_EVENT(xrep_adoption_invalidate_child);
DEFINE_REPAIR_DENTRY_EVENT(xrep_dirtree_delete_child);

TRACE_EVENT(xrep_symlink_salvage_target,
	TP_PROTO(struct xfs_inode *ip, char *target, unsigned int targetlen),
	TP_ARGS(ip, target, targetlen),
	TP_STRUCT__entry(
		__field(dev_t, dev)
		__field(xfs_ino_t, ino)
		__field(unsigned int, targetlen)
		__dynamic_array(char, target, targetlen + 1)
	),
	TP_fast_assign(
		__entry->dev = ip->i_mount->m_super->s_dev;
		__entry->ino = ip->i_ino;
		__entry->targetlen = targetlen;
		memcpy(__get_str(target), target, targetlen);
		__get_str(target)[targetlen] = 0;
	),
	TP_printk("dev %d:%d ip 0x%llx target '%.*s'",
		  MAJOR(__entry->dev), MINOR(__entry->dev),
		  __entry->ino,
		  __entry->targetlen,
		  __get_str(target))
);

DECLARE_EVENT_CLASS(xrep_symlink_class,
	TP_PROTO(struct xfs_inode *ip),
	TP_ARGS(ip),
	TP_STRUCT__entry(
		__field(dev_t, dev)
		__field(xfs_ino_t, ino)
	),
	TP_fast_assign(
		__entry->dev = ip->i_mount->m_super->s_dev;
		__entry->ino = ip->i_ino;
	),
	TP_printk("dev %d:%d ip 0x%llx",
		  MAJOR(__entry->dev), MINOR(__entry->dev),
		  __entry->ino)
);

#define DEFINE_XREP_SYMLINK_EVENT(name) \
DEFINE_EVENT(xrep_symlink_class, name, \
	TP_PROTO(struct xfs_inode *ip), \
	TP_ARGS(ip))
DEFINE_XREP_SYMLINK_EVENT(xrep_symlink_rebuild);
DEFINE_XREP_SYMLINK_EVENT(xrep_symlink_reset_fork);

TRACE_EVENT(xrep_iunlink_visit,
	TP_PROTO(struct xfs_perag *pag, unsigned int bucket,
		 xfs_agino_t bucket_agino, struct xfs_inode *ip),
	TP_ARGS(pag, bucket, bucket_agino, ip),
	TP_STRUCT__entry(
		__field(dev_t, dev)
		__field(xfs_agnumber_t, agno)
		__field(xfs_agino_t, agino)
		__field(unsigned int, bucket)
		__field(xfs_agino_t, bucket_agino)
		__field(xfs_agino_t, prev_agino)
		__field(xfs_agino_t, next_agino)
	),
	TP_fast_assign(
		__entry->dev = pag->pag_mount->m_super->s_dev;
		__entry->agno = pag->pag_agno;
		__entry->agino = XFS_INO_TO_AGINO(pag->pag_mount, ip->i_ino);
		__entry->bucket = bucket;
		__entry->bucket_agino = bucket_agino;
		__entry->prev_agino = ip->i_prev_unlinked;
		__entry->next_agino = ip->i_next_unlinked;
	),
	TP_printk("dev %d:%d agno 0x%x bucket %u agino 0x%x bucket_agino 0x%x prev_agino 0x%x next_agino 0x%x",
		  MAJOR(__entry->dev), MINOR(__entry->dev),
		  __entry->agno,
		  __entry->bucket,
		  __entry->agino,
		  __entry->bucket_agino,
		  __entry->prev_agino,
		  __entry->next_agino)
);

TRACE_EVENT(xrep_iunlink_reload_next,
	TP_PROTO(struct xfs_inode *ip, xfs_agino_t prev_agino),
	TP_ARGS(ip, prev_agino),
	TP_STRUCT__entry(
		__field(dev_t, dev)
		__field(xfs_agnumber_t, agno)
		__field(xfs_agino_t, agino)
		__field(xfs_agino_t, old_prev_agino)
		__field(xfs_agino_t, prev_agino)
		__field(xfs_agino_t, next_agino)
		__field(unsigned int, nlink)
	),
	TP_fast_assign(
		__entry->dev = ip->i_mount->m_super->s_dev;
		__entry->agno = XFS_INO_TO_AGNO(ip->i_mount, ip->i_ino);
		__entry->agino = XFS_INO_TO_AGINO(ip->i_mount, ip->i_ino);
		__entry->old_prev_agino = ip->i_prev_unlinked;
		__entry->prev_agino = prev_agino;
		__entry->next_agino = ip->i_next_unlinked;
		__entry->nlink = VFS_I(ip)->i_nlink;
	),
	TP_printk("dev %d:%d agno 0x%x bucket %u agino 0x%x nlink %u old_prev_agino %u prev_agino 0x%x next_agino 0x%x",
		  MAJOR(__entry->dev), MINOR(__entry->dev),
		  __entry->agno,
		  __entry->agino % XFS_AGI_UNLINKED_BUCKETS,
		  __entry->agino,
		  __entry->nlink,
		  __entry->old_prev_agino,
		  __entry->prev_agino,
		  __entry->next_agino)
);

TRACE_EVENT(xrep_iunlink_reload_ondisk,
	TP_PROTO(struct xfs_inode *ip),
	TP_ARGS(ip),
	TP_STRUCT__entry(
		__field(dev_t, dev)
		__field(xfs_agnumber_t, agno)
		__field(xfs_agino_t, agino)
		__field(unsigned int, nlink)
		__field(xfs_agino_t, next_agino)
	),
	TP_fast_assign(
		__entry->dev = ip->i_mount->m_super->s_dev;
		__entry->agno = XFS_INO_TO_AGNO(ip->i_mount, ip->i_ino);
		__entry->agino = XFS_INO_TO_AGINO(ip->i_mount, ip->i_ino);
		__entry->nlink = VFS_I(ip)->i_nlink;
		__entry->next_agino = ip->i_next_unlinked;
	),
	TP_printk("dev %d:%d agno 0x%x bucket %u agino 0x%x nlink %u next_agino 0x%x",
		  MAJOR(__entry->dev), MINOR(__entry->dev),
		  __entry->agno,
		  __entry->agino % XFS_AGI_UNLINKED_BUCKETS,
		  __entry->agino,
		  __entry->nlink,
		  __entry->next_agino)
);

TRACE_EVENT(xrep_iunlink_walk_ondisk_bucket,
	TP_PROTO(struct xfs_perag *pag, unsigned int bucket,
		 xfs_agino_t prev_agino, xfs_agino_t next_agino),
	TP_ARGS(pag, bucket, prev_agino, next_agino),
	TP_STRUCT__entry(
		__field(dev_t, dev)
		__field(xfs_agnumber_t, agno)
		__field(unsigned int, bucket)
		__field(xfs_agino_t, prev_agino)
		__field(xfs_agino_t, next_agino)
	),
	TP_fast_assign(
		__entry->dev = pag->pag_mount->m_super->s_dev;
		__entry->agno = pag->pag_agno;
		__entry->bucket = bucket;
		__entry->prev_agino = prev_agino;
		__entry->next_agino = next_agino;
	),
	TP_printk("dev %d:%d agno 0x%x bucket %u prev_agino 0x%x next_agino 0x%x",
		  MAJOR(__entry->dev), MINOR(__entry->dev),
		  __entry->agno,
		  __entry->bucket,
		  __entry->prev_agino,
		  __entry->next_agino)
);

DECLARE_EVENT_CLASS(xrep_iunlink_resolve_class,
	TP_PROTO(struct xfs_perag *pag, unsigned int bucket,
		 xfs_agino_t prev_agino, xfs_agino_t next_agino),
	TP_ARGS(pag, bucket, prev_agino, next_agino),
	TP_STRUCT__entry(
		__field(dev_t, dev)
		__field(xfs_agnumber_t, agno)
		__field(unsigned int, bucket)
		__field(xfs_agino_t, prev_agino)
		__field(xfs_agino_t, next_agino)
	),
	TP_fast_assign(
		__entry->dev = pag->pag_mount->m_super->s_dev;
		__entry->agno = pag->pag_agno;
		__entry->bucket = bucket;
		__entry->prev_agino = prev_agino;
		__entry->next_agino = next_agino;
	),
	TP_printk("dev %d:%d agno 0x%x bucket %u prev_agino 0x%x next_agino 0x%x",
		  MAJOR(__entry->dev), MINOR(__entry->dev),
		  __entry->agno,
		  __entry->bucket,
		  __entry->prev_agino,
		  __entry->next_agino)
);
#define DEFINE_REPAIR_IUNLINK_RESOLVE_EVENT(name) \
DEFINE_EVENT(xrep_iunlink_resolve_class, name, \
	TP_PROTO(struct xfs_perag *pag, unsigned int bucket, \
		 xfs_agino_t prev_agino, xfs_agino_t next_agino), \
	TP_ARGS(pag, bucket, prev_agino, next_agino))
DEFINE_REPAIR_IUNLINK_RESOLVE_EVENT(xrep_iunlink_resolve_uncached);
DEFINE_REPAIR_IUNLINK_RESOLVE_EVENT(xrep_iunlink_resolve_wronglist);
DEFINE_REPAIR_IUNLINK_RESOLVE_EVENT(xrep_iunlink_resolve_nolist);
DEFINE_REPAIR_IUNLINK_RESOLVE_EVENT(xrep_iunlink_resolve_ok);

TRACE_EVENT(xrep_iunlink_relink_next,
	TP_PROTO(struct xfs_inode *ip, xfs_agino_t next_agino),
	TP_ARGS(ip, next_agino),
	TP_STRUCT__entry(
		__field(dev_t, dev)
		__field(xfs_agnumber_t, agno)
		__field(xfs_agino_t, agino)
		__field(xfs_agino_t, next_agino)
		__field(xfs_agino_t, new_next_agino)
	),
	TP_fast_assign(
		__entry->dev = ip->i_mount->m_super->s_dev;
		__entry->agno = XFS_INO_TO_AGNO(ip->i_mount, ip->i_ino);
		__entry->agino = XFS_INO_TO_AGINO(ip->i_mount, ip->i_ino);
		__entry->next_agino = ip->i_next_unlinked;
		__entry->new_next_agino = next_agino;
	),
	TP_printk("dev %d:%d agno 0x%x bucket %u agino 0x%x next_agino 0x%x -> 0x%x",
		  MAJOR(__entry->dev), MINOR(__entry->dev),
		  __entry->agno,
		  __entry->agino % XFS_AGI_UNLINKED_BUCKETS,
		  __entry->agino,
		  __entry->next_agino,
		  __entry->new_next_agino)
);

TRACE_EVENT(xrep_iunlink_relink_prev,
	TP_PROTO(struct xfs_inode *ip, xfs_agino_t prev_agino),
	TP_ARGS(ip, prev_agino),
	TP_STRUCT__entry(
		__field(dev_t, dev)
		__field(xfs_agnumber_t, agno)
		__field(xfs_agino_t, agino)
		__field(xfs_agino_t, prev_agino)
		__field(xfs_agino_t, new_prev_agino)
	),
	TP_fast_assign(
		__entry->dev = ip->i_mount->m_super->s_dev;
		__entry->agno = XFS_INO_TO_AGNO(ip->i_mount, ip->i_ino);
		__entry->agino = XFS_INO_TO_AGINO(ip->i_mount, ip->i_ino);
		__entry->prev_agino = ip->i_prev_unlinked;
		__entry->new_prev_agino = prev_agino;
	),
	TP_printk("dev %d:%d agno 0x%x bucket %u agino 0x%x prev_agino 0x%x -> 0x%x",
		  MAJOR(__entry->dev), MINOR(__entry->dev),
		  __entry->agno,
		  __entry->agino % XFS_AGI_UNLINKED_BUCKETS,
		  __entry->agino,
		  __entry->prev_agino,
		  __entry->new_prev_agino)
);

TRACE_EVENT(xrep_iunlink_add_to_bucket,
	TP_PROTO(struct xfs_perag *pag, unsigned int bucket,
		 xfs_agino_t agino, xfs_agino_t curr_head),
	TP_ARGS(pag, bucket, agino, curr_head),
	TP_STRUCT__entry(
		__field(dev_t, dev)
		__field(xfs_agnumber_t, agno)
		__field(unsigned int, bucket)
		__field(xfs_agino_t, agino)
		__field(xfs_agino_t, next_agino)
	),
	TP_fast_assign(
		__entry->dev = pag->pag_mount->m_super->s_dev;
		__entry->agno = pag->pag_agno;
		__entry->bucket = bucket;
		__entry->agino = agino;
		__entry->next_agino = curr_head;
	),
	TP_printk("dev %d:%d agno 0x%x bucket %u agino 0x%x next_agino 0x%x",
		  MAJOR(__entry->dev), MINOR(__entry->dev),
		  __entry->agno,
		  __entry->bucket,
		  __entry->agino,
		  __entry->next_agino)
);

TRACE_EVENT(xrep_iunlink_commit_bucket,
	TP_PROTO(struct xfs_perag *pag, unsigned int bucket,
		 xfs_agino_t old_agino, xfs_agino_t agino),
	TP_ARGS(pag, bucket, old_agino, agino),
	TP_STRUCT__entry(
		__field(dev_t, dev)
		__field(xfs_agnumber_t, agno)
		__field(unsigned int, bucket)
		__field(xfs_agino_t, old_agino)
		__field(xfs_agino_t, agino)
	),
	TP_fast_assign(
		__entry->dev = pag->pag_mount->m_super->s_dev;
		__entry->agno = pag->pag_agno;
		__entry->bucket = bucket;
		__entry->old_agino = old_agino;
		__entry->agino = agino;
	),
	TP_printk("dev %d:%d agno 0x%x bucket %u agino 0x%x -> 0x%x",
		  MAJOR(__entry->dev), MINOR(__entry->dev),
		  __entry->agno,
		  __entry->bucket,
		  __entry->old_agino,
		  __entry->agino)
);

DEFINE_XCHK_DIRPATH_OUTCOME_EVENT(xrep_dirpath_set_outcome);
DEFINE_XCHK_DIRTREE_EVENT(xrep_dirtree_delete_path);
DEFINE_XCHK_DIRTREE_EVENT(xrep_dirtree_create_adoption);
DEFINE_XCHK_DIRTREE_EVALUATE_EVENT(xrep_dirtree_decided_fate);

#endif /* IS_ENABLED(CONFIG_XFS_ONLINE_REPAIR) */

#endif /* _TRACE_XFS_SCRUB_TRACE_H */

#undef TRACE_INCLUDE_PATH
#define TRACE_INCLUDE_PATH .
#define TRACE_INCLUDE_FILE scrub/trace
#include <trace/define_trace.h><|MERGE_RESOLUTION|>--- conflicted
+++ resolved
@@ -681,7 +681,7 @@
 	TP_fast_assign(
 		xfs_fsblock_t fsbno = xchk_btree_cur_fsbno(cur, level);
 		__entry->dev = sc->mp->m_super->s_dev;
-		__entry->ino = cur->bc_ino.ip->i_ino;
+		__entry->ino = sc->ip->i_ino;
 		__entry->whichfork = cur->bc_ino.whichfork;
 		__entry->type = sc->sm->sm_type;
 		__assign_str(name);
@@ -1237,17 +1237,10 @@
 
 #ifdef CONFIG_XFS_RT
 TRACE_EVENT(xchk_rtsum_record_free,
-<<<<<<< HEAD
-	TP_PROTO(struct xfs_mount *mp, xfs_rtblock_t start,
-		 xfs_rtbxlen_t len, unsigned int log, loff_t pos,
-		 xfs_suminfo_t v),
-	TP_ARGS(mp, start, len, log, pos, v),
-=======
 	TP_PROTO(struct xfs_mount *mp, xfs_rtxnum_t start,
 		 xfs_rtbxlen_t len, unsigned int log, loff_t pos,
 		 xfs_suminfo_t value),
 	TP_ARGS(mp, start, len, log, pos, value),
->>>>>>> a6ad5510
 	TP_STRUCT__entry(
 		__field(dev_t, dev)
 		__field(dev_t, rtdev)
