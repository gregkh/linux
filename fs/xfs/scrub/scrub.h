// SPDX-License-Identifier: GPL-2.0-or-later
/*
 * Copyright (C) 2017-2023 Oracle.  All Rights Reserved.
 * Author: Darrick J. Wong <djwong@kernel.org>
 */
#ifndef __XFS_SCRUB_SCRUB_H__
#define __XFS_SCRUB_SCRUB_H__

struct xfs_scrub;

/*
 * Standard flags for allocating memory within scrub.  NOFS context is
 * configured by the process allocation scope.  Scrub and repair must be able
 * to back out gracefully if there isn't enough memory.  Force-cast to avoid
 * complaints from static checkers.
 */
#define XCHK_GFP_FLAGS	((__force gfp_t)(GFP_KERNEL | __GFP_NOWARN | \
					 __GFP_RETRY_MAYFAIL))

/* Type info and names for the scrub types. */
enum xchk_type {
	ST_NONE = 1,	/* disabled */
	ST_PERAG,	/* per-AG metadata */
	ST_FS,		/* per-FS metadata */
	ST_INODE,	/* per-inode metadata */
};

struct xchk_meta_ops {
	/* Acquire whatever resources are needed for the operation. */
	int		(*setup)(struct xfs_scrub *sc);

	/* Examine metadata for errors. */
	int		(*scrub)(struct xfs_scrub *);

	/* Repair or optimize the metadata. */
	int		(*repair)(struct xfs_scrub *);

	/* Decide if we even have this piece of metadata. */
	bool		(*has)(struct xfs_mount *);

	/* type describing required/allowed inputs */
	enum xchk_type	type;
};

/* Buffer pointers and btree cursors for an entire AG. */
struct xchk_ag {
	struct xfs_perag	*pag;

	/* AG btree roots */
	struct xfs_buf		*agf_bp;
	struct xfs_buf		*agi_bp;

	/* AG btrees */
	struct xfs_btree_cur	*bno_cur;
	struct xfs_btree_cur	*cnt_cur;
	struct xfs_btree_cur	*ino_cur;
	struct xfs_btree_cur	*fino_cur;
	struct xfs_btree_cur	*rmap_cur;
	struct xfs_btree_cur	*refc_cur;
};

struct xfs_scrub {
	/* General scrub state. */
	struct xfs_mount		*mp;
	struct xfs_scrub_metadata	*sm;
	const struct xchk_meta_ops	*ops;
	struct xfs_trans		*tp;

	/* File that scrub was called with. */
	struct file			*file;

	/*
	 * File that is undergoing the scrub operation.  This can differ from
	 * the file that scrub was called with if we're checking file-based fs
	 * metadata (e.g. rt bitmaps) or if we're doing a scrub-by-handle for
	 * something that can't be opened directly (e.g. symlinks).
	 */
	struct xfs_inode		*ip;

	/* Kernel memory buffer used by scrubbers; freed at teardown. */
	void				*buf;

	/*
	 * Clean up resources owned by whatever is in the buffer.  Cleanup can
	 * be deferred with this hook as a means for scrub functions to pass
	 * data to repair functions.  This function must not free the buffer
	 * itself.
	 */
	void				(*buf_cleanup)(void *buf);

	/* xfile used by the scrubbers; freed at teardown. */
	struct xfile			*xfile;

	/* Lock flags for @ip. */
	uint				ilock_flags;

	/* See the XCHK/XREP state flags below. */
	unsigned int			flags;

	/*
	 * The XFS_SICK_* flags that correspond to the metadata being scrubbed
	 * or repaired.  We will use this mask to update the in-core fs health
	 * status with whatever we find.
	 */
	unsigned int			sick_mask;

	/* State tracking for single-AG operations. */
	struct xchk_ag			sa;
};

/* XCHK state flags grow up from zero, XREP state flags grown down from 2^31 */
<<<<<<< HEAD
#define XCHK_TRY_HARDER		(1 << 0)  /* can't get resources, try again */
#define XREP_ALREADY_FIXED	(1 << 31) /* checking our repair work */
=======
#define XCHK_TRY_HARDER		(1U << 0)  /* can't get resources, try again */
#define XCHK_HAVE_FREEZE_PROT	(1U << 1)  /* do we have freeze protection? */
#define XCHK_FSGATES_DRAIN	(1U << 2)  /* defer ops draining enabled */
#define XCHK_NEED_DRAIN		(1U << 3)  /* scrub needs to drain defer ops */
#define XREP_ALREADY_FIXED	(1U << 31) /* checking our repair work */

/*
 * The XCHK_FSGATES* flags reflect functionality in the main filesystem that
 * are only enabled for this particular online fsck.  When not in use, the
 * features are gated off via dynamic code patching, which is why the state
 * must be enabled during scrub setup and can only be torn down afterwards.
 */
#define XCHK_FSGATES_ALL	(XCHK_FSGATES_DRAIN)
>>>>>>> 98817289

/* Metadata scrubbers */
int xchk_tester(struct xfs_scrub *sc);
int xchk_superblock(struct xfs_scrub *sc);
int xchk_agf(struct xfs_scrub *sc);
int xchk_agfl(struct xfs_scrub *sc);
int xchk_agi(struct xfs_scrub *sc);
int xchk_bnobt(struct xfs_scrub *sc);
int xchk_cntbt(struct xfs_scrub *sc);
int xchk_inobt(struct xfs_scrub *sc);
int xchk_finobt(struct xfs_scrub *sc);
int xchk_rmapbt(struct xfs_scrub *sc);
int xchk_refcountbt(struct xfs_scrub *sc);
int xchk_inode(struct xfs_scrub *sc);
int xchk_bmap_data(struct xfs_scrub *sc);
int xchk_bmap_attr(struct xfs_scrub *sc);
int xchk_bmap_cow(struct xfs_scrub *sc);
int xchk_directory(struct xfs_scrub *sc);
int xchk_xattr(struct xfs_scrub *sc);
int xchk_symlink(struct xfs_scrub *sc);
int xchk_parent(struct xfs_scrub *sc);
#ifdef CONFIG_XFS_RT
int xchk_rtbitmap(struct xfs_scrub *sc);
int xchk_rtsummary(struct xfs_scrub *sc);
#else
static inline int
xchk_rtbitmap(struct xfs_scrub *sc)
{
	return -ENOENT;
}
static inline int
xchk_rtsummary(struct xfs_scrub *sc)
{
	return -ENOENT;
}
#endif
#ifdef CONFIG_XFS_QUOTA
int xchk_quota(struct xfs_scrub *sc);
#else
static inline int
xchk_quota(struct xfs_scrub *sc)
{
	return -ENOENT;
}
#endif
int xchk_fscounters(struct xfs_scrub *sc);

/* cross-referencing helpers */
void xchk_xref_is_used_space(struct xfs_scrub *sc, xfs_agblock_t agbno,
		xfs_extlen_t len);
void xchk_xref_is_not_inode_chunk(struct xfs_scrub *sc, xfs_agblock_t agbno,
		xfs_extlen_t len);
void xchk_xref_is_inode_chunk(struct xfs_scrub *sc, xfs_agblock_t agbno,
		xfs_extlen_t len);
void xchk_xref_is_only_owned_by(struct xfs_scrub *sc, xfs_agblock_t agbno,
		xfs_extlen_t len, const struct xfs_owner_info *oinfo);
void xchk_xref_is_not_owned_by(struct xfs_scrub *sc, xfs_agblock_t agbno,
		xfs_extlen_t len, const struct xfs_owner_info *oinfo);
void xchk_xref_has_no_owner(struct xfs_scrub *sc, xfs_agblock_t agbno,
		xfs_extlen_t len);
void xchk_xref_is_cow_staging(struct xfs_scrub *sc, xfs_agblock_t bno,
		xfs_extlen_t len);
void xchk_xref_is_not_shared(struct xfs_scrub *sc, xfs_agblock_t bno,
		xfs_extlen_t len);
void xchk_xref_is_not_cow_staging(struct xfs_scrub *sc, xfs_agblock_t bno,
		xfs_extlen_t len);
#ifdef CONFIG_XFS_RT
void xchk_xref_is_used_rt_space(struct xfs_scrub *sc, xfs_rtblock_t rtbno,
		xfs_extlen_t len);
#else
# define xchk_xref_is_used_rt_space(sc, rtbno, len) do { } while (0)
#endif

#endif	/* __XFS_SCRUB_SCRUB_H__ */<|MERGE_RESOLUTION|>--- conflicted
+++ resolved
@@ -109,10 +109,6 @@
 };
 
 /* XCHK state flags grow up from zero, XREP state flags grown down from 2^31 */
-<<<<<<< HEAD
-#define XCHK_TRY_HARDER		(1 << 0)  /* can't get resources, try again */
-#define XREP_ALREADY_FIXED	(1 << 31) /* checking our repair work */
-=======
 #define XCHK_TRY_HARDER		(1U << 0)  /* can't get resources, try again */
 #define XCHK_HAVE_FREEZE_PROT	(1U << 1)  /* do we have freeze protection? */
 #define XCHK_FSGATES_DRAIN	(1U << 2)  /* defer ops draining enabled */
@@ -126,7 +122,6 @@
  * must be enabled during scrub setup and can only be torn down afterwards.
  */
 #define XCHK_FSGATES_ALL	(XCHK_FSGATES_DRAIN)
->>>>>>> 98817289
 
 /* Metadata scrubbers */
 int xchk_tester(struct xfs_scrub *sc);
