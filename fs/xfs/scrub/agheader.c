--- conflicted
+++ resolved
@@ -69,11 +69,8 @@
 xchk_superblock_ondisk_size(
 	struct xfs_mount	*mp)
 {
-<<<<<<< HEAD
-=======
 	if (xfs_has_metadir(mp))
 		return offsetofend(struct xfs_dsb, sb_pad);
->>>>>>> 4e3ac415
 	if (xfs_has_metauuid(mp))
 		return offsetofend(struct xfs_dsb, sb_meta_uuid);
 	if (xfs_has_crc(mp))
