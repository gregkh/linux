--- conflicted
+++ resolved
@@ -197,33 +197,13 @@
 		return -ECANCELED;
 	}
 
-<<<<<<< HEAD
-	if (flags & ~XFS_ATTR_ONDISK_MASK) {
-		xchk_fblock_set_corrupt(sx->sc, XFS_ATTR_FORK, args.blkno);
-		goto fail_xref;
-	}
-
-	if (flags & XFS_ATTR_INCOMPLETE) {
-=======
 	if (attr_flags & XFS_ATTR_INCOMPLETE) {
->>>>>>> a6ad5510
 		/* Incomplete attr key, just mark the inode for preening. */
 		xchk_ino_set_preen(sc, ip->i_ino);
 		return 0;
 	}
 
 	/* Does this name make sense? */
-<<<<<<< HEAD
-	if (!xfs_attr_namecheck(flags, name, namelen)) {
-		xchk_fblock_set_corrupt(sx->sc, XFS_ATTR_FORK, args.blkno);
-		goto fail_xref;
-	}
-
-	/*
-	 * Try to allocate enough memory to extrat the attr value.  If that
-	 * doesn't work, we overload the seen_enough variable to convey
-	 * the error message back to the main scrub function.
-=======
 	if (!xfs_attr_namecheck(attr_flags, name, namelen)) {
 		xchk_fblock_set_corrupt(sc, XFS_ATTR_FORK, args.blkno);
 		return -ECANCELED;
@@ -251,7 +231,6 @@
 	 * Parent pointers are matched on attr name and value, so we must
 	 * supply the xfs_parent_rec here when confirming that the dabtree
 	 * indexing works correctly.
->>>>>>> a6ad5510
 	 */
 	if (attr_flags & XFS_ATTR_PARENT)
 		memcpy(ab->value, value, valuelen);
@@ -263,10 +242,7 @@
 	 * through the dabtree indexing and that remote value retrieval also
 	 * works correctly.
 	 */
-<<<<<<< HEAD
-=======
 	xfs_attr_sethash(&args);
->>>>>>> a6ad5510
 	error = xfs_attr_get_ilocked(&args);
 	/* ENODATA means the hash lookup failed and the attr is bad */
 	if (error == -ENODATA)
@@ -547,7 +523,6 @@
 	/* Retrieve the entry and check it. */
 	hash = be32_to_cpu(ent->hashval);
 	if (ent->flags & ~XFS_ATTR_ONDISK_MASK) {
-<<<<<<< HEAD
 		xchk_da_set_corrupt(ds, level);
 		return 0;
 	}
@@ -555,15 +530,6 @@
 		xchk_da_set_corrupt(ds, level);
 		return 0;
 	}
-=======
-		xchk_da_set_corrupt(ds, level);
-		return 0;
-	}
-	if (!xfs_attr_check_namespace(ent->flags)) {
-		xchk_da_set_corrupt(ds, level);
-		return 0;
-	}
->>>>>>> a6ad5510
 
 	if (ent->flags & XFS_ATTR_LOCAL) {
 		lentry = (struct xfs_attr_leaf_name_local *)
