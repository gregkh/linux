--- conflicted
+++ resolved
@@ -283,29 +283,6 @@
 	 * of any plausible size.
 	 */
 	while (bno < agbno_next) {
-<<<<<<< HEAD
-		xfs_agblock_t	fsbcount;
-		xfs_agblock_t	max_fsbs;
-
-		/*
-		 * Max buffer size is the max remote xattr buffer size, which
-		 * is one fs block larger than 64k.
-		 */
-		max_fsbs = min_t(xfs_agblock_t, agbno_next - bno,
-				xfs_attr3_rmt_blocks(mp, XFS_XATTR_SIZE_MAX));
-
-		for (fsbcount = 1; fsbcount <= max_fsbs; fsbcount++) {
-			struct xfs_buf	*bp = NULL;
-			xfs_daddr_t	daddr;
-			int		error;
-
-			daddr = XFS_AGB_TO_DADDR(mp, agno, bno);
-			error = xfs_buf_incore(mp->m_ddev_targp, daddr,
-					XFS_FSB_TO_BB(mp, fsbcount),
-					XBF_LIVESCAN, &bp);
-			if (error)
-				continue;
-=======
 		struct xrep_bufscan	scan = {
 			.daddr		= XFS_AGB_TO_DADDR(mp, agno, bno),
 			.max_sectors	= xrep_bufscan_max_sectors(mp,
@@ -313,7 +290,6 @@
 			.daddr_step	= XFS_FSB_TO_BB(mp, 1),
 		};
 		struct xfs_buf	*bp;
->>>>>>> a6ad5510
 
 		while ((bp = xrep_bufscan_advance(mp, &scan)) != NULL) {
 			xfs_trans_bjoin(sc->tp, bp);
