--- conflicted
+++ resolved
@@ -125,22 +125,8 @@
 		return -ENAMETOOLONG;
 	ASSERT(pathlen > 0);
 
-<<<<<<< HEAD
-	prid = xfs_get_initial_prid(dp);
-
-	/*
-	 * Make sure that we have allocated dquot(s) on disk.  The uid/gid
-	 * computation code must match what the VFS uses to assign i_[ug]id.
-	 * INHERIT adjusts the gid computation for setgid/grpid systems.
-	 */
-	error = xfs_qm_vop_dqalloc(dp, mapped_fsuid(idmap, i_user_ns(VFS_I(dp))),
-			mapped_fsgid(idmap, i_user_ns(VFS_I(dp))), prid,
-			XFS_QMOPT_QUOTALL | XFS_QMOPT_INHERIT,
-			&udqp, &gdqp, &pdqp);
-=======
 	/* Make sure that we have allocated dquot(s) on disk. */
 	error = xfs_icreate_dqalloc(&args, &udqp, &gdqp, &pdqp);
->>>>>>> a6ad5510
 	if (error)
 		return error;
 
