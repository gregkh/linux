// SPDX-License-Identifier: GPL-2.0+
/*
 * Copyright (C) 2016 Oracle.  All Rights Reserved.
 * Author: Darrick J. Wong <darrick.wong@oracle.com>
 */
#include "xfs.h"
#include "xfs_fs.h"
#include "xfs_format.h"
#include "xfs_log_format.h"
#include "xfs_trans_resv.h"
#include "xfs_bit.h"
#include "xfs_shared.h"
#include "xfs_mount.h"
#include "xfs_defer.h"
#include "xfs_trans.h"
#include "xfs_trans_priv.h"
#include "xfs_refcount_item.h"
#include "xfs_log.h"
#include "xfs_refcount.h"
#include "xfs_error.h"
#include "xfs_log_priv.h"
#include "xfs_log_recover.h"
#include "xfs_ag.h"
#include "xfs_btree.h"
#include "xfs_trace.h"

struct kmem_cache	*xfs_cui_cache;
struct kmem_cache	*xfs_cud_cache;

static const struct xfs_item_ops xfs_cui_item_ops;

static inline struct xfs_cui_log_item *CUI_ITEM(struct xfs_log_item *lip)
{
	return container_of(lip, struct xfs_cui_log_item, cui_item);
}

STATIC void
xfs_cui_item_free(
	struct xfs_cui_log_item	*cuip)
{
	kvfree(cuip->cui_item.li_lv_shadow);
	if (cuip->cui_format.cui_nextents > XFS_CUI_MAX_FAST_EXTENTS)
		kfree(cuip);
	else
		kmem_cache_free(xfs_cui_cache, cuip);
}

/*
 * Freeing the CUI requires that we remove it from the AIL if it has already
 * been placed there. However, the CUI may not yet have been placed in the AIL
 * when called by xfs_cui_release() from CUD processing due to the ordering of
 * committed vs unpin operations in bulk insert operations. Hence the reference
 * count to ensure only the last caller frees the CUI.
 */
STATIC void
xfs_cui_release(
	struct xfs_cui_log_item	*cuip)
{
	ASSERT(atomic_read(&cuip->cui_refcount) > 0);
	if (!atomic_dec_and_test(&cuip->cui_refcount))
		return;

	xfs_trans_ail_delete(&cuip->cui_item, 0);
	xfs_cui_item_free(cuip);
}


STATIC void
xfs_cui_item_size(
	struct xfs_log_item	*lip,
	int			*nvecs,
	int			*nbytes)
{
	struct xfs_cui_log_item	*cuip = CUI_ITEM(lip);

	*nvecs += 1;
	*nbytes += xfs_cui_log_format_sizeof(cuip->cui_format.cui_nextents);
}

/*
 * This is called to fill in the vector of log iovecs for the
 * given cui log item. We use only 1 iovec, and we point that
 * at the cui_log_format structure embedded in the cui item.
 * It is at this point that we assert that all of the extent
 * slots in the cui item have been filled.
 */
STATIC void
xfs_cui_item_format(
	struct xfs_log_item	*lip,
	struct xfs_log_vec	*lv)
{
	struct xfs_cui_log_item	*cuip = CUI_ITEM(lip);
	struct xfs_log_iovec	*vecp = NULL;

	ASSERT(atomic_read(&cuip->cui_next_extent) ==
			cuip->cui_format.cui_nextents);

	cuip->cui_format.cui_type = XFS_LI_CUI;
	cuip->cui_format.cui_size = 1;

	xlog_copy_iovec(lv, &vecp, XLOG_REG_TYPE_CUI_FORMAT, &cuip->cui_format,
			xfs_cui_log_format_sizeof(cuip->cui_format.cui_nextents));
}

/*
 * The unpin operation is the last place an CUI is manipulated in the log. It is
 * either inserted in the AIL or aborted in the event of a log I/O error. In
 * either case, the CUI transaction has been successfully committed to make it
 * this far. Therefore, we expect whoever committed the CUI to either construct
 * and commit the CUD or drop the CUD's reference in the event of error. Simply
 * drop the log's CUI reference now that the log is done with it.
 */
STATIC void
xfs_cui_item_unpin(
	struct xfs_log_item	*lip,
	int			remove)
{
	struct xfs_cui_log_item	*cuip = CUI_ITEM(lip);

	xfs_cui_release(cuip);
}

/*
 * The CUI has been either committed or aborted if the transaction has been
 * cancelled. If the transaction was cancelled, an CUD isn't going to be
 * constructed and thus we free the CUI here directly.
 */
STATIC void
xfs_cui_item_release(
	struct xfs_log_item	*lip)
{
	xfs_cui_release(CUI_ITEM(lip));
}

/*
 * Allocate and initialize an cui item with the given number of extents.
 */
STATIC struct xfs_cui_log_item *
xfs_cui_init(
	struct xfs_mount		*mp,
	uint				nextents)

{
	struct xfs_cui_log_item		*cuip;

	ASSERT(nextents > 0);
	if (nextents > XFS_CUI_MAX_FAST_EXTENTS)
		cuip = kzalloc(xfs_cui_log_item_sizeof(nextents),
				GFP_KERNEL | __GFP_NOFAIL);
	else
		cuip = kmem_cache_zalloc(xfs_cui_cache,
					 GFP_KERNEL | __GFP_NOFAIL);

	xfs_log_item_init(mp, &cuip->cui_item, XFS_LI_CUI, &xfs_cui_item_ops);
	cuip->cui_format.cui_nextents = nextents;
	cuip->cui_format.cui_id = (uintptr_t)(void *)cuip;
	atomic_set(&cuip->cui_next_extent, 0);
	atomic_set(&cuip->cui_refcount, 2);

	return cuip;
}

static inline struct xfs_cud_log_item *CUD_ITEM(struct xfs_log_item *lip)
{
	return container_of(lip, struct xfs_cud_log_item, cud_item);
}

STATIC void
xfs_cud_item_size(
	struct xfs_log_item	*lip,
	int			*nvecs,
	int			*nbytes)
{
	*nvecs += 1;
	*nbytes += sizeof(struct xfs_cud_log_format);
}

/*
 * This is called to fill in the vector of log iovecs for the
 * given cud log item. We use only 1 iovec, and we point that
 * at the cud_log_format structure embedded in the cud item.
 * It is at this point that we assert that all of the extent
 * slots in the cud item have been filled.
 */
STATIC void
xfs_cud_item_format(
	struct xfs_log_item	*lip,
	struct xfs_log_vec	*lv)
{
	struct xfs_cud_log_item	*cudp = CUD_ITEM(lip);
	struct xfs_log_iovec	*vecp = NULL;

	cudp->cud_format.cud_type = XFS_LI_CUD;
	cudp->cud_format.cud_size = 1;

	xlog_copy_iovec(lv, &vecp, XLOG_REG_TYPE_CUD_FORMAT, &cudp->cud_format,
			sizeof(struct xfs_cud_log_format));
}

/*
 * The CUD is either committed or aborted if the transaction is cancelled. If
 * the transaction is cancelled, drop our reference to the CUI and free the
 * CUD.
 */
STATIC void
xfs_cud_item_release(
	struct xfs_log_item	*lip)
{
	struct xfs_cud_log_item	*cudp = CUD_ITEM(lip);

	xfs_cui_release(cudp->cud_cuip);
	kvfree(cudp->cud_item.li_lv_shadow);
	kmem_cache_free(xfs_cud_cache, cudp);
}

static struct xfs_log_item *
xfs_cud_item_intent(
	struct xfs_log_item	*lip)
{
	return &CUD_ITEM(lip)->cud_cuip->cui_item;
}

static const struct xfs_item_ops xfs_cud_item_ops = {
	.flags		= XFS_ITEM_RELEASE_WHEN_COMMITTED |
			  XFS_ITEM_INTENT_DONE,
	.iop_size	= xfs_cud_item_size,
	.iop_format	= xfs_cud_item_format,
	.iop_release	= xfs_cud_item_release,
	.iop_intent	= xfs_cud_item_intent,
};

static inline struct xfs_refcount_intent *ci_entry(const struct list_head *e)
{
	return list_entry(e, struct xfs_refcount_intent, ri_list);
}

/* Sort refcount intents by AG. */
static int
xfs_refcount_update_diff_items(
	void				*priv,
	const struct list_head		*a,
	const struct list_head		*b)
{
	struct xfs_refcount_intent	*ra = ci_entry(a);
	struct xfs_refcount_intent	*rb = ci_entry(b);

	return ra->ri_pag->pag_agno - rb->ri_pag->pag_agno;
}

/* Log refcount updates in the intent item. */
STATIC void
xfs_refcount_update_log_item(
	struct xfs_trans		*tp,
	struct xfs_cui_log_item		*cuip,
	struct xfs_refcount_intent	*ri)
{
	uint				next_extent;
	struct xfs_phys_extent		*pmap;

	/*
	 * atomic_inc_return gives us the value after the increment;
	 * we want to use it as an array index so we need to subtract 1 from
	 * it.
	 */
	next_extent = atomic_inc_return(&cuip->cui_next_extent) - 1;
	ASSERT(next_extent < cuip->cui_format.cui_nextents);
	pmap = &cuip->cui_format.cui_extents[next_extent];
	pmap->pe_startblock = ri->ri_startblock;
	pmap->pe_len = ri->ri_blockcount;

	pmap->pe_flags = 0;
	switch (ri->ri_type) {
	case XFS_REFCOUNT_INCREASE:
	case XFS_REFCOUNT_DECREASE:
	case XFS_REFCOUNT_ALLOC_COW:
	case XFS_REFCOUNT_FREE_COW:
		pmap->pe_flags |= ri->ri_type;
		break;
	default:
		ASSERT(0);
	}
}

static struct xfs_log_item *
xfs_refcount_update_create_intent(
	struct xfs_trans		*tp,
	struct list_head		*items,
	unsigned int			count,
	bool				sort)
{
	struct xfs_mount		*mp = tp->t_mountp;
	struct xfs_cui_log_item		*cuip = xfs_cui_init(mp, count);
	struct xfs_refcount_intent	*ri;

	ASSERT(count > 0);

	if (sort)
		list_sort(mp, items, xfs_refcount_update_diff_items);
	list_for_each_entry(ri, items, ri_list)
		xfs_refcount_update_log_item(tp, cuip, ri);
	return &cuip->cui_item;
}

/* Get an CUD so we can process all the deferred refcount updates. */
static struct xfs_log_item *
xfs_refcount_update_create_done(
	struct xfs_trans		*tp,
	struct xfs_log_item		*intent,
	unsigned int			count)
{
	struct xfs_cui_log_item		*cuip = CUI_ITEM(intent);
	struct xfs_cud_log_item		*cudp;

	cudp = kmem_cache_zalloc(xfs_cud_cache, GFP_KERNEL | __GFP_NOFAIL);
	xfs_log_item_init(tp->t_mountp, &cudp->cud_item, XFS_LI_CUD,
			  &xfs_cud_item_ops);
	cudp->cud_cuip = cuip;
	cudp->cud_format.cud_cui_id = cuip->cui_format.cui_id;

	return &cudp->cud_item;
}

/* Add this deferred CUI to the transaction. */
void
xfs_refcount_defer_add(
	struct xfs_trans		*tp,
	struct xfs_refcount_intent	*ri)
{
	struct xfs_mount		*mp = tp->t_mountp;

	trace_xfs_refcount_defer(mp, ri);

	ri->ri_pag = xfs_perag_intent_get(mp, ri->ri_startblock);
	xfs_defer_add(tp, &ri->ri_list, &xfs_refcount_update_defer_type);
}

/* Cancel a deferred refcount update. */
STATIC void
xfs_refcount_update_cancel_item(
	struct list_head		*item)
{
	struct xfs_refcount_intent	*ri = ci_entry(item);

	xfs_perag_intent_put(ri->ri_pag);
	kmem_cache_free(xfs_refcount_intent_cache, ri);
}

/* Process a deferred refcount update. */
STATIC int
xfs_refcount_update_finish_item(
	struct xfs_trans		*tp,
	struct xfs_log_item		*done,
	struct list_head		*item,
	struct xfs_btree_cur		**state)
{
	struct xfs_refcount_intent	*ri = ci_entry(item);
	int				error;

	/* Did we run out of reservation?  Requeue what we didn't finish. */
	error = xfs_refcount_finish_one(tp, ri, state);
	if (!error && ri->ri_blockcount > 0) {
		ASSERT(ri->ri_type == XFS_REFCOUNT_INCREASE ||
		       ri->ri_type == XFS_REFCOUNT_DECREASE);
		return -EAGAIN;
	}

	xfs_refcount_update_cancel_item(item);
	return error;
}

/* Clean up after calling xfs_refcount_finish_one. */
STATIC void
xfs_refcount_finish_one_cleanup(
	struct xfs_trans	*tp,
	struct xfs_btree_cur	*rcur,
	int			error)
{
	struct xfs_buf		*agbp;

	if (rcur == NULL)
		return;
	agbp = rcur->bc_ag.agbp;
	xfs_btree_del_cursor(rcur, error);
	if (error)
		xfs_trans_brelse(tp, agbp);
}

/* Abort all pending CUIs. */
STATIC void
xfs_refcount_update_abort_intent(
	struct xfs_log_item		*intent)
{
	xfs_cui_release(CUI_ITEM(intent));
}

/* Is this recovered CUI ok? */
static inline bool
xfs_cui_validate_phys(
	struct xfs_mount		*mp,
	struct xfs_phys_extent		*pmap)
{
	if (!xfs_has_reflink(mp))
		return false;

	if (pmap->pe_flags & ~XFS_REFCOUNT_EXTENT_FLAGS)
		return false;

	switch (pmap->pe_flags & XFS_REFCOUNT_EXTENT_TYPE_MASK) {
	case XFS_REFCOUNT_INCREASE:
	case XFS_REFCOUNT_DECREASE:
	case XFS_REFCOUNT_ALLOC_COW:
	case XFS_REFCOUNT_FREE_COW:
		break;
	default:
		return false;
	}

	return xfs_verify_fsbext(mp, pmap->pe_startblock, pmap->pe_len);
}

static inline void
xfs_cui_recover_work(
	struct xfs_mount		*mp,
	struct xfs_defer_pending	*dfp,
	struct xfs_phys_extent		*pmap)
{
	struct xfs_refcount_intent	*ri;

	ri = kmem_cache_alloc(xfs_refcount_intent_cache,
			GFP_KERNEL | __GFP_NOFAIL);
	ri->ri_type = pmap->pe_flags & XFS_REFCOUNT_EXTENT_TYPE_MASK;
	ri->ri_startblock = pmap->pe_startblock;
	ri->ri_blockcount = pmap->pe_len;
	ri->ri_pag = xfs_perag_intent_get(mp, pmap->pe_startblock);

	xfs_defer_add_item(dfp, &ri->ri_list);
}

/*
 * Process a refcount update intent item that was recovered from the log.
 * We need to update the refcountbt.
 */
STATIC int
<<<<<<< HEAD
xfs_cui_item_recover(
=======
xfs_refcount_recover_work(
>>>>>>> a6ad5510
	struct xfs_defer_pending	*dfp,
	struct list_head		*capture_list)
{
	struct xfs_trans_res		resv;
	struct xfs_log_item		*lip = dfp->dfp_intent;
	struct xfs_cui_log_item		*cuip = CUI_ITEM(lip);
	struct xfs_trans		*tp;
	struct xfs_mount		*mp = lip->li_log->l_mp;
	int				i;
	int				error = 0;

	/*
	 * First check the validity of the extents described by the
	 * CUI.  If any are bad, then assume that all are bad and
	 * just toss the CUI.
	 */
	for (i = 0; i < cuip->cui_format.cui_nextents; i++) {
		if (!xfs_cui_validate_phys(mp,
					&cuip->cui_format.cui_extents[i])) {
			XFS_CORRUPTION_ERROR(__func__, XFS_ERRLEVEL_LOW, mp,
					&cuip->cui_format,
					sizeof(cuip->cui_format));
			return -EFSCORRUPTED;
		}

		xfs_cui_recover_work(mp, dfp, &cuip->cui_format.cui_extents[i]);
	}

	/*
	 * Under normal operation, refcount updates are deferred, so we
	 * wouldn't be adding them directly to a transaction.  All
	 * refcount updates manage reservation usage internally and
	 * dynamically by deferring work that won't fit in the
	 * transaction.  Normally, any work that needs to be deferred
	 * gets attached to the same defer_ops that scheduled the
	 * refcount update.  However, we're in log recovery here, so we
	 * use the passed in defer_ops and to finish up any work that
	 * doesn't fit.  We need to reserve enough blocks to handle a
	 * full btree split on either end of the refcount range.
	 */
	resv = xlog_recover_resv(&M_RES(mp)->tr_itruncate);
	error = xfs_trans_alloc(mp, &resv, mp->m_refc_maxlevels * 2, 0,
			XFS_TRANS_RESERVE, &tp);
	if (error)
		return error;

<<<<<<< HEAD
	cudp = xfs_trans_get_cud(tp, cuip);
	xlog_recover_transfer_intent(tp, dfp);

	for (i = 0; i < cuip->cui_format.cui_nextents; i++) {
		struct xfs_refcount_intent	fake = { };
		struct xfs_phys_extent		*pmap;

		pmap = &cuip->cui_format.cui_extents[i];
		refc_type = pmap->pe_flags & XFS_REFCOUNT_EXTENT_TYPE_MASK;
		switch (refc_type) {
		case XFS_REFCOUNT_INCREASE:
		case XFS_REFCOUNT_DECREASE:
		case XFS_REFCOUNT_ALLOC_COW:
		case XFS_REFCOUNT_FREE_COW:
			fake.ri_type = refc_type;
			break;
		default:
			XFS_CORRUPTION_ERROR(__func__, XFS_ERRLEVEL_LOW, mp,
					&cuip->cui_format,
					sizeof(cuip->cui_format));
			error = -EFSCORRUPTED;
			goto abort_error;
		}

		fake.ri_startblock = pmap->pe_startblock;
		fake.ri_blockcount = pmap->pe_len;

		if (!requeue_only) {
			xfs_refcount_update_get_group(mp, &fake);
			error = xfs_trans_log_finish_refcount_update(tp, cudp,
					&fake, &rcur);
			xfs_refcount_update_put_group(&fake);
		}
		if (error == -EFSCORRUPTED)
			XFS_CORRUPTION_ERROR(__func__, XFS_ERRLEVEL_LOW, mp,
					&cuip->cui_format,
					sizeof(cuip->cui_format));
		if (error)
			goto abort_error;

		/* Requeue what we didn't finish. */
		if (fake.ri_blockcount > 0) {
			struct xfs_bmbt_irec	irec = {
				.br_startblock	= fake.ri_startblock,
				.br_blockcount	= fake.ri_blockcount,
			};

			switch (fake.ri_type) {
			case XFS_REFCOUNT_INCREASE:
				xfs_refcount_increase_extent(tp, &irec);
				break;
			case XFS_REFCOUNT_DECREASE:
				xfs_refcount_decrease_extent(tp, &irec);
				break;
			case XFS_REFCOUNT_ALLOC_COW:
				xfs_refcount_alloc_cow_extent(tp,
						irec.br_startblock,
						irec.br_blockcount);
				break;
			case XFS_REFCOUNT_FREE_COW:
				xfs_refcount_free_cow_extent(tp,
						irec.br_startblock,
						irec.br_blockcount);
				break;
			default:
				ASSERT(0);
			}
			requeue_only = true;
		}
	}
=======
	error = xlog_recover_finish_intent(tp, dfp);
	if (error == -EFSCORRUPTED)
		XFS_CORRUPTION_ERROR(__func__, XFS_ERRLEVEL_LOW, mp,
				&cuip->cui_format,
				sizeof(cuip->cui_format));
	if (error)
		goto abort_error;
>>>>>>> a6ad5510

	return xfs_defer_ops_capture_and_commit(tp, capture_list);

abort_error:
	xfs_trans_cancel(tp);
	return error;
}

/* Relog an intent item to push the log tail forward. */
static struct xfs_log_item *
xfs_refcount_relog_intent(
	struct xfs_trans		*tp,
	struct xfs_log_item		*intent,
	struct xfs_log_item		*done_item)
{
	struct xfs_cui_log_item		*cuip;
	struct xfs_phys_extent		*pmap;
	unsigned int			count;

	count = CUI_ITEM(intent)->cui_format.cui_nextents;
	pmap = CUI_ITEM(intent)->cui_format.cui_extents;

	cuip = xfs_cui_init(tp->t_mountp, count);
	memcpy(cuip->cui_format.cui_extents, pmap, count * sizeof(*pmap));
	atomic_set(&cuip->cui_next_extent, count);

	return &cuip->cui_item;
}

const struct xfs_defer_op_type xfs_refcount_update_defer_type = {
	.name		= "refcount",
	.max_items	= XFS_CUI_MAX_FAST_EXTENTS,
	.create_intent	= xfs_refcount_update_create_intent,
	.abort_intent	= xfs_refcount_update_abort_intent,
	.create_done	= xfs_refcount_update_create_done,
	.finish_item	= xfs_refcount_update_finish_item,
	.finish_cleanup = xfs_refcount_finish_one_cleanup,
	.cancel_item	= xfs_refcount_update_cancel_item,
	.recover_work	= xfs_refcount_recover_work,
	.relog_intent	= xfs_refcount_relog_intent,
};

STATIC bool
xfs_cui_item_match(
	struct xfs_log_item	*lip,
	uint64_t		intent_id)
{
	return CUI_ITEM(lip)->cui_format.cui_id == intent_id;
}

static const struct xfs_item_ops xfs_cui_item_ops = {
	.flags		= XFS_ITEM_INTENT,
	.iop_size	= xfs_cui_item_size,
	.iop_format	= xfs_cui_item_format,
	.iop_unpin	= xfs_cui_item_unpin,
	.iop_release	= xfs_cui_item_release,
	.iop_match	= xfs_cui_item_match,
};

static inline void
xfs_cui_copy_format(
	struct xfs_cui_log_format	*dst,
	const struct xfs_cui_log_format	*src)
{
	unsigned int			i;

	memcpy(dst, src, offsetof(struct xfs_cui_log_format, cui_extents));

	for (i = 0; i < src->cui_nextents; i++)
		memcpy(&dst->cui_extents[i], &src->cui_extents[i],
				sizeof(struct xfs_phys_extent));
}

/*
 * This routine is called to create an in-core extent refcount update
 * item from the cui format structure which was logged on disk.
 * It allocates an in-core cui, copies the extents from the format
 * structure into it, and adds the cui to the AIL with the given
 * LSN.
 */
STATIC int
xlog_recover_cui_commit_pass2(
	struct xlog			*log,
	struct list_head		*buffer_list,
	struct xlog_recover_item	*item,
	xfs_lsn_t			lsn)
{
	struct xfs_mount		*mp = log->l_mp;
	struct xfs_cui_log_item		*cuip;
	struct xfs_cui_log_format	*cui_formatp;
	size_t				len;

	cui_formatp = item->ri_buf[0].i_addr;

	if (item->ri_buf[0].i_len < xfs_cui_log_format_sizeof(0)) {
		XFS_CORRUPTION_ERROR(__func__, XFS_ERRLEVEL_LOW, mp,
				item->ri_buf[0].i_addr, item->ri_buf[0].i_len);
		return -EFSCORRUPTED;
	}

	len = xfs_cui_log_format_sizeof(cui_formatp->cui_nextents);
	if (item->ri_buf[0].i_len != len) {
		XFS_CORRUPTION_ERROR(__func__, XFS_ERRLEVEL_LOW, mp,
				item->ri_buf[0].i_addr, item->ri_buf[0].i_len);
		return -EFSCORRUPTED;
	}

	cuip = xfs_cui_init(mp, cui_formatp->cui_nextents);
	xfs_cui_copy_format(&cuip->cui_format, cui_formatp);
	atomic_set(&cuip->cui_next_extent, cui_formatp->cui_nextents);

	xlog_recover_intent_item(log, &cuip->cui_item, lsn,
<<<<<<< HEAD
			XFS_DEFER_OPS_TYPE_REFCOUNT);
=======
			&xfs_refcount_update_defer_type);
>>>>>>> a6ad5510
	return 0;
}

const struct xlog_recover_item_ops xlog_cui_item_ops = {
	.item_type		= XFS_LI_CUI,
	.commit_pass2		= xlog_recover_cui_commit_pass2,
};

/*
 * This routine is called when an CUD format structure is found in a committed
 * transaction in the log. Its purpose is to cancel the corresponding CUI if it
 * was still in the log. To do this it searches the AIL for the CUI with an id
 * equal to that in the CUD format structure. If we find it we drop the CUD
 * reference, which removes the CUI from the AIL and frees it.
 */
STATIC int
xlog_recover_cud_commit_pass2(
	struct xlog			*log,
	struct list_head		*buffer_list,
	struct xlog_recover_item	*item,
	xfs_lsn_t			lsn)
{
	struct xfs_cud_log_format	*cud_formatp;

	cud_formatp = item->ri_buf[0].i_addr;
	if (item->ri_buf[0].i_len != sizeof(struct xfs_cud_log_format)) {
		XFS_CORRUPTION_ERROR(__func__, XFS_ERRLEVEL_LOW, log->l_mp,
				item->ri_buf[0].i_addr, item->ri_buf[0].i_len);
		return -EFSCORRUPTED;
	}

	xlog_recover_release_intent(log, XFS_LI_CUI, cud_formatp->cud_cui_id);
	return 0;
}

const struct xlog_recover_item_ops xlog_cud_item_ops = {
	.item_type		= XFS_LI_CUD,
	.commit_pass2		= xlog_recover_cud_commit_pass2,
};<|MERGE_RESOLUTION|>--- conflicted
+++ resolved
@@ -441,11 +441,7 @@
  * We need to update the refcountbt.
  */
 STATIC int
-<<<<<<< HEAD
-xfs_cui_item_recover(
-=======
 xfs_refcount_recover_work(
->>>>>>> a6ad5510
 	struct xfs_defer_pending	*dfp,
 	struct list_head		*capture_list)
 {
@@ -492,78 +488,6 @@
 	if (error)
 		return error;
 
-<<<<<<< HEAD
-	cudp = xfs_trans_get_cud(tp, cuip);
-	xlog_recover_transfer_intent(tp, dfp);
-
-	for (i = 0; i < cuip->cui_format.cui_nextents; i++) {
-		struct xfs_refcount_intent	fake = { };
-		struct xfs_phys_extent		*pmap;
-
-		pmap = &cuip->cui_format.cui_extents[i];
-		refc_type = pmap->pe_flags & XFS_REFCOUNT_EXTENT_TYPE_MASK;
-		switch (refc_type) {
-		case XFS_REFCOUNT_INCREASE:
-		case XFS_REFCOUNT_DECREASE:
-		case XFS_REFCOUNT_ALLOC_COW:
-		case XFS_REFCOUNT_FREE_COW:
-			fake.ri_type = refc_type;
-			break;
-		default:
-			XFS_CORRUPTION_ERROR(__func__, XFS_ERRLEVEL_LOW, mp,
-					&cuip->cui_format,
-					sizeof(cuip->cui_format));
-			error = -EFSCORRUPTED;
-			goto abort_error;
-		}
-
-		fake.ri_startblock = pmap->pe_startblock;
-		fake.ri_blockcount = pmap->pe_len;
-
-		if (!requeue_only) {
-			xfs_refcount_update_get_group(mp, &fake);
-			error = xfs_trans_log_finish_refcount_update(tp, cudp,
-					&fake, &rcur);
-			xfs_refcount_update_put_group(&fake);
-		}
-		if (error == -EFSCORRUPTED)
-			XFS_CORRUPTION_ERROR(__func__, XFS_ERRLEVEL_LOW, mp,
-					&cuip->cui_format,
-					sizeof(cuip->cui_format));
-		if (error)
-			goto abort_error;
-
-		/* Requeue what we didn't finish. */
-		if (fake.ri_blockcount > 0) {
-			struct xfs_bmbt_irec	irec = {
-				.br_startblock	= fake.ri_startblock,
-				.br_blockcount	= fake.ri_blockcount,
-			};
-
-			switch (fake.ri_type) {
-			case XFS_REFCOUNT_INCREASE:
-				xfs_refcount_increase_extent(tp, &irec);
-				break;
-			case XFS_REFCOUNT_DECREASE:
-				xfs_refcount_decrease_extent(tp, &irec);
-				break;
-			case XFS_REFCOUNT_ALLOC_COW:
-				xfs_refcount_alloc_cow_extent(tp,
-						irec.br_startblock,
-						irec.br_blockcount);
-				break;
-			case XFS_REFCOUNT_FREE_COW:
-				xfs_refcount_free_cow_extent(tp,
-						irec.br_startblock,
-						irec.br_blockcount);
-				break;
-			default:
-				ASSERT(0);
-			}
-			requeue_only = true;
-		}
-	}
-=======
 	error = xlog_recover_finish_intent(tp, dfp);
 	if (error == -EFSCORRUPTED)
 		XFS_CORRUPTION_ERROR(__func__, XFS_ERRLEVEL_LOW, mp,
@@ -571,7 +495,6 @@
 				sizeof(cuip->cui_format));
 	if (error)
 		goto abort_error;
->>>>>>> a6ad5510
 
 	return xfs_defer_ops_capture_and_commit(tp, capture_list);
 
@@ -684,11 +607,7 @@
 	atomic_set(&cuip->cui_next_extent, cui_formatp->cui_nextents);
 
 	xlog_recover_intent_item(log, &cuip->cui_item, lsn,
-<<<<<<< HEAD
-			XFS_DEFER_OPS_TYPE_REFCOUNT);
-=======
 			&xfs_refcount_update_defer_type);
->>>>>>> a6ad5510
 	return 0;
 }
 
