// SPDX-License-Identifier: GPL-2.0-or-later
/*
 * Copyright (C) 2020 Oracle.  All Rights Reserved.
 * Author: Darrick J. Wong <darrick.wong@oracle.com>
 */
#include "xfs.h"
#include "xfs_fs.h"
#include "xfs_shared.h"
#include "xfs_format.h"
#include "xfs_log_format.h"
#include "xfs_trans_resv.h"
#include "xfs_bit.h"
#include "xfs_mount.h"
#include "xfs_inode.h"
#include "xfs_trans.h"
#include "xfs_btree.h"
#include "xfs_trace.h"
#include "xfs_btree_staging.h"

/*
 * Staging Cursors and Fake Roots for Btrees
 * =========================================
 *
 * A staging btree cursor is a special type of btree cursor that callers must
 * use to construct a new btree index using the btree bulk loader code.  The
 * bulk loading code uses the staging btree cursor to abstract the details of
 * initializing new btree blocks and filling them with records or key/ptr
 * pairs.  Regular btree operations (e.g. queries and modifications) are not
 * supported with staging cursors, and callers must not invoke them.
 *
 * Fake root structures contain all the information about a btree that is under
 * construction by the bulk loading code.  Staging btree cursors point to fake
 * root structures instead of the usual AG header or inode structure.
 *
 * Callers are expected to initialize a fake root structure and pass it into
 * the _stage_cursor function for a specific btree type.  When bulk loading is
 * complete, callers should call the _commit_staged_btree function for that
 * specific btree type to commit the new btree into the filesystem.
 */

/*
 * Don't allow staging cursors to be duplicated because they're supposed to be
 * kept private to a single thread.
 */
STATIC struct xfs_btree_cur *
xfs_btree_fakeroot_dup_cursor(
	struct xfs_btree_cur	*cur)
{
	ASSERT(0);
	return NULL;
}

/*
 * Don't allow block allocation for a staging cursor, because staging cursors
 * do not support regular btree modifications.
 *
 * Bulk loading uses a separate callback to obtain new blocks from a
 * preallocated list, which prevents ENOSPC failures during loading.
 */
STATIC int
xfs_btree_fakeroot_alloc_block(
	struct xfs_btree_cur		*cur,
	const union xfs_btree_ptr	*start_bno,
	union xfs_btree_ptr		*new_bno,
	int				*stat)
{
	ASSERT(0);
	return -EFSCORRUPTED;
}

/*
 * Don't allow block freeing for a staging cursor, because staging cursors
 * do not support regular btree modifications.
 */
STATIC int
xfs_btree_fakeroot_free_block(
	struct xfs_btree_cur	*cur,
	struct xfs_buf		*bp)
{
	ASSERT(0);
	return -EFSCORRUPTED;
}

/* Initialize a pointer to the root block from the fakeroot. */
STATIC void
xfs_btree_fakeroot_init_ptr_from_cur(
	struct xfs_btree_cur	*cur,
	union xfs_btree_ptr	*ptr)
{
	struct xbtree_afakeroot	*afake;

	ASSERT(cur->bc_flags & XFS_BTREE_STAGING);

	afake = cur->bc_ag.afake;
	ptr->s = cpu_to_be32(afake->af_root);
}

/*
 * Bulk Loading for AG Btrees
 * ==========================
 *
 * For a btree rooted in an AG header, pass a xbtree_afakeroot structure to the
 * staging cursor.  Callers should initialize this to zero.
 *
 * The _stage_cursor() function for a specific btree type should call
 * xfs_btree_stage_afakeroot to set up the in-memory cursor as a staging
 * cursor.  The corresponding _commit_staged_btree() function should log the
 * new root and call xfs_btree_commit_afakeroot() to transform the staging
 * cursor into a regular btree cursor.
 */

/* Update the btree root information for a per-AG fake root. */
STATIC void
xfs_btree_afakeroot_set_root(
	struct xfs_btree_cur		*cur,
	const union xfs_btree_ptr	*ptr,
	int				inc)
{
	struct xbtree_afakeroot	*afake = cur->bc_ag.afake;

	ASSERT(cur->bc_flags & XFS_BTREE_STAGING);
	afake->af_root = be32_to_cpu(ptr->s);
	afake->af_levels += inc;
}

/*
 * Initialize a AG-rooted btree cursor with the given AG btree fake root.
 * The btree cursor's bc_ops will be overridden as needed to make the staging
 * functionality work.
 */
void
xfs_btree_stage_afakeroot(
	struct xfs_btree_cur		*cur,
	struct xbtree_afakeroot		*afake)
{
	struct xfs_btree_ops		*nops;

	ASSERT(!(cur->bc_flags & XFS_BTREE_STAGING));
	ASSERT(!(cur->bc_flags & XFS_BTREE_ROOT_IN_INODE));
	ASSERT(cur->bc_tp == NULL);

	nops = kmem_alloc(sizeof(struct xfs_btree_ops), KM_NOFS);
	memcpy(nops, cur->bc_ops, sizeof(struct xfs_btree_ops));
	nops->alloc_block = xfs_btree_fakeroot_alloc_block;
	nops->free_block = xfs_btree_fakeroot_free_block;
	nops->init_ptr_from_cur = xfs_btree_fakeroot_init_ptr_from_cur;
	nops->set_root = xfs_btree_afakeroot_set_root;
	nops->dup_cursor = xfs_btree_fakeroot_dup_cursor;

	cur->bc_ag.afake = afake;
	cur->bc_nlevels = afake->af_levels;
	cur->bc_ops = nops;
	cur->bc_flags |= XFS_BTREE_STAGING;
}

/*
 * Transform an AG-rooted staging btree cursor back into a regular cursor by
 * substituting a real btree root for the fake one and restoring normal btree
 * cursor ops.  The caller must log the btree root change prior to calling
 * this.
 */
void
xfs_btree_commit_afakeroot(
	struct xfs_btree_cur		*cur,
	struct xfs_trans		*tp,
	struct xfs_buf			*agbp,
	const struct xfs_btree_ops	*ops)
{
	ASSERT(cur->bc_flags & XFS_BTREE_STAGING);
	ASSERT(cur->bc_tp == NULL);

	trace_xfs_btree_commit_afakeroot(cur);

	kmem_free((void *)cur->bc_ops);
	cur->bc_ag.agbp = agbp;
	cur->bc_ops = ops;
	cur->bc_flags &= ~XFS_BTREE_STAGING;
	cur->bc_tp = tp;
}

/*
 * Bulk Loading for Inode-Rooted Btrees
 * ====================================
 *
 * For a btree rooted in an inode fork, pass a xbtree_ifakeroot structure to
 * the staging cursor.  This structure should be initialized as follows:
 *
 * - if_fork_size field should be set to the number of bytes available to the
 *   fork in the inode.
 *
 * - if_fork should point to a freshly allocated struct xfs_ifork.
 *
 * - if_format should be set to the appropriate fork type (e.g.
 *   XFS_DINODE_FMT_BTREE).
 *
 * All other fields must be zero.
 *
 * The _stage_cursor() function for a specific btree type should call
 * xfs_btree_stage_ifakeroot to set up the in-memory cursor as a staging
 * cursor.  The corresponding _commit_staged_btree() function should log the
 * new root and call xfs_btree_commit_ifakeroot() to transform the staging
 * cursor into a regular btree cursor.
 */

/*
 * Initialize an inode-rooted btree cursor with the given inode btree fake
 * root.  The btree cursor's bc_ops will be overridden as needed to make the
 * staging functionality work.  If new_ops is not NULL, these new ops will be
 * passed out to the caller for further overriding.
 */
void
xfs_btree_stage_ifakeroot(
	struct xfs_btree_cur		*cur,
	struct xbtree_ifakeroot		*ifake,
	struct xfs_btree_ops		**new_ops)
{
	struct xfs_btree_ops		*nops;

	ASSERT(!(cur->bc_flags & XFS_BTREE_STAGING));
	ASSERT(cur->bc_flags & XFS_BTREE_ROOT_IN_INODE);
	ASSERT(cur->bc_tp == NULL);

	nops = kmem_alloc(sizeof(struct xfs_btree_ops), KM_NOFS);
	memcpy(nops, cur->bc_ops, sizeof(struct xfs_btree_ops));
	nops->alloc_block = xfs_btree_fakeroot_alloc_block;
	nops->free_block = xfs_btree_fakeroot_free_block;
	nops->init_ptr_from_cur = xfs_btree_fakeroot_init_ptr_from_cur;
	nops->dup_cursor = xfs_btree_fakeroot_dup_cursor;

	cur->bc_ino.ifake = ifake;
	cur->bc_nlevels = ifake->if_levels;
	cur->bc_ops = nops;
	cur->bc_flags |= XFS_BTREE_STAGING;

	if (new_ops)
		*new_ops = nops;
}

/*
 * Transform an inode-rooted staging btree cursor back into a regular cursor by
 * substituting a real btree root for the fake one and restoring normal btree
 * cursor ops.  The caller must log the btree root change prior to calling
 * this.
 */
void
xfs_btree_commit_ifakeroot(
	struct xfs_btree_cur		*cur,
	struct xfs_trans		*tp,
	int				whichfork,
	const struct xfs_btree_ops	*ops)
{
	ASSERT(cur->bc_flags & XFS_BTREE_STAGING);
	ASSERT(cur->bc_tp == NULL);

	trace_xfs_btree_commit_ifakeroot(cur);

	kmem_free((void *)cur->bc_ops);
	cur->bc_ino.ifake = NULL;
	cur->bc_ino.whichfork = whichfork;
	cur->bc_ops = ops;
	cur->bc_flags &= ~XFS_BTREE_STAGING;
	cur->bc_tp = tp;
}

/*
 * Bulk Loading of Staged Btrees
 * =============================
 *
 * This interface is used with a staged btree cursor to create a totally new
 * btree with a large number of records (i.e. more than what would fit in a
 * single root block).  When the creation is complete, the new root can be
 * linked atomically into the filesystem by committing the staged cursor.
 *
 * Creation of a new btree proceeds roughly as follows:
 *
 * The first step is to initialize an appropriate fake btree root structure and
 * then construct a staged btree cursor.  Refer to the block comments about
 * "Bulk Loading for AG Btrees" and "Bulk Loading for Inode-Rooted Btrees" for
 * more information about how to do this.
 *
 * The second step is to initialize a struct xfs_btree_bload context as
 * documented in the structure definition.
 *
 * The third step is to call xfs_btree_bload_compute_geometry to compute the
 * height of and the number of blocks needed to construct the btree.  See the
 * section "Computing the Geometry of the New Btree" for details about this
 * computation.
 *
 * In step four, the caller must allocate xfs_btree_bload.nr_blocks blocks and
 * save them for later use by ->claim_block().  Bulk loading requires all
 * blocks to be allocated beforehand to avoid ENOSPC failures midway through a
 * rebuild, and to minimize seek distances of the new btree.
 *
 * Step five is to call xfs_btree_bload() to start constructing the btree.
 *
 * The final step is to commit the staging btree cursor, which logs the new
 * btree root and turns the staging cursor into a regular cursor.  The caller
 * is responsible for cleaning up the previous btree blocks, if any.
 *
 * Computing the Geometry of the New Btree
 * =======================================
 *
 * The number of items placed in each btree block is computed via the following
 * algorithm: For leaf levels, the number of items for the level is nr_records
 * in the bload structure.  For node levels, the number of items for the level
 * is the number of blocks in the next lower level of the tree.  For each
 * level, the desired number of items per block is defined as:
 *
 * desired = max(minrecs, maxrecs - slack factor)
 *
 * The number of blocks for the level is defined to be:
 *
 * blocks = floor(nr_items / desired)
 *
 * Note this is rounded down so that the npb calculation below will never fall
 * below minrecs.  The number of items that will actually be loaded into each
 * btree block is defined as:
 *
 * npb =  nr_items / blocks
 *
 * Some of the leftmost blocks in the level will contain one extra record as
 * needed to handle uneven division.  If the number of records in any block
 * would exceed maxrecs for that level, blocks is incremented and npb is
 * recalculated.
 *
 * In other words, we compute the number of blocks needed to satisfy a given
 * loading level, then spread the items as evenly as possible.
 *
 * The height and number of fs blocks required to create the btree are computed
 * and returned via btree_height and nr_blocks.
 */

/*
 * Put a btree block that we're loading onto the ordered list and release it.
 * The btree blocks will be written to disk when bulk loading is finished.
 */
static void
xfs_btree_bload_drop_buf(
	struct list_head	*buffers_list,
	struct xfs_buf		**bpp)
{
	if (*bpp == NULL)
		return;

	if (!xfs_buf_delwri_queue(*bpp, buffers_list))
		ASSERT(0);

	xfs_buf_relse(*bpp);
	*bpp = NULL;
}

/*
 * Allocate and initialize one btree block for bulk loading.
 *
 * The new btree block will have its level and numrecs fields set to the values
 * of the level and nr_this_block parameters, respectively.
 *
 * The caller should ensure that ptrp, bpp, and blockp refer to the left
 * sibling of the new block, if there is any.  On exit, ptrp, bpp, and blockp
 * will all point to the new block.
 */
STATIC int
xfs_btree_bload_prep_block(
	struct xfs_btree_cur		*cur,
	struct xfs_btree_bload		*bbl,
	struct list_head		*buffers_list,
	unsigned int			level,
	unsigned int			nr_this_block,
	union xfs_btree_ptr		*ptrp, /* in/out */
	struct xfs_buf			**bpp, /* in/out */
	struct xfs_btree_block		**blockp, /* in/out */
	void				*priv)
{
	union xfs_btree_ptr		new_ptr;
	struct xfs_buf			*new_bp;
	struct xfs_btree_block		*new_block;
	int				ret;

	if ((cur->bc_flags & XFS_BTREE_ROOT_IN_INODE) &&
	    level == cur->bc_nlevels - 1) {
		struct xfs_ifork	*ifp = xfs_btree_ifork_ptr(cur);
		size_t			new_size;

		ASSERT(*bpp == NULL);

		/* Allocate a new incore btree root block. */
		new_size = bbl->iroot_size(cur, nr_this_block, priv);
		ifp->if_broot = kmem_zalloc(new_size, 0);
		ifp->if_broot_bytes = (int)new_size;

		/* Initialize it and send it out. */
		xfs_btree_init_block_int(cur->bc_mp, ifp->if_broot,
				XFS_BUF_DADDR_NULL, cur->bc_btnum, level,
				nr_this_block, cur->bc_ino.ip->i_ino,
				cur->bc_flags);

		*bpp = NULL;
		*blockp = ifp->if_broot;
		xfs_btree_set_ptr_null(cur, ptrp);
		return 0;
	}

	/* Claim one of the caller's preallocated blocks. */
	xfs_btree_set_ptr_null(cur, &new_ptr);
	ret = bbl->claim_block(cur, &new_ptr, priv);
	if (ret)
		return ret;

	ASSERT(!xfs_btree_ptr_is_null(cur, &new_ptr));

	ret = xfs_btree_get_buf_block(cur, &new_ptr, &new_block, &new_bp);
	if (ret)
		return ret;

	/*
	 * The previous block (if any) is the left sibling of the new block,
	 * so set its right sibling pointer to the new block and drop it.
	 */
	if (*blockp)
		xfs_btree_set_sibling(cur, *blockp, &new_ptr, XFS_BB_RIGHTSIB);
	xfs_btree_bload_drop_buf(buffers_list, bpp);

	/* Initialize the new btree block. */
	xfs_btree_init_block_cur(cur, new_bp, level, nr_this_block);
	xfs_btree_set_sibling(cur, new_block, ptrp, XFS_BB_LEFTSIB);

	/* Set the out parameters. */
	*bpp = new_bp;
	*blockp = new_block;
	xfs_btree_copy_ptrs(cur, ptrp, &new_ptr, 1);
	return 0;
}

/* Load one leaf block. */
STATIC int
xfs_btree_bload_leaf(
	struct xfs_btree_cur		*cur,
	unsigned int			recs_this_block,
	xfs_btree_bload_get_record_fn	get_record,
	struct xfs_btree_block		*block,
	void				*priv)
{
	unsigned int			j;
	int				ret;

	/* Fill the leaf block with records. */
	for (j = 1; j <= recs_this_block; j++) {
		union xfs_btree_rec	*block_rec;

		ret = get_record(cur, priv);
		if (ret)
			return ret;
		block_rec = xfs_btree_rec_addr(cur, j, block);
		cur->bc_ops->init_rec_from_cur(cur, block_rec);
	}

	return 0;
}

/*
 * Load one node block with key/ptr pairs.
 *
 * child_ptr must point to a block within the next level down in the tree.  A
 * key/ptr entry will be created in the new node block to the block pointed to
 * by child_ptr.  On exit, child_ptr points to the next block on the child
 * level that needs processing.
 */
STATIC int
xfs_btree_bload_node(
	struct xfs_btree_cur	*cur,
	unsigned int		recs_this_block,
	union xfs_btree_ptr	*child_ptr,
	struct xfs_btree_block	*block)
{
	unsigned int		j;
	int			ret;

	/* Fill the node block with keys and pointers. */
	for (j = 1; j <= recs_this_block; j++) {
		union xfs_btree_key	child_key;
		union xfs_btree_ptr	*block_ptr;
		union xfs_btree_key	*block_key;
		struct xfs_btree_block	*child_block;
		struct xfs_buf		*child_bp;

		ASSERT(!xfs_btree_ptr_is_null(cur, child_ptr));

		ret = xfs_btree_get_buf_block(cur, child_ptr, &child_block,
				&child_bp);
		if (ret)
			return ret;

		block_ptr = xfs_btree_ptr_addr(cur, j, block);
		xfs_btree_copy_ptrs(cur, block_ptr, child_ptr, 1);

		block_key = xfs_btree_key_addr(cur, j, block);
		xfs_btree_get_keys(cur, child_block, &child_key);
		xfs_btree_copy_keys(cur, block_key, &child_key, 1);

		xfs_btree_get_sibling(cur, child_block, child_ptr,
				XFS_BB_RIGHTSIB);
		xfs_buf_relse(child_bp);
	}

	return 0;
}

/*
 * Compute the maximum number of records (or keyptrs) per block that we want to
 * install at this level in the btree.  Caller is responsible for having set
 * @cur->bc_ino.forksize to the desired fork size, if appropriate.
 */
STATIC unsigned int
xfs_btree_bload_max_npb(
	struct xfs_btree_cur	*cur,
	struct xfs_btree_bload	*bbl,
	unsigned int		level)
{
	unsigned int		ret;

	if (level == cur->bc_nlevels - 1 && cur->bc_ops->get_dmaxrecs)
		return cur->bc_ops->get_dmaxrecs(cur, level);

	ret = cur->bc_ops->get_maxrecs(cur, level);
	if (level == 0)
		ret -= bbl->leaf_slack;
	else
		ret -= bbl->node_slack;
	return ret;
}

/*
 * Compute the desired number of records (or keyptrs) per block that we want to
 * install at this level in the btree, which must be somewhere between minrecs
 * and max_npb.  The caller is free to install fewer records per block.
 */
STATIC unsigned int
xfs_btree_bload_desired_npb(
	struct xfs_btree_cur	*cur,
	struct xfs_btree_bload	*bbl,
	unsigned int		level)
{
	unsigned int		npb = xfs_btree_bload_max_npb(cur, bbl, level);

	/* Root blocks are not subject to minrecs rules. */
	if (level == cur->bc_nlevels - 1)
		return max(1U, npb);

	return max_t(unsigned int, cur->bc_ops->get_minrecs(cur, level), npb);
}

/*
 * Compute the number of records to be stored in each block at this level and
 * the number of blocks for this level.  For leaf levels, we must populate an
 * empty root block even if there are no records, so we have to have at least
 * one block.
 */
STATIC void
xfs_btree_bload_level_geometry(
	struct xfs_btree_cur	*cur,
	struct xfs_btree_bload	*bbl,
	unsigned int		level,
	uint64_t		nr_this_level,
	unsigned int		*avg_per_block,
	uint64_t		*blocks,
	uint64_t		*blocks_with_extra)
{
	uint64_t		npb;
	uint64_t		dontcare;
	unsigned int		desired_npb;
	unsigned int		maxnr;

	maxnr = cur->bc_ops->get_maxrecs(cur, level);

	/*
	 * Compute the number of blocks we need to fill each block with the
	 * desired number of records/keyptrs per block.  Because desired_npb
	 * could be minrecs, we use regular integer division (which rounds
	 * the block count down) so that in the next step the effective # of
	 * items per block will never be less than desired_npb.
	 */
	desired_npb = xfs_btree_bload_desired_npb(cur, bbl, level);
	*blocks = div64_u64_rem(nr_this_level, desired_npb, &dontcare);
	*blocks = max(1ULL, *blocks);

	/*
	 * Compute the number of records that we will actually put in each
	 * block, assuming that we want to spread the records evenly between
	 * the blocks.  Take care that the effective # of items per block (npb)
	 * won't exceed maxrecs even for the blocks that get an extra record,
	 * since desired_npb could be maxrecs, and in the previous step we
	 * rounded the block count down.
	 */
	npb = div64_u64_rem(nr_this_level, *blocks, blocks_with_extra);
	if (npb > maxnr || (npb == maxnr && *blocks_with_extra > 0)) {
		(*blocks)++;
		npb = div64_u64_rem(nr_this_level, *blocks, blocks_with_extra);
	}

	*avg_per_block = min_t(uint64_t, npb, nr_this_level);

	trace_xfs_btree_bload_level_geometry(cur, level, nr_this_level,
			*avg_per_block, desired_npb, *blocks,
			*blocks_with_extra);
}

/*
 * Ensure a slack value is appropriate for the btree.
 *
 * If the slack value is negative, set slack so that we fill the block to
 * halfway between minrecs and maxrecs.  Make sure the slack is never so large
 * that we can underflow minrecs.
 */
static void
xfs_btree_bload_ensure_slack(
	struct xfs_btree_cur	*cur,
	int			*slack,
	int			level)
{
	int			maxr;
	int			minr;

	maxr = cur->bc_ops->get_maxrecs(cur, level);
	minr = cur->bc_ops->get_minrecs(cur, level);

	/*
	 * If slack is negative, automatically set slack so that we load the
	 * btree block approximately halfway between minrecs and maxrecs.
	 * Generally, this will net us 75% loading.
	 */
	if (*slack < 0)
		*slack = maxr - ((maxr + minr) >> 1);

	*slack = min(*slack, maxr - minr);
}

/*
 * Prepare a btree cursor for a bulk load operation by computing the geometry
 * fields in bbl.  Caller must ensure that the btree cursor is a staging
 * cursor.  This function can be called multiple times.
 */
int
xfs_btree_bload_compute_geometry(
	struct xfs_btree_cur	*cur,
	struct xfs_btree_bload	*bbl,
	uint64_t		nr_records)
{
	uint64_t		nr_blocks = 0;
	uint64_t		nr_this_level;

	ASSERT(cur->bc_flags & XFS_BTREE_STAGING);

	/*
	 * Make sure that the slack values make sense for traditional leaf and
	 * node blocks.  Inode-rooted btrees will return different minrecs and
	 * maxrecs values for the root block (bc_nlevels == level - 1).  We're
	 * checking levels 0 and 1 here, so set bc_nlevels such that the btree
	 * code doesn't interpret either as the root level.
	 */
	cur->bc_nlevels = cur->bc_maxlevels - 1;
	xfs_btree_bload_ensure_slack(cur, &bbl->leaf_slack, 0);
	xfs_btree_bload_ensure_slack(cur, &bbl->node_slack, 1);

	bbl->nr_records = nr_this_level = nr_records;
<<<<<<< HEAD
	for (cur->bc_nlevels = 1; cur->bc_nlevels <= XFS_BTREE_MAXLEVELS;) {
=======
	for (cur->bc_nlevels = 1; cur->bc_nlevels <= cur->bc_maxlevels;) {
>>>>>>> d60c95ef
		uint64_t	level_blocks;
		uint64_t	dontcare64;
		unsigned int	level = cur->bc_nlevels - 1;
		unsigned int	avg_per_block;

		xfs_btree_bload_level_geometry(cur, bbl, level, nr_this_level,
				&avg_per_block, &level_blocks, &dontcare64);

		if (cur->bc_flags & XFS_BTREE_ROOT_IN_INODE) {
			/*
			 * If all the items we want to store at this level
			 * would fit in the inode root block, then we have our
			 * btree root and are done.
			 *
			 * Note that bmap btrees forbid records in the root.
			 */
			if (level != 0 && nr_this_level <= avg_per_block) {
				nr_blocks++;
				break;
			}

			/*
			 * Otherwise, we have to store all the items for this
			 * level in traditional btree blocks and therefore need
			 * another level of btree to point to those blocks.
			 *
			 * We have to re-compute the geometry for each level of
			 * an inode-rooted btree because the geometry differs
			 * between a btree root in an inode fork and a
			 * traditional btree block.
			 *
			 * This distinction is made in the btree code based on
			 * whether level == bc_nlevels - 1.  Based on the
			 * previous root block size check against the root
			 * block geometry, we know that we aren't yet ready to
			 * populate the root.  Increment bc_nevels and
			 * recalculate the geometry for a traditional
			 * block-based btree level.
			 */
			cur->bc_nlevels++;
			ASSERT(cur->bc_nlevels <= cur->bc_maxlevels);
			xfs_btree_bload_level_geometry(cur, bbl, level,
					nr_this_level, &avg_per_block,
					&level_blocks, &dontcare64);
		} else {
			/*
			 * If all the items we want to store at this level
			 * would fit in a single root block, we're done.
			 */
			if (nr_this_level <= avg_per_block) {
				nr_blocks++;
				break;
			}

			/* Otherwise, we need another level of btree. */
			cur->bc_nlevels++;
			ASSERT(cur->bc_nlevels <= cur->bc_maxlevels);
		}

		nr_blocks += level_blocks;
		nr_this_level = level_blocks;
	}

<<<<<<< HEAD
	if (cur->bc_nlevels > XFS_BTREE_MAXLEVELS)
=======
	if (cur->bc_nlevels > cur->bc_maxlevels)
>>>>>>> d60c95ef
		return -EOVERFLOW;

	bbl->btree_height = cur->bc_nlevels;
	if (cur->bc_flags & XFS_BTREE_ROOT_IN_INODE)
		bbl->nr_blocks = nr_blocks - 1;
	else
		bbl->nr_blocks = nr_blocks;
	return 0;
}

/* Bulk load a btree given the parameters and geometry established in bbl. */
int
xfs_btree_bload(
	struct xfs_btree_cur		*cur,
	struct xfs_btree_bload		*bbl,
	void				*priv)
{
	struct list_head		buffers_list;
	union xfs_btree_ptr		child_ptr;
	union xfs_btree_ptr		ptr;
	struct xfs_buf			*bp = NULL;
	struct xfs_btree_block		*block = NULL;
	uint64_t			nr_this_level = bbl->nr_records;
	uint64_t			blocks;
	uint64_t			i;
	uint64_t			blocks_with_extra;
	uint64_t			total_blocks = 0;
	unsigned int			avg_per_block;
	unsigned int			level = 0;
	int				ret;

	ASSERT(cur->bc_flags & XFS_BTREE_STAGING);

	INIT_LIST_HEAD(&buffers_list);
	cur->bc_nlevels = bbl->btree_height;
	xfs_btree_set_ptr_null(cur, &child_ptr);
	xfs_btree_set_ptr_null(cur, &ptr);

	xfs_btree_bload_level_geometry(cur, bbl, level, nr_this_level,
			&avg_per_block, &blocks, &blocks_with_extra);

	/* Load each leaf block. */
	for (i = 0; i < blocks; i++) {
		unsigned int		nr_this_block = avg_per_block;

		/*
		 * Due to rounding, btree blocks will not be evenly populated
		 * in most cases.  blocks_with_extra tells us how many blocks
		 * will receive an extra record to distribute the excess across
		 * the current level as evenly as possible.
		 */
		if (i < blocks_with_extra)
			nr_this_block++;

		ret = xfs_btree_bload_prep_block(cur, bbl, &buffers_list, level,
				nr_this_block, &ptr, &bp, &block, priv);
		if (ret)
			goto out;

		trace_xfs_btree_bload_block(cur, level, i, blocks, &ptr,
				nr_this_block);

		ret = xfs_btree_bload_leaf(cur, nr_this_block, bbl->get_record,
				block, priv);
		if (ret)
			goto out;

		/*
		 * Record the leftmost leaf pointer so we know where to start
		 * with the first node level.
		 */
		if (i == 0)
			xfs_btree_copy_ptrs(cur, &child_ptr, &ptr, 1);
	}
	total_blocks += blocks;
	xfs_btree_bload_drop_buf(&buffers_list, &bp);

	/* Populate the internal btree nodes. */
	for (level = 1; level < cur->bc_nlevels; level++) {
		union xfs_btree_ptr	first_ptr;

		nr_this_level = blocks;
		block = NULL;
		xfs_btree_set_ptr_null(cur, &ptr);

		xfs_btree_bload_level_geometry(cur, bbl, level, nr_this_level,
				&avg_per_block, &blocks, &blocks_with_extra);

		/* Load each node block. */
		for (i = 0; i < blocks; i++) {
			unsigned int	nr_this_block = avg_per_block;

			if (i < blocks_with_extra)
				nr_this_block++;

			ret = xfs_btree_bload_prep_block(cur, bbl,
					&buffers_list, level, nr_this_block,
					&ptr, &bp, &block, priv);
			if (ret)
				goto out;

			trace_xfs_btree_bload_block(cur, level, i, blocks,
					&ptr, nr_this_block);

			ret = xfs_btree_bload_node(cur, nr_this_block,
					&child_ptr, block);
			if (ret)
				goto out;

			/*
			 * Record the leftmost node pointer so that we know
			 * where to start the next node level above this one.
			 */
			if (i == 0)
				xfs_btree_copy_ptrs(cur, &first_ptr, &ptr, 1);
		}
		total_blocks += blocks;
		xfs_btree_bload_drop_buf(&buffers_list, &bp);
		xfs_btree_copy_ptrs(cur, &child_ptr, &first_ptr, 1);
	}

	/* Initialize the new root. */
	if (cur->bc_flags & XFS_BTREE_ROOT_IN_INODE) {
		ASSERT(xfs_btree_ptr_is_null(cur, &ptr));
		cur->bc_ino.ifake->if_levels = cur->bc_nlevels;
		cur->bc_ino.ifake->if_blocks = total_blocks - 1;
	} else {
		cur->bc_ag.afake->af_root = be32_to_cpu(ptr.s);
		cur->bc_ag.afake->af_levels = cur->bc_nlevels;
		cur->bc_ag.afake->af_blocks = total_blocks;
	}

	/*
	 * Write the new blocks to disk.  If the ordered list isn't empty after
	 * that, then something went wrong and we have to fail.  This should
	 * never happen, but we'll check anyway.
	 */
	ret = xfs_buf_delwri_submit(&buffers_list);
	if (ret)
		goto out;
	if (!list_empty(&buffers_list)) {
		ASSERT(list_empty(&buffers_list));
		ret = -EIO;
	}

out:
	xfs_buf_delwri_cancel(&buffers_list);
	if (bp)
		xfs_buf_relse(bp);
	return ret;
}<|MERGE_RESOLUTION|>--- conflicted
+++ resolved
@@ -662,11 +662,7 @@
 	xfs_btree_bload_ensure_slack(cur, &bbl->node_slack, 1);
 
 	bbl->nr_records = nr_this_level = nr_records;
-<<<<<<< HEAD
-	for (cur->bc_nlevels = 1; cur->bc_nlevels <= XFS_BTREE_MAXLEVELS;) {
-=======
 	for (cur->bc_nlevels = 1; cur->bc_nlevels <= cur->bc_maxlevels;) {
->>>>>>> d60c95ef
 		uint64_t	level_blocks;
 		uint64_t	dontcare64;
 		unsigned int	level = cur->bc_nlevels - 1;
@@ -730,11 +726,7 @@
 		nr_this_level = level_blocks;
 	}
 
-<<<<<<< HEAD
-	if (cur->bc_nlevels > XFS_BTREE_MAXLEVELS)
-=======
 	if (cur->bc_nlevels > cur->bc_maxlevels)
->>>>>>> d60c95ef
 		return -EOVERFLOW;
 
 	bbl->btree_height = cur->bc_nlevels;
