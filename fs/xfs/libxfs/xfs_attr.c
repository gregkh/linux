// SPDX-License-Identifier: GPL-2.0
/*
 * Copyright (c) 2000-2005 Silicon Graphics, Inc.
 * All Rights Reserved.
 */
#include "xfs.h"
#include "xfs_fs.h"
#include "xfs_shared.h"
#include "xfs_format.h"
#include "xfs_log_format.h"
#include "xfs_trans_resv.h"
#include "xfs_mount.h"
#include "xfs_defer.h"
#include "xfs_da_format.h"
#include "xfs_da_btree.h"
#include "xfs_attr_sf.h"
#include "xfs_inode.h"
#include "xfs_trans.h"
#include "xfs_bmap.h"
#include "xfs_bmap_btree.h"
#include "xfs_attr.h"
#include "xfs_attr_leaf.h"
#include "xfs_attr_remote.h"
#include "xfs_quota.h"
#include "xfs_trans_space.h"
#include "xfs_trace.h"
#include "xfs_attr_item.h"
#include "xfs_xattr.h"
#include "xfs_parent.h"

struct kmem_cache		*xfs_attr_intent_cache;

/*
 * xfs_attr.c
 *
 * Provide the external interfaces to manage attribute lists.
 */

/*========================================================================
 * Function prototypes for the kernel.
 *========================================================================*/

/*
 * Internal routines when attribute list fits inside the inode.
 */
STATIC int xfs_attr_shortform_addname(xfs_da_args_t *args);

/*
 * Internal routines when attribute list is one block.
 */
STATIC int xfs_attr_leaf_get(xfs_da_args_t *args);
STATIC int xfs_attr_leaf_removename(xfs_da_args_t *args);
STATIC int xfs_attr_leaf_hasname(struct xfs_da_args *args, struct xfs_buf **bp);

/*
 * Internal routines when attribute list is more than one block.
 */
STATIC int xfs_attr_node_get(xfs_da_args_t *args);
STATIC void xfs_attr_restore_rmt_blk(struct xfs_da_args *args);
static int xfs_attr_node_try_addname(struct xfs_attr_intent *attr);
STATIC int xfs_attr_node_addname_find_attr(struct xfs_attr_intent *attr);
STATIC int xfs_attr_node_remove_attr(struct xfs_attr_intent *attr);
STATIC int xfs_attr_node_lookup(struct xfs_da_args *args,
		struct xfs_da_state *state);

int
xfs_inode_hasattr(
	struct xfs_inode	*ip)
{
	if (!xfs_inode_has_attr_fork(ip))
		return 0;
	if (ip->i_af.if_format == XFS_DINODE_FMT_EXTENTS &&
	    ip->i_af.if_nextents == 0)
		return 0;
	return 1;
}

/*
 * Returns true if the there is exactly only block in the attr fork, in which
 * case the attribute fork consists of a single leaf block entry.
 */
bool
xfs_attr_is_leaf(
	struct xfs_inode	*ip)
{
	struct xfs_ifork	*ifp = &ip->i_af;
	struct xfs_iext_cursor	icur;
	struct xfs_bmbt_irec	imap;

	ASSERT(!xfs_need_iread_extents(ifp));

	if (ifp->if_nextents != 1 || ifp->if_format != XFS_DINODE_FMT_EXTENTS)
		return false;

	xfs_iext_first(ifp, &icur);
	xfs_iext_get_extent(ifp, &icur, &imap);
	return imap.br_startoff == 0 && imap.br_blockcount == 1;
}

/*
 * XXX (dchinner): name path state saving and refilling is an optimisation to
 * avoid needing to look up name entries after rolling transactions removing
 * remote xattr blocks between the name entry lookup and name entry removal.
 * This optimisation got sidelined when combining the set and remove state
 * machines, but the code has been left in place because it is worthwhile to
 * restore the optimisation once the combined state machine paths have settled.
 *
 * This comment is a public service announcement to remind Future Dave that he
 * still needs to restore this code to working order.
 */
#if 0
/*
 * Fill in the disk block numbers in the state structure for the buffers
 * that are attached to the state structure.
 * This is done so that we can quickly reattach ourselves to those buffers
 * after some set of transaction commits have released these buffers.
 */
static int
xfs_attr_fillstate(xfs_da_state_t *state)
{
	xfs_da_state_path_t *path;
	xfs_da_state_blk_t *blk;
	int level;

	trace_xfs_attr_fillstate(state->args);

	/*
	 * Roll down the "path" in the state structure, storing the on-disk
	 * block number for those buffers in the "path".
	 */
	path = &state->path;
	ASSERT((path->active >= 0) && (path->active < XFS_DA_NODE_MAXDEPTH));
	for (blk = path->blk, level = 0; level < path->active; blk++, level++) {
		if (blk->bp) {
			blk->disk_blkno = xfs_buf_daddr(blk->bp);
			blk->bp = NULL;
		} else {
			blk->disk_blkno = 0;
		}
	}

	/*
	 * Roll down the "altpath" in the state structure, storing the on-disk
	 * block number for those buffers in the "altpath".
	 */
	path = &state->altpath;
	ASSERT((path->active >= 0) && (path->active < XFS_DA_NODE_MAXDEPTH));
	for (blk = path->blk, level = 0; level < path->active; blk++, level++) {
		if (blk->bp) {
			blk->disk_blkno = xfs_buf_daddr(blk->bp);
			blk->bp = NULL;
		} else {
			blk->disk_blkno = 0;
		}
	}

	return 0;
}

/*
 * Reattach the buffers to the state structure based on the disk block
 * numbers stored in the state structure.
 * This is done after some set of transaction commits have released those
 * buffers from our grip.
 */
static int
xfs_attr_refillstate(xfs_da_state_t *state)
{
	xfs_da_state_path_t *path;
	xfs_da_state_blk_t *blk;
	int level, error;

	trace_xfs_attr_refillstate(state->args);

	/*
	 * Roll down the "path" in the state structure, storing the on-disk
	 * block number for those buffers in the "path".
	 */
	path = &state->path;
	ASSERT((path->active >= 0) && (path->active < XFS_DA_NODE_MAXDEPTH));
	for (blk = path->blk, level = 0; level < path->active; blk++, level++) {
		if (blk->disk_blkno) {
			error = xfs_da3_node_read_mapped(state->args->trans,
					state->args->dp, blk->disk_blkno,
					&blk->bp, XFS_ATTR_FORK);
			if (error)
				return error;
		} else {
			blk->bp = NULL;
		}
	}

	/*
	 * Roll down the "altpath" in the state structure, storing the on-disk
	 * block number for those buffers in the "altpath".
	 */
	path = &state->altpath;
	ASSERT((path->active >= 0) && (path->active < XFS_DA_NODE_MAXDEPTH));
	for (blk = path->blk, level = 0; level < path->active; blk++, level++) {
		if (blk->disk_blkno) {
			error = xfs_da3_node_read_mapped(state->args->trans,
					state->args->dp, blk->disk_blkno,
					&blk->bp, XFS_ATTR_FORK);
			if (error)
				return error;
		} else {
			blk->bp = NULL;
		}
	}

	return 0;
}
#else
static int xfs_attr_fillstate(xfs_da_state_t *state) { return 0; }
#endif

/*========================================================================
 * Overall external interface routines.
 *========================================================================*/

/*
 * Retrieve an extended attribute and its value.  Must have ilock.
 * Returns 0 on successful retrieval, otherwise an error.
 */
int
xfs_attr_get_ilocked(
	struct xfs_da_args	*args)
{
	int			error;

	xfs_assert_ilocked(args->dp, XFS_ILOCK_SHARED | XFS_ILOCK_EXCL);

	if (!xfs_inode_hasattr(args->dp))
		return -ENOATTR;

	/*
	 * The incore attr fork iext tree must be loaded for xfs_attr_is_leaf
	 * to work correctly.
	 */
	error = xfs_iread_extents(args->trans, args->dp, XFS_ATTR_FORK);
	if (error)
		return error;

	if (args->dp->i_af.if_format == XFS_DINODE_FMT_LOCAL)
		return xfs_attr_shortform_getvalue(args);
	if (xfs_attr_is_leaf(args->dp))
		return xfs_attr_leaf_get(args);
	return xfs_attr_node_get(args);
}

/*
 * Retrieve an extended attribute by name, and its value if requested.
 *
 * If args->valuelen is zero, then the caller does not want the value, just an
 * indication whether the attribute exists and the size of the value if it
 * exists. The size is returned in args.valuelen.
 *
 * If args->value is NULL but args->valuelen is non-zero, allocate the buffer
 * for the value after existence of the attribute has been determined. The
 * caller always has to free args->value if it is set, no matter if this
 * function was successful or not.
 *
 * If the attribute is found, but exceeds the size limit set by the caller in
 * args->valuelen, return -ERANGE with the size of the attribute that was found
 * in args->valuelen.
 */
int
xfs_attr_get(
	struct xfs_da_args	*args)
{
	uint			lock_mode;
	int			error;

	XFS_STATS_INC(args->dp->i_mount, xs_attr_get);

	if (xfs_is_shutdown(args->dp->i_mount))
		return -EIO;

	if (!args->owner)
		args->owner = args->dp->i_ino;
	args->geo = args->dp->i_mount->m_attr_geo;
	args->whichfork = XFS_ATTR_FORK;
	xfs_attr_sethash(args);

	/* Entirely possible to look up a name which doesn't exist */
	args->op_flags = XFS_DA_OP_OKNOENT;

	lock_mode = xfs_ilock_attr_map_shared(args->dp);
	error = xfs_attr_get_ilocked(args);
	xfs_iunlock(args->dp, lock_mode);

	return error;
}

/*
 * Calculate how many blocks we need for the new attribute,
 */
int
xfs_attr_calc_size(
	struct xfs_da_args	*args,
	int			*local)
{
	struct xfs_mount	*mp = args->dp->i_mount;
	int			size;
	int			nblks;

	/*
	 * Determine space new attribute will use, and if it would be
	 * "local" or "remote" (note: local != inline).
	 */
	size = xfs_attr_leaf_newentsize(args, local);
	nblks = XFS_DAENTER_SPACE_RES(mp, XFS_ATTR_FORK);
	if (*local) {
		if (size > (args->geo->blksize / 2)) {
			/* Double split possible */
			nblks *= 2;
		}
	} else {
		/*
		 * Out of line attribute, cannot double split, but
		 * make room for the attribute value itself.
		 */
		uint	dblocks = xfs_attr3_rmt_blocks(mp, args->valuelen);
		nblks += dblocks;
		nblks += XFS_NEXTENTADD_SPACE_RES(mp, dblocks, XFS_ATTR_FORK);
	}

	return nblks;
}

/* Initialize transaction reservation for an xattr set/replace/upsert */
inline struct xfs_trans_res
xfs_attr_set_resv(
	const struct xfs_da_args	*args)
{
	struct xfs_mount		*mp = args->dp->i_mount;
	struct xfs_trans_res		ret = {
		.tr_logres = M_RES(mp)->tr_attrsetm.tr_logres +
			    M_RES(mp)->tr_attrsetrt.tr_logres * args->total,
		.tr_logcount		= XFS_ATTRSET_LOG_COUNT,
		.tr_logflags		= XFS_TRANS_PERM_LOG_RES,
	};

	return ret;
}

/*
 * Add an attr to a shortform fork. If there is no space,
 * xfs_attr_shortform_addname() will convert to leaf format and return -ENOSPC.
 * to use.
 */
STATIC int
xfs_attr_try_sf_addname(
	struct xfs_inode	*dp,
	struct xfs_da_args	*args)
{

	int			error;

	/*
	 * Build initial attribute list (if required).
	 */
	if (dp->i_af.if_format == XFS_DINODE_FMT_EXTENTS)
		xfs_attr_shortform_create(args);

	error = xfs_attr_shortform_addname(args);
	if (error == -ENOSPC)
		return error;

	/*
	 * Commit the shortform mods, and we're done.
	 * NOTE: this is also the error path (EEXIST, etc).
	 */
	if (!error)
		xfs_trans_ichgtime(args->trans, dp, XFS_ICHGTIME_CHG);

	if (xfs_has_wsync(dp->i_mount))
		xfs_trans_set_sync(args->trans);

	return error;
}

static int
xfs_attr_sf_addname(
	struct xfs_attr_intent		*attr)
{
	struct xfs_da_args		*args = attr->xattri_da_args;
	struct xfs_inode		*dp = args->dp;
	int				error = 0;

	error = xfs_attr_try_sf_addname(dp, args);
	if (error != -ENOSPC) {
		ASSERT(!error || error == -EEXIST);
		attr->xattri_dela_state = XFS_DAS_DONE;
		goto out;
	}

	/*
	 * It won't fit in the shortform, transform to a leaf block.  GROT:
	 * another possible req'mt for a double-split btree op.
	 */
	error = xfs_attr_shortform_to_leaf(args);
	if (error)
		return error;

	attr->xattri_dela_state = XFS_DAS_LEAF_ADD;
out:
	trace_xfs_attr_sf_addname_return(attr->xattri_dela_state, args->dp);
	return error;
}

/* Compute the hash value for a user/root/secure extended attribute */
xfs_dahash_t
xfs_attr_hashname(
	const uint8_t		*name,
	int			namelen)
{
	return xfs_da_hashname(name, namelen);
}

/* Compute the hash value for any extended attribute from any namespace. */
xfs_dahash_t
xfs_attr_hashval(
	struct xfs_mount	*mp,
	unsigned int		attr_flags,
	const uint8_t		*name,
	int			namelen,
	const void		*value,
	int			valuelen)
{
	ASSERT(xfs_attr_check_namespace(attr_flags));

	if (attr_flags & XFS_ATTR_PARENT)
		return xfs_parent_hashattr(mp, name, namelen, value, valuelen);

	return xfs_attr_hashname(name, namelen);
}

/* Save the current remote block info and clear the current pointers. */
static void
xfs_attr_save_rmt_blk(
	struct xfs_da_args	*args)
{
	args->blkno2 = args->blkno;
	args->index2 = args->index;
	args->rmtblkno2 = args->rmtblkno;
	args->rmtblkcnt2 = args->rmtblkcnt;
	args->rmtvaluelen2 = args->rmtvaluelen;
	args->rmtblkno = 0;
	args->rmtblkcnt = 0;
	args->rmtvaluelen = 0;
}

/* Set stored info about a remote block */
static void
xfs_attr_restore_rmt_blk(
	struct xfs_da_args	*args)
{
	args->blkno = args->blkno2;
	args->index = args->index2;
	args->rmtblkno = args->rmtblkno2;
	args->rmtblkcnt = args->rmtblkcnt2;
	args->rmtvaluelen = args->rmtvaluelen2;
}

/*
 * PPTR_REPLACE operations require the caller to set the old and new names and
 * values explicitly.  Update the canonical fields to the new name and value
 * here now that the removal phase has finished.
 */
static void
xfs_attr_update_pptr_replace_args(
	struct xfs_da_args	*args)
{
	ASSERT(args->new_namelen > 0);
	args->name = args->new_name;
	args->namelen = args->new_namelen;
	args->value = args->new_value;
	args->valuelen = args->new_valuelen;
	xfs_attr_sethash(args);
}

/*
 * Handle the state change on completion of a multi-state attr operation.
 *
 * If the XFS_DA_OP_REPLACE flag is set, this means the operation was the first
 * modification in a attr replace operation and we still have to do the second
 * state, indicated by @replace_state.
 *
 * We consume the XFS_DA_OP_REPLACE flag so that when we are called again on
 * completion of the second half of the attr replace operation we correctly
 * signal that it is done.
 */
static enum xfs_delattr_state
xfs_attr_complete_op(
	struct xfs_attr_intent	*attr,
	enum xfs_delattr_state	replace_state)
{
	struct xfs_da_args	*args = attr->xattri_da_args;

	if (!(args->op_flags & XFS_DA_OP_REPLACE))
		replace_state = XFS_DAS_DONE;
	else if (xfs_attr_intent_op(attr) == XFS_ATTRI_OP_FLAGS_PPTR_REPLACE)
		xfs_attr_update_pptr_replace_args(args);

	args->op_flags &= ~XFS_DA_OP_REPLACE;
	args->attr_filter &= ~XFS_ATTR_INCOMPLETE;
<<<<<<< HEAD
	if (do_replace)
		return replace_state;

	return XFS_DAS_DONE;
=======
	return replace_state;
>>>>>>> a6ad5510
}

/*
 * Try to add an attribute to an inode in leaf form.
 */
static int
xfs_attr_leaf_addname(
	struct xfs_attr_intent	*attr)
{
	struct xfs_da_args	*args = attr->xattri_da_args;
	struct xfs_buf		*bp;
	int			error;

	ASSERT(xfs_attr_is_leaf(args->dp));

	error = xfs_attr3_leaf_read(args->trans, args->dp, args->owner, 0, &bp);
	if (error)
		return error;

	/*
	 * Look up the xattr name to set the insertion point for the new xattr.
	 */
	error = xfs_attr3_leaf_lookup_int(bp, args);
	switch (error) {
	case -ENOATTR:
		if (args->op_flags & XFS_DA_OP_REPLACE)
			goto out_brelse;
		break;
	case -EEXIST:
		if (!(args->op_flags & XFS_DA_OP_REPLACE))
			goto out_brelse;

		trace_xfs_attr_leaf_replace(args);
		/*
		 * Save the existing remote attr state so that the current
		 * values reflect the state of the new attribute we are about to
		 * add, not the attribute we just found and will remove later.
		 */
		xfs_attr_save_rmt_blk(args);
		break;
	case 0:
		break;
	default:
		goto out_brelse;
	}

	/*
	 * We need to commit and roll if we need to allocate remote xattr blocks
	 * or perform more xattr manipulations. Otherwise there is nothing more
	 * to do and we can return success.
	 */
	if (!xfs_attr3_leaf_add(bp, args)) {
		error = xfs_attr3_leaf_to_node(args);
		if (error)
			return error;

		attr->xattri_dela_state = XFS_DAS_NODE_ADD;
	} else if (args->rmtblkno) {
		attr->xattri_dela_state = XFS_DAS_LEAF_SET_RMT;
	} else {
		attr->xattri_dela_state =
			xfs_attr_complete_op(attr, XFS_DAS_LEAF_REPLACE);
	}

	trace_xfs_attr_leaf_addname_return(attr->xattri_dela_state, args->dp);
	return 0;

out_brelse:
	xfs_trans_brelse(args->trans, bp);
	return error;
}

/*
 * Add an entry to a node format attr tree.
 *
 * Note that we might still have a leaf here - xfs_attr_is_leaf() cannot tell
 * the difference between leaf + remote attr blocks and a node format tree,
 * so we may still end up having to convert from leaf to node format here.
 */
static int
xfs_attr_node_addname(
	struct xfs_attr_intent	*attr)
{
	struct xfs_da_args	*args = attr->xattri_da_args;
	int			error;

	error = xfs_attr_node_addname_find_attr(attr);
	if (error)
		return error;

	error = xfs_attr_node_try_addname(attr);
	if (error == 1) {
		error = xfs_attr3_leaf_to_node(args);
		if (error)
			return error;
		/*
		 * No state change, we really are in node form now
		 * but we need the transaction rolled to continue.
		 */
		goto out;
	}
	if (error)
		return error;

	if (args->rmtblkno)
		attr->xattri_dela_state = XFS_DAS_NODE_SET_RMT;
	else
		attr->xattri_dela_state = xfs_attr_complete_op(attr,
							XFS_DAS_NODE_REPLACE);
out:
	trace_xfs_attr_node_addname_return(attr->xattri_dela_state, args->dp);
	return error;
}

static int
xfs_attr_rmtval_alloc(
	struct xfs_attr_intent		*attr)
{
	struct xfs_da_args              *args = attr->xattri_da_args;
	int				error = 0;

	/*
	 * If there was an out-of-line value, allocate the blocks we
	 * identified for its storage and copy the value.  This is done
	 * after we create the attribute so that we don't overflow the
	 * maximum size of a transaction and/or hit a deadlock.
	 */
	if (attr->xattri_blkcnt > 0) {
		error = xfs_attr_rmtval_set_blk(attr);
		if (error)
			return error;
		/* Roll the transaction only if there is more to allocate. */
		if (attr->xattri_blkcnt > 0)
			goto out;
	}

	error = xfs_attr_rmtval_set_value(args);
	if (error)
		return error;

	attr->xattri_dela_state = xfs_attr_complete_op(attr,
						++attr->xattri_dela_state);
	/*
	 * If we are not doing a rename, we've finished the operation but still
	 * have to clear the incomplete flag protecting the new attr from
	 * exposing partially initialised state if we crash during creation.
	 */
	if (attr->xattri_dela_state == XFS_DAS_DONE)
		error = xfs_attr3_leaf_clearflag(args);
out:
	trace_xfs_attr_rmtval_alloc(attr->xattri_dela_state, args->dp);
	return error;
}

/*
 * Mark an attribute entry INCOMPLETE and save pointers to the relevant buffers
 * for later deletion of the entry.
 */
static int
xfs_attr_leaf_mark_incomplete(
	struct xfs_da_args	*args,
	struct xfs_da_state	*state)
{
	int			error;

	/*
	 * Fill in disk block numbers in the state structure
	 * so that we can get the buffers back after we commit
	 * several transactions in the following calls.
	 */
	error = xfs_attr_fillstate(state);
	if (error)
		return error;

	/*
	 * Mark the attribute as INCOMPLETE
	 */
	return xfs_attr3_leaf_setflag(args);
}

/* Ensure the da state of an xattr deferred work item is ready to go. */
static inline void
xfs_attr_item_init_da_state(
	struct xfs_attr_intent	*attr)
{
	struct xfs_da_args	*args = attr->xattri_da_args;

	if (!attr->xattri_da_state)
		attr->xattri_da_state = xfs_da_state_alloc(args);
	else
		xfs_da_state_reset(attr->xattri_da_state, args);
}

/*
 * Initial setup for xfs_attr_node_removename.  Make sure the attr is there and
 * the blocks are valid.  Attr keys with remote blocks will be marked
 * incomplete.
 */
static
int xfs_attr_node_removename_setup(
	struct xfs_attr_intent		*attr)
{
	struct xfs_da_args		*args = attr->xattri_da_args;
	struct xfs_da_state		*state;
	int				error;

	xfs_attr_item_init_da_state(attr);
	error = xfs_attr_node_lookup(args, attr->xattri_da_state);
	if (error != -EEXIST)
		goto out;
	error = 0;

	state = attr->xattri_da_state;
	ASSERT(state->path.blk[state->path.active - 1].bp != NULL);
	ASSERT(state->path.blk[state->path.active - 1].magic ==
		XFS_ATTR_LEAF_MAGIC);

	error = xfs_attr_leaf_mark_incomplete(args, state);
	if (error)
		goto out;
	if (args->rmtblkno > 0)
		error = xfs_attr_rmtval_invalidate(args);
out:
	if (error) {
		xfs_da_state_free(attr->xattri_da_state);
		attr->xattri_da_state = NULL;
	}

	return error;
}

/*
 * Remove the original attr we have just replaced. This is dependent on the
 * original lookup and insert placing the old attr in args->blkno/args->index
 * and the new attr in args->blkno2/args->index2.
 */
static int
xfs_attr_leaf_remove_attr(
	struct xfs_attr_intent		*attr)
{
	struct xfs_da_args              *args = attr->xattri_da_args;
	struct xfs_inode		*dp = args->dp;
	struct xfs_buf			*bp = NULL;
	int				forkoff;
	int				error;

	error = xfs_attr3_leaf_read(args->trans, args->dp, args->owner,
			args->blkno, &bp);
	if (error)
		return error;

	xfs_attr3_leaf_remove(bp, args);

	forkoff = xfs_attr_shortform_allfit(bp, dp);
	if (forkoff)
		error = xfs_attr3_leaf_to_shortform(bp, args, forkoff);
		/* bp is gone due to xfs_da_shrink_inode */

	return error;
}

/*
 * Shrink an attribute from leaf to shortform. Used by the node format remove
 * path when the node format collapses to a single block and so we have to check
 * if it can be collapsed further.
 */
static int
xfs_attr_leaf_shrink(
	struct xfs_da_args	*args)
{
	struct xfs_inode	*dp = args->dp;
	struct xfs_buf		*bp;
	int			forkoff;
	int			error;

	if (!xfs_attr_is_leaf(dp))
		return 0;

	error = xfs_attr3_leaf_read(args->trans, args->dp, args->owner, 0, &bp);
	if (error)
		return error;

	forkoff = xfs_attr_shortform_allfit(bp, dp);
	if (forkoff) {
		error = xfs_attr3_leaf_to_shortform(bp, args, forkoff);
		/* bp is gone due to xfs_da_shrink_inode */
	} else {
		xfs_trans_brelse(args->trans, bp);
	}

	return error;
}

/*
 * Run the attribute operation specified in @attr.
 *
 * This routine is meant to function as a delayed operation and will set the
 * state to XFS_DAS_DONE when the operation is complete.  Calling functions will
 * need to handle this, and recall the function until either an error or
 * XFS_DAS_DONE is detected.
 */
int
xfs_attr_set_iter(
	struct xfs_attr_intent		*attr)
{
	struct xfs_da_args              *args = attr->xattri_da_args;
	int				error = 0;

	/* State machine switch */
next_state:
	switch (attr->xattri_dela_state) {
	case XFS_DAS_UNINIT:
		ASSERT(0);
		return -EFSCORRUPTED;
	case XFS_DAS_SF_ADD:
		return xfs_attr_sf_addname(attr);
	case XFS_DAS_LEAF_ADD:
		return xfs_attr_leaf_addname(attr);
	case XFS_DAS_NODE_ADD:
		return xfs_attr_node_addname(attr);

	case XFS_DAS_SF_REMOVE:
		error = xfs_attr_sf_removename(args);
		attr->xattri_dela_state = xfs_attr_complete_op(attr,
						xfs_attr_init_add_state(args));
		break;
	case XFS_DAS_LEAF_REMOVE:
		error = xfs_attr_leaf_removename(args);
		attr->xattri_dela_state = xfs_attr_complete_op(attr,
						xfs_attr_init_add_state(args));
		break;
	case XFS_DAS_NODE_REMOVE:
		error = xfs_attr_node_removename_setup(attr);
		if (error == -ENOATTR &&
		    (args->op_flags & XFS_DA_OP_RECOVERY)) {
			attr->xattri_dela_state = xfs_attr_complete_op(attr,
						xfs_attr_init_add_state(args));
			error = 0;
			break;
		}
		if (error)
			return error;
		attr->xattri_dela_state = XFS_DAS_NODE_REMOVE_RMT;
		if (args->rmtblkno == 0)
			attr->xattri_dela_state++;
		break;

	case XFS_DAS_LEAF_SET_RMT:
	case XFS_DAS_NODE_SET_RMT:
		error = xfs_attr_rmtval_find_space(attr);
		if (error)
			return error;
		attr->xattri_dela_state++;
		fallthrough;

	case XFS_DAS_LEAF_ALLOC_RMT:
	case XFS_DAS_NODE_ALLOC_RMT:
		error = xfs_attr_rmtval_alloc(attr);
		if (error)
			return error;
		if (attr->xattri_dela_state == XFS_DAS_DONE)
			break;
		goto next_state;

	case XFS_DAS_LEAF_REPLACE:
	case XFS_DAS_NODE_REPLACE:
		/*
		 * We must "flip" the incomplete flags on the "new" and "old"
		 * attribute/value pairs so that one disappears and one appears
		 * atomically.
		 */
		error = xfs_attr3_leaf_flipflags(args);
		if (error)
			return error;
		/*
		 * We must commit the flag value change now to make it atomic
		 * and then we can start the next trans in series at REMOVE_OLD.
		 */
		attr->xattri_dela_state++;
		break;

	case XFS_DAS_LEAF_REMOVE_OLD:
	case XFS_DAS_NODE_REMOVE_OLD:
		/*
		 * If we have a remote attr, start the process of removing it
		 * by invalidating any cached buffers.
		 *
		 * If we don't have a remote attr, we skip the remote block
		 * removal state altogether with a second state increment.
		 */
		xfs_attr_restore_rmt_blk(args);
		if (args->rmtblkno) {
			error = xfs_attr_rmtval_invalidate(args);
			if (error)
				return error;
		} else {
			attr->xattri_dela_state++;
		}

		attr->xattri_dela_state++;
		goto next_state;

	case XFS_DAS_LEAF_REMOVE_RMT:
	case XFS_DAS_NODE_REMOVE_RMT:
		error = xfs_attr_rmtval_remove(attr);
		if (error == -EAGAIN) {
			error = 0;
			break;
		}
		if (error)
			return error;

		/*
		 * We've finished removing the remote attr blocks, so commit the
		 * transaction and move on to removing the attr name from the
		 * leaf/node block. Removing the attr might require a full
		 * transaction reservation for btree block freeing, so we
		 * can't do that in the same transaction where we removed the
		 * remote attr blocks.
		 */
		attr->xattri_dela_state++;
		break;

	case XFS_DAS_LEAF_REMOVE_ATTR:
		error = xfs_attr_leaf_remove_attr(attr);
		attr->xattri_dela_state = xfs_attr_complete_op(attr,
						xfs_attr_init_add_state(args));
		break;

	case XFS_DAS_NODE_REMOVE_ATTR:
		error = xfs_attr_node_remove_attr(attr);
		if (!error)
			error = xfs_attr_leaf_shrink(args);
		attr->xattri_dela_state = xfs_attr_complete_op(attr,
						xfs_attr_init_add_state(args));
		break;
	default:
		ASSERT(0);
		break;
	}

	trace_xfs_attr_set_iter_return(attr->xattri_dela_state, args->dp);
	return error;
}


/*
 * Return EEXIST if attr is found, or ENOATTR if not
 */
static int
xfs_attr_lookup(
	struct xfs_da_args	*args)
{
	struct xfs_inode	*dp = args->dp;
	struct xfs_buf		*bp = NULL;
	struct xfs_da_state	*state;
	int			error;

	if (!xfs_inode_hasattr(dp))
		return -ENOATTR;

	if (dp->i_af.if_format == XFS_DINODE_FMT_LOCAL) {
		if (xfs_attr_sf_findname(args))
			return -EEXIST;
		return -ENOATTR;
	}

	/* Prerequisite for xfs_attr_is_leaf */
	error = xfs_iread_extents(args->trans, args->dp, XFS_ATTR_FORK);
	if (error)
		return error;

	if (xfs_attr_is_leaf(dp)) {
		error = xfs_attr_leaf_hasname(args, &bp);

		if (bp)
			xfs_trans_brelse(args->trans, bp);

		return error;
	}

	state = xfs_da_state_alloc(args);
	error = xfs_attr_node_lookup(args, state);
	xfs_da_state_free(state);
	return error;
}

int
xfs_attr_add_fork(
	struct xfs_inode	*ip,		/* incore inode pointer */
	int			size,		/* space new attribute needs */
	int			rsvd)		/* xact may use reserved blks */
{
	struct xfs_mount	*mp = ip->i_mount;
	struct xfs_trans	*tp;		/* transaction pointer */
	unsigned int		blks;		/* space reservation */
	int			error;		/* error return value */

	ASSERT(!XFS_NOT_DQATTACHED(mp, ip));

	blks = XFS_ADDAFORK_SPACE_RES(mp);

	error = xfs_trans_alloc_inode(ip, &M_RES(mp)->tr_addafork, blks, 0,
			rsvd, &tp);
	if (error)
		return error;

	if (xfs_inode_has_attr_fork(ip))
		goto trans_cancel;

	error = xfs_bmap_add_attrfork(tp, ip, size, rsvd);
	if (error)
		goto trans_cancel;

	error = xfs_trans_commit(tp);
	xfs_iunlock(ip, XFS_ILOCK_EXCL);
	return error;

trans_cancel:
	xfs_trans_cancel(tp);
	xfs_iunlock(ip, XFS_ILOCK_EXCL);
	return error;
}

/*
 * Make a change to the xattr structure.
 *
 * The caller must have initialized @args, attached dquots, and must not hold
 * any ILOCKs.  Reserved data blocks may be used if @rsvd is set.
 *
 * Returns -EEXIST for XFS_ATTRUPDATE_CREATE if the name already exists.
 * Returns -ENOATTR for XFS_ATTRUPDATE_REMOVE if the name does not exist.
 * Returns 0 on success, or a negative errno if something else went wrong.
 */
int
xfs_attr_set(
	struct xfs_da_args	*args,
	enum xfs_attr_update	op,
	bool			rsvd)
{
	struct xfs_inode	*dp = args->dp;
	struct xfs_mount	*mp = dp->i_mount;
	struct xfs_trans_res	tres;
	int			error, local;
	int			rmt_blks = 0;
	unsigned int		total = 0;

	ASSERT(!args->trans);

	switch (op) {
	case XFS_ATTRUPDATE_UPSERT:
	case XFS_ATTRUPDATE_CREATE:
	case XFS_ATTRUPDATE_REPLACE:
		XFS_STATS_INC(mp, xs_attr_set);
		args->total = xfs_attr_calc_size(args, &local);

		/*
		 * If the inode doesn't have an attribute fork, add one.
		 * (inode must not be locked when we call this routine)
		 */
		if (xfs_inode_has_attr_fork(dp) == 0) {
			int sf_size = sizeof(struct xfs_attr_sf_hdr) +
				xfs_attr_sf_entsize_byname(args->namelen,
						args->valuelen);

			error = xfs_attr_add_fork(dp, sf_size, rsvd);
			if (error)
				return error;
		}

		if (!local)
			rmt_blks = xfs_attr3_rmt_blocks(mp, args->valuelen);

		tres = xfs_attr_set_resv(args);
		total = args->total;
		break;
	case XFS_ATTRUPDATE_REMOVE:
		XFS_STATS_INC(mp, xs_attr_remove);
		rmt_blks = xfs_attr3_max_rmt_blocks(mp);
		tres = M_RES(mp)->tr_attrrm;
		total = XFS_ATTRRM_SPACE_RES(mp);
		break;
	}

	/*
	 * Root fork attributes can use reserved data blocks for this
	 * operation if necessary
	 */
	error = xfs_trans_alloc_inode(dp, &tres, total, 0, rsvd, &args->trans);
	if (error)
		return error;

	if (op != XFS_ATTRUPDATE_REMOVE || xfs_inode_hasattr(dp)) {
		error = xfs_iext_count_extend(args->trans, dp, XFS_ATTR_FORK,
				XFS_IEXT_ATTR_MANIP_CNT(rmt_blks));
		if (error)
			goto out_trans_cancel;
	}

	error = xfs_attr_lookup(args);
	switch (error) {
	case -EEXIST:
		if (op == XFS_ATTRUPDATE_REMOVE) {
			/* if no value, we are performing a remove operation */
			xfs_attr_defer_add(args, XFS_ATTR_DEFER_REMOVE);
			break;
		}

		/* Pure create fails if the attr already exists */
		if (op == XFS_ATTRUPDATE_CREATE)
			goto out_trans_cancel;
		xfs_attr_defer_add(args, XFS_ATTR_DEFER_REPLACE);
		break;
	case -ENOATTR:
		/* Can't remove what isn't there. */
		if (op == XFS_ATTRUPDATE_REMOVE)
			goto out_trans_cancel;

		/* Pure replace fails if no existing attr to replace. */
		if (op == XFS_ATTRUPDATE_REPLACE)
			goto out_trans_cancel;
		xfs_attr_defer_add(args, XFS_ATTR_DEFER_SET);
		break;
	default:
		goto out_trans_cancel;
	}

	/*
	 * If this is a synchronous mount, make sure that the
	 * transaction goes to disk before returning to the user.
	 */
	if (xfs_has_wsync(mp))
		xfs_trans_set_sync(args->trans);

	xfs_trans_ichgtime(args->trans, dp, XFS_ICHGTIME_CHG);

	/*
	 * Commit the last in the sequence of transactions.
	 */
	xfs_trans_log_inode(args->trans, dp, XFS_ILOG_CORE);
	error = xfs_trans_commit(args->trans);
out_unlock:
	xfs_iunlock(dp, XFS_ILOCK_EXCL);
	args->trans = NULL;
	return error;

out_trans_cancel:
	if (args->trans)
		xfs_trans_cancel(args->trans);
	goto out_unlock;
}

/*========================================================================
 * External routines when attribute list is inside the inode
 *========================================================================*/

int xfs_attr_sf_totsize(struct xfs_inode *dp)
{
	struct xfs_attr_sf_hdr *sf = dp->i_af.if_data;

	return be16_to_cpu(sf->totsize);
}

/*
 * Add a name to the shortform attribute list structure
 * This is the external routine.
 */
static int
xfs_attr_shortform_addname(
	struct xfs_da_args	*args)
{
	int			newsize, forkoff;

	trace_xfs_attr_sf_addname(args);

	if (xfs_attr_sf_findname(args)) {
		int		error;

		ASSERT(args->op_flags & XFS_DA_OP_REPLACE);

		error = xfs_attr_sf_removename(args);
		if (error)
			return error;

		/*
		 * Since we have removed the old attr, clear XFS_DA_OP_REPLACE
		 * so that the new attr doesn't fit in shortform format, the
		 * leaf format add routine won't trip over the attr not being
		 * around.
		 */
		args->op_flags &= ~XFS_DA_OP_REPLACE;
	} else {
		ASSERT(!(args->op_flags & XFS_DA_OP_REPLACE));
	}

	if (args->namelen >= XFS_ATTR_SF_ENTSIZE_MAX ||
	    args->valuelen >= XFS_ATTR_SF_ENTSIZE_MAX)
		return -ENOSPC;

	newsize = xfs_attr_sf_totsize(args->dp);
	newsize += xfs_attr_sf_entsize_byname(args->namelen, args->valuelen);

	forkoff = xfs_attr_shortform_bytesfit(args->dp, newsize);
	if (!forkoff)
		return -ENOSPC;

	xfs_attr_shortform_add(args, forkoff);
	return 0;
}


/*========================================================================
 * External routines when attribute list is one block
 *========================================================================*/

/*
 * Return EEXIST if attr is found, or ENOATTR if not
 */
STATIC int
xfs_attr_leaf_hasname(
	struct xfs_da_args	*args,
	struct xfs_buf		**bp)
{
	int                     error = 0;

	error = xfs_attr3_leaf_read(args->trans, args->dp, args->owner, 0, bp);
	if (error)
		return error;

	error = xfs_attr3_leaf_lookup_int(*bp, args);
	if (error != -ENOATTR && error != -EEXIST)
		xfs_trans_brelse(args->trans, *bp);

	return error;
}

/*
 * Remove a name from the leaf attribute list structure
 *
 * This leaf block cannot have a "remote" value, we only call this routine
 * if bmap_one_block() says there is only one block (ie: no remote blks).
 */
STATIC int
xfs_attr_leaf_removename(
	struct xfs_da_args	*args)
{
	struct xfs_inode	*dp;
	struct xfs_buf		*bp;
	int			error, forkoff;

	trace_xfs_attr_leaf_removename(args);

	/*
	 * Remove the attribute.
	 */
	dp = args->dp;

	error = xfs_attr_leaf_hasname(args, &bp);
	if (error == -ENOATTR) {
		xfs_trans_brelse(args->trans, bp);
		if (args->op_flags & XFS_DA_OP_RECOVERY)
			return 0;
		return error;
	} else if (error != -EEXIST)
		return error;

	xfs_attr3_leaf_remove(bp, args);

	/*
	 * If the result is small enough, shrink it all into the inode.
	 */
	forkoff = xfs_attr_shortform_allfit(bp, dp);
	if (forkoff)
		return xfs_attr3_leaf_to_shortform(bp, args, forkoff);
		/* bp is gone due to xfs_da_shrink_inode */

	return 0;
}

/*
 * Look up a name in a leaf attribute list structure.
 *
 * This leaf block cannot have a "remote" value, we only call this routine
 * if bmap_one_block() says there is only one block (ie: no remote blks).
 *
 * Returns 0 on successful retrieval, otherwise an error.
 */
STATIC int
xfs_attr_leaf_get(xfs_da_args_t *args)
{
	struct xfs_buf *bp;
	int error;

	trace_xfs_attr_leaf_get(args);

	error = xfs_attr_leaf_hasname(args, &bp);

	if (error == -ENOATTR)  {
		xfs_trans_brelse(args->trans, bp);
		return error;
	} else if (error != -EEXIST)
		return error;


	error = xfs_attr3_leaf_getvalue(bp, args);
	xfs_trans_brelse(args->trans, bp);
	return error;
}

/* Return EEXIST if attr is found, or ENOATTR if not. */
STATIC int
xfs_attr_node_lookup(
	struct xfs_da_args	*args,
	struct xfs_da_state	*state)
{
	int			retval, error;

	/*
	 * Search to see if name exists, and get back a pointer to it.
	 */
	error = xfs_da3_node_lookup_int(state, &retval);
	if (error)
		return error;

	return retval;
}

/*========================================================================
 * External routines when attribute list size > geo->blksize
 *========================================================================*/

STATIC int
xfs_attr_node_addname_find_attr(
	 struct xfs_attr_intent	*attr)
{
	struct xfs_da_args	*args = attr->xattri_da_args;
	int			error;

	/*
	 * Search to see if name already exists, and get back a pointer
	 * to where it should go.
	 */
	xfs_attr_item_init_da_state(attr);
	error = xfs_attr_node_lookup(args, attr->xattri_da_state);
	switch (error) {
	case -ENOATTR:
		if (args->op_flags & XFS_DA_OP_REPLACE)
			goto error;
		break;
	case -EEXIST:
		if (!(args->op_flags & XFS_DA_OP_REPLACE))
			goto error;


		trace_xfs_attr_node_replace(args);
		/*
		 * Save the existing remote attr state so that the current
		 * values reflect the state of the new attribute we are about to
		 * add, not the attribute we just found and will remove later.
		 */
		xfs_attr_save_rmt_blk(args);
		break;
	case 0:
		break;
	default:
		goto error;
	}

	return 0;
error:
	if (attr->xattri_da_state) {
		xfs_da_state_free(attr->xattri_da_state);
		attr->xattri_da_state = NULL;
	}
	return error;
}

/*
 * Add a name to a Btree-format attribute list.
 *
 * This will involve walking down the Btree, and may involve splitting leaf
 * nodes and even splitting intermediate nodes up to and including the root
 * node (a special case of an intermediate node).
 *
 * If the tree was still in single leaf format and needs to converted to
 * real node format return 1 and let the caller handle that.
 */
static int
xfs_attr_node_try_addname(
	struct xfs_attr_intent		*attr)
{
	struct xfs_da_state		*state = attr->xattri_da_state;
	struct xfs_da_state_blk		*blk;
	int				error = 0;

	trace_xfs_attr_node_addname(state->args);

	blk = &state->path.blk[state->path.active-1];
	ASSERT(blk->magic == XFS_ATTR_LEAF_MAGIC);

	if (!xfs_attr3_leaf_add(blk->bp, state->args)) {
		if (state->path.active == 1) {
			/*
			 * Its really a single leaf node, but it had
			 * out-of-line values so it looked like it *might*
			 * have been a b-tree. Let the caller deal with this.
			 */
			error = 1;
			goto out;
		}

		/*
		 * Split as many Btree elements as required.
		 * This code tracks the new and old attr's location
		 * in the index/blkno/rmtblkno/rmtblkcnt fields and
		 * in the index2/blkno2/rmtblkno2/rmtblkcnt2 fields.
		 */
		error = xfs_da3_split(state);
		if (error)
			goto out;
	} else {
		/*
		 * Addition succeeded, update Btree hashvals.
		 */
		xfs_da3_fixhashpath(state, &state->path);
	}

out:
	xfs_da_state_free(state);
	attr->xattri_da_state = NULL;
	return error;
}

static int
xfs_attr_node_removename(
	struct xfs_da_args	*args,
	struct xfs_da_state	*state)
{
	struct xfs_da_state_blk	*blk;
	int			retval;

	/*
	 * Remove the name and update the hashvals in the tree.
	 */
	blk = &state->path.blk[state->path.active-1];
	ASSERT(blk->magic == XFS_ATTR_LEAF_MAGIC);
	retval = xfs_attr3_leaf_remove(blk->bp, args);
	xfs_da3_fixhashpath(state, &state->path);

	return retval;
}

static int
xfs_attr_node_remove_attr(
	struct xfs_attr_intent		*attr)
{
	struct xfs_da_args		*args = attr->xattri_da_args;
	struct xfs_da_state		*state = xfs_da_state_alloc(args);
	int				retval = 0;
	int				error = 0;

	/*
	 * The attr we are removing has already been marked incomplete, so
	 * we need to set the filter appropriately to re-find the "old"
	 * attribute entry after any split ops.
	 */
	args->attr_filter |= XFS_ATTR_INCOMPLETE;
	error = xfs_da3_node_lookup_int(state, &retval);
	if (error)
		goto out;

	error = xfs_attr_node_removename(args, state);

	/*
	 * Check to see if the tree needs to be collapsed.
	 */
	if (retval && (state->path.active > 1)) {
		error = xfs_da3_join(state);
		if (error)
			goto out;
	}
	retval = error = 0;

out:
	xfs_da_state_free(state);
	if (error)
		return error;
	return retval;
}

/*
 * Retrieve the attribute data from a node attribute list.
 *
 * This routine gets called for any attribute fork that has more than one
 * block, ie: both true Btree attr lists and for single-leaf-blocks with
 * "remote" values taking up more blocks.
 *
 * Returns 0 on successful retrieval, otherwise an error.
 */
STATIC int
xfs_attr_node_get(
	struct xfs_da_args	*args)
{
	struct xfs_da_state	*state;
	struct xfs_da_state_blk	*blk;
	int			i;
	int			error;

	trace_xfs_attr_node_get(args);

	/*
	 * Search to see if name exists, and get back a pointer to it.
	 */
	state = xfs_da_state_alloc(args);
	error = xfs_attr_node_lookup(args, state);
	if (error != -EEXIST)
		goto out_release;

	/*
	 * Get the value, local or "remote"
	 */
	blk = &state->path.blk[state->path.active - 1];
	error = xfs_attr3_leaf_getvalue(blk->bp, args);

	/*
	 * If not in a transaction, we have to release all the buffers.
	 */
out_release:
	for (i = 0; i < state->path.active; i++) {
		xfs_trans_brelse(args->trans, state->path.blk[i].bp);
		state->path.blk[i].bp = NULL;
	}

	xfs_da_state_free(state);
	return error;
}

/* Enforce that there is at most one namespace bit per attr. */
inline bool xfs_attr_check_namespace(unsigned int attr_flags)
{
	return hweight32(attr_flags & XFS_ATTR_NSP_ONDISK_MASK) < 2;
}

/* Returns true if the attribute entry name is valid. */
bool
xfs_attr_namecheck(
	unsigned int	attr_flags,
	const void	*name,
	size_t		length)
{
	/* Only one namespace bit allowed. */
	if (!xfs_attr_check_namespace(attr_flags))
		return false;

	/*
	 * MAXNAMELEN includes the trailing null, but (name/length) leave it
	 * out, so use >= for the length check.
	 */
	if (length >= MAXNAMELEN)
		return false;

	/* Parent pointers have their own validation. */
	if (attr_flags & XFS_ATTR_PARENT)
		return xfs_parent_namecheck(attr_flags, name, length);

	/* There shouldn't be any nulls here */
	return !memchr(name, 0, length);
}

int __init
xfs_attr_intent_init_cache(void)
{
	xfs_attr_intent_cache = kmem_cache_create("xfs_attr_intent",
			sizeof(struct xfs_attr_intent),
			0, 0, NULL);

	return xfs_attr_intent_cache != NULL ? 0 : -ENOMEM;
}

void
xfs_attr_intent_destroy_cache(void)
{
	kmem_cache_destroy(xfs_attr_intent_cache);
	xfs_attr_intent_cache = NULL;
}<|MERGE_RESOLUTION|>--- conflicted
+++ resolved
@@ -505,14 +505,7 @@
 
 	args->op_flags &= ~XFS_DA_OP_REPLACE;
 	args->attr_filter &= ~XFS_ATTR_INCOMPLETE;
-<<<<<<< HEAD
-	if (do_replace)
-		return replace_state;
-
-	return XFS_DAS_DONE;
-=======
 	return replace_state;
->>>>>>> a6ad5510
 }
 
 /*
