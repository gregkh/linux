--- conflicted
+++ resolved
@@ -33,10 +33,7 @@
 typedef uint64_t	xfs_rtblock_t;	/* extent (block) in realtime area */
 typedef uint64_t	xfs_fileoff_t;	/* block number in a file */
 typedef uint64_t	xfs_filblks_t;	/* number of blocks in a file */
-<<<<<<< HEAD
-=======
 typedef uint64_t	xfs_rtxnum_t;	/* rtextent number */
->>>>>>> a6ad5510
 typedef uint64_t	xfs_rtbxlen_t;	/* rtbitmap extent length in rtextents */
 
 typedef int64_t		xfs_srtblock_t;	/* signed version of xfs_rtblock_t */
@@ -238,16 +235,4 @@
 bool xfs_verify_fileext(struct xfs_mount *mp, xfs_fileoff_t off,
 		xfs_fileoff_t len);
 
-/* Do we support an rt volume having this number of rtextents? */
-static inline bool
-xfs_validate_rtextents(
-	xfs_rtbxlen_t		rtextents)
-{
-	/* No runt rt volumes */
-	if (rtextents == 0)
-		return false;
-
-	return true;
-}
-
 #endif	/* __XFS_TYPES_H__ */