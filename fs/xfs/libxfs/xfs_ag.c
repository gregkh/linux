/* SPDX-License-Identifier: GPL-2.0 */
/*
 * Copyright (c) 2000-2005 Silicon Graphics, Inc.
 * Copyright (c) 2018 Red Hat, Inc.
 * All rights reserved.
 */

#include "xfs.h"
#include "xfs_fs.h"
#include "xfs_shared.h"
#include "xfs_format.h"
#include "xfs_trans_resv.h"
#include "xfs_bit.h"
#include "xfs_sb.h"
#include "xfs_mount.h"
#include "xfs_btree.h"
#include "xfs_alloc_btree.h"
#include "xfs_rmap_btree.h"
#include "xfs_alloc.h"
#include "xfs_ialloc.h"
#include "xfs_rmap.h"
#include "xfs_ag.h"
#include "xfs_ag_resv.h"
#include "xfs_health.h"
#include "xfs_error.h"
#include "xfs_bmap.h"
#include "xfs_defer.h"
#include "xfs_log_format.h"
#include "xfs_trans.h"
#include "xfs_trace.h"
#include "xfs_inode.h"
#include "xfs_icache.h"


/*
 * Passive reference counting access wrappers to the perag structures.  If the
 * per-ag structure is to be freed, the freeing code is responsible for cleaning
 * up objects with passive references before freeing the structure. This is
 * things like cached buffers.
 */
struct xfs_perag *
xfs_perag_get(
	struct xfs_mount	*mp,
	xfs_agnumber_t		agno)
{
	struct xfs_perag	*pag;

	rcu_read_lock();
	pag = xa_load(&mp->m_perags, agno);
	if (pag) {
		trace_xfs_perag_get(pag, _RET_IP_);
		ASSERT(atomic_read(&pag->pag_ref) >= 0);
		atomic_inc(&pag->pag_ref);
	}
	rcu_read_unlock();
	return pag;
}

/* Get a passive reference to the given perag. */
struct xfs_perag *
xfs_perag_hold(
	struct xfs_perag	*pag)
{
	ASSERT(atomic_read(&pag->pag_ref) > 0 ||
	       atomic_read(&pag->pag_active_ref) > 0);

	trace_xfs_perag_hold(pag, _RET_IP_);
	atomic_inc(&pag->pag_ref);
	return pag;
}

void
xfs_perag_put(
	struct xfs_perag	*pag)
{
	trace_xfs_perag_put(pag, _RET_IP_);
	ASSERT(atomic_read(&pag->pag_ref) > 0);
	atomic_dec(&pag->pag_ref);
}

/*
 * Active references for perag structures. This is for short term access to the
 * per ag structures for walking trees or accessing state. If an AG is being
 * shrunk or is offline, then this will fail to find that AG and return NULL
 * instead.
 */
struct xfs_perag *
xfs_perag_grab(
	struct xfs_mount	*mp,
	xfs_agnumber_t		agno)
{
	struct xfs_perag	*pag;

	rcu_read_lock();
	pag = xa_load(&mp->m_perags, agno);
	if (pag) {
		trace_xfs_perag_grab(pag, _RET_IP_);
		if (!atomic_inc_not_zero(&pag->pag_active_ref))
			pag = NULL;
	}
	rcu_read_unlock();
	return pag;
}

void
xfs_perag_rele(
	struct xfs_perag	*pag)
{
	trace_xfs_perag_rele(pag, _RET_IP_);
	if (atomic_dec_and_test(&pag->pag_active_ref))
		wake_up(&pag->pag_active_wq);
}

/*
 * xfs_initialize_perag_data
 *
 * Read in each per-ag structure so we can count up the number of
 * allocated inodes, free inodes and used filesystem blocks as this
 * information is no longer persistent in the superblock. Once we have
 * this information, write it into the in-core superblock structure.
 */
int
xfs_initialize_perag_data(
	struct xfs_mount	*mp,
	xfs_agnumber_t		agcount)
{
	xfs_agnumber_t		index;
	struct xfs_perag	*pag;
	struct xfs_sb		*sbp = &mp->m_sb;
	uint64_t		ifree = 0;
	uint64_t		ialloc = 0;
	uint64_t		bfree = 0;
	uint64_t		bfreelst = 0;
	uint64_t		btree = 0;
	uint64_t		fdblocks;
	int			error = 0;

	for (index = 0; index < agcount; index++) {
		/*
		 * Read the AGF and AGI buffers to populate the per-ag
		 * structures for us.
		 */
		pag = xfs_perag_get(mp, index);
		error = xfs_alloc_read_agf(pag, NULL, 0, NULL);
		if (!error)
			error = xfs_ialloc_read_agi(pag, NULL, 0, NULL);
		if (error) {
			xfs_perag_put(pag);
			return error;
		}

		ifree += pag->pagi_freecount;
		ialloc += pag->pagi_count;
		bfree += pag->pagf_freeblks;
		bfreelst += pag->pagf_flcount;
		btree += pag->pagf_btreeblks;
		xfs_perag_put(pag);
	}
	fdblocks = bfree + bfreelst + btree;

	/*
	 * If the new summary counts are obviously incorrect, fail the
	 * mount operation because that implies the AGFs are also corrupt.
	 * Clear FS_COUNTERS so that we don't unmount with a dirty log, which
	 * will prevent xfs_repair from fixing anything.
	 */
	if (fdblocks > sbp->sb_dblocks || ifree > ialloc) {
		xfs_alert(mp, "AGF corruption. Please run xfs_repair.");
		xfs_fs_mark_sick(mp, XFS_SICK_FS_COUNTERS);
		error = -EFSCORRUPTED;
		goto out;
	}

	/* Overwrite incore superblock counters with just-read data */
	spin_lock(&mp->m_sb_lock);
	sbp->sb_ifree = ifree;
	sbp->sb_icount = ialloc;
	sbp->sb_fdblocks = fdblocks;
	spin_unlock(&mp->m_sb_lock);

	xfs_reinit_percpu_counters(mp);
out:
	xfs_fs_mark_healthy(mp, XFS_SICK_FS_COUNTERS);
	return error;
}

/*
 * Free up the per-ag resources  within the specified AG range.
 */
void
xfs_free_perag_range(
	struct xfs_mount	*mp,
	xfs_agnumber_t		first_agno,
	xfs_agnumber_t		end_agno)

{
	xfs_agnumber_t		agno;

	for (agno = first_agno; agno < end_agno; agno++) {
		struct xfs_perag	*pag = xa_erase(&mp->m_perags, agno);

		ASSERT(pag);
		XFS_IS_CORRUPT(pag->pag_mount, atomic_read(&pag->pag_ref) != 0);
		xfs_defer_drain_free(&pag->pag_intents_drain);

		cancel_delayed_work_sync(&pag->pag_blockgc_work);
		xfs_buf_cache_destroy(&pag->pag_bcache);

		/* drop the mount's active reference */
		xfs_perag_rele(pag);
		XFS_IS_CORRUPT(pag->pag_mount,
				atomic_read(&pag->pag_active_ref) != 0);
		kfree_rcu_mightsleep(pag);
	}
}

/* Find the size of the AG, in blocks. */
static xfs_agblock_t
__xfs_ag_block_count(
	struct xfs_mount	*mp,
	xfs_agnumber_t		agno,
	xfs_agnumber_t		agcount,
	xfs_rfsblock_t		dblocks)
{
	ASSERT(agno < agcount);

	if (agno < agcount - 1)
		return mp->m_sb.sb_agblocks;
	return dblocks - (agno * mp->m_sb.sb_agblocks);
}

xfs_agblock_t
xfs_ag_block_count(
	struct xfs_mount	*mp,
	xfs_agnumber_t		agno)
{
	return __xfs_ag_block_count(mp, agno, mp->m_sb.sb_agcount,
			mp->m_sb.sb_dblocks);
}

/* Calculate the first and last possible inode number in an AG. */
static void
__xfs_agino_range(
	struct xfs_mount	*mp,
	xfs_agblock_t		eoag,
	xfs_agino_t		*first,
	xfs_agino_t		*last)
{
	xfs_agblock_t		bno;

	/*
	 * Calculate the first inode, which will be in the first
	 * cluster-aligned block after the AGFL.
	 */
	bno = round_up(XFS_AGFL_BLOCK(mp) + 1, M_IGEO(mp)->cluster_align);
	*first = XFS_AGB_TO_AGINO(mp, bno);

	/*
	 * Calculate the last inode, which will be at the end of the
	 * last (aligned) cluster that can be allocated in the AG.
	 */
	bno = round_down(eoag, M_IGEO(mp)->cluster_align);
	*last = XFS_AGB_TO_AGINO(mp, bno) - 1;
}

void
xfs_agino_range(
	struct xfs_mount	*mp,
	xfs_agnumber_t		agno,
	xfs_agino_t		*first,
	xfs_agino_t		*last)
{
	return __xfs_agino_range(mp, xfs_ag_block_count(mp, agno), first, last);
}

/*
 * Free perag within the specified AG range, it is only used to free unused
 * perags under the error handling path.
 */
void
xfs_free_unused_perag_range(
	struct xfs_mount	*mp,
	xfs_agnumber_t		agstart,
	xfs_agnumber_t		agend)
{
	struct xfs_perag	*pag;
	xfs_agnumber_t		index;

	for (index = agstart; index < agend; index++) {
		spin_lock(&mp->m_perag_lock);
		pag = radix_tree_delete(&mp->m_perag_tree, index);
		spin_unlock(&mp->m_perag_lock);
		if (!pag)
			break;
		xfs_buf_hash_destroy(pag);
		xfs_defer_drain_free(&pag->pag_intents_drain);
		kmem_free(pag);
	}
}

int
xfs_update_last_ag_size(
	struct xfs_mount	*mp,
	xfs_agnumber_t		prev_agcount)
{
	struct xfs_perag	*pag = xfs_perag_grab(mp, prev_agcount - 1);

	if (!pag)
		return -EFSCORRUPTED;
	pag->block_count = __xfs_ag_block_count(mp, prev_agcount - 1,
			mp->m_sb.sb_agcount, mp->m_sb.sb_dblocks);
	__xfs_agino_range(mp, pag->block_count, &pag->agino_min,
			&pag->agino_max);
	xfs_perag_rele(pag);
	return 0;
}

int
xfs_initialize_perag(
	struct xfs_mount	*mp,
	xfs_agnumber_t		old_agcount,
	xfs_agnumber_t		new_agcount,
	xfs_rfsblock_t		dblocks,
	xfs_agnumber_t		*maxagi)
{
	struct xfs_perag	*pag;
	xfs_agnumber_t		index;
	int			error;

	for (index = old_agcount; index < new_agcount; index++) {
		pag = kzalloc(sizeof(*pag), GFP_KERNEL);
		if (!pag) {
			error = -ENOMEM;
			goto out_unwind_new_pags;
		}
		pag->pag_agno = index;
		pag->pag_mount = mp;

		error = xa_insert(&mp->m_perags, index, pag, GFP_KERNEL);
		if (error) {
			WARN_ON_ONCE(error == -EBUSY);
			goto out_free_pag;
		}

#ifdef __KERNEL__
		/* Place kernel structure only init below this point. */
		spin_lock_init(&pag->pag_ici_lock);
		spin_lock_init(&pag->pagb_lock);
		spin_lock_init(&pag->pag_state_lock);
		INIT_DELAYED_WORK(&pag->pag_blockgc_work, xfs_blockgc_worker);
		INIT_RADIX_TREE(&pag->pag_ici_root, GFP_ATOMIC);
		xfs_defer_drain_init(&pag->pag_intents_drain);
		init_waitqueue_head(&pag->pagb_wait);
		init_waitqueue_head(&pag->pag_active_wq);
		pag->pagb_count = 0;
		pag->pagb_tree = RB_ROOT;
		xfs_hooks_init(&pag->pag_rmap_update_hooks);
#endif /* __KERNEL__ */

		error = xfs_buf_cache_init(&pag->pag_bcache);
		if (error)
			goto out_remove_pag;

		/* Active ref owned by mount indicates AG is online. */
		atomic_set(&pag->pag_active_ref, 1);

		/*
		 * Pre-calculated geometry
		 */
		pag->block_count = __xfs_ag_block_count(mp, index, new_agcount,
				dblocks);
		pag->min_block = XFS_AGFL_BLOCK(mp);
		__xfs_agino_range(mp, pag->block_count, &pag->agino_min,
				&pag->agino_max);
	}

	index = xfs_set_inode_alloc(mp, new_agcount);

	if (maxagi)
		*maxagi = index;

	mp->m_ag_prealloc_blocks = xfs_prealloc_blocks(mp);
	return 0;

out_remove_pag:
	xfs_defer_drain_free(&pag->pag_intents_drain);
<<<<<<< HEAD
	spin_lock(&mp->m_perag_lock);
	radix_tree_delete(&mp->m_perag_tree, index);
	spin_unlock(&mp->m_perag_lock);
=======
	pag = xa_erase(&mp->m_perags, index);
>>>>>>> a6ad5510
out_free_pag:
	kfree(pag);
out_unwind_new_pags:
<<<<<<< HEAD
	/* unwind any prior newly initialized pags */
	xfs_free_unused_perag_range(mp, first_initialised, agcount);
=======
	xfs_free_perag_range(mp, old_agcount, index);
>>>>>>> a6ad5510
	return error;
}

static int
xfs_get_aghdr_buf(
	struct xfs_mount	*mp,
	xfs_daddr_t		blkno,
	size_t			numblks,
	struct xfs_buf		**bpp,
	const struct xfs_buf_ops *ops)
{
	struct xfs_buf		*bp;
	int			error;

	error = xfs_buf_get_uncached(mp->m_ddev_targp, numblks, 0, &bp);
	if (error)
		return error;

	bp->b_maps[0].bm_bn = blkno;
	bp->b_ops = ops;

	*bpp = bp;
	return 0;
}

/*
 * Generic btree root block init function
 */
static void
xfs_btroot_init(
	struct xfs_mount	*mp,
	struct xfs_buf		*bp,
	struct aghdr_init_data	*id)
{
	xfs_btree_init_buf(mp, bp, id->bc_ops, 0, 0, id->agno);
}

/* Finish initializing a free space btree. */
static void
xfs_freesp_init_recs(
	struct xfs_mount	*mp,
	struct xfs_buf		*bp,
	struct aghdr_init_data	*id)
{
	struct xfs_alloc_rec	*arec;
	struct xfs_btree_block	*block = XFS_BUF_TO_BLOCK(bp);

	arec = XFS_ALLOC_REC_ADDR(mp, XFS_BUF_TO_BLOCK(bp), 1);
	arec->ar_startblock = cpu_to_be32(mp->m_ag_prealloc_blocks);

	if (xfs_ag_contains_log(mp, id->agno)) {
		struct xfs_alloc_rec	*nrec;
		xfs_agblock_t		start = XFS_FSB_TO_AGBNO(mp,
							mp->m_sb.sb_logstart);

		ASSERT(start >= mp->m_ag_prealloc_blocks);
		if (start != mp->m_ag_prealloc_blocks) {
			/*
			 * Modify first record to pad stripe align of log and
			 * bump the record count.
			 */
			arec->ar_blockcount = cpu_to_be32(start -
						mp->m_ag_prealloc_blocks);
			be16_add_cpu(&block->bb_numrecs, 1);
			nrec = arec + 1;

			/*
			 * Insert second record at start of internal log
			 * which then gets trimmed.
			 */
			nrec->ar_startblock = cpu_to_be32(
					be32_to_cpu(arec->ar_startblock) +
					be32_to_cpu(arec->ar_blockcount));
			arec = nrec;
		}
		/*
		 * Change record start to after the internal log
		 */
		be32_add_cpu(&arec->ar_startblock, mp->m_sb.sb_logblocks);
	}

	/*
	 * Calculate the block count of this record; if it is nonzero,
	 * increment the record count.
	 */
	arec->ar_blockcount = cpu_to_be32(id->agsize -
					  be32_to_cpu(arec->ar_startblock));
	if (arec->ar_blockcount)
		be16_add_cpu(&block->bb_numrecs, 1);
}

/*
 * bnobt/cntbt btree root block init functions
 */
static void
xfs_bnoroot_init(
	struct xfs_mount	*mp,
	struct xfs_buf		*bp,
	struct aghdr_init_data	*id)
{
	xfs_btree_init_buf(mp, bp, id->bc_ops, 0, 0, id->agno);
	xfs_freesp_init_recs(mp, bp, id);
}

/*
 * Reverse map root block init
 */
static void
xfs_rmaproot_init(
	struct xfs_mount	*mp,
	struct xfs_buf		*bp,
	struct aghdr_init_data	*id)
{
	struct xfs_btree_block	*block = XFS_BUF_TO_BLOCK(bp);
	struct xfs_rmap_rec	*rrec;

	xfs_btree_init_buf(mp, bp, id->bc_ops, 0, 4, id->agno);

	/*
	 * mark the AG header regions as static metadata The BNO
	 * btree block is the first block after the headers, so
	 * it's location defines the size of region the static
	 * metadata consumes.
	 *
	 * Note: unlike mkfs, we never have to account for log
	 * space when growing the data regions
	 */
	rrec = XFS_RMAP_REC_ADDR(block, 1);
	rrec->rm_startblock = 0;
	rrec->rm_blockcount = cpu_to_be32(XFS_BNO_BLOCK(mp));
	rrec->rm_owner = cpu_to_be64(XFS_RMAP_OWN_FS);
	rrec->rm_offset = 0;

	/* account freespace btree root blocks */
	rrec = XFS_RMAP_REC_ADDR(block, 2);
	rrec->rm_startblock = cpu_to_be32(XFS_BNO_BLOCK(mp));
	rrec->rm_blockcount = cpu_to_be32(2);
	rrec->rm_owner = cpu_to_be64(XFS_RMAP_OWN_AG);
	rrec->rm_offset = 0;

	/* account inode btree root blocks */
	rrec = XFS_RMAP_REC_ADDR(block, 3);
	rrec->rm_startblock = cpu_to_be32(XFS_IBT_BLOCK(mp));
	rrec->rm_blockcount = cpu_to_be32(XFS_RMAP_BLOCK(mp) -
					  XFS_IBT_BLOCK(mp));
	rrec->rm_owner = cpu_to_be64(XFS_RMAP_OWN_INOBT);
	rrec->rm_offset = 0;

	/* account for rmap btree root */
	rrec = XFS_RMAP_REC_ADDR(block, 4);
	rrec->rm_startblock = cpu_to_be32(XFS_RMAP_BLOCK(mp));
	rrec->rm_blockcount = cpu_to_be32(1);
	rrec->rm_owner = cpu_to_be64(XFS_RMAP_OWN_AG);
	rrec->rm_offset = 0;

	/* account for refc btree root */
	if (xfs_has_reflink(mp)) {
		rrec = XFS_RMAP_REC_ADDR(block, 5);
		rrec->rm_startblock = cpu_to_be32(xfs_refc_block(mp));
		rrec->rm_blockcount = cpu_to_be32(1);
		rrec->rm_owner = cpu_to_be64(XFS_RMAP_OWN_REFC);
		rrec->rm_offset = 0;
		be16_add_cpu(&block->bb_numrecs, 1);
	}

	/* account for the log space */
	if (xfs_ag_contains_log(mp, id->agno)) {
		rrec = XFS_RMAP_REC_ADDR(block,
				be16_to_cpu(block->bb_numrecs) + 1);
		rrec->rm_startblock = cpu_to_be32(
				XFS_FSB_TO_AGBNO(mp, mp->m_sb.sb_logstart));
		rrec->rm_blockcount = cpu_to_be32(mp->m_sb.sb_logblocks);
		rrec->rm_owner = cpu_to_be64(XFS_RMAP_OWN_LOG);
		rrec->rm_offset = 0;
		be16_add_cpu(&block->bb_numrecs, 1);
	}
}

/*
 * Initialise new secondary superblocks with the pre-grow geometry, but mark
 * them as "in progress" so we know they haven't yet been activated. This will
 * get cleared when the update with the new geometry information is done after
 * changes to the primary are committed. This isn't strictly necessary, but we
 * get it for free with the delayed buffer write lists and it means we can tell
 * if a grow operation didn't complete properly after the fact.
 */
static void
xfs_sbblock_init(
	struct xfs_mount	*mp,
	struct xfs_buf		*bp,
	struct aghdr_init_data	*id)
{
	struct xfs_dsb		*dsb = bp->b_addr;

	xfs_sb_to_disk(dsb, &mp->m_sb);
	dsb->sb_inprogress = 1;
}

static void
xfs_agfblock_init(
	struct xfs_mount	*mp,
	struct xfs_buf		*bp,
	struct aghdr_init_data	*id)
{
	struct xfs_agf		*agf = bp->b_addr;
	xfs_extlen_t		tmpsize;

	agf->agf_magicnum = cpu_to_be32(XFS_AGF_MAGIC);
	agf->agf_versionnum = cpu_to_be32(XFS_AGF_VERSION);
	agf->agf_seqno = cpu_to_be32(id->agno);
	agf->agf_length = cpu_to_be32(id->agsize);
	agf->agf_bno_root = cpu_to_be32(XFS_BNO_BLOCK(mp));
	agf->agf_cnt_root = cpu_to_be32(XFS_CNT_BLOCK(mp));
	agf->agf_bno_level = cpu_to_be32(1);
	agf->agf_cnt_level = cpu_to_be32(1);
	if (xfs_has_rmapbt(mp)) {
		agf->agf_rmap_root = cpu_to_be32(XFS_RMAP_BLOCK(mp));
		agf->agf_rmap_level = cpu_to_be32(1);
		agf->agf_rmap_blocks = cpu_to_be32(1);
	}

	agf->agf_flfirst = cpu_to_be32(1);
	agf->agf_fllast = 0;
	agf->agf_flcount = 0;
	tmpsize = id->agsize - mp->m_ag_prealloc_blocks;
	agf->agf_freeblks = cpu_to_be32(tmpsize);
	agf->agf_longest = cpu_to_be32(tmpsize);
	if (xfs_has_crc(mp))
		uuid_copy(&agf->agf_uuid, &mp->m_sb.sb_meta_uuid);
	if (xfs_has_reflink(mp)) {
		agf->agf_refcount_root = cpu_to_be32(
				xfs_refc_block(mp));
		agf->agf_refcount_level = cpu_to_be32(1);
		agf->agf_refcount_blocks = cpu_to_be32(1);
	}

	if (xfs_ag_contains_log(mp, id->agno)) {
		int64_t	logblocks = mp->m_sb.sb_logblocks;

		be32_add_cpu(&agf->agf_freeblks, -logblocks);
		agf->agf_longest = cpu_to_be32(id->agsize -
			XFS_FSB_TO_AGBNO(mp, mp->m_sb.sb_logstart) - logblocks);
	}
}

static void
xfs_agflblock_init(
	struct xfs_mount	*mp,
	struct xfs_buf		*bp,
	struct aghdr_init_data	*id)
{
	struct xfs_agfl		*agfl = XFS_BUF_TO_AGFL(bp);
	__be32			*agfl_bno;
	int			bucket;

	if (xfs_has_crc(mp)) {
		agfl->agfl_magicnum = cpu_to_be32(XFS_AGFL_MAGIC);
		agfl->agfl_seqno = cpu_to_be32(id->agno);
		uuid_copy(&agfl->agfl_uuid, &mp->m_sb.sb_meta_uuid);
	}

	agfl_bno = xfs_buf_to_agfl_bno(bp);
	for (bucket = 0; bucket < xfs_agfl_size(mp); bucket++)
		agfl_bno[bucket] = cpu_to_be32(NULLAGBLOCK);
}

static void
xfs_agiblock_init(
	struct xfs_mount	*mp,
	struct xfs_buf		*bp,
	struct aghdr_init_data	*id)
{
	struct xfs_agi		*agi = bp->b_addr;
	int			bucket;

	agi->agi_magicnum = cpu_to_be32(XFS_AGI_MAGIC);
	agi->agi_versionnum = cpu_to_be32(XFS_AGI_VERSION);
	agi->agi_seqno = cpu_to_be32(id->agno);
	agi->agi_length = cpu_to_be32(id->agsize);
	agi->agi_count = 0;
	agi->agi_root = cpu_to_be32(XFS_IBT_BLOCK(mp));
	agi->agi_level = cpu_to_be32(1);
	agi->agi_freecount = 0;
	agi->agi_newino = cpu_to_be32(NULLAGINO);
	agi->agi_dirino = cpu_to_be32(NULLAGINO);
	if (xfs_has_crc(mp))
		uuid_copy(&agi->agi_uuid, &mp->m_sb.sb_meta_uuid);
	if (xfs_has_finobt(mp)) {
		agi->agi_free_root = cpu_to_be32(XFS_FIBT_BLOCK(mp));
		agi->agi_free_level = cpu_to_be32(1);
	}
	for (bucket = 0; bucket < XFS_AGI_UNLINKED_BUCKETS; bucket++)
		agi->agi_unlinked[bucket] = cpu_to_be32(NULLAGINO);
	if (xfs_has_inobtcounts(mp)) {
		agi->agi_iblocks = cpu_to_be32(1);
		if (xfs_has_finobt(mp))
			agi->agi_fblocks = cpu_to_be32(1);
	}
}

typedef void (*aghdr_init_work_f)(struct xfs_mount *mp, struct xfs_buf *bp,
				  struct aghdr_init_data *id);
static int
xfs_ag_init_hdr(
	struct xfs_mount	*mp,
	struct aghdr_init_data	*id,
	aghdr_init_work_f	work,
	const struct xfs_buf_ops *ops)
{
	struct xfs_buf		*bp;
	int			error;

	error = xfs_get_aghdr_buf(mp, id->daddr, id->numblks, &bp, ops);
	if (error)
		return error;

	(*work)(mp, bp, id);

	xfs_buf_delwri_queue(bp, &id->buffer_list);
	xfs_buf_relse(bp);
	return 0;
}

struct xfs_aghdr_grow_data {
	xfs_daddr_t		daddr;
	size_t			numblks;
	const struct xfs_buf_ops *ops;
	aghdr_init_work_f	work;
	const struct xfs_btree_ops *bc_ops;
	bool			need_init;
};

/*
 * Prepare new AG headers to be written to disk. We use uncached buffers here,
 * as it is assumed these new AG headers are currently beyond the currently
 * valid filesystem address space. Using cached buffers would trip over EOFS
 * corruption detection alogrithms in the buffer cache lookup routines.
 *
 * This is a non-transactional function, but the prepared buffers are added to a
 * delayed write buffer list supplied by the caller so they can submit them to
 * disk and wait on them as required.
 */
int
xfs_ag_init_headers(
	struct xfs_mount	*mp,
	struct aghdr_init_data	*id)

{
	struct xfs_aghdr_grow_data aghdr_data[] = {
	{ /* SB */
		.daddr = XFS_AG_DADDR(mp, id->agno, XFS_SB_DADDR),
		.numblks = XFS_FSS_TO_BB(mp, 1),
		.ops = &xfs_sb_buf_ops,
		.work = &xfs_sbblock_init,
		.need_init = true
	},
	{ /* AGF */
		.daddr = XFS_AG_DADDR(mp, id->agno, XFS_AGF_DADDR(mp)),
		.numblks = XFS_FSS_TO_BB(mp, 1),
		.ops = &xfs_agf_buf_ops,
		.work = &xfs_agfblock_init,
		.need_init = true
	},
	{ /* AGFL */
		.daddr = XFS_AG_DADDR(mp, id->agno, XFS_AGFL_DADDR(mp)),
		.numblks = XFS_FSS_TO_BB(mp, 1),
		.ops = &xfs_agfl_buf_ops,
		.work = &xfs_agflblock_init,
		.need_init = true
	},
	{ /* AGI */
		.daddr = XFS_AG_DADDR(mp, id->agno, XFS_AGI_DADDR(mp)),
		.numblks = XFS_FSS_TO_BB(mp, 1),
		.ops = &xfs_agi_buf_ops,
		.work = &xfs_agiblock_init,
		.need_init = true
	},
	{ /* BNO root block */
		.daddr = XFS_AGB_TO_DADDR(mp, id->agno, XFS_BNO_BLOCK(mp)),
		.numblks = BTOBB(mp->m_sb.sb_blocksize),
		.ops = &xfs_bnobt_buf_ops,
		.work = &xfs_bnoroot_init,
		.bc_ops = &xfs_bnobt_ops,
		.need_init = true
	},
	{ /* CNT root block */
		.daddr = XFS_AGB_TO_DADDR(mp, id->agno, XFS_CNT_BLOCK(mp)),
		.numblks = BTOBB(mp->m_sb.sb_blocksize),
		.ops = &xfs_cntbt_buf_ops,
		.work = &xfs_bnoroot_init,
		.bc_ops = &xfs_cntbt_ops,
		.need_init = true
	},
	{ /* INO root block */
		.daddr = XFS_AGB_TO_DADDR(mp, id->agno, XFS_IBT_BLOCK(mp)),
		.numblks = BTOBB(mp->m_sb.sb_blocksize),
		.ops = &xfs_inobt_buf_ops,
		.work = &xfs_btroot_init,
		.bc_ops = &xfs_inobt_ops,
		.need_init = true
	},
	{ /* FINO root block */
		.daddr = XFS_AGB_TO_DADDR(mp, id->agno, XFS_FIBT_BLOCK(mp)),
		.numblks = BTOBB(mp->m_sb.sb_blocksize),
		.ops = &xfs_finobt_buf_ops,
		.work = &xfs_btroot_init,
		.bc_ops = &xfs_finobt_ops,
		.need_init =  xfs_has_finobt(mp)
	},
	{ /* RMAP root block */
		.daddr = XFS_AGB_TO_DADDR(mp, id->agno, XFS_RMAP_BLOCK(mp)),
		.numblks = BTOBB(mp->m_sb.sb_blocksize),
		.ops = &xfs_rmapbt_buf_ops,
		.work = &xfs_rmaproot_init,
		.bc_ops = &xfs_rmapbt_ops,
		.need_init = xfs_has_rmapbt(mp)
	},
	{ /* REFC root block */
		.daddr = XFS_AGB_TO_DADDR(mp, id->agno, xfs_refc_block(mp)),
		.numblks = BTOBB(mp->m_sb.sb_blocksize),
		.ops = &xfs_refcountbt_buf_ops,
		.work = &xfs_btroot_init,
		.bc_ops = &xfs_refcountbt_ops,
		.need_init = xfs_has_reflink(mp)
	},
	{ /* NULL terminating block */
		.daddr = XFS_BUF_DADDR_NULL,
	}
	};
	struct  xfs_aghdr_grow_data *dp;
	int			error = 0;

	/* Account for AG free space in new AG */
	id->nfree += id->agsize - mp->m_ag_prealloc_blocks;
	for (dp = &aghdr_data[0]; dp->daddr != XFS_BUF_DADDR_NULL; dp++) {
		if (!dp->need_init)
			continue;

		id->daddr = dp->daddr;
		id->numblks = dp->numblks;
		id->bc_ops = dp->bc_ops;
		error = xfs_ag_init_hdr(mp, id, dp->work, dp->ops);
		if (error)
			break;
	}
	return error;
}

int
xfs_ag_shrink_space(
	struct xfs_perag	*pag,
	struct xfs_trans	**tpp,
	xfs_extlen_t		delta)
{
	struct xfs_mount	*mp = pag->pag_mount;
	struct xfs_alloc_arg	args = {
		.tp	= *tpp,
		.mp	= mp,
		.pag	= pag,
		.minlen = delta,
		.maxlen = delta,
		.oinfo	= XFS_RMAP_OINFO_SKIP_UPDATE,
		.resv	= XFS_AG_RESV_NONE,
		.prod	= 1
	};
	struct xfs_buf		*agibp, *agfbp;
	struct xfs_agi		*agi;
	struct xfs_agf		*agf;
	xfs_agblock_t		aglen;
	int			error, err2;

	ASSERT(pag->pag_agno == mp->m_sb.sb_agcount - 1);
	error = xfs_ialloc_read_agi(pag, *tpp, 0, &agibp);
	if (error)
		return error;

	agi = agibp->b_addr;

	error = xfs_alloc_read_agf(pag, *tpp, 0, &agfbp);
	if (error)
		return error;

	agf = agfbp->b_addr;
	aglen = be32_to_cpu(agi->agi_length);
	/* some extra paranoid checks before we shrink the ag */
	if (XFS_IS_CORRUPT(mp, agf->agf_length != agi->agi_length)) {
		xfs_ag_mark_sick(pag, XFS_SICK_AG_AGF);
		return -EFSCORRUPTED;
	}
	if (delta >= aglen)
		return -EINVAL;

	/*
	 * Make sure that the last inode cluster cannot overlap with the new
	 * end of the AG, even if it's sparse.
	 */
	error = xfs_ialloc_check_shrink(pag, *tpp, agibp, aglen - delta);
	if (error)
		return error;

	/*
	 * Disable perag reservations so it doesn't cause the allocation request
	 * to fail. We'll reestablish reservation before we return.
	 */
	xfs_ag_resv_free(pag);

	/* internal log shouldn't also show up in the free space btrees */
	error = xfs_alloc_vextent_exact_bno(&args,
			XFS_AGB_TO_FSB(mp, pag->pag_agno, aglen - delta));
	if (!error && args.agbno == NULLAGBLOCK)
		error = -ENOSPC;

	if (error) {
		/*
		 * If extent allocation fails, need to roll the transaction to
		 * ensure that the AGFL fixup has been committed anyway.
		 *
		 * We need to hold the AGF across the roll to ensure nothing can
		 * access the AG for allocation until the shrink is fully
		 * cleaned up. And due to the resetting of the AG block
		 * reservation space needing to lock the AGI, we also have to
		 * hold that so we don't get AGI/AGF lock order inversions in
		 * the error handling path.
		 */
		xfs_trans_bhold(*tpp, agfbp);
		xfs_trans_bhold(*tpp, agibp);
		err2 = xfs_trans_roll(tpp);
		if (err2)
			return err2;
		xfs_trans_bjoin(*tpp, agfbp);
		xfs_trans_bjoin(*tpp, agibp);
		goto resv_init_out;
	}

	/*
	 * if successfully deleted from freespace btrees, need to confirm
	 * per-AG reservation works as expected.
	 */
	be32_add_cpu(&agi->agi_length, -delta);
	be32_add_cpu(&agf->agf_length, -delta);

	err2 = xfs_ag_resv_init(pag, *tpp);
	if (err2) {
		be32_add_cpu(&agi->agi_length, delta);
		be32_add_cpu(&agf->agf_length, delta);
		if (err2 != -ENOSPC)
			goto resv_err;

		err2 = xfs_free_extent_later(*tpp, args.fsbno, delta, NULL,
				XFS_AG_RESV_NONE, XFS_FREE_EXTENT_SKIP_DISCARD);
		if (err2)
			goto resv_err;

		/*
		 * Roll the transaction before trying to re-init the per-ag
		 * reservation. The new transaction is clean so it will cancel
		 * without any side effects.
		 */
		error = xfs_defer_finish(tpp);
		if (error)
			return error;

		error = -ENOSPC;
		goto resv_init_out;
	}

	/* Update perag geometry */
	pag->block_count -= delta;
	__xfs_agino_range(pag->pag_mount, pag->block_count, &pag->agino_min,
				&pag->agino_max);

	xfs_ialloc_log_agi(*tpp, agibp, XFS_AGI_LENGTH);
	xfs_alloc_log_agf(*tpp, agfbp, XFS_AGF_LENGTH);
	return 0;

resv_init_out:
	err2 = xfs_ag_resv_init(pag, *tpp);
	if (!err2)
		return error;
resv_err:
	xfs_warn(mp, "Error %d reserving per-AG metadata reserve pool.", err2);
	xfs_force_shutdown(mp, SHUTDOWN_CORRUPT_INCORE);
	return err2;
}

/*
 * Extent the AG indicated by the @id by the length passed in
 */
int
xfs_ag_extend_space(
	struct xfs_perag	*pag,
	struct xfs_trans	*tp,
	xfs_extlen_t		len)
{
	struct xfs_buf		*bp;
	struct xfs_agi		*agi;
	struct xfs_agf		*agf;
	int			error;

	ASSERT(pag->pag_agno == pag->pag_mount->m_sb.sb_agcount - 1);

	error = xfs_ialloc_read_agi(pag, tp, 0, &bp);
	if (error)
		return error;

	agi = bp->b_addr;
	be32_add_cpu(&agi->agi_length, len);
	xfs_ialloc_log_agi(tp, bp, XFS_AGI_LENGTH);

	/*
	 * Change agf length.
	 */
	error = xfs_alloc_read_agf(pag, tp, 0, &bp);
	if (error)
		return error;

	agf = bp->b_addr;
	be32_add_cpu(&agf->agf_length, len);
	ASSERT(agf->agf_length == agi->agi_length);
	xfs_alloc_log_agf(tp, bp, XFS_AGF_LENGTH);

	/*
	 * Free the new space.
	 *
	 * XFS_RMAP_OINFO_SKIP_UPDATE is used here to tell the rmap btree that
	 * this doesn't actually exist in the rmap btree.
	 */
	error = xfs_rmap_free(tp, bp, pag, be32_to_cpu(agf->agf_length) - len,
				len, &XFS_RMAP_OINFO_SKIP_UPDATE);
	if (error)
		return error;

	error = xfs_free_extent(tp, pag, be32_to_cpu(agf->agf_length) - len,
			len, &XFS_RMAP_OINFO_SKIP_UPDATE, XFS_AG_RESV_NONE);
	if (error)
		return error;

	/* Update perag geometry */
	pag->block_count = be32_to_cpu(agf->agf_length);
	__xfs_agino_range(pag->pag_mount, pag->block_count, &pag->agino_min,
				&pag->agino_max);
	return 0;
}

/* Retrieve AG geometry. */
int
xfs_ag_get_geometry(
	struct xfs_perag	*pag,
	struct xfs_ag_geometry	*ageo)
{
	struct xfs_buf		*agi_bp;
	struct xfs_buf		*agf_bp;
	struct xfs_agi		*agi;
	struct xfs_agf		*agf;
	unsigned int		freeblks;
	int			error;

	/* Lock the AG headers. */
	error = xfs_ialloc_read_agi(pag, NULL, 0, &agi_bp);
	if (error)
		return error;
	error = xfs_alloc_read_agf(pag, NULL, 0, &agf_bp);
	if (error)
		goto out_agi;

	/* Fill out form. */
	memset(ageo, 0, sizeof(*ageo));
	ageo->ag_number = pag->pag_agno;

	agi = agi_bp->b_addr;
	ageo->ag_icount = be32_to_cpu(agi->agi_count);
	ageo->ag_ifree = be32_to_cpu(agi->agi_freecount);

	agf = agf_bp->b_addr;
	ageo->ag_length = be32_to_cpu(agf->agf_length);
	freeblks = pag->pagf_freeblks +
		   pag->pagf_flcount +
		   pag->pagf_btreeblks -
		   xfs_ag_resv_needed(pag, XFS_AG_RESV_NONE);
	ageo->ag_freeblks = freeblks;
	xfs_ag_geom_health(pag, ageo);

	/* Release resources. */
	xfs_buf_relse(agf_bp);
out_agi:
	xfs_buf_relse(agi_bp);
	return error;
}<|MERGE_RESOLUTION|>--- conflicted
+++ resolved
@@ -273,31 +273,6 @@
 	return __xfs_agino_range(mp, xfs_ag_block_count(mp, agno), first, last);
 }
 
-/*
- * Free perag within the specified AG range, it is only used to free unused
- * perags under the error handling path.
- */
-void
-xfs_free_unused_perag_range(
-	struct xfs_mount	*mp,
-	xfs_agnumber_t		agstart,
-	xfs_agnumber_t		agend)
-{
-	struct xfs_perag	*pag;
-	xfs_agnumber_t		index;
-
-	for (index = agstart; index < agend; index++) {
-		spin_lock(&mp->m_perag_lock);
-		pag = radix_tree_delete(&mp->m_perag_tree, index);
-		spin_unlock(&mp->m_perag_lock);
-		if (!pag)
-			break;
-		xfs_buf_hash_destroy(pag);
-		xfs_defer_drain_free(&pag->pag_intents_drain);
-		kmem_free(pag);
-	}
-}
-
 int
 xfs_update_last_ag_size(
 	struct xfs_mount	*mp,
@@ -384,22 +359,11 @@
 
 out_remove_pag:
 	xfs_defer_drain_free(&pag->pag_intents_drain);
-<<<<<<< HEAD
-	spin_lock(&mp->m_perag_lock);
-	radix_tree_delete(&mp->m_perag_tree, index);
-	spin_unlock(&mp->m_perag_lock);
-=======
 	pag = xa_erase(&mp->m_perags, index);
->>>>>>> a6ad5510
 out_free_pag:
 	kfree(pag);
 out_unwind_new_pags:
-<<<<<<< HEAD
-	/* unwind any prior newly initialized pags */
-	xfs_free_unused_perag_range(mp, first_initialised, agcount);
-=======
 	xfs_free_perag_range(mp, old_agcount, index);
->>>>>>> a6ad5510
 	return error;
 }
 
