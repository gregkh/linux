// SPDX-License-Identifier: GPL-2.0
/*
 * Copyright (c) 2000-2003,2005 Silicon Graphics, Inc.
 * All Rights Reserved.
 */
#ifndef	__XFS_LOG_PRIV_H__
#define __XFS_LOG_PRIV_H__

struct xfs_buf;
struct xlog;
struct xlog_ticket;
struct xfs_mount;

/*
 * get client id from packed copy.
 *
 * this hack is here because the xlog_pack code copies four bytes
 * of xlog_op_header containing the fields oh_clientid, oh_flags
 * and oh_res2 into the packed copy.
 *
 * later on this four byte chunk is treated as an int and the
 * client id is pulled out.
 *
 * this has endian issues, of course.
 */
static inline uint xlog_get_client_id(__be32 i)
{
	return be32_to_cpu(i) >> 24;
}

/*
 * In core log state
 */
enum xlog_iclog_state {
	XLOG_STATE_ACTIVE,	/* Current IC log being written to */
	XLOG_STATE_WANT_SYNC,	/* Want to sync this iclog; no more writes */
	XLOG_STATE_SYNCING,	/* This IC log is syncing */
	XLOG_STATE_DONE_SYNC,	/* Done syncing to disk */
	XLOG_STATE_CALLBACK,	/* Callback functions now */
	XLOG_STATE_DIRTY,	/* Dirty IC log, not ready for ACTIVE status */
};

#define XLOG_STATE_STRINGS \
	{ XLOG_STATE_ACTIVE,	"XLOG_STATE_ACTIVE" }, \
	{ XLOG_STATE_WANT_SYNC,	"XLOG_STATE_WANT_SYNC" }, \
	{ XLOG_STATE_SYNCING,	"XLOG_STATE_SYNCING" }, \
	{ XLOG_STATE_DONE_SYNC,	"XLOG_STATE_DONE_SYNC" }, \
	{ XLOG_STATE_CALLBACK,	"XLOG_STATE_CALLBACK" }, \
	{ XLOG_STATE_DIRTY,	"XLOG_STATE_DIRTY" }

/*
 * In core log flags
 */
#define XLOG_ICL_NEED_FLUSH	(1u << 0)	/* iclog needs REQ_PREFLUSH */
#define XLOG_ICL_NEED_FUA	(1u << 1)	/* iclog needs REQ_FUA */

#define XLOG_ICL_STRINGS \
	{ XLOG_ICL_NEED_FLUSH,	"XLOG_ICL_NEED_FLUSH" }, \
	{ XLOG_ICL_NEED_FUA,	"XLOG_ICL_NEED_FUA" }


/*
 * Log ticket flags
 */
#define XLOG_TIC_PERM_RESERV	(1u << 0)	/* permanent reservation */

#define XLOG_TIC_FLAGS \
	{ XLOG_TIC_PERM_RESERV,	"XLOG_TIC_PERM_RESERV" }

/*
 * Below are states for covering allocation transactions.
 * By covering, we mean changing the h_tail_lsn in the last on-disk
 * log write such that no allocation transactions will be re-done during
 * recovery after a system crash. Recovery starts at the last on-disk
 * log write.
 *
 * These states are used to insert dummy log entries to cover
 * space allocation transactions which can undo non-transactional changes
 * after a crash. Writes to a file with space
 * already allocated do not result in any transactions. Allocations
 * might include space beyond the EOF. So if we just push the EOF a
 * little, the last transaction for the file could contain the wrong
 * size. If there is no file system activity, after an allocation
 * transaction, and the system crashes, the allocation transaction
 * will get replayed and the file will be truncated. This could
 * be hours/days/... after the allocation occurred.
 *
 * The fix for this is to do two dummy transactions when the
 * system is idle. We need two dummy transaction because the h_tail_lsn
 * in the log record header needs to point beyond the last possible
 * non-dummy transaction. The first dummy changes the h_tail_lsn to
 * the first transaction before the dummy. The second dummy causes
 * h_tail_lsn to point to the first dummy. Recovery starts at h_tail_lsn.
 *
 * These dummy transactions get committed when everything
 * is idle (after there has been some activity).
 *
 * There are 5 states used to control this.
 *
 *  IDLE -- no logging has been done on the file system or
 *		we are done covering previous transactions.
 *  NEED -- logging has occurred and we need a dummy transaction
 *		when the log becomes idle.
 *  DONE -- we were in the NEED state and have committed a dummy
 *		transaction.
 *  NEED2 -- we detected that a dummy transaction has gone to the
 *		on disk log with no other transactions.
 *  DONE2 -- we committed a dummy transaction when in the NEED2 state.
 *
 * There are two places where we switch states:
 *
 * 1.) In xfs_sync, when we detect an idle log and are in NEED or NEED2.
 *	We commit the dummy transaction and switch to DONE or DONE2,
 *	respectively. In all other states, we don't do anything.
 *
 * 2.) When we finish writing the on-disk log (xlog_state_clean_log).
 *
 *	No matter what state we are in, if this isn't the dummy
 *	transaction going out, the next state is NEED.
 *	So, if we aren't in the DONE or DONE2 states, the next state
 *	is NEED. We can't be finishing a write of the dummy record
 *	unless it was committed and the state switched to DONE or DONE2.
 *
 *	If we are in the DONE state and this was a write of the
 *		dummy transaction, we move to NEED2.
 *
 *	If we are in the DONE2 state and this was a write of the
 *		dummy transaction, we move to IDLE.
 *
 *
 * Writing only one dummy transaction can get appended to
 * one file space allocation. When this happens, the log recovery
 * code replays the space allocation and a file could be truncated.
 * This is why we have the NEED2 and DONE2 states before going idle.
 */

#define XLOG_STATE_COVER_IDLE	0
#define XLOG_STATE_COVER_NEED	1
#define XLOG_STATE_COVER_DONE	2
#define XLOG_STATE_COVER_NEED2	3
#define XLOG_STATE_COVER_DONE2	4

#define XLOG_COVER_OPS		5

typedef struct xlog_ticket {
	struct list_head	t_queue;	/* reserve/write queue */
	struct task_struct	*t_task;	/* task that owns this ticket */
	xlog_tid_t		t_tid;		/* transaction identifier */
	atomic_t		t_ref;		/* ticket reference count */
	int			t_curr_res;	/* current reservation */
	int			t_unit_res;	/* unit reservation */
	char			t_ocnt;		/* original unit count */
	char			t_cnt;		/* current unit count */
	uint8_t			t_flags;	/* properties of reservation */
	int			t_iclog_hdrs;	/* iclog hdrs in t_curr_res */
} xlog_ticket_t;

/*
 * - A log record header is 512 bytes.  There is plenty of room to grow the
 *	xlog_rec_header_t into the reserved space.
 * - ic_data follows, so a write to disk can start at the beginning of
 *	the iclog.
 * - ic_forcewait is used to implement synchronous forcing of the iclog to disk.
 * - ic_next is the pointer to the next iclog in the ring.
 * - ic_log is a pointer back to the global log structure.
 * - ic_size is the full size of the log buffer, minus the cycle headers.
 * - ic_offset is the current number of bytes written to in this iclog.
 * - ic_refcnt is bumped when someone is writing to the log.
 * - ic_state is the state of the iclog.
 *
 * Because of cacheline contention on large machines, we need to separate
 * various resources onto different cachelines. To start with, make the
 * structure cacheline aligned. The following fields can be contended on
 * by independent processes:
 *
 *	- ic_callbacks
 *	- ic_refcnt
 *	- fields protected by the global l_icloglock
 *
 * so we need to ensure that these fields are located in separate cachelines.
 * We'll put all the read-only and l_icloglock fields in the first cacheline,
 * and move everything else out to subsequent cachelines.
 */
typedef struct xlog_in_core {
	wait_queue_head_t	ic_force_wait;
	wait_queue_head_t	ic_write_wait;
	struct xlog_in_core	*ic_next;
	struct xlog_in_core	*ic_prev;
	struct xlog		*ic_log;
	u32			ic_size;
	u32			ic_offset;
	enum xlog_iclog_state	ic_state;
	unsigned int		ic_flags;
	void			*ic_datap;	/* pointer to iclog data */
	struct list_head	ic_callbacks;

	/* reference counts need their own cacheline */
	atomic_t		ic_refcnt ____cacheline_aligned_in_smp;
	xlog_in_core_2_t	*ic_data;
#define ic_header	ic_data->hic_header
#ifdef DEBUG
	bool			ic_fail_crc : 1;
#endif
	struct semaphore	ic_sema;
	struct work_struct	ic_end_io_work;
	struct bio		ic_bio;
	struct bio_vec		ic_bvec[];
} xlog_in_core_t;

/*
 * The CIL context is used to aggregate per-transaction details as well be
 * passed to the iclog for checkpoint post-commit processing.  After being
 * passed to the iclog, another context needs to be allocated for tracking the
 * next set of transactions to be aggregated into a checkpoint.
 */
struct xfs_cil;

struct xfs_cil_ctx {
	struct xfs_cil		*cil;
	xfs_csn_t		sequence;	/* chkpt sequence # */
	xfs_lsn_t		start_lsn;	/* first LSN of chkpt commit */
	xfs_lsn_t		commit_lsn;	/* chkpt commit record lsn */
	struct xlog_in_core	*commit_iclog;
	struct xlog_ticket	*ticket;	/* chkpt ticket */
	atomic_t		space_used;	/* aggregate size of regions */
	struct list_head	busy_extents;	/* busy extents in chkpt */
	struct list_head	log_items;	/* log items in chkpt */
	struct list_head	lv_chain;	/* logvecs being pushed */
	struct list_head	iclog_entry;
	struct list_head	committing;	/* ctx committing list */
	struct work_struct	discard_endio_work;
	struct work_struct	push_work;
	atomic_t		order_id;
};

/*
 * Per-cpu CIL tracking items
 */
struct xlog_cil_pcp {
	int32_t			space_used;
	uint32_t		space_reserved;
	struct list_head	busy_extents;
	struct list_head	log_items;
};

/*
 * Committed Item List structure
 *
 * This structure is used to track log items that have been committed but not
 * yet written into the log. It is used only when the delayed logging mount
 * option is enabled.
 *
 * This structure tracks the list of committing checkpoint contexts so
 * we can avoid the problem of having to hold out new transactions during a
 * flush until we have a the commit record LSN of the checkpoint. We can
 * traverse the list of committing contexts in xlog_cil_push_lsn() to find a
 * sequence match and extract the commit LSN directly from there. If the
 * checkpoint is still in the process of committing, we can block waiting for
 * the commit LSN to be determined as well. This should make synchronous
 * operations almost as efficient as the old logging methods.
 */
struct xfs_cil {
	struct xlog		*xc_log;
	unsigned long		xc_flags;
	atomic_t		xc_iclog_hdrs;
	struct workqueue_struct	*xc_push_wq;

	struct rw_semaphore	xc_ctx_lock ____cacheline_aligned_in_smp;
	struct xfs_cil_ctx	*xc_ctx;

	spinlock_t		xc_push_lock ____cacheline_aligned_in_smp;
	xfs_csn_t		xc_push_seq;
	bool			xc_push_commit_stable;
	struct list_head	xc_committing;
	wait_queue_head_t	xc_commit_wait;
	wait_queue_head_t	xc_start_wait;
	xfs_csn_t		xc_current_sequence;
	wait_queue_head_t	xc_push_wait;	/* background push throttle */

	void __percpu		*xc_pcp;	/* percpu CIL structures */
#ifdef CONFIG_HOTPLUG_CPU
	struct list_head	xc_pcp_list;
#endif
} ____cacheline_aligned_in_smp;

/* xc_flags bit values */
#define	XLOG_CIL_EMPTY		1
#define XLOG_CIL_PCP_SPACE	2

/*
 * The amount of log space we allow the CIL to aggregate is difficult to size.
 * Whatever we choose, we have to make sure we can get a reservation for the
 * log space effectively, that it is large enough to capture sufficient
 * relogging to reduce log buffer IO significantly, but it is not too large for
 * the log or induces too much latency when writing out through the iclogs. We
 * track both space consumed and the number of vectors in the checkpoint
 * context, so we need to decide which to use for limiting.
 *
 * Every log buffer we write out during a push needs a header reserved, which
 * is at least one sector and more for v2 logs. Hence we need a reservation of
 * at least 512 bytes per 32k of log space just for the LR headers. That means
 * 16KB of reservation per megabyte of delayed logging space we will consume,
 * plus various headers.  The number of headers will vary based on the num of
 * io vectors, so limiting on a specific number of vectors is going to result
 * in transactions of varying size. IOWs, it is more consistent to track and
 * limit space consumed in the log rather than by the number of objects being
 * logged in order to prevent checkpoint ticket overruns.
 *
 * Further, use of static reservations through the log grant mechanism is
 * problematic. It introduces a lot of complexity (e.g. reserve grant vs write
 * grant) and a significant deadlock potential because regranting write space
 * can block on log pushes. Hence if we have to regrant log space during a log
 * push, we can deadlock.
 *
 * However, we can avoid this by use of a dynamic "reservation stealing"
 * technique during transaction commit whereby unused reservation space in the
 * transaction ticket is transferred to the CIL ctx commit ticket to cover the
 * space needed by the checkpoint transaction. This means that we never need to
 * specifically reserve space for the CIL checkpoint transaction, nor do we
 * need to regrant space once the checkpoint completes. This also means the
 * checkpoint transaction ticket is specific to the checkpoint context, rather
 * than the CIL itself.
 *
 * With dynamic reservations, we can effectively make up arbitrary limits for
 * the checkpoint size so long as they don't violate any other size rules.
 * Recovery imposes a rule that no transaction exceed half the log, so we are
 * limited by that.  Furthermore, the log transaction reservation subsystem
 * tries to keep 25% of the log free, so we need to keep below that limit or we
 * risk running out of free log space to start any new transactions.
 *
 * In order to keep background CIL push efficient, we only need to ensure the
 * CIL is large enough to maintain sufficient in-memory relogging to avoid
 * repeated physical writes of frequently modified metadata. If we allow the CIL
 * to grow to a substantial fraction of the log, then we may be pinning hundreds
 * of megabytes of metadata in memory until the CIL flushes. This can cause
 * issues when we are running low on memory - pinned memory cannot be reclaimed,
 * and the CIL consumes a lot of memory. Hence we need to set an upper physical
 * size limit for the CIL that limits the maximum amount of memory pinned by the
 * CIL but does not limit performance by reducing relogging efficiency
 * significantly.
 *
 * As such, the CIL push threshold ends up being the smaller of two thresholds:
 * - a threshold large enough that it allows CIL to be pushed and progress to be
 *   made without excessive blocking of incoming transaction commits. This is
 *   defined to be 12.5% of the log space - half the 25% push threshold of the
 *   AIL.
 * - small enough that it doesn't pin excessive amounts of memory but maintains
 *   close to peak relogging efficiency. This is defined to be 16x the iclog
 *   buffer window (32MB) as measurements have shown this to be roughly the
 *   point of diminishing performance increases under highly concurrent
 *   modification workloads.
 *
 * To prevent the CIL from overflowing upper commit size bounds, we introduce a
 * new threshold at which we block committing transactions until the background
 * CIL commit commences and switches to a new context. While this is not a hard
 * limit, it forces the process committing a transaction to the CIL to block and
 * yeild the CPU, giving the CIL push work a chance to be scheduled and start
 * work. This prevents a process running lots of transactions from overfilling
 * the CIL because it is not yielding the CPU. We set the blocking limit at
 * twice the background push space threshold so we keep in line with the AIL
 * push thresholds.
 *
 * Note: this is not a -hard- limit as blocking is applied after the transaction
 * is inserted into the CIL and the push has been triggered. It is largely a
 * throttling mechanism that allows the CIL push to be scheduled and run. A hard
 * limit will be difficult to implement without introducing global serialisation
 * in the CIL commit fast path, and it's not at all clear that we actually need
 * such hard limits given the ~7 years we've run without a hard limit before
 * finding the first situation where a checkpoint size overflow actually
 * occurred. Hence the simple throttle, and an ASSERT check to tell us that
 * we've overrun the max size.
 */
#define XLOG_CIL_SPACE_LIMIT(log)	\
	min_t(int, (log)->l_logsize >> 3, BBTOB(XLOG_TOTAL_REC_SHIFT(log)) << 4)

#define XLOG_CIL_BLOCKING_SPACE_LIMIT(log)	\
	(XLOG_CIL_SPACE_LIMIT(log) * 2)

/*
 * ticket grant locks, queues and accounting have their own cachlines
 * as these are quite hot and can be operated on concurrently.
 */
struct xlog_grant_head {
	spinlock_t		lock ____cacheline_aligned_in_smp;
	struct list_head	waiters;
	atomic64_t		grant;
};

/*
 * The reservation head lsn is not made up of a cycle number and block number.
 * Instead, it uses a cycle number and byte number.  Logs don't expect to
 * overflow 31 bits worth of byte offset, so using a byte number will mean
 * that round off problems won't occur when releasing partial reservations.
 */
struct xlog {
	/* The following fields don't need locking */
	struct xfs_mount	*l_mp;	        /* mount point */
	struct xfs_ail		*l_ailp;	/* AIL log is working with */
	struct xfs_cil		*l_cilp;	/* CIL log is working with */
	struct xfs_buftarg	*l_targ;        /* buftarg of log */
	struct workqueue_struct	*l_ioend_workqueue; /* for I/O completions */
	struct delayed_work	l_work;		/* background flush work */
	long			l_opstate;	/* operational state */
	uint			l_quotaoffs_flag; /* XFS_DQ_*, for QUOTAOFFs */
	struct list_head	*l_buf_cancel_table;
	int			l_iclog_hsize;  /* size of iclog header */
	int			l_iclog_heads;  /* # of iclog header sectors */
	uint			l_sectBBsize;   /* sector size in BBs (2^n) */
	int			l_iclog_size;	/* size of log in bytes */
	int			l_iclog_bufs;	/* number of iclog buffers */
	xfs_daddr_t		l_logBBstart;   /* start block of log */
	int			l_logsize;      /* size of log in bytes */
	int			l_logBBsize;    /* size of log in BB chunks */

	/* The following block of fields are changed while holding icloglock */
	wait_queue_head_t	l_flush_wait ____cacheline_aligned_in_smp;
						/* waiting for iclog flush */
	int			l_covered_state;/* state of "covering disk
						 * log entries" */
	xlog_in_core_t		*l_iclog;       /* head log queue	*/
	spinlock_t		l_icloglock;    /* grab to change iclog state */
	int			l_curr_cycle;   /* Cycle number of log writes */
	int			l_prev_cycle;   /* Cycle number before last
						 * block increment */
	int			l_curr_block;   /* current logical log block */
	int			l_prev_block;   /* previous logical log block */

	/*
	 * l_last_sync_lsn and l_tail_lsn are atomics so they can be set and
	 * read without needing to hold specific locks. To avoid operations
	 * contending with other hot objects, place each of them on a separate
	 * cacheline.
	 */
	/* lsn of last LR on disk */
	atomic64_t		l_last_sync_lsn ____cacheline_aligned_in_smp;
	/* lsn of 1st LR with unflushed * buffers */
	atomic64_t		l_tail_lsn ____cacheline_aligned_in_smp;

	struct xlog_grant_head	l_reserve_head;
	struct xlog_grant_head	l_write_head;

	struct xfs_kobj		l_kobj;

	/* log recovery lsn tracking (for buffer submission */
	xfs_lsn_t		l_recovery_lsn;

	uint32_t		l_iclog_roundoff;/* padding roundoff */

	/* Users of log incompat features should take a read lock. */
	struct rw_semaphore	l_incompat_users;
};

/*
 * Bits for operational state
 */
#define XLOG_ACTIVE_RECOVERY	0	/* in the middle of recovery */
#define XLOG_RECOVERY_NEEDED	1	/* log was recovered */
#define XLOG_IO_ERROR		2	/* log hit an I/O error, and being
				   shutdown */
#define XLOG_TAIL_WARN		3	/* log tail verify warning issued */

static inline bool
xlog_recovery_needed(struct xlog *log)
{
	return test_bit(XLOG_RECOVERY_NEEDED, &log->l_opstate);
}

static inline bool
xlog_in_recovery(struct xlog *log)
{
	return test_bit(XLOG_ACTIVE_RECOVERY, &log->l_opstate);
}

static inline bool
xlog_is_shutdown(struct xlog *log)
{
	return test_bit(XLOG_IO_ERROR, &log->l_opstate);
}

/*
 * Wait until the xlog_force_shutdown() has marked the log as shut down
 * so xlog_is_shutdown() will always return true.
 */
static inline void
xlog_shutdown_wait(
	struct xlog	*log)
{
	wait_var_event(&log->l_opstate, xlog_is_shutdown(log));
}

/* common routines */
extern int
xlog_recover(
	struct xlog		*log);
extern int
xlog_recover_finish(
	struct xlog		*log);
extern void
xlog_recover_cancel(struct xlog *);

extern __le32	 xlog_cksum(struct xlog *log, struct xlog_rec_header *rhead,
			    char *dp, int size);

extern struct kmem_cache *xfs_log_ticket_cache;
struct xlog_ticket *xlog_ticket_alloc(struct xlog *log, int unit_bytes,
		int count, bool permanent);

void	xlog_print_tic_res(struct xfs_mount *mp, struct xlog_ticket *ticket);
void	xlog_print_trans(struct xfs_trans *);
int	xlog_write(struct xlog *log, struct xfs_cil_ctx *ctx,
		struct list_head *lv_chain, struct xlog_ticket *tic,
		uint32_t len);
void	xfs_log_ticket_ungrant(struct xlog *log, struct xlog_ticket *ticket);
void	xfs_log_ticket_regrant(struct xlog *log, struct xlog_ticket *ticket);

void xlog_state_switch_iclogs(struct xlog *log, struct xlog_in_core *iclog,
		int eventual_size);
<<<<<<< HEAD
int xlog_state_release_iclog(struct xlog *log, struct xlog_in_core *iclog);
=======
int xlog_state_release_iclog(struct xlog *log, struct xlog_in_core *iclog,
		struct xlog_ticket *ticket);
>>>>>>> d60c95ef

/*
 * When we crack an atomic LSN, we sample it first so that the value will not
 * change while we are cracking it into the component values. This means we
 * will always get consistent component values to work from. This should always
 * be used to sample and crack LSNs that are stored and updated in atomic
 * variables.
 */
static inline void
xlog_crack_atomic_lsn(atomic64_t *lsn, uint *cycle, uint *block)
{
	xfs_lsn_t val = atomic64_read(lsn);

	*cycle = CYCLE_LSN(val);
	*block = BLOCK_LSN(val);
}

/*
 * Calculate and assign a value to an atomic LSN variable from component pieces.
 */
static inline void
xlog_assign_atomic_lsn(atomic64_t *lsn, uint cycle, uint block)
{
	atomic64_set(lsn, xlog_assign_lsn(cycle, block));
}

/*
 * When we crack the grant head, we sample it first so that the value will not
 * change while we are cracking it into the component values. This means we
 * will always get consistent component values to work from.
 */
static inline void
xlog_crack_grant_head_val(int64_t val, int *cycle, int *space)
{
	*cycle = val >> 32;
	*space = val & 0xffffffff;
}

static inline void
xlog_crack_grant_head(atomic64_t *head, int *cycle, int *space)
{
	xlog_crack_grant_head_val(atomic64_read(head), cycle, space);
}

static inline int64_t
xlog_assign_grant_head_val(int cycle, int space)
{
	return ((int64_t)cycle << 32) | space;
}

static inline void
xlog_assign_grant_head(atomic64_t *head, int cycle, int space)
{
	atomic64_set(head, xlog_assign_grant_head_val(cycle, space));
}

/*
 * Committed Item List interfaces
 */
int	xlog_cil_init(struct xlog *log);
void	xlog_cil_init_post_recovery(struct xlog *log);
void	xlog_cil_destroy(struct xlog *log);
bool	xlog_cil_empty(struct xlog *log);
void	xlog_cil_commit(struct xlog *log, struct xfs_trans *tp,
			xfs_csn_t *commit_seq, bool regrant);
void	xlog_cil_set_ctx_write_state(struct xfs_cil_ctx *ctx,
			struct xlog_in_core *iclog);


/*
 * CIL force routines
 */
void xlog_cil_flush(struct xlog *log);
xfs_lsn_t xlog_cil_force_seq(struct xlog *log, xfs_csn_t sequence);

static inline void
xlog_cil_force(struct xlog *log)
{
	xlog_cil_force_seq(log, log->l_cilp->xc_current_sequence);
}

/*
 * Wrapper function for waiting on a wait queue serialised against wakeups
 * by a spinlock. This matches the semantics of all the wait queues used in the
 * log code.
 */
static inline void
xlog_wait(
	struct wait_queue_head	*wq,
	struct spinlock		*lock)
		__releases(lock)
{
	DECLARE_WAITQUEUE(wait, current);

	add_wait_queue_exclusive(wq, &wait);
	__set_current_state(TASK_UNINTERRUPTIBLE);
	spin_unlock(lock);
	schedule();
	remove_wait_queue(wq, &wait);
}

int xlog_wait_on_iclog(struct xlog_in_core *iclog);

/*
 * The LSN is valid so long as it is behind the current LSN. If it isn't, this
 * means that the next log record that includes this metadata could have a
 * smaller LSN. In turn, this means that the modification in the log would not
 * replay.
 */
static inline bool
xlog_valid_lsn(
	struct xlog	*log,
	xfs_lsn_t	lsn)
{
	int		cur_cycle;
	int		cur_block;
	bool		valid = true;

	/*
	 * First, sample the current lsn without locking to avoid added
	 * contention from metadata I/O. The current cycle and block are updated
	 * (in xlog_state_switch_iclogs()) and read here in a particular order
	 * to avoid false negatives (e.g., thinking the metadata LSN is valid
	 * when it is not).
	 *
	 * The current block is always rewound before the cycle is bumped in
	 * xlog_state_switch_iclogs() to ensure the current LSN is never seen in
	 * a transiently forward state. Instead, we can see the LSN in a
	 * transiently behind state if we happen to race with a cycle wrap.
	 */
	cur_cycle = READ_ONCE(log->l_curr_cycle);
	smp_rmb();
	cur_block = READ_ONCE(log->l_curr_block);

	if ((CYCLE_LSN(lsn) > cur_cycle) ||
	    (CYCLE_LSN(lsn) == cur_cycle && BLOCK_LSN(lsn) > cur_block)) {
		/*
		 * If the metadata LSN appears invalid, it's possible the check
		 * above raced with a wrap to the next log cycle. Grab the lock
		 * to check for sure.
		 */
		spin_lock(&log->l_icloglock);
		cur_cycle = log->l_curr_cycle;
		cur_block = log->l_curr_block;
		spin_unlock(&log->l_icloglock);

		if ((CYCLE_LSN(lsn) > cur_cycle) ||
		    (CYCLE_LSN(lsn) == cur_cycle && BLOCK_LSN(lsn) > cur_block))
			valid = false;
	}

	return valid;
}

/*
 * Log vector and shadow buffers can be large, so we need to use kvmalloc() here
 * to ensure success. Unfortunately, kvmalloc() only allows GFP_KERNEL contexts
 * to fall back to vmalloc, so we can't actually do anything useful with gfp
 * flags to control the kmalloc() behaviour within kvmalloc(). Hence kmalloc()
 * will do direct reclaim and compaction in the slow path, both of which are
 * horrendously expensive. We just want kmalloc to fail fast and fall back to
 * vmalloc if it can't get somethign straight away from the free lists or
 * buddy allocator. Hence we have to open code kvmalloc outselves here.
 *
 * This assumes that the caller uses memalloc_nofs_save task context here, so
 * despite the use of GFP_KERNEL here, we are going to be doing GFP_NOFS
 * allocations. This is actually the only way to make vmalloc() do GFP_NOFS
 * allocations, so lets just all pretend this is a GFP_KERNEL context
 * operation....
 */
static inline void *
xlog_kvmalloc(
	size_t		buf_size)
{
	gfp_t		flags = GFP_KERNEL;
	void		*p;

	flags &= ~__GFP_DIRECT_RECLAIM;
	flags |= __GFP_NOWARN | __GFP_NORETRY;
	do {
		p = kmalloc(buf_size, flags);
		if (!p)
			p = vmalloc(buf_size);
	} while (!p);

	return p;
}

/*
 * CIL CPU dead notifier
 */
void xlog_cil_pcp_dead(struct xlog *log, unsigned int cpu);

#endif	/* __XFS_LOG_PRIV_H__ */<|MERGE_RESOLUTION|>--- conflicted
+++ resolved
@@ -515,12 +515,8 @@
 
 void xlog_state_switch_iclogs(struct xlog *log, struct xlog_in_core *iclog,
 		int eventual_size);
-<<<<<<< HEAD
-int xlog_state_release_iclog(struct xlog *log, struct xlog_in_core *iclog);
-=======
 int xlog_state_release_iclog(struct xlog *log, struct xlog_in_core *iclog,
 		struct xlog_ticket *ticket);
->>>>>>> d60c95ef
 
 /*
  * When we crack an atomic LSN, we sample it first so that the value will not
