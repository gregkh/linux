--- conflicted
+++ resolved
@@ -914,14 +914,7 @@
 
 	err = deny_write_access(file);
 	if (err)
-<<<<<<< HEAD
-		goto exit;
-
-out:
-	return file;
-=======
 		return ERR_PTR(err);
->>>>>>> fa10f348
 
 	return no_free_ptr(file);
 }
