--- conflicted
+++ resolved
@@ -96,14 +96,11 @@
 	err = do_check_range(info->dqi_sb, "dqdh_prev_free",
 			     le32_to_cpu(dh->dqdh_prev_free), 0,
 			     info->dqi_blocks - 1);
-<<<<<<< HEAD
-=======
 	if (err)
 		return err;
 	err = do_check_range(info->dqi_sb, "dqdh_entries",
 			     le16_to_cpu(dh->dqdh_entries), 0,
 			     qtree_dqstr_in_blk(info));
->>>>>>> 2cb8e624
 
 	return err;
 }
