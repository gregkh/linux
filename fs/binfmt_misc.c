--- conflicted
+++ resolved
@@ -87,22 +87,14 @@
  *
  * Return: binary type list entry on success, NULL on failure
  */
-<<<<<<< HEAD
-static Node *search_binfmt_handler(struct linux_binprm *bprm)
-=======
 static Node *search_binfmt_handler(struct binfmt_misc *misc,
 				   struct linux_binprm *bprm)
->>>>>>> a6ad5510
 {
 	char *p = strrchr(bprm->interp, '.');
 	Node *e;
 
 	/* Walk all the registered handlers. */
-<<<<<<< HEAD
-	list_for_each_entry(e, &entries, list) {
-=======
 	list_for_each_entry(e, &misc->entries, list) {
->>>>>>> a6ad5510
 		char *s;
 		int j;
 
@@ -145,17 +137,6 @@
  *
  * Return: binary type list entry on success, NULL on failure
  */
-<<<<<<< HEAD
-static Node *get_binfmt_handler(struct linux_binprm *bprm)
-{
-	Node *e;
-
-	read_lock(&entries_lock);
-	e = search_binfmt_handler(bprm);
-	if (e)
-		refcount_inc(&e->users);
-	read_unlock(&entries_lock);
-=======
 static Node *get_binfmt_handler(struct binfmt_misc *misc,
 				struct linux_binprm *bprm)
 {
@@ -166,7 +147,6 @@
 	if (e)
 		refcount_inc(&e->users);
 	read_unlock(&misc->entries_lock);
->>>>>>> a6ad5510
 	return e;
 }
 
@@ -187,8 +167,6 @@
 	}
 }
 
-<<<<<<< HEAD
-=======
 /**
  * load_binfmt_misc - load the binfmt_misc of the caller's user namespace
  *
@@ -218,7 +196,6 @@
 	return &init_binfmt_misc;
 }
 
->>>>>>> a6ad5510
 /*
  * the loader itself
  */
@@ -233,11 +210,7 @@
 	if (!misc->enabled)
 		return retval;
 
-<<<<<<< HEAD
-	fmt = get_binfmt_handler(bprm);
-=======
 	fmt = get_binfmt_handler(misc, bprm);
->>>>>>> a6ad5510
 	if (!fmt)
 		return retval;
 
@@ -295,15 +268,9 @@
 	/*
 	 * If we actually put the node here all concurrent calls to
 	 * load_misc_binary() will have finished. We also know
-<<<<<<< HEAD
-	 * that for the refcount to be zero ->evict_inode() must have removed
-	 * the node to be deleted from the list. All that is left for us is to
-	 * close and free.
-=======
 	 * that for the refcount to be zero someone must have concurently
 	 * removed the binary type handler from the list and it's our job to
 	 * free it.
->>>>>>> a6ad5510
 	 */
 	put_binfmt_handler(fmt);
 
@@ -661,8 +628,6 @@
 }
 
 /**
-<<<<<<< HEAD
-=======
  * i_binfmt_misc - retrieve struct binfmt_misc from a binfmt_misc inode
  * @inode: inode of the relevant binfmt_misc instance
  *
@@ -679,7 +644,6 @@
 }
 
 /**
->>>>>>> a6ad5510
  * bm_evict_inode - cleanup data associated with @inode
  * @inode: inode to which the data is attached
  *
@@ -699,12 +663,6 @@
 	clear_inode(inode);
 
 	if (e) {
-<<<<<<< HEAD
-		write_lock(&entries_lock);
-		if (!list_empty(&e->list))
-			list_del_init(&e->list);
-		write_unlock(&entries_lock);
-=======
 		struct binfmt_misc *misc;
 
 		misc = i_binfmt_misc(inode);
@@ -712,7 +670,6 @@
 		if (!list_empty(&e->list))
 			list_del_init(&e->list);
 		write_unlock(&misc->entries_lock);
->>>>>>> a6ad5510
 		put_binfmt_handler(e);
 	}
 }
@@ -732,19 +689,11 @@
 {
 	struct dentry *parent = dentry->d_parent;
 	struct inode *inode, *parent_inode;
-<<<<<<< HEAD
 
 	/* All entries are immediate descendants of the root dentry. */
 	if (WARN_ON_ONCE(dentry->d_sb->s_root != parent))
 		return;
 
-=======
-
-	/* All entries are immediate descendants of the root dentry. */
-	if (WARN_ON_ONCE(dentry->d_sb->s_root != parent))
-		return;
-
->>>>>>> a6ad5510
 	/* We only expect to be called on regular files. */
 	inode = d_inode(dentry);
 	if (WARN_ON_ONCE(!S_ISREG(inode->i_mode)))
@@ -775,19 +724,11 @@
  * to use writes to files in order to delete binary type handlers. But it has
  * worked for so long that it's not a pressing issue.
  */
-<<<<<<< HEAD
-static void remove_binfmt_handler(Node *e)
-{
-	write_lock(&entries_lock);
-	list_del_init(&e->list);
-	write_unlock(&entries_lock);
-=======
 static void remove_binfmt_handler(struct binfmt_misc *misc, Node *e)
 {
 	write_lock(&misc->entries_lock);
 	list_del_init(&e->list);
 	write_unlock(&misc->entries_lock);
->>>>>>> a6ad5510
 	unlink_binfmt_dentry(e->dentry);
 }
 
@@ -843,11 +784,7 @@
 		 * actually remove the entry from the list.
 		 */
 		if (!list_empty(&e->list))
-<<<<<<< HEAD
-			remove_binfmt_handler(e);
-=======
 			remove_binfmt_handler(i_binfmt_misc(inode), e);
->>>>>>> a6ad5510
 
 		inode_unlock(inode);
 		break;
@@ -996,13 +933,8 @@
 		 * read-only. So we only need to take the write lock when we
 		 * actually remove the entry from the list.
 		 */
-<<<<<<< HEAD
-		list_for_each_entry_safe(e, next, &entries, list)
-			remove_binfmt_handler(e);
-=======
 		list_for_each_entry_safe(e, next, &misc->entries, list)
 			remove_binfmt_handler(misc, e);
->>>>>>> a6ad5510
 
 		inode_unlock(inode);
 		break;
