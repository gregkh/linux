--- conflicted
+++ resolved
@@ -1417,11 +1417,7 @@
 
 static int jbd2_journal_get_max_txn_bufs(journal_t *journal)
 {
-<<<<<<< HEAD
-	return (journal->j_total_len - journal->j_fc_wbufsize) / 4;
-=======
 	return (journal->j_total_len - journal->j_fc_wbufsize) / 3;
->>>>>>> a6ad5510
 }
 
 /*
