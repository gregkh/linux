// SPDX-License-Identifier: GPL-2.0-or-later
/* -*- mode: c; c-basic-offset: 8; -*-
 * vim: noexpandtab sw=8 ts=8 sts=0:
 *
 * file.c
 *
 * File open, close, extend, truncate
 *
 * Copyright (C) 2002, 2004 Oracle.  All rights reserved.
 */

#include <linux/capability.h>
#include <linux/fs.h>
#include <linux/types.h>
#include <linux/slab.h>
#include <linux/highmem.h>
#include <linux/pagemap.h>
#include <linux/uio.h>
#include <linux/sched.h>
#include <linux/splice.h>
#include <linux/mount.h>
#include <linux/writeback.h>
#include <linux/falloc.h>
#include <linux/quotaops.h>
#include <linux/blkdev.h>
#include <linux/backing-dev.h>

#include <cluster/masklog.h>

#include "ocfs2.h"

#include "alloc.h"
#include "aops.h"
#include "dir.h"
#include "dlmglue.h"
#include "extent_map.h"
#include "file.h"
#include "sysfile.h"
#include "inode.h"
#include "ioctl.h"
#include "journal.h"
#include "locks.h"
#include "mmap.h"
#include "suballoc.h"
#include "super.h"
#include "xattr.h"
#include "acl.h"
#include "quota.h"
#include "refcounttree.h"
#include "ocfs2_trace.h"

#include "buffer_head_io.h"

static int ocfs2_init_file_private(struct inode *inode, struct file *file)
{
	struct ocfs2_file_private *fp;

	fp = kzalloc(sizeof(struct ocfs2_file_private), GFP_KERNEL);
	if (!fp)
		return -ENOMEM;

	fp->fp_file = file;
	mutex_init(&fp->fp_mutex);
	ocfs2_file_lock_res_init(&fp->fp_flock, fp);
	file->private_data = fp;

	return 0;
}

static void ocfs2_free_file_private(struct inode *inode, struct file *file)
{
	struct ocfs2_file_private *fp = file->private_data;
	struct ocfs2_super *osb = OCFS2_SB(inode->i_sb);

	if (fp) {
		ocfs2_simple_drop_lockres(osb, &fp->fp_flock);
		ocfs2_lock_res_free(&fp->fp_flock);
		kfree(fp);
		file->private_data = NULL;
	}
}

static int ocfs2_file_open(struct inode *inode, struct file *file)
{
	int status;
	int mode = file->f_flags;
	struct ocfs2_inode_info *oi = OCFS2_I(inode);

	trace_ocfs2_file_open(inode, file, file->f_path.dentry,
			      (unsigned long long)oi->ip_blkno,
			      file->f_path.dentry->d_name.len,
			      file->f_path.dentry->d_name.name, mode);

	if (file->f_mode & FMODE_WRITE) {
		status = dquot_initialize(inode);
		if (status)
			goto leave;
	}

	spin_lock(&oi->ip_lock);

	/* Check that the inode hasn't been wiped from disk by another
	 * node. If it hasn't then we're safe as long as we hold the
	 * spin lock until our increment of open count. */
	if (oi->ip_flags & OCFS2_INODE_DELETED) {
		spin_unlock(&oi->ip_lock);

		status = -ENOENT;
		goto leave;
	}

	if (mode & O_DIRECT)
		oi->ip_flags |= OCFS2_INODE_OPEN_DIRECT;

	oi->ip_open_count++;
	spin_unlock(&oi->ip_lock);

	status = ocfs2_init_file_private(inode, file);
	if (status) {
		/*
		 * We want to set open count back if we're failing the
		 * open.
		 */
		spin_lock(&oi->ip_lock);
		oi->ip_open_count--;
		spin_unlock(&oi->ip_lock);
	}

	file->f_mode |= FMODE_NOWAIT;

leave:
	return status;
}

static int ocfs2_file_release(struct inode *inode, struct file *file)
{
	struct ocfs2_inode_info *oi = OCFS2_I(inode);

	spin_lock(&oi->ip_lock);
	if (!--oi->ip_open_count)
		oi->ip_flags &= ~OCFS2_INODE_OPEN_DIRECT;

	trace_ocfs2_file_release(inode, file, file->f_path.dentry,
				 oi->ip_blkno,
				 file->f_path.dentry->d_name.len,
				 file->f_path.dentry->d_name.name,
				 oi->ip_open_count);
	spin_unlock(&oi->ip_lock);

	ocfs2_free_file_private(inode, file);

	return 0;
}

static int ocfs2_dir_open(struct inode *inode, struct file *file)
{
	return ocfs2_init_file_private(inode, file);
}

static int ocfs2_dir_release(struct inode *inode, struct file *file)
{
	ocfs2_free_file_private(inode, file);
	return 0;
}

static int ocfs2_sync_file(struct file *file, loff_t start, loff_t end,
			   int datasync)
{
	int err = 0;
	struct inode *inode = file->f_mapping->host;
	struct ocfs2_super *osb = OCFS2_SB(inode->i_sb);
	struct ocfs2_inode_info *oi = OCFS2_I(inode);
	journal_t *journal = osb->journal->j_journal;
	int ret;
	tid_t commit_tid;
	bool needs_barrier = false;

	trace_ocfs2_sync_file(inode, file, file->f_path.dentry,
			      oi->ip_blkno,
			      file->f_path.dentry->d_name.len,
			      file->f_path.dentry->d_name.name,
			      (unsigned long long)datasync);

	if (ocfs2_is_hard_readonly(osb) || ocfs2_is_soft_readonly(osb))
		return -EROFS;

	err = file_write_and_wait_range(file, start, end);
	if (err)
		return err;

	commit_tid = datasync ? oi->i_datasync_tid : oi->i_sync_tid;
	if (journal->j_flags & JBD2_BARRIER &&
	    !jbd2_trans_will_send_data_barrier(journal, commit_tid))
		needs_barrier = true;
	err = jbd2_complete_transaction(journal, commit_tid);
	if (needs_barrier) {
		ret = blkdev_issue_flush(inode->i_sb->s_bdev, GFP_KERNEL, NULL);
		if (!err)
			err = ret;
	}

	if (err)
		mlog_errno(err);

	return (err < 0) ? -EIO : 0;
}

int ocfs2_should_update_atime(struct inode *inode,
			      struct vfsmount *vfsmnt)
{
	struct timespec64 now;
	struct ocfs2_super *osb = OCFS2_SB(inode->i_sb);

	if (ocfs2_is_hard_readonly(osb) || ocfs2_is_soft_readonly(osb))
		return 0;

	if ((inode->i_flags & S_NOATIME) ||
	    ((inode->i_sb->s_flags & SB_NODIRATIME) && S_ISDIR(inode->i_mode)))
		return 0;

	/*
	 * We can be called with no vfsmnt structure - NFSD will
	 * sometimes do this.
	 *
	 * Note that our action here is different than touch_atime() -
	 * if we can't tell whether this is a noatime mount, then we
	 * don't know whether to trust the value of s_atime_quantum.
	 */
	if (vfsmnt == NULL)
		return 0;

	if ((vfsmnt->mnt_flags & MNT_NOATIME) ||
	    ((vfsmnt->mnt_flags & MNT_NODIRATIME) && S_ISDIR(inode->i_mode)))
		return 0;

	if (vfsmnt->mnt_flags & MNT_RELATIME) {
		if ((timespec64_compare(&inode->i_atime, &inode->i_mtime) <= 0) ||
		    (timespec64_compare(&inode->i_atime, &inode->i_ctime) <= 0))
			return 1;

		return 0;
	}

	now = current_time(inode);
	if ((now.tv_sec - inode->i_atime.tv_sec <= osb->s_atime_quantum))
		return 0;
	else
		return 1;
}

int ocfs2_update_inode_atime(struct inode *inode,
			     struct buffer_head *bh)
{
	int ret;
	struct ocfs2_super *osb = OCFS2_SB(inode->i_sb);
	handle_t *handle;
	struct ocfs2_dinode *di = (struct ocfs2_dinode *) bh->b_data;

	handle = ocfs2_start_trans(osb, OCFS2_INODE_UPDATE_CREDITS);
	if (IS_ERR(handle)) {
		ret = PTR_ERR(handle);
		mlog_errno(ret);
		goto out;
	}

	ret = ocfs2_journal_access_di(handle, INODE_CACHE(inode), bh,
				      OCFS2_JOURNAL_ACCESS_WRITE);
	if (ret) {
		mlog_errno(ret);
		goto out_commit;
	}

	/*
	 * Don't use ocfs2_mark_inode_dirty() here as we don't always
	 * have i_mutex to guard against concurrent changes to other
	 * inode fields.
	 */
	inode->i_atime = current_time(inode);
	di->i_atime = cpu_to_le64(inode->i_atime.tv_sec);
	di->i_atime_nsec = cpu_to_le32(inode->i_atime.tv_nsec);
	ocfs2_update_inode_fsync_trans(handle, inode, 0);
	ocfs2_journal_dirty(handle, bh);

out_commit:
	ocfs2_commit_trans(osb, handle);
out:
	return ret;
}

int ocfs2_set_inode_size(handle_t *handle,
				struct inode *inode,
				struct buffer_head *fe_bh,
				u64 new_i_size)
{
	int status;

	i_size_write(inode, new_i_size);
	inode->i_blocks = ocfs2_inode_sector_count(inode);
	inode->i_ctime = inode->i_mtime = current_time(inode);

	status = ocfs2_mark_inode_dirty(handle, inode, fe_bh);
	if (status < 0) {
		mlog_errno(status);
		goto bail;
	}

bail:
	return status;
}

int ocfs2_simple_size_update(struct inode *inode,
			     struct buffer_head *di_bh,
			     u64 new_i_size)
{
	int ret;
	struct ocfs2_super *osb = OCFS2_SB(inode->i_sb);
	handle_t *handle = NULL;

	handle = ocfs2_start_trans(osb, OCFS2_INODE_UPDATE_CREDITS);
	if (IS_ERR(handle)) {
		ret = PTR_ERR(handle);
		mlog_errno(ret);
		goto out;
	}

	ret = ocfs2_set_inode_size(handle, inode, di_bh,
				   new_i_size);
	if (ret < 0)
		mlog_errno(ret);

	ocfs2_update_inode_fsync_trans(handle, inode, 0);
	ocfs2_commit_trans(osb, handle);
out:
	return ret;
}

static int ocfs2_cow_file_pos(struct inode *inode,
			      struct buffer_head *fe_bh,
			      u64 offset)
{
	int status;
	u32 phys, cpos = offset >> OCFS2_SB(inode->i_sb)->s_clustersize_bits;
	unsigned int num_clusters = 0;
	unsigned int ext_flags = 0;

	/*
	 * If the new offset is aligned to the range of the cluster, there is
	 * no space for ocfs2_zero_range_for_truncate to fill, so no need to
	 * CoW either.
	 */
	if ((offset & (OCFS2_SB(inode->i_sb)->s_clustersize - 1)) == 0)
		return 0;

	status = ocfs2_get_clusters(inode, cpos, &phys,
				    &num_clusters, &ext_flags);
	if (status) {
		mlog_errno(status);
		goto out;
	}

	if (!(ext_flags & OCFS2_EXT_REFCOUNTED))
		goto out;

	return ocfs2_refcount_cow(inode, fe_bh, cpos, 1, cpos+1);

out:
	return status;
}

static int ocfs2_orphan_for_truncate(struct ocfs2_super *osb,
				     struct inode *inode,
				     struct buffer_head *fe_bh,
				     u64 new_i_size)
{
	int status;
	handle_t *handle;
	struct ocfs2_dinode *di;
	u64 cluster_bytes;

	/*
	 * We need to CoW the cluster contains the offset if it is reflinked
	 * since we will call ocfs2_zero_range_for_truncate later which will
	 * write "0" from offset to the end of the cluster.
	 */
	status = ocfs2_cow_file_pos(inode, fe_bh, new_i_size);
	if (status) {
		mlog_errno(status);
		return status;
	}

	/* TODO: This needs to actually orphan the inode in this
	 * transaction. */

	handle = ocfs2_start_trans(osb, OCFS2_INODE_UPDATE_CREDITS);
	if (IS_ERR(handle)) {
		status = PTR_ERR(handle);
		mlog_errno(status);
		goto out;
	}

	status = ocfs2_journal_access_di(handle, INODE_CACHE(inode), fe_bh,
					 OCFS2_JOURNAL_ACCESS_WRITE);
	if (status < 0) {
		mlog_errno(status);
		goto out_commit;
	}

	/*
	 * Do this before setting i_size.
	 */
	cluster_bytes = ocfs2_align_bytes_to_clusters(inode->i_sb, new_i_size);
	status = ocfs2_zero_range_for_truncate(inode, handle, new_i_size,
					       cluster_bytes);
	if (status) {
		mlog_errno(status);
		goto out_commit;
	}

	i_size_write(inode, new_i_size);
	inode->i_ctime = inode->i_mtime = current_time(inode);

	di = (struct ocfs2_dinode *) fe_bh->b_data;
	di->i_size = cpu_to_le64(new_i_size);
	di->i_ctime = di->i_mtime = cpu_to_le64(inode->i_ctime.tv_sec);
	di->i_ctime_nsec = di->i_mtime_nsec = cpu_to_le32(inode->i_ctime.tv_nsec);
	ocfs2_update_inode_fsync_trans(handle, inode, 0);

	ocfs2_journal_dirty(handle, fe_bh);

out_commit:
	ocfs2_commit_trans(osb, handle);
out:
	return status;
}

int ocfs2_truncate_file(struct inode *inode,
			       struct buffer_head *di_bh,
			       u64 new_i_size)
{
	int status = 0;
	struct ocfs2_dinode *fe = NULL;
	struct ocfs2_super *osb = OCFS2_SB(inode->i_sb);

	/* We trust di_bh because it comes from ocfs2_inode_lock(), which
	 * already validated it */
	fe = (struct ocfs2_dinode *) di_bh->b_data;

	trace_ocfs2_truncate_file((unsigned long long)OCFS2_I(inode)->ip_blkno,
				  (unsigned long long)le64_to_cpu(fe->i_size),
				  (unsigned long long)new_i_size);

	mlog_bug_on_msg(le64_to_cpu(fe->i_size) != i_size_read(inode),
			"Inode %llu, inode i_size = %lld != di "
			"i_size = %llu, i_flags = 0x%x\n",
			(unsigned long long)OCFS2_I(inode)->ip_blkno,
			i_size_read(inode),
			(unsigned long long)le64_to_cpu(fe->i_size),
			le32_to_cpu(fe->i_flags));

	if (new_i_size > le64_to_cpu(fe->i_size)) {
		trace_ocfs2_truncate_file_error(
			(unsigned long long)le64_to_cpu(fe->i_size),
			(unsigned long long)new_i_size);
		status = -EINVAL;
		mlog_errno(status);
		goto bail;
	}

	down_write(&OCFS2_I(inode)->ip_alloc_sem);

	ocfs2_resv_discard(&osb->osb_la_resmap,
			   &OCFS2_I(inode)->ip_la_data_resv);

	/*
	 * The inode lock forced other nodes to sync and drop their
	 * pages, which (correctly) happens even if we have a truncate
	 * without allocation change - ocfs2 cluster sizes can be much
	 * greater than page size, so we have to truncate them
	 * anyway.
	 */
	unmap_mapping_range(inode->i_mapping, new_i_size + PAGE_SIZE - 1, 0, 1);
	truncate_inode_pages(inode->i_mapping, new_i_size);

	if (OCFS2_I(inode)->ip_dyn_features & OCFS2_INLINE_DATA_FL) {
		status = ocfs2_truncate_inline(inode, di_bh, new_i_size,
					       i_size_read(inode), 1);
		if (status)
			mlog_errno(status);

		goto bail_unlock_sem;
	}

	/* alright, we're going to need to do a full blown alloc size
	 * change. Orphan the inode so that recovery can complete the
	 * truncate if necessary. This does the task of marking
	 * i_size. */
	status = ocfs2_orphan_for_truncate(osb, inode, di_bh, new_i_size);
	if (status < 0) {
		mlog_errno(status);
		goto bail_unlock_sem;
	}

	status = ocfs2_commit_truncate(osb, inode, di_bh);
	if (status < 0) {
		mlog_errno(status);
		goto bail_unlock_sem;
	}

	/* TODO: orphan dir cleanup here. */
bail_unlock_sem:
	up_write(&OCFS2_I(inode)->ip_alloc_sem);

bail:
	if (!status && OCFS2_I(inode)->ip_clusters == 0)
		status = ocfs2_try_remove_refcount_tree(inode, di_bh);

	return status;
}

/*
 * extend file allocation only here.
 * we'll update all the disk stuff, and oip->alloc_size
 *
 * expect stuff to be locked, a transaction started and enough data /
 * metadata reservations in the contexts.
 *
 * Will return -EAGAIN, and a reason if a restart is needed.
 * If passed in, *reason will always be set, even in error.
 */
int ocfs2_add_inode_data(struct ocfs2_super *osb,
			 struct inode *inode,
			 u32 *logical_offset,
			 u32 clusters_to_add,
			 int mark_unwritten,
			 struct buffer_head *fe_bh,
			 handle_t *handle,
			 struct ocfs2_alloc_context *data_ac,
			 struct ocfs2_alloc_context *meta_ac,
			 enum ocfs2_alloc_restarted *reason_ret)
{
	int ret;
	struct ocfs2_extent_tree et;

	ocfs2_init_dinode_extent_tree(&et, INODE_CACHE(inode), fe_bh);
	ret = ocfs2_add_clusters_in_btree(handle, &et, logical_offset,
					  clusters_to_add, mark_unwritten,
					  data_ac, meta_ac, reason_ret);

	return ret;
}

static int ocfs2_extend_allocation(struct inode *inode, u32 logical_start,
				   u32 clusters_to_add, int mark_unwritten)
{
	int status = 0;
	int restart_func = 0;
	int credits;
	u32 prev_clusters;
	struct buffer_head *bh = NULL;
	struct ocfs2_dinode *fe = NULL;
	handle_t *handle = NULL;
	struct ocfs2_alloc_context *data_ac = NULL;
	struct ocfs2_alloc_context *meta_ac = NULL;
	enum ocfs2_alloc_restarted why = RESTART_NONE;
	struct ocfs2_super *osb = OCFS2_SB(inode->i_sb);
	struct ocfs2_extent_tree et;
	int did_quota = 0;

	/*
	 * Unwritten extent only exists for file systems which
	 * support holes.
	 */
	BUG_ON(mark_unwritten && !ocfs2_sparse_alloc(osb));

	status = ocfs2_read_inode_block(inode, &bh);
	if (status < 0) {
		mlog_errno(status);
		goto leave;
	}
	fe = (struct ocfs2_dinode *) bh->b_data;

restart_all:
	BUG_ON(le32_to_cpu(fe->i_clusters) != OCFS2_I(inode)->ip_clusters);

	ocfs2_init_dinode_extent_tree(&et, INODE_CACHE(inode), bh);
	status = ocfs2_lock_allocators(inode, &et, clusters_to_add, 0,
				       &data_ac, &meta_ac);
	if (status) {
		mlog_errno(status);
		goto leave;
	}

	credits = ocfs2_calc_extend_credits(osb->sb, &fe->id2.i_list);
	handle = ocfs2_start_trans(osb, credits);
	if (IS_ERR(handle)) {
		status = PTR_ERR(handle);
		handle = NULL;
		mlog_errno(status);
		goto leave;
	}

restarted_transaction:
	trace_ocfs2_extend_allocation(
		(unsigned long long)OCFS2_I(inode)->ip_blkno,
		(unsigned long long)i_size_read(inode),
		le32_to_cpu(fe->i_clusters), clusters_to_add,
		why, restart_func);

	status = dquot_alloc_space_nodirty(inode,
			ocfs2_clusters_to_bytes(osb->sb, clusters_to_add));
	if (status)
		goto leave;
	did_quota = 1;

	/* reserve a write to the file entry early on - that we if we
	 * run out of credits in the allocation path, we can still
	 * update i_size. */
	status = ocfs2_journal_access_di(handle, INODE_CACHE(inode), bh,
					 OCFS2_JOURNAL_ACCESS_WRITE);
	if (status < 0) {
		mlog_errno(status);
		goto leave;
	}

	prev_clusters = OCFS2_I(inode)->ip_clusters;

	status = ocfs2_add_inode_data(osb,
				      inode,
				      &logical_start,
				      clusters_to_add,
				      mark_unwritten,
				      bh,
				      handle,
				      data_ac,
				      meta_ac,
				      &why);
	if ((status < 0) && (status != -EAGAIN)) {
		if (status != -ENOSPC)
			mlog_errno(status);
		goto leave;
	}
	ocfs2_update_inode_fsync_trans(handle, inode, 1);
	ocfs2_journal_dirty(handle, bh);

	spin_lock(&OCFS2_I(inode)->ip_lock);
	clusters_to_add -= (OCFS2_I(inode)->ip_clusters - prev_clusters);
	spin_unlock(&OCFS2_I(inode)->ip_lock);
	/* Release unused quota reservation */
	dquot_free_space(inode,
			ocfs2_clusters_to_bytes(osb->sb, clusters_to_add));
	did_quota = 0;

	if (why != RESTART_NONE && clusters_to_add) {
		if (why == RESTART_META) {
			restart_func = 1;
			status = 0;
		} else {
			BUG_ON(why != RESTART_TRANS);

			status = ocfs2_allocate_extend_trans(handle, 1);
			if (status < 0) {
				/* handle still has to be committed at
				 * this point. */
				status = -ENOMEM;
				mlog_errno(status);
				goto leave;
			}
			goto restarted_transaction;
		}
	}

	trace_ocfs2_extend_allocation_end(OCFS2_I(inode)->ip_blkno,
	     le32_to_cpu(fe->i_clusters),
	     (unsigned long long)le64_to_cpu(fe->i_size),
	     OCFS2_I(inode)->ip_clusters,
	     (unsigned long long)i_size_read(inode));

leave:
	if (status < 0 && did_quota)
		dquot_free_space(inode,
			ocfs2_clusters_to_bytes(osb->sb, clusters_to_add));
	if (handle) {
		ocfs2_commit_trans(osb, handle);
		handle = NULL;
	}
	if (data_ac) {
		ocfs2_free_alloc_context(data_ac);
		data_ac = NULL;
	}
	if (meta_ac) {
		ocfs2_free_alloc_context(meta_ac);
		meta_ac = NULL;
	}
	if ((!status) && restart_func) {
		restart_func = 0;
		goto restart_all;
	}
	brelse(bh);
	bh = NULL;

	return status;
}

/*
 * While a write will already be ordering the data, a truncate will not.
 * Thus, we need to explicitly order the zeroed pages.
 */
static handle_t *ocfs2_zero_start_ordered_transaction(struct inode *inode,
						      struct buffer_head *di_bh,
						      loff_t start_byte,
						      loff_t length)
{
	struct ocfs2_super *osb = OCFS2_SB(inode->i_sb);
	handle_t *handle = NULL;
	int ret = 0;

	if (!ocfs2_should_order_data(inode))
		goto out;

	handle = ocfs2_start_trans(osb, OCFS2_INODE_UPDATE_CREDITS);
	if (IS_ERR(handle)) {
		ret = -ENOMEM;
		mlog_errno(ret);
		goto out;
	}

	ret = ocfs2_jbd2_inode_add_write(handle, inode, start_byte, length);
	if (ret < 0) {
		mlog_errno(ret);
		goto out;
	}

	ret = ocfs2_journal_access_di(handle, INODE_CACHE(inode), di_bh,
				      OCFS2_JOURNAL_ACCESS_WRITE);
	if (ret)
		mlog_errno(ret);
	ocfs2_update_inode_fsync_trans(handle, inode, 1);

out:
	if (ret) {
		if (!IS_ERR(handle))
			ocfs2_commit_trans(osb, handle);
		handle = ERR_PTR(ret);
	}
	return handle;
}

/* Some parts of this taken from generic_cont_expand, which turned out
 * to be too fragile to do exactly what we need without us having to
 * worry about recursive locking in ->write_begin() and ->write_end(). */
static int ocfs2_write_zero_page(struct inode *inode, u64 abs_from,
				 u64 abs_to, struct buffer_head *di_bh)
{
	struct address_space *mapping = inode->i_mapping;
	struct page *page;
	unsigned long index = abs_from >> PAGE_SHIFT;
	handle_t *handle;
	int ret = 0;
	unsigned zero_from, zero_to, block_start, block_end;
	struct ocfs2_dinode *di = (struct ocfs2_dinode *)di_bh->b_data;

	BUG_ON(abs_from >= abs_to);
	BUG_ON(abs_to > (((u64)index + 1) << PAGE_SHIFT));
	BUG_ON(abs_from & (inode->i_blkbits - 1));

	handle = ocfs2_zero_start_ordered_transaction(inode, di_bh,
						      abs_from,
						      abs_to - abs_from);
	if (IS_ERR(handle)) {
		ret = PTR_ERR(handle);
		goto out;
	}

	page = find_or_create_page(mapping, index, GFP_NOFS);
	if (!page) {
		ret = -ENOMEM;
		mlog_errno(ret);
		goto out_commit_trans;
	}

	/* Get the offsets within the page that we want to zero */
	zero_from = abs_from & (PAGE_SIZE - 1);
	zero_to = abs_to & (PAGE_SIZE - 1);
	if (!zero_to)
		zero_to = PAGE_SIZE;

	trace_ocfs2_write_zero_page(
			(unsigned long long)OCFS2_I(inode)->ip_blkno,
			(unsigned long long)abs_from,
			(unsigned long long)abs_to,
			index, zero_from, zero_to);

	/* We know that zero_from is block aligned */
	for (block_start = zero_from; block_start < zero_to;
	     block_start = block_end) {
		block_end = block_start + i_blocksize(inode);

		/*
		 * block_start is block-aligned.  Bump it by one to force
		 * __block_write_begin and block_commit_write to zero the
		 * whole block.
		 */
		ret = __block_write_begin(page, block_start + 1, 0,
					  ocfs2_get_block);
		if (ret < 0) {
			mlog_errno(ret);
			goto out_unlock;
		}


		/* must not update i_size! */
		ret = block_commit_write(page, block_start + 1,
					 block_start + 1);
		if (ret < 0)
			mlog_errno(ret);
		else
			ret = 0;
	}

	/*
	 * fs-writeback will release the dirty pages without page lock
	 * whose offset are over inode size, the release happens at
	 * block_write_full_page().
	 */
	i_size_write(inode, abs_to);
	inode->i_blocks = ocfs2_inode_sector_count(inode);
	di->i_size = cpu_to_le64((u64)i_size_read(inode));
	inode->i_mtime = inode->i_ctime = current_time(inode);
	di->i_mtime = di->i_ctime = cpu_to_le64(inode->i_mtime.tv_sec);
	di->i_ctime_nsec = cpu_to_le32(inode->i_mtime.tv_nsec);
	di->i_mtime_nsec = di->i_ctime_nsec;
	if (handle) {
		ocfs2_journal_dirty(handle, di_bh);
		ocfs2_update_inode_fsync_trans(handle, inode, 1);
	}

out_unlock:
	unlock_page(page);
	put_page(page);
out_commit_trans:
	if (handle)
		ocfs2_commit_trans(OCFS2_SB(inode->i_sb), handle);
out:
	return ret;
}

/*
 * Find the next range to zero.  We do this in terms of bytes because
 * that's what ocfs2_zero_extend() wants, and it is dealing with the
 * pagecache.  We may return multiple extents.
 *
 * zero_start and zero_end are ocfs2_zero_extend()s current idea of what
 * needs to be zeroed.  range_start and range_end return the next zeroing
 * range.  A subsequent call should pass the previous range_end as its
 * zero_start.  If range_end is 0, there's nothing to do.
 *
 * Unwritten extents are skipped over.  Refcounted extents are CoWd.
 */
static int ocfs2_zero_extend_get_range(struct inode *inode,
				       struct buffer_head *di_bh,
				       u64 zero_start, u64 zero_end,
				       u64 *range_start, u64 *range_end)
{
	int rc = 0, needs_cow = 0;
	u32 p_cpos, zero_clusters = 0;
	u32 zero_cpos =
		zero_start >> OCFS2_SB(inode->i_sb)->s_clustersize_bits;
	u32 last_cpos = ocfs2_clusters_for_bytes(inode->i_sb, zero_end);
	unsigned int num_clusters = 0;
	unsigned int ext_flags = 0;

	while (zero_cpos < last_cpos) {
		rc = ocfs2_get_clusters(inode, zero_cpos, &p_cpos,
					&num_clusters, &ext_flags);
		if (rc) {
			mlog_errno(rc);
			goto out;
		}

		if (p_cpos && !(ext_flags & OCFS2_EXT_UNWRITTEN)) {
			zero_clusters = num_clusters;
			if (ext_flags & OCFS2_EXT_REFCOUNTED)
				needs_cow = 1;
			break;
		}

		zero_cpos += num_clusters;
	}
	if (!zero_clusters) {
		*range_end = 0;
		goto out;
	}

	while ((zero_cpos + zero_clusters) < last_cpos) {
		rc = ocfs2_get_clusters(inode, zero_cpos + zero_clusters,
					&p_cpos, &num_clusters,
					&ext_flags);
		if (rc) {
			mlog_errno(rc);
			goto out;
		}

		if (!p_cpos || (ext_flags & OCFS2_EXT_UNWRITTEN))
			break;
		if (ext_flags & OCFS2_EXT_REFCOUNTED)
			needs_cow = 1;
		zero_clusters += num_clusters;
	}
	if ((zero_cpos + zero_clusters) > last_cpos)
		zero_clusters = last_cpos - zero_cpos;

	if (needs_cow) {
		rc = ocfs2_refcount_cow(inode, di_bh, zero_cpos,
					zero_clusters, UINT_MAX);
		if (rc) {
			mlog_errno(rc);
			goto out;
		}
	}

	*range_start = ocfs2_clusters_to_bytes(inode->i_sb, zero_cpos);
	*range_end = ocfs2_clusters_to_bytes(inode->i_sb,
					     zero_cpos + zero_clusters);

out:
	return rc;
}

/*
 * Zero one range returned from ocfs2_zero_extend_get_range().  The caller
 * has made sure that the entire range needs zeroing.
 */
static int ocfs2_zero_extend_range(struct inode *inode, u64 range_start,
				   u64 range_end, struct buffer_head *di_bh)
{
	int rc = 0;
	u64 next_pos;
	u64 zero_pos = range_start;

	trace_ocfs2_zero_extend_range(
			(unsigned long long)OCFS2_I(inode)->ip_blkno,
			(unsigned long long)range_start,
			(unsigned long long)range_end);
	BUG_ON(range_start >= range_end);

	while (zero_pos < range_end) {
		next_pos = (zero_pos & PAGE_MASK) + PAGE_SIZE;
		if (next_pos > range_end)
			next_pos = range_end;
		rc = ocfs2_write_zero_page(inode, zero_pos, next_pos, di_bh);
		if (rc < 0) {
			mlog_errno(rc);
			break;
		}
		zero_pos = next_pos;

		/*
		 * Very large extends have the potential to lock up
		 * the cpu for extended periods of time.
		 */
		cond_resched();
	}

	return rc;
}

int ocfs2_zero_extend(struct inode *inode, struct buffer_head *di_bh,
		      loff_t zero_to_size)
{
	int ret = 0;
	u64 zero_start, range_start = 0, range_end = 0;
	struct super_block *sb = inode->i_sb;

	zero_start = ocfs2_align_bytes_to_blocks(sb, i_size_read(inode));
	trace_ocfs2_zero_extend((unsigned long long)OCFS2_I(inode)->ip_blkno,
				(unsigned long long)zero_start,
				(unsigned long long)i_size_read(inode));
	while (zero_start < zero_to_size) {
		ret = ocfs2_zero_extend_get_range(inode, di_bh, zero_start,
						  zero_to_size,
						  &range_start,
						  &range_end);
		if (ret) {
			mlog_errno(ret);
			break;
		}
		if (!range_end)
			break;
		/* Trim the ends */
		if (range_start < zero_start)
			range_start = zero_start;
		if (range_end > zero_to_size)
			range_end = zero_to_size;

		ret = ocfs2_zero_extend_range(inode, range_start,
					      range_end, di_bh);
		if (ret) {
			mlog_errno(ret);
			break;
		}
		zero_start = range_end;
	}

	return ret;
}

int ocfs2_extend_no_holes(struct inode *inode, struct buffer_head *di_bh,
			  u64 new_i_size, u64 zero_to)
{
	int ret;
	u32 clusters_to_add;
	struct ocfs2_inode_info *oi = OCFS2_I(inode);

	/*
	 * Only quota files call this without a bh, and they can't be
	 * refcounted.
	 */
	BUG_ON(!di_bh && ocfs2_is_refcount_inode(inode));
	BUG_ON(!di_bh && !(oi->ip_flags & OCFS2_INODE_SYSTEM_FILE));

	clusters_to_add = ocfs2_clusters_for_bytes(inode->i_sb, new_i_size);
	if (clusters_to_add < oi->ip_clusters)
		clusters_to_add = 0;
	else
		clusters_to_add -= oi->ip_clusters;

	if (clusters_to_add) {
		ret = ocfs2_extend_allocation(inode, oi->ip_clusters,
					      clusters_to_add, 0);
		if (ret) {
			mlog_errno(ret);
			goto out;
		}
	}

	/*
	 * Call this even if we don't add any clusters to the tree. We
	 * still need to zero the area between the old i_size and the
	 * new i_size.
	 */
	ret = ocfs2_zero_extend(inode, di_bh, zero_to);
	if (ret < 0)
		mlog_errno(ret);

out:
	return ret;
}

static int ocfs2_extend_file(struct inode *inode,
			     struct buffer_head *di_bh,
			     u64 new_i_size)
{
	int ret = 0;
	struct ocfs2_inode_info *oi = OCFS2_I(inode);

	BUG_ON(!di_bh);

	/* setattr sometimes calls us like this. */
	if (new_i_size == 0)
		goto out;

	if (i_size_read(inode) == new_i_size)
		goto out;
	BUG_ON(new_i_size < i_size_read(inode));

	/*
	 * The alloc sem blocks people in read/write from reading our
	 * allocation until we're done changing it. We depend on
	 * i_mutex to block other extend/truncate calls while we're
	 * here.  We even have to hold it for sparse files because there
	 * might be some tail zeroing.
	 */
	down_write(&oi->ip_alloc_sem);

	if (oi->ip_dyn_features & OCFS2_INLINE_DATA_FL) {
		/*
		 * We can optimize small extends by keeping the inodes
		 * inline data.
		 */
		if (ocfs2_size_fits_inline_data(di_bh, new_i_size)) {
			up_write(&oi->ip_alloc_sem);
			goto out_update_size;
		}

		ret = ocfs2_convert_inline_data_to_extents(inode, di_bh);
		if (ret) {
			up_write(&oi->ip_alloc_sem);
			mlog_errno(ret);
			goto out;
		}
	}

	if (ocfs2_sparse_alloc(OCFS2_SB(inode->i_sb)))
		ret = ocfs2_zero_extend(inode, di_bh, new_i_size);
	else
		ret = ocfs2_extend_no_holes(inode, di_bh, new_i_size,
					    new_i_size);

	up_write(&oi->ip_alloc_sem);

	if (ret < 0) {
		mlog_errno(ret);
		goto out;
	}

out_update_size:
	ret = ocfs2_simple_size_update(inode, di_bh, new_i_size);
	if (ret < 0)
		mlog_errno(ret);

out:
	return ret;
}

int ocfs2_setattr(struct dentry *dentry, struct iattr *attr)
{
	int status = 0, size_change;
	int inode_locked = 0;
	struct inode *inode = d_inode(dentry);
	struct super_block *sb = inode->i_sb;
	struct ocfs2_super *osb = OCFS2_SB(sb);
	struct buffer_head *bh = NULL;
	handle_t *handle = NULL;
	struct dquot *transfer_to[MAXQUOTAS] = { };
	int qtype;
	int had_lock;
	struct ocfs2_lock_holder oh;

	trace_ocfs2_setattr(inode, dentry,
			    (unsigned long long)OCFS2_I(inode)->ip_blkno,
			    dentry->d_name.len, dentry->d_name.name,
			    attr->ia_valid, attr->ia_mode,
			    from_kuid(&init_user_ns, attr->ia_uid),
			    from_kgid(&init_user_ns, attr->ia_gid));

	/* ensuring we don't even attempt to truncate a symlink */
	if (S_ISLNK(inode->i_mode))
		attr->ia_valid &= ~ATTR_SIZE;

#define OCFS2_VALID_ATTRS (ATTR_ATIME | ATTR_MTIME | ATTR_CTIME | ATTR_SIZE \
			   | ATTR_GID | ATTR_UID | ATTR_MODE)
	if (!(attr->ia_valid & OCFS2_VALID_ATTRS))
		return 0;

	status = setattr_prepare(dentry, attr);
	if (status)
		return status;

	if (is_quota_modification(inode, attr)) {
		status = dquot_initialize(inode);
		if (status)
			return status;
	}
	size_change = S_ISREG(inode->i_mode) && attr->ia_valid & ATTR_SIZE;
	if (size_change) {
		/*
		 * Here we should wait dio to finish before inode lock
		 * to avoid a deadlock between ocfs2_setattr() and
		 * ocfs2_dio_end_io_write()
		 */
		inode_dio_wait(inode);

		status = ocfs2_rw_lock(inode, 1);
		if (status < 0) {
			mlog_errno(status);
			goto bail;
		}
	}

	had_lock = ocfs2_inode_lock_tracker(inode, &bh, 1, &oh);
	if (had_lock < 0) {
		status = had_lock;
		goto bail_unlock_rw;
	} else if (had_lock) {
		/*
		 * As far as we know, ocfs2_setattr() could only be the first
		 * VFS entry point in the call chain of recursive cluster
		 * locking issue.
		 *
		 * For instance:
		 * chmod_common()
		 *  notify_change()
		 *   ocfs2_setattr()
		 *    posix_acl_chmod()
		 *     ocfs2_iop_get_acl()
		 *
		 * But, we're not 100% sure if it's always true, because the
		 * ordering of the VFS entry points in the call chain is out
		 * of our control. So, we'd better dump the stack here to
		 * catch the other cases of recursive locking.
		 */
		mlog(ML_ERROR, "Another case of recursive locking:\n");
		dump_stack();
	}
	inode_locked = 1;

	if (size_change) {
		status = inode_newsize_ok(inode, attr->ia_size);
		if (status)
			goto bail_unlock;

		if (i_size_read(inode) >= attr->ia_size) {
			if (ocfs2_should_order_data(inode)) {
				status = ocfs2_begin_ordered_truncate(inode,
								      attr->ia_size);
				if (status)
					goto bail_unlock;
			}
			status = ocfs2_truncate_file(inode, bh, attr->ia_size);
		} else
			status = ocfs2_extend_file(inode, bh, attr->ia_size);
		if (status < 0) {
			if (status != -ENOSPC)
				mlog_errno(status);
			status = -ENOSPC;
			goto bail_unlock;
		}
	}

	if ((attr->ia_valid & ATTR_UID && !uid_eq(attr->ia_uid, inode->i_uid)) ||
	    (attr->ia_valid & ATTR_GID && !gid_eq(attr->ia_gid, inode->i_gid))) {
		/*
		 * Gather pointers to quota structures so that allocation /
		 * freeing of quota structures happens here and not inside
		 * dquot_transfer() where we have problems with lock ordering
		 */
		if (attr->ia_valid & ATTR_UID && !uid_eq(attr->ia_uid, inode->i_uid)
		    && OCFS2_HAS_RO_COMPAT_FEATURE(sb,
		    OCFS2_FEATURE_RO_COMPAT_USRQUOTA)) {
			transfer_to[USRQUOTA] = dqget(sb, make_kqid_uid(attr->ia_uid));
			if (IS_ERR(transfer_to[USRQUOTA])) {
				status = PTR_ERR(transfer_to[USRQUOTA]);
				transfer_to[USRQUOTA] = NULL;
				goto bail_unlock;
			}
		}
		if (attr->ia_valid & ATTR_GID && !gid_eq(attr->ia_gid, inode->i_gid)
		    && OCFS2_HAS_RO_COMPAT_FEATURE(sb,
		    OCFS2_FEATURE_RO_COMPAT_GRPQUOTA)) {
			transfer_to[GRPQUOTA] = dqget(sb, make_kqid_gid(attr->ia_gid));
			if (IS_ERR(transfer_to[GRPQUOTA])) {
				status = PTR_ERR(transfer_to[GRPQUOTA]);
				transfer_to[GRPQUOTA] = NULL;
				goto bail_unlock;
			}
		}
		handle = ocfs2_start_trans(osb, OCFS2_INODE_UPDATE_CREDITS +
					   2 * ocfs2_quota_trans_credits(sb));
		if (IS_ERR(handle)) {
			status = PTR_ERR(handle);
			mlog_errno(status);
			goto bail_unlock;
		}
		status = __dquot_transfer(inode, transfer_to);
		if (status < 0)
			goto bail_commit;
	} else {
		handle = ocfs2_start_trans(osb, OCFS2_INODE_UPDATE_CREDITS);
		if (IS_ERR(handle)) {
			status = PTR_ERR(handle);
			mlog_errno(status);
			goto bail_unlock;
		}
	}

	setattr_copy(inode, attr);
	mark_inode_dirty(inode);

	status = ocfs2_mark_inode_dirty(handle, inode, bh);
	if (status < 0)
		mlog_errno(status);

bail_commit:
	ocfs2_commit_trans(osb, handle);
bail_unlock:
	if (status && inode_locked) {
		ocfs2_inode_unlock_tracker(inode, 1, &oh, had_lock);
		inode_locked = 0;
	}
bail_unlock_rw:
	if (size_change)
		ocfs2_rw_unlock(inode, 1);
bail:

	/* Release quota pointers in case we acquired them */
	for (qtype = 0; qtype < OCFS2_MAXQUOTAS; qtype++)
		dqput(transfer_to[qtype]);

	if (!status && attr->ia_valid & ATTR_MODE) {
		status = ocfs2_acl_chmod(inode, bh);
		if (status < 0)
			mlog_errno(status);
	}
	if (inode_locked)
		ocfs2_inode_unlock_tracker(inode, 1, &oh, had_lock);

	brelse(bh);
	return status;
}

int ocfs2_getattr(const struct path *path, struct kstat *stat,
		  u32 request_mask, unsigned int flags)
{
	struct inode *inode = d_inode(path->dentry);
	struct super_block *sb = path->dentry->d_sb;
	struct ocfs2_super *osb = sb->s_fs_info;
	int err;

	err = ocfs2_inode_revalidate(path->dentry);
	if (err) {
		if (err != -ENOENT)
			mlog_errno(err);
		goto bail;
	}

	generic_fillattr(inode, stat);
	/*
	 * If there is inline data in the inode, the inode will normally not
	 * have data blocks allocated (it may have an external xattr block).
	 * Report at least one sector for such files, so tools like tar, rsync,
	 * others don't incorrectly think the file is completely sparse.
	 */
	if (unlikely(OCFS2_I(inode)->ip_dyn_features & OCFS2_INLINE_DATA_FL))
		stat->blocks += (stat->size + 511)>>9;

	/* We set the blksize from the cluster size for performance */
	stat->blksize = osb->s_clustersize;

bail:
	return err;
}

int ocfs2_permission(struct inode *inode, int mask)
{
	int ret, had_lock;
	struct ocfs2_lock_holder oh;

	if (mask & MAY_NOT_BLOCK)
		return -ECHILD;

	had_lock = ocfs2_inode_lock_tracker(inode, NULL, 0, &oh);
	if (had_lock < 0) {
		ret = had_lock;
		goto out;
	} else if (had_lock) {
		/* See comments in ocfs2_setattr() for details.
		 * The call chain of this case could be:
		 * do_sys_open()
		 *  may_open()
		 *   inode_permission()
		 *    ocfs2_permission()
		 *     ocfs2_iop_get_acl()
		 */
		mlog(ML_ERROR, "Another case of recursive locking:\n");
		dump_stack();
	}

	ret = generic_permission(inode, mask);

	ocfs2_inode_unlock_tracker(inode, 0, &oh, had_lock);
out:
	return ret;
}

static int __ocfs2_write_remove_suid(struct inode *inode,
				     struct buffer_head *bh)
{
	int ret;
	handle_t *handle;
	struct ocfs2_super *osb = OCFS2_SB(inode->i_sb);
	struct ocfs2_dinode *di;

	trace_ocfs2_write_remove_suid(
			(unsigned long long)OCFS2_I(inode)->ip_blkno,
			inode->i_mode);

	handle = ocfs2_start_trans(osb, OCFS2_INODE_UPDATE_CREDITS);
	if (IS_ERR(handle)) {
		ret = PTR_ERR(handle);
		mlog_errno(ret);
		goto out;
	}

	ret = ocfs2_journal_access_di(handle, INODE_CACHE(inode), bh,
				      OCFS2_JOURNAL_ACCESS_WRITE);
	if (ret < 0) {
		mlog_errno(ret);
		goto out_trans;
	}

	inode->i_mode &= ~S_ISUID;
	if ((inode->i_mode & S_ISGID) && (inode->i_mode & S_IXGRP))
		inode->i_mode &= ~S_ISGID;

	di = (struct ocfs2_dinode *) bh->b_data;
	di->i_mode = cpu_to_le16(inode->i_mode);
	ocfs2_update_inode_fsync_trans(handle, inode, 0);

	ocfs2_journal_dirty(handle, bh);

out_trans:
	ocfs2_commit_trans(osb, handle);
out:
	return ret;
}

static int ocfs2_write_remove_suid(struct inode *inode)
{
	int ret;
	struct buffer_head *bh = NULL;

	ret = ocfs2_read_inode_block(inode, &bh);
	if (ret < 0) {
		mlog_errno(ret);
		goto out;
	}

	ret =  __ocfs2_write_remove_suid(inode, bh);
out:
	brelse(bh);
	return ret;
}

/*
 * Allocate enough extents to cover the region starting at byte offset
 * start for len bytes. Existing extents are skipped, any extents
 * added are marked as "unwritten".
 */
static int ocfs2_allocate_unwritten_extents(struct inode *inode,
					    u64 start, u64 len)
{
	int ret;
	u32 cpos, phys_cpos, clusters, alloc_size;
	u64 end = start + len;
	struct buffer_head *di_bh = NULL;

	if (OCFS2_I(inode)->ip_dyn_features & OCFS2_INLINE_DATA_FL) {
		ret = ocfs2_read_inode_block(inode, &di_bh);
		if (ret) {
			mlog_errno(ret);
			goto out;
		}

		/*
		 * Nothing to do if the requested reservation range
		 * fits within the inode.
		 */
		if (ocfs2_size_fits_inline_data(di_bh, end))
			goto out;

		ret = ocfs2_convert_inline_data_to_extents(inode, di_bh);
		if (ret) {
			mlog_errno(ret);
			goto out;
		}
	}

	/*
	 * We consider both start and len to be inclusive.
	 */
	cpos = start >> OCFS2_SB(inode->i_sb)->s_clustersize_bits;
	clusters = ocfs2_clusters_for_bytes(inode->i_sb, start + len);
	clusters -= cpos;

	while (clusters) {
		ret = ocfs2_get_clusters(inode, cpos, &phys_cpos,
					 &alloc_size, NULL);
		if (ret) {
			mlog_errno(ret);
			goto out;
		}

		/*
		 * Hole or existing extent len can be arbitrary, so
		 * cap it to our own allocation request.
		 */
		if (alloc_size > clusters)
			alloc_size = clusters;

		if (phys_cpos) {
			/*
			 * We already have an allocation at this
			 * region so we can safely skip it.
			 */
			goto next;
		}

		ret = ocfs2_extend_allocation(inode, cpos, alloc_size, 1);
		if (ret) {
			if (ret != -ENOSPC)
				mlog_errno(ret);
			goto out;
		}

next:
		cpos += alloc_size;
		clusters -= alloc_size;
	}

	ret = 0;
out:

	brelse(di_bh);
	return ret;
}

/*
 * Truncate a byte range, avoiding pages within partial clusters. This
 * preserves those pages for the zeroing code to write to.
 */
static void ocfs2_truncate_cluster_pages(struct inode *inode, u64 byte_start,
					 u64 byte_len)
{
	struct ocfs2_super *osb = OCFS2_SB(inode->i_sb);
	loff_t start, end;
	struct address_space *mapping = inode->i_mapping;

	start = (loff_t)ocfs2_align_bytes_to_clusters(inode->i_sb, byte_start);
	end = byte_start + byte_len;
	end = end & ~(osb->s_clustersize - 1);

	if (start < end) {
		unmap_mapping_range(mapping, start, end - start, 0);
		truncate_inode_pages_range(mapping, start, end - 1);
	}
}

static int ocfs2_zero_partial_clusters(struct inode *inode,
				       u64 start, u64 len)
{
	int ret = 0;
	u64 tmpend = 0;
	u64 end = start + len;
	struct ocfs2_super *osb = OCFS2_SB(inode->i_sb);
	unsigned int csize = osb->s_clustersize;
	handle_t *handle;

	/*
	 * The "start" and "end" values are NOT necessarily part of
	 * the range whose allocation is being deleted. Rather, this
	 * is what the user passed in with the request. We must zero
	 * partial clusters here. There's no need to worry about
	 * physical allocation - the zeroing code knows to skip holes.
	 */
	trace_ocfs2_zero_partial_clusters(
		(unsigned long long)OCFS2_I(inode)->ip_blkno,
		(unsigned long long)start, (unsigned long long)end);

	/*
	 * If both edges are on a cluster boundary then there's no
	 * zeroing required as the region is part of the allocation to
	 * be truncated.
	 */
	if ((start & (csize - 1)) == 0 && (end & (csize - 1)) == 0)
		goto out;

	handle = ocfs2_start_trans(osb, OCFS2_INODE_UPDATE_CREDITS);
	if (IS_ERR(handle)) {
		ret = PTR_ERR(handle);
		mlog_errno(ret);
		goto out;
	}

	/*
	 * If start is on a cluster boundary and end is somewhere in another
	 * cluster, we have not COWed the cluster starting at start, unless
	 * end is also within the same cluster. So, in this case, we skip this
	 * first call to ocfs2_zero_range_for_truncate() truncate and move on
	 * to the next one.
	 */
	if ((start & (csize - 1)) != 0) {
		/*
		 * We want to get the byte offset of the end of the 1st
		 * cluster.
		 */
		tmpend = (u64)osb->s_clustersize +
			(start & ~(osb->s_clustersize - 1));
		if (tmpend > end)
			tmpend = end;

		trace_ocfs2_zero_partial_clusters_range1(
			(unsigned long long)start,
			(unsigned long long)tmpend);

		ret = ocfs2_zero_range_for_truncate(inode, handle, start,
						    tmpend);
		if (ret)
			mlog_errno(ret);
	}

	if (tmpend < end) {
		/*
		 * This may make start and end equal, but the zeroing
		 * code will skip any work in that case so there's no
		 * need to catch it up here.
		 */
		start = end & ~(osb->s_clustersize - 1);

		trace_ocfs2_zero_partial_clusters_range2(
			(unsigned long long)start, (unsigned long long)end);

		ret = ocfs2_zero_range_for_truncate(inode, handle, start, end);
		if (ret)
			mlog_errno(ret);
	}
	ocfs2_update_inode_fsync_trans(handle, inode, 1);

	ocfs2_commit_trans(osb, handle);
out:
	return ret;
}

static int ocfs2_find_rec(struct ocfs2_extent_list *el, u32 pos)
{
	int i;
	struct ocfs2_extent_rec *rec = NULL;

	for (i = le16_to_cpu(el->l_next_free_rec) - 1; i >= 0; i--) {

		rec = &el->l_recs[i];

		if (le32_to_cpu(rec->e_cpos) < pos)
			break;
	}

	return i;
}

/*
 * Helper to calculate the punching pos and length in one run, we handle the
 * following three cases in order:
 *
 * - remove the entire record
 * - remove a partial record
 * - no record needs to be removed (hole-punching completed)
*/
static void ocfs2_calc_trunc_pos(struct inode *inode,
				 struct ocfs2_extent_list *el,
				 struct ocfs2_extent_rec *rec,
				 u32 trunc_start, u32 *trunc_cpos,
				 u32 *trunc_len, u32 *trunc_end,
				 u64 *blkno, int *done)
{
	int ret = 0;
	u32 coff, range;

	range = le32_to_cpu(rec->e_cpos) + ocfs2_rec_clusters(el, rec);

	if (le32_to_cpu(rec->e_cpos) >= trunc_start) {
		/*
		 * remove an entire extent record.
		 */
		*trunc_cpos = le32_to_cpu(rec->e_cpos);
		/*
		 * Skip holes if any.
		 */
		if (range < *trunc_end)
			*trunc_end = range;
		*trunc_len = *trunc_end - le32_to_cpu(rec->e_cpos);
		*blkno = le64_to_cpu(rec->e_blkno);
		*trunc_end = le32_to_cpu(rec->e_cpos);
	} else if (range > trunc_start) {
		/*
		 * remove a partial extent record, which means we're
		 * removing the last extent record.
		 */
		*trunc_cpos = trunc_start;
		/*
		 * skip hole if any.
		 */
		if (range < *trunc_end)
			*trunc_end = range;
		*trunc_len = *trunc_end - trunc_start;
		coff = trunc_start - le32_to_cpu(rec->e_cpos);
		*blkno = le64_to_cpu(rec->e_blkno) +
				ocfs2_clusters_to_blocks(inode->i_sb, coff);
		*trunc_end = trunc_start;
	} else {
		/*
		 * It may have two following possibilities:
		 *
		 * - last record has been removed
		 * - trunc_start was within a hole
		 *
		 * both two cases mean the completion of hole punching.
		 */
		ret = 1;
	}

	*done = ret;
}

int ocfs2_remove_inode_range(struct inode *inode,
			     struct buffer_head *di_bh, u64 byte_start,
			     u64 byte_len)
{
	int ret = 0, flags = 0, done = 0, i;
	u32 trunc_start, trunc_len, trunc_end, trunc_cpos, phys_cpos;
	u32 cluster_in_el;
	struct ocfs2_super *osb = OCFS2_SB(inode->i_sb);
	struct ocfs2_cached_dealloc_ctxt dealloc;
	struct address_space *mapping = inode->i_mapping;
	struct ocfs2_extent_tree et;
	struct ocfs2_path *path = NULL;
	struct ocfs2_extent_list *el = NULL;
	struct ocfs2_extent_rec *rec = NULL;
	struct ocfs2_dinode *di = (struct ocfs2_dinode *)di_bh->b_data;
	u64 blkno, refcount_loc = le64_to_cpu(di->i_refcount_loc);

	ocfs2_init_dinode_extent_tree(&et, INODE_CACHE(inode), di_bh);
	ocfs2_init_dealloc_ctxt(&dealloc);

	trace_ocfs2_remove_inode_range(
			(unsigned long long)OCFS2_I(inode)->ip_blkno,
			(unsigned long long)byte_start,
			(unsigned long long)byte_len);

	if (byte_len == 0)
		return 0;

	if (OCFS2_I(inode)->ip_dyn_features & OCFS2_INLINE_DATA_FL) {
		ret = ocfs2_truncate_inline(inode, di_bh, byte_start,
					    byte_start + byte_len, 0);
		if (ret) {
			mlog_errno(ret);
			goto out;
		}
		/*
		 * There's no need to get fancy with the page cache
		 * truncate of an inline-data inode. We're talking
		 * about less than a page here, which will be cached
		 * in the dinode buffer anyway.
		 */
		unmap_mapping_range(mapping, 0, 0, 0);
		truncate_inode_pages(mapping, 0);
		goto out;
	}

	/*
	 * For reflinks, we may need to CoW 2 clusters which might be
	 * partially zero'd later, if hole's start and end offset were
	 * within one cluster(means is not exactly aligned to clustersize).
	 */

	if (ocfs2_is_refcount_inode(inode)) {
		ret = ocfs2_cow_file_pos(inode, di_bh, byte_start);
		if (ret) {
			mlog_errno(ret);
			goto out;
		}

		ret = ocfs2_cow_file_pos(inode, di_bh, byte_start + byte_len);
		if (ret) {
			mlog_errno(ret);
			goto out;
		}
	}

	trunc_start = ocfs2_clusters_for_bytes(osb->sb, byte_start);
	trunc_end = (byte_start + byte_len) >> osb->s_clustersize_bits;
	cluster_in_el = trunc_end;

	ret = ocfs2_zero_partial_clusters(inode, byte_start, byte_len);
	if (ret) {
		mlog_errno(ret);
		goto out;
	}

	path = ocfs2_new_path_from_et(&et);
	if (!path) {
		ret = -ENOMEM;
		mlog_errno(ret);
		goto out;
	}

	while (trunc_end > trunc_start) {

		ret = ocfs2_find_path(INODE_CACHE(inode), path,
				      cluster_in_el);
		if (ret) {
			mlog_errno(ret);
			goto out;
		}

		el = path_leaf_el(path);

		i = ocfs2_find_rec(el, trunc_end);
		/*
		 * Need to go to previous extent block.
		 */
		if (i < 0) {
			if (path->p_tree_depth == 0)
				break;

			ret = ocfs2_find_cpos_for_left_leaf(inode->i_sb,
							    path,
							    &cluster_in_el);
			if (ret) {
				mlog_errno(ret);
				goto out;
			}

			/*
			 * We've reached the leftmost extent block,
			 * it's safe to leave.
			 */
			if (cluster_in_el == 0)
				break;

			/*
			 * The 'pos' searched for previous extent block is
			 * always one cluster less than actual trunc_end.
			 */
			trunc_end = cluster_in_el + 1;

			ocfs2_reinit_path(path, 1);

			continue;

		} else
			rec = &el->l_recs[i];

		ocfs2_calc_trunc_pos(inode, el, rec, trunc_start, &trunc_cpos,
				     &trunc_len, &trunc_end, &blkno, &done);
		if (done)
			break;

		flags = rec->e_flags;
		phys_cpos = ocfs2_blocks_to_clusters(inode->i_sb, blkno);

		ret = ocfs2_remove_btree_range(inode, &et, trunc_cpos,
					       phys_cpos, trunc_len, flags,
					       &dealloc, refcount_loc, false);
		if (ret < 0) {
			mlog_errno(ret);
			goto out;
		}

		cluster_in_el = trunc_end;

		ocfs2_reinit_path(path, 1);
	}

	ocfs2_truncate_cluster_pages(inode, byte_start, byte_len);

out:
	ocfs2_free_path(path);
	ocfs2_schedule_truncate_log_flush(osb, 1);
	ocfs2_run_deallocs(osb, &dealloc);

	return ret;
}

/*
 * Parts of this function taken from xfs_change_file_space()
 */
static int __ocfs2_change_file_space(struct file *file, struct inode *inode,
				     loff_t f_pos, unsigned int cmd,
				     struct ocfs2_space_resv *sr,
				     int change_size)
{
	int ret;
	s64 llen;
	loff_t size;
	struct ocfs2_super *osb = OCFS2_SB(inode->i_sb);
	struct buffer_head *di_bh = NULL;
	handle_t *handle;
	unsigned long long max_off = inode->i_sb->s_maxbytes;

	if (ocfs2_is_hard_readonly(osb) || ocfs2_is_soft_readonly(osb))
		return -EROFS;

	inode_lock(inode);

	/*
	 * This prevents concurrent writes on other nodes
	 */
	ret = ocfs2_rw_lock(inode, 1);
	if (ret) {
		mlog_errno(ret);
		goto out;
	}

	ret = ocfs2_inode_lock(inode, &di_bh, 1);
	if (ret) {
		mlog_errno(ret);
		goto out_rw_unlock;
	}

	if (inode->i_flags & (S_IMMUTABLE|S_APPEND)) {
		ret = -EPERM;
		goto out_inode_unlock;
	}

	switch (sr->l_whence) {
	case 0: /*SEEK_SET*/
		break;
	case 1: /*SEEK_CUR*/
		sr->l_start += f_pos;
		break;
	case 2: /*SEEK_END*/
		sr->l_start += i_size_read(inode);
		break;
	default:
		ret = -EINVAL;
		goto out_inode_unlock;
	}
	sr->l_whence = 0;

	llen = sr->l_len > 0 ? sr->l_len - 1 : sr->l_len;

	if (sr->l_start < 0
	    || sr->l_start > max_off
	    || (sr->l_start + llen) < 0
	    || (sr->l_start + llen) > max_off) {
		ret = -EINVAL;
		goto out_inode_unlock;
	}
	size = sr->l_start + sr->l_len;

	if (cmd == OCFS2_IOC_RESVSP || cmd == OCFS2_IOC_RESVSP64 ||
	    cmd == OCFS2_IOC_UNRESVSP || cmd == OCFS2_IOC_UNRESVSP64) {
		if (sr->l_len <= 0) {
			ret = -EINVAL;
			goto out_inode_unlock;
		}
	}

	if (file && should_remove_suid(file->f_path.dentry)) {
		ret = __ocfs2_write_remove_suid(inode, di_bh);
		if (ret) {
			mlog_errno(ret);
			goto out_inode_unlock;
		}
	}

	down_write(&OCFS2_I(inode)->ip_alloc_sem);
	switch (cmd) {
	case OCFS2_IOC_RESVSP:
	case OCFS2_IOC_RESVSP64:
		/*
		 * This takes unsigned offsets, but the signed ones we
		 * pass have been checked against overflow above.
		 */
		ret = ocfs2_allocate_unwritten_extents(inode, sr->l_start,
						       sr->l_len);
		break;
	case OCFS2_IOC_UNRESVSP:
	case OCFS2_IOC_UNRESVSP64:
		ret = ocfs2_remove_inode_range(inode, di_bh, sr->l_start,
					       sr->l_len);
		break;
	default:
		ret = -EINVAL;
	}
	up_write(&OCFS2_I(inode)->ip_alloc_sem);
	if (ret) {
		mlog_errno(ret);
		goto out_inode_unlock;
	}

	/*
	 * We update c/mtime for these changes
	 */
	handle = ocfs2_start_trans(osb, OCFS2_INODE_UPDATE_CREDITS);
	if (IS_ERR(handle)) {
		ret = PTR_ERR(handle);
		mlog_errno(ret);
		goto out_inode_unlock;
	}

	if (change_size && i_size_read(inode) < size)
		i_size_write(inode, size);

	inode->i_ctime = inode->i_mtime = current_time(inode);
	ret = ocfs2_mark_inode_dirty(handle, inode, di_bh);
	if (ret < 0)
		mlog_errno(ret);

	if (file && (file->f_flags & O_SYNC))
		handle->h_sync = 1;

	ocfs2_commit_trans(osb, handle);

out_inode_unlock:
	brelse(di_bh);
	ocfs2_inode_unlock(inode, 1);
out_rw_unlock:
	ocfs2_rw_unlock(inode, 1);

out:
	inode_unlock(inode);
	return ret;
}

int ocfs2_change_file_space(struct file *file, unsigned int cmd,
			    struct ocfs2_space_resv *sr)
{
	struct inode *inode = file_inode(file);
	struct ocfs2_super *osb = OCFS2_SB(inode->i_sb);
	int ret;

	if ((cmd == OCFS2_IOC_RESVSP || cmd == OCFS2_IOC_RESVSP64) &&
	    !ocfs2_writes_unwritten_extents(osb))
		return -ENOTTY;
	else if ((cmd == OCFS2_IOC_UNRESVSP || cmd == OCFS2_IOC_UNRESVSP64) &&
		 !ocfs2_sparse_alloc(osb))
		return -ENOTTY;

	if (!S_ISREG(inode->i_mode))
		return -EINVAL;

	if (!(file->f_mode & FMODE_WRITE))
		return -EBADF;

	ret = mnt_want_write_file(file);
	if (ret)
		return ret;
	ret = __ocfs2_change_file_space(file, inode, file->f_pos, cmd, sr, 0);
	mnt_drop_write_file(file);
	return ret;
}

static long ocfs2_fallocate(struct file *file, int mode, loff_t offset,
			    loff_t len)
{
	struct inode *inode = file_inode(file);
	struct ocfs2_super *osb = OCFS2_SB(inode->i_sb);
	struct ocfs2_space_resv sr;
	int change_size = 1;
	int cmd = OCFS2_IOC_RESVSP64;

	if (mode & ~(FALLOC_FL_KEEP_SIZE | FALLOC_FL_PUNCH_HOLE))
		return -EOPNOTSUPP;
	if (!ocfs2_writes_unwritten_extents(osb))
		return -EOPNOTSUPP;

	if (mode & FALLOC_FL_KEEP_SIZE)
		change_size = 0;

	if (mode & FALLOC_FL_PUNCH_HOLE)
		cmd = OCFS2_IOC_UNRESVSP64;

	sr.l_whence = 0;
	sr.l_start = (s64)offset;
	sr.l_len = (s64)len;

	return __ocfs2_change_file_space(NULL, inode, offset, cmd, &sr,
					 change_size);
}

int ocfs2_check_range_for_refcount(struct inode *inode, loff_t pos,
				   size_t count)
{
	int ret = 0;
	unsigned int extent_flags;
	u32 cpos, clusters, extent_len, phys_cpos;
	struct super_block *sb = inode->i_sb;

	if (!ocfs2_refcount_tree(OCFS2_SB(inode->i_sb)) ||
	    !ocfs2_is_refcount_inode(inode) ||
	    OCFS2_I(inode)->ip_dyn_features & OCFS2_INLINE_DATA_FL)
		return 0;

	cpos = pos >> OCFS2_SB(sb)->s_clustersize_bits;
	clusters = ocfs2_clusters_for_bytes(sb, pos + count) - cpos;

	while (clusters) {
		ret = ocfs2_get_clusters(inode, cpos, &phys_cpos, &extent_len,
					 &extent_flags);
		if (ret < 0) {
			mlog_errno(ret);
			goto out;
		}

		if (phys_cpos && (extent_flags & OCFS2_EXT_REFCOUNTED)) {
			ret = 1;
			break;
		}

		if (extent_len > clusters)
			extent_len = clusters;

		clusters -= extent_len;
		cpos += extent_len;
	}
out:
	return ret;
}

static int ocfs2_is_io_unaligned(struct inode *inode, size_t count, loff_t pos)
{
	int blockmask = inode->i_sb->s_blocksize - 1;
	loff_t final_size = pos + count;

	if ((pos & blockmask) || (final_size & blockmask))
		return 1;
	return 0;
}

static int ocfs2_inode_lock_for_extent_tree(struct inode *inode,
					    struct buffer_head **di_bh,
					    int meta_level,
					    int overwrite_io,
					    int write_sem,
					    int wait)
{
	int ret = 0;

	if (wait)
		ret = ocfs2_inode_lock(inode, NULL, meta_level);
	else
		ret = ocfs2_try_inode_lock(inode,
			overwrite_io ? NULL : di_bh, meta_level);
	if (ret < 0)
		goto out;

	if (wait) {
		if (write_sem)
			down_write(&OCFS2_I(inode)->ip_alloc_sem);
		else
			down_read(&OCFS2_I(inode)->ip_alloc_sem);
	} else {
		if (write_sem)
			ret = down_write_trylock(&OCFS2_I(inode)->ip_alloc_sem);
		else
			ret = down_read_trylock(&OCFS2_I(inode)->ip_alloc_sem);

		if (!ret) {
			ret = -EAGAIN;
			goto out_unlock;
		}
	}

	return ret;

out_unlock:
	brelse(*di_bh);
	ocfs2_inode_unlock(inode, meta_level);
out:
	return ret;
}

static void ocfs2_inode_unlock_for_extent_tree(struct inode *inode,
					       struct buffer_head **di_bh,
					       int meta_level,
					       int write_sem)
{
	if (write_sem)
		up_write(&OCFS2_I(inode)->ip_alloc_sem);
	else
		up_read(&OCFS2_I(inode)->ip_alloc_sem);

	brelse(*di_bh);
	*di_bh = NULL;

	if (meta_level >= 0)
		ocfs2_inode_unlock(inode, meta_level);
}

static int ocfs2_prepare_inode_for_write(struct file *file,
					 loff_t pos, size_t count, int wait)
{
	int ret = 0, meta_level = 0, overwrite_io = 0;
	int write_sem = 0;
	struct dentry *dentry = file->f_path.dentry;
	struct inode *inode = d_inode(dentry);
	struct buffer_head *di_bh = NULL;
<<<<<<< HEAD
	loff_t end;
=======
>>>>>>> f7688b48
	u32 cpos;
	u32 clusters;

	/*
	 * We start with a read level meta lock and only jump to an ex
	 * if we need to make modifications here.
	 */
	for(;;) {
		ret = ocfs2_inode_lock_for_extent_tree(inode,
						       &di_bh,
						       meta_level,
						       overwrite_io,
						       write_sem,
						       wait);
		if (ret < 0) {
			if (ret != -EAGAIN)
				mlog_errno(ret);
			goto out;
		}

		/*
		 * Check if IO will overwrite allocated blocks in case
		 * IOCB_NOWAIT flag is set.
		 */
		if (!wait && !overwrite_io) {
			overwrite_io = 1;

			ret = ocfs2_overwrite_io(inode, di_bh, pos, count);
			if (ret < 0) {
				if (ret != -EAGAIN)
					mlog_errno(ret);
				goto out_unlock;
			}
		}

		/* Clear suid / sgid if necessary. We do this here
		 * instead of later in the write path because
		 * remove_suid() calls ->setattr without any hint that
		 * we may have already done our cluster locking. Since
		 * ocfs2_setattr() *must* take cluster locks to
		 * proceed, this will lead us to recursively lock the
		 * inode. There's also the dinode i_size state which
		 * can be lost via setattr during extending writes (we
		 * set inode->i_size at the end of a write. */
		if (should_remove_suid(dentry)) {
			if (meta_level == 0) {
				ocfs2_inode_unlock_for_extent_tree(inode,
								   &di_bh,
								   meta_level,
								   write_sem);
				meta_level = 1;
				continue;
			}

			ret = ocfs2_write_remove_suid(inode);
			if (ret < 0) {
				mlog_errno(ret);
				goto out_unlock;
			}
		}

		ret = ocfs2_check_range_for_refcount(inode, pos, count);
		if (ret == 1) {
			ocfs2_inode_unlock_for_extent_tree(inode,
							   &di_bh,
							   meta_level,
							   write_sem);
			ret = ocfs2_inode_lock_for_extent_tree(inode,
							       &di_bh,
							       meta_level,
							       overwrite_io,
							       1,
							       wait);
			write_sem = 1;
			if (ret < 0) {
				if (ret != -EAGAIN)
					mlog_errno(ret);
				goto out;
			}

			cpos = pos >> OCFS2_SB(inode->i_sb)->s_clustersize_bits;
			clusters =
				ocfs2_clusters_for_bytes(inode->i_sb, pos + count) - cpos;
			ret = ocfs2_refcount_cow(inode, di_bh, cpos, clusters, UINT_MAX);
		}

		if (ret < 0) {
			if (ret != -EAGAIN)
				mlog_errno(ret);
			goto out_unlock;
		}

		break;
	}

out_unlock:
	trace_ocfs2_prepare_inode_for_write(OCFS2_I(inode)->ip_blkno,
					    pos, count, wait);

	ocfs2_inode_unlock_for_extent_tree(inode,
					   &di_bh,
					   meta_level,
					   write_sem);

out:
	return ret;
}

static ssize_t ocfs2_file_write_iter(struct kiocb *iocb,
				    struct iov_iter *from)
{
	int rw_level;
	ssize_t written = 0;
	ssize_t ret;
	size_t count = iov_iter_count(from);
	struct file *file = iocb->ki_filp;
	struct inode *inode = file_inode(file);
	struct ocfs2_super *osb = OCFS2_SB(inode->i_sb);
	int full_coherency = !(osb->s_mount_opt &
			       OCFS2_MOUNT_COHERENCY_BUFFERED);
	void *saved_ki_complete = NULL;
	int append_write = ((iocb->ki_pos + count) >=
			i_size_read(inode) ? 1 : 0);
	int direct_io = iocb->ki_flags & IOCB_DIRECT ? 1 : 0;
	int nowait = iocb->ki_flags & IOCB_NOWAIT ? 1 : 0;

	trace_ocfs2_file_write_iter(inode, file, file->f_path.dentry,
		(unsigned long long)OCFS2_I(inode)->ip_blkno,
		file->f_path.dentry->d_name.len,
		file->f_path.dentry->d_name.name,
		(unsigned int)from->nr_segs);	/* GRRRRR */

	if (!direct_io && nowait)
		return -EOPNOTSUPP;

	if (count == 0)
		return 0;

	if (nowait) {
		if (!inode_trylock(inode))
			return -EAGAIN;
	} else
		inode_lock(inode);

	/*
	 * Concurrent O_DIRECT writes are allowed with
	 * mount_option "coherency=buffered".
	 * For append write, we must take rw EX.
	 */
	rw_level = (!direct_io || full_coherency || append_write);

	if (nowait)
		ret = ocfs2_try_rw_lock(inode, rw_level);
	else
		ret = ocfs2_rw_lock(inode, rw_level);
	if (ret < 0) {
		if (ret != -EAGAIN)
			mlog_errno(ret);
		goto out_mutex;
	}

	/*
	 * O_DIRECT writes with "coherency=full" need to take EX cluster
	 * inode_lock to guarantee coherency.
	 */
	if (direct_io && full_coherency) {
		/*
		 * We need to take and drop the inode lock to force
		 * other nodes to drop their caches.  Buffered I/O
		 * already does this in write_begin().
		 */
		if (nowait)
			ret = ocfs2_try_inode_lock(inode, NULL, 1);
		else
			ret = ocfs2_inode_lock(inode, NULL, 1);
		if (ret < 0) {
			if (ret != -EAGAIN)
				mlog_errno(ret);
			goto out;
		}

		ocfs2_inode_unlock(inode, 1);
	}

	ret = generic_write_checks(iocb, from);
	if (ret <= 0) {
		if (ret)
			mlog_errno(ret);
		goto out;
	}
	count = ret;

	ret = ocfs2_prepare_inode_for_write(file, iocb->ki_pos, count, !nowait);
	if (ret < 0) {
		if (ret != -EAGAIN)
			mlog_errno(ret);
		goto out;
	}

	if (direct_io && !is_sync_kiocb(iocb) &&
	    ocfs2_is_io_unaligned(inode, count, iocb->ki_pos)) {
		/*
		 * Make it a sync io if it's an unaligned aio.
		 */
		saved_ki_complete = xchg(&iocb->ki_complete, NULL);
	}

	/* communicate with ocfs2_dio_end_io */
	ocfs2_iocb_set_rw_locked(iocb, rw_level);

	written = __generic_file_write_iter(iocb, from);
	/* buffered aio wouldn't have proper lock coverage today */
	BUG_ON(written == -EIOCBQUEUED && !direct_io);

	/*
	 * deep in g_f_a_w_n()->ocfs2_direct_IO we pass in a ocfs2_dio_end_io
	 * function pointer which is called when o_direct io completes so that
	 * it can unlock our rw lock.
	 * Unfortunately there are error cases which call end_io and others
	 * that don't.  so we don't have to unlock the rw_lock if either an
	 * async dio is going to do it in the future or an end_io after an
	 * error has already done it.
	 */
	if ((written == -EIOCBQUEUED) || (!ocfs2_iocb_is_rw_locked(iocb))) {
		rw_level = -1;
	}

	if (unlikely(written <= 0))
		goto out;

	if (((file->f_flags & O_DSYNC) && !direct_io) ||
	    IS_SYNC(inode)) {
		ret = filemap_fdatawrite_range(file->f_mapping,
					       iocb->ki_pos - written,
					       iocb->ki_pos - 1);
		if (ret < 0)
			written = ret;

		if (!ret) {
			ret = jbd2_journal_force_commit(osb->journal->j_journal);
			if (ret < 0)
				written = ret;
		}

		if (!ret)
			ret = filemap_fdatawait_range(file->f_mapping,
						      iocb->ki_pos - written,
						      iocb->ki_pos - 1);
	}

out:
	if (saved_ki_complete)
		xchg(&iocb->ki_complete, saved_ki_complete);

	if (rw_level != -1)
		ocfs2_rw_unlock(inode, rw_level);

out_mutex:
	inode_unlock(inode);

	if (written)
		ret = written;
	return ret;
}

static ssize_t ocfs2_file_read_iter(struct kiocb *iocb,
				   struct iov_iter *to)
{
	int ret = 0, rw_level = -1, lock_level = 0;
	struct file *filp = iocb->ki_filp;
	struct inode *inode = file_inode(filp);
	int direct_io = iocb->ki_flags & IOCB_DIRECT ? 1 : 0;
	int nowait = iocb->ki_flags & IOCB_NOWAIT ? 1 : 0;

	trace_ocfs2_file_read_iter(inode, filp, filp->f_path.dentry,
			(unsigned long long)OCFS2_I(inode)->ip_blkno,
			filp->f_path.dentry->d_name.len,
			filp->f_path.dentry->d_name.name,
			to->nr_segs);	/* GRRRRR */


	if (!inode) {
		ret = -EINVAL;
		mlog_errno(ret);
		goto bail;
	}

	if (!direct_io && nowait)
		return -EOPNOTSUPP;

	/*
	 * buffered reads protect themselves in ->readpage().  O_DIRECT reads
	 * need locks to protect pending reads from racing with truncate.
	 */
	if (direct_io) {
		if (nowait)
			ret = ocfs2_try_rw_lock(inode, 0);
		else
			ret = ocfs2_rw_lock(inode, 0);

		if (ret < 0) {
			if (ret != -EAGAIN)
				mlog_errno(ret);
			goto bail;
		}
		rw_level = 0;
		/* communicate with ocfs2_dio_end_io */
		ocfs2_iocb_set_rw_locked(iocb, rw_level);
	}

	/*
	 * We're fine letting folks race truncates and extending
	 * writes with read across the cluster, just like they can
	 * locally. Hence no rw_lock during read.
	 *
	 * Take and drop the meta data lock to update inode fields
	 * like i_size. This allows the checks down below
	 * generic_file_read_iter() a chance of actually working.
	 */
	ret = ocfs2_inode_lock_atime(inode, filp->f_path.mnt, &lock_level,
				     !nowait);
	if (ret < 0) {
		if (ret != -EAGAIN)
			mlog_errno(ret);
		goto bail;
	}
	ocfs2_inode_unlock(inode, lock_level);

	ret = generic_file_read_iter(iocb, to);
	trace_generic_file_read_iter_ret(ret);

	/* buffered aio wouldn't have proper lock coverage today */
	BUG_ON(ret == -EIOCBQUEUED && !direct_io);

	/* see ocfs2_file_write_iter */
	if (ret == -EIOCBQUEUED || !ocfs2_iocb_is_rw_locked(iocb)) {
		rw_level = -1;
	}

bail:
	if (rw_level != -1)
		ocfs2_rw_unlock(inode, rw_level);

	return ret;
}

/* Refer generic_file_llseek_unlocked() */
static loff_t ocfs2_file_llseek(struct file *file, loff_t offset, int whence)
{
	struct inode *inode = file->f_mapping->host;
	int ret = 0;

	inode_lock(inode);

	switch (whence) {
	case SEEK_SET:
		break;
	case SEEK_END:
		/* SEEK_END requires the OCFS2 inode lock for the file
		 * because it references the file's size.
		 */
		ret = ocfs2_inode_lock(inode, NULL, 0);
		if (ret < 0) {
			mlog_errno(ret);
			goto out;
		}
		offset += i_size_read(inode);
		ocfs2_inode_unlock(inode, 0);
		break;
	case SEEK_CUR:
		if (offset == 0) {
			offset = file->f_pos;
			goto out;
		}
		offset += file->f_pos;
		break;
	case SEEK_DATA:
	case SEEK_HOLE:
		ret = ocfs2_seek_data_hole_offset(file, &offset, whence);
		if (ret)
			goto out;
		break;
	default:
		ret = -EINVAL;
		goto out;
	}

	offset = vfs_setpos(file, offset, inode->i_sb->s_maxbytes);

out:
	inode_unlock(inode);
	if (ret)
		return ret;
	return offset;
}

static loff_t ocfs2_remap_file_range(struct file *file_in, loff_t pos_in,
				     struct file *file_out, loff_t pos_out,
				     loff_t len, unsigned int remap_flags)
{
	struct inode *inode_in = file_inode(file_in);
	struct inode *inode_out = file_inode(file_out);
	struct ocfs2_super *osb = OCFS2_SB(inode_in->i_sb);
	struct buffer_head *in_bh = NULL, *out_bh = NULL;
	bool same_inode = (inode_in == inode_out);
	loff_t remapped = 0;
	ssize_t ret;

	if (remap_flags & ~(REMAP_FILE_DEDUP | REMAP_FILE_ADVISORY))
		return -EINVAL;
	if (!ocfs2_refcount_tree(osb))
		return -EOPNOTSUPP;
	if (ocfs2_is_hard_readonly(osb) || ocfs2_is_soft_readonly(osb))
		return -EROFS;

	/* Lock both files against IO */
	ret = ocfs2_reflink_inodes_lock(inode_in, &in_bh, inode_out, &out_bh);
	if (ret)
		return ret;

	/* Check file eligibility and prepare for block sharing. */
	ret = -EINVAL;
	if ((OCFS2_I(inode_in)->ip_flags & OCFS2_INODE_SYSTEM_FILE) ||
	    (OCFS2_I(inode_out)->ip_flags & OCFS2_INODE_SYSTEM_FILE))
		goto out_unlock;

	ret = generic_remap_file_range_prep(file_in, pos_in, file_out, pos_out,
			&len, remap_flags);
	if (ret < 0 || len == 0)
		goto out_unlock;

	/* Lock out changes to the allocation maps and remap. */
	down_write(&OCFS2_I(inode_in)->ip_alloc_sem);
	if (!same_inode)
		down_write_nested(&OCFS2_I(inode_out)->ip_alloc_sem,
				  SINGLE_DEPTH_NESTING);

	/* Zap any page cache for the destination file's range. */
	truncate_inode_pages_range(&inode_out->i_data,
				   round_down(pos_out, PAGE_SIZE),
				   round_up(pos_out + len, PAGE_SIZE) - 1);

	remapped = ocfs2_reflink_remap_blocks(inode_in, in_bh, pos_in,
			inode_out, out_bh, pos_out, len);
	up_write(&OCFS2_I(inode_in)->ip_alloc_sem);
	if (!same_inode)
		up_write(&OCFS2_I(inode_out)->ip_alloc_sem);
	if (remapped < 0) {
		ret = remapped;
		mlog_errno(ret);
		goto out_unlock;
	}

	/*
	 * Empty the extent map so that we may get the right extent
	 * record from the disk.
	 */
	ocfs2_extent_map_trunc(inode_in, 0);
	ocfs2_extent_map_trunc(inode_out, 0);

	ret = ocfs2_reflink_update_dest(inode_out, out_bh, pos_out + len);
	if (ret) {
		mlog_errno(ret);
		goto out_unlock;
	}

out_unlock:
	ocfs2_reflink_inodes_unlock(inode_in, in_bh, inode_out, out_bh);
	return remapped > 0 ? remapped : ret;
}

const struct inode_operations ocfs2_file_iops = {
	.setattr	= ocfs2_setattr,
	.getattr	= ocfs2_getattr,
	.permission	= ocfs2_permission,
	.listxattr	= ocfs2_listxattr,
	.fiemap		= ocfs2_fiemap,
	.get_acl	= ocfs2_iop_get_acl,
	.set_acl	= ocfs2_iop_set_acl,
};

const struct inode_operations ocfs2_special_file_iops = {
	.setattr	= ocfs2_setattr,
	.getattr	= ocfs2_getattr,
	.permission	= ocfs2_permission,
	.get_acl	= ocfs2_iop_get_acl,
	.set_acl	= ocfs2_iop_set_acl,
};

/*
 * Other than ->lock, keep ocfs2_fops and ocfs2_dops in sync with
 * ocfs2_fops_no_plocks and ocfs2_dops_no_plocks!
 */
const struct file_operations ocfs2_fops = {
	.llseek		= ocfs2_file_llseek,
	.mmap		= ocfs2_mmap,
	.fsync		= ocfs2_sync_file,
	.release	= ocfs2_file_release,
	.open		= ocfs2_file_open,
	.read_iter	= ocfs2_file_read_iter,
	.write_iter	= ocfs2_file_write_iter,
	.unlocked_ioctl	= ocfs2_ioctl,
#ifdef CONFIG_COMPAT
	.compat_ioctl   = ocfs2_compat_ioctl,
#endif
	.lock		= ocfs2_lock,
	.flock		= ocfs2_flock,
	.splice_read	= generic_file_splice_read,
	.splice_write	= iter_file_splice_write,
	.fallocate	= ocfs2_fallocate,
	.remap_file_range = ocfs2_remap_file_range,
};

const struct file_operations ocfs2_dops = {
	.llseek		= generic_file_llseek,
	.read		= generic_read_dir,
	.iterate	= ocfs2_readdir,
	.fsync		= ocfs2_sync_file,
	.release	= ocfs2_dir_release,
	.open		= ocfs2_dir_open,
	.unlocked_ioctl	= ocfs2_ioctl,
#ifdef CONFIG_COMPAT
	.compat_ioctl   = ocfs2_compat_ioctl,
#endif
	.lock		= ocfs2_lock,
	.flock		= ocfs2_flock,
};

/*
 * POSIX-lockless variants of our file_operations.
 *
 * These will be used if the underlying cluster stack does not support
 * posix file locking, if the user passes the "localflocks" mount
 * option, or if we have a local-only fs.
 *
 * ocfs2_flock is in here because all stacks handle UNIX file locks,
 * so we still want it in the case of no stack support for
 * plocks. Internally, it will do the right thing when asked to ignore
 * the cluster.
 */
const struct file_operations ocfs2_fops_no_plocks = {
	.llseek		= ocfs2_file_llseek,
	.mmap		= ocfs2_mmap,
	.fsync		= ocfs2_sync_file,
	.release	= ocfs2_file_release,
	.open		= ocfs2_file_open,
	.read_iter	= ocfs2_file_read_iter,
	.write_iter	= ocfs2_file_write_iter,
	.unlocked_ioctl	= ocfs2_ioctl,
#ifdef CONFIG_COMPAT
	.compat_ioctl   = ocfs2_compat_ioctl,
#endif
	.flock		= ocfs2_flock,
	.splice_read	= generic_file_splice_read,
	.splice_write	= iter_file_splice_write,
	.fallocate	= ocfs2_fallocate,
	.remap_file_range = ocfs2_remap_file_range,
};

const struct file_operations ocfs2_dops_no_plocks = {
	.llseek		= generic_file_llseek,
	.read		= generic_read_dir,
	.iterate	= ocfs2_readdir,
	.fsync		= ocfs2_sync_file,
	.release	= ocfs2_dir_release,
	.open		= ocfs2_dir_open,
	.unlocked_ioctl	= ocfs2_ioctl,
#ifdef CONFIG_COMPAT
	.compat_ioctl   = ocfs2_compat_ioctl,
#endif
	.flock		= ocfs2_flock,
};<|MERGE_RESOLUTION|>--- conflicted
+++ resolved
@@ -2166,10 +2166,6 @@
 	struct dentry *dentry = file->f_path.dentry;
 	struct inode *inode = d_inode(dentry);
 	struct buffer_head *di_bh = NULL;
-<<<<<<< HEAD
-	loff_t end;
-=======
->>>>>>> f7688b48
 	u32 cpos;
 	u32 clusters;
 
