--- conflicted
+++ resolved
@@ -69,14 +69,10 @@
 	}
 
 	spin_lock(&inode->i_lock);
-<<<<<<< HEAD
-	i_size_write(inode, pos);
-=======
 
 	i_size = i_size_read(inode);
 	if (end > i_size) {
 		i_size_write(inode, end);
->>>>>>> 25bf10be
 #if IS_ENABLED(CONFIG_FSCACHE)
 		fscache_update_cookie(ctx->cache, NULL, &end);
 #endif
