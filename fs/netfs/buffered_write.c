--- conflicted
+++ resolved
@@ -544,13 +544,6 @@
 	if (folio_wait_writeback_killable(folio)) {
 		ret = VM_FAULT_LOCKED;
 		goto out;
-<<<<<<< HEAD
-	if (folio->mapping != mapping) {
-		folio_unlock(folio);
-		ret = VM_FAULT_NOPAGE;
-		goto out;
-=======
->>>>>>> 2d002356
 	}
 
 	/* Can we see a streaming write here? */
@@ -591,707 +584,4 @@
 	sb_end_pagefault(inode->i_sb);
 	return ret;
 }
-<<<<<<< HEAD
-EXPORT_SYMBOL(netfs_page_mkwrite);
-
-/*
- * Kill all the pages in the given range
- */
-static void netfs_kill_pages(struct address_space *mapping,
-			     loff_t start, loff_t len)
-{
-	struct folio *folio;
-	pgoff_t index = start / PAGE_SIZE;
-	pgoff_t last = (start + len - 1) / PAGE_SIZE, next;
-
-	_enter("%llx-%llx", start, start + len - 1);
-
-	do {
-		_debug("kill %lx (to %lx)", index, last);
-
-		folio = filemap_get_folio(mapping, index);
-		if (IS_ERR(folio)) {
-			next = index + 1;
-			continue;
-		}
-
-		next = folio_next_index(folio);
-
-		trace_netfs_folio(folio, netfs_folio_trace_kill);
-		folio_clear_uptodate(folio);
-		if (folio_test_fscache(folio))
-			folio_end_fscache(folio);
-		folio_end_writeback(folio);
-		folio_lock(folio);
-		generic_error_remove_folio(mapping, folio);
-		folio_unlock(folio);
-		folio_put(folio);
-
-	} while (index = next, index <= last);
-
-	_leave("");
-}
-
-/*
- * Redirty all the pages in a given range.
- */
-static void netfs_redirty_pages(struct address_space *mapping,
-				loff_t start, loff_t len)
-{
-	struct folio *folio;
-	pgoff_t index = start / PAGE_SIZE;
-	pgoff_t last = (start + len - 1) / PAGE_SIZE, next;
-
-	_enter("%llx-%llx", start, start + len - 1);
-
-	do {
-		_debug("redirty %llx @%llx", len, start);
-
-		folio = filemap_get_folio(mapping, index);
-		if (IS_ERR(folio)) {
-			next = index + 1;
-			continue;
-		}
-
-		next = folio_next_index(folio);
-		trace_netfs_folio(folio, netfs_folio_trace_redirty);
-		filemap_dirty_folio(mapping, folio);
-		if (folio_test_fscache(folio))
-			folio_end_fscache(folio);
-		folio_end_writeback(folio);
-		folio_put(folio);
-	} while (index = next, index <= last);
-
-	balance_dirty_pages_ratelimited(mapping);
-
-	_leave("");
-}
-
-/*
- * Completion of write to server
- */
-static void netfs_pages_written_back(struct netfs_io_request *wreq)
-{
-	struct address_space *mapping = wreq->mapping;
-	struct netfs_folio *finfo;
-	struct netfs_group *group = NULL;
-	struct folio *folio;
-	pgoff_t last;
-	int gcount = 0;
-
-	XA_STATE(xas, &mapping->i_pages, wreq->start / PAGE_SIZE);
-
-	_enter("%llx-%llx", wreq->start, wreq->start + wreq->len);
-
-	rcu_read_lock();
-
-	last = (wreq->start + wreq->len - 1) / PAGE_SIZE;
-	xas_for_each(&xas, folio, last) {
-		WARN(!folio_test_writeback(folio),
-		     "bad %zx @%llx page %lx %lx\n",
-		     wreq->len, wreq->start, folio->index, last);
-
-		if ((finfo = netfs_folio_info(folio))) {
-			/* Streaming writes cannot be redirtied whilst under
-			 * writeback, so discard the streaming record.
-			 */
-			folio_detach_private(folio);
-			group = finfo->netfs_group;
-			gcount++;
-			trace_netfs_folio(folio, netfs_folio_trace_clear_s);
-			kfree(finfo);
-		} else if ((group = netfs_folio_group(folio))) {
-			/* Need to detach the group pointer if the page didn't
-			 * get redirtied.  If it has been redirtied, then it
-			 * must be within the same group.
-			 */
-			if (folio_test_dirty(folio)) {
-				trace_netfs_folio(folio, netfs_folio_trace_redirtied);
-				goto end_wb;
-			}
-			if (folio_trylock(folio)) {
-				if (!folio_test_dirty(folio)) {
-					folio_detach_private(folio);
-					gcount++;
-					trace_netfs_folio(folio, netfs_folio_trace_clear_g);
-				} else {
-					trace_netfs_folio(folio, netfs_folio_trace_redirtied);
-				}
-				folio_unlock(folio);
-				goto end_wb;
-			}
-
-			xas_pause(&xas);
-			rcu_read_unlock();
-			folio_lock(folio);
-			if (!folio_test_dirty(folio)) {
-				folio_detach_private(folio);
-				gcount++;
-				trace_netfs_folio(folio, netfs_folio_trace_clear_g);
-			} else {
-				trace_netfs_folio(folio, netfs_folio_trace_redirtied);
-			}
-			folio_unlock(folio);
-			rcu_read_lock();
-		} else {
-			trace_netfs_folio(folio, netfs_folio_trace_clear);
-		}
-	end_wb:
-		if (folio_test_fscache(folio))
-			folio_end_fscache(folio);
-		xas_advance(&xas, folio_next_index(folio) - 1);
-		folio_end_writeback(folio);
-	}
-
-	rcu_read_unlock();
-	netfs_put_group_many(group, gcount);
-	_leave("");
-}
-
-/*
- * Deal with the disposition of the folios that are under writeback to close
- * out the operation.
- */
-static void netfs_cleanup_buffered_write(struct netfs_io_request *wreq)
-{
-	struct address_space *mapping = wreq->mapping;
-
-	_enter("");
-
-	switch (wreq->error) {
-	case 0:
-		netfs_pages_written_back(wreq);
-		break;
-
-	default:
-		pr_notice("R=%08x Unexpected error %d\n", wreq->debug_id, wreq->error);
-		fallthrough;
-	case -EACCES:
-	case -EPERM:
-	case -ENOKEY:
-	case -EKEYEXPIRED:
-	case -EKEYREJECTED:
-	case -EKEYREVOKED:
-	case -ENETRESET:
-	case -EDQUOT:
-	case -ENOSPC:
-		netfs_redirty_pages(mapping, wreq->start, wreq->len);
-		break;
-
-	case -EROFS:
-	case -EIO:
-	case -EREMOTEIO:
-	case -EFBIG:
-	case -ENOENT:
-	case -ENOMEDIUM:
-	case -ENXIO:
-		netfs_kill_pages(mapping, wreq->start, wreq->len);
-		break;
-	}
-
-	if (wreq->error)
-		mapping_set_error(mapping, wreq->error);
-	if (wreq->netfs_ops->done)
-		wreq->netfs_ops->done(wreq);
-}
-
-/*
- * Extend the region to be written back to include subsequent contiguously
- * dirty pages if possible, but don't sleep while doing so.
- *
- * If this page holds new content, then we can include filler zeros in the
- * writeback.
- */
-static void netfs_extend_writeback(struct address_space *mapping,
-				   struct netfs_group *group,
-				   struct xa_state *xas,
-				   long *_count,
-				   loff_t start,
-				   loff_t max_len,
-				   bool caching,
-				   size_t *_len,
-				   size_t *_top)
-{
-	struct netfs_folio *finfo;
-	struct folio_batch fbatch;
-	struct folio *folio;
-	unsigned int i;
-	pgoff_t index = (start + *_len) / PAGE_SIZE;
-	size_t len;
-	void *priv;
-	bool stop = true;
-
-	folio_batch_init(&fbatch);
-
-	do {
-		/* Firstly, we gather up a batch of contiguous dirty pages
-		 * under the RCU read lock - but we can't clear the dirty flags
-		 * there if any of those pages are mapped.
-		 */
-		rcu_read_lock();
-
-		xas_for_each(xas, folio, ULONG_MAX) {
-			stop = true;
-			if (xas_retry(xas, folio))
-				continue;
-			if (xa_is_value(folio))
-				break;
-			if (folio->index != index) {
-				xas_reset(xas);
-				break;
-			}
-
-			if (!folio_try_get(folio)) {
-				xas_reset(xas);
-				continue;
-			}
-
-			/* Has the folio moved or been split? */
-			if (unlikely(folio != xas_reload(xas))) {
-				folio_put(folio);
-				xas_reset(xas);
-				break;
-			}
-
-			if (!folio_trylock(folio)) {
-				folio_put(folio);
-				xas_reset(xas);
-				break;
-			}
-			if (!folio_test_dirty(folio) ||
-			    folio_test_writeback(folio) ||
-			    folio_test_fscache(folio)) {
-				folio_unlock(folio);
-				folio_put(folio);
-				xas_reset(xas);
-				break;
-			}
-
-			stop = false;
-			len = folio_size(folio);
-			priv = folio_get_private(folio);
-			if ((const struct netfs_group *)priv != group) {
-				stop = true;
-				finfo = netfs_folio_info(folio);
-				if (finfo->netfs_group != group ||
-				    finfo->dirty_offset > 0) {
-					folio_unlock(folio);
-					folio_put(folio);
-					xas_reset(xas);
-					break;
-				}
-				len = finfo->dirty_len;
-			}
-
-			*_top += folio_size(folio);
-			index += folio_nr_pages(folio);
-			*_count -= folio_nr_pages(folio);
-			*_len += len;
-			if (*_len >= max_len || *_count <= 0)
-				stop = true;
-
-			if (!folio_batch_add(&fbatch, folio))
-				break;
-			if (stop)
-				break;
-		}
-
-		xas_pause(xas);
-		rcu_read_unlock();
-
-		/* Now, if we obtained any folios, we can shift them to being
-		 * writable and mark them for caching.
-		 */
-		if (!folio_batch_count(&fbatch))
-			break;
-
-		for (i = 0; i < folio_batch_count(&fbatch); i++) {
-			folio = fbatch.folios[i];
-			trace_netfs_folio(folio, netfs_folio_trace_store_plus);
-
-			if (!folio_clear_dirty_for_io(folio))
-				BUG();
-			folio_start_writeback(folio);
-			netfs_folio_start_fscache(caching, folio);
-			folio_unlock(folio);
-		}
-
-		folio_batch_release(&fbatch);
-		cond_resched();
-	} while (!stop);
-}
-
-/*
- * Synchronously write back the locked page and any subsequent non-locked dirty
- * pages.
- */
-static ssize_t netfs_write_back_from_locked_folio(struct address_space *mapping,
-						  struct writeback_control *wbc,
-						  struct netfs_group *group,
-						  struct xa_state *xas,
-						  struct folio *folio,
-						  unsigned long long start,
-						  unsigned long long end)
-{
-	struct netfs_io_request *wreq;
-	struct netfs_folio *finfo;
-	struct netfs_inode *ctx = netfs_inode(mapping->host);
-	unsigned long long i_size = i_size_read(&ctx->inode);
-	size_t len, max_len;
-	bool caching = netfs_is_cache_enabled(ctx);
-	long count = wbc->nr_to_write;
-	int ret;
-
-	_enter(",%lx,%llx-%llx,%u", folio->index, start, end, caching);
-
-	wreq = netfs_alloc_request(mapping, NULL, start, folio_size(folio),
-				   NETFS_WRITEBACK);
-	if (IS_ERR(wreq)) {
-		folio_unlock(folio);
-		return PTR_ERR(wreq);
-	}
-
-	if (!folio_clear_dirty_for_io(folio))
-		BUG();
-	folio_start_writeback(folio);
-	netfs_folio_start_fscache(caching, folio);
-
-	count -= folio_nr_pages(folio);
-
-	/* Find all consecutive lockable dirty pages that have contiguous
-	 * written regions, stopping when we find a page that is not
-	 * immediately lockable, is not dirty or is missing, or we reach the
-	 * end of the range.
-	 */
-	trace_netfs_folio(folio, netfs_folio_trace_store);
-
-	len = wreq->len;
-	finfo = netfs_folio_info(folio);
-	if (finfo) {
-		start += finfo->dirty_offset;
-		if (finfo->dirty_offset + finfo->dirty_len != len) {
-			len = finfo->dirty_len;
-			goto cant_expand;
-		}
-		len = finfo->dirty_len;
-	}
-
-	if (start < i_size) {
-		/* Trim the write to the EOF; the extra data is ignored.  Also
-		 * put an upper limit on the size of a single storedata op.
-		 */
-		max_len = 65536 * 4096;
-		max_len = min_t(unsigned long long, max_len, end - start + 1);
-		max_len = min_t(unsigned long long, max_len, i_size - start);
-
-		if (len < max_len)
-			netfs_extend_writeback(mapping, group, xas, &count, start,
-					       max_len, caching, &len, &wreq->upper_len);
-	}
-
-cant_expand:
-	len = min_t(unsigned long long, len, i_size - start);
-
-	/* We now have a contiguous set of dirty pages, each with writeback
-	 * set; the first page is still locked at this point, but all the rest
-	 * have been unlocked.
-	 */
-	folio_unlock(folio);
-	wreq->start = start;
-	wreq->len = len;
-
-	if (start < i_size) {
-		_debug("write back %zx @%llx [%llx]", len, start, i_size);
-
-		/* Speculatively write to the cache.  We have to fix this up
-		 * later if the store fails.
-		 */
-		wreq->cleanup = netfs_cleanup_buffered_write;
-
-		iov_iter_xarray(&wreq->iter, ITER_SOURCE, &mapping->i_pages, start,
-				wreq->upper_len);
-		__set_bit(NETFS_RREQ_UPLOAD_TO_SERVER, &wreq->flags);
-		ret = netfs_begin_write(wreq, true, netfs_write_trace_writeback);
-		if (ret == 0 || ret == -EIOCBQUEUED)
-			wbc->nr_to_write -= len / PAGE_SIZE;
-	} else {
-		_debug("write discard %zx @%llx [%llx]", len, start, i_size);
-
-		/* The dirty region was entirely beyond the EOF. */
-		fscache_clear_page_bits(mapping, start, len, caching);
-		netfs_pages_written_back(wreq);
-		ret = 0;
-	}
-
-	netfs_put_request(wreq, false, netfs_rreq_trace_put_return);
-	_leave(" = 1");
-	return 1;
-}
-
-/*
- * Write a region of pages back to the server
- */
-static ssize_t netfs_writepages_begin(struct address_space *mapping,
-				      struct writeback_control *wbc,
-				      struct netfs_group *group,
-				      struct xa_state *xas,
-				      unsigned long long *_start,
-				      unsigned long long end)
-{
-	const struct netfs_folio *finfo;
-	struct folio *folio;
-	unsigned long long start = *_start;
-	ssize_t ret;
-	void *priv;
-	int skips = 0;
-
-	_enter("%llx,%llx,", start, end);
-
-search_again:
-	/* Find the first dirty page in the group. */
-	rcu_read_lock();
-
-	for (;;) {
-		folio = xas_find_marked(xas, end / PAGE_SIZE, PAGECACHE_TAG_DIRTY);
-		if (xas_retry(xas, folio) || xa_is_value(folio))
-			continue;
-		if (!folio)
-			break;
-
-		if (!folio_try_get(folio)) {
-			xas_reset(xas);
-			continue;
-		}
-
-		if (unlikely(folio != xas_reload(xas))) {
-			folio_put(folio);
-			xas_reset(xas);
-			continue;
-		}
-
-		/* Skip any dirty folio that's not in the group of interest. */
-		priv = folio_get_private(folio);
-		if ((const struct netfs_group *)priv != group) {
-			finfo = netfs_folio_info(folio);
-			if (finfo->netfs_group != group) {
-				folio_put(folio);
-				continue;
-			}
-		}
-
-		xas_pause(xas);
-		break;
-	}
-	rcu_read_unlock();
-	if (!folio)
-		return 0;
-
-	start = folio_pos(folio); /* May regress with THPs */
-
-	_debug("wback %lx", folio->index);
-
-	/* At this point we hold neither the i_pages lock nor the page lock:
-	 * the page may be truncated or invalidated (changing page->mapping to
-	 * NULL), or even swizzled back from swapper_space to tmpfs file
-	 * mapping
-	 */
-lock_again:
-	if (wbc->sync_mode != WB_SYNC_NONE) {
-		ret = folio_lock_killable(folio);
-		if (ret < 0)
-			return ret;
-	} else {
-		if (!folio_trylock(folio))
-			goto search_again;
-	}
-
-	if (folio->mapping != mapping ||
-	    !folio_test_dirty(folio)) {
-		start += folio_size(folio);
-		folio_unlock(folio);
-		goto search_again;
-	}
-
-	if (folio_test_writeback(folio) ||
-	    folio_test_fscache(folio)) {
-		folio_unlock(folio);
-		if (wbc->sync_mode != WB_SYNC_NONE) {
-			folio_wait_writeback(folio);
-#ifdef CONFIG_FSCACHE
-			folio_wait_fscache(folio);
-#endif
-			goto lock_again;
-		}
-
-		start += folio_size(folio);
-		if (wbc->sync_mode == WB_SYNC_NONE) {
-			if (skips >= 5 || need_resched()) {
-				ret = 0;
-				goto out;
-			}
-			skips++;
-		}
-		goto search_again;
-	}
-
-	ret = netfs_write_back_from_locked_folio(mapping, wbc, group, xas,
-						 folio, start, end);
-out:
-	if (ret > 0)
-		*_start = start + ret;
-	_leave(" = %zd [%llx]", ret, *_start);
-	return ret;
-}
-
-/*
- * Write a region of pages back to the server
- */
-static int netfs_writepages_region(struct address_space *mapping,
-				   struct writeback_control *wbc,
-				   struct netfs_group *group,
-				   unsigned long long *_start,
-				   unsigned long long end)
-{
-	ssize_t ret;
-
-	XA_STATE(xas, &mapping->i_pages, *_start / PAGE_SIZE);
-
-	do {
-		ret = netfs_writepages_begin(mapping, wbc, group, &xas,
-					     _start, end);
-		if (ret > 0 && wbc->nr_to_write > 0)
-			cond_resched();
-	} while (ret > 0 && wbc->nr_to_write > 0);
-
-	return ret > 0 ? 0 : ret;
-}
-
-/*
- * write some of the pending data back to the server
- */
-int netfs_writepages(struct address_space *mapping,
-		     struct writeback_control *wbc)
-{
-	struct netfs_group *group = NULL;
-	loff_t start, end;
-	int ret;
-
-	_enter("");
-
-	/* We have to be careful as we can end up racing with setattr()
-	 * truncating the pagecache since the caller doesn't take a lock here
-	 * to prevent it.
-	 */
-
-	if (wbc->range_cyclic && mapping->writeback_index) {
-		start = mapping->writeback_index * PAGE_SIZE;
-		ret = netfs_writepages_region(mapping, wbc, group,
-					      &start, LLONG_MAX);
-		if (ret < 0)
-			goto out;
-
-		if (wbc->nr_to_write <= 0) {
-			mapping->writeback_index = start / PAGE_SIZE;
-			goto out;
-		}
-
-		start = 0;
-		end = mapping->writeback_index * PAGE_SIZE;
-		mapping->writeback_index = 0;
-		ret = netfs_writepages_region(mapping, wbc, group, &start, end);
-		if (ret == 0)
-			mapping->writeback_index = start / PAGE_SIZE;
-	} else if (wbc->range_start == 0 && wbc->range_end == LLONG_MAX) {
-		start = 0;
-		ret = netfs_writepages_region(mapping, wbc, group,
-					      &start, LLONG_MAX);
-		if (wbc->nr_to_write > 0 && ret == 0)
-			mapping->writeback_index = start / PAGE_SIZE;
-	} else {
-		start = wbc->range_start;
-		ret = netfs_writepages_region(mapping, wbc, group,
-					      &start, wbc->range_end);
-	}
-
-out:
-	_leave(" = %d", ret);
-	return ret;
-}
-EXPORT_SYMBOL(netfs_writepages);
-
-/*
- * Deal with the disposition of a laundered folio.
- */
-static void netfs_cleanup_launder_folio(struct netfs_io_request *wreq)
-{
-	if (wreq->error) {
-		pr_notice("R=%08x Laundering error %d\n", wreq->debug_id, wreq->error);
-		mapping_set_error(wreq->mapping, wreq->error);
-	}
-}
-
-/**
- * netfs_launder_folio - Clean up a dirty folio that's being invalidated
- * @folio: The folio to clean
- *
- * This is called to write back a folio that's being invalidated when an inode
- * is getting torn down.  Ideally, writepages would be used instead.
- */
-int netfs_launder_folio(struct folio *folio)
-{
-	struct netfs_io_request *wreq;
-	struct address_space *mapping = folio->mapping;
-	struct netfs_folio *finfo = netfs_folio_info(folio);
-	struct netfs_group *group = netfs_folio_group(folio);
-	struct bio_vec bvec;
-	unsigned long long i_size = i_size_read(mapping->host);
-	unsigned long long start = folio_pos(folio);
-	size_t offset = 0, len;
-	int ret = 0;
-
-	if (finfo) {
-		offset = finfo->dirty_offset;
-		start += offset;
-		len = finfo->dirty_len;
-	} else {
-		len = folio_size(folio);
-	}
-	len = min_t(unsigned long long, len, i_size - start);
-
-	wreq = netfs_alloc_request(mapping, NULL, start, len, NETFS_LAUNDER_WRITE);
-	if (IS_ERR(wreq)) {
-		ret = PTR_ERR(wreq);
-		goto out;
-	}
-
-	if (!folio_clear_dirty_for_io(folio))
-		goto out_put;
-
-	trace_netfs_folio(folio, netfs_folio_trace_launder);
-
-	_debug("launder %llx-%llx", start, start + len - 1);
-
-	/* Speculatively write to the cache.  We have to fix this up later if
-	 * the store fails.
-	 */
-	wreq->cleanup = netfs_cleanup_launder_folio;
-
-	bvec_set_folio(&bvec, folio, len, offset);
-	iov_iter_bvec(&wreq->iter, ITER_SOURCE, &bvec, 1, len);
-	__set_bit(NETFS_RREQ_UPLOAD_TO_SERVER, &wreq->flags);
-	ret = netfs_begin_write(wreq, true, netfs_write_trace_launder);
-
-out_put:
-	folio_detach_private(folio);
-	netfs_put_group(group);
-	kfree(finfo);
-	netfs_put_request(wreq, false, netfs_rreq_trace_put_return);
-out:
-	folio_wait_fscache(folio);
-	_leave(" = %d", ret);
-	return ret;
-}
-EXPORT_SYMBOL(netfs_launder_folio);
-=======
-EXPORT_SYMBOL(netfs_page_mkwrite);
->>>>>>> 2d002356
+EXPORT_SYMBOL(netfs_page_mkwrite);