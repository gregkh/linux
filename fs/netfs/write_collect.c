--- conflicted
+++ resolved
@@ -438,11 +438,7 @@
 	struct netfs_io_request *rreq = container_of(work, struct netfs_io_request, work);
 
 	netfs_see_request(rreq, netfs_rreq_trace_see_work);
-<<<<<<< HEAD
-	if (test_bit(NETFS_RREQ_IN_PROGRESS, &rreq->flags)) {
-=======
 	if (netfs_check_rreq_in_progress(rreq)) {
->>>>>>> 25bf10be
 		if (netfs_write_collection(rreq))
 			/* Drop the ref from the IN_PROGRESS flag. */
 			netfs_put_request(rreq, netfs_rreq_trace_put_work_ip);
