// SPDX-License-Identifier: GPL-2.0-only
/*
 * Copyright (C) Sistina Software, Inc.  1997-2003 All rights reserved.
 * Copyright (C) 2004-2008 Red Hat, Inc.  All rights reserved.
 */

#define pr_fmt(fmt) KBUILD_MODNAME ": " fmt

#include <linux/sched.h>
#include <linux/slab.h>
#include <linux/spinlock.h>
#include <linux/completion.h>
#include <linux/buffer_head.h>
#include <linux/blkdev.h>
#include <linux/kthread.h>
#include <linux/export.h>
#include <linux/namei.h>
#include <linux/mount.h>
#include <linux/gfs2_ondisk.h>
#include <linux/quotaops.h>
#include <linux/lockdep.h>
#include <linux/module.h>
#include <linux/backing-dev.h>
#include <linux/fs_parser.h>

#include "gfs2.h"
#include "incore.h"
#include "bmap.h"
#include "glock.h"
#include "glops.h"
#include "inode.h"
#include "recovery.h"
#include "rgrp.h"
#include "super.h"
#include "sys.h"
#include "util.h"
#include "log.h"
#include "quota.h"
#include "dir.h"
#include "meta_io.h"
#include "trace_gfs2.h"
#include "lops.h"

#define DO 0
#define UNDO 1

/**
 * gfs2_tune_init - Fill a gfs2_tune structure with default values
 * @gt: tune
 *
 */

static void gfs2_tune_init(struct gfs2_tune *gt)
{
	spin_lock_init(&gt->gt_spin);

	gt->gt_quota_warn_period = 10;
	gt->gt_quota_scale_num = 1;
	gt->gt_quota_scale_den = 1;
	gt->gt_new_files_jdata = 0;
	gt->gt_max_readahead = BIT(18);
	gt->gt_complain_secs = 10;
}

void free_sbd(struct gfs2_sbd *sdp)
{
	struct super_block *sb = sdp->sd_vfs;

<<<<<<< HEAD
	if (sdp->sd_lkstats)
		free_percpu(sdp->sd_lkstats);
=======
	free_percpu(sdp->sd_lkstats);
>>>>>>> 25bf10be
	sb->s_fs_info = NULL;
	kfree(sdp);
}

static struct gfs2_sbd *init_sbd(struct super_block *sb)
{
	struct gfs2_sbd *sdp;

	sdp = kzalloc(sizeof(struct gfs2_sbd), GFP_KERNEL);
	if (!sdp)
		return NULL;

	sdp->sd_vfs = sb;
	sdp->sd_lkstats = alloc_percpu(struct gfs2_pcpu_lkstats);
	if (!sdp->sd_lkstats)
		goto fail;
	sb->s_fs_info = sdp;

	set_bit(SDF_NOJOURNALID, &sdp->sd_flags);
	gfs2_tune_init(&sdp->sd_tune);

	init_waitqueue_head(&sdp->sd_kill_wait);
	init_waitqueue_head(&sdp->sd_async_glock_wait);
	atomic_set(&sdp->sd_glock_disposal, 0);
	init_completion(&sdp->sd_locking_init);
	init_completion(&sdp->sd_wdack);
	spin_lock_init(&sdp->sd_statfs_spin);

	spin_lock_init(&sdp->sd_rindex_spin);
	sdp->sd_rindex_tree.rb_node = NULL;

	INIT_LIST_HEAD(&sdp->sd_jindex_list);
	spin_lock_init(&sdp->sd_jindex_spin);
	mutex_init(&sdp->sd_jindex_mutex);
	init_completion(&sdp->sd_journal_ready);

	INIT_LIST_HEAD(&sdp->sd_quota_list);
	mutex_init(&sdp->sd_quota_sync_mutex);
	init_waitqueue_head(&sdp->sd_quota_wait);
	spin_lock_init(&sdp->sd_bitmap_lock);

	INIT_LIST_HEAD(&sdp->sd_sc_inodes_list);

	spin_lock_init(&sdp->sd_log_lock);
	atomic_set(&sdp->sd_log_pinned, 0);
	INIT_LIST_HEAD(&sdp->sd_log_revokes);
	INIT_LIST_HEAD(&sdp->sd_log_ordered);
	spin_lock_init(&sdp->sd_ordered_lock);

	init_waitqueue_head(&sdp->sd_log_waitq);
	init_waitqueue_head(&sdp->sd_logd_waitq);
	spin_lock_init(&sdp->sd_ail_lock);
	INIT_LIST_HEAD(&sdp->sd_ail1_list);
	INIT_LIST_HEAD(&sdp->sd_ail2_list);

	init_rwsem(&sdp->sd_log_flush_lock);
	atomic_set(&sdp->sd_log_in_flight, 0);
	init_waitqueue_head(&sdp->sd_log_flush_wait);
	mutex_init(&sdp->sd_freeze_mutex);
	INIT_LIST_HEAD(&sdp->sd_dead_glocks);

	return sdp;

fail:
	free_sbd(sdp);
	return NULL;
}

/**
 * gfs2_check_sb - Check superblock
 * @sdp: the filesystem
 * @silent: Don't print a message if the check fails
 *
 * Checks the version code of the FS is one that we understand how to
 * read and that the sizes of the various on-disk structures have not
 * changed.
 */

static int gfs2_check_sb(struct gfs2_sbd *sdp, int silent)
{
	struct gfs2_sb_host *sb = &sdp->sd_sb;

	if (sb->sb_magic != GFS2_MAGIC ||
	    sb->sb_type != GFS2_METATYPE_SB) {
		if (!silent)
			pr_warn("not a GFS2 filesystem\n");
		return -EINVAL;
	}

	if (sb->sb_fs_format < GFS2_FS_FORMAT_MIN ||
	    sb->sb_fs_format > GFS2_FS_FORMAT_MAX ||
	    sb->sb_multihost_format != GFS2_FORMAT_MULTI) {
		fs_warn(sdp, "Unknown on-disk format, unable to mount\n");
		return -EINVAL;
	}

	if (sb->sb_bsize < 512 || sb->sb_bsize > PAGE_SIZE ||
	    (sb->sb_bsize & (sb->sb_bsize - 1))) {
		pr_warn("Invalid block size\n");
		return -EINVAL;
	}
	if (sb->sb_bsize_shift != ffs(sb->sb_bsize) - 1) {
		pr_warn("Invalid block size shift\n");
		return -EINVAL;
	}
	return 0;
}

static void gfs2_sb_in(struct gfs2_sbd *sdp, const struct gfs2_sb *str)
{
	struct gfs2_sb_host *sb = &sdp->sd_sb;
	struct super_block *s = sdp->sd_vfs;

	sb->sb_magic = be32_to_cpu(str->sb_header.mh_magic);
	sb->sb_type = be32_to_cpu(str->sb_header.mh_type);
	sb->sb_fs_format = be32_to_cpu(str->sb_fs_format);
	sb->sb_multihost_format = be32_to_cpu(str->sb_multihost_format);
	sb->sb_bsize = be32_to_cpu(str->sb_bsize);
	sb->sb_bsize_shift = be32_to_cpu(str->sb_bsize_shift);
	sb->sb_master_dir.no_addr = be64_to_cpu(str->sb_master_dir.no_addr);
	sb->sb_master_dir.no_formal_ino = be64_to_cpu(str->sb_master_dir.no_formal_ino);
	sb->sb_root_dir.no_addr = be64_to_cpu(str->sb_root_dir.no_addr);
	sb->sb_root_dir.no_formal_ino = be64_to_cpu(str->sb_root_dir.no_formal_ino);

	memcpy(sb->sb_lockproto, str->sb_lockproto, GFS2_LOCKNAME_LEN);
	memcpy(sb->sb_locktable, str->sb_locktable, GFS2_LOCKNAME_LEN);
	super_set_uuid(s, str->sb_uuid, 16);
}

/**
 * gfs2_read_super - Read the gfs2 super block from disk
 * @sdp: The GFS2 super block
 * @sector: The location of the super block
 * @silent: Don't print a message if the check fails
 *
 * This uses the bio functions to read the super block from disk
 * because we want to be 100% sure that we never read cached data.
 * A super block is read twice only during each GFS2 mount and is
 * never written to by the filesystem. The first time its read no
 * locks are held, and the only details which are looked at are those
 * relating to the locking protocol. Once locking is up and working,
 * the sb is read again under the lock to establish the location of
 * the master directory (contains pointers to journals etc) and the
 * root directory.
 *
 * Returns: 0 on success or error
 */

static int gfs2_read_super(struct gfs2_sbd *sdp, sector_t sector, int silent)
{
	struct gfs2_sb *sb;
	int err;

	sb = kmalloc(PAGE_SIZE, GFP_KERNEL);
	if (unlikely(!sb))
		return -ENOMEM;
	err = bdev_rw_virt(sdp->sd_vfs->s_bdev,
			sector * (sdp->sd_vfs->s_blocksize >> 9), sb, PAGE_SIZE,
			REQ_OP_READ | REQ_META);
	if (err) {
		pr_warn("error %d reading superblock\n", err);
		kfree(sb);
		return err;
	}
	gfs2_sb_in(sdp, sb);
	kfree(sb);
	return gfs2_check_sb(sdp, silent);
}

/**
 * gfs2_read_sb - Read super block
 * @sdp: The GFS2 superblock
 * @silent: Don't print message if mount fails
 *
 */

static int gfs2_read_sb(struct gfs2_sbd *sdp, int silent)
{
	u32 hash_blocks, ind_blocks, leaf_blocks;
	u32 tmp_blocks;
	unsigned int x;
	int error;

	error = gfs2_read_super(sdp, GFS2_SB_ADDR >> sdp->sd_fsb2bb_shift, silent);
	if (error) {
		if (!silent)
			fs_err(sdp, "can't read superblock\n");
		return error;
	}

	sdp->sd_fsb2bb_shift = sdp->sd_sb.sb_bsize_shift - 9;
	sdp->sd_fsb2bb = BIT(sdp->sd_fsb2bb_shift);
	sdp->sd_diptrs = (sdp->sd_sb.sb_bsize -
			  sizeof(struct gfs2_dinode)) / sizeof(u64);
	sdp->sd_inptrs = (sdp->sd_sb.sb_bsize -
			  sizeof(struct gfs2_meta_header)) / sizeof(u64);
	sdp->sd_ldptrs = (sdp->sd_sb.sb_bsize -
			  sizeof(struct gfs2_log_descriptor)) / sizeof(u64);
	sdp->sd_jbsize = sdp->sd_sb.sb_bsize - sizeof(struct gfs2_meta_header);
	sdp->sd_hash_bsize = sdp->sd_sb.sb_bsize / 2;
	sdp->sd_hash_bsize_shift = sdp->sd_sb.sb_bsize_shift - 1;
	sdp->sd_hash_ptrs = sdp->sd_hash_bsize / sizeof(u64);
	sdp->sd_qc_per_block = (sdp->sd_sb.sb_bsize -
				sizeof(struct gfs2_meta_header)) /
			        sizeof(struct gfs2_quota_change);
	sdp->sd_blocks_per_bitmap = (sdp->sd_sb.sb_bsize -
				     sizeof(struct gfs2_meta_header))
		* GFS2_NBBY; /* not the rgrp bitmap, subsequent bitmaps only */

	/*
	 * We always keep at least one block reserved for revokes in
	 * transactions.  This greatly simplifies allocating additional
	 * revoke blocks.
	 */
	atomic_set(&sdp->sd_log_revokes_available, sdp->sd_ldptrs);

	/* Compute maximum reservation required to add a entry to a directory */

	hash_blocks = DIV_ROUND_UP(sizeof(u64) * BIT(GFS2_DIR_MAX_DEPTH),
			     sdp->sd_jbsize);

	ind_blocks = 0;
	for (tmp_blocks = hash_blocks; tmp_blocks > sdp->sd_diptrs;) {
		tmp_blocks = DIV_ROUND_UP(tmp_blocks, sdp->sd_inptrs);
		ind_blocks += tmp_blocks;
	}

	leaf_blocks = 2 + GFS2_DIR_MAX_DEPTH;

	sdp->sd_max_dirres = hash_blocks + ind_blocks + leaf_blocks;

	sdp->sd_heightsize[0] = sdp->sd_sb.sb_bsize -
				sizeof(struct gfs2_dinode);
	sdp->sd_heightsize[1] = sdp->sd_sb.sb_bsize * sdp->sd_diptrs;
	for (x = 2;; x++) {
		u64 space, d;
		u32 m;

		space = sdp->sd_heightsize[x - 1] * sdp->sd_inptrs;
		d = space;
		m = do_div(d, sdp->sd_inptrs);

		if (d != sdp->sd_heightsize[x - 1] || m)
			break;
		sdp->sd_heightsize[x] = space;
	}
	sdp->sd_max_height = x;
	sdp->sd_heightsize[x] = ~0;
	gfs2_assert(sdp, sdp->sd_max_height <= GFS2_MAX_META_HEIGHT);

	sdp->sd_max_dents_per_leaf = (sdp->sd_sb.sb_bsize -
				      sizeof(struct gfs2_leaf)) /
				     GFS2_MIN_DIRENT_SIZE;
	return 0;
}

static int init_names(struct gfs2_sbd *sdp, int silent)
{
	char *proto, *table;
	int error = 0;

	proto = sdp->sd_args.ar_lockproto;
	table = sdp->sd_args.ar_locktable;

	/*  Try to autodetect  */

	if (!proto[0] || !table[0]) {
		error = gfs2_read_super(sdp, GFS2_SB_ADDR >> sdp->sd_fsb2bb_shift, silent);
		if (error)
			return error;

		if (!proto[0])
			proto = sdp->sd_sb.sb_lockproto;
		if (!table[0])
			table = sdp->sd_sb.sb_locktable;
	}

	if (!table[0])
		table = sdp->sd_vfs->s_id;

	BUILD_BUG_ON(GFS2_LOCKNAME_LEN > GFS2_FSNAME_LEN);

	strscpy(sdp->sd_proto_name, proto, GFS2_LOCKNAME_LEN);
	strscpy(sdp->sd_table_name, table, GFS2_LOCKNAME_LEN);

	table = sdp->sd_table_name;
	while ((table = strchr(table, '/')))
		*table = '_';

	return error;
}

static int init_locking(struct gfs2_sbd *sdp, struct gfs2_holder *mount_gh,
			int undo)
{
	int error = 0;

	if (undo)
		goto fail_trans;

	error = gfs2_glock_nq_num(sdp,
				  GFS2_MOUNT_LOCK, &gfs2_nondisk_glops,
				  LM_ST_EXCLUSIVE,
				  LM_FLAG_NOEXP | GL_NOCACHE | GL_NOPID,
				  mount_gh);
	if (error) {
		fs_err(sdp, "can't acquire mount glock: %d\n", error);
		goto fail;
	}

	error = gfs2_glock_nq_num(sdp,
				  GFS2_LIVE_LOCK, &gfs2_nondisk_glops,
				  LM_ST_SHARED,
				  LM_FLAG_NOEXP | GL_EXACT | GL_NOPID,
				  &sdp->sd_live_gh);
	if (error) {
		fs_err(sdp, "can't acquire live glock: %d\n", error);
		goto fail_mount;
	}

	error = gfs2_glock_get(sdp, GFS2_RENAME_LOCK, &gfs2_nondisk_glops,
			       CREATE, &sdp->sd_rename_gl);
	if (error) {
		fs_err(sdp, "can't create rename glock: %d\n", error);
		goto fail_live;
	}

	error = gfs2_glock_get(sdp, GFS2_FREEZE_LOCK, &gfs2_freeze_glops,
			       CREATE, &sdp->sd_freeze_gl);
	if (error) {
		fs_err(sdp, "can't create freeze glock: %d\n", error);
		goto fail_rename;
	}

	return 0;

fail_trans:
	gfs2_glock_put(sdp->sd_freeze_gl);
fail_rename:
	gfs2_glock_put(sdp->sd_rename_gl);
fail_live:
	gfs2_glock_dq_uninit(&sdp->sd_live_gh);
fail_mount:
	gfs2_glock_dq_uninit(mount_gh);
fail:
	return error;
}

static int gfs2_lookup_root(struct super_block *sb, struct dentry **dptr,
			    u64 no_addr, const char *name)
{
	struct gfs2_sbd *sdp = sb->s_fs_info;
	struct dentry *dentry;
	struct inode *inode;

	inode = gfs2_inode_lookup(sb, DT_DIR, no_addr, 0,
				  GFS2_BLKST_FREE /* ignore */);
	if (IS_ERR(inode)) {
		fs_err(sdp, "can't read in %s inode: %ld\n", name, PTR_ERR(inode));
		return PTR_ERR(inode);
	}
	dentry = d_make_root(inode);
	if (!dentry) {
		fs_err(sdp, "can't alloc %s dentry\n", name);
		return -ENOMEM;
	}
	*dptr = dentry;
	return 0;
}

static int init_sb(struct gfs2_sbd *sdp, int silent)
{
	struct super_block *sb = sdp->sd_vfs;
	struct gfs2_holder sb_gh;
	u64 no_addr;
	int ret;

	ret = gfs2_glock_nq_num(sdp, GFS2_SB_LOCK, &gfs2_meta_glops,
				LM_ST_SHARED, 0, &sb_gh);
	if (ret) {
		fs_err(sdp, "can't acquire superblock glock: %d\n", ret);
		return ret;
	}

	ret = gfs2_read_sb(sdp, silent);
	if (ret) {
		fs_err(sdp, "can't read superblock: %d\n", ret);
		goto out;
	}

	switch(sdp->sd_sb.sb_fs_format) {
	case GFS2_FS_FORMAT_MAX:
		sb->s_xattr = gfs2_xattr_handlers_max;
		break;

	case GFS2_FS_FORMAT_MIN:
		sb->s_xattr = gfs2_xattr_handlers_min;
		break;

	default:
		BUG();
	}

	/* Set up the buffer cache and SB for real */
	if (sdp->sd_sb.sb_bsize < bdev_logical_block_size(sb->s_bdev)) {
		ret = -EINVAL;
		fs_err(sdp, "FS block size (%u) is too small for device "
		       "block size (%u)\n",
		       sdp->sd_sb.sb_bsize, bdev_logical_block_size(sb->s_bdev));
		goto out;
	}
	if (sdp->sd_sb.sb_bsize > PAGE_SIZE) {
		ret = -EINVAL;
		fs_err(sdp, "FS block size (%u) is too big for machine "
		       "page size (%u)\n",
		       sdp->sd_sb.sb_bsize, (unsigned int)PAGE_SIZE);
		goto out;
	}
	ret = -EINVAL;
	if (!sb_set_blocksize(sb, sdp->sd_sb.sb_bsize))
		goto out;

	/* Get the root inode */
	no_addr = sdp->sd_sb.sb_root_dir.no_addr;
	ret = gfs2_lookup_root(sb, &sdp->sd_root_dir, no_addr, "root");
	if (ret)
		goto out;

	/* Get the master inode */
	no_addr = sdp->sd_sb.sb_master_dir.no_addr;
	ret = gfs2_lookup_root(sb, &sdp->sd_master_dir, no_addr, "master");
	if (ret) {
		dput(sdp->sd_root_dir);
		goto out;
	}
	sb->s_root = dget(sdp->sd_args.ar_meta ? sdp->sd_master_dir : sdp->sd_root_dir);
out:
	gfs2_glock_dq_uninit(&sb_gh);
	return ret;
}

static void gfs2_others_may_mount(struct gfs2_sbd *sdp)
{
	char *message = "FIRSTMOUNT=Done";
	char *envp[] = { message, NULL };

	fs_info(sdp, "first mount done, others may mount\n");

	if (sdp->sd_lockstruct.ls_ops->lm_first_done)
		sdp->sd_lockstruct.ls_ops->lm_first_done(sdp);

	kobject_uevent_env(&sdp->sd_kobj, KOBJ_CHANGE, envp);
}

/**
 * gfs2_jindex_hold - Grab a lock on the jindex
 * @sdp: The GFS2 superblock
 * @ji_gh: the holder for the jindex glock
 *
 * Returns: errno
 */

static int gfs2_jindex_hold(struct gfs2_sbd *sdp, struct gfs2_holder *ji_gh)
{
	struct gfs2_inode *dip = GFS2_I(sdp->sd_jindex);
	struct qstr name;
	char buf[20];
	struct gfs2_jdesc *jd;
	int error;

	name.name = buf;

	mutex_lock(&sdp->sd_jindex_mutex);

	for (;;) {
		struct gfs2_inode *jip;

		error = gfs2_glock_nq_init(dip->i_gl, LM_ST_SHARED, 0, ji_gh);
		if (error)
			break;

		name.len = sprintf(buf, "journal%u", sdp->sd_journals);
		name.hash = gfs2_disk_hash(name.name, name.len);

		error = gfs2_dir_check(sdp->sd_jindex, &name, NULL);
		if (error == -ENOENT) {
			error = 0;
			break;
		}

		gfs2_glock_dq_uninit(ji_gh);

		if (error)
			break;

		error = -ENOMEM;
		jd = kzalloc(sizeof(struct gfs2_jdesc), GFP_KERNEL);
		if (!jd)
			break;

		INIT_LIST_HEAD(&jd->extent_list);
		INIT_LIST_HEAD(&jd->jd_revoke_list);

		INIT_WORK(&jd->jd_work, gfs2_recover_func);
		jd->jd_inode = gfs2_lookupi(sdp->sd_jindex, &name, 1);
		if (IS_ERR_OR_NULL(jd->jd_inode)) {
			if (!jd->jd_inode)
				error = -ENOENT;
			else
				error = PTR_ERR(jd->jd_inode);
			kfree(jd);
			break;
		}

		d_mark_dontcache(jd->jd_inode);
		spin_lock(&sdp->sd_jindex_spin);
		jd->jd_jid = sdp->sd_journals++;
		jip = GFS2_I(jd->jd_inode);
		jd->jd_no_addr = jip->i_no_addr;
		list_add_tail(&jd->jd_list, &sdp->sd_jindex_list);
		spin_unlock(&sdp->sd_jindex_spin);
	}

	mutex_unlock(&sdp->sd_jindex_mutex);

	return error;
}

/**
 * init_statfs - look up and initialize master and local (per node) statfs inodes
 * @sdp: The GFS2 superblock
 *
 * This should be called after the jindex is initialized in init_journal() and
 * before gfs2_journal_recovery() is called because we need to be able to write
 * to these inodes during recovery.
 *
 * Returns: errno
 */
static int init_statfs(struct gfs2_sbd *sdp)
{
	int error = 0;
	struct inode *master = d_inode(sdp->sd_master_dir);
	struct inode *pn = NULL;
	char buf[30];
	struct gfs2_jdesc *jd;
	struct gfs2_inode *ip;

	sdp->sd_statfs_inode = gfs2_lookup_meta(master, "statfs");
	if (IS_ERR(sdp->sd_statfs_inode)) {
		error = PTR_ERR(sdp->sd_statfs_inode);
		fs_err(sdp, "can't read in statfs inode: %d\n", error);
		goto out;
	}
	if (sdp->sd_args.ar_spectator)
		goto out;

	pn = gfs2_lookup_meta(master, "per_node");
	if (IS_ERR(pn)) {
		error = PTR_ERR(pn);
		fs_err(sdp, "can't find per_node directory: %d\n", error);
		goto put_statfs;
	}

	/* For each jid, lookup the corresponding local statfs inode in the
	 * per_node metafs directory and save it in the sdp->sd_sc_inodes_list. */
	list_for_each_entry(jd, &sdp->sd_jindex_list, jd_list) {
		struct local_statfs_inode *lsi =
			kmalloc(sizeof(struct local_statfs_inode), GFP_NOFS);
		if (!lsi) {
			error = -ENOMEM;
			goto free_local;
		}
		sprintf(buf, "statfs_change%u", jd->jd_jid);
		lsi->si_sc_inode = gfs2_lookup_meta(pn, buf);
		if (IS_ERR(lsi->si_sc_inode)) {
			error = PTR_ERR(lsi->si_sc_inode);
			fs_err(sdp, "can't find local \"sc\" file#%u: %d\n",
			       jd->jd_jid, error);
			kfree(lsi);
			goto free_local;
		}
		lsi->si_jid = jd->jd_jid;
		if (jd->jd_jid == sdp->sd_jdesc->jd_jid)
			sdp->sd_sc_inode = lsi->si_sc_inode;

		list_add_tail(&lsi->si_list, &sdp->sd_sc_inodes_list);
	}

	iput(pn);
	pn = NULL;
	ip = GFS2_I(sdp->sd_sc_inode);
	error = gfs2_glock_nq_init(ip->i_gl, LM_ST_EXCLUSIVE, GL_NOPID,
				   &sdp->sd_sc_gh);
	if (error) {
		fs_err(sdp, "can't lock local \"sc\" file: %d\n", error);
		goto free_local;
	}
	/* read in the local statfs buffer - other nodes don't change it. */
	error = gfs2_meta_inode_buffer(ip, &sdp->sd_sc_bh);
	if (error) {
		fs_err(sdp, "Cannot read in local statfs: %d\n", error);
		goto unlock_sd_gh;
	}
	return 0;

unlock_sd_gh:
	gfs2_glock_dq_uninit(&sdp->sd_sc_gh);
free_local:
	free_local_statfs_inodes(sdp);
	iput(pn);
put_statfs:
	iput(sdp->sd_statfs_inode);
out:
	return error;
}

/* Uninitialize and free up memory used by the list of statfs inodes */
static void uninit_statfs(struct gfs2_sbd *sdp)
{
	if (!sdp->sd_args.ar_spectator) {
		brelse(sdp->sd_sc_bh);
		gfs2_glock_dq_uninit(&sdp->sd_sc_gh);
		free_local_statfs_inodes(sdp);
	}
	iput(sdp->sd_statfs_inode);
}

static int init_journal(struct gfs2_sbd *sdp, int undo)
{
	struct inode *master = d_inode(sdp->sd_master_dir);
	struct gfs2_holder ji_gh;
	struct gfs2_inode *ip;
	int error = 0;

	gfs2_holder_mark_uninitialized(&ji_gh);
	if (undo)
		goto fail_statfs;

	sdp->sd_jindex = gfs2_lookup_meta(master, "jindex");
	if (IS_ERR(sdp->sd_jindex)) {
		fs_err(sdp, "can't lookup journal index: %d\n", error);
		return PTR_ERR(sdp->sd_jindex);
	}

	/* Load in the journal index special file */

	error = gfs2_jindex_hold(sdp, &ji_gh);
	if (error) {
		fs_err(sdp, "can't read journal index: %d\n", error);
		goto fail;
	}

	error = -EUSERS;
	if (!gfs2_jindex_size(sdp)) {
		fs_err(sdp, "no journals!\n");
		goto fail_jindex;
	}

	atomic_set(&sdp->sd_log_blks_needed, 0);
	if (sdp->sd_args.ar_spectator) {
		sdp->sd_jdesc = gfs2_jdesc_find(sdp, 0);
		atomic_set(&sdp->sd_log_blks_free, sdp->sd_jdesc->jd_blocks);
		atomic_set(&sdp->sd_log_thresh1, 2*sdp->sd_jdesc->jd_blocks/5);
		atomic_set(&sdp->sd_log_thresh2, 4*sdp->sd_jdesc->jd_blocks/5);
	} else {
		if (sdp->sd_lockstruct.ls_jid >= gfs2_jindex_size(sdp)) {
			fs_err(sdp, "can't mount journal #%u\n",
			       sdp->sd_lockstruct.ls_jid);
			fs_err(sdp, "there are only %u journals (0 - %u)\n",
			       gfs2_jindex_size(sdp),
			       gfs2_jindex_size(sdp) - 1);
			goto fail_jindex;
		}
		sdp->sd_jdesc = gfs2_jdesc_find(sdp, sdp->sd_lockstruct.ls_jid);

		error = gfs2_glock_nq_num(sdp, sdp->sd_lockstruct.ls_jid,
					  &gfs2_journal_glops,
					  LM_ST_EXCLUSIVE,
					  LM_FLAG_NOEXP | GL_NOCACHE | GL_NOPID,
					  &sdp->sd_journal_gh);
		if (error) {
			fs_err(sdp, "can't acquire journal glock: %d\n", error);
			goto fail_jindex;
		}

		ip = GFS2_I(sdp->sd_jdesc->jd_inode);
		sdp->sd_jinode_gl = ip->i_gl;
		error = gfs2_glock_nq_init(ip->i_gl, LM_ST_SHARED,
					   LM_FLAG_NOEXP | GL_EXACT |
					   GL_NOCACHE | GL_NOPID,
					   &sdp->sd_jinode_gh);
		if (error) {
			fs_err(sdp, "can't acquire journal inode glock: %d\n",
			       error);
			goto fail_journal_gh;
		}

		error = gfs2_jdesc_check(sdp->sd_jdesc);
		if (error) {
			fs_err(sdp, "my journal (%u) is bad: %d\n",
			       sdp->sd_jdesc->jd_jid, error);
			goto fail_jinode_gh;
		}
		atomic_set(&sdp->sd_log_blks_free, sdp->sd_jdesc->jd_blocks);
		atomic_set(&sdp->sd_log_thresh1, 2*sdp->sd_jdesc->jd_blocks/5);
		atomic_set(&sdp->sd_log_thresh2, 4*sdp->sd_jdesc->jd_blocks/5);

		/* Map the extents for this journal's blocks */
		gfs2_map_journal_extents(sdp, sdp->sd_jdesc);
	}
	trace_gfs2_log_blocks(sdp, atomic_read(&sdp->sd_log_blks_free));

	/* Lookup statfs inodes here so journal recovery can use them. */
	error = init_statfs(sdp);
	if (error)
		goto fail_jinode_gh;

	if (sdp->sd_lockstruct.ls_first) {
		unsigned int x;
		for (x = 0; x < sdp->sd_journals; x++) {
			struct gfs2_jdesc *jd = gfs2_jdesc_find(sdp, x);

			if (sdp->sd_args.ar_spectator) {
				error = check_journal_clean(sdp, jd, true);
				if (error)
					goto fail_statfs;
				continue;
			}
			error = gfs2_recover_journal(jd, true);
			if (error) {
				fs_err(sdp, "error recovering journal %u: %d\n",
				       x, error);
				goto fail_statfs;
			}
		}

		gfs2_others_may_mount(sdp);
	} else if (!sdp->sd_args.ar_spectator) {
		error = gfs2_recover_journal(sdp->sd_jdesc, true);
		if (error) {
			fs_err(sdp, "error recovering my journal: %d\n", error);
			goto fail_statfs;
		}
	}

	sdp->sd_log_idle = 1;
	set_bit(SDF_JOURNAL_CHECKED, &sdp->sd_flags);
	gfs2_glock_dq_uninit(&ji_gh);
	INIT_WORK(&sdp->sd_freeze_work, gfs2_freeze_func);
	return 0;

fail_statfs:
	uninit_statfs(sdp);
fail_jinode_gh:
	/* A withdraw may have done dq/uninit so now we need to check it */
	if (!sdp->sd_args.ar_spectator &&
	    gfs2_holder_initialized(&sdp->sd_jinode_gh))
		gfs2_glock_dq_uninit(&sdp->sd_jinode_gh);
fail_journal_gh:
	if (!sdp->sd_args.ar_spectator &&
	    gfs2_holder_initialized(&sdp->sd_journal_gh))
		gfs2_glock_dq_uninit(&sdp->sd_journal_gh);
fail_jindex:
	gfs2_jindex_free(sdp);
	if (gfs2_holder_initialized(&ji_gh))
		gfs2_glock_dq_uninit(&ji_gh);
fail:
	iput(sdp->sd_jindex);
	return error;
}

static struct lock_class_key gfs2_quota_imutex_key;

static int init_inodes(struct gfs2_sbd *sdp, int undo)
{
	int error = 0;
	struct inode *master = d_inode(sdp->sd_master_dir);

	if (undo)
		goto fail_qinode;

	error = init_journal(sdp, undo);
	complete_all(&sdp->sd_journal_ready);
	if (error)
		goto fail;

	/* Read in the resource index inode */
	sdp->sd_rindex = gfs2_lookup_meta(master, "rindex");
	if (IS_ERR(sdp->sd_rindex)) {
		error = PTR_ERR(sdp->sd_rindex);
		fs_err(sdp, "can't get resource index inode: %d\n", error);
		goto fail_journal;
	}
	sdp->sd_rindex_uptodate = 0;

	/* Read in the quota inode */
	sdp->sd_quota_inode = gfs2_lookup_meta(master, "quota");
	if (IS_ERR(sdp->sd_quota_inode)) {
		error = PTR_ERR(sdp->sd_quota_inode);
		fs_err(sdp, "can't get quota file inode: %d\n", error);
		goto fail_rindex;
	}
	/*
	 * i_rwsem on quota files is special. Since this inode is hidden system
	 * file, we are safe to define locking ourselves.
	 */
	lockdep_set_class(&sdp->sd_quota_inode->i_rwsem,
			  &gfs2_quota_imutex_key);

	error = gfs2_rindex_update(sdp);
	if (error)
		goto fail_qinode;

	return 0;

fail_qinode:
	iput(sdp->sd_quota_inode);
fail_rindex:
	gfs2_clear_rgrpd(sdp);
	iput(sdp->sd_rindex);
fail_journal:
	init_journal(sdp, UNDO);
fail:
	return error;
}

static int init_per_node(struct gfs2_sbd *sdp, int undo)
{
	struct inode *pn = NULL;
	char buf[30];
	int error = 0;
	struct gfs2_inode *ip;
	struct inode *master = d_inode(sdp->sd_master_dir);

	if (sdp->sd_args.ar_spectator)
		return 0;

	if (undo)
		goto fail_qc_gh;

	pn = gfs2_lookup_meta(master, "per_node");
	if (IS_ERR(pn)) {
		error = PTR_ERR(pn);
		fs_err(sdp, "can't find per_node directory: %d\n", error);
		return error;
	}

	sprintf(buf, "quota_change%u", sdp->sd_jdesc->jd_jid);
	sdp->sd_qc_inode = gfs2_lookup_meta(pn, buf);
	if (IS_ERR(sdp->sd_qc_inode)) {
		error = PTR_ERR(sdp->sd_qc_inode);
		fs_err(sdp, "can't find local \"qc\" file: %d\n", error);
		goto fail_ut_i;
	}

	iput(pn);
	pn = NULL;

	ip = GFS2_I(sdp->sd_qc_inode);
	error = gfs2_glock_nq_init(ip->i_gl, LM_ST_EXCLUSIVE, GL_NOPID,
				   &sdp->sd_qc_gh);
	if (error) {
		fs_err(sdp, "can't lock local \"qc\" file: %d\n", error);
		goto fail_qc_i;
	}

	return 0;

fail_qc_gh:
	gfs2_glock_dq_uninit(&sdp->sd_qc_gh);
fail_qc_i:
	iput(sdp->sd_qc_inode);
fail_ut_i:
	iput(pn);
	return error;
}

static const match_table_t nolock_tokens = {
	{ Opt_jid, "jid=%d", },
	{ Opt_err, NULL },
};

static const struct lm_lockops nolock_ops = {
	.lm_proto_name = "lock_nolock",
	.lm_put_lock = gfs2_glock_free,
	.lm_tokens = &nolock_tokens,
};

/**
 * gfs2_lm_mount - mount a locking protocol
 * @sdp: the filesystem
 * @silent: if 1, don't complain if the FS isn't a GFS2 fs
 *
 * Returns: errno
 */

static int gfs2_lm_mount(struct gfs2_sbd *sdp, int silent)
{
	const struct lm_lockops *lm;
	struct lm_lockstruct *ls = &sdp->sd_lockstruct;
	struct gfs2_args *args = &sdp->sd_args;
	const char *proto = sdp->sd_proto_name;
	const char *table = sdp->sd_table_name;
	char *o, *options;
	int ret;

	if (!strcmp("lock_nolock", proto)) {
		lm = &nolock_ops;
		sdp->sd_args.ar_localflocks = 1;
#ifdef CONFIG_GFS2_FS_LOCKING_DLM
	} else if (!strcmp("lock_dlm", proto)) {
		lm = &gfs2_dlm_ops;
#endif
	} else {
		pr_info("can't find protocol %s\n", proto);
		return -ENOENT;
	}

	fs_info(sdp, "Trying to join cluster \"%s\", \"%s\"\n", proto, table);

	ls->ls_ops = lm;
	ls->ls_first = 1;

	for (options = args->ar_hostdata; (o = strsep(&options, ":")); ) {
		substring_t tmp[MAX_OPT_ARGS];
		int token, option;

		if (!o || !*o)
			continue;

		token = match_token(o, *lm->lm_tokens, tmp);
		switch (token) {
		case Opt_jid:
			ret = match_int(&tmp[0], &option);
			if (ret || option < 0) 
				goto hostdata_error;
			if (test_and_clear_bit(SDF_NOJOURNALID, &sdp->sd_flags))
				ls->ls_jid = option;
			break;
		case Opt_id:
		case Opt_nodir:
			/* Obsolete, but left for backward compat purposes */
			break;
		case Opt_first:
			ret = match_int(&tmp[0], &option);
			if (ret || (option != 0 && option != 1))
				goto hostdata_error;
			ls->ls_first = option;
			break;
		case Opt_err:
		default:
hostdata_error:
			fs_info(sdp, "unknown hostdata (%s)\n", o);
			return -EINVAL;
		}
	}

	if (lm->lm_mount == NULL) {
		fs_info(sdp, "Now mounting FS (format %u)...\n", sdp->sd_sb.sb_fs_format);
		complete_all(&sdp->sd_locking_init);
		return 0;
	}
	ret = lm->lm_mount(sdp, table);
	if (ret == 0)
		fs_info(sdp, "Joined cluster. Now mounting FS (format %u)...\n",
		        sdp->sd_sb.sb_fs_format);
	complete_all(&sdp->sd_locking_init);
	return ret;
}

void gfs2_lm_unmount(struct gfs2_sbd *sdp)
{
	const struct lm_lockops *lm = sdp->sd_lockstruct.ls_ops;
	if (!gfs2_withdrawing_or_withdrawn(sdp) && lm->lm_unmount)
		lm->lm_unmount(sdp);
}

static int wait_on_journal(struct gfs2_sbd *sdp)
{
	if (sdp->sd_lockstruct.ls_ops->lm_mount == NULL)
		return 0;

	return wait_on_bit(&sdp->sd_flags, SDF_NOJOURNALID, TASK_INTERRUPTIBLE)
		? -EINTR : 0;
}

void gfs2_online_uevent(struct gfs2_sbd *sdp)
{
	struct super_block *sb = sdp->sd_vfs;
	char ro[20];
	char spectator[20];
	char *envp[] = { ro, spectator, NULL };
	sprintf(ro, "RDONLY=%d", sb_rdonly(sb));
	sprintf(spectator, "SPECTATOR=%d", sdp->sd_args.ar_spectator ? 1 : 0);
	kobject_uevent_env(&sdp->sd_kobj, KOBJ_ONLINE, envp);
}

static int init_threads(struct gfs2_sbd *sdp)
{
	struct task_struct *p;
	int error = 0;

	p = kthread_create(gfs2_logd, sdp, "gfs2_logd/%s", sdp->sd_fsname);
	if (IS_ERR(p)) {
		error = PTR_ERR(p);
		fs_err(sdp, "can't create logd thread: %d\n", error);
		return error;
	}
	get_task_struct(p);
	sdp->sd_logd_process = p;

	p = kthread_create(gfs2_quotad, sdp, "gfs2_quotad/%s", sdp->sd_fsname);
	if (IS_ERR(p)) {
		error = PTR_ERR(p);
		fs_err(sdp, "can't create quotad thread: %d\n", error);
		goto fail;
	}
	get_task_struct(p);
	sdp->sd_quotad_process = p;

	wake_up_process(sdp->sd_logd_process);
	wake_up_process(sdp->sd_quotad_process);
	return 0;

fail:
	kthread_stop_put(sdp->sd_logd_process);
	sdp->sd_logd_process = NULL;
	return error;
}

void gfs2_destroy_threads(struct gfs2_sbd *sdp)
{
	if (sdp->sd_logd_process) {
		kthread_stop_put(sdp->sd_logd_process);
		sdp->sd_logd_process = NULL;
	}
	if (sdp->sd_quotad_process) {
		kthread_stop_put(sdp->sd_quotad_process);
		sdp->sd_quotad_process = NULL;
	}
}

/**
 * gfs2_fill_super - Read in superblock
 * @sb: The VFS superblock
 * @fc: Mount options and flags
 *
 * Returns: -errno
 */
static int gfs2_fill_super(struct super_block *sb, struct fs_context *fc)
{
	struct gfs2_args *args = fc->fs_private;
	int silent = fc->sb_flags & SB_SILENT;
	struct gfs2_sbd *sdp;
	struct gfs2_holder mount_gh;
	struct address_space *mapping;
	int error;

	sdp = init_sbd(sb);
	if (!sdp) {
		pr_warn("can't alloc struct gfs2_sbd\n");
		return -ENOMEM;
	}
	sdp->sd_args = *args;

	if (sdp->sd_args.ar_spectator) {
                sb->s_flags |= SB_RDONLY;
		set_bit(SDF_RORECOVERY, &sdp->sd_flags);
	}
	if (sdp->sd_args.ar_posix_acl)
		sb->s_flags |= SB_POSIXACL;
	if (sdp->sd_args.ar_nobarrier)
		set_bit(SDF_NOBARRIERS, &sdp->sd_flags);

	sb->s_flags |= SB_NOSEC;
	sb->s_magic = GFS2_MAGIC;
	sb->s_op = &gfs2_super_ops;

	sb->s_d_op = &gfs2_dops;
	sb->s_export_op = &gfs2_export_ops;
	sb->s_qcop = &gfs2_quotactl_ops;
	sb->s_quota_types = QTYPE_MASK_USR | QTYPE_MASK_GRP;
	sb_dqopt(sb)->flags |= DQUOT_QUOTA_SYS_FILE;
	sb->s_time_gran = 1;
	sb->s_maxbytes = MAX_LFS_FILESIZE;

	/* Set up the buffer cache and fill in some fake block size values
	   to allow us to read-in the on-disk superblock. */
	sdp->sd_sb.sb_bsize = sb_min_blocksize(sb, 512);
	error = -EINVAL;
	if (!sdp->sd_sb.sb_bsize)
		goto fail_free;
	sdp->sd_sb.sb_bsize_shift = sb->s_blocksize_bits;
	sdp->sd_fsb2bb_shift = sdp->sd_sb.sb_bsize_shift - 9;
	sdp->sd_fsb2bb = BIT(sdp->sd_fsb2bb_shift);

	sdp->sd_tune.gt_logd_secs = sdp->sd_args.ar_commit;
	sdp->sd_tune.gt_quota_quantum = sdp->sd_args.ar_quota_quantum;
	if (sdp->sd_args.ar_statfs_quantum) {
		sdp->sd_tune.gt_statfs_slow = 0;
		sdp->sd_tune.gt_statfs_quantum = sdp->sd_args.ar_statfs_quantum;
	} else {
		sdp->sd_tune.gt_statfs_slow = 1;
		sdp->sd_tune.gt_statfs_quantum = 30;
	}

	/* Set up an address space for metadata writes */
	sdp->sd_inode = new_inode(sb);
	error = -ENOMEM;
	if (!sdp->sd_inode)
		goto fail_free;
	sdp->sd_inode->i_ino = GFS2_BAD_INO;
	sdp->sd_inode->i_size = OFFSET_MAX;

	mapping = gfs2_aspace(sdp);
	mapping->a_ops = &gfs2_rgrp_aops;
	mapping_set_gfp_mask(mapping, GFP_NOFS);

	error = init_names(sdp, silent);
	if (error)
		goto fail_iput;

	snprintf(sdp->sd_fsname, sizeof(sdp->sd_fsname), "%s", sdp->sd_table_name);

	error = -ENOMEM;
	sdp->sd_glock_wq = alloc_workqueue("gfs2-glock/%s",
			WQ_MEM_RECLAIM | WQ_HIGHPRI | WQ_FREEZABLE, 0,
			sdp->sd_fsname);
	if (!sdp->sd_glock_wq)
		goto fail_iput;

	sdp->sd_delete_wq = alloc_workqueue("gfs2-delete/%s",
			WQ_MEM_RECLAIM | WQ_FREEZABLE, 0, sdp->sd_fsname);
	if (!sdp->sd_delete_wq)
		goto fail_glock_wq;

	error = gfs2_sys_fs_add(sdp);
	if (error)
		goto fail_delete_wq;

	gfs2_create_debugfs_file(sdp);

	error = gfs2_lm_mount(sdp, silent);
	if (error)
		goto fail_debug;

	error = init_locking(sdp, &mount_gh, DO);
	if (error)
		goto fail_lm;

	error = init_sb(sdp, silent);
	if (error)
		goto fail_locking;

	/* Turn rgrplvb on by default if fs format is recent enough */
	if (!sdp->sd_args.ar_got_rgrplvb && sdp->sd_sb.sb_fs_format > 1801)
		sdp->sd_args.ar_rgrplvb = 1;

	error = wait_on_journal(sdp);
	if (error)
		goto fail_sb;

	/*
	 * If user space has failed to join the cluster or some similar
	 * failure has occurred, then the journal id will contain a
	 * negative (error) number. This will then be returned to the
	 * caller (of the mount syscall). We do this even for spectator
	 * mounts (which just write a jid of 0 to indicate "ok" even though
	 * the jid is unused in the spectator case)
	 */
	if (sdp->sd_lockstruct.ls_jid < 0) {
		error = sdp->sd_lockstruct.ls_jid;
		sdp->sd_lockstruct.ls_jid = 0;
		goto fail_sb;
	}

	if (sdp->sd_args.ar_spectator)
		snprintf(sdp->sd_fsname, sizeof(sdp->sd_fsname), "%s.s",
			 sdp->sd_table_name);
	else
		snprintf(sdp->sd_fsname, sizeof(sdp->sd_fsname), "%s.%u",
			 sdp->sd_table_name, sdp->sd_lockstruct.ls_jid);

	error = init_inodes(sdp, DO);
	if (error)
		goto fail_sb;

	error = init_per_node(sdp, DO);
	if (error)
		goto fail_inodes;

	error = gfs2_statfs_init(sdp);
	if (error) {
		fs_err(sdp, "can't initialize statfs subsystem: %d\n", error);
		goto fail_per_node;
	}

	if (!sb_rdonly(sb)) {
		error = init_threads(sdp);
		if (error)
			goto fail_per_node;
	}

	error = gfs2_freeze_lock_shared(sdp);
	if (error)
		goto fail_per_node;

	if (!sb_rdonly(sb))
		error = gfs2_make_fs_rw(sdp);

	if (error) {
		gfs2_freeze_unlock(sdp);
		gfs2_destroy_threads(sdp);
		fs_err(sdp, "can't make FS RW: %d\n", error);
		goto fail_per_node;
	}
	gfs2_glock_dq_uninit(&mount_gh);
	gfs2_online_uevent(sdp);
	return 0;

fail_per_node:
	init_per_node(sdp, UNDO);
fail_inodes:
	init_inodes(sdp, UNDO);
fail_sb:
	if (sdp->sd_root_dir)
		dput(sdp->sd_root_dir);
	if (sdp->sd_master_dir)
		dput(sdp->sd_master_dir);
	if (sb->s_root)
		dput(sb->s_root);
	sb->s_root = NULL;
fail_locking:
	init_locking(sdp, &mount_gh, UNDO);
fail_lm:
	complete_all(&sdp->sd_journal_ready);
	gfs2_gl_hash_clear(sdp);
	gfs2_lm_unmount(sdp);
fail_debug:
	gfs2_delete_debugfs_file(sdp);
	gfs2_sys_fs_del(sdp);
fail_delete_wq:
	destroy_workqueue(sdp->sd_delete_wq);
fail_glock_wq:
	if (sdp->sd_glock_wq)
		destroy_workqueue(sdp->sd_glock_wq);
fail_iput:
	iput(sdp->sd_inode);
fail_free:
	free_sbd(sdp);
	return error;
}

/**
 * gfs2_get_tree - Get the GFS2 superblock and root directory
 * @fc: The filesystem context
 *
 * Returns: 0 or -errno on error
 */
static int gfs2_get_tree(struct fs_context *fc)
{
	struct gfs2_args *args = fc->fs_private;
	struct gfs2_sbd *sdp;
	int error;

	error = get_tree_bdev(fc, gfs2_fill_super);
	if (error)
		return error;

	sdp = fc->root->d_sb->s_fs_info;
	dput(fc->root);
	if (args->ar_meta)
		fc->root = dget(sdp->sd_master_dir);
	else
		fc->root = dget(sdp->sd_root_dir);
	return 0;
}

static void gfs2_fc_free(struct fs_context *fc)
{
	struct gfs2_args *args = fc->fs_private;

	kfree(args);
}

enum gfs2_param {
	Opt_lockproto,
	Opt_locktable,
	Opt_hostdata,
	Opt_spectator,
	Opt_ignore_local_fs,
	Opt_localflocks,
	Opt_localcaching,
	Opt_debug,
	Opt_upgrade,
	Opt_acl,
	Opt_quota,
	Opt_quota_flag,
	Opt_suiddir,
	Opt_data,
	Opt_meta,
	Opt_discard,
	Opt_commit,
	Opt_errors,
	Opt_statfs_quantum,
	Opt_statfs_percent,
	Opt_quota_quantum,
	Opt_barrier,
	Opt_rgrplvb,
	Opt_loccookie,
};

static const struct constant_table gfs2_param_quota[] = {
	{"off",        GFS2_QUOTA_OFF},
	{"account",    GFS2_QUOTA_ACCOUNT},
	{"on",         GFS2_QUOTA_ON},
	{"quiet",      GFS2_QUOTA_QUIET},
	{}
};

enum opt_data {
	Opt_data_writeback = GFS2_DATA_WRITEBACK,
	Opt_data_ordered   = GFS2_DATA_ORDERED,
};

static const struct constant_table gfs2_param_data[] = {
	{"writeback",  Opt_data_writeback },
	{"ordered",    Opt_data_ordered },
	{}
};

enum opt_errors {
	Opt_errors_withdraw = GFS2_ERRORS_WITHDRAW,
	Opt_errors_panic    = GFS2_ERRORS_PANIC,
};

static const struct constant_table gfs2_param_errors[] = {
	{"withdraw",   Opt_errors_withdraw },
	{"panic",      Opt_errors_panic },
	{}
};

static const struct fs_parameter_spec gfs2_fs_parameters[] = {
	fsparam_string ("lockproto",          Opt_lockproto),
	fsparam_string ("locktable",          Opt_locktable),
	fsparam_string ("hostdata",           Opt_hostdata),
	fsparam_flag   ("spectator",          Opt_spectator),
	fsparam_flag   ("norecovery",         Opt_spectator),
	fsparam_flag   ("ignore_local_fs",    Opt_ignore_local_fs),
	fsparam_flag   ("localflocks",        Opt_localflocks),
	fsparam_flag   ("localcaching",       Opt_localcaching),
	fsparam_flag_no("debug",              Opt_debug),
	fsparam_flag   ("upgrade",            Opt_upgrade),
	fsparam_flag_no("acl",                Opt_acl),
	fsparam_flag_no("suiddir",            Opt_suiddir),
	fsparam_enum   ("data",               Opt_data, gfs2_param_data),
	fsparam_flag   ("meta",               Opt_meta),
	fsparam_flag_no("discard",            Opt_discard),
	fsparam_s32    ("commit",             Opt_commit),
	fsparam_enum   ("errors",             Opt_errors, gfs2_param_errors),
	fsparam_s32    ("statfs_quantum",     Opt_statfs_quantum),
	fsparam_s32    ("statfs_percent",     Opt_statfs_percent),
	fsparam_s32    ("quota_quantum",      Opt_quota_quantum),
	fsparam_flag_no("barrier",            Opt_barrier),
	fsparam_flag_no("rgrplvb",            Opt_rgrplvb),
	fsparam_flag_no("loccookie",          Opt_loccookie),
	/* quota can be a flag or an enum so it gets special treatment */
	fsparam_flag_no("quota",	      Opt_quota_flag),
	fsparam_enum("quota",		      Opt_quota, gfs2_param_quota),
	{}
};

/* Parse a single mount parameter */
static int gfs2_parse_param(struct fs_context *fc, struct fs_parameter *param)
{
	struct gfs2_args *args = fc->fs_private;
	struct fs_parse_result result;
	int o;

	o = fs_parse(fc, gfs2_fs_parameters, param, &result);
	if (o < 0)
		return o;

	switch (o) {
	case Opt_lockproto:
		strscpy(args->ar_lockproto, param->string, GFS2_LOCKNAME_LEN);
		break;
	case Opt_locktable:
		strscpy(args->ar_locktable, param->string, GFS2_LOCKNAME_LEN);
		break;
	case Opt_hostdata:
		strscpy(args->ar_hostdata, param->string, GFS2_LOCKNAME_LEN);
		break;
	case Opt_spectator:
		args->ar_spectator = 1;
		break;
	case Opt_ignore_local_fs:
		/* Retained for backwards compat only */
		break;
	case Opt_localflocks:
		args->ar_localflocks = 1;
		break;
	case Opt_localcaching:
		/* Retained for backwards compat only */
		break;
	case Opt_debug:
		if (result.boolean && args->ar_errors == GFS2_ERRORS_PANIC)
			return invalfc(fc, "-o debug and -o errors=panic are mutually exclusive");
		args->ar_debug = result.boolean;
		break;
	case Opt_upgrade:
		/* Retained for backwards compat only */
		break;
	case Opt_acl:
		args->ar_posix_acl = result.boolean;
		break;
	case Opt_quota_flag:
		args->ar_quota = result.negated ? GFS2_QUOTA_OFF : GFS2_QUOTA_ON;
		break;
	case Opt_quota:
		args->ar_quota = result.int_32;
		break;
	case Opt_suiddir:
		args->ar_suiddir = result.boolean;
		break;
	case Opt_data:
		/* The uint_32 result maps directly to GFS2_DATA_* */
		args->ar_data = result.uint_32;
		break;
	case Opt_meta:
		args->ar_meta = 1;
		break;
	case Opt_discard:
		args->ar_discard = result.boolean;
		break;
	case Opt_commit:
		if (result.int_32 <= 0)
			return invalfc(fc, "commit mount option requires a positive numeric argument");
		args->ar_commit = result.int_32;
		break;
	case Opt_statfs_quantum:
		if (result.int_32 < 0)
			return invalfc(fc, "statfs_quantum mount option requires a non-negative numeric argument");
		args->ar_statfs_quantum = result.int_32;
		break;
	case Opt_quota_quantum:
		if (result.int_32 <= 0)
			return invalfc(fc, "quota_quantum mount option requires a positive numeric argument");
		args->ar_quota_quantum = result.int_32;
		break;
	case Opt_statfs_percent:
		if (result.int_32 < 0 || result.int_32 > 100)
			return invalfc(fc, "statfs_percent mount option requires a numeric argument between 0 and 100");
		args->ar_statfs_percent = result.int_32;
		break;
	case Opt_errors:
		if (args->ar_debug && result.uint_32 == GFS2_ERRORS_PANIC)
			return invalfc(fc, "-o debug and -o errors=panic are mutually exclusive");
		args->ar_errors = result.uint_32;
		break;
	case Opt_barrier:
		args->ar_nobarrier = result.boolean;
		break;
	case Opt_rgrplvb:
		args->ar_rgrplvb = result.boolean;
		args->ar_got_rgrplvb = 1;
		break;
	case Opt_loccookie:
		args->ar_loccookie = result.boolean;
		break;
	default:
		return invalfc(fc, "invalid mount option: %s", param->key);
	}
	return 0;
}

static int gfs2_reconfigure(struct fs_context *fc)
{
	struct super_block *sb = fc->root->d_sb;
	struct gfs2_sbd *sdp = sb->s_fs_info;
	struct gfs2_args *oldargs = &sdp->sd_args;
	struct gfs2_args *newargs = fc->fs_private;
	struct gfs2_tune *gt = &sdp->sd_tune;
	int error = 0;

	sync_filesystem(sb);

	spin_lock(&gt->gt_spin);
	oldargs->ar_commit = gt->gt_logd_secs;
	oldargs->ar_quota_quantum = gt->gt_quota_quantum;
	if (gt->gt_statfs_slow)
		oldargs->ar_statfs_quantum = 0;
	else
		oldargs->ar_statfs_quantum = gt->gt_statfs_quantum;
	spin_unlock(&gt->gt_spin);

	if (strcmp(newargs->ar_lockproto, oldargs->ar_lockproto)) {
		errorfc(fc, "reconfiguration of locking protocol not allowed");
		return -EINVAL;
	}
	if (strcmp(newargs->ar_locktable, oldargs->ar_locktable)) {
		errorfc(fc, "reconfiguration of lock table not allowed");
		return -EINVAL;
	}
	if (strcmp(newargs->ar_hostdata, oldargs->ar_hostdata)) {
		errorfc(fc, "reconfiguration of host data not allowed");
		return -EINVAL;
	}
	if (newargs->ar_spectator != oldargs->ar_spectator) {
		errorfc(fc, "reconfiguration of spectator mode not allowed");
		return -EINVAL;
	}
	if (newargs->ar_localflocks != oldargs->ar_localflocks) {
		errorfc(fc, "reconfiguration of localflocks not allowed");
		return -EINVAL;
	}
	if (newargs->ar_meta != oldargs->ar_meta) {
		errorfc(fc, "switching between gfs2 and gfs2meta not allowed");
		return -EINVAL;
	}
	if (oldargs->ar_spectator)
		fc->sb_flags |= SB_RDONLY;

	if ((sb->s_flags ^ fc->sb_flags) & SB_RDONLY) {
		if (fc->sb_flags & SB_RDONLY) {
			gfs2_make_fs_ro(sdp);
		} else {
			error = gfs2_make_fs_rw(sdp);
			if (error)
				errorfc(fc, "unable to remount read-write");
		}
	}
	sdp->sd_args = *newargs;

	if (sdp->sd_args.ar_posix_acl)
		sb->s_flags |= SB_POSIXACL;
	else
		sb->s_flags &= ~SB_POSIXACL;
	if (sdp->sd_args.ar_nobarrier)
		set_bit(SDF_NOBARRIERS, &sdp->sd_flags);
	else
		clear_bit(SDF_NOBARRIERS, &sdp->sd_flags);
	spin_lock(&gt->gt_spin);
	gt->gt_logd_secs = newargs->ar_commit;
	gt->gt_quota_quantum = newargs->ar_quota_quantum;
	if (newargs->ar_statfs_quantum) {
		gt->gt_statfs_slow = 0;
		gt->gt_statfs_quantum = newargs->ar_statfs_quantum;
	}
	else {
		gt->gt_statfs_slow = 1;
		gt->gt_statfs_quantum = 30;
	}
	spin_unlock(&gt->gt_spin);

	gfs2_online_uevent(sdp);
	return error;
}

static const struct fs_context_operations gfs2_context_ops = {
	.free        = gfs2_fc_free,
	.parse_param = gfs2_parse_param,
	.get_tree    = gfs2_get_tree,
	.reconfigure = gfs2_reconfigure,
};

/* Set up the filesystem mount context */
static int gfs2_init_fs_context(struct fs_context *fc)
{
	struct gfs2_args *args;

	args = kmalloc(sizeof(*args), GFP_KERNEL);
	if (args == NULL)
		return -ENOMEM;

	if (fc->purpose == FS_CONTEXT_FOR_RECONFIGURE) {
		struct gfs2_sbd *sdp = fc->root->d_sb->s_fs_info;

		*args = sdp->sd_args;
	} else {
		memset(args, 0, sizeof(*args));
		args->ar_quota = GFS2_QUOTA_DEFAULT;
		args->ar_data = GFS2_DATA_DEFAULT;
		args->ar_commit = 30;
		args->ar_statfs_quantum = 30;
		args->ar_quota_quantum = 60;
		args->ar_errors = GFS2_ERRORS_DEFAULT;
	}
	fc->fs_private = args;
	fc->ops = &gfs2_context_ops;
	return 0;
}

static int set_meta_super(struct super_block *s, struct fs_context *fc)
{
	return -EINVAL;
}

static int test_meta_super(struct super_block *s, struct fs_context *fc)
{
	return (fc->sget_key == s->s_bdev);
}

static int gfs2_meta_get_tree(struct fs_context *fc)
{
	struct super_block *s;
	struct gfs2_sbd *sdp;
	struct path path;
	int error;

	if (!fc->source || !*fc->source)
		return -EINVAL;

	error = kern_path(fc->source, LOOKUP_FOLLOW, &path);
	if (error) {
		pr_warn("path_lookup on %s returned error %d\n",
		        fc->source, error);
		return error;
	}
	fc->fs_type = &gfs2_fs_type;
	fc->sget_key = path.dentry->d_sb->s_bdev;
	s = sget_fc(fc, test_meta_super, set_meta_super);
	path_put(&path);
	if (IS_ERR(s)) {
		pr_warn("gfs2 mount does not exist\n");
		return PTR_ERR(s);
	}
	if ((fc->sb_flags ^ s->s_flags) & SB_RDONLY) {
		deactivate_locked_super(s);
		return -EBUSY;
	}
	sdp = s->s_fs_info;
	fc->root = dget(sdp->sd_master_dir);
	return 0;
}

static const struct fs_context_operations gfs2_meta_context_ops = {
	.free        = gfs2_fc_free,
	.get_tree    = gfs2_meta_get_tree,
};

static int gfs2_meta_init_fs_context(struct fs_context *fc)
{
	int ret = gfs2_init_fs_context(fc);

	if (ret)
		return ret;

	fc->ops = &gfs2_meta_context_ops;
	return 0;
}

/**
 * gfs2_evict_inodes - evict inodes cooperatively
 * @sb: the superblock
 *
 * When evicting an inode with a zero link count, we are trying to upgrade the
 * inode's iopen glock from SH to EX mode in order to determine if we can
 * delete the inode.  The other nodes are supposed to evict the inode from
 * their caches if they can, and to poke the inode's inode glock if they cannot
 * do so.  Either behavior allows gfs2_upgrade_iopen_glock() to proceed
 * quickly, but if the other nodes are not cooperating, the lock upgrading
 * attempt will time out.  Since inodes are evicted sequentially, this can add
 * up quickly.
 *
 * Function evict_inodes() tries to keep the s_inode_list_lock list locked over
 * a long time, which prevents other inodes from being evicted concurrently.
 * This precludes the cooperative behavior we are looking for.  This special
 * version of evict_inodes() avoids that.
 *
 * Modeled after drop_pagecache_sb().
 */
static void gfs2_evict_inodes(struct super_block *sb)
{
	struct inode *inode, *toput_inode = NULL;
	struct gfs2_sbd *sdp = sb->s_fs_info;

	set_bit(SDF_EVICTING, &sdp->sd_flags);

	spin_lock(&sb->s_inode_list_lock);
	list_for_each_entry(inode, &sb->s_inodes, i_sb_list) {
		spin_lock(&inode->i_lock);
		if ((inode->i_state & (I_FREEING|I_WILL_FREE|I_NEW)) &&
		    !need_resched()) {
			spin_unlock(&inode->i_lock);
			continue;
		}
		atomic_inc(&inode->i_count);
		spin_unlock(&inode->i_lock);
		spin_unlock(&sb->s_inode_list_lock);

		iput(toput_inode);
		toput_inode = inode;

		cond_resched();
		spin_lock(&sb->s_inode_list_lock);
	}
	spin_unlock(&sb->s_inode_list_lock);
	iput(toput_inode);
}

static void gfs2_kill_sb(struct super_block *sb)
{
	struct gfs2_sbd *sdp = sb->s_fs_info;

	if (sdp == NULL) {
		kill_block_super(sb);
		return;
	}

	gfs2_log_flush(sdp, NULL, GFS2_LOG_HEAD_FLUSH_SYNC | GFS2_LFC_KILL_SB);
	dput(sdp->sd_root_dir);
	dput(sdp->sd_master_dir);
	sdp->sd_root_dir = NULL;
	sdp->sd_master_dir = NULL;
	shrink_dcache_sb(sb);

	gfs2_evict_inodes(sb);

	/*
	 * Flush and then drain the delete workqueue here (via
	 * destroy_workqueue()) to ensure that any delete work that
	 * may be running will also see the SDF_KILL flag.
	 */
	set_bit(SDF_KILL, &sdp->sd_flags);
	gfs2_flush_delete_work(sdp);
	destroy_workqueue(sdp->sd_delete_wq);

	kill_block_super(sb);
}

struct file_system_type gfs2_fs_type = {
	.name = "gfs2",
	.fs_flags = FS_REQUIRES_DEV,
	.init_fs_context = gfs2_init_fs_context,
	.parameters = gfs2_fs_parameters,
	.kill_sb = gfs2_kill_sb,
	.owner = THIS_MODULE,
};
MODULE_ALIAS_FS("gfs2");

struct file_system_type gfs2meta_fs_type = {
	.name = "gfs2meta",
	.fs_flags = FS_REQUIRES_DEV,
	.init_fs_context = gfs2_meta_init_fs_context,
	.owner = THIS_MODULE,
};
MODULE_ALIAS_FS("gfs2meta");<|MERGE_RESOLUTION|>--- conflicted
+++ resolved
@@ -66,12 +66,7 @@
 {
 	struct super_block *sb = sdp->sd_vfs;
 
-<<<<<<< HEAD
-	if (sdp->sd_lkstats)
-		free_percpu(sdp->sd_lkstats);
-=======
 	free_percpu(sdp->sd_lkstats);
->>>>>>> 25bf10be
 	sb->s_fs_info = NULL;
 	kfree(sdp);
 }
