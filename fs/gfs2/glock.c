// SPDX-License-Identifier: GPL-2.0-only
/*
 * Copyright (C) Sistina Software, Inc.  1997-2003 All rights reserved.
 * Copyright (C) 2004-2008 Red Hat, Inc.  All rights reserved.
 */

#define pr_fmt(fmt) KBUILD_MODNAME ": " fmt

#include <linux/sched.h>
#include <linux/slab.h>
#include <linux/spinlock.h>
#include <linux/buffer_head.h>
#include <linux/delay.h>
#include <linux/sort.h>
#include <linux/hash.h>
#include <linux/jhash.h>
#include <linux/kallsyms.h>
#include <linux/gfs2_ondisk.h>
#include <linux/list.h>
#include <linux/wait.h>
#include <linux/module.h>
#include <linux/uaccess.h>
#include <linux/seq_file.h>
#include <linux/debugfs.h>
#include <linux/kthread.h>
#include <linux/freezer.h>
#include <linux/workqueue.h>
#include <linux/jiffies.h>
#include <linux/rcupdate.h>
#include <linux/rculist_bl.h>
#include <linux/bit_spinlock.h>
#include <linux/percpu.h>
#include <linux/list_sort.h>
#include <linux/lockref.h>
#include <linux/rhashtable.h>
#include <linux/pid_namespace.h>
#include <linux/file.h>
#include <linux/random.h>

#include "gfs2.h"
#include "incore.h"
#include "glock.h"
#include "glops.h"
#include "inode.h"
#include "lops.h"
#include "meta_io.h"
#include "quota.h"
#include "super.h"
#include "util.h"
#include "bmap.h"
#define CREATE_TRACE_POINTS
#include "trace_gfs2.h"

struct gfs2_glock_iter {
	struct gfs2_sbd *sdp;		/* incore superblock           */
	struct rhashtable_iter hti;	/* rhashtable iterator         */
	struct gfs2_glock *gl;		/* current glock struct        */
	loff_t last_pos;		/* last position               */
};

typedef void (*glock_examiner) (struct gfs2_glock * gl);

static void do_xmote(struct gfs2_glock *gl, struct gfs2_holder *gh, unsigned int target);
static void request_demote(struct gfs2_glock *gl, unsigned int state,
			   unsigned long delay, bool remote);

static struct dentry *gfs2_root;
static LIST_HEAD(lru_list);
static atomic_t lru_count = ATOMIC_INIT(0);
static DEFINE_SPINLOCK(lru_lock);

#define GFS2_GL_HASH_SHIFT      15
#define GFS2_GL_HASH_SIZE       BIT(GFS2_GL_HASH_SHIFT)

static const struct rhashtable_params ht_parms = {
	.nelem_hint = GFS2_GL_HASH_SIZE * 3 / 4,
	.key_len = offsetofend(struct lm_lockname, ln_type),
	.key_offset = offsetof(struct gfs2_glock, gl_name),
	.head_offset = offsetof(struct gfs2_glock, gl_node),
};

static struct rhashtable gl_hash_table;

#define GLOCK_WAIT_TABLE_BITS 12
#define GLOCK_WAIT_TABLE_SIZE (1 << GLOCK_WAIT_TABLE_BITS)
static wait_queue_head_t glock_wait_table[GLOCK_WAIT_TABLE_SIZE] __cacheline_aligned;

struct wait_glock_queue {
	struct lm_lockname *name;
	wait_queue_entry_t wait;
};

static int glock_wake_function(wait_queue_entry_t *wait, unsigned int mode,
			       int sync, void *key)
{
	struct wait_glock_queue *wait_glock =
		container_of(wait, struct wait_glock_queue, wait);
	struct lm_lockname *wait_name = wait_glock->name;
	struct lm_lockname *wake_name = key;

	if (wake_name->ln_sbd != wait_name->ln_sbd ||
	    wake_name->ln_number != wait_name->ln_number ||
	    wake_name->ln_type != wait_name->ln_type)
		return 0;
	return autoremove_wake_function(wait, mode, sync, key);
}

static wait_queue_head_t *glock_waitqueue(struct lm_lockname *name)
{
	u32 hash = jhash2((u32 *)name, ht_parms.key_len / 4, 0);

	return glock_wait_table + hash_32(hash, GLOCK_WAIT_TABLE_BITS);
}

/**
 * wake_up_glock  -  Wake up waiters on a glock
 * @gl: the glock
 */
static void wake_up_glock(struct gfs2_glock *gl)
{
	wait_queue_head_t *wq = glock_waitqueue(&gl->gl_name);

	if (waitqueue_active(wq))
		__wake_up(wq, TASK_NORMAL, 1, &gl->gl_name);
}

static void gfs2_glock_dealloc(struct rcu_head *rcu)
{
	struct gfs2_glock *gl = container_of(rcu, struct gfs2_glock, gl_rcu);

	kfree(gl->gl_lksb.sb_lvbptr);
	if (gl->gl_ops->go_flags & GLOF_ASPACE) {
		struct gfs2_glock_aspace *gla =
			container_of(gl, struct gfs2_glock_aspace, glock);
		kmem_cache_free(gfs2_glock_aspace_cachep, gla);
	} else
		kmem_cache_free(gfs2_glock_cachep, gl);
}

/**
 * glock_blocked_by_withdraw - determine if we can still use a glock
 * @gl: the glock
 *
 * We need to allow some glocks to be enqueued, dequeued, promoted, and demoted
 * when we're withdrawn. For example, to maintain metadata integrity, we should
 * disallow the use of inode and rgrp glocks when withdrawn. Other glocks like
 * the iopen or freeze glock may be safely used because none of their
 * metadata goes through the journal. So in general, we should disallow all
 * glocks that are journaled, and allow all the others. One exception is:
 * we need to allow our active journal to be promoted and demoted so others
 * may recover it and we can reacquire it when they're done.
 */
static bool glock_blocked_by_withdraw(struct gfs2_glock *gl)
{
	struct gfs2_sbd *sdp = gl->gl_name.ln_sbd;

	if (!gfs2_withdrawing_or_withdrawn(sdp))
		return false;
	if (gl->gl_ops->go_flags & GLOF_NONDISK)
		return false;
	if (!sdp->sd_jdesc ||
	    gl->gl_name.ln_number == sdp->sd_jdesc->jd_no_addr)
		return false;
	return true;
}

static void __gfs2_glock_free(struct gfs2_glock *gl)
{
	rhashtable_remove_fast(&gl_hash_table, &gl->gl_node, ht_parms);
	smp_mb();
	wake_up_glock(gl);
	call_rcu(&gl->gl_rcu, gfs2_glock_dealloc);
}

void gfs2_glock_free(struct gfs2_glock *gl) {
	struct gfs2_sbd *sdp = gl->gl_name.ln_sbd;

	__gfs2_glock_free(gl);
	if (atomic_dec_and_test(&sdp->sd_glock_disposal))
		wake_up(&sdp->sd_kill_wait);
}

void gfs2_glock_free_later(struct gfs2_glock *gl) {
	struct gfs2_sbd *sdp = gl->gl_name.ln_sbd;

	spin_lock(&lru_lock);
	list_add(&gl->gl_lru, &sdp->sd_dead_glocks);
	spin_unlock(&lru_lock);
	if (atomic_dec_and_test(&sdp->sd_glock_disposal))
		wake_up(&sdp->sd_kill_wait);
}

static void gfs2_free_dead_glocks(struct gfs2_sbd *sdp)
{
	struct list_head *list = &sdp->sd_dead_glocks;

	while(!list_empty(list)) {
		struct gfs2_glock *gl;

		gl = list_first_entry(list, struct gfs2_glock, gl_lru);
		list_del_init(&gl->gl_lru);
		__gfs2_glock_free(gl);
	}
}

/**
 * gfs2_glock_hold() - increment reference count on glock
 * @gl: The glock to hold
 *
 */

struct gfs2_glock *gfs2_glock_hold(struct gfs2_glock *gl)
{
	GLOCK_BUG_ON(gl, __lockref_is_dead(&gl->gl_lockref));
	lockref_get(&gl->gl_lockref);
	return gl;
}

static void gfs2_glock_add_to_lru(struct gfs2_glock *gl)
{
	spin_lock(&lru_lock);
	list_move_tail(&gl->gl_lru, &lru_list);

	if (!test_bit(GLF_LRU, &gl->gl_flags)) {
		set_bit(GLF_LRU, &gl->gl_flags);
		atomic_inc(&lru_count);
	}

	spin_unlock(&lru_lock);
}

static void gfs2_glock_remove_from_lru(struct gfs2_glock *gl)
{
	spin_lock(&lru_lock);
	if (test_bit(GLF_LRU, &gl->gl_flags)) {
		list_del_init(&gl->gl_lru);
		atomic_dec(&lru_count);
		clear_bit(GLF_LRU, &gl->gl_flags);
	}
	spin_unlock(&lru_lock);
}

/*
 * Enqueue the glock on the work queue.  Passes one glock reference on to the
 * work queue.
 */
static void gfs2_glock_queue_work(struct gfs2_glock *gl, unsigned long delay) {
	struct gfs2_sbd *sdp = gl->gl_name.ln_sbd;

	if (!queue_delayed_work(sdp->sd_glock_wq, &gl->gl_work, delay)) {
		/*
		 * We are holding the lockref spinlock, and the work was still
		 * queued above.  The queued work (glock_work_func) takes that
		 * spinlock before dropping its glock reference(s), so it
		 * cannot have dropped them in the meantime.
		 */
		GLOCK_BUG_ON(gl, gl->gl_lockref.count < 2);
		gl->gl_lockref.count--;
	}
}

static void __gfs2_glock_put(struct gfs2_glock *gl)
{
	struct gfs2_sbd *sdp = gl->gl_name.ln_sbd;
	struct address_space *mapping = gfs2_glock2aspace(gl);

	lockref_mark_dead(&gl->gl_lockref);
	spin_unlock(&gl->gl_lockref.lock);
	gfs2_glock_remove_from_lru(gl);
	GLOCK_BUG_ON(gl, !list_empty(&gl->gl_holders));
	if (mapping) {
		truncate_inode_pages_final(mapping);
		if (!gfs2_withdrawing_or_withdrawn(sdp))
			GLOCK_BUG_ON(gl, !mapping_empty(mapping));
	}
	trace_gfs2_glock_put(gl);
	sdp->sd_lockstruct.ls_ops->lm_put_lock(gl);
}

static bool __gfs2_glock_put_or_lock(struct gfs2_glock *gl)
{
	if (lockref_put_or_lock(&gl->gl_lockref))
		return true;
	GLOCK_BUG_ON(gl, gl->gl_lockref.count != 1);
	if (gl->gl_state != LM_ST_UNLOCKED) {
		gl->gl_lockref.count--;
		gfs2_glock_add_to_lru(gl);
		spin_unlock(&gl->gl_lockref.lock);
		return true;
	}
	return false;
}

/**
 * gfs2_glock_put() - Decrement reference count on glock
 * @gl: The glock to put
 *
 */

void gfs2_glock_put(struct gfs2_glock *gl)
{
	if (__gfs2_glock_put_or_lock(gl))
		return;

	__gfs2_glock_put(gl);
}

/*
 * gfs2_glock_put_async - Decrement reference count without sleeping
 * @gl: The glock to put
 *
 * Decrement the reference count on glock immediately unless it is the last
 * reference.  Defer putting the last reference to work queue context.
 */
void gfs2_glock_put_async(struct gfs2_glock *gl)
{
	if (__gfs2_glock_put_or_lock(gl))
		return;

	gfs2_glock_queue_work(gl, 0);
	spin_unlock(&gl->gl_lockref.lock);
}

/**
 * may_grant - check if it's ok to grant a new lock
 * @gl: The glock
 * @current_gh: One of the current holders of @gl
 * @gh: The lock request which we wish to grant
 *
 * With our current compatibility rules, if a glock has one or more active
 * holders (HIF_HOLDER flag set), any of those holders can be passed in as
 * @current_gh; they are all the same as far as compatibility with the new @gh
 * goes.
 *
 * Returns true if it's ok to grant the lock.
 */

static inline bool may_grant(struct gfs2_glock *gl,
			     struct gfs2_holder *current_gh,
			     struct gfs2_holder *gh)
{
	if (current_gh) {
		GLOCK_BUG_ON(gl, !test_bit(HIF_HOLDER, &current_gh->gh_iflags));

		switch(current_gh->gh_state) {
		case LM_ST_EXCLUSIVE:
			/*
			 * Here we make a special exception to grant holders
			 * who agree to share the EX lock with other holders
			 * who also have the bit set. If the original holder
			 * has the LM_FLAG_NODE_SCOPE bit set, we grant more
			 * holders with the bit set.
			 */
			return gh->gh_state == LM_ST_EXCLUSIVE &&
			       (current_gh->gh_flags & LM_FLAG_NODE_SCOPE) &&
			       (gh->gh_flags & LM_FLAG_NODE_SCOPE);

		case LM_ST_SHARED:
		case LM_ST_DEFERRED:
			return gh->gh_state == current_gh->gh_state;

		default:
			return false;
		}
	}

	if (gl->gl_state == gh->gh_state)
		return true;
	if (gh->gh_flags & GL_EXACT)
		return false;
	if (gl->gl_state == LM_ST_EXCLUSIVE) {
		return gh->gh_state == LM_ST_SHARED ||
		       gh->gh_state == LM_ST_DEFERRED;
	}
	if (gh->gh_flags & LM_FLAG_ANY)
		return gl->gl_state != LM_ST_UNLOCKED;
	return false;
}

static void gfs2_holder_wake(struct gfs2_holder *gh)
{
	clear_bit(HIF_WAIT, &gh->gh_iflags);
	smp_mb__after_atomic();
	wake_up_bit(&gh->gh_iflags, HIF_WAIT);
	if (gh->gh_flags & GL_ASYNC) {
		struct gfs2_sbd *sdp = gh->gh_gl->gl_name.ln_sbd;

		wake_up(&sdp->sd_async_glock_wait);
	}
}

/**
 * do_error - Something unexpected has happened during a lock request
 * @gl: The glock
 * @ret: The status from the DLM
 */

static void do_error(struct gfs2_glock *gl, const int ret)
{
	struct gfs2_holder *gh, *tmp;

	list_for_each_entry_safe(gh, tmp, &gl->gl_holders, gh_list) {
		if (test_bit(HIF_HOLDER, &gh->gh_iflags))
			continue;
		if (ret & LM_OUT_ERROR)
			gh->gh_error = -EIO;
		else if (gh->gh_flags & (LM_FLAG_TRY | LM_FLAG_TRY_1CB))
			gh->gh_error = GLR_TRYFAILED;
		else
			continue;
		list_del_init(&gh->gh_list);
		trace_gfs2_glock_queue(gh, 0);
		gfs2_holder_wake(gh);
	}
}

/**
 * find_first_holder - find the first "holder" gh
 * @gl: the glock
 */

static inline struct gfs2_holder *find_first_holder(const struct gfs2_glock *gl)
{
	struct gfs2_holder *gh;

	if (!list_empty(&gl->gl_holders)) {
		gh = list_first_entry(&gl->gl_holders, struct gfs2_holder,
				      gh_list);
		if (test_bit(HIF_HOLDER, &gh->gh_iflags))
			return gh;
	}
	return NULL;
}

/*
 * gfs2_instantiate - Call the glops instantiate function
 * @gh: The glock holder
 *
 * Returns: 0 if instantiate was successful, or error.
 */
int gfs2_instantiate(struct gfs2_holder *gh)
{
	struct gfs2_glock *gl = gh->gh_gl;
	const struct gfs2_glock_operations *glops = gl->gl_ops;
	int ret;

again:
	if (!test_bit(GLF_INSTANTIATE_NEEDED, &gl->gl_flags))
		goto done;

	/*
	 * Since we unlock the lockref lock, we set a flag to indicate
	 * instantiate is in progress.
	 */
	if (test_and_set_bit(GLF_INSTANTIATE_IN_PROG, &gl->gl_flags)) {
		wait_on_bit(&gl->gl_flags, GLF_INSTANTIATE_IN_PROG,
			    TASK_UNINTERRUPTIBLE);
		/*
		 * Here we just waited for a different instantiate to finish.
		 * But that may not have been successful, as when a process
		 * locks an inode glock _before_ it has an actual inode to
		 * instantiate into. So we check again. This process might
		 * have an inode to instantiate, so might be successful.
		 */
		goto again;
	}

	ret = glops->go_instantiate(gl);
	if (!ret)
		clear_bit(GLF_INSTANTIATE_NEEDED, &gl->gl_flags);
	clear_and_wake_up_bit(GLF_INSTANTIATE_IN_PROG, &gl->gl_flags);
	if (ret)
		return ret;

done:
	if (glops->go_held)
		return glops->go_held(gh);
	return 0;
}

/**
 * do_promote - promote as many requests as possible on the current queue
 * @gl: The glock
 * 
 * Returns true on success (i.e., progress was made or there are no waiters).
 */

static bool do_promote(struct gfs2_glock *gl)
{
	struct gfs2_holder *gh, *current_gh;

	current_gh = find_first_holder(gl);
	list_for_each_entry(gh, &gl->gl_holders, gh_list) {
		if (test_bit(HIF_HOLDER, &gh->gh_iflags))
			continue;
		if (!may_grant(gl, current_gh, gh)) {
			/*
			 * If we get here, it means we may not grant this
			 * holder for some reason. If this holder is at the
			 * head of the list, it means we have a blocked holder
			 * at the head, so return false.
			 */
			if (list_is_first(&gh->gh_list, &gl->gl_holders))
				return false;
			do_error(gl, 0);
			break;
		}
		set_bit(HIF_HOLDER, &gh->gh_iflags);
		trace_gfs2_promote(gh);
		gfs2_holder_wake(gh);
		if (!current_gh)
			current_gh = gh;
	}
	return true;
}

/**
 * find_first_waiter - find the first gh that's waiting for the glock
 * @gl: the glock
 */

static inline struct gfs2_holder *find_first_waiter(const struct gfs2_glock *gl)
{
	struct gfs2_holder *gh;

	list_for_each_entry(gh, &gl->gl_holders, gh_list) {
		if (!test_bit(HIF_HOLDER, &gh->gh_iflags))
			return gh;
	}
	return NULL;
}

/**
 * find_last_waiter - find the last gh that's waiting for the glock
 * @gl: the glock
 *
 * This also is a fast way of finding out if there are any waiters.
 */

static inline struct gfs2_holder *find_last_waiter(const struct gfs2_glock *gl)
{
	struct gfs2_holder *gh;

	if (list_empty(&gl->gl_holders))
		return NULL;
	gh = list_last_entry(&gl->gl_holders, struct gfs2_holder, gh_list);
	return test_bit(HIF_HOLDER, &gh->gh_iflags) ? NULL : gh;
}

/**
 * state_change - record that the glock is now in a different state
 * @gl: the glock
 * @new_state: the new state
 */

static void state_change(struct gfs2_glock *gl, unsigned int new_state)
{
	if (new_state != gl->gl_target)
		/* shorten our minimum hold time */
		gl->gl_hold_time = max(gl->gl_hold_time - GL_GLOCK_HOLD_DECR,
				       GL_GLOCK_MIN_HOLD);
	gl->gl_state = new_state;
	gl->gl_tchange = jiffies;
}

static void gfs2_set_demote(int nr, struct gfs2_glock *gl)
{
	struct gfs2_sbd *sdp = gl->gl_name.ln_sbd;

	set_bit(nr, &gl->gl_flags);
	smp_mb();
	wake_up(&sdp->sd_async_glock_wait);
}

static void gfs2_demote_wake(struct gfs2_glock *gl)
{
	gl->gl_demote_state = LM_ST_EXCLUSIVE;
	clear_bit(GLF_DEMOTE, &gl->gl_flags);
	smp_mb__after_atomic();
	wake_up_bit(&gl->gl_flags, GLF_DEMOTE);
}

/**
 * finish_xmote - The DLM has replied to one of our lock requests
 * @gl: The glock
 * @ret: The status from the DLM
 *
 */

static void finish_xmote(struct gfs2_glock *gl, unsigned int ret)
{
	const struct gfs2_glock_operations *glops = gl->gl_ops;
	struct gfs2_holder *gh;
	unsigned state = ret & LM_OUT_ST_MASK;

	trace_gfs2_glock_state_change(gl, state);
	state_change(gl, state);
	gh = find_first_waiter(gl);

	/* Demote to UN request arrived during demote to SH or DF */
	if (test_bit(GLF_DEMOTE_IN_PROGRESS, &gl->gl_flags) &&
	    state != LM_ST_UNLOCKED && gl->gl_demote_state == LM_ST_UNLOCKED)
		gl->gl_target = LM_ST_UNLOCKED;

	/* Check for state != intended state */
	if (unlikely(state != gl->gl_target)) {
		if (gh && (ret & LM_OUT_CANCELED))
			gfs2_holder_wake(gh);
		if (gh && !test_bit(GLF_DEMOTE_IN_PROGRESS, &gl->gl_flags)) {
			/* move to back of queue and try next entry */
			if (ret & LM_OUT_CANCELED) {
				list_move_tail(&gh->gh_list, &gl->gl_holders);
				gh = find_first_waiter(gl);
				gl->gl_target = gh->gh_state;
				if (do_promote(gl))
					goto out;
				goto retry;
			}
			/* Some error or failed "try lock" - report it */
			if ((ret & LM_OUT_ERROR) ||
			    (gh->gh_flags & (LM_FLAG_TRY | LM_FLAG_TRY_1CB))) {
				gl->gl_target = gl->gl_state;
				do_error(gl, ret);
				goto out;
			}
		}
		switch(state) {
		/* Unlocked due to conversion deadlock, try again */
		case LM_ST_UNLOCKED:
retry:
			do_xmote(gl, gh, gl->gl_target);
			break;
		/* Conversion fails, unlock and try again */
		case LM_ST_SHARED:
		case LM_ST_DEFERRED:
			do_xmote(gl, gh, LM_ST_UNLOCKED);
			break;
		default: /* Everything else */
			fs_err(gl->gl_name.ln_sbd, "wanted %u got %u\n",
			       gl->gl_target, state);
			GLOCK_BUG_ON(gl, 1);
		}
		return;
	}

	/* Fast path - we got what we asked for */
	if (test_and_clear_bit(GLF_DEMOTE_IN_PROGRESS, &gl->gl_flags))
		gfs2_demote_wake(gl);
	if (state != LM_ST_UNLOCKED) {
		if (glops->go_xmote_bh) {
			int rv;

			spin_unlock(&gl->gl_lockref.lock);
			rv = glops->go_xmote_bh(gl);
			spin_lock(&gl->gl_lockref.lock);
			if (rv) {
				do_error(gl, rv);
				goto out;
			}
		}
		do_promote(gl);
	}
out:
	clear_bit(GLF_LOCK, &gl->gl_flags);
}

static bool is_system_glock(struct gfs2_glock *gl)
{
	struct gfs2_sbd *sdp = gl->gl_name.ln_sbd;
	struct gfs2_inode *m_ip = GFS2_I(sdp->sd_statfs_inode);

	if (gl == m_ip->i_gl)
		return true;
	return false;
}

/**
 * do_xmote - Calls the DLM to change the state of a lock
 * @gl: The lock state
 * @gh: The holder (only for promotes)
 * @target: The target lock state
 *
 */

static void do_xmote(struct gfs2_glock *gl, struct gfs2_holder *gh,
					 unsigned int target)
__releases(&gl->gl_lockref.lock)
__acquires(&gl->gl_lockref.lock)
{
	const struct gfs2_glock_operations *glops = gl->gl_ops;
	struct gfs2_sbd *sdp = gl->gl_name.ln_sbd;
	struct lm_lockstruct *ls = &sdp->sd_lockstruct;
	unsigned int lck_flags = (unsigned int)(gh ? gh->gh_flags : 0);
	int ret;

	if (target != LM_ST_UNLOCKED && glock_blocked_by_withdraw(gl) &&
	    gh && !(gh->gh_flags & LM_FLAG_NOEXP))
		goto skip_inval;

	lck_flags &= (LM_FLAG_TRY | LM_FLAG_TRY_1CB | LM_FLAG_NOEXP);
	GLOCK_BUG_ON(gl, gl->gl_state == target);
	GLOCK_BUG_ON(gl, gl->gl_state == gl->gl_target);
	if ((target == LM_ST_UNLOCKED || target == LM_ST_DEFERRED) &&
	    glops->go_inval) {
		/*
		 * If another process is already doing the invalidate, let that
		 * finish first.  The glock state machine will get back to this
		 * holder again later.
		 */
		if (test_and_set_bit(GLF_INVALIDATE_IN_PROGRESS,
				     &gl->gl_flags))
			return;
		do_error(gl, 0); /* Fail queued try locks */
	}
	gl->gl_req = target;
	set_bit(GLF_BLOCKING, &gl->gl_flags);
	if ((gl->gl_req == LM_ST_UNLOCKED) ||
	    (gl->gl_state == LM_ST_EXCLUSIVE) ||
	    (lck_flags & (LM_FLAG_TRY|LM_FLAG_TRY_1CB)))
		clear_bit(GLF_BLOCKING, &gl->gl_flags);
	if (!glops->go_inval && !glops->go_sync)
		goto skip_inval;

	spin_unlock(&gl->gl_lockref.lock);
	if (glops->go_sync) {
		ret = glops->go_sync(gl);
		/* If we had a problem syncing (due to io errors or whatever,
		 * we should not invalidate the metadata or tell dlm to
		 * release the glock to other nodes.
		 */
		if (ret) {
			if (cmpxchg(&sdp->sd_log_error, 0, ret)) {
				fs_err(sdp, "Error %d syncing glock \n", ret);
				gfs2_dump_glock(NULL, gl, true);
			}
			spin_lock(&gl->gl_lockref.lock);
			goto skip_inval;
		}
	}
	if (test_bit(GLF_INVALIDATE_IN_PROGRESS, &gl->gl_flags)) {
		/*
		 * The call to go_sync should have cleared out the ail list.
		 * If there are still items, we have a problem. We ought to
		 * withdraw, but we can't because the withdraw code also uses
		 * glocks. Warn about the error, dump the glock, then fall
		 * through and wait for logd to do the withdraw for us.
		 */
		if ((atomic_read(&gl->gl_ail_count) != 0) &&
		    (!cmpxchg(&sdp->sd_log_error, 0, -EIO))) {
			gfs2_glock_assert_warn(gl,
					       !atomic_read(&gl->gl_ail_count));
			gfs2_dump_glock(NULL, gl, true);
		}
		glops->go_inval(gl, target == LM_ST_DEFERRED ? 0 : DIO_METADATA);
		clear_bit(GLF_INVALIDATE_IN_PROGRESS, &gl->gl_flags);
	}
	spin_lock(&gl->gl_lockref.lock);

skip_inval:
	gl->gl_lockref.count++;
	/*
	 * Check for an error encountered since we called go_sync and go_inval.
	 * If so, we can't withdraw from the glock code because the withdraw
	 * code itself uses glocks (see function signal_our_withdraw) to
	 * change the mount to read-only. Most importantly, we must not call
	 * dlm to unlock the glock until the journal is in a known good state
	 * (after journal replay) otherwise other nodes may use the object
	 * (rgrp or dinode) and then later, journal replay will corrupt the
	 * file system. The best we can do here is wait for the logd daemon
	 * to see sd_log_error and withdraw, and in the meantime, requeue the
	 * work for later.
	 *
	 * We make a special exception for some system glocks, such as the
	 * system statfs inode glock, which needs to be granted before the
	 * gfs2_quotad daemon can exit, and that exit needs to finish before
	 * we can unmount the withdrawn file system.
	 *
	 * However, if we're just unlocking the lock (say, for unmount, when
	 * gfs2_gl_hash_clear calls clear_glock) and recovery is complete
	 * then it's okay to tell dlm to unlock it.
	 */
	if (unlikely(sdp->sd_log_error) && !gfs2_withdrawing_or_withdrawn(sdp))
		gfs2_withdraw_delayed(sdp);
	if (glock_blocked_by_withdraw(gl) &&
	    (target != LM_ST_UNLOCKED ||
	     test_bit(SDF_WITHDRAW_RECOVERY, &sdp->sd_flags))) {
		if (!is_system_glock(gl)) {
			request_demote(gl, LM_ST_UNLOCKED, 0, false);
			/*
			 * Ordinarily, we would call dlm and its callback would call
			 * finish_xmote, which would call state_change() to the new state.
			 * Since we withdrew, we won't call dlm, so call state_change
			 * manually, but to the UNLOCKED state we desire.
			 */
			state_change(gl, LM_ST_UNLOCKED);
			/*
			 * We skip telling dlm to do the locking, so we won't get a
			 * reply that would otherwise clear GLF_LOCK. So we clear it here.
			 */
			clear_bit(GLF_LOCK, &gl->gl_flags);
			clear_bit(GLF_DEMOTE_IN_PROGRESS, &gl->gl_flags);
			gfs2_glock_queue_work(gl, GL_GLOCK_DFT_HOLD);
			return;
		} else {
			clear_bit(GLF_INVALIDATE_IN_PROGRESS, &gl->gl_flags);
		}
	}

	if (ls->ls_ops->lm_lock) {
		spin_unlock(&gl->gl_lockref.lock);
		ret = ls->ls_ops->lm_lock(gl, target, lck_flags);
		spin_lock(&gl->gl_lockref.lock);

		if (ret == -EINVAL && gl->gl_target == LM_ST_UNLOCKED &&
		    target == LM_ST_UNLOCKED &&
		    test_bit(DFL_UNMOUNT, &ls->ls_recover_flags)) {
			/*
			 * The lockspace has been released and the lock has
			 * been unlocked implicitly.
			 */
		} else if (ret) {
			fs_err(sdp, "lm_lock ret %d\n", ret);
			target = gl->gl_state | LM_OUT_ERROR;
		} else {
			/* The operation will be completed asynchronously. */
			return;
		}
	}

	/* Complete the operation now. */
	finish_xmote(gl, target);
	gfs2_glock_queue_work(gl, 0);
}

/**
 * run_queue - do all outstanding tasks related to a glock
 * @gl: The glock in question
 * @nonblock: True if we must not block in run_queue
 *
 */

static void run_queue(struct gfs2_glock *gl, const int nonblock)
__releases(&gl->gl_lockref.lock)
__acquires(&gl->gl_lockref.lock)
{
	struct gfs2_holder *gh = NULL;

	if (test_bit(GLF_LOCK, &gl->gl_flags))
		return;
	set_bit(GLF_LOCK, &gl->gl_flags);

	GLOCK_BUG_ON(gl, test_bit(GLF_DEMOTE_IN_PROGRESS, &gl->gl_flags));

	if (test_bit(GLF_DEMOTE, &gl->gl_flags) &&
	    gl->gl_demote_state != gl->gl_state) {
		if (find_first_holder(gl))
			goto out_unlock;
		if (nonblock)
			goto out_sched;
		set_bit(GLF_DEMOTE_IN_PROGRESS, &gl->gl_flags);
		GLOCK_BUG_ON(gl, gl->gl_demote_state == LM_ST_EXCLUSIVE);
		gl->gl_target = gl->gl_demote_state;
	} else {
		if (test_bit(GLF_DEMOTE, &gl->gl_flags))
			gfs2_demote_wake(gl);
		if (do_promote(gl))
			goto out_unlock;
		gh = find_first_waiter(gl);
		gl->gl_target = gh->gh_state;
		if (!(gh->gh_flags & (LM_FLAG_TRY | LM_FLAG_TRY_1CB)))
			do_error(gl, 0); /* Fail queued try locks */
	}
	do_xmote(gl, gh, gl->gl_target);
	return;

out_sched:
	clear_bit(GLF_LOCK, &gl->gl_flags);
	smp_mb__after_atomic();
	gl->gl_lockref.count++;
	gfs2_glock_queue_work(gl, 0);
	return;

out_unlock:
	clear_bit(GLF_LOCK, &gl->gl_flags);
	smp_mb__after_atomic();
}

/**
 * glock_set_object - set the gl_object field of a glock
 * @gl: the glock
 * @object: the object
 */
void glock_set_object(struct gfs2_glock *gl, void *object)
{
	void *prev_object;

	spin_lock(&gl->gl_lockref.lock);
	prev_object = gl->gl_object;
	gl->gl_object = object;
	spin_unlock(&gl->gl_lockref.lock);
	if (gfs2_assert_warn(gl->gl_name.ln_sbd, prev_object == NULL)) {
		pr_warn("glock=%u/%llx\n",
			gl->gl_name.ln_type,
			(unsigned long long)gl->gl_name.ln_number);
		gfs2_dump_glock(NULL, gl, true);
	}
}

/**
 * glock_clear_object - clear the gl_object field of a glock
 * @gl: the glock
 * @object: object the glock currently points at
 */
void glock_clear_object(struct gfs2_glock *gl, void *object)
{
	void *prev_object;

	spin_lock(&gl->gl_lockref.lock);
	prev_object = gl->gl_object;
	gl->gl_object = NULL;
	spin_unlock(&gl->gl_lockref.lock);
	if (gfs2_assert_warn(gl->gl_name.ln_sbd, prev_object == object)) {
		pr_warn("glock=%u/%llx\n",
			gl->gl_name.ln_type,
			(unsigned long long)gl->gl_name.ln_number);
		gfs2_dump_glock(NULL, gl, true);
	}
}

void gfs2_inode_remember_delete(struct gfs2_glock *gl, u64 generation)
{
	struct gfs2_inode_lvb *ri = (void *)gl->gl_lksb.sb_lvbptr;

	if (ri->ri_magic == 0)
		ri->ri_magic = cpu_to_be32(GFS2_MAGIC);
	if (ri->ri_magic == cpu_to_be32(GFS2_MAGIC))
		ri->ri_generation_deleted = cpu_to_be64(generation);
}

bool gfs2_inode_already_deleted(struct gfs2_glock *gl, u64 generation)
{
	struct gfs2_inode_lvb *ri = (void *)gl->gl_lksb.sb_lvbptr;

	if (ri->ri_magic != cpu_to_be32(GFS2_MAGIC))
		return false;
	return generation <= be64_to_cpu(ri->ri_generation_deleted);
}

static void gfs2_glock_poke(struct gfs2_glock *gl)
{
	int flags = LM_FLAG_TRY_1CB | LM_FLAG_ANY | GL_SKIP;
	struct gfs2_holder gh;
	int error;

	__gfs2_holder_init(gl, LM_ST_SHARED, flags, &gh, _RET_IP_);
	error = gfs2_glock_nq(&gh);
	if (!error)
		gfs2_glock_dq(&gh);
	gfs2_holder_uninit(&gh);
}

static void gfs2_try_evict(struct gfs2_glock *gl)
{
	struct gfs2_inode *ip;

	/*
	 * If there is contention on the iopen glock and we have an inode, try
	 * to grab and release the inode so that it can be evicted.  The
	 * GIF_DEFER_DELETE flag indicates to gfs2_evict_inode() that the inode
	 * should not be deleted locally.  This will allow the remote node to
	 * go ahead and delete the inode without us having to do it, which will
	 * avoid rgrp glock thrashing.
	 *
	 * The remote node is likely still holding the corresponding inode
	 * glock, so it will run before we get to verify that the delete has
	 * happened below.  (Verification is triggered by the call to
	 * gfs2_queue_verify_delete() in gfs2_evict_inode().)
	 */
	spin_lock(&gl->gl_lockref.lock);
	ip = gl->gl_object;
	if (ip && !igrab(&ip->i_inode))
		ip = NULL;
	spin_unlock(&gl->gl_lockref.lock);
	if (ip) {
		wait_on_inode(&ip->i_inode);
		if (is_bad_inode(&ip->i_inode)) {
			iput(&ip->i_inode);
			ip = NULL;
		}
	}
	if (ip) {
		set_bit(GIF_DEFER_DELETE, &ip->i_flags);
		d_prune_aliases(&ip->i_inode);
		iput(&ip->i_inode);

		/* If the inode was evicted, gl->gl_object will now be NULL. */
		spin_lock(&gl->gl_lockref.lock);
		ip = gl->gl_object;
		if (ip) {
			clear_bit(GIF_DEFER_DELETE, &ip->i_flags);
			if (!igrab(&ip->i_inode))
				ip = NULL;
		}
		spin_unlock(&gl->gl_lockref.lock);
		if (ip) {
			gfs2_glock_poke(ip->i_gl);
			iput(&ip->i_inode);
		}
	}
}

bool gfs2_queue_try_to_evict(struct gfs2_glock *gl)
{
	struct gfs2_sbd *sdp = gl->gl_name.ln_sbd;

	if (test_and_set_bit(GLF_TRY_TO_EVICT, &gl->gl_flags))
		return false;
	return !mod_delayed_work(sdp->sd_delete_wq, &gl->gl_delete, 0);
}

bool gfs2_queue_verify_delete(struct gfs2_glock *gl, bool later)
{
	struct gfs2_sbd *sdp = gl->gl_name.ln_sbd;
	unsigned long delay;

	if (test_and_set_bit(GLF_VERIFY_DELETE, &gl->gl_flags))
		return false;
<<<<<<< HEAD
	delay = later ? 5 * HZ : 0;
=======
	delay = later ? HZ + get_random_long() % (HZ * 9) : 0;
>>>>>>> 4e3ac415
	return queue_delayed_work(sdp->sd_delete_wq, &gl->gl_delete, delay);
}

static void delete_work_func(struct work_struct *work)
{
	struct delayed_work *dwork = to_delayed_work(work);
	struct gfs2_glock *gl = container_of(dwork, struct gfs2_glock, gl_delete);
	struct gfs2_sbd *sdp = gl->gl_name.ln_sbd;
	bool verify_delete = test_and_clear_bit(GLF_VERIFY_DELETE, &gl->gl_flags);

<<<<<<< HEAD
	if (test_and_clear_bit(GLF_TRY_TO_EVICT, &gl->gl_flags)) {
		/*
		 * If we can evict the inode, give the remote node trying to
		 * delete the inode some time before verifying that the delete
		 * has happened.  Otherwise, if we cause contention on the inode glock
		 * immediately, the remote node will think that we still have
		 * the inode in use, and so it will give up waiting.
		 *
		 * If we can't evict the inode, signal to the remote node that
		 * the inode is still in use.  We'll later try to delete the
		 * inode locally in gfs2_evict_inode.
		 *
		 * FIXME: We only need to verify that the remote node has
		 * deleted the inode because nodes before this remote delete
		 * rework won't cooperate.  At a later time, when we no longer
		 * care about compatibility with such nodes, we can skip this
		 * step entirely.
		 */
		if (gfs2_try_evict(gl)) {
			if (test_bit(SDF_KILL, &sdp->sd_flags))
				goto out;
			if (gfs2_queue_verify_delete(gl, true))
				return;
		}
		goto out;
	}

	if (test_and_clear_bit(GLF_VERIFY_DELETE, &gl->gl_flags)) {
=======
	if (test_and_clear_bit(GLF_TRY_TO_EVICT, &gl->gl_flags))
		gfs2_try_evict(gl);

	if (verify_delete) {
		u64 no_addr = gl->gl_name.ln_number;
		struct inode *inode;

>>>>>>> 4e3ac415
		inode = gfs2_lookup_by_inum(sdp, no_addr, gl->gl_no_formal_ino,
					    GFS2_BLKST_UNLINKED);
		if (IS_ERR(inode)) {
			if (PTR_ERR(inode) == -EAGAIN &&
			    !test_bit(SDF_KILL, &sdp->sd_flags) &&
			    gfs2_queue_verify_delete(gl, true))
				return;
		} else {
			d_prune_aliases(inode);
			iput(inode);
		}
	}

	gfs2_glock_put(gl);
}

static void glock_work_func(struct work_struct *work)
{
	unsigned long delay = 0;
	struct gfs2_glock *gl = container_of(work, struct gfs2_glock, gl_work.work);
	unsigned int drop_refs = 1;

	spin_lock(&gl->gl_lockref.lock);
	if (test_bit(GLF_HAVE_REPLY, &gl->gl_flags)) {
		clear_bit(GLF_HAVE_REPLY, &gl->gl_flags);
		finish_xmote(gl, gl->gl_reply);
		drop_refs++;
	}
	if (test_bit(GLF_PENDING_DEMOTE, &gl->gl_flags) &&
	    gl->gl_state != LM_ST_UNLOCKED &&
	    gl->gl_demote_state != LM_ST_EXCLUSIVE) {
		if (gl->gl_name.ln_type == LM_TYPE_INODE) {
			unsigned long holdtime, now = jiffies;

			holdtime = gl->gl_tchange + gl->gl_hold_time;
			if (time_before(now, holdtime))
				delay = holdtime - now;
		}

		if (!delay) {
			clear_bit(GLF_PENDING_DEMOTE, &gl->gl_flags);
			gfs2_set_demote(GLF_DEMOTE, gl);
		}
	}
	run_queue(gl, 0);
	if (delay) {
		/* Keep one glock reference for the work we requeue. */
		drop_refs--;
		gfs2_glock_queue_work(gl, delay);
	}

	/* Drop the remaining glock references manually. */
	GLOCK_BUG_ON(gl, gl->gl_lockref.count < drop_refs);
	gl->gl_lockref.count -= drop_refs;
	if (!gl->gl_lockref.count) {
		if (gl->gl_state == LM_ST_UNLOCKED) {
			__gfs2_glock_put(gl);
			return;
		}
		gfs2_glock_add_to_lru(gl);
	}
	spin_unlock(&gl->gl_lockref.lock);
}

static struct gfs2_glock *find_insert_glock(struct lm_lockname *name,
					    struct gfs2_glock *new)
{
	struct wait_glock_queue wait;
	wait_queue_head_t *wq = glock_waitqueue(name);
	struct gfs2_glock *gl;

	wait.name = name;
	init_wait(&wait.wait);
	wait.wait.func = glock_wake_function;

again:
	prepare_to_wait(wq, &wait.wait, TASK_UNINTERRUPTIBLE);
	rcu_read_lock();
	if (new) {
		gl = rhashtable_lookup_get_insert_fast(&gl_hash_table,
			&new->gl_node, ht_parms);
		if (IS_ERR(gl))
			goto out;
	} else {
		gl = rhashtable_lookup_fast(&gl_hash_table,
			name, ht_parms);
	}
	if (gl && !lockref_get_not_dead(&gl->gl_lockref)) {
		rcu_read_unlock();
		schedule();
		goto again;
	}
out:
	rcu_read_unlock();
	finish_wait(wq, &wait.wait);
	if (gl)
		gfs2_glock_remove_from_lru(gl);
	return gl;
}

/**
 * gfs2_glock_get() - Get a glock, or create one if one doesn't exist
 * @sdp: The GFS2 superblock
 * @number: the lock number
 * @glops: The glock_operations to use
 * @create: If 0, don't create the glock if it doesn't exist
 * @glp: the glock is returned here
 *
 * This does not lock a glock, just finds/creates structures for one.
 *
 * Returns: errno
 */

int gfs2_glock_get(struct gfs2_sbd *sdp, u64 number,
		   const struct gfs2_glock_operations *glops, int create,
		   struct gfs2_glock **glp)
{
	struct super_block *s = sdp->sd_vfs;
	struct lm_lockname name = { .ln_number = number,
				    .ln_type = glops->go_type,
				    .ln_sbd = sdp };
	struct gfs2_glock *gl, *tmp;
	struct address_space *mapping;

	gl = find_insert_glock(&name, NULL);
	if (gl)
		goto found;
	if (!create)
		return -ENOENT;

	if (glops->go_flags & GLOF_ASPACE) {
		struct gfs2_glock_aspace *gla =
			kmem_cache_alloc(gfs2_glock_aspace_cachep, GFP_NOFS);
		if (!gla)
			return -ENOMEM;
		gl = &gla->glock;
	} else {
		gl = kmem_cache_alloc(gfs2_glock_cachep, GFP_NOFS);
		if (!gl)
			return -ENOMEM;
	}
	memset(&gl->gl_lksb, 0, sizeof(struct dlm_lksb));
	gl->gl_ops = glops;

	if (glops->go_flags & GLOF_LVB) {
		gl->gl_lksb.sb_lvbptr = kzalloc(GDLM_LVB_SIZE, GFP_NOFS);
		if (!gl->gl_lksb.sb_lvbptr) {
			gfs2_glock_dealloc(&gl->gl_rcu);
			return -ENOMEM;
		}
	}

	atomic_inc(&sdp->sd_glock_disposal);
	gl->gl_node.next = NULL;
	gl->gl_flags = BIT(GLF_INITIAL);
	if (glops->go_instantiate)
		gl->gl_flags |= BIT(GLF_INSTANTIATE_NEEDED);
	gl->gl_name = name;
	lockdep_set_subclass(&gl->gl_lockref.lock, glops->go_subclass);
	gl->gl_lockref.count = 1;
	gl->gl_state = LM_ST_UNLOCKED;
	gl->gl_target = LM_ST_UNLOCKED;
	gl->gl_demote_state = LM_ST_EXCLUSIVE;
	gl->gl_dstamp = 0;
	preempt_disable();
	/* We use the global stats to estimate the initial per-glock stats */
	gl->gl_stats = this_cpu_ptr(sdp->sd_lkstats)->lkstats[glops->go_type];
	preempt_enable();
	gl->gl_stats.stats[GFS2_LKS_DCOUNT] = 0;
	gl->gl_stats.stats[GFS2_LKS_QCOUNT] = 0;
	gl->gl_tchange = jiffies;
	gl->gl_object = NULL;
	gl->gl_hold_time = GL_GLOCK_DFT_HOLD;
	INIT_DELAYED_WORK(&gl->gl_work, glock_work_func);
	if (gl->gl_name.ln_type == LM_TYPE_IOPEN)
		INIT_DELAYED_WORK(&gl->gl_delete, delete_work_func);

	mapping = gfs2_glock2aspace(gl);
	if (mapping) {
                mapping->a_ops = &gfs2_meta_aops;
		mapping->host = s->s_bdev->bd_mapping->host;
		mapping->flags = 0;
		mapping_set_gfp_mask(mapping, GFP_NOFS);
		mapping->i_private_data = NULL;
		mapping->writeback_index = 0;
	}

	tmp = find_insert_glock(&name, gl);
	if (tmp) {
		gfs2_glock_dealloc(&gl->gl_rcu);
		if (atomic_dec_and_test(&sdp->sd_glock_disposal))
			wake_up(&sdp->sd_kill_wait);

		if (IS_ERR(tmp))
			return PTR_ERR(tmp);
		gl = tmp;
	}

found:
	*glp = gl;
	return 0;
}

/**
 * __gfs2_holder_init - initialize a struct gfs2_holder in the default way
 * @gl: the glock
 * @state: the state we're requesting
 * @flags: the modifier flags
 * @gh: the holder structure
 *
 */

void __gfs2_holder_init(struct gfs2_glock *gl, unsigned int state, u16 flags,
			struct gfs2_holder *gh, unsigned long ip)
{
	INIT_LIST_HEAD(&gh->gh_list);
	gh->gh_gl = gfs2_glock_hold(gl);
	gh->gh_ip = ip;
	gh->gh_owner_pid = get_pid(task_pid(current));
	gh->gh_state = state;
	gh->gh_flags = flags;
	gh->gh_iflags = 0;
}

/**
 * gfs2_holder_reinit - reinitialize a struct gfs2_holder so we can requeue it
 * @state: the state we're requesting
 * @flags: the modifier flags
 * @gh: the holder structure
 *
 * Don't mess with the glock.
 *
 */

void gfs2_holder_reinit(unsigned int state, u16 flags, struct gfs2_holder *gh)
{
	gh->gh_state = state;
	gh->gh_flags = flags;
	gh->gh_iflags = 0;
	gh->gh_ip = _RET_IP_;
	put_pid(gh->gh_owner_pid);
	gh->gh_owner_pid = get_pid(task_pid(current));
}

/**
 * gfs2_holder_uninit - uninitialize a holder structure (drop glock reference)
 * @gh: the holder structure
 *
 */

void gfs2_holder_uninit(struct gfs2_holder *gh)
{
	put_pid(gh->gh_owner_pid);
	gfs2_glock_put(gh->gh_gl);
	gfs2_holder_mark_uninitialized(gh);
	gh->gh_ip = 0;
}

static void gfs2_glock_update_hold_time(struct gfs2_glock *gl,
					unsigned long start_time)
{
	/* Have we waited longer that a second? */
	if (time_after(jiffies, start_time + HZ)) {
		/* Lengthen the minimum hold time. */
		gl->gl_hold_time = min(gl->gl_hold_time + GL_GLOCK_HOLD_INCR,
				       GL_GLOCK_MAX_HOLD);
	}
}

/**
 * gfs2_glock_holder_ready - holder is ready and its error code can be collected
 * @gh: the glock holder
 *
 * Called when a glock holder no longer needs to be waited for because it is
 * now either held (HIF_HOLDER set; gh_error == 0), or acquiring the lock has
 * failed (gh_error != 0).
 */

int gfs2_glock_holder_ready(struct gfs2_holder *gh)
{
	if (gh->gh_error || (gh->gh_flags & GL_SKIP))
		return gh->gh_error;
	gh->gh_error = gfs2_instantiate(gh);
	if (gh->gh_error)
		gfs2_glock_dq(gh);
	return gh->gh_error;
}

/**
 * gfs2_glock_wait - wait on a glock acquisition
 * @gh: the glock holder
 *
 * Returns: 0 on success
 */

int gfs2_glock_wait(struct gfs2_holder *gh)
{
	unsigned long start_time = jiffies;

	might_sleep();
	wait_on_bit(&gh->gh_iflags, HIF_WAIT, TASK_UNINTERRUPTIBLE);
	gfs2_glock_update_hold_time(gh->gh_gl, start_time);
	return gfs2_glock_holder_ready(gh);
}

static int glocks_pending(unsigned int num_gh, struct gfs2_holder *ghs)
{
	int i;

	for (i = 0; i < num_gh; i++)
		if (test_bit(HIF_WAIT, &ghs[i].gh_iflags))
			return 1;
	return 0;
}

/**
 * gfs2_glock_async_wait - wait on multiple asynchronous glock acquisitions
 * @num_gh: the number of holders in the array
 * @ghs: the glock holder array
 *
 * Returns: 0 on success, meaning all glocks have been granted and are held.
 *          -ESTALE if the request timed out, meaning all glocks were released,
 *          and the caller should retry the operation.
 */

int gfs2_glock_async_wait(unsigned int num_gh, struct gfs2_holder *ghs)
{
	struct gfs2_sbd *sdp = ghs[0].gh_gl->gl_name.ln_sbd;
	int i, ret = 0, timeout = 0;
	unsigned long start_time = jiffies;

	might_sleep();
	/*
	 * Total up the (minimum hold time * 2) of all glocks and use that to
	 * determine the max amount of time we should wait.
	 */
	for (i = 0; i < num_gh; i++)
		timeout += ghs[i].gh_gl->gl_hold_time << 1;

	if (!wait_event_timeout(sdp->sd_async_glock_wait,
				!glocks_pending(num_gh, ghs), timeout)) {
		ret = -ESTALE; /* request timed out. */
		goto out;
	}

	for (i = 0; i < num_gh; i++) {
		struct gfs2_holder *gh = &ghs[i];
		int ret2;

		if (test_bit(HIF_HOLDER, &gh->gh_iflags)) {
			gfs2_glock_update_hold_time(gh->gh_gl,
						    start_time);
		}
		ret2 = gfs2_glock_holder_ready(gh);
		if (!ret)
			ret = ret2;
	}

out:
	if (ret) {
		for (i = 0; i < num_gh; i++) {
			struct gfs2_holder *gh = &ghs[i];

			gfs2_glock_dq(gh);
		}
	}
	return ret;
}

/**
 * request_demote - process a demote request
 * @gl: the glock
 * @state: the state the caller wants us to change to
 * @delay: zero to demote immediately; otherwise pending demote
 * @remote: true if this came from a different cluster node
 *
 * There are only two requests that we are going to see in actual
 * practise: LM_ST_SHARED and LM_ST_UNLOCKED
 */

static void request_demote(struct gfs2_glock *gl, unsigned int state,
			   unsigned long delay, bool remote)
{
	gfs2_set_demote(delay ? GLF_PENDING_DEMOTE : GLF_DEMOTE, gl);
	if (gl->gl_demote_state == LM_ST_EXCLUSIVE) {
		gl->gl_demote_state = state;
		gl->gl_demote_time = jiffies;
	} else if (gl->gl_demote_state != LM_ST_UNLOCKED &&
			gl->gl_demote_state != state) {
		gl->gl_demote_state = LM_ST_UNLOCKED;
	}
	if (gl->gl_ops->go_callback)
		gl->gl_ops->go_callback(gl, remote);
	trace_gfs2_demote_rq(gl, remote);
}

void gfs2_print_dbg(struct seq_file *seq, const char *fmt, ...)
{
	struct va_format vaf;
	va_list args;

	va_start(args, fmt);

	if (seq) {
		seq_vprintf(seq, fmt, args);
	} else {
		vaf.fmt = fmt;
		vaf.va = &args;

		pr_err("%pV", &vaf);
	}

	va_end(args);
}

static inline bool pid_is_meaningful(const struct gfs2_holder *gh)
{
        if (!(gh->gh_flags & GL_NOPID))
                return true;
        if (gh->gh_state == LM_ST_UNLOCKED)
                return true;
        return false;
}

/**
 * add_to_queue - Add a holder to the wait queue (but look for recursion)
 * @gh: the holder structure to add
 *
 * Eventually we should move the recursive locking trap to a
 * debugging option or something like that. This is the fast
 * path and needs to have the minimum number of distractions.
 * 
 */

static inline void add_to_queue(struct gfs2_holder *gh)
__releases(&gl->gl_lockref.lock)
__acquires(&gl->gl_lockref.lock)
{
	struct gfs2_glock *gl = gh->gh_gl;
	struct gfs2_sbd *sdp = gl->gl_name.ln_sbd;
	struct list_head *insert_pt = NULL;
	struct gfs2_holder *gh2;
	int try_futile = 0;

	GLOCK_BUG_ON(gl, gh->gh_owner_pid == NULL);
	if (test_and_set_bit(HIF_WAIT, &gh->gh_iflags))
		GLOCK_BUG_ON(gl, true);

	if (gh->gh_flags & (LM_FLAG_TRY | LM_FLAG_TRY_1CB)) {
		if (test_bit(GLF_LOCK, &gl->gl_flags)) {
			struct gfs2_holder *current_gh;

			current_gh = find_first_holder(gl);
			try_futile = !may_grant(gl, current_gh, gh);
		}
		if (test_bit(GLF_INVALIDATE_IN_PROGRESS, &gl->gl_flags))
			goto fail;
	}

	list_for_each_entry(gh2, &gl->gl_holders, gh_list) {
		if (likely(gh2->gh_owner_pid != gh->gh_owner_pid))
			continue;
		if (gh->gh_gl->gl_ops->go_type == LM_TYPE_FLOCK)
			continue;
		if (!pid_is_meaningful(gh2))
			continue;
		goto trap_recursive;
	}
	list_for_each_entry(gh2, &gl->gl_holders, gh_list) {
		if (try_futile &&
		    !(gh2->gh_flags & (LM_FLAG_TRY | LM_FLAG_TRY_1CB))) {
fail:
			gh->gh_error = GLR_TRYFAILED;
			gfs2_holder_wake(gh);
			return;
		}
		if (test_bit(HIF_HOLDER, &gh2->gh_iflags))
			continue;
	}
	trace_gfs2_glock_queue(gh, 1);
	gfs2_glstats_inc(gl, GFS2_LKS_QCOUNT);
	gfs2_sbstats_inc(gl, GFS2_LKS_QCOUNT);
	if (likely(insert_pt == NULL)) {
		list_add_tail(&gh->gh_list, &gl->gl_holders);
		return;
	}
	list_add_tail(&gh->gh_list, insert_pt);
	spin_unlock(&gl->gl_lockref.lock);
	if (sdp->sd_lockstruct.ls_ops->lm_cancel)
		sdp->sd_lockstruct.ls_ops->lm_cancel(gl);
	spin_lock(&gl->gl_lockref.lock);
	return;

trap_recursive:
	fs_err(sdp, "original: %pSR\n", (void *)gh2->gh_ip);
	fs_err(sdp, "pid: %d\n", pid_nr(gh2->gh_owner_pid));
	fs_err(sdp, "lock type: %d req lock state : %d\n",
	       gh2->gh_gl->gl_name.ln_type, gh2->gh_state);
	fs_err(sdp, "new: %pSR\n", (void *)gh->gh_ip);
	fs_err(sdp, "pid: %d\n", pid_nr(gh->gh_owner_pid));
	fs_err(sdp, "lock type: %d req lock state : %d\n",
	       gh->gh_gl->gl_name.ln_type, gh->gh_state);
	gfs2_dump_glock(NULL, gl, true);
	BUG();
}

/**
 * gfs2_glock_nq - enqueue a struct gfs2_holder onto a glock (acquire a glock)
 * @gh: the holder structure
 *
 * if (gh->gh_flags & GL_ASYNC), this never returns an error
 *
 * Returns: 0, GLR_TRYFAILED, or errno on failure
 */

int gfs2_glock_nq(struct gfs2_holder *gh)
{
	struct gfs2_glock *gl = gh->gh_gl;
	int error;

	if (glock_blocked_by_withdraw(gl) && !(gh->gh_flags & LM_FLAG_NOEXP))
		return -EIO;

	if (gh->gh_flags & GL_NOBLOCK) {
		struct gfs2_holder *current_gh;

		error = -ECHILD;
		spin_lock(&gl->gl_lockref.lock);
		if (find_last_waiter(gl))
			goto unlock;
		current_gh = find_first_holder(gl);
		if (!may_grant(gl, current_gh, gh))
			goto unlock;
		set_bit(HIF_HOLDER, &gh->gh_iflags);
		list_add_tail(&gh->gh_list, &gl->gl_holders);
		trace_gfs2_promote(gh);
		error = 0;
unlock:
		spin_unlock(&gl->gl_lockref.lock);
		return error;
	}

	gh->gh_error = 0;
	spin_lock(&gl->gl_lockref.lock);
	add_to_queue(gh);
	if (unlikely((LM_FLAG_NOEXP & gh->gh_flags) &&
		     test_and_clear_bit(GLF_HAVE_FROZEN_REPLY, &gl->gl_flags))) {
		set_bit(GLF_HAVE_REPLY, &gl->gl_flags);
		gl->gl_lockref.count++;
		gfs2_glock_queue_work(gl, 0);
	}
	run_queue(gl, 1);
	spin_unlock(&gl->gl_lockref.lock);

	error = 0;
	if (!(gh->gh_flags & GL_ASYNC))
		error = gfs2_glock_wait(gh);

	return error;
}

/**
 * gfs2_glock_poll - poll to see if an async request has been completed
 * @gh: the holder
 *
 * Returns: 1 if the request is ready to be gfs2_glock_wait()ed on
 */

int gfs2_glock_poll(struct gfs2_holder *gh)
{
	return test_bit(HIF_WAIT, &gh->gh_iflags) ? 0 : 1;
}

static void __gfs2_glock_dq(struct gfs2_holder *gh)
{
	struct gfs2_glock *gl = gh->gh_gl;
	unsigned delay = 0;
	int fast_path = 0;

	/*
	 * This holder should not be cached, so mark it for demote.
	 * Note: this should be done before the glock_needs_demote
	 * check below.
	 */
	if (gh->gh_flags & GL_NOCACHE)
		request_demote(gl, LM_ST_UNLOCKED, 0, false);

	list_del_init(&gh->gh_list);
	clear_bit(HIF_HOLDER, &gh->gh_iflags);
	trace_gfs2_glock_queue(gh, 0);

	/*
	 * If there hasn't been a demote request we are done.
	 * (Let the remaining holders, if any, keep holding it.)
	 */
	if (!glock_needs_demote(gl)) {
		if (list_empty(&gl->gl_holders))
			fast_path = 1;
	}

	if (unlikely(!fast_path)) {
		gl->gl_lockref.count++;
		if (test_bit(GLF_PENDING_DEMOTE, &gl->gl_flags) &&
		    !test_bit(GLF_DEMOTE, &gl->gl_flags) &&
		    gl->gl_name.ln_type == LM_TYPE_INODE)
			delay = gl->gl_hold_time;
		gfs2_glock_queue_work(gl, delay);
	}
}

/**
 * gfs2_glock_dq - dequeue a struct gfs2_holder from a glock (release a glock)
 * @gh: the glock holder
 *
 */
void gfs2_glock_dq(struct gfs2_holder *gh)
{
	struct gfs2_glock *gl = gh->gh_gl;
	struct gfs2_sbd *sdp = gl->gl_name.ln_sbd;

	spin_lock(&gl->gl_lockref.lock);
	if (!gfs2_holder_queued(gh)) {
		/*
		 * May have already been dequeued because the locking request
		 * was GL_ASYNC and it has failed in the meantime.
		 */
		goto out;
	}

	if (list_is_first(&gh->gh_list, &gl->gl_holders) &&
	    !test_bit(HIF_HOLDER, &gh->gh_iflags)) {
		spin_unlock(&gl->gl_lockref.lock);
		gl->gl_name.ln_sbd->sd_lockstruct.ls_ops->lm_cancel(gl);
		wait_on_bit(&gh->gh_iflags, HIF_WAIT, TASK_UNINTERRUPTIBLE);
		spin_lock(&gl->gl_lockref.lock);
	}

	/*
	 * If we're in the process of file system withdraw, we cannot just
	 * dequeue any glocks until our journal is recovered, lest we introduce
	 * file system corruption. We need two exceptions to this rule: We need
	 * to allow unlocking of nondisk glocks and the glock for our own
	 * journal that needs recovery.
	 */
	if (test_bit(SDF_WITHDRAW_RECOVERY, &sdp->sd_flags) &&
	    glock_blocked_by_withdraw(gl) &&
	    gh->gh_gl != sdp->sd_jinode_gl) {
		sdp->sd_glock_dqs_held++;
		spin_unlock(&gl->gl_lockref.lock);
		might_sleep();
		wait_on_bit(&sdp->sd_flags, SDF_WITHDRAW_RECOVERY,
			    TASK_UNINTERRUPTIBLE);
		spin_lock(&gl->gl_lockref.lock);
	}

	__gfs2_glock_dq(gh);
out:
	spin_unlock(&gl->gl_lockref.lock);
}

void gfs2_glock_dq_wait(struct gfs2_holder *gh)
{
	struct gfs2_glock *gl = gh->gh_gl;
	gfs2_glock_dq(gh);
	might_sleep();
	wait_on_bit(&gl->gl_flags, GLF_DEMOTE, TASK_UNINTERRUPTIBLE);
}

/**
 * gfs2_glock_dq_uninit - dequeue a holder from a glock and initialize it
 * @gh: the holder structure
 *
 */

void gfs2_glock_dq_uninit(struct gfs2_holder *gh)
{
	gfs2_glock_dq(gh);
	gfs2_holder_uninit(gh);
}

/**
 * gfs2_glock_nq_num - acquire a glock based on lock number
 * @sdp: the filesystem
 * @number: the lock number
 * @glops: the glock operations for the type of glock
 * @state: the state to acquire the glock in
 * @flags: modifier flags for the acquisition
 * @gh: the struct gfs2_holder
 *
 * Returns: errno
 */

int gfs2_glock_nq_num(struct gfs2_sbd *sdp, u64 number,
		      const struct gfs2_glock_operations *glops,
		      unsigned int state, u16 flags, struct gfs2_holder *gh)
{
	struct gfs2_glock *gl;
	int error;

	error = gfs2_glock_get(sdp, number, glops, CREATE, &gl);
	if (!error) {
		error = gfs2_glock_nq_init(gl, state, flags, gh);
		gfs2_glock_put(gl);
	}

	return error;
}

/**
 * glock_compare - Compare two struct gfs2_glock structures for sorting
 * @arg_a: the first structure
 * @arg_b: the second structure
 *
 */

static int glock_compare(const void *arg_a, const void *arg_b)
{
	const struct gfs2_holder *gh_a = *(const struct gfs2_holder **)arg_a;
	const struct gfs2_holder *gh_b = *(const struct gfs2_holder **)arg_b;
	const struct lm_lockname *a = &gh_a->gh_gl->gl_name;
	const struct lm_lockname *b = &gh_b->gh_gl->gl_name;

	if (a->ln_number > b->ln_number)
		return 1;
	if (a->ln_number < b->ln_number)
		return -1;
	BUG_ON(gh_a->gh_gl->gl_ops->go_type == gh_b->gh_gl->gl_ops->go_type);
	return 0;
}

/**
 * nq_m_sync - synchronously acquire more than one glock in deadlock free order
 * @num_gh: the number of structures
 * @ghs: an array of struct gfs2_holder structures
 * @p: placeholder for the holder structure to pass back
 *
 * Returns: 0 on success (all glocks acquired),
 *          errno on failure (no glocks acquired)
 */

static int nq_m_sync(unsigned int num_gh, struct gfs2_holder *ghs,
		     struct gfs2_holder **p)
{
	unsigned int x;
	int error = 0;

	for (x = 0; x < num_gh; x++)
		p[x] = &ghs[x];

	sort(p, num_gh, sizeof(struct gfs2_holder *), glock_compare, NULL);

	for (x = 0; x < num_gh; x++) {
		error = gfs2_glock_nq(p[x]);
		if (error) {
			while (x--)
				gfs2_glock_dq(p[x]);
			break;
		}
	}

	return error;
}

/**
 * gfs2_glock_nq_m - acquire multiple glocks
 * @num_gh: the number of structures
 * @ghs: an array of struct gfs2_holder structures
 *
 * Returns: 0 on success (all glocks acquired),
 *          errno on failure (no glocks acquired)
 */

int gfs2_glock_nq_m(unsigned int num_gh, struct gfs2_holder *ghs)
{
	struct gfs2_holder *tmp[4];
	struct gfs2_holder **pph = tmp;
	int error = 0;

	switch(num_gh) {
	case 0:
		return 0;
	case 1:
		return gfs2_glock_nq(ghs);
	default:
		if (num_gh <= 4)
			break;
		pph = kmalloc_array(num_gh, sizeof(struct gfs2_holder *),
				    GFP_NOFS);
		if (!pph)
			return -ENOMEM;
	}

	error = nq_m_sync(num_gh, ghs, pph);

	if (pph != tmp)
		kfree(pph);

	return error;
}

/**
 * gfs2_glock_dq_m - release multiple glocks
 * @num_gh: the number of structures
 * @ghs: an array of struct gfs2_holder structures
 *
 */

void gfs2_glock_dq_m(unsigned int num_gh, struct gfs2_holder *ghs)
{
	while (num_gh--)
		gfs2_glock_dq(&ghs[num_gh]);
}

void gfs2_glock_cb(struct gfs2_glock *gl, unsigned int state)
{
	unsigned long delay = 0;

	gfs2_glock_hold(gl);
	spin_lock(&gl->gl_lockref.lock);
	if (!list_empty(&gl->gl_holders) &&
	    gl->gl_name.ln_type == LM_TYPE_INODE) {
		unsigned long now = jiffies;
		unsigned long holdtime;

		holdtime = gl->gl_tchange + gl->gl_hold_time;

		if (time_before(now, holdtime))
			delay = holdtime - now;
		if (test_bit(GLF_HAVE_REPLY, &gl->gl_flags))
			delay = gl->gl_hold_time;
	}
	request_demote(gl, state, delay, true);
	gfs2_glock_queue_work(gl, delay);
	spin_unlock(&gl->gl_lockref.lock);
}

/**
 * gfs2_should_freeze - Figure out if glock should be frozen
 * @gl: The glock in question
 *
 * Glocks are not frozen if (a) the result of the dlm operation is
 * an error, (b) the locking operation was an unlock operation or
 * (c) if there is a "noexp" flagged request anywhere in the queue
 *
 * Returns: 1 if freezing should occur, 0 otherwise
 */

static int gfs2_should_freeze(const struct gfs2_glock *gl)
{
	const struct gfs2_holder *gh;

	if (gl->gl_reply & ~LM_OUT_ST_MASK)
		return 0;
	if (gl->gl_target == LM_ST_UNLOCKED)
		return 0;

	list_for_each_entry(gh, &gl->gl_holders, gh_list) {
		if (test_bit(HIF_HOLDER, &gh->gh_iflags))
			continue;
		if (LM_FLAG_NOEXP & gh->gh_flags)
			return 0;
	}

	return 1;
}

/**
 * gfs2_glock_complete - Callback used by locking
 * @gl: Pointer to the glock
 * @ret: The return value from the dlm
 *
 * The gl_reply field is under the gl_lockref.lock lock so that it is ok
 * to use a bitfield shared with other glock state fields.
 */

void gfs2_glock_complete(struct gfs2_glock *gl, int ret)
{
	struct lm_lockstruct *ls = &gl->gl_name.ln_sbd->sd_lockstruct;

	spin_lock(&gl->gl_lockref.lock);
	gl->gl_reply = ret;

	if (unlikely(test_bit(DFL_BLOCK_LOCKS, &ls->ls_recover_flags))) {
		if (gfs2_should_freeze(gl)) {
			set_bit(GLF_HAVE_FROZEN_REPLY, &gl->gl_flags);
			spin_unlock(&gl->gl_lockref.lock);
			return;
		}
	}

	gl->gl_lockref.count++;
	set_bit(GLF_HAVE_REPLY, &gl->gl_flags);
	gfs2_glock_queue_work(gl, 0);
	spin_unlock(&gl->gl_lockref.lock);
}

static int glock_cmp(void *priv, const struct list_head *a,
		     const struct list_head *b)
{
	struct gfs2_glock *gla, *glb;

	gla = list_entry(a, struct gfs2_glock, gl_lru);
	glb = list_entry(b, struct gfs2_glock, gl_lru);

	if (gla->gl_name.ln_number > glb->gl_name.ln_number)
		return 1;
	if (gla->gl_name.ln_number < glb->gl_name.ln_number)
		return -1;

	return 0;
}

static bool can_free_glock(struct gfs2_glock *gl)
{
	struct gfs2_sbd *sdp = gl->gl_name.ln_sbd;

	return !test_bit(GLF_LOCK, &gl->gl_flags) &&
	       !gl->gl_lockref.count &&
	       (!test_bit(GLF_LFLUSH, &gl->gl_flags) ||
		test_bit(SDF_KILL, &sdp->sd_flags));
}

/**
 * gfs2_dispose_glock_lru - Demote a list of glocks
 * @list: The list to dispose of
 *
 * Disposing of glocks may involve disk accesses, so that here we sort
 * the glocks by number (i.e. disk location of the inodes) so that if
 * there are any such accesses, they'll be sent in order (mostly).
 *
 * Must be called under the lru_lock, but may drop and retake this
 * lock. While the lru_lock is dropped, entries may vanish from the
 * list, but no new entries will appear on the list (since it is
 * private)
 */

static unsigned long gfs2_dispose_glock_lru(struct list_head *list)
__releases(&lru_lock)
__acquires(&lru_lock)
{
	struct gfs2_glock *gl;
	unsigned long freed = 0;

	list_sort(NULL, list, glock_cmp);

	while(!list_empty(list)) {
		gl = list_first_entry(list, struct gfs2_glock, gl_lru);
		if (!spin_trylock(&gl->gl_lockref.lock)) {
add_back_to_lru:
			list_move(&gl->gl_lru, &lru_list);
			continue;
		}
		if (!can_free_glock(gl)) {
			spin_unlock(&gl->gl_lockref.lock);
			goto add_back_to_lru;
		}
		list_del_init(&gl->gl_lru);
		atomic_dec(&lru_count);
		clear_bit(GLF_LRU, &gl->gl_flags);
		freed++;
		gl->gl_lockref.count++;
		if (gl->gl_state != LM_ST_UNLOCKED)
			request_demote(gl, LM_ST_UNLOCKED, 0, false);
		gfs2_glock_queue_work(gl, 0);
		spin_unlock(&gl->gl_lockref.lock);
		cond_resched_lock(&lru_lock);
	}
	return freed;
}

/**
 * gfs2_scan_glock_lru - Scan the LRU looking for locks to demote
 * @nr: The number of entries to scan
 *
 * This function selects the entries on the LRU which are able to
 * be demoted, and then kicks off the process by calling
 * gfs2_dispose_glock_lru() above.
 */

static unsigned long gfs2_scan_glock_lru(unsigned long nr)
{
	struct gfs2_glock *gl, *next;
	LIST_HEAD(dispose);
	unsigned long freed = 0;

	spin_lock(&lru_lock);
	list_for_each_entry_safe(gl, next, &lru_list, gl_lru) {
		if (!nr--)
			break;
		if (can_free_glock(gl))
			list_move(&gl->gl_lru, &dispose);
	}
	if (!list_empty(&dispose))
		freed = gfs2_dispose_glock_lru(&dispose);
	spin_unlock(&lru_lock);

	return freed;
}

static unsigned long gfs2_glock_shrink_scan(struct shrinker *shrink,
					    struct shrink_control *sc)
{
	if (!(sc->gfp_mask & __GFP_FS))
		return SHRINK_STOP;
	return gfs2_scan_glock_lru(sc->nr_to_scan);
}

static unsigned long gfs2_glock_shrink_count(struct shrinker *shrink,
					     struct shrink_control *sc)
{
	return vfs_pressure_ratio(atomic_read(&lru_count));
}

static struct shrinker *glock_shrinker;

/**
 * glock_hash_walk - Call a function for glock in a hash bucket
 * @examiner: the function
 * @sdp: the filesystem
 *
 * Note that the function can be called multiple times on the same
 * object.  So the user must ensure that the function can cope with
 * that.
 */

static void glock_hash_walk(glock_examiner examiner, const struct gfs2_sbd *sdp)
{
	struct gfs2_glock *gl;
	struct rhashtable_iter iter;

	rhashtable_walk_enter(&gl_hash_table, &iter);

	do {
		rhashtable_walk_start(&iter);

		while ((gl = rhashtable_walk_next(&iter)) && !IS_ERR(gl)) {
			if (gl->gl_name.ln_sbd == sdp)
				examiner(gl);
		}

		rhashtable_walk_stop(&iter);
	} while (cond_resched(), gl == ERR_PTR(-EAGAIN));

	rhashtable_walk_exit(&iter);
}

void gfs2_cancel_delete_work(struct gfs2_glock *gl)
{
	clear_bit(GLF_TRY_TO_EVICT, &gl->gl_flags);
	clear_bit(GLF_VERIFY_DELETE, &gl->gl_flags);
	if (cancel_delayed_work(&gl->gl_delete))
		gfs2_glock_put(gl);
}

static void flush_delete_work(struct gfs2_glock *gl)
{
	if (gl->gl_name.ln_type == LM_TYPE_IOPEN) {
		struct gfs2_sbd *sdp = gl->gl_name.ln_sbd;

		if (cancel_delayed_work(&gl->gl_delete)) {
			queue_delayed_work(sdp->sd_delete_wq,
					   &gl->gl_delete, 0);
		}
	}
}

void gfs2_flush_delete_work(struct gfs2_sbd *sdp)
{
	glock_hash_walk(flush_delete_work, sdp);
	flush_workqueue(sdp->sd_delete_wq);
}

/**
 * thaw_glock - thaw out a glock which has an unprocessed reply waiting
 * @gl: The glock to thaw
 *
 */

static void thaw_glock(struct gfs2_glock *gl)
{
	if (!test_and_clear_bit(GLF_HAVE_FROZEN_REPLY, &gl->gl_flags))
		return;
	if (!lockref_get_not_dead(&gl->gl_lockref))
		return;

	gfs2_glock_remove_from_lru(gl);
	spin_lock(&gl->gl_lockref.lock);
	set_bit(GLF_HAVE_REPLY, &gl->gl_flags);
	gfs2_glock_queue_work(gl, 0);
	spin_unlock(&gl->gl_lockref.lock);
}

/**
 * clear_glock - look at a glock and see if we can free it from glock cache
 * @gl: the glock to look at
 *
 */

static void clear_glock(struct gfs2_glock *gl)
{
	gfs2_glock_remove_from_lru(gl);

	spin_lock(&gl->gl_lockref.lock);
	if (!__lockref_is_dead(&gl->gl_lockref)) {
		gl->gl_lockref.count++;
		if (gl->gl_state != LM_ST_UNLOCKED)
			request_demote(gl, LM_ST_UNLOCKED, 0, false);
		gfs2_glock_queue_work(gl, 0);
	}
	spin_unlock(&gl->gl_lockref.lock);
}

/**
 * gfs2_glock_thaw - Thaw any frozen glocks
 * @sdp: The super block
 *
 */

void gfs2_glock_thaw(struct gfs2_sbd *sdp)
{
	glock_hash_walk(thaw_glock, sdp);
}

static void dump_glock(struct seq_file *seq, struct gfs2_glock *gl, bool fsid)
{
	spin_lock(&gl->gl_lockref.lock);
	gfs2_dump_glock(seq, gl, fsid);
	spin_unlock(&gl->gl_lockref.lock);
}

static void dump_glock_func(struct gfs2_glock *gl)
{
	dump_glock(NULL, gl, true);
}

static void withdraw_dq(struct gfs2_glock *gl)
{
	spin_lock(&gl->gl_lockref.lock);
	if (!__lockref_is_dead(&gl->gl_lockref) &&
	    glock_blocked_by_withdraw(gl))
		do_error(gl, LM_OUT_ERROR); /* remove pending waiters */
	spin_unlock(&gl->gl_lockref.lock);
}

void gfs2_gl_dq_holders(struct gfs2_sbd *sdp)
{
	glock_hash_walk(withdraw_dq, sdp);
}

/**
 * gfs2_gl_hash_clear - Empty out the glock hash table
 * @sdp: the filesystem
 *
 * Called when unmounting the filesystem.
 */

void gfs2_gl_hash_clear(struct gfs2_sbd *sdp)
{
	unsigned long start = jiffies;
	bool timed_out = false;

	set_bit(SDF_SKIP_DLM_UNLOCK, &sdp->sd_flags);
	flush_workqueue(sdp->sd_glock_wq);
	glock_hash_walk(clear_glock, sdp);
	flush_workqueue(sdp->sd_glock_wq);

	while (!timed_out) {
		wait_event_timeout(sdp->sd_kill_wait,
				   !atomic_read(&sdp->sd_glock_disposal),
				   HZ * 60);
		if (!atomic_read(&sdp->sd_glock_disposal))
			break;
		timed_out = time_after(jiffies, start + (HZ * 600));
		fs_warn(sdp, "%u glocks left after %u seconds%s\n",
			atomic_read(&sdp->sd_glock_disposal),
			jiffies_to_msecs(jiffies - start) / 1000,
			timed_out ? ":" : "; still waiting");
	}
	gfs2_lm_unmount(sdp);
	gfs2_free_dead_glocks(sdp);
	glock_hash_walk(dump_glock_func, sdp);
	destroy_workqueue(sdp->sd_glock_wq);
	sdp->sd_glock_wq = NULL;
}

static const char *state2str(unsigned state)
{
	switch(state) {
	case LM_ST_UNLOCKED:
		return "UN";
	case LM_ST_SHARED:
		return "SH";
	case LM_ST_DEFERRED:
		return "DF";
	case LM_ST_EXCLUSIVE:
		return "EX";
	}
	return "??";
}

static const char *hflags2str(char *buf, u16 flags, unsigned long iflags)
{
	char *p = buf;
	if (flags & LM_FLAG_TRY)
		*p++ = 't';
	if (flags & LM_FLAG_TRY_1CB)
		*p++ = 'T';
	if (flags & LM_FLAG_NOEXP)
		*p++ = 'e';
	if (flags & LM_FLAG_ANY)
		*p++ = 'A';
	if (flags & LM_FLAG_NODE_SCOPE)
		*p++ = 'n';
	if (flags & GL_ASYNC)
		*p++ = 'a';
	if (flags & GL_EXACT)
		*p++ = 'E';
	if (flags & GL_NOCACHE)
		*p++ = 'c';
	if (test_bit(HIF_HOLDER, &iflags))
		*p++ = 'H';
	if (test_bit(HIF_WAIT, &iflags))
		*p++ = 'W';
	if (flags & GL_SKIP)
		*p++ = 's';
	*p = 0;
	return buf;
}

/**
 * dump_holder - print information about a glock holder
 * @seq: the seq_file struct
 * @gh: the glock holder
 * @fs_id_buf: pointer to file system id (if requested)
 *
 */

static void dump_holder(struct seq_file *seq, const struct gfs2_holder *gh,
			const char *fs_id_buf)
{
	const char *comm = "(none)";
	pid_t owner_pid = 0;
	char flags_buf[32];

	rcu_read_lock();
	if (pid_is_meaningful(gh)) {
		struct task_struct *gh_owner;

		comm = "(ended)";
		owner_pid = pid_nr(gh->gh_owner_pid);
		gh_owner = pid_task(gh->gh_owner_pid, PIDTYPE_PID);
		if (gh_owner)
			comm = gh_owner->comm;
	}
	gfs2_print_dbg(seq, "%s H: s:%s f:%s e:%d p:%ld [%s] %pS\n",
		       fs_id_buf, state2str(gh->gh_state),
		       hflags2str(flags_buf, gh->gh_flags, gh->gh_iflags),
		       gh->gh_error, (long)owner_pid, comm, (void *)gh->gh_ip);
	rcu_read_unlock();
}

static const char *gflags2str(char *buf, const struct gfs2_glock *gl)
{
	const unsigned long *gflags = &gl->gl_flags;
	char *p = buf;

	if (test_bit(GLF_LOCK, gflags))
		*p++ = 'l';
	if (test_bit(GLF_DEMOTE, gflags))
		*p++ = 'D';
	if (test_bit(GLF_PENDING_DEMOTE, gflags))
		*p++ = 'd';
	if (test_bit(GLF_DEMOTE_IN_PROGRESS, gflags))
		*p++ = 'p';
	if (test_bit(GLF_DIRTY, gflags))
		*p++ = 'y';
	if (test_bit(GLF_LFLUSH, gflags))
		*p++ = 'f';
	if (test_bit(GLF_INVALIDATE_IN_PROGRESS, gflags))
		*p++ = 'i';
	if (test_bit(GLF_HAVE_REPLY, gflags))
		*p++ = 'r';
	if (test_bit(GLF_INITIAL, gflags))
		*p++ = 'a';
	if (test_bit(GLF_HAVE_FROZEN_REPLY, gflags))
		*p++ = 'F';
	if (!list_empty(&gl->gl_holders))
		*p++ = 'q';
	if (test_bit(GLF_LRU, gflags))
		*p++ = 'L';
	if (gl->gl_object)
		*p++ = 'o';
	if (test_bit(GLF_BLOCKING, gflags))
		*p++ = 'b';
	if (test_bit(GLF_UNLOCKED, gflags))
		*p++ = 'x';
	if (test_bit(GLF_INSTANTIATE_NEEDED, gflags))
		*p++ = 'n';
	if (test_bit(GLF_INSTANTIATE_IN_PROG, gflags))
		*p++ = 'N';
	if (test_bit(GLF_TRY_TO_EVICT, gflags))
		*p++ = 'e';
	if (test_bit(GLF_VERIFY_DELETE, gflags))
		*p++ = 'E';
	*p = 0;
	return buf;
}

/**
 * gfs2_dump_glock - print information about a glock
 * @seq: The seq_file struct
 * @gl: the glock
 * @fsid: If true, also dump the file system id
 *
 * The file format is as follows:
 * One line per object, capital letters are used to indicate objects
 * G = glock, I = Inode, R = rgrp, H = holder. Glocks are not indented,
 * other objects are indented by a single space and follow the glock to
 * which they are related. Fields are indicated by lower case letters
 * followed by a colon and the field value, except for strings which are in
 * [] so that its possible to see if they are composed of spaces for
 * example. The field's are n = number (id of the object), f = flags,
 * t = type, s = state, r = refcount, e = error, p = pid.
 *
 */

void gfs2_dump_glock(struct seq_file *seq, struct gfs2_glock *gl, bool fsid)
{
	const struct gfs2_glock_operations *glops = gl->gl_ops;
	unsigned long long dtime;
	const struct gfs2_holder *gh;
	char gflags_buf[32];
	struct gfs2_sbd *sdp = gl->gl_name.ln_sbd;
	char fs_id_buf[sizeof(sdp->sd_fsname) + 7];
	unsigned long nrpages = 0;

	if (gl->gl_ops->go_flags & GLOF_ASPACE) {
		struct address_space *mapping = gfs2_glock2aspace(gl);

		nrpages = mapping->nrpages;
	}
	memset(fs_id_buf, 0, sizeof(fs_id_buf));
	if (fsid && sdp) /* safety precaution */
		sprintf(fs_id_buf, "fsid=%s: ", sdp->sd_fsname);
	dtime = jiffies - gl->gl_demote_time;
	dtime *= 1000000/HZ; /* demote time in uSec */
	if (!test_bit(GLF_DEMOTE, &gl->gl_flags))
		dtime = 0;
	gfs2_print_dbg(seq, "%sG:  s:%s n:%u/%llx f:%s t:%s d:%s/%llu a:%d "
		       "v:%d r:%d m:%ld p:%lu\n",
		       fs_id_buf, state2str(gl->gl_state),
		       gl->gl_name.ln_type,
		       (unsigned long long)gl->gl_name.ln_number,
		       gflags2str(gflags_buf, gl),
		       state2str(gl->gl_target),
		       state2str(gl->gl_demote_state), dtime,
		       atomic_read(&gl->gl_ail_count),
		       atomic_read(&gl->gl_revokes),
		       (int)gl->gl_lockref.count, gl->gl_hold_time, nrpages);

	list_for_each_entry(gh, &gl->gl_holders, gh_list)
		dump_holder(seq, gh, fs_id_buf);

	if (gl->gl_state != LM_ST_UNLOCKED && glops->go_dump)
		glops->go_dump(seq, gl, fs_id_buf);
}

static int gfs2_glstats_seq_show(struct seq_file *seq, void *iter_ptr)
{
	struct gfs2_glock *gl = iter_ptr;

	seq_printf(seq, "G: n:%u/%llx rtt:%llu/%llu rttb:%llu/%llu irt:%llu/%llu dcnt: %llu qcnt: %llu\n",
		   gl->gl_name.ln_type,
		   (unsigned long long)gl->gl_name.ln_number,
		   (unsigned long long)gl->gl_stats.stats[GFS2_LKS_SRTT],
		   (unsigned long long)gl->gl_stats.stats[GFS2_LKS_SRTTVAR],
		   (unsigned long long)gl->gl_stats.stats[GFS2_LKS_SRTTB],
		   (unsigned long long)gl->gl_stats.stats[GFS2_LKS_SRTTVARB],
		   (unsigned long long)gl->gl_stats.stats[GFS2_LKS_SIRT],
		   (unsigned long long)gl->gl_stats.stats[GFS2_LKS_SIRTVAR],
		   (unsigned long long)gl->gl_stats.stats[GFS2_LKS_DCOUNT],
		   (unsigned long long)gl->gl_stats.stats[GFS2_LKS_QCOUNT]);
	return 0;
}

static const char *gfs2_gltype[] = {
	"type",
	"reserved",
	"nondisk",
	"inode",
	"rgrp",
	"meta",
	"iopen",
	"flock",
	"plock",
	"quota",
	"journal",
};

static const char *gfs2_stype[] = {
	[GFS2_LKS_SRTT]		= "srtt",
	[GFS2_LKS_SRTTVAR]	= "srttvar",
	[GFS2_LKS_SRTTB]	= "srttb",
	[GFS2_LKS_SRTTVARB]	= "srttvarb",
	[GFS2_LKS_SIRT]		= "sirt",
	[GFS2_LKS_SIRTVAR]	= "sirtvar",
	[GFS2_LKS_DCOUNT]	= "dlm",
	[GFS2_LKS_QCOUNT]	= "queue",
};

#define GFS2_NR_SBSTATS (ARRAY_SIZE(gfs2_gltype) * ARRAY_SIZE(gfs2_stype))

static int gfs2_sbstats_seq_show(struct seq_file *seq, void *iter_ptr)
{
	struct gfs2_sbd *sdp = seq->private;
	loff_t pos = *(loff_t *)iter_ptr;
	unsigned index = pos >> 3;
	unsigned subindex = pos & 0x07;
	int i;

	if (index == 0 && subindex != 0)
		return 0;

	seq_printf(seq, "%-10s %8s:", gfs2_gltype[index],
		   (index == 0) ? "cpu": gfs2_stype[subindex]);

	for_each_possible_cpu(i) {
                const struct gfs2_pcpu_lkstats *lkstats = per_cpu_ptr(sdp->sd_lkstats, i);

		if (index == 0)
			seq_printf(seq, " %15u", i);
		else
			seq_printf(seq, " %15llu", (unsigned long long)lkstats->
				   lkstats[index - 1].stats[subindex]);
	}
	seq_putc(seq, '\n');
	return 0;
}

int __init gfs2_glock_init(void)
{
	int i, ret;

	ret = rhashtable_init(&gl_hash_table, &ht_parms);
	if (ret < 0)
		return ret;

	glock_shrinker = shrinker_alloc(0, "gfs2-glock");
	if (!glock_shrinker) {
		rhashtable_destroy(&gl_hash_table);
		return -ENOMEM;
	}

	glock_shrinker->count_objects = gfs2_glock_shrink_count;
	glock_shrinker->scan_objects = gfs2_glock_shrink_scan;

	shrinker_register(glock_shrinker);

	for (i = 0; i < GLOCK_WAIT_TABLE_SIZE; i++)
		init_waitqueue_head(glock_wait_table + i);

	return 0;
}

void gfs2_glock_exit(void)
{
	shrinker_free(glock_shrinker);
	rhashtable_destroy(&gl_hash_table);
}

static void gfs2_glock_iter_next(struct gfs2_glock_iter *gi, loff_t n)
{
	struct gfs2_glock *gl = gi->gl;

	if (gl) {
		if (n == 0)
			return;
		gfs2_glock_put_async(gl);
	}
	for (;;) {
		gl = rhashtable_walk_next(&gi->hti);
		if (IS_ERR_OR_NULL(gl)) {
			if (gl == ERR_PTR(-EAGAIN)) {
				n = 1;
				continue;
			}
			gl = NULL;
			break;
		}
		if (gl->gl_name.ln_sbd != gi->sdp)
			continue;
		if (n <= 1) {
			if (!lockref_get_not_dead(&gl->gl_lockref))
				continue;
			break;
		} else {
			if (__lockref_is_dead(&gl->gl_lockref))
				continue;
			n--;
		}
	}
	gi->gl = gl;
}

static void *gfs2_glock_seq_start(struct seq_file *seq, loff_t *pos)
	__acquires(RCU)
{
	struct gfs2_glock_iter *gi = seq->private;
	loff_t n;

	/*
	 * We can either stay where we are, skip to the next hash table
	 * entry, or start from the beginning.
	 */
	if (*pos < gi->last_pos) {
		rhashtable_walk_exit(&gi->hti);
		rhashtable_walk_enter(&gl_hash_table, &gi->hti);
		n = *pos + 1;
	} else {
		n = *pos - gi->last_pos;
	}

	rhashtable_walk_start(&gi->hti);

	gfs2_glock_iter_next(gi, n);
	gi->last_pos = *pos;
	return gi->gl;
}

static void *gfs2_glock_seq_next(struct seq_file *seq, void *iter_ptr,
				 loff_t *pos)
{
	struct gfs2_glock_iter *gi = seq->private;

	(*pos)++;
	gi->last_pos = *pos;
	gfs2_glock_iter_next(gi, 1);
	return gi->gl;
}

static void gfs2_glock_seq_stop(struct seq_file *seq, void *iter_ptr)
	__releases(RCU)
{
	struct gfs2_glock_iter *gi = seq->private;

	rhashtable_walk_stop(&gi->hti);
}

static int gfs2_glock_seq_show(struct seq_file *seq, void *iter_ptr)
{
	dump_glock(seq, iter_ptr, false);
	return 0;
}

static void *gfs2_sbstats_seq_start(struct seq_file *seq, loff_t *pos)
{
	preempt_disable();
	if (*pos >= GFS2_NR_SBSTATS)
		return NULL;
	return pos;
}

static void *gfs2_sbstats_seq_next(struct seq_file *seq, void *iter_ptr,
				   loff_t *pos)
{
	(*pos)++;
	if (*pos >= GFS2_NR_SBSTATS)
		return NULL;
	return pos;
}

static void gfs2_sbstats_seq_stop(struct seq_file *seq, void *iter_ptr)
{
	preempt_enable();
}

static const struct seq_operations gfs2_glock_seq_ops = {
	.start = gfs2_glock_seq_start,
	.next  = gfs2_glock_seq_next,
	.stop  = gfs2_glock_seq_stop,
	.show  = gfs2_glock_seq_show,
};

static const struct seq_operations gfs2_glstats_seq_ops = {
	.start = gfs2_glock_seq_start,
	.next  = gfs2_glock_seq_next,
	.stop  = gfs2_glock_seq_stop,
	.show  = gfs2_glstats_seq_show,
};

static const struct seq_operations gfs2_sbstats_sops = {
	.start = gfs2_sbstats_seq_start,
	.next  = gfs2_sbstats_seq_next,
	.stop  = gfs2_sbstats_seq_stop,
	.show  = gfs2_sbstats_seq_show,
};

#define GFS2_SEQ_GOODSIZE min(PAGE_SIZE << PAGE_ALLOC_COSTLY_ORDER, 65536UL)

static int __gfs2_glocks_open(struct inode *inode, struct file *file,
			      const struct seq_operations *ops)
{
	int ret = seq_open_private(file, ops, sizeof(struct gfs2_glock_iter));
	if (ret == 0) {
		struct seq_file *seq = file->private_data;
		struct gfs2_glock_iter *gi = seq->private;

		gi->sdp = inode->i_private;
		seq->buf = kmalloc(GFS2_SEQ_GOODSIZE, GFP_KERNEL | __GFP_NOWARN);
		if (seq->buf)
			seq->size = GFS2_SEQ_GOODSIZE;
		/*
		 * Initially, we are "before" the first hash table entry; the
		 * first call to rhashtable_walk_next gets us the first entry.
		 */
		gi->last_pos = -1;
		gi->gl = NULL;
		rhashtable_walk_enter(&gl_hash_table, &gi->hti);
	}
	return ret;
}

static int gfs2_glocks_open(struct inode *inode, struct file *file)
{
	return __gfs2_glocks_open(inode, file, &gfs2_glock_seq_ops);
}

static int gfs2_glocks_release(struct inode *inode, struct file *file)
{
	struct seq_file *seq = file->private_data;
	struct gfs2_glock_iter *gi = seq->private;

	if (gi->gl)
		gfs2_glock_put(gi->gl);
	rhashtable_walk_exit(&gi->hti);
	return seq_release_private(inode, file);
}

static int gfs2_glstats_open(struct inode *inode, struct file *file)
{
	return __gfs2_glocks_open(inode, file, &gfs2_glstats_seq_ops);
}

static const struct file_operations gfs2_glocks_fops = {
	.owner   = THIS_MODULE,
	.open    = gfs2_glocks_open,
	.read    = seq_read,
	.llseek  = seq_lseek,
	.release = gfs2_glocks_release,
};

static const struct file_operations gfs2_glstats_fops = {
	.owner   = THIS_MODULE,
	.open    = gfs2_glstats_open,
	.read    = seq_read,
	.llseek  = seq_lseek,
	.release = gfs2_glocks_release,
};

struct gfs2_glockfd_iter {
	struct super_block *sb;
	unsigned int tgid;
	struct task_struct *task;
	unsigned int fd;
	struct file *file;
};

static struct task_struct *gfs2_glockfd_next_task(struct gfs2_glockfd_iter *i)
{
	struct pid_namespace *ns = task_active_pid_ns(current);
	struct pid *pid;

	if (i->task)
		put_task_struct(i->task);

	rcu_read_lock();
retry:
	i->task = NULL;
	pid = find_ge_pid(i->tgid, ns);
	if (pid) {
		i->tgid = pid_nr_ns(pid, ns);
		i->task = pid_task(pid, PIDTYPE_TGID);
		if (!i->task) {
			i->tgid++;
			goto retry;
		}
		get_task_struct(i->task);
	}
	rcu_read_unlock();
	return i->task;
}

static struct file *gfs2_glockfd_next_file(struct gfs2_glockfd_iter *i)
{
	if (i->file) {
		fput(i->file);
		i->file = NULL;
	}

	for(;; i->fd++) {
		i->file = fget_task_next(i->task, &i->fd);
		if (!i->file) {
			i->fd = 0;
			break;
		}

		if (file_inode(i->file)->i_sb == i->sb)
			break;

		fput(i->file);
	}
	return i->file;
}

static void *gfs2_glockfd_seq_start(struct seq_file *seq, loff_t *pos)
{
	struct gfs2_glockfd_iter *i = seq->private;

	if (*pos)
		return NULL;
	while (gfs2_glockfd_next_task(i)) {
		if (gfs2_glockfd_next_file(i))
			return i;
		i->tgid++;
	}
	return NULL;
}

static void *gfs2_glockfd_seq_next(struct seq_file *seq, void *iter_ptr,
				   loff_t *pos)
{
	struct gfs2_glockfd_iter *i = seq->private;

	(*pos)++;
	i->fd++;
	do {
		if (gfs2_glockfd_next_file(i))
			return i;
		i->tgid++;
	} while (gfs2_glockfd_next_task(i));
	return NULL;
}

static void gfs2_glockfd_seq_stop(struct seq_file *seq, void *iter_ptr)
{
	struct gfs2_glockfd_iter *i = seq->private;

	if (i->file)
		fput(i->file);
	if (i->task)
		put_task_struct(i->task);
}

static void gfs2_glockfd_seq_show_flock(struct seq_file *seq,
					struct gfs2_glockfd_iter *i)
{
	struct gfs2_file *fp = i->file->private_data;
	struct gfs2_holder *fl_gh = &fp->f_fl_gh;
	struct lm_lockname gl_name = { .ln_type = LM_TYPE_RESERVED };

	if (!READ_ONCE(fl_gh->gh_gl))
		return;

	spin_lock(&i->file->f_lock);
	if (gfs2_holder_initialized(fl_gh))
		gl_name = fl_gh->gh_gl->gl_name;
	spin_unlock(&i->file->f_lock);

	if (gl_name.ln_type != LM_TYPE_RESERVED) {
		seq_printf(seq, "%d %u %u/%llx\n",
			   i->tgid, i->fd, gl_name.ln_type,
			   (unsigned long long)gl_name.ln_number);
	}
}

static int gfs2_glockfd_seq_show(struct seq_file *seq, void *iter_ptr)
{
	struct gfs2_glockfd_iter *i = seq->private;
	struct inode *inode = file_inode(i->file);
	struct gfs2_glock *gl;

	inode_lock_shared(inode);
	gl = GFS2_I(inode)->i_iopen_gh.gh_gl;
	if (gl) {
		seq_printf(seq, "%d %u %u/%llx\n",
			   i->tgid, i->fd, gl->gl_name.ln_type,
			   (unsigned long long)gl->gl_name.ln_number);
	}
	gfs2_glockfd_seq_show_flock(seq, i);
	inode_unlock_shared(inode);
	return 0;
}

static const struct seq_operations gfs2_glockfd_seq_ops = {
	.start = gfs2_glockfd_seq_start,
	.next  = gfs2_glockfd_seq_next,
	.stop  = gfs2_glockfd_seq_stop,
	.show  = gfs2_glockfd_seq_show,
};

static int gfs2_glockfd_open(struct inode *inode, struct file *file)
{
	struct gfs2_glockfd_iter *i;
	struct gfs2_sbd *sdp = inode->i_private;

	i = __seq_open_private(file, &gfs2_glockfd_seq_ops,
			       sizeof(struct gfs2_glockfd_iter));
	if (!i)
		return -ENOMEM;
	i->sb = sdp->sd_vfs;
	return 0;
}

static const struct file_operations gfs2_glockfd_fops = {
	.owner   = THIS_MODULE,
	.open    = gfs2_glockfd_open,
	.read    = seq_read,
	.llseek  = seq_lseek,
	.release = seq_release_private,
};

DEFINE_SEQ_ATTRIBUTE(gfs2_sbstats);

void gfs2_create_debugfs_file(struct gfs2_sbd *sdp)
{
	sdp->debugfs_dir = debugfs_create_dir(sdp->sd_table_name, gfs2_root);

	debugfs_create_file("glocks", S_IFREG | S_IRUGO, sdp->debugfs_dir, sdp,
			    &gfs2_glocks_fops);

	debugfs_create_file("glockfd", S_IFREG | S_IRUGO, sdp->debugfs_dir, sdp,
			    &gfs2_glockfd_fops);

	debugfs_create_file("glstats", S_IFREG | S_IRUGO, sdp->debugfs_dir, sdp,
			    &gfs2_glstats_fops);

	debugfs_create_file("sbstats", S_IFREG | S_IRUGO, sdp->debugfs_dir, sdp,
			    &gfs2_sbstats_fops);
}

void gfs2_delete_debugfs_file(struct gfs2_sbd *sdp)
{
	debugfs_remove_recursive(sdp->debugfs_dir);
	sdp->debugfs_dir = NULL;
}

void gfs2_register_debugfs(void)
{
	gfs2_root = debugfs_create_dir("gfs2", NULL);
}

void gfs2_unregister_debugfs(void)
{
	debugfs_remove(gfs2_root);
	gfs2_root = NULL;
}<|MERGE_RESOLUTION|>--- conflicted
+++ resolved
@@ -1025,11 +1025,7 @@
 
 	if (test_and_set_bit(GLF_VERIFY_DELETE, &gl->gl_flags))
 		return false;
-<<<<<<< HEAD
-	delay = later ? 5 * HZ : 0;
-=======
 	delay = later ? HZ + get_random_long() % (HZ * 9) : 0;
->>>>>>> 4e3ac415
 	return queue_delayed_work(sdp->sd_delete_wq, &gl->gl_delete, delay);
 }
 
@@ -1040,36 +1036,6 @@
 	struct gfs2_sbd *sdp = gl->gl_name.ln_sbd;
 	bool verify_delete = test_and_clear_bit(GLF_VERIFY_DELETE, &gl->gl_flags);
 
-<<<<<<< HEAD
-	if (test_and_clear_bit(GLF_TRY_TO_EVICT, &gl->gl_flags)) {
-		/*
-		 * If we can evict the inode, give the remote node trying to
-		 * delete the inode some time before verifying that the delete
-		 * has happened.  Otherwise, if we cause contention on the inode glock
-		 * immediately, the remote node will think that we still have
-		 * the inode in use, and so it will give up waiting.
-		 *
-		 * If we can't evict the inode, signal to the remote node that
-		 * the inode is still in use.  We'll later try to delete the
-		 * inode locally in gfs2_evict_inode.
-		 *
-		 * FIXME: We only need to verify that the remote node has
-		 * deleted the inode because nodes before this remote delete
-		 * rework won't cooperate.  At a later time, when we no longer
-		 * care about compatibility with such nodes, we can skip this
-		 * step entirely.
-		 */
-		if (gfs2_try_evict(gl)) {
-			if (test_bit(SDF_KILL, &sdp->sd_flags))
-				goto out;
-			if (gfs2_queue_verify_delete(gl, true))
-				return;
-		}
-		goto out;
-	}
-
-	if (test_and_clear_bit(GLF_VERIFY_DELETE, &gl->gl_flags)) {
-=======
 	if (test_and_clear_bit(GLF_TRY_TO_EVICT, &gl->gl_flags))
 		gfs2_try_evict(gl);
 
@@ -1077,7 +1043,6 @@
 		u64 no_addr = gl->gl_name.ln_number;
 		struct inode *inode;
 
->>>>>>> 4e3ac415
 		inode = gfs2_lookup_by_inum(sdp, no_addr, gl->gl_no_formal_ino,
 					    GFS2_BLKST_UNLINKED);
 		if (IS_ERR(inode)) {
