// SPDX-License-Identifier: GPL-2.0-only
/*
 * Copyright (C) Sistina Software, Inc.  1997-2003 All rights reserved.
 * Copyright (C) 2004-2006 Red Hat, Inc.  All rights reserved.
 */

#include <linux/slab.h>
#include <linux/spinlock.h>
#include <linux/compat.h>
#include <linux/completion.h>
#include <linux/buffer_head.h>
#include <linux/pagemap.h>
#include <linux/uio.h>
#include <linux/blkdev.h>
#include <linux/mm.h>
#include <linux/mount.h>
#include <linux/fs.h>
#include <linux/filelock.h>
#include <linux/gfs2_ondisk.h>
#include <linux/falloc.h>
#include <linux/swap.h>
#include <linux/crc32.h>
#include <linux/writeback.h>
#include <linux/uaccess.h>
#include <linux/dlm.h>
#include <linux/dlm_plock.h>
#include <linux/delay.h>
#include <linux/backing-dev.h>
#include <linux/fileattr.h>

#include "gfs2.h"
#include "incore.h"
#include "bmap.h"
#include "aops.h"
#include "dir.h"
#include "glock.h"
#include "glops.h"
#include "inode.h"
#include "log.h"
#include "meta_io.h"
#include "quota.h"
#include "rgrp.h"
#include "trans.h"
#include "util.h"

/**
 * gfs2_llseek - seek to a location in a file
 * @file: the file
 * @offset: the offset
 * @whence: Where to seek from (SEEK_SET, SEEK_CUR, or SEEK_END)
 *
 * SEEK_END requires the glock for the file because it references the
 * file's size.
 *
 * Returns: The new offset, or errno
 */

static loff_t gfs2_llseek(struct file *file, loff_t offset, int whence)
{
	struct gfs2_inode *ip = GFS2_I(file->f_mapping->host);
	struct gfs2_holder i_gh;
	loff_t error;

	switch (whence) {
	case SEEK_END:
		error = gfs2_glock_nq_init(ip->i_gl, LM_ST_SHARED, LM_FLAG_ANY,
					   &i_gh);
		if (!error) {
			error = generic_file_llseek(file, offset, whence);
			gfs2_glock_dq_uninit(&i_gh);
		}
		break;

	case SEEK_DATA:
		error = gfs2_seek_data(file, offset);
		break;

	case SEEK_HOLE:
		error = gfs2_seek_hole(file, offset);
		break;

	case SEEK_CUR:
	case SEEK_SET:
		/*
		 * These don't reference inode->i_size and don't depend on the
		 * block mapping, so we don't need the glock.
		 */
		error = generic_file_llseek(file, offset, whence);
		break;
	default:
		error = -EINVAL;
	}

	return error;
}

/**
 * gfs2_readdir - Iterator for a directory
 * @file: The directory to read from
 * @ctx: What to feed directory entries to
 *
 * Returns: errno
 */

static int gfs2_readdir(struct file *file, struct dir_context *ctx)
{
	struct inode *dir = file->f_mapping->host;
	struct gfs2_inode *dip = GFS2_I(dir);
	struct gfs2_holder d_gh;
	int error;

	error = gfs2_glock_nq_init(dip->i_gl, LM_ST_SHARED, 0, &d_gh);
	if (error)
		return error;

	error = gfs2_dir_read(dir, ctx, &file->f_ra);

	gfs2_glock_dq_uninit(&d_gh);

	return error;
}

/*
 * struct fsflag_gfs2flag
 *
 * The FS_JOURNAL_DATA_FL flag maps to GFS2_DIF_INHERIT_JDATA for directories,
 * and to GFS2_DIF_JDATA for non-directories.
 */
static struct {
	u32 fsflag;
	u32 gfsflag;
} fsflag_gfs2flag[] = {
	{FS_SYNC_FL, GFS2_DIF_SYNC},
	{FS_IMMUTABLE_FL, GFS2_DIF_IMMUTABLE},
	{FS_APPEND_FL, GFS2_DIF_APPENDONLY},
	{FS_NOATIME_FL, GFS2_DIF_NOATIME},
	{FS_INDEX_FL, GFS2_DIF_EXHASH},
	{FS_TOPDIR_FL, GFS2_DIF_TOPDIR},
	{FS_JOURNAL_DATA_FL, GFS2_DIF_JDATA | GFS2_DIF_INHERIT_JDATA},
};

static inline u32 gfs2_gfsflags_to_fsflags(struct inode *inode, u32 gfsflags)
{
	int i;
	u32 fsflags = 0;

	if (S_ISDIR(inode->i_mode))
		gfsflags &= ~GFS2_DIF_JDATA;
	else
		gfsflags &= ~GFS2_DIF_INHERIT_JDATA;

	for (i = 0; i < ARRAY_SIZE(fsflag_gfs2flag); i++)
		if (gfsflags & fsflag_gfs2flag[i].gfsflag)
			fsflags |= fsflag_gfs2flag[i].fsflag;
	return fsflags;
}

int gfs2_fileattr_get(struct dentry *dentry, struct fileattr *fa)
{
	struct inode *inode = d_inode(dentry);
	struct gfs2_inode *ip = GFS2_I(inode);
	struct gfs2_holder gh;
	int error;
	u32 fsflags;

	if (d_is_special(dentry))
		return -ENOTTY;

	gfs2_holder_init(ip->i_gl, LM_ST_SHARED, 0, &gh);
	error = gfs2_glock_nq(&gh);
	if (error)
		goto out_uninit;

	fsflags = gfs2_gfsflags_to_fsflags(inode, ip->i_diskflags);

	fileattr_fill_flags(fa, fsflags);

	gfs2_glock_dq(&gh);
out_uninit:
	gfs2_holder_uninit(&gh);
	return error;
}

void gfs2_set_inode_flags(struct inode *inode)
{
	struct gfs2_inode *ip = GFS2_I(inode);
	unsigned int flags = inode->i_flags;

	flags &= ~(S_SYNC|S_APPEND|S_IMMUTABLE|S_NOATIME|S_DIRSYNC|S_NOSEC);
	if ((ip->i_eattr == 0) && !is_sxid(inode->i_mode))
		flags |= S_NOSEC;
	if (ip->i_diskflags & GFS2_DIF_IMMUTABLE)
		flags |= S_IMMUTABLE;
	if (ip->i_diskflags & GFS2_DIF_APPENDONLY)
		flags |= S_APPEND;
	if (ip->i_diskflags & GFS2_DIF_NOATIME)
		flags |= S_NOATIME;
	if (ip->i_diskflags & GFS2_DIF_SYNC)
		flags |= S_SYNC;
	inode->i_flags = flags;
}

/* Flags that can be set by user space */
#define GFS2_FLAGS_USER_SET (GFS2_DIF_JDATA|			\
			     GFS2_DIF_IMMUTABLE|		\
			     GFS2_DIF_APPENDONLY|		\
			     GFS2_DIF_NOATIME|			\
			     GFS2_DIF_SYNC|			\
			     GFS2_DIF_TOPDIR|			\
			     GFS2_DIF_INHERIT_JDATA)

/**
 * do_gfs2_set_flags - set flags on an inode
 * @inode: The inode
 * @reqflags: The flags to set
 * @mask: Indicates which flags are valid
 *
 */
static int do_gfs2_set_flags(struct inode *inode, u32 reqflags, u32 mask)
{
	struct gfs2_inode *ip = GFS2_I(inode);
	struct gfs2_sbd *sdp = GFS2_SB(inode);
	struct buffer_head *bh;
	struct gfs2_holder gh;
	int error;
	u32 new_flags, flags;

	error = gfs2_glock_nq_init(ip->i_gl, LM_ST_EXCLUSIVE, 0, &gh);
	if (error)
		return error;

	error = 0;
	flags = ip->i_diskflags;
	new_flags = (flags & ~mask) | (reqflags & mask);
	if ((new_flags ^ flags) == 0)
		goto out;

	if (!IS_IMMUTABLE(inode)) {
		error = gfs2_permission(&nop_mnt_idmap, inode, MAY_WRITE);
		if (error)
			goto out;
	}
	if ((flags ^ new_flags) & GFS2_DIF_JDATA) {
		if (new_flags & GFS2_DIF_JDATA)
			gfs2_log_flush(sdp, ip->i_gl,
				       GFS2_LOG_HEAD_FLUSH_NORMAL |
				       GFS2_LFC_SET_FLAGS);
		error = filemap_fdatawrite(inode->i_mapping);
		if (error)
			goto out;
		error = filemap_fdatawait(inode->i_mapping);
		if (error)
			goto out;
		if (new_flags & GFS2_DIF_JDATA)
			gfs2_ordered_del_inode(ip);
	}
	error = gfs2_trans_begin(sdp, RES_DINODE, 0);
	if (error)
		goto out;
	error = gfs2_meta_inode_buffer(ip, &bh);
	if (error)
		goto out_trans_end;
	inode_set_ctime_current(inode);
	gfs2_trans_add_meta(ip->i_gl, bh);
	ip->i_diskflags = new_flags;
	gfs2_dinode_out(ip, bh->b_data);
	brelse(bh);
	gfs2_set_inode_flags(inode);
	gfs2_set_aops(inode);
out_trans_end:
	gfs2_trans_end(sdp);
out:
	gfs2_glock_dq_uninit(&gh);
	return error;
}

int gfs2_fileattr_set(struct mnt_idmap *idmap,
		      struct dentry *dentry, struct fileattr *fa)
{
	struct inode *inode = d_inode(dentry);
	u32 fsflags = fa->flags, gfsflags = 0;
	u32 mask;
	int i;

	if (d_is_special(dentry))
		return -ENOTTY;

	if (fileattr_has_fsx(fa))
		return -EOPNOTSUPP;

	for (i = 0; i < ARRAY_SIZE(fsflag_gfs2flag); i++) {
		if (fsflags & fsflag_gfs2flag[i].fsflag) {
			fsflags &= ~fsflag_gfs2flag[i].fsflag;
			gfsflags |= fsflag_gfs2flag[i].gfsflag;
		}
	}
	if (fsflags || gfsflags & ~GFS2_FLAGS_USER_SET)
		return -EINVAL;

	mask = GFS2_FLAGS_USER_SET;
	if (S_ISDIR(inode->i_mode)) {
		mask &= ~GFS2_DIF_JDATA;
	} else {
		/* The GFS2_DIF_TOPDIR flag is only valid for directories. */
		if (gfsflags & GFS2_DIF_TOPDIR)
			return -EINVAL;
		mask &= ~(GFS2_DIF_TOPDIR | GFS2_DIF_INHERIT_JDATA);
	}

	return do_gfs2_set_flags(inode, gfsflags, mask);
}

static int gfs2_getlabel(struct file *filp, char __user *label)
{
	struct inode *inode = file_inode(filp);
	struct gfs2_sbd *sdp = GFS2_SB(inode);

	if (copy_to_user(label, sdp->sd_sb.sb_locktable, GFS2_LOCKNAME_LEN))
		return -EFAULT;

	return 0;
}

static long gfs2_ioctl(struct file *filp, unsigned int cmd, unsigned long arg)
{
	switch(cmd) {
	case FITRIM:
		return gfs2_fitrim(filp, (void __user *)arg);
	case FS_IOC_GETFSLABEL:
		return gfs2_getlabel(filp, (char __user *)arg);
	}

	return -ENOTTY;
}

#ifdef CONFIG_COMPAT
static long gfs2_compat_ioctl(struct file *filp, unsigned int cmd, unsigned long arg)
{
	switch(cmd) {
	/* Keep this list in sync with gfs2_ioctl */
	case FITRIM:
	case FS_IOC_GETFSLABEL:
		break;
	default:
		return -ENOIOCTLCMD;
	}

	return gfs2_ioctl(filp, cmd, (unsigned long)compat_ptr(arg));
}
#else
#define gfs2_compat_ioctl NULL
#endif

/**
 * gfs2_size_hint - Give a hint to the size of a write request
 * @filep: The struct file
 * @offset: The file offset of the write
 * @size: The length of the write
 *
 * When we are about to do a write, this function records the total
 * write size in order to provide a suitable hint to the lower layers
 * about how many blocks will be required.
 *
 */

static void gfs2_size_hint(struct file *filep, loff_t offset, size_t size)
{
	struct inode *inode = file_inode(filep);
	struct gfs2_sbd *sdp = GFS2_SB(inode);
	struct gfs2_inode *ip = GFS2_I(inode);
	size_t blks = (size + sdp->sd_sb.sb_bsize - 1) >> sdp->sd_sb.sb_bsize_shift;
	int hint = min_t(size_t, INT_MAX, blks);

	if (hint > atomic_read(&ip->i_sizehint))
		atomic_set(&ip->i_sizehint, hint);
}

/**
 * gfs2_allocate_folio_backing - Allocate blocks for a write fault
 * @folio: The (locked) folio to allocate backing for
 * @length: Size of the allocation
 *
 * We try to allocate all the blocks required for the folio in one go.  This
 * might fail for various reasons, so we keep trying until all the blocks to
 * back this folio are allocated.  If some of the blocks are already allocated,
 * that is ok too.
 */
static int gfs2_allocate_folio_backing(struct folio *folio, size_t length)
{
	u64 pos = folio_pos(folio);

	do {
		struct iomap iomap = { };

		if (gfs2_iomap_alloc(folio->mapping->host, pos, length, &iomap))
			return -EIO;

		if (length < iomap.length)
			iomap.length = length;
		length -= iomap.length;
		pos += iomap.length;
	} while (length > 0);

	return 0;
}

/**
 * gfs2_page_mkwrite - Make a shared, mmap()ed, page writable
 * @vmf: The virtual memory fault containing the page to become writable
 *
 * When the page becomes writable, we need to ensure that we have
 * blocks allocated on disk to back that page.
 */

static vm_fault_t gfs2_page_mkwrite(struct vm_fault *vmf)
{
	struct folio *folio = page_folio(vmf->page);
	struct inode *inode = file_inode(vmf->vma->vm_file);
	struct gfs2_inode *ip = GFS2_I(inode);
	struct gfs2_sbd *sdp = GFS2_SB(inode);
	struct gfs2_alloc_parms ap = {};
	u64 pos = folio_pos(folio);
	unsigned int data_blocks, ind_blocks, rblocks;
	vm_fault_t ret = VM_FAULT_LOCKED;
	struct gfs2_holder gh;
	size_t length;
	loff_t size;
	int err;

	sb_start_pagefault(inode->i_sb);

	gfs2_holder_init(ip->i_gl, LM_ST_EXCLUSIVE, 0, &gh);
	err = gfs2_glock_nq(&gh);
	if (err) {
		ret = vmf_fs_error(err);
		goto out_uninit;
	}

	/* Check folio index against inode size */
	size = i_size_read(inode);
	if (pos >= size) {
		ret = VM_FAULT_SIGBUS;
		goto out_unlock;
	}

	/* Update file times before taking folio lock */
	file_update_time(vmf->vma->vm_file);

	/* folio is wholly or partially inside EOF */
	if (size - pos < folio_size(folio))
		length = size - pos;
	else
		length = folio_size(folio);

	gfs2_size_hint(vmf->vma->vm_file, pos, length);

	set_bit(GLF_DIRTY, &ip->i_gl->gl_flags);
	set_bit(GIF_SW_PAGED, &ip->i_flags);

	/*
	 * iomap_writepage / iomap_writepages currently don't support inline
	 * files, so always unstuff here.
	 */

	if (!gfs2_is_stuffed(ip) &&
	    !gfs2_write_alloc_required(ip, pos, length)) {
		folio_lock(folio);
		if (!folio_test_uptodate(folio) ||
		    folio->mapping != inode->i_mapping) {
			ret = VM_FAULT_NOPAGE;
			folio_unlock(folio);
		}
		goto out_unlock;
	}

	err = gfs2_rindex_update(sdp);
	if (err) {
		ret = vmf_fs_error(err);
		goto out_unlock;
	}

	gfs2_write_calc_reserv(ip, length, &data_blocks, &ind_blocks);
	ap.target = data_blocks + ind_blocks;
	err = gfs2_quota_lock_check(ip, &ap);
	if (err) {
		ret = vmf_fs_error(err);
		goto out_unlock;
	}
	err = gfs2_inplace_reserve(ip, &ap);
	if (err) {
		ret = vmf_fs_error(err);
		goto out_quota_unlock;
	}

	rblocks = RES_DINODE + ind_blocks;
	if (gfs2_is_jdata(ip))
		rblocks += data_blocks ? data_blocks : 1;
	if (ind_blocks || data_blocks) {
		rblocks += RES_STATFS + RES_QUOTA;
		rblocks += gfs2_rg_blocks(ip, data_blocks + ind_blocks);
	}
	err = gfs2_trans_begin(sdp, rblocks, 0);
	if (err) {
		ret = vmf_fs_error(err);
		goto out_trans_fail;
	}

	/* Unstuff, if required, and allocate backing blocks for folio */
	if (gfs2_is_stuffed(ip)) {
		err = gfs2_unstuff_dinode(ip);
		if (err) {
			ret = vmf_fs_error(err);
			goto out_trans_end;
		}
	}

	folio_lock(folio);
	/* If truncated, we must retry the operation, we may have raced
	 * with the glock demotion code.
	 */
	if (!folio_test_uptodate(folio) || folio->mapping != inode->i_mapping) {
		ret = VM_FAULT_NOPAGE;
		goto out_page_locked;
	}

	err = gfs2_allocate_folio_backing(folio, length);
	if (err)
		ret = vmf_fs_error(err);

out_page_locked:
	if (ret != VM_FAULT_LOCKED)
		folio_unlock(folio);
out_trans_end:
	gfs2_trans_end(sdp);
out_trans_fail:
	gfs2_inplace_release(ip);
out_quota_unlock:
	gfs2_quota_unlock(ip);
out_unlock:
	gfs2_glock_dq(&gh);
out_uninit:
	gfs2_holder_uninit(&gh);
	if (ret == VM_FAULT_LOCKED) {
		folio_mark_dirty(folio);
		folio_wait_stable(folio);
	}
	sb_end_pagefault(inode->i_sb);
	return ret;
}

static vm_fault_t gfs2_fault(struct vm_fault *vmf)
{
	struct inode *inode = file_inode(vmf->vma->vm_file);
	struct gfs2_inode *ip = GFS2_I(inode);
	struct gfs2_holder gh;
	vm_fault_t ret;
	int err;

	gfs2_holder_init(ip->i_gl, LM_ST_SHARED, 0, &gh);
	err = gfs2_glock_nq(&gh);
	if (err) {
		ret = vmf_fs_error(err);
		goto out_uninit;
	}
	ret = filemap_fault(vmf);
	gfs2_glock_dq(&gh);
out_uninit:
	gfs2_holder_uninit(&gh);
	return ret;
}

static const struct vm_operations_struct gfs2_vm_ops = {
	.fault = gfs2_fault,
	.map_pages = filemap_map_pages,
	.page_mkwrite = gfs2_page_mkwrite,
};

/**
 * gfs2_mmap
 * @file: The file to map
 * @vma: The VMA which described the mapping
 *
 * There is no need to get a lock here unless we should be updating
 * atime. We ignore any locking errors since the only consequence is
 * a missed atime update (which will just be deferred until later).
 *
 * Returns: 0
 */

static int gfs2_mmap(struct file *file, struct vm_area_struct *vma)
{
	struct gfs2_inode *ip = GFS2_I(file->f_mapping->host);

	if (!(file->f_flags & O_NOATIME) &&
	    !IS_NOATIME(&ip->i_inode)) {
		struct gfs2_holder i_gh;
		int error;

		error = gfs2_glock_nq_init(ip->i_gl, LM_ST_SHARED, LM_FLAG_ANY,
					   &i_gh);
		if (error)
			return error;
		/* grab lock to update inode */
		gfs2_glock_dq_uninit(&i_gh);
		file_accessed(file);
	}
	vma->vm_ops = &gfs2_vm_ops;

	return 0;
}

/**
 * gfs2_open_common - This is common to open and atomic_open
 * @inode: The inode being opened
 * @file: The file being opened
 *
 * This maybe called under a glock or not depending upon how it has
 * been called. We must always be called under a glock for regular
 * files, however. For other file types, it does not matter whether
 * we hold the glock or not.
 *
 * Returns: Error code or 0 for success
 */

int gfs2_open_common(struct inode *inode, struct file *file)
{
	struct gfs2_file *fp;
	int ret;

	if (S_ISREG(inode->i_mode)) {
		ret = generic_file_open(inode, file);
		if (ret)
			return ret;

		if (!gfs2_is_jdata(GFS2_I(inode)))
			file->f_mode |= FMODE_CAN_ODIRECT;
	}

	fp = kzalloc(sizeof(struct gfs2_file), GFP_NOFS);
	if (!fp)
		return -ENOMEM;

	mutex_init(&fp->f_fl_mutex);

	gfs2_assert_warn(GFS2_SB(inode), !file->private_data);
	file->private_data = fp;
	if (file->f_mode & FMODE_WRITE) {
		ret = gfs2_qa_get(GFS2_I(inode));
		if (ret)
			goto fail;
	}
	return 0;

fail:
	kfree(file->private_data);
	file->private_data = NULL;
	return ret;
}

/**
 * gfs2_open - open a file
 * @inode: the inode to open
 * @file: the struct file for this opening
 *
 * After atomic_open, this function is only used for opening files
 * which are already cached. We must still get the glock for regular
 * files to ensure that we have the file size uptodate for the large
 * file check which is in the common code. That is only an issue for
 * regular files though.
 *
 * Returns: errno
 */

static int gfs2_open(struct inode *inode, struct file *file)
{
	struct gfs2_inode *ip = GFS2_I(inode);
	struct gfs2_holder i_gh;
	int error;
	bool need_unlock = false;

	if (S_ISREG(ip->i_inode.i_mode)) {
		error = gfs2_glock_nq_init(ip->i_gl, LM_ST_SHARED, LM_FLAG_ANY,
					   &i_gh);
		if (error)
			return error;
		need_unlock = true;
	}

	error = gfs2_open_common(inode, file);

	if (need_unlock)
		gfs2_glock_dq_uninit(&i_gh);

	return error;
}

/**
 * gfs2_release - called to close a struct file
 * @inode: the inode the struct file belongs to
 * @file: the struct file being closed
 *
 * Returns: errno
 */

static int gfs2_release(struct inode *inode, struct file *file)
{
	struct gfs2_inode *ip = GFS2_I(inode);

	kfree(file->private_data);
	file->private_data = NULL;

	if (file->f_mode & FMODE_WRITE) {
		if (gfs2_rs_active(&ip->i_res))
			gfs2_rs_delete(ip);
		gfs2_qa_put(ip);
	}
	return 0;
}

/**
 * gfs2_fsync - sync the dirty data for a file (across the cluster)
 * @file: the file that points to the dentry
 * @start: the start position in the file to sync
 * @end: the end position in the file to sync
 * @datasync: set if we can ignore timestamp changes
 *
 * We split the data flushing here so that we don't wait for the data
 * until after we've also sent the metadata to disk. Note that for
 * data=ordered, we will write & wait for the data at the log flush
 * stage anyway, so this is unlikely to make much of a difference
 * except in the data=writeback case.
 *
 * If the fdatawrite fails due to any reason except -EIO, we will
 * continue the remainder of the fsync, although we'll still report
 * the error at the end. This is to match filemap_write_and_wait_range()
 * behaviour.
 *
 * Returns: errno
 */

static int gfs2_fsync(struct file *file, loff_t start, loff_t end,
		      int datasync)
{
	struct address_space *mapping = file->f_mapping;
	struct inode *inode = mapping->host;
	int sync_state = inode->i_state & I_DIRTY;
	struct gfs2_inode *ip = GFS2_I(inode);
	int ret = 0, ret1 = 0;

	if (mapping->nrpages) {
		ret1 = filemap_fdatawrite_range(mapping, start, end);
		if (ret1 == -EIO)
			return ret1;
	}

	if (!gfs2_is_jdata(ip))
		sync_state &= ~I_DIRTY_PAGES;
	if (datasync)
		sync_state &= ~I_DIRTY_SYNC;

	if (sync_state) {
		ret = sync_inode_metadata(inode, 1);
		if (ret)
			return ret;
		if (gfs2_is_jdata(ip))
			ret = file_write_and_wait(file);
		if (ret)
			return ret;
		gfs2_ail_flush(ip->i_gl, 1);
	}

	if (mapping->nrpages)
		ret = file_fdatawait_range(file, start, end);

	return ret ? ret : ret1;
}

static inline bool should_fault_in_pages(struct iov_iter *i,
					 struct kiocb *iocb,
					 size_t *prev_count,
					 size_t *window_size)
{
	size_t count = iov_iter_count(i);
	size_t size, offs;

	if (!count)
		return false;
	if (!user_backed_iter(i))
		return false;

	/*
	 * Try to fault in multiple pages initially.  When that doesn't result
	 * in any progress, fall back to a single page.
	 */
	size = PAGE_SIZE;
	offs = offset_in_page(iocb->ki_pos);
	if (*prev_count != count) {
		size_t nr_dirtied;

		nr_dirtied = max(current->nr_dirtied_pause -
				 current->nr_dirtied, 8);
		size = min_t(size_t, SZ_1M, nr_dirtied << PAGE_SHIFT);
	}

	*prev_count = count;
	*window_size = size - offs;
	return true;
}

static ssize_t gfs2_file_direct_read(struct kiocb *iocb, struct iov_iter *to,
				     struct gfs2_holder *gh)
{
	struct file *file = iocb->ki_filp;
	struct gfs2_inode *ip = GFS2_I(file->f_mapping->host);
	size_t prev_count = 0, window_size = 0;
	size_t read = 0;
	ssize_t ret;

	/*
	 * In this function, we disable page faults when we're holding the
	 * inode glock while doing I/O.  If a page fault occurs, we indicate
	 * that the inode glock may be dropped, fault in the pages manually,
	 * and retry.
	 *
	 * Unlike generic_file_read_iter, for reads, iomap_dio_rw can trigger
	 * physical as well as manual page faults, and we need to disable both
	 * kinds.
	 *
	 * For direct I/O, gfs2 takes the inode glock in deferred mode.  This
	 * locking mode is compatible with other deferred holders, so multiple
	 * processes and nodes can do direct I/O to a file at the same time.
	 * There's no guarantee that reads or writes will be atomic.  Any
	 * coordination among readers and writers needs to happen externally.
	 */

	if (!iov_iter_count(to))
		return 0; /* skip atime */

	gfs2_holder_init(ip->i_gl, LM_ST_DEFERRED, 0, gh);
retry:
	ret = gfs2_glock_nq(gh);
	if (ret)
		goto out_uninit;
	pagefault_disable();
	to->nofault = true;
	ret = iomap_dio_rw(iocb, to, &gfs2_iomap_ops, NULL,
			   IOMAP_DIO_PARTIAL, NULL, read);
	to->nofault = false;
	pagefault_enable();
	if (ret <= 0 && ret != -EFAULT)
		goto out_unlock;
	/* No increment (+=) because iomap_dio_rw returns a cumulative value. */
	if (ret > 0)
		read = ret;

	if (should_fault_in_pages(to, iocb, &prev_count, &window_size)) {
		gfs2_glock_dq(gh);
		window_size -= fault_in_iov_iter_writeable(to, window_size);
		if (window_size)
			goto retry;
	}
out_unlock:
	if (gfs2_holder_queued(gh))
		gfs2_glock_dq(gh);
out_uninit:
	gfs2_holder_uninit(gh);
	/* User space doesn't expect partial success. */
	if (ret < 0)
		return ret;
	return read;
}

static ssize_t gfs2_file_direct_write(struct kiocb *iocb, struct iov_iter *from,
				      struct gfs2_holder *gh)
{
	struct file *file = iocb->ki_filp;
	struct inode *inode = file->f_mapping->host;
	struct gfs2_inode *ip = GFS2_I(inode);
	size_t prev_count = 0, window_size = 0;
	size_t written = 0;
	bool enough_retries;
	ssize_t ret;

	/*
	 * In this function, we disable page faults when we're holding the
	 * inode glock while doing I/O.  If a page fault occurs, we indicate
	 * that the inode glock may be dropped, fault in the pages manually,
	 * and retry.
	 *
	 * For writes, iomap_dio_rw only triggers manual page faults, so we
	 * don't need to disable physical ones.
	 */

	/*
	 * Deferred lock, even if its a write, since we do no allocation on
	 * this path. All we need to change is the atime, and this lock mode
	 * ensures that other nodes have flushed their buffered read caches
	 * (i.e. their page cache entries for this inode). We do not,
	 * unfortunately, have the option of only flushing a range like the
	 * VFS does.
	 */
	gfs2_holder_init(ip->i_gl, LM_ST_DEFERRED, 0, gh);
retry:
	ret = gfs2_glock_nq(gh);
	if (ret)
		goto out_uninit;
	/* Silently fall back to buffered I/O when writing beyond EOF */
	if (iocb->ki_pos + iov_iter_count(from) > i_size_read(&ip->i_inode))
		goto out_unlock;

	from->nofault = true;
	ret = iomap_dio_rw(iocb, from, &gfs2_iomap_ops, NULL,
			   IOMAP_DIO_PARTIAL, NULL, written);
	from->nofault = false;
	if (ret <= 0) {
		if (ret == -ENOTBLK)
			ret = 0;
		if (ret != -EFAULT)
			goto out_unlock;
	}
	/* No increment (+=) because iomap_dio_rw returns a cumulative value. */
	if (ret > 0)
		written = ret;

	enough_retries = prev_count == iov_iter_count(from) &&
			 window_size <= PAGE_SIZE;
	if (should_fault_in_pages(from, iocb, &prev_count, &window_size)) {
		gfs2_glock_dq(gh);
		window_size -= fault_in_iov_iter_readable(from, window_size);
		if (window_size) {
			if (!enough_retries)
				goto retry;
			/* fall back to buffered I/O */
			ret = 0;
		}
	}
out_unlock:
	if (gfs2_holder_queued(gh))
		gfs2_glock_dq(gh);
out_uninit:
	gfs2_holder_uninit(gh);
	/* User space doesn't expect partial success. */
	if (ret < 0)
		return ret;
	return written;
}

static ssize_t gfs2_file_read_iter(struct kiocb *iocb, struct iov_iter *to)
{
	struct gfs2_inode *ip;
	struct gfs2_holder gh;
	size_t prev_count = 0, window_size = 0;
	size_t read = 0;
	ssize_t ret;

	/*
	 * In this function, we disable page faults when we're holding the
	 * inode glock while doing I/O.  If a page fault occurs, we indicate
	 * that the inode glock may be dropped, fault in the pages manually,
	 * and retry.
	 */

	if (iocb->ki_flags & IOCB_DIRECT)
		return gfs2_file_direct_read(iocb, to, &gh);

	pagefault_disable();
	iocb->ki_flags |= IOCB_NOIO;
	ret = generic_file_read_iter(iocb, to);
	iocb->ki_flags &= ~IOCB_NOIO;
	pagefault_enable();
	if (ret >= 0) {
		if (!iov_iter_count(to))
			return ret;
		read = ret;
	} else if (ret != -EFAULT) {
		if (ret != -EAGAIN)
			return ret;
		if (iocb->ki_flags & IOCB_NOWAIT)
			return ret;
	}
	ip = GFS2_I(iocb->ki_filp->f_mapping->host);
	gfs2_holder_init(ip->i_gl, LM_ST_SHARED, 0, &gh);
retry:
	ret = gfs2_glock_nq(&gh);
	if (ret)
		goto out_uninit;
	pagefault_disable();
	ret = generic_file_read_iter(iocb, to);
	pagefault_enable();
	if (ret <= 0 && ret != -EFAULT)
		goto out_unlock;
	if (ret > 0)
		read += ret;

	if (should_fault_in_pages(to, iocb, &prev_count, &window_size)) {
		gfs2_glock_dq(&gh);
		window_size -= fault_in_iov_iter_writeable(to, window_size);
		if (window_size)
			goto retry;
	}
out_unlock:
	if (gfs2_holder_queued(&gh))
		gfs2_glock_dq(&gh);
out_uninit:
	gfs2_holder_uninit(&gh);
	return read ? read : ret;
}

static ssize_t gfs2_file_buffered_write(struct kiocb *iocb,
					struct iov_iter *from,
					struct gfs2_holder *gh)
{
	struct file *file = iocb->ki_filp;
	struct inode *inode = file_inode(file);
	struct gfs2_inode *ip = GFS2_I(inode);
	struct gfs2_sbd *sdp = GFS2_SB(inode);
	struct gfs2_holder *statfs_gh = NULL;
	size_t prev_count = 0, window_size = 0;
	size_t orig_count = iov_iter_count(from);
	size_t written = 0;
	ssize_t ret;

	/*
	 * In this function, we disable page faults when we're holding the
	 * inode glock while doing I/O.  If a page fault occurs, we indicate
	 * that the inode glock may be dropped, fault in the pages manually,
	 * and retry.
	 */

	if (inode == sdp->sd_rindex) {
		statfs_gh = kmalloc(sizeof(*statfs_gh), GFP_NOFS);
		if (!statfs_gh)
			return -ENOMEM;
	}

	gfs2_holder_init(ip->i_gl, LM_ST_EXCLUSIVE, 0, gh);
	if (should_fault_in_pages(from, iocb, &prev_count, &window_size)) {
retry:
		window_size -= fault_in_iov_iter_readable(from, window_size);
		if (!window_size) {
			ret = -EFAULT;
			goto out_uninit;
		}
		from->count = min(from->count, window_size);
	}
	ret = gfs2_glock_nq(gh);
	if (ret)
		goto out_uninit;

	if (inode == sdp->sd_rindex) {
		struct gfs2_inode *m_ip = GFS2_I(sdp->sd_statfs_inode);

		ret = gfs2_glock_nq_init(m_ip->i_gl, LM_ST_EXCLUSIVE,
					 GL_NOCACHE, statfs_gh);
		if (ret)
			goto out_unlock;
	}

	pagefault_disable();
	ret = iomap_file_buffered_write(iocb, from, &gfs2_iomap_ops, NULL);
	pagefault_enable();
	if (ret > 0)
		written += ret;

	if (inode == sdp->sd_rindex)
		gfs2_glock_dq_uninit(statfs_gh);

	if (ret <= 0 && ret != -EFAULT)
		goto out_unlock;

	from->count = orig_count - written;
	if (should_fault_in_pages(from, iocb, &prev_count, &window_size)) {
		gfs2_glock_dq(gh);
		goto retry;
	}
out_unlock:
	if (gfs2_holder_queued(gh))
		gfs2_glock_dq(gh);
out_uninit:
	gfs2_holder_uninit(gh);
	kfree(statfs_gh);
	from->count = orig_count - written;
	return written ? written : ret;
}

/**
 * gfs2_file_write_iter - Perform a write to a file
 * @iocb: The io context
 * @from: The data to write
 *
 * We have to do a lock/unlock here to refresh the inode size for
 * O_APPEND writes, otherwise we can land up writing at the wrong
 * offset. There is still a race, but provided the app is using its
 * own file locking, this will make O_APPEND work as expected.
 *
 */

static ssize_t gfs2_file_write_iter(struct kiocb *iocb, struct iov_iter *from)
{
	struct file *file = iocb->ki_filp;
	struct inode *inode = file_inode(file);
	struct gfs2_inode *ip = GFS2_I(inode);
	struct gfs2_holder gh;
	ssize_t ret;

	gfs2_size_hint(file, iocb->ki_pos, iov_iter_count(from));

	if (iocb->ki_flags & IOCB_APPEND) {
		ret = gfs2_glock_nq_init(ip->i_gl, LM_ST_SHARED, 0, &gh);
		if (ret)
			return ret;
		gfs2_glock_dq_uninit(&gh);
	}

	inode_lock(inode);
	ret = generic_write_checks(iocb, from);
	if (ret <= 0)
		goto out_unlock;

	ret = file_remove_privs(file);
	if (ret)
		goto out_unlock;

	if (iocb->ki_flags & IOCB_DIRECT) {
		struct address_space *mapping = file->f_mapping;
		ssize_t buffered, ret2;

		/*
		 * Note that under direct I/O, we don't allow and inode
		 * timestamp updates, so we're not calling file_update_time()
		 * here.
		 */

		ret = gfs2_file_direct_write(iocb, from, &gh);
		if (ret < 0 || !iov_iter_count(from))
			goto out_unlock;

		iocb->ki_flags |= IOCB_DSYNC;
		buffered = gfs2_file_buffered_write(iocb, from, &gh);
		if (unlikely(buffered <= 0)) {
			if (!ret)
				ret = buffered;
			goto out_unlock;
		}

		/*
		 * We need to ensure that the page cache pages are written to
		 * disk and invalidated to preserve the expected O_DIRECT
		 * semantics.  If the writeback or invalidate fails, only report
		 * the direct I/O range as we don't know if the buffered pages
		 * made it to disk.
		 */
		ret2 = generic_write_sync(iocb, buffered);
		invalidate_mapping_pages(mapping,
				(iocb->ki_pos - buffered) >> PAGE_SHIFT,
				(iocb->ki_pos - 1) >> PAGE_SHIFT);
		if (!ret || ret2 > 0)
			ret += ret2;
	} else {
		ret = file_update_time(file);
		if (ret)
			goto out_unlock;

		ret = gfs2_file_buffered_write(iocb, from, &gh);
		if (likely(ret > 0))
			ret = generic_write_sync(iocb, ret);
	}

out_unlock:
	inode_unlock(inode);
	return ret;
}

static int fallocate_chunk(struct inode *inode, loff_t offset, loff_t len,
			   int mode)
{
	struct super_block *sb = inode->i_sb;
	struct gfs2_inode *ip = GFS2_I(inode);
	loff_t end = offset + len;
	struct buffer_head *dibh;
	int error;

	error = gfs2_meta_inode_buffer(ip, &dibh);
	if (unlikely(error))
		return error;

	gfs2_trans_add_meta(ip->i_gl, dibh);

	if (gfs2_is_stuffed(ip)) {
		error = gfs2_unstuff_dinode(ip);
		if (unlikely(error))
			goto out;
	}

	while (offset < end) {
		struct iomap iomap = { };

		error = gfs2_iomap_alloc(inode, offset, end - offset, &iomap);
		if (error)
			goto out;
		offset = iomap.offset + iomap.length;
		if (!(iomap.flags & IOMAP_F_NEW))
			continue;
		error = sb_issue_zeroout(sb, iomap.addr >> inode->i_blkbits,
					 iomap.length >> inode->i_blkbits,
					 GFP_NOFS);
		if (error) {
			fs_err(GFS2_SB(inode), "Failed to zero data buffers\n");
			goto out;
		}
	}
out:
	brelse(dibh);
	return error;
}

/**
 * calc_max_reserv() - Reverse of write_calc_reserv. Given a number of
 *                     blocks, determine how many bytes can be written.
 * @ip:          The inode in question.
 * @len:         Max cap of bytes. What we return in *len must be <= this.
 * @data_blocks: Compute and return the number of data blocks needed
 * @ind_blocks:  Compute and return the number of indirect blocks needed
 * @max_blocks:  The total blocks available to work with.
 *
 * Returns: void, but @len, @data_blocks and @ind_blocks are filled in.
 */
static void calc_max_reserv(struct gfs2_inode *ip, loff_t *len,
			    unsigned int *data_blocks, unsigned int *ind_blocks,
			    unsigned int max_blocks)
{
	loff_t max = *len;
	const struct gfs2_sbd *sdp = GFS2_SB(&ip->i_inode);
	unsigned int tmp, max_data = max_blocks - 3 * (sdp->sd_max_height - 1);

	for (tmp = max_data; tmp > sdp->sd_diptrs;) {
		tmp = DIV_ROUND_UP(tmp, sdp->sd_inptrs);
		max_data -= tmp;
	}

	*data_blocks = max_data;
	*ind_blocks = max_blocks - max_data;
	*len = ((loff_t)max_data - 3) << sdp->sd_sb.sb_bsize_shift;
	if (*len > max) {
		*len = max;
		gfs2_write_calc_reserv(ip, max, data_blocks, ind_blocks);
	}
}

static long __gfs2_fallocate(struct file *file, int mode, loff_t offset, loff_t len)
{
	struct inode *inode = file_inode(file);
	struct gfs2_sbd *sdp = GFS2_SB(inode);
	struct gfs2_inode *ip = GFS2_I(inode);
	struct gfs2_alloc_parms ap = {};
	unsigned int data_blocks = 0, ind_blocks = 0, rblocks;
	loff_t bytes, max_bytes, max_blks;
	int error;
	const loff_t pos = offset;
	const loff_t count = len;
	loff_t bsize_mask = ~((loff_t)sdp->sd_sb.sb_bsize - 1);
	loff_t next = (offset + len - 1) >> sdp->sd_sb.sb_bsize_shift;
	loff_t max_chunk_size = UINT_MAX & bsize_mask;

	next = (next + 1) << sdp->sd_sb.sb_bsize_shift;

	offset &= bsize_mask;

	len = next - offset;
	bytes = sdp->sd_max_rg_data * sdp->sd_sb.sb_bsize / 2;
	if (!bytes)
		bytes = UINT_MAX;
	bytes &= bsize_mask;
	if (bytes == 0)
		bytes = sdp->sd_sb.sb_bsize;

	gfs2_size_hint(file, offset, len);

	gfs2_write_calc_reserv(ip, PAGE_SIZE, &data_blocks, &ind_blocks);
	ap.min_target = data_blocks + ind_blocks;

	while (len > 0) {
		if (len < bytes)
			bytes = len;
		if (!gfs2_write_alloc_required(ip, offset, bytes)) {
			len -= bytes;
			offset += bytes;
			continue;
		}

		/* We need to determine how many bytes we can actually
		 * fallocate without exceeding quota or going over the
		 * end of the fs. We start off optimistically by assuming
		 * we can write max_bytes */
		max_bytes = (len > max_chunk_size) ? max_chunk_size : len;

		/* Since max_bytes is most likely a theoretical max, we
		 * calculate a more realistic 'bytes' to serve as a good
		 * starting point for the number of bytes we may be able
		 * to write */
		gfs2_write_calc_reserv(ip, bytes, &data_blocks, &ind_blocks);
		ap.target = data_blocks + ind_blocks;

		error = gfs2_quota_lock_check(ip, &ap);
		if (error)
			return error;
		/* ap.allowed tells us how many blocks quota will allow
		 * us to write. Check if this reduces max_blks */
		max_blks = UINT_MAX;
		if (ap.allowed)
			max_blks = ap.allowed;

		error = gfs2_inplace_reserve(ip, &ap);
		if (error)
			goto out_qunlock;

		/* check if the selected rgrp limits our max_blks further */
		if (ip->i_res.rs_reserved < max_blks)
			max_blks = ip->i_res.rs_reserved;

		/* Almost done. Calculate bytes that can be written using
		 * max_blks. We also recompute max_bytes, data_blocks and
		 * ind_blocks */
		calc_max_reserv(ip, &max_bytes, &data_blocks,
				&ind_blocks, max_blks);

		rblocks = RES_DINODE + ind_blocks + RES_STATFS + RES_QUOTA +
			  RES_RG_HDR + gfs2_rg_blocks(ip, data_blocks + ind_blocks);
		if (gfs2_is_jdata(ip))
			rblocks += data_blocks ? data_blocks : 1;

		error = gfs2_trans_begin(sdp, rblocks,
					 PAGE_SIZE >> inode->i_blkbits);
		if (error)
			goto out_trans_fail;

		error = fallocate_chunk(inode, offset, max_bytes, mode);
		gfs2_trans_end(sdp);

		if (error)
			goto out_trans_fail;

		len -= max_bytes;
		offset += max_bytes;
		gfs2_inplace_release(ip);
		gfs2_quota_unlock(ip);
	}

	if (!(mode & FALLOC_FL_KEEP_SIZE) && (pos + count) > inode->i_size)
		i_size_write(inode, pos + count);
	file_update_time(file);
	mark_inode_dirty(inode);

	if ((file->f_flags & O_DSYNC) || IS_SYNC(file->f_mapping->host))
		return vfs_fsync_range(file, pos, pos + count - 1,
			       (file->f_flags & __O_SYNC) ? 0 : 1);
	return 0;

out_trans_fail:
	gfs2_inplace_release(ip);
out_qunlock:
	gfs2_quota_unlock(ip);
	return error;
}

static long gfs2_fallocate(struct file *file, int mode, loff_t offset, loff_t len)
{
	struct inode *inode = file_inode(file);
	struct gfs2_sbd *sdp = GFS2_SB(inode);
	struct gfs2_inode *ip = GFS2_I(inode);
	struct gfs2_holder gh;
	int ret;

	if (mode & ~(FALLOC_FL_PUNCH_HOLE | FALLOC_FL_KEEP_SIZE))
		return -EOPNOTSUPP;
	/* fallocate is needed by gfs2_grow to reserve space in the rindex */
	if (gfs2_is_jdata(ip) && inode != sdp->sd_rindex)
		return -EOPNOTSUPP;

	inode_lock(inode);

	gfs2_holder_init(ip->i_gl, LM_ST_EXCLUSIVE, 0, &gh);
	ret = gfs2_glock_nq(&gh);
	if (ret)
		goto out_uninit;

	if (!(mode & FALLOC_FL_KEEP_SIZE) &&
	    (offset + len) > inode->i_size) {
		ret = inode_newsize_ok(inode, offset + len);
		if (ret)
			goto out_unlock;
	}

	ret = get_write_access(inode);
	if (ret)
		goto out_unlock;

	if (mode & FALLOC_FL_PUNCH_HOLE) {
		ret = __gfs2_punch_hole(file, offset, len);
	} else {
		ret = __gfs2_fallocate(file, mode, offset, len);
		if (ret)
			gfs2_rs_deltree(&ip->i_res);
	}

	put_write_access(inode);
out_unlock:
	gfs2_glock_dq(&gh);
out_uninit:
	gfs2_holder_uninit(&gh);
	inode_unlock(inode);
	return ret;
}

static ssize_t gfs2_file_splice_write(struct pipe_inode_info *pipe,
				      struct file *out, loff_t *ppos,
				      size_t len, unsigned int flags)
{
	ssize_t ret;

	gfs2_size_hint(out, *ppos, len);

	ret = iter_file_splice_write(pipe, out, ppos, len, flags);
	return ret;
}

#ifdef CONFIG_GFS2_FS_LOCKING_DLM

/**
 * gfs2_lock - acquire/release a posix lock on a file
 * @file: the file pointer
 * @cmd: either modify or retrieve lock state, possibly wait
 * @fl: type and range of lock
 *
 * Returns: errno
 */

static int gfs2_lock(struct file *file, int cmd, struct file_lock *fl)
{
	struct gfs2_inode *ip = GFS2_I(file->f_mapping->host);
	struct gfs2_sbd *sdp = GFS2_SB(file->f_mapping->host);
	struct lm_lockstruct *ls = &sdp->sd_lockstruct;

	if (!(fl->c.flc_flags & FL_POSIX))
		return -ENOLCK;
	if (gfs2_withdrawing_or_withdrawn(sdp)) {
<<<<<<< HEAD
		if (fl->fl_type == F_UNLCK)
=======
		if (lock_is_unlock(fl))
>>>>>>> a6ad5510
			locks_lock_file_wait(file, fl);
		return -EIO;
	}
	if (cmd == F_CANCELLK)
		return dlm_posix_cancel(ls->ls_dlm, ip->i_no_addr, file, fl);
	else if (IS_GETLK(cmd))
		return dlm_posix_get(ls->ls_dlm, ip->i_no_addr, file, fl);
	else if (lock_is_unlock(fl))
		return dlm_posix_unlock(ls->ls_dlm, ip->i_no_addr, file, fl);
	else
		return dlm_posix_lock(ls->ls_dlm, ip->i_no_addr, file, cmd, fl);
}

static void __flock_holder_uninit(struct file *file, struct gfs2_holder *fl_gh)
{
	struct gfs2_glock *gl = gfs2_glock_hold(fl_gh->gh_gl);

	/*
	 * Make sure gfs2_glock_put() won't sleep under the file->f_lock
	 * spinlock.
	 */

	spin_lock(&file->f_lock);
	gfs2_holder_uninit(fl_gh);
	spin_unlock(&file->f_lock);
	gfs2_glock_put(gl);
}

static int do_flock(struct file *file, int cmd, struct file_lock *fl)
{
	struct gfs2_file *fp = file->private_data;
	struct gfs2_holder *fl_gh = &fp->f_fl_gh;
	struct gfs2_inode *ip = GFS2_I(file_inode(file));
	struct gfs2_glock *gl;
	unsigned int state;
	u16 flags;
	int error = 0;
	int sleeptime;

	state = lock_is_write(fl) ? LM_ST_EXCLUSIVE : LM_ST_SHARED;
	flags = GL_EXACT | GL_NOPID;
	if (!IS_SETLKW(cmd))
		flags |= LM_FLAG_TRY_1CB;

	mutex_lock(&fp->f_fl_mutex);

	if (gfs2_holder_initialized(fl_gh)) {
		struct file_lock request;
		if (fl_gh->gh_state == state)
			goto out;
		locks_init_lock(&request);
		request.c.flc_type = F_UNLCK;
		request.c.flc_flags = FL_FLOCK;
		locks_lock_file_wait(file, &request);
		gfs2_glock_dq(fl_gh);
		gfs2_holder_reinit(state, flags, fl_gh);
	} else {
		error = gfs2_glock_get(GFS2_SB(&ip->i_inode), ip->i_no_addr,
				       &gfs2_flock_glops, CREATE, &gl);
		if (error)
			goto out;
		spin_lock(&file->f_lock);
		gfs2_holder_init(gl, state, flags, fl_gh);
		spin_unlock(&file->f_lock);
		gfs2_glock_put(gl);
	}
	for (sleeptime = 1; sleeptime <= 4; sleeptime <<= 1) {
		error = gfs2_glock_nq(fl_gh);
		if (error != GLR_TRYFAILED)
			break;
		fl_gh->gh_flags &= ~LM_FLAG_TRY_1CB;
		fl_gh->gh_flags |= LM_FLAG_TRY;
		msleep(sleeptime);
	}
	if (error) {
		__flock_holder_uninit(file, fl_gh);
		if (error == GLR_TRYFAILED)
			error = -EAGAIN;
	} else {
		error = locks_lock_file_wait(file, fl);
		gfs2_assert_warn(GFS2_SB(&ip->i_inode), !error);
	}

out:
	mutex_unlock(&fp->f_fl_mutex);
	return error;
}

static void do_unflock(struct file *file, struct file_lock *fl)
{
	struct gfs2_file *fp = file->private_data;
	struct gfs2_holder *fl_gh = &fp->f_fl_gh;

	mutex_lock(&fp->f_fl_mutex);
	locks_lock_file_wait(file, fl);
	if (gfs2_holder_initialized(fl_gh)) {
		gfs2_glock_dq(fl_gh);
		__flock_holder_uninit(file, fl_gh);
	}
	mutex_unlock(&fp->f_fl_mutex);
}

/**
 * gfs2_flock - acquire/release a flock lock on a file
 * @file: the file pointer
 * @cmd: either modify or retrieve lock state, possibly wait
 * @fl: type and range of lock
 *
 * Returns: errno
 */

static int gfs2_flock(struct file *file, int cmd, struct file_lock *fl)
{
	if (!(fl->c.flc_flags & FL_FLOCK))
		return -ENOLCK;

	if (lock_is_unlock(fl)) {
		do_unflock(file, fl);
		return 0;
	} else {
		return do_flock(file, cmd, fl);
	}
}

const struct file_operations gfs2_file_fops = {
	.llseek		= gfs2_llseek,
	.read_iter	= gfs2_file_read_iter,
	.write_iter	= gfs2_file_write_iter,
	.iopoll		= iocb_bio_iopoll,
	.unlocked_ioctl	= gfs2_ioctl,
	.compat_ioctl	= gfs2_compat_ioctl,
	.mmap		= gfs2_mmap,
	.open		= gfs2_open,
	.release	= gfs2_release,
	.fsync		= gfs2_fsync,
	.lock		= gfs2_lock,
	.flock		= gfs2_flock,
	.splice_read	= copy_splice_read,
	.splice_write	= gfs2_file_splice_write,
	.setlease	= simple_nosetlease,
	.fallocate	= gfs2_fallocate,
};

const struct file_operations gfs2_dir_fops = {
	.iterate_shared	= gfs2_readdir,
	.unlocked_ioctl	= gfs2_ioctl,
	.compat_ioctl	= gfs2_compat_ioctl,
	.open		= gfs2_open,
	.release	= gfs2_release,
	.fsync		= gfs2_fsync,
	.lock		= gfs2_lock,
	.flock		= gfs2_flock,
	.llseek		= default_llseek,
};

#endif /* CONFIG_GFS2_FS_LOCKING_DLM */

const struct file_operations gfs2_file_fops_nolock = {
	.llseek		= gfs2_llseek,
	.read_iter	= gfs2_file_read_iter,
	.write_iter	= gfs2_file_write_iter,
	.iopoll		= iocb_bio_iopoll,
	.unlocked_ioctl	= gfs2_ioctl,
	.compat_ioctl	= gfs2_compat_ioctl,
	.mmap		= gfs2_mmap,
	.open		= gfs2_open,
	.release	= gfs2_release,
	.fsync		= gfs2_fsync,
	.splice_read	= copy_splice_read,
	.splice_write	= gfs2_file_splice_write,
	.setlease	= generic_setlease,
	.fallocate	= gfs2_fallocate,
};

const struct file_operations gfs2_dir_fops_nolock = {
	.iterate_shared	= gfs2_readdir,
	.unlocked_ioctl	= gfs2_ioctl,
	.compat_ioctl	= gfs2_compat_ioctl,
	.open		= gfs2_open,
	.release	= gfs2_release,
	.fsync		= gfs2_fsync,
	.llseek		= default_llseek,
};
<|MERGE_RESOLUTION|>--- conflicted
+++ resolved
@@ -1444,11 +1444,7 @@
 	if (!(fl->c.flc_flags & FL_POSIX))
 		return -ENOLCK;
 	if (gfs2_withdrawing_or_withdrawn(sdp)) {
-<<<<<<< HEAD
-		if (fl->fl_type == F_UNLCK)
-=======
 		if (lock_is_unlock(fl))
->>>>>>> a6ad5510
 			locks_lock_file_wait(file, fl);
 		return -EIO;
 	}
