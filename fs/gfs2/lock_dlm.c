// SPDX-License-Identifier: GPL-2.0-only
/*
 * Copyright (C) Sistina Software, Inc.  1997-2003 All rights reserved.
 * Copyright 2004-2011 Red Hat, Inc.
 */

#define pr_fmt(fmt) KBUILD_MODNAME ": " fmt

#include <linux/fs.h>
#include <linux/dlm.h>
#include <linux/slab.h>
#include <linux/types.h>
#include <linux/delay.h>
#include <linux/gfs2_ondisk.h>
#include <linux/sched/signal.h>

#include "incore.h"
#include "glock.h"
#include "glops.h"
#include "recovery.h"
#include "util.h"
#include "sys.h"
#include "trace_gfs2.h"

/**
 * gfs2_update_stats - Update time based stats
 * @s: The stats to update (local or global)
 * @index: The index inside @s
 * @sample: New data to include
 */
static inline void gfs2_update_stats(struct gfs2_lkstats *s, unsigned index,
				     s64 sample)
{
	/*
	 * @delta is the difference between the current rtt sample and the
	 * running average srtt. We add 1/8 of that to the srtt in order to
	 * update the current srtt estimate. The variance estimate is a bit
	 * more complicated. We subtract the current variance estimate from
	 * the abs value of the @delta and add 1/4 of that to the running
	 * total.  That's equivalent to 3/4 of the current variance
	 * estimate plus 1/4 of the abs of @delta.
	 *
	 * Note that the index points at the array entry containing the
	 * smoothed mean value, and the variance is always in the following
	 * entry
	 *
	 * Reference: TCP/IP Illustrated, vol 2, p. 831,832
	 * All times are in units of integer nanoseconds. Unlike the TCP/IP
	 * case, they are not scaled fixed point.
	 */

	s64 delta = sample - s->stats[index];
	s->stats[index] += (delta >> 3);
	index++;
	s->stats[index] += (s64)(abs(delta) - s->stats[index]) >> 2;
}

/**
 * gfs2_update_reply_times - Update locking statistics
 * @gl: The glock to update
 *
 * This assumes that gl->gl_dstamp has been set earlier.
 *
 * The rtt (lock round trip time) is an estimate of the time
 * taken to perform a dlm lock request. We update it on each
 * reply from the dlm.
 *
 * The blocking flag is set on the glock for all dlm requests
 * which may potentially block due to lock requests from other nodes.
 * DLM requests where the current lock state is exclusive, the
 * requested state is null (or unlocked) or where the TRY or
 * TRY_1CB flags are set are classified as non-blocking. All
 * other DLM requests are counted as (potentially) blocking.
 */
static inline void gfs2_update_reply_times(struct gfs2_glock *gl)
{
	struct gfs2_pcpu_lkstats *lks;
	const unsigned gltype = gl->gl_name.ln_type;
	unsigned index = test_bit(GLF_BLOCKING, &gl->gl_flags) ?
			 GFS2_LKS_SRTTB : GFS2_LKS_SRTT;
	s64 rtt;

	preempt_disable();
	rtt = ktime_to_ns(ktime_sub(ktime_get_real(), gl->gl_dstamp));
	lks = this_cpu_ptr(gl->gl_name.ln_sbd->sd_lkstats);
	gfs2_update_stats(&gl->gl_stats, index, rtt);		/* Local */
	gfs2_update_stats(&lks->lkstats[gltype], index, rtt);	/* Global */
	preempt_enable();

	trace_gfs2_glock_lock_time(gl, rtt);
}

/**
 * gfs2_update_request_times - Update locking statistics
 * @gl: The glock to update
 *
 * The irt (lock inter-request times) measures the average time
 * between requests to the dlm. It is updated immediately before
 * each dlm call.
 */

static inline void gfs2_update_request_times(struct gfs2_glock *gl)
{
	struct gfs2_pcpu_lkstats *lks;
	const unsigned gltype = gl->gl_name.ln_type;
	ktime_t dstamp;
	s64 irt;

	preempt_disable();
	dstamp = gl->gl_dstamp;
	gl->gl_dstamp = ktime_get_real();
	irt = ktime_to_ns(ktime_sub(gl->gl_dstamp, dstamp));
	lks = this_cpu_ptr(gl->gl_name.ln_sbd->sd_lkstats);
	gfs2_update_stats(&gl->gl_stats, GFS2_LKS_SIRT, irt);		/* Local */
	gfs2_update_stats(&lks->lkstats[gltype], GFS2_LKS_SIRT, irt);	/* Global */
	preempt_enable();
}
 
static void gdlm_ast(void *arg)
{
	struct gfs2_glock *gl = arg;
	unsigned ret = gl->gl_state;

	/* If the glock is dead, we only react to a dlm_unlock() reply. */
	if (__lockref_is_dead(&gl->gl_lockref) &&
	    gl->gl_lksb.sb_status != -DLM_EUNLOCK)
		return;

	gfs2_update_reply_times(gl);
	BUG_ON(gl->gl_lksb.sb_flags & DLM_SBF_DEMOTED);

	if ((gl->gl_lksb.sb_flags & DLM_SBF_VALNOTVALID) && gl->gl_lksb.sb_lvbptr)
		memset(gl->gl_lksb.sb_lvbptr, 0, GDLM_LVB_SIZE);

	switch (gl->gl_lksb.sb_status) {
	case -DLM_EUNLOCK: /* Unlocked, so glock can be freed */
		if (gl->gl_ops->go_unlocked)
			gl->gl_ops->go_unlocked(gl);
		gfs2_glock_free(gl);
		return;
	case -DLM_ECANCEL: /* Cancel while getting lock */
		ret |= LM_OUT_CANCELED;
		goto out;
	case -EAGAIN: /* Try lock fails */
	case -EDEADLK: /* Deadlock detected */
		goto out;
	case -ETIMEDOUT: /* Canceled due to timeout */
		ret |= LM_OUT_ERROR;
		goto out;
	case 0: /* Success */
		break;
	default: /* Something unexpected */
		BUG();
	}

	ret = gl->gl_req;
	if (gl->gl_lksb.sb_flags & DLM_SBF_ALTMODE) {
		if (gl->gl_req == LM_ST_SHARED)
			ret = LM_ST_DEFERRED;
		else if (gl->gl_req == LM_ST_DEFERRED)
			ret = LM_ST_SHARED;
		else
			BUG();
	}

	/*
	 * The GLF_INITIAL flag is initially set for new glocks.  Upon the
	 * first successful new (non-conversion) request, we clear this flag to
	 * indicate that a DLM lock exists and that gl->gl_lksb.sb_lkid is the
	 * identifier to use for identifying it.
	 *
	 * Any failed initial requests do not create a DLM lock, so we ignore
	 * the gl->gl_lksb.sb_lkid values that come with such requests.
	 */

	clear_bit(GLF_INITIAL, &gl->gl_flags);
	gfs2_glock_complete(gl, ret);
	return;
out:
	if (test_bit(GLF_INITIAL, &gl->gl_flags))
		gl->gl_lksb.sb_lkid = 0;
	gfs2_glock_complete(gl, ret);
}

static void gdlm_bast(void *arg, int mode)
{
	struct gfs2_glock *gl = arg;

	if (__lockref_is_dead(&gl->gl_lockref))
		return;

	switch (mode) {
	case DLM_LOCK_EX:
		gfs2_glock_cb(gl, LM_ST_UNLOCKED);
		break;
	case DLM_LOCK_CW:
		gfs2_glock_cb(gl, LM_ST_DEFERRED);
		break;
	case DLM_LOCK_PR:
		gfs2_glock_cb(gl, LM_ST_SHARED);
		break;
	default:
		fs_err(gl->gl_name.ln_sbd, "unknown bast mode %d\n", mode);
		BUG();
	}
}

/* convert gfs lock-state to dlm lock-mode */

static int make_mode(struct gfs2_sbd *sdp, const unsigned int lmstate)
{
	switch (lmstate) {
	case LM_ST_UNLOCKED:
		return DLM_LOCK_NL;
	case LM_ST_EXCLUSIVE:
		return DLM_LOCK_EX;
	case LM_ST_DEFERRED:
		return DLM_LOCK_CW;
	case LM_ST_SHARED:
		return DLM_LOCK_PR;
	}
	fs_err(sdp, "unknown LM state %d\n", lmstate);
	BUG();
	return -1;
}

static u32 make_flags(struct gfs2_glock *gl, const unsigned int gfs_flags,
		      const int req)
{
	u32 lkf = 0;

	if (gl->gl_lksb.sb_lvbptr)
		lkf |= DLM_LKF_VALBLK;

	if (gfs_flags & LM_FLAG_TRY)
		lkf |= DLM_LKF_NOQUEUE;

	if (gfs_flags & LM_FLAG_TRY_1CB) {
		lkf |= DLM_LKF_NOQUEUE;
		lkf |= DLM_LKF_NOQUEUEBAST;
	}

	if (gfs_flags & LM_FLAG_ANY) {
		if (req == DLM_LOCK_PR)
			lkf |= DLM_LKF_ALTCW;
		else if (req == DLM_LOCK_CW)
			lkf |= DLM_LKF_ALTPR;
		else
			BUG();
	}

	if (!test_bit(GLF_INITIAL, &gl->gl_flags)) {
		lkf |= DLM_LKF_CONVERT;
		if (test_bit(GLF_BLOCKING, &gl->gl_flags))
			lkf |= DLM_LKF_QUECVT;
	}

	return lkf;
}

static void gfs2_reverse_hex(char *c, u64 value)
{
	*c = '0';
	while (value) {
		*c-- = hex_asc[value & 0x0f];
		value >>= 4;
	}
}

static int gdlm_lock(struct gfs2_glock *gl, unsigned int req_state,
		     unsigned int flags)
{
	struct lm_lockstruct *ls = &gl->gl_name.ln_sbd->sd_lockstruct;
	int req;
	u32 lkf;
	char strname[GDLM_STRNAME_BYTES] = "";
	int error;

	req = make_mode(gl->gl_name.ln_sbd, req_state);
	lkf = make_flags(gl, flags, req);
	gfs2_glstats_inc(gl, GFS2_LKS_DCOUNT);
	gfs2_sbstats_inc(gl, GFS2_LKS_DCOUNT);
	if (test_bit(GLF_INITIAL, &gl->gl_flags)) {
		memset(strname, ' ', GDLM_STRNAME_BYTES - 1);
		strname[GDLM_STRNAME_BYTES - 1] = '\0';
		gfs2_reverse_hex(strname + 7, gl->gl_name.ln_type);
		gfs2_reverse_hex(strname + 23, gl->gl_name.ln_number);
		gl->gl_dstamp = ktime_get_real();
	} else {
		gfs2_update_request_times(gl);
	}
	/*
	 * Submit the actual lock request.
	 */

again:
	error = dlm_lock(ls->ls_dlm, req, &gl->gl_lksb, lkf, strname,
			GDLM_STRNAME_BYTES - 1, 0, gdlm_ast, gl, gdlm_bast);
	if (error == -EBUSY) {
		msleep(20);
		goto again;
	}
	return error;
}

static void gdlm_put_lock(struct gfs2_glock *gl)
{
	struct gfs2_sbd *sdp = gl->gl_name.ln_sbd;
	struct lm_lockstruct *ls = &sdp->sd_lockstruct;
	int error;

	BUG_ON(!__lockref_is_dead(&gl->gl_lockref));

<<<<<<< HEAD
	if (gl->gl_lksb.sb_lkid == 0) {
=======
	if (test_bit(GLF_INITIAL, &gl->gl_flags)) {
>>>>>>> a6ad5510
		gfs2_glock_free(gl);
		return;
	}

	clear_bit(GLF_BLOCKING, &gl->gl_flags);
	gfs2_glstats_inc(gl, GFS2_LKS_DCOUNT);
	gfs2_sbstats_inc(gl, GFS2_LKS_DCOUNT);
	gfs2_update_request_times(gl);

	/* don't want to call dlm if we've unmounted the lock protocol */
	if (test_bit(DFL_UNMOUNT, &ls->ls_recover_flags)) {
		gfs2_glock_free(gl);
		return;
	}
<<<<<<< HEAD
	/* don't want to skip dlm_unlock writing the lvb when lock has one */

	if (test_bit(SDF_SKIP_DLM_UNLOCK, &sdp->sd_flags) &&
	    !gl->gl_lksb.sb_lvbptr) {
=======

	/*
	 * When the lockspace is released, all remaining glocks will be
	 * unlocked automatically.  This is more efficient than unlocking them
	 * individually, but when the lock is held in DLM_LOCK_EX or
	 * DLM_LOCK_PW mode, the lock value block (LVB) will be lost.
	 */

	if (test_bit(SDF_SKIP_DLM_UNLOCK, &sdp->sd_flags) &&
	    (!gl->gl_lksb.sb_lvbptr || gl->gl_state != LM_ST_EXCLUSIVE)) {
>>>>>>> a6ad5510
		gfs2_glock_free_later(gl);
		return;
	}

again:
	error = dlm_unlock(ls->ls_dlm, gl->gl_lksb.sb_lkid, DLM_LKF_VALBLK,
			   NULL, gl);
	if (error == -EBUSY) {
		msleep(20);
		goto again;
	}

	if (error) {
		fs_err(sdp, "gdlm_unlock %x,%llx err=%d\n",
		       gl->gl_name.ln_type,
		       (unsigned long long)gl->gl_name.ln_number, error);
	}
}

static void gdlm_cancel(struct gfs2_glock *gl)
{
	struct lm_lockstruct *ls = &gl->gl_name.ln_sbd->sd_lockstruct;
	dlm_unlock(ls->ls_dlm, gl->gl_lksb.sb_lkid, DLM_LKF_CANCEL, NULL, gl);
}

/*
 * dlm/gfs2 recovery coordination using dlm_recover callbacks
 *
 *  0. gfs2 checks for another cluster node withdraw, needing journal replay
 *  1. dlm_controld sees lockspace members change
 *  2. dlm_controld blocks dlm-kernel locking activity
 *  3. dlm_controld within dlm-kernel notifies gfs2 (recover_prep)
 *  4. dlm_controld starts and finishes its own user level recovery
 *  5. dlm_controld starts dlm-kernel dlm_recoverd to do kernel recovery
 *  6. dlm_recoverd notifies gfs2 of failed nodes (recover_slot)
 *  7. dlm_recoverd does its own lock recovery
 *  8. dlm_recoverd unblocks dlm-kernel locking activity
 *  9. dlm_recoverd notifies gfs2 when done (recover_done with new generation)
 * 10. gfs2_control updates control_lock lvb with new generation and jid bits
 * 11. gfs2_control enqueues journals for gfs2_recover to recover (maybe none)
 * 12. gfs2_recover dequeues and recovers journals of failed nodes
 * 13. gfs2_recover provides recovery results to gfs2_control (recovery_result)
 * 14. gfs2_control updates control_lock lvb jid bits for recovered journals
 * 15. gfs2_control unblocks normal locking when all journals are recovered
 *
 * - failures during recovery
 *
 * recover_prep() may set BLOCK_LOCKS (step 3) again before gfs2_control
 * clears BLOCK_LOCKS (step 15), e.g. another node fails while still
 * recovering for a prior failure.  gfs2_control needs a way to detect
 * this so it can leave BLOCK_LOCKS set in step 15.  This is managed using
 * the recover_block and recover_start values.
 *
 * recover_done() provides a new lockspace generation number each time it
 * is called (step 9).  This generation number is saved as recover_start.
 * When recover_prep() is called, it sets BLOCK_LOCKS and sets
 * recover_block = recover_start.  So, while recover_block is equal to
 * recover_start, BLOCK_LOCKS should remain set.  (recover_spin must
 * be held around the BLOCK_LOCKS/recover_block/recover_start logic.)
 *
 * - more specific gfs2 steps in sequence above
 *
 *  3. recover_prep sets BLOCK_LOCKS and sets recover_block = recover_start
 *  6. recover_slot records any failed jids (maybe none)
 *  9. recover_done sets recover_start = new generation number
 * 10. gfs2_control sets control_lock lvb = new gen + bits for failed jids
 * 12. gfs2_recover does journal recoveries for failed jids identified above
 * 14. gfs2_control clears control_lock lvb bits for recovered jids
 * 15. gfs2_control checks if recover_block == recover_start (step 3 occured
 *     again) then do nothing, otherwise if recover_start > recover_block
 *     then clear BLOCK_LOCKS.
 *
 * - parallel recovery steps across all nodes
 *
 * All nodes attempt to update the control_lock lvb with the new generation
 * number and jid bits, but only the first to get the control_lock EX will
 * do so; others will see that it's already done (lvb already contains new
 * generation number.)
 *
 * . All nodes get the same recover_prep/recover_slot/recover_done callbacks
 * . All nodes attempt to set control_lock lvb gen + bits for the new gen
 * . One node gets control_lock first and writes the lvb, others see it's done
 * . All nodes attempt to recover jids for which they see control_lock bits set
 * . One node succeeds for a jid, and that one clears the jid bit in the lvb
 * . All nodes will eventually see all lvb bits clear and unblock locks
 *
 * - is there a problem with clearing an lvb bit that should be set
 *   and missing a journal recovery?
 *
 * 1. jid fails
 * 2. lvb bit set for step 1
 * 3. jid recovered for step 1
 * 4. jid taken again (new mount)
 * 5. jid fails (for step 4)
 * 6. lvb bit set for step 5 (will already be set)
 * 7. lvb bit cleared for step 3
 *
 * This is not a problem because the failure in step 5 does not
 * require recovery, because the mount in step 4 could not have
 * progressed far enough to unblock locks and access the fs.  The
 * control_mount() function waits for all recoveries to be complete
 * for the latest lockspace generation before ever unblocking locks
 * and returning.  The mount in step 4 waits until the recovery in
 * step 1 is done.
 *
 * - special case of first mounter: first node to mount the fs
 *
 * The first node to mount a gfs2 fs needs to check all the journals
 * and recover any that need recovery before other nodes are allowed
 * to mount the fs.  (Others may begin mounting, but they must wait
 * for the first mounter to be done before taking locks on the fs
 * or accessing the fs.)  This has two parts:
 *
 * 1. The mounted_lock tells a node it's the first to mount the fs.
 * Each node holds the mounted_lock in PR while it's mounted.
 * Each node tries to acquire the mounted_lock in EX when it mounts.
 * If a node is granted the mounted_lock EX it means there are no
 * other mounted nodes (no PR locks exist), and it is the first mounter.
 * The mounted_lock is demoted to PR when first recovery is done, so
 * others will fail to get an EX lock, but will get a PR lock.
 *
 * 2. The control_lock blocks others in control_mount() while the first
 * mounter is doing first mount recovery of all journals.
 * A mounting node needs to acquire control_lock in EX mode before
 * it can proceed.  The first mounter holds control_lock in EX while doing
 * the first mount recovery, blocking mounts from other nodes, then demotes
 * control_lock to NL when it's done (others_may_mount/first_done),
 * allowing other nodes to continue mounting.
 *
 * first mounter:
 * control_lock EX/NOQUEUE success
 * mounted_lock EX/NOQUEUE success (no other PR, so no other mounters)
 * set first=1
 * do first mounter recovery
 * mounted_lock EX->PR
 * control_lock EX->NL, write lvb generation
 *
 * other mounter:
 * control_lock EX/NOQUEUE success (if fail -EAGAIN, retry)
 * mounted_lock EX/NOQUEUE fail -EAGAIN (expected due to other mounters PR)
 * mounted_lock PR/NOQUEUE success
 * read lvb generation
 * control_lock EX->NL
 * set first=0
 *
 * - mount during recovery
 *
 * If a node mounts while others are doing recovery (not first mounter),
 * the mounting node will get its initial recover_done() callback without
 * having seen any previous failures/callbacks.
 *
 * It must wait for all recoveries preceding its mount to be finished
 * before it unblocks locks.  It does this by repeating the "other mounter"
 * steps above until the lvb generation number is >= its mount generation
 * number (from initial recover_done) and all lvb bits are clear.
 *
 * - control_lock lvb format
 *
 * 4 bytes generation number: the latest dlm lockspace generation number
 * from recover_done callback.  Indicates the jid bitmap has been updated
 * to reflect all slot failures through that generation.
 * 4 bytes unused.
 * GDLM_LVB_SIZE-8 bytes of jid bit map. If bit N is set, it indicates
 * that jid N needs recovery.
 */

#define JID_BITMAP_OFFSET 8 /* 4 byte generation number + 4 byte unused */

static void control_lvb_read(struct lm_lockstruct *ls, uint32_t *lvb_gen,
			     char *lvb_bits)
{
	__le32 gen;
	memcpy(lvb_bits, ls->ls_control_lvb, GDLM_LVB_SIZE);
	memcpy(&gen, lvb_bits, sizeof(__le32));
	*lvb_gen = le32_to_cpu(gen);
}

static void control_lvb_write(struct lm_lockstruct *ls, uint32_t lvb_gen,
			      char *lvb_bits)
{
	__le32 gen;
	memcpy(ls->ls_control_lvb, lvb_bits, GDLM_LVB_SIZE);
	gen = cpu_to_le32(lvb_gen);
	memcpy(ls->ls_control_lvb, &gen, sizeof(__le32));
}

static int all_jid_bits_clear(char *lvb)
{
	return !memchr_inv(lvb + JID_BITMAP_OFFSET, 0,
			GDLM_LVB_SIZE - JID_BITMAP_OFFSET);
}

static void sync_wait_cb(void *arg)
{
	struct lm_lockstruct *ls = arg;
	complete(&ls->ls_sync_wait);
}

static int sync_unlock(struct gfs2_sbd *sdp, struct dlm_lksb *lksb, char *name)
{
	struct lm_lockstruct *ls = &sdp->sd_lockstruct;
	int error;

	error = dlm_unlock(ls->ls_dlm, lksb->sb_lkid, 0, lksb, ls);
	if (error) {
		fs_err(sdp, "%s lkid %x error %d\n",
		       name, lksb->sb_lkid, error);
		return error;
	}

	wait_for_completion(&ls->ls_sync_wait);

	if (lksb->sb_status != -DLM_EUNLOCK) {
		fs_err(sdp, "%s lkid %x status %d\n",
		       name, lksb->sb_lkid, lksb->sb_status);
		return -1;
	}
	return 0;
}

static int sync_lock(struct gfs2_sbd *sdp, int mode, uint32_t flags,
		     unsigned int num, struct dlm_lksb *lksb, char *name)
{
	struct lm_lockstruct *ls = &sdp->sd_lockstruct;
	char strname[GDLM_STRNAME_BYTES];
	int error, status;

	memset(strname, 0, GDLM_STRNAME_BYTES);
	snprintf(strname, GDLM_STRNAME_BYTES, "%8x%16x", LM_TYPE_NONDISK, num);

	error = dlm_lock(ls->ls_dlm, mode, lksb, flags,
			 strname, GDLM_STRNAME_BYTES - 1,
			 0, sync_wait_cb, ls, NULL);
	if (error) {
		fs_err(sdp, "%s lkid %x flags %x mode %d error %d\n",
		       name, lksb->sb_lkid, flags, mode, error);
		return error;
	}

	wait_for_completion(&ls->ls_sync_wait);

	status = lksb->sb_status;

	if (status && status != -EAGAIN) {
		fs_err(sdp, "%s lkid %x flags %x mode %d status %d\n",
		       name, lksb->sb_lkid, flags, mode, status);
	}

	return status;
}

static int mounted_unlock(struct gfs2_sbd *sdp)
{
	struct lm_lockstruct *ls = &sdp->sd_lockstruct;
	return sync_unlock(sdp, &ls->ls_mounted_lksb, "mounted_lock");
}

static int mounted_lock(struct gfs2_sbd *sdp, int mode, uint32_t flags)
{
	struct lm_lockstruct *ls = &sdp->sd_lockstruct;
	return sync_lock(sdp, mode, flags, GFS2_MOUNTED_LOCK,
			 &ls->ls_mounted_lksb, "mounted_lock");
}

static int control_unlock(struct gfs2_sbd *sdp)
{
	struct lm_lockstruct *ls = &sdp->sd_lockstruct;
	return sync_unlock(sdp, &ls->ls_control_lksb, "control_lock");
}

static int control_lock(struct gfs2_sbd *sdp, int mode, uint32_t flags)
{
	struct lm_lockstruct *ls = &sdp->sd_lockstruct;
	return sync_lock(sdp, mode, flags, GFS2_CONTROL_LOCK,
			 &ls->ls_control_lksb, "control_lock");
}

/**
 * remote_withdraw - react to a node withdrawing from the file system
 * @sdp: The superblock
 */
static void remote_withdraw(struct gfs2_sbd *sdp)
{
	struct gfs2_jdesc *jd;
	int ret = 0, count = 0;

	list_for_each_entry(jd, &sdp->sd_jindex_list, jd_list) {
		if (jd->jd_jid == sdp->sd_lockstruct.ls_jid)
			continue;
		ret = gfs2_recover_journal(jd, true);
		if (ret)
			break;
		count++;
	}

	/* Now drop the additional reference we acquired */
	fs_err(sdp, "Journals checked: %d, ret = %d.\n", count, ret);
}

static void gfs2_control_func(struct work_struct *work)
{
	struct gfs2_sbd *sdp = container_of(work, struct gfs2_sbd, sd_control_work.work);
	struct lm_lockstruct *ls = &sdp->sd_lockstruct;
	uint32_t block_gen, start_gen, lvb_gen, flags;
	int recover_set = 0;
	int write_lvb = 0;
	int recover_size;
	int i, error;

	/* First check for other nodes that may have done a withdraw. */
	if (test_bit(SDF_REMOTE_WITHDRAW, &sdp->sd_flags)) {
		remote_withdraw(sdp);
		clear_bit(SDF_REMOTE_WITHDRAW, &sdp->sd_flags);
		return;
	}

	spin_lock(&ls->ls_recover_spin);
	/*
	 * No MOUNT_DONE means we're still mounting; control_mount()
	 * will set this flag, after which this thread will take over
	 * all further clearing of BLOCK_LOCKS.
	 *
	 * FIRST_MOUNT means this node is doing first mounter recovery,
	 * for which recovery control is handled by
	 * control_mount()/control_first_done(), not this thread.
	 */
	if (!test_bit(DFL_MOUNT_DONE, &ls->ls_recover_flags) ||
	     test_bit(DFL_FIRST_MOUNT, &ls->ls_recover_flags)) {
		spin_unlock(&ls->ls_recover_spin);
		return;
	}
	block_gen = ls->ls_recover_block;
	start_gen = ls->ls_recover_start;
	spin_unlock(&ls->ls_recover_spin);

	/*
	 * Equal block_gen and start_gen implies we are between
	 * recover_prep and recover_done callbacks, which means
	 * dlm recovery is in progress and dlm locking is blocked.
	 * There's no point trying to do any work until recover_done.
	 */

	if (block_gen == start_gen)
		return;

	/*
	 * Propagate recover_submit[] and recover_result[] to lvb:
	 * dlm_recoverd adds to recover_submit[] jids needing recovery
	 * gfs2_recover adds to recover_result[] journal recovery results
	 *
	 * set lvb bit for jids in recover_submit[] if the lvb has not
	 * yet been updated for the generation of the failure
	 *
	 * clear lvb bit for jids in recover_result[] if the result of
	 * the journal recovery is SUCCESS
	 */

	error = control_lock(sdp, DLM_LOCK_EX, DLM_LKF_CONVERT|DLM_LKF_VALBLK);
	if (error) {
		fs_err(sdp, "control lock EX error %d\n", error);
		return;
	}

	control_lvb_read(ls, &lvb_gen, ls->ls_lvb_bits);

	spin_lock(&ls->ls_recover_spin);
	if (block_gen != ls->ls_recover_block ||
	    start_gen != ls->ls_recover_start) {
		fs_info(sdp, "recover generation %u block1 %u %u\n",
			start_gen, block_gen, ls->ls_recover_block);
		spin_unlock(&ls->ls_recover_spin);
		control_lock(sdp, DLM_LOCK_NL, DLM_LKF_CONVERT);
		return;
	}

	recover_size = ls->ls_recover_size;

	if (lvb_gen <= start_gen) {
		/*
		 * Clear lvb bits for jids we've successfully recovered.
		 * Because all nodes attempt to recover failed journals,
		 * a journal can be recovered multiple times successfully
		 * in succession.  Only the first will really do recovery,
		 * the others find it clean, but still report a successful
		 * recovery.  So, another node may have already recovered
		 * the jid and cleared the lvb bit for it.
		 */
		for (i = 0; i < recover_size; i++) {
			if (ls->ls_recover_result[i] != LM_RD_SUCCESS)
				continue;

			ls->ls_recover_result[i] = 0;

			if (!test_bit_le(i, ls->ls_lvb_bits + JID_BITMAP_OFFSET))
				continue;

			__clear_bit_le(i, ls->ls_lvb_bits + JID_BITMAP_OFFSET);
			write_lvb = 1;
		}
	}

	if (lvb_gen == start_gen) {
		/*
		 * Failed slots before start_gen are already set in lvb.
		 */
		for (i = 0; i < recover_size; i++) {
			if (!ls->ls_recover_submit[i])
				continue;
			if (ls->ls_recover_submit[i] < lvb_gen)
				ls->ls_recover_submit[i] = 0;
		}
	} else if (lvb_gen < start_gen) {
		/*
		 * Failed slots before start_gen are not yet set in lvb.
		 */
		for (i = 0; i < recover_size; i++) {
			if (!ls->ls_recover_submit[i])
				continue;
			if (ls->ls_recover_submit[i] < start_gen) {
				ls->ls_recover_submit[i] = 0;
				__set_bit_le(i, ls->ls_lvb_bits + JID_BITMAP_OFFSET);
			}
		}
		/* even if there are no bits to set, we need to write the
		   latest generation to the lvb */
		write_lvb = 1;
	} else {
		/*
		 * we should be getting a recover_done() for lvb_gen soon
		 */
	}
	spin_unlock(&ls->ls_recover_spin);

	if (write_lvb) {
		control_lvb_write(ls, start_gen, ls->ls_lvb_bits);
		flags = DLM_LKF_CONVERT | DLM_LKF_VALBLK;
	} else {
		flags = DLM_LKF_CONVERT;
	}

	error = control_lock(sdp, DLM_LOCK_NL, flags);
	if (error) {
		fs_err(sdp, "control lock NL error %d\n", error);
		return;
	}

	/*
	 * Everyone will see jid bits set in the lvb, run gfs2_recover_set(),
	 * and clear a jid bit in the lvb if the recovery is a success.
	 * Eventually all journals will be recovered, all jid bits will
	 * be cleared in the lvb, and everyone will clear BLOCK_LOCKS.
	 */

	for (i = 0; i < recover_size; i++) {
		if (test_bit_le(i, ls->ls_lvb_bits + JID_BITMAP_OFFSET)) {
			fs_info(sdp, "recover generation %u jid %d\n",
				start_gen, i);
			gfs2_recover_set(sdp, i);
			recover_set++;
		}
	}
	if (recover_set)
		return;

	/*
	 * No more jid bits set in lvb, all recovery is done, unblock locks
	 * (unless a new recover_prep callback has occured blocking locks
	 * again while working above)
	 */

	spin_lock(&ls->ls_recover_spin);
	if (ls->ls_recover_block == block_gen &&
	    ls->ls_recover_start == start_gen) {
		clear_bit(DFL_BLOCK_LOCKS, &ls->ls_recover_flags);
		spin_unlock(&ls->ls_recover_spin);
		fs_info(sdp, "recover generation %u done\n", start_gen);
		gfs2_glock_thaw(sdp);
	} else {
		fs_info(sdp, "recover generation %u block2 %u %u\n",
			start_gen, block_gen, ls->ls_recover_block);
		spin_unlock(&ls->ls_recover_spin);
	}
}

static int control_mount(struct gfs2_sbd *sdp)
{
	struct lm_lockstruct *ls = &sdp->sd_lockstruct;
	uint32_t start_gen, block_gen, mount_gen, lvb_gen;
	int mounted_mode;
	int retries = 0;
	int error;

	memset(&ls->ls_mounted_lksb, 0, sizeof(struct dlm_lksb));
	memset(&ls->ls_control_lksb, 0, sizeof(struct dlm_lksb));
	memset(&ls->ls_control_lvb, 0, GDLM_LVB_SIZE);
	ls->ls_control_lksb.sb_lvbptr = ls->ls_control_lvb;
	init_completion(&ls->ls_sync_wait);

	set_bit(DFL_BLOCK_LOCKS, &ls->ls_recover_flags);

	error = control_lock(sdp, DLM_LOCK_NL, DLM_LKF_VALBLK);
	if (error) {
		fs_err(sdp, "control_mount control_lock NL error %d\n", error);
		return error;
	}

	error = mounted_lock(sdp, DLM_LOCK_NL, 0);
	if (error) {
		fs_err(sdp, "control_mount mounted_lock NL error %d\n", error);
		control_unlock(sdp);
		return error;
	}
	mounted_mode = DLM_LOCK_NL;

restart:
	if (retries++ && signal_pending(current)) {
		error = -EINTR;
		goto fail;
	}

	/*
	 * We always start with both locks in NL. control_lock is
	 * demoted to NL below so we don't need to do it here.
	 */

	if (mounted_mode != DLM_LOCK_NL) {
		error = mounted_lock(sdp, DLM_LOCK_NL, DLM_LKF_CONVERT);
		if (error)
			goto fail;
		mounted_mode = DLM_LOCK_NL;
	}

	/*
	 * Other nodes need to do some work in dlm recovery and gfs2_control
	 * before the recover_done and control_lock will be ready for us below.
	 * A delay here is not required but often avoids having to retry.
	 */

	msleep_interruptible(500);

	/*
	 * Acquire control_lock in EX and mounted_lock in either EX or PR.
	 * control_lock lvb keeps track of any pending journal recoveries.
	 * mounted_lock indicates if any other nodes have the fs mounted.
	 */

	error = control_lock(sdp, DLM_LOCK_EX, DLM_LKF_CONVERT|DLM_LKF_NOQUEUE|DLM_LKF_VALBLK);
	if (error == -EAGAIN) {
		goto restart;
	} else if (error) {
		fs_err(sdp, "control_mount control_lock EX error %d\n", error);
		goto fail;
	}

	/**
	 * If we're a spectator, we don't want to take the lock in EX because
	 * we cannot do the first-mount responsibility it implies: recovery.
	 */
	if (sdp->sd_args.ar_spectator)
		goto locks_done;

	error = mounted_lock(sdp, DLM_LOCK_EX, DLM_LKF_CONVERT|DLM_LKF_NOQUEUE);
	if (!error) {
		mounted_mode = DLM_LOCK_EX;
		goto locks_done;
	} else if (error != -EAGAIN) {
		fs_err(sdp, "control_mount mounted_lock EX error %d\n", error);
		goto fail;
	}

	error = mounted_lock(sdp, DLM_LOCK_PR, DLM_LKF_CONVERT|DLM_LKF_NOQUEUE);
	if (!error) {
		mounted_mode = DLM_LOCK_PR;
		goto locks_done;
	} else {
		/* not even -EAGAIN should happen here */
		fs_err(sdp, "control_mount mounted_lock PR error %d\n", error);
		goto fail;
	}

locks_done:
	/*
	 * If we got both locks above in EX, then we're the first mounter.
	 * If not, then we need to wait for the control_lock lvb to be
	 * updated by other mounted nodes to reflect our mount generation.
	 *
	 * In simple first mounter cases, first mounter will see zero lvb_gen,
	 * but in cases where all existing nodes leave/fail before mounting
	 * nodes finish control_mount, then all nodes will be mounting and
	 * lvb_gen will be non-zero.
	 */

	control_lvb_read(ls, &lvb_gen, ls->ls_lvb_bits);

	if (lvb_gen == 0xFFFFFFFF) {
		/* special value to force mount attempts to fail */
		fs_err(sdp, "control_mount control_lock disabled\n");
		error = -EINVAL;
		goto fail;
	}

	if (mounted_mode == DLM_LOCK_EX) {
		/* first mounter, keep both EX while doing first recovery */
		spin_lock(&ls->ls_recover_spin);
		clear_bit(DFL_BLOCK_LOCKS, &ls->ls_recover_flags);
		set_bit(DFL_MOUNT_DONE, &ls->ls_recover_flags);
		set_bit(DFL_FIRST_MOUNT, &ls->ls_recover_flags);
		spin_unlock(&ls->ls_recover_spin);
		fs_info(sdp, "first mounter control generation %u\n", lvb_gen);
		return 0;
	}

	error = control_lock(sdp, DLM_LOCK_NL, DLM_LKF_CONVERT);
	if (error)
		goto fail;

	/*
	 * We are not first mounter, now we need to wait for the control_lock
	 * lvb generation to be >= the generation from our first recover_done
	 * and all lvb bits to be clear (no pending journal recoveries.)
	 */

	if (!all_jid_bits_clear(ls->ls_lvb_bits)) {
		/* journals need recovery, wait until all are clear */
		fs_info(sdp, "control_mount wait for journal recovery\n");
		goto restart;
	}

	spin_lock(&ls->ls_recover_spin);
	block_gen = ls->ls_recover_block;
	start_gen = ls->ls_recover_start;
	mount_gen = ls->ls_recover_mount;

	if (lvb_gen < mount_gen) {
		/* wait for mounted nodes to update control_lock lvb to our
		   generation, which might include new recovery bits set */
		if (sdp->sd_args.ar_spectator) {
			fs_info(sdp, "Recovery is required. Waiting for a "
				"non-spectator to mount.\n");
			msleep_interruptible(1000);
		} else {
			fs_info(sdp, "control_mount wait1 block %u start %u "
				"mount %u lvb %u flags %lx\n", block_gen,
				start_gen, mount_gen, lvb_gen,
				ls->ls_recover_flags);
		}
		spin_unlock(&ls->ls_recover_spin);
		goto restart;
	}

	if (lvb_gen != start_gen) {
		/* wait for mounted nodes to update control_lock lvb to the
		   latest recovery generation */
		fs_info(sdp, "control_mount wait2 block %u start %u mount %u "
			"lvb %u flags %lx\n", block_gen, start_gen, mount_gen,
			lvb_gen, ls->ls_recover_flags);
		spin_unlock(&ls->ls_recover_spin);
		goto restart;
	}

	if (block_gen == start_gen) {
		/* dlm recovery in progress, wait for it to finish */
		fs_info(sdp, "control_mount wait3 block %u start %u mount %u "
			"lvb %u flags %lx\n", block_gen, start_gen, mount_gen,
			lvb_gen, ls->ls_recover_flags);
		spin_unlock(&ls->ls_recover_spin);
		goto restart;
	}

	clear_bit(DFL_BLOCK_LOCKS, &ls->ls_recover_flags);
	set_bit(DFL_MOUNT_DONE, &ls->ls_recover_flags);
	memset(ls->ls_recover_submit, 0, ls->ls_recover_size*sizeof(uint32_t));
	memset(ls->ls_recover_result, 0, ls->ls_recover_size*sizeof(uint32_t));
	spin_unlock(&ls->ls_recover_spin);
	return 0;

fail:
	mounted_unlock(sdp);
	control_unlock(sdp);
	return error;
}

static int control_first_done(struct gfs2_sbd *sdp)
{
	struct lm_lockstruct *ls = &sdp->sd_lockstruct;
	uint32_t start_gen, block_gen;
	int error;

restart:
	spin_lock(&ls->ls_recover_spin);
	start_gen = ls->ls_recover_start;
	block_gen = ls->ls_recover_block;

	if (test_bit(DFL_BLOCK_LOCKS, &ls->ls_recover_flags) ||
	    !test_bit(DFL_MOUNT_DONE, &ls->ls_recover_flags) ||
	    !test_bit(DFL_FIRST_MOUNT, &ls->ls_recover_flags)) {
		/* sanity check, should not happen */
		fs_err(sdp, "control_first_done start %u block %u flags %lx\n",
		       start_gen, block_gen, ls->ls_recover_flags);
		spin_unlock(&ls->ls_recover_spin);
		control_unlock(sdp);
		return -1;
	}

	if (start_gen == block_gen) {
		/*
		 * Wait for the end of a dlm recovery cycle to switch from
		 * first mounter recovery.  We can ignore any recover_slot
		 * callbacks between the recover_prep and next recover_done
		 * because we are still the first mounter and any failed nodes
		 * have not fully mounted, so they don't need recovery.
		 */
		spin_unlock(&ls->ls_recover_spin);
		fs_info(sdp, "control_first_done wait gen %u\n", start_gen);

		wait_on_bit(&ls->ls_recover_flags, DFL_DLM_RECOVERY,
			    TASK_UNINTERRUPTIBLE);
		goto restart;
	}

	clear_bit(DFL_FIRST_MOUNT, &ls->ls_recover_flags);
	set_bit(DFL_FIRST_MOUNT_DONE, &ls->ls_recover_flags);
	memset(ls->ls_recover_submit, 0, ls->ls_recover_size*sizeof(uint32_t));
	memset(ls->ls_recover_result, 0, ls->ls_recover_size*sizeof(uint32_t));
	spin_unlock(&ls->ls_recover_spin);

	memset(ls->ls_lvb_bits, 0, GDLM_LVB_SIZE);
	control_lvb_write(ls, start_gen, ls->ls_lvb_bits);

	error = mounted_lock(sdp, DLM_LOCK_PR, DLM_LKF_CONVERT);
	if (error)
		fs_err(sdp, "control_first_done mounted PR error %d\n", error);

	error = control_lock(sdp, DLM_LOCK_NL, DLM_LKF_CONVERT|DLM_LKF_VALBLK);
	if (error)
		fs_err(sdp, "control_first_done control NL error %d\n", error);

	return error;
}

/*
 * Expand static jid arrays if necessary (by increments of RECOVER_SIZE_INC)
 * to accommodate the largest slot number.  (NB dlm slot numbers start at 1,
 * gfs2 jids start at 0, so jid = slot - 1)
 */

#define RECOVER_SIZE_INC 16

static int set_recover_size(struct gfs2_sbd *sdp, struct dlm_slot *slots,
			    int num_slots)
{
	struct lm_lockstruct *ls = &sdp->sd_lockstruct;
	uint32_t *submit = NULL;
	uint32_t *result = NULL;
	uint32_t old_size, new_size;
	int i, max_jid;

	if (!ls->ls_lvb_bits) {
		ls->ls_lvb_bits = kzalloc(GDLM_LVB_SIZE, GFP_NOFS);
		if (!ls->ls_lvb_bits)
			return -ENOMEM;
	}

	max_jid = 0;
	for (i = 0; i < num_slots; i++) {
		if (max_jid < slots[i].slot - 1)
			max_jid = slots[i].slot - 1;
	}

	old_size = ls->ls_recover_size;
	new_size = old_size;
	while (new_size < max_jid + 1)
		new_size += RECOVER_SIZE_INC;
	if (new_size == old_size)
		return 0;

	submit = kcalloc(new_size, sizeof(uint32_t), GFP_NOFS);
	result = kcalloc(new_size, sizeof(uint32_t), GFP_NOFS);
	if (!submit || !result) {
		kfree(submit);
		kfree(result);
		return -ENOMEM;
	}

	spin_lock(&ls->ls_recover_spin);
	memcpy(submit, ls->ls_recover_submit, old_size * sizeof(uint32_t));
	memcpy(result, ls->ls_recover_result, old_size * sizeof(uint32_t));
	kfree(ls->ls_recover_submit);
	kfree(ls->ls_recover_result);
	ls->ls_recover_submit = submit;
	ls->ls_recover_result = result;
	ls->ls_recover_size = new_size;
	spin_unlock(&ls->ls_recover_spin);
	return 0;
}

static void free_recover_size(struct lm_lockstruct *ls)
{
	kfree(ls->ls_lvb_bits);
	kfree(ls->ls_recover_submit);
	kfree(ls->ls_recover_result);
	ls->ls_recover_submit = NULL;
	ls->ls_recover_result = NULL;
	ls->ls_recover_size = 0;
	ls->ls_lvb_bits = NULL;
}

/* dlm calls before it does lock recovery */

static void gdlm_recover_prep(void *arg)
{
	struct gfs2_sbd *sdp = arg;
	struct lm_lockstruct *ls = &sdp->sd_lockstruct;

	if (gfs2_withdrawing_or_withdrawn(sdp)) {
		fs_err(sdp, "recover_prep ignored due to withdraw.\n");
		return;
	}
	spin_lock(&ls->ls_recover_spin);
	ls->ls_recover_block = ls->ls_recover_start;
	set_bit(DFL_DLM_RECOVERY, &ls->ls_recover_flags);

	if (!test_bit(DFL_MOUNT_DONE, &ls->ls_recover_flags) ||
	     test_bit(DFL_FIRST_MOUNT, &ls->ls_recover_flags)) {
		spin_unlock(&ls->ls_recover_spin);
		return;
	}
	set_bit(DFL_BLOCK_LOCKS, &ls->ls_recover_flags);
	spin_unlock(&ls->ls_recover_spin);
}

/* dlm calls after recover_prep has been completed on all lockspace members;
   identifies slot/jid of failed member */

static void gdlm_recover_slot(void *arg, struct dlm_slot *slot)
{
	struct gfs2_sbd *sdp = arg;
	struct lm_lockstruct *ls = &sdp->sd_lockstruct;
	int jid = slot->slot - 1;

	if (gfs2_withdrawing_or_withdrawn(sdp)) {
		fs_err(sdp, "recover_slot jid %d ignored due to withdraw.\n",
		       jid);
		return;
	}
	spin_lock(&ls->ls_recover_spin);
	if (ls->ls_recover_size < jid + 1) {
		fs_err(sdp, "recover_slot jid %d gen %u short size %d\n",
		       jid, ls->ls_recover_block, ls->ls_recover_size);
		spin_unlock(&ls->ls_recover_spin);
		return;
	}

	if (ls->ls_recover_submit[jid]) {
		fs_info(sdp, "recover_slot jid %d gen %u prev %u\n",
			jid, ls->ls_recover_block, ls->ls_recover_submit[jid]);
	}
	ls->ls_recover_submit[jid] = ls->ls_recover_block;
	spin_unlock(&ls->ls_recover_spin);
}

/* dlm calls after recover_slot and after it completes lock recovery */

static void gdlm_recover_done(void *arg, struct dlm_slot *slots, int num_slots,
			      int our_slot, uint32_t generation)
{
	struct gfs2_sbd *sdp = arg;
	struct lm_lockstruct *ls = &sdp->sd_lockstruct;

	if (gfs2_withdrawing_or_withdrawn(sdp)) {
		fs_err(sdp, "recover_done ignored due to withdraw.\n");
		return;
	}
	/* ensure the ls jid arrays are large enough */
	set_recover_size(sdp, slots, num_slots);

	spin_lock(&ls->ls_recover_spin);
	ls->ls_recover_start = generation;

	if (!ls->ls_recover_mount) {
		ls->ls_recover_mount = generation;
		ls->ls_jid = our_slot - 1;
	}

	if (!test_bit(DFL_UNMOUNT, &ls->ls_recover_flags))
		queue_delayed_work(gfs2_control_wq, &sdp->sd_control_work, 0);

	clear_bit(DFL_DLM_RECOVERY, &ls->ls_recover_flags);
	smp_mb__after_atomic();
	wake_up_bit(&ls->ls_recover_flags, DFL_DLM_RECOVERY);
	spin_unlock(&ls->ls_recover_spin);
}

/* gfs2_recover thread has a journal recovery result */

static void gdlm_recovery_result(struct gfs2_sbd *sdp, unsigned int jid,
				 unsigned int result)
{
	struct lm_lockstruct *ls = &sdp->sd_lockstruct;

	if (gfs2_withdrawing_or_withdrawn(sdp)) {
		fs_err(sdp, "recovery_result jid %d ignored due to withdraw.\n",
		       jid);
		return;
	}
	if (test_bit(DFL_NO_DLM_OPS, &ls->ls_recover_flags))
		return;

	/* don't care about the recovery of own journal during mount */
	if (jid == ls->ls_jid)
		return;

	spin_lock(&ls->ls_recover_spin);
	if (test_bit(DFL_FIRST_MOUNT, &ls->ls_recover_flags)) {
		spin_unlock(&ls->ls_recover_spin);
		return;
	}
	if (ls->ls_recover_size < jid + 1) {
		fs_err(sdp, "recovery_result jid %d short size %d\n",
		       jid, ls->ls_recover_size);
		spin_unlock(&ls->ls_recover_spin);
		return;
	}

	fs_info(sdp, "recover jid %d result %s\n", jid,
		result == LM_RD_GAVEUP ? "busy" : "success");

	ls->ls_recover_result[jid] = result;

	/* GAVEUP means another node is recovering the journal; delay our
	   next attempt to recover it, to give the other node a chance to
	   finish before trying again */

	if (!test_bit(DFL_UNMOUNT, &ls->ls_recover_flags))
		queue_delayed_work(gfs2_control_wq, &sdp->sd_control_work,
				   result == LM_RD_GAVEUP ? HZ : 0);
	spin_unlock(&ls->ls_recover_spin);
}

static const struct dlm_lockspace_ops gdlm_lockspace_ops = {
	.recover_prep = gdlm_recover_prep,
	.recover_slot = gdlm_recover_slot,
	.recover_done = gdlm_recover_done,
};

static int gdlm_mount(struct gfs2_sbd *sdp, const char *table)
{
	struct lm_lockstruct *ls = &sdp->sd_lockstruct;
	char cluster[GFS2_LOCKNAME_LEN];
	const char *fsname;
	uint32_t flags;
	int error, ops_result;

	/*
	 * initialize everything
	 */

	INIT_DELAYED_WORK(&sdp->sd_control_work, gfs2_control_func);
	spin_lock_init(&ls->ls_recover_spin);
	ls->ls_recover_flags = 0;
	ls->ls_recover_mount = 0;
	ls->ls_recover_start = 0;
	ls->ls_recover_block = 0;
	ls->ls_recover_size = 0;
	ls->ls_recover_submit = NULL;
	ls->ls_recover_result = NULL;
	ls->ls_lvb_bits = NULL;

	error = set_recover_size(sdp, NULL, 0);
	if (error)
		goto fail;

	/*
	 * prepare dlm_new_lockspace args
	 */

	fsname = strchr(table, ':');
	if (!fsname) {
		fs_info(sdp, "no fsname found\n");
		error = -EINVAL;
		goto fail_free;
	}
	memset(cluster, 0, sizeof(cluster));
	memcpy(cluster, table, strlen(table) - strlen(fsname));
	fsname++;

	flags = DLM_LSFL_NEWEXCL;

	/*
	 * create/join lockspace
	 */

	error = dlm_new_lockspace(fsname, cluster, flags, GDLM_LVB_SIZE,
				  &gdlm_lockspace_ops, sdp, &ops_result,
				  &ls->ls_dlm);
	if (error) {
		fs_err(sdp, "dlm_new_lockspace error %d\n", error);
		goto fail_free;
	}

	if (ops_result < 0) {
		/*
		 * dlm does not support ops callbacks,
		 * old dlm_controld/gfs_controld are used, try without ops.
		 */
		fs_info(sdp, "dlm lockspace ops not used\n");
		free_recover_size(ls);
		set_bit(DFL_NO_DLM_OPS, &ls->ls_recover_flags);
		return 0;
	}

	if (!test_bit(SDF_NOJOURNALID, &sdp->sd_flags)) {
		fs_err(sdp, "dlm lockspace ops disallow jid preset\n");
		error = -EINVAL;
		goto fail_release;
	}

	/*
	 * control_mount() uses control_lock to determine first mounter,
	 * and for later mounts, waits for any recoveries to be cleared.
	 */

	error = control_mount(sdp);
	if (error) {
		fs_err(sdp, "mount control error %d\n", error);
		goto fail_release;
	}

	ls->ls_first = !!test_bit(DFL_FIRST_MOUNT, &ls->ls_recover_flags);
	clear_bit(SDF_NOJOURNALID, &sdp->sd_flags);
	smp_mb__after_atomic();
	wake_up_bit(&sdp->sd_flags, SDF_NOJOURNALID);
	return 0;

fail_release:
	dlm_release_lockspace(ls->ls_dlm, 2);
fail_free:
	free_recover_size(ls);
fail:
	return error;
}

static void gdlm_first_done(struct gfs2_sbd *sdp)
{
	struct lm_lockstruct *ls = &sdp->sd_lockstruct;
	int error;

	if (test_bit(DFL_NO_DLM_OPS, &ls->ls_recover_flags))
		return;

	error = control_first_done(sdp);
	if (error)
		fs_err(sdp, "mount first_done error %d\n", error);
}

static void gdlm_unmount(struct gfs2_sbd *sdp)
{
	struct lm_lockstruct *ls = &sdp->sd_lockstruct;

	if (test_bit(DFL_NO_DLM_OPS, &ls->ls_recover_flags))
		goto release;

	/* wait for gfs2_control_wq to be done with this mount */

	spin_lock(&ls->ls_recover_spin);
	set_bit(DFL_UNMOUNT, &ls->ls_recover_flags);
	spin_unlock(&ls->ls_recover_spin);
	flush_delayed_work(&sdp->sd_control_work);

	/* mounted_lock and control_lock will be purged in dlm recovery */
release:
	if (ls->ls_dlm) {
		dlm_release_lockspace(ls->ls_dlm, 2);
		ls->ls_dlm = NULL;
	}

	free_recover_size(ls);
}

static const match_table_t dlm_tokens = {
	{ Opt_jid, "jid=%d"},
	{ Opt_id, "id=%d"},
	{ Opt_first, "first=%d"},
	{ Opt_nodir, "nodir=%d"},
	{ Opt_err, NULL },
};

const struct lm_lockops gfs2_dlm_ops = {
	.lm_proto_name = "lock_dlm",
	.lm_mount = gdlm_mount,
	.lm_first_done = gdlm_first_done,
	.lm_recovery_result = gdlm_recovery_result,
	.lm_unmount = gdlm_unmount,
	.lm_put_lock = gdlm_put_lock,
	.lm_lock = gdlm_lock,
	.lm_cancel = gdlm_cancel,
	.lm_tokens = &dlm_tokens,
};
<|MERGE_RESOLUTION|>--- conflicted
+++ resolved
@@ -311,11 +311,7 @@
 
 	BUG_ON(!__lockref_is_dead(&gl->gl_lockref));
 
-<<<<<<< HEAD
-	if (gl->gl_lksb.sb_lkid == 0) {
-=======
 	if (test_bit(GLF_INITIAL, &gl->gl_flags)) {
->>>>>>> a6ad5510
 		gfs2_glock_free(gl);
 		return;
 	}
@@ -330,12 +326,6 @@
 		gfs2_glock_free(gl);
 		return;
 	}
-<<<<<<< HEAD
-	/* don't want to skip dlm_unlock writing the lvb when lock has one */
-
-	if (test_bit(SDF_SKIP_DLM_UNLOCK, &sdp->sd_flags) &&
-	    !gl->gl_lksb.sb_lvbptr) {
-=======
 
 	/*
 	 * When the lockspace is released, all remaining glocks will be
@@ -346,7 +336,6 @@
 
 	if (test_bit(SDF_SKIP_DLM_UNLOCK, &sdp->sd_flags) &&
 	    (!gl->gl_lksb.sb_lvbptr || gl->gl_state != LM_ST_EXCLUSIVE)) {
->>>>>>> a6ad5510
 		gfs2_glock_free_later(gl);
 		return;
 	}
