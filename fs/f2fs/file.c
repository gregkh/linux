// SPDX-License-Identifier: GPL-2.0
/*
 * fs/f2fs/file.c
 *
 * Copyright (c) 2012 Samsung Electronics Co., Ltd.
 *             http://www.samsung.com/
 */
#include <linux/fs.h>
#include <linux/f2fs_fs.h>
#include <linux/stat.h>
#include <linux/buffer_head.h>
#include <linux/writeback.h>
#include <linux/blkdev.h>
#include <linux/falloc.h>
#include <linux/types.h>
#include <linux/compat.h>
#include <linux/uaccess.h>
#include <linux/mount.h>
#include <linux/pagevec.h>
#include <linux/uio.h>
#include <linux/uuid.h>
#include <linux/file.h>
#include <linux/nls.h>

#include "f2fs.h"
#include "node.h"
#include "segment.h"
#include "xattr.h"
#include "acl.h"
#include "gc.h"
#include "trace.h"
#include <trace/events/f2fs.h>

static vm_fault_t f2fs_filemap_fault(struct vm_fault *vmf)
{
	struct inode *inode = file_inode(vmf->vma->vm_file);
	vm_fault_t ret;

	down_read(&F2FS_I(inode)->i_mmap_sem);
	ret = filemap_fault(vmf);
	up_read(&F2FS_I(inode)->i_mmap_sem);

	trace_f2fs_filemap_fault(inode, vmf->pgoff, (unsigned long)ret);

	return ret;
}

static vm_fault_t f2fs_vm_page_mkwrite(struct vm_fault *vmf)
{
	struct page *page = vmf->page;
	struct inode *inode = file_inode(vmf->vma->vm_file);
	struct f2fs_sb_info *sbi = F2FS_I_SB(inode);
	struct dnode_of_data dn = { .node_changed = false };
	int err;

	if (unlikely(f2fs_cp_error(sbi))) {
		err = -EIO;
		goto err;
	}

	if (!f2fs_is_checkpoint_ready(sbi)) {
		err = -ENOSPC;
		goto err;
	}

	sb_start_pagefault(inode->i_sb);

	f2fs_bug_on(sbi, f2fs_has_inline_data(inode));

	file_update_time(vmf->vma->vm_file);
	down_read(&F2FS_I(inode)->i_mmap_sem);
	lock_page(page);
	if (unlikely(page->mapping != inode->i_mapping ||
			page_offset(page) > i_size_read(inode) ||
			!PageUptodate(page))) {
		unlock_page(page);
		err = -EFAULT;
		goto out_sem;
	}

	/* block allocation */
	__do_map_lock(sbi, F2FS_GET_BLOCK_PRE_AIO, true);
	set_new_dnode(&dn, inode, NULL, NULL, 0);
	err = f2fs_get_block(&dn, page->index);
	f2fs_put_dnode(&dn);
	__do_map_lock(sbi, F2FS_GET_BLOCK_PRE_AIO, false);
	if (err) {
		unlock_page(page);
		goto out_sem;
	}

	/* fill the page */
	f2fs_wait_on_page_writeback(page, DATA, false, true);

	/* wait for GCed page writeback via META_MAPPING */
	f2fs_wait_on_block_writeback(inode, dn.data_blkaddr);

	/*
	 * check to see if the page is mapped already (no holes)
	 */
	if (PageMappedToDisk(page))
		goto out_sem;

	/* page is wholly or partially inside EOF */
	if (((loff_t)(page->index + 1) << PAGE_SHIFT) >
						i_size_read(inode)) {
		loff_t offset;

		offset = i_size_read(inode) & ~PAGE_MASK;
		zero_user_segment(page, offset, PAGE_SIZE);
	}
	set_page_dirty(page);
	if (!PageUptodate(page))
		SetPageUptodate(page);

	f2fs_update_iostat(sbi, APP_MAPPED_IO, F2FS_BLKSIZE);
	f2fs_update_time(sbi, REQ_TIME);

	trace_f2fs_vm_page_mkwrite(page, DATA);
<<<<<<< HEAD
mapped:
	/* fill the page */
	f2fs_wait_on_page_writeback(page, DATA, false);

	/* wait for GCed page writeback via META_MAPPING */
	f2fs_wait_on_block_writeback(inode, dn.data_blkaddr);

=======
>>>>>>> f7688b48
out_sem:
	up_read(&F2FS_I(inode)->i_mmap_sem);

	f2fs_balance_fs(sbi, dn.node_changed);

	sb_end_pagefault(inode->i_sb);
err:
	return block_page_mkwrite_return(err);
}

static const struct vm_operations_struct f2fs_file_vm_ops = {
	.fault		= f2fs_filemap_fault,
	.map_pages	= filemap_map_pages,
	.page_mkwrite	= f2fs_vm_page_mkwrite,
};

static int get_parent_ino(struct inode *inode, nid_t *pino)
{
	struct dentry *dentry;

	inode = igrab(inode);
	dentry = d_find_any_alias(inode);
	iput(inode);
	if (!dentry)
		return 0;

	*pino = parent_ino(dentry);
	dput(dentry);
	return 1;
}

static inline enum cp_reason_type need_do_checkpoint(struct inode *inode)
{
	struct f2fs_sb_info *sbi = F2FS_I_SB(inode);
	enum cp_reason_type cp_reason = CP_NO_NEEDED;

	if (!S_ISREG(inode->i_mode))
		cp_reason = CP_NON_REGULAR;
	else if (inode->i_nlink != 1)
		cp_reason = CP_HARDLINK;
	else if (is_sbi_flag_set(sbi, SBI_NEED_CP))
		cp_reason = CP_SB_NEED_CP;
	else if (file_wrong_pino(inode))
		cp_reason = CP_WRONG_PINO;
	else if (!f2fs_space_for_roll_forward(sbi))
		cp_reason = CP_NO_SPC_ROLL;
	else if (!f2fs_is_checkpointed_node(sbi, F2FS_I(inode)->i_pino))
		cp_reason = CP_NODE_NEED_CP;
	else if (test_opt(sbi, FASTBOOT))
		cp_reason = CP_FASTBOOT_MODE;
	else if (F2FS_OPTION(sbi).active_logs == 2)
		cp_reason = CP_SPEC_LOG_NUM;
	else if (F2FS_OPTION(sbi).fsync_mode == FSYNC_MODE_STRICT &&
		f2fs_need_dentry_mark(sbi, inode->i_ino) &&
		f2fs_exist_written_data(sbi, F2FS_I(inode)->i_pino,
							TRANS_DIR_INO))
		cp_reason = CP_RECOVER_DIR;

	return cp_reason;
}

static bool need_inode_page_update(struct f2fs_sb_info *sbi, nid_t ino)
{
	struct page *i = find_get_page(NODE_MAPPING(sbi), ino);
	bool ret = false;
	/* But we need to avoid that there are some inode updates */
	if ((i && PageDirty(i)) || f2fs_need_inode_block_update(sbi, ino))
		ret = true;
	f2fs_put_page(i, 0);
	return ret;
}

static void try_to_fix_pino(struct inode *inode)
{
	struct f2fs_inode_info *fi = F2FS_I(inode);
	nid_t pino;

	down_write(&fi->i_sem);
	if (file_wrong_pino(inode) && inode->i_nlink == 1 &&
			get_parent_ino(inode, &pino)) {
		f2fs_i_pino_write(inode, pino);
		file_got_pino(inode);
	}
	up_write(&fi->i_sem);
}

static int f2fs_do_sync_file(struct file *file, loff_t start, loff_t end,
						int datasync, bool atomic)
{
	struct inode *inode = file->f_mapping->host;
	struct f2fs_sb_info *sbi = F2FS_I_SB(inode);
	nid_t ino = inode->i_ino;
	int ret = 0;
	enum cp_reason_type cp_reason = 0;
	struct writeback_control wbc = {
		.sync_mode = WB_SYNC_ALL,
		.nr_to_write = LONG_MAX,
		.for_reclaim = 0,
	};
	unsigned int seq_id = 0;

	if (unlikely(f2fs_readonly(inode->i_sb) ||
				is_sbi_flag_set(sbi, SBI_CP_DISABLED)))
		return 0;

	trace_f2fs_sync_file_enter(inode);

	if (S_ISDIR(inode->i_mode))
		goto go_write;

	/* if fdatasync is triggered, let's do in-place-update */
	if (datasync || get_dirty_pages(inode) <= SM_I(sbi)->min_fsync_blocks)
		set_inode_flag(inode, FI_NEED_IPU);
	ret = file_write_and_wait_range(file, start, end);
	clear_inode_flag(inode, FI_NEED_IPU);

	if (ret) {
		trace_f2fs_sync_file_exit(inode, cp_reason, datasync, ret);
		return ret;
	}

	/* if the inode is dirty, let's recover all the time */
	if (!f2fs_skip_inode_update(inode, datasync)) {
		f2fs_write_inode(inode, NULL);
		goto go_write;
	}

	/*
	 * if there is no written data, don't waste time to write recovery info.
	 */
	if (!is_inode_flag_set(inode, FI_APPEND_WRITE) &&
			!f2fs_exist_written_data(sbi, ino, APPEND_INO)) {

		/* it may call write_inode just prior to fsync */
		if (need_inode_page_update(sbi, ino))
			goto go_write;

		if (is_inode_flag_set(inode, FI_UPDATE_WRITE) ||
				f2fs_exist_written_data(sbi, ino, UPDATE_INO))
			goto flush_out;
		goto out;
	}
go_write:
	/*
	 * Both of fdatasync() and fsync() are able to be recovered from
	 * sudden-power-off.
	 */
	down_read(&F2FS_I(inode)->i_sem);
	cp_reason = need_do_checkpoint(inode);
	up_read(&F2FS_I(inode)->i_sem);

	if (cp_reason) {
		/* all the dirty node pages should be flushed for POR */
		ret = f2fs_sync_fs(inode->i_sb, 1);

		/*
		 * We've secured consistency through sync_fs. Following pino
		 * will be used only for fsynced inodes after checkpoint.
		 */
		try_to_fix_pino(inode);
		clear_inode_flag(inode, FI_APPEND_WRITE);
		clear_inode_flag(inode, FI_UPDATE_WRITE);
		goto out;
	}
sync_nodes:
	atomic_inc(&sbi->wb_sync_req[NODE]);
	ret = f2fs_fsync_node_pages(sbi, inode, &wbc, atomic, &seq_id);
	atomic_dec(&sbi->wb_sync_req[NODE]);
	if (ret)
		goto out;

	/* if cp_error was enabled, we should avoid infinite loop */
	if (unlikely(f2fs_cp_error(sbi))) {
		ret = -EIO;
		goto out;
	}

	if (f2fs_need_inode_block_update(sbi, ino)) {
		f2fs_mark_inode_dirty_sync(inode, true);
		f2fs_write_inode(inode, NULL);
		goto sync_nodes;
	}

	/*
	 * If it's atomic_write, it's just fine to keep write ordering. So
	 * here we don't need to wait for node write completion, since we use
	 * node chain which serializes node blocks. If one of node writes are
	 * reordered, we can see simply broken chain, resulting in stopping
	 * roll-forward recovery. It means we'll recover all or none node blocks
	 * given fsync mark.
	 */
	if (!atomic) {
		ret = f2fs_wait_on_node_pages_writeback(sbi, seq_id);
		if (ret)
			goto out;
	}

	/* once recovery info is written, don't need to tack this */
	f2fs_remove_ino_entry(sbi, ino, APPEND_INO);
	clear_inode_flag(inode, FI_APPEND_WRITE);
flush_out:
	if (!atomic && F2FS_OPTION(sbi).fsync_mode != FSYNC_MODE_NOBARRIER)
		ret = f2fs_issue_flush(sbi, inode->i_ino);
	if (!ret) {
		f2fs_remove_ino_entry(sbi, ino, UPDATE_INO);
		clear_inode_flag(inode, FI_UPDATE_WRITE);
		f2fs_remove_ino_entry(sbi, ino, FLUSH_INO);
	}
	f2fs_update_time(sbi, REQ_TIME);
out:
	trace_f2fs_sync_file_exit(inode, cp_reason, datasync, ret);
	f2fs_trace_ios(NULL, 1);
	return ret;
}

int f2fs_sync_file(struct file *file, loff_t start, loff_t end, int datasync)
{
	if (unlikely(f2fs_cp_error(F2FS_I_SB(file_inode(file)))))
		return -EIO;
	return f2fs_do_sync_file(file, start, end, datasync, false);
}

static pgoff_t __get_first_dirty_index(struct address_space *mapping,
						pgoff_t pgofs, int whence)
{
	struct page *page;
	int nr_pages;

	if (whence != SEEK_DATA)
		return 0;

	/* find first dirty page index */
	nr_pages = find_get_pages_tag(mapping, &pgofs, PAGECACHE_TAG_DIRTY,
				      1, &page);
	if (!nr_pages)
		return ULONG_MAX;
	pgofs = page->index;
	put_page(page);
	return pgofs;
}

static bool __found_offset(struct f2fs_sb_info *sbi, block_t blkaddr,
				pgoff_t dirty, pgoff_t pgofs, int whence)
{
	switch (whence) {
	case SEEK_DATA:
		if ((blkaddr == NEW_ADDR && dirty == pgofs) ||
			__is_valid_data_blkaddr(blkaddr))
			return true;
		break;
	case SEEK_HOLE:
		if (blkaddr == NULL_ADDR)
			return true;
		break;
	}
	return false;
}

static loff_t f2fs_seek_block(struct file *file, loff_t offset, int whence)
{
	struct inode *inode = file->f_mapping->host;
	loff_t maxbytes = inode->i_sb->s_maxbytes;
	struct dnode_of_data dn;
	pgoff_t pgofs, end_offset, dirty;
	loff_t data_ofs = offset;
	loff_t isize;
	int err = 0;

	inode_lock(inode);

	isize = i_size_read(inode);
	if (offset >= isize)
		goto fail;

	/* handle inline data case */
	if (f2fs_has_inline_data(inode) || f2fs_has_inline_dentry(inode)) {
		if (whence == SEEK_HOLE)
			data_ofs = isize;
		goto found;
	}

	pgofs = (pgoff_t)(offset >> PAGE_SHIFT);

	dirty = __get_first_dirty_index(inode->i_mapping, pgofs, whence);

	for (; data_ofs < isize; data_ofs = (loff_t)pgofs << PAGE_SHIFT) {
		set_new_dnode(&dn, inode, NULL, NULL, 0);
		err = f2fs_get_dnode_of_data(&dn, pgofs, LOOKUP_NODE);
		if (err && err != -ENOENT) {
			goto fail;
		} else if (err == -ENOENT) {
			/* direct node does not exists */
			if (whence == SEEK_DATA) {
				pgofs = f2fs_get_next_page_offset(&dn, pgofs);
				continue;
			} else {
				goto found;
			}
		}

		end_offset = ADDRS_PER_PAGE(dn.node_page, inode);

		/* find data/hole in dnode block */
		for (; dn.ofs_in_node < end_offset;
				dn.ofs_in_node++, pgofs++,
				data_ofs = (loff_t)pgofs << PAGE_SHIFT) {
			block_t blkaddr;

			blkaddr = datablock_addr(dn.inode,
					dn.node_page, dn.ofs_in_node);

			if (__is_valid_data_blkaddr(blkaddr) &&
				!f2fs_is_valid_blkaddr(F2FS_I_SB(inode),
					blkaddr, DATA_GENERIC_ENHANCE)) {
				f2fs_put_dnode(&dn);
				goto fail;
			}

			if (__found_offset(F2FS_I_SB(inode), blkaddr, dirty,
							pgofs, whence)) {
				f2fs_put_dnode(&dn);
				goto found;
			}
		}
		f2fs_put_dnode(&dn);
	}

	if (whence == SEEK_DATA)
		goto fail;
found:
	if (whence == SEEK_HOLE && data_ofs > isize)
		data_ofs = isize;
	inode_unlock(inode);
	return vfs_setpos(file, data_ofs, maxbytes);
fail:
	inode_unlock(inode);
	return -ENXIO;
}

static loff_t f2fs_llseek(struct file *file, loff_t offset, int whence)
{
	struct inode *inode = file->f_mapping->host;
	loff_t maxbytes = inode->i_sb->s_maxbytes;

	switch (whence) {
	case SEEK_SET:
	case SEEK_CUR:
	case SEEK_END:
		return generic_file_llseek_size(file, offset, whence,
						maxbytes, i_size_read(inode));
	case SEEK_DATA:
	case SEEK_HOLE:
		if (offset < 0)
			return -ENXIO;
		return f2fs_seek_block(file, offset, whence);
	}

	return -EINVAL;
}

static int f2fs_file_mmap(struct file *file, struct vm_area_struct *vma)
{
	struct inode *inode = file_inode(file);
	int err;

	if (unlikely(f2fs_cp_error(F2FS_I_SB(inode))))
		return -EIO;

	/* we don't need to use inline_data strictly */
	err = f2fs_convert_inline_inode(inode);
	if (err)
		return err;

	file_accessed(file);
	vma->vm_ops = &f2fs_file_vm_ops;
	return 0;
}

static int f2fs_file_open(struct inode *inode, struct file *filp)
{
	int err = fscrypt_file_open(inode, filp);

	if (err)
		return err;

	err = fsverity_file_open(inode, filp);
	if (err)
		return err;

	filp->f_mode |= FMODE_NOWAIT;

	return dquot_file_open(inode, filp);
}

void f2fs_truncate_data_blocks_range(struct dnode_of_data *dn, int count)
{
	struct f2fs_sb_info *sbi = F2FS_I_SB(dn->inode);
	struct f2fs_node *raw_node;
	int nr_free = 0, ofs = dn->ofs_in_node, len = count;
	__le32 *addr;
	int base = 0;

	if (IS_INODE(dn->node_page) && f2fs_has_extra_attr(dn->inode))
		base = get_extra_isize(dn->inode);

	raw_node = F2FS_NODE(dn->node_page);
	addr = blkaddr_in_node(raw_node) + base + ofs;

	for (; count > 0; count--, addr++, dn->ofs_in_node++) {
		block_t blkaddr = le32_to_cpu(*addr);

		if (blkaddr == NULL_ADDR)
			continue;

		dn->data_blkaddr = NULL_ADDR;
		f2fs_set_data_blkaddr(dn);

		if (__is_valid_data_blkaddr(blkaddr) &&
			!f2fs_is_valid_blkaddr(sbi, blkaddr,
					DATA_GENERIC_ENHANCE))
			continue;

		f2fs_invalidate_blocks(sbi, blkaddr);
		if (dn->ofs_in_node == 0 && IS_INODE(dn->node_page))
			clear_inode_flag(dn->inode, FI_FIRST_BLOCK_WRITTEN);
		nr_free++;
	}

	if (nr_free) {
		pgoff_t fofs;
		/*
		 * once we invalidate valid blkaddr in range [ofs, ofs + count],
		 * we will invalidate all blkaddr in the whole range.
		 */
		fofs = f2fs_start_bidx_of_node(ofs_of_node(dn->node_page),
							dn->inode) + ofs;
		f2fs_update_extent_cache_range(dn, fofs, 0, len);
		dec_valid_block_count(sbi, dn->inode, nr_free);
	}
	dn->ofs_in_node = ofs;

	f2fs_update_time(sbi, REQ_TIME);
	trace_f2fs_truncate_data_blocks_range(dn->inode, dn->nid,
					 dn->ofs_in_node, nr_free);
}

void f2fs_truncate_data_blocks(struct dnode_of_data *dn)
{
	f2fs_truncate_data_blocks_range(dn, ADDRS_PER_BLOCK(dn->inode));
}

static int truncate_partial_data_page(struct inode *inode, u64 from,
								bool cache_only)
{
	loff_t offset = from & (PAGE_SIZE - 1);
	pgoff_t index = from >> PAGE_SHIFT;
	struct address_space *mapping = inode->i_mapping;
	struct page *page;

	if (!offset && !cache_only)
		return 0;

	if (cache_only) {
		page = find_lock_page(mapping, index);
		if (page && PageUptodate(page))
			goto truncate_out;
		f2fs_put_page(page, 1);
		return 0;
	}

	page = f2fs_get_lock_data_page(inode, index, true);
	if (IS_ERR(page))
		return PTR_ERR(page) == -ENOENT ? 0 : PTR_ERR(page);
truncate_out:
	f2fs_wait_on_page_writeback(page, DATA, true, true);
	zero_user(page, offset, PAGE_SIZE - offset);

	/* An encrypted inode should have a key and truncate the last page. */
	f2fs_bug_on(F2FS_I_SB(inode), cache_only && IS_ENCRYPTED(inode));
	if (!cache_only)
		set_page_dirty(page);
	f2fs_put_page(page, 1);
	return 0;
}

int f2fs_truncate_blocks(struct inode *inode, u64 from, bool lock)
{
	struct f2fs_sb_info *sbi = F2FS_I_SB(inode);
	struct dnode_of_data dn;
	pgoff_t free_from;
	int count = 0, err = 0;
	struct page *ipage;
	bool truncate_page = false;

	trace_f2fs_truncate_blocks_enter(inode, from);

	free_from = (pgoff_t)F2FS_BLK_ALIGN(from);

	if (free_from >= sbi->max_file_blocks)
		goto free_partial;

	if (lock)
		f2fs_lock_op(sbi);

	ipage = f2fs_get_node_page(sbi, inode->i_ino);
	if (IS_ERR(ipage)) {
		err = PTR_ERR(ipage);
		goto out;
	}

	if (f2fs_has_inline_data(inode)) {
		f2fs_truncate_inline_inode(inode, ipage, from);
		f2fs_put_page(ipage, 1);
		truncate_page = true;
		goto out;
	}

	set_new_dnode(&dn, inode, ipage, NULL, 0);
	err = f2fs_get_dnode_of_data(&dn, free_from, LOOKUP_NODE_RA);
	if (err) {
		if (err == -ENOENT)
			goto free_next;
		goto out;
	}

	count = ADDRS_PER_PAGE(dn.node_page, inode);

	count -= dn.ofs_in_node;
	f2fs_bug_on(sbi, count < 0);

	if (dn.ofs_in_node || IS_INODE(dn.node_page)) {
		f2fs_truncate_data_blocks_range(&dn, count);
		free_from += count;
	}

	f2fs_put_dnode(&dn);
free_next:
	err = f2fs_truncate_inode_blocks(inode, free_from);
out:
	if (lock)
		f2fs_unlock_op(sbi);
free_partial:
	/* lastly zero out the first data page */
	if (!err)
		err = truncate_partial_data_page(inode, from, truncate_page);

	trace_f2fs_truncate_blocks_exit(inode, err);
	return err;
}

int f2fs_truncate(struct inode *inode)
{
	int err;

	if (unlikely(f2fs_cp_error(F2FS_I_SB(inode))))
		return -EIO;

	if (!(S_ISREG(inode->i_mode) || S_ISDIR(inode->i_mode) ||
				S_ISLNK(inode->i_mode)))
		return 0;

	trace_f2fs_truncate(inode);

	if (time_to_inject(F2FS_I_SB(inode), FAULT_TRUNCATE)) {
		f2fs_show_injection_info(FAULT_TRUNCATE);
		return -EIO;
	}

	/* we should check inline_data size */
	if (!f2fs_may_inline_data(inode)) {
		err = f2fs_convert_inline_inode(inode);
		if (err)
			return err;
	}

	err = f2fs_truncate_blocks(inode, i_size_read(inode), true);
	if (err)
		return err;

	inode->i_mtime = inode->i_ctime = current_time(inode);
	f2fs_mark_inode_dirty_sync(inode, false);
	return 0;
}

int f2fs_getattr(const struct path *path, struct kstat *stat,
		 u32 request_mask, unsigned int query_flags)
{
	struct inode *inode = d_inode(path->dentry);
	struct f2fs_inode_info *fi = F2FS_I(inode);
	struct f2fs_inode *ri;
	unsigned int flags;

	if (f2fs_has_extra_attr(inode) &&
			f2fs_sb_has_inode_crtime(F2FS_I_SB(inode)) &&
			F2FS_FITS_IN_INODE(ri, fi->i_extra_isize, i_crtime)) {
		stat->result_mask |= STATX_BTIME;
		stat->btime.tv_sec = fi->i_crtime.tv_sec;
		stat->btime.tv_nsec = fi->i_crtime.tv_nsec;
	}

	flags = fi->i_flags;
	if (flags & F2FS_APPEND_FL)
		stat->attributes |= STATX_ATTR_APPEND;
	if (IS_ENCRYPTED(inode))
		stat->attributes |= STATX_ATTR_ENCRYPTED;
	if (flags & F2FS_IMMUTABLE_FL)
		stat->attributes |= STATX_ATTR_IMMUTABLE;
	if (flags & F2FS_NODUMP_FL)
		stat->attributes |= STATX_ATTR_NODUMP;

	stat->attributes_mask |= (STATX_ATTR_APPEND |
				  STATX_ATTR_ENCRYPTED |
				  STATX_ATTR_IMMUTABLE |
				  STATX_ATTR_NODUMP);

	generic_fillattr(inode, stat);

	/* we need to show initial sectors used for inline_data/dentries */
	if ((S_ISREG(inode->i_mode) && f2fs_has_inline_data(inode)) ||
					f2fs_has_inline_dentry(inode))
		stat->blocks += (stat->size + 511) >> 9;

	return 0;
}

#ifdef CONFIG_F2FS_FS_POSIX_ACL
static void __setattr_copy(struct inode *inode, const struct iattr *attr)
{
	unsigned int ia_valid = attr->ia_valid;

	if (ia_valid & ATTR_UID)
		inode->i_uid = attr->ia_uid;
	if (ia_valid & ATTR_GID)
		inode->i_gid = attr->ia_gid;
	if (ia_valid & ATTR_ATIME) {
		inode->i_atime = timestamp_truncate(attr->ia_atime,
						  inode);
	}
	if (ia_valid & ATTR_MTIME) {
		inode->i_mtime = timestamp_truncate(attr->ia_mtime,
						  inode);
	}
	if (ia_valid & ATTR_CTIME) {
		inode->i_ctime = timestamp_truncate(attr->ia_ctime,
						  inode);
	}
	if (ia_valid & ATTR_MODE) {
		umode_t mode = attr->ia_mode;

		if (!in_group_p(inode->i_gid) && !capable(CAP_FSETID))
			mode &= ~S_ISGID;
		set_acl_inode(inode, mode);
	}
}
#else
#define __setattr_copy setattr_copy
#endif

int f2fs_setattr(struct dentry *dentry, struct iattr *attr)
{
	struct inode *inode = d_inode(dentry);
	int err;

	if (unlikely(f2fs_cp_error(F2FS_I_SB(inode))))
		return -EIO;

	err = setattr_prepare(dentry, attr);
	if (err)
		return err;

	err = fscrypt_prepare_setattr(dentry, attr);
	if (err)
		return err;

	err = fsverity_prepare_setattr(dentry, attr);
	if (err)
		return err;

	if (is_quota_modification(inode, attr)) {
		err = dquot_initialize(inode);
		if (err)
			return err;
	}
	if ((attr->ia_valid & ATTR_UID &&
		!uid_eq(attr->ia_uid, inode->i_uid)) ||
		(attr->ia_valid & ATTR_GID &&
		!gid_eq(attr->ia_gid, inode->i_gid))) {
		f2fs_lock_op(F2FS_I_SB(inode));
		err = dquot_transfer(inode, attr);
		if (err) {
			set_sbi_flag(F2FS_I_SB(inode),
					SBI_QUOTA_NEED_REPAIR);
			f2fs_unlock_op(F2FS_I_SB(inode));
			return err;
		}
		/*
		 * update uid/gid under lock_op(), so that dquot and inode can
		 * be updated atomically.
		 */
		if (attr->ia_valid & ATTR_UID)
			inode->i_uid = attr->ia_uid;
		if (attr->ia_valid & ATTR_GID)
			inode->i_gid = attr->ia_gid;
		f2fs_mark_inode_dirty_sync(inode, true);
		f2fs_unlock_op(F2FS_I_SB(inode));
	}

	if (attr->ia_valid & ATTR_SIZE) {
		loff_t old_size = i_size_read(inode);

		if (attr->ia_size > MAX_INLINE_DATA(inode)) {
			/*
			 * should convert inline inode before i_size_write to
			 * keep smaller than inline_data size with inline flag.
			 */
			err = f2fs_convert_inline_inode(inode);
			if (err)
				return err;
		}

		down_write(&F2FS_I(inode)->i_gc_rwsem[WRITE]);
		down_write(&F2FS_I(inode)->i_mmap_sem);

		truncate_setsize(inode, attr->ia_size);

		if (attr->ia_size <= old_size)
			err = f2fs_truncate(inode);
		/*
		 * do not trim all blocks after i_size if target size is
		 * larger than i_size.
		 */
		up_write(&F2FS_I(inode)->i_mmap_sem);
		up_write(&F2FS_I(inode)->i_gc_rwsem[WRITE]);
		if (err)
			return err;

		down_write(&F2FS_I(inode)->i_sem);
		inode->i_mtime = inode->i_ctime = current_time(inode);
		F2FS_I(inode)->last_disk_size = i_size_read(inode);
		up_write(&F2FS_I(inode)->i_sem);
	}

	__setattr_copy(inode, attr);

	if (attr->ia_valid & ATTR_MODE) {
		err = posix_acl_chmod(inode, f2fs_get_inode_mode(inode));
		if (err || is_inode_flag_set(inode, FI_ACL_MODE)) {
			inode->i_mode = F2FS_I(inode)->i_acl_mode;
			clear_inode_flag(inode, FI_ACL_MODE);
		}
	}

	/* file size may changed here */
	f2fs_mark_inode_dirty_sync(inode, true);

	/* inode change will produce dirty node pages flushed by checkpoint */
	f2fs_balance_fs(F2FS_I_SB(inode), true);

	return err;
}

const struct inode_operations f2fs_file_inode_operations = {
	.getattr	= f2fs_getattr,
	.setattr	= f2fs_setattr,
	.get_acl	= f2fs_get_acl,
	.set_acl	= f2fs_set_acl,
#ifdef CONFIG_F2FS_FS_XATTR
	.listxattr	= f2fs_listxattr,
#endif
	.fiemap		= f2fs_fiemap,
};

static int fill_zero(struct inode *inode, pgoff_t index,
					loff_t start, loff_t len)
{
	struct f2fs_sb_info *sbi = F2FS_I_SB(inode);
	struct page *page;

	if (!len)
		return 0;

	f2fs_balance_fs(sbi, true);

	f2fs_lock_op(sbi);
	page = f2fs_get_new_data_page(inode, NULL, index, false);
	f2fs_unlock_op(sbi);

	if (IS_ERR(page))
		return PTR_ERR(page);

	f2fs_wait_on_page_writeback(page, DATA, true, true);
	zero_user(page, start, len);
	set_page_dirty(page);
	f2fs_put_page(page, 1);
	return 0;
}

int f2fs_truncate_hole(struct inode *inode, pgoff_t pg_start, pgoff_t pg_end)
{
	int err;

	while (pg_start < pg_end) {
		struct dnode_of_data dn;
		pgoff_t end_offset, count;

		set_new_dnode(&dn, inode, NULL, NULL, 0);
		err = f2fs_get_dnode_of_data(&dn, pg_start, LOOKUP_NODE);
		if (err) {
			if (err == -ENOENT) {
				pg_start = f2fs_get_next_page_offset(&dn,
								pg_start);
				continue;
			}
			return err;
		}

		end_offset = ADDRS_PER_PAGE(dn.node_page, inode);
		count = min(end_offset - dn.ofs_in_node, pg_end - pg_start);

		f2fs_bug_on(F2FS_I_SB(inode), count == 0 || count > end_offset);

		f2fs_truncate_data_blocks_range(&dn, count);
		f2fs_put_dnode(&dn);

		pg_start += count;
	}
	return 0;
}

static int punch_hole(struct inode *inode, loff_t offset, loff_t len)
{
	pgoff_t pg_start, pg_end;
	loff_t off_start, off_end;
	int ret;

	ret = f2fs_convert_inline_inode(inode);
	if (ret)
		return ret;

	pg_start = ((unsigned long long) offset) >> PAGE_SHIFT;
	pg_end = ((unsigned long long) offset + len) >> PAGE_SHIFT;

	off_start = offset & (PAGE_SIZE - 1);
	off_end = (offset + len) & (PAGE_SIZE - 1);

	if (pg_start == pg_end) {
		ret = fill_zero(inode, pg_start, off_start,
						off_end - off_start);
		if (ret)
			return ret;
	} else {
		if (off_start) {
			ret = fill_zero(inode, pg_start++, off_start,
						PAGE_SIZE - off_start);
			if (ret)
				return ret;
		}
		if (off_end) {
			ret = fill_zero(inode, pg_end, 0, off_end);
			if (ret)
				return ret;
		}

		if (pg_start < pg_end) {
			struct address_space *mapping = inode->i_mapping;
			loff_t blk_start, blk_end;
			struct f2fs_sb_info *sbi = F2FS_I_SB(inode);

			f2fs_balance_fs(sbi, true);

			blk_start = (loff_t)pg_start << PAGE_SHIFT;
			blk_end = (loff_t)pg_end << PAGE_SHIFT;

			down_write(&F2FS_I(inode)->i_gc_rwsem[WRITE]);
			down_write(&F2FS_I(inode)->i_mmap_sem);

			truncate_inode_pages_range(mapping, blk_start,
					blk_end - 1);

			f2fs_lock_op(sbi);
			ret = f2fs_truncate_hole(inode, pg_start, pg_end);
			f2fs_unlock_op(sbi);

			up_write(&F2FS_I(inode)->i_mmap_sem);
			up_write(&F2FS_I(inode)->i_gc_rwsem[WRITE]);
		}
	}

	return ret;
}

static int __read_out_blkaddrs(struct inode *inode, block_t *blkaddr,
				int *do_replace, pgoff_t off, pgoff_t len)
{
	struct f2fs_sb_info *sbi = F2FS_I_SB(inode);
	struct dnode_of_data dn;
	int ret, done, i;

next_dnode:
	set_new_dnode(&dn, inode, NULL, NULL, 0);
	ret = f2fs_get_dnode_of_data(&dn, off, LOOKUP_NODE_RA);
	if (ret && ret != -ENOENT) {
		return ret;
	} else if (ret == -ENOENT) {
		if (dn.max_level == 0)
			return -ENOENT;
		done = min((pgoff_t)ADDRS_PER_BLOCK(inode) - dn.ofs_in_node,
									len);
		blkaddr += done;
		do_replace += done;
		goto next;
	}

	done = min((pgoff_t)ADDRS_PER_PAGE(dn.node_page, inode) -
							dn.ofs_in_node, len);
	for (i = 0; i < done; i++, blkaddr++, do_replace++, dn.ofs_in_node++) {
		*blkaddr = datablock_addr(dn.inode,
					dn.node_page, dn.ofs_in_node);

		if (__is_valid_data_blkaddr(*blkaddr) &&
			!f2fs_is_valid_blkaddr(sbi, *blkaddr,
					DATA_GENERIC_ENHANCE)) {
			f2fs_put_dnode(&dn);
			return -EFSCORRUPTED;
		}

		if (!f2fs_is_checkpointed_data(sbi, *blkaddr)) {

			if (test_opt(sbi, LFS)) {
				f2fs_put_dnode(&dn);
				return -EOPNOTSUPP;
			}

			/* do not invalidate this block address */
			f2fs_update_data_blkaddr(&dn, NULL_ADDR);
			*do_replace = 1;
		}
	}
	f2fs_put_dnode(&dn);
next:
	len -= done;
	off += done;
	if (len)
		goto next_dnode;
	return 0;
}

static int __roll_back_blkaddrs(struct inode *inode, block_t *blkaddr,
				int *do_replace, pgoff_t off, int len)
{
	struct f2fs_sb_info *sbi = F2FS_I_SB(inode);
	struct dnode_of_data dn;
	int ret, i;

	for (i = 0; i < len; i++, do_replace++, blkaddr++) {
		if (*do_replace == 0)
			continue;

		set_new_dnode(&dn, inode, NULL, NULL, 0);
		ret = f2fs_get_dnode_of_data(&dn, off + i, LOOKUP_NODE_RA);
		if (ret) {
			dec_valid_block_count(sbi, inode, 1);
			f2fs_invalidate_blocks(sbi, *blkaddr);
		} else {
			f2fs_update_data_blkaddr(&dn, *blkaddr);
		}
		f2fs_put_dnode(&dn);
	}
	return 0;
}

static int __clone_blkaddrs(struct inode *src_inode, struct inode *dst_inode,
			block_t *blkaddr, int *do_replace,
			pgoff_t src, pgoff_t dst, pgoff_t len, bool full)
{
	struct f2fs_sb_info *sbi = F2FS_I_SB(src_inode);
	pgoff_t i = 0;
	int ret;

	while (i < len) {
		if (blkaddr[i] == NULL_ADDR && !full) {
			i++;
			continue;
		}

		if (do_replace[i] || blkaddr[i] == NULL_ADDR) {
			struct dnode_of_data dn;
			struct node_info ni;
			size_t new_size;
			pgoff_t ilen;

			set_new_dnode(&dn, dst_inode, NULL, NULL, 0);
			ret = f2fs_get_dnode_of_data(&dn, dst + i, ALLOC_NODE);
			if (ret)
				return ret;

			ret = f2fs_get_node_info(sbi, dn.nid, &ni);
			if (ret) {
				f2fs_put_dnode(&dn);
				return ret;
			}

			ilen = min((pgoff_t)
				ADDRS_PER_PAGE(dn.node_page, dst_inode) -
						dn.ofs_in_node, len - i);
			do {
				dn.data_blkaddr = datablock_addr(dn.inode,
						dn.node_page, dn.ofs_in_node);
				f2fs_truncate_data_blocks_range(&dn, 1);

				if (do_replace[i]) {
					f2fs_i_blocks_write(src_inode,
							1, false, false);
					f2fs_i_blocks_write(dst_inode,
							1, true, false);
					f2fs_replace_block(sbi, &dn, dn.data_blkaddr,
					blkaddr[i], ni.version, true, false);

					do_replace[i] = 0;
				}
				dn.ofs_in_node++;
				i++;
				new_size = (dst + i) << PAGE_SHIFT;
				if (dst_inode->i_size < new_size)
					f2fs_i_size_write(dst_inode, new_size);
			} while (--ilen && (do_replace[i] || blkaddr[i] == NULL_ADDR));

			f2fs_put_dnode(&dn);
		} else {
			struct page *psrc, *pdst;

			psrc = f2fs_get_lock_data_page(src_inode,
							src + i, true);
			if (IS_ERR(psrc))
				return PTR_ERR(psrc);
			pdst = f2fs_get_new_data_page(dst_inode, NULL, dst + i,
								true);
			if (IS_ERR(pdst)) {
				f2fs_put_page(psrc, 1);
				return PTR_ERR(pdst);
			}
			f2fs_copy_page(psrc, pdst);
			set_page_dirty(pdst);
			f2fs_put_page(pdst, 1);
			f2fs_put_page(psrc, 1);

			ret = f2fs_truncate_hole(src_inode,
						src + i, src + i + 1);
			if (ret)
				return ret;
			i++;
		}
	}
	return 0;
}

static int __exchange_data_block(struct inode *src_inode,
			struct inode *dst_inode, pgoff_t src, pgoff_t dst,
			pgoff_t len, bool full)
{
	block_t *src_blkaddr;
	int *do_replace;
	pgoff_t olen;
	int ret;

	while (len) {
		olen = min((pgoff_t)4 * ADDRS_PER_BLOCK(src_inode), len);

		src_blkaddr = f2fs_kvzalloc(F2FS_I_SB(src_inode),
					array_size(olen, sizeof(block_t)),
					GFP_KERNEL);
		if (!src_blkaddr)
			return -ENOMEM;

		do_replace = f2fs_kvzalloc(F2FS_I_SB(src_inode),
					array_size(olen, sizeof(int)),
					GFP_KERNEL);
		if (!do_replace) {
			kvfree(src_blkaddr);
			return -ENOMEM;
		}

		ret = __read_out_blkaddrs(src_inode, src_blkaddr,
					do_replace, src, olen);
		if (ret)
			goto roll_back;

		ret = __clone_blkaddrs(src_inode, dst_inode, src_blkaddr,
					do_replace, src, dst, olen, full);
		if (ret)
			goto roll_back;

		src += olen;
		dst += olen;
		len -= olen;

		kvfree(src_blkaddr);
		kvfree(do_replace);
	}
	return 0;

roll_back:
	__roll_back_blkaddrs(src_inode, src_blkaddr, do_replace, src, olen);
	kvfree(src_blkaddr);
	kvfree(do_replace);
	return ret;
}

static int f2fs_do_collapse(struct inode *inode, loff_t offset, loff_t len)
{
	struct f2fs_sb_info *sbi = F2FS_I_SB(inode);
	pgoff_t nrpages = DIV_ROUND_UP(i_size_read(inode), PAGE_SIZE);
	pgoff_t start = offset >> PAGE_SHIFT;
	pgoff_t end = (offset + len) >> PAGE_SHIFT;
	int ret;

	f2fs_balance_fs(sbi, true);

	/* avoid gc operation during block exchange */
	down_write(&F2FS_I(inode)->i_gc_rwsem[WRITE]);
	down_write(&F2FS_I(inode)->i_mmap_sem);

	f2fs_lock_op(sbi);
	f2fs_drop_extent_tree(inode);
	truncate_pagecache(inode, offset);
	ret = __exchange_data_block(inode, inode, end, start, nrpages - end, true);
	f2fs_unlock_op(sbi);

	up_write(&F2FS_I(inode)->i_mmap_sem);
	up_write(&F2FS_I(inode)->i_gc_rwsem[WRITE]);
	return ret;
}

static int f2fs_collapse_range(struct inode *inode, loff_t offset, loff_t len)
{
	loff_t new_size;
	int ret;

	if (offset + len >= i_size_read(inode))
		return -EINVAL;

	/* collapse range should be aligned to block size of f2fs. */
	if (offset & (F2FS_BLKSIZE - 1) || len & (F2FS_BLKSIZE - 1))
		return -EINVAL;

	ret = f2fs_convert_inline_inode(inode);
	if (ret)
		return ret;

	/* write out all dirty pages from offset */
	ret = filemap_write_and_wait_range(inode->i_mapping, offset, LLONG_MAX);
	if (ret)
		return ret;

	ret = f2fs_do_collapse(inode, offset, len);
	if (ret)
		return ret;

	/* write out all moved pages, if possible */
	down_write(&F2FS_I(inode)->i_mmap_sem);
	filemap_write_and_wait_range(inode->i_mapping, offset, LLONG_MAX);
	truncate_pagecache(inode, offset);

	new_size = i_size_read(inode) - len;
	truncate_pagecache(inode, new_size);

	ret = f2fs_truncate_blocks(inode, new_size, true);
	up_write(&F2FS_I(inode)->i_mmap_sem);
	if (!ret)
		f2fs_i_size_write(inode, new_size);
	return ret;
}

static int f2fs_do_zero_range(struct dnode_of_data *dn, pgoff_t start,
								pgoff_t end)
{
	struct f2fs_sb_info *sbi = F2FS_I_SB(dn->inode);
	pgoff_t index = start;
	unsigned int ofs_in_node = dn->ofs_in_node;
	blkcnt_t count = 0;
	int ret;

	for (; index < end; index++, dn->ofs_in_node++) {
		if (datablock_addr(dn->inode, dn->node_page,
					dn->ofs_in_node) == NULL_ADDR)
			count++;
	}

	dn->ofs_in_node = ofs_in_node;
	ret = f2fs_reserve_new_blocks(dn, count);
	if (ret)
		return ret;

	dn->ofs_in_node = ofs_in_node;
	for (index = start; index < end; index++, dn->ofs_in_node++) {
		dn->data_blkaddr = datablock_addr(dn->inode,
					dn->node_page, dn->ofs_in_node);
		/*
		 * f2fs_reserve_new_blocks will not guarantee entire block
		 * allocation.
		 */
		if (dn->data_blkaddr == NULL_ADDR) {
			ret = -ENOSPC;
			break;
		}
		if (dn->data_blkaddr != NEW_ADDR) {
			f2fs_invalidate_blocks(sbi, dn->data_blkaddr);
			dn->data_blkaddr = NEW_ADDR;
			f2fs_set_data_blkaddr(dn);
		}
	}

	f2fs_update_extent_cache_range(dn, start, 0, index - start);

	return ret;
}

static int f2fs_zero_range(struct inode *inode, loff_t offset, loff_t len,
								int mode)
{
	struct f2fs_sb_info *sbi = F2FS_I_SB(inode);
	struct address_space *mapping = inode->i_mapping;
	pgoff_t index, pg_start, pg_end;
	loff_t new_size = i_size_read(inode);
	loff_t off_start, off_end;
	int ret = 0;

	ret = inode_newsize_ok(inode, (len + offset));
	if (ret)
		return ret;

	ret = f2fs_convert_inline_inode(inode);
	if (ret)
		return ret;

	ret = filemap_write_and_wait_range(mapping, offset, offset + len - 1);
	if (ret)
		return ret;

	pg_start = ((unsigned long long) offset) >> PAGE_SHIFT;
	pg_end = ((unsigned long long) offset + len) >> PAGE_SHIFT;

	off_start = offset & (PAGE_SIZE - 1);
	off_end = (offset + len) & (PAGE_SIZE - 1);

	if (pg_start == pg_end) {
		ret = fill_zero(inode, pg_start, off_start,
						off_end - off_start);
		if (ret)
			return ret;

		new_size = max_t(loff_t, new_size, offset + len);
	} else {
		if (off_start) {
			ret = fill_zero(inode, pg_start++, off_start,
						PAGE_SIZE - off_start);
			if (ret)
				return ret;

			new_size = max_t(loff_t, new_size,
					(loff_t)pg_start << PAGE_SHIFT);
		}

		for (index = pg_start; index < pg_end;) {
			struct dnode_of_data dn;
			unsigned int end_offset;
			pgoff_t end;

			down_write(&F2FS_I(inode)->i_gc_rwsem[WRITE]);
			down_write(&F2FS_I(inode)->i_mmap_sem);

			truncate_pagecache_range(inode,
				(loff_t)index << PAGE_SHIFT,
				((loff_t)pg_end << PAGE_SHIFT) - 1);

			f2fs_lock_op(sbi);

			set_new_dnode(&dn, inode, NULL, NULL, 0);
			ret = f2fs_get_dnode_of_data(&dn, index, ALLOC_NODE);
			if (ret) {
				f2fs_unlock_op(sbi);
				up_write(&F2FS_I(inode)->i_mmap_sem);
				up_write(&F2FS_I(inode)->i_gc_rwsem[WRITE]);
				goto out;
			}

			end_offset = ADDRS_PER_PAGE(dn.node_page, inode);
			end = min(pg_end, end_offset - dn.ofs_in_node + index);

			ret = f2fs_do_zero_range(&dn, index, end);
			f2fs_put_dnode(&dn);

			f2fs_unlock_op(sbi);
			up_write(&F2FS_I(inode)->i_mmap_sem);
			up_write(&F2FS_I(inode)->i_gc_rwsem[WRITE]);

			f2fs_balance_fs(sbi, dn.node_changed);

			if (ret)
				goto out;

			index = end;
			new_size = max_t(loff_t, new_size,
					(loff_t)index << PAGE_SHIFT);
		}

		if (off_end) {
			ret = fill_zero(inode, pg_end, 0, off_end);
			if (ret)
				goto out;

			new_size = max_t(loff_t, new_size, offset + len);
		}
	}

out:
	if (new_size > i_size_read(inode)) {
		if (mode & FALLOC_FL_KEEP_SIZE)
			file_set_keep_isize(inode);
		else
			f2fs_i_size_write(inode, new_size);
	}
	return ret;
}

static int f2fs_insert_range(struct inode *inode, loff_t offset, loff_t len)
{
	struct f2fs_sb_info *sbi = F2FS_I_SB(inode);
	pgoff_t nr, pg_start, pg_end, delta, idx;
	loff_t new_size;
	int ret = 0;

	new_size = i_size_read(inode) + len;
	ret = inode_newsize_ok(inode, new_size);
	if (ret)
		return ret;

	if (offset >= i_size_read(inode))
		return -EINVAL;

	/* insert range should be aligned to block size of f2fs. */
	if (offset & (F2FS_BLKSIZE - 1) || len & (F2FS_BLKSIZE - 1))
		return -EINVAL;

	ret = f2fs_convert_inline_inode(inode);
	if (ret)
		return ret;

	f2fs_balance_fs(sbi, true);

	down_write(&F2FS_I(inode)->i_mmap_sem);
	ret = f2fs_truncate_blocks(inode, i_size_read(inode), true);
	up_write(&F2FS_I(inode)->i_mmap_sem);
	if (ret)
		return ret;

	/* write out all dirty pages from offset */
	ret = filemap_write_and_wait_range(inode->i_mapping, offset, LLONG_MAX);
	if (ret)
		return ret;

	pg_start = offset >> PAGE_SHIFT;
	pg_end = (offset + len) >> PAGE_SHIFT;
	delta = pg_end - pg_start;
	idx = DIV_ROUND_UP(i_size_read(inode), PAGE_SIZE);

	/* avoid gc operation during block exchange */
	down_write(&F2FS_I(inode)->i_gc_rwsem[WRITE]);
	down_write(&F2FS_I(inode)->i_mmap_sem);
	truncate_pagecache(inode, offset);

	while (!ret && idx > pg_start) {
		nr = idx - pg_start;
		if (nr > delta)
			nr = delta;
		idx -= nr;

		f2fs_lock_op(sbi);
		f2fs_drop_extent_tree(inode);

		ret = __exchange_data_block(inode, inode, idx,
					idx + delta, nr, false);
		f2fs_unlock_op(sbi);
	}
	up_write(&F2FS_I(inode)->i_mmap_sem);
	up_write(&F2FS_I(inode)->i_gc_rwsem[WRITE]);

	/* write out all moved pages, if possible */
	down_write(&F2FS_I(inode)->i_mmap_sem);
	filemap_write_and_wait_range(inode->i_mapping, offset, LLONG_MAX);
	truncate_pagecache(inode, offset);
	up_write(&F2FS_I(inode)->i_mmap_sem);

	if (!ret)
		f2fs_i_size_write(inode, new_size);
	return ret;
}

static int expand_inode_data(struct inode *inode, loff_t offset,
					loff_t len, int mode)
{
	struct f2fs_sb_info *sbi = F2FS_I_SB(inode);
	struct f2fs_map_blocks map = { .m_next_pgofs = NULL,
			.m_next_extent = NULL, .m_seg_type = NO_CHECK_TYPE,
			.m_may_create = true };
	pgoff_t pg_end;
	loff_t new_size = i_size_read(inode);
	loff_t off_end;
	int err;

	err = inode_newsize_ok(inode, (len + offset));
	if (err)
		return err;

	err = f2fs_convert_inline_inode(inode);
	if (err)
		return err;

	f2fs_balance_fs(sbi, true);

	pg_end = ((unsigned long long)offset + len) >> PAGE_SHIFT;
	off_end = (offset + len) & (PAGE_SIZE - 1);

	map.m_lblk = ((unsigned long long)offset) >> PAGE_SHIFT;
	map.m_len = pg_end - map.m_lblk;
	if (off_end)
		map.m_len++;

	if (f2fs_is_pinned_file(inode))
		map.m_seg_type = CURSEG_COLD_DATA;

	err = f2fs_map_blocks(inode, &map, 1, (f2fs_is_pinned_file(inode) ?
						F2FS_GET_BLOCK_PRE_DIO :
						F2FS_GET_BLOCK_PRE_AIO));
	if (err) {
		pgoff_t last_off;

		if (!map.m_len)
			return err;

		last_off = map.m_lblk + map.m_len - 1;

		/* update new size to the failed position */
		new_size = (last_off == pg_end) ? offset + len :
					(loff_t)(last_off + 1) << PAGE_SHIFT;
	} else {
		new_size = ((loff_t)pg_end << PAGE_SHIFT) + off_end;
	}

	if (new_size > i_size_read(inode)) {
		if (mode & FALLOC_FL_KEEP_SIZE)
			file_set_keep_isize(inode);
		else
			f2fs_i_size_write(inode, new_size);
	}

	return err;
}

static long f2fs_fallocate(struct file *file, int mode,
				loff_t offset, loff_t len)
{
	struct inode *inode = file_inode(file);
	long ret = 0;

	if (unlikely(f2fs_cp_error(F2FS_I_SB(inode))))
		return -EIO;
	if (!f2fs_is_checkpoint_ready(F2FS_I_SB(inode)))
		return -ENOSPC;

	/* f2fs only support ->fallocate for regular file */
	if (!S_ISREG(inode->i_mode))
		return -EINVAL;

	if (IS_ENCRYPTED(inode) &&
		(mode & (FALLOC_FL_COLLAPSE_RANGE | FALLOC_FL_INSERT_RANGE)))
		return -EOPNOTSUPP;

	if (mode & ~(FALLOC_FL_KEEP_SIZE | FALLOC_FL_PUNCH_HOLE |
			FALLOC_FL_COLLAPSE_RANGE | FALLOC_FL_ZERO_RANGE |
			FALLOC_FL_INSERT_RANGE))
		return -EOPNOTSUPP;

	inode_lock(inode);

	if (mode & FALLOC_FL_PUNCH_HOLE) {
		if (offset >= inode->i_size)
			goto out;

		ret = punch_hole(inode, offset, len);
	} else if (mode & FALLOC_FL_COLLAPSE_RANGE) {
		ret = f2fs_collapse_range(inode, offset, len);
	} else if (mode & FALLOC_FL_ZERO_RANGE) {
		ret = f2fs_zero_range(inode, offset, len, mode);
	} else if (mode & FALLOC_FL_INSERT_RANGE) {
		ret = f2fs_insert_range(inode, offset, len);
	} else {
		ret = expand_inode_data(inode, offset, len, mode);
	}

	if (!ret) {
		inode->i_mtime = inode->i_ctime = current_time(inode);
		f2fs_mark_inode_dirty_sync(inode, false);
		f2fs_update_time(F2FS_I_SB(inode), REQ_TIME);
	}

out:
	inode_unlock(inode);

	trace_f2fs_fallocate(inode, mode, offset, len, ret);
	return ret;
}

static int f2fs_release_file(struct inode *inode, struct file *filp)
{
	/*
	 * f2fs_relase_file is called at every close calls. So we should
	 * not drop any inmemory pages by close called by other process.
	 */
	if (!(filp->f_mode & FMODE_WRITE) ||
			atomic_read(&inode->i_writecount) != 1)
		return 0;

	/* some remained atomic pages should discarded */
	if (f2fs_is_atomic_file(inode))
		f2fs_drop_inmem_pages(inode);
	if (f2fs_is_volatile_file(inode)) {
		set_inode_flag(inode, FI_DROP_CACHE);
		filemap_fdatawrite(inode->i_mapping);
		clear_inode_flag(inode, FI_DROP_CACHE);
		clear_inode_flag(inode, FI_VOLATILE_FILE);
		stat_dec_volatile_write(inode);
	}
	return 0;
}

static int f2fs_file_flush(struct file *file, fl_owner_t id)
{
	struct inode *inode = file_inode(file);

	/*
	 * If the process doing a transaction is crashed, we should do
	 * roll-back. Otherwise, other reader/write can see corrupted database
	 * until all the writers close its file. Since this should be done
	 * before dropping file lock, it needs to do in ->flush.
	 */
	if (f2fs_is_atomic_file(inode) &&
			F2FS_I(inode)->inmem_task == current)
		f2fs_drop_inmem_pages(inode);
	return 0;
}

static int f2fs_setflags_common(struct inode *inode, u32 iflags, u32 mask)
{
	struct f2fs_inode_info *fi = F2FS_I(inode);

	/* Is it quota file? Do not allow user to mess with it */
	if (IS_NOQUOTA(inode))
		return -EPERM;

	if ((iflags ^ fi->i_flags) & F2FS_CASEFOLD_FL) {
		if (!f2fs_sb_has_casefold(F2FS_I_SB(inode)))
			return -EOPNOTSUPP;
		if (!f2fs_empty_dir(inode))
			return -ENOTEMPTY;
	}

	fi->i_flags = iflags | (fi->i_flags & ~mask);

	if (fi->i_flags & F2FS_PROJINHERIT_FL)
		set_inode_flag(inode, FI_PROJ_INHERIT);
	else
		clear_inode_flag(inode, FI_PROJ_INHERIT);

	inode->i_ctime = current_time(inode);
	f2fs_set_inode_flags(inode);
	f2fs_mark_inode_dirty_sync(inode, true);
	return 0;
}

/* FS_IOC_GETFLAGS and FS_IOC_SETFLAGS support */

/*
 * To make a new on-disk f2fs i_flag gettable via FS_IOC_GETFLAGS, add an entry
 * for it to f2fs_fsflags_map[], and add its FS_*_FL equivalent to
 * F2FS_GETTABLE_FS_FL.  To also make it settable via FS_IOC_SETFLAGS, also add
 * its FS_*_FL equivalent to F2FS_SETTABLE_FS_FL.
 */

static const struct {
	u32 iflag;
	u32 fsflag;
} f2fs_fsflags_map[] = {
	{ F2FS_SYNC_FL,		FS_SYNC_FL },
	{ F2FS_IMMUTABLE_FL,	FS_IMMUTABLE_FL },
	{ F2FS_APPEND_FL,	FS_APPEND_FL },
	{ F2FS_NODUMP_FL,	FS_NODUMP_FL },
	{ F2FS_NOATIME_FL,	FS_NOATIME_FL },
	{ F2FS_INDEX_FL,	FS_INDEX_FL },
	{ F2FS_DIRSYNC_FL,	FS_DIRSYNC_FL },
	{ F2FS_PROJINHERIT_FL,	FS_PROJINHERIT_FL },
	{ F2FS_CASEFOLD_FL,	FS_CASEFOLD_FL },
};

#define F2FS_GETTABLE_FS_FL (		\
		FS_SYNC_FL |		\
		FS_IMMUTABLE_FL |	\
		FS_APPEND_FL |		\
		FS_NODUMP_FL |		\
		FS_NOATIME_FL |		\
		FS_INDEX_FL |		\
		FS_DIRSYNC_FL |		\
		FS_PROJINHERIT_FL |	\
		FS_ENCRYPT_FL |		\
		FS_INLINE_DATA_FL |	\
		FS_NOCOW_FL |		\
		FS_VERITY_FL |		\
		FS_CASEFOLD_FL)

#define F2FS_SETTABLE_FS_FL (		\
		FS_SYNC_FL |		\
		FS_IMMUTABLE_FL |	\
		FS_APPEND_FL |		\
		FS_NODUMP_FL |		\
		FS_NOATIME_FL |		\
		FS_DIRSYNC_FL |		\
		FS_PROJINHERIT_FL |	\
		FS_CASEFOLD_FL)

/* Convert f2fs on-disk i_flags to FS_IOC_{GET,SET}FLAGS flags */
static inline u32 f2fs_iflags_to_fsflags(u32 iflags)
{
	u32 fsflags = 0;
	int i;

	for (i = 0; i < ARRAY_SIZE(f2fs_fsflags_map); i++)
		if (iflags & f2fs_fsflags_map[i].iflag)
			fsflags |= f2fs_fsflags_map[i].fsflag;

	return fsflags;
}

/* Convert FS_IOC_{GET,SET}FLAGS flags to f2fs on-disk i_flags */
static inline u32 f2fs_fsflags_to_iflags(u32 fsflags)
{
	u32 iflags = 0;
	int i;

	for (i = 0; i < ARRAY_SIZE(f2fs_fsflags_map); i++)
		if (fsflags & f2fs_fsflags_map[i].fsflag)
			iflags |= f2fs_fsflags_map[i].iflag;

	return iflags;
}

static int f2fs_ioc_getflags(struct file *filp, unsigned long arg)
{
	struct inode *inode = file_inode(filp);
	struct f2fs_inode_info *fi = F2FS_I(inode);
	u32 fsflags = f2fs_iflags_to_fsflags(fi->i_flags);

	if (IS_ENCRYPTED(inode))
		fsflags |= FS_ENCRYPT_FL;
	if (IS_VERITY(inode))
		fsflags |= FS_VERITY_FL;
	if (f2fs_has_inline_data(inode) || f2fs_has_inline_dentry(inode))
		fsflags |= FS_INLINE_DATA_FL;
	if (is_inode_flag_set(inode, FI_PIN_FILE))
		fsflags |= FS_NOCOW_FL;

	fsflags &= F2FS_GETTABLE_FS_FL;

	return put_user(fsflags, (int __user *)arg);
}

static int f2fs_ioc_setflags(struct file *filp, unsigned long arg)
{
	struct inode *inode = file_inode(filp);
	struct f2fs_inode_info *fi = F2FS_I(inode);
	u32 fsflags, old_fsflags;
	u32 iflags;
	int ret;

	if (!inode_owner_or_capable(inode))
		return -EACCES;

	if (get_user(fsflags, (int __user *)arg))
		return -EFAULT;

	if (fsflags & ~F2FS_GETTABLE_FS_FL)
		return -EOPNOTSUPP;
	fsflags &= F2FS_SETTABLE_FS_FL;

	iflags = f2fs_fsflags_to_iflags(fsflags);
	if (f2fs_mask_flags(inode->i_mode, iflags) != iflags)
		return -EOPNOTSUPP;

	ret = mnt_want_write_file(filp);
	if (ret)
		return ret;

	inode_lock(inode);

	old_fsflags = f2fs_iflags_to_fsflags(fi->i_flags);
	ret = vfs_ioc_setflags_prepare(inode, old_fsflags, fsflags);
	if (ret)
		goto out;

	ret = f2fs_setflags_common(inode, iflags,
			f2fs_fsflags_to_iflags(F2FS_SETTABLE_FS_FL));
out:
	inode_unlock(inode);
	mnt_drop_write_file(filp);
	return ret;
}

static int f2fs_ioc_getversion(struct file *filp, unsigned long arg)
{
	struct inode *inode = file_inode(filp);

	return put_user(inode->i_generation, (int __user *)arg);
}

static int f2fs_ioc_start_atomic_write(struct file *filp)
{
	struct inode *inode = file_inode(filp);
	struct f2fs_inode_info *fi = F2FS_I(inode);
	struct f2fs_sb_info *sbi = F2FS_I_SB(inode);
	int ret;

	if (!inode_owner_or_capable(inode))
		return -EACCES;

	if (!S_ISREG(inode->i_mode))
		return -EINVAL;

	if (filp->f_flags & O_DIRECT)
		return -EINVAL;

	ret = mnt_want_write_file(filp);
	if (ret)
		return ret;

	inode_lock(inode);

	if (f2fs_is_atomic_file(inode)) {
		if (is_inode_flag_set(inode, FI_ATOMIC_REVOKE_REQUEST))
			ret = -EINVAL;
		goto out;
	}

	ret = f2fs_convert_inline_inode(inode);
	if (ret)
		goto out;

	down_write(&F2FS_I(inode)->i_gc_rwsem[WRITE]);

	/*
	 * Should wait end_io to count F2FS_WB_CP_DATA correctly by
	 * f2fs_is_atomic_file.
	 */
	if (get_dirty_pages(inode))
<<<<<<< HEAD
		f2fs_msg(F2FS_I_SB(inode)->sb, KERN_WARNING,
		"Unexpected flush for atomic writes: ino=%lu, npages=%u",
					inode->i_ino, get_dirty_pages(inode));
=======
		f2fs_warn(F2FS_I_SB(inode), "Unexpected flush for atomic writes: ino=%lu, npages=%u",
			  inode->i_ino, get_dirty_pages(inode));
>>>>>>> f7688b48
	ret = filemap_write_and_wait_range(inode->i_mapping, 0, LLONG_MAX);
	if (ret) {
		up_write(&F2FS_I(inode)->i_gc_rwsem[WRITE]);
		goto out;
	}

<<<<<<< HEAD
=======
	spin_lock(&sbi->inode_lock[ATOMIC_FILE]);
	if (list_empty(&fi->inmem_ilist))
		list_add_tail(&fi->inmem_ilist, &sbi->inode_list[ATOMIC_FILE]);
	spin_unlock(&sbi->inode_lock[ATOMIC_FILE]);

	/* add inode in inmem_list first and set atomic_file */
>>>>>>> f7688b48
	set_inode_flag(inode, FI_ATOMIC_FILE);
	clear_inode_flag(inode, FI_ATOMIC_REVOKE_REQUEST);
	up_write(&F2FS_I(inode)->i_gc_rwsem[WRITE]);

	f2fs_update_time(F2FS_I_SB(inode), REQ_TIME);
	F2FS_I(inode)->inmem_task = current;
	stat_inc_atomic_write(inode);
	stat_update_max_atomic_write(inode);
out:
	inode_unlock(inode);
	mnt_drop_write_file(filp);
	return ret;
}

static int f2fs_ioc_commit_atomic_write(struct file *filp)
{
	struct inode *inode = file_inode(filp);
	int ret;

	if (!inode_owner_or_capable(inode))
		return -EACCES;

	ret = mnt_want_write_file(filp);
	if (ret)
		return ret;

	f2fs_balance_fs(F2FS_I_SB(inode), true);

	inode_lock(inode);

	if (f2fs_is_volatile_file(inode)) {
		ret = -EINVAL;
		goto err_out;
	}

	if (f2fs_is_atomic_file(inode)) {
		ret = f2fs_commit_inmem_pages(inode);
		if (ret)
			goto err_out;

		ret = f2fs_do_sync_file(filp, 0, LLONG_MAX, 0, true);
		if (!ret)
			f2fs_drop_inmem_pages(inode);
	} else {
		ret = f2fs_do_sync_file(filp, 0, LLONG_MAX, 1, false);
	}
err_out:
	if (is_inode_flag_set(inode, FI_ATOMIC_REVOKE_REQUEST)) {
		clear_inode_flag(inode, FI_ATOMIC_REVOKE_REQUEST);
		ret = -EINVAL;
	}
	inode_unlock(inode);
	mnt_drop_write_file(filp);
	return ret;
}

static int f2fs_ioc_start_volatile_write(struct file *filp)
{
	struct inode *inode = file_inode(filp);
	int ret;

	if (!inode_owner_or_capable(inode))
		return -EACCES;

	if (!S_ISREG(inode->i_mode))
		return -EINVAL;

	ret = mnt_want_write_file(filp);
	if (ret)
		return ret;

	inode_lock(inode);

	if (f2fs_is_volatile_file(inode))
		goto out;

	ret = f2fs_convert_inline_inode(inode);
	if (ret)
		goto out;

	stat_inc_volatile_write(inode);
	stat_update_max_volatile_write(inode);

	set_inode_flag(inode, FI_VOLATILE_FILE);
	f2fs_update_time(F2FS_I_SB(inode), REQ_TIME);
out:
	inode_unlock(inode);
	mnt_drop_write_file(filp);
	return ret;
}

static int f2fs_ioc_release_volatile_write(struct file *filp)
{
	struct inode *inode = file_inode(filp);
	int ret;

	if (!inode_owner_or_capable(inode))
		return -EACCES;

	ret = mnt_want_write_file(filp);
	if (ret)
		return ret;

	inode_lock(inode);

	if (!f2fs_is_volatile_file(inode))
		goto out;

	if (!f2fs_is_first_block_written(inode)) {
		ret = truncate_partial_data_page(inode, 0, true);
		goto out;
	}

	ret = punch_hole(inode, 0, F2FS_BLKSIZE);
out:
	inode_unlock(inode);
	mnt_drop_write_file(filp);
	return ret;
}

static int f2fs_ioc_abort_volatile_write(struct file *filp)
{
	struct inode *inode = file_inode(filp);
	int ret;

	if (!inode_owner_or_capable(inode))
		return -EACCES;

	ret = mnt_want_write_file(filp);
	if (ret)
		return ret;

	inode_lock(inode);

	if (f2fs_is_atomic_file(inode))
		f2fs_drop_inmem_pages(inode);
	if (f2fs_is_volatile_file(inode)) {
		clear_inode_flag(inode, FI_VOLATILE_FILE);
		stat_dec_volatile_write(inode);
		ret = f2fs_do_sync_file(filp, 0, LLONG_MAX, 0, true);
	}

	clear_inode_flag(inode, FI_ATOMIC_REVOKE_REQUEST);

	inode_unlock(inode);

	mnt_drop_write_file(filp);
	f2fs_update_time(F2FS_I_SB(inode), REQ_TIME);
	return ret;
}

static int f2fs_ioc_shutdown(struct file *filp, unsigned long arg)
{
	struct inode *inode = file_inode(filp);
	struct f2fs_sb_info *sbi = F2FS_I_SB(inode);
	struct super_block *sb = sbi->sb;
	__u32 in;
	int ret = 0;

	if (!capable(CAP_SYS_ADMIN))
		return -EPERM;

	if (get_user(in, (__u32 __user *)arg))
		return -EFAULT;

	if (in != F2FS_GOING_DOWN_FULLSYNC) {
		ret = mnt_want_write_file(filp);
		if (ret)
			return ret;
	}

	switch (in) {
	case F2FS_GOING_DOWN_FULLSYNC:
		sb = freeze_bdev(sb->s_bdev);
		if (IS_ERR(sb)) {
			ret = PTR_ERR(sb);
			goto out;
		}
		if (sb) {
			f2fs_stop_checkpoint(sbi, false);
			set_sbi_flag(sbi, SBI_IS_SHUTDOWN);
			thaw_bdev(sb->s_bdev, sb);
		}
		break;
	case F2FS_GOING_DOWN_METASYNC:
		/* do checkpoint only */
		ret = f2fs_sync_fs(sb, 1);
		if (ret)
			goto out;
		f2fs_stop_checkpoint(sbi, false);
		set_sbi_flag(sbi, SBI_IS_SHUTDOWN);
		break;
	case F2FS_GOING_DOWN_NOSYNC:
		f2fs_stop_checkpoint(sbi, false);
		set_sbi_flag(sbi, SBI_IS_SHUTDOWN);
		break;
	case F2FS_GOING_DOWN_METAFLUSH:
		f2fs_sync_meta_pages(sbi, META, LONG_MAX, FS_META_IO);
		f2fs_stop_checkpoint(sbi, false);
		set_sbi_flag(sbi, SBI_IS_SHUTDOWN);
		break;
	case F2FS_GOING_DOWN_NEED_FSCK:
		set_sbi_flag(sbi, SBI_NEED_FSCK);
		set_sbi_flag(sbi, SBI_CP_DISABLED_QUICK);
		set_sbi_flag(sbi, SBI_IS_DIRTY);
		/* do checkpoint only */
		ret = f2fs_sync_fs(sb, 1);
		goto out;
	default:
		ret = -EINVAL;
		goto out;
	}

	f2fs_stop_gc_thread(sbi);
	f2fs_stop_discard_thread(sbi);

	f2fs_drop_discard_cmd(sbi);
	clear_opt(sbi, DISCARD);

	f2fs_update_time(sbi, REQ_TIME);
out:
	if (in != F2FS_GOING_DOWN_FULLSYNC)
		mnt_drop_write_file(filp);

	trace_f2fs_shutdown(sbi, in, ret);

	return ret;
}

static int f2fs_ioc_fitrim(struct file *filp, unsigned long arg)
{
	struct inode *inode = file_inode(filp);
	struct super_block *sb = inode->i_sb;
	struct request_queue *q = bdev_get_queue(sb->s_bdev);
	struct fstrim_range range;
	int ret;

	if (!capable(CAP_SYS_ADMIN))
		return -EPERM;

	if (!f2fs_hw_support_discard(F2FS_SB(sb)))
		return -EOPNOTSUPP;

	if (copy_from_user(&range, (struct fstrim_range __user *)arg,
				sizeof(range)))
		return -EFAULT;

	ret = mnt_want_write_file(filp);
	if (ret)
		return ret;

	range.minlen = max((unsigned int)range.minlen,
				q->limits.discard_granularity);
	ret = f2fs_trim_fs(F2FS_SB(sb), &range);
	mnt_drop_write_file(filp);
	if (ret < 0)
		return ret;

	if (copy_to_user((struct fstrim_range __user *)arg, &range,
				sizeof(range)))
		return -EFAULT;
	f2fs_update_time(F2FS_I_SB(inode), REQ_TIME);
	return 0;
}

static bool uuid_is_nonzero(__u8 u[16])
{
	int i;

	for (i = 0; i < 16; i++)
		if (u[i])
			return true;
	return false;
}

static int f2fs_ioc_set_encryption_policy(struct file *filp, unsigned long arg)
{
	struct inode *inode = file_inode(filp);

	if (!f2fs_sb_has_encrypt(F2FS_I_SB(inode)))
		return -EOPNOTSUPP;

	f2fs_update_time(F2FS_I_SB(inode), REQ_TIME);

	return fscrypt_ioctl_set_policy(filp, (const void __user *)arg);
}

static int f2fs_ioc_get_encryption_policy(struct file *filp, unsigned long arg)
{
	if (!f2fs_sb_has_encrypt(F2FS_I_SB(file_inode(filp))))
		return -EOPNOTSUPP;
	return fscrypt_ioctl_get_policy(filp, (void __user *)arg);
}

static int f2fs_ioc_get_encryption_pwsalt(struct file *filp, unsigned long arg)
{
	struct inode *inode = file_inode(filp);
	struct f2fs_sb_info *sbi = F2FS_I_SB(inode);
	int err;

	if (!f2fs_sb_has_encrypt(sbi))
		return -EOPNOTSUPP;

	err = mnt_want_write_file(filp);
	if (err)
		return err;

	down_write(&sbi->sb_lock);

	if (uuid_is_nonzero(sbi->raw_super->encrypt_pw_salt))
		goto got_it;

	/* update superblock with uuid */
	generate_random_uuid(sbi->raw_super->encrypt_pw_salt);

	err = f2fs_commit_super(sbi, false);
	if (err) {
		/* undo new data */
		memset(sbi->raw_super->encrypt_pw_salt, 0, 16);
		goto out_err;
	}
got_it:
	if (copy_to_user((__u8 __user *)arg, sbi->raw_super->encrypt_pw_salt,
									16))
		err = -EFAULT;
out_err:
	up_write(&sbi->sb_lock);
	mnt_drop_write_file(filp);
	return err;
}

static int f2fs_ioc_get_encryption_policy_ex(struct file *filp,
					     unsigned long arg)
{
	if (!f2fs_sb_has_encrypt(F2FS_I_SB(file_inode(filp))))
		return -EOPNOTSUPP;

	return fscrypt_ioctl_get_policy_ex(filp, (void __user *)arg);
}

static int f2fs_ioc_add_encryption_key(struct file *filp, unsigned long arg)
{
	if (!f2fs_sb_has_encrypt(F2FS_I_SB(file_inode(filp))))
		return -EOPNOTSUPP;

	return fscrypt_ioctl_add_key(filp, (void __user *)arg);
}

static int f2fs_ioc_remove_encryption_key(struct file *filp, unsigned long arg)
{
	if (!f2fs_sb_has_encrypt(F2FS_I_SB(file_inode(filp))))
		return -EOPNOTSUPP;

	return fscrypt_ioctl_remove_key(filp, (void __user *)arg);
}

static int f2fs_ioc_remove_encryption_key_all_users(struct file *filp,
						    unsigned long arg)
{
	if (!f2fs_sb_has_encrypt(F2FS_I_SB(file_inode(filp))))
		return -EOPNOTSUPP;

	return fscrypt_ioctl_remove_key_all_users(filp, (void __user *)arg);
}

static int f2fs_ioc_get_encryption_key_status(struct file *filp,
					      unsigned long arg)
{
	if (!f2fs_sb_has_encrypt(F2FS_I_SB(file_inode(filp))))
		return -EOPNOTSUPP;

	return fscrypt_ioctl_get_key_status(filp, (void __user *)arg);
}

static int f2fs_ioc_gc(struct file *filp, unsigned long arg)
{
	struct inode *inode = file_inode(filp);
	struct f2fs_sb_info *sbi = F2FS_I_SB(inode);
	__u32 sync;
	int ret;

	if (!capable(CAP_SYS_ADMIN))
		return -EPERM;

	if (get_user(sync, (__u32 __user *)arg))
		return -EFAULT;

	if (f2fs_readonly(sbi->sb))
		return -EROFS;

	ret = mnt_want_write_file(filp);
	if (ret)
		return ret;

	if (!sync) {
		if (!mutex_trylock(&sbi->gc_mutex)) {
			ret = -EBUSY;
			goto out;
		}
	} else {
		mutex_lock(&sbi->gc_mutex);
	}

	ret = f2fs_gc(sbi, sync, true, NULL_SEGNO);
out:
	mnt_drop_write_file(filp);
	return ret;
}

static int f2fs_ioc_gc_range(struct file *filp, unsigned long arg)
{
	struct inode *inode = file_inode(filp);
	struct f2fs_sb_info *sbi = F2FS_I_SB(inode);
	struct f2fs_gc_range range;
	u64 end;
	int ret;

	if (!capable(CAP_SYS_ADMIN))
		return -EPERM;

	if (copy_from_user(&range, (struct f2fs_gc_range __user *)arg,
							sizeof(range)))
		return -EFAULT;

	if (f2fs_readonly(sbi->sb))
		return -EROFS;

	end = range.start + range.len;
	if (end < range.start || range.start < MAIN_BLKADDR(sbi) ||
					end >= MAX_BLKADDR(sbi))
		return -EINVAL;

	ret = mnt_want_write_file(filp);
	if (ret)
		return ret;

do_more:
	if (!range.sync) {
		if (!mutex_trylock(&sbi->gc_mutex)) {
			ret = -EBUSY;
			goto out;
		}
	} else {
		mutex_lock(&sbi->gc_mutex);
	}

	ret = f2fs_gc(sbi, range.sync, true, GET_SEGNO(sbi, range.start));
	range.start += BLKS_PER_SEC(sbi);
	if (range.start <= end)
		goto do_more;
out:
	mnt_drop_write_file(filp);
	return ret;
}

static int f2fs_ioc_write_checkpoint(struct file *filp, unsigned long arg)
{
	struct inode *inode = file_inode(filp);
	struct f2fs_sb_info *sbi = F2FS_I_SB(inode);
	int ret;

	if (!capable(CAP_SYS_ADMIN))
		return -EPERM;

	if (f2fs_readonly(sbi->sb))
		return -EROFS;

	if (unlikely(is_sbi_flag_set(sbi, SBI_CP_DISABLED))) {
		f2fs_info(sbi, "Skipping Checkpoint. Checkpoints currently disabled.");
		return -EINVAL;
	}

	ret = mnt_want_write_file(filp);
	if (ret)
		return ret;

	ret = f2fs_sync_fs(sbi->sb, 1);

	mnt_drop_write_file(filp);
	return ret;
}

static int f2fs_defragment_range(struct f2fs_sb_info *sbi,
					struct file *filp,
					struct f2fs_defragment *range)
{
	struct inode *inode = file_inode(filp);
	struct f2fs_map_blocks map = { .m_next_extent = NULL,
					.m_seg_type = NO_CHECK_TYPE ,
					.m_may_create = false };
	struct extent_info ei = {0, 0, 0};
	pgoff_t pg_start, pg_end, next_pgofs;
	unsigned int blk_per_seg = sbi->blocks_per_seg;
	unsigned int total = 0, sec_num;
	block_t blk_end = 0;
	bool fragmented = false;
	int err;

	/* if in-place-update policy is enabled, don't waste time here */
	if (f2fs_should_update_inplace(inode, NULL))
		return -EINVAL;

	pg_start = range->start >> PAGE_SHIFT;
	pg_end = (range->start + range->len) >> PAGE_SHIFT;

	f2fs_balance_fs(sbi, true);

	inode_lock(inode);

	/* writeback all dirty pages in the range */
	err = filemap_write_and_wait_range(inode->i_mapping, range->start,
						range->start + range->len - 1);
	if (err)
		goto out;

	/*
	 * lookup mapping info in extent cache, skip defragmenting if physical
	 * block addresses are continuous.
	 */
	if (f2fs_lookup_extent_cache(inode, pg_start, &ei)) {
		if (ei.fofs + ei.len >= pg_end)
			goto out;
	}

	map.m_lblk = pg_start;
	map.m_next_pgofs = &next_pgofs;

	/*
	 * lookup mapping info in dnode page cache, skip defragmenting if all
	 * physical block addresses are continuous even if there are hole(s)
	 * in logical blocks.
	 */
	while (map.m_lblk < pg_end) {
		map.m_len = pg_end - map.m_lblk;
		err = f2fs_map_blocks(inode, &map, 0, F2FS_GET_BLOCK_DEFAULT);
		if (err)
			goto out;

		if (!(map.m_flags & F2FS_MAP_FLAGS)) {
			map.m_lblk = next_pgofs;
			continue;
		}

		if (blk_end && blk_end != map.m_pblk)
			fragmented = true;

		/* record total count of block that we're going to move */
		total += map.m_len;

		blk_end = map.m_pblk + map.m_len;

		map.m_lblk += map.m_len;
	}

	if (!fragmented) {
		total = 0;
		goto out;
	}

	sec_num = DIV_ROUND_UP(total, BLKS_PER_SEC(sbi));

	/*
	 * make sure there are enough free section for LFS allocation, this can
	 * avoid defragment running in SSR mode when free section are allocated
	 * intensively
	 */
	if (has_not_enough_free_secs(sbi, 0, sec_num)) {
		err = -EAGAIN;
		goto out;
	}

	map.m_lblk = pg_start;
	map.m_len = pg_end - pg_start;
	total = 0;

	while (map.m_lblk < pg_end) {
		pgoff_t idx;
		int cnt = 0;

do_map:
		map.m_len = pg_end - map.m_lblk;
		err = f2fs_map_blocks(inode, &map, 0, F2FS_GET_BLOCK_DEFAULT);
		if (err)
			goto clear_out;

		if (!(map.m_flags & F2FS_MAP_FLAGS)) {
			map.m_lblk = next_pgofs;
			goto check;
		}

		set_inode_flag(inode, FI_DO_DEFRAG);

		idx = map.m_lblk;
		while (idx < map.m_lblk + map.m_len && cnt < blk_per_seg) {
			struct page *page;

			page = f2fs_get_lock_data_page(inode, idx, true);
			if (IS_ERR(page)) {
				err = PTR_ERR(page);
				goto clear_out;
			}

			set_page_dirty(page);
			f2fs_put_page(page, 1);

			idx++;
			cnt++;
			total++;
		}

		map.m_lblk = idx;
check:
		if (map.m_lblk < pg_end && cnt < blk_per_seg)
			goto do_map;

		clear_inode_flag(inode, FI_DO_DEFRAG);

		err = filemap_fdatawrite(inode->i_mapping);
		if (err)
			goto out;
	}
clear_out:
	clear_inode_flag(inode, FI_DO_DEFRAG);
out:
	inode_unlock(inode);
	if (!err)
		range->len = (u64)total << PAGE_SHIFT;
	return err;
}

static int f2fs_ioc_defragment(struct file *filp, unsigned long arg)
{
	struct inode *inode = file_inode(filp);
	struct f2fs_sb_info *sbi = F2FS_I_SB(inode);
	struct f2fs_defragment range;
	int err;

	if (!capable(CAP_SYS_ADMIN))
		return -EPERM;

	if (!S_ISREG(inode->i_mode) || f2fs_is_atomic_file(inode))
		return -EINVAL;

	if (f2fs_readonly(sbi->sb))
		return -EROFS;

	if (copy_from_user(&range, (struct f2fs_defragment __user *)arg,
							sizeof(range)))
		return -EFAULT;

	/* verify alignment of offset & size */
	if (range.start & (F2FS_BLKSIZE - 1) || range.len & (F2FS_BLKSIZE - 1))
		return -EINVAL;

	if (unlikely((range.start + range.len) >> PAGE_SHIFT >
					sbi->max_file_blocks))
		return -EINVAL;

	err = mnt_want_write_file(filp);
	if (err)
		return err;

	err = f2fs_defragment_range(sbi, filp, &range);
	mnt_drop_write_file(filp);

	f2fs_update_time(sbi, REQ_TIME);
	if (err < 0)
		return err;

	if (copy_to_user((struct f2fs_defragment __user *)arg, &range,
							sizeof(range)))
		return -EFAULT;

	return 0;
}

static int f2fs_move_file_range(struct file *file_in, loff_t pos_in,
			struct file *file_out, loff_t pos_out, size_t len)
{
	struct inode *src = file_inode(file_in);
	struct inode *dst = file_inode(file_out);
	struct f2fs_sb_info *sbi = F2FS_I_SB(src);
	size_t olen = len, dst_max_i_size = 0;
	size_t dst_osize;
	int ret;

	if (file_in->f_path.mnt != file_out->f_path.mnt ||
				src->i_sb != dst->i_sb)
		return -EXDEV;

	if (unlikely(f2fs_readonly(src->i_sb)))
		return -EROFS;

	if (!S_ISREG(src->i_mode) || !S_ISREG(dst->i_mode))
		return -EINVAL;

	if (IS_ENCRYPTED(src) || IS_ENCRYPTED(dst))
		return -EOPNOTSUPP;

	if (src == dst) {
		if (pos_in == pos_out)
			return 0;
		if (pos_out > pos_in && pos_out < pos_in + len)
			return -EINVAL;
	}

	inode_lock(src);
	if (src != dst) {
		ret = -EBUSY;
		if (!inode_trylock(dst))
			goto out;
	}

	ret = -EINVAL;
	if (pos_in + len > src->i_size || pos_in + len < pos_in)
		goto out_unlock;
	if (len == 0)
		olen = len = src->i_size - pos_in;
	if (pos_in + len == src->i_size)
		len = ALIGN(src->i_size, F2FS_BLKSIZE) - pos_in;
	if (len == 0) {
		ret = 0;
		goto out_unlock;
	}

	dst_osize = dst->i_size;
	if (pos_out + olen > dst->i_size)
		dst_max_i_size = pos_out + olen;

	/* verify the end result is block aligned */
	if (!IS_ALIGNED(pos_in, F2FS_BLKSIZE) ||
			!IS_ALIGNED(pos_in + len, F2FS_BLKSIZE) ||
			!IS_ALIGNED(pos_out, F2FS_BLKSIZE))
		goto out_unlock;

	ret = f2fs_convert_inline_inode(src);
	if (ret)
		goto out_unlock;

	ret = f2fs_convert_inline_inode(dst);
	if (ret)
		goto out_unlock;

	/* write out all dirty pages from offset */
	ret = filemap_write_and_wait_range(src->i_mapping,
					pos_in, pos_in + len);
	if (ret)
		goto out_unlock;

	ret = filemap_write_and_wait_range(dst->i_mapping,
					pos_out, pos_out + len);
	if (ret)
		goto out_unlock;

	f2fs_balance_fs(sbi, true);

	down_write(&F2FS_I(src)->i_gc_rwsem[WRITE]);
	if (src != dst) {
		ret = -EBUSY;
		if (!down_write_trylock(&F2FS_I(dst)->i_gc_rwsem[WRITE]))
			goto out_src;
	}

	f2fs_lock_op(sbi);
	ret = __exchange_data_block(src, dst, pos_in >> F2FS_BLKSIZE_BITS,
				pos_out >> F2FS_BLKSIZE_BITS,
				len >> F2FS_BLKSIZE_BITS, false);

	if (!ret) {
		if (dst_max_i_size)
			f2fs_i_size_write(dst, dst_max_i_size);
		else if (dst_osize != dst->i_size)
			f2fs_i_size_write(dst, dst_osize);
	}
	f2fs_unlock_op(sbi);

	if (src != dst)
		up_write(&F2FS_I(dst)->i_gc_rwsem[WRITE]);
out_src:
	up_write(&F2FS_I(src)->i_gc_rwsem[WRITE]);
out_unlock:
	if (src != dst)
		inode_unlock(dst);
out:
	inode_unlock(src);
	return ret;
}

static int f2fs_ioc_move_range(struct file *filp, unsigned long arg)
{
	struct f2fs_move_range range;
	struct fd dst;
	int err;

	if (!(filp->f_mode & FMODE_READ) ||
			!(filp->f_mode & FMODE_WRITE))
		return -EBADF;

	if (copy_from_user(&range, (struct f2fs_move_range __user *)arg,
							sizeof(range)))
		return -EFAULT;

	dst = fdget(range.dst_fd);
	if (!dst.file)
		return -EBADF;

	if (!(dst.file->f_mode & FMODE_WRITE)) {
		err = -EBADF;
		goto err_out;
	}

	err = mnt_want_write_file(filp);
	if (err)
		goto err_out;

	err = f2fs_move_file_range(filp, range.pos_in, dst.file,
					range.pos_out, range.len);

	mnt_drop_write_file(filp);
	if (err)
		goto err_out;

	if (copy_to_user((struct f2fs_move_range __user *)arg,
						&range, sizeof(range)))
		err = -EFAULT;
err_out:
	fdput(dst);
	return err;
}

static int f2fs_ioc_flush_device(struct file *filp, unsigned long arg)
{
	struct inode *inode = file_inode(filp);
	struct f2fs_sb_info *sbi = F2FS_I_SB(inode);
	struct sit_info *sm = SIT_I(sbi);
	unsigned int start_segno = 0, end_segno = 0;
	unsigned int dev_start_segno = 0, dev_end_segno = 0;
	struct f2fs_flush_device range;
	int ret;

	if (!capable(CAP_SYS_ADMIN))
		return -EPERM;

	if (f2fs_readonly(sbi->sb))
		return -EROFS;

	if (unlikely(is_sbi_flag_set(sbi, SBI_CP_DISABLED)))
		return -EINVAL;

	if (copy_from_user(&range, (struct f2fs_flush_device __user *)arg,
							sizeof(range)))
		return -EFAULT;

	if (!f2fs_is_multi_device(sbi) || sbi->s_ndevs - 1 <= range.dev_num ||
<<<<<<< HEAD
			sbi->segs_per_sec != 1) {
		f2fs_msg(sbi->sb, KERN_WARNING,
			"Can't flush %u in %d for segs_per_sec %u != 1\n",
				range.dev_num, sbi->s_ndevs,
				sbi->segs_per_sec);
=======
			__is_large_section(sbi)) {
		f2fs_warn(sbi, "Can't flush %u in %d for segs_per_sec %u != 1",
			  range.dev_num, sbi->s_ndevs, sbi->segs_per_sec);
>>>>>>> f7688b48
		return -EINVAL;
	}

	ret = mnt_want_write_file(filp);
	if (ret)
		return ret;

	if (range.dev_num != 0)
		dev_start_segno = GET_SEGNO(sbi, FDEV(range.dev_num).start_blk);
	dev_end_segno = GET_SEGNO(sbi, FDEV(range.dev_num).end_blk);

	start_segno = sm->last_victim[FLUSH_DEVICE];
	if (start_segno < dev_start_segno || start_segno >= dev_end_segno)
		start_segno = dev_start_segno;
	end_segno = min(start_segno + range.segments, dev_end_segno);

	while (start_segno < end_segno) {
		if (!mutex_trylock(&sbi->gc_mutex)) {
			ret = -EBUSY;
			goto out;
		}
		sm->last_victim[GC_CB] = end_segno + 1;
		sm->last_victim[GC_GREEDY] = end_segno + 1;
		sm->last_victim[ALLOC_NEXT] = end_segno + 1;
		ret = f2fs_gc(sbi, true, true, start_segno);
		if (ret == -EAGAIN)
			ret = 0;
		else if (ret < 0)
			break;
		start_segno++;
	}
out:
	mnt_drop_write_file(filp);
	return ret;
}

static int f2fs_ioc_get_features(struct file *filp, unsigned long arg)
{
	struct inode *inode = file_inode(filp);
	u32 sb_feature = le32_to_cpu(F2FS_I_SB(inode)->raw_super->feature);

	/* Must validate to set it with SQLite behavior in Android. */
	sb_feature |= F2FS_FEATURE_ATOMIC_WRITE;

	return put_user(sb_feature, (u32 __user *)arg);
}

#ifdef CONFIG_QUOTA
int f2fs_transfer_project_quota(struct inode *inode, kprojid_t kprojid)
{
	struct dquot *transfer_to[MAXQUOTAS] = {};
	struct f2fs_sb_info *sbi = F2FS_I_SB(inode);
	struct super_block *sb = sbi->sb;
	int err = 0;

	transfer_to[PRJQUOTA] = dqget(sb, make_kqid_projid(kprojid));
	if (!IS_ERR(transfer_to[PRJQUOTA])) {
		err = __dquot_transfer(inode, transfer_to);
		if (err)
			set_sbi_flag(sbi, SBI_QUOTA_NEED_REPAIR);
		dqput(transfer_to[PRJQUOTA]);
	}
	return err;
}

static int f2fs_ioc_setproject(struct file *filp, __u32 projid)
{
	struct inode *inode = file_inode(filp);
	struct f2fs_inode_info *fi = F2FS_I(inode);
	struct f2fs_sb_info *sbi = F2FS_I_SB(inode);
	struct page *ipage;
	kprojid_t kprojid;
	int err;

	if (!f2fs_sb_has_project_quota(sbi)) {
		if (projid != F2FS_DEF_PROJID)
			return -EOPNOTSUPP;
		else
			return 0;
	}

	if (!f2fs_has_extra_attr(inode))
		return -EOPNOTSUPP;

	kprojid = make_kprojid(&init_user_ns, (projid_t)projid);

	if (projid_eq(kprojid, F2FS_I(inode)->i_projid))
		return 0;

	err = -EPERM;
	/* Is it quota file? Do not allow user to mess with it */
	if (IS_NOQUOTA(inode))
		return err;

	ipage = f2fs_get_node_page(sbi, inode->i_ino);
	if (IS_ERR(ipage))
		return PTR_ERR(ipage);

	if (!F2FS_FITS_IN_INODE(F2FS_INODE(ipage), fi->i_extra_isize,
								i_projid)) {
		err = -EOVERFLOW;
		f2fs_put_page(ipage, 1);
		return err;
	}
	f2fs_put_page(ipage, 1);

	err = dquot_initialize(inode);
	if (err)
		return err;

	f2fs_lock_op(sbi);
	err = f2fs_transfer_project_quota(inode, kprojid);
	if (err)
		goto out_unlock;

	F2FS_I(inode)->i_projid = kprojid;
	inode->i_ctime = current_time(inode);
	f2fs_mark_inode_dirty_sync(inode, true);
<<<<<<< HEAD
=======
out_unlock:
	f2fs_unlock_op(sbi);
>>>>>>> f7688b48
	return err;
}
#else
int f2fs_transfer_project_quota(struct inode *inode, kprojid_t kprojid)
{
	return 0;
}

static int f2fs_ioc_setproject(struct file *filp, __u32 projid)
{
	if (projid != F2FS_DEF_PROJID)
		return -EOPNOTSUPP;
	return 0;
}
#endif

/* FS_IOC_FSGETXATTR and FS_IOC_FSSETXATTR support */

/*
 * To make a new on-disk f2fs i_flag gettable via FS_IOC_FSGETXATTR and settable
 * via FS_IOC_FSSETXATTR, add an entry for it to f2fs_xflags_map[], and add its
 * FS_XFLAG_* equivalent to F2FS_SUPPORTED_XFLAGS.
 */

static const struct {
	u32 iflag;
	u32 xflag;
} f2fs_xflags_map[] = {
	{ F2FS_SYNC_FL,		FS_XFLAG_SYNC },
	{ F2FS_IMMUTABLE_FL,	FS_XFLAG_IMMUTABLE },
	{ F2FS_APPEND_FL,	FS_XFLAG_APPEND },
	{ F2FS_NODUMP_FL,	FS_XFLAG_NODUMP },
	{ F2FS_NOATIME_FL,	FS_XFLAG_NOATIME },
	{ F2FS_PROJINHERIT_FL,	FS_XFLAG_PROJINHERIT },
};

#define F2FS_SUPPORTED_XFLAGS (		\
		FS_XFLAG_SYNC |		\
		FS_XFLAG_IMMUTABLE |	\
		FS_XFLAG_APPEND |	\
		FS_XFLAG_NODUMP |	\
		FS_XFLAG_NOATIME |	\
		FS_XFLAG_PROJINHERIT)

/* Convert f2fs on-disk i_flags to FS_IOC_FS{GET,SET}XATTR flags */
static inline u32 f2fs_iflags_to_xflags(u32 iflags)
{
	u32 xflags = 0;
	int i;

	for (i = 0; i < ARRAY_SIZE(f2fs_xflags_map); i++)
		if (iflags & f2fs_xflags_map[i].iflag)
			xflags |= f2fs_xflags_map[i].xflag;

	return xflags;
}

/* Convert FS_IOC_FS{GET,SET}XATTR flags to f2fs on-disk i_flags */
static inline u32 f2fs_xflags_to_iflags(u32 xflags)
{
	u32 iflags = 0;
	int i;

	for (i = 0; i < ARRAY_SIZE(f2fs_xflags_map); i++)
		if (xflags & f2fs_xflags_map[i].xflag)
			iflags |= f2fs_xflags_map[i].iflag;

	return iflags;
}

static void f2fs_fill_fsxattr(struct inode *inode, struct fsxattr *fa)
{
	struct f2fs_inode_info *fi = F2FS_I(inode);

	simple_fill_fsxattr(fa, f2fs_iflags_to_xflags(fi->i_flags));

	if (f2fs_sb_has_project_quota(F2FS_I_SB(inode)))
		fa->fsx_projid = from_kprojid(&init_user_ns, fi->i_projid);
}

static int f2fs_ioc_fsgetxattr(struct file *filp, unsigned long arg)
{
	struct inode *inode = file_inode(filp);
	struct fsxattr fa;

	f2fs_fill_fsxattr(inode, &fa);

	if (copy_to_user((struct fsxattr __user *)arg, &fa, sizeof(fa)))
		return -EFAULT;
	return 0;
}

static int f2fs_ioctl_check_project(struct inode *inode, struct fsxattr *fa)
{
	/*
	 * Project Quota ID state is only allowed to change from within the init
	 * namespace. Enforce that restriction only if we are trying to change
	 * the quota ID state. Everything else is allowed in user namespaces.
	 */
	if (current_user_ns() == &init_user_ns)
		return 0;

	if (__kprojid_val(F2FS_I(inode)->i_projid) != fa->fsx_projid)
		return -EINVAL;

	if (F2FS_I(inode)->i_flags & F2FS_PROJINHERIT_FL) {
		if (!(fa->fsx_xflags & FS_XFLAG_PROJINHERIT))
			return -EINVAL;
	} else {
		if (fa->fsx_xflags & FS_XFLAG_PROJINHERIT)
			return -EINVAL;
	}

	return 0;
}

static int f2fs_ioc_fssetxattr(struct file *filp, unsigned long arg)
{
	struct inode *inode = file_inode(filp);
	struct fsxattr fa, old_fa;
	u32 iflags;
	int err;

	if (copy_from_user(&fa, (struct fsxattr __user *)arg, sizeof(fa)))
		return -EFAULT;

	/* Make sure caller has proper permission */
	if (!inode_owner_or_capable(inode))
		return -EACCES;

	if (fa.fsx_xflags & ~F2FS_SUPPORTED_XFLAGS)
		return -EOPNOTSUPP;

	iflags = f2fs_xflags_to_iflags(fa.fsx_xflags);
	if (f2fs_mask_flags(inode->i_mode, iflags) != iflags)
		return -EOPNOTSUPP;

	err = mnt_want_write_file(filp);
	if (err)
		return err;

	inode_lock(inode);
<<<<<<< HEAD
	err = f2fs_ioctl_check_project(inode, &fa);
	if (err)
		goto out;
	flags = (fi->i_flags & ~F2FS_FL_XFLAG_VISIBLE) |
				(flags & F2FS_FL_XFLAG_VISIBLE);
	err = __f2fs_ioc_setflags(inode, flags);
	if (err)
		goto out;

=======

	f2fs_fill_fsxattr(inode, &old_fa);
	err = vfs_ioc_fssetxattr_check(inode, &old_fa, &fa);
	if (err)
		goto out;

	err = f2fs_setflags_common(inode, iflags,
			f2fs_xflags_to_iflags(F2FS_SUPPORTED_XFLAGS));
	if (err)
		goto out;

>>>>>>> f7688b48
	err = f2fs_ioc_setproject(filp, fa.fsx_projid);
out:
	inode_unlock(inode);
	mnt_drop_write_file(filp);
	return err;
}

int f2fs_pin_file_control(struct inode *inode, bool inc)
{
	struct f2fs_inode_info *fi = F2FS_I(inode);
	struct f2fs_sb_info *sbi = F2FS_I_SB(inode);

	/* Use i_gc_failures for normal file as a risk signal. */
	if (inc)
		f2fs_i_gc_failures_write(inode,
				fi->i_gc_failures[GC_FAILURE_PIN] + 1);

	if (fi->i_gc_failures[GC_FAILURE_PIN] > sbi->gc_pin_file_threshold) {
		f2fs_warn(sbi, "%s: Enable GC = ino %lx after %x GC trials",
			  __func__, inode->i_ino,
			  fi->i_gc_failures[GC_FAILURE_PIN]);
		clear_inode_flag(inode, FI_PIN_FILE);
		return -EAGAIN;
	}
	return 0;
}

static int f2fs_ioc_set_pin_file(struct file *filp, unsigned long arg)
{
	struct inode *inode = file_inode(filp);
	__u32 pin;
	int ret = 0;

	if (get_user(pin, (__u32 __user *)arg))
		return -EFAULT;

	if (!S_ISREG(inode->i_mode))
		return -EINVAL;

	if (f2fs_readonly(F2FS_I_SB(inode)->sb))
		return -EROFS;

	ret = mnt_want_write_file(filp);
	if (ret)
		return ret;

	inode_lock(inode);

	if (f2fs_should_update_outplace(inode, NULL)) {
		ret = -EINVAL;
		goto out;
	}

	if (!pin) {
		clear_inode_flag(inode, FI_PIN_FILE);
		f2fs_i_gc_failures_write(inode, 0);
		goto done;
	}

	if (f2fs_pin_file_control(inode, false)) {
		ret = -EAGAIN;
		goto out;
	}
	ret = f2fs_convert_inline_inode(inode);
	if (ret)
		goto out;

	set_inode_flag(inode, FI_PIN_FILE);
	ret = F2FS_I(inode)->i_gc_failures[GC_FAILURE_PIN];
done:
	f2fs_update_time(F2FS_I_SB(inode), REQ_TIME);
out:
	inode_unlock(inode);
	mnt_drop_write_file(filp);
	return ret;
}

static int f2fs_ioc_get_pin_file(struct file *filp, unsigned long arg)
{
	struct inode *inode = file_inode(filp);
	__u32 pin = 0;

	if (is_inode_flag_set(inode, FI_PIN_FILE))
		pin = F2FS_I(inode)->i_gc_failures[GC_FAILURE_PIN];
	return put_user(pin, (u32 __user *)arg);
}

int f2fs_precache_extents(struct inode *inode)
{
	struct f2fs_inode_info *fi = F2FS_I(inode);
	struct f2fs_map_blocks map;
	pgoff_t m_next_extent;
	loff_t end;
	int err;

	if (is_inode_flag_set(inode, FI_NO_EXTENT))
		return -EOPNOTSUPP;

	map.m_lblk = 0;
	map.m_next_pgofs = NULL;
	map.m_next_extent = &m_next_extent;
	map.m_seg_type = NO_CHECK_TYPE;
	map.m_may_create = false;
	end = F2FS_I_SB(inode)->max_file_blocks;

	while (map.m_lblk < end) {
		map.m_len = end - map.m_lblk;

		down_write(&fi->i_gc_rwsem[WRITE]);
		err = f2fs_map_blocks(inode, &map, 0, F2FS_GET_BLOCK_PRECACHE);
		up_write(&fi->i_gc_rwsem[WRITE]);
		if (err)
			return err;

		map.m_lblk = m_next_extent;
	}

	return err;
}

static int f2fs_ioc_precache_extents(struct file *filp, unsigned long arg)
{
	return f2fs_precache_extents(file_inode(filp));
}

static int f2fs_ioc_resize_fs(struct file *filp, unsigned long arg)
{
	struct f2fs_sb_info *sbi = F2FS_I_SB(file_inode(filp));
	__u64 block_count;
	int ret;

	if (!capable(CAP_SYS_ADMIN))
		return -EPERM;

	if (f2fs_readonly(sbi->sb))
		return -EROFS;

	if (copy_from_user(&block_count, (void __user *)arg,
			   sizeof(block_count)))
		return -EFAULT;

	ret = f2fs_resize_fs(sbi, block_count);

	return ret;
}

static int f2fs_ioc_enable_verity(struct file *filp, unsigned long arg)
{
	struct inode *inode = file_inode(filp);

	f2fs_update_time(F2FS_I_SB(inode), REQ_TIME);

	if (!f2fs_sb_has_verity(F2FS_I_SB(inode))) {
		f2fs_warn(F2FS_I_SB(inode),
			  "Can't enable fs-verity on inode %lu: the verity feature is not enabled on this filesystem.\n",
			  inode->i_ino);
		return -EOPNOTSUPP;
	}

	return fsverity_ioctl_enable(filp, (const void __user *)arg);
}

static int f2fs_ioc_measure_verity(struct file *filp, unsigned long arg)
{
	if (!f2fs_sb_has_verity(F2FS_I_SB(file_inode(filp))))
		return -EOPNOTSUPP;

	return fsverity_ioctl_measure(filp, (void __user *)arg);
}

static int f2fs_get_volume_name(struct file *filp, unsigned long arg)
{
	struct inode *inode = file_inode(filp);
	struct f2fs_sb_info *sbi = F2FS_I_SB(inode);
	char *vbuf;
	int count;
	int err = 0;

	vbuf = f2fs_kzalloc(sbi, MAX_VOLUME_NAME, GFP_KERNEL);
	if (!vbuf)
		return -ENOMEM;

	down_read(&sbi->sb_lock);
	count = utf16s_to_utf8s(sbi->raw_super->volume_name,
			ARRAY_SIZE(sbi->raw_super->volume_name),
			UTF16_LITTLE_ENDIAN, vbuf, MAX_VOLUME_NAME);
	up_read(&sbi->sb_lock);

	if (copy_to_user((char __user *)arg, vbuf,
				min(FSLABEL_MAX, count)))
		err = -EFAULT;

	kvfree(vbuf);
	return err;
}

static int f2fs_set_volume_name(struct file *filp, unsigned long arg)
{
	struct inode *inode = file_inode(filp);
	struct f2fs_sb_info *sbi = F2FS_I_SB(inode);
	char *vbuf;
	int err = 0;

	if (!capable(CAP_SYS_ADMIN))
		return -EPERM;

	vbuf = strndup_user((const char __user *)arg, FSLABEL_MAX);
	if (IS_ERR(vbuf))
		return PTR_ERR(vbuf);

	err = mnt_want_write_file(filp);
	if (err)
		goto out;

	down_write(&sbi->sb_lock);

	memset(sbi->raw_super->volume_name, 0,
			sizeof(sbi->raw_super->volume_name));
	utf8s_to_utf16s(vbuf, strlen(vbuf), UTF16_LITTLE_ENDIAN,
			sbi->raw_super->volume_name,
			ARRAY_SIZE(sbi->raw_super->volume_name));

	err = f2fs_commit_super(sbi, false);

	up_write(&sbi->sb_lock);

	mnt_drop_write_file(filp);
out:
	kfree(vbuf);
	return err;
}

long f2fs_ioctl(struct file *filp, unsigned int cmd, unsigned long arg)
{
	if (unlikely(f2fs_cp_error(F2FS_I_SB(file_inode(filp)))))
		return -EIO;
	if (!f2fs_is_checkpoint_ready(F2FS_I_SB(file_inode(filp))))
		return -ENOSPC;

	switch (cmd) {
	case F2FS_IOC_GETFLAGS:
		return f2fs_ioc_getflags(filp, arg);
	case F2FS_IOC_SETFLAGS:
		return f2fs_ioc_setflags(filp, arg);
	case F2FS_IOC_GETVERSION:
		return f2fs_ioc_getversion(filp, arg);
	case F2FS_IOC_START_ATOMIC_WRITE:
		return f2fs_ioc_start_atomic_write(filp);
	case F2FS_IOC_COMMIT_ATOMIC_WRITE:
		return f2fs_ioc_commit_atomic_write(filp);
	case F2FS_IOC_START_VOLATILE_WRITE:
		return f2fs_ioc_start_volatile_write(filp);
	case F2FS_IOC_RELEASE_VOLATILE_WRITE:
		return f2fs_ioc_release_volatile_write(filp);
	case F2FS_IOC_ABORT_VOLATILE_WRITE:
		return f2fs_ioc_abort_volatile_write(filp);
	case F2FS_IOC_SHUTDOWN:
		return f2fs_ioc_shutdown(filp, arg);
	case FITRIM:
		return f2fs_ioc_fitrim(filp, arg);
	case F2FS_IOC_SET_ENCRYPTION_POLICY:
		return f2fs_ioc_set_encryption_policy(filp, arg);
	case F2FS_IOC_GET_ENCRYPTION_POLICY:
		return f2fs_ioc_get_encryption_policy(filp, arg);
	case F2FS_IOC_GET_ENCRYPTION_PWSALT:
		return f2fs_ioc_get_encryption_pwsalt(filp, arg);
	case FS_IOC_GET_ENCRYPTION_POLICY_EX:
		return f2fs_ioc_get_encryption_policy_ex(filp, arg);
	case FS_IOC_ADD_ENCRYPTION_KEY:
		return f2fs_ioc_add_encryption_key(filp, arg);
	case FS_IOC_REMOVE_ENCRYPTION_KEY:
		return f2fs_ioc_remove_encryption_key(filp, arg);
	case FS_IOC_REMOVE_ENCRYPTION_KEY_ALL_USERS:
		return f2fs_ioc_remove_encryption_key_all_users(filp, arg);
	case FS_IOC_GET_ENCRYPTION_KEY_STATUS:
		return f2fs_ioc_get_encryption_key_status(filp, arg);
	case F2FS_IOC_GARBAGE_COLLECT:
		return f2fs_ioc_gc(filp, arg);
	case F2FS_IOC_GARBAGE_COLLECT_RANGE:
		return f2fs_ioc_gc_range(filp, arg);
	case F2FS_IOC_WRITE_CHECKPOINT:
		return f2fs_ioc_write_checkpoint(filp, arg);
	case F2FS_IOC_DEFRAGMENT:
		return f2fs_ioc_defragment(filp, arg);
	case F2FS_IOC_MOVE_RANGE:
		return f2fs_ioc_move_range(filp, arg);
	case F2FS_IOC_FLUSH_DEVICE:
		return f2fs_ioc_flush_device(filp, arg);
	case F2FS_IOC_GET_FEATURES:
		return f2fs_ioc_get_features(filp, arg);
	case F2FS_IOC_FSGETXATTR:
		return f2fs_ioc_fsgetxattr(filp, arg);
	case F2FS_IOC_FSSETXATTR:
		return f2fs_ioc_fssetxattr(filp, arg);
	case F2FS_IOC_GET_PIN_FILE:
		return f2fs_ioc_get_pin_file(filp, arg);
	case F2FS_IOC_SET_PIN_FILE:
		return f2fs_ioc_set_pin_file(filp, arg);
	case F2FS_IOC_PRECACHE_EXTENTS:
		return f2fs_ioc_precache_extents(filp, arg);
	case F2FS_IOC_RESIZE_FS:
		return f2fs_ioc_resize_fs(filp, arg);
	case FS_IOC_ENABLE_VERITY:
		return f2fs_ioc_enable_verity(filp, arg);
	case FS_IOC_MEASURE_VERITY:
		return f2fs_ioc_measure_verity(filp, arg);
	case F2FS_IOC_GET_VOLUME_NAME:
		return f2fs_get_volume_name(filp, arg);
	case F2FS_IOC_SET_VOLUME_NAME:
		return f2fs_set_volume_name(filp, arg);
	default:
		return -ENOTTY;
	}
}

static ssize_t f2fs_file_write_iter(struct kiocb *iocb, struct iov_iter *from)
{
	struct file *file = iocb->ki_filp;
	struct inode *inode = file_inode(file);
	ssize_t ret;

	if (unlikely(f2fs_cp_error(F2FS_I_SB(inode)))) {
		ret = -EIO;
		goto out;
	}

	if (iocb->ki_flags & IOCB_NOWAIT) {
		if (!inode_trylock(inode)) {
			ret = -EAGAIN;
			goto out;
		}
	} else {
		inode_lock(inode);
	}

	ret = generic_write_checks(iocb, from);
	if (ret > 0) {
		bool preallocated = false;
		size_t target_size = 0;
		int err;

		if (iov_iter_fault_in_readable(from, iov_iter_count(from)))
			set_inode_flag(inode, FI_NO_PREALLOC);

		if ((iocb->ki_flags & IOCB_NOWAIT)) {
			if (!f2fs_overwrite_io(inode, iocb->ki_pos,
						iov_iter_count(from)) ||
				f2fs_has_inline_data(inode) ||
				f2fs_force_buffered_io(inode, iocb, from)) {
				clear_inode_flag(inode, FI_NO_PREALLOC);
				inode_unlock(inode);
				ret = -EAGAIN;
				goto out;
			}
		} else {
			preallocated = true;
			target_size = iocb->ki_pos + iov_iter_count(from);

			err = f2fs_preallocate_blocks(iocb, from);
			if (err) {
				clear_inode_flag(inode, FI_NO_PREALLOC);
				inode_unlock(inode);
				ret = err;
				goto out;
			}
		}
		ret = __generic_file_write_iter(iocb, from);
		clear_inode_flag(inode, FI_NO_PREALLOC);

		/* if we couldn't write data, we should deallocate blocks. */
		if (preallocated && i_size_read(inode) < target_size)
			f2fs_truncate(inode);

		if (ret > 0)
			f2fs_update_iostat(F2FS_I_SB(inode), APP_WRITE_IO, ret);
	}
	inode_unlock(inode);
out:
	trace_f2fs_file_write_iter(inode, iocb->ki_pos,
					iov_iter_count(from), ret);
	if (ret > 0)
		ret = generic_write_sync(iocb, ret);
	return ret;
}

#ifdef CONFIG_COMPAT
long f2fs_compat_ioctl(struct file *file, unsigned int cmd, unsigned long arg)
{
	switch (cmd) {
	case F2FS_IOC32_GETFLAGS:
		cmd = F2FS_IOC_GETFLAGS;
		break;
	case F2FS_IOC32_SETFLAGS:
		cmd = F2FS_IOC_SETFLAGS;
		break;
	case F2FS_IOC32_GETVERSION:
		cmd = F2FS_IOC_GETVERSION;
		break;
	case F2FS_IOC_START_ATOMIC_WRITE:
	case F2FS_IOC_COMMIT_ATOMIC_WRITE:
	case F2FS_IOC_START_VOLATILE_WRITE:
	case F2FS_IOC_RELEASE_VOLATILE_WRITE:
	case F2FS_IOC_ABORT_VOLATILE_WRITE:
	case F2FS_IOC_SHUTDOWN:
	case F2FS_IOC_SET_ENCRYPTION_POLICY:
	case F2FS_IOC_GET_ENCRYPTION_PWSALT:
	case F2FS_IOC_GET_ENCRYPTION_POLICY:
	case FS_IOC_GET_ENCRYPTION_POLICY_EX:
	case FS_IOC_ADD_ENCRYPTION_KEY:
	case FS_IOC_REMOVE_ENCRYPTION_KEY:
	case FS_IOC_REMOVE_ENCRYPTION_KEY_ALL_USERS:
	case FS_IOC_GET_ENCRYPTION_KEY_STATUS:
	case F2FS_IOC_GARBAGE_COLLECT:
	case F2FS_IOC_GARBAGE_COLLECT_RANGE:
	case F2FS_IOC_WRITE_CHECKPOINT:
	case F2FS_IOC_DEFRAGMENT:
	case F2FS_IOC_MOVE_RANGE:
	case F2FS_IOC_FLUSH_DEVICE:
	case F2FS_IOC_GET_FEATURES:
	case F2FS_IOC_FSGETXATTR:
	case F2FS_IOC_FSSETXATTR:
	case F2FS_IOC_GET_PIN_FILE:
	case F2FS_IOC_SET_PIN_FILE:
	case F2FS_IOC_PRECACHE_EXTENTS:
	case F2FS_IOC_RESIZE_FS:
	case FS_IOC_ENABLE_VERITY:
	case FS_IOC_MEASURE_VERITY:
	case F2FS_IOC_GET_VOLUME_NAME:
	case F2FS_IOC_SET_VOLUME_NAME:
		break;
	default:
		return -ENOIOCTLCMD;
	}
	return f2fs_ioctl(file, cmd, (unsigned long) compat_ptr(arg));
}
#endif

const struct file_operations f2fs_file_operations = {
	.llseek		= f2fs_llseek,
	.read_iter	= generic_file_read_iter,
	.write_iter	= f2fs_file_write_iter,
	.open		= f2fs_file_open,
	.release	= f2fs_release_file,
	.mmap		= f2fs_file_mmap,
	.flush		= f2fs_file_flush,
	.fsync		= f2fs_sync_file,
	.fallocate	= f2fs_fallocate,
	.unlocked_ioctl	= f2fs_ioctl,
#ifdef CONFIG_COMPAT
	.compat_ioctl	= f2fs_compat_ioctl,
#endif
	.splice_read	= generic_file_splice_read,
	.splice_write	= iter_file_splice_write,
};<|MERGE_RESOLUTION|>--- conflicted
+++ resolved
@@ -117,16 +117,6 @@
 	f2fs_update_time(sbi, REQ_TIME);
 
 	trace_f2fs_vm_page_mkwrite(page, DATA);
-<<<<<<< HEAD
-mapped:
-	/* fill the page */
-	f2fs_wait_on_page_writeback(page, DATA, false);
-
-	/* wait for GCed page writeback via META_MAPPING */
-	f2fs_wait_on_block_writeback(inode, dn.data_blkaddr);
-
-=======
->>>>>>> f7688b48
 out_sem:
 	up_read(&F2FS_I(inode)->i_mmap_sem);
 
@@ -1889,29 +1879,20 @@
 	 * f2fs_is_atomic_file.
 	 */
 	if (get_dirty_pages(inode))
-<<<<<<< HEAD
-		f2fs_msg(F2FS_I_SB(inode)->sb, KERN_WARNING,
-		"Unexpected flush for atomic writes: ino=%lu, npages=%u",
-					inode->i_ino, get_dirty_pages(inode));
-=======
 		f2fs_warn(F2FS_I_SB(inode), "Unexpected flush for atomic writes: ino=%lu, npages=%u",
 			  inode->i_ino, get_dirty_pages(inode));
->>>>>>> f7688b48
 	ret = filemap_write_and_wait_range(inode->i_mapping, 0, LLONG_MAX);
 	if (ret) {
 		up_write(&F2FS_I(inode)->i_gc_rwsem[WRITE]);
 		goto out;
 	}
 
-<<<<<<< HEAD
-=======
 	spin_lock(&sbi->inode_lock[ATOMIC_FILE]);
 	if (list_empty(&fi->inmem_ilist))
 		list_add_tail(&fi->inmem_ilist, &sbi->inode_list[ATOMIC_FILE]);
 	spin_unlock(&sbi->inode_lock[ATOMIC_FILE]);
 
 	/* add inode in inmem_list first and set atomic_file */
->>>>>>> f7688b48
 	set_inode_flag(inode, FI_ATOMIC_FILE);
 	clear_inode_flag(inode, FI_ATOMIC_REVOKE_REQUEST);
 	up_write(&F2FS_I(inode)->i_gc_rwsem[WRITE]);
@@ -2766,17 +2747,9 @@
 		return -EFAULT;
 
 	if (!f2fs_is_multi_device(sbi) || sbi->s_ndevs - 1 <= range.dev_num ||
-<<<<<<< HEAD
-			sbi->segs_per_sec != 1) {
-		f2fs_msg(sbi->sb, KERN_WARNING,
-			"Can't flush %u in %d for segs_per_sec %u != 1\n",
-				range.dev_num, sbi->s_ndevs,
-				sbi->segs_per_sec);
-=======
 			__is_large_section(sbi)) {
 		f2fs_warn(sbi, "Can't flush %u in %d for segs_per_sec %u != 1",
 			  range.dev_num, sbi->s_ndevs, sbi->segs_per_sec);
->>>>>>> f7688b48
 		return -EINVAL;
 	}
 
@@ -2895,11 +2868,8 @@
 	F2FS_I(inode)->i_projid = kprojid;
 	inode->i_ctime = current_time(inode);
 	f2fs_mark_inode_dirty_sync(inode, true);
-<<<<<<< HEAD
-=======
 out_unlock:
 	f2fs_unlock_op(sbi);
->>>>>>> f7688b48
 	return err;
 }
 #else
@@ -2992,30 +2962,6 @@
 	return 0;
 }
 
-static int f2fs_ioctl_check_project(struct inode *inode, struct fsxattr *fa)
-{
-	/*
-	 * Project Quota ID state is only allowed to change from within the init
-	 * namespace. Enforce that restriction only if we are trying to change
-	 * the quota ID state. Everything else is allowed in user namespaces.
-	 */
-	if (current_user_ns() == &init_user_ns)
-		return 0;
-
-	if (__kprojid_val(F2FS_I(inode)->i_projid) != fa->fsx_projid)
-		return -EINVAL;
-
-	if (F2FS_I(inode)->i_flags & F2FS_PROJINHERIT_FL) {
-		if (!(fa->fsx_xflags & FS_XFLAG_PROJINHERIT))
-			return -EINVAL;
-	} else {
-		if (fa->fsx_xflags & FS_XFLAG_PROJINHERIT)
-			return -EINVAL;
-	}
-
-	return 0;
-}
-
 static int f2fs_ioc_fssetxattr(struct file *filp, unsigned long arg)
 {
 	struct inode *inode = file_inode(filp);
@@ -3042,17 +2988,6 @@
 		return err;
 
 	inode_lock(inode);
-<<<<<<< HEAD
-	err = f2fs_ioctl_check_project(inode, &fa);
-	if (err)
-		goto out;
-	flags = (fi->i_flags & ~F2FS_FL_XFLAG_VISIBLE) |
-				(flags & F2FS_FL_XFLAG_VISIBLE);
-	err = __f2fs_ioc_setflags(inode, flags);
-	if (err)
-		goto out;
-
-=======
 
 	f2fs_fill_fsxattr(inode, &old_fa);
 	err = vfs_ioc_fssetxattr_check(inode, &old_fa, &fa);
@@ -3064,7 +2999,6 @@
 	if (err)
 		goto out;
 
->>>>>>> f7688b48
 	err = f2fs_ioc_setproject(filp, fa.fsx_projid);
 out:
 	inode_unlock(inode);
