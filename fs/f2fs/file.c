// SPDX-License-Identifier: GPL-2.0
/*
 * fs/f2fs/file.c
 *
 * Copyright (c) 2012 Samsung Electronics Co., Ltd.
 *             http://www.samsung.com/
 */
#include <linux/fs.h>
#include <linux/f2fs_fs.h>
#include <linux/stat.h>
#include <linux/buffer_head.h>
#include <linux/writeback.h>
#include <linux/blkdev.h>
#include <linux/falloc.h>
#include <linux/types.h>
#include <linux/compat.h>
#include <linux/uaccess.h>
#include <linux/mount.h>
#include <linux/pagevec.h>
#include <linux/uio.h>
#include <linux/uuid.h>
#include <linux/file.h>
#include <linux/nls.h>
#include <linux/sched/signal.h>
#include <linux/fileattr.h>

#include "f2fs.h"
#include "node.h"
#include "segment.h"
#include "xattr.h"
#include "acl.h"
#include "gc.h"
#include <trace/events/f2fs.h>
#include <uapi/linux/f2fs.h>

static vm_fault_t f2fs_filemap_fault(struct vm_fault *vmf)
{
	struct inode *inode = file_inode(vmf->vma->vm_file);
	vm_fault_t ret;

	down_read(&F2FS_I(inode)->i_mmap_sem);
	ret = filemap_fault(vmf);
	up_read(&F2FS_I(inode)->i_mmap_sem);

	if (!ret)
		f2fs_update_iostat(F2FS_I_SB(inode), APP_MAPPED_READ_IO,
							F2FS_BLKSIZE);

	trace_f2fs_filemap_fault(inode, vmf->pgoff, (unsigned long)ret);

	return ret;
}

static vm_fault_t f2fs_vm_page_mkwrite(struct vm_fault *vmf)
{
	struct page *page = vmf->page;
	struct inode *inode = file_inode(vmf->vma->vm_file);
	struct f2fs_sb_info *sbi = F2FS_I_SB(inode);
	struct dnode_of_data dn;
	bool need_alloc = true;
	int err = 0;

	if (unlikely(IS_IMMUTABLE(inode)))
		return VM_FAULT_SIGBUS;

	if (unlikely(f2fs_cp_error(sbi))) {
		err = -EIO;
		goto err;
	}

	if (!f2fs_is_checkpoint_ready(sbi)) {
		err = -ENOSPC;
		goto err;
	}

	err = f2fs_convert_inline_inode(inode);
	if (err)
		goto err;

#ifdef CONFIG_F2FS_FS_COMPRESSION
	if (f2fs_compressed_file(inode)) {
		int ret = f2fs_is_compressed_cluster(inode, page->index);

		if (ret < 0) {
			err = ret;
			goto err;
		} else if (ret) {
			if (ret < F2FS_I(inode)->i_cluster_size) {
				err = -EAGAIN;
				goto err;
			}
			need_alloc = false;
		}
	}
#endif
	/* should do out of any locked page */
	if (need_alloc)
		f2fs_balance_fs(sbi, true);

	sb_start_pagefault(inode->i_sb);

	f2fs_bug_on(sbi, f2fs_has_inline_data(inode));

	file_update_time(vmf->vma->vm_file);
	down_read(&F2FS_I(inode)->i_mmap_sem);
	lock_page(page);
	if (unlikely(page->mapping != inode->i_mapping ||
			page_offset(page) > i_size_read(inode) ||
			!PageUptodate(page))) {
		unlock_page(page);
		err = -EFAULT;
		goto out_sem;
	}

	if (need_alloc) {
		/* block allocation */
		f2fs_do_map_lock(sbi, F2FS_GET_BLOCK_PRE_AIO, true);
		set_new_dnode(&dn, inode, NULL, NULL, 0);
		err = f2fs_get_block(&dn, page->index);
		f2fs_put_dnode(&dn);
		f2fs_do_map_lock(sbi, F2FS_GET_BLOCK_PRE_AIO, false);
	}

#ifdef CONFIG_F2FS_FS_COMPRESSION
	if (!need_alloc) {
		set_new_dnode(&dn, inode, NULL, NULL, 0);
		err = f2fs_get_dnode_of_data(&dn, page->index, LOOKUP_NODE);
		f2fs_put_dnode(&dn);
	}
#endif
	if (err) {
		unlock_page(page);
		goto out_sem;
	}

	f2fs_wait_on_page_writeback(page, DATA, false, true);

	/* wait for GCed page writeback via META_MAPPING */
	f2fs_wait_on_block_writeback(inode, dn.data_blkaddr);

	/*
	 * check to see if the page is mapped already (no holes)
	 */
	if (PageMappedToDisk(page))
		goto out_sem;

	/* page is wholly or partially inside EOF */
	if (((loff_t)(page->index + 1) << PAGE_SHIFT) >
						i_size_read(inode)) {
		loff_t offset;

		offset = i_size_read(inode) & ~PAGE_MASK;
		zero_user_segment(page, offset, PAGE_SIZE);
	}
	set_page_dirty(page);
	if (!PageUptodate(page))
		SetPageUptodate(page);

	f2fs_update_iostat(sbi, APP_MAPPED_IO, F2FS_BLKSIZE);
	f2fs_update_time(sbi, REQ_TIME);

	trace_f2fs_vm_page_mkwrite(page, DATA);
out_sem:
	up_read(&F2FS_I(inode)->i_mmap_sem);

	sb_end_pagefault(inode->i_sb);
err:
	return block_page_mkwrite_return(err);
}

static const struct vm_operations_struct f2fs_file_vm_ops = {
	.fault		= f2fs_filemap_fault,
	.map_pages	= filemap_map_pages,
	.page_mkwrite	= f2fs_vm_page_mkwrite,
};

static int get_parent_ino(struct inode *inode, nid_t *pino)
{
	struct dentry *dentry;

	/*
	 * Make sure to get the non-deleted alias.  The alias associated with
	 * the open file descriptor being fsync()'ed may be deleted already.
	 */
	dentry = d_find_alias(inode);
	if (!dentry)
		return 0;

	*pino = parent_ino(dentry);
	dput(dentry);
	return 1;
}

static inline enum cp_reason_type need_do_checkpoint(struct inode *inode)
{
	struct f2fs_sb_info *sbi = F2FS_I_SB(inode);
	enum cp_reason_type cp_reason = CP_NO_NEEDED;

	if (!S_ISREG(inode->i_mode))
		cp_reason = CP_NON_REGULAR;
	else if (f2fs_compressed_file(inode))
		cp_reason = CP_COMPRESSED;
	else if (inode->i_nlink != 1)
		cp_reason = CP_HARDLINK;
	else if (is_sbi_flag_set(sbi, SBI_NEED_CP))
		cp_reason = CP_SB_NEED_CP;
	else if (file_wrong_pino(inode))
		cp_reason = CP_WRONG_PINO;
	else if (!f2fs_space_for_roll_forward(sbi))
		cp_reason = CP_NO_SPC_ROLL;
	else if (!f2fs_is_checkpointed_node(sbi, F2FS_I(inode)->i_pino))
		cp_reason = CP_NODE_NEED_CP;
	else if (test_opt(sbi, FASTBOOT))
		cp_reason = CP_FASTBOOT_MODE;
	else if (F2FS_OPTION(sbi).active_logs == 2)
		cp_reason = CP_SPEC_LOG_NUM;
	else if (F2FS_OPTION(sbi).fsync_mode == FSYNC_MODE_STRICT &&
		f2fs_need_dentry_mark(sbi, inode->i_ino) &&
		f2fs_exist_written_data(sbi, F2FS_I(inode)->i_pino,
							TRANS_DIR_INO))
		cp_reason = CP_RECOVER_DIR;

	return cp_reason;
}

static bool need_inode_page_update(struct f2fs_sb_info *sbi, nid_t ino)
{
	struct page *i = find_get_page(NODE_MAPPING(sbi), ino);
	bool ret = false;
	/* But we need to avoid that there are some inode updates */
	if ((i && PageDirty(i)) || f2fs_need_inode_block_update(sbi, ino))
		ret = true;
	f2fs_put_page(i, 0);
	return ret;
}

static void try_to_fix_pino(struct inode *inode)
{
	struct f2fs_inode_info *fi = F2FS_I(inode);
	nid_t pino;

	down_write(&fi->i_sem);
	if (file_wrong_pino(inode) && inode->i_nlink == 1 &&
			get_parent_ino(inode, &pino)) {
		f2fs_i_pino_write(inode, pino);
		file_got_pino(inode);
	}
	up_write(&fi->i_sem);
}

static int f2fs_do_sync_file(struct file *file, loff_t start, loff_t end,
						int datasync, bool atomic)
{
	struct inode *inode = file->f_mapping->host;
	struct f2fs_sb_info *sbi = F2FS_I_SB(inode);
	nid_t ino = inode->i_ino;
	int ret = 0;
	enum cp_reason_type cp_reason = 0;
	struct writeback_control wbc = {
		.sync_mode = WB_SYNC_ALL,
		.nr_to_write = LONG_MAX,
		.for_reclaim = 0,
	};
	unsigned int seq_id = 0;

	if (unlikely(f2fs_readonly(inode->i_sb) ||
				is_sbi_flag_set(sbi, SBI_CP_DISABLED)))
		return 0;

	trace_f2fs_sync_file_enter(inode);

	if (S_ISDIR(inode->i_mode))
		goto go_write;

	/* if fdatasync is triggered, let's do in-place-update */
	if (datasync || get_dirty_pages(inode) <= SM_I(sbi)->min_fsync_blocks)
		set_inode_flag(inode, FI_NEED_IPU);
	ret = file_write_and_wait_range(file, start, end);
	clear_inode_flag(inode, FI_NEED_IPU);

	if (ret) {
		trace_f2fs_sync_file_exit(inode, cp_reason, datasync, ret);
		return ret;
	}

	/* if the inode is dirty, let's recover all the time */
	if (!f2fs_skip_inode_update(inode, datasync)) {
		f2fs_write_inode(inode, NULL);
		goto go_write;
	}

	/*
	 * if there is no written data, don't waste time to write recovery info.
	 */
	if (!is_inode_flag_set(inode, FI_APPEND_WRITE) &&
			!f2fs_exist_written_data(sbi, ino, APPEND_INO)) {

		/* it may call write_inode just prior to fsync */
		if (need_inode_page_update(sbi, ino))
			goto go_write;

		if (is_inode_flag_set(inode, FI_UPDATE_WRITE) ||
				f2fs_exist_written_data(sbi, ino, UPDATE_INO))
			goto flush_out;
		goto out;
	}
go_write:
	/*
	 * Both of fdatasync() and fsync() are able to be recovered from
	 * sudden-power-off.
	 */
	down_read(&F2FS_I(inode)->i_sem);
	cp_reason = need_do_checkpoint(inode);
	up_read(&F2FS_I(inode)->i_sem);

	if (cp_reason) {
		/* all the dirty node pages should be flushed for POR */
		ret = f2fs_sync_fs(inode->i_sb, 1);

		/*
		 * We've secured consistency through sync_fs. Following pino
		 * will be used only for fsynced inodes after checkpoint.
		 */
		try_to_fix_pino(inode);
		clear_inode_flag(inode, FI_APPEND_WRITE);
		clear_inode_flag(inode, FI_UPDATE_WRITE);
		goto out;
	}
sync_nodes:
	atomic_inc(&sbi->wb_sync_req[NODE]);
	ret = f2fs_fsync_node_pages(sbi, inode, &wbc, atomic, &seq_id);
	atomic_dec(&sbi->wb_sync_req[NODE]);
	if (ret)
		goto out;

	/* if cp_error was enabled, we should avoid infinite loop */
	if (unlikely(f2fs_cp_error(sbi))) {
		ret = -EIO;
		goto out;
	}

	if (f2fs_need_inode_block_update(sbi, ino)) {
		f2fs_mark_inode_dirty_sync(inode, true);
		f2fs_write_inode(inode, NULL);
		goto sync_nodes;
	}

	/*
	 * If it's atomic_write, it's just fine to keep write ordering. So
	 * here we don't need to wait for node write completion, since we use
	 * node chain which serializes node blocks. If one of node writes are
	 * reordered, we can see simply broken chain, resulting in stopping
	 * roll-forward recovery. It means we'll recover all or none node blocks
	 * given fsync mark.
	 */
	if (!atomic) {
		ret = f2fs_wait_on_node_pages_writeback(sbi, seq_id);
		if (ret)
			goto out;
	}

	/* once recovery info is written, don't need to tack this */
	f2fs_remove_ino_entry(sbi, ino, APPEND_INO);
	clear_inode_flag(inode, FI_APPEND_WRITE);
flush_out:
	if (!atomic && F2FS_OPTION(sbi).fsync_mode != FSYNC_MODE_NOBARRIER)
		ret = f2fs_issue_flush(sbi, inode->i_ino);
	if (!ret) {
		f2fs_remove_ino_entry(sbi, ino, UPDATE_INO);
		clear_inode_flag(inode, FI_UPDATE_WRITE);
		f2fs_remove_ino_entry(sbi, ino, FLUSH_INO);
	}
	f2fs_update_time(sbi, REQ_TIME);
out:
	trace_f2fs_sync_file_exit(inode, cp_reason, datasync, ret);
	return ret;
}

int f2fs_sync_file(struct file *file, loff_t start, loff_t end, int datasync)
{
	if (unlikely(f2fs_cp_error(F2FS_I_SB(file_inode(file)))))
		return -EIO;
	return f2fs_do_sync_file(file, start, end, datasync, false);
}

static bool __found_offset(struct address_space *mapping, block_t blkaddr,
				pgoff_t index, int whence)
{
	switch (whence) {
	case SEEK_DATA:
		if (__is_valid_data_blkaddr(blkaddr))
			return true;
		if (blkaddr == NEW_ADDR &&
		    xa_get_mark(&mapping->i_pages, index, PAGECACHE_TAG_DIRTY))
			return true;
		break;
	case SEEK_HOLE:
		if (blkaddr == NULL_ADDR)
			return true;
		break;
	}
	return false;
}

static loff_t f2fs_seek_block(struct file *file, loff_t offset, int whence)
{
	struct inode *inode = file->f_mapping->host;
	loff_t maxbytes = inode->i_sb->s_maxbytes;
	struct dnode_of_data dn;
	pgoff_t pgofs, end_offset;
	loff_t data_ofs = offset;
	loff_t isize;
	int err = 0;

	inode_lock(inode);

	isize = i_size_read(inode);
	if (offset >= isize)
		goto fail;

	/* handle inline data case */
	if (f2fs_has_inline_data(inode)) {
		if (whence == SEEK_HOLE) {
			data_ofs = isize;
			goto found;
		} else if (whence == SEEK_DATA) {
			data_ofs = offset;
			goto found;
		}
	}

	pgofs = (pgoff_t)(offset >> PAGE_SHIFT);

	for (; data_ofs < isize; data_ofs = (loff_t)pgofs << PAGE_SHIFT) {
		set_new_dnode(&dn, inode, NULL, NULL, 0);
		err = f2fs_get_dnode_of_data(&dn, pgofs, LOOKUP_NODE);
		if (err && err != -ENOENT) {
			goto fail;
		} else if (err == -ENOENT) {
			/* direct node does not exists */
			if (whence == SEEK_DATA) {
				pgofs = f2fs_get_next_page_offset(&dn, pgofs);
				continue;
			} else {
				goto found;
			}
		}

		end_offset = ADDRS_PER_PAGE(dn.node_page, inode);

		/* find data/hole in dnode block */
		for (; dn.ofs_in_node < end_offset;
				dn.ofs_in_node++, pgofs++,
				data_ofs = (loff_t)pgofs << PAGE_SHIFT) {
			block_t blkaddr;

			blkaddr = f2fs_data_blkaddr(&dn);

			if (__is_valid_data_blkaddr(blkaddr) &&
				!f2fs_is_valid_blkaddr(F2FS_I_SB(inode),
					blkaddr, DATA_GENERIC_ENHANCE)) {
				f2fs_put_dnode(&dn);
				goto fail;
			}

			if (__found_offset(file->f_mapping, blkaddr,
							pgofs, whence)) {
				f2fs_put_dnode(&dn);
				goto found;
			}
		}
		f2fs_put_dnode(&dn);
	}

	if (whence == SEEK_DATA)
		goto fail;
found:
	if (whence == SEEK_HOLE && data_ofs > isize)
		data_ofs = isize;
	inode_unlock(inode);
	return vfs_setpos(file, data_ofs, maxbytes);
fail:
	inode_unlock(inode);
	return -ENXIO;
}

static loff_t f2fs_llseek(struct file *file, loff_t offset, int whence)
{
	struct inode *inode = file->f_mapping->host;
	loff_t maxbytes = inode->i_sb->s_maxbytes;

	if (f2fs_compressed_file(inode))
		maxbytes = max_file_blocks(inode) << F2FS_BLKSIZE_BITS;

	switch (whence) {
	case SEEK_SET:
	case SEEK_CUR:
	case SEEK_END:
		return generic_file_llseek_size(file, offset, whence,
						maxbytes, i_size_read(inode));
	case SEEK_DATA:
	case SEEK_HOLE:
		if (offset < 0)
			return -ENXIO;
		return f2fs_seek_block(file, offset, whence);
	}

	return -EINVAL;
}

static int f2fs_file_mmap(struct file *file, struct vm_area_struct *vma)
{
	struct inode *inode = file_inode(file);

	if (unlikely(f2fs_cp_error(F2FS_I_SB(inode))))
		return -EIO;

	if (!f2fs_is_compress_backend_ready(inode))
		return -EOPNOTSUPP;

	file_accessed(file);
	vma->vm_ops = &f2fs_file_vm_ops;
	set_inode_flag(inode, FI_MMAP_FILE);
	return 0;
}

static int f2fs_file_open(struct inode *inode, struct file *filp)
{
	int err = fscrypt_file_open(inode, filp);

	if (err)
		return err;

	if (!f2fs_is_compress_backend_ready(inode))
		return -EOPNOTSUPP;

	err = fsverity_file_open(inode, filp);
	if (err)
		return err;

	filp->f_mode |= FMODE_NOWAIT;

	return dquot_file_open(inode, filp);
}

void f2fs_truncate_data_blocks_range(struct dnode_of_data *dn, int count)
{
	struct f2fs_sb_info *sbi = F2FS_I_SB(dn->inode);
	struct f2fs_node *raw_node;
	int nr_free = 0, ofs = dn->ofs_in_node, len = count;
	__le32 *addr;
	int base = 0;
	bool compressed_cluster = false;
	int cluster_index = 0, valid_blocks = 0;
	int cluster_size = F2FS_I(dn->inode)->i_cluster_size;
	bool released = !atomic_read(&F2FS_I(dn->inode)->i_compr_blocks);

	if (IS_INODE(dn->node_page) && f2fs_has_extra_attr(dn->inode))
		base = get_extra_isize(dn->inode);

	raw_node = F2FS_NODE(dn->node_page);
	addr = blkaddr_in_node(raw_node) + base + ofs;

	/* Assumption: truncateion starts with cluster */
	for (; count > 0; count--, addr++, dn->ofs_in_node++, cluster_index++) {
		block_t blkaddr = le32_to_cpu(*addr);

		if (f2fs_compressed_file(dn->inode) &&
					!(cluster_index & (cluster_size - 1))) {
			if (compressed_cluster)
				f2fs_i_compr_blocks_update(dn->inode,
							valid_blocks, false);
			compressed_cluster = (blkaddr == COMPRESS_ADDR);
			valid_blocks = 0;
		}

		if (blkaddr == NULL_ADDR)
			continue;

		dn->data_blkaddr = NULL_ADDR;
		f2fs_set_data_blkaddr(dn);

		if (__is_valid_data_blkaddr(blkaddr)) {
			if (!f2fs_is_valid_blkaddr(sbi, blkaddr,
					DATA_GENERIC_ENHANCE))
				continue;
			if (compressed_cluster)
				valid_blocks++;
		}

		if (dn->ofs_in_node == 0 && IS_INODE(dn->node_page))
			clear_inode_flag(dn->inode, FI_FIRST_BLOCK_WRITTEN);

		f2fs_invalidate_blocks(sbi, blkaddr);

		if (!released || blkaddr != COMPRESS_ADDR)
			nr_free++;
	}

	if (compressed_cluster)
		f2fs_i_compr_blocks_update(dn->inode, valid_blocks, false);

	if (nr_free) {
		pgoff_t fofs;
		/*
		 * once we invalidate valid blkaddr in range [ofs, ofs + count],
		 * we will invalidate all blkaddr in the whole range.
		 */
		fofs = f2fs_start_bidx_of_node(ofs_of_node(dn->node_page),
							dn->inode) + ofs;
		f2fs_update_extent_cache_range(dn, fofs, 0, len);
		dec_valid_block_count(sbi, dn->inode, nr_free);
	}
	dn->ofs_in_node = ofs;

	f2fs_update_time(sbi, REQ_TIME);
	trace_f2fs_truncate_data_blocks_range(dn->inode, dn->nid,
					 dn->ofs_in_node, nr_free);
}

void f2fs_truncate_data_blocks(struct dnode_of_data *dn)
{
	f2fs_truncate_data_blocks_range(dn, ADDRS_PER_BLOCK(dn->inode));
}

static int truncate_partial_data_page(struct inode *inode, u64 from,
								bool cache_only)
{
	loff_t offset = from & (PAGE_SIZE - 1);
	pgoff_t index = from >> PAGE_SHIFT;
	struct address_space *mapping = inode->i_mapping;
	struct page *page;

	if (!offset && !cache_only)
		return 0;

	if (cache_only) {
		page = find_lock_page(mapping, index);
		if (page && PageUptodate(page))
			goto truncate_out;
		f2fs_put_page(page, 1);
		return 0;
	}

	page = f2fs_get_lock_data_page(inode, index, true);
	if (IS_ERR(page))
		return PTR_ERR(page) == -ENOENT ? 0 : PTR_ERR(page);
truncate_out:
	f2fs_wait_on_page_writeback(page, DATA, true, true);
	zero_user(page, offset, PAGE_SIZE - offset);

	/* An encrypted inode should have a key and truncate the last page. */
	f2fs_bug_on(F2FS_I_SB(inode), cache_only && IS_ENCRYPTED(inode));
	if (!cache_only)
		set_page_dirty(page);
	f2fs_put_page(page, 1);
	return 0;
}

int f2fs_do_truncate_blocks(struct inode *inode, u64 from, bool lock)
{
	struct f2fs_sb_info *sbi = F2FS_I_SB(inode);
	struct dnode_of_data dn;
	pgoff_t free_from;
	int count = 0, err = 0;
	struct page *ipage;
	bool truncate_page = false;

	trace_f2fs_truncate_blocks_enter(inode, from);

	free_from = (pgoff_t)F2FS_BLK_ALIGN(from);

	if (free_from >= max_file_blocks(inode))
		goto free_partial;

	if (lock)
		f2fs_lock_op(sbi);

	ipage = f2fs_get_node_page(sbi, inode->i_ino);
	if (IS_ERR(ipage)) {
		err = PTR_ERR(ipage);
		goto out;
	}

	if (f2fs_has_inline_data(inode)) {
		f2fs_truncate_inline_inode(inode, ipage, from);
		f2fs_put_page(ipage, 1);
		truncate_page = true;
		goto out;
	}

	set_new_dnode(&dn, inode, ipage, NULL, 0);
	err = f2fs_get_dnode_of_data(&dn, free_from, LOOKUP_NODE_RA);
	if (err) {
		if (err == -ENOENT)
			goto free_next;
		goto out;
	}

	count = ADDRS_PER_PAGE(dn.node_page, inode);

	count -= dn.ofs_in_node;
	f2fs_bug_on(sbi, count < 0);

	if (dn.ofs_in_node || IS_INODE(dn.node_page)) {
		f2fs_truncate_data_blocks_range(&dn, count);
		free_from += count;
	}

	f2fs_put_dnode(&dn);
free_next:
	err = f2fs_truncate_inode_blocks(inode, free_from);
out:
	if (lock)
		f2fs_unlock_op(sbi);
free_partial:
	/* lastly zero out the first data page */
	if (!err)
		err = truncate_partial_data_page(inode, from, truncate_page);

	trace_f2fs_truncate_blocks_exit(inode, err);
	return err;
}

int f2fs_truncate_blocks(struct inode *inode, u64 from, bool lock)
{
	u64 free_from = from;
	int err;

#ifdef CONFIG_F2FS_FS_COMPRESSION
	/*
	 * for compressed file, only support cluster size
	 * aligned truncation.
	 */
	if (f2fs_compressed_file(inode))
		free_from = round_up(from,
				F2FS_I(inode)->i_cluster_size << PAGE_SHIFT);
#endif

	err = f2fs_do_truncate_blocks(inode, free_from, lock);
	if (err)
		return err;

#ifdef CONFIG_F2FS_FS_COMPRESSION
	if (from != free_from) {
		err = f2fs_truncate_partial_cluster(inode, from, lock);
		if (err)
			return err;
	}
#endif

	return 0;
}

int f2fs_truncate(struct inode *inode)
{
	int err;

	if (unlikely(f2fs_cp_error(F2FS_I_SB(inode))))
		return -EIO;

	if (!(S_ISREG(inode->i_mode) || S_ISDIR(inode->i_mode) ||
				S_ISLNK(inode->i_mode)))
		return 0;

	trace_f2fs_truncate(inode);

	if (time_to_inject(F2FS_I_SB(inode), FAULT_TRUNCATE)) {
		f2fs_show_injection_info(F2FS_I_SB(inode), FAULT_TRUNCATE);
		return -EIO;
	}

	err = dquot_initialize(inode);
	if (err)
		return err;

	/* we should check inline_data size */
	if (!f2fs_may_inline_data(inode)) {
		err = f2fs_convert_inline_inode(inode);
		if (err)
			return err;
	}

	err = f2fs_truncate_blocks(inode, i_size_read(inode), true);
	if (err)
		return err;

	inode->i_mtime = inode->i_ctime = current_time(inode);
	f2fs_mark_inode_dirty_sync(inode, false);
	return 0;
}

int f2fs_getattr(struct user_namespace *mnt_userns, const struct path *path,
		 struct kstat *stat, u32 request_mask, unsigned int query_flags)
{
	struct inode *inode = d_inode(path->dentry);
	struct f2fs_inode_info *fi = F2FS_I(inode);
	struct f2fs_inode *ri;
	unsigned int flags;

	if (f2fs_has_extra_attr(inode) &&
			f2fs_sb_has_inode_crtime(F2FS_I_SB(inode)) &&
			F2FS_FITS_IN_INODE(ri, fi->i_extra_isize, i_crtime)) {
		stat->result_mask |= STATX_BTIME;
		stat->btime.tv_sec = fi->i_crtime.tv_sec;
		stat->btime.tv_nsec = fi->i_crtime.tv_nsec;
	}

	flags = fi->i_flags;
	if (flags & F2FS_COMPR_FL)
		stat->attributes |= STATX_ATTR_COMPRESSED;
	if (flags & F2FS_APPEND_FL)
		stat->attributes |= STATX_ATTR_APPEND;
	if (IS_ENCRYPTED(inode))
		stat->attributes |= STATX_ATTR_ENCRYPTED;
	if (flags & F2FS_IMMUTABLE_FL)
		stat->attributes |= STATX_ATTR_IMMUTABLE;
	if (flags & F2FS_NODUMP_FL)
		stat->attributes |= STATX_ATTR_NODUMP;
	if (IS_VERITY(inode))
		stat->attributes |= STATX_ATTR_VERITY;

	stat->attributes_mask |= (STATX_ATTR_COMPRESSED |
				  STATX_ATTR_APPEND |
				  STATX_ATTR_ENCRYPTED |
				  STATX_ATTR_IMMUTABLE |
				  STATX_ATTR_NODUMP |
				  STATX_ATTR_VERITY);

	generic_fillattr(&init_user_ns, inode, stat);

	/* we need to show initial sectors used for inline_data/dentries */
	if ((S_ISREG(inode->i_mode) && f2fs_has_inline_data(inode)) ||
					f2fs_has_inline_dentry(inode))
		stat->blocks += (stat->size + 511) >> 9;

	return 0;
}

#ifdef CONFIG_F2FS_FS_POSIX_ACL
static void __setattr_copy(struct user_namespace *mnt_userns,
			   struct inode *inode, const struct iattr *attr)
{
	unsigned int ia_valid = attr->ia_valid;

	if (ia_valid & ATTR_UID)
		inode->i_uid = attr->ia_uid;
	if (ia_valid & ATTR_GID)
		inode->i_gid = attr->ia_gid;
	if (ia_valid & ATTR_ATIME)
		inode->i_atime = attr->ia_atime;
	if (ia_valid & ATTR_MTIME)
		inode->i_mtime = attr->ia_mtime;
	if (ia_valid & ATTR_CTIME)
		inode->i_ctime = attr->ia_ctime;
	if (ia_valid & ATTR_MODE) {
		umode_t mode = attr->ia_mode;
		kgid_t kgid = i_gid_into_mnt(mnt_userns, inode);

		if (!in_group_p(kgid) && !capable_wrt_inode_uidgid(mnt_userns, inode, CAP_FSETID))
			mode &= ~S_ISGID;
		set_acl_inode(inode, mode);
	}
}
#else
#define __setattr_copy setattr_copy
#endif

int f2fs_setattr(struct user_namespace *mnt_userns, struct dentry *dentry,
		 struct iattr *attr)
{
	struct inode *inode = d_inode(dentry);
	int err;

	if (unlikely(f2fs_cp_error(F2FS_I_SB(inode))))
		return -EIO;

	if (unlikely(IS_IMMUTABLE(inode)))
		return -EPERM;

	if (unlikely(IS_APPEND(inode) &&
			(attr->ia_valid & (ATTR_MODE | ATTR_UID |
				  ATTR_GID | ATTR_TIMES_SET))))
		return -EPERM;

	if ((attr->ia_valid & ATTR_SIZE) &&
		!f2fs_is_compress_backend_ready(inode))
		return -EOPNOTSUPP;

	err = setattr_prepare(&init_user_ns, dentry, attr);
	if (err)
		return err;

	err = fscrypt_prepare_setattr(dentry, attr);
	if (err)
		return err;

	err = fsverity_prepare_setattr(dentry, attr);
	if (err)
		return err;

	if (is_quota_modification(inode, attr)) {
		err = dquot_initialize(inode);
		if (err)
			return err;
	}
	if ((attr->ia_valid & ATTR_UID &&
		!uid_eq(attr->ia_uid, inode->i_uid)) ||
		(attr->ia_valid & ATTR_GID &&
		!gid_eq(attr->ia_gid, inode->i_gid))) {
		f2fs_lock_op(F2FS_I_SB(inode));
		err = dquot_transfer(inode, attr);
		if (err) {
			set_sbi_flag(F2FS_I_SB(inode),
					SBI_QUOTA_NEED_REPAIR);
			f2fs_unlock_op(F2FS_I_SB(inode));
			return err;
		}
		/*
		 * update uid/gid under lock_op(), so that dquot and inode can
		 * be updated atomically.
		 */
		if (attr->ia_valid & ATTR_UID)
			inode->i_uid = attr->ia_uid;
		if (attr->ia_valid & ATTR_GID)
			inode->i_gid = attr->ia_gid;
		f2fs_mark_inode_dirty_sync(inode, true);
		f2fs_unlock_op(F2FS_I_SB(inode));
	}

	if (attr->ia_valid & ATTR_SIZE) {
		loff_t old_size = i_size_read(inode);

		if (attr->ia_size > MAX_INLINE_DATA(inode)) {
			/*
			 * should convert inline inode before i_size_write to
			 * keep smaller than inline_data size with inline flag.
			 */
			err = f2fs_convert_inline_inode(inode);
			if (err)
				return err;
		}

		down_write(&F2FS_I(inode)->i_gc_rwsem[WRITE]);
		down_write(&F2FS_I(inode)->i_mmap_sem);

		truncate_setsize(inode, attr->ia_size);

		if (attr->ia_size <= old_size)
			err = f2fs_truncate(inode);
		/*
		 * do not trim all blocks after i_size if target size is
		 * larger than i_size.
		 */
		up_write(&F2FS_I(inode)->i_mmap_sem);
		up_write(&F2FS_I(inode)->i_gc_rwsem[WRITE]);
		if (err)
			return err;

		spin_lock(&F2FS_I(inode)->i_size_lock);
		inode->i_mtime = inode->i_ctime = current_time(inode);
		F2FS_I(inode)->last_disk_size = i_size_read(inode);
		spin_unlock(&F2FS_I(inode)->i_size_lock);
	}

	__setattr_copy(&init_user_ns, inode, attr);

	if (attr->ia_valid & ATTR_MODE) {
		err = posix_acl_chmod(&init_user_ns, inode, f2fs_get_inode_mode(inode));

		if (is_inode_flag_set(inode, FI_ACL_MODE)) {
			if (!err)
				inode->i_mode = F2FS_I(inode)->i_acl_mode;
			clear_inode_flag(inode, FI_ACL_MODE);
		}
	}

	/* file size may changed here */
	f2fs_mark_inode_dirty_sync(inode, true);

	/* inode change will produce dirty node pages flushed by checkpoint */
	f2fs_balance_fs(F2FS_I_SB(inode), true);

	return err;
}

const struct inode_operations f2fs_file_inode_operations = {
	.getattr	= f2fs_getattr,
	.setattr	= f2fs_setattr,
	.get_acl	= f2fs_get_acl,
	.set_acl	= f2fs_set_acl,
	.listxattr	= f2fs_listxattr,
	.fiemap		= f2fs_fiemap,
	.fileattr_get	= f2fs_fileattr_get,
	.fileattr_set	= f2fs_fileattr_set,
};

static int fill_zero(struct inode *inode, pgoff_t index,
					loff_t start, loff_t len)
{
	struct f2fs_sb_info *sbi = F2FS_I_SB(inode);
	struct page *page;

	if (!len)
		return 0;

	f2fs_balance_fs(sbi, true);

	f2fs_lock_op(sbi);
	page = f2fs_get_new_data_page(inode, NULL, index, false);
	f2fs_unlock_op(sbi);

	if (IS_ERR(page))
		return PTR_ERR(page);

	f2fs_wait_on_page_writeback(page, DATA, true, true);
	zero_user(page, start, len);
	set_page_dirty(page);
	f2fs_put_page(page, 1);
	return 0;
}

int f2fs_truncate_hole(struct inode *inode, pgoff_t pg_start, pgoff_t pg_end)
{
	int err;

	while (pg_start < pg_end) {
		struct dnode_of_data dn;
		pgoff_t end_offset, count;

		set_new_dnode(&dn, inode, NULL, NULL, 0);
		err = f2fs_get_dnode_of_data(&dn, pg_start, LOOKUP_NODE);
		if (err) {
			if (err == -ENOENT) {
				pg_start = f2fs_get_next_page_offset(&dn,
								pg_start);
				continue;
			}
			return err;
		}

		end_offset = ADDRS_PER_PAGE(dn.node_page, inode);
		count = min(end_offset - dn.ofs_in_node, pg_end - pg_start);

		f2fs_bug_on(F2FS_I_SB(inode), count == 0 || count > end_offset);

		f2fs_truncate_data_blocks_range(&dn, count);
		f2fs_put_dnode(&dn);

		pg_start += count;
	}
	return 0;
}

static int punch_hole(struct inode *inode, loff_t offset, loff_t len)
{
	pgoff_t pg_start, pg_end;
	loff_t off_start, off_end;
	int ret;

	ret = f2fs_convert_inline_inode(inode);
	if (ret)
		return ret;

	pg_start = ((unsigned long long) offset) >> PAGE_SHIFT;
	pg_end = ((unsigned long long) offset + len) >> PAGE_SHIFT;

	off_start = offset & (PAGE_SIZE - 1);
	off_end = (offset + len) & (PAGE_SIZE - 1);

	if (pg_start == pg_end) {
		ret = fill_zero(inode, pg_start, off_start,
						off_end - off_start);
		if (ret)
			return ret;
	} else {
		if (off_start) {
			ret = fill_zero(inode, pg_start++, off_start,
						PAGE_SIZE - off_start);
			if (ret)
				return ret;
		}
		if (off_end) {
			ret = fill_zero(inode, pg_end, 0, off_end);
			if (ret)
				return ret;
		}

		if (pg_start < pg_end) {
			struct address_space *mapping = inode->i_mapping;
			loff_t blk_start, blk_end;
			struct f2fs_sb_info *sbi = F2FS_I_SB(inode);

			f2fs_balance_fs(sbi, true);

			blk_start = (loff_t)pg_start << PAGE_SHIFT;
			blk_end = (loff_t)pg_end << PAGE_SHIFT;

			down_write(&F2FS_I(inode)->i_gc_rwsem[WRITE]);
			down_write(&F2FS_I(inode)->i_mmap_sem);

			truncate_inode_pages_range(mapping, blk_start,
					blk_end - 1);

			f2fs_lock_op(sbi);
			ret = f2fs_truncate_hole(inode, pg_start, pg_end);
			f2fs_unlock_op(sbi);

			up_write(&F2FS_I(inode)->i_mmap_sem);
			up_write(&F2FS_I(inode)->i_gc_rwsem[WRITE]);
		}
	}

	return ret;
}

static int __read_out_blkaddrs(struct inode *inode, block_t *blkaddr,
				int *do_replace, pgoff_t off, pgoff_t len)
{
	struct f2fs_sb_info *sbi = F2FS_I_SB(inode);
	struct dnode_of_data dn;
	int ret, done, i;

next_dnode:
	set_new_dnode(&dn, inode, NULL, NULL, 0);
	ret = f2fs_get_dnode_of_data(&dn, off, LOOKUP_NODE_RA);
	if (ret && ret != -ENOENT) {
		return ret;
	} else if (ret == -ENOENT) {
		if (dn.max_level == 0)
			return -ENOENT;
		done = min((pgoff_t)ADDRS_PER_BLOCK(inode) -
						dn.ofs_in_node, len);
		blkaddr += done;
		do_replace += done;
		goto next;
	}

	done = min((pgoff_t)ADDRS_PER_PAGE(dn.node_page, inode) -
							dn.ofs_in_node, len);
	for (i = 0; i < done; i++, blkaddr++, do_replace++, dn.ofs_in_node++) {
		*blkaddr = f2fs_data_blkaddr(&dn);

		if (__is_valid_data_blkaddr(*blkaddr) &&
			!f2fs_is_valid_blkaddr(sbi, *blkaddr,
					DATA_GENERIC_ENHANCE)) {
			f2fs_put_dnode(&dn);
			return -EFSCORRUPTED;
		}

		if (!f2fs_is_checkpointed_data(sbi, *blkaddr)) {

			if (f2fs_lfs_mode(sbi)) {
				f2fs_put_dnode(&dn);
				return -EOPNOTSUPP;
			}

			/* do not invalidate this block address */
			f2fs_update_data_blkaddr(&dn, NULL_ADDR);
			*do_replace = 1;
		}
	}
	f2fs_put_dnode(&dn);
next:
	len -= done;
	off += done;
	if (len)
		goto next_dnode;
	return 0;
}

static int __roll_back_blkaddrs(struct inode *inode, block_t *blkaddr,
				int *do_replace, pgoff_t off, int len)
{
	struct f2fs_sb_info *sbi = F2FS_I_SB(inode);
	struct dnode_of_data dn;
	int ret, i;

	for (i = 0; i < len; i++, do_replace++, blkaddr++) {
		if (*do_replace == 0)
			continue;

		set_new_dnode(&dn, inode, NULL, NULL, 0);
		ret = f2fs_get_dnode_of_data(&dn, off + i, LOOKUP_NODE_RA);
		if (ret) {
			dec_valid_block_count(sbi, inode, 1);
			f2fs_invalidate_blocks(sbi, *blkaddr);
		} else {
			f2fs_update_data_blkaddr(&dn, *blkaddr);
		}
		f2fs_put_dnode(&dn);
	}
	return 0;
}

static int __clone_blkaddrs(struct inode *src_inode, struct inode *dst_inode,
			block_t *blkaddr, int *do_replace,
			pgoff_t src, pgoff_t dst, pgoff_t len, bool full)
{
	struct f2fs_sb_info *sbi = F2FS_I_SB(src_inode);
	pgoff_t i = 0;
	int ret;

	while (i < len) {
		if (blkaddr[i] == NULL_ADDR && !full) {
			i++;
			continue;
		}

		if (do_replace[i] || blkaddr[i] == NULL_ADDR) {
			struct dnode_of_data dn;
			struct node_info ni;
			size_t new_size;
			pgoff_t ilen;

			set_new_dnode(&dn, dst_inode, NULL, NULL, 0);
			ret = f2fs_get_dnode_of_data(&dn, dst + i, ALLOC_NODE);
			if (ret)
				return ret;

			ret = f2fs_get_node_info(sbi, dn.nid, &ni);
			if (ret) {
				f2fs_put_dnode(&dn);
				return ret;
			}

			ilen = min((pgoff_t)
				ADDRS_PER_PAGE(dn.node_page, dst_inode) -
						dn.ofs_in_node, len - i);
			do {
				dn.data_blkaddr = f2fs_data_blkaddr(&dn);
				f2fs_truncate_data_blocks_range(&dn, 1);

				if (do_replace[i]) {
					f2fs_i_blocks_write(src_inode,
							1, false, false);
					f2fs_i_blocks_write(dst_inode,
							1, true, false);
					f2fs_replace_block(sbi, &dn, dn.data_blkaddr,
					blkaddr[i], ni.version, true, false);

					do_replace[i] = 0;
				}
				dn.ofs_in_node++;
				i++;
				new_size = (loff_t)(dst + i) << PAGE_SHIFT;
				if (dst_inode->i_size < new_size)
					f2fs_i_size_write(dst_inode, new_size);
			} while (--ilen && (do_replace[i] || blkaddr[i] == NULL_ADDR));

			f2fs_put_dnode(&dn);
		} else {
			struct page *psrc, *pdst;

			psrc = f2fs_get_lock_data_page(src_inode,
							src + i, true);
			if (IS_ERR(psrc))
				return PTR_ERR(psrc);
			pdst = f2fs_get_new_data_page(dst_inode, NULL, dst + i,
								true);
			if (IS_ERR(pdst)) {
				f2fs_put_page(psrc, 1);
				return PTR_ERR(pdst);
			}
			f2fs_copy_page(psrc, pdst);
			set_page_dirty(pdst);
			f2fs_put_page(pdst, 1);
			f2fs_put_page(psrc, 1);

			ret = f2fs_truncate_hole(src_inode,
						src + i, src + i + 1);
			if (ret)
				return ret;
			i++;
		}
	}
	return 0;
}

static int __exchange_data_block(struct inode *src_inode,
			struct inode *dst_inode, pgoff_t src, pgoff_t dst,
			pgoff_t len, bool full)
{
	block_t *src_blkaddr;
	int *do_replace;
	pgoff_t olen;
	int ret;

	while (len) {
		olen = min((pgoff_t)4 * ADDRS_PER_BLOCK(src_inode), len);

		src_blkaddr = f2fs_kvzalloc(F2FS_I_SB(src_inode),
					array_size(olen, sizeof(block_t)),
					GFP_NOFS);
		if (!src_blkaddr)
			return -ENOMEM;

		do_replace = f2fs_kvzalloc(F2FS_I_SB(src_inode),
					array_size(olen, sizeof(int)),
					GFP_NOFS);
		if (!do_replace) {
			kvfree(src_blkaddr);
			return -ENOMEM;
		}

		ret = __read_out_blkaddrs(src_inode, src_blkaddr,
					do_replace, src, olen);
		if (ret)
			goto roll_back;

		ret = __clone_blkaddrs(src_inode, dst_inode, src_blkaddr,
					do_replace, src, dst, olen, full);
		if (ret)
			goto roll_back;

		src += olen;
		dst += olen;
		len -= olen;

		kvfree(src_blkaddr);
		kvfree(do_replace);
	}
	return 0;

roll_back:
	__roll_back_blkaddrs(src_inode, src_blkaddr, do_replace, src, olen);
	kvfree(src_blkaddr);
	kvfree(do_replace);
	return ret;
}

static int f2fs_do_collapse(struct inode *inode, loff_t offset, loff_t len)
{
	struct f2fs_sb_info *sbi = F2FS_I_SB(inode);
	pgoff_t nrpages = DIV_ROUND_UP(i_size_read(inode), PAGE_SIZE);
	pgoff_t start = offset >> PAGE_SHIFT;
	pgoff_t end = (offset + len) >> PAGE_SHIFT;
	int ret;

	f2fs_balance_fs(sbi, true);

	/* avoid gc operation during block exchange */
	down_write(&F2FS_I(inode)->i_gc_rwsem[WRITE]);
	down_write(&F2FS_I(inode)->i_mmap_sem);

	f2fs_lock_op(sbi);
	f2fs_drop_extent_tree(inode);
	truncate_pagecache(inode, offset);
	ret = __exchange_data_block(inode, inode, end, start, nrpages - end, true);
	f2fs_unlock_op(sbi);

	up_write(&F2FS_I(inode)->i_mmap_sem);
	up_write(&F2FS_I(inode)->i_gc_rwsem[WRITE]);
	return ret;
}

static int f2fs_collapse_range(struct inode *inode, loff_t offset, loff_t len)
{
	loff_t new_size;
	int ret;

	if (offset + len >= i_size_read(inode))
		return -EINVAL;

	/* collapse range should be aligned to block size of f2fs. */
	if (offset & (F2FS_BLKSIZE - 1) || len & (F2FS_BLKSIZE - 1))
		return -EINVAL;

	ret = f2fs_convert_inline_inode(inode);
	if (ret)
		return ret;

	/* write out all dirty pages from offset */
	ret = filemap_write_and_wait_range(inode->i_mapping, offset, LLONG_MAX);
	if (ret)
		return ret;

	ret = f2fs_do_collapse(inode, offset, len);
	if (ret)
		return ret;

	/* write out all moved pages, if possible */
	down_write(&F2FS_I(inode)->i_mmap_sem);
	filemap_write_and_wait_range(inode->i_mapping, offset, LLONG_MAX);
	truncate_pagecache(inode, offset);

	new_size = i_size_read(inode) - len;
	ret = f2fs_truncate_blocks(inode, new_size, true);
	up_write(&F2FS_I(inode)->i_mmap_sem);
	if (!ret)
		f2fs_i_size_write(inode, new_size);
	return ret;
}

static int f2fs_do_zero_range(struct dnode_of_data *dn, pgoff_t start,
								pgoff_t end)
{
	struct f2fs_sb_info *sbi = F2FS_I_SB(dn->inode);
	pgoff_t index = start;
	unsigned int ofs_in_node = dn->ofs_in_node;
	blkcnt_t count = 0;
	int ret;

	for (; index < end; index++, dn->ofs_in_node++) {
		if (f2fs_data_blkaddr(dn) == NULL_ADDR)
			count++;
	}

	dn->ofs_in_node = ofs_in_node;
	ret = f2fs_reserve_new_blocks(dn, count);
	if (ret)
		return ret;

	dn->ofs_in_node = ofs_in_node;
	for (index = start; index < end; index++, dn->ofs_in_node++) {
		dn->data_blkaddr = f2fs_data_blkaddr(dn);
		/*
		 * f2fs_reserve_new_blocks will not guarantee entire block
		 * allocation.
		 */
		if (dn->data_blkaddr == NULL_ADDR) {
			ret = -ENOSPC;
			break;
		}
		if (dn->data_blkaddr != NEW_ADDR) {
			f2fs_invalidate_blocks(sbi, dn->data_blkaddr);
			dn->data_blkaddr = NEW_ADDR;
			f2fs_set_data_blkaddr(dn);
		}
	}

	f2fs_update_extent_cache_range(dn, start, 0, index - start);

	return ret;
}

static int f2fs_zero_range(struct inode *inode, loff_t offset, loff_t len,
								int mode)
{
	struct f2fs_sb_info *sbi = F2FS_I_SB(inode);
	struct address_space *mapping = inode->i_mapping;
	pgoff_t index, pg_start, pg_end;
	loff_t new_size = i_size_read(inode);
	loff_t off_start, off_end;
	int ret = 0;

	ret = inode_newsize_ok(inode, (len + offset));
	if (ret)
		return ret;

	ret = f2fs_convert_inline_inode(inode);
	if (ret)
		return ret;

	ret = filemap_write_and_wait_range(mapping, offset, offset + len - 1);
	if (ret)
		return ret;

	pg_start = ((unsigned long long) offset) >> PAGE_SHIFT;
	pg_end = ((unsigned long long) offset + len) >> PAGE_SHIFT;

	off_start = offset & (PAGE_SIZE - 1);
	off_end = (offset + len) & (PAGE_SIZE - 1);

	if (pg_start == pg_end) {
		ret = fill_zero(inode, pg_start, off_start,
						off_end - off_start);
		if (ret)
			return ret;

		new_size = max_t(loff_t, new_size, offset + len);
	} else {
		if (off_start) {
			ret = fill_zero(inode, pg_start++, off_start,
						PAGE_SIZE - off_start);
			if (ret)
				return ret;

			new_size = max_t(loff_t, new_size,
					(loff_t)pg_start << PAGE_SHIFT);
		}

		for (index = pg_start; index < pg_end;) {
			struct dnode_of_data dn;
			unsigned int end_offset;
			pgoff_t end;

			down_write(&F2FS_I(inode)->i_gc_rwsem[WRITE]);
			down_write(&F2FS_I(inode)->i_mmap_sem);

			truncate_pagecache_range(inode,
				(loff_t)index << PAGE_SHIFT,
				((loff_t)pg_end << PAGE_SHIFT) - 1);

			f2fs_lock_op(sbi);

			set_new_dnode(&dn, inode, NULL, NULL, 0);
			ret = f2fs_get_dnode_of_data(&dn, index, ALLOC_NODE);
			if (ret) {
				f2fs_unlock_op(sbi);
				up_write(&F2FS_I(inode)->i_mmap_sem);
				up_write(&F2FS_I(inode)->i_gc_rwsem[WRITE]);
				goto out;
			}

			end_offset = ADDRS_PER_PAGE(dn.node_page, inode);
			end = min(pg_end, end_offset - dn.ofs_in_node + index);

			ret = f2fs_do_zero_range(&dn, index, end);
			f2fs_put_dnode(&dn);

			f2fs_unlock_op(sbi);
			up_write(&F2FS_I(inode)->i_mmap_sem);
			up_write(&F2FS_I(inode)->i_gc_rwsem[WRITE]);

			f2fs_balance_fs(sbi, dn.node_changed);

			if (ret)
				goto out;

			index = end;
			new_size = max_t(loff_t, new_size,
					(loff_t)index << PAGE_SHIFT);
		}

		if (off_end) {
			ret = fill_zero(inode, pg_end, 0, off_end);
			if (ret)
				goto out;

			new_size = max_t(loff_t, new_size, offset + len);
		}
	}

out:
	if (new_size > i_size_read(inode)) {
		if (mode & FALLOC_FL_KEEP_SIZE)
			file_set_keep_isize(inode);
		else
			f2fs_i_size_write(inode, new_size);
	}
	return ret;
}

static int f2fs_insert_range(struct inode *inode, loff_t offset, loff_t len)
{
	struct f2fs_sb_info *sbi = F2FS_I_SB(inode);
	pgoff_t nr, pg_start, pg_end, delta, idx;
	loff_t new_size;
	int ret = 0;

	new_size = i_size_read(inode) + len;
	ret = inode_newsize_ok(inode, new_size);
	if (ret)
		return ret;

	if (offset >= i_size_read(inode))
		return -EINVAL;

	/* insert range should be aligned to block size of f2fs. */
	if (offset & (F2FS_BLKSIZE - 1) || len & (F2FS_BLKSIZE - 1))
		return -EINVAL;

	ret = f2fs_convert_inline_inode(inode);
	if (ret)
		return ret;

	f2fs_balance_fs(sbi, true);

	down_write(&F2FS_I(inode)->i_mmap_sem);
	ret = f2fs_truncate_blocks(inode, i_size_read(inode), true);
	up_write(&F2FS_I(inode)->i_mmap_sem);
	if (ret)
		return ret;

	/* write out all dirty pages from offset */
	ret = filemap_write_and_wait_range(inode->i_mapping, offset, LLONG_MAX);
	if (ret)
		return ret;

	pg_start = offset >> PAGE_SHIFT;
	pg_end = (offset + len) >> PAGE_SHIFT;
	delta = pg_end - pg_start;
	idx = DIV_ROUND_UP(i_size_read(inode), PAGE_SIZE);

	/* avoid gc operation during block exchange */
	down_write(&F2FS_I(inode)->i_gc_rwsem[WRITE]);
	down_write(&F2FS_I(inode)->i_mmap_sem);
	truncate_pagecache(inode, offset);

	while (!ret && idx > pg_start) {
		nr = idx - pg_start;
		if (nr > delta)
			nr = delta;
		idx -= nr;

		f2fs_lock_op(sbi);
		f2fs_drop_extent_tree(inode);

		ret = __exchange_data_block(inode, inode, idx,
					idx + delta, nr, false);
		f2fs_unlock_op(sbi);
	}
	up_write(&F2FS_I(inode)->i_mmap_sem);
	up_write(&F2FS_I(inode)->i_gc_rwsem[WRITE]);

	/* write out all moved pages, if possible */
	down_write(&F2FS_I(inode)->i_mmap_sem);
	filemap_write_and_wait_range(inode->i_mapping, offset, LLONG_MAX);
	truncate_pagecache(inode, offset);
	up_write(&F2FS_I(inode)->i_mmap_sem);

	if (!ret)
		f2fs_i_size_write(inode, new_size);
	return ret;
}

static int expand_inode_data(struct inode *inode, loff_t offset,
					loff_t len, int mode)
{
	struct f2fs_sb_info *sbi = F2FS_I_SB(inode);
	struct f2fs_map_blocks map = { .m_next_pgofs = NULL,
			.m_next_extent = NULL, .m_seg_type = NO_CHECK_TYPE,
			.m_may_create = true };
	pgoff_t pg_start, pg_end;
	loff_t new_size = i_size_read(inode);
	loff_t off_end;
	block_t expanded = 0;
	int err;

	err = inode_newsize_ok(inode, (len + offset));
	if (err)
		return err;

	err = f2fs_convert_inline_inode(inode);
	if (err)
		return err;

	f2fs_balance_fs(sbi, true);

	pg_start = ((unsigned long long)offset) >> PAGE_SHIFT;
	pg_end = ((unsigned long long)offset + len) >> PAGE_SHIFT;
	off_end = (offset + len) & (PAGE_SIZE - 1);

	map.m_lblk = pg_start;
	map.m_len = pg_end - pg_start;
	if (off_end)
		map.m_len++;

	if (!map.m_len)
		return 0;

	if (f2fs_is_pinned_file(inode)) {
		block_t sec_blks = BLKS_PER_SEC(sbi);
		block_t sec_len = roundup(map.m_len, sec_blks);

		map.m_len = sec_blks;
next_alloc:
		if (has_not_enough_free_secs(sbi, 0,
			GET_SEC_FROM_SEG(sbi, overprovision_segments(sbi)))) {
			down_write(&sbi->gc_lock);
			err = f2fs_gc(sbi, true, false, false, NULL_SEGNO);
			if (err && err != -ENODATA && err != -EAGAIN)
				goto out_err;
		}

		down_write(&sbi->pin_sem);

		f2fs_lock_op(sbi);
<<<<<<< HEAD
		f2fs_allocate_new_section(sbi, CURSEG_COLD_DATA_PINNED);
=======
		f2fs_allocate_new_section(sbi, CURSEG_COLD_DATA_PINNED, false);
>>>>>>> 25423f4b
		f2fs_unlock_op(sbi);

		map.m_seg_type = CURSEG_COLD_DATA_PINNED;
		err = f2fs_map_blocks(inode, &map, 1, F2FS_GET_BLOCK_PRE_DIO);

		up_write(&sbi->pin_sem);

		expanded += map.m_len;
		sec_len -= map.m_len;
		map.m_lblk += map.m_len;
		if (!err && sec_len)
			goto next_alloc;

		map.m_len = expanded;
	} else {
		err = f2fs_map_blocks(inode, &map, 1, F2FS_GET_BLOCK_PRE_AIO);
		expanded = map.m_len;
	}
out_err:
	if (err) {
		pgoff_t last_off;

		if (!expanded)
			return err;

		last_off = pg_start + expanded - 1;

		/* update new size to the failed position */
		new_size = (last_off == pg_end) ? offset + len :
					(loff_t)(last_off + 1) << PAGE_SHIFT;
	} else {
		new_size = ((loff_t)pg_end << PAGE_SHIFT) + off_end;
	}

	if (new_size > i_size_read(inode)) {
		if (mode & FALLOC_FL_KEEP_SIZE)
			file_set_keep_isize(inode);
		else
			f2fs_i_size_write(inode, new_size);
	}

	return err;
}

static long f2fs_fallocate(struct file *file, int mode,
				loff_t offset, loff_t len)
{
	struct inode *inode = file_inode(file);
	long ret = 0;

	if (unlikely(f2fs_cp_error(F2FS_I_SB(inode))))
		return -EIO;
	if (!f2fs_is_checkpoint_ready(F2FS_I_SB(inode)))
		return -ENOSPC;
	if (!f2fs_is_compress_backend_ready(inode))
		return -EOPNOTSUPP;

	/* f2fs only support ->fallocate for regular file */
	if (!S_ISREG(inode->i_mode))
		return -EINVAL;

	if (IS_ENCRYPTED(inode) &&
		(mode & (FALLOC_FL_COLLAPSE_RANGE | FALLOC_FL_INSERT_RANGE)))
		return -EOPNOTSUPP;

	if (f2fs_compressed_file(inode) &&
		(mode & (FALLOC_FL_PUNCH_HOLE | FALLOC_FL_COLLAPSE_RANGE |
			FALLOC_FL_ZERO_RANGE | FALLOC_FL_INSERT_RANGE)))
		return -EOPNOTSUPP;

	if (mode & ~(FALLOC_FL_KEEP_SIZE | FALLOC_FL_PUNCH_HOLE |
			FALLOC_FL_COLLAPSE_RANGE | FALLOC_FL_ZERO_RANGE |
			FALLOC_FL_INSERT_RANGE))
		return -EOPNOTSUPP;

	inode_lock(inode);

	if (mode & FALLOC_FL_PUNCH_HOLE) {
		if (offset >= inode->i_size)
			goto out;

		ret = punch_hole(inode, offset, len);
	} else if (mode & FALLOC_FL_COLLAPSE_RANGE) {
		ret = f2fs_collapse_range(inode, offset, len);
	} else if (mode & FALLOC_FL_ZERO_RANGE) {
		ret = f2fs_zero_range(inode, offset, len, mode);
	} else if (mode & FALLOC_FL_INSERT_RANGE) {
		ret = f2fs_insert_range(inode, offset, len);
	} else {
		ret = expand_inode_data(inode, offset, len, mode);
	}

	if (!ret) {
		inode->i_mtime = inode->i_ctime = current_time(inode);
		f2fs_mark_inode_dirty_sync(inode, false);
		f2fs_update_time(F2FS_I_SB(inode), REQ_TIME);
	}

out:
	inode_unlock(inode);

	trace_f2fs_fallocate(inode, mode, offset, len, ret);
	return ret;
}

static int f2fs_release_file(struct inode *inode, struct file *filp)
{
	/*
	 * f2fs_relase_file is called at every close calls. So we should
	 * not drop any inmemory pages by close called by other process.
	 */
	if (!(filp->f_mode & FMODE_WRITE) ||
			atomic_read(&inode->i_writecount) != 1)
		return 0;

	/* some remained atomic pages should discarded */
	if (f2fs_is_atomic_file(inode))
		f2fs_drop_inmem_pages(inode);
	if (f2fs_is_volatile_file(inode)) {
		set_inode_flag(inode, FI_DROP_CACHE);
		filemap_fdatawrite(inode->i_mapping);
		clear_inode_flag(inode, FI_DROP_CACHE);
		clear_inode_flag(inode, FI_VOLATILE_FILE);
		stat_dec_volatile_write(inode);
	}
	return 0;
}

static int f2fs_file_flush(struct file *file, fl_owner_t id)
{
	struct inode *inode = file_inode(file);

	/*
	 * If the process doing a transaction is crashed, we should do
	 * roll-back. Otherwise, other reader/write can see corrupted database
	 * until all the writers close its file. Since this should be done
	 * before dropping file lock, it needs to do in ->flush.
	 */
	if (f2fs_is_atomic_file(inode) &&
			F2FS_I(inode)->inmem_task == current)
		f2fs_drop_inmem_pages(inode);
	return 0;
}

static int f2fs_setflags_common(struct inode *inode, u32 iflags, u32 mask)
{
	struct f2fs_inode_info *fi = F2FS_I(inode);
	u32 masked_flags = fi->i_flags & mask;

	/* mask can be shrunk by flags_valid selector */
	iflags &= mask;

	/* Is it quota file? Do not allow user to mess with it */
	if (IS_NOQUOTA(inode))
		return -EPERM;

	if ((iflags ^ masked_flags) & F2FS_CASEFOLD_FL) {
		if (!f2fs_sb_has_casefold(F2FS_I_SB(inode)))
			return -EOPNOTSUPP;
		if (!f2fs_empty_dir(inode))
			return -ENOTEMPTY;
	}

	if (iflags & (F2FS_COMPR_FL | F2FS_NOCOMP_FL)) {
		if (!f2fs_sb_has_compression(F2FS_I_SB(inode)))
			return -EOPNOTSUPP;
		if ((iflags & F2FS_COMPR_FL) && (iflags & F2FS_NOCOMP_FL))
			return -EINVAL;
	}

	if ((iflags ^ masked_flags) & F2FS_COMPR_FL) {
		if (masked_flags & F2FS_COMPR_FL) {
			if (!f2fs_disable_compressed_file(inode))
				return -EINVAL;
		}
		if (iflags & F2FS_NOCOMP_FL)
			return -EINVAL;
		if (iflags & F2FS_COMPR_FL) {
			if (!f2fs_may_compress(inode))
				return -EINVAL;
			if (S_ISREG(inode->i_mode) && inode->i_size)
				return -EINVAL;

			set_compress_context(inode);
		}
	}
	if ((iflags ^ masked_flags) & F2FS_NOCOMP_FL) {
		if (masked_flags & F2FS_COMPR_FL)
			return -EINVAL;
	}

	fi->i_flags = iflags | (fi->i_flags & ~mask);
	f2fs_bug_on(F2FS_I_SB(inode), (fi->i_flags & F2FS_COMPR_FL) &&
					(fi->i_flags & F2FS_NOCOMP_FL));

	if (fi->i_flags & F2FS_PROJINHERIT_FL)
		set_inode_flag(inode, FI_PROJ_INHERIT);
	else
		clear_inode_flag(inode, FI_PROJ_INHERIT);

	inode->i_ctime = current_time(inode);
	f2fs_set_inode_flags(inode);
	f2fs_mark_inode_dirty_sync(inode, true);
	return 0;
}

/* FS_IOC_[GS]ETFLAGS and FS_IOC_FS[GS]ETXATTR support */

/*
 * To make a new on-disk f2fs i_flag gettable via FS_IOC_GETFLAGS, add an entry
 * for it to f2fs_fsflags_map[], and add its FS_*_FL equivalent to
 * F2FS_GETTABLE_FS_FL.  To also make it settable via FS_IOC_SETFLAGS, also add
 * its FS_*_FL equivalent to F2FS_SETTABLE_FS_FL.
 *
 * Translating flags to fsx_flags value used by FS_IOC_FSGETXATTR and
 * FS_IOC_FSSETXATTR is done by the VFS.
 */

static const struct {
	u32 iflag;
	u32 fsflag;
} f2fs_fsflags_map[] = {
	{ F2FS_COMPR_FL,	FS_COMPR_FL },
	{ F2FS_SYNC_FL,		FS_SYNC_FL },
	{ F2FS_IMMUTABLE_FL,	FS_IMMUTABLE_FL },
	{ F2FS_APPEND_FL,	FS_APPEND_FL },
	{ F2FS_NODUMP_FL,	FS_NODUMP_FL },
	{ F2FS_NOATIME_FL,	FS_NOATIME_FL },
	{ F2FS_NOCOMP_FL,	FS_NOCOMP_FL },
	{ F2FS_INDEX_FL,	FS_INDEX_FL },
	{ F2FS_DIRSYNC_FL,	FS_DIRSYNC_FL },
	{ F2FS_PROJINHERIT_FL,	FS_PROJINHERIT_FL },
	{ F2FS_CASEFOLD_FL,	FS_CASEFOLD_FL },
};

#define F2FS_GETTABLE_FS_FL (		\
		FS_COMPR_FL |		\
		FS_SYNC_FL |		\
		FS_IMMUTABLE_FL |	\
		FS_APPEND_FL |		\
		FS_NODUMP_FL |		\
		FS_NOATIME_FL |		\
		FS_NOCOMP_FL |		\
		FS_INDEX_FL |		\
		FS_DIRSYNC_FL |		\
		FS_PROJINHERIT_FL |	\
		FS_ENCRYPT_FL |		\
		FS_INLINE_DATA_FL |	\
		FS_NOCOW_FL |		\
		FS_VERITY_FL |		\
		FS_CASEFOLD_FL)

#define F2FS_SETTABLE_FS_FL (		\
		FS_COMPR_FL |		\
		FS_SYNC_FL |		\
		FS_IMMUTABLE_FL |	\
		FS_APPEND_FL |		\
		FS_NODUMP_FL |		\
		FS_NOATIME_FL |		\
		FS_NOCOMP_FL |		\
		FS_DIRSYNC_FL |		\
		FS_PROJINHERIT_FL |	\
		FS_CASEFOLD_FL)

/* Convert f2fs on-disk i_flags to FS_IOC_{GET,SET}FLAGS flags */
static inline u32 f2fs_iflags_to_fsflags(u32 iflags)
{
	u32 fsflags = 0;
	int i;

	for (i = 0; i < ARRAY_SIZE(f2fs_fsflags_map); i++)
		if (iflags & f2fs_fsflags_map[i].iflag)
			fsflags |= f2fs_fsflags_map[i].fsflag;

	return fsflags;
}

/* Convert FS_IOC_{GET,SET}FLAGS flags to f2fs on-disk i_flags */
static inline u32 f2fs_fsflags_to_iflags(u32 fsflags)
{
	u32 iflags = 0;
	int i;

	for (i = 0; i < ARRAY_SIZE(f2fs_fsflags_map); i++)
		if (fsflags & f2fs_fsflags_map[i].fsflag)
			iflags |= f2fs_fsflags_map[i].iflag;

	return iflags;
}

static int f2fs_ioc_getversion(struct file *filp, unsigned long arg)
{
	struct inode *inode = file_inode(filp);

	return put_user(inode->i_generation, (int __user *)arg);
}

static int f2fs_ioc_start_atomic_write(struct file *filp)
{
	struct inode *inode = file_inode(filp);
	struct f2fs_inode_info *fi = F2FS_I(inode);
	struct f2fs_sb_info *sbi = F2FS_I_SB(inode);
	int ret;

	if (!inode_owner_or_capable(&init_user_ns, inode))
		return -EACCES;

	if (!S_ISREG(inode->i_mode))
		return -EINVAL;

	if (filp->f_flags & O_DIRECT)
		return -EINVAL;

	ret = mnt_want_write_file(filp);
	if (ret)
		return ret;

	inode_lock(inode);

	f2fs_disable_compressed_file(inode);

	if (f2fs_is_atomic_file(inode)) {
		if (is_inode_flag_set(inode, FI_ATOMIC_REVOKE_REQUEST))
			ret = -EINVAL;
		goto out;
	}

	ret = f2fs_convert_inline_inode(inode);
	if (ret)
		goto out;

	down_write(&F2FS_I(inode)->i_gc_rwsem[WRITE]);

	/*
	 * Should wait end_io to count F2FS_WB_CP_DATA correctly by
	 * f2fs_is_atomic_file.
	 */
	if (get_dirty_pages(inode))
		f2fs_warn(F2FS_I_SB(inode), "Unexpected flush for atomic writes: ino=%lu, npages=%u",
			  inode->i_ino, get_dirty_pages(inode));
	ret = filemap_write_and_wait_range(inode->i_mapping, 0, LLONG_MAX);
	if (ret) {
		up_write(&F2FS_I(inode)->i_gc_rwsem[WRITE]);
		goto out;
	}

	spin_lock(&sbi->inode_lock[ATOMIC_FILE]);
	if (list_empty(&fi->inmem_ilist))
		list_add_tail(&fi->inmem_ilist, &sbi->inode_list[ATOMIC_FILE]);
	sbi->atomic_files++;
	spin_unlock(&sbi->inode_lock[ATOMIC_FILE]);

	/* add inode in inmem_list first and set atomic_file */
	set_inode_flag(inode, FI_ATOMIC_FILE);
	clear_inode_flag(inode, FI_ATOMIC_REVOKE_REQUEST);
	up_write(&F2FS_I(inode)->i_gc_rwsem[WRITE]);

	f2fs_update_time(F2FS_I_SB(inode), REQ_TIME);
	F2FS_I(inode)->inmem_task = current;
	stat_update_max_atomic_write(inode);
out:
	inode_unlock(inode);
	mnt_drop_write_file(filp);
	return ret;
}

static int f2fs_ioc_commit_atomic_write(struct file *filp)
{
	struct inode *inode = file_inode(filp);
	int ret;

	if (!inode_owner_or_capable(&init_user_ns, inode))
		return -EACCES;

	ret = mnt_want_write_file(filp);
	if (ret)
		return ret;

	f2fs_balance_fs(F2FS_I_SB(inode), true);

	inode_lock(inode);

	if (f2fs_is_volatile_file(inode)) {
		ret = -EINVAL;
		goto err_out;
	}

	if (f2fs_is_atomic_file(inode)) {
		ret = f2fs_commit_inmem_pages(inode);
		if (ret)
			goto err_out;

		ret = f2fs_do_sync_file(filp, 0, LLONG_MAX, 0, true);
		if (!ret)
			f2fs_drop_inmem_pages(inode);
	} else {
		ret = f2fs_do_sync_file(filp, 0, LLONG_MAX, 1, false);
	}
err_out:
	if (is_inode_flag_set(inode, FI_ATOMIC_REVOKE_REQUEST)) {
		clear_inode_flag(inode, FI_ATOMIC_REVOKE_REQUEST);
		ret = -EINVAL;
	}
	inode_unlock(inode);
	mnt_drop_write_file(filp);
	return ret;
}

static int f2fs_ioc_start_volatile_write(struct file *filp)
{
	struct inode *inode = file_inode(filp);
	int ret;

	if (!inode_owner_or_capable(&init_user_ns, inode))
		return -EACCES;

	if (!S_ISREG(inode->i_mode))
		return -EINVAL;

	ret = mnt_want_write_file(filp);
	if (ret)
		return ret;

	inode_lock(inode);

	if (f2fs_is_volatile_file(inode))
		goto out;

	ret = f2fs_convert_inline_inode(inode);
	if (ret)
		goto out;

	stat_inc_volatile_write(inode);
	stat_update_max_volatile_write(inode);

	set_inode_flag(inode, FI_VOLATILE_FILE);
	f2fs_update_time(F2FS_I_SB(inode), REQ_TIME);
out:
	inode_unlock(inode);
	mnt_drop_write_file(filp);
	return ret;
}

static int f2fs_ioc_release_volatile_write(struct file *filp)
{
	struct inode *inode = file_inode(filp);
	int ret;

	if (!inode_owner_or_capable(&init_user_ns, inode))
		return -EACCES;

	ret = mnt_want_write_file(filp);
	if (ret)
		return ret;

	inode_lock(inode);

	if (!f2fs_is_volatile_file(inode))
		goto out;

	if (!f2fs_is_first_block_written(inode)) {
		ret = truncate_partial_data_page(inode, 0, true);
		goto out;
	}

	ret = punch_hole(inode, 0, F2FS_BLKSIZE);
out:
	inode_unlock(inode);
	mnt_drop_write_file(filp);
	return ret;
}

static int f2fs_ioc_abort_volatile_write(struct file *filp)
{
	struct inode *inode = file_inode(filp);
	int ret;

	if (!inode_owner_or_capable(&init_user_ns, inode))
		return -EACCES;

	ret = mnt_want_write_file(filp);
	if (ret)
		return ret;

	inode_lock(inode);

	if (f2fs_is_atomic_file(inode))
		f2fs_drop_inmem_pages(inode);
	if (f2fs_is_volatile_file(inode)) {
		clear_inode_flag(inode, FI_VOLATILE_FILE);
		stat_dec_volatile_write(inode);
		ret = f2fs_do_sync_file(filp, 0, LLONG_MAX, 0, true);
	}

	clear_inode_flag(inode, FI_ATOMIC_REVOKE_REQUEST);

	inode_unlock(inode);

	mnt_drop_write_file(filp);
	f2fs_update_time(F2FS_I_SB(inode), REQ_TIME);
	return ret;
}

static int f2fs_ioc_shutdown(struct file *filp, unsigned long arg)
{
	struct inode *inode = file_inode(filp);
	struct f2fs_sb_info *sbi = F2FS_I_SB(inode);
	struct super_block *sb = sbi->sb;
	__u32 in;
	int ret = 0;

	if (!capable(CAP_SYS_ADMIN))
		return -EPERM;

	if (get_user(in, (__u32 __user *)arg))
		return -EFAULT;

	if (in != F2FS_GOING_DOWN_FULLSYNC) {
		ret = mnt_want_write_file(filp);
		if (ret) {
			if (ret == -EROFS) {
				ret = 0;
				f2fs_stop_checkpoint(sbi, false);
				set_sbi_flag(sbi, SBI_IS_SHUTDOWN);
				trace_f2fs_shutdown(sbi, in, ret);
			}
			return ret;
		}
	}

	switch (in) {
	case F2FS_GOING_DOWN_FULLSYNC:
		ret = freeze_bdev(sb->s_bdev);
		if (ret)
			goto out;
		f2fs_stop_checkpoint(sbi, false);
		set_sbi_flag(sbi, SBI_IS_SHUTDOWN);
		thaw_bdev(sb->s_bdev);
		break;
	case F2FS_GOING_DOWN_METASYNC:
		/* do checkpoint only */
		ret = f2fs_sync_fs(sb, 1);
		if (ret)
			goto out;
		f2fs_stop_checkpoint(sbi, false);
		set_sbi_flag(sbi, SBI_IS_SHUTDOWN);
		break;
	case F2FS_GOING_DOWN_NOSYNC:
		f2fs_stop_checkpoint(sbi, false);
		set_sbi_flag(sbi, SBI_IS_SHUTDOWN);
		break;
	case F2FS_GOING_DOWN_METAFLUSH:
		f2fs_sync_meta_pages(sbi, META, LONG_MAX, FS_META_IO);
		f2fs_stop_checkpoint(sbi, false);
		set_sbi_flag(sbi, SBI_IS_SHUTDOWN);
		break;
	case F2FS_GOING_DOWN_NEED_FSCK:
		set_sbi_flag(sbi, SBI_NEED_FSCK);
		set_sbi_flag(sbi, SBI_CP_DISABLED_QUICK);
		set_sbi_flag(sbi, SBI_IS_DIRTY);
		/* do checkpoint only */
		ret = f2fs_sync_fs(sb, 1);
		goto out;
	default:
		ret = -EINVAL;
		goto out;
	}

	f2fs_stop_gc_thread(sbi);
	f2fs_stop_discard_thread(sbi);

	f2fs_drop_discard_cmd(sbi);
	clear_opt(sbi, DISCARD);

	f2fs_update_time(sbi, REQ_TIME);
out:
	if (in != F2FS_GOING_DOWN_FULLSYNC)
		mnt_drop_write_file(filp);

	trace_f2fs_shutdown(sbi, in, ret);

	return ret;
}

static int f2fs_ioc_fitrim(struct file *filp, unsigned long arg)
{
	struct inode *inode = file_inode(filp);
	struct super_block *sb = inode->i_sb;
	struct request_queue *q = bdev_get_queue(sb->s_bdev);
	struct fstrim_range range;
	int ret;

	if (!capable(CAP_SYS_ADMIN))
		return -EPERM;

	if (!f2fs_hw_support_discard(F2FS_SB(sb)))
		return -EOPNOTSUPP;

	if (copy_from_user(&range, (struct fstrim_range __user *)arg,
				sizeof(range)))
		return -EFAULT;

	ret = mnt_want_write_file(filp);
	if (ret)
		return ret;

	range.minlen = max((unsigned int)range.minlen,
				q->limits.discard_granularity);
	ret = f2fs_trim_fs(F2FS_SB(sb), &range);
	mnt_drop_write_file(filp);
	if (ret < 0)
		return ret;

	if (copy_to_user((struct fstrim_range __user *)arg, &range,
				sizeof(range)))
		return -EFAULT;
	f2fs_update_time(F2FS_I_SB(inode), REQ_TIME);
	return 0;
}

static bool uuid_is_nonzero(__u8 u[16])
{
	int i;

	for (i = 0; i < 16; i++)
		if (u[i])
			return true;
	return false;
}

static int f2fs_ioc_set_encryption_policy(struct file *filp, unsigned long arg)
{
	struct inode *inode = file_inode(filp);

	if (!f2fs_sb_has_encrypt(F2FS_I_SB(inode)))
		return -EOPNOTSUPP;

	f2fs_update_time(F2FS_I_SB(inode), REQ_TIME);

	return fscrypt_ioctl_set_policy(filp, (const void __user *)arg);
}

static int f2fs_ioc_get_encryption_policy(struct file *filp, unsigned long arg)
{
	if (!f2fs_sb_has_encrypt(F2FS_I_SB(file_inode(filp))))
		return -EOPNOTSUPP;
	return fscrypt_ioctl_get_policy(filp, (void __user *)arg);
}

static int f2fs_ioc_get_encryption_pwsalt(struct file *filp, unsigned long arg)
{
	struct inode *inode = file_inode(filp);
	struct f2fs_sb_info *sbi = F2FS_I_SB(inode);
	int err;

	if (!f2fs_sb_has_encrypt(sbi))
		return -EOPNOTSUPP;

	err = mnt_want_write_file(filp);
	if (err)
		return err;

	down_write(&sbi->sb_lock);

	if (uuid_is_nonzero(sbi->raw_super->encrypt_pw_salt))
		goto got_it;

	/* update superblock with uuid */
	generate_random_uuid(sbi->raw_super->encrypt_pw_salt);

	err = f2fs_commit_super(sbi, false);
	if (err) {
		/* undo new data */
		memset(sbi->raw_super->encrypt_pw_salt, 0, 16);
		goto out_err;
	}
got_it:
	if (copy_to_user((__u8 __user *)arg, sbi->raw_super->encrypt_pw_salt,
									16))
		err = -EFAULT;
out_err:
	up_write(&sbi->sb_lock);
	mnt_drop_write_file(filp);
	return err;
}

static int f2fs_ioc_get_encryption_policy_ex(struct file *filp,
					     unsigned long arg)
{
	if (!f2fs_sb_has_encrypt(F2FS_I_SB(file_inode(filp))))
		return -EOPNOTSUPP;

	return fscrypt_ioctl_get_policy_ex(filp, (void __user *)arg);
}

static int f2fs_ioc_add_encryption_key(struct file *filp, unsigned long arg)
{
	if (!f2fs_sb_has_encrypt(F2FS_I_SB(file_inode(filp))))
		return -EOPNOTSUPP;

	return fscrypt_ioctl_add_key(filp, (void __user *)arg);
}

static int f2fs_ioc_remove_encryption_key(struct file *filp, unsigned long arg)
{
	if (!f2fs_sb_has_encrypt(F2FS_I_SB(file_inode(filp))))
		return -EOPNOTSUPP;

	return fscrypt_ioctl_remove_key(filp, (void __user *)arg);
}

static int f2fs_ioc_remove_encryption_key_all_users(struct file *filp,
						    unsigned long arg)
{
	if (!f2fs_sb_has_encrypt(F2FS_I_SB(file_inode(filp))))
		return -EOPNOTSUPP;

	return fscrypt_ioctl_remove_key_all_users(filp, (void __user *)arg);
}

static int f2fs_ioc_get_encryption_key_status(struct file *filp,
					      unsigned long arg)
{
	if (!f2fs_sb_has_encrypt(F2FS_I_SB(file_inode(filp))))
		return -EOPNOTSUPP;

	return fscrypt_ioctl_get_key_status(filp, (void __user *)arg);
}

static int f2fs_ioc_get_encryption_nonce(struct file *filp, unsigned long arg)
{
	if (!f2fs_sb_has_encrypt(F2FS_I_SB(file_inode(filp))))
		return -EOPNOTSUPP;

	return fscrypt_ioctl_get_nonce(filp, (void __user *)arg);
}

static int f2fs_ioc_gc(struct file *filp, unsigned long arg)
{
	struct inode *inode = file_inode(filp);
	struct f2fs_sb_info *sbi = F2FS_I_SB(inode);
	__u32 sync;
	int ret;

	if (!capable(CAP_SYS_ADMIN))
		return -EPERM;

	if (get_user(sync, (__u32 __user *)arg))
		return -EFAULT;

	if (f2fs_readonly(sbi->sb))
		return -EROFS;

	ret = mnt_want_write_file(filp);
	if (ret)
		return ret;

	if (!sync) {
		if (!down_write_trylock(&sbi->gc_lock)) {
			ret = -EBUSY;
			goto out;
		}
	} else {
		down_write(&sbi->gc_lock);
	}

	ret = f2fs_gc(sbi, sync, true, false, NULL_SEGNO);
out:
	mnt_drop_write_file(filp);
	return ret;
}

static int __f2fs_ioc_gc_range(struct file *filp, struct f2fs_gc_range *range)
{
	struct f2fs_sb_info *sbi = F2FS_I_SB(file_inode(filp));
	u64 end;
	int ret;

	if (!capable(CAP_SYS_ADMIN))
		return -EPERM;
	if (f2fs_readonly(sbi->sb))
		return -EROFS;

	end = range->start + range->len;
	if (end < range->start || range->start < MAIN_BLKADDR(sbi) ||
					end >= MAX_BLKADDR(sbi))
		return -EINVAL;

	ret = mnt_want_write_file(filp);
	if (ret)
		return ret;

do_more:
	if (!range->sync) {
		if (!down_write_trylock(&sbi->gc_lock)) {
			ret = -EBUSY;
			goto out;
		}
	} else {
		down_write(&sbi->gc_lock);
	}

	ret = f2fs_gc(sbi, range->sync, true, false,
				GET_SEGNO(sbi, range->start));
	if (ret) {
		if (ret == -EBUSY)
			ret = -EAGAIN;
		goto out;
	}
	range->start += BLKS_PER_SEC(sbi);
	if (range->start <= end)
		goto do_more;
out:
	mnt_drop_write_file(filp);
	return ret;
}

static int f2fs_ioc_gc_range(struct file *filp, unsigned long arg)
{
	struct f2fs_gc_range range;

	if (copy_from_user(&range, (struct f2fs_gc_range __user *)arg,
							sizeof(range)))
		return -EFAULT;
	return __f2fs_ioc_gc_range(filp, &range);
}

static int f2fs_ioc_write_checkpoint(struct file *filp, unsigned long arg)
{
	struct inode *inode = file_inode(filp);
	struct f2fs_sb_info *sbi = F2FS_I_SB(inode);
	int ret;

	if (!capable(CAP_SYS_ADMIN))
		return -EPERM;

	if (f2fs_readonly(sbi->sb))
		return -EROFS;

	if (unlikely(is_sbi_flag_set(sbi, SBI_CP_DISABLED))) {
		f2fs_info(sbi, "Skipping Checkpoint. Checkpoints currently disabled.");
		return -EINVAL;
	}

	ret = mnt_want_write_file(filp);
	if (ret)
		return ret;

	ret = f2fs_sync_fs(sbi->sb, 1);

	mnt_drop_write_file(filp);
	return ret;
}

static int f2fs_defragment_range(struct f2fs_sb_info *sbi,
					struct file *filp,
					struct f2fs_defragment *range)
{
	struct inode *inode = file_inode(filp);
	struct f2fs_map_blocks map = { .m_next_extent = NULL,
					.m_seg_type = NO_CHECK_TYPE,
					.m_may_create = false };
	struct extent_info ei = {0, 0, 0};
	pgoff_t pg_start, pg_end, next_pgofs;
	unsigned int blk_per_seg = sbi->blocks_per_seg;
	unsigned int total = 0, sec_num;
	block_t blk_end = 0;
	bool fragmented = false;
	int err;

	/* if in-place-update policy is enabled, don't waste time here */
	if (f2fs_should_update_inplace(inode, NULL))
		return -EINVAL;

	pg_start = range->start >> PAGE_SHIFT;
	pg_end = (range->start + range->len) >> PAGE_SHIFT;

	f2fs_balance_fs(sbi, true);

	inode_lock(inode);

	/* writeback all dirty pages in the range */
	err = filemap_write_and_wait_range(inode->i_mapping, range->start,
						range->start + range->len - 1);
	if (err)
		goto out;

	/*
	 * lookup mapping info in extent cache, skip defragmenting if physical
	 * block addresses are continuous.
	 */
	if (f2fs_lookup_extent_cache(inode, pg_start, &ei)) {
		if (ei.fofs + ei.len >= pg_end)
			goto out;
	}

	map.m_lblk = pg_start;
	map.m_next_pgofs = &next_pgofs;

	/*
	 * lookup mapping info in dnode page cache, skip defragmenting if all
	 * physical block addresses are continuous even if there are hole(s)
	 * in logical blocks.
	 */
	while (map.m_lblk < pg_end) {
		map.m_len = pg_end - map.m_lblk;
		err = f2fs_map_blocks(inode, &map, 0, F2FS_GET_BLOCK_DEFAULT);
		if (err)
			goto out;

		if (!(map.m_flags & F2FS_MAP_FLAGS)) {
			map.m_lblk = next_pgofs;
			continue;
		}

		if (blk_end && blk_end != map.m_pblk)
			fragmented = true;

		/* record total count of block that we're going to move */
		total += map.m_len;

		blk_end = map.m_pblk + map.m_len;

		map.m_lblk += map.m_len;
	}

	if (!fragmented) {
		total = 0;
		goto out;
	}

	sec_num = DIV_ROUND_UP(total, BLKS_PER_SEC(sbi));

	/*
	 * make sure there are enough free section for LFS allocation, this can
	 * avoid defragment running in SSR mode when free section are allocated
	 * intensively
	 */
	if (has_not_enough_free_secs(sbi, 0, sec_num)) {
		err = -EAGAIN;
		goto out;
	}

	map.m_lblk = pg_start;
	map.m_len = pg_end - pg_start;
	total = 0;

	while (map.m_lblk < pg_end) {
		pgoff_t idx;
		int cnt = 0;

do_map:
		map.m_len = pg_end - map.m_lblk;
		err = f2fs_map_blocks(inode, &map, 0, F2FS_GET_BLOCK_DEFAULT);
		if (err)
			goto clear_out;

		if (!(map.m_flags & F2FS_MAP_FLAGS)) {
			map.m_lblk = next_pgofs;
			goto check;
		}

		set_inode_flag(inode, FI_DO_DEFRAG);

		idx = map.m_lblk;
		while (idx < map.m_lblk + map.m_len && cnt < blk_per_seg) {
			struct page *page;

			page = f2fs_get_lock_data_page(inode, idx, true);
			if (IS_ERR(page)) {
				err = PTR_ERR(page);
				goto clear_out;
			}

			set_page_dirty(page);
			f2fs_put_page(page, 1);

			idx++;
			cnt++;
			total++;
		}

		map.m_lblk = idx;
check:
		if (map.m_lblk < pg_end && cnt < blk_per_seg)
			goto do_map;

		clear_inode_flag(inode, FI_DO_DEFRAG);

		err = filemap_fdatawrite(inode->i_mapping);
		if (err)
			goto out;
	}
clear_out:
	clear_inode_flag(inode, FI_DO_DEFRAG);
out:
	inode_unlock(inode);
	if (!err)
		range->len = (u64)total << PAGE_SHIFT;
	return err;
}

static int f2fs_ioc_defragment(struct file *filp, unsigned long arg)
{
	struct inode *inode = file_inode(filp);
	struct f2fs_sb_info *sbi = F2FS_I_SB(inode);
	struct f2fs_defragment range;
	int err;

	if (!capable(CAP_SYS_ADMIN))
		return -EPERM;

	if (!S_ISREG(inode->i_mode) || f2fs_is_atomic_file(inode))
		return -EINVAL;

	if (f2fs_readonly(sbi->sb))
		return -EROFS;

	if (copy_from_user(&range, (struct f2fs_defragment __user *)arg,
							sizeof(range)))
		return -EFAULT;

	/* verify alignment of offset & size */
	if (range.start & (F2FS_BLKSIZE - 1) || range.len & (F2FS_BLKSIZE - 1))
		return -EINVAL;

	if (unlikely((range.start + range.len) >> PAGE_SHIFT >
					max_file_blocks(inode)))
		return -EINVAL;

	err = mnt_want_write_file(filp);
	if (err)
		return err;

	err = f2fs_defragment_range(sbi, filp, &range);
	mnt_drop_write_file(filp);

	f2fs_update_time(sbi, REQ_TIME);
	if (err < 0)
		return err;

	if (copy_to_user((struct f2fs_defragment __user *)arg, &range,
							sizeof(range)))
		return -EFAULT;

	return 0;
}

static int f2fs_move_file_range(struct file *file_in, loff_t pos_in,
			struct file *file_out, loff_t pos_out, size_t len)
{
	struct inode *src = file_inode(file_in);
	struct inode *dst = file_inode(file_out);
	struct f2fs_sb_info *sbi = F2FS_I_SB(src);
	size_t olen = len, dst_max_i_size = 0;
	size_t dst_osize;
	int ret;

	if (file_in->f_path.mnt != file_out->f_path.mnt ||
				src->i_sb != dst->i_sb)
		return -EXDEV;

	if (unlikely(f2fs_readonly(src->i_sb)))
		return -EROFS;

	if (!S_ISREG(src->i_mode) || !S_ISREG(dst->i_mode))
		return -EINVAL;

	if (IS_ENCRYPTED(src) || IS_ENCRYPTED(dst))
		return -EOPNOTSUPP;

	if (pos_out < 0 || pos_in < 0)
		return -EINVAL;

	if (src == dst) {
		if (pos_in == pos_out)
			return 0;
		if (pos_out > pos_in && pos_out < pos_in + len)
			return -EINVAL;
	}

	inode_lock(src);
	if (src != dst) {
		ret = -EBUSY;
		if (!inode_trylock(dst))
			goto out;
	}

	ret = -EINVAL;
	if (pos_in + len > src->i_size || pos_in + len < pos_in)
		goto out_unlock;
	if (len == 0)
		olen = len = src->i_size - pos_in;
	if (pos_in + len == src->i_size)
		len = ALIGN(src->i_size, F2FS_BLKSIZE) - pos_in;
	if (len == 0) {
		ret = 0;
		goto out_unlock;
	}

	dst_osize = dst->i_size;
	if (pos_out + olen > dst->i_size)
		dst_max_i_size = pos_out + olen;

	/* verify the end result is block aligned */
	if (!IS_ALIGNED(pos_in, F2FS_BLKSIZE) ||
			!IS_ALIGNED(pos_in + len, F2FS_BLKSIZE) ||
			!IS_ALIGNED(pos_out, F2FS_BLKSIZE))
		goto out_unlock;

	ret = f2fs_convert_inline_inode(src);
	if (ret)
		goto out_unlock;

	ret = f2fs_convert_inline_inode(dst);
	if (ret)
		goto out_unlock;

	/* write out all dirty pages from offset */
	ret = filemap_write_and_wait_range(src->i_mapping,
					pos_in, pos_in + len);
	if (ret)
		goto out_unlock;

	ret = filemap_write_and_wait_range(dst->i_mapping,
					pos_out, pos_out + len);
	if (ret)
		goto out_unlock;

	f2fs_balance_fs(sbi, true);

	down_write(&F2FS_I(src)->i_gc_rwsem[WRITE]);
	if (src != dst) {
		ret = -EBUSY;
		if (!down_write_trylock(&F2FS_I(dst)->i_gc_rwsem[WRITE]))
			goto out_src;
	}

	f2fs_lock_op(sbi);
	ret = __exchange_data_block(src, dst, pos_in >> F2FS_BLKSIZE_BITS,
				pos_out >> F2FS_BLKSIZE_BITS,
				len >> F2FS_BLKSIZE_BITS, false);

	if (!ret) {
		if (dst_max_i_size)
			f2fs_i_size_write(dst, dst_max_i_size);
		else if (dst_osize != dst->i_size)
			f2fs_i_size_write(dst, dst_osize);
	}
	f2fs_unlock_op(sbi);

	if (src != dst)
		up_write(&F2FS_I(dst)->i_gc_rwsem[WRITE]);
out_src:
	up_write(&F2FS_I(src)->i_gc_rwsem[WRITE]);
out_unlock:
	if (src != dst)
		inode_unlock(dst);
out:
	inode_unlock(src);
	return ret;
}

static int __f2fs_ioc_move_range(struct file *filp,
				struct f2fs_move_range *range)
{
	struct fd dst;
	int err;

	if (!(filp->f_mode & FMODE_READ) ||
			!(filp->f_mode & FMODE_WRITE))
		return -EBADF;

	dst = fdget(range->dst_fd);
	if (!dst.file)
		return -EBADF;

	if (!(dst.file->f_mode & FMODE_WRITE)) {
		err = -EBADF;
		goto err_out;
	}

	err = mnt_want_write_file(filp);
	if (err)
		goto err_out;

	err = f2fs_move_file_range(filp, range->pos_in, dst.file,
					range->pos_out, range->len);

	mnt_drop_write_file(filp);
err_out:
	fdput(dst);
	return err;
}

static int f2fs_ioc_move_range(struct file *filp, unsigned long arg)
{
	struct f2fs_move_range range;

	if (copy_from_user(&range, (struct f2fs_move_range __user *)arg,
							sizeof(range)))
		return -EFAULT;
	return __f2fs_ioc_move_range(filp, &range);
}

static int f2fs_ioc_flush_device(struct file *filp, unsigned long arg)
{
	struct inode *inode = file_inode(filp);
	struct f2fs_sb_info *sbi = F2FS_I_SB(inode);
	struct sit_info *sm = SIT_I(sbi);
	unsigned int start_segno = 0, end_segno = 0;
	unsigned int dev_start_segno = 0, dev_end_segno = 0;
	struct f2fs_flush_device range;
	int ret;

	if (!capable(CAP_SYS_ADMIN))
		return -EPERM;

	if (f2fs_readonly(sbi->sb))
		return -EROFS;

	if (unlikely(is_sbi_flag_set(sbi, SBI_CP_DISABLED)))
		return -EINVAL;

	if (copy_from_user(&range, (struct f2fs_flush_device __user *)arg,
							sizeof(range)))
		return -EFAULT;

	if (!f2fs_is_multi_device(sbi) || sbi->s_ndevs - 1 <= range.dev_num ||
			__is_large_section(sbi)) {
		f2fs_warn(sbi, "Can't flush %u in %d for segs_per_sec %u != 1",
			  range.dev_num, sbi->s_ndevs, sbi->segs_per_sec);
		return -EINVAL;
	}

	ret = mnt_want_write_file(filp);
	if (ret)
		return ret;

	if (range.dev_num != 0)
		dev_start_segno = GET_SEGNO(sbi, FDEV(range.dev_num).start_blk);
	dev_end_segno = GET_SEGNO(sbi, FDEV(range.dev_num).end_blk);

	start_segno = sm->last_victim[FLUSH_DEVICE];
	if (start_segno < dev_start_segno || start_segno >= dev_end_segno)
		start_segno = dev_start_segno;
	end_segno = min(start_segno + range.segments, dev_end_segno);

	while (start_segno < end_segno) {
		if (!down_write_trylock(&sbi->gc_lock)) {
			ret = -EBUSY;
			goto out;
		}
		sm->last_victim[GC_CB] = end_segno + 1;
		sm->last_victim[GC_GREEDY] = end_segno + 1;
		sm->last_victim[ALLOC_NEXT] = end_segno + 1;
		ret = f2fs_gc(sbi, true, true, true, start_segno);
		if (ret == -EAGAIN)
			ret = 0;
		else if (ret < 0)
			break;
		start_segno++;
	}
out:
	mnt_drop_write_file(filp);
	return ret;
}

static int f2fs_ioc_get_features(struct file *filp, unsigned long arg)
{
	struct inode *inode = file_inode(filp);
	u32 sb_feature = le32_to_cpu(F2FS_I_SB(inode)->raw_super->feature);

	/* Must validate to set it with SQLite behavior in Android. */
	sb_feature |= F2FS_FEATURE_ATOMIC_WRITE;

	return put_user(sb_feature, (u32 __user *)arg);
}

#ifdef CONFIG_QUOTA
int f2fs_transfer_project_quota(struct inode *inode, kprojid_t kprojid)
{
	struct dquot *transfer_to[MAXQUOTAS] = {};
	struct f2fs_sb_info *sbi = F2FS_I_SB(inode);
	struct super_block *sb = sbi->sb;
	int err = 0;

	transfer_to[PRJQUOTA] = dqget(sb, make_kqid_projid(kprojid));
	if (!IS_ERR(transfer_to[PRJQUOTA])) {
		err = __dquot_transfer(inode, transfer_to);
		if (err)
			set_sbi_flag(sbi, SBI_QUOTA_NEED_REPAIR);
		dqput(transfer_to[PRJQUOTA]);
	}
	return err;
}

static int f2fs_ioc_setproject(struct inode *inode, __u32 projid)
{
	struct f2fs_inode_info *fi = F2FS_I(inode);
	struct f2fs_sb_info *sbi = F2FS_I_SB(inode);
	struct page *ipage;
	kprojid_t kprojid;
	int err;

	if (!f2fs_sb_has_project_quota(sbi)) {
		if (projid != F2FS_DEF_PROJID)
			return -EOPNOTSUPP;
		else
			return 0;
	}

	if (!f2fs_has_extra_attr(inode))
		return -EOPNOTSUPP;

	kprojid = make_kprojid(&init_user_ns, (projid_t)projid);

	if (projid_eq(kprojid, F2FS_I(inode)->i_projid))
		return 0;

	err = -EPERM;
	/* Is it quota file? Do not allow user to mess with it */
	if (IS_NOQUOTA(inode))
		return err;

	ipage = f2fs_get_node_page(sbi, inode->i_ino);
	if (IS_ERR(ipage))
		return PTR_ERR(ipage);

	if (!F2FS_FITS_IN_INODE(F2FS_INODE(ipage), fi->i_extra_isize,
								i_projid)) {
		err = -EOVERFLOW;
		f2fs_put_page(ipage, 1);
		return err;
	}
	f2fs_put_page(ipage, 1);

	err = dquot_initialize(inode);
	if (err)
		return err;

	f2fs_lock_op(sbi);
	err = f2fs_transfer_project_quota(inode, kprojid);
	if (err)
		goto out_unlock;

	F2FS_I(inode)->i_projid = kprojid;
	inode->i_ctime = current_time(inode);
	f2fs_mark_inode_dirty_sync(inode, true);
out_unlock:
	f2fs_unlock_op(sbi);
	return err;
}
#else
int f2fs_transfer_project_quota(struct inode *inode, kprojid_t kprojid)
{
	return 0;
}

static int f2fs_ioc_setproject(struct inode *inode, __u32 projid)
{
	if (projid != F2FS_DEF_PROJID)
		return -EOPNOTSUPP;
	return 0;
}
#endif

int f2fs_fileattr_get(struct dentry *dentry, struct fileattr *fa)
{
	struct inode *inode = d_inode(dentry);
	struct f2fs_inode_info *fi = F2FS_I(inode);
	u32 fsflags = f2fs_iflags_to_fsflags(fi->i_flags);

	if (IS_ENCRYPTED(inode))
		fsflags |= FS_ENCRYPT_FL;
	if (IS_VERITY(inode))
		fsflags |= FS_VERITY_FL;
	if (f2fs_has_inline_data(inode) || f2fs_has_inline_dentry(inode))
		fsflags |= FS_INLINE_DATA_FL;
	if (is_inode_flag_set(inode, FI_PIN_FILE))
		fsflags |= FS_NOCOW_FL;

	fileattr_fill_flags(fa, fsflags & F2FS_GETTABLE_FS_FL);

	if (f2fs_sb_has_project_quota(F2FS_I_SB(inode)))
		fa->fsx_projid = from_kprojid(&init_user_ns, fi->i_projid);

	return 0;
}

int f2fs_fileattr_set(struct user_namespace *mnt_userns,
		      struct dentry *dentry, struct fileattr *fa)
{
	struct inode *inode = d_inode(dentry);
	u32 fsflags = fa->flags, mask = F2FS_SETTABLE_FS_FL;
	u32 iflags;
	int err;

	if (unlikely(f2fs_cp_error(F2FS_I_SB(inode))))
		return -EIO;
	if (!f2fs_is_checkpoint_ready(F2FS_I_SB(inode)))
		return -ENOSPC;
	if (fsflags & ~F2FS_GETTABLE_FS_FL)
		return -EOPNOTSUPP;
	fsflags &= F2FS_SETTABLE_FS_FL;
	if (!fa->flags_valid)
		mask &= FS_COMMON_FL;

	iflags = f2fs_fsflags_to_iflags(fsflags);
	if (f2fs_mask_flags(inode->i_mode, iflags) != iflags)
		return -EOPNOTSUPP;

	err = f2fs_setflags_common(inode, iflags, f2fs_fsflags_to_iflags(mask));
	if (!err)
		err = f2fs_ioc_setproject(inode, fa->fsx_projid);

	return err;
}

int f2fs_pin_file_control(struct inode *inode, bool inc)
{
	struct f2fs_inode_info *fi = F2FS_I(inode);
	struct f2fs_sb_info *sbi = F2FS_I_SB(inode);

	/* Use i_gc_failures for normal file as a risk signal. */
	if (inc)
		f2fs_i_gc_failures_write(inode,
				fi->i_gc_failures[GC_FAILURE_PIN] + 1);

	if (fi->i_gc_failures[GC_FAILURE_PIN] > sbi->gc_pin_file_threshold) {
		f2fs_warn(sbi, "%s: Enable GC = ino %lx after %x GC trials",
			  __func__, inode->i_ino,
			  fi->i_gc_failures[GC_FAILURE_PIN]);
		clear_inode_flag(inode, FI_PIN_FILE);
		return -EAGAIN;
	}
	return 0;
}

static int f2fs_ioc_set_pin_file(struct file *filp, unsigned long arg)
{
	struct inode *inode = file_inode(filp);
	__u32 pin;
	int ret = 0;

	if (get_user(pin, (__u32 __user *)arg))
		return -EFAULT;

	if (!S_ISREG(inode->i_mode))
		return -EINVAL;

	if (f2fs_readonly(F2FS_I_SB(inode)->sb))
		return -EROFS;

	ret = mnt_want_write_file(filp);
	if (ret)
		return ret;

	inode_lock(inode);

	if (f2fs_should_update_outplace(inode, NULL)) {
		ret = -EINVAL;
		goto out;
	}

	if (!pin) {
		clear_inode_flag(inode, FI_PIN_FILE);
		f2fs_i_gc_failures_write(inode, 0);
		goto done;
	}

	if (f2fs_pin_file_control(inode, false)) {
		ret = -EAGAIN;
		goto out;
	}

	ret = f2fs_convert_inline_inode(inode);
	if (ret)
		goto out;

	if (!f2fs_disable_compressed_file(inode)) {
		ret = -EOPNOTSUPP;
		goto out;
	}

	set_inode_flag(inode, FI_PIN_FILE);
	ret = F2FS_I(inode)->i_gc_failures[GC_FAILURE_PIN];
done:
	f2fs_update_time(F2FS_I_SB(inode), REQ_TIME);
out:
	inode_unlock(inode);
	mnt_drop_write_file(filp);
	return ret;
}

static int f2fs_ioc_get_pin_file(struct file *filp, unsigned long arg)
{
	struct inode *inode = file_inode(filp);
	__u32 pin = 0;

	if (is_inode_flag_set(inode, FI_PIN_FILE))
		pin = F2FS_I(inode)->i_gc_failures[GC_FAILURE_PIN];
	return put_user(pin, (u32 __user *)arg);
}

int f2fs_precache_extents(struct inode *inode)
{
	struct f2fs_inode_info *fi = F2FS_I(inode);
	struct f2fs_map_blocks map;
	pgoff_t m_next_extent;
	loff_t end;
	int err;

	if (is_inode_flag_set(inode, FI_NO_EXTENT))
		return -EOPNOTSUPP;

	map.m_lblk = 0;
	map.m_next_pgofs = NULL;
	map.m_next_extent = &m_next_extent;
	map.m_seg_type = NO_CHECK_TYPE;
	map.m_may_create = false;
	end = max_file_blocks(inode);

	while (map.m_lblk < end) {
		map.m_len = end - map.m_lblk;

		down_write(&fi->i_gc_rwsem[WRITE]);
		err = f2fs_map_blocks(inode, &map, 0, F2FS_GET_BLOCK_PRECACHE);
		up_write(&fi->i_gc_rwsem[WRITE]);
		if (err)
			return err;

		map.m_lblk = m_next_extent;
	}

	return err;
}

static int f2fs_ioc_precache_extents(struct file *filp, unsigned long arg)
{
	return f2fs_precache_extents(file_inode(filp));
}

static int f2fs_ioc_resize_fs(struct file *filp, unsigned long arg)
{
	struct f2fs_sb_info *sbi = F2FS_I_SB(file_inode(filp));
	__u64 block_count;

	if (!capable(CAP_SYS_ADMIN))
		return -EPERM;

	if (f2fs_readonly(sbi->sb))
		return -EROFS;

	if (copy_from_user(&block_count, (void __user *)arg,
			   sizeof(block_count)))
		return -EFAULT;

	return f2fs_resize_fs(sbi, block_count);
}

static int f2fs_ioc_enable_verity(struct file *filp, unsigned long arg)
{
	struct inode *inode = file_inode(filp);

	f2fs_update_time(F2FS_I_SB(inode), REQ_TIME);

	if (!f2fs_sb_has_verity(F2FS_I_SB(inode))) {
		f2fs_warn(F2FS_I_SB(inode),
			  "Can't enable fs-verity on inode %lu: the verity feature is not enabled on this filesystem.\n",
			  inode->i_ino);
		return -EOPNOTSUPP;
	}

	return fsverity_ioctl_enable(filp, (const void __user *)arg);
}

static int f2fs_ioc_measure_verity(struct file *filp, unsigned long arg)
{
	if (!f2fs_sb_has_verity(F2FS_I_SB(file_inode(filp))))
		return -EOPNOTSUPP;

	return fsverity_ioctl_measure(filp, (void __user *)arg);
}

static int f2fs_ioc_read_verity_metadata(struct file *filp, unsigned long arg)
{
	if (!f2fs_sb_has_verity(F2FS_I_SB(file_inode(filp))))
		return -EOPNOTSUPP;

	return fsverity_ioctl_read_metadata(filp, (const void __user *)arg);
}

static int f2fs_ioc_getfslabel(struct file *filp, unsigned long arg)
{
	struct inode *inode = file_inode(filp);
	struct f2fs_sb_info *sbi = F2FS_I_SB(inode);
	char *vbuf;
	int count;
	int err = 0;

	vbuf = f2fs_kzalloc(sbi, MAX_VOLUME_NAME, GFP_KERNEL);
	if (!vbuf)
		return -ENOMEM;

	down_read(&sbi->sb_lock);
	count = utf16s_to_utf8s(sbi->raw_super->volume_name,
			ARRAY_SIZE(sbi->raw_super->volume_name),
			UTF16_LITTLE_ENDIAN, vbuf, MAX_VOLUME_NAME);
	up_read(&sbi->sb_lock);

	if (copy_to_user((char __user *)arg, vbuf,
				min(FSLABEL_MAX, count)))
		err = -EFAULT;

	kfree(vbuf);
	return err;
}

static int f2fs_ioc_setfslabel(struct file *filp, unsigned long arg)
{
	struct inode *inode = file_inode(filp);
	struct f2fs_sb_info *sbi = F2FS_I_SB(inode);
	char *vbuf;
	int err = 0;

	if (!capable(CAP_SYS_ADMIN))
		return -EPERM;

	vbuf = strndup_user((const char __user *)arg, FSLABEL_MAX);
	if (IS_ERR(vbuf))
		return PTR_ERR(vbuf);

	err = mnt_want_write_file(filp);
	if (err)
		goto out;

	down_write(&sbi->sb_lock);

	memset(sbi->raw_super->volume_name, 0,
			sizeof(sbi->raw_super->volume_name));
	utf8s_to_utf16s(vbuf, strlen(vbuf), UTF16_LITTLE_ENDIAN,
			sbi->raw_super->volume_name,
			ARRAY_SIZE(sbi->raw_super->volume_name));

	err = f2fs_commit_super(sbi, false);

	up_write(&sbi->sb_lock);

	mnt_drop_write_file(filp);
out:
	kfree(vbuf);
	return err;
}

static int f2fs_get_compress_blocks(struct file *filp, unsigned long arg)
{
	struct inode *inode = file_inode(filp);
	__u64 blocks;

	if (!f2fs_sb_has_compression(F2FS_I_SB(inode)))
		return -EOPNOTSUPP;

	if (!f2fs_compressed_file(inode))
		return -EINVAL;

	blocks = atomic_read(&F2FS_I(inode)->i_compr_blocks);
	return put_user(blocks, (u64 __user *)arg);
}

static int release_compress_blocks(struct dnode_of_data *dn, pgoff_t count)
{
	struct f2fs_sb_info *sbi = F2FS_I_SB(dn->inode);
	unsigned int released_blocks = 0;
	int cluster_size = F2FS_I(dn->inode)->i_cluster_size;
	block_t blkaddr;
	int i;

	for (i = 0; i < count; i++) {
		blkaddr = data_blkaddr(dn->inode, dn->node_page,
						dn->ofs_in_node + i);

		if (!__is_valid_data_blkaddr(blkaddr))
			continue;
		if (unlikely(!f2fs_is_valid_blkaddr(sbi, blkaddr,
					DATA_GENERIC_ENHANCE)))
			return -EFSCORRUPTED;
	}

	while (count) {
		int compr_blocks = 0;

		for (i = 0; i < cluster_size; i++, dn->ofs_in_node++) {
			blkaddr = f2fs_data_blkaddr(dn);

			if (i == 0) {
				if (blkaddr == COMPRESS_ADDR)
					continue;
				dn->ofs_in_node += cluster_size;
				goto next;
			}

			if (__is_valid_data_blkaddr(blkaddr))
				compr_blocks++;

			if (blkaddr != NEW_ADDR)
				continue;

			dn->data_blkaddr = NULL_ADDR;
			f2fs_set_data_blkaddr(dn);
		}

		f2fs_i_compr_blocks_update(dn->inode, compr_blocks, false);
		dec_valid_block_count(sbi, dn->inode,
					cluster_size - compr_blocks);

		released_blocks += cluster_size - compr_blocks;
next:
		count -= cluster_size;
	}

	return released_blocks;
}

static int f2fs_release_compress_blocks(struct file *filp, unsigned long arg)
{
	struct inode *inode = file_inode(filp);
	struct f2fs_sb_info *sbi = F2FS_I_SB(inode);
	pgoff_t page_idx = 0, last_idx;
	unsigned int released_blocks = 0;
	int ret;
	int writecount;

	if (!f2fs_sb_has_compression(F2FS_I_SB(inode)))
		return -EOPNOTSUPP;

	if (!f2fs_compressed_file(inode))
		return -EINVAL;

	if (f2fs_readonly(sbi->sb))
		return -EROFS;

	ret = mnt_want_write_file(filp);
	if (ret)
		return ret;

	f2fs_balance_fs(F2FS_I_SB(inode), true);

	inode_lock(inode);

	writecount = atomic_read(&inode->i_writecount);
	if ((filp->f_mode & FMODE_WRITE && writecount != 1) ||
			(!(filp->f_mode & FMODE_WRITE) && writecount)) {
		ret = -EBUSY;
		goto out;
	}

	if (IS_IMMUTABLE(inode)) {
		ret = -EINVAL;
		goto out;
	}

	ret = filemap_write_and_wait_range(inode->i_mapping, 0, LLONG_MAX);
	if (ret)
		goto out;

	F2FS_I(inode)->i_flags |= F2FS_IMMUTABLE_FL;
	f2fs_set_inode_flags(inode);
	inode->i_ctime = current_time(inode);
	f2fs_mark_inode_dirty_sync(inode, true);

	if (!atomic_read(&F2FS_I(inode)->i_compr_blocks))
		goto out;

	down_write(&F2FS_I(inode)->i_gc_rwsem[WRITE]);
	down_write(&F2FS_I(inode)->i_mmap_sem);

	last_idx = DIV_ROUND_UP(i_size_read(inode), PAGE_SIZE);

	while (page_idx < last_idx) {
		struct dnode_of_data dn;
		pgoff_t end_offset, count;

		set_new_dnode(&dn, inode, NULL, NULL, 0);
		ret = f2fs_get_dnode_of_data(&dn, page_idx, LOOKUP_NODE);
		if (ret) {
			if (ret == -ENOENT) {
				page_idx = f2fs_get_next_page_offset(&dn,
								page_idx);
				ret = 0;
				continue;
			}
			break;
		}

		end_offset = ADDRS_PER_PAGE(dn.node_page, inode);
		count = min(end_offset - dn.ofs_in_node, last_idx - page_idx);
		count = round_up(count, F2FS_I(inode)->i_cluster_size);

		ret = release_compress_blocks(&dn, count);

		f2fs_put_dnode(&dn);

		if (ret < 0)
			break;

		page_idx += count;
		released_blocks += ret;
	}

	up_write(&F2FS_I(inode)->i_gc_rwsem[WRITE]);
	up_write(&F2FS_I(inode)->i_mmap_sem);
out:
	inode_unlock(inode);

	mnt_drop_write_file(filp);

	if (ret >= 0) {
		ret = put_user(released_blocks, (u64 __user *)arg);
	} else if (released_blocks &&
			atomic_read(&F2FS_I(inode)->i_compr_blocks)) {
		set_sbi_flag(sbi, SBI_NEED_FSCK);
		f2fs_warn(sbi, "%s: partial blocks were released i_ino=%lx "
			"iblocks=%llu, released=%u, compr_blocks=%u, "
			"run fsck to fix.",
			__func__, inode->i_ino, inode->i_blocks,
			released_blocks,
			atomic_read(&F2FS_I(inode)->i_compr_blocks));
	}

	return ret;
}

static int reserve_compress_blocks(struct dnode_of_data *dn, pgoff_t count)
{
	struct f2fs_sb_info *sbi = F2FS_I_SB(dn->inode);
	unsigned int reserved_blocks = 0;
	int cluster_size = F2FS_I(dn->inode)->i_cluster_size;
	block_t blkaddr;
	int i;

	for (i = 0; i < count; i++) {
		blkaddr = data_blkaddr(dn->inode, dn->node_page,
						dn->ofs_in_node + i);

		if (!__is_valid_data_blkaddr(blkaddr))
			continue;
		if (unlikely(!f2fs_is_valid_blkaddr(sbi, blkaddr,
					DATA_GENERIC_ENHANCE)))
			return -EFSCORRUPTED;
	}

	while (count) {
		int compr_blocks = 0;
		blkcnt_t reserved;
		int ret;

		for (i = 0; i < cluster_size; i++, dn->ofs_in_node++) {
			blkaddr = f2fs_data_blkaddr(dn);

			if (i == 0) {
				if (blkaddr == COMPRESS_ADDR)
					continue;
				dn->ofs_in_node += cluster_size;
				goto next;
			}

			if (__is_valid_data_blkaddr(blkaddr)) {
				compr_blocks++;
				continue;
			}

			dn->data_blkaddr = NEW_ADDR;
			f2fs_set_data_blkaddr(dn);
		}

		reserved = cluster_size - compr_blocks;
		ret = inc_valid_block_count(sbi, dn->inode, &reserved);
		if (ret)
			return ret;

		if (reserved != cluster_size - compr_blocks)
			return -ENOSPC;

		f2fs_i_compr_blocks_update(dn->inode, compr_blocks, true);

		reserved_blocks += reserved;
next:
		count -= cluster_size;
	}

	return reserved_blocks;
}

static int f2fs_reserve_compress_blocks(struct file *filp, unsigned long arg)
{
	struct inode *inode = file_inode(filp);
	struct f2fs_sb_info *sbi = F2FS_I_SB(inode);
	pgoff_t page_idx = 0, last_idx;
	unsigned int reserved_blocks = 0;
	int ret;

	if (!f2fs_sb_has_compression(F2FS_I_SB(inode)))
		return -EOPNOTSUPP;

	if (!f2fs_compressed_file(inode))
		return -EINVAL;

	if (f2fs_readonly(sbi->sb))
		return -EROFS;

	ret = mnt_want_write_file(filp);
	if (ret)
		return ret;

	if (atomic_read(&F2FS_I(inode)->i_compr_blocks))
		goto out;

	f2fs_balance_fs(F2FS_I_SB(inode), true);

	inode_lock(inode);

	if (!IS_IMMUTABLE(inode)) {
		ret = -EINVAL;
		goto unlock_inode;
	}

	down_write(&F2FS_I(inode)->i_gc_rwsem[WRITE]);
	down_write(&F2FS_I(inode)->i_mmap_sem);

	last_idx = DIV_ROUND_UP(i_size_read(inode), PAGE_SIZE);

	while (page_idx < last_idx) {
		struct dnode_of_data dn;
		pgoff_t end_offset, count;

		set_new_dnode(&dn, inode, NULL, NULL, 0);
		ret = f2fs_get_dnode_of_data(&dn, page_idx, LOOKUP_NODE);
		if (ret) {
			if (ret == -ENOENT) {
				page_idx = f2fs_get_next_page_offset(&dn,
								page_idx);
				ret = 0;
				continue;
			}
			break;
		}

		end_offset = ADDRS_PER_PAGE(dn.node_page, inode);
		count = min(end_offset - dn.ofs_in_node, last_idx - page_idx);
		count = round_up(count, F2FS_I(inode)->i_cluster_size);

		ret = reserve_compress_blocks(&dn, count);

		f2fs_put_dnode(&dn);

		if (ret < 0)
			break;

		page_idx += count;
		reserved_blocks += ret;
	}

	up_write(&F2FS_I(inode)->i_gc_rwsem[WRITE]);
	up_write(&F2FS_I(inode)->i_mmap_sem);

	if (ret >= 0) {
		F2FS_I(inode)->i_flags &= ~F2FS_IMMUTABLE_FL;
		f2fs_set_inode_flags(inode);
		inode->i_ctime = current_time(inode);
		f2fs_mark_inode_dirty_sync(inode, true);
	}
unlock_inode:
	inode_unlock(inode);
out:
	mnt_drop_write_file(filp);

	if (ret >= 0) {
		ret = put_user(reserved_blocks, (u64 __user *)arg);
	} else if (reserved_blocks &&
			atomic_read(&F2FS_I(inode)->i_compr_blocks)) {
		set_sbi_flag(sbi, SBI_NEED_FSCK);
		f2fs_warn(sbi, "%s: partial blocks were released i_ino=%lx "
			"iblocks=%llu, reserved=%u, compr_blocks=%u, "
			"run fsck to fix.",
			__func__, inode->i_ino, inode->i_blocks,
			reserved_blocks,
			atomic_read(&F2FS_I(inode)->i_compr_blocks));
	}

	return ret;
}

static int f2fs_secure_erase(struct block_device *bdev, struct inode *inode,
		pgoff_t off, block_t block, block_t len, u32 flags)
{
	struct request_queue *q = bdev_get_queue(bdev);
	sector_t sector = SECTOR_FROM_BLOCK(block);
	sector_t nr_sects = SECTOR_FROM_BLOCK(len);
	int ret = 0;

	if (!q)
		return -ENXIO;

	if (flags & F2FS_TRIM_FILE_DISCARD)
		ret = blkdev_issue_discard(bdev, sector, nr_sects, GFP_NOFS,
						blk_queue_secure_erase(q) ?
						BLKDEV_DISCARD_SECURE : 0);

	if (!ret && (flags & F2FS_TRIM_FILE_ZEROOUT)) {
		if (IS_ENCRYPTED(inode))
			ret = fscrypt_zeroout_range(inode, off, block, len);
		else
			ret = blkdev_issue_zeroout(bdev, sector, nr_sects,
					GFP_NOFS, 0);
	}

	return ret;
}

static int f2fs_sec_trim_file(struct file *filp, unsigned long arg)
{
	struct inode *inode = file_inode(filp);
	struct f2fs_sb_info *sbi = F2FS_I_SB(inode);
	struct address_space *mapping = inode->i_mapping;
	struct block_device *prev_bdev = NULL;
	struct f2fs_sectrim_range range;
	pgoff_t index, pg_end, prev_index = 0;
	block_t prev_block = 0, len = 0;
	loff_t end_addr;
	bool to_end = false;
	int ret = 0;

	if (!(filp->f_mode & FMODE_WRITE))
		return -EBADF;

	if (copy_from_user(&range, (struct f2fs_sectrim_range __user *)arg,
				sizeof(range)))
		return -EFAULT;

	if (range.flags == 0 || (range.flags & ~F2FS_TRIM_FILE_MASK) ||
			!S_ISREG(inode->i_mode))
		return -EINVAL;

	if (((range.flags & F2FS_TRIM_FILE_DISCARD) &&
			!f2fs_hw_support_discard(sbi)) ||
			((range.flags & F2FS_TRIM_FILE_ZEROOUT) &&
			 IS_ENCRYPTED(inode) && f2fs_is_multi_device(sbi)))
		return -EOPNOTSUPP;

	file_start_write(filp);
	inode_lock(inode);

	if (f2fs_is_atomic_file(inode) || f2fs_compressed_file(inode) ||
			range.start >= inode->i_size) {
		ret = -EINVAL;
		goto err;
	}

	if (range.len == 0)
		goto err;

	if (inode->i_size - range.start > range.len) {
		end_addr = range.start + range.len;
	} else {
		end_addr = range.len == (u64)-1 ?
			sbi->sb->s_maxbytes : inode->i_size;
		to_end = true;
	}

	if (!IS_ALIGNED(range.start, F2FS_BLKSIZE) ||
			(!to_end && !IS_ALIGNED(end_addr, F2FS_BLKSIZE))) {
		ret = -EINVAL;
		goto err;
	}

	index = F2FS_BYTES_TO_BLK(range.start);
	pg_end = DIV_ROUND_UP(end_addr, F2FS_BLKSIZE);

	ret = f2fs_convert_inline_inode(inode);
	if (ret)
		goto err;

	down_write(&F2FS_I(inode)->i_gc_rwsem[WRITE]);
	down_write(&F2FS_I(inode)->i_mmap_sem);

	ret = filemap_write_and_wait_range(mapping, range.start,
			to_end ? LLONG_MAX : end_addr - 1);
	if (ret)
		goto out;

	truncate_inode_pages_range(mapping, range.start,
			to_end ? -1 : end_addr - 1);

	while (index < pg_end) {
		struct dnode_of_data dn;
		pgoff_t end_offset, count;
		int i;

		set_new_dnode(&dn, inode, NULL, NULL, 0);
		ret = f2fs_get_dnode_of_data(&dn, index, LOOKUP_NODE);
		if (ret) {
			if (ret == -ENOENT) {
				index = f2fs_get_next_page_offset(&dn, index);
				continue;
			}
			goto out;
		}

		end_offset = ADDRS_PER_PAGE(dn.node_page, inode);
		count = min(end_offset - dn.ofs_in_node, pg_end - index);
		for (i = 0; i < count; i++, index++, dn.ofs_in_node++) {
			struct block_device *cur_bdev;
			block_t blkaddr = f2fs_data_blkaddr(&dn);

			if (!__is_valid_data_blkaddr(blkaddr))
				continue;

			if (!f2fs_is_valid_blkaddr(sbi, blkaddr,
						DATA_GENERIC_ENHANCE)) {
				ret = -EFSCORRUPTED;
				f2fs_put_dnode(&dn);
				goto out;
			}

			cur_bdev = f2fs_target_device(sbi, blkaddr, NULL);
			if (f2fs_is_multi_device(sbi)) {
				int di = f2fs_target_device_index(sbi, blkaddr);

				blkaddr -= FDEV(di).start_blk;
			}

			if (len) {
				if (prev_bdev == cur_bdev &&
						index == prev_index + len &&
						blkaddr == prev_block + len) {
					len++;
				} else {
					ret = f2fs_secure_erase(prev_bdev,
						inode, prev_index, prev_block,
						len, range.flags);
					if (ret) {
						f2fs_put_dnode(&dn);
						goto out;
					}

					len = 0;
				}
			}

			if (!len) {
				prev_bdev = cur_bdev;
				prev_index = index;
				prev_block = blkaddr;
				len = 1;
			}
		}

		f2fs_put_dnode(&dn);

		if (fatal_signal_pending(current)) {
			ret = -EINTR;
			goto out;
		}
		cond_resched();
	}

	if (len)
		ret = f2fs_secure_erase(prev_bdev, inode, prev_index,
				prev_block, len, range.flags);
out:
	up_write(&F2FS_I(inode)->i_mmap_sem);
	up_write(&F2FS_I(inode)->i_gc_rwsem[WRITE]);
err:
	inode_unlock(inode);
	file_end_write(filp);

	return ret;
}

static int f2fs_ioc_get_compress_option(struct file *filp, unsigned long arg)
{
	struct inode *inode = file_inode(filp);
	struct f2fs_comp_option option;

	if (!f2fs_sb_has_compression(F2FS_I_SB(inode)))
		return -EOPNOTSUPP;

	inode_lock_shared(inode);

	if (!f2fs_compressed_file(inode)) {
		inode_unlock_shared(inode);
		return -ENODATA;
	}

	option.algorithm = F2FS_I(inode)->i_compress_algorithm;
	option.log_cluster_size = F2FS_I(inode)->i_log_cluster_size;

	inode_unlock_shared(inode);

	if (copy_to_user((struct f2fs_comp_option __user *)arg, &option,
				sizeof(option)))
		return -EFAULT;

	return 0;
}

static int f2fs_ioc_set_compress_option(struct file *filp, unsigned long arg)
{
	struct inode *inode = file_inode(filp);
	struct f2fs_sb_info *sbi = F2FS_I_SB(inode);
	struct f2fs_comp_option option;
	int ret = 0;

	if (!f2fs_sb_has_compression(sbi))
		return -EOPNOTSUPP;

	if (!(filp->f_mode & FMODE_WRITE))
		return -EBADF;

	if (copy_from_user(&option, (struct f2fs_comp_option __user *)arg,
				sizeof(option)))
		return -EFAULT;

	if (!f2fs_compressed_file(inode) ||
			option.log_cluster_size < MIN_COMPRESS_LOG_SIZE ||
			option.log_cluster_size > MAX_COMPRESS_LOG_SIZE ||
			option.algorithm >= COMPRESS_MAX)
		return -EINVAL;

	file_start_write(filp);
	inode_lock(inode);

	if (f2fs_is_mmap_file(inode) || get_dirty_pages(inode)) {
		ret = -EBUSY;
		goto out;
	}

	if (inode->i_size != 0) {
		ret = -EFBIG;
		goto out;
	}

	F2FS_I(inode)->i_compress_algorithm = option.algorithm;
	F2FS_I(inode)->i_log_cluster_size = option.log_cluster_size;
	F2FS_I(inode)->i_cluster_size = 1 << option.log_cluster_size;
	f2fs_mark_inode_dirty_sync(inode, true);

	if (!f2fs_is_compress_backend_ready(inode))
		f2fs_warn(sbi, "compression algorithm is successfully set, "
			"but current kernel doesn't support this algorithm.");
out:
	inode_unlock(inode);
	file_end_write(filp);

	return ret;
}

static int redirty_blocks(struct inode *inode, pgoff_t page_idx, int len)
{
	DEFINE_READAHEAD(ractl, NULL, NULL, inode->i_mapping, page_idx);
	struct address_space *mapping = inode->i_mapping;
	struct page *page;
	pgoff_t redirty_idx = page_idx;
	int i, page_len = 0, ret = 0;

	page_cache_ra_unbounded(&ractl, len, 0);

	for (i = 0; i < len; i++, page_idx++) {
		page = read_cache_page(mapping, page_idx, NULL, NULL);
		if (IS_ERR(page)) {
			ret = PTR_ERR(page);
			break;
		}
		page_len++;
	}

	for (i = 0; i < page_len; i++, redirty_idx++) {
		page = find_lock_page(mapping, redirty_idx);
		if (!page) {
			ret = -ENOMEM;
			break;
		}
		set_page_dirty(page);
		f2fs_put_page(page, 1);
		f2fs_put_page(page, 0);
	}

	return ret;
}

static int f2fs_ioc_decompress_file(struct file *filp, unsigned long arg)
{
	struct inode *inode = file_inode(filp);
	struct f2fs_sb_info *sbi = F2FS_I_SB(inode);
	struct f2fs_inode_info *fi = F2FS_I(inode);
	pgoff_t page_idx = 0, last_idx;
	unsigned int blk_per_seg = sbi->blocks_per_seg;
	int cluster_size = F2FS_I(inode)->i_cluster_size;
	int count, ret;

	if (!f2fs_sb_has_compression(sbi) ||
			F2FS_OPTION(sbi).compress_mode != COMPR_MODE_USER)
		return -EOPNOTSUPP;

	if (!(filp->f_mode & FMODE_WRITE))
		return -EBADF;

	if (!f2fs_compressed_file(inode))
		return -EINVAL;

	f2fs_balance_fs(F2FS_I_SB(inode), true);

	file_start_write(filp);
	inode_lock(inode);

	if (!f2fs_is_compress_backend_ready(inode)) {
		ret = -EOPNOTSUPP;
		goto out;
	}

	if (f2fs_is_mmap_file(inode)) {
		ret = -EBUSY;
		goto out;
	}

	ret = filemap_write_and_wait_range(inode->i_mapping, 0, LLONG_MAX);
	if (ret)
		goto out;

	if (!atomic_read(&fi->i_compr_blocks))
		goto out;

	last_idx = DIV_ROUND_UP(i_size_read(inode), PAGE_SIZE);

	count = last_idx - page_idx;
	while (count) {
		int len = min(cluster_size, count);

		ret = redirty_blocks(inode, page_idx, len);
		if (ret < 0)
			break;

		if (get_dirty_pages(inode) >= blk_per_seg)
			filemap_fdatawrite(inode->i_mapping);

		count -= len;
		page_idx += len;
	}

	if (!ret)
		ret = filemap_write_and_wait_range(inode->i_mapping, 0,
							LLONG_MAX);

	if (ret)
		f2fs_warn(sbi, "%s: The file might be partially decompressed "
				"(errno=%d). Please delete the file.\n",
				__func__, ret);
out:
	inode_unlock(inode);
	file_end_write(filp);

	return ret;
}

static int f2fs_ioc_compress_file(struct file *filp, unsigned long arg)
{
	struct inode *inode = file_inode(filp);
	struct f2fs_sb_info *sbi = F2FS_I_SB(inode);
	pgoff_t page_idx = 0, last_idx;
	unsigned int blk_per_seg = sbi->blocks_per_seg;
	int cluster_size = F2FS_I(inode)->i_cluster_size;
	int count, ret;

	if (!f2fs_sb_has_compression(sbi) ||
			F2FS_OPTION(sbi).compress_mode != COMPR_MODE_USER)
		return -EOPNOTSUPP;

	if (!(filp->f_mode & FMODE_WRITE))
		return -EBADF;

	if (!f2fs_compressed_file(inode))
		return -EINVAL;

	f2fs_balance_fs(F2FS_I_SB(inode), true);

	file_start_write(filp);
	inode_lock(inode);

	if (!f2fs_is_compress_backend_ready(inode)) {
		ret = -EOPNOTSUPP;
		goto out;
	}

	if (f2fs_is_mmap_file(inode)) {
		ret = -EBUSY;
		goto out;
	}

	ret = filemap_write_and_wait_range(inode->i_mapping, 0, LLONG_MAX);
	if (ret)
		goto out;

	set_inode_flag(inode, FI_ENABLE_COMPRESS);

	last_idx = DIV_ROUND_UP(i_size_read(inode), PAGE_SIZE);

	count = last_idx - page_idx;
	while (count) {
		int len = min(cluster_size, count);

		ret = redirty_blocks(inode, page_idx, len);
		if (ret < 0)
			break;

		if (get_dirty_pages(inode) >= blk_per_seg)
			filemap_fdatawrite(inode->i_mapping);

		count -= len;
		page_idx += len;
	}

	if (!ret)
		ret = filemap_write_and_wait_range(inode->i_mapping, 0,
							LLONG_MAX);

	clear_inode_flag(inode, FI_ENABLE_COMPRESS);

	if (ret)
		f2fs_warn(sbi, "%s: The file might be partially compressed "
				"(errno=%d). Please delete the file.\n",
				__func__, ret);
out:
	inode_unlock(inode);
	file_end_write(filp);

	return ret;
}

static long __f2fs_ioctl(struct file *filp, unsigned int cmd, unsigned long arg)
{
	switch (cmd) {
	case FS_IOC_GETVERSION:
		return f2fs_ioc_getversion(filp, arg);
	case F2FS_IOC_START_ATOMIC_WRITE:
		return f2fs_ioc_start_atomic_write(filp);
	case F2FS_IOC_COMMIT_ATOMIC_WRITE:
		return f2fs_ioc_commit_atomic_write(filp);
	case F2FS_IOC_START_VOLATILE_WRITE:
		return f2fs_ioc_start_volatile_write(filp);
	case F2FS_IOC_RELEASE_VOLATILE_WRITE:
		return f2fs_ioc_release_volatile_write(filp);
	case F2FS_IOC_ABORT_VOLATILE_WRITE:
		return f2fs_ioc_abort_volatile_write(filp);
	case F2FS_IOC_SHUTDOWN:
		return f2fs_ioc_shutdown(filp, arg);
	case FITRIM:
		return f2fs_ioc_fitrim(filp, arg);
	case FS_IOC_SET_ENCRYPTION_POLICY:
		return f2fs_ioc_set_encryption_policy(filp, arg);
	case FS_IOC_GET_ENCRYPTION_POLICY:
		return f2fs_ioc_get_encryption_policy(filp, arg);
	case FS_IOC_GET_ENCRYPTION_PWSALT:
		return f2fs_ioc_get_encryption_pwsalt(filp, arg);
	case FS_IOC_GET_ENCRYPTION_POLICY_EX:
		return f2fs_ioc_get_encryption_policy_ex(filp, arg);
	case FS_IOC_ADD_ENCRYPTION_KEY:
		return f2fs_ioc_add_encryption_key(filp, arg);
	case FS_IOC_REMOVE_ENCRYPTION_KEY:
		return f2fs_ioc_remove_encryption_key(filp, arg);
	case FS_IOC_REMOVE_ENCRYPTION_KEY_ALL_USERS:
		return f2fs_ioc_remove_encryption_key_all_users(filp, arg);
	case FS_IOC_GET_ENCRYPTION_KEY_STATUS:
		return f2fs_ioc_get_encryption_key_status(filp, arg);
	case FS_IOC_GET_ENCRYPTION_NONCE:
		return f2fs_ioc_get_encryption_nonce(filp, arg);
	case F2FS_IOC_GARBAGE_COLLECT:
		return f2fs_ioc_gc(filp, arg);
	case F2FS_IOC_GARBAGE_COLLECT_RANGE:
		return f2fs_ioc_gc_range(filp, arg);
	case F2FS_IOC_WRITE_CHECKPOINT:
		return f2fs_ioc_write_checkpoint(filp, arg);
	case F2FS_IOC_DEFRAGMENT:
		return f2fs_ioc_defragment(filp, arg);
	case F2FS_IOC_MOVE_RANGE:
		return f2fs_ioc_move_range(filp, arg);
	case F2FS_IOC_FLUSH_DEVICE:
		return f2fs_ioc_flush_device(filp, arg);
	case F2FS_IOC_GET_FEATURES:
		return f2fs_ioc_get_features(filp, arg);
	case F2FS_IOC_GET_PIN_FILE:
		return f2fs_ioc_get_pin_file(filp, arg);
	case F2FS_IOC_SET_PIN_FILE:
		return f2fs_ioc_set_pin_file(filp, arg);
	case F2FS_IOC_PRECACHE_EXTENTS:
		return f2fs_ioc_precache_extents(filp, arg);
	case F2FS_IOC_RESIZE_FS:
		return f2fs_ioc_resize_fs(filp, arg);
	case FS_IOC_ENABLE_VERITY:
		return f2fs_ioc_enable_verity(filp, arg);
	case FS_IOC_MEASURE_VERITY:
		return f2fs_ioc_measure_verity(filp, arg);
	case FS_IOC_READ_VERITY_METADATA:
		return f2fs_ioc_read_verity_metadata(filp, arg);
	case FS_IOC_GETFSLABEL:
		return f2fs_ioc_getfslabel(filp, arg);
	case FS_IOC_SETFSLABEL:
		return f2fs_ioc_setfslabel(filp, arg);
	case F2FS_IOC_GET_COMPRESS_BLOCKS:
		return f2fs_get_compress_blocks(filp, arg);
	case F2FS_IOC_RELEASE_COMPRESS_BLOCKS:
		return f2fs_release_compress_blocks(filp, arg);
	case F2FS_IOC_RESERVE_COMPRESS_BLOCKS:
		return f2fs_reserve_compress_blocks(filp, arg);
	case F2FS_IOC_SEC_TRIM_FILE:
		return f2fs_sec_trim_file(filp, arg);
	case F2FS_IOC_GET_COMPRESS_OPTION:
		return f2fs_ioc_get_compress_option(filp, arg);
	case F2FS_IOC_SET_COMPRESS_OPTION:
		return f2fs_ioc_set_compress_option(filp, arg);
	case F2FS_IOC_DECOMPRESS_FILE:
		return f2fs_ioc_decompress_file(filp, arg);
	case F2FS_IOC_COMPRESS_FILE:
		return f2fs_ioc_compress_file(filp, arg);
	default:
		return -ENOTTY;
	}
}

long f2fs_ioctl(struct file *filp, unsigned int cmd, unsigned long arg)
{
	if (unlikely(f2fs_cp_error(F2FS_I_SB(file_inode(filp)))))
		return -EIO;
	if (!f2fs_is_checkpoint_ready(F2FS_I_SB(file_inode(filp))))
		return -ENOSPC;

	return __f2fs_ioctl(filp, cmd, arg);
}

static ssize_t f2fs_file_read_iter(struct kiocb *iocb, struct iov_iter *iter)
{
	struct file *file = iocb->ki_filp;
	struct inode *inode = file_inode(file);
	int ret;

	if (!f2fs_is_compress_backend_ready(inode))
		return -EOPNOTSUPP;

	ret = generic_file_read_iter(iocb, iter);

	if (ret > 0)
		f2fs_update_iostat(F2FS_I_SB(inode), APP_READ_IO, ret);

	return ret;
}

static ssize_t f2fs_file_write_iter(struct kiocb *iocb, struct iov_iter *from)
{
	struct file *file = iocb->ki_filp;
	struct inode *inode = file_inode(file);
	ssize_t ret;

	if (unlikely(f2fs_cp_error(F2FS_I_SB(inode)))) {
		ret = -EIO;
		goto out;
	}

	if (!f2fs_is_compress_backend_ready(inode)) {
		ret = -EOPNOTSUPP;
		goto out;
	}

	if (iocb->ki_flags & IOCB_NOWAIT) {
		if (!inode_trylock(inode)) {
			ret = -EAGAIN;
			goto out;
		}
	} else {
		inode_lock(inode);
	}

	if (unlikely(IS_IMMUTABLE(inode))) {
		ret = -EPERM;
		goto unlock;
	}

	ret = generic_write_checks(iocb, from);
	if (ret > 0) {
		bool preallocated = false;
		size_t target_size = 0;
		int err;

		if (iov_iter_fault_in_readable(from, iov_iter_count(from)))
			set_inode_flag(inode, FI_NO_PREALLOC);

		if ((iocb->ki_flags & IOCB_NOWAIT)) {
			if (!f2fs_overwrite_io(inode, iocb->ki_pos,
						iov_iter_count(from)) ||
				f2fs_has_inline_data(inode) ||
				f2fs_force_buffered_io(inode, iocb, from)) {
				clear_inode_flag(inode, FI_NO_PREALLOC);
				inode_unlock(inode);
				ret = -EAGAIN;
				goto out;
			}
			goto write;
		}

		if (is_inode_flag_set(inode, FI_NO_PREALLOC))
			goto write;

		if (iocb->ki_flags & IOCB_DIRECT) {
			/*
			 * Convert inline data for Direct I/O before entering
			 * f2fs_direct_IO().
			 */
			err = f2fs_convert_inline_inode(inode);
			if (err)
				goto out_err;
			/*
			 * If force_buffere_io() is true, we have to allocate
			 * blocks all the time, since f2fs_direct_IO will fall
			 * back to buffered IO.
			 */
			if (!f2fs_force_buffered_io(inode, iocb, from) &&
					allow_outplace_dio(inode, iocb, from))
				goto write;
		}
		preallocated = true;
		target_size = iocb->ki_pos + iov_iter_count(from);

		err = f2fs_preallocate_blocks(iocb, from);
		if (err) {
out_err:
			clear_inode_flag(inode, FI_NO_PREALLOC);
			inode_unlock(inode);
			ret = err;
			goto out;
		}
write:
		ret = __generic_file_write_iter(iocb, from);
		clear_inode_flag(inode, FI_NO_PREALLOC);

		/* if we couldn't write data, we should deallocate blocks. */
		if (preallocated && i_size_read(inode) < target_size) {
			down_write(&F2FS_I(inode)->i_gc_rwsem[WRITE]);
			down_write(&F2FS_I(inode)->i_mmap_sem);
			f2fs_truncate(inode);
			up_write(&F2FS_I(inode)->i_mmap_sem);
			up_write(&F2FS_I(inode)->i_gc_rwsem[WRITE]);
		}

		if (ret > 0)
			f2fs_update_iostat(F2FS_I_SB(inode), APP_WRITE_IO, ret);
	}
unlock:
	inode_unlock(inode);
out:
	trace_f2fs_file_write_iter(inode, iocb->ki_pos,
					iov_iter_count(from), ret);
	if (ret > 0)
		ret = generic_write_sync(iocb, ret);
	return ret;
}

#ifdef CONFIG_COMPAT
struct compat_f2fs_gc_range {
	u32 sync;
	compat_u64 start;
	compat_u64 len;
};
#define F2FS_IOC32_GARBAGE_COLLECT_RANGE	_IOW(F2FS_IOCTL_MAGIC, 11,\
						struct compat_f2fs_gc_range)

static int f2fs_compat_ioc_gc_range(struct file *file, unsigned long arg)
{
	struct compat_f2fs_gc_range __user *urange;
	struct f2fs_gc_range range;
	int err;

	urange = compat_ptr(arg);
	err = get_user(range.sync, &urange->sync);
	err |= get_user(range.start, &urange->start);
	err |= get_user(range.len, &urange->len);
	if (err)
		return -EFAULT;

	return __f2fs_ioc_gc_range(file, &range);
}

struct compat_f2fs_move_range {
	u32 dst_fd;
	compat_u64 pos_in;
	compat_u64 pos_out;
	compat_u64 len;
};
#define F2FS_IOC32_MOVE_RANGE		_IOWR(F2FS_IOCTL_MAGIC, 9,	\
					struct compat_f2fs_move_range)

static int f2fs_compat_ioc_move_range(struct file *file, unsigned long arg)
{
	struct compat_f2fs_move_range __user *urange;
	struct f2fs_move_range range;
	int err;

	urange = compat_ptr(arg);
	err = get_user(range.dst_fd, &urange->dst_fd);
	err |= get_user(range.pos_in, &urange->pos_in);
	err |= get_user(range.pos_out, &urange->pos_out);
	err |= get_user(range.len, &urange->len);
	if (err)
		return -EFAULT;

	return __f2fs_ioc_move_range(file, &range);
}

long f2fs_compat_ioctl(struct file *file, unsigned int cmd, unsigned long arg)
{
	if (unlikely(f2fs_cp_error(F2FS_I_SB(file_inode(file)))))
		return -EIO;
	if (!f2fs_is_checkpoint_ready(F2FS_I_SB(file_inode(file))))
		return -ENOSPC;

	switch (cmd) {
	case FS_IOC32_GETVERSION:
		cmd = FS_IOC_GETVERSION;
		break;
	case F2FS_IOC32_GARBAGE_COLLECT_RANGE:
		return f2fs_compat_ioc_gc_range(file, arg);
	case F2FS_IOC32_MOVE_RANGE:
		return f2fs_compat_ioc_move_range(file, arg);
	case F2FS_IOC_START_ATOMIC_WRITE:
	case F2FS_IOC_COMMIT_ATOMIC_WRITE:
	case F2FS_IOC_START_VOLATILE_WRITE:
	case F2FS_IOC_RELEASE_VOLATILE_WRITE:
	case F2FS_IOC_ABORT_VOLATILE_WRITE:
	case F2FS_IOC_SHUTDOWN:
	case FITRIM:
	case FS_IOC_SET_ENCRYPTION_POLICY:
	case FS_IOC_GET_ENCRYPTION_PWSALT:
	case FS_IOC_GET_ENCRYPTION_POLICY:
	case FS_IOC_GET_ENCRYPTION_POLICY_EX:
	case FS_IOC_ADD_ENCRYPTION_KEY:
	case FS_IOC_REMOVE_ENCRYPTION_KEY:
	case FS_IOC_REMOVE_ENCRYPTION_KEY_ALL_USERS:
	case FS_IOC_GET_ENCRYPTION_KEY_STATUS:
	case FS_IOC_GET_ENCRYPTION_NONCE:
	case F2FS_IOC_GARBAGE_COLLECT:
	case F2FS_IOC_WRITE_CHECKPOINT:
	case F2FS_IOC_DEFRAGMENT:
	case F2FS_IOC_FLUSH_DEVICE:
	case F2FS_IOC_GET_FEATURES:
	case F2FS_IOC_GET_PIN_FILE:
	case F2FS_IOC_SET_PIN_FILE:
	case F2FS_IOC_PRECACHE_EXTENTS:
	case F2FS_IOC_RESIZE_FS:
	case FS_IOC_ENABLE_VERITY:
	case FS_IOC_MEASURE_VERITY:
	case FS_IOC_READ_VERITY_METADATA:
	case FS_IOC_GETFSLABEL:
	case FS_IOC_SETFSLABEL:
	case F2FS_IOC_GET_COMPRESS_BLOCKS:
	case F2FS_IOC_RELEASE_COMPRESS_BLOCKS:
	case F2FS_IOC_RESERVE_COMPRESS_BLOCKS:
	case F2FS_IOC_SEC_TRIM_FILE:
	case F2FS_IOC_GET_COMPRESS_OPTION:
	case F2FS_IOC_SET_COMPRESS_OPTION:
	case F2FS_IOC_DECOMPRESS_FILE:
	case F2FS_IOC_COMPRESS_FILE:
		break;
	default:
		return -ENOIOCTLCMD;
	}
	return __f2fs_ioctl(file, cmd, (unsigned long) compat_ptr(arg));
}
#endif

const struct file_operations f2fs_file_operations = {
	.llseek		= f2fs_llseek,
	.read_iter	= f2fs_file_read_iter,
	.write_iter	= f2fs_file_write_iter,
	.open		= f2fs_file_open,
	.release	= f2fs_release_file,
	.mmap		= f2fs_file_mmap,
	.flush		= f2fs_file_flush,
	.fsync		= f2fs_sync_file,
	.fallocate	= f2fs_fallocate,
	.unlocked_ioctl	= f2fs_ioctl,
#ifdef CONFIG_COMPAT
	.compat_ioctl	= f2fs_compat_ioctl,
#endif
	.splice_read	= generic_file_splice_read,
	.splice_write	= iter_file_splice_write,
};<|MERGE_RESOLUTION|>--- conflicted
+++ resolved
@@ -1667,11 +1667,7 @@
 		down_write(&sbi->pin_sem);
 
 		f2fs_lock_op(sbi);
-<<<<<<< HEAD
-		f2fs_allocate_new_section(sbi, CURSEG_COLD_DATA_PINNED);
-=======
 		f2fs_allocate_new_section(sbi, CURSEG_COLD_DATA_PINNED, false);
->>>>>>> 25423f4b
 		f2fs_unlock_op(sbi);
 
 		map.m_seg_type = CURSEG_COLD_DATA_PINNED;
