/* SPDX-License-Identifier: GPL-2.0 */
/*
 * fs/f2fs/segment.h
 *
 * Copyright (c) 2012 Samsung Electronics Co., Ltd.
 *             http://www.samsung.com/
 */
#include <linux/blkdev.h>
#include <linux/backing-dev.h>

/* constant macro */
#define NULL_SEGNO			((unsigned int)(~0))
#define NULL_SECNO			((unsigned int)(~0))

#define DEF_RECLAIM_PREFREE_SEGMENTS	5	/* 5% over total segments */
#define DEF_MAX_RECLAIM_PREFREE_SEGMENTS	4096	/* 8GB in maximum */

#define F2FS_MIN_SEGMENTS	9 /* SB + 2 (CP + SIT + NAT) + SSA + MAIN */
#define F2FS_MIN_META_SEGMENTS	8 /* SB + 2 (CP + SIT + NAT) + SSA */

/* L: Logical segment # in volume, R: Relative segment # in main area */
#define GET_L2R_SEGNO(free_i, segno)	((segno) - (free_i)->start_segno)
#define GET_R2L_SEGNO(free_i, segno)	((segno) + (free_i)->start_segno)

#define IS_DATASEG(t)	((t) <= CURSEG_COLD_DATA)
#define IS_NODESEG(t)	((t) >= CURSEG_HOT_NODE && (t) <= CURSEG_COLD_NODE)
#define SE_PAGETYPE(se)	((IS_NODESEG((se)->type) ? NODE : DATA))

static inline void sanity_check_seg_type(struct f2fs_sb_info *sbi,
						unsigned short seg_type)
{
	f2fs_bug_on(sbi, seg_type >= NR_PERSISTENT_LOG);
}

#define IS_HOT(t)	((t) == CURSEG_HOT_NODE || (t) == CURSEG_HOT_DATA)
#define IS_WARM(t)	((t) == CURSEG_WARM_NODE || (t) == CURSEG_WARM_DATA)
#define IS_COLD(t)	((t) == CURSEG_COLD_NODE || (t) == CURSEG_COLD_DATA)

#define IS_CURSEG(sbi, seg)						\
	(((seg) == CURSEG_I(sbi, CURSEG_HOT_DATA)->segno) ||	\
	 ((seg) == CURSEG_I(sbi, CURSEG_WARM_DATA)->segno) ||	\
	 ((seg) == CURSEG_I(sbi, CURSEG_COLD_DATA)->segno) ||	\
	 ((seg) == CURSEG_I(sbi, CURSEG_HOT_NODE)->segno) ||	\
	 ((seg) == CURSEG_I(sbi, CURSEG_WARM_NODE)->segno) ||	\
	 ((seg) == CURSEG_I(sbi, CURSEG_COLD_NODE)->segno) ||	\
	 ((seg) == CURSEG_I(sbi, CURSEG_COLD_DATA_PINNED)->segno) ||	\
	 ((seg) == CURSEG_I(sbi, CURSEG_ALL_DATA_ATGC)->segno))

#define IS_CURSEC(sbi, secno)						\
	(((secno) == CURSEG_I(sbi, CURSEG_HOT_DATA)->segno /		\
	  SEGS_PER_SEC(sbi)) ||	\
	 ((secno) == CURSEG_I(sbi, CURSEG_WARM_DATA)->segno /		\
	  SEGS_PER_SEC(sbi)) ||	\
	 ((secno) == CURSEG_I(sbi, CURSEG_COLD_DATA)->segno /		\
	  SEGS_PER_SEC(sbi)) ||	\
	 ((secno) == CURSEG_I(sbi, CURSEG_HOT_NODE)->segno /		\
	  SEGS_PER_SEC(sbi)) ||	\
	 ((secno) == CURSEG_I(sbi, CURSEG_WARM_NODE)->segno /		\
	  SEGS_PER_SEC(sbi)) ||	\
	 ((secno) == CURSEG_I(sbi, CURSEG_COLD_NODE)->segno /		\
	  SEGS_PER_SEC(sbi)) ||	\
	 ((secno) == CURSEG_I(sbi, CURSEG_COLD_DATA_PINNED)->segno /	\
	  SEGS_PER_SEC(sbi)) ||	\
	 ((secno) == CURSEG_I(sbi, CURSEG_ALL_DATA_ATGC)->segno /	\
	  SEGS_PER_SEC(sbi)))

#define MAIN_BLKADDR(sbi)						\
	(SM_I(sbi) ? SM_I(sbi)->main_blkaddr : 				\
		le32_to_cpu(F2FS_RAW_SUPER(sbi)->main_blkaddr))
#define SEG0_BLKADDR(sbi)						\
	(SM_I(sbi) ? SM_I(sbi)->seg0_blkaddr : 				\
		le32_to_cpu(F2FS_RAW_SUPER(sbi)->segment0_blkaddr))

#define MAIN_SEGS(sbi)	(SM_I(sbi)->main_segments)
#define MAIN_SECS(sbi)	((sbi)->total_sections)

#define TOTAL_SEGS(sbi)							\
	(SM_I(sbi) ? SM_I(sbi)->segment_count : 				\
		le32_to_cpu(F2FS_RAW_SUPER(sbi)->segment_count))
#define TOTAL_BLKS(sbi)	(SEGS_TO_BLKS(sbi, TOTAL_SEGS(sbi)))

#define MAX_BLKADDR(sbi)	(SEG0_BLKADDR(sbi) + TOTAL_BLKS(sbi))
#define SEGMENT_SIZE(sbi)	(1ULL << ((sbi)->log_blocksize +	\
					(sbi)->log_blocks_per_seg))

#define START_BLOCK(sbi, segno)	(SEG0_BLKADDR(sbi) +			\
	 (SEGS_TO_BLKS(sbi, GET_R2L_SEGNO(FREE_I(sbi), segno))))

#define NEXT_FREE_BLKADDR(sbi, curseg)					\
	(START_BLOCK(sbi, (curseg)->segno) + (curseg)->next_blkoff)

#define GET_SEGOFF_FROM_SEG0(sbi, blk_addr)	((blk_addr) - SEG0_BLKADDR(sbi))
#define GET_SEGNO_FROM_SEG0(sbi, blk_addr)				\
	(BLKS_TO_SEGS(sbi, GET_SEGOFF_FROM_SEG0(sbi, blk_addr)))
#define GET_BLKOFF_FROM_SEG0(sbi, blk_addr)				\
	(GET_SEGOFF_FROM_SEG0(sbi, blk_addr) & (BLKS_PER_SEG(sbi) - 1))

#define GET_SEGNO(sbi, blk_addr)					\
	((!__is_valid_data_blkaddr(blk_addr)) ?			\
	NULL_SEGNO : GET_L2R_SEGNO(FREE_I(sbi),			\
		GET_SEGNO_FROM_SEG0(sbi, blk_addr)))
#define CAP_BLKS_PER_SEC(sbi)					\
<<<<<<< HEAD
	(SEGS_PER_SEC(sbi) * BLKS_PER_SEG(sbi) -		\
	 (sbi)->unusable_blocks_per_sec)
#define CAP_SEGS_PER_SEC(sbi)					\
	(SEGS_PER_SEC(sbi) - ((sbi)->unusable_blocks_per_sec >>	\
	(sbi)->log_blocks_per_seg))
=======
	(BLKS_PER_SEC(sbi) - (sbi)->unusable_blocks_per_sec)
#define CAP_SEGS_PER_SEC(sbi)					\
	(SEGS_PER_SEC(sbi) -					\
	BLKS_TO_SEGS(sbi, (sbi)->unusable_blocks_per_sec))
>>>>>>> a6ad5510
#define GET_SEC_FROM_SEG(sbi, segno)				\
	(((segno) == -1) ? -1 : (segno) / SEGS_PER_SEC(sbi))
#define GET_SEG_FROM_SEC(sbi, secno)				\
	((secno) * SEGS_PER_SEC(sbi))
#define GET_ZONE_FROM_SEC(sbi, secno)				\
	(((secno) == -1) ? -1 : (secno) / (sbi)->secs_per_zone)
#define GET_ZONE_FROM_SEG(sbi, segno)				\
	GET_ZONE_FROM_SEC(sbi, GET_SEC_FROM_SEG(sbi, segno))

#define GET_SUM_BLOCK(sbi, segno)				\
	((sbi)->sm_info->ssa_blkaddr + (segno))

#define GET_SUM_TYPE(footer) ((footer)->entry_type)
#define SET_SUM_TYPE(footer, type) ((footer)->entry_type = (type))

#define SIT_ENTRY_OFFSET(sit_i, segno)					\
	((segno) % (sit_i)->sents_per_block)
#define SIT_BLOCK_OFFSET(segno)					\
	((segno) / SIT_ENTRY_PER_BLOCK)
#define	START_SEGNO(segno)		\
	(SIT_BLOCK_OFFSET(segno) * SIT_ENTRY_PER_BLOCK)
#define SIT_BLK_CNT(sbi)			\
	DIV_ROUND_UP(MAIN_SEGS(sbi), SIT_ENTRY_PER_BLOCK)
#define f2fs_bitmap_size(nr)			\
	(BITS_TO_LONGS(nr) * sizeof(unsigned long))

#define SECTOR_FROM_BLOCK(blk_addr)					\
	(((sector_t)blk_addr) << F2FS_LOG_SECTORS_PER_BLOCK)
#define SECTOR_TO_BLOCK(sectors)					\
	((sectors) >> F2FS_LOG_SECTORS_PER_BLOCK)

/*
 * In the victim_sel_policy->alloc_mode, there are three block allocation modes.
 * LFS writes data sequentially with cleaning operations.
 * SSR (Slack Space Recycle) reuses obsolete space without cleaning operations.
 * AT_SSR (Age Threshold based Slack Space Recycle) merges fragments into
 * fragmented segment which has similar aging degree.
 */
enum {
	LFS = 0,
	SSR,
	AT_SSR,
};

/*
 * In the victim_sel_policy->gc_mode, there are three gc, aka cleaning, modes.
 * GC_CB is based on cost-benefit algorithm.
 * GC_GREEDY is based on greedy algorithm.
 * GC_AT is based on age-threshold algorithm.
 */
enum {
	GC_CB = 0,
	GC_GREEDY,
	GC_AT,
	ALLOC_NEXT,
	FLUSH_DEVICE,
	MAX_GC_POLICY,
};

/*
 * BG_GC means the background cleaning job.
 * FG_GC means the on-demand cleaning job.
 */
enum {
	BG_GC = 0,
	FG_GC,
};

/* for a function parameter to select a victim segment */
struct victim_sel_policy {
	int alloc_mode;			/* LFS or SSR */
	int gc_mode;			/* GC_CB or GC_GREEDY */
	unsigned long *dirty_bitmap;	/* dirty segment/section bitmap */
	unsigned int max_search;	/*
					 * maximum # of segments/sections
					 * to search
					 */
	unsigned int offset;		/* last scanned bitmap offset */
	unsigned int ofs_unit;		/* bitmap search unit */
	unsigned int min_cost;		/* minimum cost */
	unsigned long long oldest_age;	/* oldest age of segments having the same min cost */
	unsigned int min_segno;		/* segment # having min. cost */
	unsigned long long age;		/* mtime of GCed section*/
	unsigned long long age_threshold;/* age threshold */
	bool one_time_gc;		/* one time GC */
};

struct seg_entry {
	unsigned int type:6;		/* segment type like CURSEG_XXX_TYPE */
	unsigned int valid_blocks:10;	/* # of valid blocks */
	unsigned int ckpt_valid_blocks:10;	/* # of valid blocks last cp */
	unsigned int padding:6;		/* padding */
	unsigned char *cur_valid_map;	/* validity bitmap of blocks */
#ifdef CONFIG_F2FS_CHECK_FS
	unsigned char *cur_valid_map_mir;	/* mirror of current valid bitmap */
#endif
	/*
	 * # of valid blocks and the validity bitmap stored in the last
	 * checkpoint pack. This information is used by the SSR mode.
	 */
	unsigned char *ckpt_valid_map;	/* validity bitmap of blocks last cp */
	unsigned char *discard_map;
	unsigned long long mtime;	/* modification time of the segment */
};

struct sec_entry {
	unsigned int valid_blocks;	/* # of valid blocks in a section */
};

#define MAX_SKIP_GC_COUNT			16

struct revoke_entry {
	struct list_head list;
	block_t old_addr;		/* for revoking when fail to commit */
	pgoff_t index;
};

struct sit_info {
	block_t sit_base_addr;		/* start block address of SIT area */
	block_t sit_blocks;		/* # of blocks used by SIT area */
	block_t written_valid_blocks;	/* # of valid blocks in main area */
	char *bitmap;			/* all bitmaps pointer */
	char *sit_bitmap;		/* SIT bitmap pointer */
#ifdef CONFIG_F2FS_CHECK_FS
	char *sit_bitmap_mir;		/* SIT bitmap mirror */

	/* bitmap of segments to be ignored by GC in case of errors */
	unsigned long *invalid_segmap;
#endif
	unsigned int bitmap_size;	/* SIT bitmap size */

	unsigned long *tmp_map;			/* bitmap for temporal use */
	unsigned long *dirty_sentries_bitmap;	/* bitmap for dirty sentries */
	unsigned int dirty_sentries;		/* # of dirty sentries */
	unsigned int sents_per_block;		/* # of SIT entries per block */
	struct rw_semaphore sentry_lock;	/* to protect SIT cache */
	struct seg_entry *sentries;		/* SIT segment-level cache */
	struct sec_entry *sec_entries;		/* SIT section-level cache */

	/* for cost-benefit algorithm in cleaning procedure */
	unsigned long long elapsed_time;	/* elapsed time after mount */
	unsigned long long mounted_time;	/* mount time */
	unsigned long long min_mtime;		/* min. modification time */
	unsigned long long max_mtime;		/* max. modification time */
	unsigned long long dirty_min_mtime;	/* rerange candidates in GC_AT */
	unsigned long long dirty_max_mtime;	/* rerange candidates in GC_AT */

	unsigned int last_victim[MAX_GC_POLICY]; /* last victim segment # */
};

struct free_segmap_info {
	unsigned int start_segno;	/* start segment number logically */
	unsigned int free_segments;	/* # of free segments */
	unsigned int free_sections;	/* # of free sections */
	spinlock_t segmap_lock;		/* free segmap lock */
	unsigned long *free_segmap;	/* free segment bitmap */
	unsigned long *free_secmap;	/* free section bitmap */
};

/* Notice: The order of dirty type is same with CURSEG_XXX in f2fs.h */
enum dirty_type {
	DIRTY_HOT_DATA,		/* dirty segments assigned as hot data logs */
	DIRTY_WARM_DATA,	/* dirty segments assigned as warm data logs */
	DIRTY_COLD_DATA,	/* dirty segments assigned as cold data logs */
	DIRTY_HOT_NODE,		/* dirty segments assigned as hot node logs */
	DIRTY_WARM_NODE,	/* dirty segments assigned as warm node logs */
	DIRTY_COLD_NODE,	/* dirty segments assigned as cold node logs */
	DIRTY,			/* to count # of dirty segments */
	PRE,			/* to count # of entirely obsolete segments */
	NR_DIRTY_TYPE
};

struct dirty_seglist_info {
	unsigned long *dirty_segmap[NR_DIRTY_TYPE];
	unsigned long *dirty_secmap;
	struct mutex seglist_lock;		/* lock for segment bitmaps */
	int nr_dirty[NR_DIRTY_TYPE];		/* # of dirty segments */
	unsigned long *victim_secmap;		/* background GC victims */
	unsigned long *pinned_secmap;		/* pinned victims from foreground GC */
	unsigned int pinned_secmap_cnt;		/* count of victims which has pinned data */
	bool enable_pin_section;		/* enable pinning section */
};

/* for active log information */
struct curseg_info {
	struct mutex curseg_mutex;		/* lock for consistency */
	struct f2fs_summary_block *sum_blk;	/* cached summary block */
	struct rw_semaphore journal_rwsem;	/* protect journal area */
	struct f2fs_journal *journal;		/* cached journal info */
	unsigned char alloc_type;		/* current allocation type */
	unsigned short seg_type;		/* segment type like CURSEG_XXX_TYPE */
	unsigned int segno;			/* current segment number */
	unsigned short next_blkoff;		/* next block offset to write */
	unsigned int zone;			/* current zone number */
	unsigned int next_segno;		/* preallocated segment */
	int fragment_remained_chunk;		/* remained block size in a chunk for block fragmentation mode */
	bool inited;				/* indicate inmem log is inited */
};

struct sit_entry_set {
	struct list_head set_list;	/* link with all sit sets */
	unsigned int start_segno;	/* start segno of sits in set */
	unsigned int entry_cnt;		/* the # of sit entries in set */
};

/*
 * inline functions
 */
static inline struct curseg_info *CURSEG_I(struct f2fs_sb_info *sbi, int type)
{
	return (struct curseg_info *)(SM_I(sbi)->curseg_array + type);
}

static inline struct seg_entry *get_seg_entry(struct f2fs_sb_info *sbi,
						unsigned int segno)
{
	struct sit_info *sit_i = SIT_I(sbi);
	return &sit_i->sentries[segno];
}

static inline struct sec_entry *get_sec_entry(struct f2fs_sb_info *sbi,
						unsigned int segno)
{
	struct sit_info *sit_i = SIT_I(sbi);
	return &sit_i->sec_entries[GET_SEC_FROM_SEG(sbi, segno)];
}

static inline unsigned int get_valid_blocks(struct f2fs_sb_info *sbi,
				unsigned int segno, bool use_section)
{
	/*
	 * In order to get # of valid blocks in a section instantly from many
	 * segments, f2fs manages two counting structures separately.
	 */
	if (use_section && __is_large_section(sbi))
		return get_sec_entry(sbi, segno)->valid_blocks;
	else
		return get_seg_entry(sbi, segno)->valid_blocks;
}

static inline unsigned int get_ckpt_valid_blocks(struct f2fs_sb_info *sbi,
				unsigned int segno, bool use_section)
{
	if (use_section && __is_large_section(sbi)) {
		unsigned int secno = GET_SEC_FROM_SEG(sbi, segno);
		unsigned int start_segno = GET_SEG_FROM_SEC(sbi, secno);
		unsigned int blocks = 0;
		int i;

		for (i = 0; i < SEGS_PER_SEC(sbi); i++, start_segno++) {
			struct seg_entry *se = get_seg_entry(sbi, start_segno);

			blocks += se->ckpt_valid_blocks;
		}
		return blocks;
	}
	return get_seg_entry(sbi, segno)->ckpt_valid_blocks;
}

static inline void seg_info_from_raw_sit(struct seg_entry *se,
					struct f2fs_sit_entry *rs)
{
	se->valid_blocks = GET_SIT_VBLOCKS(rs);
	se->ckpt_valid_blocks = GET_SIT_VBLOCKS(rs);
	memcpy(se->cur_valid_map, rs->valid_map, SIT_VBLOCK_MAP_SIZE);
	memcpy(se->ckpt_valid_map, rs->valid_map, SIT_VBLOCK_MAP_SIZE);
#ifdef CONFIG_F2FS_CHECK_FS
	memcpy(se->cur_valid_map_mir, rs->valid_map, SIT_VBLOCK_MAP_SIZE);
#endif
	se->type = GET_SIT_TYPE(rs);
	se->mtime = le64_to_cpu(rs->mtime);
}

static inline void __seg_info_to_raw_sit(struct seg_entry *se,
					struct f2fs_sit_entry *rs)
{
	unsigned short raw_vblocks = (se->type << SIT_VBLOCKS_SHIFT) |
					se->valid_blocks;
	rs->vblocks = cpu_to_le16(raw_vblocks);
	memcpy(rs->valid_map, se->cur_valid_map, SIT_VBLOCK_MAP_SIZE);
	rs->mtime = cpu_to_le64(se->mtime);
}

static inline void seg_info_to_sit_page(struct f2fs_sb_info *sbi,
				struct page *page, unsigned int start)
{
	struct f2fs_sit_block *raw_sit;
	struct seg_entry *se;
	struct f2fs_sit_entry *rs;
	unsigned int end = min(start + SIT_ENTRY_PER_BLOCK,
					(unsigned long)MAIN_SEGS(sbi));
	int i;

	raw_sit = (struct f2fs_sit_block *)page_address(page);
	memset(raw_sit, 0, PAGE_SIZE);
	for (i = 0; i < end - start; i++) {
		rs = &raw_sit->entries[i];
		se = get_seg_entry(sbi, start + i);
		__seg_info_to_raw_sit(se, rs);
	}
}

static inline void seg_info_to_raw_sit(struct seg_entry *se,
					struct f2fs_sit_entry *rs)
{
	__seg_info_to_raw_sit(se, rs);

	memcpy(se->ckpt_valid_map, rs->valid_map, SIT_VBLOCK_MAP_SIZE);
	se->ckpt_valid_blocks = se->valid_blocks;
}

static inline unsigned int find_next_inuse(struct free_segmap_info *free_i,
		unsigned int max, unsigned int segno)
{
	unsigned int ret;
	spin_lock(&free_i->segmap_lock);
	ret = find_next_bit(free_i->free_segmap, max, segno);
	spin_unlock(&free_i->segmap_lock);
	return ret;
}

static inline void __set_free(struct f2fs_sb_info *sbi, unsigned int segno)
{
	struct free_segmap_info *free_i = FREE_I(sbi);
	unsigned int secno = GET_SEC_FROM_SEG(sbi, segno);
	unsigned int start_segno = GET_SEG_FROM_SEC(sbi, secno);
	unsigned int next;
	unsigned int usable_segs = f2fs_usable_segs_in_sec(sbi);

	spin_lock(&free_i->segmap_lock);
	clear_bit(segno, free_i->free_segmap);
	free_i->free_segments++;

	next = find_next_bit(free_i->free_segmap,
			start_segno + SEGS_PER_SEC(sbi), start_segno);
	if (next >= start_segno + usable_segs) {
		clear_bit(secno, free_i->free_secmap);
		free_i->free_sections++;
	}
	spin_unlock(&free_i->segmap_lock);
}

static inline void __set_inuse(struct f2fs_sb_info *sbi,
		unsigned int segno)
{
	struct free_segmap_info *free_i = FREE_I(sbi);
	unsigned int secno = GET_SEC_FROM_SEG(sbi, segno);

	set_bit(segno, free_i->free_segmap);
	free_i->free_segments--;
	if (!test_and_set_bit(secno, free_i->free_secmap))
		free_i->free_sections--;
}

static inline void __set_test_and_free(struct f2fs_sb_info *sbi,
		unsigned int segno, bool inmem)
{
	struct free_segmap_info *free_i = FREE_I(sbi);
	unsigned int secno = GET_SEC_FROM_SEG(sbi, segno);
	unsigned int start_segno = GET_SEG_FROM_SEC(sbi, secno);
	unsigned int next;
	unsigned int usable_segs = f2fs_usable_segs_in_sec(sbi);

	spin_lock(&free_i->segmap_lock);
	if (test_and_clear_bit(segno, free_i->free_segmap)) {
		free_i->free_segments++;

		if (!inmem && IS_CURSEC(sbi, secno))
			goto skip_free;
		next = find_next_bit(free_i->free_segmap,
				start_segno + SEGS_PER_SEC(sbi), start_segno);
		if (next >= start_segno + usable_segs) {
			if (test_and_clear_bit(secno, free_i->free_secmap))
				free_i->free_sections++;
		}
	}
skip_free:
	spin_unlock(&free_i->segmap_lock);
}

static inline void __set_test_and_inuse(struct f2fs_sb_info *sbi,
		unsigned int segno)
{
	struct free_segmap_info *free_i = FREE_I(sbi);
	unsigned int secno = GET_SEC_FROM_SEG(sbi, segno);

	spin_lock(&free_i->segmap_lock);
	if (!test_and_set_bit(segno, free_i->free_segmap)) {
		free_i->free_segments--;
		if (!test_and_set_bit(secno, free_i->free_secmap))
			free_i->free_sections--;
	}
	spin_unlock(&free_i->segmap_lock);
}

static inline void get_sit_bitmap(struct f2fs_sb_info *sbi,
		void *dst_addr)
{
	struct sit_info *sit_i = SIT_I(sbi);

#ifdef CONFIG_F2FS_CHECK_FS
	if (memcmp(sit_i->sit_bitmap, sit_i->sit_bitmap_mir,
						sit_i->bitmap_size))
		f2fs_bug_on(sbi, 1);
#endif
	memcpy(dst_addr, sit_i->sit_bitmap, sit_i->bitmap_size);
}

static inline block_t written_block_count(struct f2fs_sb_info *sbi)
{
	return SIT_I(sbi)->written_valid_blocks;
}

static inline unsigned int free_segments(struct f2fs_sb_info *sbi)
{
	return FREE_I(sbi)->free_segments;
}

static inline unsigned int reserved_segments(struct f2fs_sb_info *sbi)
{
	return SM_I(sbi)->reserved_segments +
			SM_I(sbi)->additional_reserved_segments;
}

static inline unsigned int free_sections(struct f2fs_sb_info *sbi)
{
	return FREE_I(sbi)->free_sections;
}

static inline unsigned int prefree_segments(struct f2fs_sb_info *sbi)
{
	return DIRTY_I(sbi)->nr_dirty[PRE];
}

static inline unsigned int dirty_segments(struct f2fs_sb_info *sbi)
{
	return DIRTY_I(sbi)->nr_dirty[DIRTY_HOT_DATA] +
		DIRTY_I(sbi)->nr_dirty[DIRTY_WARM_DATA] +
		DIRTY_I(sbi)->nr_dirty[DIRTY_COLD_DATA] +
		DIRTY_I(sbi)->nr_dirty[DIRTY_HOT_NODE] +
		DIRTY_I(sbi)->nr_dirty[DIRTY_WARM_NODE] +
		DIRTY_I(sbi)->nr_dirty[DIRTY_COLD_NODE];
}

static inline int overprovision_segments(struct f2fs_sb_info *sbi)
{
	return SM_I(sbi)->ovp_segments;
}

static inline int reserved_sections(struct f2fs_sb_info *sbi)
{
	return GET_SEC_FROM_SEG(sbi, reserved_segments(sbi));
}

static inline bool has_curseg_enough_space(struct f2fs_sb_info *sbi,
			unsigned int node_blocks, unsigned int data_blocks,
			unsigned int dent_blocks)
{

	unsigned int segno, left_blocks, blocks;
	int i;

	/* check current data/node sections in the worst case. */
	for (i = CURSEG_HOT_DATA; i < NR_PERSISTENT_LOG; i++) {
		segno = CURSEG_I(sbi, i)->segno;
		left_blocks = CAP_BLKS_PER_SEC(sbi) -
				get_ckpt_valid_blocks(sbi, segno, true);

		blocks = i <= CURSEG_COLD_DATA ? data_blocks : node_blocks;
		if (blocks > left_blocks)
			return false;
	}

	/* check current data section for dentry blocks. */
	segno = CURSEG_I(sbi, CURSEG_HOT_DATA)->segno;
	left_blocks = CAP_BLKS_PER_SEC(sbi) -
			get_ckpt_valid_blocks(sbi, segno, true);
	if (dent_blocks > left_blocks)
		return false;
	return true;
}

/*
 * calculate needed sections for dirty node/dentry and call
 * has_curseg_enough_space, please note that, it needs to account
 * dirty data as well in lfs mode when checkpoint is disabled.
 */
static inline void __get_secs_required(struct f2fs_sb_info *sbi,
		unsigned int *lower_p, unsigned int *upper_p, bool *curseg_p)
{
	unsigned int total_node_blocks = get_pages(sbi, F2FS_DIRTY_NODES) +
					get_pages(sbi, F2FS_DIRTY_DENTS) +
					get_pages(sbi, F2FS_DIRTY_IMETA);
	unsigned int total_dent_blocks = get_pages(sbi, F2FS_DIRTY_DENTS);
	unsigned int total_data_blocks = 0;
	unsigned int node_secs = total_node_blocks / CAP_BLKS_PER_SEC(sbi);
	unsigned int dent_secs = total_dent_blocks / CAP_BLKS_PER_SEC(sbi);
	unsigned int data_secs = 0;
	unsigned int node_blocks = total_node_blocks % CAP_BLKS_PER_SEC(sbi);
	unsigned int dent_blocks = total_dent_blocks % CAP_BLKS_PER_SEC(sbi);
	unsigned int data_blocks = 0;

	if (f2fs_lfs_mode(sbi) &&
		unlikely(is_sbi_flag_set(sbi, SBI_CP_DISABLED))) {
		total_data_blocks = get_pages(sbi, F2FS_DIRTY_DATA);
		data_secs = total_data_blocks / CAP_BLKS_PER_SEC(sbi);
		data_blocks = total_data_blocks % CAP_BLKS_PER_SEC(sbi);
	}

	if (lower_p)
		*lower_p = node_secs + dent_secs + data_secs;
	if (upper_p)
		*upper_p = node_secs + dent_secs +
			(node_blocks ? 1 : 0) + (dent_blocks ? 1 : 0) +
			(data_blocks ? 1 : 0);
	if (curseg_p)
		*curseg_p = has_curseg_enough_space(sbi,
				node_blocks, data_blocks, dent_blocks);
}

static inline bool has_not_enough_free_secs(struct f2fs_sb_info *sbi,
					int freed, int needed)
{
	unsigned int free_secs, lower_secs, upper_secs;
	bool curseg_space;

	if (unlikely(is_sbi_flag_set(sbi, SBI_POR_DOING)))
		return false;

	__get_secs_required(sbi, &lower_secs, &upper_secs, &curseg_space);

	free_secs = free_sections(sbi) + freed;
	lower_secs += needed + reserved_sections(sbi);
	upper_secs += needed + reserved_sections(sbi);

	if (free_secs > upper_secs)
		return false;
	if (free_secs <= lower_secs)
		return true;
	return !curseg_space;
}

static inline bool has_enough_free_secs(struct f2fs_sb_info *sbi,
					int freed, int needed)
{
	return !has_not_enough_free_secs(sbi, freed, needed);
}

static inline bool f2fs_is_checkpoint_ready(struct f2fs_sb_info *sbi)
{
	if (likely(!is_sbi_flag_set(sbi, SBI_CP_DISABLED)))
		return true;
	if (likely(has_enough_free_secs(sbi, 0, 0)))
		return true;
	return false;
}

static inline bool excess_prefree_segs(struct f2fs_sb_info *sbi)
{
	return prefree_segments(sbi) > SM_I(sbi)->rec_prefree_segments;
}

static inline int utilization(struct f2fs_sb_info *sbi)
{
	return div_u64((u64)valid_user_blocks(sbi) * 100,
					sbi->user_block_count);
}

/*
 * Sometimes f2fs may be better to drop out-of-place update policy.
 * And, users can control the policy through sysfs entries.
 * There are five policies with triggering conditions as follows.
 * F2FS_IPU_FORCE - all the time,
 * F2FS_IPU_SSR - if SSR mode is activated,
 * F2FS_IPU_UTIL - if FS utilization is over threashold,
 * F2FS_IPU_SSR_UTIL - if SSR mode is activated and FS utilization is over
 *                     threashold,
 * F2FS_IPU_FSYNC - activated in fsync path only for high performance flash
 *                     storages. IPU will be triggered only if the # of dirty
 *                     pages over min_fsync_blocks. (=default option)
 * F2FS_IPU_ASYNC - do IPU given by asynchronous write requests.
 * F2FS_IPU_NOCACHE - disable IPU bio cache.
 * F2FS_IPU_HONOR_OPU_WRITE - use OPU write prior to IPU write if inode has
 *                            FI_OPU_WRITE flag.
 * F2FS_IPU_DISABLE - disable IPU. (=default option in LFS mode)
 */
#define DEF_MIN_IPU_UTIL	70
#define DEF_MIN_FSYNC_BLOCKS	8
#define DEF_MIN_HOT_BLOCKS	16

#define SMALL_VOLUME_SEGMENTS	(16 * 512)	/* 16GB */

#define F2FS_IPU_DISABLE	0

/* Modification on enum should be synchronized with ipu_mode_names array */
enum {
	F2FS_IPU_FORCE,
	F2FS_IPU_SSR,
	F2FS_IPU_UTIL,
	F2FS_IPU_SSR_UTIL,
	F2FS_IPU_FSYNC,
	F2FS_IPU_ASYNC,
	F2FS_IPU_NOCACHE,
	F2FS_IPU_HONOR_OPU_WRITE,
	F2FS_IPU_MAX,
};

static inline bool IS_F2FS_IPU_DISABLE(struct f2fs_sb_info *sbi)
{
	return SM_I(sbi)->ipu_policy == F2FS_IPU_DISABLE;
}

#define F2FS_IPU_POLICY(name)					\
static inline bool IS_##name(struct f2fs_sb_info *sbi)		\
{								\
	return SM_I(sbi)->ipu_policy & BIT(name);		\
}

F2FS_IPU_POLICY(F2FS_IPU_FORCE);
F2FS_IPU_POLICY(F2FS_IPU_SSR);
F2FS_IPU_POLICY(F2FS_IPU_UTIL);
F2FS_IPU_POLICY(F2FS_IPU_SSR_UTIL);
F2FS_IPU_POLICY(F2FS_IPU_FSYNC);
F2FS_IPU_POLICY(F2FS_IPU_ASYNC);
F2FS_IPU_POLICY(F2FS_IPU_NOCACHE);
F2FS_IPU_POLICY(F2FS_IPU_HONOR_OPU_WRITE);

static inline unsigned int curseg_segno(struct f2fs_sb_info *sbi,
		int type)
{
	struct curseg_info *curseg = CURSEG_I(sbi, type);
	return curseg->segno;
}

static inline unsigned char curseg_alloc_type(struct f2fs_sb_info *sbi,
		int type)
{
	struct curseg_info *curseg = CURSEG_I(sbi, type);
	return curseg->alloc_type;
}

static inline bool valid_main_segno(struct f2fs_sb_info *sbi,
		unsigned int segno)
{
	return segno <= (MAIN_SEGS(sbi) - 1);
}

static inline void verify_fio_blkaddr(struct f2fs_io_info *fio)
{
	struct f2fs_sb_info *sbi = fio->sbi;

	if (__is_valid_data_blkaddr(fio->old_blkaddr))
		verify_blkaddr(sbi, fio->old_blkaddr, __is_meta_io(fio) ?
					META_GENERIC : DATA_GENERIC);
	verify_blkaddr(sbi, fio->new_blkaddr, __is_meta_io(fio) ?
					META_GENERIC : DATA_GENERIC_ENHANCE);
}

/*
 * Summary block is always treated as an invalid block
 */
static inline int check_block_count(struct f2fs_sb_info *sbi,
		int segno, struct f2fs_sit_entry *raw_sit)
{
	bool is_valid  = test_bit_le(0, raw_sit->valid_map) ? true : false;
	int valid_blocks = 0;
	int cur_pos = 0, next_pos;
	unsigned int usable_blks_per_seg = f2fs_usable_blks_in_seg(sbi, segno);

	/* check bitmap with valid block count */
	do {
		if (is_valid) {
			next_pos = find_next_zero_bit_le(&raw_sit->valid_map,
					usable_blks_per_seg,
					cur_pos);
			valid_blocks += next_pos - cur_pos;
		} else
			next_pos = find_next_bit_le(&raw_sit->valid_map,
					usable_blks_per_seg,
					cur_pos);
		cur_pos = next_pos;
		is_valid = !is_valid;
	} while (cur_pos < usable_blks_per_seg);

	if (unlikely(GET_SIT_VBLOCKS(raw_sit) != valid_blocks)) {
		f2fs_err(sbi, "Mismatch valid blocks %d vs. %d",
			 GET_SIT_VBLOCKS(raw_sit), valid_blocks);
		set_sbi_flag(sbi, SBI_NEED_FSCK);
		f2fs_handle_error(sbi, ERROR_INCONSISTENT_SIT);
		return -EFSCORRUPTED;
	}

	if (usable_blks_per_seg < BLKS_PER_SEG(sbi))
		f2fs_bug_on(sbi, find_next_bit_le(&raw_sit->valid_map,
				BLKS_PER_SEG(sbi),
				usable_blks_per_seg) != BLKS_PER_SEG(sbi));

	/* check segment usage, and check boundary of a given segment number */
	if (unlikely(GET_SIT_VBLOCKS(raw_sit) > usable_blks_per_seg
					|| !valid_main_segno(sbi, segno))) {
		f2fs_err(sbi, "Wrong valid blocks %d or segno %u",
			 GET_SIT_VBLOCKS(raw_sit), segno);
		set_sbi_flag(sbi, SBI_NEED_FSCK);
		f2fs_handle_error(sbi, ERROR_INCONSISTENT_SIT);
		return -EFSCORRUPTED;
	}
	return 0;
}

static inline pgoff_t current_sit_addr(struct f2fs_sb_info *sbi,
						unsigned int start)
{
	struct sit_info *sit_i = SIT_I(sbi);
	unsigned int offset = SIT_BLOCK_OFFSET(start);
	block_t blk_addr = sit_i->sit_base_addr + offset;

	f2fs_bug_on(sbi, !valid_main_segno(sbi, start));

#ifdef CONFIG_F2FS_CHECK_FS
	if (f2fs_test_bit(offset, sit_i->sit_bitmap) !=
			f2fs_test_bit(offset, sit_i->sit_bitmap_mir))
		f2fs_bug_on(sbi, 1);
#endif

	/* calculate sit block address */
	if (f2fs_test_bit(offset, sit_i->sit_bitmap))
		blk_addr += sit_i->sit_blocks;

	return blk_addr;
}

static inline pgoff_t next_sit_addr(struct f2fs_sb_info *sbi,
						pgoff_t block_addr)
{
	struct sit_info *sit_i = SIT_I(sbi);
	block_addr -= sit_i->sit_base_addr;
	if (block_addr < sit_i->sit_blocks)
		block_addr += sit_i->sit_blocks;
	else
		block_addr -= sit_i->sit_blocks;

	return block_addr + sit_i->sit_base_addr;
}

static inline void set_to_next_sit(struct sit_info *sit_i, unsigned int start)
{
	unsigned int block_off = SIT_BLOCK_OFFSET(start);

	f2fs_change_bit(block_off, sit_i->sit_bitmap);
#ifdef CONFIG_F2FS_CHECK_FS
	f2fs_change_bit(block_off, sit_i->sit_bitmap_mir);
#endif
}

static inline unsigned long long get_mtime(struct f2fs_sb_info *sbi,
						bool base_time)
{
	struct sit_info *sit_i = SIT_I(sbi);
	time64_t diff, now = ktime_get_boottime_seconds();

	if (now >= sit_i->mounted_time)
		return sit_i->elapsed_time + now - sit_i->mounted_time;

	/* system time is set to the past */
	if (!base_time) {
		diff = sit_i->mounted_time - now;
		if (sit_i->elapsed_time >= diff)
			return sit_i->elapsed_time - diff;
		return 0;
	}
	return sit_i->elapsed_time;
}

static inline void set_summary(struct f2fs_summary *sum, nid_t nid,
			unsigned int ofs_in_node, unsigned char version)
{
	sum->nid = cpu_to_le32(nid);
	sum->ofs_in_node = cpu_to_le16(ofs_in_node);
	sum->version = version;
}

static inline block_t start_sum_block(struct f2fs_sb_info *sbi)
{
	return __start_cp_addr(sbi) +
		le32_to_cpu(F2FS_CKPT(sbi)->cp_pack_start_sum);
}

static inline block_t sum_blk_addr(struct f2fs_sb_info *sbi, int base, int type)
{
	return __start_cp_addr(sbi) +
		le32_to_cpu(F2FS_CKPT(sbi)->cp_pack_total_block_count)
				- (base + 1) + type;
}

static inline bool sec_usage_check(struct f2fs_sb_info *sbi, unsigned int secno)
{
	if (IS_CURSEC(sbi, secno) || (sbi->cur_victim_sec == secno))
		return true;
	return false;
}

/*
 * It is very important to gather dirty pages and write at once, so that we can
 * submit a big bio without interfering other data writes.
 * By default, 512 pages for directory data,
 * 512 pages (2MB) * 8 for nodes, and
 * 256 pages * 8 for meta are set.
 */
static inline int nr_pages_to_skip(struct f2fs_sb_info *sbi, int type)
{
	if (sbi->sb->s_bdi->wb.dirty_exceeded)
		return 0;

	if (type == DATA)
		return BLKS_PER_SEG(sbi);
	else if (type == NODE)
<<<<<<< HEAD
		return 8 * BLKS_PER_SEG(sbi);
=======
		return SEGS_TO_BLKS(sbi, 8);
>>>>>>> a6ad5510
	else if (type == META)
		return 8 * BIO_MAX_VECS;
	else
		return 0;
}

/*
 * When writing pages, it'd better align nr_to_write for segment size.
 */
static inline long nr_pages_to_write(struct f2fs_sb_info *sbi, int type,
					struct writeback_control *wbc)
{
	long nr_to_write, desired;

	if (wbc->sync_mode != WB_SYNC_NONE)
		return 0;

	nr_to_write = wbc->nr_to_write;
	desired = BIO_MAX_VECS;
	if (type == NODE)
		desired <<= 1;

	wbc->nr_to_write = desired;
	return desired - nr_to_write;
}

static inline void wake_up_discard_thread(struct f2fs_sb_info *sbi, bool force)
{
	struct discard_cmd_control *dcc = SM_I(sbi)->dcc_info;
	bool wakeup = false;
	int i;

	if (force)
		goto wake_up;

	mutex_lock(&dcc->cmd_lock);
	for (i = MAX_PLIST_NUM - 1; i >= 0; i--) {
		if (i + 1 < dcc->discard_granularity)
			break;
		if (!list_empty(&dcc->pend_list[i])) {
			wakeup = true;
			break;
		}
	}
	mutex_unlock(&dcc->cmd_lock);
	if (!wakeup || !is_idle(sbi, DISCARD_TIME))
		return;
wake_up:
	dcc->discard_wake = true;
	wake_up_interruptible_all(&dcc->discard_wait_queue);
}

static inline unsigned int first_zoned_segno(struct f2fs_sb_info *sbi)
{
	int devi;

	for (devi = 0; devi < sbi->s_ndevs; devi++)
		if (bdev_is_zoned(FDEV(devi).bdev))
			return GET_SEGNO(sbi, FDEV(devi).start_blk);
	return 0;
}<|MERGE_RESOLUTION|>--- conflicted
+++ resolved
@@ -100,18 +100,10 @@
 	NULL_SEGNO : GET_L2R_SEGNO(FREE_I(sbi),			\
 		GET_SEGNO_FROM_SEG0(sbi, blk_addr)))
 #define CAP_BLKS_PER_SEC(sbi)					\
-<<<<<<< HEAD
-	(SEGS_PER_SEC(sbi) * BLKS_PER_SEG(sbi) -		\
-	 (sbi)->unusable_blocks_per_sec)
-#define CAP_SEGS_PER_SEC(sbi)					\
-	(SEGS_PER_SEC(sbi) - ((sbi)->unusable_blocks_per_sec >>	\
-	(sbi)->log_blocks_per_seg))
-=======
 	(BLKS_PER_SEC(sbi) - (sbi)->unusable_blocks_per_sec)
 #define CAP_SEGS_PER_SEC(sbi)					\
 	(SEGS_PER_SEC(sbi) -					\
 	BLKS_TO_SEGS(sbi, (sbi)->unusable_blocks_per_sec))
->>>>>>> a6ad5510
 #define GET_SEC_FROM_SEG(sbi, segno)				\
 	(((segno) == -1) ? -1 : (segno) / SEGS_PER_SEC(sbi))
 #define GET_SEG_FROM_SEC(sbi, secno)				\
@@ -928,11 +920,7 @@
 	if (type == DATA)
 		return BLKS_PER_SEG(sbi);
 	else if (type == NODE)
-<<<<<<< HEAD
-		return 8 * BLKS_PER_SEG(sbi);
-=======
 		return SEGS_TO_BLKS(sbi, 8);
->>>>>>> a6ad5510
 	else if (type == META)
 		return 8 * BIO_MAX_VECS;
 	else
