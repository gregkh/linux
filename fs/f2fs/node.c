--- conflicted
+++ resolved
@@ -85,15 +85,10 @@
 						sizeof(struct ino_entry);
 		mem_size >>= PAGE_SHIFT;
 		res = mem_size < ((avail_ram * nm_i->ram_thresh / 100) >> 1);
-<<<<<<< HEAD
-	} else if (type == READ_EXTENT_CACHE) {
-		struct extent_tree_info *eti = &sbi->extent_tree[EX_READ];
-=======
 	} else if (type == READ_EXTENT_CACHE || type == AGE_EXTENT_CACHE) {
 		enum extent_type etype = type == READ_EXTENT_CACHE ?
 						EX_READ : EX_BLOCK_AGE;
 		struct extent_tree_info *eti = &sbi->extent_tree[etype];
->>>>>>> 98817289
 
 		mem_size = (atomic_read(&eti->total_ext_tree) *
 				sizeof(struct extent_tree) +
