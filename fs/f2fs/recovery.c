// SPDX-License-Identifier: GPL-2.0
/*
 * fs/f2fs/recovery.c
 *
 * Copyright (c) 2012 Samsung Electronics Co., Ltd.
 *             http://www.samsung.com/
 */
#include <linux/unaligned.h>
#include <linux/fs.h>
#include <linux/f2fs_fs.h>
#include <linux/sched/mm.h>
#include "f2fs.h"
#include "node.h"
#include "segment.h"

/*
 * Roll forward recovery scenarios.
 *
 * [Term] F: fsync_mark, D: dentry_mark
 *
 * 1. inode(x) | CP | inode(x) | dnode(F)
 * -> Update the latest inode(x).
 *
 * 2. inode(x) | CP | inode(F) | dnode(F)
 * -> No problem.
 *
 * 3. inode(x) | CP | dnode(F) | inode(x)
 * -> Recover to the latest dnode(F), and drop the last inode(x)
 *
 * 4. inode(x) | CP | dnode(F) | inode(F)
 * -> No problem.
 *
 * 5. CP | inode(x) | dnode(F)
 * -> The inode(DF) was missing. Should drop this dnode(F).
 *
 * 6. CP | inode(DF) | dnode(F)
 * -> No problem.
 *
 * 7. CP | dnode(F) | inode(DF)
 * -> If f2fs_iget fails, then goto next to find inode(DF).
 *
 * 8. CP | dnode(F) | inode(x)
 * -> If f2fs_iget fails, then goto next to find inode(DF).
 *    But it will fail due to no inode(DF).
 */

static struct kmem_cache *fsync_entry_slab;

bool f2fs_space_for_roll_forward(struct f2fs_sb_info *sbi)
{
	s64 nalloc = percpu_counter_sum_positive(&sbi->alloc_valid_block_count);

	if (sbi->last_valid_block_count + nalloc > sbi->user_block_count)
		return false;
	if (NM_I(sbi)->max_rf_node_blocks &&
		percpu_counter_sum_positive(&sbi->rf_node_block_count) >=
						NM_I(sbi)->max_rf_node_blocks)
		return false;
	return true;
}

static struct fsync_inode_entry *get_fsync_inode(struct list_head *head,
								nid_t ino)
{
	struct fsync_inode_entry *entry;

	list_for_each_entry(entry, head, list)
		if (entry->inode->i_ino == ino)
			return entry;

	return NULL;
}

static struct fsync_inode_entry *add_fsync_inode(struct f2fs_sb_info *sbi,
			struct list_head *head, nid_t ino, bool quota_inode)
{
	struct inode *inode;
	struct fsync_inode_entry *entry;
	int err;

	inode = f2fs_iget_retry(sbi->sb, ino);
	if (IS_ERR(inode))
		return ERR_CAST(inode);

	err = f2fs_dquot_initialize(inode);
	if (err)
		goto err_out;

	if (quota_inode) {
		err = dquot_alloc_inode(inode);
		if (err)
			goto err_out;
	}

	entry = f2fs_kmem_cache_alloc(fsync_entry_slab,
					GFP_F2FS_ZERO, true, NULL);
	entry->inode = inode;
	list_add_tail(&entry->list, head);

	return entry;
err_out:
	iput(inode);
	return ERR_PTR(err);
}

static void del_fsync_inode(struct fsync_inode_entry *entry, int drop)
{
	if (drop) {
		/* inode should not be recovered, drop it */
		f2fs_inode_synced(entry->inode);
	}
	iput(entry->inode);
	list_del(&entry->list);
	kmem_cache_free(fsync_entry_slab, entry);
}

static int init_recovered_filename(const struct inode *dir,
				   struct f2fs_inode *raw_inode,
				   struct f2fs_filename *fname,
				   struct qstr *usr_fname)
{
	int err;

	memset(fname, 0, sizeof(*fname));
	fname->disk_name.len = le32_to_cpu(raw_inode->i_namelen);
	fname->disk_name.name = raw_inode->i_name;

	if (WARN_ON(fname->disk_name.len > F2FS_NAME_LEN))
		return -ENAMETOOLONG;

	if (!IS_ENCRYPTED(dir)) {
		usr_fname->name = fname->disk_name.name;
		usr_fname->len = fname->disk_name.len;
		fname->usr_fname = usr_fname;
	}

	/* Compute the hash of the filename */
	if (IS_ENCRYPTED(dir) && IS_CASEFOLDED(dir)) {
		/*
		 * In this case the hash isn't computable without the key, so it
		 * was saved on-disk.
		 */
		if (fname->disk_name.len + sizeof(f2fs_hash_t) > F2FS_NAME_LEN)
			return -EINVAL;
		fname->hash = get_unaligned((f2fs_hash_t *)
				&raw_inode->i_name[fname->disk_name.len]);
	} else if (IS_CASEFOLDED(dir)) {
		err = f2fs_init_casefolded_name(dir, fname);
		if (err)
			return err;
		f2fs_hash_filename(dir, fname);
		/* Case-sensitive match is fine for recovery */
		f2fs_free_casefolded_name(fname);
	} else {
		f2fs_hash_filename(dir, fname);
	}
	return 0;
}

static int recover_dentry(struct inode *inode, struct page *ipage,
						struct list_head *dir_list)
{
	struct f2fs_inode *raw_inode = F2FS_INODE(ipage);
	nid_t pino = le32_to_cpu(raw_inode->i_pino);
	struct f2fs_dir_entry *de;
	struct f2fs_filename fname;
	struct qstr usr_fname;
	struct page *page;
	struct inode *dir, *einode;
	struct fsync_inode_entry *entry;
	int err = 0;
	char *name;

	entry = get_fsync_inode(dir_list, pino);
	if (!entry) {
		entry = add_fsync_inode(F2FS_I_SB(inode), dir_list,
							pino, false);
		if (IS_ERR(entry)) {
			dir = ERR_CAST(entry);
			err = PTR_ERR(entry);
			goto out;
		}
	}

	dir = entry->inode;
	err = init_recovered_filename(dir, raw_inode, &fname, &usr_fname);
	if (err)
		goto out;
retry:
	de = __f2fs_find_entry(dir, &fname, &page);
	if (de && inode->i_ino == le32_to_cpu(de->ino))
		goto out_put;

	if (de) {
		einode = f2fs_iget_retry(inode->i_sb, le32_to_cpu(de->ino));
		if (IS_ERR(einode)) {
			WARN_ON(1);
			err = PTR_ERR(einode);
			if (err == -ENOENT)
				err = -EEXIST;
			goto out_put;
		}

		err = f2fs_dquot_initialize(einode);
		if (err) {
			iput(einode);
			goto out_put;
		}

		err = f2fs_acquire_orphan_inode(F2FS_I_SB(inode));
		if (err) {
			iput(einode);
			goto out_put;
		}
		f2fs_delete_entry(de, page, dir, einode);
		iput(einode);
		goto retry;
	} else if (IS_ERR(page)) {
		err = PTR_ERR(page);
	} else {
		err = f2fs_add_dentry(dir, &fname, inode,
					inode->i_ino, inode->i_mode);
	}
	if (err == -ENOMEM)
		goto retry;
	goto out;

out_put:
	f2fs_put_page(page, 0);
out:
	if (file_enc_name(inode))
		name = "<encrypted>";
	else
		name = raw_inode->i_name;
	f2fs_notice(F2FS_I_SB(inode), "%s: ino = %x, name = %s, dir = %lx, err = %d",
		    __func__, ino_of_node(ipage), name,
		    IS_ERR(dir) ? 0 : dir->i_ino, err);
	return err;
}

static int recover_quota_data(struct inode *inode, struct page *page)
{
	struct f2fs_inode *raw = F2FS_INODE(page);
	struct iattr attr;
	uid_t i_uid = le32_to_cpu(raw->i_uid);
	gid_t i_gid = le32_to_cpu(raw->i_gid);
	int err;

	memset(&attr, 0, sizeof(attr));

	attr.ia_vfsuid = VFSUIDT_INIT(make_kuid(inode->i_sb->s_user_ns, i_uid));
	attr.ia_vfsgid = VFSGIDT_INIT(make_kgid(inode->i_sb->s_user_ns, i_gid));

	if (!vfsuid_eq(attr.ia_vfsuid, i_uid_into_vfsuid(&nop_mnt_idmap, inode)))
		attr.ia_valid |= ATTR_UID;
	if (!vfsgid_eq(attr.ia_vfsgid, i_gid_into_vfsgid(&nop_mnt_idmap, inode)))
		attr.ia_valid |= ATTR_GID;

	if (!attr.ia_valid)
		return 0;

	err = dquot_transfer(&nop_mnt_idmap, inode, &attr);
	if (err)
		set_sbi_flag(F2FS_I_SB(inode), SBI_QUOTA_NEED_REPAIR);
	return err;
}

static void recover_inline_flags(struct inode *inode, struct f2fs_inode *ri)
{
	if (ri->i_inline & F2FS_PIN_FILE)
		set_inode_flag(inode, FI_PIN_FILE);
	else
		clear_inode_flag(inode, FI_PIN_FILE);
	if (ri->i_inline & F2FS_DATA_EXIST)
		set_inode_flag(inode, FI_DATA_EXIST);
	else
		clear_inode_flag(inode, FI_DATA_EXIST);
}

static int recover_inode(struct inode *inode, struct page *page)
{
	struct f2fs_inode *raw = F2FS_INODE(page);
	struct f2fs_inode_info *fi = F2FS_I(inode);
	char *name;
	int err;

	inode->i_mode = le16_to_cpu(raw->i_mode);

	err = recover_quota_data(inode, page);
	if (err)
		return err;

	i_uid_write(inode, le32_to_cpu(raw->i_uid));
	i_gid_write(inode, le32_to_cpu(raw->i_gid));

	if (raw->i_inline & F2FS_EXTRA_ATTR) {
		if (f2fs_sb_has_project_quota(F2FS_I_SB(inode)) &&
			F2FS_FITS_IN_INODE(raw, le16_to_cpu(raw->i_extra_isize),
								i_projid)) {
			projid_t i_projid;
			kprojid_t kprojid;

			i_projid = (projid_t)le32_to_cpu(raw->i_projid);
			kprojid = make_kprojid(&init_user_ns, i_projid);

			if (!projid_eq(kprojid, fi->i_projid)) {
				err = f2fs_transfer_project_quota(inode,
								kprojid);
				if (err)
					return err;
				fi->i_projid = kprojid;
			}
		}
	}

	f2fs_i_size_write(inode, le64_to_cpu(raw->i_size));
	inode_set_atime(inode, le64_to_cpu(raw->i_atime),
			le32_to_cpu(raw->i_atime_nsec));
	inode_set_ctime(inode, le64_to_cpu(raw->i_ctime),
			le32_to_cpu(raw->i_ctime_nsec));
	inode_set_mtime(inode, le64_to_cpu(raw->i_mtime),
			le32_to_cpu(raw->i_mtime_nsec));

	fi->i_advise = raw->i_advise;
	fi->i_flags = le32_to_cpu(raw->i_flags);
	f2fs_set_inode_flags(inode);
	fi->i_gc_failures = le16_to_cpu(raw->i_gc_failures);

	recover_inline_flags(inode, raw);

	f2fs_mark_inode_dirty_sync(inode, true);

	if (file_enc_name(inode))
		name = "<encrypted>";
	else
		name = F2FS_INODE(page)->i_name;

	f2fs_notice(F2FS_I_SB(inode), "recover_inode: ino = %x, name = %s, inline = %x",
		    ino_of_node(page), name, raw->i_inline);
	return 0;
}

static unsigned int adjust_por_ra_blocks(struct f2fs_sb_info *sbi,
				unsigned int ra_blocks, unsigned int blkaddr,
				unsigned int next_blkaddr)
{
	if (blkaddr + 1 == next_blkaddr)
		ra_blocks = min_t(unsigned int, RECOVERY_MAX_RA_BLOCKS,
							ra_blocks * 2);
	else if (next_blkaddr % BLKS_PER_SEG(sbi))
		ra_blocks = max_t(unsigned int, RECOVERY_MIN_RA_BLOCKS,
							ra_blocks / 2);
	return ra_blocks;
}

/* Detect looped node chain with Floyd's cycle detection algorithm. */
static int sanity_check_node_chain(struct f2fs_sb_info *sbi, block_t blkaddr,
		block_t *blkaddr_fast, bool *is_detecting)
{
	unsigned int ra_blocks = RECOVERY_MAX_RA_BLOCKS;
	struct page *page = NULL;
	int i;

	if (!*is_detecting)
		return 0;

	for (i = 0; i < 2; i++) {
		if (!f2fs_is_valid_blkaddr(sbi, *blkaddr_fast, META_POR)) {
			*is_detecting = false;
			return 0;
		}

		page = f2fs_get_tmp_page(sbi, *blkaddr_fast);
		if (IS_ERR(page))
			return PTR_ERR(page);

		if (!is_recoverable_dnode(page)) {
			f2fs_put_page(page, 1);
			*is_detecting = false;
			return 0;
		}

		ra_blocks = adjust_por_ra_blocks(sbi, ra_blocks, *blkaddr_fast,
						next_blkaddr_of_node(page));

		*blkaddr_fast = next_blkaddr_of_node(page);
		f2fs_put_page(page, 1);

		f2fs_ra_meta_pages_cond(sbi, *blkaddr_fast, ra_blocks);
	}

	if (*blkaddr_fast == blkaddr) {
		f2fs_notice(sbi, "%s: Detect looped node chain on blkaddr:%u."
				" Run fsck to fix it.", __func__, blkaddr);
		return -EINVAL;
	}
	return 0;
}

static int find_fsync_dnodes(struct f2fs_sb_info *sbi, struct list_head *head,
				bool check_only)
{
	struct curseg_info *curseg;
	struct page *page = NULL;
	block_t blkaddr, blkaddr_fast;
	bool is_detecting = true;
	int err = 0;

	/* get node pages in the current segment */
	curseg = CURSEG_I(sbi, CURSEG_WARM_NODE);
	blkaddr = NEXT_FREE_BLKADDR(sbi, curseg);
	blkaddr_fast = blkaddr;

	while (1) {
		struct fsync_inode_entry *entry;

		if (!f2fs_is_valid_blkaddr(sbi, blkaddr, META_POR))
			return 0;

		page = f2fs_get_tmp_page(sbi, blkaddr);
		if (IS_ERR(page)) {
			err = PTR_ERR(page);
			break;
		}

		if (!is_recoverable_dnode(page)) {
			f2fs_put_page(page, 1);
			break;
		}

		if (!is_fsync_dnode(page))
			goto next;

		entry = get_fsync_inode(head, ino_of_node(page));
		if (!entry) {
			bool quota_inode = false;

			if (!check_only &&
					IS_INODE(page) && is_dent_dnode(page)) {
				err = f2fs_recover_inode_page(sbi, page);
				if (err) {
					f2fs_put_page(page, 1);
					break;
				}
				quota_inode = true;
			}

			/*
			 * CP | dnode(F) | inode(DF)
			 * For this case, we should not give up now.
			 */
			entry = add_fsync_inode(sbi, head, ino_of_node(page),
								quota_inode);
			if (IS_ERR(entry)) {
				err = PTR_ERR(entry);
				if (err == -ENOENT)
					goto next;
				f2fs_put_page(page, 1);
				break;
			}
		}
		entry->blkaddr = blkaddr;

		if (IS_INODE(page) && is_dent_dnode(page))
			entry->last_dentry = blkaddr;
next:
		/* check next segment */
		blkaddr = next_blkaddr_of_node(page);
		f2fs_put_page(page, 1);

		err = sanity_check_node_chain(sbi, blkaddr, &blkaddr_fast,
				&is_detecting);
		if (err)
			break;
	}
	return err;
}

static void destroy_fsync_dnodes(struct list_head *head, int drop)
{
	struct fsync_inode_entry *entry, *tmp;

	list_for_each_entry_safe(entry, tmp, head, list)
		del_fsync_inode(entry, drop);
}

static int check_index_in_prev_nodes(struct f2fs_sb_info *sbi,
			block_t blkaddr, struct dnode_of_data *dn)
{
	struct seg_entry *sentry;
	unsigned int segno = GET_SEGNO(sbi, blkaddr);
	unsigned short blkoff = GET_BLKOFF_FROM_SEG0(sbi, blkaddr);
	struct f2fs_summary_block *sum_node;
	struct f2fs_summary sum;
	struct page *sum_page, *node_page;
	struct dnode_of_data tdn = *dn;
	nid_t ino, nid;
	struct inode *inode;
	unsigned int offset, ofs_in_node, max_addrs;
	block_t bidx;
	int i;

	sentry = get_seg_entry(sbi, segno);
	if (!f2fs_test_bit(blkoff, sentry->cur_valid_map))
		return 0;

	/* Get the previous summary */
	for (i = CURSEG_HOT_DATA; i <= CURSEG_COLD_DATA; i++) {
		struct curseg_info *curseg = CURSEG_I(sbi, i);

		if (curseg->segno == segno) {
			sum = curseg->sum_blk->entries[blkoff];
			goto got_it;
		}
	}

	sum_page = f2fs_get_sum_page(sbi, segno);
	if (IS_ERR(sum_page))
		return PTR_ERR(sum_page);
	sum_node = (struct f2fs_summary_block *)page_address(sum_page);
	sum = sum_node->entries[blkoff];
	f2fs_put_page(sum_page, 1);
got_it:
	/* Use the locked dnode page and inode */
	nid = le32_to_cpu(sum.nid);
	ofs_in_node = le16_to_cpu(sum.ofs_in_node);

	max_addrs = ADDRS_PER_PAGE(dn->node_page, dn->inode);
	if (ofs_in_node >= max_addrs) {
		f2fs_err(sbi, "Inconsistent ofs_in_node:%u in summary, ino:%lu, nid:%u, max:%u",
			ofs_in_node, dn->inode->i_ino, nid, max_addrs);
		f2fs_handle_error(sbi, ERROR_INCONSISTENT_SUMMARY);
		return -EFSCORRUPTED;
	}

	if (dn->inode->i_ino == nid) {
		tdn.nid = nid;
		if (!dn->inode_page_locked)
			lock_page(dn->inode_page);
		tdn.node_page = dn->inode_page;
		tdn.ofs_in_node = ofs_in_node;
		goto truncate_out;
	} else if (dn->nid == nid) {
		tdn.ofs_in_node = ofs_in_node;
		goto truncate_out;
	}

	/* Get the node page */
	node_page = f2fs_get_node_page(sbi, nid);
	if (IS_ERR(node_page))
		return PTR_ERR(node_page);

	offset = ofs_of_node(node_page);
	ino = ino_of_node(node_page);
	f2fs_put_page(node_page, 1);

	if (ino != dn->inode->i_ino) {
		int ret;

		/* Deallocate previous index in the node page */
		inode = f2fs_iget_retry(sbi->sb, ino);
		if (IS_ERR(inode))
			return PTR_ERR(inode);

		ret = f2fs_dquot_initialize(inode);
		if (ret) {
			iput(inode);
			return ret;
		}
	} else {
		inode = dn->inode;
	}

	bidx = f2fs_start_bidx_of_node(offset, inode) +
				le16_to_cpu(sum.ofs_in_node);

	/*
	 * if inode page is locked, unlock temporarily, but its reference
	 * count keeps alive.
	 */
	if (ino == dn->inode->i_ino && dn->inode_page_locked)
		unlock_page(dn->inode_page);

	set_new_dnode(&tdn, inode, NULL, NULL, 0);
	if (f2fs_get_dnode_of_data(&tdn, bidx, LOOKUP_NODE))
		goto out;

	if (tdn.data_blkaddr == blkaddr)
		f2fs_truncate_data_blocks_range(&tdn, 1);

	f2fs_put_dnode(&tdn);
out:
	if (ino != dn->inode->i_ino)
		iput(inode);
	else if (dn->inode_page_locked)
		lock_page(dn->inode_page);
	return 0;

truncate_out:
	if (f2fs_data_blkaddr(&tdn) == blkaddr)
		f2fs_truncate_data_blocks_range(&tdn, 1);
	if (dn->inode->i_ino == nid && !dn->inode_page_locked)
		unlock_page(dn->inode_page);
	return 0;
}

static int f2fs_reserve_new_block_retry(struct dnode_of_data *dn)
{
	int i, err = 0;

	for (i = DEFAULT_FAILURE_RETRY_COUNT; i > 0; i--) {
		err = f2fs_reserve_new_block(dn);
		if (!err)
			break;
	}

	return err;
}

static int do_recover_data(struct f2fs_sb_info *sbi, struct inode *inode,
					struct page *page)
{
	struct dnode_of_data dn;
	struct node_info ni;
	unsigned int start, end;
	int err = 0, recovered = 0;

	/* step 1: recover xattr */
	if (IS_INODE(page)) {
		err = f2fs_recover_inline_xattr(inode, page);
		if (err)
			goto out;
	} else if (f2fs_has_xattr_block(ofs_of_node(page))) {
		err = f2fs_recover_xattr_data(inode, page);
		if (!err)
			recovered++;
		goto out;
	}

	/* step 2: recover inline data */
	err = f2fs_recover_inline_data(inode, page);
	if (err) {
		if (err == 1)
			err = 0;
		goto out;
	}

	/* step 3: recover data indices */
	start = f2fs_start_bidx_of_node(ofs_of_node(page), inode);
	end = start + ADDRS_PER_PAGE(page, inode);

	set_new_dnode(&dn, inode, NULL, NULL, 0);
retry_dn:
	err = f2fs_get_dnode_of_data(&dn, start, ALLOC_NODE);
	if (err) {
		if (err == -ENOMEM) {
			memalloc_retry_wait(GFP_NOFS);
			goto retry_dn;
		}
		goto out;
	}

	f2fs_wait_on_page_writeback(dn.node_page, NODE, true, true);

	err = f2fs_get_node_info(sbi, dn.nid, &ni, false);
	if (err)
		goto err;

	f2fs_bug_on(sbi, ni.ino != ino_of_node(page));

	if (ofs_of_node(dn.node_page) != ofs_of_node(page)) {
		f2fs_warn(sbi, "Inconsistent ofs_of_node, ino:%lu, ofs:%u, %u",
			  inode->i_ino, ofs_of_node(dn.node_page),
			  ofs_of_node(page));
		err = -EFSCORRUPTED;
		f2fs_handle_error(sbi, ERROR_INCONSISTENT_FOOTER);
		goto err;
	}

	for (; start < end; start++, dn.ofs_in_node++) {
		block_t src, dest;

		src = f2fs_data_blkaddr(&dn);
		dest = data_blkaddr(dn.inode, page, dn.ofs_in_node);

		if (__is_valid_data_blkaddr(src) &&
			!f2fs_is_valid_blkaddr(sbi, src, META_POR)) {
			err = -EFSCORRUPTED;
			goto err;
		}

		if (__is_valid_data_blkaddr(dest) &&
			!f2fs_is_valid_blkaddr(sbi, dest, META_POR)) {
			err = -EFSCORRUPTED;
			goto err;
		}

		/* skip recovering if dest is the same as src */
		if (src == dest)
			continue;

		/* dest is invalid, just invalidate src block */
		if (dest == NULL_ADDR) {
			f2fs_truncate_data_blocks_range(&dn, 1);
			continue;
		}

		if (!file_keep_isize(inode) &&
			(i_size_read(inode) <= ((loff_t)start << PAGE_SHIFT)))
			f2fs_i_size_write(inode,
				(loff_t)(start + 1) << PAGE_SHIFT);

		/*
		 * dest is reserved block, invalidate src block
		 * and then reserve one new block in dnode page.
		 */
		if (dest == NEW_ADDR) {
			f2fs_truncate_data_blocks_range(&dn, 1);

			err = f2fs_reserve_new_block_retry(&dn);
			if (err)
				goto err;
			continue;
		}

		/* dest is valid block, try to recover from src to dest */
		if (f2fs_is_valid_blkaddr(sbi, dest, META_POR)) {
			if (src == NULL_ADDR) {
				err = f2fs_reserve_new_block_retry(&dn);
				if (err)
					goto err;
			}
retry_prev:
			/* Check the previous node page having this index */
			err = check_index_in_prev_nodes(sbi, dest, &dn);
			if (err) {
				if (err == -ENOMEM) {
					memalloc_retry_wait(GFP_NOFS);
					goto retry_prev;
				}
				goto err;
			}

			if (f2fs_is_valid_blkaddr(sbi, dest,
					DATA_GENERIC_ENHANCE_UPDATE)) {
				f2fs_err(sbi, "Inconsistent dest blkaddr:%u, ino:%lu, ofs:%u",
					dest, inode->i_ino, dn.ofs_in_node);
				err = -EFSCORRUPTED;
				goto err;
			}

			/* write dummy data page */
			f2fs_replace_block(sbi, &dn, src, dest,
						ni.version, false, false);
			recovered++;
		}
	}

	copy_node_footer(dn.node_page, page);
	fill_node_footer(dn.node_page, dn.nid, ni.ino,
					ofs_of_node(page), false);
	set_page_dirty(dn.node_page);
err:
	f2fs_put_dnode(&dn);
out:
	f2fs_notice(sbi, "recover_data: ino = %lx (i_size: %s) recovered = %d, err = %d",
		    inode->i_ino, file_keep_isize(inode) ? "keep" : "recover",
		    recovered, err);
	return err;
}

static int recover_data(struct f2fs_sb_info *sbi, struct list_head *inode_list,
		struct list_head *tmp_inode_list, struct list_head *dir_list)
{
	struct curseg_info *curseg;
	struct page *page = NULL;
	int err = 0;
	block_t blkaddr;
	unsigned int ra_blocks = RECOVERY_MAX_RA_BLOCKS;

	/* get node pages in the current segment */
	curseg = CURSEG_I(sbi, CURSEG_WARM_NODE);
	blkaddr = NEXT_FREE_BLKADDR(sbi, curseg);

	while (1) {
		struct fsync_inode_entry *entry;

		if (!f2fs_is_valid_blkaddr(sbi, blkaddr, META_POR))
			break;

		page = f2fs_get_tmp_page(sbi, blkaddr);
		if (IS_ERR(page)) {
			err = PTR_ERR(page);
			break;
		}

		if (!is_recoverable_dnode(page)) {
			f2fs_put_page(page, 1);
			break;
		}

		entry = get_fsync_inode(inode_list, ino_of_node(page));
		if (!entry)
			goto next;
		/*
		 * inode(x) | CP | inode(x) | dnode(F)
		 * In this case, we can lose the latest inode(x).
		 * So, call recover_inode for the inode update.
		 */
		if (IS_INODE(page)) {
			err = recover_inode(entry->inode, page);
			if (err) {
				f2fs_put_page(page, 1);
				break;
			}
		}
		if (entry->last_dentry == blkaddr) {
			err = recover_dentry(entry->inode, page, dir_list);
			if (err) {
				f2fs_put_page(page, 1);
				break;
			}
		}
		err = do_recover_data(sbi, entry->inode, page);
		if (err) {
			f2fs_put_page(page, 1);
			break;
		}

		if (entry->blkaddr == blkaddr)
			list_move_tail(&entry->list, tmp_inode_list);
next:
		ra_blocks = adjust_por_ra_blocks(sbi, ra_blocks, blkaddr,
						next_blkaddr_of_node(page));

		/* check next segment */
		blkaddr = next_blkaddr_of_node(page);
		f2fs_put_page(page, 1);

		f2fs_ra_meta_pages_cond(sbi, blkaddr, ra_blocks);
	}
	if (!err)
		err = f2fs_allocate_new_segments(sbi);
	return err;
}

int f2fs_recover_fsync_data(struct f2fs_sb_info *sbi, bool check_only)
{
	struct list_head inode_list, tmp_inode_list;
	struct list_head dir_list;
	int err;
	int ret = 0;
	unsigned long s_flags = sbi->sb->s_flags;
	bool need_writecp = false;

	if (is_sbi_flag_set(sbi, SBI_IS_WRITABLE))
		f2fs_info(sbi, "recover fsync data on readonly fs");

	INIT_LIST_HEAD(&inode_list);
	INIT_LIST_HEAD(&tmp_inode_list);
	INIT_LIST_HEAD(&dir_list);

	/* prevent checkpoint */
	f2fs_down_write(&sbi->cp_global_sem);

	/* step #1: find fsynced inode numbers */
	err = find_fsync_dnodes(sbi, &inode_list, check_only);
	if (err || list_empty(&inode_list))
		goto skip;

	if (check_only) {
		ret = 1;
		goto skip;
	}

	need_writecp = true;

	/* step #2: recover data */
	err = recover_data(sbi, &inode_list, &tmp_inode_list, &dir_list);
	if (!err)
		f2fs_bug_on(sbi, !list_empty(&inode_list));
	else
		f2fs_bug_on(sbi, sbi->sb->s_flags & SB_ACTIVE);
skip:
	destroy_fsync_dnodes(&inode_list, err);
	destroy_fsync_dnodes(&tmp_inode_list, err);

	/* truncate meta pages to be used by the recovery */
	truncate_inode_pages_range(META_MAPPING(sbi),
			(loff_t)MAIN_BLKADDR(sbi) << PAGE_SHIFT, -1);

	if (err) {
		truncate_inode_pages_final(NODE_MAPPING(sbi));
		truncate_inode_pages_final(META_MAPPING(sbi));
	}

	/*
	 * If fsync data succeeds or there is no fsync data to recover,
	 * and the f2fs is not read only, check and fix zoned block devices'
	 * write pointer consistency.
	 */
<<<<<<< HEAD
	if (!err && fix_curseg_write_pointer && !f2fs_readonly(sbi->sb) &&
			f2fs_sb_has_blkzoned(sbi)) {
		err = f2fs_fix_curseg_write_pointer(sbi);
		if (!err)
			err = f2fs_check_write_pointer(sbi);
=======
	if (f2fs_sb_has_blkzoned(sbi) && !f2fs_readonly(sbi->sb)) {
		int err2 = f2fs_fix_curseg_write_pointer(sbi);

		if (!err2)
			err2 = f2fs_check_write_pointer(sbi);
		if (err2)
			err = err2;
>>>>>>> a6ad5510
		ret = err;
	}

	if (!err)
		clear_sbi_flag(sbi, SBI_POR_DOING);

	f2fs_up_write(&sbi->cp_global_sem);

	/* let's drop all the directory inodes for clean checkpoint */
	destroy_fsync_dnodes(&dir_list, err);

	if (need_writecp) {
		set_sbi_flag(sbi, SBI_IS_RECOVERED);

		if (!err) {
			struct cp_control cpc = {
				.reason = CP_RECOVERY,
			};
			stat_inc_cp_call_count(sbi, TOTAL_CALL);
			err = f2fs_write_checkpoint(sbi, &cpc);
		}
	}

	sbi->sb->s_flags = s_flags; /* Restore SB_RDONLY status */

	return ret ? ret : err;
}

int __init f2fs_create_recovery_cache(void)
{
	fsync_entry_slab = f2fs_kmem_cache_create("f2fs_fsync_inode_entry",
					sizeof(struct fsync_inode_entry));
	return fsync_entry_slab ? 0 : -ENOMEM;
}

void f2fs_destroy_recovery_cache(void)
{
	kmem_cache_destroy(fsync_entry_slab);
}<|MERGE_RESOLUTION|>--- conflicted
+++ resolved
@@ -899,13 +899,6 @@
 	 * and the f2fs is not read only, check and fix zoned block devices'
 	 * write pointer consistency.
 	 */
-<<<<<<< HEAD
-	if (!err && fix_curseg_write_pointer && !f2fs_readonly(sbi->sb) &&
-			f2fs_sb_has_blkzoned(sbi)) {
-		err = f2fs_fix_curseg_write_pointer(sbi);
-		if (!err)
-			err = f2fs_check_write_pointer(sbi);
-=======
 	if (f2fs_sb_has_blkzoned(sbi) && !f2fs_readonly(sbi->sb)) {
 		int err2 = f2fs_fix_curseg_write_pointer(sbi);
 
@@ -913,7 +906,6 @@
 			err2 = f2fs_check_write_pointer(sbi);
 		if (err2)
 			err = err2;
->>>>>>> a6ad5510
 		ret = err;
 	}
 
