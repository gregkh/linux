--- conflicted
+++ resolved
@@ -58,12 +58,9 @@
 
 		/* count read extent cache entries */
 		count += __count_extent_cache(sbi, EX_READ);
-<<<<<<< HEAD
-=======
 
 		/* count block age extent cache entries */
 		count += __count_extent_cache(sbi, EX_BLOCK_AGE);
->>>>>>> 98817289
 
 		/* count clean nat cache entries */
 		count += __count_nat_entries(sbi);
@@ -108,16 +105,11 @@
 
 		sbi->shrinker_run_no = run_no;
 
-<<<<<<< HEAD
-		/* shrink read extent cache entries */
-		freed += f2fs_shrink_read_extent_tree(sbi, nr >> 1);
-=======
 		/* shrink extent cache entries */
 		freed += f2fs_shrink_age_extent_tree(sbi, nr >> 2);
 
 		/* shrink read extent cache entries */
 		freed += f2fs_shrink_read_extent_tree(sbi, nr >> 2);
->>>>>>> 98817289
 
 		/* shrink clean nat cache entries */
 		if (freed < nr)
@@ -148,11 +140,8 @@
 void f2fs_leave_shrinker(struct f2fs_sb_info *sbi)
 {
 	f2fs_shrink_read_extent_tree(sbi, __count_extent_cache(sbi, EX_READ));
-<<<<<<< HEAD
-=======
 	f2fs_shrink_age_extent_tree(sbi,
 				__count_extent_cache(sbi, EX_BLOCK_AGE));
->>>>>>> 98817289
 
 	spin_lock(&f2fs_list_lock);
 	list_del_init(&sbi->s_list);
