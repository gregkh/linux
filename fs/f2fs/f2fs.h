/* SPDX-License-Identifier: GPL-2.0 */
/*
 * fs/f2fs/f2fs.h
 *
 * Copyright (c) 2012 Samsung Electronics Co., Ltd.
 *             http://www.samsung.com/
 */
#ifndef _LINUX_F2FS_H
#define _LINUX_F2FS_H

#include <linux/uio.h>
#include <linux/types.h>
#include <linux/page-flags.h>
#include <linux/slab.h>
#include <linux/crc32.h>
#include <linux/magic.h>
#include <linux/kobject.h>
#include <linux/sched.h>
#include <linux/cred.h>
#include <linux/sched/mm.h>
#include <linux/vmalloc.h>
#include <linux/bio.h>
#include <linux/blkdev.h>
#include <linux/quotaops.h>
#include <linux/part_stat.h>
#include <linux/rw_hint.h>

#include <linux/fscrypt.h>
#include <linux/fsverity.h>

struct pagevec;

#ifdef CONFIG_F2FS_CHECK_FS
#define f2fs_bug_on(sbi, condition)	BUG_ON(condition)
#else
#define f2fs_bug_on(sbi, condition)					\
	do {								\
		if (WARN_ON(condition))					\
			set_sbi_flag(sbi, SBI_NEED_FSCK);		\
	} while (0)
#endif

enum {
	FAULT_KMALLOC,
	FAULT_KVMALLOC,
	FAULT_PAGE_ALLOC,
	FAULT_PAGE_GET,
	FAULT_ALLOC_BIO,	/* it's obsolete due to bio_alloc() will never fail */
	FAULT_ALLOC_NID,
	FAULT_ORPHAN,
	FAULT_BLOCK,
	FAULT_DIR_DEPTH,
	FAULT_EVICT_INODE,
	FAULT_TRUNCATE,
	FAULT_READ_IO,
	FAULT_CHECKPOINT,
	FAULT_DISCARD,
	FAULT_WRITE_IO,
	FAULT_SLAB_ALLOC,
	FAULT_DQUOT_INIT,
	FAULT_LOCK_OP,
	FAULT_BLKADDR_VALIDITY,
	FAULT_BLKADDR_CONSISTENCE,
	FAULT_NO_SEGMENT,
	FAULT_INCONSISTENT_FOOTER,
	FAULT_TIMEOUT,
	FAULT_VMALLOC,
	FAULT_MAX,
};

/* indicate which option to update */
enum fault_option {
	FAULT_RATE	= 1,	/* only update fault rate */
	FAULT_TYPE	= 2,	/* only update fault type */
	FAULT_ALL	= 4,	/* reset all fault injection options/stats */
};

#ifdef CONFIG_F2FS_FAULT_INJECTION
struct f2fs_fault_info {
	atomic_t inject_ops;
	int inject_rate;
	unsigned int inject_type;
	/* Used to account total count of injection for each type */
	unsigned int inject_count[FAULT_MAX];
};

extern const char *f2fs_fault_name[FAULT_MAX];
#define IS_FAULT_SET(fi, type) ((fi)->inject_type & BIT(type))

/* maximum retry count for injected failure */
#define DEFAULT_FAILURE_RETRY_COUNT		8
#else
#define DEFAULT_FAILURE_RETRY_COUNT		1
#endif

/*
 * For mount options
 */
#define F2FS_MOUNT_DISABLE_ROLL_FORWARD	0x00000001
#define F2FS_MOUNT_DISCARD		0x00000002
#define F2FS_MOUNT_NOHEAP		0x00000004
#define F2FS_MOUNT_XATTR_USER		0x00000008
#define F2FS_MOUNT_POSIX_ACL		0x00000010
#define F2FS_MOUNT_DISABLE_EXT_IDENTIFY	0x00000020
#define F2FS_MOUNT_INLINE_XATTR		0x00000040
#define F2FS_MOUNT_INLINE_DATA		0x00000080
#define F2FS_MOUNT_INLINE_DENTRY	0x00000100
#define F2FS_MOUNT_FLUSH_MERGE		0x00000200
#define F2FS_MOUNT_NOBARRIER		0x00000400
#define F2FS_MOUNT_FASTBOOT		0x00000800
#define F2FS_MOUNT_READ_EXTENT_CACHE	0x00001000
#define F2FS_MOUNT_DATA_FLUSH		0x00002000
#define F2FS_MOUNT_FAULT_INJECTION	0x00004000
#define F2FS_MOUNT_USRQUOTA		0x00008000
#define F2FS_MOUNT_GRPQUOTA		0x00010000
#define F2FS_MOUNT_PRJQUOTA		0x00020000
#define F2FS_MOUNT_QUOTA		0x00040000
#define F2FS_MOUNT_INLINE_XATTR_SIZE	0x00080000
#define F2FS_MOUNT_RESERVE_ROOT		0x00100000
#define F2FS_MOUNT_DISABLE_CHECKPOINT	0x00200000
#define F2FS_MOUNT_NORECOVERY		0x00400000
#define F2FS_MOUNT_ATGC			0x00800000
#define F2FS_MOUNT_MERGE_CHECKPOINT	0x01000000
#define	F2FS_MOUNT_GC_MERGE		0x02000000
#define F2FS_MOUNT_COMPRESS_CACHE	0x04000000
#define F2FS_MOUNT_AGE_EXTENT_CACHE	0x08000000
#define F2FS_MOUNT_NAT_BITS		0x10000000
#define F2FS_MOUNT_INLINECRYPT		0x20000000
/*
 * Some f2fs environments expect to be able to pass the "lazytime" option
 * string rather than using the MS_LAZYTIME flag, so this must remain.
 */
#define F2FS_MOUNT_LAZYTIME		0x40000000

#define F2FS_OPTION(sbi)	((sbi)->mount_opt)
#define clear_opt(sbi, option)	(F2FS_OPTION(sbi).opt &= ~F2FS_MOUNT_##option)
#define set_opt(sbi, option)	(F2FS_OPTION(sbi).opt |= F2FS_MOUNT_##option)
#define test_opt(sbi, option)	(F2FS_OPTION(sbi).opt & F2FS_MOUNT_##option)

#define ver_after(a, b)	(typecheck(unsigned long long, a) &&		\
		typecheck(unsigned long long, b) &&			\
		((long long)((a) - (b)) > 0))

typedef u32 block_t;	/*
			 * should not change u32, since it is the on-disk block
			 * address format, __le32.
			 */
typedef u32 nid_t;

#define COMPRESS_EXT_NUM		16

enum blkzone_allocation_policy {
	BLKZONE_ALLOC_PRIOR_SEQ,	/* Prioritize writing to sequential zones */
	BLKZONE_ALLOC_ONLY_SEQ,		/* Only allow writing to sequential zones */
	BLKZONE_ALLOC_PRIOR_CONV,	/* Prioritize writing to conventional zones */
};

/*
 * An implementation of an rwsem that is explicitly unfair to readers. This
 * prevents priority inversion when a low-priority reader acquires the read lock
 * while sleeping on the write lock but the write lock is needed by
 * higher-priority clients.
 */

struct f2fs_rwsem {
        struct rw_semaphore internal_rwsem;
#ifdef CONFIG_F2FS_UNFAIR_RWSEM
        wait_queue_head_t read_waiters;
#endif
};

struct f2fs_mount_info {
	unsigned int opt;
	block_t root_reserved_blocks;	/* root reserved blocks */
	kuid_t s_resuid;		/* reserved blocks for uid */
	kgid_t s_resgid;		/* reserved blocks for gid */
	int active_logs;		/* # of active logs */
	int inline_xattr_size;		/* inline xattr size */
#ifdef CONFIG_F2FS_FAULT_INJECTION
	struct f2fs_fault_info fault_info;	/* For fault injection */
#endif
#ifdef CONFIG_QUOTA
	/* Names of quota files with journalled quota */
	char *s_qf_names[MAXQUOTAS];
	int s_jquota_fmt;			/* Format of quota to use */
#endif
	/* For which write hints are passed down to block layer */
	int alloc_mode;			/* segment allocation policy */
	int fsync_mode;			/* fsync policy */
	int fs_mode;			/* fs mode: LFS or ADAPTIVE */
	int bggc_mode;			/* bggc mode: off, on or sync */
	int memory_mode;		/* memory mode */
	int errors;			/* errors parameter */
	int discard_unit;		/*
					 * discard command's offset/size should
					 * be aligned to this unit: block,
					 * segment or section
					 */
	struct fscrypt_dummy_policy dummy_enc_policy; /* test dummy encryption */
	block_t unusable_cap_perc;	/* percentage for cap */
	block_t unusable_cap;		/* Amount of space allowed to be
					 * unusable when disabling checkpoint
					 */

	/* For compression */
	unsigned char compress_algorithm;	/* algorithm type */
	unsigned char compress_log_size;	/* cluster log size */
	unsigned char compress_level;		/* compress level */
	bool compress_chksum;			/* compressed data chksum */
	unsigned char compress_ext_cnt;		/* extension count */
	unsigned char nocompress_ext_cnt;		/* nocompress extension count */
	int compress_mode;			/* compression mode */
	unsigned char extensions[COMPRESS_EXT_NUM][F2FS_EXTENSION_LEN];	/* extensions */
	unsigned char noextensions[COMPRESS_EXT_NUM][F2FS_EXTENSION_LEN]; /* extensions */
};

#define F2FS_FEATURE_ENCRYPT			0x00000001
#define F2FS_FEATURE_BLKZONED			0x00000002
#define F2FS_FEATURE_ATOMIC_WRITE		0x00000004
#define F2FS_FEATURE_EXTRA_ATTR			0x00000008
#define F2FS_FEATURE_PRJQUOTA			0x00000010
#define F2FS_FEATURE_INODE_CHKSUM		0x00000020
#define F2FS_FEATURE_FLEXIBLE_INLINE_XATTR	0x00000040
#define F2FS_FEATURE_QUOTA_INO			0x00000080
#define F2FS_FEATURE_INODE_CRTIME		0x00000100
#define F2FS_FEATURE_LOST_FOUND			0x00000200
#define F2FS_FEATURE_VERITY			0x00000400
#define F2FS_FEATURE_SB_CHKSUM			0x00000800
#define F2FS_FEATURE_CASEFOLD			0x00001000
#define F2FS_FEATURE_COMPRESSION		0x00002000
#define F2FS_FEATURE_RO				0x00004000
#define F2FS_FEATURE_DEVICE_ALIAS		0x00008000

#define __F2FS_HAS_FEATURE(raw_super, mask)				\
	((raw_super->feature & cpu_to_le32(mask)) != 0)
#define F2FS_HAS_FEATURE(sbi, mask)	__F2FS_HAS_FEATURE(sbi->raw_super, mask)

/*
 * Default values for user and/or group using reserved blocks
 */
#define	F2FS_DEF_RESUID		0
#define	F2FS_DEF_RESGID		0

/*
 * For checkpoint manager
 */
enum {
	NAT_BITMAP,
	SIT_BITMAP
};

#define	CP_UMOUNT	0x00000001
#define	CP_FASTBOOT	0x00000002
#define	CP_SYNC		0x00000004
#define	CP_RECOVERY	0x00000008
#define	CP_DISCARD	0x00000010
#define CP_TRIMMED	0x00000020
#define CP_PAUSE	0x00000040
#define CP_RESIZE 	0x00000080

#define DEF_MAX_DISCARD_REQUEST		8	/* issue 8 discards per round */
#define DEF_MIN_DISCARD_ISSUE_TIME	50	/* 50 ms, if exists */
#define DEF_MID_DISCARD_ISSUE_TIME	500	/* 500 ms, if device busy */
#define DEF_MAX_DISCARD_ISSUE_TIME	60000	/* 60 s, if no candidates */
#define DEF_DISCARD_URGENT_UTIL		80	/* do more discard over 80% */
#define DEF_CP_INTERVAL			60	/* 60 secs */
#define DEF_IDLE_INTERVAL		5	/* 5 secs */
#define DEF_DISABLE_INTERVAL		5	/* 5 secs */
#define DEF_DISABLE_QUICK_INTERVAL	1	/* 1 secs */
#define DEF_UMOUNT_DISCARD_TIMEOUT	5	/* 5 secs */

struct cp_control {
	int reason;
	__u64 trim_start;
	__u64 trim_end;
	__u64 trim_minlen;
};

/*
 * indicate meta/data type
 */
enum {
	META_CP,
	META_NAT,
	META_SIT,
	META_SSA,
	META_MAX,
	META_POR,
	DATA_GENERIC,		/* check range only */
	DATA_GENERIC_ENHANCE,	/* strong check on range and segment bitmap */
	DATA_GENERIC_ENHANCE_READ,	/*
					 * strong check on range and segment
					 * bitmap but no warning due to race
					 * condition of read on truncated area
					 * by extent_cache
					 */
	DATA_GENERIC_ENHANCE_UPDATE,	/*
					 * strong check on range and segment
					 * bitmap for update case
					 */
	META_GENERIC,
};

/* for the list of ino */
enum {
	ORPHAN_INO,		/* for orphan ino list */
	APPEND_INO,		/* for append ino list */
	UPDATE_INO,		/* for update ino list */
	TRANS_DIR_INO,		/* for transactions dir ino list */
	XATTR_DIR_INO,		/* for xattr updated dir ino list */
	FLUSH_INO,		/* for multiple device flushing */
	MAX_INO_ENTRY,		/* max. list */
};

struct ino_entry {
	struct list_head list;		/* list head */
	nid_t ino;			/* inode number */
	unsigned int dirty_device;	/* dirty device bitmap */
};

/* for the list of inodes to be GCed */
struct inode_entry {
	struct list_head list;	/* list head */
	struct inode *inode;	/* vfs inode pointer */
};

struct fsync_node_entry {
	struct list_head list;	/* list head */
	struct folio *folio;	/* warm node folio pointer */
	unsigned int seq_id;	/* sequence id */
};

struct ckpt_req {
	struct completion wait;		/* completion for checkpoint done */
	struct llist_node llnode;	/* llist_node to be linked in wait queue */
	int ret;			/* return code of checkpoint */
	ktime_t queue_time;		/* request queued time */
};

struct ckpt_req_control {
	struct task_struct *f2fs_issue_ckpt;	/* checkpoint task */
	int ckpt_thread_ioprio;			/* checkpoint merge thread ioprio */
	wait_queue_head_t ckpt_wait_queue;	/* waiting queue for wake-up */
	atomic_t issued_ckpt;		/* # of actually issued ckpts */
	atomic_t total_ckpt;		/* # of total ckpts */
	atomic_t queued_ckpt;		/* # of queued ckpts */
	struct llist_head issue_list;	/* list for command issue */
	spinlock_t stat_lock;		/* lock for below checkpoint time stats */
	unsigned int cur_time;		/* cur wait time in msec for currently issued checkpoint */
	unsigned int peak_time;		/* peak wait time in msec until now */
};

/* for the bitmap indicate blocks to be discarded */
struct discard_entry {
	struct list_head list;	/* list head */
	block_t start_blkaddr;	/* start blockaddr of current segment */
	unsigned char discard_map[SIT_VBLOCK_MAP_SIZE];	/* segment discard bitmap */
};

/* minimum discard granularity, unit: block count */
#define MIN_DISCARD_GRANULARITY		1
/* default discard granularity of inner discard thread, unit: block count */
#define DEFAULT_DISCARD_GRANULARITY		16
/* default maximum discard granularity of ordered discard, unit: block count */
#define DEFAULT_MAX_ORDERED_DISCARD_GRANULARITY	16

/* max discard pend list number */
#define MAX_PLIST_NUM		512
#define plist_idx(blk_num)	((blk_num) >= MAX_PLIST_NUM ?		\
					(MAX_PLIST_NUM - 1) : ((blk_num) - 1))

enum {
	D_PREP,			/* initial */
	D_PARTIAL,		/* partially submitted */
	D_SUBMIT,		/* all submitted */
	D_DONE,			/* finished */
};

struct discard_info {
	block_t lstart;			/* logical start address */
	block_t len;			/* length */
	block_t start;			/* actual start address in dev */
};

struct discard_cmd {
	struct rb_node rb_node;		/* rb node located in rb-tree */
	struct discard_info di;		/* discard info */
	struct list_head list;		/* command list */
	struct completion wait;		/* compleation */
	struct block_device *bdev;	/* bdev */
	unsigned short ref;		/* reference count */
	unsigned char state;		/* state */
	unsigned char queued;		/* queued discard */
	int error;			/* bio error */
	spinlock_t lock;		/* for state/bio_ref updating */
	unsigned short bio_ref;		/* bio reference count */
};

enum {
	DPOLICY_BG,
	DPOLICY_FORCE,
	DPOLICY_FSTRIM,
	DPOLICY_UMOUNT,
	MAX_DPOLICY,
};

enum {
	DPOLICY_IO_AWARE_DISABLE,	/* force to not be aware of IO */
	DPOLICY_IO_AWARE_ENABLE,	/* force to be aware of IO */
	DPOLICY_IO_AWARE_MAX,
};

struct discard_policy {
	int type;			/* type of discard */
	unsigned int min_interval;	/* used for candidates exist */
	unsigned int mid_interval;	/* used for device busy */
	unsigned int max_interval;	/* used for candidates not exist */
	unsigned int max_requests;	/* # of discards issued per round */
	unsigned int io_aware_gran;	/* minimum granularity discard not be aware of I/O */
	bool io_aware;			/* issue discard in idle time */
	bool sync;			/* submit discard with REQ_SYNC flag */
	bool ordered;			/* issue discard by lba order */
	bool timeout;			/* discard timeout for put_super */
	unsigned int granularity;	/* discard granularity */
};

struct discard_cmd_control {
	struct task_struct *f2fs_issue_discard;	/* discard thread */
	struct list_head entry_list;		/* 4KB discard entry list */
	struct list_head pend_list[MAX_PLIST_NUM];/* store pending entries */
	struct list_head wait_list;		/* store on-flushing entries */
	struct list_head fstrim_list;		/* in-flight discard from fstrim */
	wait_queue_head_t discard_wait_queue;	/* waiting queue for wake-up */
	struct mutex cmd_lock;
	unsigned int nr_discards;		/* # of discards in the list */
	unsigned int max_discards;		/* max. discards to be issued */
	unsigned int max_discard_request;	/* max. discard request per round */
	unsigned int min_discard_issue_time;	/* min. interval between discard issue */
	unsigned int mid_discard_issue_time;	/* mid. interval between discard issue */
	unsigned int max_discard_issue_time;	/* max. interval between discard issue */
	unsigned int discard_io_aware_gran; /* minimum discard granularity not be aware of I/O */
	unsigned int discard_urgent_util;	/* utilization which issue discard proactively */
	unsigned int discard_granularity;	/* discard granularity */
	unsigned int max_ordered_discard;	/* maximum discard granularity issued by lba order */
	unsigned int discard_io_aware;		/* io_aware policy */
	unsigned int undiscard_blks;		/* # of undiscard blocks */
	unsigned int next_pos;			/* next discard position */
	atomic_t issued_discard;		/* # of issued discard */
	atomic_t queued_discard;		/* # of queued discard */
	atomic_t discard_cmd_cnt;		/* # of cached cmd count */
	struct rb_root_cached root;		/* root of discard rb-tree */
	bool rbtree_check;			/* config for consistence check */
	bool discard_wake;			/* to wake up discard thread */
};

/* for the list of fsync inodes, used only during recovery */
struct fsync_inode_entry {
	struct list_head list;	/* list head */
	struct inode *inode;	/* vfs inode pointer */
	block_t blkaddr;	/* block address locating the last fsync */
	block_t last_dentry;	/* block address locating the last dentry */
};

#define nats_in_cursum(jnl)		(le16_to_cpu((jnl)->n_nats))
#define sits_in_cursum(jnl)		(le16_to_cpu((jnl)->n_sits))

#define nat_in_journal(jnl, i)		((jnl)->nat_j.entries[i].ne)
#define nid_in_journal(jnl, i)		((jnl)->nat_j.entries[i].nid)
#define sit_in_journal(jnl, i)		((jnl)->sit_j.entries[i].se)
#define segno_in_journal(jnl, i)	((jnl)->sit_j.entries[i].segno)

#define MAX_NAT_JENTRIES(jnl)	(NAT_JOURNAL_ENTRIES - nats_in_cursum(jnl))
#define MAX_SIT_JENTRIES(jnl)	(SIT_JOURNAL_ENTRIES - sits_in_cursum(jnl))

static inline int update_nats_in_cursum(struct f2fs_journal *journal, int i)
{
	int before = nats_in_cursum(journal);

	journal->n_nats = cpu_to_le16(before + i);
	return before;
}

static inline int update_sits_in_cursum(struct f2fs_journal *journal, int i)
{
	int before = sits_in_cursum(journal);

	journal->n_sits = cpu_to_le16(before + i);
	return before;
}

static inline bool __has_cursum_space(struct f2fs_journal *journal,
							int size, int type)
{
	if (type == NAT_JOURNAL)
		return size <= MAX_NAT_JENTRIES(journal);
	return size <= MAX_SIT_JENTRIES(journal);
}

/* for inline stuff */
#define DEF_INLINE_RESERVED_SIZE	1
static inline int get_extra_isize(struct inode *inode);
static inline int get_inline_xattr_addrs(struct inode *inode);
#define MAX_INLINE_DATA(inode)	(sizeof(__le32) *			\
				(CUR_ADDRS_PER_INODE(inode) -		\
				get_inline_xattr_addrs(inode) -	\
				DEF_INLINE_RESERVED_SIZE))

/* for inline dir */
#define NR_INLINE_DENTRY(inode)	(MAX_INLINE_DATA(inode) * BITS_PER_BYTE / \
				((SIZE_OF_DIR_ENTRY + F2FS_SLOT_LEN) * \
				BITS_PER_BYTE + 1))
#define INLINE_DENTRY_BITMAP_SIZE(inode) \
	DIV_ROUND_UP(NR_INLINE_DENTRY(inode), BITS_PER_BYTE)
#define INLINE_RESERVED_SIZE(inode)	(MAX_INLINE_DATA(inode) - \
				((SIZE_OF_DIR_ENTRY + F2FS_SLOT_LEN) * \
				NR_INLINE_DENTRY(inode) + \
				INLINE_DENTRY_BITMAP_SIZE(inode)))

/*
 * For INODE and NODE manager
 */
/* for directory operations */

struct f2fs_filename {
	/*
	 * The filename the user specified.  This is NULL for some
	 * filesystem-internal operations, e.g. converting an inline directory
	 * to a non-inline one, or roll-forward recovering an encrypted dentry.
	 */
	const struct qstr *usr_fname;

	/*
	 * The on-disk filename.  For encrypted directories, this is encrypted.
	 * This may be NULL for lookups in an encrypted dir without the key.
	 */
	struct fscrypt_str disk_name;

	/* The dirhash of this filename */
	f2fs_hash_t hash;

#ifdef CONFIG_FS_ENCRYPTION
	/*
	 * For lookups in encrypted directories: either the buffer backing
	 * disk_name, or a buffer that holds the decoded no-key name.
	 */
	struct fscrypt_str crypto_buf;
#endif
#if IS_ENABLED(CONFIG_UNICODE)
	/*
	 * For casefolded directories: the casefolded name, but it's left NULL
	 * if the original name is not valid Unicode, if the original name is
	 * "." or "..", if the directory is both casefolded and encrypted and
	 * its encryption key is unavailable, or if the filesystem is doing an
	 * internal operation where usr_fname is also NULL.  In all these cases
	 * we fall back to treating the name as an opaque byte sequence.
	 */
	struct qstr cf_name;
#endif
};

struct f2fs_dentry_ptr {
	struct inode *inode;
	void *bitmap;
	struct f2fs_dir_entry *dentry;
	__u8 (*filename)[F2FS_SLOT_LEN];
	int max;
	int nr_bitmap;
};

static inline void make_dentry_ptr_block(struct inode *inode,
		struct f2fs_dentry_ptr *d, struct f2fs_dentry_block *t)
{
	d->inode = inode;
	d->max = NR_DENTRY_IN_BLOCK;
	d->nr_bitmap = SIZE_OF_DENTRY_BITMAP;
	d->bitmap = t->dentry_bitmap;
	d->dentry = t->dentry;
	d->filename = t->filename;
}

static inline void make_dentry_ptr_inline(struct inode *inode,
					struct f2fs_dentry_ptr *d, void *t)
{
	int entry_cnt = NR_INLINE_DENTRY(inode);
	int bitmap_size = INLINE_DENTRY_BITMAP_SIZE(inode);
	int reserved_size = INLINE_RESERVED_SIZE(inode);

	d->inode = inode;
	d->max = entry_cnt;
	d->nr_bitmap = bitmap_size;
	d->bitmap = t;
	d->dentry = t + bitmap_size + reserved_size;
	d->filename = t + bitmap_size + reserved_size +
					SIZE_OF_DIR_ENTRY * entry_cnt;
}

/*
 * XATTR_NODE_OFFSET stores xattrs to one node block per file keeping -1
 * as its node offset to distinguish from index node blocks.
 * But some bits are used to mark the node block.
 */
#define XATTR_NODE_OFFSET	((((unsigned int)-1) << OFFSET_BIT_SHIFT) \
				>> OFFSET_BIT_SHIFT)
enum {
	ALLOC_NODE,			/* allocate a new node page if needed */
	LOOKUP_NODE,			/* look up a node without readahead */
	LOOKUP_NODE_RA,			/*
					 * look up a node with readahead called
					 * by get_data_block.
					 */
};

#define DEFAULT_RETRY_IO_COUNT	8	/* maximum retry read IO or flush count */

/* congestion wait timeout value, default: 20ms */
#define	DEFAULT_IO_TIMEOUT	(msecs_to_jiffies(20))

/* timeout value injected, default: 1000ms */
#define DEFAULT_FAULT_TIMEOUT	(msecs_to_jiffies(1000))

/* maximum retry quota flush count */
#define DEFAULT_RETRY_QUOTA_FLUSH_COUNT		8

/* maximum retry of EIO'ed page */
#define MAX_RETRY_PAGE_EIO			100

#define F2FS_LINK_MAX	0xffffffff	/* maximum link count per file */

#define MAX_DIR_RA_PAGES	4	/* maximum ra pages of dir */

/* dirty segments threshold for triggering CP */
#define DEFAULT_DIRTY_THRESHOLD		4

#define RECOVERY_MAX_RA_BLOCKS		BIO_MAX_VECS
#define RECOVERY_MIN_RA_BLOCKS		1

#define F2FS_ONSTACK_PAGES	16	/* nr of onstack pages */

/* for in-memory extent cache entry */
#define F2FS_MIN_EXTENT_LEN	64	/* minimum extent length */

/* number of extent info in extent cache we try to shrink */
#define READ_EXTENT_CACHE_SHRINK_NUMBER	128

/* number of age extent info in extent cache we try to shrink */
#define AGE_EXTENT_CACHE_SHRINK_NUMBER	128
#define LAST_AGE_WEIGHT			30
#define SAME_AGE_REGION			1024

/*
 * Define data block with age less than 1GB as hot data
 * define data block with age less than 10GB but more than 1GB as warm data
 */
#define DEF_HOT_DATA_AGE_THRESHOLD	262144
#define DEF_WARM_DATA_AGE_THRESHOLD	2621440

/* default max read extent count per inode */
#define DEF_MAX_READ_EXTENT_COUNT	10240

/* extent cache type */
enum extent_type {
	EX_READ,
	EX_BLOCK_AGE,
	NR_EXTENT_CACHES,
};

struct extent_info {
	unsigned int fofs;		/* start offset in a file */
	unsigned int len;		/* length of the extent */
	union {
		/* read extent_cache */
		struct {
			/* start block address of the extent */
			block_t blk;
#ifdef CONFIG_F2FS_FS_COMPRESSION
			/* physical extent length of compressed blocks */
			unsigned int c_len;
#endif
		};
		/* block age extent_cache */
		struct {
			/* block age of the extent */
			unsigned long long age;
			/* last total blocks allocated */
			unsigned long long last_blocks;
		};
	};
};

struct extent_node {
	struct rb_node rb_node;		/* rb node located in rb-tree */
	struct extent_info ei;		/* extent info */
	struct list_head list;		/* node in global extent list of sbi */
	struct extent_tree *et;		/* extent tree pointer */
};

struct extent_tree {
	nid_t ino;			/* inode number */
	enum extent_type type;		/* keep the extent tree type */
	struct rb_root_cached root;	/* root of extent info rb-tree */
	struct extent_node *cached_en;	/* recently accessed extent node */
	struct list_head list;		/* to be used by sbi->zombie_list */
	rwlock_t lock;			/* protect extent info rb-tree */
	atomic_t node_cnt;		/* # of extent node in rb-tree*/
	bool largest_updated;		/* largest extent updated */
	struct extent_info largest;	/* largest cached extent for EX_READ */
};

struct extent_tree_info {
	struct radix_tree_root extent_tree_root;/* cache extent cache entries */
	struct mutex extent_tree_lock;	/* locking extent radix tree */
	struct list_head extent_list;		/* lru list for shrinker */
	spinlock_t extent_lock;			/* locking extent lru list */
	atomic_t total_ext_tree;		/* extent tree count */
	struct list_head zombie_list;		/* extent zombie tree list */
	atomic_t total_zombie_tree;		/* extent zombie tree count */
	atomic_t total_ext_node;		/* extent info count */
};

/*
 * State of block returned by f2fs_map_blocks.
 */
#define F2FS_MAP_NEW		(1U << 0)
#define F2FS_MAP_MAPPED		(1U << 1)
#define F2FS_MAP_DELALLOC	(1U << 2)
#define F2FS_MAP_FLAGS		(F2FS_MAP_NEW | F2FS_MAP_MAPPED |\
				F2FS_MAP_DELALLOC)

struct f2fs_map_blocks {
	struct block_device *m_bdev;	/* for multi-device dio */
	block_t m_pblk;
	block_t m_lblk;
	unsigned int m_len;
	unsigned int m_flags;
	pgoff_t *m_next_pgofs;		/* point next possible non-hole pgofs */
	pgoff_t *m_next_extent;		/* point to next possible extent */
	int m_seg_type;
	bool m_may_create;		/* indicate it is from write path */
	bool m_multidev_dio;		/* indicate it allows multi-device dio */
};

/* for flag in get_data_block */
enum {
	F2FS_GET_BLOCK_DEFAULT,
	F2FS_GET_BLOCK_FIEMAP,
	F2FS_GET_BLOCK_BMAP,
	F2FS_GET_BLOCK_DIO,
	F2FS_GET_BLOCK_PRE_DIO,
	F2FS_GET_BLOCK_PRE_AIO,
	F2FS_GET_BLOCK_PRECACHE,
};

/*
 * i_advise uses FADVISE_XXX_BIT. We can add additional hints later.
 */
#define FADVISE_COLD_BIT	0x01
#define FADVISE_LOST_PINO_BIT	0x02
#define FADVISE_ENCRYPT_BIT	0x04
#define FADVISE_ENC_NAME_BIT	0x08
#define FADVISE_KEEP_SIZE_BIT	0x10
#define FADVISE_HOT_BIT		0x20
#define FADVISE_VERITY_BIT	0x40
#define FADVISE_TRUNC_BIT	0x80

#define FADVISE_MODIFIABLE_BITS	(FADVISE_COLD_BIT | FADVISE_HOT_BIT)

#define file_is_cold(inode)	is_file(inode, FADVISE_COLD_BIT)
#define file_set_cold(inode)	set_file(inode, FADVISE_COLD_BIT)
#define file_clear_cold(inode)	clear_file(inode, FADVISE_COLD_BIT)

#define file_wrong_pino(inode)	is_file(inode, FADVISE_LOST_PINO_BIT)
#define file_lost_pino(inode)	set_file(inode, FADVISE_LOST_PINO_BIT)
#define file_got_pino(inode)	clear_file(inode, FADVISE_LOST_PINO_BIT)

#define file_is_encrypt(inode)	is_file(inode, FADVISE_ENCRYPT_BIT)
#define file_set_encrypt(inode)	set_file(inode, FADVISE_ENCRYPT_BIT)

#define file_enc_name(inode)	is_file(inode, FADVISE_ENC_NAME_BIT)
#define file_set_enc_name(inode) set_file(inode, FADVISE_ENC_NAME_BIT)

#define file_keep_isize(inode)	is_file(inode, FADVISE_KEEP_SIZE_BIT)
#define file_set_keep_isize(inode) set_file(inode, FADVISE_KEEP_SIZE_BIT)

#define file_is_hot(inode)	is_file(inode, FADVISE_HOT_BIT)
#define file_set_hot(inode)	set_file(inode, FADVISE_HOT_BIT)
#define file_clear_hot(inode)	clear_file(inode, FADVISE_HOT_BIT)

#define file_is_verity(inode)	is_file(inode, FADVISE_VERITY_BIT)
#define file_set_verity(inode)	set_file(inode, FADVISE_VERITY_BIT)

#define file_should_truncate(inode)	is_file(inode, FADVISE_TRUNC_BIT)
#define file_need_truncate(inode)	set_file(inode, FADVISE_TRUNC_BIT)
#define file_dont_truncate(inode)	clear_file(inode, FADVISE_TRUNC_BIT)

#define DEF_DIR_LEVEL		0

/* used for f2fs_inode_info->flags */
enum {
	FI_NEW_INODE,		/* indicate newly allocated inode */
	FI_DIRTY_INODE,		/* indicate inode is dirty or not */
	FI_AUTO_RECOVER,	/* indicate inode is recoverable */
	FI_DIRTY_DIR,		/* indicate directory has dirty pages */
	FI_INC_LINK,		/* need to increment i_nlink */
	FI_ACL_MODE,		/* indicate acl mode */
	FI_NO_ALLOC,		/* should not allocate any blocks */
	FI_FREE_NID,		/* free allocated nide */
	FI_NO_EXTENT,		/* not to use the extent cache */
	FI_INLINE_XATTR,	/* used for inline xattr */
	FI_INLINE_DATA,		/* used for inline data*/
	FI_INLINE_DENTRY,	/* used for inline dentry */
	FI_APPEND_WRITE,	/* inode has appended data */
	FI_UPDATE_WRITE,	/* inode has in-place-update data */
	FI_NEED_IPU,		/* used for ipu per file */
	FI_ATOMIC_FILE,		/* indicate atomic file */
	FI_DATA_EXIST,		/* indicate data exists */
	FI_SKIP_WRITES,		/* should skip data page writeback */
	FI_OPU_WRITE,		/* used for opu per file */
	FI_DIRTY_FILE,		/* indicate regular/symlink has dirty pages */
	FI_PREALLOCATED_ALL,	/* all blocks for write were preallocated */
	FI_HOT_DATA,		/* indicate file is hot */
	FI_EXTRA_ATTR,		/* indicate file has extra attribute */
	FI_PROJ_INHERIT,	/* indicate file inherits projectid */
	FI_PIN_FILE,		/* indicate file should not be gced */
	FI_VERITY_IN_PROGRESS,	/* building fs-verity Merkle tree */
	FI_COMPRESSED_FILE,	/* indicate file's data can be compressed */
	FI_COMPRESS_CORRUPT,	/* indicate compressed cluster is corrupted */
	FI_MMAP_FILE,		/* indicate file was mmapped */
	FI_ENABLE_COMPRESS,	/* enable compression in "user" compression mode */
	FI_COMPRESS_RELEASED,	/* compressed blocks were released */
	FI_ALIGNED_WRITE,	/* enable aligned write */
	FI_COW_FILE,		/* indicate COW file */
	FI_ATOMIC_COMMITTED,	/* indicate atomic commit completed except disk sync */
	FI_ATOMIC_DIRTIED,	/* indicate atomic file is dirtied */
	FI_ATOMIC_REPLACE,	/* indicate atomic replace */
	FI_OPENED_FILE,		/* indicate file has been opened */
	FI_DONATE_FINISHED,	/* indicate page donation of file has been finished */
	FI_MAX,			/* max flag, never be used */
};

struct f2fs_inode_info {
	struct inode vfs_inode;		/* serve a vfs inode */
	unsigned long i_flags;		/* keep an inode flags for ioctl */
	unsigned char i_advise;		/* use to give file attribute hints */
	unsigned char i_dir_level;	/* use for dentry level for large dir */
	union {
		unsigned int i_current_depth;	/* only for directory depth */
		unsigned short i_gc_failures;	/* for gc failure statistic */
	};
	unsigned int i_pino;		/* parent inode number */
	umode_t i_acl_mode;		/* keep file acl mode temporarily */

	/* Use below internally in f2fs*/
	unsigned long flags[BITS_TO_LONGS(FI_MAX)];	/* use to pass per-file flags */
	unsigned int ioprio_hint;	/* hint for IO priority */
	struct f2fs_rwsem i_sem;	/* protect fi info */
	atomic_t dirty_pages;		/* # of dirty pages */
	f2fs_hash_t chash;		/* hash value of given file name */
	unsigned int clevel;		/* maximum level of given file name */
	struct task_struct *task;	/* lookup and create consistency */
	struct task_struct *cp_task;	/* separate cp/wb IO stats*/
	struct task_struct *wb_task;	/* indicate inode is in context of writeback */
	nid_t i_xattr_nid;		/* node id that contains xattrs */
	loff_t	last_disk_size;		/* lastly written file size */
	spinlock_t i_size_lock;		/* protect last_disk_size */

#ifdef CONFIG_QUOTA
	struct dquot __rcu *i_dquot[MAXQUOTAS];

	/* quota space reservation, managed internally by quota code */
	qsize_t i_reserved_quota;
#endif
	struct list_head dirty_list;	/* dirty list for dirs and files */
	struct list_head gdirty_list;	/* linked in global dirty list */

	/* linked in global inode list for cache donation */
	struct list_head gdonate_list;
	pgoff_t donate_start, donate_end; /* inclusive */

	struct task_struct *atomic_write_task;	/* store atomic write task */
	struct extent_tree *extent_tree[NR_EXTENT_CACHES];
					/* cached extent_tree entry */
	union {
		struct inode *cow_inode;	/* copy-on-write inode for atomic write */
		struct inode *atomic_inode;
					/* point to atomic_inode, available only for cow_inode */
	};

	/* avoid racing between foreground op and gc */
	struct f2fs_rwsem i_gc_rwsem[2];
	struct f2fs_rwsem i_xattr_sem; /* avoid racing between reading and changing EAs */

	int i_extra_isize;		/* size of extra space located in i_addr */
	kprojid_t i_projid;		/* id for project quota */
	int i_inline_xattr_size;	/* inline xattr size */
	struct timespec64 i_crtime;	/* inode creation time */
	struct timespec64 i_disk_time[3];/* inode disk times */

	/* for file compress */
	atomic_t i_compr_blocks;		/* # of compressed blocks */
	unsigned char i_compress_algorithm;	/* algorithm type */
	unsigned char i_log_cluster_size;	/* log of cluster size */
	unsigned char i_compress_level;		/* compress level (lz4hc,zstd) */
	unsigned char i_compress_flag;		/* compress flag */
	unsigned int i_cluster_size;		/* cluster size */

	unsigned int atomic_write_cnt;
	loff_t original_i_size;		/* original i_size before atomic write */
};

static inline void get_read_extent_info(struct extent_info *ext,
					struct f2fs_extent *i_ext)
{
	ext->fofs = le32_to_cpu(i_ext->fofs);
	ext->blk = le32_to_cpu(i_ext->blk);
	ext->len = le32_to_cpu(i_ext->len);
}

static inline void set_raw_read_extent(struct extent_info *ext,
					struct f2fs_extent *i_ext)
{
	i_ext->fofs = cpu_to_le32(ext->fofs);
	i_ext->blk = cpu_to_le32(ext->blk);
	i_ext->len = cpu_to_le32(ext->len);
}

static inline bool __is_discard_mergeable(struct discard_info *back,
			struct discard_info *front, unsigned int max_len)
{
	return (back->lstart + back->len == front->lstart) &&
		(back->len + front->len <= max_len);
}

static inline bool __is_discard_back_mergeable(struct discard_info *cur,
			struct discard_info *back, unsigned int max_len)
{
	return __is_discard_mergeable(back, cur, max_len);
}

static inline bool __is_discard_front_mergeable(struct discard_info *cur,
			struct discard_info *front, unsigned int max_len)
{
	return __is_discard_mergeable(cur, front, max_len);
}

/*
 * For free nid management
 */
enum nid_state {
	FREE_NID,		/* newly added to free nid list */
	PREALLOC_NID,		/* it is preallocated */
	MAX_NID_STATE,
};

enum nat_state {
	TOTAL_NAT,
	DIRTY_NAT,
	RECLAIMABLE_NAT,
	MAX_NAT_STATE,
};

struct f2fs_nm_info {
	block_t nat_blkaddr;		/* base disk address of NAT */
	nid_t max_nid;			/* maximum possible node ids */
	nid_t available_nids;		/* # of available node ids */
	nid_t next_scan_nid;		/* the next nid to be scanned */
	nid_t max_rf_node_blocks;	/* max # of nodes for recovery */
	unsigned int ram_thresh;	/* control the memory footprint */
	unsigned int ra_nid_pages;	/* # of nid pages to be readaheaded */
	unsigned int dirty_nats_ratio;	/* control dirty nats ratio threshold */

	/* NAT cache management */
	struct radix_tree_root nat_root;/* root of the nat entry cache */
	struct radix_tree_root nat_set_root;/* root of the nat set cache */
	struct f2fs_rwsem nat_tree_lock;	/* protect nat entry tree */
	struct list_head nat_entries;	/* cached nat entry list (clean) */
	spinlock_t nat_list_lock;	/* protect clean nat entry list */
	unsigned int nat_cnt[MAX_NAT_STATE]; /* the # of cached nat entries */
	unsigned int nat_blocks;	/* # of nat blocks */

	/* free node ids management */
	struct radix_tree_root free_nid_root;/* root of the free_nid cache */
	struct list_head free_nid_list;		/* list for free nids excluding preallocated nids */
	unsigned int nid_cnt[MAX_NID_STATE];	/* the number of free node id */
	spinlock_t nid_list_lock;	/* protect nid lists ops */
	struct mutex build_lock;	/* lock for build free nids */
	unsigned char **free_nid_bitmap;
	unsigned char *nat_block_bitmap;
	unsigned short *free_nid_count;	/* free nid count of NAT block */

	/* for checkpoint */
	char *nat_bitmap;		/* NAT bitmap pointer */

	unsigned int nat_bits_blocks;	/* # of nat bits blocks */
	unsigned char *nat_bits;	/* NAT bits blocks */
	unsigned char *full_nat_bits;	/* full NAT pages */
	unsigned char *empty_nat_bits;	/* empty NAT pages */
#ifdef CONFIG_F2FS_CHECK_FS
	char *nat_bitmap_mir;		/* NAT bitmap mirror */
#endif
	int bitmap_size;		/* bitmap size */
};

/*
 * this structure is used as one of function parameters.
 * all the information are dedicated to a given direct node block determined
 * by the data offset in a file.
 */
struct dnode_of_data {
	struct inode *inode;		/* vfs inode pointer */
	struct folio *inode_folio;	/* its inode folio, NULL is possible */
	struct folio *node_folio;	/* cached direct node folio */
	nid_t nid;			/* node id of the direct node block */
	unsigned int ofs_in_node;	/* data offset in the node page */
	bool inode_folio_locked;	/* inode folio is locked or not */
	bool node_changed;		/* is node block changed */
	char cur_level;			/* level of hole node page */
	char max_level;			/* level of current page located */
	block_t	data_blkaddr;		/* block address of the node block */
};

static inline void set_new_dnode(struct dnode_of_data *dn, struct inode *inode,
		struct folio *ifolio, struct folio *nfolio, nid_t nid)
{
	memset(dn, 0, sizeof(*dn));
	dn->inode = inode;
	dn->inode_folio = ifolio;
	dn->node_folio = nfolio;
	dn->nid = nid;
}

/*
 * For SIT manager
 *
 * By default, there are 6 active log areas across the whole main area.
 * When considering hot and cold data separation to reduce cleaning overhead,
 * we split 3 for data logs and 3 for node logs as hot, warm, and cold types,
 * respectively.
 * In the current design, you should not change the numbers intentionally.
 * Instead, as a mount option such as active_logs=x, you can use 2, 4, and 6
 * logs individually according to the underlying devices. (default: 6)
 * Just in case, on-disk layout covers maximum 16 logs that consist of 8 for
 * data and 8 for node logs.
 */
#define	NR_CURSEG_DATA_TYPE	(3)
#define NR_CURSEG_NODE_TYPE	(3)
#define NR_CURSEG_INMEM_TYPE	(2)
#define NR_CURSEG_RO_TYPE	(2)
#define NR_CURSEG_PERSIST_TYPE	(NR_CURSEG_DATA_TYPE + NR_CURSEG_NODE_TYPE)
#define NR_CURSEG_TYPE		(NR_CURSEG_INMEM_TYPE + NR_CURSEG_PERSIST_TYPE)

enum log_type {
	CURSEG_HOT_DATA	= 0,	/* directory entry blocks */
	CURSEG_WARM_DATA,	/* data blocks */
	CURSEG_COLD_DATA,	/* multimedia or GCed data blocks */
	CURSEG_HOT_NODE,	/* direct node blocks of directory files */
	CURSEG_WARM_NODE,	/* direct node blocks of normal files */
	CURSEG_COLD_NODE,	/* indirect node blocks */
	NR_PERSISTENT_LOG,	/* number of persistent log */
	CURSEG_COLD_DATA_PINNED = NR_PERSISTENT_LOG,
				/* pinned file that needs consecutive block address */
	CURSEG_ALL_DATA_ATGC,	/* SSR alloctor in hot/warm/cold data area */
	NO_CHECK_TYPE,		/* number of persistent & inmem log */
};

struct flush_cmd {
	struct completion wait;
	struct llist_node llnode;
	nid_t ino;
	int ret;
};

struct flush_cmd_control {
	struct task_struct *f2fs_issue_flush;	/* flush thread */
	wait_queue_head_t flush_wait_queue;	/* waiting queue for wake-up */
	atomic_t issued_flush;			/* # of issued flushes */
	atomic_t queued_flush;			/* # of queued flushes */
	struct llist_head issue_list;		/* list for command issue */
	struct llist_node *dispatch_list;	/* list for command dispatch */
};

struct f2fs_sm_info {
	struct sit_info *sit_info;		/* whole segment information */
	struct free_segmap_info *free_info;	/* free segment information */
	struct dirty_seglist_info *dirty_info;	/* dirty segment information */
	struct curseg_info *curseg_array;	/* active segment information */

	struct f2fs_rwsem curseg_lock;	/* for preventing curseg change */

	block_t seg0_blkaddr;		/* block address of 0'th segment */
	block_t main_blkaddr;		/* start block address of main area */
	block_t ssa_blkaddr;		/* start block address of SSA area */

	unsigned int segment_count;	/* total # of segments */
	unsigned int main_segments;	/* # of segments in main area */
	unsigned int reserved_segments;	/* # of reserved segments */
	unsigned int ovp_segments;	/* # of overprovision segments */

	/* a threshold to reclaim prefree segments */
	unsigned int rec_prefree_segments;

	struct list_head sit_entry_set;	/* sit entry set list */

	unsigned int ipu_policy;	/* in-place-update policy */
	unsigned int min_ipu_util;	/* in-place-update threshold */
	unsigned int min_fsync_blocks;	/* threshold for fsync */
	unsigned int min_seq_blocks;	/* threshold for sequential blocks */
	unsigned int min_hot_blocks;	/* threshold for hot block allocation */
	unsigned int min_ssr_sections;	/* threshold to trigger SSR allocation */

	/* for flush command control */
	struct flush_cmd_control *fcc_info;

	/* for discard command control */
	struct discard_cmd_control *dcc_info;
};

/*
 * For superblock
 */
/*
 * COUNT_TYPE for monitoring
 *
 * f2fs monitors the number of several block types such as on-writeback,
 * dirty dentry blocks, dirty node blocks, and dirty meta blocks.
 */
#define WB_DATA_TYPE(p, f)			\
	(f || f2fs_is_cp_guaranteed(p) ? F2FS_WB_CP_DATA : F2FS_WB_DATA)
enum count_type {
	F2FS_DIRTY_DENTS,
	F2FS_DIRTY_DATA,
	F2FS_DIRTY_QDATA,
	F2FS_DIRTY_NODES,
	F2FS_DIRTY_META,
	F2FS_DIRTY_IMETA,
	F2FS_WB_CP_DATA,
	F2FS_WB_DATA,
	F2FS_RD_DATA,
	F2FS_RD_NODE,
	F2FS_RD_META,
	F2FS_DIO_WRITE,
	F2FS_DIO_READ,
	NR_COUNT_TYPE,
};

/*
 * The below are the page types of bios used in submit_bio().
 * The available types are:
 * DATA			User data pages. It operates as async mode.
 * NODE			Node pages. It operates as async mode.
 * META			FS metadata pages such as SIT, NAT, CP.
 * NR_PAGE_TYPE		The number of page types.
 * META_FLUSH		Make sure the previous pages are written
 *			with waiting the bio's completion
 * ...			Only can be used with META.
 */
#define PAGE_TYPE_OF_BIO(type)	((type) > META ? META : (type))
#define PAGE_TYPE_ON_MAIN(type)	((type) == DATA || (type) == NODE)
enum page_type {
	DATA = 0,
	NODE = 1,	/* should not change this */
	META,
	NR_PAGE_TYPE,
	META_FLUSH,
	IPU,		/* the below types are used by tracepoints only. */
	OPU,
};

enum temp_type {
	HOT = 0,	/* must be zero for meta bio */
	WARM,
	COLD,
	NR_TEMP_TYPE,
};

enum need_lock_type {
	LOCK_REQ = 0,
	LOCK_DONE,
	LOCK_RETRY,
};

enum cp_reason_type {
	CP_NO_NEEDED,
	CP_NON_REGULAR,
	CP_COMPRESSED,
	CP_HARDLINK,
	CP_SB_NEED_CP,
	CP_WRONG_PINO,
	CP_NO_SPC_ROLL,
	CP_NODE_NEED_CP,
	CP_FASTBOOT_MODE,
	CP_SPEC_LOG_NUM,
	CP_RECOVER_DIR,
	CP_XATTR_DIR,
};

enum iostat_type {
	/* WRITE IO */
	APP_DIRECT_IO,			/* app direct write IOs */
	APP_BUFFERED_IO,		/* app buffered write IOs */
	APP_WRITE_IO,			/* app write IOs */
	APP_MAPPED_IO,			/* app mapped IOs */
	APP_BUFFERED_CDATA_IO,		/* app buffered write IOs on compressed file */
	APP_MAPPED_CDATA_IO,		/* app mapped write IOs on compressed file */
	FS_DATA_IO,			/* data IOs from kworker/fsync/reclaimer */
	FS_CDATA_IO,			/* data IOs from kworker/fsync/reclaimer on compressed file */
	FS_NODE_IO,			/* node IOs from kworker/fsync/reclaimer */
	FS_META_IO,			/* meta IOs from kworker/reclaimer */
	FS_GC_DATA_IO,			/* data IOs from forground gc */
	FS_GC_NODE_IO,			/* node IOs from forground gc */
	FS_CP_DATA_IO,			/* data IOs from checkpoint */
	FS_CP_NODE_IO,			/* node IOs from checkpoint */
	FS_CP_META_IO,			/* meta IOs from checkpoint */

	/* READ IO */
	APP_DIRECT_READ_IO,		/* app direct read IOs */
	APP_BUFFERED_READ_IO,		/* app buffered read IOs */
	APP_READ_IO,			/* app read IOs */
	APP_MAPPED_READ_IO,		/* app mapped read IOs */
	APP_BUFFERED_CDATA_READ_IO,	/* app buffered read IOs on compressed file  */
	APP_MAPPED_CDATA_READ_IO,	/* app mapped read IOs on compressed file  */
	FS_DATA_READ_IO,		/* data read IOs */
	FS_GDATA_READ_IO,		/* data read IOs from background gc */
	FS_CDATA_READ_IO,		/* compressed data read IOs */
	FS_NODE_READ_IO,		/* node read IOs */
	FS_META_READ_IO,		/* meta read IOs */

	/* other */
	FS_DISCARD_IO,			/* discard */
	FS_FLUSH_IO,			/* flush */
	FS_ZONE_RESET_IO,		/* zone reset */
	NR_IO_TYPE,
};

struct f2fs_io_info {
	struct f2fs_sb_info *sbi;	/* f2fs_sb_info pointer */
	nid_t ino;		/* inode number */
	enum page_type type;	/* contains DATA/NODE/META/META_FLUSH */
	enum temp_type temp;	/* contains HOT/WARM/COLD */
	enum req_op op;		/* contains REQ_OP_ */
	blk_opf_t op_flags;	/* req_flag_bits */
	block_t new_blkaddr;	/* new block address to be written */
	block_t old_blkaddr;	/* old block address before Cow */
	struct page *page;	/* page to be written */
	struct page *encrypted_page;	/* encrypted page */
	struct page *compressed_page;	/* compressed page */
	struct list_head list;		/* serialize IOs */
	unsigned int compr_blocks;	/* # of compressed block addresses */
	unsigned int need_lock:8;	/* indicate we need to lock cp_rwsem */
	unsigned int version:8;		/* version of the node */
	unsigned int submitted:1;	/* indicate IO submission */
	unsigned int in_list:1;		/* indicate fio is in io_list */
	unsigned int is_por:1;		/* indicate IO is from recovery or not */
	unsigned int encrypted:1;	/* indicate file is encrypted */
	unsigned int meta_gc:1;		/* require meta inode GC */
	enum iostat_type io_type;	/* io type */
	struct writeback_control *io_wbc; /* writeback control */
	struct bio **bio;		/* bio for ipu */
	sector_t *last_block;		/* last block number in bio */
};

struct bio_entry {
	struct bio *bio;
	struct list_head list;
};

#define is_read_io(rw) ((rw) == READ)
struct f2fs_bio_info {
	struct f2fs_sb_info *sbi;	/* f2fs superblock */
	struct bio *bio;		/* bios to merge */
	sector_t last_block_in_bio;	/* last block number */
	struct f2fs_io_info fio;	/* store buffered io info. */
#ifdef CONFIG_BLK_DEV_ZONED
	struct completion zone_wait;	/* condition value for the previous open zone to close */
	struct bio *zone_pending_bio;	/* pending bio for the previous zone */
	void *bi_private;		/* previous bi_private for pending bio */
#endif
	struct f2fs_rwsem io_rwsem;	/* blocking op for bio */
	spinlock_t io_lock;		/* serialize DATA/NODE IOs */
	struct list_head io_list;	/* track fios */
	struct list_head bio_list;	/* bio entry list head */
	struct f2fs_rwsem bio_list_lock;	/* lock to protect bio entry list */
};

#define FDEV(i)				(sbi->devs[i])
#define RDEV(i)				(raw_super->devs[i])
struct f2fs_dev_info {
	struct file *bdev_file;
	struct block_device *bdev;
	char path[MAX_PATH_LEN + 1];
	unsigned int total_segments;
	block_t start_blk;
	block_t end_blk;
#ifdef CONFIG_BLK_DEV_ZONED
	unsigned int nr_blkz;		/* Total number of zones */
	unsigned long *blkz_seq;	/* Bitmap indicating sequential zones */
#endif
};

enum inode_type {
	DIR_INODE,			/* for dirty dir inode */
	FILE_INODE,			/* for dirty regular/symlink inode */
	DIRTY_META,			/* for all dirtied inode metadata */
	DONATE_INODE,			/* for all inode to donate pages */
	NR_INODE_TYPE,
};

/* for inner inode cache management */
struct inode_management {
	struct radix_tree_root ino_root;	/* ino entry array */
	spinlock_t ino_lock;			/* for ino entry lock */
	struct list_head ino_list;		/* inode list head */
	unsigned long ino_num;			/* number of entries */
};

/* for GC_AT */
struct atgc_management {
	bool atgc_enabled;			/* ATGC is enabled or not */
	struct rb_root_cached root;		/* root of victim rb-tree */
	struct list_head victim_list;		/* linked with all victim entries */
	unsigned int victim_count;		/* victim count in rb-tree */
	unsigned int candidate_ratio;		/* candidate ratio */
	unsigned int max_candidate_count;	/* max candidate count */
	unsigned int age_weight;		/* age weight, vblock_weight = 100 - age_weight */
	unsigned long long age_threshold;	/* age threshold */
};

struct f2fs_gc_control {
	unsigned int victim_segno;	/* target victim segment number */
	int init_gc_type;		/* FG_GC or BG_GC */
	bool no_bg_gc;			/* check the space and stop bg_gc */
	bool should_migrate_blocks;	/* should migrate blocks */
	bool err_gc_skipped;		/* return EAGAIN if GC skipped */
	bool one_time;			/* require one time GC in one migration unit */
	unsigned int nr_free_secs;	/* # of free sections to do GC */
};

/*
 * For s_flag in struct f2fs_sb_info
 * Modification on enum should be synchronized with s_flag array
 */
enum {
	SBI_IS_DIRTY,				/* dirty flag for checkpoint */
	SBI_IS_CLOSE,				/* specify unmounting */
	SBI_NEED_FSCK,				/* need fsck.f2fs to fix */
	SBI_POR_DOING,				/* recovery is doing or not */
	SBI_NEED_SB_WRITE,			/* need to recover superblock */
	SBI_NEED_CP,				/* need to checkpoint */
	SBI_IS_SHUTDOWN,			/* shutdown by ioctl */
	SBI_IS_RECOVERED,			/* recovered orphan/data */
	SBI_CP_DISABLED,			/* CP was disabled last mount */
	SBI_CP_DISABLED_QUICK,			/* CP was disabled quickly */
	SBI_QUOTA_NEED_FLUSH,			/* need to flush quota info in CP */
	SBI_QUOTA_SKIP_FLUSH,			/* skip flushing quota in current CP */
	SBI_QUOTA_NEED_REPAIR,			/* quota file may be corrupted */
	SBI_IS_RESIZEFS,			/* resizefs is in process */
	SBI_IS_FREEZING,			/* freezefs is in process */
	SBI_IS_WRITABLE,			/* remove ro mountoption transiently */
	MAX_SBI_FLAG,
};

enum {
	CP_TIME,
	REQ_TIME,
	DISCARD_TIME,
	GC_TIME,
	DISABLE_TIME,
	UMOUNT_DISCARD_TIMEOUT,
	MAX_TIME,
};

/* Note that you need to keep synchronization with this gc_mode_names array */
enum {
	GC_NORMAL,
	GC_IDLE_CB,
	GC_IDLE_GREEDY,
	GC_IDLE_AT,
	GC_URGENT_HIGH,
	GC_URGENT_LOW,
	GC_URGENT_MID,
	MAX_GC_MODE,
};

enum {
	BGGC_MODE_ON,		/* background gc is on */
	BGGC_MODE_OFF,		/* background gc is off */
	BGGC_MODE_SYNC,		/*
				 * background gc is on, migrating blocks
				 * like foreground gc
				 */
};

enum {
	FS_MODE_ADAPTIVE,		/* use both lfs/ssr allocation */
	FS_MODE_LFS,			/* use lfs allocation only */
	FS_MODE_FRAGMENT_SEG,		/* segment fragmentation mode */
	FS_MODE_FRAGMENT_BLK,		/* block fragmentation mode */
};

enum {
	ALLOC_MODE_DEFAULT,	/* stay default */
	ALLOC_MODE_REUSE,	/* reuse segments as much as possible */
};

enum fsync_mode {
	FSYNC_MODE_POSIX,	/* fsync follows posix semantics */
	FSYNC_MODE_STRICT,	/* fsync behaves in line with ext4 */
	FSYNC_MODE_NOBARRIER,	/* fsync behaves nobarrier based on posix */
};

enum {
	COMPR_MODE_FS,		/*
				 * automatically compress compression
				 * enabled files
				 */
	COMPR_MODE_USER,	/*
				 * automatical compression is disabled.
				 * user can control the file compression
				 * using ioctls
				 */
};

enum {
	DISCARD_UNIT_BLOCK,	/* basic discard unit is block */
	DISCARD_UNIT_SEGMENT,	/* basic discard unit is segment */
	DISCARD_UNIT_SECTION,	/* basic discard unit is section */
};

enum {
	MEMORY_MODE_NORMAL,	/* memory mode for normal devices */
	MEMORY_MODE_LOW,	/* memory mode for low memry devices */
};

enum errors_option {
	MOUNT_ERRORS_READONLY,	/* remount fs ro on errors */
	MOUNT_ERRORS_CONTINUE,	/* continue on errors */
	MOUNT_ERRORS_PANIC,	/* panic on errors */
};

enum {
	BACKGROUND,
	FOREGROUND,
	MAX_CALL_TYPE,
	TOTAL_CALL = FOREGROUND,
};

static inline int f2fs_test_bit(unsigned int nr, char *addr);
static inline void f2fs_set_bit(unsigned int nr, char *addr);
static inline void f2fs_clear_bit(unsigned int nr, char *addr);

/*
 * Layout of f2fs page.private:
 *
 * Layout A: lowest bit should be 1
 * | bit0 = 1 | bit1 | bit2 | ... | bit MAX | private data .... |
 * bit 0	PAGE_PRIVATE_NOT_POINTER
 * bit 1	PAGE_PRIVATE_ONGOING_MIGRATION
 * bit 2	PAGE_PRIVATE_INLINE_INODE
 * bit 3	PAGE_PRIVATE_REF_RESOURCE
 * bit 4	PAGE_PRIVATE_ATOMIC_WRITE
 * bit 5-	f2fs private data
 *
 * Layout B: lowest bit should be 0
 * page.private is a wrapped pointer.
 */
enum {
	PAGE_PRIVATE_NOT_POINTER,		/* private contains non-pointer data */
	PAGE_PRIVATE_ONGOING_MIGRATION,		/* data page which is on-going migrating */
	PAGE_PRIVATE_INLINE_INODE,		/* inode page contains inline data */
	PAGE_PRIVATE_REF_RESOURCE,		/* dirty page has referenced resources */
	PAGE_PRIVATE_ATOMIC_WRITE,		/* data page from atomic write path */
	PAGE_PRIVATE_MAX
};

/* For compression */
enum compress_algorithm_type {
	COMPRESS_LZO,
	COMPRESS_LZ4,
	COMPRESS_ZSTD,
	COMPRESS_LZORLE,
	COMPRESS_MAX,
};

enum compress_flag {
	COMPRESS_CHKSUM,
	COMPRESS_MAX_FLAG,
};

#define	COMPRESS_WATERMARK			20
#define	COMPRESS_PERCENT			20

#define COMPRESS_DATA_RESERVED_SIZE		4
struct compress_data {
	__le32 clen;			/* compressed data size */
	__le32 chksum;			/* compressed data chksum */
	__le32 reserved[COMPRESS_DATA_RESERVED_SIZE];	/* reserved */
	u8 cdata[];			/* compressed data */
};

#define COMPRESS_HEADER_SIZE	(sizeof(struct compress_data))

#define F2FS_COMPRESSED_PAGE_MAGIC	0xF5F2C000

#define F2FS_ZSTD_DEFAULT_CLEVEL	1

#define	COMPRESS_LEVEL_OFFSET	8

/* compress context */
struct compress_ctx {
	struct inode *inode;		/* inode the context belong to */
	pgoff_t cluster_idx;		/* cluster index number */
	unsigned int cluster_size;	/* page count in cluster */
	unsigned int log_cluster_size;	/* log of cluster size */
	struct page **rpages;		/* pages store raw data in cluster */
	unsigned int nr_rpages;		/* total page number in rpages */
	struct page **cpages;		/* pages store compressed data in cluster */
	unsigned int nr_cpages;		/* total page number in cpages */
	unsigned int valid_nr_cpages;	/* valid page number in cpages */
	void *rbuf;			/* virtual mapped address on rpages */
	struct compress_data *cbuf;	/* virtual mapped address on cpages */
	size_t rlen;			/* valid data length in rbuf */
	size_t clen;			/* valid data length in cbuf */
	void *private;			/* payload buffer for specified compression algorithm */
	void *private2;			/* extra payload buffer */
};

/* compress context for write IO path */
struct compress_io_ctx {
	u32 magic;			/* magic number to indicate page is compressed */
	struct inode *inode;		/* inode the context belong to */
	struct page **rpages;		/* pages store raw data in cluster */
	unsigned int nr_rpages;		/* total page number in rpages */
	atomic_t pending_pages;		/* in-flight compressed page count */
};

/* Context for decompressing one cluster on the read IO path */
struct decompress_io_ctx {
	u32 magic;			/* magic number to indicate page is compressed */
	struct inode *inode;		/* inode the context belong to */
	struct f2fs_sb_info *sbi;	/* f2fs_sb_info pointer */
	pgoff_t cluster_idx;		/* cluster index number */
	unsigned int cluster_size;	/* page count in cluster */
	unsigned int log_cluster_size;	/* log of cluster size */
	struct page **rpages;		/* pages store raw data in cluster */
	unsigned int nr_rpages;		/* total page number in rpages */
	struct page **cpages;		/* pages store compressed data in cluster */
	unsigned int nr_cpages;		/* total page number in cpages */
	struct page **tpages;		/* temp pages to pad holes in cluster */
	void *rbuf;			/* virtual mapped address on rpages */
	struct compress_data *cbuf;	/* virtual mapped address on cpages */
	size_t rlen;			/* valid data length in rbuf */
	size_t clen;			/* valid data length in cbuf */

	/*
	 * The number of compressed pages remaining to be read in this cluster.
	 * This is initially nr_cpages.  It is decremented by 1 each time a page
	 * has been read (or failed to be read).  When it reaches 0, the cluster
	 * is decompressed (or an error is reported).
	 *
	 * If an error occurs before all the pages have been submitted for I/O,
	 * then this will never reach 0.  In this case the I/O submitter is
	 * responsible for calling f2fs_decompress_end_io() instead.
	 */
	atomic_t remaining_pages;

	/*
	 * Number of references to this decompress_io_ctx.
	 *
	 * One reference is held for I/O completion.  This reference is dropped
	 * after the pagecache pages are updated and unlocked -- either after
	 * decompression (and verity if enabled), or after an error.
	 *
	 * In addition, each compressed page holds a reference while it is in a
	 * bio.  These references are necessary prevent compressed pages from
	 * being freed while they are still in a bio.
	 */
	refcount_t refcnt;

	bool failed;			/* IO error occurred before decompression? */
	bool need_verity;		/* need fs-verity verification after decompression? */
	unsigned char compress_algorithm;	/* backup algorithm type */
	void *private;			/* payload buffer for specified decompression algorithm */
	void *private2;			/* extra payload buffer */
	struct work_struct verity_work;	/* work to verify the decompressed pages */
	struct work_struct free_work;	/* work for late free this structure itself */
};

#define NULL_CLUSTER			((unsigned int)(~0))
#define MIN_COMPRESS_LOG_SIZE		2
#define MAX_COMPRESS_LOG_SIZE		8
#define MAX_COMPRESS_WINDOW_SIZE(log_size)	((PAGE_SIZE) << (log_size))

struct f2fs_sb_info {
	struct super_block *sb;			/* pointer to VFS super block */
	struct proc_dir_entry *s_proc;		/* proc entry */
	struct f2fs_super_block *raw_super;	/* raw super block pointer */
	struct f2fs_rwsem sb_lock;		/* lock for raw super block */
	int valid_super_block;			/* valid super block no */
	unsigned long s_flag;				/* flags for sbi */
	struct mutex writepages;		/* mutex for writepages() */

#ifdef CONFIG_BLK_DEV_ZONED
	unsigned int blocks_per_blkz;		/* F2FS blocks per zone */
	unsigned int max_open_zones;		/* max open zone resources of the zoned device */
	/* For adjust the priority writing position of data in zone UFS */
	unsigned int blkzone_alloc_policy;
#endif

	/* for node-related operations */
	struct f2fs_nm_info *nm_info;		/* node manager */
	struct inode *node_inode;		/* cache node blocks */

	/* for segment-related operations */
	struct f2fs_sm_info *sm_info;		/* segment manager */

	/* for bio operations */
	struct f2fs_bio_info *write_io[NR_PAGE_TYPE];	/* for write bios */
	/* keep migration IO order for LFS mode */
	struct f2fs_rwsem io_order_lock;
	pgoff_t page_eio_ofs[NR_PAGE_TYPE];	/* EIO page offset */
	int page_eio_cnt[NR_PAGE_TYPE];		/* EIO count */

	/* for checkpoint */
	struct f2fs_checkpoint *ckpt;		/* raw checkpoint pointer */
	int cur_cp_pack;			/* remain current cp pack */
	spinlock_t cp_lock;			/* for flag in ckpt */
	struct inode *meta_inode;		/* cache meta blocks */
	struct f2fs_rwsem cp_global_sem;	/* checkpoint procedure lock */
	struct f2fs_rwsem cp_rwsem;		/* blocking FS operations */
	struct f2fs_rwsem node_write;		/* locking node writes */
	struct f2fs_rwsem node_change;	/* locking node change */
	wait_queue_head_t cp_wait;
	unsigned long last_time[MAX_TIME];	/* to store time in jiffies */
	long interval_time[MAX_TIME];		/* to store thresholds */
	struct ckpt_req_control cprc_info;	/* for checkpoint request control */

	struct inode_management im[MAX_INO_ENTRY];	/* manage inode cache */

	spinlock_t fsync_node_lock;		/* for node entry lock */
	struct list_head fsync_node_list;	/* node list head */
	unsigned int fsync_seg_id;		/* sequence id */
	unsigned int fsync_node_num;		/* number of node entries */

	/* for orphan inode, use 0'th array */
	unsigned int max_orphans;		/* max orphan inodes */

	/* for inode management */
	struct list_head inode_list[NR_INODE_TYPE];	/* dirty inode list */
	spinlock_t inode_lock[NR_INODE_TYPE];	/* for dirty inode list lock */
	struct mutex flush_lock;		/* for flush exclusion */

	/* for extent tree cache */
	struct extent_tree_info extent_tree[NR_EXTENT_CACHES];
	atomic64_t allocated_data_blocks;	/* for block age extent_cache */
	unsigned int max_read_extent_count;	/* max read extent count per inode */

	/* The threshold used for hot and warm data seperation*/
	unsigned int hot_data_age_threshold;
	unsigned int warm_data_age_threshold;
	unsigned int last_age_weight;

	/* control donate caches */
	unsigned int donate_files;

	/* basic filesystem units */
	unsigned int log_sectors_per_block;	/* log2 sectors per block */
	unsigned int log_blocksize;		/* log2 block size */
	unsigned int blocksize;			/* block size */
	unsigned int root_ino_num;		/* root inode number*/
	unsigned int node_ino_num;		/* node inode number*/
	unsigned int meta_ino_num;		/* meta inode number*/
	unsigned int log_blocks_per_seg;	/* log2 blocks per segment */
	unsigned int blocks_per_seg;		/* blocks per segment */
	unsigned int unusable_blocks_per_sec;	/* unusable blocks per section */
	unsigned int segs_per_sec;		/* segments per section */
	unsigned int secs_per_zone;		/* sections per zone */
	unsigned int total_sections;		/* total section count */
	unsigned int total_node_count;		/* total node block count */
	unsigned int total_valid_node_count;	/* valid node block count */
	int dir_level;				/* directory level */
	bool readdir_ra;			/* readahead inode in readdir */
	u64 max_io_bytes;			/* max io bytes to merge IOs */

	block_t user_block_count;		/* # of user blocks */
	block_t total_valid_block_count;	/* # of valid blocks */
	block_t discard_blks;			/* discard command candidats */
	block_t last_valid_block_count;		/* for recovery */
	block_t reserved_blocks;		/* configurable reserved blocks */
	block_t current_reserved_blocks;	/* current reserved blocks */

	/* Additional tracking for no checkpoint mode */
	block_t unusable_block_count;		/* # of blocks saved by last cp */

	unsigned int nquota_files;		/* # of quota sysfile */
	struct f2fs_rwsem quota_sem;		/* blocking cp for flags */
	struct task_struct *umount_lock_holder;	/* s_umount lock holder */

	/* # of pages, see count_type */
	atomic_t nr_pages[NR_COUNT_TYPE];
	/* # of allocated blocks */
	struct percpu_counter alloc_valid_block_count;
	/* # of node block writes as roll forward recovery */
	struct percpu_counter rf_node_block_count;

	/* writeback control */
	atomic_t wb_sync_req[META];	/* count # of WB_SYNC threads */

	/* valid inode count */
	struct percpu_counter total_valid_inode_count;

	struct f2fs_mount_info mount_opt;	/* mount options */

	/* for cleaning operations */
	struct f2fs_rwsem gc_lock;		/*
						 * semaphore for GC, avoid
						 * race between GC and GC or CP
						 */
	struct f2fs_gc_kthread	*gc_thread;	/* GC thread */
	struct atgc_management am;		/* atgc management */
	unsigned int cur_victim_sec;		/* current victim section num */
	unsigned int gc_mode;			/* current GC state */
	unsigned int next_victim_seg[2];	/* next segment in victim section */
	spinlock_t gc_remaining_trials_lock;
	/* remaining trial count for GC_URGENT_* and GC_IDLE_* */
	unsigned int gc_remaining_trials;

	/* for skip statistic */
	unsigned long long skipped_gc_rwsem;		/* FG_GC only */

	/* threshold for gc trials on pinned files */
	unsigned short gc_pin_file_threshold;
	struct f2fs_rwsem pin_sem;

	/* maximum # of trials to find a victim segment for SSR and GC */
	unsigned int max_victim_search;
	/* migration granularity of garbage collection, unit: segment */
	unsigned int migration_granularity;
	/* migration window granularity of garbage collection, unit: segment */
	unsigned int migration_window_granularity;

	/*
	 * for stat information.
	 * one is for the LFS mode, and the other is for the SSR mode.
	 */
#ifdef CONFIG_F2FS_STAT_FS
	struct f2fs_stat_info *stat_info;	/* FS status information */
	atomic_t meta_count[META_MAX];		/* # of meta blocks */
	unsigned int segment_count[2];		/* # of allocated segments */
	unsigned int block_count[2];		/* # of allocated blocks */
	atomic_t inplace_count;		/* # of inplace update */
	/* # of lookup extent cache */
	atomic64_t total_hit_ext[NR_EXTENT_CACHES];
	/* # of hit rbtree extent node */
	atomic64_t read_hit_rbtree[NR_EXTENT_CACHES];
	/* # of hit cached extent node */
	atomic64_t read_hit_cached[NR_EXTENT_CACHES];
	/* # of hit largest extent node in read extent cache */
	atomic64_t read_hit_largest;
	atomic_t inline_xattr;			/* # of inline_xattr inodes */
	atomic_t inline_inode;			/* # of inline_data inodes */
	atomic_t inline_dir;			/* # of inline_dentry inodes */
	atomic_t compr_inode;			/* # of compressed inodes */
	atomic64_t compr_blocks;		/* # of compressed blocks */
	atomic_t swapfile_inode;		/* # of swapfile inodes */
	atomic_t atomic_files;			/* # of opened atomic file */
	atomic_t max_aw_cnt;			/* max # of atomic writes */
	unsigned int io_skip_bggc;		/* skip background gc for in-flight IO */
	unsigned int other_skip_bggc;		/* skip background gc for other reasons */
	unsigned int ndirty_inode[NR_INODE_TYPE];	/* # of dirty inodes */
	atomic_t cp_call_count[MAX_CALL_TYPE];	/* # of cp call */
#endif
	spinlock_t stat_lock;			/* lock for stat operations */

	/* to attach REQ_META|REQ_FUA flags */
	unsigned int data_io_flag;
	unsigned int node_io_flag;

	/* For sysfs support */
	struct kobject s_kobj;			/* /sys/fs/f2fs/<devname> */
	struct completion s_kobj_unregister;

	struct kobject s_stat_kobj;		/* /sys/fs/f2fs/<devname>/stat */
	struct completion s_stat_kobj_unregister;

	struct kobject s_feature_list_kobj;		/* /sys/fs/f2fs/<devname>/feature_list */
	struct completion s_feature_list_kobj_unregister;

	/* For shrinker support */
	struct list_head s_list;
	struct mutex umount_mutex;
	unsigned int shrinker_run_no;

	/* For multi devices */
	int s_ndevs;				/* number of devices */
	struct f2fs_dev_info *devs;		/* for device list */
	unsigned int dirty_device;		/* for checkpoint data flush */
	spinlock_t dev_lock;			/* protect dirty_device */
	bool aligned_blksize;			/* all devices has the same logical blksize */
	unsigned int first_seq_zone_segno;	/* first segno in sequential zone */

	/* For write statistics */
	u64 sectors_written_start;
	u64 kbytes_written;

	/* Precomputed FS UUID checksum for seeding other checksums */
	__u32 s_chksum_seed;

	struct workqueue_struct *post_read_wq;	/* post read workqueue */

	/*
	 * If we are in irq context, let's update error information into
	 * on-disk superblock in the work.
	 */
	struct work_struct s_error_work;
	unsigned char errors[MAX_F2FS_ERRORS];		/* error flags */
	unsigned char stop_reason[MAX_STOP_REASON];	/* stop reason */
	spinlock_t error_lock;			/* protect errors/stop_reason array */
	bool error_dirty;			/* errors of sb is dirty */

	struct kmem_cache *inline_xattr_slab;	/* inline xattr entry */
	unsigned int inline_xattr_slab_size;	/* default inline xattr slab size */

	/* For reclaimed segs statistics per each GC mode */
	unsigned int gc_segment_mode;		/* GC state for reclaimed segments */
	unsigned int gc_reclaimed_segs[MAX_GC_MODE];	/* Reclaimed segs for each mode */

	unsigned long seq_file_ra_mul;		/* multiplier for ra_pages of seq. files in fadvise */

	int max_fragment_chunk;			/* max chunk size for block fragmentation mode */
	int max_fragment_hole;			/* max hole size for block fragmentation mode */

	/* For atomic write statistics */
	atomic64_t current_atomic_write;
	s64 peak_atomic_write;
	u64 committed_atomic_block;
	u64 revoked_atomic_block;

	/* carve out reserved_blocks from total blocks */
	bool carve_out;

#ifdef CONFIG_F2FS_FS_COMPRESSION
	struct kmem_cache *page_array_slab;	/* page array entry */
	unsigned int page_array_slab_size;	/* default page array slab size */

	/* For runtime compression statistics */
	u64 compr_written_block;
	u64 compr_saved_block;
	u32 compr_new_inode;

	/* For compressed block cache */
	struct inode *compress_inode;		/* cache compressed blocks */
	unsigned int compress_percent;		/* cache page percentage */
	unsigned int compress_watermark;	/* cache page watermark */
	atomic_t compress_page_hit;		/* cache hit count */
#endif

#ifdef CONFIG_F2FS_IOSTAT
	/* For app/fs IO statistics */
	spinlock_t iostat_lock;
	unsigned long long iostat_count[NR_IO_TYPE];
	unsigned long long iostat_bytes[NR_IO_TYPE];
	unsigned long long prev_iostat_bytes[NR_IO_TYPE];
	bool iostat_enable;
	unsigned long iostat_next_period;
	unsigned int iostat_period_ms;

	/* For io latency related statistics info in one iostat period */
	spinlock_t iostat_lat_lock;
	struct iostat_lat_info *iostat_io_lat;
#endif
};

/* Definitions to access f2fs_sb_info */
#define SEGS_TO_BLKS(sbi, segs)					\
		((segs) << (sbi)->log_blocks_per_seg)
#define BLKS_TO_SEGS(sbi, blks)					\
		((blks) >> (sbi)->log_blocks_per_seg)

#define BLKS_PER_SEG(sbi)	((sbi)->blocks_per_seg)
#define BLKS_PER_SEC(sbi)	(SEGS_TO_BLKS(sbi, (sbi)->segs_per_sec))
#define SEGS_PER_SEC(sbi)	((sbi)->segs_per_sec)

__printf(3, 4)
void f2fs_printk(struct f2fs_sb_info *sbi, bool limit_rate, const char *fmt, ...);

#define f2fs_err(sbi, fmt, ...)						\
	f2fs_printk(sbi, false, KERN_ERR fmt, ##__VA_ARGS__)
#define f2fs_warn(sbi, fmt, ...)					\
	f2fs_printk(sbi, false, KERN_WARNING fmt, ##__VA_ARGS__)
#define f2fs_notice(sbi, fmt, ...)					\
	f2fs_printk(sbi, false, KERN_NOTICE fmt, ##__VA_ARGS__)
#define f2fs_info(sbi, fmt, ...)					\
	f2fs_printk(sbi, false, KERN_INFO fmt, ##__VA_ARGS__)
#define f2fs_debug(sbi, fmt, ...)					\
	f2fs_printk(sbi, false, KERN_DEBUG fmt, ##__VA_ARGS__)

#define f2fs_err_ratelimited(sbi, fmt, ...)				\
	f2fs_printk(sbi, true, KERN_ERR fmt, ##__VA_ARGS__)
#define f2fs_warn_ratelimited(sbi, fmt, ...)				\
	f2fs_printk(sbi, true, KERN_WARNING fmt, ##__VA_ARGS__)
#define f2fs_info_ratelimited(sbi, fmt, ...)				\
	f2fs_printk(sbi, true, KERN_INFO fmt, ##__VA_ARGS__)

#ifdef CONFIG_F2FS_FAULT_INJECTION
#define time_to_inject(sbi, type) __time_to_inject(sbi, type, __func__,	\
									__builtin_return_address(0))
static inline bool __time_to_inject(struct f2fs_sb_info *sbi, int type,
				const char *func, const char *parent_func)
{
	struct f2fs_fault_info *ffi = &F2FS_OPTION(sbi).fault_info;

	if (!ffi->inject_rate)
		return false;

	if (!IS_FAULT_SET(ffi, type))
		return false;

	atomic_inc(&ffi->inject_ops);
	if (atomic_read(&ffi->inject_ops) >= ffi->inject_rate) {
		atomic_set(&ffi->inject_ops, 0);
		ffi->inject_count[type]++;
		f2fs_info_ratelimited(sbi, "inject %s in %s of %pS",
				f2fs_fault_name[type], func, parent_func);
		return true;
	}
	return false;
}
#else
static inline bool time_to_inject(struct f2fs_sb_info *sbi, int type)
{
	return false;
}
#endif

/*
 * Test if the mounted volume is a multi-device volume.
 *   - For a single regular disk volume, sbi->s_ndevs is 0.
 *   - For a single zoned disk volume, sbi->s_ndevs is 1.
 *   - For a multi-device volume, sbi->s_ndevs is always 2 or more.
 */
static inline bool f2fs_is_multi_device(struct f2fs_sb_info *sbi)
{
	return sbi->s_ndevs > 1;
}

static inline void f2fs_update_time(struct f2fs_sb_info *sbi, int type)
{
	unsigned long now = jiffies;

	sbi->last_time[type] = now;

	/* DISCARD_TIME and GC_TIME are based on REQ_TIME */
	if (type == REQ_TIME) {
		sbi->last_time[DISCARD_TIME] = now;
		sbi->last_time[GC_TIME] = now;
	}
}

static inline bool f2fs_time_over(struct f2fs_sb_info *sbi, int type)
{
	unsigned long interval = sbi->interval_time[type] * HZ;

	return time_after(jiffies, sbi->last_time[type] + interval);
}

static inline unsigned int f2fs_time_to_wait(struct f2fs_sb_info *sbi,
						int type)
{
	unsigned long interval = sbi->interval_time[type] * HZ;
	unsigned int wait_ms = 0;
	long delta;

	delta = (sbi->last_time[type] + interval) - jiffies;
	if (delta > 0)
		wait_ms = jiffies_to_msecs(delta);

	return wait_ms;
}

/*
 * Inline functions
 */
static inline u32 __f2fs_crc32(u32 crc, const void *address,
			       unsigned int length)
{
	return crc32(crc, address, length);
}

static inline u32 f2fs_crc32(const void *address, unsigned int length)
{
	return __f2fs_crc32(F2FS_SUPER_MAGIC, address, length);
}

static inline u32 f2fs_chksum(u32 crc, const void *address, unsigned int length)
{
	return __f2fs_crc32(crc, address, length);
}

static inline struct f2fs_inode_info *F2FS_I(struct inode *inode)
{
	return container_of(inode, struct f2fs_inode_info, vfs_inode);
}

static inline struct f2fs_sb_info *F2FS_SB(struct super_block *sb)
{
	return sb->s_fs_info;
}

static inline struct f2fs_sb_info *F2FS_I_SB(struct inode *inode)
{
	return F2FS_SB(inode->i_sb);
}

static inline struct f2fs_sb_info *F2FS_M_SB(struct address_space *mapping)
{
	return F2FS_I_SB(mapping->host);
}

static inline struct f2fs_sb_info *F2FS_F_SB(struct folio *folio)
{
	return F2FS_M_SB(folio->mapping);
}

static inline struct f2fs_sb_info *F2FS_P_SB(struct page *page)
{
	return F2FS_F_SB(page_folio(page));
}

static inline struct f2fs_super_block *F2FS_RAW_SUPER(struct f2fs_sb_info *sbi)
{
	return (struct f2fs_super_block *)(sbi->raw_super);
}

static inline struct f2fs_super_block *F2FS_SUPER_BLOCK(struct folio *folio,
								pgoff_t index)
{
	pgoff_t idx_in_folio = index % (1 << folio_order(folio));

	return (struct f2fs_super_block *)
		(page_address(folio_page(folio, idx_in_folio)) +
						F2FS_SUPER_OFFSET);
}

static inline struct f2fs_checkpoint *F2FS_CKPT(struct f2fs_sb_info *sbi)
{
	return (struct f2fs_checkpoint *)(sbi->ckpt);
}

static inline struct f2fs_node *F2FS_NODE(const struct page *page)
{
	return (struct f2fs_node *)page_address(page);
}

static inline struct f2fs_inode *F2FS_INODE(struct page *page)
{
	return &((struct f2fs_node *)page_address(page))->i;
}

static inline struct f2fs_nm_info *NM_I(struct f2fs_sb_info *sbi)
{
	return (struct f2fs_nm_info *)(sbi->nm_info);
}

static inline struct f2fs_sm_info *SM_I(struct f2fs_sb_info *sbi)
{
	return (struct f2fs_sm_info *)(sbi->sm_info);
}

static inline struct sit_info *SIT_I(struct f2fs_sb_info *sbi)
{
	return (struct sit_info *)(SM_I(sbi)->sit_info);
}

static inline struct free_segmap_info *FREE_I(struct f2fs_sb_info *sbi)
{
	return (struct free_segmap_info *)(SM_I(sbi)->free_info);
}

static inline struct dirty_seglist_info *DIRTY_I(struct f2fs_sb_info *sbi)
{
	return (struct dirty_seglist_info *)(SM_I(sbi)->dirty_info);
}

static inline struct address_space *META_MAPPING(struct f2fs_sb_info *sbi)
{
	return sbi->meta_inode->i_mapping;
}

static inline struct address_space *NODE_MAPPING(struct f2fs_sb_info *sbi)
{
	return sbi->node_inode->i_mapping;
}

static inline bool is_meta_folio(struct folio *folio)
{
	return folio->mapping == META_MAPPING(F2FS_F_SB(folio));
}

static inline bool is_node_folio(struct folio *folio)
{
	return folio->mapping == NODE_MAPPING(F2FS_F_SB(folio));
}

static inline bool is_sbi_flag_set(struct f2fs_sb_info *sbi, unsigned int type)
{
	return test_bit(type, &sbi->s_flag);
}

static inline void set_sbi_flag(struct f2fs_sb_info *sbi, unsigned int type)
{
	set_bit(type, &sbi->s_flag);
}

static inline void clear_sbi_flag(struct f2fs_sb_info *sbi, unsigned int type)
{
	clear_bit(type, &sbi->s_flag);
}

static inline unsigned long long cur_cp_version(struct f2fs_checkpoint *cp)
{
	return le64_to_cpu(cp->checkpoint_ver);
}

static inline unsigned long f2fs_qf_ino(struct super_block *sb, int type)
{
	if (type < F2FS_MAX_QUOTAS)
		return le32_to_cpu(F2FS_SB(sb)->raw_super->qf_ino[type]);
	return 0;
}

static inline __u64 cur_cp_crc(struct f2fs_checkpoint *cp)
{
	size_t crc_offset = le32_to_cpu(cp->checksum_offset);
	return le32_to_cpu(*((__le32 *)((unsigned char *)cp + crc_offset)));
}

static inline bool __is_set_ckpt_flags(struct f2fs_checkpoint *cp, unsigned int f)
{
	unsigned int ckpt_flags = le32_to_cpu(cp->ckpt_flags);

	return ckpt_flags & f;
}

static inline bool is_set_ckpt_flags(struct f2fs_sb_info *sbi, unsigned int f)
{
	return __is_set_ckpt_flags(F2FS_CKPT(sbi), f);
}

static inline void __set_ckpt_flags(struct f2fs_checkpoint *cp, unsigned int f)
{
	unsigned int ckpt_flags;

	ckpt_flags = le32_to_cpu(cp->ckpt_flags);
	ckpt_flags |= f;
	cp->ckpt_flags = cpu_to_le32(ckpt_flags);
}

static inline void set_ckpt_flags(struct f2fs_sb_info *sbi, unsigned int f)
{
	unsigned long flags;

	spin_lock_irqsave(&sbi->cp_lock, flags);
	__set_ckpt_flags(F2FS_CKPT(sbi), f);
	spin_unlock_irqrestore(&sbi->cp_lock, flags);
}

static inline void __clear_ckpt_flags(struct f2fs_checkpoint *cp, unsigned int f)
{
	unsigned int ckpt_flags;

	ckpt_flags = le32_to_cpu(cp->ckpt_flags);
	ckpt_flags &= (~f);
	cp->ckpt_flags = cpu_to_le32(ckpt_flags);
}

static inline void clear_ckpt_flags(struct f2fs_sb_info *sbi, unsigned int f)
{
	unsigned long flags;

	spin_lock_irqsave(&sbi->cp_lock, flags);
	__clear_ckpt_flags(F2FS_CKPT(sbi), f);
	spin_unlock_irqrestore(&sbi->cp_lock, flags);
}

#define init_f2fs_rwsem(sem)					\
do {								\
	static struct lock_class_key __key;			\
								\
	__init_f2fs_rwsem((sem), #sem, &__key);			\
} while (0)

static inline void __init_f2fs_rwsem(struct f2fs_rwsem *sem,
		const char *sem_name, struct lock_class_key *key)
{
	__init_rwsem(&sem->internal_rwsem, sem_name, key);
#ifdef CONFIG_F2FS_UNFAIR_RWSEM
	init_waitqueue_head(&sem->read_waiters);
#endif
}

static inline int f2fs_rwsem_is_locked(struct f2fs_rwsem *sem)
{
	return rwsem_is_locked(&sem->internal_rwsem);
}

static inline int f2fs_rwsem_is_contended(struct f2fs_rwsem *sem)
{
	return rwsem_is_contended(&sem->internal_rwsem);
}

static inline void f2fs_down_read(struct f2fs_rwsem *sem)
{
#ifdef CONFIG_F2FS_UNFAIR_RWSEM
	wait_event(sem->read_waiters, down_read_trylock(&sem->internal_rwsem));
#else
	down_read(&sem->internal_rwsem);
#endif
}

static inline int f2fs_down_read_trylock(struct f2fs_rwsem *sem)
{
	return down_read_trylock(&sem->internal_rwsem);
}

static inline void f2fs_up_read(struct f2fs_rwsem *sem)
{
	up_read(&sem->internal_rwsem);
}

static inline void f2fs_down_write(struct f2fs_rwsem *sem)
{
	down_write(&sem->internal_rwsem);
}

#ifdef CONFIG_DEBUG_LOCK_ALLOC
static inline void f2fs_down_read_nested(struct f2fs_rwsem *sem, int subclass)
{
	down_read_nested(&sem->internal_rwsem, subclass);
}

static inline void f2fs_down_write_nested(struct f2fs_rwsem *sem, int subclass)
{
	down_write_nested(&sem->internal_rwsem, subclass);
}
#else
#define f2fs_down_read_nested(sem, subclass) f2fs_down_read(sem)
#define f2fs_down_write_nested(sem, subclass) f2fs_down_write(sem)
#endif

static inline int f2fs_down_write_trylock(struct f2fs_rwsem *sem)
{
	return down_write_trylock(&sem->internal_rwsem);
}

static inline void f2fs_up_write(struct f2fs_rwsem *sem)
{
	up_write(&sem->internal_rwsem);
#ifdef CONFIG_F2FS_UNFAIR_RWSEM
	wake_up_all(&sem->read_waiters);
#endif
}

static inline void disable_nat_bits(struct f2fs_sb_info *sbi, bool lock)
{
	unsigned long flags;
	unsigned char *nat_bits;

	/*
	 * In order to re-enable nat_bits we need to call fsck.f2fs by
	 * set_sbi_flag(sbi, SBI_NEED_FSCK). But it may give huge cost,
	 * so let's rely on regular fsck or unclean shutdown.
	 */

	if (lock)
		spin_lock_irqsave(&sbi->cp_lock, flags);
	__clear_ckpt_flags(F2FS_CKPT(sbi), CP_NAT_BITS_FLAG);
	nat_bits = NM_I(sbi)->nat_bits;
	NM_I(sbi)->nat_bits = NULL;
	if (lock)
		spin_unlock_irqrestore(&sbi->cp_lock, flags);

	kvfree(nat_bits);
}

static inline bool enabled_nat_bits(struct f2fs_sb_info *sbi,
					struct cp_control *cpc)
{
	bool set = is_set_ckpt_flags(sbi, CP_NAT_BITS_FLAG);

	return (cpc) ? (cpc->reason & CP_UMOUNT) && set : set;
}

static inline void f2fs_lock_op(struct f2fs_sb_info *sbi)
{
	f2fs_down_read(&sbi->cp_rwsem);
}

static inline int f2fs_trylock_op(struct f2fs_sb_info *sbi)
{
	if (time_to_inject(sbi, FAULT_LOCK_OP))
		return 0;
	return f2fs_down_read_trylock(&sbi->cp_rwsem);
}

static inline void f2fs_unlock_op(struct f2fs_sb_info *sbi)
{
	f2fs_up_read(&sbi->cp_rwsem);
}

static inline void f2fs_lock_all(struct f2fs_sb_info *sbi)
{
	f2fs_down_write(&sbi->cp_rwsem);
}

static inline void f2fs_unlock_all(struct f2fs_sb_info *sbi)
{
	f2fs_up_write(&sbi->cp_rwsem);
}

static inline int __get_cp_reason(struct f2fs_sb_info *sbi)
{
	int reason = CP_SYNC;

	if (test_opt(sbi, FASTBOOT))
		reason = CP_FASTBOOT;
	if (is_sbi_flag_set(sbi, SBI_IS_CLOSE))
		reason = CP_UMOUNT;
	return reason;
}

static inline bool __remain_node_summaries(int reason)
{
	return (reason & (CP_UMOUNT | CP_FASTBOOT));
}

static inline bool __exist_node_summaries(struct f2fs_sb_info *sbi)
{
	return (is_set_ckpt_flags(sbi, CP_UMOUNT_FLAG) ||
			is_set_ckpt_flags(sbi, CP_FASTBOOT_FLAG));
}

/*
 * Check whether the inode has blocks or not
 */
static inline int F2FS_HAS_BLOCKS(struct inode *inode)
{
	block_t xattr_block = F2FS_I(inode)->i_xattr_nid ? 1 : 0;

	return (inode->i_blocks >> F2FS_LOG_SECTORS_PER_BLOCK) > xattr_block;
}

static inline bool f2fs_has_xattr_block(unsigned int ofs)
{
	return ofs == XATTR_NODE_OFFSET;
}

static inline bool __allow_reserved_blocks(struct f2fs_sb_info *sbi,
					struct inode *inode, bool cap)
{
	if (!inode)
		return true;
	if (!test_opt(sbi, RESERVE_ROOT))
		return false;
	if (IS_NOQUOTA(inode))
		return true;
	if (uid_eq(F2FS_OPTION(sbi).s_resuid, current_fsuid()))
		return true;
	if (!gid_eq(F2FS_OPTION(sbi).s_resgid, GLOBAL_ROOT_GID) &&
					in_group_p(F2FS_OPTION(sbi).s_resgid))
		return true;
	if (cap && capable(CAP_SYS_RESOURCE))
		return true;
	return false;
}

static inline unsigned int get_available_block_count(struct f2fs_sb_info *sbi,
						struct inode *inode, bool cap)
{
	block_t avail_user_block_count;

	avail_user_block_count = sbi->user_block_count -
					sbi->current_reserved_blocks;

	if (!__allow_reserved_blocks(sbi, inode, cap))
		avail_user_block_count -= F2FS_OPTION(sbi).root_reserved_blocks;

	if (unlikely(is_sbi_flag_set(sbi, SBI_CP_DISABLED))) {
		if (avail_user_block_count > sbi->unusable_block_count)
			avail_user_block_count -= sbi->unusable_block_count;
		else
			avail_user_block_count = 0;
	}

	return avail_user_block_count;
}

static inline void f2fs_i_blocks_write(struct inode *, block_t, bool, bool);
static inline int inc_valid_block_count(struct f2fs_sb_info *sbi,
				 struct inode *inode, blkcnt_t *count, bool partial)
{
	long long diff = 0, release = 0;
	block_t avail_user_block_count;
	int ret;

	ret = dquot_reserve_block(inode, *count);
	if (ret)
		return ret;

	if (time_to_inject(sbi, FAULT_BLOCK)) {
		release = *count;
		goto release_quota;
	}

	/*
	 * let's increase this in prior to actual block count change in order
	 * for f2fs_sync_file to avoid data races when deciding checkpoint.
	 */
	percpu_counter_add(&sbi->alloc_valid_block_count, (*count));

	spin_lock(&sbi->stat_lock);

	avail_user_block_count = get_available_block_count(sbi, inode, true);
	diff = (long long)sbi->total_valid_block_count + *count -
						avail_user_block_count;
	if (unlikely(diff > 0)) {
		if (!partial) {
			spin_unlock(&sbi->stat_lock);
			release = *count;
			goto enospc;
		}
		if (diff > *count)
			diff = *count;
		*count -= diff;
		release = diff;
		if (!*count) {
			spin_unlock(&sbi->stat_lock);
			goto enospc;
		}
	}
	sbi->total_valid_block_count += (block_t)(*count);

	spin_unlock(&sbi->stat_lock);

	if (unlikely(release)) {
		percpu_counter_sub(&sbi->alloc_valid_block_count, release);
		dquot_release_reservation_block(inode, release);
	}
	f2fs_i_blocks_write(inode, *count, true, true);
	return 0;

enospc:
	percpu_counter_sub(&sbi->alloc_valid_block_count, release);
release_quota:
	dquot_release_reservation_block(inode, release);
	return -ENOSPC;
}

#define PAGE_PRIVATE_GET_FUNC(name, flagname) \
static inline bool page_private_##name(struct page *page) \
{ \
	return PagePrivate(page) && \
		test_bit(PAGE_PRIVATE_NOT_POINTER, &page_private(page)) && \
		test_bit(PAGE_PRIVATE_##flagname, &page_private(page)); \
}

#define PAGE_PRIVATE_SET_FUNC(name, flagname) \
static inline void set_page_private_##name(struct page *page) \
{ \
	if (!PagePrivate(page)) \
		attach_page_private(page, (void *)0); \
	set_bit(PAGE_PRIVATE_NOT_POINTER, &page_private(page)); \
	set_bit(PAGE_PRIVATE_##flagname, &page_private(page)); \
}

#define PAGE_PRIVATE_CLEAR_FUNC(name, flagname) \
static inline void clear_page_private_##name(struct page *page) \
{ \
	clear_bit(PAGE_PRIVATE_##flagname, &page_private(page)); \
	if (page_private(page) == BIT(PAGE_PRIVATE_NOT_POINTER)) \
		detach_page_private(page); \
}

PAGE_PRIVATE_GET_FUNC(nonpointer, NOT_POINTER);
PAGE_PRIVATE_GET_FUNC(inline, INLINE_INODE);
PAGE_PRIVATE_GET_FUNC(gcing, ONGOING_MIGRATION);
PAGE_PRIVATE_GET_FUNC(atomic, ATOMIC_WRITE);

PAGE_PRIVATE_SET_FUNC(reference, REF_RESOURCE);
PAGE_PRIVATE_SET_FUNC(inline, INLINE_INODE);
PAGE_PRIVATE_SET_FUNC(gcing, ONGOING_MIGRATION);
PAGE_PRIVATE_SET_FUNC(atomic, ATOMIC_WRITE);

PAGE_PRIVATE_CLEAR_FUNC(reference, REF_RESOURCE);
PAGE_PRIVATE_CLEAR_FUNC(inline, INLINE_INODE);
PAGE_PRIVATE_CLEAR_FUNC(gcing, ONGOING_MIGRATION);
PAGE_PRIVATE_CLEAR_FUNC(atomic, ATOMIC_WRITE);

static inline unsigned long get_page_private_data(struct page *page)
{
	unsigned long data = page_private(page);

	if (!test_bit(PAGE_PRIVATE_NOT_POINTER, &data))
		return 0;
	return data >> PAGE_PRIVATE_MAX;
}

static inline void set_page_private_data(struct page *page, unsigned long data)
{
	if (!PagePrivate(page))
		attach_page_private(page, (void *)0);
	set_bit(PAGE_PRIVATE_NOT_POINTER, &page_private(page));
	page_private(page) |= data << PAGE_PRIVATE_MAX;
}

static inline void clear_page_private_data(struct page *page)
{
	page_private(page) &= GENMASK(PAGE_PRIVATE_MAX - 1, 0);
	if (page_private(page) == BIT(PAGE_PRIVATE_NOT_POINTER))
		detach_page_private(page);
}

static inline void clear_page_private_all(struct page *page)
{
	clear_page_private_data(page);
	clear_page_private_reference(page);
	clear_page_private_gcing(page);
	clear_page_private_inline(page);
	clear_page_private_atomic(page);

	f2fs_bug_on(F2FS_P_SB(page), page_private(page));
}

static inline void dec_valid_block_count(struct f2fs_sb_info *sbi,
						struct inode *inode,
						block_t count)
{
	blkcnt_t sectors = count << F2FS_LOG_SECTORS_PER_BLOCK;

	spin_lock(&sbi->stat_lock);
	if (unlikely(sbi->total_valid_block_count < count)) {
		f2fs_warn(sbi, "Inconsistent total_valid_block_count:%u, ino:%lu, count:%u",
			  sbi->total_valid_block_count, inode->i_ino, count);
		sbi->total_valid_block_count = 0;
		set_sbi_flag(sbi, SBI_NEED_FSCK);
	} else {
		sbi->total_valid_block_count -= count;
	}
	if (sbi->reserved_blocks &&
		sbi->current_reserved_blocks < sbi->reserved_blocks)
		sbi->current_reserved_blocks = min(sbi->reserved_blocks,
					sbi->current_reserved_blocks + count);
	spin_unlock(&sbi->stat_lock);
	if (unlikely(inode->i_blocks < sectors)) {
		f2fs_warn(sbi, "Inconsistent i_blocks, ino:%lu, iblocks:%llu, sectors:%llu",
			  inode->i_ino,
			  (unsigned long long)inode->i_blocks,
			  (unsigned long long)sectors);
		set_sbi_flag(sbi, SBI_NEED_FSCK);
		return;
	}
	f2fs_i_blocks_write(inode, count, false, true);
}

static inline void inc_page_count(struct f2fs_sb_info *sbi, int count_type)
{
	atomic_inc(&sbi->nr_pages[count_type]);

	if (count_type == F2FS_DIRTY_DENTS ||
			count_type == F2FS_DIRTY_NODES ||
			count_type == F2FS_DIRTY_META ||
			count_type == F2FS_DIRTY_QDATA ||
			count_type == F2FS_DIRTY_IMETA)
		set_sbi_flag(sbi, SBI_IS_DIRTY);
}

static inline void inode_inc_dirty_pages(struct inode *inode)
{
	atomic_inc(&F2FS_I(inode)->dirty_pages);
	inc_page_count(F2FS_I_SB(inode), S_ISDIR(inode->i_mode) ?
				F2FS_DIRTY_DENTS : F2FS_DIRTY_DATA);
	if (IS_NOQUOTA(inode))
		inc_page_count(F2FS_I_SB(inode), F2FS_DIRTY_QDATA);
}

static inline void dec_page_count(struct f2fs_sb_info *sbi, int count_type)
{
	atomic_dec(&sbi->nr_pages[count_type]);
}

static inline void inode_dec_dirty_pages(struct inode *inode)
{
	if (!S_ISDIR(inode->i_mode) && !S_ISREG(inode->i_mode) &&
			!S_ISLNK(inode->i_mode))
		return;

	atomic_dec(&F2FS_I(inode)->dirty_pages);
	dec_page_count(F2FS_I_SB(inode), S_ISDIR(inode->i_mode) ?
				F2FS_DIRTY_DENTS : F2FS_DIRTY_DATA);
	if (IS_NOQUOTA(inode))
		dec_page_count(F2FS_I_SB(inode), F2FS_DIRTY_QDATA);
}

static inline void inc_atomic_write_cnt(struct inode *inode)
{
	struct f2fs_sb_info *sbi = F2FS_I_SB(inode);
	struct f2fs_inode_info *fi = F2FS_I(inode);
	u64 current_write;

	fi->atomic_write_cnt++;
	atomic64_inc(&sbi->current_atomic_write);
	current_write = atomic64_read(&sbi->current_atomic_write);
	if (current_write > sbi->peak_atomic_write)
		sbi->peak_atomic_write = current_write;
}

static inline void release_atomic_write_cnt(struct inode *inode)
{
	struct f2fs_sb_info *sbi = F2FS_I_SB(inode);
	struct f2fs_inode_info *fi = F2FS_I(inode);

	atomic64_sub(fi->atomic_write_cnt, &sbi->current_atomic_write);
	fi->atomic_write_cnt = 0;
}

static inline s64 get_pages(struct f2fs_sb_info *sbi, int count_type)
{
	return atomic_read(&sbi->nr_pages[count_type]);
}

static inline int get_dirty_pages(struct inode *inode)
{
	return atomic_read(&F2FS_I(inode)->dirty_pages);
}

static inline int get_blocktype_secs(struct f2fs_sb_info *sbi, int block_type)
{
	return div_u64(get_pages(sbi, block_type) + BLKS_PER_SEC(sbi) - 1,
							BLKS_PER_SEC(sbi));
}

static inline block_t valid_user_blocks(struct f2fs_sb_info *sbi)
{
	return sbi->total_valid_block_count;
}

static inline block_t discard_blocks(struct f2fs_sb_info *sbi)
{
	return sbi->discard_blks;
}

static inline unsigned long __bitmap_size(struct f2fs_sb_info *sbi, int flag)
{
	struct f2fs_checkpoint *ckpt = F2FS_CKPT(sbi);

	/* return NAT or SIT bitmap */
	if (flag == NAT_BITMAP)
		return le32_to_cpu(ckpt->nat_ver_bitmap_bytesize);
	else if (flag == SIT_BITMAP)
		return le32_to_cpu(ckpt->sit_ver_bitmap_bytesize);

	return 0;
}

static inline block_t __cp_payload(struct f2fs_sb_info *sbi)
{
	return le32_to_cpu(F2FS_RAW_SUPER(sbi)->cp_payload);
}

static inline void *__bitmap_ptr(struct f2fs_sb_info *sbi, int flag)
{
	struct f2fs_checkpoint *ckpt = F2FS_CKPT(sbi);
	void *tmp_ptr = &ckpt->sit_nat_version_bitmap;
	int offset;

	if (is_set_ckpt_flags(sbi, CP_LARGE_NAT_BITMAP_FLAG)) {
		offset = (flag == SIT_BITMAP) ?
			le32_to_cpu(ckpt->nat_ver_bitmap_bytesize) : 0;
		/*
		 * if large_nat_bitmap feature is enabled, leave checksum
		 * protection for all nat/sit bitmaps.
		 */
		return tmp_ptr + offset + sizeof(__le32);
	}

	if (__cp_payload(sbi) > 0) {
		if (flag == NAT_BITMAP)
			return tmp_ptr;
		else
			return (unsigned char *)ckpt + F2FS_BLKSIZE;
	} else {
		offset = (flag == NAT_BITMAP) ?
			le32_to_cpu(ckpt->sit_ver_bitmap_bytesize) : 0;
		return tmp_ptr + offset;
	}
}

static inline block_t __start_cp_addr(struct f2fs_sb_info *sbi)
{
	block_t start_addr = le32_to_cpu(F2FS_RAW_SUPER(sbi)->cp_blkaddr);

	if (sbi->cur_cp_pack == 2)
		start_addr += BLKS_PER_SEG(sbi);
	return start_addr;
}

static inline block_t __start_cp_next_addr(struct f2fs_sb_info *sbi)
{
	block_t start_addr = le32_to_cpu(F2FS_RAW_SUPER(sbi)->cp_blkaddr);

	if (sbi->cur_cp_pack == 1)
		start_addr += BLKS_PER_SEG(sbi);
	return start_addr;
}

static inline void __set_cp_next_pack(struct f2fs_sb_info *sbi)
{
	sbi->cur_cp_pack = (sbi->cur_cp_pack == 1) ? 2 : 1;
}

static inline block_t __start_sum_addr(struct f2fs_sb_info *sbi)
{
	return le32_to_cpu(F2FS_CKPT(sbi)->cp_pack_start_sum);
}

extern void f2fs_mark_inode_dirty_sync(struct inode *inode, bool sync);
static inline int inc_valid_node_count(struct f2fs_sb_info *sbi,
					struct inode *inode, bool is_inode)
{
	block_t	valid_block_count;
	unsigned int valid_node_count;
	unsigned int avail_user_block_count;
	int err;

	if (is_inode) {
		if (inode) {
			err = dquot_alloc_inode(inode);
			if (err)
				return err;
		}
	} else {
		err = dquot_reserve_block(inode, 1);
		if (err)
			return err;
	}

	if (time_to_inject(sbi, FAULT_BLOCK))
		goto enospc;

	spin_lock(&sbi->stat_lock);

	valid_block_count = sbi->total_valid_block_count + 1;
	avail_user_block_count = get_available_block_count(sbi, inode, false);

	if (unlikely(valid_block_count > avail_user_block_count)) {
		spin_unlock(&sbi->stat_lock);
		goto enospc;
	}

	valid_node_count = sbi->total_valid_node_count + 1;
	if (unlikely(valid_node_count > sbi->total_node_count)) {
		spin_unlock(&sbi->stat_lock);
		goto enospc;
	}

	sbi->total_valid_node_count++;
	sbi->total_valid_block_count++;
	spin_unlock(&sbi->stat_lock);

	if (inode) {
		if (is_inode)
			f2fs_mark_inode_dirty_sync(inode, true);
		else
			f2fs_i_blocks_write(inode, 1, true, true);
	}

	percpu_counter_inc(&sbi->alloc_valid_block_count);
	return 0;

enospc:
	if (is_inode) {
		if (inode)
			dquot_free_inode(inode);
	} else {
		dquot_release_reservation_block(inode, 1);
	}
	return -ENOSPC;
}

static inline void dec_valid_node_count(struct f2fs_sb_info *sbi,
					struct inode *inode, bool is_inode)
{
	spin_lock(&sbi->stat_lock);

	if (unlikely(!sbi->total_valid_block_count ||
			!sbi->total_valid_node_count)) {
		f2fs_warn(sbi, "dec_valid_node_count: inconsistent block counts, total_valid_block:%u, total_valid_node:%u",
			  sbi->total_valid_block_count,
			  sbi->total_valid_node_count);
		set_sbi_flag(sbi, SBI_NEED_FSCK);
	} else {
		sbi->total_valid_block_count--;
		sbi->total_valid_node_count--;
	}

	if (sbi->reserved_blocks &&
		sbi->current_reserved_blocks < sbi->reserved_blocks)
		sbi->current_reserved_blocks++;

	spin_unlock(&sbi->stat_lock);

	if (is_inode) {
		dquot_free_inode(inode);
	} else {
		if (unlikely(inode->i_blocks == 0)) {
			f2fs_warn(sbi, "dec_valid_node_count: inconsistent i_blocks, ino:%lu, iblocks:%llu",
				  inode->i_ino,
				  (unsigned long long)inode->i_blocks);
			set_sbi_flag(sbi, SBI_NEED_FSCK);
			return;
		}
		f2fs_i_blocks_write(inode, 1, false, true);
	}
}

static inline unsigned int valid_node_count(struct f2fs_sb_info *sbi)
{
	return sbi->total_valid_node_count;
}

static inline void inc_valid_inode_count(struct f2fs_sb_info *sbi)
{
	percpu_counter_inc(&sbi->total_valid_inode_count);
}

static inline void dec_valid_inode_count(struct f2fs_sb_info *sbi)
{
	percpu_counter_dec(&sbi->total_valid_inode_count);
}

static inline s64 valid_inode_count(struct f2fs_sb_info *sbi)
{
	return percpu_counter_sum_positive(&sbi->total_valid_inode_count);
}

static inline struct folio *f2fs_grab_cache_folio(struct address_space *mapping,
		pgoff_t index, bool for_write)
{
	struct folio *folio;
	unsigned int flags;

	if (IS_ENABLED(CONFIG_F2FS_FAULT_INJECTION)) {
		fgf_t fgf_flags;

		if (!for_write)
			fgf_flags = FGP_LOCK | FGP_ACCESSED;
		else
			fgf_flags = FGP_LOCK;
		folio = __filemap_get_folio(mapping, index, fgf_flags, 0);
		if (!IS_ERR(folio))
			return folio;

		if (time_to_inject(F2FS_M_SB(mapping), FAULT_PAGE_ALLOC))
			return ERR_PTR(-ENOMEM);
	}

	if (!for_write)
		return filemap_grab_folio(mapping, index);

	flags = memalloc_nofs_save();
	folio = __filemap_get_folio(mapping, index, FGP_WRITEBEGIN,
			mapping_gfp_mask(mapping));
	memalloc_nofs_restore(flags);

	return folio;
}

static inline struct folio *f2fs_filemap_get_folio(
				struct address_space *mapping, pgoff_t index,
				fgf_t fgp_flags, gfp_t gfp_mask)
{
	if (time_to_inject(F2FS_M_SB(mapping), FAULT_PAGE_GET))
		return ERR_PTR(-ENOMEM);

	return __filemap_get_folio(mapping, index, fgp_flags, gfp_mask);
}

static inline struct page *f2fs_pagecache_get_page(
				struct address_space *mapping, pgoff_t index,
				fgf_t fgp_flags, gfp_t gfp_mask)
{
	if (time_to_inject(F2FS_M_SB(mapping), FAULT_PAGE_GET))
		return NULL;

	return pagecache_get_page(mapping, index, fgp_flags, gfp_mask);
}

static inline void f2fs_folio_put(struct folio *folio, bool unlock)
{
	if (IS_ERR_OR_NULL(folio))
		return;

	if (unlock) {
		f2fs_bug_on(F2FS_F_SB(folio), !folio_test_locked(folio));
		folio_unlock(folio);
	}
	folio_put(folio);
}

static inline void f2fs_put_page(struct page *page, int unlock)
{
	if (!page)
		return;
	f2fs_folio_put(page_folio(page), unlock);
}

static inline void f2fs_put_dnode(struct dnode_of_data *dn)
{
	if (dn->node_folio)
		f2fs_folio_put(dn->node_folio, true);
	if (dn->inode_folio && dn->node_folio != dn->inode_folio)
		f2fs_folio_put(dn->inode_folio, false);
	dn->node_folio = NULL;
	dn->inode_folio = NULL;
}

static inline struct kmem_cache *f2fs_kmem_cache_create(const char *name,
					size_t size)
{
	return kmem_cache_create(name, size, 0, SLAB_RECLAIM_ACCOUNT, NULL);
}

static inline void *f2fs_kmem_cache_alloc_nofail(struct kmem_cache *cachep,
						gfp_t flags)
{
	void *entry;

	entry = kmem_cache_alloc(cachep, flags);
	if (!entry)
		entry = kmem_cache_alloc(cachep, flags | __GFP_NOFAIL);
	return entry;
}

static inline void *f2fs_kmem_cache_alloc(struct kmem_cache *cachep,
			gfp_t flags, bool nofail, struct f2fs_sb_info *sbi)
{
	if (nofail)
		return f2fs_kmem_cache_alloc_nofail(cachep, flags);

	if (time_to_inject(sbi, FAULT_SLAB_ALLOC))
		return NULL;

	return kmem_cache_alloc(cachep, flags);
}

static inline bool is_inflight_io(struct f2fs_sb_info *sbi, int type)
{
	if (get_pages(sbi, F2FS_RD_DATA) || get_pages(sbi, F2FS_RD_NODE) ||
		get_pages(sbi, F2FS_RD_META) || get_pages(sbi, F2FS_WB_DATA) ||
		get_pages(sbi, F2FS_WB_CP_DATA) ||
		get_pages(sbi, F2FS_DIO_READ) ||
		get_pages(sbi, F2FS_DIO_WRITE))
		return true;

	if (type != DISCARD_TIME && SM_I(sbi) && SM_I(sbi)->dcc_info &&
			atomic_read(&SM_I(sbi)->dcc_info->queued_discard))
		return true;

	if (SM_I(sbi) && SM_I(sbi)->fcc_info &&
			atomic_read(&SM_I(sbi)->fcc_info->queued_flush))
		return true;
	return false;
}

static inline bool is_inflight_read_io(struct f2fs_sb_info *sbi)
{
	return get_pages(sbi, F2FS_RD_DATA) || get_pages(sbi, F2FS_DIO_READ);
}

static inline bool is_idle(struct f2fs_sb_info *sbi, int type)
{
	bool zoned_gc = (type == GC_TIME &&
			F2FS_HAS_FEATURE(sbi, F2FS_FEATURE_BLKZONED));

	if (sbi->gc_mode == GC_URGENT_HIGH)
		return true;

	if (zoned_gc) {
		if (is_inflight_read_io(sbi))
			return false;
	} else {
		if (is_inflight_io(sbi, type))
			return false;
	}

	if (sbi->gc_mode == GC_URGENT_MID)
		return true;

	if (sbi->gc_mode == GC_URGENT_LOW &&
			(type == DISCARD_TIME || type == GC_TIME))
		return true;

	if (zoned_gc)
		return true;

	return f2fs_time_over(sbi, type);
}

static inline void f2fs_radix_tree_insert(struct radix_tree_root *root,
				unsigned long index, void *item)
{
	while (radix_tree_insert(root, index, item))
		cond_resched();
}

#define RAW_IS_INODE(p)	((p)->footer.nid == (p)->footer.ino)

static inline bool IS_INODE(struct page *page)
{
	struct f2fs_node *p = F2FS_NODE(page);

	return RAW_IS_INODE(p);
}

static inline int offset_in_addr(struct f2fs_inode *i)
{
	return (i->i_inline & F2FS_EXTRA_ATTR) ?
			(le16_to_cpu(i->i_extra_isize) / sizeof(__le32)) : 0;
}

static inline __le32 *blkaddr_in_node(struct f2fs_node *node)
{
	return RAW_IS_INODE(node) ? node->i.i_addr : node->dn.addr;
}

static inline int f2fs_has_extra_attr(struct inode *inode);
static inline unsigned int get_dnode_base(struct inode *inode,
					struct page *node_page)
{
	if (!IS_INODE(node_page))
		return 0;

	return inode ? get_extra_isize(inode) :
			offset_in_addr(&F2FS_NODE(node_page)->i);
}

static inline __le32 *get_dnode_addr(struct inode *inode,
					struct folio *node_folio)
{
	return blkaddr_in_node(F2FS_NODE(&node_folio->page)) +
			get_dnode_base(inode, &node_folio->page);
}

static inline block_t data_blkaddr(struct inode *inode,
			struct folio *node_folio, unsigned int offset)
{
	return le32_to_cpu(*(get_dnode_addr(inode, node_folio) + offset));
}

static inline block_t f2fs_data_blkaddr(struct dnode_of_data *dn)
{
	return data_blkaddr(dn->inode, dn->node_folio, dn->ofs_in_node);
}

static inline int f2fs_test_bit(unsigned int nr, char *addr)
{
	int mask;

	addr += (nr >> 3);
	mask = BIT(7 - (nr & 0x07));
	return mask & *addr;
}

static inline void f2fs_set_bit(unsigned int nr, char *addr)
{
	int mask;

	addr += (nr >> 3);
	mask = BIT(7 - (nr & 0x07));
	*addr |= mask;
}

static inline void f2fs_clear_bit(unsigned int nr, char *addr)
{
	int mask;

	addr += (nr >> 3);
	mask = BIT(7 - (nr & 0x07));
	*addr &= ~mask;
}

static inline int f2fs_test_and_set_bit(unsigned int nr, char *addr)
{
	int mask;
	int ret;

	addr += (nr >> 3);
	mask = BIT(7 - (nr & 0x07));
	ret = mask & *addr;
	*addr |= mask;
	return ret;
}

static inline int f2fs_test_and_clear_bit(unsigned int nr, char *addr)
{
	int mask;
	int ret;

	addr += (nr >> 3);
	mask = BIT(7 - (nr & 0x07));
	ret = mask & *addr;
	*addr &= ~mask;
	return ret;
}

static inline void f2fs_change_bit(unsigned int nr, char *addr)
{
	int mask;

	addr += (nr >> 3);
	mask = BIT(7 - (nr & 0x07));
	*addr ^= mask;
}

/*
 * On-disk inode flags (f2fs_inode::i_flags)
 */
#define F2FS_COMPR_FL			0x00000004 /* Compress file */
#define F2FS_SYNC_FL			0x00000008 /* Synchronous updates */
#define F2FS_IMMUTABLE_FL		0x00000010 /* Immutable file */
#define F2FS_APPEND_FL			0x00000020 /* writes to file may only append */
#define F2FS_NODUMP_FL			0x00000040 /* do not dump file */
#define F2FS_NOATIME_FL			0x00000080 /* do not update atime */
#define F2FS_NOCOMP_FL			0x00000400 /* Don't compress */
#define F2FS_INDEX_FL			0x00001000 /* hash-indexed directory */
#define F2FS_DIRSYNC_FL			0x00010000 /* dirsync behaviour (directories only) */
#define F2FS_PROJINHERIT_FL		0x20000000 /* Create with parents projid */
#define F2FS_CASEFOLD_FL		0x40000000 /* Casefolded file */
#define F2FS_DEVICE_ALIAS_FL		0x80000000 /* File for aliasing a device */

#define F2FS_QUOTA_DEFAULT_FL		(F2FS_NOATIME_FL | F2FS_IMMUTABLE_FL)

/* Flags that should be inherited by new inodes from their parent. */
#define F2FS_FL_INHERITED (F2FS_SYNC_FL | F2FS_NODUMP_FL | F2FS_NOATIME_FL | \
			   F2FS_DIRSYNC_FL | F2FS_PROJINHERIT_FL | \
			   F2FS_CASEFOLD_FL)

/* Flags that are appropriate for regular files (all but dir-specific ones). */
#define F2FS_REG_FLMASK		(~(F2FS_DIRSYNC_FL | F2FS_PROJINHERIT_FL | \
				F2FS_CASEFOLD_FL))

/* Flags that are appropriate for non-directories/regular files. */
#define F2FS_OTHER_FLMASK	(F2FS_NODUMP_FL | F2FS_NOATIME_FL)

#define IS_DEVICE_ALIASING(inode)	(F2FS_I(inode)->i_flags & F2FS_DEVICE_ALIAS_FL)

static inline __u32 f2fs_mask_flags(umode_t mode, __u32 flags)
{
	if (S_ISDIR(mode))
		return flags;
	else if (S_ISREG(mode))
		return flags & F2FS_REG_FLMASK;
	else
		return flags & F2FS_OTHER_FLMASK;
}

static inline void __mark_inode_dirty_flag(struct inode *inode,
						int flag, bool set)
{
	switch (flag) {
	case FI_INLINE_XATTR:
	case FI_INLINE_DATA:
	case FI_INLINE_DENTRY:
	case FI_NEW_INODE:
		if (set)
			return;
		fallthrough;
	case FI_DATA_EXIST:
	case FI_PIN_FILE:
	case FI_COMPRESS_RELEASED:
		f2fs_mark_inode_dirty_sync(inode, true);
	}
}

static inline void set_inode_flag(struct inode *inode, int flag)
{
	set_bit(flag, F2FS_I(inode)->flags);
	__mark_inode_dirty_flag(inode, flag, true);
}

static inline int is_inode_flag_set(struct inode *inode, int flag)
{
	return test_bit(flag, F2FS_I(inode)->flags);
}

static inline void clear_inode_flag(struct inode *inode, int flag)
{
	clear_bit(flag, F2FS_I(inode)->flags);
	__mark_inode_dirty_flag(inode, flag, false);
}

static inline bool f2fs_verity_in_progress(struct inode *inode)
{
	return IS_ENABLED(CONFIG_FS_VERITY) &&
	       is_inode_flag_set(inode, FI_VERITY_IN_PROGRESS);
}

static inline void set_acl_inode(struct inode *inode, umode_t mode)
{
	F2FS_I(inode)->i_acl_mode = mode;
	set_inode_flag(inode, FI_ACL_MODE);
	f2fs_mark_inode_dirty_sync(inode, false);
}

static inline void f2fs_i_links_write(struct inode *inode, bool inc)
{
	if (inc)
		inc_nlink(inode);
	else
		drop_nlink(inode);
	f2fs_mark_inode_dirty_sync(inode, true);
}

static inline void f2fs_i_blocks_write(struct inode *inode,
					block_t diff, bool add, bool claim)
{
	bool clean = !is_inode_flag_set(inode, FI_DIRTY_INODE);
	bool recover = is_inode_flag_set(inode, FI_AUTO_RECOVER);

	/* add = 1, claim = 1 should be dquot_reserve_block in pair */
	if (add) {
		if (claim)
			dquot_claim_block(inode, diff);
		else
			dquot_alloc_block_nofail(inode, diff);
	} else {
		dquot_free_block(inode, diff);
	}

	f2fs_mark_inode_dirty_sync(inode, true);
	if (clean || recover)
		set_inode_flag(inode, FI_AUTO_RECOVER);
}

static inline bool f2fs_is_atomic_file(struct inode *inode);

static inline void f2fs_i_size_write(struct inode *inode, loff_t i_size)
{
	bool clean = !is_inode_flag_set(inode, FI_DIRTY_INODE);
	bool recover = is_inode_flag_set(inode, FI_AUTO_RECOVER);

	if (i_size_read(inode) == i_size)
		return;

	i_size_write(inode, i_size);

	if (f2fs_is_atomic_file(inode))
		return;

	f2fs_mark_inode_dirty_sync(inode, true);
	if (clean || recover)
		set_inode_flag(inode, FI_AUTO_RECOVER);
}

static inline void f2fs_i_depth_write(struct inode *inode, unsigned int depth)
{
	F2FS_I(inode)->i_current_depth = depth;
	f2fs_mark_inode_dirty_sync(inode, true);
}

static inline void f2fs_i_gc_failures_write(struct inode *inode,
					unsigned int count)
{
	F2FS_I(inode)->i_gc_failures = count;
	f2fs_mark_inode_dirty_sync(inode, true);
}

static inline void f2fs_i_xnid_write(struct inode *inode, nid_t xnid)
{
	F2FS_I(inode)->i_xattr_nid = xnid;
	f2fs_mark_inode_dirty_sync(inode, true);
}

static inline void f2fs_i_pino_write(struct inode *inode, nid_t pino)
{
	F2FS_I(inode)->i_pino = pino;
	f2fs_mark_inode_dirty_sync(inode, true);
}

static inline void get_inline_info(struct inode *inode, struct f2fs_inode *ri)
{
	struct f2fs_inode_info *fi = F2FS_I(inode);

	if (ri->i_inline & F2FS_INLINE_XATTR)
		set_bit(FI_INLINE_XATTR, fi->flags);
	if (ri->i_inline & F2FS_INLINE_DATA)
		set_bit(FI_INLINE_DATA, fi->flags);
	if (ri->i_inline & F2FS_INLINE_DENTRY)
		set_bit(FI_INLINE_DENTRY, fi->flags);
	if (ri->i_inline & F2FS_DATA_EXIST)
		set_bit(FI_DATA_EXIST, fi->flags);
	if (ri->i_inline & F2FS_EXTRA_ATTR)
		set_bit(FI_EXTRA_ATTR, fi->flags);
	if (ri->i_inline & F2FS_PIN_FILE)
		set_bit(FI_PIN_FILE, fi->flags);
	if (ri->i_inline & F2FS_COMPRESS_RELEASED)
		set_bit(FI_COMPRESS_RELEASED, fi->flags);
}

static inline void set_raw_inline(struct inode *inode, struct f2fs_inode *ri)
{
	ri->i_inline = 0;

	if (is_inode_flag_set(inode, FI_INLINE_XATTR))
		ri->i_inline |= F2FS_INLINE_XATTR;
	if (is_inode_flag_set(inode, FI_INLINE_DATA))
		ri->i_inline |= F2FS_INLINE_DATA;
	if (is_inode_flag_set(inode, FI_INLINE_DENTRY))
		ri->i_inline |= F2FS_INLINE_DENTRY;
	if (is_inode_flag_set(inode, FI_DATA_EXIST))
		ri->i_inline |= F2FS_DATA_EXIST;
	if (is_inode_flag_set(inode, FI_EXTRA_ATTR))
		ri->i_inline |= F2FS_EXTRA_ATTR;
	if (is_inode_flag_set(inode, FI_PIN_FILE))
		ri->i_inline |= F2FS_PIN_FILE;
	if (is_inode_flag_set(inode, FI_COMPRESS_RELEASED))
		ri->i_inline |= F2FS_COMPRESS_RELEASED;
}

static inline int f2fs_has_extra_attr(struct inode *inode)
{
	return is_inode_flag_set(inode, FI_EXTRA_ATTR);
}

static inline int f2fs_has_inline_xattr(struct inode *inode)
{
	return is_inode_flag_set(inode, FI_INLINE_XATTR);
}

static inline int f2fs_compressed_file(struct inode *inode)
{
	return S_ISREG(inode->i_mode) &&
		is_inode_flag_set(inode, FI_COMPRESSED_FILE);
}

static inline bool f2fs_need_compress_data(struct inode *inode)
{
	int compress_mode = F2FS_OPTION(F2FS_I_SB(inode)).compress_mode;

	if (!f2fs_compressed_file(inode))
		return false;

	if (compress_mode == COMPR_MODE_FS)
		return true;
	else if (compress_mode == COMPR_MODE_USER &&
			is_inode_flag_set(inode, FI_ENABLE_COMPRESS))
		return true;

	return false;
}

static inline unsigned int addrs_per_page(struct inode *inode,
							bool is_inode)
{
	unsigned int addrs = is_inode ? (CUR_ADDRS_PER_INODE(inode) -
			get_inline_xattr_addrs(inode)) : DEF_ADDRS_PER_BLOCK;

	if (f2fs_compressed_file(inode))
		return ALIGN_DOWN(addrs, F2FS_I(inode)->i_cluster_size);
	return addrs;
}

static inline void *inline_xattr_addr(struct inode *inode, struct folio *folio)
{
	struct f2fs_inode *ri = F2FS_INODE(&folio->page);

	return (void *)&(ri->i_addr[DEF_ADDRS_PER_INODE -
					get_inline_xattr_addrs(inode)]);
}

static inline int inline_xattr_size(struct inode *inode)
{
	if (f2fs_has_inline_xattr(inode))
		return get_inline_xattr_addrs(inode) * sizeof(__le32);
	return 0;
}

/*
 * Notice: check inline_data flag without inode page lock is unsafe.
 * It could change at any time by f2fs_convert_inline_folio().
 */
static inline int f2fs_has_inline_data(struct inode *inode)
{
	return is_inode_flag_set(inode, FI_INLINE_DATA);
}

static inline int f2fs_exist_data(struct inode *inode)
{
	return is_inode_flag_set(inode, FI_DATA_EXIST);
}

static inline int f2fs_is_mmap_file(struct inode *inode)
{
	return is_inode_flag_set(inode, FI_MMAP_FILE);
}

static inline bool f2fs_is_pinned_file(struct inode *inode)
{
	return is_inode_flag_set(inode, FI_PIN_FILE);
}

static inline bool f2fs_is_atomic_file(struct inode *inode)
{
	return is_inode_flag_set(inode, FI_ATOMIC_FILE);
}

static inline bool f2fs_is_cow_file(struct inode *inode)
{
	return is_inode_flag_set(inode, FI_COW_FILE);
}

static inline void *inline_data_addr(struct inode *inode, struct folio *folio)
{
	__le32 *addr = get_dnode_addr(inode, folio);

	return (void *)(addr + DEF_INLINE_RESERVED_SIZE);
}

static inline int f2fs_has_inline_dentry(struct inode *inode)
{
	return is_inode_flag_set(inode, FI_INLINE_DENTRY);
}

static inline int is_file(struct inode *inode, int type)
{
	return F2FS_I(inode)->i_advise & type;
}

static inline void set_file(struct inode *inode, int type)
{
	if (is_file(inode, type))
		return;
	F2FS_I(inode)->i_advise |= type;
	f2fs_mark_inode_dirty_sync(inode, true);
}

static inline void clear_file(struct inode *inode, int type)
{
	if (!is_file(inode, type))
		return;
	F2FS_I(inode)->i_advise &= ~type;
	f2fs_mark_inode_dirty_sync(inode, true);
}

static inline bool f2fs_is_time_consistent(struct inode *inode)
{
	struct timespec64 ts = inode_get_atime(inode);

	if (!timespec64_equal(F2FS_I(inode)->i_disk_time, &ts))
		return false;
	ts = inode_get_ctime(inode);
	if (!timespec64_equal(F2FS_I(inode)->i_disk_time + 1, &ts))
		return false;
	ts = inode_get_mtime(inode);
	if (!timespec64_equal(F2FS_I(inode)->i_disk_time + 2, &ts))
		return false;
	return true;
}

static inline bool f2fs_skip_inode_update(struct inode *inode, int dsync)
{
	bool ret;

	if (dsync) {
		struct f2fs_sb_info *sbi = F2FS_I_SB(inode);

		spin_lock(&sbi->inode_lock[DIRTY_META]);
		ret = list_empty(&F2FS_I(inode)->gdirty_list);
		spin_unlock(&sbi->inode_lock[DIRTY_META]);
		return ret;
	}
	if (!is_inode_flag_set(inode, FI_AUTO_RECOVER) ||
			file_keep_isize(inode) ||
			i_size_read(inode) & ~PAGE_MASK)
		return false;

	if (!f2fs_is_time_consistent(inode))
		return false;

	spin_lock(&F2FS_I(inode)->i_size_lock);
	ret = F2FS_I(inode)->last_disk_size == i_size_read(inode);
	spin_unlock(&F2FS_I(inode)->i_size_lock);

	return ret;
}

static inline bool f2fs_readonly(struct super_block *sb)
{
	return sb_rdonly(sb);
}

static inline bool f2fs_cp_error(struct f2fs_sb_info *sbi)
{
	return is_set_ckpt_flags(sbi, CP_ERROR_FLAG);
}

static inline void *f2fs_kmalloc(struct f2fs_sb_info *sbi,
					size_t size, gfp_t flags)
{
	if (time_to_inject(sbi, FAULT_KMALLOC))
		return NULL;

	return kmalloc(size, flags);
}

static inline void *f2fs_getname(struct f2fs_sb_info *sbi)
{
	if (time_to_inject(sbi, FAULT_KMALLOC))
		return NULL;

	return __getname();
}

static inline void f2fs_putname(char *buf)
{
	__putname(buf);
}

static inline void *f2fs_kzalloc(struct f2fs_sb_info *sbi,
					size_t size, gfp_t flags)
{
	return f2fs_kmalloc(sbi, size, flags | __GFP_ZERO);
}

static inline void *f2fs_kvmalloc(struct f2fs_sb_info *sbi,
					size_t size, gfp_t flags)
{
	if (time_to_inject(sbi, FAULT_KVMALLOC))
		return NULL;

	return kvmalloc(size, flags);
}

static inline void *f2fs_kvzalloc(struct f2fs_sb_info *sbi,
					size_t size, gfp_t flags)
{
	return f2fs_kvmalloc(sbi, size, flags | __GFP_ZERO);
}

<<<<<<< HEAD
static inline void *f2fs_vmalloc(size_t size)
{
=======
static inline void *f2fs_vmalloc(struct f2fs_sb_info *sbi, size_t size)
{
	if (time_to_inject(sbi, FAULT_VMALLOC))
		return NULL;

>>>>>>> 25bf10be
	return vmalloc(size);
}

static inline int get_extra_isize(struct inode *inode)
{
	return F2FS_I(inode)->i_extra_isize / sizeof(__le32);
}

static inline int get_inline_xattr_addrs(struct inode *inode)
{
	return F2FS_I(inode)->i_inline_xattr_size;
}

#define f2fs_get_inode_mode(i) \
	((is_inode_flag_set(i, FI_ACL_MODE)) ? \
	 (F2FS_I(i)->i_acl_mode) : ((i)->i_mode))

#define F2FS_MIN_EXTRA_ATTR_SIZE		(sizeof(__le32))

#define F2FS_TOTAL_EXTRA_ATTR_SIZE			\
	(offsetof(struct f2fs_inode, i_extra_end) -	\
	offsetof(struct f2fs_inode, i_extra_isize))	\

#define F2FS_OLD_ATTRIBUTE_SIZE	(offsetof(struct f2fs_inode, i_addr))
#define F2FS_FITS_IN_INODE(f2fs_inode, extra_isize, field)		\
		((offsetof(typeof(*(f2fs_inode)), field) +	\
		sizeof((f2fs_inode)->field))			\
		<= (F2FS_OLD_ATTRIBUTE_SIZE + (extra_isize)))	\

#define __is_large_section(sbi)		(SEGS_PER_SEC(sbi) > 1)

#define __is_meta_io(fio) (PAGE_TYPE_OF_BIO((fio)->type) == META)

bool f2fs_is_valid_blkaddr(struct f2fs_sb_info *sbi,
					block_t blkaddr, int type);
static inline void verify_blkaddr(struct f2fs_sb_info *sbi,
					block_t blkaddr, int type)
{
	if (!f2fs_is_valid_blkaddr(sbi, blkaddr, type))
		f2fs_err(sbi, "invalid blkaddr: %u, type: %d, run fsck to fix.",
			 blkaddr, type);
}

static inline bool __is_valid_data_blkaddr(block_t blkaddr)
{
	if (blkaddr == NEW_ADDR || blkaddr == NULL_ADDR ||
			blkaddr == COMPRESS_ADDR)
		return false;
	return true;
}

/*
 * file.c
 */
int f2fs_sync_file(struct file *file, loff_t start, loff_t end, int datasync);
int f2fs_do_truncate_blocks(struct inode *inode, u64 from, bool lock);
int f2fs_truncate_blocks(struct inode *inode, u64 from, bool lock);
int f2fs_truncate(struct inode *inode);
int f2fs_getattr(struct mnt_idmap *idmap, const struct path *path,
		 struct kstat *stat, u32 request_mask, unsigned int flags);
int f2fs_setattr(struct mnt_idmap *idmap, struct dentry *dentry,
		 struct iattr *attr);
int f2fs_truncate_hole(struct inode *inode, pgoff_t pg_start, pgoff_t pg_end);
void f2fs_truncate_data_blocks_range(struct dnode_of_data *dn, int count);
int f2fs_do_shutdown(struct f2fs_sb_info *sbi, unsigned int flag,
						bool readonly, bool need_lock);
int f2fs_precache_extents(struct inode *inode);
int f2fs_fileattr_get(struct dentry *dentry, struct fileattr *fa);
int f2fs_fileattr_set(struct mnt_idmap *idmap,
		      struct dentry *dentry, struct fileattr *fa);
long f2fs_ioctl(struct file *filp, unsigned int cmd, unsigned long arg);
long f2fs_compat_ioctl(struct file *file, unsigned int cmd, unsigned long arg);
int f2fs_transfer_project_quota(struct inode *inode, kprojid_t kprojid);
int f2fs_pin_file_control(struct inode *inode, bool inc);

/*
 * inode.c
 */
void f2fs_set_inode_flags(struct inode *inode);
bool f2fs_inode_chksum_verify(struct f2fs_sb_info *sbi, struct folio *folio);
void f2fs_inode_chksum_set(struct f2fs_sb_info *sbi, struct page *page);
struct inode *f2fs_iget(struct super_block *sb, unsigned long ino);
struct inode *f2fs_iget_retry(struct super_block *sb, unsigned long ino);
int f2fs_try_to_free_nats(struct f2fs_sb_info *sbi, int nr_shrink);
void f2fs_update_inode(struct inode *inode, struct folio *node_folio);
void f2fs_update_inode_page(struct inode *inode);
int f2fs_write_inode(struct inode *inode, struct writeback_control *wbc);
void f2fs_evict_inode(struct inode *inode);
void f2fs_handle_failed_inode(struct inode *inode);

/*
 * namei.c
 */
int f2fs_update_extension_list(struct f2fs_sb_info *sbi, const char *name,
							bool hot, bool set);
struct dentry *f2fs_get_parent(struct dentry *child);
int f2fs_get_tmpfile(struct mnt_idmap *idmap, struct inode *dir,
		     struct inode **new_inode);

/*
 * dir.c
 */
#if IS_ENABLED(CONFIG_UNICODE)
int f2fs_init_casefolded_name(const struct inode *dir,
			      struct f2fs_filename *fname);
void f2fs_free_casefolded_name(struct f2fs_filename *fname);
#else
static inline int f2fs_init_casefolded_name(const struct inode *dir,
					    struct f2fs_filename *fname)
{
	return 0;
}

static inline void f2fs_free_casefolded_name(struct f2fs_filename *fname)
{
}
#endif /* CONFIG_UNICODE */

int f2fs_setup_filename(struct inode *dir, const struct qstr *iname,
			int lookup, struct f2fs_filename *fname);
int f2fs_prepare_lookup(struct inode *dir, struct dentry *dentry,
			struct f2fs_filename *fname);
void f2fs_free_filename(struct f2fs_filename *fname);
struct f2fs_dir_entry *f2fs_find_target_dentry(const struct f2fs_dentry_ptr *d,
			const struct f2fs_filename *fname, int *max_slots,
			bool use_hash);
int f2fs_fill_dentries(struct dir_context *ctx, struct f2fs_dentry_ptr *d,
			unsigned int start_pos, struct fscrypt_str *fstr);
void f2fs_do_make_empty_dir(struct inode *inode, struct inode *parent,
			struct f2fs_dentry_ptr *d);
struct folio *f2fs_init_inode_metadata(struct inode *inode, struct inode *dir,
		const struct f2fs_filename *fname, struct folio *dfolio);
void f2fs_update_parent_metadata(struct inode *dir, struct inode *inode,
			unsigned int current_depth);
int f2fs_room_for_filename(const void *bitmap, int slots, int max_slots);
void f2fs_drop_nlink(struct inode *dir, struct inode *inode);
struct f2fs_dir_entry *__f2fs_find_entry(struct inode *dir,
		const struct f2fs_filename *fname, struct folio **res_folio);
struct f2fs_dir_entry *f2fs_find_entry(struct inode *dir,
			const struct qstr *child, struct folio **res_folio);
struct f2fs_dir_entry *f2fs_parent_dir(struct inode *dir, struct folio **f);
ino_t f2fs_inode_by_name(struct inode *dir, const struct qstr *qstr,
			struct folio **folio);
void f2fs_set_link(struct inode *dir, struct f2fs_dir_entry *de,
			struct folio *folio, struct inode *inode);
bool f2fs_has_enough_room(struct inode *dir, struct folio *ifolio,
			  const struct f2fs_filename *fname);
void f2fs_update_dentry(nid_t ino, umode_t mode, struct f2fs_dentry_ptr *d,
			const struct fscrypt_str *name, f2fs_hash_t name_hash,
			unsigned int bit_pos);
int f2fs_add_regular_entry(struct inode *dir, const struct f2fs_filename *fname,
			struct inode *inode, nid_t ino, umode_t mode);
int f2fs_add_dentry(struct inode *dir, const struct f2fs_filename *fname,
			struct inode *inode, nid_t ino, umode_t mode);
int f2fs_do_add_link(struct inode *dir, const struct qstr *name,
			struct inode *inode, nid_t ino, umode_t mode);
void f2fs_delete_entry(struct f2fs_dir_entry *dentry, struct folio *folio,
			struct inode *dir, struct inode *inode);
int f2fs_do_tmpfile(struct inode *inode, struct inode *dir,
					struct f2fs_filename *fname);
bool f2fs_empty_dir(struct inode *dir);

static inline int f2fs_add_link(struct dentry *dentry, struct inode *inode)
{
	if (fscrypt_is_nokey_name(dentry))
		return -ENOKEY;
	return f2fs_do_add_link(d_inode(dentry->d_parent), &dentry->d_name,
				inode, inode->i_ino, inode->i_mode);
}

/*
 * super.c
 */
int f2fs_inode_dirtied(struct inode *inode, bool sync);
void f2fs_inode_synced(struct inode *inode);
int f2fs_dquot_initialize(struct inode *inode);
int f2fs_enable_quota_files(struct f2fs_sb_info *sbi, bool rdonly);
int f2fs_do_quota_sync(struct super_block *sb, int type);
loff_t max_file_blocks(struct inode *inode);
void f2fs_quota_off_umount(struct super_block *sb);
void f2fs_save_errors(struct f2fs_sb_info *sbi, unsigned char flag);
void f2fs_handle_critical_error(struct f2fs_sb_info *sbi, unsigned char reason);
void f2fs_handle_error(struct f2fs_sb_info *sbi, unsigned char error);
void f2fs_handle_error_async(struct f2fs_sb_info *sbi, unsigned char error);
int f2fs_commit_super(struct f2fs_sb_info *sbi, bool recover);
int f2fs_sync_fs(struct super_block *sb, int sync);
int f2fs_sanity_check_ckpt(struct f2fs_sb_info *sbi);

/*
 * hash.c
 */
void f2fs_hash_filename(const struct inode *dir, struct f2fs_filename *fname);

/*
 * node.c
 */
struct node_info;

int f2fs_check_nid_range(struct f2fs_sb_info *sbi, nid_t nid);
bool f2fs_available_free_memory(struct f2fs_sb_info *sbi, int type);
bool f2fs_in_warm_node_list(struct f2fs_sb_info *sbi, struct folio *folio);
void f2fs_init_fsync_node_info(struct f2fs_sb_info *sbi);
void f2fs_del_fsync_node_entry(struct f2fs_sb_info *sbi, struct folio *folio);
void f2fs_reset_fsync_node_info(struct f2fs_sb_info *sbi);
int f2fs_need_dentry_mark(struct f2fs_sb_info *sbi, nid_t nid);
bool f2fs_is_checkpointed_node(struct f2fs_sb_info *sbi, nid_t nid);
bool f2fs_need_inode_block_update(struct f2fs_sb_info *sbi, nid_t ino);
int f2fs_get_node_info(struct f2fs_sb_info *sbi, nid_t nid,
				struct node_info *ni, bool checkpoint_context);
pgoff_t f2fs_get_next_page_offset(struct dnode_of_data *dn, pgoff_t pgofs);
int f2fs_get_dnode_of_data(struct dnode_of_data *dn, pgoff_t index, int mode);
int f2fs_truncate_inode_blocks(struct inode *inode, pgoff_t from);
int f2fs_truncate_xattr_node(struct inode *inode);
int f2fs_wait_on_node_pages_writeback(struct f2fs_sb_info *sbi,
					unsigned int seq_id);
int f2fs_remove_inode_page(struct inode *inode);
struct folio *f2fs_new_inode_folio(struct inode *inode);
struct folio *f2fs_new_node_folio(struct dnode_of_data *dn, unsigned int ofs);
void f2fs_ra_node_page(struct f2fs_sb_info *sbi, nid_t nid);
struct folio *f2fs_get_node_folio(struct f2fs_sb_info *sbi, pgoff_t nid);
struct folio *f2fs_get_inode_folio(struct f2fs_sb_info *sbi, pgoff_t ino);
struct folio *f2fs_get_xnode_folio(struct f2fs_sb_info *sbi, pgoff_t xnid);
int f2fs_move_node_folio(struct folio *node_folio, int gc_type);
void f2fs_flush_inline_data(struct f2fs_sb_info *sbi);
int f2fs_fsync_node_pages(struct f2fs_sb_info *sbi, struct inode *inode,
			struct writeback_control *wbc, bool atomic,
			unsigned int *seq_id);
int f2fs_sync_node_pages(struct f2fs_sb_info *sbi,
			struct writeback_control *wbc,
			bool do_balance, enum iostat_type io_type);
int f2fs_build_free_nids(struct f2fs_sb_info *sbi, bool sync, bool mount);
bool f2fs_alloc_nid(struct f2fs_sb_info *sbi, nid_t *nid);
void f2fs_alloc_nid_done(struct f2fs_sb_info *sbi, nid_t nid);
void f2fs_alloc_nid_failed(struct f2fs_sb_info *sbi, nid_t nid);
int f2fs_try_to_free_nids(struct f2fs_sb_info *sbi, int nr_shrink);
int f2fs_recover_inline_xattr(struct inode *inode, struct folio *folio);
int f2fs_recover_xattr_data(struct inode *inode, struct page *page);
int f2fs_recover_inode_page(struct f2fs_sb_info *sbi, struct page *page);
int f2fs_restore_node_summary(struct f2fs_sb_info *sbi,
			unsigned int segno, struct f2fs_summary_block *sum);
int f2fs_flush_nat_entries(struct f2fs_sb_info *sbi, struct cp_control *cpc);
int f2fs_build_node_manager(struct f2fs_sb_info *sbi);
void f2fs_destroy_node_manager(struct f2fs_sb_info *sbi);
int __init f2fs_create_node_manager_caches(void);
void f2fs_destroy_node_manager_caches(void);

/*
 * segment.c
 */
bool f2fs_need_SSR(struct f2fs_sb_info *sbi);
int f2fs_commit_atomic_write(struct inode *inode);
void f2fs_abort_atomic_write(struct inode *inode, bool clean);
void f2fs_balance_fs(struct f2fs_sb_info *sbi, bool need);
void f2fs_balance_fs_bg(struct f2fs_sb_info *sbi, bool from_bg);
int f2fs_issue_flush(struct f2fs_sb_info *sbi, nid_t ino);
int f2fs_create_flush_cmd_control(struct f2fs_sb_info *sbi);
int f2fs_flush_device_cache(struct f2fs_sb_info *sbi);
void f2fs_destroy_flush_cmd_control(struct f2fs_sb_info *sbi, bool free);
void f2fs_invalidate_blocks(struct f2fs_sb_info *sbi, block_t addr,
						unsigned int len);
bool f2fs_is_checkpointed_data(struct f2fs_sb_info *sbi, block_t blkaddr);
int f2fs_start_discard_thread(struct f2fs_sb_info *sbi);
void f2fs_drop_discard_cmd(struct f2fs_sb_info *sbi);
void f2fs_stop_discard_thread(struct f2fs_sb_info *sbi);
bool f2fs_issue_discard_timeout(struct f2fs_sb_info *sbi);
void f2fs_clear_prefree_segments(struct f2fs_sb_info *sbi,
					struct cp_control *cpc);
void f2fs_dirty_to_prefree(struct f2fs_sb_info *sbi);
block_t f2fs_get_unusable_blocks(struct f2fs_sb_info *sbi);
int f2fs_disable_cp_again(struct f2fs_sb_info *sbi, block_t unusable);
void f2fs_release_discard_addrs(struct f2fs_sb_info *sbi);
int f2fs_npages_for_summary_flush(struct f2fs_sb_info *sbi, bool for_ra);
bool f2fs_segment_has_free_slot(struct f2fs_sb_info *sbi, int segno);
int f2fs_init_inmem_curseg(struct f2fs_sb_info *sbi);
int f2fs_reinit_atgc_curseg(struct f2fs_sb_info *sbi);
void f2fs_save_inmem_curseg(struct f2fs_sb_info *sbi);
void f2fs_restore_inmem_curseg(struct f2fs_sb_info *sbi);
int f2fs_allocate_segment_for_resize(struct f2fs_sb_info *sbi, int type,
					unsigned int start, unsigned int end);
int f2fs_allocate_new_section(struct f2fs_sb_info *sbi, int type, bool force);
int f2fs_allocate_pinning_section(struct f2fs_sb_info *sbi);
int f2fs_allocate_new_segments(struct f2fs_sb_info *sbi);
int f2fs_trim_fs(struct f2fs_sb_info *sbi, struct fstrim_range *range);
bool f2fs_exist_trim_candidates(struct f2fs_sb_info *sbi,
					struct cp_control *cpc);
struct folio *f2fs_get_sum_folio(struct f2fs_sb_info *sbi, unsigned int segno);
void f2fs_update_meta_page(struct f2fs_sb_info *sbi, void *src,
					block_t blk_addr);
void f2fs_do_write_meta_page(struct f2fs_sb_info *sbi, struct folio *folio,
						enum iostat_type io_type);
void f2fs_do_write_node_page(unsigned int nid, struct f2fs_io_info *fio);
void f2fs_outplace_write_data(struct dnode_of_data *dn,
			struct f2fs_io_info *fio);
int f2fs_inplace_write_data(struct f2fs_io_info *fio);
void f2fs_do_replace_block(struct f2fs_sb_info *sbi, struct f2fs_summary *sum,
			block_t old_blkaddr, block_t new_blkaddr,
			bool recover_curseg, bool recover_newaddr,
			bool from_gc);
void f2fs_replace_block(struct f2fs_sb_info *sbi, struct dnode_of_data *dn,
			block_t old_addr, block_t new_addr,
			unsigned char version, bool recover_curseg,
			bool recover_newaddr);
enum temp_type f2fs_get_segment_temp(struct f2fs_sb_info *sbi,
						enum log_type seg_type);
int f2fs_allocate_data_block(struct f2fs_sb_info *sbi, struct page *page,
			block_t old_blkaddr, block_t *new_blkaddr,
			struct f2fs_summary *sum, int type,
			struct f2fs_io_info *fio);
void f2fs_update_device_state(struct f2fs_sb_info *sbi, nid_t ino,
					block_t blkaddr, unsigned int blkcnt);
void f2fs_folio_wait_writeback(struct folio *folio, enum page_type type,
		bool ordered, bool locked);
#define f2fs_wait_on_page_writeback(page, type, ordered, locked)	\
		f2fs_folio_wait_writeback(page_folio(page), type, ordered, locked)
void f2fs_wait_on_block_writeback(struct inode *inode, block_t blkaddr);
void f2fs_wait_on_block_writeback_range(struct inode *inode, block_t blkaddr,
								block_t len);
void f2fs_write_data_summaries(struct f2fs_sb_info *sbi, block_t start_blk);
void f2fs_write_node_summaries(struct f2fs_sb_info *sbi, block_t start_blk);
int f2fs_lookup_journal_in_cursum(struct f2fs_journal *journal, int type,
			unsigned int val, int alloc);
void f2fs_flush_sit_entries(struct f2fs_sb_info *sbi, struct cp_control *cpc);
int f2fs_check_and_fix_write_pointer(struct f2fs_sb_info *sbi);
int f2fs_build_segment_manager(struct f2fs_sb_info *sbi);
void f2fs_destroy_segment_manager(struct f2fs_sb_info *sbi);
int __init f2fs_create_segment_manager_caches(void);
void f2fs_destroy_segment_manager_caches(void);
int f2fs_rw_hint_to_seg_type(struct f2fs_sb_info *sbi, enum rw_hint hint);
enum rw_hint f2fs_io_type_to_rw_hint(struct f2fs_sb_info *sbi,
			enum page_type type, enum temp_type temp);
unsigned int f2fs_usable_segs_in_sec(struct f2fs_sb_info *sbi);
unsigned int f2fs_usable_blks_in_seg(struct f2fs_sb_info *sbi,
			unsigned int segno);
unsigned long long f2fs_get_section_mtime(struct f2fs_sb_info *sbi,
			unsigned int segno);

static inline struct inode *fio_inode(struct f2fs_io_info *fio)
{
	return page_folio(fio->page)->mapping->host;
}

#define DEF_FRAGMENT_SIZE	4
#define MIN_FRAGMENT_SIZE	1
#define MAX_FRAGMENT_SIZE	512

static inline bool f2fs_need_rand_seg(struct f2fs_sb_info *sbi)
{
	return F2FS_OPTION(sbi).fs_mode == FS_MODE_FRAGMENT_SEG ||
		F2FS_OPTION(sbi).fs_mode == FS_MODE_FRAGMENT_BLK;
}

/*
 * checkpoint.c
 */
void f2fs_stop_checkpoint(struct f2fs_sb_info *sbi, bool end_io,
							unsigned char reason);
void f2fs_flush_ckpt_thread(struct f2fs_sb_info *sbi);
struct folio *f2fs_grab_meta_folio(struct f2fs_sb_info *sbi, pgoff_t index);
struct folio *f2fs_get_meta_folio(struct f2fs_sb_info *sbi, pgoff_t index);
struct folio *f2fs_get_meta_folio_retry(struct f2fs_sb_info *sbi, pgoff_t index);
struct folio *f2fs_get_tmp_folio(struct f2fs_sb_info *sbi, pgoff_t index);
bool f2fs_is_valid_blkaddr(struct f2fs_sb_info *sbi,
					block_t blkaddr, int type);
bool f2fs_is_valid_blkaddr_raw(struct f2fs_sb_info *sbi,
					block_t blkaddr, int type);
int f2fs_ra_meta_pages(struct f2fs_sb_info *sbi, block_t start, int nrpages,
			int type, bool sync);
void f2fs_ra_meta_pages_cond(struct f2fs_sb_info *sbi, pgoff_t index,
							unsigned int ra_blocks);
long f2fs_sync_meta_pages(struct f2fs_sb_info *sbi, enum page_type type,
			long nr_to_write, enum iostat_type io_type);
void f2fs_add_ino_entry(struct f2fs_sb_info *sbi, nid_t ino, int type);
void f2fs_remove_ino_entry(struct f2fs_sb_info *sbi, nid_t ino, int type);
void f2fs_release_ino_entry(struct f2fs_sb_info *sbi, bool all);
bool f2fs_exist_written_data(struct f2fs_sb_info *sbi, nid_t ino, int mode);
void f2fs_set_dirty_device(struct f2fs_sb_info *sbi, nid_t ino,
					unsigned int devidx, int type);
bool f2fs_is_dirty_device(struct f2fs_sb_info *sbi, nid_t ino,
					unsigned int devidx, int type);
int f2fs_acquire_orphan_inode(struct f2fs_sb_info *sbi);
void f2fs_release_orphan_inode(struct f2fs_sb_info *sbi);
void f2fs_add_orphan_inode(struct inode *inode);
void f2fs_remove_orphan_inode(struct f2fs_sb_info *sbi, nid_t ino);
int f2fs_recover_orphan_inodes(struct f2fs_sb_info *sbi);
int f2fs_get_valid_checkpoint(struct f2fs_sb_info *sbi);
void f2fs_update_dirty_folio(struct inode *inode, struct folio *folio);
void f2fs_remove_dirty_inode(struct inode *inode);
int f2fs_sync_dirty_inodes(struct f2fs_sb_info *sbi, enum inode_type type,
								bool from_cp);
void f2fs_wait_on_all_pages(struct f2fs_sb_info *sbi, int type);
u64 f2fs_get_sectors_written(struct f2fs_sb_info *sbi);
int f2fs_write_checkpoint(struct f2fs_sb_info *sbi, struct cp_control *cpc);
void f2fs_init_ino_entry_info(struct f2fs_sb_info *sbi);
int __init f2fs_create_checkpoint_caches(void);
void f2fs_destroy_checkpoint_caches(void);
int f2fs_issue_checkpoint(struct f2fs_sb_info *sbi);
int f2fs_start_ckpt_thread(struct f2fs_sb_info *sbi);
void f2fs_stop_ckpt_thread(struct f2fs_sb_info *sbi);
void f2fs_init_ckpt_req_control(struct f2fs_sb_info *sbi);

/*
 * data.c
 */
int __init f2fs_init_bioset(void);
void f2fs_destroy_bioset(void);
bool f2fs_is_cp_guaranteed(struct page *page);
int f2fs_init_bio_entry_cache(void);
void f2fs_destroy_bio_entry_cache(void);
void f2fs_submit_read_bio(struct f2fs_sb_info *sbi, struct bio *bio,
			  enum page_type type);
int f2fs_init_write_merge_io(struct f2fs_sb_info *sbi);
void f2fs_submit_merged_write(struct f2fs_sb_info *sbi, enum page_type type);
void f2fs_submit_merged_write_cond(struct f2fs_sb_info *sbi,
				struct inode *inode, struct page *page,
				nid_t ino, enum page_type type);
void f2fs_submit_merged_ipu_write(struct f2fs_sb_info *sbi,
					struct bio **bio, struct folio *folio);
void f2fs_flush_merged_writes(struct f2fs_sb_info *sbi);
int f2fs_submit_page_bio(struct f2fs_io_info *fio);
int f2fs_merge_page_bio(struct f2fs_io_info *fio);
void f2fs_submit_page_write(struct f2fs_io_info *fio);
struct block_device *f2fs_target_device(struct f2fs_sb_info *sbi,
		block_t blk_addr, sector_t *sector);
int f2fs_target_device_index(struct f2fs_sb_info *sbi, block_t blkaddr);
void f2fs_set_data_blkaddr(struct dnode_of_data *dn, block_t blkaddr);
void f2fs_update_data_blkaddr(struct dnode_of_data *dn, block_t blkaddr);
int f2fs_reserve_new_blocks(struct dnode_of_data *dn, blkcnt_t count);
int f2fs_reserve_new_block(struct dnode_of_data *dn);
int f2fs_get_block_locked(struct dnode_of_data *dn, pgoff_t index);
int f2fs_reserve_block(struct dnode_of_data *dn, pgoff_t index);
struct folio *f2fs_get_read_data_folio(struct inode *inode, pgoff_t index,
		blk_opf_t op_flags, bool for_write, pgoff_t *next_pgofs);
struct folio *f2fs_find_data_folio(struct inode *inode, pgoff_t index,
		pgoff_t *next_pgofs);
struct folio *f2fs_get_lock_data_folio(struct inode *inode, pgoff_t index,
			bool for_write);
struct folio *f2fs_get_new_data_folio(struct inode *inode,
			struct folio *ifolio, pgoff_t index, bool new_i_size);
int f2fs_do_write_data_page(struct f2fs_io_info *fio);
int f2fs_map_blocks(struct inode *inode, struct f2fs_map_blocks *map, int flag);
int f2fs_fiemap(struct inode *inode, struct fiemap_extent_info *fieinfo,
			u64 start, u64 len);
int f2fs_encrypt_one_page(struct f2fs_io_info *fio);
bool f2fs_should_update_inplace(struct inode *inode, struct f2fs_io_info *fio);
bool f2fs_should_update_outplace(struct inode *inode, struct f2fs_io_info *fio);
int f2fs_write_single_data_page(struct folio *folio, int *submitted,
				struct bio **bio, sector_t *last_block,
				struct writeback_control *wbc,
				enum iostat_type io_type,
				int compr_blocks, bool allow_balance);
void f2fs_write_failed(struct inode *inode, loff_t to);
void f2fs_invalidate_folio(struct folio *folio, size_t offset, size_t length);
bool f2fs_release_folio(struct folio *folio, gfp_t wait);
bool f2fs_overwrite_io(struct inode *inode, loff_t pos, size_t len);
void f2fs_clear_page_cache_dirty_tag(struct folio *folio);
int f2fs_init_post_read_processing(void);
void f2fs_destroy_post_read_processing(void);
int f2fs_init_post_read_wq(struct f2fs_sb_info *sbi);
void f2fs_destroy_post_read_wq(struct f2fs_sb_info *sbi);
extern const struct iomap_ops f2fs_iomap_ops;

/*
 * gc.c
 */
int f2fs_start_gc_thread(struct f2fs_sb_info *sbi);
void f2fs_stop_gc_thread(struct f2fs_sb_info *sbi);
block_t f2fs_start_bidx_of_node(unsigned int node_ofs, struct inode *inode);
int f2fs_gc(struct f2fs_sb_info *sbi, struct f2fs_gc_control *gc_control);
void f2fs_build_gc_manager(struct f2fs_sb_info *sbi);
int f2fs_gc_range(struct f2fs_sb_info *sbi,
		unsigned int start_seg, unsigned int end_seg,
		bool dry_run, unsigned int dry_run_sections);
int f2fs_resize_fs(struct file *filp, __u64 block_count);
int __init f2fs_create_garbage_collection_cache(void);
void f2fs_destroy_garbage_collection_cache(void);
/* victim selection function for cleaning and SSR */
int f2fs_get_victim(struct f2fs_sb_info *sbi, unsigned int *result,
			int gc_type, int type, char alloc_mode,
			unsigned long long age, bool one_time);

/*
 * recovery.c
 */
int f2fs_recover_fsync_data(struct f2fs_sb_info *sbi, bool check_only);
bool f2fs_space_for_roll_forward(struct f2fs_sb_info *sbi);
int __init f2fs_create_recovery_cache(void);
void f2fs_destroy_recovery_cache(void);

/*
 * debug.c
 */
#ifdef CONFIG_F2FS_STAT_FS
enum {
	DEVSTAT_INUSE,
	DEVSTAT_DIRTY,
	DEVSTAT_FULL,
	DEVSTAT_FREE,
	DEVSTAT_PREFREE,
	DEVSTAT_MAX,
};

struct f2fs_dev_stats {
	unsigned int devstats[2][DEVSTAT_MAX];		/* 0: segs, 1: secs */
};

struct f2fs_stat_info {
	struct list_head stat_list;
	struct f2fs_sb_info *sbi;
	int all_area_segs, sit_area_segs, nat_area_segs, ssa_area_segs;
	int main_area_segs, main_area_sections, main_area_zones;
	unsigned long long hit_cached[NR_EXTENT_CACHES];
	unsigned long long hit_rbtree[NR_EXTENT_CACHES];
	unsigned long long total_ext[NR_EXTENT_CACHES];
	unsigned long long hit_total[NR_EXTENT_CACHES];
	int ext_tree[NR_EXTENT_CACHES];
	int zombie_tree[NR_EXTENT_CACHES];
	int ext_node[NR_EXTENT_CACHES];
	/* to count memory footprint */
	unsigned long long ext_mem[NR_EXTENT_CACHES];
	/* for read extent cache */
	unsigned long long hit_largest;
	/* for block age extent cache */
	unsigned long long allocated_data_blocks;
	int ndirty_node, ndirty_dent, ndirty_meta, ndirty_imeta;
	int ndirty_data, ndirty_qdata;
	unsigned int ndirty_dirs, ndirty_files, ndirty_all;
	unsigned int nquota_files, ndonate_files;
	int nats, dirty_nats, sits, dirty_sits;
	int free_nids, avail_nids, alloc_nids;
	int total_count, utilization;
	int nr_wb_cp_data, nr_wb_data;
	int nr_rd_data, nr_rd_node, nr_rd_meta;
	int nr_dio_read, nr_dio_write;
	unsigned int io_skip_bggc, other_skip_bggc;
	int nr_flushing, nr_flushed, flush_list_empty;
	int nr_discarding, nr_discarded;
	int nr_discard_cmd;
	unsigned int undiscard_blks;
	int nr_issued_ckpt, nr_total_ckpt, nr_queued_ckpt;
	unsigned int cur_ckpt_time, peak_ckpt_time;
	int inline_xattr, inline_inode, inline_dir, append, update, orphans;
	int compr_inode, swapfile_inode;
	unsigned long long compr_blocks;
	int aw_cnt, max_aw_cnt;
	unsigned int valid_count, valid_node_count, valid_inode_count, discard_blks;
	unsigned int bimodal, avg_vblocks;
	int util_free, util_valid, util_invalid;
	int rsvd_segs, overp_segs;
	int dirty_count, node_pages, meta_pages, compress_pages;
	int compress_page_hit;
	int prefree_count, free_segs, free_secs;
	int cp_call_count[MAX_CALL_TYPE], cp_count;
	int gc_call_count[MAX_CALL_TYPE];
	int gc_segs[2][2];
	int gc_secs[2][2];
	int tot_blks, data_blks, node_blks;
	int bg_data_blks, bg_node_blks;
	int curseg[NR_CURSEG_TYPE];
	int cursec[NR_CURSEG_TYPE];
	int curzone[NR_CURSEG_TYPE];
	unsigned int dirty_seg[NR_CURSEG_TYPE];
	unsigned int full_seg[NR_CURSEG_TYPE];
	unsigned int valid_blks[NR_CURSEG_TYPE];

	unsigned int meta_count[META_MAX];
	unsigned int segment_count[2];
	unsigned int block_count[2];
	unsigned int inplace_count;
	unsigned long long base_mem, cache_mem, page_mem;
	struct f2fs_dev_stats *dev_stats;
};

static inline struct f2fs_stat_info *F2FS_STAT(struct f2fs_sb_info *sbi)
{
	return (struct f2fs_stat_info *)sbi->stat_info;
}

#define stat_inc_cp_call_count(sbi, foreground)				\
		atomic_inc(&sbi->cp_call_count[(foreground)])
#define stat_inc_cp_count(sbi)		(F2FS_STAT(sbi)->cp_count++)
#define stat_io_skip_bggc_count(sbi)	((sbi)->io_skip_bggc++)
#define stat_other_skip_bggc_count(sbi)	((sbi)->other_skip_bggc++)
#define stat_inc_dirty_inode(sbi, type)	((sbi)->ndirty_inode[type]++)
#define stat_dec_dirty_inode(sbi, type)	((sbi)->ndirty_inode[type]--)
#define stat_inc_total_hit(sbi, type)		(atomic64_inc(&(sbi)->total_hit_ext[type]))
#define stat_inc_rbtree_node_hit(sbi, type)	(atomic64_inc(&(sbi)->read_hit_rbtree[type]))
#define stat_inc_largest_node_hit(sbi)	(atomic64_inc(&(sbi)->read_hit_largest))
#define stat_inc_cached_node_hit(sbi, type)	(atomic64_inc(&(sbi)->read_hit_cached[type]))
#define stat_inc_inline_xattr(inode)					\
	do {								\
		if (f2fs_has_inline_xattr(inode))			\
			(atomic_inc(&F2FS_I_SB(inode)->inline_xattr));	\
	} while (0)
#define stat_dec_inline_xattr(inode)					\
	do {								\
		if (f2fs_has_inline_xattr(inode))			\
			(atomic_dec(&F2FS_I_SB(inode)->inline_xattr));	\
	} while (0)
#define stat_inc_inline_inode(inode)					\
	do {								\
		if (f2fs_has_inline_data(inode))			\
			(atomic_inc(&F2FS_I_SB(inode)->inline_inode));	\
	} while (0)
#define stat_dec_inline_inode(inode)					\
	do {								\
		if (f2fs_has_inline_data(inode))			\
			(atomic_dec(&F2FS_I_SB(inode)->inline_inode));	\
	} while (0)
#define stat_inc_inline_dir(inode)					\
	do {								\
		if (f2fs_has_inline_dentry(inode))			\
			(atomic_inc(&F2FS_I_SB(inode)->inline_dir));	\
	} while (0)
#define stat_dec_inline_dir(inode)					\
	do {								\
		if (f2fs_has_inline_dentry(inode))			\
			(atomic_dec(&F2FS_I_SB(inode)->inline_dir));	\
	} while (0)
#define stat_inc_compr_inode(inode)					\
	do {								\
		if (f2fs_compressed_file(inode))			\
			(atomic_inc(&F2FS_I_SB(inode)->compr_inode));	\
	} while (0)
#define stat_dec_compr_inode(inode)					\
	do {								\
		if (f2fs_compressed_file(inode))			\
			(atomic_dec(&F2FS_I_SB(inode)->compr_inode));	\
	} while (0)
#define stat_add_compr_blocks(inode, blocks)				\
		(atomic64_add(blocks, &F2FS_I_SB(inode)->compr_blocks))
#define stat_sub_compr_blocks(inode, blocks)				\
		(atomic64_sub(blocks, &F2FS_I_SB(inode)->compr_blocks))
#define stat_inc_swapfile_inode(inode)					\
		(atomic_inc(&F2FS_I_SB(inode)->swapfile_inode))
#define stat_dec_swapfile_inode(inode)					\
		(atomic_dec(&F2FS_I_SB(inode)->swapfile_inode))
#define stat_inc_atomic_inode(inode)					\
			(atomic_inc(&F2FS_I_SB(inode)->atomic_files))
#define stat_dec_atomic_inode(inode)					\
			(atomic_dec(&F2FS_I_SB(inode)->atomic_files))
#define stat_inc_meta_count(sbi, blkaddr)				\
	do {								\
		if (blkaddr < SIT_I(sbi)->sit_base_addr)		\
			atomic_inc(&(sbi)->meta_count[META_CP]);	\
		else if (blkaddr < NM_I(sbi)->nat_blkaddr)		\
			atomic_inc(&(sbi)->meta_count[META_SIT]);	\
		else if (blkaddr < SM_I(sbi)->ssa_blkaddr)		\
			atomic_inc(&(sbi)->meta_count[META_NAT]);	\
		else if (blkaddr < SM_I(sbi)->main_blkaddr)		\
			atomic_inc(&(sbi)->meta_count[META_SSA]);	\
	} while (0)
#define stat_inc_seg_type(sbi, curseg)					\
		((sbi)->segment_count[(curseg)->alloc_type]++)
#define stat_inc_block_count(sbi, curseg)				\
		((sbi)->block_count[(curseg)->alloc_type]++)
#define stat_inc_inplace_blocks(sbi)					\
		(atomic_inc(&(sbi)->inplace_count))
#define stat_update_max_atomic_write(inode)				\
	do {								\
		int cur = atomic_read(&F2FS_I_SB(inode)->atomic_files);	\
		int max = atomic_read(&F2FS_I_SB(inode)->max_aw_cnt);	\
		if (cur > max)						\
			atomic_set(&F2FS_I_SB(inode)->max_aw_cnt, cur);	\
	} while (0)
#define stat_inc_gc_call_count(sbi, foreground)				\
		(F2FS_STAT(sbi)->gc_call_count[(foreground)]++)
#define stat_inc_gc_sec_count(sbi, type, gc_type)			\
		(F2FS_STAT(sbi)->gc_secs[(type)][(gc_type)]++)
#define stat_inc_gc_seg_count(sbi, type, gc_type)			\
		(F2FS_STAT(sbi)->gc_segs[(type)][(gc_type)]++)

#define stat_inc_tot_blk_count(si, blks)				\
	((si)->tot_blks += (blks))

#define stat_inc_data_blk_count(sbi, blks, gc_type)			\
	do {								\
		struct f2fs_stat_info *si = F2FS_STAT(sbi);		\
		stat_inc_tot_blk_count(si, blks);			\
		si->data_blks += (blks);				\
		si->bg_data_blks += ((gc_type) == BG_GC) ? (blks) : 0;	\
	} while (0)

#define stat_inc_node_blk_count(sbi, blks, gc_type)			\
	do {								\
		struct f2fs_stat_info *si = F2FS_STAT(sbi);		\
		stat_inc_tot_blk_count(si, blks);			\
		si->node_blks += (blks);				\
		si->bg_node_blks += ((gc_type) == BG_GC) ? (blks) : 0;	\
	} while (0)

int f2fs_build_stats(struct f2fs_sb_info *sbi);
void f2fs_destroy_stats(struct f2fs_sb_info *sbi);
void __init f2fs_create_root_stats(void);
void f2fs_destroy_root_stats(void);
void f2fs_update_sit_info(struct f2fs_sb_info *sbi);
#else
#define stat_inc_cp_call_count(sbi, foreground)		do { } while (0)
#define stat_inc_cp_count(sbi)				do { } while (0)
#define stat_io_skip_bggc_count(sbi)			do { } while (0)
#define stat_other_skip_bggc_count(sbi)			do { } while (0)
#define stat_inc_dirty_inode(sbi, type)			do { } while (0)
#define stat_dec_dirty_inode(sbi, type)			do { } while (0)
#define stat_inc_total_hit(sbi, type)			do { } while (0)
#define stat_inc_rbtree_node_hit(sbi, type)		do { } while (0)
#define stat_inc_largest_node_hit(sbi)			do { } while (0)
#define stat_inc_cached_node_hit(sbi, type)		do { } while (0)
#define stat_inc_inline_xattr(inode)			do { } while (0)
#define stat_dec_inline_xattr(inode)			do { } while (0)
#define stat_inc_inline_inode(inode)			do { } while (0)
#define stat_dec_inline_inode(inode)			do { } while (0)
#define stat_inc_inline_dir(inode)			do { } while (0)
#define stat_dec_inline_dir(inode)			do { } while (0)
#define stat_inc_compr_inode(inode)			do { } while (0)
#define stat_dec_compr_inode(inode)			do { } while (0)
#define stat_add_compr_blocks(inode, blocks)		do { } while (0)
#define stat_sub_compr_blocks(inode, blocks)		do { } while (0)
#define stat_inc_swapfile_inode(inode)			do { } while (0)
#define stat_dec_swapfile_inode(inode)			do { } while (0)
#define stat_inc_atomic_inode(inode)			do { } while (0)
#define stat_dec_atomic_inode(inode)			do { } while (0)
#define stat_update_max_atomic_write(inode)		do { } while (0)
#define stat_inc_meta_count(sbi, blkaddr)		do { } while (0)
#define stat_inc_seg_type(sbi, curseg)			do { } while (0)
#define stat_inc_block_count(sbi, curseg)		do { } while (0)
#define stat_inc_inplace_blocks(sbi)			do { } while (0)
#define stat_inc_gc_call_count(sbi, foreground)		do { } while (0)
#define stat_inc_gc_sec_count(sbi, type, gc_type)	do { } while (0)
#define stat_inc_gc_seg_count(sbi, type, gc_type)	do { } while (0)
#define stat_inc_tot_blk_count(si, blks)		do { } while (0)
#define stat_inc_data_blk_count(sbi, blks, gc_type)	do { } while (0)
#define stat_inc_node_blk_count(sbi, blks, gc_type)	do { } while (0)

static inline int f2fs_build_stats(struct f2fs_sb_info *sbi) { return 0; }
static inline void f2fs_destroy_stats(struct f2fs_sb_info *sbi) { }
static inline void __init f2fs_create_root_stats(void) { }
static inline void f2fs_destroy_root_stats(void) { }
static inline void f2fs_update_sit_info(struct f2fs_sb_info *sbi) {}
#endif

extern const struct file_operations f2fs_dir_operations;
extern const struct file_operations f2fs_file_operations;
extern const struct inode_operations f2fs_file_inode_operations;
extern const struct address_space_operations f2fs_dblock_aops;
extern const struct address_space_operations f2fs_node_aops;
extern const struct address_space_operations f2fs_meta_aops;
extern const struct inode_operations f2fs_dir_inode_operations;
extern const struct inode_operations f2fs_symlink_inode_operations;
extern const struct inode_operations f2fs_encrypted_symlink_inode_operations;
extern const struct inode_operations f2fs_special_inode_operations;
extern struct kmem_cache *f2fs_inode_entry_slab;

/*
 * inline.c
 */
bool f2fs_may_inline_data(struct inode *inode);
bool f2fs_sanity_check_inline_data(struct inode *inode, struct page *ipage);
bool f2fs_may_inline_dentry(struct inode *inode);
void f2fs_do_read_inline_data(struct folio *folio, struct folio *ifolio);
void f2fs_truncate_inline_inode(struct inode *inode, struct folio *ifolio,
		u64 from);
int f2fs_read_inline_data(struct inode *inode, struct folio *folio);
int f2fs_convert_inline_folio(struct dnode_of_data *dn, struct folio *folio);
int f2fs_convert_inline_inode(struct inode *inode);
int f2fs_try_convert_inline_dir(struct inode *dir, struct dentry *dentry);
int f2fs_write_inline_data(struct inode *inode, struct folio *folio);
int f2fs_recover_inline_data(struct inode *inode, struct folio *nfolio);
struct f2fs_dir_entry *f2fs_find_in_inline_dir(struct inode *dir,
		const struct f2fs_filename *fname, struct folio **res_folio,
		bool use_hash);
int f2fs_make_empty_inline_dir(struct inode *inode, struct inode *parent,
			struct folio *ifolio);
int f2fs_add_inline_entry(struct inode *dir, const struct f2fs_filename *fname,
			struct inode *inode, nid_t ino, umode_t mode);
void f2fs_delete_inline_entry(struct f2fs_dir_entry *dentry,
		struct folio *folio, struct inode *dir, struct inode *inode);
bool f2fs_empty_inline_dir(struct inode *dir);
int f2fs_read_inline_dir(struct file *file, struct dir_context *ctx,
			struct fscrypt_str *fstr);
int f2fs_inline_data_fiemap(struct inode *inode,
			struct fiemap_extent_info *fieinfo,
			__u64 start, __u64 len);

/*
 * shrinker.c
 */
unsigned long f2fs_shrink_count(struct shrinker *shrink,
			struct shrink_control *sc);
unsigned long f2fs_shrink_scan(struct shrinker *shrink,
			struct shrink_control *sc);
unsigned int f2fs_donate_files(void);
void f2fs_reclaim_caches(unsigned int reclaim_caches_kb);
void f2fs_join_shrinker(struct f2fs_sb_info *sbi);
void f2fs_leave_shrinker(struct f2fs_sb_info *sbi);

/*
 * extent_cache.c
 */
bool sanity_check_extent_cache(struct inode *inode, struct page *ipage);
void f2fs_init_extent_tree(struct inode *inode);
void f2fs_drop_extent_tree(struct inode *inode);
void f2fs_destroy_extent_node(struct inode *inode);
void f2fs_destroy_extent_tree(struct inode *inode);
void f2fs_init_extent_cache_info(struct f2fs_sb_info *sbi);
int __init f2fs_create_extent_cache(void);
void f2fs_destroy_extent_cache(void);

/* read extent cache ops */
void f2fs_init_read_extent_tree(struct inode *inode, struct folio *ifolio);
bool f2fs_lookup_read_extent_cache(struct inode *inode, pgoff_t pgofs,
			struct extent_info *ei);
bool f2fs_lookup_read_extent_cache_block(struct inode *inode, pgoff_t index,
			block_t *blkaddr);
void f2fs_update_read_extent_cache(struct dnode_of_data *dn);
void f2fs_update_read_extent_cache_range(struct dnode_of_data *dn,
			pgoff_t fofs, block_t blkaddr, unsigned int len);
unsigned int f2fs_shrink_read_extent_tree(struct f2fs_sb_info *sbi,
			int nr_shrink);

/* block age extent cache ops */
void f2fs_init_age_extent_tree(struct inode *inode);
bool f2fs_lookup_age_extent_cache(struct inode *inode, pgoff_t pgofs,
			struct extent_info *ei);
void f2fs_update_age_extent_cache(struct dnode_of_data *dn);
void f2fs_update_age_extent_cache_range(struct dnode_of_data *dn,
			pgoff_t fofs, unsigned int len);
unsigned int f2fs_shrink_age_extent_tree(struct f2fs_sb_info *sbi,
			int nr_shrink);

/*
 * sysfs.c
 */
#define MIN_RA_MUL	2
#define MAX_RA_MUL	256

int __init f2fs_init_sysfs(void);
void f2fs_exit_sysfs(void);
int f2fs_register_sysfs(struct f2fs_sb_info *sbi);
void f2fs_unregister_sysfs(struct f2fs_sb_info *sbi);

/* verity.c */
extern const struct fsverity_operations f2fs_verityops;

/*
 * crypto support
 */
static inline bool f2fs_encrypted_file(struct inode *inode)
{
	return IS_ENCRYPTED(inode) && S_ISREG(inode->i_mode);
}

static inline void f2fs_set_encrypted_inode(struct inode *inode)
{
#ifdef CONFIG_FS_ENCRYPTION
	file_set_encrypt(inode);
	f2fs_set_inode_flags(inode);
#endif
}

/*
 * Returns true if the reads of the inode's data need to undergo some
 * postprocessing step, like decryption or authenticity verification.
 */
static inline bool f2fs_post_read_required(struct inode *inode)
{
	return f2fs_encrypted_file(inode) || fsverity_active(inode) ||
		f2fs_compressed_file(inode);
}

static inline bool f2fs_used_in_atomic_write(struct inode *inode)
{
	return f2fs_is_atomic_file(inode) || f2fs_is_cow_file(inode);
}

static inline bool f2fs_meta_inode_gc_required(struct inode *inode)
{
	return f2fs_post_read_required(inode) || f2fs_used_in_atomic_write(inode);
}

/*
 * compress.c
 */
#ifdef CONFIG_F2FS_FS_COMPRESSION
enum cluster_check_type {
	CLUSTER_IS_COMPR,   /* check only if compressed cluster */
	CLUSTER_COMPR_BLKS, /* return # of compressed blocks in a cluster */
	CLUSTER_RAW_BLKS    /* return # of raw blocks in a cluster */
};
bool f2fs_is_compressed_page(struct page *page);
struct folio *f2fs_compress_control_folio(struct folio *folio);
int f2fs_prepare_compress_overwrite(struct inode *inode,
			struct page **pagep, pgoff_t index, void **fsdata);
bool f2fs_compress_write_end(struct inode *inode, void *fsdata,
					pgoff_t index, unsigned copied);
int f2fs_truncate_partial_cluster(struct inode *inode, u64 from, bool lock);
void f2fs_compress_write_end_io(struct bio *bio, struct page *page);
bool f2fs_is_compress_backend_ready(struct inode *inode);
bool f2fs_is_compress_level_valid(int alg, int lvl);
int __init f2fs_init_compress_mempool(void);
void f2fs_destroy_compress_mempool(void);
void f2fs_decompress_cluster(struct decompress_io_ctx *dic, bool in_task);
void f2fs_end_read_compressed_page(struct page *page, bool failed,
				block_t blkaddr, bool in_task);
bool f2fs_cluster_is_empty(struct compress_ctx *cc);
bool f2fs_cluster_can_merge_page(struct compress_ctx *cc, pgoff_t index);
bool f2fs_all_cluster_page_ready(struct compress_ctx *cc, struct page **pages,
				int index, int nr_pages, bool uptodate);
bool f2fs_sanity_check_cluster(struct dnode_of_data *dn);
void f2fs_compress_ctx_add_page(struct compress_ctx *cc, struct folio *folio);
int f2fs_write_multi_pages(struct compress_ctx *cc,
						int *submitted,
						struct writeback_control *wbc,
						enum iostat_type io_type);
int f2fs_is_compressed_cluster(struct inode *inode, pgoff_t index);
bool f2fs_is_sparse_cluster(struct inode *inode, pgoff_t index);
void f2fs_update_read_extent_tree_range_compressed(struct inode *inode,
				pgoff_t fofs, block_t blkaddr,
				unsigned int llen, unsigned int c_len);
int f2fs_read_multi_pages(struct compress_ctx *cc, struct bio **bio_ret,
				unsigned nr_pages, sector_t *last_block_in_bio,
				struct readahead_control *rac, bool for_write);
struct decompress_io_ctx *f2fs_alloc_dic(struct compress_ctx *cc);
void f2fs_decompress_end_io(struct decompress_io_ctx *dic, bool failed,
				bool in_task);
void f2fs_put_folio_dic(struct folio *folio, bool in_task);
unsigned int f2fs_cluster_blocks_are_contiguous(struct dnode_of_data *dn,
						unsigned int ofs_in_node);
int f2fs_init_compress_ctx(struct compress_ctx *cc);
void f2fs_destroy_compress_ctx(struct compress_ctx *cc, bool reuse);
void f2fs_init_compress_info(struct f2fs_sb_info *sbi);
int f2fs_init_compress_inode(struct f2fs_sb_info *sbi);
void f2fs_destroy_compress_inode(struct f2fs_sb_info *sbi);
int f2fs_init_page_array_cache(struct f2fs_sb_info *sbi);
void f2fs_destroy_page_array_cache(struct f2fs_sb_info *sbi);
int __init f2fs_init_compress_cache(void);
void f2fs_destroy_compress_cache(void);
struct address_space *COMPRESS_MAPPING(struct f2fs_sb_info *sbi);
void f2fs_invalidate_compress_pages_range(struct f2fs_sb_info *sbi,
					block_t blkaddr, unsigned int len);
void f2fs_cache_compressed_page(struct f2fs_sb_info *sbi, struct page *page,
						nid_t ino, block_t blkaddr);
bool f2fs_load_compressed_folio(struct f2fs_sb_info *sbi, struct folio *folio,
								block_t blkaddr);
void f2fs_invalidate_compress_pages(struct f2fs_sb_info *sbi, nid_t ino);
#define inc_compr_inode_stat(inode)					\
	do {								\
		struct f2fs_sb_info *sbi = F2FS_I_SB(inode);		\
		sbi->compr_new_inode++;					\
	} while (0)
#define add_compr_block_stat(inode, blocks)				\
	do {								\
		struct f2fs_sb_info *sbi = F2FS_I_SB(inode);		\
		int diff = F2FS_I(inode)->i_cluster_size - blocks;	\
		sbi->compr_written_block += blocks;			\
		sbi->compr_saved_block += diff;				\
	} while (0)
#else
static inline bool f2fs_is_compressed_page(struct page *page) { return false; }
static inline bool f2fs_is_compress_backend_ready(struct inode *inode)
{
	if (!f2fs_compressed_file(inode))
		return true;
	/* not support compression */
	return false;
}
static inline bool f2fs_is_compress_level_valid(int alg, int lvl) { return false; }
static inline struct folio *f2fs_compress_control_folio(struct folio *folio)
{
	WARN_ON_ONCE(1);
	return ERR_PTR(-EINVAL);
}
static inline int __init f2fs_init_compress_mempool(void) { return 0; }
static inline void f2fs_destroy_compress_mempool(void) { }
static inline void f2fs_decompress_cluster(struct decompress_io_ctx *dic,
				bool in_task) { }
static inline void f2fs_end_read_compressed_page(struct page *page,
				bool failed, block_t blkaddr, bool in_task)
{
	WARN_ON_ONCE(1);
}
static inline void f2fs_put_folio_dic(struct folio *folio, bool in_task)
{
	WARN_ON_ONCE(1);
}
static inline unsigned int f2fs_cluster_blocks_are_contiguous(
			struct dnode_of_data *dn, unsigned int ofs_in_node) { return 0; }
static inline bool f2fs_sanity_check_cluster(struct dnode_of_data *dn) { return false; }
static inline int f2fs_init_compress_inode(struct f2fs_sb_info *sbi) { return 0; }
static inline void f2fs_destroy_compress_inode(struct f2fs_sb_info *sbi) { }
static inline int f2fs_init_page_array_cache(struct f2fs_sb_info *sbi) { return 0; }
static inline void f2fs_destroy_page_array_cache(struct f2fs_sb_info *sbi) { }
static inline int __init f2fs_init_compress_cache(void) { return 0; }
static inline void f2fs_destroy_compress_cache(void) { }
static inline void f2fs_invalidate_compress_pages_range(struct f2fs_sb_info *sbi,
				block_t blkaddr, unsigned int len) { }
static inline void f2fs_cache_compressed_page(struct f2fs_sb_info *sbi,
				struct page *page, nid_t ino, block_t blkaddr) { }
static inline bool f2fs_load_compressed_folio(struct f2fs_sb_info *sbi,
		struct folio *folio, block_t blkaddr) { return false; }
static inline void f2fs_invalidate_compress_pages(struct f2fs_sb_info *sbi,
							nid_t ino) { }
#define inc_compr_inode_stat(inode)		do { } while (0)
static inline int f2fs_is_compressed_cluster(
				struct inode *inode,
				pgoff_t index) { return 0; }
static inline bool f2fs_is_sparse_cluster(
				struct inode *inode,
				pgoff_t index) { return true; }
static inline void f2fs_update_read_extent_tree_range_compressed(
				struct inode *inode,
				pgoff_t fofs, block_t blkaddr,
				unsigned int llen, unsigned int c_len) { }
#endif

static inline int set_compress_context(struct inode *inode)
{
#ifdef CONFIG_F2FS_FS_COMPRESSION
	struct f2fs_sb_info *sbi = F2FS_I_SB(inode);
	struct f2fs_inode_info *fi = F2FS_I(inode);

	fi->i_compress_algorithm = F2FS_OPTION(sbi).compress_algorithm;
	fi->i_log_cluster_size = F2FS_OPTION(sbi).compress_log_size;
	fi->i_compress_flag = F2FS_OPTION(sbi).compress_chksum ?
					BIT(COMPRESS_CHKSUM) : 0;
	fi->i_cluster_size = BIT(fi->i_log_cluster_size);
	if ((fi->i_compress_algorithm == COMPRESS_LZ4 ||
		fi->i_compress_algorithm == COMPRESS_ZSTD) &&
			F2FS_OPTION(sbi).compress_level)
		fi->i_compress_level = F2FS_OPTION(sbi).compress_level;
	fi->i_flags |= F2FS_COMPR_FL;
	set_inode_flag(inode, FI_COMPRESSED_FILE);
	stat_inc_compr_inode(inode);
	inc_compr_inode_stat(inode);
	f2fs_mark_inode_dirty_sync(inode, true);
	return 0;
#else
	return -EOPNOTSUPP;
#endif
}

static inline bool f2fs_disable_compressed_file(struct inode *inode)
{
	struct f2fs_inode_info *fi = F2FS_I(inode);

	f2fs_down_write(&fi->i_sem);

	if (!f2fs_compressed_file(inode)) {
		f2fs_up_write(&fi->i_sem);
		return true;
	}
	if (f2fs_is_mmap_file(inode) ||
		(S_ISREG(inode->i_mode) && F2FS_HAS_BLOCKS(inode))) {
		f2fs_up_write(&fi->i_sem);
		return false;
	}

	fi->i_flags &= ~F2FS_COMPR_FL;
	stat_dec_compr_inode(inode);
	clear_inode_flag(inode, FI_COMPRESSED_FILE);
	f2fs_mark_inode_dirty_sync(inode, true);

	f2fs_up_write(&fi->i_sem);
	return true;
}

#define F2FS_FEATURE_FUNCS(name, flagname) \
static inline bool f2fs_sb_has_##name(struct f2fs_sb_info *sbi) \
{ \
	return F2FS_HAS_FEATURE(sbi, F2FS_FEATURE_##flagname); \
}

F2FS_FEATURE_FUNCS(encrypt, ENCRYPT);
F2FS_FEATURE_FUNCS(blkzoned, BLKZONED);
F2FS_FEATURE_FUNCS(extra_attr, EXTRA_ATTR);
F2FS_FEATURE_FUNCS(project_quota, PRJQUOTA);
F2FS_FEATURE_FUNCS(inode_chksum, INODE_CHKSUM);
F2FS_FEATURE_FUNCS(flexible_inline_xattr, FLEXIBLE_INLINE_XATTR);
F2FS_FEATURE_FUNCS(quota_ino, QUOTA_INO);
F2FS_FEATURE_FUNCS(inode_crtime, INODE_CRTIME);
F2FS_FEATURE_FUNCS(lost_found, LOST_FOUND);
F2FS_FEATURE_FUNCS(verity, VERITY);
F2FS_FEATURE_FUNCS(sb_chksum, SB_CHKSUM);
F2FS_FEATURE_FUNCS(casefold, CASEFOLD);
F2FS_FEATURE_FUNCS(compression, COMPRESSION);
F2FS_FEATURE_FUNCS(readonly, RO);
F2FS_FEATURE_FUNCS(device_alias, DEVICE_ALIAS);

#ifdef CONFIG_BLK_DEV_ZONED
static inline bool f2fs_zone_is_seq(struct f2fs_sb_info *sbi, int devi,
							unsigned int zone)
{
	return test_bit(zone, FDEV(devi).blkz_seq);
}

static inline bool f2fs_blkz_is_seq(struct f2fs_sb_info *sbi, int devi,
								block_t blkaddr)
{
	return f2fs_zone_is_seq(sbi, devi, blkaddr / sbi->blocks_per_blkz);
}
#endif

static inline int f2fs_bdev_index(struct f2fs_sb_info *sbi,
				  struct block_device *bdev)
{
	int i;

	if (!f2fs_is_multi_device(sbi))
		return 0;

	for (i = 0; i < sbi->s_ndevs; i++)
		if (FDEV(i).bdev == bdev)
			return i;

	WARN_ON(1);
	return -1;
}

static inline bool f2fs_hw_should_discard(struct f2fs_sb_info *sbi)
{
	return f2fs_sb_has_blkzoned(sbi);
}

static inline bool f2fs_bdev_support_discard(struct block_device *bdev)
{
	return bdev_max_discard_sectors(bdev) || bdev_is_zoned(bdev);
}

static inline bool f2fs_hw_support_discard(struct f2fs_sb_info *sbi)
{
	int i;

	if (!f2fs_is_multi_device(sbi))
		return f2fs_bdev_support_discard(sbi->sb->s_bdev);

	for (i = 0; i < sbi->s_ndevs; i++)
		if (f2fs_bdev_support_discard(FDEV(i).bdev))
			return true;
	return false;
}

static inline bool f2fs_realtime_discard_enable(struct f2fs_sb_info *sbi)
{
	return (test_opt(sbi, DISCARD) && f2fs_hw_support_discard(sbi)) ||
					f2fs_hw_should_discard(sbi);
}

static inline bool f2fs_hw_is_readonly(struct f2fs_sb_info *sbi)
{
	int i;

	if (!f2fs_is_multi_device(sbi))
		return bdev_read_only(sbi->sb->s_bdev);

	for (i = 0; i < sbi->s_ndevs; i++)
		if (bdev_read_only(FDEV(i).bdev))
			return true;
	return false;
}

static inline bool f2fs_dev_is_readonly(struct f2fs_sb_info *sbi)
{
	return f2fs_sb_has_readonly(sbi) || f2fs_hw_is_readonly(sbi);
}

static inline bool f2fs_lfs_mode(struct f2fs_sb_info *sbi)
{
	return F2FS_OPTION(sbi).fs_mode == FS_MODE_LFS;
}

static inline bool f2fs_is_sequential_zone_area(struct f2fs_sb_info *sbi,
					  block_t blkaddr)
{
	if (f2fs_sb_has_blkzoned(sbi)) {
#ifdef CONFIG_BLK_DEV_ZONED
		int devi = f2fs_target_device_index(sbi, blkaddr);

		if (!bdev_is_zoned(FDEV(devi).bdev))
			return false;

		if (f2fs_is_multi_device(sbi)) {
			if (blkaddr < FDEV(devi).start_blk ||
				blkaddr > FDEV(devi).end_blk) {
				f2fs_err(sbi, "Invalid block %x", blkaddr);
				return false;
			}
			blkaddr -= FDEV(devi).start_blk;
		}

		return f2fs_blkz_is_seq(sbi, devi, blkaddr);
#else
		return false;
#endif
	}
	return false;
}

static inline bool f2fs_low_mem_mode(struct f2fs_sb_info *sbi)
{
	return F2FS_OPTION(sbi).memory_mode == MEMORY_MODE_LOW;
}

static inline bool f2fs_may_compress(struct inode *inode)
{
	if (IS_SWAPFILE(inode) || f2fs_is_pinned_file(inode) ||
		f2fs_is_atomic_file(inode) || f2fs_has_inline_data(inode) ||
		f2fs_is_mmap_file(inode))
		return false;
	return S_ISREG(inode->i_mode) || S_ISDIR(inode->i_mode);
}

static inline void f2fs_i_compr_blocks_update(struct inode *inode,
						u64 blocks, bool add)
{
	struct f2fs_inode_info *fi = F2FS_I(inode);
	int diff = fi->i_cluster_size - blocks;

	/* don't update i_compr_blocks if saved blocks were released */
	if (!add && !atomic_read(&fi->i_compr_blocks))
		return;

	if (add) {
		atomic_add(diff, &fi->i_compr_blocks);
		stat_add_compr_blocks(inode, diff);
	} else {
		atomic_sub(diff, &fi->i_compr_blocks);
		stat_sub_compr_blocks(inode, diff);
	}
	f2fs_mark_inode_dirty_sync(inode, true);
}

static inline bool f2fs_allow_multi_device_dio(struct f2fs_sb_info *sbi,
								int flag)
{
	if (!f2fs_is_multi_device(sbi))
		return false;
	if (flag != F2FS_GET_BLOCK_DIO)
		return false;
	return sbi->aligned_blksize;
}

static inline bool f2fs_need_verity(const struct inode *inode, pgoff_t idx)
{
	return fsverity_active(inode) &&
	       idx < DIV_ROUND_UP(inode->i_size, PAGE_SIZE);
}

#ifdef CONFIG_F2FS_FAULT_INJECTION
extern int f2fs_build_fault_attr(struct f2fs_sb_info *sbi, unsigned long rate,
					unsigned long type, enum fault_option fo);
#else
static inline int f2fs_build_fault_attr(struct f2fs_sb_info *sbi,
					unsigned long rate, unsigned long type,
					enum fault_option fo)
{
	return 0;
}
#endif

static inline bool is_journalled_quota(struct f2fs_sb_info *sbi)
{
#ifdef CONFIG_QUOTA
	if (f2fs_sb_has_quota_ino(sbi))
		return true;
	if (F2FS_OPTION(sbi).s_qf_names[USRQUOTA] ||
		F2FS_OPTION(sbi).s_qf_names[GRPQUOTA] ||
		F2FS_OPTION(sbi).s_qf_names[PRJQUOTA])
		return true;
#endif
	return false;
}

static inline bool f2fs_block_unit_discard(struct f2fs_sb_info *sbi)
{
	return F2FS_OPTION(sbi).discard_unit == DISCARD_UNIT_BLOCK;
}

static inline void f2fs_io_schedule_timeout(long timeout)
{
	set_current_state(TASK_UNINTERRUPTIBLE);
	io_schedule_timeout(timeout);
}

static inline void f2fs_io_schedule_timeout_killable(long timeout)
{
	while (timeout) {
		if (fatal_signal_pending(current))
			return;
		set_current_state(TASK_UNINTERRUPTIBLE);
		io_schedule_timeout(DEFAULT_IO_TIMEOUT);
		if (timeout <= DEFAULT_IO_TIMEOUT)
			return;
		timeout -= DEFAULT_IO_TIMEOUT;
	}
}

static inline void f2fs_handle_page_eio(struct f2fs_sb_info *sbi,
				struct folio *folio, enum page_type type)
{
	pgoff_t ofs = folio->index;

	if (unlikely(f2fs_cp_error(sbi)))
		return;

	if (ofs == sbi->page_eio_ofs[type]) {
		if (sbi->page_eio_cnt[type]++ == MAX_RETRY_PAGE_EIO)
			set_ckpt_flags(sbi, CP_ERROR_FLAG);
	} else {
		sbi->page_eio_ofs[type] = ofs;
		sbi->page_eio_cnt[type] = 0;
	}
}

static inline bool f2fs_is_readonly(struct f2fs_sb_info *sbi)
{
	return f2fs_sb_has_readonly(sbi) || f2fs_readonly(sbi->sb);
}

static inline void f2fs_truncate_meta_inode_pages(struct f2fs_sb_info *sbi,
					block_t blkaddr, unsigned int cnt)
{
	bool need_submit = false;
	int i = 0;

	do {
		struct folio *folio;

		folio = filemap_get_folio(META_MAPPING(sbi), blkaddr + i);
		if (!IS_ERR(folio)) {
			if (folio_test_writeback(folio))
				need_submit = true;
			f2fs_folio_put(folio, false);
		}
	} while (++i < cnt && !need_submit);

	if (need_submit)
		f2fs_submit_merged_write_cond(sbi, sbi->meta_inode,
							NULL, 0, DATA);

	truncate_inode_pages_range(META_MAPPING(sbi),
			F2FS_BLK_TO_BYTES((loff_t)blkaddr),
			F2FS_BLK_END_BYTES((loff_t)(blkaddr + cnt - 1)));
}

static inline void f2fs_invalidate_internal_cache(struct f2fs_sb_info *sbi,
						block_t blkaddr, unsigned int len)
{
	f2fs_truncate_meta_inode_pages(sbi, blkaddr, len);
	f2fs_invalidate_compress_pages_range(sbi, blkaddr, len);
}

#define EFSBADCRC	EBADMSG		/* Bad CRC detected */
#define EFSCORRUPTED	EUCLEAN		/* Filesystem is corrupted */

#endif /* _LINUX_F2FS_H */<|MERGE_RESOLUTION|>--- conflicted
+++ resolved
@@ -3545,16 +3545,11 @@
 	return f2fs_kvmalloc(sbi, size, flags | __GFP_ZERO);
 }
 
-<<<<<<< HEAD
-static inline void *f2fs_vmalloc(size_t size)
-{
-=======
 static inline void *f2fs_vmalloc(struct f2fs_sb_info *sbi, size_t size)
 {
 	if (time_to_inject(sbi, FAULT_VMALLOC))
 		return NULL;
 
->>>>>>> 25bf10be
 	return vmalloc(size);
 }
 
