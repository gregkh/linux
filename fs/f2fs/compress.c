--- conflicted
+++ resolved
@@ -805,12 +805,7 @@
 void f2fs_end_read_compressed_page(struct folio *folio, bool failed,
 		block_t blkaddr, bool in_task)
 {
-<<<<<<< HEAD
-	struct decompress_io_ctx *dic =
-			(struct decompress_io_ctx *)page_private(page);
-=======
 	struct decompress_io_ctx *dic = folio->private;
->>>>>>> 449d48b1
 	struct f2fs_sb_info *sbi = dic->sbi;
 
 	dec_page_count(sbi, F2FS_RD_DATA);
