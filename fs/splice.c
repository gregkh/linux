// SPDX-License-Identifier: GPL-2.0-only
/*
 * "splice": joining two ropes together by interweaving their strands.
 *
 * This is the "extended pipe" functionality, where a pipe is used as
 * an arbitrary in-memory buffer. Think of a pipe as a small kernel
 * buffer that you can use to transfer data from one end to the other.
 *
 * The traditional unix read/write is extended with a "splice()" operation
 * that transfers data buffers to or from a pipe buffer.
 *
 * Named by Larry McVoy, original implementation from Linus, extended by
 * Jens to support splicing to files, network, direct splicing, etc and
 * fixing lots of bugs.
 *
 * Copyright (C) 2005-2006 Jens Axboe <axboe@kernel.dk>
 * Copyright (C) 2005-2006 Linus Torvalds <torvalds@osdl.org>
 * Copyright (C) 2006 Ingo Molnar <mingo@elte.hu>
 *
 */
#include <linux/bvec.h>
#include <linux/fs.h>
#include <linux/file.h>
#include <linux/pagemap.h>
#include <linux/splice.h>
#include <linux/memcontrol.h>
#include <linux/mm_inline.h>
#include <linux/swap.h>
#include <linux/writeback.h>
#include <linux/export.h>
#include <linux/syscalls.h>
#include <linux/uio.h>
#include <linux/fsnotify.h>
#include <linux/security.h>
#include <linux/gfp.h>
#include <linux/net.h>
#include <linux/socket.h>
#include <linux/sched/signal.h>

#include "internal.h"

/*
 * Splice doesn't support FMODE_NOWAIT. Since pipes may set this flag to
 * indicate they support non-blocking reads or writes, we must clear it
 * here if set to avoid blocking other users of this pipe if splice is
 * being done on it.
 */
static noinline void noinline pipe_clear_nowait(struct file *file)
{
	fmode_t fmode = READ_ONCE(file->f_mode);

	do {
		if (!(fmode & FMODE_NOWAIT))
			break;
	} while (!try_cmpxchg(&file->f_mode, &fmode, fmode & ~FMODE_NOWAIT));
}

/*
 * Attempt to steal a page from a pipe buffer. This should perhaps go into
 * a vm helper function, it's already simplified quite a bit by the
 * addition of remove_mapping(). If success is returned, the caller may
 * attempt to reuse this page for another destination.
 */
static bool page_cache_pipe_buf_try_steal(struct pipe_inode_info *pipe,
		struct pipe_buffer *buf)
{
	struct folio *folio = page_folio(buf->page);
	struct address_space *mapping;

	folio_lock(folio);

	mapping = folio_mapping(folio);
	if (mapping) {
		WARN_ON(!folio_test_uptodate(folio));

		/*
		 * At least for ext2 with nobh option, we need to wait on
		 * writeback completing on this folio, since we'll remove it
		 * from the pagecache.  Otherwise truncate wont wait on the
		 * folio, allowing the disk blocks to be reused by someone else
		 * before we actually wrote our data to them. fs corruption
		 * ensues.
		 */
		folio_wait_writeback(folio);

		if (!filemap_release_folio(folio, GFP_KERNEL))
			goto out_unlock;

		/*
		 * If we succeeded in removing the mapping, set LRU flag
		 * and return good.
		 */
		if (remove_mapping(mapping, folio)) {
			buf->flags |= PIPE_BUF_FLAG_LRU;
			return true;
		}
	}

	/*
	 * Raced with truncate or failed to remove folio from current
	 * address space, unlock and return failure.
	 */
out_unlock:
	folio_unlock(folio);
	return false;
}

static void page_cache_pipe_buf_release(struct pipe_inode_info *pipe,
					struct pipe_buffer *buf)
{
	put_page(buf->page);
	buf->flags &= ~PIPE_BUF_FLAG_LRU;
}

/*
 * Check whether the contents of buf is OK to access. Since the content
 * is a page cache page, IO may be in flight.
 */
static int page_cache_pipe_buf_confirm(struct pipe_inode_info *pipe,
				       struct pipe_buffer *buf)
{
	struct folio *folio = page_folio(buf->page);
	int err;

	if (!folio_test_uptodate(folio)) {
		folio_lock(folio);

		/*
		 * Folio got truncated/unhashed. This will cause a 0-byte
		 * splice, if this is the first page.
		 */
		if (!folio->mapping) {
			err = -ENODATA;
			goto error;
		}

		/*
		 * Uh oh, read-error from disk.
		 */
		if (!folio_test_uptodate(folio)) {
			err = -EIO;
			goto error;
		}

		/* Folio is ok after all, we are done */
		folio_unlock(folio);
	}

	return 0;
error:
	folio_unlock(folio);
	return err;
}

const struct pipe_buf_operations page_cache_pipe_buf_ops = {
	.confirm	= page_cache_pipe_buf_confirm,
	.release	= page_cache_pipe_buf_release,
	.try_steal	= page_cache_pipe_buf_try_steal,
	.get		= generic_pipe_buf_get,
};

static bool user_page_pipe_buf_try_steal(struct pipe_inode_info *pipe,
		struct pipe_buffer *buf)
{
	if (!(buf->flags & PIPE_BUF_FLAG_GIFT))
		return false;

	buf->flags |= PIPE_BUF_FLAG_LRU;
	return generic_pipe_buf_try_steal(pipe, buf);
}

static const struct pipe_buf_operations user_page_pipe_buf_ops = {
	.release	= page_cache_pipe_buf_release,
	.try_steal	= user_page_pipe_buf_try_steal,
	.get		= generic_pipe_buf_get,
};

static void wakeup_pipe_readers(struct pipe_inode_info *pipe)
{
	smp_mb();
	if (waitqueue_active(&pipe->rd_wait))
		wake_up_interruptible(&pipe->rd_wait);
	kill_fasync(&pipe->fasync_readers, SIGIO, POLL_IN);
}

/**
 * splice_to_pipe - fill passed data into a pipe
 * @pipe:	pipe to fill
 * @spd:	data to fill
 *
 * Description:
 *    @spd contains a map of pages and len/offset tuples, along with
 *    the struct pipe_buf_operations associated with these pages. This
 *    function will link that data to the pipe.
 *
 */
ssize_t splice_to_pipe(struct pipe_inode_info *pipe,
		       struct splice_pipe_desc *spd)
{
	unsigned int spd_pages = spd->nr_pages;
	unsigned int tail = pipe->tail;
	unsigned int head = pipe->head;
	unsigned int mask = pipe->ring_size - 1;
	ssize_t ret = 0;
	int page_nr = 0;

	if (!spd_pages)
		return 0;

	if (unlikely(!pipe->readers)) {
		send_sig(SIGPIPE, current, 0);
		ret = -EPIPE;
		goto out;
	}

	while (!pipe_full(head, tail, pipe->max_usage)) {
		struct pipe_buffer *buf = &pipe->bufs[head & mask];

		buf->page = spd->pages[page_nr];
		buf->offset = spd->partial[page_nr].offset;
		buf->len = spd->partial[page_nr].len;
		buf->private = spd->partial[page_nr].private;
		buf->ops = spd->ops;
		buf->flags = 0;

		head++;
		pipe->head = head;
		page_nr++;
		ret += buf->len;

		if (!--spd->nr_pages)
			break;
	}

	if (!ret)
		ret = -EAGAIN;

out:
	while (page_nr < spd_pages)
		spd->spd_release(spd, page_nr++);

	return ret;
}
EXPORT_SYMBOL_GPL(splice_to_pipe);

ssize_t add_to_pipe(struct pipe_inode_info *pipe, struct pipe_buffer *buf)
{
	unsigned int head = pipe->head;
	unsigned int tail = pipe->tail;
	unsigned int mask = pipe->ring_size - 1;
	int ret;

	if (unlikely(!pipe->readers)) {
		send_sig(SIGPIPE, current, 0);
		ret = -EPIPE;
	} else if (pipe_full(head, tail, pipe->max_usage)) {
		ret = -EAGAIN;
	} else {
		pipe->bufs[head & mask] = *buf;
		pipe->head = head + 1;
		return buf->len;
	}
	pipe_buf_release(pipe, buf);
	return ret;
}
EXPORT_SYMBOL(add_to_pipe);

/*
 * Check if we need to grow the arrays holding pages and partial page
 * descriptions.
 */
int splice_grow_spd(const struct pipe_inode_info *pipe, struct splice_pipe_desc *spd)
{
	unsigned int max_usage = READ_ONCE(pipe->max_usage);

	spd->nr_pages_max = max_usage;
	if (max_usage <= PIPE_DEF_BUFFERS)
		return 0;

	spd->pages = kmalloc_array(max_usage, sizeof(struct page *), GFP_KERNEL);
	spd->partial = kmalloc_array(max_usage, sizeof(struct partial_page),
				     GFP_KERNEL);

	if (spd->pages && spd->partial)
		return 0;

	kfree(spd->pages);
	kfree(spd->partial);
	return -ENOMEM;
}

void splice_shrink_spd(struct splice_pipe_desc *spd)
{
	if (spd->nr_pages_max <= PIPE_DEF_BUFFERS)
		return;

	kfree(spd->pages);
	kfree(spd->partial);
}

/**
 * copy_splice_read -  Copy data from a file and splice the copy into a pipe
 * @in: The file to read from
 * @ppos: Pointer to the file position to read from
 * @pipe: The pipe to splice into
 * @len: The amount to splice
 * @flags: The SPLICE_F_* flags
 *
 * This function allocates a bunch of pages sufficient to hold the requested
 * amount of data (but limited by the remaining pipe capacity), passes it to
 * the file's ->read_iter() to read into and then splices the used pages into
 * the pipe.
 *
 * Return: On success, the number of bytes read will be returned and *@ppos
 * will be updated if appropriate; 0 will be returned if there is no more data
 * to be read; -EAGAIN will be returned if the pipe had no space, and some
 * other negative error code will be returned on error.  A short read may occur
 * if the pipe has insufficient space, we reach the end of the data or we hit a
 * hole.
 */
ssize_t copy_splice_read(struct file *in, loff_t *ppos,
			 struct pipe_inode_info *pipe,
			 size_t len, unsigned int flags)
{
	struct iov_iter to;
	struct bio_vec *bv;
	struct kiocb kiocb;
	struct page **pages;
	ssize_t ret;
	size_t used, npages, chunk, remain, keep = 0;
	int i;

	/* Work out how much data we can actually add into the pipe */
	used = pipe_occupancy(pipe->head, pipe->tail);
	npages = max_t(ssize_t, pipe->max_usage - used, 0);
	len = min_t(size_t, len, npages * PAGE_SIZE);
	npages = DIV_ROUND_UP(len, PAGE_SIZE);

	bv = kzalloc(array_size(npages, sizeof(bv[0])) +
		     array_size(npages, sizeof(struct page *)), GFP_KERNEL);
	if (!bv)
		return -ENOMEM;

	pages = (struct page **)(bv + npages);
	npages = alloc_pages_bulk_array(GFP_USER, npages, pages);
	if (!npages) {
		kfree(bv);
		return -ENOMEM;
	}

	remain = len = min_t(size_t, len, npages * PAGE_SIZE);

	for (i = 0; i < npages; i++) {
		chunk = min_t(size_t, PAGE_SIZE, remain);
		bv[i].bv_page = pages[i];
		bv[i].bv_offset = 0;
		bv[i].bv_len = chunk;
		remain -= chunk;
	}

	/* Do the I/O */
	iov_iter_bvec(&to, ITER_DEST, bv, npages, len);
	init_sync_kiocb(&kiocb, in);
	kiocb.ki_pos = *ppos;
	ret = in->f_op->read_iter(&kiocb, &to);

	if (ret > 0) {
		keep = DIV_ROUND_UP(ret, PAGE_SIZE);
		*ppos = kiocb.ki_pos;
	}

	/*
	 * Callers of ->splice_read() expect -EAGAIN on "can't put anything in
	 * there", rather than -EFAULT.
	 */
	if (ret == -EFAULT)
		ret = -EAGAIN;

	/* Free any pages that didn't get touched at all. */
	if (keep < npages)
		release_pages(pages + keep, npages - keep);

	/* Push the remaining pages into the pipe. */
	remain = ret;
	for (i = 0; i < keep; i++) {
		struct pipe_buffer *buf = pipe_head_buf(pipe);

		chunk = min_t(size_t, remain, PAGE_SIZE);
		*buf = (struct pipe_buffer) {
			.ops	= &default_pipe_buf_ops,
			.page	= bv[i].bv_page,
			.offset	= 0,
			.len	= chunk,
		};
		pipe->head++;
		remain -= chunk;
	}

	kfree(bv);
	return ret;
}
EXPORT_SYMBOL(copy_splice_read);

const struct pipe_buf_operations default_pipe_buf_ops = {
	.release	= generic_pipe_buf_release,
	.try_steal	= generic_pipe_buf_try_steal,
	.get		= generic_pipe_buf_get,
};

/* Pipe buffer operations for a socket and similar. */
const struct pipe_buf_operations nosteal_pipe_buf_ops = {
	.release	= generic_pipe_buf_release,
	.get		= generic_pipe_buf_get,
};
EXPORT_SYMBOL(nosteal_pipe_buf_ops);

static void wakeup_pipe_writers(struct pipe_inode_info *pipe)
{
	smp_mb();
	if (waitqueue_active(&pipe->wr_wait))
		wake_up_interruptible(&pipe->wr_wait);
	kill_fasync(&pipe->fasync_writers, SIGIO, POLL_OUT);
}

/**
 * splice_from_pipe_feed - feed available data from a pipe to a file
 * @pipe:	pipe to splice from
 * @sd:		information to @actor
 * @actor:	handler that splices the data
 *
 * Description:
 *    This function loops over the pipe and calls @actor to do the
 *    actual moving of a single struct pipe_buffer to the desired
 *    destination.  It returns when there's no more buffers left in
 *    the pipe or if the requested number of bytes (@sd->total_len)
 *    have been copied.  It returns a positive number (one) if the
 *    pipe needs to be filled with more data, zero if the required
 *    number of bytes have been copied and -errno on error.
 *
 *    This, together with splice_from_pipe_{begin,end,next}, may be
 *    used to implement the functionality of __splice_from_pipe() when
 *    locking is required around copying the pipe buffers to the
 *    destination.
 */
static int splice_from_pipe_feed(struct pipe_inode_info *pipe, struct splice_desc *sd,
			  splice_actor *actor)
{
	unsigned int head = pipe->head;
	unsigned int tail = pipe->tail;
	unsigned int mask = pipe->ring_size - 1;
	int ret;

	while (!pipe_empty(head, tail)) {
		struct pipe_buffer *buf = &pipe->bufs[tail & mask];

		sd->len = buf->len;
		if (sd->len > sd->total_len)
			sd->len = sd->total_len;

		ret = pipe_buf_confirm(pipe, buf);
		if (unlikely(ret)) {
			if (ret == -ENODATA)
				ret = 0;
			return ret;
		}

		ret = actor(pipe, buf, sd);
		if (ret <= 0)
			return ret;

		buf->offset += ret;
		buf->len -= ret;

		sd->num_spliced += ret;
		sd->len -= ret;
		sd->pos += ret;
		sd->total_len -= ret;

		if (!buf->len) {
			pipe_buf_release(pipe, buf);
			tail++;
			pipe->tail = tail;
			if (pipe->files)
				sd->need_wakeup = true;
		}

		if (!sd->total_len)
			return 0;
	}

	return 1;
}

/* We know we have a pipe buffer, but maybe it's empty? */
static inline bool eat_empty_buffer(struct pipe_inode_info *pipe)
{
	unsigned int tail = pipe->tail;
	unsigned int mask = pipe->ring_size - 1;
	struct pipe_buffer *buf = &pipe->bufs[tail & mask];

	if (unlikely(!buf->len)) {
		pipe_buf_release(pipe, buf);
		pipe->tail = tail+1;
		return true;
	}

	return false;
}

/**
 * splice_from_pipe_next - wait for some data to splice from
 * @pipe:	pipe to splice from
 * @sd:		information about the splice operation
 *
 * Description:
 *    This function will wait for some data and return a positive
 *    value (one) if pipe buffers are available.  It will return zero
 *    or -errno if no more data needs to be spliced.
 */
static int splice_from_pipe_next(struct pipe_inode_info *pipe, struct splice_desc *sd)
{
	/*
	 * Check for signal early to make process killable when there are
	 * always buffers available
	 */
	if (signal_pending(current))
		return -ERESTARTSYS;

repeat:
	while (pipe_empty(pipe->head, pipe->tail)) {
		if (!pipe->writers)
			return 0;

		if (sd->num_spliced)
			return 0;

		if (sd->flags & SPLICE_F_NONBLOCK)
			return -EAGAIN;

		if (signal_pending(current))
			return -ERESTARTSYS;

		if (sd->need_wakeup) {
			wakeup_pipe_writers(pipe);
			sd->need_wakeup = false;
		}

		pipe_wait_readable(pipe);
	}

	if (eat_empty_buffer(pipe))
		goto repeat;

	return 1;
}

/**
 * splice_from_pipe_begin - start splicing from pipe
 * @sd:		information about the splice operation
 *
 * Description:
 *    This function should be called before a loop containing
 *    splice_from_pipe_next() and splice_from_pipe_feed() to
 *    initialize the necessary fields of @sd.
 */
static void splice_from_pipe_begin(struct splice_desc *sd)
{
	sd->num_spliced = 0;
	sd->need_wakeup = false;
}

/**
 * splice_from_pipe_end - finish splicing from pipe
 * @pipe:	pipe to splice from
 * @sd:		information about the splice operation
 *
 * Description:
 *    This function will wake up pipe writers if necessary.  It should
 *    be called after a loop containing splice_from_pipe_next() and
 *    splice_from_pipe_feed().
 */
static void splice_from_pipe_end(struct pipe_inode_info *pipe, struct splice_desc *sd)
{
	if (sd->need_wakeup)
		wakeup_pipe_writers(pipe);
}

/**
 * __splice_from_pipe - splice data from a pipe to given actor
 * @pipe:	pipe to splice from
 * @sd:		information to @actor
 * @actor:	handler that splices the data
 *
 * Description:
 *    This function does little more than loop over the pipe and call
 *    @actor to do the actual moving of a single struct pipe_buffer to
 *    the desired destination. See pipe_to_file, pipe_to_sendmsg, or
 *    pipe_to_user.
 *
 */
ssize_t __splice_from_pipe(struct pipe_inode_info *pipe, struct splice_desc *sd,
			   splice_actor *actor)
{
	int ret;

	splice_from_pipe_begin(sd);
	do {
		cond_resched();
		ret = splice_from_pipe_next(pipe, sd);
		if (ret > 0)
			ret = splice_from_pipe_feed(pipe, sd, actor);
	} while (ret > 0);
	splice_from_pipe_end(pipe, sd);

	return sd->num_spliced ? sd->num_spliced : ret;
}
EXPORT_SYMBOL(__splice_from_pipe);

/**
 * splice_from_pipe - splice data from a pipe to a file
 * @pipe:	pipe to splice from
 * @out:	file to splice to
 * @ppos:	position in @out
 * @len:	how many bytes to splice
 * @flags:	splice modifier flags
 * @actor:	handler that splices the data
 *
 * Description:
 *    See __splice_from_pipe. This function locks the pipe inode,
 *    otherwise it's identical to __splice_from_pipe().
 *
 */
ssize_t splice_from_pipe(struct pipe_inode_info *pipe, struct file *out,
			 loff_t *ppos, size_t len, unsigned int flags,
			 splice_actor *actor)
{
	ssize_t ret;
	struct splice_desc sd = {
		.total_len = len,
		.flags = flags,
		.pos = *ppos,
		.u.file = out,
	};

	pipe_lock(pipe);
	ret = __splice_from_pipe(pipe, &sd, actor);
	pipe_unlock(pipe);

	return ret;
}

/**
 * iter_file_splice_write - splice data from a pipe to a file
 * @pipe:	pipe info
 * @out:	file to write to
 * @ppos:	position in @out
 * @len:	number of bytes to splice
 * @flags:	splice modifier flags
 *
 * Description:
 *    Will either move or copy pages (determined by @flags options) from
 *    the given pipe inode to the given file.
 *    This one is ->write_iter-based.
 *
 */
ssize_t
iter_file_splice_write(struct pipe_inode_info *pipe, struct file *out,
			  loff_t *ppos, size_t len, unsigned int flags)
{
	struct splice_desc sd = {
		.total_len = len,
		.flags = flags,
		.pos = *ppos,
		.u.file = out,
	};
	int nbufs = pipe->max_usage;
	struct bio_vec *array;
	ssize_t ret;

	if (!out->f_op->write_iter)
		return -EINVAL;

	array = kcalloc(nbufs, sizeof(struct bio_vec), GFP_KERNEL);
	if (unlikely(!array))
		return -ENOMEM;

	pipe_lock(pipe);

	splice_from_pipe_begin(&sd);
	while (sd.total_len) {
		struct kiocb kiocb;
		struct iov_iter from;
		unsigned int head, tail, mask;
		size_t left;
		int n;

		ret = splice_from_pipe_next(pipe, &sd);
		if (ret <= 0)
			break;

		if (unlikely(nbufs < pipe->max_usage)) {
			kfree(array);
			nbufs = pipe->max_usage;
			array = kcalloc(nbufs, sizeof(struct bio_vec),
					GFP_KERNEL);
			if (!array) {
				ret = -ENOMEM;
				break;
			}
		}

		head = pipe->head;
		tail = pipe->tail;
		mask = pipe->ring_size - 1;

		/* build the vector */
		left = sd.total_len;
		for (n = 0; !pipe_empty(head, tail) && left && n < nbufs; tail++) {
			struct pipe_buffer *buf = &pipe->bufs[tail & mask];
			size_t this_len = buf->len;

			/* zero-length bvecs are not supported, skip them */
			if (!this_len)
				continue;
			this_len = min(this_len, left);

			ret = pipe_buf_confirm(pipe, buf);
			if (unlikely(ret)) {
				if (ret == -ENODATA)
					ret = 0;
				goto done;
			}

			bvec_set_page(&array[n], buf->page, this_len,
				      buf->offset);
			left -= this_len;
			n++;
		}

		iov_iter_bvec(&from, ITER_SOURCE, array, n, sd.total_len - left);
		init_sync_kiocb(&kiocb, out);
		kiocb.ki_pos = sd.pos;
<<<<<<< HEAD
		ret = call_write_iter(out, &kiocb, &from);
=======
		ret = out->f_op->write_iter(&kiocb, &from);
>>>>>>> 0c383648
		sd.pos = kiocb.ki_pos;
		if (ret <= 0)
			break;

		sd.num_spliced += ret;
		sd.total_len -= ret;
		*ppos = sd.pos;

		/* dismiss the fully eaten buffers, adjust the partial one */
		tail = pipe->tail;
		while (ret) {
			struct pipe_buffer *buf = &pipe->bufs[tail & mask];
			if (ret >= buf->len) {
				ret -= buf->len;
				buf->len = 0;
				pipe_buf_release(pipe, buf);
				tail++;
				pipe->tail = tail;
				if (pipe->files)
					sd.need_wakeup = true;
			} else {
				buf->offset += ret;
				buf->len -= ret;
				ret = 0;
			}
		}
	}
done:
	kfree(array);
	splice_from_pipe_end(pipe, &sd);

	pipe_unlock(pipe);

	if (sd.num_spliced)
		ret = sd.num_spliced;

	return ret;
}

EXPORT_SYMBOL(iter_file_splice_write);

#ifdef CONFIG_NET
/**
 * splice_to_socket - splice data from a pipe to a socket
 * @pipe:	pipe to splice from
 * @out:	socket to write to
 * @ppos:	position in @out
 * @len:	number of bytes to splice
 * @flags:	splice modifier flags
 *
 * Description:
 *    Will send @len bytes from the pipe to a network socket. No data copying
 *    is involved.
 *
 */
ssize_t splice_to_socket(struct pipe_inode_info *pipe, struct file *out,
			 loff_t *ppos, size_t len, unsigned int flags)
{
	struct socket *sock = sock_from_file(out);
	struct bio_vec bvec[16];
	struct msghdr msg = {};
	ssize_t ret = 0;
	size_t spliced = 0;
	bool need_wakeup = false;

	pipe_lock(pipe);

	while (len > 0) {
		unsigned int head, tail, mask, bc = 0;
		size_t remain = len;

		/*
		 * Check for signal early to make process killable when there
		 * are always buffers available
		 */
		ret = -ERESTARTSYS;
		if (signal_pending(current))
			break;

		while (pipe_empty(pipe->head, pipe->tail)) {
			ret = 0;
			if (!pipe->writers)
				goto out;

			if (spliced)
				goto out;

			ret = -EAGAIN;
			if (flags & SPLICE_F_NONBLOCK)
				goto out;

			ret = -ERESTARTSYS;
			if (signal_pending(current))
				goto out;

			if (need_wakeup) {
				wakeup_pipe_writers(pipe);
				need_wakeup = false;
			}

			pipe_wait_readable(pipe);
		}

		head = pipe->head;
		tail = pipe->tail;
		mask = pipe->ring_size - 1;

		while (!pipe_empty(head, tail)) {
			struct pipe_buffer *buf = &pipe->bufs[tail & mask];
			size_t seg;

			if (!buf->len) {
				tail++;
				continue;
			}

			seg = min_t(size_t, remain, buf->len);

			ret = pipe_buf_confirm(pipe, buf);
			if (unlikely(ret)) {
				if (ret == -ENODATA)
					ret = 0;
				break;
			}

			bvec_set_page(&bvec[bc++], buf->page, seg, buf->offset);
			remain -= seg;
			if (remain == 0 || bc >= ARRAY_SIZE(bvec))
				break;
			tail++;
		}

		if (!bc)
			break;

		msg.msg_flags = MSG_SPLICE_PAGES;
		if (flags & SPLICE_F_MORE)
			msg.msg_flags |= MSG_MORE;
		if (remain && pipe_occupancy(pipe->head, tail) > 0)
			msg.msg_flags |= MSG_MORE;
		if (out->f_flags & O_NONBLOCK)
			msg.msg_flags |= MSG_DONTWAIT;

		iov_iter_bvec(&msg.msg_iter, ITER_SOURCE, bvec, bc,
			      len - remain);
		ret = sock_sendmsg(sock, &msg);
		if (ret <= 0)
			break;

		spliced += ret;
		len -= ret;
		tail = pipe->tail;
		while (ret > 0) {
			struct pipe_buffer *buf = &pipe->bufs[tail & mask];
			size_t seg = min_t(size_t, ret, buf->len);

			buf->offset += seg;
			buf->len -= seg;
			ret -= seg;

			if (!buf->len) {
				pipe_buf_release(pipe, buf);
				tail++;
			}
		}

		if (tail != pipe->tail) {
			pipe->tail = tail;
			if (pipe->files)
				need_wakeup = true;
		}
	}

out:
	pipe_unlock(pipe);
	if (need_wakeup)
		wakeup_pipe_writers(pipe);
	return spliced ?: ret;
}
#endif

static int warn_unsupported(struct file *file, const char *op)
{
	pr_debug_ratelimited(
		"splice %s not supported for file %pD4 (pid: %d comm: %.20s)\n",
		op, file, current->pid, current->comm);
	return -EINVAL;
}

/*
 * Attempt to initiate a splice from pipe to file.
 */
static ssize_t do_splice_from(struct pipe_inode_info *pipe, struct file *out,
			      loff_t *ppos, size_t len, unsigned int flags)
{
	if (unlikely(!out->f_op->splice_write))
		return warn_unsupported(out, "write");
	return out->f_op->splice_write(pipe, out, ppos, len, flags);
}

/*
 * Indicate to the caller that there was a premature EOF when reading from the
 * source and the caller didn't indicate they would be sending more data after
 * this.
 */
static void do_splice_eof(struct splice_desc *sd)
{
	if (sd->splice_eof)
		sd->splice_eof(sd);
}

/*
 * Callers already called rw_verify_area() on the entire range.
 * No need to call it for sub ranges.
 */
static ssize_t do_splice_read(struct file *in, loff_t *ppos,
			      struct pipe_inode_info *pipe, size_t len,
			      unsigned int flags)
{
	unsigned int p_space;

	if (unlikely(!(in->f_mode & FMODE_READ)))
		return -EBADF;
	if (!len)
		return 0;

	/* Don't try to read more the pipe has space for. */
	p_space = pipe->max_usage - pipe_occupancy(pipe->head, pipe->tail);
	len = min_t(size_t, len, p_space << PAGE_SHIFT);

	if (unlikely(len > MAX_RW_COUNT))
		len = MAX_RW_COUNT;

	if (unlikely(!in->f_op->splice_read))
		return warn_unsupported(in, "read");
	/*
	 * O_DIRECT and DAX don't deal with the pagecache, so we allocate a
	 * buffer, copy into it and splice that into the pipe.
	 */
	if ((in->f_flags & O_DIRECT) || IS_DAX(in->f_mapping->host))
		return copy_splice_read(in, ppos, pipe, len, flags);
	return in->f_op->splice_read(in, ppos, pipe, len, flags);
}

/**
 * vfs_splice_read - Read data from a file and splice it into a pipe
 * @in:		File to splice from
 * @ppos:	Input file offset
 * @pipe:	Pipe to splice to
 * @len:	Number of bytes to splice
 * @flags:	Splice modifier flags (SPLICE_F_*)
 *
 * Splice the requested amount of data from the input file to the pipe.  This
 * is synchronous as the caller must hold the pipe lock across the entire
 * operation.
 *
 * If successful, it returns the amount of data spliced, 0 if it hit the EOF or
 * a hole and a negative error code otherwise.
 */
ssize_t vfs_splice_read(struct file *in, loff_t *ppos,
			struct pipe_inode_info *pipe, size_t len,
			unsigned int flags)
{
	ssize_t ret;

	ret = rw_verify_area(READ, in, ppos, len);
	if (unlikely(ret < 0))
		return ret;

	return do_splice_read(in, ppos, pipe, len, flags);
}
EXPORT_SYMBOL_GPL(vfs_splice_read);

/**
 * splice_direct_to_actor - splices data directly between two non-pipes
 * @in:		file to splice from
 * @sd:		actor information on where to splice to
 * @actor:	handles the data splicing
 *
 * Description:
 *    This is a special case helper to splice directly between two
 *    points, without requiring an explicit pipe. Internally an allocated
 *    pipe is cached in the process, and reused during the lifetime of
 *    that process.
 *
 */
ssize_t splice_direct_to_actor(struct file *in, struct splice_desc *sd,
			       splice_direct_actor *actor)
{
	struct pipe_inode_info *pipe;
	ssize_t ret, bytes;
	size_t len;
	int i, flags, more;

	/*
	 * We require the input to be seekable, as we don't want to randomly
	 * drop data for eg socket -> socket splicing. Use the piped splicing
	 * for that!
	 */
	if (unlikely(!(in->f_mode & FMODE_LSEEK)))
		return -EINVAL;

	/*
	 * neither in nor out is a pipe, setup an internal pipe attached to
	 * 'out' and transfer the wanted data from 'in' to 'out' through that
	 */
	pipe = current->splice_pipe;
	if (unlikely(!pipe)) {
		pipe = alloc_pipe_info();
		if (!pipe)
			return -ENOMEM;

		/*
		 * We don't have an immediate reader, but we'll read the stuff
		 * out of the pipe right after the splice_to_pipe(). So set
		 * PIPE_READERS appropriately.
		 */
		pipe->readers = 1;

		current->splice_pipe = pipe;
	}

	/*
	 * Do the splice.
	 */
	bytes = 0;
	len = sd->total_len;

	/* Don't block on output, we have to drain the direct pipe. */
	flags = sd->flags;
	sd->flags &= ~SPLICE_F_NONBLOCK;

	/*
	 * We signal MORE until we've read sufficient data to fulfill the
	 * request and we keep signalling it if the caller set it.
	 */
	more = sd->flags & SPLICE_F_MORE;
	sd->flags |= SPLICE_F_MORE;

	WARN_ON_ONCE(!pipe_empty(pipe->head, pipe->tail));

	while (len) {
		size_t read_len;
		loff_t pos = sd->pos, prev_pos = pos;

		ret = do_splice_read(in, &pos, pipe, len, flags);
		if (unlikely(ret <= 0))
			goto read_failure;

		read_len = ret;
		sd->total_len = read_len;

		/*
		 * If we now have sufficient data to fulfill the request then
		 * we clear SPLICE_F_MORE if it was not set initially.
		 */
		if (read_len >= len && !more)
			sd->flags &= ~SPLICE_F_MORE;

		/*
		 * NOTE: nonblocking mode only applies to the input. We
		 * must not do the output in nonblocking mode as then we
		 * could get stuck data in the internal pipe:
		 */
		ret = actor(pipe, sd);
		if (unlikely(ret <= 0)) {
			sd->pos = prev_pos;
			goto out_release;
		}

		bytes += ret;
		len -= ret;
		sd->pos = pos;

		if (ret < read_len) {
			sd->pos = prev_pos + ret;
			goto out_release;
		}
	}

done:
	pipe->tail = pipe->head = 0;
	file_accessed(in);
	return bytes;

read_failure:
	/*
	 * If the user did *not* set SPLICE_F_MORE *and* we didn't hit that
	 * "use all of len" case that cleared SPLICE_F_MORE, *and* we did a
	 * "->splice_in()" that returned EOF (ie zero) *and* we have sent at
	 * least 1 byte *then* we will also do the ->splice_eof() call.
	 */
	if (ret == 0 && !more && len > 0 && bytes)
		do_splice_eof(sd);
out_release:
	/*
	 * If we did an incomplete transfer we must release
	 * the pipe buffers in question:
	 */
	for (i = 0; i < pipe->ring_size; i++) {
		struct pipe_buffer *buf = &pipe->bufs[i];

		if (buf->ops)
			pipe_buf_release(pipe, buf);
	}

	if (!bytes)
		bytes = ret;

	goto done;
}
EXPORT_SYMBOL(splice_direct_to_actor);

static int direct_splice_actor(struct pipe_inode_info *pipe,
			       struct splice_desc *sd)
{
	struct file *file = sd->u.file;
	long ret;

	file_start_write(file);
	ret = do_splice_from(pipe, file, sd->opos, sd->total_len, sd->flags);
	file_end_write(file);
	return ret;
}

static int splice_file_range_actor(struct pipe_inode_info *pipe,
					struct splice_desc *sd)
{
	struct file *file = sd->u.file;

	return do_splice_from(pipe, file, sd->opos, sd->total_len, sd->flags);
}

static void direct_file_splice_eof(struct splice_desc *sd)
{
	struct file *file = sd->u.file;

	if (file->f_op->splice_eof)
		file->f_op->splice_eof(file);
}

static ssize_t do_splice_direct_actor(struct file *in, loff_t *ppos,
				      struct file *out, loff_t *opos,
				      size_t len, unsigned int flags,
				      splice_direct_actor *actor)
{
	struct splice_desc sd = {
		.len		= len,
		.total_len	= len,
		.flags		= flags,
		.pos		= *ppos,
		.u.file		= out,
		.splice_eof	= direct_file_splice_eof,
		.opos		= opos,
	};
	ssize_t ret;

	if (unlikely(!(out->f_mode & FMODE_WRITE)))
		return -EBADF;

	if (unlikely(out->f_flags & O_APPEND))
		return -EINVAL;

	ret = splice_direct_to_actor(in, &sd, actor);
	if (ret > 0)
		*ppos = sd.pos;

	return ret;
}
/**
 * do_splice_direct - splices data directly between two files
 * @in:		file to splice from
 * @ppos:	input file offset
 * @out:	file to splice to
 * @opos:	output file offset
 * @len:	number of bytes to splice
 * @flags:	splice modifier flags
 *
 * Description:
 *    For use by do_sendfile(). splice can easily emulate sendfile, but
 *    doing it in the application would incur an extra system call
 *    (splice in + splice out, as compared to just sendfile()). So this helper
 *    can splice directly through a process-private pipe.
 *
 * Callers already called rw_verify_area() on the entire range.
 */
ssize_t do_splice_direct(struct file *in, loff_t *ppos, struct file *out,
			 loff_t *opos, size_t len, unsigned int flags)
{
	return do_splice_direct_actor(in, ppos, out, opos, len, flags,
				      direct_splice_actor);
}
EXPORT_SYMBOL(do_splice_direct);

/**
 * splice_file_range - splices data between two files for copy_file_range()
 * @in:		file to splice from
 * @ppos:	input file offset
 * @out:	file to splice to
 * @opos:	output file offset
 * @len:	number of bytes to splice
 *
 * Description:
 *    For use by ->copy_file_range() methods.
 *    Like do_splice_direct(), but vfs_copy_file_range() already holds
 *    start_file_write() on @out file.
 *
 * Callers already called rw_verify_area() on the entire range.
 */
ssize_t splice_file_range(struct file *in, loff_t *ppos, struct file *out,
			  loff_t *opos, size_t len)
{
	lockdep_assert(file_write_started(out));

	return do_splice_direct_actor(in, ppos, out, opos,
				      min_t(size_t, len, MAX_RW_COUNT),
				      0, splice_file_range_actor);
}
EXPORT_SYMBOL(splice_file_range);

static int wait_for_space(struct pipe_inode_info *pipe, unsigned flags)
{
	for (;;) {
		if (unlikely(!pipe->readers)) {
			send_sig(SIGPIPE, current, 0);
			return -EPIPE;
		}
		if (!pipe_full(pipe->head, pipe->tail, pipe->max_usage))
			return 0;
		if (flags & SPLICE_F_NONBLOCK)
			return -EAGAIN;
		if (signal_pending(current))
			return -ERESTARTSYS;
		pipe_wait_writable(pipe);
	}
}

static int splice_pipe_to_pipe(struct pipe_inode_info *ipipe,
			       struct pipe_inode_info *opipe,
			       size_t len, unsigned int flags);

ssize_t splice_file_to_pipe(struct file *in,
			    struct pipe_inode_info *opipe,
			    loff_t *offset,
			    size_t len, unsigned int flags)
{
	ssize_t ret;

	pipe_lock(opipe);
	ret = wait_for_space(opipe, flags);
	if (!ret)
		ret = do_splice_read(in, offset, opipe, len, flags);
	pipe_unlock(opipe);
	if (ret > 0)
		wakeup_pipe_readers(opipe);
	return ret;
}

/*
 * Determine where to splice to/from.
 */
ssize_t do_splice(struct file *in, loff_t *off_in, struct file *out,
		  loff_t *off_out, size_t len, unsigned int flags)
{
	struct pipe_inode_info *ipipe;
	struct pipe_inode_info *opipe;
	loff_t offset;
	ssize_t ret;

	if (unlikely(!(in->f_mode & FMODE_READ) ||
		     !(out->f_mode & FMODE_WRITE)))
		return -EBADF;

	ipipe = get_pipe_info(in, true);
	opipe = get_pipe_info(out, true);

	if (ipipe && opipe) {
		if (off_in || off_out)
			return -ESPIPE;

		/* Splicing to self would be fun, but... */
		if (ipipe == opipe)
			return -EINVAL;

		if ((in->f_flags | out->f_flags) & O_NONBLOCK)
			flags |= SPLICE_F_NONBLOCK;

		ret = splice_pipe_to_pipe(ipipe, opipe, len, flags);
	} else if (ipipe) {
		if (off_in)
			return -ESPIPE;
		if (off_out) {
			if (!(out->f_mode & FMODE_PWRITE))
				return -EINVAL;
			offset = *off_out;
		} else {
			offset = out->f_pos;
		}

		if (unlikely(out->f_flags & O_APPEND))
			return -EINVAL;

		ret = rw_verify_area(WRITE, out, &offset, len);
		if (unlikely(ret < 0))
			return ret;

		if (in->f_flags & O_NONBLOCK)
			flags |= SPLICE_F_NONBLOCK;

		file_start_write(out);
		ret = do_splice_from(ipipe, out, &offset, len, flags);
		file_end_write(out);

		if (!off_out)
			out->f_pos = offset;
		else
			*off_out = offset;
	} else if (opipe) {
		if (off_out)
			return -ESPIPE;
		if (off_in) {
			if (!(in->f_mode & FMODE_PREAD))
				return -EINVAL;
			offset = *off_in;
		} else {
			offset = in->f_pos;
		}

		ret = rw_verify_area(READ, in, &offset, len);
		if (unlikely(ret < 0))
			return ret;

		if (out->f_flags & O_NONBLOCK)
			flags |= SPLICE_F_NONBLOCK;

		ret = splice_file_to_pipe(in, opipe, &offset, len, flags);

		if (!off_in)
			in->f_pos = offset;
		else
			*off_in = offset;
	} else {
		ret = -EINVAL;
	}

	if (ret > 0) {
		/*
		 * Generate modify out before access in:
		 * do_splice_from() may've already sent modify out,
		 * and this ensures the events get merged.
		 */
		fsnotify_modify(out);
		fsnotify_access(in);
	}

	return ret;
}

static ssize_t __do_splice(struct file *in, loff_t __user *off_in,
			   struct file *out, loff_t __user *off_out,
			   size_t len, unsigned int flags)
{
	struct pipe_inode_info *ipipe;
	struct pipe_inode_info *opipe;
	loff_t offset, *__off_in = NULL, *__off_out = NULL;
	ssize_t ret;

	ipipe = get_pipe_info(in, true);
	opipe = get_pipe_info(out, true);

	if (ipipe) {
		if (off_in)
			return -ESPIPE;
		pipe_clear_nowait(in);
	}
	if (opipe) {
		if (off_out)
			return -ESPIPE;
		pipe_clear_nowait(out);
	}

	if (off_out) {
		if (copy_from_user(&offset, off_out, sizeof(loff_t)))
			return -EFAULT;
		__off_out = &offset;
	}
	if (off_in) {
		if (copy_from_user(&offset, off_in, sizeof(loff_t)))
			return -EFAULT;
		__off_in = &offset;
	}

	ret = do_splice(in, __off_in, out, __off_out, len, flags);
	if (ret < 0)
		return ret;

	if (__off_out && copy_to_user(off_out, __off_out, sizeof(loff_t)))
		return -EFAULT;
	if (__off_in && copy_to_user(off_in, __off_in, sizeof(loff_t)))
		return -EFAULT;

	return ret;
}

static ssize_t iter_to_pipe(struct iov_iter *from,
			    struct pipe_inode_info *pipe,
			    unsigned int flags)
{
	struct pipe_buffer buf = {
		.ops = &user_page_pipe_buf_ops,
		.flags = flags
	};
	size_t total = 0;
	ssize_t ret = 0;

	while (iov_iter_count(from)) {
		struct page *pages[16];
		ssize_t left;
		size_t start;
		int i, n;

		left = iov_iter_get_pages2(from, pages, ~0UL, 16, &start);
		if (left <= 0) {
			ret = left;
			break;
		}

		n = DIV_ROUND_UP(left + start, PAGE_SIZE);
		for (i = 0; i < n; i++) {
			int size = min_t(int, left, PAGE_SIZE - start);

			buf.page = pages[i];
			buf.offset = start;
			buf.len = size;
			ret = add_to_pipe(pipe, &buf);
			if (unlikely(ret < 0)) {
				iov_iter_revert(from, left);
				// this one got dropped by add_to_pipe()
				while (++i < n)
					put_page(pages[i]);
				goto out;
			}
			total += ret;
			left -= size;
			start = 0;
		}
	}
out:
	return total ? total : ret;
}

static int pipe_to_user(struct pipe_inode_info *pipe, struct pipe_buffer *buf,
			struct splice_desc *sd)
{
	int n = copy_page_to_iter(buf->page, buf->offset, sd->len, sd->u.data);
	return n == sd->len ? n : -EFAULT;
}

/*
 * For lack of a better implementation, implement vmsplice() to userspace
 * as a simple copy of the pipes pages to the user iov.
 */
static ssize_t vmsplice_to_user(struct file *file, struct iov_iter *iter,
				unsigned int flags)
{
	struct pipe_inode_info *pipe = get_pipe_info(file, true);
	struct splice_desc sd = {
		.total_len = iov_iter_count(iter),
		.flags = flags,
		.u.data = iter
	};
	ssize_t ret = 0;

	if (!pipe)
		return -EBADF;

	pipe_clear_nowait(file);

	if (sd.total_len) {
		pipe_lock(pipe);
		ret = __splice_from_pipe(pipe, &sd, pipe_to_user);
		pipe_unlock(pipe);
	}

	if (ret > 0)
		fsnotify_access(file);

	return ret;
}

/*
 * vmsplice splices a user address range into a pipe. It can be thought of
 * as splice-from-memory, where the regular splice is splice-from-file (or
 * to file). In both cases the output is a pipe, naturally.
 */
static ssize_t vmsplice_to_pipe(struct file *file, struct iov_iter *iter,
				unsigned int flags)
{
	struct pipe_inode_info *pipe;
	ssize_t ret = 0;
	unsigned buf_flag = 0;

	if (flags & SPLICE_F_GIFT)
		buf_flag = PIPE_BUF_FLAG_GIFT;

	pipe = get_pipe_info(file, true);
	if (!pipe)
		return -EBADF;

	pipe_clear_nowait(file);

	pipe_lock(pipe);
	ret = wait_for_space(pipe, flags);
	if (!ret)
		ret = iter_to_pipe(iter, pipe, buf_flag);
	pipe_unlock(pipe);
	if (ret > 0) {
		wakeup_pipe_readers(pipe);
		fsnotify_modify(file);
	}
	return ret;
}

static int vmsplice_type(struct fd f, int *type)
{
	if (!f.file)
		return -EBADF;
	if (f.file->f_mode & FMODE_WRITE) {
		*type = ITER_SOURCE;
	} else if (f.file->f_mode & FMODE_READ) {
		*type = ITER_DEST;
	} else {
		fdput(f);
		return -EBADF;
	}
	return 0;
}

/*
 * Note that vmsplice only really supports true splicing _from_ user memory
 * to a pipe, not the other way around. Splicing from user memory is a simple
 * operation that can be supported without any funky alignment restrictions
 * or nasty vm tricks. We simply map in the user memory and fill them into
 * a pipe. The reverse isn't quite as easy, though. There are two possible
 * solutions for that:
 *
 *	- memcpy() the data internally, at which point we might as well just
 *	  do a regular read() on the buffer anyway.
 *	- Lots of nasty vm tricks, that are neither fast nor flexible (it
 *	  has restriction limitations on both ends of the pipe).
 *
 * Currently we punt and implement it as a normal copy, see pipe_to_user().
 *
 */
SYSCALL_DEFINE4(vmsplice, int, fd, const struct iovec __user *, uiov,
		unsigned long, nr_segs, unsigned int, flags)
{
	struct iovec iovstack[UIO_FASTIOV];
	struct iovec *iov = iovstack;
	struct iov_iter iter;
	ssize_t error;
	struct fd f;
	int type;

	if (unlikely(flags & ~SPLICE_F_ALL))
		return -EINVAL;

	f = fdget(fd);
	error = vmsplice_type(f, &type);
	if (error)
		return error;

	error = import_iovec(type, uiov, nr_segs,
			     ARRAY_SIZE(iovstack), &iov, &iter);
	if (error < 0)
		goto out_fdput;

	if (!iov_iter_count(&iter))
		error = 0;
	else if (type == ITER_SOURCE)
		error = vmsplice_to_pipe(f.file, &iter, flags);
	else
		error = vmsplice_to_user(f.file, &iter, flags);

	kfree(iov);
out_fdput:
	fdput(f);
	return error;
}

SYSCALL_DEFINE6(splice, int, fd_in, loff_t __user *, off_in,
		int, fd_out, loff_t __user *, off_out,
		size_t, len, unsigned int, flags)
{
	struct fd in, out;
	ssize_t error;

	if (unlikely(!len))
		return 0;

	if (unlikely(flags & ~SPLICE_F_ALL))
		return -EINVAL;

	error = -EBADF;
	in = fdget(fd_in);
	if (in.file) {
		out = fdget(fd_out);
		if (out.file) {
			error = __do_splice(in.file, off_in, out.file, off_out,
					    len, flags);
			fdput(out);
		}
		fdput(in);
	}
	return error;
}

/*
 * Make sure there's data to read. Wait for input if we can, otherwise
 * return an appropriate error.
 */
static int ipipe_prep(struct pipe_inode_info *pipe, unsigned int flags)
{
	int ret;

	/*
	 * Check the pipe occupancy without the inode lock first. This function
	 * is speculative anyways, so missing one is ok.
	 */
	if (!pipe_empty(pipe->head, pipe->tail))
		return 0;

	ret = 0;
	pipe_lock(pipe);

	while (pipe_empty(pipe->head, pipe->tail)) {
		if (signal_pending(current)) {
			ret = -ERESTARTSYS;
			break;
		}
		if (!pipe->writers)
			break;
		if (flags & SPLICE_F_NONBLOCK) {
			ret = -EAGAIN;
			break;
		}
		pipe_wait_readable(pipe);
	}

	pipe_unlock(pipe);
	return ret;
}

/*
 * Make sure there's writeable room. Wait for room if we can, otherwise
 * return an appropriate error.
 */
static int opipe_prep(struct pipe_inode_info *pipe, unsigned int flags)
{
	int ret;

	/*
	 * Check pipe occupancy without the inode lock first. This function
	 * is speculative anyways, so missing one is ok.
	 */
	if (!pipe_full(pipe->head, pipe->tail, pipe->max_usage))
		return 0;

	ret = 0;
	pipe_lock(pipe);

	while (pipe_full(pipe->head, pipe->tail, pipe->max_usage)) {
		if (!pipe->readers) {
			send_sig(SIGPIPE, current, 0);
			ret = -EPIPE;
			break;
		}
		if (flags & SPLICE_F_NONBLOCK) {
			ret = -EAGAIN;
			break;
		}
		if (signal_pending(current)) {
			ret = -ERESTARTSYS;
			break;
		}
		pipe_wait_writable(pipe);
	}

	pipe_unlock(pipe);
	return ret;
}

/*
 * Splice contents of ipipe to opipe.
 */
static int splice_pipe_to_pipe(struct pipe_inode_info *ipipe,
			       struct pipe_inode_info *opipe,
			       size_t len, unsigned int flags)
{
	struct pipe_buffer *ibuf, *obuf;
	unsigned int i_head, o_head;
	unsigned int i_tail, o_tail;
	unsigned int i_mask, o_mask;
	int ret = 0;
	bool input_wakeup = false;


retry:
	ret = ipipe_prep(ipipe, flags);
	if (ret)
		return ret;

	ret = opipe_prep(opipe, flags);
	if (ret)
		return ret;

	/*
	 * Potential ABBA deadlock, work around it by ordering lock
	 * grabbing by pipe info address. Otherwise two different processes
	 * could deadlock (one doing tee from A -> B, the other from B -> A).
	 */
	pipe_double_lock(ipipe, opipe);

	i_tail = ipipe->tail;
	i_mask = ipipe->ring_size - 1;
	o_head = opipe->head;
	o_mask = opipe->ring_size - 1;

	do {
		size_t o_len;

		if (!opipe->readers) {
			send_sig(SIGPIPE, current, 0);
			if (!ret)
				ret = -EPIPE;
			break;
		}

		i_head = ipipe->head;
		o_tail = opipe->tail;

		if (pipe_empty(i_head, i_tail) && !ipipe->writers)
			break;

		/*
		 * Cannot make any progress, because either the input
		 * pipe is empty or the output pipe is full.
		 */
		if (pipe_empty(i_head, i_tail) ||
		    pipe_full(o_head, o_tail, opipe->max_usage)) {
			/* Already processed some buffers, break */
			if (ret)
				break;

			if (flags & SPLICE_F_NONBLOCK) {
				ret = -EAGAIN;
				break;
			}

			/*
			 * We raced with another reader/writer and haven't
			 * managed to process any buffers.  A zero return
			 * value means EOF, so retry instead.
			 */
			pipe_unlock(ipipe);
			pipe_unlock(opipe);
			goto retry;
		}

		ibuf = &ipipe->bufs[i_tail & i_mask];
		obuf = &opipe->bufs[o_head & o_mask];

		if (len >= ibuf->len) {
			/*
			 * Simply move the whole buffer from ipipe to opipe
			 */
			*obuf = *ibuf;
			ibuf->ops = NULL;
			i_tail++;
			ipipe->tail = i_tail;
			input_wakeup = true;
			o_len = obuf->len;
			o_head++;
			opipe->head = o_head;
		} else {
			/*
			 * Get a reference to this pipe buffer,
			 * so we can copy the contents over.
			 */
			if (!pipe_buf_get(ipipe, ibuf)) {
				if (ret == 0)
					ret = -EFAULT;
				break;
			}
			*obuf = *ibuf;

			/*
			 * Don't inherit the gift and merge flags, we need to
			 * prevent multiple steals of this page.
			 */
			obuf->flags &= ~PIPE_BUF_FLAG_GIFT;
			obuf->flags &= ~PIPE_BUF_FLAG_CAN_MERGE;

			obuf->len = len;
			ibuf->offset += len;
			ibuf->len -= len;
			o_len = len;
			o_head++;
			opipe->head = o_head;
		}
		ret += o_len;
		len -= o_len;
	} while (len);

	pipe_unlock(ipipe);
	pipe_unlock(opipe);

	/*
	 * If we put data in the output pipe, wakeup any potential readers.
	 */
	if (ret > 0)
		wakeup_pipe_readers(opipe);

	if (input_wakeup)
		wakeup_pipe_writers(ipipe);

	return ret;
}

/*
 * Link contents of ipipe to opipe.
 */
static ssize_t link_pipe(struct pipe_inode_info *ipipe,
			 struct pipe_inode_info *opipe,
			 size_t len, unsigned int flags)
{
	struct pipe_buffer *ibuf, *obuf;
	unsigned int i_head, o_head;
	unsigned int i_tail, o_tail;
	unsigned int i_mask, o_mask;
	ssize_t ret = 0;

	/*
	 * Potential ABBA deadlock, work around it by ordering lock
	 * grabbing by pipe info address. Otherwise two different processes
	 * could deadlock (one doing tee from A -> B, the other from B -> A).
	 */
	pipe_double_lock(ipipe, opipe);

	i_tail = ipipe->tail;
	i_mask = ipipe->ring_size - 1;
	o_head = opipe->head;
	o_mask = opipe->ring_size - 1;

	do {
		if (!opipe->readers) {
			send_sig(SIGPIPE, current, 0);
			if (!ret)
				ret = -EPIPE;
			break;
		}

		i_head = ipipe->head;
		o_tail = opipe->tail;

		/*
		 * If we have iterated all input buffers or run out of
		 * output room, break.
		 */
		if (pipe_empty(i_head, i_tail) ||
		    pipe_full(o_head, o_tail, opipe->max_usage))
			break;

		ibuf = &ipipe->bufs[i_tail & i_mask];
		obuf = &opipe->bufs[o_head & o_mask];

		/*
		 * Get a reference to this pipe buffer,
		 * so we can copy the contents over.
		 */
		if (!pipe_buf_get(ipipe, ibuf)) {
			if (ret == 0)
				ret = -EFAULT;
			break;
		}

		*obuf = *ibuf;

		/*
		 * Don't inherit the gift and merge flag, we need to prevent
		 * multiple steals of this page.
		 */
		obuf->flags &= ~PIPE_BUF_FLAG_GIFT;
		obuf->flags &= ~PIPE_BUF_FLAG_CAN_MERGE;

		if (obuf->len > len)
			obuf->len = len;
		ret += obuf->len;
		len -= obuf->len;

		o_head++;
		opipe->head = o_head;
		i_tail++;
	} while (len);

	pipe_unlock(ipipe);
	pipe_unlock(opipe);

	/*
	 * If we put data in the output pipe, wakeup any potential readers.
	 */
	if (ret > 0)
		wakeup_pipe_readers(opipe);

	return ret;
}

/*
 * This is a tee(1) implementation that works on pipes. It doesn't copy
 * any data, it simply references the 'in' pages on the 'out' pipe.
 * The 'flags' used are the SPLICE_F_* variants, currently the only
 * applicable one is SPLICE_F_NONBLOCK.
 */
ssize_t do_tee(struct file *in, struct file *out, size_t len,
	       unsigned int flags)
{
	struct pipe_inode_info *ipipe = get_pipe_info(in, true);
	struct pipe_inode_info *opipe = get_pipe_info(out, true);
	ssize_t ret = -EINVAL;

	if (unlikely(!(in->f_mode & FMODE_READ) ||
		     !(out->f_mode & FMODE_WRITE)))
		return -EBADF;

	/*
	 * Duplicate the contents of ipipe to opipe without actually
	 * copying the data.
	 */
	if (ipipe && opipe && ipipe != opipe) {
		if ((in->f_flags | out->f_flags) & O_NONBLOCK)
			flags |= SPLICE_F_NONBLOCK;

		/*
		 * Keep going, unless we encounter an error. The ipipe/opipe
		 * ordering doesn't really matter.
		 */
		ret = ipipe_prep(ipipe, flags);
		if (!ret) {
			ret = opipe_prep(opipe, flags);
			if (!ret)
				ret = link_pipe(ipipe, opipe, len, flags);
		}
	}

	if (ret > 0) {
		fsnotify_access(in);
		fsnotify_modify(out);
	}

	return ret;
}

SYSCALL_DEFINE4(tee, int, fdin, int, fdout, size_t, len, unsigned int, flags)
{
	struct fd in, out;
	ssize_t error;

	if (unlikely(flags & ~SPLICE_F_ALL))
		return -EINVAL;

	if (unlikely(!len))
		return 0;

	error = -EBADF;
	in = fdget(fdin);
	if (in.file) {
		out = fdget(fdout);
		if (out.file) {
			error = do_tee(in.file, out.file, len, flags);
			fdput(out);
		}
 		fdput(in);
 	}

	return error;
}<|MERGE_RESOLUTION|>--- conflicted
+++ resolved
@@ -740,11 +740,7 @@
 		iov_iter_bvec(&from, ITER_SOURCE, array, n, sd.total_len - left);
 		init_sync_kiocb(&kiocb, out);
 		kiocb.ki_pos = sd.pos;
-<<<<<<< HEAD
-		ret = call_write_iter(out, &kiocb, &from);
-=======
 		ret = out->f_op->write_iter(&kiocb, &from);
->>>>>>> 0c383648
 		sd.pos = kiocb.ki_pos;
 		if (ret <= 0)
 			break;
