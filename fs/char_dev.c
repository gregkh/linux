// SPDX-License-Identifier: GPL-2.0
/*
 *  linux/fs/char_dev.c
 *
 *  Copyright (C) 1991, 1992  Linus Torvalds
 */

#include <linux/init.h>
#include <linux/fs.h>
#include <linux/kdev_t.h>
#include <linux/slab.h>
#include <linux/string.h>

#include <linux/major.h>
#include <linux/errno.h>
#include <linux/module.h>
#include <linux/seq_file.h>

#include <linux/kobject.h>
#include <linux/kobj_map.h>
#include <linux/cdev.h>
#include <linux/mutex.h>
#include <linux/backing-dev.h>
#include <linux/tty.h>

#include "internal.h"

static struct kobj_map *cdev_map;

static DEFINE_MUTEX(chrdevs_lock);

#define CHRDEV_MAJOR_HASH_SIZE 255

static struct char_device_struct {
	struct char_device_struct *next;
	unsigned int major;
	unsigned int baseminor;
	int minorct;
	char name[64];
	struct cdev *cdev;		/* will die */
} *chrdevs[CHRDEV_MAJOR_HASH_SIZE];

/* index in the above */
static inline int major_to_index(unsigned major)
{
	return major % CHRDEV_MAJOR_HASH_SIZE;
}

#ifdef CONFIG_PROC_FS

void chrdev_show(struct seq_file *f, off_t offset)
{
	struct char_device_struct *cd;

	mutex_lock(&chrdevs_lock);
	for (cd = chrdevs[major_to_index(offset)]; cd; cd = cd->next) {
		if (cd->major == offset)
			seq_printf(f, "%3d %s\n", cd->major, cd->name);
	}
	mutex_unlock(&chrdevs_lock);
}

#endif /* CONFIG_PROC_FS */

static int find_dynamic_major(void)
{
	int i;
	struct char_device_struct *cd;

	for (i = ARRAY_SIZE(chrdevs)-1; i >= CHRDEV_MAJOR_DYN_END; i--) {
		if (chrdevs[i] == NULL)
			return i;
	}

	for (i = CHRDEV_MAJOR_DYN_EXT_START;
	     i >= CHRDEV_MAJOR_DYN_EXT_END; i--) {
		for (cd = chrdevs[major_to_index(i)]; cd; cd = cd->next)
			if (cd->major == i)
				break;

		if (cd == NULL)
			return i;
	}

	return -EBUSY;
}

/*
 * Register a single major with a specified minor range.
 *
 * If major == 0 this function will dynamically allocate an unused major.
 * If major > 0 this function will attempt to reserve the range of minors
 * with given major.
 *
 */
static struct char_device_struct *
__register_chrdev_region(unsigned int major, unsigned int baseminor,
			   int minorct, const char *name)
{
	struct char_device_struct *cd, *curr, *prev = NULL;
	int ret;
	int i;

	if (major >= CHRDEV_MAJOR_MAX) {
		pr_err("CHRDEV \"%s\" major requested (%u) is greater than the maximum (%u)\n",
		       name, major, CHRDEV_MAJOR_MAX-1);
		return ERR_PTR(-EINVAL);
	}

	if (minorct > MINORMASK + 1 - baseminor) {
		pr_err("CHRDEV \"%s\" minor range requested (%u-%u) is out of range of maximum range (%u-%u) for a single major\n",
			name, baseminor, baseminor + minorct - 1, 0, MINORMASK);
		return ERR_PTR(-EINVAL);
	}

	cd = kzalloc(sizeof(struct char_device_struct), GFP_KERNEL);
	if (cd == NULL)
		return ERR_PTR(-ENOMEM);

	mutex_lock(&chrdevs_lock);

	if (major == 0) {
		ret = find_dynamic_major();
		if (ret < 0) {
			pr_err("CHRDEV \"%s\" dynamic allocation region is full\n",
			       name);
			goto out;
		}
		major = ret;
	}

	ret = -EBUSY;
	i = major_to_index(major);
	for (curr = chrdevs[i]; curr; prev = curr, curr = curr->next) {
		if (curr->major < major)
			continue;

		if (curr->major > major)
			break;

		if (curr->baseminor + curr->minorct <= baseminor)
			continue;

		if (curr->baseminor >= baseminor + minorct)
			break;

		goto out;
	}

	cd->major = major;
	cd->baseminor = baseminor;
	cd->minorct = minorct;
	strlcpy(cd->name, name, sizeof(cd->name));

<<<<<<< HEAD
	i = major_to_index(major);

	for (cp = &chrdevs[i]; *cp; cp = &(*cp)->next)
		if ((*cp)->major > major ||
		    ((*cp)->major == major &&
		     (((*cp)->baseminor >= baseminor) ||
		      ((*cp)->baseminor + (*cp)->minorct > baseminor))))
			break;

	/* Check for overlapping minor ranges.  */
	if (*cp && (*cp)->major == major) {
		int old_min = (*cp)->baseminor;
		int old_max = (*cp)->baseminor + (*cp)->minorct - 1;
		int new_min = baseminor;
		int new_max = baseminor + minorct - 1;

		/* New driver overlaps from the left.  */
		if (new_max >= old_min && new_max <= old_max) {
			ret = -EBUSY;
			goto out;
		}

		/* New driver overlaps from the right.  */
		if (new_min <= old_max && new_min >= old_min) {
			ret = -EBUSY;
			goto out;
		}

		if (new_min < old_min && new_max > old_max) {
			ret = -EBUSY;
			goto out;
		}

=======
	if (!prev) {
		cd->next = curr;
		chrdevs[i] = cd;
	} else {
		cd->next = prev->next;
		prev->next = cd;
>>>>>>> f7688b48
	}

	mutex_unlock(&chrdevs_lock);
	return cd;
out:
	mutex_unlock(&chrdevs_lock);
	kfree(cd);
	return ERR_PTR(ret);
}

static struct char_device_struct *
__unregister_chrdev_region(unsigned major, unsigned baseminor, int minorct)
{
	struct char_device_struct *cd = NULL, **cp;
	int i = major_to_index(major);

	mutex_lock(&chrdevs_lock);
	for (cp = &chrdevs[i]; *cp; cp = &(*cp)->next)
		if ((*cp)->major == major &&
		    (*cp)->baseminor == baseminor &&
		    (*cp)->minorct == minorct)
			break;
	if (*cp) {
		cd = *cp;
		*cp = cd->next;
	}
	mutex_unlock(&chrdevs_lock);
	return cd;
}

/**
 * register_chrdev_region() - register a range of device numbers
 * @from: the first in the desired range of device numbers; must include
 *        the major number.
 * @count: the number of consecutive device numbers required
 * @name: the name of the device or driver.
 *
 * Return value is zero on success, a negative error code on failure.
 */
int register_chrdev_region(dev_t from, unsigned count, const char *name)
{
	struct char_device_struct *cd;
	dev_t to = from + count;
	dev_t n, next;

	for (n = from; n < to; n = next) {
		next = MKDEV(MAJOR(n)+1, 0);
		if (next > to)
			next = to;
		cd = __register_chrdev_region(MAJOR(n), MINOR(n),
			       next - n, name);
		if (IS_ERR(cd))
			goto fail;
	}
	return 0;
fail:
	to = n;
	for (n = from; n < to; n = next) {
		next = MKDEV(MAJOR(n)+1, 0);
		kfree(__unregister_chrdev_region(MAJOR(n), MINOR(n), next - n));
	}
	return PTR_ERR(cd);
}

/**
 * alloc_chrdev_region() - register a range of char device numbers
 * @dev: output parameter for first assigned number
 * @baseminor: first of the requested range of minor numbers
 * @count: the number of minor numbers required
 * @name: the name of the associated device or driver
 *
 * Allocates a range of char device numbers.  The major number will be
 * chosen dynamically, and returned (along with the first minor number)
 * in @dev.  Returns zero or a negative error code.
 */
int alloc_chrdev_region(dev_t *dev, unsigned baseminor, unsigned count,
			const char *name)
{
	struct char_device_struct *cd;
	cd = __register_chrdev_region(0, baseminor, count, name);
	if (IS_ERR(cd))
		return PTR_ERR(cd);
	*dev = MKDEV(cd->major, cd->baseminor);
	return 0;
}

/**
 * __register_chrdev() - create and register a cdev occupying a range of minors
 * @major: major device number or 0 for dynamic allocation
 * @baseminor: first of the requested range of minor numbers
 * @count: the number of minor numbers required
 * @name: name of this range of devices
 * @fops: file operations associated with this devices
 *
 * If @major == 0 this functions will dynamically allocate a major and return
 * its number.
 *
 * If @major > 0 this function will attempt to reserve a device with the given
 * major number and will return zero on success.
 *
 * Returns a -ve errno on failure.
 *
 * The name of this device has nothing to do with the name of the device in
 * /dev. It only helps to keep track of the different owners of devices. If
 * your module name has only one type of devices it's ok to use e.g. the name
 * of the module here.
 */
int __register_chrdev(unsigned int major, unsigned int baseminor,
		      unsigned int count, const char *name,
		      const struct file_operations *fops)
{
	struct char_device_struct *cd;
	struct cdev *cdev;
	int err = -ENOMEM;

	cd = __register_chrdev_region(major, baseminor, count, name);
	if (IS_ERR(cd))
		return PTR_ERR(cd);

	cdev = cdev_alloc();
	if (!cdev)
		goto out2;

	cdev->owner = fops->owner;
	cdev->ops = fops;
	kobject_set_name(&cdev->kobj, "%s", name);

	err = cdev_add(cdev, MKDEV(cd->major, baseminor), count);
	if (err)
		goto out;

	cd->cdev = cdev;

	return major ? 0 : cd->major;
out:
	kobject_put(&cdev->kobj);
out2:
	kfree(__unregister_chrdev_region(cd->major, baseminor, count));
	return err;
}

/**
 * unregister_chrdev_region() - unregister a range of device numbers
 * @from: the first in the range of numbers to unregister
 * @count: the number of device numbers to unregister
 *
 * This function will unregister a range of @count device numbers,
 * starting with @from.  The caller should normally be the one who
 * allocated those numbers in the first place...
 */
void unregister_chrdev_region(dev_t from, unsigned count)
{
	dev_t to = from + count;
	dev_t n, next;

	for (n = from; n < to; n = next) {
		next = MKDEV(MAJOR(n)+1, 0);
		if (next > to)
			next = to;
		kfree(__unregister_chrdev_region(MAJOR(n), MINOR(n), next - n));
	}
}

/**
 * __unregister_chrdev - unregister and destroy a cdev
 * @major: major device number
 * @baseminor: first of the range of minor numbers
 * @count: the number of minor numbers this cdev is occupying
 * @name: name of this range of devices
 *
 * Unregister and destroy the cdev occupying the region described by
 * @major, @baseminor and @count.  This function undoes what
 * __register_chrdev() did.
 */
void __unregister_chrdev(unsigned int major, unsigned int baseminor,
			 unsigned int count, const char *name)
{
	struct char_device_struct *cd;

	cd = __unregister_chrdev_region(major, baseminor, count);
	if (cd && cd->cdev)
		cdev_del(cd->cdev);
	kfree(cd);
}

static DEFINE_SPINLOCK(cdev_lock);

static struct kobject *cdev_get(struct cdev *p)
{
	struct module *owner = p->owner;
	struct kobject *kobj;

	if (owner && !try_module_get(owner))
		return NULL;
	kobj = kobject_get(&p->kobj);
	if (!kobj)
		module_put(owner);
	return kobj;
}

void cdev_put(struct cdev *p)
{
	if (p) {
		struct module *owner = p->owner;
		kobject_put(&p->kobj);
		module_put(owner);
	}
}

/*
 * Called every time a character special file is opened
 */
static int chrdev_open(struct inode *inode, struct file *filp)
{
	const struct file_operations *fops;
	struct cdev *p;
	struct cdev *new = NULL;
	int ret = 0;

	spin_lock(&cdev_lock);
	p = inode->i_cdev;
	if (!p) {
		struct kobject *kobj;
		int idx;
		spin_unlock(&cdev_lock);
		kobj = kobj_lookup(cdev_map, inode->i_rdev, &idx);
		if (!kobj)
			return -ENXIO;
		new = container_of(kobj, struct cdev, kobj);
		spin_lock(&cdev_lock);
		/* Check i_cdev again in case somebody beat us to it while
		   we dropped the lock. */
		p = inode->i_cdev;
		if (!p) {
			inode->i_cdev = p = new;
			list_add(&inode->i_devices, &p->list);
			new = NULL;
		} else if (!cdev_get(p))
			ret = -ENXIO;
	} else if (!cdev_get(p))
		ret = -ENXIO;
	spin_unlock(&cdev_lock);
	cdev_put(new);
	if (ret)
		return ret;

	ret = -ENXIO;
	fops = fops_get(p->ops);
	if (!fops)
		goto out_cdev_put;

	replace_fops(filp, fops);
	if (filp->f_op->open) {
		ret = filp->f_op->open(inode, filp);
		if (ret)
			goto out_cdev_put;
	}

	return 0;

 out_cdev_put:
	cdev_put(p);
	return ret;
}

void cd_forget(struct inode *inode)
{
	spin_lock(&cdev_lock);
	list_del_init(&inode->i_devices);
	inode->i_cdev = NULL;
	inode->i_mapping = &inode->i_data;
	spin_unlock(&cdev_lock);
}

static void cdev_purge(struct cdev *cdev)
{
	spin_lock(&cdev_lock);
	while (!list_empty(&cdev->list)) {
		struct inode *inode;
		inode = container_of(cdev->list.next, struct inode, i_devices);
		list_del_init(&inode->i_devices);
		inode->i_cdev = NULL;
	}
	spin_unlock(&cdev_lock);
}

/*
 * Dummy default file-operations: the only thing this does
 * is contain the open that then fills in the correct operations
 * depending on the special file...
 */
const struct file_operations def_chr_fops = {
	.open = chrdev_open,
	.llseek = noop_llseek,
};

static struct kobject *exact_match(dev_t dev, int *part, void *data)
{
	struct cdev *p = data;
	return &p->kobj;
}

static int exact_lock(dev_t dev, void *data)
{
	struct cdev *p = data;
	return cdev_get(p) ? 0 : -1;
}

/**
 * cdev_add() - add a char device to the system
 * @p: the cdev structure for the device
 * @dev: the first device number for which this device is responsible
 * @count: the number of consecutive minor numbers corresponding to this
 *         device
 *
 * cdev_add() adds the device represented by @p to the system, making it
 * live immediately.  A negative error code is returned on failure.
 */
int cdev_add(struct cdev *p, dev_t dev, unsigned count)
{
	int error;

	p->dev = dev;
	p->count = count;

	error = kobj_map(cdev_map, dev, count, NULL,
			 exact_match, exact_lock, p);
	if (error)
		return error;

	kobject_get(p->kobj.parent);

	return 0;
}

/**
 * cdev_set_parent() - set the parent kobject for a char device
 * @p: the cdev structure
 * @kobj: the kobject to take a reference to
 *
 * cdev_set_parent() sets a parent kobject which will be referenced
 * appropriately so the parent is not freed before the cdev. This
 * should be called before cdev_add.
 */
void cdev_set_parent(struct cdev *p, struct kobject *kobj)
{
	WARN_ON(!kobj->state_initialized);
	p->kobj.parent = kobj;
}

/**
 * cdev_device_add() - add a char device and it's corresponding
 *	struct device, linkink
 * @dev: the device structure
 * @cdev: the cdev structure
 *
 * cdev_device_add() adds the char device represented by @cdev to the system,
 * just as cdev_add does. It then adds @dev to the system using device_add
 * The dev_t for the char device will be taken from the struct device which
 * needs to be initialized first. This helper function correctly takes a
 * reference to the parent device so the parent will not get released until
 * all references to the cdev are released.
 *
 * This helper uses dev->devt for the device number. If it is not set
 * it will not add the cdev and it will be equivalent to device_add.
 *
 * This function should be used whenever the struct cdev and the
 * struct device are members of the same structure whose lifetime is
 * managed by the struct device.
 *
 * NOTE: Callers must assume that userspace was able to open the cdev and
 * can call cdev fops callbacks at any time, even if this function fails.
 */
int cdev_device_add(struct cdev *cdev, struct device *dev)
{
	int rc = 0;

	if (dev->devt) {
		cdev_set_parent(cdev, &dev->kobj);

		rc = cdev_add(cdev, dev->devt, 1);
		if (rc)
			return rc;
	}

	rc = device_add(dev);
	if (rc)
		cdev_del(cdev);

	return rc;
}

/**
 * cdev_device_del() - inverse of cdev_device_add
 * @dev: the device structure
 * @cdev: the cdev structure
 *
 * cdev_device_del() is a helper function to call cdev_del and device_del.
 * It should be used whenever cdev_device_add is used.
 *
 * If dev->devt is not set it will not remove the cdev and will be equivalent
 * to device_del.
 *
 * NOTE: This guarantees that associated sysfs callbacks are not running
 * or runnable, however any cdevs already open will remain and their fops
 * will still be callable even after this function returns.
 */
void cdev_device_del(struct cdev *cdev, struct device *dev)
{
	device_del(dev);
	if (dev->devt)
		cdev_del(cdev);
}

static void cdev_unmap(dev_t dev, unsigned count)
{
	kobj_unmap(cdev_map, dev, count);
}

/**
 * cdev_del() - remove a cdev from the system
 * @p: the cdev structure to be removed
 *
 * cdev_del() removes @p from the system, possibly freeing the structure
 * itself.
 *
 * NOTE: This guarantees that cdev device will no longer be able to be
 * opened, however any cdevs already open will remain and their fops will
 * still be callable even after cdev_del returns.
 */
void cdev_del(struct cdev *p)
{
	cdev_unmap(p->dev, p->count);
	kobject_put(&p->kobj);
}


static void cdev_default_release(struct kobject *kobj)
{
	struct cdev *p = container_of(kobj, struct cdev, kobj);
	struct kobject *parent = kobj->parent;

	cdev_purge(p);
	kobject_put(parent);
}

static void cdev_dynamic_release(struct kobject *kobj)
{
	struct cdev *p = container_of(kobj, struct cdev, kobj);
	struct kobject *parent = kobj->parent;

	cdev_purge(p);
	kfree(p);
	kobject_put(parent);
}

static struct kobj_type ktype_cdev_default = {
	.release	= cdev_default_release,
};

static struct kobj_type ktype_cdev_dynamic = {
	.release	= cdev_dynamic_release,
};

/**
 * cdev_alloc() - allocate a cdev structure
 *
 * Allocates and returns a cdev structure, or NULL on failure.
 */
struct cdev *cdev_alloc(void)
{
	struct cdev *p = kzalloc(sizeof(struct cdev), GFP_KERNEL);
	if (p) {
		INIT_LIST_HEAD(&p->list);
		kobject_init(&p->kobj, &ktype_cdev_dynamic);
	}
	return p;
}

/**
 * cdev_init() - initialize a cdev structure
 * @cdev: the structure to initialize
 * @fops: the file_operations for this device
 *
 * Initializes @cdev, remembering @fops, making it ready to add to the
 * system with cdev_add().
 */
void cdev_init(struct cdev *cdev, const struct file_operations *fops)
{
	memset(cdev, 0, sizeof *cdev);
	INIT_LIST_HEAD(&cdev->list);
	kobject_init(&cdev->kobj, &ktype_cdev_default);
	cdev->ops = fops;
}

static struct kobject *base_probe(dev_t dev, int *part, void *data)
{
	if (request_module("char-major-%d-%d", MAJOR(dev), MINOR(dev)) > 0)
		/* Make old-style 2.4 aliases work */
		request_module("char-major-%d", MAJOR(dev));
	return NULL;
}

void __init chrdev_init(void)
{
	cdev_map = kobj_map_init(base_probe, &chrdevs_lock);
}


/* Let modules do char dev stuff */
EXPORT_SYMBOL(register_chrdev_region);
EXPORT_SYMBOL(unregister_chrdev_region);
EXPORT_SYMBOL(alloc_chrdev_region);
EXPORT_SYMBOL(cdev_init);
EXPORT_SYMBOL(cdev_alloc);
EXPORT_SYMBOL(cdev_del);
EXPORT_SYMBOL(cdev_add);
EXPORT_SYMBOL(cdev_set_parent);
EXPORT_SYMBOL(cdev_device_add);
EXPORT_SYMBOL(cdev_device_del);
EXPORT_SYMBOL(__register_chrdev);
EXPORT_SYMBOL(__unregister_chrdev);<|MERGE_RESOLUTION|>--- conflicted
+++ resolved
@@ -152,48 +152,12 @@
 	cd->minorct = minorct;
 	strlcpy(cd->name, name, sizeof(cd->name));
 
-<<<<<<< HEAD
-	i = major_to_index(major);
-
-	for (cp = &chrdevs[i]; *cp; cp = &(*cp)->next)
-		if ((*cp)->major > major ||
-		    ((*cp)->major == major &&
-		     (((*cp)->baseminor >= baseminor) ||
-		      ((*cp)->baseminor + (*cp)->minorct > baseminor))))
-			break;
-
-	/* Check for overlapping minor ranges.  */
-	if (*cp && (*cp)->major == major) {
-		int old_min = (*cp)->baseminor;
-		int old_max = (*cp)->baseminor + (*cp)->minorct - 1;
-		int new_min = baseminor;
-		int new_max = baseminor + minorct - 1;
-
-		/* New driver overlaps from the left.  */
-		if (new_max >= old_min && new_max <= old_max) {
-			ret = -EBUSY;
-			goto out;
-		}
-
-		/* New driver overlaps from the right.  */
-		if (new_min <= old_max && new_min >= old_min) {
-			ret = -EBUSY;
-			goto out;
-		}
-
-		if (new_min < old_min && new_max > old_max) {
-			ret = -EBUSY;
-			goto out;
-		}
-
-=======
 	if (!prev) {
 		cd->next = curr;
 		chrdevs[i] = cd;
 	} else {
 		cd->next = prev->next;
 		prev->next = cd;
->>>>>>> f7688b48
 	}
 
 	mutex_unlock(&chrdevs_lock);
