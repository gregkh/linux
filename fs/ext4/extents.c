// SPDX-License-Identifier: GPL-2.0
/*
 * Copyright (c) 2003-2006, Cluster File Systems, Inc, info@clusterfs.com
 * Written by Alex Tomas <alex@clusterfs.com>
 *
 * Architecture independence:
 *   Copyright (c) 2005, Bull S.A.
 *   Written by Pierre Peiffer <pierre.peiffer@bull.net>
 */

/*
 * Extents support for EXT4
 *
 * TODO:
 *   - ext4*_error() should be used in some situations
 *   - analyze all BUG()/BUG_ON(), use -EIO where appropriate
 *   - smart tree reduction
 */

#include <linux/fs.h>
#include <linux/time.h>
#include <linux/jbd2.h>
#include <linux/highuid.h>
#include <linux/pagemap.h>
#include <linux/quotaops.h>
#include <linux/string.h>
#include <linux/slab.h>
#include <linux/uaccess.h>
#include <linux/fiemap.h>
#include <linux/iomap.h>
#include <linux/sched/mm.h>
#include "ext4_jbd2.h"
#include "ext4_extents.h"
#include "xattr.h"

#include <trace/events/ext4.h>

/*
 * used by extent splitting.
 */
#define EXT4_EXT_MAY_ZEROOUT	0x1  /* safe to zeroout if split fails \
					due to ENOSPC */
#define EXT4_EXT_MARK_UNWRIT1	0x2  /* mark first half unwritten */
#define EXT4_EXT_MARK_UNWRIT2	0x4  /* mark second half unwritten */

#define EXT4_EXT_DATA_VALID1	0x8  /* first half contains valid data */
#define EXT4_EXT_DATA_VALID2	0x10 /* second half contains valid data */

static __le32 ext4_extent_block_csum(struct inode *inode,
				     struct ext4_extent_header *eh)
{
	struct ext4_inode_info *ei = EXT4_I(inode);
	struct ext4_sb_info *sbi = EXT4_SB(inode->i_sb);
	__u32 csum;

	csum = ext4_chksum(sbi, ei->i_csum_seed, (__u8 *)eh,
			   EXT4_EXTENT_TAIL_OFFSET(eh));
	return cpu_to_le32(csum);
}

static int ext4_extent_block_csum_verify(struct inode *inode,
					 struct ext4_extent_header *eh)
{
	struct ext4_extent_tail *et;

	if (!ext4_has_metadata_csum(inode->i_sb))
		return 1;

	et = find_ext4_extent_tail(eh);
	if (et->et_checksum != ext4_extent_block_csum(inode, eh))
		return 0;
	return 1;
}

static void ext4_extent_block_csum_set(struct inode *inode,
				       struct ext4_extent_header *eh)
{
	struct ext4_extent_tail *et;

	if (!ext4_has_metadata_csum(inode->i_sb))
		return;

	et = find_ext4_extent_tail(eh);
	et->et_checksum = ext4_extent_block_csum(inode, eh);
}

static struct ext4_ext_path *ext4_split_extent_at(handle_t *handle,
						  struct inode *inode,
						  struct ext4_ext_path *path,
						  ext4_lblk_t split,
						  int split_flag, int flags);

static int ext4_ext_trunc_restart_fn(struct inode *inode, int *dropped)
{
	/*
	 * Drop i_data_sem to avoid deadlock with ext4_map_blocks.  At this
	 * moment, get_block can be called only for blocks inside i_size since
	 * page cache has been already dropped and writes are blocked by
	 * i_rwsem. So we can safely drop the i_data_sem here.
	 */
	BUG_ON(EXT4_JOURNAL(inode) == NULL);
	ext4_discard_preallocations(inode);
	up_write(&EXT4_I(inode)->i_data_sem);
	*dropped = 1;
	return 0;
}

static inline void ext4_ext_path_brelse(struct ext4_ext_path *path)
{
	brelse(path->p_bh);
	path->p_bh = NULL;
}

static void ext4_ext_drop_refs(struct ext4_ext_path *path)
{
	int depth, i;

	if (IS_ERR_OR_NULL(path))
		return;
	depth = path->p_depth;
	for (i = 0; i <= depth; i++, path++)
		ext4_ext_path_brelse(path);
}

void ext4_free_ext_path(struct ext4_ext_path *path)
{
	if (IS_ERR_OR_NULL(path))
		return;
	ext4_ext_drop_refs(path);
	kfree(path);
}

/*
 * Make sure 'handle' has at least 'check_cred' credits. If not, restart
 * transaction with 'restart_cred' credits. The function drops i_data_sem
 * when restarting transaction and gets it after transaction is restarted.
 *
 * The function returns 0 on success, 1 if transaction had to be restarted,
 * and < 0 in case of fatal error.
 */
int ext4_datasem_ensure_credits(handle_t *handle, struct inode *inode,
				int check_cred, int restart_cred,
				int revoke_cred)
{
	int ret;
	int dropped = 0;

	ret = ext4_journal_ensure_credits_fn(handle, check_cred, restart_cred,
		revoke_cred, ext4_ext_trunc_restart_fn(inode, &dropped));
	if (dropped)
		down_write(&EXT4_I(inode)->i_data_sem);
	return ret;
}

/*
 * could return:
 *  - EROFS
 *  - ENOMEM
 */
static int ext4_ext_get_access(handle_t *handle, struct inode *inode,
				struct ext4_ext_path *path)
{
	int err = 0;

	if (path->p_bh) {
		/* path points to block */
		BUFFER_TRACE(path->p_bh, "get_write_access");
		err = ext4_journal_get_write_access(handle, inode->i_sb,
						    path->p_bh, EXT4_JTR_NONE);
		/*
		 * The extent buffer's verified bit will be set again in
		 * __ext4_ext_dirty(). We could leave an inconsistent
		 * buffer if the extents updating procudure break off du
		 * to some error happens, force to check it again.
		 */
		if (!err)
			clear_buffer_verified(path->p_bh);
	}
	/* path points to leaf/index in inode body */
	/* we use in-core data, no need to protect them */
	return err;
}

/*
 * could return:
 *  - EROFS
 *  - ENOMEM
 *  - EIO
 */
static int __ext4_ext_dirty(const char *where, unsigned int line,
			    handle_t *handle, struct inode *inode,
			    struct ext4_ext_path *path)
{
	int err;

	WARN_ON(!rwsem_is_locked(&EXT4_I(inode)->i_data_sem));
	if (path->p_bh) {
		ext4_extent_block_csum_set(inode, ext_block_hdr(path->p_bh));
		/* path points to block */
		err = __ext4_handle_dirty_metadata(where, line, handle,
						   inode, path->p_bh);
		/* Extents updating done, re-set verified flag */
		if (!err)
			set_buffer_verified(path->p_bh);
	} else {
		/* path points to leaf/index in inode body */
		err = ext4_mark_inode_dirty(handle, inode);
	}
	return err;
}

#define ext4_ext_dirty(handle, inode, path) \
		__ext4_ext_dirty(__func__, __LINE__, (handle), (inode), (path))

static ext4_fsblk_t ext4_ext_find_goal(struct inode *inode,
			      struct ext4_ext_path *path,
			      ext4_lblk_t block)
{
	if (path) {
		int depth = path->p_depth;
		struct ext4_extent *ex;

		/*
		 * Try to predict block placement assuming that we are
		 * filling in a file which will eventually be
		 * non-sparse --- i.e., in the case of libbfd writing
		 * an ELF object sections out-of-order but in a way
		 * the eventually results in a contiguous object or
		 * executable file, or some database extending a table
		 * space file.  However, this is actually somewhat
		 * non-ideal if we are writing a sparse file such as
		 * qemu or KVM writing a raw image file that is going
		 * to stay fairly sparse, since it will end up
		 * fragmenting the file system's free space.  Maybe we
		 * should have some hueristics or some way to allow
		 * userspace to pass a hint to file system,
		 * especially if the latter case turns out to be
		 * common.
		 */
		ex = path[depth].p_ext;
		if (ex) {
			ext4_fsblk_t ext_pblk = ext4_ext_pblock(ex);
			ext4_lblk_t ext_block = le32_to_cpu(ex->ee_block);

			if (block > ext_block)
				return ext_pblk + (block - ext_block);
			else
				return ext_pblk - (ext_block - block);
		}

		/* it looks like index is empty;
		 * try to find starting block from index itself */
		if (path[depth].p_bh)
			return path[depth].p_bh->b_blocknr;
	}

	/* OK. use inode's group */
	return ext4_inode_to_goal_block(inode);
}

/*
 * Allocation for a meta data block
 */
static ext4_fsblk_t
ext4_ext_new_meta_block(handle_t *handle, struct inode *inode,
			struct ext4_ext_path *path,
			struct ext4_extent *ex, int *err, unsigned int flags)
{
	ext4_fsblk_t goal, newblock;

	goal = ext4_ext_find_goal(inode, path, le32_to_cpu(ex->ee_block));
	newblock = ext4_new_meta_blocks(handle, inode, goal, flags,
					NULL, err);
	return newblock;
}

static inline int ext4_ext_space_block(struct inode *inode, int check)
{
	int size;

	size = (inode->i_sb->s_blocksize - sizeof(struct ext4_extent_header))
			/ sizeof(struct ext4_extent);
#ifdef AGGRESSIVE_TEST
	if (!check && size > 6)
		size = 6;
#endif
	return size;
}

static inline int ext4_ext_space_block_idx(struct inode *inode, int check)
{
	int size;

	size = (inode->i_sb->s_blocksize - sizeof(struct ext4_extent_header))
			/ sizeof(struct ext4_extent_idx);
#ifdef AGGRESSIVE_TEST
	if (!check && size > 5)
		size = 5;
#endif
	return size;
}

static inline int ext4_ext_space_root(struct inode *inode, int check)
{
	int size;

	size = sizeof(EXT4_I(inode)->i_data);
	size -= sizeof(struct ext4_extent_header);
	size /= sizeof(struct ext4_extent);
#ifdef AGGRESSIVE_TEST
	if (!check && size > 3)
		size = 3;
#endif
	return size;
}

static inline int ext4_ext_space_root_idx(struct inode *inode, int check)
{
	int size;

	size = sizeof(EXT4_I(inode)->i_data);
	size -= sizeof(struct ext4_extent_header);
	size /= sizeof(struct ext4_extent_idx);
#ifdef AGGRESSIVE_TEST
	if (!check && size > 4)
		size = 4;
#endif
	return size;
}

static inline struct ext4_ext_path *
ext4_force_split_extent_at(handle_t *handle, struct inode *inode,
			   struct ext4_ext_path *path, ext4_lblk_t lblk,
			   int nofail)
{
	int unwritten = ext4_ext_is_unwritten(path[path->p_depth].p_ext);
	int flags = EXT4_EX_NOCACHE | EXT4_GET_BLOCKS_PRE_IO;

	if (nofail)
		flags |= EXT4_GET_BLOCKS_METADATA_NOFAIL | EXT4_EX_NOFAIL;

	return ext4_split_extent_at(handle, inode, path, lblk, unwritten ?
			EXT4_EXT_MARK_UNWRIT1|EXT4_EXT_MARK_UNWRIT2 : 0,
			flags);
}

static int
ext4_ext_max_entries(struct inode *inode, int depth)
{
	int max;

	if (depth == ext_depth(inode)) {
		if (depth == 0)
			max = ext4_ext_space_root(inode, 1);
		else
			max = ext4_ext_space_root_idx(inode, 1);
	} else {
		if (depth == 0)
			max = ext4_ext_space_block(inode, 1);
		else
			max = ext4_ext_space_block_idx(inode, 1);
	}

	return max;
}

static int ext4_valid_extent(struct inode *inode, struct ext4_extent *ext)
{
	ext4_fsblk_t block = ext4_ext_pblock(ext);
	int len = ext4_ext_get_actual_len(ext);
	ext4_lblk_t lblock = le32_to_cpu(ext->ee_block);

	/*
	 * We allow neither:
	 *  - zero length
	 *  - overflow/wrap-around
	 */
	if (lblock + len <= lblock)
		return 0;
	return ext4_inode_block_valid(inode, block, len);
}

static int ext4_valid_extent_idx(struct inode *inode,
				struct ext4_extent_idx *ext_idx)
{
	ext4_fsblk_t block = ext4_idx_pblock(ext_idx);

	return ext4_inode_block_valid(inode, block, 1);
}

static int ext4_valid_extent_entries(struct inode *inode,
				     struct ext4_extent_header *eh,
				     ext4_lblk_t lblk, ext4_fsblk_t *pblk,
				     int depth)
{
	unsigned short entries;
	ext4_lblk_t lblock = 0;
	ext4_lblk_t cur = 0;

	if (eh->eh_entries == 0)
		return 1;

	entries = le16_to_cpu(eh->eh_entries);

	if (depth == 0) {
		/* leaf entries */
		struct ext4_extent *ext = EXT_FIRST_EXTENT(eh);

		/*
		 * The logical block in the first entry should equal to
		 * the number in the index block.
		 */
		if (depth != ext_depth(inode) &&
		    lblk != le32_to_cpu(ext->ee_block))
			return 0;
		while (entries) {
			if (!ext4_valid_extent(inode, ext))
				return 0;

			/* Check for overlapping extents */
			lblock = le32_to_cpu(ext->ee_block);
			if (lblock < cur) {
				*pblk = ext4_ext_pblock(ext);
				return 0;
			}
			cur = lblock + ext4_ext_get_actual_len(ext);
			ext++;
			entries--;
		}
	} else {
		struct ext4_extent_idx *ext_idx = EXT_FIRST_INDEX(eh);

		/*
		 * The logical block in the first entry should equal to
		 * the number in the parent index block.
		 */
		if (depth != ext_depth(inode) &&
		    lblk != le32_to_cpu(ext_idx->ei_block))
			return 0;
		while (entries) {
			if (!ext4_valid_extent_idx(inode, ext_idx))
				return 0;

			/* Check for overlapping index extents */
			lblock = le32_to_cpu(ext_idx->ei_block);
			if (lblock < cur) {
				*pblk = ext4_idx_pblock(ext_idx);
				return 0;
			}
			ext_idx++;
			entries--;
			cur = lblock + 1;
		}
	}
	return 1;
}

static int __ext4_ext_check(const char *function, unsigned int line,
			    struct inode *inode, struct ext4_extent_header *eh,
			    int depth, ext4_fsblk_t pblk, ext4_lblk_t lblk)
{
	const char *error_msg;
	int max = 0, err = -EFSCORRUPTED;

	if (unlikely(eh->eh_magic != EXT4_EXT_MAGIC)) {
		error_msg = "invalid magic";
		goto corrupted;
	}
	if (unlikely(le16_to_cpu(eh->eh_depth) != depth)) {
		error_msg = "unexpected eh_depth";
		goto corrupted;
	}
	if (unlikely(eh->eh_max == 0)) {
		error_msg = "invalid eh_max";
		goto corrupted;
	}
	max = ext4_ext_max_entries(inode, depth);
	if (unlikely(le16_to_cpu(eh->eh_max) > max)) {
		error_msg = "too large eh_max";
		goto corrupted;
	}
	if (unlikely(le16_to_cpu(eh->eh_entries) > le16_to_cpu(eh->eh_max))) {
		error_msg = "invalid eh_entries";
		goto corrupted;
	}
	if (unlikely((eh->eh_entries == 0) && (depth > 0))) {
		error_msg = "eh_entries is 0 but eh_depth is > 0";
		goto corrupted;
	}
	if (!ext4_valid_extent_entries(inode, eh, lblk, &pblk, depth)) {
		error_msg = "invalid extent entries";
		goto corrupted;
	}
	if (unlikely(depth > 32)) {
		error_msg = "too large eh_depth";
		goto corrupted;
	}
	/* Verify checksum on non-root extent tree nodes */
	if (ext_depth(inode) != depth &&
	    !ext4_extent_block_csum_verify(inode, eh)) {
		error_msg = "extent tree corrupted";
		err = -EFSBADCRC;
		goto corrupted;
	}
	return 0;

corrupted:
	ext4_error_inode_err(inode, function, line, 0, -err,
			     "pblk %llu bad header/extent: %s - magic %x, "
			     "entries %u, max %u(%u), depth %u(%u)",
			     (unsigned long long) pblk, error_msg,
			     le16_to_cpu(eh->eh_magic),
			     le16_to_cpu(eh->eh_entries),
			     le16_to_cpu(eh->eh_max),
			     max, le16_to_cpu(eh->eh_depth), depth);
	return err;
}

#define ext4_ext_check(inode, eh, depth, pblk)			\
	__ext4_ext_check(__func__, __LINE__, (inode), (eh), (depth), (pblk), 0)

int ext4_ext_check_inode(struct inode *inode)
{
	return ext4_ext_check(inode, ext_inode_hdr(inode), ext_depth(inode), 0);
}

static void ext4_cache_extents(struct inode *inode,
			       struct ext4_extent_header *eh)
{
	struct ext4_extent *ex = EXT_FIRST_EXTENT(eh);
	ext4_lblk_t prev = 0;
	int i;

	for (i = le16_to_cpu(eh->eh_entries); i > 0; i--, ex++) {
		unsigned int status = EXTENT_STATUS_WRITTEN;
		ext4_lblk_t lblk = le32_to_cpu(ex->ee_block);
		int len = ext4_ext_get_actual_len(ex);

		if (prev && (prev != lblk))
			ext4_es_cache_extent(inode, prev, lblk - prev, ~0,
					     EXTENT_STATUS_HOLE);

		if (ext4_ext_is_unwritten(ex))
			status = EXTENT_STATUS_UNWRITTEN;
		ext4_es_cache_extent(inode, lblk, len,
				     ext4_ext_pblock(ex), status);
		prev = lblk + len;
	}
}

static struct buffer_head *
__read_extent_tree_block(const char *function, unsigned int line,
			 struct inode *inode, struct ext4_extent_idx *idx,
			 int depth, int flags)
{
	struct buffer_head		*bh;
	int				err;
	gfp_t				gfp_flags = __GFP_MOVABLE | GFP_NOFS;
	ext4_fsblk_t			pblk;

	if (flags & EXT4_EX_NOFAIL)
		gfp_flags |= __GFP_NOFAIL;

	pblk = ext4_idx_pblock(idx);
	bh = sb_getblk_gfp(inode->i_sb, pblk, gfp_flags);
	if (unlikely(!bh))
		return ERR_PTR(-ENOMEM);

	if (!bh_uptodate_or_lock(bh)) {
		trace_ext4_ext_load_extent(inode, pblk, _RET_IP_);
		err = ext4_read_bh(bh, 0, NULL, false);
		if (err < 0)
			goto errout;
	}
	if (buffer_verified(bh) && !(flags & EXT4_EX_FORCE_CACHE))
		return bh;
	err = __ext4_ext_check(function, line, inode, ext_block_hdr(bh),
			       depth, pblk, le32_to_cpu(idx->ei_block));
	if (err)
		goto errout;
	set_buffer_verified(bh);
	/*
	 * If this is a leaf block, cache all of its entries
	 */
	if (!(flags & EXT4_EX_NOCACHE) && depth == 0) {
		struct ext4_extent_header *eh = ext_block_hdr(bh);
		ext4_cache_extents(inode, eh);
	}
	return bh;
errout:
	put_bh(bh);
	return ERR_PTR(err);

}

#define read_extent_tree_block(inode, idx, depth, flags)		\
	__read_extent_tree_block(__func__, __LINE__, (inode), (idx),	\
				 (depth), (flags))

/*
 * This function is called to cache a file's extent information in the
 * extent status tree
 */
int ext4_ext_precache(struct inode *inode)
{
	struct ext4_inode_info *ei = EXT4_I(inode);
	struct ext4_ext_path *path = NULL;
	struct buffer_head *bh;
	int i = 0, depth, ret = 0;

	if (!ext4_test_inode_flag(inode, EXT4_INODE_EXTENTS))
		return 0;	/* not an extent-mapped inode */

	down_read(&ei->i_data_sem);
	depth = ext_depth(inode);

	/* Don't cache anything if there are no external extent blocks */
	if (!depth) {
		up_read(&ei->i_data_sem);
		return ret;
	}

	path = kcalloc(depth + 1, sizeof(struct ext4_ext_path),
		       GFP_NOFS);
	if (path == NULL) {
		up_read(&ei->i_data_sem);
		return -ENOMEM;
	}

	path[0].p_hdr = ext_inode_hdr(inode);
	ret = ext4_ext_check(inode, path[0].p_hdr, depth, 0);
	if (ret)
		goto out;
	path[0].p_idx = EXT_FIRST_INDEX(path[0].p_hdr);
	while (i >= 0) {
		/*
		 * If this is a leaf block or we've reached the end of
		 * the index block, go up
		 */
		if ((i == depth) ||
		    path[i].p_idx > EXT_LAST_INDEX(path[i].p_hdr)) {
			ext4_ext_path_brelse(path + i);
			i--;
			continue;
		}
		bh = read_extent_tree_block(inode, path[i].p_idx++,
					    depth - i - 1,
					    EXT4_EX_FORCE_CACHE);
		if (IS_ERR(bh)) {
			ret = PTR_ERR(bh);
			break;
		}
		i++;
		path[i].p_bh = bh;
		path[i].p_hdr = ext_block_hdr(bh);
		path[i].p_idx = EXT_FIRST_INDEX(path[i].p_hdr);
	}
	ext4_set_inode_state(inode, EXT4_STATE_EXT_PRECACHED);
out:
	up_read(&ei->i_data_sem);
	ext4_free_ext_path(path);
	return ret;
}

#ifdef EXT_DEBUG
static void ext4_ext_show_path(struct inode *inode, struct ext4_ext_path *path)
{
	int k, l = path->p_depth;

	ext_debug(inode, "path:");
	for (k = 0; k <= l; k++, path++) {
		if (path->p_idx) {
			ext_debug(inode, "  %d->%llu",
				  le32_to_cpu(path->p_idx->ei_block),
				  ext4_idx_pblock(path->p_idx));
		} else if (path->p_ext) {
			ext_debug(inode, "  %d:[%d]%d:%llu ",
				  le32_to_cpu(path->p_ext->ee_block),
				  ext4_ext_is_unwritten(path->p_ext),
				  ext4_ext_get_actual_len(path->p_ext),
				  ext4_ext_pblock(path->p_ext));
		} else
			ext_debug(inode, "  []");
	}
	ext_debug(inode, "\n");
}

static void ext4_ext_show_leaf(struct inode *inode, struct ext4_ext_path *path)
{
	int depth = ext_depth(inode);
	struct ext4_extent_header *eh;
	struct ext4_extent *ex;
	int i;

	if (IS_ERR_OR_NULL(path))
		return;

	eh = path[depth].p_hdr;
	ex = EXT_FIRST_EXTENT(eh);

	ext_debug(inode, "Displaying leaf extents\n");

	for (i = 0; i < le16_to_cpu(eh->eh_entries); i++, ex++) {
		ext_debug(inode, "%d:[%d]%d:%llu ", le32_to_cpu(ex->ee_block),
			  ext4_ext_is_unwritten(ex),
			  ext4_ext_get_actual_len(ex), ext4_ext_pblock(ex));
	}
	ext_debug(inode, "\n");
}

static void ext4_ext_show_move(struct inode *inode, struct ext4_ext_path *path,
			ext4_fsblk_t newblock, int level)
{
	int depth = ext_depth(inode);
	struct ext4_extent *ex;

	if (depth != level) {
		struct ext4_extent_idx *idx;
		idx = path[level].p_idx;
		while (idx <= EXT_MAX_INDEX(path[level].p_hdr)) {
			ext_debug(inode, "%d: move %d:%llu in new index %llu\n",
				  level, le32_to_cpu(idx->ei_block),
				  ext4_idx_pblock(idx), newblock);
			idx++;
		}

		return;
	}

	ex = path[depth].p_ext;
	while (ex <= EXT_MAX_EXTENT(path[depth].p_hdr)) {
		ext_debug(inode, "move %d:%llu:[%d]%d in new leaf %llu\n",
				le32_to_cpu(ex->ee_block),
				ext4_ext_pblock(ex),
				ext4_ext_is_unwritten(ex),
				ext4_ext_get_actual_len(ex),
				newblock);
		ex++;
	}
}

#else
#define ext4_ext_show_path(inode, path)
#define ext4_ext_show_leaf(inode, path)
#define ext4_ext_show_move(inode, path, newblock, level)
#endif

/*
 * ext4_ext_binsearch_idx:
 * binary search for the closest index of the given block
 * the header must be checked before calling this
 */
static void
ext4_ext_binsearch_idx(struct inode *inode,
			struct ext4_ext_path *path, ext4_lblk_t block)
{
	struct ext4_extent_header *eh = path->p_hdr;
	struct ext4_extent_idx *r, *l, *m;


	ext_debug(inode, "binsearch for %u(idx):  ", block);

	l = EXT_FIRST_INDEX(eh) + 1;
	r = EXT_LAST_INDEX(eh);
	while (l <= r) {
		m = l + (r - l) / 2;
		ext_debug(inode, "%p(%u):%p(%u):%p(%u) ", l,
			  le32_to_cpu(l->ei_block), m, le32_to_cpu(m->ei_block),
			  r, le32_to_cpu(r->ei_block));

		if (block < le32_to_cpu(m->ei_block))
			r = m - 1;
		else
			l = m + 1;
	}

	path->p_idx = l - 1;
	ext_debug(inode, "  -> %u->%lld ", le32_to_cpu(path->p_idx->ei_block),
		  ext4_idx_pblock(path->p_idx));

#ifdef CHECK_BINSEARCH
	{
		struct ext4_extent_idx *chix, *ix;
		int k;

		chix = ix = EXT_FIRST_INDEX(eh);
		for (k = 0; k < le16_to_cpu(eh->eh_entries); k++, ix++) {
			if (k != 0 && le32_to_cpu(ix->ei_block) <=
			    le32_to_cpu(ix[-1].ei_block)) {
				printk(KERN_DEBUG "k=%d, ix=0x%p, "
				       "first=0x%p\n", k,
				       ix, EXT_FIRST_INDEX(eh));
				printk(KERN_DEBUG "%u <= %u\n",
				       le32_to_cpu(ix->ei_block),
				       le32_to_cpu(ix[-1].ei_block));
			}
			BUG_ON(k && le32_to_cpu(ix->ei_block)
					   <= le32_to_cpu(ix[-1].ei_block));
			if (block < le32_to_cpu(ix->ei_block))
				break;
			chix = ix;
		}
		BUG_ON(chix != path->p_idx);
	}
#endif

}

/*
 * ext4_ext_binsearch:
 * binary search for closest extent of the given block
 * the header must be checked before calling this
 */
static void
ext4_ext_binsearch(struct inode *inode,
		struct ext4_ext_path *path, ext4_lblk_t block)
{
	struct ext4_extent_header *eh = path->p_hdr;
	struct ext4_extent *r, *l, *m;

	if (eh->eh_entries == 0) {
		/*
		 * this leaf is empty:
		 * we get such a leaf in split/add case
		 */
		return;
	}

	ext_debug(inode, "binsearch for %u:  ", block);

	l = EXT_FIRST_EXTENT(eh) + 1;
	r = EXT_LAST_EXTENT(eh);

	while (l <= r) {
		m = l + (r - l) / 2;
		ext_debug(inode, "%p(%u):%p(%u):%p(%u) ", l,
			  le32_to_cpu(l->ee_block), m, le32_to_cpu(m->ee_block),
			  r, le32_to_cpu(r->ee_block));

		if (block < le32_to_cpu(m->ee_block))
			r = m - 1;
		else
			l = m + 1;
	}

	path->p_ext = l - 1;
	ext_debug(inode, "  -> %d:%llu:[%d]%d ",
			le32_to_cpu(path->p_ext->ee_block),
			ext4_ext_pblock(path->p_ext),
			ext4_ext_is_unwritten(path->p_ext),
			ext4_ext_get_actual_len(path->p_ext));

#ifdef CHECK_BINSEARCH
	{
		struct ext4_extent *chex, *ex;
		int k;

		chex = ex = EXT_FIRST_EXTENT(eh);
		for (k = 0; k < le16_to_cpu(eh->eh_entries); k++, ex++) {
			BUG_ON(k && le32_to_cpu(ex->ee_block)
					  <= le32_to_cpu(ex[-1].ee_block));
			if (block < le32_to_cpu(ex->ee_block))
				break;
			chex = ex;
		}
		BUG_ON(chex != path->p_ext);
	}
#endif

}

void ext4_ext_tree_init(handle_t *handle, struct inode *inode)
{
	struct ext4_extent_header *eh;

	eh = ext_inode_hdr(inode);
	eh->eh_depth = 0;
	eh->eh_entries = 0;
	eh->eh_magic = EXT4_EXT_MAGIC;
	eh->eh_max = cpu_to_le16(ext4_ext_space_root(inode, 0));
	eh->eh_generation = 0;
	ext4_mark_inode_dirty(handle, inode);
}

struct ext4_ext_path *
ext4_find_extent(struct inode *inode, ext4_lblk_t block,
		 struct ext4_ext_path *path, int flags)
{
	struct ext4_extent_header *eh;
	struct buffer_head *bh;
	short int depth, i, ppos = 0;
	int ret;
	gfp_t gfp_flags = GFP_NOFS;

	if (flags & EXT4_EX_NOFAIL)
		gfp_flags |= __GFP_NOFAIL;

	eh = ext_inode_hdr(inode);
	depth = ext_depth(inode);
	if (depth < 0 || depth > EXT4_MAX_EXTENT_DEPTH) {
		EXT4_ERROR_INODE(inode, "inode has invalid extent depth: %d",
				 depth);
		ret = -EFSCORRUPTED;
		goto err;
	}

	if (path) {
		ext4_ext_drop_refs(path);
		if (depth > path[0].p_maxdepth) {
			kfree(path);
			path = NULL;
		}
	}
	if (!path) {
		/* account possible depth increase */
		path = kcalloc(depth + 2, sizeof(struct ext4_ext_path),
				gfp_flags);
		if (unlikely(!path))
			return ERR_PTR(-ENOMEM);
		path[0].p_maxdepth = depth + 1;
	}
	path[0].p_hdr = eh;
	path[0].p_bh = NULL;

	i = depth;
	if (!(flags & EXT4_EX_NOCACHE) && depth == 0)
		ext4_cache_extents(inode, eh);
	/* walk through the tree */
	while (i) {
		ext_debug(inode, "depth %d: num %d, max %d\n",
			  ppos, le16_to_cpu(eh->eh_entries), le16_to_cpu(eh->eh_max));

		ext4_ext_binsearch_idx(inode, path + ppos, block);
		path[ppos].p_block = ext4_idx_pblock(path[ppos].p_idx);
		path[ppos].p_depth = i;
		path[ppos].p_ext = NULL;

		bh = read_extent_tree_block(inode, path[ppos].p_idx, --i, flags);
		if (IS_ERR(bh)) {
			ret = PTR_ERR(bh);
			goto err;
		}

		eh = ext_block_hdr(bh);
		ppos++;
		path[ppos].p_bh = bh;
		path[ppos].p_hdr = eh;
	}

	path[ppos].p_depth = i;
	path[ppos].p_ext = NULL;
	path[ppos].p_idx = NULL;

	/* find extent */
	ext4_ext_binsearch(inode, path + ppos, block);
	/* if not an empty leaf */
	if (path[ppos].p_ext)
		path[ppos].p_block = ext4_ext_pblock(path[ppos].p_ext);

	ext4_ext_show_path(inode, path);

	if (orig_path)
		*orig_path = path;
	return path;

err:
	ext4_free_ext_path(path);
	return ERR_PTR(ret);
}

/*
 * ext4_ext_insert_index:
 * insert new index [@logical;@ptr] into the block at @curp;
 * check where to insert: before @curp or after @curp
 */
static int ext4_ext_insert_index(handle_t *handle, struct inode *inode,
				 struct ext4_ext_path *curp,
				 int logical, ext4_fsblk_t ptr)
{
	struct ext4_extent_idx *ix;
	int len, err;

	err = ext4_ext_get_access(handle, inode, curp);
	if (err)
		return err;

	if (unlikely(logical == le32_to_cpu(curp->p_idx->ei_block))) {
		EXT4_ERROR_INODE(inode,
				 "logical %d == ei_block %d!",
				 logical, le32_to_cpu(curp->p_idx->ei_block));
		return -EFSCORRUPTED;
	}

	if (unlikely(le16_to_cpu(curp->p_hdr->eh_entries)
			     >= le16_to_cpu(curp->p_hdr->eh_max))) {
		EXT4_ERROR_INODE(inode,
				 "eh_entries %d >= eh_max %d!",
				 le16_to_cpu(curp->p_hdr->eh_entries),
				 le16_to_cpu(curp->p_hdr->eh_max));
		return -EFSCORRUPTED;
	}

	if (logical > le32_to_cpu(curp->p_idx->ei_block)) {
		/* insert after */
		ext_debug(inode, "insert new index %d after: %llu\n",
			  logical, ptr);
		ix = curp->p_idx + 1;
	} else {
		/* insert before */
		ext_debug(inode, "insert new index %d before: %llu\n",
			  logical, ptr);
		ix = curp->p_idx;
	}

	if (unlikely(ix > EXT_MAX_INDEX(curp->p_hdr))) {
		EXT4_ERROR_INODE(inode, "ix > EXT_MAX_INDEX!");
		return -EFSCORRUPTED;
	}

	len = EXT_LAST_INDEX(curp->p_hdr) - ix + 1;
	BUG_ON(len < 0);
	if (len > 0) {
		ext_debug(inode, "insert new index %d: "
				"move %d indices from 0x%p to 0x%p\n",
				logical, len, ix, ix + 1);
		memmove(ix + 1, ix, len * sizeof(struct ext4_extent_idx));
	}

	ix->ei_block = cpu_to_le32(logical);
	ext4_idx_store_pblock(ix, ptr);
	le16_add_cpu(&curp->p_hdr->eh_entries, 1);

	if (unlikely(ix > EXT_LAST_INDEX(curp->p_hdr))) {
		EXT4_ERROR_INODE(inode, "ix > EXT_LAST_INDEX!");
		return -EFSCORRUPTED;
	}

	err = ext4_ext_dirty(handle, inode, curp);
	ext4_std_error(inode->i_sb, err);

	return err;
}

/*
 * ext4_ext_split:
 * inserts new subtree into the path, using free index entry
 * at depth @at:
 * - allocates all needed blocks (new leaf and all intermediate index blocks)
 * - makes decision where to split
 * - moves remaining extents and index entries (right to the split point)
 *   into the newly allocated blocks
 * - initializes subtree
 */
static int ext4_ext_split(handle_t *handle, struct inode *inode,
			  unsigned int flags,
			  struct ext4_ext_path *path,
			  struct ext4_extent *newext, int at)
{
	struct buffer_head *bh = NULL;
	int depth = ext_depth(inode);
	struct ext4_extent_header *neh;
	struct ext4_extent_idx *fidx;
	int i = at, k, m, a;
	ext4_fsblk_t newblock, oldblock;
	__le32 border;
	ext4_fsblk_t *ablocks = NULL; /* array of allocated blocks */
	gfp_t gfp_flags = GFP_NOFS;
	int err = 0;
	size_t ext_size = 0;

	if (flags & EXT4_EX_NOFAIL)
		gfp_flags |= __GFP_NOFAIL;

	/* make decision: where to split? */
	/* FIXME: now decision is simplest: at current extent */

	/* if current leaf will be split, then we should use
	 * border from split point */
	if (unlikely(path[depth].p_ext > EXT_MAX_EXTENT(path[depth].p_hdr))) {
		EXT4_ERROR_INODE(inode, "p_ext > EXT_MAX_EXTENT!");
		return -EFSCORRUPTED;
	}
	if (path[depth].p_ext != EXT_MAX_EXTENT(path[depth].p_hdr)) {
		border = path[depth].p_ext[1].ee_block;
		ext_debug(inode, "leaf will be split."
				" next leaf starts at %d\n",
				  le32_to_cpu(border));
	} else {
		border = newext->ee_block;
		ext_debug(inode, "leaf will be added."
				" next leaf starts at %d\n",
				le32_to_cpu(border));
	}

	/*
	 * If error occurs, then we break processing
	 * and mark filesystem read-only. index won't
	 * be inserted and tree will be in consistent
	 * state. Next mount will repair buffers too.
	 */

	/*
	 * Get array to track all allocated blocks.
	 * We need this to handle errors and free blocks
	 * upon them.
	 */
	ablocks = kcalloc(depth, sizeof(ext4_fsblk_t), gfp_flags);
	if (!ablocks)
		return -ENOMEM;

	/* allocate all needed blocks */
	ext_debug(inode, "allocate %d blocks for indexes/leaf\n", depth - at);
	for (a = 0; a < depth - at; a++) {
		newblock = ext4_ext_new_meta_block(handle, inode, path,
						   newext, &err, flags);
		if (newblock == 0)
			goto cleanup;
		ablocks[a] = newblock;
	}

	/* initialize new leaf */
	newblock = ablocks[--a];
	if (unlikely(newblock == 0)) {
		EXT4_ERROR_INODE(inode, "newblock == 0!");
		err = -EFSCORRUPTED;
		goto cleanup;
	}
	bh = sb_getblk_gfp(inode->i_sb, newblock, __GFP_MOVABLE | GFP_NOFS);
	if (unlikely(!bh)) {
		err = -ENOMEM;
		goto cleanup;
	}
	lock_buffer(bh);

	err = ext4_journal_get_create_access(handle, inode->i_sb, bh,
					     EXT4_JTR_NONE);
	if (err)
		goto cleanup;

	neh = ext_block_hdr(bh);
	neh->eh_entries = 0;
	neh->eh_max = cpu_to_le16(ext4_ext_space_block(inode, 0));
	neh->eh_magic = EXT4_EXT_MAGIC;
	neh->eh_depth = 0;
	neh->eh_generation = 0;

	/* move remainder of path[depth] to the new leaf */
	if (unlikely(path[depth].p_hdr->eh_entries !=
		     path[depth].p_hdr->eh_max)) {
		EXT4_ERROR_INODE(inode, "eh_entries %d != eh_max %d!",
				 path[depth].p_hdr->eh_entries,
				 path[depth].p_hdr->eh_max);
		err = -EFSCORRUPTED;
		goto cleanup;
	}
	/* start copy from next extent */
	m = EXT_MAX_EXTENT(path[depth].p_hdr) - path[depth].p_ext++;
	ext4_ext_show_move(inode, path, newblock, depth);
	if (m) {
		struct ext4_extent *ex;
		ex = EXT_FIRST_EXTENT(neh);
		memmove(ex, path[depth].p_ext, sizeof(struct ext4_extent) * m);
		le16_add_cpu(&neh->eh_entries, m);
	}

	/* zero out unused area in the extent block */
	ext_size = sizeof(struct ext4_extent_header) +
		sizeof(struct ext4_extent) * le16_to_cpu(neh->eh_entries);
	memset(bh->b_data + ext_size, 0, inode->i_sb->s_blocksize - ext_size);
	ext4_extent_block_csum_set(inode, neh);
	set_buffer_uptodate(bh);
	unlock_buffer(bh);

	err = ext4_handle_dirty_metadata(handle, inode, bh);
	if (err)
		goto cleanup;
	brelse(bh);
	bh = NULL;

	/* correct old leaf */
	if (m) {
		err = ext4_ext_get_access(handle, inode, path + depth);
		if (err)
			goto cleanup;
		le16_add_cpu(&path[depth].p_hdr->eh_entries, -m);
		err = ext4_ext_dirty(handle, inode, path + depth);
		if (err)
			goto cleanup;

	}

	/* create intermediate indexes */
	k = depth - at - 1;
	if (unlikely(k < 0)) {
		EXT4_ERROR_INODE(inode, "k %d < 0!", k);
		err = -EFSCORRUPTED;
		goto cleanup;
	}
	if (k)
		ext_debug(inode, "create %d intermediate indices\n", k);
	/* insert new index into current index block */
	/* current depth stored in i var */
	i = depth - 1;
	while (k--) {
		oldblock = newblock;
		newblock = ablocks[--a];
		bh = sb_getblk(inode->i_sb, newblock);
		if (unlikely(!bh)) {
			err = -ENOMEM;
			goto cleanup;
		}
		lock_buffer(bh);

		err = ext4_journal_get_create_access(handle, inode->i_sb, bh,
						     EXT4_JTR_NONE);
		if (err)
			goto cleanup;

		neh = ext_block_hdr(bh);
		neh->eh_entries = cpu_to_le16(1);
		neh->eh_magic = EXT4_EXT_MAGIC;
		neh->eh_max = cpu_to_le16(ext4_ext_space_block_idx(inode, 0));
		neh->eh_depth = cpu_to_le16(depth - i);
		neh->eh_generation = 0;
		fidx = EXT_FIRST_INDEX(neh);
		fidx->ei_block = border;
		ext4_idx_store_pblock(fidx, oldblock);

		ext_debug(inode, "int.index at %d (block %llu): %u -> %llu\n",
				i, newblock, le32_to_cpu(border), oldblock);

		/* move remainder of path[i] to the new index block */
		if (unlikely(EXT_MAX_INDEX(path[i].p_hdr) !=
					EXT_LAST_INDEX(path[i].p_hdr))) {
			EXT4_ERROR_INODE(inode,
					 "EXT_MAX_INDEX != EXT_LAST_INDEX ee_block %d!",
					 le32_to_cpu(path[i].p_ext->ee_block));
			err = -EFSCORRUPTED;
			goto cleanup;
		}
		/* start copy indexes */
		m = EXT_MAX_INDEX(path[i].p_hdr) - path[i].p_idx++;
		ext_debug(inode, "cur 0x%p, last 0x%p\n", path[i].p_idx,
				EXT_MAX_INDEX(path[i].p_hdr));
		ext4_ext_show_move(inode, path, newblock, i);
		if (m) {
			memmove(++fidx, path[i].p_idx,
				sizeof(struct ext4_extent_idx) * m);
			le16_add_cpu(&neh->eh_entries, m);
		}
		/* zero out unused area in the extent block */
		ext_size = sizeof(struct ext4_extent_header) +
		   (sizeof(struct ext4_extent) * le16_to_cpu(neh->eh_entries));
		memset(bh->b_data + ext_size, 0,
			inode->i_sb->s_blocksize - ext_size);
		ext4_extent_block_csum_set(inode, neh);
		set_buffer_uptodate(bh);
		unlock_buffer(bh);

		err = ext4_handle_dirty_metadata(handle, inode, bh);
		if (err)
			goto cleanup;
		brelse(bh);
		bh = NULL;

		/* correct old index */
		if (m) {
			err = ext4_ext_get_access(handle, inode, path + i);
			if (err)
				goto cleanup;
			le16_add_cpu(&path[i].p_hdr->eh_entries, -m);
			err = ext4_ext_dirty(handle, inode, path + i);
			if (err)
				goto cleanup;
		}

		i--;
	}

	/* insert new index */
	err = ext4_ext_insert_index(handle, inode, path + at,
				    le32_to_cpu(border), newblock);

cleanup:
	if (bh) {
		if (buffer_locked(bh))
			unlock_buffer(bh);
		brelse(bh);
	}

	if (err) {
		/* free all allocated blocks in error case */
		for (i = 0; i < depth; i++) {
			if (!ablocks[i])
				continue;
			ext4_free_blocks(handle, inode, NULL, ablocks[i], 1,
					 EXT4_FREE_BLOCKS_METADATA);
		}
	}
	kfree(ablocks);

	return err;
}

/*
 * ext4_ext_grow_indepth:
 * implements tree growing procedure:
 * - allocates new block
 * - moves top-level data (index block or leaf) into the new block
 * - initializes new top-level, creating index that points to the
 *   just created block
 */
static int ext4_ext_grow_indepth(handle_t *handle, struct inode *inode,
				 unsigned int flags)
{
	struct ext4_extent_header *neh;
	struct buffer_head *bh;
	ext4_fsblk_t newblock, goal = 0;
	struct ext4_super_block *es = EXT4_SB(inode->i_sb)->s_es;
	int err = 0;
	size_t ext_size = 0;

	/* Try to prepend new index to old one */
	if (ext_depth(inode))
		goal = ext4_idx_pblock(EXT_FIRST_INDEX(ext_inode_hdr(inode)));
	if (goal > le32_to_cpu(es->s_first_data_block)) {
		flags |= EXT4_MB_HINT_TRY_GOAL;
		goal--;
	} else
		goal = ext4_inode_to_goal_block(inode);
	newblock = ext4_new_meta_blocks(handle, inode, goal, flags,
					NULL, &err);
	if (newblock == 0)
		return err;

	bh = sb_getblk_gfp(inode->i_sb, newblock, __GFP_MOVABLE | GFP_NOFS);
	if (unlikely(!bh))
		return -ENOMEM;
	lock_buffer(bh);

	err = ext4_journal_get_create_access(handle, inode->i_sb, bh,
					     EXT4_JTR_NONE);
	if (err) {
		unlock_buffer(bh);
		goto out;
	}

	ext_size = sizeof(EXT4_I(inode)->i_data);
	/* move top-level index/leaf into new block */
	memmove(bh->b_data, EXT4_I(inode)->i_data, ext_size);
	/* zero out unused area in the extent block */
	memset(bh->b_data + ext_size, 0, inode->i_sb->s_blocksize - ext_size);

	/* set size of new block */
	neh = ext_block_hdr(bh);
	/* old root could have indexes or leaves
	 * so calculate e_max right way */
	if (ext_depth(inode))
		neh->eh_max = cpu_to_le16(ext4_ext_space_block_idx(inode, 0));
	else
		neh->eh_max = cpu_to_le16(ext4_ext_space_block(inode, 0));
	neh->eh_magic = EXT4_EXT_MAGIC;
	ext4_extent_block_csum_set(inode, neh);
	set_buffer_uptodate(bh);
	set_buffer_verified(bh);
	unlock_buffer(bh);

	err = ext4_handle_dirty_metadata(handle, inode, bh);
	if (err)
		goto out;

	/* Update top-level index: num,max,pointer */
	neh = ext_inode_hdr(inode);
	neh->eh_entries = cpu_to_le16(1);
	ext4_idx_store_pblock(EXT_FIRST_INDEX(neh), newblock);
	if (neh->eh_depth == 0) {
		/* Root extent block becomes index block */
		neh->eh_max = cpu_to_le16(ext4_ext_space_root_idx(inode, 0));
		EXT_FIRST_INDEX(neh)->ei_block =
			EXT_FIRST_EXTENT(neh)->ee_block;
	}
	ext_debug(inode, "new root: num %d(%d), lblock %d, ptr %llu\n",
		  le16_to_cpu(neh->eh_entries), le16_to_cpu(neh->eh_max),
		  le32_to_cpu(EXT_FIRST_INDEX(neh)->ei_block),
		  ext4_idx_pblock(EXT_FIRST_INDEX(neh)));

	le16_add_cpu(&neh->eh_depth, 1);
	err = ext4_mark_inode_dirty(handle, inode);
out:
	brelse(bh);

	return err;
}

/*
 * ext4_ext_create_new_leaf:
 * finds empty index and adds new leaf.
 * if no free index is found, then it requests in-depth growing.
 */
static struct ext4_ext_path *
ext4_ext_create_new_leaf(handle_t *handle, struct inode *inode,
			 unsigned int mb_flags, unsigned int gb_flags,
			 struct ext4_ext_path *path,
			 struct ext4_extent *newext)
{
	struct ext4_ext_path *curp;
	int depth, i, err = 0;
	ext4_lblk_t ee_block = le32_to_cpu(newext->ee_block);

repeat:
	i = depth = ext_depth(inode);

	/* walk up to the tree and look for free index entry */
	curp = path + depth;
	while (i > 0 && !EXT_HAS_FREE_INDEX(curp)) {
		i--;
		curp--;
	}

	/* we use already allocated block for index block,
	 * so subsequent data blocks should be contiguous */
	if (EXT_HAS_FREE_INDEX(curp)) {
		/* if we found index with free entry, then use that
		 * entry: create all needed subtree and add new leaf */
		err = ext4_ext_split(handle, inode, mb_flags, path, newext, i);
		if (err)
			goto errout;

		/* refill path */
		path = ext4_find_extent(inode, ee_block, path, gb_flags);
		return path;
	}

	/* tree is full, time to grow in depth */
	err = ext4_ext_grow_indepth(handle, inode, mb_flags);
	if (err)
		goto errout;

	/* refill path */
	path = ext4_find_extent(inode, ee_block, path, gb_flags);
	if (IS_ERR(path))
		return path;

	/*
	 * only first (depth 0 -> 1) produces free space;
	 * in all other cases we have to split the grown tree
	 */
	depth = ext_depth(inode);
	if (path[depth].p_hdr->eh_entries == path[depth].p_hdr->eh_max) {
		/* now we need to split */
		goto repeat;
	}

	return path;

errout:
	ext4_free_ext_path(path);
	return ERR_PTR(err);
}

/*
 * search the closest allocated block to the left for *logical
 * and returns it at @logical + it's physical address at @phys
 * if *logical is the smallest allocated block, the function
 * returns 0 at @phys
 * return value contains 0 (success) or error code
 */
static int ext4_ext_search_left(struct inode *inode,
				struct ext4_ext_path *path,
				ext4_lblk_t *logical, ext4_fsblk_t *phys)
{
	struct ext4_extent_idx *ix;
	struct ext4_extent *ex;
	int depth, ee_len;

	if (unlikely(path == NULL)) {
		EXT4_ERROR_INODE(inode, "path == NULL *logical %d!", *logical);
		return -EFSCORRUPTED;
	}
	depth = path->p_depth;
	*phys = 0;

	if (depth == 0 && path->p_ext == NULL)
		return 0;

	/* usually extent in the path covers blocks smaller
	 * then *logical, but it can be that extent is the
	 * first one in the file */

	ex = path[depth].p_ext;
	ee_len = ext4_ext_get_actual_len(ex);
	if (*logical < le32_to_cpu(ex->ee_block)) {
		if (unlikely(EXT_FIRST_EXTENT(path[depth].p_hdr) != ex)) {
			EXT4_ERROR_INODE(inode,
					 "EXT_FIRST_EXTENT != ex *logical %d ee_block %d!",
					 *logical, le32_to_cpu(ex->ee_block));
			return -EFSCORRUPTED;
		}
		while (--depth >= 0) {
			ix = path[depth].p_idx;
			if (unlikely(ix != EXT_FIRST_INDEX(path[depth].p_hdr))) {
				EXT4_ERROR_INODE(inode,
				  "ix (%d) != EXT_FIRST_INDEX (%d) (depth %d)!",
				  ix != NULL ? le32_to_cpu(ix->ei_block) : 0,
				  le32_to_cpu(EXT_FIRST_INDEX(path[depth].p_hdr)->ei_block),
				  depth);
				return -EFSCORRUPTED;
			}
		}
		return 0;
	}

	if (unlikely(*logical < (le32_to_cpu(ex->ee_block) + ee_len))) {
		EXT4_ERROR_INODE(inode,
				 "logical %d < ee_block %d + ee_len %d!",
				 *logical, le32_to_cpu(ex->ee_block), ee_len);
		return -EFSCORRUPTED;
	}

	*logical = le32_to_cpu(ex->ee_block) + ee_len - 1;
	*phys = ext4_ext_pblock(ex) + ee_len - 1;
	return 0;
}

/*
 * Search the closest allocated block to the right for *logical
 * and returns it at @logical + it's physical address at @phys.
 * If not exists, return 0 and @phys is set to 0. We will return
 * 1 which means we found an allocated block and ret_ex is valid.
 * Or return a (< 0) error code.
 */
static int ext4_ext_search_right(struct inode *inode,
				 struct ext4_ext_path *path,
				 ext4_lblk_t *logical, ext4_fsblk_t *phys,
				 struct ext4_extent *ret_ex)
{
	struct buffer_head *bh = NULL;
	struct ext4_extent_header *eh;
	struct ext4_extent_idx *ix;
	struct ext4_extent *ex;
	int depth;	/* Note, NOT eh_depth; depth from top of tree */
	int ee_len;

	if (unlikely(path == NULL)) {
		EXT4_ERROR_INODE(inode, "path == NULL *logical %d!", *logical);
		return -EFSCORRUPTED;
	}
	depth = path->p_depth;
	*phys = 0;

	if (depth == 0 && path->p_ext == NULL)
		return 0;

	/* usually extent in the path covers blocks smaller
	 * then *logical, but it can be that extent is the
	 * first one in the file */

	ex = path[depth].p_ext;
	ee_len = ext4_ext_get_actual_len(ex);
	if (*logical < le32_to_cpu(ex->ee_block)) {
		if (unlikely(EXT_FIRST_EXTENT(path[depth].p_hdr) != ex)) {
			EXT4_ERROR_INODE(inode,
					 "first_extent(path[%d].p_hdr) != ex",
					 depth);
			return -EFSCORRUPTED;
		}
		while (--depth >= 0) {
			ix = path[depth].p_idx;
			if (unlikely(ix != EXT_FIRST_INDEX(path[depth].p_hdr))) {
				EXT4_ERROR_INODE(inode,
						 "ix != EXT_FIRST_INDEX *logical %d!",
						 *logical);
				return -EFSCORRUPTED;
			}
		}
		goto found_extent;
	}

	if (unlikely(*logical < (le32_to_cpu(ex->ee_block) + ee_len))) {
		EXT4_ERROR_INODE(inode,
				 "logical %d < ee_block %d + ee_len %d!",
				 *logical, le32_to_cpu(ex->ee_block), ee_len);
		return -EFSCORRUPTED;
	}

	if (ex != EXT_LAST_EXTENT(path[depth].p_hdr)) {
		/* next allocated block in this leaf */
		ex++;
		goto found_extent;
	}

	/* go up and search for index to the right */
	while (--depth >= 0) {
		ix = path[depth].p_idx;
		if (ix != EXT_LAST_INDEX(path[depth].p_hdr))
			goto got_index;
	}

	/* we've gone up to the root and found no index to the right */
	return 0;

got_index:
	/* we've found index to the right, let's
	 * follow it and find the closest allocated
	 * block to the right */
	ix++;
	while (++depth < path->p_depth) {
		/* subtract from p_depth to get proper eh_depth */
		bh = read_extent_tree_block(inode, ix, path->p_depth - depth, 0);
		if (IS_ERR(bh))
			return PTR_ERR(bh);
		eh = ext_block_hdr(bh);
		ix = EXT_FIRST_INDEX(eh);
		put_bh(bh);
	}

	bh = read_extent_tree_block(inode, ix, path->p_depth - depth, 0);
	if (IS_ERR(bh))
		return PTR_ERR(bh);
	eh = ext_block_hdr(bh);
	ex = EXT_FIRST_EXTENT(eh);
found_extent:
	*logical = le32_to_cpu(ex->ee_block);
	*phys = ext4_ext_pblock(ex);
	if (ret_ex)
		*ret_ex = *ex;
	if (bh)
		put_bh(bh);
	return 1;
}

/*
 * ext4_ext_next_allocated_block:
 * returns allocated block in subsequent extent or EXT_MAX_BLOCKS.
 * NOTE: it considers block number from index entry as
 * allocated block. Thus, index entries have to be consistent
 * with leaves.
 */
ext4_lblk_t
ext4_ext_next_allocated_block(struct ext4_ext_path *path)
{
	int depth;

	BUG_ON(path == NULL);
	depth = path->p_depth;

	if (depth == 0 && path->p_ext == NULL)
		return EXT_MAX_BLOCKS;

	while (depth >= 0) {
		struct ext4_ext_path *p = &path[depth];

		if (depth == path->p_depth) {
			/* leaf */
			if (p->p_ext && p->p_ext != EXT_LAST_EXTENT(p->p_hdr))
				return le32_to_cpu(p->p_ext[1].ee_block);
		} else {
			/* index */
			if (p->p_idx != EXT_LAST_INDEX(p->p_hdr))
				return le32_to_cpu(p->p_idx[1].ei_block);
		}
		depth--;
	}

	return EXT_MAX_BLOCKS;
}

/*
 * ext4_ext_next_leaf_block:
 * returns first allocated block from next leaf or EXT_MAX_BLOCKS
 */
static ext4_lblk_t ext4_ext_next_leaf_block(struct ext4_ext_path *path)
{
	int depth;

	BUG_ON(path == NULL);
	depth = path->p_depth;

	/* zero-tree has no leaf blocks at all */
	if (depth == 0)
		return EXT_MAX_BLOCKS;

	/* go to index block */
	depth--;

	while (depth >= 0) {
		if (path[depth].p_idx !=
				EXT_LAST_INDEX(path[depth].p_hdr))
			return (ext4_lblk_t)
				le32_to_cpu(path[depth].p_idx[1].ei_block);
		depth--;
	}

	return EXT_MAX_BLOCKS;
}

/*
 * ext4_ext_correct_indexes:
 * if leaf gets modified and modified extent is first in the leaf,
 * then we have to correct all indexes above.
 * TODO: do we need to correct tree in all cases?
 */
static int ext4_ext_correct_indexes(handle_t *handle, struct inode *inode,
				struct ext4_ext_path *path)
{
	struct ext4_extent_header *eh;
	int depth = ext_depth(inode);
	struct ext4_extent *ex;
	__le32 border;
	int k, err = 0;

	eh = path[depth].p_hdr;
	ex = path[depth].p_ext;

	if (unlikely(ex == NULL || eh == NULL)) {
		EXT4_ERROR_INODE(inode,
				 "ex %p == NULL or eh %p == NULL", ex, eh);
		return -EFSCORRUPTED;
	}

	if (depth == 0) {
		/* there is no tree at all */
		return 0;
	}

	if (ex != EXT_FIRST_EXTENT(eh)) {
		/* we correct tree if first leaf got modified only */
		return 0;
	}

	/*
	 * TODO: we need correction if border is smaller than current one
	 */
	k = depth - 1;
	border = path[depth].p_ext->ee_block;
	err = ext4_ext_get_access(handle, inode, path + k);
	if (err)
		return err;
	path[k].p_idx->ei_block = border;
	err = ext4_ext_dirty(handle, inode, path + k);
	if (err)
		return err;

	while (k--) {
		/* change all left-side indexes */
		if (path[k+1].p_idx != EXT_FIRST_INDEX(path[k+1].p_hdr))
			break;
		err = ext4_ext_get_access(handle, inode, path + k);
		if (err)
			goto clean;
		path[k].p_idx->ei_block = border;
		err = ext4_ext_dirty(handle, inode, path + k);
		if (err)
			goto clean;
	}
	return 0;

clean:
	/*
	 * The path[k].p_bh is either unmodified or with no verified bit
	 * set (see ext4_ext_get_access()). So just clear the verified bit
	 * of the successfully modified extents buffers, which will force
	 * these extents to be checked to avoid using inconsistent data.
	 */
	while (++k < depth)
		clear_buffer_verified(path[k].p_bh);

	return err;
}

static int ext4_can_extents_be_merged(struct inode *inode,
				      struct ext4_extent *ex1,
				      struct ext4_extent *ex2)
{
	unsigned short ext1_ee_len, ext2_ee_len;

	if (ext4_ext_is_unwritten(ex1) != ext4_ext_is_unwritten(ex2))
		return 0;

	ext1_ee_len = ext4_ext_get_actual_len(ex1);
	ext2_ee_len = ext4_ext_get_actual_len(ex2);

	if (le32_to_cpu(ex1->ee_block) + ext1_ee_len !=
			le32_to_cpu(ex2->ee_block))
		return 0;

	if (ext1_ee_len + ext2_ee_len > EXT_INIT_MAX_LEN)
		return 0;

	if (ext4_ext_is_unwritten(ex1) &&
	    ext1_ee_len + ext2_ee_len > EXT_UNWRITTEN_MAX_LEN)
		return 0;
#ifdef AGGRESSIVE_TEST
	if (ext1_ee_len >= 4)
		return 0;
#endif

	if (ext4_ext_pblock(ex1) + ext1_ee_len == ext4_ext_pblock(ex2))
		return 1;
	return 0;
}

/*
 * This function tries to merge the "ex" extent to the next extent in the tree.
 * It always tries to merge towards right. If you want to merge towards
 * left, pass "ex - 1" as argument instead of "ex".
 * Returns 0 if the extents (ex and ex+1) were _not_ merged and returns
 * 1 if they got merged.
 */
static int ext4_ext_try_to_merge_right(struct inode *inode,
				 struct ext4_ext_path *path,
				 struct ext4_extent *ex)
{
	struct ext4_extent_header *eh;
	unsigned int depth, len;
	int merge_done = 0, unwritten;

	depth = ext_depth(inode);
	BUG_ON(path[depth].p_hdr == NULL);
	eh = path[depth].p_hdr;

	while (ex < EXT_LAST_EXTENT(eh)) {
		if (!ext4_can_extents_be_merged(inode, ex, ex + 1))
			break;
		/* merge with next extent! */
		unwritten = ext4_ext_is_unwritten(ex);
		ex->ee_len = cpu_to_le16(ext4_ext_get_actual_len(ex)
				+ ext4_ext_get_actual_len(ex + 1));
		if (unwritten)
			ext4_ext_mark_unwritten(ex);

		if (ex + 1 < EXT_LAST_EXTENT(eh)) {
			len = (EXT_LAST_EXTENT(eh) - ex - 1)
				* sizeof(struct ext4_extent);
			memmove(ex + 1, ex + 2, len);
		}
		le16_add_cpu(&eh->eh_entries, -1);
		merge_done = 1;
		WARN_ON(eh->eh_entries == 0);
		if (!eh->eh_entries)
			EXT4_ERROR_INODE(inode, "eh->eh_entries = 0!");
	}

	return merge_done;
}

/*
 * This function does a very simple check to see if we can collapse
 * an extent tree with a single extent tree leaf block into the inode.
 */
static void ext4_ext_try_to_merge_up(handle_t *handle,
				     struct inode *inode,
				     struct ext4_ext_path *path)
{
	size_t s;
	unsigned max_root = ext4_ext_space_root(inode, 0);
	ext4_fsblk_t blk;

	if ((path[0].p_depth != 1) ||
	    (le16_to_cpu(path[0].p_hdr->eh_entries) != 1) ||
	    (le16_to_cpu(path[1].p_hdr->eh_entries) > max_root))
		return;

	/*
	 * We need to modify the block allocation bitmap and the block
	 * group descriptor to release the extent tree block.  If we
	 * can't get the journal credits, give up.
	 */
	if (ext4_journal_extend(handle, 2,
			ext4_free_metadata_revoke_credits(inode->i_sb, 1)))
		return;

	/*
	 * Copy the extent data up to the inode
	 */
	blk = ext4_idx_pblock(path[0].p_idx);
	s = le16_to_cpu(path[1].p_hdr->eh_entries) *
		sizeof(struct ext4_extent_idx);
	s += sizeof(struct ext4_extent_header);

	path[1].p_maxdepth = path[0].p_maxdepth;
	memcpy(path[0].p_hdr, path[1].p_hdr, s);
	path[0].p_depth = 0;
	path[0].p_ext = EXT_FIRST_EXTENT(path[0].p_hdr) +
		(path[1].p_ext - EXT_FIRST_EXTENT(path[1].p_hdr));
	path[0].p_hdr->eh_max = cpu_to_le16(max_root);

<<<<<<< HEAD
	brelse(path[1].p_bh);
	path[1].p_bh = NULL;
=======
	ext4_ext_path_brelse(path + 1);
>>>>>>> a6ad5510
	ext4_free_blocks(handle, inode, NULL, blk, 1,
			 EXT4_FREE_BLOCKS_METADATA | EXT4_FREE_BLOCKS_FORGET);
}

/*
 * This function tries to merge the @ex extent to neighbours in the tree, then
 * tries to collapse the extent tree into the inode.
 */
static void ext4_ext_try_to_merge(handle_t *handle,
				  struct inode *inode,
				  struct ext4_ext_path *path,
				  struct ext4_extent *ex)
{
	struct ext4_extent_header *eh;
	unsigned int depth;
	int merge_done = 0;

	depth = ext_depth(inode);
	BUG_ON(path[depth].p_hdr == NULL);
	eh = path[depth].p_hdr;

	if (ex > EXT_FIRST_EXTENT(eh))
		merge_done = ext4_ext_try_to_merge_right(inode, path, ex - 1);

	if (!merge_done)
		(void) ext4_ext_try_to_merge_right(inode, path, ex);

	ext4_ext_try_to_merge_up(handle, inode, path);
}

/*
 * check if a portion of the "newext" extent overlaps with an
 * existing extent.
 *
 * If there is an overlap discovered, it updates the length of the newext
 * such that there will be no overlap, and then returns 1.
 * If there is no overlap found, it returns 0.
 */
static unsigned int ext4_ext_check_overlap(struct ext4_sb_info *sbi,
					   struct inode *inode,
					   struct ext4_extent *newext,
					   struct ext4_ext_path *path)
{
	ext4_lblk_t b1, b2;
	unsigned int depth, len1;
	unsigned int ret = 0;

	b1 = le32_to_cpu(newext->ee_block);
	len1 = ext4_ext_get_actual_len(newext);
	depth = ext_depth(inode);
	if (!path[depth].p_ext)
		goto out;
	b2 = EXT4_LBLK_CMASK(sbi, le32_to_cpu(path[depth].p_ext->ee_block));

	/*
	 * get the next allocated block if the extent in the path
	 * is before the requested block(s)
	 */
	if (b2 < b1) {
		b2 = ext4_ext_next_allocated_block(path);
		if (b2 == EXT_MAX_BLOCKS)
			goto out;
		b2 = EXT4_LBLK_CMASK(sbi, b2);
	}

	/* check for wrap through zero on extent logical start block*/
	if (b1 + len1 < b1) {
		len1 = EXT_MAX_BLOCKS - b1;
		newext->ee_len = cpu_to_le16(len1);
		ret = 1;
	}

	/* check for overlap */
	if (b1 + len1 > b2) {
		newext->ee_len = cpu_to_le16(b2 - b1);
		ret = 1;
	}
out:
	return ret;
}

/*
 * ext4_ext_insert_extent:
 * tries to merge requested extent into the existing extent or
 * inserts requested extent as new one into the tree,
 * creating new leaf in the no-space case.
 */
struct ext4_ext_path *
ext4_ext_insert_extent(handle_t *handle, struct inode *inode,
		       struct ext4_ext_path *path,
		       struct ext4_extent *newext, int gb_flags)
{
	struct ext4_extent_header *eh;
	struct ext4_extent *ex, *fex;
	struct ext4_extent *nearex; /* nearest extent */
	int depth, len, err = 0;
	ext4_lblk_t next;
	int mb_flags = 0, unwritten;

	if (gb_flags & EXT4_GET_BLOCKS_DELALLOC_RESERVE)
		mb_flags |= EXT4_MB_DELALLOC_RESERVED;
	if (unlikely(ext4_ext_get_actual_len(newext) == 0)) {
		EXT4_ERROR_INODE(inode, "ext4_ext_get_actual_len(newext) == 0");
		err = -EFSCORRUPTED;
		goto errout;
	}
	depth = ext_depth(inode);
	ex = path[depth].p_ext;
	eh = path[depth].p_hdr;
	if (unlikely(path[depth].p_hdr == NULL)) {
		EXT4_ERROR_INODE(inode, "path[%d].p_hdr == NULL", depth);
		err = -EFSCORRUPTED;
		goto errout;
	}

	/* try to insert block into found extent and return */
	if (ex && !(gb_flags & EXT4_GET_BLOCKS_PRE_IO)) {

		/*
		 * Try to see whether we should rather test the extent on
		 * right from ex, or from the left of ex. This is because
		 * ext4_find_extent() can return either extent on the
		 * left, or on the right from the searched position. This
		 * will make merging more effective.
		 */
		if (ex < EXT_LAST_EXTENT(eh) &&
		    (le32_to_cpu(ex->ee_block) +
		    ext4_ext_get_actual_len(ex) <
		    le32_to_cpu(newext->ee_block))) {
			ex += 1;
			goto prepend;
		} else if ((ex > EXT_FIRST_EXTENT(eh)) &&
			   (le32_to_cpu(newext->ee_block) +
			   ext4_ext_get_actual_len(newext) <
			   le32_to_cpu(ex->ee_block)))
			ex -= 1;

		/* Try to append newex to the ex */
		if (ext4_can_extents_be_merged(inode, ex, newext)) {
			ext_debug(inode, "append [%d]%d block to %u:[%d]%d"
				  "(from %llu)\n",
				  ext4_ext_is_unwritten(newext),
				  ext4_ext_get_actual_len(newext),
				  le32_to_cpu(ex->ee_block),
				  ext4_ext_is_unwritten(ex),
				  ext4_ext_get_actual_len(ex),
				  ext4_ext_pblock(ex));
			err = ext4_ext_get_access(handle, inode,
						  path + depth);
			if (err)
				goto errout;
			unwritten = ext4_ext_is_unwritten(ex);
			ex->ee_len = cpu_to_le16(ext4_ext_get_actual_len(ex)
					+ ext4_ext_get_actual_len(newext));
			if (unwritten)
				ext4_ext_mark_unwritten(ex);
			nearex = ex;
			goto merge;
		}

prepend:
		/* Try to prepend newex to the ex */
		if (ext4_can_extents_be_merged(inode, newext, ex)) {
			ext_debug(inode, "prepend %u[%d]%d block to %u:[%d]%d"
				  "(from %llu)\n",
				  le32_to_cpu(newext->ee_block),
				  ext4_ext_is_unwritten(newext),
				  ext4_ext_get_actual_len(newext),
				  le32_to_cpu(ex->ee_block),
				  ext4_ext_is_unwritten(ex),
				  ext4_ext_get_actual_len(ex),
				  ext4_ext_pblock(ex));
			err = ext4_ext_get_access(handle, inode,
						  path + depth);
			if (err)
				goto errout;

			unwritten = ext4_ext_is_unwritten(ex);
			ex->ee_block = newext->ee_block;
			ext4_ext_store_pblock(ex, ext4_ext_pblock(newext));
			ex->ee_len = cpu_to_le16(ext4_ext_get_actual_len(ex)
					+ ext4_ext_get_actual_len(newext));
			if (unwritten)
				ext4_ext_mark_unwritten(ex);
			nearex = ex;
			goto merge;
		}
	}

	depth = ext_depth(inode);
	eh = path[depth].p_hdr;
	if (le16_to_cpu(eh->eh_entries) < le16_to_cpu(eh->eh_max))
		goto has_space;

	/* probably next leaf has space for us? */
	fex = EXT_LAST_EXTENT(eh);
	next = EXT_MAX_BLOCKS;
	if (le32_to_cpu(newext->ee_block) > le32_to_cpu(fex->ee_block))
		next = ext4_ext_next_leaf_block(path);
	if (next != EXT_MAX_BLOCKS) {
		struct ext4_ext_path *npath;

		ext_debug(inode, "next leaf block - %u\n", next);
		npath = ext4_find_extent(inode, next, NULL, gb_flags);
		if (IS_ERR(npath)) {
			err = PTR_ERR(npath);
			goto errout;
		}
		BUG_ON(npath->p_depth != path->p_depth);
		eh = npath[depth].p_hdr;
		if (le16_to_cpu(eh->eh_entries) < le16_to_cpu(eh->eh_max)) {
			ext_debug(inode, "next leaf isn't full(%d)\n",
				  le16_to_cpu(eh->eh_entries));
			ext4_free_ext_path(path);
			path = npath;
			goto has_space;
		}
		ext_debug(inode, "next leaf has no free space(%d,%d)\n",
			  le16_to_cpu(eh->eh_entries), le16_to_cpu(eh->eh_max));
		ext4_free_ext_path(npath);
	}

	/*
	 * There is no free space in the found leaf.
	 * We're gonna add a new leaf in the tree.
	 */
	if (gb_flags & EXT4_GET_BLOCKS_METADATA_NOFAIL)
		mb_flags |= EXT4_MB_USE_RESERVED;
<<<<<<< HEAD
	err = ext4_ext_create_new_leaf(handle, inode, mb_flags, gb_flags,
				       ppath, newext);
	if (err)
		goto cleanup;
	path = *ppath;
=======
	path = ext4_ext_create_new_leaf(handle, inode, mb_flags, gb_flags,
					path, newext);
	if (IS_ERR(path))
		return path;
>>>>>>> a6ad5510
	depth = ext_depth(inode);
	eh = path[depth].p_hdr;

has_space:
	nearex = path[depth].p_ext;

	err = ext4_ext_get_access(handle, inode, path + depth);
	if (err)
		goto errout;

	if (!nearex) {
		/* there is no extent in this leaf, create first one */
		ext_debug(inode, "first extent in the leaf: %u:%llu:[%d]%d\n",
				le32_to_cpu(newext->ee_block),
				ext4_ext_pblock(newext),
				ext4_ext_is_unwritten(newext),
				ext4_ext_get_actual_len(newext));
		nearex = EXT_FIRST_EXTENT(eh);
	} else {
		if (le32_to_cpu(newext->ee_block)
			   > le32_to_cpu(nearex->ee_block)) {
			/* Insert after */
			ext_debug(inode, "insert %u:%llu:[%d]%d before: "
					"nearest %p\n",
					le32_to_cpu(newext->ee_block),
					ext4_ext_pblock(newext),
					ext4_ext_is_unwritten(newext),
					ext4_ext_get_actual_len(newext),
					nearex);
			nearex++;
		} else {
			/* Insert before */
			BUG_ON(newext->ee_block == nearex->ee_block);
			ext_debug(inode, "insert %u:%llu:[%d]%d after: "
					"nearest %p\n",
					le32_to_cpu(newext->ee_block),
					ext4_ext_pblock(newext),
					ext4_ext_is_unwritten(newext),
					ext4_ext_get_actual_len(newext),
					nearex);
		}
		len = EXT_LAST_EXTENT(eh) - nearex + 1;
		if (len > 0) {
			ext_debug(inode, "insert %u:%llu:[%d]%d: "
					"move %d extents from 0x%p to 0x%p\n",
					le32_to_cpu(newext->ee_block),
					ext4_ext_pblock(newext),
					ext4_ext_is_unwritten(newext),
					ext4_ext_get_actual_len(newext),
					len, nearex, nearex + 1);
			memmove(nearex + 1, nearex,
				len * sizeof(struct ext4_extent));
		}
	}

	le16_add_cpu(&eh->eh_entries, 1);
	path[depth].p_ext = nearex;
	nearex->ee_block = newext->ee_block;
	ext4_ext_store_pblock(nearex, ext4_ext_pblock(newext));
	nearex->ee_len = newext->ee_len;

merge:
	/* try to merge extents */
	if (!(gb_flags & EXT4_GET_BLOCKS_PRE_IO))
		ext4_ext_try_to_merge(handle, inode, path, nearex);

	/* time to correct all indexes above */
	err = ext4_ext_correct_indexes(handle, inode, path);
	if (err)
		goto errout;

	err = ext4_ext_dirty(handle, inode, path + path->p_depth);
	if (err)
		goto errout;

	return path;

errout:
	ext4_free_ext_path(path);
	return ERR_PTR(err);
}

static int ext4_fill_es_cache_info(struct inode *inode,
				   ext4_lblk_t block, ext4_lblk_t num,
				   struct fiemap_extent_info *fieinfo)
{
	ext4_lblk_t next, end = block + num - 1;
	struct extent_status es;
	unsigned char blksize_bits = inode->i_sb->s_blocksize_bits;
	unsigned int flags;
	int err;

	while (block <= end) {
		next = 0;
		flags = 0;
		if (!ext4_es_lookup_extent(inode, block, &next, &es))
			break;
		if (ext4_es_is_unwritten(&es))
			flags |= FIEMAP_EXTENT_UNWRITTEN;
		if (ext4_es_is_delayed(&es))
			flags |= (FIEMAP_EXTENT_DELALLOC |
				  FIEMAP_EXTENT_UNKNOWN);
		if (ext4_es_is_hole(&es))
			flags |= EXT4_FIEMAP_EXTENT_HOLE;
		if (next == 0)
			flags |= FIEMAP_EXTENT_LAST;
		if (flags & (FIEMAP_EXTENT_DELALLOC|
			     EXT4_FIEMAP_EXTENT_HOLE))
			es.es_pblk = 0;
		else
			es.es_pblk = ext4_es_pblock(&es);
		err = fiemap_fill_next_extent(fieinfo,
				(__u64)es.es_lblk << blksize_bits,
				(__u64)es.es_pblk << blksize_bits,
				(__u64)es.es_len << blksize_bits,
				flags);
		if (next == 0)
			break;
		block = next;
		if (err < 0)
			return err;
		if (err == 1)
			return 0;
	}
	return 0;
}


/*
 * ext4_ext_find_hole - find hole around given block according to the given path
 * @inode:	inode we lookup in
 * @path:	path in extent tree to @lblk
 * @lblk:	pointer to logical block around which we want to determine hole
 *
 * Determine hole length (and start if easily possible) around given logical
 * block. We don't try too hard to find the beginning of the hole but @path
 * actually points to extent before @lblk, we provide it.
 *
 * The function returns the length of a hole starting at @lblk. We update @lblk
 * to the beginning of the hole if we managed to find it.
 */
static ext4_lblk_t ext4_ext_find_hole(struct inode *inode,
				      struct ext4_ext_path *path,
				      ext4_lblk_t *lblk)
{
	int depth = ext_depth(inode);
	struct ext4_extent *ex;
	ext4_lblk_t len;

	ex = path[depth].p_ext;
	if (ex == NULL) {
		/* there is no extent yet, so gap is [0;-] */
		*lblk = 0;
		len = EXT_MAX_BLOCKS;
	} else if (*lblk < le32_to_cpu(ex->ee_block)) {
		len = le32_to_cpu(ex->ee_block) - *lblk;
	} else if (*lblk >= le32_to_cpu(ex->ee_block)
			+ ext4_ext_get_actual_len(ex)) {
		ext4_lblk_t next;

		*lblk = le32_to_cpu(ex->ee_block) + ext4_ext_get_actual_len(ex);
		next = ext4_ext_next_allocated_block(path);
		BUG_ON(next == *lblk);
		len = next - *lblk;
	} else {
		BUG();
	}
	return len;
}

/*
 * ext4_ext_rm_idx:
 * removes index from the index block.
 */
static int ext4_ext_rm_idx(handle_t *handle, struct inode *inode,
			struct ext4_ext_path *path, int depth)
{
	int err;
	ext4_fsblk_t leaf;
	int k = depth - 1;

	/* free index block */
	leaf = ext4_idx_pblock(path[k].p_idx);
	if (unlikely(path[k].p_hdr->eh_entries == 0)) {
		EXT4_ERROR_INODE(inode, "path[%d].p_hdr->eh_entries == 0", k);
		return -EFSCORRUPTED;
	}
	err = ext4_ext_get_access(handle, inode, path + k);
	if (err)
		return err;

	if (path[k].p_idx != EXT_LAST_INDEX(path[k].p_hdr)) {
		int len = EXT_LAST_INDEX(path[k].p_hdr) - path[k].p_idx;
		len *= sizeof(struct ext4_extent_idx);
		memmove(path[k].p_idx, path[k].p_idx + 1, len);
	}

	le16_add_cpu(&path[k].p_hdr->eh_entries, -1);
	err = ext4_ext_dirty(handle, inode, path + k);
	if (err)
		return err;
	ext_debug(inode, "index is empty, remove it, free block %llu\n", leaf);
	trace_ext4_ext_rm_idx(inode, leaf);

	ext4_free_blocks(handle, inode, NULL, leaf, 1,
			 EXT4_FREE_BLOCKS_METADATA | EXT4_FREE_BLOCKS_FORGET);

	while (--k >= 0) {
		if (path[k + 1].p_idx != EXT_FIRST_INDEX(path[k + 1].p_hdr))
			break;
		err = ext4_ext_get_access(handle, inode, path + k);
		if (err)
			goto clean;
		path[k].p_idx->ei_block = path[k + 1].p_idx->ei_block;
		err = ext4_ext_dirty(handle, inode, path + k);
		if (err)
			goto clean;
	}
	return 0;

clean:
	/*
	 * The path[k].p_bh is either unmodified or with no verified bit
	 * set (see ext4_ext_get_access()). So just clear the verified bit
	 * of the successfully modified extents buffers, which will force
	 * these extents to be checked to avoid using inconsistent data.
	 */
	while (++k < depth)
		clear_buffer_verified(path[k].p_bh);

	return err;
}

/*
 * ext4_ext_calc_credits_for_single_extent:
 * This routine returns max. credits that needed to insert an extent
 * to the extent tree.
 * When pass the actual path, the caller should calculate credits
 * under i_data_sem.
 */
int ext4_ext_calc_credits_for_single_extent(struct inode *inode, int nrblocks,
						struct ext4_ext_path *path)
{
	if (path) {
		int depth = ext_depth(inode);
		int ret = 0;

		/* probably there is space in leaf? */
		if (le16_to_cpu(path[depth].p_hdr->eh_entries)
				< le16_to_cpu(path[depth].p_hdr->eh_max)) {

			/*
			 *  There are some space in the leaf tree, no
			 *  need to account for leaf block credit
			 *
			 *  bitmaps and block group descriptor blocks
			 *  and other metadata blocks still need to be
			 *  accounted.
			 */
			/* 1 bitmap, 1 block group descriptor */
			ret = 2 + EXT4_META_TRANS_BLOCKS(inode->i_sb);
			return ret;
		}
	}

	return ext4_chunk_trans_blocks(inode, nrblocks);
}

/*
 * How many index/leaf blocks need to change/allocate to add @extents extents?
 *
 * If we add a single extent, then in the worse case, each tree level
 * index/leaf need to be changed in case of the tree split.
 *
 * If more extents are inserted, they could cause the whole tree split more
 * than once, but this is really rare.
 */
int ext4_ext_index_trans_blocks(struct inode *inode, int extents)
{
	int index;
	int depth;

	/* If we are converting the inline data, only one is needed here. */
	if (ext4_has_inline_data(inode))
		return 1;

	depth = ext_depth(inode);

	if (extents <= 1)
		index = depth * 2;
	else
		index = depth * 3;

	return index;
}

static inline int get_default_free_blocks_flags(struct inode *inode)
{
	if (S_ISDIR(inode->i_mode) || S_ISLNK(inode->i_mode) ||
	    ext4_test_inode_flag(inode, EXT4_INODE_EA_INODE))
		return EXT4_FREE_BLOCKS_METADATA | EXT4_FREE_BLOCKS_FORGET;
	else if (ext4_should_journal_data(inode))
		return EXT4_FREE_BLOCKS_FORGET;
	return 0;
}

/*
 * ext4_rereserve_cluster - increment the reserved cluster count when
 *                          freeing a cluster with a pending reservation
 *
 * @inode - file containing the cluster
 * @lblk - logical block in cluster to be reserved
 *
 * Increments the reserved cluster count and adjusts quota in a bigalloc
 * file system when freeing a partial cluster containing at least one
 * delayed and unwritten block.  A partial cluster meeting that
 * requirement will have a pending reservation.  If so, the
 * RERESERVE_CLUSTER flag is used when calling ext4_free_blocks() to
 * defer reserved and allocated space accounting to a subsequent call
 * to this function.
 */
static void ext4_rereserve_cluster(struct inode *inode, ext4_lblk_t lblk)
{
	struct ext4_sb_info *sbi = EXT4_SB(inode->i_sb);
	struct ext4_inode_info *ei = EXT4_I(inode);

	dquot_reclaim_block(inode, EXT4_C2B(sbi, 1));

	spin_lock(&ei->i_block_reservation_lock);
	ei->i_reserved_data_blocks++;
	percpu_counter_add(&sbi->s_dirtyclusters_counter, 1);
	spin_unlock(&ei->i_block_reservation_lock);

	percpu_counter_add(&sbi->s_freeclusters_counter, 1);
	ext4_remove_pending(inode, lblk);
}

static int ext4_remove_blocks(handle_t *handle, struct inode *inode,
			      struct ext4_extent *ex,
			      struct partial_cluster *partial,
			      ext4_lblk_t from, ext4_lblk_t to)
{
	struct ext4_sb_info *sbi = EXT4_SB(inode->i_sb);
	unsigned short ee_len = ext4_ext_get_actual_len(ex);
	ext4_fsblk_t last_pblk, pblk;
	ext4_lblk_t num;
	int flags;

	/* only extent tail removal is allowed */
	if (from < le32_to_cpu(ex->ee_block) ||
	    to != le32_to_cpu(ex->ee_block) + ee_len - 1) {
		ext4_error(sbi->s_sb,
			   "strange request: removal(2) %u-%u from %u:%u",
			   from, to, le32_to_cpu(ex->ee_block), ee_len);
		return 0;
	}

#ifdef EXTENTS_STATS
	spin_lock(&sbi->s_ext_stats_lock);
	sbi->s_ext_blocks += ee_len;
	sbi->s_ext_extents++;
	if (ee_len < sbi->s_ext_min)
		sbi->s_ext_min = ee_len;
	if (ee_len > sbi->s_ext_max)
		sbi->s_ext_max = ee_len;
	if (ext_depth(inode) > sbi->s_depth_max)
		sbi->s_depth_max = ext_depth(inode);
	spin_unlock(&sbi->s_ext_stats_lock);
#endif

	trace_ext4_remove_blocks(inode, ex, from, to, partial);

	/*
	 * if we have a partial cluster, and it's different from the
	 * cluster of the last block in the extent, we free it
	 */
	last_pblk = ext4_ext_pblock(ex) + ee_len - 1;

	if (partial->state != initial &&
	    partial->pclu != EXT4_B2C(sbi, last_pblk)) {
		if (partial->state == tofree) {
			flags = get_default_free_blocks_flags(inode);
			if (ext4_is_pending(inode, partial->lblk))
				flags |= EXT4_FREE_BLOCKS_RERESERVE_CLUSTER;
			ext4_free_blocks(handle, inode, NULL,
					 EXT4_C2B(sbi, partial->pclu),
					 sbi->s_cluster_ratio, flags);
			if (flags & EXT4_FREE_BLOCKS_RERESERVE_CLUSTER)
				ext4_rereserve_cluster(inode, partial->lblk);
		}
		partial->state = initial;
	}

	num = le32_to_cpu(ex->ee_block) + ee_len - from;
	pblk = ext4_ext_pblock(ex) + ee_len - num;

	/*
	 * We free the partial cluster at the end of the extent (if any),
	 * unless the cluster is used by another extent (partial_cluster
	 * state is nofree).  If a partial cluster exists here, it must be
	 * shared with the last block in the extent.
	 */
	flags = get_default_free_blocks_flags(inode);

	/* partial, left end cluster aligned, right end unaligned */
	if ((EXT4_LBLK_COFF(sbi, to) != sbi->s_cluster_ratio - 1) &&
	    (EXT4_LBLK_CMASK(sbi, to) >= from) &&
	    (partial->state != nofree)) {
		if (ext4_is_pending(inode, to))
			flags |= EXT4_FREE_BLOCKS_RERESERVE_CLUSTER;
		ext4_free_blocks(handle, inode, NULL,
				 EXT4_PBLK_CMASK(sbi, last_pblk),
				 sbi->s_cluster_ratio, flags);
		if (flags & EXT4_FREE_BLOCKS_RERESERVE_CLUSTER)
			ext4_rereserve_cluster(inode, to);
		partial->state = initial;
		flags = get_default_free_blocks_flags(inode);
	}

	flags |= EXT4_FREE_BLOCKS_NOFREE_LAST_CLUSTER;

	/*
	 * For bigalloc file systems, we never free a partial cluster
	 * at the beginning of the extent.  Instead, we check to see if we
	 * need to free it on a subsequent call to ext4_remove_blocks,
	 * or at the end of ext4_ext_rm_leaf or ext4_ext_remove_space.
	 */
	flags |= EXT4_FREE_BLOCKS_NOFREE_FIRST_CLUSTER;
	ext4_free_blocks(handle, inode, NULL, pblk, num, flags);

	/* reset the partial cluster if we've freed past it */
	if (partial->state != initial && partial->pclu != EXT4_B2C(sbi, pblk))
		partial->state = initial;

	/*
	 * If we've freed the entire extent but the beginning is not left
	 * cluster aligned and is not marked as ineligible for freeing we
	 * record the partial cluster at the beginning of the extent.  It
	 * wasn't freed by the preceding ext4_free_blocks() call, and we
	 * need to look farther to the left to determine if it's to be freed
	 * (not shared with another extent). Else, reset the partial
	 * cluster - we're either  done freeing or the beginning of the
	 * extent is left cluster aligned.
	 */
	if (EXT4_LBLK_COFF(sbi, from) && num == ee_len) {
		if (partial->state == initial) {
			partial->pclu = EXT4_B2C(sbi, pblk);
			partial->lblk = from;
			partial->state = tofree;
		}
	} else {
		partial->state = initial;
	}

	return 0;
}

/*
 * ext4_ext_rm_leaf() Removes the extents associated with the
 * blocks appearing between "start" and "end".  Both "start"
 * and "end" must appear in the same extent or EIO is returned.
 *
 * @handle: The journal handle
 * @inode:  The files inode
 * @path:   The path to the leaf
 * @partial_cluster: The cluster which we'll have to free if all extents
 *                   has been released from it.  However, if this value is
 *                   negative, it's a cluster just to the right of the
 *                   punched region and it must not be freed.
 * @start:  The first block to remove
 * @end:   The last block to remove
 */
static int
ext4_ext_rm_leaf(handle_t *handle, struct inode *inode,
		 struct ext4_ext_path *path,
		 struct partial_cluster *partial,
		 ext4_lblk_t start, ext4_lblk_t end)
{
	struct ext4_sb_info *sbi = EXT4_SB(inode->i_sb);
	int err = 0, correct_index = 0;
	int depth = ext_depth(inode), credits, revoke_credits;
	struct ext4_extent_header *eh;
	ext4_lblk_t a, b;
	unsigned num;
	ext4_lblk_t ex_ee_block;
	unsigned short ex_ee_len;
	unsigned unwritten = 0;
	struct ext4_extent *ex;
	ext4_fsblk_t pblk;

	/* the header must be checked already in ext4_ext_remove_space() */
	ext_debug(inode, "truncate since %u in leaf to %u\n", start, end);
	if (!path[depth].p_hdr)
		path[depth].p_hdr = ext_block_hdr(path[depth].p_bh);
	eh = path[depth].p_hdr;
	if (unlikely(path[depth].p_hdr == NULL)) {
		EXT4_ERROR_INODE(inode, "path[%d].p_hdr == NULL", depth);
		return -EFSCORRUPTED;
	}
	/* find where to start removing */
	ex = path[depth].p_ext;
	if (!ex)
		ex = EXT_LAST_EXTENT(eh);

	ex_ee_block = le32_to_cpu(ex->ee_block);
	ex_ee_len = ext4_ext_get_actual_len(ex);

	trace_ext4_ext_rm_leaf(inode, start, ex, partial);

	while (ex >= EXT_FIRST_EXTENT(eh) &&
			ex_ee_block + ex_ee_len > start) {

		if (ext4_ext_is_unwritten(ex))
			unwritten = 1;
		else
			unwritten = 0;

		ext_debug(inode, "remove ext %u:[%d]%d\n", ex_ee_block,
			  unwritten, ex_ee_len);
		path[depth].p_ext = ex;

		a = max(ex_ee_block, start);
		b = min(ex_ee_block + ex_ee_len - 1, end);

		ext_debug(inode, "  border %u:%u\n", a, b);

		/* If this extent is beyond the end of the hole, skip it */
		if (end < ex_ee_block) {
			/*
			 * We're going to skip this extent and move to another,
			 * so note that its first cluster is in use to avoid
			 * freeing it when removing blocks.  Eventually, the
			 * right edge of the truncated/punched region will
			 * be just to the left.
			 */
			if (sbi->s_cluster_ratio > 1) {
				pblk = ext4_ext_pblock(ex);
				partial->pclu = EXT4_B2C(sbi, pblk);
				partial->state = nofree;
			}
			ex--;
			ex_ee_block = le32_to_cpu(ex->ee_block);
			ex_ee_len = ext4_ext_get_actual_len(ex);
			continue;
		} else if (b != ex_ee_block + ex_ee_len - 1) {
			EXT4_ERROR_INODE(inode,
					 "can not handle truncate %u:%u "
					 "on extent %u:%u",
					 start, end, ex_ee_block,
					 ex_ee_block + ex_ee_len - 1);
			err = -EFSCORRUPTED;
			goto out;
		} else if (a != ex_ee_block) {
			/* remove tail of the extent */
			num = a - ex_ee_block;
		} else {
			/* remove whole extent: excellent! */
			num = 0;
		}
		/*
		 * 3 for leaf, sb, and inode plus 2 (bmap and group
		 * descriptor) for each block group; assume two block
		 * groups plus ex_ee_len/blocks_per_block_group for
		 * the worst case
		 */
		credits = 7 + 2*(ex_ee_len/EXT4_BLOCKS_PER_GROUP(inode->i_sb));
		if (ex == EXT_FIRST_EXTENT(eh)) {
			correct_index = 1;
			credits += (ext_depth(inode)) + 1;
		}
		credits += EXT4_MAXQUOTAS_TRANS_BLOCKS(inode->i_sb);
		/*
		 * We may end up freeing some index blocks and data from the
		 * punched range. Note that partial clusters are accounted for
		 * by ext4_free_data_revoke_credits().
		 */
		revoke_credits =
			ext4_free_metadata_revoke_credits(inode->i_sb,
							  ext_depth(inode)) +
			ext4_free_data_revoke_credits(inode, b - a + 1);

		err = ext4_datasem_ensure_credits(handle, inode, credits,
						  credits, revoke_credits);
		if (err) {
			if (err > 0)
				err = -EAGAIN;
			goto out;
		}

		err = ext4_ext_get_access(handle, inode, path + depth);
		if (err)
			goto out;

		err = ext4_remove_blocks(handle, inode, ex, partial, a, b);
		if (err)
			goto out;

		if (num == 0)
			/* this extent is removed; mark slot entirely unused */
			ext4_ext_store_pblock(ex, 0);

		ex->ee_len = cpu_to_le16(num);
		/*
		 * Do not mark unwritten if all the blocks in the
		 * extent have been removed.
		 */
		if (unwritten && num)
			ext4_ext_mark_unwritten(ex);
		/*
		 * If the extent was completely released,
		 * we need to remove it from the leaf
		 */
		if (num == 0) {
			if (end != EXT_MAX_BLOCKS - 1) {
				/*
				 * For hole punching, we need to scoot all the
				 * extents up when an extent is removed so that
				 * we dont have blank extents in the middle
				 */
				memmove(ex, ex+1, (EXT_LAST_EXTENT(eh) - ex) *
					sizeof(struct ext4_extent));

				/* Now get rid of the one at the end */
				memset(EXT_LAST_EXTENT(eh), 0,
					sizeof(struct ext4_extent));
			}
			le16_add_cpu(&eh->eh_entries, -1);
		}

		err = ext4_ext_dirty(handle, inode, path + depth);
		if (err)
			goto out;

		ext_debug(inode, "new extent: %u:%u:%llu\n", ex_ee_block, num,
				ext4_ext_pblock(ex));
		ex--;
		ex_ee_block = le32_to_cpu(ex->ee_block);
		ex_ee_len = ext4_ext_get_actual_len(ex);
	}

	if (correct_index && eh->eh_entries)
		err = ext4_ext_correct_indexes(handle, inode, path);

	/*
	 * If there's a partial cluster and at least one extent remains in
	 * the leaf, free the partial cluster if it isn't shared with the
	 * current extent.  If it is shared with the current extent
	 * we reset the partial cluster because we've reached the start of the
	 * truncated/punched region and we're done removing blocks.
	 */
	if (partial->state == tofree && ex >= EXT_FIRST_EXTENT(eh)) {
		pblk = ext4_ext_pblock(ex) + ex_ee_len - 1;
		if (partial->pclu != EXT4_B2C(sbi, pblk)) {
			int flags = get_default_free_blocks_flags(inode);

			if (ext4_is_pending(inode, partial->lblk))
				flags |= EXT4_FREE_BLOCKS_RERESERVE_CLUSTER;
			ext4_free_blocks(handle, inode, NULL,
					 EXT4_C2B(sbi, partial->pclu),
					 sbi->s_cluster_ratio, flags);
			if (flags & EXT4_FREE_BLOCKS_RERESERVE_CLUSTER)
				ext4_rereserve_cluster(inode, partial->lblk);
		}
		partial->state = initial;
	}

	/* if this leaf is free, then we should
	 * remove it from index block above */
	if (err == 0 && eh->eh_entries == 0 && path[depth].p_bh != NULL)
		err = ext4_ext_rm_idx(handle, inode, path, depth);

out:
	return err;
}

/*
 * ext4_ext_more_to_rm:
 * returns 1 if current index has to be freed (even partial)
 */
static int
ext4_ext_more_to_rm(struct ext4_ext_path *path)
{
	BUG_ON(path->p_idx == NULL);

	if (path->p_idx < EXT_FIRST_INDEX(path->p_hdr))
		return 0;

	/*
	 * if truncate on deeper level happened, it wasn't partial,
	 * so we have to consider current index for truncation
	 */
	if (le16_to_cpu(path->p_hdr->eh_entries) == path->p_block)
		return 0;
	return 1;
}

int ext4_ext_remove_space(struct inode *inode, ext4_lblk_t start,
			  ext4_lblk_t end)
{
	struct ext4_sb_info *sbi = EXT4_SB(inode->i_sb);
	int depth = ext_depth(inode);
	struct ext4_ext_path *path = NULL;
	struct partial_cluster partial;
	handle_t *handle;
	int i = 0, err = 0;

	partial.pclu = 0;
	partial.lblk = 0;
	partial.state = initial;

	ext_debug(inode, "truncate since %u to %u\n", start, end);

	/* probably first extent we're gonna free will be last in block */
	handle = ext4_journal_start_with_revoke(inode, EXT4_HT_TRUNCATE,
			depth + 1,
			ext4_free_metadata_revoke_credits(inode->i_sb, depth));
	if (IS_ERR(handle))
		return PTR_ERR(handle);

again:
	trace_ext4_ext_remove_space(inode, start, end, depth);

	/*
	 * Check if we are removing extents inside the extent tree. If that
	 * is the case, we are going to punch a hole inside the extent tree
	 * so we have to check whether we need to split the extent covering
	 * the last block to remove so we can easily remove the part of it
	 * in ext4_ext_rm_leaf().
	 */
	if (end < EXT_MAX_BLOCKS - 1) {
		struct ext4_extent *ex;
		ext4_lblk_t ee_block, ex_end, lblk;
		ext4_fsblk_t pblk;

		/* find extent for or closest extent to this block */
		path = ext4_find_extent(inode, end, NULL,
					EXT4_EX_NOCACHE | EXT4_EX_NOFAIL);
		if (IS_ERR(path)) {
			ext4_journal_stop(handle);
			return PTR_ERR(path);
		}
		depth = ext_depth(inode);
		/* Leaf not may not exist only if inode has no blocks at all */
		ex = path[depth].p_ext;
		if (!ex) {
			if (depth) {
				EXT4_ERROR_INODE(inode,
						 "path[%d].p_hdr == NULL",
						 depth);
				err = -EFSCORRUPTED;
			}
			goto out;
		}

		ee_block = le32_to_cpu(ex->ee_block);
		ex_end = ee_block + ext4_ext_get_actual_len(ex) - 1;

		/*
		 * See if the last block is inside the extent, if so split
		 * the extent at 'end' block so we can easily remove the
		 * tail of the first part of the split extent in
		 * ext4_ext_rm_leaf().
		 */
		if (end >= ee_block && end < ex_end) {

			/*
			 * If we're going to split the extent, note that
			 * the cluster containing the block after 'end' is
			 * in use to avoid freeing it when removing blocks.
			 */
			if (sbi->s_cluster_ratio > 1) {
				pblk = ext4_ext_pblock(ex) + end - ee_block + 1;
				partial.pclu = EXT4_B2C(sbi, pblk);
				partial.state = nofree;
			}

			/*
			 * Split the extent in two so that 'end' is the last
			 * block in the first new extent. Also we should not
			 * fail removing space due to ENOSPC so try to use
			 * reserved block if that happens.
			 */
			path = ext4_force_split_extent_at(handle, inode, path,
							  end + 1, 1);
			if (IS_ERR(path)) {
				err = PTR_ERR(path);
				goto out;
			}
		} else if (sbi->s_cluster_ratio > 1 && end >= ex_end &&
			   partial.state == initial) {
			/*
			 * If we're punching, there's an extent to the right.
			 * If the partial cluster hasn't been set, set it to
			 * that extent's first cluster and its state to nofree
			 * so it won't be freed should it contain blocks to be
			 * removed. If it's already set (tofree/nofree), we're
			 * retrying and keep the original partial cluster info
			 * so a cluster marked tofree as a result of earlier
			 * extent removal is not lost.
			 */
			lblk = ex_end + 1;
			err = ext4_ext_search_right(inode, path, &lblk, &pblk,
						    NULL);
			if (err < 0)
				goto out;
			if (pblk) {
				partial.pclu = EXT4_B2C(sbi, pblk);
				partial.state = nofree;
			}
		}
	}
	/*
	 * We start scanning from right side, freeing all the blocks
	 * after i_size and walking into the tree depth-wise.
	 */
	depth = ext_depth(inode);
	if (path) {
		int k = i = depth;
		while (--k > 0)
			path[k].p_block =
				le16_to_cpu(path[k].p_hdr->eh_entries)+1;
	} else {
		path = kcalloc(depth + 1, sizeof(struct ext4_ext_path),
			       GFP_NOFS | __GFP_NOFAIL);
		if (path == NULL) {
			ext4_journal_stop(handle);
			return -ENOMEM;
		}
		path[0].p_maxdepth = path[0].p_depth = depth;
		path[0].p_hdr = ext_inode_hdr(inode);
		i = 0;

		if (ext4_ext_check(inode, path[0].p_hdr, depth, 0)) {
			err = -EFSCORRUPTED;
			goto out;
		}
	}
	err = 0;

	while (i >= 0 && err == 0) {
		if (i == depth) {
			/* this is leaf block */
			err = ext4_ext_rm_leaf(handle, inode, path,
					       &partial, start, end);
			/* root level has p_bh == NULL, brelse() eats this */
			ext4_ext_path_brelse(path + i);
			i--;
			continue;
		}

		/* this is index block */
		if (!path[i].p_hdr) {
			ext_debug(inode, "initialize header\n");
			path[i].p_hdr = ext_block_hdr(path[i].p_bh);
		}

		if (!path[i].p_idx) {
			/* this level hasn't been touched yet */
			path[i].p_idx = EXT_LAST_INDEX(path[i].p_hdr);
			path[i].p_block = le16_to_cpu(path[i].p_hdr->eh_entries)+1;
			ext_debug(inode, "init index ptr: hdr 0x%p, num %d\n",
				  path[i].p_hdr,
				  le16_to_cpu(path[i].p_hdr->eh_entries));
		} else {
			/* we were already here, see at next index */
			path[i].p_idx--;
		}

		ext_debug(inode, "level %d - index, first 0x%p, cur 0x%p\n",
				i, EXT_FIRST_INDEX(path[i].p_hdr),
				path[i].p_idx);
		if (ext4_ext_more_to_rm(path + i)) {
			struct buffer_head *bh;
			/* go to the next level */
			ext_debug(inode, "move to level %d (block %llu)\n",
				  i + 1, ext4_idx_pblock(path[i].p_idx));
			memset(path + i + 1, 0, sizeof(*path));
			bh = read_extent_tree_block(inode, path[i].p_idx,
						    depth - i - 1,
						    EXT4_EX_NOCACHE);
			if (IS_ERR(bh)) {
				/* should we reset i_size? */
				err = PTR_ERR(bh);
				break;
			}
			/* Yield here to deal with large extent trees.
			 * Should be a no-op if we did IO above. */
			cond_resched();
			if (WARN_ON(i + 1 > depth)) {
				err = -EFSCORRUPTED;
				break;
			}
			path[i + 1].p_bh = bh;

			/* save actual number of indexes since this
			 * number is changed at the next iteration */
			path[i].p_block = le16_to_cpu(path[i].p_hdr->eh_entries);
			i++;
		} else {
			/* we finished processing this index, go up */
			if (path[i].p_hdr->eh_entries == 0 && i > 0) {
				/* index is empty, remove it;
				 * handle must be already prepared by the
				 * truncatei_leaf() */
				err = ext4_ext_rm_idx(handle, inode, path, i);
			}
			/* root level has p_bh == NULL, brelse() eats this */
			ext4_ext_path_brelse(path + i);
			i--;
			ext_debug(inode, "return to level %d\n", i);
		}
	}

	trace_ext4_ext_remove_space_done(inode, start, end, depth, &partial,
					 path->p_hdr->eh_entries);

	/*
	 * if there's a partial cluster and we have removed the first extent
	 * in the file, then we also free the partial cluster, if any
	 */
	if (partial.state == tofree && err == 0) {
		int flags = get_default_free_blocks_flags(inode);

		if (ext4_is_pending(inode, partial.lblk))
			flags |= EXT4_FREE_BLOCKS_RERESERVE_CLUSTER;
		ext4_free_blocks(handle, inode, NULL,
				 EXT4_C2B(sbi, partial.pclu),
				 sbi->s_cluster_ratio, flags);
		if (flags & EXT4_FREE_BLOCKS_RERESERVE_CLUSTER)
			ext4_rereserve_cluster(inode, partial.lblk);
		partial.state = initial;
	}

	/* TODO: flexible tree reduction should be here */
	if (path->p_hdr->eh_entries == 0) {
		/*
		 * truncate to zero freed all the tree,
		 * so we need to correct eh_depth
		 */
		err = ext4_ext_get_access(handle, inode, path);
		if (err == 0) {
			ext_inode_hdr(inode)->eh_depth = 0;
			ext_inode_hdr(inode)->eh_max =
				cpu_to_le16(ext4_ext_space_root(inode, 0));
			err = ext4_ext_dirty(handle, inode, path);
		}
	}
out:
	ext4_free_ext_path(path);
	path = NULL;
	if (err == -EAGAIN)
		goto again;
	ext4_journal_stop(handle);

	return err;
}

/*
 * called at mount time
 */
void ext4_ext_init(struct super_block *sb)
{
	/*
	 * possible initialization would be here
	 */

	if (ext4_has_feature_extents(sb)) {
#if defined(AGGRESSIVE_TEST) || defined(CHECK_BINSEARCH) || defined(EXTENTS_STATS)
		printk(KERN_INFO "EXT4-fs: file extents enabled"
#ifdef AGGRESSIVE_TEST
		       ", aggressive tests"
#endif
#ifdef CHECK_BINSEARCH
		       ", check binsearch"
#endif
#ifdef EXTENTS_STATS
		       ", stats"
#endif
		       "\n");
#endif
#ifdef EXTENTS_STATS
		spin_lock_init(&EXT4_SB(sb)->s_ext_stats_lock);
		EXT4_SB(sb)->s_ext_min = 1 << 30;
		EXT4_SB(sb)->s_ext_max = 0;
#endif
	}
}

/*
 * called at umount time
 */
void ext4_ext_release(struct super_block *sb)
{
	if (!ext4_has_feature_extents(sb))
		return;

#ifdef EXTENTS_STATS
	if (EXT4_SB(sb)->s_ext_blocks && EXT4_SB(sb)->s_ext_extents) {
		struct ext4_sb_info *sbi = EXT4_SB(sb);
		printk(KERN_ERR "EXT4-fs: %lu blocks in %lu extents (%lu ave)\n",
			sbi->s_ext_blocks, sbi->s_ext_extents,
			sbi->s_ext_blocks / sbi->s_ext_extents);
		printk(KERN_ERR "EXT4-fs: extents: %lu min, %lu max, max depth %lu\n",
			sbi->s_ext_min, sbi->s_ext_max, sbi->s_depth_max);
	}
#endif
}

static void ext4_zeroout_es(struct inode *inode, struct ext4_extent *ex)
{
	ext4_lblk_t  ee_block;
	ext4_fsblk_t ee_pblock;
	unsigned int ee_len;

	ee_block  = le32_to_cpu(ex->ee_block);
	ee_len    = ext4_ext_get_actual_len(ex);
	ee_pblock = ext4_ext_pblock(ex);

	if (ee_len == 0)
		return;

	ext4_es_insert_extent(inode, ee_block, ee_len, ee_pblock,
			      EXTENT_STATUS_WRITTEN, 0);
}

/* FIXME!! we need to try to merge to left or right after zero-out  */
static int ext4_ext_zeroout(struct inode *inode, struct ext4_extent *ex)
{
	ext4_fsblk_t ee_pblock;
	unsigned int ee_len;

	ee_len    = ext4_ext_get_actual_len(ex);
	ee_pblock = ext4_ext_pblock(ex);
	return ext4_issue_zeroout(inode, le32_to_cpu(ex->ee_block), ee_pblock,
				  ee_len);
}

/*
 * ext4_split_extent_at() splits an extent at given block.
 *
 * @handle: the journal handle
 * @inode: the file inode
 * @path: the path to the extent
 * @split: the logical block where the extent is splitted.
 * @split_flags: indicates if the extent could be zeroout if split fails, and
 *		 the states(init or unwritten) of new extents.
 * @flags: flags used to insert new extent to extent tree.
 *
 *
 * Splits extent [a, b] into two extents [a, @split) and [@split, b], states
 * of which are determined by split_flag.
 *
 * There are two cases:
 *  a> the extent are splitted into two extent.
 *  b> split is not needed, and just mark the extent.
 *
 * Return an extent path pointer on success, or an error pointer on failure.
 */
static struct ext4_ext_path *ext4_split_extent_at(handle_t *handle,
						  struct inode *inode,
						  struct ext4_ext_path *path,
						  ext4_lblk_t split,
						  int split_flag, int flags)
{
	ext4_fsblk_t newblock;
	ext4_lblk_t ee_block;
	struct ext4_extent *ex, newex, orig_ex, zero_ex;
	struct ext4_extent *ex2 = NULL;
	unsigned int ee_len, depth;
	int err = 0;

	BUG_ON((split_flag & (EXT4_EXT_DATA_VALID1 | EXT4_EXT_DATA_VALID2)) ==
	       (EXT4_EXT_DATA_VALID1 | EXT4_EXT_DATA_VALID2));

	ext_debug(inode, "logical block %llu\n", (unsigned long long)split);

	ext4_ext_show_leaf(inode, path);

	depth = ext_depth(inode);
	ex = path[depth].p_ext;
	ee_block = le32_to_cpu(ex->ee_block);
	ee_len = ext4_ext_get_actual_len(ex);
	newblock = split - ee_block + ext4_ext_pblock(ex);

	BUG_ON(split < ee_block || split >= (ee_block + ee_len));
	BUG_ON(!ext4_ext_is_unwritten(ex) &&
	       split_flag & (EXT4_EXT_MAY_ZEROOUT |
			     EXT4_EXT_MARK_UNWRIT1 |
			     EXT4_EXT_MARK_UNWRIT2));

	err = ext4_ext_get_access(handle, inode, path + depth);
	if (err)
		goto out;

	if (split == ee_block) {
		/*
		 * case b: block @split is the block that the extent begins with
		 * then we just change the state of the extent, and splitting
		 * is not needed.
		 */
		if (split_flag & EXT4_EXT_MARK_UNWRIT2)
			ext4_ext_mark_unwritten(ex);
		else
			ext4_ext_mark_initialized(ex);

		if (!(flags & EXT4_GET_BLOCKS_PRE_IO))
			ext4_ext_try_to_merge(handle, inode, path, ex);

		err = ext4_ext_dirty(handle, inode, path + path->p_depth);
		goto out;
	}

	/* case a */
	memcpy(&orig_ex, ex, sizeof(orig_ex));
	ex->ee_len = cpu_to_le16(split - ee_block);
	if (split_flag & EXT4_EXT_MARK_UNWRIT1)
		ext4_ext_mark_unwritten(ex);

	/*
	 * path may lead to new leaf, not to original leaf any more
	 * after ext4_ext_insert_extent() returns,
	 */
	err = ext4_ext_dirty(handle, inode, path + depth);
	if (err)
		goto fix_extent_len;

	ex2 = &newex;
	ex2->ee_block = cpu_to_le32(split);
	ex2->ee_len   = cpu_to_le16(ee_len - (split - ee_block));
	ext4_ext_store_pblock(ex2, newblock);
	if (split_flag & EXT4_EXT_MARK_UNWRIT2)
		ext4_ext_mark_unwritten(ex2);

	path = ext4_ext_insert_extent(handle, inode, path, &newex, flags);
	if (!IS_ERR(path))
		goto out;

<<<<<<< HEAD
	/*
	 * Update path is required because previous ext4_ext_insert_extent()
	 * may have freed or reallocated the path. Using EXT4_EX_NOFAIL
	 * guarantees that ext4_find_extent() will not return -ENOMEM,
	 * otherwise -ENOMEM will cause a retry in do_writepages(), and a
	 * WARN_ON may be triggered in ext4_da_update_reserve_space() due to
	 * an incorrect ee_len causing the i_reserved_data_blocks exception.
	 */
	path = ext4_find_extent(inode, ee_block, ppath,
				flags | EXT4_EX_NOFAIL);
	if (IS_ERR(path)) {
		EXT4_ERROR_INODE(inode, "Failed split extent on %u, err %ld",
				 split, PTR_ERR(path));
		return PTR_ERR(path);
=======
	err = PTR_ERR(path);
	if (err != -ENOSPC && err != -EDQUOT && err != -ENOMEM)
		return path;

	/*
	 * Get a new path to try to zeroout or fix the extent length.
	 * Using EXT4_EX_NOFAIL guarantees that ext4_find_extent()
	 * will not return -ENOMEM, otherwise -ENOMEM will cause a
	 * retry in do_writepages(), and a WARN_ON may be triggered
	 * in ext4_da_update_reserve_space() due to an incorrect
	 * ee_len causing the i_reserved_data_blocks exception.
	 */
	path = ext4_find_extent(inode, ee_block, NULL, flags | EXT4_EX_NOFAIL);
	if (IS_ERR(path)) {
		EXT4_ERROR_INODE(inode, "Failed split extent on %u, err %ld",
				 split, PTR_ERR(path));
		return path;
>>>>>>> a6ad5510
	}
	depth = ext_depth(inode);
	ex = path[depth].p_ext;

	if (EXT4_EXT_MAY_ZEROOUT & split_flag) {
		if (split_flag & (EXT4_EXT_DATA_VALID1|EXT4_EXT_DATA_VALID2)) {
			if (split_flag & EXT4_EXT_DATA_VALID1) {
				err = ext4_ext_zeroout(inode, ex2);
				zero_ex.ee_block = ex2->ee_block;
				zero_ex.ee_len = cpu_to_le16(
						ext4_ext_get_actual_len(ex2));
				ext4_ext_store_pblock(&zero_ex,
						      ext4_ext_pblock(ex2));
			} else {
				err = ext4_ext_zeroout(inode, ex);
				zero_ex.ee_block = ex->ee_block;
				zero_ex.ee_len = cpu_to_le16(
						ext4_ext_get_actual_len(ex));
				ext4_ext_store_pblock(&zero_ex,
						      ext4_ext_pblock(ex));
			}
		} else {
			err = ext4_ext_zeroout(inode, &orig_ex);
			zero_ex.ee_block = orig_ex.ee_block;
			zero_ex.ee_len = cpu_to_le16(
						ext4_ext_get_actual_len(&orig_ex));
			ext4_ext_store_pblock(&zero_ex,
					      ext4_ext_pblock(&orig_ex));
		}

		if (!err) {
			/* update the extent length and mark as initialized */
			ex->ee_len = cpu_to_le16(ee_len);
			ext4_ext_try_to_merge(handle, inode, path, ex);
			err = ext4_ext_dirty(handle, inode, path + path->p_depth);
			if (!err)
				/* update extent status tree */
				ext4_zeroout_es(inode, &zero_ex);
			/* If we failed at this point, we don't know in which
			 * state the extent tree exactly is so don't try to fix
			 * length of the original extent as it may do even more
			 * damage.
			 */
			goto out;
		}
	}

fix_extent_len:
	ex->ee_len = orig_ex.ee_len;
	/*
	 * Ignore ext4_ext_dirty return value since we are already in error path
	 * and err is a non-zero error code.
	 */
	ext4_ext_dirty(handle, inode, path + path->p_depth);
out:
<<<<<<< HEAD
	ext4_ext_show_leaf(inode, *ppath);
	return err;
=======
	if (err) {
		ext4_free_ext_path(path);
		path = ERR_PTR(err);
	}
	ext4_ext_show_leaf(inode, path);
	return path;
>>>>>>> a6ad5510
}

/*
 * ext4_split_extent() splits an extent and mark extent which is covered
 * by @map as split_flags indicates
 *
 * It may result in splitting the extent into multiple extents (up to three)
 * There are three possibilities:
 *   a> There is no split required
 *   b> Splits in two extents: Split is happening at either end of the extent
 *   c> Splits in three extents: Somone is splitting in middle of the extent
 *
 */
static struct ext4_ext_path *ext4_split_extent(handle_t *handle,
					       struct inode *inode,
					       struct ext4_ext_path *path,
					       struct ext4_map_blocks *map,
					       int split_flag, int flags,
					       unsigned int *allocated)
{
	ext4_lblk_t ee_block;
	struct ext4_extent *ex;
	unsigned int ee_len, depth;
	int unwritten;
	int split_flag1, flags1;

	depth = ext_depth(inode);
	ex = path[depth].p_ext;
	ee_block = le32_to_cpu(ex->ee_block);
	ee_len = ext4_ext_get_actual_len(ex);
	unwritten = ext4_ext_is_unwritten(ex);

	if (map->m_lblk + map->m_len < ee_block + ee_len) {
		split_flag1 = split_flag & EXT4_EXT_MAY_ZEROOUT;
		flags1 = flags | EXT4_GET_BLOCKS_PRE_IO;
		if (unwritten)
			split_flag1 |= EXT4_EXT_MARK_UNWRIT1 |
				       EXT4_EXT_MARK_UNWRIT2;
		if (split_flag & EXT4_EXT_DATA_VALID2)
			split_flag1 |= EXT4_EXT_DATA_VALID1;
		path = ext4_split_extent_at(handle, inode, path,
				map->m_lblk + map->m_len, split_flag1, flags1);
		if (IS_ERR(path))
			return path;
		/*
		 * Update path is required because previous ext4_split_extent_at
		 * may result in split of original leaf or extent zeroout.
		 */
		path = ext4_find_extent(inode, map->m_lblk, path, flags);
		if (IS_ERR(path))
			return path;
		depth = ext_depth(inode);
		ex = path[depth].p_ext;
		if (!ex) {
			EXT4_ERROR_INODE(inode, "unexpected hole at %lu",
					(unsigned long) map->m_lblk);
			ext4_free_ext_path(path);
			return ERR_PTR(-EFSCORRUPTED);
		}
		unwritten = ext4_ext_is_unwritten(ex);
	}

	if (map->m_lblk >= ee_block) {
		split_flag1 = split_flag & EXT4_EXT_DATA_VALID2;
		if (unwritten) {
			split_flag1 |= EXT4_EXT_MARK_UNWRIT1;
			split_flag1 |= split_flag & (EXT4_EXT_MAY_ZEROOUT |
						     EXT4_EXT_MARK_UNWRIT2);
		}
		path = ext4_split_extent_at(handle, inode, path,
				map->m_lblk, split_flag1, flags);
		if (IS_ERR(path))
			return path;
	}

<<<<<<< HEAD
	ext4_ext_show_leaf(inode, *ppath);
out:
	return err ? err : allocated;
=======
	if (allocated) {
		if (map->m_lblk + map->m_len > ee_block + ee_len)
			*allocated = ee_len - (map->m_lblk - ee_block);
		else
			*allocated = map->m_len;
	}
	ext4_ext_show_leaf(inode, path);
	return path;
>>>>>>> a6ad5510
}

/*
 * This function is called by ext4_ext_map_blocks() if someone tries to write
 * to an unwritten extent. It may result in splitting the unwritten
 * extent into multiple extents (up to three - one initialized and two
 * unwritten).
 * There are three possibilities:
 *   a> There is no split required: Entire extent should be initialized
 *   b> Splits in two extents: Write is happening at either end of the extent
 *   c> Splits in three extents: Somone is writing in middle of the extent
 *
 * Pre-conditions:
 *  - The extent pointed to by 'path' is unwritten.
 *  - The extent pointed to by 'path' contains a superset
 *    of the logical span [map->m_lblk, map->m_lblk + map->m_len).
 *
 * Post-conditions on success:
 *  - the returned value is the number of blocks beyond map->l_lblk
 *    that are allocated and initialized.
 *    It is guaranteed to be >= map->m_len.
 */
static struct ext4_ext_path *
ext4_ext_convert_to_initialized(handle_t *handle, struct inode *inode,
			struct ext4_map_blocks *map, struct ext4_ext_path *path,
			int flags, unsigned int *allocated)
{
	struct ext4_sb_info *sbi;
	struct ext4_extent_header *eh;
	struct ext4_map_blocks split_map;
	struct ext4_extent zero_ex1, zero_ex2;
	struct ext4_extent *ex, *abut_ex;
	ext4_lblk_t ee_block, eof_block;
	unsigned int ee_len, depth, map_len = map->m_len;
	int err = 0;
	int split_flag = EXT4_EXT_DATA_VALID2;
<<<<<<< HEAD
	int allocated = 0;
=======
>>>>>>> a6ad5510
	unsigned int max_zeroout = 0;

	ext_debug(inode, "logical block %llu, max_blocks %u\n",
		  (unsigned long long)map->m_lblk, map_len);

	sbi = EXT4_SB(inode->i_sb);
	eof_block = (EXT4_I(inode)->i_disksize + inode->i_sb->s_blocksize - 1)
			>> inode->i_sb->s_blocksize_bits;
	if (eof_block < map->m_lblk + map_len)
		eof_block = map->m_lblk + map_len;

	depth = ext_depth(inode);
	eh = path[depth].p_hdr;
	ex = path[depth].p_ext;
	ee_block = le32_to_cpu(ex->ee_block);
	ee_len = ext4_ext_get_actual_len(ex);
	zero_ex1.ee_len = 0;
	zero_ex2.ee_len = 0;

	trace_ext4_ext_convert_to_initialized_enter(inode, map, ex);

	/* Pre-conditions */
	BUG_ON(!ext4_ext_is_unwritten(ex));
	BUG_ON(!in_range(map->m_lblk, ee_block, ee_len));

	/*
	 * Attempt to transfer newly initialized blocks from the currently
	 * unwritten extent to its neighbor. This is much cheaper
	 * than an insertion followed by a merge as those involve costly
	 * memmove() calls. Transferring to the left is the common case in
	 * steady state for workloads doing fallocate(FALLOC_FL_KEEP_SIZE)
	 * followed by append writes.
	 *
	 * Limitations of the current logic:
	 *  - L1: we do not deal with writes covering the whole extent.
	 *    This would require removing the extent if the transfer
	 *    is possible.
	 *  - L2: we only attempt to merge with an extent stored in the
	 *    same extent tree node.
	 */
	*allocated = 0;
	if ((map->m_lblk == ee_block) &&
		/* See if we can merge left */
		(map_len < ee_len) &&		/*L1*/
		(ex > EXT_FIRST_EXTENT(eh))) {	/*L2*/
		ext4_lblk_t prev_lblk;
		ext4_fsblk_t prev_pblk, ee_pblk;
		unsigned int prev_len;

		abut_ex = ex - 1;
		prev_lblk = le32_to_cpu(abut_ex->ee_block);
		prev_len = ext4_ext_get_actual_len(abut_ex);
		prev_pblk = ext4_ext_pblock(abut_ex);
		ee_pblk = ext4_ext_pblock(ex);

		/*
		 * A transfer of blocks from 'ex' to 'abut_ex' is allowed
		 * upon those conditions:
		 * - C1: abut_ex is initialized,
		 * - C2: abut_ex is logically abutting ex,
		 * - C3: abut_ex is physically abutting ex,
		 * - C4: abut_ex can receive the additional blocks without
		 *   overflowing the (initialized) length limit.
		 */
		if ((!ext4_ext_is_unwritten(abut_ex)) &&		/*C1*/
			((prev_lblk + prev_len) == ee_block) &&		/*C2*/
			((prev_pblk + prev_len) == ee_pblk) &&		/*C3*/
			(prev_len < (EXT_INIT_MAX_LEN - map_len))) {	/*C4*/
			err = ext4_ext_get_access(handle, inode, path + depth);
			if (err)
				goto errout;

			trace_ext4_ext_convert_to_initialized_fastpath(inode,
				map, ex, abut_ex);

			/* Shift the start of ex by 'map_len' blocks */
			ex->ee_block = cpu_to_le32(ee_block + map_len);
			ext4_ext_store_pblock(ex, ee_pblk + map_len);
			ex->ee_len = cpu_to_le16(ee_len - map_len);
			ext4_ext_mark_unwritten(ex); /* Restore the flag */

			/* Extend abut_ex by 'map_len' blocks */
			abut_ex->ee_len = cpu_to_le16(prev_len + map_len);

			/* Result: number of initialized blocks past m_lblk */
			*allocated = map_len;
		}
	} else if (((map->m_lblk + map_len) == (ee_block + ee_len)) &&
		   (map_len < ee_len) &&	/*L1*/
		   ex < EXT_LAST_EXTENT(eh)) {	/*L2*/
		/* See if we can merge right */
		ext4_lblk_t next_lblk;
		ext4_fsblk_t next_pblk, ee_pblk;
		unsigned int next_len;

		abut_ex = ex + 1;
		next_lblk = le32_to_cpu(abut_ex->ee_block);
		next_len = ext4_ext_get_actual_len(abut_ex);
		next_pblk = ext4_ext_pblock(abut_ex);
		ee_pblk = ext4_ext_pblock(ex);

		/*
		 * A transfer of blocks from 'ex' to 'abut_ex' is allowed
		 * upon those conditions:
		 * - C1: abut_ex is initialized,
		 * - C2: abut_ex is logically abutting ex,
		 * - C3: abut_ex is physically abutting ex,
		 * - C4: abut_ex can receive the additional blocks without
		 *   overflowing the (initialized) length limit.
		 */
		if ((!ext4_ext_is_unwritten(abut_ex)) &&		/*C1*/
		    ((map->m_lblk + map_len) == next_lblk) &&		/*C2*/
		    ((ee_pblk + ee_len) == next_pblk) &&		/*C3*/
		    (next_len < (EXT_INIT_MAX_LEN - map_len))) {	/*C4*/
			err = ext4_ext_get_access(handle, inode, path + depth);
			if (err)
				goto errout;

			trace_ext4_ext_convert_to_initialized_fastpath(inode,
				map, ex, abut_ex);

			/* Shift the start of abut_ex by 'map_len' blocks */
			abut_ex->ee_block = cpu_to_le32(next_lblk - map_len);
			ext4_ext_store_pblock(abut_ex, next_pblk - map_len);
			ex->ee_len = cpu_to_le16(ee_len - map_len);
			ext4_ext_mark_unwritten(ex); /* Restore the flag */

			/* Extend abut_ex by 'map_len' blocks */
			abut_ex->ee_len = cpu_to_le16(next_len + map_len);

			/* Result: number of initialized blocks past m_lblk */
			*allocated = map_len;
		}
	}
	if (*allocated) {
		/* Mark the block containing both extents as dirty */
		err = ext4_ext_dirty(handle, inode, path + depth);

		/* Update path to point to the right extent */
		path[depth].p_ext = abut_ex;
		if (err)
			goto errout;
		goto out;
	} else
		*allocated = ee_len - (map->m_lblk - ee_block);

	WARN_ON(map->m_lblk < ee_block);
	/*
	 * It is safe to convert extent to initialized via explicit
	 * zeroout only if extent is fully inside i_size or new_size.
	 */
	split_flag |= ee_block + ee_len <= eof_block ? EXT4_EXT_MAY_ZEROOUT : 0;

	if (EXT4_EXT_MAY_ZEROOUT & split_flag)
		max_zeroout = sbi->s_extent_max_zeroout_kb >>
			(inode->i_sb->s_blocksize_bits - 10);

	/*
	 * five cases:
	 * 1. split the extent into three extents.
	 * 2. split the extent into two extents, zeroout the head of the first
	 *    extent.
	 * 3. split the extent into two extents, zeroout the tail of the second
	 *    extent.
	 * 4. split the extent into two extents with out zeroout.
	 * 5. no splitting needed, just possibly zeroout the head and / or the
	 *    tail of the extent.
	 */
	split_map.m_lblk = map->m_lblk;
	split_map.m_len = map->m_len;

	if (max_zeroout && (*allocated > split_map.m_len)) {
		if (*allocated <= max_zeroout) {
			/* case 3 or 5 */
			zero_ex1.ee_block =
				 cpu_to_le32(split_map.m_lblk +
					     split_map.m_len);
			zero_ex1.ee_len =
				cpu_to_le16(*allocated - split_map.m_len);
			ext4_ext_store_pblock(&zero_ex1,
				ext4_ext_pblock(ex) + split_map.m_lblk +
				split_map.m_len - ee_block);
			err = ext4_ext_zeroout(inode, &zero_ex1);
			if (err)
				goto fallback;
			split_map.m_len = *allocated;
		}
		if (split_map.m_lblk - ee_block + split_map.m_len <
								max_zeroout) {
			/* case 2 or 5 */
			if (split_map.m_lblk != ee_block) {
				zero_ex2.ee_block = ex->ee_block;
				zero_ex2.ee_len = cpu_to_le16(split_map.m_lblk -
							ee_block);
				ext4_ext_store_pblock(&zero_ex2,
						      ext4_ext_pblock(ex));
				err = ext4_ext_zeroout(inode, &zero_ex2);
				if (err)
					goto fallback;
			}

			split_map.m_len += split_map.m_lblk - ee_block;
			split_map.m_lblk = ee_block;
			*allocated = map->m_len;
		}
	}

fallback:
	path = ext4_split_extent(handle, inode, path, &split_map, split_flag,
				 flags, NULL);
	if (IS_ERR(path))
		return path;
out:
	/* If we have gotten a failure, don't zero out status tree */
	ext4_zeroout_es(inode, &zero_ex1);
	ext4_zeroout_es(inode, &zero_ex2);
	return path;

errout:
	ext4_free_ext_path(path);
	return ERR_PTR(err);
}

/*
 * This function is called by ext4_ext_map_blocks() from
 * ext4_get_blocks_dio_write() when DIO to write
 * to an unwritten extent.
 *
 * Writing to an unwritten extent may result in splitting the unwritten
 * extent into multiple initialized/unwritten extents (up to three)
 * There are three possibilities:
 *   a> There is no split required: Entire extent should be unwritten
 *   b> Splits in two extents: Write is happening at either end of the extent
 *   c> Splits in three extents: Somone is writing in middle of the extent
 *
 * This works the same way in the case of initialized -> unwritten conversion.
 *
 * One of more index blocks maybe needed if the extent tree grow after
 * the unwritten extent split. To prevent ENOSPC occur at the IO
 * complete, we need to split the unwritten extent before DIO submit
 * the IO. The unwritten extent called at this time will be split
 * into three unwritten extent(at most). After IO complete, the part
 * being filled will be convert to initialized by the end_io callback function
 * via ext4_convert_unwritten_extents().
 *
 * The size of unwritten extent to be written is passed to the caller via the
 * allocated pointer. Return an extent path pointer on success, or an error
 * pointer on failure.
 */
static struct ext4_ext_path *ext4_split_convert_extents(handle_t *handle,
					struct inode *inode,
					struct ext4_map_blocks *map,
					struct ext4_ext_path *path,
					int flags, unsigned int *allocated)
{
	ext4_lblk_t eof_block;
	ext4_lblk_t ee_block;
	struct ext4_extent *ex;
	unsigned int ee_len;
	int split_flag = 0, depth;

	ext_debug(inode, "logical block %llu, max_blocks %u\n",
		  (unsigned long long)map->m_lblk, map->m_len);

	eof_block = (EXT4_I(inode)->i_disksize + inode->i_sb->s_blocksize - 1)
			>> inode->i_sb->s_blocksize_bits;
	if (eof_block < map->m_lblk + map->m_len)
		eof_block = map->m_lblk + map->m_len;
	/*
	 * It is safe to convert extent to initialized via explicit
	 * zeroout only if extent is fully inside i_size or new_size.
	 */
	depth = ext_depth(inode);
	ex = path[depth].p_ext;
	ee_block = le32_to_cpu(ex->ee_block);
	ee_len = ext4_ext_get_actual_len(ex);

	/* Convert to unwritten */
	if (flags & EXT4_GET_BLOCKS_CONVERT_UNWRITTEN) {
		split_flag |= EXT4_EXT_DATA_VALID1;
	/* Convert to initialized */
	} else if (flags & EXT4_GET_BLOCKS_CONVERT) {
		split_flag |= ee_block + ee_len <= eof_block ?
			      EXT4_EXT_MAY_ZEROOUT : 0;
		split_flag |= (EXT4_EXT_MARK_UNWRIT2 | EXT4_EXT_DATA_VALID2);
	}
	flags |= EXT4_GET_BLOCKS_PRE_IO;
	return ext4_split_extent(handle, inode, path, map, split_flag, flags,
				 allocated);
}

static struct ext4_ext_path *
ext4_convert_unwritten_extents_endio(handle_t *handle, struct inode *inode,
				     struct ext4_map_blocks *map,
				     struct ext4_ext_path *path)
{
	struct ext4_extent *ex;
	ext4_lblk_t ee_block;
	unsigned int ee_len;
	int depth;
	int err = 0;

	depth = ext_depth(inode);
	ex = path[depth].p_ext;
	ee_block = le32_to_cpu(ex->ee_block);
	ee_len = ext4_ext_get_actual_len(ex);

	ext_debug(inode, "logical block %llu, max_blocks %u\n",
		  (unsigned long long)ee_block, ee_len);

	/* If extent is larger than requested it is a clear sign that we still
	 * have some extent state machine issues left. So extent_split is still
	 * required.
	 * TODO: Once all related issues will be fixed this situation should be
	 * illegal.
	 */
	if (ee_block != map->m_lblk || ee_len > map->m_len) {
#ifdef CONFIG_EXT4_DEBUG
		ext4_warning(inode->i_sb, "Inode (%ld) finished: extent logical block %llu,"
			     " len %u; IO logical block %llu, len %u",
			     inode->i_ino, (unsigned long long)ee_block, ee_len,
			     (unsigned long long)map->m_lblk, map->m_len);
#endif
		path = ext4_split_convert_extents(handle, inode, map, path,
						EXT4_GET_BLOCKS_CONVERT, NULL);
		if (IS_ERR(path))
			return path;

		path = ext4_find_extent(inode, map->m_lblk, path, 0);
		if (IS_ERR(path))
			return path;
		depth = ext_depth(inode);
		ex = path[depth].p_ext;
	}

	err = ext4_ext_get_access(handle, inode, path + depth);
	if (err)
		goto errout;
	/* first mark the extent as initialized */
	ext4_ext_mark_initialized(ex);

	/* note: ext4_ext_correct_indexes() isn't needed here because
	 * borders are not changed
	 */
	ext4_ext_try_to_merge(handle, inode, path, ex);

	/* Mark modified extent as dirty */
	err = ext4_ext_dirty(handle, inode, path + path->p_depth);
	if (err)
		goto errout;

	ext4_ext_show_leaf(inode, path);
	return path;

errout:
	ext4_free_ext_path(path);
	return ERR_PTR(err);
}

static struct ext4_ext_path *
convert_initialized_extent(handle_t *handle, struct inode *inode,
			   struct ext4_map_blocks *map,
			   struct ext4_ext_path *path,
			   unsigned int *allocated)
{
	struct ext4_extent *ex;
	ext4_lblk_t ee_block;
	unsigned int ee_len;
	int depth;
	int err = 0;

	/*
	 * Make sure that the extent is no bigger than we support with
	 * unwritten extent
	 */
	if (map->m_len > EXT_UNWRITTEN_MAX_LEN)
		map->m_len = EXT_UNWRITTEN_MAX_LEN / 2;

	depth = ext_depth(inode);
	ex = path[depth].p_ext;
	ee_block = le32_to_cpu(ex->ee_block);
	ee_len = ext4_ext_get_actual_len(ex);

	ext_debug(inode, "logical block %llu, max_blocks %u\n",
		  (unsigned long long)ee_block, ee_len);

	if (ee_block != map->m_lblk || ee_len > map->m_len) {
		path = ext4_split_convert_extents(handle, inode, map, path,
				EXT4_GET_BLOCKS_CONVERT_UNWRITTEN, NULL);
		if (IS_ERR(path))
			return path;

		path = ext4_find_extent(inode, map->m_lblk, path, 0);
		if (IS_ERR(path))
			return path;
		depth = ext_depth(inode);
		ex = path[depth].p_ext;
		if (!ex) {
			EXT4_ERROR_INODE(inode, "unexpected hole at %lu",
					 (unsigned long) map->m_lblk);
			err = -EFSCORRUPTED;
			goto errout;
		}
	}

	err = ext4_ext_get_access(handle, inode, path + depth);
	if (err)
		goto errout;
	/* first mark the extent as unwritten */
	ext4_ext_mark_unwritten(ex);

	/* note: ext4_ext_correct_indexes() isn't needed here because
	 * borders are not changed
	 */
	ext4_ext_try_to_merge(handle, inode, path, ex);

	/* Mark modified extent as dirty */
	err = ext4_ext_dirty(handle, inode, path + path->p_depth);
	if (err)
		goto errout;
	ext4_ext_show_leaf(inode, path);

	ext4_update_inode_fsync_trans(handle, inode, 1);

	map->m_flags |= EXT4_MAP_UNWRITTEN;
	if (*allocated > map->m_len)
		*allocated = map->m_len;
	map->m_len = *allocated;
	return path;

errout:
	ext4_free_ext_path(path);
	return ERR_PTR(err);
}

static struct ext4_ext_path *
ext4_ext_handle_unwritten_extents(handle_t *handle, struct inode *inode,
			struct ext4_map_blocks *map,
			struct ext4_ext_path *path, int flags,
			unsigned int *allocated, ext4_fsblk_t newblock)
{
<<<<<<< HEAD
	int ret = 0;
=======
>>>>>>> a6ad5510
	int err = 0;

	ext_debug(inode, "logical block %llu, max_blocks %u, flags 0x%x, allocated %u\n",
		  (unsigned long long)map->m_lblk, map->m_len, flags,
<<<<<<< HEAD
		  allocated);
	ext4_ext_show_leaf(inode, *ppath);
=======
		  *allocated);
	ext4_ext_show_leaf(inode, path);
>>>>>>> a6ad5510

	/*
	 * When writing into unwritten space, we should not fail to
	 * allocate metadata blocks for the new extent block if needed.
	 */
	flags |= EXT4_GET_BLOCKS_METADATA_NOFAIL;

	trace_ext4_ext_handle_unwritten_extents(inode, map, flags,
						*allocated, newblock);

	/* get_block() before submitting IO, split the extent */
	if (flags & EXT4_GET_BLOCKS_PRE_IO) {
		path = ext4_split_convert_extents(handle, inode, map, path,
				flags | EXT4_GET_BLOCKS_CONVERT, allocated);
		if (IS_ERR(path))
			return path;
		/*
		 * shouldn't get a 0 allocated when splitting an extent unless
		 * m_len is 0 (bug) or extent has been corrupted
		 */
		if (unlikely(*allocated == 0)) {
			EXT4_ERROR_INODE(inode,
					 "unexpected allocated == 0, m_len = %u",
					 map->m_len);
			err = -EFSCORRUPTED;
			goto errout;
		}
		map->m_flags |= EXT4_MAP_UNWRITTEN;
		goto out;
	}
	/* IO end_io complete, convert the filled extent to written */
	if (flags & EXT4_GET_BLOCKS_CONVERT) {
		path = ext4_convert_unwritten_extents_endio(handle, inode,
							    map, path);
		if (IS_ERR(path))
			return path;
		ext4_update_inode_fsync_trans(handle, inode, 1);
		goto map_out;
	}
	/* buffered IO cases */
	/*
	 * repeat fallocate creation request
	 * we already have an unwritten extent
	 */
	if (flags & EXT4_GET_BLOCKS_UNWRIT_EXT) {
		map->m_flags |= EXT4_MAP_UNWRITTEN;
		goto map_out;
	}

	/* buffered READ or buffered write_begin() lookup */
	if ((flags & EXT4_GET_BLOCKS_CREATE) == 0) {
		/*
		 * We have blocks reserved already.  We
		 * return allocated blocks so that delalloc
		 * won't do block reservation for us.  But
		 * the buffer head will be unmapped so that
		 * a read from the block returns 0s.
		 */
		map->m_flags |= EXT4_MAP_UNWRITTEN;
		goto out1;
	}

	/*
	 * Default case when (flags & EXT4_GET_BLOCKS_CREATE) == 1.
	 * For buffered writes, at writepage time, etc.  Convert a
	 * discovered unwritten extent to written.
	 */
	path = ext4_ext_convert_to_initialized(handle, inode, map, path,
					       flags, allocated);
	if (IS_ERR(path))
		return path;
	ext4_update_inode_fsync_trans(handle, inode, 1);
	/*
	 * shouldn't get a 0 allocated when converting an unwritten extent
	 * unless m_len is 0 (bug) or extent has been corrupted
	 */
	if (unlikely(*allocated == 0)) {
		EXT4_ERROR_INODE(inode, "unexpected allocated == 0, m_len = %u",
				 map->m_len);
		err = -EFSCORRUPTED;
		goto errout;
	}

out:
	map->m_flags |= EXT4_MAP_NEW;
map_out:
	map->m_flags |= EXT4_MAP_MAPPED;
out1:
	map->m_pblk = newblock;
<<<<<<< HEAD
	if (allocated > map->m_len)
		allocated = map->m_len;
	map->m_len = allocated;
	ext4_ext_show_leaf(inode, *ppath);
out2:
	return err ? err : allocated;
=======
	if (*allocated > map->m_len)
		*allocated = map->m_len;
	map->m_len = *allocated;
	ext4_ext_show_leaf(inode, path);
	return path;

errout:
	ext4_free_ext_path(path);
	return ERR_PTR(err);
>>>>>>> a6ad5510
}

/*
 * get_implied_cluster_alloc - check to see if the requested
 * allocation (in the map structure) overlaps with a cluster already
 * allocated in an extent.
 *	@sb	The filesystem superblock structure
 *	@map	The requested lblk->pblk mapping
 *	@ex	The extent structure which might contain an implied
 *			cluster allocation
 *
 * This function is called by ext4_ext_map_blocks() after we failed to
 * find blocks that were already in the inode's extent tree.  Hence,
 * we know that the beginning of the requested region cannot overlap
 * the extent from the inode's extent tree.  There are three cases we
 * want to catch.  The first is this case:
 *
 *		 |--- cluster # N--|
 *    |--- extent ---|	|---- requested region ---|
 *			|==========|
 *
 * The second case that we need to test for is this one:
 *
 *   |--------- cluster # N ----------------|
 *	   |--- requested region --|   |------- extent ----|
 *	   |=======================|
 *
 * The third case is when the requested region lies between two extents
 * within the same cluster:
 *          |------------- cluster # N-------------|
 * |----- ex -----|                  |---- ex_right ----|
 *                  |------ requested region ------|
 *                  |================|
 *
 * In each of the above cases, we need to set the map->m_pblk and
 * map->m_len so it corresponds to the return the extent labelled as
 * "|====|" from cluster #N, since it is already in use for data in
 * cluster EXT4_B2C(sbi, map->m_lblk).	We will then return 1 to
 * signal to ext4_ext_map_blocks() that map->m_pblk should be treated
 * as a new "allocated" block region.  Otherwise, we will return 0 and
 * ext4_ext_map_blocks() will then allocate one or more new clusters
 * by calling ext4_mb_new_blocks().
 */
static int get_implied_cluster_alloc(struct super_block *sb,
				     struct ext4_map_blocks *map,
				     struct ext4_extent *ex,
				     struct ext4_ext_path *path)
{
	struct ext4_sb_info *sbi = EXT4_SB(sb);
	ext4_lblk_t c_offset = EXT4_LBLK_COFF(sbi, map->m_lblk);
	ext4_lblk_t ex_cluster_start, ex_cluster_end;
	ext4_lblk_t rr_cluster_start;
	ext4_lblk_t ee_block = le32_to_cpu(ex->ee_block);
	ext4_fsblk_t ee_start = ext4_ext_pblock(ex);
	unsigned short ee_len = ext4_ext_get_actual_len(ex);

	/* The extent passed in that we are trying to match */
	ex_cluster_start = EXT4_B2C(sbi, ee_block);
	ex_cluster_end = EXT4_B2C(sbi, ee_block + ee_len - 1);

	/* The requested region passed into ext4_map_blocks() */
	rr_cluster_start = EXT4_B2C(sbi, map->m_lblk);

	if ((rr_cluster_start == ex_cluster_end) ||
	    (rr_cluster_start == ex_cluster_start)) {
		if (rr_cluster_start == ex_cluster_end)
			ee_start += ee_len - 1;
		map->m_pblk = EXT4_PBLK_CMASK(sbi, ee_start) + c_offset;
		map->m_len = min(map->m_len,
				 (unsigned) sbi->s_cluster_ratio - c_offset);
		/*
		 * Check for and handle this case:
		 *
		 *   |--------- cluster # N-------------|
		 *		       |------- extent ----|
		 *	   |--- requested region ---|
		 *	   |===========|
		 */

		if (map->m_lblk < ee_block)
			map->m_len = min(map->m_len, ee_block - map->m_lblk);

		/*
		 * Check for the case where there is already another allocated
		 * block to the right of 'ex' but before the end of the cluster.
		 *
		 *          |------------- cluster # N-------------|
		 * |----- ex -----|                  |---- ex_right ----|
		 *                  |------ requested region ------|
		 *                  |================|
		 */
		if (map->m_lblk > ee_block) {
			ext4_lblk_t next = ext4_ext_next_allocated_block(path);
			map->m_len = min(map->m_len, next - map->m_lblk);
		}

		trace_ext4_get_implied_cluster_alloc_exit(sb, map, 1);
		return 1;
	}

	trace_ext4_get_implied_cluster_alloc_exit(sb, map, 0);
	return 0;
}

/*
 * Determine hole length around the given logical block, first try to
 * locate and expand the hole from the given @path, and then adjust it
 * if it's partially or completely converted to delayed extents, insert
 * it into the extent cache tree if it's indeed a hole, finally return
 * the length of the determined extent.
 */
static ext4_lblk_t ext4_ext_determine_insert_hole(struct inode *inode,
						  struct ext4_ext_path *path,
						  ext4_lblk_t lblk)
{
	ext4_lblk_t hole_start, len;
	struct extent_status es;

	hole_start = lblk;
	len = ext4_ext_find_hole(inode, path, &hole_start);
again:
	ext4_es_find_extent_range(inode, &ext4_es_is_delayed, hole_start,
				  hole_start + len - 1, &es);
	if (!es.es_len)
		goto insert_hole;

	/*
	 * There's a delalloc extent in the hole, handle it if the delalloc
	 * extent is in front of, behind and straddle the queried range.
	 */
	if (lblk >= es.es_lblk + es.es_len) {
		/*
		 * The delalloc extent is in front of the queried range,
		 * find again from the queried start block.
		 */
		len -= lblk - hole_start;
		hole_start = lblk;
		goto again;
	} else if (in_range(lblk, es.es_lblk, es.es_len)) {
		/*
		 * The delalloc extent containing lblk, it must have been
		 * added after ext4_map_blocks() checked the extent status
<<<<<<< HEAD
		 * tree, adjust the length to the delalloc extent's after
		 * lblk.
=======
		 * tree so we are not holding i_rwsem and delalloc info is
		 * only stabilized by i_data_sem we are going to release
		 * soon. Don't modify the extent status tree and report
		 * extent as a hole, just adjust the length to the delalloc
		 * extent's after lblk.
>>>>>>> a6ad5510
		 */
		len = es.es_lblk + es.es_len - lblk;
		return len;
	} else {
		/*
		 * The delalloc extent is partially or completely behind
		 * the queried range, update hole length until the
		 * beginning of the delalloc extent.
		 */
		len = min(es.es_lblk - hole_start, len);
	}

insert_hole:
	/* Put just found gap into cache to speed up subsequent requests */
	ext_debug(inode, " -> %u:%u\n", hole_start, len);
<<<<<<< HEAD
	ext4_es_insert_extent(inode, hole_start, len, ~0, EXTENT_STATUS_HOLE);
=======
	ext4_es_insert_extent(inode, hole_start, len, ~0,
			      EXTENT_STATUS_HOLE, 0);
>>>>>>> a6ad5510

	/* Update hole_len to reflect hole size after lblk */
	if (hole_start != lblk)
		len -= lblk - hole_start;

	return len;
}

/*
 * Block allocation/map/preallocation routine for extents based files
 *
 *
 * Need to be called with
 * down_read(&EXT4_I(inode)->i_data_sem) if not allocating file system block
 * (ie, flags is zero). Otherwise down_write(&EXT4_I(inode)->i_data_sem)
 *
 * return > 0, number of blocks already mapped/allocated
 *          if flags doesn't contain EXT4_GET_BLOCKS_CREATE and these are pre-allocated blocks
 *          	buffer head is unmapped
 *          otherwise blocks are mapped
 *
 * return = 0, if plain look up failed (blocks have not been allocated)
 *          buffer head is unmapped
 *
 * return < 0, error case.
 */
int ext4_ext_map_blocks(handle_t *handle, struct inode *inode,
			struct ext4_map_blocks *map, int flags)
{
	struct ext4_ext_path *path = NULL;
	struct ext4_extent newex, *ex, ex2;
	struct ext4_sb_info *sbi = EXT4_SB(inode->i_sb);
	ext4_fsblk_t newblock = 0, pblk;
	int err = 0, depth;
	unsigned int allocated = 0, offset = 0;
	unsigned int allocated_clusters = 0;
	struct ext4_allocation_request ar;
	ext4_lblk_t cluster_offset;

	ext_debug(inode, "blocks %u/%u requested\n", map->m_lblk, map->m_len);
	trace_ext4_ext_map_blocks_enter(inode, map->m_lblk, map->m_len, flags);

	/* find extent for this block */
	path = ext4_find_extent(inode, map->m_lblk, NULL, 0);
	if (IS_ERR(path)) {
		err = PTR_ERR(path);
		goto out;
	}

	depth = ext_depth(inode);

	/*
	 * consistent leaf must not be empty;
	 * this situation is possible, though, _during_ tree modification;
	 * this is why assert can't be put in ext4_find_extent()
	 */
	if (unlikely(path[depth].p_ext == NULL && depth != 0)) {
		EXT4_ERROR_INODE(inode, "bad extent address "
				 "lblock: %lu, depth: %d pblock %lld",
				 (unsigned long) map->m_lblk, depth,
				 path[depth].p_block);
		err = -EFSCORRUPTED;
		goto out;
	}

	ex = path[depth].p_ext;
	if (ex) {
		ext4_lblk_t ee_block = le32_to_cpu(ex->ee_block);
		ext4_fsblk_t ee_start = ext4_ext_pblock(ex);
		unsigned short ee_len;


		/*
		 * unwritten extents are treated as holes, except that
		 * we split out initialized portions during a write.
		 */
		ee_len = ext4_ext_get_actual_len(ex);

		trace_ext4_ext_show_extent(inode, ee_block, ee_start, ee_len);

		/* if found extent covers block, simply return it */
		if (in_range(map->m_lblk, ee_block, ee_len)) {
			newblock = map->m_lblk - ee_block + ee_start;
			/* number of remaining blocks in the extent */
			allocated = ee_len - (map->m_lblk - ee_block);
			ext_debug(inode, "%u fit into %u:%d -> %llu\n",
				  map->m_lblk, ee_block, ee_len, newblock);

			/*
			 * If the extent is initialized check whether the
			 * caller wants to convert it to unwritten.
			 */
			if ((!ext4_ext_is_unwritten(ex)) &&
			    (flags & EXT4_GET_BLOCKS_CONVERT_UNWRITTEN)) {
				path = convert_initialized_extent(handle,
					inode, map, path, &allocated);
				if (IS_ERR(path))
					err = PTR_ERR(path);
				goto out;
			} else if (!ext4_ext_is_unwritten(ex)) {
				map->m_flags |= EXT4_MAP_MAPPED;
				map->m_pblk = newblock;
				if (allocated > map->m_len)
					allocated = map->m_len;
				map->m_len = allocated;
				ext4_ext_show_leaf(inode, path);
				goto out;
			}

			path = ext4_ext_handle_unwritten_extents(
				handle, inode, map, path, flags,
				&allocated, newblock);
			if (IS_ERR(path))
				err = PTR_ERR(path);
			goto out;
		}
	}

	/*
	 * requested block isn't allocated yet;
	 * we couldn't try to create block if flags doesn't contain EXT4_GET_BLOCKS_CREATE
	 */
	if ((flags & EXT4_GET_BLOCKS_CREATE) == 0) {
		ext4_lblk_t len;

		len = ext4_ext_determine_insert_hole(inode, path, map->m_lblk);

		map->m_pblk = 0;
		map->m_len = min_t(unsigned int, map->m_len, len);
		goto out;
	}

	/*
	 * Okay, we need to do block allocation.
	 */
	newex.ee_block = cpu_to_le32(map->m_lblk);
	cluster_offset = EXT4_LBLK_COFF(sbi, map->m_lblk);

	/*
	 * If we are doing bigalloc, check to see if the extent returned
	 * by ext4_find_extent() implies a cluster we can use.
	 */
	if (cluster_offset && ex &&
	    get_implied_cluster_alloc(inode->i_sb, map, ex, path)) {
		ar.len = allocated = map->m_len;
		newblock = map->m_pblk;
		goto got_allocated_blocks;
	}

	/* find neighbour allocated blocks */
	ar.lleft = map->m_lblk;
	err = ext4_ext_search_left(inode, path, &ar.lleft, &ar.pleft);
	if (err)
		goto out;
	ar.lright = map->m_lblk;
	err = ext4_ext_search_right(inode, path, &ar.lright, &ar.pright, &ex2);
	if (err < 0)
		goto out;

	/* Check if the extent after searching to the right implies a
	 * cluster we can use. */
	if ((sbi->s_cluster_ratio > 1) && err &&
	    get_implied_cluster_alloc(inode->i_sb, map, &ex2, path)) {
		ar.len = allocated = map->m_len;
		newblock = map->m_pblk;
		err = 0;
		goto got_allocated_blocks;
	}

	/*
	 * See if request is beyond maximum number of blocks we can have in
	 * a single extent. For an initialized extent this limit is
	 * EXT_INIT_MAX_LEN and for an unwritten extent this limit is
	 * EXT_UNWRITTEN_MAX_LEN.
	 */
	if (map->m_len > EXT_INIT_MAX_LEN &&
	    !(flags & EXT4_GET_BLOCKS_UNWRIT_EXT))
		map->m_len = EXT_INIT_MAX_LEN;
	else if (map->m_len > EXT_UNWRITTEN_MAX_LEN &&
		 (flags & EXT4_GET_BLOCKS_UNWRIT_EXT))
		map->m_len = EXT_UNWRITTEN_MAX_LEN;

	/* Check if we can really insert (m_lblk)::(m_lblk + m_len) extent */
	newex.ee_len = cpu_to_le16(map->m_len);
	err = ext4_ext_check_overlap(sbi, inode, &newex, path);
	if (err)
		allocated = ext4_ext_get_actual_len(&newex);
	else
		allocated = map->m_len;

	/* allocate new block */
	ar.inode = inode;
	ar.goal = ext4_ext_find_goal(inode, path, map->m_lblk);
	ar.logical = map->m_lblk;
	/*
	 * We calculate the offset from the beginning of the cluster
	 * for the logical block number, since when we allocate a
	 * physical cluster, the physical block should start at the
	 * same offset from the beginning of the cluster.  This is
	 * needed so that future calls to get_implied_cluster_alloc()
	 * work correctly.
	 */
	offset = EXT4_LBLK_COFF(sbi, map->m_lblk);
	ar.len = EXT4_NUM_B2C(sbi, offset+allocated);
	ar.goal -= offset;
	ar.logical -= offset;
	if (S_ISREG(inode->i_mode))
		ar.flags = EXT4_MB_HINT_DATA;
	else
		/* disable in-core preallocation for non-regular files */
		ar.flags = 0;
	if (flags & EXT4_GET_BLOCKS_NO_NORMALIZE)
		ar.flags |= EXT4_MB_HINT_NOPREALLOC;
	if (flags & EXT4_GET_BLOCKS_DELALLOC_RESERVE)
		ar.flags |= EXT4_MB_DELALLOC_RESERVED;
	if (flags & EXT4_GET_BLOCKS_METADATA_NOFAIL)
		ar.flags |= EXT4_MB_USE_RESERVED;
	newblock = ext4_mb_new_blocks(handle, &ar, &err);
	if (!newblock)
		goto out;
	allocated_clusters = ar.len;
	ar.len = EXT4_C2B(sbi, ar.len) - offset;
	ext_debug(inode, "allocate new block: goal %llu, found %llu/%u, requested %u\n",
		  ar.goal, newblock, ar.len, allocated);
	if (ar.len > allocated)
		ar.len = allocated;

got_allocated_blocks:
	/* try to insert new extent into found leaf and return */
	pblk = newblock + offset;
	ext4_ext_store_pblock(&newex, pblk);
	newex.ee_len = cpu_to_le16(ar.len);
	/* Mark unwritten */
	if (flags & EXT4_GET_BLOCKS_UNWRIT_EXT) {
		ext4_ext_mark_unwritten(&newex);
		map->m_flags |= EXT4_MAP_UNWRITTEN;
	}

	path = ext4_ext_insert_extent(handle, inode, path, &newex, flags);
	if (IS_ERR(path)) {
		err = PTR_ERR(path);
		if (allocated_clusters) {
			int fb_flags = 0;

			/*
			 * free data blocks we just allocated.
			 * not a good idea to call discard here directly,
			 * but otherwise we'd need to call it every free().
			 */
			ext4_discard_preallocations(inode);
			if (flags & EXT4_GET_BLOCKS_DELALLOC_RESERVE)
				fb_flags = EXT4_FREE_BLOCKS_NO_QUOT_UPDATE;
			ext4_free_blocks(handle, inode, NULL, newblock,
					 EXT4_C2B(sbi, allocated_clusters),
					 fb_flags);
		}
		goto out;
	}

	/*
	 * Cache the extent and update transaction to commit on fdatasync only
	 * when it is _not_ an unwritten extent.
	 */
	if ((flags & EXT4_GET_BLOCKS_UNWRIT_EXT) == 0)
		ext4_update_inode_fsync_trans(handle, inode, 1);
	else
		ext4_update_inode_fsync_trans(handle, inode, 0);

	map->m_flags |= (EXT4_MAP_NEW | EXT4_MAP_MAPPED);
	map->m_pblk = pblk;
	map->m_len = ar.len;
	allocated = map->m_len;
	ext4_ext_show_leaf(inode, path);
out:
	ext4_free_ext_path(path);

	trace_ext4_ext_map_blocks_exit(inode, flags, map,
				       err ? err : allocated);
	return err ? err : allocated;
}

int ext4_ext_truncate(handle_t *handle, struct inode *inode)
{
	struct super_block *sb = inode->i_sb;
	ext4_lblk_t last_block;
	int err = 0;

	/*
	 * TODO: optimization is possible here.
	 * Probably we need not scan at all,
	 * because page truncation is enough.
	 */

	/* we have to know where to truncate from in crash case */
	EXT4_I(inode)->i_disksize = inode->i_size;
	err = ext4_mark_inode_dirty(handle, inode);
	if (err)
		return err;

	last_block = (inode->i_size + sb->s_blocksize - 1)
			>> EXT4_BLOCK_SIZE_BITS(sb);
	ext4_es_remove_extent(inode, last_block, EXT_MAX_BLOCKS - last_block);

retry_remove_space:
	err = ext4_ext_remove_space(inode, last_block, EXT_MAX_BLOCKS - 1);
	if (err == -ENOMEM) {
		memalloc_retry_wait(GFP_ATOMIC);
		goto retry_remove_space;
	}
	return err;
}

static int ext4_alloc_file_blocks(struct file *file, ext4_lblk_t offset,
				  ext4_lblk_t len, loff_t new_size,
				  int flags)
{
	struct inode *inode = file_inode(file);
	handle_t *handle;
	int ret = 0, ret2 = 0, ret3 = 0;
	int retries = 0;
	int depth = 0;
	struct ext4_map_blocks map;
	unsigned int credits;
	loff_t epos, old_size = i_size_read(inode);

	BUG_ON(!ext4_test_inode_flag(inode, EXT4_INODE_EXTENTS));
	map.m_lblk = offset;
	map.m_len = len;
	/*
	 * Don't normalize the request if it can fit in one extent so
	 * that it doesn't get unnecessarily split into multiple
	 * extents.
	 */
	if (len <= EXT_UNWRITTEN_MAX_LEN)
		flags |= EXT4_GET_BLOCKS_NO_NORMALIZE;

	/*
	 * credits to insert 1 extent into extent tree
	 */
	credits = ext4_chunk_trans_blocks(inode, len);
	depth = ext_depth(inode);

retry:
	while (len) {
		/*
		 * Recalculate credits when extent tree depth changes.
		 */
		if (depth != ext_depth(inode)) {
			credits = ext4_chunk_trans_blocks(inode, len);
			depth = ext_depth(inode);
		}

		handle = ext4_journal_start(inode, EXT4_HT_MAP_BLOCKS,
					    credits);
		if (IS_ERR(handle)) {
			ret = PTR_ERR(handle);
			break;
		}
		ret = ext4_map_blocks(handle, inode, &map, flags);
		if (ret <= 0) {
			ext4_debug("inode #%lu: block %u: len %u: "
				   "ext4_ext_map_blocks returned %d",
				   inode->i_ino, map.m_lblk,
				   map.m_len, ret);
			ext4_mark_inode_dirty(handle, inode);
			ext4_journal_stop(handle);
			break;
		}
		/*
		 * allow a full retry cycle for any remaining allocations
		 */
		retries = 0;
		map.m_lblk += ret;
		map.m_len = len = len - ret;
		epos = (loff_t)map.m_lblk << inode->i_blkbits;
		inode_set_ctime_current(inode);
		if (new_size) {
			if (epos > new_size)
				epos = new_size;
			if (ext4_update_inode_size(inode, epos) & 0x1)
				inode_set_mtime_to_ts(inode,
						      inode_get_ctime(inode));
			if (epos > old_size) {
				pagecache_isize_extended(inode, old_size, epos);
				ext4_zero_partial_blocks(handle, inode,
						     old_size, epos - old_size);
			}
		}
		ret2 = ext4_mark_inode_dirty(handle, inode);
		ext4_update_inode_fsync_trans(handle, inode, 1);
		ret3 = ext4_journal_stop(handle);
		ret2 = ret3 ? ret3 : ret2;
		if (unlikely(ret2))
			break;
	}
	if (ret == -ENOSPC && ext4_should_retry_alloc(inode->i_sb, &retries))
		goto retry;

	return ret > 0 ? ret2 : ret;
}

static int ext4_collapse_range(struct file *file, loff_t offset, loff_t len);

static int ext4_insert_range(struct file *file, loff_t offset, loff_t len);

static long ext4_zero_range(struct file *file, loff_t offset,
			    loff_t len, int mode)
{
	struct inode *inode = file_inode(file);
	struct address_space *mapping = file->f_mapping;
	handle_t *handle = NULL;
	unsigned int max_blocks;
	loff_t new_size = 0;
	int ret = 0;
	int flags;
	int credits;
	int partial_begin, partial_end;
	loff_t start, end;
	ext4_lblk_t lblk;
	unsigned int blkbits = inode->i_blkbits;

	trace_ext4_zero_range(inode, offset, len, mode);

	/*
	 * Round up offset. This is not fallocate, we need to zero out
	 * blocks, so convert interior block aligned part of the range to
	 * unwritten and possibly manually zero out unaligned parts of the
	 * range. Here, start and partial_begin are inclusive, end and
	 * partial_end are exclusive.
	 */
	start = round_up(offset, 1 << blkbits);
	end = round_down((offset + len), 1 << blkbits);

	if (start < offset || end > offset + len)
		return -EINVAL;
	partial_begin = offset & ((1 << blkbits) - 1);
	partial_end = (offset + len) & ((1 << blkbits) - 1);

	lblk = start >> blkbits;
	max_blocks = (end >> blkbits);
	if (max_blocks < lblk)
		max_blocks = 0;
	else
		max_blocks -= lblk;

	inode_lock(inode);

	/*
	 * Indirect files do not support unwritten extents
	 */
	if (!(ext4_test_inode_flag(inode, EXT4_INODE_EXTENTS))) {
		ret = -EOPNOTSUPP;
		goto out_mutex;
	}

	if (!(mode & FALLOC_FL_KEEP_SIZE) &&
	    (offset + len > inode->i_size ||
	     offset + len > EXT4_I(inode)->i_disksize)) {
		new_size = offset + len;
		ret = inode_newsize_ok(inode, new_size);
		if (ret)
			goto out_mutex;
	}

	flags = EXT4_GET_BLOCKS_CREATE_UNWRIT_EXT;

	/* Wait all existing dio workers, newcomers will block on i_rwsem */
	inode_dio_wait(inode);

	ret = file_modified(file);
	if (ret)
		goto out_mutex;

	/* Preallocate the range including the unaligned edges */
	if (partial_begin || partial_end) {
		ret = ext4_alloc_file_blocks(file,
				round_down(offset, 1 << blkbits) >> blkbits,
				(round_up((offset + len), 1 << blkbits) -
				 round_down(offset, 1 << blkbits)) >> blkbits,
				new_size, flags);
		if (ret)
			goto out_mutex;

	}

	/* Zero range excluding the unaligned edges */
	if (max_blocks > 0) {
		flags |= (EXT4_GET_BLOCKS_CONVERT_UNWRITTEN |
			  EXT4_EX_NOCACHE);

		/*
		 * Prevent page faults from reinstantiating pages we have
		 * released from page cache.
		 */
		filemap_invalidate_lock(mapping);

		ret = ext4_break_layouts(inode);
		if (ret) {
			filemap_invalidate_unlock(mapping);
			goto out_mutex;
		}

		ret = ext4_update_disksize_before_punch(inode, offset, len);
		if (ret) {
			filemap_invalidate_unlock(mapping);
			goto out_mutex;
		}

		/*
		 * For journalled data we need to write (and checkpoint) pages
		 * before discarding page cache to avoid inconsitent data on
		 * disk in case of crash before zeroing trans is committed.
		 */
		if (ext4_should_journal_data(inode)) {
			ret = filemap_write_and_wait_range(mapping, start,
							   end - 1);
			if (ret) {
				filemap_invalidate_unlock(mapping);
				goto out_mutex;
			}
		}

		/* Now release the pages and zero block aligned part of pages */
		truncate_pagecache_range(inode, start, end - 1);
		inode_set_mtime_to_ts(inode, inode_set_ctime_current(inode));

		ret = ext4_alloc_file_blocks(file, lblk, max_blocks, new_size,
					     flags);
		filemap_invalidate_unlock(mapping);
		if (ret)
			goto out_mutex;
	}
	if (!partial_begin && !partial_end)
		goto out_mutex;

	/*
	 * In worst case we have to writeout two nonadjacent unwritten
	 * blocks and update the inode
	 */
	credits = (2 * ext4_ext_index_trans_blocks(inode, 2)) + 1;
	if (ext4_should_journal_data(inode))
		credits += 2;
	handle = ext4_journal_start(inode, EXT4_HT_MISC, credits);
	if (IS_ERR(handle)) {
		ret = PTR_ERR(handle);
		ext4_std_error(inode->i_sb, ret);
		goto out_mutex;
	}

	inode_set_mtime_to_ts(inode, inode_set_ctime_current(inode));
	if (new_size)
		ext4_update_inode_size(inode, new_size);
	ret = ext4_mark_inode_dirty(handle, inode);
	if (unlikely(ret))
		goto out_handle;
	/* Zero out partial block at the edges of the range */
	ret = ext4_zero_partial_blocks(handle, inode, offset, len);
	if (ret >= 0)
		ext4_update_inode_fsync_trans(handle, inode, 1);

	if (file->f_flags & O_SYNC)
		ext4_handle_sync(handle);

out_handle:
	ext4_journal_stop(handle);
out_mutex:
	inode_unlock(inode);
	return ret;
}

/*
 * preallocate space for a file. This implements ext4's fallocate file
 * operation, which gets called from sys_fallocate system call.
 * For block-mapped files, posix_fallocate should fall back to the method
 * of writing zeroes to the required new blocks (the same behavior which is
 * expected for file systems which do not support fallocate() system call).
 */
long ext4_fallocate(struct file *file, int mode, loff_t offset, loff_t len)
{
	struct inode *inode = file_inode(file);
	loff_t new_size = 0;
	unsigned int max_blocks;
	int ret = 0;
	int flags;
	ext4_lblk_t lblk;
	unsigned int blkbits = inode->i_blkbits;

	/*
	 * Encrypted inodes can't handle collapse range or insert
	 * range since we would need to re-encrypt blocks with a
	 * different IV or XTS tweak (which are based on the logical
	 * block number).
	 */
	if (IS_ENCRYPTED(inode) &&
	    (mode & (FALLOC_FL_COLLAPSE_RANGE | FALLOC_FL_INSERT_RANGE)))
		return -EOPNOTSUPP;

	/* Return error if mode is not supported */
	if (mode & ~(FALLOC_FL_KEEP_SIZE | FALLOC_FL_PUNCH_HOLE |
		     FALLOC_FL_COLLAPSE_RANGE | FALLOC_FL_ZERO_RANGE |
		     FALLOC_FL_INSERT_RANGE))
		return -EOPNOTSUPP;

	inode_lock(inode);
	ret = ext4_convert_inline_data(inode);
	inode_unlock(inode);
	if (ret)
		goto exit;

	if (mode & FALLOC_FL_PUNCH_HOLE) {
		ret = ext4_punch_hole(file, offset, len);
		goto exit;
	}

	if (mode & FALLOC_FL_COLLAPSE_RANGE) {
		ret = ext4_collapse_range(file, offset, len);
		goto exit;
	}

	if (mode & FALLOC_FL_INSERT_RANGE) {
		ret = ext4_insert_range(file, offset, len);
		goto exit;
	}

	if (mode & FALLOC_FL_ZERO_RANGE) {
		ret = ext4_zero_range(file, offset, len, mode);
		goto exit;
	}
	trace_ext4_fallocate_enter(inode, offset, len, mode);
	lblk = offset >> blkbits;

	max_blocks = EXT4_MAX_BLOCKS(len, offset, blkbits);
	flags = EXT4_GET_BLOCKS_CREATE_UNWRIT_EXT;

	inode_lock(inode);

	/*
	 * We only support preallocation for extent-based files only
	 */
	if (!(ext4_test_inode_flag(inode, EXT4_INODE_EXTENTS))) {
		ret = -EOPNOTSUPP;
		goto out;
	}

	if (!(mode & FALLOC_FL_KEEP_SIZE) &&
	    (offset + len > inode->i_size ||
	     offset + len > EXT4_I(inode)->i_disksize)) {
		new_size = offset + len;
		ret = inode_newsize_ok(inode, new_size);
		if (ret)
			goto out;
	}

	/* Wait all existing dio workers, newcomers will block on i_rwsem */
	inode_dio_wait(inode);

	ret = file_modified(file);
	if (ret)
		goto out;

	ret = ext4_alloc_file_blocks(file, lblk, max_blocks, new_size, flags);
	if (ret)
		goto out;

	if (file->f_flags & O_SYNC && EXT4_SB(inode->i_sb)->s_journal) {
		ret = ext4_fc_commit(EXT4_SB(inode->i_sb)->s_journal,
					EXT4_I(inode)->i_sync_tid);
	}
out:
	inode_unlock(inode);
	trace_ext4_fallocate_exit(inode, offset, max_blocks, ret);
exit:
	return ret;
}

/*
 * This function convert a range of blocks to written extents
 * The caller of this function will pass the start offset and the size.
 * all unwritten extents within this range will be converted to
 * written extents.
 *
 * This function is called from the direct IO end io call back
 * function, to convert the fallocated extents after IO is completed.
 * Returns 0 on success.
 */
int ext4_convert_unwritten_extents(handle_t *handle, struct inode *inode,
				   loff_t offset, ssize_t len)
{
	unsigned int max_blocks;
	int ret = 0, ret2 = 0, ret3 = 0;
	struct ext4_map_blocks map;
	unsigned int blkbits = inode->i_blkbits;
	unsigned int credits = 0;

	map.m_lblk = offset >> blkbits;
	max_blocks = EXT4_MAX_BLOCKS(len, offset, blkbits);

	if (!handle) {
		/*
		 * credits to insert 1 extent into extent tree
		 */
		credits = ext4_chunk_trans_blocks(inode, max_blocks);
	}
	while (ret >= 0 && ret < max_blocks) {
		map.m_lblk += ret;
		map.m_len = (max_blocks -= ret);
		if (credits) {
			handle = ext4_journal_start(inode, EXT4_HT_MAP_BLOCKS,
						    credits);
			if (IS_ERR(handle)) {
				ret = PTR_ERR(handle);
				break;
			}
		}
		ret = ext4_map_blocks(handle, inode, &map,
				      EXT4_GET_BLOCKS_IO_CONVERT_EXT);
		if (ret <= 0)
			ext4_warning(inode->i_sb,
				     "inode #%lu: block %u: len %u: "
				     "ext4_ext_map_blocks returned %d",
				     inode->i_ino, map.m_lblk,
				     map.m_len, ret);
		ret2 = ext4_mark_inode_dirty(handle, inode);
		if (credits) {
			ret3 = ext4_journal_stop(handle);
			if (unlikely(ret3))
				ret2 = ret3;
		}

		if (ret <= 0 || ret2)
			break;
	}
	return ret > 0 ? ret2 : ret;
}

int ext4_convert_unwritten_io_end_vec(handle_t *handle, ext4_io_end_t *io_end)
{
	int ret = 0, err = 0;
	struct ext4_io_end_vec *io_end_vec;

	/*
	 * This is somewhat ugly but the idea is clear: When transaction is
	 * reserved, everything goes into it. Otherwise we rather start several
	 * smaller transactions for conversion of each extent separately.
	 */
	if (handle) {
		handle = ext4_journal_start_reserved(handle,
						     EXT4_HT_EXT_CONVERT);
		if (IS_ERR(handle))
			return PTR_ERR(handle);
	}

	list_for_each_entry(io_end_vec, &io_end->list_vec, list) {
		ret = ext4_convert_unwritten_extents(handle, io_end->inode,
						     io_end_vec->offset,
						     io_end_vec->size);
		if (ret)
			break;
	}

	if (handle)
		err = ext4_journal_stop(handle);

	return ret < 0 ? ret : err;
}

static int ext4_iomap_xattr_fiemap(struct inode *inode, struct iomap *iomap)
{
	__u64 physical = 0;
	__u64 length = 0;
	int blockbits = inode->i_sb->s_blocksize_bits;
	int error = 0;
	u16 iomap_type;

	/* in-inode? */
	if (ext4_test_inode_state(inode, EXT4_STATE_XATTR)) {
		struct ext4_iloc iloc;
		int offset;	/* offset of xattr in inode */

		error = ext4_get_inode_loc(inode, &iloc);
		if (error)
			return error;
		physical = (__u64)iloc.bh->b_blocknr << blockbits;
		offset = EXT4_GOOD_OLD_INODE_SIZE +
				EXT4_I(inode)->i_extra_isize;
		physical += offset;
		length = EXT4_SB(inode->i_sb)->s_inode_size - offset;
		brelse(iloc.bh);
		iomap_type = IOMAP_INLINE;
	} else if (EXT4_I(inode)->i_file_acl) { /* external block */
		physical = (__u64)EXT4_I(inode)->i_file_acl << blockbits;
		length = inode->i_sb->s_blocksize;
		iomap_type = IOMAP_MAPPED;
	} else {
		/* no in-inode or external block for xattr, so return -ENOENT */
		error = -ENOENT;
		goto out;
	}

	iomap->addr = physical;
	iomap->offset = 0;
	iomap->length = length;
	iomap->type = iomap_type;
	iomap->flags = 0;
out:
	return error;
}

static int ext4_iomap_xattr_begin(struct inode *inode, loff_t offset,
				  loff_t length, unsigned flags,
				  struct iomap *iomap, struct iomap *srcmap)
{
	int error;

	error = ext4_iomap_xattr_fiemap(inode, iomap);
	if (error == 0 && (offset >= iomap->length))
		error = -ENOENT;
	return error;
}

static const struct iomap_ops ext4_iomap_xattr_ops = {
	.iomap_begin		= ext4_iomap_xattr_begin,
};

static int ext4_fiemap_check_ranges(struct inode *inode, u64 start, u64 *len)
{
	u64 maxbytes;

	if (ext4_test_inode_flag(inode, EXT4_INODE_EXTENTS))
		maxbytes = inode->i_sb->s_maxbytes;
	else
		maxbytes = EXT4_SB(inode->i_sb)->s_bitmap_maxbytes;

	if (*len == 0)
		return -EINVAL;
	if (start > maxbytes)
		return -EFBIG;

	/*
	 * Shrink request scope to what the fs can actually handle.
	 */
	if (*len > maxbytes || (maxbytes - *len) < start)
		*len = maxbytes - start;
	return 0;
}

int ext4_fiemap(struct inode *inode, struct fiemap_extent_info *fieinfo,
		u64 start, u64 len)
{
	int error = 0;

	if (fieinfo->fi_flags & FIEMAP_FLAG_CACHE) {
		error = ext4_ext_precache(inode);
		if (error)
			return error;
		fieinfo->fi_flags &= ~FIEMAP_FLAG_CACHE;
	}

	/*
	 * For bitmap files the maximum size limit could be smaller than
	 * s_maxbytes, so check len here manually instead of just relying on the
	 * generic check.
	 */
	error = ext4_fiemap_check_ranges(inode, start, &len);
	if (error)
		return error;

	if (fieinfo->fi_flags & FIEMAP_FLAG_XATTR) {
		fieinfo->fi_flags &= ~FIEMAP_FLAG_XATTR;
		return iomap_fiemap(inode, fieinfo, start, len,
				    &ext4_iomap_xattr_ops);
	}

	return iomap_fiemap(inode, fieinfo, start, len, &ext4_iomap_report_ops);
}

int ext4_get_es_cache(struct inode *inode, struct fiemap_extent_info *fieinfo,
		      __u64 start, __u64 len)
{
	ext4_lblk_t start_blk, len_blks;
	__u64 last_blk;
	int error = 0;

	if (ext4_has_inline_data(inode)) {
		int has_inline;

		down_read(&EXT4_I(inode)->xattr_sem);
		has_inline = ext4_has_inline_data(inode);
		up_read(&EXT4_I(inode)->xattr_sem);
		if (has_inline)
			return 0;
	}

	if (fieinfo->fi_flags & FIEMAP_FLAG_CACHE) {
		error = ext4_ext_precache(inode);
		if (error)
			return error;
		fieinfo->fi_flags &= ~FIEMAP_FLAG_CACHE;
	}

	error = fiemap_prep(inode, fieinfo, start, &len, 0);
	if (error)
		return error;

	error = ext4_fiemap_check_ranges(inode, start, &len);
	if (error)
		return error;

	start_blk = start >> inode->i_sb->s_blocksize_bits;
	last_blk = (start + len - 1) >> inode->i_sb->s_blocksize_bits;
	if (last_blk >= EXT_MAX_BLOCKS)
		last_blk = EXT_MAX_BLOCKS-1;
	len_blks = ((ext4_lblk_t) last_blk) - start_blk + 1;

	/*
	 * Walk the extent tree gathering extent information
	 * and pushing extents back to the user.
	 */
	return ext4_fill_es_cache_info(inode, start_blk, len_blks, fieinfo);
}

/*
 * ext4_ext_shift_path_extents:
 * Shift the extents of a path structure lying between path[depth].p_ext
 * and EXT_LAST_EXTENT(path[depth].p_hdr), by @shift blocks. @SHIFT tells
 * if it is right shift or left shift operation.
 */
static int
ext4_ext_shift_path_extents(struct ext4_ext_path *path, ext4_lblk_t shift,
			    struct inode *inode, handle_t *handle,
			    enum SHIFT_DIRECTION SHIFT)
{
	int depth, err = 0;
	struct ext4_extent *ex_start, *ex_last;
	bool update = false;
	int credits, restart_credits;
	depth = path->p_depth;

	while (depth >= 0) {
		if (depth == path->p_depth) {
			ex_start = path[depth].p_ext;
			if (!ex_start)
				return -EFSCORRUPTED;

			ex_last = EXT_LAST_EXTENT(path[depth].p_hdr);
			/* leaf + sb + inode */
			credits = 3;
			if (ex_start == EXT_FIRST_EXTENT(path[depth].p_hdr)) {
				update = true;
				/* extent tree + sb + inode */
				credits = depth + 2;
			}

			restart_credits = ext4_writepage_trans_blocks(inode);
			err = ext4_datasem_ensure_credits(handle, inode, credits,
					restart_credits, 0);
			if (err) {
				if (err > 0)
					err = -EAGAIN;
				goto out;
			}

			err = ext4_ext_get_access(handle, inode, path + depth);
			if (err)
				goto out;

			while (ex_start <= ex_last) {
				if (SHIFT == SHIFT_LEFT) {
					le32_add_cpu(&ex_start->ee_block,
						-shift);
					/* Try to merge to the left. */
					if ((ex_start >
					    EXT_FIRST_EXTENT(path[depth].p_hdr))
					    &&
					    ext4_ext_try_to_merge_right(inode,
					    path, ex_start - 1))
						ex_last--;
					else
						ex_start++;
				} else {
					le32_add_cpu(&ex_last->ee_block, shift);
					ext4_ext_try_to_merge_right(inode, path,
						ex_last);
					ex_last--;
				}
			}
			err = ext4_ext_dirty(handle, inode, path + depth);
			if (err)
				goto out;

			if (--depth < 0 || !update)
				break;
		}

		/* Update index too */
		err = ext4_ext_get_access(handle, inode, path + depth);
		if (err)
			goto out;

		if (SHIFT == SHIFT_LEFT)
			le32_add_cpu(&path[depth].p_idx->ei_block, -shift);
		else
			le32_add_cpu(&path[depth].p_idx->ei_block, shift);
		err = ext4_ext_dirty(handle, inode, path + depth);
		if (err)
			goto out;

		/* we are done if current index is not a starting index */
		if (path[depth].p_idx != EXT_FIRST_INDEX(path[depth].p_hdr))
			break;

		depth--;
	}

out:
	return err;
}

/*
 * ext4_ext_shift_extents:
 * All the extents which lies in the range from @start to the last allocated
 * block for the @inode are shifted either towards left or right (depending
 * upon @SHIFT) by @shift blocks.
 * On success, 0 is returned, error otherwise.
 */
static int
ext4_ext_shift_extents(struct inode *inode, handle_t *handle,
		       ext4_lblk_t start, ext4_lblk_t shift,
		       enum SHIFT_DIRECTION SHIFT)
{
	struct ext4_ext_path *path;
	int ret = 0, depth;
	struct ext4_extent *extent;
	ext4_lblk_t stop, *iterator, ex_start, ex_end;
	ext4_lblk_t tmp = EXT_MAX_BLOCKS;

	/* Let path point to the last extent */
	path = ext4_find_extent(inode, EXT_MAX_BLOCKS - 1, NULL,
				EXT4_EX_NOCACHE);
	if (IS_ERR(path))
		return PTR_ERR(path);

	depth = path->p_depth;
	extent = path[depth].p_ext;
	if (!extent)
		goto out;

	stop = le32_to_cpu(extent->ee_block);

       /*
	* For left shifts, make sure the hole on the left is big enough to
	* accommodate the shift.  For right shifts, make sure the last extent
	* won't be shifted beyond EXT_MAX_BLOCKS.
	*/
	if (SHIFT == SHIFT_LEFT) {
		path = ext4_find_extent(inode, start - 1, path,
					EXT4_EX_NOCACHE);
		if (IS_ERR(path))
			return PTR_ERR(path);
		depth = path->p_depth;
		extent =  path[depth].p_ext;
		if (extent) {
			ex_start = le32_to_cpu(extent->ee_block);
			ex_end = le32_to_cpu(extent->ee_block) +
				ext4_ext_get_actual_len(extent);
		} else {
			ex_start = 0;
			ex_end = 0;
		}

		if ((start == ex_start && shift > ex_start) ||
		    (shift > start - ex_end)) {
			ret = -EINVAL;
			goto out;
		}
	} else {
		if (shift > EXT_MAX_BLOCKS -
		    (stop + ext4_ext_get_actual_len(extent))) {
			ret = -EINVAL;
			goto out;
		}
	}

	/*
	 * In case of left shift, iterator points to start and it is increased
	 * till we reach stop. In case of right shift, iterator points to stop
	 * and it is decreased till we reach start.
	 */
again:
	ret = 0;
	if (SHIFT == SHIFT_LEFT)
		iterator = &start;
	else
		iterator = &stop;

	if (tmp != EXT_MAX_BLOCKS)
		*iterator = tmp;

	/*
	 * Its safe to start updating extents.  Start and stop are unsigned, so
	 * in case of right shift if extent with 0 block is reached, iterator
	 * becomes NULL to indicate the end of the loop.
	 */
	while (iterator && start <= stop) {
		path = ext4_find_extent(inode, *iterator, path,
					EXT4_EX_NOCACHE);
		if (IS_ERR(path))
			return PTR_ERR(path);
		depth = path->p_depth;
		extent = path[depth].p_ext;
		if (!extent) {
			EXT4_ERROR_INODE(inode, "unexpected hole at %lu",
					 (unsigned long) *iterator);
			return -EFSCORRUPTED;
		}
		if (SHIFT == SHIFT_LEFT && *iterator >
		    le32_to_cpu(extent->ee_block)) {
			/* Hole, move to the next extent */
			if (extent < EXT_LAST_EXTENT(path[depth].p_hdr)) {
				path[depth].p_ext++;
			} else {
				*iterator = ext4_ext_next_allocated_block(path);
				continue;
			}
		}

		tmp = *iterator;
		if (SHIFT == SHIFT_LEFT) {
			extent = EXT_LAST_EXTENT(path[depth].p_hdr);
			*iterator = le32_to_cpu(extent->ee_block) +
					ext4_ext_get_actual_len(extent);
		} else {
			extent = EXT_FIRST_EXTENT(path[depth].p_hdr);
			if (le32_to_cpu(extent->ee_block) > start)
				*iterator = le32_to_cpu(extent->ee_block) - 1;
			else if (le32_to_cpu(extent->ee_block) == start)
				iterator = NULL;
			else {
				extent = EXT_LAST_EXTENT(path[depth].p_hdr);
				while (le32_to_cpu(extent->ee_block) >= start)
					extent--;

				if (extent == EXT_LAST_EXTENT(path[depth].p_hdr))
					break;

				extent++;
				iterator = NULL;
			}
			path[depth].p_ext = extent;
		}
		ret = ext4_ext_shift_path_extents(path, shift, inode,
				handle, SHIFT);
		/* iterator can be NULL which means we should break */
		if (ret == -EAGAIN)
			goto again;
		if (ret)
			break;
	}
out:
	ext4_free_ext_path(path);
	return ret;
}

/*
 * ext4_collapse_range:
 * This implements the fallocate's collapse range functionality for ext4
 * Returns: 0 and non-zero on error.
 */
static int ext4_collapse_range(struct file *file, loff_t offset, loff_t len)
{
	struct inode *inode = file_inode(file);
	struct super_block *sb = inode->i_sb;
	struct address_space *mapping = inode->i_mapping;
	ext4_lblk_t punch_start, punch_stop;
	handle_t *handle;
	unsigned int credits;
	loff_t new_size, ioffset;
	int ret;

	/*
	 * We need to test this early because xfstests assumes that a
	 * collapse range of (0, 1) will return EOPNOTSUPP if the file
	 * system does not support collapse range.
	 */
	if (!ext4_test_inode_flag(inode, EXT4_INODE_EXTENTS))
		return -EOPNOTSUPP;

	/* Collapse range works only on fs cluster size aligned regions. */
	if (!IS_ALIGNED(offset | len, EXT4_CLUSTER_SIZE(sb)))
		return -EINVAL;

	trace_ext4_collapse_range(inode, offset, len);

	punch_start = offset >> EXT4_BLOCK_SIZE_BITS(sb);
	punch_stop = (offset + len) >> EXT4_BLOCK_SIZE_BITS(sb);

	inode_lock(inode);
	/*
	 * There is no need to overlap collapse range with EOF, in which case
	 * it is effectively a truncate operation
	 */
	if (offset + len >= inode->i_size) {
		ret = -EINVAL;
		goto out_mutex;
	}

	/* Currently just for extent based files */
	if (!ext4_test_inode_flag(inode, EXT4_INODE_EXTENTS)) {
		ret = -EOPNOTSUPP;
		goto out_mutex;
	}

	/* Wait for existing dio to complete */
	inode_dio_wait(inode);

	ret = file_modified(file);
	if (ret)
		goto out_mutex;

	/*
	 * Prevent page faults from reinstantiating pages we have released from
	 * page cache.
	 */
	filemap_invalidate_lock(mapping);

	ret = ext4_break_layouts(inode);
	if (ret)
		goto out_mmap;

	/*
	 * Need to round down offset to be aligned with page size boundary
	 * for page size > block size.
	 */
	ioffset = round_down(offset, PAGE_SIZE);
	/*
	 * Write tail of the last page before removed range since it will get
	 * removed from the page cache below.
	 */
	ret = filemap_write_and_wait_range(mapping, ioffset, offset);
	if (ret)
		goto out_mmap;
	/*
	 * Write data that will be shifted to preserve them when discarding
	 * page cache below. We are also protected from pages becoming dirty
	 * by i_rwsem and invalidate_lock.
	 */
	ret = filemap_write_and_wait_range(mapping, offset + len,
					   LLONG_MAX);
	if (ret)
		goto out_mmap;
	truncate_pagecache(inode, ioffset);

	credits = ext4_writepage_trans_blocks(inode);
	handle = ext4_journal_start(inode, EXT4_HT_TRUNCATE, credits);
	if (IS_ERR(handle)) {
		ret = PTR_ERR(handle);
		goto out_mmap;
	}
	ext4_fc_mark_ineligible(sb, EXT4_FC_REASON_FALLOC_RANGE, handle);

	down_write(&EXT4_I(inode)->i_data_sem);
	ext4_discard_preallocations(inode);
	ext4_es_remove_extent(inode, punch_start, EXT_MAX_BLOCKS - punch_start);

	ret = ext4_ext_remove_space(inode, punch_start, punch_stop - 1);
	if (ret) {
		up_write(&EXT4_I(inode)->i_data_sem);
		goto out_stop;
	}
	ext4_discard_preallocations(inode);

	ret = ext4_ext_shift_extents(inode, handle, punch_stop,
				     punch_stop - punch_start, SHIFT_LEFT);
	if (ret) {
		up_write(&EXT4_I(inode)->i_data_sem);
		goto out_stop;
	}

	new_size = inode->i_size - len;
	i_size_write(inode, new_size);
	EXT4_I(inode)->i_disksize = new_size;

	up_write(&EXT4_I(inode)->i_data_sem);
	if (IS_SYNC(inode))
		ext4_handle_sync(handle);
	inode_set_mtime_to_ts(inode, inode_set_ctime_current(inode));
	ret = ext4_mark_inode_dirty(handle, inode);
	ext4_update_inode_fsync_trans(handle, inode, 1);

out_stop:
	ext4_journal_stop(handle);
out_mmap:
	filemap_invalidate_unlock(mapping);
out_mutex:
	inode_unlock(inode);
	return ret;
}

/*
 * ext4_insert_range:
 * This function implements the FALLOC_FL_INSERT_RANGE flag of fallocate.
 * The data blocks starting from @offset to the EOF are shifted by @len
 * towards right to create a hole in the @inode. Inode size is increased
 * by len bytes.
 * Returns 0 on success, error otherwise.
 */
static int ext4_insert_range(struct file *file, loff_t offset, loff_t len)
{
	struct inode *inode = file_inode(file);
	struct super_block *sb = inode->i_sb;
	struct address_space *mapping = inode->i_mapping;
	handle_t *handle;
	struct ext4_ext_path *path;
	struct ext4_extent *extent;
	ext4_lblk_t offset_lblk, len_lblk, ee_start_lblk = 0;
	unsigned int credits, ee_len;
	int ret = 0, depth, split_flag = 0;
	loff_t ioffset;

	/*
	 * We need to test this early because xfstests assumes that an
	 * insert range of (0, 1) will return EOPNOTSUPP if the file
	 * system does not support insert range.
	 */
	if (!ext4_test_inode_flag(inode, EXT4_INODE_EXTENTS))
		return -EOPNOTSUPP;

	/* Insert range works only on fs cluster size aligned regions. */
	if (!IS_ALIGNED(offset | len, EXT4_CLUSTER_SIZE(sb)))
		return -EINVAL;

	trace_ext4_insert_range(inode, offset, len);

	offset_lblk = offset >> EXT4_BLOCK_SIZE_BITS(sb);
	len_lblk = len >> EXT4_BLOCK_SIZE_BITS(sb);

	inode_lock(inode);
	/* Currently just for extent based files */
	if (!ext4_test_inode_flag(inode, EXT4_INODE_EXTENTS)) {
		ret = -EOPNOTSUPP;
		goto out_mutex;
	}

	/* Check whether the maximum file size would be exceeded */
	if (len > inode->i_sb->s_maxbytes - inode->i_size) {
		ret = -EFBIG;
		goto out_mutex;
	}

	/* Offset must be less than i_size */
	if (offset >= inode->i_size) {
		ret = -EINVAL;
		goto out_mutex;
	}

	/* Wait for existing dio to complete */
	inode_dio_wait(inode);

	ret = file_modified(file);
	if (ret)
		goto out_mutex;

	/*
	 * Prevent page faults from reinstantiating pages we have released from
	 * page cache.
	 */
	filemap_invalidate_lock(mapping);

	ret = ext4_break_layouts(inode);
	if (ret)
		goto out_mmap;

	/*
	 * Need to round down to align start offset to page size boundary
	 * for page size > block size.
	 */
	ioffset = round_down(offset, PAGE_SIZE);
	/* Write out all dirty pages */
	ret = filemap_write_and_wait_range(inode->i_mapping, ioffset,
			LLONG_MAX);
	if (ret)
		goto out_mmap;
	truncate_pagecache(inode, ioffset);

	credits = ext4_writepage_trans_blocks(inode);
	handle = ext4_journal_start(inode, EXT4_HT_TRUNCATE, credits);
	if (IS_ERR(handle)) {
		ret = PTR_ERR(handle);
		goto out_mmap;
	}
	ext4_fc_mark_ineligible(sb, EXT4_FC_REASON_FALLOC_RANGE, handle);

	/* Expand file to avoid data loss if there is error while shifting */
	inode->i_size += len;
	EXT4_I(inode)->i_disksize += len;
	inode_set_mtime_to_ts(inode, inode_set_ctime_current(inode));
	ret = ext4_mark_inode_dirty(handle, inode);
	if (ret)
		goto out_stop;

	down_write(&EXT4_I(inode)->i_data_sem);
	ext4_discard_preallocations(inode);

	path = ext4_find_extent(inode, offset_lblk, NULL, 0);
	if (IS_ERR(path)) {
		up_write(&EXT4_I(inode)->i_data_sem);
		ret = PTR_ERR(path);
		goto out_stop;
	}

	depth = ext_depth(inode);
	extent = path[depth].p_ext;
	if (extent) {
		ee_start_lblk = le32_to_cpu(extent->ee_block);
		ee_len = ext4_ext_get_actual_len(extent);

		/*
		 * If offset_lblk is not the starting block of extent, split
		 * the extent @offset_lblk
		 */
		if ((offset_lblk > ee_start_lblk) &&
				(offset_lblk < (ee_start_lblk + ee_len))) {
			if (ext4_ext_is_unwritten(extent))
				split_flag = EXT4_EXT_MARK_UNWRIT1 |
					EXT4_EXT_MARK_UNWRIT2;
			path = ext4_split_extent_at(handle, inode, path,
					offset_lblk, split_flag,
					EXT4_EX_NOCACHE |
					EXT4_GET_BLOCKS_PRE_IO |
					EXT4_GET_BLOCKS_METADATA_NOFAIL);
		}

		if (IS_ERR(path)) {
			up_write(&EXT4_I(inode)->i_data_sem);
			ret = PTR_ERR(path);
			goto out_stop;
		}
	}

	ext4_free_ext_path(path);
	ext4_es_remove_extent(inode, offset_lblk, EXT_MAX_BLOCKS - offset_lblk);

	/*
	 * if offset_lblk lies in a hole which is at start of file, use
	 * ee_start_lblk to shift extents
	 */
	ret = ext4_ext_shift_extents(inode, handle,
		max(ee_start_lblk, offset_lblk), len_lblk, SHIFT_RIGHT);

	up_write(&EXT4_I(inode)->i_data_sem);
	if (IS_SYNC(inode))
		ext4_handle_sync(handle);
	if (ret >= 0)
		ext4_update_inode_fsync_trans(handle, inode, 1);

out_stop:
	ext4_journal_stop(handle);
out_mmap:
	filemap_invalidate_unlock(mapping);
out_mutex:
	inode_unlock(inode);
	return ret;
}

/**
 * ext4_swap_extents() - Swap extents between two inodes
 * @handle: handle for this transaction
 * @inode1:	First inode
 * @inode2:	Second inode
 * @lblk1:	Start block for first inode
 * @lblk2:	Start block for second inode
 * @count:	Number of blocks to swap
 * @unwritten: Mark second inode's extents as unwritten after swap
 * @erp:	Pointer to save error value
 *
 * This helper routine does exactly what is promise "swap extents". All other
 * stuff such as page-cache locking consistency, bh mapping consistency or
 * extent's data copying must be performed by caller.
 * Locking:
 *		i_rwsem is held for both inodes
 * 		i_data_sem is locked for write for both inodes
 * Assumptions:
 *		All pages from requested range are locked for both inodes
 */
int
ext4_swap_extents(handle_t *handle, struct inode *inode1,
		  struct inode *inode2, ext4_lblk_t lblk1, ext4_lblk_t lblk2,
		  ext4_lblk_t count, int unwritten, int *erp)
{
	struct ext4_ext_path *path1 = NULL;
	struct ext4_ext_path *path2 = NULL;
	int replaced_count = 0;

	BUG_ON(!rwsem_is_locked(&EXT4_I(inode1)->i_data_sem));
	BUG_ON(!rwsem_is_locked(&EXT4_I(inode2)->i_data_sem));
	BUG_ON(!inode_is_locked(inode1));
	BUG_ON(!inode_is_locked(inode2));

	ext4_es_remove_extent(inode1, lblk1, count);
	ext4_es_remove_extent(inode2, lblk2, count);

	while (count) {
		struct ext4_extent *ex1, *ex2, tmp_ex;
		ext4_lblk_t e1_blk, e2_blk;
		int e1_len, e2_len, len;
		int split = 0;

		path1 = ext4_find_extent(inode1, lblk1, path1, EXT4_EX_NOCACHE);
		if (IS_ERR(path1)) {
			*erp = PTR_ERR(path1);
			goto errout;
		}
		path2 = ext4_find_extent(inode2, lblk2, path2, EXT4_EX_NOCACHE);
		if (IS_ERR(path2)) {
			*erp = PTR_ERR(path2);
			goto errout;
		}
		ex1 = path1[path1->p_depth].p_ext;
		ex2 = path2[path2->p_depth].p_ext;
		/* Do we have something to swap ? */
		if (unlikely(!ex2 || !ex1))
			goto errout;

		e1_blk = le32_to_cpu(ex1->ee_block);
		e2_blk = le32_to_cpu(ex2->ee_block);
		e1_len = ext4_ext_get_actual_len(ex1);
		e2_len = ext4_ext_get_actual_len(ex2);

		/* Hole handling */
		if (!in_range(lblk1, e1_blk, e1_len) ||
		    !in_range(lblk2, e2_blk, e2_len)) {
			ext4_lblk_t next1, next2;

			/* if hole after extent, then go to next extent */
			next1 = ext4_ext_next_allocated_block(path1);
			next2 = ext4_ext_next_allocated_block(path2);
			/* If hole before extent, then shift to that extent */
			if (e1_blk > lblk1)
				next1 = e1_blk;
			if (e2_blk > lblk2)
				next2 = e2_blk;
			/* Do we have something to swap */
			if (next1 == EXT_MAX_BLOCKS || next2 == EXT_MAX_BLOCKS)
				goto errout;
			/* Move to the rightest boundary */
			len = next1 - lblk1;
			if (len < next2 - lblk2)
				len = next2 - lblk2;
			if (len > count)
				len = count;
			lblk1 += len;
			lblk2 += len;
			count -= len;
			continue;
		}

		/* Prepare left boundary */
		if (e1_blk < lblk1) {
			split = 1;
			path1 = ext4_force_split_extent_at(handle, inode1,
							   path1, lblk1, 0);
			if (IS_ERR(path1)) {
				*erp = PTR_ERR(path1);
				goto errout;
			}
		}
		if (e2_blk < lblk2) {
			split = 1;
			path2 = ext4_force_split_extent_at(handle, inode2,
							   path2, lblk2, 0);
			if (IS_ERR(path2)) {
				*erp = PTR_ERR(path2);
				goto errout;
			}
		}
		/* ext4_split_extent_at() may result in leaf extent split,
		 * path must to be revalidated. */
		if (split)
			continue;

		/* Prepare right boundary */
		len = count;
		if (len > e1_blk + e1_len - lblk1)
			len = e1_blk + e1_len - lblk1;
		if (len > e2_blk + e2_len - lblk2)
			len = e2_blk + e2_len - lblk2;

		if (len != e1_len) {
			split = 1;
			path1 = ext4_force_split_extent_at(handle, inode1,
							path1, lblk1 + len, 0);
			if (IS_ERR(path1)) {
				*erp = PTR_ERR(path1);
				goto errout;
			}
		}
		if (len != e2_len) {
			split = 1;
			path2 = ext4_force_split_extent_at(handle, inode2,
							path2, lblk2 + len, 0);
			if (IS_ERR(path2)) {
				*erp = PTR_ERR(path2);
				goto errout;
			}
		}
		/* ext4_split_extent_at() may result in leaf extent split,
		 * path must to be revalidated. */
		if (split)
			continue;

		BUG_ON(e2_len != e1_len);
		*erp = ext4_ext_get_access(handle, inode1, path1 + path1->p_depth);
		if (unlikely(*erp))
			goto errout;
		*erp = ext4_ext_get_access(handle, inode2, path2 + path2->p_depth);
		if (unlikely(*erp))
			goto errout;

		/* Both extents are fully inside boundaries. Swap it now */
		tmp_ex = *ex1;
		ext4_ext_store_pblock(ex1, ext4_ext_pblock(ex2));
		ext4_ext_store_pblock(ex2, ext4_ext_pblock(&tmp_ex));
		ex1->ee_len = cpu_to_le16(e2_len);
		ex2->ee_len = cpu_to_le16(e1_len);
		if (unwritten)
			ext4_ext_mark_unwritten(ex2);
		if (ext4_ext_is_unwritten(&tmp_ex))
			ext4_ext_mark_unwritten(ex1);

		ext4_ext_try_to_merge(handle, inode2, path2, ex2);
		ext4_ext_try_to_merge(handle, inode1, path1, ex1);
		*erp = ext4_ext_dirty(handle, inode2, path2 +
				      path2->p_depth);
		if (unlikely(*erp))
			goto errout;
		*erp = ext4_ext_dirty(handle, inode1, path1 +
				      path1->p_depth);
		/*
		 * Looks scarry ah..? second inode already points to new blocks,
		 * and it was successfully dirtied. But luckily error may happen
		 * only due to journal error, so full transaction will be
		 * aborted anyway.
		 */
		if (unlikely(*erp))
			goto errout;

		lblk1 += len;
		lblk2 += len;
		replaced_count += len;
		count -= len;
	}

errout:
	ext4_free_ext_path(path1);
	ext4_free_ext_path(path2);
	return replaced_count;
}

/*
 * ext4_clu_mapped - determine whether any block in a logical cluster has
 *                   been mapped to a physical cluster
 *
 * @inode - file containing the logical cluster
 * @lclu - logical cluster of interest
 *
 * Returns 1 if any block in the logical cluster is mapped, signifying
 * that a physical cluster has been allocated for it.  Otherwise,
 * returns 0.  Can also return negative error codes.  Derived from
 * ext4_ext_map_blocks().
 */
int ext4_clu_mapped(struct inode *inode, ext4_lblk_t lclu)
{
	struct ext4_sb_info *sbi = EXT4_SB(inode->i_sb);
	struct ext4_ext_path *path;
	int depth, mapped = 0, err = 0;
	struct ext4_extent *extent;
	ext4_lblk_t first_lblk, first_lclu, last_lclu;

	/*
	 * if data can be stored inline, the logical cluster isn't
	 * mapped - no physical clusters have been allocated, and the
	 * file has no extents
	 */
	if (ext4_test_inode_state(inode, EXT4_STATE_MAY_INLINE_DATA) ||
	    ext4_has_inline_data(inode))
		return 0;

	/* search for the extent closest to the first block in the cluster */
	path = ext4_find_extent(inode, EXT4_C2B(sbi, lclu), NULL, 0);
	if (IS_ERR(path))
		return PTR_ERR(path);

	depth = ext_depth(inode);

	/*
	 * A consistent leaf must not be empty.  This situation is possible,
	 * though, _during_ tree modification, and it's why an assert can't
	 * be put in ext4_find_extent().
	 */
	if (unlikely(path[depth].p_ext == NULL && depth != 0)) {
		EXT4_ERROR_INODE(inode,
		    "bad extent address - lblock: %lu, depth: %d, pblock: %lld",
				 (unsigned long) EXT4_C2B(sbi, lclu),
				 depth, path[depth].p_block);
		err = -EFSCORRUPTED;
		goto out;
	}

	extent = path[depth].p_ext;

	/* can't be mapped if the extent tree is empty */
	if (extent == NULL)
		goto out;

	first_lblk = le32_to_cpu(extent->ee_block);
	first_lclu = EXT4_B2C(sbi, first_lblk);

	/*
	 * Three possible outcomes at this point - found extent spanning
	 * the target cluster, to the left of the target cluster, or to the
	 * right of the target cluster.  The first two cases are handled here.
	 * The last case indicates the target cluster is not mapped.
	 */
	if (lclu >= first_lclu) {
		last_lclu = EXT4_B2C(sbi, first_lblk +
				     ext4_ext_get_actual_len(extent) - 1);
		if (lclu <= last_lclu) {
			mapped = 1;
		} else {
			first_lblk = ext4_ext_next_allocated_block(path);
			first_lclu = EXT4_B2C(sbi, first_lblk);
			if (lclu == first_lclu)
				mapped = 1;
		}
	}

out:
	ext4_free_ext_path(path);

	return err ? err : mapped;
}

/*
 * Updates physical block address and unwritten status of extent
 * starting at lblk start and of len. If such an extent doesn't exist,
 * this function splits the extent tree appropriately to create an
 * extent like this.  This function is called in the fast commit
 * replay path.  Returns 0 on success and error on failure.
 */
int ext4_ext_replay_update_ex(struct inode *inode, ext4_lblk_t start,
			      int len, int unwritten, ext4_fsblk_t pblk)
{
	struct ext4_ext_path *path;
	struct ext4_extent *ex;
	int ret;

	path = ext4_find_extent(inode, start, NULL, 0);
	if (IS_ERR(path))
		return PTR_ERR(path);
	ex = path[path->p_depth].p_ext;
	if (!ex) {
		ret = -EFSCORRUPTED;
		goto out;
	}

	if (le32_to_cpu(ex->ee_block) != start ||
		ext4_ext_get_actual_len(ex) != len) {
		/* We need to split this extent to match our extent first */
		down_write(&EXT4_I(inode)->i_data_sem);
<<<<<<< HEAD
		ret = ext4_force_split_extent_at(NULL, inode, &path, start, 1);
=======
		path = ext4_force_split_extent_at(NULL, inode, path, start, 1);
>>>>>>> a6ad5510
		up_write(&EXT4_I(inode)->i_data_sem);
		if (IS_ERR(path)) {
			ret = PTR_ERR(path);
			goto out;
<<<<<<< HEAD

		path = ext4_find_extent(inode, start, &path, 0);
		if (IS_ERR(path))
			return PTR_ERR(path);
=======
		}

		path = ext4_find_extent(inode, start, path, 0);
		if (IS_ERR(path))
			return PTR_ERR(path);

>>>>>>> a6ad5510
		ex = path[path->p_depth].p_ext;
		WARN_ON(le32_to_cpu(ex->ee_block) != start);

		if (ext4_ext_get_actual_len(ex) != len) {
			down_write(&EXT4_I(inode)->i_data_sem);
<<<<<<< HEAD
			ret = ext4_force_split_extent_at(NULL, inode, &path,
							 start + len, 1);
=======
			path = ext4_force_split_extent_at(NULL, inode, path,
							  start + len, 1);
>>>>>>> a6ad5510
			up_write(&EXT4_I(inode)->i_data_sem);
			if (IS_ERR(path)) {
				ret = PTR_ERR(path);
				goto out;
<<<<<<< HEAD

			path = ext4_find_extent(inode, start, &path, 0);
=======
			}

			path = ext4_find_extent(inode, start, path, 0);
>>>>>>> a6ad5510
			if (IS_ERR(path))
				return PTR_ERR(path);
			ex = path[path->p_depth].p_ext;
		}
	}
	if (unwritten)
		ext4_ext_mark_unwritten(ex);
	else
		ext4_ext_mark_initialized(ex);
	ext4_ext_store_pblock(ex, pblk);
	down_write(&EXT4_I(inode)->i_data_sem);
	ret = ext4_ext_dirty(NULL, inode, &path[path->p_depth]);
	up_write(&EXT4_I(inode)->i_data_sem);
out:
	ext4_free_ext_path(path);
	ext4_mark_inode_dirty(NULL, inode);
	return ret;
}

/* Try to shrink the extent tree */
void ext4_ext_replay_shrink_inode(struct inode *inode, ext4_lblk_t end)
{
	struct ext4_ext_path *path = NULL;
	struct ext4_extent *ex;
	ext4_lblk_t old_cur, cur = 0;

	while (cur < end) {
		path = ext4_find_extent(inode, cur, NULL, 0);
		if (IS_ERR(path))
			return;
		ex = path[path->p_depth].p_ext;
		if (!ex) {
			ext4_free_ext_path(path);
			ext4_mark_inode_dirty(NULL, inode);
			return;
		}
		old_cur = cur;
		cur = le32_to_cpu(ex->ee_block) + ext4_ext_get_actual_len(ex);
		if (cur <= old_cur)
			cur = old_cur + 1;
		ext4_ext_try_to_merge(NULL, inode, path, ex);
		down_write(&EXT4_I(inode)->i_data_sem);
		ext4_ext_dirty(NULL, inode, &path[path->p_depth]);
		up_write(&EXT4_I(inode)->i_data_sem);
		ext4_mark_inode_dirty(NULL, inode);
		ext4_free_ext_path(path);
	}
}

/* Check if *cur is a hole and if it is, skip it */
static int skip_hole(struct inode *inode, ext4_lblk_t *cur)
{
	int ret;
	struct ext4_map_blocks map;

	map.m_lblk = *cur;
	map.m_len = ((inode->i_size) >> inode->i_sb->s_blocksize_bits) - *cur;

	ret = ext4_map_blocks(NULL, inode, &map, 0);
	if (ret < 0)
		return ret;
	if (ret != 0)
		return 0;
	*cur = *cur + map.m_len;
	return 0;
}

/* Count number of blocks used by this inode and update i_blocks */
int ext4_ext_replay_set_iblocks(struct inode *inode)
{
	struct ext4_ext_path *path = NULL, *path2 = NULL;
	struct ext4_extent *ex;
	ext4_lblk_t cur = 0, end;
	int numblks = 0, i, ret = 0;
	ext4_fsblk_t cmp1, cmp2;
	struct ext4_map_blocks map;

	/* Determin the size of the file first */
	path = ext4_find_extent(inode, EXT_MAX_BLOCKS - 1, NULL,
					EXT4_EX_NOCACHE);
	if (IS_ERR(path))
		return PTR_ERR(path);
	ex = path[path->p_depth].p_ext;
	if (!ex)
		goto out;
	end = le32_to_cpu(ex->ee_block) + ext4_ext_get_actual_len(ex);

	/* Count the number of data blocks */
	cur = 0;
	while (cur < end) {
		map.m_lblk = cur;
		map.m_len = end - cur;
		ret = ext4_map_blocks(NULL, inode, &map, 0);
		if (ret < 0)
			break;
		if (ret > 0)
			numblks += ret;
		cur = cur + map.m_len;
	}

	/*
	 * Count the number of extent tree blocks. We do it by looking up
	 * two successive extents and determining the difference between
	 * their paths. When path is different for 2 successive extents
	 * we compare the blocks in the path at each level and increment
	 * iblocks by total number of differences found.
	 */
	cur = 0;
	ret = skip_hole(inode, &cur);
	if (ret < 0)
		goto out;
	path = ext4_find_extent(inode, cur, path, 0);
	if (IS_ERR(path))
		goto out;
	numblks += path->p_depth;
	while (cur < end) {
		path = ext4_find_extent(inode, cur, path, 0);
		if (IS_ERR(path))
			break;
		ex = path[path->p_depth].p_ext;
		if (!ex)
			goto cleanup;

		cur = max(cur + 1, le32_to_cpu(ex->ee_block) +
					ext4_ext_get_actual_len(ex));
		ret = skip_hole(inode, &cur);
		if (ret < 0)
			break;

		path2 = ext4_find_extent(inode, cur, path2, 0);
		if (IS_ERR(path2))
			break;

		for (i = 0; i <= max(path->p_depth, path2->p_depth); i++) {
			cmp1 = cmp2 = 0;
			if (i <= path->p_depth)
				cmp1 = path[i].p_bh ?
					path[i].p_bh->b_blocknr : 0;
			if (i <= path2->p_depth)
				cmp2 = path2[i].p_bh ?
					path2[i].p_bh->b_blocknr : 0;
			if (cmp1 != cmp2 && cmp2 != 0)
				numblks++;
		}
	}

out:
	inode->i_blocks = numblks << (inode->i_sb->s_blocksize_bits - 9);
	ext4_mark_inode_dirty(NULL, inode);
cleanup:
	ext4_free_ext_path(path);
	ext4_free_ext_path(path2);
	return 0;
}

int ext4_ext_clear_bb(struct inode *inode)
{
	struct ext4_ext_path *path = NULL;
	struct ext4_extent *ex;
	ext4_lblk_t cur = 0, end;
	int j, ret = 0;
	struct ext4_map_blocks map;

	if (ext4_test_inode_flag(inode, EXT4_INODE_INLINE_DATA))
		return 0;

	/* Determin the size of the file first */
	path = ext4_find_extent(inode, EXT_MAX_BLOCKS - 1, NULL,
					EXT4_EX_NOCACHE);
	if (IS_ERR(path))
		return PTR_ERR(path);
	ex = path[path->p_depth].p_ext;
	if (!ex)
		goto out;
	end = le32_to_cpu(ex->ee_block) + ext4_ext_get_actual_len(ex);

	cur = 0;
	while (cur < end) {
		map.m_lblk = cur;
		map.m_len = end - cur;
		ret = ext4_map_blocks(NULL, inode, &map, 0);
		if (ret < 0)
			break;
		if (ret > 0) {
			path = ext4_find_extent(inode, map.m_lblk, path, 0);
			if (!IS_ERR(path)) {
				for (j = 0; j < path->p_depth; j++) {
					ext4_mb_mark_bb(inode->i_sb,
							path[j].p_block, 1, false);
					ext4_fc_record_regions(inode->i_sb, inode->i_ino,
							0, path[j].p_block, 1, 1);
				}
			} else {
				path = NULL;
			}
			ext4_mb_mark_bb(inode->i_sb, map.m_pblk, map.m_len, false);
			ext4_fc_record_regions(inode->i_sb, inode->i_ino,
					map.m_lblk, map.m_pblk, map.m_len, 1);
		}
		cur = cur + map.m_len;
	}

out:
	ext4_free_ext_path(path);
	return 0;
}<|MERGE_RESOLUTION|>--- conflicted
+++ resolved
@@ -959,8 +959,6 @@
 
 	ext4_ext_show_path(inode, path);
 
-	if (orig_path)
-		*orig_path = path;
 	return path;
 
 err:
@@ -1885,12 +1883,7 @@
 		(path[1].p_ext - EXT_FIRST_EXTENT(path[1].p_hdr));
 	path[0].p_hdr->eh_max = cpu_to_le16(max_root);
 
-<<<<<<< HEAD
-	brelse(path[1].p_bh);
-	path[1].p_bh = NULL;
-=======
 	ext4_ext_path_brelse(path + 1);
->>>>>>> a6ad5510
 	ext4_free_blocks(handle, inode, NULL, blk, 1,
 			 EXT4_FREE_BLOCKS_METADATA | EXT4_FREE_BLOCKS_FORGET);
 }
@@ -2119,18 +2112,10 @@
 	 */
 	if (gb_flags & EXT4_GET_BLOCKS_METADATA_NOFAIL)
 		mb_flags |= EXT4_MB_USE_RESERVED;
-<<<<<<< HEAD
-	err = ext4_ext_create_new_leaf(handle, inode, mb_flags, gb_flags,
-				       ppath, newext);
-	if (err)
-		goto cleanup;
-	path = *ppath;
-=======
 	path = ext4_ext_create_new_leaf(handle, inode, mb_flags, gb_flags,
 					path, newext);
 	if (IS_ERR(path))
 		return path;
->>>>>>> a6ad5510
 	depth = ext_depth(inode);
 	eh = path[depth].p_hdr;
 
@@ -3268,22 +3253,6 @@
 	if (!IS_ERR(path))
 		goto out;
 
-<<<<<<< HEAD
-	/*
-	 * Update path is required because previous ext4_ext_insert_extent()
-	 * may have freed or reallocated the path. Using EXT4_EX_NOFAIL
-	 * guarantees that ext4_find_extent() will not return -ENOMEM,
-	 * otherwise -ENOMEM will cause a retry in do_writepages(), and a
-	 * WARN_ON may be triggered in ext4_da_update_reserve_space() due to
-	 * an incorrect ee_len causing the i_reserved_data_blocks exception.
-	 */
-	path = ext4_find_extent(inode, ee_block, ppath,
-				flags | EXT4_EX_NOFAIL);
-	if (IS_ERR(path)) {
-		EXT4_ERROR_INODE(inode, "Failed split extent on %u, err %ld",
-				 split, PTR_ERR(path));
-		return PTR_ERR(path);
-=======
 	err = PTR_ERR(path);
 	if (err != -ENOSPC && err != -EDQUOT && err != -ENOMEM)
 		return path;
@@ -3301,7 +3270,6 @@
 		EXT4_ERROR_INODE(inode, "Failed split extent on %u, err %ld",
 				 split, PTR_ERR(path));
 		return path;
->>>>>>> a6ad5510
 	}
 	depth = ext_depth(inode);
 	ex = path[depth].p_ext;
@@ -3357,17 +3325,12 @@
 	 */
 	ext4_ext_dirty(handle, inode, path + path->p_depth);
 out:
-<<<<<<< HEAD
-	ext4_ext_show_leaf(inode, *ppath);
-	return err;
-=======
 	if (err) {
 		ext4_free_ext_path(path);
 		path = ERR_PTR(err);
 	}
 	ext4_ext_show_leaf(inode, path);
 	return path;
->>>>>>> a6ad5510
 }
 
 /*
@@ -3443,11 +3406,6 @@
 			return path;
 	}
 
-<<<<<<< HEAD
-	ext4_ext_show_leaf(inode, *ppath);
-out:
-	return err ? err : allocated;
-=======
 	if (allocated) {
 		if (map->m_lblk + map->m_len > ee_block + ee_len)
 			*allocated = ee_len - (map->m_lblk - ee_block);
@@ -3456,7 +3414,6 @@
 	}
 	ext4_ext_show_leaf(inode, path);
 	return path;
->>>>>>> a6ad5510
 }
 
 /*
@@ -3493,10 +3450,6 @@
 	unsigned int ee_len, depth, map_len = map->m_len;
 	int err = 0;
 	int split_flag = EXT4_EXT_DATA_VALID2;
-<<<<<<< HEAD
-	int allocated = 0;
-=======
->>>>>>> a6ad5510
 	unsigned int max_zeroout = 0;
 
 	ext_debug(inode, "logical block %llu, max_blocks %u\n",
@@ -3938,21 +3891,12 @@
 			struct ext4_ext_path *path, int flags,
 			unsigned int *allocated, ext4_fsblk_t newblock)
 {
-<<<<<<< HEAD
-	int ret = 0;
-=======
->>>>>>> a6ad5510
 	int err = 0;
 
 	ext_debug(inode, "logical block %llu, max_blocks %u, flags 0x%x, allocated %u\n",
 		  (unsigned long long)map->m_lblk, map->m_len, flags,
-<<<<<<< HEAD
-		  allocated);
-	ext4_ext_show_leaf(inode, *ppath);
-=======
 		  *allocated);
 	ext4_ext_show_leaf(inode, path);
->>>>>>> a6ad5510
 
 	/*
 	 * When writing into unwritten space, we should not fail to
@@ -4042,14 +3986,6 @@
 	map->m_flags |= EXT4_MAP_MAPPED;
 out1:
 	map->m_pblk = newblock;
-<<<<<<< HEAD
-	if (allocated > map->m_len)
-		allocated = map->m_len;
-	map->m_len = allocated;
-	ext4_ext_show_leaf(inode, *ppath);
-out2:
-	return err ? err : allocated;
-=======
 	if (*allocated > map->m_len)
 		*allocated = map->m_len;
 	map->m_len = *allocated;
@@ -4059,7 +3995,6 @@
 errout:
 	ext4_free_ext_path(path);
 	return ERR_PTR(err);
->>>>>>> a6ad5510
 }
 
 /*
@@ -4202,16 +4137,11 @@
 		/*
 		 * The delalloc extent containing lblk, it must have been
 		 * added after ext4_map_blocks() checked the extent status
-<<<<<<< HEAD
-		 * tree, adjust the length to the delalloc extent's after
-		 * lblk.
-=======
 		 * tree so we are not holding i_rwsem and delalloc info is
 		 * only stabilized by i_data_sem we are going to release
 		 * soon. Don't modify the extent status tree and report
 		 * extent as a hole, just adjust the length to the delalloc
 		 * extent's after lblk.
->>>>>>> a6ad5510
 		 */
 		len = es.es_lblk + es.es_len - lblk;
 		return len;
@@ -4227,12 +4157,8 @@
 insert_hole:
 	/* Put just found gap into cache to speed up subsequent requests */
 	ext_debug(inode, " -> %u:%u\n", hole_start, len);
-<<<<<<< HEAD
-	ext4_es_insert_extent(inode, hole_start, len, ~0, EXTENT_STATUS_HOLE);
-=======
 	ext4_es_insert_extent(inode, hole_start, len, ~0,
 			      EXTENT_STATUS_HOLE, 0);
->>>>>>> a6ad5510
 
 	/* Update hole_len to reflect hole size after lblk */
 	if (hole_start != lblk)
@@ -6002,52 +5928,31 @@
 		ext4_ext_get_actual_len(ex) != len) {
 		/* We need to split this extent to match our extent first */
 		down_write(&EXT4_I(inode)->i_data_sem);
-<<<<<<< HEAD
-		ret = ext4_force_split_extent_at(NULL, inode, &path, start, 1);
-=======
 		path = ext4_force_split_extent_at(NULL, inode, path, start, 1);
->>>>>>> a6ad5510
 		up_write(&EXT4_I(inode)->i_data_sem);
 		if (IS_ERR(path)) {
 			ret = PTR_ERR(path);
 			goto out;
-<<<<<<< HEAD
-
-		path = ext4_find_extent(inode, start, &path, 0);
-		if (IS_ERR(path))
-			return PTR_ERR(path);
-=======
 		}
 
 		path = ext4_find_extent(inode, start, path, 0);
 		if (IS_ERR(path))
 			return PTR_ERR(path);
 
->>>>>>> a6ad5510
 		ex = path[path->p_depth].p_ext;
 		WARN_ON(le32_to_cpu(ex->ee_block) != start);
 
 		if (ext4_ext_get_actual_len(ex) != len) {
 			down_write(&EXT4_I(inode)->i_data_sem);
-<<<<<<< HEAD
-			ret = ext4_force_split_extent_at(NULL, inode, &path,
-							 start + len, 1);
-=======
 			path = ext4_force_split_extent_at(NULL, inode, path,
 							  start + len, 1);
->>>>>>> a6ad5510
 			up_write(&EXT4_I(inode)->i_data_sem);
 			if (IS_ERR(path)) {
 				ret = PTR_ERR(path);
 				goto out;
-<<<<<<< HEAD
-
-			path = ext4_find_extent(inode, start, &path, 0);
-=======
 			}
 
 			path = ext4_find_extent(inode, start, path, 0);
->>>>>>> a6ad5510
 			if (IS_ERR(path))
 				return PTR_ERR(path);
 			ex = path[path->p_depth].p_ext;
