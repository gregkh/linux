--- conflicted
+++ resolved
@@ -2408,16 +2408,10 @@
 	 * the time we actually modify the tree. Assume the worst case.
 	 */
 	if (extents <= 1)
-<<<<<<< HEAD
-		index = EXT4_MAX_EXTENT_DEPTH * 2;
-	else
-		index = EXT4_MAX_EXTENT_DEPTH * 3;
-=======
 		index = (EXT4_MAX_EXTENT_DEPTH * 2) + extents;
 	else
 		index = (EXT4_MAX_EXTENT_DEPTH * 3) +
 			DIV_ROUND_UP(extents, ext4_ext_space_block(inode, 0));
->>>>>>> 25bf10be
 
 	return index;
 }
@@ -4324,11 +4318,7 @@
 		goto out;
 	ar.lright = map->m_lblk;
 	err = ext4_ext_search_right(inode, path, &ar.lright, &ar.pright,
-<<<<<<< HEAD
-				    &ex2, 0);
-=======
 				    &ex2, flags);
->>>>>>> 25bf10be
 	if (err < 0)
 		goto out;
 
