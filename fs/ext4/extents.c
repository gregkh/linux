--- conflicted
+++ resolved
@@ -4603,39 +4603,6 @@
 			return ret;
 	}
 
-<<<<<<< HEAD
-	/* Zero range excluding the unaligned edges */
-	if (max_blocks > 0) {
-		flags |= (EXT4_GET_BLOCKS_CONVERT_UNWRITTEN |
-			  EXT4_EX_NOCACHE);
-
-		/*
-		 * Prevent page faults from reinstantiating pages we have
-		 * released from page cache.
-		 */
-		filemap_invalidate_lock(mapping);
-
-		ret = ext4_break_layouts(inode);
-		if (ret) {
-			filemap_invalidate_unlock(mapping);
-			goto out_mutex;
-		}
-
-		ret = ext4_update_disksize_before_punch(inode, offset, len);
-		if (ret) {
-			filemap_invalidate_unlock(mapping);
-			goto out_mutex;
-		}
-
-		/* Now release the pages and zero block aligned part of pages */
-		ret = ext4_truncate_page_cache_block_range(inode, start, end);
-		if (ret) {
-			filemap_invalidate_unlock(mapping);
-			goto out_mutex;
-		}
-
-		inode_set_mtime_to_ts(inode, inode_set_ctime_current(inode));
-=======
 	ret = ext4_update_disksize_before_punch(inode, offset, len);
 	if (ret)
 		return ret;
@@ -4644,7 +4611,6 @@
 	ret = ext4_truncate_page_cache_block_range(inode, offset, end);
 	if (ret)
 		return ret;
->>>>>>> fc85704c
 
 	/* Zero range excluding the unaligned edges */
 	start_lblk = EXT4_B_TO_LBLK(inode, offset);
