--- conflicted
+++ resolved
@@ -1814,8 +1814,7 @@
 		retval = ext4_map_query_blocks(NULL, inode, map);
 	up_read(&EXT4_I(inode)->i_data_sem);
 	if (retval)
-<<<<<<< HEAD
-		return retval;
+		return retval < 0 ? retval : 0;
 
 add_delayed:
 	down_write(&EXT4_I(inode)->i_data_sem);
@@ -1826,32 +1825,6 @@
 	 * is held in write mode, before inserting a new da entry in
 	 * the extent status tree.
 	 */
-	if (ext4_es_lookup_extent(inode, iblock, NULL, &es)) {
-		if (!ext4_es_is_hole(&es)) {
-			up_write(&EXT4_I(inode)->i_data_sem);
-			goto found;
-		}
-	} else if (!ext4_has_inline_data(inode)) {
-		retval = ext4_map_query_blocks(NULL, inode, map);
-		if (retval) {
-			up_write(&EXT4_I(inode)->i_data_sem);
-			return retval;
-		}
-	}
-
-	retval = ext4_insert_delayed_block(inode, map->m_lblk);
-=======
-		return retval < 0 ? retval : 0;
-
-add_delayed:
-	down_write(&EXT4_I(inode)->i_data_sem);
-	/*
-	 * Page fault path (ext4_page_mkwrite does not take i_rwsem)
-	 * and fallocate path (no folio lock) can race. Make sure we
-	 * lookup the extent status tree here again while i_data_sem
-	 * is held in write mode, before inserting a new da entry in
-	 * the extent status tree.
-	 */
 	if (ext4_es_lookup_extent(inode, map->m_lblk, NULL, &es)) {
 		map->m_len = min_t(unsigned int, map->m_len,
 				   es.es_len - (map->m_lblk - es.es_lblk));
@@ -1870,7 +1843,6 @@
 
 	map->m_flags |= EXT4_MAP_DELAYED;
 	retval = ext4_insert_delayed_blocks(inode, map->m_lblk, map->m_len);
->>>>>>> 7aa21fec
 	up_write(&EXT4_I(inode)->i_data_sem);
 
 	return retval;
