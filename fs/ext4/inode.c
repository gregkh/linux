--- conflicted
+++ resolved
@@ -1283,12 +1283,8 @@
 
 	if (ext4_has_inline_data(inode) &&
 	    ext4_test_inode_state(inode, EXT4_STATE_MAY_INLINE_DATA))
-<<<<<<< HEAD
-		return ext4_write_inline_data_end(inode, pos, len, copied, page);
-=======
 		return ext4_write_inline_data_end(inode, pos, len, copied,
 						  folio);
->>>>>>> 98817289
 
 	copied = block_write_end(file, mapping, pos, len, copied, page, fsdata);
 	/*
@@ -3030,18 +3026,8 @@
 	if (write_mode != CONVERT_INLINE_DATA &&
 	    ext4_test_inode_state(inode, EXT4_STATE_MAY_INLINE_DATA) &&
 	    ext4_has_inline_data(inode))
-<<<<<<< HEAD
-		return ext4_write_inline_data_end(inode, pos, len, copied, page);
-
-	if (unlikely(copied < len) && !PageUptodate(page))
-		copied = 0;
-
-	start = pos & (PAGE_SIZE - 1);
-	end = start + copied - 1;
-=======
 		return ext4_write_inline_data_end(inode, pos, len, copied,
 						  folio);
->>>>>>> 98817289
 
 	if (unlikely(copied < len) && !PageUptodate(page))
 		copied = 0;
@@ -5003,12 +4989,9 @@
 	if (IS_CASEFOLDED(inode) && !ext4_has_feature_casefold(inode->i_sb)) {
 		ext4_error_inode(inode, function, line, 0,
 				 "casefold flag without casefold feature");
-<<<<<<< HEAD
-=======
 		ret = -EFSCORRUPTED;
 		goto bad_inode;
 	}
->>>>>>> 98817289
 	if ((err_str = check_igot_inode(inode, flags)) != NULL) {
 		ext4_error_inode(inode, function, line, 0, err_str);
 		ret = -EFSCORRUPTED;
