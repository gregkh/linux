// SPDX-License-Identifier: GPL-2.0
/*
 *  linux/fs/ext4/inode.c
 *
 * Copyright (C) 1992, 1993, 1994, 1995
 * Remy Card (card@masi.ibp.fr)
 * Laboratoire MASI - Institut Blaise Pascal
 * Universite Pierre et Marie Curie (Paris VI)
 *
 *  from
 *
 *  linux/fs/minix/inode.c
 *
 *  Copyright (C) 1991, 1992  Linus Torvalds
 *
 *  64-bit file support on 64-bit platforms by Jakub Jelinek
 *	(jj@sunsite.ms.mff.cuni.cz)
 *
 *  Assorted race fixes, rewrite of ext4_get_block() by Al Viro, 2000
 */

#include <linux/fs.h>
#include <linux/mount.h>
#include <linux/time.h>
#include <linux/highuid.h>
#include <linux/pagemap.h>
#include <linux/dax.h>
#include <linux/quotaops.h>
#include <linux/string.h>
#include <linux/buffer_head.h>
#include <linux/writeback.h>
#include <linux/pagevec.h>
#include <linux/mpage.h>
#include <linux/rmap.h>
#include <linux/namei.h>
#include <linux/uio.h>
#include <linux/bio.h>
#include <linux/workqueue.h>
#include <linux/kernel.h>
#include <linux/printk.h>
#include <linux/slab.h>
#include <linux/bitops.h>
#include <linux/iomap.h>
#include <linux/iversion.h>

#include "ext4_jbd2.h"
#include "xattr.h"
#include "acl.h"
#include "truncate.h"

#include <trace/events/ext4.h>

static void ext4_journalled_zero_new_buffers(handle_t *handle,
					    struct inode *inode,
					    struct folio *folio,
					    unsigned from, unsigned to);

static __u32 ext4_inode_csum(struct inode *inode, struct ext4_inode *raw,
			      struct ext4_inode_info *ei)
{
	struct ext4_sb_info *sbi = EXT4_SB(inode->i_sb);
	__u32 csum;
	__u16 dummy_csum = 0;
	int offset = offsetof(struct ext4_inode, i_checksum_lo);
	unsigned int csum_size = sizeof(dummy_csum);

	csum = ext4_chksum(sbi, ei->i_csum_seed, (__u8 *)raw, offset);
	csum = ext4_chksum(sbi, csum, (__u8 *)&dummy_csum, csum_size);
	offset += csum_size;
	csum = ext4_chksum(sbi, csum, (__u8 *)raw + offset,
			   EXT4_GOOD_OLD_INODE_SIZE - offset);

	if (EXT4_INODE_SIZE(inode->i_sb) > EXT4_GOOD_OLD_INODE_SIZE) {
		offset = offsetof(struct ext4_inode, i_checksum_hi);
		csum = ext4_chksum(sbi, csum, (__u8 *)raw +
				   EXT4_GOOD_OLD_INODE_SIZE,
				   offset - EXT4_GOOD_OLD_INODE_SIZE);
		if (EXT4_FITS_IN_INODE(raw, ei, i_checksum_hi)) {
			csum = ext4_chksum(sbi, csum, (__u8 *)&dummy_csum,
					   csum_size);
			offset += csum_size;
		}
		csum = ext4_chksum(sbi, csum, (__u8 *)raw + offset,
				   EXT4_INODE_SIZE(inode->i_sb) - offset);
	}

	return csum;
}

static int ext4_inode_csum_verify(struct inode *inode, struct ext4_inode *raw,
				  struct ext4_inode_info *ei)
{
	__u32 provided, calculated;

	if (EXT4_SB(inode->i_sb)->s_es->s_creator_os !=
	    cpu_to_le32(EXT4_OS_LINUX) ||
	    !ext4_has_feature_metadata_csum(inode->i_sb))
		return 1;

	provided = le16_to_cpu(raw->i_checksum_lo);
	calculated = ext4_inode_csum(inode, raw, ei);
	if (EXT4_INODE_SIZE(inode->i_sb) > EXT4_GOOD_OLD_INODE_SIZE &&
	    EXT4_FITS_IN_INODE(raw, ei, i_checksum_hi))
		provided |= ((__u32)le16_to_cpu(raw->i_checksum_hi)) << 16;
	else
		calculated &= 0xFFFF;

	return provided == calculated;
}

void ext4_inode_csum_set(struct inode *inode, struct ext4_inode *raw,
			 struct ext4_inode_info *ei)
{
	__u32 csum;

	if (EXT4_SB(inode->i_sb)->s_es->s_creator_os !=
	    cpu_to_le32(EXT4_OS_LINUX) ||
	    !ext4_has_feature_metadata_csum(inode->i_sb))
		return;

	csum = ext4_inode_csum(inode, raw, ei);
	raw->i_checksum_lo = cpu_to_le16(csum & 0xFFFF);
	if (EXT4_INODE_SIZE(inode->i_sb) > EXT4_GOOD_OLD_INODE_SIZE &&
	    EXT4_FITS_IN_INODE(raw, ei, i_checksum_hi))
		raw->i_checksum_hi = cpu_to_le16(csum >> 16);
}

static inline int ext4_begin_ordered_truncate(struct inode *inode,
					      loff_t new_size)
{
	trace_ext4_begin_ordered_truncate(inode, new_size);
	/*
	 * If jinode is zero, then we never opened the file for
	 * writing, so there's no need to call
	 * jbd2_journal_begin_ordered_truncate() since there's no
	 * outstanding writes we need to flush.
	 */
	if (!EXT4_I(inode)->jinode)
		return 0;
	return jbd2_journal_begin_ordered_truncate(EXT4_JOURNAL(inode),
						   EXT4_I(inode)->jinode,
						   new_size);
}

static int ext4_meta_trans_blocks(struct inode *inode, int lblocks,
				  int pextents);

/*
 * Test whether an inode is a fast symlink.
 * A fast symlink has its symlink data stored in ext4_inode_info->i_data.
 */
int ext4_inode_is_fast_symlink(struct inode *inode)
{
	if (!(EXT4_I(inode)->i_flags & EXT4_EA_INODE_FL)) {
		int ea_blocks = EXT4_I(inode)->i_file_acl ?
				EXT4_CLUSTER_SIZE(inode->i_sb) >> 9 : 0;

		if (ext4_has_inline_data(inode))
			return 0;

		return (S_ISLNK(inode->i_mode) && inode->i_blocks - ea_blocks == 0);
	}
	return S_ISLNK(inode->i_mode) && inode->i_size &&
	       (inode->i_size < EXT4_N_BLOCKS * 4);
}

/*
 * Called at the last iput() if i_nlink is zero.
 */
void ext4_evict_inode(struct inode *inode)
{
	handle_t *handle;
	int err;
	/*
	 * Credits for final inode cleanup and freeing:
	 * sb + inode (ext4_orphan_del()), block bitmap, group descriptor
	 * (xattr block freeing), bitmap, group descriptor (inode freeing)
	 */
	int extra_credits = 6;
	struct ext4_xattr_inode_array *ea_inode_array = NULL;
	bool freeze_protected = false;

	trace_ext4_evict_inode(inode);

	dax_break_layout_final(inode);

	if (EXT4_I(inode)->i_flags & EXT4_EA_INODE_FL)
		ext4_evict_ea_inode(inode);
	if (inode->i_nlink) {
		truncate_inode_pages_final(&inode->i_data);

		goto no_delete;
	}

	if (is_bad_inode(inode))
		goto no_delete;
	dquot_initialize(inode);

	if (ext4_should_order_data(inode))
		ext4_begin_ordered_truncate(inode, 0);
	truncate_inode_pages_final(&inode->i_data);

	/*
	 * For inodes with journalled data, transaction commit could have
	 * dirtied the inode. And for inodes with dioread_nolock, unwritten
	 * extents converting worker could merge extents and also have dirtied
	 * the inode. Flush worker is ignoring it because of I_FREEING flag but
	 * we still need to remove the inode from the writeback lists.
	 */
	if (!list_empty_careful(&inode->i_io_list))
		inode_io_list_del(inode);

	/*
	 * Protect us against freezing - iput() caller didn't have to have any
	 * protection against it. When we are in a running transaction though,
	 * we are already protected against freezing and we cannot grab further
	 * protection due to lock ordering constraints.
	 */
	if (!ext4_journal_current_handle()) {
		sb_start_intwrite(inode->i_sb);
		freeze_protected = true;
	}

	if (!IS_NOQUOTA(inode))
		extra_credits += EXT4_MAXQUOTAS_DEL_BLOCKS(inode->i_sb);

	/*
	 * Block bitmap, group descriptor, and inode are accounted in both
	 * ext4_blocks_for_truncate() and extra_credits. So subtract 3.
	 */
	handle = ext4_journal_start(inode, EXT4_HT_TRUNCATE,
			 ext4_blocks_for_truncate(inode) + extra_credits - 3);
	if (IS_ERR(handle)) {
		ext4_std_error(inode->i_sb, PTR_ERR(handle));
		/*
		 * If we're going to skip the normal cleanup, we still need to
		 * make sure that the in-core orphan linked list is properly
		 * cleaned up.
		 */
		ext4_orphan_del(NULL, inode);
		if (freeze_protected)
			sb_end_intwrite(inode->i_sb);
		goto no_delete;
	}

	if (IS_SYNC(inode))
		ext4_handle_sync(handle);

	/*
	 * Set inode->i_size to 0 before calling ext4_truncate(). We need
	 * special handling of symlinks here because i_size is used to
	 * determine whether ext4_inode_info->i_data contains symlink data or
	 * block mappings. Setting i_size to 0 will remove its fast symlink
	 * status. Erase i_data so that it becomes a valid empty block map.
	 */
	if (ext4_inode_is_fast_symlink(inode))
		memset(EXT4_I(inode)->i_data, 0, sizeof(EXT4_I(inode)->i_data));
	inode->i_size = 0;
	err = ext4_mark_inode_dirty(handle, inode);
	if (err) {
		ext4_warning(inode->i_sb,
			     "couldn't mark inode dirty (err %d)", err);
		goto stop_handle;
	}
	if (inode->i_blocks) {
		err = ext4_truncate(inode);
		if (err) {
			ext4_error_err(inode->i_sb, -err,
				       "couldn't truncate inode %lu (err %d)",
				       inode->i_ino, err);
			goto stop_handle;
		}
	}

	/* Remove xattr references. */
	err = ext4_xattr_delete_inode(handle, inode, &ea_inode_array,
				      extra_credits);
	if (err) {
		ext4_warning(inode->i_sb, "xattr delete (err %d)", err);
stop_handle:
		ext4_journal_stop(handle);
		ext4_orphan_del(NULL, inode);
		if (freeze_protected)
			sb_end_intwrite(inode->i_sb);
		ext4_xattr_inode_array_free(ea_inode_array);
		goto no_delete;
	}

	/*
	 * Kill off the orphan record which ext4_truncate created.
	 * AKPM: I think this can be inside the above `if'.
	 * Note that ext4_orphan_del() has to be able to cope with the
	 * deletion of a non-existent orphan - this is because we don't
	 * know if ext4_truncate() actually created an orphan record.
	 * (Well, we could do this if we need to, but heck - it works)
	 */
	ext4_orphan_del(handle, inode);
	EXT4_I(inode)->i_dtime	= (__u32)ktime_get_real_seconds();

	/*
	 * One subtle ordering requirement: if anything has gone wrong
	 * (transaction abort, IO errors, whatever), then we can still
	 * do these next steps (the fs will already have been marked as
	 * having errors), but we can't free the inode if the mark_dirty
	 * fails.
	 */
	if (ext4_mark_inode_dirty(handle, inode))
		/* If that failed, just do the required in-core inode clear. */
		ext4_clear_inode(inode);
	else
		ext4_free_inode(handle, inode);
	ext4_journal_stop(handle);
	if (freeze_protected)
		sb_end_intwrite(inode->i_sb);
	ext4_xattr_inode_array_free(ea_inode_array);
	return;
no_delete:
	/*
	 * Check out some where else accidentally dirty the evicting inode,
	 * which may probably cause inode use-after-free issues later.
	 */
	WARN_ON_ONCE(!list_empty_careful(&inode->i_io_list));

	if (!list_empty(&EXT4_I(inode)->i_fc_list))
		ext4_fc_mark_ineligible(inode->i_sb, EXT4_FC_REASON_NOMEM, NULL);
	ext4_clear_inode(inode);	/* We must guarantee clearing of inode... */
}

#ifdef CONFIG_QUOTA
qsize_t *ext4_get_reserved_space(struct inode *inode)
{
	return &EXT4_I(inode)->i_reserved_quota;
}
#endif

/*
 * Called with i_data_sem down, which is important since we can call
 * ext4_discard_preallocations() from here.
 */
void ext4_da_update_reserve_space(struct inode *inode,
					int used, int quota_claim)
{
	struct ext4_sb_info *sbi = EXT4_SB(inode->i_sb);
	struct ext4_inode_info *ei = EXT4_I(inode);

	spin_lock(&ei->i_block_reservation_lock);
	trace_ext4_da_update_reserve_space(inode, used, quota_claim);
	if (unlikely(used > ei->i_reserved_data_blocks)) {
		ext4_warning(inode->i_sb, "%s: ino %lu, used %d "
			 "with only %d reserved data blocks",
			 __func__, inode->i_ino, used,
			 ei->i_reserved_data_blocks);
		WARN_ON(1);
		used = ei->i_reserved_data_blocks;
	}

	/* Update per-inode reservations */
	ei->i_reserved_data_blocks -= used;
	percpu_counter_sub(&sbi->s_dirtyclusters_counter, used);

	spin_unlock(&ei->i_block_reservation_lock);

	/* Update quota subsystem for data blocks */
	if (quota_claim)
		dquot_claim_block(inode, EXT4_C2B(sbi, used));
	else {
		/*
		 * We did fallocate with an offset that is already delayed
		 * allocated. So on delayed allocated writeback we should
		 * not re-claim the quota for fallocated blocks.
		 */
		dquot_release_reservation_block(inode, EXT4_C2B(sbi, used));
	}

	/*
	 * If we have done all the pending block allocations and if
	 * there aren't any writers on the inode, we can discard the
	 * inode's preallocations.
	 */
	if ((ei->i_reserved_data_blocks == 0) &&
	    !inode_is_open_for_write(inode))
		ext4_discard_preallocations(inode);
}

static int __check_block_validity(struct inode *inode, const char *func,
				unsigned int line,
				struct ext4_map_blocks *map)
{
	journal_t *journal = EXT4_SB(inode->i_sb)->s_journal;

	if (journal && inode == journal->j_inode)
		return 0;

	if (!ext4_inode_block_valid(inode, map->m_pblk, map->m_len)) {
		ext4_error_inode(inode, func, line, map->m_pblk,
				 "lblock %lu mapped to illegal pblock %llu "
				 "(length %d)", (unsigned long) map->m_lblk,
				 map->m_pblk, map->m_len);
		return -EFSCORRUPTED;
	}
	return 0;
}

int ext4_issue_zeroout(struct inode *inode, ext4_lblk_t lblk, ext4_fsblk_t pblk,
		       ext4_lblk_t len)
{
	int ret;

	if (IS_ENCRYPTED(inode) && S_ISREG(inode->i_mode))
		return fscrypt_zeroout_range(inode, lblk, pblk, len);

	ret = sb_issue_zeroout(inode->i_sb, pblk, len, GFP_NOFS);
	if (ret > 0)
		ret = 0;

	return ret;
}

#define check_block_validity(inode, map)	\
	__check_block_validity((inode), __func__, __LINE__, (map))

#ifdef ES_AGGRESSIVE_TEST
static void ext4_map_blocks_es_recheck(handle_t *handle,
				       struct inode *inode,
				       struct ext4_map_blocks *es_map,
				       struct ext4_map_blocks *map,
				       int flags)
{
	int retval;

	map->m_flags = 0;
	/*
	 * There is a race window that the result is not the same.
	 * e.g. xfstests #223 when dioread_nolock enables.  The reason
	 * is that we lookup a block mapping in extent status tree with
	 * out taking i_data_sem.  So at the time the unwritten extent
	 * could be converted.
	 */
	down_read(&EXT4_I(inode)->i_data_sem);
	if (ext4_test_inode_flag(inode, EXT4_INODE_EXTENTS)) {
		retval = ext4_ext_map_blocks(handle, inode, map, 0);
	} else {
		retval = ext4_ind_map_blocks(handle, inode, map, 0);
	}
	up_read((&EXT4_I(inode)->i_data_sem));

	/*
	 * We don't check m_len because extent will be collpased in status
	 * tree.  So the m_len might not equal.
	 */
	if (es_map->m_lblk != map->m_lblk ||
	    es_map->m_flags != map->m_flags ||
	    es_map->m_pblk != map->m_pblk) {
		printk("ES cache assertion failed for inode: %lu "
		       "es_cached ex [%d/%d/%llu/%x] != "
		       "found ex [%d/%d/%llu/%x] retval %d flags %x\n",
		       inode->i_ino, es_map->m_lblk, es_map->m_len,
		       es_map->m_pblk, es_map->m_flags, map->m_lblk,
		       map->m_len, map->m_pblk, map->m_flags,
		       retval, flags);
	}
}
#endif /* ES_AGGRESSIVE_TEST */

static int ext4_map_query_blocks(handle_t *handle, struct inode *inode,
				 struct ext4_map_blocks *map)
{
	unsigned int status;
	int retval;

	if (ext4_test_inode_flag(inode, EXT4_INODE_EXTENTS))
		retval = ext4_ext_map_blocks(handle, inode, map, 0);
	else
		retval = ext4_ind_map_blocks(handle, inode, map, 0);

	if (retval <= 0)
		return retval;

	if (unlikely(retval != map->m_len)) {
		ext4_warning(inode->i_sb,
			     "ES len assertion failed for inode "
			     "%lu: retval %d != map->m_len %d",
			     inode->i_ino, retval, map->m_len);
		WARN_ON(1);
	}

	status = map->m_flags & EXT4_MAP_UNWRITTEN ?
			EXTENT_STATUS_UNWRITTEN : EXTENT_STATUS_WRITTEN;
	ext4_es_insert_extent(inode, map->m_lblk, map->m_len,
			      map->m_pblk, status, false);
	return retval;
}

static int ext4_map_create_blocks(handle_t *handle, struct inode *inode,
				  struct ext4_map_blocks *map, int flags)
{
	struct extent_status es;
	unsigned int status;
	int err, retval = 0;

	/*
	 * We pass in the magic EXT4_GET_BLOCKS_DELALLOC_RESERVE
	 * indicates that the blocks and quotas has already been
	 * checked when the data was copied into the page cache.
	 */
	if (map->m_flags & EXT4_MAP_DELAYED)
		flags |= EXT4_GET_BLOCKS_DELALLOC_RESERVE;

	/*
	 * Here we clear m_flags because after allocating an new extent,
	 * it will be set again.
	 */
	map->m_flags &= ~EXT4_MAP_FLAGS;

	/*
	 * We need to check for EXT4 here because migrate could have
	 * changed the inode type in between.
	 */
	if (ext4_test_inode_flag(inode, EXT4_INODE_EXTENTS)) {
		retval = ext4_ext_map_blocks(handle, inode, map, flags);
	} else {
		retval = ext4_ind_map_blocks(handle, inode, map, flags);

		/*
		 * We allocated new blocks which will result in i_data's
		 * format changing. Force the migrate to fail by clearing
		 * migrate flags.
		 */
		if (retval > 0 && map->m_flags & EXT4_MAP_NEW)
			ext4_clear_inode_state(inode, EXT4_STATE_EXT_MIGRATE);
	}
	if (retval <= 0)
		return retval;

	if (unlikely(retval != map->m_len)) {
		ext4_warning(inode->i_sb,
			     "ES len assertion failed for inode %lu: "
			     "retval %d != map->m_len %d",
			     inode->i_ino, retval, map->m_len);
		WARN_ON(1);
	}

	/*
	 * We have to zeroout blocks before inserting them into extent
	 * status tree. Otherwise someone could look them up there and
	 * use them before they are really zeroed. We also have to
	 * unmap metadata before zeroing as otherwise writeback can
	 * overwrite zeros with stale data from block device.
	 */
	if (flags & EXT4_GET_BLOCKS_ZERO &&
	    map->m_flags & EXT4_MAP_MAPPED && map->m_flags & EXT4_MAP_NEW) {
		err = ext4_issue_zeroout(inode, map->m_lblk, map->m_pblk,
					 map->m_len);
		if (err)
			return err;
	}

	/*
	 * If the extent has been zeroed out, we don't need to update
	 * extent status tree.
	 */
	if (flags & EXT4_GET_BLOCKS_PRE_IO &&
	    ext4_es_lookup_extent(inode, map->m_lblk, NULL, &es)) {
		if (ext4_es_is_written(&es))
			return retval;
	}

	status = map->m_flags & EXT4_MAP_UNWRITTEN ?
			EXTENT_STATUS_UNWRITTEN : EXTENT_STATUS_WRITTEN;
	ext4_es_insert_extent(inode, map->m_lblk, map->m_len, map->m_pblk,
			      status, flags & EXT4_GET_BLOCKS_DELALLOC_RESERVE);

	return retval;
}

/*
 * The ext4_map_blocks() function tries to look up the requested blocks,
 * and returns if the blocks are already mapped.
 *
 * Otherwise it takes the write lock of the i_data_sem and allocate blocks
 * and store the allocated blocks in the result buffer head and mark it
 * mapped.
 *
 * If file type is extents based, it will call ext4_ext_map_blocks(),
 * Otherwise, call with ext4_ind_map_blocks() to handle indirect mapping
 * based files
 *
 * On success, it returns the number of blocks being mapped or allocated.
 * If flags doesn't contain EXT4_GET_BLOCKS_CREATE the blocks are
 * pre-allocated and unwritten, the resulting @map is marked as unwritten.
 * If the flags contain EXT4_GET_BLOCKS_CREATE, it will mark @map as mapped.
 *
 * It returns 0 if plain look up failed (blocks have not been allocated), in
 * that case, @map is returned as unmapped but we still do fill map->m_len to
 * indicate the length of a hole starting at map->m_lblk.
 *
 * It returns the error in case of allocation failure.
 */
int ext4_map_blocks(handle_t *handle, struct inode *inode,
		    struct ext4_map_blocks *map, int flags)
{
	struct extent_status es;
	int retval;
	int ret = 0;
#ifdef ES_AGGRESSIVE_TEST
	struct ext4_map_blocks orig_map;

	memcpy(&orig_map, map, sizeof(*map));
#endif

	map->m_flags = 0;
	ext_debug(inode, "flag 0x%x, max_blocks %u, logical block %lu\n",
		  flags, map->m_len, (unsigned long) map->m_lblk);

	/*
	 * ext4_map_blocks returns an int, and m_len is an unsigned int
	 */
	if (unlikely(map->m_len > INT_MAX))
		map->m_len = INT_MAX;

	/* We can handle the block number less than EXT_MAX_BLOCKS */
	if (unlikely(map->m_lblk >= EXT_MAX_BLOCKS))
		return -EFSCORRUPTED;

	/* Lookup extent status tree firstly */
	if (!(EXT4_SB(inode->i_sb)->s_mount_state & EXT4_FC_REPLAY) &&
	    ext4_es_lookup_extent(inode, map->m_lblk, NULL, &es)) {
		if (ext4_es_is_written(&es) || ext4_es_is_unwritten(&es)) {
			map->m_pblk = ext4_es_pblock(&es) +
					map->m_lblk - es.es_lblk;
			map->m_flags |= ext4_es_is_written(&es) ?
					EXT4_MAP_MAPPED : EXT4_MAP_UNWRITTEN;
			retval = es.es_len - (map->m_lblk - es.es_lblk);
			if (retval > map->m_len)
				retval = map->m_len;
			map->m_len = retval;
		} else if (ext4_es_is_delayed(&es) || ext4_es_is_hole(&es)) {
			map->m_pblk = 0;
			map->m_flags |= ext4_es_is_delayed(&es) ?
					EXT4_MAP_DELAYED : 0;
			retval = es.es_len - (map->m_lblk - es.es_lblk);
			if (retval > map->m_len)
				retval = map->m_len;
			map->m_len = retval;
			retval = 0;
		} else {
			BUG();
		}

		if (flags & EXT4_GET_BLOCKS_CACHED_NOWAIT)
			return retval;
#ifdef ES_AGGRESSIVE_TEST
		ext4_map_blocks_es_recheck(handle, inode, map,
					   &orig_map, flags);
#endif
		goto found;
	}
	/*
	 * In the query cache no-wait mode, nothing we can do more if we
	 * cannot find extent in the cache.
	 */
	if (flags & EXT4_GET_BLOCKS_CACHED_NOWAIT)
		return 0;

	/*
	 * Try to see if we can get the block without requesting a new
	 * file system block.
	 */
	down_read(&EXT4_I(inode)->i_data_sem);
	retval = ext4_map_query_blocks(handle, inode, map);
	up_read((&EXT4_I(inode)->i_data_sem));

found:
	if (retval > 0 && map->m_flags & EXT4_MAP_MAPPED) {
		ret = check_block_validity(inode, map);
		if (ret != 0)
			return ret;
	}

	/* If it is only a block(s) look up */
	if ((flags & EXT4_GET_BLOCKS_CREATE) == 0)
		return retval;

	/*
	 * Returns if the blocks have already allocated
	 *
	 * Note that if blocks have been preallocated
	 * ext4_ext_map_blocks() returns with buffer head unmapped
	 */
	if (retval > 0 && map->m_flags & EXT4_MAP_MAPPED)
		/*
		 * If we need to convert extent to unwritten
		 * we continue and do the actual work in
		 * ext4_ext_map_blocks()
		 */
		if (!(flags & EXT4_GET_BLOCKS_CONVERT_UNWRITTEN))
			return retval;

	/*
	 * New blocks allocate and/or writing to unwritten extent
	 * will possibly result in updating i_data, so we take
	 * the write lock of i_data_sem, and call get_block()
	 * with create == 1 flag.
	 */
	down_write(&EXT4_I(inode)->i_data_sem);
	retval = ext4_map_create_blocks(handle, inode, map, flags);
	up_write((&EXT4_I(inode)->i_data_sem));
	if (retval > 0 && map->m_flags & EXT4_MAP_MAPPED) {
		ret = check_block_validity(inode, map);
		if (ret != 0)
			return ret;

		/*
		 * Inodes with freshly allocated blocks where contents will be
		 * visible after transaction commit must be on transaction's
		 * ordered data list.
		 */
		if (map->m_flags & EXT4_MAP_NEW &&
		    !(map->m_flags & EXT4_MAP_UNWRITTEN) &&
		    !(flags & EXT4_GET_BLOCKS_ZERO) &&
		    !ext4_is_quota_file(inode) &&
		    ext4_should_order_data(inode)) {
			loff_t start_byte =
				(loff_t)map->m_lblk << inode->i_blkbits;
			loff_t length = (loff_t)map->m_len << inode->i_blkbits;

			if (flags & EXT4_GET_BLOCKS_IO_SUBMIT)
				ret = ext4_jbd2_inode_add_wait(handle, inode,
						start_byte, length);
			else
				ret = ext4_jbd2_inode_add_write(handle, inode,
						start_byte, length);
			if (ret)
				return ret;
		}
	}
	if (retval > 0 && (map->m_flags & EXT4_MAP_UNWRITTEN ||
				map->m_flags & EXT4_MAP_MAPPED))
		ext4_fc_track_range(handle, inode, map->m_lblk,
					map->m_lblk + map->m_len - 1);
	if (retval < 0)
		ext_debug(inode, "failed with err %d\n", retval);
	return retval;
}

/*
 * Update EXT4_MAP_FLAGS in bh->b_state. For buffer heads attached to pages
 * we have to be careful as someone else may be manipulating b_state as well.
 */
static void ext4_update_bh_state(struct buffer_head *bh, unsigned long flags)
{
	unsigned long old_state;
	unsigned long new_state;

	flags &= EXT4_MAP_FLAGS;

	/* Dummy buffer_head? Set non-atomically. */
	if (!bh->b_folio) {
		bh->b_state = (bh->b_state & ~EXT4_MAP_FLAGS) | flags;
		return;
	}
	/*
	 * Someone else may be modifying b_state. Be careful! This is ugly but
	 * once we get rid of using bh as a container for mapping information
	 * to pass to / from get_block functions, this can go away.
	 */
	old_state = READ_ONCE(bh->b_state);
	do {
		new_state = (old_state & ~EXT4_MAP_FLAGS) | flags;
	} while (unlikely(!try_cmpxchg(&bh->b_state, &old_state, new_state)));
}

static int _ext4_get_block(struct inode *inode, sector_t iblock,
			   struct buffer_head *bh, int flags)
{
	struct ext4_map_blocks map;
	int ret = 0;

	if (ext4_has_inline_data(inode))
		return -ERANGE;

	map.m_lblk = iblock;
	map.m_len = bh->b_size >> inode->i_blkbits;

	ret = ext4_map_blocks(ext4_journal_current_handle(), inode, &map,
			      flags);
	if (ret > 0) {
		map_bh(bh, inode->i_sb, map.m_pblk);
		ext4_update_bh_state(bh, map.m_flags);
		bh->b_size = inode->i_sb->s_blocksize * map.m_len;
		ret = 0;
	} else if (ret == 0) {
		/* hole case, need to fill in bh->b_size */
		bh->b_size = inode->i_sb->s_blocksize * map.m_len;
	}
	return ret;
}

int ext4_get_block(struct inode *inode, sector_t iblock,
		   struct buffer_head *bh, int create)
{
	return _ext4_get_block(inode, iblock, bh,
			       create ? EXT4_GET_BLOCKS_CREATE : 0);
}

/*
 * Get block function used when preparing for buffered write if we require
 * creating an unwritten extent if blocks haven't been allocated.  The extent
 * will be converted to written after the IO is complete.
 */
int ext4_get_block_unwritten(struct inode *inode, sector_t iblock,
			     struct buffer_head *bh_result, int create)
{
	int ret = 0;

	ext4_debug("ext4_get_block_unwritten: inode %lu, create flag %d\n",
		   inode->i_ino, create);
	ret = _ext4_get_block(inode, iblock, bh_result,
			       EXT4_GET_BLOCKS_CREATE_UNWRIT_EXT);

	/*
	 * If the buffer is marked unwritten, mark it as new to make sure it is
	 * zeroed out correctly in case of partial writes. Otherwise, there is
	 * a chance of stale data getting exposed.
	 */
	if (ret == 0 && buffer_unwritten(bh_result))
		set_buffer_new(bh_result);

	return ret;
}

/* Maximum number of blocks we map for direct IO at once. */
#define DIO_MAX_BLOCKS 4096

/*
 * `handle' can be NULL if create is zero
 */
struct buffer_head *ext4_getblk(handle_t *handle, struct inode *inode,
				ext4_lblk_t block, int map_flags)
{
	struct ext4_map_blocks map;
	struct buffer_head *bh;
	int create = map_flags & EXT4_GET_BLOCKS_CREATE;
	bool nowait = map_flags & EXT4_GET_BLOCKS_CACHED_NOWAIT;
	int err;

	ASSERT((EXT4_SB(inode->i_sb)->s_mount_state & EXT4_FC_REPLAY)
		    || handle != NULL || create == 0);
	ASSERT(create == 0 || !nowait);

	map.m_lblk = block;
	map.m_len = 1;
	err = ext4_map_blocks(handle, inode, &map, map_flags);

	if (err == 0)
		return create ? ERR_PTR(-ENOSPC) : NULL;
	if (err < 0)
		return ERR_PTR(err);

	if (nowait)
		return sb_find_get_block(inode->i_sb, map.m_pblk);

	/*
	 * Since bh could introduce extra ref count such as referred by
	 * journal_head etc. Try to avoid using __GFP_MOVABLE here
	 * as it may fail the migration when journal_head remains.
	 */
	bh = getblk_unmovable(inode->i_sb->s_bdev, map.m_pblk,
				inode->i_sb->s_blocksize);

	if (unlikely(!bh))
		return ERR_PTR(-ENOMEM);
	if (map.m_flags & EXT4_MAP_NEW) {
		ASSERT(create != 0);
		ASSERT((EXT4_SB(inode->i_sb)->s_mount_state & EXT4_FC_REPLAY)
			    || (handle != NULL));

		/*
		 * Now that we do not always journal data, we should
		 * keep in mind whether this should always journal the
		 * new buffer as metadata.  For now, regular file
		 * writes use ext4_get_block instead, so it's not a
		 * problem.
		 */
		lock_buffer(bh);
		BUFFER_TRACE(bh, "call get_create_access");
		err = ext4_journal_get_create_access(handle, inode->i_sb, bh,
						     EXT4_JTR_NONE);
		if (unlikely(err)) {
			unlock_buffer(bh);
			goto errout;
		}
		if (!buffer_uptodate(bh)) {
			memset(bh->b_data, 0, inode->i_sb->s_blocksize);
			set_buffer_uptodate(bh);
		}
		unlock_buffer(bh);
		BUFFER_TRACE(bh, "call ext4_handle_dirty_metadata");
		err = ext4_handle_dirty_metadata(handle, inode, bh);
		if (unlikely(err))
			goto errout;
	} else
		BUFFER_TRACE(bh, "not a new buffer");
	return bh;
errout:
	brelse(bh);
	return ERR_PTR(err);
}

struct buffer_head *ext4_bread(handle_t *handle, struct inode *inode,
			       ext4_lblk_t block, int map_flags)
{
	struct buffer_head *bh;
	int ret;

	bh = ext4_getblk(handle, inode, block, map_flags);
	if (IS_ERR(bh))
		return bh;
	if (!bh || ext4_buffer_uptodate(bh))
		return bh;

	ret = ext4_read_bh_lock(bh, REQ_META | REQ_PRIO, true);
	if (ret) {
		put_bh(bh);
		return ERR_PTR(ret);
	}
	return bh;
}

/* Read a contiguous batch of blocks. */
int ext4_bread_batch(struct inode *inode, ext4_lblk_t block, int bh_count,
		     bool wait, struct buffer_head **bhs)
{
	int i, err;

	for (i = 0; i < bh_count; i++) {
		bhs[i] = ext4_getblk(NULL, inode, block + i, 0 /* map_flags */);
		if (IS_ERR(bhs[i])) {
			err = PTR_ERR(bhs[i]);
			bh_count = i;
			goto out_brelse;
		}
	}

	for (i = 0; i < bh_count; i++)
		/* Note that NULL bhs[i] is valid because of holes. */
		if (bhs[i] && !ext4_buffer_uptodate(bhs[i]))
			ext4_read_bh_lock(bhs[i], REQ_META | REQ_PRIO, false);

	if (!wait)
		return 0;

	for (i = 0; i < bh_count; i++)
		if (bhs[i])
			wait_on_buffer(bhs[i]);

	for (i = 0; i < bh_count; i++) {
		if (bhs[i] && !buffer_uptodate(bhs[i])) {
			err = -EIO;
			goto out_brelse;
		}
	}
	return 0;

out_brelse:
	for (i = 0; i < bh_count; i++) {
		brelse(bhs[i]);
		bhs[i] = NULL;
	}
	return err;
}

int ext4_walk_page_buffers(handle_t *handle, struct inode *inode,
			   struct buffer_head *head,
			   unsigned from,
			   unsigned to,
			   int *partial,
			   int (*fn)(handle_t *handle, struct inode *inode,
				     struct buffer_head *bh))
{
	struct buffer_head *bh;
	unsigned block_start, block_end;
	unsigned blocksize = head->b_size;
	int err, ret = 0;
	struct buffer_head *next;

	for (bh = head, block_start = 0;
	     ret == 0 && (bh != head || !block_start);
	     block_start = block_end, bh = next) {
		next = bh->b_this_page;
		block_end = block_start + blocksize;
		if (block_end <= from || block_start >= to) {
			if (partial && !buffer_uptodate(bh))
				*partial = 1;
			continue;
		}
		err = (*fn)(handle, inode, bh);
		if (!ret)
			ret = err;
	}
	return ret;
}

/*
 * Helper for handling dirtying of journalled data. We also mark the folio as
 * dirty so that writeback code knows about this page (and inode) contains
 * dirty data. ext4_writepages() then commits appropriate transaction to
 * make data stable.
 */
static int ext4_dirty_journalled_data(handle_t *handle, struct buffer_head *bh)
{
	folio_mark_dirty(bh->b_folio);
	return ext4_handle_dirty_metadata(handle, NULL, bh);
}

int do_journal_get_write_access(handle_t *handle, struct inode *inode,
				struct buffer_head *bh)
{
	if (!buffer_mapped(bh) || buffer_freed(bh))
		return 0;
	BUFFER_TRACE(bh, "get write access");
	return ext4_journal_get_write_access(handle, inode->i_sb, bh,
					    EXT4_JTR_NONE);
}

int ext4_block_write_begin(handle_t *handle, struct folio *folio,
			   loff_t pos, unsigned len,
			   get_block_t *get_block)
{
	unsigned from = pos & (PAGE_SIZE - 1);
	unsigned to = from + len;
	struct inode *inode = folio->mapping->host;
	unsigned block_start, block_end;
	sector_t block;
	int err = 0;
	unsigned blocksize = inode->i_sb->s_blocksize;
	unsigned bbits;
	struct buffer_head *bh, *head, *wait[2];
	int nr_wait = 0;
	int i;
	bool should_journal_data = ext4_should_journal_data(inode);

	BUG_ON(!folio_test_locked(folio));
	BUG_ON(from > PAGE_SIZE);
	BUG_ON(to > PAGE_SIZE);
	BUG_ON(from > to);

	head = folio_buffers(folio);
	if (!head)
		head = create_empty_buffers(folio, blocksize, 0);
	bbits = ilog2(blocksize);
	block = (sector_t)folio->index << (PAGE_SHIFT - bbits);

	for (bh = head, block_start = 0; bh != head || !block_start;
	    block++, block_start = block_end, bh = bh->b_this_page) {
		block_end = block_start + blocksize;
		if (block_end <= from || block_start >= to) {
			if (folio_test_uptodate(folio)) {
				set_buffer_uptodate(bh);
			}
			continue;
		}
		if (buffer_new(bh))
			clear_buffer_new(bh);
		if (!buffer_mapped(bh)) {
			WARN_ON(bh->b_size != blocksize);
			err = get_block(inode, block, bh, 1);
			if (err)
				break;
			if (buffer_new(bh)) {
				/*
				 * We may be zeroing partial buffers or all new
				 * buffers in case of failure. Prepare JBD2 for
				 * that.
				 */
				if (should_journal_data)
					do_journal_get_write_access(handle,
								    inode, bh);
				if (folio_test_uptodate(folio)) {
					/*
					 * Unlike __block_write_begin() we leave
					 * dirtying of new uptodate buffers to
					 * ->write_end() time or
					 * folio_zero_new_buffers().
					 */
					set_buffer_uptodate(bh);
					continue;
				}
				if (block_end > to || block_start < from)
					folio_zero_segments(folio, to,
							    block_end,
							    block_start, from);
				continue;
			}
		}
		if (folio_test_uptodate(folio)) {
			set_buffer_uptodate(bh);
			continue;
		}
		if (!buffer_uptodate(bh) && !buffer_delay(bh) &&
		    !buffer_unwritten(bh) &&
		    (block_start < from || block_end > to)) {
			ext4_read_bh_lock(bh, 0, false);
			wait[nr_wait++] = bh;
		}
	}
	/*
	 * If we issued read requests, let them complete.
	 */
	for (i = 0; i < nr_wait; i++) {
		wait_on_buffer(wait[i]);
		if (!buffer_uptodate(wait[i]))
			err = -EIO;
	}
	if (unlikely(err)) {
		if (should_journal_data)
			ext4_journalled_zero_new_buffers(handle, inode, folio,
							 from, to);
		else
			folio_zero_new_buffers(folio, from, to);
	} else if (fscrypt_inode_uses_fs_layer_crypto(inode)) {
		for (i = 0; i < nr_wait; i++) {
			int err2;

			err2 = fscrypt_decrypt_pagecache_blocks(folio,
						blocksize, bh_offset(wait[i]));
			if (err2) {
				clear_buffer_uptodate(wait[i]);
				err = err2;
			}
		}
	}

	return err;
}

/*
 * To preserve ordering, it is essential that the hole instantiation and
 * the data write be encapsulated in a single transaction.  We cannot
 * close off a transaction and start a new one between the ext4_get_block()
 * and the ext4_write_end().  So doing the jbd2_journal_start at the start of
 * ext4_write_begin() is the right place.
 */
static int ext4_write_begin(struct file *file, struct address_space *mapping,
			    loff_t pos, unsigned len,
			    struct folio **foliop, void **fsdata)
{
	struct inode *inode = mapping->host;
	int ret, needed_blocks;
	handle_t *handle;
	int retries = 0;
	struct folio *folio;
	pgoff_t index;
	unsigned from, to;

	ret = ext4_emergency_state(inode->i_sb);
	if (unlikely(ret))
		return ret;

	trace_ext4_write_begin(inode, pos, len);
	/*
	 * Reserve one block more for addition to orphan list in case
	 * we allocate blocks but write fails for some reason
	 */
	needed_blocks = ext4_writepage_trans_blocks(inode) + 1;
	index = pos >> PAGE_SHIFT;
	from = pos & (PAGE_SIZE - 1);
	to = from + len;

	if (ext4_test_inode_state(inode, EXT4_STATE_MAY_INLINE_DATA)) {
		ret = ext4_try_to_write_inline_data(mapping, inode, pos, len,
						    foliop);
		if (ret < 0)
			return ret;
		if (ret == 1)
			return 0;
	}

	/*
	 * __filemap_get_folio() can take a long time if the
	 * system is thrashing due to memory pressure, or if the folio
	 * is being written back.  So grab it first before we start
	 * the transaction handle.  This also allows us to allocate
	 * the folio (if needed) without using GFP_NOFS.
	 */
retry_grab:
	folio = __filemap_get_folio(mapping, index, FGP_WRITEBEGIN,
					mapping_gfp_mask(mapping));
	if (IS_ERR(folio))
		return PTR_ERR(folio);
	/*
	 * The same as page allocation, we prealloc buffer heads before
	 * starting the handle.
	 */
	if (!folio_buffers(folio))
		create_empty_buffers(folio, inode->i_sb->s_blocksize, 0);

	folio_unlock(folio);

retry_journal:
	handle = ext4_journal_start(inode, EXT4_HT_WRITE_PAGE, needed_blocks);
	if (IS_ERR(handle)) {
		folio_put(folio);
		return PTR_ERR(handle);
	}

	folio_lock(folio);
	if (folio->mapping != mapping) {
		/* The folio got truncated from under us */
		folio_unlock(folio);
		folio_put(folio);
		ext4_journal_stop(handle);
		goto retry_grab;
	}
	/* In case writeback began while the folio was unlocked */
	folio_wait_stable(folio);

	if (ext4_should_dioread_nolock(inode))
		ret = ext4_block_write_begin(handle, folio, pos, len,
					     ext4_get_block_unwritten);
	else
		ret = ext4_block_write_begin(handle, folio, pos, len,
					     ext4_get_block);
	if (!ret && ext4_should_journal_data(inode)) {
		ret = ext4_walk_page_buffers(handle, inode,
					     folio_buffers(folio), from, to,
					     NULL, do_journal_get_write_access);
	}

	if (ret) {
		bool extended = (pos + len > inode->i_size) &&
				!ext4_verity_in_progress(inode);

		folio_unlock(folio);
		/*
		 * ext4_block_write_begin may have instantiated a few blocks
		 * outside i_size.  Trim these off again. Don't need
		 * i_size_read because we hold i_rwsem.
		 *
		 * Add inode to orphan list in case we crash before
		 * truncate finishes
		 */
		if (extended && ext4_can_truncate(inode))
			ext4_orphan_add(handle, inode);

		ext4_journal_stop(handle);
		if (extended) {
			ext4_truncate_failed_write(inode);
			/*
			 * If truncate failed early the inode might
			 * still be on the orphan list; we need to
			 * make sure the inode is removed from the
			 * orphan list in that case.
			 */
			if (inode->i_nlink)
				ext4_orphan_del(NULL, inode);
		}

		if (ret == -ENOSPC &&
		    ext4_should_retry_alloc(inode->i_sb, &retries))
			goto retry_journal;
		folio_put(folio);
		return ret;
	}
	*foliop = folio;
	return ret;
}

/* For write_end() in data=journal mode */
static int write_end_fn(handle_t *handle, struct inode *inode,
			struct buffer_head *bh)
{
	int ret;
	if (!buffer_mapped(bh) || buffer_freed(bh))
		return 0;
	set_buffer_uptodate(bh);
	ret = ext4_dirty_journalled_data(handle, bh);
	clear_buffer_meta(bh);
	clear_buffer_prio(bh);
	return ret;
}

/*
 * We need to pick up the new inode size which generic_commit_write gave us
 * `file' can be NULL - eg, when called from page_symlink().
 *
 * ext4 never places buffers on inode->i_mapping->i_private_list.  metadata
 * buffers are managed internally.
 */
static int ext4_write_end(struct file *file,
			  struct address_space *mapping,
			  loff_t pos, unsigned len, unsigned copied,
			  struct folio *folio, void *fsdata)
{
	handle_t *handle = ext4_journal_current_handle();
	struct inode *inode = mapping->host;
	loff_t old_size = inode->i_size;
	int ret = 0, ret2;
	int i_size_changed = 0;
	bool verity = ext4_verity_in_progress(inode);

	trace_ext4_write_end(inode, pos, len, copied);

	if (ext4_has_inline_data(inode) &&
	    ext4_test_inode_state(inode, EXT4_STATE_MAY_INLINE_DATA))
		return ext4_write_inline_data_end(inode, pos, len, copied,
						  folio);

	copied = block_write_end(file, mapping, pos, len, copied, folio, fsdata);
	/*
	 * it's important to update i_size while still holding folio lock:
	 * page writeout could otherwise come in and zero beyond i_size.
	 *
	 * If FS_IOC_ENABLE_VERITY is running on this inode, then Merkle tree
	 * blocks are being written past EOF, so skip the i_size update.
	 */
	if (!verity)
		i_size_changed = ext4_update_inode_size(inode, pos + copied);
	folio_unlock(folio);
	folio_put(folio);

	if (old_size < pos && !verity) {
		pagecache_isize_extended(inode, old_size, pos);
		ext4_zero_partial_blocks(handle, inode, old_size, pos - old_size);
	}
	/*
	 * Don't mark the inode dirty under folio lock. First, it unnecessarily
	 * makes the holding time of folio lock longer. Second, it forces lock
	 * ordering of folio lock and transaction start for journaling
	 * filesystems.
	 */
	if (i_size_changed)
		ret = ext4_mark_inode_dirty(handle, inode);

	if (pos + len > inode->i_size && !verity && ext4_can_truncate(inode))
		/* if we have allocated more blocks and copied
		 * less. We will have blocks allocated outside
		 * inode->i_size. So truncate them
		 */
		ext4_orphan_add(handle, inode);

	ret2 = ext4_journal_stop(handle);
	if (!ret)
		ret = ret2;

	if (pos + len > inode->i_size && !verity) {
		ext4_truncate_failed_write(inode);
		/*
		 * If truncate failed early the inode might still be
		 * on the orphan list; we need to make sure the inode
		 * is removed from the orphan list in that case.
		 */
		if (inode->i_nlink)
			ext4_orphan_del(NULL, inode);
	}

	return ret ? ret : copied;
}

/*
 * This is a private version of folio_zero_new_buffers() which doesn't
 * set the buffer to be dirty, since in data=journalled mode we need
 * to call ext4_dirty_journalled_data() instead.
 */
static void ext4_journalled_zero_new_buffers(handle_t *handle,
					    struct inode *inode,
					    struct folio *folio,
					    unsigned from, unsigned to)
{
	unsigned int block_start = 0, block_end;
	struct buffer_head *head, *bh;

	bh = head = folio_buffers(folio);
	do {
		block_end = block_start + bh->b_size;
		if (buffer_new(bh)) {
			if (block_end > from && block_start < to) {
				if (!folio_test_uptodate(folio)) {
					unsigned start, size;

					start = max(from, block_start);
					size = min(to, block_end) - start;

					folio_zero_range(folio, start, size);
				}
				clear_buffer_new(bh);
				write_end_fn(handle, inode, bh);
			}
		}
		block_start = block_end;
		bh = bh->b_this_page;
	} while (bh != head);
}

static int ext4_journalled_write_end(struct file *file,
				     struct address_space *mapping,
				     loff_t pos, unsigned len, unsigned copied,
				     struct folio *folio, void *fsdata)
{
	handle_t *handle = ext4_journal_current_handle();
	struct inode *inode = mapping->host;
	loff_t old_size = inode->i_size;
	int ret = 0, ret2;
	int partial = 0;
	unsigned from, to;
	int size_changed = 0;
	bool verity = ext4_verity_in_progress(inode);

	trace_ext4_journalled_write_end(inode, pos, len, copied);
	from = pos & (PAGE_SIZE - 1);
	to = from + len;

	BUG_ON(!ext4_handle_valid(handle));

	if (ext4_has_inline_data(inode))
		return ext4_write_inline_data_end(inode, pos, len, copied,
						  folio);

	if (unlikely(copied < len) && !folio_test_uptodate(folio)) {
		copied = 0;
		ext4_journalled_zero_new_buffers(handle, inode, folio,
						 from, to);
	} else {
		if (unlikely(copied < len))
			ext4_journalled_zero_new_buffers(handle, inode, folio,
							 from + copied, to);
		ret = ext4_walk_page_buffers(handle, inode,
					     folio_buffers(folio),
					     from, from + copied, &partial,
					     write_end_fn);
		if (!partial)
			folio_mark_uptodate(folio);
	}
	if (!verity)
		size_changed = ext4_update_inode_size(inode, pos + copied);
	EXT4_I(inode)->i_datasync_tid = handle->h_transaction->t_tid;
	folio_unlock(folio);
	folio_put(folio);

	if (old_size < pos && !verity) {
		pagecache_isize_extended(inode, old_size, pos);
		ext4_zero_partial_blocks(handle, inode, old_size, pos - old_size);
	}

	if (size_changed) {
		ret2 = ext4_mark_inode_dirty(handle, inode);
		if (!ret)
			ret = ret2;
	}

	if (pos + len > inode->i_size && !verity && ext4_can_truncate(inode))
		/* if we have allocated more blocks and copied
		 * less. We will have blocks allocated outside
		 * inode->i_size. So truncate them
		 */
		ext4_orphan_add(handle, inode);

	ret2 = ext4_journal_stop(handle);
	if (!ret)
		ret = ret2;
	if (pos + len > inode->i_size && !verity) {
		ext4_truncate_failed_write(inode);
		/*
		 * If truncate failed early the inode might still be
		 * on the orphan list; we need to make sure the inode
		 * is removed from the orphan list in that case.
		 */
		if (inode->i_nlink)
			ext4_orphan_del(NULL, inode);
	}

	return ret ? ret : copied;
}

/*
 * Reserve space for 'nr_resv' clusters
 */
static int ext4_da_reserve_space(struct inode *inode, int nr_resv)
{
	struct ext4_sb_info *sbi = EXT4_SB(inode->i_sb);
	struct ext4_inode_info *ei = EXT4_I(inode);
	int ret;

	/*
	 * We will charge metadata quota at writeout time; this saves
	 * us from metadata over-estimation, though we may go over by
	 * a small amount in the end.  Here we just reserve for data.
	 */
	ret = dquot_reserve_block(inode, EXT4_C2B(sbi, nr_resv));
	if (ret)
		return ret;

	spin_lock(&ei->i_block_reservation_lock);
	if (ext4_claim_free_clusters(sbi, nr_resv, 0)) {
		spin_unlock(&ei->i_block_reservation_lock);
		dquot_release_reservation_block(inode, EXT4_C2B(sbi, nr_resv));
		return -ENOSPC;
	}
	ei->i_reserved_data_blocks += nr_resv;
	trace_ext4_da_reserve_space(inode, nr_resv);
	spin_unlock(&ei->i_block_reservation_lock);

	return 0;       /* success */
}

void ext4_da_release_space(struct inode *inode, int to_free)
{
	struct ext4_sb_info *sbi = EXT4_SB(inode->i_sb);
	struct ext4_inode_info *ei = EXT4_I(inode);

	if (!to_free)
		return;		/* Nothing to release, exit */

	spin_lock(&EXT4_I(inode)->i_block_reservation_lock);

	trace_ext4_da_release_space(inode, to_free);
	if (unlikely(to_free > ei->i_reserved_data_blocks)) {
		/*
		 * if there aren't enough reserved blocks, then the
		 * counter is messed up somewhere.  Since this
		 * function is called from invalidate page, it's
		 * harmless to return without any action.
		 */
		ext4_warning(inode->i_sb, "ext4_da_release_space: "
			 "ino %lu, to_free %d with only %d reserved "
			 "data blocks", inode->i_ino, to_free,
			 ei->i_reserved_data_blocks);
		WARN_ON(1);
		to_free = ei->i_reserved_data_blocks;
	}
	ei->i_reserved_data_blocks -= to_free;

	/* update fs dirty data blocks counter */
	percpu_counter_sub(&sbi->s_dirtyclusters_counter, to_free);

	spin_unlock(&EXT4_I(inode)->i_block_reservation_lock);

	dquot_release_reservation_block(inode, EXT4_C2B(sbi, to_free));
}

/*
 * Delayed allocation stuff
 */

struct mpage_da_data {
	/* These are input fields for ext4_do_writepages() */
	struct inode *inode;
	struct writeback_control *wbc;
	unsigned int can_map:1;	/* Can writepages call map blocks? */

	/* These are internal state of ext4_do_writepages() */
	pgoff_t first_page;	/* The first page to write */
	pgoff_t next_page;	/* Current page to examine */
	pgoff_t last_page;	/* Last page to examine */
	/*
	 * Extent to map - this can be after first_page because that can be
	 * fully mapped. We somewhat abuse m_flags to store whether the extent
	 * is delalloc or unwritten.
	 */
	struct ext4_map_blocks map;
	struct ext4_io_submit io_submit;	/* IO submission data */
	unsigned int do_map:1;
	unsigned int scanned_until_end:1;
	unsigned int journalled_more_data:1;
};

static void mpage_release_unused_pages(struct mpage_da_data *mpd,
				       bool invalidate)
{
	unsigned nr, i;
	pgoff_t index, end;
	struct folio_batch fbatch;
	struct inode *inode = mpd->inode;
	struct address_space *mapping = inode->i_mapping;

	/* This is necessary when next_page == 0. */
	if (mpd->first_page >= mpd->next_page)
		return;

	mpd->scanned_until_end = 0;
	index = mpd->first_page;
	end   = mpd->next_page - 1;
	if (invalidate) {
		ext4_lblk_t start, last;
		start = index << (PAGE_SHIFT - inode->i_blkbits);
		last = end << (PAGE_SHIFT - inode->i_blkbits);

		/*
		 * avoid racing with extent status tree scans made by
		 * ext4_insert_delayed_block()
		 */
		down_write(&EXT4_I(inode)->i_data_sem);
		ext4_es_remove_extent(inode, start, last - start + 1);
		up_write(&EXT4_I(inode)->i_data_sem);
	}

	folio_batch_init(&fbatch);
	while (index <= end) {
		nr = filemap_get_folios(mapping, &index, end, &fbatch);
		if (nr == 0)
			break;
		for (i = 0; i < nr; i++) {
			struct folio *folio = fbatch.folios[i];

			if (folio->index < mpd->first_page)
				continue;
			if (folio_next_index(folio) - 1 > end)
				continue;
			BUG_ON(!folio_test_locked(folio));
			BUG_ON(folio_test_writeback(folio));
			if (invalidate) {
				if (folio_mapped(folio))
					folio_clear_dirty_for_io(folio);
				block_invalidate_folio(folio, 0,
						folio_size(folio));
				folio_clear_uptodate(folio);
			}
			folio_unlock(folio);
		}
		folio_batch_release(&fbatch);
	}
}

static void ext4_print_free_blocks(struct inode *inode)
{
	struct ext4_sb_info *sbi = EXT4_SB(inode->i_sb);
	struct super_block *sb = inode->i_sb;
	struct ext4_inode_info *ei = EXT4_I(inode);

	ext4_msg(sb, KERN_CRIT, "Total free blocks count %lld",
	       EXT4_C2B(EXT4_SB(inode->i_sb),
			ext4_count_free_clusters(sb)));
	ext4_msg(sb, KERN_CRIT, "Free/Dirty block details");
	ext4_msg(sb, KERN_CRIT, "free_blocks=%lld",
	       (long long) EXT4_C2B(EXT4_SB(sb),
		percpu_counter_sum(&sbi->s_freeclusters_counter)));
	ext4_msg(sb, KERN_CRIT, "dirty_blocks=%lld",
	       (long long) EXT4_C2B(EXT4_SB(sb),
		percpu_counter_sum(&sbi->s_dirtyclusters_counter)));
	ext4_msg(sb, KERN_CRIT, "Block reservation details");
	ext4_msg(sb, KERN_CRIT, "i_reserved_data_blocks=%u",
		 ei->i_reserved_data_blocks);
	return;
}

/*
 * Check whether the cluster containing lblk has been allocated or has
 * delalloc reservation.
 *
 * Returns 0 if the cluster doesn't have either, 1 if it has delalloc
 * reservation, 2 if it's already been allocated, negative error code on
 * failure.
 */
static int ext4_clu_alloc_state(struct inode *inode, ext4_lblk_t lblk)
{
	struct ext4_sb_info *sbi = EXT4_SB(inode->i_sb);
	int ret;

	/* Has delalloc reservation? */
	if (ext4_es_scan_clu(inode, &ext4_es_is_delayed, lblk))
		return 1;

	/* Already been allocated? */
	if (ext4_es_scan_clu(inode, &ext4_es_is_mapped, lblk))
		return 2;
	ret = ext4_clu_mapped(inode, EXT4_B2C(sbi, lblk));
	if (ret < 0)
		return ret;
	if (ret > 0)
		return 2;

	return 0;
}

/*
 * ext4_insert_delayed_blocks - adds a multiple delayed blocks to the extents
 *                              status tree, incrementing the reserved
 *                              cluster/block count or making pending
 *                              reservations where needed
 *
 * @inode - file containing the newly added block
 * @lblk - start logical block to be added
 * @len - length of blocks to be added
 *
 * Returns 0 on success, negative error code on failure.
 */
static int ext4_insert_delayed_blocks(struct inode *inode, ext4_lblk_t lblk,
				      ext4_lblk_t len)
{
	struct ext4_sb_info *sbi = EXT4_SB(inode->i_sb);
	int ret;
	bool lclu_allocated = false;
	bool end_allocated = false;
	ext4_lblk_t resv_clu;
	ext4_lblk_t end = lblk + len - 1;

	/*
	 * If the cluster containing lblk or end is shared with a delayed,
	 * written, or unwritten extent in a bigalloc file system, it's
	 * already been accounted for and does not need to be reserved.
	 * A pending reservation must be made for the cluster if it's
	 * shared with a written or unwritten extent and doesn't already
	 * have one.  Written and unwritten extents can be purged from the
	 * extents status tree if the system is under memory pressure, so
	 * it's necessary to examine the extent tree if a search of the
	 * extents status tree doesn't get a match.
	 */
	if (sbi->s_cluster_ratio == 1) {
		ret = ext4_da_reserve_space(inode, len);
		if (ret != 0)   /* ENOSPC */
			return ret;
	} else {   /* bigalloc */
		resv_clu = EXT4_B2C(sbi, end) - EXT4_B2C(sbi, lblk) + 1;

		ret = ext4_clu_alloc_state(inode, lblk);
		if (ret < 0)
			return ret;
		if (ret > 0) {
			resv_clu--;
			lclu_allocated = (ret == 2);
		}

		if (EXT4_B2C(sbi, lblk) != EXT4_B2C(sbi, end)) {
			ret = ext4_clu_alloc_state(inode, end);
			if (ret < 0)
				return ret;
			if (ret > 0) {
				resv_clu--;
				end_allocated = (ret == 2);
			}
		}

		if (resv_clu) {
			ret = ext4_da_reserve_space(inode, resv_clu);
			if (ret != 0)   /* ENOSPC */
				return ret;
		}
	}

	ext4_es_insert_delayed_extent(inode, lblk, len, lclu_allocated,
				      end_allocated);
	return 0;
}

/*
 * Looks up the requested blocks and sets the delalloc extent map.
 * First try to look up for the extent entry that contains the requested
 * blocks in the extent status tree without i_data_sem, then try to look
 * up for the ondisk extent mapping with i_data_sem in read mode,
 * finally hold i_data_sem in write mode, looks up again and add a
 * delalloc extent entry if it still couldn't find any extent. Pass out
 * the mapped extent through @map and return 0 on success.
 */
static int ext4_da_map_blocks(struct inode *inode, struct ext4_map_blocks *map)
{
	struct extent_status es;
	int retval;
#ifdef ES_AGGRESSIVE_TEST
	struct ext4_map_blocks orig_map;

	memcpy(&orig_map, map, sizeof(*map));
#endif

	map->m_flags = 0;
	ext_debug(inode, "max_blocks %u, logical block %lu\n", map->m_len,
		  (unsigned long) map->m_lblk);

	/* Lookup extent status tree firstly */
	if (ext4_es_lookup_extent(inode, map->m_lblk, NULL, &es)) {
		map->m_len = min_t(unsigned int, map->m_len,
				   es.es_len - (map->m_lblk - es.es_lblk));

		if (ext4_es_is_hole(&es))
			goto add_delayed;

found:
		/*
		 * Delayed extent could be allocated by fallocate.
		 * So we need to check it.
		 */
		if (ext4_es_is_delayed(&es)) {
			map->m_flags |= EXT4_MAP_DELAYED;
			return 0;
		}

		map->m_pblk = ext4_es_pblock(&es) + map->m_lblk - es.es_lblk;
		if (ext4_es_is_written(&es))
			map->m_flags |= EXT4_MAP_MAPPED;
		else if (ext4_es_is_unwritten(&es))
			map->m_flags |= EXT4_MAP_UNWRITTEN;
		else
			BUG();

#ifdef ES_AGGRESSIVE_TEST
		ext4_map_blocks_es_recheck(NULL, inode, map, &orig_map, 0);
#endif
		return 0;
	}

	/*
	 * Try to see if we can get the block without requesting a new
	 * file system block.
	 */
	down_read(&EXT4_I(inode)->i_data_sem);
	if (ext4_has_inline_data(inode))
		retval = 0;
	else
		retval = ext4_map_query_blocks(NULL, inode, map);
	up_read(&EXT4_I(inode)->i_data_sem);
	if (retval)
		return retval < 0 ? retval : 0;

add_delayed:
	down_write(&EXT4_I(inode)->i_data_sem);
	/*
	 * Page fault path (ext4_page_mkwrite does not take i_rwsem)
	 * and fallocate path (no folio lock) can race. Make sure we
	 * lookup the extent status tree here again while i_data_sem
	 * is held in write mode, before inserting a new da entry in
	 * the extent status tree.
	 */
	if (ext4_es_lookup_extent(inode, map->m_lblk, NULL, &es)) {
		map->m_len = min_t(unsigned int, map->m_len,
				   es.es_len - (map->m_lblk - es.es_lblk));

		if (!ext4_es_is_hole(&es)) {
			up_write(&EXT4_I(inode)->i_data_sem);
			goto found;
		}
	} else if (!ext4_has_inline_data(inode)) {
		retval = ext4_map_query_blocks(NULL, inode, map);
		if (retval) {
			up_write(&EXT4_I(inode)->i_data_sem);
			return retval < 0 ? retval : 0;
		}
	}

	map->m_flags |= EXT4_MAP_DELAYED;
	retval = ext4_insert_delayed_blocks(inode, map->m_lblk, map->m_len);
	up_write(&EXT4_I(inode)->i_data_sem);

	return retval;
}

/*
 * This is a special get_block_t callback which is used by
 * ext4_da_write_begin().  It will either return mapped block or
 * reserve space for a single block.
 *
 * For delayed buffer_head we have BH_Mapped, BH_New, BH_Delay set.
 * We also have b_blocknr = -1 and b_bdev initialized properly
 *
 * For unwritten buffer_head we have BH_Mapped, BH_New, BH_Unwritten set.
 * We also have b_blocknr = physicalblock mapping unwritten extent and b_bdev
 * initialized properly.
 */
int ext4_da_get_block_prep(struct inode *inode, sector_t iblock,
			   struct buffer_head *bh, int create)
{
	struct ext4_map_blocks map;
	sector_t invalid_block = ~((sector_t) 0xffff);
	int ret = 0;

	BUG_ON(create == 0);
	BUG_ON(bh->b_size != inode->i_sb->s_blocksize);

	if (invalid_block < ext4_blocks_count(EXT4_SB(inode->i_sb)->s_es))
		invalid_block = ~0;

	map.m_lblk = iblock;
	map.m_len = 1;

	/*
	 * first, we need to know whether the block is allocated already
	 * preallocated blocks are unmapped but should treated
	 * the same as allocated blocks.
	 */
	ret = ext4_da_map_blocks(inode, &map);
	if (ret < 0)
		return ret;

	if (map.m_flags & EXT4_MAP_DELAYED) {
		map_bh(bh, inode->i_sb, invalid_block);
		set_buffer_new(bh);
		set_buffer_delay(bh);
		return 0;
	}

	map_bh(bh, inode->i_sb, map.m_pblk);
	ext4_update_bh_state(bh, map.m_flags);

	if (buffer_unwritten(bh)) {
		/* A delayed write to unwritten bh should be marked
		 * new and mapped.  Mapped ensures that we don't do
		 * get_block multiple times when we write to the same
		 * offset and new ensures that we do proper zero out
		 * for partial write.
		 */
		set_buffer_new(bh);
		set_buffer_mapped(bh);
	}
	return 0;
}

static void mpage_folio_done(struct mpage_da_data *mpd, struct folio *folio)
{
	mpd->first_page += folio_nr_pages(folio);
	folio_unlock(folio);
}

static int mpage_submit_folio(struct mpage_da_data *mpd, struct folio *folio)
{
	size_t len;
	loff_t size;
	int err;

	BUG_ON(folio->index != mpd->first_page);
	folio_clear_dirty_for_io(folio);
	/*
	 * We have to be very careful here!  Nothing protects writeback path
	 * against i_size changes and the page can be writeably mapped into
	 * page tables. So an application can be growing i_size and writing
	 * data through mmap while writeback runs. folio_clear_dirty_for_io()
	 * write-protects our page in page tables and the page cannot get
	 * written to again until we release folio lock. So only after
	 * folio_clear_dirty_for_io() we are safe to sample i_size for
	 * ext4_bio_write_folio() to zero-out tail of the written page. We rely
	 * on the barrier provided by folio_test_clear_dirty() in
	 * folio_clear_dirty_for_io() to make sure i_size is really sampled only
	 * after page tables are updated.
	 */
	size = i_size_read(mpd->inode);
	len = folio_size(folio);
	if (folio_pos(folio) + len > size &&
	    !ext4_verity_in_progress(mpd->inode))
		len = size & (len - 1);
	err = ext4_bio_write_folio(&mpd->io_submit, folio, len);
	if (!err)
		mpd->wbc->nr_to_write--;

	return err;
}

#define BH_FLAGS (BIT(BH_Unwritten) | BIT(BH_Delay))

/*
 * mballoc gives us at most this number of blocks...
 * XXX: That seems to be only a limitation of ext4_mb_normalize_request().
 * The rest of mballoc seems to handle chunks up to full group size.
 */
#define MAX_WRITEPAGES_EXTENT_LEN 2048

/*
 * mpage_add_bh_to_extent - try to add bh to extent of blocks to map
 *
 * @mpd - extent of blocks
 * @lblk - logical number of the block in the file
 * @bh - buffer head we want to add to the extent
 *
 * The function is used to collect contig. blocks in the same state. If the
 * buffer doesn't require mapping for writeback and we haven't started the
 * extent of buffers to map yet, the function returns 'true' immediately - the
 * caller can write the buffer right away. Otherwise the function returns true
 * if the block has been added to the extent, false if the block couldn't be
 * added.
 */
static bool mpage_add_bh_to_extent(struct mpage_da_data *mpd, ext4_lblk_t lblk,
				   struct buffer_head *bh)
{
	struct ext4_map_blocks *map = &mpd->map;

	/* Buffer that doesn't need mapping for writeback? */
	if (!buffer_dirty(bh) || !buffer_mapped(bh) ||
	    (!buffer_delay(bh) && !buffer_unwritten(bh))) {
		/* So far no extent to map => we write the buffer right away */
		if (map->m_len == 0)
			return true;
		return false;
	}

	/* First block in the extent? */
	if (map->m_len == 0) {
		/* We cannot map unless handle is started... */
		if (!mpd->do_map)
			return false;
		map->m_lblk = lblk;
		map->m_len = 1;
		map->m_flags = bh->b_state & BH_FLAGS;
		return true;
	}

	/* Don't go larger than mballoc is willing to allocate */
	if (map->m_len >= MAX_WRITEPAGES_EXTENT_LEN)
		return false;

	/* Can we merge the block to our big extent? */
	if (lblk == map->m_lblk + map->m_len &&
	    (bh->b_state & BH_FLAGS) == map->m_flags) {
		map->m_len++;
		return true;
	}
	return false;
}

/*
 * mpage_process_page_bufs - submit page buffers for IO or add them to extent
 *
 * @mpd - extent of blocks for mapping
 * @head - the first buffer in the page
 * @bh - buffer we should start processing from
 * @lblk - logical number of the block in the file corresponding to @bh
 *
 * Walk through page buffers from @bh upto @head (exclusive) and either submit
 * the page for IO if all buffers in this page were mapped and there's no
 * accumulated extent of buffers to map or add buffers in the page to the
 * extent of buffers to map. The function returns 1 if the caller can continue
 * by processing the next page, 0 if it should stop adding buffers to the
 * extent to map because we cannot extend it anymore. It can also return value
 * < 0 in case of error during IO submission.
 */
static int mpage_process_page_bufs(struct mpage_da_data *mpd,
				   struct buffer_head *head,
				   struct buffer_head *bh,
				   ext4_lblk_t lblk)
{
	struct inode *inode = mpd->inode;
	int err;
	ext4_lblk_t blocks = (i_size_read(inode) + i_blocksize(inode) - 1)
							>> inode->i_blkbits;

	if (ext4_verity_in_progress(inode))
		blocks = EXT_MAX_BLOCKS;

	do {
		BUG_ON(buffer_locked(bh));

		if (lblk >= blocks || !mpage_add_bh_to_extent(mpd, lblk, bh)) {
			/* Found extent to map? */
			if (mpd->map.m_len)
				return 0;
			/* Buffer needs mapping and handle is not started? */
			if (!mpd->do_map)
				return 0;
			/* Everything mapped so far and we hit EOF */
			break;
		}
	} while (lblk++, (bh = bh->b_this_page) != head);
	/* So far everything mapped? Submit the page for IO. */
	if (mpd->map.m_len == 0) {
		err = mpage_submit_folio(mpd, head->b_folio);
		if (err < 0)
			return err;
		mpage_folio_done(mpd, head->b_folio);
	}
	if (lblk >= blocks) {
		mpd->scanned_until_end = 1;
		return 0;
	}
	return 1;
}

/*
 * mpage_process_folio - update folio buffers corresponding to changed extent
 *			 and may submit fully mapped page for IO
 * @mpd: description of extent to map, on return next extent to map
 * @folio: Contains these buffers.
 * @m_lblk: logical block mapping.
 * @m_pblk: corresponding physical mapping.
 * @map_bh: determines on return whether this page requires any further
 *		  mapping or not.
 *
 * Scan given folio buffers corresponding to changed extent and update buffer
 * state according to new extent state.
 * We map delalloc buffers to their physical location, clear unwritten bits.
 * If the given folio is not fully mapped, we update @mpd to the next extent in
 * the given folio that needs mapping & return @map_bh as true.
 */
static int mpage_process_folio(struct mpage_da_data *mpd, struct folio *folio,
			      ext4_lblk_t *m_lblk, ext4_fsblk_t *m_pblk,
			      bool *map_bh)
{
	struct buffer_head *head, *bh;
	ext4_io_end_t *io_end = mpd->io_submit.io_end;
	ext4_lblk_t lblk = *m_lblk;
	ext4_fsblk_t pblock = *m_pblk;
	int err = 0;
	int blkbits = mpd->inode->i_blkbits;
	ssize_t io_end_size = 0;
	struct ext4_io_end_vec *io_end_vec = ext4_last_io_end_vec(io_end);

	bh = head = folio_buffers(folio);
	do {
		if (lblk < mpd->map.m_lblk)
			continue;
		if (lblk >= mpd->map.m_lblk + mpd->map.m_len) {
			/*
			 * Buffer after end of mapped extent.
			 * Find next buffer in the folio to map.
			 */
			mpd->map.m_len = 0;
			mpd->map.m_flags = 0;
			io_end_vec->size += io_end_size;

			err = mpage_process_page_bufs(mpd, head, bh, lblk);
			if (err > 0)
				err = 0;
			if (!err && mpd->map.m_len && mpd->map.m_lblk > lblk) {
				io_end_vec = ext4_alloc_io_end_vec(io_end);
				if (IS_ERR(io_end_vec)) {
					err = PTR_ERR(io_end_vec);
					goto out;
				}
				io_end_vec->offset = (loff_t)mpd->map.m_lblk << blkbits;
			}
			*map_bh = true;
			goto out;
		}
		if (buffer_delay(bh)) {
			clear_buffer_delay(bh);
			bh->b_blocknr = pblock++;
		}
		clear_buffer_unwritten(bh);
		io_end_size += (1 << blkbits);
	} while (lblk++, (bh = bh->b_this_page) != head);

	io_end_vec->size += io_end_size;
	*map_bh = false;
out:
	*m_lblk = lblk;
	*m_pblk = pblock;
	return err;
}

/*
 * mpage_map_buffers - update buffers corresponding to changed extent and
 *		       submit fully mapped pages for IO
 *
 * @mpd - description of extent to map, on return next extent to map
 *
 * Scan buffers corresponding to changed extent (we expect corresponding pages
 * to be already locked) and update buffer state according to new extent state.
 * We map delalloc buffers to their physical location, clear unwritten bits,
 * and mark buffers as uninit when we perform writes to unwritten extents
 * and do extent conversion after IO is finished. If the last page is not fully
 * mapped, we update @map to the next extent in the last page that needs
 * mapping. Otherwise we submit the page for IO.
 */
static int mpage_map_and_submit_buffers(struct mpage_da_data *mpd)
{
	struct folio_batch fbatch;
	unsigned nr, i;
	struct inode *inode = mpd->inode;
	int bpp_bits = PAGE_SHIFT - inode->i_blkbits;
	pgoff_t start, end;
	ext4_lblk_t lblk;
	ext4_fsblk_t pblock;
	int err;
	bool map_bh = false;

	start = mpd->map.m_lblk >> bpp_bits;
	end = (mpd->map.m_lblk + mpd->map.m_len - 1) >> bpp_bits;
	lblk = start << bpp_bits;
	pblock = mpd->map.m_pblk;

	folio_batch_init(&fbatch);
	while (start <= end) {
		nr = filemap_get_folios(inode->i_mapping, &start, end, &fbatch);
		if (nr == 0)
			break;
		for (i = 0; i < nr; i++) {
			struct folio *folio = fbatch.folios[i];

			err = mpage_process_folio(mpd, folio, &lblk, &pblock,
						 &map_bh);
			/*
			 * If map_bh is true, means page may require further bh
			 * mapping, or maybe the page was submitted for IO.
			 * So we return to call further extent mapping.
			 */
			if (err < 0 || map_bh)
				goto out;
			/* Page fully mapped - let IO run! */
			err = mpage_submit_folio(mpd, folio);
			if (err < 0)
				goto out;
			mpage_folio_done(mpd, folio);
		}
		folio_batch_release(&fbatch);
	}
	/* Extent fully mapped and matches with page boundary. We are done. */
	mpd->map.m_len = 0;
	mpd->map.m_flags = 0;
	return 0;
out:
	folio_batch_release(&fbatch);
	return err;
}

static int mpage_map_one_extent(handle_t *handle, struct mpage_da_data *mpd)
{
	struct inode *inode = mpd->inode;
	struct ext4_map_blocks *map = &mpd->map;
	int get_blocks_flags;
	int err, dioread_nolock;

	trace_ext4_da_write_pages_extent(inode, map);
	/*
	 * Call ext4_map_blocks() to allocate any delayed allocation blocks, or
	 * to convert an unwritten extent to be initialized (in the case
	 * where we have written into one or more preallocated blocks).  It is
	 * possible that we're going to need more metadata blocks than
	 * previously reserved. However we must not fail because we're in
	 * writeback and there is nothing we can do about it so it might result
	 * in data loss.  So use reserved blocks to allocate metadata if
	 * possible.
	 */
	get_blocks_flags = EXT4_GET_BLOCKS_CREATE |
			   EXT4_GET_BLOCKS_METADATA_NOFAIL |
			   EXT4_GET_BLOCKS_IO_SUBMIT;
	dioread_nolock = ext4_should_dioread_nolock(inode);
	if (dioread_nolock)
		get_blocks_flags |= EXT4_GET_BLOCKS_IO_CREATE_EXT;

	err = ext4_map_blocks(handle, inode, map, get_blocks_flags);
	if (err < 0)
		return err;
	if (dioread_nolock && (map->m_flags & EXT4_MAP_UNWRITTEN)) {
		if (!mpd->io_submit.io_end->handle &&
		    ext4_handle_valid(handle)) {
			mpd->io_submit.io_end->handle = handle->h_rsv_handle;
			handle->h_rsv_handle = NULL;
		}
		ext4_set_io_unwritten_flag(mpd->io_submit.io_end);
	}

	BUG_ON(map->m_len == 0);
	return 0;
}

/*
 * mpage_map_and_submit_extent - map extent starting at mpd->lblk of length
 *				 mpd->len and submit pages underlying it for IO
 *
 * @handle - handle for journal operations
 * @mpd - extent to map
 * @give_up_on_write - we set this to true iff there is a fatal error and there
 *                     is no hope of writing the data. The caller should discard
 *                     dirty pages to avoid infinite loops.
 *
 * The function maps extent starting at mpd->lblk of length mpd->len. If it is
 * delayed, blocks are allocated, if it is unwritten, we may need to convert
 * them to initialized or split the described range from larger unwritten
 * extent. Note that we need not map all the described range since allocation
 * can return less blocks or the range is covered by more unwritten extents. We
 * cannot map more because we are limited by reserved transaction credits. On
 * the other hand we always make sure that the last touched page is fully
 * mapped so that it can be written out (and thus forward progress is
 * guaranteed). After mapping we submit all mapped pages for IO.
 */
static int mpage_map_and_submit_extent(handle_t *handle,
				       struct mpage_da_data *mpd,
				       bool *give_up_on_write)
{
	struct inode *inode = mpd->inode;
	struct ext4_map_blocks *map = &mpd->map;
	int err;
	loff_t disksize;
	int progress = 0;
	ext4_io_end_t *io_end = mpd->io_submit.io_end;
	struct ext4_io_end_vec *io_end_vec;

	io_end_vec = ext4_alloc_io_end_vec(io_end);
	if (IS_ERR(io_end_vec))
		return PTR_ERR(io_end_vec);
	io_end_vec->offset = ((loff_t)map->m_lblk) << inode->i_blkbits;
	do {
		err = mpage_map_one_extent(handle, mpd);
		if (err < 0) {
			struct super_block *sb = inode->i_sb;

			if (ext4_emergency_state(sb))
				goto invalidate_dirty_pages;
			/*
			 * Let the uper layers retry transient errors.
			 * In the case of ENOSPC, if ext4_count_free_blocks()
			 * is non-zero, a commit should free up blocks.
			 */
			if ((err == -ENOMEM) ||
			    (err == -ENOSPC && ext4_count_free_clusters(sb))) {
				if (progress)
					goto update_disksize;
				return err;
			}
			ext4_msg(sb, KERN_CRIT,
				 "Delayed block allocation failed for "
				 "inode %lu at logical offset %llu with"
				 " max blocks %u with error %d",
				 inode->i_ino,
				 (unsigned long long)map->m_lblk,
				 (unsigned)map->m_len, -err);
			ext4_msg(sb, KERN_CRIT,
				 "This should not happen!! Data will "
				 "be lost\n");
			if (err == -ENOSPC)
				ext4_print_free_blocks(inode);
		invalidate_dirty_pages:
			*give_up_on_write = true;
			return err;
		}
		progress = 1;
		/*
		 * Update buffer state, submit mapped pages, and get us new
		 * extent to map
		 */
		err = mpage_map_and_submit_buffers(mpd);
		if (err < 0)
			goto update_disksize;
	} while (map->m_len);

update_disksize:
	/*
	 * Update on-disk size after IO is submitted.  Races with
	 * truncate are avoided by checking i_size under i_data_sem.
	 */
	disksize = ((loff_t)mpd->first_page) << PAGE_SHIFT;
	if (disksize > READ_ONCE(EXT4_I(inode)->i_disksize)) {
		int err2;
		loff_t i_size;

		down_write(&EXT4_I(inode)->i_data_sem);
		i_size = i_size_read(inode);
		if (disksize > i_size)
			disksize = i_size;
		if (disksize > EXT4_I(inode)->i_disksize)
			EXT4_I(inode)->i_disksize = disksize;
		up_write(&EXT4_I(inode)->i_data_sem);
		err2 = ext4_mark_inode_dirty(handle, inode);
		if (err2) {
			ext4_error_err(inode->i_sb, -err2,
				       "Failed to mark inode %lu dirty",
				       inode->i_ino);
		}
		if (!err)
			err = err2;
	}
	return err;
}

/*
 * Calculate the total number of credits to reserve for one writepages
 * iteration. This is called from ext4_writepages(). We map an extent of
 * up to MAX_WRITEPAGES_EXTENT_LEN blocks and then we go on and finish mapping
 * the last partial page. So in total we can map MAX_WRITEPAGES_EXTENT_LEN +
 * bpp - 1 blocks in bpp different extents.
 */
static int ext4_da_writepages_trans_blocks(struct inode *inode)
{
	int bpp = ext4_journal_blocks_per_page(inode);

	return ext4_meta_trans_blocks(inode,
				MAX_WRITEPAGES_EXTENT_LEN + bpp - 1, bpp);
}

static int ext4_journal_folio_buffers(handle_t *handle, struct folio *folio,
				     size_t len)
{
	struct buffer_head *page_bufs = folio_buffers(folio);
	struct inode *inode = folio->mapping->host;
	int ret, err;

	ret = ext4_walk_page_buffers(handle, inode, page_bufs, 0, len,
				     NULL, do_journal_get_write_access);
	err = ext4_walk_page_buffers(handle, inode, page_bufs, 0, len,
				     NULL, write_end_fn);
	if (ret == 0)
		ret = err;
	err = ext4_jbd2_inode_add_write(handle, inode, folio_pos(folio), len);
	if (ret == 0)
		ret = err;
	EXT4_I(inode)->i_datasync_tid = handle->h_transaction->t_tid;

	return ret;
}

static int mpage_journal_page_buffers(handle_t *handle,
				      struct mpage_da_data *mpd,
				      struct folio *folio)
{
	struct inode *inode = mpd->inode;
	loff_t size = i_size_read(inode);
	size_t len = folio_size(folio);

	folio_clear_checked(folio);
	mpd->wbc->nr_to_write--;

	if (folio_pos(folio) + len > size &&
	    !ext4_verity_in_progress(inode))
		len = size & (len - 1);

	return ext4_journal_folio_buffers(handle, folio, len);
}

/*
 * mpage_prepare_extent_to_map - find & lock contiguous range of dirty pages
 * 				 needing mapping, submit mapped pages
 *
 * @mpd - where to look for pages
 *
 * Walk dirty pages in the mapping. If they are fully mapped, submit them for
 * IO immediately. If we cannot map blocks, we submit just already mapped
 * buffers in the page for IO and keep page dirty. When we can map blocks and
 * we find a page which isn't mapped we start accumulating extent of buffers
 * underlying these pages that needs mapping (formed by either delayed or
 * unwritten buffers). We also lock the pages containing these buffers. The
 * extent found is returned in @mpd structure (starting at mpd->lblk with
 * length mpd->len blocks).
 *
 * Note that this function can attach bios to one io_end structure which are
 * neither logically nor physically contiguous. Although it may seem as an
 * unnecessary complication, it is actually inevitable in blocksize < pagesize
 * case as we need to track IO to all buffers underlying a page in one io_end.
 */
static int mpage_prepare_extent_to_map(struct mpage_da_data *mpd)
{
	struct address_space *mapping = mpd->inode->i_mapping;
	struct folio_batch fbatch;
	unsigned int nr_folios;
	pgoff_t index = mpd->first_page;
	pgoff_t end = mpd->last_page;
	xa_mark_t tag;
	int i, err = 0;
	int blkbits = mpd->inode->i_blkbits;
	ext4_lblk_t lblk;
	struct buffer_head *head;
	handle_t *handle = NULL;
	int bpp = ext4_journal_blocks_per_page(mpd->inode);

	if (mpd->wbc->sync_mode == WB_SYNC_ALL || mpd->wbc->tagged_writepages)
		tag = PAGECACHE_TAG_TOWRITE;
	else
		tag = PAGECACHE_TAG_DIRTY;

	mpd->map.m_len = 0;
	mpd->next_page = index;
	if (ext4_should_journal_data(mpd->inode)) {
		handle = ext4_journal_start(mpd->inode, EXT4_HT_WRITE_PAGE,
					    bpp);
		if (IS_ERR(handle))
			return PTR_ERR(handle);
	}
	folio_batch_init(&fbatch);
	while (index <= end) {
		nr_folios = filemap_get_folios_tag(mapping, &index, end,
				tag, &fbatch);
		if (nr_folios == 0)
			break;

		for (i = 0; i < nr_folios; i++) {
			struct folio *folio = fbatch.folios[i];

			/*
			 * Accumulated enough dirty pages? This doesn't apply
			 * to WB_SYNC_ALL mode. For integrity sync we have to
			 * keep going because someone may be concurrently
			 * dirtying pages, and we might have synced a lot of
			 * newly appeared dirty pages, but have not synced all
			 * of the old dirty pages.
			 */
			if (mpd->wbc->sync_mode == WB_SYNC_NONE &&
			    mpd->wbc->nr_to_write <=
			    mpd->map.m_len >> (PAGE_SHIFT - blkbits))
				goto out;

			/* If we can't merge this page, we are done. */
			if (mpd->map.m_len > 0 && mpd->next_page != folio->index)
				goto out;

			if (handle) {
				err = ext4_journal_ensure_credits(handle, bpp,
								  0);
				if (err < 0)
					goto out;
			}

			folio_lock(folio);
			/*
			 * If the page is no longer dirty, or its mapping no
			 * longer corresponds to inode we are writing (which
			 * means it has been truncated or invalidated), or the
			 * page is already under writeback and we are not doing
			 * a data integrity writeback, skip the page
			 */
			if (!folio_test_dirty(folio) ||
			    (folio_test_writeback(folio) &&
			     (mpd->wbc->sync_mode == WB_SYNC_NONE)) ||
			    unlikely(folio->mapping != mapping)) {
				folio_unlock(folio);
				continue;
			}

			folio_wait_writeback(folio);
			BUG_ON(folio_test_writeback(folio));

			/*
			 * Should never happen but for buggy code in
			 * other subsystems that call
			 * set_page_dirty() without properly warning
			 * the file system first.  See [1] for more
			 * information.
			 *
			 * [1] https://lore.kernel.org/linux-mm/20180103100430.GE4911@quack2.suse.cz
			 */
			if (!folio_buffers(folio)) {
				ext4_warning_inode(mpd->inode, "page %lu does not have buffers attached", folio->index);
				folio_clear_dirty(folio);
				folio_unlock(folio);
				continue;
			}

			if (mpd->map.m_len == 0)
				mpd->first_page = folio->index;
			mpd->next_page = folio_next_index(folio);
			/*
			 * Writeout when we cannot modify metadata is simple.
			 * Just submit the page. For data=journal mode we
			 * first handle writeout of the page for checkpoint and
			 * only after that handle delayed page dirtying. This
			 * makes sure current data is checkpointed to the final
			 * location before possibly journalling it again which
			 * is desirable when the page is frequently dirtied
			 * through a pin.
			 */
			if (!mpd->can_map) {
				err = mpage_submit_folio(mpd, folio);
				if (err < 0)
					goto out;
				/* Pending dirtying of journalled data? */
				if (folio_test_checked(folio)) {
					err = mpage_journal_page_buffers(handle,
						mpd, folio);
					if (err < 0)
						goto out;
					mpd->journalled_more_data = 1;
				}
				mpage_folio_done(mpd, folio);
			} else {
				/* Add all dirty buffers to mpd */
				lblk = ((ext4_lblk_t)folio->index) <<
					(PAGE_SHIFT - blkbits);
				head = folio_buffers(folio);
				err = mpage_process_page_bufs(mpd, head, head,
						lblk);
				if (err <= 0)
					goto out;
				err = 0;
			}
		}
		folio_batch_release(&fbatch);
		cond_resched();
	}
	mpd->scanned_until_end = 1;
	if (handle)
		ext4_journal_stop(handle);
	return 0;
out:
	folio_batch_release(&fbatch);
	if (handle)
		ext4_journal_stop(handle);
	return err;
}

static int ext4_do_writepages(struct mpage_da_data *mpd)
{
	struct writeback_control *wbc = mpd->wbc;
	pgoff_t	writeback_index = 0;
	long nr_to_write = wbc->nr_to_write;
	int range_whole = 0;
	int cycled = 1;
	handle_t *handle = NULL;
	struct inode *inode = mpd->inode;
	struct address_space *mapping = inode->i_mapping;
	int needed_blocks, rsv_blocks = 0, ret = 0;
	struct ext4_sb_info *sbi = EXT4_SB(mapping->host->i_sb);
	struct blk_plug plug;
	bool give_up_on_write = false;

	trace_ext4_writepages(inode, wbc);

	/*
	 * No pages to write? This is mainly a kludge to avoid starting
	 * a transaction for special inodes like journal inode on last iput()
	 * because that could violate lock ordering on umount
	 */
	if (!mapping->nrpages || !mapping_tagged(mapping, PAGECACHE_TAG_DIRTY))
		goto out_writepages;

	/*
	 * If the filesystem has aborted, it is read-only, so return
	 * right away instead of dumping stack traces later on that
	 * will obscure the real source of the problem.  We test
	 * fs shutdown state instead of sb->s_flag's SB_RDONLY because
	 * the latter could be true if the filesystem is mounted
	 * read-only, and in that case, ext4_writepages should
	 * *never* be called, so if that ever happens, we would want
	 * the stack trace.
	 */
	ret = ext4_emergency_state(mapping->host->i_sb);
	if (unlikely(ret))
		goto out_writepages;

	/*
	 * If we have inline data and arrive here, it means that
	 * we will soon create the block for the 1st page, so
	 * we'd better clear the inline data here.
	 */
	if (ext4_has_inline_data(inode)) {
		/* Just inode will be modified... */
		handle = ext4_journal_start(inode, EXT4_HT_INODE, 1);
		if (IS_ERR(handle)) {
			ret = PTR_ERR(handle);
			goto out_writepages;
		}
		BUG_ON(ext4_test_inode_state(inode,
				EXT4_STATE_MAY_INLINE_DATA));
		ext4_destroy_inline_data(handle, inode);
		ext4_journal_stop(handle);
	}

	/*
	 * data=journal mode does not do delalloc so we just need to writeout /
	 * journal already mapped buffers. On the other hand we need to commit
	 * transaction to make data stable. We expect all the data to be
	 * already in the journal (the only exception are DMA pinned pages
	 * dirtied behind our back) so we commit transaction here and run the
	 * writeback loop to checkpoint them. The checkpointing is not actually
	 * necessary to make data persistent *but* quite a few places (extent
	 * shifting operations, fsverity, ...) depend on being able to drop
	 * pagecache pages after calling filemap_write_and_wait() and for that
	 * checkpointing needs to happen.
	 */
	if (ext4_should_journal_data(inode)) {
		mpd->can_map = 0;
		if (wbc->sync_mode == WB_SYNC_ALL)
			ext4_fc_commit(sbi->s_journal,
				       EXT4_I(inode)->i_datasync_tid);
	}
	mpd->journalled_more_data = 0;

	if (ext4_should_dioread_nolock(inode)) {
		/*
		 * We may need to convert up to one extent per block in
		 * the page and we may dirty the inode.
		 */
		rsv_blocks = 1 + ext4_chunk_trans_blocks(inode,
						PAGE_SIZE >> inode->i_blkbits);
	}

	if (wbc->range_start == 0 && wbc->range_end == LLONG_MAX)
		range_whole = 1;

	if (wbc->range_cyclic) {
		writeback_index = mapping->writeback_index;
		if (writeback_index)
			cycled = 0;
		mpd->first_page = writeback_index;
		mpd->last_page = -1;
	} else {
		mpd->first_page = wbc->range_start >> PAGE_SHIFT;
		mpd->last_page = wbc->range_end >> PAGE_SHIFT;
	}

	ext4_io_submit_init(&mpd->io_submit, wbc);
retry:
	if (wbc->sync_mode == WB_SYNC_ALL || wbc->tagged_writepages)
		tag_pages_for_writeback(mapping, mpd->first_page,
					mpd->last_page);
	blk_start_plug(&plug);

	/*
	 * First writeback pages that don't need mapping - we can avoid
	 * starting a transaction unnecessarily and also avoid being blocked
	 * in the block layer on device congestion while having transaction
	 * started.
	 */
	mpd->do_map = 0;
	mpd->scanned_until_end = 0;
	mpd->io_submit.io_end = ext4_init_io_end(inode, GFP_KERNEL);
	if (!mpd->io_submit.io_end) {
		ret = -ENOMEM;
		goto unplug;
	}
	ret = mpage_prepare_extent_to_map(mpd);
	/* Unlock pages we didn't use */
	mpage_release_unused_pages(mpd, false);
	/* Submit prepared bio */
	ext4_io_submit(&mpd->io_submit);
	ext4_put_io_end_defer(mpd->io_submit.io_end);
	mpd->io_submit.io_end = NULL;
	if (ret < 0)
		goto unplug;

	while (!mpd->scanned_until_end && wbc->nr_to_write > 0) {
		/* For each extent of pages we use new io_end */
		mpd->io_submit.io_end = ext4_init_io_end(inode, GFP_KERNEL);
		if (!mpd->io_submit.io_end) {
			ret = -ENOMEM;
			break;
		}

		WARN_ON_ONCE(!mpd->can_map);
		/*
		 * We have two constraints: We find one extent to map and we
		 * must always write out whole page (makes a difference when
		 * blocksize < pagesize) so that we don't block on IO when we
		 * try to write out the rest of the page. Journalled mode is
		 * not supported by delalloc.
		 */
		BUG_ON(ext4_should_journal_data(inode));
		needed_blocks = ext4_da_writepages_trans_blocks(inode);

		/* start a new transaction */
		handle = ext4_journal_start_with_reserve(inode,
				EXT4_HT_WRITE_PAGE, needed_blocks, rsv_blocks);
		if (IS_ERR(handle)) {
			ret = PTR_ERR(handle);
			ext4_msg(inode->i_sb, KERN_CRIT, "%s: jbd2_start: "
			       "%ld pages, ino %lu; err %d", __func__,
				wbc->nr_to_write, inode->i_ino, ret);
			/* Release allocated io_end */
			ext4_put_io_end(mpd->io_submit.io_end);
			mpd->io_submit.io_end = NULL;
			break;
		}
		mpd->do_map = 1;

		trace_ext4_da_write_pages(inode, mpd->first_page, wbc);
		ret = mpage_prepare_extent_to_map(mpd);
		if (!ret && mpd->map.m_len)
			ret = mpage_map_and_submit_extent(handle, mpd,
					&give_up_on_write);
		/*
		 * Caution: If the handle is synchronous,
		 * ext4_journal_stop() can wait for transaction commit
		 * to finish which may depend on writeback of pages to
		 * complete or on page lock to be released.  In that
		 * case, we have to wait until after we have
		 * submitted all the IO, released page locks we hold,
		 * and dropped io_end reference (for extent conversion
		 * to be able to complete) before stopping the handle.
		 */
		if (!ext4_handle_valid(handle) || handle->h_sync == 0) {
			ext4_journal_stop(handle);
			handle = NULL;
			mpd->do_map = 0;
		}
		/* Unlock pages we didn't use */
		mpage_release_unused_pages(mpd, give_up_on_write);
		/* Submit prepared bio */
		ext4_io_submit(&mpd->io_submit);

		/*
		 * Drop our io_end reference we got from init. We have
		 * to be careful and use deferred io_end finishing if
		 * we are still holding the transaction as we can
		 * release the last reference to io_end which may end
		 * up doing unwritten extent conversion.
		 */
		if (handle) {
			ext4_put_io_end_defer(mpd->io_submit.io_end);
			ext4_journal_stop(handle);
		} else
			ext4_put_io_end(mpd->io_submit.io_end);
		mpd->io_submit.io_end = NULL;

		if (ret == -ENOSPC && sbi->s_journal) {
			/*
			 * Commit the transaction which would
			 * free blocks released in the transaction
			 * and try again
			 */
			jbd2_journal_force_commit_nested(sbi->s_journal);
			ret = 0;
			continue;
		}
		/* Fatal error - ENOMEM, EIO... */
		if (ret)
			break;
	}
unplug:
	blk_finish_plug(&plug);
	if (!ret && !cycled && wbc->nr_to_write > 0) {
		cycled = 1;
		mpd->last_page = writeback_index - 1;
		mpd->first_page = 0;
		goto retry;
	}

	/* Update index */
	if (wbc->range_cyclic || (range_whole && wbc->nr_to_write > 0))
		/*
		 * Set the writeback_index so that range_cyclic
		 * mode will write it back later
		 */
		mapping->writeback_index = mpd->first_page;

out_writepages:
	trace_ext4_writepages_result(inode, wbc, ret,
				     nr_to_write - wbc->nr_to_write);
	return ret;
}

static int ext4_writepages(struct address_space *mapping,
			   struct writeback_control *wbc)
{
	struct super_block *sb = mapping->host->i_sb;
	struct mpage_da_data mpd = {
		.inode = mapping->host,
		.wbc = wbc,
		.can_map = 1,
	};
	int ret;
	int alloc_ctx;

	ret = ext4_emergency_state(sb);
	if (unlikely(ret))
		return ret;

	alloc_ctx = ext4_writepages_down_read(sb);
	ret = ext4_do_writepages(&mpd);
	/*
	 * For data=journal writeback we could have come across pages marked
	 * for delayed dirtying (PageChecked) which were just added to the
	 * running transaction. Try once more to get them to stable storage.
	 */
	if (!ret && mpd.journalled_more_data)
		ret = ext4_do_writepages(&mpd);
	ext4_writepages_up_read(sb, alloc_ctx);

	return ret;
}

int ext4_normal_submit_inode_data_buffers(struct jbd2_inode *jinode)
{
	struct writeback_control wbc = {
		.sync_mode = WB_SYNC_ALL,
		.nr_to_write = LONG_MAX,
		.range_start = jinode->i_dirty_start,
		.range_end = jinode->i_dirty_end,
	};
	struct mpage_da_data mpd = {
		.inode = jinode->i_vfs_inode,
		.wbc = &wbc,
		.can_map = 0,
	};
	return ext4_do_writepages(&mpd);
}

static int ext4_dax_writepages(struct address_space *mapping,
			       struct writeback_control *wbc)
{
	int ret;
	long nr_to_write = wbc->nr_to_write;
	struct inode *inode = mapping->host;
	int alloc_ctx;

	ret = ext4_emergency_state(inode->i_sb);
	if (unlikely(ret))
		return ret;

	alloc_ctx = ext4_writepages_down_read(inode->i_sb);
	trace_ext4_writepages(inode, wbc);

	ret = dax_writeback_mapping_range(mapping,
					  EXT4_SB(inode->i_sb)->s_daxdev, wbc);
	trace_ext4_writepages_result(inode, wbc, ret,
				     nr_to_write - wbc->nr_to_write);
	ext4_writepages_up_read(inode->i_sb, alloc_ctx);
	return ret;
}

static int ext4_nonda_switch(struct super_block *sb)
{
	s64 free_clusters, dirty_clusters;
	struct ext4_sb_info *sbi = EXT4_SB(sb);

	/*
	 * switch to non delalloc mode if we are running low
	 * on free block. The free block accounting via percpu
	 * counters can get slightly wrong with percpu_counter_batch getting
	 * accumulated on each CPU without updating global counters
	 * Delalloc need an accurate free block accounting. So switch
	 * to non delalloc when we are near to error range.
	 */
	free_clusters =
		percpu_counter_read_positive(&sbi->s_freeclusters_counter);
	dirty_clusters =
		percpu_counter_read_positive(&sbi->s_dirtyclusters_counter);
	/*
	 * Start pushing delalloc when 1/2 of free blocks are dirty.
	 */
	if (dirty_clusters && (free_clusters < 2 * dirty_clusters))
		try_to_writeback_inodes_sb(sb, WB_REASON_FS_FREE_SPACE);

	if (2 * free_clusters < 3 * dirty_clusters ||
	    free_clusters < (dirty_clusters + EXT4_FREECLUSTERS_WATERMARK)) {
		/*
		 * free block count is less than 150% of dirty blocks
		 * or free blocks is less than watermark
		 */
		return 1;
	}
	return 0;
}

static int ext4_da_write_begin(struct file *file, struct address_space *mapping,
			       loff_t pos, unsigned len,
			       struct folio **foliop, void **fsdata)
{
	int ret, retries = 0;
	struct folio *folio;
	pgoff_t index;
	struct inode *inode = mapping->host;

	ret = ext4_emergency_state(inode->i_sb);
	if (unlikely(ret))
		return ret;

	index = pos >> PAGE_SHIFT;

	if (ext4_nonda_switch(inode->i_sb) || ext4_verity_in_progress(inode)) {
		*fsdata = (void *)FALL_BACK_TO_NONDELALLOC;
		return ext4_write_begin(file, mapping, pos,
					len, foliop, fsdata);
	}
	*fsdata = (void *)0;
	trace_ext4_da_write_begin(inode, pos, len);

	if (ext4_test_inode_state(inode, EXT4_STATE_MAY_INLINE_DATA)) {
		ret = ext4_generic_write_inline_data(mapping, inode, pos, len,
						     foliop, fsdata, true);
		if (ret < 0)
			return ret;
		if (ret == 1)
			return 0;
	}

retry:
	folio = __filemap_get_folio(mapping, index, FGP_WRITEBEGIN,
			mapping_gfp_mask(mapping));
	if (IS_ERR(folio))
		return PTR_ERR(folio);

	ret = ext4_block_write_begin(NULL, folio, pos, len,
				     ext4_da_get_block_prep);
	if (ret < 0) {
		folio_unlock(folio);
		folio_put(folio);
		/*
		 * block_write_begin may have instantiated a few blocks
		 * outside i_size.  Trim these off again. Don't need
		 * i_size_read because we hold inode lock.
		 */
		if (pos + len > inode->i_size)
			ext4_truncate_failed_write(inode);

		if (ret == -ENOSPC &&
		    ext4_should_retry_alloc(inode->i_sb, &retries))
			goto retry;
		return ret;
	}

	*foliop = folio;
	return ret;
}

/*
 * Check if we should update i_disksize
 * when write to the end of file but not require block allocation
 */
static int ext4_da_should_update_i_disksize(struct folio *folio,
					    unsigned long offset)
{
	struct buffer_head *bh;
	struct inode *inode = folio->mapping->host;
	unsigned int idx;
	int i;

	bh = folio_buffers(folio);
	idx = offset >> inode->i_blkbits;

	for (i = 0; i < idx; i++)
		bh = bh->b_this_page;

	if (!buffer_mapped(bh) || (buffer_delay(bh)) || buffer_unwritten(bh))
		return 0;
	return 1;
}

static int ext4_da_do_write_end(struct address_space *mapping,
			loff_t pos, unsigned len, unsigned copied,
			struct folio *folio)
{
	struct inode *inode = mapping->host;
	loff_t old_size = inode->i_size;
	bool disksize_changed = false;
	loff_t new_i_size, zero_len = 0;
	handle_t *handle;

	if (unlikely(!folio_buffers(folio))) {
		folio_unlock(folio);
		folio_put(folio);
		return -EIO;
	}
	/*
	 * block_write_end() will mark the inode as dirty with I_DIRTY_PAGES
	 * flag, which all that's needed to trigger page writeback.
	 */
	copied = block_write_end(NULL, mapping, pos, len, copied,
			folio, NULL);
	new_i_size = pos + copied;

	/*
	 * It's important to update i_size while still holding folio lock,
	 * because folio writeout could otherwise come in and zero beyond
	 * i_size.
	 *
	 * Since we are holding inode lock, we are sure i_disksize <=
	 * i_size. We also know that if i_disksize < i_size, there are
	 * delalloc writes pending in the range up to i_size. If the end of
	 * the current write is <= i_size, there's no need to touch
	 * i_disksize since writeback will push i_disksize up to i_size
	 * eventually. If the end of the current write is > i_size and
	 * inside an allocated block which ext4_da_should_update_i_disksize()
	 * checked, we need to update i_disksize here as certain
	 * ext4_writepages() paths not allocating blocks and update i_disksize.
	 */
	if (new_i_size > inode->i_size) {
		unsigned long end;

		i_size_write(inode, new_i_size);
		end = (new_i_size - 1) & (PAGE_SIZE - 1);
		if (copied && ext4_da_should_update_i_disksize(folio, end)) {
			ext4_update_i_disksize(inode, new_i_size);
			disksize_changed = true;
		}
	}

	folio_unlock(folio);
	folio_put(folio);

	if (pos > old_size) {
		pagecache_isize_extended(inode, old_size, pos);
		zero_len = pos - old_size;
	}

	if (!disksize_changed && !zero_len)
		return copied;

	handle = ext4_journal_start(inode, EXT4_HT_INODE, 2);
	if (IS_ERR(handle))
		return PTR_ERR(handle);
	if (zero_len)
		ext4_zero_partial_blocks(handle, inode, old_size, zero_len);
	ext4_mark_inode_dirty(handle, inode);
	ext4_journal_stop(handle);

	return copied;
}

static int ext4_da_write_end(struct file *file,
			     struct address_space *mapping,
			     loff_t pos, unsigned len, unsigned copied,
			     struct folio *folio, void *fsdata)
{
	struct inode *inode = mapping->host;
	int write_mode = (int)(unsigned long)fsdata;

	if (write_mode == FALL_BACK_TO_NONDELALLOC)
		return ext4_write_end(file, mapping, pos,
				      len, copied, folio, fsdata);

	trace_ext4_da_write_end(inode, pos, len, copied);

	if (write_mode != CONVERT_INLINE_DATA &&
	    ext4_test_inode_state(inode, EXT4_STATE_MAY_INLINE_DATA) &&
	    ext4_has_inline_data(inode))
		return ext4_write_inline_data_end(inode, pos, len, copied,
						  folio);

	if (unlikely(copied < len) && !folio_test_uptodate(folio))
		copied = 0;

	return ext4_da_do_write_end(mapping, pos, len, copied, folio);
}

/*
 * Force all delayed allocation blocks to be allocated for a given inode.
 */
int ext4_alloc_da_blocks(struct inode *inode)
{
	trace_ext4_alloc_da_blocks(inode);

	if (!EXT4_I(inode)->i_reserved_data_blocks)
		return 0;

	/*
	 * We do something simple for now.  The filemap_flush() will
	 * also start triggering a write of the data blocks, which is
	 * not strictly speaking necessary (and for users of
	 * laptop_mode, not even desirable).  However, to do otherwise
	 * would require replicating code paths in:
	 *
	 * ext4_writepages() ->
	 *    write_cache_pages() ---> (via passed in callback function)
	 *        __mpage_da_writepage() -->
	 *           mpage_add_bh_to_extent()
	 *           mpage_da_map_blocks()
	 *
	 * The problem is that write_cache_pages(), located in
	 * mm/page-writeback.c, marks pages clean in preparation for
	 * doing I/O, which is not desirable if we're not planning on
	 * doing I/O at all.
	 *
	 * We could call write_cache_pages(), and then redirty all of
	 * the pages by calling redirty_page_for_writepage() but that
	 * would be ugly in the extreme.  So instead we would need to
	 * replicate parts of the code in the above functions,
	 * simplifying them because we wouldn't actually intend to
	 * write out the pages, but rather only collect contiguous
	 * logical block extents, call the multi-block allocator, and
	 * then update the buffer heads with the block allocations.
	 *
	 * For now, though, we'll cheat by calling filemap_flush(),
	 * which will map the blocks, and start the I/O, but not
	 * actually wait for the I/O to complete.
	 */
	return filemap_flush(inode->i_mapping);
}

/*
 * bmap() is special.  It gets used by applications such as lilo and by
 * the swapper to find the on-disk block of a specific piece of data.
 *
 * Naturally, this is dangerous if the block concerned is still in the
 * journal.  If somebody makes a swapfile on an ext4 data-journaling
 * filesystem and enables swap, then they may get a nasty shock when the
 * data getting swapped to that swapfile suddenly gets overwritten by
 * the original zero's written out previously to the journal and
 * awaiting writeback in the kernel's buffer cache.
 *
 * So, if we see any bmap calls here on a modified, data-journaled file,
 * take extra steps to flush any blocks which might be in the cache.
 */
static sector_t ext4_bmap(struct address_space *mapping, sector_t block)
{
	struct inode *inode = mapping->host;
	sector_t ret = 0;

	inode_lock_shared(inode);
	/*
	 * We can get here for an inline file via the FIBMAP ioctl
	 */
	if (ext4_has_inline_data(inode))
		goto out;

	if (mapping_tagged(mapping, PAGECACHE_TAG_DIRTY) &&
	    (test_opt(inode->i_sb, DELALLOC) ||
	     ext4_should_journal_data(inode))) {
		/*
		 * With delalloc or journalled data we want to sync the file so
		 * that we can make sure we allocate blocks for file and data
		 * is in place for the user to see it
		 */
		filemap_write_and_wait(mapping);
	}

	ret = iomap_bmap(mapping, block, &ext4_iomap_ops);

out:
	inode_unlock_shared(inode);
	return ret;
}

static int ext4_read_folio(struct file *file, struct folio *folio)
{
	int ret = -EAGAIN;
	struct inode *inode = folio->mapping->host;

	trace_ext4_read_folio(inode, folio);

	if (ext4_has_inline_data(inode))
		ret = ext4_readpage_inline(inode, folio);

	if (ret == -EAGAIN)
		return ext4_mpage_readpages(inode, NULL, folio);

	return ret;
}

static void ext4_readahead(struct readahead_control *rac)
{
	struct inode *inode = rac->mapping->host;

	/* If the file has inline data, no need to do readahead. */
	if (ext4_has_inline_data(inode))
		return;

	ext4_mpage_readpages(inode, rac, NULL);
}

static void ext4_invalidate_folio(struct folio *folio, size_t offset,
				size_t length)
{
	trace_ext4_invalidate_folio(folio, offset, length);

	/* No journalling happens on data buffers when this function is used */
	WARN_ON(folio_buffers(folio) && buffer_jbd(folio_buffers(folio)));

	block_invalidate_folio(folio, offset, length);
}

static int __ext4_journalled_invalidate_folio(struct folio *folio,
					    size_t offset, size_t length)
{
	journal_t *journal = EXT4_JOURNAL(folio->mapping->host);

	trace_ext4_journalled_invalidate_folio(folio, offset, length);

	/*
	 * If it's a full truncate we just forget about the pending dirtying
	 */
	if (offset == 0 && length == folio_size(folio))
		folio_clear_checked(folio);

	return jbd2_journal_invalidate_folio(journal, folio, offset, length);
}

/* Wrapper for aops... */
static void ext4_journalled_invalidate_folio(struct folio *folio,
					   size_t offset,
					   size_t length)
{
	WARN_ON(__ext4_journalled_invalidate_folio(folio, offset, length) < 0);
}

static bool ext4_release_folio(struct folio *folio, gfp_t wait)
{
	struct inode *inode = folio->mapping->host;
	journal_t *journal = EXT4_JOURNAL(inode);

	trace_ext4_release_folio(inode, folio);

	/* Page has dirty journalled data -> cannot release */
	if (folio_test_checked(folio))
		return false;
	if (journal)
		return jbd2_journal_try_to_free_buffers(journal, folio);
	else
		return try_to_free_buffers(folio);
}

static bool ext4_inode_datasync_dirty(struct inode *inode)
{
	journal_t *journal = EXT4_SB(inode->i_sb)->s_journal;

	if (journal) {
		if (jbd2_transaction_committed(journal,
			EXT4_I(inode)->i_datasync_tid))
			return false;
		if (test_opt2(inode->i_sb, JOURNAL_FAST_COMMIT))
			return !list_empty(&EXT4_I(inode)->i_fc_list);
		return true;
	}

	/* Any metadata buffers to write? */
	if (!list_empty(&inode->i_mapping->i_private_list))
		return true;
	return inode->i_state & I_DIRTY_DATASYNC;
}

static void ext4_set_iomap(struct inode *inode, struct iomap *iomap,
			   struct ext4_map_blocks *map, loff_t offset,
			   loff_t length, unsigned int flags)
{
	u8 blkbits = inode->i_blkbits;

	/*
	 * Writes that span EOF might trigger an I/O size update on completion,
	 * so consider them to be dirty for the purpose of O_DSYNC, even if
	 * there is no other metadata changes being made or are pending.
	 */
	iomap->flags = 0;
	if (ext4_inode_datasync_dirty(inode) ||
	    offset + length > i_size_read(inode))
		iomap->flags |= IOMAP_F_DIRTY;

	if (map->m_flags & EXT4_MAP_NEW)
		iomap->flags |= IOMAP_F_NEW;

	/* HW-offload atomics are always used */
	if (flags & IOMAP_ATOMIC)
		iomap->flags |= IOMAP_F_ATOMIC_BIO;

	if (flags & IOMAP_DAX)
		iomap->dax_dev = EXT4_SB(inode->i_sb)->s_daxdev;
	else
		iomap->bdev = inode->i_sb->s_bdev;
	iomap->offset = (u64) map->m_lblk << blkbits;
	iomap->length = (u64) map->m_len << blkbits;

	if ((map->m_flags & EXT4_MAP_MAPPED) &&
	    !ext4_test_inode_flag(inode, EXT4_INODE_EXTENTS))
		iomap->flags |= IOMAP_F_MERGED;

	/*
	 * Flags passed to ext4_map_blocks() for direct I/O writes can result
	 * in m_flags having both EXT4_MAP_MAPPED and EXT4_MAP_UNWRITTEN bits
	 * set. In order for any allocated unwritten extents to be converted
	 * into written extents correctly within the ->end_io() handler, we
	 * need to ensure that the iomap->type is set appropriately. Hence, the
	 * reason why we need to check whether the EXT4_MAP_UNWRITTEN bit has
	 * been set first.
	 */
	if (map->m_flags & EXT4_MAP_UNWRITTEN) {
		iomap->type = IOMAP_UNWRITTEN;
		iomap->addr = (u64) map->m_pblk << blkbits;
		if (flags & IOMAP_DAX)
			iomap->addr += EXT4_SB(inode->i_sb)->s_dax_part_off;
	} else if (map->m_flags & EXT4_MAP_MAPPED) {
		iomap->type = IOMAP_MAPPED;
		iomap->addr = (u64) map->m_pblk << blkbits;
		if (flags & IOMAP_DAX)
			iomap->addr += EXT4_SB(inode->i_sb)->s_dax_part_off;
	} else if (map->m_flags & EXT4_MAP_DELAYED) {
		iomap->type = IOMAP_DELALLOC;
		iomap->addr = IOMAP_NULL_ADDR;
	} else {
		iomap->type = IOMAP_HOLE;
		iomap->addr = IOMAP_NULL_ADDR;
	}
}

static int ext4_iomap_alloc(struct inode *inode, struct ext4_map_blocks *map,
			    unsigned int flags)
{
	handle_t *handle;
	u8 blkbits = inode->i_blkbits;
	int ret, dio_credits, m_flags = 0, retries = 0;

	/*
	 * Trim the mapping request to the maximum value that we can map at
	 * once for direct I/O.
	 */
	if (map->m_len > DIO_MAX_BLOCKS)
		map->m_len = DIO_MAX_BLOCKS;
	dio_credits = ext4_chunk_trans_blocks(inode, map->m_len);

retry:
	/*
	 * Either we allocate blocks and then don't get an unwritten extent, so
	 * in that case we have reserved enough credits. Or, the blocks are
	 * already allocated and unwritten. In that case, the extent conversion
	 * fits into the credits as well.
	 */
	handle = ext4_journal_start(inode, EXT4_HT_MAP_BLOCKS, dio_credits);
	if (IS_ERR(handle))
		return PTR_ERR(handle);

	/*
	 * DAX and direct I/O are the only two operations that are currently
	 * supported with IOMAP_WRITE.
	 */
	WARN_ON(!(flags & (IOMAP_DAX | IOMAP_DIRECT)));
	if (flags & IOMAP_DAX)
		m_flags = EXT4_GET_BLOCKS_CREATE_ZERO;
	/*
	 * We use i_size instead of i_disksize here because delalloc writeback
	 * can complete at any point during the I/O and subsequently push the
	 * i_disksize out to i_size. This could be beyond where direct I/O is
	 * happening and thus expose allocated blocks to direct I/O reads.
	 */
	else if (((loff_t)map->m_lblk << blkbits) >= i_size_read(inode))
		m_flags = EXT4_GET_BLOCKS_CREATE;
	else if (ext4_test_inode_flag(inode, EXT4_INODE_EXTENTS))
		m_flags = EXT4_GET_BLOCKS_IO_CREATE_EXT;

	ret = ext4_map_blocks(handle, inode, map, m_flags);

	/*
	 * We cannot fill holes in indirect tree based inodes as that could
	 * expose stale data in the case of a crash. Use the magic error code
	 * to fallback to buffered I/O.
	 */
	if (!m_flags && !ret)
		ret = -ENOTBLK;

	ext4_journal_stop(handle);
	if (ret == -ENOSPC && ext4_should_retry_alloc(inode->i_sb, &retries))
		goto retry;

	return ret;
}


static int ext4_iomap_begin(struct inode *inode, loff_t offset, loff_t length,
		unsigned flags, struct iomap *iomap, struct iomap *srcmap)
{
	int ret;
	struct ext4_map_blocks map;
	u8 blkbits = inode->i_blkbits;

	if ((offset >> blkbits) > EXT4_MAX_LOGICAL_BLOCK)
		return -EINVAL;

	if (WARN_ON_ONCE(ext4_has_inline_data(inode)))
		return -ERANGE;

	/*
	 * Calculate the first and last logical blocks respectively.
	 */
	map.m_lblk = offset >> blkbits;
	map.m_len = min_t(loff_t, (offset + length - 1) >> blkbits,
			  EXT4_MAX_LOGICAL_BLOCK) - map.m_lblk + 1;

	if (flags & IOMAP_WRITE) {
		/*
		 * We check here if the blocks are already allocated, then we
		 * don't need to start a journal txn and we can directly return
		 * the mapping information. This could boost performance
		 * especially in multi-threaded overwrite requests.
		 */
		if (offset + length <= i_size_read(inode)) {
			ret = ext4_map_blocks(NULL, inode, &map, 0);
			if (ret > 0 && (map.m_flags & EXT4_MAP_MAPPED))
				goto out;
		}
		ret = ext4_iomap_alloc(inode, &map, flags);
	} else {
		ret = ext4_map_blocks(NULL, inode, &map, 0);
	}

	if (ret < 0)
		return ret;
out:
	/*
	 * When inline encryption is enabled, sometimes I/O to an encrypted file
	 * has to be broken up to guarantee DUN contiguity.  Handle this by
	 * limiting the length of the mapping returned.
	 */
	map.m_len = fscrypt_limit_io_blocks(inode, map.m_lblk, map.m_len);

	ext4_set_iomap(inode, iomap, &map, offset, length, flags);

	return 0;
}

static int ext4_iomap_overwrite_begin(struct inode *inode, loff_t offset,
		loff_t length, unsigned flags, struct iomap *iomap,
		struct iomap *srcmap)
{
	int ret;

	/*
	 * Even for writes we don't need to allocate blocks, so just pretend
	 * we are reading to save overhead of starting a transaction.
	 */
	flags &= ~IOMAP_WRITE;
	ret = ext4_iomap_begin(inode, offset, length, flags, iomap, srcmap);
	WARN_ON_ONCE(!ret && iomap->type != IOMAP_MAPPED);
	return ret;
}

static inline bool ext4_want_directio_fallback(unsigned flags, ssize_t written)
{
	/* must be a directio to fall back to buffered */
	if ((flags & (IOMAP_WRITE | IOMAP_DIRECT)) !=
		    (IOMAP_WRITE | IOMAP_DIRECT))
		return false;

	/* atomic writes are all-or-nothing */
	if (flags & IOMAP_ATOMIC)
		return false;

	/* can only try again if we wrote nothing */
	return written == 0;
}

static int ext4_iomap_end(struct inode *inode, loff_t offset, loff_t length,
			  ssize_t written, unsigned flags, struct iomap *iomap)
{
	/*
	 * Check to see whether an error occurred while writing out the data to
	 * the allocated blocks. If so, return the magic error code for
	 * non-atomic write so that we fallback to buffered I/O and attempt to
	 * complete the remainder of the I/O.
	 * For non-atomic writes, any blocks that may have been
	 * allocated in preparation for the direct I/O will be reused during
	 * buffered I/O. For atomic write, we never fallback to buffered-io.
	 */
	if (ext4_want_directio_fallback(flags, written))
		return -ENOTBLK;

	return 0;
}

const struct iomap_ops ext4_iomap_ops = {
	.iomap_begin		= ext4_iomap_begin,
	.iomap_end		= ext4_iomap_end,
};

const struct iomap_ops ext4_iomap_overwrite_ops = {
	.iomap_begin		= ext4_iomap_overwrite_begin,
	.iomap_end		= ext4_iomap_end,
};

static int ext4_iomap_begin_report(struct inode *inode, loff_t offset,
				   loff_t length, unsigned int flags,
				   struct iomap *iomap, struct iomap *srcmap)
{
	int ret;
	struct ext4_map_blocks map;
	u8 blkbits = inode->i_blkbits;

	if ((offset >> blkbits) > EXT4_MAX_LOGICAL_BLOCK)
		return -EINVAL;

	if (ext4_has_inline_data(inode)) {
		ret = ext4_inline_data_iomap(inode, iomap);
		if (ret != -EAGAIN) {
			if (ret == 0 && offset >= iomap->length)
				ret = -ENOENT;
			return ret;
		}
	}

	/*
	 * Calculate the first and last logical block respectively.
	 */
	map.m_lblk = offset >> blkbits;
	map.m_len = min_t(loff_t, (offset + length - 1) >> blkbits,
			  EXT4_MAX_LOGICAL_BLOCK) - map.m_lblk + 1;

	/*
	 * Fiemap callers may call for offset beyond s_bitmap_maxbytes.
	 * So handle it here itself instead of querying ext4_map_blocks().
	 * Since ext4_map_blocks() will warn about it and will return
	 * -EIO error.
	 */
	if (!(ext4_test_inode_flag(inode, EXT4_INODE_EXTENTS))) {
		struct ext4_sb_info *sbi = EXT4_SB(inode->i_sb);

		if (offset >= sbi->s_bitmap_maxbytes) {
			map.m_flags = 0;
			goto set_iomap;
		}
	}

	ret = ext4_map_blocks(NULL, inode, &map, 0);
	if (ret < 0)
		return ret;
set_iomap:
	ext4_set_iomap(inode, iomap, &map, offset, length, flags);

	return 0;
}

const struct iomap_ops ext4_iomap_report_ops = {
	.iomap_begin = ext4_iomap_begin_report,
};

/*
 * For data=journal mode, folio should be marked dirty only when it was
 * writeably mapped. When that happens, it was already attached to the
 * transaction and marked as jbddirty (we take care of this in
 * ext4_page_mkwrite()). On transaction commit, we writeprotect page mappings
 * so we should have nothing to do here, except for the case when someone
 * had the page pinned and dirtied the page through this pin (e.g. by doing
 * direct IO to it). In that case we'd need to attach buffers here to the
 * transaction but we cannot due to lock ordering.  We cannot just dirty the
 * folio and leave attached buffers clean, because the buffers' dirty state is
 * "definitive".  We cannot just set the buffers dirty or jbddirty because all
 * the journalling code will explode.  So what we do is to mark the folio
 * "pending dirty" and next time ext4_writepages() is called, attach buffers
 * to the transaction appropriately.
 */
static bool ext4_journalled_dirty_folio(struct address_space *mapping,
		struct folio *folio)
{
	WARN_ON_ONCE(!folio_buffers(folio));
	if (folio_maybe_dma_pinned(folio))
		folio_set_checked(folio);
	return filemap_dirty_folio(mapping, folio);
}

static bool ext4_dirty_folio(struct address_space *mapping, struct folio *folio)
{
	WARN_ON_ONCE(!folio_test_locked(folio) && !folio_test_dirty(folio));
	WARN_ON_ONCE(!folio_buffers(folio));
	return block_dirty_folio(mapping, folio);
}

static int ext4_iomap_swap_activate(struct swap_info_struct *sis,
				    struct file *file, sector_t *span)
{
	return iomap_swapfile_activate(sis, file, span,
				       &ext4_iomap_report_ops);
}

static const struct address_space_operations ext4_aops = {
	.read_folio		= ext4_read_folio,
	.readahead		= ext4_readahead,
	.writepages		= ext4_writepages,
	.write_begin		= ext4_write_begin,
	.write_end		= ext4_write_end,
	.dirty_folio		= ext4_dirty_folio,
	.bmap			= ext4_bmap,
	.invalidate_folio	= ext4_invalidate_folio,
	.release_folio		= ext4_release_folio,
	.migrate_folio		= buffer_migrate_folio,
	.is_partially_uptodate  = block_is_partially_uptodate,
	.error_remove_folio	= generic_error_remove_folio,
	.swap_activate		= ext4_iomap_swap_activate,
};

static const struct address_space_operations ext4_journalled_aops = {
	.read_folio		= ext4_read_folio,
	.readahead		= ext4_readahead,
	.writepages		= ext4_writepages,
	.write_begin		= ext4_write_begin,
	.write_end		= ext4_journalled_write_end,
	.dirty_folio		= ext4_journalled_dirty_folio,
	.bmap			= ext4_bmap,
	.invalidate_folio	= ext4_journalled_invalidate_folio,
	.release_folio		= ext4_release_folio,
	.migrate_folio		= buffer_migrate_folio_norefs,
	.is_partially_uptodate  = block_is_partially_uptodate,
	.error_remove_folio	= generic_error_remove_folio,
	.swap_activate		= ext4_iomap_swap_activate,
};

static const struct address_space_operations ext4_da_aops = {
	.read_folio		= ext4_read_folio,
	.readahead		= ext4_readahead,
	.writepages		= ext4_writepages,
	.write_begin		= ext4_da_write_begin,
	.write_end		= ext4_da_write_end,
	.dirty_folio		= ext4_dirty_folio,
	.bmap			= ext4_bmap,
	.invalidate_folio	= ext4_invalidate_folio,
	.release_folio		= ext4_release_folio,
	.migrate_folio		= buffer_migrate_folio,
	.is_partially_uptodate  = block_is_partially_uptodate,
	.error_remove_folio	= generic_error_remove_folio,
	.swap_activate		= ext4_iomap_swap_activate,
};

static const struct address_space_operations ext4_dax_aops = {
	.writepages		= ext4_dax_writepages,
	.dirty_folio		= noop_dirty_folio,
	.bmap			= ext4_bmap,
	.swap_activate		= ext4_iomap_swap_activate,
};

void ext4_set_aops(struct inode *inode)
{
	switch (ext4_inode_journal_mode(inode)) {
	case EXT4_INODE_ORDERED_DATA_MODE:
	case EXT4_INODE_WRITEBACK_DATA_MODE:
		break;
	case EXT4_INODE_JOURNAL_DATA_MODE:
		inode->i_mapping->a_ops = &ext4_journalled_aops;
		return;
	default:
		BUG();
	}
	if (IS_DAX(inode))
		inode->i_mapping->a_ops = &ext4_dax_aops;
	else if (test_opt(inode->i_sb, DELALLOC))
		inode->i_mapping->a_ops = &ext4_da_aops;
	else
		inode->i_mapping->a_ops = &ext4_aops;
}

/*
 * Here we can't skip an unwritten buffer even though it usually reads zero
 * because it might have data in pagecache (eg, if called from ext4_zero_range,
 * ext4_punch_hole, etc) which needs to be properly zeroed out. Otherwise a
 * racing writeback can come later and flush the stale pagecache to disk.
 */
static int __ext4_block_zero_page_range(handle_t *handle,
		struct address_space *mapping, loff_t from, loff_t length)
{
	ext4_fsblk_t index = from >> PAGE_SHIFT;
	unsigned offset = from & (PAGE_SIZE-1);
	unsigned blocksize, pos;
	ext4_lblk_t iblock;
	struct inode *inode = mapping->host;
	struct buffer_head *bh;
	struct folio *folio;
	int err = 0;

	folio = __filemap_get_folio(mapping, from >> PAGE_SHIFT,
				    FGP_LOCK | FGP_ACCESSED | FGP_CREAT,
				    mapping_gfp_constraint(mapping, ~__GFP_FS));
	if (IS_ERR(folio))
		return PTR_ERR(folio);

	blocksize = inode->i_sb->s_blocksize;

	iblock = index << (PAGE_SHIFT - inode->i_sb->s_blocksize_bits);

	bh = folio_buffers(folio);
	if (!bh)
		bh = create_empty_buffers(folio, blocksize, 0);

	/* Find the buffer that contains "offset" */
	pos = blocksize;
	while (offset >= pos) {
		bh = bh->b_this_page;
		iblock++;
		pos += blocksize;
	}
	if (buffer_freed(bh)) {
		BUFFER_TRACE(bh, "freed: skip");
		goto unlock;
	}
	if (!buffer_mapped(bh)) {
		BUFFER_TRACE(bh, "unmapped");
		ext4_get_block(inode, iblock, bh, 0);
		/* unmapped? It's a hole - nothing to do */
		if (!buffer_mapped(bh)) {
			BUFFER_TRACE(bh, "still unmapped");
			goto unlock;
		}
	}

	/* Ok, it's mapped. Make sure it's up-to-date */
	if (folio_test_uptodate(folio))
		set_buffer_uptodate(bh);

	if (!buffer_uptodate(bh)) {
		err = ext4_read_bh_lock(bh, 0, true);
		if (err)
			goto unlock;
		if (fscrypt_inode_uses_fs_layer_crypto(inode)) {
			/* We expect the key to be set. */
			BUG_ON(!fscrypt_has_encryption_key(inode));
			err = fscrypt_decrypt_pagecache_blocks(folio,
							       blocksize,
							       bh_offset(bh));
			if (err) {
				clear_buffer_uptodate(bh);
				goto unlock;
			}
		}
	}
	if (ext4_should_journal_data(inode)) {
		BUFFER_TRACE(bh, "get write access");
		err = ext4_journal_get_write_access(handle, inode->i_sb, bh,
						    EXT4_JTR_NONE);
		if (err)
			goto unlock;
	}
	folio_zero_range(folio, offset, length);
	BUFFER_TRACE(bh, "zeroed end of block");

	if (ext4_should_journal_data(inode)) {
		err = ext4_dirty_journalled_data(handle, bh);
	} else {
		err = 0;
		mark_buffer_dirty(bh);
		if (ext4_should_order_data(inode))
			err = ext4_jbd2_inode_add_write(handle, inode, from,
					length);
	}

unlock:
	folio_unlock(folio);
	folio_put(folio);
	return err;
}

/*
 * ext4_block_zero_page_range() zeros out a mapping of length 'length'
 * starting from file offset 'from'.  The range to be zero'd must
 * be contained with in one block.  If the specified range exceeds
 * the end of the block it will be shortened to end of the block
 * that corresponds to 'from'
 */
static int ext4_block_zero_page_range(handle_t *handle,
		struct address_space *mapping, loff_t from, loff_t length)
{
	struct inode *inode = mapping->host;
	unsigned offset = from & (PAGE_SIZE-1);
	unsigned blocksize = inode->i_sb->s_blocksize;
	unsigned max = blocksize - (offset & (blocksize - 1));

	/*
	 * correct length if it does not fall between
	 * 'from' and the end of the block
	 */
	if (length > max || length < 0)
		length = max;

	if (IS_DAX(inode)) {
		return dax_zero_range(inode, from, length, NULL,
				      &ext4_iomap_ops);
	}
	return __ext4_block_zero_page_range(handle, mapping, from, length);
}

/*
 * ext4_block_truncate_page() zeroes out a mapping from file offset `from'
 * up to the end of the block which corresponds to `from'.
 * This required during truncate. We need to physically zero the tail end
 * of that block so it doesn't yield old data if the file is later grown.
 */
static int ext4_block_truncate_page(handle_t *handle,
		struct address_space *mapping, loff_t from)
{
	unsigned offset = from & (PAGE_SIZE-1);
	unsigned length;
	unsigned blocksize;
	struct inode *inode = mapping->host;

	/* If we are processing an encrypted inode during orphan list handling */
	if (IS_ENCRYPTED(inode) && !fscrypt_has_encryption_key(inode))
		return 0;

	blocksize = inode->i_sb->s_blocksize;
	length = blocksize - (offset & (blocksize - 1));

	return ext4_block_zero_page_range(handle, mapping, from, length);
}

int ext4_zero_partial_blocks(handle_t *handle, struct inode *inode,
			     loff_t lstart, loff_t length)
{
	struct super_block *sb = inode->i_sb;
	struct address_space *mapping = inode->i_mapping;
	unsigned partial_start, partial_end;
	ext4_fsblk_t start, end;
	loff_t byte_end = (lstart + length - 1);
	int err = 0;

	partial_start = lstart & (sb->s_blocksize - 1);
	partial_end = byte_end & (sb->s_blocksize - 1);

	start = lstart >> sb->s_blocksize_bits;
	end = byte_end >> sb->s_blocksize_bits;

	/* Handle partial zero within the single block */
	if (start == end &&
	    (partial_start || (partial_end != sb->s_blocksize - 1))) {
		err = ext4_block_zero_page_range(handle, mapping,
						 lstart, length);
		return err;
	}
	/* Handle partial zero out on the start of the range */
	if (partial_start) {
		err = ext4_block_zero_page_range(handle, mapping,
						 lstart, sb->s_blocksize);
		if (err)
			return err;
	}
	/* Handle partial zero out on the end of the range */
	if (partial_end != sb->s_blocksize - 1)
		err = ext4_block_zero_page_range(handle, mapping,
						 byte_end - partial_end,
						 partial_end + 1);
	return err;
}

int ext4_can_truncate(struct inode *inode)
{
	if (S_ISREG(inode->i_mode))
		return 1;
	if (S_ISDIR(inode->i_mode))
		return 1;
	if (S_ISLNK(inode->i_mode))
		return !ext4_inode_is_fast_symlink(inode);
	return 0;
}

/*
 * We have to make sure i_disksize gets properly updated before we truncate
 * page cache due to hole punching or zero range. Otherwise i_disksize update
 * can get lost as it may have been postponed to submission of writeback but
 * that will never happen after we truncate page cache.
 */
int ext4_update_disksize_before_punch(struct inode *inode, loff_t offset,
				      loff_t len)
{
	handle_t *handle;
	int ret;

	loff_t size = i_size_read(inode);

	WARN_ON(!inode_is_locked(inode));
	if (offset > size || offset + len < size)
		return 0;

	if (EXT4_I(inode)->i_disksize >= size)
		return 0;

	handle = ext4_journal_start(inode, EXT4_HT_MISC, 1);
	if (IS_ERR(handle))
		return PTR_ERR(handle);
	ext4_update_i_disksize(inode, size);
	ret = ext4_mark_inode_dirty(handle, inode);
	ext4_journal_stop(handle);

	return ret;
}

static inline void ext4_truncate_folio(struct inode *inode,
				       loff_t start, loff_t end)
{
	unsigned long blocksize = i_blocksize(inode);
	struct folio *folio;

	/* Nothing to be done if no complete block needs to be truncated. */
	if (round_up(start, blocksize) >= round_down(end, blocksize))
		return;

	folio = filemap_lock_folio(inode->i_mapping, start >> PAGE_SHIFT);
	if (IS_ERR(folio))
		return;

	if (folio_mkclean(folio))
		folio_mark_dirty(folio);
	folio_unlock(folio);
	folio_put(folio);
}

int ext4_truncate_page_cache_block_range(struct inode *inode,
					 loff_t start, loff_t end)
{
	unsigned long blocksize = i_blocksize(inode);
	int ret;

	/*
	 * For journalled data we need to write (and checkpoint) pages
	 * before discarding page cache to avoid inconsitent data on disk
	 * in case of crash before freeing or unwritten converting trans
	 * is committed.
	 */
	if (ext4_should_journal_data(inode)) {
		ret = filemap_write_and_wait_range(inode->i_mapping, start,
						   end - 1);
		if (ret)
			return ret;
		goto truncate_pagecache;
	}

	/*
	 * If the block size is less than the page size, the file's mapped
	 * blocks within one page could be freed or converted to unwritten.
	 * So it's necessary to remove writable userspace mappings, and then
	 * ext4_page_mkwrite() can be called during subsequent write access
	 * to these partial folios.
	 */
	if (!IS_ALIGNED(start | end, PAGE_SIZE) &&
	    blocksize < PAGE_SIZE && start < inode->i_size) {
		loff_t page_boundary = round_up(start, PAGE_SIZE);

		ext4_truncate_folio(inode, start, min(page_boundary, end));
		if (end > page_boundary)
			ext4_truncate_folio(inode,
					    round_down(end, PAGE_SIZE), end);
	}

truncate_pagecache:
	truncate_pagecache_range(inode, start, end - 1);
	return 0;
}

static void ext4_wait_dax_page(struct inode *inode)
{
	filemap_invalidate_unlock(inode->i_mapping);
	schedule();
	filemap_invalidate_lock(inode->i_mapping);
}

int ext4_break_layouts(struct inode *inode)
{
	if (WARN_ON_ONCE(!rwsem_is_locked(&inode->i_mapping->invalidate_lock)))
		return -EINVAL;

	return dax_break_layout_inode(inode, ext4_wait_dax_page);
}

/*
 * ext4_punch_hole: punches a hole in a file by releasing the blocks
 * associated with the given offset and length
 *
 * @inode:  File inode
 * @offset: The offset where the hole will begin
 * @len:    The length of the hole
 *
 * Returns: 0 on success or negative on failure
 */

int ext4_punch_hole(struct file *file, loff_t offset, loff_t length)
{
	struct inode *inode = file_inode(file);
	struct super_block *sb = inode->i_sb;
	ext4_lblk_t start_lblk, end_lblk;
	loff_t max_end = EXT4_SB(sb)->s_bitmap_maxbytes - sb->s_blocksize;
	loff_t end = offset + length;
	handle_t *handle;
	unsigned int credits;
	int ret;

	trace_ext4_punch_hole(inode, offset, length, 0);
<<<<<<< HEAD

	inode_lock(inode);
=======
	WARN_ON_ONCE(!inode_is_locked(inode));
>>>>>>> fc85704c

	/* No need to punch hole beyond i_size */
	if (offset >= inode->i_size)
		return 0;

	/*
	 * If the hole extends beyond i_size, set the hole to end after
	 * the page that contains i_size, and also make sure that the hole
	 * within one block before last range.
	 */
	if (end > inode->i_size)
		end = round_up(inode->i_size, PAGE_SIZE);
	if (end > max_end)
		end = max_end;
	length = end - offset;

	/*
	 * Attach jinode to inode for jbd2 if we do any zeroing of partial
	 * block.
	 */
	if (!IS_ALIGNED(offset | end, sb->s_blocksize)) {
		ret = ext4_inode_attach_jinode(inode);
		if (ret < 0)
			return ret;
	}


	ret = ext4_update_disksize_before_punch(inode, offset, length);
	if (ret)
		return ret;

	/* Now release the pages and zero block aligned part of pages*/
<<<<<<< HEAD
	if (last_block_offset > first_block_offset) {
		ret = ext4_update_disksize_before_punch(inode, offset, length);
		if (ret)
			goto out_dio;

		ret = ext4_truncate_page_cache_block_range(inode,
				first_block_offset, last_block_offset + 1);
		if (ret)
			goto out_dio;
	}
=======
	ret = ext4_truncate_page_cache_block_range(inode, offset, end);
	if (ret)
		return ret;
>>>>>>> fc85704c

	if (ext4_test_inode_flag(inode, EXT4_INODE_EXTENTS))
		credits = ext4_writepage_trans_blocks(inode);
	else
		credits = ext4_blocks_for_truncate(inode);
	handle = ext4_journal_start(inode, EXT4_HT_TRUNCATE, credits);
	if (IS_ERR(handle)) {
		ret = PTR_ERR(handle);
		ext4_std_error(sb, ret);
		return ret;
	}

	ret = ext4_zero_partial_blocks(handle, inode, offset, length);
	if (ret)
		goto out_handle;

	/* If there are blocks to remove, do it */
	start_lblk = EXT4_B_TO_LBLK(inode, offset);
	end_lblk = end >> inode->i_blkbits;

	if (end_lblk > start_lblk) {
		ext4_lblk_t hole_len = end_lblk - start_lblk;

		down_write(&EXT4_I(inode)->i_data_sem);
		ext4_discard_preallocations(inode);

		ext4_es_remove_extent(inode, start_lblk, hole_len);

		if (ext4_test_inode_flag(inode, EXT4_INODE_EXTENTS))
			ret = ext4_ext_remove_space(inode, start_lblk,
						    end_lblk - 1);
		else
			ret = ext4_ind_remove_space(handle, inode, start_lblk,
						    end_lblk);
		if (ret) {
			up_write(&EXT4_I(inode)->i_data_sem);
			goto out_handle;
		}

		ext4_es_insert_extent(inode, start_lblk, hole_len, ~0,
				      EXTENT_STATUS_HOLE, 0);
		up_write(&EXT4_I(inode)->i_data_sem);
	}
	ext4_fc_track_range(handle, inode, start_lblk, end_lblk);

	ret = ext4_mark_inode_dirty(handle, inode);
	if (unlikely(ret))
		goto out_handle;

	ext4_update_inode_fsync_trans(handle, inode, 1);
	if (IS_SYNC(inode))
		ext4_handle_sync(handle);
out_handle:
	ext4_journal_stop(handle);
	return ret;
}

int ext4_inode_attach_jinode(struct inode *inode)
{
	struct ext4_inode_info *ei = EXT4_I(inode);
	struct jbd2_inode *jinode;

	if (ei->jinode || !EXT4_SB(inode->i_sb)->s_journal)
		return 0;

	jinode = jbd2_alloc_inode(GFP_KERNEL);
	spin_lock(&inode->i_lock);
	if (!ei->jinode) {
		if (!jinode) {
			spin_unlock(&inode->i_lock);
			return -ENOMEM;
		}
		ei->jinode = jinode;
		jbd2_journal_init_jbd_inode(ei->jinode, inode);
		jinode = NULL;
	}
	spin_unlock(&inode->i_lock);
	if (unlikely(jinode != NULL))
		jbd2_free_inode(jinode);
	return 0;
}

/*
 * ext4_truncate()
 *
 * We block out ext4_get_block() block instantiations across the entire
 * transaction, and VFS/VM ensures that ext4_truncate() cannot run
 * simultaneously on behalf of the same inode.
 *
 * As we work through the truncate and commit bits of it to the journal there
 * is one core, guiding principle: the file's tree must always be consistent on
 * disk.  We must be able to restart the truncate after a crash.
 *
 * The file's tree may be transiently inconsistent in memory (although it
 * probably isn't), but whenever we close off and commit a journal transaction,
 * the contents of (the filesystem + the journal) must be consistent and
 * restartable.  It's pretty simple, really: bottom up, right to left (although
 * left-to-right works OK too).
 *
 * Note that at recovery time, journal replay occurs *before* the restart of
 * truncate against the orphan inode list.
 *
 * The committed inode has the new, desired i_size (which is the same as
 * i_disksize in this case).  After a crash, ext4_orphan_cleanup() will see
 * that this inode's truncate did not complete and it will again call
 * ext4_truncate() to have another go.  So there will be instantiated blocks
 * to the right of the truncation point in a crashed ext4 filesystem.  But
 * that's fine - as long as they are linked from the inode, the post-crash
 * ext4_truncate() run will find them and release them.
 */
int ext4_truncate(struct inode *inode)
{
	struct ext4_inode_info *ei = EXT4_I(inode);
	unsigned int credits;
	int err = 0, err2;
	handle_t *handle;
	struct address_space *mapping = inode->i_mapping;

	/*
	 * There is a possibility that we're either freeing the inode
	 * or it's a completely new inode. In those cases we might not
	 * have i_rwsem locked because it's not necessary.
	 */
	if (!(inode->i_state & (I_NEW|I_FREEING)))
		WARN_ON(!inode_is_locked(inode));
	trace_ext4_truncate_enter(inode);

	if (!ext4_can_truncate(inode))
		goto out_trace;

	if (inode->i_size == 0 && !test_opt(inode->i_sb, NO_AUTO_DA_ALLOC))
		ext4_set_inode_state(inode, EXT4_STATE_DA_ALLOC_CLOSE);

	if (ext4_has_inline_data(inode)) {
		int has_inline = 1;

		err = ext4_inline_data_truncate(inode, &has_inline);
		if (err || has_inline)
			goto out_trace;
	}

	/* If we zero-out tail of the page, we have to create jinode for jbd2 */
	if (inode->i_size & (inode->i_sb->s_blocksize - 1)) {
		err = ext4_inode_attach_jinode(inode);
		if (err)
			goto out_trace;
	}

	if (ext4_test_inode_flag(inode, EXT4_INODE_EXTENTS))
		credits = ext4_writepage_trans_blocks(inode);
	else
		credits = ext4_blocks_for_truncate(inode);

	handle = ext4_journal_start(inode, EXT4_HT_TRUNCATE, credits);
	if (IS_ERR(handle)) {
		err = PTR_ERR(handle);
		goto out_trace;
	}

	if (inode->i_size & (inode->i_sb->s_blocksize - 1))
		ext4_block_truncate_page(handle, mapping, inode->i_size);

	/*
	 * We add the inode to the orphan list, so that if this
	 * truncate spans multiple transactions, and we crash, we will
	 * resume the truncate when the filesystem recovers.  It also
	 * marks the inode dirty, to catch the new size.
	 *
	 * Implication: the file must always be in a sane, consistent
	 * truncatable state while each transaction commits.
	 */
	err = ext4_orphan_add(handle, inode);
	if (err)
		goto out_stop;

	down_write(&EXT4_I(inode)->i_data_sem);

	ext4_discard_preallocations(inode);

	if (ext4_test_inode_flag(inode, EXT4_INODE_EXTENTS))
		err = ext4_ext_truncate(handle, inode);
	else
		ext4_ind_truncate(handle, inode);

	up_write(&ei->i_data_sem);
	if (err)
		goto out_stop;

	if (IS_SYNC(inode))
		ext4_handle_sync(handle);

out_stop:
	/*
	 * If this was a simple ftruncate() and the file will remain alive,
	 * then we need to clear up the orphan record which we created above.
	 * However, if this was a real unlink then we were called by
	 * ext4_evict_inode(), and we allow that function to clean up the
	 * orphan info for us.
	 */
	if (inode->i_nlink)
		ext4_orphan_del(handle, inode);

	inode_set_mtime_to_ts(inode, inode_set_ctime_current(inode));
	err2 = ext4_mark_inode_dirty(handle, inode);
	if (unlikely(err2 && !err))
		err = err2;
	ext4_journal_stop(handle);

out_trace:
	trace_ext4_truncate_exit(inode);
	return err;
}

static inline u64 ext4_inode_peek_iversion(const struct inode *inode)
{
	if (unlikely(EXT4_I(inode)->i_flags & EXT4_EA_INODE_FL))
		return inode_peek_iversion_raw(inode);
	else
		return inode_peek_iversion(inode);
}

static int ext4_inode_blocks_set(struct ext4_inode *raw_inode,
				 struct ext4_inode_info *ei)
{
	struct inode *inode = &(ei->vfs_inode);
	u64 i_blocks = READ_ONCE(inode->i_blocks);
	struct super_block *sb = inode->i_sb;

	if (i_blocks <= ~0U) {
		/*
		 * i_blocks can be represented in a 32 bit variable
		 * as multiple of 512 bytes
		 */
		raw_inode->i_blocks_lo   = cpu_to_le32(i_blocks);
		raw_inode->i_blocks_high = 0;
		ext4_clear_inode_flag(inode, EXT4_INODE_HUGE_FILE);
		return 0;
	}

	/*
	 * This should never happen since sb->s_maxbytes should not have
	 * allowed this, sb->s_maxbytes was set according to the huge_file
	 * feature in ext4_fill_super().
	 */
	if (!ext4_has_feature_huge_file(sb))
		return -EFSCORRUPTED;

	if (i_blocks <= 0xffffffffffffULL) {
		/*
		 * i_blocks can be represented in a 48 bit variable
		 * as multiple of 512 bytes
		 */
		raw_inode->i_blocks_lo   = cpu_to_le32(i_blocks);
		raw_inode->i_blocks_high = cpu_to_le16(i_blocks >> 32);
		ext4_clear_inode_flag(inode, EXT4_INODE_HUGE_FILE);
	} else {
		ext4_set_inode_flag(inode, EXT4_INODE_HUGE_FILE);
		/* i_block is stored in file system block size */
		i_blocks = i_blocks >> (inode->i_blkbits - 9);
		raw_inode->i_blocks_lo   = cpu_to_le32(i_blocks);
		raw_inode->i_blocks_high = cpu_to_le16(i_blocks >> 32);
	}
	return 0;
}

static int ext4_fill_raw_inode(struct inode *inode, struct ext4_inode *raw_inode)
{
	struct ext4_inode_info *ei = EXT4_I(inode);
	uid_t i_uid;
	gid_t i_gid;
	projid_t i_projid;
	int block;
	int err;

	err = ext4_inode_blocks_set(raw_inode, ei);

	raw_inode->i_mode = cpu_to_le16(inode->i_mode);
	i_uid = i_uid_read(inode);
	i_gid = i_gid_read(inode);
	i_projid = from_kprojid(&init_user_ns, ei->i_projid);
	if (!(test_opt(inode->i_sb, NO_UID32))) {
		raw_inode->i_uid_low = cpu_to_le16(low_16_bits(i_uid));
		raw_inode->i_gid_low = cpu_to_le16(low_16_bits(i_gid));
		/*
		 * Fix up interoperability with old kernels. Otherwise,
		 * old inodes get re-used with the upper 16 bits of the
		 * uid/gid intact.
		 */
		if (ei->i_dtime && list_empty(&ei->i_orphan)) {
			raw_inode->i_uid_high = 0;
			raw_inode->i_gid_high = 0;
		} else {
			raw_inode->i_uid_high =
				cpu_to_le16(high_16_bits(i_uid));
			raw_inode->i_gid_high =
				cpu_to_le16(high_16_bits(i_gid));
		}
	} else {
		raw_inode->i_uid_low = cpu_to_le16(fs_high2lowuid(i_uid));
		raw_inode->i_gid_low = cpu_to_le16(fs_high2lowgid(i_gid));
		raw_inode->i_uid_high = 0;
		raw_inode->i_gid_high = 0;
	}
	raw_inode->i_links_count = cpu_to_le16(inode->i_nlink);

	EXT4_INODE_SET_CTIME(inode, raw_inode);
	EXT4_INODE_SET_MTIME(inode, raw_inode);
	EXT4_INODE_SET_ATIME(inode, raw_inode);
	EXT4_EINODE_SET_XTIME(i_crtime, ei, raw_inode);

	raw_inode->i_dtime = cpu_to_le32(ei->i_dtime);
	raw_inode->i_flags = cpu_to_le32(ei->i_flags & 0xFFFFFFFF);
	if (likely(!test_opt2(inode->i_sb, HURD_COMPAT)))
		raw_inode->i_file_acl_high =
			cpu_to_le16(ei->i_file_acl >> 32);
	raw_inode->i_file_acl_lo = cpu_to_le32(ei->i_file_acl);
	ext4_isize_set(raw_inode, ei->i_disksize);

	raw_inode->i_generation = cpu_to_le32(inode->i_generation);
	if (S_ISCHR(inode->i_mode) || S_ISBLK(inode->i_mode)) {
		if (old_valid_dev(inode->i_rdev)) {
			raw_inode->i_block[0] =
				cpu_to_le32(old_encode_dev(inode->i_rdev));
			raw_inode->i_block[1] = 0;
		} else {
			raw_inode->i_block[0] = 0;
			raw_inode->i_block[1] =
				cpu_to_le32(new_encode_dev(inode->i_rdev));
			raw_inode->i_block[2] = 0;
		}
	} else if (!ext4_has_inline_data(inode)) {
		for (block = 0; block < EXT4_N_BLOCKS; block++)
			raw_inode->i_block[block] = ei->i_data[block];
	}

	if (likely(!test_opt2(inode->i_sb, HURD_COMPAT))) {
		u64 ivers = ext4_inode_peek_iversion(inode);

		raw_inode->i_disk_version = cpu_to_le32(ivers);
		if (ei->i_extra_isize) {
			if (EXT4_FITS_IN_INODE(raw_inode, ei, i_version_hi))
				raw_inode->i_version_hi =
					cpu_to_le32(ivers >> 32);
			raw_inode->i_extra_isize =
				cpu_to_le16(ei->i_extra_isize);
		}
	}

	if (i_projid != EXT4_DEF_PROJID &&
	    !ext4_has_feature_project(inode->i_sb))
		err = err ?: -EFSCORRUPTED;

	if (EXT4_INODE_SIZE(inode->i_sb) > EXT4_GOOD_OLD_INODE_SIZE &&
	    EXT4_FITS_IN_INODE(raw_inode, ei, i_projid))
		raw_inode->i_projid = cpu_to_le32(i_projid);

	ext4_inode_csum_set(inode, raw_inode, ei);
	return err;
}

/*
 * ext4_get_inode_loc returns with an extra refcount against the inode's
 * underlying buffer_head on success. If we pass 'inode' and it does not
 * have in-inode xattr, we have all inode data in memory that is needed
 * to recreate the on-disk version of this inode.
 */
static int __ext4_get_inode_loc(struct super_block *sb, unsigned long ino,
				struct inode *inode, struct ext4_iloc *iloc,
				ext4_fsblk_t *ret_block)
{
	struct ext4_group_desc	*gdp;
	struct buffer_head	*bh;
	ext4_fsblk_t		block;
	struct blk_plug		plug;
	int			inodes_per_block, inode_offset;

	iloc->bh = NULL;
	if (ino < EXT4_ROOT_INO ||
	    ino > le32_to_cpu(EXT4_SB(sb)->s_es->s_inodes_count))
		return -EFSCORRUPTED;

	iloc->block_group = (ino - 1) / EXT4_INODES_PER_GROUP(sb);
	gdp = ext4_get_group_desc(sb, iloc->block_group, NULL);
	if (!gdp)
		return -EIO;

	/*
	 * Figure out the offset within the block group inode table
	 */
	inodes_per_block = EXT4_SB(sb)->s_inodes_per_block;
	inode_offset = ((ino - 1) %
			EXT4_INODES_PER_GROUP(sb));
	iloc->offset = (inode_offset % inodes_per_block) * EXT4_INODE_SIZE(sb);

	block = ext4_inode_table(sb, gdp);
	if ((block <= le32_to_cpu(EXT4_SB(sb)->s_es->s_first_data_block)) ||
	    (block >= ext4_blocks_count(EXT4_SB(sb)->s_es))) {
		ext4_error(sb, "Invalid inode table block %llu in "
			   "block_group %u", block, iloc->block_group);
		return -EFSCORRUPTED;
	}
	block += (inode_offset / inodes_per_block);

	bh = sb_getblk(sb, block);
	if (unlikely(!bh))
		return -ENOMEM;
	if (ext4_buffer_uptodate(bh))
		goto has_buffer;

	lock_buffer(bh);
	if (ext4_buffer_uptodate(bh)) {
		/* Someone brought it uptodate while we waited */
		unlock_buffer(bh);
		goto has_buffer;
	}

	/*
	 * If we have all information of the inode in memory and this
	 * is the only valid inode in the block, we need not read the
	 * block.
	 */
	if (inode && !ext4_test_inode_state(inode, EXT4_STATE_XATTR)) {
		struct buffer_head *bitmap_bh;
		int i, start;

		start = inode_offset & ~(inodes_per_block - 1);

		/* Is the inode bitmap in cache? */
		bitmap_bh = sb_getblk(sb, ext4_inode_bitmap(sb, gdp));
		if (unlikely(!bitmap_bh))
			goto make_io;

		/*
		 * If the inode bitmap isn't in cache then the
		 * optimisation may end up performing two reads instead
		 * of one, so skip it.
		 */
		if (!buffer_uptodate(bitmap_bh)) {
			brelse(bitmap_bh);
			goto make_io;
		}
		for (i = start; i < start + inodes_per_block; i++) {
			if (i == inode_offset)
				continue;
			if (ext4_test_bit(i, bitmap_bh->b_data))
				break;
		}
		brelse(bitmap_bh);
		if (i == start + inodes_per_block) {
			struct ext4_inode *raw_inode =
				(struct ext4_inode *) (bh->b_data + iloc->offset);

			/* all other inodes are free, so skip I/O */
			memset(bh->b_data, 0, bh->b_size);
			if (!ext4_test_inode_state(inode, EXT4_STATE_NEW))
				ext4_fill_raw_inode(inode, raw_inode);
			set_buffer_uptodate(bh);
			unlock_buffer(bh);
			goto has_buffer;
		}
	}

make_io:
	/*
	 * If we need to do any I/O, try to pre-readahead extra
	 * blocks from the inode table.
	 */
	blk_start_plug(&plug);
	if (EXT4_SB(sb)->s_inode_readahead_blks) {
		ext4_fsblk_t b, end, table;
		unsigned num;
		__u32 ra_blks = EXT4_SB(sb)->s_inode_readahead_blks;

		table = ext4_inode_table(sb, gdp);
		/* s_inode_readahead_blks is always a power of 2 */
		b = block & ~((ext4_fsblk_t) ra_blks - 1);
		if (table > b)
			b = table;
		end = b + ra_blks;
		num = EXT4_INODES_PER_GROUP(sb);
		if (ext4_has_group_desc_csum(sb))
			num -= ext4_itable_unused_count(sb, gdp);
		table += num / inodes_per_block;
		if (end > table)
			end = table;
		while (b <= end)
			ext4_sb_breadahead_unmovable(sb, b++);
	}

	/*
	 * There are other valid inodes in the buffer, this inode
	 * has in-inode xattrs, or we don't have this inode in memory.
	 * Read the block from disk.
	 */
	trace_ext4_load_inode(sb, ino);
	ext4_read_bh_nowait(bh, REQ_META | REQ_PRIO, NULL,
			    ext4_simulate_fail(sb, EXT4_SIM_INODE_EIO));
	blk_finish_plug(&plug);
	wait_on_buffer(bh);
	if (!buffer_uptodate(bh)) {
		if (ret_block)
			*ret_block = block;
		brelse(bh);
		return -EIO;
	}
has_buffer:
	iloc->bh = bh;
	return 0;
}

static int __ext4_get_inode_loc_noinmem(struct inode *inode,
					struct ext4_iloc *iloc)
{
	ext4_fsblk_t err_blk = 0;
	int ret;

	ret = __ext4_get_inode_loc(inode->i_sb, inode->i_ino, NULL, iloc,
					&err_blk);

	if (ret == -EIO)
		ext4_error_inode_block(inode, err_blk, EIO,
					"unable to read itable block");

	return ret;
}

int ext4_get_inode_loc(struct inode *inode, struct ext4_iloc *iloc)
{
	ext4_fsblk_t err_blk = 0;
	int ret;

	ret = __ext4_get_inode_loc(inode->i_sb, inode->i_ino, inode, iloc,
					&err_blk);

	if (ret == -EIO)
		ext4_error_inode_block(inode, err_blk, EIO,
					"unable to read itable block");

	return ret;
}


int ext4_get_fc_inode_loc(struct super_block *sb, unsigned long ino,
			  struct ext4_iloc *iloc)
{
	return __ext4_get_inode_loc(sb, ino, NULL, iloc, NULL);
}

static bool ext4_should_enable_dax(struct inode *inode)
{
	struct ext4_sb_info *sbi = EXT4_SB(inode->i_sb);

	if (test_opt2(inode->i_sb, DAX_NEVER))
		return false;
	if (!S_ISREG(inode->i_mode))
		return false;
	if (ext4_should_journal_data(inode))
		return false;
	if (ext4_has_inline_data(inode))
		return false;
	if (ext4_test_inode_flag(inode, EXT4_INODE_ENCRYPT))
		return false;
	if (ext4_test_inode_flag(inode, EXT4_INODE_VERITY))
		return false;
	if (!test_bit(EXT4_FLAGS_BDEV_IS_DAX, &sbi->s_ext4_flags))
		return false;
	if (test_opt(inode->i_sb, DAX_ALWAYS))
		return true;

	return ext4_test_inode_flag(inode, EXT4_INODE_DAX);
}

void ext4_set_inode_flags(struct inode *inode, bool init)
{
	unsigned int flags = EXT4_I(inode)->i_flags;
	unsigned int new_fl = 0;

	WARN_ON_ONCE(IS_DAX(inode) && init);

	if (flags & EXT4_SYNC_FL)
		new_fl |= S_SYNC;
	if (flags & EXT4_APPEND_FL)
		new_fl |= S_APPEND;
	if (flags & EXT4_IMMUTABLE_FL)
		new_fl |= S_IMMUTABLE;
	if (flags & EXT4_NOATIME_FL)
		new_fl |= S_NOATIME;
	if (flags & EXT4_DIRSYNC_FL)
		new_fl |= S_DIRSYNC;

	/* Because of the way inode_set_flags() works we must preserve S_DAX
	 * here if already set. */
	new_fl |= (inode->i_flags & S_DAX);
	if (init && ext4_should_enable_dax(inode))
		new_fl |= S_DAX;

	if (flags & EXT4_ENCRYPT_FL)
		new_fl |= S_ENCRYPTED;
	if (flags & EXT4_CASEFOLD_FL)
		new_fl |= S_CASEFOLD;
	if (flags & EXT4_VERITY_FL)
		new_fl |= S_VERITY;
	inode_set_flags(inode, new_fl,
			S_SYNC|S_APPEND|S_IMMUTABLE|S_NOATIME|S_DIRSYNC|S_DAX|
			S_ENCRYPTED|S_CASEFOLD|S_VERITY);
}

static blkcnt_t ext4_inode_blocks(struct ext4_inode *raw_inode,
				  struct ext4_inode_info *ei)
{
	blkcnt_t i_blocks ;
	struct inode *inode = &(ei->vfs_inode);
	struct super_block *sb = inode->i_sb;

	if (ext4_has_feature_huge_file(sb)) {
		/* we are using combined 48 bit field */
		i_blocks = ((u64)le16_to_cpu(raw_inode->i_blocks_high)) << 32 |
					le32_to_cpu(raw_inode->i_blocks_lo);
		if (ext4_test_inode_flag(inode, EXT4_INODE_HUGE_FILE)) {
			/* i_blocks represent file system block size */
			return i_blocks  << (inode->i_blkbits - 9);
		} else {
			return i_blocks;
		}
	} else {
		return le32_to_cpu(raw_inode->i_blocks_lo);
	}
}

static inline int ext4_iget_extra_inode(struct inode *inode,
					 struct ext4_inode *raw_inode,
					 struct ext4_inode_info *ei)
{
	__le32 *magic = (void *)raw_inode +
			EXT4_GOOD_OLD_INODE_SIZE + ei->i_extra_isize;

	if (EXT4_INODE_HAS_XATTR_SPACE(inode)  &&
	    *magic == cpu_to_le32(EXT4_XATTR_MAGIC)) {
		int err;

		err = xattr_check_inode(inode, IHDR(inode, raw_inode),
					ITAIL(inode, raw_inode));
		if (err)
			return err;

		ext4_set_inode_state(inode, EXT4_STATE_XATTR);
		err = ext4_find_inline_data_nolock(inode);
		if (!err && ext4_has_inline_data(inode))
			ext4_set_inode_state(inode, EXT4_STATE_MAY_INLINE_DATA);
		return err;
	} else
		EXT4_I(inode)->i_inline_off = 0;
	return 0;
}

int ext4_get_projid(struct inode *inode, kprojid_t *projid)
{
	if (!ext4_has_feature_project(inode->i_sb))
		return -EOPNOTSUPP;
	*projid = EXT4_I(inode)->i_projid;
	return 0;
}

/*
 * ext4 has self-managed i_version for ea inodes, it stores the lower 32bit of
 * refcount in i_version, so use raw values if inode has EXT4_EA_INODE_FL flag
 * set.
 */
static inline void ext4_inode_set_iversion_queried(struct inode *inode, u64 val)
{
	if (unlikely(EXT4_I(inode)->i_flags & EXT4_EA_INODE_FL))
		inode_set_iversion_raw(inode, val);
	else
		inode_set_iversion_queried(inode, val);
}

static int check_igot_inode(struct inode *inode, ext4_iget_flags flags,
			    const char *function, unsigned int line)
{
	const char *err_str;

	if (flags & EXT4_IGET_EA_INODE) {
		if (!(EXT4_I(inode)->i_flags & EXT4_EA_INODE_FL)) {
			err_str = "missing EA_INODE flag";
			goto error;
		}
		if (ext4_test_inode_state(inode, EXT4_STATE_XATTR) ||
		    EXT4_I(inode)->i_file_acl) {
			err_str = "ea_inode with extended attributes";
			goto error;
		}
	} else {
		if ((EXT4_I(inode)->i_flags & EXT4_EA_INODE_FL)) {
			/*
			 * open_by_handle_at() could provide an old inode number
			 * that has since been reused for an ea_inode; this does
			 * not indicate filesystem corruption
			 */
			if (flags & EXT4_IGET_HANDLE)
				return -ESTALE;
			err_str = "unexpected EA_INODE flag";
			goto error;
		}
	}
	if (is_bad_inode(inode) && !(flags & EXT4_IGET_BAD)) {
		err_str = "unexpected bad inode w/o EXT4_IGET_BAD";
		goto error;
	}
	return 0;

error:
	ext4_error_inode(inode, function, line, 0, err_str);
	return -EFSCORRUPTED;
}

struct inode *__ext4_iget(struct super_block *sb, unsigned long ino,
			  ext4_iget_flags flags, const char *function,
			  unsigned int line)
{
	struct ext4_iloc iloc;
	struct ext4_inode *raw_inode;
	struct ext4_inode_info *ei;
	struct ext4_super_block *es = EXT4_SB(sb)->s_es;
	struct inode *inode;
	journal_t *journal = EXT4_SB(sb)->s_journal;
	long ret;
	loff_t size;
	int block;
	uid_t i_uid;
	gid_t i_gid;
	projid_t i_projid;

	if ((!(flags & EXT4_IGET_SPECIAL) &&
	     ((ino < EXT4_FIRST_INO(sb) && ino != EXT4_ROOT_INO) ||
	      ino == le32_to_cpu(es->s_usr_quota_inum) ||
	      ino == le32_to_cpu(es->s_grp_quota_inum) ||
	      ino == le32_to_cpu(es->s_prj_quota_inum) ||
	      ino == le32_to_cpu(es->s_orphan_file_inum))) ||
	    (ino < EXT4_ROOT_INO) ||
	    (ino > le32_to_cpu(es->s_inodes_count))) {
		if (flags & EXT4_IGET_HANDLE)
			return ERR_PTR(-ESTALE);
		__ext4_error(sb, function, line, false, EFSCORRUPTED, 0,
			     "inode #%lu: comm %s: iget: illegal inode #",
			     ino, current->comm);
		return ERR_PTR(-EFSCORRUPTED);
	}

	inode = iget_locked(sb, ino);
	if (!inode)
		return ERR_PTR(-ENOMEM);
	if (!(inode->i_state & I_NEW)) {
		ret = check_igot_inode(inode, flags, function, line);
		if (ret) {
			iput(inode);
			return ERR_PTR(ret);
		}
		return inode;
	}

	ei = EXT4_I(inode);
	iloc.bh = NULL;

	ret = __ext4_get_inode_loc_noinmem(inode, &iloc);
	if (ret < 0)
		goto bad_inode;
	raw_inode = ext4_raw_inode(&iloc);

	if ((flags & EXT4_IGET_HANDLE) &&
	    (raw_inode->i_links_count == 0) && (raw_inode->i_mode == 0)) {
		ret = -ESTALE;
		goto bad_inode;
	}

	if (EXT4_INODE_SIZE(inode->i_sb) > EXT4_GOOD_OLD_INODE_SIZE) {
		ei->i_extra_isize = le16_to_cpu(raw_inode->i_extra_isize);
		if (EXT4_GOOD_OLD_INODE_SIZE + ei->i_extra_isize >
			EXT4_INODE_SIZE(inode->i_sb) ||
		    (ei->i_extra_isize & 3)) {
			ext4_error_inode(inode, function, line, 0,
					 "iget: bad extra_isize %u "
					 "(inode size %u)",
					 ei->i_extra_isize,
					 EXT4_INODE_SIZE(inode->i_sb));
			ret = -EFSCORRUPTED;
			goto bad_inode;
		}
	} else
		ei->i_extra_isize = 0;

	/* Precompute checksum seed for inode metadata */
	if (ext4_has_feature_metadata_csum(sb)) {
		struct ext4_sb_info *sbi = EXT4_SB(inode->i_sb);
		__u32 csum;
		__le32 inum = cpu_to_le32(inode->i_ino);
		__le32 gen = raw_inode->i_generation;
		csum = ext4_chksum(sbi, sbi->s_csum_seed, (__u8 *)&inum,
				   sizeof(inum));
		ei->i_csum_seed = ext4_chksum(sbi, csum, (__u8 *)&gen,
					      sizeof(gen));
	}

	if ((!ext4_inode_csum_verify(inode, raw_inode, ei) ||
	    ext4_simulate_fail(sb, EXT4_SIM_INODE_CRC)) &&
	     (!(EXT4_SB(sb)->s_mount_state & EXT4_FC_REPLAY))) {
		ext4_error_inode_err(inode, function, line, 0,
				EFSBADCRC, "iget: checksum invalid");
		ret = -EFSBADCRC;
		goto bad_inode;
	}

	inode->i_mode = le16_to_cpu(raw_inode->i_mode);
	i_uid = (uid_t)le16_to_cpu(raw_inode->i_uid_low);
	i_gid = (gid_t)le16_to_cpu(raw_inode->i_gid_low);
	if (ext4_has_feature_project(sb) &&
	    EXT4_INODE_SIZE(sb) > EXT4_GOOD_OLD_INODE_SIZE &&
	    EXT4_FITS_IN_INODE(raw_inode, ei, i_projid))
		i_projid = (projid_t)le32_to_cpu(raw_inode->i_projid);
	else
		i_projid = EXT4_DEF_PROJID;

	if (!(test_opt(inode->i_sb, NO_UID32))) {
		i_uid |= le16_to_cpu(raw_inode->i_uid_high) << 16;
		i_gid |= le16_to_cpu(raw_inode->i_gid_high) << 16;
	}
	i_uid_write(inode, i_uid);
	i_gid_write(inode, i_gid);
	ei->i_projid = make_kprojid(&init_user_ns, i_projid);
	set_nlink(inode, le16_to_cpu(raw_inode->i_links_count));

	ext4_clear_state_flags(ei);	/* Only relevant on 32-bit archs */
	ei->i_inline_off = 0;
	ei->i_dir_start_lookup = 0;
	ei->i_dtime = le32_to_cpu(raw_inode->i_dtime);
	/* We now have enough fields to check if the inode was active or not.
	 * This is needed because nfsd might try to access dead inodes
	 * the test is that same one that e2fsck uses
	 * NeilBrown 1999oct15
	 */
	if (inode->i_nlink == 0) {
		if ((inode->i_mode == 0 || flags & EXT4_IGET_SPECIAL ||
		     !(EXT4_SB(inode->i_sb)->s_mount_state & EXT4_ORPHAN_FS)) &&
		    ino != EXT4_BOOT_LOADER_INO) {
			/* this inode is deleted or unallocated */
			if (flags & EXT4_IGET_SPECIAL) {
				ext4_error_inode(inode, function, line, 0,
						 "iget: special inode unallocated");
				ret = -EFSCORRUPTED;
			} else
				ret = -ESTALE;
			goto bad_inode;
		}
		/* The only unlinked inodes we let through here have
		 * valid i_mode and are being read by the orphan
		 * recovery code: that's fine, we're about to complete
		 * the process of deleting those.
		 * OR it is the EXT4_BOOT_LOADER_INO which is
		 * not initialized on a new filesystem. */
	}
	ei->i_flags = le32_to_cpu(raw_inode->i_flags);
	ext4_set_inode_flags(inode, true);
	inode->i_blocks = ext4_inode_blocks(raw_inode, ei);
	ei->i_file_acl = le32_to_cpu(raw_inode->i_file_acl_lo);
	if (ext4_has_feature_64bit(sb))
		ei->i_file_acl |=
			((__u64)le16_to_cpu(raw_inode->i_file_acl_high)) << 32;
	inode->i_size = ext4_isize(sb, raw_inode);
	if ((size = i_size_read(inode)) < 0) {
		ext4_error_inode(inode, function, line, 0,
				 "iget: bad i_size value: %lld", size);
		ret = -EFSCORRUPTED;
		goto bad_inode;
	}
	/*
	 * If dir_index is not enabled but there's dir with INDEX flag set,
	 * we'd normally treat htree data as empty space. But with metadata
	 * checksumming that corrupts checksums so forbid that.
	 */
	if (!ext4_has_feature_dir_index(sb) &&
	    ext4_has_feature_metadata_csum(sb) &&
	    ext4_test_inode_flag(inode, EXT4_INODE_INDEX)) {
		ext4_error_inode(inode, function, line, 0,
			 "iget: Dir with htree data on filesystem without dir_index feature.");
		ret = -EFSCORRUPTED;
		goto bad_inode;
	}
	ei->i_disksize = inode->i_size;
#ifdef CONFIG_QUOTA
	ei->i_reserved_quota = 0;
#endif
	inode->i_generation = le32_to_cpu(raw_inode->i_generation);
	ei->i_block_group = iloc.block_group;
	ei->i_last_alloc_group = ~0;
	/*
	 * NOTE! The in-memory inode i_data array is in little-endian order
	 * even on big-endian machines: we do NOT byteswap the block numbers!
	 */
	for (block = 0; block < EXT4_N_BLOCKS; block++)
		ei->i_data[block] = raw_inode->i_block[block];
	INIT_LIST_HEAD(&ei->i_orphan);
	ext4_fc_init_inode(&ei->vfs_inode);

	/*
	 * Set transaction id's of transactions that have to be committed
	 * to finish f[data]sync. We set them to currently running transaction
	 * as we cannot be sure that the inode or some of its metadata isn't
	 * part of the transaction - the inode could have been reclaimed and
	 * now it is reread from disk.
	 */
	if (journal) {
		transaction_t *transaction;
		tid_t tid;

		read_lock(&journal->j_state_lock);
		if (journal->j_running_transaction)
			transaction = journal->j_running_transaction;
		else
			transaction = journal->j_committing_transaction;
		if (transaction)
			tid = transaction->t_tid;
		else
			tid = journal->j_commit_sequence;
		read_unlock(&journal->j_state_lock);
		ei->i_sync_tid = tid;
		ei->i_datasync_tid = tid;
	}

	if (EXT4_INODE_SIZE(inode->i_sb) > EXT4_GOOD_OLD_INODE_SIZE) {
		if (ei->i_extra_isize == 0) {
			/* The extra space is currently unused. Use it. */
			BUILD_BUG_ON(sizeof(struct ext4_inode) & 3);
			ei->i_extra_isize = sizeof(struct ext4_inode) -
					    EXT4_GOOD_OLD_INODE_SIZE;
		} else {
			ret = ext4_iget_extra_inode(inode, raw_inode, ei);
			if (ret)
				goto bad_inode;
		}
	}

	EXT4_INODE_GET_CTIME(inode, raw_inode);
	EXT4_INODE_GET_ATIME(inode, raw_inode);
	EXT4_INODE_GET_MTIME(inode, raw_inode);
	EXT4_EINODE_GET_XTIME(i_crtime, ei, raw_inode);

	if (likely(!test_opt2(inode->i_sb, HURD_COMPAT))) {
		u64 ivers = le32_to_cpu(raw_inode->i_disk_version);

		if (EXT4_INODE_SIZE(inode->i_sb) > EXT4_GOOD_OLD_INODE_SIZE) {
			if (EXT4_FITS_IN_INODE(raw_inode, ei, i_version_hi))
				ivers |=
		    (__u64)(le32_to_cpu(raw_inode->i_version_hi)) << 32;
		}
		ext4_inode_set_iversion_queried(inode, ivers);
	}

	ret = 0;
	if (ei->i_file_acl &&
	    !ext4_inode_block_valid(inode, ei->i_file_acl, 1)) {
		ext4_error_inode(inode, function, line, 0,
				 "iget: bad extended attribute block %llu",
				 ei->i_file_acl);
		ret = -EFSCORRUPTED;
		goto bad_inode;
	} else if (!ext4_has_inline_data(inode)) {
		/* validate the block references in the inode */
		if (!(EXT4_SB(sb)->s_mount_state & EXT4_FC_REPLAY) &&
			(S_ISREG(inode->i_mode) || S_ISDIR(inode->i_mode) ||
			(S_ISLNK(inode->i_mode) &&
			!ext4_inode_is_fast_symlink(inode)))) {
			if (ext4_test_inode_flag(inode, EXT4_INODE_EXTENTS))
				ret = ext4_ext_check_inode(inode);
			else
				ret = ext4_ind_check_inode(inode);
		}
	}
	if (ret)
		goto bad_inode;

	if (S_ISREG(inode->i_mode)) {
		inode->i_op = &ext4_file_inode_operations;
		inode->i_fop = &ext4_file_operations;
		ext4_set_aops(inode);
	} else if (S_ISDIR(inode->i_mode)) {
		inode->i_op = &ext4_dir_inode_operations;
		inode->i_fop = &ext4_dir_operations;
	} else if (S_ISLNK(inode->i_mode)) {
		/* VFS does not allow setting these so must be corruption */
		if (IS_APPEND(inode) || IS_IMMUTABLE(inode)) {
			ext4_error_inode(inode, function, line, 0,
					 "iget: immutable or append flags "
					 "not allowed on symlinks");
			ret = -EFSCORRUPTED;
			goto bad_inode;
		}
		if (IS_ENCRYPTED(inode)) {
			inode->i_op = &ext4_encrypted_symlink_inode_operations;
		} else if (ext4_inode_is_fast_symlink(inode)) {
			inode->i_op = &ext4_fast_symlink_inode_operations;
			if (inode->i_size == 0 ||
			    inode->i_size >= sizeof(ei->i_data) ||
			    strnlen((char *)ei->i_data, inode->i_size + 1) !=
								inode->i_size) {
				ext4_error_inode(inode, function, line, 0,
					"invalid fast symlink length %llu",
					 (unsigned long long)inode->i_size);
				ret = -EFSCORRUPTED;
				goto bad_inode;
			}
			inode_set_cached_link(inode, (char *)ei->i_data,
					      inode->i_size);
		} else {
			inode->i_op = &ext4_symlink_inode_operations;
		}
	} else if (S_ISCHR(inode->i_mode) || S_ISBLK(inode->i_mode) ||
	      S_ISFIFO(inode->i_mode) || S_ISSOCK(inode->i_mode)) {
		inode->i_op = &ext4_special_inode_operations;
		if (raw_inode->i_block[0])
			init_special_inode(inode, inode->i_mode,
			   old_decode_dev(le32_to_cpu(raw_inode->i_block[0])));
		else
			init_special_inode(inode, inode->i_mode,
			   new_decode_dev(le32_to_cpu(raw_inode->i_block[1])));
	} else if (ino == EXT4_BOOT_LOADER_INO) {
		make_bad_inode(inode);
	} else {
		ret = -EFSCORRUPTED;
		ext4_error_inode(inode, function, line, 0,
				 "iget: bogus i_mode (%o)", inode->i_mode);
		goto bad_inode;
	}
	if (IS_CASEFOLDED(inode) && !ext4_has_feature_casefold(inode->i_sb)) {
		ext4_error_inode(inode, function, line, 0,
				 "casefold flag without casefold feature");
		ret = -EFSCORRUPTED;
		goto bad_inode;
	}
	ret = check_igot_inode(inode, flags, function, line);
	/*
	 * -ESTALE here means there is nothing inherently wrong with the inode,
	 * it's just not an inode we can return for an fhandle lookup.
	 */
	if (ret == -ESTALE) {
		brelse(iloc.bh);
		unlock_new_inode(inode);
		iput(inode);
		return ERR_PTR(-ESTALE);
	}
	if (ret)
		goto bad_inode;
	brelse(iloc.bh);

	unlock_new_inode(inode);
	return inode;

bad_inode:
	brelse(iloc.bh);
	iget_failed(inode);
	return ERR_PTR(ret);
}

static void __ext4_update_other_inode_time(struct super_block *sb,
					   unsigned long orig_ino,
					   unsigned long ino,
					   struct ext4_inode *raw_inode)
{
	struct inode *inode;

	inode = find_inode_by_ino_rcu(sb, ino);
	if (!inode)
		return;

	if (!inode_is_dirtytime_only(inode))
		return;

	spin_lock(&inode->i_lock);
	if (inode_is_dirtytime_only(inode)) {
		struct ext4_inode_info	*ei = EXT4_I(inode);

		inode->i_state &= ~I_DIRTY_TIME;
		spin_unlock(&inode->i_lock);

		spin_lock(&ei->i_raw_lock);
		EXT4_INODE_SET_CTIME(inode, raw_inode);
		EXT4_INODE_SET_MTIME(inode, raw_inode);
		EXT4_INODE_SET_ATIME(inode, raw_inode);
		ext4_inode_csum_set(inode, raw_inode, ei);
		spin_unlock(&ei->i_raw_lock);
		trace_ext4_other_inode_update_time(inode, orig_ino);
		return;
	}
	spin_unlock(&inode->i_lock);
}

/*
 * Opportunistically update the other time fields for other inodes in
 * the same inode table block.
 */
static void ext4_update_other_inodes_time(struct super_block *sb,
					  unsigned long orig_ino, char *buf)
{
	unsigned long ino;
	int i, inodes_per_block = EXT4_SB(sb)->s_inodes_per_block;
	int inode_size = EXT4_INODE_SIZE(sb);

	/*
	 * Calculate the first inode in the inode table block.  Inode
	 * numbers are one-based.  That is, the first inode in a block
	 * (assuming 4k blocks and 256 byte inodes) is (n*16 + 1).
	 */
	ino = ((orig_ino - 1) & ~(inodes_per_block - 1)) + 1;
	rcu_read_lock();
	for (i = 0; i < inodes_per_block; i++, ino++, buf += inode_size) {
		if (ino == orig_ino)
			continue;
		__ext4_update_other_inode_time(sb, orig_ino, ino,
					       (struct ext4_inode *)buf);
	}
	rcu_read_unlock();
}

/*
 * Post the struct inode info into an on-disk inode location in the
 * buffer-cache.  This gobbles the caller's reference to the
 * buffer_head in the inode location struct.
 *
 * The caller must have write access to iloc->bh.
 */
static int ext4_do_update_inode(handle_t *handle,
				struct inode *inode,
				struct ext4_iloc *iloc)
{
	struct ext4_inode *raw_inode = ext4_raw_inode(iloc);
	struct ext4_inode_info *ei = EXT4_I(inode);
	struct buffer_head *bh = iloc->bh;
	struct super_block *sb = inode->i_sb;
	int err;
	int need_datasync = 0, set_large_file = 0;

	spin_lock(&ei->i_raw_lock);

	/*
	 * For fields not tracked in the in-memory inode, initialise them
	 * to zero for new inodes.
	 */
	if (ext4_test_inode_state(inode, EXT4_STATE_NEW))
		memset(raw_inode, 0, EXT4_SB(inode->i_sb)->s_inode_size);

	if (READ_ONCE(ei->i_disksize) != ext4_isize(inode->i_sb, raw_inode))
		need_datasync = 1;
	if (ei->i_disksize > 0x7fffffffULL) {
		if (!ext4_has_feature_large_file(sb) ||
		    EXT4_SB(sb)->s_es->s_rev_level == cpu_to_le32(EXT4_GOOD_OLD_REV))
			set_large_file = 1;
	}

	err = ext4_fill_raw_inode(inode, raw_inode);
	spin_unlock(&ei->i_raw_lock);
	if (err) {
		EXT4_ERROR_INODE(inode, "corrupted inode contents");
		goto out_brelse;
	}

	if (inode->i_sb->s_flags & SB_LAZYTIME)
		ext4_update_other_inodes_time(inode->i_sb, inode->i_ino,
					      bh->b_data);

	BUFFER_TRACE(bh, "call ext4_handle_dirty_metadata");
	err = ext4_handle_dirty_metadata(handle, NULL, bh);
	if (err)
		goto out_error;
	ext4_clear_inode_state(inode, EXT4_STATE_NEW);
	if (set_large_file) {
		BUFFER_TRACE(EXT4_SB(sb)->s_sbh, "get write access");
		err = ext4_journal_get_write_access(handle, sb,
						    EXT4_SB(sb)->s_sbh,
						    EXT4_JTR_NONE);
		if (err)
			goto out_error;
		lock_buffer(EXT4_SB(sb)->s_sbh);
		ext4_set_feature_large_file(sb);
		ext4_superblock_csum_set(sb);
		unlock_buffer(EXT4_SB(sb)->s_sbh);
		ext4_handle_sync(handle);
		err = ext4_handle_dirty_metadata(handle, NULL,
						 EXT4_SB(sb)->s_sbh);
	}
	ext4_update_inode_fsync_trans(handle, inode, need_datasync);
out_error:
	ext4_std_error(inode->i_sb, err);
out_brelse:
	brelse(bh);
	return err;
}

/*
 * ext4_write_inode()
 *
 * We are called from a few places:
 *
 * - Within generic_file_aio_write() -> generic_write_sync() for O_SYNC files.
 *   Here, there will be no transaction running. We wait for any running
 *   transaction to commit.
 *
 * - Within flush work (sys_sync(), kupdate and such).
 *   We wait on commit, if told to.
 *
 * - Within iput_final() -> write_inode_now()
 *   We wait on commit, if told to.
 *
 * In all cases it is actually safe for us to return without doing anything,
 * because the inode has been copied into a raw inode buffer in
 * ext4_mark_inode_dirty().  This is a correctness thing for WB_SYNC_ALL
 * writeback.
 *
 * Note that we are absolutely dependent upon all inode dirtiers doing the
 * right thing: they *must* call mark_inode_dirty() after dirtying info in
 * which we are interested.
 *
 * It would be a bug for them to not do this.  The code:
 *
 *	mark_inode_dirty(inode)
 *	stuff();
 *	inode->i_size = expr;
 *
 * is in error because write_inode() could occur while `stuff()' is running,
 * and the new i_size will be lost.  Plus the inode will no longer be on the
 * superblock's dirty inode list.
 */
int ext4_write_inode(struct inode *inode, struct writeback_control *wbc)
{
	int err;

	if (WARN_ON_ONCE(current->flags & PF_MEMALLOC))
		return 0;

	err = ext4_emergency_state(inode->i_sb);
	if (unlikely(err))
		return err;

	if (EXT4_SB(inode->i_sb)->s_journal) {
		if (ext4_journal_current_handle()) {
			ext4_debug("called recursively, non-PF_MEMALLOC!\n");
			dump_stack();
			return -EIO;
		}

		/*
		 * No need to force transaction in WB_SYNC_NONE mode. Also
		 * ext4_sync_fs() will force the commit after everything is
		 * written.
		 */
		if (wbc->sync_mode != WB_SYNC_ALL || wbc->for_sync)
			return 0;

		err = ext4_fc_commit(EXT4_SB(inode->i_sb)->s_journal,
						EXT4_I(inode)->i_sync_tid);
	} else {
		struct ext4_iloc iloc;

		err = __ext4_get_inode_loc_noinmem(inode, &iloc);
		if (err)
			return err;
		/*
		 * sync(2) will flush the whole buffer cache. No need to do
		 * it here separately for each inode.
		 */
		if (wbc->sync_mode == WB_SYNC_ALL && !wbc->for_sync)
			sync_dirty_buffer(iloc.bh);
		if (buffer_req(iloc.bh) && !buffer_uptodate(iloc.bh)) {
			ext4_error_inode_block(inode, iloc.bh->b_blocknr, EIO,
					       "IO error syncing inode");
			err = -EIO;
		}
		brelse(iloc.bh);
	}
	return err;
}

/*
 * In data=journal mode ext4_journalled_invalidate_folio() may fail to invalidate
 * buffers that are attached to a folio straddling i_size and are undergoing
 * commit. In that case we have to wait for commit to finish and try again.
 */
static void ext4_wait_for_tail_page_commit(struct inode *inode)
{
	unsigned offset;
	journal_t *journal = EXT4_SB(inode->i_sb)->s_journal;
	tid_t commit_tid;
	int ret;
	bool has_transaction;

	offset = inode->i_size & (PAGE_SIZE - 1);
	/*
	 * If the folio is fully truncated, we don't need to wait for any commit
	 * (and we even should not as __ext4_journalled_invalidate_folio() may
	 * strip all buffers from the folio but keep the folio dirty which can then
	 * confuse e.g. concurrent ext4_writepages() seeing dirty folio without
	 * buffers). Also we don't need to wait for any commit if all buffers in
	 * the folio remain valid. This is most beneficial for the common case of
	 * blocksize == PAGESIZE.
	 */
	if (!offset || offset > (PAGE_SIZE - i_blocksize(inode)))
		return;
	while (1) {
		struct folio *folio = filemap_lock_folio(inode->i_mapping,
				      inode->i_size >> PAGE_SHIFT);
		if (IS_ERR(folio))
			return;
		ret = __ext4_journalled_invalidate_folio(folio, offset,
						folio_size(folio) - offset);
		folio_unlock(folio);
		folio_put(folio);
		if (ret != -EBUSY)
			return;
		has_transaction = false;
		read_lock(&journal->j_state_lock);
		if (journal->j_committing_transaction) {
			commit_tid = journal->j_committing_transaction->t_tid;
			has_transaction = true;
		}
		read_unlock(&journal->j_state_lock);
		if (has_transaction)
			jbd2_log_wait_commit(journal, commit_tid);
	}
}

/*
 * ext4_setattr()
 *
 * Called from notify_change.
 *
 * We want to trap VFS attempts to truncate the file as soon as
 * possible.  In particular, we want to make sure that when the VFS
 * shrinks i_size, we put the inode on the orphan list and modify
 * i_disksize immediately, so that during the subsequent flushing of
 * dirty pages and freeing of disk blocks, we can guarantee that any
 * commit will leave the blocks being flushed in an unused state on
 * disk.  (On recovery, the inode will get truncated and the blocks will
 * be freed, so we have a strong guarantee that no future commit will
 * leave these blocks visible to the user.)
 *
 * Another thing we have to assure is that if we are in ordered mode
 * and inode is still attached to the committing transaction, we must
 * we start writeout of all the dirty pages which are being truncated.
 * This way we are sure that all the data written in the previous
 * transaction are already on disk (truncate waits for pages under
 * writeback).
 *
 * Called with inode->i_rwsem down.
 */
int ext4_setattr(struct mnt_idmap *idmap, struct dentry *dentry,
		 struct iattr *attr)
{
	struct inode *inode = d_inode(dentry);
	int error, rc = 0;
	int orphan = 0;
	const unsigned int ia_valid = attr->ia_valid;
	bool inc_ivers = true;

	error = ext4_emergency_state(inode->i_sb);
	if (unlikely(error))
		return error;

	if (unlikely(IS_IMMUTABLE(inode)))
		return -EPERM;

	if (unlikely(IS_APPEND(inode) &&
		     (ia_valid & (ATTR_MODE | ATTR_UID |
				  ATTR_GID | ATTR_TIMES_SET))))
		return -EPERM;

	error = setattr_prepare(idmap, dentry, attr);
	if (error)
		return error;

	error = fscrypt_prepare_setattr(dentry, attr);
	if (error)
		return error;

	error = fsverity_prepare_setattr(dentry, attr);
	if (error)
		return error;

	if (is_quota_modification(idmap, inode, attr)) {
		error = dquot_initialize(inode);
		if (error)
			return error;
	}

	if (i_uid_needs_update(idmap, attr, inode) ||
	    i_gid_needs_update(idmap, attr, inode)) {
		handle_t *handle;

		/* (user+group)*(old+new) structure, inode write (sb,
		 * inode block, ? - but truncate inode update has it) */
		handle = ext4_journal_start(inode, EXT4_HT_QUOTA,
			(EXT4_MAXQUOTAS_INIT_BLOCKS(inode->i_sb) +
			 EXT4_MAXQUOTAS_DEL_BLOCKS(inode->i_sb)) + 3);
		if (IS_ERR(handle)) {
			error = PTR_ERR(handle);
			goto err_out;
		}

		/* dquot_transfer() calls back ext4_get_inode_usage() which
		 * counts xattr inode references.
		 */
		down_read(&EXT4_I(inode)->xattr_sem);
		error = dquot_transfer(idmap, inode, attr);
		up_read(&EXT4_I(inode)->xattr_sem);

		if (error) {
			ext4_journal_stop(handle);
			return error;
		}
		/* Update corresponding info in inode so that everything is in
		 * one transaction */
		i_uid_update(idmap, attr, inode);
		i_gid_update(idmap, attr, inode);
		error = ext4_mark_inode_dirty(handle, inode);
		ext4_journal_stop(handle);
		if (unlikely(error)) {
			return error;
		}
	}

	if (attr->ia_valid & ATTR_SIZE) {
		handle_t *handle;
		loff_t oldsize = inode->i_size;
		loff_t old_disksize;
		int shrink = (attr->ia_size < inode->i_size);

		if (!(ext4_test_inode_flag(inode, EXT4_INODE_EXTENTS))) {
			struct ext4_sb_info *sbi = EXT4_SB(inode->i_sb);

			if (attr->ia_size > sbi->s_bitmap_maxbytes) {
				return -EFBIG;
			}
		}
		if (!S_ISREG(inode->i_mode)) {
			return -EINVAL;
		}

		if (attr->ia_size == inode->i_size)
			inc_ivers = false;

		if (shrink) {
			if (ext4_should_order_data(inode)) {
				error = ext4_begin_ordered_truncate(inode,
							    attr->ia_size);
				if (error)
					goto err_out;
			}
			/*
			 * Blocks are going to be removed from the inode. Wait
			 * for dio in flight.
			 */
			inode_dio_wait(inode);
		}

		filemap_invalidate_lock(inode->i_mapping);

		rc = ext4_break_layouts(inode);
		if (rc) {
			filemap_invalidate_unlock(inode->i_mapping);
			goto err_out;
		}

		if (attr->ia_size != inode->i_size) {
			/* attach jbd2 jinode for EOF folio tail zeroing */
			if (attr->ia_size & (inode->i_sb->s_blocksize - 1) ||
			    oldsize & (inode->i_sb->s_blocksize - 1)) {
				error = ext4_inode_attach_jinode(inode);
				if (error)
					goto out_mmap_sem;
			}

			handle = ext4_journal_start(inode, EXT4_HT_INODE, 3);
			if (IS_ERR(handle)) {
				error = PTR_ERR(handle);
				goto out_mmap_sem;
			}
			if (ext4_handle_valid(handle) && shrink) {
				error = ext4_orphan_add(handle, inode);
				orphan = 1;
			}
			/*
			 * Update c/mtime and tail zero the EOF folio on
			 * truncate up. ext4_truncate() handles the shrink case
			 * below.
			 */
			if (!shrink) {
				inode_set_mtime_to_ts(inode,
						      inode_set_ctime_current(inode));
				if (oldsize & (inode->i_sb->s_blocksize - 1))
					ext4_block_truncate_page(handle,
							inode->i_mapping, oldsize);
			}

			if (shrink)
				ext4_fc_track_range(handle, inode,
					(attr->ia_size > 0 ? attr->ia_size - 1 : 0) >>
					inode->i_sb->s_blocksize_bits,
					EXT_MAX_BLOCKS - 1);
			else
				ext4_fc_track_range(
					handle, inode,
					(oldsize > 0 ? oldsize - 1 : oldsize) >>
					inode->i_sb->s_blocksize_bits,
					(attr->ia_size > 0 ? attr->ia_size - 1 : 0) >>
					inode->i_sb->s_blocksize_bits);

			down_write(&EXT4_I(inode)->i_data_sem);
			old_disksize = EXT4_I(inode)->i_disksize;
			EXT4_I(inode)->i_disksize = attr->ia_size;
			rc = ext4_mark_inode_dirty(handle, inode);
			if (!error)
				error = rc;
			/*
			 * We have to update i_size under i_data_sem together
			 * with i_disksize to avoid races with writeback code
			 * running ext4_wb_update_i_disksize().
			 */
			if (!error)
				i_size_write(inode, attr->ia_size);
			else
				EXT4_I(inode)->i_disksize = old_disksize;
			up_write(&EXT4_I(inode)->i_data_sem);
			ext4_journal_stop(handle);
			if (error)
				goto out_mmap_sem;
			if (!shrink) {
				pagecache_isize_extended(inode, oldsize,
							 inode->i_size);
			} else if (ext4_should_journal_data(inode)) {
				ext4_wait_for_tail_page_commit(inode);
			}
		}

		/*
		 * Truncate pagecache after we've waited for commit
		 * in data=journal mode to make pages freeable.
		 */
		truncate_pagecache(inode, inode->i_size);
		/*
		 * Call ext4_truncate() even if i_size didn't change to
		 * truncate possible preallocated blocks.
		 */
		if (attr->ia_size <= oldsize) {
			rc = ext4_truncate(inode);
			if (rc)
				error = rc;
		}
out_mmap_sem:
		filemap_invalidate_unlock(inode->i_mapping);
	}

	if (!error) {
		if (inc_ivers)
			inode_inc_iversion(inode);
		setattr_copy(idmap, inode, attr);
		mark_inode_dirty(inode);
	}

	/*
	 * If the call to ext4_truncate failed to get a transaction handle at
	 * all, we need to clean up the in-core orphan list manually.
	 */
	if (orphan && inode->i_nlink)
		ext4_orphan_del(NULL, inode);

	if (!error && (ia_valid & ATTR_MODE))
		rc = posix_acl_chmod(idmap, dentry, inode->i_mode);

err_out:
	if  (error)
		ext4_std_error(inode->i_sb, error);
	if (!error)
		error = rc;
	return error;
}

u32 ext4_dio_alignment(struct inode *inode)
{
	if (fsverity_active(inode))
		return 0;
	if (ext4_should_journal_data(inode))
		return 0;
	if (ext4_has_inline_data(inode))
		return 0;
	if (IS_ENCRYPTED(inode)) {
		if (!fscrypt_dio_supported(inode))
			return 0;
		return i_blocksize(inode);
	}
	return 1; /* use the iomap defaults */
}

int ext4_getattr(struct mnt_idmap *idmap, const struct path *path,
		 struct kstat *stat, u32 request_mask, unsigned int query_flags)
{
	struct inode *inode = d_inode(path->dentry);
	struct ext4_inode *raw_inode;
	struct ext4_inode_info *ei = EXT4_I(inode);
	unsigned int flags;

	if ((request_mask & STATX_BTIME) &&
	    EXT4_FITS_IN_INODE(raw_inode, ei, i_crtime)) {
		stat->result_mask |= STATX_BTIME;
		stat->btime.tv_sec = ei->i_crtime.tv_sec;
		stat->btime.tv_nsec = ei->i_crtime.tv_nsec;
	}

	/*
	 * Return the DIO alignment restrictions if requested.  We only return
	 * this information when requested, since on encrypted files it might
	 * take a fair bit of work to get if the file wasn't opened recently.
	 */
	if ((request_mask & STATX_DIOALIGN) && S_ISREG(inode->i_mode)) {
		u32 dio_align = ext4_dio_alignment(inode);

		stat->result_mask |= STATX_DIOALIGN;
		if (dio_align == 1) {
			struct block_device *bdev = inode->i_sb->s_bdev;

			/* iomap defaults */
			stat->dio_mem_align = bdev_dma_alignment(bdev) + 1;
			stat->dio_offset_align = bdev_logical_block_size(bdev);
		} else {
			stat->dio_mem_align = dio_align;
			stat->dio_offset_align = dio_align;
		}
	}

	if ((request_mask & STATX_WRITE_ATOMIC) && S_ISREG(inode->i_mode)) {
		struct ext4_sb_info *sbi = EXT4_SB(inode->i_sb);
		unsigned int awu_min = 0, awu_max = 0;

		if (ext4_inode_can_atomic_write(inode)) {
			awu_min = sbi->s_awu_min;
			awu_max = sbi->s_awu_max;
		}

		generic_fill_statx_atomic_writes(stat, awu_min, awu_max);
	}

	flags = ei->i_flags & EXT4_FL_USER_VISIBLE;
	if (flags & EXT4_APPEND_FL)
		stat->attributes |= STATX_ATTR_APPEND;
	if (flags & EXT4_COMPR_FL)
		stat->attributes |= STATX_ATTR_COMPRESSED;
	if (flags & EXT4_ENCRYPT_FL)
		stat->attributes |= STATX_ATTR_ENCRYPTED;
	if (flags & EXT4_IMMUTABLE_FL)
		stat->attributes |= STATX_ATTR_IMMUTABLE;
	if (flags & EXT4_NODUMP_FL)
		stat->attributes |= STATX_ATTR_NODUMP;
	if (flags & EXT4_VERITY_FL)
		stat->attributes |= STATX_ATTR_VERITY;

	stat->attributes_mask |= (STATX_ATTR_APPEND |
				  STATX_ATTR_COMPRESSED |
				  STATX_ATTR_ENCRYPTED |
				  STATX_ATTR_IMMUTABLE |
				  STATX_ATTR_NODUMP |
				  STATX_ATTR_VERITY);

	generic_fillattr(idmap, request_mask, inode, stat);
	return 0;
}

int ext4_file_getattr(struct mnt_idmap *idmap,
		      const struct path *path, struct kstat *stat,
		      u32 request_mask, unsigned int query_flags)
{
	struct inode *inode = d_inode(path->dentry);
	u64 delalloc_blocks;

	ext4_getattr(idmap, path, stat, request_mask, query_flags);

	/*
	 * If there is inline data in the inode, the inode will normally not
	 * have data blocks allocated (it may have an external xattr block).
	 * Report at least one sector for such files, so tools like tar, rsync,
	 * others don't incorrectly think the file is completely sparse.
	 */
	if (unlikely(ext4_has_inline_data(inode)))
		stat->blocks += (stat->size + 511) >> 9;

	/*
	 * We can't update i_blocks if the block allocation is delayed
	 * otherwise in the case of system crash before the real block
	 * allocation is done, we will have i_blocks inconsistent with
	 * on-disk file blocks.
	 * We always keep i_blocks updated together with real
	 * allocation. But to not confuse with user, stat
	 * will return the blocks that include the delayed allocation
	 * blocks for this file.
	 */
	delalloc_blocks = EXT4_C2B(EXT4_SB(inode->i_sb),
				   EXT4_I(inode)->i_reserved_data_blocks);
	stat->blocks += delalloc_blocks << (inode->i_sb->s_blocksize_bits - 9);
	return 0;
}

static int ext4_index_trans_blocks(struct inode *inode, int lblocks,
				   int pextents)
{
	if (!(ext4_test_inode_flag(inode, EXT4_INODE_EXTENTS)))
		return ext4_ind_trans_blocks(inode, lblocks);
	return ext4_ext_index_trans_blocks(inode, pextents);
}

/*
 * Account for index blocks, block groups bitmaps and block group
 * descriptor blocks if modify datablocks and index blocks
 * worse case, the indexs blocks spread over different block groups
 *
 * If datablocks are discontiguous, they are possible to spread over
 * different block groups too. If they are contiguous, with flexbg,
 * they could still across block group boundary.
 *
 * Also account for superblock, inode, quota and xattr blocks
 */
static int ext4_meta_trans_blocks(struct inode *inode, int lblocks,
				  int pextents)
{
	ext4_group_t groups, ngroups = ext4_get_groups_count(inode->i_sb);
	int gdpblocks;
	int idxblocks;
	int ret;

	/*
	 * How many index blocks need to touch to map @lblocks logical blocks
	 * to @pextents physical extents?
	 */
	idxblocks = ext4_index_trans_blocks(inode, lblocks, pextents);

	ret = idxblocks;

	/*
	 * Now let's see how many group bitmaps and group descriptors need
	 * to account
	 */
	groups = idxblocks + pextents;
	gdpblocks = groups;
	if (groups > ngroups)
		groups = ngroups;
	if (groups > EXT4_SB(inode->i_sb)->s_gdb_count)
		gdpblocks = EXT4_SB(inode->i_sb)->s_gdb_count;

	/* bitmaps and block group descriptor blocks */
	ret += groups + gdpblocks;

	/* Blocks for super block, inode, quota and xattr blocks */
	ret += EXT4_META_TRANS_BLOCKS(inode->i_sb);

	return ret;
}

/*
 * Calculate the total number of credits to reserve to fit
 * the modification of a single pages into a single transaction,
 * which may include multiple chunks of block allocations.
 *
 * This could be called via ext4_write_begin()
 *
 * We need to consider the worse case, when
 * one new block per extent.
 */
int ext4_writepage_trans_blocks(struct inode *inode)
{
	int bpp = ext4_journal_blocks_per_page(inode);
	int ret;

	ret = ext4_meta_trans_blocks(inode, bpp, bpp);

	/* Account for data blocks for journalled mode */
	if (ext4_should_journal_data(inode))
		ret += bpp;
	return ret;
}

/*
 * Calculate the journal credits for a chunk of data modification.
 *
 * This is called from DIO, fallocate or whoever calling
 * ext4_map_blocks() to map/allocate a chunk of contiguous disk blocks.
 *
 * journal buffers for data blocks are not included here, as DIO
 * and fallocate do no need to journal data buffers.
 */
int ext4_chunk_trans_blocks(struct inode *inode, int nrblocks)
{
	return ext4_meta_trans_blocks(inode, nrblocks, 1);
}

/*
 * The caller must have previously called ext4_reserve_inode_write().
 * Give this, we know that the caller already has write access to iloc->bh.
 */
int ext4_mark_iloc_dirty(handle_t *handle,
			 struct inode *inode, struct ext4_iloc *iloc)
{
	int err = 0;

	err = ext4_emergency_state(inode->i_sb);
	if (unlikely(err)) {
		put_bh(iloc->bh);
		return err;
	}
	ext4_fc_track_inode(handle, inode);

	/* the do_update_inode consumes one bh->b_count */
	get_bh(iloc->bh);

	/* ext4_do_update_inode() does jbd2_journal_dirty_metadata */
	err = ext4_do_update_inode(handle, inode, iloc);
	put_bh(iloc->bh);
	return err;
}

/*
 * On success, We end up with an outstanding reference count against
 * iloc->bh.  This _must_ be cleaned up later.
 */

int
ext4_reserve_inode_write(handle_t *handle, struct inode *inode,
			 struct ext4_iloc *iloc)
{
	int err;

	err = ext4_emergency_state(inode->i_sb);
	if (unlikely(err))
		return err;

	err = ext4_get_inode_loc(inode, iloc);
	if (!err) {
		BUFFER_TRACE(iloc->bh, "get_write_access");
		err = ext4_journal_get_write_access(handle, inode->i_sb,
						    iloc->bh, EXT4_JTR_NONE);
		if (err) {
			brelse(iloc->bh);
			iloc->bh = NULL;
		}
	}
	ext4_std_error(inode->i_sb, err);
	return err;
}

static int __ext4_expand_extra_isize(struct inode *inode,
				     unsigned int new_extra_isize,
				     struct ext4_iloc *iloc,
				     handle_t *handle, int *no_expand)
{
	struct ext4_inode *raw_inode;
	struct ext4_xattr_ibody_header *header;
	unsigned int inode_size = EXT4_INODE_SIZE(inode->i_sb);
	struct ext4_inode_info *ei = EXT4_I(inode);
	int error;

	/* this was checked at iget time, but double check for good measure */
	if ((EXT4_GOOD_OLD_INODE_SIZE + ei->i_extra_isize > inode_size) ||
	    (ei->i_extra_isize & 3)) {
		EXT4_ERROR_INODE(inode, "bad extra_isize %u (inode size %u)",
				 ei->i_extra_isize,
				 EXT4_INODE_SIZE(inode->i_sb));
		return -EFSCORRUPTED;
	}
	if ((new_extra_isize < ei->i_extra_isize) ||
	    (new_extra_isize < 4) ||
	    (new_extra_isize > inode_size - EXT4_GOOD_OLD_INODE_SIZE))
		return -EINVAL;	/* Should never happen */

	raw_inode = ext4_raw_inode(iloc);

	header = IHDR(inode, raw_inode);

	/* No extended attributes present */
	if (!ext4_test_inode_state(inode, EXT4_STATE_XATTR) ||
	    header->h_magic != cpu_to_le32(EXT4_XATTR_MAGIC)) {
		memset((void *)raw_inode + EXT4_GOOD_OLD_INODE_SIZE +
		       EXT4_I(inode)->i_extra_isize, 0,
		       new_extra_isize - EXT4_I(inode)->i_extra_isize);
		EXT4_I(inode)->i_extra_isize = new_extra_isize;
		return 0;
	}

	/*
	 * We may need to allocate external xattr block so we need quotas
	 * initialized. Here we can be called with various locks held so we
	 * cannot affort to initialize quotas ourselves. So just bail.
	 */
	if (dquot_initialize_needed(inode))
		return -EAGAIN;

	/* try to expand with EAs present */
	error = ext4_expand_extra_isize_ea(inode, new_extra_isize,
					   raw_inode, handle);
	if (error) {
		/*
		 * Inode size expansion failed; don't try again
		 */
		*no_expand = 1;
	}

	return error;
}

/*
 * Expand an inode by new_extra_isize bytes.
 * Returns 0 on success or negative error number on failure.
 */
static int ext4_try_to_expand_extra_isize(struct inode *inode,
					  unsigned int new_extra_isize,
					  struct ext4_iloc iloc,
					  handle_t *handle)
{
	int no_expand;
	int error;

	if (ext4_test_inode_state(inode, EXT4_STATE_NO_EXPAND))
		return -EOVERFLOW;

	/*
	 * In nojournal mode, we can immediately attempt to expand
	 * the inode.  When journaled, we first need to obtain extra
	 * buffer credits since we may write into the EA block
	 * with this same handle. If journal_extend fails, then it will
	 * only result in a minor loss of functionality for that inode.
	 * If this is felt to be critical, then e2fsck should be run to
	 * force a large enough s_min_extra_isize.
	 */
	if (ext4_journal_extend(handle,
				EXT4_DATA_TRANS_BLOCKS(inode->i_sb), 0) != 0)
		return -ENOSPC;

	if (ext4_write_trylock_xattr(inode, &no_expand) == 0)
		return -EBUSY;

	error = __ext4_expand_extra_isize(inode, new_extra_isize, &iloc,
					  handle, &no_expand);
	ext4_write_unlock_xattr(inode, &no_expand);

	return error;
}

int ext4_expand_extra_isize(struct inode *inode,
			    unsigned int new_extra_isize,
			    struct ext4_iloc *iloc)
{
	handle_t *handle;
	int no_expand;
	int error, rc;

	if (ext4_test_inode_state(inode, EXT4_STATE_NO_EXPAND)) {
		brelse(iloc->bh);
		return -EOVERFLOW;
	}

	handle = ext4_journal_start(inode, EXT4_HT_INODE,
				    EXT4_DATA_TRANS_BLOCKS(inode->i_sb));
	if (IS_ERR(handle)) {
		error = PTR_ERR(handle);
		brelse(iloc->bh);
		return error;
	}

	ext4_write_lock_xattr(inode, &no_expand);

	BUFFER_TRACE(iloc->bh, "get_write_access");
	error = ext4_journal_get_write_access(handle, inode->i_sb, iloc->bh,
					      EXT4_JTR_NONE);
	if (error) {
		brelse(iloc->bh);
		goto out_unlock;
	}

	error = __ext4_expand_extra_isize(inode, new_extra_isize, iloc,
					  handle, &no_expand);

	rc = ext4_mark_iloc_dirty(handle, inode, iloc);
	if (!error)
		error = rc;

out_unlock:
	ext4_write_unlock_xattr(inode, &no_expand);
	ext4_journal_stop(handle);
	return error;
}

/*
 * What we do here is to mark the in-core inode as clean with respect to inode
 * dirtiness (it may still be data-dirty).
 * This means that the in-core inode may be reaped by prune_icache
 * without having to perform any I/O.  This is a very good thing,
 * because *any* task may call prune_icache - even ones which
 * have a transaction open against a different journal.
 *
 * Is this cheating?  Not really.  Sure, we haven't written the
 * inode out, but prune_icache isn't a user-visible syncing function.
 * Whenever the user wants stuff synced (sys_sync, sys_msync, sys_fsync)
 * we start and wait on commits.
 */
int __ext4_mark_inode_dirty(handle_t *handle, struct inode *inode,
				const char *func, unsigned int line)
{
	struct ext4_iloc iloc;
	struct ext4_sb_info *sbi = EXT4_SB(inode->i_sb);
	int err;

	might_sleep();
	trace_ext4_mark_inode_dirty(inode, _RET_IP_);
	err = ext4_reserve_inode_write(handle, inode, &iloc);
	if (err)
		goto out;

	if (EXT4_I(inode)->i_extra_isize < sbi->s_want_extra_isize)
		ext4_try_to_expand_extra_isize(inode, sbi->s_want_extra_isize,
					       iloc, handle);

	err = ext4_mark_iloc_dirty(handle, inode, &iloc);
out:
	if (unlikely(err))
		ext4_error_inode_err(inode, func, line, 0, err,
					"mark_inode_dirty error");
	return err;
}

/*
 * ext4_dirty_inode() is called from __mark_inode_dirty()
 *
 * We're really interested in the case where a file is being extended.
 * i_size has been changed by generic_commit_write() and we thus need
 * to include the updated inode in the current transaction.
 *
 * Also, dquot_alloc_block() will always dirty the inode when blocks
 * are allocated to the file.
 *
 * If the inode is marked synchronous, we don't honour that here - doing
 * so would cause a commit on atime updates, which we don't bother doing.
 * We handle synchronous inodes at the highest possible level.
 */
void ext4_dirty_inode(struct inode *inode, int flags)
{
	handle_t *handle;

	handle = ext4_journal_start(inode, EXT4_HT_INODE, 2);
	if (IS_ERR(handle))
		return;
	ext4_mark_inode_dirty(handle, inode);
	ext4_journal_stop(handle);
}

int ext4_change_inode_journal_flag(struct inode *inode, int val)
{
	journal_t *journal;
	handle_t *handle;
	int err;
	int alloc_ctx;

	/*
	 * We have to be very careful here: changing a data block's
	 * journaling status dynamically is dangerous.  If we write a
	 * data block to the journal, change the status and then delete
	 * that block, we risk forgetting to revoke the old log record
	 * from the journal and so a subsequent replay can corrupt data.
	 * So, first we make sure that the journal is empty and that
	 * nobody is changing anything.
	 */

	journal = EXT4_JOURNAL(inode);
	if (!journal)
		return 0;
	if (is_journal_aborted(journal))
		return -EROFS;

	/* Wait for all existing dio workers */
	inode_dio_wait(inode);

	/*
	 * Before flushing the journal and switching inode's aops, we have
	 * to flush all dirty data the inode has. There can be outstanding
	 * delayed allocations, there can be unwritten extents created by
	 * fallocate or buffered writes in dioread_nolock mode covered by
	 * dirty data which can be converted only after flushing the dirty
	 * data (and journalled aops don't know how to handle these cases).
	 */
	if (val) {
		filemap_invalidate_lock(inode->i_mapping);
		err = filemap_write_and_wait(inode->i_mapping);
		if (err < 0) {
			filemap_invalidate_unlock(inode->i_mapping);
			return err;
		}
	}

	alloc_ctx = ext4_writepages_down_write(inode->i_sb);
	jbd2_journal_lock_updates(journal);

	/*
	 * OK, there are no updates running now, and all cached data is
	 * synced to disk.  We are now in a completely consistent state
	 * which doesn't have anything in the journal, and we know that
	 * no filesystem updates are running, so it is safe to modify
	 * the inode's in-core data-journaling state flag now.
	 */

	if (val)
		ext4_set_inode_flag(inode, EXT4_INODE_JOURNAL_DATA);
	else {
		err = jbd2_journal_flush(journal, 0);
		if (err < 0) {
			jbd2_journal_unlock_updates(journal);
			ext4_writepages_up_write(inode->i_sb, alloc_ctx);
			return err;
		}
		ext4_clear_inode_flag(inode, EXT4_INODE_JOURNAL_DATA);
	}
	ext4_set_aops(inode);

	jbd2_journal_unlock_updates(journal);
	ext4_writepages_up_write(inode->i_sb, alloc_ctx);

	if (val)
		filemap_invalidate_unlock(inode->i_mapping);

	/* Finally we can mark the inode as dirty. */

	handle = ext4_journal_start(inode, EXT4_HT_INODE, 1);
	if (IS_ERR(handle))
		return PTR_ERR(handle);

	ext4_fc_mark_ineligible(inode->i_sb,
		EXT4_FC_REASON_JOURNAL_FLAG_CHANGE, handle);
	err = ext4_mark_inode_dirty(handle, inode);
	ext4_handle_sync(handle);
	ext4_journal_stop(handle);
	ext4_std_error(inode->i_sb, err);

	return err;
}

static int ext4_bh_unmapped(handle_t *handle, struct inode *inode,
			    struct buffer_head *bh)
{
	return !buffer_mapped(bh);
}

vm_fault_t ext4_page_mkwrite(struct vm_fault *vmf)
{
	struct vm_area_struct *vma = vmf->vma;
	struct folio *folio = page_folio(vmf->page);
	loff_t size;
	unsigned long len;
	int err;
	vm_fault_t ret;
	struct file *file = vma->vm_file;
	struct inode *inode = file_inode(file);
	struct address_space *mapping = inode->i_mapping;
	handle_t *handle;
	get_block_t *get_block;
	int retries = 0;

	if (unlikely(IS_IMMUTABLE(inode)))
		return VM_FAULT_SIGBUS;

	sb_start_pagefault(inode->i_sb);
	file_update_time(vma->vm_file);

	filemap_invalidate_lock_shared(mapping);

	err = ext4_convert_inline_data(inode);
	if (err)
		goto out_ret;

	/*
	 * On data journalling we skip straight to the transaction handle:
	 * there's no delalloc; page truncated will be checked later; the
	 * early return w/ all buffers mapped (calculates size/len) can't
	 * be used; and there's no dioread_nolock, so only ext4_get_block.
	 */
	if (ext4_should_journal_data(inode))
		goto retry_alloc;

	/* Delalloc case is easy... */
	if (test_opt(inode->i_sb, DELALLOC) &&
	    !ext4_nonda_switch(inode->i_sb)) {
		do {
			err = block_page_mkwrite(vma, vmf,
						   ext4_da_get_block_prep);
		} while (err == -ENOSPC &&
		       ext4_should_retry_alloc(inode->i_sb, &retries));
		goto out_ret;
	}

	folio_lock(folio);
	size = i_size_read(inode);
	/* Page got truncated from under us? */
	if (folio->mapping != mapping || folio_pos(folio) > size) {
		folio_unlock(folio);
		ret = VM_FAULT_NOPAGE;
		goto out;
	}

	len = folio_size(folio);
	if (folio_pos(folio) + len > size)
		len = size - folio_pos(folio);
	/*
	 * Return if we have all the buffers mapped. This avoids the need to do
	 * journal_start/journal_stop which can block and take a long time
	 *
	 * This cannot be done for data journalling, as we have to add the
	 * inode to the transaction's list to writeprotect pages on commit.
	 */
	if (folio_buffers(folio)) {
		if (!ext4_walk_page_buffers(NULL, inode, folio_buffers(folio),
					    0, len, NULL,
					    ext4_bh_unmapped)) {
			/* Wait so that we don't change page under IO */
			folio_wait_stable(folio);
			ret = VM_FAULT_LOCKED;
			goto out;
		}
	}
	folio_unlock(folio);
	/* OK, we need to fill the hole... */
	if (ext4_should_dioread_nolock(inode))
		get_block = ext4_get_block_unwritten;
	else
		get_block = ext4_get_block;
retry_alloc:
	handle = ext4_journal_start(inode, EXT4_HT_WRITE_PAGE,
				    ext4_writepage_trans_blocks(inode));
	if (IS_ERR(handle)) {
		ret = VM_FAULT_SIGBUS;
		goto out;
	}
	/*
	 * Data journalling can't use block_page_mkwrite() because it
	 * will set_buffer_dirty() before do_journal_get_write_access()
	 * thus might hit warning messages for dirty metadata buffers.
	 */
	if (!ext4_should_journal_data(inode)) {
		err = block_page_mkwrite(vma, vmf, get_block);
	} else {
		folio_lock(folio);
		size = i_size_read(inode);
		/* Page got truncated from under us? */
		if (folio->mapping != mapping || folio_pos(folio) > size) {
			ret = VM_FAULT_NOPAGE;
			goto out_error;
		}

		len = folio_size(folio);
		if (folio_pos(folio) + len > size)
			len = size - folio_pos(folio);

		err = ext4_block_write_begin(handle, folio, 0, len,
					     ext4_get_block);
		if (!err) {
			ret = VM_FAULT_SIGBUS;
			if (ext4_journal_folio_buffers(handle, folio, len))
				goto out_error;
		} else {
			folio_unlock(folio);
		}
	}
	ext4_journal_stop(handle);
	if (err == -ENOSPC && ext4_should_retry_alloc(inode->i_sb, &retries))
		goto retry_alloc;
out_ret:
	ret = vmf_fs_error(err);
out:
	filemap_invalidate_unlock_shared(mapping);
	sb_end_pagefault(inode->i_sb);
	return ret;
out_error:
	folio_unlock(folio);
	ext4_journal_stop(handle);
	goto out;
}<|MERGE_RESOLUTION|>--- conflicted
+++ resolved
@@ -4013,12 +4013,7 @@
 	int ret;
 
 	trace_ext4_punch_hole(inode, offset, length, 0);
-<<<<<<< HEAD
-
-	inode_lock(inode);
-=======
 	WARN_ON_ONCE(!inode_is_locked(inode));
->>>>>>> fc85704c
 
 	/* No need to punch hole beyond i_size */
 	if (offset >= inode->i_size)
@@ -4051,22 +4046,9 @@
 		return ret;
 
 	/* Now release the pages and zero block aligned part of pages*/
-<<<<<<< HEAD
-	if (last_block_offset > first_block_offset) {
-		ret = ext4_update_disksize_before_punch(inode, offset, length);
-		if (ret)
-			goto out_dio;
-
-		ret = ext4_truncate_page_cache_block_range(inode,
-				first_block_offset, last_block_offset + 1);
-		if (ret)
-			goto out_dio;
-	}
-=======
 	ret = ext4_truncate_page_cache_block_range(inode, offset, end);
 	if (ret)
 		return ret;
->>>>>>> fc85704c
 
 	if (ext4_test_inode_flag(inode, EXT4_INODE_EXTENTS))
 		credits = ext4_writepage_trans_blocks(inode);
