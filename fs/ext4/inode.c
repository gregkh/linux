// SPDX-License-Identifier: GPL-2.0
/*
 *  linux/fs/ext4/inode.c
 *
 * Copyright (C) 1992, 1993, 1994, 1995
 * Remy Card (card@masi.ibp.fr)
 * Laboratoire MASI - Institut Blaise Pascal
 * Universite Pierre et Marie Curie (Paris VI)
 *
 *  from
 *
 *  linux/fs/minix/inode.c
 *
 *  Copyright (C) 1991, 1992  Linus Torvalds
 *
 *  64-bit file support on 64-bit platforms by Jakub Jelinek
 *	(jj@sunsite.ms.mff.cuni.cz)
 *
 *  Assorted race fixes, rewrite of ext4_get_block() by Al Viro, 2000
 */

#include <linux/fs.h>
#include <linux/mount.h>
#include <linux/time.h>
#include <linux/highuid.h>
#include <linux/pagemap.h>
#include <linux/dax.h>
#include <linux/quotaops.h>
#include <linux/string.h>
#include <linux/buffer_head.h>
#include <linux/writeback.h>
#include <linux/pagevec.h>
#include <linux/mpage.h>
#include <linux/namei.h>
#include <linux/uio.h>
#include <linux/bio.h>
#include <linux/workqueue.h>
#include <linux/kernel.h>
#include <linux/printk.h>
#include <linux/slab.h>
#include <linux/bitops.h>
#include <linux/iomap.h>
#include <linux/iversion.h>

#include "ext4_jbd2.h"
#include "xattr.h"
#include "acl.h"
#include "truncate.h"

#include <trace/events/ext4.h>

static void ext4_journalled_zero_new_buffers(handle_t *handle,
					    struct inode *inode,
					    struct folio *folio,
					    unsigned from, unsigned to);

static __u32 ext4_inode_csum(struct inode *inode, struct ext4_inode *raw,
			      struct ext4_inode_info *ei)
{
	struct ext4_sb_info *sbi = EXT4_SB(inode->i_sb);
	__u32 csum;
	__u16 dummy_csum = 0;
	int offset = offsetof(struct ext4_inode, i_checksum_lo);
	unsigned int csum_size = sizeof(dummy_csum);

	csum = ext4_chksum(sbi, ei->i_csum_seed, (__u8 *)raw, offset);
	csum = ext4_chksum(sbi, csum, (__u8 *)&dummy_csum, csum_size);
	offset += csum_size;
	csum = ext4_chksum(sbi, csum, (__u8 *)raw + offset,
			   EXT4_GOOD_OLD_INODE_SIZE - offset);

	if (EXT4_INODE_SIZE(inode->i_sb) > EXT4_GOOD_OLD_INODE_SIZE) {
		offset = offsetof(struct ext4_inode, i_checksum_hi);
		csum = ext4_chksum(sbi, csum, (__u8 *)raw +
				   EXT4_GOOD_OLD_INODE_SIZE,
				   offset - EXT4_GOOD_OLD_INODE_SIZE);
		if (EXT4_FITS_IN_INODE(raw, ei, i_checksum_hi)) {
			csum = ext4_chksum(sbi, csum, (__u8 *)&dummy_csum,
					   csum_size);
			offset += csum_size;
		}
		csum = ext4_chksum(sbi, csum, (__u8 *)raw + offset,
				   EXT4_INODE_SIZE(inode->i_sb) - offset);
	}

	return csum;
}

static int ext4_inode_csum_verify(struct inode *inode, struct ext4_inode *raw,
				  struct ext4_inode_info *ei)
{
	__u32 provided, calculated;

	if (EXT4_SB(inode->i_sb)->s_es->s_creator_os !=
	    cpu_to_le32(EXT4_OS_LINUX) ||
	    !ext4_has_metadata_csum(inode->i_sb))
		return 1;

	provided = le16_to_cpu(raw->i_checksum_lo);
	calculated = ext4_inode_csum(inode, raw, ei);
	if (EXT4_INODE_SIZE(inode->i_sb) > EXT4_GOOD_OLD_INODE_SIZE &&
	    EXT4_FITS_IN_INODE(raw, ei, i_checksum_hi))
		provided |= ((__u32)le16_to_cpu(raw->i_checksum_hi)) << 16;
	else
		calculated &= 0xFFFF;

	return provided == calculated;
}

void ext4_inode_csum_set(struct inode *inode, struct ext4_inode *raw,
			 struct ext4_inode_info *ei)
{
	__u32 csum;

	if (EXT4_SB(inode->i_sb)->s_es->s_creator_os !=
	    cpu_to_le32(EXT4_OS_LINUX) ||
	    !ext4_has_metadata_csum(inode->i_sb))
		return;

	csum = ext4_inode_csum(inode, raw, ei);
	raw->i_checksum_lo = cpu_to_le16(csum & 0xFFFF);
	if (EXT4_INODE_SIZE(inode->i_sb) > EXT4_GOOD_OLD_INODE_SIZE &&
	    EXT4_FITS_IN_INODE(raw, ei, i_checksum_hi))
		raw->i_checksum_hi = cpu_to_le16(csum >> 16);
}

static inline int ext4_begin_ordered_truncate(struct inode *inode,
					      loff_t new_size)
{
	trace_ext4_begin_ordered_truncate(inode, new_size);
	/*
	 * If jinode is zero, then we never opened the file for
	 * writing, so there's no need to call
	 * jbd2_journal_begin_ordered_truncate() since there's no
	 * outstanding writes we need to flush.
	 */
	if (!EXT4_I(inode)->jinode)
		return 0;
	return jbd2_journal_begin_ordered_truncate(EXT4_JOURNAL(inode),
						   EXT4_I(inode)->jinode,
						   new_size);
}

static int ext4_meta_trans_blocks(struct inode *inode, int lblocks,
				  int pextents);

/*
 * Test whether an inode is a fast symlink.
 * A fast symlink has its symlink data stored in ext4_inode_info->i_data.
 */
int ext4_inode_is_fast_symlink(struct inode *inode)
{
	if (!(EXT4_I(inode)->i_flags & EXT4_EA_INODE_FL)) {
		int ea_blocks = EXT4_I(inode)->i_file_acl ?
				EXT4_CLUSTER_SIZE(inode->i_sb) >> 9 : 0;

		if (ext4_has_inline_data(inode))
			return 0;

		return (S_ISLNK(inode->i_mode) && inode->i_blocks - ea_blocks == 0);
	}
	return S_ISLNK(inode->i_mode) && inode->i_size &&
	       (inode->i_size < EXT4_N_BLOCKS * 4);
}

/*
 * Called at the last iput() if i_nlink is zero.
 */
void ext4_evict_inode(struct inode *inode)
{
	handle_t *handle;
	int err;
	/*
	 * Credits for final inode cleanup and freeing:
	 * sb + inode (ext4_orphan_del()), block bitmap, group descriptor
	 * (xattr block freeing), bitmap, group descriptor (inode freeing)
	 */
	int extra_credits = 6;
	struct ext4_xattr_inode_array *ea_inode_array = NULL;
	bool freeze_protected = false;

	trace_ext4_evict_inode(inode);

	if (EXT4_I(inode)->i_flags & EXT4_EA_INODE_FL)
		ext4_evict_ea_inode(inode);
	if (inode->i_nlink) {
		truncate_inode_pages_final(&inode->i_data);

		goto no_delete;
	}

	if (is_bad_inode(inode))
		goto no_delete;
	dquot_initialize(inode);

	if (ext4_should_order_data(inode))
		ext4_begin_ordered_truncate(inode, 0);
	truncate_inode_pages_final(&inode->i_data);

	/*
	 * For inodes with journalled data, transaction commit could have
	 * dirtied the inode. And for inodes with dioread_nolock, unwritten
	 * extents converting worker could merge extents and also have dirtied
	 * the inode. Flush worker is ignoring it because of I_FREEING flag but
	 * we still need to remove the inode from the writeback lists.
	 */
	if (!list_empty_careful(&inode->i_io_list))
		inode_io_list_del(inode);

	/*
	 * Protect us against freezing - iput() caller didn't have to have any
	 * protection against it. When we are in a running transaction though,
	 * we are already protected against freezing and we cannot grab further
	 * protection due to lock ordering constraints.
	 */
	if (!ext4_journal_current_handle()) {
		sb_start_intwrite(inode->i_sb);
		freeze_protected = true;
	}

	if (!IS_NOQUOTA(inode))
		extra_credits += EXT4_MAXQUOTAS_DEL_BLOCKS(inode->i_sb);

	/*
	 * Block bitmap, group descriptor, and inode are accounted in both
	 * ext4_blocks_for_truncate() and extra_credits. So subtract 3.
	 */
	handle = ext4_journal_start(inode, EXT4_HT_TRUNCATE,
			 ext4_blocks_for_truncate(inode) + extra_credits - 3);
	if (IS_ERR(handle)) {
		ext4_std_error(inode->i_sb, PTR_ERR(handle));
		/*
		 * If we're going to skip the normal cleanup, we still need to
		 * make sure that the in-core orphan linked list is properly
		 * cleaned up.
		 */
		ext4_orphan_del(NULL, inode);
		if (freeze_protected)
			sb_end_intwrite(inode->i_sb);
		goto no_delete;
	}

	if (IS_SYNC(inode))
		ext4_handle_sync(handle);

	/*
	 * Set inode->i_size to 0 before calling ext4_truncate(). We need
	 * special handling of symlinks here because i_size is used to
	 * determine whether ext4_inode_info->i_data contains symlink data or
	 * block mappings. Setting i_size to 0 will remove its fast symlink
	 * status. Erase i_data so that it becomes a valid empty block map.
	 */
	if (ext4_inode_is_fast_symlink(inode))
		memset(EXT4_I(inode)->i_data, 0, sizeof(EXT4_I(inode)->i_data));
	inode->i_size = 0;
	err = ext4_mark_inode_dirty(handle, inode);
	if (err) {
		ext4_warning(inode->i_sb,
			     "couldn't mark inode dirty (err %d)", err);
		goto stop_handle;
	}
	if (inode->i_blocks) {
		err = ext4_truncate(inode);
		if (err) {
			ext4_error_err(inode->i_sb, -err,
				       "couldn't truncate inode %lu (err %d)",
				       inode->i_ino, err);
			goto stop_handle;
		}
	}

	/* Remove xattr references. */
	err = ext4_xattr_delete_inode(handle, inode, &ea_inode_array,
				      extra_credits);
	if (err) {
		ext4_warning(inode->i_sb, "xattr delete (err %d)", err);
stop_handle:
		ext4_journal_stop(handle);
		ext4_orphan_del(NULL, inode);
		if (freeze_protected)
			sb_end_intwrite(inode->i_sb);
		ext4_xattr_inode_array_free(ea_inode_array);
		goto no_delete;
	}

	/*
	 * Kill off the orphan record which ext4_truncate created.
	 * AKPM: I think this can be inside the above `if'.
	 * Note that ext4_orphan_del() has to be able to cope with the
	 * deletion of a non-existent orphan - this is because we don't
	 * know if ext4_truncate() actually created an orphan record.
	 * (Well, we could do this if we need to, but heck - it works)
	 */
	ext4_orphan_del(handle, inode);
	EXT4_I(inode)->i_dtime	= (__u32)ktime_get_real_seconds();

	/*
	 * One subtle ordering requirement: if anything has gone wrong
	 * (transaction abort, IO errors, whatever), then we can still
	 * do these next steps (the fs will already have been marked as
	 * having errors), but we can't free the inode if the mark_dirty
	 * fails.
	 */
	if (ext4_mark_inode_dirty(handle, inode))
		/* If that failed, just do the required in-core inode clear. */
		ext4_clear_inode(inode);
	else
		ext4_free_inode(handle, inode);
	ext4_journal_stop(handle);
	if (freeze_protected)
		sb_end_intwrite(inode->i_sb);
	ext4_xattr_inode_array_free(ea_inode_array);
	return;
no_delete:
	/*
	 * Check out some where else accidentally dirty the evicting inode,
	 * which may probably cause inode use-after-free issues later.
	 */
	WARN_ON_ONCE(!list_empty_careful(&inode->i_io_list));

	if (!list_empty(&EXT4_I(inode)->i_fc_list))
		ext4_fc_mark_ineligible(inode->i_sb, EXT4_FC_REASON_NOMEM, NULL);
	ext4_clear_inode(inode);	/* We must guarantee clearing of inode... */
}

#ifdef CONFIG_QUOTA
qsize_t *ext4_get_reserved_space(struct inode *inode)
{
	return &EXT4_I(inode)->i_reserved_quota;
}
#endif

/*
 * Called with i_data_sem down, which is important since we can call
 * ext4_discard_preallocations() from here.
 */
void ext4_da_update_reserve_space(struct inode *inode,
					int used, int quota_claim)
{
	struct ext4_sb_info *sbi = EXT4_SB(inode->i_sb);
	struct ext4_inode_info *ei = EXT4_I(inode);

	spin_lock(&ei->i_block_reservation_lock);
	trace_ext4_da_update_reserve_space(inode, used, quota_claim);
	if (unlikely(used > ei->i_reserved_data_blocks)) {
		ext4_warning(inode->i_sb, "%s: ino %lu, used %d "
			 "with only %d reserved data blocks",
			 __func__, inode->i_ino, used,
			 ei->i_reserved_data_blocks);
		WARN_ON(1);
		used = ei->i_reserved_data_blocks;
	}

	/* Update per-inode reservations */
	ei->i_reserved_data_blocks -= used;
	percpu_counter_sub(&sbi->s_dirtyclusters_counter, used);

	spin_unlock(&ei->i_block_reservation_lock);

	/* Update quota subsystem for data blocks */
	if (quota_claim)
		dquot_claim_block(inode, EXT4_C2B(sbi, used));
	else {
		/*
		 * We did fallocate with an offset that is already delayed
		 * allocated. So on delayed allocated writeback we should
		 * not re-claim the quota for fallocated blocks.
		 */
		dquot_release_reservation_block(inode, EXT4_C2B(sbi, used));
	}

	/*
	 * If we have done all the pending block allocations and if
	 * there aren't any writers on the inode, we can discard the
	 * inode's preallocations.
	 */
	if ((ei->i_reserved_data_blocks == 0) &&
	    !inode_is_open_for_write(inode))
		ext4_discard_preallocations(inode);
}

static int __check_block_validity(struct inode *inode, const char *func,
				unsigned int line,
				struct ext4_map_blocks *map)
{
	if (ext4_has_feature_journal(inode->i_sb) &&
	    (inode->i_ino ==
	     le32_to_cpu(EXT4_SB(inode->i_sb)->s_es->s_journal_inum)))
		return 0;
	if (!ext4_inode_block_valid(inode, map->m_pblk, map->m_len)) {
		ext4_error_inode(inode, func, line, map->m_pblk,
				 "lblock %lu mapped to illegal pblock %llu "
				 "(length %d)", (unsigned long) map->m_lblk,
				 map->m_pblk, map->m_len);
		return -EFSCORRUPTED;
	}
	return 0;
}

int ext4_issue_zeroout(struct inode *inode, ext4_lblk_t lblk, ext4_fsblk_t pblk,
		       ext4_lblk_t len)
{
	int ret;

	if (IS_ENCRYPTED(inode) && S_ISREG(inode->i_mode))
		return fscrypt_zeroout_range(inode, lblk, pblk, len);

	ret = sb_issue_zeroout(inode->i_sb, pblk, len, GFP_NOFS);
	if (ret > 0)
		ret = 0;

	return ret;
}

#define check_block_validity(inode, map)	\
	__check_block_validity((inode), __func__, __LINE__, (map))

#ifdef ES_AGGRESSIVE_TEST
static void ext4_map_blocks_es_recheck(handle_t *handle,
				       struct inode *inode,
				       struct ext4_map_blocks *es_map,
				       struct ext4_map_blocks *map,
				       int flags)
{
	int retval;

	map->m_flags = 0;
	/*
	 * There is a race window that the result is not the same.
	 * e.g. xfstests #223 when dioread_nolock enables.  The reason
	 * is that we lookup a block mapping in extent status tree with
	 * out taking i_data_sem.  So at the time the unwritten extent
	 * could be converted.
	 */
	down_read(&EXT4_I(inode)->i_data_sem);
	if (ext4_test_inode_flag(inode, EXT4_INODE_EXTENTS)) {
		retval = ext4_ext_map_blocks(handle, inode, map, 0);
	} else {
		retval = ext4_ind_map_blocks(handle, inode, map, 0);
	}
	up_read((&EXT4_I(inode)->i_data_sem));

	/*
	 * We don't check m_len because extent will be collpased in status
	 * tree.  So the m_len might not equal.
	 */
	if (es_map->m_lblk != map->m_lblk ||
	    es_map->m_flags != map->m_flags ||
	    es_map->m_pblk != map->m_pblk) {
		printk("ES cache assertion failed for inode: %lu "
		       "es_cached ex [%d/%d/%llu/%x] != "
		       "found ex [%d/%d/%llu/%x] retval %d flags %x\n",
		       inode->i_ino, es_map->m_lblk, es_map->m_len,
		       es_map->m_pblk, es_map->m_flags, map->m_lblk,
		       map->m_len, map->m_pblk, map->m_flags,
		       retval, flags);
	}
}
#endif /* ES_AGGRESSIVE_TEST */

static int ext4_map_query_blocks(handle_t *handle, struct inode *inode,
				 struct ext4_map_blocks *map)
{
	unsigned int status;
	int retval;

	if (ext4_test_inode_flag(inode, EXT4_INODE_EXTENTS))
		retval = ext4_ext_map_blocks(handle, inode, map, 0);
	else
		retval = ext4_ind_map_blocks(handle, inode, map, 0);

	if (retval <= 0)
		return retval;

	if (unlikely(retval != map->m_len)) {
		ext4_warning(inode->i_sb,
			     "ES len assertion failed for inode "
			     "%lu: retval %d != map->m_len %d",
			     inode->i_ino, retval, map->m_len);
		WARN_ON(1);
	}

	status = map->m_flags & EXT4_MAP_UNWRITTEN ?
			EXTENT_STATUS_UNWRITTEN : EXTENT_STATUS_WRITTEN;
	ext4_es_insert_extent(inode, map->m_lblk, map->m_len,
<<<<<<< HEAD
			      map->m_pblk, status);
=======
			      map->m_pblk, status, 0);
	return retval;
}

static int ext4_map_create_blocks(handle_t *handle, struct inode *inode,
				  struct ext4_map_blocks *map, int flags)
{
	struct extent_status es;
	unsigned int status;
	int err, retval = 0;

	/*
	 * We pass in the magic EXT4_GET_BLOCKS_DELALLOC_RESERVE
	 * indicates that the blocks and quotas has already been
	 * checked when the data was copied into the page cache.
	 */
	if (map->m_flags & EXT4_MAP_DELAYED)
		flags |= EXT4_GET_BLOCKS_DELALLOC_RESERVE;

	/*
	 * Here we clear m_flags because after allocating an new extent,
	 * it will be set again.
	 */
	map->m_flags &= ~EXT4_MAP_FLAGS;

	/*
	 * We need to check for EXT4 here because migrate could have
	 * changed the inode type in between.
	 */
	if (ext4_test_inode_flag(inode, EXT4_INODE_EXTENTS)) {
		retval = ext4_ext_map_blocks(handle, inode, map, flags);
	} else {
		retval = ext4_ind_map_blocks(handle, inode, map, flags);

		/*
		 * We allocated new blocks which will result in i_data's
		 * format changing. Force the migrate to fail by clearing
		 * migrate flags.
		 */
		if (retval > 0 && map->m_flags & EXT4_MAP_NEW)
			ext4_clear_inode_state(inode, EXT4_STATE_EXT_MIGRATE);
	}
	if (retval <= 0)
		return retval;

	if (unlikely(retval != map->m_len)) {
		ext4_warning(inode->i_sb,
			     "ES len assertion failed for inode %lu: "
			     "retval %d != map->m_len %d",
			     inode->i_ino, retval, map->m_len);
		WARN_ON(1);
	}

	/*
	 * We have to zeroout blocks before inserting them into extent
	 * status tree. Otherwise someone could look them up there and
	 * use them before they are really zeroed. We also have to
	 * unmap metadata before zeroing as otherwise writeback can
	 * overwrite zeros with stale data from block device.
	 */
	if (flags & EXT4_GET_BLOCKS_ZERO &&
	    map->m_flags & EXT4_MAP_MAPPED && map->m_flags & EXT4_MAP_NEW) {
		err = ext4_issue_zeroout(inode, map->m_lblk, map->m_pblk,
					 map->m_len);
		if (err)
			return err;
	}

	/*
	 * If the extent has been zeroed out, we don't need to update
	 * extent status tree.
	 */
	if (flags & EXT4_GET_BLOCKS_PRE_IO &&
	    ext4_es_lookup_extent(inode, map->m_lblk, NULL, &es)) {
		if (ext4_es_is_written(&es))
			return retval;
	}

	status = map->m_flags & EXT4_MAP_UNWRITTEN ?
			EXTENT_STATUS_UNWRITTEN : EXTENT_STATUS_WRITTEN;
	ext4_es_insert_extent(inode, map->m_lblk, map->m_len,
			      map->m_pblk, status, flags);

>>>>>>> a6ad5510
	return retval;
}

/*
 * The ext4_map_blocks() function tries to look up the requested blocks,
 * and returns if the blocks are already mapped.
 *
 * Otherwise it takes the write lock of the i_data_sem and allocate blocks
 * and store the allocated blocks in the result buffer head and mark it
 * mapped.
 *
 * If file type is extents based, it will call ext4_ext_map_blocks(),
 * Otherwise, call with ext4_ind_map_blocks() to handle indirect mapping
 * based files
 *
 * On success, it returns the number of blocks being mapped or allocated.
 * If flags doesn't contain EXT4_GET_BLOCKS_CREATE the blocks are
 * pre-allocated and unwritten, the resulting @map is marked as unwritten.
 * If the flags contain EXT4_GET_BLOCKS_CREATE, it will mark @map as mapped.
 *
 * It returns 0 if plain look up failed (blocks have not been allocated), in
 * that case, @map is returned as unmapped but we still do fill map->m_len to
 * indicate the length of a hole starting at map->m_lblk.
 *
 * It returns the error in case of allocation failure.
 */
int ext4_map_blocks(handle_t *handle, struct inode *inode,
		    struct ext4_map_blocks *map, int flags)
{
	struct extent_status es;
	int retval;
	int ret = 0;
#ifdef ES_AGGRESSIVE_TEST
	struct ext4_map_blocks orig_map;

	memcpy(&orig_map, map, sizeof(*map));
#endif

	map->m_flags = 0;
	ext_debug(inode, "flag 0x%x, max_blocks %u, logical block %lu\n",
		  flags, map->m_len, (unsigned long) map->m_lblk);

	/*
	 * ext4_map_blocks returns an int, and m_len is an unsigned int
	 */
	if (unlikely(map->m_len > INT_MAX))
		map->m_len = INT_MAX;

	/* We can handle the block number less than EXT_MAX_BLOCKS */
	if (unlikely(map->m_lblk >= EXT_MAX_BLOCKS))
		return -EFSCORRUPTED;

	/* Lookup extent status tree firstly */
	if (!(EXT4_SB(inode->i_sb)->s_mount_state & EXT4_FC_REPLAY) &&
	    ext4_es_lookup_extent(inode, map->m_lblk, NULL, &es)) {
		if (ext4_es_is_written(&es) || ext4_es_is_unwritten(&es)) {
			map->m_pblk = ext4_es_pblock(&es) +
					map->m_lblk - es.es_lblk;
			map->m_flags |= ext4_es_is_written(&es) ?
					EXT4_MAP_MAPPED : EXT4_MAP_UNWRITTEN;
			retval = es.es_len - (map->m_lblk - es.es_lblk);
			if (retval > map->m_len)
				retval = map->m_len;
			map->m_len = retval;
		} else if (ext4_es_is_delayed(&es) || ext4_es_is_hole(&es)) {
			map->m_pblk = 0;
			map->m_flags |= ext4_es_is_delayed(&es) ?
					EXT4_MAP_DELAYED : 0;
			retval = es.es_len - (map->m_lblk - es.es_lblk);
			if (retval > map->m_len)
				retval = map->m_len;
			map->m_len = retval;
			retval = 0;
		} else {
			BUG();
		}

		if (flags & EXT4_GET_BLOCKS_CACHED_NOWAIT)
			return retval;
#ifdef ES_AGGRESSIVE_TEST
		ext4_map_blocks_es_recheck(handle, inode, map,
					   &orig_map, flags);
#endif
		goto found;
	}
	/*
	 * In the query cache no-wait mode, nothing we can do more if we
	 * cannot find extent in the cache.
	 */
	if (flags & EXT4_GET_BLOCKS_CACHED_NOWAIT)
		return 0;

	/*
	 * Try to see if we can get the block without requesting a new
	 * file system block.
	 */
	down_read(&EXT4_I(inode)->i_data_sem);
	retval = ext4_map_query_blocks(handle, inode, map);
	up_read((&EXT4_I(inode)->i_data_sem));

found:
	if (retval > 0 && map->m_flags & EXT4_MAP_MAPPED) {
		ret = check_block_validity(inode, map);
		if (ret != 0)
			return ret;
	}

	/* If it is only a block(s) look up */
	if ((flags & EXT4_GET_BLOCKS_CREATE) == 0)
		return retval;

	/*
	 * Returns if the blocks have already allocated
	 *
	 * Note that if blocks have been preallocated
	 * ext4_ext_map_blocks() returns with buffer head unmapped
	 */
	if (retval > 0 && map->m_flags & EXT4_MAP_MAPPED)
		/*
		 * If we need to convert extent to unwritten
		 * we continue and do the actual work in
		 * ext4_ext_map_blocks()
		 */
		if (!(flags & EXT4_GET_BLOCKS_CONVERT_UNWRITTEN))
			return retval;

	/*
	 * New blocks allocate and/or writing to unwritten extent
	 * will possibly result in updating i_data, so we take
	 * the write lock of i_data_sem, and call get_block()
	 * with create == 1 flag.
	 */
	down_write(&EXT4_I(inode)->i_data_sem);
	retval = ext4_map_create_blocks(handle, inode, map, flags);
	up_write((&EXT4_I(inode)->i_data_sem));
	if (retval > 0 && map->m_flags & EXT4_MAP_MAPPED) {
		ret = check_block_validity(inode, map);
		if (ret != 0)
			return ret;

		/*
		 * Inodes with freshly allocated blocks where contents will be
		 * visible after transaction commit must be on transaction's
		 * ordered data list.
		 */
		if (map->m_flags & EXT4_MAP_NEW &&
		    !(map->m_flags & EXT4_MAP_UNWRITTEN) &&
		    !(flags & EXT4_GET_BLOCKS_ZERO) &&
		    !ext4_is_quota_file(inode) &&
		    ext4_should_order_data(inode)) {
			loff_t start_byte =
				(loff_t)map->m_lblk << inode->i_blkbits;
			loff_t length = (loff_t)map->m_len << inode->i_blkbits;

			if (flags & EXT4_GET_BLOCKS_IO_SUBMIT)
				ret = ext4_jbd2_inode_add_wait(handle, inode,
						start_byte, length);
			else
				ret = ext4_jbd2_inode_add_write(handle, inode,
						start_byte, length);
			if (ret)
				return ret;
		}
	}
	if (retval > 0 && (map->m_flags & EXT4_MAP_UNWRITTEN ||
				map->m_flags & EXT4_MAP_MAPPED))
		ext4_fc_track_range(handle, inode, map->m_lblk,
					map->m_lblk + map->m_len - 1);
	if (retval < 0)
		ext_debug(inode, "failed with err %d\n", retval);
	return retval;
}

/*
 * Update EXT4_MAP_FLAGS in bh->b_state. For buffer heads attached to pages
 * we have to be careful as someone else may be manipulating b_state as well.
 */
static void ext4_update_bh_state(struct buffer_head *bh, unsigned long flags)
{
	unsigned long old_state;
	unsigned long new_state;

	flags &= EXT4_MAP_FLAGS;

	/* Dummy buffer_head? Set non-atomically. */
	if (!bh->b_page) {
		bh->b_state = (bh->b_state & ~EXT4_MAP_FLAGS) | flags;
		return;
	}
	/*
	 * Someone else may be modifying b_state. Be careful! This is ugly but
	 * once we get rid of using bh as a container for mapping information
	 * to pass to / from get_block functions, this can go away.
	 */
	old_state = READ_ONCE(bh->b_state);
	do {
		new_state = (old_state & ~EXT4_MAP_FLAGS) | flags;
	} while (unlikely(!try_cmpxchg(&bh->b_state, &old_state, new_state)));
}

static int _ext4_get_block(struct inode *inode, sector_t iblock,
			   struct buffer_head *bh, int flags)
{
	struct ext4_map_blocks map;
	int ret = 0;

	if (ext4_has_inline_data(inode))
		return -ERANGE;

	map.m_lblk = iblock;
	map.m_len = bh->b_size >> inode->i_blkbits;

	ret = ext4_map_blocks(ext4_journal_current_handle(), inode, &map,
			      flags);
	if (ret > 0) {
		map_bh(bh, inode->i_sb, map.m_pblk);
		ext4_update_bh_state(bh, map.m_flags);
		bh->b_size = inode->i_sb->s_blocksize * map.m_len;
		ret = 0;
	} else if (ret == 0) {
		/* hole case, need to fill in bh->b_size */
		bh->b_size = inode->i_sb->s_blocksize * map.m_len;
	}
	return ret;
}

int ext4_get_block(struct inode *inode, sector_t iblock,
		   struct buffer_head *bh, int create)
{
	return _ext4_get_block(inode, iblock, bh,
			       create ? EXT4_GET_BLOCKS_CREATE : 0);
}

/*
 * Get block function used when preparing for buffered write if we require
 * creating an unwritten extent if blocks haven't been allocated.  The extent
 * will be converted to written after the IO is complete.
 */
int ext4_get_block_unwritten(struct inode *inode, sector_t iblock,
			     struct buffer_head *bh_result, int create)
{
	int ret = 0;

	ext4_debug("ext4_get_block_unwritten: inode %lu, create flag %d\n",
		   inode->i_ino, create);
	ret = _ext4_get_block(inode, iblock, bh_result,
			       EXT4_GET_BLOCKS_CREATE_UNWRIT_EXT);

	/*
	 * If the buffer is marked unwritten, mark it as new to make sure it is
	 * zeroed out correctly in case of partial writes. Otherwise, there is
	 * a chance of stale data getting exposed.
	 */
	if (ret == 0 && buffer_unwritten(bh_result))
		set_buffer_new(bh_result);

	return ret;
}

/* Maximum number of blocks we map for direct IO at once. */
#define DIO_MAX_BLOCKS 4096

/*
 * `handle' can be NULL if create is zero
 */
struct buffer_head *ext4_getblk(handle_t *handle, struct inode *inode,
				ext4_lblk_t block, int map_flags)
{
	struct ext4_map_blocks map;
	struct buffer_head *bh;
	int create = map_flags & EXT4_GET_BLOCKS_CREATE;
	bool nowait = map_flags & EXT4_GET_BLOCKS_CACHED_NOWAIT;
	int err;

	ASSERT((EXT4_SB(inode->i_sb)->s_mount_state & EXT4_FC_REPLAY)
		    || handle != NULL || create == 0);
	ASSERT(create == 0 || !nowait);

	map.m_lblk = block;
	map.m_len = 1;
	err = ext4_map_blocks(handle, inode, &map, map_flags);

	if (err == 0)
		return create ? ERR_PTR(-ENOSPC) : NULL;
	if (err < 0)
		return ERR_PTR(err);

	if (nowait)
		return sb_find_get_block(inode->i_sb, map.m_pblk);

	bh = sb_getblk(inode->i_sb, map.m_pblk);
	if (unlikely(!bh))
		return ERR_PTR(-ENOMEM);
	if (map.m_flags & EXT4_MAP_NEW) {
		ASSERT(create != 0);
		ASSERT((EXT4_SB(inode->i_sb)->s_mount_state & EXT4_FC_REPLAY)
			    || (handle != NULL));

		/*
		 * Now that we do not always journal data, we should
		 * keep in mind whether this should always journal the
		 * new buffer as metadata.  For now, regular file
		 * writes use ext4_get_block instead, so it's not a
		 * problem.
		 */
		lock_buffer(bh);
		BUFFER_TRACE(bh, "call get_create_access");
		err = ext4_journal_get_create_access(handle, inode->i_sb, bh,
						     EXT4_JTR_NONE);
		if (unlikely(err)) {
			unlock_buffer(bh);
			goto errout;
		}
		if (!buffer_uptodate(bh)) {
			memset(bh->b_data, 0, inode->i_sb->s_blocksize);
			set_buffer_uptodate(bh);
		}
		unlock_buffer(bh);
		BUFFER_TRACE(bh, "call ext4_handle_dirty_metadata");
		err = ext4_handle_dirty_metadata(handle, inode, bh);
		if (unlikely(err))
			goto errout;
	} else
		BUFFER_TRACE(bh, "not a new buffer");
	return bh;
errout:
	brelse(bh);
	return ERR_PTR(err);
}

struct buffer_head *ext4_bread(handle_t *handle, struct inode *inode,
			       ext4_lblk_t block, int map_flags)
{
	struct buffer_head *bh;
	int ret;

	bh = ext4_getblk(handle, inode, block, map_flags);
	if (IS_ERR(bh))
		return bh;
	if (!bh || ext4_buffer_uptodate(bh))
		return bh;

	ret = ext4_read_bh_lock(bh, REQ_META | REQ_PRIO, true);
	if (ret) {
		put_bh(bh);
		return ERR_PTR(ret);
	}
	return bh;
}

/* Read a contiguous batch of blocks. */
int ext4_bread_batch(struct inode *inode, ext4_lblk_t block, int bh_count,
		     bool wait, struct buffer_head **bhs)
{
	int i, err;

	for (i = 0; i < bh_count; i++) {
		bhs[i] = ext4_getblk(NULL, inode, block + i, 0 /* map_flags */);
		if (IS_ERR(bhs[i])) {
			err = PTR_ERR(bhs[i]);
			bh_count = i;
			goto out_brelse;
		}
	}

	for (i = 0; i < bh_count; i++)
		/* Note that NULL bhs[i] is valid because of holes. */
		if (bhs[i] && !ext4_buffer_uptodate(bhs[i]))
			ext4_read_bh_lock(bhs[i], REQ_META | REQ_PRIO, false);

	if (!wait)
		return 0;

	for (i = 0; i < bh_count; i++)
		if (bhs[i])
			wait_on_buffer(bhs[i]);

	for (i = 0; i < bh_count; i++) {
		if (bhs[i] && !buffer_uptodate(bhs[i])) {
			err = -EIO;
			goto out_brelse;
		}
	}
	return 0;

out_brelse:
	for (i = 0; i < bh_count; i++) {
		brelse(bhs[i]);
		bhs[i] = NULL;
	}
	return err;
}

int ext4_walk_page_buffers(handle_t *handle, struct inode *inode,
			   struct buffer_head *head,
			   unsigned from,
			   unsigned to,
			   int *partial,
			   int (*fn)(handle_t *handle, struct inode *inode,
				     struct buffer_head *bh))
{
	struct buffer_head *bh;
	unsigned block_start, block_end;
	unsigned blocksize = head->b_size;
	int err, ret = 0;
	struct buffer_head *next;

	for (bh = head, block_start = 0;
	     ret == 0 && (bh != head || !block_start);
	     block_start = block_end, bh = next) {
		next = bh->b_this_page;
		block_end = block_start + blocksize;
		if (block_end <= from || block_start >= to) {
			if (partial && !buffer_uptodate(bh))
				*partial = 1;
			continue;
		}
		err = (*fn)(handle, inode, bh);
		if (!ret)
			ret = err;
	}
	return ret;
}

/*
 * Helper for handling dirtying of journalled data. We also mark the folio as
 * dirty so that writeback code knows about this page (and inode) contains
 * dirty data. ext4_writepages() then commits appropriate transaction to
 * make data stable.
 */
static int ext4_dirty_journalled_data(handle_t *handle, struct buffer_head *bh)
{
	folio_mark_dirty(bh->b_folio);
	return ext4_handle_dirty_metadata(handle, NULL, bh);
}

int do_journal_get_write_access(handle_t *handle, struct inode *inode,
				struct buffer_head *bh)
{
	if (!buffer_mapped(bh) || buffer_freed(bh))
		return 0;
	BUFFER_TRACE(bh, "get write access");
	return ext4_journal_get_write_access(handle, inode->i_sb, bh,
					    EXT4_JTR_NONE);
}

int ext4_block_write_begin(handle_t *handle, struct folio *folio,
			   loff_t pos, unsigned len,
			   get_block_t *get_block)
{
	unsigned from = pos & (PAGE_SIZE - 1);
	unsigned to = from + len;
	struct inode *inode = folio->mapping->host;
	unsigned block_start, block_end;
	sector_t block;
	int err = 0;
	unsigned blocksize = inode->i_sb->s_blocksize;
	unsigned bbits;
	struct buffer_head *bh, *head, *wait[2];
	int nr_wait = 0;
	int i;
	bool should_journal_data = ext4_should_journal_data(inode);

	BUG_ON(!folio_test_locked(folio));
	BUG_ON(from > PAGE_SIZE);
	BUG_ON(to > PAGE_SIZE);
	BUG_ON(from > to);

	head = folio_buffers(folio);
	if (!head)
		head = create_empty_buffers(folio, blocksize, 0);
	bbits = ilog2(blocksize);
	block = (sector_t)folio->index << (PAGE_SHIFT - bbits);

	for (bh = head, block_start = 0; bh != head || !block_start;
	    block++, block_start = block_end, bh = bh->b_this_page) {
		block_end = block_start + blocksize;
		if (block_end <= from || block_start >= to) {
			if (folio_test_uptodate(folio)) {
				set_buffer_uptodate(bh);
			}
			continue;
		}
		if (buffer_new(bh))
			clear_buffer_new(bh);
		if (!buffer_mapped(bh)) {
			WARN_ON(bh->b_size != blocksize);
			err = get_block(inode, block, bh, 1);
			if (err)
				break;
			if (buffer_new(bh)) {
				/*
				 * We may be zeroing partial buffers or all new
				 * buffers in case of failure. Prepare JBD2 for
				 * that.
				 */
				if (should_journal_data)
					do_journal_get_write_access(handle,
								    inode, bh);
				if (folio_test_uptodate(folio)) {
					/*
					 * Unlike __block_write_begin() we leave
					 * dirtying of new uptodate buffers to
					 * ->write_end() time or
					 * folio_zero_new_buffers().
					 */
					set_buffer_uptodate(bh);
					continue;
				}
				if (block_end > to || block_start < from)
					folio_zero_segments(folio, to,
							    block_end,
							    block_start, from);
				continue;
			}
		}
		if (folio_test_uptodate(folio)) {
			set_buffer_uptodate(bh);
			continue;
		}
		if (!buffer_uptodate(bh) && !buffer_delay(bh) &&
		    !buffer_unwritten(bh) &&
		    (block_start < from || block_end > to)) {
			ext4_read_bh_lock(bh, 0, false);
			wait[nr_wait++] = bh;
		}
	}
	/*
	 * If we issued read requests, let them complete.
	 */
	for (i = 0; i < nr_wait; i++) {
		wait_on_buffer(wait[i]);
		if (!buffer_uptodate(wait[i]))
			err = -EIO;
	}
	if (unlikely(err)) {
		if (should_journal_data)
			ext4_journalled_zero_new_buffers(handle, inode, folio,
							 from, to);
		else
			folio_zero_new_buffers(folio, from, to);
	} else if (fscrypt_inode_uses_fs_layer_crypto(inode)) {
		for (i = 0; i < nr_wait; i++) {
			int err2;

			err2 = fscrypt_decrypt_pagecache_blocks(folio,
						blocksize, bh_offset(wait[i]));
			if (err2) {
				clear_buffer_uptodate(wait[i]);
				err = err2;
			}
		}
	}

	return err;
}

/*
 * To preserve ordering, it is essential that the hole instantiation and
 * the data write be encapsulated in a single transaction.  We cannot
 * close off a transaction and start a new one between the ext4_get_block()
 * and the ext4_write_end().  So doing the jbd2_journal_start at the start of
 * ext4_write_begin() is the right place.
 */
static int ext4_write_begin(struct file *file, struct address_space *mapping,
			    loff_t pos, unsigned len,
			    struct folio **foliop, void **fsdata)
{
	struct inode *inode = mapping->host;
	int ret, needed_blocks;
	handle_t *handle;
	int retries = 0;
	struct folio *folio;
	pgoff_t index;
	unsigned from, to;

	if (unlikely(ext4_forced_shutdown(inode->i_sb)))
		return -EIO;

	trace_ext4_write_begin(inode, pos, len);
	/*
	 * Reserve one block more for addition to orphan list in case
	 * we allocate blocks but write fails for some reason
	 */
	needed_blocks = ext4_writepage_trans_blocks(inode) + 1;
	index = pos >> PAGE_SHIFT;
	from = pos & (PAGE_SIZE - 1);
	to = from + len;

	if (ext4_test_inode_state(inode, EXT4_STATE_MAY_INLINE_DATA)) {
		ret = ext4_try_to_write_inline_data(mapping, inode, pos, len,
						    foliop);
		if (ret < 0)
			return ret;
		if (ret == 1)
			return 0;
	}

	/*
	 * __filemap_get_folio() can take a long time if the
	 * system is thrashing due to memory pressure, or if the folio
	 * is being written back.  So grab it first before we start
	 * the transaction handle.  This also allows us to allocate
	 * the folio (if needed) without using GFP_NOFS.
	 */
retry_grab:
	folio = __filemap_get_folio(mapping, index, FGP_WRITEBEGIN,
					mapping_gfp_mask(mapping));
	if (IS_ERR(folio))
		return PTR_ERR(folio);
	/*
	 * The same as page allocation, we prealloc buffer heads before
	 * starting the handle.
	 */
	if (!folio_buffers(folio))
		create_empty_buffers(folio, inode->i_sb->s_blocksize, 0);

	folio_unlock(folio);

retry_journal:
	handle = ext4_journal_start(inode, EXT4_HT_WRITE_PAGE, needed_blocks);
	if (IS_ERR(handle)) {
		folio_put(folio);
		return PTR_ERR(handle);
	}

	folio_lock(folio);
	if (folio->mapping != mapping) {
		/* The folio got truncated from under us */
		folio_unlock(folio);
		folio_put(folio);
		ext4_journal_stop(handle);
		goto retry_grab;
	}
	/* In case writeback began while the folio was unlocked */
	folio_wait_stable(folio);

	if (ext4_should_dioread_nolock(inode))
		ret = ext4_block_write_begin(handle, folio, pos, len,
					     ext4_get_block_unwritten);
	else
		ret = ext4_block_write_begin(handle, folio, pos, len,
					     ext4_get_block);
	if (!ret && ext4_should_journal_data(inode)) {
		ret = ext4_walk_page_buffers(handle, inode,
					     folio_buffers(folio), from, to,
					     NULL, do_journal_get_write_access);
	}

	if (ret) {
		bool extended = (pos + len > inode->i_size) &&
				!ext4_verity_in_progress(inode);

		folio_unlock(folio);
		/*
		 * ext4_block_write_begin may have instantiated a few blocks
		 * outside i_size.  Trim these off again. Don't need
		 * i_size_read because we hold i_rwsem.
		 *
		 * Add inode to orphan list in case we crash before
		 * truncate finishes
		 */
		if (extended && ext4_can_truncate(inode))
			ext4_orphan_add(handle, inode);

		ext4_journal_stop(handle);
		if (extended) {
			ext4_truncate_failed_write(inode);
			/*
			 * If truncate failed early the inode might
			 * still be on the orphan list; we need to
			 * make sure the inode is removed from the
			 * orphan list in that case.
			 */
			if (inode->i_nlink)
				ext4_orphan_del(NULL, inode);
		}

		if (ret == -ENOSPC &&
		    ext4_should_retry_alloc(inode->i_sb, &retries))
			goto retry_journal;
		folio_put(folio);
		return ret;
	}
	*foliop = folio;
	return ret;
}

/* For write_end() in data=journal mode */
static int write_end_fn(handle_t *handle, struct inode *inode,
			struct buffer_head *bh)
{
	int ret;
	if (!buffer_mapped(bh) || buffer_freed(bh))
		return 0;
	set_buffer_uptodate(bh);
	ret = ext4_dirty_journalled_data(handle, bh);
	clear_buffer_meta(bh);
	clear_buffer_prio(bh);
	return ret;
}

/*
 * We need to pick up the new inode size which generic_commit_write gave us
 * `file' can be NULL - eg, when called from page_symlink().
 *
 * ext4 never places buffers on inode->i_mapping->i_private_list.  metadata
 * buffers are managed internally.
 */
static int ext4_write_end(struct file *file,
			  struct address_space *mapping,
			  loff_t pos, unsigned len, unsigned copied,
			  struct folio *folio, void *fsdata)
{
	handle_t *handle = ext4_journal_current_handle();
	struct inode *inode = mapping->host;
	loff_t old_size = inode->i_size;
	int ret = 0, ret2;
	int i_size_changed = 0;
	bool verity = ext4_verity_in_progress(inode);

	trace_ext4_write_end(inode, pos, len, copied);

	if (ext4_has_inline_data(inode) &&
	    ext4_test_inode_state(inode, EXT4_STATE_MAY_INLINE_DATA))
		return ext4_write_inline_data_end(inode, pos, len, copied,
						  folio);

	copied = block_write_end(file, mapping, pos, len, copied, folio, fsdata);
	/*
	 * it's important to update i_size while still holding folio lock:
	 * page writeout could otherwise come in and zero beyond i_size.
	 *
	 * If FS_IOC_ENABLE_VERITY is running on this inode, then Merkle tree
	 * blocks are being written past EOF, so skip the i_size update.
	 */
	if (!verity)
		i_size_changed = ext4_update_inode_size(inode, pos + copied);
	folio_unlock(folio);
	folio_put(folio);

	if (old_size < pos && !verity) {
		pagecache_isize_extended(inode, old_size, pos);
		ext4_zero_partial_blocks(handle, inode, old_size, pos - old_size);
	}
	/*
	 * Don't mark the inode dirty under folio lock. First, it unnecessarily
	 * makes the holding time of folio lock longer. Second, it forces lock
	 * ordering of folio lock and transaction start for journaling
	 * filesystems.
	 */
	if (i_size_changed)
		ret = ext4_mark_inode_dirty(handle, inode);

	if (pos + len > inode->i_size && !verity && ext4_can_truncate(inode))
		/* if we have allocated more blocks and copied
		 * less. We will have blocks allocated outside
		 * inode->i_size. So truncate them
		 */
		ext4_orphan_add(handle, inode);

	ret2 = ext4_journal_stop(handle);
	if (!ret)
		ret = ret2;

	if (pos + len > inode->i_size && !verity) {
		ext4_truncate_failed_write(inode);
		/*
		 * If truncate failed early the inode might still be
		 * on the orphan list; we need to make sure the inode
		 * is removed from the orphan list in that case.
		 */
		if (inode->i_nlink)
			ext4_orphan_del(NULL, inode);
	}

	return ret ? ret : copied;
}

/*
 * This is a private version of folio_zero_new_buffers() which doesn't
 * set the buffer to be dirty, since in data=journalled mode we need
 * to call ext4_dirty_journalled_data() instead.
 */
static void ext4_journalled_zero_new_buffers(handle_t *handle,
					    struct inode *inode,
					    struct folio *folio,
					    unsigned from, unsigned to)
{
	unsigned int block_start = 0, block_end;
	struct buffer_head *head, *bh;

	bh = head = folio_buffers(folio);
	do {
		block_end = block_start + bh->b_size;
		if (buffer_new(bh)) {
			if (block_end > from && block_start < to) {
				if (!folio_test_uptodate(folio)) {
					unsigned start, size;

					start = max(from, block_start);
					size = min(to, block_end) - start;

					folio_zero_range(folio, start, size);
				}
				clear_buffer_new(bh);
				write_end_fn(handle, inode, bh);
			}
		}
		block_start = block_end;
		bh = bh->b_this_page;
	} while (bh != head);
}

static int ext4_journalled_write_end(struct file *file,
				     struct address_space *mapping,
				     loff_t pos, unsigned len, unsigned copied,
				     struct folio *folio, void *fsdata)
{
	handle_t *handle = ext4_journal_current_handle();
	struct inode *inode = mapping->host;
	loff_t old_size = inode->i_size;
	int ret = 0, ret2;
	int partial = 0;
	unsigned from, to;
	int size_changed = 0;
	bool verity = ext4_verity_in_progress(inode);

	trace_ext4_journalled_write_end(inode, pos, len, copied);
	from = pos & (PAGE_SIZE - 1);
	to = from + len;

	BUG_ON(!ext4_handle_valid(handle));

	if (ext4_has_inline_data(inode))
		return ext4_write_inline_data_end(inode, pos, len, copied,
						  folio);

	if (unlikely(copied < len) && !folio_test_uptodate(folio)) {
		copied = 0;
		ext4_journalled_zero_new_buffers(handle, inode, folio,
						 from, to);
	} else {
		if (unlikely(copied < len))
			ext4_journalled_zero_new_buffers(handle, inode, folio,
							 from + copied, to);
		ret = ext4_walk_page_buffers(handle, inode,
					     folio_buffers(folio),
					     from, from + copied, &partial,
					     write_end_fn);
		if (!partial)
			folio_mark_uptodate(folio);
	}
	if (!verity)
		size_changed = ext4_update_inode_size(inode, pos + copied);
	EXT4_I(inode)->i_datasync_tid = handle->h_transaction->t_tid;
	folio_unlock(folio);
	folio_put(folio);

	if (old_size < pos && !verity) {
		pagecache_isize_extended(inode, old_size, pos);
		ext4_zero_partial_blocks(handle, inode, old_size, pos - old_size);
	}

	if (size_changed) {
		ret2 = ext4_mark_inode_dirty(handle, inode);
		if (!ret)
			ret = ret2;
	}

	if (pos + len > inode->i_size && !verity && ext4_can_truncate(inode))
		/* if we have allocated more blocks and copied
		 * less. We will have blocks allocated outside
		 * inode->i_size. So truncate them
		 */
		ext4_orphan_add(handle, inode);

	ret2 = ext4_journal_stop(handle);
	if (!ret)
		ret = ret2;
	if (pos + len > inode->i_size && !verity) {
		ext4_truncate_failed_write(inode);
		/*
		 * If truncate failed early the inode might still be
		 * on the orphan list; we need to make sure the inode
		 * is removed from the orphan list in that case.
		 */
		if (inode->i_nlink)
			ext4_orphan_del(NULL, inode);
	}

	return ret ? ret : copied;
}

/*
 * Reserve space for 'nr_resv' clusters
 */
static int ext4_da_reserve_space(struct inode *inode, int nr_resv)
{
	struct ext4_sb_info *sbi = EXT4_SB(inode->i_sb);
	struct ext4_inode_info *ei = EXT4_I(inode);
	int ret;

	/*
	 * We will charge metadata quota at writeout time; this saves
	 * us from metadata over-estimation, though we may go over by
	 * a small amount in the end.  Here we just reserve for data.
	 */
	ret = dquot_reserve_block(inode, EXT4_C2B(sbi, nr_resv));
	if (ret)
		return ret;

	spin_lock(&ei->i_block_reservation_lock);
	if (ext4_claim_free_clusters(sbi, nr_resv, 0)) {
		spin_unlock(&ei->i_block_reservation_lock);
		dquot_release_reservation_block(inode, EXT4_C2B(sbi, nr_resv));
		return -ENOSPC;
	}
	ei->i_reserved_data_blocks += nr_resv;
	trace_ext4_da_reserve_space(inode, nr_resv);
	spin_unlock(&ei->i_block_reservation_lock);

	return 0;       /* success */
}

void ext4_da_release_space(struct inode *inode, int to_free)
{
	struct ext4_sb_info *sbi = EXT4_SB(inode->i_sb);
	struct ext4_inode_info *ei = EXT4_I(inode);

	if (!to_free)
		return;		/* Nothing to release, exit */

	spin_lock(&EXT4_I(inode)->i_block_reservation_lock);

	trace_ext4_da_release_space(inode, to_free);
	if (unlikely(to_free > ei->i_reserved_data_blocks)) {
		/*
		 * if there aren't enough reserved blocks, then the
		 * counter is messed up somewhere.  Since this
		 * function is called from invalidate page, it's
		 * harmless to return without any action.
		 */
		ext4_warning(inode->i_sb, "ext4_da_release_space: "
			 "ino %lu, to_free %d with only %d reserved "
			 "data blocks", inode->i_ino, to_free,
			 ei->i_reserved_data_blocks);
		WARN_ON(1);
		to_free = ei->i_reserved_data_blocks;
	}
	ei->i_reserved_data_blocks -= to_free;

	/* update fs dirty data blocks counter */
	percpu_counter_sub(&sbi->s_dirtyclusters_counter, to_free);

	spin_unlock(&EXT4_I(inode)->i_block_reservation_lock);

	dquot_release_reservation_block(inode, EXT4_C2B(sbi, to_free));
}

/*
 * Delayed allocation stuff
 */

struct mpage_da_data {
	/* These are input fields for ext4_do_writepages() */
	struct inode *inode;
	struct writeback_control *wbc;
	unsigned int can_map:1;	/* Can writepages call map blocks? */

	/* These are internal state of ext4_do_writepages() */
	pgoff_t first_page;	/* The first page to write */
	pgoff_t next_page;	/* Current page to examine */
	pgoff_t last_page;	/* Last page to examine */
	/*
	 * Extent to map - this can be after first_page because that can be
	 * fully mapped. We somewhat abuse m_flags to store whether the extent
	 * is delalloc or unwritten.
	 */
	struct ext4_map_blocks map;
	struct ext4_io_submit io_submit;	/* IO submission data */
	unsigned int do_map:1;
	unsigned int scanned_until_end:1;
	unsigned int journalled_more_data:1;
};

static void mpage_release_unused_pages(struct mpage_da_data *mpd,
				       bool invalidate)
{
	unsigned nr, i;
	pgoff_t index, end;
	struct folio_batch fbatch;
	struct inode *inode = mpd->inode;
	struct address_space *mapping = inode->i_mapping;

	/* This is necessary when next_page == 0. */
	if (mpd->first_page >= mpd->next_page)
		return;

	mpd->scanned_until_end = 0;
	index = mpd->first_page;
	end   = mpd->next_page - 1;
	if (invalidate) {
		ext4_lblk_t start, last;
		start = index << (PAGE_SHIFT - inode->i_blkbits);
		last = end << (PAGE_SHIFT - inode->i_blkbits);

		/*
		 * avoid racing with extent status tree scans made by
		 * ext4_insert_delayed_block()
		 */
		down_write(&EXT4_I(inode)->i_data_sem);
		ext4_es_remove_extent(inode, start, last - start + 1);
		up_write(&EXT4_I(inode)->i_data_sem);
	}

	folio_batch_init(&fbatch);
	while (index <= end) {
		nr = filemap_get_folios(mapping, &index, end, &fbatch);
		if (nr == 0)
			break;
		for (i = 0; i < nr; i++) {
			struct folio *folio = fbatch.folios[i];

			if (folio->index < mpd->first_page)
				continue;
			if (folio_next_index(folio) - 1 > end)
				continue;
			BUG_ON(!folio_test_locked(folio));
			BUG_ON(folio_test_writeback(folio));
			if (invalidate) {
				if (folio_mapped(folio))
					folio_clear_dirty_for_io(folio);
				block_invalidate_folio(folio, 0,
						folio_size(folio));
				folio_clear_uptodate(folio);
			}
			folio_unlock(folio);
		}
		folio_batch_release(&fbatch);
	}
}

static void ext4_print_free_blocks(struct inode *inode)
{
	struct ext4_sb_info *sbi = EXT4_SB(inode->i_sb);
	struct super_block *sb = inode->i_sb;
	struct ext4_inode_info *ei = EXT4_I(inode);

	ext4_msg(sb, KERN_CRIT, "Total free blocks count %lld",
	       EXT4_C2B(EXT4_SB(inode->i_sb),
			ext4_count_free_clusters(sb)));
	ext4_msg(sb, KERN_CRIT, "Free/Dirty block details");
	ext4_msg(sb, KERN_CRIT, "free_blocks=%lld",
	       (long long) EXT4_C2B(EXT4_SB(sb),
		percpu_counter_sum(&sbi->s_freeclusters_counter)));
	ext4_msg(sb, KERN_CRIT, "dirty_blocks=%lld",
	       (long long) EXT4_C2B(EXT4_SB(sb),
		percpu_counter_sum(&sbi->s_dirtyclusters_counter)));
	ext4_msg(sb, KERN_CRIT, "Block reservation details");
	ext4_msg(sb, KERN_CRIT, "i_reserved_data_blocks=%u",
		 ei->i_reserved_data_blocks);
	return;
}

/*
 * Check whether the cluster containing lblk has been allocated or has
 * delalloc reservation.
 *
 * Returns 0 if the cluster doesn't have either, 1 if it has delalloc
 * reservation, 2 if it's already been allocated, negative error code on
 * failure.
 */
static int ext4_clu_alloc_state(struct inode *inode, ext4_lblk_t lblk)
{
	struct ext4_sb_info *sbi = EXT4_SB(inode->i_sb);
	int ret;

	/* Has delalloc reservation? */
	if (ext4_es_scan_clu(inode, &ext4_es_is_delayed, lblk))
		return 1;

	/* Already been allocated? */
	if (ext4_es_scan_clu(inode, &ext4_es_is_mapped, lblk))
		return 2;
	ret = ext4_clu_mapped(inode, EXT4_B2C(sbi, lblk));
	if (ret < 0)
		return ret;
	if (ret > 0)
		return 2;

	return 0;
}

/*
 * ext4_insert_delayed_blocks - adds a multiple delayed blocks to the extents
 *                              status tree, incrementing the reserved
 *                              cluster/block count or making pending
 *                              reservations where needed
 *
 * @inode - file containing the newly added block
 * @lblk - start logical block to be added
 * @len - length of blocks to be added
 *
 * Returns 0 on success, negative error code on failure.
 */
static int ext4_insert_delayed_blocks(struct inode *inode, ext4_lblk_t lblk,
				      ext4_lblk_t len)
{
	struct ext4_sb_info *sbi = EXT4_SB(inode->i_sb);
	int ret;
	bool lclu_allocated = false;
	bool end_allocated = false;
	ext4_lblk_t resv_clu;
	ext4_lblk_t end = lblk + len - 1;

	/*
	 * If the cluster containing lblk or end is shared with a delayed,
	 * written, or unwritten extent in a bigalloc file system, it's
	 * already been accounted for and does not need to be reserved.
	 * A pending reservation must be made for the cluster if it's
	 * shared with a written or unwritten extent and doesn't already
	 * have one.  Written and unwritten extents can be purged from the
	 * extents status tree if the system is under memory pressure, so
	 * it's necessary to examine the extent tree if a search of the
	 * extents status tree doesn't get a match.
	 */
	if (sbi->s_cluster_ratio == 1) {
		ret = ext4_da_reserve_space(inode, len);
		if (ret != 0)   /* ENOSPC */
			return ret;
	} else {   /* bigalloc */
		resv_clu = EXT4_B2C(sbi, end) - EXT4_B2C(sbi, lblk) + 1;

		ret = ext4_clu_alloc_state(inode, lblk);
		if (ret < 0)
			return ret;
		if (ret > 0) {
			resv_clu--;
			lclu_allocated = (ret == 2);
		}

		if (EXT4_B2C(sbi, lblk) != EXT4_B2C(sbi, end)) {
			ret = ext4_clu_alloc_state(inode, end);
			if (ret < 0)
				return ret;
			if (ret > 0) {
				resv_clu--;
				end_allocated = (ret == 2);
			}
		}

		if (resv_clu) {
			ret = ext4_da_reserve_space(inode, resv_clu);
			if (ret != 0)   /* ENOSPC */
				return ret;
		}
	}

	ext4_es_insert_delayed_extent(inode, lblk, len, lclu_allocated,
				      end_allocated);
	return 0;
}

/*
 * Looks up the requested blocks and sets the delalloc extent map.
 * First try to look up for the extent entry that contains the requested
 * blocks in the extent status tree without i_data_sem, then try to look
 * up for the ondisk extent mapping with i_data_sem in read mode,
 * finally hold i_data_sem in write mode, looks up again and add a
 * delalloc extent entry if it still couldn't find any extent. Pass out
 * the mapped extent through @map and return 0 on success.
 */
static int ext4_da_map_blocks(struct inode *inode, struct ext4_map_blocks *map)
{
	struct extent_status es;
	int retval;
#ifdef ES_AGGRESSIVE_TEST
	struct ext4_map_blocks orig_map;

	memcpy(&orig_map, map, sizeof(*map));
#endif

	map->m_flags = 0;
	ext_debug(inode, "max_blocks %u, logical block %lu\n", map->m_len,
		  (unsigned long) map->m_lblk);

	/* Lookup extent status tree firstly */
<<<<<<< HEAD
	if (ext4_es_lookup_extent(inode, iblock, NULL, &es)) {
=======
	if (ext4_es_lookup_extent(inode, map->m_lblk, NULL, &es)) {
		map->m_len = min_t(unsigned int, map->m_len,
				   es.es_len - (map->m_lblk - es.es_lblk));

>>>>>>> a6ad5510
		if (ext4_es_is_hole(&es))
			goto add_delayed;

found:
		/*
		 * Delayed extent could be allocated by fallocate.
		 * So we need to check it.
		 */
		if (ext4_es_is_delayed(&es)) {
			map->m_flags |= EXT4_MAP_DELAYED;
			return 0;
		}

		map->m_pblk = ext4_es_pblock(&es) + map->m_lblk - es.es_lblk;
		if (ext4_es_is_written(&es))
			map->m_flags |= EXT4_MAP_MAPPED;
		else if (ext4_es_is_unwritten(&es))
			map->m_flags |= EXT4_MAP_UNWRITTEN;
		else
			BUG();

#ifdef ES_AGGRESSIVE_TEST
		ext4_map_blocks_es_recheck(NULL, inode, map, &orig_map, 0);
#endif
		return 0;
	}

	/*
	 * Try to see if we can get the block without requesting a new
	 * file system block.
	 */
	down_read(&EXT4_I(inode)->i_data_sem);
	if (ext4_has_inline_data(inode))
		retval = 0;
	else
		retval = ext4_map_query_blocks(NULL, inode, map);
	up_read(&EXT4_I(inode)->i_data_sem);
	if (retval)
<<<<<<< HEAD
		return retval;
=======
		return retval < 0 ? retval : 0;
>>>>>>> a6ad5510

add_delayed:
	down_write(&EXT4_I(inode)->i_data_sem);
	/*
	 * Page fault path (ext4_page_mkwrite does not take i_rwsem)
	 * and fallocate path (no folio lock) can race. Make sure we
	 * lookup the extent status tree here again while i_data_sem
	 * is held in write mode, before inserting a new da entry in
	 * the extent status tree.
	 */
<<<<<<< HEAD
	if (ext4_es_lookup_extent(inode, iblock, NULL, &es)) {
=======
	if (ext4_es_lookup_extent(inode, map->m_lblk, NULL, &es)) {
		map->m_len = min_t(unsigned int, map->m_len,
				   es.es_len - (map->m_lblk - es.es_lblk));

>>>>>>> a6ad5510
		if (!ext4_es_is_hole(&es)) {
			up_write(&EXT4_I(inode)->i_data_sem);
			goto found;
		}
	} else if (!ext4_has_inline_data(inode)) {
		retval = ext4_map_query_blocks(NULL, inode, map);
		if (retval) {
			up_write(&EXT4_I(inode)->i_data_sem);
<<<<<<< HEAD
			return retval;
		}
	}

	retval = ext4_insert_delayed_block(inode, map->m_lblk);
	up_write(&EXT4_I(inode)->i_data_sem);
	if (retval)
		return retval;
=======
			return retval < 0 ? retval : 0;
		}
	}

	map->m_flags |= EXT4_MAP_DELAYED;
	retval = ext4_insert_delayed_blocks(inode, map->m_lblk, map->m_len);
	up_write(&EXT4_I(inode)->i_data_sem);
>>>>>>> a6ad5510

	map_bh(bh, inode->i_sb, invalid_block);
	set_buffer_new(bh);
	set_buffer_delay(bh);
	return retval;
}

/*
 * This is a special get_block_t callback which is used by
 * ext4_da_write_begin().  It will either return mapped block or
 * reserve space for a single block.
 *
 * For delayed buffer_head we have BH_Mapped, BH_New, BH_Delay set.
 * We also have b_blocknr = -1 and b_bdev initialized properly
 *
 * For unwritten buffer_head we have BH_Mapped, BH_New, BH_Unwritten set.
 * We also have b_blocknr = physicalblock mapping unwritten extent and b_bdev
 * initialized properly.
 */
int ext4_da_get_block_prep(struct inode *inode, sector_t iblock,
			   struct buffer_head *bh, int create)
{
	struct ext4_map_blocks map;
	sector_t invalid_block = ~((sector_t) 0xffff);
	int ret = 0;

	BUG_ON(create == 0);
	BUG_ON(bh->b_size != inode->i_sb->s_blocksize);

	if (invalid_block < ext4_blocks_count(EXT4_SB(inode->i_sb)->s_es))
		invalid_block = ~0;

	map.m_lblk = iblock;
	map.m_len = 1;

	/*
	 * first, we need to know whether the block is allocated already
	 * preallocated blocks are unmapped but should treated
	 * the same as allocated blocks.
	 */
	ret = ext4_da_map_blocks(inode, &map);
	if (ret < 0)
		return ret;

	if (map.m_flags & EXT4_MAP_DELAYED) {
		map_bh(bh, inode->i_sb, invalid_block);
		set_buffer_new(bh);
		set_buffer_delay(bh);
		return 0;
	}

	map_bh(bh, inode->i_sb, map.m_pblk);
	ext4_update_bh_state(bh, map.m_flags);

	if (buffer_unwritten(bh)) {
		/* A delayed write to unwritten bh should be marked
		 * new and mapped.  Mapped ensures that we don't do
		 * get_block multiple times when we write to the same
		 * offset and new ensures that we do proper zero out
		 * for partial write.
		 */
		set_buffer_new(bh);
		set_buffer_mapped(bh);
	}
	return 0;
}

static void mpage_folio_done(struct mpage_da_data *mpd, struct folio *folio)
{
	mpd->first_page += folio_nr_pages(folio);
	folio_unlock(folio);
}

static int mpage_submit_folio(struct mpage_da_data *mpd, struct folio *folio)
{
	size_t len;
	loff_t size;
	int err;

	BUG_ON(folio->index != mpd->first_page);
	folio_clear_dirty_for_io(folio);
	/*
	 * We have to be very careful here!  Nothing protects writeback path
	 * against i_size changes and the page can be writeably mapped into
	 * page tables. So an application can be growing i_size and writing
	 * data through mmap while writeback runs. folio_clear_dirty_for_io()
	 * write-protects our page in page tables and the page cannot get
	 * written to again until we release folio lock. So only after
	 * folio_clear_dirty_for_io() we are safe to sample i_size for
	 * ext4_bio_write_folio() to zero-out tail of the written page. We rely
	 * on the barrier provided by folio_test_clear_dirty() in
	 * folio_clear_dirty_for_io() to make sure i_size is really sampled only
	 * after page tables are updated.
	 */
	size = i_size_read(mpd->inode);
	len = folio_size(folio);
	if (folio_pos(folio) + len > size &&
	    !ext4_verity_in_progress(mpd->inode))
		len = size & (len - 1);
	err = ext4_bio_write_folio(&mpd->io_submit, folio, len);
	if (!err)
		mpd->wbc->nr_to_write--;

	return err;
}

#define BH_FLAGS (BIT(BH_Unwritten) | BIT(BH_Delay))

/*
 * mballoc gives us at most this number of blocks...
 * XXX: That seems to be only a limitation of ext4_mb_normalize_request().
 * The rest of mballoc seems to handle chunks up to full group size.
 */
#define MAX_WRITEPAGES_EXTENT_LEN 2048

/*
 * mpage_add_bh_to_extent - try to add bh to extent of blocks to map
 *
 * @mpd - extent of blocks
 * @lblk - logical number of the block in the file
 * @bh - buffer head we want to add to the extent
 *
 * The function is used to collect contig. blocks in the same state. If the
 * buffer doesn't require mapping for writeback and we haven't started the
 * extent of buffers to map yet, the function returns 'true' immediately - the
 * caller can write the buffer right away. Otherwise the function returns true
 * if the block has been added to the extent, false if the block couldn't be
 * added.
 */
static bool mpage_add_bh_to_extent(struct mpage_da_data *mpd, ext4_lblk_t lblk,
				   struct buffer_head *bh)
{
	struct ext4_map_blocks *map = &mpd->map;

	/* Buffer that doesn't need mapping for writeback? */
	if (!buffer_dirty(bh) || !buffer_mapped(bh) ||
	    (!buffer_delay(bh) && !buffer_unwritten(bh))) {
		/* So far no extent to map => we write the buffer right away */
		if (map->m_len == 0)
			return true;
		return false;
	}

	/* First block in the extent? */
	if (map->m_len == 0) {
		/* We cannot map unless handle is started... */
		if (!mpd->do_map)
			return false;
		map->m_lblk = lblk;
		map->m_len = 1;
		map->m_flags = bh->b_state & BH_FLAGS;
		return true;
	}

	/* Don't go larger than mballoc is willing to allocate */
	if (map->m_len >= MAX_WRITEPAGES_EXTENT_LEN)
		return false;

	/* Can we merge the block to our big extent? */
	if (lblk == map->m_lblk + map->m_len &&
	    (bh->b_state & BH_FLAGS) == map->m_flags) {
		map->m_len++;
		return true;
	}
	return false;
}

/*
 * mpage_process_page_bufs - submit page buffers for IO or add them to extent
 *
 * @mpd - extent of blocks for mapping
 * @head - the first buffer in the page
 * @bh - buffer we should start processing from
 * @lblk - logical number of the block in the file corresponding to @bh
 *
 * Walk through page buffers from @bh upto @head (exclusive) and either submit
 * the page for IO if all buffers in this page were mapped and there's no
 * accumulated extent of buffers to map or add buffers in the page to the
 * extent of buffers to map. The function returns 1 if the caller can continue
 * by processing the next page, 0 if it should stop adding buffers to the
 * extent to map because we cannot extend it anymore. It can also return value
 * < 0 in case of error during IO submission.
 */
static int mpage_process_page_bufs(struct mpage_da_data *mpd,
				   struct buffer_head *head,
				   struct buffer_head *bh,
				   ext4_lblk_t lblk)
{
	struct inode *inode = mpd->inode;
	int err;
	ext4_lblk_t blocks = (i_size_read(inode) + i_blocksize(inode) - 1)
							>> inode->i_blkbits;

	if (ext4_verity_in_progress(inode))
		blocks = EXT_MAX_BLOCKS;

	do {
		BUG_ON(buffer_locked(bh));

		if (lblk >= blocks || !mpage_add_bh_to_extent(mpd, lblk, bh)) {
			/* Found extent to map? */
			if (mpd->map.m_len)
				return 0;
			/* Buffer needs mapping and handle is not started? */
			if (!mpd->do_map)
				return 0;
			/* Everything mapped so far and we hit EOF */
			break;
		}
	} while (lblk++, (bh = bh->b_this_page) != head);
	/* So far everything mapped? Submit the page for IO. */
	if (mpd->map.m_len == 0) {
		err = mpage_submit_folio(mpd, head->b_folio);
		if (err < 0)
			return err;
		mpage_folio_done(mpd, head->b_folio);
	}
	if (lblk >= blocks) {
		mpd->scanned_until_end = 1;
		return 0;
	}
	return 1;
}

/*
 * mpage_process_folio - update folio buffers corresponding to changed extent
 *			 and may submit fully mapped page for IO
 * @mpd: description of extent to map, on return next extent to map
 * @folio: Contains these buffers.
 * @m_lblk: logical block mapping.
 * @m_pblk: corresponding physical mapping.
 * @map_bh: determines on return whether this page requires any further
 *		  mapping or not.
 *
 * Scan given folio buffers corresponding to changed extent and update buffer
 * state according to new extent state.
 * We map delalloc buffers to their physical location, clear unwritten bits.
 * If the given folio is not fully mapped, we update @mpd to the next extent in
 * the given folio that needs mapping & return @map_bh as true.
 */
static int mpage_process_folio(struct mpage_da_data *mpd, struct folio *folio,
			      ext4_lblk_t *m_lblk, ext4_fsblk_t *m_pblk,
			      bool *map_bh)
{
	struct buffer_head *head, *bh;
	ext4_io_end_t *io_end = mpd->io_submit.io_end;
	ext4_lblk_t lblk = *m_lblk;
	ext4_fsblk_t pblock = *m_pblk;
	int err = 0;
	int blkbits = mpd->inode->i_blkbits;
	ssize_t io_end_size = 0;
	struct ext4_io_end_vec *io_end_vec = ext4_last_io_end_vec(io_end);

	bh = head = folio_buffers(folio);
	do {
		if (lblk < mpd->map.m_lblk)
			continue;
		if (lblk >= mpd->map.m_lblk + mpd->map.m_len) {
			/*
			 * Buffer after end of mapped extent.
			 * Find next buffer in the folio to map.
			 */
			mpd->map.m_len = 0;
			mpd->map.m_flags = 0;
			io_end_vec->size += io_end_size;

			err = mpage_process_page_bufs(mpd, head, bh, lblk);
			if (err > 0)
				err = 0;
			if (!err && mpd->map.m_len && mpd->map.m_lblk > lblk) {
				io_end_vec = ext4_alloc_io_end_vec(io_end);
				if (IS_ERR(io_end_vec)) {
					err = PTR_ERR(io_end_vec);
					goto out;
				}
				io_end_vec->offset = (loff_t)mpd->map.m_lblk << blkbits;
			}
			*map_bh = true;
			goto out;
		}
		if (buffer_delay(bh)) {
			clear_buffer_delay(bh);
			bh->b_blocknr = pblock++;
		}
		clear_buffer_unwritten(bh);
		io_end_size += (1 << blkbits);
	} while (lblk++, (bh = bh->b_this_page) != head);

	io_end_vec->size += io_end_size;
	*map_bh = false;
out:
	*m_lblk = lblk;
	*m_pblk = pblock;
	return err;
}

/*
 * mpage_map_buffers - update buffers corresponding to changed extent and
 *		       submit fully mapped pages for IO
 *
 * @mpd - description of extent to map, on return next extent to map
 *
 * Scan buffers corresponding to changed extent (we expect corresponding pages
 * to be already locked) and update buffer state according to new extent state.
 * We map delalloc buffers to their physical location, clear unwritten bits,
 * and mark buffers as uninit when we perform writes to unwritten extents
 * and do extent conversion after IO is finished. If the last page is not fully
 * mapped, we update @map to the next extent in the last page that needs
 * mapping. Otherwise we submit the page for IO.
 */
static int mpage_map_and_submit_buffers(struct mpage_da_data *mpd)
{
	struct folio_batch fbatch;
	unsigned nr, i;
	struct inode *inode = mpd->inode;
	int bpp_bits = PAGE_SHIFT - inode->i_blkbits;
	pgoff_t start, end;
	ext4_lblk_t lblk;
	ext4_fsblk_t pblock;
	int err;
	bool map_bh = false;

	start = mpd->map.m_lblk >> bpp_bits;
	end = (mpd->map.m_lblk + mpd->map.m_len - 1) >> bpp_bits;
	lblk = start << bpp_bits;
	pblock = mpd->map.m_pblk;

	folio_batch_init(&fbatch);
	while (start <= end) {
		nr = filemap_get_folios(inode->i_mapping, &start, end, &fbatch);
		if (nr == 0)
			break;
		for (i = 0; i < nr; i++) {
			struct folio *folio = fbatch.folios[i];

			err = mpage_process_folio(mpd, folio, &lblk, &pblock,
						 &map_bh);
			/*
			 * If map_bh is true, means page may require further bh
			 * mapping, or maybe the page was submitted for IO.
			 * So we return to call further extent mapping.
			 */
			if (err < 0 || map_bh)
				goto out;
			/* Page fully mapped - let IO run! */
			err = mpage_submit_folio(mpd, folio);
			if (err < 0)
				goto out;
			mpage_folio_done(mpd, folio);
		}
		folio_batch_release(&fbatch);
	}
	/* Extent fully mapped and matches with page boundary. We are done. */
	mpd->map.m_len = 0;
	mpd->map.m_flags = 0;
	return 0;
out:
	folio_batch_release(&fbatch);
	return err;
}

static int mpage_map_one_extent(handle_t *handle, struct mpage_da_data *mpd)
{
	struct inode *inode = mpd->inode;
	struct ext4_map_blocks *map = &mpd->map;
	int get_blocks_flags;
	int err, dioread_nolock;

	trace_ext4_da_write_pages_extent(inode, map);
	/*
	 * Call ext4_map_blocks() to allocate any delayed allocation blocks, or
	 * to convert an unwritten extent to be initialized (in the case
	 * where we have written into one or more preallocated blocks).  It is
	 * possible that we're going to need more metadata blocks than
	 * previously reserved. However we must not fail because we're in
	 * writeback and there is nothing we can do about it so it might result
	 * in data loss.  So use reserved blocks to allocate metadata if
	 * possible.
	 */
	get_blocks_flags = EXT4_GET_BLOCKS_CREATE |
			   EXT4_GET_BLOCKS_METADATA_NOFAIL |
			   EXT4_GET_BLOCKS_IO_SUBMIT;
	dioread_nolock = ext4_should_dioread_nolock(inode);
	if (dioread_nolock)
		get_blocks_flags |= EXT4_GET_BLOCKS_IO_CREATE_EXT;

	err = ext4_map_blocks(handle, inode, map, get_blocks_flags);
	if (err < 0)
		return err;
	if (dioread_nolock && (map->m_flags & EXT4_MAP_UNWRITTEN)) {
		if (!mpd->io_submit.io_end->handle &&
		    ext4_handle_valid(handle)) {
			mpd->io_submit.io_end->handle = handle->h_rsv_handle;
			handle->h_rsv_handle = NULL;
		}
		ext4_set_io_unwritten_flag(inode, mpd->io_submit.io_end);
	}

	BUG_ON(map->m_len == 0);
	return 0;
}

/*
 * mpage_map_and_submit_extent - map extent starting at mpd->lblk of length
 *				 mpd->len and submit pages underlying it for IO
 *
 * @handle - handle for journal operations
 * @mpd - extent to map
 * @give_up_on_write - we set this to true iff there is a fatal error and there
 *                     is no hope of writing the data. The caller should discard
 *                     dirty pages to avoid infinite loops.
 *
 * The function maps extent starting at mpd->lblk of length mpd->len. If it is
 * delayed, blocks are allocated, if it is unwritten, we may need to convert
 * them to initialized or split the described range from larger unwritten
 * extent. Note that we need not map all the described range since allocation
 * can return less blocks or the range is covered by more unwritten extents. We
 * cannot map more because we are limited by reserved transaction credits. On
 * the other hand we always make sure that the last touched page is fully
 * mapped so that it can be written out (and thus forward progress is
 * guaranteed). After mapping we submit all mapped pages for IO.
 */
static int mpage_map_and_submit_extent(handle_t *handle,
				       struct mpage_da_data *mpd,
				       bool *give_up_on_write)
{
	struct inode *inode = mpd->inode;
	struct ext4_map_blocks *map = &mpd->map;
	int err;
	loff_t disksize;
	int progress = 0;
	ext4_io_end_t *io_end = mpd->io_submit.io_end;
	struct ext4_io_end_vec *io_end_vec;

	io_end_vec = ext4_alloc_io_end_vec(io_end);
	if (IS_ERR(io_end_vec))
		return PTR_ERR(io_end_vec);
	io_end_vec->offset = ((loff_t)map->m_lblk) << inode->i_blkbits;
	do {
		err = mpage_map_one_extent(handle, mpd);
		if (err < 0) {
			struct super_block *sb = inode->i_sb;

			if (ext4_forced_shutdown(sb))
				goto invalidate_dirty_pages;
			/*
			 * Let the uper layers retry transient errors.
			 * In the case of ENOSPC, if ext4_count_free_blocks()
			 * is non-zero, a commit should free up blocks.
			 */
			if ((err == -ENOMEM) ||
			    (err == -ENOSPC && ext4_count_free_clusters(sb))) {
				if (progress)
					goto update_disksize;
				return err;
			}
			ext4_msg(sb, KERN_CRIT,
				 "Delayed block allocation failed for "
				 "inode %lu at logical offset %llu with"
				 " max blocks %u with error %d",
				 inode->i_ino,
				 (unsigned long long)map->m_lblk,
				 (unsigned)map->m_len, -err);
			ext4_msg(sb, KERN_CRIT,
				 "This should not happen!! Data will "
				 "be lost\n");
			if (err == -ENOSPC)
				ext4_print_free_blocks(inode);
		invalidate_dirty_pages:
			*give_up_on_write = true;
			return err;
		}
		progress = 1;
		/*
		 * Update buffer state, submit mapped pages, and get us new
		 * extent to map
		 */
		err = mpage_map_and_submit_buffers(mpd);
		if (err < 0)
			goto update_disksize;
	} while (map->m_len);

update_disksize:
	/*
	 * Update on-disk size after IO is submitted.  Races with
	 * truncate are avoided by checking i_size under i_data_sem.
	 */
	disksize = ((loff_t)mpd->first_page) << PAGE_SHIFT;
	if (disksize > READ_ONCE(EXT4_I(inode)->i_disksize)) {
		int err2;
		loff_t i_size;

		down_write(&EXT4_I(inode)->i_data_sem);
		i_size = i_size_read(inode);
		if (disksize > i_size)
			disksize = i_size;
		if (disksize > EXT4_I(inode)->i_disksize)
			EXT4_I(inode)->i_disksize = disksize;
		up_write(&EXT4_I(inode)->i_data_sem);
		err2 = ext4_mark_inode_dirty(handle, inode);
		if (err2) {
			ext4_error_err(inode->i_sb, -err2,
				       "Failed to mark inode %lu dirty",
				       inode->i_ino);
		}
		if (!err)
			err = err2;
	}
	return err;
}

/*
 * Calculate the total number of credits to reserve for one writepages
 * iteration. This is called from ext4_writepages(). We map an extent of
 * up to MAX_WRITEPAGES_EXTENT_LEN blocks and then we go on and finish mapping
 * the last partial page. So in total we can map MAX_WRITEPAGES_EXTENT_LEN +
 * bpp - 1 blocks in bpp different extents.
 */
static int ext4_da_writepages_trans_blocks(struct inode *inode)
{
	int bpp = ext4_journal_blocks_per_page(inode);

	return ext4_meta_trans_blocks(inode,
				MAX_WRITEPAGES_EXTENT_LEN + bpp - 1, bpp);
}

static int ext4_journal_folio_buffers(handle_t *handle, struct folio *folio,
				     size_t len)
{
	struct buffer_head *page_bufs = folio_buffers(folio);
	struct inode *inode = folio->mapping->host;
	int ret, err;

	ret = ext4_walk_page_buffers(handle, inode, page_bufs, 0, len,
				     NULL, do_journal_get_write_access);
	err = ext4_walk_page_buffers(handle, inode, page_bufs, 0, len,
				     NULL, write_end_fn);
	if (ret == 0)
		ret = err;
	err = ext4_jbd2_inode_add_write(handle, inode, folio_pos(folio), len);
	if (ret == 0)
		ret = err;
	EXT4_I(inode)->i_datasync_tid = handle->h_transaction->t_tid;

	return ret;
}

static int mpage_journal_page_buffers(handle_t *handle,
				      struct mpage_da_data *mpd,
				      struct folio *folio)
{
	struct inode *inode = mpd->inode;
	loff_t size = i_size_read(inode);
	size_t len = folio_size(folio);

	folio_clear_checked(folio);
	mpd->wbc->nr_to_write--;

	if (folio_pos(folio) + len > size &&
	    !ext4_verity_in_progress(inode))
		len = size & (len - 1);

	return ext4_journal_folio_buffers(handle, folio, len);
}

/*
 * mpage_prepare_extent_to_map - find & lock contiguous range of dirty pages
 * 				 needing mapping, submit mapped pages
 *
 * @mpd - where to look for pages
 *
 * Walk dirty pages in the mapping. If they are fully mapped, submit them for
 * IO immediately. If we cannot map blocks, we submit just already mapped
 * buffers in the page for IO and keep page dirty. When we can map blocks and
 * we find a page which isn't mapped we start accumulating extent of buffers
 * underlying these pages that needs mapping (formed by either delayed or
 * unwritten buffers). We also lock the pages containing these buffers. The
 * extent found is returned in @mpd structure (starting at mpd->lblk with
 * length mpd->len blocks).
 *
 * Note that this function can attach bios to one io_end structure which are
 * neither logically nor physically contiguous. Although it may seem as an
 * unnecessary complication, it is actually inevitable in blocksize < pagesize
 * case as we need to track IO to all buffers underlying a page in one io_end.
 */
static int mpage_prepare_extent_to_map(struct mpage_da_data *mpd)
{
	struct address_space *mapping = mpd->inode->i_mapping;
	struct folio_batch fbatch;
	unsigned int nr_folios;
	pgoff_t index = mpd->first_page;
	pgoff_t end = mpd->last_page;
	xa_mark_t tag;
	int i, err = 0;
	int blkbits = mpd->inode->i_blkbits;
	ext4_lblk_t lblk;
	struct buffer_head *head;
	handle_t *handle = NULL;
	int bpp = ext4_journal_blocks_per_page(mpd->inode);

	if (mpd->wbc->sync_mode == WB_SYNC_ALL || mpd->wbc->tagged_writepages)
		tag = PAGECACHE_TAG_TOWRITE;
	else
		tag = PAGECACHE_TAG_DIRTY;

	mpd->map.m_len = 0;
	mpd->next_page = index;
	if (ext4_should_journal_data(mpd->inode)) {
		handle = ext4_journal_start(mpd->inode, EXT4_HT_WRITE_PAGE,
					    bpp);
		if (IS_ERR(handle))
			return PTR_ERR(handle);
	}
	folio_batch_init(&fbatch);
	while (index <= end) {
		nr_folios = filemap_get_folios_tag(mapping, &index, end,
				tag, &fbatch);
		if (nr_folios == 0)
			break;

		for (i = 0; i < nr_folios; i++) {
			struct folio *folio = fbatch.folios[i];

			/*
			 * Accumulated enough dirty pages? This doesn't apply
			 * to WB_SYNC_ALL mode. For integrity sync we have to
			 * keep going because someone may be concurrently
			 * dirtying pages, and we might have synced a lot of
			 * newly appeared dirty pages, but have not synced all
			 * of the old dirty pages.
			 */
			if (mpd->wbc->sync_mode == WB_SYNC_NONE &&
			    mpd->wbc->nr_to_write <=
			    mpd->map.m_len >> (PAGE_SHIFT - blkbits))
				goto out;

			/* If we can't merge this page, we are done. */
			if (mpd->map.m_len > 0 && mpd->next_page != folio->index)
				goto out;

			if (handle) {
				err = ext4_journal_ensure_credits(handle, bpp,
								  0);
				if (err < 0)
					goto out;
			}

			folio_lock(folio);
			/*
			 * If the page is no longer dirty, or its mapping no
			 * longer corresponds to inode we are writing (which
			 * means it has been truncated or invalidated), or the
			 * page is already under writeback and we are not doing
			 * a data integrity writeback, skip the page
			 */
			if (!folio_test_dirty(folio) ||
			    (folio_test_writeback(folio) &&
			     (mpd->wbc->sync_mode == WB_SYNC_NONE)) ||
			    unlikely(folio->mapping != mapping)) {
				folio_unlock(folio);
				continue;
			}

			folio_wait_writeback(folio);
			BUG_ON(folio_test_writeback(folio));

			/*
			 * Should never happen but for buggy code in
			 * other subsystems that call
			 * set_page_dirty() without properly warning
			 * the file system first.  See [1] for more
			 * information.
			 *
			 * [1] https://lore.kernel.org/linux-mm/20180103100430.GE4911@quack2.suse.cz
			 */
			if (!folio_buffers(folio)) {
				ext4_warning_inode(mpd->inode, "page %lu does not have buffers attached", folio->index);
				folio_clear_dirty(folio);
				folio_unlock(folio);
				continue;
			}

			if (mpd->map.m_len == 0)
				mpd->first_page = folio->index;
			mpd->next_page = folio_next_index(folio);
			/*
			 * Writeout when we cannot modify metadata is simple.
			 * Just submit the page. For data=journal mode we
			 * first handle writeout of the page for checkpoint and
			 * only after that handle delayed page dirtying. This
			 * makes sure current data is checkpointed to the final
			 * location before possibly journalling it again which
			 * is desirable when the page is frequently dirtied
			 * through a pin.
			 */
			if (!mpd->can_map) {
				err = mpage_submit_folio(mpd, folio);
				if (err < 0)
					goto out;
				/* Pending dirtying of journalled data? */
				if (folio_test_checked(folio)) {
					err = mpage_journal_page_buffers(handle,
						mpd, folio);
					if (err < 0)
						goto out;
					mpd->journalled_more_data = 1;
				}
				mpage_folio_done(mpd, folio);
			} else {
				/* Add all dirty buffers to mpd */
				lblk = ((ext4_lblk_t)folio->index) <<
					(PAGE_SHIFT - blkbits);
				head = folio_buffers(folio);
				err = mpage_process_page_bufs(mpd, head, head,
						lblk);
				if (err <= 0)
					goto out;
				err = 0;
			}
		}
		folio_batch_release(&fbatch);
		cond_resched();
	}
	mpd->scanned_until_end = 1;
	if (handle)
		ext4_journal_stop(handle);
	return 0;
out:
	folio_batch_release(&fbatch);
	if (handle)
		ext4_journal_stop(handle);
	return err;
}

static int ext4_do_writepages(struct mpage_da_data *mpd)
{
	struct writeback_control *wbc = mpd->wbc;
	pgoff_t	writeback_index = 0;
	long nr_to_write = wbc->nr_to_write;
	int range_whole = 0;
	int cycled = 1;
	handle_t *handle = NULL;
	struct inode *inode = mpd->inode;
	struct address_space *mapping = inode->i_mapping;
	int needed_blocks, rsv_blocks = 0, ret = 0;
	struct ext4_sb_info *sbi = EXT4_SB(mapping->host->i_sb);
	struct blk_plug plug;
	bool give_up_on_write = false;

	trace_ext4_writepages(inode, wbc);

	/*
	 * No pages to write? This is mainly a kludge to avoid starting
	 * a transaction for special inodes like journal inode on last iput()
	 * because that could violate lock ordering on umount
	 */
	if (!mapping->nrpages || !mapping_tagged(mapping, PAGECACHE_TAG_DIRTY))
		goto out_writepages;

	/*
	 * If the filesystem has aborted, it is read-only, so return
	 * right away instead of dumping stack traces later on that
	 * will obscure the real source of the problem.  We test
	 * fs shutdown state instead of sb->s_flag's SB_RDONLY because
	 * the latter could be true if the filesystem is mounted
	 * read-only, and in that case, ext4_writepages should
	 * *never* be called, so if that ever happens, we would want
	 * the stack trace.
	 */
	if (unlikely(ext4_forced_shutdown(mapping->host->i_sb))) {
		ret = -EROFS;
		goto out_writepages;
	}

	/*
	 * If we have inline data and arrive here, it means that
	 * we will soon create the block for the 1st page, so
	 * we'd better clear the inline data here.
	 */
	if (ext4_has_inline_data(inode)) {
		/* Just inode will be modified... */
		handle = ext4_journal_start(inode, EXT4_HT_INODE, 1);
		if (IS_ERR(handle)) {
			ret = PTR_ERR(handle);
			goto out_writepages;
		}
		BUG_ON(ext4_test_inode_state(inode,
				EXT4_STATE_MAY_INLINE_DATA));
		ext4_destroy_inline_data(handle, inode);
		ext4_journal_stop(handle);
	}

	/*
	 * data=journal mode does not do delalloc so we just need to writeout /
	 * journal already mapped buffers. On the other hand we need to commit
	 * transaction to make data stable. We expect all the data to be
	 * already in the journal (the only exception are DMA pinned pages
	 * dirtied behind our back) so we commit transaction here and run the
	 * writeback loop to checkpoint them. The checkpointing is not actually
	 * necessary to make data persistent *but* quite a few places (extent
	 * shifting operations, fsverity, ...) depend on being able to drop
	 * pagecache pages after calling filemap_write_and_wait() and for that
	 * checkpointing needs to happen.
	 */
	if (ext4_should_journal_data(inode)) {
		mpd->can_map = 0;
		if (wbc->sync_mode == WB_SYNC_ALL)
			ext4_fc_commit(sbi->s_journal,
				       EXT4_I(inode)->i_datasync_tid);
	}
	mpd->journalled_more_data = 0;

	if (ext4_should_dioread_nolock(inode)) {
		/*
		 * We may need to convert up to one extent per block in
		 * the page and we may dirty the inode.
		 */
		rsv_blocks = 1 + ext4_chunk_trans_blocks(inode,
						PAGE_SIZE >> inode->i_blkbits);
	}

	if (wbc->range_start == 0 && wbc->range_end == LLONG_MAX)
		range_whole = 1;

	if (wbc->range_cyclic) {
		writeback_index = mapping->writeback_index;
		if (writeback_index)
			cycled = 0;
		mpd->first_page = writeback_index;
		mpd->last_page = -1;
	} else {
		mpd->first_page = wbc->range_start >> PAGE_SHIFT;
		mpd->last_page = wbc->range_end >> PAGE_SHIFT;
	}

	ext4_io_submit_init(&mpd->io_submit, wbc);
retry:
	if (wbc->sync_mode == WB_SYNC_ALL || wbc->tagged_writepages)
		tag_pages_for_writeback(mapping, mpd->first_page,
					mpd->last_page);
	blk_start_plug(&plug);

	/*
	 * First writeback pages that don't need mapping - we can avoid
	 * starting a transaction unnecessarily and also avoid being blocked
	 * in the block layer on device congestion while having transaction
	 * started.
	 */
	mpd->do_map = 0;
	mpd->scanned_until_end = 0;
	mpd->io_submit.io_end = ext4_init_io_end(inode, GFP_KERNEL);
	if (!mpd->io_submit.io_end) {
		ret = -ENOMEM;
		goto unplug;
	}
	ret = mpage_prepare_extent_to_map(mpd);
	/* Unlock pages we didn't use */
	mpage_release_unused_pages(mpd, false);
	/* Submit prepared bio */
	ext4_io_submit(&mpd->io_submit);
	ext4_put_io_end_defer(mpd->io_submit.io_end);
	mpd->io_submit.io_end = NULL;
	if (ret < 0)
		goto unplug;

	while (!mpd->scanned_until_end && wbc->nr_to_write > 0) {
		/* For each extent of pages we use new io_end */
		mpd->io_submit.io_end = ext4_init_io_end(inode, GFP_KERNEL);
		if (!mpd->io_submit.io_end) {
			ret = -ENOMEM;
			break;
		}

		WARN_ON_ONCE(!mpd->can_map);
		/*
		 * We have two constraints: We find one extent to map and we
		 * must always write out whole page (makes a difference when
		 * blocksize < pagesize) so that we don't block on IO when we
		 * try to write out the rest of the page. Journalled mode is
		 * not supported by delalloc.
		 */
		BUG_ON(ext4_should_journal_data(inode));
		needed_blocks = ext4_da_writepages_trans_blocks(inode);

		/* start a new transaction */
		handle = ext4_journal_start_with_reserve(inode,
				EXT4_HT_WRITE_PAGE, needed_blocks, rsv_blocks);
		if (IS_ERR(handle)) {
			ret = PTR_ERR(handle);
			ext4_msg(inode->i_sb, KERN_CRIT, "%s: jbd2_start: "
			       "%ld pages, ino %lu; err %d", __func__,
				wbc->nr_to_write, inode->i_ino, ret);
			/* Release allocated io_end */
			ext4_put_io_end(mpd->io_submit.io_end);
			mpd->io_submit.io_end = NULL;
			break;
		}
		mpd->do_map = 1;

		trace_ext4_da_write_pages(inode, mpd->first_page, wbc);
		ret = mpage_prepare_extent_to_map(mpd);
		if (!ret && mpd->map.m_len)
			ret = mpage_map_and_submit_extent(handle, mpd,
					&give_up_on_write);
		/*
		 * Caution: If the handle is synchronous,
		 * ext4_journal_stop() can wait for transaction commit
		 * to finish which may depend on writeback of pages to
		 * complete or on page lock to be released.  In that
		 * case, we have to wait until after we have
		 * submitted all the IO, released page locks we hold,
		 * and dropped io_end reference (for extent conversion
		 * to be able to complete) before stopping the handle.
		 */
		if (!ext4_handle_valid(handle) || handle->h_sync == 0) {
			ext4_journal_stop(handle);
			handle = NULL;
			mpd->do_map = 0;
		}
		/* Unlock pages we didn't use */
		mpage_release_unused_pages(mpd, give_up_on_write);
		/* Submit prepared bio */
		ext4_io_submit(&mpd->io_submit);

		/*
		 * Drop our io_end reference we got from init. We have
		 * to be careful and use deferred io_end finishing if
		 * we are still holding the transaction as we can
		 * release the last reference to io_end which may end
		 * up doing unwritten extent conversion.
		 */
		if (handle) {
			ext4_put_io_end_defer(mpd->io_submit.io_end);
			ext4_journal_stop(handle);
		} else
			ext4_put_io_end(mpd->io_submit.io_end);
		mpd->io_submit.io_end = NULL;

		if (ret == -ENOSPC && sbi->s_journal) {
			/*
			 * Commit the transaction which would
			 * free blocks released in the transaction
			 * and try again
			 */
			jbd2_journal_force_commit_nested(sbi->s_journal);
			ret = 0;
			continue;
		}
		/* Fatal error - ENOMEM, EIO... */
		if (ret)
			break;
	}
unplug:
	blk_finish_plug(&plug);
	if (!ret && !cycled && wbc->nr_to_write > 0) {
		cycled = 1;
		mpd->last_page = writeback_index - 1;
		mpd->first_page = 0;
		goto retry;
	}

	/* Update index */
	if (wbc->range_cyclic || (range_whole && wbc->nr_to_write > 0))
		/*
		 * Set the writeback_index so that range_cyclic
		 * mode will write it back later
		 */
		mapping->writeback_index = mpd->first_page;

out_writepages:
	trace_ext4_writepages_result(inode, wbc, ret,
				     nr_to_write - wbc->nr_to_write);
	return ret;
}

static int ext4_writepages(struct address_space *mapping,
			   struct writeback_control *wbc)
{
	struct super_block *sb = mapping->host->i_sb;
	struct mpage_da_data mpd = {
		.inode = mapping->host,
		.wbc = wbc,
		.can_map = 1,
	};
	int ret;
	int alloc_ctx;

	if (unlikely(ext4_forced_shutdown(sb)))
		return -EIO;

	alloc_ctx = ext4_writepages_down_read(sb);
	ret = ext4_do_writepages(&mpd);
	/*
	 * For data=journal writeback we could have come across pages marked
	 * for delayed dirtying (PageChecked) which were just added to the
	 * running transaction. Try once more to get them to stable storage.
	 */
	if (!ret && mpd.journalled_more_data)
		ret = ext4_do_writepages(&mpd);
	ext4_writepages_up_read(sb, alloc_ctx);

	return ret;
}

int ext4_normal_submit_inode_data_buffers(struct jbd2_inode *jinode)
{
	struct writeback_control wbc = {
		.sync_mode = WB_SYNC_ALL,
		.nr_to_write = LONG_MAX,
		.range_start = jinode->i_dirty_start,
		.range_end = jinode->i_dirty_end,
	};
	struct mpage_da_data mpd = {
		.inode = jinode->i_vfs_inode,
		.wbc = &wbc,
		.can_map = 0,
	};
	return ext4_do_writepages(&mpd);
}

static int ext4_dax_writepages(struct address_space *mapping,
			       struct writeback_control *wbc)
{
	int ret;
	long nr_to_write = wbc->nr_to_write;
	struct inode *inode = mapping->host;
	int alloc_ctx;

	if (unlikely(ext4_forced_shutdown(inode->i_sb)))
		return -EIO;

	alloc_ctx = ext4_writepages_down_read(inode->i_sb);
	trace_ext4_writepages(inode, wbc);

	ret = dax_writeback_mapping_range(mapping,
					  EXT4_SB(inode->i_sb)->s_daxdev, wbc);
	trace_ext4_writepages_result(inode, wbc, ret,
				     nr_to_write - wbc->nr_to_write);
	ext4_writepages_up_read(inode->i_sb, alloc_ctx);
	return ret;
}

static int ext4_nonda_switch(struct super_block *sb)
{
	s64 free_clusters, dirty_clusters;
	struct ext4_sb_info *sbi = EXT4_SB(sb);

	/*
	 * switch to non delalloc mode if we are running low
	 * on free block. The free block accounting via percpu
	 * counters can get slightly wrong with percpu_counter_batch getting
	 * accumulated on each CPU without updating global counters
	 * Delalloc need an accurate free block accounting. So switch
	 * to non delalloc when we are near to error range.
	 */
	free_clusters =
		percpu_counter_read_positive(&sbi->s_freeclusters_counter);
	dirty_clusters =
		percpu_counter_read_positive(&sbi->s_dirtyclusters_counter);
	/*
	 * Start pushing delalloc when 1/2 of free blocks are dirty.
	 */
	if (dirty_clusters && (free_clusters < 2 * dirty_clusters))
		try_to_writeback_inodes_sb(sb, WB_REASON_FS_FREE_SPACE);

	if (2 * free_clusters < 3 * dirty_clusters ||
	    free_clusters < (dirty_clusters + EXT4_FREECLUSTERS_WATERMARK)) {
		/*
		 * free block count is less than 150% of dirty blocks
		 * or free blocks is less than watermark
		 */
		return 1;
	}
	return 0;
}

static int ext4_da_write_begin(struct file *file, struct address_space *mapping,
			       loff_t pos, unsigned len,
			       struct folio **foliop, void **fsdata)
{
	int ret, retries = 0;
	struct folio *folio;
	pgoff_t index;
	struct inode *inode = mapping->host;

	if (unlikely(ext4_forced_shutdown(inode->i_sb)))
		return -EIO;

	index = pos >> PAGE_SHIFT;

	if (ext4_nonda_switch(inode->i_sb) || ext4_verity_in_progress(inode)) {
		*fsdata = (void *)FALL_BACK_TO_NONDELALLOC;
		return ext4_write_begin(file, mapping, pos,
					len, foliop, fsdata);
	}
	*fsdata = (void *)0;
	trace_ext4_da_write_begin(inode, pos, len);

	if (ext4_test_inode_state(inode, EXT4_STATE_MAY_INLINE_DATA)) {
		ret = ext4_da_write_inline_data_begin(mapping, inode, pos, len,
						      foliop, fsdata);
		if (ret < 0)
			return ret;
		if (ret == 1)
			return 0;
	}

retry:
	folio = __filemap_get_folio(mapping, index, FGP_WRITEBEGIN,
			mapping_gfp_mask(mapping));
	if (IS_ERR(folio))
		return PTR_ERR(folio);

<<<<<<< HEAD
#ifdef CONFIG_FS_ENCRYPTION
	ret = ext4_block_write_begin(folio, pos, len, ext4_da_get_block_prep);
#else
	ret = __block_write_begin(&folio->page, pos, len, ext4_da_get_block_prep);
#endif
=======
	ret = ext4_block_write_begin(NULL, folio, pos, len,
				     ext4_da_get_block_prep);
>>>>>>> a6ad5510
	if (ret < 0) {
		folio_unlock(folio);
		folio_put(folio);
		/*
		 * block_write_begin may have instantiated a few blocks
		 * outside i_size.  Trim these off again. Don't need
		 * i_size_read because we hold inode lock.
		 */
		if (pos + len > inode->i_size)
			ext4_truncate_failed_write(inode);

		if (ret == -ENOSPC &&
		    ext4_should_retry_alloc(inode->i_sb, &retries))
			goto retry;
		return ret;
	}

	*foliop = folio;
	return ret;
}

/*
 * Check if we should update i_disksize
 * when write to the end of file but not require block allocation
 */
static int ext4_da_should_update_i_disksize(struct folio *folio,
					    unsigned long offset)
{
	struct buffer_head *bh;
	struct inode *inode = folio->mapping->host;
	unsigned int idx;
	int i;

	bh = folio_buffers(folio);
	idx = offset >> inode->i_blkbits;

	for (i = 0; i < idx; i++)
		bh = bh->b_this_page;

	if (!buffer_mapped(bh) || (buffer_delay(bh)) || buffer_unwritten(bh))
		return 0;
	return 1;
}

static int ext4_da_do_write_end(struct address_space *mapping,
			loff_t pos, unsigned len, unsigned copied,
			struct folio *folio)
{
	struct inode *inode = mapping->host;
	loff_t old_size = inode->i_size;
	bool disksize_changed = false;
	loff_t new_i_size, zero_len = 0;
	handle_t *handle;

	if (unlikely(!folio_buffers(folio))) {
		folio_unlock(folio);
		folio_put(folio);
		return -EIO;
	}
	/*
	 * block_write_end() will mark the inode as dirty with I_DIRTY_PAGES
	 * flag, which all that's needed to trigger page writeback.
	 */
	copied = block_write_end(NULL, mapping, pos, len, copied,
<<<<<<< HEAD
			&folio->page, NULL);
=======
			folio, NULL);
>>>>>>> a6ad5510
	new_i_size = pos + copied;

	/*
	 * It's important to update i_size while still holding folio lock,
	 * because folio writeout could otherwise come in and zero beyond
	 * i_size.
	 *
	 * Since we are holding inode lock, we are sure i_disksize <=
	 * i_size. We also know that if i_disksize < i_size, there are
	 * delalloc writes pending in the range up to i_size. If the end of
	 * the current write is <= i_size, there's no need to touch
	 * i_disksize since writeback will push i_disksize up to i_size
	 * eventually. If the end of the current write is > i_size and
	 * inside an allocated block which ext4_da_should_update_i_disksize()
	 * checked, we need to update i_disksize here as certain
	 * ext4_writepages() paths not allocating blocks and update i_disksize.
	 */
	if (new_i_size > inode->i_size) {
		unsigned long end;

		i_size_write(inode, new_i_size);
		end = (new_i_size - 1) & (PAGE_SIZE - 1);
		if (copied && ext4_da_should_update_i_disksize(folio, end)) {
			ext4_update_i_disksize(inode, new_i_size);
			disksize_changed = true;
		}
	}

	folio_unlock(folio);
	folio_put(folio);

	if (pos > old_size) {
		pagecache_isize_extended(inode, old_size, pos);
		zero_len = pos - old_size;
	}

	if (!disksize_changed && !zero_len)
		return copied;

	handle = ext4_journal_start(inode, EXT4_HT_INODE, 2);
	if (IS_ERR(handle))
		return PTR_ERR(handle);
	if (zero_len)
		ext4_zero_partial_blocks(handle, inode, old_size, zero_len);
	ext4_mark_inode_dirty(handle, inode);
	ext4_journal_stop(handle);

	return copied;
}

static int ext4_da_write_end(struct file *file,
			     struct address_space *mapping,
			     loff_t pos, unsigned len, unsigned copied,
			     struct folio *folio, void *fsdata)
{
	struct inode *inode = mapping->host;
	int write_mode = (int)(unsigned long)fsdata;

	if (write_mode == FALL_BACK_TO_NONDELALLOC)
		return ext4_write_end(file, mapping, pos,
				      len, copied, folio, fsdata);

	trace_ext4_da_write_end(inode, pos, len, copied);

	if (write_mode != CONVERT_INLINE_DATA &&
	    ext4_test_inode_state(inode, EXT4_STATE_MAY_INLINE_DATA) &&
	    ext4_has_inline_data(inode))
		return ext4_write_inline_data_end(inode, pos, len, copied,
						  folio);

	if (unlikely(copied < len) && !folio_test_uptodate(folio))
		copied = 0;

	return ext4_da_do_write_end(mapping, pos, len, copied, folio);
}

/*
 * Force all delayed allocation blocks to be allocated for a given inode.
 */
int ext4_alloc_da_blocks(struct inode *inode)
{
	trace_ext4_alloc_da_blocks(inode);

	if (!EXT4_I(inode)->i_reserved_data_blocks)
		return 0;

	/*
	 * We do something simple for now.  The filemap_flush() will
	 * also start triggering a write of the data blocks, which is
	 * not strictly speaking necessary (and for users of
	 * laptop_mode, not even desirable).  However, to do otherwise
	 * would require replicating code paths in:
	 *
	 * ext4_writepages() ->
	 *    write_cache_pages() ---> (via passed in callback function)
	 *        __mpage_da_writepage() -->
	 *           mpage_add_bh_to_extent()
	 *           mpage_da_map_blocks()
	 *
	 * The problem is that write_cache_pages(), located in
	 * mm/page-writeback.c, marks pages clean in preparation for
	 * doing I/O, which is not desirable if we're not planning on
	 * doing I/O at all.
	 *
	 * We could call write_cache_pages(), and then redirty all of
	 * the pages by calling redirty_page_for_writepage() but that
	 * would be ugly in the extreme.  So instead we would need to
	 * replicate parts of the code in the above functions,
	 * simplifying them because we wouldn't actually intend to
	 * write out the pages, but rather only collect contiguous
	 * logical block extents, call the multi-block allocator, and
	 * then update the buffer heads with the block allocations.
	 *
	 * For now, though, we'll cheat by calling filemap_flush(),
	 * which will map the blocks, and start the I/O, but not
	 * actually wait for the I/O to complete.
	 */
	return filemap_flush(inode->i_mapping);
}

/*
 * bmap() is special.  It gets used by applications such as lilo and by
 * the swapper to find the on-disk block of a specific piece of data.
 *
 * Naturally, this is dangerous if the block concerned is still in the
 * journal.  If somebody makes a swapfile on an ext4 data-journaling
 * filesystem and enables swap, then they may get a nasty shock when the
 * data getting swapped to that swapfile suddenly gets overwritten by
 * the original zero's written out previously to the journal and
 * awaiting writeback in the kernel's buffer cache.
 *
 * So, if we see any bmap calls here on a modified, data-journaled file,
 * take extra steps to flush any blocks which might be in the cache.
 */
static sector_t ext4_bmap(struct address_space *mapping, sector_t block)
{
	struct inode *inode = mapping->host;
	sector_t ret = 0;

	inode_lock_shared(inode);
	/*
	 * We can get here for an inline file via the FIBMAP ioctl
	 */
	if (ext4_has_inline_data(inode))
		goto out;

	if (mapping_tagged(mapping, PAGECACHE_TAG_DIRTY) &&
	    (test_opt(inode->i_sb, DELALLOC) ||
	     ext4_should_journal_data(inode))) {
		/*
		 * With delalloc or journalled data we want to sync the file so
		 * that we can make sure we allocate blocks for file and data
		 * is in place for the user to see it
		 */
		filemap_write_and_wait(mapping);
	}

	ret = iomap_bmap(mapping, block, &ext4_iomap_ops);

out:
	inode_unlock_shared(inode);
	return ret;
}

static int ext4_read_folio(struct file *file, struct folio *folio)
{
	int ret = -EAGAIN;
	struct inode *inode = folio->mapping->host;

	trace_ext4_read_folio(inode, folio);

	if (ext4_has_inline_data(inode))
		ret = ext4_readpage_inline(inode, folio);

	if (ret == -EAGAIN)
		return ext4_mpage_readpages(inode, NULL, folio);

	return ret;
}

static void ext4_readahead(struct readahead_control *rac)
{
	struct inode *inode = rac->mapping->host;

	/* If the file has inline data, no need to do readahead. */
	if (ext4_has_inline_data(inode))
		return;

	ext4_mpage_readpages(inode, rac, NULL);
}

static void ext4_invalidate_folio(struct folio *folio, size_t offset,
				size_t length)
{
	trace_ext4_invalidate_folio(folio, offset, length);

	/* No journalling happens on data buffers when this function is used */
	WARN_ON(folio_buffers(folio) && buffer_jbd(folio_buffers(folio)));

	block_invalidate_folio(folio, offset, length);
}

static int __ext4_journalled_invalidate_folio(struct folio *folio,
					    size_t offset, size_t length)
{
	journal_t *journal = EXT4_JOURNAL(folio->mapping->host);

	trace_ext4_journalled_invalidate_folio(folio, offset, length);

	/*
	 * If it's a full truncate we just forget about the pending dirtying
	 */
	if (offset == 0 && length == folio_size(folio))
		folio_clear_checked(folio);

	return jbd2_journal_invalidate_folio(journal, folio, offset, length);
}

/* Wrapper for aops... */
static void ext4_journalled_invalidate_folio(struct folio *folio,
					   size_t offset,
					   size_t length)
{
	WARN_ON(__ext4_journalled_invalidate_folio(folio, offset, length) < 0);
}

static bool ext4_release_folio(struct folio *folio, gfp_t wait)
{
	struct inode *inode = folio->mapping->host;
	journal_t *journal = EXT4_JOURNAL(inode);

	trace_ext4_release_folio(inode, folio);

	/* Page has dirty journalled data -> cannot release */
	if (folio_test_checked(folio))
		return false;
	if (journal)
		return jbd2_journal_try_to_free_buffers(journal, folio);
	else
		return try_to_free_buffers(folio);
}

static bool ext4_inode_datasync_dirty(struct inode *inode)
{
	journal_t *journal = EXT4_SB(inode->i_sb)->s_journal;

	if (journal) {
		if (jbd2_transaction_committed(journal,
			EXT4_I(inode)->i_datasync_tid))
			return false;
		if (test_opt2(inode->i_sb, JOURNAL_FAST_COMMIT))
			return !list_empty(&EXT4_I(inode)->i_fc_list);
		return true;
	}

	/* Any metadata buffers to write? */
	if (!list_empty(&inode->i_mapping->i_private_list))
		return true;
	return inode->i_state & I_DIRTY_DATASYNC;
}

static void ext4_set_iomap(struct inode *inode, struct iomap *iomap,
			   struct ext4_map_blocks *map, loff_t offset,
			   loff_t length, unsigned int flags)
{
	u8 blkbits = inode->i_blkbits;

	/*
	 * Writes that span EOF might trigger an I/O size update on completion,
	 * so consider them to be dirty for the purpose of O_DSYNC, even if
	 * there is no other metadata changes being made or are pending.
	 */
	iomap->flags = 0;
	if (ext4_inode_datasync_dirty(inode) ||
	    offset + length > i_size_read(inode))
		iomap->flags |= IOMAP_F_DIRTY;

	if (map->m_flags & EXT4_MAP_NEW)
		iomap->flags |= IOMAP_F_NEW;

	if (flags & IOMAP_DAX)
		iomap->dax_dev = EXT4_SB(inode->i_sb)->s_daxdev;
	else
		iomap->bdev = inode->i_sb->s_bdev;
	iomap->offset = (u64) map->m_lblk << blkbits;
	iomap->length = (u64) map->m_len << blkbits;

	if ((map->m_flags & EXT4_MAP_MAPPED) &&
	    !ext4_test_inode_flag(inode, EXT4_INODE_EXTENTS))
		iomap->flags |= IOMAP_F_MERGED;

	/*
	 * Flags passed to ext4_map_blocks() for direct I/O writes can result
	 * in m_flags having both EXT4_MAP_MAPPED and EXT4_MAP_UNWRITTEN bits
	 * set. In order for any allocated unwritten extents to be converted
	 * into written extents correctly within the ->end_io() handler, we
	 * need to ensure that the iomap->type is set appropriately. Hence, the
	 * reason why we need to check whether the EXT4_MAP_UNWRITTEN bit has
	 * been set first.
	 */
	if (map->m_flags & EXT4_MAP_UNWRITTEN) {
		iomap->type = IOMAP_UNWRITTEN;
		iomap->addr = (u64) map->m_pblk << blkbits;
		if (flags & IOMAP_DAX)
			iomap->addr += EXT4_SB(inode->i_sb)->s_dax_part_off;
	} else if (map->m_flags & EXT4_MAP_MAPPED) {
		iomap->type = IOMAP_MAPPED;
		iomap->addr = (u64) map->m_pblk << blkbits;
		if (flags & IOMAP_DAX)
			iomap->addr += EXT4_SB(inode->i_sb)->s_dax_part_off;
	} else if (map->m_flags & EXT4_MAP_DELAYED) {
		iomap->type = IOMAP_DELALLOC;
		iomap->addr = IOMAP_NULL_ADDR;
	} else {
		iomap->type = IOMAP_HOLE;
		iomap->addr = IOMAP_NULL_ADDR;
	}
}

static int ext4_iomap_alloc(struct inode *inode, struct ext4_map_blocks *map,
			    unsigned int flags)
{
	handle_t *handle;
	u8 blkbits = inode->i_blkbits;
	int ret, dio_credits, m_flags = 0, retries = 0;

	/*
	 * Trim the mapping request to the maximum value that we can map at
	 * once for direct I/O.
	 */
	if (map->m_len > DIO_MAX_BLOCKS)
		map->m_len = DIO_MAX_BLOCKS;
	dio_credits = ext4_chunk_trans_blocks(inode, map->m_len);

retry:
	/*
	 * Either we allocate blocks and then don't get an unwritten extent, so
	 * in that case we have reserved enough credits. Or, the blocks are
	 * already allocated and unwritten. In that case, the extent conversion
	 * fits into the credits as well.
	 */
	handle = ext4_journal_start(inode, EXT4_HT_MAP_BLOCKS, dio_credits);
	if (IS_ERR(handle))
		return PTR_ERR(handle);

	/*
	 * DAX and direct I/O are the only two operations that are currently
	 * supported with IOMAP_WRITE.
	 */
	WARN_ON(!(flags & (IOMAP_DAX | IOMAP_DIRECT)));
	if (flags & IOMAP_DAX)
		m_flags = EXT4_GET_BLOCKS_CREATE_ZERO;
	/*
	 * We use i_size instead of i_disksize here because delalloc writeback
	 * can complete at any point during the I/O and subsequently push the
	 * i_disksize out to i_size. This could be beyond where direct I/O is
	 * happening and thus expose allocated blocks to direct I/O reads.
	 */
	else if (((loff_t)map->m_lblk << blkbits) >= i_size_read(inode))
		m_flags = EXT4_GET_BLOCKS_CREATE;
	else if (ext4_test_inode_flag(inode, EXT4_INODE_EXTENTS))
		m_flags = EXT4_GET_BLOCKS_IO_CREATE_EXT;

	ret = ext4_map_blocks(handle, inode, map, m_flags);

	/*
	 * We cannot fill holes in indirect tree based inodes as that could
	 * expose stale data in the case of a crash. Use the magic error code
	 * to fallback to buffered I/O.
	 */
	if (!m_flags && !ret)
		ret = -ENOTBLK;

	ext4_journal_stop(handle);
	if (ret == -ENOSPC && ext4_should_retry_alloc(inode->i_sb, &retries))
		goto retry;

	return ret;
}


static int ext4_iomap_begin(struct inode *inode, loff_t offset, loff_t length,
		unsigned flags, struct iomap *iomap, struct iomap *srcmap)
{
	int ret;
	struct ext4_map_blocks map;
	u8 blkbits = inode->i_blkbits;

	if ((offset >> blkbits) > EXT4_MAX_LOGICAL_BLOCK)
		return -EINVAL;

	if (WARN_ON_ONCE(ext4_has_inline_data(inode)))
		return -ERANGE;

	/*
	 * Calculate the first and last logical blocks respectively.
	 */
	map.m_lblk = offset >> blkbits;
	map.m_len = min_t(loff_t, (offset + length - 1) >> blkbits,
			  EXT4_MAX_LOGICAL_BLOCK) - map.m_lblk + 1;

	if (flags & IOMAP_WRITE) {
		/*
		 * We check here if the blocks are already allocated, then we
		 * don't need to start a journal txn and we can directly return
		 * the mapping information. This could boost performance
		 * especially in multi-threaded overwrite requests.
		 */
		if (offset + length <= i_size_read(inode)) {
			ret = ext4_map_blocks(NULL, inode, &map, 0);
			if (ret > 0 && (map.m_flags & EXT4_MAP_MAPPED))
				goto out;
		}
		ret = ext4_iomap_alloc(inode, &map, flags);
	} else {
		ret = ext4_map_blocks(NULL, inode, &map, 0);
	}

	if (ret < 0)
		return ret;
out:
	/*
	 * When inline encryption is enabled, sometimes I/O to an encrypted file
	 * has to be broken up to guarantee DUN contiguity.  Handle this by
	 * limiting the length of the mapping returned.
	 */
	map.m_len = fscrypt_limit_io_blocks(inode, map.m_lblk, map.m_len);

	ext4_set_iomap(inode, iomap, &map, offset, length, flags);

	return 0;
}

static int ext4_iomap_overwrite_begin(struct inode *inode, loff_t offset,
		loff_t length, unsigned flags, struct iomap *iomap,
		struct iomap *srcmap)
{
	int ret;

	/*
	 * Even for writes we don't need to allocate blocks, so just pretend
	 * we are reading to save overhead of starting a transaction.
	 */
	flags &= ~IOMAP_WRITE;
	ret = ext4_iomap_begin(inode, offset, length, flags, iomap, srcmap);
	WARN_ON_ONCE(!ret && iomap->type != IOMAP_MAPPED);
	return ret;
}

static int ext4_iomap_end(struct inode *inode, loff_t offset, loff_t length,
			  ssize_t written, unsigned flags, struct iomap *iomap)
{
	/*
	 * Check to see whether an error occurred while writing out the data to
	 * the allocated blocks. If so, return the magic error code so that we
	 * fallback to buffered I/O and attempt to complete the remainder of
	 * the I/O. Any blocks that may have been allocated in preparation for
	 * the direct I/O will be reused during buffered I/O.
	 */
	if (flags & (IOMAP_WRITE | IOMAP_DIRECT) && written == 0)
		return -ENOTBLK;

	return 0;
}

const struct iomap_ops ext4_iomap_ops = {
	.iomap_begin		= ext4_iomap_begin,
	.iomap_end		= ext4_iomap_end,
};

const struct iomap_ops ext4_iomap_overwrite_ops = {
	.iomap_begin		= ext4_iomap_overwrite_begin,
	.iomap_end		= ext4_iomap_end,
};

static int ext4_iomap_begin_report(struct inode *inode, loff_t offset,
				   loff_t length, unsigned int flags,
				   struct iomap *iomap, struct iomap *srcmap)
{
	int ret;
	struct ext4_map_blocks map;
	u8 blkbits = inode->i_blkbits;

	if ((offset >> blkbits) > EXT4_MAX_LOGICAL_BLOCK)
		return -EINVAL;

	if (ext4_has_inline_data(inode)) {
		ret = ext4_inline_data_iomap(inode, iomap);
		if (ret != -EAGAIN) {
			if (ret == 0 && offset >= iomap->length)
				ret = -ENOENT;
			return ret;
		}
	}

	/*
	 * Calculate the first and last logical block respectively.
	 */
	map.m_lblk = offset >> blkbits;
	map.m_len = min_t(loff_t, (offset + length - 1) >> blkbits,
			  EXT4_MAX_LOGICAL_BLOCK) - map.m_lblk + 1;

	/*
	 * Fiemap callers may call for offset beyond s_bitmap_maxbytes.
	 * So handle it here itself instead of querying ext4_map_blocks().
	 * Since ext4_map_blocks() will warn about it and will return
	 * -EIO error.
	 */
	if (!(ext4_test_inode_flag(inode, EXT4_INODE_EXTENTS))) {
		struct ext4_sb_info *sbi = EXT4_SB(inode->i_sb);

		if (offset >= sbi->s_bitmap_maxbytes) {
			map.m_flags = 0;
			goto set_iomap;
		}
	}

	ret = ext4_map_blocks(NULL, inode, &map, 0);
	if (ret < 0)
		return ret;
set_iomap:
	ext4_set_iomap(inode, iomap, &map, offset, length, flags);

	return 0;
}

const struct iomap_ops ext4_iomap_report_ops = {
	.iomap_begin = ext4_iomap_begin_report,
};

/*
 * For data=journal mode, folio should be marked dirty only when it was
 * writeably mapped. When that happens, it was already attached to the
 * transaction and marked as jbddirty (we take care of this in
 * ext4_page_mkwrite()). On transaction commit, we writeprotect page mappings
 * so we should have nothing to do here, except for the case when someone
 * had the page pinned and dirtied the page through this pin (e.g. by doing
 * direct IO to it). In that case we'd need to attach buffers here to the
 * transaction but we cannot due to lock ordering.  We cannot just dirty the
 * folio and leave attached buffers clean, because the buffers' dirty state is
 * "definitive".  We cannot just set the buffers dirty or jbddirty because all
 * the journalling code will explode.  So what we do is to mark the folio
 * "pending dirty" and next time ext4_writepages() is called, attach buffers
 * to the transaction appropriately.
 */
static bool ext4_journalled_dirty_folio(struct address_space *mapping,
		struct folio *folio)
{
	WARN_ON_ONCE(!folio_buffers(folio));
	if (folio_maybe_dma_pinned(folio))
		folio_set_checked(folio);
	return filemap_dirty_folio(mapping, folio);
}

static bool ext4_dirty_folio(struct address_space *mapping, struct folio *folio)
{
	WARN_ON_ONCE(!folio_test_locked(folio) && !folio_test_dirty(folio));
	WARN_ON_ONCE(!folio_buffers(folio));
	return block_dirty_folio(mapping, folio);
}

static int ext4_iomap_swap_activate(struct swap_info_struct *sis,
				    struct file *file, sector_t *span)
{
	return iomap_swapfile_activate(sis, file, span,
				       &ext4_iomap_report_ops);
}

static const struct address_space_operations ext4_aops = {
	.read_folio		= ext4_read_folio,
	.readahead		= ext4_readahead,
	.writepages		= ext4_writepages,
	.write_begin		= ext4_write_begin,
	.write_end		= ext4_write_end,
	.dirty_folio		= ext4_dirty_folio,
	.bmap			= ext4_bmap,
	.invalidate_folio	= ext4_invalidate_folio,
	.release_folio		= ext4_release_folio,
	.migrate_folio		= buffer_migrate_folio,
	.is_partially_uptodate  = block_is_partially_uptodate,
	.error_remove_folio	= generic_error_remove_folio,
	.swap_activate		= ext4_iomap_swap_activate,
};

static const struct address_space_operations ext4_journalled_aops = {
	.read_folio		= ext4_read_folio,
	.readahead		= ext4_readahead,
	.writepages		= ext4_writepages,
	.write_begin		= ext4_write_begin,
	.write_end		= ext4_journalled_write_end,
	.dirty_folio		= ext4_journalled_dirty_folio,
	.bmap			= ext4_bmap,
	.invalidate_folio	= ext4_journalled_invalidate_folio,
	.release_folio		= ext4_release_folio,
	.migrate_folio		= buffer_migrate_folio_norefs,
	.is_partially_uptodate  = block_is_partially_uptodate,
	.error_remove_folio	= generic_error_remove_folio,
	.swap_activate		= ext4_iomap_swap_activate,
};

static const struct address_space_operations ext4_da_aops = {
	.read_folio		= ext4_read_folio,
	.readahead		= ext4_readahead,
	.writepages		= ext4_writepages,
	.write_begin		= ext4_da_write_begin,
	.write_end		= ext4_da_write_end,
	.dirty_folio		= ext4_dirty_folio,
	.bmap			= ext4_bmap,
	.invalidate_folio	= ext4_invalidate_folio,
	.release_folio		= ext4_release_folio,
	.migrate_folio		= buffer_migrate_folio,
	.is_partially_uptodate  = block_is_partially_uptodate,
	.error_remove_folio	= generic_error_remove_folio,
	.swap_activate		= ext4_iomap_swap_activate,
};

static const struct address_space_operations ext4_dax_aops = {
	.writepages		= ext4_dax_writepages,
	.dirty_folio		= noop_dirty_folio,
	.bmap			= ext4_bmap,
	.swap_activate		= ext4_iomap_swap_activate,
};

void ext4_set_aops(struct inode *inode)
{
	switch (ext4_inode_journal_mode(inode)) {
	case EXT4_INODE_ORDERED_DATA_MODE:
	case EXT4_INODE_WRITEBACK_DATA_MODE:
		break;
	case EXT4_INODE_JOURNAL_DATA_MODE:
		inode->i_mapping->a_ops = &ext4_journalled_aops;
		return;
	default:
		BUG();
	}
	if (IS_DAX(inode))
		inode->i_mapping->a_ops = &ext4_dax_aops;
	else if (test_opt(inode->i_sb, DELALLOC))
		inode->i_mapping->a_ops = &ext4_da_aops;
	else
		inode->i_mapping->a_ops = &ext4_aops;
}

/*
 * Here we can't skip an unwritten buffer even though it usually reads zero
 * because it might have data in pagecache (eg, if called from ext4_zero_range,
 * ext4_punch_hole, etc) which needs to be properly zeroed out. Otherwise a
 * racing writeback can come later and flush the stale pagecache to disk.
 */
static int __ext4_block_zero_page_range(handle_t *handle,
		struct address_space *mapping, loff_t from, loff_t length)
{
	ext4_fsblk_t index = from >> PAGE_SHIFT;
	unsigned offset = from & (PAGE_SIZE-1);
	unsigned blocksize, pos;
	ext4_lblk_t iblock;
	struct inode *inode = mapping->host;
	struct buffer_head *bh;
	struct folio *folio;
	int err = 0;

	folio = __filemap_get_folio(mapping, from >> PAGE_SHIFT,
				    FGP_LOCK | FGP_ACCESSED | FGP_CREAT,
				    mapping_gfp_constraint(mapping, ~__GFP_FS));
	if (IS_ERR(folio))
		return PTR_ERR(folio);

	blocksize = inode->i_sb->s_blocksize;

	iblock = index << (PAGE_SHIFT - inode->i_sb->s_blocksize_bits);

	bh = folio_buffers(folio);
	if (!bh)
		bh = create_empty_buffers(folio, blocksize, 0);

	/* Find the buffer that contains "offset" */
	pos = blocksize;
	while (offset >= pos) {
		bh = bh->b_this_page;
		iblock++;
		pos += blocksize;
	}
	if (buffer_freed(bh)) {
		BUFFER_TRACE(bh, "freed: skip");
		goto unlock;
	}
	if (!buffer_mapped(bh)) {
		BUFFER_TRACE(bh, "unmapped");
		ext4_get_block(inode, iblock, bh, 0);
		/* unmapped? It's a hole - nothing to do */
		if (!buffer_mapped(bh)) {
			BUFFER_TRACE(bh, "still unmapped");
			goto unlock;
		}
	}

	/* Ok, it's mapped. Make sure it's up-to-date */
	if (folio_test_uptodate(folio))
		set_buffer_uptodate(bh);

	if (!buffer_uptodate(bh)) {
		err = ext4_read_bh_lock(bh, 0, true);
		if (err)
			goto unlock;
		if (fscrypt_inode_uses_fs_layer_crypto(inode)) {
			/* We expect the key to be set. */
			BUG_ON(!fscrypt_has_encryption_key(inode));
			err = fscrypt_decrypt_pagecache_blocks(folio,
							       blocksize,
							       bh_offset(bh));
			if (err) {
				clear_buffer_uptodate(bh);
				goto unlock;
			}
		}
	}
	if (ext4_should_journal_data(inode)) {
		BUFFER_TRACE(bh, "get write access");
		err = ext4_journal_get_write_access(handle, inode->i_sb, bh,
						    EXT4_JTR_NONE);
		if (err)
			goto unlock;
	}
	folio_zero_range(folio, offset, length);
	BUFFER_TRACE(bh, "zeroed end of block");

	if (ext4_should_journal_data(inode)) {
		err = ext4_dirty_journalled_data(handle, bh);
	} else {
		err = 0;
		mark_buffer_dirty(bh);
		if (ext4_should_order_data(inode))
			err = ext4_jbd2_inode_add_write(handle, inode, from,
					length);
	}

unlock:
	folio_unlock(folio);
	folio_put(folio);
	return err;
}

/*
 * ext4_block_zero_page_range() zeros out a mapping of length 'length'
 * starting from file offset 'from'.  The range to be zero'd must
 * be contained with in one block.  If the specified range exceeds
 * the end of the block it will be shortened to end of the block
 * that corresponds to 'from'
 */
static int ext4_block_zero_page_range(handle_t *handle,
		struct address_space *mapping, loff_t from, loff_t length)
{
	struct inode *inode = mapping->host;
	unsigned offset = from & (PAGE_SIZE-1);
	unsigned blocksize = inode->i_sb->s_blocksize;
	unsigned max = blocksize - (offset & (blocksize - 1));

	/*
	 * correct length if it does not fall between
	 * 'from' and the end of the block
	 */
	if (length > max || length < 0)
		length = max;

	if (IS_DAX(inode)) {
		return dax_zero_range(inode, from, length, NULL,
				      &ext4_iomap_ops);
	}
	return __ext4_block_zero_page_range(handle, mapping, from, length);
}

/*
 * ext4_block_truncate_page() zeroes out a mapping from file offset `from'
 * up to the end of the block which corresponds to `from'.
 * This required during truncate. We need to physically zero the tail end
 * of that block so it doesn't yield old data if the file is later grown.
 */
static int ext4_block_truncate_page(handle_t *handle,
		struct address_space *mapping, loff_t from)
{
	unsigned offset = from & (PAGE_SIZE-1);
	unsigned length;
	unsigned blocksize;
	struct inode *inode = mapping->host;

	/* If we are processing an encrypted inode during orphan list handling */
	if (IS_ENCRYPTED(inode) && !fscrypt_has_encryption_key(inode))
		return 0;

	blocksize = inode->i_sb->s_blocksize;
	length = blocksize - (offset & (blocksize - 1));

	return ext4_block_zero_page_range(handle, mapping, from, length);
}

int ext4_zero_partial_blocks(handle_t *handle, struct inode *inode,
			     loff_t lstart, loff_t length)
{
	struct super_block *sb = inode->i_sb;
	struct address_space *mapping = inode->i_mapping;
	unsigned partial_start, partial_end;
	ext4_fsblk_t start, end;
	loff_t byte_end = (lstart + length - 1);
	int err = 0;

	partial_start = lstart & (sb->s_blocksize - 1);
	partial_end = byte_end & (sb->s_blocksize - 1);

	start = lstart >> sb->s_blocksize_bits;
	end = byte_end >> sb->s_blocksize_bits;

	/* Handle partial zero within the single block */
	if (start == end &&
	    (partial_start || (partial_end != sb->s_blocksize - 1))) {
		err = ext4_block_zero_page_range(handle, mapping,
						 lstart, length);
		return err;
	}
	/* Handle partial zero out on the start of the range */
	if (partial_start) {
		err = ext4_block_zero_page_range(handle, mapping,
						 lstart, sb->s_blocksize);
		if (err)
			return err;
	}
	/* Handle partial zero out on the end of the range */
	if (partial_end != sb->s_blocksize - 1)
		err = ext4_block_zero_page_range(handle, mapping,
						 byte_end - partial_end,
						 partial_end + 1);
	return err;
}

int ext4_can_truncate(struct inode *inode)
{
	if (S_ISREG(inode->i_mode))
		return 1;
	if (S_ISDIR(inode->i_mode))
		return 1;
	if (S_ISLNK(inode->i_mode))
		return !ext4_inode_is_fast_symlink(inode);
	return 0;
}

/*
 * We have to make sure i_disksize gets properly updated before we truncate
 * page cache due to hole punching or zero range. Otherwise i_disksize update
 * can get lost as it may have been postponed to submission of writeback but
 * that will never happen after we truncate page cache.
 */
int ext4_update_disksize_before_punch(struct inode *inode, loff_t offset,
				      loff_t len)
{
	handle_t *handle;
	int ret;

	loff_t size = i_size_read(inode);

	WARN_ON(!inode_is_locked(inode));
	if (offset > size || offset + len < size)
		return 0;

	if (EXT4_I(inode)->i_disksize >= size)
		return 0;

	handle = ext4_journal_start(inode, EXT4_HT_MISC, 1);
	if (IS_ERR(handle))
		return PTR_ERR(handle);
	ext4_update_i_disksize(inode, size);
	ret = ext4_mark_inode_dirty(handle, inode);
	ext4_journal_stop(handle);

	return ret;
}

static void ext4_wait_dax_page(struct inode *inode)
{
	filemap_invalidate_unlock(inode->i_mapping);
	schedule();
	filemap_invalidate_lock(inode->i_mapping);
}

int ext4_break_layouts(struct inode *inode)
{
	struct page *page;
	int error;

	if (WARN_ON_ONCE(!rwsem_is_locked(&inode->i_mapping->invalidate_lock)))
		return -EINVAL;

	do {
		page = dax_layout_busy_page(inode->i_mapping);
		if (!page)
			return 0;

		error = ___wait_var_event(&page->_refcount,
				atomic_read(&page->_refcount) == 1,
				TASK_INTERRUPTIBLE, 0, 0,
				ext4_wait_dax_page(inode));
	} while (error == 0);

	return error;
}

/*
 * ext4_punch_hole: punches a hole in a file by releasing the blocks
 * associated with the given offset and length
 *
 * @inode:  File inode
 * @offset: The offset where the hole will begin
 * @len:    The length of the hole
 *
 * Returns: 0 on success or negative on failure
 */

int ext4_punch_hole(struct file *file, loff_t offset, loff_t length)
{
	struct inode *inode = file_inode(file);
	struct super_block *sb = inode->i_sb;
	ext4_lblk_t first_block, stop_block;
	struct address_space *mapping = inode->i_mapping;
	loff_t first_block_offset, last_block_offset, max_length;
	struct ext4_sb_info *sbi = EXT4_SB(inode->i_sb);
	handle_t *handle;
	unsigned int credits;
	int ret = 0, ret2 = 0;

	trace_ext4_punch_hole(inode, offset, length, 0);

	/*
	 * Write out all dirty pages to avoid race conditions
	 * Then release them.
	 */
	if (mapping_tagged(mapping, PAGECACHE_TAG_DIRTY)) {
		ret = filemap_write_and_wait_range(mapping, offset,
						   offset + length - 1);
		if (ret)
			return ret;
	}

	inode_lock(inode);

	/* No need to punch hole beyond i_size */
	if (offset >= inode->i_size)
		goto out_mutex;

	/*
	 * If the hole extends beyond i_size, set the hole
	 * to end after the page that contains i_size
	 */
	if (offset + length > inode->i_size) {
		length = inode->i_size +
		   PAGE_SIZE - (inode->i_size & (PAGE_SIZE - 1)) -
		   offset;
	}

	/*
	 * For punch hole the length + offset needs to be within one block
	 * before last range. Adjust the length if it goes beyond that limit.
	 */
	max_length = sbi->s_bitmap_maxbytes - inode->i_sb->s_blocksize;
	if (offset + length > max_length)
		length = max_length - offset;

	if (offset & (sb->s_blocksize - 1) ||
	    (offset + length) & (sb->s_blocksize - 1)) {
		/*
		 * Attach jinode to inode for jbd2 if we do any zeroing of
		 * partial block
		 */
		ret = ext4_inode_attach_jinode(inode);
		if (ret < 0)
			goto out_mutex;

	}

	/* Wait all existing dio workers, newcomers will block on i_rwsem */
	inode_dio_wait(inode);

	ret = file_modified(file);
	if (ret)
		goto out_mutex;

	/*
	 * Prevent page faults from reinstantiating pages we have released from
	 * page cache.
	 */
	filemap_invalidate_lock(mapping);

	ret = ext4_break_layouts(inode);
	if (ret)
		goto out_dio;

	first_block_offset = round_up(offset, sb->s_blocksize);
	last_block_offset = round_down((offset + length), sb->s_blocksize) - 1;

	/* Now release the pages and zero block aligned part of pages*/
	if (last_block_offset > first_block_offset) {
		ret = ext4_update_disksize_before_punch(inode, offset, length);
		if (ret)
			goto out_dio;
		truncate_pagecache_range(inode, first_block_offset,
					 last_block_offset);
	}

	if (ext4_test_inode_flag(inode, EXT4_INODE_EXTENTS))
		credits = ext4_writepage_trans_blocks(inode);
	else
		credits = ext4_blocks_for_truncate(inode);
	handle = ext4_journal_start(inode, EXT4_HT_TRUNCATE, credits);
	if (IS_ERR(handle)) {
		ret = PTR_ERR(handle);
		ext4_std_error(sb, ret);
		goto out_dio;
	}

	ret = ext4_zero_partial_blocks(handle, inode, offset,
				       length);
	if (ret)
		goto out_stop;

	first_block = (offset + sb->s_blocksize - 1) >>
		EXT4_BLOCK_SIZE_BITS(sb);
	stop_block = (offset + length) >> EXT4_BLOCK_SIZE_BITS(sb);

	/* If there are blocks to remove, do it */
	if (stop_block > first_block) {
		ext4_lblk_t hole_len = stop_block - first_block;

		down_write(&EXT4_I(inode)->i_data_sem);
		ext4_discard_preallocations(inode);

		ext4_es_remove_extent(inode, first_block, hole_len);

		if (ext4_test_inode_flag(inode, EXT4_INODE_EXTENTS))
			ret = ext4_ext_remove_space(inode, first_block,
						    stop_block - 1);
		else
			ret = ext4_ind_remove_space(handle, inode, first_block,
						    stop_block);

		ext4_es_insert_extent(inode, first_block, hole_len, ~0,
				      EXTENT_STATUS_HOLE, 0);
		up_write(&EXT4_I(inode)->i_data_sem);
	}
	ext4_fc_track_range(handle, inode, first_block, stop_block);
	if (IS_SYNC(inode))
		ext4_handle_sync(handle);

	inode_set_mtime_to_ts(inode, inode_set_ctime_current(inode));
	ret2 = ext4_mark_inode_dirty(handle, inode);
	if (unlikely(ret2))
		ret = ret2;
	if (ret >= 0)
		ext4_update_inode_fsync_trans(handle, inode, 1);
out_stop:
	ext4_journal_stop(handle);
out_dio:
	filemap_invalidate_unlock(mapping);
out_mutex:
	inode_unlock(inode);
	return ret;
}

int ext4_inode_attach_jinode(struct inode *inode)
{
	struct ext4_inode_info *ei = EXT4_I(inode);
	struct jbd2_inode *jinode;

	if (ei->jinode || !EXT4_SB(inode->i_sb)->s_journal)
		return 0;

	jinode = jbd2_alloc_inode(GFP_KERNEL);
	spin_lock(&inode->i_lock);
	if (!ei->jinode) {
		if (!jinode) {
			spin_unlock(&inode->i_lock);
			return -ENOMEM;
		}
		ei->jinode = jinode;
		jbd2_journal_init_jbd_inode(ei->jinode, inode);
		jinode = NULL;
	}
	spin_unlock(&inode->i_lock);
	if (unlikely(jinode != NULL))
		jbd2_free_inode(jinode);
	return 0;
}

/*
 * ext4_truncate()
 *
 * We block out ext4_get_block() block instantiations across the entire
 * transaction, and VFS/VM ensures that ext4_truncate() cannot run
 * simultaneously on behalf of the same inode.
 *
 * As we work through the truncate and commit bits of it to the journal there
 * is one core, guiding principle: the file's tree must always be consistent on
 * disk.  We must be able to restart the truncate after a crash.
 *
 * The file's tree may be transiently inconsistent in memory (although it
 * probably isn't), but whenever we close off and commit a journal transaction,
 * the contents of (the filesystem + the journal) must be consistent and
 * restartable.  It's pretty simple, really: bottom up, right to left (although
 * left-to-right works OK too).
 *
 * Note that at recovery time, journal replay occurs *before* the restart of
 * truncate against the orphan inode list.
 *
 * The committed inode has the new, desired i_size (which is the same as
 * i_disksize in this case).  After a crash, ext4_orphan_cleanup() will see
 * that this inode's truncate did not complete and it will again call
 * ext4_truncate() to have another go.  So there will be instantiated blocks
 * to the right of the truncation point in a crashed ext4 filesystem.  But
 * that's fine - as long as they are linked from the inode, the post-crash
 * ext4_truncate() run will find them and release them.
 */
int ext4_truncate(struct inode *inode)
{
	struct ext4_inode_info *ei = EXT4_I(inode);
	unsigned int credits;
	int err = 0, err2;
	handle_t *handle;
	struct address_space *mapping = inode->i_mapping;

	/*
	 * There is a possibility that we're either freeing the inode
	 * or it's a completely new inode. In those cases we might not
	 * have i_rwsem locked because it's not necessary.
	 */
	if (!(inode->i_state & (I_NEW|I_FREEING)))
		WARN_ON(!inode_is_locked(inode));
	trace_ext4_truncate_enter(inode);

	if (!ext4_can_truncate(inode))
		goto out_trace;

	if (inode->i_size == 0 && !test_opt(inode->i_sb, NO_AUTO_DA_ALLOC))
		ext4_set_inode_state(inode, EXT4_STATE_DA_ALLOC_CLOSE);

	if (ext4_has_inline_data(inode)) {
		int has_inline = 1;

		err = ext4_inline_data_truncate(inode, &has_inline);
		if (err || has_inline)
			goto out_trace;
	}

	/* If we zero-out tail of the page, we have to create jinode for jbd2 */
	if (inode->i_size & (inode->i_sb->s_blocksize - 1)) {
		err = ext4_inode_attach_jinode(inode);
		if (err)
			goto out_trace;
	}

	if (ext4_test_inode_flag(inode, EXT4_INODE_EXTENTS))
		credits = ext4_writepage_trans_blocks(inode);
	else
		credits = ext4_blocks_for_truncate(inode);

	handle = ext4_journal_start(inode, EXT4_HT_TRUNCATE, credits);
	if (IS_ERR(handle)) {
		err = PTR_ERR(handle);
		goto out_trace;
	}

	if (inode->i_size & (inode->i_sb->s_blocksize - 1))
		ext4_block_truncate_page(handle, mapping, inode->i_size);

	/*
	 * We add the inode to the orphan list, so that if this
	 * truncate spans multiple transactions, and we crash, we will
	 * resume the truncate when the filesystem recovers.  It also
	 * marks the inode dirty, to catch the new size.
	 *
	 * Implication: the file must always be in a sane, consistent
	 * truncatable state while each transaction commits.
	 */
	err = ext4_orphan_add(handle, inode);
	if (err)
		goto out_stop;

	down_write(&EXT4_I(inode)->i_data_sem);

	ext4_discard_preallocations(inode);

	if (ext4_test_inode_flag(inode, EXT4_INODE_EXTENTS))
		err = ext4_ext_truncate(handle, inode);
	else
		ext4_ind_truncate(handle, inode);

	up_write(&ei->i_data_sem);
	if (err)
		goto out_stop;

	if (IS_SYNC(inode))
		ext4_handle_sync(handle);

out_stop:
	/*
	 * If this was a simple ftruncate() and the file will remain alive,
	 * then we need to clear up the orphan record which we created above.
	 * However, if this was a real unlink then we were called by
	 * ext4_evict_inode(), and we allow that function to clean up the
	 * orphan info for us.
	 */
	if (inode->i_nlink)
		ext4_orphan_del(handle, inode);

	inode_set_mtime_to_ts(inode, inode_set_ctime_current(inode));
	err2 = ext4_mark_inode_dirty(handle, inode);
	if (unlikely(err2 && !err))
		err = err2;
	ext4_journal_stop(handle);

out_trace:
	trace_ext4_truncate_exit(inode);
	return err;
}

static inline u64 ext4_inode_peek_iversion(const struct inode *inode)
{
	if (unlikely(EXT4_I(inode)->i_flags & EXT4_EA_INODE_FL))
		return inode_peek_iversion_raw(inode);
	else
		return inode_peek_iversion(inode);
}

static int ext4_inode_blocks_set(struct ext4_inode *raw_inode,
				 struct ext4_inode_info *ei)
{
	struct inode *inode = &(ei->vfs_inode);
	u64 i_blocks = READ_ONCE(inode->i_blocks);
	struct super_block *sb = inode->i_sb;

	if (i_blocks <= ~0U) {
		/*
		 * i_blocks can be represented in a 32 bit variable
		 * as multiple of 512 bytes
		 */
		raw_inode->i_blocks_lo   = cpu_to_le32(i_blocks);
		raw_inode->i_blocks_high = 0;
		ext4_clear_inode_flag(inode, EXT4_INODE_HUGE_FILE);
		return 0;
	}

	/*
	 * This should never happen since sb->s_maxbytes should not have
	 * allowed this, sb->s_maxbytes was set according to the huge_file
	 * feature in ext4_fill_super().
	 */
	if (!ext4_has_feature_huge_file(sb))
		return -EFSCORRUPTED;

	if (i_blocks <= 0xffffffffffffULL) {
		/*
		 * i_blocks can be represented in a 48 bit variable
		 * as multiple of 512 bytes
		 */
		raw_inode->i_blocks_lo   = cpu_to_le32(i_blocks);
		raw_inode->i_blocks_high = cpu_to_le16(i_blocks >> 32);
		ext4_clear_inode_flag(inode, EXT4_INODE_HUGE_FILE);
	} else {
		ext4_set_inode_flag(inode, EXT4_INODE_HUGE_FILE);
		/* i_block is stored in file system block size */
		i_blocks = i_blocks >> (inode->i_blkbits - 9);
		raw_inode->i_blocks_lo   = cpu_to_le32(i_blocks);
		raw_inode->i_blocks_high = cpu_to_le16(i_blocks >> 32);
	}
	return 0;
}

static int ext4_fill_raw_inode(struct inode *inode, struct ext4_inode *raw_inode)
{
	struct ext4_inode_info *ei = EXT4_I(inode);
	uid_t i_uid;
	gid_t i_gid;
	projid_t i_projid;
	int block;
	int err;

	err = ext4_inode_blocks_set(raw_inode, ei);

	raw_inode->i_mode = cpu_to_le16(inode->i_mode);
	i_uid = i_uid_read(inode);
	i_gid = i_gid_read(inode);
	i_projid = from_kprojid(&init_user_ns, ei->i_projid);
	if (!(test_opt(inode->i_sb, NO_UID32))) {
		raw_inode->i_uid_low = cpu_to_le16(low_16_bits(i_uid));
		raw_inode->i_gid_low = cpu_to_le16(low_16_bits(i_gid));
		/*
		 * Fix up interoperability with old kernels. Otherwise,
		 * old inodes get re-used with the upper 16 bits of the
		 * uid/gid intact.
		 */
		if (ei->i_dtime && list_empty(&ei->i_orphan)) {
			raw_inode->i_uid_high = 0;
			raw_inode->i_gid_high = 0;
		} else {
			raw_inode->i_uid_high =
				cpu_to_le16(high_16_bits(i_uid));
			raw_inode->i_gid_high =
				cpu_to_le16(high_16_bits(i_gid));
		}
	} else {
		raw_inode->i_uid_low = cpu_to_le16(fs_high2lowuid(i_uid));
		raw_inode->i_gid_low = cpu_to_le16(fs_high2lowgid(i_gid));
		raw_inode->i_uid_high = 0;
		raw_inode->i_gid_high = 0;
	}
	raw_inode->i_links_count = cpu_to_le16(inode->i_nlink);

	EXT4_INODE_SET_CTIME(inode, raw_inode);
	EXT4_INODE_SET_MTIME(inode, raw_inode);
	EXT4_INODE_SET_ATIME(inode, raw_inode);
	EXT4_EINODE_SET_XTIME(i_crtime, ei, raw_inode);

	raw_inode->i_dtime = cpu_to_le32(ei->i_dtime);
	raw_inode->i_flags = cpu_to_le32(ei->i_flags & 0xFFFFFFFF);
	if (likely(!test_opt2(inode->i_sb, HURD_COMPAT)))
		raw_inode->i_file_acl_high =
			cpu_to_le16(ei->i_file_acl >> 32);
	raw_inode->i_file_acl_lo = cpu_to_le32(ei->i_file_acl);
	ext4_isize_set(raw_inode, ei->i_disksize);

	raw_inode->i_generation = cpu_to_le32(inode->i_generation);
	if (S_ISCHR(inode->i_mode) || S_ISBLK(inode->i_mode)) {
		if (old_valid_dev(inode->i_rdev)) {
			raw_inode->i_block[0] =
				cpu_to_le32(old_encode_dev(inode->i_rdev));
			raw_inode->i_block[1] = 0;
		} else {
			raw_inode->i_block[0] = 0;
			raw_inode->i_block[1] =
				cpu_to_le32(new_encode_dev(inode->i_rdev));
			raw_inode->i_block[2] = 0;
		}
	} else if (!ext4_has_inline_data(inode)) {
		for (block = 0; block < EXT4_N_BLOCKS; block++)
			raw_inode->i_block[block] = ei->i_data[block];
	}

	if (likely(!test_opt2(inode->i_sb, HURD_COMPAT))) {
		u64 ivers = ext4_inode_peek_iversion(inode);

		raw_inode->i_disk_version = cpu_to_le32(ivers);
		if (ei->i_extra_isize) {
			if (EXT4_FITS_IN_INODE(raw_inode, ei, i_version_hi))
				raw_inode->i_version_hi =
					cpu_to_le32(ivers >> 32);
			raw_inode->i_extra_isize =
				cpu_to_le16(ei->i_extra_isize);
		}
	}

	if (i_projid != EXT4_DEF_PROJID &&
	    !ext4_has_feature_project(inode->i_sb))
		err = err ?: -EFSCORRUPTED;

	if (EXT4_INODE_SIZE(inode->i_sb) > EXT4_GOOD_OLD_INODE_SIZE &&
	    EXT4_FITS_IN_INODE(raw_inode, ei, i_projid))
		raw_inode->i_projid = cpu_to_le32(i_projid);

	ext4_inode_csum_set(inode, raw_inode, ei);
	return err;
}

/*
 * ext4_get_inode_loc returns with an extra refcount against the inode's
 * underlying buffer_head on success. If we pass 'inode' and it does not
 * have in-inode xattr, we have all inode data in memory that is needed
 * to recreate the on-disk version of this inode.
 */
static int __ext4_get_inode_loc(struct super_block *sb, unsigned long ino,
				struct inode *inode, struct ext4_iloc *iloc,
				ext4_fsblk_t *ret_block)
{
	struct ext4_group_desc	*gdp;
	struct buffer_head	*bh;
	ext4_fsblk_t		block;
	struct blk_plug		plug;
	int			inodes_per_block, inode_offset;

	iloc->bh = NULL;
	if (ino < EXT4_ROOT_INO ||
	    ino > le32_to_cpu(EXT4_SB(sb)->s_es->s_inodes_count))
		return -EFSCORRUPTED;

	iloc->block_group = (ino - 1) / EXT4_INODES_PER_GROUP(sb);
	gdp = ext4_get_group_desc(sb, iloc->block_group, NULL);
	if (!gdp)
		return -EIO;

	/*
	 * Figure out the offset within the block group inode table
	 */
	inodes_per_block = EXT4_SB(sb)->s_inodes_per_block;
	inode_offset = ((ino - 1) %
			EXT4_INODES_PER_GROUP(sb));
	iloc->offset = (inode_offset % inodes_per_block) * EXT4_INODE_SIZE(sb);

	block = ext4_inode_table(sb, gdp);
	if ((block <= le32_to_cpu(EXT4_SB(sb)->s_es->s_first_data_block)) ||
	    (block >= ext4_blocks_count(EXT4_SB(sb)->s_es))) {
		ext4_error(sb, "Invalid inode table block %llu in "
			   "block_group %u", block, iloc->block_group);
		return -EFSCORRUPTED;
	}
	block += (inode_offset / inodes_per_block);

	bh = sb_getblk(sb, block);
	if (unlikely(!bh))
		return -ENOMEM;
	if (ext4_buffer_uptodate(bh))
		goto has_buffer;

	lock_buffer(bh);
	if (ext4_buffer_uptodate(bh)) {
		/* Someone brought it uptodate while we waited */
		unlock_buffer(bh);
		goto has_buffer;
	}

	/*
	 * If we have all information of the inode in memory and this
	 * is the only valid inode in the block, we need not read the
	 * block.
	 */
	if (inode && !ext4_test_inode_state(inode, EXT4_STATE_XATTR)) {
		struct buffer_head *bitmap_bh;
		int i, start;

		start = inode_offset & ~(inodes_per_block - 1);

		/* Is the inode bitmap in cache? */
		bitmap_bh = sb_getblk(sb, ext4_inode_bitmap(sb, gdp));
		if (unlikely(!bitmap_bh))
			goto make_io;

		/*
		 * If the inode bitmap isn't in cache then the
		 * optimisation may end up performing two reads instead
		 * of one, so skip it.
		 */
		if (!buffer_uptodate(bitmap_bh)) {
			brelse(bitmap_bh);
			goto make_io;
		}
		for (i = start; i < start + inodes_per_block; i++) {
			if (i == inode_offset)
				continue;
			if (ext4_test_bit(i, bitmap_bh->b_data))
				break;
		}
		brelse(bitmap_bh);
		if (i == start + inodes_per_block) {
			struct ext4_inode *raw_inode =
				(struct ext4_inode *) (bh->b_data + iloc->offset);

			/* all other inodes are free, so skip I/O */
			memset(bh->b_data, 0, bh->b_size);
			if (!ext4_test_inode_state(inode, EXT4_STATE_NEW))
				ext4_fill_raw_inode(inode, raw_inode);
			set_buffer_uptodate(bh);
			unlock_buffer(bh);
			goto has_buffer;
		}
	}

make_io:
	/*
	 * If we need to do any I/O, try to pre-readahead extra
	 * blocks from the inode table.
	 */
	blk_start_plug(&plug);
	if (EXT4_SB(sb)->s_inode_readahead_blks) {
		ext4_fsblk_t b, end, table;
		unsigned num;
		__u32 ra_blks = EXT4_SB(sb)->s_inode_readahead_blks;

		table = ext4_inode_table(sb, gdp);
		/* s_inode_readahead_blks is always a power of 2 */
		b = block & ~((ext4_fsblk_t) ra_blks - 1);
		if (table > b)
			b = table;
		end = b + ra_blks;
		num = EXT4_INODES_PER_GROUP(sb);
		if (ext4_has_group_desc_csum(sb))
			num -= ext4_itable_unused_count(sb, gdp);
		table += num / inodes_per_block;
		if (end > table)
			end = table;
		while (b <= end)
			ext4_sb_breadahead_unmovable(sb, b++);
	}

	/*
	 * There are other valid inodes in the buffer, this inode
	 * has in-inode xattrs, or we don't have this inode in memory.
	 * Read the block from disk.
	 */
	trace_ext4_load_inode(sb, ino);
	ext4_read_bh_nowait(bh, REQ_META | REQ_PRIO, NULL,
			    ext4_simulate_fail(sb, EXT4_SIM_INODE_EIO));
	blk_finish_plug(&plug);
	wait_on_buffer(bh);
	if (!buffer_uptodate(bh)) {
		if (ret_block)
			*ret_block = block;
		brelse(bh);
		return -EIO;
	}
has_buffer:
	iloc->bh = bh;
	return 0;
}

static int __ext4_get_inode_loc_noinmem(struct inode *inode,
					struct ext4_iloc *iloc)
{
	ext4_fsblk_t err_blk = 0;
	int ret;

	ret = __ext4_get_inode_loc(inode->i_sb, inode->i_ino, NULL, iloc,
					&err_blk);

	if (ret == -EIO)
		ext4_error_inode_block(inode, err_blk, EIO,
					"unable to read itable block");

	return ret;
}

int ext4_get_inode_loc(struct inode *inode, struct ext4_iloc *iloc)
{
	ext4_fsblk_t err_blk = 0;
	int ret;

	ret = __ext4_get_inode_loc(inode->i_sb, inode->i_ino, inode, iloc,
					&err_blk);

	if (ret == -EIO)
		ext4_error_inode_block(inode, err_blk, EIO,
					"unable to read itable block");

	return ret;
}


int ext4_get_fc_inode_loc(struct super_block *sb, unsigned long ino,
			  struct ext4_iloc *iloc)
{
	return __ext4_get_inode_loc(sb, ino, NULL, iloc, NULL);
}

static bool ext4_should_enable_dax(struct inode *inode)
{
	struct ext4_sb_info *sbi = EXT4_SB(inode->i_sb);

	if (test_opt2(inode->i_sb, DAX_NEVER))
		return false;
	if (!S_ISREG(inode->i_mode))
		return false;
	if (ext4_should_journal_data(inode))
		return false;
	if (ext4_has_inline_data(inode))
		return false;
	if (ext4_test_inode_flag(inode, EXT4_INODE_ENCRYPT))
		return false;
	if (ext4_test_inode_flag(inode, EXT4_INODE_VERITY))
		return false;
	if (!test_bit(EXT4_FLAGS_BDEV_IS_DAX, &sbi->s_ext4_flags))
		return false;
	if (test_opt(inode->i_sb, DAX_ALWAYS))
		return true;

	return ext4_test_inode_flag(inode, EXT4_INODE_DAX);
}

void ext4_set_inode_flags(struct inode *inode, bool init)
{
	unsigned int flags = EXT4_I(inode)->i_flags;
	unsigned int new_fl = 0;

	WARN_ON_ONCE(IS_DAX(inode) && init);

	if (flags & EXT4_SYNC_FL)
		new_fl |= S_SYNC;
	if (flags & EXT4_APPEND_FL)
		new_fl |= S_APPEND;
	if (flags & EXT4_IMMUTABLE_FL)
		new_fl |= S_IMMUTABLE;
	if (flags & EXT4_NOATIME_FL)
		new_fl |= S_NOATIME;
	if (flags & EXT4_DIRSYNC_FL)
		new_fl |= S_DIRSYNC;

	/* Because of the way inode_set_flags() works we must preserve S_DAX
	 * here if already set. */
	new_fl |= (inode->i_flags & S_DAX);
	if (init && ext4_should_enable_dax(inode))
		new_fl |= S_DAX;

	if (flags & EXT4_ENCRYPT_FL)
		new_fl |= S_ENCRYPTED;
	if (flags & EXT4_CASEFOLD_FL)
		new_fl |= S_CASEFOLD;
	if (flags & EXT4_VERITY_FL)
		new_fl |= S_VERITY;
	inode_set_flags(inode, new_fl,
			S_SYNC|S_APPEND|S_IMMUTABLE|S_NOATIME|S_DIRSYNC|S_DAX|
			S_ENCRYPTED|S_CASEFOLD|S_VERITY);
}

static blkcnt_t ext4_inode_blocks(struct ext4_inode *raw_inode,
				  struct ext4_inode_info *ei)
{
	blkcnt_t i_blocks ;
	struct inode *inode = &(ei->vfs_inode);
	struct super_block *sb = inode->i_sb;

	if (ext4_has_feature_huge_file(sb)) {
		/* we are using combined 48 bit field */
		i_blocks = ((u64)le16_to_cpu(raw_inode->i_blocks_high)) << 32 |
					le32_to_cpu(raw_inode->i_blocks_lo);
		if (ext4_test_inode_flag(inode, EXT4_INODE_HUGE_FILE)) {
			/* i_blocks represent file system block size */
			return i_blocks  << (inode->i_blkbits - 9);
		} else {
			return i_blocks;
		}
	} else {
		return le32_to_cpu(raw_inode->i_blocks_lo);
	}
}

static inline int ext4_iget_extra_inode(struct inode *inode,
					 struct ext4_inode *raw_inode,
					 struct ext4_inode_info *ei)
{
	__le32 *magic = (void *)raw_inode +
			EXT4_GOOD_OLD_INODE_SIZE + ei->i_extra_isize;

	if (EXT4_INODE_HAS_XATTR_SPACE(inode)  &&
	    *magic == cpu_to_le32(EXT4_XATTR_MAGIC)) {
		int err;

		ext4_set_inode_state(inode, EXT4_STATE_XATTR);
		err = ext4_find_inline_data_nolock(inode);
		if (!err && ext4_has_inline_data(inode))
			ext4_set_inode_state(inode, EXT4_STATE_MAY_INLINE_DATA);
		return err;
	} else
		EXT4_I(inode)->i_inline_off = 0;
	return 0;
}

int ext4_get_projid(struct inode *inode, kprojid_t *projid)
{
	if (!ext4_has_feature_project(inode->i_sb))
		return -EOPNOTSUPP;
	*projid = EXT4_I(inode)->i_projid;
	return 0;
}

/*
 * ext4 has self-managed i_version for ea inodes, it stores the lower 32bit of
 * refcount in i_version, so use raw values if inode has EXT4_EA_INODE_FL flag
 * set.
 */
static inline void ext4_inode_set_iversion_queried(struct inode *inode, u64 val)
{
	if (unlikely(EXT4_I(inode)->i_flags & EXT4_EA_INODE_FL))
		inode_set_iversion_raw(inode, val);
	else
		inode_set_iversion_queried(inode, val);
}

static const char *check_igot_inode(struct inode *inode, ext4_iget_flags flags)

{
	if (flags & EXT4_IGET_EA_INODE) {
		if (!(EXT4_I(inode)->i_flags & EXT4_EA_INODE_FL))
			return "missing EA_INODE flag";
		if (ext4_test_inode_state(inode, EXT4_STATE_XATTR) ||
		    EXT4_I(inode)->i_file_acl)
			return "ea_inode with extended attributes";
	} else {
		if ((EXT4_I(inode)->i_flags & EXT4_EA_INODE_FL))
			return "unexpected EA_INODE flag";
	}
	if (is_bad_inode(inode) && !(flags & EXT4_IGET_BAD))
		return "unexpected bad inode w/o EXT4_IGET_BAD";
	return NULL;
}

struct inode *__ext4_iget(struct super_block *sb, unsigned long ino,
			  ext4_iget_flags flags, const char *function,
			  unsigned int line)
{
	struct ext4_iloc iloc;
	struct ext4_inode *raw_inode;
	struct ext4_inode_info *ei;
	struct ext4_super_block *es = EXT4_SB(sb)->s_es;
	struct inode *inode;
	const char *err_str;
	journal_t *journal = EXT4_SB(sb)->s_journal;
	long ret;
	loff_t size;
	int block;
	uid_t i_uid;
	gid_t i_gid;
	projid_t i_projid;

	if ((!(flags & EXT4_IGET_SPECIAL) &&
	     ((ino < EXT4_FIRST_INO(sb) && ino != EXT4_ROOT_INO) ||
	      ino == le32_to_cpu(es->s_usr_quota_inum) ||
	      ino == le32_to_cpu(es->s_grp_quota_inum) ||
	      ino == le32_to_cpu(es->s_prj_quota_inum) ||
	      ino == le32_to_cpu(es->s_orphan_file_inum))) ||
	    (ino < EXT4_ROOT_INO) ||
	    (ino > le32_to_cpu(es->s_inodes_count))) {
		if (flags & EXT4_IGET_HANDLE)
			return ERR_PTR(-ESTALE);
		__ext4_error(sb, function, line, false, EFSCORRUPTED, 0,
			     "inode #%lu: comm %s: iget: illegal inode #",
			     ino, current->comm);
		return ERR_PTR(-EFSCORRUPTED);
	}

	inode = iget_locked(sb, ino);
	if (!inode)
		return ERR_PTR(-ENOMEM);
	if (!(inode->i_state & I_NEW)) {
		if ((err_str = check_igot_inode(inode, flags)) != NULL) {
			ext4_error_inode(inode, function, line, 0, err_str);
			iput(inode);
			return ERR_PTR(-EFSCORRUPTED);
		}
		return inode;
	}

	ei = EXT4_I(inode);
	iloc.bh = NULL;

	ret = __ext4_get_inode_loc_noinmem(inode, &iloc);
	if (ret < 0)
		goto bad_inode;
	raw_inode = ext4_raw_inode(&iloc);

	if ((flags & EXT4_IGET_HANDLE) &&
	    (raw_inode->i_links_count == 0) && (raw_inode->i_mode == 0)) {
		ret = -ESTALE;
		goto bad_inode;
	}

	if (EXT4_INODE_SIZE(inode->i_sb) > EXT4_GOOD_OLD_INODE_SIZE) {
		ei->i_extra_isize = le16_to_cpu(raw_inode->i_extra_isize);
		if (EXT4_GOOD_OLD_INODE_SIZE + ei->i_extra_isize >
			EXT4_INODE_SIZE(inode->i_sb) ||
		    (ei->i_extra_isize & 3)) {
			ext4_error_inode(inode, function, line, 0,
					 "iget: bad extra_isize %u "
					 "(inode size %u)",
					 ei->i_extra_isize,
					 EXT4_INODE_SIZE(inode->i_sb));
			ret = -EFSCORRUPTED;
			goto bad_inode;
		}
	} else
		ei->i_extra_isize = 0;

	/* Precompute checksum seed for inode metadata */
	if (ext4_has_metadata_csum(sb)) {
		struct ext4_sb_info *sbi = EXT4_SB(inode->i_sb);
		__u32 csum;
		__le32 inum = cpu_to_le32(inode->i_ino);
		__le32 gen = raw_inode->i_generation;
		csum = ext4_chksum(sbi, sbi->s_csum_seed, (__u8 *)&inum,
				   sizeof(inum));
		ei->i_csum_seed = ext4_chksum(sbi, csum, (__u8 *)&gen,
					      sizeof(gen));
	}

	if ((!ext4_inode_csum_verify(inode, raw_inode, ei) ||
	    ext4_simulate_fail(sb, EXT4_SIM_INODE_CRC)) &&
	     (!(EXT4_SB(sb)->s_mount_state & EXT4_FC_REPLAY))) {
		ext4_error_inode_err(inode, function, line, 0,
				EFSBADCRC, "iget: checksum invalid");
		ret = -EFSBADCRC;
		goto bad_inode;
	}

	inode->i_mode = le16_to_cpu(raw_inode->i_mode);
	i_uid = (uid_t)le16_to_cpu(raw_inode->i_uid_low);
	i_gid = (gid_t)le16_to_cpu(raw_inode->i_gid_low);
	if (ext4_has_feature_project(sb) &&
	    EXT4_INODE_SIZE(sb) > EXT4_GOOD_OLD_INODE_SIZE &&
	    EXT4_FITS_IN_INODE(raw_inode, ei, i_projid))
		i_projid = (projid_t)le32_to_cpu(raw_inode->i_projid);
	else
		i_projid = EXT4_DEF_PROJID;

	if (!(test_opt(inode->i_sb, NO_UID32))) {
		i_uid |= le16_to_cpu(raw_inode->i_uid_high) << 16;
		i_gid |= le16_to_cpu(raw_inode->i_gid_high) << 16;
	}
	i_uid_write(inode, i_uid);
	i_gid_write(inode, i_gid);
	ei->i_projid = make_kprojid(&init_user_ns, i_projid);
	set_nlink(inode, le16_to_cpu(raw_inode->i_links_count));

	ext4_clear_state_flags(ei);	/* Only relevant on 32-bit archs */
	ei->i_inline_off = 0;
	ei->i_dir_start_lookup = 0;
	ei->i_dtime = le32_to_cpu(raw_inode->i_dtime);
	/* We now have enough fields to check if the inode was active or not.
	 * This is needed because nfsd might try to access dead inodes
	 * the test is that same one that e2fsck uses
	 * NeilBrown 1999oct15
	 */
	if (inode->i_nlink == 0) {
		if ((inode->i_mode == 0 || flags & EXT4_IGET_SPECIAL ||
		     !(EXT4_SB(inode->i_sb)->s_mount_state & EXT4_ORPHAN_FS)) &&
		    ino != EXT4_BOOT_LOADER_INO) {
			/* this inode is deleted or unallocated */
			if (flags & EXT4_IGET_SPECIAL) {
				ext4_error_inode(inode, function, line, 0,
						 "iget: special inode unallocated");
				ret = -EFSCORRUPTED;
			} else
				ret = -ESTALE;
			goto bad_inode;
		}
		/* The only unlinked inodes we let through here have
		 * valid i_mode and are being read by the orphan
		 * recovery code: that's fine, we're about to complete
		 * the process of deleting those.
		 * OR it is the EXT4_BOOT_LOADER_INO which is
		 * not initialized on a new filesystem. */
	}
	ei->i_flags = le32_to_cpu(raw_inode->i_flags);
	ext4_set_inode_flags(inode, true);
	inode->i_blocks = ext4_inode_blocks(raw_inode, ei);
	ei->i_file_acl = le32_to_cpu(raw_inode->i_file_acl_lo);
	if (ext4_has_feature_64bit(sb))
		ei->i_file_acl |=
			((__u64)le16_to_cpu(raw_inode->i_file_acl_high)) << 32;
	inode->i_size = ext4_isize(sb, raw_inode);
	if ((size = i_size_read(inode)) < 0) {
		ext4_error_inode(inode, function, line, 0,
				 "iget: bad i_size value: %lld", size);
		ret = -EFSCORRUPTED;
		goto bad_inode;
	}
	/*
	 * If dir_index is not enabled but there's dir with INDEX flag set,
	 * we'd normally treat htree data as empty space. But with metadata
	 * checksumming that corrupts checksums so forbid that.
	 */
	if (!ext4_has_feature_dir_index(sb) && ext4_has_metadata_csum(sb) &&
	    ext4_test_inode_flag(inode, EXT4_INODE_INDEX)) {
		ext4_error_inode(inode, function, line, 0,
			 "iget: Dir with htree data on filesystem without dir_index feature.");
		ret = -EFSCORRUPTED;
		goto bad_inode;
	}
	ei->i_disksize = inode->i_size;
#ifdef CONFIG_QUOTA
	ei->i_reserved_quota = 0;
#endif
	inode->i_generation = le32_to_cpu(raw_inode->i_generation);
	ei->i_block_group = iloc.block_group;
	ei->i_last_alloc_group = ~0;
	/*
	 * NOTE! The in-memory inode i_data array is in little-endian order
	 * even on big-endian machines: we do NOT byteswap the block numbers!
	 */
	for (block = 0; block < EXT4_N_BLOCKS; block++)
		ei->i_data[block] = raw_inode->i_block[block];
	INIT_LIST_HEAD(&ei->i_orphan);
	ext4_fc_init_inode(&ei->vfs_inode);

	/*
	 * Set transaction id's of transactions that have to be committed
	 * to finish f[data]sync. We set them to currently running transaction
	 * as we cannot be sure that the inode or some of its metadata isn't
	 * part of the transaction - the inode could have been reclaimed and
	 * now it is reread from disk.
	 */
	if (journal) {
		transaction_t *transaction;
		tid_t tid;

		read_lock(&journal->j_state_lock);
		if (journal->j_running_transaction)
			transaction = journal->j_running_transaction;
		else
			transaction = journal->j_committing_transaction;
		if (transaction)
			tid = transaction->t_tid;
		else
			tid = journal->j_commit_sequence;
		read_unlock(&journal->j_state_lock);
		ei->i_sync_tid = tid;
		ei->i_datasync_tid = tid;
	}

	if (EXT4_INODE_SIZE(inode->i_sb) > EXT4_GOOD_OLD_INODE_SIZE) {
		if (ei->i_extra_isize == 0) {
			/* The extra space is currently unused. Use it. */
			BUILD_BUG_ON(sizeof(struct ext4_inode) & 3);
			ei->i_extra_isize = sizeof(struct ext4_inode) -
					    EXT4_GOOD_OLD_INODE_SIZE;
		} else {
			ret = ext4_iget_extra_inode(inode, raw_inode, ei);
			if (ret)
				goto bad_inode;
		}
	}

	EXT4_INODE_GET_CTIME(inode, raw_inode);
	EXT4_INODE_GET_ATIME(inode, raw_inode);
	EXT4_INODE_GET_MTIME(inode, raw_inode);
	EXT4_EINODE_GET_XTIME(i_crtime, ei, raw_inode);

	if (likely(!test_opt2(inode->i_sb, HURD_COMPAT))) {
		u64 ivers = le32_to_cpu(raw_inode->i_disk_version);

		if (EXT4_INODE_SIZE(inode->i_sb) > EXT4_GOOD_OLD_INODE_SIZE) {
			if (EXT4_FITS_IN_INODE(raw_inode, ei, i_version_hi))
				ivers |=
		    (__u64)(le32_to_cpu(raw_inode->i_version_hi)) << 32;
		}
		ext4_inode_set_iversion_queried(inode, ivers);
	}

	ret = 0;
	if (ei->i_file_acl &&
	    !ext4_inode_block_valid(inode, ei->i_file_acl, 1)) {
		ext4_error_inode(inode, function, line, 0,
				 "iget: bad extended attribute block %llu",
				 ei->i_file_acl);
		ret = -EFSCORRUPTED;
		goto bad_inode;
	} else if (!ext4_has_inline_data(inode)) {
		/* validate the block references in the inode */
		if (!(EXT4_SB(sb)->s_mount_state & EXT4_FC_REPLAY) &&
			(S_ISREG(inode->i_mode) || S_ISDIR(inode->i_mode) ||
			(S_ISLNK(inode->i_mode) &&
			!ext4_inode_is_fast_symlink(inode)))) {
			if (ext4_test_inode_flag(inode, EXT4_INODE_EXTENTS))
				ret = ext4_ext_check_inode(inode);
			else
				ret = ext4_ind_check_inode(inode);
		}
	}
	if (ret)
		goto bad_inode;

	if (S_ISREG(inode->i_mode)) {
		inode->i_op = &ext4_file_inode_operations;
		inode->i_fop = &ext4_file_operations;
		ext4_set_aops(inode);
	} else if (S_ISDIR(inode->i_mode)) {
		inode->i_op = &ext4_dir_inode_operations;
		inode->i_fop = &ext4_dir_operations;
	} else if (S_ISLNK(inode->i_mode)) {
		/* VFS does not allow setting these so must be corruption */
		if (IS_APPEND(inode) || IS_IMMUTABLE(inode)) {
			ext4_error_inode(inode, function, line, 0,
					 "iget: immutable or append flags "
					 "not allowed on symlinks");
			ret = -EFSCORRUPTED;
			goto bad_inode;
		}
		if (IS_ENCRYPTED(inode)) {
			inode->i_op = &ext4_encrypted_symlink_inode_operations;
		} else if (ext4_inode_is_fast_symlink(inode)) {
			inode->i_link = (char *)ei->i_data;
			inode->i_op = &ext4_fast_symlink_inode_operations;
			nd_terminate_link(ei->i_data, inode->i_size,
				sizeof(ei->i_data) - 1);
		} else {
			inode->i_op = &ext4_symlink_inode_operations;
		}
	} else if (S_ISCHR(inode->i_mode) || S_ISBLK(inode->i_mode) ||
	      S_ISFIFO(inode->i_mode) || S_ISSOCK(inode->i_mode)) {
		inode->i_op = &ext4_special_inode_operations;
		if (raw_inode->i_block[0])
			init_special_inode(inode, inode->i_mode,
			   old_decode_dev(le32_to_cpu(raw_inode->i_block[0])));
		else
			init_special_inode(inode, inode->i_mode,
			   new_decode_dev(le32_to_cpu(raw_inode->i_block[1])));
	} else if (ino == EXT4_BOOT_LOADER_INO) {
		make_bad_inode(inode);
	} else {
		ret = -EFSCORRUPTED;
		ext4_error_inode(inode, function, line, 0,
				 "iget: bogus i_mode (%o)", inode->i_mode);
		goto bad_inode;
	}
	if (IS_CASEFOLDED(inode) && !ext4_has_feature_casefold(inode->i_sb)) {
		ext4_error_inode(inode, function, line, 0,
				 "casefold flag without casefold feature");
		ret = -EFSCORRUPTED;
		goto bad_inode;
	}
	if ((err_str = check_igot_inode(inode, flags)) != NULL) {
		ext4_error_inode(inode, function, line, 0, err_str);
		ret = -EFSCORRUPTED;
		goto bad_inode;
	}

	brelse(iloc.bh);
	unlock_new_inode(inode);
	return inode;

bad_inode:
	brelse(iloc.bh);
	iget_failed(inode);
	return ERR_PTR(ret);
}

static void __ext4_update_other_inode_time(struct super_block *sb,
					   unsigned long orig_ino,
					   unsigned long ino,
					   struct ext4_inode *raw_inode)
{
	struct inode *inode;

	inode = find_inode_by_ino_rcu(sb, ino);
	if (!inode)
		return;

	if (!inode_is_dirtytime_only(inode))
		return;

	spin_lock(&inode->i_lock);
	if (inode_is_dirtytime_only(inode)) {
		struct ext4_inode_info	*ei = EXT4_I(inode);

		inode->i_state &= ~I_DIRTY_TIME;
		spin_unlock(&inode->i_lock);

		spin_lock(&ei->i_raw_lock);
		EXT4_INODE_SET_CTIME(inode, raw_inode);
		EXT4_INODE_SET_MTIME(inode, raw_inode);
		EXT4_INODE_SET_ATIME(inode, raw_inode);
		ext4_inode_csum_set(inode, raw_inode, ei);
		spin_unlock(&ei->i_raw_lock);
		trace_ext4_other_inode_update_time(inode, orig_ino);
		return;
	}
	spin_unlock(&inode->i_lock);
}

/*
 * Opportunistically update the other time fields for other inodes in
 * the same inode table block.
 */
static void ext4_update_other_inodes_time(struct super_block *sb,
					  unsigned long orig_ino, char *buf)
{
	unsigned long ino;
	int i, inodes_per_block = EXT4_SB(sb)->s_inodes_per_block;
	int inode_size = EXT4_INODE_SIZE(sb);

	/*
	 * Calculate the first inode in the inode table block.  Inode
	 * numbers are one-based.  That is, the first inode in a block
	 * (assuming 4k blocks and 256 byte inodes) is (n*16 + 1).
	 */
	ino = ((orig_ino - 1) & ~(inodes_per_block - 1)) + 1;
	rcu_read_lock();
	for (i = 0; i < inodes_per_block; i++, ino++, buf += inode_size) {
		if (ino == orig_ino)
			continue;
		__ext4_update_other_inode_time(sb, orig_ino, ino,
					       (struct ext4_inode *)buf);
	}
	rcu_read_unlock();
}

/*
 * Post the struct inode info into an on-disk inode location in the
 * buffer-cache.  This gobbles the caller's reference to the
 * buffer_head in the inode location struct.
 *
 * The caller must have write access to iloc->bh.
 */
static int ext4_do_update_inode(handle_t *handle,
				struct inode *inode,
				struct ext4_iloc *iloc)
{
	struct ext4_inode *raw_inode = ext4_raw_inode(iloc);
	struct ext4_inode_info *ei = EXT4_I(inode);
	struct buffer_head *bh = iloc->bh;
	struct super_block *sb = inode->i_sb;
	int err;
	int need_datasync = 0, set_large_file = 0;

	spin_lock(&ei->i_raw_lock);

	/*
	 * For fields not tracked in the in-memory inode, initialise them
	 * to zero for new inodes.
	 */
	if (ext4_test_inode_state(inode, EXT4_STATE_NEW))
		memset(raw_inode, 0, EXT4_SB(inode->i_sb)->s_inode_size);

	if (READ_ONCE(ei->i_disksize) != ext4_isize(inode->i_sb, raw_inode))
		need_datasync = 1;
	if (ei->i_disksize > 0x7fffffffULL) {
		if (!ext4_has_feature_large_file(sb) ||
		    EXT4_SB(sb)->s_es->s_rev_level == cpu_to_le32(EXT4_GOOD_OLD_REV))
			set_large_file = 1;
	}

	err = ext4_fill_raw_inode(inode, raw_inode);
	spin_unlock(&ei->i_raw_lock);
	if (err) {
		EXT4_ERROR_INODE(inode, "corrupted inode contents");
		goto out_brelse;
	}

	if (inode->i_sb->s_flags & SB_LAZYTIME)
		ext4_update_other_inodes_time(inode->i_sb, inode->i_ino,
					      bh->b_data);

	BUFFER_TRACE(bh, "call ext4_handle_dirty_metadata");
	err = ext4_handle_dirty_metadata(handle, NULL, bh);
	if (err)
		goto out_error;
	ext4_clear_inode_state(inode, EXT4_STATE_NEW);
	if (set_large_file) {
		BUFFER_TRACE(EXT4_SB(sb)->s_sbh, "get write access");
		err = ext4_journal_get_write_access(handle, sb,
						    EXT4_SB(sb)->s_sbh,
						    EXT4_JTR_NONE);
		if (err)
			goto out_error;
		lock_buffer(EXT4_SB(sb)->s_sbh);
		ext4_set_feature_large_file(sb);
		ext4_superblock_csum_set(sb);
		unlock_buffer(EXT4_SB(sb)->s_sbh);
		ext4_handle_sync(handle);
		err = ext4_handle_dirty_metadata(handle, NULL,
						 EXT4_SB(sb)->s_sbh);
	}
	ext4_update_inode_fsync_trans(handle, inode, need_datasync);
out_error:
	ext4_std_error(inode->i_sb, err);
out_brelse:
	brelse(bh);
	return err;
}

/*
 * ext4_write_inode()
 *
 * We are called from a few places:
 *
 * - Within generic_file_aio_write() -> generic_write_sync() for O_SYNC files.
 *   Here, there will be no transaction running. We wait for any running
 *   transaction to commit.
 *
 * - Within flush work (sys_sync(), kupdate and such).
 *   We wait on commit, if told to.
 *
 * - Within iput_final() -> write_inode_now()
 *   We wait on commit, if told to.
 *
 * In all cases it is actually safe for us to return without doing anything,
 * because the inode has been copied into a raw inode buffer in
 * ext4_mark_inode_dirty().  This is a correctness thing for WB_SYNC_ALL
 * writeback.
 *
 * Note that we are absolutely dependent upon all inode dirtiers doing the
 * right thing: they *must* call mark_inode_dirty() after dirtying info in
 * which we are interested.
 *
 * It would be a bug for them to not do this.  The code:
 *
 *	mark_inode_dirty(inode)
 *	stuff();
 *	inode->i_size = expr;
 *
 * is in error because write_inode() could occur while `stuff()' is running,
 * and the new i_size will be lost.  Plus the inode will no longer be on the
 * superblock's dirty inode list.
 */
int ext4_write_inode(struct inode *inode, struct writeback_control *wbc)
{
	int err;

	if (WARN_ON_ONCE(current->flags & PF_MEMALLOC))
		return 0;

	if (unlikely(ext4_forced_shutdown(inode->i_sb)))
		return -EIO;

	if (EXT4_SB(inode->i_sb)->s_journal) {
		if (ext4_journal_current_handle()) {
			ext4_debug("called recursively, non-PF_MEMALLOC!\n");
			dump_stack();
			return -EIO;
		}

		/*
		 * No need to force transaction in WB_SYNC_NONE mode. Also
		 * ext4_sync_fs() will force the commit after everything is
		 * written.
		 */
		if (wbc->sync_mode != WB_SYNC_ALL || wbc->for_sync)
			return 0;

		err = ext4_fc_commit(EXT4_SB(inode->i_sb)->s_journal,
						EXT4_I(inode)->i_sync_tid);
	} else {
		struct ext4_iloc iloc;

		err = __ext4_get_inode_loc_noinmem(inode, &iloc);
		if (err)
			return err;
		/*
		 * sync(2) will flush the whole buffer cache. No need to do
		 * it here separately for each inode.
		 */
		if (wbc->sync_mode == WB_SYNC_ALL && !wbc->for_sync)
			sync_dirty_buffer(iloc.bh);
		if (buffer_req(iloc.bh) && !buffer_uptodate(iloc.bh)) {
			ext4_error_inode_block(inode, iloc.bh->b_blocknr, EIO,
					       "IO error syncing inode");
			err = -EIO;
		}
		brelse(iloc.bh);
	}
	return err;
}

/*
 * In data=journal mode ext4_journalled_invalidate_folio() may fail to invalidate
 * buffers that are attached to a folio straddling i_size and are undergoing
 * commit. In that case we have to wait for commit to finish and try again.
 */
static void ext4_wait_for_tail_page_commit(struct inode *inode)
{
	unsigned offset;
	journal_t *journal = EXT4_SB(inode->i_sb)->s_journal;
	tid_t commit_tid;
	int ret;
	bool has_transaction;

	offset = inode->i_size & (PAGE_SIZE - 1);
	/*
	 * If the folio is fully truncated, we don't need to wait for any commit
	 * (and we even should not as __ext4_journalled_invalidate_folio() may
	 * strip all buffers from the folio but keep the folio dirty which can then
	 * confuse e.g. concurrent ext4_writepages() seeing dirty folio without
	 * buffers). Also we don't need to wait for any commit if all buffers in
	 * the folio remain valid. This is most beneficial for the common case of
	 * blocksize == PAGESIZE.
	 */
	if (!offset || offset > (PAGE_SIZE - i_blocksize(inode)))
		return;
	while (1) {
		struct folio *folio = filemap_lock_folio(inode->i_mapping,
				      inode->i_size >> PAGE_SHIFT);
		if (IS_ERR(folio))
			return;
		ret = __ext4_journalled_invalidate_folio(folio, offset,
						folio_size(folio) - offset);
		folio_unlock(folio);
		folio_put(folio);
		if (ret != -EBUSY)
			return;
		has_transaction = false;
		read_lock(&journal->j_state_lock);
		if (journal->j_committing_transaction) {
			commit_tid = journal->j_committing_transaction->t_tid;
			has_transaction = true;
		}
		read_unlock(&journal->j_state_lock);
		if (has_transaction)
			jbd2_log_wait_commit(journal, commit_tid);
	}
}

/*
 * ext4_setattr()
 *
 * Called from notify_change.
 *
 * We want to trap VFS attempts to truncate the file as soon as
 * possible.  In particular, we want to make sure that when the VFS
 * shrinks i_size, we put the inode on the orphan list and modify
 * i_disksize immediately, so that during the subsequent flushing of
 * dirty pages and freeing of disk blocks, we can guarantee that any
 * commit will leave the blocks being flushed in an unused state on
 * disk.  (On recovery, the inode will get truncated and the blocks will
 * be freed, so we have a strong guarantee that no future commit will
 * leave these blocks visible to the user.)
 *
 * Another thing we have to assure is that if we are in ordered mode
 * and inode is still attached to the committing transaction, we must
 * we start writeout of all the dirty pages which are being truncated.
 * This way we are sure that all the data written in the previous
 * transaction are already on disk (truncate waits for pages under
 * writeback).
 *
 * Called with inode->i_rwsem down.
 */
int ext4_setattr(struct mnt_idmap *idmap, struct dentry *dentry,
		 struct iattr *attr)
{
	struct inode *inode = d_inode(dentry);
	int error, rc = 0;
	int orphan = 0;
	const unsigned int ia_valid = attr->ia_valid;
	bool inc_ivers = true;

	if (unlikely(ext4_forced_shutdown(inode->i_sb)))
		return -EIO;

	if (unlikely(IS_IMMUTABLE(inode)))
		return -EPERM;

	if (unlikely(IS_APPEND(inode) &&
		     (ia_valid & (ATTR_MODE | ATTR_UID |
				  ATTR_GID | ATTR_TIMES_SET))))
		return -EPERM;

	error = setattr_prepare(idmap, dentry, attr);
	if (error)
		return error;

	error = fscrypt_prepare_setattr(dentry, attr);
	if (error)
		return error;

	error = fsverity_prepare_setattr(dentry, attr);
	if (error)
		return error;

	if (is_quota_modification(idmap, inode, attr)) {
		error = dquot_initialize(inode);
		if (error)
			return error;
	}

	if (i_uid_needs_update(idmap, attr, inode) ||
	    i_gid_needs_update(idmap, attr, inode)) {
		handle_t *handle;

		/* (user+group)*(old+new) structure, inode write (sb,
		 * inode block, ? - but truncate inode update has it) */
		handle = ext4_journal_start(inode, EXT4_HT_QUOTA,
			(EXT4_MAXQUOTAS_INIT_BLOCKS(inode->i_sb) +
			 EXT4_MAXQUOTAS_DEL_BLOCKS(inode->i_sb)) + 3);
		if (IS_ERR(handle)) {
			error = PTR_ERR(handle);
			goto err_out;
		}

		/* dquot_transfer() calls back ext4_get_inode_usage() which
		 * counts xattr inode references.
		 */
		down_read(&EXT4_I(inode)->xattr_sem);
		error = dquot_transfer(idmap, inode, attr);
		up_read(&EXT4_I(inode)->xattr_sem);

		if (error) {
			ext4_journal_stop(handle);
			return error;
		}
		/* Update corresponding info in inode so that everything is in
		 * one transaction */
		i_uid_update(idmap, attr, inode);
		i_gid_update(idmap, attr, inode);
		error = ext4_mark_inode_dirty(handle, inode);
		ext4_journal_stop(handle);
		if (unlikely(error)) {
			return error;
		}
	}

	if (attr->ia_valid & ATTR_SIZE) {
		handle_t *handle;
		loff_t oldsize = inode->i_size;
		loff_t old_disksize;
		int shrink = (attr->ia_size < inode->i_size);

		if (!(ext4_test_inode_flag(inode, EXT4_INODE_EXTENTS))) {
			struct ext4_sb_info *sbi = EXT4_SB(inode->i_sb);

			if (attr->ia_size > sbi->s_bitmap_maxbytes) {
				return -EFBIG;
			}
		}
		if (!S_ISREG(inode->i_mode)) {
			return -EINVAL;
		}

		if (attr->ia_size == inode->i_size)
			inc_ivers = false;

		if (shrink) {
			if (ext4_should_order_data(inode)) {
				error = ext4_begin_ordered_truncate(inode,
							    attr->ia_size);
				if (error)
					goto err_out;
			}
			/*
			 * Blocks are going to be removed from the inode. Wait
			 * for dio in flight.
			 */
			inode_dio_wait(inode);
		}

		filemap_invalidate_lock(inode->i_mapping);

		rc = ext4_break_layouts(inode);
		if (rc) {
			filemap_invalidate_unlock(inode->i_mapping);
			goto err_out;
		}

		if (attr->ia_size != inode->i_size) {
			/* attach jbd2 jinode for EOF folio tail zeroing */
			if (attr->ia_size & (inode->i_sb->s_blocksize - 1) ||
			    oldsize & (inode->i_sb->s_blocksize - 1)) {
				error = ext4_inode_attach_jinode(inode);
				if (error)
					goto err_out;
			}

			handle = ext4_journal_start(inode, EXT4_HT_INODE, 3);
			if (IS_ERR(handle)) {
				error = PTR_ERR(handle);
				goto out_mmap_sem;
			}
			if (ext4_handle_valid(handle) && shrink) {
				error = ext4_orphan_add(handle, inode);
				orphan = 1;
			}
			/*
			 * Update c/mtime and tail zero the EOF folio on
			 * truncate up. ext4_truncate() handles the shrink case
			 * below.
			 */
			if (!shrink) {
				inode_set_mtime_to_ts(inode,
						      inode_set_ctime_current(inode));
				if (oldsize & (inode->i_sb->s_blocksize - 1))
					ext4_block_truncate_page(handle,
							inode->i_mapping, oldsize);
			}

			if (shrink)
				ext4_fc_track_range(handle, inode,
					(attr->ia_size > 0 ? attr->ia_size - 1 : 0) >>
					inode->i_sb->s_blocksize_bits,
					EXT_MAX_BLOCKS - 1);
			else
				ext4_fc_track_range(
					handle, inode,
					(oldsize > 0 ? oldsize - 1 : oldsize) >>
					inode->i_sb->s_blocksize_bits,
					(attr->ia_size > 0 ? attr->ia_size - 1 : 0) >>
					inode->i_sb->s_blocksize_bits);

			down_write(&EXT4_I(inode)->i_data_sem);
			old_disksize = EXT4_I(inode)->i_disksize;
			EXT4_I(inode)->i_disksize = attr->ia_size;
			rc = ext4_mark_inode_dirty(handle, inode);
			if (!error)
				error = rc;
			/*
			 * We have to update i_size under i_data_sem together
			 * with i_disksize to avoid races with writeback code
			 * running ext4_wb_update_i_disksize().
			 */
			if (!error)
				i_size_write(inode, attr->ia_size);
			else
				EXT4_I(inode)->i_disksize = old_disksize;
			up_write(&EXT4_I(inode)->i_data_sem);
			ext4_journal_stop(handle);
			if (error)
				goto out_mmap_sem;
			if (!shrink) {
				pagecache_isize_extended(inode, oldsize,
							 inode->i_size);
			} else if (ext4_should_journal_data(inode)) {
				ext4_wait_for_tail_page_commit(inode);
			}
		}

		/*
		 * Truncate pagecache after we've waited for commit
		 * in data=journal mode to make pages freeable.
		 */
		truncate_pagecache(inode, inode->i_size);
		/*
		 * Call ext4_truncate() even if i_size didn't change to
		 * truncate possible preallocated blocks.
		 */
		if (attr->ia_size <= oldsize) {
			rc = ext4_truncate(inode);
			if (rc)
				error = rc;
		}
out_mmap_sem:
		filemap_invalidate_unlock(inode->i_mapping);
	}

	if (!error) {
		if (inc_ivers)
			inode_inc_iversion(inode);
		setattr_copy(idmap, inode, attr);
		mark_inode_dirty(inode);
	}

	/*
	 * If the call to ext4_truncate failed to get a transaction handle at
	 * all, we need to clean up the in-core orphan list manually.
	 */
	if (orphan && inode->i_nlink)
		ext4_orphan_del(NULL, inode);

	if (!error && (ia_valid & ATTR_MODE))
		rc = posix_acl_chmod(idmap, dentry, inode->i_mode);

err_out:
	if  (error)
		ext4_std_error(inode->i_sb, error);
	if (!error)
		error = rc;
	return error;
}

u32 ext4_dio_alignment(struct inode *inode)
{
	if (fsverity_active(inode))
		return 0;
	if (ext4_should_journal_data(inode))
		return 0;
	if (ext4_has_inline_data(inode))
		return 0;
	if (IS_ENCRYPTED(inode)) {
		if (!fscrypt_dio_supported(inode))
			return 0;
		return i_blocksize(inode);
	}
	return 1; /* use the iomap defaults */
}

int ext4_getattr(struct mnt_idmap *idmap, const struct path *path,
		 struct kstat *stat, u32 request_mask, unsigned int query_flags)
{
	struct inode *inode = d_inode(path->dentry);
	struct ext4_inode *raw_inode;
	struct ext4_inode_info *ei = EXT4_I(inode);
	unsigned int flags;

	if ((request_mask & STATX_BTIME) &&
	    EXT4_FITS_IN_INODE(raw_inode, ei, i_crtime)) {
		stat->result_mask |= STATX_BTIME;
		stat->btime.tv_sec = ei->i_crtime.tv_sec;
		stat->btime.tv_nsec = ei->i_crtime.tv_nsec;
	}

	/*
	 * Return the DIO alignment restrictions if requested.  We only return
	 * this information when requested, since on encrypted files it might
	 * take a fair bit of work to get if the file wasn't opened recently.
	 */
	if ((request_mask & STATX_DIOALIGN) && S_ISREG(inode->i_mode)) {
		u32 dio_align = ext4_dio_alignment(inode);

		stat->result_mask |= STATX_DIOALIGN;
		if (dio_align == 1) {
			struct block_device *bdev = inode->i_sb->s_bdev;

			/* iomap defaults */
			stat->dio_mem_align = bdev_dma_alignment(bdev) + 1;
			stat->dio_offset_align = bdev_logical_block_size(bdev);
		} else {
			stat->dio_mem_align = dio_align;
			stat->dio_offset_align = dio_align;
		}
	}

	flags = ei->i_flags & EXT4_FL_USER_VISIBLE;
	if (flags & EXT4_APPEND_FL)
		stat->attributes |= STATX_ATTR_APPEND;
	if (flags & EXT4_COMPR_FL)
		stat->attributes |= STATX_ATTR_COMPRESSED;
	if (flags & EXT4_ENCRYPT_FL)
		stat->attributes |= STATX_ATTR_ENCRYPTED;
	if (flags & EXT4_IMMUTABLE_FL)
		stat->attributes |= STATX_ATTR_IMMUTABLE;
	if (flags & EXT4_NODUMP_FL)
		stat->attributes |= STATX_ATTR_NODUMP;
	if (flags & EXT4_VERITY_FL)
		stat->attributes |= STATX_ATTR_VERITY;

	stat->attributes_mask |= (STATX_ATTR_APPEND |
				  STATX_ATTR_COMPRESSED |
				  STATX_ATTR_ENCRYPTED |
				  STATX_ATTR_IMMUTABLE |
				  STATX_ATTR_NODUMP |
				  STATX_ATTR_VERITY);

	generic_fillattr(idmap, request_mask, inode, stat);
	return 0;
}

int ext4_file_getattr(struct mnt_idmap *idmap,
		      const struct path *path, struct kstat *stat,
		      u32 request_mask, unsigned int query_flags)
{
	struct inode *inode = d_inode(path->dentry);
	u64 delalloc_blocks;

	ext4_getattr(idmap, path, stat, request_mask, query_flags);

	/*
	 * If there is inline data in the inode, the inode will normally not
	 * have data blocks allocated (it may have an external xattr block).
	 * Report at least one sector for such files, so tools like tar, rsync,
	 * others don't incorrectly think the file is completely sparse.
	 */
	if (unlikely(ext4_has_inline_data(inode)))
		stat->blocks += (stat->size + 511) >> 9;

	/*
	 * We can't update i_blocks if the block allocation is delayed
	 * otherwise in the case of system crash before the real block
	 * allocation is done, we will have i_blocks inconsistent with
	 * on-disk file blocks.
	 * We always keep i_blocks updated together with real
	 * allocation. But to not confuse with user, stat
	 * will return the blocks that include the delayed allocation
	 * blocks for this file.
	 */
	delalloc_blocks = EXT4_C2B(EXT4_SB(inode->i_sb),
				   EXT4_I(inode)->i_reserved_data_blocks);
	stat->blocks += delalloc_blocks << (inode->i_sb->s_blocksize_bits - 9);
	return 0;
}

static int ext4_index_trans_blocks(struct inode *inode, int lblocks,
				   int pextents)
{
	if (!(ext4_test_inode_flag(inode, EXT4_INODE_EXTENTS)))
		return ext4_ind_trans_blocks(inode, lblocks);
	return ext4_ext_index_trans_blocks(inode, pextents);
}

/*
 * Account for index blocks, block groups bitmaps and block group
 * descriptor blocks if modify datablocks and index blocks
 * worse case, the indexs blocks spread over different block groups
 *
 * If datablocks are discontiguous, they are possible to spread over
 * different block groups too. If they are contiguous, with flexbg,
 * they could still across block group boundary.
 *
 * Also account for superblock, inode, quota and xattr blocks
 */
static int ext4_meta_trans_blocks(struct inode *inode, int lblocks,
				  int pextents)
{
	ext4_group_t groups, ngroups = ext4_get_groups_count(inode->i_sb);
	int gdpblocks;
	int idxblocks;
	int ret;

	/*
	 * How many index blocks need to touch to map @lblocks logical blocks
	 * to @pextents physical extents?
	 */
	idxblocks = ext4_index_trans_blocks(inode, lblocks, pextents);

	ret = idxblocks;

	/*
	 * Now let's see how many group bitmaps and group descriptors need
	 * to account
	 */
	groups = idxblocks + pextents;
	gdpblocks = groups;
	if (groups > ngroups)
		groups = ngroups;
	if (groups > EXT4_SB(inode->i_sb)->s_gdb_count)
		gdpblocks = EXT4_SB(inode->i_sb)->s_gdb_count;

	/* bitmaps and block group descriptor blocks */
	ret += groups + gdpblocks;

	/* Blocks for super block, inode, quota and xattr blocks */
	ret += EXT4_META_TRANS_BLOCKS(inode->i_sb);

	return ret;
}

/*
 * Calculate the total number of credits to reserve to fit
 * the modification of a single pages into a single transaction,
 * which may include multiple chunks of block allocations.
 *
 * This could be called via ext4_write_begin()
 *
 * We need to consider the worse case, when
 * one new block per extent.
 */
int ext4_writepage_trans_blocks(struct inode *inode)
{
	int bpp = ext4_journal_blocks_per_page(inode);
	int ret;

	ret = ext4_meta_trans_blocks(inode, bpp, bpp);

	/* Account for data blocks for journalled mode */
	if (ext4_should_journal_data(inode))
		ret += bpp;
	return ret;
}

/*
 * Calculate the journal credits for a chunk of data modification.
 *
 * This is called from DIO, fallocate or whoever calling
 * ext4_map_blocks() to map/allocate a chunk of contiguous disk blocks.
 *
 * journal buffers for data blocks are not included here, as DIO
 * and fallocate do no need to journal data buffers.
 */
int ext4_chunk_trans_blocks(struct inode *inode, int nrblocks)
{
	return ext4_meta_trans_blocks(inode, nrblocks, 1);
}

/*
 * The caller must have previously called ext4_reserve_inode_write().
 * Give this, we know that the caller already has write access to iloc->bh.
 */
int ext4_mark_iloc_dirty(handle_t *handle,
			 struct inode *inode, struct ext4_iloc *iloc)
{
	int err = 0;

	if (unlikely(ext4_forced_shutdown(inode->i_sb))) {
		put_bh(iloc->bh);
		return -EIO;
	}
	ext4_fc_track_inode(handle, inode);

	/* the do_update_inode consumes one bh->b_count */
	get_bh(iloc->bh);

	/* ext4_do_update_inode() does jbd2_journal_dirty_metadata */
	err = ext4_do_update_inode(handle, inode, iloc);
	put_bh(iloc->bh);
	return err;
}

/*
 * On success, We end up with an outstanding reference count against
 * iloc->bh.  This _must_ be cleaned up later.
 */

int
ext4_reserve_inode_write(handle_t *handle, struct inode *inode,
			 struct ext4_iloc *iloc)
{
	int err;

	if (unlikely(ext4_forced_shutdown(inode->i_sb)))
		return -EIO;

	err = ext4_get_inode_loc(inode, iloc);
	if (!err) {
		BUFFER_TRACE(iloc->bh, "get_write_access");
		err = ext4_journal_get_write_access(handle, inode->i_sb,
						    iloc->bh, EXT4_JTR_NONE);
		if (err) {
			brelse(iloc->bh);
			iloc->bh = NULL;
		}
	}
	ext4_std_error(inode->i_sb, err);
	return err;
}

static int __ext4_expand_extra_isize(struct inode *inode,
				     unsigned int new_extra_isize,
				     struct ext4_iloc *iloc,
				     handle_t *handle, int *no_expand)
{
	struct ext4_inode *raw_inode;
	struct ext4_xattr_ibody_header *header;
	unsigned int inode_size = EXT4_INODE_SIZE(inode->i_sb);
	struct ext4_inode_info *ei = EXT4_I(inode);
	int error;

	/* this was checked at iget time, but double check for good measure */
	if ((EXT4_GOOD_OLD_INODE_SIZE + ei->i_extra_isize > inode_size) ||
	    (ei->i_extra_isize & 3)) {
		EXT4_ERROR_INODE(inode, "bad extra_isize %u (inode size %u)",
				 ei->i_extra_isize,
				 EXT4_INODE_SIZE(inode->i_sb));
		return -EFSCORRUPTED;
	}
	if ((new_extra_isize < ei->i_extra_isize) ||
	    (new_extra_isize < 4) ||
	    (new_extra_isize > inode_size - EXT4_GOOD_OLD_INODE_SIZE))
		return -EINVAL;	/* Should never happen */

	raw_inode = ext4_raw_inode(iloc);

	header = IHDR(inode, raw_inode);

	/* No extended attributes present */
	if (!ext4_test_inode_state(inode, EXT4_STATE_XATTR) ||
	    header->h_magic != cpu_to_le32(EXT4_XATTR_MAGIC)) {
		memset((void *)raw_inode + EXT4_GOOD_OLD_INODE_SIZE +
		       EXT4_I(inode)->i_extra_isize, 0,
		       new_extra_isize - EXT4_I(inode)->i_extra_isize);
		EXT4_I(inode)->i_extra_isize = new_extra_isize;
		return 0;
	}

	/*
	 * We may need to allocate external xattr block so we need quotas
	 * initialized. Here we can be called with various locks held so we
	 * cannot affort to initialize quotas ourselves. So just bail.
	 */
	if (dquot_initialize_needed(inode))
		return -EAGAIN;

	/* try to expand with EAs present */
	error = ext4_expand_extra_isize_ea(inode, new_extra_isize,
					   raw_inode, handle);
	if (error) {
		/*
		 * Inode size expansion failed; don't try again
		 */
		*no_expand = 1;
	}

	return error;
}

/*
 * Expand an inode by new_extra_isize bytes.
 * Returns 0 on success or negative error number on failure.
 */
static int ext4_try_to_expand_extra_isize(struct inode *inode,
					  unsigned int new_extra_isize,
					  struct ext4_iloc iloc,
					  handle_t *handle)
{
	int no_expand;
	int error;

	if (ext4_test_inode_state(inode, EXT4_STATE_NO_EXPAND))
		return -EOVERFLOW;

	/*
	 * In nojournal mode, we can immediately attempt to expand
	 * the inode.  When journaled, we first need to obtain extra
	 * buffer credits since we may write into the EA block
	 * with this same handle. If journal_extend fails, then it will
	 * only result in a minor loss of functionality for that inode.
	 * If this is felt to be critical, then e2fsck should be run to
	 * force a large enough s_min_extra_isize.
	 */
	if (ext4_journal_extend(handle,
				EXT4_DATA_TRANS_BLOCKS(inode->i_sb), 0) != 0)
		return -ENOSPC;

	if (ext4_write_trylock_xattr(inode, &no_expand) == 0)
		return -EBUSY;

	error = __ext4_expand_extra_isize(inode, new_extra_isize, &iloc,
					  handle, &no_expand);
	ext4_write_unlock_xattr(inode, &no_expand);

	return error;
}

int ext4_expand_extra_isize(struct inode *inode,
			    unsigned int new_extra_isize,
			    struct ext4_iloc *iloc)
{
	handle_t *handle;
	int no_expand;
	int error, rc;

	if (ext4_test_inode_state(inode, EXT4_STATE_NO_EXPAND)) {
		brelse(iloc->bh);
		return -EOVERFLOW;
	}

	handle = ext4_journal_start(inode, EXT4_HT_INODE,
				    EXT4_DATA_TRANS_BLOCKS(inode->i_sb));
	if (IS_ERR(handle)) {
		error = PTR_ERR(handle);
		brelse(iloc->bh);
		return error;
	}

	ext4_write_lock_xattr(inode, &no_expand);

	BUFFER_TRACE(iloc->bh, "get_write_access");
	error = ext4_journal_get_write_access(handle, inode->i_sb, iloc->bh,
					      EXT4_JTR_NONE);
	if (error) {
		brelse(iloc->bh);
		goto out_unlock;
	}

	error = __ext4_expand_extra_isize(inode, new_extra_isize, iloc,
					  handle, &no_expand);

	rc = ext4_mark_iloc_dirty(handle, inode, iloc);
	if (!error)
		error = rc;

out_unlock:
	ext4_write_unlock_xattr(inode, &no_expand);
	ext4_journal_stop(handle);
	return error;
}

/*
 * What we do here is to mark the in-core inode as clean with respect to inode
 * dirtiness (it may still be data-dirty).
 * This means that the in-core inode may be reaped by prune_icache
 * without having to perform any I/O.  This is a very good thing,
 * because *any* task may call prune_icache - even ones which
 * have a transaction open against a different journal.
 *
 * Is this cheating?  Not really.  Sure, we haven't written the
 * inode out, but prune_icache isn't a user-visible syncing function.
 * Whenever the user wants stuff synced (sys_sync, sys_msync, sys_fsync)
 * we start and wait on commits.
 */
int __ext4_mark_inode_dirty(handle_t *handle, struct inode *inode,
				const char *func, unsigned int line)
{
	struct ext4_iloc iloc;
	struct ext4_sb_info *sbi = EXT4_SB(inode->i_sb);
	int err;

	might_sleep();
	trace_ext4_mark_inode_dirty(inode, _RET_IP_);
	err = ext4_reserve_inode_write(handle, inode, &iloc);
	if (err)
		goto out;

	if (EXT4_I(inode)->i_extra_isize < sbi->s_want_extra_isize)
		ext4_try_to_expand_extra_isize(inode, sbi->s_want_extra_isize,
					       iloc, handle);

	err = ext4_mark_iloc_dirty(handle, inode, &iloc);
out:
	if (unlikely(err))
		ext4_error_inode_err(inode, func, line, 0, err,
					"mark_inode_dirty error");
	return err;
}

/*
 * ext4_dirty_inode() is called from __mark_inode_dirty()
 *
 * We're really interested in the case where a file is being extended.
 * i_size has been changed by generic_commit_write() and we thus need
 * to include the updated inode in the current transaction.
 *
 * Also, dquot_alloc_block() will always dirty the inode when blocks
 * are allocated to the file.
 *
 * If the inode is marked synchronous, we don't honour that here - doing
 * so would cause a commit on atime updates, which we don't bother doing.
 * We handle synchronous inodes at the highest possible level.
 */
void ext4_dirty_inode(struct inode *inode, int flags)
{
	handle_t *handle;

	handle = ext4_journal_start(inode, EXT4_HT_INODE, 2);
	if (IS_ERR(handle))
		return;
	ext4_mark_inode_dirty(handle, inode);
	ext4_journal_stop(handle);
}

int ext4_change_inode_journal_flag(struct inode *inode, int val)
{
	journal_t *journal;
	handle_t *handle;
	int err;
	int alloc_ctx;

	/*
	 * We have to be very careful here: changing a data block's
	 * journaling status dynamically is dangerous.  If we write a
	 * data block to the journal, change the status and then delete
	 * that block, we risk forgetting to revoke the old log record
	 * from the journal and so a subsequent replay can corrupt data.
	 * So, first we make sure that the journal is empty and that
	 * nobody is changing anything.
	 */

	journal = EXT4_JOURNAL(inode);
	if (!journal)
		return 0;
	if (is_journal_aborted(journal))
		return -EROFS;

	/* Wait for all existing dio workers */
	inode_dio_wait(inode);

	/*
	 * Before flushing the journal and switching inode's aops, we have
	 * to flush all dirty data the inode has. There can be outstanding
	 * delayed allocations, there can be unwritten extents created by
	 * fallocate or buffered writes in dioread_nolock mode covered by
	 * dirty data which can be converted only after flushing the dirty
	 * data (and journalled aops don't know how to handle these cases).
	 */
	if (val) {
		filemap_invalidate_lock(inode->i_mapping);
		err = filemap_write_and_wait(inode->i_mapping);
		if (err < 0) {
			filemap_invalidate_unlock(inode->i_mapping);
			return err;
		}
	}

	alloc_ctx = ext4_writepages_down_write(inode->i_sb);
	jbd2_journal_lock_updates(journal);

	/*
	 * OK, there are no updates running now, and all cached data is
	 * synced to disk.  We are now in a completely consistent state
	 * which doesn't have anything in the journal, and we know that
	 * no filesystem updates are running, so it is safe to modify
	 * the inode's in-core data-journaling state flag now.
	 */

	if (val)
		ext4_set_inode_flag(inode, EXT4_INODE_JOURNAL_DATA);
	else {
		err = jbd2_journal_flush(journal, 0);
		if (err < 0) {
			jbd2_journal_unlock_updates(journal);
			ext4_writepages_up_write(inode->i_sb, alloc_ctx);
			return err;
		}
		ext4_clear_inode_flag(inode, EXT4_INODE_JOURNAL_DATA);
	}
	ext4_set_aops(inode);

	jbd2_journal_unlock_updates(journal);
	ext4_writepages_up_write(inode->i_sb, alloc_ctx);

	if (val)
		filemap_invalidate_unlock(inode->i_mapping);

	/* Finally we can mark the inode as dirty. */

	handle = ext4_journal_start(inode, EXT4_HT_INODE, 1);
	if (IS_ERR(handle))
		return PTR_ERR(handle);

	ext4_fc_mark_ineligible(inode->i_sb,
		EXT4_FC_REASON_JOURNAL_FLAG_CHANGE, handle);
	err = ext4_mark_inode_dirty(handle, inode);
	ext4_handle_sync(handle);
	ext4_journal_stop(handle);
	ext4_std_error(inode->i_sb, err);

	return err;
}

static int ext4_bh_unmapped(handle_t *handle, struct inode *inode,
			    struct buffer_head *bh)
{
	return !buffer_mapped(bh);
}

vm_fault_t ext4_page_mkwrite(struct vm_fault *vmf)
{
	struct vm_area_struct *vma = vmf->vma;
	struct folio *folio = page_folio(vmf->page);
	loff_t size;
	unsigned long len;
	int err;
	vm_fault_t ret;
	struct file *file = vma->vm_file;
	struct inode *inode = file_inode(file);
	struct address_space *mapping = inode->i_mapping;
	handle_t *handle;
	get_block_t *get_block;
	int retries = 0;

	if (unlikely(IS_IMMUTABLE(inode)))
		return VM_FAULT_SIGBUS;

	sb_start_pagefault(inode->i_sb);
	file_update_time(vma->vm_file);

	filemap_invalidate_lock_shared(mapping);

	err = ext4_convert_inline_data(inode);
	if (err)
		goto out_ret;

	/*
	 * On data journalling we skip straight to the transaction handle:
	 * there's no delalloc; page truncated will be checked later; the
	 * early return w/ all buffers mapped (calculates size/len) can't
	 * be used; and there's no dioread_nolock, so only ext4_get_block.
	 */
	if (ext4_should_journal_data(inode))
		goto retry_alloc;

	/* Delalloc case is easy... */
	if (test_opt(inode->i_sb, DELALLOC) &&
	    !ext4_nonda_switch(inode->i_sb)) {
		do {
			err = block_page_mkwrite(vma, vmf,
						   ext4_da_get_block_prep);
		} while (err == -ENOSPC &&
		       ext4_should_retry_alloc(inode->i_sb, &retries));
		goto out_ret;
	}

	folio_lock(folio);
	size = i_size_read(inode);
	/* Page got truncated from under us? */
	if (folio->mapping != mapping || folio_pos(folio) > size) {
		folio_unlock(folio);
		ret = VM_FAULT_NOPAGE;
		goto out;
	}

	len = folio_size(folio);
	if (folio_pos(folio) + len > size)
		len = size - folio_pos(folio);
	/*
	 * Return if we have all the buffers mapped. This avoids the need to do
	 * journal_start/journal_stop which can block and take a long time
	 *
	 * This cannot be done for data journalling, as we have to add the
	 * inode to the transaction's list to writeprotect pages on commit.
	 */
	if (folio_buffers(folio)) {
		if (!ext4_walk_page_buffers(NULL, inode, folio_buffers(folio),
					    0, len, NULL,
					    ext4_bh_unmapped)) {
			/* Wait so that we don't change page under IO */
			folio_wait_stable(folio);
			ret = VM_FAULT_LOCKED;
			goto out;
		}
	}
	folio_unlock(folio);
	/* OK, we need to fill the hole... */
	if (ext4_should_dioread_nolock(inode))
		get_block = ext4_get_block_unwritten;
	else
		get_block = ext4_get_block;
retry_alloc:
	handle = ext4_journal_start(inode, EXT4_HT_WRITE_PAGE,
				    ext4_writepage_trans_blocks(inode));
	if (IS_ERR(handle)) {
		ret = VM_FAULT_SIGBUS;
		goto out;
	}
	/*
	 * Data journalling can't use block_page_mkwrite() because it
	 * will set_buffer_dirty() before do_journal_get_write_access()
	 * thus might hit warning messages for dirty metadata buffers.
	 */
	if (!ext4_should_journal_data(inode)) {
		err = block_page_mkwrite(vma, vmf, get_block);
	} else {
		folio_lock(folio);
		size = i_size_read(inode);
		/* Page got truncated from under us? */
		if (folio->mapping != mapping || folio_pos(folio) > size) {
			ret = VM_FAULT_NOPAGE;
			goto out_error;
		}

		len = folio_size(folio);
		if (folio_pos(folio) + len > size)
			len = size - folio_pos(folio);

		err = ext4_block_write_begin(handle, folio, 0, len,
					     ext4_get_block);
		if (!err) {
			ret = VM_FAULT_SIGBUS;
			if (ext4_journal_folio_buffers(handle, folio, len))
				goto out_error;
		} else {
			folio_unlock(folio);
		}
	}
	ext4_journal_stop(handle);
	if (err == -ENOSPC && ext4_should_retry_alloc(inode->i_sb, &retries))
		goto retry_alloc;
out_ret:
	ret = vmf_fs_error(err);
out:
	filemap_invalidate_unlock_shared(mapping);
	sb_end_pagefault(inode->i_sb);
	return ret;
out_error:
	folio_unlock(folio);
	ext4_journal_stop(handle);
	goto out;
}<|MERGE_RESOLUTION|>--- conflicted
+++ resolved
@@ -483,9 +483,6 @@
 	status = map->m_flags & EXT4_MAP_UNWRITTEN ?
 			EXTENT_STATUS_UNWRITTEN : EXTENT_STATUS_WRITTEN;
 	ext4_es_insert_extent(inode, map->m_lblk, map->m_len,
-<<<<<<< HEAD
-			      map->m_pblk, status);
-=======
 			      map->m_pblk, status, 0);
 	return retval;
 }
@@ -569,7 +566,6 @@
 	ext4_es_insert_extent(inode, map->m_lblk, map->m_len,
 			      map->m_pblk, status, flags);
 
->>>>>>> a6ad5510
 	return retval;
 }
 
@@ -1758,14 +1754,10 @@
 		  (unsigned long) map->m_lblk);
 
 	/* Lookup extent status tree firstly */
-<<<<<<< HEAD
-	if (ext4_es_lookup_extent(inode, iblock, NULL, &es)) {
-=======
 	if (ext4_es_lookup_extent(inode, map->m_lblk, NULL, &es)) {
 		map->m_len = min_t(unsigned int, map->m_len,
 				   es.es_len - (map->m_lblk - es.es_lblk));
 
->>>>>>> a6ad5510
 		if (ext4_es_is_hole(&es))
 			goto add_delayed;
 
@@ -1804,11 +1796,7 @@
 		retval = ext4_map_query_blocks(NULL, inode, map);
 	up_read(&EXT4_I(inode)->i_data_sem);
 	if (retval)
-<<<<<<< HEAD
-		return retval;
-=======
 		return retval < 0 ? retval : 0;
->>>>>>> a6ad5510
 
 add_delayed:
 	down_write(&EXT4_I(inode)->i_data_sem);
@@ -1819,14 +1807,10 @@
 	 * is held in write mode, before inserting a new da entry in
 	 * the extent status tree.
 	 */
-<<<<<<< HEAD
-	if (ext4_es_lookup_extent(inode, iblock, NULL, &es)) {
-=======
 	if (ext4_es_lookup_extent(inode, map->m_lblk, NULL, &es)) {
 		map->m_len = min_t(unsigned int, map->m_len,
 				   es.es_len - (map->m_lblk - es.es_lblk));
 
->>>>>>> a6ad5510
 		if (!ext4_es_is_hole(&es)) {
 			up_write(&EXT4_I(inode)->i_data_sem);
 			goto found;
@@ -1835,16 +1819,6 @@
 		retval = ext4_map_query_blocks(NULL, inode, map);
 		if (retval) {
 			up_write(&EXT4_I(inode)->i_data_sem);
-<<<<<<< HEAD
-			return retval;
-		}
-	}
-
-	retval = ext4_insert_delayed_block(inode, map->m_lblk);
-	up_write(&EXT4_I(inode)->i_data_sem);
-	if (retval)
-		return retval;
-=======
 			return retval < 0 ? retval : 0;
 		}
 	}
@@ -1852,11 +1826,7 @@
 	map->m_flags |= EXT4_MAP_DELAYED;
 	retval = ext4_insert_delayed_blocks(inode, map->m_lblk, map->m_len);
 	up_write(&EXT4_I(inode)->i_data_sem);
->>>>>>> a6ad5510
-
-	map_bh(bh, inode->i_sb, invalid_block);
-	set_buffer_new(bh);
-	set_buffer_delay(bh);
+
 	return retval;
 }
 
@@ -2966,16 +2936,8 @@
 	if (IS_ERR(folio))
 		return PTR_ERR(folio);
 
-<<<<<<< HEAD
-#ifdef CONFIG_FS_ENCRYPTION
-	ret = ext4_block_write_begin(folio, pos, len, ext4_da_get_block_prep);
-#else
-	ret = __block_write_begin(&folio->page, pos, len, ext4_da_get_block_prep);
-#endif
-=======
 	ret = ext4_block_write_begin(NULL, folio, pos, len,
 				     ext4_da_get_block_prep);
->>>>>>> a6ad5510
 	if (ret < 0) {
 		folio_unlock(folio);
 		folio_put(folio);
@@ -3040,11 +3002,7 @@
 	 * flag, which all that's needed to trigger page writeback.
 	 */
 	copied = block_write_end(NULL, mapping, pos, len, copied,
-<<<<<<< HEAD
-			&folio->page, NULL);
-=======
 			folio, NULL);
->>>>>>> a6ad5510
 	new_i_size = pos + copied;
 
 	/*
