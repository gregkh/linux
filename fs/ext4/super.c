--- conflicted
+++ resolved
@@ -3034,12 +3034,9 @@
 	if (ext4_emergency_ro(sb))
 		SEQ_OPTS_PUTS("emergency_ro");
 
-<<<<<<< HEAD
-=======
 	if (ext4_forced_shutdown(sb))
 		SEQ_OPTS_PUTS("shutdown");
 
->>>>>>> fc85704c
 	ext4_show_quota_options(seq, sb);
 	return 0;
 }
@@ -5436,31 +5433,6 @@
 			goto failed_mount3a;
 		}
 
-<<<<<<< HEAD
-		if (test_opt2(sb, EXPLICIT_JOURNAL_CHECKSUM)) {
-			ext4_msg(sb, KERN_ERR, "can't mount with "
-				 "journal_checksum, fs mounted w/o journal");
-			goto failed_mount3a;
-		}
-		if (sbi->s_commit_interval != JBD2_DEFAULT_MAX_COMMIT_AGE*HZ) {
-			ext4_msg(sb, KERN_ERR, "can't mount with "
-				 "commit=%lu, fs mounted w/o journal",
-				 sbi->s_commit_interval / HZ);
-			goto failed_mount3a;
-		}
-		if (EXT4_MOUNT_DATA_FLAGS &
-		    (sbi->s_mount_opt ^ sbi->s_def_mount_opt)) {
-			ext4_msg(sb, KERN_ERR, "can't mount with "
-				 "data=, fs mounted w/o journal");
-			goto failed_mount3a;
-		}
-		if (test_opt(sb, DATA_ERR_ABORT)) {
-			ext4_msg(sb, KERN_ERR,
-				 "can't mount with data_err=abort, fs mounted w/o journal");
-			goto failed_mount3a;
-		}
-=======
->>>>>>> fc85704c
 		sbi->s_def_mount_opt &= ~EXT4_MOUNT_JOURNAL_CHECKSUM;
 		clear_opt(sb, JOURNAL_CHECKSUM);
 		clear_opt(sb, DATA_FLAGS);
