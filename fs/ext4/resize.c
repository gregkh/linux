--- conflicted
+++ resolved
@@ -230,14 +230,6 @@
 #define MAX_RESIZE_BG				16384
 
 /*
-<<<<<<< HEAD
- * alloc_flex_gd() allocates a ext4_new_flex_group_data with size of
- * @flexbg_size.
- *
- * Returns NULL on failure otherwise address of the allocated structure.
- */
-static struct ext4_new_flex_group_data *alloc_flex_gd(unsigned int flexbg_size)
-=======
  * alloc_flex_gd() allocates an ext4_new_flex_group_data that satisfies the
  * resizing from @o_group to @n_group, its size is typically @flexbg_size.
  *
@@ -245,7 +237,6 @@
  */
 static struct ext4_new_flex_group_data *alloc_flex_gd(unsigned int flexbg_size,
 				ext4_group_t o_group, ext4_group_t n_group)
->>>>>>> a6ad5510
 {
 	ext4_group_t last_group;
 	unsigned int max_resize_bg;
@@ -255,12 +246,6 @@
 	if (flex_gd == NULL)
 		goto out3;
 
-<<<<<<< HEAD
-	if (unlikely(flexbg_size > MAX_RESIZE_BG))
-		flex_gd->resize_bg = MAX_RESIZE_BG;
-	else
-		flex_gd->resize_bg = flexbg_size;
-=======
 	max_resize_bg = umin(flexbg_size, MAX_RESIZE_BG);
 	flex_gd->resize_bg = max_resize_bg;
 
@@ -274,7 +259,6 @@
 
 	if (WARN_ON_ONCE(flex_gd->resize_bg > max_resize_bg))
 		flex_gd->resize_bg = max_resize_bg;
->>>>>>> a6ad5510
 
 	flex_gd->groups = kmalloc_array(flex_gd->resize_bg,
 					sizeof(struct ext4_new_group_data),
@@ -1623,10 +1607,6 @@
 			      gdb_num >= le32_to_cpu(es->s_first_meta_bg);
 		sector_t padding_blocks = meta_bg ? 0 : sbi->s_sbh->b_blocknr -
 					 ext4_group_first_block_no(sb, 0);
-<<<<<<< HEAD
-		sector_t old_gdb = 0;
-=======
->>>>>>> a6ad5510
 
 		update_backups(sb, ext4_group_first_block_no(sb, 0),
 			       (char *)es, sizeof(struct ext4_super_block), 0);
@@ -1635,16 +1615,8 @@
 
 			gdb_bh = sbi_array_rcu_deref(sbi, s_group_desc,
 						     gdb_num);
-<<<<<<< HEAD
-			if (old_gdb == gdb_bh->b_blocknr)
-				continue;
 			update_backups(sb, gdb_bh->b_blocknr - padding_blocks,
 				       gdb_bh->b_data, gdb_bh->b_size, meta_bg);
-			old_gdb = gdb_bh->b_blocknr;
-=======
-			update_backups(sb, gdb_bh->b_blocknr - padding_blocks,
-				       gdb_bh->b_data, gdb_bh->b_size, meta_bg);
->>>>>>> a6ad5510
 		}
 	}
 exit:
