--- conflicted
+++ resolved
@@ -235,12 +235,8 @@
  *
  * Returns NULL on failure otherwise address of the allocated structure.
  */
-<<<<<<< HEAD
-static struct ext4_new_flex_group_data *alloc_flex_gd(unsigned int flexbg_size)
-=======
 static struct ext4_new_flex_group_data *alloc_flex_gd(unsigned int flexbg_size,
 				ext4_group_t o_group, ext4_group_t n_group)
->>>>>>> 03a22b59
 {
 	ext4_group_t last_group;
 	struct ext4_new_flex_group_data *flex_gd;
@@ -253,8 +249,6 @@
 		flex_gd->resize_bg = MAX_RESIZE_BG;
 	else
 		flex_gd->resize_bg = flexbg_size;
-<<<<<<< HEAD
-=======
 
 	/* Avoid allocating large 'groups' array if not needed */
 	last_group = o_group | (flex_gd->resize_bg - 1);
@@ -263,7 +257,6 @@
 	else if (n_group - last_group < flex_gd->resize_bg)
 		flex_gd->resize_bg = 1 << max(fls(last_group - o_group + 1),
 					      fls(n_group - last_group));
->>>>>>> 03a22b59
 
 	flex_gd->groups = kmalloc_array(flex_gd->resize_bg,
 					sizeof(struct ext4_new_group_data),
